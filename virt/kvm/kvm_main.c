--- conflicted
+++ resolved
@@ -473,17 +473,10 @@
 {
 	int i;
 	struct kvm_memslots *slots = kvm->memslots;
-<<<<<<< HEAD
 
 	for (i = 0; i < slots->nmemslots; ++i)
 		kvm_free_physmem_slot(&slots->memslots[i], NULL);
 
-=======
-
-	for (i = 0; i < slots->nmemslots; ++i)
-		kvm_free_physmem_slot(&slots->memslots[i], NULL);
-
->>>>>>> 062c1825
 	kfree(kvm->memslots);
 }
 
@@ -1965,11 +1958,7 @@
 		       cpu);
 		hardware_disable(NULL);
 		break;
-<<<<<<< HEAD
-	case CPU_ONLINE:
-=======
 	case CPU_STARTING:
->>>>>>> 062c1825
 		printk(KERN_INFO "kvm: enabling virtualization on CPU%d\n",
 		       cpu);
 		hardware_enable(NULL);
