VERSION = 4
<<<<<<< HEAD
PATCHLEVEL = 13
SUBLEVEL = 2
EXTRAVERSION =
=======
PATCHLEVEL = 14
SUBLEVEL = 0
EXTRAVERSION = -rc1
>>>>>>> 2bd6bf03
NAME = Fearless Coyote

# *DOCUMENTATION*
# To see a list of typical targets execute "make help"
# More info can be located in ./README
# Comments in this file are targeted only to the developer, do not
# expect to learn how to build the kernel reading this file.

# o Do not use make's built-in rules and variables
#   (this increases performance and avoids hard-to-debug behaviour);
# o Look for make include files relative to root of kernel src
MAKEFLAGS += -rR --include-dir=$(CURDIR)

# Avoid funny character set dependencies
unexport LC_ALL
LC_COLLATE=C
LC_NUMERIC=C
export LC_COLLATE LC_NUMERIC

# Avoid interference with shell env settings
unexport GREP_OPTIONS

# We are using a recursive build, so we need to do a little thinking
# to get the ordering right.
#
# Most importantly: sub-Makefiles should only ever modify files in
# their own directory. If in some directory we have a dependency on
# a file in another dir (which doesn't happen often, but it's often
# unavoidable when linking the built-in.o targets which finally
# turn into vmlinux), we will call a sub make in that other dir, and
# after that we are sure that everything which is in that other dir
# is now up to date.
#
# The only cases where we need to modify files which have global
# effects are thus separated out and done before the recursive
# descending is started. They are now explicitly listed as the
# prepare rule.

# Beautify output
# ---------------------------------------------------------------------------
#
# Normally, we echo the whole command before executing it. By making
# that echo $($(quiet)$(cmd)), we now have the possibility to set
# $(quiet) to choose other forms of output instead, e.g.
#
#         quiet_cmd_cc_o_c = Compiling $(RELDIR)/$@
#         cmd_cc_o_c       = $(CC) $(c_flags) -c -o $@ $<
#
# If $(quiet) is empty, the whole command will be printed.
# If it is set to "quiet_", only the short version will be printed.
# If it is set to "silent_", nothing will be printed at all, since
# the variable $(silent_cmd_cc_o_c) doesn't exist.
#
# A simple variant is to prefix commands with $(Q) - that's useful
# for commands that shall be hidden in non-verbose mode.
#
#	$(Q)ln $@ :<
#
# If KBUILD_VERBOSE equals 0 then the above command will be hidden.
# If KBUILD_VERBOSE equals 1 then the above command is displayed.
#
# To put more focus on warnings, be less verbose as default
# Use 'make V=1' to see the full commands

ifeq ("$(origin V)", "command line")
  KBUILD_VERBOSE = $(V)
endif
ifndef KBUILD_VERBOSE
  KBUILD_VERBOSE = 0
endif

ifeq ($(KBUILD_VERBOSE),1)
  quiet =
  Q =
else
  quiet=quiet_
  Q = @
endif

# If the user is running make -s (silent mode), suppress echoing of
# commands

ifneq ($(findstring s,$(filter-out --%,$(MAKEFLAGS))),)
  quiet=silent_
  tools_silent=s
endif

export quiet Q KBUILD_VERBOSE

# kbuild supports saving output files in a separate directory.
# To locate output files in a separate directory two syntaxes are supported.
# In both cases the working directory must be the root of the kernel src.
# 1) O=
# Use "make O=dir/to/store/output/files/"
#
# 2) Set KBUILD_OUTPUT
# Set the environment variable KBUILD_OUTPUT to point to the directory
# where the output files shall be placed.
# export KBUILD_OUTPUT=dir/to/store/output/files/
# make
#
# The O= assignment takes precedence over the KBUILD_OUTPUT environment
# variable.

# KBUILD_SRC is not intended to be used by the regular user (for now),
# it is set on invocation of make with KBUILD_OUTPUT or O= specified.
ifeq ($(KBUILD_SRC),)

# OK, Make called in directory where kernel src resides
# Do we want to locate output files in a separate directory?
ifeq ("$(origin O)", "command line")
  KBUILD_OUTPUT := $(O)
endif

# That's our default target when none is given on the command line
PHONY := _all
_all:

# Cancel implicit rules on top Makefile
$(CURDIR)/Makefile Makefile: ;

ifneq ($(words $(subst :, ,$(CURDIR))), 1)
  $(error main directory cannot contain spaces nor colons)
endif

ifneq ($(KBUILD_OUTPUT),)
# check that the output directory actually exists
saved-output := $(KBUILD_OUTPUT)
$(shell [ -d $(KBUILD_OUTPUT) ] || mkdir -p $(KBUILD_OUTPUT))
KBUILD_OUTPUT := $(realpath $(KBUILD_OUTPUT))
$(if $(KBUILD_OUTPUT),, \
     $(error failed to create output directory "$(saved-output)"))

PHONY += $(MAKECMDGOALS) sub-make

$(filter-out _all sub-make $(CURDIR)/Makefile, $(MAKECMDGOALS)) _all: sub-make
	@:

# Invoke a second make in the output directory, passing relevant variables
sub-make:
	$(Q)$(MAKE) -C $(KBUILD_OUTPUT) KBUILD_SRC=$(CURDIR) \
	-f $(CURDIR)/Makefile $(filter-out _all sub-make,$(MAKECMDGOALS))

# Leave processing to above invocation of make
skip-makefile := 1
endif # ifneq ($(KBUILD_OUTPUT),)
endif # ifeq ($(KBUILD_SRC),)

# We process the rest of the Makefile if this is the final invocation of make
ifeq ($(skip-makefile),)

# Do not print "Entering directory ...",
# but we want to display it when entering to the output directory
# so that IDEs/editors are able to understand relative filenames.
MAKEFLAGS += --no-print-directory

# Call a source code checker (by default, "sparse") as part of the
# C compilation.
#
# Use 'make C=1' to enable checking of only re-compiled files.
# Use 'make C=2' to enable checking of *all* source files, regardless
# of whether they are re-compiled or not.
#
# See the file "Documentation/dev-tools/sparse.rst" for more details,
# including where to get the "sparse" utility.

ifeq ("$(origin C)", "command line")
  KBUILD_CHECKSRC = $(C)
endif
ifndef KBUILD_CHECKSRC
  KBUILD_CHECKSRC = 0
endif

# Use make M=dir to specify directory of external module to build
# Old syntax make ... SUBDIRS=$PWD is still supported
# Setting the environment variable KBUILD_EXTMOD take precedence
ifdef SUBDIRS
  KBUILD_EXTMOD ?= $(SUBDIRS)
endif

ifeq ("$(origin M)", "command line")
  KBUILD_EXTMOD := $(M)
endif

# If building an external module we do not care about the all: rule
# but instead _all depend on modules
PHONY += all
ifeq ($(KBUILD_EXTMOD),)
_all: all
else
_all: modules
endif

ifeq ($(KBUILD_SRC),)
        # building in the source tree
        srctree := .
else
        ifeq ($(KBUILD_SRC)/,$(dir $(CURDIR)))
                # building in a subdirectory of the source tree
                srctree := ..
        else
                srctree := $(KBUILD_SRC)
        endif
endif
objtree		:= .
src		:= $(srctree)
obj		:= $(objtree)

VPATH		:= $(srctree)$(if $(KBUILD_EXTMOD),:$(KBUILD_EXTMOD))

export srctree objtree VPATH

# SUBARCH tells the usermode build what the underlying arch is.  That is set
# first, and if a usermode build is happening, the "ARCH=um" on the command
# line overrides the setting of ARCH below.  If a native build is happening,
# then ARCH is assigned, getting whatever value it gets normally, and
# SUBARCH is subsequently ignored.

SUBARCH := $(shell uname -m | sed -e s/i.86/x86/ -e s/x86_64/x86/ \
				  -e s/sun4u/sparc64/ \
				  -e s/arm.*/arm/ -e s/sa110/arm/ \
				  -e s/s390x/s390/ -e s/parisc64/parisc/ \
				  -e s/ppc.*/powerpc/ -e s/mips.*/mips/ \
				  -e s/sh[234].*/sh/ -e s/aarch64.*/arm64/ )

# Cross compiling and selecting different set of gcc/bin-utils
# ---------------------------------------------------------------------------
#
# When performing cross compilation for other architectures ARCH shall be set
# to the target architecture. (See arch/* for the possibilities).
# ARCH can be set during invocation of make:
# make ARCH=ia64
# Another way is to have ARCH set in the environment.
# The default ARCH is the host where make is executed.

# CROSS_COMPILE specify the prefix used for all executables used
# during compilation. Only gcc and related bin-utils executables
# are prefixed with $(CROSS_COMPILE).
# CROSS_COMPILE can be set on the command line
# make CROSS_COMPILE=ia64-linux-
# Alternatively CROSS_COMPILE can be set in the environment.
# A third alternative is to store a setting in .config so that plain
# "make" in the configured kernel build directory always uses that.
# Default value for CROSS_COMPILE is not to prefix executables
# Note: Some architectures assign CROSS_COMPILE in their arch/*/Makefile
ARCH		?= $(SUBARCH)
CROSS_COMPILE	?= $(CONFIG_CROSS_COMPILE:"%"=%)

# Architecture as present in compile.h
UTS_MACHINE 	:= $(ARCH)
SRCARCH 	:= $(ARCH)

# Additional ARCH settings for x86
ifeq ($(ARCH),i386)
        SRCARCH := x86
endif
ifeq ($(ARCH),x86_64)
        SRCARCH := x86
endif

# Additional ARCH settings for sparc
ifeq ($(ARCH),sparc32)
       SRCARCH := sparc
endif
ifeq ($(ARCH),sparc64)
       SRCARCH := sparc
endif

# Additional ARCH settings for sh
ifeq ($(ARCH),sh64)
       SRCARCH := sh
endif

# Additional ARCH settings for tile
ifeq ($(ARCH),tilepro)
       SRCARCH := tile
endif
ifeq ($(ARCH),tilegx)
       SRCARCH := tile
endif

# Where to locate arch specific headers
hdr-arch  := $(SRCARCH)

KCONFIG_CONFIG	?= .config
export KCONFIG_CONFIG

# SHELL used by kbuild
CONFIG_SHELL := $(shell if [ -x "$$BASH" ]; then echo $$BASH; \
	  else if [ -x /bin/bash ]; then echo /bin/bash; \
	  else echo sh; fi ; fi)

HOST_LFS_CFLAGS := $(shell getconf LFS_CFLAGS)
HOST_LFS_LDFLAGS := $(shell getconf LFS_LDFLAGS)
HOST_LFS_LIBS := $(shell getconf LFS_LIBS)

HOSTCC       = gcc
HOSTCXX      = g++
HOSTCFLAGS   := -Wall -Wmissing-prototypes -Wstrict-prototypes -O2 \
		-fomit-frame-pointer -std=gnu89 $(HOST_LFS_CFLAGS)
HOSTCXXFLAGS := -O2 $(HOST_LFS_CFLAGS)
HOSTLDFLAGS  := $(HOST_LFS_LDFLAGS)
HOST_LOADLIBES := $(HOST_LFS_LIBS)

ifeq ($(shell $(HOSTCC) -v 2>&1 | grep -c "clang version"), 1)
HOSTCFLAGS  += -Wno-unused-value -Wno-unused-parameter \
		-Wno-missing-field-initializers -fno-delete-null-pointer-checks
endif

# Decide whether to build built-in, modular, or both.
# Normally, just do built-in.

KBUILD_MODULES :=
KBUILD_BUILTIN := 1

# If we have only "make modules", don't compile built-in objects.
# When we're building modules with modversions, we need to consider
# the built-in objects during the descend as well, in order to
# make sure the checksums are up to date before we record them.

ifeq ($(MAKECMDGOALS),modules)
  KBUILD_BUILTIN := $(if $(CONFIG_MODVERSIONS),1)
endif

# If we have "make <whatever> modules", compile modules
# in addition to whatever we do anyway.
# Just "make" or "make all" shall build modules as well

ifneq ($(filter all _all modules,$(MAKECMDGOALS)),)
  KBUILD_MODULES := 1
endif

ifeq ($(MAKECMDGOALS),)
  KBUILD_MODULES := 1
endif

export KBUILD_MODULES KBUILD_BUILTIN
export KBUILD_CHECKSRC KBUILD_SRC KBUILD_EXTMOD

# We need some generic definitions (do not try to remake the file).
scripts/Kbuild.include: ;
include scripts/Kbuild.include

# Make variables (CC, etc...)
AS		= $(CROSS_COMPILE)as
LD		= $(CROSS_COMPILE)ld
CC		= $(CROSS_COMPILE)gcc
CPP		= $(CC) -E
AR		= $(CROSS_COMPILE)ar
NM		= $(CROSS_COMPILE)nm
STRIP		= $(CROSS_COMPILE)strip
OBJCOPY		= $(CROSS_COMPILE)objcopy
OBJDUMP		= $(CROSS_COMPILE)objdump
AWK		= awk
GENKSYMS	= scripts/genksyms/genksyms
INSTALLKERNEL  := installkernel
DEPMOD		= /sbin/depmod
PERL		= perl
PYTHON		= python
CHECK		= sparse

CHECKFLAGS     := -D__linux__ -Dlinux -D__STDC__ -Dunix -D__unix__ \
		  -Wbitwise -Wno-return-void $(CF)
NOSTDINC_FLAGS  =
CFLAGS_MODULE   =
AFLAGS_MODULE   =
LDFLAGS_MODULE  =
CFLAGS_KERNEL	=
AFLAGS_KERNEL	=
LDFLAGS_vmlinux =
CFLAGS_GCOV	:= -fprofile-arcs -ftest-coverage -fno-tree-loop-im $(call cc-disable-warning,maybe-uninitialized,)
CFLAGS_KCOV	:= $(call cc-option,-fsanitize-coverage=trace-pc,)


# Use USERINCLUDE when you must reference the UAPI directories only.
USERINCLUDE    := \
		-I$(srctree)/arch/$(hdr-arch)/include/uapi \
		-I$(objtree)/arch/$(hdr-arch)/include/generated/uapi \
		-I$(srctree)/include/uapi \
		-I$(objtree)/include/generated/uapi \
                -include $(srctree)/include/linux/kconfig.h

# Use LINUXINCLUDE when you must reference the include/ directory.
# Needed to be compatible with the O= option
LINUXINCLUDE    := \
		-I$(srctree)/arch/$(hdr-arch)/include \
		-I$(objtree)/arch/$(hdr-arch)/include/generated \
		$(if $(KBUILD_SRC), -I$(srctree)/include) \
		-I$(objtree)/include \
		$(USERINCLUDE)

KBUILD_CPPFLAGS := -D__KERNEL__

KBUILD_CFLAGS   := -Wall -Wundef -Wstrict-prototypes -Wno-trigraphs \
		   -fno-strict-aliasing -fno-common -fshort-wchar \
		   -Werror-implicit-function-declaration \
		   -Wno-format-security \
		   -std=gnu89 $(call cc-option,-fno-PIE)


KBUILD_AFLAGS_KERNEL :=
KBUILD_CFLAGS_KERNEL :=
KBUILD_AFLAGS   := -D__ASSEMBLY__ $(call cc-option,-fno-PIE)
KBUILD_AFLAGS_MODULE  := -DMODULE
KBUILD_CFLAGS_MODULE  := -DMODULE
KBUILD_LDFLAGS_MODULE := -T $(srctree)/scripts/module-common.lds

# Read KERNELRELEASE from include/config/kernel.release (if it exists)
KERNELRELEASE = $(shell cat include/config/kernel.release 2> /dev/null)
KERNELVERSION = $(VERSION)$(if $(PATCHLEVEL),.$(PATCHLEVEL)$(if $(SUBLEVEL),.$(SUBLEVEL)))$(EXTRAVERSION)

export VERSION PATCHLEVEL SUBLEVEL KERNELRELEASE KERNELVERSION
export ARCH SRCARCH CONFIG_SHELL HOSTCC HOSTCFLAGS CROSS_COMPILE AS LD CC
export CPP AR NM STRIP OBJCOPY OBJDUMP HOSTLDFLAGS HOST_LOADLIBES
export MAKE AWK GENKSYMS INSTALLKERNEL PERL PYTHON UTS_MACHINE
export HOSTCXX HOSTCXXFLAGS LDFLAGS_MODULE CHECK CHECKFLAGS

export KBUILD_CPPFLAGS NOSTDINC_FLAGS LINUXINCLUDE OBJCOPYFLAGS LDFLAGS
export KBUILD_CFLAGS CFLAGS_KERNEL CFLAGS_MODULE CFLAGS_GCOV CFLAGS_KCOV CFLAGS_KASAN CFLAGS_UBSAN
export KBUILD_AFLAGS AFLAGS_KERNEL AFLAGS_MODULE
export KBUILD_AFLAGS_MODULE KBUILD_CFLAGS_MODULE KBUILD_LDFLAGS_MODULE
export KBUILD_AFLAGS_KERNEL KBUILD_CFLAGS_KERNEL
export KBUILD_ARFLAGS

# When compiling out-of-tree modules, put MODVERDIR in the module
# tree rather than in the kernel tree. The kernel tree might
# even be read-only.
export MODVERDIR := $(if $(KBUILD_EXTMOD),$(firstword $(KBUILD_EXTMOD))/).tmp_versions

# Files to ignore in find ... statements

export RCS_FIND_IGNORE := \( -name SCCS -o -name BitKeeper -o -name .svn -o    \
			  -name CVS -o -name .pc -o -name .hg -o -name .git \) \
			  -prune -o
export RCS_TAR_IGNORE := --exclude SCCS --exclude BitKeeper --exclude .svn \
			 --exclude CVS --exclude .pc --exclude .hg --exclude .git

# ===========================================================================
# Rules shared between *config targets and build targets

# Basic helpers built in scripts/basic/
PHONY += scripts_basic
scripts_basic:
	$(Q)$(MAKE) $(build)=scripts/basic
	$(Q)rm -f .tmp_quiet_recordmcount

# To avoid any implicit rule to kick in, define an empty command.
scripts/basic/%: scripts_basic ;

PHONY += outputmakefile
# outputmakefile generates a Makefile in the output directory, if using a
# separate output directory. This allows convenient use of make in the
# output directory.
outputmakefile:
ifneq ($(KBUILD_SRC),)
	$(Q)ln -fsn $(srctree) source
	$(Q)$(CONFIG_SHELL) $(srctree)/scripts/mkmakefile \
	    $(srctree) $(objtree) $(VERSION) $(PATCHLEVEL)
endif

# Support for using generic headers in asm-generic
PHONY += asm-generic uapi-asm-generic
asm-generic: uapi-asm-generic
	$(Q)$(MAKE) -f $(srctree)/scripts/Makefile.asm-generic \
	            src=asm obj=arch/$(SRCARCH)/include/generated/asm
uapi-asm-generic:
	$(Q)$(MAKE) -f $(srctree)/scripts/Makefile.asm-generic \
	            src=uapi/asm obj=arch/$(SRCARCH)/include/generated/uapi/asm

# To make sure we do not include .config for any of the *config targets
# catch them early, and hand them over to scripts/kconfig/Makefile
# It is allowed to specify more targets when calling make, including
# mixing *config targets and build targets.
# For example 'make oldconfig all'.
# Detect when mixed targets is specified, and make a second invocation
# of make so .config is not included in this case either (for *config).

version_h := include/generated/uapi/linux/version.h
old_version_h := include/linux/version.h

no-dot-config-targets := clean mrproper distclean \
			 cscope gtags TAGS tags help% %docs check% coccicheck \
			 $(version_h) headers_% archheaders archscripts \
			 kernelversion %src-pkg

config-targets := 0
mixed-targets  := 0
dot-config     := 1

ifneq ($(filter $(no-dot-config-targets), $(MAKECMDGOALS)),)
	ifeq ($(filter-out $(no-dot-config-targets), $(MAKECMDGOALS)),)
		dot-config := 0
	endif
endif

ifeq ($(KBUILD_EXTMOD),)
        ifneq ($(filter config %config,$(MAKECMDGOALS)),)
                config-targets := 1
                ifneq ($(words $(MAKECMDGOALS)),1)
                        mixed-targets := 1
                endif
        endif
endif
# install and modules_install need also be processed one by one
ifneq ($(filter install,$(MAKECMDGOALS)),)
        ifneq ($(filter modules_install,$(MAKECMDGOALS)),)
	        mixed-targets := 1
        endif
endif

ifeq ($(mixed-targets),1)
# ===========================================================================
# We're called with mixed targets (*config and build targets).
# Handle them one by one.

PHONY += $(MAKECMDGOALS) __build_one_by_one

$(filter-out __build_one_by_one, $(MAKECMDGOALS)): __build_one_by_one
	@:

__build_one_by_one:
	$(Q)set -e; \
	for i in $(MAKECMDGOALS); do \
		$(MAKE) -f $(srctree)/Makefile $$i; \
	done

else
ifeq ($(config-targets),1)
# ===========================================================================
# *config targets only - make sure prerequisites are updated, and descend
# in scripts/kconfig to make the *config target

# Read arch specific Makefile to set KBUILD_DEFCONFIG as needed.
# KBUILD_DEFCONFIG may point out an alternative default configuration
# used for 'make defconfig'
include arch/$(SRCARCH)/Makefile
export KBUILD_DEFCONFIG KBUILD_KCONFIG

config: scripts_basic outputmakefile FORCE
	$(Q)$(MAKE) $(build)=scripts/kconfig $@

%config: scripts_basic outputmakefile FORCE
	$(Q)$(MAKE) $(build)=scripts/kconfig $@

else
# ===========================================================================
# Build targets only - this includes vmlinux, arch specific targets, clean
# targets and others. In general all targets except *config targets.

ifeq ($(KBUILD_EXTMOD),)
# Additional helpers built in scripts/
# Carefully list dependencies so we do not try to build scripts twice
# in parallel
PHONY += scripts
scripts: scripts_basic include/config/auto.conf include/config/tristate.conf \
	 asm-generic gcc-plugins
	$(Q)$(MAKE) $(build)=$(@)

# Objects we will link into vmlinux / subdirs we need to visit
init-y		:= init/
drivers-y	:= drivers/ sound/ firmware/
net-y		:= net/
libs-y		:= lib/
core-y		:= usr/
virt-y		:= virt/
endif # KBUILD_EXTMOD

ifeq ($(dot-config),1)
# Read in config
-include include/config/auto.conf

ifeq ($(KBUILD_EXTMOD),)
# Read in dependencies to all Kconfig* files, make sure to run
# oldconfig if changes are detected.
-include include/config/auto.conf.cmd

# To avoid any implicit rule to kick in, define an empty command
$(KCONFIG_CONFIG) include/config/auto.conf.cmd: ;

# If .config is newer than include/config/auto.conf, someone tinkered
# with it and forgot to run make oldconfig.
# if auto.conf.cmd is missing then we are probably in a cleaned tree so
# we execute the config step to be sure to catch updated Kconfig files
include/config/%.conf: $(KCONFIG_CONFIG) include/config/auto.conf.cmd
	$(Q)$(MAKE) -f $(srctree)/Makefile silentoldconfig
else
# external modules needs include/generated/autoconf.h and include/config/auto.conf
# but do not care if they are up-to-date. Use auto.conf to trigger the test
PHONY += include/config/auto.conf

include/config/auto.conf:
	$(Q)test -e include/generated/autoconf.h -a -e $@ || (		\
	echo >&2;							\
	echo >&2 "  ERROR: Kernel configuration is invalid.";		\
	echo >&2 "         include/generated/autoconf.h or $@ are missing.";\
	echo >&2 "         Run 'make oldconfig && make prepare' on kernel src to fix it.";	\
	echo >&2 ;							\
	/bin/false)

endif # KBUILD_EXTMOD

else
# Dummy target needed, because used as prerequisite
include/config/auto.conf: ;
endif # $(dot-config)

# For the kernel to actually contain only the needed exported symbols,
# we have to build modules as well to determine what those symbols are.
# (this can be evaluated only once include/config/auto.conf has been included)
ifdef CONFIG_TRIM_UNUSED_KSYMS
  KBUILD_MODULES := 1
endif

# The all: target is the default when no target is given on the
# command line.
# This allow a user to issue only 'make' to build a kernel including modules
# Defaults to vmlinux, but the arch makefile usually adds further targets
all: vmlinux

# The arch Makefile can set ARCH_{CPP,A,C}FLAGS to override the default
# values of the respective KBUILD_* variables
ARCH_CPPFLAGS :=
ARCH_AFLAGS :=
ARCH_CFLAGS :=
include arch/$(SRCARCH)/Makefile

KBUILD_CFLAGS	+= $(call cc-option,-fno-delete-null-pointer-checks,)
KBUILD_CFLAGS	+= $(call cc-disable-warning,frame-address,)
KBUILD_CFLAGS	+= $(call cc-disable-warning, format-truncation)
KBUILD_CFLAGS	+= $(call cc-disable-warning, format-overflow)
KBUILD_CFLAGS	+= $(call cc-disable-warning, int-in-bool-context)

ifdef CONFIG_CC_OPTIMIZE_FOR_SIZE
KBUILD_CFLAGS	+= $(call cc-option,-Oz,-Os)
KBUILD_CFLAGS	+= $(call cc-disable-warning,maybe-uninitialized,)
else
ifdef CONFIG_PROFILE_ALL_BRANCHES
KBUILD_CFLAGS	+= -O2 $(call cc-disable-warning,maybe-uninitialized,)
else
KBUILD_CFLAGS   += -O2
endif
endif

KBUILD_CFLAGS += $(call cc-ifversion, -lt, 0409, \
			$(call cc-disable-warning,maybe-uninitialized,))

# Tell gcc to never replace conditional load with a non-conditional one
KBUILD_CFLAGS	+= $(call cc-option,--param=allow-store-data-races=0)

# check for 'asm goto'
ifeq ($(shell $(CONFIG_SHELL) $(srctree)/scripts/gcc-goto.sh $(CC) $(KBUILD_CFLAGS)), y)
	KBUILD_CFLAGS += -DCC_HAVE_ASM_GOTO
	KBUILD_AFLAGS += -DCC_HAVE_ASM_GOTO
endif

include scripts/Makefile.gcc-plugins

ifdef CONFIG_READABLE_ASM
# Disable optimizations that make assembler listings hard to read.
# reorder blocks reorders the control in the function
# ipa clone creates specialized cloned functions
# partial inlining inlines only parts of functions
KBUILD_CFLAGS += $(call cc-option,-fno-reorder-blocks,) \
                 $(call cc-option,-fno-ipa-cp-clone,) \
                 $(call cc-option,-fno-partial-inlining)
endif

ifneq ($(CONFIG_FRAME_WARN),0)
KBUILD_CFLAGS += $(call cc-option,-Wframe-larger-than=${CONFIG_FRAME_WARN})
endif

# This selects the stack protector compiler flag. Testing it is delayed
# until after .config has been reprocessed, in the prepare-compiler-check
# target.
ifdef CONFIG_CC_STACKPROTECTOR_REGULAR
  stackp-flag := -fstack-protector
  stackp-name := REGULAR
else
ifdef CONFIG_CC_STACKPROTECTOR_STRONG
  stackp-flag := -fstack-protector-strong
  stackp-name := STRONG
else
  # Force off for distro compilers that enable stack protector by default.
  stackp-flag := $(call cc-option, -fno-stack-protector)
endif
endif
# Find arch-specific stack protector compiler sanity-checking script.
ifdef CONFIG_CC_STACKPROTECTOR
  stackp-path := $(srctree)/scripts/gcc-$(SRCARCH)_$(BITS)-has-stack-protector.sh
  stackp-check := $(wildcard $(stackp-path))
endif
KBUILD_CFLAGS += $(stackp-flag)

ifeq ($(cc-name),clang)
ifneq ($(CROSS_COMPILE),)
CLANG_TARGET	:= -target $(notdir $(CROSS_COMPILE:%-=%))
GCC_TOOLCHAIN	:= $(realpath $(dir $(shell which $(LD)))/..)
endif
ifneq ($(GCC_TOOLCHAIN),)
CLANG_GCC_TC	:= -gcc-toolchain $(GCC_TOOLCHAIN)
endif
KBUILD_CFLAGS += $(CLANG_TARGET) $(CLANG_GCC_TC)
KBUILD_AFLAGS += $(CLANG_TARGET) $(CLANG_GCC_TC)
KBUILD_CPPFLAGS += $(call cc-option,-Qunused-arguments,)
KBUILD_CFLAGS += $(call cc-disable-warning, unused-variable)
KBUILD_CFLAGS += $(call cc-disable-warning, format-invalid-specifier)
KBUILD_CFLAGS += $(call cc-disable-warning, gnu)
KBUILD_CFLAGS += $(call cc-disable-warning, address-of-packed-member)
# Quiet clang warning: comparison of unsigned expression < 0 is always false
KBUILD_CFLAGS += $(call cc-disable-warning, tautological-compare)
# CLANG uses a _MergedGlobals as optimization, but this breaks modpost, as the
# source of a reference will be _MergedGlobals and not on of the whitelisted names.
# See modpost pattern 2
KBUILD_CFLAGS += $(call cc-option, -mno-global-merge,)
KBUILD_CFLAGS += $(call cc-option, -fcatch-undefined-behavior)
KBUILD_CFLAGS += $(call cc-option, -no-integrated-as)
KBUILD_AFLAGS += $(call cc-option, -no-integrated-as)
else

# These warnings generated too much noise in a regular build.
# Use make W=1 to enable them (see scripts/Makefile.extrawarn)
KBUILD_CFLAGS += $(call cc-disable-warning, unused-but-set-variable)
KBUILD_CFLAGS += $(call cc-disable-warning, unused-const-variable)
endif

ifdef CONFIG_FRAME_POINTER
KBUILD_CFLAGS	+= -fno-omit-frame-pointer -fno-optimize-sibling-calls
else
# Some targets (ARM with Thumb2, for example), can't be built with frame
# pointers.  For those, we don't have FUNCTION_TRACER automatically
# select FRAME_POINTER.  However, FUNCTION_TRACER adds -pg, and this is
# incompatible with -fomit-frame-pointer with current GCC, so we don't use
# -fomit-frame-pointer with FUNCTION_TRACER.
ifndef CONFIG_FUNCTION_TRACER
KBUILD_CFLAGS	+= -fomit-frame-pointer
endif
endif

KBUILD_CFLAGS   += $(call cc-option, -fno-var-tracking-assignments)

ifdef CONFIG_DEBUG_INFO
ifdef CONFIG_DEBUG_INFO_SPLIT
KBUILD_CFLAGS   += $(call cc-option, -gsplit-dwarf, -g)
else
KBUILD_CFLAGS	+= -g
endif
KBUILD_AFLAGS	+= -Wa,-gdwarf-2
endif
ifdef CONFIG_DEBUG_INFO_DWARF4
KBUILD_CFLAGS	+= $(call cc-option, -gdwarf-4,)
endif

ifdef CONFIG_DEBUG_INFO_REDUCED
KBUILD_CFLAGS 	+= $(call cc-option, -femit-struct-debug-baseonly) \
		   $(call cc-option,-fno-var-tracking)
endif

ifdef CONFIG_FUNCTION_TRACER
ifndef CC_FLAGS_FTRACE
CC_FLAGS_FTRACE := -pg
endif
export CC_FLAGS_FTRACE
ifdef CONFIG_HAVE_FENTRY
CC_USING_FENTRY	:= $(call cc-option, -mfentry -DCC_USING_FENTRY)
endif
KBUILD_CFLAGS	+= $(CC_FLAGS_FTRACE) $(CC_USING_FENTRY)
KBUILD_AFLAGS	+= $(CC_USING_FENTRY)
ifdef CONFIG_DYNAMIC_FTRACE
	ifdef CONFIG_HAVE_C_RECORDMCOUNT
		BUILD_C_RECORDMCOUNT := y
		export BUILD_C_RECORDMCOUNT
	endif
endif
endif

# We trigger additional mismatches with less inlining
ifdef CONFIG_DEBUG_SECTION_MISMATCH
KBUILD_CFLAGS += $(call cc-option, -fno-inline-functions-called-once)
endif

ifdef CONFIG_LD_DEAD_CODE_DATA_ELIMINATION
KBUILD_CFLAGS	+= $(call cc-option,-ffunction-sections,)
KBUILD_CFLAGS	+= $(call cc-option,-fdata-sections,)
endif

# arch Makefile may override CC so keep this after arch Makefile is included
NOSTDINC_FLAGS += -nostdinc -isystem $(shell $(CC) -print-file-name=include)
CHECKFLAGS     += $(NOSTDINC_FLAGS)

# warn about C99 declaration after statement
KBUILD_CFLAGS += $(call cc-option,-Wdeclaration-after-statement,)

# disable pointer signed / unsigned warnings in gcc 4.0
KBUILD_CFLAGS += $(call cc-disable-warning, pointer-sign)

# disable invalid "can't wrap" optimizations for signed / pointers
KBUILD_CFLAGS	+= $(call cc-option,-fno-strict-overflow)

# conserve stack if available
KBUILD_CFLAGS   += $(call cc-option,-fconserve-stack)

# disallow errors like 'EXPORT_GPL(foo);' with missing header
KBUILD_CFLAGS   += $(call cc-option,-Werror=implicit-int)

# require functions to have arguments in prototypes, not empty 'int foo()'
KBUILD_CFLAGS   += $(call cc-option,-Werror=strict-prototypes)

# Prohibit date/time macros, which would make the build non-deterministic
KBUILD_CFLAGS   += $(call cc-option,-Werror=date-time)

# enforce correct pointer usage
KBUILD_CFLAGS   += $(call cc-option,-Werror=incompatible-pointer-types)

# Require designated initializers for all marked structures
KBUILD_CFLAGS   += $(call cc-option,-Werror=designated-init)

# use the deterministic mode of AR if available
KBUILD_ARFLAGS := $(call ar-option,D)

include scripts/Makefile.kasan
include scripts/Makefile.extrawarn
include scripts/Makefile.ubsan

# Add any arch overrides and user supplied CPPFLAGS, AFLAGS and CFLAGS as the
# last assignments
KBUILD_CPPFLAGS += $(ARCH_CPPFLAGS) $(KCPPFLAGS)
KBUILD_AFLAGS   += $(ARCH_AFLAGS)   $(KAFLAGS)
KBUILD_CFLAGS   += $(ARCH_CFLAGS)   $(KCFLAGS)

# Use --build-id when available.
LDFLAGS_BUILD_ID := $(patsubst -Wl$(comma)%,%,\
			      $(call cc-ldoption, -Wl$(comma)--build-id,))
KBUILD_LDFLAGS_MODULE += $(LDFLAGS_BUILD_ID)
LDFLAGS_vmlinux += $(LDFLAGS_BUILD_ID)

ifdef CONFIG_LD_DEAD_CODE_DATA_ELIMINATION
LDFLAGS_vmlinux	+= $(call ld-option, --gc-sections,)
endif

ifeq ($(CONFIG_STRIP_ASM_SYMS),y)
LDFLAGS_vmlinux	+= $(call ld-option, -X,)
endif

# Default kernel image to build when no specific target is given.
# KBUILD_IMAGE may be overruled on the command line or
# set in the environment
# Also any assignments in arch/$(ARCH)/Makefile take precedence over
# this default value
export KBUILD_IMAGE ?= vmlinux

#
# INSTALL_PATH specifies where to place the updated kernel and system map
# images. Default is /boot, but you can set it to other values
export	INSTALL_PATH ?= /boot

#
# INSTALL_DTBS_PATH specifies a prefix for relocations required by build roots.
# Like INSTALL_MOD_PATH, it isn't defined in the Makefile, but can be passed as
# an argument if needed. Otherwise it defaults to the kernel install path
#
export INSTALL_DTBS_PATH ?= $(INSTALL_PATH)/dtbs/$(KERNELRELEASE)

#
# INSTALL_MOD_PATH specifies a prefix to MODLIB for module directory
# relocations required by build roots.  This is not defined in the
# makefile but the argument can be passed to make if needed.
#

MODLIB	= $(INSTALL_MOD_PATH)/lib/modules/$(KERNELRELEASE)
export MODLIB

#
# INSTALL_MOD_STRIP, if defined, will cause modules to be
# stripped after they are installed.  If INSTALL_MOD_STRIP is '1', then
# the default option --strip-debug will be used.  Otherwise,
# INSTALL_MOD_STRIP value will be used as the options to the strip command.

ifdef INSTALL_MOD_STRIP
ifeq ($(INSTALL_MOD_STRIP),1)
mod_strip_cmd = $(STRIP) --strip-debug
else
mod_strip_cmd = $(STRIP) $(INSTALL_MOD_STRIP)
endif # INSTALL_MOD_STRIP=1
else
mod_strip_cmd = true
endif # INSTALL_MOD_STRIP
export mod_strip_cmd

# CONFIG_MODULE_COMPRESS, if defined, will cause module to be compressed
# after they are installed in agreement with CONFIG_MODULE_COMPRESS_GZIP
# or CONFIG_MODULE_COMPRESS_XZ.

mod_compress_cmd = true
ifdef CONFIG_MODULE_COMPRESS
  ifdef CONFIG_MODULE_COMPRESS_GZIP
    mod_compress_cmd = gzip -n -f
  endif # CONFIG_MODULE_COMPRESS_GZIP
  ifdef CONFIG_MODULE_COMPRESS_XZ
    mod_compress_cmd = xz -f
  endif # CONFIG_MODULE_COMPRESS_XZ
endif # CONFIG_MODULE_COMPRESS
export mod_compress_cmd

# Select initial ramdisk compression format, default is gzip(1).
# This shall be used by the dracut(8) tool while creating an initramfs image.
#
INITRD_COMPRESS-y                  := gzip
INITRD_COMPRESS-$(CONFIG_RD_BZIP2) := bzip2
INITRD_COMPRESS-$(CONFIG_RD_LZMA)  := lzma
INITRD_COMPRESS-$(CONFIG_RD_XZ)    := xz
INITRD_COMPRESS-$(CONFIG_RD_LZO)   := lzo
INITRD_COMPRESS-$(CONFIG_RD_LZ4)   := lz4
# do not export INITRD_COMPRESS, since we didn't actually
# choose a sane default compression above.
# export INITRD_COMPRESS := $(INITRD_COMPRESS-y)

ifdef CONFIG_MODULE_SIG_ALL
$(eval $(call config_filename,MODULE_SIG_KEY))

mod_sign_cmd = scripts/sign-file $(CONFIG_MODULE_SIG_HASH) $(MODULE_SIG_KEY_SRCPREFIX)$(CONFIG_MODULE_SIG_KEY) certs/signing_key.x509
else
mod_sign_cmd = true
endif
export mod_sign_cmd

ifdef CONFIG_STACK_VALIDATION
  has_libelf := $(call try-run,\
		echo "int main() {}" | $(HOSTCC) -xc -o /dev/null -lelf -,1,0)
  ifeq ($(has_libelf),1)
    objtool_target := tools/objtool FORCE
  else
    $(warning "Cannot use CONFIG_STACK_VALIDATION, please install libelf-dev, libelf-devel or elfutils-libelf-devel")
    SKIP_STACK_VALIDATION := 1
    export SKIP_STACK_VALIDATION
  endif
endif


ifeq ($(KBUILD_EXTMOD),)
core-y		+= kernel/ certs/ mm/ fs/ ipc/ security/ crypto/ block/

vmlinux-dirs	:= $(patsubst %/,%,$(filter %/, $(init-y) $(init-m) \
		     $(core-y) $(core-m) $(drivers-y) $(drivers-m) \
		     $(net-y) $(net-m) $(libs-y) $(libs-m) $(virt-y)))

vmlinux-alldirs	:= $(sort $(vmlinux-dirs) $(patsubst %/,%,$(filter %/, \
		     $(init-) $(core-) $(drivers-) $(net-) $(libs-) $(virt-))))

init-y		:= $(patsubst %/, %/built-in.o, $(init-y))
core-y		:= $(patsubst %/, %/built-in.o, $(core-y))
drivers-y	:= $(patsubst %/, %/built-in.o, $(drivers-y))
net-y		:= $(patsubst %/, %/built-in.o, $(net-y))
libs-y1		:= $(patsubst %/, %/lib.a, $(libs-y))
libs-y2		:= $(filter-out %.a, $(patsubst %/, %/built-in.o, $(libs-y)))
virt-y		:= $(patsubst %/, %/built-in.o, $(virt-y))

# Externally visible symbols (used by link-vmlinux.sh)
export KBUILD_VMLINUX_INIT := $(head-y) $(init-y)
export KBUILD_VMLINUX_MAIN := $(core-y) $(libs-y2) $(drivers-y) $(net-y) $(virt-y)
export KBUILD_VMLINUX_LIBS := $(libs-y1)
export KBUILD_LDS          := arch/$(SRCARCH)/kernel/vmlinux.lds
export LDFLAGS_vmlinux
# used by scripts/package/Makefile
export KBUILD_ALLDIRS := $(sort $(filter-out arch/%,$(vmlinux-alldirs)) arch Documentation include samples scripts tools)

vmlinux-deps := $(KBUILD_LDS) $(KBUILD_VMLINUX_INIT) $(KBUILD_VMLINUX_MAIN) $(KBUILD_VMLINUX_LIBS)

# Include targets which we want to execute sequentially if the rest of the
# kernel build went well. If CONFIG_TRIM_UNUSED_KSYMS is set, this might be
# evaluated more than once.
PHONY += vmlinux_prereq
vmlinux_prereq: $(vmlinux-deps) FORCE
ifdef CONFIG_HEADERS_CHECK
	$(Q)$(MAKE) -f $(srctree)/Makefile headers_check
endif
ifdef CONFIG_GDB_SCRIPTS
	$(Q)ln -fsn $(abspath $(srctree)/scripts/gdb/vmlinux-gdb.py)
endif
ifdef CONFIG_TRIM_UNUSED_KSYMS
	$(Q)$(CONFIG_SHELL) $(srctree)/scripts/adjust_autoksyms.sh \
	  "$(MAKE) -f $(srctree)/Makefile vmlinux"
endif

# standalone target for easier testing
include/generated/autoksyms.h: FORCE
	$(Q)$(CONFIG_SHELL) $(srctree)/scripts/adjust_autoksyms.sh true

ARCH_POSTLINK := $(wildcard $(srctree)/arch/$(SRCARCH)/Makefile.postlink)

# Final link of vmlinux with optional arch pass after final link
cmd_link-vmlinux =                                                 \
	$(CONFIG_SHELL) $< $(LD) $(LDFLAGS) $(LDFLAGS_vmlinux) ;    \
	$(if $(ARCH_POSTLINK), $(MAKE) -f $(ARCH_POSTLINK) $@, true)

vmlinux: scripts/link-vmlinux.sh vmlinux_prereq $(vmlinux-deps) FORCE
	+$(call if_changed,link-vmlinux)

# Build samples along the rest of the kernel
ifdef CONFIG_SAMPLES
vmlinux-dirs += samples
endif

# The actual objects are generated when descending,
# make sure no implicit rule kicks in
$(sort $(vmlinux-deps)): $(vmlinux-dirs) ;

# Handle descending into subdirectories listed in $(vmlinux-dirs)
# Preset locale variables to speed up the build process. Limit locale
# tweaks to this spot to avoid wrong language settings when running
# make menuconfig etc.
# Error messages still appears in the original language

PHONY += $(vmlinux-dirs)
$(vmlinux-dirs): prepare scripts
	$(Q)$(MAKE) $(build)=$@

define filechk_kernel.release
	echo "$(KERNELVERSION)$$($(CONFIG_SHELL) $(srctree)/scripts/setlocalversion $(srctree))"
endef

# Store (new) KERNELRELEASE string in include/config/kernel.release
include/config/kernel.release: include/config/auto.conf FORCE
	$(call filechk,kernel.release)


# Things we need to do before we recursively start building the kernel
# or the modules are listed in "prepare".
# A multi level approach is used. prepareN is processed before prepareN-1.
# archprepare is used in arch Makefiles and when processed asm symlink,
# version.h and scripts_basic is processed / created.

# Listed in dependency order
PHONY += prepare archprepare prepare0 prepare1 prepare2 prepare3

# prepare3 is used to check if we are building in a separate output directory,
# and if so do:
# 1) Check that make has not been executed in the kernel src $(srctree)
prepare3: include/config/kernel.release
ifneq ($(KBUILD_SRC),)
	@$(kecho) '  Using $(srctree) as source for kernel'
	$(Q)if [ -f $(srctree)/.config -o -d $(srctree)/include/config ]; then \
		echo >&2 "  $(srctree) is not clean, please run 'make mrproper'"; \
		echo >&2 "  in the '$(srctree)' directory.";\
		/bin/false; \
	fi;
endif

# prepare2 creates a makefile if using a separate output directory.
# From this point forward, .config has been reprocessed, so any rules
# that need to depend on updated CONFIG_* values can be checked here.
prepare2: prepare3 prepare-compiler-check outputmakefile asm-generic

prepare1: prepare2 $(version_h) include/generated/utsrelease.h \
                   include/config/auto.conf
	$(cmd_crmodverdir)

archprepare: archheaders archscripts prepare1 scripts_basic

prepare0: archprepare gcc-plugins
	$(Q)$(MAKE) $(build)=.

# All the preparing..
prepare: prepare0 prepare-objtool

PHONY += prepare-objtool
prepare-objtool: $(objtool_target)

# Check for CONFIG flags that require compiler support. Abort the build
# after .config has been processed, but before the kernel build starts.
#
# For security-sensitive CONFIG options, we don't want to fallback and/or
# silently change which compiler flags will be used, since that leads to
# producing kernels with different security feature characteristics
# depending on the compiler used. (For example, "But I selected
# CC_STACKPROTECTOR_STRONG! Why did it build with _REGULAR?!")
PHONY += prepare-compiler-check
prepare-compiler-check: FORCE
# Make sure compiler supports requested stack protector flag.
ifdef stackp-name
  ifeq ($(call cc-option, $(stackp-flag)),)
	@echo Cannot use CONFIG_CC_STACKPROTECTOR_$(stackp-name): \
		  $(stackp-flag) not supported by compiler >&2 && exit 1
  endif
endif
# Make sure compiler does not have buggy stack-protector support.
ifdef stackp-check
  ifneq ($(shell $(CONFIG_SHELL) $(stackp-check) $(CC) $(KBUILD_CPPFLAGS) $(biarch)),y)
	@echo Cannot use CONFIG_CC_STACKPROTECTOR_$(stackp-name): \
                  $(stackp-flag) available but compiler is broken >&2 && exit 1
  endif
endif
	@:

# Generate some files
# ---------------------------------------------------------------------------

# KERNELRELEASE can change from a few different places, meaning version.h
# needs to be updated, so this check is forced on all builds

uts_len := 64
define filechk_utsrelease.h
	if [ `echo -n "$(KERNELRELEASE)" | wc -c ` -gt $(uts_len) ]; then \
	  echo '"$(KERNELRELEASE)" exceeds $(uts_len) characters' >&2;    \
	  exit 1;                                                         \
	fi;                                                               \
	(echo \#define UTS_RELEASE \"$(KERNELRELEASE)\";)
endef

define filechk_version.h
	(echo \#define LINUX_VERSION_CODE $(shell                         \
	expr $(VERSION) \* 65536 + 0$(PATCHLEVEL) \* 256 + 0$(SUBLEVEL)); \
	echo '#define KERNEL_VERSION(a,b,c) (((a) << 16) + ((b) << 8) + (c))';)
endef

$(version_h): $(srctree)/Makefile FORCE
	$(call filechk,version.h)
	$(Q)rm -f $(old_version_h)

include/generated/utsrelease.h: include/config/kernel.release FORCE
	$(call filechk,utsrelease.h)

PHONY += headerdep
headerdep:
	$(Q)find $(srctree)/include/ -name '*.h' | xargs --max-args 1 \
	$(srctree)/scripts/headerdep.pl -I$(srctree)/include

# ---------------------------------------------------------------------------
# Kernel headers

#Default location for installed headers
export INSTALL_HDR_PATH = $(objtree)/usr

# If we do an all arch process set dst to include/arch-$(hdr-arch)
hdr-dst = $(if $(KBUILD_HEADERS), dst=include/arch-$(hdr-arch), dst=include)

PHONY += archheaders
archheaders:

PHONY += archscripts
archscripts:

PHONY += __headers
__headers: $(version_h) scripts_basic uapi-asm-generic archheaders archscripts
	$(Q)$(MAKE) $(build)=scripts build_unifdef

PHONY += headers_install_all
headers_install_all:
	$(Q)$(CONFIG_SHELL) $(srctree)/scripts/headers.sh install

PHONY += headers_install
headers_install: __headers
	$(if $(wildcard $(srctree)/arch/$(hdr-arch)/include/uapi/asm/Kbuild),, \
	  $(error Headers not exportable for the $(SRCARCH) architecture))
	$(Q)$(MAKE) $(hdr-inst)=include/uapi dst=include
	$(Q)$(MAKE) $(hdr-inst)=arch/$(hdr-arch)/include/uapi $(hdr-dst)

PHONY += headers_check_all
headers_check_all: headers_install_all
	$(Q)$(CONFIG_SHELL) $(srctree)/scripts/headers.sh check

PHONY += headers_check
headers_check: headers_install
	$(Q)$(MAKE) $(hdr-inst)=include/uapi dst=include HDRCHECK=1
	$(Q)$(MAKE) $(hdr-inst)=arch/$(hdr-arch)/include/uapi $(hdr-dst) HDRCHECK=1

# ---------------------------------------------------------------------------
# Kernel selftest

PHONY += kselftest
kselftest:
	$(Q)$(MAKE) -C tools/testing/selftests run_tests

PHONY += kselftest-clean
kselftest-clean:
	$(Q)$(MAKE) -C tools/testing/selftests clean

PHONY += kselftest-merge
kselftest-merge:
	$(if $(wildcard $(objtree)/.config),, $(error No .config exists, config your kernel first!))
	$(Q)$(CONFIG_SHELL) $(srctree)/scripts/kconfig/merge_config.sh \
		-m $(objtree)/.config \
		$(srctree)/tools/testing/selftests/*/config
	+$(Q)$(MAKE) -f $(srctree)/Makefile olddefconfig

# ---------------------------------------------------------------------------
# Modules

ifdef CONFIG_MODULES

# By default, build modules as well

all: modules

# Build modules
#
# A module can be listed more than once in obj-m resulting in
# duplicate lines in modules.order files.  Those are removed
# using awk while concatenating to the final file.

PHONY += modules
modules: $(vmlinux-dirs) $(if $(KBUILD_BUILTIN),vmlinux) modules.builtin
	$(Q)$(AWK) '!x[$$0]++' $(vmlinux-dirs:%=$(objtree)/%/modules.order) > $(objtree)/modules.order
	@$(kecho) '  Building modules, stage 2.';
	$(Q)$(MAKE) -f $(srctree)/scripts/Makefile.modpost

modules.builtin: $(vmlinux-dirs:%=%/modules.builtin)
	$(Q)$(AWK) '!x[$$0]++' $^ > $(objtree)/modules.builtin

%/modules.builtin: include/config/auto.conf
	$(Q)$(MAKE) $(modbuiltin)=$*


# Target to prepare building external modules
PHONY += modules_prepare
modules_prepare: prepare scripts

# Target to install modules
PHONY += modules_install
modules_install: _modinst_ _modinst_post

PHONY += _modinst_
_modinst_:
	@rm -rf $(MODLIB)/kernel
	@rm -f $(MODLIB)/source
	@mkdir -p $(MODLIB)/kernel
	@ln -s $(abspath $(srctree)) $(MODLIB)/source
	@if [ ! $(objtree) -ef  $(MODLIB)/build ]; then \
		rm -f $(MODLIB)/build ; \
		ln -s $(CURDIR) $(MODLIB)/build ; \
	fi
	@cp -f $(objtree)/modules.order $(MODLIB)/
	@cp -f $(objtree)/modules.builtin $(MODLIB)/
	$(Q)$(MAKE) -f $(srctree)/scripts/Makefile.modinst

# This depmod is only for convenience to give the initial
# boot a modules.dep even before / is mounted read-write.  However the
# boot script depmod is the master version.
PHONY += _modinst_post
_modinst_post: _modinst_
	$(call cmd,depmod)

ifeq ($(CONFIG_MODULE_SIG), y)
PHONY += modules_sign
modules_sign:
	$(Q)$(MAKE) -f $(srctree)/scripts/Makefile.modsign
endif

else # CONFIG_MODULES

# Modules not configured
# ---------------------------------------------------------------------------

PHONY += modules modules_install
modules modules_install:
	@echo >&2
	@echo >&2 "The present kernel configuration has modules disabled."
	@echo >&2 "Type 'make config' and enable loadable module support."
	@echo >&2 "Then build a kernel with module support enabled."
	@echo >&2
	@exit 1

endif # CONFIG_MODULES

###
# Cleaning is done on three levels.
# make clean     Delete most generated files
#                Leave enough to build external modules
# make mrproper  Delete the current configuration, and all generated files
# make distclean Remove editor backup files, patch leftover files and the like

# Directories & files removed with 'make clean'
CLEAN_DIRS  += $(MODVERDIR)

# Directories & files removed with 'make mrproper'
MRPROPER_DIRS  += include/config usr/include include/generated          \
		  arch/*/include/generated .tmp_objdiff
MRPROPER_FILES += .config .config.old .version .old_version \
		  Module.symvers tags TAGS cscope* GPATH GTAGS GRTAGS GSYMS \
		  signing_key.pem signing_key.priv signing_key.x509	\
		  x509.genkey extra_certificates signing_key.x509.keyid	\
		  signing_key.x509.signer vmlinux-gdb.py

# clean - Delete most, but leave enough to build external modules
#
clean: rm-dirs  := $(CLEAN_DIRS)
clean: rm-files := $(CLEAN_FILES)
clean-dirs      := $(addprefix _clean_, . $(vmlinux-alldirs) Documentation samples)

PHONY += $(clean-dirs) clean archclean vmlinuxclean
$(clean-dirs):
	$(Q)$(MAKE) $(clean)=$(patsubst _clean_%,%,$@)

vmlinuxclean:
	$(Q)$(CONFIG_SHELL) $(srctree)/scripts/link-vmlinux.sh clean
	$(Q)$(if $(ARCH_POSTLINK), $(MAKE) -f $(ARCH_POSTLINK) clean)

clean: archclean vmlinuxclean

# mrproper - Delete all generated files, including .config
#
mrproper: rm-dirs  := $(wildcard $(MRPROPER_DIRS))
mrproper: rm-files := $(wildcard $(MRPROPER_FILES))
mrproper-dirs      := $(addprefix _mrproper_,scripts)

PHONY += $(mrproper-dirs) mrproper archmrproper
$(mrproper-dirs):
	$(Q)$(MAKE) $(clean)=$(patsubst _mrproper_%,%,$@)

mrproper: clean archmrproper $(mrproper-dirs)
	$(call cmd,rmdirs)
	$(call cmd,rmfiles)

# distclean
#
PHONY += distclean

distclean: mrproper
	@find $(srctree) $(RCS_FIND_IGNORE) \
		\( -name '*.orig' -o -name '*.rej' -o -name '*~' \
		-o -name '*.bak' -o -name '#*#' -o -name '*%' \
		-o -name 'core' \) \
		-type f -print | xargs rm -f


# Packaging of the kernel to various formats
# ---------------------------------------------------------------------------
# rpm target kept for backward compatibility
package-dir	:= scripts/package

%src-pkg: FORCE
	$(Q)$(MAKE) $(build)=$(package-dir) $@
%pkg: include/config/kernel.release FORCE
	$(Q)$(MAKE) $(build)=$(package-dir) $@
rpm: include/config/kernel.release FORCE
	$(Q)$(MAKE) $(build)=$(package-dir) $@


# Brief documentation of the typical targets used
# ---------------------------------------------------------------------------

boards := $(wildcard $(srctree)/arch/$(SRCARCH)/configs/*_defconfig)
boards := $(sort $(notdir $(boards)))
board-dirs := $(dir $(wildcard $(srctree)/arch/$(SRCARCH)/configs/*/*_defconfig))
board-dirs := $(sort $(notdir $(board-dirs:/=)))

PHONY += help
help:
	@echo  'Cleaning targets:'
	@echo  '  clean		  - Remove most generated files but keep the config and'
	@echo  '                    enough build support to build external modules'
	@echo  '  mrproper	  - Remove all generated files + config + various backup files'
	@echo  '  distclean	  - mrproper + remove editor backup and patch files'
	@echo  ''
	@echo  'Configuration targets:'
	@$(MAKE) -f $(srctree)/scripts/kconfig/Makefile help
	@echo  ''
	@echo  'Other generic targets:'
	@echo  '  all		  - Build all targets marked with [*]'
	@echo  '* vmlinux	  - Build the bare kernel'
	@echo  '* modules	  - Build all modules'
	@echo  '  modules_install - Install all modules to INSTALL_MOD_PATH (default: /)'
	@echo  '  dir/            - Build all files in dir and below'
	@echo  '  dir/file.[ois]  - Build specified target only'
	@echo  '  dir/file.ll     - Build the LLVM assembly file'
	@echo  '                    (requires compiler support for LLVM assembly generation)'
	@echo  '  dir/file.lst    - Build specified mixed source/assembly target only'
	@echo  '                    (requires a recent binutils and recent build (System.map))'
	@echo  '  dir/file.ko     - Build module including final link'
	@echo  '  modules_prepare - Set up for building external modules'
	@echo  '  tags/TAGS	  - Generate tags file for editors'
	@echo  '  cscope	  - Generate cscope index'
	@echo  '  gtags           - Generate GNU GLOBAL index'
	@echo  '  kernelrelease	  - Output the release version string (use with make -s)'
	@echo  '  kernelversion	  - Output the version stored in Makefile (use with make -s)'
	@echo  '  image_name	  - Output the image name (use with make -s)'
	@echo  '  headers_install - Install sanitised kernel headers to INSTALL_HDR_PATH'; \
	 echo  '                    (default: $(INSTALL_HDR_PATH))'; \
	 echo  ''
	@echo  'Static analysers:'
	@echo  '  checkstack      - Generate a list of stack hogs'
	@echo  '  namespacecheck  - Name space analysis on compiled kernel'
	@echo  '  versioncheck    - Sanity check on version.h usage'
	@echo  '  includecheck    - Check for duplicate included header files'
	@echo  '  export_report   - List the usages of all exported symbols'
	@echo  '  headers_check   - Sanity check on exported headers'
	@echo  '  headerdep       - Detect inclusion cycles in headers'
	@$(MAKE) -f $(srctree)/scripts/Makefile.help checker-help
	@echo  ''
	@echo  'Kernel selftest:'
	@echo  '  kselftest       - Build and run kernel selftest (run as root)'
	@echo  '                    Build, install, and boot kernel before'
	@echo  '                    running kselftest on it'
	@echo  '  kselftest-clean - Remove all generated kselftest files'
	@echo  '  kselftest-merge - Merge all the config dependencies of kselftest to existed'
	@echo  '                    .config.'
	@echo  ''
	@echo 'Userspace tools targets:'
	@echo '  use "make tools/help"'
	@echo '  or  "cd tools; make help"'
	@echo  ''
	@echo  'Kernel packaging:'
	@$(MAKE) $(build)=$(package-dir) help
	@echo  ''
	@echo  'Documentation targets:'
	@$(MAKE) -f $(srctree)/Documentation/Makefile dochelp
	@echo  ''
	@echo  'Architecture specific targets ($(SRCARCH)):'
	@$(if $(archhelp),$(archhelp),\
		echo '  No architecture specific help defined for $(SRCARCH)')
	@echo  ''
	@$(if $(boards), \
		$(foreach b, $(boards), \
		printf "  %-24s - Build for %s\\n" $(b) $(subst _defconfig,,$(b));) \
		echo '')
	@$(if $(board-dirs), \
		$(foreach b, $(board-dirs), \
		printf "  %-16s - Show %s-specific targets\\n" help-$(b) $(b);) \
		printf "  %-16s - Show all of the above\\n" help-boards; \
		echo '')

	@echo  '  make V=0|1 [targets] 0 => quiet build (default), 1 => verbose build'
	@echo  '  make V=2   [targets] 2 => give reason for rebuild of target'
	@echo  '  make O=dir [targets] Locate all output files in "dir", including .config'
	@echo  '  make C=1   [targets] Check re-compiled c source with $$CHECK (sparse by default)'
	@echo  '  make C=2   [targets] Force check of all c source with $$CHECK'
	@echo  '  make RECORDMCOUNT_WARN=1 [targets] Warn about ignored mcount sections'
	@echo  '  make W=n   [targets] Enable extra gcc checks, n=1,2,3 where'
	@echo  '		1: warnings which may be relevant and do not occur too often'
	@echo  '		2: warnings which occur quite often but may still be relevant'
	@echo  '		3: more obscure warnings, can most likely be ignored'
	@echo  '		Multiple levels can be combined with W=12 or W=123'
	@echo  ''
	@echo  'Execute "make" or "make all" to build all targets marked with [*] '
	@echo  'For further info see the ./README file'


help-board-dirs := $(addprefix help-,$(board-dirs))

help-boards: $(help-board-dirs)

boards-per-dir = $(sort $(notdir $(wildcard $(srctree)/arch/$(SRCARCH)/configs/$*/*_defconfig)))

$(help-board-dirs): help-%:
	@echo  'Architecture specific targets ($(SRCARCH) $*):'
	@$(if $(boards-per-dir), \
		$(foreach b, $(boards-per-dir), \
		printf "  %-24s - Build for %s\\n" $*/$(b) $(subst _defconfig,,$(b));) \
		echo '')


# Documentation targets
# ---------------------------------------------------------------------------
DOC_TARGETS := xmldocs latexdocs pdfdocs htmldocs epubdocs cleandocs linkcheckdocs
PHONY += $(DOC_TARGETS)
$(DOC_TARGETS): scripts_basic FORCE
	$(Q)$(MAKE) $(build)=Documentation $@

else # KBUILD_EXTMOD

###
# External module support.
# When building external modules the kernel used as basis is considered
# read-only, and no consistency checks are made and the make
# system is not used on the basis kernel. If updates are required
# in the basis kernel ordinary make commands (without M=...) must
# be used.
#
# The following are the only valid targets when building external
# modules.
# make M=dir clean     Delete all automatically generated files
# make M=dir modules   Make all modules in specified dir
# make M=dir	       Same as 'make M=dir modules'
# make M=dir modules_install
#                      Install the modules built in the module directory
#                      Assumes install directory is already created

# We are always building modules
KBUILD_MODULES := 1
PHONY += crmodverdir
crmodverdir:
	$(cmd_crmodverdir)

PHONY += $(objtree)/Module.symvers
$(objtree)/Module.symvers:
	@test -e $(objtree)/Module.symvers || ( \
	echo; \
	echo "  WARNING: Symbol version dump $(objtree)/Module.symvers"; \
	echo "           is missing; modules will have no dependencies and modversions."; \
	echo )

module-dirs := $(addprefix _module_,$(KBUILD_EXTMOD))
PHONY += $(module-dirs) modules
$(module-dirs): crmodverdir $(objtree)/Module.symvers
	$(Q)$(MAKE) $(build)=$(patsubst _module_%,%,$@)

modules: $(module-dirs)
	@$(kecho) '  Building modules, stage 2.';
	$(Q)$(MAKE) -f $(srctree)/scripts/Makefile.modpost

PHONY += modules_install
modules_install: _emodinst_ _emodinst_post

install-dir := $(if $(INSTALL_MOD_DIR),$(INSTALL_MOD_DIR),extra)
PHONY += _emodinst_
_emodinst_:
	$(Q)mkdir -p $(MODLIB)/$(install-dir)
	$(Q)$(MAKE) -f $(srctree)/scripts/Makefile.modinst

PHONY += _emodinst_post
_emodinst_post: _emodinst_
	$(call cmd,depmod)

clean-dirs := $(addprefix _clean_,$(KBUILD_EXTMOD))

PHONY += $(clean-dirs) clean
$(clean-dirs):
	$(Q)$(MAKE) $(clean)=$(patsubst _clean_%,%,$@)

clean:	rm-dirs := $(MODVERDIR)
clean: rm-files := $(KBUILD_EXTMOD)/Module.symvers

PHONY += help
help:
	@echo  '  Building external modules.'
	@echo  '  Syntax: make -C path/to/kernel/src M=$$PWD target'
	@echo  ''
	@echo  '  modules         - default target, build the module(s)'
	@echo  '  modules_install - install the module'
	@echo  '  clean           - remove generated files in module directory only'
	@echo  ''

# Dummies...
PHONY += prepare scripts
prepare: ;
scripts: ;
endif # KBUILD_EXTMOD

clean: $(clean-dirs)
	$(call cmd,rmdirs)
	$(call cmd,rmfiles)
	@find $(if $(KBUILD_EXTMOD), $(KBUILD_EXTMOD), .) $(RCS_FIND_IGNORE) \
		\( -name '*.[oas]' -o -name '*.ko' -o -name '.*.cmd' \
		-o -name '*.ko.*' \
		-o -name '*.dwo'  \
		-o -name '*.su'  \
		-o -name '.*.d' -o -name '.*.tmp' -o -name '*.mod.c' \
		-o -name '*.symtypes' -o -name 'modules.order' \
		-o -name modules.builtin -o -name '.tmp_*.o.*' \
		-o -name '*.c.[012]*.*' \
		-o -name '*.ll' \
		-o -name '*.gcno' \) -type f -print | xargs rm -f

# Generate tags for editors
# ---------------------------------------------------------------------------
quiet_cmd_tags = GEN     $@
      cmd_tags = $(CONFIG_SHELL) $(srctree)/scripts/tags.sh $@

tags TAGS cscope gtags: FORCE
	$(call cmd,tags)

# Scripts to check various things for consistency
# ---------------------------------------------------------------------------

PHONY += includecheck versioncheck coccicheck namespacecheck export_report

includecheck:
	find $(srctree)/* $(RCS_FIND_IGNORE) \
		-name '*.[hcS]' -type f -print | sort \
		| xargs $(PERL) -w $(srctree)/scripts/checkincludes.pl

versioncheck:
	find $(srctree)/* $(RCS_FIND_IGNORE) \
		-name '*.[hcS]' -type f -print | sort \
		| xargs $(PERL) -w $(srctree)/scripts/checkversion.pl

coccicheck:
	$(Q)$(CONFIG_SHELL) $(srctree)/scripts/$@

namespacecheck:
	$(PERL) $(srctree)/scripts/namespace.pl

export_report:
	$(PERL) $(srctree)/scripts/export_report.pl

endif #ifeq ($(config-targets),1)
endif #ifeq ($(mixed-targets),1)

PHONY += checkstack kernelrelease kernelversion image_name

# UML needs a little special treatment here.  It wants to use the host
# toolchain, so needs $(SUBARCH) passed to checkstack.pl.  Everyone
# else wants $(ARCH), including people doing cross-builds, which means
# that $(SUBARCH) doesn't work here.
ifeq ($(ARCH), um)
CHECKSTACK_ARCH := $(SUBARCH)
else
CHECKSTACK_ARCH := $(ARCH)
endif
checkstack:
	$(OBJDUMP) -d vmlinux $$(find . -name '*.ko') | \
	$(PERL) $(src)/scripts/checkstack.pl $(CHECKSTACK_ARCH)

kernelrelease:
	@echo "$(KERNELVERSION)$$($(CONFIG_SHELL) $(srctree)/scripts/setlocalversion $(srctree))"

kernelversion:
	@echo $(KERNELVERSION)

image_name:
	@echo $(KBUILD_IMAGE)

# Clear a bunch of variables before executing the submake
tools/: FORCE
	$(Q)mkdir -p $(objtree)/tools
	$(Q)$(MAKE) LDFLAGS= MAKEFLAGS="$(tools_silent) $(filter --j% -j,$(MAKEFLAGS))" O=$(abspath $(objtree)) subdir=tools -C $(src)/tools/

tools/%: FORCE
	$(Q)mkdir -p $(objtree)/tools
	$(Q)$(MAKE) LDFLAGS= MAKEFLAGS="$(tools_silent) $(filter --j% -j,$(MAKEFLAGS))" O=$(abspath $(objtree)) subdir=tools -C $(src)/tools/ $*

# Single targets
# ---------------------------------------------------------------------------
# Single targets are compatible with:
# - build with mixed source and output
# - build with separate output dir 'make O=...'
# - external modules
#
#  target-dir => where to store outputfile
#  build-dir  => directory in kernel source tree to use

ifeq ($(KBUILD_EXTMOD),)
        build-dir  = $(patsubst %/,%,$(dir $@))
        target-dir = $(dir $@)
else
        zap-slash=$(filter-out .,$(patsubst %/,%,$(dir $@)))
        build-dir  = $(KBUILD_EXTMOD)$(if $(zap-slash),/$(zap-slash))
        target-dir = $(if $(KBUILD_EXTMOD),$(dir $<),$(dir $@))
endif

%.s: %.c prepare scripts FORCE
	$(Q)$(MAKE) $(build)=$(build-dir) $(target-dir)$(notdir $@)
%.i: %.c prepare scripts FORCE
	$(Q)$(MAKE) $(build)=$(build-dir) $(target-dir)$(notdir $@)
%.o: %.c prepare scripts FORCE
	$(Q)$(MAKE) $(build)=$(build-dir) $(target-dir)$(notdir $@)
%.lst: %.c prepare scripts FORCE
	$(Q)$(MAKE) $(build)=$(build-dir) $(target-dir)$(notdir $@)
%.s: %.S prepare scripts FORCE
	$(Q)$(MAKE) $(build)=$(build-dir) $(target-dir)$(notdir $@)
%.o: %.S prepare scripts FORCE
	$(Q)$(MAKE) $(build)=$(build-dir) $(target-dir)$(notdir $@)
%.symtypes: %.c prepare scripts FORCE
	$(Q)$(MAKE) $(build)=$(build-dir) $(target-dir)$(notdir $@)
%.ll: %.c prepare scripts FORCE
	$(Q)$(MAKE) $(build)=$(build-dir) $(target-dir)$(notdir $@)

# Modules
/: prepare scripts FORCE
	$(cmd_crmodverdir)
	$(Q)$(MAKE) KBUILD_MODULES=$(if $(CONFIG_MODULES),1) \
	$(build)=$(build-dir)
# Make sure the latest headers are built for Documentation
Documentation/ samples/: headers_install
%/: prepare scripts FORCE
	$(cmd_crmodverdir)
	$(Q)$(MAKE) KBUILD_MODULES=$(if $(CONFIG_MODULES),1) \
	$(build)=$(build-dir)
%.ko: prepare scripts FORCE
	$(cmd_crmodverdir)
	$(Q)$(MAKE) KBUILD_MODULES=$(if $(CONFIG_MODULES),1)   \
	$(build)=$(build-dir) $(@:.ko=.o)
	$(Q)$(MAKE) -f $(srctree)/scripts/Makefile.modpost

# FIXME Should go into a make.lib or something
# ===========================================================================

quiet_cmd_rmdirs = $(if $(wildcard $(rm-dirs)),CLEAN   $(wildcard $(rm-dirs)))
      cmd_rmdirs = rm -rf $(rm-dirs)

quiet_cmd_rmfiles = $(if $(wildcard $(rm-files)),CLEAN   $(wildcard $(rm-files)))
      cmd_rmfiles = rm -f $(rm-files)

# Run depmod only if we have System.map and depmod is executable
quiet_cmd_depmod = DEPMOD  $(KERNELRELEASE)
      cmd_depmod = $(CONFIG_SHELL) $(srctree)/scripts/depmod.sh $(DEPMOD) \
                   $(KERNELRELEASE) "$(patsubst y,_,$(CONFIG_HAVE_UNDERSCORE_SYMBOL_PREFIX))"

# Create temporary dir for module support files
# clean it up only when building all modules
cmd_crmodverdir = $(Q)mkdir -p $(MODVERDIR) \
                  $(if $(KBUILD_MODULES),; rm -f $(MODVERDIR)/*)

# read all saved command lines

targets := $(wildcard $(sort $(targets)))
cmd_files := $(wildcard .*.cmd $(foreach f,$(targets),$(dir $(f)).$(notdir $(f)).cmd))

ifneq ($(cmd_files),)
  $(cmd_files): ;	# Do not try to update included dependency files
  include $(cmd_files)
endif

endif	# skip-makefile

PHONY += FORCE
FORCE:

# Declare the contents of the .PHONY variable as phony.  We keep that
# information in a variable so we can use it in if_changed and friends.
.PHONY: $(PHONY)<|MERGE_RESOLUTION|>--- conflicted
+++ resolved
@@ -1,13 +1,7 @@
 VERSION = 4
-<<<<<<< HEAD
-PATCHLEVEL = 13
-SUBLEVEL = 2
-EXTRAVERSION =
-=======
 PATCHLEVEL = 14
 SUBLEVEL = 0
 EXTRAVERSION = -rc1
->>>>>>> 2bd6bf03
 NAME = Fearless Coyote
 
 # *DOCUMENTATION*
