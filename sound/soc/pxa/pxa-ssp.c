/*
 * pxa-ssp.c  --  ALSA Soc Audio Layer
 *
 * Copyright 2005,2008 Wolfson Microelectronics PLC.
 * Author: Liam Girdwood
 *         Mark Brown <broonie@opensource.wolfsonmicro.com>
 *
 *  This program is free software; you can redistribute  it and/or modify it
 *  under  the terms of  the GNU General  Public License as published by the
 *  Free Software Foundation;  either version 2 of the  License, or (at your
 *  option) any later version.
 *
 * TODO:
 *  o Test network mode for > 16bit sample size
 */

#include <linux/init.h>
#include <linux/module.h>
#include <linux/platform_device.h>
#include <linux/clk.h>
#include <linux/io.h>

#include <asm/irq.h>

#include <sound/core.h>
#include <sound/pcm.h>
#include <sound/initval.h>
#include <sound/pcm_params.h>
#include <sound/soc.h>
#include <sound/pxa2xx-lib.h>

#include <mach/hardware.h>
#include <mach/dma.h>
#include <mach/regs-ssp.h>
#include <mach/audio.h>
#include <mach/ssp.h>

#include "pxa2xx-pcm.h"
#include "pxa-ssp.h"

/*
 * SSP audio private data
 */
struct ssp_priv {
	struct ssp_device *ssp;
	unsigned int sysclk;
	int dai_fmt;
#ifdef CONFIG_PM
	uint32_t	cr0;
	uint32_t	cr1;
	uint32_t	to;
	uint32_t	psp;
#endif
};

static void dump_registers(struct ssp_device *ssp)
{
	dev_dbg(&ssp->pdev->dev, "SSCR0 0x%08x SSCR1 0x%08x SSTO 0x%08x\n",
		 ssp_read_reg(ssp, SSCR0), ssp_read_reg(ssp, SSCR1),
		 ssp_read_reg(ssp, SSTO));

	dev_dbg(&ssp->pdev->dev, "SSPSP 0x%08x SSSR 0x%08x SSACD 0x%08x\n",
		 ssp_read_reg(ssp, SSPSP), ssp_read_reg(ssp, SSSR),
		 ssp_read_reg(ssp, SSACD));
}

static void ssp_enable(struct ssp_device *ssp)
{
	uint32_t sscr0;

	sscr0 = __raw_readl(ssp->mmio_base + SSCR0) | SSCR0_SSE;
	__raw_writel(sscr0, ssp->mmio_base + SSCR0);
}

static void ssp_disable(struct ssp_device *ssp)
{
	uint32_t sscr0;

	sscr0 = __raw_readl(ssp->mmio_base + SSCR0) & ~SSCR0_SSE;
	__raw_writel(sscr0, ssp->mmio_base + SSCR0);
}

struct pxa2xx_pcm_dma_data {
	struct pxa2xx_pcm_dma_params params;
	char name[20];
};

static struct pxa2xx_pcm_dma_params *
ssp_get_dma_params(struct ssp_device *ssp, int width4, int out)
{
	struct pxa2xx_pcm_dma_data *dma;

	dma = kzalloc(sizeof(struct pxa2xx_pcm_dma_data), GFP_KERNEL);
	if (dma == NULL)
		return NULL;

	snprintf(dma->name, 20, "SSP%d PCM %s %s", ssp->port_id,
			width4 ? "32-bit" : "16-bit", out ? "out" : "in");

	dma->params.name = dma->name;
	dma->params.drcmr = &DRCMR(out ? ssp->drcmr_tx : ssp->drcmr_rx);
	dma->params.dcmd = (out ? (DCMD_INCSRCADDR | DCMD_FLOWTRG) :
				  (DCMD_INCTRGADDR | DCMD_FLOWSRC)) |
			(width4 ? DCMD_WIDTH4 : DCMD_WIDTH2) | DCMD_BURST16;
	dma->params.dev_addr = ssp->phys_base + SSDR;

	return &dma->params;
}

static int pxa_ssp_startup(struct snd_pcm_substream *substream,
			   struct snd_soc_dai *dai)
{
	struct snd_soc_pcm_runtime *rtd = substream->private_data;
	struct snd_soc_dai *cpu_dai = rtd->dai->cpu_dai;
	struct ssp_priv *priv = cpu_dai->private_data;
	struct ssp_device *ssp = priv->ssp;
	int ret = 0;

	if (!cpu_dai->active) {
		clk_enable(ssp->clk);
		ssp_disable(ssp);
	}

	if (cpu_dai->dma_data) {
		kfree(cpu_dai->dma_data);
		cpu_dai->dma_data = NULL;
	}
	return ret;
}

static void pxa_ssp_shutdown(struct snd_pcm_substream *substream,
			     struct snd_soc_dai *dai)
{
	struct snd_soc_pcm_runtime *rtd = substream->private_data;
	struct snd_soc_dai *cpu_dai = rtd->dai->cpu_dai;
	struct ssp_priv *priv = cpu_dai->private_data;
	struct ssp_device *ssp = priv->ssp;

	if (!cpu_dai->active) {
		ssp_disable(ssp);
		clk_disable(ssp->clk);
	}

	if (cpu_dai->dma_data) {
		kfree(cpu_dai->dma_data);
		cpu_dai->dma_data = NULL;
	}
}

#ifdef CONFIG_PM

static int pxa_ssp_suspend(struct snd_soc_dai *cpu_dai)
{
	struct ssp_priv *priv = cpu_dai->private_data;
	struct ssp_device *ssp = priv->ssp;

	if (!cpu_dai->active)
<<<<<<< HEAD
		clk_enable(priv->dev.ssp->clk);

	ssp_save_state(&priv->dev, &priv->state);
	clk_disable(priv->dev.ssp->clk);

=======
		clk_enable(ssp->clk);

	priv->cr0 = __raw_readl(ssp->mmio_base + SSCR0);
	priv->cr1 = __raw_readl(ssp->mmio_base + SSCR1);
	priv->to  = __raw_readl(ssp->mmio_base + SSTO);
	priv->psp = __raw_readl(ssp->mmio_base + SSPSP);

	ssp_disable(ssp);
	clk_disable(ssp->clk);
>>>>>>> 93929ebc
	return 0;
}

static int pxa_ssp_resume(struct snd_soc_dai *cpu_dai)
{
	struct ssp_priv *priv = cpu_dai->private_data;
	struct ssp_device *ssp = priv->ssp;
	uint32_t sssr = SSSR_ROR | SSSR_TUR | SSSR_BCE;

<<<<<<< HEAD
	clk_enable(priv->dev.ssp->clk);
	ssp_restore_state(&priv->dev, &priv->state);

	if (cpu_dai->active)
		ssp_enable(&priv->dev);
	else
		clk_disable(priv->dev.ssp->clk);
=======
	clk_enable(ssp->clk);

	__raw_writel(sssr, ssp->mmio_base + SSSR);
	__raw_writel(priv->cr0 & ~SSCR0_SSE, ssp->mmio_base + SSCR0);
	__raw_writel(priv->cr1, ssp->mmio_base + SSCR1);
	__raw_writel(priv->to,  ssp->mmio_base + SSTO);
	__raw_writel(priv->psp, ssp->mmio_base + SSPSP);

	if (cpu_dai->active)
		ssp_enable(ssp);
	else
		clk_disable(ssp->clk);
>>>>>>> 93929ebc

	return 0;
}

#else
#define pxa_ssp_suspend	NULL
#define pxa_ssp_resume	NULL
#endif

/**
 * ssp_set_clkdiv - set SSP clock divider
 * @div: serial clock rate divider
 */
static void ssp_set_scr(struct ssp_device *ssp, u32 div)
{
	u32 sscr0 = ssp_read_reg(ssp, SSCR0);

	if (cpu_is_pxa25x() && ssp->type == PXA25x_SSP) {
		sscr0 &= ~0x0000ff00;
		sscr0 |= ((div - 2)/2) << 8; /* 2..512 */
	} else {
		sscr0 &= ~0x000fff00;
		sscr0 |= (div - 1) << 8;     /* 1..4096 */
	}
	ssp_write_reg(ssp, SSCR0, sscr0);
}

/**
 * ssp_get_clkdiv - get SSP clock divider
 */
static u32 ssp_get_scr(struct ssp_device *ssp)
{
	u32 sscr0 = ssp_read_reg(ssp, SSCR0);
	u32 div;

	if (cpu_is_pxa25x() && ssp->type == PXA25x_SSP)
		div = ((sscr0 >> 8) & 0xff) * 2 + 2;
	else
		div = ((sscr0 >> 8) & 0xfff) + 1;
	return div;
}

/*
 * Set the SSP ports SYSCLK.
 */
static int pxa_ssp_set_dai_sysclk(struct snd_soc_dai *cpu_dai,
	int clk_id, unsigned int freq, int dir)
{
	struct ssp_priv *priv = cpu_dai->private_data;
	struct ssp_device *ssp = priv->ssp;
	int val;

	u32 sscr0 = ssp_read_reg(ssp, SSCR0) &
		~(SSCR0_ECS |  SSCR0_NCS | SSCR0_MOD | SSCR0_ACS);

	dev_dbg(&ssp->pdev->dev,
		"pxa_ssp_set_dai_sysclk id: %d, clk_id %d, freq %u\n",
		cpu_dai->id, clk_id, freq);

	switch (clk_id) {
	case PXA_SSP_CLK_NET_PLL:
		sscr0 |= SSCR0_MOD;
		break;
	case PXA_SSP_CLK_PLL:
		/* Internal PLL is fixed */
		if (cpu_is_pxa25x())
			priv->sysclk = 1843200;
		else
			priv->sysclk = 13000000;
		break;
	case PXA_SSP_CLK_EXT:
		priv->sysclk = freq;
		sscr0 |= SSCR0_ECS;
		break;
	case PXA_SSP_CLK_NET:
		priv->sysclk = freq;
		sscr0 |= SSCR0_NCS | SSCR0_MOD;
		break;
	case PXA_SSP_CLK_AUDIO:
		priv->sysclk = 0;
		ssp_set_scr(ssp, 1);
		sscr0 |= SSCR0_ACS;
		break;
	default:
		return -ENODEV;
	}

	/* The SSP clock must be disabled when changing SSP clock mode
	 * on PXA2xx.  On PXA3xx it must be enabled when doing so. */
	if (!cpu_is_pxa3xx())
		clk_disable(ssp->clk);
	val = ssp_read_reg(ssp, SSCR0) | sscr0;
	ssp_write_reg(ssp, SSCR0, val);
	if (!cpu_is_pxa3xx())
		clk_enable(ssp->clk);

	return 0;
}

/*
 * Set the SSP clock dividers.
 */
static int pxa_ssp_set_dai_clkdiv(struct snd_soc_dai *cpu_dai,
	int div_id, int div)
{
	struct ssp_priv *priv = cpu_dai->private_data;
	struct ssp_device *ssp = priv->ssp;
	int val;

	switch (div_id) {
	case PXA_SSP_AUDIO_DIV_ACDS:
		val = (ssp_read_reg(ssp, SSACD) & ~0x7) | SSACD_ACDS(div);
		ssp_write_reg(ssp, SSACD, val);
		break;
	case PXA_SSP_AUDIO_DIV_SCDB:
		val = ssp_read_reg(ssp, SSACD);
		val &= ~SSACD_SCDB;
#if defined(CONFIG_PXA3xx)
		if (cpu_is_pxa3xx())
			val &= ~SSACD_SCDX8;
#endif
		switch (div) {
		case PXA_SSP_CLK_SCDB_1:
			val |= SSACD_SCDB;
			break;
		case PXA_SSP_CLK_SCDB_4:
			break;
#if defined(CONFIG_PXA3xx)
		case PXA_SSP_CLK_SCDB_8:
			if (cpu_is_pxa3xx())
				val |= SSACD_SCDX8;
			else
				return -EINVAL;
			break;
#endif
		default:
			return -EINVAL;
		}
		ssp_write_reg(ssp, SSACD, val);
		break;
	case PXA_SSP_DIV_SCR:
		ssp_set_scr(ssp, div);
		break;
	default:
		return -ENODEV;
	}

	return 0;
}

/*
 * Configure the PLL frequency pxa27x and (afaik - pxa320 only)
 */
static int pxa_ssp_set_dai_pll(struct snd_soc_dai *cpu_dai, int pll_id,
	int source, unsigned int freq_in, unsigned int freq_out)
{
	struct ssp_priv *priv = cpu_dai->private_data;
	struct ssp_device *ssp = priv->ssp;
	u32 ssacd = ssp_read_reg(ssp, SSACD) & ~0x70;

#if defined(CONFIG_PXA3xx)
	if (cpu_is_pxa3xx())
		ssp_write_reg(ssp, SSACDD, 0);
#endif

	switch (freq_out) {
	case 5622000:
		break;
	case 11345000:
		ssacd |= (0x1 << 4);
		break;
	case 12235000:
		ssacd |= (0x2 << 4);
		break;
	case 14857000:
		ssacd |= (0x3 << 4);
		break;
	case 32842000:
		ssacd |= (0x4 << 4);
		break;
	case 48000000:
		ssacd |= (0x5 << 4);
		break;
	case 0:
		/* Disable */
		break;

	default:
#ifdef CONFIG_PXA3xx
		/* PXA3xx has a clock ditherer which can be used to generate
		 * a wider range of frequencies - calculate a value for it.
		 */
		if (cpu_is_pxa3xx()) {
			u32 val;
			u64 tmp = 19968;
			tmp *= 1000000;
			do_div(tmp, freq_out);
			val = tmp;

			val = (val << 16) | 64;
			ssp_write_reg(ssp, SSACDD, val);

			ssacd |= (0x6 << 4);

			dev_dbg(&ssp->pdev->dev,
				"Using SSACDD %x to supply %uHz\n",
				val, freq_out);
			break;
		}
#endif

		return -EINVAL;
	}

	ssp_write_reg(ssp, SSACD, ssacd);

	return 0;
}

/*
 * Set the active slots in TDM/Network mode
 */
static int pxa_ssp_set_dai_tdm_slot(struct snd_soc_dai *cpu_dai,
	unsigned int tx_mask, unsigned int rx_mask, int slots, int slot_width)
{
	struct ssp_priv *priv = cpu_dai->private_data;
	struct ssp_device *ssp = priv->ssp;
	u32 sscr0;

	sscr0 = ssp_read_reg(ssp, SSCR0);
	sscr0 &= ~(SSCR0_MOD | SSCR0_SlotsPerFrm(8) | SSCR0_EDSS | SSCR0_DSS);

	/* set slot width */
	if (slot_width > 16)
		sscr0 |= SSCR0_EDSS | SSCR0_DataSize(slot_width - 16);
	else
		sscr0 |= SSCR0_DataSize(slot_width);

	if (slots > 1) {
		/* enable network mode */
		sscr0 |= SSCR0_MOD;

		/* set number of active slots */
		sscr0 |= SSCR0_SlotsPerFrm(slots);

		/* set active slot mask */
		ssp_write_reg(ssp, SSTSA, tx_mask);
		ssp_write_reg(ssp, SSRSA, rx_mask);
	}
	ssp_write_reg(ssp, SSCR0, sscr0);

	return 0;
}

/*
 * Tristate the SSP DAI lines
 */
static int pxa_ssp_set_dai_tristate(struct snd_soc_dai *cpu_dai,
	int tristate)
{
	struct ssp_priv *priv = cpu_dai->private_data;
	struct ssp_device *ssp = priv->ssp;
	u32 sscr1;

	sscr1 = ssp_read_reg(ssp, SSCR1);
	if (tristate)
		sscr1 &= ~SSCR1_TTE;
	else
		sscr1 |= SSCR1_TTE;
	ssp_write_reg(ssp, SSCR1, sscr1);

	return 0;
}

/*
 * Set up the SSP DAI format.
 * The SSP Port must be inactive before calling this function as the
 * physical interface format is changed.
 */
static int pxa_ssp_set_dai_fmt(struct snd_soc_dai *cpu_dai,
		unsigned int fmt)
{
	struct ssp_priv *priv = cpu_dai->private_data;
	struct ssp_device *ssp = priv->ssp;
	u32 sscr0;
	u32 sscr1;
	u32 sspsp;

	/* check if we need to change anything at all */
	if (priv->dai_fmt == fmt)
		return 0;

	/* we can only change the settings if the port is not in use */
	if (ssp_read_reg(ssp, SSCR0) & SSCR0_SSE) {
		dev_err(&ssp->pdev->dev,
			"can't change hardware dai format: stream is in use");
		return -EINVAL;
	}

	/* reset port settings */
	sscr0 = ssp_read_reg(ssp, SSCR0) &
		(SSCR0_ECS |  SSCR0_NCS | SSCR0_MOD | SSCR0_ACS);
	sscr1 = SSCR1_RxTresh(8) | SSCR1_TxTresh(7);
	sspsp = 0;

	switch (fmt & SND_SOC_DAIFMT_MASTER_MASK) {
	case SND_SOC_DAIFMT_CBM_CFM:
		sscr1 |= SSCR1_SCLKDIR | SSCR1_SFRMDIR;
		break;
	case SND_SOC_DAIFMT_CBM_CFS:
		sscr1 |= SSCR1_SCLKDIR;
		break;
	case SND_SOC_DAIFMT_CBS_CFS:
		break;
	default:
		return -EINVAL;
	}

	switch (fmt & SND_SOC_DAIFMT_INV_MASK) {
	case SND_SOC_DAIFMT_NB_NF:
		sspsp |= SSPSP_SFRMP;
		break;
	case SND_SOC_DAIFMT_NB_IF:
		break;
	case SND_SOC_DAIFMT_IB_IF:
		sspsp |= SSPSP_SCMODE(2);
		break;
	case SND_SOC_DAIFMT_IB_NF:
		sspsp |= SSPSP_SCMODE(2) | SSPSP_SFRMP;
		break;
	default:
		return -EINVAL;
	}

	switch (fmt & SND_SOC_DAIFMT_FORMAT_MASK) {
	case SND_SOC_DAIFMT_I2S:
		sscr0 |= SSCR0_PSP;
		sscr1 |= SSCR1_RWOT | SSCR1_TRAIL;
		/* See hw_params() */
		break;

	case SND_SOC_DAIFMT_DSP_A:
		sspsp |= SSPSP_FSRT;
	case SND_SOC_DAIFMT_DSP_B:
		sscr0 |= SSCR0_MOD | SSCR0_PSP;
		sscr1 |= SSCR1_TRAIL | SSCR1_RWOT;
		break;

	default:
		return -EINVAL;
	}

	ssp_write_reg(ssp, SSCR0, sscr0);
	ssp_write_reg(ssp, SSCR1, sscr1);
	ssp_write_reg(ssp, SSPSP, sspsp);

	dump_registers(ssp);

	/* Since we are configuring the timings for the format by hand
	 * we have to defer some things until hw_params() where we
	 * know parameters like the sample size.
	 */
	priv->dai_fmt = fmt;

	return 0;
}

/*
 * Set the SSP audio DMA parameters and sample size.
 * Can be called multiple times by oss emulation.
 */
static int pxa_ssp_hw_params(struct snd_pcm_substream *substream,
				struct snd_pcm_hw_params *params,
				struct snd_soc_dai *dai)
{
	struct snd_soc_pcm_runtime *rtd = substream->private_data;
	struct snd_soc_dai *cpu_dai = rtd->dai->cpu_dai;
	struct ssp_priv *priv = cpu_dai->private_data;
	struct ssp_device *ssp = priv->ssp;
	int chn = params_channels(params);
	u32 sscr0;
	u32 sspsp;
	int width = snd_pcm_format_physical_width(params_format(params));
	int ttsa = ssp_read_reg(ssp, SSTSA) & 0xf;

	/* generate correct DMA params */
	if (cpu_dai->dma_data)
		kfree(cpu_dai->dma_data);

	/* Network mode with one active slot (ttsa == 1) can be used
	 * to force 16-bit frame width on the wire (for S16_LE), even
	 * with two channels. Use 16-bit DMA transfers for this case.
	 */
	cpu_dai->dma_data = ssp_get_dma_params(ssp,
			((chn == 2) && (ttsa != 1)) || (width == 32),
			substream->stream == SNDRV_PCM_STREAM_PLAYBACK);

	/* we can only change the settings if the port is not in use */
	if (ssp_read_reg(ssp, SSCR0) & SSCR0_SSE)
		return 0;

	/* clear selected SSP bits */
	sscr0 = ssp_read_reg(ssp, SSCR0) & ~(SSCR0_DSS | SSCR0_EDSS);
	ssp_write_reg(ssp, SSCR0, sscr0);

	/* bit size */
	sscr0 = ssp_read_reg(ssp, SSCR0);
	switch (params_format(params)) {
	case SNDRV_PCM_FORMAT_S16_LE:
#ifdef CONFIG_PXA3xx
		if (cpu_is_pxa3xx())
			sscr0 |= SSCR0_FPCKE;
#endif
		sscr0 |= SSCR0_DataSize(16);
		break;
	case SNDRV_PCM_FORMAT_S24_LE:
		sscr0 |= (SSCR0_EDSS | SSCR0_DataSize(8));
		break;
	case SNDRV_PCM_FORMAT_S32_LE:
		sscr0 |= (SSCR0_EDSS | SSCR0_DataSize(16));
		break;
	}
	ssp_write_reg(ssp, SSCR0, sscr0);

	switch (priv->dai_fmt & SND_SOC_DAIFMT_FORMAT_MASK) {
	case SND_SOC_DAIFMT_I2S:
	       sspsp = ssp_read_reg(ssp, SSPSP);

		if ((ssp_get_scr(ssp) == 4) && (width == 16)) {
			/* This is a special case where the bitclk is 64fs
			* and we're not dealing with 2*32 bits of audio
			* samples.
			*
			* The SSP values used for that are all found out by
			* trying and failing a lot; some of the registers
			* needed for that mode are only available on PXA3xx.
			*/

#ifdef CONFIG_PXA3xx
			if (!cpu_is_pxa3xx())
				return -EINVAL;

			sspsp |= SSPSP_SFRMWDTH(width * 2);
			sspsp |= SSPSP_SFRMDLY(width * 4);
			sspsp |= SSPSP_EDMYSTOP(3);
			sspsp |= SSPSP_DMYSTOP(3);
			sspsp |= SSPSP_DMYSTRT(1);
#else
			return -EINVAL;
#endif
		} else {
			/* The frame width is the width the LRCLK is
			 * asserted for; the delay is expressed in
			 * half cycle units.  We need the extra cycle
			 * because the data starts clocking out one BCLK
			 * after LRCLK changes polarity.
			 */
			sspsp |= SSPSP_SFRMWDTH(width + 1);
			sspsp |= SSPSP_SFRMDLY((width + 1) * 2);
			sspsp |= SSPSP_DMYSTRT(1);
		}

		ssp_write_reg(ssp, SSPSP, sspsp);
		break;
	default:
		break;
	}

	/* When we use a network mode, we always require TDM slots
	 * - complain loudly and fail if they've not been set up yet.
	 */
	if ((sscr0 & SSCR0_MOD) && !ttsa) {
		dev_err(&ssp->pdev->dev, "No TDM timeslot configured\n");
		return -EINVAL;
	}

	dump_registers(ssp);

	return 0;
}

static int pxa_ssp_trigger(struct snd_pcm_substream *substream, int cmd,
			   struct snd_soc_dai *dai)
{
	struct snd_soc_pcm_runtime *rtd = substream->private_data;
	struct snd_soc_dai *cpu_dai = rtd->dai->cpu_dai;
	int ret = 0;
	struct ssp_priv *priv = cpu_dai->private_data;
	struct ssp_device *ssp = priv->ssp;
	int val;

	switch (cmd) {
	case SNDRV_PCM_TRIGGER_RESUME:
		ssp_enable(ssp);
		break;
	case SNDRV_PCM_TRIGGER_PAUSE_RELEASE:
		val = ssp_read_reg(ssp, SSCR1);
		if (substream->stream == SNDRV_PCM_STREAM_PLAYBACK)
			val |= SSCR1_TSRE;
		else
			val |= SSCR1_RSRE;
		ssp_write_reg(ssp, SSCR1, val);
		val = ssp_read_reg(ssp, SSSR);
		ssp_write_reg(ssp, SSSR, val);
		break;
	case SNDRV_PCM_TRIGGER_START:
		val = ssp_read_reg(ssp, SSCR1);
		if (substream->stream == SNDRV_PCM_STREAM_PLAYBACK)
			val |= SSCR1_TSRE;
		else
			val |= SSCR1_RSRE;
		ssp_write_reg(ssp, SSCR1, val);
		ssp_enable(ssp);
		break;
	case SNDRV_PCM_TRIGGER_STOP:
		val = ssp_read_reg(ssp, SSCR1);
		if (substream->stream == SNDRV_PCM_STREAM_PLAYBACK)
			val &= ~SSCR1_TSRE;
		else
			val &= ~SSCR1_RSRE;
		ssp_write_reg(ssp, SSCR1, val);
		break;
	case SNDRV_PCM_TRIGGER_SUSPEND:
		ssp_disable(ssp);
		break;
	case SNDRV_PCM_TRIGGER_PAUSE_PUSH:
		val = ssp_read_reg(ssp, SSCR1);
		if (substream->stream == SNDRV_PCM_STREAM_PLAYBACK)
			val &= ~SSCR1_TSRE;
		else
			val &= ~SSCR1_RSRE;
		ssp_write_reg(ssp, SSCR1, val);
		break;

	default:
		ret = -EINVAL;
	}

	dump_registers(ssp);

	return ret;
}

static int pxa_ssp_probe(struct platform_device *pdev,
			    struct snd_soc_dai *dai)
{
	struct ssp_priv *priv;
	int ret;

	priv = kzalloc(sizeof(struct ssp_priv), GFP_KERNEL);
	if (!priv)
		return -ENOMEM;

	priv->ssp = ssp_request(dai->id + 1, "SoC audio");
	if (priv->ssp == NULL) {
		ret = -ENODEV;
		goto err_priv;
	}

	priv->dai_fmt = (unsigned int) -1;
	dai->private_data = priv;

	return 0;

err_priv:
	kfree(priv);
	return ret;
}

static void pxa_ssp_remove(struct platform_device *pdev,
			      struct snd_soc_dai *dai)
{
	struct ssp_priv *priv = dai->private_data;
	ssp_free(priv->ssp);
}

#define PXA_SSP_RATES (SNDRV_PCM_RATE_8000 | SNDRV_PCM_RATE_11025 |\
			  SNDRV_PCM_RATE_16000 | SNDRV_PCM_RATE_22050 |	\
			  SNDRV_PCM_RATE_44100 | SNDRV_PCM_RATE_48000 |	\
			  SNDRV_PCM_RATE_88200 | SNDRV_PCM_RATE_96000)

#define PXA_SSP_FORMATS (SNDRV_PCM_FMTBIT_S16_LE |\
			    SNDRV_PCM_FMTBIT_S24_LE |	\
			    SNDRV_PCM_FMTBIT_S32_LE)

static struct snd_soc_dai_ops pxa_ssp_dai_ops = {
	.startup	= pxa_ssp_startup,
	.shutdown	= pxa_ssp_shutdown,
	.trigger	= pxa_ssp_trigger,
	.hw_params	= pxa_ssp_hw_params,
	.set_sysclk	= pxa_ssp_set_dai_sysclk,
	.set_clkdiv	= pxa_ssp_set_dai_clkdiv,
	.set_pll	= pxa_ssp_set_dai_pll,
	.set_fmt	= pxa_ssp_set_dai_fmt,
	.set_tdm_slot	= pxa_ssp_set_dai_tdm_slot,
	.set_tristate	= pxa_ssp_set_dai_tristate,
};

struct snd_soc_dai pxa_ssp_dai[] = {
	{
		.name = "pxa2xx-ssp1",
		.id = 0,
		.probe = pxa_ssp_probe,
		.remove = pxa_ssp_remove,
		.suspend = pxa_ssp_suspend,
		.resume = pxa_ssp_resume,
		.playback = {
			.channels_min = 1,
			.channels_max = 8,
			.rates = PXA_SSP_RATES,
			.formats = PXA_SSP_FORMATS,
		},
		.capture = {
			 .channels_min = 1,
			 .channels_max = 8,
			.rates = PXA_SSP_RATES,
			.formats = PXA_SSP_FORMATS,
		 },
		.ops = &pxa_ssp_dai_ops,
	},
	{	.name = "pxa2xx-ssp2",
		.id = 1,
		.probe = pxa_ssp_probe,
		.remove = pxa_ssp_remove,
		.suspend = pxa_ssp_suspend,
		.resume = pxa_ssp_resume,
		.playback = {
			.channels_min = 1,
			.channels_max = 8,
			.rates = PXA_SSP_RATES,
			.formats = PXA_SSP_FORMATS,
		},
		.capture = {
			.channels_min = 1,
			.channels_max = 8,
			.rates = PXA_SSP_RATES,
			.formats = PXA_SSP_FORMATS,
		 },
		.ops = &pxa_ssp_dai_ops,
	},
	{
		.name = "pxa2xx-ssp3",
		.id = 2,
		.probe = pxa_ssp_probe,
		.remove = pxa_ssp_remove,
		.suspend = pxa_ssp_suspend,
		.resume = pxa_ssp_resume,
		.playback = {
			.channels_min = 1,
			.channels_max = 8,
			.rates = PXA_SSP_RATES,
			.formats = PXA_SSP_FORMATS,
		},
		.capture = {
			.channels_min = 1,
			.channels_max = 8,
			.rates = PXA_SSP_RATES,
			.formats = PXA_SSP_FORMATS,
		 },
		.ops = &pxa_ssp_dai_ops,
	},
	{
		.name = "pxa2xx-ssp4",
		.id = 3,
		.probe = pxa_ssp_probe,
		.remove = pxa_ssp_remove,
		.suspend = pxa_ssp_suspend,
		.resume = pxa_ssp_resume,
		.playback = {
			.channels_min = 1,
			.channels_max = 8,
			.rates = PXA_SSP_RATES,
			.formats = PXA_SSP_FORMATS,
		},
		.capture = {
			.channels_min = 1,
			.channels_max = 8,
			.rates = PXA_SSP_RATES,
			.formats = PXA_SSP_FORMATS,
		 },
		.ops = &pxa_ssp_dai_ops,
	},
};
EXPORT_SYMBOL_GPL(pxa_ssp_dai);

static int __init pxa_ssp_init(void)
{
	return snd_soc_register_dais(pxa_ssp_dai, ARRAY_SIZE(pxa_ssp_dai));
}
module_init(pxa_ssp_init);

static void __exit pxa_ssp_exit(void)
{
	snd_soc_unregister_dais(pxa_ssp_dai, ARRAY_SIZE(pxa_ssp_dai));
}
module_exit(pxa_ssp_exit);

/* Module information */
MODULE_AUTHOR("Mark Brown <broonie@opensource.wolfsonmicro.com>");
MODULE_DESCRIPTION("PXA SSP/PCM SoC Interface");
MODULE_LICENSE("GPL");<|MERGE_RESOLUTION|>--- conflicted
+++ resolved
@@ -155,13 +155,6 @@
 	struct ssp_device *ssp = priv->ssp;
 
 	if (!cpu_dai->active)
-<<<<<<< HEAD
-		clk_enable(priv->dev.ssp->clk);
-
-	ssp_save_state(&priv->dev, &priv->state);
-	clk_disable(priv->dev.ssp->clk);
-
-=======
 		clk_enable(ssp->clk);
 
 	priv->cr0 = __raw_readl(ssp->mmio_base + SSCR0);
@@ -171,7 +164,6 @@
 
 	ssp_disable(ssp);
 	clk_disable(ssp->clk);
->>>>>>> 93929ebc
 	return 0;
 }
 
@@ -181,15 +173,6 @@
 	struct ssp_device *ssp = priv->ssp;
 	uint32_t sssr = SSSR_ROR | SSSR_TUR | SSSR_BCE;
 
-<<<<<<< HEAD
-	clk_enable(priv->dev.ssp->clk);
-	ssp_restore_state(&priv->dev, &priv->state);
-
-	if (cpu_dai->active)
-		ssp_enable(&priv->dev);
-	else
-		clk_disable(priv->dev.ssp->clk);
-=======
 	clk_enable(ssp->clk);
 
 	__raw_writel(sssr, ssp->mmio_base + SSSR);
@@ -202,7 +185,6 @@
 		ssp_enable(ssp);
 	else
 		clk_disable(ssp->clk);
->>>>>>> 93929ebc
 
 	return 0;
 }
