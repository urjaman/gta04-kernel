--- conflicted
+++ resolved
@@ -291,20 +291,10 @@
 {
 	debugfs_remove_recursive(component->debugfs_root);
 }
-<<<<<<< HEAD
 
 static void soc_init_codec_debugfs(struct snd_soc_component *component)
 {
 	struct snd_soc_codec *codec = snd_soc_component_to_codec(component);
-
-	debugfs_create_bool("cache_sync", 0444, codec->component.debugfs_root,
-			    &codec->cache_sync);
-=======
-
-static void soc_init_codec_debugfs(struct snd_soc_component *component)
-{
-	struct snd_soc_codec *codec = snd_soc_component_to_codec(component);
->>>>>>> e529fea9
 
 	codec->debugfs_reg = debugfs_create_file("codec_reg", 0644,
 						 codec->component.debugfs_root,
@@ -444,21 +434,12 @@
 #else
 
 #define soc_init_codec_debugfs NULL
-<<<<<<< HEAD
 
 static inline void soc_init_component_debugfs(
 	struct snd_soc_component *component)
 {
 }
 
-=======
-
-static inline void soc_init_component_debugfs(
-	struct snd_soc_component *component)
-{
-}
-
->>>>>>> e529fea9
 static inline void soc_cleanup_component_debugfs(
 	struct snd_soc_component *component)
 {
@@ -839,19 +820,6 @@
 {
 	struct snd_soc_component *component;
 	struct snd_soc_dai *dai;
-<<<<<<< HEAD
-
-	/* Find CPU DAI from registered DAIs*/
-	list_for_each_entry(component, &component_list, list) {
-		if (dlc->of_node && component->dev->of_node != dlc->of_node)
-			continue;
-		if (dlc->name && strcmp(dev_name(component->dev), dlc->name))
-			continue;
-		list_for_each_entry(dai, &component->dai_list, list) {
-			if (dlc->dai_name && strcmp(dai->name, dlc->dai_name))
-				continue;
-
-=======
 
 	/* Find CPU DAI from registered DAIs*/
 	list_for_each_entry(component, &component_list, list) {
@@ -863,7 +831,6 @@
 			if (dlc->dai_name && strcmp(dai->name, dlc->dai_name))
 				continue;
 
->>>>>>> e529fea9
 			return dai;
 		}
 	}
@@ -1066,17 +1033,10 @@
 	struct snd_soc_dapm_context *dapm = snd_soc_component_get_dapm(component);
 	struct snd_soc_dai *dai;
 	int ret;
-<<<<<<< HEAD
 
 	if (component->probed)
 		return 0;
 
-=======
-
-	if (component->probed)
-		return 0;
-
->>>>>>> e529fea9
 	component->card = card;
 	dapm->card = card;
 	soc_set_name_prefix(card, component);
@@ -1113,7 +1073,6 @@
 				"ASoC: failed to probe component %d\n", ret);
 			goto err_probe;
 		}
-<<<<<<< HEAD
 
 		WARN(dapm->idle_bias_off &&
 			dapm->bias_level != SND_SOC_BIAS_OFF,
@@ -1131,25 +1090,6 @@
 	component->probed = 1;
 	list_add(&dapm->list, &card->dapm_list);
 
-=======
-
-		WARN(dapm->idle_bias_off &&
-			dapm->bias_level != SND_SOC_BIAS_OFF,
-			"codec %s can not start from non-off bias with idle_bias_off==1\n",
-			component->name);
-	}
-
-	if (component->controls)
-		snd_soc_add_component_controls(component, component->controls,
-				     component->num_controls);
-	if (component->dapm_routes)
-		snd_soc_dapm_add_routes(dapm, component->dapm_routes,
-					component->num_dapm_routes);
-
-	component->probed = 1;
-	list_add(&dapm->list, &card->dapm_list);
-
->>>>>>> e529fea9
 	/* This is a HACK and will be removed soon */
 	if (component->codec)
 		list_add(&component->codec->card_list, &card->codec_dev_list);
@@ -1326,26 +1266,9 @@
 	/* set default power off timeout */
 	rtd->pmdown_time = pmdown_time;
 
-<<<<<<< HEAD
-	/* probe the cpu_dai */
-	if (!cpu_dai->probed &&
-			cpu_dai->driver->probe_order == order) {
-		if (cpu_dai->driver->probe) {
-			ret = cpu_dai->driver->probe(cpu_dai);
-			if (ret < 0) {
-				dev_err(cpu_dai->dev,
-					"ASoC: failed to probe CPU DAI %s: %d\n",
-					cpu_dai->name, ret);
-				return ret;
-			}
-		}
-		cpu_dai->probed = 1;
-	}
-=======
 	ret = soc_probe_dai(cpu_dai, order);
 	if (ret)
 		return ret;
->>>>>>> e529fea9
 
 	/* probe the CODEC DAI */
 	for (i = 0; i < rtd->num_codecs; i++) {
@@ -1871,18 +1794,6 @@
 				  void *data, const char *long_name,
 				  const char *prefix)
 {
-<<<<<<< HEAD
-	codec->ac97 = kzalloc(sizeof(struct snd_ac97), GFP_KERNEL);
-	if (codec->ac97 == NULL)
-		return -ENOMEM;
-
-	codec->ac97->bus = kzalloc(sizeof(struct snd_ac97_bus), GFP_KERNEL);
-	if (codec->ac97->bus == NULL) {
-		kfree(codec->ac97);
-		codec->ac97 = NULL;
-		return -ENOMEM;
-	}
-=======
 	struct snd_kcontrol_new template;
 	struct snd_kcontrol *kcontrol;
 	char *name = NULL;
@@ -1892,7 +1803,6 @@
 
 	if (!long_name)
 		long_name = template.name;
->>>>>>> e529fea9
 
 	if (prefix) {
 		name = kasprintf(GFP_KERNEL, "%s %s", prefix, long_name);
@@ -1904,1049 +1814,7 @@
 		template.name = long_name;
 	}
 
-<<<<<<< HEAD
-	return 0;
-}
-EXPORT_SYMBOL_GPL(snd_soc_new_ac97_codec);
-
-static struct snd_ac97_reset_cfg snd_ac97_rst_cfg;
-
-static void snd_soc_ac97_warm_reset(struct snd_ac97 *ac97)
-{
-	struct pinctrl *pctl = snd_ac97_rst_cfg.pctl;
-
-	pinctrl_select_state(pctl, snd_ac97_rst_cfg.pstate_warm_reset);
-
-	gpio_direction_output(snd_ac97_rst_cfg.gpio_sync, 1);
-
-	udelay(10);
-
-	gpio_direction_output(snd_ac97_rst_cfg.gpio_sync, 0);
-
-	pinctrl_select_state(pctl, snd_ac97_rst_cfg.pstate_run);
-	msleep(2);
-}
-
-static void snd_soc_ac97_reset(struct snd_ac97 *ac97)
-{
-	struct pinctrl *pctl = snd_ac97_rst_cfg.pctl;
-
-	pinctrl_select_state(pctl, snd_ac97_rst_cfg.pstate_reset);
-
-	gpio_direction_output(snd_ac97_rst_cfg.gpio_sync, 0);
-	gpio_direction_output(snd_ac97_rst_cfg.gpio_sdata, 0);
-	gpio_direction_output(snd_ac97_rst_cfg.gpio_reset, 0);
-
-	udelay(10);
-
-	gpio_direction_output(snd_ac97_rst_cfg.gpio_reset, 1);
-
-	pinctrl_select_state(pctl, snd_ac97_rst_cfg.pstate_run);
-	msleep(2);
-}
-
-static int snd_soc_ac97_parse_pinctl(struct device *dev,
-		struct snd_ac97_reset_cfg *cfg)
-{
-	struct pinctrl *p;
-	struct pinctrl_state *state;
-	int gpio;
-	int ret;
-
-	p = devm_pinctrl_get(dev);
-	if (IS_ERR(p)) {
-		dev_err(dev, "Failed to get pinctrl\n");
-		return PTR_ERR(p);
-	}
-	cfg->pctl = p;
-
-	state = pinctrl_lookup_state(p, "ac97-reset");
-	if (IS_ERR(state)) {
-		dev_err(dev, "Can't find pinctrl state ac97-reset\n");
-		return PTR_ERR(state);
-	}
-	cfg->pstate_reset = state;
-
-	state = pinctrl_lookup_state(p, "ac97-warm-reset");
-	if (IS_ERR(state)) {
-		dev_err(dev, "Can't find pinctrl state ac97-warm-reset\n");
-		return PTR_ERR(state);
-	}
-	cfg->pstate_warm_reset = state;
-
-	state = pinctrl_lookup_state(p, "ac97-running");
-	if (IS_ERR(state)) {
-		dev_err(dev, "Can't find pinctrl state ac97-running\n");
-		return PTR_ERR(state);
-	}
-	cfg->pstate_run = state;
-
-	gpio = of_get_named_gpio(dev->of_node, "ac97-gpios", 0);
-	if (gpio < 0) {
-		dev_err(dev, "Can't find ac97-sync gpio\n");
-		return gpio;
-	}
-	ret = devm_gpio_request(dev, gpio, "AC97 link sync");
-	if (ret) {
-		dev_err(dev, "Failed requesting ac97-sync gpio\n");
-		return ret;
-	}
-	cfg->gpio_sync = gpio;
-
-	gpio = of_get_named_gpio(dev->of_node, "ac97-gpios", 1);
-	if (gpio < 0) {
-		dev_err(dev, "Can't find ac97-sdata gpio %d\n", gpio);
-		return gpio;
-	}
-	ret = devm_gpio_request(dev, gpio, "AC97 link sdata");
-	if (ret) {
-		dev_err(dev, "Failed requesting ac97-sdata gpio\n");
-		return ret;
-	}
-	cfg->gpio_sdata = gpio;
-
-	gpio = of_get_named_gpio(dev->of_node, "ac97-gpios", 2);
-	if (gpio < 0) {
-		dev_err(dev, "Can't find ac97-reset gpio\n");
-		return gpio;
-	}
-	ret = devm_gpio_request(dev, gpio, "AC97 link reset");
-	if (ret) {
-		dev_err(dev, "Failed requesting ac97-reset gpio\n");
-		return ret;
-	}
-	cfg->gpio_reset = gpio;
-
-	return 0;
-}
-
-struct snd_ac97_bus_ops *soc_ac97_ops;
-EXPORT_SYMBOL_GPL(soc_ac97_ops);
-
-int snd_soc_set_ac97_ops(struct snd_ac97_bus_ops *ops)
-{
-	if (ops == soc_ac97_ops)
-		return 0;
-
-	if (soc_ac97_ops && ops)
-		return -EBUSY;
-
-	soc_ac97_ops = ops;
-
-	return 0;
-}
-EXPORT_SYMBOL_GPL(snd_soc_set_ac97_ops);
-
-/**
- * snd_soc_set_ac97_ops_of_reset - Set ac97 ops with generic ac97 reset functions
- *
- * This function sets the reset and warm_reset properties of ops and parses
- * the device node of pdev to get pinctrl states and gpio numbers to use.
- */
-int snd_soc_set_ac97_ops_of_reset(struct snd_ac97_bus_ops *ops,
-		struct platform_device *pdev)
-{
-	struct device *dev = &pdev->dev;
-	struct snd_ac97_reset_cfg cfg;
-	int ret;
-
-	ret = snd_soc_ac97_parse_pinctl(dev, &cfg);
-	if (ret)
-		return ret;
-
-	ret = snd_soc_set_ac97_ops(ops);
-	if (ret)
-		return ret;
-
-	ops->warm_reset = snd_soc_ac97_warm_reset;
-	ops->reset = snd_soc_ac97_reset;
-
-	snd_ac97_rst_cfg = cfg;
-	return 0;
-}
-EXPORT_SYMBOL_GPL(snd_soc_set_ac97_ops_of_reset);
-
-/**
- * snd_soc_free_ac97_codec - free AC97 codec device
- * @codec: audio codec
- *
- * Frees AC97 codec device resources.
- */
-void snd_soc_free_ac97_codec(struct snd_soc_codec *codec)
-{
-#ifdef CONFIG_SND_SOC_AC97_BUS
-	soc_unregister_ac97_codec(codec);
-#endif
-	kfree(codec->ac97->bus);
-	kfree(codec->ac97);
-	codec->ac97 = NULL;
-	codec->ac97_created = 0;
-}
-EXPORT_SYMBOL_GPL(snd_soc_free_ac97_codec);
-
-/**
- * snd_soc_cnew - create new control
- * @_template: control template
- * @data: control private data
- * @long_name: control long name
- * @prefix: control name prefix
- *
- * Create a new mixer control from a template control.
- *
- * Returns 0 for success, else error.
- */
-struct snd_kcontrol *snd_soc_cnew(const struct snd_kcontrol_new *_template,
-				  void *data, const char *long_name,
-				  const char *prefix)
-{
-	struct snd_kcontrol_new template;
-	struct snd_kcontrol *kcontrol;
-	char *name = NULL;
-
-	memcpy(&template, _template, sizeof(template));
-	template.index = 0;
-
-	if (!long_name)
-		long_name = template.name;
-
-	if (prefix) {
-		name = kasprintf(GFP_KERNEL, "%s %s", prefix, long_name);
-		if (!name)
-			return NULL;
-
-		template.name = name;
-	} else {
-		template.name = long_name;
-	}
-
 	kcontrol = snd_ctl_new1(&template, data);
-
-	kfree(name);
-
-	return kcontrol;
-}
-EXPORT_SYMBOL_GPL(snd_soc_cnew);
-
-static int snd_soc_add_controls(struct snd_card *card, struct device *dev,
-	const struct snd_kcontrol_new *controls, int num_controls,
-	const char *prefix, void *data)
-{
-	int err, i;
-
-	for (i = 0; i < num_controls; i++) {
-		const struct snd_kcontrol_new *control = &controls[i];
-		err = snd_ctl_add(card, snd_soc_cnew(control, data,
-						     control->name, prefix));
-		if (err < 0) {
-			dev_err(dev, "ASoC: Failed to add %s: %d\n",
-				control->name, err);
-			return err;
-		}
-	}
-
-	return 0;
-}
-
-struct snd_kcontrol *snd_soc_card_get_kcontrol(struct snd_soc_card *soc_card,
-					       const char *name)
-{
-	struct snd_card *card = soc_card->snd_card;
-	struct snd_kcontrol *kctl;
-
-	if (unlikely(!name))
-		return NULL;
-
-	list_for_each_entry(kctl, &card->controls, list)
-		if (!strncmp(kctl->id.name, name, sizeof(kctl->id.name)))
-			return kctl;
-	return NULL;
-}
-EXPORT_SYMBOL_GPL(snd_soc_card_get_kcontrol);
-
-/**
- * snd_soc_add_component_controls - Add an array of controls to a component.
- *
- * @component: Component to add controls to
- * @controls: Array of controls to add
- * @num_controls: Number of elements in the array
- *
- * Return: 0 for success, else error.
- */
-int snd_soc_add_component_controls(struct snd_soc_component *component,
-	const struct snd_kcontrol_new *controls, unsigned int num_controls)
-{
-	struct snd_card *card = component->card->snd_card;
-
-	return snd_soc_add_controls(card, component->dev, controls,
-			num_controls, component->name_prefix, component);
-}
-EXPORT_SYMBOL_GPL(snd_soc_add_component_controls);
-
-/**
- * snd_soc_add_codec_controls - add an array of controls to a codec.
- * Convenience function to add a list of controls. Many codecs were
- * duplicating this code.
- *
- * @codec: codec to add controls to
- * @controls: array of controls to add
- * @num_controls: number of elements in the array
- *
- * Return 0 for success, else error.
- */
-int snd_soc_add_codec_controls(struct snd_soc_codec *codec,
-	const struct snd_kcontrol_new *controls, unsigned int num_controls)
-{
-	return snd_soc_add_component_controls(&codec->component, controls,
-		num_controls);
-}
-EXPORT_SYMBOL_GPL(snd_soc_add_codec_controls);
-
-/**
- * snd_soc_add_platform_controls - add an array of controls to a platform.
- * Convenience function to add a list of controls.
- *
- * @platform: platform to add controls to
- * @controls: array of controls to add
- * @num_controls: number of elements in the array
- *
- * Return 0 for success, else error.
- */
-int snd_soc_add_platform_controls(struct snd_soc_platform *platform,
-	const struct snd_kcontrol_new *controls, unsigned int num_controls)
-{
-	return snd_soc_add_component_controls(&platform->component, controls,
-		num_controls);
-}
-EXPORT_SYMBOL_GPL(snd_soc_add_platform_controls);
-
-/**
- * snd_soc_add_card_controls - add an array of controls to a SoC card.
- * Convenience function to add a list of controls.
- *
- * @soc_card: SoC card to add controls to
- * @controls: array of controls to add
- * @num_controls: number of elements in the array
- *
- * Return 0 for success, else error.
- */
-int snd_soc_add_card_controls(struct snd_soc_card *soc_card,
-	const struct snd_kcontrol_new *controls, int num_controls)
-{
-	struct snd_card *card = soc_card->snd_card;
-
-	return snd_soc_add_controls(card, soc_card->dev, controls, num_controls,
-			NULL, soc_card);
-}
-EXPORT_SYMBOL_GPL(snd_soc_add_card_controls);
-
-/**
- * snd_soc_add_dai_controls - add an array of controls to a DAI.
- * Convienience function to add a list of controls.
- *
- * @dai: DAI to add controls to
- * @controls: array of controls to add
- * @num_controls: number of elements in the array
- *
- * Return 0 for success, else error.
- */
-int snd_soc_add_dai_controls(struct snd_soc_dai *dai,
-	const struct snd_kcontrol_new *controls, int num_controls)
-{
-	struct snd_card *card = dai->card->snd_card;
-
-	return snd_soc_add_controls(card, dai->dev, controls, num_controls,
-			NULL, dai);
-}
-EXPORT_SYMBOL_GPL(snd_soc_add_dai_controls);
-
-/**
- * snd_soc_info_enum_double - enumerated double mixer info callback
- * @kcontrol: mixer control
- * @uinfo: control element information
- *
- * Callback to provide information about a double enumerated
- * mixer control.
- *
- * Returns 0 for success.
- */
-int snd_soc_info_enum_double(struct snd_kcontrol *kcontrol,
-	struct snd_ctl_elem_info *uinfo)
-{
-	struct soc_enum *e = (struct soc_enum *)kcontrol->private_value;
-
-	uinfo->type = SNDRV_CTL_ELEM_TYPE_ENUMERATED;
-	uinfo->count = e->shift_l == e->shift_r ? 1 : 2;
-	uinfo->value.enumerated.items = e->items;
-
-	if (uinfo->value.enumerated.item >= e->items)
-		uinfo->value.enumerated.item = e->items - 1;
-	strlcpy(uinfo->value.enumerated.name,
-		e->texts[uinfo->value.enumerated.item],
-		sizeof(uinfo->value.enumerated.name));
-	return 0;
-}
-EXPORT_SYMBOL_GPL(snd_soc_info_enum_double);
-
-/**
- * snd_soc_get_enum_double - enumerated double mixer get callback
- * @kcontrol: mixer control
- * @ucontrol: control element information
- *
- * Callback to get the value of a double enumerated mixer.
- *
- * Returns 0 for success.
- */
-int snd_soc_get_enum_double(struct snd_kcontrol *kcontrol,
-	struct snd_ctl_elem_value *ucontrol)
-{
-	struct snd_soc_component *component = snd_kcontrol_chip(kcontrol);
-	struct soc_enum *e = (struct soc_enum *)kcontrol->private_value;
-	unsigned int val, item;
-	unsigned int reg_val;
-	int ret;
-
-	ret = snd_soc_component_read(component, e->reg, &reg_val);
-	if (ret)
-		return ret;
-	val = (reg_val >> e->shift_l) & e->mask;
-	item = snd_soc_enum_val_to_item(e, val);
-	ucontrol->value.enumerated.item[0] = item;
-	if (e->shift_l != e->shift_r) {
-		val = (reg_val >> e->shift_l) & e->mask;
-		item = snd_soc_enum_val_to_item(e, val);
-		ucontrol->value.enumerated.item[1] = item;
-	}
-
-	return 0;
-}
-EXPORT_SYMBOL_GPL(snd_soc_get_enum_double);
-
-/**
- * snd_soc_put_enum_double - enumerated double mixer put callback
- * @kcontrol: mixer control
- * @ucontrol: control element information
- *
- * Callback to set the value of a double enumerated mixer.
- *
- * Returns 0 for success.
- */
-int snd_soc_put_enum_double(struct snd_kcontrol *kcontrol,
-	struct snd_ctl_elem_value *ucontrol)
-{
-	struct snd_soc_component *component = snd_kcontrol_chip(kcontrol);
-	struct soc_enum *e = (struct soc_enum *)kcontrol->private_value;
-	unsigned int *item = ucontrol->value.enumerated.item;
-	unsigned int val;
-	unsigned int mask;
-
-	if (item[0] >= e->items)
-		return -EINVAL;
-	val = snd_soc_enum_item_to_val(e, item[0]) << e->shift_l;
-	mask = e->mask << e->shift_l;
-	if (e->shift_l != e->shift_r) {
-		if (item[1] >= e->items)
-			return -EINVAL;
-		val |= snd_soc_enum_item_to_val(e, item[1]) << e->shift_r;
-		mask |= e->mask << e->shift_r;
-	}
-
-	return snd_soc_component_update_bits(component, e->reg, mask, val);
-}
-EXPORT_SYMBOL_GPL(snd_soc_put_enum_double);
-
-/**
- * snd_soc_read_signed - Read a codec register and interprete as signed value
- * @component: component
- * @reg: Register to read
- * @mask: Mask to use after shifting the register value
- * @shift: Right shift of register value
- * @sign_bit: Bit that describes if a number is negative or not.
- * @signed_val: Pointer to where the read value should be stored
- *
- * This functions reads a codec register. The register value is shifted right
- * by 'shift' bits and masked with the given 'mask'. Afterwards it translates
- * the given registervalue into a signed integer if sign_bit is non-zero.
- *
- * Returns 0 on sucess, otherwise an error value
- */
-static int snd_soc_read_signed(struct snd_soc_component *component,
-	unsigned int reg, unsigned int mask, unsigned int shift,
-	unsigned int sign_bit, int *signed_val)
-{
-	int ret;
-	unsigned int val;
-
-	ret = snd_soc_component_read(component, reg, &val);
-	if (ret < 0)
-		return ret;
-
-	val = (val >> shift) & mask;
-
-	if (!sign_bit) {
-		*signed_val = val;
-		return 0;
-	}
-
-	/* non-negative number */
-	if (!(val & BIT(sign_bit))) {
-		*signed_val = val;
-		return 0;
-	}
-
-	ret = val;
-
-	/*
-	 * The register most probably does not contain a full-sized int.
-	 * Instead we have an arbitrary number of bits in a signed
-	 * representation which has to be translated into a full-sized int.
-	 * This is done by filling up all bits above the sign-bit.
-	 */
-	ret |= ~((int)(BIT(sign_bit) - 1));
-
-	*signed_val = ret;
-
-	return 0;
-}
-
-/**
- * snd_soc_info_volsw - single mixer info callback
- * @kcontrol: mixer control
- * @uinfo: control element information
- *
- * Callback to provide information about a single mixer control, or a double
- * mixer control that spans 2 registers.
- *
- * Returns 0 for success.
- */
-int snd_soc_info_volsw(struct snd_kcontrol *kcontrol,
-	struct snd_ctl_elem_info *uinfo)
-{
-	struct soc_mixer_control *mc =
-		(struct soc_mixer_control *)kcontrol->private_value;
-	int platform_max;
-
-	if (!mc->platform_max)
-		mc->platform_max = mc->max;
-	platform_max = mc->platform_max;
-
-	if (platform_max == 1 && !strstr(kcontrol->id.name, " Volume"))
-		uinfo->type = SNDRV_CTL_ELEM_TYPE_BOOLEAN;
-	else
-		uinfo->type = SNDRV_CTL_ELEM_TYPE_INTEGER;
-
-	uinfo->count = snd_soc_volsw_is_stereo(mc) ? 2 : 1;
-	uinfo->value.integer.min = 0;
-	uinfo->value.integer.max = platform_max - mc->min;
-	return 0;
-}
-EXPORT_SYMBOL_GPL(snd_soc_info_volsw);
-
-/**
- * snd_soc_get_volsw - single mixer get callback
- * @kcontrol: mixer control
- * @ucontrol: control element information
- *
- * Callback to get the value of a single mixer control, or a double mixer
- * control that spans 2 registers.
- *
- * Returns 0 for success.
- */
-int snd_soc_get_volsw(struct snd_kcontrol *kcontrol,
-	struct snd_ctl_elem_value *ucontrol)
-{
-	struct snd_soc_component *component = snd_kcontrol_chip(kcontrol);
-	struct soc_mixer_control *mc =
-		(struct soc_mixer_control *)kcontrol->private_value;
-	unsigned int reg = mc->reg;
-	unsigned int reg2 = mc->rreg;
-	unsigned int shift = mc->shift;
-	unsigned int rshift = mc->rshift;
-	int max = mc->max;
-	int min = mc->min;
-	int sign_bit = mc->sign_bit;
-	unsigned int mask = (1 << fls(max)) - 1;
-	unsigned int invert = mc->invert;
-	int val;
-	int ret;
-
-	if (sign_bit)
-		mask = BIT(sign_bit + 1) - 1;
-
-	ret = snd_soc_read_signed(component, reg, mask, shift, sign_bit, &val);
-	if (ret)
-		return ret;
-
-	ucontrol->value.integer.value[0] = val - min;
-	if (invert)
-		ucontrol->value.integer.value[0] =
-			max - ucontrol->value.integer.value[0];
-
-	if (snd_soc_volsw_is_stereo(mc)) {
-		if (reg == reg2)
-			ret = snd_soc_read_signed(component, reg, mask, rshift,
-				sign_bit, &val);
-		else
-			ret = snd_soc_read_signed(component, reg2, mask, shift,
-				sign_bit, &val);
-		if (ret)
-			return ret;
-
-		ucontrol->value.integer.value[1] = val - min;
-		if (invert)
-			ucontrol->value.integer.value[1] =
-				max - ucontrol->value.integer.value[1];
-	}
-
-	return 0;
-}
-EXPORT_SYMBOL_GPL(snd_soc_get_volsw);
-
-/**
- * snd_soc_put_volsw - single mixer put callback
- * @kcontrol: mixer control
- * @ucontrol: control element information
- *
- * Callback to set the value of a single mixer control, or a double mixer
- * control that spans 2 registers.
- *
- * Returns 0 for success.
- */
-int snd_soc_put_volsw(struct snd_kcontrol *kcontrol,
-	struct snd_ctl_elem_value *ucontrol)
-{
-	struct snd_soc_component *component = snd_kcontrol_chip(kcontrol);
-	struct soc_mixer_control *mc =
-		(struct soc_mixer_control *)kcontrol->private_value;
-	unsigned int reg = mc->reg;
-	unsigned int reg2 = mc->rreg;
-	unsigned int shift = mc->shift;
-	unsigned int rshift = mc->rshift;
-	int max = mc->max;
-	int min = mc->min;
-	unsigned int sign_bit = mc->sign_bit;
-	unsigned int mask = (1 << fls(max)) - 1;
-	unsigned int invert = mc->invert;
-	int err;
-	bool type_2r = false;
-	unsigned int val2 = 0;
-	unsigned int val, val_mask;
-
-	if (sign_bit)
-		mask = BIT(sign_bit + 1) - 1;
-
-	val = ((ucontrol->value.integer.value[0] + min) & mask);
-	if (invert)
-		val = max - val;
-	val_mask = mask << shift;
-	val = val << shift;
-	if (snd_soc_volsw_is_stereo(mc)) {
-		val2 = ((ucontrol->value.integer.value[1] + min) & mask);
-		if (invert)
-			val2 = max - val2;
-		if (reg == reg2) {
-			val_mask |= mask << rshift;
-			val |= val2 << rshift;
-		} else {
-			val2 = val2 << shift;
-			type_2r = true;
-		}
-	}
-	err = snd_soc_component_update_bits(component, reg, val_mask, val);
-	if (err < 0)
-		return err;
-
-	if (type_2r)
-		err = snd_soc_component_update_bits(component, reg2, val_mask,
-			val2);
-
-	return err;
-}
-EXPORT_SYMBOL_GPL(snd_soc_put_volsw);
-
-/**
- * snd_soc_get_volsw_sx - single mixer get callback
- * @kcontrol: mixer control
- * @ucontrol: control element information
- *
- * Callback to get the value of a single mixer control, or a double mixer
- * control that spans 2 registers.
- *
- * Returns 0 for success.
- */
-int snd_soc_get_volsw_sx(struct snd_kcontrol *kcontrol,
-		      struct snd_ctl_elem_value *ucontrol)
-{
-	struct snd_soc_component *component = snd_kcontrol_chip(kcontrol);
-	struct soc_mixer_control *mc =
-	    (struct soc_mixer_control *)kcontrol->private_value;
-	unsigned int reg = mc->reg;
-	unsigned int reg2 = mc->rreg;
-	unsigned int shift = mc->shift;
-	unsigned int rshift = mc->rshift;
-	int max = mc->max;
-	int min = mc->min;
-	int mask = (1 << (fls(min + max) - 1)) - 1;
-	unsigned int val;
-	int ret;
-
-	ret = snd_soc_component_read(component, reg, &val);
-	if (ret < 0)
-		return ret;
-
-	ucontrol->value.integer.value[0] = ((val >> shift) - min) & mask;
-
-	if (snd_soc_volsw_is_stereo(mc)) {
-		ret = snd_soc_component_read(component, reg2, &val);
-		if (ret < 0)
-			return ret;
-
-		val = ((val >> rshift) - min) & mask;
-		ucontrol->value.integer.value[1] = val;
-	}
-
-	return 0;
-}
-EXPORT_SYMBOL_GPL(snd_soc_get_volsw_sx);
-
-/**
- * snd_soc_put_volsw_sx - double mixer set callback
- * @kcontrol: mixer control
- * @uinfo: control element information
- *
- * Callback to set the value of a double mixer control that spans 2 registers.
- *
- * Returns 0 for success.
- */
-int snd_soc_put_volsw_sx(struct snd_kcontrol *kcontrol,
-			 struct snd_ctl_elem_value *ucontrol)
-{
-	struct snd_soc_component *component = snd_kcontrol_chip(kcontrol);
-	struct soc_mixer_control *mc =
-	    (struct soc_mixer_control *)kcontrol->private_value;
-
-	unsigned int reg = mc->reg;
-	unsigned int reg2 = mc->rreg;
-	unsigned int shift = mc->shift;
-	unsigned int rshift = mc->rshift;
-	int max = mc->max;
-	int min = mc->min;
-	int mask = (1 << (fls(min + max) - 1)) - 1;
-	int err = 0;
-	unsigned int val, val_mask, val2 = 0;
-
-	val_mask = mask << shift;
-	val = (ucontrol->value.integer.value[0] + min) & mask;
-	val = val << shift;
-
-	err = snd_soc_component_update_bits(component, reg, val_mask, val);
-	if (err < 0)
-		return err;
-
-	if (snd_soc_volsw_is_stereo(mc)) {
-		val_mask = mask << rshift;
-		val2 = (ucontrol->value.integer.value[1] + min) & mask;
-		val2 = val2 << rshift;
-
-		err = snd_soc_component_update_bits(component, reg2, val_mask,
-			val2);
-	}
-	return err;
-}
-EXPORT_SYMBOL_GPL(snd_soc_put_volsw_sx);
-
-/**
- * snd_soc_info_volsw_s8 - signed mixer info callback
- * @kcontrol: mixer control
- * @uinfo: control element information
- *
- * Callback to provide information about a signed mixer control.
- *
- * Returns 0 for success.
- */
-int snd_soc_info_volsw_s8(struct snd_kcontrol *kcontrol,
-	struct snd_ctl_elem_info *uinfo)
-{
-	struct soc_mixer_control *mc =
-		(struct soc_mixer_control *)kcontrol->private_value;
-	int platform_max;
-	int min = mc->min;
-
-	if (!mc->platform_max)
-		mc->platform_max = mc->max;
-	platform_max = mc->platform_max;
-
-	uinfo->type = SNDRV_CTL_ELEM_TYPE_INTEGER;
-	uinfo->count = 2;
-	uinfo->value.integer.min = 0;
-	uinfo->value.integer.max = platform_max - min;
-	return 0;
-}
-EXPORT_SYMBOL_GPL(snd_soc_info_volsw_s8);
-
-/**
- * snd_soc_get_volsw_s8 - signed mixer get callback
- * @kcontrol: mixer control
- * @ucontrol: control element information
- *
- * Callback to get the value of a signed mixer control.
- *
- * Returns 0 for success.
- */
-int snd_soc_get_volsw_s8(struct snd_kcontrol *kcontrol,
-	struct snd_ctl_elem_value *ucontrol)
-{
-	struct soc_mixer_control *mc =
-		(struct soc_mixer_control *)kcontrol->private_value;
-	struct snd_soc_component *component = snd_kcontrol_chip(kcontrol);
-	unsigned int reg = mc->reg;
-	unsigned int val;
-	int min = mc->min;
-	int ret;
-
-	ret = snd_soc_component_read(component, reg, &val);
-	if (ret)
-		return ret;
-
-	ucontrol->value.integer.value[0] =
-		((signed char)(val & 0xff))-min;
-	ucontrol->value.integer.value[1] =
-		((signed char)((val >> 8) & 0xff))-min;
-	return 0;
-}
-EXPORT_SYMBOL_GPL(snd_soc_get_volsw_s8);
-
-/**
- * snd_soc_put_volsw_sgn - signed mixer put callback
- * @kcontrol: mixer control
- * @ucontrol: control element information
- *
- * Callback to set the value of a signed mixer control.
- *
- * Returns 0 for success.
- */
-int snd_soc_put_volsw_s8(struct snd_kcontrol *kcontrol,
-	struct snd_ctl_elem_value *ucontrol)
-{
-	struct soc_mixer_control *mc =
-		(struct soc_mixer_control *)kcontrol->private_value;
-	struct snd_soc_component *component = snd_kcontrol_chip(kcontrol);
-	unsigned int reg = mc->reg;
-	int min = mc->min;
-	unsigned int val;
-
-	val = (ucontrol->value.integer.value[0]+min) & 0xff;
-	val |= ((ucontrol->value.integer.value[1]+min) & 0xff) << 8;
-
-	return snd_soc_component_update_bits(component, reg, 0xffff, val);
-}
-EXPORT_SYMBOL_GPL(snd_soc_put_volsw_s8);
-
-/**
- * snd_soc_info_volsw_range - single mixer info callback with range.
- * @kcontrol: mixer control
- * @uinfo: control element information
- *
- * Callback to provide information, within a range, about a single
- * mixer control.
- *
- * returns 0 for success.
- */
-int snd_soc_info_volsw_range(struct snd_kcontrol *kcontrol,
-	struct snd_ctl_elem_info *uinfo)
-{
-	struct soc_mixer_control *mc =
-		(struct soc_mixer_control *)kcontrol->private_value;
-	int platform_max;
-	int min = mc->min;
-
-	if (!mc->platform_max)
-		mc->platform_max = mc->max;
-	platform_max = mc->platform_max;
-
-	uinfo->type = SNDRV_CTL_ELEM_TYPE_INTEGER;
-	uinfo->count = snd_soc_volsw_is_stereo(mc) ? 2 : 1;
-	uinfo->value.integer.min = 0;
-	uinfo->value.integer.max = platform_max - min;
-
-	return 0;
-}
-EXPORT_SYMBOL_GPL(snd_soc_info_volsw_range);
-
-/**
- * snd_soc_put_volsw_range - single mixer put value callback with range.
- * @kcontrol: mixer control
- * @ucontrol: control element information
- *
- * Callback to set the value, within a range, for a single mixer control.
- *
- * Returns 0 for success.
- */
-int snd_soc_put_volsw_range(struct snd_kcontrol *kcontrol,
-	struct snd_ctl_elem_value *ucontrol)
-{
-	struct soc_mixer_control *mc =
-		(struct soc_mixer_control *)kcontrol->private_value;
-	struct snd_soc_component *component = snd_kcontrol_chip(kcontrol);
-	unsigned int reg = mc->reg;
-	unsigned int rreg = mc->rreg;
-	unsigned int shift = mc->shift;
-	int min = mc->min;
-	int max = mc->max;
-	unsigned int mask = (1 << fls(max)) - 1;
-	unsigned int invert = mc->invert;
-	unsigned int val, val_mask;
-	int ret;
-
-	if (invert)
-		val = (max - ucontrol->value.integer.value[0]) & mask;
-	else
-		val = ((ucontrol->value.integer.value[0] + min) & mask);
-	val_mask = mask << shift;
-	val = val << shift;
-
-	ret = snd_soc_component_update_bits(component, reg, val_mask, val);
-	if (ret < 0)
-		return ret;
-
-	if (snd_soc_volsw_is_stereo(mc)) {
-		if (invert)
-			val = (max - ucontrol->value.integer.value[1]) & mask;
-		else
-			val = ((ucontrol->value.integer.value[1] + min) & mask);
-		val_mask = mask << shift;
-		val = val << shift;
-
-		ret = snd_soc_component_update_bits(component, rreg, val_mask,
-			val);
-	}
-
-	return ret;
-}
-EXPORT_SYMBOL_GPL(snd_soc_put_volsw_range);
-
-/**
- * snd_soc_get_volsw_range - single mixer get callback with range
- * @kcontrol: mixer control
- * @ucontrol: control element information
- *
- * Callback to get the value, within a range, of a single mixer control.
- *
- * Returns 0 for success.
- */
-int snd_soc_get_volsw_range(struct snd_kcontrol *kcontrol,
-	struct snd_ctl_elem_value *ucontrol)
-{
-	struct snd_soc_component *component = snd_kcontrol_chip(kcontrol);
-	struct soc_mixer_control *mc =
-		(struct soc_mixer_control *)kcontrol->private_value;
-	unsigned int reg = mc->reg;
-	unsigned int rreg = mc->rreg;
-	unsigned int shift = mc->shift;
-	int min = mc->min;
-	int max = mc->max;
-	unsigned int mask = (1 << fls(max)) - 1;
-	unsigned int invert = mc->invert;
-	unsigned int val;
-	int ret;
-
-	ret = snd_soc_component_read(component, reg, &val);
-	if (ret)
-		return ret;
-
-	ucontrol->value.integer.value[0] = (val >> shift) & mask;
-	if (invert)
-		ucontrol->value.integer.value[0] =
-			max - ucontrol->value.integer.value[0];
-	else
-		ucontrol->value.integer.value[0] =
-			ucontrol->value.integer.value[0] - min;
-
-	if (snd_soc_volsw_is_stereo(mc)) {
-		ret = snd_soc_component_read(component, rreg, &val);
-		if (ret)
-			return ret;
-
-		ucontrol->value.integer.value[1] = (val >> shift) & mask;
-		if (invert)
-			ucontrol->value.integer.value[1] =
-				max - ucontrol->value.integer.value[1];
-		else
-			ucontrol->value.integer.value[1] =
-				ucontrol->value.integer.value[1] - min;
-	}
-
-	return 0;
-}
-EXPORT_SYMBOL_GPL(snd_soc_get_volsw_range);
-
-/**
- * snd_soc_limit_volume - Set new limit to an existing volume control.
- *
- * @codec: where to look for the control
- * @name: Name of the control
- * @max: new maximum limit
- *
- * Return 0 for success, else error.
- */
-int snd_soc_limit_volume(struct snd_soc_codec *codec,
-	const char *name, int max)
-{
-	struct snd_card *card = codec->component.card->snd_card;
-	struct snd_kcontrol *kctl;
-	struct soc_mixer_control *mc;
-	int found = 0;
-	int ret = -EINVAL;
-
-	/* Sanity check for name and max */
-	if (unlikely(!name || max <= 0))
-		return -EINVAL;
-
-	list_for_each_entry(kctl, &card->controls, list) {
-		if (!strncmp(kctl->id.name, name, sizeof(kctl->id.name))) {
-			found = 1;
-			break;
-		}
-	}
-	if (found) {
-		mc = (struct soc_mixer_control *)kctl->private_value;
-		if (max <= mc->max) {
-			mc->platform_max = max;
-			ret = 0;
-		}
-	}
-	return ret;
-}
-EXPORT_SYMBOL_GPL(snd_soc_limit_volume);
-
-int snd_soc_bytes_info(struct snd_kcontrol *kcontrol,
-		       struct snd_ctl_elem_info *uinfo)
-{
-	struct snd_soc_component *component = snd_kcontrol_chip(kcontrol);
-	struct soc_bytes *params = (void *)kcontrol->private_value;
-
-	uinfo->type = SNDRV_CTL_ELEM_TYPE_BYTES;
-	uinfo->count = params->num_regs * component->val_bytes;
-
-	return 0;
-}
-EXPORT_SYMBOL_GPL(snd_soc_bytes_info);
-
-int snd_soc_bytes_get(struct snd_kcontrol *kcontrol,
-		      struct snd_ctl_elem_value *ucontrol)
-{
-	struct snd_soc_component *component = snd_kcontrol_chip(kcontrol);
-	struct soc_bytes *params = (void *)kcontrol->private_value;
-	int ret;
-
-	if (component->regmap)
-		ret = regmap_raw_read(component->regmap, params->base,
-				      ucontrol->value.bytes.data,
-				      params->num_regs * component->val_bytes);
-	else
-		ret = -EINVAL;
-=======
-	kcontrol = snd_ctl_new1(&template, data);
->>>>>>> e529fea9
 
 	kfree(name);
 
@@ -3735,24 +2603,6 @@
 	return 0;
 }
 
-<<<<<<< HEAD
-static void snd_soc_component_init_regmap(struct snd_soc_component *component)
-{
-	if (!component->regmap)
-		component->regmap = dev_get_regmap(component->dev, NULL);
-	if (component->regmap) {
-		int val_bytes = regmap_get_val_bytes(component->regmap);
-		/* Errors are legitimate for non-integer byte multiples */
-		if (val_bytes > 0)
-			component->val_bytes = val_bytes;
-	}
-}
-
-static void snd_soc_component_add_unlocked(struct snd_soc_component *component)
-{
-	if (!component->write && !component->read)
-		snd_soc_component_init_regmap(component);
-=======
 static void snd_soc_component_setup_regmap(struct snd_soc_component *component)
 {
 	int val_bytes = regmap_get_val_bytes(component->regmap);
@@ -3809,7 +2659,6 @@
 		if (component->regmap)
 			snd_soc_component_setup_regmap(component);
 	}
->>>>>>> e529fea9
 
 	list_add(&component->list, &component_list);
 }
