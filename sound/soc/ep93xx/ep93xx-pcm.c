/*
 * linux/sound/arm/ep93xx-pcm.c - EP93xx ALSA PCM interface
 *
 * Copyright (C) 2006 Lennert Buytenhek <buytenh@wantstofly.org>
 * Copyright (C) 2006 Applied Data Systems
 *
 * Rewritten for the SoC audio subsystem (Based on PXA2xx code):
 *   Copyright (c) 2008 Ryan Mallon
 *
 * This program is free software; you can redistribute it and/or modify
 * it under the terms of the GNU General Public License version 2 as
 * published by the Free Software Foundation.
 */

#include <linux/module.h>
#include <linux/init.h>
#include <linux/device.h>
#include <linux/slab.h>
#include <linux/dmaengine.h>
#include <linux/dma-mapping.h>

#include <sound/core.h>
#include <sound/pcm.h>
#include <sound/pcm_params.h>
#include <sound/soc.h>
#include <sound/dmaengine_pcm.h>

#include <mach/dma.h>
#include <mach/hardware.h>
#include <mach/ep93xx-regs.h>

#include "ep93xx-pcm.h"

static const struct snd_pcm_hardware ep93xx_pcm_hardware = {
	.info			= (SNDRV_PCM_INFO_MMAP		|
				   SNDRV_PCM_INFO_MMAP_VALID	|
				   SNDRV_PCM_INFO_INTERLEAVED	|
				   SNDRV_PCM_INFO_BLOCK_TRANSFER),
				   
	.rates			= SNDRV_PCM_RATE_8000_192000,
	.rate_min		= SNDRV_PCM_RATE_8000,
	.rate_max		= SNDRV_PCM_RATE_192000,
	
	.formats		= (SNDRV_PCM_FMTBIT_S16_LE |
				   SNDRV_PCM_FMTBIT_S24_LE |
				   SNDRV_PCM_FMTBIT_S32_LE),
	
	.buffer_bytes_max	= 131072,
	.period_bytes_min	= 32,
	.period_bytes_max	= 32768,
	.periods_min		= 1,
	.periods_max		= 32,
	.fifo_size		= 32,
};

static bool ep93xx_pcm_dma_filter(struct dma_chan *chan, void *filter_param)
{
	struct ep93xx_dma_data *data = filter_param;

	if (data->direction == ep93xx_dma_chan_direction(chan)) {
		chan->private = data;
		return true;
	}

	return false;
}

static int ep93xx_pcm_open(struct snd_pcm_substream *substream)
{
	struct snd_soc_pcm_runtime *rtd = substream->private_data;
	struct snd_soc_dai *cpu_dai = rtd->cpu_dai;
	struct ep93xx_pcm_dma_params *dma_params;
	struct ep93xx_dma_data *dma_data;
	int ret;

	snd_soc_set_runtime_hwparams(substream, &ep93xx_pcm_hardware);

	dma_data = kmalloc(sizeof(*dma_data), GFP_KERNEL);
	if (!dma_data)
		return -ENOMEM;

	dma_params = snd_soc_dai_get_dma_data(cpu_dai, substream);
<<<<<<< HEAD
	rtd->dma_data.port = dma_params->dma_port;
	rtd->dma_data.name = dma_params->name;

	if (substream->stream == SNDRV_PCM_STREAM_PLAYBACK)
		rtd->dma_data.direction = DMA_MEM_TO_DEV;
	else
		rtd->dma_data.direction = DMA_DEV_TO_MEM;

	rtd->dma_chan = dma_request_channel(mask, ep93xx_pcm_dma_filter,
					    &rtd->dma_data);
	if (!rtd->dma_chan) {
		kfree(rtd);
		return -EINVAL;
	}
	
	substream->runtime->private_data = rtd;
	return 0;
}
=======
	dma_data->port = dma_params->dma_port;
	dma_data->name = dma_params->name;
	dma_data->direction = snd_pcm_substream_to_dma_direction(substream);
>>>>>>> e816b57a

	ret = snd_dmaengine_pcm_open(substream, ep93xx_pcm_dma_filter, dma_data);
	if (ret) {
		kfree(dma_data);
		return ret;
	}

	snd_dmaengine_pcm_set_data(substream, dma_data);

	return 0;
}

static int ep93xx_pcm_close(struct snd_pcm_substream *substream)
{
	struct dma_data *dma_data = snd_dmaengine_pcm_get_data(substream);

	snd_dmaengine_pcm_close(substream);
	kfree(dma_data);
	return 0;
}

static int ep93xx_pcm_hw_params(struct snd_pcm_substream *substream,
				struct snd_pcm_hw_params *params)
{
	snd_pcm_set_runtime_buffer(substream, &substream->dma_buffer);

	return 0;
}

static int ep93xx_pcm_hw_free(struct snd_pcm_substream *substream)
{
	snd_pcm_set_runtime_buffer(substream, NULL);
	return 0;
}

static int ep93xx_pcm_mmap(struct snd_pcm_substream *substream,
			   struct vm_area_struct *vma)
{
	struct snd_pcm_runtime *runtime = substream->runtime;

	return dma_mmap_writecombine(substream->pcm->card->dev, vma,
				     runtime->dma_area,
				     runtime->dma_addr,
				     runtime->dma_bytes);
}

static struct snd_pcm_ops ep93xx_pcm_ops = {
	.open		= ep93xx_pcm_open,
	.close		= ep93xx_pcm_close,
	.ioctl		= snd_pcm_lib_ioctl,
	.hw_params	= ep93xx_pcm_hw_params,
	.hw_free	= ep93xx_pcm_hw_free,
	.trigger	= snd_dmaengine_pcm_trigger,
	.pointer	= snd_dmaengine_pcm_pointer,
	.mmap		= ep93xx_pcm_mmap,
};

static int ep93xx_pcm_preallocate_dma_buffer(struct snd_pcm *pcm, int stream)
{
	struct snd_pcm_substream *substream = pcm->streams[stream].substream;
	struct snd_dma_buffer *buf = &substream->dma_buffer;
	size_t size = ep93xx_pcm_hardware.buffer_bytes_max;

	buf->dev.type = SNDRV_DMA_TYPE_DEV;
	buf->dev.dev = pcm->card->dev;
	buf->private_data = NULL;
	buf->area = dma_alloc_writecombine(pcm->card->dev, size,
					   &buf->addr, GFP_KERNEL);
	buf->bytes = size;

	return (buf->area == NULL) ? -ENOMEM : 0;
}

static void ep93xx_pcm_free_dma_buffers(struct snd_pcm *pcm)
{
	struct snd_pcm_substream *substream;
	struct snd_dma_buffer *buf;
	int stream;

	for (stream = 0; stream < 2; stream++) {		
		substream = pcm->streams[stream].substream;
		if (!substream)
			continue;
		
		buf = &substream->dma_buffer;
		if (!buf->area)
			continue;

		dma_free_writecombine(pcm->card->dev, buf->bytes, buf->area,
				      buf->addr);
		buf->area = NULL;
	}
}

static u64 ep93xx_pcm_dmamask = DMA_BIT_MASK(32);

static int ep93xx_pcm_new(struct snd_soc_pcm_runtime *rtd)
{
	struct snd_card *card = rtd->card->snd_card;
	struct snd_pcm *pcm = rtd->pcm;
	int ret = 0;

	if (!card->dev->dma_mask)
		card->dev->dma_mask = &ep93xx_pcm_dmamask;
	if (!card->dev->coherent_dma_mask)
		card->dev->coherent_dma_mask = DMA_BIT_MASK(32);

	if (pcm->streams[SNDRV_PCM_STREAM_PLAYBACK].substream) {
		ret = ep93xx_pcm_preallocate_dma_buffer(pcm,
					SNDRV_PCM_STREAM_PLAYBACK);
		if (ret)
			return ret;
	}

	if (pcm->streams[SNDRV_PCM_STREAM_CAPTURE].substream) {
		ret = ep93xx_pcm_preallocate_dma_buffer(pcm,
					SNDRV_PCM_STREAM_CAPTURE);
		if (ret)
			return ret;
	}

	return 0;
}

static struct snd_soc_platform_driver ep93xx_soc_platform = {
	.ops		= &ep93xx_pcm_ops,
	.pcm_new	= &ep93xx_pcm_new,
	.pcm_free	= &ep93xx_pcm_free_dma_buffers,
};

static int __devinit ep93xx_soc_platform_probe(struct platform_device *pdev)
{
	return snd_soc_register_platform(&pdev->dev, &ep93xx_soc_platform);
}

static int __devexit ep93xx_soc_platform_remove(struct platform_device *pdev)
{
	snd_soc_unregister_platform(&pdev->dev);
	return 0;
}

static struct platform_driver ep93xx_pcm_driver = {
	.driver = {
			.name = "ep93xx-pcm-audio",
			.owner = THIS_MODULE,
	},

	.probe = ep93xx_soc_platform_probe,
	.remove = __devexit_p(ep93xx_soc_platform_remove),
};

module_platform_driver(ep93xx_pcm_driver);

MODULE_AUTHOR("Ryan Mallon");
MODULE_DESCRIPTION("EP93xx ALSA PCM interface");
MODULE_LICENSE("GPL");
MODULE_ALIAS("platform:ep93xx-pcm-audio");<|MERGE_RESOLUTION|>--- conflicted
+++ resolved
@@ -80,30 +80,9 @@
 		return -ENOMEM;
 
 	dma_params = snd_soc_dai_get_dma_data(cpu_dai, substream);
-<<<<<<< HEAD
-	rtd->dma_data.port = dma_params->dma_port;
-	rtd->dma_data.name = dma_params->name;
-
-	if (substream->stream == SNDRV_PCM_STREAM_PLAYBACK)
-		rtd->dma_data.direction = DMA_MEM_TO_DEV;
-	else
-		rtd->dma_data.direction = DMA_DEV_TO_MEM;
-
-	rtd->dma_chan = dma_request_channel(mask, ep93xx_pcm_dma_filter,
-					    &rtd->dma_data);
-	if (!rtd->dma_chan) {
-		kfree(rtd);
-		return -EINVAL;
-	}
-	
-	substream->runtime->private_data = rtd;
-	return 0;
-}
-=======
 	dma_data->port = dma_params->dma_port;
 	dma_data->name = dma_params->name;
 	dma_data->direction = snd_pcm_substream_to_dma_direction(substream);
->>>>>>> e816b57a
 
 	ret = snd_dmaengine_pcm_open(substream, ep93xx_pcm_dma_filter, dma_data);
 	if (ret) {
