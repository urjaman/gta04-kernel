--- conflicted
+++ resolved
@@ -154,33 +154,7 @@
 	.pcm_free	= imx_pcm_free,
 };
 
-<<<<<<< HEAD
-static int imx_soc_platform_probe(struct platform_device *pdev)
-{
-	return snd_soc_register_platform(&pdev->dev, &imx_soc_platform_mx2);
-}
-
-static int imx_soc_platform_remove(struct platform_device *pdev)
-{
-	snd_soc_unregister_platform(&pdev->dev);
-	return 0;
-}
-
-static struct platform_driver imx_pcm_driver = {
-	.driver = {
-			.name = "imx-pcm-audio",
-			.owner = THIS_MODULE,
-	},
-	.probe = imx_soc_platform_probe,
-	.remove = imx_soc_platform_remove,
-};
-
-module_platform_driver(imx_pcm_driver);
-MODULE_LICENSE("GPL");
-MODULE_ALIAS("platform:imx-pcm-audio");
-=======
 int imx_pcm_dma_init(struct platform_device *pdev)
 {
 	return snd_soc_register_platform(&pdev->dev, &imx_soc_platform_mx2);
-}
->>>>>>> 836dc9e3
+}