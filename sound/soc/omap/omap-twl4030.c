--- conflicted
+++ resolved
@@ -362,12 +362,6 @@
 		snd_soc_jack_free_gpios(&priv->hs_jack,
 					ARRAY_SIZE(hs_jack_gpios),
 					hs_jack_gpios);
-<<<<<<< HEAD
-	if (priv->jack_remove)
-		priv->jack_remove(NULL);
-	snd_soc_unregister_card(card);
-=======
->>>>>>> 6ce4eac1
 
 	return 0;
 }
