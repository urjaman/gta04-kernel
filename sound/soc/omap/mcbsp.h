/*
 * sound/soc/omap/mcbsp.h
 *
 * OMAP Multi-Channel Buffered Serial Port
 *
 * Contact: Jarkko Nikula <jarkko.nikula@bitmer.com>
 *          Peter Ujfalusi <peter.ujfalusi@ti.com>
 *
 * This program is free software; you can redistribute it and/or modify
 * it under the terms of the GNU General Public License as published by
 * the Free Software Foundation; either version 2 of the License, or
 * (at your option) any later version.
 *
 * This program is distributed in the hope that it will be useful,
 * but WITHOUT ANY WARRANTY; without even the implied warranty of
 * MERCHANTABILITY or FITNESS FOR A PARTICULAR PURPOSE. See the
 * GNU General Public License for more details.
 *
 * You should have received a copy of the GNU General Public License
 * along with this program; if not, write to the Free Software
 * Foundation, Inc., 59 Temple Place, Suite 330, Boston, MA 02111-1307 USA
 *
 */
#ifndef __ASOC_MCBSP_H
#define __ASOC_MCBSP_H

#ifdef CONFIG_ARCH_OMAP1
#define mcbsp_omap1()	1
#else
#define mcbsp_omap1()	0
#endif

#include <sound/dmaengine_pcm.h>

/* McBSP register numbers. Register address offset = num * reg_step */
enum {
	/* Common registers */
	OMAP_MCBSP_REG_SPCR2 = 4,
	OMAP_MCBSP_REG_SPCR1,
	OMAP_MCBSP_REG_RCR2,
	OMAP_MCBSP_REG_RCR1,
	OMAP_MCBSP_REG_XCR2,
	OMAP_MCBSP_REG_XCR1,
	OMAP_MCBSP_REG_SRGR2,
	OMAP_MCBSP_REG_SRGR1,
	OMAP_MCBSP_REG_MCR2,
	OMAP_MCBSP_REG_MCR1,
	OMAP_MCBSP_REG_RCERA,
	OMAP_MCBSP_REG_RCERB,
	OMAP_MCBSP_REG_XCERA,
	OMAP_MCBSP_REG_XCERB,
	OMAP_MCBSP_REG_PCR0,
	OMAP_MCBSP_REG_RCERC,
	OMAP_MCBSP_REG_RCERD,
	OMAP_MCBSP_REG_XCERC,
	OMAP_MCBSP_REG_XCERD,
	OMAP_MCBSP_REG_RCERE,
	OMAP_MCBSP_REG_RCERF,
	OMAP_MCBSP_REG_XCERE,
	OMAP_MCBSP_REG_XCERF,
	OMAP_MCBSP_REG_RCERG,
	OMAP_MCBSP_REG_RCERH,
	OMAP_MCBSP_REG_XCERG,
	OMAP_MCBSP_REG_XCERH,

	/* OMAP1-OMAP2420 registers */
	OMAP_MCBSP_REG_DRR2 = 0,
	OMAP_MCBSP_REG_DRR1,
	OMAP_MCBSP_REG_DXR2,
	OMAP_MCBSP_REG_DXR1,

	/* OMAP2430 and onwards */
	OMAP_MCBSP_REG_DRR = 0,
	OMAP_MCBSP_REG_DXR = 2,
	OMAP_MCBSP_REG_SYSCON =	35,
	OMAP_MCBSP_REG_THRSH2,
	OMAP_MCBSP_REG_THRSH1,
	OMAP_MCBSP_REG_IRQST = 40,
	OMAP_MCBSP_REG_IRQEN,
	OMAP_MCBSP_REG_WAKEUPEN,
	OMAP_MCBSP_REG_XCCR,
	OMAP_MCBSP_REG_RCCR,
	OMAP_MCBSP_REG_XBUFFSTAT,
	OMAP_MCBSP_REG_RBUFFSTAT,
	OMAP_MCBSP_REG_SSELCR,
};

/* OMAP3 sidetone control registers */
#define OMAP_ST_REG_REV		0x00
#define OMAP_ST_REG_SYSCONFIG	0x10
#define OMAP_ST_REG_IRQSTATUS	0x18
#define OMAP_ST_REG_IRQENABLE	0x1C
#define OMAP_ST_REG_SGAINCR	0x24
#define OMAP_ST_REG_SFIRCR	0x28
#define OMAP_ST_REG_SSELCR	0x2C

/************************** McBSP SPCR1 bit definitions ***********************/
#define RRST			BIT(0)
#define RRDY			BIT(1)
#define RFULL			BIT(2)
#define RSYNC_ERR		BIT(3)
#define RINTM(value)		(((value) & 0x3) << 4)	/* bits 4:5 */
#define ABIS			BIT(6)
#define DXENA			BIT(7)
#define CLKSTP(value)		(((value) & 0x3) << 11)	/* bits 11:12 */
#define RJUST(value)		(((value) & 0x3) << 13)	/* bits 13:14 */
#define ALB			BIT(15)
#define DLB			BIT(15)

/************************** McBSP SPCR2 bit definitions ***********************/
#define XRST			BIT(0)
#define XRDY			BIT(1)
#define XEMPTY			BIT(2)
#define XSYNC_ERR		BIT(3)
#define XINTM(value)		(((value) & 0x3) << 4)	/* bits 4:5 */
#define GRST			BIT(6)
#define FRST			BIT(7)
#define SOFT			BIT(8)
#define FREE			BIT(9)

/************************** McBSP PCR bit definitions *************************/
#define CLKRP			BIT(0)
#define CLKXP			BIT(1)
#define FSRP			BIT(2)
#define FSXP			BIT(3)
#define DR_STAT			BIT(4)
#define DX_STAT			BIT(5)
#define CLKS_STAT		BIT(6)
#define SCLKME			BIT(7)
#define CLKRM			BIT(8)
#define CLKXM			BIT(9)
#define FSRM			BIT(10)
#define FSXM			BIT(11)
#define RIOEN			BIT(12)
#define XIOEN			BIT(13)
#define IDLE_EN			BIT(14)

/************************** McBSP RCR1 bit definitions ************************/
#define RWDLEN1(value)		(((value) & 0x7) << 5)	/* Bits 5:7 */
#define RFRLEN1(value)		(((value) & 0x7f) << 8)	/* Bits 8:14 */

/************************** McBSP XCR1 bit definitions ************************/
#define XWDLEN1(value)		(((value) & 0x7) << 5)	/* Bits 5:7 */
#define XFRLEN1(value)		(((value) & 0x7f) << 8)	/* Bits 8:14 */

/*************************** McBSP RCR2 bit definitions ***********************/
#define RDATDLY(value)		((value) & 0x3)		/* Bits 0:1 */
#define RFIG			BIT(2)
#define RCOMPAND(value)		(((value) & 0x3) << 3)	/* Bits 3:4 */
#define RWDLEN2(value)		(((value) & 0x7) << 5)	/* Bits 5:7 */
#define RFRLEN2(value)		(((value) & 0x7f) << 8)	/* Bits 8:14 */
#define RPHASE			BIT(15)

/*************************** McBSP XCR2 bit definitions ***********************/
#define XDATDLY(value)		((value) & 0x3)		/* Bits 0:1 */
#define XFIG			BIT(2)
#define XCOMPAND(value)		(((value) & 0x3) << 3)	/* Bits 3:4 */
#define XWDLEN2(value)		(((value) & 0x7) << 5)	/* Bits 5:7 */
#define XFRLEN2(value)		(((value) & 0x7f) << 8)	/* Bits 8:14 */
#define XPHASE			BIT(15)

/************************* McBSP SRGR1 bit definitions ************************/
#define CLKGDV(value)		((value) & 0x7f)		/* Bits 0:7 */
#define FWID(value)		(((value) & 0xff) << 8)	/* Bits 8:15 */

/************************* McBSP SRGR2 bit definitions ************************/
#define FPER(value)		((value) & 0x0fff)	/* Bits 0:11 */
#define FSGM			BIT(12)
#define CLKSM			BIT(13)
#define CLKSP			BIT(14)
#define GSYNC			BIT(15)

/************************* McBSP MCR1 bit definitions *************************/
#define RMCM			BIT(0)
#define RCBLK(value)		(((value) & 0x7) << 2)	/* Bits 2:4 */
#define RPABLK(value)		(((value) & 0x3) << 5)	/* Bits 5:6 */
#define RPBBLK(value)		(((value) & 0x3) << 7)	/* Bits 7:8 */

/************************* McBSP MCR2 bit definitions *************************/
#define XMCM(value)		((value) & 0x3)		/* Bits 0:1 */
#define XCBLK(value)		(((value) & 0x7) << 2)	/* Bits 2:4 */
#define XPABLK(value)		(((value) & 0x3) << 5)	/* Bits 5:6 */
#define XPBBLK(value)		(((value) & 0x3) << 7)	/* Bits 7:8 */

/*********************** McBSP XCCR bit definitions *************************/
#define XDISABLE		BIT(0)
#define XDMAEN			BIT(3)
#define DILB			BIT(5)
#define XFULL_CYCLE		BIT(11)
#define DXENDLY(value)		(((value) & 0x3) << 12)	/* Bits 12:13 */
#define PPCONNECT		BIT(14)
#define EXTCLKGATE		BIT(15)

/********************** McBSP RCCR bit definitions *************************/
#define RDISABLE		BIT(0)
#define RDMAEN			BIT(3)
#define RFULL_CYCLE		BIT(11)

/********************** McBSP SYSCONFIG bit definitions ********************/
#define SOFTRST			BIT(1)
#define ENAWAKEUP		BIT(2)
#define SIDLEMODE(value)	(((value) & 0x3) << 3)
#define CLOCKACTIVITY(value)	(((value) & 0x3) << 8)

/********************** McBSP SSELCR bit definitions ***********************/
#define SIDETONEEN		BIT(10)

/********************** McBSP Sidetone SYSCONFIG bit definitions ***********/
#define ST_AUTOIDLE		BIT(0)

/********************** McBSP Sidetone SGAINCR bit definitions *************/
#define ST_CH0GAIN(value)	((value) & 0xffff)	/* Bits 0:15 */
#define ST_CH1GAIN(value)	(((value) & 0xffff) << 16) /* Bits 16:31 */

/********************** McBSP Sidetone SFIRCR bit definitions **************/
#define ST_FIRCOEFF(value)	((value) & 0xffff)	/* Bits 0:15 */

/********************** McBSP Sidetone SSELCR bit definitions **************/
#define ST_SIDETONEEN		BIT(0)
#define ST_COEFFWREN		BIT(1)
#define ST_COEFFWRDONE		BIT(2)

/********************** McBSP DMA operating modes **************************/
#define MCBSP_DMA_MODE_ELEMENT		0
#define MCBSP_DMA_MODE_THRESHOLD	1

/********************** McBSP WAKEUPEN/IRQST/IRQEN bit definitions *********/
#define RSYNCERREN		BIT(0)
#define RFSREN			BIT(1)
#define REOFEN			BIT(2)
#define RRDYEN			BIT(3)
#define RUNDFLEN		BIT(4)
#define ROVFLEN			BIT(5)
#define XSYNCERREN		BIT(7)
#define XFSXEN			BIT(8)
#define XEOFEN			BIT(9)
#define XRDYEN			BIT(10)
#define XUNDFLEN		BIT(11)
#define XOVFLEN			BIT(12)
#define XEMPTYEOFEN		BIT(14)

/* Clock signal muxing options */
#define CLKR_SRC_CLKR		0 /* CLKR signal is from the CLKR pin */
#define CLKR_SRC_CLKX		1 /* CLKR signal is from the CLKX pin */
#define FSR_SRC_FSR		2 /* FSR signal is from the FSR pin */
#define FSR_SRC_FSX		3 /* FSR signal is from the FSX pin */

/* McBSP functional clock sources */
#define MCBSP_CLKS_PRCM_SRC	0
#define MCBSP_CLKS_PAD_SRC	1

/* we don't do multichannel for now */
struct omap_mcbsp_reg_cfg {
	u16 spcr2;
	u16 spcr1;
	u16 rcr2;
	u16 rcr1;
	u16 xcr2;
	u16 xcr1;
	u16 srgr2;
	u16 srgr1;
	u16 mcr2;
	u16 mcr1;
	u16 pcr0;
	u16 rcerc;
	u16 rcerd;
	u16 xcerc;
	u16 xcerd;
	u16 rcere;
	u16 rcerf;
	u16 xcere;
	u16 xcerf;
	u16 rcerg;
	u16 rcerh;
	u16 xcerg;
	u16 xcerh;
	u16 xccr;
	u16 rccr;
};

struct omap_mcbsp_st_data {
	void __iomem *io_base_st;
	struct clk *mcbsp_iclk;
	bool running;
	bool enabled;
	s16 taps[128];	/* Sidetone filter coefficients */
	int nr_taps;	/* Number of filter coefficients in use */
	s16 ch0gain;
	s16 ch1gain;
};

struct omap_mcbsp {
	struct device *dev;
	struct clk *fclk;
	spinlock_t lock;
	unsigned long phys_base;
	unsigned long phys_dma_base;
	void __iomem *io_base;
	u8 id;
	/*
	 * Flags indicating is the bus already activated and configured by
	 * another substream
	 */
	int active;
	int configured;
	u8 free;

	int irq;
	int rx_irq;
	int tx_irq;

	/* Protect the field .free, while checking if the mcbsp is in use */
	struct omap_mcbsp_platform_data *pdata;
	struct omap_mcbsp_st_data *st_data;
	struct omap_mcbsp_reg_cfg cfg_regs;
	struct snd_dmaengine_dai_dma_data dma_data[2];
	unsigned int dma_req[2];
	int dma_op_mode;
	u16 max_tx_thres;
	u16 max_rx_thres;
	void *reg_cache;
	int reg_cache_size;

	unsigned int fmt;
	unsigned int in_freq;
	unsigned int latency[2];
	int clk_div;
	int wlen;

<<<<<<< HEAD
	struct pinctrl *p;
	struct pinctrl_state *default_state;	/* should be dx active mode */
	struct pinctrl_state *tristate_state;	/* should be dx as gpio or disabled */
=======
	struct pm_qos_request pm_qos_req;
>>>>>>> c1ae3cfa
};

void omap_mcbsp_config(struct omap_mcbsp *mcbsp,
		       const struct omap_mcbsp_reg_cfg *config);
void omap_mcbsp_set_tx_threshold(struct omap_mcbsp *mcbsp, u16 threshold);
void omap_mcbsp_set_rx_threshold(struct omap_mcbsp *mcbsp, u16 threshold);
u16 omap_mcbsp_get_tx_delay(struct omap_mcbsp *mcbsp);
u16 omap_mcbsp_get_rx_delay(struct omap_mcbsp *mcbsp);
int omap_mcbsp_get_dma_op_mode(struct omap_mcbsp *mcbsp);
int omap_mcbsp_request(struct omap_mcbsp *mcbsp);
void omap_mcbsp_free(struct omap_mcbsp *mcbsp);
void omap_mcbsp_start(struct omap_mcbsp *mcbsp, int tx, int rx);
void omap_mcbsp_stop(struct omap_mcbsp *mcbsp, int tx, int rx);

/* McBSP functional clock source changing function */
int omap2_mcbsp_set_clks_src(struct omap_mcbsp *mcbsp, u8 fck_src_id);

/* Sidetone specific API */
int omap_st_set_chgain(struct omap_mcbsp *mcbsp, int channel, s16 chgain);
int omap_st_get_chgain(struct omap_mcbsp *mcbsp, int channel, s16 *chgain);
int omap_st_enable(struct omap_mcbsp *mcbsp);
int omap_st_disable(struct omap_mcbsp *mcbsp);
int omap_st_is_enabled(struct omap_mcbsp *mcbsp);

int omap_mcbsp_init(struct platform_device *pdev);
void omap_mcbsp_cleanup(struct omap_mcbsp *mcbsp);

#endif /* __ASOC_MCBSP_H */<|MERGE_RESOLUTION|>--- conflicted
+++ resolved
@@ -327,13 +327,7 @@
 	int clk_div;
 	int wlen;
 
-<<<<<<< HEAD
-	struct pinctrl *p;
-	struct pinctrl_state *default_state;	/* should be dx active mode */
-	struct pinctrl_state *tristate_state;	/* should be dx as gpio or disabled */
-=======
 	struct pm_qos_request pm_qos_req;
->>>>>>> c1ae3cfa
 };
 
 void omap_mcbsp_config(struct omap_mcbsp *mcbsp,
