--- conflicted
+++ resolved
@@ -374,41 +374,6 @@
 #define dw_i2s_resume	NULL
 #endif
 
-<<<<<<< HEAD
-static void dw_configure_dai_by_pd(struct dw_i2s_dev *dev,
-				   struct snd_soc_dai_driver *dw_i2s_dai,
-				   struct resource *res,
-				   const struct i2s_platform_data *pdata)
-{
-	/* Set DMA slaves info */
-
-	dev->play_dma_data.data = pdata->play_dma_data;
-	dev->capture_dma_data.data = pdata->capture_dma_data;
-	dev->play_dma_data.addr = res->start + I2S_TXDMA;
-	dev->capture_dma_data.addr = res->start + I2S_RXDMA;
-	dev->play_dma_data.max_burst = 16;
-	dev->capture_dma_data.max_burst = 16;
-	dev->play_dma_data.addr_width = DMA_SLAVE_BUSWIDTH_2_BYTES;
-	dev->capture_dma_data.addr_width = DMA_SLAVE_BUSWIDTH_2_BYTES;
-	dev->play_dma_data.filter = pdata->filter;
-	dev->capture_dma_data.filter = pdata->filter;
-
-	if (pdata->cap & DWC_I2S_PLAY) {
-		dev_dbg(dev->dev, " designware: play supported\n");
-		dw_i2s_dai->playback.channels_min = MIN_CHANNEL_NUM;
-		dw_i2s_dai->playback.channels_max = pdata->channel;
-		dw_i2s_dai->playback.formats = pdata->snd_fmts;
-		dw_i2s_dai->playback.rates = pdata->snd_rates;
-	}
-
-	if (pdata->cap & DWC_I2S_RECORD) {
-		dev_dbg(dev->dev, "designware: record supported\n");
-		dw_i2s_dai->capture.channels_min = MIN_CHANNEL_NUM;
-		dw_i2s_dai->capture.channels_max = pdata->channel;
-		dw_i2s_dai->capture.formats = pdata->snd_fmts;
-		dw_i2s_dai->capture.rates = pdata->snd_rates;
-	}
-=======
 /*
  * The following tables allow a direct lookup of various parameters
  * defined in the I2S block's configuration in terms of sound system
@@ -555,7 +520,6 @@
 
 	return 0;
 
->>>>>>> e5ad1f85
 }
 
 static int dw_i2s_probe(struct platform_device *pdev)
@@ -584,15 +548,6 @@
 	dev->i2s_base = devm_ioremap_resource(&pdev->dev, res);
 	if (IS_ERR(dev->i2s_base))
 		return PTR_ERR(dev->i2s_base);
-<<<<<<< HEAD
-
-	dev->dev = &pdev->dev;
-	dw_configure_dai_by_pd(dev, dw_i2s_dai, res, pdata);
-
-	dev->capability = pdata->cap;
-	dev->i2s_clk_cfg = pdata->i2s_clk_cfg;
-	dev->clk = clk_get(&pdev->dev, NULL);
-=======
 
 	dev->dev = &pdev->dev;
 	if (pdata) {
@@ -615,17 +570,12 @@
 
 		dev->clk = devm_clk_get(&pdev->dev, "i2sclk");
 	}
->>>>>>> e5ad1f85
 	if (IS_ERR(dev->clk))
 		return PTR_ERR(dev->clk);
 
 	ret = clk_prepare_enable(dev->clk);
 	if (ret < 0)
-<<<<<<< HEAD
-		goto err_clk_put;
-=======
 		return ret;
->>>>>>> e5ad1f85
 
 	dev_set_drvdata(&pdev->dev, dev);
 	ret = devm_snd_soc_register_component(&pdev->dev, &dw_i2s_component,
