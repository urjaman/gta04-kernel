--- conflicted
+++ resolved
@@ -99,42 +99,47 @@
 #define snd_soc_4_12_spi_write NULL
 #endif
 
-static unsigned int snd_soc_4_12_read(struct snd_soc_codec *codec,
+static unsigned int snd_soc_7_9_read(struct snd_soc_codec *codec,
 				     unsigned int reg)
 {
-	u16 *cache = codec->reg_cache;
+	int ret;
+	unsigned int val;
 
 	if (reg >= codec->driver->reg_cache_size ||
 		snd_soc_codec_volatile_register(codec, reg)) {
 			if (codec->cache_only)
 				return -1;
 
+			BUG_ON(!codec->hw_read);
 			return codec->hw_read(codec, reg);
 	}
 
-	return cache[reg];
-}
-
-static int snd_soc_4_12_write(struct snd_soc_codec *codec, unsigned int reg,
+	ret = snd_soc_cache_read(codec, reg, &val);
+	if (ret < 0)
+		return -1;
+	return val;
+}
+
+static int snd_soc_7_9_write(struct snd_soc_codec *codec, unsigned int reg,
 			     unsigned int value)
 {
-	u16 *cache = codec->reg_cache;
 	u8 data[2];
 	int ret;
 
-	data[0] = (reg << 4) | ((value >> 8) & 0x000f);
+	data[0] = (reg << 1) | ((value >> 8) & 0x0001);
 	data[1] = value & 0x00ff;
 
 	if (!snd_soc_codec_volatile_register(codec, reg) &&
-		reg < codec->driver->reg_cache_size)
-			cache[reg] = value;
+		reg < codec->driver->reg_cache_size) {
+		ret = snd_soc_cache_write(codec, reg, value);
+		if (ret < 0)
+			return -1;
+	}
 
 	if (codec->cache_only) {
 		codec->cache_sync = 1;
 		return 0;
 	}
-
-	dev_dbg(codec->dev, "0x%x = 0x%x\n", reg, value);
 
 	ret = codec->hw_write(codec->control_data, data, 2);
 	if (ret == 2)
@@ -146,7 +151,7 @@
 }
 
 #if defined(CONFIG_SPI_MASTER)
-static int snd_soc_4_12_spi_write(void *control_data, const char *data,
+static int snd_soc_7_9_spi_write(void *control_data, const char *data,
 				 int len)
 {
 	struct spi_device *spi = control_data;
@@ -157,11 +162,11 @@
 	if (len <= 0)
 		return 0;
 
-	msg[0] = data[1];
-	msg[1] = data[0];
+	msg[0] = data[0];
+	msg[1] = data[1];
 
 	spi_message_init(&m);
-	memset(&t, 0, (sizeof t));
+	memset(&t, 0, sizeof t);
 
 	t.tx_buf = &msg[0];
 	t.len = len;
@@ -172,158 +177,42 @@
 	return len;
 }
 #else
-#define snd_soc_4_12_spi_write NULL
+#define snd_soc_7_9_spi_write NULL
 #endif
 
-static unsigned int snd_soc_7_9_read(struct snd_soc_codec *codec,
-				     unsigned int reg)
-{
-<<<<<<< HEAD
-	u16 *cache = codec->reg_cache;
-=======
-	int ret;
-	unsigned int val;
->>>>>>> 3cbea436
-
-	if (reg >= codec->driver->reg_cache_size ||
-		snd_soc_codec_volatile_register(codec, reg)) {
-			if (codec->cache_only)
-				return -1;
-
-<<<<<<< HEAD
-			return codec->hw_read(codec, reg);
-	}
-
-	return cache[reg];
-=======
-			BUG_ON(!codec->hw_read);
-			return codec->hw_read(codec, reg);
-	}
-
-	ret = snd_soc_cache_read(codec, reg, &val);
-	if (ret < 0)
-		return -1;
-	return val;
->>>>>>> 3cbea436
-}
-
-static int snd_soc_7_9_write(struct snd_soc_codec *codec, unsigned int reg,
+static int snd_soc_8_8_write(struct snd_soc_codec *codec, unsigned int reg,
 			     unsigned int value)
 {
 	u8 data[2];
 	int ret;
 
-	data[0] = (reg << 1) | ((value >> 8) & 0x0001);
-	data[1] = value & 0x00ff;
+	reg &= 0xff;
+	data[0] = reg;
+	data[1] = value & 0xff;
 
 	if (!snd_soc_codec_volatile_register(codec, reg) &&
-<<<<<<< HEAD
-		reg < codec->driver->reg_cache_size)
-			cache[reg] = value;
-=======
 		reg < codec->driver->reg_cache_size) {
 		ret = snd_soc_cache_write(codec, reg, value);
 		if (ret < 0)
 			return -1;
 	}
->>>>>>> 3cbea436
 
 	if (codec->cache_only) {
 		codec->cache_sync = 1;
 		return 0;
 	}
 
-<<<<<<< HEAD
-	dev_dbg(codec->dev, "0x%x = 0x%x\n", reg, value);
-
-=======
->>>>>>> 3cbea436
-	ret = codec->hw_write(codec->control_data, data, 2);
-	if (ret == 2)
-		return 0;
-	if (ret < 0)
-		return ret;
+	if (codec->hw_write(codec->control_data, data, 2) == 2)
+		return 0;
 	else
 		return -EIO;
 }
 
-#if defined(CONFIG_SPI_MASTER)
-static int snd_soc_7_9_spi_write(void *control_data, const char *data,
-				 int len)
-{
-	struct spi_device *spi = control_data;
-	struct spi_transfer t;
-	struct spi_message m;
-	u8 msg[2];
-
-	if (len <= 0)
-		return 0;
-
-	msg[0] = data[0];
-	msg[1] = data[1];
-
-	spi_message_init(&m);
-	memset(&t, 0, sizeof t);
-
-	t.tx_buf = &msg[0];
-	t.len = len;
-
-	spi_message_add_tail(&t, &m);
-	spi_sync(spi, &m);
-
-	return len;
-}
-#else
-#define snd_soc_7_9_spi_write NULL
-#endif
-
-static int snd_soc_8_8_write(struct snd_soc_codec *codec, unsigned int reg,
-			     unsigned int value)
-{
-	u8 data[2];
-	int ret;
-
-	reg &= 0xff;
-	data[0] = reg;
-	data[1] = value & 0xff;
-
-	if (!snd_soc_codec_volatile_register(codec, reg) &&
-<<<<<<< HEAD
-		reg < codec->driver->reg_cache_size)
-			cache[reg] = value;
-=======
-		reg < codec->driver->reg_cache_size) {
-		ret = snd_soc_cache_write(codec, reg, value);
-		if (ret < 0)
-			return -1;
-	}
->>>>>>> 3cbea436
-
-	if (codec->cache_only) {
-		codec->cache_sync = 1;
-		return 0;
-	}
-<<<<<<< HEAD
-
-	dev_dbg(codec->dev, "0x%x = 0x%x\n", reg, value);
-=======
->>>>>>> 3cbea436
-
-	if (codec->hw_write(codec->control_data, data, 2) == 2)
-		return 0;
-	else
-		return -EIO;
-}
-
 static unsigned int snd_soc_8_8_read(struct snd_soc_codec *codec,
 				     unsigned int reg)
 {
-<<<<<<< HEAD
-	u8 *cache = codec->reg_cache;
-=======
 	int ret;
 	unsigned int val;
->>>>>>> 3cbea436
 
 	reg &= 0xff;
 	if (reg >= codec->driver->reg_cache_size ||
@@ -331,12 +220,6 @@
 			if (codec->cache_only)
 				return -1;
 
-<<<<<<< HEAD
-			return codec->hw_read(codec, reg);
-	}
-
-	return cache[reg];
-=======
 			BUG_ON(!codec->hw_read);
 			return codec->hw_read(codec, reg);
 	}
@@ -372,42 +255,11 @@
 	spi_sync(spi, &m);
 
 	return len;
->>>>>>> 3cbea436
 }
 #else
 #define snd_soc_8_8_spi_write NULL
 #endif
 
-#if defined(CONFIG_SPI_MASTER)
-static int snd_soc_8_8_spi_write(void *control_data, const char *data,
-				 int len)
-{
-	struct spi_device *spi = control_data;
-	struct spi_transfer t;
-	struct spi_message m;
-	u8 msg[2];
-
-	if (len <= 0)
-		return 0;
-
-	msg[0] = data[0];
-	msg[1] = data[1];
-
-	spi_message_init(&m);
-	memset(&t, 0, (sizeof t));
-
-	t.tx_buf = &msg[0];
-	t.len = len;
-
-	spi_message_add_tail(&t, &m);
-	spi_sync(spi, &m);
-
-	return len;
-}
-#else
-#define snd_soc_8_8_spi_write NULL
-#endif
-
 static int snd_soc_8_16_write(struct snd_soc_codec *codec, unsigned int reg,
 			      unsigned int value)
 {
@@ -419,10 +271,6 @@
 	data[2] = value & 0xff;
 
 	if (!snd_soc_codec_volatile_register(codec, reg) &&
-<<<<<<< HEAD
-	    reg < codec->driver->reg_cache_size)
-		reg_cache[reg] = value;
-=======
 		reg < codec->driver->reg_cache_size) {
 		ret = snd_soc_cache_write(codec, reg, value);
 		if (ret < 0)
@@ -433,14 +281,6 @@
 		codec->cache_sync = 1;
 		return 0;
 	}
->>>>>>> 3cbea436
-
-	if (codec->cache_only) {
-		codec->cache_sync = 1;
-		return 0;
-	}
-
-	dev_dbg(codec->dev, "0x%x = 0x%x\n", reg, value);
 
 	if (codec->hw_write(codec->control_data, data, 3) == 3)
 		return 0;
@@ -459,17 +299,6 @@
 		if (codec->cache_only)
 			return -1;
 
-<<<<<<< HEAD
-	if (reg >= codec->driver->reg_cache_size ||
-	    snd_soc_codec_volatile_register(codec, reg)) {
-		if (codec->cache_only)
-			return -1;
-
-		return codec->hw_read(codec, reg);
-	} else {
-		return cache[reg];
-	}
-=======
 		BUG_ON(!codec->hw_read);
 		return codec->hw_read(codec, reg);
 	}
@@ -478,7 +307,6 @@
 	if (ret < 0)
 		return -1;
 	return val;
->>>>>>> 3cbea436
 }
 
 #if defined(CONFIG_SPI_MASTER)
@@ -498,11 +326,7 @@
 	msg[2] = data[2];
 
 	spi_message_init(&m);
-<<<<<<< HEAD
-	memset(&t, 0, (sizeof t));
-=======
 	memset(&t, 0, sizeof t);
->>>>>>> 3cbea436
 
 	t.tx_buf = &msg[0];
 	t.len = len;
@@ -587,7 +411,6 @@
 #if defined(CONFIG_I2C) || (defined(CONFIG_I2C_MODULE) && defined(MODULE))
 static unsigned int snd_soc_16_8_read_i2c(struct snd_soc_codec *codec,
 					  unsigned int r)
-<<<<<<< HEAD
 {
 	struct i2c_msg xfer[2];
 	u16 reg = r;
@@ -622,7 +445,8 @@
 static unsigned int snd_soc_16_8_read(struct snd_soc_codec *codec,
 				     unsigned int reg)
 {
-	u8 *cache = codec->reg_cache;
+	int ret;
+	unsigned int val;
 
 	reg &= 0xff;
 	if (reg >= codec->driver->reg_cache_size ||
@@ -630,16 +454,19 @@
 			if (codec->cache_only)
 				return -1;
 
+			BUG_ON(!codec->hw_read);
 			return codec->hw_read(codec, reg);
 	}
 
-	return cache[reg];
+	ret = snd_soc_cache_read(codec, reg, &val);
+	if (ret < 0)
+		return -1;
+	return val;
 }
 
 static int snd_soc_16_8_write(struct snd_soc_codec *codec, unsigned int reg,
 			     unsigned int value)
 {
-	u8 *cache = codec->reg_cache;
 	u8 data[3];
 	int ret;
 
@@ -649,15 +476,16 @@
 
 	reg &= 0xff;
 	if (!snd_soc_codec_volatile_register(codec, reg) &&
-		reg < codec->driver->reg_cache_size)
-			cache[reg] = value;
+		reg < codec->driver->reg_cache_size) {
+		ret = snd_soc_cache_write(codec, reg, value);
+		if (ret < 0)
+			return -1;
+	}
 
 	if (codec->cache_only) {
 		codec->cache_sync = 1;
 		return 0;
 	}
-
-	dev_dbg(codec->dev, "0x%x = 0x%x\n", reg, value);
 
 	ret = codec->hw_write(codec->control_data, data, 3);
 	if (ret == 3)
@@ -685,7 +513,7 @@
 	msg[2] = data[2];
 
 	spi_message_init(&m);
-	memset(&t, 0, (sizeof t));
+	memset(&t, 0, sizeof t);
 
 	t.tx_buf = &msg[0];
 	t.len = len;
@@ -736,23 +564,28 @@
 static unsigned int snd_soc_16_16_read(struct snd_soc_codec *codec,
 				       unsigned int reg)
 {
-	u16 *cache = codec->reg_cache;
+	int ret;
+	unsigned int val;
 
 	if (reg >= codec->driver->reg_cache_size ||
 	    snd_soc_codec_volatile_register(codec, reg)) {
 		if (codec->cache_only)
 			return -1;
 
+		BUG_ON(!codec->hw_read);
 		return codec->hw_read(codec, reg);
 	}
 
-	return cache[reg];
+	ret = snd_soc_cache_read(codec, reg, &val);
+	if (ret < 0)
+		return -1;
+
+	return val;
 }
 
 static int snd_soc_16_16_write(struct snd_soc_codec *codec, unsigned int reg,
 			       unsigned int value)
 {
-	u16 *cache = codec->reg_cache;
 	u8 data[4];
 	int ret;
 
@@ -762,15 +595,16 @@
 	data[3] = value & 0xff;
 
 	if (!snd_soc_codec_volatile_register(codec, reg) &&
-		reg < codec->driver->reg_cache_size)
-			cache[reg] = value;
+		reg < codec->driver->reg_cache_size) {
+		ret = snd_soc_cache_write(codec, reg, value);
+		if (ret < 0)
+			return -1;
+	}
 
 	if (codec->cache_only) {
 		codec->cache_sync = 1;
 		return 0;
 	}
-
-	dev_dbg(codec->dev, "0x%x = 0x%x\n", reg, value);
 
 	ret = codec->hw_write(codec->control_data, data, 4);
 	if (ret == 4)
@@ -799,7 +633,7 @@
 	msg[3] = data[3];
 
 	spi_message_init(&m);
-	memset(&t, 0, (sizeof t));
+	memset(&t, 0, sizeof t);
 
 	t.tx_buf = &msg[0];
 	t.len = len;
@@ -880,316 +714,6 @@
 int snd_soc_codec_set_cache_io(struct snd_soc_codec *codec,
 			       int addr_bits, int data_bits,
 			       enum snd_soc_control_type control)
-=======
->>>>>>> 3cbea436
-{
-	struct i2c_msg xfer[2];
-	u16 reg = r;
-	u8 data;
-	int ret;
-	struct i2c_client *client = codec->control_data;
-
-	/* Write register */
-	xfer[0].addr = client->addr;
-	xfer[0].flags = 0;
-	xfer[0].len = 2;
-	xfer[0].buf = (u8 *)&reg;
-
-<<<<<<< HEAD
-	codec->driver->write = io_types[i].write;
-	codec->driver->read = io_types[i].read;
-=======
-	/* Read data */
-	xfer[1].addr = client->addr;
-	xfer[1].flags = I2C_M_RD;
-	xfer[1].len = 1;
-	xfer[1].buf = &data;
->>>>>>> 3cbea436
-
-	ret = i2c_transfer(client->adapter, xfer, 2);
-	if (ret != 2) {
-		dev_err(&client->dev, "i2c_transfer() returned %d\n", ret);
-		return 0;
-	}
-
-	return data;
-}
-#else
-#define snd_soc_16_8_read_i2c NULL
-#endif
-
-static unsigned int snd_soc_16_8_read(struct snd_soc_codec *codec,
-				     unsigned int reg)
-{
-	int ret;
-	unsigned int val;
-
-	reg &= 0xff;
-	if (reg >= codec->driver->reg_cache_size ||
-		snd_soc_codec_volatile_register(codec, reg)) {
-			if (codec->cache_only)
-				return -1;
-
-			BUG_ON(!codec->hw_read);
-			return codec->hw_read(codec, reg);
-	}
-
-	ret = snd_soc_cache_read(codec, reg, &val);
-	if (ret < 0)
-		return -1;
-	return val;
-}
-
-static int snd_soc_16_8_write(struct snd_soc_codec *codec, unsigned int reg,
-			     unsigned int value)
-{
-	u8 data[3];
-	int ret;
-
-	data[0] = (reg >> 8) & 0xff;
-	data[1] = reg & 0xff;
-	data[2] = value;
-
-	reg &= 0xff;
-	if (!snd_soc_codec_volatile_register(codec, reg) &&
-		reg < codec->driver->reg_cache_size) {
-		ret = snd_soc_cache_write(codec, reg, value);
-		if (ret < 0)
-			return -1;
-	}
-
-	if (codec->cache_only) {
-		codec->cache_sync = 1;
-		return 0;
-	}
-
-	ret = codec->hw_write(codec->control_data, data, 3);
-	if (ret == 3)
-		return 0;
-	if (ret < 0)
-		return ret;
-	else
-		return -EIO;
-}
-
-#if defined(CONFIG_SPI_MASTER)
-static int snd_soc_16_8_spi_write(void *control_data, const char *data,
-				 int len)
-{
-	struct spi_device *spi = control_data;
-	struct spi_transfer t;
-	struct spi_message m;
-	u8 msg[3];
-
-	if (len <= 0)
-		return 0;
-
-	msg[0] = data[0];
-	msg[1] = data[1];
-	msg[2] = data[2];
-
-	spi_message_init(&m);
-	memset(&t, 0, sizeof t);
-
-	t.tx_buf = &msg[0];
-	t.len = len;
-
-	spi_message_add_tail(&t, &m);
-	spi_sync(spi, &m);
-
-	return len;
-}
-#else
-#define snd_soc_16_8_spi_write NULL
-#endif
-
-#if defined(CONFIG_I2C) || (defined(CONFIG_I2C_MODULE) && defined(MODULE))
-static unsigned int snd_soc_16_16_read_i2c(struct snd_soc_codec *codec,
-					   unsigned int r)
-{
-	struct i2c_msg xfer[2];
-	u16 reg = cpu_to_be16(r);
-	u16 data;
-	int ret;
-	struct i2c_client *client = codec->control_data;
-
-	/* Write register */
-	xfer[0].addr = client->addr;
-	xfer[0].flags = 0;
-	xfer[0].len = 2;
-	xfer[0].buf = (u8 *)&reg;
-
-	/* Read data */
-	xfer[1].addr = client->addr;
-	xfer[1].flags = I2C_M_RD;
-	xfer[1].len = 2;
-	xfer[1].buf = (u8 *)&data;
-
-	ret = i2c_transfer(client->adapter, xfer, 2);
-	if (ret != 2) {
-		dev_err(&client->dev, "i2c_transfer() returned %d\n", ret);
-		return 0;
-	}
-
-	return be16_to_cpu(data);
-}
-#else
-#define snd_soc_16_16_read_i2c NULL
-#endif
-
-static unsigned int snd_soc_16_16_read(struct snd_soc_codec *codec,
-				       unsigned int reg)
-{
-	int ret;
-	unsigned int val;
-
-	if (reg >= codec->driver->reg_cache_size ||
-	    snd_soc_codec_volatile_register(codec, reg)) {
-		if (codec->cache_only)
-			return -1;
-
-		BUG_ON(!codec->hw_read);
-		return codec->hw_read(codec, reg);
-	}
-
-	ret = snd_soc_cache_read(codec, reg, &val);
-	if (ret < 0)
-		return -1;
-
-	return val;
-}
-
-static int snd_soc_16_16_write(struct snd_soc_codec *codec, unsigned int reg,
-			       unsigned int value)
-{
-	u8 data[4];
-	int ret;
-
-	data[0] = (reg >> 8) & 0xff;
-	data[1] = reg & 0xff;
-	data[2] = (value >> 8) & 0xff;
-	data[3] = value & 0xff;
-
-	if (!snd_soc_codec_volatile_register(codec, reg) &&
-		reg < codec->driver->reg_cache_size) {
-		ret = snd_soc_cache_write(codec, reg, value);
-		if (ret < 0)
-			return -1;
-	}
-
-	if (codec->cache_only) {
-		codec->cache_sync = 1;
-		return 0;
-	}
-
-	ret = codec->hw_write(codec->control_data, data, 4);
-	if (ret == 4)
-		return 0;
-	if (ret < 0)
-		return ret;
-	else
-		return -EIO;
-}
-
-#if defined(CONFIG_SPI_MASTER)
-static int snd_soc_16_16_spi_write(void *control_data, const char *data,
-				 int len)
-{
-	struct spi_device *spi = control_data;
-	struct spi_transfer t;
-	struct spi_message m;
-	u8 msg[4];
-
-	if (len <= 0)
-		return 0;
-
-	msg[0] = data[0];
-	msg[1] = data[1];
-	msg[2] = data[2];
-	msg[3] = data[3];
-
-	spi_message_init(&m);
-	memset(&t, 0, sizeof t);
-
-	t.tx_buf = &msg[0];
-	t.len = len;
-
-	spi_message_add_tail(&t, &m);
-	spi_sync(spi, &m);
-
-	return len;
-}
-#else
-#define snd_soc_16_16_spi_write NULL
-#endif
-
-static struct {
-	int addr_bits;
-	int data_bits;
-	int (*write)(struct snd_soc_codec *codec, unsigned int, unsigned int);
-	int (*spi_write)(void *, const char *, int);
-	unsigned int (*read)(struct snd_soc_codec *, unsigned int);
-	unsigned int (*i2c_read)(struct snd_soc_codec *, unsigned int);
-} io_types[] = {
-	{
-		.addr_bits = 4, .data_bits = 12,
-		.write = snd_soc_4_12_write, .read = snd_soc_4_12_read,
-		.spi_write = snd_soc_4_12_spi_write,
-	},
-	{
-		.addr_bits = 7, .data_bits = 9,
-		.write = snd_soc_7_9_write, .read = snd_soc_7_9_read,
-		.spi_write = snd_soc_7_9_spi_write,
-	},
-	{
-		.addr_bits = 8, .data_bits = 8,
-		.write = snd_soc_8_8_write, .read = snd_soc_8_8_read,
-		.i2c_read = snd_soc_8_8_read_i2c,
-		.spi_write = snd_soc_8_8_spi_write,
-	},
-	{
-		.addr_bits = 8, .data_bits = 16,
-		.write = snd_soc_8_16_write, .read = snd_soc_8_16_read,
-		.i2c_read = snd_soc_8_16_read_i2c,
-		.spi_write = snd_soc_8_16_spi_write,
-	},
-	{
-		.addr_bits = 16, .data_bits = 8,
-		.write = snd_soc_16_8_write, .read = snd_soc_16_8_read,
-		.i2c_read = snd_soc_16_8_read_i2c,
-		.spi_write = snd_soc_16_8_spi_write,
-	},
-	{
-		.addr_bits = 16, .data_bits = 16,
-		.write = snd_soc_16_16_write, .read = snd_soc_16_16_read,
-		.i2c_read = snd_soc_16_16_read_i2c,
-		.spi_write = snd_soc_16_16_spi_write,
-	},
-};
-
-/**
- * snd_soc_codec_set_cache_io: Set up standard I/O functions.
- *
- * @codec: CODEC to configure.
- * @type: Type of cache.
- * @addr_bits: Number of bits of register address data.
- * @data_bits: Number of bits of data per register.
- * @control: Control bus used.
- *
- * Register formats are frequently shared between many I2C and SPI
- * devices.  In order to promote code reuse the ASoC core provides
- * some standard implementations of CODEC read and write operations
- * which can be set up using this function.
- *
- * The caller is responsible for allocating and initialising the
- * actual cache.
- *
- * Note that at present this code cannot be used by CODECs with
- * volatile registers.
- */
-int snd_soc_codec_set_cache_io(struct snd_soc_codec *codec,
-			       int addr_bits, int data_bits,
-			       enum snd_soc_control_type control)
 {
 	int i;
 
