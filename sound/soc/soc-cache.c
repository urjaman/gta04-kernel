--- conflicted
+++ resolved
@@ -792,10 +792,6 @@
 	return NULL;
 }
 
-<<<<<<< HEAD
-
-=======
->>>>>>> 649e5fb0
 static int snd_soc_rbtree_insert(struct rb_root *root,
 				 struct snd_soc_rbtree_node *rbnode)
 {
@@ -829,27 +825,19 @@
 	struct rb_node *node;
 	struct snd_soc_rbtree_node *rbnode;
 	unsigned int val;
-<<<<<<< HEAD
-=======
-	int ret;
->>>>>>> 649e5fb0
+	int ret;
 
 	rbtree_ctx = codec->reg_cache;
 	for (node = rb_first(&rbtree_ctx->root); node; node = rb_next(node)) {
 		rbnode = rb_entry(node, struct snd_soc_rbtree_node, node);
 		if (rbnode->value == rbnode->defval)
 			continue;
-<<<<<<< HEAD
-		snd_soc_cache_read(codec, rbnode->reg, &val);
-		snd_soc_write(codec, rbnode->reg, val);
-=======
 		ret = snd_soc_cache_read(codec, rbnode->reg, &val);
 		if (ret)
 			return ret;
 		ret = snd_soc_write(codec, rbnode->reg, val);
 		if (ret)
 			return ret;
->>>>>>> 649e5fb0
 		dev_dbg(codec->dev, "Synced register %#x, value = %#x\n",
 			rbnode->reg, val);
 	}
@@ -1126,13 +1114,6 @@
 	struct snd_soc_lzo_ctx **lzo_blocks;
 	unsigned int val;
 	int i;
-<<<<<<< HEAD
-
-	lzo_blocks = codec->reg_cache;
-	for_each_set_bit(i, lzo_blocks[0]->sync_bmp, lzo_blocks[0]->sync_bmp_nbits) {
-		snd_soc_cache_read(codec, i, &val);
-		snd_soc_write(codec, i, val);
-=======
 	int ret;
 
 	lzo_blocks = codec->reg_cache;
@@ -1143,7 +1124,6 @@
 		ret = snd_soc_write(codec, i, val);
 		if (ret)
 			return ret;
->>>>>>> 649e5fb0
 		dev_dbg(codec->dev, "Synced register %#x, value = %#x\n",
 			i, val);
 	}
@@ -1419,22 +1399,15 @@
 static int snd_soc_flat_cache_sync(struct snd_soc_codec *codec)
 {
 	int i;
-<<<<<<< HEAD
-=======
-	int ret;
->>>>>>> 649e5fb0
+	int ret;
 	struct snd_soc_codec_driver *codec_drv;
 	unsigned int val;
 
 	codec_drv = codec->driver;
 	for (i = 0; i < codec_drv->reg_cache_size; ++i) {
-<<<<<<< HEAD
-		snd_soc_cache_read(codec, i, &val);
-=======
 		ret = snd_soc_cache_read(codec, i, &val);
 		if (ret)
 			return ret;
->>>>>>> 649e5fb0
 		if (codec_drv->reg_cache_default) {
 			switch (codec_drv->reg_word_size) {
 			case 1: {
@@ -1457,13 +1430,9 @@
 				BUG();
 			}
 		}
-<<<<<<< HEAD
-		snd_soc_write(codec, i, val);
-=======
 		ret = snd_soc_write(codec, i, val);
 		if (ret)
 			return ret;
->>>>>>> 649e5fb0
 		dev_dbg(codec->dev, "Synced register %#x, value = %#x\n",
 			i, val);
 	}
@@ -1551,11 +1520,7 @@
 /* an array of all supported compression types */
 static const struct snd_soc_cache_ops cache_types[] = {
 	{
-<<<<<<< HEAD
-		.id = SND_SOC_NO_COMPRESSION,
-=======
 		.id = SND_SOC_FLAT_COMPRESSION,
->>>>>>> 649e5fb0
 		.init = snd_soc_flat_cache_init,
 		.exit = snd_soc_flat_cache_exit,
 		.read = snd_soc_flat_cache_read,
