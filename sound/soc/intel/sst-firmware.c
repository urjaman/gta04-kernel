--- conflicted
+++ resolved
@@ -769,13 +769,8 @@
 			list_move(&block->list, &dsp->used_block_list);
 			list_add(&block->module_list, block_list);
 			/* align ba to block boundary */
-<<<<<<< HEAD
-			ba->size -= block_end - ba->offset;
-			ba->offset = block_end;
-=======
 			ba_tmp.size -= block_end - ba->offset;
 			ba_tmp.offset = block_end;
->>>>>>> 92d9815c
 
 			err = block_alloc_contiguous(dsp, &ba_tmp, block_list);
 			if (err < 0)
