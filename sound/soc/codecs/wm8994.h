--- conflicted
+++ resolved
@@ -75,10 +75,7 @@
 	bool fll_locked_irq;
 
 	int vmid_refcount;
-<<<<<<< HEAD
-=======
 	int active_refcount;
->>>>>>> dcd6c922
 
 	int dac_rates[2];
 	int lrclk_shared[2];
