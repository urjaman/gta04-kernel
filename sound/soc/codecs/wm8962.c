--- conflicted
+++ resolved
@@ -3728,13 +3728,6 @@
 	}
 
 	regcache_cache_only(wm8962->regmap, false);
-<<<<<<< HEAD
-
-	wm8962_reset(wm8962);
-
-	regcache_sync(wm8962->regmap);
-=======
->>>>>>> 4cbe5a55
 
 	wm8962_reset(wm8962);
 
