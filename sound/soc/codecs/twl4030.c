/*
 * ALSA SoC TWL4030 codec driver
 *
 * Author:      Steve Sakoman, <steve@sakoman.com>
 *
 * This program is free software; you can redistribute it and/or
 * modify it under the terms of the GNU General Public License
 * version 2 as published by the Free Software Foundation.
 *
 * This program is distributed in the hope that it will be useful, but
 * WITHOUT ANY WARRANTY; without even the implied warranty of
 * MERCHANTABILITY or FITNESS FOR A PARTICULAR PURPOSE.  See the GNU
 * General Public License for more details.
 *
 * You should have received a copy of the GNU General Public License
 * along with this program; if not, write to the Free Software
 * Foundation, Inc., 51 Franklin St, Fifth Floor, Boston, MA
 * 02110-1301 USA
 *
 */

#include <linux/module.h>
#include <linux/moduleparam.h>
#include <linux/init.h>
#include <linux/delay.h>
#include <linux/pm.h>
#include <linux/i2c.h>
#include <linux/platform_device.h>
#include <linux/of.h>
#include <linux/of_gpio.h>
#include <linux/i2c/twl.h>
#include <linux/slab.h>
#include <linux/gpio.h>
#include <sound/core.h>
#include <sound/pcm.h>
#include <sound/pcm_params.h>
#include <sound/soc.h>
#include <sound/initval.h>
#include <sound/tlv.h>
/* ouch, should not be inclueded here! */
#include "../../../arch/arm/mach-omap2/mux.h"
/* Register descriptions are here */
#include <linux/mfd/twl4030-audio.h>

/* TWL4030 PMBR1 Register */
#define TWL4030_PMBR1_REG		0x0D
/* TWL4030 PMBR1 Register GPIO6 mux bits */
#define TWL4030_GPIO6_PWM0_MUTE(value)	((value & 0x03) << 2)

#define TWL4030_CACHEREGNUM	(TWL4030_REG_MISC_SET_2 + 1)

/* codec private data */
struct twl4030_priv {
	unsigned int codec_powered;

	/* reference counts of AIF/APLL users */
	unsigned int apll_enabled;

	struct snd_pcm_substream *master_substream;
	struct snd_pcm_substream *slave_substream;

	unsigned int configured;
	unsigned int rate;
	unsigned int sample_bits;
	unsigned int channels;

	unsigned int sysclk;

	/* Output (with associated amp) states */
	u8 hsl_enabled, hsr_enabled;
	u8 earpiece_enabled;
	u8 predrivel_enabled, predriver_enabled;
	u8 carkitl_enabled, carkitr_enabled;
<<<<<<< HEAD
	u8 voice_enabled;
	struct twl4030_codec_data *pdata;
};

static int twl4030_voice_set_tristate(struct snd_soc_dai *dai, int tristate);

static void twl4030_voice_enable(struct snd_soc_codec *codec, int direction,
				int enable);
/*
 * read twl4030 register cache
 */
static inline unsigned int twl4030_read_reg_cache(struct snd_soc_codec *codec,
	unsigned int reg)
=======
	u8 ctl_cache[TWL4030_REG_PRECKR_CTL - TWL4030_REG_EAR_CTL + 1];

	struct twl4030_codec_data *pdata;
};

static void tw4030_init_ctl_cache(struct twl4030_priv *twl4030)
>>>>>>> 38dbfb59
{
	int i;
	u8 byte;

	for (i = TWL4030_REG_EAR_CTL; i <= TWL4030_REG_PRECKR_CTL; i++) {
		twl_i2c_read_u8(TWL4030_MODULE_AUDIO_VOICE, &byte, i);
		twl4030->ctl_cache[i - TWL4030_REG_EAR_CTL] = byte;
	}
}

static unsigned int twl4030_read(struct snd_soc_codec *codec, unsigned int reg)
{
	struct twl4030_priv *twl4030 = snd_soc_codec_get_drvdata(codec);
	u8 value = 0;

	if (reg >= TWL4030_CACHEREGNUM)
		return -EIO;

	switch (reg) {
	case TWL4030_REG_EAR_CTL:
	case TWL4030_REG_PREDL_CTL:
	case TWL4030_REG_PREDR_CTL:
	case TWL4030_REG_PRECKL_CTL:
	case TWL4030_REG_PRECKR_CTL:
	case TWL4030_REG_HS_GAIN_SET:
		value = twl4030->ctl_cache[reg - TWL4030_REG_EAR_CTL];
		break;
	default:
		twl_i2c_read_u8(TWL4030_MODULE_AUDIO_VOICE, &value, reg);
		break;
	}

	return value;
}

static bool twl4030_can_write_to_chip(struct twl4030_priv *twl4030,
				      unsigned int reg)
{
<<<<<<< HEAD
	struct twl4030_priv *twl4030 = snd_soc_codec_get_drvdata(codec);
	int write_to_reg = 0;
	twl4030_write_reg_cache(codec, reg, value);
	dev_dbg(codec->dev, "Set %02x = %02x", reg, value);
=======
	bool write_to_reg = false;

>>>>>>> 38dbfb59
	/* Decide if the given register can be written */
	switch (reg) {
	case TWL4030_REG_EAR_CTL:
		if (twl4030->earpiece_enabled)
			write_to_reg = true;
		break;
	case TWL4030_REG_PREDL_CTL:
		if (twl4030->predrivel_enabled)
			write_to_reg = true;
		break;
	case TWL4030_REG_PREDR_CTL:
		if (twl4030->predriver_enabled)
			write_to_reg = true;
		break;
	case TWL4030_REG_PRECKL_CTL:
		if (twl4030->carkitl_enabled)
			write_to_reg = true;
		break;
	case TWL4030_REG_PRECKR_CTL:
		if (twl4030->carkitr_enabled)
			write_to_reg = true;
		break;
	case TWL4030_REG_HS_GAIN_SET:
		if (twl4030->hsl_enabled || twl4030->hsr_enabled)
			write_to_reg = true;
		break;
	default:
		/* All other register can be written */
		write_to_reg = true;
		break;
	}

	return write_to_reg;
}

static int twl4030_write(struct snd_soc_codec *codec, unsigned int reg,
			 unsigned int value)
{
	struct twl4030_priv *twl4030 = snd_soc_codec_get_drvdata(codec);

	/* Update the ctl cache */
	switch (reg) {
	case TWL4030_REG_EAR_CTL:
	case TWL4030_REG_PREDL_CTL:
	case TWL4030_REG_PREDR_CTL:
	case TWL4030_REG_PRECKL_CTL:
	case TWL4030_REG_PRECKR_CTL:
	case TWL4030_REG_HS_GAIN_SET:
		twl4030->ctl_cache[reg - TWL4030_REG_EAR_CTL] = value;
		break;
	default:
		break;
	}

	if (twl4030_can_write_to_chip(twl4030, reg))
		return twl_i2c_write_u8(TWL4030_MODULE_AUDIO_VOICE, value, reg);

	return 0;
}

static inline void twl4030_wait_ms(int time)
{
	if (time < 60) {
		time *= 1000;
		usleep_range(time, time + 500);
	} else {
		msleep(time);
	}
}

static void twl4030_codec_enable(struct snd_soc_codec *codec, int enable)
{
	struct twl4030_priv *twl4030 = snd_soc_codec_get_drvdata(codec);
	int mode;

	if (enable == twl4030->codec_powered)
		return;

	if (enable)
		mode = twl4030_audio_enable_resource(TWL4030_AUDIO_RES_POWER);
	else
		mode = twl4030_audio_disable_resource(TWL4030_AUDIO_RES_POWER);

	if (mode >= 0)
		twl4030->codec_powered = enable;

	/* REVISIT: this delay is present in TI sample drivers */
	/* but there seems to be no TRM requirement for it     */
	udelay(10);
}

static void twl4030_setup_pdata_of(struct twl4030_codec_data *pdata,
				   struct device_node *node)
{
	int value;

	of_property_read_u32(node, "ti,digimic_delay",
			     &pdata->digimic_delay);
	of_property_read_u32(node, "ti,ramp_delay_value",
			     &pdata->ramp_delay_value);
	of_property_read_u32(node, "ti,offset_cncl_path",
			     &pdata->offset_cncl_path);
	if (!of_property_read_u32(node, "ti,hs_extmute", &value))
		pdata->hs_extmute = value;

	pdata->hs_extmute_gpio = of_get_named_gpio(node,
						   "ti,hs_extmute_gpio", 0);
	if (gpio_is_valid(pdata->hs_extmute_gpio))
		pdata->hs_extmute = 1;
}

static struct twl4030_codec_data *twl4030_get_pdata(struct snd_soc_codec *codec)
{
	struct twl4030_codec_data *pdata = dev_get_platdata(codec->dev);
	struct device_node *twl4030_codec_node = NULL;

	twl4030_codec_node = of_find_node_by_name(codec->dev->parent->of_node,
						  "codec");

	if (!pdata && twl4030_codec_node) {
		pdata = devm_kzalloc(codec->dev,
				     sizeof(struct twl4030_codec_data),
				     GFP_KERNEL);
		if (!pdata) {
			dev_err(codec->dev, "Can not allocate memory\n");
			return NULL;
		}
		twl4030_setup_pdata_of(pdata, twl4030_codec_node);
	}

	return pdata;
}

static void twl4030_init_chip(struct snd_soc_codec *codec)
{
	struct twl4030_codec_data *pdata;
	struct twl4030_priv *twl4030 = snd_soc_codec_get_drvdata(codec);
	u8 reg, byte;
	int i = 0;

	pdata = twl4030_get_pdata(codec);

	if (pdata && pdata->hs_extmute) {
		if (gpio_is_valid(pdata->hs_extmute_gpio)) {
			int ret;

			if (!pdata->hs_extmute_gpio)
				dev_warn(codec->dev,
					"Extmute GPIO is 0 is this correct?\n");

			ret = gpio_request_one(pdata->hs_extmute_gpio,
					       GPIOF_OUT_INIT_LOW,
					       "hs_extmute");
			if (ret) {
				dev_err(codec->dev,
					"Failed to get hs_extmute GPIO\n");
				pdata->hs_extmute_gpio = -1;
			}
		} else {
			u8 pin_mux;

			/* Set TWL4030 GPIO6 as EXTMUTE signal */
			twl_i2c_read_u8(TWL4030_MODULE_INTBR, &pin_mux,
					TWL4030_PMBR1_REG);
			pin_mux &= ~TWL4030_GPIO6_PWM0_MUTE(0x03);
			pin_mux |= TWL4030_GPIO6_PWM0_MUTE(0x02);
			twl_i2c_write_u8(TWL4030_MODULE_INTBR, pin_mux,
					 TWL4030_PMBR1_REG);
		}
	}

	/* Initialize the local ctl register cache */
	tw4030_init_ctl_cache(twl4030);

	/* anti-pop when changing analog gain */
	reg = twl4030_read(codec, TWL4030_REG_MISC_SET_1);
	twl4030_write(codec, TWL4030_REG_MISC_SET_1,
		      reg | TWL4030_SMOOTH_ANAVOL_EN);

	twl4030_write(codec, TWL4030_REG_OPTION,
		      TWL4030_ATXL1_EN | TWL4030_ATXR1_EN |
		      TWL4030_ARXL2_EN | TWL4030_ARXR2_EN);

	/* REG_ARXR2_APGA_CTL reset according to the TRM: 0dB, DA_EN */
	twl4030_write(codec, TWL4030_REG_ARXR2_APGA_CTL, 0x32);

	/* Machine dependent setup */
	if (!pdata)
		return;

	twl4030->pdata = pdata;

	reg = twl4030_read(codec, TWL4030_REG_HS_POPN_SET);
	reg &= ~TWL4030_RAMP_DELAY;
	reg |= (pdata->ramp_delay_value << 2);
	twl4030_write(codec, TWL4030_REG_HS_POPN_SET, reg);

	/* initiate offset cancellation */
	twl4030_codec_enable(codec, 1);

	reg = twl4030_read(codec, TWL4030_REG_ANAMICL);
	reg &= ~TWL4030_OFFSET_CNCL_SEL;
	reg |= pdata->offset_cncl_path;
	twl4030_write(codec, TWL4030_REG_ANAMICL,
		      reg | TWL4030_CNCL_OFFSET_START);

	/*
	 * Wait for offset cancellation to complete.
	 * Since this takes a while, do not slam the i2c.
	 * Start polling the status after ~20ms.
	 */
	msleep(20);
	do {
		usleep_range(1000, 2000);
		twl_set_regcache_bypass(TWL4030_MODULE_AUDIO_VOICE, true);
		twl_i2c_read_u8(TWL4030_MODULE_AUDIO_VOICE, &byte,
				TWL4030_REG_ANAMICL);
		twl_set_regcache_bypass(TWL4030_MODULE_AUDIO_VOICE, false);
	} while ((i++ < 100) &&
		 ((byte & TWL4030_CNCL_OFFSET_START) ==
		  TWL4030_CNCL_OFFSET_START));

	twl4030_codec_enable(codec, 0);
	{
		struct snd_soc_dai dai = {
		.codec = codec
		};
		twl4030_voice_set_tristate(&dai, 1);
	}
	twl4030_voice_enable(codec, SNDRV_PCM_STREAM_PLAYBACK, 1);
	twl4030_voice_enable(codec, SNDRV_PCM_STREAM_CAPTURE, 1);
	printk("TPS Voice IF is tristated\n");

	twl4030_codec_enable(codec, 1);
}

static void twl4030_apll_enable(struct snd_soc_codec *codec, int enable)
{
	struct twl4030_priv *twl4030 = snd_soc_codec_get_drvdata(codec);
	int status = -1;

	if (enable) {
		twl4030->apll_enabled++;
		if (twl4030->apll_enabled == 1)
			status = twl4030_audio_enable_resource(
							TWL4030_AUDIO_RES_APLL);
	} else {
		twl4030->apll_enabled--;
		if (!twl4030->apll_enabled)
			status = twl4030_audio_disable_resource(
							TWL4030_AUDIO_RES_APLL);
	}
}

/* Earpiece */
static const struct snd_kcontrol_new twl4030_dapm_earpiece_controls[] = {
	SOC_DAPM_SINGLE("Voice", TWL4030_REG_EAR_CTL, 0, 1, 0),
	SOC_DAPM_SINGLE("AudioL1", TWL4030_REG_EAR_CTL, 1, 1, 0),
	SOC_DAPM_SINGLE("AudioL2", TWL4030_REG_EAR_CTL, 2, 1, 0),
	SOC_DAPM_SINGLE("AudioR1", TWL4030_REG_EAR_CTL, 3, 1, 0),
};

/* PreDrive Left */
static const struct snd_kcontrol_new twl4030_dapm_predrivel_controls[] = {
	SOC_DAPM_SINGLE("Voice", TWL4030_REG_PREDL_CTL, 0, 1, 0),
	SOC_DAPM_SINGLE("AudioL1", TWL4030_REG_PREDL_CTL, 1, 1, 0),
	SOC_DAPM_SINGLE("AudioL2", TWL4030_REG_PREDL_CTL, 2, 1, 0),
	SOC_DAPM_SINGLE("AudioR2", TWL4030_REG_PREDL_CTL, 3, 1, 0),
};

/* PreDrive Right */
static const struct snd_kcontrol_new twl4030_dapm_predriver_controls[] = {
	SOC_DAPM_SINGLE("Voice", TWL4030_REG_PREDR_CTL, 0, 1, 0),
	SOC_DAPM_SINGLE("AudioR1", TWL4030_REG_PREDR_CTL, 1, 1, 0),
	SOC_DAPM_SINGLE("AudioR2", TWL4030_REG_PREDR_CTL, 2, 1, 0),
	SOC_DAPM_SINGLE("AudioL2", TWL4030_REG_PREDR_CTL, 3, 1, 0),
};

/* Headset Left */
static const struct snd_kcontrol_new twl4030_dapm_hsol_controls[] = {
	SOC_DAPM_SINGLE("Voice", TWL4030_REG_HS_SEL, 0, 1, 0),
	SOC_DAPM_SINGLE("AudioL1", TWL4030_REG_HS_SEL, 1, 1, 0),
	SOC_DAPM_SINGLE("AudioL2", TWL4030_REG_HS_SEL, 2, 1, 0),
};

/* Headset Right */
static const struct snd_kcontrol_new twl4030_dapm_hsor_controls[] = {
	SOC_DAPM_SINGLE("Voice", TWL4030_REG_HS_SEL, 3, 1, 0),
	SOC_DAPM_SINGLE("AudioR1", TWL4030_REG_HS_SEL, 4, 1, 0),
	SOC_DAPM_SINGLE("AudioR2", TWL4030_REG_HS_SEL, 5, 1, 0),
};

/* Carkit Left */
static const struct snd_kcontrol_new twl4030_dapm_carkitl_controls[] = {
	SOC_DAPM_SINGLE("Voice", TWL4030_REG_PRECKL_CTL, 0, 1, 0),
	SOC_DAPM_SINGLE("AudioL1", TWL4030_REG_PRECKL_CTL, 1, 1, 0),
	SOC_DAPM_SINGLE("AudioL2", TWL4030_REG_PRECKL_CTL, 2, 1, 0),
};

/* Carkit Right */
static const struct snd_kcontrol_new twl4030_dapm_carkitr_controls[] = {
	SOC_DAPM_SINGLE("Voice", TWL4030_REG_PRECKR_CTL, 0, 1, 0),
	SOC_DAPM_SINGLE("AudioR1", TWL4030_REG_PRECKR_CTL, 1, 1, 0),
	SOC_DAPM_SINGLE("AudioR2", TWL4030_REG_PRECKR_CTL, 2, 1, 0),
};

/* Handsfree Left */
static const char *twl4030_handsfreel_texts[] =
		{"Voice", "AudioL1", "AudioL2", "AudioR2"};

static const struct soc_enum twl4030_handsfreel_enum =
	SOC_ENUM_SINGLE(TWL4030_REG_HFL_CTL, 0,
			ARRAY_SIZE(twl4030_handsfreel_texts),
			twl4030_handsfreel_texts);

static const struct snd_kcontrol_new twl4030_dapm_handsfreel_control =
SOC_DAPM_ENUM("Route", twl4030_handsfreel_enum);

/* Handsfree Left virtual mute */
static const struct snd_kcontrol_new twl4030_dapm_handsfreelmute_control =
	SOC_DAPM_SINGLE_VIRT("Switch", 1);

/* Handsfree Right */
static const char *twl4030_handsfreer_texts[] =
		{"Voice", "AudioR1", "AudioR2", "AudioL2"};

static const struct soc_enum twl4030_handsfreer_enum =
	SOC_ENUM_SINGLE(TWL4030_REG_HFR_CTL, 0,
			ARRAY_SIZE(twl4030_handsfreer_texts),
			twl4030_handsfreer_texts);

static const struct snd_kcontrol_new twl4030_dapm_handsfreer_control =
SOC_DAPM_ENUM("Route", twl4030_handsfreer_enum);

/* Handsfree Right virtual mute */
static const struct snd_kcontrol_new twl4030_dapm_handsfreermute_control =
	SOC_DAPM_SINGLE_VIRT("Switch", 1);

/* Vibra */
/* Vibra audio path selection */
static const char *twl4030_vibra_texts[] =
		{"AudioL1", "AudioR1", "AudioL2", "AudioR2"};

static const struct soc_enum twl4030_vibra_enum =
	SOC_ENUM_SINGLE(TWL4030_REG_VIBRA_CTL, 2,
			ARRAY_SIZE(twl4030_vibra_texts),
			twl4030_vibra_texts);

static const struct snd_kcontrol_new twl4030_dapm_vibra_control =
SOC_DAPM_ENUM("Route", twl4030_vibra_enum);

/* Vibra path selection: local vibrator (PWM) or audio driven */
static const char *twl4030_vibrapath_texts[] =
		{"Local vibrator", "Audio"};

static const struct soc_enum twl4030_vibrapath_enum =
	SOC_ENUM_SINGLE(TWL4030_REG_VIBRA_CTL, 4,
			ARRAY_SIZE(twl4030_vibrapath_texts),
			twl4030_vibrapath_texts);

static const struct snd_kcontrol_new twl4030_dapm_vibrapath_control =
SOC_DAPM_ENUM("Route", twl4030_vibrapath_enum);

/* Left analog microphone selection */
static const struct snd_kcontrol_new twl4030_dapm_analoglmic_controls[] = {
	SOC_DAPM_SINGLE("Main Mic Capture Switch",
			TWL4030_REG_ANAMICL, 0, 1, 0),
	SOC_DAPM_SINGLE("Headset Mic Capture Switch",
			TWL4030_REG_ANAMICL, 1, 1, 0),
	SOC_DAPM_SINGLE("AUXL Capture Switch",
			TWL4030_REG_ANAMICL, 2, 1, 0),
	SOC_DAPM_SINGLE("Carkit Mic Capture Switch",
			TWL4030_REG_ANAMICL, 3, 1, 0),
};

/* Right analog microphone selection */
static const struct snd_kcontrol_new twl4030_dapm_analogrmic_controls[] = {
	SOC_DAPM_SINGLE("Sub Mic Capture Switch", TWL4030_REG_ANAMICR, 0, 1, 0),
	SOC_DAPM_SINGLE("AUXR Capture Switch", TWL4030_REG_ANAMICR, 2, 1, 0),
};

/* TX1 L/R Analog/Digital microphone selection */
static const char *twl4030_micpathtx1_texts[] =
		{"Analog", "Digimic0"};

static const struct soc_enum twl4030_micpathtx1_enum =
	SOC_ENUM_SINGLE(TWL4030_REG_ADCMICSEL, 0,
			ARRAY_SIZE(twl4030_micpathtx1_texts),
			twl4030_micpathtx1_texts);

static const struct snd_kcontrol_new twl4030_dapm_micpathtx1_control =
SOC_DAPM_ENUM("Route", twl4030_micpathtx1_enum);

/* TX2 L/R Analog/Digital microphone selection */
static const char *twl4030_micpathtx2_texts[] =
		{"Analog", "Digimic1"};

static const struct soc_enum twl4030_micpathtx2_enum =
	SOC_ENUM_SINGLE(TWL4030_REG_ADCMICSEL, 2,
			ARRAY_SIZE(twl4030_micpathtx2_texts),
			twl4030_micpathtx2_texts);

static const struct snd_kcontrol_new twl4030_dapm_micpathtx2_control =
SOC_DAPM_ENUM("Route", twl4030_micpathtx2_enum);

/* Analog bypass for AudioR1 */
static const struct snd_kcontrol_new twl4030_dapm_abypassr1_control =
	SOC_DAPM_SINGLE("Switch", TWL4030_REG_ARXR1_APGA_CTL, 2, 1, 0);

/* Analog bypass for AudioL1 */
static const struct snd_kcontrol_new twl4030_dapm_abypassl1_control =
	SOC_DAPM_SINGLE("Switch", TWL4030_REG_ARXL1_APGA_CTL, 2, 1, 0);

/* Analog bypass for AudioR2 */
static const struct snd_kcontrol_new twl4030_dapm_abypassr2_control =
	SOC_DAPM_SINGLE("Switch", TWL4030_REG_ARXR2_APGA_CTL, 2, 1, 0);

/* Analog bypass for AudioL2 */
static const struct snd_kcontrol_new twl4030_dapm_abypassl2_control =
	SOC_DAPM_SINGLE("Switch", TWL4030_REG_ARXL2_APGA_CTL, 2, 1, 0);

/* Analog bypass for Voice */
static const struct snd_kcontrol_new twl4030_dapm_abypassv_control =
	SOC_DAPM_SINGLE("Switch", TWL4030_REG_VDL_APGA_CTL, 2, 1, 0);

/* Digital bypass gain, mute instead of -30dB */
static const unsigned int twl4030_dapm_dbypass_tlv[] = {
	TLV_DB_RANGE_HEAD(3),
	0, 1, TLV_DB_SCALE_ITEM(-3000, 600, 1),
	2, 3, TLV_DB_SCALE_ITEM(-2400, 0, 0),
	4, 7, TLV_DB_SCALE_ITEM(-1800, 600, 0),
};

/* Digital bypass left (TX1L -> RX2L) */
static const struct snd_kcontrol_new twl4030_dapm_dbypassl_control =
	SOC_DAPM_SINGLE_TLV("Volume",
			TWL4030_REG_ATX2ARXPGA, 3, 7, 0,
			twl4030_dapm_dbypass_tlv);

/* Digital bypass right (TX1R -> RX2R) */
static const struct snd_kcontrol_new twl4030_dapm_dbypassr_control =
	SOC_DAPM_SINGLE_TLV("Volume",
			TWL4030_REG_ATX2ARXPGA, 0, 7, 0,
			twl4030_dapm_dbypass_tlv);

/*
 * Voice Sidetone GAIN volume control:
 * from -51 to -10 dB in 1 dB steps (mute instead of -51 dB)
 */
static DECLARE_TLV_DB_SCALE(twl4030_dapm_dbypassv_tlv, -5100, 100, 1);

/* Digital bypass voice: sidetone (VUL -> VDL)*/
static const struct snd_kcontrol_new twl4030_dapm_dbypassv_control =
	SOC_DAPM_SINGLE_TLV("Volume",
			TWL4030_REG_VSTPGA, 0, 0x29, 0,
			twl4030_dapm_dbypassv_tlv);

/*
 * Output PGA builder:
 * Handle the muting and unmuting of the given output (turning off the
 * amplifier associated with the output pin)
 * On mute bypass the reg_cache and write 0 to the register
 * On unmute: restore the register content from the reg_cache
 * Outputs handled in this way:  Earpiece, PreDrivL/R, CarkitL/R
 */
#define TWL4030_OUTPUT_PGA(pin_name, reg, mask)				\
static int pin_name##pga_event(struct snd_soc_dapm_widget *w,		\
			       struct snd_kcontrol *kcontrol, int event) \
{									\
	struct twl4030_priv *twl4030 = snd_soc_codec_get_drvdata(w->codec); \
									\
	switch (event) {						\
	case SND_SOC_DAPM_POST_PMU:					\
		twl4030->pin_name##_enabled = 1;			\
		twl4030_write(w->codec, reg, twl4030_read(w->codec, reg)); \
		break;							\
	case SND_SOC_DAPM_POST_PMD:					\
		twl4030->pin_name##_enabled = 0;			\
		twl_i2c_write_u8(TWL4030_MODULE_AUDIO_VOICE, 0, reg);	\
		break;							\
	}								\
	return 0;							\
}

TWL4030_OUTPUT_PGA(earpiece, TWL4030_REG_EAR_CTL, TWL4030_EAR_GAIN);
TWL4030_OUTPUT_PGA(predrivel, TWL4030_REG_PREDL_CTL, TWL4030_PREDL_GAIN);
TWL4030_OUTPUT_PGA(predriver, TWL4030_REG_PREDR_CTL, TWL4030_PREDR_GAIN);
TWL4030_OUTPUT_PGA(carkitl, TWL4030_REG_PRECKL_CTL, TWL4030_PRECKL_GAIN);
TWL4030_OUTPUT_PGA(carkitr, TWL4030_REG_PRECKR_CTL, TWL4030_PRECKR_GAIN);

static void handsfree_ramp(struct snd_soc_codec *codec, int reg, int ramp)
{
	unsigned char hs_ctl;

	hs_ctl = twl4030_read(codec, reg);

	if (ramp) {
		/* HF ramp-up */
		hs_ctl |= TWL4030_HF_CTL_REF_EN;
		twl4030_write(codec, reg, hs_ctl);
		udelay(10);
		hs_ctl |= TWL4030_HF_CTL_RAMP_EN;
		twl4030_write(codec, reg, hs_ctl);
		udelay(40);
		hs_ctl |= TWL4030_HF_CTL_LOOP_EN;
		hs_ctl |= TWL4030_HF_CTL_HB_EN;
		twl4030_write(codec, reg, hs_ctl);
	} else {
		/* HF ramp-down */
		hs_ctl &= ~TWL4030_HF_CTL_LOOP_EN;
		hs_ctl &= ~TWL4030_HF_CTL_HB_EN;
		twl4030_write(codec, reg, hs_ctl);
		hs_ctl &= ~TWL4030_HF_CTL_RAMP_EN;
		twl4030_write(codec, reg, hs_ctl);
		udelay(40);
		hs_ctl &= ~TWL4030_HF_CTL_REF_EN;
		twl4030_write(codec, reg, hs_ctl);
	}
}

static int handsfreelpga_event(struct snd_soc_dapm_widget *w,
			       struct snd_kcontrol *kcontrol, int event)
{
	switch (event) {
	case SND_SOC_DAPM_POST_PMU:
		handsfree_ramp(w->codec, TWL4030_REG_HFL_CTL, 1);
		break;
	case SND_SOC_DAPM_POST_PMD:
		handsfree_ramp(w->codec, TWL4030_REG_HFL_CTL, 0);
		break;
	}
	return 0;
}

static int handsfreerpga_event(struct snd_soc_dapm_widget *w,
			       struct snd_kcontrol *kcontrol, int event)
{
	switch (event) {
	case SND_SOC_DAPM_POST_PMU:
		handsfree_ramp(w->codec, TWL4030_REG_HFR_CTL, 1);
		break;
	case SND_SOC_DAPM_POST_PMD:
		handsfree_ramp(w->codec, TWL4030_REG_HFR_CTL, 0);
		break;
	}
	return 0;
}

static int vibramux_event(struct snd_soc_dapm_widget *w,
			  struct snd_kcontrol *kcontrol, int event)
{
	twl4030_write(w->codec, TWL4030_REG_VIBRA_SET, 0xff);
	return 0;
}

static int apll_event(struct snd_soc_dapm_widget *w,
		      struct snd_kcontrol *kcontrol, int event)
{
	switch (event) {
	case SND_SOC_DAPM_PRE_PMU:
		twl4030_apll_enable(w->codec, 1);
		break;
	case SND_SOC_DAPM_POST_PMD:
		twl4030_apll_enable(w->codec, 0);
		break;
	}
	return 0;
}

static int aif_event(struct snd_soc_dapm_widget *w,
		     struct snd_kcontrol *kcontrol, int event)
{
	u8 audio_if;

	audio_if = twl4030_read(w->codec, TWL4030_REG_AUDIO_IF);
	switch (event) {
	case SND_SOC_DAPM_PRE_PMU:
		/* Enable AIF */
		/* enable the PLL before we use it to clock the DAI */
		twl4030_apll_enable(w->codec, 1);

		twl4030_write(w->codec, TWL4030_REG_AUDIO_IF,
			      audio_if | TWL4030_AIF_EN);
		break;
	case SND_SOC_DAPM_POST_PMD:
		/* disable the DAI before we stop it's source PLL */
		twl4030_write(w->codec, TWL4030_REG_AUDIO_IF,
			      audio_if &  ~TWL4030_AIF_EN);
		twl4030_apll_enable(w->codec, 0);
		break;
	}
	return 0;
}

static void headset_ramp(struct snd_soc_codec *codec, int ramp)
{
	unsigned char hs_gain, hs_pop;
	struct twl4030_priv *twl4030 = snd_soc_codec_get_drvdata(codec);
	struct twl4030_codec_data *pdata = twl4030->pdata;
	/* Base values for ramp delay calculation: 2^19 - 2^26 */
	unsigned int ramp_base[] = {524288, 1048576, 2097152, 4194304,
				    8388608, 16777216, 33554432, 67108864};
	unsigned int delay;

	hs_gain = twl4030_read(codec, TWL4030_REG_HS_GAIN_SET);
	hs_pop = twl4030_read(codec, TWL4030_REG_HS_POPN_SET);
	delay = (ramp_base[(hs_pop & TWL4030_RAMP_DELAY) >> 2] /
		twl4030->sysclk) + 1;

	/* Enable external mute control, this dramatically reduces
	 * the pop-noise */
	if (pdata && pdata->hs_extmute) {
		if (gpio_is_valid(pdata->hs_extmute_gpio)) {
			gpio_set_value(pdata->hs_extmute_gpio, 1);
		} else {
			hs_pop |= TWL4030_EXTMUTE;
			twl4030_write(codec, TWL4030_REG_HS_POPN_SET, hs_pop);
		}
	}

	if (ramp) {
		/* Headset ramp-up according to the TRM */
		hs_pop |= TWL4030_VMID_EN;
		twl4030_write(codec, TWL4030_REG_HS_POPN_SET, hs_pop);
		/* Actually write to the register */
		twl_i2c_write_u8(TWL4030_MODULE_AUDIO_VOICE, hs_gain,
				 TWL4030_REG_HS_GAIN_SET);
		hs_pop |= TWL4030_RAMP_EN;
		twl4030_write(codec, TWL4030_REG_HS_POPN_SET, hs_pop);
		/* Wait ramp delay time + 1, so the VMID can settle */
		twl4030_wait_ms(delay);
	} else {
		/* Headset ramp-down _not_ according to
		 * the TRM, but in a way that it is working */
		hs_pop &= ~TWL4030_RAMP_EN;
		twl4030_write(codec, TWL4030_REG_HS_POPN_SET, hs_pop);
		/* Wait ramp delay time + 1, so the VMID can settle */
		twl4030_wait_ms(delay);
		/* Bypass the reg_cache to mute the headset */
		twl_i2c_write_u8(TWL4030_MODULE_AUDIO_VOICE, hs_gain & (~0x0f),
				 TWL4030_REG_HS_GAIN_SET);

		hs_pop &= ~TWL4030_VMID_EN;
		twl4030_write(codec, TWL4030_REG_HS_POPN_SET, hs_pop);
	}

	/* Disable external mute */
	if (pdata && pdata->hs_extmute) {
		if (gpio_is_valid(pdata->hs_extmute_gpio)) {
			gpio_set_value(pdata->hs_extmute_gpio, 0);
		} else {
			hs_pop &= ~TWL4030_EXTMUTE;
			twl4030_write(codec, TWL4030_REG_HS_POPN_SET, hs_pop);
		}
	}
}

static int headsetlpga_event(struct snd_soc_dapm_widget *w,
			     struct snd_kcontrol *kcontrol, int event)
{
	struct twl4030_priv *twl4030 = snd_soc_codec_get_drvdata(w->codec);

	switch (event) {
	case SND_SOC_DAPM_POST_PMU:
		/* Do the ramp-up only once */
		if (!twl4030->hsr_enabled)
			headset_ramp(w->codec, 1);

		twl4030->hsl_enabled = 1;
		break;
	case SND_SOC_DAPM_POST_PMD:
		/* Do the ramp-down only if both headsetL/R is disabled */
		if (!twl4030->hsr_enabled)
			headset_ramp(w->codec, 0);

		twl4030->hsl_enabled = 0;
		break;
	}
	return 0;
}

static int headsetrpga_event(struct snd_soc_dapm_widget *w,
			     struct snd_kcontrol *kcontrol, int event)
{
	struct twl4030_priv *twl4030 = snd_soc_codec_get_drvdata(w->codec);

	switch (event) {
	case SND_SOC_DAPM_POST_PMU:
		/* Do the ramp-up only once */
		if (!twl4030->hsl_enabled)
			headset_ramp(w->codec, 1);

		twl4030->hsr_enabled = 1;
		break;
	case SND_SOC_DAPM_POST_PMD:
		/* Do the ramp-down only if both headsetL/R is disabled */
		if (!twl4030->hsl_enabled)
			headset_ramp(w->codec, 0);

		twl4030->hsr_enabled = 0;
		break;
	}
	return 0;
}

static int digimic_event(struct snd_soc_dapm_widget *w,
			 struct snd_kcontrol *kcontrol, int event)
{
	struct twl4030_priv *twl4030 = snd_soc_codec_get_drvdata(w->codec);
	struct twl4030_codec_data *pdata = twl4030->pdata;

	if (pdata && pdata->digimic_delay)
		twl4030_wait_ms(pdata->digimic_delay);
	return 0;
}

/* is for some reason never reached */
static int voice_input_event(struct snd_soc_dapm_widget *w,
	struct snd_kcontrol *kcontrol,
	int event)
{
	dev_dbg(w->codec->dev, "GSMIN event");
	switch(event) {
	case SND_SOC_DAPM_POST_PMU:
		dev_dbg(w->codec->dev, "GSMIN power up");
		break;
	case SND_SOC_DAPM_POST_PMD:
		dev_dbg(w->codec->dev, "GSMIN power down");
		break;
	}
	return 0;
}

/* is for some reason never reached */
static int voice_output_event(struct snd_soc_dapm_widget *w,
	struct snd_kcontrol *kcontrol, int event)
{
	dev_dbg(w->codec->dev,"GSMOUT event");
	switch(event) {
	case SND_SOC_DAPM_POST_PMU:
		dev_dbg(w->codec->dev, "GSMOUT power up");
		break;
	case SND_SOC_DAPM_POST_PMD:
		dev_dbg(w->codec->dev, "GSMOUT power down");
		break;
	}
	return 0;
}

/*
 * Some of the gain controls in TWL (mostly those which are associated with
 * the outputs) are implemented in an interesting way:
 * 0x0 : Power down (mute)
 * 0x1 : 6dB
 * 0x2 : 0 dB
 * 0x3 : -6 dB
 * Inverting not going to help with these.
 * Custom volsw and volsw_2r get/put functions to handle these gain bits.
 */
static int snd_soc_get_volsw_twl4030(struct snd_kcontrol *kcontrol,
				     struct snd_ctl_elem_value *ucontrol)
{
	struct soc_mixer_control *mc =
		(struct soc_mixer_control *)kcontrol->private_value;
	struct snd_soc_codec *codec = snd_kcontrol_chip(kcontrol);
	unsigned int reg = mc->reg;
	unsigned int shift = mc->shift;
	unsigned int rshift = mc->rshift;
	int max = mc->max;
	int mask = (1 << fls(max)) - 1;

	ucontrol->value.integer.value[0] =
		(snd_soc_read(codec, reg) >> shift) & mask;
	if (ucontrol->value.integer.value[0])
		ucontrol->value.integer.value[0] =
			max + 1 - ucontrol->value.integer.value[0];

	if (shift != rshift) {
		ucontrol->value.integer.value[1] =
			(snd_soc_read(codec, reg) >> rshift) & mask;
		if (ucontrol->value.integer.value[1])
			ucontrol->value.integer.value[1] =
				max + 1 - ucontrol->value.integer.value[1];
	}

	return 0;
}

static int snd_soc_put_volsw_twl4030(struct snd_kcontrol *kcontrol,
				     struct snd_ctl_elem_value *ucontrol)
{
	struct soc_mixer_control *mc =
		(struct soc_mixer_control *)kcontrol->private_value;
	struct snd_soc_codec *codec = snd_kcontrol_chip(kcontrol);
	unsigned int reg = mc->reg;
	unsigned int shift = mc->shift;
	unsigned int rshift = mc->rshift;
	int max = mc->max;
	int mask = (1 << fls(max)) - 1;
	unsigned short val, val2, val_mask;

	val = (ucontrol->value.integer.value[0] & mask);

	val_mask = mask << shift;
	if (val)
		val = max + 1 - val;
	val = val << shift;
	if (shift != rshift) {
		val2 = (ucontrol->value.integer.value[1] & mask);
		val_mask |= mask << rshift;
		if (val2)
			val2 = max + 1 - val2;
		val |= val2 << rshift;
	}
	return snd_soc_update_bits(codec, reg, val_mask, val);
}

static int snd_soc_get_volsw_r2_twl4030(struct snd_kcontrol *kcontrol,
					struct snd_ctl_elem_value *ucontrol)
{
	struct soc_mixer_control *mc =
		(struct soc_mixer_control *)kcontrol->private_value;
	struct snd_soc_codec *codec = snd_kcontrol_chip(kcontrol);
	unsigned int reg = mc->reg;
	unsigned int reg2 = mc->rreg;
	unsigned int shift = mc->shift;
	int max = mc->max;
	int mask = (1<<fls(max))-1;

	ucontrol->value.integer.value[0] =
		(snd_soc_read(codec, reg) >> shift) & mask;
	ucontrol->value.integer.value[1] =
		(snd_soc_read(codec, reg2) >> shift) & mask;

	if (ucontrol->value.integer.value[0])
		ucontrol->value.integer.value[0] =
			max + 1 - ucontrol->value.integer.value[0];
	if (ucontrol->value.integer.value[1])
		ucontrol->value.integer.value[1] =
			max + 1 - ucontrol->value.integer.value[1];

	return 0;
}

static int snd_soc_put_volsw_r2_twl4030(struct snd_kcontrol *kcontrol,
					struct snd_ctl_elem_value *ucontrol)
{
	struct soc_mixer_control *mc =
		(struct soc_mixer_control *)kcontrol->private_value;
	struct snd_soc_codec *codec = snd_kcontrol_chip(kcontrol);
	unsigned int reg = mc->reg;
	unsigned int reg2 = mc->rreg;
	unsigned int shift = mc->shift;
	int max = mc->max;
	int mask = (1 << fls(max)) - 1;
	int err;
	unsigned short val, val2, val_mask;

	val_mask = mask << shift;
	val = (ucontrol->value.integer.value[0] & mask);
	val2 = (ucontrol->value.integer.value[1] & mask);

	if (val)
		val = max + 1 - val;
	if (val2)
		val2 = max + 1 - val2;

	val = val << shift;
	val2 = val2 << shift;

	err = snd_soc_update_bits(codec, reg, val_mask, val);
	if (err < 0)
		return err;

	err = snd_soc_update_bits(codec, reg2, val_mask, val2);
	return err;
}

/* Codec operation modes */
static const char *twl4030_op_modes_texts[] = {
	"Option 2 (voice/audio)", "Option 1 (audio)"
};

static const struct soc_enum twl4030_op_modes_enum =
	SOC_ENUM_SINGLE(TWL4030_REG_CODEC_MODE, 0,
			ARRAY_SIZE(twl4030_op_modes_texts),
			twl4030_op_modes_texts);

static int snd_soc_put_twl4030_opmode_enum_double(struct snd_kcontrol *kcontrol,
	struct snd_ctl_elem_value *ucontrol)
{
	struct snd_soc_codec *codec = snd_kcontrol_chip(kcontrol);
	struct twl4030_priv *twl4030 = snd_soc_codec_get_drvdata(codec);
	struct soc_enum *e = (struct soc_enum *)kcontrol->private_value;
	unsigned short val;
	unsigned short mask;

	if (twl4030->configured) {
		dev_err(codec->dev,
			"operation mode cannot be changed on-the-fly\n");
		return -EBUSY;
	}

	if (ucontrol->value.enumerated.item[0] > e->max - 1)
		return -EINVAL;

	val = ucontrol->value.enumerated.item[0] << e->shift_l;
	mask = e->mask << e->shift_l;
	if (e->shift_l != e->shift_r) {
		if (ucontrol->value.enumerated.item[1] > e->max - 1)
			return -EINVAL;
		val |= ucontrol->value.enumerated.item[1] << e->shift_r;
		mask |= e->mask << e->shift_r;
	}

	return snd_soc_update_bits(codec, e->reg, mask, val);
}

/*
 * FGAIN volume control:
 * from -62 to 0 dB in 1 dB steps (mute instead of -63 dB)
 */
static DECLARE_TLV_DB_SCALE(digital_fine_tlv, -6300, 100, 1);

/*
 * CGAIN volume control:
 * 0 dB to 12 dB in 6 dB steps
 * value 2 and 3 means 12 dB
 */
static DECLARE_TLV_DB_SCALE(digital_coarse_tlv, 0, 600, 0);

/*
 * Voice Downlink GAIN volume control:
 * from -37 to 12 dB in 1 dB steps (mute instead of -37 dB)
 */
static DECLARE_TLV_DB_SCALE(digital_voice_downlink_tlv, -3700, 100, 1);

/*
 * Analog playback gain
 * -24 dB to 12 dB in 2 dB steps
 */
static DECLARE_TLV_DB_SCALE(analog_tlv, -2400, 200, 0);

/*
 * Gain controls tied to outputs
 * -6 dB to 6 dB in 6 dB steps (mute instead of -12)
 */
static DECLARE_TLV_DB_SCALE(output_tvl, -1200, 600, 1);

/*
 * Gain control for earpiece amplifier
 * 0 dB to 12 dB in 6 dB steps (mute instead of -6)
 */
static DECLARE_TLV_DB_SCALE(output_ear_tvl, -600, 600, 1);

/*
 * Capture gain after the ADCs
 * from 0 dB to 31 dB in 1 dB steps
 */
static DECLARE_TLV_DB_SCALE(digital_capture_tlv, 0, 100, 0);

/*
 * Gain control for input amplifiers
 * 0 dB to 30 dB in 6 dB steps
 */
static DECLARE_TLV_DB_SCALE(input_gain_tlv, 0, 600, 0);

/*
 * switch GSM audio signal between SoC"
 * and twl4030 voice input
 */
static const char *twl4030_voice_route_texts[] = {
	"Voice to SoC", "Voice to twl4030"
};

static const struct soc_enum twl4030_voice_route_enum =
	SOC_ENUM_SINGLE(0xff,0,
			ARRAY_SIZE(twl4030_voice_route_texts),
			twl4030_voice_route_texts);

static int twl4030_voice_route_get(struct snd_kcontrol *kcontrol,
	struct snd_ctl_elem_value *ucontrol)
{
	struct snd_soc_codec *codec = snd_kcontrol_chip(kcontrol);
	struct twl4030_priv *twl4030 = snd_soc_codec_get_drvdata(codec);
	ucontrol->value.enumerated.item[0] = twl4030->voice_enabled;
	return 0;
}

static int twl4030_voice_set_tristate(struct snd_soc_dai *dai, int tristate);

static int twl4030_voice_route_put(struct snd_kcontrol *kcontrol,
	struct snd_ctl_elem_value *ucontrol)
{
	struct snd_soc_codec *codec = snd_kcontrol_chip(kcontrol);
	struct twl4030_priv *twl4030 = snd_soc_codec_get_drvdata(codec);
	dev_dbg(codec->dev, "voice ctl route: %u\n",
		ucontrol->value.enumerated.item[0]);
	printk("voice ctl route: %u\n", ucontrol->value.enumerated.item[0]);
	if (ucontrol->value.enumerated.item[0] != twl4030->voice_enabled) {
		int powered = twl4030->codec_powered;
		struct snd_soc_dai dai = {
			.codec = codec
		};
		u8 reg;
		twl4030->voice_enabled = ucontrol->value.enumerated.item[0];
		if (powered)
			twl4030_codec_enable(codec, 0);

		if (twl4030->voice_enabled) {
			/*
			 * need to find a better place for this,
			 * disables mcbsp4_dx, so that it can be used by
			 * the twl4030_codec
			 *
			 * we should look up the DAI link we are connected to and
			 * do a tristate on the other end
			 */
			/* set McBSP4-DX to tristate (safe mode) */
			omap_mux_set_gpio(OMAP_MUX_MODE7, 154);
			// TWL4030_VIF_SLAVE_EN can be done through twl4030_voice_set_dai_fmt()
			reg = twl4030_read_reg_cache(codec, TWL4030_REG_VOICE_IF);
			reg |= TWL4030_VIF_SLAVE_EN | TWL4030_VIF_DIN_EN |
					TWL4030_VIF_DOUT_EN | TWL4030_VIF_EN;
			twl4030_write(codec, TWL4030_REG_VOICE_IF, reg);
			twl4030_voice_set_tristate(&dai, 0);
		} else {
			// TWL4030_VIF_SLAVE_EN can be done through twl4030_voice_set_dai_fmt()
			twl4030_voice_set_tristate(&dai, 1);
			reg = twl4030_read_reg_cache(codec, TWL4030_REG_VOICE_IF);
			reg &= ~(TWL4030_VIF_SLAVE_EN | TWL4030_VIF_DIN_EN |
					 TWL4030_VIF_DOUT_EN | TWL4030_VIF_EN);
			twl4030_write(codec, TWL4030_REG_VOICE_IF, reg);
			/*
			 * need to find a better place for this,
			 * enables mcbsp4_dx, so that it can be used by
			 * the mcbsp4 interface
			 *
			 * we should look up the DAI link we are connected to and
			 * do a tristate on the other end
			 */
			omap_mux_set_gpio(OMAP_MUX_MODE0 | OMAP_PIN_OUTPUT, 154);
		}
		if (powered)
			twl4030_codec_enable(codec, 1);
		return 1;
        }
	return 0;
}

/* AVADC clock priority */
static const char *twl4030_avadc_clk_priority_texts[] = {
	"Voice high priority", "HiFi high priority"
};

static const struct soc_enum twl4030_avadc_clk_priority_enum =
	SOC_ENUM_SINGLE(TWL4030_REG_AVADC_CTL, 2,
			ARRAY_SIZE(twl4030_avadc_clk_priority_texts),
			twl4030_avadc_clk_priority_texts);

static const char *twl4030_rampdelay_texts[] = {
	"27/20/14 ms", "55/40/27 ms", "109/81/55 ms", "218/161/109 ms",
	"437/323/218 ms", "874/645/437 ms", "1748/1291/874 ms",
	"3495/2581/1748 ms"
};

static const struct soc_enum twl4030_rampdelay_enum =
	SOC_ENUM_SINGLE(TWL4030_REG_HS_POPN_SET, 2,
			ARRAY_SIZE(twl4030_rampdelay_texts),
			twl4030_rampdelay_texts);

/* Vibra H-bridge direction mode */
static const char *twl4030_vibradirmode_texts[] = {
	"Vibra H-bridge direction", "Audio data MSB",
};

static const struct soc_enum twl4030_vibradirmode_enum =
	SOC_ENUM_SINGLE(TWL4030_REG_VIBRA_CTL, 5,
			ARRAY_SIZE(twl4030_vibradirmode_texts),
			twl4030_vibradirmode_texts);

/* Vibra H-bridge direction */
static const char *twl4030_vibradir_texts[] = {
	"Positive polarity", "Negative polarity",
};

static const struct soc_enum twl4030_vibradir_enum =
	SOC_ENUM_SINGLE(TWL4030_REG_VIBRA_CTL, 1,
			ARRAY_SIZE(twl4030_vibradir_texts),
			twl4030_vibradir_texts);

/* Digimic Left and right swapping */
static const char *twl4030_digimicswap_texts[] = {
	"Not swapped", "Swapped",
};

static const struct soc_enum twl4030_digimicswap_enum =
	SOC_ENUM_SINGLE(TWL4030_REG_MISC_SET_1, 0,
			ARRAY_SIZE(twl4030_digimicswap_texts),
			twl4030_digimicswap_texts);

static const struct snd_kcontrol_new twl4030_snd_controls[] = {
	/* Codec operation mode control */
	SOC_ENUM_EXT("Codec Operation Mode", twl4030_op_modes_enum,
		snd_soc_get_enum_double,
		snd_soc_put_twl4030_opmode_enum_double),

	/* Common playback gain controls */
	SOC_DOUBLE_R_TLV("DAC1 Digital Fine Playback Volume",
		TWL4030_REG_ARXL1PGA, TWL4030_REG_ARXR1PGA,
		0, 0x3f, 0, digital_fine_tlv),
	SOC_DOUBLE_R_TLV("DAC2 Digital Fine Playback Volume",
		TWL4030_REG_ARXL2PGA, TWL4030_REG_ARXR2PGA,
		0, 0x3f, 0, digital_fine_tlv),

	SOC_DOUBLE_R_TLV("DAC1 Digital Coarse Playback Volume",
		TWL4030_REG_ARXL1PGA, TWL4030_REG_ARXR1PGA,
		6, 0x2, 0, digital_coarse_tlv),
	SOC_DOUBLE_R_TLV("DAC2 Digital Coarse Playback Volume",
		TWL4030_REG_ARXL2PGA, TWL4030_REG_ARXR2PGA,
		6, 0x2, 0, digital_coarse_tlv),

	SOC_DOUBLE_R_TLV("DAC1 Analog Playback Volume",
		TWL4030_REG_ARXL1_APGA_CTL, TWL4030_REG_ARXR1_APGA_CTL,
		3, 0x12, 1, analog_tlv),
	SOC_DOUBLE_R_TLV("DAC2 Analog Playback Volume",
		TWL4030_REG_ARXL2_APGA_CTL, TWL4030_REG_ARXR2_APGA_CTL,
		3, 0x12, 1, analog_tlv),
	SOC_DOUBLE_R("DAC1 Analog Playback Switch",
		TWL4030_REG_ARXL1_APGA_CTL, TWL4030_REG_ARXR1_APGA_CTL,
		1, 1, 0),
	SOC_DOUBLE_R("DAC2 Analog Playback Switch",
		TWL4030_REG_ARXL2_APGA_CTL, TWL4030_REG_ARXR2_APGA_CTL,
		1, 1, 0),

	/* Common voice downlink gain controls */
	SOC_SINGLE_TLV("DAC Voice Digital Downlink Volume",
		TWL4030_REG_VRXPGA, 0, 0x31, 0, digital_voice_downlink_tlv),

	SOC_SINGLE_TLV("DAC Voice Analog Downlink Volume",
		TWL4030_REG_VDL_APGA_CTL, 3, 0x12, 1, analog_tlv),

	SOC_SINGLE("DAC Voice Analog Downlink Switch",
		TWL4030_REG_VDL_APGA_CTL, 1, 1, 0),

	/* Separate output gain controls */
	SOC_DOUBLE_R_EXT_TLV("PreDriv Playback Volume",
		TWL4030_REG_PREDL_CTL, TWL4030_REG_PREDR_CTL,
		4, 3, 0, snd_soc_get_volsw_r2_twl4030,
		snd_soc_put_volsw_r2_twl4030, output_tvl),

	SOC_DOUBLE_EXT_TLV("Headset Playback Volume",
		TWL4030_REG_HS_GAIN_SET, 0, 2, 3, 0, snd_soc_get_volsw_twl4030,
		snd_soc_put_volsw_twl4030, output_tvl),

	SOC_DOUBLE_R_EXT_TLV("Carkit Playback Volume",
		TWL4030_REG_PRECKL_CTL, TWL4030_REG_PRECKR_CTL,
		4, 3, 0, snd_soc_get_volsw_r2_twl4030,
		snd_soc_put_volsw_r2_twl4030, output_tvl),

	SOC_SINGLE_EXT_TLV("Earpiece Playback Volume",
		TWL4030_REG_EAR_CTL, 4, 3, 0, snd_soc_get_volsw_twl4030,
		snd_soc_put_volsw_twl4030, output_ear_tvl),

	/* Common capture gain controls */
	SOC_DOUBLE_R_TLV("TX1 Digital Capture Volume",
		TWL4030_REG_ATXL1PGA, TWL4030_REG_ATXR1PGA,
		0, 0x1f, 0, digital_capture_tlv),
	SOC_DOUBLE_R_TLV("TX2 Digital Capture Volume",
		TWL4030_REG_AVTXL2PGA, TWL4030_REG_AVTXR2PGA,
		0, 0x1f, 0, digital_capture_tlv),

	SOC_DOUBLE_TLV("Analog Capture Volume", TWL4030_REG_ANAMIC_GAIN,
		0, 3, 5, 0, input_gain_tlv),

	SOC_ENUM("AVADC Clock Priority", twl4030_avadc_clk_priority_enum),

	SOC_ENUM_EXT("Voice route", twl4030_voice_route_enum,
		twl4030_voice_route_get,
		twl4030_voice_route_put),

	SOC_ENUM("HS ramp delay", twl4030_rampdelay_enum),

	SOC_ENUM("Vibra H-bridge mode", twl4030_vibradirmode_enum),
	SOC_ENUM("Vibra H-bridge direction", twl4030_vibradir_enum),

	SOC_ENUM("Digimic LR Swap", twl4030_digimicswap_enum),
};

static const struct snd_soc_dapm_widget twl4030_dapm_widgets[] = {
	/* Left channel inputs */
	SND_SOC_DAPM_INPUT("MAINMIC"),
	SND_SOC_DAPM_INPUT("HSMIC"),
	SND_SOC_DAPM_INPUT("AUXL"),
	SND_SOC_DAPM_INPUT("CARKITMIC"),
	/* Right channel inputs */
	SND_SOC_DAPM_INPUT("SUBMIC"),
	SND_SOC_DAPM_INPUT("AUXR"),
	/* Digital microphones (Stereo) */
	SND_SOC_DAPM_INPUT("DIGIMIC0"),
	SND_SOC_DAPM_INPUT("DIGIMIC1"),
	SND_SOC_DAPM_INPUT("GSMIN"),

	/* Outputs */
	SND_SOC_DAPM_OUTPUT("EARPIECE"),
	SND_SOC_DAPM_OUTPUT("PREDRIVEL"),
	SND_SOC_DAPM_OUTPUT("PREDRIVER"),
	SND_SOC_DAPM_OUTPUT("HSOL"),
	SND_SOC_DAPM_OUTPUT("HSOR"),
	SND_SOC_DAPM_OUTPUT("CARKITL"),
	SND_SOC_DAPM_OUTPUT("CARKITR"),
	SND_SOC_DAPM_OUTPUT("HFL"),
	SND_SOC_DAPM_OUTPUT("HFR"),
	SND_SOC_DAPM_OUTPUT("VIBRA"),
	SND_SOC_DAPM_OUTPUT("GSMOUT"),

	/* AIF and APLL clocks for running DAIs (including loopback) */
	SND_SOC_DAPM_OUTPUT("Virtual HiFi OUT"),
	SND_SOC_DAPM_INPUT("Virtual HiFi IN"),
	SND_SOC_DAPM_OUTPUT("Virtual Voice OUT"),

	/* DACs */
	SND_SOC_DAPM_DAC("DAC Right1", NULL, SND_SOC_NOPM, 0, 0),
	SND_SOC_DAPM_DAC("DAC Left1", NULL, SND_SOC_NOPM, 0, 0),
	SND_SOC_DAPM_DAC("DAC Right2", NULL, SND_SOC_NOPM, 0, 0),
	SND_SOC_DAPM_DAC("DAC Left2", NULL, SND_SOC_NOPM, 0, 0),
	SND_SOC_DAPM_DAC("DAC Voice", NULL, SND_SOC_NOPM, 0, 0),

	SND_SOC_DAPM_AIF_IN("VAIFIN", "Voice Playback", 0,
			    TWL4030_REG_VOICE_IF, 6, 0),

	/* Analog bypasses */
	SND_SOC_DAPM_SWITCH("Right1 Analog Loopback", SND_SOC_NOPM, 0, 0,
			&twl4030_dapm_abypassr1_control),
	SND_SOC_DAPM_SWITCH("Left1 Analog Loopback", SND_SOC_NOPM, 0, 0,
			&twl4030_dapm_abypassl1_control),
	SND_SOC_DAPM_SWITCH("Right2 Analog Loopback", SND_SOC_NOPM, 0, 0,
			&twl4030_dapm_abypassr2_control),
	SND_SOC_DAPM_SWITCH("Left2 Analog Loopback", SND_SOC_NOPM, 0, 0,
			&twl4030_dapm_abypassl2_control),
	SND_SOC_DAPM_SWITCH("Voice Analog Loopback", SND_SOC_NOPM, 0, 0,
			&twl4030_dapm_abypassv_control),

	/* PGA is a lie here */
        SND_SOC_DAPM_MIC("Voice DigiInput", voice_input_event),
/*
	SND_SOC_DAPM_PGA_E("Voice DigiInput", SND_SOC_NOPM,
			0, 0, NULL, 0, voice_input_event,
			SND_SOC_DAPM_POST_PMU|SND_SOC_DAPM_POST_PMD),
*/
	SND_SOC_DAPM_PGA_E("Voice DigiOutput", SND_SOC_NOPM,
			0, 0, NULL, 0, voice_output_event,
			SND_SOC_DAPM_POST_PMU|SND_SOC_DAPM_POST_PMD),

	/* Master analog loopback switch */
	SND_SOC_DAPM_SUPPLY("FM Loop Enable", TWL4030_REG_MISC_SET_1, 5, 0,
			    NULL, 0),

	/* Digital bypasses */
	SND_SOC_DAPM_SWITCH("Left Digital Loopback", SND_SOC_NOPM, 0, 0,
			&twl4030_dapm_dbypassl_control),
	SND_SOC_DAPM_SWITCH("Right Digital Loopback", SND_SOC_NOPM, 0, 0,
			&twl4030_dapm_dbypassr_control),
	SND_SOC_DAPM_SWITCH("Voice Digital Loopback", SND_SOC_NOPM, 0, 0,
			&twl4030_dapm_dbypassv_control),

	/* Digital mixers, power control for the physical DACs */
	SND_SOC_DAPM_MIXER("Digital R1 Playback Mixer",
			TWL4030_REG_AVDAC_CTL, 0, 0, NULL, 0),
	SND_SOC_DAPM_MIXER("Digital L1 Playback Mixer",
			TWL4030_REG_AVDAC_CTL, 1, 0, NULL, 0),
	SND_SOC_DAPM_MIXER("Digital R2 Playback Mixer",
			TWL4030_REG_AVDAC_CTL, 2, 0, NULL, 0),
	SND_SOC_DAPM_MIXER("Digital L2 Playback Mixer",
			TWL4030_REG_AVDAC_CTL, 3, 0, NULL, 0),
	SND_SOC_DAPM_MIXER("Digital Voice Playback Mixer",
			TWL4030_REG_AVDAC_CTL, 4, 0, NULL, 0),

	/* Analog mixers, power control for the physical PGAs */
	SND_SOC_DAPM_MIXER("Analog R1 Playback Mixer",
			TWL4030_REG_ARXR1_APGA_CTL, 0, 0, NULL, 0),
	SND_SOC_DAPM_MIXER("Analog L1 Playback Mixer",
			TWL4030_REG_ARXL1_APGA_CTL, 0, 0, NULL, 0),
	SND_SOC_DAPM_MIXER("Analog R2 Playback Mixer",
			TWL4030_REG_ARXR2_APGA_CTL, 0, 0, NULL, 0),
	SND_SOC_DAPM_MIXER("Analog L2 Playback Mixer",
			TWL4030_REG_ARXL2_APGA_CTL, 0, 0, NULL, 0),
	SND_SOC_DAPM_MIXER("Analog Voice Playback Mixer",
			TWL4030_REG_VDL_APGA_CTL, 0, 0, NULL, 0),

	SND_SOC_DAPM_SUPPLY("APLL Enable", SND_SOC_NOPM, 0, 0, apll_event,
			    SND_SOC_DAPM_PRE_PMU|SND_SOC_DAPM_POST_PMD),

	SND_SOC_DAPM_SUPPLY("AIF Enable", SND_SOC_NOPM, 0, 0, aif_event,
			    SND_SOC_DAPM_PRE_PMU|SND_SOC_DAPM_POST_PMD),

	/* Output MIXER controls */
	/* Earpiece */
	SND_SOC_DAPM_MIXER("Earpiece Mixer", SND_SOC_NOPM, 0, 0,
			&twl4030_dapm_earpiece_controls[0],
			ARRAY_SIZE(twl4030_dapm_earpiece_controls)),
	SND_SOC_DAPM_PGA_E("Earpiece PGA", SND_SOC_NOPM,
			0, 0, NULL, 0, earpiecepga_event,
			SND_SOC_DAPM_POST_PMU|SND_SOC_DAPM_POST_PMD),
	/* PreDrivL/R */
	SND_SOC_DAPM_MIXER("PredriveL Mixer", SND_SOC_NOPM, 0, 0,
			&twl4030_dapm_predrivel_controls[0],
			ARRAY_SIZE(twl4030_dapm_predrivel_controls)),
	SND_SOC_DAPM_PGA_E("PredriveL PGA", SND_SOC_NOPM,
			0, 0, NULL, 0, predrivelpga_event,
			SND_SOC_DAPM_POST_PMU|SND_SOC_DAPM_POST_PMD),
	SND_SOC_DAPM_MIXER("PredriveR Mixer", SND_SOC_NOPM, 0, 0,
			&twl4030_dapm_predriver_controls[0],
			ARRAY_SIZE(twl4030_dapm_predriver_controls)),
	SND_SOC_DAPM_PGA_E("PredriveR PGA", SND_SOC_NOPM,
			0, 0, NULL, 0, predriverpga_event,
			SND_SOC_DAPM_POST_PMU|SND_SOC_DAPM_POST_PMD),
	/* HeadsetL/R */
	SND_SOC_DAPM_MIXER("HeadsetL Mixer", SND_SOC_NOPM, 0, 0,
			&twl4030_dapm_hsol_controls[0],
			ARRAY_SIZE(twl4030_dapm_hsol_controls)),
	SND_SOC_DAPM_PGA_E("HeadsetL PGA", SND_SOC_NOPM,
			0, 0, NULL, 0, headsetlpga_event,
			SND_SOC_DAPM_POST_PMU|SND_SOC_DAPM_POST_PMD),
	SND_SOC_DAPM_MIXER("HeadsetR Mixer", SND_SOC_NOPM, 0, 0,
			&twl4030_dapm_hsor_controls[0],
			ARRAY_SIZE(twl4030_dapm_hsor_controls)),
	SND_SOC_DAPM_PGA_E("HeadsetR PGA", SND_SOC_NOPM,
			0, 0, NULL, 0, headsetrpga_event,
			SND_SOC_DAPM_POST_PMU|SND_SOC_DAPM_POST_PMD),
	/* CarkitL/R */
	SND_SOC_DAPM_MIXER("CarkitL Mixer", SND_SOC_NOPM, 0, 0,
			&twl4030_dapm_carkitl_controls[0],
			ARRAY_SIZE(twl4030_dapm_carkitl_controls)),
	SND_SOC_DAPM_PGA_E("CarkitL PGA", SND_SOC_NOPM,
			0, 0, NULL, 0, carkitlpga_event,
			SND_SOC_DAPM_POST_PMU|SND_SOC_DAPM_POST_PMD),
	SND_SOC_DAPM_MIXER("CarkitR Mixer", SND_SOC_NOPM, 0, 0,
			&twl4030_dapm_carkitr_controls[0],
			ARRAY_SIZE(twl4030_dapm_carkitr_controls)),
	SND_SOC_DAPM_PGA_E("CarkitR PGA", SND_SOC_NOPM,
			0, 0, NULL, 0, carkitrpga_event,
			SND_SOC_DAPM_POST_PMU|SND_SOC_DAPM_POST_PMD),

	/* Output MUX controls */
	/* HandsfreeL/R */
	SND_SOC_DAPM_MUX("HandsfreeL Mux", SND_SOC_NOPM, 0, 0,
		&twl4030_dapm_handsfreel_control),
	SND_SOC_DAPM_SWITCH("HandsfreeL", SND_SOC_NOPM, 0, 0,
			&twl4030_dapm_handsfreelmute_control),
	SND_SOC_DAPM_PGA_E("HandsfreeL PGA", SND_SOC_NOPM,
			0, 0, NULL, 0, handsfreelpga_event,
			SND_SOC_DAPM_POST_PMU|SND_SOC_DAPM_POST_PMD),
	SND_SOC_DAPM_MUX("HandsfreeR Mux", SND_SOC_NOPM, 5, 0,
		&twl4030_dapm_handsfreer_control),
	SND_SOC_DAPM_SWITCH("HandsfreeR", SND_SOC_NOPM, 0, 0,
			&twl4030_dapm_handsfreermute_control),
	SND_SOC_DAPM_PGA_E("HandsfreeR PGA", SND_SOC_NOPM,
			0, 0, NULL, 0, handsfreerpga_event,
			SND_SOC_DAPM_POST_PMU|SND_SOC_DAPM_POST_PMD),
	/* Vibra */
	SND_SOC_DAPM_MUX_E("Vibra Mux", TWL4030_REG_VIBRA_CTL, 0, 0,
			   &twl4030_dapm_vibra_control, vibramux_event,
			   SND_SOC_DAPM_PRE_PMU),
	SND_SOC_DAPM_MUX("Vibra Route", SND_SOC_NOPM, 0, 0,
		&twl4030_dapm_vibrapath_control),

	/* Introducing four virtual ADC, since TWL4030 have four channel for
	   capture */
	SND_SOC_DAPM_ADC("ADC Virtual Left1", NULL, SND_SOC_NOPM, 0, 0),
	SND_SOC_DAPM_ADC("ADC Virtual Right1", NULL, SND_SOC_NOPM, 0, 0),
	SND_SOC_DAPM_ADC("ADC Virtual Left2", NULL, SND_SOC_NOPM, 0, 0),
	SND_SOC_DAPM_ADC("ADC Virtual Right2", NULL, SND_SOC_NOPM, 0, 0),

	SND_SOC_DAPM_AIF_OUT("VAIFOUT", "Voice Capture", 0,
			     TWL4030_REG_VOICE_IF, 5, 0),

	/* Analog/Digital mic path selection.
	   TX1 Left/Right: either analog Left/Right or Digimic0
	   TX2 Left/Right: either analog Left/Right or Digimic1 */
	SND_SOC_DAPM_MUX("TX1 Capture Route", SND_SOC_NOPM, 0, 0,
		&twl4030_dapm_micpathtx1_control),
	SND_SOC_DAPM_MUX("TX2 Capture Route", SND_SOC_NOPM, 0, 0,
		&twl4030_dapm_micpathtx2_control),

	/* Analog input mixers for the capture amplifiers */
	SND_SOC_DAPM_MIXER("Analog Left",
		TWL4030_REG_ANAMICL, 4, 0,
		&twl4030_dapm_analoglmic_controls[0],
		ARRAY_SIZE(twl4030_dapm_analoglmic_controls)),
	SND_SOC_DAPM_MIXER("Analog Right",
		TWL4030_REG_ANAMICR, 4, 0,
		&twl4030_dapm_analogrmic_controls[0],
		ARRAY_SIZE(twl4030_dapm_analogrmic_controls)),

	SND_SOC_DAPM_PGA("ADC Physical Left",
		TWL4030_REG_AVADC_CTL, 3, 0, NULL, 0),
	SND_SOC_DAPM_PGA("ADC Physical Right",
		TWL4030_REG_AVADC_CTL, 1, 0, NULL, 0),

	SND_SOC_DAPM_PGA_E("Digimic0 Enable",
		TWL4030_REG_ADCMICSEL, 1, 0, NULL, 0,
		digimic_event, SND_SOC_DAPM_POST_PMU),
	SND_SOC_DAPM_PGA_E("Digimic1 Enable",
		TWL4030_REG_ADCMICSEL, 3, 0, NULL, 0,
		digimic_event, SND_SOC_DAPM_POST_PMU),

	SND_SOC_DAPM_SUPPLY("micbias1 select", TWL4030_REG_MICBIAS_CTL, 5, 0,
			    NULL, 0),
	SND_SOC_DAPM_SUPPLY("micbias2 select", TWL4030_REG_MICBIAS_CTL, 6, 0,
			    NULL, 0),

	/* Microphone bias */
	SND_SOC_DAPM_SUPPLY("Mic Bias 1",
			    TWL4030_REG_MICBIAS_CTL, 0, 0, NULL, 0),
	SND_SOC_DAPM_SUPPLY("Mic Bias 2",
			    TWL4030_REG_MICBIAS_CTL, 1, 0, NULL, 0),
	SND_SOC_DAPM_SUPPLY("Headset Mic Bias",
			    TWL4030_REG_MICBIAS_CTL, 2, 0, NULL, 0),

	SND_SOC_DAPM_SUPPLY("VIF Enable", TWL4030_REG_VOICE_IF, 0, 0, NULL, 0),
};

static const struct snd_soc_dapm_route intercon[] = {
	{"Voice DigiInput",NULL,"GSMIN"},
	{"Voice DigiOutput",NULL,"GSMOUT"},
	/* Stream -> DAC mapping */
	{"DAC Right1", NULL, "HiFi Playback"},
	{"DAC Left1", NULL, "HiFi Playback"},
	{"DAC Right2", NULL, "HiFi Playback"},
	{"DAC Left2", NULL, "HiFi Playback"},
	{"DAC Voice", NULL, "VAIFIN"},

	/* ADC -> Stream mapping */
	{"HiFi Capture", NULL, "ADC Virtual Left1"},
	{"HiFi Capture", NULL, "ADC Virtual Right1"},
	{"HiFi Capture", NULL, "ADC Virtual Left2"},
	{"HiFi Capture", NULL, "ADC Virtual Right2"},
	{"VAIFOUT", NULL, "ADC Virtual Left2"},
	{"VAIFOUT", NULL, "ADC Virtual Right2"},
	{"VAIFOUT", NULL, "VIF Enable"},

	{"Digital L1 Playback Mixer", NULL, "DAC Left1"},
	{"Digital R1 Playback Mixer", NULL, "DAC Right1"},
	{"Digital L2 Playback Mixer", NULL, "DAC Left2"},
	{"Digital R2 Playback Mixer", NULL, "DAC Right2"},
	{"Digital Voice Playback Mixer", NULL, "DAC Voice"},

	/* Supply for the digital part (APLL) */
	{"Digital Voice Playback Mixer", NULL, "APLL Enable"},
	{"Digital Voice Playback Mixer", NULL, "Voice DigiInput"},

	{"DAC Left1", NULL, "AIF Enable"},
	{"DAC Right1", NULL, "AIF Enable"},
	{"DAC Left2", NULL, "AIF Enable"},
	{"DAC Right1", NULL, "AIF Enable"},
	{"DAC Voice", NULL, "VIF Enable"},

	{"Digital R2 Playback Mixer", NULL, "AIF Enable"},
	{"Digital L2 Playback Mixer", NULL, "AIF Enable"},

	{"Analog L1 Playback Mixer", NULL, "Digital L1 Playback Mixer"},
	{"Analog R1 Playback Mixer", NULL, "Digital R1 Playback Mixer"},
	{"Analog L2 Playback Mixer", NULL, "Digital L2 Playback Mixer"},
	{"Analog R2 Playback Mixer", NULL, "Digital R2 Playback Mixer"},
	{"Analog Voice Playback Mixer", NULL, "Digital Voice Playback Mixer"},

	/* Internal playback routings */
	/* Earpiece */
	{"Earpiece Mixer", "Voice", "Analog Voice Playback Mixer"},
	{"Earpiece Mixer", "AudioL1", "Analog L1 Playback Mixer"},
	{"Earpiece Mixer", "AudioL2", "Analog L2 Playback Mixer"},
	{"Earpiece Mixer", "AudioR1", "Analog R1 Playback Mixer"},
	{"Earpiece PGA", NULL, "Earpiece Mixer"},
	/* PreDrivL */
	{"PredriveL Mixer", "Voice", "Analog Voice Playback Mixer"},
	{"PredriveL Mixer", "AudioL1", "Analog L1 Playback Mixer"},
	{"PredriveL Mixer", "AudioL2", "Analog L2 Playback Mixer"},
	{"PredriveL Mixer", "AudioR2", "Analog R2 Playback Mixer"},
	{"PredriveL PGA", NULL, "PredriveL Mixer"},
	/* PreDrivR */
	{"PredriveR Mixer", "Voice", "Analog Voice Playback Mixer"},
	{"PredriveR Mixer", "AudioR1", "Analog R1 Playback Mixer"},
	{"PredriveR Mixer", "AudioR2", "Analog R2 Playback Mixer"},
	{"PredriveR Mixer", "AudioL2", "Analog L2 Playback Mixer"},
	{"PredriveR PGA", NULL, "PredriveR Mixer"},
	/* HeadsetL */
	{"HeadsetL Mixer", "Voice", "Analog Voice Playback Mixer"},
	{"HeadsetL Mixer", "AudioL1", "Analog L1 Playback Mixer"},
	{"HeadsetL Mixer", "AudioL2", "Analog L2 Playback Mixer"},
	{"HeadsetL PGA", NULL, "HeadsetL Mixer"},
	/* HeadsetR */
	{"HeadsetR Mixer", "Voice", "Analog Voice Playback Mixer"},
	{"HeadsetR Mixer", "AudioR1", "Analog R1 Playback Mixer"},
	{"HeadsetR Mixer", "AudioR2", "Analog R2 Playback Mixer"},
	{"HeadsetR PGA", NULL, "HeadsetR Mixer"},
	/* CarkitL */
	{"CarkitL Mixer", "Voice", "Analog Voice Playback Mixer"},
	{"CarkitL Mixer", "AudioL1", "Analog L1 Playback Mixer"},
	{"CarkitL Mixer", "AudioL2", "Analog L2 Playback Mixer"},
	{"CarkitL PGA", NULL, "CarkitL Mixer"},
	/* CarkitR */
	{"CarkitR Mixer", "Voice", "Analog Voice Playback Mixer"},
	{"CarkitR Mixer", "AudioR1", "Analog R1 Playback Mixer"},
	{"CarkitR Mixer", "AudioR2", "Analog R2 Playback Mixer"},
	{"CarkitR PGA", NULL, "CarkitR Mixer"},
	/* HandsfreeL */
	{"HandsfreeL Mux", "Voice", "Analog Voice Playback Mixer"},
	{"HandsfreeL Mux", "AudioL1", "Analog L1 Playback Mixer"},
	{"HandsfreeL Mux", "AudioL2", "Analog L2 Playback Mixer"},
	{"HandsfreeL Mux", "AudioR2", "Analog R2 Playback Mixer"},
	{"HandsfreeL", "Switch", "HandsfreeL Mux"},
	{"HandsfreeL PGA", NULL, "HandsfreeL"},
	/* HandsfreeR */
	{"HandsfreeR Mux", "Voice", "Analog Voice Playback Mixer"},
	{"HandsfreeR Mux", "AudioR1", "Analog R1 Playback Mixer"},
	{"HandsfreeR Mux", "AudioR2", "Analog R2 Playback Mixer"},
	{"HandsfreeR Mux", "AudioL2", "Analog L2 Playback Mixer"},
	{"HandsfreeR", "Switch", "HandsfreeR Mux"},
	{"HandsfreeR PGA", NULL, "HandsfreeR"},
	/* Vibra */
	{"Vibra Mux", "AudioL1", "DAC Left1"},
	{"Vibra Mux", "AudioR1", "DAC Right1"},
	{"Vibra Mux", "AudioL2", "DAC Left2"},
	{"Vibra Mux", "AudioR2", "DAC Right2"},

	/* outputs */
	/* Must be always connected (for AIF and APLL) */
	{"Virtual HiFi OUT", NULL, "DAC Left1"},
	{"Virtual HiFi OUT", NULL, "DAC Right1"},
	{"Virtual HiFi OUT", NULL, "DAC Left2"},
	{"Virtual HiFi OUT", NULL, "DAC Right2"},
	/* Must be always connected (for APLL) */
	{"Virtual Voice OUT", NULL, "Digital Voice Playback Mixer"},
	/* Physical outputs */
	{"EARPIECE", NULL, "Earpiece PGA"},
	{"PREDRIVEL", NULL, "PredriveL PGA"},
	{"PREDRIVER", NULL, "PredriveR PGA"},
	{"HSOL", NULL, "HeadsetL PGA"},
	{"HSOR", NULL, "HeadsetR PGA"},
	{"CARKITL", NULL, "CarkitL PGA"},
	{"CARKITR", NULL, "CarkitR PGA"},
	{"HFL", NULL, "HandsfreeL PGA"},
	{"HFR", NULL, "HandsfreeR PGA"},
	{"Vibra Route", "Audio", "Vibra Mux"},
	{"VIBRA", NULL, "Vibra Route"},

	/* Capture path */
	/* Must be always connected (for AIF and APLL) */
	{"ADC Virtual Left1", NULL, "Virtual HiFi IN"},
	{"ADC Virtual Right1", NULL, "Virtual HiFi IN"},
	{"ADC Virtual Left2", NULL, "Virtual HiFi IN"},
	{"ADC Virtual Right2", NULL, "Virtual HiFi IN"},
	/* Physical inputs */
	{"Analog Left", "Main Mic Capture Switch", "MAINMIC"},
	{"Analog Left", "Headset Mic Capture Switch", "HSMIC"},
	{"Analog Left", "AUXL Capture Switch", "AUXL"},
	{"Analog Left", "Carkit Mic Capture Switch", "CARKITMIC"},

	{"Analog Right", "Sub Mic Capture Switch", "SUBMIC"},
	{"Analog Right", "AUXR Capture Switch", "AUXR"},

	{"ADC Physical Left", NULL, "Analog Left"},
	{"ADC Physical Right", NULL, "Analog Right"},

	{"Digimic0 Enable", NULL, "DIGIMIC0"},
	{"Digimic1 Enable", NULL, "DIGIMIC1"},

	{"DIGIMIC0", NULL, "micbias1 select"},
	{"DIGIMIC1", NULL, "micbias2 select"},

	/* TX1 Left capture path */
	{"TX1 Capture Route", "Analog", "ADC Physical Left"},
	{"TX1 Capture Route", "Digimic0", "Digimic0 Enable"},
	/* TX1 Right capture path */
	{"TX1 Capture Route", "Analog", "ADC Physical Right"},
	{"TX1 Capture Route", "Digimic0", "Digimic0 Enable"},
	/* TX2 Left capture path */
	{"TX2 Capture Route", "Analog", "ADC Physical Left"},
	{"TX2 Capture Route", "Digimic1", "Digimic1 Enable"},
	/* TX2 Right capture path */
	{"TX2 Capture Route", "Analog", "ADC Physical Right"},
	{"TX2 Capture Route", "Digimic1", "Digimic1 Enable"},

	{"ADC Virtual Left1", NULL, "TX1 Capture Route"},
	{"ADC Virtual Right1", NULL, "TX1 Capture Route"},
	{"ADC Virtual Left2", NULL, "TX2 Capture Route"},
	{"ADC Virtual Right2", NULL, "TX2 Capture Route"},

	{"ADC Virtual Left1", NULL, "AIF Enable"},
	{"ADC Virtual Right1", NULL, "AIF Enable"},
	{"ADC Virtual Left2", NULL, "AIF Enable"},
	{"ADC Virtual Right2", NULL, "AIF Enable"},

	/* Analog bypass routes */
	{"Right1 Analog Loopback", "Switch", "Analog Right"},
	{"Left1 Analog Loopback", "Switch", "Analog Left"},
	{"Right2 Analog Loopback", "Switch", "Analog Right"},
	{"Left2 Analog Loopback", "Switch", "Analog Left"},
	{"Voice Analog Loopback", "Switch", "Analog Left"},

	/* Supply for the Analog loopbacks */
	{"Right1 Analog Loopback", NULL, "FM Loop Enable"},
	{"Left1 Analog Loopback", NULL, "FM Loop Enable"},
	{"Right2 Analog Loopback", NULL, "FM Loop Enable"},
	{"Left2 Analog Loopback", NULL, "FM Loop Enable"},
	{"Voice Analog Loopback", NULL, "FM Loop Enable"},

	{"Analog R1 Playback Mixer", NULL, "Right1 Analog Loopback"},
	{"Analog L1 Playback Mixer", NULL, "Left1 Analog Loopback"},
	{"Analog R2 Playback Mixer", NULL, "Right2 Analog Loopback"},
	{"Analog L2 Playback Mixer", NULL, "Left2 Analog Loopback"},
	{"Analog Voice Playback Mixer", NULL, "Voice Analog Loopback"},

	/* Digital bypass routes */
	{"Right Digital Loopback", "Volume", "TX1 Capture Route"},
	{"Left Digital Loopback", "Volume", "TX1 Capture Route"},
	{"Voice Digital Loopback", "Volume", "TX2 Capture Route"},

	{"Digital R2 Playback Mixer", NULL, "Right Digital Loopback"},
	{"Digital L2 Playback Mixer", NULL, "Left Digital Loopback"},
	{"Digital Voice Playback Mixer", NULL, "Voice Digital Loopback"},

};

static int twl4030_set_bias_level(struct snd_soc_codec *codec,
				  enum snd_soc_bias_level level)
{
	switch (level) {
	case SND_SOC_BIAS_ON:
		break;
	case SND_SOC_BIAS_PREPARE:
		break;
	case SND_SOC_BIAS_STANDBY:
		if (codec->dapm.bias_level == SND_SOC_BIAS_OFF)
			twl4030_codec_enable(codec, 1);
		break;
	case SND_SOC_BIAS_OFF:
		twl4030_codec_enable(codec, 0);
		break;
	}
	codec->dapm.bias_level = level;

	return 0;
}

static void twl4030_constraints(struct twl4030_priv *twl4030,
				struct snd_pcm_substream *mst_substream)
{
	struct snd_pcm_substream *slv_substream;

	/* Pick the stream, which need to be constrained */
	if (mst_substream == twl4030->master_substream)
		slv_substream = twl4030->slave_substream;
	else if (mst_substream == twl4030->slave_substream)
		slv_substream = twl4030->master_substream;
	else /* This should not happen.. */
		return;

	/* Set the constraints according to the already configured stream */
	snd_pcm_hw_constraint_minmax(slv_substream->runtime,
				SNDRV_PCM_HW_PARAM_RATE,
				twl4030->rate,
				twl4030->rate);

	snd_pcm_hw_constraint_minmax(slv_substream->runtime,
				SNDRV_PCM_HW_PARAM_SAMPLE_BITS,
				twl4030->sample_bits,
				twl4030->sample_bits);

	snd_pcm_hw_constraint_minmax(slv_substream->runtime,
				SNDRV_PCM_HW_PARAM_CHANNELS,
				twl4030->channels,
				twl4030->channels);
}

/* In case of 4 channel mode, the RX1 L/R for playback and the TX2 L/R for
 * capture has to be enabled/disabled. */
static void twl4030_tdm_enable(struct snd_soc_codec *codec, int direction,
			       int enable)
{
	u8 reg, mask;

	reg = twl4030_read(codec, TWL4030_REG_OPTION);

	if (direction == SNDRV_PCM_STREAM_PLAYBACK)
		mask = TWL4030_ARXL1_VRX_EN | TWL4030_ARXR1_EN;
	else
		mask = TWL4030_ATXL2_VTXL_EN | TWL4030_ATXR2_VTXR_EN;

	if (enable)
		reg |= mask;
	else
		reg &= ~mask;

	twl4030_write(codec, TWL4030_REG_OPTION, reg);
}

static int twl4030_startup(struct snd_pcm_substream *substream,
			   struct snd_soc_dai *dai)
{
	struct snd_soc_codec *codec = dai->codec;
	struct twl4030_priv *twl4030 = snd_soc_codec_get_drvdata(codec);

	if (twl4030->master_substream) {
		twl4030->slave_substream = substream;
		/* The DAI has one configuration for playback and capture, so
		 * if the DAI has been already configured then constrain this
		 * substream to match it. */
		if (twl4030->configured)
			twl4030_constraints(twl4030, twl4030->master_substream);
	} else {
		if (!(twl4030_read(codec, TWL4030_REG_CODEC_MODE) &
			TWL4030_OPTION_1)) {
			/* In option2 4 channel is not supported, set the
			 * constraint for the first stream for channels, the
			 * second stream will 'inherit' this cosntraint */
			snd_pcm_hw_constraint_minmax(substream->runtime,
						     SNDRV_PCM_HW_PARAM_CHANNELS,
						     2, 2);
		}
		twl4030->master_substream = substream;
	}

	return 0;
}

static void twl4030_shutdown(struct snd_pcm_substream *substream,
			     struct snd_soc_dai *dai)
{
	struct snd_soc_codec *codec = dai->codec;
	struct twl4030_priv *twl4030 = snd_soc_codec_get_drvdata(codec);

	if (twl4030->master_substream == substream)
		twl4030->master_substream = twl4030->slave_substream;

	twl4030->slave_substream = NULL;

	/* If all streams are closed, or the remaining stream has not yet
	 * been configured than set the DAI as not configured. */
	if (!twl4030->master_substream)
		twl4030->configured = 0;
	 else if (!twl4030->master_substream->runtime->channels)
		twl4030->configured = 0;

	 /* If the closing substream had 4 channel, do the necessary cleanup */
	if (substream->runtime->channels == 4)
		twl4030_tdm_enable(codec, substream->stream, 0);
}

static int twl4030_hw_params(struct snd_pcm_substream *substream,
			     struct snd_pcm_hw_params *params,
			     struct snd_soc_dai *dai)
{
	struct snd_soc_codec *codec = dai->codec;
	struct twl4030_priv *twl4030 = snd_soc_codec_get_drvdata(codec);
	u8 mode, old_mode, format, old_format;

	 /* If the substream has 4 channel, do the necessary setup */
	if (params_channels(params) == 4) {
		format = twl4030_read(codec, TWL4030_REG_AUDIO_IF);
		mode = twl4030_read(codec, TWL4030_REG_CODEC_MODE);

		/* Safety check: are we in the correct operating mode and
		 * the interface is in TDM mode? */
		if ((mode & TWL4030_OPTION_1) &&
		    ((format & TWL4030_AIF_FORMAT) == TWL4030_AIF_FORMAT_TDM))
			twl4030_tdm_enable(codec, substream->stream, 1);
		else
			return -EINVAL;
	}

	if (twl4030->configured)
		/* Ignoring hw_params for already configured DAI */
		return 0;

	/* bit rate */
	old_mode = twl4030_read(codec,
				TWL4030_REG_CODEC_MODE) & ~TWL4030_CODECPDZ;
	mode = old_mode & ~TWL4030_APLL_RATE;

	switch (params_rate(params)) {
	case 8000:
		mode |= TWL4030_APLL_RATE_8000;
		break;
	case 11025:
		mode |= TWL4030_APLL_RATE_11025;
		break;
	case 12000:
		mode |= TWL4030_APLL_RATE_12000;
		break;
	case 16000:
		mode |= TWL4030_APLL_RATE_16000;
		break;
	case 22050:
		mode |= TWL4030_APLL_RATE_22050;
		break;
	case 24000:
		mode |= TWL4030_APLL_RATE_24000;
		break;
	case 32000:
		mode |= TWL4030_APLL_RATE_32000;
		break;
	case 44100:
		mode |= TWL4030_APLL_RATE_44100;
		break;
	case 48000:
		mode |= TWL4030_APLL_RATE_48000;
		break;
	case 96000:
		mode |= TWL4030_APLL_RATE_96000;
		break;
	default:
		dev_err(codec->dev, "%s: unknown rate %d\n", __func__,
			params_rate(params));
		return -EINVAL;
	}

	/* sample size */
	old_format = twl4030_read(codec, TWL4030_REG_AUDIO_IF);
	format = old_format;
	format &= ~TWL4030_DATA_WIDTH;
	switch (params_format(params)) {
	case SNDRV_PCM_FORMAT_S16_LE:
		format |= TWL4030_DATA_WIDTH_16S_16W;
		break;
	case SNDRV_PCM_FORMAT_S32_LE:
		format |= TWL4030_DATA_WIDTH_32S_24W;
		break;
	default:
		dev_err(codec->dev, "%s: unknown format %d\n", __func__,
			params_format(params));
		return -EINVAL;
	}

	if (format != old_format || mode != old_mode) {
		if (twl4030->codec_powered) {
			/*
			 * If the codec is powered, than we need to toggle the
			 * codec power.
			 */
			twl4030_codec_enable(codec, 0);
			twl4030_write(codec, TWL4030_REG_CODEC_MODE, mode);
			twl4030_write(codec, TWL4030_REG_AUDIO_IF, format);
			twl4030_codec_enable(codec, 1);
		} else {
			twl4030_write(codec, TWL4030_REG_CODEC_MODE, mode);
			twl4030_write(codec, TWL4030_REG_AUDIO_IF, format);
		}
	}

	/* Store the important parameters for the DAI configuration and set
	 * the DAI as configured */
	twl4030->configured = 1;
	twl4030->rate = params_rate(params);
	twl4030->sample_bits = hw_param_interval(params,
					SNDRV_PCM_HW_PARAM_SAMPLE_BITS)->min;
	twl4030->channels = params_channels(params);

	/* If both playback and capture streams are open, and one of them
	 * is setting the hw parameters right now (since we are here), set
	 * constraints to the other stream to match the current one. */
	if (twl4030->slave_substream)
		twl4030_constraints(twl4030, substream);

	return 0;
}

static int twl4030_set_dai_sysclk(struct snd_soc_dai *codec_dai, int clk_id,
				  unsigned int freq, int dir)
{
	struct snd_soc_codec *codec = codec_dai->codec;
	struct twl4030_priv *twl4030 = snd_soc_codec_get_drvdata(codec);

	switch (freq) {
	case 19200000:
	case 26000000:
	case 38400000:
		break;
	default:
		dev_err(codec->dev, "Unsupported HFCLKIN: %u\n", freq);
		return -EINVAL;
	}

	if ((freq / 1000) != twl4030->sysclk) {
		dev_err(codec->dev,
			"Mismatch in HFCLKIN: %u (configured: %u)\n",
			freq, twl4030->sysclk * 1000);
		return -EINVAL;
	}

	return 0;
}

static int twl4030_set_dai_fmt(struct snd_soc_dai *codec_dai, unsigned int fmt)
{
	struct snd_soc_codec *codec = codec_dai->codec;
	struct twl4030_priv *twl4030 = snd_soc_codec_get_drvdata(codec);
	u8 old_format, format;

	/* get format */
	old_format = twl4030_read(codec, TWL4030_REG_AUDIO_IF);
	format = old_format;

	/* set master/slave audio interface */
	switch (fmt & SND_SOC_DAIFMT_MASTER_MASK) {
	case SND_SOC_DAIFMT_CBM_CFM:
		format &= ~(TWL4030_AIF_SLAVE_EN);
		format &= ~(TWL4030_CLK256FS_EN);
		break;
	case SND_SOC_DAIFMT_CBS_CFS:
		format |= TWL4030_AIF_SLAVE_EN;
		format |= TWL4030_CLK256FS_EN;
		break;
	default:
		return -EINVAL;
	}

	/* interface format */
	format &= ~TWL4030_AIF_FORMAT;
	switch (fmt & SND_SOC_DAIFMT_FORMAT_MASK) {
	case SND_SOC_DAIFMT_I2S:
		format |= TWL4030_AIF_FORMAT_CODEC;
		break;
	case SND_SOC_DAIFMT_DSP_A:
		format |= TWL4030_AIF_FORMAT_TDM;
		break;
	default:
		return -EINVAL;
	}

	if (format != old_format) {
		if (twl4030->codec_powered) {
			/*
			 * If the codec is powered, than we need to toggle the
			 * codec power.
			 */
			twl4030_codec_enable(codec, 0);
			twl4030_write(codec, TWL4030_REG_AUDIO_IF, format);
			twl4030_codec_enable(codec, 1);
		} else {
			twl4030_write(codec, TWL4030_REG_AUDIO_IF, format);
		}
	}

	return 0;
}

static int twl4030_set_tristate(struct snd_soc_dai *dai, int tristate)
{
	struct snd_soc_codec *codec = dai->codec;
	u8 reg = twl4030_read(codec, TWL4030_REG_AUDIO_IF);

	if (tristate)
		reg |= TWL4030_AIF_TRI_EN;
	else
		reg &= ~TWL4030_AIF_TRI_EN;

	return twl4030_write(codec, TWL4030_REG_AUDIO_IF, reg);
}

/* In case of voice mode, the RX1 L(VRX) for downlink and the TX2 L/R
 * (VTXL, VTXR) for uplink has to be enabled/disabled. */
static void twl4030_voice_enable(struct snd_soc_codec *codec, int direction,
				 int enable)
{
	u8 reg, mask;

	reg = twl4030_read(codec, TWL4030_REG_OPTION);

	if (direction == SNDRV_PCM_STREAM_PLAYBACK)
		mask = TWL4030_ARXL1_VRX_EN;
	else
		mask = TWL4030_ATXL2_VTXL_EN | TWL4030_ATXR2_VTXR_EN;

	if (enable)
		reg |= mask;
	else
		reg &= ~mask;

	twl4030_write(codec, TWL4030_REG_OPTION, reg);
}

static int twl4030_voice_startup(struct snd_pcm_substream *substream,
				 struct snd_soc_dai *dai)
{
	struct snd_soc_codec *codec = dai->codec;
	struct twl4030_priv *twl4030 = snd_soc_codec_get_drvdata(codec);
	u8 mode;

	/* If the system master clock is not 26MHz, the voice PCM interface is
	 * not available.
	 */
	if (twl4030->sysclk != 26000) {
		dev_err(codec->dev,
			"%s: HFCLKIN is %u KHz, voice interface needs 26MHz\n",
			__func__, twl4030->sysclk);
		return -EINVAL;
	}

	/* If the codec mode is not option2, the voice PCM interface is not
	 * available.
	 */
	mode = twl4030_read(codec, TWL4030_REG_CODEC_MODE)
		& TWL4030_OPT_MODE;

	if (mode != TWL4030_OPTION_2) {
		dev_err(codec->dev, "%s: the codec mode is not option2\n",
			__func__);
		return -EINVAL;
	}

	return 0;
}

static void twl4030_voice_shutdown(struct snd_pcm_substream *substream,
				   struct snd_soc_dai *dai)
{
	struct snd_soc_codec *codec = dai->codec;

	/* Enable voice digital filters */
	twl4030_voice_enable(codec, substream->stream, 0);
}

static int twl4030_voice_hw_params(struct snd_pcm_substream *substream,
				   struct snd_pcm_hw_params *params,
				   struct snd_soc_dai *dai)
{
	struct snd_soc_codec *codec = dai->codec;
	struct twl4030_priv *twl4030 = snd_soc_codec_get_drvdata(codec);
	u8 old_mode, mode;

	/* Enable voice digital filters */
	twl4030_voice_enable(codec, substream->stream, 1);

	/* bit rate */
	old_mode = twl4030_read(codec,
				TWL4030_REG_CODEC_MODE) & ~TWL4030_CODECPDZ;
	mode = old_mode;

	switch (params_rate(params)) {
	case 8000:
		mode &= ~(TWL4030_SEL_16K);
		break;
	case 16000:
		mode |= TWL4030_SEL_16K;
		break;
	default:
		dev_err(codec->dev, "%s: unknown rate %d\n", __func__,
			params_rate(params));
		return -EINVAL;
	}

	if (mode != old_mode) {
		if (twl4030->codec_powered) {
			/*
			 * If the codec is powered, than we need to toggle the
			 * codec power.
			 */
			twl4030_codec_enable(codec, 0);
			twl4030_write(codec, TWL4030_REG_CODEC_MODE, mode);
			twl4030_codec_enable(codec, 1);
		} else {
			twl4030_write(codec, TWL4030_REG_CODEC_MODE, mode);
		}
	}

	return 0;
}

static int twl4030_voice_set_dai_sysclk(struct snd_soc_dai *codec_dai,
					int clk_id, unsigned int freq, int dir)
{
	struct snd_soc_codec *codec = codec_dai->codec;
	struct twl4030_priv *twl4030 = snd_soc_codec_get_drvdata(codec);

	if (freq != 26000000) {
		dev_err(codec->dev,
			"%s: HFCLKIN is %u KHz, voice interface needs 26MHz\n",
			__func__, freq / 1000);
		return -EINVAL;
	}
	if ((freq / 1000) != twl4030->sysclk) {
		dev_err(codec->dev,
			"Mismatch in HFCLKIN: %u (configured: %u)\n",
			freq, twl4030->sysclk * 1000);
		return -EINVAL;
	}
	return 0;
}

static int twl4030_voice_set_dai_fmt(struct snd_soc_dai *codec_dai,
				     unsigned int fmt)
{
	struct snd_soc_codec *codec = codec_dai->codec;
	struct twl4030_priv *twl4030 = snd_soc_codec_get_drvdata(codec);
	u8 old_format, format;

	/* get format */
	old_format = twl4030_read(codec, TWL4030_REG_VOICE_IF);
	format = old_format;

	/* set master/slave audio interface */
	switch (fmt & SND_SOC_DAIFMT_MASTER_MASK) {
	case SND_SOC_DAIFMT_CBM_CFM:
		format &= ~(TWL4030_VIF_SLAVE_EN);
		break;
	case SND_SOC_DAIFMT_CBS_CFS:
		format |= TWL4030_VIF_SLAVE_EN;
		break;
	default:
		return -EINVAL;
	}

	/* clock inversion */
	switch (fmt & SND_SOC_DAIFMT_INV_MASK) {
	case SND_SOC_DAIFMT_IB_NF:
		format &= ~(TWL4030_VIF_FORMAT);
		break;
	case SND_SOC_DAIFMT_NB_IF:
		format |= TWL4030_VIF_FORMAT;
		break;
	default:
		return -EINVAL;
	}

	if (format != old_format) {
		if (twl4030->codec_powered) {
			/*
			 * If the codec is powered, than we need to toggle the
			 * codec power.
			 */
			twl4030_codec_enable(codec, 0);
			twl4030_write(codec, TWL4030_REG_VOICE_IF, format);
			twl4030_codec_enable(codec, 1);
		} else {
			twl4030_write(codec, TWL4030_REG_VOICE_IF, format);
		}
	}

	return 0;
}

static int twl4030_voice_set_tristate(struct snd_soc_dai *dai, int tristate)
{
	struct snd_soc_codec *codec = dai->codec;
<<<<<<< HEAD
	u8 reg = twl4030_read_reg_cache(codec, TWL4030_REG_VOICE_IF);
	printk("twl4030_voice_set_tristate codec=%p %d\n", codec, tristate);
=======
	u8 reg = twl4030_read(codec, TWL4030_REG_VOICE_IF);
>>>>>>> 38dbfb59

	if (tristate)
		reg |= TWL4030_VIF_TRI_EN;
	else
		reg &= ~TWL4030_VIF_TRI_EN;

	return twl4030_write(codec, TWL4030_REG_VOICE_IF, reg);
}

#define TWL4030_RATES	 (SNDRV_PCM_RATE_8000_48000)
#define TWL4030_FORMATS	 (SNDRV_PCM_FMTBIT_S16_LE | SNDRV_PCM_FMTBIT_S32_LE)

static const struct snd_soc_dai_ops twl4030_dai_hifi_ops = {
	.startup	= twl4030_startup,
	.shutdown	= twl4030_shutdown,
	.hw_params	= twl4030_hw_params,
	.set_sysclk	= twl4030_set_dai_sysclk,
	.set_fmt	= twl4030_set_dai_fmt,
	.set_tristate	= twl4030_set_tristate,
};

static const struct snd_soc_dai_ops twl4030_dai_voice_ops = {
	.startup	= twl4030_voice_startup,
	.shutdown	= twl4030_voice_shutdown,
	.hw_params	= twl4030_voice_hw_params,
	.set_sysclk	= twl4030_voice_set_dai_sysclk,
	.set_fmt	= twl4030_voice_set_dai_fmt,
	.set_tristate	= twl4030_voice_set_tristate,
};

static struct snd_soc_dai_driver twl4030_dai[] = {
{
	.name = "twl4030-hifi",
	.playback = {
		.stream_name = "HiFi Playback",
		.channels_min = 2,
		.channels_max = 4,
		.rates = TWL4030_RATES | SNDRV_PCM_RATE_96000,
		.formats = TWL4030_FORMATS,
		.sig_bits = 24,},
	.capture = {
		.stream_name = "HiFi Capture",
		.channels_min = 2,
		.channels_max = 4,
		.rates = TWL4030_RATES,
		.formats = TWL4030_FORMATS,
		.sig_bits = 24,},
	.ops = &twl4030_dai_hifi_ops,
},
{
	.name = "twl4030-voice",
	.playback = {
		.stream_name = "Voice Playback",
		.channels_min = 1,
		.channels_max = 1,
		.rates = SNDRV_PCM_RATE_8000 | SNDRV_PCM_RATE_16000,
		.formats = SNDRV_PCM_FMTBIT_S16_LE,},
	.capture = {
		.stream_name = "Voice Capture",
		.channels_min = 1,
		.channels_max = 2,
		.rates = SNDRV_PCM_RATE_8000 | SNDRV_PCM_RATE_16000,
		.formats = SNDRV_PCM_FMTBIT_S16_LE,},
	.ops = &twl4030_dai_voice_ops,
},
};

static int twl4030_soc_probe(struct snd_soc_codec *codec)
{
	struct twl4030_priv *twl4030;

	twl4030 = devm_kzalloc(codec->dev, sizeof(struct twl4030_priv),
			       GFP_KERNEL);
	if (twl4030 == NULL) {
		dev_err(codec->dev, "Can not allocate memory\n");
		return -ENOMEM;
	}
	snd_soc_codec_set_drvdata(codec, twl4030);
	/* Set the defaults, and power up the codec */
	twl4030->sysclk = twl4030_audio_get_mclk() / 1000;

	twl4030_init_chip(codec);

	return 0;
}

static int twl4030_soc_remove(struct snd_soc_codec *codec)
{
	struct twl4030_priv *twl4030 = snd_soc_codec_get_drvdata(codec);
	struct twl4030_codec_data *pdata = twl4030->pdata;

	twl4030_set_bias_level(codec, SND_SOC_BIAS_OFF);

	if (pdata && pdata->hs_extmute && gpio_is_valid(pdata->hs_extmute_gpio))
		gpio_free(pdata->hs_extmute_gpio);

	return 0;
}

static struct snd_soc_codec_driver soc_codec_dev_twl4030 = {
	.probe = twl4030_soc_probe,
	.remove = twl4030_soc_remove,
	.read = twl4030_read,
	.write = twl4030_write,
	.set_bias_level = twl4030_set_bias_level,
	.idle_bias_off = true,

	.controls = twl4030_snd_controls,
	.num_controls = ARRAY_SIZE(twl4030_snd_controls),
	.dapm_widgets = twl4030_dapm_widgets,
	.num_dapm_widgets = ARRAY_SIZE(twl4030_dapm_widgets),
	.dapm_routes = intercon,
	.num_dapm_routes = ARRAY_SIZE(intercon),
};

static int twl4030_codec_probe(struct platform_device *pdev)
{
	return snd_soc_register_codec(&pdev->dev, &soc_codec_dev_twl4030,
				      twl4030_dai, ARRAY_SIZE(twl4030_dai));
}

static int twl4030_codec_remove(struct platform_device *pdev)
{
	snd_soc_unregister_codec(&pdev->dev);
	return 0;
}

MODULE_ALIAS("platform:twl4030-codec");

static struct platform_driver twl4030_codec_driver = {
	.probe		= twl4030_codec_probe,
	.remove		= twl4030_codec_remove,
	.driver		= {
		.name	= "twl4030-codec",
		.owner	= THIS_MODULE,
	},
};

module_platform_driver(twl4030_codec_driver);

MODULE_DESCRIPTION("ASoC TWL4030 codec driver");
MODULE_AUTHOR("Steve Sakoman");
MODULE_LICENSE("GPL");<|MERGE_RESOLUTION|>--- conflicted
+++ resolved
@@ -71,7 +71,8 @@
 	u8 earpiece_enabled;
 	u8 predrivel_enabled, predriver_enabled;
 	u8 carkitl_enabled, carkitr_enabled;
-<<<<<<< HEAD
+	u8 ctl_cache[TWL4030_REG_PRECKR_CTL - TWL4030_REG_EAR_CTL + 1];
+
 	u8 voice_enabled;
 	struct twl4030_codec_data *pdata;
 };
@@ -80,19 +81,8 @@
 
 static void twl4030_voice_enable(struct snd_soc_codec *codec, int direction,
 				int enable);
-/*
- * read twl4030 register cache
- */
-static inline unsigned int twl4030_read_reg_cache(struct snd_soc_codec *codec,
-	unsigned int reg)
-=======
-	u8 ctl_cache[TWL4030_REG_PRECKR_CTL - TWL4030_REG_EAR_CTL + 1];
-
-	struct twl4030_codec_data *pdata;
-};
 
 static void tw4030_init_ctl_cache(struct twl4030_priv *twl4030)
->>>>>>> 38dbfb59
 {
 	int i;
 	u8 byte;
@@ -131,15 +121,8 @@
 static bool twl4030_can_write_to_chip(struct twl4030_priv *twl4030,
 				      unsigned int reg)
 {
-<<<<<<< HEAD
-	struct twl4030_priv *twl4030 = snd_soc_codec_get_drvdata(codec);
-	int write_to_reg = 0;
-	twl4030_write_reg_cache(codec, reg, value);
-	dev_dbg(codec->dev, "Set %02x = %02x", reg, value);
-=======
 	bool write_to_reg = false;
 
->>>>>>> 38dbfb59
 	/* Decide if the given register can be written */
 	switch (reg) {
 	case TWL4030_REG_EAR_CTL:
@@ -1161,7 +1144,7 @@
 			/* set McBSP4-DX to tristate (safe mode) */
 			omap_mux_set_gpio(OMAP_MUX_MODE7, 154);
 			// TWL4030_VIF_SLAVE_EN can be done through twl4030_voice_set_dai_fmt()
-			reg = twl4030_read_reg_cache(codec, TWL4030_REG_VOICE_IF);
+			reg = twl4030_read(codec, TWL4030_REG_VOICE_IF);
 			reg |= TWL4030_VIF_SLAVE_EN | TWL4030_VIF_DIN_EN |
 					TWL4030_VIF_DOUT_EN | TWL4030_VIF_EN;
 			twl4030_write(codec, TWL4030_REG_VOICE_IF, reg);
@@ -1169,7 +1152,7 @@
 		} else {
 			// TWL4030_VIF_SLAVE_EN can be done through twl4030_voice_set_dai_fmt()
 			twl4030_voice_set_tristate(&dai, 1);
-			reg = twl4030_read_reg_cache(codec, TWL4030_REG_VOICE_IF);
+			reg = twl4030_read(codec, TWL4030_REG_VOICE_IF);
 			reg &= ~(TWL4030_VIF_SLAVE_EN | TWL4030_VIF_DIN_EN |
 					 TWL4030_VIF_DOUT_EN | TWL4030_VIF_EN);
 			twl4030_write(codec, TWL4030_REG_VOICE_IF, reg);
@@ -2286,12 +2269,8 @@
 static int twl4030_voice_set_tristate(struct snd_soc_dai *dai, int tristate)
 {
 	struct snd_soc_codec *codec = dai->codec;
-<<<<<<< HEAD
-	u8 reg = twl4030_read_reg_cache(codec, TWL4030_REG_VOICE_IF);
+	u8 reg = twl4030_read(codec, TWL4030_REG_VOICE_IF);
 	printk("twl4030_voice_set_tristate codec=%p %d\n", codec, tristate);
-=======
-	u8 reg = twl4030_read(codec, TWL4030_REG_VOICE_IF);
->>>>>>> 38dbfb59
 
 	if (tristate)
 		reg |= TWL4030_VIF_TRI_EN;
