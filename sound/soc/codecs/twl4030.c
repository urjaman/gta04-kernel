/*
 * ALSA SoC TWL4030 codec driver
 *
 * Author:      Steve Sakoman, <steve@sakoman.com>
 *
 * This program is free software; you can redistribute it and/or
 * modify it under the terms of the GNU General Public License
 * version 2 as published by the Free Software Foundation.
 *
 * This program is distributed in the hope that it will be useful, but
 * WITHOUT ANY WARRANTY; without even the implied warranty of
 * MERCHANTABILITY or FITNESS FOR A PARTICULAR PURPOSE.  See the GNU
 * General Public License for more details.
 *
 * You should have received a copy of the GNU General Public License
 * along with this program; if not, write to the Free Software
 * Foundation, Inc., 51 Franklin St, Fifth Floor, Boston, MA
 * 02110-1301 USA
 *
 */

#include <linux/module.h>
#include <linux/moduleparam.h>
#include <linux/init.h>
#include <linux/delay.h>
#include <linux/pm.h>
#include <linux/i2c.h>
#include <linux/platform_device.h>
#include <linux/of.h>
#include <linux/of_gpio.h>
#include <linux/i2c/twl.h>
#include <linux/slab.h>
#include <linux/gpio.h>
#include <sound/core.h>
#include <sound/pcm.h>
#include <sound/pcm_params.h>
#include <sound/soc.h>
#include <sound/initval.h>
#include <sound/tlv.h>
/* ouch, should not be inclueded here! */
#include "../../../arch/arm/mach-omap2/mux.h"
/* Register descriptions are here */
#include <linux/mfd/twl4030-audio.h>

/* TWL4030 PMBR1 Register */
#define TWL4030_PMBR1_REG		0x0D
/* TWL4030 PMBR1 Register GPIO6 mux bits */
#define TWL4030_GPIO6_PWM0_MUTE(value)	((value & 0x03) << 2)

#define TWL4030_CACHEREGNUM	(TWL4030_REG_MISC_SET_2 + 1)

/*
 * twl4030 register cache & default register settings
 */
static const u8 twl4030_reg[TWL4030_CACHEREGNUM] = {
	0x00, /* this register not used		*/
	0x00, /* REG_CODEC_MODE		(0x1)	*/
	0x00, /* REG_OPTION		(0x2)	*/
	0x00, /* REG_UNKNOWN		(0x3)	*/
	0x00, /* REG_MICBIAS_CTL	(0x4)	*/
	0x00, /* REG_ANAMICL		(0x5)	*/
	0x00, /* REG_ANAMICR		(0x6)	*/
	0x00, /* REG_AVADC_CTL		(0x7)	*/
	0x00, /* REG_ADCMICSEL		(0x8)	*/
	0x00, /* REG_DIGMIXING		(0x9)	*/
	0x0f, /* REG_ATXL1PGA		(0xA)	*/
	0x0f, /* REG_ATXR1PGA		(0xB)	*/
	0x0f, /* REG_AVTXL2PGA		(0xC)	*/
	0x0f, /* REG_AVTXR2PGA		(0xD)	*/
	0x00, /* REG_AUDIO_IF		(0xE)	*/
	0x00, /* REG_VOICE_IF		(0xF)	*/
	0x3f, /* REG_ARXR1PGA		(0x10)	*/
	0x3f, /* REG_ARXL1PGA		(0x11)	*/
	0x3f, /* REG_ARXR2PGA		(0x12)	*/
	0x3f, /* REG_ARXL2PGA		(0x13)	*/
	0x25, /* REG_VRXPGA		(0x14)	*/
	0x00, /* REG_VSTPGA		(0x15)	*/
	0x00, /* REG_VRX2ARXPGA		(0x16)	*/
	0x00, /* REG_AVDAC_CTL		(0x17)	*/
	0x00, /* REG_ARX2VTXPGA		(0x18)	*/
	0x32, /* REG_ARXL1_APGA_CTL	(0x19)	*/
	0x32, /* REG_ARXR1_APGA_CTL	(0x1A)	*/
	0x32, /* REG_ARXL2_APGA_CTL	(0x1B)	*/
	0x32, /* REG_ARXR2_APGA_CTL	(0x1C)	*/
	0x00, /* REG_ATX2ARXPGA		(0x1D)	*/
	0x00, /* REG_BT_IF		(0x1E)	*/
	0x55, /* REG_BTPGA		(0x1F)	*/
	0x00, /* REG_BTSTPGA		(0x20)	*/
	0x00, /* REG_EAR_CTL		(0x21)	*/
	0x00, /* REG_HS_SEL		(0x22)	*/
	0x00, /* REG_HS_GAIN_SET	(0x23)	*/
	0x00, /* REG_HS_POPN_SET	(0x24)	*/
	0x00, /* REG_PREDL_CTL		(0x25)	*/
	0x00, /* REG_PREDR_CTL		(0x26)	*/
	0x00, /* REG_PRECKL_CTL		(0x27)	*/
	0x00, /* REG_PRECKR_CTL		(0x28)	*/
	0x00, /* REG_HFL_CTL		(0x29)	*/
	0x00, /* REG_HFR_CTL		(0x2A)	*/
	0x05, /* REG_ALC_CTL		(0x2B)	*/
	0x00, /* REG_ALC_SET1		(0x2C)	*/
	0x00, /* REG_ALC_SET2		(0x2D)	*/
	0x00, /* REG_BOOST_CTL		(0x2E)	*/
	0x00, /* REG_SOFTVOL_CTL	(0x2F)	*/
	0x13, /* REG_DTMF_FREQSEL	(0x30)	*/
	0x00, /* REG_DTMF_TONEXT1H	(0x31)	*/
	0x00, /* REG_DTMF_TONEXT1L	(0x32)	*/
	0x00, /* REG_DTMF_TONEXT2H	(0x33)	*/
	0x00, /* REG_DTMF_TONEXT2L	(0x34)	*/
	0x79, /* REG_DTMF_TONOFF	(0x35)	*/
	0x11, /* REG_DTMF_WANONOFF	(0x36)	*/
	0x00, /* REG_I2S_RX_SCRAMBLE_H	(0x37)	*/
	0x00, /* REG_I2S_RX_SCRAMBLE_M	(0x38)	*/
	0x00, /* REG_I2S_RX_SCRAMBLE_L	(0x39)	*/
	0x06, /* REG_APLL_CTL		(0x3A)	*/
	0x00, /* REG_DTMF_CTL		(0x3B)	*/
	0x44, /* REG_DTMF_PGA_CTL2	(0x3C)	*/
	0x69, /* REG_DTMF_PGA_CTL1	(0x3D)	*/
	0x00, /* REG_MISC_SET_1		(0x3E)	*/
	0x00, /* REG_PCMBTMUX		(0x3F)	*/
	0x00, /* not used		(0x40)	*/
	0x00, /* not used		(0x41)	*/
	0x00, /* not used		(0x42)	*/
	0x00, /* REG_RX_PATH_SEL	(0x43)	*/
	0x32, /* REG_VDL_APGA_CTL	(0x44)	*/
	0x00, /* REG_VIBRA_CTL		(0x45)	*/
	0x00, /* REG_VIBRA_SET		(0x46)	*/
	0x00, /* REG_VIBRA_PWM_SET	(0x47)	*/
	0x00, /* REG_ANAMIC_GAIN	(0x48)	*/
	0x00, /* REG_MISC_SET_2		(0x49)	*/
};

/* codec private data */
struct twl4030_priv {
	unsigned int codec_powered;

	/* reference counts of AIF/APLL users */
	unsigned int apll_enabled;

	struct snd_pcm_substream *master_substream;
	struct snd_pcm_substream *slave_substream;

	unsigned int configured;
	unsigned int rate;
	unsigned int sample_bits;
	unsigned int channels;

	unsigned int sysclk;

	/* Output (with associated amp) states */
	u8 hsl_enabled, hsr_enabled;
	u8 earpiece_enabled;
	u8 predrivel_enabled, predriver_enabled;
	u8 carkitl_enabled, carkitr_enabled;
	u8 voice_enabled;
	struct twl4030_codec_data *pdata;
};

static int twl4030_voice_set_tristate(struct snd_soc_dai *dai, int tristate);

static void twl4030_voice_enable(struct snd_soc_codec *codec, int direction,
				int enable);
/*
 * read twl4030 register cache
 */
static inline unsigned int twl4030_read_reg_cache(struct snd_soc_codec *codec,
	unsigned int reg)
{
	u8 *cache = codec->reg_cache;

	if (reg >= TWL4030_CACHEREGNUM)
		return -EIO;

	return cache[reg];
}

/*
 * write twl4030 register cache
 */
static inline void twl4030_write_reg_cache(struct snd_soc_codec *codec,
						u8 reg, u8 value)
{
	u8 *cache = codec->reg_cache;

	if (reg >= TWL4030_CACHEREGNUM)
		return;
	cache[reg] = value;
}

/*
 * write to the twl4030 register space
 */
static int twl4030_write(struct snd_soc_codec *codec,
			unsigned int reg, unsigned int value)
{
	struct twl4030_priv *twl4030 = snd_soc_codec_get_drvdata(codec);
	int write_to_reg = 0;
	twl4030_write_reg_cache(codec, reg, value);
<<<<<<< HEAD
	dev_dbg(codec->dev, "Set %02x = %02x", reg, value);
	if (likely(reg < TWL4030_REG_SW_SHADOW)) {
		/* Decide if the given register can be written */
		switch (reg) {
		case TWL4030_REG_EAR_CTL:
			if (twl4030->earpiece_enabled)
				write_to_reg = 1;
			break;
		case TWL4030_REG_PREDL_CTL:
			if (twl4030->predrivel_enabled)
				write_to_reg = 1;
			break;
		case TWL4030_REG_PREDR_CTL:
			if (twl4030->predriver_enabled)
				write_to_reg = 1;
			break;
		case TWL4030_REG_PRECKL_CTL:
			if (twl4030->carkitl_enabled)
				write_to_reg = 1;
			break;
		case TWL4030_REG_PRECKR_CTL:
			if (twl4030->carkitr_enabled)
				write_to_reg = 1;
			break;
		case TWL4030_REG_HS_GAIN_SET:
			if (twl4030->hsl_enabled || twl4030->hsr_enabled)
				write_to_reg = 1;
			break;
		default:
			/* All other register can be written */
=======
	/* Decide if the given register can be written */
	switch (reg) {
	case TWL4030_REG_EAR_CTL:
		if (twl4030->earpiece_enabled)
>>>>>>> 6ce4eac1
			write_to_reg = 1;
		break;
	case TWL4030_REG_PREDL_CTL:
		if (twl4030->predrivel_enabled)
			write_to_reg = 1;
		break;
	case TWL4030_REG_PREDR_CTL:
		if (twl4030->predriver_enabled)
			write_to_reg = 1;
		break;
	case TWL4030_REG_PRECKL_CTL:
		if (twl4030->carkitl_enabled)
			write_to_reg = 1;
		break;
	case TWL4030_REG_PRECKR_CTL:
		if (twl4030->carkitr_enabled)
			write_to_reg = 1;
		break;
	case TWL4030_REG_HS_GAIN_SET:
		if (twl4030->hsl_enabled || twl4030->hsr_enabled)
			write_to_reg = 1;
		break;
	default:
		/* All other register can be written */
		write_to_reg = 1;
		break;
	}
	if (write_to_reg)
		return twl_i2c_write_u8(TWL4030_MODULE_AUDIO_VOICE,
					    value, reg);

	return 0;
}

static inline void twl4030_wait_ms(int time)
{
	if (time < 60) {
		time *= 1000;
		usleep_range(time, time + 500);
	} else {
		msleep(time);
	}
}

static void twl4030_codec_enable(struct snd_soc_codec *codec, int enable)
{
	struct twl4030_priv *twl4030 = snd_soc_codec_get_drvdata(codec);
	int mode;

	if (enable == twl4030->codec_powered)
		return;

	if (enable)
		mode = twl4030_audio_enable_resource(TWL4030_AUDIO_RES_POWER);
	else
		mode = twl4030_audio_disable_resource(TWL4030_AUDIO_RES_POWER);

	if (mode >= 0) {
		twl4030_write_reg_cache(codec, TWL4030_REG_CODEC_MODE, mode);
		twl4030->codec_powered = enable;
	}

	/* REVISIT: this delay is present in TI sample drivers */
	/* but there seems to be no TRM requirement for it     */
	udelay(10);
}

static inline void twl4030_check_defaults(struct snd_soc_codec *codec)
{
	int i, difference = 0;
	u8 val;

	dev_dbg(codec->dev, "Checking TWL audio default configuration\n");
	for (i = 1; i <= TWL4030_REG_MISC_SET_2; i++) {
		twl_i2c_read_u8(TWL4030_MODULE_AUDIO_VOICE, &val, i);
		if (val != twl4030_reg[i]) {
			difference++;
			dev_dbg(codec->dev,
				 "Reg 0x%02x: chip: 0x%02x driver: 0x%02x\n",
				 i, val, twl4030_reg[i]);
		}
	}
	dev_dbg(codec->dev, "Found %d non-matching registers. %s\n",
		 difference, difference ? "Not OK" : "OK");
}

static inline void twl4030_reset_registers(struct snd_soc_codec *codec)
{
	int i;

	/* set all audio section registers to reasonable defaults */
	for (i = TWL4030_REG_OPTION; i <= TWL4030_REG_MISC_SET_2; i++)
		if (i != TWL4030_REG_APLL_CTL)
			twl4030_write(codec, i, twl4030_reg[i]);

}

static void twl4030_setup_pdata_of(struct twl4030_codec_data *pdata,
				   struct device_node *node)
{
	int value;

	of_property_read_u32(node, "ti,digimic_delay",
			     &pdata->digimic_delay);
	of_property_read_u32(node, "ti,ramp_delay_value",
			     &pdata->ramp_delay_value);
	of_property_read_u32(node, "ti,offset_cncl_path",
			     &pdata->offset_cncl_path);
	if (!of_property_read_u32(node, "ti,hs_extmute", &value))
		pdata->hs_extmute = value;

	pdata->hs_extmute_gpio = of_get_named_gpio(node,
						   "ti,hs_extmute_gpio", 0);
	if (gpio_is_valid(pdata->hs_extmute_gpio))
		pdata->hs_extmute = 1;
}

static struct twl4030_codec_data *twl4030_get_pdata(struct snd_soc_codec *codec)
{
	struct twl4030_codec_data *pdata = dev_get_platdata(codec->dev);
	struct device_node *twl4030_codec_node = NULL;

	twl4030_codec_node = of_find_node_by_name(codec->dev->parent->of_node,
						  "codec");

	if (!pdata && twl4030_codec_node) {
		pdata = devm_kzalloc(codec->dev,
				     sizeof(struct twl4030_codec_data),
				     GFP_KERNEL);
		if (!pdata) {
			dev_err(codec->dev, "Can not allocate memory\n");
			return NULL;
		}
		twl4030_setup_pdata_of(pdata, twl4030_codec_node);
	}

	return pdata;
}

static void twl4030_init_chip(struct snd_soc_codec *codec)
{
	struct twl4030_codec_data *pdata;
	struct twl4030_priv *twl4030 = snd_soc_codec_get_drvdata(codec);
	u8 reg, byte;
	int i = 0;

	pdata = twl4030_get_pdata(codec);

	if (pdata && pdata->hs_extmute) {
		if (gpio_is_valid(pdata->hs_extmute_gpio)) {
			int ret;

			if (!pdata->hs_extmute_gpio)
				dev_warn(codec->dev,
					"Extmute GPIO is 0 is this correct?\n");

			ret = gpio_request_one(pdata->hs_extmute_gpio,
					       GPIOF_OUT_INIT_LOW,
					       "hs_extmute");
			if (ret) {
				dev_err(codec->dev,
					"Failed to get hs_extmute GPIO\n");
				pdata->hs_extmute_gpio = -1;
			}
		} else {
			u8 pin_mux;

			/* Set TWL4030 GPIO6 as EXTMUTE signal */
			twl_i2c_read_u8(TWL4030_MODULE_INTBR, &pin_mux,
					TWL4030_PMBR1_REG);
			pin_mux &= ~TWL4030_GPIO6_PWM0_MUTE(0x03);
			pin_mux |= TWL4030_GPIO6_PWM0_MUTE(0x02);
			twl_i2c_write_u8(TWL4030_MODULE_INTBR, pin_mux,
					 TWL4030_PMBR1_REG);
		}
	}

	/* Check defaults, if instructed before anything else */
	if (pdata && pdata->check_defaults)
		twl4030_check_defaults(codec);

	/* Reset registers, if no setup data or if instructed to do so */
	if (!pdata || (pdata && pdata->reset_registers))
		twl4030_reset_registers(codec);

	/* Refresh APLL_CTL register from HW */
	twl_i2c_read_u8(TWL4030_MODULE_AUDIO_VOICE, &byte,
			    TWL4030_REG_APLL_CTL);
	twl4030_write_reg_cache(codec, TWL4030_REG_APLL_CTL, byte);

	/* anti-pop when changing analog gain */
	reg = twl4030_read_reg_cache(codec, TWL4030_REG_MISC_SET_1);
	twl4030_write(codec, TWL4030_REG_MISC_SET_1,
		reg | TWL4030_SMOOTH_ANAVOL_EN);

	twl4030_write(codec, TWL4030_REG_OPTION,
		TWL4030_ATXL1_EN | TWL4030_ATXR1_EN |
		TWL4030_ARXL2_EN | TWL4030_ARXR2_EN);

	/* REG_ARXR2_APGA_CTL reset according to the TRM: 0dB, DA_EN */
	twl4030_write(codec, TWL4030_REG_ARXR2_APGA_CTL, 0x32);

	/* Machine dependent setup */
	if (!pdata)
		return;

	twl4030->pdata = pdata;

	reg = twl4030_read_reg_cache(codec, TWL4030_REG_HS_POPN_SET);
	reg &= ~TWL4030_RAMP_DELAY;
	reg |= (pdata->ramp_delay_value << 2);
	twl4030_write_reg_cache(codec, TWL4030_REG_HS_POPN_SET, reg);

	/* initiate offset cancellation */
	twl4030_codec_enable(codec, 1);

	reg = twl4030_read_reg_cache(codec, TWL4030_REG_ANAMICL);
	reg &= ~TWL4030_OFFSET_CNCL_SEL;
	reg |= pdata->offset_cncl_path;
	twl4030_write(codec, TWL4030_REG_ANAMICL,
		reg | TWL4030_CNCL_OFFSET_START);

	/*
	 * Wait for offset cancellation to complete.
	 * Since this takes a while, do not slam the i2c.
	 * Start polling the status after ~20ms.
	 */
	msleep(20);
	do {
		usleep_range(1000, 2000);
		twl_i2c_read_u8(TWL4030_MODULE_AUDIO_VOICE, &byte,
				    TWL4030_REG_ANAMICL);
	} while ((i++ < 100) &&
		 ((byte & TWL4030_CNCL_OFFSET_START) ==
		  TWL4030_CNCL_OFFSET_START));

	/* Make sure that the reg_cache has the same value as the HW */
	twl4030_write_reg_cache(codec, TWL4030_REG_ANAMICL, byte);

	twl4030_codec_enable(codec, 0);
	{
		struct snd_soc_dai dai = {
		.codec = codec
		};
		twl4030_voice_set_tristate(&dai, 1);
	}
	twl4030_voice_enable(codec, SNDRV_PCM_STREAM_PLAYBACK, 1);
	twl4030_voice_enable(codec, SNDRV_PCM_STREAM_CAPTURE, 1);
	printk("TPS Voice IF is tristated\n");

	twl4030_codec_enable(codec, 1);
}

static void twl4030_apll_enable(struct snd_soc_codec *codec, int enable)
{
	struct twl4030_priv *twl4030 = snd_soc_codec_get_drvdata(codec);
	int status = -1;

	if (enable) {
		twl4030->apll_enabled++;
		if (twl4030->apll_enabled == 1)
			status = twl4030_audio_enable_resource(
							TWL4030_AUDIO_RES_APLL);
	} else {
		twl4030->apll_enabled--;
		if (!twl4030->apll_enabled)
			status = twl4030_audio_disable_resource(
							TWL4030_AUDIO_RES_APLL);
	}

	if (status >= 0)
		twl4030_write_reg_cache(codec, TWL4030_REG_APLL_CTL, status);
}

/* Earpiece */
static const struct snd_kcontrol_new twl4030_dapm_earpiece_controls[] = {
	SOC_DAPM_SINGLE("Voice", TWL4030_REG_EAR_CTL, 0, 1, 0),
	SOC_DAPM_SINGLE("AudioL1", TWL4030_REG_EAR_CTL, 1, 1, 0),
	SOC_DAPM_SINGLE("AudioL2", TWL4030_REG_EAR_CTL, 2, 1, 0),
	SOC_DAPM_SINGLE("AudioR1", TWL4030_REG_EAR_CTL, 3, 1, 0),
};

/* PreDrive Left */
static const struct snd_kcontrol_new twl4030_dapm_predrivel_controls[] = {
	SOC_DAPM_SINGLE("Voice", TWL4030_REG_PREDL_CTL, 0, 1, 0),
	SOC_DAPM_SINGLE("AudioL1", TWL4030_REG_PREDL_CTL, 1, 1, 0),
	SOC_DAPM_SINGLE("AudioL2", TWL4030_REG_PREDL_CTL, 2, 1, 0),
	SOC_DAPM_SINGLE("AudioR2", TWL4030_REG_PREDL_CTL, 3, 1, 0),
};

/* PreDrive Right */
static const struct snd_kcontrol_new twl4030_dapm_predriver_controls[] = {
	SOC_DAPM_SINGLE("Voice", TWL4030_REG_PREDR_CTL, 0, 1, 0),
	SOC_DAPM_SINGLE("AudioR1", TWL4030_REG_PREDR_CTL, 1, 1, 0),
	SOC_DAPM_SINGLE("AudioR2", TWL4030_REG_PREDR_CTL, 2, 1, 0),
	SOC_DAPM_SINGLE("AudioL2", TWL4030_REG_PREDR_CTL, 3, 1, 0),
};

/* Headset Left */
static const struct snd_kcontrol_new twl4030_dapm_hsol_controls[] = {
	SOC_DAPM_SINGLE("Voice", TWL4030_REG_HS_SEL, 0, 1, 0),
	SOC_DAPM_SINGLE("AudioL1", TWL4030_REG_HS_SEL, 1, 1, 0),
	SOC_DAPM_SINGLE("AudioL2", TWL4030_REG_HS_SEL, 2, 1, 0),
};

/* Headset Right */
static const struct snd_kcontrol_new twl4030_dapm_hsor_controls[] = {
	SOC_DAPM_SINGLE("Voice", TWL4030_REG_HS_SEL, 3, 1, 0),
	SOC_DAPM_SINGLE("AudioR1", TWL4030_REG_HS_SEL, 4, 1, 0),
	SOC_DAPM_SINGLE("AudioR2", TWL4030_REG_HS_SEL, 5, 1, 0),
};

/* Carkit Left */
static const struct snd_kcontrol_new twl4030_dapm_carkitl_controls[] = {
	SOC_DAPM_SINGLE("Voice", TWL4030_REG_PRECKL_CTL, 0, 1, 0),
	SOC_DAPM_SINGLE("AudioL1", TWL4030_REG_PRECKL_CTL, 1, 1, 0),
	SOC_DAPM_SINGLE("AudioL2", TWL4030_REG_PRECKL_CTL, 2, 1, 0),
};

/* Carkit Right */
static const struct snd_kcontrol_new twl4030_dapm_carkitr_controls[] = {
	SOC_DAPM_SINGLE("Voice", TWL4030_REG_PRECKR_CTL, 0, 1, 0),
	SOC_DAPM_SINGLE("AudioR1", TWL4030_REG_PRECKR_CTL, 1, 1, 0),
	SOC_DAPM_SINGLE("AudioR2", TWL4030_REG_PRECKR_CTL, 2, 1, 0),
};

/* Handsfree Left */
static const char *twl4030_handsfreel_texts[] =
		{"Voice", "AudioL1", "AudioL2", "AudioR2"};

static const struct soc_enum twl4030_handsfreel_enum =
	SOC_ENUM_SINGLE(TWL4030_REG_HFL_CTL, 0,
			ARRAY_SIZE(twl4030_handsfreel_texts),
			twl4030_handsfreel_texts);

static const struct snd_kcontrol_new twl4030_dapm_handsfreel_control =
SOC_DAPM_ENUM("Route", twl4030_handsfreel_enum);

/* Handsfree Left virtual mute */
static const struct snd_kcontrol_new twl4030_dapm_handsfreelmute_control =
	SOC_DAPM_SINGLE_VIRT("Switch", 1);

/* Handsfree Right */
static const char *twl4030_handsfreer_texts[] =
		{"Voice", "AudioR1", "AudioR2", "AudioL2"};

static const struct soc_enum twl4030_handsfreer_enum =
	SOC_ENUM_SINGLE(TWL4030_REG_HFR_CTL, 0,
			ARRAY_SIZE(twl4030_handsfreer_texts),
			twl4030_handsfreer_texts);

static const struct snd_kcontrol_new twl4030_dapm_handsfreer_control =
SOC_DAPM_ENUM("Route", twl4030_handsfreer_enum);

/* Handsfree Right virtual mute */
static const struct snd_kcontrol_new twl4030_dapm_handsfreermute_control =
	SOC_DAPM_SINGLE_VIRT("Switch", 1);

/* Vibra */
/* Vibra audio path selection */
static const char *twl4030_vibra_texts[] =
		{"AudioL1", "AudioR1", "AudioL2", "AudioR2"};

static const struct soc_enum twl4030_vibra_enum =
	SOC_ENUM_SINGLE(TWL4030_REG_VIBRA_CTL, 2,
			ARRAY_SIZE(twl4030_vibra_texts),
			twl4030_vibra_texts);

static const struct snd_kcontrol_new twl4030_dapm_vibra_control =
SOC_DAPM_ENUM("Route", twl4030_vibra_enum);

/* Vibra path selection: local vibrator (PWM) or audio driven */
static const char *twl4030_vibrapath_texts[] =
		{"Local vibrator", "Audio"};

static const struct soc_enum twl4030_vibrapath_enum =
	SOC_ENUM_SINGLE(TWL4030_REG_VIBRA_CTL, 4,
			ARRAY_SIZE(twl4030_vibrapath_texts),
			twl4030_vibrapath_texts);

static const struct snd_kcontrol_new twl4030_dapm_vibrapath_control =
SOC_DAPM_ENUM("Route", twl4030_vibrapath_enum);

/* Left analog microphone selection */
static const struct snd_kcontrol_new twl4030_dapm_analoglmic_controls[] = {
	SOC_DAPM_SINGLE("Main Mic Capture Switch",
			TWL4030_REG_ANAMICL, 0, 1, 0),
	SOC_DAPM_SINGLE("Headset Mic Capture Switch",
			TWL4030_REG_ANAMICL, 1, 1, 0),
	SOC_DAPM_SINGLE("AUXL Capture Switch",
			TWL4030_REG_ANAMICL, 2, 1, 0),
	SOC_DAPM_SINGLE("Carkit Mic Capture Switch",
			TWL4030_REG_ANAMICL, 3, 1, 0),
};

/* Right analog microphone selection */
static const struct snd_kcontrol_new twl4030_dapm_analogrmic_controls[] = {
	SOC_DAPM_SINGLE("Sub Mic Capture Switch", TWL4030_REG_ANAMICR, 0, 1, 0),
	SOC_DAPM_SINGLE("AUXR Capture Switch", TWL4030_REG_ANAMICR, 2, 1, 0),
};

/* TX1 L/R Analog/Digital microphone selection */
static const char *twl4030_micpathtx1_texts[] =
		{"Analog", "Digimic0"};

static const struct soc_enum twl4030_micpathtx1_enum =
	SOC_ENUM_SINGLE(TWL4030_REG_ADCMICSEL, 0,
			ARRAY_SIZE(twl4030_micpathtx1_texts),
			twl4030_micpathtx1_texts);

static const struct snd_kcontrol_new twl4030_dapm_micpathtx1_control =
SOC_DAPM_ENUM("Route", twl4030_micpathtx1_enum);

/* TX2 L/R Analog/Digital microphone selection */
static const char *twl4030_micpathtx2_texts[] =
		{"Analog", "Digimic1"};

static const struct soc_enum twl4030_micpathtx2_enum =
	SOC_ENUM_SINGLE(TWL4030_REG_ADCMICSEL, 2,
			ARRAY_SIZE(twl4030_micpathtx2_texts),
			twl4030_micpathtx2_texts);

static const struct snd_kcontrol_new twl4030_dapm_micpathtx2_control =
SOC_DAPM_ENUM("Route", twl4030_micpathtx2_enum);

/* Analog bypass for AudioR1 */
static const struct snd_kcontrol_new twl4030_dapm_abypassr1_control =
	SOC_DAPM_SINGLE("Switch", TWL4030_REG_ARXR1_APGA_CTL, 2, 1, 0);

/* Analog bypass for AudioL1 */
static const struct snd_kcontrol_new twl4030_dapm_abypassl1_control =
	SOC_DAPM_SINGLE("Switch", TWL4030_REG_ARXL1_APGA_CTL, 2, 1, 0);

/* Analog bypass for AudioR2 */
static const struct snd_kcontrol_new twl4030_dapm_abypassr2_control =
	SOC_DAPM_SINGLE("Switch", TWL4030_REG_ARXR2_APGA_CTL, 2, 1, 0);

/* Analog bypass for AudioL2 */
static const struct snd_kcontrol_new twl4030_dapm_abypassl2_control =
	SOC_DAPM_SINGLE("Switch", TWL4030_REG_ARXL2_APGA_CTL, 2, 1, 0);

/* Analog bypass for Voice */
static const struct snd_kcontrol_new twl4030_dapm_abypassv_control =
	SOC_DAPM_SINGLE("Switch", TWL4030_REG_VDL_APGA_CTL, 2, 1, 0);

/* Digital bypass gain, mute instead of -30dB */
static const unsigned int twl4030_dapm_dbypass_tlv[] = {
	TLV_DB_RANGE_HEAD(3),
	0, 1, TLV_DB_SCALE_ITEM(-3000, 600, 1),
	2, 3, TLV_DB_SCALE_ITEM(-2400, 0, 0),
	4, 7, TLV_DB_SCALE_ITEM(-1800, 600, 0),
};

/* Digital bypass left (TX1L -> RX2L) */
static const struct snd_kcontrol_new twl4030_dapm_dbypassl_control =
	SOC_DAPM_SINGLE_TLV("Volume",
			TWL4030_REG_ATX2ARXPGA, 3, 7, 0,
			twl4030_dapm_dbypass_tlv);

/* Digital bypass right (TX1R -> RX2R) */
static const struct snd_kcontrol_new twl4030_dapm_dbypassr_control =
	SOC_DAPM_SINGLE_TLV("Volume",
			TWL4030_REG_ATX2ARXPGA, 0, 7, 0,
			twl4030_dapm_dbypass_tlv);

/*
 * Voice Sidetone GAIN volume control:
 * from -51 to -10 dB in 1 dB steps (mute instead of -51 dB)
 */
static DECLARE_TLV_DB_SCALE(twl4030_dapm_dbypassv_tlv, -5100, 100, 1);

/* Digital bypass voice: sidetone (VUL -> VDL)*/
static const struct snd_kcontrol_new twl4030_dapm_dbypassv_control =
	SOC_DAPM_SINGLE_TLV("Volume",
			TWL4030_REG_VSTPGA, 0, 0x29, 0,
			twl4030_dapm_dbypassv_tlv);

/*
 * Output PGA builder:
 * Handle the muting and unmuting of the given output (turning off the
 * amplifier associated with the output pin)
 * On mute bypass the reg_cache and write 0 to the register
 * On unmute: restore the register content from the reg_cache
 * Outputs handled in this way:  Earpiece, PreDrivL/R, CarkitL/R
 */
#define TWL4030_OUTPUT_PGA(pin_name, reg, mask)				\
static int pin_name##pga_event(struct snd_soc_dapm_widget *w,		\
		struct snd_kcontrol *kcontrol, int event)		\
{									\
	struct twl4030_priv *twl4030 = snd_soc_codec_get_drvdata(w->codec); \
									\
	switch (event) {						\
	case SND_SOC_DAPM_POST_PMU:					\
		twl4030->pin_name##_enabled = 1;			\
		twl4030_write(w->codec, reg,				\
			twl4030_read_reg_cache(w->codec, reg));		\
		break;							\
	case SND_SOC_DAPM_POST_PMD:					\
		twl4030->pin_name##_enabled = 0;			\
		twl_i2c_write_u8(TWL4030_MODULE_AUDIO_VOICE,		\
					0, reg);			\
		break;							\
	}								\
	return 0;							\
}

TWL4030_OUTPUT_PGA(earpiece, TWL4030_REG_EAR_CTL, TWL4030_EAR_GAIN);
TWL4030_OUTPUT_PGA(predrivel, TWL4030_REG_PREDL_CTL, TWL4030_PREDL_GAIN);
TWL4030_OUTPUT_PGA(predriver, TWL4030_REG_PREDR_CTL, TWL4030_PREDR_GAIN);
TWL4030_OUTPUT_PGA(carkitl, TWL4030_REG_PRECKL_CTL, TWL4030_PRECKL_GAIN);
TWL4030_OUTPUT_PGA(carkitr, TWL4030_REG_PRECKR_CTL, TWL4030_PRECKR_GAIN);

static void handsfree_ramp(struct snd_soc_codec *codec, int reg, int ramp)
{
	unsigned char hs_ctl;

	hs_ctl = twl4030_read_reg_cache(codec, reg);

	if (ramp) {
		/* HF ramp-up */
		hs_ctl |= TWL4030_HF_CTL_REF_EN;
		twl4030_write(codec, reg, hs_ctl);
		udelay(10);
		hs_ctl |= TWL4030_HF_CTL_RAMP_EN;
		twl4030_write(codec, reg, hs_ctl);
		udelay(40);
		hs_ctl |= TWL4030_HF_CTL_LOOP_EN;
		hs_ctl |= TWL4030_HF_CTL_HB_EN;
		twl4030_write(codec, reg, hs_ctl);
	} else {
		/* HF ramp-down */
		hs_ctl &= ~TWL4030_HF_CTL_LOOP_EN;
		hs_ctl &= ~TWL4030_HF_CTL_HB_EN;
		twl4030_write(codec, reg, hs_ctl);
		hs_ctl &= ~TWL4030_HF_CTL_RAMP_EN;
		twl4030_write(codec, reg, hs_ctl);
		udelay(40);
		hs_ctl &= ~TWL4030_HF_CTL_REF_EN;
		twl4030_write(codec, reg, hs_ctl);
	}
}

static int handsfreelpga_event(struct snd_soc_dapm_widget *w,
		struct snd_kcontrol *kcontrol, int event)
{
	switch (event) {
	case SND_SOC_DAPM_POST_PMU:
		handsfree_ramp(w->codec, TWL4030_REG_HFL_CTL, 1);
		break;
	case SND_SOC_DAPM_POST_PMD:
		handsfree_ramp(w->codec, TWL4030_REG_HFL_CTL, 0);
		break;
	}
	return 0;
}

static int handsfreerpga_event(struct snd_soc_dapm_widget *w,
		struct snd_kcontrol *kcontrol, int event)
{
	switch (event) {
	case SND_SOC_DAPM_POST_PMU:
		handsfree_ramp(w->codec, TWL4030_REG_HFR_CTL, 1);
		break;
	case SND_SOC_DAPM_POST_PMD:
		handsfree_ramp(w->codec, TWL4030_REG_HFR_CTL, 0);
		break;
	}
	return 0;
}

static int vibramux_event(struct snd_soc_dapm_widget *w,
		struct snd_kcontrol *kcontrol, int event)
{
	twl4030_write(w->codec, TWL4030_REG_VIBRA_SET, 0xff);
	return 0;
}

static int apll_event(struct snd_soc_dapm_widget *w,
		struct snd_kcontrol *kcontrol, int event)
{
	switch (event) {
	case SND_SOC_DAPM_PRE_PMU:
		twl4030_apll_enable(w->codec, 1);
		break;
	case SND_SOC_DAPM_POST_PMD:
		twl4030_apll_enable(w->codec, 0);
		break;
	}
	return 0;
}

static int aif_event(struct snd_soc_dapm_widget *w,
		struct snd_kcontrol *kcontrol, int event)
{
	u8 audio_if;

	audio_if = twl4030_read_reg_cache(w->codec, TWL4030_REG_AUDIO_IF);
	switch (event) {
	case SND_SOC_DAPM_PRE_PMU:
		/* Enable AIF */
		/* enable the PLL before we use it to clock the DAI */
		twl4030_apll_enable(w->codec, 1);

		twl4030_write(w->codec, TWL4030_REG_AUDIO_IF,
						audio_if | TWL4030_AIF_EN);
		break;
	case SND_SOC_DAPM_POST_PMD:
		/* disable the DAI before we stop it's source PLL */
		twl4030_write(w->codec, TWL4030_REG_AUDIO_IF,
						audio_if &  ~TWL4030_AIF_EN);
		twl4030_apll_enable(w->codec, 0);
		break;
	}
	return 0;
}

static void headset_ramp(struct snd_soc_codec *codec, int ramp)
{
	unsigned char hs_gain, hs_pop;
	struct twl4030_priv *twl4030 = snd_soc_codec_get_drvdata(codec);
	struct twl4030_codec_data *pdata = twl4030->pdata;
	/* Base values for ramp delay calculation: 2^19 - 2^26 */
	unsigned int ramp_base[] = {524288, 1048576, 2097152, 4194304,
				    8388608, 16777216, 33554432, 67108864};
	unsigned int delay;

	hs_gain = twl4030_read_reg_cache(codec, TWL4030_REG_HS_GAIN_SET);
	hs_pop = twl4030_read_reg_cache(codec, TWL4030_REG_HS_POPN_SET);
	delay = (ramp_base[(hs_pop & TWL4030_RAMP_DELAY) >> 2] /
		twl4030->sysclk) + 1;

	/* Enable external mute control, this dramatically reduces
	 * the pop-noise */
	if (pdata && pdata->hs_extmute) {
		if (gpio_is_valid(pdata->hs_extmute_gpio)) {
			gpio_set_value(pdata->hs_extmute_gpio, 1);
		} else {
			hs_pop |= TWL4030_EXTMUTE;
			twl4030_write(codec, TWL4030_REG_HS_POPN_SET, hs_pop);
		}
	}

	if (ramp) {
		/* Headset ramp-up according to the TRM */
		hs_pop |= TWL4030_VMID_EN;
		twl4030_write(codec, TWL4030_REG_HS_POPN_SET, hs_pop);
		/* Actually write to the register */
		twl_i2c_write_u8(TWL4030_MODULE_AUDIO_VOICE,
					hs_gain,
					TWL4030_REG_HS_GAIN_SET);
		hs_pop |= TWL4030_RAMP_EN;
		twl4030_write(codec, TWL4030_REG_HS_POPN_SET, hs_pop);
		/* Wait ramp delay time + 1, so the VMID can settle */
		twl4030_wait_ms(delay);
	} else {
		/* Headset ramp-down _not_ according to
		 * the TRM, but in a way that it is working */
		hs_pop &= ~TWL4030_RAMP_EN;
		twl4030_write(codec, TWL4030_REG_HS_POPN_SET, hs_pop);
		/* Wait ramp delay time + 1, so the VMID can settle */
		twl4030_wait_ms(delay);
		/* Bypass the reg_cache to mute the headset */
		twl_i2c_write_u8(TWL4030_MODULE_AUDIO_VOICE,
					hs_gain & (~0x0f),
					TWL4030_REG_HS_GAIN_SET);

		hs_pop &= ~TWL4030_VMID_EN;
		twl4030_write(codec, TWL4030_REG_HS_POPN_SET, hs_pop);
	}

	/* Disable external mute */
	if (pdata && pdata->hs_extmute) {
		if (gpio_is_valid(pdata->hs_extmute_gpio)) {
			gpio_set_value(pdata->hs_extmute_gpio, 0);
		} else {
			hs_pop &= ~TWL4030_EXTMUTE;
			twl4030_write(codec, TWL4030_REG_HS_POPN_SET, hs_pop);
		}
	}
}

static int headsetlpga_event(struct snd_soc_dapm_widget *w,
		struct snd_kcontrol *kcontrol, int event)
{
	struct twl4030_priv *twl4030 = snd_soc_codec_get_drvdata(w->codec);

	switch (event) {
	case SND_SOC_DAPM_POST_PMU:
		/* Do the ramp-up only once */
		if (!twl4030->hsr_enabled)
			headset_ramp(w->codec, 1);

		twl4030->hsl_enabled = 1;
		break;
	case SND_SOC_DAPM_POST_PMD:
		/* Do the ramp-down only if both headsetL/R is disabled */
		if (!twl4030->hsr_enabled)
			headset_ramp(w->codec, 0);

		twl4030->hsl_enabled = 0;
		break;
	}
	return 0;
}

static int headsetrpga_event(struct snd_soc_dapm_widget *w,
		struct snd_kcontrol *kcontrol, int event)
{
	struct twl4030_priv *twl4030 = snd_soc_codec_get_drvdata(w->codec);

	switch (event) {
	case SND_SOC_DAPM_POST_PMU:
		/* Do the ramp-up only once */
		if (!twl4030->hsl_enabled)
			headset_ramp(w->codec, 1);

		twl4030->hsr_enabled = 1;
		break;
	case SND_SOC_DAPM_POST_PMD:
		/* Do the ramp-down only if both headsetL/R is disabled */
		if (!twl4030->hsl_enabled)
			headset_ramp(w->codec, 0);

		twl4030->hsr_enabled = 0;
		break;
	}
	return 0;
}

static int digimic_event(struct snd_soc_dapm_widget *w,
		struct snd_kcontrol *kcontrol, int event)
{
	struct twl4030_priv *twl4030 = snd_soc_codec_get_drvdata(w->codec);
	struct twl4030_codec_data *pdata = twl4030->pdata;

	if (pdata && pdata->digimic_delay)
		twl4030_wait_ms(pdata->digimic_delay);
	return 0;
}

/* is for some reason never reached */
static int voice_input_event(struct snd_soc_dapm_widget *w,
	struct snd_kcontrol *kcontrol,
	int event)
{
	dev_dbg(w->codec->dev, "GSMIN event");
	switch(event) {
	case SND_SOC_DAPM_POST_PMU:
		dev_dbg(w->codec->dev, "GSMIN power up");
		break;
	case SND_SOC_DAPM_POST_PMD:
		dev_dbg(w->codec->dev, "GSMIN power down");
		break;
	}
	return 0;
}

/* is for some reason never reached */
static int voice_output_event(struct snd_soc_dapm_widget *w,
	struct snd_kcontrol *kcontrol, int event)
{
	dev_dbg(w->codec->dev,"GSMOUT event");
	switch(event) {
	case SND_SOC_DAPM_POST_PMU:
		dev_dbg(w->codec->dev, "GSMOUT power up");
		break;
	case SND_SOC_DAPM_POST_PMD:
		dev_dbg(w->codec->dev, "GSMOUT power down");
		break;
	}
	return 0;
}

/*
 * Some of the gain controls in TWL (mostly those which are associated with
 * the outputs) are implemented in an interesting way:
 * 0x0 : Power down (mute)
 * 0x1 : 6dB
 * 0x2 : 0 dB
 * 0x3 : -6 dB
 * Inverting not going to help with these.
 * Custom volsw and volsw_2r get/put functions to handle these gain bits.
 */
static int snd_soc_get_volsw_twl4030(struct snd_kcontrol *kcontrol,
	struct snd_ctl_elem_value *ucontrol)
{
	struct soc_mixer_control *mc =
		(struct soc_mixer_control *)kcontrol->private_value;
	struct snd_soc_codec *codec = snd_kcontrol_chip(kcontrol);
	unsigned int reg = mc->reg;
	unsigned int shift = mc->shift;
	unsigned int rshift = mc->rshift;
	int max = mc->max;
	int mask = (1 << fls(max)) - 1;

	ucontrol->value.integer.value[0] =
		(snd_soc_read(codec, reg) >> shift) & mask;
	if (ucontrol->value.integer.value[0])
		ucontrol->value.integer.value[0] =
			max + 1 - ucontrol->value.integer.value[0];

	if (shift != rshift) {
		ucontrol->value.integer.value[1] =
			(snd_soc_read(codec, reg) >> rshift) & mask;
		if (ucontrol->value.integer.value[1])
			ucontrol->value.integer.value[1] =
				max + 1 - ucontrol->value.integer.value[1];
	}

	return 0;
}

static int snd_soc_put_volsw_twl4030(struct snd_kcontrol *kcontrol,
	struct snd_ctl_elem_value *ucontrol)
{
	struct soc_mixer_control *mc =
		(struct soc_mixer_control *)kcontrol->private_value;
	struct snd_soc_codec *codec = snd_kcontrol_chip(kcontrol);
	unsigned int reg = mc->reg;
	unsigned int shift = mc->shift;
	unsigned int rshift = mc->rshift;
	int max = mc->max;
	int mask = (1 << fls(max)) - 1;
	unsigned short val, val2, val_mask;

	val = (ucontrol->value.integer.value[0] & mask);

	val_mask = mask << shift;
	if (val)
		val = max + 1 - val;
	val = val << shift;
	if (shift != rshift) {
		val2 = (ucontrol->value.integer.value[1] & mask);
		val_mask |= mask << rshift;
		if (val2)
			val2 = max + 1 - val2;
		val |= val2 << rshift;
	}
	return snd_soc_update_bits(codec, reg, val_mask, val);
}

static int snd_soc_get_volsw_r2_twl4030(struct snd_kcontrol *kcontrol,
	struct snd_ctl_elem_value *ucontrol)
{
	struct soc_mixer_control *mc =
		(struct soc_mixer_control *)kcontrol->private_value;
	struct snd_soc_codec *codec = snd_kcontrol_chip(kcontrol);
	unsigned int reg = mc->reg;
	unsigned int reg2 = mc->rreg;
	unsigned int shift = mc->shift;
	int max = mc->max;
	int mask = (1<<fls(max))-1;

	ucontrol->value.integer.value[0] =
		(snd_soc_read(codec, reg) >> shift) & mask;
	ucontrol->value.integer.value[1] =
		(snd_soc_read(codec, reg2) >> shift) & mask;

	if (ucontrol->value.integer.value[0])
		ucontrol->value.integer.value[0] =
			max + 1 - ucontrol->value.integer.value[0];
	if (ucontrol->value.integer.value[1])
		ucontrol->value.integer.value[1] =
			max + 1 - ucontrol->value.integer.value[1];

	return 0;
}

static int snd_soc_put_volsw_r2_twl4030(struct snd_kcontrol *kcontrol,
	struct snd_ctl_elem_value *ucontrol)
{
	struct soc_mixer_control *mc =
		(struct soc_mixer_control *)kcontrol->private_value;
	struct snd_soc_codec *codec = snd_kcontrol_chip(kcontrol);
	unsigned int reg = mc->reg;
	unsigned int reg2 = mc->rreg;
	unsigned int shift = mc->shift;
	int max = mc->max;
	int mask = (1 << fls(max)) - 1;
	int err;
	unsigned short val, val2, val_mask;

	val_mask = mask << shift;
	val = (ucontrol->value.integer.value[0] & mask);
	val2 = (ucontrol->value.integer.value[1] & mask);

	if (val)
		val = max + 1 - val;
	if (val2)
		val2 = max + 1 - val2;

	val = val << shift;
	val2 = val2 << shift;

	err = snd_soc_update_bits(codec, reg, val_mask, val);
	if (err < 0)
		return err;

	err = snd_soc_update_bits(codec, reg2, val_mask, val2);
	return err;
}

/* Codec operation modes */
static const char *twl4030_op_modes_texts[] = {
	"Option 2 (voice/audio)", "Option 1 (audio)"
};

static const struct soc_enum twl4030_op_modes_enum =
	SOC_ENUM_SINGLE(TWL4030_REG_CODEC_MODE, 0,
			ARRAY_SIZE(twl4030_op_modes_texts),
			twl4030_op_modes_texts);

static int snd_soc_put_twl4030_opmode_enum_double(struct snd_kcontrol *kcontrol,
	struct snd_ctl_elem_value *ucontrol)
{
	struct snd_soc_codec *codec = snd_kcontrol_chip(kcontrol);
	struct twl4030_priv *twl4030 = snd_soc_codec_get_drvdata(codec);
	struct soc_enum *e = (struct soc_enum *)kcontrol->private_value;
	unsigned short val;
	unsigned short mask;

	if (twl4030->configured) {
		dev_err(codec->dev,
			"operation mode cannot be changed on-the-fly\n");
		return -EBUSY;
	}

	if (ucontrol->value.enumerated.item[0] > e->max - 1)
		return -EINVAL;

	val = ucontrol->value.enumerated.item[0] << e->shift_l;
	mask = e->mask << e->shift_l;
	if (e->shift_l != e->shift_r) {
		if (ucontrol->value.enumerated.item[1] > e->max - 1)
			return -EINVAL;
		val |= ucontrol->value.enumerated.item[1] << e->shift_r;
		mask |= e->mask << e->shift_r;
	}

	return snd_soc_update_bits(codec, e->reg, mask, val);
}

/*
 * FGAIN volume control:
 * from -62 to 0 dB in 1 dB steps (mute instead of -63 dB)
 */
static DECLARE_TLV_DB_SCALE(digital_fine_tlv, -6300, 100, 1);

/*
 * CGAIN volume control:
 * 0 dB to 12 dB in 6 dB steps
 * value 2 and 3 means 12 dB
 */
static DECLARE_TLV_DB_SCALE(digital_coarse_tlv, 0, 600, 0);

/*
 * Voice Downlink GAIN volume control:
 * from -37 to 12 dB in 1 dB steps (mute instead of -37 dB)
 */
static DECLARE_TLV_DB_SCALE(digital_voice_downlink_tlv, -3700, 100, 1);

/*
 * Analog playback gain
 * -24 dB to 12 dB in 2 dB steps
 */
static DECLARE_TLV_DB_SCALE(analog_tlv, -2400, 200, 0);

/*
 * Gain controls tied to outputs
 * -6 dB to 6 dB in 6 dB steps (mute instead of -12)
 */
static DECLARE_TLV_DB_SCALE(output_tvl, -1200, 600, 1);

/*
 * Gain control for earpiece amplifier
 * 0 dB to 12 dB in 6 dB steps (mute instead of -6)
 */
static DECLARE_TLV_DB_SCALE(output_ear_tvl, -600, 600, 1);

/*
 * Capture gain after the ADCs
 * from 0 dB to 31 dB in 1 dB steps
 */
static DECLARE_TLV_DB_SCALE(digital_capture_tlv, 0, 100, 0);

/*
 * Gain control for input amplifiers
 * 0 dB to 30 dB in 6 dB steps
 */
static DECLARE_TLV_DB_SCALE(input_gain_tlv, 0, 600, 0);

/*
 * switch GSM audio signal between SoC"
 * and twl4030 voice input
 */
static const char *twl4030_voice_route_texts[] = {
	"Voice to SoC", "Voice to twl4030"
};

static const struct soc_enum twl4030_voice_route_enum =
	SOC_ENUM_SINGLE(0xff,0,
			ARRAY_SIZE(twl4030_voice_route_texts),
			twl4030_voice_route_texts);

static int twl4030_voice_route_get(struct snd_kcontrol *kcontrol,
	struct snd_ctl_elem_value *ucontrol)
{
	struct snd_soc_codec *codec = snd_kcontrol_chip(kcontrol);
	struct twl4030_priv *twl4030 = snd_soc_codec_get_drvdata(codec);
	ucontrol->value.enumerated.item[0] = twl4030->voice_enabled;
	return 0;
}

static int twl4030_voice_set_tristate(struct snd_soc_dai *dai, int tristate);

static int twl4030_voice_route_put(struct snd_kcontrol *kcontrol,
	struct snd_ctl_elem_value *ucontrol)
{
	struct snd_soc_codec *codec = snd_kcontrol_chip(kcontrol);
	struct twl4030_priv *twl4030 = snd_soc_codec_get_drvdata(codec);
	dev_dbg(codec->dev, "voice ctl route: %u\n",
		ucontrol->value.enumerated.item[0]);
	printk("voice ctl route: %u\n", ucontrol->value.enumerated.item[0]);
	if (ucontrol->value.enumerated.item[0] != twl4030->voice_enabled) {
		int powered = twl4030->codec_powered;
		struct snd_soc_dai dai = {
			.codec = codec
		};
		u8 reg;
		twl4030->voice_enabled = ucontrol->value.enumerated.item[0];
		if (powered)
			twl4030_codec_enable(codec, 0);

		if (twl4030->voice_enabled) {
			/*
			 * need to find a better place for this,
			 * disables mcbsp4_dx, so that it can be used by
			 * the twl4030_codec
			 *
			 * we should look up the DAI link we are connected to and
			 * do a tristate on the other end
			 */
			/* set McBSP4-DX to tristate (safe mode) */
			omap_mux_set_gpio(OMAP_MUX_MODE7, 154);
			// TWL4030_VIF_SLAVE_EN can be done through twl4030_voice_set_dai_fmt()
			reg = twl4030_read_reg_cache(codec, TWL4030_REG_VOICE_IF);
			reg |= TWL4030_VIF_SLAVE_EN | TWL4030_VIF_DIN_EN |
					TWL4030_VIF_DOUT_EN | TWL4030_VIF_EN;
			twl4030_write(codec, TWL4030_REG_VOICE_IF, reg);
			twl4030_voice_set_tristate(&dai, 0);
		} else {
			// TWL4030_VIF_SLAVE_EN can be done through twl4030_voice_set_dai_fmt()
			twl4030_voice_set_tristate(&dai, 1);
			reg = twl4030_read_reg_cache(codec, TWL4030_REG_VOICE_IF);
			reg &= ~(TWL4030_VIF_SLAVE_EN | TWL4030_VIF_DIN_EN |
					 TWL4030_VIF_DOUT_EN | TWL4030_VIF_EN);
			twl4030_write(codec, TWL4030_REG_VOICE_IF, reg);
			/*
			 * need to find a better place for this,
			 * enables mcbsp4_dx, so that it can be used by
			 * the mcbsp4 interface
			 *
			 * we should look up the DAI link we are connected to and
			 * do a tristate on the other end
			 */
			omap_mux_set_gpio(OMAP_MUX_MODE0 | OMAP_PIN_OUTPUT, 154);
		}
		if (powered)
			twl4030_codec_enable(codec, 1);
		return 1;
        }
	return 0;
}

/* AVADC clock priority */
static const char *twl4030_avadc_clk_priority_texts[] = {
	"Voice high priority", "HiFi high priority"
};

static const struct soc_enum twl4030_avadc_clk_priority_enum =
	SOC_ENUM_SINGLE(TWL4030_REG_AVADC_CTL, 2,
			ARRAY_SIZE(twl4030_avadc_clk_priority_texts),
			twl4030_avadc_clk_priority_texts);

static const char *twl4030_rampdelay_texts[] = {
	"27/20/14 ms", "55/40/27 ms", "109/81/55 ms", "218/161/109 ms",
	"437/323/218 ms", "874/645/437 ms", "1748/1291/874 ms",
	"3495/2581/1748 ms"
};

static const struct soc_enum twl4030_rampdelay_enum =
	SOC_ENUM_SINGLE(TWL4030_REG_HS_POPN_SET, 2,
			ARRAY_SIZE(twl4030_rampdelay_texts),
			twl4030_rampdelay_texts);

/* Vibra H-bridge direction mode */
static const char *twl4030_vibradirmode_texts[] = {
	"Vibra H-bridge direction", "Audio data MSB",
};

static const struct soc_enum twl4030_vibradirmode_enum =
	SOC_ENUM_SINGLE(TWL4030_REG_VIBRA_CTL, 5,
			ARRAY_SIZE(twl4030_vibradirmode_texts),
			twl4030_vibradirmode_texts);

/* Vibra H-bridge direction */
static const char *twl4030_vibradir_texts[] = {
	"Positive polarity", "Negative polarity",
};

static const struct soc_enum twl4030_vibradir_enum =
	SOC_ENUM_SINGLE(TWL4030_REG_VIBRA_CTL, 1,
			ARRAY_SIZE(twl4030_vibradir_texts),
			twl4030_vibradir_texts);

/* Digimic Left and right swapping */
static const char *twl4030_digimicswap_texts[] = {
	"Not swapped", "Swapped",
};

static const struct soc_enum twl4030_digimicswap_enum =
	SOC_ENUM_SINGLE(TWL4030_REG_MISC_SET_1, 0,
			ARRAY_SIZE(twl4030_digimicswap_texts),
			twl4030_digimicswap_texts);

static const struct snd_kcontrol_new twl4030_snd_controls[] = {
	/* Codec operation mode control */
	SOC_ENUM_EXT("Codec Operation Mode", twl4030_op_modes_enum,
		snd_soc_get_enum_double,
		snd_soc_put_twl4030_opmode_enum_double),

	/* Common playback gain controls */
	SOC_DOUBLE_R_TLV("DAC1 Digital Fine Playback Volume",
		TWL4030_REG_ARXL1PGA, TWL4030_REG_ARXR1PGA,
		0, 0x3f, 0, digital_fine_tlv),
	SOC_DOUBLE_R_TLV("DAC2 Digital Fine Playback Volume",
		TWL4030_REG_ARXL2PGA, TWL4030_REG_ARXR2PGA,
		0, 0x3f, 0, digital_fine_tlv),

	SOC_DOUBLE_R_TLV("DAC1 Digital Coarse Playback Volume",
		TWL4030_REG_ARXL1PGA, TWL4030_REG_ARXR1PGA,
		6, 0x2, 0, digital_coarse_tlv),
	SOC_DOUBLE_R_TLV("DAC2 Digital Coarse Playback Volume",
		TWL4030_REG_ARXL2PGA, TWL4030_REG_ARXR2PGA,
		6, 0x2, 0, digital_coarse_tlv),

	SOC_DOUBLE_R_TLV("DAC1 Analog Playback Volume",
		TWL4030_REG_ARXL1_APGA_CTL, TWL4030_REG_ARXR1_APGA_CTL,
		3, 0x12, 1, analog_tlv),
	SOC_DOUBLE_R_TLV("DAC2 Analog Playback Volume",
		TWL4030_REG_ARXL2_APGA_CTL, TWL4030_REG_ARXR2_APGA_CTL,
		3, 0x12, 1, analog_tlv),
	SOC_DOUBLE_R("DAC1 Analog Playback Switch",
		TWL4030_REG_ARXL1_APGA_CTL, TWL4030_REG_ARXR1_APGA_CTL,
		1, 1, 0),
	SOC_DOUBLE_R("DAC2 Analog Playback Switch",
		TWL4030_REG_ARXL2_APGA_CTL, TWL4030_REG_ARXR2_APGA_CTL,
		1, 1, 0),

	/* Common voice downlink gain controls */
	SOC_SINGLE_TLV("DAC Voice Digital Downlink Volume",
		TWL4030_REG_VRXPGA, 0, 0x31, 0, digital_voice_downlink_tlv),

	SOC_SINGLE_TLV("DAC Voice Analog Downlink Volume",
		TWL4030_REG_VDL_APGA_CTL, 3, 0x12, 1, analog_tlv),

	SOC_SINGLE("DAC Voice Analog Downlink Switch",
		TWL4030_REG_VDL_APGA_CTL, 1, 1, 0),

	/* Separate output gain controls */
	SOC_DOUBLE_R_EXT_TLV("PreDriv Playback Volume",
		TWL4030_REG_PREDL_CTL, TWL4030_REG_PREDR_CTL,
		4, 3, 0, snd_soc_get_volsw_r2_twl4030,
		snd_soc_put_volsw_r2_twl4030, output_tvl),

	SOC_DOUBLE_EXT_TLV("Headset Playback Volume",
		TWL4030_REG_HS_GAIN_SET, 0, 2, 3, 0, snd_soc_get_volsw_twl4030,
		snd_soc_put_volsw_twl4030, output_tvl),

	SOC_DOUBLE_R_EXT_TLV("Carkit Playback Volume",
		TWL4030_REG_PRECKL_CTL, TWL4030_REG_PRECKR_CTL,
		4, 3, 0, snd_soc_get_volsw_r2_twl4030,
		snd_soc_put_volsw_r2_twl4030, output_tvl),

	SOC_SINGLE_EXT_TLV("Earpiece Playback Volume",
		TWL4030_REG_EAR_CTL, 4, 3, 0, snd_soc_get_volsw_twl4030,
		snd_soc_put_volsw_twl4030, output_ear_tvl),

	/* Common capture gain controls */
	SOC_DOUBLE_R_TLV("TX1 Digital Capture Volume",
		TWL4030_REG_ATXL1PGA, TWL4030_REG_ATXR1PGA,
		0, 0x1f, 0, digital_capture_tlv),
	SOC_DOUBLE_R_TLV("TX2 Digital Capture Volume",
		TWL4030_REG_AVTXL2PGA, TWL4030_REG_AVTXR2PGA,
		0, 0x1f, 0, digital_capture_tlv),

	SOC_DOUBLE_TLV("Analog Capture Volume", TWL4030_REG_ANAMIC_GAIN,
		0, 3, 5, 0, input_gain_tlv),

	SOC_ENUM("AVADC Clock Priority", twl4030_avadc_clk_priority_enum),

	SOC_ENUM_EXT("Voice route", twl4030_voice_route_enum,
		twl4030_voice_route_get,
		twl4030_voice_route_put),

	SOC_ENUM("HS ramp delay", twl4030_rampdelay_enum),

	SOC_ENUM("Vibra H-bridge mode", twl4030_vibradirmode_enum),
	SOC_ENUM("Vibra H-bridge direction", twl4030_vibradir_enum),

	SOC_ENUM("Digimic LR Swap", twl4030_digimicswap_enum),
};

static const struct snd_soc_dapm_widget twl4030_dapm_widgets[] = {
	/* Left channel inputs */
	SND_SOC_DAPM_INPUT("MAINMIC"),
	SND_SOC_DAPM_INPUT("HSMIC"),
	SND_SOC_DAPM_INPUT("AUXL"),
	SND_SOC_DAPM_INPUT("CARKITMIC"),
	/* Right channel inputs */
	SND_SOC_DAPM_INPUT("SUBMIC"),
	SND_SOC_DAPM_INPUT("AUXR"),
	/* Digital microphones (Stereo) */
	SND_SOC_DAPM_INPUT("DIGIMIC0"),
	SND_SOC_DAPM_INPUT("DIGIMIC1"),
	SND_SOC_DAPM_INPUT("GSMIN"),

	/* Outputs */
	SND_SOC_DAPM_OUTPUT("EARPIECE"),
	SND_SOC_DAPM_OUTPUT("PREDRIVEL"),
	SND_SOC_DAPM_OUTPUT("PREDRIVER"),
	SND_SOC_DAPM_OUTPUT("HSOL"),
	SND_SOC_DAPM_OUTPUT("HSOR"),
	SND_SOC_DAPM_OUTPUT("CARKITL"),
	SND_SOC_DAPM_OUTPUT("CARKITR"),
	SND_SOC_DAPM_OUTPUT("HFL"),
	SND_SOC_DAPM_OUTPUT("HFR"),
	SND_SOC_DAPM_OUTPUT("VIBRA"),
	SND_SOC_DAPM_OUTPUT("GSMOUT"),

	/* AIF and APLL clocks for running DAIs (including loopback) */
	SND_SOC_DAPM_OUTPUT("Virtual HiFi OUT"),
	SND_SOC_DAPM_INPUT("Virtual HiFi IN"),
	SND_SOC_DAPM_OUTPUT("Virtual Voice OUT"),

	/* DACs */
	SND_SOC_DAPM_DAC("DAC Right1", NULL, SND_SOC_NOPM, 0, 0),
	SND_SOC_DAPM_DAC("DAC Left1", NULL, SND_SOC_NOPM, 0, 0),
	SND_SOC_DAPM_DAC("DAC Right2", NULL, SND_SOC_NOPM, 0, 0),
	SND_SOC_DAPM_DAC("DAC Left2", NULL, SND_SOC_NOPM, 0, 0),
	SND_SOC_DAPM_DAC("DAC Voice", NULL, SND_SOC_NOPM, 0, 0),

	SND_SOC_DAPM_AIF_IN("VAIFIN", "Voice Playback", 0,
			    TWL4030_REG_VOICE_IF, 6, 0),

	/* Analog bypasses */
	SND_SOC_DAPM_SWITCH("Right1 Analog Loopback", SND_SOC_NOPM, 0, 0,
			&twl4030_dapm_abypassr1_control),
	SND_SOC_DAPM_SWITCH("Left1 Analog Loopback", SND_SOC_NOPM, 0, 0,
			&twl4030_dapm_abypassl1_control),
	SND_SOC_DAPM_SWITCH("Right2 Analog Loopback", SND_SOC_NOPM, 0, 0,
			&twl4030_dapm_abypassr2_control),
	SND_SOC_DAPM_SWITCH("Left2 Analog Loopback", SND_SOC_NOPM, 0, 0,
			&twl4030_dapm_abypassl2_control),
	SND_SOC_DAPM_SWITCH("Voice Analog Loopback", SND_SOC_NOPM, 0, 0,
			&twl4030_dapm_abypassv_control),

	/* PGA is a lie here */
        SND_SOC_DAPM_MIC("Voice DigiInput", voice_input_event),
/*
	SND_SOC_DAPM_PGA_E("Voice DigiInput", SND_SOC_NOPM,
			0, 0, NULL, 0, voice_input_event,
			SND_SOC_DAPM_POST_PMU|SND_SOC_DAPM_POST_PMD),
*/
	SND_SOC_DAPM_PGA_E("Voice DigiOutput", SND_SOC_NOPM,
			0, 0, NULL, 0, voice_output_event,
			SND_SOC_DAPM_POST_PMU|SND_SOC_DAPM_POST_PMD),

	/* Master analog loopback switch */
	SND_SOC_DAPM_SUPPLY("FM Loop Enable", TWL4030_REG_MISC_SET_1, 5, 0,
			    NULL, 0),

	/* Digital bypasses */
	SND_SOC_DAPM_SWITCH("Left Digital Loopback", SND_SOC_NOPM, 0, 0,
			&twl4030_dapm_dbypassl_control),
	SND_SOC_DAPM_SWITCH("Right Digital Loopback", SND_SOC_NOPM, 0, 0,
			&twl4030_dapm_dbypassr_control),
	SND_SOC_DAPM_SWITCH("Voice Digital Loopback", SND_SOC_NOPM, 0, 0,
			&twl4030_dapm_dbypassv_control),

	/* Digital mixers, power control for the physical DACs */
	SND_SOC_DAPM_MIXER("Digital R1 Playback Mixer",
			TWL4030_REG_AVDAC_CTL, 0, 0, NULL, 0),
	SND_SOC_DAPM_MIXER("Digital L1 Playback Mixer",
			TWL4030_REG_AVDAC_CTL, 1, 0, NULL, 0),
	SND_SOC_DAPM_MIXER("Digital R2 Playback Mixer",
			TWL4030_REG_AVDAC_CTL, 2, 0, NULL, 0),
	SND_SOC_DAPM_MIXER("Digital L2 Playback Mixer",
			TWL4030_REG_AVDAC_CTL, 3, 0, NULL, 0),
	SND_SOC_DAPM_MIXER("Digital Voice Playback Mixer",
			TWL4030_REG_AVDAC_CTL, 4, 0, NULL, 0),

	/* Analog mixers, power control for the physical PGAs */
	SND_SOC_DAPM_MIXER("Analog R1 Playback Mixer",
			TWL4030_REG_ARXR1_APGA_CTL, 0, 0, NULL, 0),
	SND_SOC_DAPM_MIXER("Analog L1 Playback Mixer",
			TWL4030_REG_ARXL1_APGA_CTL, 0, 0, NULL, 0),
	SND_SOC_DAPM_MIXER("Analog R2 Playback Mixer",
			TWL4030_REG_ARXR2_APGA_CTL, 0, 0, NULL, 0),
	SND_SOC_DAPM_MIXER("Analog L2 Playback Mixer",
			TWL4030_REG_ARXL2_APGA_CTL, 0, 0, NULL, 0),
	SND_SOC_DAPM_MIXER("Analog Voice Playback Mixer",
			TWL4030_REG_VDL_APGA_CTL, 0, 0, NULL, 0),

	SND_SOC_DAPM_SUPPLY("APLL Enable", SND_SOC_NOPM, 0, 0, apll_event,
			    SND_SOC_DAPM_PRE_PMU|SND_SOC_DAPM_POST_PMD),

	SND_SOC_DAPM_SUPPLY("AIF Enable", SND_SOC_NOPM, 0, 0, aif_event,
			    SND_SOC_DAPM_PRE_PMU|SND_SOC_DAPM_POST_PMD),

	/* Output MIXER controls */
	/* Earpiece */
	SND_SOC_DAPM_MIXER("Earpiece Mixer", SND_SOC_NOPM, 0, 0,
			&twl4030_dapm_earpiece_controls[0],
			ARRAY_SIZE(twl4030_dapm_earpiece_controls)),
	SND_SOC_DAPM_PGA_E("Earpiece PGA", SND_SOC_NOPM,
			0, 0, NULL, 0, earpiecepga_event,
			SND_SOC_DAPM_POST_PMU|SND_SOC_DAPM_POST_PMD),
	/* PreDrivL/R */
	SND_SOC_DAPM_MIXER("PredriveL Mixer", SND_SOC_NOPM, 0, 0,
			&twl4030_dapm_predrivel_controls[0],
			ARRAY_SIZE(twl4030_dapm_predrivel_controls)),
	SND_SOC_DAPM_PGA_E("PredriveL PGA", SND_SOC_NOPM,
			0, 0, NULL, 0, predrivelpga_event,
			SND_SOC_DAPM_POST_PMU|SND_SOC_DAPM_POST_PMD),
	SND_SOC_DAPM_MIXER("PredriveR Mixer", SND_SOC_NOPM, 0, 0,
			&twl4030_dapm_predriver_controls[0],
			ARRAY_SIZE(twl4030_dapm_predriver_controls)),
	SND_SOC_DAPM_PGA_E("PredriveR PGA", SND_SOC_NOPM,
			0, 0, NULL, 0, predriverpga_event,
			SND_SOC_DAPM_POST_PMU|SND_SOC_DAPM_POST_PMD),
	/* HeadsetL/R */
	SND_SOC_DAPM_MIXER("HeadsetL Mixer", SND_SOC_NOPM, 0, 0,
			&twl4030_dapm_hsol_controls[0],
			ARRAY_SIZE(twl4030_dapm_hsol_controls)),
	SND_SOC_DAPM_PGA_E("HeadsetL PGA", SND_SOC_NOPM,
			0, 0, NULL, 0, headsetlpga_event,
			SND_SOC_DAPM_POST_PMU|SND_SOC_DAPM_POST_PMD),
	SND_SOC_DAPM_MIXER("HeadsetR Mixer", SND_SOC_NOPM, 0, 0,
			&twl4030_dapm_hsor_controls[0],
			ARRAY_SIZE(twl4030_dapm_hsor_controls)),
	SND_SOC_DAPM_PGA_E("HeadsetR PGA", SND_SOC_NOPM,
			0, 0, NULL, 0, headsetrpga_event,
			SND_SOC_DAPM_POST_PMU|SND_SOC_DAPM_POST_PMD),
	/* CarkitL/R */
	SND_SOC_DAPM_MIXER("CarkitL Mixer", SND_SOC_NOPM, 0, 0,
			&twl4030_dapm_carkitl_controls[0],
			ARRAY_SIZE(twl4030_dapm_carkitl_controls)),
	SND_SOC_DAPM_PGA_E("CarkitL PGA", SND_SOC_NOPM,
			0, 0, NULL, 0, carkitlpga_event,
			SND_SOC_DAPM_POST_PMU|SND_SOC_DAPM_POST_PMD),
	SND_SOC_DAPM_MIXER("CarkitR Mixer", SND_SOC_NOPM, 0, 0,
			&twl4030_dapm_carkitr_controls[0],
			ARRAY_SIZE(twl4030_dapm_carkitr_controls)),
	SND_SOC_DAPM_PGA_E("CarkitR PGA", SND_SOC_NOPM,
			0, 0, NULL, 0, carkitrpga_event,
			SND_SOC_DAPM_POST_PMU|SND_SOC_DAPM_POST_PMD),

	/* Output MUX controls */
	/* HandsfreeL/R */
	SND_SOC_DAPM_MUX("HandsfreeL Mux", SND_SOC_NOPM, 0, 0,
		&twl4030_dapm_handsfreel_control),
	SND_SOC_DAPM_SWITCH("HandsfreeL", SND_SOC_NOPM, 0, 0,
			&twl4030_dapm_handsfreelmute_control),
	SND_SOC_DAPM_PGA_E("HandsfreeL PGA", SND_SOC_NOPM,
			0, 0, NULL, 0, handsfreelpga_event,
			SND_SOC_DAPM_POST_PMU|SND_SOC_DAPM_POST_PMD),
	SND_SOC_DAPM_MUX("HandsfreeR Mux", SND_SOC_NOPM, 5, 0,
		&twl4030_dapm_handsfreer_control),
	SND_SOC_DAPM_SWITCH("HandsfreeR", SND_SOC_NOPM, 0, 0,
			&twl4030_dapm_handsfreermute_control),
	SND_SOC_DAPM_PGA_E("HandsfreeR PGA", SND_SOC_NOPM,
			0, 0, NULL, 0, handsfreerpga_event,
			SND_SOC_DAPM_POST_PMU|SND_SOC_DAPM_POST_PMD),
	/* Vibra */
	SND_SOC_DAPM_MUX_E("Vibra Mux", TWL4030_REG_VIBRA_CTL, 0, 0,
			   &twl4030_dapm_vibra_control, vibramux_event,
			   SND_SOC_DAPM_PRE_PMU),
	SND_SOC_DAPM_MUX("Vibra Route", SND_SOC_NOPM, 0, 0,
		&twl4030_dapm_vibrapath_control),

	/* Introducing four virtual ADC, since TWL4030 have four channel for
	   capture */
	SND_SOC_DAPM_ADC("ADC Virtual Left1", NULL, SND_SOC_NOPM, 0, 0),
	SND_SOC_DAPM_ADC("ADC Virtual Right1", NULL, SND_SOC_NOPM, 0, 0),
	SND_SOC_DAPM_ADC("ADC Virtual Left2", NULL, SND_SOC_NOPM, 0, 0),
	SND_SOC_DAPM_ADC("ADC Virtual Right2", NULL, SND_SOC_NOPM, 0, 0),

	SND_SOC_DAPM_AIF_OUT("VAIFOUT", "Voice Capture", 0,
			     TWL4030_REG_VOICE_IF, 5, 0),

	/* Analog/Digital mic path selection.
	   TX1 Left/Right: either analog Left/Right or Digimic0
	   TX2 Left/Right: either analog Left/Right or Digimic1 */
	SND_SOC_DAPM_MUX("TX1 Capture Route", SND_SOC_NOPM, 0, 0,
		&twl4030_dapm_micpathtx1_control),
	SND_SOC_DAPM_MUX("TX2 Capture Route", SND_SOC_NOPM, 0, 0,
		&twl4030_dapm_micpathtx2_control),

	/* Analog input mixers for the capture amplifiers */
	SND_SOC_DAPM_MIXER("Analog Left",
		TWL4030_REG_ANAMICL, 4, 0,
		&twl4030_dapm_analoglmic_controls[0],
		ARRAY_SIZE(twl4030_dapm_analoglmic_controls)),
	SND_SOC_DAPM_MIXER("Analog Right",
		TWL4030_REG_ANAMICR, 4, 0,
		&twl4030_dapm_analogrmic_controls[0],
		ARRAY_SIZE(twl4030_dapm_analogrmic_controls)),

	SND_SOC_DAPM_PGA("ADC Physical Left",
		TWL4030_REG_AVADC_CTL, 3, 0, NULL, 0),
	SND_SOC_DAPM_PGA("ADC Physical Right",
		TWL4030_REG_AVADC_CTL, 1, 0, NULL, 0),

	SND_SOC_DAPM_PGA_E("Digimic0 Enable",
		TWL4030_REG_ADCMICSEL, 1, 0, NULL, 0,
		digimic_event, SND_SOC_DAPM_POST_PMU),
	SND_SOC_DAPM_PGA_E("Digimic1 Enable",
		TWL4030_REG_ADCMICSEL, 3, 0, NULL, 0,
		digimic_event, SND_SOC_DAPM_POST_PMU),

	SND_SOC_DAPM_SUPPLY("micbias1 select", TWL4030_REG_MICBIAS_CTL, 5, 0,
			    NULL, 0),
	SND_SOC_DAPM_SUPPLY("micbias2 select", TWL4030_REG_MICBIAS_CTL, 6, 0,
			    NULL, 0),

	/* Microphone bias */
	SND_SOC_DAPM_SUPPLY("Mic Bias 1",
			    TWL4030_REG_MICBIAS_CTL, 0, 0, NULL, 0),
	SND_SOC_DAPM_SUPPLY("Mic Bias 2",
			    TWL4030_REG_MICBIAS_CTL, 1, 0, NULL, 0),
	SND_SOC_DAPM_SUPPLY("Headset Mic Bias",
			    TWL4030_REG_MICBIAS_CTL, 2, 0, NULL, 0),

	SND_SOC_DAPM_SUPPLY("VIF Enable", TWL4030_REG_VOICE_IF, 0, 0, NULL, 0),
};

static const struct snd_soc_dapm_route intercon[] = {
	{"Voice DigiInput",NULL,"GSMIN"},
	{"Voice DigiOutput",NULL,"GSMOUT"},
	/* Stream -> DAC mapping */
	{"DAC Right1", NULL, "HiFi Playback"},
	{"DAC Left1", NULL, "HiFi Playback"},
	{"DAC Right2", NULL, "HiFi Playback"},
	{"DAC Left2", NULL, "HiFi Playback"},
	{"DAC Voice", NULL, "VAIFIN"},

	/* ADC -> Stream mapping */
	{"HiFi Capture", NULL, "ADC Virtual Left1"},
	{"HiFi Capture", NULL, "ADC Virtual Right1"},
	{"HiFi Capture", NULL, "ADC Virtual Left2"},
	{"HiFi Capture", NULL, "ADC Virtual Right2"},
	{"VAIFOUT", NULL, "ADC Virtual Left2"},
	{"VAIFOUT", NULL, "ADC Virtual Right2"},
	{"VAIFOUT", NULL, "VIF Enable"},

	{"Digital L1 Playback Mixer", NULL, "DAC Left1"},
	{"Digital R1 Playback Mixer", NULL, "DAC Right1"},
	{"Digital L2 Playback Mixer", NULL, "DAC Left2"},
	{"Digital R2 Playback Mixer", NULL, "DAC Right2"},
	{"Digital Voice Playback Mixer", NULL, "DAC Voice"},

	/* Supply for the digital part (APLL) */
	{"Digital Voice Playback Mixer", NULL, "APLL Enable"},
	{"Digital Voice Playback Mixer", NULL, "Voice DigiInput"},

	{"DAC Left1", NULL, "AIF Enable"},
	{"DAC Right1", NULL, "AIF Enable"},
	{"DAC Left2", NULL, "AIF Enable"},
	{"DAC Right1", NULL, "AIF Enable"},
	{"DAC Voice", NULL, "VIF Enable"},

	{"Digital R2 Playback Mixer", NULL, "AIF Enable"},
	{"Digital L2 Playback Mixer", NULL, "AIF Enable"},

	{"Analog L1 Playback Mixer", NULL, "Digital L1 Playback Mixer"},
	{"Analog R1 Playback Mixer", NULL, "Digital R1 Playback Mixer"},
	{"Analog L2 Playback Mixer", NULL, "Digital L2 Playback Mixer"},
	{"Analog R2 Playback Mixer", NULL, "Digital R2 Playback Mixer"},
	{"Analog Voice Playback Mixer", NULL, "Digital Voice Playback Mixer"},

	/* Internal playback routings */
	/* Earpiece */
	{"Earpiece Mixer", "Voice", "Analog Voice Playback Mixer"},
	{"Earpiece Mixer", "AudioL1", "Analog L1 Playback Mixer"},
	{"Earpiece Mixer", "AudioL2", "Analog L2 Playback Mixer"},
	{"Earpiece Mixer", "AudioR1", "Analog R1 Playback Mixer"},
	{"Earpiece PGA", NULL, "Earpiece Mixer"},
	/* PreDrivL */
	{"PredriveL Mixer", "Voice", "Analog Voice Playback Mixer"},
	{"PredriveL Mixer", "AudioL1", "Analog L1 Playback Mixer"},
	{"PredriveL Mixer", "AudioL2", "Analog L2 Playback Mixer"},
	{"PredriveL Mixer", "AudioR2", "Analog R2 Playback Mixer"},
	{"PredriveL PGA", NULL, "PredriveL Mixer"},
	/* PreDrivR */
	{"PredriveR Mixer", "Voice", "Analog Voice Playback Mixer"},
	{"PredriveR Mixer", "AudioR1", "Analog R1 Playback Mixer"},
	{"PredriveR Mixer", "AudioR2", "Analog R2 Playback Mixer"},
	{"PredriveR Mixer", "AudioL2", "Analog L2 Playback Mixer"},
	{"PredriveR PGA", NULL, "PredriveR Mixer"},
	/* HeadsetL */
	{"HeadsetL Mixer", "Voice", "Analog Voice Playback Mixer"},
	{"HeadsetL Mixer", "AudioL1", "Analog L1 Playback Mixer"},
	{"HeadsetL Mixer", "AudioL2", "Analog L2 Playback Mixer"},
	{"HeadsetL PGA", NULL, "HeadsetL Mixer"},
	/* HeadsetR */
	{"HeadsetR Mixer", "Voice", "Analog Voice Playback Mixer"},
	{"HeadsetR Mixer", "AudioR1", "Analog R1 Playback Mixer"},
	{"HeadsetR Mixer", "AudioR2", "Analog R2 Playback Mixer"},
	{"HeadsetR PGA", NULL, "HeadsetR Mixer"},
	/* CarkitL */
	{"CarkitL Mixer", "Voice", "Analog Voice Playback Mixer"},
	{"CarkitL Mixer", "AudioL1", "Analog L1 Playback Mixer"},
	{"CarkitL Mixer", "AudioL2", "Analog L2 Playback Mixer"},
	{"CarkitL PGA", NULL, "CarkitL Mixer"},
	/* CarkitR */
	{"CarkitR Mixer", "Voice", "Analog Voice Playback Mixer"},
	{"CarkitR Mixer", "AudioR1", "Analog R1 Playback Mixer"},
	{"CarkitR Mixer", "AudioR2", "Analog R2 Playback Mixer"},
	{"CarkitR PGA", NULL, "CarkitR Mixer"},
	/* HandsfreeL */
	{"HandsfreeL Mux", "Voice", "Analog Voice Playback Mixer"},
	{"HandsfreeL Mux", "AudioL1", "Analog L1 Playback Mixer"},
	{"HandsfreeL Mux", "AudioL2", "Analog L2 Playback Mixer"},
	{"HandsfreeL Mux", "AudioR2", "Analog R2 Playback Mixer"},
	{"HandsfreeL", "Switch", "HandsfreeL Mux"},
	{"HandsfreeL PGA", NULL, "HandsfreeL"},
	/* HandsfreeR */
	{"HandsfreeR Mux", "Voice", "Analog Voice Playback Mixer"},
	{"HandsfreeR Mux", "AudioR1", "Analog R1 Playback Mixer"},
	{"HandsfreeR Mux", "AudioR2", "Analog R2 Playback Mixer"},
	{"HandsfreeR Mux", "AudioL2", "Analog L2 Playback Mixer"},
	{"HandsfreeR", "Switch", "HandsfreeR Mux"},
	{"HandsfreeR PGA", NULL, "HandsfreeR"},
	/* Vibra */
	{"Vibra Mux", "AudioL1", "DAC Left1"},
	{"Vibra Mux", "AudioR1", "DAC Right1"},
	{"Vibra Mux", "AudioL2", "DAC Left2"},
	{"Vibra Mux", "AudioR2", "DAC Right2"},

	/* outputs */
	/* Must be always connected (for AIF and APLL) */
	{"Virtual HiFi OUT", NULL, "DAC Left1"},
	{"Virtual HiFi OUT", NULL, "DAC Right1"},
	{"Virtual HiFi OUT", NULL, "DAC Left2"},
	{"Virtual HiFi OUT", NULL, "DAC Right2"},
	/* Must be always connected (for APLL) */
	{"Virtual Voice OUT", NULL, "Digital Voice Playback Mixer"},
	/* Physical outputs */
	{"EARPIECE", NULL, "Earpiece PGA"},
	{"PREDRIVEL", NULL, "PredriveL PGA"},
	{"PREDRIVER", NULL, "PredriveR PGA"},
	{"HSOL", NULL, "HeadsetL PGA"},
	{"HSOR", NULL, "HeadsetR PGA"},
	{"CARKITL", NULL, "CarkitL PGA"},
	{"CARKITR", NULL, "CarkitR PGA"},
	{"HFL", NULL, "HandsfreeL PGA"},
	{"HFR", NULL, "HandsfreeR PGA"},
	{"Vibra Route", "Audio", "Vibra Mux"},
	{"VIBRA", NULL, "Vibra Route"},

	/* Capture path */
	/* Must be always connected (for AIF and APLL) */
	{"ADC Virtual Left1", NULL, "Virtual HiFi IN"},
	{"ADC Virtual Right1", NULL, "Virtual HiFi IN"},
	{"ADC Virtual Left2", NULL, "Virtual HiFi IN"},
	{"ADC Virtual Right2", NULL, "Virtual HiFi IN"},
	/* Physical inputs */
	{"Analog Left", "Main Mic Capture Switch", "MAINMIC"},
	{"Analog Left", "Headset Mic Capture Switch", "HSMIC"},
	{"Analog Left", "AUXL Capture Switch", "AUXL"},
	{"Analog Left", "Carkit Mic Capture Switch", "CARKITMIC"},

	{"Analog Right", "Sub Mic Capture Switch", "SUBMIC"},
	{"Analog Right", "AUXR Capture Switch", "AUXR"},

	{"ADC Physical Left", NULL, "Analog Left"},
	{"ADC Physical Right", NULL, "Analog Right"},

	{"Digimic0 Enable", NULL, "DIGIMIC0"},
	{"Digimic1 Enable", NULL, "DIGIMIC1"},

	{"DIGIMIC0", NULL, "micbias1 select"},
	{"DIGIMIC1", NULL, "micbias2 select"},

	/* TX1 Left capture path */
	{"TX1 Capture Route", "Analog", "ADC Physical Left"},
	{"TX1 Capture Route", "Digimic0", "Digimic0 Enable"},
	/* TX1 Right capture path */
	{"TX1 Capture Route", "Analog", "ADC Physical Right"},
	{"TX1 Capture Route", "Digimic0", "Digimic0 Enable"},
	/* TX2 Left capture path */
	{"TX2 Capture Route", "Analog", "ADC Physical Left"},
	{"TX2 Capture Route", "Digimic1", "Digimic1 Enable"},
	/* TX2 Right capture path */
	{"TX2 Capture Route", "Analog", "ADC Physical Right"},
	{"TX2 Capture Route", "Digimic1", "Digimic1 Enable"},

	{"ADC Virtual Left1", NULL, "TX1 Capture Route"},
	{"ADC Virtual Right1", NULL, "TX1 Capture Route"},
	{"ADC Virtual Left2", NULL, "TX2 Capture Route"},
	{"ADC Virtual Right2", NULL, "TX2 Capture Route"},

	{"ADC Virtual Left1", NULL, "AIF Enable"},
	{"ADC Virtual Right1", NULL, "AIF Enable"},
	{"ADC Virtual Left2", NULL, "AIF Enable"},
	{"ADC Virtual Right2", NULL, "AIF Enable"},

	/* Analog bypass routes */
	{"Right1 Analog Loopback", "Switch", "Analog Right"},
	{"Left1 Analog Loopback", "Switch", "Analog Left"},
	{"Right2 Analog Loopback", "Switch", "Analog Right"},
	{"Left2 Analog Loopback", "Switch", "Analog Left"},
	{"Voice Analog Loopback", "Switch", "Analog Left"},

	/* Supply for the Analog loopbacks */
	{"Right1 Analog Loopback", NULL, "FM Loop Enable"},
	{"Left1 Analog Loopback", NULL, "FM Loop Enable"},
	{"Right2 Analog Loopback", NULL, "FM Loop Enable"},
	{"Left2 Analog Loopback", NULL, "FM Loop Enable"},
	{"Voice Analog Loopback", NULL, "FM Loop Enable"},

	{"Analog R1 Playback Mixer", NULL, "Right1 Analog Loopback"},
	{"Analog L1 Playback Mixer", NULL, "Left1 Analog Loopback"},
	{"Analog R2 Playback Mixer", NULL, "Right2 Analog Loopback"},
	{"Analog L2 Playback Mixer", NULL, "Left2 Analog Loopback"},
	{"Analog Voice Playback Mixer", NULL, "Voice Analog Loopback"},

	/* Digital bypass routes */
	{"Right Digital Loopback", "Volume", "TX1 Capture Route"},
	{"Left Digital Loopback", "Volume", "TX1 Capture Route"},
	{"Voice Digital Loopback", "Volume", "TX2 Capture Route"},

	{"Digital R2 Playback Mixer", NULL, "Right Digital Loopback"},
	{"Digital L2 Playback Mixer", NULL, "Left Digital Loopback"},
	{"Digital Voice Playback Mixer", NULL, "Voice Digital Loopback"},

};

static int twl4030_set_bias_level(struct snd_soc_codec *codec,
				  enum snd_soc_bias_level level)
{
	switch (level) {
	case SND_SOC_BIAS_ON:
		break;
	case SND_SOC_BIAS_PREPARE:
		break;
	case SND_SOC_BIAS_STANDBY:
		if (codec->dapm.bias_level == SND_SOC_BIAS_OFF)
			twl4030_codec_enable(codec, 1);
		break;
	case SND_SOC_BIAS_OFF:
		twl4030_codec_enable(codec, 0);
		break;
	}
	codec->dapm.bias_level = level;

	return 0;
}

static void twl4030_constraints(struct twl4030_priv *twl4030,
				struct snd_pcm_substream *mst_substream)
{
	struct snd_pcm_substream *slv_substream;

	/* Pick the stream, which need to be constrained */
	if (mst_substream == twl4030->master_substream)
		slv_substream = twl4030->slave_substream;
	else if (mst_substream == twl4030->slave_substream)
		slv_substream = twl4030->master_substream;
	else /* This should not happen.. */
		return;

	/* Set the constraints according to the already configured stream */
	snd_pcm_hw_constraint_minmax(slv_substream->runtime,
				SNDRV_PCM_HW_PARAM_RATE,
				twl4030->rate,
				twl4030->rate);

	snd_pcm_hw_constraint_minmax(slv_substream->runtime,
				SNDRV_PCM_HW_PARAM_SAMPLE_BITS,
				twl4030->sample_bits,
				twl4030->sample_bits);

	snd_pcm_hw_constraint_minmax(slv_substream->runtime,
				SNDRV_PCM_HW_PARAM_CHANNELS,
				twl4030->channels,
				twl4030->channels);
}

/* In case of 4 channel mode, the RX1 L/R for playback and the TX2 L/R for
 * capture has to be enabled/disabled. */
static void twl4030_tdm_enable(struct snd_soc_codec *codec, int direction,
				int enable)
{
	u8 reg, mask;

	reg = twl4030_read_reg_cache(codec, TWL4030_REG_OPTION);

	if (direction == SNDRV_PCM_STREAM_PLAYBACK)
		mask = TWL4030_ARXL1_VRX_EN | TWL4030_ARXR1_EN;
	else
		mask = TWL4030_ATXL2_VTXL_EN | TWL4030_ATXR2_VTXR_EN;

	if (enable)
		reg |= mask;
	else
		reg &= ~mask;

	twl4030_write(codec, TWL4030_REG_OPTION, reg);
}

static int twl4030_startup(struct snd_pcm_substream *substream,
			   struct snd_soc_dai *dai)
{
	struct snd_soc_codec *codec = dai->codec;
	struct twl4030_priv *twl4030 = snd_soc_codec_get_drvdata(codec);

	if (twl4030->master_substream) {
		twl4030->slave_substream = substream;
		/* The DAI has one configuration for playback and capture, so
		 * if the DAI has been already configured then constrain this
		 * substream to match it. */
		if (twl4030->configured)
			twl4030_constraints(twl4030, twl4030->master_substream);
	} else {
		if (!(twl4030_read_reg_cache(codec, TWL4030_REG_CODEC_MODE) &
			TWL4030_OPTION_1)) {
			/* In option2 4 channel is not supported, set the
			 * constraint for the first stream for channels, the
			 * second stream will 'inherit' this cosntraint */
			snd_pcm_hw_constraint_minmax(substream->runtime,
						SNDRV_PCM_HW_PARAM_CHANNELS,
						2, 2);
		}
		twl4030->master_substream = substream;
	}

	return 0;
}

static void twl4030_shutdown(struct snd_pcm_substream *substream,
			     struct snd_soc_dai *dai)
{
	struct snd_soc_codec *codec = dai->codec;
	struct twl4030_priv *twl4030 = snd_soc_codec_get_drvdata(codec);

	if (twl4030->master_substream == substream)
		twl4030->master_substream = twl4030->slave_substream;

	twl4030->slave_substream = NULL;

	/* If all streams are closed, or the remaining stream has not yet
	 * been configured than set the DAI as not configured. */
	if (!twl4030->master_substream)
		twl4030->configured = 0;
	 else if (!twl4030->master_substream->runtime->channels)
		twl4030->configured = 0;

	 /* If the closing substream had 4 channel, do the necessary cleanup */
	if (substream->runtime->channels == 4)
		twl4030_tdm_enable(codec, substream->stream, 0);
}

static int twl4030_hw_params(struct snd_pcm_substream *substream,
			   struct snd_pcm_hw_params *params,
			   struct snd_soc_dai *dai)
{
	struct snd_soc_codec *codec = dai->codec;
	struct twl4030_priv *twl4030 = snd_soc_codec_get_drvdata(codec);
	u8 mode, old_mode, format, old_format;

	 /* If the substream has 4 channel, do the necessary setup */
	if (params_channels(params) == 4) {
		format = twl4030_read_reg_cache(codec, TWL4030_REG_AUDIO_IF);
		mode = twl4030_read_reg_cache(codec, TWL4030_REG_CODEC_MODE);

		/* Safety check: are we in the correct operating mode and
		 * the interface is in TDM mode? */
		if ((mode & TWL4030_OPTION_1) &&
		    ((format & TWL4030_AIF_FORMAT) == TWL4030_AIF_FORMAT_TDM))
			twl4030_tdm_enable(codec, substream->stream, 1);
		else
			return -EINVAL;
	}

	if (twl4030->configured)
		/* Ignoring hw_params for already configured DAI */
		return 0;

	/* bit rate */
	old_mode = twl4030_read_reg_cache(codec,
			TWL4030_REG_CODEC_MODE) & ~TWL4030_CODECPDZ;
	mode = old_mode & ~TWL4030_APLL_RATE;

	switch (params_rate(params)) {
	case 8000:
		mode |= TWL4030_APLL_RATE_8000;
		break;
	case 11025:
		mode |= TWL4030_APLL_RATE_11025;
		break;
	case 12000:
		mode |= TWL4030_APLL_RATE_12000;
		break;
	case 16000:
		mode |= TWL4030_APLL_RATE_16000;
		break;
	case 22050:
		mode |= TWL4030_APLL_RATE_22050;
		break;
	case 24000:
		mode |= TWL4030_APLL_RATE_24000;
		break;
	case 32000:
		mode |= TWL4030_APLL_RATE_32000;
		break;
	case 44100:
		mode |= TWL4030_APLL_RATE_44100;
		break;
	case 48000:
		mode |= TWL4030_APLL_RATE_48000;
		break;
	case 96000:
		mode |= TWL4030_APLL_RATE_96000;
		break;
	default:
		dev_err(codec->dev, "%s: unknown rate %d\n", __func__,
			params_rate(params));
		return -EINVAL;
	}

	/* sample size */
	old_format = twl4030_read_reg_cache(codec, TWL4030_REG_AUDIO_IF);
	format = old_format;
	format &= ~TWL4030_DATA_WIDTH;
	switch (params_format(params)) {
	case SNDRV_PCM_FORMAT_S16_LE:
		format |= TWL4030_DATA_WIDTH_16S_16W;
		break;
	case SNDRV_PCM_FORMAT_S32_LE:
		format |= TWL4030_DATA_WIDTH_32S_24W;
		break;
	default:
		dev_err(codec->dev, "%s: unknown format %d\n", __func__,
			params_format(params));
		return -EINVAL;
	}

	if (format != old_format || mode != old_mode) {
		if (twl4030->codec_powered) {
			/*
			 * If the codec is powered, than we need to toggle the
			 * codec power.
			 */
			twl4030_codec_enable(codec, 0);
			twl4030_write(codec, TWL4030_REG_CODEC_MODE, mode);
			twl4030_write(codec, TWL4030_REG_AUDIO_IF, format);
			twl4030_codec_enable(codec, 1);
		} else {
			twl4030_write(codec, TWL4030_REG_CODEC_MODE, mode);
			twl4030_write(codec, TWL4030_REG_AUDIO_IF, format);
		}
	}

	/* Store the important parameters for the DAI configuration and set
	 * the DAI as configured */
	twl4030->configured = 1;
	twl4030->rate = params_rate(params);
	twl4030->sample_bits = hw_param_interval(params,
					SNDRV_PCM_HW_PARAM_SAMPLE_BITS)->min;
	twl4030->channels = params_channels(params);

	/* If both playback and capture streams are open, and one of them
	 * is setting the hw parameters right now (since we are here), set
	 * constraints to the other stream to match the current one. */
	if (twl4030->slave_substream)
		twl4030_constraints(twl4030, substream);

	return 0;
}

static int twl4030_set_dai_sysclk(struct snd_soc_dai *codec_dai,
		int clk_id, unsigned int freq, int dir)
{
	struct snd_soc_codec *codec = codec_dai->codec;
	struct twl4030_priv *twl4030 = snd_soc_codec_get_drvdata(codec);

	switch (freq) {
	case 19200000:
	case 26000000:
	case 38400000:
		break;
	default:
		dev_err(codec->dev, "Unsupported HFCLKIN: %u\n", freq);
		return -EINVAL;
	}

	if ((freq / 1000) != twl4030->sysclk) {
		dev_err(codec->dev,
			"Mismatch in HFCLKIN: %u (configured: %u)\n",
			freq, twl4030->sysclk * 1000);
		return -EINVAL;
	}

	return 0;
}

static int twl4030_set_dai_fmt(struct snd_soc_dai *codec_dai,
			     unsigned int fmt)
{
	struct snd_soc_codec *codec = codec_dai->codec;
	struct twl4030_priv *twl4030 = snd_soc_codec_get_drvdata(codec);
	u8 old_format, format;

	/* get format */
	old_format = twl4030_read_reg_cache(codec, TWL4030_REG_AUDIO_IF);
	format = old_format;

	/* set master/slave audio interface */
	switch (fmt & SND_SOC_DAIFMT_MASTER_MASK) {
	case SND_SOC_DAIFMT_CBM_CFM:
		format &= ~(TWL4030_AIF_SLAVE_EN);
		format &= ~(TWL4030_CLK256FS_EN);
		break;
	case SND_SOC_DAIFMT_CBS_CFS:
		format |= TWL4030_AIF_SLAVE_EN;
		format |= TWL4030_CLK256FS_EN;
		break;
	default:
		return -EINVAL;
	}

	/* interface format */
	format &= ~TWL4030_AIF_FORMAT;
	switch (fmt & SND_SOC_DAIFMT_FORMAT_MASK) {
	case SND_SOC_DAIFMT_I2S:
		format |= TWL4030_AIF_FORMAT_CODEC;
		break;
	case SND_SOC_DAIFMT_DSP_A:
		format |= TWL4030_AIF_FORMAT_TDM;
		break;
	default:
		return -EINVAL;
	}

	if (format != old_format) {
		if (twl4030->codec_powered) {
			/*
			 * If the codec is powered, than we need to toggle the
			 * codec power.
			 */
			twl4030_codec_enable(codec, 0);
			twl4030_write(codec, TWL4030_REG_AUDIO_IF, format);
			twl4030_codec_enable(codec, 1);
		} else {
			twl4030_write(codec, TWL4030_REG_AUDIO_IF, format);
		}
	}

	return 0;
}

static int twl4030_set_tristate(struct snd_soc_dai *dai, int tristate)
{
	struct snd_soc_codec *codec = dai->codec;
	u8 reg = twl4030_read_reg_cache(codec, TWL4030_REG_AUDIO_IF);

	if (tristate)
		reg |= TWL4030_AIF_TRI_EN;
	else
		reg &= ~TWL4030_AIF_TRI_EN;

	return twl4030_write(codec, TWL4030_REG_AUDIO_IF, reg);
}

/* In case of voice mode, the RX1 L(VRX) for downlink and the TX2 L/R
 * (VTXL, VTXR) for uplink has to be enabled/disabled. */
static void twl4030_voice_enable(struct snd_soc_codec *codec, int direction,
				int enable)
{
	u8 reg, mask;

	reg = twl4030_read_reg_cache(codec, TWL4030_REG_OPTION);

	if (direction == SNDRV_PCM_STREAM_PLAYBACK)
		mask = TWL4030_ARXL1_VRX_EN;
	else
		mask = TWL4030_ATXL2_VTXL_EN | TWL4030_ATXR2_VTXR_EN;

	if (enable)
		reg |= mask;
	else
		reg &= ~mask;

	twl4030_write(codec, TWL4030_REG_OPTION, reg);
}

static int twl4030_voice_startup(struct snd_pcm_substream *substream,
		struct snd_soc_dai *dai)
{
	struct snd_soc_codec *codec = dai->codec;
	struct twl4030_priv *twl4030 = snd_soc_codec_get_drvdata(codec);
	u8 mode;

	/* If the system master clock is not 26MHz, the voice PCM interface is
	 * not available.
	 */
	if (twl4030->sysclk != 26000) {
		dev_err(codec->dev,
			"%s: HFCLKIN is %u KHz, voice interface needs 26MHz\n",
			__func__, twl4030->sysclk);
		return -EINVAL;
	}

	/* If the codec mode is not option2, the voice PCM interface is not
	 * available.
	 */
	mode = twl4030_read_reg_cache(codec, TWL4030_REG_CODEC_MODE)
		& TWL4030_OPT_MODE;

	if (mode != TWL4030_OPTION_2) {
		dev_err(codec->dev, "%s: the codec mode is not option2\n",
			__func__);
		return -EINVAL;
	}

	return 0;
}

static void twl4030_voice_shutdown(struct snd_pcm_substream *substream,
				struct snd_soc_dai *dai)
{
	struct snd_soc_codec *codec = dai->codec;

	/* Enable voice digital filters */
	twl4030_voice_enable(codec, substream->stream, 0);
}

static int twl4030_voice_hw_params(struct snd_pcm_substream *substream,
		struct snd_pcm_hw_params *params, struct snd_soc_dai *dai)
{
	struct snd_soc_codec *codec = dai->codec;
	struct twl4030_priv *twl4030 = snd_soc_codec_get_drvdata(codec);
	u8 old_mode, mode;

	/* Enable voice digital filters */
	twl4030_voice_enable(codec, substream->stream, 1);

	/* bit rate */
	old_mode = twl4030_read_reg_cache(codec, TWL4030_REG_CODEC_MODE)
		& ~(TWL4030_CODECPDZ);
	mode = old_mode;

	switch (params_rate(params)) {
	case 8000:
		mode &= ~(TWL4030_SEL_16K);
		break;
	case 16000:
		mode |= TWL4030_SEL_16K;
		break;
	default:
		dev_err(codec->dev, "%s: unknown rate %d\n", __func__,
			params_rate(params));
		return -EINVAL;
	}

	if (mode != old_mode) {
		if (twl4030->codec_powered) {
			/*
			 * If the codec is powered, than we need to toggle the
			 * codec power.
			 */
			twl4030_codec_enable(codec, 0);
			twl4030_write(codec, TWL4030_REG_CODEC_MODE, mode);
			twl4030_codec_enable(codec, 1);
		} else {
			twl4030_write(codec, TWL4030_REG_CODEC_MODE, mode);
		}
	}

	return 0;
}

static int twl4030_voice_set_dai_sysclk(struct snd_soc_dai *codec_dai,
		int clk_id, unsigned int freq, int dir)
{
	struct snd_soc_codec *codec = codec_dai->codec;
	struct twl4030_priv *twl4030 = snd_soc_codec_get_drvdata(codec);

	if (freq != 26000000) {
		dev_err(codec->dev,
			"%s: HFCLKIN is %u KHz, voice interface needs 26MHz\n",
			__func__, freq / 1000);
		return -EINVAL;
	}
	if ((freq / 1000) != twl4030->sysclk) {
		dev_err(codec->dev,
			"Mismatch in HFCLKIN: %u (configured: %u)\n",
			freq, twl4030->sysclk * 1000);
		return -EINVAL;
	}
	return 0;
}

static int twl4030_voice_set_dai_fmt(struct snd_soc_dai *codec_dai,
		unsigned int fmt)
{
	struct snd_soc_codec *codec = codec_dai->codec;
	struct twl4030_priv *twl4030 = snd_soc_codec_get_drvdata(codec);
	u8 old_format, format;

	/* get format */
	old_format = twl4030_read_reg_cache(codec, TWL4030_REG_VOICE_IF);
	format = old_format;

	/* set master/slave audio interface */
	switch (fmt & SND_SOC_DAIFMT_MASTER_MASK) {
	case SND_SOC_DAIFMT_CBM_CFM:
		format &= ~(TWL4030_VIF_SLAVE_EN);
		break;
	case SND_SOC_DAIFMT_CBS_CFS:
		format |= TWL4030_VIF_SLAVE_EN;
		break;
	default:
		return -EINVAL;
	}

	/* clock inversion */
	switch (fmt & SND_SOC_DAIFMT_INV_MASK) {
	case SND_SOC_DAIFMT_IB_NF:
		format &= ~(TWL4030_VIF_FORMAT);
		break;
	case SND_SOC_DAIFMT_NB_IF:
		format |= TWL4030_VIF_FORMAT;
		break;
	default:
		return -EINVAL;
	}

	if (format != old_format) {
		if (twl4030->codec_powered) {
			/*
			 * If the codec is powered, than we need to toggle the
			 * codec power.
			 */
			twl4030_codec_enable(codec, 0);
			twl4030_write(codec, TWL4030_REG_VOICE_IF, format);
			twl4030_codec_enable(codec, 1);
		} else {
			twl4030_write(codec, TWL4030_REG_VOICE_IF, format);
		}
	}

	return 0;
}

static int twl4030_voice_set_tristate(struct snd_soc_dai *dai, int tristate)
{
	struct snd_soc_codec *codec = dai->codec;
	u8 reg = twl4030_read_reg_cache(codec, TWL4030_REG_VOICE_IF);
	printk("twl4030_voice_set_tristate codec=%p %d\n", codec, tristate);

	if (tristate)
		reg |= TWL4030_VIF_TRI_EN;
	else
		reg &= ~TWL4030_VIF_TRI_EN;

	return twl4030_write(codec, TWL4030_REG_VOICE_IF, reg);
}

#define TWL4030_RATES	 (SNDRV_PCM_RATE_8000_48000)
#define TWL4030_FORMATS	 (SNDRV_PCM_FMTBIT_S16_LE | SNDRV_PCM_FMTBIT_S32_LE)

static const struct snd_soc_dai_ops twl4030_dai_hifi_ops = {
	.startup	= twl4030_startup,
	.shutdown	= twl4030_shutdown,
	.hw_params	= twl4030_hw_params,
	.set_sysclk	= twl4030_set_dai_sysclk,
	.set_fmt	= twl4030_set_dai_fmt,
	.set_tristate	= twl4030_set_tristate,
};

static const struct snd_soc_dai_ops twl4030_dai_voice_ops = {
	.startup	= twl4030_voice_startup,
	.shutdown	= twl4030_voice_shutdown,
	.hw_params	= twl4030_voice_hw_params,
	.set_sysclk	= twl4030_voice_set_dai_sysclk,
	.set_fmt	= twl4030_voice_set_dai_fmt,
	.set_tristate	= twl4030_voice_set_tristate,
};

static struct snd_soc_dai_driver twl4030_dai[] = {
{
	.name = "twl4030-hifi",
	.playback = {
		.stream_name = "HiFi Playback",
		.channels_min = 2,
		.channels_max = 4,
		.rates = TWL4030_RATES | SNDRV_PCM_RATE_96000,
		.formats = TWL4030_FORMATS,
		.sig_bits = 24,},
	.capture = {
		.stream_name = "HiFi Capture",
		.channels_min = 2,
		.channels_max = 4,
		.rates = TWL4030_RATES,
		.formats = TWL4030_FORMATS,
		.sig_bits = 24,},
	.ops = &twl4030_dai_hifi_ops,
},
{
	.name = "twl4030-voice",
	.playback = {
		.stream_name = "Voice Playback",
		.channels_min = 1,
		.channels_max = 1,
		.rates = SNDRV_PCM_RATE_8000 | SNDRV_PCM_RATE_16000,
		.formats = SNDRV_PCM_FMTBIT_S16_LE,},
	.capture = {
		.stream_name = "Voice Capture",
		.channels_min = 1,
		.channels_max = 2,
		.rates = SNDRV_PCM_RATE_8000 | SNDRV_PCM_RATE_16000,
		.formats = SNDRV_PCM_FMTBIT_S16_LE,},
	.ops = &twl4030_dai_voice_ops,
},
};

static int twl4030_soc_probe(struct snd_soc_codec *codec)
{
	struct twl4030_priv *twl4030;

	twl4030 = devm_kzalloc(codec->dev, sizeof(struct twl4030_priv),
			       GFP_KERNEL);
	if (twl4030 == NULL) {
		dev_err(codec->dev, "Can not allocate memory\n");
		return -ENOMEM;
	}
	snd_soc_codec_set_drvdata(codec, twl4030);
	/* Set the defaults, and power up the codec */
	twl4030->sysclk = twl4030_audio_get_mclk() / 1000;

	twl4030_init_chip(codec);

	return 0;
}

static int twl4030_soc_remove(struct snd_soc_codec *codec)
{
	struct twl4030_priv *twl4030 = snd_soc_codec_get_drvdata(codec);
	struct twl4030_codec_data *pdata = twl4030->pdata;

	/* Reset registers to their chip default before leaving */
	twl4030_reset_registers(codec);
	twl4030_set_bias_level(codec, SND_SOC_BIAS_OFF);

	if (pdata && pdata->hs_extmute && gpio_is_valid(pdata->hs_extmute_gpio))
		gpio_free(pdata->hs_extmute_gpio);

	return 0;
}

static struct snd_soc_codec_driver soc_codec_dev_twl4030 = {
	.probe = twl4030_soc_probe,
	.remove = twl4030_soc_remove,
	.read = twl4030_read_reg_cache,
	.write = twl4030_write,
	.set_bias_level = twl4030_set_bias_level,
	.idle_bias_off = true,
	.reg_cache_size = sizeof(twl4030_reg),
	.reg_word_size = sizeof(u8),
	.reg_cache_default = twl4030_reg,

	.controls = twl4030_snd_controls,
	.num_controls = ARRAY_SIZE(twl4030_snd_controls),
	.dapm_widgets = twl4030_dapm_widgets,
	.num_dapm_widgets = ARRAY_SIZE(twl4030_dapm_widgets),
	.dapm_routes = intercon,
	.num_dapm_routes = ARRAY_SIZE(intercon),
};

static int twl4030_codec_probe(struct platform_device *pdev)
{
	return snd_soc_register_codec(&pdev->dev, &soc_codec_dev_twl4030,
			twl4030_dai, ARRAY_SIZE(twl4030_dai));
}

static int twl4030_codec_remove(struct platform_device *pdev)
{
	snd_soc_unregister_codec(&pdev->dev);
	return 0;
}

MODULE_ALIAS("platform:twl4030-codec");

static struct platform_driver twl4030_codec_driver = {
	.probe		= twl4030_codec_probe,
	.remove		= twl4030_codec_remove,
	.driver		= {
		.name	= "twl4030-codec",
		.owner	= THIS_MODULE,
	},
};

module_platform_driver(twl4030_codec_driver);

MODULE_DESCRIPTION("ASoC TWL4030 codec driver");
MODULE_AUTHOR("Steve Sakoman");
MODULE_LICENSE("GPL");<|MERGE_RESOLUTION|>--- conflicted
+++ resolved
@@ -195,43 +195,11 @@
 	struct twl4030_priv *twl4030 = snd_soc_codec_get_drvdata(codec);
 	int write_to_reg = 0;
 	twl4030_write_reg_cache(codec, reg, value);
-<<<<<<< HEAD
 	dev_dbg(codec->dev, "Set %02x = %02x", reg, value);
-	if (likely(reg < TWL4030_REG_SW_SHADOW)) {
-		/* Decide if the given register can be written */
-		switch (reg) {
-		case TWL4030_REG_EAR_CTL:
-			if (twl4030->earpiece_enabled)
-				write_to_reg = 1;
-			break;
-		case TWL4030_REG_PREDL_CTL:
-			if (twl4030->predrivel_enabled)
-				write_to_reg = 1;
-			break;
-		case TWL4030_REG_PREDR_CTL:
-			if (twl4030->predriver_enabled)
-				write_to_reg = 1;
-			break;
-		case TWL4030_REG_PRECKL_CTL:
-			if (twl4030->carkitl_enabled)
-				write_to_reg = 1;
-			break;
-		case TWL4030_REG_PRECKR_CTL:
-			if (twl4030->carkitr_enabled)
-				write_to_reg = 1;
-			break;
-		case TWL4030_REG_HS_GAIN_SET:
-			if (twl4030->hsl_enabled || twl4030->hsr_enabled)
-				write_to_reg = 1;
-			break;
-		default:
-			/* All other register can be written */
-=======
 	/* Decide if the given register can be written */
 	switch (reg) {
 	case TWL4030_REG_EAR_CTL:
 		if (twl4030->earpiece_enabled)
->>>>>>> 6ce4eac1
 			write_to_reg = 1;
 		break;
 	case TWL4030_REG_PREDL_CTL:
