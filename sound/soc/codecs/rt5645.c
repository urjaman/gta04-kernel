/*
 * rt5645.c  --  RT5645 ALSA SoC audio codec driver
 *
 * Copyright 2013 Realtek Semiconductor Corp.
 * Author: Bard Liao <bardliao@realtek.com>
 *
 * This program is free software; you can redistribute it and/or modify
 * it under the terms of the GNU General Public License version 2 as
 * published by the Free Software Foundation.
 */

#include <linux/module.h>
#include <linux/moduleparam.h>
#include <linux/init.h>
#include <linux/delay.h>
#include <linux/pm.h>
#include <linux/i2c.h>
#include <linux/platform_device.h>
#include <linux/spi/spi.h>
#include <linux/gpio.h>
#include <linux/gpio/consumer.h>
#include <linux/acpi.h>
#include <linux/dmi.h>
#include <sound/core.h>
#include <sound/pcm.h>
#include <sound/pcm_params.h>
#include <sound/jack.h>
#include <sound/soc.h>
#include <sound/soc-dapm.h>
#include <sound/initval.h>
#include <sound/tlv.h>

#include "rl6231.h"
#include "rt5645.h"

#define RT5645_DEVICE_ID 0x6308
#define RT5650_DEVICE_ID 0x6419

#define RT5645_PR_RANGE_BASE (0xff + 1)
#define RT5645_PR_SPACING 0x100

#define RT5645_PR_BASE (RT5645_PR_RANGE_BASE + (0 * RT5645_PR_SPACING))

static const struct regmap_range_cfg rt5645_ranges[] = {
	{
		.name = "PR",
		.range_min = RT5645_PR_BASE,
		.range_max = RT5645_PR_BASE + 0xf8,
		.selector_reg = RT5645_PRIV_INDEX,
		.selector_mask = 0xff,
		.selector_shift = 0x0,
		.window_start = RT5645_PRIV_DATA,
		.window_len = 0x1,
	},
};

static const struct reg_default init_list[] = {
	{RT5645_PR_BASE + 0x3d,	0x3600},
	{RT5645_PR_BASE + 0x1c,	0xfd20},
	{RT5645_PR_BASE + 0x20,	0x611f},
	{RT5645_PR_BASE + 0x21,	0x4040},
	{RT5645_PR_BASE + 0x23,	0x0004},
};
#define RT5645_INIT_REG_LEN ARRAY_SIZE(init_list)

static const struct reg_default rt5650_init_list[] = {
	{0xf6,	0x0100},
};

static const struct reg_default rt5645_reg[] = {
	{ 0x00, 0x0000 },
	{ 0x01, 0xc8c8 },
	{ 0x02, 0xc8c8 },
	{ 0x03, 0xc8c8 },
	{ 0x0a, 0x0002 },
	{ 0x0b, 0x2827 },
	{ 0x0c, 0xe000 },
	{ 0x0d, 0x0000 },
	{ 0x0e, 0x0000 },
	{ 0x0f, 0x0808 },
	{ 0x14, 0x3333 },
	{ 0x16, 0x4b00 },
	{ 0x18, 0x018b },
	{ 0x19, 0xafaf },
	{ 0x1a, 0xafaf },
	{ 0x1b, 0x0001 },
	{ 0x1c, 0x2f2f },
	{ 0x1d, 0x2f2f },
	{ 0x1e, 0x0000 },
	{ 0x20, 0x0000 },
	{ 0x27, 0x7060 },
	{ 0x28, 0x7070 },
	{ 0x29, 0x8080 },
	{ 0x2a, 0x5656 },
	{ 0x2b, 0x5454 },
	{ 0x2c, 0xaaa0 },
	{ 0x2d, 0x0000 },
	{ 0x2f, 0x1002 },
	{ 0x31, 0x5000 },
	{ 0x32, 0x0000 },
	{ 0x33, 0x0000 },
	{ 0x34, 0x0000 },
	{ 0x35, 0x0000 },
	{ 0x3b, 0x0000 },
	{ 0x3c, 0x007f },
	{ 0x3d, 0x0000 },
	{ 0x3e, 0x007f },
	{ 0x3f, 0x0000 },
	{ 0x40, 0x001f },
	{ 0x41, 0x0000 },
	{ 0x42, 0x001f },
	{ 0x45, 0x6000 },
	{ 0x46, 0x003e },
	{ 0x47, 0x003e },
	{ 0x48, 0xf807 },
	{ 0x4a, 0x0004 },
	{ 0x4d, 0x0000 },
	{ 0x4e, 0x0000 },
	{ 0x4f, 0x01ff },
	{ 0x50, 0x0000 },
	{ 0x51, 0x0000 },
	{ 0x52, 0x01ff },
	{ 0x53, 0xf000 },
	{ 0x56, 0x0111 },
	{ 0x57, 0x0064 },
	{ 0x58, 0xef0e },
	{ 0x59, 0xf0f0 },
	{ 0x5a, 0xef0e },
	{ 0x5b, 0xf0f0 },
	{ 0x5c, 0xef0e },
	{ 0x5d, 0xf0f0 },
	{ 0x5e, 0xf000 },
	{ 0x5f, 0x0000 },
	{ 0x61, 0x0300 },
	{ 0x62, 0x0000 },
	{ 0x63, 0x00c2 },
	{ 0x64, 0x0000 },
	{ 0x65, 0x0000 },
	{ 0x66, 0x0000 },
	{ 0x6a, 0x0000 },
	{ 0x6c, 0x0aaa },
	{ 0x70, 0x8000 },
	{ 0x71, 0x8000 },
	{ 0x72, 0x8000 },
	{ 0x73, 0x7770 },
	{ 0x74, 0x3e00 },
	{ 0x75, 0x2409 },
	{ 0x76, 0x000a },
	{ 0x77, 0x0c00 },
	{ 0x78, 0x0000 },
	{ 0x79, 0x0123 },
	{ 0x80, 0x0000 },
	{ 0x81, 0x0000 },
	{ 0x82, 0x0000 },
	{ 0x83, 0x0000 },
	{ 0x84, 0x0000 },
	{ 0x85, 0x0000 },
	{ 0x8a, 0x0000 },
	{ 0x8e, 0x0004 },
	{ 0x8f, 0x1100 },
	{ 0x90, 0x0646 },
	{ 0x91, 0x0c06 },
	{ 0x93, 0x0000 },
	{ 0x94, 0x0200 },
	{ 0x95, 0x0000 },
	{ 0x9a, 0x2184 },
	{ 0x9b, 0x010a },
	{ 0x9c, 0x0aea },
	{ 0x9d, 0x000c },
	{ 0x9e, 0x0400 },
	{ 0xa0, 0xa0a8 },
	{ 0xa1, 0x0059 },
	{ 0xa2, 0x0001 },
	{ 0xae, 0x6000 },
	{ 0xaf, 0x0000 },
	{ 0xb0, 0x6000 },
	{ 0xb1, 0x0000 },
	{ 0xb2, 0x0000 },
	{ 0xb3, 0x001f },
	{ 0xb4, 0x020c },
	{ 0xb5, 0x1f00 },
	{ 0xb6, 0x0000 },
	{ 0xbb, 0x0000 },
	{ 0xbc, 0x0000 },
	{ 0xbd, 0x0000 },
	{ 0xbe, 0x0000 },
	{ 0xbf, 0x3100 },
	{ 0xc0, 0x0000 },
	{ 0xc1, 0x0000 },
	{ 0xc2, 0x0000 },
	{ 0xc3, 0x2000 },
	{ 0xcd, 0x0000 },
	{ 0xce, 0x0000 },
	{ 0xcf, 0x1813 },
	{ 0xd0, 0x0690 },
	{ 0xd1, 0x1c17 },
	{ 0xd3, 0xb320 },
	{ 0xd4, 0x0000 },
	{ 0xd6, 0x0400 },
	{ 0xd9, 0x0809 },
	{ 0xda, 0x0000 },
	{ 0xdb, 0x0003 },
	{ 0xdc, 0x0049 },
	{ 0xdd, 0x001b },
	{ 0xdf, 0x0008 },
	{ 0xe0, 0x4000 },
	{ 0xe6, 0x8000 },
	{ 0xe7, 0x0200 },
	{ 0xec, 0xb300 },
	{ 0xed, 0x0000 },
	{ 0xf0, 0x001f },
	{ 0xf1, 0x020c },
	{ 0xf2, 0x1f00 },
	{ 0xf3, 0x0000 },
	{ 0xf4, 0x4000 },
	{ 0xf8, 0x0000 },
	{ 0xf9, 0x0000 },
	{ 0xfa, 0x2060 },
	{ 0xfb, 0x4040 },
	{ 0xfc, 0x0000 },
	{ 0xfd, 0x0002 },
	{ 0xfe, 0x10ec },
	{ 0xff, 0x6308 },
};

static int rt5645_reset(struct snd_soc_codec *codec)
{
	return snd_soc_write(codec, RT5645_RESET, 0);
}

static bool rt5645_volatile_register(struct device *dev, unsigned int reg)
{
	int i;

	for (i = 0; i < ARRAY_SIZE(rt5645_ranges); i++) {
		if (reg >= rt5645_ranges[i].range_min &&
			reg <= rt5645_ranges[i].range_max) {
			return true;
		}
	}

	switch (reg) {
	case RT5645_RESET:
	case RT5645_PRIV_DATA:
	case RT5645_IN1_CTRL1:
	case RT5645_IN1_CTRL2:
	case RT5645_IN1_CTRL3:
	case RT5645_A_JD_CTRL1:
	case RT5645_ADC_EQ_CTRL1:
	case RT5645_EQ_CTRL1:
	case RT5645_ALC_CTRL_1:
	case RT5645_IRQ_CTRL2:
	case RT5645_IRQ_CTRL3:
	case RT5645_INT_IRQ_ST:
	case RT5645_IL_CMD:
	case RT5650_4BTN_IL_CMD1:
	case RT5645_VENDOR_ID:
	case RT5645_VENDOR_ID1:
	case RT5645_VENDOR_ID2:
		return true;
	default:
		return false;
	}
}

static bool rt5645_readable_register(struct device *dev, unsigned int reg)
{
	int i;

	for (i = 0; i < ARRAY_SIZE(rt5645_ranges); i++) {
		if (reg >= rt5645_ranges[i].range_min &&
			reg <= rt5645_ranges[i].range_max) {
			return true;
		}
	}

	switch (reg) {
	case RT5645_RESET:
	case RT5645_SPK_VOL:
	case RT5645_HP_VOL:
	case RT5645_LOUT1:
	case RT5645_IN1_CTRL1:
	case RT5645_IN1_CTRL2:
	case RT5645_IN1_CTRL3:
	case RT5645_IN2_CTRL:
	case RT5645_INL1_INR1_VOL:
	case RT5645_SPK_FUNC_LIM:
	case RT5645_ADJ_HPF_CTRL:
	case RT5645_DAC1_DIG_VOL:
	case RT5645_DAC2_DIG_VOL:
	case RT5645_DAC_CTRL:
	case RT5645_STO1_ADC_DIG_VOL:
	case RT5645_MONO_ADC_DIG_VOL:
	case RT5645_ADC_BST_VOL1:
	case RT5645_ADC_BST_VOL2:
	case RT5645_STO1_ADC_MIXER:
	case RT5645_MONO_ADC_MIXER:
	case RT5645_AD_DA_MIXER:
	case RT5645_STO_DAC_MIXER:
	case RT5645_MONO_DAC_MIXER:
	case RT5645_DIG_MIXER:
	case RT5650_A_DAC_SOUR:
	case RT5645_DIG_INF1_DATA:
	case RT5645_PDM_OUT_CTRL:
	case RT5645_REC_L1_MIXER:
	case RT5645_REC_L2_MIXER:
	case RT5645_REC_R1_MIXER:
	case RT5645_REC_R2_MIXER:
	case RT5645_HPMIXL_CTRL:
	case RT5645_HPOMIXL_CTRL:
	case RT5645_HPMIXR_CTRL:
	case RT5645_HPOMIXR_CTRL:
	case RT5645_HPO_MIXER:
	case RT5645_SPK_L_MIXER:
	case RT5645_SPK_R_MIXER:
	case RT5645_SPO_MIXER:
	case RT5645_SPO_CLSD_RATIO:
	case RT5645_OUT_L1_MIXER:
	case RT5645_OUT_R1_MIXER:
	case RT5645_OUT_L_GAIN1:
	case RT5645_OUT_L_GAIN2:
	case RT5645_OUT_R_GAIN1:
	case RT5645_OUT_R_GAIN2:
	case RT5645_LOUT_MIXER:
	case RT5645_HAPTIC_CTRL1:
	case RT5645_HAPTIC_CTRL2:
	case RT5645_HAPTIC_CTRL3:
	case RT5645_HAPTIC_CTRL4:
	case RT5645_HAPTIC_CTRL5:
	case RT5645_HAPTIC_CTRL6:
	case RT5645_HAPTIC_CTRL7:
	case RT5645_HAPTIC_CTRL8:
	case RT5645_HAPTIC_CTRL9:
	case RT5645_HAPTIC_CTRL10:
	case RT5645_PWR_DIG1:
	case RT5645_PWR_DIG2:
	case RT5645_PWR_ANLG1:
	case RT5645_PWR_ANLG2:
	case RT5645_PWR_MIXER:
	case RT5645_PWR_VOL:
	case RT5645_PRIV_INDEX:
	case RT5645_PRIV_DATA:
	case RT5645_I2S1_SDP:
	case RT5645_I2S2_SDP:
	case RT5645_ADDA_CLK1:
	case RT5645_ADDA_CLK2:
	case RT5645_DMIC_CTRL1:
	case RT5645_DMIC_CTRL2:
	case RT5645_TDM_CTRL_1:
	case RT5645_TDM_CTRL_2:
	case RT5645_TDM_CTRL_3:
	case RT5645_GLB_CLK:
	case RT5645_PLL_CTRL1:
	case RT5645_PLL_CTRL2:
	case RT5645_ASRC_1:
	case RT5645_ASRC_2:
	case RT5645_ASRC_3:
	case RT5645_ASRC_4:
	case RT5645_DEPOP_M1:
	case RT5645_DEPOP_M2:
	case RT5645_DEPOP_M3:
	case RT5645_MICBIAS:
	case RT5645_A_JD_CTRL1:
	case RT5645_VAD_CTRL4:
	case RT5645_CLSD_OUT_CTRL:
	case RT5645_ADC_EQ_CTRL1:
	case RT5645_ADC_EQ_CTRL2:
	case RT5645_EQ_CTRL1:
	case RT5645_EQ_CTRL2:
	case RT5645_ALC_CTRL_1:
	case RT5645_ALC_CTRL_2:
	case RT5645_ALC_CTRL_3:
	case RT5645_ALC_CTRL_4:
	case RT5645_ALC_CTRL_5:
	case RT5645_JD_CTRL:
	case RT5645_IRQ_CTRL1:
	case RT5645_IRQ_CTRL2:
	case RT5645_IRQ_CTRL3:
	case RT5645_INT_IRQ_ST:
	case RT5645_GPIO_CTRL1:
	case RT5645_GPIO_CTRL2:
	case RT5645_GPIO_CTRL3:
	case RT5645_BASS_BACK:
	case RT5645_MP3_PLUS1:
	case RT5645_MP3_PLUS2:
	case RT5645_ADJ_HPF1:
	case RT5645_ADJ_HPF2:
	case RT5645_HP_CALIB_AMP_DET:
	case RT5645_SV_ZCD1:
	case RT5645_SV_ZCD2:
	case RT5645_IL_CMD:
	case RT5645_IL_CMD2:
	case RT5645_IL_CMD3:
	case RT5650_4BTN_IL_CMD1:
	case RT5650_4BTN_IL_CMD2:
	case RT5645_DRC1_HL_CTRL1:
	case RT5645_DRC2_HL_CTRL1:
	case RT5645_ADC_MONO_HP_CTRL1:
	case RT5645_ADC_MONO_HP_CTRL2:
	case RT5645_DRC2_CTRL1:
	case RT5645_DRC2_CTRL2:
	case RT5645_DRC2_CTRL3:
	case RT5645_DRC2_CTRL4:
	case RT5645_DRC2_CTRL5:
	case RT5645_JD_CTRL3:
	case RT5645_JD_CTRL4:
	case RT5645_GEN_CTRL1:
	case RT5645_GEN_CTRL2:
	case RT5645_GEN_CTRL3:
	case RT5645_VENDOR_ID:
	case RT5645_VENDOR_ID1:
	case RT5645_VENDOR_ID2:
		return true;
	default:
		return false;
	}
}

static const DECLARE_TLV_DB_SCALE(out_vol_tlv, -4650, 150, 0);
static const DECLARE_TLV_DB_SCALE(dac_vol_tlv, -6525, 75, 0);
static const DECLARE_TLV_DB_SCALE(in_vol_tlv, -3450, 150, 0);
static const DECLARE_TLV_DB_SCALE(adc_vol_tlv, -1725, 75, 0);
static const DECLARE_TLV_DB_SCALE(adc_bst_tlv, 0, 1200, 0);

/* {0, +20, +24, +30, +35, +40, +44, +50, +52} dB */
static unsigned int bst_tlv[] = {
	TLV_DB_RANGE_HEAD(7),
	0, 0, TLV_DB_SCALE_ITEM(0, 0, 0),
	1, 1, TLV_DB_SCALE_ITEM(2000, 0, 0),
	2, 2, TLV_DB_SCALE_ITEM(2400, 0, 0),
	3, 5, TLV_DB_SCALE_ITEM(3000, 500, 0),
	6, 6, TLV_DB_SCALE_ITEM(4400, 0, 0),
	7, 7, TLV_DB_SCALE_ITEM(5000, 0, 0),
	8, 8, TLV_DB_SCALE_ITEM(5200, 0, 0),
};

static const struct snd_kcontrol_new rt5645_snd_controls[] = {
	/* Speaker Output Volume */
	SOC_DOUBLE("Speaker Channel Switch", RT5645_SPK_VOL,
		RT5645_VOL_L_SFT, RT5645_VOL_R_SFT, 1, 1),
	SOC_DOUBLE_TLV("Speaker Playback Volume", RT5645_SPK_VOL,
		RT5645_L_VOL_SFT, RT5645_R_VOL_SFT, 39, 1, out_vol_tlv),

	/* Headphone Output Volume */
	SOC_DOUBLE("HP Channel Switch", RT5645_HP_VOL,
		RT5645_VOL_L_SFT, RT5645_VOL_R_SFT, 1, 1),
	SOC_DOUBLE_TLV("HP Playback Volume", RT5645_HP_VOL,
		RT5645_L_VOL_SFT, RT5645_R_VOL_SFT, 39, 1, out_vol_tlv),

	/* OUTPUT Control */
	SOC_DOUBLE("OUT Playback Switch", RT5645_LOUT1,
		RT5645_L_MUTE_SFT, RT5645_R_MUTE_SFT, 1, 1),
	SOC_DOUBLE("OUT Channel Switch", RT5645_LOUT1,
		RT5645_VOL_L_SFT, RT5645_VOL_R_SFT, 1, 1),
	SOC_DOUBLE_TLV("OUT Playback Volume", RT5645_LOUT1,
		RT5645_L_VOL_SFT, RT5645_R_VOL_SFT, 39, 1, out_vol_tlv),

	/* DAC Digital Volume */
	SOC_DOUBLE("DAC2 Playback Switch", RT5645_DAC_CTRL,
		RT5645_M_DAC_L2_VOL_SFT, RT5645_M_DAC_R2_VOL_SFT, 1, 1),
	SOC_DOUBLE_TLV("DAC1 Playback Volume", RT5645_DAC1_DIG_VOL,
		RT5645_L_VOL_SFT + 1, RT5645_R_VOL_SFT + 1, 87, 0, dac_vol_tlv),
	SOC_DOUBLE_TLV("Mono DAC Playback Volume", RT5645_DAC2_DIG_VOL,
		RT5645_L_VOL_SFT + 1, RT5645_R_VOL_SFT + 1, 87, 0, dac_vol_tlv),

	/* IN1/IN2 Control */
	SOC_SINGLE_TLV("IN1 Boost", RT5645_IN1_CTRL1,
		RT5645_BST_SFT1, 8, 0, bst_tlv),
	SOC_SINGLE_TLV("IN2 Boost", RT5645_IN2_CTRL,
		RT5645_BST_SFT2, 8, 0, bst_tlv),

	/* INL/INR Volume Control */
	SOC_DOUBLE_TLV("IN Capture Volume", RT5645_INL1_INR1_VOL,
		RT5645_INL_VOL_SFT, RT5645_INR_VOL_SFT, 31, 1, in_vol_tlv),

	/* ADC Digital Volume Control */
	SOC_DOUBLE("ADC Capture Switch", RT5645_STO1_ADC_DIG_VOL,
		RT5645_L_MUTE_SFT, RT5645_R_MUTE_SFT, 1, 1),
	SOC_DOUBLE_TLV("ADC Capture Volume", RT5645_STO1_ADC_DIG_VOL,
		RT5645_L_VOL_SFT + 1, RT5645_R_VOL_SFT + 1, 63, 0, adc_vol_tlv),
	SOC_DOUBLE("Mono ADC Capture Switch", RT5645_MONO_ADC_DIG_VOL,
		RT5645_L_MUTE_SFT, RT5645_R_MUTE_SFT, 1, 1),
	SOC_DOUBLE_TLV("Mono ADC Capture Volume", RT5645_MONO_ADC_DIG_VOL,
		RT5645_L_VOL_SFT + 1, RT5645_R_VOL_SFT + 1, 63, 0, adc_vol_tlv),

	/* ADC Boost Volume Control */
	SOC_DOUBLE_TLV("STO1 ADC Boost Gain", RT5645_ADC_BST_VOL1,
		RT5645_STO1_ADC_L_BST_SFT, RT5645_STO1_ADC_R_BST_SFT, 3, 0,
		adc_bst_tlv),
	SOC_DOUBLE_TLV("STO2 ADC Boost Gain", RT5645_ADC_BST_VOL1,
		RT5645_STO2_ADC_L_BST_SFT, RT5645_STO2_ADC_R_BST_SFT, 3, 0,
		adc_bst_tlv),

	/* I2S2 function select */
	SOC_SINGLE("I2S2 Func Switch", RT5645_GPIO_CTRL1, RT5645_I2S2_SEL_SFT,
		1, 1),
};

/**
 * set_dmic_clk - Set parameter of dmic.
 *
 * @w: DAPM widget.
 * @kcontrol: The kcontrol of this widget.
 * @event: Event id.
 *
 */
static int set_dmic_clk(struct snd_soc_dapm_widget *w,
	struct snd_kcontrol *kcontrol, int event)
{
	struct snd_soc_codec *codec = snd_soc_dapm_to_codec(w->dapm);
	struct rt5645_priv *rt5645 = snd_soc_codec_get_drvdata(codec);
	int idx = -EINVAL;

	idx = rl6231_calc_dmic_clk(rt5645->sysclk);

	if (idx < 0)
		dev_err(codec->dev, "Failed to set DMIC clock\n");
	else
		snd_soc_update_bits(codec, RT5645_DMIC_CTRL1,
			RT5645_DMIC_CLK_MASK, idx << RT5645_DMIC_CLK_SFT);
	return idx;
}

static int is_sys_clk_from_pll(struct snd_soc_dapm_widget *source,
			 struct snd_soc_dapm_widget *sink)
{
	struct snd_soc_codec *codec = snd_soc_dapm_to_codec(source->dapm);
	unsigned int val;

	val = snd_soc_read(codec, RT5645_GLB_CLK);
	val &= RT5645_SCLK_SRC_MASK;
	if (val == RT5645_SCLK_SRC_PLL1)
		return 1;
	else
		return 0;
}

static int is_using_asrc(struct snd_soc_dapm_widget *source,
			 struct snd_soc_dapm_widget *sink)
{
	struct snd_soc_codec *codec = snd_soc_dapm_to_codec(source->dapm);
	unsigned int reg, shift, val;

	switch (source->shift) {
	case 0:
		reg = RT5645_ASRC_3;
		shift = 0;
		break;
	case 1:
		reg = RT5645_ASRC_3;
		shift = 4;
		break;
	case 3:
		reg = RT5645_ASRC_2;
		shift = 0;
		break;
	case 8:
		reg = RT5645_ASRC_2;
		shift = 4;
		break;
	case 9:
		reg = RT5645_ASRC_2;
		shift = 8;
		break;
	case 10:
		reg = RT5645_ASRC_2;
		shift = 12;
		break;
	default:
		return 0;
	}

	val = (snd_soc_read(codec, reg) >> shift) & 0xf;
	switch (val) {
	case 1:
	case 2:
	case 3:
	case 4:
		return 1;
	default:
		return 0;
	}

}

/**
 * rt5645_sel_asrc_clk_src - select ASRC clock source for a set of filters
 * @codec: SoC audio codec device.
 * @filter_mask: mask of filters.
 * @clk_src: clock source
 *
 * The ASRC function is for asynchronous MCLK and LRCK. Also, since RT5645 can
 * only support standard 32fs or 64fs i2s format, ASRC should be enabled to
 * support special i2s clock format such as Intel's 100fs(100 * sampling rate).
 * ASRC function will track i2s clock and generate a corresponding system clock
 * for codec. This function provides an API to select the clock source for a
 * set of filters specified by the mask. And the codec driver will turn on ASRC
 * for these filters if ASRC is selected as their clock source.
 */
int rt5645_sel_asrc_clk_src(struct snd_soc_codec *codec,
		unsigned int filter_mask, unsigned int clk_src)
{
	unsigned int asrc2_mask = 0;
	unsigned int asrc2_value = 0;
	unsigned int asrc3_mask = 0;
	unsigned int asrc3_value = 0;

	switch (clk_src) {
	case RT5645_CLK_SEL_SYS:
	case RT5645_CLK_SEL_I2S1_ASRC:
	case RT5645_CLK_SEL_I2S2_ASRC:
	case RT5645_CLK_SEL_SYS2:
		break;

	default:
		return -EINVAL;
	}

	if (filter_mask & RT5645_DA_STEREO_FILTER) {
		asrc2_mask |= RT5645_DA_STO_CLK_SEL_MASK;
		asrc2_value = (asrc2_value & ~RT5645_DA_STO_CLK_SEL_MASK)
			| (clk_src << RT5645_DA_STO_CLK_SEL_SFT);
	}

	if (filter_mask & RT5645_DA_MONO_L_FILTER) {
		asrc2_mask |= RT5645_DA_MONOL_CLK_SEL_MASK;
		asrc2_value = (asrc2_value & ~RT5645_DA_MONOL_CLK_SEL_MASK)
			| (clk_src << RT5645_DA_MONOL_CLK_SEL_SFT);
	}

	if (filter_mask & RT5645_DA_MONO_R_FILTER) {
		asrc2_mask |= RT5645_DA_MONOR_CLK_SEL_MASK;
		asrc2_value = (asrc2_value & ~RT5645_DA_MONOR_CLK_SEL_MASK)
			| (clk_src << RT5645_DA_MONOR_CLK_SEL_SFT);
	}

	if (filter_mask & RT5645_AD_STEREO_FILTER) {
		asrc2_mask |= RT5645_AD_STO1_CLK_SEL_MASK;
		asrc2_value = (asrc2_value & ~RT5645_AD_STO1_CLK_SEL_MASK)
			| (clk_src << RT5645_AD_STO1_CLK_SEL_SFT);
	}

	if (filter_mask & RT5645_AD_MONO_L_FILTER) {
		asrc3_mask |= RT5645_AD_MONOL_CLK_SEL_MASK;
		asrc3_value = (asrc3_value & ~RT5645_AD_MONOL_CLK_SEL_MASK)
			| (clk_src << RT5645_AD_MONOL_CLK_SEL_SFT);
	}

	if (filter_mask & RT5645_AD_MONO_R_FILTER)  {
		asrc3_mask |= RT5645_AD_MONOR_CLK_SEL_MASK;
		asrc3_value = (asrc3_value & ~RT5645_AD_MONOR_CLK_SEL_MASK)
			| (clk_src << RT5645_AD_MONOR_CLK_SEL_SFT);
	}

	if (asrc2_mask)
		snd_soc_update_bits(codec, RT5645_ASRC_2,
			asrc2_mask, asrc2_value);

	if (asrc3_mask)
		snd_soc_update_bits(codec, RT5645_ASRC_3,
			asrc3_mask, asrc3_value);

	return 0;
}
EXPORT_SYMBOL_GPL(rt5645_sel_asrc_clk_src);

/* Digital Mixer */
static const struct snd_kcontrol_new rt5645_sto1_adc_l_mix[] = {
	SOC_DAPM_SINGLE("ADC1 Switch", RT5645_STO1_ADC_MIXER,
			RT5645_M_ADC_L1_SFT, 1, 1),
	SOC_DAPM_SINGLE("ADC2 Switch", RT5645_STO1_ADC_MIXER,
			RT5645_M_ADC_L2_SFT, 1, 1),
};

static const struct snd_kcontrol_new rt5645_sto1_adc_r_mix[] = {
	SOC_DAPM_SINGLE("ADC1 Switch", RT5645_STO1_ADC_MIXER,
			RT5645_M_ADC_R1_SFT, 1, 1),
	SOC_DAPM_SINGLE("ADC2 Switch", RT5645_STO1_ADC_MIXER,
			RT5645_M_ADC_R2_SFT, 1, 1),
};

static const struct snd_kcontrol_new rt5645_mono_adc_l_mix[] = {
	SOC_DAPM_SINGLE("ADC1 Switch", RT5645_MONO_ADC_MIXER,
			RT5645_M_MONO_ADC_L1_SFT, 1, 1),
	SOC_DAPM_SINGLE("ADC2 Switch", RT5645_MONO_ADC_MIXER,
			RT5645_M_MONO_ADC_L2_SFT, 1, 1),
};

static const struct snd_kcontrol_new rt5645_mono_adc_r_mix[] = {
	SOC_DAPM_SINGLE("ADC1 Switch", RT5645_MONO_ADC_MIXER,
			RT5645_M_MONO_ADC_R1_SFT, 1, 1),
	SOC_DAPM_SINGLE("ADC2 Switch", RT5645_MONO_ADC_MIXER,
			RT5645_M_MONO_ADC_R2_SFT, 1, 1),
};

static const struct snd_kcontrol_new rt5645_dac_l_mix[] = {
	SOC_DAPM_SINGLE("Stereo ADC Switch", RT5645_AD_DA_MIXER,
			RT5645_M_ADCMIX_L_SFT, 1, 1),
	SOC_DAPM_SINGLE("DAC1 Switch", RT5645_AD_DA_MIXER,
			RT5645_M_DAC1_L_SFT, 1, 1),
};

static const struct snd_kcontrol_new rt5645_dac_r_mix[] = {
	SOC_DAPM_SINGLE("Stereo ADC Switch", RT5645_AD_DA_MIXER,
			RT5645_M_ADCMIX_R_SFT, 1, 1),
	SOC_DAPM_SINGLE("DAC1 Switch", RT5645_AD_DA_MIXER,
			RT5645_M_DAC1_R_SFT, 1, 1),
};

static const struct snd_kcontrol_new rt5645_sto_dac_l_mix[] = {
	SOC_DAPM_SINGLE("DAC L1 Switch", RT5645_STO_DAC_MIXER,
			RT5645_M_DAC_L1_SFT, 1, 1),
	SOC_DAPM_SINGLE("DAC L2 Switch", RT5645_STO_DAC_MIXER,
			RT5645_M_DAC_L2_SFT, 1, 1),
	SOC_DAPM_SINGLE("DAC R1 Switch", RT5645_STO_DAC_MIXER,
			RT5645_M_DAC_R1_STO_L_SFT, 1, 1),
};

static const struct snd_kcontrol_new rt5645_sto_dac_r_mix[] = {
	SOC_DAPM_SINGLE("DAC R1 Switch", RT5645_STO_DAC_MIXER,
			RT5645_M_DAC_R1_SFT, 1, 1),
	SOC_DAPM_SINGLE("DAC R2 Switch", RT5645_STO_DAC_MIXER,
			RT5645_M_DAC_R2_SFT, 1, 1),
	SOC_DAPM_SINGLE("DAC L1 Switch", RT5645_STO_DAC_MIXER,
			RT5645_M_DAC_L1_STO_R_SFT, 1, 1),
};

static const struct snd_kcontrol_new rt5645_mono_dac_l_mix[] = {
	SOC_DAPM_SINGLE("DAC L1 Switch", RT5645_MONO_DAC_MIXER,
			RT5645_M_DAC_L1_MONO_L_SFT, 1, 1),
	SOC_DAPM_SINGLE("DAC L2 Switch", RT5645_MONO_DAC_MIXER,
			RT5645_M_DAC_L2_MONO_L_SFT, 1, 1),
	SOC_DAPM_SINGLE("DAC R2 Switch", RT5645_MONO_DAC_MIXER,
			RT5645_M_DAC_R2_MONO_L_SFT, 1, 1),
};

static const struct snd_kcontrol_new rt5645_mono_dac_r_mix[] = {
	SOC_DAPM_SINGLE("DAC R1 Switch", RT5645_MONO_DAC_MIXER,
			RT5645_M_DAC_R1_MONO_R_SFT, 1, 1),
	SOC_DAPM_SINGLE("DAC R2 Switch", RT5645_MONO_DAC_MIXER,
			RT5645_M_DAC_R2_MONO_R_SFT, 1, 1),
	SOC_DAPM_SINGLE("DAC L2 Switch", RT5645_MONO_DAC_MIXER,
			RT5645_M_DAC_L2_MONO_R_SFT, 1, 1),
};

static const struct snd_kcontrol_new rt5645_dig_l_mix[] = {
	SOC_DAPM_SINGLE("Sto DAC Mix L Switch", RT5645_DIG_MIXER,
			RT5645_M_STO_L_DAC_L_SFT, 1, 1),
	SOC_DAPM_SINGLE("DAC L2 Switch", RT5645_DIG_MIXER,
			RT5645_M_DAC_L2_DAC_L_SFT, 1, 1),
	SOC_DAPM_SINGLE("DAC R2 Switch", RT5645_DIG_MIXER,
			RT5645_M_DAC_R2_DAC_L_SFT, 1, 1),
};

static const struct snd_kcontrol_new rt5645_dig_r_mix[] = {
	SOC_DAPM_SINGLE("Sto DAC Mix R Switch", RT5645_DIG_MIXER,
			RT5645_M_STO_R_DAC_R_SFT, 1, 1),
	SOC_DAPM_SINGLE("DAC R2 Switch", RT5645_DIG_MIXER,
			RT5645_M_DAC_R2_DAC_R_SFT, 1, 1),
	SOC_DAPM_SINGLE("DAC L2 Switch", RT5645_DIG_MIXER,
			RT5645_M_DAC_L2_DAC_R_SFT, 1, 1),
};

/* Analog Input Mixer */
static const struct snd_kcontrol_new rt5645_rec_l_mix[] = {
	SOC_DAPM_SINGLE("HPOL Switch", RT5645_REC_L2_MIXER,
			RT5645_M_HP_L_RM_L_SFT, 1, 1),
	SOC_DAPM_SINGLE("INL Switch", RT5645_REC_L2_MIXER,
			RT5645_M_IN_L_RM_L_SFT, 1, 1),
	SOC_DAPM_SINGLE("BST2 Switch", RT5645_REC_L2_MIXER,
			RT5645_M_BST2_RM_L_SFT, 1, 1),
	SOC_DAPM_SINGLE("BST1 Switch", RT5645_REC_L2_MIXER,
			RT5645_M_BST1_RM_L_SFT, 1, 1),
	SOC_DAPM_SINGLE("OUT MIXL Switch", RT5645_REC_L2_MIXER,
			RT5645_M_OM_L_RM_L_SFT, 1, 1),
};

static const struct snd_kcontrol_new rt5645_rec_r_mix[] = {
	SOC_DAPM_SINGLE("HPOR Switch", RT5645_REC_R2_MIXER,
			RT5645_M_HP_R_RM_R_SFT, 1, 1),
	SOC_DAPM_SINGLE("INR Switch", RT5645_REC_R2_MIXER,
			RT5645_M_IN_R_RM_R_SFT, 1, 1),
	SOC_DAPM_SINGLE("BST2 Switch", RT5645_REC_R2_MIXER,
			RT5645_M_BST2_RM_R_SFT, 1, 1),
	SOC_DAPM_SINGLE("BST1 Switch", RT5645_REC_R2_MIXER,
			RT5645_M_BST1_RM_R_SFT, 1, 1),
	SOC_DAPM_SINGLE("OUT MIXR Switch", RT5645_REC_R2_MIXER,
			RT5645_M_OM_R_RM_R_SFT, 1, 1),
};

static const struct snd_kcontrol_new rt5645_spk_l_mix[] = {
	SOC_DAPM_SINGLE("DAC L1 Switch", RT5645_SPK_L_MIXER,
			RT5645_M_DAC_L1_SM_L_SFT, 1, 1),
	SOC_DAPM_SINGLE("DAC L2 Switch", RT5645_SPK_L_MIXER,
			RT5645_M_DAC_L2_SM_L_SFT, 1, 1),
	SOC_DAPM_SINGLE("INL Switch", RT5645_SPK_L_MIXER,
			RT5645_M_IN_L_SM_L_SFT, 1, 1),
	SOC_DAPM_SINGLE("BST1 Switch", RT5645_SPK_L_MIXER,
			RT5645_M_BST1_L_SM_L_SFT, 1, 1),
};

static const struct snd_kcontrol_new rt5645_spk_r_mix[] = {
	SOC_DAPM_SINGLE("DAC R1 Switch", RT5645_SPK_R_MIXER,
			RT5645_M_DAC_R1_SM_R_SFT, 1, 1),
	SOC_DAPM_SINGLE("DAC R2 Switch", RT5645_SPK_R_MIXER,
			RT5645_M_DAC_R2_SM_R_SFT, 1, 1),
	SOC_DAPM_SINGLE("INR Switch", RT5645_SPK_R_MIXER,
			RT5645_M_IN_R_SM_R_SFT, 1, 1),
	SOC_DAPM_SINGLE("BST2 Switch", RT5645_SPK_R_MIXER,
			RT5645_M_BST2_R_SM_R_SFT, 1, 1),
};

static const struct snd_kcontrol_new rt5645_out_l_mix[] = {
	SOC_DAPM_SINGLE("BST1 Switch", RT5645_OUT_L1_MIXER,
			RT5645_M_BST1_OM_L_SFT, 1, 1),
	SOC_DAPM_SINGLE("INL Switch", RT5645_OUT_L1_MIXER,
			RT5645_M_IN_L_OM_L_SFT, 1, 1),
	SOC_DAPM_SINGLE("DAC L2 Switch", RT5645_OUT_L1_MIXER,
			RT5645_M_DAC_L2_OM_L_SFT, 1, 1),
	SOC_DAPM_SINGLE("DAC L1 Switch", RT5645_OUT_L1_MIXER,
			RT5645_M_DAC_L1_OM_L_SFT, 1, 1),
};

static const struct snd_kcontrol_new rt5645_out_r_mix[] = {
	SOC_DAPM_SINGLE("BST2 Switch", RT5645_OUT_R1_MIXER,
			RT5645_M_BST2_OM_R_SFT, 1, 1),
	SOC_DAPM_SINGLE("INR Switch", RT5645_OUT_R1_MIXER,
			RT5645_M_IN_R_OM_R_SFT, 1, 1),
	SOC_DAPM_SINGLE("DAC R2 Switch", RT5645_OUT_R1_MIXER,
			RT5645_M_DAC_R2_OM_R_SFT, 1, 1),
	SOC_DAPM_SINGLE("DAC R1 Switch", RT5645_OUT_R1_MIXER,
			RT5645_M_DAC_R1_OM_R_SFT, 1, 1),
};

static const struct snd_kcontrol_new rt5645_spo_l_mix[] = {
	SOC_DAPM_SINGLE("DAC R1 Switch", RT5645_SPO_MIXER,
			RT5645_M_DAC_R1_SPM_L_SFT, 1, 1),
	SOC_DAPM_SINGLE("DAC L1 Switch", RT5645_SPO_MIXER,
			RT5645_M_DAC_L1_SPM_L_SFT, 1, 1),
	SOC_DAPM_SINGLE("SPKVOL R Switch", RT5645_SPO_MIXER,
			RT5645_M_SV_R_SPM_L_SFT, 1, 1),
	SOC_DAPM_SINGLE("SPKVOL L Switch", RT5645_SPO_MIXER,
			RT5645_M_SV_L_SPM_L_SFT, 1, 1),
};

static const struct snd_kcontrol_new rt5645_spo_r_mix[] = {
	SOC_DAPM_SINGLE("DAC R1 Switch", RT5645_SPO_MIXER,
			RT5645_M_DAC_R1_SPM_R_SFT, 1, 1),
	SOC_DAPM_SINGLE("SPKVOL R Switch", RT5645_SPO_MIXER,
			RT5645_M_SV_R_SPM_R_SFT, 1, 1),
};

static const struct snd_kcontrol_new rt5645_hpo_mix[] = {
	SOC_DAPM_SINGLE("DAC1 Switch", RT5645_HPO_MIXER,
			RT5645_M_DAC1_HM_SFT, 1, 1),
	SOC_DAPM_SINGLE("HPVOL Switch", RT5645_HPO_MIXER,
			RT5645_M_HPVOL_HM_SFT, 1, 1),
};

static const struct snd_kcontrol_new rt5645_hpvoll_mix[] = {
	SOC_DAPM_SINGLE("DAC1 Switch", RT5645_HPOMIXL_CTRL,
			RT5645_M_DAC1_HV_SFT, 1, 1),
	SOC_DAPM_SINGLE("DAC2 Switch", RT5645_HPOMIXL_CTRL,
			RT5645_M_DAC2_HV_SFT, 1, 1),
	SOC_DAPM_SINGLE("INL Switch", RT5645_HPOMIXL_CTRL,
			RT5645_M_IN_HV_SFT, 1, 1),
	SOC_DAPM_SINGLE("BST1 Switch", RT5645_HPOMIXL_CTRL,
			RT5645_M_BST1_HV_SFT, 1, 1),
};

static const struct snd_kcontrol_new rt5645_hpvolr_mix[] = {
	SOC_DAPM_SINGLE("DAC1 Switch", RT5645_HPOMIXR_CTRL,
			RT5645_M_DAC1_HV_SFT, 1, 1),
	SOC_DAPM_SINGLE("DAC2 Switch", RT5645_HPOMIXR_CTRL,
			RT5645_M_DAC2_HV_SFT, 1, 1),
	SOC_DAPM_SINGLE("INR Switch", RT5645_HPOMIXR_CTRL,
			RT5645_M_IN_HV_SFT, 1, 1),
	SOC_DAPM_SINGLE("BST2 Switch", RT5645_HPOMIXR_CTRL,
			RT5645_M_BST2_HV_SFT, 1, 1),
};

static const struct snd_kcontrol_new rt5645_lout_mix[] = {
	SOC_DAPM_SINGLE("DAC L1 Switch", RT5645_LOUT_MIXER,
			RT5645_M_DAC_L1_LM_SFT, 1, 1),
	SOC_DAPM_SINGLE("DAC R1 Switch", RT5645_LOUT_MIXER,
			RT5645_M_DAC_R1_LM_SFT, 1, 1),
	SOC_DAPM_SINGLE("OUTMIX L Switch", RT5645_LOUT_MIXER,
			RT5645_M_OV_L_LM_SFT, 1, 1),
	SOC_DAPM_SINGLE("OUTMIX R Switch", RT5645_LOUT_MIXER,
			RT5645_M_OV_R_LM_SFT, 1, 1),
};

/*DAC1 L/R source*/ /* MX-29 [9:8] [11:10] */
static const char * const rt5645_dac1_src[] = {
	"IF1 DAC", "IF2 DAC", "IF3 DAC"
};

static SOC_ENUM_SINGLE_DECL(
	rt5645_dac1l_enum, RT5645_AD_DA_MIXER,
	RT5645_DAC1_L_SEL_SFT, rt5645_dac1_src);

static const struct snd_kcontrol_new rt5645_dac1l_mux =
	SOC_DAPM_ENUM("DAC1 L source", rt5645_dac1l_enum);

static SOC_ENUM_SINGLE_DECL(
	rt5645_dac1r_enum, RT5645_AD_DA_MIXER,
	RT5645_DAC1_R_SEL_SFT, rt5645_dac1_src);

static const struct snd_kcontrol_new rt5645_dac1r_mux =
	SOC_DAPM_ENUM("DAC1 R source", rt5645_dac1r_enum);

/*DAC2 L/R source*/ /* MX-1B [6:4] [2:0] */
static const char * const rt5645_dac12_src[] = {
	"IF1 DAC", "IF2 DAC", "IF3 DAC", "Mono ADC", "VAD_ADC"
};

static SOC_ENUM_SINGLE_DECL(
	rt5645_dac2l_enum, RT5645_DAC_CTRL,
	RT5645_DAC2_L_SEL_SFT, rt5645_dac12_src);

static const struct snd_kcontrol_new rt5645_dac_l2_mux =
	SOC_DAPM_ENUM("DAC2 L source", rt5645_dac2l_enum);

static const char * const rt5645_dacr2_src[] = {
	"IF1 DAC", "IF2 DAC", "IF3 DAC", "Mono ADC", "Haptic"
};

static SOC_ENUM_SINGLE_DECL(
	rt5645_dac2r_enum, RT5645_DAC_CTRL,
	RT5645_DAC2_R_SEL_SFT, rt5645_dacr2_src);

static const struct snd_kcontrol_new rt5645_dac_r2_mux =
	SOC_DAPM_ENUM("DAC2 R source", rt5645_dac2r_enum);


/* INL/R source */
static const char * const rt5645_inl_src[] = {
	"IN2P", "MonoP"
};

static SOC_ENUM_SINGLE_DECL(
	rt5645_inl_enum, RT5645_INL1_INR1_VOL,
	RT5645_INL_SEL_SFT, rt5645_inl_src);

static const struct snd_kcontrol_new rt5645_inl_mux =
	SOC_DAPM_ENUM("INL source", rt5645_inl_enum);

static const char * const rt5645_inr_src[] = {
	"IN2N", "MonoN"
};

static SOC_ENUM_SINGLE_DECL(
	rt5645_inr_enum, RT5645_INL1_INR1_VOL,
	RT5645_INR_SEL_SFT, rt5645_inr_src);

static const struct snd_kcontrol_new rt5645_inr_mux =
	SOC_DAPM_ENUM("INR source", rt5645_inr_enum);

/* Stereo1 ADC source */
/* MX-27 [12] */
static const char * const rt5645_stereo_adc1_src[] = {
	"DAC MIX", "ADC"
};

static SOC_ENUM_SINGLE_DECL(
	rt5645_stereo1_adc1_enum, RT5645_STO1_ADC_MIXER,
	RT5645_ADC_1_SRC_SFT, rt5645_stereo_adc1_src);

static const struct snd_kcontrol_new rt5645_sto_adc1_mux =
	SOC_DAPM_ENUM("Stereo1 ADC1 Mux", rt5645_stereo1_adc1_enum);

/* MX-27 [11] */
static const char * const rt5645_stereo_adc2_src[] = {
	"DAC MIX", "DMIC"
};

static SOC_ENUM_SINGLE_DECL(
	rt5645_stereo1_adc2_enum, RT5645_STO1_ADC_MIXER,
	RT5645_ADC_2_SRC_SFT, rt5645_stereo_adc2_src);

static const struct snd_kcontrol_new rt5645_sto_adc2_mux =
	SOC_DAPM_ENUM("Stereo1 ADC2 Mux", rt5645_stereo1_adc2_enum);

/* MX-27 [8] */
static const char * const rt5645_stereo_dmic_src[] = {
	"DMIC1", "DMIC2"
};

static SOC_ENUM_SINGLE_DECL(
	rt5645_stereo1_dmic_enum, RT5645_STO1_ADC_MIXER,
	RT5645_DMIC_SRC_SFT, rt5645_stereo_dmic_src);

static const struct snd_kcontrol_new rt5645_sto1_dmic_mux =
	SOC_DAPM_ENUM("Stereo1 DMIC source", rt5645_stereo1_dmic_enum);

/* Mono ADC source */
/* MX-28 [12] */
static const char * const rt5645_mono_adc_l1_src[] = {
	"Mono DAC MIXL", "ADC"
};

static SOC_ENUM_SINGLE_DECL(
	rt5645_mono_adc_l1_enum, RT5645_MONO_ADC_MIXER,
	RT5645_MONO_ADC_L1_SRC_SFT, rt5645_mono_adc_l1_src);

static const struct snd_kcontrol_new rt5645_mono_adc_l1_mux =
	SOC_DAPM_ENUM("Mono ADC1 left source", rt5645_mono_adc_l1_enum);
/* MX-28 [11] */
static const char * const rt5645_mono_adc_l2_src[] = {
	"Mono DAC MIXL", "DMIC"
};

static SOC_ENUM_SINGLE_DECL(
	rt5645_mono_adc_l2_enum, RT5645_MONO_ADC_MIXER,
	RT5645_MONO_ADC_L2_SRC_SFT, rt5645_mono_adc_l2_src);

static const struct snd_kcontrol_new rt5645_mono_adc_l2_mux =
	SOC_DAPM_ENUM("Mono ADC2 left source", rt5645_mono_adc_l2_enum);

/* MX-28 [8] */
static const char * const rt5645_mono_dmic_src[] = {
	"DMIC1", "DMIC2"
};

static SOC_ENUM_SINGLE_DECL(
	rt5645_mono_dmic_l_enum, RT5645_MONO_ADC_MIXER,
	RT5645_MONO_DMIC_L_SRC_SFT, rt5645_mono_dmic_src);

static const struct snd_kcontrol_new rt5645_mono_dmic_l_mux =
	SOC_DAPM_ENUM("Mono DMIC left source", rt5645_mono_dmic_l_enum);
/* MX-28 [1:0] */
static SOC_ENUM_SINGLE_DECL(
	rt5645_mono_dmic_r_enum, RT5645_MONO_ADC_MIXER,
	RT5645_MONO_DMIC_R_SRC_SFT, rt5645_mono_dmic_src);

static const struct snd_kcontrol_new rt5645_mono_dmic_r_mux =
	SOC_DAPM_ENUM("Mono DMIC Right source", rt5645_mono_dmic_r_enum);
/* MX-28 [4] */
static const char * const rt5645_mono_adc_r1_src[] = {
	"Mono DAC MIXR", "ADC"
};

static SOC_ENUM_SINGLE_DECL(
	rt5645_mono_adc_r1_enum, RT5645_MONO_ADC_MIXER,
	RT5645_MONO_ADC_R1_SRC_SFT, rt5645_mono_adc_r1_src);

static const struct snd_kcontrol_new rt5645_mono_adc_r1_mux =
	SOC_DAPM_ENUM("Mono ADC1 right source", rt5645_mono_adc_r1_enum);
/* MX-28 [3] */
static const char * const rt5645_mono_adc_r2_src[] = {
	"Mono DAC MIXR", "DMIC"
};

static SOC_ENUM_SINGLE_DECL(
	rt5645_mono_adc_r2_enum, RT5645_MONO_ADC_MIXER,
	RT5645_MONO_ADC_R2_SRC_SFT, rt5645_mono_adc_r2_src);

static const struct snd_kcontrol_new rt5645_mono_adc_r2_mux =
	SOC_DAPM_ENUM("Mono ADC2 right source", rt5645_mono_adc_r2_enum);

/* MX-77 [9:8] */
static const char * const rt5645_if1_adc_in_src[] = {
	"IF_ADC1/IF_ADC2/VAD_ADC", "IF_ADC2/IF_ADC1/VAD_ADC",
	"VAD_ADC/IF_ADC1/IF_ADC2", "VAD_ADC/IF_ADC2/IF_ADC1"
};

static SOC_ENUM_SINGLE_DECL(
	rt5645_if1_adc_in_enum, RT5645_TDM_CTRL_1,
	RT5645_IF1_ADC_IN_SFT, rt5645_if1_adc_in_src);

static const struct snd_kcontrol_new rt5645_if1_adc_in_mux =
	SOC_DAPM_ENUM("IF1 ADC IN source", rt5645_if1_adc_in_enum);

/* MX-78 [4:0] */
static const char * const rt5650_if1_adc_in_src[] = {
	"IF_ADC1/IF_ADC2/DAC_REF/Null",
	"IF_ADC1/IF_ADC2/Null/DAC_REF",
	"IF_ADC1/DAC_REF/IF_ADC2/Null",
	"IF_ADC1/DAC_REF/Null/IF_ADC2",
	"IF_ADC1/Null/DAC_REF/IF_ADC2",
	"IF_ADC1/Null/IF_ADC2/DAC_REF",

	"IF_ADC2/IF_ADC1/DAC_REF/Null",
	"IF_ADC2/IF_ADC1/Null/DAC_REF",
	"IF_ADC2/DAC_REF/IF_ADC1/Null",
	"IF_ADC2/DAC_REF/Null/IF_ADC1",
	"IF_ADC2/Null/DAC_REF/IF_ADC1",
	"IF_ADC2/Null/IF_ADC1/DAC_REF",

	"DAC_REF/IF_ADC1/IF_ADC2/Null",
	"DAC_REF/IF_ADC1/Null/IF_ADC2",
	"DAC_REF/IF_ADC2/IF_ADC1/Null",
	"DAC_REF/IF_ADC2/Null/IF_ADC1",
	"DAC_REF/Null/IF_ADC1/IF_ADC2",
	"DAC_REF/Null/IF_ADC2/IF_ADC1",

	"Null/IF_ADC1/IF_ADC2/DAC_REF",
	"Null/IF_ADC1/DAC_REF/IF_ADC2",
	"Null/IF_ADC2/IF_ADC1/DAC_REF",
	"Null/IF_ADC2/DAC_REF/IF_ADC1",
	"Null/DAC_REF/IF_ADC1/IF_ADC2",
	"Null/DAC_REF/IF_ADC2/IF_ADC1",
};

static SOC_ENUM_SINGLE_DECL(
	rt5650_if1_adc_in_enum, RT5645_TDM_CTRL_2,
	0, rt5650_if1_adc_in_src);

static const struct snd_kcontrol_new rt5650_if1_adc_in_mux =
	SOC_DAPM_ENUM("IF1 ADC IN source", rt5650_if1_adc_in_enum);

/* MX-78 [15:14][13:12][11:10] */
static const char * const rt5645_tdm_adc_swap_select[] = {
	"L/R", "R/L", "L/L", "R/R"
};

static SOC_ENUM_SINGLE_DECL(rt5650_tdm_adc_slot0_1_enum,
	RT5645_TDM_CTRL_2, 14, rt5645_tdm_adc_swap_select);

static const struct snd_kcontrol_new rt5650_if1_adc1_in_mux =
	SOC_DAPM_ENUM("IF1 ADC1 IN source", rt5650_tdm_adc_slot0_1_enum);

static SOC_ENUM_SINGLE_DECL(rt5650_tdm_adc_slot2_3_enum,
	RT5645_TDM_CTRL_2, 12, rt5645_tdm_adc_swap_select);

static const struct snd_kcontrol_new rt5650_if1_adc2_in_mux =
	SOC_DAPM_ENUM("IF1 ADC2 IN source", rt5650_tdm_adc_slot2_3_enum);

static SOC_ENUM_SINGLE_DECL(rt5650_tdm_adc_slot4_5_enum,
	RT5645_TDM_CTRL_2, 10, rt5645_tdm_adc_swap_select);

static const struct snd_kcontrol_new rt5650_if1_adc3_in_mux =
	SOC_DAPM_ENUM("IF1 ADC3 IN source", rt5650_tdm_adc_slot4_5_enum);

/* MX-77 [7:6][5:4][3:2] */
static SOC_ENUM_SINGLE_DECL(rt5645_tdm_adc_slot0_1_enum,
	RT5645_TDM_CTRL_1, 6, rt5645_tdm_adc_swap_select);

static const struct snd_kcontrol_new rt5645_if1_adc1_in_mux =
	SOC_DAPM_ENUM("IF1 ADC1 IN source", rt5645_tdm_adc_slot0_1_enum);

static SOC_ENUM_SINGLE_DECL(rt5645_tdm_adc_slot2_3_enum,
	RT5645_TDM_CTRL_1, 4, rt5645_tdm_adc_swap_select);

static const struct snd_kcontrol_new rt5645_if1_adc2_in_mux =
	SOC_DAPM_ENUM("IF1 ADC2 IN source", rt5645_tdm_adc_slot2_3_enum);

static SOC_ENUM_SINGLE_DECL(rt5645_tdm_adc_slot4_5_enum,
	RT5645_TDM_CTRL_1, 2, rt5645_tdm_adc_swap_select);

static const struct snd_kcontrol_new rt5645_if1_adc3_in_mux =
	SOC_DAPM_ENUM("IF1 ADC3 IN source", rt5645_tdm_adc_slot4_5_enum);

/* MX-79 [14:12][10:8][6:4][2:0] */
static const char * const rt5645_tdm_dac_swap_select[] = {
	"Slot0", "Slot1", "Slot2", "Slot3"
};

static SOC_ENUM_SINGLE_DECL(rt5645_tdm_dac0_enum,
	RT5645_TDM_CTRL_3, 12, rt5645_tdm_dac_swap_select);

static const struct snd_kcontrol_new rt5645_if1_dac0_tdm_sel_mux =
	SOC_DAPM_ENUM("IF1 DAC0 source", rt5645_tdm_dac0_enum);

static SOC_ENUM_SINGLE_DECL(rt5645_tdm_dac1_enum,
	RT5645_TDM_CTRL_3, 8, rt5645_tdm_dac_swap_select);

static const struct snd_kcontrol_new rt5645_if1_dac1_tdm_sel_mux =
	SOC_DAPM_ENUM("IF1 DAC1 source", rt5645_tdm_dac1_enum);

static SOC_ENUM_SINGLE_DECL(rt5645_tdm_dac2_enum,
	RT5645_TDM_CTRL_3, 4, rt5645_tdm_dac_swap_select);

static const struct snd_kcontrol_new rt5645_if1_dac2_tdm_sel_mux =
	SOC_DAPM_ENUM("IF1 DAC2 source", rt5645_tdm_dac2_enum);

static SOC_ENUM_SINGLE_DECL(rt5645_tdm_dac3_enum,
	RT5645_TDM_CTRL_3, 0, rt5645_tdm_dac_swap_select);

static const struct snd_kcontrol_new rt5645_if1_dac3_tdm_sel_mux =
	SOC_DAPM_ENUM("IF1 DAC3 source", rt5645_tdm_dac3_enum);

/* MX-7a [14:12][10:8][6:4][2:0] */
static SOC_ENUM_SINGLE_DECL(rt5650_tdm_dac0_enum,
	RT5650_TDM_CTRL_4, 12, rt5645_tdm_dac_swap_select);

static const struct snd_kcontrol_new rt5650_if1_dac0_tdm_sel_mux =
	SOC_DAPM_ENUM("IF1 DAC0 source", rt5650_tdm_dac0_enum);

static SOC_ENUM_SINGLE_DECL(rt5650_tdm_dac1_enum,
	RT5650_TDM_CTRL_4, 8, rt5645_tdm_dac_swap_select);

static const struct snd_kcontrol_new rt5650_if1_dac1_tdm_sel_mux =
	SOC_DAPM_ENUM("IF1 DAC1 source", rt5650_tdm_dac1_enum);

static SOC_ENUM_SINGLE_DECL(rt5650_tdm_dac2_enum,
	RT5650_TDM_CTRL_4, 4, rt5645_tdm_dac_swap_select);

static const struct snd_kcontrol_new rt5650_if1_dac2_tdm_sel_mux =
	SOC_DAPM_ENUM("IF1 DAC2 source", rt5650_tdm_dac2_enum);

static SOC_ENUM_SINGLE_DECL(rt5650_tdm_dac3_enum,
	RT5650_TDM_CTRL_4, 0, rt5645_tdm_dac_swap_select);

static const struct snd_kcontrol_new rt5650_if1_dac3_tdm_sel_mux =
	SOC_DAPM_ENUM("IF1 DAC3 source", rt5650_tdm_dac3_enum);

/* MX-2d [3] [2] */
static const char * const rt5650_a_dac1_src[] = {
	"DAC1", "Stereo DAC Mixer"
};

static SOC_ENUM_SINGLE_DECL(
	rt5650_a_dac1_l_enum, RT5650_A_DAC_SOUR,
	RT5650_A_DAC1_L_IN_SFT, rt5650_a_dac1_src);

static const struct snd_kcontrol_new rt5650_a_dac1_l_mux =
	SOC_DAPM_ENUM("A DAC1 L source", rt5650_a_dac1_l_enum);

static SOC_ENUM_SINGLE_DECL(
	rt5650_a_dac1_r_enum, RT5650_A_DAC_SOUR,
	RT5650_A_DAC1_R_IN_SFT, rt5650_a_dac1_src);

static const struct snd_kcontrol_new rt5650_a_dac1_r_mux =
	SOC_DAPM_ENUM("A DAC1 R source", rt5650_a_dac1_r_enum);

/* MX-2d [1] [0] */
static const char * const rt5650_a_dac2_src[] = {
	"Stereo DAC Mixer", "Mono DAC Mixer"
};

static SOC_ENUM_SINGLE_DECL(
	rt5650_a_dac2_l_enum, RT5650_A_DAC_SOUR,
	RT5650_A_DAC2_L_IN_SFT, rt5650_a_dac2_src);

static const struct snd_kcontrol_new rt5650_a_dac2_l_mux =
	SOC_DAPM_ENUM("A DAC2 L source", rt5650_a_dac2_l_enum);

static SOC_ENUM_SINGLE_DECL(
	rt5650_a_dac2_r_enum, RT5650_A_DAC_SOUR,
	RT5650_A_DAC2_R_IN_SFT, rt5650_a_dac2_src);

static const struct snd_kcontrol_new rt5650_a_dac2_r_mux =
	SOC_DAPM_ENUM("A DAC2 R source", rt5650_a_dac2_r_enum);

/* MX-2F [13:12] */
static const char * const rt5645_if2_adc_in_src[] = {
	"IF_ADC1", "IF_ADC2", "VAD_ADC"
};

static SOC_ENUM_SINGLE_DECL(
	rt5645_if2_adc_in_enum, RT5645_DIG_INF1_DATA,
	RT5645_IF2_ADC_IN_SFT, rt5645_if2_adc_in_src);

static const struct snd_kcontrol_new rt5645_if2_adc_in_mux =
	SOC_DAPM_ENUM("IF2 ADC IN source", rt5645_if2_adc_in_enum);

/* MX-2F [1:0] */
static const char * const rt5645_if3_adc_in_src[] = {
	"IF_ADC1", "IF_ADC2", "VAD_ADC"
};

static SOC_ENUM_SINGLE_DECL(
	rt5645_if3_adc_in_enum, RT5645_DIG_INF1_DATA,
	RT5645_IF3_ADC_IN_SFT, rt5645_if3_adc_in_src);

static const struct snd_kcontrol_new rt5645_if3_adc_in_mux =
	SOC_DAPM_ENUM("IF3 ADC IN source", rt5645_if3_adc_in_enum);

/* MX-31 [15] [13] [11] [9] */
static const char * const rt5645_pdm_src[] = {
	"Mono DAC", "Stereo DAC"
};

static SOC_ENUM_SINGLE_DECL(
	rt5645_pdm1_l_enum, RT5645_PDM_OUT_CTRL,
	RT5645_PDM1_L_SFT, rt5645_pdm_src);

static const struct snd_kcontrol_new rt5645_pdm1_l_mux =
	SOC_DAPM_ENUM("PDM1 L source", rt5645_pdm1_l_enum);

static SOC_ENUM_SINGLE_DECL(
	rt5645_pdm1_r_enum, RT5645_PDM_OUT_CTRL,
	RT5645_PDM1_R_SFT, rt5645_pdm_src);

static const struct snd_kcontrol_new rt5645_pdm1_r_mux =
	SOC_DAPM_ENUM("PDM1 R source", rt5645_pdm1_r_enum);

/* MX-9D [9:8] */
static const char * const rt5645_vad_adc_src[] = {
	"Sto1 ADC L", "Mono ADC L", "Mono ADC R"
};

static SOC_ENUM_SINGLE_DECL(
	rt5645_vad_adc_enum, RT5645_VAD_CTRL4,
	RT5645_VAD_SEL_SFT, rt5645_vad_adc_src);

static const struct snd_kcontrol_new rt5645_vad_adc_mux =
	SOC_DAPM_ENUM("VAD ADC source", rt5645_vad_adc_enum);

static const struct snd_kcontrol_new spk_l_vol_control =
	SOC_DAPM_SINGLE_AUTODISABLE("Switch", RT5645_SPK_VOL,
		RT5645_L_MUTE_SFT, 1, 1);

static const struct snd_kcontrol_new spk_r_vol_control =
	SOC_DAPM_SINGLE_AUTODISABLE("Switch", RT5645_SPK_VOL,
		RT5645_R_MUTE_SFT, 1, 1);

static const struct snd_kcontrol_new hp_l_vol_control =
	SOC_DAPM_SINGLE_AUTODISABLE("Switch", RT5645_HP_VOL,
		RT5645_L_MUTE_SFT, 1, 1);

static const struct snd_kcontrol_new hp_r_vol_control =
	SOC_DAPM_SINGLE_AUTODISABLE("Switch", RT5645_HP_VOL,
		RT5645_R_MUTE_SFT, 1, 1);

static const struct snd_kcontrol_new pdm1_l_vol_control =
	SOC_DAPM_SINGLE_AUTODISABLE("Switch", RT5645_PDM_OUT_CTRL,
		RT5645_M_PDM1_L, 1, 1);

static const struct snd_kcontrol_new pdm1_r_vol_control =
	SOC_DAPM_SINGLE_AUTODISABLE("Switch", RT5645_PDM_OUT_CTRL,
		RT5645_M_PDM1_R, 1, 1);

static void hp_amp_power(struct snd_soc_codec *codec, int on)
{
	static int hp_amp_power_count;
	struct rt5645_priv *rt5645 = snd_soc_codec_get_drvdata(codec);

	if (on) {
		if (hp_amp_power_count <= 0) {
			/* depop parameters */
			snd_soc_update_bits(codec, RT5645_DEPOP_M2,
				RT5645_DEPOP_MASK, RT5645_DEPOP_MAN);
			snd_soc_write(codec, RT5645_DEPOP_M1, 0x000d);
			regmap_write(rt5645->regmap, RT5645_PR_BASE +
				RT5645_HP_DCC_INT1, 0x9f01);
			mdelay(150);
			/* headphone amp power on */
			snd_soc_update_bits(codec, RT5645_PWR_ANLG1,
				RT5645_PWR_FV1 | RT5645_PWR_FV2 , 0);
			snd_soc_update_bits(codec, RT5645_PWR_VOL,
				RT5645_PWR_HV_L | RT5645_PWR_HV_R,
				RT5645_PWR_HV_L | RT5645_PWR_HV_R);
			snd_soc_update_bits(codec, RT5645_PWR_ANLG1,
				RT5645_PWR_HP_L | RT5645_PWR_HP_R |
				RT5645_PWR_HA,
				RT5645_PWR_HP_L | RT5645_PWR_HP_R |
				RT5645_PWR_HA);
			mdelay(5);
			snd_soc_update_bits(codec, RT5645_PWR_ANLG1,
				RT5645_PWR_FV1 | RT5645_PWR_FV2,
				RT5645_PWR_FV1 | RT5645_PWR_FV2);

			snd_soc_update_bits(codec, RT5645_DEPOP_M1,
				RT5645_HP_CO_MASK | RT5645_HP_SG_MASK,
				RT5645_HP_CO_EN | RT5645_HP_SG_EN);
			regmap_write(rt5645->regmap, RT5645_PR_BASE +
				0x14, 0x1aaa);
			regmap_write(rt5645->regmap, RT5645_PR_BASE +
				0x24, 0x0430);
		}
		hp_amp_power_count++;
	} else {
		hp_amp_power_count--;
		if (hp_amp_power_count <= 0) {
			snd_soc_update_bits(codec, RT5645_DEPOP_M1,
				RT5645_HP_SG_MASK | RT5645_HP_L_SMT_MASK |
				RT5645_HP_R_SMT_MASK, RT5645_HP_SG_DIS |
				RT5645_HP_L_SMT_DIS | RT5645_HP_R_SMT_DIS);
			/* headphone amp power down */
			snd_soc_write(codec, RT5645_DEPOP_M1, 0x0000);
			snd_soc_update_bits(codec, RT5645_PWR_ANLG1,
				RT5645_PWR_HP_L | RT5645_PWR_HP_R |
				RT5645_PWR_HA, 0);
			snd_soc_update_bits(codec, RT5645_DEPOP_M2,
				RT5645_DEPOP_MASK, 0);
		}
	}
}

static int rt5645_hp_event(struct snd_soc_dapm_widget *w,
	struct snd_kcontrol *kcontrol, int event)
{
	struct snd_soc_codec *codec = snd_soc_dapm_to_codec(w->dapm);
	struct rt5645_priv *rt5645 = snd_soc_codec_get_drvdata(codec);

	switch (event) {
	case SND_SOC_DAPM_POST_PMU:
		hp_amp_power(codec, 1);
		/* headphone unmute sequence */
		if (rt5645->codec_type == CODEC_TYPE_RT5650) {
			snd_soc_write(codec, RT5645_DEPOP_M3, 0x0737);
		} else {
			snd_soc_update_bits(codec, RT5645_DEPOP_M3,
				RT5645_CP_FQ1_MASK | RT5645_CP_FQ2_MASK |
				RT5645_CP_FQ3_MASK,
				(RT5645_CP_FQ_192_KHZ << RT5645_CP_FQ1_SFT) |
				(RT5645_CP_FQ_12_KHZ << RT5645_CP_FQ2_SFT) |
				(RT5645_CP_FQ_192_KHZ << RT5645_CP_FQ3_SFT));
		}
		regmap_write(rt5645->regmap,
			RT5645_PR_BASE + RT5645_MAMP_INT_REG2, 0xfc00);
		snd_soc_update_bits(codec, RT5645_DEPOP_M1,
			RT5645_SMT_TRIG_MASK, RT5645_SMT_TRIG_EN);
		snd_soc_update_bits(codec, RT5645_DEPOP_M1,
			RT5645_RSTN_MASK, RT5645_RSTN_EN);
		snd_soc_update_bits(codec, RT5645_DEPOP_M1,
			RT5645_RSTN_MASK | RT5645_HP_L_SMT_MASK |
			RT5645_HP_R_SMT_MASK, RT5645_RSTN_DIS |
			RT5645_HP_L_SMT_EN | RT5645_HP_R_SMT_EN);
		msleep(40);
		snd_soc_update_bits(codec, RT5645_DEPOP_M1,
			RT5645_HP_SG_MASK | RT5645_HP_L_SMT_MASK |
			RT5645_HP_R_SMT_MASK, RT5645_HP_SG_DIS |
			RT5645_HP_L_SMT_DIS | RT5645_HP_R_SMT_DIS);
		break;

	case SND_SOC_DAPM_PRE_PMD:
		/* headphone mute sequence */
		if (rt5645->codec_type == CODEC_TYPE_RT5650) {
			snd_soc_write(codec, RT5645_DEPOP_M3, 0x0737);
		} else {
			snd_soc_update_bits(codec, RT5645_DEPOP_M3,
				RT5645_CP_FQ1_MASK | RT5645_CP_FQ2_MASK |
				RT5645_CP_FQ3_MASK,
				(RT5645_CP_FQ_96_KHZ << RT5645_CP_FQ1_SFT) |
				(RT5645_CP_FQ_12_KHZ << RT5645_CP_FQ2_SFT) |
				(RT5645_CP_FQ_96_KHZ << RT5645_CP_FQ3_SFT));
		}
		regmap_write(rt5645->regmap,
			RT5645_PR_BASE + RT5645_MAMP_INT_REG2, 0xfc00);
		snd_soc_update_bits(codec, RT5645_DEPOP_M1,
			RT5645_HP_SG_MASK, RT5645_HP_SG_EN);
		snd_soc_update_bits(codec, RT5645_DEPOP_M1,
			RT5645_RSTP_MASK, RT5645_RSTP_EN);
		snd_soc_update_bits(codec, RT5645_DEPOP_M1,
			RT5645_RSTP_MASK | RT5645_HP_L_SMT_MASK |
			RT5645_HP_R_SMT_MASK, RT5645_RSTP_DIS |
			RT5645_HP_L_SMT_EN | RT5645_HP_R_SMT_EN);
		msleep(30);
		hp_amp_power(codec, 0);
		break;

	default:
		return 0;
	}

	return 0;
}

static int rt5645_spk_event(struct snd_soc_dapm_widget *w,
	struct snd_kcontrol *kcontrol, int event)
{
	struct snd_soc_codec *codec = snd_soc_dapm_to_codec(w->dapm);

	switch (event) {
	case SND_SOC_DAPM_POST_PMU:
		snd_soc_update_bits(codec, RT5645_PWR_DIG1,
			RT5645_PWR_CLS_D | RT5645_PWR_CLS_D_R |
			RT5645_PWR_CLS_D_L,
			RT5645_PWR_CLS_D | RT5645_PWR_CLS_D_R |
			RT5645_PWR_CLS_D_L);
		break;

	case SND_SOC_DAPM_PRE_PMD:
		snd_soc_update_bits(codec, RT5645_PWR_DIG1,
			RT5645_PWR_CLS_D | RT5645_PWR_CLS_D_R |
			RT5645_PWR_CLS_D_L, 0);
		break;

	default:
		return 0;
	}

	return 0;
}

static int rt5645_lout_event(struct snd_soc_dapm_widget *w,
	struct snd_kcontrol *kcontrol, int event)
{
	struct snd_soc_codec *codec = snd_soc_dapm_to_codec(w->dapm);

	switch (event) {
	case SND_SOC_DAPM_POST_PMU:
		hp_amp_power(codec, 1);
		snd_soc_update_bits(codec, RT5645_PWR_ANLG1,
			RT5645_PWR_LM, RT5645_PWR_LM);
		snd_soc_update_bits(codec, RT5645_LOUT1,
			RT5645_L_MUTE | RT5645_R_MUTE, 0);
		break;

	case SND_SOC_DAPM_PRE_PMD:
		snd_soc_update_bits(codec, RT5645_LOUT1,
			RT5645_L_MUTE | RT5645_R_MUTE,
			RT5645_L_MUTE | RT5645_R_MUTE);
		snd_soc_update_bits(codec, RT5645_PWR_ANLG1,
			RT5645_PWR_LM, 0);
		hp_amp_power(codec, 0);
		break;

	default:
		return 0;
	}

	return 0;
}

static int rt5645_bst2_event(struct snd_soc_dapm_widget *w,
	struct snd_kcontrol *kcontrol, int event)
{
	struct snd_soc_codec *codec = snd_soc_dapm_to_codec(w->dapm);

	switch (event) {
	case SND_SOC_DAPM_POST_PMU:
		snd_soc_update_bits(codec, RT5645_PWR_ANLG2,
			RT5645_PWR_BST2_P, RT5645_PWR_BST2_P);
		break;

	case SND_SOC_DAPM_PRE_PMD:
		snd_soc_update_bits(codec, RT5645_PWR_ANLG2,
			RT5645_PWR_BST2_P, 0);
		break;

	default:
		return 0;
	}

	return 0;
}

static const struct snd_soc_dapm_widget rt5645_dapm_widgets[] = {
	SND_SOC_DAPM_SUPPLY("LDO2", RT5645_PWR_MIXER,
		RT5645_PWR_LDO2_BIT, 0, NULL, 0),
	SND_SOC_DAPM_SUPPLY("PLL1", RT5645_PWR_ANLG2,
		RT5645_PWR_PLL_BIT, 0, NULL, 0),

	SND_SOC_DAPM_SUPPLY("JD Power", RT5645_PWR_ANLG2,
		RT5645_PWR_JD1_BIT, 0, NULL, 0),
	SND_SOC_DAPM_SUPPLY("Mic Det Power", RT5645_PWR_VOL,
		RT5645_PWR_MIC_DET_BIT, 0, NULL, 0),

	/* ASRC */
	SND_SOC_DAPM_SUPPLY_S("I2S1 ASRC", 1, RT5645_ASRC_1,
			      11, 0, NULL, 0),
	SND_SOC_DAPM_SUPPLY_S("I2S2 ASRC", 1, RT5645_ASRC_1,
			      12, 0, NULL, 0),
	SND_SOC_DAPM_SUPPLY_S("DAC STO ASRC", 1, RT5645_ASRC_1,
			      10, 0, NULL, 0),
	SND_SOC_DAPM_SUPPLY_S("DAC MONO L ASRC", 1, RT5645_ASRC_1,
			      9, 0, NULL, 0),
	SND_SOC_DAPM_SUPPLY_S("DAC MONO R ASRC", 1, RT5645_ASRC_1,
			      8, 0, NULL, 0),
	SND_SOC_DAPM_SUPPLY_S("DMIC STO1 ASRC", 1, RT5645_ASRC_1,
			      7, 0, NULL, 0),
	SND_SOC_DAPM_SUPPLY_S("DMIC MONO L ASRC", 1, RT5645_ASRC_1,
			      5, 0, NULL, 0),
	SND_SOC_DAPM_SUPPLY_S("DMIC MONO R ASRC", 1, RT5645_ASRC_1,
			      4, 0, NULL, 0),
	SND_SOC_DAPM_SUPPLY_S("ADC STO1 ASRC", 1, RT5645_ASRC_1,
			      3, 0, NULL, 0),
	SND_SOC_DAPM_SUPPLY_S("ADC MONO L ASRC", 1, RT5645_ASRC_1,
			      1, 0, NULL, 0),
	SND_SOC_DAPM_SUPPLY_S("ADC MONO R ASRC", 1, RT5645_ASRC_1,
			      0, 0, NULL, 0),

	/* Input Side */
	/* micbias */
	SND_SOC_DAPM_MICBIAS("micbias1", RT5645_PWR_ANLG2,
			RT5645_PWR_MB1_BIT, 0),
	SND_SOC_DAPM_MICBIAS("micbias2", RT5645_PWR_ANLG2,
			RT5645_PWR_MB2_BIT, 0),
	/* Input Lines */
	SND_SOC_DAPM_INPUT("DMIC L1"),
	SND_SOC_DAPM_INPUT("DMIC R1"),
	SND_SOC_DAPM_INPUT("DMIC L2"),
	SND_SOC_DAPM_INPUT("DMIC R2"),

	SND_SOC_DAPM_INPUT("IN1P"),
	SND_SOC_DAPM_INPUT("IN1N"),
	SND_SOC_DAPM_INPUT("IN2P"),
	SND_SOC_DAPM_INPUT("IN2N"),

	SND_SOC_DAPM_INPUT("Haptic Generator"),

	SND_SOC_DAPM_PGA("DMIC1", SND_SOC_NOPM, 0, 0, NULL, 0),
	SND_SOC_DAPM_PGA("DMIC2", SND_SOC_NOPM, 0, 0, NULL, 0),
	SND_SOC_DAPM_SUPPLY("DMIC CLK", SND_SOC_NOPM, 0, 0,
		set_dmic_clk, SND_SOC_DAPM_PRE_PMU),
	SND_SOC_DAPM_SUPPLY("DMIC1 Power", RT5645_DMIC_CTRL1,
		RT5645_DMIC_1_EN_SFT, 0, NULL, 0),
	SND_SOC_DAPM_SUPPLY("DMIC2 Power", RT5645_DMIC_CTRL1,
		RT5645_DMIC_2_EN_SFT, 0, NULL, 0),
	/* Boost */
	SND_SOC_DAPM_PGA("BST1", RT5645_PWR_ANLG2,
		RT5645_PWR_BST1_BIT, 0, NULL, 0),
	SND_SOC_DAPM_PGA_E("BST2", RT5645_PWR_ANLG2,
		RT5645_PWR_BST2_BIT, 0, NULL, 0, rt5645_bst2_event,
		SND_SOC_DAPM_PRE_PMD | SND_SOC_DAPM_POST_PMU),
	/* Input Volume */
	SND_SOC_DAPM_PGA("INL VOL", RT5645_PWR_VOL,
		RT5645_PWR_IN_L_BIT, 0, NULL, 0),
	SND_SOC_DAPM_PGA("INR VOL", RT5645_PWR_VOL,
		RT5645_PWR_IN_R_BIT, 0, NULL, 0),
	/* REC Mixer */
	SND_SOC_DAPM_MIXER("RECMIXL", RT5645_PWR_MIXER, RT5645_PWR_RM_L_BIT,
			0, rt5645_rec_l_mix, ARRAY_SIZE(rt5645_rec_l_mix)),
	SND_SOC_DAPM_MIXER("RECMIXR", RT5645_PWR_MIXER, RT5645_PWR_RM_R_BIT,
			0, rt5645_rec_r_mix, ARRAY_SIZE(rt5645_rec_r_mix)),
	/* ADCs */
	SND_SOC_DAPM_ADC("ADC L", NULL, SND_SOC_NOPM, 0, 0),
	SND_SOC_DAPM_ADC("ADC R", NULL, SND_SOC_NOPM, 0, 0),

	SND_SOC_DAPM_SUPPLY("ADC L power", RT5645_PWR_DIG1,
		RT5645_PWR_ADC_L_BIT, 0, NULL, 0),
	SND_SOC_DAPM_SUPPLY("ADC R power", RT5645_PWR_DIG1,
		RT5645_PWR_ADC_R_BIT, 0, NULL, 0),

	/* ADC Mux */
	SND_SOC_DAPM_MUX("Stereo1 DMIC Mux", SND_SOC_NOPM, 0, 0,
		&rt5645_sto1_dmic_mux),
	SND_SOC_DAPM_MUX("Stereo1 ADC L2 Mux", SND_SOC_NOPM, 0, 0,
		&rt5645_sto_adc2_mux),
	SND_SOC_DAPM_MUX("Stereo1 ADC R2 Mux", SND_SOC_NOPM, 0, 0,
		&rt5645_sto_adc2_mux),
	SND_SOC_DAPM_MUX("Stereo1 ADC L1 Mux", SND_SOC_NOPM, 0, 0,
		&rt5645_sto_adc1_mux),
	SND_SOC_DAPM_MUX("Stereo1 ADC R1 Mux", SND_SOC_NOPM, 0, 0,
		&rt5645_sto_adc1_mux),
	SND_SOC_DAPM_MUX("Mono DMIC L Mux", SND_SOC_NOPM, 0, 0,
		&rt5645_mono_dmic_l_mux),
	SND_SOC_DAPM_MUX("Mono DMIC R Mux", SND_SOC_NOPM, 0, 0,
		&rt5645_mono_dmic_r_mux),
	SND_SOC_DAPM_MUX("Mono ADC L2 Mux", SND_SOC_NOPM, 0, 0,
		&rt5645_mono_adc_l2_mux),
	SND_SOC_DAPM_MUX("Mono ADC L1 Mux", SND_SOC_NOPM, 0, 0,
		&rt5645_mono_adc_l1_mux),
	SND_SOC_DAPM_MUX("Mono ADC R1 Mux", SND_SOC_NOPM, 0, 0,
		&rt5645_mono_adc_r1_mux),
	SND_SOC_DAPM_MUX("Mono ADC R2 Mux", SND_SOC_NOPM, 0, 0,
		&rt5645_mono_adc_r2_mux),
	/* ADC Mixer */

	SND_SOC_DAPM_SUPPLY_S("adc stereo1 filter", 1, RT5645_PWR_DIG2,
		RT5645_PWR_ADC_S1F_BIT, 0, NULL, 0),
	SND_SOC_DAPM_MIXER_E("Sto1 ADC MIXL", SND_SOC_NOPM, 0, 0,
		rt5645_sto1_adc_l_mix, ARRAY_SIZE(rt5645_sto1_adc_l_mix),
		NULL, 0),
	SND_SOC_DAPM_MIXER_E("Sto1 ADC MIXR", SND_SOC_NOPM, 0, 0,
		rt5645_sto1_adc_r_mix, ARRAY_SIZE(rt5645_sto1_adc_r_mix),
		NULL, 0),
	SND_SOC_DAPM_SUPPLY_S("adc mono left filter", 1, RT5645_PWR_DIG2,
		RT5645_PWR_ADC_MF_L_BIT, 0, NULL, 0),
	SND_SOC_DAPM_MIXER_E("Mono ADC MIXL", SND_SOC_NOPM, 0, 0,
		rt5645_mono_adc_l_mix, ARRAY_SIZE(rt5645_mono_adc_l_mix),
		NULL, 0),
	SND_SOC_DAPM_SUPPLY_S("adc mono right filter", 1, RT5645_PWR_DIG2,
		RT5645_PWR_ADC_MF_R_BIT, 0, NULL, 0),
	SND_SOC_DAPM_MIXER_E("Mono ADC MIXR", SND_SOC_NOPM, 0, 0,
		rt5645_mono_adc_r_mix, ARRAY_SIZE(rt5645_mono_adc_r_mix),
		NULL, 0),

	/* ADC PGA */
	SND_SOC_DAPM_PGA("Stereo1 ADC MIXL", SND_SOC_NOPM, 0, 0, NULL, 0),
	SND_SOC_DAPM_PGA("Stereo1 ADC MIXR", SND_SOC_NOPM, 0, 0, NULL, 0),
	SND_SOC_DAPM_PGA("Sto2 ADC LR MIX", SND_SOC_NOPM, 0, 0, NULL, 0),
	SND_SOC_DAPM_PGA("VAD_ADC", SND_SOC_NOPM, 0, 0, NULL, 0),
	SND_SOC_DAPM_PGA("IF_ADC1", SND_SOC_NOPM, 0, 0, NULL, 0),
	SND_SOC_DAPM_PGA("IF_ADC2", SND_SOC_NOPM, 0, 0, NULL, 0),
	SND_SOC_DAPM_PGA("IF1_ADC1", SND_SOC_NOPM, 0, 0, NULL, 0),
	SND_SOC_DAPM_PGA("IF1_ADC2", SND_SOC_NOPM, 0, 0, NULL, 0),
	SND_SOC_DAPM_PGA("IF1_ADC3", SND_SOC_NOPM, 0, 0, NULL, 0),
	SND_SOC_DAPM_PGA("IF1_ADC4", SND_SOC_NOPM, 0, 0, NULL, 0),

	/* IF1 2 Mux */
	SND_SOC_DAPM_MUX("RT5645 IF1 ADC1 Swap Mux", SND_SOC_NOPM,
		0, 0, &rt5645_if1_adc1_in_mux),
	SND_SOC_DAPM_MUX("RT5645 IF1 ADC2 Swap Mux", SND_SOC_NOPM,
		0, 0, &rt5645_if1_adc2_in_mux),
	SND_SOC_DAPM_MUX("RT5645 IF1 ADC3 Swap Mux", SND_SOC_NOPM,
		0, 0, &rt5645_if1_adc3_in_mux),
	SND_SOC_DAPM_MUX("RT5645 IF1 ADC Mux", SND_SOC_NOPM,
		0, 0, &rt5645_if1_adc_in_mux),

	SND_SOC_DAPM_MUX("RT5650 IF1 ADC1 Swap Mux", SND_SOC_NOPM,
		0, 0, &rt5650_if1_adc1_in_mux),
	SND_SOC_DAPM_MUX("RT5650 IF1 ADC2 Swap Mux", SND_SOC_NOPM,
		0, 0, &rt5650_if1_adc2_in_mux),
	SND_SOC_DAPM_MUX("RT5650 IF1 ADC3 Swap Mux", SND_SOC_NOPM,
		0, 0, &rt5650_if1_adc3_in_mux),
	SND_SOC_DAPM_MUX("RT5650 IF1 ADC Mux", SND_SOC_NOPM,
		0, 0, &rt5650_if1_adc_in_mux),

	SND_SOC_DAPM_MUX("IF2 ADC Mux", SND_SOC_NOPM,
		0, 0, &rt5645_if2_adc_in_mux),

	/* Digital Interface */
	SND_SOC_DAPM_SUPPLY("I2S1", RT5645_PWR_DIG1,
		RT5645_PWR_I2S1_BIT, 0, NULL, 0),
	SND_SOC_DAPM_PGA("IF1 DAC1", SND_SOC_NOPM, 0, 0, NULL, 0),
	SND_SOC_DAPM_PGA("IF1 DAC2", SND_SOC_NOPM, 0, 0, NULL, 0),
	SND_SOC_DAPM_MUX("RT5645 IF1 DAC1 L Mux", SND_SOC_NOPM, 0, 0,
		&rt5645_if1_dac0_tdm_sel_mux),
	SND_SOC_DAPM_MUX("RT5645 IF1 DAC1 R Mux", SND_SOC_NOPM, 0, 0,
		&rt5645_if1_dac1_tdm_sel_mux),
	SND_SOC_DAPM_MUX("RT5645 IF1 DAC2 L Mux", SND_SOC_NOPM, 0, 0,
		&rt5645_if1_dac2_tdm_sel_mux),
	SND_SOC_DAPM_MUX("RT5645 IF1 DAC2 R Mux", SND_SOC_NOPM, 0, 0,
		&rt5645_if1_dac3_tdm_sel_mux),
	SND_SOC_DAPM_MUX("RT5650 IF1 DAC1 L Mux", SND_SOC_NOPM, 0, 0,
		&rt5650_if1_dac0_tdm_sel_mux),
	SND_SOC_DAPM_MUX("RT5650 IF1 DAC1 R Mux", SND_SOC_NOPM, 0, 0,
		&rt5650_if1_dac1_tdm_sel_mux),
	SND_SOC_DAPM_MUX("RT5650 IF1 DAC2 L Mux", SND_SOC_NOPM, 0, 0,
		&rt5650_if1_dac2_tdm_sel_mux),
	SND_SOC_DAPM_MUX("RT5650 IF1 DAC2 R Mux", SND_SOC_NOPM, 0, 0,
		&rt5650_if1_dac3_tdm_sel_mux),
	SND_SOC_DAPM_PGA("IF1 ADC", SND_SOC_NOPM, 0, 0, NULL, 0),
	SND_SOC_DAPM_PGA("IF1 ADC L", SND_SOC_NOPM, 0, 0, NULL, 0),
	SND_SOC_DAPM_PGA("IF1 ADC R", SND_SOC_NOPM, 0, 0, NULL, 0),
	SND_SOC_DAPM_SUPPLY("I2S2", RT5645_PWR_DIG1,
		RT5645_PWR_I2S2_BIT, 0, NULL, 0),
	SND_SOC_DAPM_PGA("IF2 DAC", SND_SOC_NOPM, 0, 0, NULL, 0),
	SND_SOC_DAPM_PGA("IF2 DAC L", SND_SOC_NOPM, 0, 0, NULL, 0),
	SND_SOC_DAPM_PGA("IF2 DAC R", SND_SOC_NOPM, 0, 0, NULL, 0),
	SND_SOC_DAPM_PGA("IF2 ADC", SND_SOC_NOPM, 0, 0, NULL, 0),

	/* Digital Interface Select */
	SND_SOC_DAPM_MUX("VAD ADC Mux", SND_SOC_NOPM,
		0, 0, &rt5645_vad_adc_mux),

	/* Audio Interface */
	SND_SOC_DAPM_AIF_IN("AIF1RX", "AIF1 Playback", 0, SND_SOC_NOPM, 0, 0),
	SND_SOC_DAPM_AIF_OUT("AIF1TX", "AIF1 Capture", 0, SND_SOC_NOPM, 0, 0),
	SND_SOC_DAPM_AIF_IN("AIF2RX", "AIF2 Playback", 0, SND_SOC_NOPM, 0, 0),
	SND_SOC_DAPM_AIF_OUT("AIF2TX", "AIF2 Capture", 0, SND_SOC_NOPM, 0, 0),

	/* Output Side */
	/* DAC mixer before sound effect  */
	SND_SOC_DAPM_MIXER("DAC1 MIXL", SND_SOC_NOPM, 0, 0,
		rt5645_dac_l_mix, ARRAY_SIZE(rt5645_dac_l_mix)),
	SND_SOC_DAPM_MIXER("DAC1 MIXR", SND_SOC_NOPM, 0, 0,
		rt5645_dac_r_mix, ARRAY_SIZE(rt5645_dac_r_mix)),

	/* DAC2 channel Mux */
	SND_SOC_DAPM_MUX("DAC L2 Mux", SND_SOC_NOPM, 0, 0, &rt5645_dac_l2_mux),
	SND_SOC_DAPM_MUX("DAC R2 Mux", SND_SOC_NOPM, 0, 0, &rt5645_dac_r2_mux),
	SND_SOC_DAPM_PGA("DAC L2 Volume", RT5645_PWR_DIG1,
		RT5645_PWR_DAC_L2_BIT, 0, NULL, 0),
	SND_SOC_DAPM_PGA("DAC R2 Volume", RT5645_PWR_DIG1,
		RT5645_PWR_DAC_R2_BIT, 0, NULL, 0),

	SND_SOC_DAPM_MUX("DAC1 L Mux", SND_SOC_NOPM, 0, 0, &rt5645_dac1l_mux),
	SND_SOC_DAPM_MUX("DAC1 R Mux", SND_SOC_NOPM, 0, 0, &rt5645_dac1r_mux),

	/* DAC Mixer */
	SND_SOC_DAPM_SUPPLY_S("dac stereo1 filter", 1, RT5645_PWR_DIG2,
		RT5645_PWR_DAC_S1F_BIT, 0, NULL, 0),
	SND_SOC_DAPM_SUPPLY_S("dac mono left filter", 1, RT5645_PWR_DIG2,
		RT5645_PWR_DAC_MF_L_BIT, 0, NULL, 0),
	SND_SOC_DAPM_SUPPLY_S("dac mono right filter", 1, RT5645_PWR_DIG2,
		RT5645_PWR_DAC_MF_R_BIT, 0, NULL, 0),
	SND_SOC_DAPM_MIXER("Stereo DAC MIXL", SND_SOC_NOPM, 0, 0,
		rt5645_sto_dac_l_mix, ARRAY_SIZE(rt5645_sto_dac_l_mix)),
	SND_SOC_DAPM_MIXER("Stereo DAC MIXR", SND_SOC_NOPM, 0, 0,
		rt5645_sto_dac_r_mix, ARRAY_SIZE(rt5645_sto_dac_r_mix)),
	SND_SOC_DAPM_MIXER("Mono DAC MIXL", SND_SOC_NOPM, 0, 0,
		rt5645_mono_dac_l_mix, ARRAY_SIZE(rt5645_mono_dac_l_mix)),
	SND_SOC_DAPM_MIXER("Mono DAC MIXR", SND_SOC_NOPM, 0, 0,
		rt5645_mono_dac_r_mix, ARRAY_SIZE(rt5645_mono_dac_r_mix)),
	SND_SOC_DAPM_MIXER("DAC MIXL", SND_SOC_NOPM, 0, 0,
		rt5645_dig_l_mix, ARRAY_SIZE(rt5645_dig_l_mix)),
	SND_SOC_DAPM_MIXER("DAC MIXR", SND_SOC_NOPM, 0, 0,
		rt5645_dig_r_mix, ARRAY_SIZE(rt5645_dig_r_mix)),

	/* DACs */
	SND_SOC_DAPM_DAC("DAC L1", NULL, RT5645_PWR_DIG1, RT5645_PWR_DAC_L1_BIT,
		0),
	SND_SOC_DAPM_DAC("DAC L2", NULL, RT5645_PWR_DIG1, RT5645_PWR_DAC_L2_BIT,
		0),
	SND_SOC_DAPM_DAC("DAC R1", NULL, RT5645_PWR_DIG1, RT5645_PWR_DAC_R1_BIT,
		0),
	SND_SOC_DAPM_DAC("DAC R2", NULL, RT5645_PWR_DIG1, RT5645_PWR_DAC_R2_BIT,
		0),
	/* OUT Mixer */
	SND_SOC_DAPM_MIXER("SPK MIXL", RT5645_PWR_MIXER, RT5645_PWR_SM_L_BIT,
		0, rt5645_spk_l_mix, ARRAY_SIZE(rt5645_spk_l_mix)),
	SND_SOC_DAPM_MIXER("SPK MIXR", RT5645_PWR_MIXER, RT5645_PWR_SM_R_BIT,
		0, rt5645_spk_r_mix, ARRAY_SIZE(rt5645_spk_r_mix)),
	SND_SOC_DAPM_MIXER("OUT MIXL", RT5645_PWR_MIXER, RT5645_PWR_OM_L_BIT,
		0, rt5645_out_l_mix, ARRAY_SIZE(rt5645_out_l_mix)),
	SND_SOC_DAPM_MIXER("OUT MIXR", RT5645_PWR_MIXER, RT5645_PWR_OM_R_BIT,
		0, rt5645_out_r_mix, ARRAY_SIZE(rt5645_out_r_mix)),
	/* Ouput Volume */
	SND_SOC_DAPM_SWITCH("SPKVOL L", RT5645_PWR_VOL, RT5645_PWR_SV_L_BIT, 0,
		&spk_l_vol_control),
	SND_SOC_DAPM_SWITCH("SPKVOL R", RT5645_PWR_VOL, RT5645_PWR_SV_R_BIT, 0,
		&spk_r_vol_control),
	SND_SOC_DAPM_MIXER("HPOVOL MIXL", RT5645_PWR_VOL, RT5645_PWR_HV_L_BIT,
		0, rt5645_hpvoll_mix, ARRAY_SIZE(rt5645_hpvoll_mix)),
	SND_SOC_DAPM_MIXER("HPOVOL MIXR", RT5645_PWR_VOL, RT5645_PWR_HV_R_BIT,
		0, rt5645_hpvolr_mix, ARRAY_SIZE(rt5645_hpvolr_mix)),
	SND_SOC_DAPM_SUPPLY("HPOVOL MIXL Power", RT5645_PWR_MIXER,
		RT5645_PWR_HM_L_BIT, 0, NULL, 0),
	SND_SOC_DAPM_SUPPLY("HPOVOL MIXR Power", RT5645_PWR_MIXER,
		RT5645_PWR_HM_R_BIT, 0, NULL, 0),
	SND_SOC_DAPM_PGA("DAC 1", SND_SOC_NOPM, 0, 0, NULL, 0),
	SND_SOC_DAPM_PGA("DAC 2", SND_SOC_NOPM, 0, 0, NULL, 0),
	SND_SOC_DAPM_PGA("HPOVOL", SND_SOC_NOPM, 0, 0, NULL, 0),
	SND_SOC_DAPM_SWITCH("HPOVOL L", SND_SOC_NOPM, 0, 0, &hp_l_vol_control),
	SND_SOC_DAPM_SWITCH("HPOVOL R", SND_SOC_NOPM, 0, 0, &hp_r_vol_control),

	/* HPO/LOUT/Mono Mixer */
	SND_SOC_DAPM_MIXER("SPOL MIX", SND_SOC_NOPM, 0, 0, rt5645_spo_l_mix,
		ARRAY_SIZE(rt5645_spo_l_mix)),
	SND_SOC_DAPM_MIXER("SPOR MIX", SND_SOC_NOPM, 0, 0, rt5645_spo_r_mix,
		ARRAY_SIZE(rt5645_spo_r_mix)),
	SND_SOC_DAPM_MIXER("HPO MIX", SND_SOC_NOPM, 0, 0, rt5645_hpo_mix,
		ARRAY_SIZE(rt5645_hpo_mix)),
	SND_SOC_DAPM_MIXER("LOUT MIX", SND_SOC_NOPM, 0, 0, rt5645_lout_mix,
		ARRAY_SIZE(rt5645_lout_mix)),

	SND_SOC_DAPM_PGA_S("HP amp", 1, SND_SOC_NOPM, 0, 0, rt5645_hp_event,
		SND_SOC_DAPM_PRE_PMD | SND_SOC_DAPM_POST_PMU),
	SND_SOC_DAPM_PGA_S("LOUT amp", 1, SND_SOC_NOPM, 0, 0, rt5645_lout_event,
		SND_SOC_DAPM_PRE_PMD | SND_SOC_DAPM_POST_PMU),
	SND_SOC_DAPM_PGA_S("SPK amp", 2, SND_SOC_NOPM, 0, 0, rt5645_spk_event,
		SND_SOC_DAPM_PRE_PMD | SND_SOC_DAPM_POST_PMU),

	/* PDM */
	SND_SOC_DAPM_SUPPLY("PDM1 Power", RT5645_PWR_DIG2, RT5645_PWR_PDM1_BIT,
		0, NULL, 0),
	SND_SOC_DAPM_MUX("PDM1 L Mux", SND_SOC_NOPM, 0, 0, &rt5645_pdm1_l_mux),
	SND_SOC_DAPM_MUX("PDM1 R Mux", SND_SOC_NOPM, 0, 0, &rt5645_pdm1_r_mux),

	SND_SOC_DAPM_SWITCH("PDM1 L", SND_SOC_NOPM, 0, 0, &pdm1_l_vol_control),
	SND_SOC_DAPM_SWITCH("PDM1 R", SND_SOC_NOPM, 0, 0, &pdm1_r_vol_control),

	/* Output Lines */
	SND_SOC_DAPM_OUTPUT("HPOL"),
	SND_SOC_DAPM_OUTPUT("HPOR"),
	SND_SOC_DAPM_OUTPUT("LOUTL"),
	SND_SOC_DAPM_OUTPUT("LOUTR"),
	SND_SOC_DAPM_OUTPUT("PDM1L"),
	SND_SOC_DAPM_OUTPUT("PDM1R"),
	SND_SOC_DAPM_OUTPUT("SPOL"),
	SND_SOC_DAPM_OUTPUT("SPOR"),
};

static const struct snd_soc_dapm_widget rt5650_specific_dapm_widgets[] = {
	SND_SOC_DAPM_MUX("A DAC1 L Mux", SND_SOC_NOPM,
		0, 0, &rt5650_a_dac1_l_mux),
	SND_SOC_DAPM_MUX("A DAC1 R Mux", SND_SOC_NOPM,
		0, 0, &rt5650_a_dac1_r_mux),
	SND_SOC_DAPM_MUX("A DAC2 L Mux", SND_SOC_NOPM,
		0, 0, &rt5650_a_dac2_l_mux),
	SND_SOC_DAPM_MUX("A DAC2 R Mux", SND_SOC_NOPM,
		0, 0, &rt5650_a_dac2_r_mux),
};

static const struct snd_soc_dapm_route rt5645_dapm_routes[] = {
	{ "adc stereo1 filter", NULL, "ADC STO1 ASRC", is_using_asrc },
	{ "adc mono left filter", NULL, "ADC MONO L ASRC", is_using_asrc },
	{ "adc mono right filter", NULL, "ADC MONO R ASRC", is_using_asrc },
	{ "dac mono left filter", NULL, "DAC MONO L ASRC", is_using_asrc },
	{ "dac mono right filter", NULL, "DAC MONO R ASRC", is_using_asrc },
	{ "dac stereo1 filter", NULL, "DAC STO ASRC", is_using_asrc },

	{ "I2S1", NULL, "I2S1 ASRC" },
	{ "I2S2", NULL, "I2S2 ASRC" },

	{ "IN1P", NULL, "LDO2" },
	{ "IN2P", NULL, "LDO2" },

	{ "DMIC1", NULL, "DMIC L1" },
	{ "DMIC1", NULL, "DMIC R1" },
	{ "DMIC2", NULL, "DMIC L2" },
	{ "DMIC2", NULL, "DMIC R2" },

	{ "BST1", NULL, "IN1P" },
	{ "BST1", NULL, "IN1N" },
	{ "BST1", NULL, "JD Power" },
	{ "BST1", NULL, "Mic Det Power" },
	{ "BST2", NULL, "IN2P" },
	{ "BST2", NULL, "IN2N" },

	{ "INL VOL", NULL, "IN2P" },
	{ "INR VOL", NULL, "IN2N" },

	{ "RECMIXL", "HPOL Switch", "HPOL" },
	{ "RECMIXL", "INL Switch", "INL VOL" },
	{ "RECMIXL", "BST2 Switch", "BST2" },
	{ "RECMIXL", "BST1 Switch", "BST1" },
	{ "RECMIXL", "OUT MIXL Switch", "OUT MIXL" },

	{ "RECMIXR", "HPOR Switch", "HPOR" },
	{ "RECMIXR", "INR Switch", "INR VOL" },
	{ "RECMIXR", "BST2 Switch", "BST2" },
	{ "RECMIXR", "BST1 Switch", "BST1" },
	{ "RECMIXR", "OUT MIXR Switch", "OUT MIXR" },

	{ "ADC L", NULL, "RECMIXL" },
	{ "ADC L", NULL, "ADC L power" },
	{ "ADC R", NULL, "RECMIXR" },
	{ "ADC R", NULL, "ADC R power" },

	{"DMIC L1", NULL, "DMIC CLK"},
	{"DMIC L1", NULL, "DMIC1 Power"},
	{"DMIC R1", NULL, "DMIC CLK"},
	{"DMIC R1", NULL, "DMIC1 Power"},
	{"DMIC L2", NULL, "DMIC CLK"},
	{"DMIC L2", NULL, "DMIC2 Power"},
	{"DMIC R2", NULL, "DMIC CLK"},
	{"DMIC R2", NULL, "DMIC2 Power"},

	{ "Stereo1 DMIC Mux", "DMIC1", "DMIC1" },
	{ "Stereo1 DMIC Mux", "DMIC2", "DMIC2" },
	{ "Stereo1 DMIC Mux", NULL, "DMIC STO1 ASRC" },

	{ "Mono DMIC L Mux", "DMIC1", "DMIC L1" },
	{ "Mono DMIC L Mux", "DMIC2", "DMIC L2" },
	{ "Mono DMIC L Mux", NULL, "DMIC MONO L ASRC" },

	{ "Mono DMIC R Mux", "DMIC1", "DMIC R1" },
	{ "Mono DMIC R Mux", "DMIC2", "DMIC R2" },
	{ "Mono DMIC R Mux", NULL, "DMIC MONO R ASRC" },

	{ "Stereo1 ADC L2 Mux", "DMIC", "Stereo1 DMIC Mux" },
	{ "Stereo1 ADC L2 Mux", "DAC MIX", "DAC MIXL" },
	{ "Stereo1 ADC L1 Mux", "ADC", "ADC L" },
	{ "Stereo1 ADC L1 Mux", "DAC MIX", "DAC MIXL" },

	{ "Stereo1 ADC R1 Mux", "ADC", "ADC R" },
	{ "Stereo1 ADC R1 Mux", "DAC MIX", "DAC MIXR" },
	{ "Stereo1 ADC R2 Mux", "DMIC", "Stereo1 DMIC Mux" },
	{ "Stereo1 ADC R2 Mux", "DAC MIX", "DAC MIXR" },

	{ "Mono ADC L2 Mux", "DMIC", "Mono DMIC L Mux" },
	{ "Mono ADC L2 Mux", "Mono DAC MIXL", "Mono DAC MIXL" },
	{ "Mono ADC L1 Mux", "Mono DAC MIXL", "Mono DAC MIXL" },
	{ "Mono ADC L1 Mux", "ADC", "ADC L" },

	{ "Mono ADC R1 Mux", "Mono DAC MIXR", "Mono DAC MIXR" },
	{ "Mono ADC R1 Mux", "ADC", "ADC R" },
	{ "Mono ADC R2 Mux", "DMIC", "Mono DMIC R Mux" },
	{ "Mono ADC R2 Mux", "Mono DAC MIXR", "Mono DAC MIXR" },

	{ "Sto1 ADC MIXL", "ADC1 Switch", "Stereo1 ADC L1 Mux" },
	{ "Sto1 ADC MIXL", "ADC2 Switch", "Stereo1 ADC L2 Mux" },
	{ "Sto1 ADC MIXR", "ADC1 Switch", "Stereo1 ADC R1 Mux" },
	{ "Sto1 ADC MIXR", "ADC2 Switch", "Stereo1 ADC R2 Mux" },

	{ "Stereo1 ADC MIXL", NULL, "Sto1 ADC MIXL" },
	{ "Stereo1 ADC MIXL", NULL, "adc stereo1 filter" },
	{ "adc stereo1 filter", NULL, "PLL1", is_sys_clk_from_pll },

	{ "Stereo1 ADC MIXR", NULL, "Sto1 ADC MIXR" },
	{ "Stereo1 ADC MIXR", NULL, "adc stereo1 filter" },
	{ "adc stereo1 filter", NULL, "PLL1", is_sys_clk_from_pll },

	{ "Mono ADC MIXL", "ADC1 Switch", "Mono ADC L1 Mux" },
	{ "Mono ADC MIXL", "ADC2 Switch", "Mono ADC L2 Mux" },
	{ "Mono ADC MIXL", NULL, "adc mono left filter" },
	{ "adc mono left filter", NULL, "PLL1", is_sys_clk_from_pll },

	{ "Mono ADC MIXR", "ADC1 Switch", "Mono ADC R1 Mux" },
	{ "Mono ADC MIXR", "ADC2 Switch", "Mono ADC R2 Mux" },
	{ "Mono ADC MIXR", NULL, "adc mono right filter" },
	{ "adc mono right filter", NULL, "PLL1", is_sys_clk_from_pll },

	{ "VAD ADC Mux", "Sto1 ADC L", "Stereo1 ADC MIXL" },
	{ "VAD ADC Mux", "Mono ADC L", "Mono ADC MIXL" },
	{ "VAD ADC Mux", "Mono ADC R", "Mono ADC MIXR" },

	{ "IF_ADC1", NULL, "Stereo1 ADC MIXL" },
	{ "IF_ADC1", NULL, "Stereo1 ADC MIXR" },
	{ "IF_ADC2", NULL, "Mono ADC MIXL" },
	{ "IF_ADC2", NULL, "Mono ADC MIXR" },
	{ "VAD_ADC", NULL, "VAD ADC Mux" },

	{ "IF2 ADC Mux", "IF_ADC1", "IF_ADC1" },
	{ "IF2 ADC Mux", "IF_ADC2", "IF_ADC2" },
	{ "IF2 ADC Mux", "VAD_ADC", "VAD_ADC" },

	{ "IF1 ADC", NULL, "I2S1" },
	{ "IF2 ADC", NULL, "I2S2" },
	{ "IF2 ADC", NULL, "IF2 ADC Mux" },

	{ "AIF2TX", NULL, "IF2 ADC" },

	{ "IF1 DAC0", NULL, "AIF1RX" },
	{ "IF1 DAC1", NULL, "AIF1RX" },
	{ "IF1 DAC2", NULL, "AIF1RX" },
	{ "IF1 DAC3", NULL, "AIF1RX" },
	{ "IF2 DAC", NULL, "AIF2RX" },

	{ "IF1 DAC0", NULL, "I2S1" },
	{ "IF1 DAC1", NULL, "I2S1" },
	{ "IF1 DAC2", NULL, "I2S1" },
	{ "IF1 DAC3", NULL, "I2S1" },
	{ "IF2 DAC", NULL, "I2S2" },

	{ "IF2 DAC L", NULL, "IF2 DAC" },
	{ "IF2 DAC R", NULL, "IF2 DAC" },

	{ "DAC1 L Mux", "IF2 DAC", "IF2 DAC L" },
	{ "DAC1 R Mux", "IF2 DAC", "IF2 DAC R" },

	{ "DAC1 MIXL", "Stereo ADC Switch", "Stereo1 ADC MIXL" },
	{ "DAC1 MIXL", "DAC1 Switch", "DAC1 L Mux" },
	{ "DAC1 MIXL", NULL, "dac stereo1 filter" },
	{ "DAC1 MIXR", "Stereo ADC Switch", "Stereo1 ADC MIXR" },
	{ "DAC1 MIXR", "DAC1 Switch", "DAC1 R Mux" },
	{ "DAC1 MIXR", NULL, "dac stereo1 filter" },

	{ "DAC L2 Mux", "IF2 DAC", "IF2 DAC L" },
	{ "DAC L2 Mux", "Mono ADC", "Mono ADC MIXL" },
	{ "DAC L2 Mux", "VAD_ADC", "VAD_ADC" },
	{ "DAC L2 Volume", NULL, "DAC L2 Mux" },
	{ "DAC L2 Volume", NULL, "dac mono left filter" },

	{ "DAC R2 Mux", "IF2 DAC", "IF2 DAC R" },
	{ "DAC R2 Mux", "Mono ADC", "Mono ADC MIXR" },
	{ "DAC R2 Mux", "Haptic", "Haptic Generator" },
	{ "DAC R2 Volume", NULL, "DAC R2 Mux" },
	{ "DAC R2 Volume", NULL, "dac mono right filter" },

	{ "Stereo DAC MIXL", "DAC L1 Switch", "DAC1 MIXL" },
	{ "Stereo DAC MIXL", "DAC R1 Switch", "DAC1 MIXR" },
	{ "Stereo DAC MIXL", "DAC L2 Switch", "DAC L2 Volume" },
	{ "Stereo DAC MIXL", NULL, "dac stereo1 filter" },
	{ "Stereo DAC MIXR", "DAC R1 Switch", "DAC1 MIXR" },
	{ "Stereo DAC MIXR", "DAC L1 Switch", "DAC1 MIXL" },
	{ "Stereo DAC MIXR", "DAC R2 Switch", "DAC R2 Volume" },
	{ "Stereo DAC MIXR", NULL, "dac stereo1 filter" },

	{ "Mono DAC MIXL", "DAC L1 Switch", "DAC1 MIXL" },
	{ "Mono DAC MIXL", "DAC L2 Switch", "DAC L2 Volume" },
	{ "Mono DAC MIXL", "DAC R2 Switch", "DAC R2 Volume" },
	{ "Mono DAC MIXL", NULL, "dac mono left filter" },
	{ "Mono DAC MIXR", "DAC R1 Switch", "DAC1 MIXR" },
	{ "Mono DAC MIXR", "DAC R2 Switch", "DAC R2 Volume" },
	{ "Mono DAC MIXR", "DAC L2 Switch", "DAC L2 Volume" },
	{ "Mono DAC MIXR", NULL, "dac mono right filter" },

	{ "DAC MIXL", "Sto DAC Mix L Switch", "Stereo DAC MIXL" },
	{ "DAC MIXL", "DAC L2 Switch", "DAC L2 Volume" },
	{ "DAC MIXL", "DAC R2 Switch", "DAC R2 Volume" },
	{ "DAC MIXR", "Sto DAC Mix R Switch", "Stereo DAC MIXR" },
	{ "DAC MIXR", "DAC R2 Switch", "DAC R2 Volume" },
	{ "DAC MIXR", "DAC L2 Switch", "DAC L2 Volume" },

	{ "DAC L1", NULL, "PLL1", is_sys_clk_from_pll },
	{ "DAC R1", NULL, "PLL1", is_sys_clk_from_pll },
	{ "DAC L2", NULL, "PLL1", is_sys_clk_from_pll },
	{ "DAC R2", NULL, "PLL1", is_sys_clk_from_pll },

	{ "SPK MIXL", "BST1 Switch", "BST1" },
	{ "SPK MIXL", "INL Switch", "INL VOL" },
	{ "SPK MIXL", "DAC L1 Switch", "DAC L1" },
	{ "SPK MIXL", "DAC L2 Switch", "DAC L2" },
	{ "SPK MIXR", "BST2 Switch", "BST2" },
	{ "SPK MIXR", "INR Switch", "INR VOL" },
	{ "SPK MIXR", "DAC R1 Switch", "DAC R1" },
	{ "SPK MIXR", "DAC R2 Switch", "DAC R2" },

	{ "OUT MIXL", "BST1 Switch", "BST1" },
	{ "OUT MIXL", "INL Switch", "INL VOL" },
	{ "OUT MIXL", "DAC L2 Switch", "DAC L2" },
	{ "OUT MIXL", "DAC L1 Switch", "DAC L1" },

	{ "OUT MIXR", "BST2 Switch", "BST2" },
	{ "OUT MIXR", "INR Switch", "INR VOL" },
	{ "OUT MIXR", "DAC R2 Switch", "DAC R2" },
	{ "OUT MIXR", "DAC R1 Switch", "DAC R1" },

	{ "HPOVOL MIXL", "DAC1 Switch", "DAC L1" },
	{ "HPOVOL MIXL", "DAC2 Switch", "DAC L2" },
	{ "HPOVOL MIXL", "INL Switch", "INL VOL" },
	{ "HPOVOL MIXL", "BST1 Switch", "BST1" },
	{ "HPOVOL MIXL", NULL, "HPOVOL MIXL Power" },
	{ "HPOVOL MIXR", "DAC1 Switch", "DAC R1" },
	{ "HPOVOL MIXR", "DAC2 Switch", "DAC R2" },
	{ "HPOVOL MIXR", "INR Switch", "INR VOL" },
	{ "HPOVOL MIXR", "BST2 Switch", "BST2" },
	{ "HPOVOL MIXR", NULL, "HPOVOL MIXR Power" },

	{ "DAC 2", NULL, "DAC L2" },
	{ "DAC 2", NULL, "DAC R2" },
	{ "DAC 1", NULL, "DAC L1" },
	{ "DAC 1", NULL, "DAC R1" },
	{ "HPOVOL L", "Switch", "HPOVOL MIXL" },
	{ "HPOVOL R", "Switch", "HPOVOL MIXR" },
	{ "HPOVOL", NULL, "HPOVOL L" },
	{ "HPOVOL", NULL, "HPOVOL R" },
	{ "HPO MIX", "DAC1 Switch", "DAC 1" },
	{ "HPO MIX", "HPVOL Switch", "HPOVOL" },

	{ "SPKVOL L", "Switch", "SPK MIXL" },
	{ "SPKVOL R", "Switch", "SPK MIXR" },

	{ "SPOL MIX", "DAC R1 Switch", "DAC R1" },
	{ "SPOL MIX", "DAC L1 Switch", "DAC L1" },
	{ "SPOL MIX", "SPKVOL R Switch", "SPKVOL R" },
	{ "SPOL MIX", "SPKVOL L Switch", "SPKVOL L" },
	{ "SPOR MIX", "DAC R1 Switch", "DAC R1" },
	{ "SPOR MIX", "SPKVOL R Switch", "SPKVOL R" },

	{ "LOUT MIX", "DAC L1 Switch", "DAC L1" },
	{ "LOUT MIX", "DAC R1 Switch", "DAC R1" },
	{ "LOUT MIX", "OUTMIX L Switch", "OUT MIXL" },
	{ "LOUT MIX", "OUTMIX R Switch", "OUT MIXR" },

	{ "PDM1 L Mux", "Stereo DAC", "Stereo DAC MIXL" },
	{ "PDM1 L Mux", "Mono DAC", "Mono DAC MIXL" },
	{ "PDM1 L Mux", NULL, "PDM1 Power" },
	{ "PDM1 R Mux", "Stereo DAC", "Stereo DAC MIXR" },
	{ "PDM1 R Mux", "Mono DAC", "Mono DAC MIXR" },
	{ "PDM1 R Mux", NULL, "PDM1 Power" },

	{ "HP amp", NULL, "HPO MIX" },
	{ "HP amp", NULL, "JD Power" },
	{ "HP amp", NULL, "Mic Det Power" },
	{ "HP amp", NULL, "LDO2" },
	{ "HPOL", NULL, "HP amp" },
	{ "HPOR", NULL, "HP amp" },

	{ "LOUT amp", NULL, "LOUT MIX" },
	{ "LOUTL", NULL, "LOUT amp" },
	{ "LOUTR", NULL, "LOUT amp" },

	{ "PDM1 L", "Switch", "PDM1 L Mux" },
	{ "PDM1 R", "Switch", "PDM1 R Mux" },

	{ "PDM1L", NULL, "PDM1 L" },
	{ "PDM1R", NULL, "PDM1 R" },

	{ "SPK amp", NULL, "SPOL MIX" },
	{ "SPK amp", NULL, "SPOR MIX" },
	{ "SPOL", NULL, "SPK amp" },
	{ "SPOR", NULL, "SPK amp" },
};

static const struct snd_soc_dapm_route rt5650_specific_dapm_routes[] = {
	{ "A DAC1 L Mux", "DAC1",  "DAC1 MIXL"},
	{ "A DAC1 L Mux", "Stereo DAC Mixer", "Stereo DAC MIXL"},
	{ "A DAC1 R Mux", "DAC1",  "DAC1 MIXR"},
	{ "A DAC1 R Mux", "Stereo DAC Mixer", "Stereo DAC MIXR"},

	{ "A DAC2 L Mux", "Stereo DAC Mixer", "Stereo DAC MIXL"},
	{ "A DAC2 L Mux", "Mono DAC Mixer", "Mono DAC MIXL"},
	{ "A DAC2 R Mux", "Stereo DAC Mixer", "Stereo DAC MIXR"},
	{ "A DAC2 R Mux", "Mono DAC Mixer", "Mono DAC MIXR"},

	{ "DAC L1", NULL, "A DAC1 L Mux" },
	{ "DAC R1", NULL, "A DAC1 R Mux" },
	{ "DAC L2", NULL, "A DAC2 L Mux" },
	{ "DAC R2", NULL, "A DAC2 R Mux" },

	{ "RT5650 IF1 ADC1 Swap Mux", "L/R", "IF_ADC1" },
	{ "RT5650 IF1 ADC1 Swap Mux", "R/L", "IF_ADC1" },
	{ "RT5650 IF1 ADC1 Swap Mux", "L/L", "IF_ADC1" },
	{ "RT5650 IF1 ADC1 Swap Mux", "R/R", "IF_ADC1" },

	{ "RT5650 IF1 ADC2 Swap Mux", "L/R", "IF_ADC2" },
	{ "RT5650 IF1 ADC2 Swap Mux", "R/L", "IF_ADC2" },
	{ "RT5650 IF1 ADC2 Swap Mux", "L/L", "IF_ADC2" },
	{ "RT5650 IF1 ADC2 Swap Mux", "R/R", "IF_ADC2" },

	{ "RT5650 IF1 ADC3 Swap Mux", "L/R", "VAD_ADC" },
	{ "RT5650 IF1 ADC3 Swap Mux", "R/L", "VAD_ADC" },
	{ "RT5650 IF1 ADC3 Swap Mux", "L/L", "VAD_ADC" },
	{ "RT5650 IF1 ADC3 Swap Mux", "R/R", "VAD_ADC" },

	{ "IF1 ADC", NULL, "RT5650 IF1 ADC1 Swap Mux" },
	{ "IF1 ADC", NULL, "RT5650 IF1 ADC2 Swap Mux" },
	{ "IF1 ADC", NULL, "RT5650 IF1 ADC3 Swap Mux" },

	{ "RT5650 IF1 ADC Mux", "IF_ADC1/IF_ADC2/DAC_REF/Null", "IF1 ADC" },
	{ "RT5650 IF1 ADC Mux", "IF_ADC1/IF_ADC2/Null/DAC_REF", "IF1 ADC" },
	{ "RT5650 IF1 ADC Mux", "IF_ADC1/DAC_REF/IF_ADC2/Null", "IF1 ADC" },
	{ "RT5650 IF1 ADC Mux", "IF_ADC1/DAC_REF/Null/IF_ADC2", "IF1 ADC" },
	{ "RT5650 IF1 ADC Mux", "IF_ADC1/Null/DAC_REF/IF_ADC2", "IF1 ADC" },
	{ "RT5650 IF1 ADC Mux", "IF_ADC1/Null/IF_ADC2/DAC_REF", "IF1 ADC" },

	{ "RT5650 IF1 ADC Mux", "IF_ADC2/IF_ADC1/DAC_REF/Null", "IF1 ADC" },
	{ "RT5650 IF1 ADC Mux", "IF_ADC2/IF_ADC1/Null/DAC_REF", "IF1 ADC" },
	{ "RT5650 IF1 ADC Mux", "IF_ADC2/DAC_REF/IF_ADC1/Null", "IF1 ADC" },
	{ "RT5650 IF1 ADC Mux", "IF_ADC2/DAC_REF/Null/IF_ADC1", "IF1 ADC" },
	{ "RT5650 IF1 ADC Mux", "IF_ADC2/Null/DAC_REF/IF_ADC1", "IF1 ADC" },
	{ "RT5650 IF1 ADC Mux", "IF_ADC2/Null/IF_ADC1/DAC_REF", "IF1 ADC" },

	{ "RT5650 IF1 ADC Mux", "DAC_REF/IF_ADC1/IF_ADC2/Null", "IF1 ADC" },
	{ "RT5650 IF1 ADC Mux", "DAC_REF/IF_ADC1/Null/IF_ADC2", "IF1 ADC" },
	{ "RT5650 IF1 ADC Mux", "DAC_REF/IF_ADC2/IF_ADC1/Null", "IF1 ADC" },
	{ "RT5650 IF1 ADC Mux", "DAC_REF/IF_ADC2/Null/IF_ADC1", "IF1 ADC" },
	{ "RT5650 IF1 ADC Mux", "DAC_REF/Null/IF_ADC1/IF_ADC2", "IF1 ADC" },
	{ "RT5650 IF1 ADC Mux", "DAC_REF/Null/IF_ADC2/IF_ADC1", "IF1 ADC" },

	{ "RT5650 IF1 ADC Mux", "Null/IF_ADC1/IF_ADC2/DAC_REF", "IF1 ADC" },
	{ "RT5650 IF1 ADC Mux", "Null/IF_ADC1/DAC_REF/IF_ADC2", "IF1 ADC" },
	{ "RT5650 IF1 ADC Mux", "Null/IF_ADC2/IF_ADC1/DAC_REF", "IF1 ADC" },
	{ "RT5650 IF1 ADC Mux", "Null/IF_ADC2/DAC_REF/IF_ADC1", "IF1 ADC" },
	{ "RT5650 IF1 ADC Mux", "Null/DAC_REF/IF_ADC1/IF_ADC2", "IF1 ADC" },
	{ "RT5650 IF1 ADC Mux", "Null/DAC_REF/IF_ADC2/IF_ADC1", "IF1 ADC" },
	{ "AIF1TX", NULL, "RT5650 IF1 ADC Mux" },

	{ "RT5650 IF1 DAC1 L Mux", "Slot0", "IF1 DAC0" },
	{ "RT5650 IF1 DAC1 L Mux", "Slot1", "IF1 DAC1" },
	{ "RT5650 IF1 DAC1 L Mux", "Slot2", "IF1 DAC2" },
	{ "RT5650 IF1 DAC1 L Mux", "Slot3", "IF1 DAC3" },

	{ "RT5650 IF1 DAC1 R Mux", "Slot0", "IF1 DAC0" },
	{ "RT5650 IF1 DAC1 R Mux", "Slot1", "IF1 DAC1" },
	{ "RT5650 IF1 DAC1 R Mux", "Slot2", "IF1 DAC2" },
	{ "RT5650 IF1 DAC1 R Mux", "Slot3", "IF1 DAC3" },

	{ "RT5650 IF1 DAC2 L Mux", "Slot0", "IF1 DAC0" },
	{ "RT5650 IF1 DAC2 L Mux", "Slot1", "IF1 DAC1" },
	{ "RT5650 IF1 DAC2 L Mux", "Slot2", "IF1 DAC2" },
	{ "RT5650 IF1 DAC2 L Mux", "Slot3", "IF1 DAC3" },

	{ "RT5650 IF1 DAC2 R Mux", "Slot0", "IF1 DAC0" },
	{ "RT5650 IF1 DAC2 R Mux", "Slot1", "IF1 DAC1" },
	{ "RT5650 IF1 DAC2 R Mux", "Slot2", "IF1 DAC2" },
	{ "RT5650 IF1 DAC2 R Mux", "Slot3", "IF1 DAC3" },

	{ "DAC1 L Mux", "IF1 DAC", "RT5650 IF1 DAC1 L Mux" },
	{ "DAC1 R Mux", "IF1 DAC", "RT5650 IF1 DAC1 R Mux" },

	{ "DAC L2 Mux", "IF1 DAC", "RT5650 IF1 DAC2 L Mux" },
	{ "DAC R2 Mux", "IF1 DAC", "RT5650 IF1 DAC2 R Mux" },
};

static const struct snd_soc_dapm_route rt5645_specific_dapm_routes[] = {
	{ "DAC L1", NULL, "Stereo DAC MIXL" },
	{ "DAC R1", NULL, "Stereo DAC MIXR" },
	{ "DAC L2", NULL, "Mono DAC MIXL" },
	{ "DAC R2", NULL, "Mono DAC MIXR" },

	{ "RT5645 IF1 ADC1 Swap Mux", "L/R", "IF_ADC1" },
	{ "RT5645 IF1 ADC1 Swap Mux", "R/L", "IF_ADC1" },
	{ "RT5645 IF1 ADC1 Swap Mux", "L/L", "IF_ADC1" },
	{ "RT5645 IF1 ADC1 Swap Mux", "R/R", "IF_ADC1" },

	{ "RT5645 IF1 ADC2 Swap Mux", "L/R", "IF_ADC2" },
	{ "RT5645 IF1 ADC2 Swap Mux", "R/L", "IF_ADC2" },
	{ "RT5645 IF1 ADC2 Swap Mux", "L/L", "IF_ADC2" },
	{ "RT5645 IF1 ADC2 Swap Mux", "R/R", "IF_ADC2" },

	{ "RT5645 IF1 ADC3 Swap Mux", "L/R", "VAD_ADC" },
	{ "RT5645 IF1 ADC3 Swap Mux", "R/L", "VAD_ADC" },
	{ "RT5645 IF1 ADC3 Swap Mux", "L/L", "VAD_ADC" },
	{ "RT5645 IF1 ADC3 Swap Mux", "R/R", "VAD_ADC" },

	{ "IF1 ADC", NULL, "RT5645 IF1 ADC1 Swap Mux" },
	{ "IF1 ADC", NULL, "RT5645 IF1 ADC2 Swap Mux" },
	{ "IF1 ADC", NULL, "RT5645 IF1 ADC3 Swap Mux" },

	{ "RT5645 IF1 ADC Mux", "IF_ADC1/IF_ADC2/VAD_ADC", "IF1 ADC" },
	{ "RT5645 IF1 ADC Mux", "IF_ADC2/IF_ADC1/VAD_ADC", "IF1 ADC" },
	{ "RT5645 IF1 ADC Mux", "VAD_ADC/IF_ADC1/IF_ADC2", "IF1 ADC" },
	{ "RT5645 IF1 ADC Mux", "VAD_ADC/IF_ADC2/IF_ADC1", "IF1 ADC" },
	{ "AIF1TX", NULL, "RT5645 IF1 ADC Mux" },

	{ "RT5645 IF1 DAC1 L Mux", "Slot0", "IF1 DAC0" },
	{ "RT5645 IF1 DAC1 L Mux", "Slot1", "IF1 DAC1" },
	{ "RT5645 IF1 DAC1 L Mux", "Slot2", "IF1 DAC2" },
	{ "RT5645 IF1 DAC1 L Mux", "Slot3", "IF1 DAC3" },

	{ "RT5645 IF1 DAC1 R Mux", "Slot0", "IF1 DAC0" },
	{ "RT5645 IF1 DAC1 R Mux", "Slot1", "IF1 DAC1" },
	{ "RT5645 IF1 DAC1 R Mux", "Slot2", "IF1 DAC2" },
	{ "RT5645 IF1 DAC1 R Mux", "Slot3", "IF1 DAC3" },

	{ "RT5645 IF1 DAC2 L Mux", "Slot0", "IF1 DAC0" },
	{ "RT5645 IF1 DAC2 L Mux", "Slot1", "IF1 DAC1" },
	{ "RT5645 IF1 DAC2 L Mux", "Slot2", "IF1 DAC2" },
	{ "RT5645 IF1 DAC2 L Mux", "Slot3", "IF1 DAC3" },

	{ "RT5645 IF1 DAC2 R Mux", "Slot0", "IF1 DAC0" },
	{ "RT5645 IF1 DAC2 R Mux", "Slot1", "IF1 DAC1" },
	{ "RT5645 IF1 DAC2 R Mux", "Slot2", "IF1 DAC2" },
	{ "RT5645 IF1 DAC2 R Mux", "Slot3", "IF1 DAC3" },

	{ "DAC1 L Mux", "IF1 DAC", "RT5645 IF1 DAC1 L Mux" },
	{ "DAC1 R Mux", "IF1 DAC", "RT5645 IF1 DAC1 R Mux" },

	{ "DAC L2 Mux", "IF1 DAC", "RT5645 IF1 DAC2 L Mux" },
	{ "DAC R2 Mux", "IF1 DAC", "RT5645 IF1 DAC2 R Mux" },
};

static int rt5645_hw_params(struct snd_pcm_substream *substream,
	struct snd_pcm_hw_params *params, struct snd_soc_dai *dai)
{
	struct snd_soc_codec *codec = dai->codec;
	struct rt5645_priv *rt5645 = snd_soc_codec_get_drvdata(codec);
	unsigned int val_len = 0, val_clk, mask_clk, dl_sft;
	int pre_div, bclk_ms, frame_size;

	rt5645->lrck[dai->id] = params_rate(params);
	pre_div = rl6231_get_clk_info(rt5645->sysclk, rt5645->lrck[dai->id]);
	if (pre_div < 0) {
		dev_err(codec->dev, "Unsupported clock setting\n");
		return -EINVAL;
	}
	frame_size = snd_soc_params_to_frame_size(params);
	if (frame_size < 0) {
		dev_err(codec->dev, "Unsupported frame size: %d\n", frame_size);
		return -EINVAL;
	}

	switch (rt5645->codec_type) {
	case CODEC_TYPE_RT5650:
		dl_sft = 4;
		break;
	default:
		dl_sft = 2;
		break;
	}

	bclk_ms = frame_size > 32;
	rt5645->bclk[dai->id] = rt5645->lrck[dai->id] * (32 << bclk_ms);

	dev_dbg(dai->dev, "bclk is %dHz and lrck is %dHz\n",
		rt5645->bclk[dai->id], rt5645->lrck[dai->id]);
	dev_dbg(dai->dev, "bclk_ms is %d and pre_div is %d for iis %d\n",
				bclk_ms, pre_div, dai->id);

	switch (params_width(params)) {
	case 16:
		break;
	case 20:
		val_len = 0x1;
		break;
	case 24:
		val_len = 0x2;
		break;
	case 8:
		val_len = 0x3;
		break;
	default:
		return -EINVAL;
	}

	switch (dai->id) {
	case RT5645_AIF1:
		mask_clk = RT5645_I2S_PD1_MASK;
		val_clk = pre_div << RT5645_I2S_PD1_SFT;
		snd_soc_update_bits(codec, RT5645_I2S1_SDP,
			(0x3 << dl_sft), (val_len << dl_sft));
		snd_soc_update_bits(codec, RT5645_ADDA_CLK1, mask_clk, val_clk);
		break;
	case  RT5645_AIF2:
		mask_clk = RT5645_I2S_BCLK_MS2_MASK | RT5645_I2S_PD2_MASK;
		val_clk = bclk_ms << RT5645_I2S_BCLK_MS2_SFT |
			pre_div << RT5645_I2S_PD2_SFT;
		snd_soc_update_bits(codec, RT5645_I2S2_SDP,
			(0x3 << dl_sft), (val_len << dl_sft));
		snd_soc_update_bits(codec, RT5645_ADDA_CLK1, mask_clk, val_clk);
		break;
	default:
		dev_err(codec->dev, "Invalid dai->id: %d\n", dai->id);
		return -EINVAL;
	}

	return 0;
}

static int rt5645_set_dai_fmt(struct snd_soc_dai *dai, unsigned int fmt)
{
	struct snd_soc_codec *codec = dai->codec;
	struct rt5645_priv *rt5645 = snd_soc_codec_get_drvdata(codec);
	unsigned int reg_val = 0, pol_sft;

	switch (rt5645->codec_type) {
	case CODEC_TYPE_RT5650:
		pol_sft = 8;
		break;
	default:
		pol_sft = 7;
		break;
	}

	switch (fmt & SND_SOC_DAIFMT_MASTER_MASK) {
	case SND_SOC_DAIFMT_CBM_CFM:
		rt5645->master[dai->id] = 1;
		break;
	case SND_SOC_DAIFMT_CBS_CFS:
		reg_val |= RT5645_I2S_MS_S;
		rt5645->master[dai->id] = 0;
		break;
	default:
		return -EINVAL;
	}

	switch (fmt & SND_SOC_DAIFMT_INV_MASK) {
	case SND_SOC_DAIFMT_NB_NF:
		break;
	case SND_SOC_DAIFMT_IB_NF:
		reg_val |= (1 << pol_sft);
		break;
	default:
		return -EINVAL;
	}

	switch (fmt & SND_SOC_DAIFMT_FORMAT_MASK) {
	case SND_SOC_DAIFMT_I2S:
		break;
	case SND_SOC_DAIFMT_LEFT_J:
		reg_val |= RT5645_I2S_DF_LEFT;
		break;
	case SND_SOC_DAIFMT_DSP_A:
		reg_val |= RT5645_I2S_DF_PCM_A;
		break;
	case SND_SOC_DAIFMT_DSP_B:
		reg_val |= RT5645_I2S_DF_PCM_B;
		break;
	default:
		return -EINVAL;
	}
	switch (dai->id) {
	case RT5645_AIF1:
		snd_soc_update_bits(codec, RT5645_I2S1_SDP,
			RT5645_I2S_MS_MASK | (1 << pol_sft) |
			RT5645_I2S_DF_MASK, reg_val);
		break;
	case RT5645_AIF2:
		snd_soc_update_bits(codec, RT5645_I2S2_SDP,
			RT5645_I2S_MS_MASK | (1 << pol_sft) |
			RT5645_I2S_DF_MASK, reg_val);
		break;
	default:
		dev_err(codec->dev, "Invalid dai->id: %d\n", dai->id);
		return -EINVAL;
	}
	return 0;
}

static int rt5645_set_dai_sysclk(struct snd_soc_dai *dai,
		int clk_id, unsigned int freq, int dir)
{
	struct snd_soc_codec *codec = dai->codec;
	struct rt5645_priv *rt5645 = snd_soc_codec_get_drvdata(codec);
	unsigned int reg_val = 0;

	if (freq == rt5645->sysclk && clk_id == rt5645->sysclk_src)
		return 0;

	switch (clk_id) {
	case RT5645_SCLK_S_MCLK:
		reg_val |= RT5645_SCLK_SRC_MCLK;
		break;
	case RT5645_SCLK_S_PLL1:
		reg_val |= RT5645_SCLK_SRC_PLL1;
		break;
	case RT5645_SCLK_S_RCCLK:
		reg_val |= RT5645_SCLK_SRC_RCCLK;
		break;
	default:
		dev_err(codec->dev, "Invalid clock id (%d)\n", clk_id);
		return -EINVAL;
	}
	snd_soc_update_bits(codec, RT5645_GLB_CLK,
		RT5645_SCLK_SRC_MASK, reg_val);
	rt5645->sysclk = freq;
	rt5645->sysclk_src = clk_id;

	dev_dbg(dai->dev, "Sysclk is %dHz and clock id is %d\n", freq, clk_id);

	return 0;
}

static int rt5645_set_dai_pll(struct snd_soc_dai *dai, int pll_id, int source,
			unsigned int freq_in, unsigned int freq_out)
{
	struct snd_soc_codec *codec = dai->codec;
	struct rt5645_priv *rt5645 = snd_soc_codec_get_drvdata(codec);
	struct rl6231_pll_code pll_code;
	int ret;

	if (source == rt5645->pll_src && freq_in == rt5645->pll_in &&
	    freq_out == rt5645->pll_out)
		return 0;

	if (!freq_in || !freq_out) {
		dev_dbg(codec->dev, "PLL disabled\n");

		rt5645->pll_in = 0;
		rt5645->pll_out = 0;
		snd_soc_update_bits(codec, RT5645_GLB_CLK,
			RT5645_SCLK_SRC_MASK, RT5645_SCLK_SRC_MCLK);
		return 0;
	}

	switch (source) {
	case RT5645_PLL1_S_MCLK:
		snd_soc_update_bits(codec, RT5645_GLB_CLK,
			RT5645_PLL1_SRC_MASK, RT5645_PLL1_SRC_MCLK);
		break;
	case RT5645_PLL1_S_BCLK1:
	case RT5645_PLL1_S_BCLK2:
		switch (dai->id) {
		case RT5645_AIF1:
			snd_soc_update_bits(codec, RT5645_GLB_CLK,
				RT5645_PLL1_SRC_MASK, RT5645_PLL1_SRC_BCLK1);
			break;
		case  RT5645_AIF2:
			snd_soc_update_bits(codec, RT5645_GLB_CLK,
				RT5645_PLL1_SRC_MASK, RT5645_PLL1_SRC_BCLK2);
			break;
		default:
			dev_err(codec->dev, "Invalid dai->id: %d\n", dai->id);
			return -EINVAL;
		}
		break;
	default:
		dev_err(codec->dev, "Unknown PLL source %d\n", source);
		return -EINVAL;
	}

	ret = rl6231_pll_calc(freq_in, freq_out, &pll_code);
	if (ret < 0) {
		dev_err(codec->dev, "Unsupport input clock %d\n", freq_in);
		return ret;
	}

	dev_dbg(codec->dev, "bypass=%d m=%d n=%d k=%d\n",
		pll_code.m_bp, (pll_code.m_bp ? 0 : pll_code.m_code),
		pll_code.n_code, pll_code.k_code);

	snd_soc_write(codec, RT5645_PLL_CTRL1,
		pll_code.n_code << RT5645_PLL_N_SFT | pll_code.k_code);
	snd_soc_write(codec, RT5645_PLL_CTRL2,
		(pll_code.m_bp ? 0 : pll_code.m_code) << RT5645_PLL_M_SFT |
		pll_code.m_bp << RT5645_PLL_M_BP_SFT);

	rt5645->pll_in = freq_in;
	rt5645->pll_out = freq_out;
	rt5645->pll_src = source;

	return 0;
}

static int rt5645_set_tdm_slot(struct snd_soc_dai *dai, unsigned int tx_mask,
			unsigned int rx_mask, int slots, int slot_width)
{
	struct snd_soc_codec *codec = dai->codec;
	struct rt5645_priv *rt5645 = snd_soc_codec_get_drvdata(codec);
	unsigned int i_slot_sft, o_slot_sft, i_width_sht, o_width_sht, en_sft;
	unsigned int mask, val = 0;

	switch (rt5645->codec_type) {
	case CODEC_TYPE_RT5650:
		en_sft = 15;
		i_slot_sft = 10;
		o_slot_sft = 8;
		i_width_sht = 6;
		o_width_sht = 4;
		mask = 0x8ff0;
		break;
	default:
		en_sft = 14;
		i_slot_sft = o_slot_sft = 12;
		i_width_sht = o_width_sht = 10;
		mask = 0x7c00;
		break;
	}
	if (rx_mask || tx_mask) {
		val |= (1 << en_sft);
		if (rt5645->codec_type == CODEC_TYPE_RT5645)
			snd_soc_update_bits(codec, RT5645_BASS_BACK,
				RT5645_G_BB_BST_MASK, RT5645_G_BB_BST_25DB);
	}

	switch (slots) {
	case 4:
		val |= (1 << i_slot_sft) | (1 << o_slot_sft);
		break;
	case 6:
		val |= (2 << i_slot_sft) | (2 << o_slot_sft);
		break;
	case 8:
		val |= (3 << i_slot_sft) | (3 << o_slot_sft);
		break;
	case 2:
	default:
		break;
	}

	switch (slot_width) {
	case 20:
		val |= (1 << i_width_sht) | (1 << o_width_sht);
		break;
	case 24:
		val |= (2 << i_width_sht) | (2 << o_width_sht);
		break;
	case 32:
		val |= (3 << i_width_sht) | (3 << o_width_sht);
		break;
	case 16:
	default:
		break;
	}

	snd_soc_update_bits(codec, RT5645_TDM_CTRL_1, mask, val);

	return 0;
}

static int rt5645_set_bias_level(struct snd_soc_codec *codec,
			enum snd_soc_bias_level level)
{
	struct rt5645_priv *rt5645 = snd_soc_codec_get_drvdata(codec);

	switch (level) {
	case SND_SOC_BIAS_PREPARE:
		if (SND_SOC_BIAS_STANDBY == codec->dapm.bias_level) {
			snd_soc_update_bits(codec, RT5645_PWR_ANLG1,
				RT5645_PWR_VREF1 | RT5645_PWR_MB |
				RT5645_PWR_BG | RT5645_PWR_VREF2,
				RT5645_PWR_VREF1 | RT5645_PWR_MB |
				RT5645_PWR_BG | RT5645_PWR_VREF2);
			mdelay(10);
			snd_soc_update_bits(codec, RT5645_PWR_ANLG1,
				RT5645_PWR_FV1 | RT5645_PWR_FV2,
				RT5645_PWR_FV1 | RT5645_PWR_FV2);
			snd_soc_update_bits(codec, RT5645_GEN_CTRL1,
				RT5645_DIG_GATE_CTRL, RT5645_DIG_GATE_CTRL);
		}
		break;

	case SND_SOC_BIAS_STANDBY:
		snd_soc_update_bits(codec, RT5645_PWR_ANLG1,
			RT5645_PWR_VREF1 | RT5645_PWR_MB |
			RT5645_PWR_BG | RT5645_PWR_VREF2,
			RT5645_PWR_VREF1 | RT5645_PWR_MB |
			RT5645_PWR_BG | RT5645_PWR_VREF2);
		snd_soc_update_bits(codec, RT5645_PWR_ANLG1,
			RT5645_PWR_FV1 | RT5645_PWR_FV2,
			RT5645_PWR_FV1 | RT5645_PWR_FV2);
		break;

	case SND_SOC_BIAS_OFF:
		snd_soc_write(codec, RT5645_DEPOP_M2, 0x1100);
<<<<<<< HEAD
		snd_soc_update_bits(codec, RT5645_GEN_CTRL1,
				RT5645_DIG_GATE_CTRL, 0);
=======
		if (!rt5645->en_button_func)
			snd_soc_update_bits(codec, RT5645_GEN_CTRL1,
					RT5645_DIG_GATE_CTRL, 0);
>>>>>>> 177e1e1f
		snd_soc_update_bits(codec, RT5645_PWR_ANLG1,
				RT5645_PWR_VREF1 | RT5645_PWR_MB |
				RT5645_PWR_BG | RT5645_PWR_VREF2 |
				RT5645_PWR_FV1 | RT5645_PWR_FV2, 0x0);
		break;

	default:
		break;
	}

	return 0;
}

static void rt5645_enable_push_button_irq(struct snd_soc_codec *codec,
	bool enable)
{
	struct rt5645_priv *rt5645 = snd_soc_codec_get_drvdata(codec);

	if (enable) {
		snd_soc_dapm_force_enable_pin_unlocked(&codec->dapm,
							"ADC L power");
		snd_soc_dapm_force_enable_pin_unlocked(&codec->dapm,
							"ADC R power");
		snd_soc_dapm_force_enable_pin_unlocked(&codec->dapm,
							"LDO2");
		snd_soc_dapm_force_enable_pin_unlocked(&codec->dapm,
							"Mic Det Power");
		snd_soc_dapm_sync_unlocked(&codec->dapm);
		snd_soc_update_bits(codec,
					RT5645_INT_IRQ_ST, 0x8, 0x8);
		snd_soc_update_bits(codec,
					RT5650_4BTN_IL_CMD2, 0x8000, 0x8000);
		snd_soc_read(codec, RT5650_4BTN_IL_CMD1);
		pr_debug("%s read %x = %x\n", __func__, RT5650_4BTN_IL_CMD1,
			snd_soc_read(codec, RT5650_4BTN_IL_CMD1));
	} else {
		snd_soc_update_bits(codec, RT5650_4BTN_IL_CMD2, 0x8000, 0x0);
		snd_soc_update_bits(codec, RT5645_INT_IRQ_ST, 0x8, 0x0);
		snd_soc_dapm_disable_pin_unlocked(&codec->dapm,
							"ADC L power");
		snd_soc_dapm_disable_pin_unlocked(&codec->dapm,
							"ADC R power");
		if (rt5645->pdata.jd_mode == 0)
			snd_soc_dapm_disable_pin_unlocked(&codec->dapm,
								"LDO2");
		snd_soc_dapm_disable_pin_unlocked(&codec->dapm,
							"Mic Det Power");
		snd_soc_dapm_sync_unlocked(&codec->dapm);
	}
}

static int rt5645_jack_detect(struct snd_soc_codec *codec, int jack_insert)
{
	struct rt5645_priv *rt5645 = snd_soc_codec_get_drvdata(codec);
	unsigned int val;

	if (jack_insert) {
		if (codec->component.card->instantiated) {
			snd_soc_dapm_force_enable_pin(&codec->dapm,
				"micbias1");
			snd_soc_dapm_force_enable_pin(&codec->dapm,
				"micbias2");
			snd_soc_dapm_force_enable_pin(&codec->dapm,
				"LDO2");
			snd_soc_dapm_force_enable_pin(&codec->dapm,
				"Mic Det Power");
			snd_soc_dapm_sync(&codec->dapm);
		} else {
			/* Power up necessary bits for JD if dapm is
			   not ready yet */
			snd_soc_update_bits(codec, RT5645_PWR_ANLG2,
				RT5645_PWR_MB1 | RT5645_PWR_MB2,
				RT5645_PWR_MB1 | RT5645_PWR_MB2);
			snd_soc_update_bits(codec, RT5645_PWR_MIXER,
				RT5645_PWR_LDO2, RT5645_PWR_LDO2);
			snd_soc_update_bits(codec, RT5645_PWR_VOL,
				RT5645_PWR_MIC_DET, RT5645_PWR_MIC_DET);
		}

		snd_soc_write(codec, RT5645_IN1_CTRL1, 0x0006);
		snd_soc_write(codec, RT5645_JD_CTRL3, 0x00b0);

		snd_soc_update_bits(codec, RT5645_IN1_CTRL2,
			RT5645_CBJ_MN_JD, 0);
		snd_soc_update_bits(codec, RT5645_IN1_CTRL2,
			RT5645_CBJ_MN_JD, RT5645_CBJ_MN_JD);

		msleep(400);
		val = snd_soc_read(codec, RT5645_IN1_CTRL3) & 0x7;
		dev_dbg(codec->dev, "val = %d\n", val);

		if (codec->component.card->instantiated) {
			snd_soc_dapm_disable_pin(&codec->dapm, "micbias1");
			snd_soc_dapm_disable_pin(&codec->dapm, "micbias2");
			if (rt5645->pdata.jd_mode == 0)
				snd_soc_dapm_disable_pin(&codec->dapm, "LDO2");
			snd_soc_dapm_disable_pin(&codec->dapm,
				"Mic Det Power");
			snd_soc_dapm_sync(&codec->dapm);
		} else {
			snd_soc_update_bits(codec, RT5645_PWR_ANLG2,
				RT5645_PWR_MB1 | RT5645_PWR_MB2, 0);
			if (rt5645->pdata.jd_mode == 0)
				snd_soc_update_bits(codec, RT5645_PWR_MIXER,
					RT5645_PWR_LDO2, 0);
			snd_soc_update_bits(codec, RT5645_PWR_VOL,
				RT5645_PWR_MIC_DET, 0);
		}

		if (val == 1 || val == 2) {
			rt5645->jack_type = SND_JACK_HEADSET;
			if (rt5645->en_button_func) {
				msleep(100);
				rt5645_enable_push_button_irq(codec, true);
			}
		} else {
			rt5645->jack_type = SND_JACK_HEADPHONE;
		}

	} else { /* jack out */
		rt5645->jack_type = 0;
		if (rt5645->en_button_func)
			rt5645_enable_push_button_irq(codec, false);
	}

	return rt5645->jack_type;
}

static int rt5645_irq_detection(struct rt5645_priv *rt5645);

int rt5645_set_jack_detect(struct snd_soc_codec *codec,
	struct snd_soc_jack *hp_jack, struct snd_soc_jack *mic_jack,
	struct snd_soc_jack *btn_jack)
{
	struct rt5645_priv *rt5645 = snd_soc_codec_get_drvdata(codec);

	rt5645->hp_jack = hp_jack;
	rt5645->mic_jack = mic_jack;
	rt5645->btn_jack = btn_jack;
	if (rt5645->btn_jack && rt5645->codec_type == CODEC_TYPE_RT5650) {
		rt5645->en_button_func = true;
		regmap_update_bits(rt5645->regmap, RT5645_GPIO_CTRL1,
				RT5645_GP1_PIN_IRQ, RT5645_GP1_PIN_IRQ);
		regmap_update_bits(rt5645->regmap, RT5645_DEPOP_M1,
				RT5645_HP_CB_MASK, RT5645_HP_CB_PU);
		regmap_update_bits(rt5645->regmap, RT5645_GEN_CTRL1,
				RT5645_DIG_GATE_CTRL, RT5645_DIG_GATE_CTRL);
	}
	rt5645_irq_detection(rt5645);

	return 0;
}
EXPORT_SYMBOL_GPL(rt5645_set_jack_detect);

static void rt5645_jack_detect_work(struct work_struct *work)
{
	struct rt5645_priv *rt5645 =
		container_of(work, struct rt5645_priv, jack_detect_work.work);

	rt5645_irq_detection(rt5645);
}

static irqreturn_t rt5645_irq(int irq, void *data)
{
	struct rt5645_priv *rt5645 = data;

	queue_delayed_work(system_power_efficient_wq,
			   &rt5645->jack_detect_work, msecs_to_jiffies(250));

	return IRQ_HANDLED;
}

static int rt5645_button_detect(struct snd_soc_codec *codec)
{
	int btn_type, val;

	val = snd_soc_read(codec, RT5650_4BTN_IL_CMD1);
	pr_debug("val=0x%x\n", val);
	btn_type = val & 0xfff0;
	snd_soc_write(codec, RT5650_4BTN_IL_CMD1, val);

	return btn_type;
}

static int rt5645_irq_detection(struct rt5645_priv *rt5645)
{
	int val, btn_type, gpio_state = 0, report = 0;

	switch (rt5645->pdata.jd_mode) {
	case 0: /* Not using rt5645 JD */
		if (gpio_is_valid(rt5645->pdata.hp_det_gpio)) {
			gpio_state = gpio_get_value(rt5645->pdata.hp_det_gpio);
			dev_dbg(rt5645->codec->dev, "gpio = %d(%d)\n",
				rt5645->pdata.hp_det_gpio, gpio_state);
		}
		if ((rt5645->pdata.gpio_hp_det_active_high && gpio_state) ||
			(!rt5645->pdata.gpio_hp_det_active_high &&
			 !gpio_state)) {
			report = rt5645_jack_detect(rt5645->codec, 1);
		} else {
			report = rt5645_jack_detect(rt5645->codec, 0);
		}
		snd_soc_jack_report(rt5645->hp_jack,
				    report, SND_JACK_HEADPHONE);
		snd_soc_jack_report(rt5645->mic_jack,
				    report, SND_JACK_MICROPHONE);
		return report;
	case 1: /* 2 port */
		val = snd_soc_read(rt5645->codec, RT5645_A_JD_CTRL1) & 0x0070;
		break;
	default: /* 1 port */
		val = snd_soc_read(rt5645->codec, RT5645_A_JD_CTRL1) & 0x0020;
		break;

	}

	switch (val) {
	/* jack in */
	case 0x30: /* 2 port */
	case 0x0: /* 1 port or 2 port */
		if (rt5645->jack_type == 0) {
			report = rt5645_jack_detect(rt5645->codec, 1);
			/* for push button and jack out */
			break;
		}
		btn_type = 0;
		if (snd_soc_read(rt5645->codec, RT5645_INT_IRQ_ST) & 0x4) {
			/* button pressed */
			report = SND_JACK_HEADSET;
			btn_type = rt5645_button_detect(rt5645->codec);
			/* rt5650 can report three kinds of button behavior,
			   one click, double click and hold. However,
			   currently we will report button pressed/released
			   event. So all the three button behaviors are
			   treated as button pressed. */
			switch (btn_type) {
			case 0x8000:
			case 0x4000:
			case 0x2000:
				report |= SND_JACK_BTN_0;
				break;
			case 0x1000:
			case 0x0800:
			case 0x0400:
				report |= SND_JACK_BTN_1;
				break;
			case 0x0200:
			case 0x0100:
			case 0x0080:
				report |= SND_JACK_BTN_2;
				break;
			case 0x0040:
			case 0x0020:
			case 0x0010:
				report |= SND_JACK_BTN_3;
				break;
			case 0x0000: /* unpressed */
				break;
			default:
				dev_err(rt5645->codec->dev,
					"Unexpected button code 0x%04x\n",
					btn_type);
				break;
			}
		}
		if (btn_type == 0)/* button release */
			report =  rt5645->jack_type;

		break;
	/* jack out */
	case 0x70: /* 2 port */
	case 0x10: /* 2 port */
	case 0x20: /* 1 port */
		report = 0;
		snd_soc_update_bits(rt5645->codec,
				    RT5645_INT_IRQ_ST, 0x1, 0x0);
		rt5645_jack_detect(rt5645->codec, 0);
		break;
	default:
		break;
	}

	snd_soc_jack_report(rt5645->hp_jack, report, SND_JACK_HEADPHONE);
	snd_soc_jack_report(rt5645->mic_jack, report, SND_JACK_MICROPHONE);
	if (rt5645->en_button_func)
		snd_soc_jack_report(rt5645->btn_jack,
			report, SND_JACK_BTN_0 | SND_JACK_BTN_1 |
				SND_JACK_BTN_2 | SND_JACK_BTN_3);

	return report;
}

static int rt5645_probe(struct snd_soc_codec *codec)
{
	struct rt5645_priv *rt5645 = snd_soc_codec_get_drvdata(codec);

	rt5645->codec = codec;

	switch (rt5645->codec_type) {
	case CODEC_TYPE_RT5645:
		snd_soc_dapm_add_routes(&codec->dapm,
			rt5645_specific_dapm_routes,
			ARRAY_SIZE(rt5645_specific_dapm_routes));
		break;
	case CODEC_TYPE_RT5650:
		snd_soc_dapm_new_controls(&codec->dapm,
			rt5650_specific_dapm_widgets,
			ARRAY_SIZE(rt5650_specific_dapm_widgets));
		snd_soc_dapm_add_routes(&codec->dapm,
			rt5650_specific_dapm_routes,
			ARRAY_SIZE(rt5650_specific_dapm_routes));
		break;
	}

	snd_soc_codec_force_bias_level(codec, SND_SOC_BIAS_OFF);

	snd_soc_update_bits(codec, RT5645_CHARGE_PUMP, 0x0300, 0x0200);

	/* for JD function */
	if (rt5645->pdata.en_jd_func) {
		snd_soc_dapm_force_enable_pin(&codec->dapm, "JD Power");
		snd_soc_dapm_force_enable_pin(&codec->dapm, "LDO2");
		snd_soc_dapm_sync(&codec->dapm);
	}

	return 0;
}

static int rt5645_remove(struct snd_soc_codec *codec)
{
	rt5645_reset(codec);
	return 0;
}

#ifdef CONFIG_PM
static int rt5645_suspend(struct snd_soc_codec *codec)
{
	struct rt5645_priv *rt5645 = snd_soc_codec_get_drvdata(codec);

	regcache_cache_only(rt5645->regmap, true);
	regcache_mark_dirty(rt5645->regmap);

	return 0;
}

static int rt5645_resume(struct snd_soc_codec *codec)
{
	struct rt5645_priv *rt5645 = snd_soc_codec_get_drvdata(codec);

	regcache_cache_only(rt5645->regmap, false);
	regcache_sync(rt5645->regmap);

	return 0;
}
#else
#define rt5645_suspend NULL
#define rt5645_resume NULL
#endif

#define RT5645_STEREO_RATES SNDRV_PCM_RATE_8000_96000
#define RT5645_FORMATS (SNDRV_PCM_FMTBIT_S16_LE | SNDRV_PCM_FMTBIT_S20_3LE | \
			SNDRV_PCM_FMTBIT_S24_LE | SNDRV_PCM_FMTBIT_S8)

static struct snd_soc_dai_ops rt5645_aif_dai_ops = {
	.hw_params = rt5645_hw_params,
	.set_fmt = rt5645_set_dai_fmt,
	.set_sysclk = rt5645_set_dai_sysclk,
	.set_tdm_slot = rt5645_set_tdm_slot,
	.set_pll = rt5645_set_dai_pll,
};

static struct snd_soc_dai_driver rt5645_dai[] = {
	{
		.name = "rt5645-aif1",
		.id = RT5645_AIF1,
		.playback = {
			.stream_name = "AIF1 Playback",
			.channels_min = 1,
			.channels_max = 2,
			.rates = RT5645_STEREO_RATES,
			.formats = RT5645_FORMATS,
		},
		.capture = {
			.stream_name = "AIF1 Capture",
			.channels_min = 1,
			.channels_max = 2,
			.rates = RT5645_STEREO_RATES,
			.formats = RT5645_FORMATS,
		},
		.ops = &rt5645_aif_dai_ops,
	},
	{
		.name = "rt5645-aif2",
		.id = RT5645_AIF2,
		.playback = {
			.stream_name = "AIF2 Playback",
			.channels_min = 1,
			.channels_max = 2,
			.rates = RT5645_STEREO_RATES,
			.formats = RT5645_FORMATS,
		},
		.capture = {
			.stream_name = "AIF2 Capture",
			.channels_min = 1,
			.channels_max = 2,
			.rates = RT5645_STEREO_RATES,
			.formats = RT5645_FORMATS,
		},
		.ops = &rt5645_aif_dai_ops,
	},
};

static struct snd_soc_codec_driver soc_codec_dev_rt5645 = {
	.probe = rt5645_probe,
	.remove = rt5645_remove,
	.suspend = rt5645_suspend,
	.resume = rt5645_resume,
	.set_bias_level = rt5645_set_bias_level,
	.idle_bias_off = true,
	.controls = rt5645_snd_controls,
	.num_controls = ARRAY_SIZE(rt5645_snd_controls),
	.dapm_widgets = rt5645_dapm_widgets,
	.num_dapm_widgets = ARRAY_SIZE(rt5645_dapm_widgets),
	.dapm_routes = rt5645_dapm_routes,
	.num_dapm_routes = ARRAY_SIZE(rt5645_dapm_routes),
};

static const struct regmap_config rt5645_regmap = {
	.reg_bits = 8,
	.val_bits = 16,
	.use_single_rw = true,
	.max_register = RT5645_VENDOR_ID2 + 1 + (ARRAY_SIZE(rt5645_ranges) *
					       RT5645_PR_SPACING),
	.volatile_reg = rt5645_volatile_register,
	.readable_reg = rt5645_readable_register,

	.cache_type = REGCACHE_RBTREE,
	.reg_defaults = rt5645_reg,
	.num_reg_defaults = ARRAY_SIZE(rt5645_reg),
	.ranges = rt5645_ranges,
	.num_ranges = ARRAY_SIZE(rt5645_ranges),
};

static const struct i2c_device_id rt5645_i2c_id[] = {
	{ "rt5645", 0 },
	{ "rt5650", 0 },
	{ }
};
MODULE_DEVICE_TABLE(i2c, rt5645_i2c_id);

#ifdef CONFIG_ACPI
static struct acpi_device_id rt5645_acpi_match[] = {
	{ "10EC5645", 0 },
	{ "10EC5650", 0 },
	{},
};
MODULE_DEVICE_TABLE(acpi, rt5645_acpi_match);
#endif

static struct rt5645_platform_data *rt5645_pdata;

static struct rt5645_platform_data strago_platform_data = {
	.dmic_en = true,
	.dmic1_data_pin = -1,
	.dmic2_data_pin = RT5645_DMIC_DATA_IN2P,
	.en_jd_func = true,
	.jd_mode = 3,
};

static int strago_quirk_cb(const struct dmi_system_id *id)
{
	rt5645_pdata = &strago_platform_data;

	return 1;
}

static struct dmi_system_id dmi_platform_intel_braswell[] = {
	{
		.ident = "Intel Strago",
		.callback = strago_quirk_cb,
		.matches = {
			DMI_MATCH(DMI_PRODUCT_NAME, "Strago"),
		},
	},
	{ }
};

static int rt5645_i2c_probe(struct i2c_client *i2c,
		    const struct i2c_device_id *id)
{
	struct rt5645_platform_data *pdata = dev_get_platdata(&i2c->dev);
	struct rt5645_priv *rt5645;
	int ret;
	unsigned int val;
	struct gpio_desc *gpiod;

	rt5645 = devm_kzalloc(&i2c->dev, sizeof(struct rt5645_priv),
				GFP_KERNEL);
	if (rt5645 == NULL)
		return -ENOMEM;

	rt5645->i2c = i2c;
	i2c_set_clientdata(i2c, rt5645);

	if (pdata) {
		rt5645->pdata = *pdata;
	} else {
		if (dmi_check_system(dmi_platform_intel_braswell)) {
			rt5645->pdata = *rt5645_pdata;
			gpiod = devm_gpiod_get_index(&i2c->dev, "rt5645", 0);

			if (IS_ERR(gpiod) || gpiod_direction_input(gpiod)) {
				rt5645->pdata.hp_det_gpio = -1;
				dev_err(&i2c->dev, "failed to initialize gpiod\n");
			} else {
				rt5645->pdata.hp_det_gpio = desc_to_gpio(gpiod);
				rt5645->pdata.gpio_hp_det_active_high
						= !gpiod_is_active_low(gpiod);
			}
		}
	}

	rt5645->regmap = devm_regmap_init_i2c(i2c, &rt5645_regmap);
	if (IS_ERR(rt5645->regmap)) {
		ret = PTR_ERR(rt5645->regmap);
		dev_err(&i2c->dev, "Failed to allocate register map: %d\n",
			ret);
		return ret;
	}

	regmap_read(rt5645->regmap, RT5645_VENDOR_ID2, &val);

	switch (val) {
	case RT5645_DEVICE_ID:
		rt5645->codec_type = CODEC_TYPE_RT5645;
		break;
	case RT5650_DEVICE_ID:
		rt5645->codec_type = CODEC_TYPE_RT5650;
		break;
	default:
		dev_err(&i2c->dev,
			"Device with ID register %x is not rt5645 or rt5650\n",
			val);
		return -ENODEV;
	}

	regmap_write(rt5645->regmap, RT5645_RESET, 0);

	ret = regmap_register_patch(rt5645->regmap, init_list,
				    ARRAY_SIZE(init_list));
	if (ret != 0)
		dev_warn(&i2c->dev, "Failed to apply regmap patch: %d\n", ret);

	if (rt5645->codec_type == CODEC_TYPE_RT5650) {
		ret = regmap_register_patch(rt5645->regmap, rt5650_init_list,
				    ARRAY_SIZE(rt5650_init_list));
		if (ret != 0)
			dev_warn(&i2c->dev, "Apply rt5650 patch failed: %d\n",
					   ret);
	}

	if (rt5645->pdata.in2_diff)
		regmap_update_bits(rt5645->regmap, RT5645_IN2_CTRL,
					RT5645_IN_DF2, RT5645_IN_DF2);

	if (rt5645->pdata.dmic_en) {
		regmap_update_bits(rt5645->regmap, RT5645_GPIO_CTRL1,
			RT5645_GP2_PIN_MASK, RT5645_GP2_PIN_DMIC1_SCL);

		switch (rt5645->pdata.dmic1_data_pin) {
		case RT5645_DMIC_DATA_IN2N:
			regmap_update_bits(rt5645->regmap, RT5645_DMIC_CTRL1,
				RT5645_DMIC_1_DP_MASK, RT5645_DMIC_1_DP_IN2N);
			break;

		case RT5645_DMIC_DATA_GPIO5:
			regmap_update_bits(rt5645->regmap, RT5645_DMIC_CTRL1,
				RT5645_DMIC_1_DP_MASK, RT5645_DMIC_1_DP_GPIO5);
			regmap_update_bits(rt5645->regmap, RT5645_GPIO_CTRL1,
				RT5645_GP5_PIN_MASK, RT5645_GP5_PIN_DMIC1_SDA);
			break;

		case RT5645_DMIC_DATA_GPIO11:
			regmap_update_bits(rt5645->regmap, RT5645_DMIC_CTRL1,
				RT5645_DMIC_1_DP_MASK, RT5645_DMIC_1_DP_GPIO11);
			regmap_update_bits(rt5645->regmap, RT5645_GPIO_CTRL1,
				RT5645_GP11_PIN_MASK,
				RT5645_GP11_PIN_DMIC1_SDA);
			break;

		default:
			break;
		}

		switch (rt5645->pdata.dmic2_data_pin) {
		case RT5645_DMIC_DATA_IN2P:
			regmap_update_bits(rt5645->regmap, RT5645_DMIC_CTRL1,
				RT5645_DMIC_2_DP_MASK, RT5645_DMIC_2_DP_IN2P);
			break;

		case RT5645_DMIC_DATA_GPIO6:
			regmap_update_bits(rt5645->regmap, RT5645_DMIC_CTRL1,
				RT5645_DMIC_2_DP_MASK, RT5645_DMIC_2_DP_GPIO6);
			regmap_update_bits(rt5645->regmap, RT5645_GPIO_CTRL1,
				RT5645_GP6_PIN_MASK, RT5645_GP6_PIN_DMIC2_SDA);
			break;

		case RT5645_DMIC_DATA_GPIO10:
			regmap_update_bits(rt5645->regmap, RT5645_DMIC_CTRL1,
				RT5645_DMIC_2_DP_MASK, RT5645_DMIC_2_DP_GPIO10);
			regmap_update_bits(rt5645->regmap, RT5645_GPIO_CTRL1,
				RT5645_GP10_PIN_MASK,
				RT5645_GP10_PIN_DMIC2_SDA);
			break;

		case RT5645_DMIC_DATA_GPIO12:
			regmap_update_bits(rt5645->regmap, RT5645_DMIC_CTRL1,
				RT5645_DMIC_2_DP_MASK, RT5645_DMIC_2_DP_GPIO12);
			regmap_update_bits(rt5645->regmap, RT5645_GPIO_CTRL1,
				RT5645_GP12_PIN_MASK,
				RT5645_GP12_PIN_DMIC2_SDA);
			break;

		default:
			break;
		}

	}

	if (rt5645->pdata.en_jd_func) {
		regmap_update_bits(rt5645->regmap, RT5645_GEN_CTRL3,
			RT5645_IRQ_CLK_GATE_CTRL, RT5645_IRQ_CLK_GATE_CTRL);
		regmap_update_bits(rt5645->regmap, RT5645_IN1_CTRL1,
			RT5645_CBJ_BST1_EN, RT5645_CBJ_BST1_EN);
		regmap_update_bits(rt5645->regmap, RT5645_JD_CTRL3,
			RT5645_JD_CBJ_EN | RT5645_JD_CBJ_POL,
			RT5645_JD_CBJ_EN | RT5645_JD_CBJ_POL);
		regmap_update_bits(rt5645->regmap, RT5645_MICBIAS,
			RT5645_IRQ_CLK_INT, RT5645_IRQ_CLK_INT);
	}

	if (rt5645->pdata.jd_mode) {
		regmap_update_bits(rt5645->regmap, RT5645_IRQ_CTRL2,
				   RT5645_IRQ_JD_1_1_EN, RT5645_IRQ_JD_1_1_EN);
		regmap_update_bits(rt5645->regmap, RT5645_GEN_CTRL3,
				   RT5645_JD_PSV_MODE, RT5645_JD_PSV_MODE);
		regmap_update_bits(rt5645->regmap, RT5645_HPO_MIXER,
				   RT5645_IRQ_PSV_MODE, RT5645_IRQ_PSV_MODE);
		regmap_update_bits(rt5645->regmap, RT5645_MICBIAS,
				   RT5645_MIC2_OVCD_EN, RT5645_MIC2_OVCD_EN);
		regmap_update_bits(rt5645->regmap, RT5645_GPIO_CTRL1,
				   RT5645_GP1_PIN_IRQ, RT5645_GP1_PIN_IRQ);
		switch (rt5645->pdata.jd_mode) {
		case 1:
			regmap_update_bits(rt5645->regmap, RT5645_A_JD_CTRL1,
					   RT5645_JD1_MODE_MASK,
					   RT5645_JD1_MODE_0);
			break;
		case 2:
			regmap_update_bits(rt5645->regmap, RT5645_A_JD_CTRL1,
					   RT5645_JD1_MODE_MASK,
					   RT5645_JD1_MODE_1);
			break;
		case 3:
			regmap_update_bits(rt5645->regmap, RT5645_A_JD_CTRL1,
					   RT5645_JD1_MODE_MASK,
					   RT5645_JD1_MODE_2);
			break;
		default:
			break;
		}
	}

	if (rt5645->i2c->irq) {
		ret = request_threaded_irq(rt5645->i2c->irq, NULL, rt5645_irq,
			IRQF_TRIGGER_RISING | IRQF_TRIGGER_FALLING
			| IRQF_ONESHOT, "rt5645", rt5645);
		if (ret)
			dev_err(&i2c->dev, "Failed to reguest IRQ: %d\n", ret);
	}

	if (gpio_is_valid(rt5645->pdata.hp_det_gpio)) {
		ret = gpio_request(rt5645->pdata.hp_det_gpio, "rt5645");
		if (ret)
			dev_err(&i2c->dev, "Fail gpio_request hp_det_gpio\n");

		ret = gpio_direction_input(rt5645->pdata.hp_det_gpio);
		if (ret)
			dev_err(&i2c->dev, "Fail gpio_direction hp_det_gpio\n");
	}

	INIT_DELAYED_WORK(&rt5645->jack_detect_work, rt5645_jack_detect_work);

	return snd_soc_register_codec(&i2c->dev, &soc_codec_dev_rt5645,
				      rt5645_dai, ARRAY_SIZE(rt5645_dai));
}

static int rt5645_i2c_remove(struct i2c_client *i2c)
{
	struct rt5645_priv *rt5645 = i2c_get_clientdata(i2c);

	if (i2c->irq)
		free_irq(i2c->irq, rt5645);

	cancel_delayed_work_sync(&rt5645->jack_detect_work);

	if (gpio_is_valid(rt5645->pdata.hp_det_gpio))
		gpio_free(rt5645->pdata.hp_det_gpio);

	snd_soc_unregister_codec(&i2c->dev);

	return 0;
}

static struct i2c_driver rt5645_i2c_driver = {
	.driver = {
		.name = "rt5645",
		.owner = THIS_MODULE,
		.acpi_match_table = ACPI_PTR(rt5645_acpi_match),
	},
	.probe = rt5645_i2c_probe,
	.remove   = rt5645_i2c_remove,
	.id_table = rt5645_i2c_id,
};
module_i2c_driver(rt5645_i2c_driver);

MODULE_DESCRIPTION("ASoC RT5645 driver");
MODULE_AUTHOR("Bard Liao <bardliao@realtek.com>");
MODULE_LICENSE("GPL v2");<|MERGE_RESOLUTION|>--- conflicted
+++ resolved
@@ -2643,14 +2643,9 @@
 
 	case SND_SOC_BIAS_OFF:
 		snd_soc_write(codec, RT5645_DEPOP_M2, 0x1100);
-<<<<<<< HEAD
-		snd_soc_update_bits(codec, RT5645_GEN_CTRL1,
-				RT5645_DIG_GATE_CTRL, 0);
-=======
 		if (!rt5645->en_button_func)
 			snd_soc_update_bits(codec, RT5645_GEN_CTRL1,
 					RT5645_DIG_GATE_CTRL, 0);
->>>>>>> 177e1e1f
 		snd_soc_update_bits(codec, RT5645_PWR_ANLG1,
 				RT5645_PWR_VREF1 | RT5645_PWR_MB |
 				RT5645_PWR_BG | RT5645_PWR_VREF2 |
