--- conflicted
+++ resolved
@@ -2755,47 +2755,6 @@
 
 	return ret;
 }
-<<<<<<< HEAD
-
-static void rt5645_enable_push_button_irq(struct snd_soc_codec *codec,
-	bool enable)
-{
-	struct rt5645_priv *rt5645 = snd_soc_codec_get_drvdata(codec);
-
-	if (enable) {
-		snd_soc_dapm_force_enable_pin_unlocked(&codec->dapm,
-							"ADC L power");
-		snd_soc_dapm_force_enable_pin_unlocked(&codec->dapm,
-							"ADC R power");
-		snd_soc_dapm_force_enable_pin_unlocked(&codec->dapm,
-							"LDO2");
-		snd_soc_dapm_force_enable_pin_unlocked(&codec->dapm,
-							"Mic Det Power");
-		snd_soc_dapm_sync_unlocked(&codec->dapm);
-		snd_soc_update_bits(codec,
-					RT5645_INT_IRQ_ST, 0x8, 0x8);
-		snd_soc_update_bits(codec,
-					RT5650_4BTN_IL_CMD2, 0x8000, 0x8000);
-		snd_soc_read(codec, RT5650_4BTN_IL_CMD1);
-		pr_debug("%s read %x = %x\n", __func__, RT5650_4BTN_IL_CMD1,
-			snd_soc_read(codec, RT5650_4BTN_IL_CMD1));
-	} else {
-		snd_soc_update_bits(codec, RT5650_4BTN_IL_CMD2, 0x8000, 0x0);
-		snd_soc_update_bits(codec, RT5645_INT_IRQ_ST, 0x8, 0x0);
-		snd_soc_dapm_disable_pin_unlocked(&codec->dapm,
-							"ADC L power");
-		snd_soc_dapm_disable_pin_unlocked(&codec->dapm,
-							"ADC R power");
-		if (rt5645->pdata.jd_mode == 0)
-			snd_soc_dapm_disable_pin_unlocked(&codec->dapm,
-								"LDO2");
-		snd_soc_dapm_disable_pin_unlocked(&codec->dapm,
-							"Mic Det Power");
-		snd_soc_dapm_sync_unlocked(&codec->dapm);
-	}
-}
-
-=======
 
 static void rt5645_enable_push_button_irq(struct snd_soc_codec *codec,
 	bool enable)
@@ -2841,7 +2800,6 @@
 	}
 }
 
->>>>>>> 2c6e97b0
 static int rt5645_jack_detect(struct snd_soc_codec *codec, int jack_insert)
 {
 	struct rt5645_priv *rt5645 = snd_soc_codec_get_drvdata(codec);
@@ -2986,25 +2944,11 @@
 
 	switch (rt5645->pdata.jd_mode) {
 	case 0: /* Not using rt5645 JD */
-<<<<<<< HEAD
-		if (gpio_is_valid(rt5645->pdata.hp_det_gpio)) {
-			gpio_state = gpio_get_value(rt5645->pdata.hp_det_gpio);
-			dev_dbg(rt5645->codec->dev, "gpio = %d(%d)\n",
-				rt5645->pdata.hp_det_gpio, gpio_state);
-		}
-		if ((rt5645->pdata.gpio_hp_det_active_high && gpio_state) ||
-			(!rt5645->pdata.gpio_hp_det_active_high &&
-			 !gpio_state)) {
-			report = rt5645_jack_detect(rt5645->codec, 1);
-		} else {
-			report = rt5645_jack_detect(rt5645->codec, 0);
-=======
 		if (rt5645->gpiod_hp_det) {
 			gpio_state = gpiod_get_value(rt5645->gpiod_hp_det);
 			dev_dbg(rt5645->codec->dev, "gpio_state = %d\n",
 				gpio_state);
 			report = rt5645_jack_detect(rt5645->codec, gpio_state);
->>>>>>> 2c6e97b0
 		}
 		snd_soc_jack_report(rt5645->hp_jack,
 				    report, SND_JACK_HEADPHONE);
@@ -3294,7 +3238,6 @@
 	struct rt5645_priv *rt5645;
 	int ret;
 	unsigned int val;
-	struct gpio_desc *gpiod;
 
 	rt5645 = devm_kzalloc(&i2c->dev, sizeof(struct rt5645_priv),
 				GFP_KERNEL);
@@ -3309,20 +3252,6 @@
 	} else {
 		if (dmi_check_system(dmi_platform_intel_braswell)) {
 			rt5645->pdata = *rt5645_pdata;
-<<<<<<< HEAD
-			gpiod = devm_gpiod_get_index(&i2c->dev, "rt5645", 0);
-
-			if (IS_ERR(gpiod) || gpiod_direction_input(gpiod)) {
-				rt5645->pdata.hp_det_gpio = -1;
-				dev_err(&i2c->dev, "failed to initialize gpiod\n");
-			} else {
-				rt5645->pdata.hp_det_gpio = desc_to_gpio(gpiod);
-				rt5645->pdata.gpio_hp_det_active_high
-						= !gpiod_is_active_low(gpiod);
-			}
-		}
-	}
-=======
 		}
 	}
 
@@ -3332,7 +3261,6 @@
 		rt5645->gpiod_hp_det = NULL;
 		dev_err(&i2c->dev, "failed to initialize gpiod\n");
 	}
->>>>>>> 2c6e97b0
 
 	rt5645->regmap = devm_regmap_init_i2c(i2c, &rt5645_regmap);
 	if (IS_ERR(rt5645->regmap)) {
@@ -3495,19 +3423,6 @@
 			dev_err(&i2c->dev, "Failed to reguest IRQ: %d\n", ret);
 	}
 
-<<<<<<< HEAD
-	if (gpio_is_valid(rt5645->pdata.hp_det_gpio)) {
-		ret = gpio_request(rt5645->pdata.hp_det_gpio, "rt5645");
-		if (ret)
-			dev_err(&i2c->dev, "Fail gpio_request hp_det_gpio\n");
-
-		ret = gpio_direction_input(rt5645->pdata.hp_det_gpio);
-		if (ret)
-			dev_err(&i2c->dev, "Fail gpio_direction hp_det_gpio\n");
-	}
-
-=======
->>>>>>> 2c6e97b0
 	return snd_soc_register_codec(&i2c->dev, &soc_codec_dev_rt5645,
 				      rt5645_dai, ARRAY_SIZE(rt5645_dai));
 }
