/*
 * wm8804.c  --  WM8804 S/PDIF transceiver driver
 *
 * Copyright 2010 Wolfson Microelectronics plc
 *
 * Author: Dimitris Papastamos <dp@opensource.wolfsonmicro.com>
 *
 * This program is free software; you can redistribute it and/or modify
 * it under the terms of the GNU General Public License version 2 as
 * published by the Free Software Foundation.
 */

#include <linux/module.h>
#include <linux/moduleparam.h>
#include <linux/init.h>
#include <linux/delay.h>
#include <linux/pm.h>
#include <linux/i2c.h>
#include <linux/of_device.h>
#include <linux/spi/spi.h>
#include <linux/regmap.h>
#include <linux/regulator/consumer.h>
#include <linux/slab.h>
#include <sound/core.h>
#include <sound/pcm.h>
#include <sound/pcm_params.h>
#include <sound/soc.h>
#include <sound/initval.h>
#include <sound/tlv.h>

#include "wm8804.h"

#define WM8804_NUM_SUPPLIES 2
static const char *wm8804_supply_names[WM8804_NUM_SUPPLIES] = {
	"PVDD",
	"DVDD"
};

static const struct reg_default wm8804_reg_defaults[] = {
	{ 3,  0x21 },     /* R3  - PLL1 */
	{ 4,  0xFD },     /* R4  - PLL2 */
	{ 5,  0x36 },     /* R5  - PLL3 */
	{ 6,  0x07 },     /* R6  - PLL4 */
	{ 7,  0x16 },     /* R7  - PLL5 */
	{ 8,  0x18 },     /* R8  - PLL6 */
	{ 9,  0xFF },     /* R9  - SPDMODE */
	{ 10, 0x00 },     /* R10 - INTMASK */
	{ 18, 0x00 },     /* R18 - SPDTX1 */
	{ 19, 0x00 },     /* R19 - SPDTX2 */
	{ 20, 0x00 },     /* R20 - SPDTX3 */
	{ 21, 0x71 },     /* R21 - SPDTX4 */
	{ 22, 0x0B },     /* R22 - SPDTX5 */
	{ 23, 0x70 },     /* R23 - GPO0 */
	{ 24, 0x57 },     /* R24 - GPO1 */
	{ 26, 0x42 },     /* R26 - GPO2 */
	{ 27, 0x06 },     /* R27 - AIFTX */
	{ 28, 0x06 },     /* R28 - AIFRX */
	{ 29, 0x80 },     /* R29 - SPDRX1 */
	{ 30, 0x07 },     /* R30 - PWRDN */
};

struct wm8804_priv {
	struct regmap *regmap;
	struct regulator_bulk_data supplies[WM8804_NUM_SUPPLIES];
	struct notifier_block disable_nb[WM8804_NUM_SUPPLIES];
};

static int txsrc_get(struct snd_kcontrol *kcontrol,
		     struct snd_ctl_elem_value *ucontrol);

static int txsrc_put(struct snd_kcontrol *kcontrol,
		     struct snd_ctl_elem_value *ucontrol);

/*
 * We can't use the same notifier block for more than one supply and
 * there's no way I can see to get from a callback to the caller
 * except container_of().
 */
#define WM8804_REGULATOR_EVENT(n) \
static int wm8804_regulator_event_##n(struct notifier_block *nb, \
				      unsigned long event, void *data)    \
{ \
	struct wm8804_priv *wm8804 = container_of(nb, struct wm8804_priv, \
						  disable_nb[n]); \
	if (event & REGULATOR_EVENT_DISABLE) { \
		regcache_mark_dirty(wm8804->regmap);	\
	} \
	return 0; \
}

WM8804_REGULATOR_EVENT(0)
WM8804_REGULATOR_EVENT(1)

static const char *txsrc_text[] = { "S/PDIF RX", "AIF" };
static const SOC_ENUM_SINGLE_EXT_DECL(txsrc, txsrc_text);

static const struct snd_kcontrol_new wm8804_snd_controls[] = {
	SOC_ENUM_EXT("Input Source", txsrc, txsrc_get, txsrc_put),
	SOC_SINGLE("TX Playback Switch", WM8804_PWRDN, 2, 1, 1),
	SOC_SINGLE("AIF Playback Switch", WM8804_PWRDN, 4, 1, 1)
};

static int txsrc_get(struct snd_kcontrol *kcontrol,
		     struct snd_ctl_elem_value *ucontrol)
{
	struct snd_soc_codec *codec;
	unsigned int src;

	codec = snd_kcontrol_chip(kcontrol);
	src = snd_soc_read(codec, WM8804_SPDTX4);
	if (src & 0x40)
		ucontrol->value.integer.value[0] = 1;
	else
		ucontrol->value.integer.value[0] = 0;

	return 0;
}

static int txsrc_put(struct snd_kcontrol *kcontrol,
		     struct snd_ctl_elem_value *ucontrol)
{
	struct snd_soc_codec *codec;
	unsigned int src, txpwr;

	codec = snd_kcontrol_chip(kcontrol);

	if (ucontrol->value.integer.value[0] != 0
			&& ucontrol->value.integer.value[0] != 1)
		return -EINVAL;

	src = snd_soc_read(codec, WM8804_SPDTX4);
	switch ((src & 0x40) >> 6) {
	case 0:
		if (!ucontrol->value.integer.value[0])
			return 0;
		break;
	case 1:
		if (ucontrol->value.integer.value[1])
			return 0;
		break;
	}

	/* save the current power state of the transmitter */
	txpwr = snd_soc_read(codec, WM8804_PWRDN) & 0x4;
	/* power down the transmitter */
	snd_soc_update_bits(codec, WM8804_PWRDN, 0x4, 0x4);
	/* set the tx source */
	snd_soc_update_bits(codec, WM8804_SPDTX4, 0x40,
			    ucontrol->value.integer.value[0] << 6);

	if (ucontrol->value.integer.value[0]) {
		/* power down the receiver */
		snd_soc_update_bits(codec, WM8804_PWRDN, 0x2, 0x2);
		/* power up the AIF */
		snd_soc_update_bits(codec, WM8804_PWRDN, 0x10, 0);
	} else {
		/* don't power down the AIF -- may be used as an output */
		/* power up the receiver */
		snd_soc_update_bits(codec, WM8804_PWRDN, 0x2, 0);
	}

	/* restore the transmitter's configuration */
	snd_soc_update_bits(codec, WM8804_PWRDN, 0x4, txpwr);

	return 0;
}

static bool wm8804_volatile(struct device *dev, unsigned int reg)
{
	switch (reg) {
	case WM8804_RST_DEVID1:
	case WM8804_DEVID2:
	case WM8804_DEVREV:
	case WM8804_INTSTAT:
	case WM8804_SPDSTAT:
	case WM8804_RXCHAN1:
	case WM8804_RXCHAN2:
	case WM8804_RXCHAN3:
	case WM8804_RXCHAN4:
	case WM8804_RXCHAN5:
		return true;
	default:
		return false;
	}
}

static int wm8804_reset(struct snd_soc_codec *codec)
{
	return snd_soc_write(codec, WM8804_RST_DEVID1, 0x0);
}

static int wm8804_set_fmt(struct snd_soc_dai *dai, unsigned int fmt)
{
	struct snd_soc_codec *codec;
	u16 format, master, bcp, lrp;

	codec = dai->codec;

	switch (fmt & SND_SOC_DAIFMT_FORMAT_MASK) {
	case SND_SOC_DAIFMT_I2S:
		format = 0x2;
		break;
	case SND_SOC_DAIFMT_RIGHT_J:
		format = 0x0;
		break;
	case SND_SOC_DAIFMT_LEFT_J:
		format = 0x1;
		break;
	case SND_SOC_DAIFMT_DSP_A:
	case SND_SOC_DAIFMT_DSP_B:
		format = 0x3;
		break;
	default:
		dev_err(dai->dev, "Unknown dai format\n");
		return -EINVAL;
	}

	/* set data format */
	snd_soc_update_bits(codec, WM8804_AIFTX, 0x3, format);
	snd_soc_update_bits(codec, WM8804_AIFRX, 0x3, format);

	switch (fmt & SND_SOC_DAIFMT_MASTER_MASK) {
	case SND_SOC_DAIFMT_CBM_CFM:
		master = 1;
		break;
	case SND_SOC_DAIFMT_CBS_CFS:
		master = 0;
		break;
	default:
		dev_err(dai->dev, "Unknown master/slave configuration\n");
		return -EINVAL;
	}

	/* set master/slave mode */
	snd_soc_update_bits(codec, WM8804_AIFRX, 0x40, master << 6);

	bcp = lrp = 0;
	switch (fmt & SND_SOC_DAIFMT_INV_MASK) {
	case SND_SOC_DAIFMT_NB_NF:
		break;
	case SND_SOC_DAIFMT_IB_IF:
		bcp = lrp = 1;
		break;
	case SND_SOC_DAIFMT_IB_NF:
		bcp = 1;
		break;
	case SND_SOC_DAIFMT_NB_IF:
		lrp = 1;
		break;
	default:
		dev_err(dai->dev, "Unknown polarity configuration\n");
		return -EINVAL;
	}

	/* set frame inversion */
	snd_soc_update_bits(codec, WM8804_AIFTX, 0x10 | 0x20,
			    (bcp << 4) | (lrp << 5));
	snd_soc_update_bits(codec, WM8804_AIFRX, 0x10 | 0x20,
			    (bcp << 4) | (lrp << 5));
	return 0;
}

static int wm8804_hw_params(struct snd_pcm_substream *substream,
			    struct snd_pcm_hw_params *params,
			    struct snd_soc_dai *dai)
{
	struct snd_soc_codec *codec;
	u16 blen;

	codec = dai->codec;

	switch (params_format(params)) {
	case SNDRV_PCM_FORMAT_S16_LE:
		blen = 0x0;
		break;
	case SNDRV_PCM_FORMAT_S20_3LE:
		blen = 0x1;
		break;
	case SNDRV_PCM_FORMAT_S24_LE:
		blen = 0x2;
		break;
	default:
		dev_err(dai->dev, "Unsupported word length: %u\n",
			params_format(params));
		return -EINVAL;
	}

	/* set word length */
	snd_soc_update_bits(codec, WM8804_AIFTX, 0xc, blen << 2);
	snd_soc_update_bits(codec, WM8804_AIFRX, 0xc, blen << 2);

	return 0;
}

struct pll_div {
	u32 prescale:1;
	u32 mclkdiv:1;
	u32 freqmode:2;
	u32 n:4;
	u32 k:22;
};

/* PLL rate to output rate divisions */
static struct {
	unsigned int div;
	unsigned int freqmode;
	unsigned int mclkdiv;
} post_table[] = {
	{  2,  0, 0 },
	{  4,  0, 1 },
	{  4,  1, 0 },
	{  8,  1, 1 },
	{  8,  2, 0 },
	{ 16,  2, 1 },
	{ 12,  3, 0 },
	{ 24,  3, 1 }
};

#define FIXED_PLL_SIZE ((1ULL << 22) * 10)
static int pll_factors(struct pll_div *pll_div, unsigned int target,
		       unsigned int source)
{
	u64 Kpart;
	unsigned long int K, Ndiv, Nmod, tmp;
	int i;

	/*
	 * Scale the output frequency up; the PLL should run in the
	 * region of 90-100MHz.
	 */
	for (i = 0; i < ARRAY_SIZE(post_table); i++) {
		tmp = target * post_table[i].div;
		if (tmp >= 90000000 && tmp <= 100000000) {
			pll_div->freqmode = post_table[i].freqmode;
			pll_div->mclkdiv = post_table[i].mclkdiv;
			target *= post_table[i].div;
			break;
		}
	}

	if (i == ARRAY_SIZE(post_table)) {
		pr_err("%s: Unable to scale output frequency: %uHz\n",
		       __func__, target);
		return -EINVAL;
	}

	pll_div->prescale = 0;
	Ndiv = target / source;
	if (Ndiv < 5) {
		source >>= 1;
		pll_div->prescale = 1;
		Ndiv = target / source;
	}

	if (Ndiv < 5 || Ndiv > 13) {
		pr_err("%s: WM8804 N value is not within the recommended range: %lu\n",
		       __func__, Ndiv);
		return -EINVAL;
	}
	pll_div->n = Ndiv;

	Nmod = target % source;
	Kpart = FIXED_PLL_SIZE * (u64)Nmod;

	do_div(Kpart, source);

	K = Kpart & 0xffffffff;
	if ((K % 10) >= 5)
		K += 5;
	K /= 10;
	pll_div->k = K;

	return 0;
}

static int wm8804_set_pll(struct snd_soc_dai *dai, int pll_id,
			  int source, unsigned int freq_in,
			  unsigned int freq_out)
{
	struct snd_soc_codec *codec;

	codec = dai->codec;
	if (!freq_in || !freq_out) {
		/* disable the PLL */
		snd_soc_update_bits(codec, WM8804_PWRDN, 0x1, 0x1);
		return 0;
	} else {
		int ret;
		struct pll_div pll_div;

		ret = pll_factors(&pll_div, freq_out, freq_in);
		if (ret)
			return ret;

		/* power down the PLL before reprogramming it */
		snd_soc_update_bits(codec, WM8804_PWRDN, 0x1, 0x1);

		if (!freq_in || !freq_out)
			return 0;

		/* set PLLN and PRESCALE */
		snd_soc_update_bits(codec, WM8804_PLL4, 0xf | 0x10,
				    pll_div.n | (pll_div.prescale << 4));
		/* set mclkdiv and freqmode */
		snd_soc_update_bits(codec, WM8804_PLL5, 0x3 | 0x8,
				    pll_div.freqmode | (pll_div.mclkdiv << 3));
		/* set PLLK */
		snd_soc_write(codec, WM8804_PLL1, pll_div.k & 0xff);
		snd_soc_write(codec, WM8804_PLL2, (pll_div.k >> 8) & 0xff);
		snd_soc_write(codec, WM8804_PLL3, pll_div.k >> 16);

		/* power up the PLL */
		snd_soc_update_bits(codec, WM8804_PWRDN, 0x1, 0);
	}

	return 0;
}

static int wm8804_set_sysclk(struct snd_soc_dai *dai,
			     int clk_id, unsigned int freq, int dir)
{
	struct snd_soc_codec *codec;

	codec = dai->codec;

	switch (clk_id) {
	case WM8804_TX_CLKSRC_MCLK:
		if ((freq >= 10000000 && freq <= 14400000)
				|| (freq >= 16280000 && freq <= 27000000))
			snd_soc_update_bits(codec, WM8804_PLL6, 0x80, 0x80);
		else {
			dev_err(dai->dev, "OSCCLOCK is not within the "
				"recommended range: %uHz\n", freq);
			return -EINVAL;
		}
		break;
	case WM8804_TX_CLKSRC_PLL:
		snd_soc_update_bits(codec, WM8804_PLL6, 0x80, 0);
		break;
	case WM8804_CLKOUT_SRC_CLK1:
		snd_soc_update_bits(codec, WM8804_PLL6, 0x8, 0);
		break;
	case WM8804_CLKOUT_SRC_OSCCLK:
		snd_soc_update_bits(codec, WM8804_PLL6, 0x8, 0x8);
		break;
	default:
		dev_err(dai->dev, "Unknown clock source: %d\n", clk_id);
		return -EINVAL;
	}

	return 0;
}

static int wm8804_set_clkdiv(struct snd_soc_dai *dai,
			     int div_id, int div)
{
	struct snd_soc_codec *codec;

	codec = dai->codec;
	switch (div_id) {
	case WM8804_CLKOUT_DIV:
		snd_soc_update_bits(codec, WM8804_PLL5, 0x30,
				    (div & 0x3) << 4);
		break;
	default:
		dev_err(dai->dev, "Unknown clock divider: %d\n", div_id);
		return -EINVAL;
	}
	return 0;
}

static int wm8804_set_bias_level(struct snd_soc_codec *codec,
				 enum snd_soc_bias_level level)
{
	int ret;
	struct wm8804_priv *wm8804;

	wm8804 = snd_soc_codec_get_drvdata(codec);
	switch (level) {
	case SND_SOC_BIAS_ON:
		break;
	case SND_SOC_BIAS_PREPARE:
		/* power up the OSC and the PLL */
		snd_soc_update_bits(codec, WM8804_PWRDN, 0x9, 0);
		break;
	case SND_SOC_BIAS_STANDBY:
		if (codec->dapm.bias_level == SND_SOC_BIAS_OFF) {
			ret = regulator_bulk_enable(ARRAY_SIZE(wm8804->supplies),
						    wm8804->supplies);
			if (ret) {
				dev_err(codec->dev,
					"Failed to enable supplies: %d\n",
					ret);
				return ret;
			}
			regcache_sync(wm8804->regmap);
		}
		/* power down the OSC and the PLL */
		snd_soc_update_bits(codec, WM8804_PWRDN, 0x9, 0x9);
		break;
	case SND_SOC_BIAS_OFF:
		/* power down the OSC and the PLL */
		snd_soc_update_bits(codec, WM8804_PWRDN, 0x9, 0x9);
		regulator_bulk_disable(ARRAY_SIZE(wm8804->supplies),
				       wm8804->supplies);
		break;
	}

	codec->dapm.bias_level = level;
	return 0;
}

#ifdef CONFIG_PM
static int wm8804_suspend(struct snd_soc_codec *codec)
{
	wm8804_set_bias_level(codec, SND_SOC_BIAS_OFF);
	return 0;
}

static int wm8804_resume(struct snd_soc_codec *codec)
{
	wm8804_set_bias_level(codec, SND_SOC_BIAS_STANDBY);
	return 0;
}
#else
#define wm8804_suspend NULL
#define wm8804_resume NULL
#endif

static int wm8804_remove(struct snd_soc_codec *codec)
{
	struct wm8804_priv *wm8804;
	int i;

	wm8804 = snd_soc_codec_get_drvdata(codec);
	wm8804_set_bias_level(codec, SND_SOC_BIAS_OFF);

	for (i = 0; i < ARRAY_SIZE(wm8804->supplies); ++i)
		regulator_unregister_notifier(wm8804->supplies[i].consumer,
					      &wm8804->disable_nb[i]);
	regulator_bulk_free(ARRAY_SIZE(wm8804->supplies), wm8804->supplies);
	return 0;
}

static int wm8804_probe(struct snd_soc_codec *codec)
{
	struct wm8804_priv *wm8804;
	int i, id1, id2, ret;

	wm8804 = snd_soc_codec_get_drvdata(codec);

	codec->control_data = wm8804->regmap;

	ret = snd_soc_codec_set_cache_io(codec, 8, 8, SND_SOC_REGMAP);
	if (ret < 0) {
		dev_err(codec->dev, "Failed to set cache i/o: %d\n", ret);
		return ret;
	}

	for (i = 0; i < ARRAY_SIZE(wm8804->supplies); i++)
		wm8804->supplies[i].supply = wm8804_supply_names[i];

	ret = regulator_bulk_get(codec->dev, ARRAY_SIZE(wm8804->supplies),
				 wm8804->supplies);
	if (ret) {
		dev_err(codec->dev, "Failed to request supplies: %d\n", ret);
		return ret;
	}

	wm8804->disable_nb[0].notifier_call = wm8804_regulator_event_0;
	wm8804->disable_nb[1].notifier_call = wm8804_regulator_event_1;

	/* This should really be moved into the regulator core */
	for (i = 0; i < ARRAY_SIZE(wm8804->supplies); i++) {
		ret = regulator_register_notifier(wm8804->supplies[i].consumer,
						  &wm8804->disable_nb[i]);
		if (ret != 0) {
			dev_err(codec->dev,
				"Failed to register regulator notifier: %d\n",
				ret);
		}
	}

	ret = regulator_bulk_enable(ARRAY_SIZE(wm8804->supplies),
				    wm8804->supplies);
	if (ret) {
		dev_err(codec->dev, "Failed to enable supplies: %d\n", ret);
		goto err_reg_get;
	}

	id1 = snd_soc_read(codec, WM8804_RST_DEVID1);
	if (id1 < 0) {
		dev_err(codec->dev, "Failed to read device ID: %d\n", id1);
		ret = id1;
		goto err_reg_enable;
	}

	id2 = snd_soc_read(codec, WM8804_DEVID2);
	if (id2 < 0) {
		dev_err(codec->dev, "Failed to read device ID: %d\n", id2);
		ret = id2;
		goto err_reg_enable;
	}

	id2 = (id2 << 8) | id1;

	if (id2 != 0x8805) {
		dev_err(codec->dev, "Invalid device ID: %#x\n", id2);
		ret = -EINVAL;
		goto err_reg_enable;
	}

	ret = snd_soc_read(codec, WM8804_DEVREV);
	if (ret < 0) {
		dev_err(codec->dev, "Failed to read device revision: %d\n",
			ret);
		goto err_reg_enable;
	}
	dev_info(codec->dev, "revision %c\n", ret + 'A');

	ret = wm8804_reset(codec);
	if (ret < 0) {
		dev_err(codec->dev, "Failed to issue reset: %d\n", ret);
		goto err_reg_enable;
	}

	wm8804_set_bias_level(codec, SND_SOC_BIAS_STANDBY);

	return 0;

err_reg_enable:
	regulator_bulk_disable(ARRAY_SIZE(wm8804->supplies), wm8804->supplies);
err_reg_get:
	regulator_bulk_free(ARRAY_SIZE(wm8804->supplies), wm8804->supplies);
	return ret;
}

static const struct snd_soc_dai_ops wm8804_dai_ops = {
	.hw_params = wm8804_hw_params,
	.set_fmt = wm8804_set_fmt,
	.set_sysclk = wm8804_set_sysclk,
	.set_clkdiv = wm8804_set_clkdiv,
	.set_pll = wm8804_set_pll
};

#define WM8804_FORMATS (SNDRV_PCM_FMTBIT_S16_LE | SNDRV_PCM_FMTBIT_S20_3LE | \
			SNDRV_PCM_FMTBIT_S24_LE)

#define WM8804_RATES (SNDRV_PCM_RATE_32000 | SNDRV_PCM_RATE_44100 | \
		      SNDRV_PCM_RATE_48000 | SNDRV_PCM_RATE_64000 | \
		      SNDRV_PCM_RATE_88200 | SNDRV_PCM_RATE_96000 | \
		      SNDRV_PCM_RATE_176400 | SNDRV_PCM_RATE_192000)

static struct snd_soc_dai_driver wm8804_dai = {
	.name = "wm8804-spdif",
	.playback = {
		.stream_name = "Playback",
		.channels_min = 2,
		.channels_max = 2,
		.rates = WM8804_RATES,
		.formats = WM8804_FORMATS,
	},
	.capture = {
		.stream_name = "Capture",
		.channels_min = 2,
		.channels_max = 2,
		.rates = WM8804_RATES,
		.formats = WM8804_FORMATS,
	},
	.ops = &wm8804_dai_ops,
	.symmetric_rates = 1
};

static struct snd_soc_codec_driver soc_codec_dev_wm8804 = {
	.probe = wm8804_probe,
	.remove = wm8804_remove,
	.suspend = wm8804_suspend,
	.resume = wm8804_resume,
	.set_bias_level = wm8804_set_bias_level,
<<<<<<< HEAD
	.reg_cache_size = ARRAY_SIZE(wm8804_reg_defs),
	.reg_word_size = sizeof(u8),
	.reg_cache_default = wm8804_reg_defs,
	.volatile_register = wm8804_volatile,
=======
	.idle_bias_off = true,
>>>>>>> e816b57a

	.controls = wm8804_snd_controls,
	.num_controls = ARRAY_SIZE(wm8804_snd_controls),
};

static const struct of_device_id wm8804_of_match[] = {
	{ .compatible = "wlf,wm8804", },
	{ }
};
MODULE_DEVICE_TABLE(of, wm8804_of_match);

static struct regmap_config wm8804_regmap_config = {
	.reg_bits = 8,
	.val_bits = 8,

	.max_register = WM8804_MAX_REGISTER,
	.volatile_reg = wm8804_volatile,

	.cache_type = REGCACHE_RBTREE,
	.reg_defaults = wm8804_reg_defaults,
	.num_reg_defaults = ARRAY_SIZE(wm8804_reg_defaults),
};

#if defined(CONFIG_SPI_MASTER)
static int __devinit wm8804_spi_probe(struct spi_device *spi)
{
	struct wm8804_priv *wm8804;
	int ret;

	wm8804 = devm_kzalloc(&spi->dev, sizeof *wm8804, GFP_KERNEL);
	if (!wm8804)
		return -ENOMEM;

	wm8804->regmap = regmap_init_spi(spi, &wm8804_regmap_config);
	if (IS_ERR(wm8804->regmap)) {
		ret = PTR_ERR(wm8804->regmap);
		return ret;
	}

	spi_set_drvdata(spi, wm8804);

	ret = snd_soc_register_codec(&spi->dev,
				     &soc_codec_dev_wm8804, &wm8804_dai, 1);

	return ret;
}

static int __devexit wm8804_spi_remove(struct spi_device *spi)
{
	struct wm8804_priv *wm8804 = spi_get_drvdata(spi);
	snd_soc_unregister_codec(&spi->dev);
	regmap_exit(wm8804->regmap);
	return 0;
}

static struct spi_driver wm8804_spi_driver = {
	.driver = {
		.name = "wm8804",
		.owner = THIS_MODULE,
		.of_match_table = wm8804_of_match,
	},
	.probe = wm8804_spi_probe,
	.remove = __devexit_p(wm8804_spi_remove)
};
#endif

#if defined(CONFIG_I2C) || defined(CONFIG_I2C_MODULE)
static __devinit int wm8804_i2c_probe(struct i2c_client *i2c,
				      const struct i2c_device_id *id)
{
	struct wm8804_priv *wm8804;
	int ret;

	wm8804 = devm_kzalloc(&i2c->dev, sizeof *wm8804, GFP_KERNEL);
	if (!wm8804)
		return -ENOMEM;

	wm8804->regmap = regmap_init_i2c(i2c, &wm8804_regmap_config);
	if (IS_ERR(wm8804->regmap)) {
		ret = PTR_ERR(wm8804->regmap);
		return ret;
	}

	i2c_set_clientdata(i2c, wm8804);

	ret = snd_soc_register_codec(&i2c->dev,
				     &soc_codec_dev_wm8804, &wm8804_dai, 1);
	if (ret != 0)
		goto err;

	return 0;

err:
	regmap_exit(wm8804->regmap);
	return ret;
}

static __devexit int wm8804_i2c_remove(struct i2c_client *i2c)
{
	struct wm8804_priv *wm8804 = i2c_get_clientdata(i2c);

	snd_soc_unregister_codec(&i2c->dev);
	regmap_exit(wm8804->regmap);

	return 0;
}

static const struct i2c_device_id wm8804_i2c_id[] = {
	{ "wm8804", 0 },
	{ }
};
MODULE_DEVICE_TABLE(i2c, wm8804_i2c_id);

static struct i2c_driver wm8804_i2c_driver = {
	.driver = {
		.name = "wm8804",
		.owner = THIS_MODULE,
		.of_match_table = wm8804_of_match,
	},
	.probe = wm8804_i2c_probe,
	.remove = __devexit_p(wm8804_i2c_remove),
	.id_table = wm8804_i2c_id
};
#endif

static int __init wm8804_modinit(void)
{
	int ret = 0;

#if defined(CONFIG_I2C) || defined(CONFIG_I2C_MODULE)
	ret = i2c_add_driver(&wm8804_i2c_driver);
	if (ret) {
		printk(KERN_ERR "Failed to register wm8804 I2C driver: %d\n",
		       ret);
	}
#endif
#if defined(CONFIG_SPI_MASTER)
	ret = spi_register_driver(&wm8804_spi_driver);
	if (ret != 0) {
		printk(KERN_ERR "Failed to register wm8804 SPI driver: %d\n",
		       ret);
	}
#endif
	return ret;
}
module_init(wm8804_modinit);

static void __exit wm8804_exit(void)
{
#if defined(CONFIG_I2C) || defined(CONFIG_I2C_MODULE)
	i2c_del_driver(&wm8804_i2c_driver);
#endif
#if defined(CONFIG_SPI_MASTER)
	spi_unregister_driver(&wm8804_spi_driver);
#endif
}
module_exit(wm8804_exit);

MODULE_DESCRIPTION("ASoC WM8804 driver");
MODULE_AUTHOR("Dimitris Papastamos <dp@opensource.wolfsonmicro.com>");
MODULE_LICENSE("GPL");<|MERGE_RESOLUTION|>--- conflicted
+++ resolved
@@ -677,14 +677,7 @@
 	.suspend = wm8804_suspend,
 	.resume = wm8804_resume,
 	.set_bias_level = wm8804_set_bias_level,
-<<<<<<< HEAD
-	.reg_cache_size = ARRAY_SIZE(wm8804_reg_defs),
-	.reg_word_size = sizeof(u8),
-	.reg_cache_default = wm8804_reg_defs,
-	.volatile_register = wm8804_volatile,
-=======
 	.idle_bias_off = true,
->>>>>>> e816b57a
 
 	.controls = wm8804_snd_controls,
 	.num_controls = ARRAY_SIZE(wm8804_snd_controls),
