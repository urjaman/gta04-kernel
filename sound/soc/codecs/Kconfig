--- conflicted
+++ resolved
@@ -674,8 +674,8 @@
 	tristate
 
 config SND_SOC_TPA6130A2
-<<<<<<< HEAD
-	tristate
+	tristate "Texas Instruments TPA6130A2 headphone amplifier"
+	depends on I2C
 
 config SND_SOC_GTM601
 	tristate
@@ -697,9 +697,5 @@
 	tristate
 	help
 	  PCM interface to Bluetooth part of W2CBW003. Does not control the bluetooth headset link.
-=======
-	tristate "Texas Instruments TPA6130A2 headphone amplifier"
-	depends on I2C
-
-endmenu
->>>>>>> a7963eb7
+
+endmenu