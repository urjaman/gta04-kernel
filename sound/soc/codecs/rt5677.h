--- conflicted
+++ resolved
@@ -1440,8 +1440,6 @@
 #define RT5677_SEL_SRC_IB01			(0x1 << 0)
 #define RT5677_SEL_SRC_IB01_SFT			0
 
-<<<<<<< HEAD
-=======
 /* Jack Detect Control 1 (0xb5) */
 #define RT5677_SEL_GPIO_JD1_MASK		(0x3 << 14)
 #define RT5677_SEL_GPIO_JD1_SFT			14
@@ -1484,7 +1482,6 @@
 #define RT5677_INV_GPIO_JD3			(0x1 << 0)
 #define RT5677_INV_GPIO_JD3_SFT			0
 
->>>>>>> e529fea9
 /* GPIO status (0xbf) */
 #define RT5677_GPIO6_STATUS_MASK		(0x1 << 5)
 #define RT5677_GPIO6_STATUS_SFT			5
@@ -1624,12 +1621,9 @@
 #define RT5677_GPIO5_FUNC_GPIO			(0x0 << 9)
 #define RT5677_GPIO5_FUNC_DMIC			(0x1 << 9)
 
-<<<<<<< HEAD
-=======
 #define RT5677_FIRMWARE1	"rt5677_dsp_fw1.bin"
 #define RT5677_FIRMWARE2	"rt5677_dsp_fw2.bin"
 
->>>>>>> e529fea9
 /* System Clock Source */
 enum {
 	RT5677_SCLK_S_MCLK,
@@ -1665,15 +1659,12 @@
 	RT5677_GPIO_NUM,
 };
 
-<<<<<<< HEAD
-=======
 enum {
 	RT5677_IRQ_JD1,
 	RT5677_IRQ_JD2,
 	RT5677_IRQ_JD3,
 };
 
->>>>>>> e529fea9
 struct rt5677_priv {
 	struct snd_soc_codec *codec;
 	struct rt5677_platform_data pdata;
@@ -1693,13 +1684,10 @@
 #ifdef CONFIG_GPIOLIB
 	struct gpio_chip gpio_chip;
 #endif
-<<<<<<< HEAD
-=======
 	bool dsp_vad_en;
 	struct regmap_irq_chip_data *irq_data;
 	bool is_dsp_mode;
 	bool is_vref_slow;
->>>>>>> e529fea9
 };
 
 #endif /* __RT5677_H__ */