--- conflicted
+++ resolved
@@ -98,12 +98,8 @@
 
 	vortex->gameport = gp = gameport_allocate_port();
 	if (!gp) {
-<<<<<<< HEAD
-		pr_err( "vortex: cannot allocate memory for gameport\n");
-=======
 		dev_err(vortex->card->dev,
 			"cannot allocate memory for gameport\n");
->>>>>>> e529fea9
 		return -ENOMEM;
 	}
 
