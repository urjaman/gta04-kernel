--- conflicted
+++ resolved
@@ -227,11 +227,7 @@
 	err =
 	    snd_pcm_lib_malloc_pages(substream, params_buffer_bytes(hw_params));
 	if (err < 0) {
-<<<<<<< HEAD
-		pr_err( "Vortex: pcm page alloc failed!\n");
-=======
 		dev_err(chip->card->dev, "Vortex: pcm page alloc failed!\n");
->>>>>>> e529fea9
 		return err;
 	}
 	/*
@@ -375,11 +371,7 @@
 		}
 #ifndef CHIP_AU8810
 		else {
-<<<<<<< HEAD
-			pr_info( "vortex: wt start %d\n", dma);
-=======
 			dev_info(chip->card->dev, "wt start %d\n", dma);
->>>>>>> e529fea9
 			vortex_wtdma_startfifo(chip, dma);
 		}
 #endif
@@ -392,11 +384,7 @@
 			vortex_adbdma_stopfifo(chip, dma);
 #ifndef CHIP_AU8810
 		else {
-<<<<<<< HEAD
-			pr_info( "vortex: wt stop %d\n", dma);
-=======
 			dev_info(chip->card->dev, "wt stop %d\n", dma);
->>>>>>> e529fea9
 			vortex_wtdma_stopfifo(chip, dma);
 		}
 #endif
