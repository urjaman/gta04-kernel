--- conflicted
+++ resolved
@@ -1370,15 +1370,9 @@
 	if (rc)
 		goto error_out_cleanup;
 
-<<<<<<< HEAD
-	if (request_irq(pci->irq, sis_interrupt, IRQF_SHARED,
-			KBUILD_MODNAME, sis)) {
-		printk(KERN_ERR "unable to allocate irq %d\n", sis->irq);
-=======
 	if (request_irq(pci->irq, sis_interrupt, IRQF_SHARED, KBUILD_MODNAME,
 			sis)) {
 		dev_err(&pci->dev, "unable to allocate irq %d\n", sis->irq);
->>>>>>> dcd6c922
 		goto error_out_cleanup;
 	}
 
