--- conflicted
+++ resolved
@@ -3756,11 +3756,7 @@
 	  .driver_data = AZX_DRIVER_SCH | AZX_DCAPS_INTEL_PCH },
 	/* 5 Series/3400 */
 	{ PCI_DEVICE(0x8086, 0x3b56),
-<<<<<<< HEAD
-	  .driver_data = AZX_DRIVER_SCH | AZX_DCAPS_INTEL_PCH },
-=======
 	  .driver_data = AZX_DRIVER_SCH | AZX_DCAPS_INTEL_PCH_NOPM },
->>>>>>> 1b37d6ea
 	/* Poulsbo */
 	{ PCI_DEVICE(0x8086, 0x811b),
 	  .driver_data = AZX_DRIVER_SCH | AZX_DCAPS_INTEL_PCH_NOPM },
