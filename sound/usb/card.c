/*
 *   (Tentative) USB Audio Driver for ALSA
 *
 *   Copyright (c) 2002 by Takashi Iwai <tiwai@suse.de>
 *
 *   Many codes borrowed from audio.c by
 *	    Alan Cox (alan@lxorguk.ukuu.org.uk)
 *	    Thomas Sailer (sailer@ife.ee.ethz.ch)
 *
 *
 *   This program is free software; you can redistribute it and/or modify
 *   it under the terms of the GNU General Public License as published by
 *   the Free Software Foundation; either version 2 of the License, or
 *   (at your option) any later version.
 *
 *   This program is distributed in the hope that it will be useful,
 *   but WITHOUT ANY WARRANTY; without even the implied warranty of
 *   MERCHANTABILITY or FITNESS FOR A PARTICULAR PURPOSE.  See the
 *   GNU General Public License for more details.
 *
 *   You should have received a copy of the GNU General Public License
 *   along with this program; if not, write to the Free Software
 *   Foundation, Inc., 59 Temple Place, Suite 330, Boston, MA  02111-1307 USA
 *
 *
 *  NOTES:
 *
 *   - the linked URBs would be preferred but not used so far because of
 *     the instability of unlinking.
 *   - type II is not supported properly.  there is no device which supports
 *     this type *correctly*.  SB extigy looks as if it supports, but it's
 *     indeed an AC3 stream packed in SPDIF frames (i.e. no real AC3 stream).
 */


#include <linux/bitops.h>
#include <linux/init.h>
#include <linux/list.h>
#include <linux/slab.h>
#include <linux/string.h>
#include <linux/ctype.h>
#include <linux/usb.h>
#include <linux/moduleparam.h>
#include <linux/mutex.h>
#include <linux/usb/audio.h>
#include <linux/usb/audio-v2.h>
#include <linux/module.h>

#include <sound/control.h>
#include <sound/core.h>
#include <sound/info.h>
#include <sound/pcm.h>
#include <sound/pcm_params.h>
#include <sound/initval.h>

#include "usbaudio.h"
#include "card.h"
#include "midi.h"
#include "mixer.h"
#include "proc.h"
#include "quirks.h"
#include "endpoint.h"
#include "helper.h"
#include "debug.h"
#include "pcm.h"
#include "format.h"
#include "power.h"
#include "stream.h"

MODULE_AUTHOR("Takashi Iwai <tiwai@suse.de>");
MODULE_DESCRIPTION("USB Audio");
MODULE_LICENSE("GPL");
MODULE_SUPPORTED_DEVICE("{{Generic,USB Audio}}");


static int index[SNDRV_CARDS] = SNDRV_DEFAULT_IDX;	/* Index 0-MAX */
static char *id[SNDRV_CARDS] = SNDRV_DEFAULT_STR;	/* ID for this card */
static bool enable[SNDRV_CARDS] = SNDRV_DEFAULT_ENABLE_PNP;/* Enable this card */
/* Vendor/product IDs for this card */
static int vid[SNDRV_CARDS] = { [0 ... (SNDRV_CARDS-1)] = -1 };
static int pid[SNDRV_CARDS] = { [0 ... (SNDRV_CARDS-1)] = -1 };
static int device_setup[SNDRV_CARDS]; /* device parameter for this card */
static bool ignore_ctl_error;
static bool autoclock = true;

module_param_array(index, int, NULL, 0444);
MODULE_PARM_DESC(index, "Index value for the USB audio adapter.");
module_param_array(id, charp, NULL, 0444);
MODULE_PARM_DESC(id, "ID string for the USB audio adapter.");
module_param_array(enable, bool, NULL, 0444);
MODULE_PARM_DESC(enable, "Enable USB audio adapter.");
module_param_array(vid, int, NULL, 0444);
MODULE_PARM_DESC(vid, "Vendor ID for the USB audio device.");
module_param_array(pid, int, NULL, 0444);
MODULE_PARM_DESC(pid, "Product ID for the USB audio device.");
module_param_array(device_setup, int, NULL, 0444);
MODULE_PARM_DESC(device_setup, "Specific device setup (if needed).");
module_param(ignore_ctl_error, bool, 0444);
MODULE_PARM_DESC(ignore_ctl_error,
		 "Ignore errors from USB controller for mixer interfaces.");
module_param(autoclock, bool, 0444);
MODULE_PARM_DESC(autoclock, "Enable auto-clock selection for UAC2 devices (default: yes).");

/*
 * we keep the snd_usb_audio_t instances by ourselves for merging
 * the all interfaces on the same card as one sound device.
 */

static DEFINE_MUTEX(register_mutex);
static struct snd_usb_audio *usb_chip[SNDRV_CARDS];
static struct usb_driver usb_audio_driver;

/*
 * disconnect streams
 * called from usb_audio_disconnect()
 */
static void snd_usb_stream_disconnect(struct snd_usb_stream *as)
{
	int idx;
	struct snd_usb_substream *subs;

	for (idx = 0; idx < 2; idx++) {
		subs = &as->substream[idx];
		if (!subs->num_formats)
			continue;
		subs->interface = -1;
		subs->data_endpoint = NULL;
		subs->sync_endpoint = NULL;
	}
}

static int snd_usb_create_stream(struct snd_usb_audio *chip, int ctrlif, int interface)
{
	struct usb_device *dev = chip->dev;
	struct usb_host_interface *alts;
	struct usb_interface_descriptor *altsd;
	struct usb_interface *iface = usb_ifnum_to_if(dev, interface);

	if (!iface) {
		dev_err(&dev->dev, "%u:%d : does not exist\n",
			ctrlif, interface);
		return -EINVAL;
	}

	alts = &iface->altsetting[0];
	altsd = get_iface_desc(alts);

	/*
	 * Android with both accessory and audio interfaces enabled gets the
	 * interface numbers wrong.
	 */
	if ((chip->usb_id == USB_ID(0x18d1, 0x2d04) ||
	     chip->usb_id == USB_ID(0x18d1, 0x2d05)) &&
	    interface == 0 &&
	    altsd->bInterfaceClass == USB_CLASS_VENDOR_SPEC &&
	    altsd->bInterfaceSubClass == USB_SUBCLASS_VENDOR_SPEC) {
		interface = 2;
		iface = usb_ifnum_to_if(dev, interface);
		if (!iface)
			return -EINVAL;
		alts = &iface->altsetting[0];
		altsd = get_iface_desc(alts);
	}

	if (usb_interface_claimed(iface)) {
		dev_dbg(&dev->dev, "%d:%d: skipping, already claimed\n",
			ctrlif, interface);
		return -EINVAL;
	}

	if ((altsd->bInterfaceClass == USB_CLASS_AUDIO ||
	     altsd->bInterfaceClass == USB_CLASS_VENDOR_SPEC) &&
	    altsd->bInterfaceSubClass == USB_SUBCLASS_MIDISTREAMING) {
		int err = snd_usbmidi_create(chip->card, iface,
					     &chip->midi_list, NULL);
		if (err < 0) {
			dev_err(&dev->dev,
				"%u:%d: cannot create sequencer device\n",
				ctrlif, interface);
			return -EINVAL;
		}
		usb_driver_claim_interface(&usb_audio_driver, iface, (void *)-1L);

		return 0;
	}

	if ((altsd->bInterfaceClass != USB_CLASS_AUDIO &&
	     altsd->bInterfaceClass != USB_CLASS_VENDOR_SPEC) ||
	    altsd->bInterfaceSubClass != USB_SUBCLASS_AUDIOSTREAMING) {
		dev_dbg(&dev->dev,
			"%u:%d: skipping non-supported interface %d\n",
			ctrlif, interface, altsd->bInterfaceClass);
		/* skip non-supported classes */
		return -EINVAL;
	}

	if (snd_usb_get_speed(dev) == USB_SPEED_LOW) {
		dev_err(&dev->dev, "low speed audio streaming not supported\n");
		return -EINVAL;
	}

	if (! snd_usb_parse_audio_interface(chip, interface)) {
		usb_set_interface(dev, interface, 0); /* reset the current interface */
		usb_driver_claim_interface(&usb_audio_driver, iface, (void *)-1L);
		return -EINVAL;
	}

	return 0;
}

/*
 * parse audio control descriptor and create pcm/midi streams
 */
static int snd_usb_create_streams(struct snd_usb_audio *chip, int ctrlif)
{
	struct usb_device *dev = chip->dev;
	struct usb_host_interface *host_iface;
	struct usb_interface_descriptor *altsd;
	void *control_header;
	int i, protocol;

	/* find audiocontrol interface */
	host_iface = &usb_ifnum_to_if(dev, ctrlif)->altsetting[0];
	control_header = snd_usb_find_csint_desc(host_iface->extra,
						 host_iface->extralen,
						 NULL, UAC_HEADER);
	altsd = get_iface_desc(host_iface);
	protocol = altsd->bInterfaceProtocol;

	if (!control_header) {
		dev_err(&dev->dev, "cannot find UAC_HEADER\n");
		return -EINVAL;
	}

	switch (protocol) {
	default:
		dev_warn(&dev->dev,
			 "unknown interface protocol %#02x, assuming v1\n",
			 protocol);
		/* fall through */

	case UAC_VERSION_1: {
		struct uac1_ac_header_descriptor *h1 = control_header;

		if (!h1->bInCollection) {
			dev_info(&dev->dev, "skipping empty audio interface (v1)\n");
			return -EINVAL;
		}

		if (h1->bLength < sizeof(*h1) + h1->bInCollection) {
			dev_err(&dev->dev, "invalid UAC_HEADER (v1)\n");
			return -EINVAL;
		}

		for (i = 0; i < h1->bInCollection; i++)
			snd_usb_create_stream(chip, ctrlif, h1->baInterfaceNr[i]);

		break;
	}

	case UAC_VERSION_2: {
		struct usb_interface_assoc_descriptor *assoc =
			usb_ifnum_to_if(dev, ctrlif)->intf_assoc;

		if (!assoc) {
			/*
			 * Firmware writers cannot count to three.  So to find
			 * the IAD on the NuForce UDH-100, also check the next
			 * interface.
			 */
			struct usb_interface *iface =
				usb_ifnum_to_if(dev, ctrlif + 1);
			if (iface &&
			    iface->intf_assoc &&
			    iface->intf_assoc->bFunctionClass == USB_CLASS_AUDIO &&
			    iface->intf_assoc->bFunctionProtocol == UAC_VERSION_2)
				assoc = iface->intf_assoc;
		}

		if (!assoc) {
			dev_err(&dev->dev, "Audio class v2 interfaces need an interface association\n");
			return -EINVAL;
		}

		for (i = 0; i < assoc->bInterfaceCount; i++) {
			int intf = assoc->bFirstInterface + i;

			if (intf != ctrlif)
				snd_usb_create_stream(chip, ctrlif, intf);
		}

		break;
	}
	}

	return 0;
}

/*
 * free the chip instance
 *
 * here we have to do not much, since pcm and controls are already freed
 *
 */

static int snd_usb_audio_free(struct snd_usb_audio *chip)
{
	struct snd_usb_endpoint *ep, *n;

	list_for_each_entry_safe(ep, n, &chip->ep_list, list)
		snd_usb_endpoint_free(ep);

	mutex_destroy(&chip->mutex);
	kfree(chip);
	return 0;
}

static int snd_usb_audio_dev_free(struct snd_device *device)
{
	struct snd_usb_audio *chip = device->device_data;
	return snd_usb_audio_free(chip);
}

/*
 * create a chip instance and set its names.
 */
static int snd_usb_audio_create(struct usb_interface *intf,
				struct usb_device *dev, int idx,
				const struct snd_usb_audio_quirk *quirk,
				struct snd_usb_audio **rchip)
{
	struct snd_card *card;
	struct snd_usb_audio *chip;
	int err, len;
	char component[14];
	static struct snd_device_ops ops = {
		.dev_free =	snd_usb_audio_dev_free,
	};

	*rchip = NULL;

	switch (snd_usb_get_speed(dev)) {
	case USB_SPEED_LOW:
	case USB_SPEED_FULL:
	case USB_SPEED_HIGH:
	case USB_SPEED_WIRELESS:
	case USB_SPEED_SUPER:
		break;
	default:
		dev_err(&dev->dev, "unknown device speed %d\n", snd_usb_get_speed(dev));
		return -ENXIO;
	}

	err = snd_card_new(&intf->dev, index[idx], id[idx], THIS_MODULE,
			   0, &card);
	if (err < 0) {
		dev_err(&dev->dev, "cannot create card instance %d\n", idx);
		return err;
	}

	chip = kzalloc(sizeof(*chip), GFP_KERNEL);
	if (! chip) {
		snd_card_free(card);
		return -ENOMEM;
	}

	mutex_init(&chip->mutex);
	init_rwsem(&chip->shutdown_rwsem);
	chip->index = idx;
	chip->dev = dev;
	chip->card = card;
	chip->setup = device_setup[idx];
	chip->autoclock = autoclock;
	chip->probing = 1;

	chip->usb_id = USB_ID(le16_to_cpu(dev->descriptor.idVendor),
			      le16_to_cpu(dev->descriptor.idProduct));
	INIT_LIST_HEAD(&chip->pcm_list);
	INIT_LIST_HEAD(&chip->ep_list);
	INIT_LIST_HEAD(&chip->midi_list);
	INIT_LIST_HEAD(&chip->mixer_list);

	if ((err = snd_device_new(card, SNDRV_DEV_LOWLEVEL, chip, &ops)) < 0) {
		snd_usb_audio_free(chip);
		snd_card_free(card);
		return err;
	}

	strcpy(card->driver, "USB-Audio");
	sprintf(component, "USB%04x:%04x",
		USB_ID_VENDOR(chip->usb_id), USB_ID_PRODUCT(chip->usb_id));
	snd_component_add(card, component);

	/* retrieve the device string as shortname */
	if (quirk && quirk->product_name && *quirk->product_name) {
		strlcpy(card->shortname, quirk->product_name, sizeof(card->shortname));
	} else {
		if (!dev->descriptor.iProduct ||
		    usb_string(dev, dev->descriptor.iProduct,
		    card->shortname, sizeof(card->shortname)) <= 0) {
			/* no name available from anywhere, so use ID */
			sprintf(card->shortname, "USB Device %#04x:%#04x",
				USB_ID_VENDOR(chip->usb_id),
				USB_ID_PRODUCT(chip->usb_id));
		}
	}
	strim(card->shortname);

	/* retrieve the vendor and device strings as longname */
	if (quirk && quirk->vendor_name && *quirk->vendor_name) {
		len = strlcpy(card->longname, quirk->vendor_name, sizeof(card->longname));
	} else {
		if (dev->descriptor.iManufacturer)
			len = usb_string(dev, dev->descriptor.iManufacturer,
					 card->longname, sizeof(card->longname));
		else
			len = 0;
		/* we don't really care if there isn't any vendor string */
	}
	if (len > 0) {
		strim(card->longname);
		if (*card->longname)
			strlcat(card->longname, " ", sizeof(card->longname));
	}

	strlcat(card->longname, card->shortname, sizeof(card->longname));

	len = strlcat(card->longname, " at ", sizeof(card->longname));

	if (len < sizeof(card->longname))
		usb_make_path(dev, card->longname + len, sizeof(card->longname) - len);

	switch (snd_usb_get_speed(dev)) {
	case USB_SPEED_LOW:
		strlcat(card->longname, ", low speed", sizeof(card->longname));
		break;
	case USB_SPEED_FULL:
		strlcat(card->longname, ", full speed", sizeof(card->longname));
		break;
	case USB_SPEED_HIGH:
		strlcat(card->longname, ", high speed", sizeof(card->longname));
		break;
	case USB_SPEED_SUPER:
		strlcat(card->longname, ", super speed", sizeof(card->longname));
		break;
	default:
		break;
	}

	snd_usb_audio_create_proc(chip);

	*rchip = chip;
	return 0;
}

/*
 * probe the active usb device
 *
 * note that this can be called multiple times per a device, when it
 * includes multiple audio control interfaces.
 *
 * thus we check the usb device pointer and creates the card instance
 * only at the first time.  the successive calls of this function will
 * append the pcm interface to the corresponding card.
 */
static int usb_audio_probe(struct usb_interface *intf,
			   const struct usb_device_id *usb_id)
{
	struct usb_device *dev = interface_to_usbdev(intf);
	const struct snd_usb_audio_quirk *quirk =
		(const struct snd_usb_audio_quirk *)usb_id->driver_info;
	struct snd_usb_audio *chip;
	int i, err;
	struct usb_host_interface *alts;
	int ifnum;
	u32 id;

	alts = &intf->altsetting[0];
	ifnum = get_iface_desc(alts)->bInterfaceNumber;
	id = USB_ID(le16_to_cpu(dev->descriptor.idVendor),
		    le16_to_cpu(dev->descriptor.idProduct));
	if (quirk && quirk->ifnum >= 0 && ifnum != quirk->ifnum)
		return -ENXIO;

	err = snd_usb_apply_boot_quirk(dev, intf, quirk);
	if (err < 0)
		return err;

	/*
	 * found a config.  now register to ALSA
	 */

	/* check whether it's already registered */
	chip = NULL;
	mutex_lock(&register_mutex);
	for (i = 0; i < SNDRV_CARDS; i++) {
		if (usb_chip[i] && usb_chip[i]->dev == dev) {
			if (usb_chip[i]->shutdown) {
				dev_err(&dev->dev, "USB device is in the shutdown state, cannot create a card instance\n");
				err = -EIO;
				goto __error;
			}
			chip = usb_chip[i];
			chip->probing = 1;
			break;
		}
	}
	if (! chip) {
		/* it's a fresh one.
		 * now look for an empty slot and create a new card instance
		 */
		for (i = 0; i < SNDRV_CARDS; i++)
			if (enable[i] && ! usb_chip[i] &&
			    (vid[i] == -1 || vid[i] == USB_ID_VENDOR(id)) &&
			    (pid[i] == -1 || pid[i] == USB_ID_PRODUCT(id))) {
				err = snd_usb_audio_create(intf, dev, i, quirk,
							   &chip);
				if (err < 0)
					goto __error;
				chip->pm_intf = intf;
				break;
			}
		if (!chip) {
			dev_err(&dev->dev, "no available usb audio device\n");
			err = -ENODEV;
			goto __error;
		}
	}

	/*
	 * For devices with more than one control interface, we assume the
	 * first contains the audio controls. We might need a more specific
	 * check here in the future.
	 */
	if (!chip->ctrl_intf)
		chip->ctrl_intf = alts;

	chip->txfr_quirk = 0;
	err = 1; /* continue */
	if (quirk && quirk->ifnum != QUIRK_NO_INTERFACE) {
		/* need some special handlings */
		err = snd_usb_create_quirk(chip, intf, &usb_audio_driver, quirk);
		if (err < 0)
			goto __error;
	}

	if (err > 0) {
		/* create normal USB audio interfaces */
		err = snd_usb_create_streams(chip, ifnum);
		if (err < 0)
			goto __error;
		err = snd_usb_create_mixer(chip, ifnum, ignore_ctl_error);
		if (err < 0)
			goto __error;
	}

	/* we are allowed to call snd_card_register() many times */
	err = snd_card_register(chip->card);
	if (err < 0)
		goto __error;

	usb_chip[chip->index] = chip;
	chip->num_interfaces++;
	chip->probing = 0;
	usb_set_intfdata(intf, chip);
	mutex_unlock(&register_mutex);
	return 0;

 __error:
	if (chip) {
		if (!chip->num_interfaces)
			snd_card_free(chip->card);
		chip->probing = 0;
	}
	mutex_unlock(&register_mutex);
	return err;
}

/*
 * we need to take care of counter, since disconnection can be called also
 * many times as well as usb_audio_probe().
 */
static void usb_audio_disconnect(struct usb_interface *intf)
{
	struct snd_usb_audio *chip = usb_get_intfdata(intf);
	struct snd_card *card;
	struct list_head *p;
	bool was_shutdown;

	if (chip == (void *)-1L)
		return;

	card = chip->card;
	down_write(&chip->shutdown_rwsem);
	was_shutdown = chip->shutdown;
	chip->shutdown = 1;
	up_write(&chip->shutdown_rwsem);

	mutex_lock(&register_mutex);
	if (!was_shutdown) {
<<<<<<< HEAD
=======
		struct snd_usb_stream *as;
>>>>>>> e529fea9
		struct snd_usb_endpoint *ep;
		struct usb_mixer_interface *mixer;

		snd_card_disconnect(card);
		/* release the pcm resources */
		list_for_each_entry(as, &chip->pcm_list, list) {
			snd_usb_stream_disconnect(as);
		}
		/* release the endpoint resources */
		list_for_each_entry(ep, &chip->ep_list, list) {
			snd_usb_endpoint_release(ep);
		}
		/* release the midi resources */
		list_for_each(p, &chip->midi_list) {
			snd_usbmidi_disconnect(p);
		}
		/* release mixer resources */
		list_for_each_entry(mixer, &chip->mixer_list, list) {
			snd_usb_mixer_disconnect(mixer);
		}
	}

	chip->num_interfaces--;
	if (chip->num_interfaces <= 0) {
		usb_chip[chip->index] = NULL;
		mutex_unlock(&register_mutex);
		snd_card_free_when_closed(card);
	} else {
		mutex_unlock(&register_mutex);
	}
}

#ifdef CONFIG_PM

int snd_usb_autoresume(struct snd_usb_audio *chip)
{
	int err = -ENODEV;

	down_read(&chip->shutdown_rwsem);
	if (chip->probing && chip->in_pm)
		err = 0;
	else if (!chip->shutdown)
		err = usb_autopm_get_interface(chip->pm_intf);
	up_read(&chip->shutdown_rwsem);

	return err;
}

void snd_usb_autosuspend(struct snd_usb_audio *chip)
{
	down_read(&chip->shutdown_rwsem);
	if (!chip->shutdown && !chip->probing && !chip->in_pm)
		usb_autopm_put_interface(chip->pm_intf);
	up_read(&chip->shutdown_rwsem);
}

static int usb_audio_suspend(struct usb_interface *intf, pm_message_t message)
{
	struct snd_usb_audio *chip = usb_get_intfdata(intf);
	struct snd_usb_stream *as;
	struct usb_mixer_interface *mixer;
	struct list_head *p;

	if (chip == (void *)-1L)
		return 0;

	if (!PMSG_IS_AUTO(message)) {
		snd_power_change_state(chip->card, SNDRV_CTL_POWER_D3hot);
		if (!chip->num_suspended_intf++) {
			list_for_each_entry(as, &chip->pcm_list, list) {
				snd_pcm_suspend_all(as->pcm);
				as->substream[0].need_setup_ep =
					as->substream[1].need_setup_ep = true;
			}
			list_for_each(p, &chip->midi_list) {
				snd_usbmidi_suspend(p);
			}
		}
	} else {
		/*
		 * otherwise we keep the rest of the system in the dark
		 * to keep this transparent
		 */
		if (!chip->num_suspended_intf++)
			chip->autosuspended = 1;
	}

	if (chip->num_suspended_intf == 1)
		list_for_each_entry(mixer, &chip->mixer_list, list)
			snd_usb_mixer_suspend(mixer);

	return 0;
}

static int __usb_audio_resume(struct usb_interface *intf, bool reset_resume)
{
	struct snd_usb_audio *chip = usb_get_intfdata(intf);
	struct usb_mixer_interface *mixer;
	struct list_head *p;
	int err = 0;

	if (chip == (void *)-1L)
		return 0;
	if (--chip->num_suspended_intf)
		return 0;

	chip->in_pm = 1;
	/*
	 * ALSA leaves material resumption to user space
	 * we just notify and restart the mixers
	 */
	list_for_each_entry(mixer, &chip->mixer_list, list) {
		err = snd_usb_mixer_resume(mixer, reset_resume);
		if (err < 0)
			goto err_out;
	}

	list_for_each(p, &chip->midi_list) {
		snd_usbmidi_resume(p);
	}

	if (!chip->autosuspended)
		snd_power_change_state(chip->card, SNDRV_CTL_POWER_D0);
	chip->autosuspended = 0;

err_out:
	chip->in_pm = 0;
	return err;
}

static int usb_audio_resume(struct usb_interface *intf)
{
	return __usb_audio_resume(intf, false);
}

static int usb_audio_reset_resume(struct usb_interface *intf)
{
	return __usb_audio_resume(intf, true);
}
#else
#define usb_audio_suspend	NULL
#define usb_audio_resume	NULL
#define usb_audio_reset_resume	NULL
#endif		/* CONFIG_PM */

static struct usb_device_id usb_audio_ids [] = {
#include "quirks-table.h"
    { .match_flags = (USB_DEVICE_ID_MATCH_INT_CLASS | USB_DEVICE_ID_MATCH_INT_SUBCLASS),
      .bInterfaceClass = USB_CLASS_AUDIO,
      .bInterfaceSubClass = USB_SUBCLASS_AUDIOCONTROL },
    { }						/* Terminating entry */
};
MODULE_DEVICE_TABLE(usb, usb_audio_ids);

/*
 * entry point for linux usb interface
 */

static struct usb_driver usb_audio_driver = {
	.name =		"snd-usb-audio",
	.probe =	usb_audio_probe,
	.disconnect =	usb_audio_disconnect,
	.suspend =	usb_audio_suspend,
	.resume =	usb_audio_resume,
	.reset_resume =	usb_audio_reset_resume,
	.id_table =	usb_audio_ids,
	.supports_autosuspend = 1,
};

module_usb_driver(usb_audio_driver);<|MERGE_RESOLUTION|>--- conflicted
+++ resolved
@@ -598,10 +598,7 @@
 
 	mutex_lock(&register_mutex);
 	if (!was_shutdown) {
-<<<<<<< HEAD
-=======
 		struct snd_usb_stream *as;
->>>>>>> e529fea9
 		struct snd_usb_endpoint *ep;
 		struct usb_mixer_interface *mixer;
 
