/*
 *   USB Audio Driver for ALSA
 *
 *   Quirks and vendor-specific extensions for mixer interfaces
 *
 *   Copyright (c) 2002 by Takashi Iwai <tiwai@suse.de>
 *
 *   Many codes borrowed from audio.c by
 *	    Alan Cox (alan@lxorguk.ukuu.org.uk)
 *	    Thomas Sailer (sailer@ife.ee.ethz.ch)
 *
 *   Audio Advantage Micro II support added by:
 *	    Przemek Rudy (prudy1@o2.pl)
 *
 *   This program is free software; you can redistribute it and/or modify
 *   it under the terms of the GNU General Public License as published by
 *   the Free Software Foundation; either version 2 of the License, or
 *   (at your option) any later version.
 *
 *   This program is distributed in the hope that it will be useful,
 *   but WITHOUT ANY WARRANTY; without even the implied warranty of
 *   MERCHANTABILITY or FITNESS FOR A PARTICULAR PURPOSE.  See the
 *   GNU General Public License for more details.
 *
 *   You should have received a copy of the GNU General Public License
 *   along with this program; if not, write to the Free Software
 *   Foundation, Inc., 59 Temple Place, Suite 330, Boston, MA  02111-1307 USA
 */

#include <linux/init.h>
#include <linux/slab.h>
#include <linux/usb.h>
#include <linux/usb/audio.h>

#include <sound/asoundef.h>
#include <sound/core.h>
#include <sound/control.h>
#include <sound/hwdep.h>
#include <sound/info.h>

#include "usbaudio.h"
#include "mixer.h"
#include "mixer_quirks.h"
#include "mixer_scarlett.h"
#include "helper.h"

extern struct snd_kcontrol_new *snd_usb_feature_unit_ctl;

struct std_mono_table {
	unsigned int unitid, control, cmask;
	int val_type;
	const char *name;
	snd_kcontrol_tlv_rw_t *tlv_callback;
};

/* This function allows for the creation of standard UAC controls.
 * See the quirks for M-Audio FTUs or Ebox-44.
 * If you don't want to set a TLV callback pass NULL.
 *
 * Since there doesn't seem to be a devices that needs a multichannel
 * version, we keep it mono for simplicity.
 */
static int snd_create_std_mono_ctl_offset(struct usb_mixer_interface *mixer,
				unsigned int unitid,
				unsigned int control,
				unsigned int cmask,
				int val_type,
				unsigned int idx_off,
				const char *name,
				snd_kcontrol_tlv_rw_t *tlv_callback)
{
	struct usb_mixer_elem_info *cval;
	struct snd_kcontrol *kctl;

	cval = kzalloc(sizeof(*cval), GFP_KERNEL);
	if (!cval)
		return -ENOMEM;

	snd_usb_mixer_elem_init_std(&cval->head, mixer, unitid);
	cval->val_type = val_type;
	cval->channels = 1;
	cval->control = control;
	cval->cmask = cmask;
	cval->idx_off = idx_off;

	/* get_min_max() is called only for integer volumes later,
	 * so provide a short-cut for booleans */
	cval->min = 0;
	cval->max = 1;
	cval->res = 0;
	cval->dBmin = 0;
	cval->dBmax = 0;

	/* Create control */
	kctl = snd_ctl_new1(snd_usb_feature_unit_ctl, cval);
	if (!kctl) {
		kfree(cval);
		return -ENOMEM;
	}

	/* Set name */
	snprintf(kctl->id.name, sizeof(kctl->id.name), name);
	kctl->private_free = snd_usb_mixer_elem_free;

	/* set TLV */
	if (tlv_callback) {
		kctl->tlv.c = tlv_callback;
		kctl->vd[0].access |=
			SNDRV_CTL_ELEM_ACCESS_TLV_READ |
			SNDRV_CTL_ELEM_ACCESS_TLV_CALLBACK;
	}
	/* Add control to mixer */
	return snd_usb_mixer_add_control(&cval->head, kctl);
}

static int snd_create_std_mono_ctl(struct usb_mixer_interface *mixer,
				unsigned int unitid,
				unsigned int control,
				unsigned int cmask,
				int val_type,
				const char *name,
				snd_kcontrol_tlv_rw_t *tlv_callback)
{
	return snd_create_std_mono_ctl_offset(mixer, unitid, control, cmask,
		val_type, 0 /* Offset */, name, tlv_callback);
}

/*
 * Create a set of standard UAC controls from a table
 */
static int snd_create_std_mono_table(struct usb_mixer_interface *mixer,
				struct std_mono_table *t)
{
	int err;

	while (t->name != NULL) {
		err = snd_create_std_mono_ctl(mixer, t->unitid, t->control,
				t->cmask, t->val_type, t->name, t->tlv_callback);
		if (err < 0)
			return err;
		t++;
	}

	return 0;
}

static int add_single_ctl_with_resume(struct usb_mixer_interface *mixer,
				      int id,
				      usb_mixer_elem_resume_func_t resume,
				      const struct snd_kcontrol_new *knew,
				      struct usb_mixer_elem_list **listp)
{
	struct usb_mixer_elem_list *list;
	struct snd_kcontrol *kctl;

	list = kzalloc(sizeof(*list), GFP_KERNEL);
	if (!list)
		return -ENOMEM;
	if (listp)
		*listp = list;
	list->mixer = mixer;
	list->id = id;
	list->resume = resume;
	kctl = snd_ctl_new1(knew, list);
	if (!kctl) {
		kfree(list);
		return -ENOMEM;
	}
	kctl->private_free = snd_usb_mixer_elem_free;
	return snd_usb_mixer_add_control(list, kctl);
}

/*
 * Sound Blaster remote control configuration
 *
 * format of remote control data:
 * Extigy:       xx 00
 * Audigy 2 NX:  06 80 xx 00 00 00
 * Live! 24-bit: 06 80 xx yy 22 83
 */
static const struct rc_config {
	u32 usb_id;
	u8  offset;
	u8  length;
	u8  packet_length;
	u8  min_packet_length; /* minimum accepted length of the URB result */
	u8  mute_mixer_id;
	u32 mute_code;
} rc_configs[] = {
	{ USB_ID(0x041e, 0x3000), 0, 1, 2, 1,  18, 0x0013 }, /* Extigy       */
	{ USB_ID(0x041e, 0x3020), 2, 1, 6, 6,  18, 0x0013 }, /* Audigy 2 NX  */
	{ USB_ID(0x041e, 0x3040), 2, 2, 6, 6,  2,  0x6e91 }, /* Live! 24-bit */
	{ USB_ID(0x041e, 0x3042), 0, 1, 1, 1,  1,  0x000d }, /* Usb X-Fi S51 */
	{ USB_ID(0x041e, 0x30df), 0, 1, 1, 1,  1,  0x000d }, /* Usb X-Fi S51 Pro */
	{ USB_ID(0x041e, 0x3048), 2, 2, 6, 6,  2,  0x6e91 }, /* Toshiba SB0500 */
};

static void snd_usb_soundblaster_remote_complete(struct urb *urb)
{
	struct usb_mixer_interface *mixer = urb->context;
	const struct rc_config *rc = mixer->rc_cfg;
	u32 code;

	if (urb->status < 0 || urb->actual_length < rc->min_packet_length)
		return;

	code = mixer->rc_buffer[rc->offset];
	if (rc->length == 2)
		code |= mixer->rc_buffer[rc->offset + 1] << 8;

	/* the Mute button actually changes the mixer control */
	if (code == rc->mute_code)
		snd_usb_mixer_notify_id(mixer, rc->mute_mixer_id);
	mixer->rc_code = code;
	wmb();
	wake_up(&mixer->rc_waitq);
}

static long snd_usb_sbrc_hwdep_read(struct snd_hwdep *hw, char __user *buf,
				     long count, loff_t *offset)
{
	struct usb_mixer_interface *mixer = hw->private_data;
	int err;
	u32 rc_code;

	if (count != 1 && count != 4)
		return -EINVAL;
	err = wait_event_interruptible(mixer->rc_waitq,
				       (rc_code = xchg(&mixer->rc_code, 0)) != 0);
	if (err == 0) {
		if (count == 1)
			err = put_user(rc_code, buf);
		else
			err = put_user(rc_code, (u32 __user *)buf);
	}
	return err < 0 ? err : count;
}

static unsigned int snd_usb_sbrc_hwdep_poll(struct snd_hwdep *hw, struct file *file,
					    poll_table *wait)
{
	struct usb_mixer_interface *mixer = hw->private_data;

	poll_wait(file, &mixer->rc_waitq, wait);
	return mixer->rc_code ? POLLIN | POLLRDNORM : 0;
}

static int snd_usb_soundblaster_remote_init(struct usb_mixer_interface *mixer)
{
	struct snd_hwdep *hwdep;
	int err, len, i;

	for (i = 0; i < ARRAY_SIZE(rc_configs); ++i)
		if (rc_configs[i].usb_id == mixer->chip->usb_id)
			break;
	if (i >= ARRAY_SIZE(rc_configs))
		return 0;
	mixer->rc_cfg = &rc_configs[i];

	len = mixer->rc_cfg->packet_length;

	init_waitqueue_head(&mixer->rc_waitq);
	err = snd_hwdep_new(mixer->chip->card, "SB remote control", 0, &hwdep);
	if (err < 0)
		return err;
	snprintf(hwdep->name, sizeof(hwdep->name),
		 "%s remote control", mixer->chip->card->shortname);
	hwdep->iface = SNDRV_HWDEP_IFACE_SB_RC;
	hwdep->private_data = mixer;
	hwdep->ops.read = snd_usb_sbrc_hwdep_read;
	hwdep->ops.poll = snd_usb_sbrc_hwdep_poll;
	hwdep->exclusive = 1;

	mixer->rc_urb = usb_alloc_urb(0, GFP_KERNEL);
	if (!mixer->rc_urb)
		return -ENOMEM;
	mixer->rc_setup_packet = kmalloc(sizeof(*mixer->rc_setup_packet), GFP_KERNEL);
	if (!mixer->rc_setup_packet) {
		usb_free_urb(mixer->rc_urb);
		mixer->rc_urb = NULL;
		return -ENOMEM;
	}
	mixer->rc_setup_packet->bRequestType =
		USB_DIR_IN | USB_TYPE_CLASS | USB_RECIP_INTERFACE;
	mixer->rc_setup_packet->bRequest = UAC_GET_MEM;
	mixer->rc_setup_packet->wValue = cpu_to_le16(0);
	mixer->rc_setup_packet->wIndex = cpu_to_le16(0);
	mixer->rc_setup_packet->wLength = cpu_to_le16(len);
	usb_fill_control_urb(mixer->rc_urb, mixer->chip->dev,
			     usb_rcvctrlpipe(mixer->chip->dev, 0),
			     (u8*)mixer->rc_setup_packet, mixer->rc_buffer, len,
			     snd_usb_soundblaster_remote_complete, mixer);
	return 0;
}

#define snd_audigy2nx_led_info		snd_ctl_boolean_mono_info

static int snd_audigy2nx_led_get(struct snd_kcontrol *kcontrol, struct snd_ctl_elem_value *ucontrol)
{
	ucontrol->value.integer.value[0] = kcontrol->private_value >> 8;
	return 0;
}

static int snd_audigy2nx_led_update(struct usb_mixer_interface *mixer,
				    int value, int index)
{
	struct snd_usb_audio *chip = mixer->chip;
	int err;

	down_read(&chip->shutdown_rwsem);
	if (chip->shutdown) {
		err = -ENODEV;
		goto out;
	}
	if (chip->usb_id == USB_ID(0x041e, 0x3042))
		err = snd_usb_ctl_msg(chip->dev,
			      usb_sndctrlpipe(chip->dev, 0), 0x24,
			      USB_DIR_OUT | USB_TYPE_VENDOR | USB_RECIP_OTHER,
			      !value, 0, NULL, 0);
	/* USB X-Fi S51 Pro */
	if (chip->usb_id == USB_ID(0x041e, 0x30df))
		err = snd_usb_ctl_msg(chip->dev,
			      usb_sndctrlpipe(chip->dev, 0), 0x24,
			      USB_DIR_OUT | USB_TYPE_VENDOR | USB_RECIP_OTHER,
			      !value, 0, NULL, 0);
	else
		err = snd_usb_ctl_msg(chip->dev,
			      usb_sndctrlpipe(chip->dev, 0), 0x24,
			      USB_DIR_OUT | USB_TYPE_VENDOR | USB_RECIP_OTHER,
			      value, index + 2, NULL, 0);
 out:
	up_read(&chip->shutdown_rwsem);
	return err;
}

static int snd_audigy2nx_led_put(struct snd_kcontrol *kcontrol,
				 struct snd_ctl_elem_value *ucontrol)
{
	struct usb_mixer_elem_list *list = snd_kcontrol_chip(kcontrol);
	struct usb_mixer_interface *mixer = list->mixer;
	int index = kcontrol->private_value & 0xff;
	int value = ucontrol->value.integer.value[0];
	int old_value = kcontrol->private_value >> 8;
	int err;

	if (value > 1)
		return -EINVAL;
	if (value == old_value)
		return 0;
	kcontrol->private_value = (value << 8) | index;
	err = snd_audigy2nx_led_update(mixer, value, index);
	return err < 0 ? err : 1;
}

static int snd_audigy2nx_led_resume(struct usb_mixer_elem_list *list)
{
	int priv_value = list->kctl->private_value;

	return snd_audigy2nx_led_update(list->mixer, priv_value >> 8,
					priv_value & 0xff);
}

/* name and private_value are set dynamically */
static struct snd_kcontrol_new snd_audigy2nx_control = {
	.iface = SNDRV_CTL_ELEM_IFACE_MIXER,
	.info = snd_audigy2nx_led_info,
	.get = snd_audigy2nx_led_get,
	.put = snd_audigy2nx_led_put,
};

static const char * const snd_audigy2nx_led_names[] = {
	"CMSS LED Switch",
	"Power LED Switch",
	"Dolby Digital LED Switch",
};

static int snd_audigy2nx_controls_create(struct usb_mixer_interface *mixer)
{
	int i, err;

	for (i = 0; i < ARRAY_SIZE(snd_audigy2nx_led_names); ++i) {
		struct snd_kcontrol_new knew;

		/* USB X-Fi S51 doesn't have a CMSS LED */
		if ((mixer->chip->usb_id == USB_ID(0x041e, 0x3042)) && i == 0)
			continue;
		/* USB X-Fi S51 Pro doesn't have one either */
		if ((mixer->chip->usb_id == USB_ID(0x041e, 0x30df)) && i == 0)
			continue;
		if (i > 1 && /* Live24ext has 2 LEDs only */
			(mixer->chip->usb_id == USB_ID(0x041e, 0x3040) ||
			 mixer->chip->usb_id == USB_ID(0x041e, 0x3042) ||
			 mixer->chip->usb_id == USB_ID(0x041e, 0x30df) ||
			 mixer->chip->usb_id == USB_ID(0x041e, 0x3048)))
			break; 

		knew = snd_audigy2nx_control;
		knew.name = snd_audigy2nx_led_names[i];
		knew.private_value = (1 << 8) | i; /* LED on as default */
		err = add_single_ctl_with_resume(mixer, 0,
						 snd_audigy2nx_led_resume,
						 &knew, NULL);
		if (err < 0)
			return err;
	}
	return 0;
}

static void snd_audigy2nx_proc_read(struct snd_info_entry *entry,
				    struct snd_info_buffer *buffer)
{
	static const struct sb_jack {
		int unitid;
		const char *name;
	}  jacks_audigy2nx[] = {
		{4,  "dig in "},
		{7,  "line in"},
		{19, "spk out"},
		{20, "hph out"},
		{-1, NULL}
	}, jacks_live24ext[] = {
		{4,  "line in"}, /* &1=Line, &2=Mic*/
		{3,  "hph out"}, /* headphones */
		{0,  "RC     "}, /* last command, 6 bytes see rc_config above */
		{-1, NULL}
	};
	const struct sb_jack *jacks;
	struct usb_mixer_interface *mixer = entry->private_data;
	int i, err;
	u8 buf[3];

	snd_iprintf(buffer, "%s jacks\n\n", mixer->chip->card->shortname);
	if (mixer->chip->usb_id == USB_ID(0x041e, 0x3020))
		jacks = jacks_audigy2nx;
	else if (mixer->chip->usb_id == USB_ID(0x041e, 0x3040) ||
		 mixer->chip->usb_id == USB_ID(0x041e, 0x3048))
		jacks = jacks_live24ext;
	else
		return;

	for (i = 0; jacks[i].name; ++i) {
		snd_iprintf(buffer, "%s: ", jacks[i].name);
		down_read(&mixer->chip->shutdown_rwsem);
		if (mixer->chip->shutdown)
			err = 0;
		else
			err = snd_usb_ctl_msg(mixer->chip->dev,
				      usb_rcvctrlpipe(mixer->chip->dev, 0),
				      UAC_GET_MEM, USB_DIR_IN | USB_TYPE_CLASS |
				      USB_RECIP_INTERFACE, 0,
				      jacks[i].unitid << 8, buf, 3);
		up_read(&mixer->chip->shutdown_rwsem);
		if (err == 3 && (buf[0] == 3 || buf[0] == 6))
			snd_iprintf(buffer, "%02x %02x\n", buf[1], buf[2]);
		else
			snd_iprintf(buffer, "?\n");
	}
}

/* EMU0204 */
static int snd_emu0204_ch_switch_info(struct snd_kcontrol *kcontrol,
				      struct snd_ctl_elem_info *uinfo)
{
	static const char * const texts[2] = {"1/2", "3/4"};

	return snd_ctl_enum_info(uinfo, 1, ARRAY_SIZE(texts), texts);
}

static int snd_emu0204_ch_switch_get(struct snd_kcontrol *kcontrol,
				     struct snd_ctl_elem_value *ucontrol)
{
	ucontrol->value.enumerated.item[0] = kcontrol->private_value;
	return 0;
}

static int snd_emu0204_ch_switch_update(struct usb_mixer_interface *mixer,
					int value)
{
	struct snd_usb_audio *chip = mixer->chip;
	int err;
	unsigned char buf[2];

	down_read(&chip->shutdown_rwsem);
	if (mixer->chip->shutdown) {
		err = -ENODEV;
		goto out;
	}

	buf[0] = 0x01;
	buf[1] = value ? 0x02 : 0x01;
	err = snd_usb_ctl_msg(chip->dev,
		      usb_sndctrlpipe(chip->dev, 0), UAC_SET_CUR,
		      USB_RECIP_INTERFACE | USB_TYPE_CLASS | USB_DIR_OUT,
		      0x0400, 0x0e00, buf, 2);
 out:
	up_read(&chip->shutdown_rwsem);
	return err;
}

static int snd_emu0204_ch_switch_put(struct snd_kcontrol *kcontrol,
				     struct snd_ctl_elem_value *ucontrol)
{
	struct usb_mixer_elem_list *list = snd_kcontrol_chip(kcontrol);
	struct usb_mixer_interface *mixer = list->mixer;
	unsigned int value = ucontrol->value.enumerated.item[0];
	int err;

	if (value > 1)
		return -EINVAL;

	if (value == kcontrol->private_value)
		return 0;

	kcontrol->private_value = value;
	err = snd_emu0204_ch_switch_update(mixer, value);
	return err < 0 ? err : 1;
}

static int snd_emu0204_ch_switch_resume(struct usb_mixer_elem_list *list)
{
	return snd_emu0204_ch_switch_update(list->mixer,
					    list->kctl->private_value);
}

static struct snd_kcontrol_new snd_emu0204_control = {
	.iface = SNDRV_CTL_ELEM_IFACE_MIXER,
	.name = "Front Jack Channels",
	.info = snd_emu0204_ch_switch_info,
	.get = snd_emu0204_ch_switch_get,
	.put = snd_emu0204_ch_switch_put,
	.private_value = 0,
};

static int snd_emu0204_controls_create(struct usb_mixer_interface *mixer)
{
	return add_single_ctl_with_resume(mixer, 0,
					  snd_emu0204_ch_switch_resume,
					  &snd_emu0204_control, NULL);
}

/* ASUS Xonar U1 / U3 controls */

static int snd_xonar_u1_switch_get(struct snd_kcontrol *kcontrol,
				   struct snd_ctl_elem_value *ucontrol)
{
	ucontrol->value.integer.value[0] = !!(kcontrol->private_value & 0x02);
	return 0;
}

static int snd_xonar_u1_switch_update(struct usb_mixer_interface *mixer,
				      unsigned char status)
{
	struct snd_usb_audio *chip = mixer->chip;
	int err;

	down_read(&chip->shutdown_rwsem);
	if (chip->shutdown)
		err = -ENODEV;
	else
		err = snd_usb_ctl_msg(chip->dev,
			      usb_sndctrlpipe(chip->dev, 0), 0x08,
			      USB_DIR_OUT | USB_TYPE_VENDOR | USB_RECIP_OTHER,
			      50, 0, &status, 1);
	up_read(&chip->shutdown_rwsem);
	return err;
}

static int snd_xonar_u1_switch_put(struct snd_kcontrol *kcontrol,
				   struct snd_ctl_elem_value *ucontrol)
{
	struct usb_mixer_elem_list *list = snd_kcontrol_chip(kcontrol);
	u8 old_status, new_status;
	int err;

	old_status = kcontrol->private_value;
	if (ucontrol->value.integer.value[0])
		new_status = old_status | 0x02;
	else
		new_status = old_status & ~0x02;
	if (new_status == old_status)
		return 0;

	kcontrol->private_value = new_status;
	err = snd_xonar_u1_switch_update(list->mixer, new_status);
	return err < 0 ? err : 1;
}

static int snd_xonar_u1_switch_resume(struct usb_mixer_elem_list *list)
{
	return snd_xonar_u1_switch_update(list->mixer,
					  list->kctl->private_value);
}

static struct snd_kcontrol_new snd_xonar_u1_output_switch = {
	.iface = SNDRV_CTL_ELEM_IFACE_MIXER,
	.name = "Digital Playback Switch",
	.info = snd_ctl_boolean_mono_info,
	.get = snd_xonar_u1_switch_get,
	.put = snd_xonar_u1_switch_put,
	.private_value = 0x05,
};

static int snd_xonar_u1_controls_create(struct usb_mixer_interface *mixer)
{
	return add_single_ctl_with_resume(mixer, 0,
					  snd_xonar_u1_switch_resume,
					  &snd_xonar_u1_output_switch, NULL);
}

/* Digidesign Mbox 1 clock source switch (internal/spdif) */

static int snd_mbox1_switch_get(struct snd_kcontrol *kctl,
				struct snd_ctl_elem_value *ucontrol)
{
	ucontrol->value.enumerated.item[0] = kctl->private_value;
	return 0;
}

static int snd_mbox1_switch_update(struct usb_mixer_interface *mixer, int val)
{
	struct snd_usb_audio *chip = mixer->chip;
	int err;
	unsigned char buff[3];

	down_read(&chip->shutdown_rwsem);
	if (chip->shutdown) {
		err = -ENODEV;
		goto err;
	}

	/* Prepare for magic command to toggle clock source */
	err = snd_usb_ctl_msg(chip->dev,
				usb_rcvctrlpipe(chip->dev, 0), 0x81,
				USB_DIR_IN |
				USB_TYPE_CLASS |
				USB_RECIP_INTERFACE, 0x00, 0x500, buff, 1);
	if (err < 0)
		goto err;
	err = snd_usb_ctl_msg(chip->dev,
				usb_rcvctrlpipe(chip->dev, 0), 0x81,
				USB_DIR_IN |
				USB_TYPE_CLASS |
				USB_RECIP_ENDPOINT, 0x100, 0x81, buff, 3);
	if (err < 0)
		goto err;

	/* 2 possibilities:	Internal    -> send sample rate
	 *			S/PDIF sync -> send zeroes
	 * NB: Sample rate locked to 48kHz on purpose to
	 *     prevent user from resetting the sample rate
	 *     while S/PDIF sync is enabled and confusing
	 *     this configuration.
	 */
	if (val == 0) {
		buff[0] = 0x80;
		buff[1] = 0xbb;
		buff[2] = 0x00;
	} else {
		buff[0] = buff[1] = buff[2] = 0x00;
	}

	/* Send the magic command to toggle the clock source */
	err = snd_usb_ctl_msg(chip->dev,
				usb_sndctrlpipe(chip->dev, 0), 0x1,
				USB_TYPE_CLASS |
				USB_RECIP_ENDPOINT, 0x100, 0x81, buff, 3);
	if (err < 0)
		goto err;
	err = snd_usb_ctl_msg(chip->dev,
				usb_rcvctrlpipe(chip->dev, 0), 0x81,
				USB_DIR_IN |
				USB_TYPE_CLASS |
				USB_RECIP_ENDPOINT, 0x100, 0x81, buff, 3);
	if (err < 0)
		goto err;
	err = snd_usb_ctl_msg(chip->dev,
				usb_rcvctrlpipe(chip->dev, 0), 0x81,
				USB_DIR_IN |
				USB_TYPE_CLASS |
				USB_RECIP_ENDPOINT, 0x100, 0x2, buff, 3);
	if (err < 0)
		goto err;

err:
	up_read(&chip->shutdown_rwsem);
	return err;
}

static int snd_mbox1_switch_put(struct snd_kcontrol *kctl,
				struct snd_ctl_elem_value *ucontrol)
{
	struct usb_mixer_elem_list *list = snd_kcontrol_chip(kctl);
	struct usb_mixer_interface *mixer = list->mixer;
	int err;
	bool cur_val, new_val;

	cur_val = kctl->private_value;
	new_val = ucontrol->value.enumerated.item[0];
	if (cur_val == new_val)
		return 0;

	kctl->private_value = new_val;
	err = snd_mbox1_switch_update(mixer, new_val);
	return err < 0 ? err : 1;
}

static int snd_mbox1_switch_info(struct snd_kcontrol *kcontrol,
				 struct snd_ctl_elem_info *uinfo)
{
	static const char *const texts[2] = {
		"Internal",
		"S/PDIF"
	};

	return snd_ctl_enum_info(uinfo, 1, ARRAY_SIZE(texts), texts);
}

static int snd_mbox1_switch_resume(struct usb_mixer_elem_list *list)
{
	return snd_mbox1_switch_update(list->mixer, list->kctl->private_value);
}

static struct snd_kcontrol_new snd_mbox1_switch = {
	.iface = SNDRV_CTL_ELEM_IFACE_MIXER,
	.name = "Clock Source",
	.index = 0,
	.access = SNDRV_CTL_ELEM_ACCESS_READWRITE,
	.info = snd_mbox1_switch_info,
	.get = snd_mbox1_switch_get,
	.put = snd_mbox1_switch_put,
	.private_value = 0
};

static int snd_mbox1_create_sync_switch(struct usb_mixer_interface *mixer)
{
	return add_single_ctl_with_resume(mixer, 0,
					  snd_mbox1_switch_resume,
					  &snd_mbox1_switch, NULL);
}

/* Native Instruments device quirks */

#define _MAKE_NI_CONTROL(bRequest,wIndex) ((bRequest) << 16 | (wIndex))

static int snd_ni_control_init_val(struct usb_mixer_interface *mixer,
				   struct snd_kcontrol *kctl)
{
	struct usb_device *dev = mixer->chip->dev;
	unsigned int pval = kctl->private_value;
	u8 value;
	int err;

	err = snd_usb_ctl_msg(dev, usb_rcvctrlpipe(dev, 0),
			      (pval >> 16) & 0xff,
			      USB_TYPE_VENDOR | USB_RECIP_DEVICE | USB_DIR_IN,
			      0, pval & 0xffff, &value, 1);
	if (err < 0) {
		dev_err(&dev->dev,
			"unable to issue vendor read request (ret = %d)", err);
		return err;
	}

	kctl->private_value |= (value << 24);
	return 0;
}

static int snd_nativeinstruments_control_get(struct snd_kcontrol *kcontrol,
					     struct snd_ctl_elem_value *ucontrol)
{
	ucontrol->value.integer.value[0] = kcontrol->private_value >> 24;
	return 0;
}

static int snd_ni_update_cur_val(struct usb_mixer_elem_list *list)
{
	struct snd_usb_audio *chip = list->mixer->chip;
	unsigned int pval = list->kctl->private_value;
	int err;

	down_read(&chip->shutdown_rwsem);
	if (chip->shutdown)
		err = -ENODEV;
	else
		err = usb_control_msg(chip->dev, usb_sndctrlpipe(chip->dev, 0),
				      (pval >> 16) & 0xff,
				      USB_TYPE_VENDOR | USB_RECIP_DEVICE | USB_DIR_OUT,
				      pval >> 24, pval & 0xffff, NULL, 0, 1000);
	up_read(&chip->shutdown_rwsem);
	return err;
}

static int snd_nativeinstruments_control_put(struct snd_kcontrol *kcontrol,
					     struct snd_ctl_elem_value *ucontrol)
{
	struct usb_mixer_elem_list *list = snd_kcontrol_chip(kcontrol);
	u8 oldval = (kcontrol->private_value >> 24) & 0xff;
	u8 newval = ucontrol->value.integer.value[0];
	int err;

	if (oldval == newval)
		return 0;

	kcontrol->private_value &= ~(0xff << 24);
	kcontrol->private_value |= newval;
	err = snd_ni_update_cur_val(list);
	return err < 0 ? err : 1;
}

static struct snd_kcontrol_new snd_nativeinstruments_ta6_mixers[] = {
	{
		.name = "Direct Thru Channel A",
		.private_value = _MAKE_NI_CONTROL(0x01, 0x03),
	},
	{
		.name = "Direct Thru Channel B",
		.private_value = _MAKE_NI_CONTROL(0x01, 0x05),
	},
	{
		.name = "Phono Input Channel A",
		.private_value = _MAKE_NI_CONTROL(0x02, 0x03),
	},
	{
		.name = "Phono Input Channel B",
		.private_value = _MAKE_NI_CONTROL(0x02, 0x05),
	},
};

static struct snd_kcontrol_new snd_nativeinstruments_ta10_mixers[] = {
	{
		.name = "Direct Thru Channel A",
		.private_value = _MAKE_NI_CONTROL(0x01, 0x03),
	},
	{
		.name = "Direct Thru Channel B",
		.private_value = _MAKE_NI_CONTROL(0x01, 0x05),
	},
	{
		.name = "Direct Thru Channel C",
		.private_value = _MAKE_NI_CONTROL(0x01, 0x07),
	},
	{
		.name = "Direct Thru Channel D",
		.private_value = _MAKE_NI_CONTROL(0x01, 0x09),
	},
	{
		.name = "Phono Input Channel A",
		.private_value = _MAKE_NI_CONTROL(0x02, 0x03),
	},
	{
		.name = "Phono Input Channel B",
		.private_value = _MAKE_NI_CONTROL(0x02, 0x05),
	},
	{
		.name = "Phono Input Channel C",
		.private_value = _MAKE_NI_CONTROL(0x02, 0x07),
	},
	{
		.name = "Phono Input Channel D",
		.private_value = _MAKE_NI_CONTROL(0x02, 0x09),
	},
};

static int snd_nativeinstruments_create_mixer(struct usb_mixer_interface *mixer,
					      const struct snd_kcontrol_new *kc,
					      unsigned int count)
{
	int i, err = 0;
	struct snd_kcontrol_new template = {
		.iface = SNDRV_CTL_ELEM_IFACE_MIXER,
		.access = SNDRV_CTL_ELEM_ACCESS_READWRITE,
		.get = snd_nativeinstruments_control_get,
		.put = snd_nativeinstruments_control_put,
		.info = snd_ctl_boolean_mono_info,
	};

	for (i = 0; i < count; i++) {
		struct usb_mixer_elem_list *list;

		template.name = kc[i].name;
		template.private_value = kc[i].private_value;

		err = add_single_ctl_with_resume(mixer, 0,
						 snd_ni_update_cur_val,
						 &template, &list);
		if (err < 0)
			break;
		snd_ni_control_init_val(mixer, list->kctl);
	}

	return err;
}

/* M-Audio FastTrack Ultra quirks */
/* FTU Effect switch (also used by C400/C600) */
static int snd_ftu_eff_switch_info(struct snd_kcontrol *kcontrol,
					struct snd_ctl_elem_info *uinfo)
{
	static const char *const texts[8] = {
		"Room 1", "Room 2", "Room 3", "Hall 1",
		"Hall 2", "Plate", "Delay", "Echo"
	};

	return snd_ctl_enum_info(uinfo, 1, ARRAY_SIZE(texts), texts);
}

static int snd_ftu_eff_switch_init(struct usb_mixer_interface *mixer,
				   struct snd_kcontrol *kctl)
{
	struct usb_device *dev = mixer->chip->dev;
	unsigned int pval = kctl->private_value;
	int err;
	unsigned char value[2];

	value[0] = 0x00;
	value[1] = 0x00;

	err = snd_usb_ctl_msg(dev, usb_rcvctrlpipe(dev, 0), UAC_GET_CUR,
			      USB_RECIP_INTERFACE | USB_TYPE_CLASS | USB_DIR_IN,
			      pval & 0xff00,
			      snd_usb_ctrl_intf(mixer->chip) | ((pval & 0xff) << 8),
			      value, 2);
	if (err < 0)
		return err;

	kctl->private_value |= value[0] << 24;
	return 0;
}

static int snd_ftu_eff_switch_get(struct snd_kcontrol *kctl,
					struct snd_ctl_elem_value *ucontrol)
{
	ucontrol->value.enumerated.item[0] = kctl->private_value >> 24;
	return 0;
}

static int snd_ftu_eff_switch_update(struct usb_mixer_elem_list *list)
{
	struct snd_usb_audio *chip = list->mixer->chip;
	unsigned int pval = list->kctl->private_value;
	unsigned char value[2];
	int err;

	value[0] = pval >> 24;
	value[1] = 0;

	down_read(&chip->shutdown_rwsem);
	if (chip->shutdown)
		err = -ENODEV;
	else
		err = snd_usb_ctl_msg(chip->dev,
				      usb_sndctrlpipe(chip->dev, 0),
				      UAC_SET_CUR,
				      USB_RECIP_INTERFACE | USB_TYPE_CLASS | USB_DIR_OUT,
				      pval & 0xff00,
				      snd_usb_ctrl_intf(chip) | ((pval & 0xff) << 8),
				      value, 2);
	up_read(&chip->shutdown_rwsem);
	return err;
}

static int snd_ftu_eff_switch_put(struct snd_kcontrol *kctl,
					struct snd_ctl_elem_value *ucontrol)
{
	struct usb_mixer_elem_list *list = snd_kcontrol_chip(kctl);
	unsigned int pval = list->kctl->private_value;
	int cur_val, err, new_val;

	cur_val = pval >> 24;
	new_val = ucontrol->value.enumerated.item[0];
	if (cur_val == new_val)
		return 0;

	kctl->private_value &= ~(0xff << 24);
	kctl->private_value |= new_val << 24;
	err = snd_ftu_eff_switch_update(list);
	return err < 0 ? err : 1;
}

static void kctl_private_value_free(struct snd_kcontrol *kctl)
{
	kfree((void *)kctl->private_value);
}

static int snd_ftu_create_effect_switch(struct usb_mixer_interface *mixer,
	int validx, int bUnitID)
{
	static struct snd_kcontrol_new template = {
		.iface = SNDRV_CTL_ELEM_IFACE_MIXER,
		.name = "Effect Program Switch",
		.index = 0,
		.access = SNDRV_CTL_ELEM_ACCESS_READWRITE,
		.info = snd_ftu_eff_switch_info,
		.get = snd_ftu_eff_switch_get,
		.put = snd_ftu_eff_switch_put
	};
	struct usb_mixer_elem_list *list;
	int err;

<<<<<<< HEAD
	template.private_value = (unsigned long) pval;
	kctl = snd_ctl_new1(&template, mixer->chip);
	if (!kctl) {
		kfree(pval);
		return -ENOMEM;
	}

	kctl->private_free = kctl_private_value_free;
	err = snd_ctl_add(mixer->chip->card, kctl);
=======
	err = add_single_ctl_with_resume(mixer, bUnitID,
					 snd_ftu_eff_switch_update,
					 &template, &list);
>>>>>>> e529fea9
	if (err < 0)
		return err;
	list->kctl->private_value = (validx << 8) | bUnitID;
	snd_ftu_eff_switch_init(mixer, list->kctl);
	return 0;
}

/* Create volume controls for FTU devices*/
static int snd_ftu_create_volume_ctls(struct usb_mixer_interface *mixer)
{
	char name[64];
	unsigned int control, cmask;
	int in, out, err;

	const unsigned int id = 5;
	const int val_type = USB_MIXER_S16;

	for (out = 0; out < 8; out++) {
		control = out + 1;
		for (in = 0; in < 8; in++) {
			cmask = 1 << in;
			snprintf(name, sizeof(name),
				"AIn%d - Out%d Capture Volume",
				in  + 1, out + 1);
			err = snd_create_std_mono_ctl(mixer, id, control,
							cmask, val_type, name,
							&snd_usb_mixer_vol_tlv);
			if (err < 0)
				return err;
		}
		for (in = 8; in < 16; in++) {
			cmask = 1 << in;
			snprintf(name, sizeof(name),
				"DIn%d - Out%d Playback Volume",
				in - 7, out + 1);
			err = snd_create_std_mono_ctl(mixer, id, control,
							cmask, val_type, name,
							&snd_usb_mixer_vol_tlv);
			if (err < 0)
				return err;
		}
	}

	return 0;
}

/* This control needs a volume quirk, see mixer.c */
static int snd_ftu_create_effect_volume_ctl(struct usb_mixer_interface *mixer)
{
	static const char name[] = "Effect Volume";
	const unsigned int id = 6;
	const int val_type = USB_MIXER_U8;
	const unsigned int control = 2;
	const unsigned int cmask = 0;

	return snd_create_std_mono_ctl(mixer, id, control, cmask, val_type,
					name, snd_usb_mixer_vol_tlv);
}

/* This control needs a volume quirk, see mixer.c */
static int snd_ftu_create_effect_duration_ctl(struct usb_mixer_interface *mixer)
{
	static const char name[] = "Effect Duration";
	const unsigned int id = 6;
	const int val_type = USB_MIXER_S16;
	const unsigned int control = 3;
	const unsigned int cmask = 0;

	return snd_create_std_mono_ctl(mixer, id, control, cmask, val_type,
					name, snd_usb_mixer_vol_tlv);
}

/* This control needs a volume quirk, see mixer.c */
static int snd_ftu_create_effect_feedback_ctl(struct usb_mixer_interface *mixer)
{
	static const char name[] = "Effect Feedback Volume";
	const unsigned int id = 6;
	const int val_type = USB_MIXER_U8;
	const unsigned int control = 4;
	const unsigned int cmask = 0;

	return snd_create_std_mono_ctl(mixer, id, control, cmask, val_type,
					name, NULL);
}

static int snd_ftu_create_effect_return_ctls(struct usb_mixer_interface *mixer)
{
	unsigned int cmask;
	int err, ch;
	char name[48];

	const unsigned int id = 7;
	const int val_type = USB_MIXER_S16;
	const unsigned int control = 7;

	for (ch = 0; ch < 4; ++ch) {
		cmask = 1 << ch;
		snprintf(name, sizeof(name),
			"Effect Return %d Volume", ch + 1);
		err = snd_create_std_mono_ctl(mixer, id, control,
						cmask, val_type, name,
						snd_usb_mixer_vol_tlv);
		if (err < 0)
			return err;
	}

	return 0;
}

static int snd_ftu_create_effect_send_ctls(struct usb_mixer_interface *mixer)
{
	unsigned int  cmask;
	int err, ch;
	char name[48];

	const unsigned int id = 5;
	const int val_type = USB_MIXER_S16;
	const unsigned int control = 9;

	for (ch = 0; ch < 8; ++ch) {
		cmask = 1 << ch;
		snprintf(name, sizeof(name),
			"Effect Send AIn%d Volume", ch + 1);
		err = snd_create_std_mono_ctl(mixer, id, control, cmask,
						val_type, name,
						snd_usb_mixer_vol_tlv);
		if (err < 0)
			return err;
	}
	for (ch = 8; ch < 16; ++ch) {
		cmask = 1 << ch;
		snprintf(name, sizeof(name),
			"Effect Send DIn%d Volume", ch - 7);
		err = snd_create_std_mono_ctl(mixer, id, control, cmask,
						val_type, name,
						snd_usb_mixer_vol_tlv);
		if (err < 0)
			return err;
	}
	return 0;
}

static int snd_ftu_create_mixer(struct usb_mixer_interface *mixer)
{
	int err;

	err = snd_ftu_create_volume_ctls(mixer);
	if (err < 0)
		return err;

	err = snd_ftu_create_effect_switch(mixer, 1, 6);
	if (err < 0)
		return err;

	err = snd_ftu_create_effect_volume_ctl(mixer);
	if (err < 0)
		return err;

	err = snd_ftu_create_effect_duration_ctl(mixer);
	if (err < 0)
		return err;

	err = snd_ftu_create_effect_feedback_ctl(mixer);
	if (err < 0)
		return err;

	err = snd_ftu_create_effect_return_ctls(mixer);
	if (err < 0)
		return err;

	err = snd_ftu_create_effect_send_ctls(mixer);
	if (err < 0)
		return err;

	return 0;
}

void snd_emuusb_set_samplerate(struct snd_usb_audio *chip,
			       unsigned char samplerate_id)
{
	struct usb_mixer_interface *mixer;
	struct usb_mixer_elem_info *cval;
	int unitid = 12; /* SamleRate ExtensionUnit ID */

	list_for_each_entry(mixer, &chip->mixer_list, list) {
		cval = (struct usb_mixer_elem_info *)mixer->id_elems[unitid];
		if (cval) {
			snd_usb_mixer_set_ctl_value(cval, UAC_SET_CUR,
						    cval->control << 8,
						    samplerate_id);
			snd_usb_mixer_notify_id(mixer, unitid);
		}
		break;
	}
}

/* M-Audio Fast Track C400/C600 */
/* C400/C600 volume controls, this control needs a volume quirk, see mixer.c */
static int snd_c400_create_vol_ctls(struct usb_mixer_interface *mixer)
{
	char name[64];
	unsigned int cmask, offset;
	int out, chan, err;
	int num_outs = 0;
	int num_ins = 0;

	const unsigned int id = 0x40;
	const int val_type = USB_MIXER_S16;
	const int control = 1;

	switch (mixer->chip->usb_id) {
	case USB_ID(0x0763, 0x2030):
		num_outs = 6;
		num_ins = 4;
		break;
	case USB_ID(0x0763, 0x2031):
		num_outs = 8;
		num_ins = 6;
		break;
	}

	for (chan = 0; chan < num_outs + num_ins; chan++) {
		for (out = 0; out < num_outs; out++) {
			if (chan < num_outs) {
				snprintf(name, sizeof(name),
					"PCM%d-Out%d Playback Volume",
					chan + 1, out + 1);
			} else {
				snprintf(name, sizeof(name),
					"In%d-Out%d Playback Volume",
					chan - num_outs + 1, out + 1);
			}

			cmask = (out == 0) ? 0 : 1 << (out - 1);
			offset = chan * num_outs;
			err = snd_create_std_mono_ctl_offset(mixer, id, control,
						cmask, val_type, offset, name,
						&snd_usb_mixer_vol_tlv);
			if (err < 0)
				return err;
		}
	}

	return 0;
}

/* This control needs a volume quirk, see mixer.c */
static int snd_c400_create_effect_volume_ctl(struct usb_mixer_interface *mixer)
{
	static const char name[] = "Effect Volume";
	const unsigned int id = 0x43;
	const int val_type = USB_MIXER_U8;
	const unsigned int control = 3;
	const unsigned int cmask = 0;

	return snd_create_std_mono_ctl(mixer, id, control, cmask, val_type,
					name, snd_usb_mixer_vol_tlv);
}

/* This control needs a volume quirk, see mixer.c */
static int snd_c400_create_effect_duration_ctl(struct usb_mixer_interface *mixer)
{
	static const char name[] = "Effect Duration";
	const unsigned int id = 0x43;
	const int val_type = USB_MIXER_S16;
	const unsigned int control = 4;
	const unsigned int cmask = 0;

	return snd_create_std_mono_ctl(mixer, id, control, cmask, val_type,
					name, snd_usb_mixer_vol_tlv);
}

/* This control needs a volume quirk, see mixer.c */
static int snd_c400_create_effect_feedback_ctl(struct usb_mixer_interface *mixer)
{
	static const char name[] = "Effect Feedback Volume";
	const unsigned int id = 0x43;
	const int val_type = USB_MIXER_U8;
	const unsigned int control = 5;
	const unsigned int cmask = 0;

	return snd_create_std_mono_ctl(mixer, id, control, cmask, val_type,
					name, NULL);
}

static int snd_c400_create_effect_vol_ctls(struct usb_mixer_interface *mixer)
{
	char name[64];
	unsigned int cmask;
	int chan, err;
	int num_outs = 0;
	int num_ins = 0;

	const unsigned int id = 0x42;
	const int val_type = USB_MIXER_S16;
	const int control = 1;

	switch (mixer->chip->usb_id) {
	case USB_ID(0x0763, 0x2030):
		num_outs = 6;
		num_ins = 4;
		break;
	case USB_ID(0x0763, 0x2031):
		num_outs = 8;
		num_ins = 6;
		break;
	}

	for (chan = 0; chan < num_outs + num_ins; chan++) {
		if (chan < num_outs) {
			snprintf(name, sizeof(name),
				"Effect Send DOut%d",
				chan + 1);
		} else {
			snprintf(name, sizeof(name),
				"Effect Send AIn%d",
				chan - num_outs + 1);
		}

		cmask = (chan == 0) ? 0 : 1 << (chan - 1);
		err = snd_create_std_mono_ctl(mixer, id, control,
						cmask, val_type, name,
						&snd_usb_mixer_vol_tlv);
		if (err < 0)
			return err;
	}

	return 0;
}

static int snd_c400_create_effect_ret_vol_ctls(struct usb_mixer_interface *mixer)
{
	char name[64];
	unsigned int cmask;
	int chan, err;
	int num_outs = 0;
	int offset = 0;

	const unsigned int id = 0x40;
	const int val_type = USB_MIXER_S16;
	const int control = 1;

	switch (mixer->chip->usb_id) {
	case USB_ID(0x0763, 0x2030):
		num_outs = 6;
		offset = 0x3c;
		/* { 0x3c, 0x43, 0x3e, 0x45, 0x40, 0x47 } */
		break;
	case USB_ID(0x0763, 0x2031):
		num_outs = 8;
		offset = 0x70;
		/* { 0x70, 0x79, 0x72, 0x7b, 0x74, 0x7d, 0x76, 0x7f } */
		break;
	}

	for (chan = 0; chan < num_outs; chan++) {
		snprintf(name, sizeof(name),
			"Effect Return %d",
			chan + 1);

		cmask = (chan == 0) ? 0 :
			1 << (chan + (chan % 2) * num_outs - 1);
		err = snd_create_std_mono_ctl_offset(mixer, id, control,
						cmask, val_type, offset, name,
						&snd_usb_mixer_vol_tlv);
		if (err < 0)
			return err;
	}

	return 0;
}

static int snd_c400_create_mixer(struct usb_mixer_interface *mixer)
{
	int err;

	err = snd_c400_create_vol_ctls(mixer);
	if (err < 0)
		return err;

	err = snd_c400_create_effect_vol_ctls(mixer);
	if (err < 0)
		return err;

	err = snd_c400_create_effect_ret_vol_ctls(mixer);
	if (err < 0)
		return err;

	err = snd_ftu_create_effect_switch(mixer, 2, 0x43);
	if (err < 0)
		return err;

	err = snd_c400_create_effect_volume_ctl(mixer);
	if (err < 0)
		return err;

	err = snd_c400_create_effect_duration_ctl(mixer);
	if (err < 0)
		return err;

	err = snd_c400_create_effect_feedback_ctl(mixer);
	if (err < 0)
		return err;

	return 0;
}

/*
 * The mixer units for Ebox-44 are corrupt, and even where they
 * are valid they presents mono controls as L and R channels of
 * stereo. So we provide a good mixer here.
 */
static struct std_mono_table ebox44_table[] = {
	{
		.unitid = 4,
		.control = 1,
		.cmask = 0x0,
		.val_type = USB_MIXER_INV_BOOLEAN,
		.name = "Headphone Playback Switch"
	},
	{
		.unitid = 4,
		.control = 2,
		.cmask = 0x1,
		.val_type = USB_MIXER_S16,
		.name = "Headphone A Mix Playback Volume"
	},
	{
		.unitid = 4,
		.control = 2,
		.cmask = 0x2,
		.val_type = USB_MIXER_S16,
		.name = "Headphone B Mix Playback Volume"
	},

	{
		.unitid = 7,
		.control = 1,
		.cmask = 0x0,
		.val_type = USB_MIXER_INV_BOOLEAN,
		.name = "Output Playback Switch"
	},
	{
		.unitid = 7,
		.control = 2,
		.cmask = 0x1,
		.val_type = USB_MIXER_S16,
		.name = "Output A Playback Volume"
	},
	{
		.unitid = 7,
		.control = 2,
		.cmask = 0x2,
		.val_type = USB_MIXER_S16,
		.name = "Output B Playback Volume"
	},

	{
		.unitid = 10,
		.control = 1,
		.cmask = 0x0,
		.val_type = USB_MIXER_INV_BOOLEAN,
		.name = "Input Capture Switch"
	},
	{
		.unitid = 10,
		.control = 2,
		.cmask = 0x1,
		.val_type = USB_MIXER_S16,
		.name = "Input A Capture Volume"
	},
	{
		.unitid = 10,
		.control = 2,
		.cmask = 0x2,
		.val_type = USB_MIXER_S16,
		.name = "Input B Capture Volume"
	},

	{}
};

/* Audio Advantage Micro II findings:
 *
 * Mapping spdif AES bits to vendor register.bit:
 * AES0: [0 0 0 0 2.3 2.2 2.1 2.0] - default 0x00
 * AES1: [3.3 3.2.3.1.3.0 2.7 2.6 2.5 2.4] - default: 0x01
 * AES2: [0 0 0 0 0 0 0 0]
 * AES3: [0 0 0 0 0 0 x 0] - 'x' bit is set basing on standard usb request
 *                           (UAC_EP_CS_ATTR_SAMPLE_RATE) for Audio Devices
 *
 * power on values:
 * r2: 0x10
 * r3: 0x20 (b7 is zeroed just before playback (except IEC61937) and set
 *           just after it to 0xa0, presumably it disables/mutes some analog
 *           parts when there is no audio.)
 * r9: 0x28
 *
 * Optical transmitter on/off:
 * vendor register.bit: 9.1
 * 0 - on (0x28 register value)
 * 1 - off (0x2a register value)
 *
 */
static int snd_microii_spdif_info(struct snd_kcontrol *kcontrol,
	struct snd_ctl_elem_info *uinfo)
{
	uinfo->type = SNDRV_CTL_ELEM_TYPE_IEC958;
	uinfo->count = 1;
	return 0;
}

static int snd_microii_spdif_default_get(struct snd_kcontrol *kcontrol,
	struct snd_ctl_elem_value *ucontrol)
{
	struct usb_mixer_elem_list *list = snd_kcontrol_chip(kcontrol);
	struct snd_usb_audio *chip = list->mixer->chip;
	int err;
	struct usb_interface *iface;
	struct usb_host_interface *alts;
	unsigned int ep;
	unsigned char data[3];
	int rate;

	down_read(&chip->shutdown_rwsem);
	if (chip->shutdown) {
		err = -ENODEV;
		goto end;
	}

	ucontrol->value.iec958.status[0] = kcontrol->private_value & 0xff;
	ucontrol->value.iec958.status[1] = (kcontrol->private_value >> 8) & 0xff;
	ucontrol->value.iec958.status[2] = 0x00;

	/* use known values for that card: interface#1 altsetting#1 */
	iface = usb_ifnum_to_if(chip->dev, 1);
	alts = &iface->altsetting[1];
	ep = get_endpoint(alts, 0)->bEndpointAddress;

	err = snd_usb_ctl_msg(chip->dev,
			usb_rcvctrlpipe(chip->dev, 0),
			UAC_GET_CUR,
			USB_TYPE_CLASS | USB_RECIP_ENDPOINT | USB_DIR_IN,
			UAC_EP_CS_ATTR_SAMPLE_RATE << 8,
			ep,
			data,
			sizeof(data));
	if (err < 0)
		goto end;

	rate = data[0] | (data[1] << 8) | (data[2] << 16);
	ucontrol->value.iec958.status[3] = (rate == 48000) ?
			IEC958_AES3_CON_FS_48000 : IEC958_AES3_CON_FS_44100;

	err = 0;
 end:
	up_read(&chip->shutdown_rwsem);
	return err;
}

static int snd_microii_spdif_default_update(struct usb_mixer_elem_list *list)
{
	struct snd_usb_audio *chip = list->mixer->chip;
	unsigned int pval = list->kctl->private_value;
	u8 reg;
	int err;

	down_read(&chip->shutdown_rwsem);
	if (chip->shutdown) {
		err = -ENODEV;
		goto end;
	}

	reg = ((pval >> 4) & 0xf0) | (pval & 0x0f);
	err = snd_usb_ctl_msg(chip->dev,
			usb_sndctrlpipe(chip->dev, 0),
			UAC_SET_CUR,
			USB_DIR_OUT | USB_TYPE_VENDOR | USB_RECIP_OTHER,
			reg,
			2,
			NULL,
			0);
	if (err < 0)
		goto end;

	reg = (pval & IEC958_AES0_NONAUDIO) ? 0xa0 : 0x20;
	reg |= (pval >> 12) & 0x0f;
	err = snd_usb_ctl_msg(chip->dev,
			usb_sndctrlpipe(chip->dev, 0),
			UAC_SET_CUR,
			USB_DIR_OUT | USB_TYPE_VENDOR | USB_RECIP_OTHER,
			reg,
			3,
			NULL,
			0);
	if (err < 0)
		goto end;

 end:
	up_read(&chip->shutdown_rwsem);
	return err;
}

static int snd_microii_spdif_default_put(struct snd_kcontrol *kcontrol,
	struct snd_ctl_elem_value *ucontrol)
{
	struct usb_mixer_elem_list *list = snd_kcontrol_chip(kcontrol);
	unsigned int pval, pval_old;
	int err;

	pval = pval_old = kcontrol->private_value;
	pval &= 0xfffff0f0;
	pval |= (ucontrol->value.iec958.status[1] & 0x0f) << 8;
	pval |= (ucontrol->value.iec958.status[0] & 0x0f);

	pval &= 0xffff0fff;
	pval |= (ucontrol->value.iec958.status[1] & 0xf0) << 8;

	/* The frequency bits in AES3 cannot be set via register access. */

	/* Silently ignore any bits from the request that cannot be set. */

	if (pval == pval_old)
		return 0;

	kcontrol->private_value = pval;
	err = snd_microii_spdif_default_update(list);
	return err < 0 ? err : 1;
}

static int snd_microii_spdif_mask_get(struct snd_kcontrol *kcontrol,
	struct snd_ctl_elem_value *ucontrol)
{
	ucontrol->value.iec958.status[0] = 0x0f;
	ucontrol->value.iec958.status[1] = 0xff;
	ucontrol->value.iec958.status[2] = 0x00;
	ucontrol->value.iec958.status[3] = 0x00;

	return 0;
}

static int snd_microii_spdif_switch_get(struct snd_kcontrol *kcontrol,
	struct snd_ctl_elem_value *ucontrol)
{
	ucontrol->value.integer.value[0] = !(kcontrol->private_value & 0x02);

	return 0;
}

static int snd_microii_spdif_switch_update(struct usb_mixer_elem_list *list)
{
	struct snd_usb_audio *chip = list->mixer->chip;
	u8 reg = list->kctl->private_value;
	int err;

	down_read(&chip->shutdown_rwsem);
	if (chip->shutdown) {
		err = -ENODEV;
		goto end;
	}

	err = snd_usb_ctl_msg(chip->dev,
			usb_sndctrlpipe(chip->dev, 0),
			UAC_SET_CUR,
			USB_DIR_OUT | USB_TYPE_VENDOR | USB_RECIP_OTHER,
			reg,
			9,
			NULL,
			0);

 end:
	up_read(&chip->shutdown_rwsem);
	return err;
}

static int snd_microii_spdif_switch_put(struct snd_kcontrol *kcontrol,
	struct snd_ctl_elem_value *ucontrol)
{
	struct usb_mixer_elem_list *list = snd_kcontrol_chip(kcontrol);
	u8 reg;
	int err;

	reg = ucontrol->value.integer.value[0] ? 0x28 : 0x2a;
	if (reg != list->kctl->private_value)
		return 0;

	kcontrol->private_value = reg;
	err = snd_microii_spdif_switch_update(list);
	return err < 0 ? err : 1;
}

static struct snd_kcontrol_new snd_microii_mixer_spdif[] = {
	{
		.iface =    SNDRV_CTL_ELEM_IFACE_PCM,
		.name =     SNDRV_CTL_NAME_IEC958("", PLAYBACK, DEFAULT),
		.info =     snd_microii_spdif_info,
		.get =      snd_microii_spdif_default_get,
		.put =      snd_microii_spdif_default_put,
		.private_value = 0x00000100UL,/* reset value */
	},
	{
		.access =   SNDRV_CTL_ELEM_ACCESS_READ,
		.iface =    SNDRV_CTL_ELEM_IFACE_PCM,
		.name =     SNDRV_CTL_NAME_IEC958("", PLAYBACK, MASK),
		.info =     snd_microii_spdif_info,
		.get =      snd_microii_spdif_mask_get,
	},
	{
		.iface =    SNDRV_CTL_ELEM_IFACE_MIXER,
		.name =     SNDRV_CTL_NAME_IEC958("", PLAYBACK, SWITCH),
		.info =     snd_ctl_boolean_mono_info,
		.get =      snd_microii_spdif_switch_get,
		.put =      snd_microii_spdif_switch_put,
		.private_value = 0x00000028UL,/* reset value */
	}
};

static int snd_microii_controls_create(struct usb_mixer_interface *mixer)
{
	int err, i;
	static usb_mixer_elem_resume_func_t resume_funcs[] = {
		snd_microii_spdif_default_update,
		NULL,
		snd_microii_spdif_switch_update
	};

	for (i = 0; i < ARRAY_SIZE(snd_microii_mixer_spdif); ++i) {
		err = add_single_ctl_with_resume(mixer, 0,
						 resume_funcs[i],
						 &snd_microii_mixer_spdif[i],
						 NULL);
		if (err < 0)
			return err;
	}

	return 0;
}

int snd_usb_mixer_apply_create_quirk(struct usb_mixer_interface *mixer)
{
	int err = 0;
	struct snd_info_entry *entry;

	if ((err = snd_usb_soundblaster_remote_init(mixer)) < 0)
		return err;

	switch (mixer->chip->usb_id) {
	case USB_ID(0x041e, 0x3020):
	case USB_ID(0x041e, 0x3040):
	case USB_ID(0x041e, 0x3042):
	case USB_ID(0x041e, 0x30df):
	case USB_ID(0x041e, 0x3048):
		err = snd_audigy2nx_controls_create(mixer);
		if (err < 0)
			break;
		if (!snd_card_proc_new(mixer->chip->card, "audigy2nx", &entry))
			snd_info_set_text_ops(entry, mixer,
					      snd_audigy2nx_proc_read);
		break;

	/* EMU0204 */
	case USB_ID(0x041e, 0x3f19):
		err = snd_emu0204_controls_create(mixer);
		if (err < 0)
			break;
		break;

	case USB_ID(0x0763, 0x2030): /* M-Audio Fast Track C400 */
	case USB_ID(0x0763, 0x2031): /* M-Audio Fast Track C400 */
		err = snd_c400_create_mixer(mixer);
		break;

	case USB_ID(0x0763, 0x2080): /* M-Audio Fast Track Ultra */
	case USB_ID(0x0763, 0x2081): /* M-Audio Fast Track Ultra 8R */
		err = snd_ftu_create_mixer(mixer);
		break;

	case USB_ID(0x0b05, 0x1739): /* ASUS Xonar U1 */
	case USB_ID(0x0b05, 0x1743): /* ASUS Xonar U1 (2) */
	case USB_ID(0x0b05, 0x17a0): /* ASUS Xonar U3 */
		err = snd_xonar_u1_controls_create(mixer);
		break;

	case USB_ID(0x0d8c, 0x0103): /* Audio Advantage Micro II */
		err = snd_microii_controls_create(mixer);
		break;

	case USB_ID(0x0dba, 0x1000): /* Digidesign Mbox 1 */
		err = snd_mbox1_create_sync_switch(mixer);
		break;

	case USB_ID(0x17cc, 0x1011): /* Traktor Audio 6 */
		err = snd_nativeinstruments_create_mixer(mixer,
				snd_nativeinstruments_ta6_mixers,
				ARRAY_SIZE(snd_nativeinstruments_ta6_mixers));
		break;

	case USB_ID(0x17cc, 0x1021): /* Traktor Audio 10 */
		err = snd_nativeinstruments_create_mixer(mixer,
				snd_nativeinstruments_ta10_mixers,
				ARRAY_SIZE(snd_nativeinstruments_ta10_mixers));
		break;

	case USB_ID(0x200c, 0x1018): /* Electrix Ebox-44 */
		/* detection is disabled in mixer_maps.c */
		err = snd_create_std_mono_table(mixer, ebox44_table);
		break;

	case USB_ID(0x1235, 0x8012): /* Focusrite Scarlett 6i6 */
	case USB_ID(0x1235, 0x8002): /* Focusrite Scarlett 8i6 */
	case USB_ID(0x1235, 0x8004): /* Focusrite Scarlett 18i6 */
	case USB_ID(0x1235, 0x8014): /* Focusrite Scarlett 18i8 */
	case USB_ID(0x1235, 0x800c): /* Focusrite Scarlett 18i20 */
		err = snd_scarlett_controls_create(mixer);
		break;
	}

	return err;
}

void snd_usb_mixer_rc_memory_change(struct usb_mixer_interface *mixer,
				    int unitid)
{
	if (!mixer->rc_cfg)
		return;
	/* unit ids specific to Extigy/Audigy 2 NX: */
	switch (unitid) {
	case 0: /* remote control */
		mixer->rc_urb->dev = mixer->chip->dev;
		usb_submit_urb(mixer->rc_urb, GFP_ATOMIC);
		break;
	case 4: /* digital in jack */
	case 7: /* line in jacks */
	case 19: /* speaker out jacks */
	case 20: /* headphones out jack */
		break;
	/* live24ext: 4 = line-in jack */
	case 3:	/* hp-out jack (may actuate Mute) */
		if (mixer->chip->usb_id == USB_ID(0x041e, 0x3040) ||
		    mixer->chip->usb_id == USB_ID(0x041e, 0x3048))
			snd_usb_mixer_notify_id(mixer, mixer->rc_cfg->mute_mixer_id);
		break;
	default:
		usb_audio_dbg(mixer->chip, "memory change in unknown unit %d\n", unitid);
		break;
	}
}
<|MERGE_RESOLUTION|>--- conflicted
+++ resolved
@@ -976,11 +976,6 @@
 	return err < 0 ? err : 1;
 }
 
-static void kctl_private_value_free(struct snd_kcontrol *kctl)
-{
-	kfree((void *)kctl->private_value);
-}
-
 static int snd_ftu_create_effect_switch(struct usb_mixer_interface *mixer,
 	int validx, int bUnitID)
 {
@@ -996,21 +991,9 @@
 	struct usb_mixer_elem_list *list;
 	int err;
 
-<<<<<<< HEAD
-	template.private_value = (unsigned long) pval;
-	kctl = snd_ctl_new1(&template, mixer->chip);
-	if (!kctl) {
-		kfree(pval);
-		return -ENOMEM;
-	}
-
-	kctl->private_free = kctl_private_value_free;
-	err = snd_ctl_add(mixer->chip->card, kctl);
-=======
 	err = add_single_ctl_with_resume(mixer, bUnitID,
 					 snd_ftu_eff_switch_update,
 					 &template, &list);
->>>>>>> e529fea9
 	if (err < 0)
 		return err;
 	list->kctl->private_value = (validx << 8) | bUnitID;
