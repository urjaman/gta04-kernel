--- conflicted
+++ resolved
@@ -194,12 +194,8 @@
 	if (!us122l->first)
 		us122l->first = file;
 
-<<<<<<< HEAD
-	if (us122l->dev->descriptor.idProduct == USB_ID_US144) {
-=======
 	if (us122l->dev->descriptor.idProduct == USB_ID_US144 ||
 	    us122l->dev->descriptor.idProduct == USB_ID_US144MKII) {
->>>>>>> 2b6f6c0d
 		iface = usb_ifnum_to_if(us122l->dev, 0);
 		usb_autopm_get_interface(iface);
 	}
@@ -214,12 +210,8 @@
 	struct usb_interface *iface;
 	snd_printdd(KERN_DEBUG "%p %p\n", hw, file);
 
-<<<<<<< HEAD
-	if (us122l->dev->descriptor.idProduct == USB_ID_US144) {
-=======
 	if (us122l->dev->descriptor.idProduct == USB_ID_US144 ||
 	    us122l->dev->descriptor.idProduct == USB_ID_US144MKII) {
->>>>>>> 2b6f6c0d
 		iface = usb_ifnum_to_if(us122l->dev, 0);
 		usb_autopm_put_interface(iface);
 	}
@@ -486,12 +478,8 @@
 	int err;
 	struct us122l *us122l = US122L(card);
 
-<<<<<<< HEAD
-	if (us122l->dev->descriptor.idProduct == USB_ID_US144) {
-=======
 	if (us122l->dev->descriptor.idProduct == USB_ID_US144 ||
 	    us122l->dev->descriptor.idProduct == USB_ID_US144MKII) {
->>>>>>> 2b6f6c0d
 		err = usb_set_interface(us122l->dev, 0, 1);
 		if (err) {
 			snd_printk(KERN_ERR "usb_set_interface error \n");
@@ -510,12 +498,8 @@
 	if (!us122l_start(us122l, 44100, 256))
 		return false;
 
-<<<<<<< HEAD
-	if (us122l->dev->descriptor.idProduct == USB_ID_US144)
-=======
 	if (us122l->dev->descriptor.idProduct == USB_ID_US144 ||
 	    us122l->dev->descriptor.idProduct == USB_ID_US144MKII)
->>>>>>> 2b6f6c0d
 		err = us144_create_usbmidi(card);
 	else
 		err = us122l_create_usbmidi(card);
@@ -617,12 +601,8 @@
 	struct snd_card *card;
 	int err;
 
-<<<<<<< HEAD
-	if (device->descriptor.idProduct == USB_ID_US144
-=======
 	if ((device->descriptor.idProduct == USB_ID_US144 ||
 	     device->descriptor.idProduct == USB_ID_US144MKII)
->>>>>>> 2b6f6c0d
 		&& device->speed == USB_SPEED_HIGH) {
 		snd_printk(KERN_ERR "disable ehci-hcd to run US-144 \n");
 		return -ENODEV;
@@ -717,12 +697,8 @@
 
 	mutex_lock(&us122l->mutex);
 	/* needed, doesn't restart without: */
-<<<<<<< HEAD
-	if (us122l->dev->descriptor.idProduct == USB_ID_US144) {
-=======
 	if (us122l->dev->descriptor.idProduct == USB_ID_US144 ||
 	    us122l->dev->descriptor.idProduct == USB_ID_US144MKII) {
->>>>>>> 2b6f6c0d
 		err = usb_set_interface(us122l->dev, 0, 1);
 		if (err) {
 			snd_printk(KERN_ERR "usb_set_interface error \n");
@@ -767,8 +743,6 @@
 		.idVendor =	0x0644,
 		.idProduct =	USB_ID_US144
 	},
-<<<<<<< HEAD
-=======
 	{
 		.match_flags =	USB_DEVICE_ID_MATCH_DEVICE,
 		.idVendor =	0x0644,
@@ -779,7 +753,6 @@
 		.idVendor =	0x0644,
 		.idProduct =	USB_ID_US144MKII
 	},
->>>>>>> 2b6f6c0d
 	{ /* terminator */ }
 };
 
