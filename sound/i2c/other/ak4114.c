/*
 *  Routines for control of the AK4114 via I2C and 4-wire serial interface
 *  IEC958 (S/PDIF) receiver by Asahi Kasei
 *  Copyright (c) by Jaroslav Kysela <perex@perex.cz>
 *
 *
 *   This program is free software; you can redistribute it and/or modify
 *   it under the terms of the GNU General Public License as published by
 *   the Free Software Foundation; either version 2 of the License, or
 *   (at your option) any later version.
 *
 *   This program is distributed in the hope that it will be useful,
 *   but WITHOUT ANY WARRANTY; without even the implied warranty of
 *   MERCHANTABILITY or FITNESS FOR A PARTICULAR PURPOSE.  See the
 *   GNU General Public License for more details.
 *
 *   You should have received a copy of the GNU General Public License
 *   along with this program; if not, write to the Free Software
 *   Foundation, Inc., 59 Temple Place, Suite 330, Boston, MA  02111-1307 USA
 *
 */

#include <linux/slab.h>
#include <linux/delay.h>
#include <linux/module.h>
#include <sound/core.h>
#include <sound/control.h>
#include <sound/pcm.h>
#include <sound/ak4114.h>
#include <sound/asoundef.h>
#include <sound/info.h>

MODULE_AUTHOR("Jaroslav Kysela <perex@perex.cz>");
MODULE_DESCRIPTION("AK4114 IEC958 (S/PDIF) receiver by Asahi Kasei");
MODULE_LICENSE("GPL");

#define AK4114_ADDR			0x00 /* fixed address */

static void ak4114_stats(struct work_struct *work);
static void ak4114_init_regs(struct ak4114 *chip);

static void reg_write(struct ak4114 *ak4114, unsigned char reg, unsigned char val)
{
	ak4114->write(ak4114->private_data, reg, val);
	if (reg <= AK4114_REG_INT1_MASK)
		ak4114->regmap[reg] = val;
	else if (reg >= AK4114_REG_TXCSB0 && reg <= AK4114_REG_TXCSB4)
		ak4114->txcsb[reg-AK4114_REG_TXCSB0] = val;
}

static inline unsigned char reg_read(struct ak4114 *ak4114, unsigned char reg)
{
	return ak4114->read(ak4114->private_data, reg);
}

#if 0
static void reg_dump(struct ak4114 *ak4114)
{
	int i;

	printk(KERN_DEBUG "AK4114 REG DUMP:\n");
	for (i = 0; i < 0x20; i++)
		printk(KERN_DEBUG "reg[%02x] = %02x (%02x)\n", i, reg_read(ak4114, i), i < ARRAY_SIZE(ak4114->regmap) ? ak4114->regmap[i] : 0);
}
#endif

static void snd_ak4114_free(struct ak4114 *chip)
{
	atomic_inc(&chip->wq_processing);	/* don't schedule new work */
	cancel_delayed_work_sync(&chip->work);
	kfree(chip);
}

static int snd_ak4114_dev_free(struct snd_device *device)
{
	struct ak4114 *chip = device->device_data;
	snd_ak4114_free(chip);
	return 0;
}

int snd_ak4114_create(struct snd_card *card,
		      ak4114_read_t *read, ak4114_write_t *write,
		      const unsigned char pgm[6], const unsigned char txcsb[5],
		      void *private_data, struct ak4114 **r_ak4114)
{
	struct ak4114 *chip;
	int err = 0;
	unsigned char reg;
	static struct snd_device_ops ops = {
		.dev_free =     snd_ak4114_dev_free,
	};

	chip = kzalloc(sizeof(*chip), GFP_KERNEL);
	if (chip == NULL)
		return -ENOMEM;
	spin_lock_init(&chip->lock);
	chip->card = card;
	chip->read = read;
	chip->write = write;
	chip->private_data = private_data;
	INIT_DELAYED_WORK(&chip->work, ak4114_stats);
	atomic_set(&chip->wq_processing, 0);
<<<<<<< HEAD
=======
	mutex_init(&chip->reinit_mutex);
>>>>>>> 3fe9cf39

	for (reg = 0; reg < 6; reg++)
		chip->regmap[reg] = pgm[reg];
	for (reg = 0; reg < 5; reg++)
		chip->txcsb[reg] = txcsb[reg];

	ak4114_init_regs(chip);

	chip->rcs0 = reg_read(chip, AK4114_REG_RCS0) & ~(AK4114_QINT | AK4114_CINT);
	chip->rcs1 = reg_read(chip, AK4114_REG_RCS1);

	if ((err = snd_device_new(card, SNDRV_DEV_CODEC, chip, &ops)) < 0)
		goto __fail;

	if (r_ak4114)
		*r_ak4114 = chip;
	return 0;

      __fail:
	snd_ak4114_free(chip);
	return err < 0 ? err : -EIO;
}
EXPORT_SYMBOL(snd_ak4114_create);

void snd_ak4114_reg_write(struct ak4114 *chip, unsigned char reg, unsigned char mask, unsigned char val)
{
	if (reg <= AK4114_REG_INT1_MASK)
		reg_write(chip, reg, (chip->regmap[reg] & ~mask) | val);
	else if (reg >= AK4114_REG_TXCSB0 && reg <= AK4114_REG_TXCSB4)
		reg_write(chip, reg,
			  (chip->txcsb[reg-AK4114_REG_TXCSB0] & ~mask) | val);
}
EXPORT_SYMBOL(snd_ak4114_reg_write);

static void ak4114_init_regs(struct ak4114 *chip)
{
	unsigned char old = chip->regmap[AK4114_REG_PWRDN], reg;

	/* bring the chip to reset state and powerdown state */
	reg_write(chip, AK4114_REG_PWRDN, old & ~(AK4114_RST|AK4114_PWN));
	udelay(200);
	/* release reset, but leave powerdown */
	reg_write(chip, AK4114_REG_PWRDN, (old | AK4114_RST) & ~AK4114_PWN);
	udelay(200);
	for (reg = 1; reg < 6; reg++)
		reg_write(chip, reg, chip->regmap[reg]);
	for (reg = 0; reg < 5; reg++)
		reg_write(chip, reg + AK4114_REG_TXCSB0, chip->txcsb[reg]);
	/* release powerdown, everything is initialized now */
	reg_write(chip, AK4114_REG_PWRDN, old | AK4114_RST | AK4114_PWN);
}

void snd_ak4114_reinit(struct ak4114 *chip)
{
	if (atomic_inc_return(&chip->wq_processing) == 1)
		cancel_delayed_work_sync(&chip->work);
<<<<<<< HEAD
=======
	mutex_lock(&chip->reinit_mutex);
>>>>>>> 3fe9cf39
	ak4114_init_regs(chip);
	mutex_unlock(&chip->reinit_mutex);
	/* bring up statistics / event queing */
	if (atomic_dec_and_test(&chip->wq_processing))
		schedule_delayed_work(&chip->work, HZ / 10);
}
EXPORT_SYMBOL(snd_ak4114_reinit);

static unsigned int external_rate(unsigned char rcs1)
{
	switch (rcs1 & (AK4114_FS0|AK4114_FS1|AK4114_FS2|AK4114_FS3)) {
	case AK4114_FS_32000HZ: return 32000;
	case AK4114_FS_44100HZ: return 44100;
	case AK4114_FS_48000HZ: return 48000;
	case AK4114_FS_88200HZ: return 88200;
	case AK4114_FS_96000HZ: return 96000;
	case AK4114_FS_176400HZ: return 176400;
	case AK4114_FS_192000HZ: return 192000;
	default:		return 0;
	}
}

static int snd_ak4114_in_error_info(struct snd_kcontrol *kcontrol,
				    struct snd_ctl_elem_info *uinfo)
{
	uinfo->type = SNDRV_CTL_ELEM_TYPE_INTEGER;
	uinfo->count = 1;
	uinfo->value.integer.min = 0;
	uinfo->value.integer.max = LONG_MAX;
	return 0;
}

static int snd_ak4114_in_error_get(struct snd_kcontrol *kcontrol,
				   struct snd_ctl_elem_value *ucontrol)
{
	struct ak4114 *chip = snd_kcontrol_chip(kcontrol);
	long *ptr;

	spin_lock_irq(&chip->lock);
	ptr = (long *)(((char *)chip) + kcontrol->private_value);
	ucontrol->value.integer.value[0] = *ptr;
	*ptr = 0;
	spin_unlock_irq(&chip->lock);
	return 0;
}

#define snd_ak4114_in_bit_info		snd_ctl_boolean_mono_info

static int snd_ak4114_in_bit_get(struct snd_kcontrol *kcontrol,
				 struct snd_ctl_elem_value *ucontrol)
{
	struct ak4114 *chip = snd_kcontrol_chip(kcontrol);
	unsigned char reg = kcontrol->private_value & 0xff;
	unsigned char bit = (kcontrol->private_value >> 8) & 0xff;
	unsigned char inv = (kcontrol->private_value >> 31) & 1;

	ucontrol->value.integer.value[0] = ((reg_read(chip, reg) & (1 << bit)) ? 1 : 0) ^ inv;
	return 0;
}

static int snd_ak4114_rate_info(struct snd_kcontrol *kcontrol,
				struct snd_ctl_elem_info *uinfo)
{
	uinfo->type = SNDRV_CTL_ELEM_TYPE_INTEGER;
	uinfo->count = 1;
	uinfo->value.integer.min = 0;
	uinfo->value.integer.max = 192000;
	return 0;
}

static int snd_ak4114_rate_get(struct snd_kcontrol *kcontrol,
			       struct snd_ctl_elem_value *ucontrol)
{
	struct ak4114 *chip = snd_kcontrol_chip(kcontrol);

	ucontrol->value.integer.value[0] = external_rate(reg_read(chip, AK4114_REG_RCS1));
	return 0;
}

static int snd_ak4114_spdif_info(struct snd_kcontrol *kcontrol, struct snd_ctl_elem_info *uinfo)
{
	uinfo->type = SNDRV_CTL_ELEM_TYPE_IEC958;
	uinfo->count = 1;
	return 0;
}

static int snd_ak4114_spdif_get(struct snd_kcontrol *kcontrol,
				struct snd_ctl_elem_value *ucontrol)
{
	struct ak4114 *chip = snd_kcontrol_chip(kcontrol);
	unsigned i;

	for (i = 0; i < AK4114_REG_RXCSB_SIZE; i++)
		ucontrol->value.iec958.status[i] = reg_read(chip, AK4114_REG_RXCSB0 + i);
	return 0;
}

static int snd_ak4114_spdif_playback_get(struct snd_kcontrol *kcontrol,
					 struct snd_ctl_elem_value *ucontrol)
{
	struct ak4114 *chip = snd_kcontrol_chip(kcontrol);
	unsigned i;

	for (i = 0; i < AK4114_REG_TXCSB_SIZE; i++)
		ucontrol->value.iec958.status[i] = chip->txcsb[i];
	return 0;
}

static int snd_ak4114_spdif_playback_put(struct snd_kcontrol *kcontrol,
					 struct snd_ctl_elem_value *ucontrol)
{
	struct ak4114 *chip = snd_kcontrol_chip(kcontrol);
	unsigned i;

	for (i = 0; i < AK4114_REG_TXCSB_SIZE; i++)
		reg_write(chip, AK4114_REG_TXCSB0 + i, ucontrol->value.iec958.status[i]);
	return 0;
}

static int snd_ak4114_spdif_mask_info(struct snd_kcontrol *kcontrol, struct snd_ctl_elem_info *uinfo)
{
	uinfo->type = SNDRV_CTL_ELEM_TYPE_IEC958;
	uinfo->count = 1;
	return 0;
}

static int snd_ak4114_spdif_mask_get(struct snd_kcontrol *kcontrol,
				      struct snd_ctl_elem_value *ucontrol)
{
	memset(ucontrol->value.iec958.status, 0xff, AK4114_REG_RXCSB_SIZE);
	return 0;
}

static int snd_ak4114_spdif_pinfo(struct snd_kcontrol *kcontrol, struct snd_ctl_elem_info *uinfo)
{
	uinfo->type = SNDRV_CTL_ELEM_TYPE_INTEGER;
	uinfo->value.integer.min = 0;
	uinfo->value.integer.max = 0xffff;
	uinfo->count = 4;
	return 0;
}

static int snd_ak4114_spdif_pget(struct snd_kcontrol *kcontrol,
				 struct snd_ctl_elem_value *ucontrol)
{
	struct ak4114 *chip = snd_kcontrol_chip(kcontrol);
	unsigned short tmp;

	ucontrol->value.integer.value[0] = 0xf8f2;
	ucontrol->value.integer.value[1] = 0x4e1f;
	tmp = reg_read(chip, AK4114_REG_Pc0) | (reg_read(chip, AK4114_REG_Pc1) << 8);
	ucontrol->value.integer.value[2] = tmp;
	tmp = reg_read(chip, AK4114_REG_Pd0) | (reg_read(chip, AK4114_REG_Pd1) << 8);
	ucontrol->value.integer.value[3] = tmp;
	return 0;
}

static int snd_ak4114_spdif_qinfo(struct snd_kcontrol *kcontrol, struct snd_ctl_elem_info *uinfo)
{
	uinfo->type = SNDRV_CTL_ELEM_TYPE_BYTES;
	uinfo->count = AK4114_REG_QSUB_SIZE;
	return 0;
}

static int snd_ak4114_spdif_qget(struct snd_kcontrol *kcontrol,
				 struct snd_ctl_elem_value *ucontrol)
{
	struct ak4114 *chip = snd_kcontrol_chip(kcontrol);
	unsigned i;

	for (i = 0; i < AK4114_REG_QSUB_SIZE; i++)
		ucontrol->value.bytes.data[i] = reg_read(chip, AK4114_REG_QSUB_ADDR + i);
	return 0;
}

/* Don't forget to change AK4114_CONTROLS define!!! */
static struct snd_kcontrol_new snd_ak4114_iec958_controls[] = {
{
	.iface =	SNDRV_CTL_ELEM_IFACE_PCM,
	.name =		"IEC958 Parity Errors",
	.access =	SNDRV_CTL_ELEM_ACCESS_READ | SNDRV_CTL_ELEM_ACCESS_VOLATILE,
	.info =		snd_ak4114_in_error_info,
	.get =		snd_ak4114_in_error_get,
	.private_value = offsetof(struct ak4114, parity_errors),
},
{
	.iface =	SNDRV_CTL_ELEM_IFACE_PCM,
	.name =		"IEC958 V-Bit Errors",
	.access =	SNDRV_CTL_ELEM_ACCESS_READ | SNDRV_CTL_ELEM_ACCESS_VOLATILE,
	.info =		snd_ak4114_in_error_info,
	.get =		snd_ak4114_in_error_get,
	.private_value = offsetof(struct ak4114, v_bit_errors),
},
{
	.iface =	SNDRV_CTL_ELEM_IFACE_PCM,
	.name =		"IEC958 C-CRC Errors",
	.access =	SNDRV_CTL_ELEM_ACCESS_READ | SNDRV_CTL_ELEM_ACCESS_VOLATILE,
	.info =		snd_ak4114_in_error_info,
	.get =		snd_ak4114_in_error_get,
	.private_value = offsetof(struct ak4114, ccrc_errors),
},
{
	.iface =	SNDRV_CTL_ELEM_IFACE_PCM,
	.name =		"IEC958 Q-CRC Errors",
	.access =	SNDRV_CTL_ELEM_ACCESS_READ | SNDRV_CTL_ELEM_ACCESS_VOLATILE,
	.info =		snd_ak4114_in_error_info,
	.get =		snd_ak4114_in_error_get,
	.private_value = offsetof(struct ak4114, qcrc_errors),
},
{
	.iface =	SNDRV_CTL_ELEM_IFACE_PCM,
	.name =		"IEC958 External Rate",
	.access =	SNDRV_CTL_ELEM_ACCESS_READ | SNDRV_CTL_ELEM_ACCESS_VOLATILE,
	.info =		snd_ak4114_rate_info,
	.get =		snd_ak4114_rate_get,
},
{
	.iface =	SNDRV_CTL_ELEM_IFACE_PCM,
	.name =		SNDRV_CTL_NAME_IEC958("",PLAYBACK,MASK),
	.access =	SNDRV_CTL_ELEM_ACCESS_READ,
	.info =		snd_ak4114_spdif_mask_info,
	.get =		snd_ak4114_spdif_mask_get,
},
{
	.iface =	SNDRV_CTL_ELEM_IFACE_PCM,
	.name =		SNDRV_CTL_NAME_IEC958("",PLAYBACK,DEFAULT),
	.access =	SNDRV_CTL_ELEM_ACCESS_READ | SNDRV_CTL_ELEM_ACCESS_VOLATILE,
	.info =		snd_ak4114_spdif_info,
	.get =		snd_ak4114_spdif_playback_get,
	.put =		snd_ak4114_spdif_playback_put,
},
{
	.iface =	SNDRV_CTL_ELEM_IFACE_PCM,
	.name =		SNDRV_CTL_NAME_IEC958("",CAPTURE,MASK),
	.access =	SNDRV_CTL_ELEM_ACCESS_READ,
	.info =		snd_ak4114_spdif_mask_info,
	.get =		snd_ak4114_spdif_mask_get,
},
{
	.iface =	SNDRV_CTL_ELEM_IFACE_PCM,
	.name =		SNDRV_CTL_NAME_IEC958("",CAPTURE,DEFAULT),
	.access =	SNDRV_CTL_ELEM_ACCESS_READ | SNDRV_CTL_ELEM_ACCESS_VOLATILE,
	.info =		snd_ak4114_spdif_info,
	.get =		snd_ak4114_spdif_get,
},
{
	.iface =	SNDRV_CTL_ELEM_IFACE_PCM,
	.name =		"IEC958 Preamble Capture Default",
	.access =	SNDRV_CTL_ELEM_ACCESS_READ | SNDRV_CTL_ELEM_ACCESS_VOLATILE,
	.info =		snd_ak4114_spdif_pinfo,
	.get =		snd_ak4114_spdif_pget,
},
{
	.iface =	SNDRV_CTL_ELEM_IFACE_PCM,
	.name =		"IEC958 Q-subcode Capture Default",
	.access =	SNDRV_CTL_ELEM_ACCESS_READ | SNDRV_CTL_ELEM_ACCESS_VOLATILE,
	.info =		snd_ak4114_spdif_qinfo,
	.get =		snd_ak4114_spdif_qget,
},
{
	.iface =	SNDRV_CTL_ELEM_IFACE_PCM,
	.name =		"IEC958 Audio",
	.access =	SNDRV_CTL_ELEM_ACCESS_READ | SNDRV_CTL_ELEM_ACCESS_VOLATILE,
	.info =		snd_ak4114_in_bit_info,
	.get =		snd_ak4114_in_bit_get,
	.private_value = (1<<31) | (1<<8) | AK4114_REG_RCS0,
},
{
	.iface =	SNDRV_CTL_ELEM_IFACE_PCM,
	.name =		"IEC958 Non-PCM Bitstream",
	.access =	SNDRV_CTL_ELEM_ACCESS_READ | SNDRV_CTL_ELEM_ACCESS_VOLATILE,
	.info =		snd_ak4114_in_bit_info,
	.get =		snd_ak4114_in_bit_get,
	.private_value = (6<<8) | AK4114_REG_RCS0,
},
{
	.iface =	SNDRV_CTL_ELEM_IFACE_PCM,
	.name =		"IEC958 DTS Bitstream",
	.access =	SNDRV_CTL_ELEM_ACCESS_READ | SNDRV_CTL_ELEM_ACCESS_VOLATILE,
	.info =		snd_ak4114_in_bit_info,
	.get =		snd_ak4114_in_bit_get,
	.private_value = (3<<8) | AK4114_REG_RCS0,
},
{
	.iface =	SNDRV_CTL_ELEM_IFACE_PCM,
	.name =		"IEC958 PPL Lock Status",
	.access =	SNDRV_CTL_ELEM_ACCESS_READ | SNDRV_CTL_ELEM_ACCESS_VOLATILE,
	.info =		snd_ak4114_in_bit_info,
	.get =		snd_ak4114_in_bit_get,
	.private_value = (1<<31) | (4<<8) | AK4114_REG_RCS0,
}
};


static void snd_ak4114_proc_regs_read(struct snd_info_entry *entry,
		struct snd_info_buffer *buffer)
{
	struct ak4114 *ak4114 = entry->private_data;
	int reg, val;
	/* all ak4114 registers 0x00 - 0x1f */
	for (reg = 0; reg < 0x20; reg++) {
		val = reg_read(ak4114, reg);
		snd_iprintf(buffer, "0x%02x = 0x%02x\n", reg, val);
	}
}

static void snd_ak4114_proc_init(struct ak4114 *ak4114)
{
	struct snd_info_entry *entry;
	if (!snd_card_proc_new(ak4114->card, "ak4114", &entry))
		snd_info_set_text_ops(entry, ak4114, snd_ak4114_proc_regs_read);
}

int snd_ak4114_build(struct ak4114 *ak4114,
		     struct snd_pcm_substream *ply_substream,
		     struct snd_pcm_substream *cap_substream)
{
	struct snd_kcontrol *kctl;
	unsigned int idx;
	int err;

	if (snd_BUG_ON(!cap_substream))
		return -EINVAL;
	ak4114->playback_substream = ply_substream;
	ak4114->capture_substream = cap_substream;
	for (idx = 0; idx < AK4114_CONTROLS; idx++) {
		kctl = snd_ctl_new1(&snd_ak4114_iec958_controls[idx], ak4114);
		if (kctl == NULL)
			return -ENOMEM;
		if (strstr(kctl->id.name, "Playback")) {
			if (ply_substream == NULL) {
				snd_ctl_free_one(kctl);
				ak4114->kctls[idx] = NULL;
				continue;
			}
			kctl->id.device = ply_substream->pcm->device;
			kctl->id.subdevice = ply_substream->number;
		} else {
			kctl->id.device = cap_substream->pcm->device;
			kctl->id.subdevice = cap_substream->number;
		}
		err = snd_ctl_add(ak4114->card, kctl);
		if (err < 0)
			return err;
		ak4114->kctls[idx] = kctl;
	}
	snd_ak4114_proc_init(ak4114);
	/* trigger workq */
	schedule_delayed_work(&ak4114->work, HZ / 10);
	return 0;
}
EXPORT_SYMBOL(snd_ak4114_build);

/* notify kcontrols if any parameters are changed */
static void ak4114_notify(struct ak4114 *ak4114,
			  unsigned char rcs0, unsigned char rcs1,
			  unsigned char c0, unsigned char c1)
{
	if (!ak4114->kctls[0])
		return;

	if (rcs0 & AK4114_PAR)
		snd_ctl_notify(ak4114->card, SNDRV_CTL_EVENT_MASK_VALUE,
			       &ak4114->kctls[0]->id);
	if (rcs0 & AK4114_V)
		snd_ctl_notify(ak4114->card, SNDRV_CTL_EVENT_MASK_VALUE,
			       &ak4114->kctls[1]->id);
	if (rcs1 & AK4114_CCRC)
		snd_ctl_notify(ak4114->card, SNDRV_CTL_EVENT_MASK_VALUE,
			       &ak4114->kctls[2]->id);
	if (rcs1 & AK4114_QCRC)
		snd_ctl_notify(ak4114->card, SNDRV_CTL_EVENT_MASK_VALUE,
			       &ak4114->kctls[3]->id);

	/* rate change */
	if (c1 & 0xf0)
		snd_ctl_notify(ak4114->card, SNDRV_CTL_EVENT_MASK_VALUE,
			       &ak4114->kctls[4]->id);

	if ((c0 & AK4114_PEM) | (c0 & AK4114_CINT))
		snd_ctl_notify(ak4114->card, SNDRV_CTL_EVENT_MASK_VALUE,
			       &ak4114->kctls[9]->id);
	if (c0 & AK4114_QINT)
		snd_ctl_notify(ak4114->card, SNDRV_CTL_EVENT_MASK_VALUE,
			       &ak4114->kctls[10]->id);

	if (c0 & AK4114_AUDION)
		snd_ctl_notify(ak4114->card, SNDRV_CTL_EVENT_MASK_VALUE,
			       &ak4114->kctls[11]->id);
	if (c0 & AK4114_AUTO)
		snd_ctl_notify(ak4114->card, SNDRV_CTL_EVENT_MASK_VALUE,
			       &ak4114->kctls[12]->id);
	if (c0 & AK4114_DTSCD)
		snd_ctl_notify(ak4114->card, SNDRV_CTL_EVENT_MASK_VALUE,
			       &ak4114->kctls[13]->id);
	if (c0 & AK4114_UNLCK)
		snd_ctl_notify(ak4114->card, SNDRV_CTL_EVENT_MASK_VALUE,
			       &ak4114->kctls[14]->id);
}

int snd_ak4114_external_rate(struct ak4114 *ak4114)
{
	unsigned char rcs1;

	rcs1 = reg_read(ak4114, AK4114_REG_RCS1);
	return external_rate(rcs1);
}
EXPORT_SYMBOL(snd_ak4114_external_rate);

int snd_ak4114_check_rate_and_errors(struct ak4114 *ak4114, unsigned int flags)
{
	struct snd_pcm_runtime *runtime = ak4114->capture_substream ? ak4114->capture_substream->runtime : NULL;
	unsigned long _flags;
	int res = 0;
	unsigned char rcs0, rcs1;
	unsigned char c0, c1;

	rcs1 = reg_read(ak4114, AK4114_REG_RCS1);
	if (flags & AK4114_CHECK_NO_STAT)
		goto __rate;
	rcs0 = reg_read(ak4114, AK4114_REG_RCS0);
	spin_lock_irqsave(&ak4114->lock, _flags);
	if (rcs0 & AK4114_PAR)
		ak4114->parity_errors++;
	if (rcs1 & AK4114_V)
		ak4114->v_bit_errors++;
	if (rcs1 & AK4114_CCRC)
		ak4114->ccrc_errors++;
	if (rcs1 & AK4114_QCRC)
		ak4114->qcrc_errors++;
	c0 = (ak4114->rcs0 & (AK4114_QINT | AK4114_CINT | AK4114_PEM | AK4114_AUDION | AK4114_AUTO | AK4114_UNLCK)) ^
                     (rcs0 & (AK4114_QINT | AK4114_CINT | AK4114_PEM | AK4114_AUDION | AK4114_AUTO | AK4114_UNLCK));
	c1 = (ak4114->rcs1 & 0xf0) ^ (rcs1 & 0xf0);
	ak4114->rcs0 = rcs0 & ~(AK4114_QINT | AK4114_CINT);
	ak4114->rcs1 = rcs1;
	spin_unlock_irqrestore(&ak4114->lock, _flags);

	ak4114_notify(ak4114, rcs0, rcs1, c0, c1);
	if (ak4114->change_callback && (c0 | c1) != 0)
		ak4114->change_callback(ak4114, c0, c1);

      __rate:
	/* compare rate */
	res = external_rate(rcs1);
	if (!(flags & AK4114_CHECK_NO_RATE) && runtime && runtime->rate != res) {
		snd_pcm_stream_lock_irqsave(ak4114->capture_substream, _flags);
		if (snd_pcm_running(ak4114->capture_substream)) {
			// printk(KERN_DEBUG "rate changed (%i <- %i)\n", runtime->rate, res);
			snd_pcm_stop(ak4114->capture_substream, SNDRV_PCM_STATE_DRAINING);
			res = 1;
		}
		snd_pcm_stream_unlock_irqrestore(ak4114->capture_substream, _flags);
	}
	return res;
}
EXPORT_SYMBOL(snd_ak4114_check_rate_and_errors);

static void ak4114_stats(struct work_struct *work)
{
	struct ak4114 *chip = container_of(work, struct ak4114, work.work);

	if (atomic_inc_return(&chip->wq_processing) == 1)
		snd_ak4114_check_rate_and_errors(chip, chip->check_flags);
	if (atomic_dec_and_test(&chip->wq_processing))
		schedule_delayed_work(&chip->work, HZ / 10);
<<<<<<< HEAD
=======
}

#ifdef CONFIG_PM
void snd_ak4114_suspend(struct ak4114 *chip)
{
	atomic_inc(&chip->wq_processing); /* don't schedule new work */
	cancel_delayed_work_sync(&chip->work);
>>>>>>> 3fe9cf39
}
EXPORT_SYMBOL(snd_ak4114_suspend);

void snd_ak4114_resume(struct ak4114 *chip)
{
	atomic_dec(&chip->wq_processing);
	snd_ak4114_reinit(chip);
}
EXPORT_SYMBOL(snd_ak4114_resume);
#endif<|MERGE_RESOLUTION|>--- conflicted
+++ resolved
@@ -100,10 +100,7 @@
 	chip->private_data = private_data;
 	INIT_DELAYED_WORK(&chip->work, ak4114_stats);
 	atomic_set(&chip->wq_processing, 0);
-<<<<<<< HEAD
-=======
 	mutex_init(&chip->reinit_mutex);
->>>>>>> 3fe9cf39
 
 	for (reg = 0; reg < 6; reg++)
 		chip->regmap[reg] = pgm[reg];
@@ -160,10 +157,7 @@
 {
 	if (atomic_inc_return(&chip->wq_processing) == 1)
 		cancel_delayed_work_sync(&chip->work);
-<<<<<<< HEAD
-=======
 	mutex_lock(&chip->reinit_mutex);
->>>>>>> 3fe9cf39
 	ak4114_init_regs(chip);
 	mutex_unlock(&chip->reinit_mutex);
 	/* bring up statistics / event queing */
@@ -629,8 +623,6 @@
 		snd_ak4114_check_rate_and_errors(chip, chip->check_flags);
 	if (atomic_dec_and_test(&chip->wq_processing))
 		schedule_delayed_work(&chip->work, HZ / 10);
-<<<<<<< HEAD
-=======
 }
 
 #ifdef CONFIG_PM
@@ -638,7 +630,6 @@
 {
 	atomic_inc(&chip->wq_processing); /* don't schedule new work */
 	cancel_delayed_work_sync(&chip->work);
->>>>>>> 3fe9cf39
 }
 EXPORT_SYMBOL(snd_ak4114_suspend);
 
