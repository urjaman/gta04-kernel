--- conflicted
+++ resolved
@@ -158,14 +158,7 @@
 {
 	struct inode *inode;
 
-<<<<<<< HEAD
-	if (nd->flags & LOOKUP_RCU)
-		return -ECHILD;
-
-	inode = entry->d_inode;
-=======
 	inode = ACCESS_ONCE(entry->d_inode);
->>>>>>> 105e53f8
 	if (inode && is_bad_inode(inode))
 		return 0;
 	else if (fuse_dentry_time(entry) < get_jiffies_64()) {
@@ -1004,9 +997,6 @@
 	bool refreshed = false;
 	int err = 0;
 
-	if (flags & IPERM_FLAG_RCU)
-		return -ECHILD;
-
 	if (!fuse_allow_task(fc, current))
 		return -EACCES;
 
