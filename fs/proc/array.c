/*
 *  linux/fs/proc/array.c
 *
 *  Copyright (C) 1992  by Linus Torvalds
 *  based on ideas by Darren Senn
 *
 * Fixes:
 * Michael. K. Johnson: stat,statm extensions.
 *                      <johnsonm@stolaf.edu>
 *
 * Pauline Middelink :  Made cmdline,envline only break at '\0's, to
 *                      make sure SET_PROCTITLE works. Also removed
 *                      bad '!' which forced address recalculation for
 *                      EVERY character on the current page.
 *                      <middelin@polyware.iaf.nl>
 *
 * Danny ter Haar    :	added cpuinfo
 *			<dth@cistron.nl>
 *
 * Alessandro Rubini :  profile extension.
 *                      <rubini@ipvvis.unipv.it>
 *
 * Jeff Tranter      :  added BogoMips field to cpuinfo
 *                      <Jeff_Tranter@Mitel.COM>
 *
 * Bruno Haible      :  remove 4K limit for the maps file
 *			<haible@ma2s2.mathematik.uni-karlsruhe.de>
 *
 * Yves Arrouye      :  remove removal of trailing spaces in get_array.
 *			<Yves.Arrouye@marin.fdn.fr>
 *
 * Jerome Forissier  :  added per-CPU time information to /proc/stat
 *                      and /proc/<pid>/cpu extension
 *                      <forissier@isia.cma.fr>
 *			- Incorporation and non-SMP safe operation
 *			of forissier patch in 2.1.78 by
 *			Hans Marcus <crowbar@concepts.nl>
 *
 * aeb@cwi.nl        :  /proc/partitions
 *
 *
 * Alan Cox	     :  security fixes.
 *			<alan@lxorguk.ukuu.org.uk>
 *
 * Al Viro           :  safe handling of mm_struct
 *
 * Gerhard Wichert   :  added BIGMEM support
 * Siemens AG           <Gerhard.Wichert@pdb.siemens.de>
 *
 * Al Viro & Jeff Garzik :  moved most of the thing into base.c and
 *			 :  proc_misc.c. The rest may eventually go into
 *			 :  base.c too.
 */

#include <linux/types.h>
#include <linux/errno.h>
#include <linux/time.h>
#include <linux/kernel.h>
#include <linux/kernel_stat.h>
#include <linux/tty.h>
#include <linux/string.h>
#include <linux/mman.h>
#include <linux/proc_fs.h>
#include <linux/ioport.h>
#include <linux/uaccess.h>
#include <linux/io.h>
#include <linux/mm.h>
#include <linux/hugetlb.h>
#include <linux/pagemap.h>
#include <linux/swap.h>
#include <linux/smp.h>
#include <linux/signal.h>
#include <linux/highmem.h>
#include <linux/file.h>
#include <linux/fdtable.h>
#include <linux/times.h>
#include <linux/cpuset.h>
#include <linux/rcupdate.h>
#include <linux/delayacct.h>
#include <linux/seq_file.h>
#include <linux/pid_namespace.h>
#include <linux/ptrace.h>
#include <linux/tracehook.h>
#include <linux/string_helpers.h>
#include <linux/user_namespace.h>

#include <asm/pgtable.h>
#include <asm/processor.h>
#include "internal.h"

static inline void task_name(struct seq_file *m, struct task_struct *p)
{
	char *buf;
	size_t size;
	char tcomm[sizeof(p->comm)];
	int ret;

	get_task_comm(tcomm, p);

	seq_puts(m, "Name:\t");

	size = seq_get_buf(m, &buf);
	ret = string_escape_str(tcomm, buf, size, ESCAPE_SPACE | ESCAPE_SPECIAL, "\n\\");
	seq_commit(m, ret < size ? ret : -1);

	seq_putc(m, '\n');
}

/*
 * The task state array is a strange "bitmap" of
 * reasons to sleep. Thus "running" is zero, and
 * you can test for combinations of others with
 * simple bit tests.
 */
static const char * const task_state_array[] = {
	"R (running)",		/*   0 */
	"S (sleeping)",		/*   1 */
	"D (disk sleep)",	/*   2 */
	"T (stopped)",		/*   4 */
	"t (tracing stop)",	/*   8 */
	"X (dead)",		/*  16 */
	"Z (zombie)",		/*  32 */
};

static inline const char *get_task_state(struct task_struct *tsk)
{
	unsigned int state = (tsk->state | tsk->exit_state) & TASK_REPORT;

	/*
	 * Parked tasks do not run; they sit in __kthread_parkme().
	 * Without this check, we would report them as running, which is
	 * clearly wrong, so we report them as sleeping instead.
	 */
	if (tsk->state == TASK_PARKED)
		state = TASK_INTERRUPTIBLE;

	BUILD_BUG_ON(1 + ilog2(TASK_REPORT) != ARRAY_SIZE(task_state_array)-1);

	return task_state_array[fls(state)];
}

static inline void task_state(struct seq_file *m, struct pid_namespace *ns,
				struct pid *pid, struct task_struct *p)
{
	struct user_namespace *user_ns = seq_user_ns(m);
	struct group_info *group_info;
	int g;
	struct task_struct *tracer;
	const struct cred *cred;
	pid_t ppid, tpid = 0, tgid, ngid;
	unsigned int max_fds = 0;

	rcu_read_lock();
	ppid = pid_alive(p) ?
		task_tgid_nr_ns(rcu_dereference(p->real_parent), ns) : 0;

	tracer = ptrace_parent(p);
	if (tracer)
		tpid = task_pid_nr_ns(tracer, ns);

	tgid = task_tgid_nr_ns(p, ns);
	ngid = task_numa_group_id(p);
	cred = get_task_cred(p);

	task_lock(p);
	if (p->files)
		max_fds = files_fdtable(p->files)->max_fds;
	task_unlock(p);
	rcu_read_unlock();

	seq_printf(m,
		"State:\t%s\n"
		"Tgid:\t%d\n"
		"Ngid:\t%d\n"
		"Pid:\t%d\n"
		"PPid:\t%d\n"
		"TracerPid:\t%d\n"
		"Uid:\t%d\t%d\t%d\t%d\n"
		"Gid:\t%d\t%d\t%d\t%d\n"
		"FDSize:\t%d\nGroups:\t",
		get_task_state(p),
		tgid, ngid, pid_nr_ns(pid, ns), ppid, tpid,
		from_kuid_munged(user_ns, cred->uid),
		from_kuid_munged(user_ns, cred->euid),
		from_kuid_munged(user_ns, cred->suid),
		from_kuid_munged(user_ns, cred->fsuid),
		from_kgid_munged(user_ns, cred->gid),
		from_kgid_munged(user_ns, cred->egid),
		from_kgid_munged(user_ns, cred->sgid),
		from_kgid_munged(user_ns, cred->fsgid),
		max_fds);

	group_info = cred->group_info;
	for (g = 0; g < group_info->ngroups; g++)
		seq_printf(m, "%d ",
			   from_kgid_munged(user_ns, GROUP_AT(group_info, g)));
	put_cred(cred);

#ifdef CONFIG_PID_NS
	seq_puts(m, "\nNStgid:");
	for (g = ns->level; g <= pid->level; g++)
		seq_printf(m, "\t%d",
			task_tgid_nr_ns(p, pid->numbers[g].ns));
	seq_puts(m, "\nNSpid:");
	for (g = ns->level; g <= pid->level; g++)
		seq_printf(m, "\t%d",
			task_pid_nr_ns(p, pid->numbers[g].ns));
	seq_puts(m, "\nNSpgid:");
	for (g = ns->level; g <= pid->level; g++)
		seq_printf(m, "\t%d",
			task_pgrp_nr_ns(p, pid->numbers[g].ns));
	seq_puts(m, "\nNSsid:");
	for (g = ns->level; g <= pid->level; g++)
		seq_printf(m, "\t%d",
			task_session_nr_ns(p, pid->numbers[g].ns));
#endif
	seq_putc(m, '\n');
}

void render_sigset_t(struct seq_file *m, const char *header,
				sigset_t *set)
{
	int i;

	seq_puts(m, header);

	i = _NSIG;
	do {
		int x = 0;

		i -= 4;
		if (sigismember(set, i+1)) x |= 1;
		if (sigismember(set, i+2)) x |= 2;
		if (sigismember(set, i+3)) x |= 4;
		if (sigismember(set, i+4)) x |= 8;
		seq_printf(m, "%x", x);
	} while (i >= 4);

	seq_putc(m, '\n');
}

static void collect_sigign_sigcatch(struct task_struct *p, sigset_t *ign,
				    sigset_t *catch)
{
	struct k_sigaction *k;
	int i;

	k = p->sighand->action;
	for (i = 1; i <= _NSIG; ++i, ++k) {
		if (k->sa.sa_handler == SIG_IGN)
			sigaddset(ign, i);
		else if (k->sa.sa_handler != SIG_DFL)
			sigaddset(catch, i);
	}
}

static inline void task_sig(struct seq_file *m, struct task_struct *p)
{
	unsigned long flags;
	sigset_t pending, shpending, blocked, ignored, caught;
	int num_threads = 0;
	unsigned long qsize = 0;
	unsigned long qlim = 0;

	sigemptyset(&pending);
	sigemptyset(&shpending);
	sigemptyset(&blocked);
	sigemptyset(&ignored);
	sigemptyset(&caught);

	if (lock_task_sighand(p, &flags)) {
		pending = p->pending.signal;
		shpending = p->signal->shared_pending.signal;
		blocked = p->blocked;
		collect_sigign_sigcatch(p, &ignored, &caught);
		num_threads = get_nr_threads(p);
		rcu_read_lock();  /* FIXME: is this correct? */
		qsize = atomic_read(&__task_cred(p)->user->sigpending);
		rcu_read_unlock();
		qlim = task_rlimit(p, RLIMIT_SIGPENDING);
		unlock_task_sighand(p, &flags);
	}

	seq_printf(m, "Threads:\t%d\n", num_threads);
	seq_printf(m, "SigQ:\t%lu/%lu\n", qsize, qlim);

	/* render them all */
	render_sigset_t(m, "SigPnd:\t", &pending);
	render_sigset_t(m, "ShdPnd:\t", &shpending);
	render_sigset_t(m, "SigBlk:\t", &blocked);
	render_sigset_t(m, "SigIgn:\t", &ignored);
	render_sigset_t(m, "SigCgt:\t", &caught);
}

static void render_cap_t(struct seq_file *m, const char *header,
			kernel_cap_t *a)
{
	unsigned __capi;

	seq_puts(m, header);
	CAP_FOR_EACH_U32(__capi) {
		seq_printf(m, "%08x",
			   a->cap[CAP_LAST_U32 - __capi]);
	}
	seq_putc(m, '\n');
}

static inline void task_cap(struct seq_file *m, struct task_struct *p)
{
	const struct cred *cred;
	kernel_cap_t cap_inheritable, cap_permitted, cap_effective,
			cap_bset, cap_ambient;

	rcu_read_lock();
	cred = __task_cred(p);
	cap_inheritable	= cred->cap_inheritable;
	cap_permitted	= cred->cap_permitted;
	cap_effective	= cred->cap_effective;
	cap_bset	= cred->cap_bset;
	cap_ambient	= cred->cap_ambient;
	rcu_read_unlock();

	render_cap_t(m, "CapInh:\t", &cap_inheritable);
	render_cap_t(m, "CapPrm:\t", &cap_permitted);
	render_cap_t(m, "CapEff:\t", &cap_effective);
	render_cap_t(m, "CapBnd:\t", &cap_bset);
	render_cap_t(m, "CapAmb:\t", &cap_ambient);
}

static inline void task_seccomp(struct seq_file *m, struct task_struct *p)
{
#ifdef CONFIG_SECCOMP
	seq_printf(m, "Seccomp:\t%d\n", p->seccomp.mode);
#endif
}

static inline void task_context_switch_counts(struct seq_file *m,
						struct task_struct *p)
{
	seq_printf(m,	"voluntary_ctxt_switches:\t%lu\n"
			"nonvoluntary_ctxt_switches:\t%lu\n",
			p->nvcsw,
			p->nivcsw);
}

static void task_cpus_allowed(struct seq_file *m, struct task_struct *task)
{
	seq_printf(m, "Cpus_allowed:\t%*pb\n",
		   cpumask_pr_args(&task->cpus_allowed));
	seq_printf(m, "Cpus_allowed_list:\t%*pbl\n",
		   cpumask_pr_args(&task->cpus_allowed));
}

int proc_pid_status(struct seq_file *m, struct pid_namespace *ns,
			struct pid *pid, struct task_struct *task)
{
	struct mm_struct *mm = get_task_mm(task);

	task_name(m, task);
	task_state(m, ns, pid, task);

	if (mm) {
		task_mem(m, mm);
		mmput(mm);
	}
	task_sig(m, task);
	task_cap(m, task);
	task_seccomp(m, task);
	task_cpus_allowed(m, task);
	cpuset_task_status_allowed(m, task);
	task_context_switch_counts(m, task);
	return 0;
}

static int do_task_stat(struct seq_file *m, struct pid_namespace *ns,
			struct pid *pid, struct task_struct *task, int whole)
{
<<<<<<< HEAD
	unsigned long vsize, eip, esp, wchan = 0;
=======
	unsigned long vsize, eip, esp;
>>>>>>> 1c6c4fb5
	int priority, nice;
	int tty_pgrp = -1, tty_nr = 0;
	sigset_t sigign, sigcatch;
	char state;
	pid_t ppid = 0, pgid = -1, sid = -1;
	int num_threads = 0;
	int permitted;
	struct mm_struct *mm;
	unsigned long long start_time;
	unsigned long cmin_flt = 0, cmaj_flt = 0;
	unsigned long  min_flt = 0,  maj_flt = 0;
	cputime_t cutime, cstime, utime, stime;
	cputime_t cgtime, gtime;
	unsigned long rsslim = 0;
	char tcomm[sizeof(task->comm)];
	unsigned long flags;

	state = *get_task_state(task);
	vsize = eip = esp = 0;
	permitted = ptrace_may_access(task, PTRACE_MODE_READ | PTRACE_MODE_NOAUDIT);
	mm = get_task_mm(task);
	if (mm) {
		vsize = task_vsize(mm);
		if (permitted) {
			eip = KSTK_EIP(task);
			esp = KSTK_ESP(task);
		}
	}

	get_task_comm(tcomm, task);

	sigemptyset(&sigign);
	sigemptyset(&sigcatch);
	cutime = cstime = utime = stime = 0;
	cgtime = gtime = 0;

	if (lock_task_sighand(task, &flags)) {
		struct signal_struct *sig = task->signal;

		if (sig->tty) {
			struct pid *pgrp = tty_get_pgrp(sig->tty);
			tty_pgrp = pid_nr_ns(pgrp, ns);
			put_pid(pgrp);
			tty_nr = new_encode_dev(tty_devnum(sig->tty));
		}

		num_threads = get_nr_threads(task);
		collect_sigign_sigcatch(task, &sigign, &sigcatch);

		cmin_flt = sig->cmin_flt;
		cmaj_flt = sig->cmaj_flt;
		cutime = sig->cutime;
		cstime = sig->cstime;
		cgtime = sig->cgtime;
		rsslim = ACCESS_ONCE(sig->rlim[RLIMIT_RSS].rlim_cur);

		/* add up live thread stats at the group level */
		if (whole) {
			struct task_struct *t = task;
			do {
				min_flt += t->min_flt;
				maj_flt += t->maj_flt;
				gtime += task_gtime(t);
			} while_each_thread(task, t);

			min_flt += sig->min_flt;
			maj_flt += sig->maj_flt;
			thread_group_cputime_adjusted(task, &utime, &stime);
			gtime += sig->gtime;
		}

		sid = task_session_nr_ns(task, ns);
		ppid = task_tgid_nr_ns(task->real_parent, ns);
		pgid = task_pgrp_nr_ns(task, ns);

		unlock_task_sighand(task, &flags);
	}

	if (!whole) {
		min_flt = task->min_flt;
		maj_flt = task->maj_flt;
		task_cputime_adjusted(task, &utime, &stime);
		gtime = task_gtime(task);
	}

	/* scale priority and nice values from timeslices to -20..20 */
	/* to make it look like a "normal" Unix priority/nice value  */
	priority = task_prio(task);
	nice = task_nice(task);

	/* convert nsec -> ticks */
	start_time = nsec_to_clock_t(task->real_start_time);

	seq_printf(m, "%d (%s) %c", pid_nr_ns(pid, ns), tcomm, state);
	seq_put_decimal_ll(m, ' ', ppid);
	seq_put_decimal_ll(m, ' ', pgid);
	seq_put_decimal_ll(m, ' ', sid);
	seq_put_decimal_ll(m, ' ', tty_nr);
	seq_put_decimal_ll(m, ' ', tty_pgrp);
	seq_put_decimal_ull(m, ' ', task->flags);
	seq_put_decimal_ull(m, ' ', min_flt);
	seq_put_decimal_ull(m, ' ', cmin_flt);
	seq_put_decimal_ull(m, ' ', maj_flt);
	seq_put_decimal_ull(m, ' ', cmaj_flt);
	seq_put_decimal_ull(m, ' ', cputime_to_clock_t(utime));
	seq_put_decimal_ull(m, ' ', cputime_to_clock_t(stime));
	seq_put_decimal_ll(m, ' ', cputime_to_clock_t(cutime));
	seq_put_decimal_ll(m, ' ', cputime_to_clock_t(cstime));
	seq_put_decimal_ll(m, ' ', priority);
	seq_put_decimal_ll(m, ' ', nice);
	seq_put_decimal_ll(m, ' ', num_threads);
	seq_put_decimal_ull(m, ' ', 0);
	seq_put_decimal_ull(m, ' ', start_time);
	seq_put_decimal_ull(m, ' ', vsize);
	seq_put_decimal_ull(m, ' ', mm ? get_mm_rss(mm) : 0);
	seq_put_decimal_ull(m, ' ', rsslim);
	seq_put_decimal_ull(m, ' ', mm ? (permitted ? mm->start_code : 1) : 0);
	seq_put_decimal_ull(m, ' ', mm ? (permitted ? mm->end_code : 1) : 0);
	seq_put_decimal_ull(m, ' ', (permitted && mm) ? mm->start_stack : 0);
	seq_put_decimal_ull(m, ' ', esp);
	seq_put_decimal_ull(m, ' ', eip);
	/* The signal information here is obsolete.
	 * It must be decimal for Linux 2.0 compatibility.
	 * Use /proc/#/status for real-time signals.
	 */
	seq_put_decimal_ull(m, ' ', task->pending.signal.sig[0] & 0x7fffffffUL);
	seq_put_decimal_ull(m, ' ', task->blocked.sig[0] & 0x7fffffffUL);
	seq_put_decimal_ull(m, ' ', sigign.sig[0] & 0x7fffffffUL);
	seq_put_decimal_ull(m, ' ', sigcatch.sig[0] & 0x7fffffffUL);
<<<<<<< HEAD

	/*
	 * We used to output the absolute kernel address, but that's an
	 * information leak - so instead we show a 0/1 flag here, to signal
	 * to user-space whether there's a wchan field in /proc/PID/wchan.
	 *
	 * This works with older implementations of procps as well.
	 */
	if (wchan)
		seq_puts(m, " 1");
	else
		seq_puts(m, " 0");

=======
	seq_puts(m, " 0"); /* Used to be numeric wchan - replaced by /proc/PID/wchan */
>>>>>>> 1c6c4fb5
	seq_put_decimal_ull(m, ' ', 0);
	seq_put_decimal_ull(m, ' ', 0);
	seq_put_decimal_ll(m, ' ', task->exit_signal);
	seq_put_decimal_ll(m, ' ', task_cpu(task));
	seq_put_decimal_ull(m, ' ', task->rt_priority);
	seq_put_decimal_ull(m, ' ', task->policy);
	seq_put_decimal_ull(m, ' ', delayacct_blkio_ticks(task));
	seq_put_decimal_ull(m, ' ', cputime_to_clock_t(gtime));
	seq_put_decimal_ll(m, ' ', cputime_to_clock_t(cgtime));

	if (mm && permitted) {
		seq_put_decimal_ull(m, ' ', mm->start_data);
		seq_put_decimal_ull(m, ' ', mm->end_data);
		seq_put_decimal_ull(m, ' ', mm->start_brk);
		seq_put_decimal_ull(m, ' ', mm->arg_start);
		seq_put_decimal_ull(m, ' ', mm->arg_end);
		seq_put_decimal_ull(m, ' ', mm->env_start);
		seq_put_decimal_ull(m, ' ', mm->env_end);
	} else
		seq_printf(m, " 0 0 0 0 0 0 0");

	if (permitted)
		seq_put_decimal_ll(m, ' ', task->exit_code);
	else
		seq_put_decimal_ll(m, ' ', 0);

	seq_putc(m, '\n');
	if (mm)
		mmput(mm);
	return 0;
}

int proc_tid_stat(struct seq_file *m, struct pid_namespace *ns,
			struct pid *pid, struct task_struct *task)
{
	return do_task_stat(m, ns, pid, task, 0);
}

int proc_tgid_stat(struct seq_file *m, struct pid_namespace *ns,
			struct pid *pid, struct task_struct *task)
{
	return do_task_stat(m, ns, pid, task, 1);
}

int proc_pid_statm(struct seq_file *m, struct pid_namespace *ns,
			struct pid *pid, struct task_struct *task)
{
	unsigned long size = 0, resident = 0, shared = 0, text = 0, data = 0;
	struct mm_struct *mm = get_task_mm(task);

	if (mm) {
		size = task_statm(mm, &shared, &text, &data, &resident);
		mmput(mm);
	}
	/*
	 * For quick read, open code by putting numbers directly
	 * expected format is
	 * seq_printf(m, "%lu %lu %lu %lu 0 %lu 0\n",
	 *               size, resident, shared, text, data);
	 */
	seq_put_decimal_ull(m, 0, size);
	seq_put_decimal_ull(m, ' ', resident);
	seq_put_decimal_ull(m, ' ', shared);
	seq_put_decimal_ull(m, ' ', text);
	seq_put_decimal_ull(m, ' ', 0);
	seq_put_decimal_ull(m, ' ', data);
	seq_put_decimal_ull(m, ' ', 0);
	seq_putc(m, '\n');

	return 0;
}

#ifdef CONFIG_PROC_CHILDREN
static struct pid *
get_children_pid(struct inode *inode, struct pid *pid_prev, loff_t pos)
{
	struct task_struct *start, *task;
	struct pid *pid = NULL;

	read_lock(&tasklist_lock);

	start = pid_task(proc_pid(inode), PIDTYPE_PID);
	if (!start)
		goto out;

	/*
	 * Lets try to continue searching first, this gives
	 * us significant speedup on children-rich processes.
	 */
	if (pid_prev) {
		task = pid_task(pid_prev, PIDTYPE_PID);
		if (task && task->real_parent == start &&
		    !(list_empty(&task->sibling))) {
			if (list_is_last(&task->sibling, &start->children))
				goto out;
			task = list_first_entry(&task->sibling,
						struct task_struct, sibling);
			pid = get_pid(task_pid(task));
			goto out;
		}
	}

	/*
	 * Slow search case.
	 *
	 * We might miss some children here if children
	 * are exited while we were not holding the lock,
	 * but it was never promised to be accurate that
	 * much.
	 *
	 * "Just suppose that the parent sleeps, but N children
	 *  exit after we printed their tids. Now the slow paths
	 *  skips N extra children, we miss N tasks." (c)
	 *
	 * So one need to stop or freeze the leader and all
	 * its children to get a precise result.
	 */
	list_for_each_entry(task, &start->children, sibling) {
		if (pos-- == 0) {
			pid = get_pid(task_pid(task));
			break;
		}
	}

out:
	read_unlock(&tasklist_lock);
	return pid;
}

static int children_seq_show(struct seq_file *seq, void *v)
{
	struct inode *inode = seq->private;
	pid_t pid;

	pid = pid_nr_ns(v, inode->i_sb->s_fs_info);
	seq_printf(seq, "%d ", pid);

	return 0;
}

static void *children_seq_start(struct seq_file *seq, loff_t *pos)
{
	return get_children_pid(seq->private, NULL, *pos);
}

static void *children_seq_next(struct seq_file *seq, void *v, loff_t *pos)
{
	struct pid *pid;

	pid = get_children_pid(seq->private, v, *pos + 1);
	put_pid(v);

	++*pos;
	return pid;
}

static void children_seq_stop(struct seq_file *seq, void *v)
{
	put_pid(v);
}

static const struct seq_operations children_seq_ops = {
	.start	= children_seq_start,
	.next	= children_seq_next,
	.stop	= children_seq_stop,
	.show	= children_seq_show,
};

static int children_seq_open(struct inode *inode, struct file *file)
{
	struct seq_file *m;
	int ret;

	ret = seq_open(file, &children_seq_ops);
	if (ret)
		return ret;

	m = file->private_data;
	m->private = inode;

	return ret;
}

int children_seq_release(struct inode *inode, struct file *file)
{
	seq_release(inode, file);
	return 0;
}

const struct file_operations proc_tid_children_operations = {
	.open    = children_seq_open,
	.read    = seq_read,
	.llseek  = seq_lseek,
	.release = children_seq_release,
};
#endif /* CONFIG_PROC_CHILDREN */<|MERGE_RESOLUTION|>--- conflicted
+++ resolved
@@ -375,11 +375,7 @@
 static int do_task_stat(struct seq_file *m, struct pid_namespace *ns,
 			struct pid *pid, struct task_struct *task, int whole)
 {
-<<<<<<< HEAD
 	unsigned long vsize, eip, esp, wchan = 0;
-=======
-	unsigned long vsize, eip, esp;
->>>>>>> 1c6c4fb5
 	int priority, nice;
 	int tty_pgrp = -1, tty_nr = 0;
 	sigset_t sigign, sigcatch;
@@ -458,6 +454,8 @@
 		unlock_task_sighand(task, &flags);
 	}
 
+	if (permitted && (!whole || num_threads < 2))
+		wchan = get_wchan(task);
 	if (!whole) {
 		min_flt = task->min_flt;
 		maj_flt = task->maj_flt;
@@ -509,7 +507,6 @@
 	seq_put_decimal_ull(m, ' ', task->blocked.sig[0] & 0x7fffffffUL);
 	seq_put_decimal_ull(m, ' ', sigign.sig[0] & 0x7fffffffUL);
 	seq_put_decimal_ull(m, ' ', sigcatch.sig[0] & 0x7fffffffUL);
-<<<<<<< HEAD
 
 	/*
 	 * We used to output the absolute kernel address, but that's an
@@ -523,9 +520,6 @@
 	else
 		seq_puts(m, " 0");
 
-=======
-	seq_puts(m, " 0"); /* Used to be numeric wchan - replaced by /proc/PID/wchan */
->>>>>>> 1c6c4fb5
 	seq_put_decimal_ull(m, ' ', 0);
 	seq_put_decimal_ull(m, ' ', 0);
 	seq_put_decimal_ll(m, ' ', task->exit_signal);
