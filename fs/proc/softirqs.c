--- conflicted
+++ resolved
@@ -10,11 +10,7 @@
 {
 	int i, j;
 
-<<<<<<< HEAD
-	seq_printf(p, "                    ");
-=======
 	seq_puts(p, "                    ");
->>>>>>> 3cbea436
 	for_each_possible_cpu(i)
 		seq_printf(p, "CPU%-8d", i);
 	seq_putc(p, '\n');
