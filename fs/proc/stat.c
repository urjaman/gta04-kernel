#include <linux/cpumask.h>
#include <linux/fs.h>
#include <linux/init.h>
#include <linux/interrupt.h>
#include <linux/kernel_stat.h>
#include <linux/proc_fs.h>
#include <linux/sched.h>
#include <linux/seq_file.h>
#include <linux/slab.h>
#include <linux/time.h>
#include <linux/irqnr.h>
#include <linux/cputime.h>
#include <linux/tick.h>

#ifndef arch_irq_stat_cpu
#define arch_irq_stat_cpu(cpu) 0
#endif
#ifndef arch_irq_stat
#define arch_irq_stat() 0
#endif

#ifdef arch_idle_time

static cputime64_t get_idle_time(int cpu)
{
	cputime64_t idle;

	idle = kcpustat_cpu(cpu).cpustat[CPUTIME_IDLE];
	if (cpu_online(cpu) && !nr_iowait_cpu(cpu))
		idle += arch_idle_time(cpu);
	return idle;
}

static cputime64_t get_iowait_time(int cpu)
{
	cputime64_t iowait;

	iowait = kcpustat_cpu(cpu).cpustat[CPUTIME_IOWAIT];
	if (cpu_online(cpu) && nr_iowait_cpu(cpu))
		iowait += arch_idle_time(cpu);
	return iowait;
}

#else

static u64 get_idle_time(int cpu)
{
	u64 idle, idle_time = -1ULL;

	if (cpu_online(cpu))
		idle_time = get_cpu_idle_time_us(cpu, NULL);

	if (idle_time == -1ULL)
		/* !NO_HZ or cpu offline so we can rely on cpustat.idle */
		idle = kcpustat_cpu(cpu).cpustat[CPUTIME_IDLE];
	else
		idle = usecs_to_cputime64(idle_time);

	return idle;
}

static u64 get_iowait_time(int cpu)
{
	u64 iowait, iowait_time = -1ULL;

	if (cpu_online(cpu))
		iowait_time = get_cpu_iowait_time_us(cpu, NULL);

	if (iowait_time == -1ULL)
		/* !NO_HZ or cpu offline so we can rely on cpustat.iowait */
		iowait = kcpustat_cpu(cpu).cpustat[CPUTIME_IOWAIT];
	else
		iowait = usecs_to_cputime64(iowait_time);

	return iowait;
}

#endif

static int show_stat(struct seq_file *p, void *v)
{
	int i, j;
	u64 user, nice, system, idle, iowait, irq, softirq, steal;
	u64 guest, guest_nice;
	u64 sum = 0;
	u64 sum_softirq = 0;
	unsigned int per_softirq_sums[NR_SOFTIRQS] = {0};
	struct timespec64 boottime;

	user = nice = system = idle = iowait =
		irq = softirq = steal = 0;
	guest = guest_nice = 0;
<<<<<<< HEAD
	getboottime(&boottime);
	jif = boottime.tv_sec;
	if(jif == 0) jif = 1;	// work around a problem by glibc: "missing btime in /proc/stat"
=======
	getboottime64(&boottime);

>>>>>>> 29b4817d
	for_each_possible_cpu(i) {
		user += kcpustat_cpu(i).cpustat[CPUTIME_USER];
		nice += kcpustat_cpu(i).cpustat[CPUTIME_NICE];
		system += kcpustat_cpu(i).cpustat[CPUTIME_SYSTEM];
		idle += get_idle_time(i);
		iowait += get_iowait_time(i);
		irq += kcpustat_cpu(i).cpustat[CPUTIME_IRQ];
		softirq += kcpustat_cpu(i).cpustat[CPUTIME_SOFTIRQ];
		steal += kcpustat_cpu(i).cpustat[CPUTIME_STEAL];
		guest += kcpustat_cpu(i).cpustat[CPUTIME_GUEST];
		guest_nice += kcpustat_cpu(i).cpustat[CPUTIME_GUEST_NICE];
		sum += kstat_cpu_irqs_sum(i);
		sum += arch_irq_stat_cpu(i);

		for (j = 0; j < NR_SOFTIRQS; j++) {
			unsigned int softirq_stat = kstat_softirqs_cpu(j, i);

			per_softirq_sums[j] += softirq_stat;
			sum_softirq += softirq_stat;
		}
	}
	sum += arch_irq_stat();

	seq_puts(p, "cpu ");
	seq_put_decimal_ull(p, ' ', cputime64_to_clock_t(user));
	seq_put_decimal_ull(p, ' ', cputime64_to_clock_t(nice));
	seq_put_decimal_ull(p, ' ', cputime64_to_clock_t(system));
	seq_put_decimal_ull(p, ' ', cputime64_to_clock_t(idle));
	seq_put_decimal_ull(p, ' ', cputime64_to_clock_t(iowait));
	seq_put_decimal_ull(p, ' ', cputime64_to_clock_t(irq));
	seq_put_decimal_ull(p, ' ', cputime64_to_clock_t(softirq));
	seq_put_decimal_ull(p, ' ', cputime64_to_clock_t(steal));
	seq_put_decimal_ull(p, ' ', cputime64_to_clock_t(guest));
	seq_put_decimal_ull(p, ' ', cputime64_to_clock_t(guest_nice));
	seq_putc(p, '\n');

	for_each_online_cpu(i) {
		/* Copy values here to work around gcc-2.95.3, gcc-2.96 */
		user = kcpustat_cpu(i).cpustat[CPUTIME_USER];
		nice = kcpustat_cpu(i).cpustat[CPUTIME_NICE];
		system = kcpustat_cpu(i).cpustat[CPUTIME_SYSTEM];
		idle = get_idle_time(i);
		iowait = get_iowait_time(i);
		irq = kcpustat_cpu(i).cpustat[CPUTIME_IRQ];
		softirq = kcpustat_cpu(i).cpustat[CPUTIME_SOFTIRQ];
		steal = kcpustat_cpu(i).cpustat[CPUTIME_STEAL];
		guest = kcpustat_cpu(i).cpustat[CPUTIME_GUEST];
		guest_nice = kcpustat_cpu(i).cpustat[CPUTIME_GUEST_NICE];
		seq_printf(p, "cpu%d", i);
		seq_put_decimal_ull(p, ' ', cputime64_to_clock_t(user));
		seq_put_decimal_ull(p, ' ', cputime64_to_clock_t(nice));
		seq_put_decimal_ull(p, ' ', cputime64_to_clock_t(system));
		seq_put_decimal_ull(p, ' ', cputime64_to_clock_t(idle));
		seq_put_decimal_ull(p, ' ', cputime64_to_clock_t(iowait));
		seq_put_decimal_ull(p, ' ', cputime64_to_clock_t(irq));
		seq_put_decimal_ull(p, ' ', cputime64_to_clock_t(softirq));
		seq_put_decimal_ull(p, ' ', cputime64_to_clock_t(steal));
		seq_put_decimal_ull(p, ' ', cputime64_to_clock_t(guest));
		seq_put_decimal_ull(p, ' ', cputime64_to_clock_t(guest_nice));
		seq_putc(p, '\n');
	}
	seq_printf(p, "intr %llu", (unsigned long long)sum);

	/* sum again ? it could be updated? */
	for_each_irq_nr(j)
		seq_put_decimal_ull(p, ' ', kstat_irqs_usr(j));

	seq_printf(p,
		"\nctxt %llu\n"
		"btime %llu\n"
		"processes %lu\n"
		"procs_running %lu\n"
		"procs_blocked %lu\n",
		nr_context_switches(),
		(unsigned long long)boottime.tv_sec,
		total_forks,
		nr_running(),
		nr_iowait());

	seq_printf(p, "softirq %llu", (unsigned long long)sum_softirq);

	for (i = 0; i < NR_SOFTIRQS; i++)
		seq_put_decimal_ull(p, ' ', per_softirq_sums[i]);
	seq_putc(p, '\n');

	return 0;
}

static int stat_open(struct inode *inode, struct file *file)
{
	size_t size = 1024 + 128 * num_online_cpus();

	/* minimum size to display an interrupt count : 2 bytes */
	size += 2 * nr_irqs;
	return single_open_size(file, show_stat, NULL, size);
}

static const struct file_operations proc_stat_operations = {
	.open		= stat_open,
	.read		= seq_read,
	.llseek		= seq_lseek,
	.release	= single_release,
};

static int __init proc_stat_init(void)
{
	proc_create("stat", 0, NULL, &proc_stat_operations);
	return 0;
}
fs_initcall(proc_stat_init);<|MERGE_RESOLUTION|>--- conflicted
+++ resolved
@@ -90,14 +90,8 @@
 	user = nice = system = idle = iowait =
 		irq = softirq = steal = 0;
 	guest = guest_nice = 0;
-<<<<<<< HEAD
-	getboottime(&boottime);
-	jif = boottime.tv_sec;
-	if(jif == 0) jif = 1;	// work around a problem by glibc: "missing btime in /proc/stat"
-=======
 	getboottime64(&boottime);
 
->>>>>>> 29b4817d
 	for_each_possible_cpu(i) {
 		user += kcpustat_cpu(i).cpustat[CPUTIME_USER];
 		nice += kcpustat_cpu(i).cpustat[CPUTIME_NICE];
