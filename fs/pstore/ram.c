/*
 * RAM Oops/Panic logger
 *
 * Copyright (C) 2010 Marco Stornelli <marco.stornelli@gmail.com>
 * Copyright (C) 2011 Kees Cook <keescook@chromium.org>
 *
 * This program is free software; you can redistribute it and/or
 * modify it under the terms of the GNU General Public License
 * version 2 as published by the Free Software Foundation.
 *
 * This program is distributed in the hope that it will be useful, but
 * WITHOUT ANY WARRANTY; without even the implied warranty of
 * MERCHANTABILITY or FITNESS FOR A PARTICULAR PURPOSE.  See the GNU
 * General Public License for more details.
 *
 * You should have received a copy of the GNU General Public License
 * along with this program; if not, write to the Free Software
 * Foundation, Inc., 51 Franklin St, Fifth Floor, Boston, MA
 * 02110-1301 USA
 *
 */

#define pr_fmt(fmt) KBUILD_MODNAME ": " fmt

#include <linux/kernel.h>
#include <linux/err.h>
#include <linux/module.h>
#include <linux/version.h>
#include <linux/pstore.h>
#include <linux/time.h>
#include <linux/io.h>
#include <linux/ioport.h>
#include <linux/platform_device.h>
#include <linux/slab.h>
#include <linux/pstore_ram.h>

#define RAMOOPS_KERNMSG_HDR "===="
#define MIN_MEM_SIZE 4096UL

static ulong record_size = MIN_MEM_SIZE;
module_param(record_size, ulong, 0400);
MODULE_PARM_DESC(record_size,
		"size of each dump done on oops/panic");

static ulong ramoops_console_size = MIN_MEM_SIZE;
module_param_named(console_size, ramoops_console_size, ulong, 0400);
MODULE_PARM_DESC(console_size, "size of kernel console log");

static ulong ramoops_ftrace_size = MIN_MEM_SIZE;
module_param_named(ftrace_size, ramoops_ftrace_size, ulong, 0400);
MODULE_PARM_DESC(ftrace_size, "size of ftrace log");

static ulong mem_address;
module_param(mem_address, ulong, 0400);
MODULE_PARM_DESC(mem_address,
		"start of reserved RAM used to store oops/panic logs");

static ulong mem_size;
module_param(mem_size, ulong, 0400);
MODULE_PARM_DESC(mem_size,
		"size of reserved RAM used to store oops/panic logs");

static int dump_oops = 1;
module_param(dump_oops, int, 0600);
MODULE_PARM_DESC(dump_oops,
		"set to 1 to dump oopses, 0 to only dump panics (default 1)");

static int ramoops_ecc;
module_param_named(ecc, ramoops_ecc, int, 0600);
MODULE_PARM_DESC(ramoops_ecc,
		"if non-zero, the option enables ECC support and specifies "
		"ECC buffer size in bytes (1 is a special value, means 16 "
		"bytes ECC)");

struct ramoops_context {
	struct persistent_ram_zone **przs;
	struct persistent_ram_zone *cprz;
	struct persistent_ram_zone *fprz;
	phys_addr_t phys_addr;
	unsigned long size;
	size_t record_size;
	size_t console_size;
	size_t ftrace_size;
	int dump_oops;
	int ecc_size;
	unsigned int max_dump_cnt;
	unsigned int dump_write_cnt;
	unsigned int dump_read_cnt;
	unsigned int console_read_cnt;
	unsigned int ftrace_read_cnt;
	struct pstore_info pstore;
};

static struct platform_device *dummy;
static struct ramoops_platform_data *dummy_data;

static int ramoops_pstore_open(struct pstore_info *psi)
{
	struct ramoops_context *cxt = psi->data;

	cxt->dump_read_cnt = 0;
	cxt->console_read_cnt = 0;
	return 0;
}

static struct persistent_ram_zone *
ramoops_get_next_prz(struct persistent_ram_zone *przs[], uint *c, uint max,
		     u64 *id,
		     enum pstore_type_id *typep, enum pstore_type_id type,
		     bool update)
{
	struct persistent_ram_zone *prz;
	int i = (*c)++;

	if (i >= max)
		return NULL;

	prz = przs[i];

	if (update) {
		/* Update old/shadowed buffer. */
		persistent_ram_save_old(prz);
		if (!persistent_ram_old_size(prz))
			return NULL;
	}

	*typep = type;
	*id = i;

	return prz;
}

static ssize_t ramoops_pstore_read(u64 *id, enum pstore_type_id *type,
				   struct timespec *time,
				   char **buf,
				   struct pstore_info *psi)
{
	ssize_t size;
	struct ramoops_context *cxt = psi->data;
	struct persistent_ram_zone *prz;

	prz = ramoops_get_next_prz(cxt->przs, &cxt->dump_read_cnt,
				   cxt->max_dump_cnt, id, type,
				   PSTORE_TYPE_DMESG, 1);
	if (!prz)
		prz = ramoops_get_next_prz(&cxt->cprz, &cxt->console_read_cnt,
					   1, id, type, PSTORE_TYPE_CONSOLE, 0);
	if (!prz)
		prz = ramoops_get_next_prz(&cxt->fprz, &cxt->ftrace_read_cnt,
					   1, id, type, PSTORE_TYPE_FTRACE, 0);
	if (!prz)
		return 0;

	/* TODO(kees): Bogus time for the moment. */
	time->tv_sec = 0;
	time->tv_nsec = 0;

	/* Update old/shadowed buffer. */
	persistent_ram_save_old(prz);
	size = persistent_ram_old_size(prz);
	*buf = kmalloc(size, GFP_KERNEL);
	if (*buf == NULL)
		return -ENOMEM;
	memcpy(*buf, persistent_ram_old(prz), size);

	return size;
}

static size_t ramoops_write_kmsg_hdr(struct persistent_ram_zone *prz)
{
	char *hdr;
	struct timeval timestamp;
	size_t len;

	do_gettimeofday(&timestamp);
	hdr = kasprintf(GFP_ATOMIC, RAMOOPS_KERNMSG_HDR "%lu.%lu\n",
		(long)timestamp.tv_sec, (long)timestamp.tv_usec);
	WARN_ON_ONCE(!hdr);
	len = hdr ? strlen(hdr) : 0;
	persistent_ram_write(prz, hdr, len);
	kfree(hdr);

	return len;
}


static int ramoops_pstore_write_buf(enum pstore_type_id type,
				    enum kmsg_dump_reason reason,
				    u64 *id, unsigned int part,
				    const char *buf, size_t size,
				    struct pstore_info *psi)
{
	struct ramoops_context *cxt = psi->data;
	struct persistent_ram_zone *prz = cxt->przs[cxt->dump_write_cnt];
	size_t hlen;

	if (type == PSTORE_TYPE_CONSOLE) {
		if (!cxt->cprz)
			return -ENOMEM;
		persistent_ram_write(cxt->cprz, buf, size);
		return 0;
	} else if (type == PSTORE_TYPE_FTRACE) {
		if (!cxt->fprz)
			return -ENOMEM;
		persistent_ram_write(cxt->fprz, buf, size);
		return 0;
	}

	if (type != PSTORE_TYPE_DMESG)
		return -EINVAL;

	/* Out of the various dmesg dump types, ramoops is currently designed
	 * to only store crash logs, rather than storing general kernel logs.
	 */
	if (reason != KMSG_DUMP_OOPS &&
	    reason != KMSG_DUMP_PANIC)
		return -EINVAL;

	/* Skip Oopes when configured to do so. */
	if (reason == KMSG_DUMP_OOPS && !cxt->dump_oops)
		return -EINVAL;

	/* Explicitly only take the first part of any new crash.
	 * If our buffer is larger than kmsg_bytes, this can never happen,
	 * and if our buffer is smaller than kmsg_bytes, we don't want the
	 * report split across multiple records.
	 */
	if (part != 1)
		return -ENOSPC;

	hlen = ramoops_write_kmsg_hdr(prz);
	if (size + hlen > prz->buffer_size)
		size = prz->buffer_size - hlen;
	persistent_ram_write(prz, buf, size);

	cxt->dump_write_cnt = (cxt->dump_write_cnt + 1) % cxt->max_dump_cnt;

	return 0;
}

static int ramoops_pstore_erase(enum pstore_type_id type, u64 id,
				struct pstore_info *psi)
{
	struct ramoops_context *cxt = psi->data;
	struct persistent_ram_zone *prz;

	switch (type) {
	case PSTORE_TYPE_DMESG:
		if (id >= cxt->max_dump_cnt)
			return -EINVAL;
		prz = cxt->przs[id];
		break;
	case PSTORE_TYPE_CONSOLE:
		prz = cxt->cprz;
		break;
	case PSTORE_TYPE_FTRACE:
		prz = cxt->fprz;
		break;
	default:
		return -EINVAL;
	}

<<<<<<< HEAD
	persistent_ram_free_old(cxt->przs[id]);
	persistent_ram_zap(cxt->przs[id]);
=======
	persistent_ram_free_old(prz);
	persistent_ram_zap(prz);
>>>>>>> d9875690

	return 0;
}

static struct ramoops_context oops_cxt = {
	.pstore = {
		.owner	= THIS_MODULE,
		.name	= "ramoops",
		.open	= ramoops_pstore_open,
		.read	= ramoops_pstore_read,
		.write_buf	= ramoops_pstore_write_buf,
		.erase	= ramoops_pstore_erase,
	},
};

static void ramoops_free_przs(struct ramoops_context *cxt)
{
	int i;

	if (!cxt->przs)
		return;

	for (i = 0; !IS_ERR_OR_NULL(cxt->przs[i]); i++)
		persistent_ram_free(cxt->przs[i]);
	kfree(cxt->przs);
}

static int ramoops_init_przs(struct device *dev, struct ramoops_context *cxt,
			      phys_addr_t *paddr, size_t dump_mem_sz)
{
	int err = -ENOMEM;
	int i;

	if (!cxt->record_size)
		return 0;

	cxt->max_dump_cnt = dump_mem_sz / cxt->record_size;
	if (!cxt->max_dump_cnt)
		return -ENOMEM;

	cxt->przs = kzalloc(sizeof(*cxt->przs) * cxt->max_dump_cnt,
			     GFP_KERNEL);
	if (!cxt->przs) {
		dev_err(dev, "failed to initialize a prz array for dumps\n");
		return -ENOMEM;
	}

	for (i = 0; i < cxt->max_dump_cnt; i++) {
		size_t sz = cxt->record_size;

		cxt->przs[i] = persistent_ram_new(*paddr, sz, 0, cxt->ecc_size);
		if (IS_ERR(cxt->przs[i])) {
			err = PTR_ERR(cxt->przs[i]);
			dev_err(dev, "failed to request mem region (0x%zx@0x%llx): %d\n",
				sz, (unsigned long long)*paddr, err);
			goto fail_prz;
		}
		*paddr += sz;
	}

	return 0;
fail_prz:
	ramoops_free_przs(cxt);
	return err;
}

static int ramoops_init_prz(struct device *dev, struct ramoops_context *cxt,
			    struct persistent_ram_zone **prz,
			    phys_addr_t *paddr, size_t sz, u32 sig)
{
	if (!sz)
		return 0;

	if (*paddr + sz > *paddr + cxt->size)
		return -ENOMEM;

	*prz = persistent_ram_new(*paddr, sz, sig, cxt->ecc_size);
	if (IS_ERR(*prz)) {
		int err = PTR_ERR(*prz);

		dev_err(dev, "failed to request mem region (0x%zx@0x%llx): %d\n",
			sz, (unsigned long long)*paddr, err);
		return err;
	}

	persistent_ram_zap(*prz);

	*paddr += sz;

	return 0;
}

static int __devinit ramoops_probe(struct platform_device *pdev)
{
	struct device *dev = &pdev->dev;
	struct ramoops_platform_data *pdata = pdev->dev.platform_data;
	struct ramoops_context *cxt = &oops_cxt;
	size_t dump_mem_sz;
	phys_addr_t paddr;
	int err = -EINVAL;

	/* Only a single ramoops area allowed at a time, so fail extra
	 * probes.
	 */
	if (cxt->max_dump_cnt)
		goto fail_out;

	if (!pdata->mem_size || (!pdata->record_size && !pdata->console_size &&
			!pdata->ftrace_size)) {
		pr_err("The memory size and the record/console size must be "
			"non-zero\n");
		goto fail_out;
	}

	pdata->mem_size = rounddown_pow_of_two(pdata->mem_size);
	pdata->record_size = rounddown_pow_of_two(pdata->record_size);
	pdata->console_size = rounddown_pow_of_two(pdata->console_size);
	pdata->ftrace_size = rounddown_pow_of_two(pdata->ftrace_size);

	cxt->dump_read_cnt = 0;
	cxt->size = pdata->mem_size;
	cxt->phys_addr = pdata->mem_address;
	cxt->record_size = pdata->record_size;
	cxt->console_size = pdata->console_size;
	cxt->ftrace_size = pdata->ftrace_size;
	cxt->dump_oops = pdata->dump_oops;
	cxt->ecc_size = pdata->ecc_size;

	paddr = cxt->phys_addr;

	dump_mem_sz = cxt->size - cxt->console_size - cxt->ftrace_size;
	err = ramoops_init_przs(dev, cxt, &paddr, dump_mem_sz);
	if (err)
		goto fail_out;

	err = ramoops_init_prz(dev, cxt, &cxt->cprz, &paddr,
			       cxt->console_size, 0);
	if (err)
		goto fail_init_cprz;

	err = ramoops_init_prz(dev, cxt, &cxt->fprz, &paddr, cxt->ftrace_size,
			       LINUX_VERSION_CODE);
	if (err)
		goto fail_init_fprz;

	if (!cxt->przs && !cxt->cprz && !cxt->fprz) {
		pr_err("memory size too small, minimum is %lu\n",
			cxt->console_size + cxt->record_size +
			cxt->ftrace_size);
		goto fail_cnt;
	}

	cxt->pstore.data = cxt;
	/*
	 * Console can handle any buffer size, so prefer dumps buffer
	 * size since usually it is smaller.
	 */
	if (cxt->przs)
		cxt->pstore.bufsize = cxt->przs[0]->buffer_size;
	else
		cxt->pstore.bufsize = cxt->cprz->buffer_size;
	cxt->pstore.buf = kmalloc(cxt->pstore.bufsize, GFP_KERNEL);
	spin_lock_init(&cxt->pstore.buf_lock);
	if (!cxt->pstore.buf) {
		pr_err("cannot allocate pstore buffer\n");
		goto fail_clear;
	}

	err = pstore_register(&cxt->pstore);
	if (err) {
		pr_err("registering with pstore failed\n");
		goto fail_buf;
	}

	/*
	 * Update the module parameter variables as well so they are visible
	 * through /sys/module/ramoops/parameters/
	 */
	mem_size = pdata->mem_size;
	mem_address = pdata->mem_address;
	record_size = pdata->record_size;
	dump_oops = pdata->dump_oops;

	pr_info("attached 0x%lx@0x%llx, ecc: %d\n",
		cxt->size, (unsigned long long)cxt->phys_addr,
		cxt->ecc_size);

	return 0;

fail_buf:
	kfree(cxt->pstore.buf);
fail_clear:
	cxt->pstore.bufsize = 0;
	cxt->max_dump_cnt = 0;
fail_cnt:
	kfree(cxt->fprz);
fail_init_fprz:
	kfree(cxt->cprz);
fail_init_cprz:
	ramoops_free_przs(cxt);
fail_out:
	return err;
}

static int __exit ramoops_remove(struct platform_device *pdev)
{
#if 0
	/* TODO(kees): We cannot unload ramoops since pstore doesn't support
	 * unregistering yet.
	 */
	struct ramoops_context *cxt = &oops_cxt;

	iounmap(cxt->virt_addr);
	release_mem_region(cxt->phys_addr, cxt->size);
	cxt->max_dump_cnt = 0;

	/* TODO(kees): When pstore supports unregistering, call it here. */
	kfree(cxt->pstore.buf);
	cxt->pstore.bufsize = 0;

	return 0;
#endif
	return -EBUSY;
}

static struct platform_driver ramoops_driver = {
	.probe		= ramoops_probe,
	.remove		= __exit_p(ramoops_remove),
	.driver		= {
		.name	= "ramoops",
		.owner	= THIS_MODULE,
	},
};

static void ramoops_register_dummy(void)
{
	if (!mem_size)
		return;

	pr_info("using module parameters\n");

	dummy_data = kzalloc(sizeof(*dummy_data), GFP_KERNEL);
	if (!dummy_data) {
		pr_info("could not allocate pdata\n");
		return;
	}

	dummy_data->mem_size = mem_size;
	dummy_data->mem_address = mem_address;
	dummy_data->record_size = record_size;
	dummy_data->console_size = ramoops_console_size;
	dummy_data->ftrace_size = ramoops_ftrace_size;
	dummy_data->dump_oops = dump_oops;
	/*
	 * For backwards compatibility ramoops.ecc=1 means 16 bytes ECC
	 * (using 1 byte for ECC isn't much of use anyway).
	 */
	dummy_data->ecc_size = ramoops_ecc == 1 ? 16 : ramoops_ecc;

	dummy = platform_device_register_data(NULL, "ramoops", -1,
			dummy_data, sizeof(struct ramoops_platform_data));
	if (IS_ERR(dummy)) {
		pr_info("could not create platform device: %ld\n",
			PTR_ERR(dummy));
	}
}

static int __init ramoops_init(void)
{
	ramoops_register_dummy();
	return platform_driver_register(&ramoops_driver);
}
postcore_initcall(ramoops_init);

static void __exit ramoops_exit(void)
{
	platform_driver_unregister(&ramoops_driver);
	kfree(dummy_data);
}
module_exit(ramoops_exit);

MODULE_LICENSE("GPL");
MODULE_AUTHOR("Marco Stornelli <marco.stornelli@gmail.com>");
MODULE_DESCRIPTION("RAM Oops/Panic logger/driver");<|MERGE_RESOLUTION|>--- conflicted
+++ resolved
@@ -155,8 +155,6 @@
 	time->tv_sec = 0;
 	time->tv_nsec = 0;
 
-	/* Update old/shadowed buffer. */
-	persistent_ram_save_old(prz);
 	size = persistent_ram_old_size(prz);
 	*buf = kmalloc(size, GFP_KERNEL);
 	if (*buf == NULL)
@@ -260,13 +258,8 @@
 		return -EINVAL;
 	}
 
-<<<<<<< HEAD
-	persistent_ram_free_old(cxt->przs[id]);
-	persistent_ram_zap(cxt->przs[id]);
-=======
 	persistent_ram_free_old(prz);
 	persistent_ram_zap(prz);
->>>>>>> d9875690
 
 	return 0;
 }
