--- conflicted
+++ resolved
@@ -191,11 +191,7 @@
 	struct dentry *dentry;
 
 	spin_lock(&parent->d_lock);
-<<<<<<< HEAD
-	list_for_each_entry(dentry, &parent->d_subdirs, d_u.d_child) {
-=======
 	list_for_each_entry(dentry, &parent->d_subdirs, d_child) {
->>>>>>> e529fea9
 		if (dentry->d_fsdata == NULL)
 			ncp_age_dentry(server, dentry);
 		else
@@ -211,11 +207,7 @@
 	struct dentry *dentry;
 
 	spin_lock(&parent->d_lock);
-<<<<<<< HEAD
-	list_for_each_entry(dentry, &parent->d_subdirs, d_u.d_child) {
-=======
 	list_for_each_entry(dentry, &parent->d_subdirs, d_child) {
->>>>>>> e529fea9
 		dentry->d_fsdata = NULL;
 		ncp_age_dentry(server, dentry);
 	}
