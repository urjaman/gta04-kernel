/* -*- c -*- --------------------------------------------------------------- *
 *
 * linux/fs/autofs/expire.c
 *
 *  Copyright 1997-1998 Transmeta Corporation -- All Rights Reserved
 *  Copyright 1999-2000 Jeremy Fitzhardinge <jeremy@goop.org>
 *  Copyright 2001-2006 Ian Kent <raven@themaw.net>
 *
 * This file is part of the Linux kernel and is made available under
 * the terms of the GNU General Public License, version 2, or at your
 * option, any later version, incorporated herein by reference.
 *
 * ------------------------------------------------------------------------- */

#include "autofs_i.h"

static unsigned long now;

/* Check if a dentry can be expired */
static inline int autofs4_can_expire(struct dentry *dentry,
					unsigned long timeout, int do_now)
{
	struct autofs_info *ino = autofs4_dentry_ino(dentry);

	/* dentry in the process of being deleted */
	if (ino == NULL)
		return 0;

	if (!do_now) {
		/* Too young to die */
		if (!timeout || time_after(ino->last_used + timeout, now))
			return 0;

		/* update last_used here :-
		   - obviously makes sense if it is in use now
		   - less obviously, prevents rapid-fire expire
		     attempts if expire fails the first time */
		ino->last_used = now;
	}
	return 1;
}

/* Check a mount point for busyness */
static int autofs4_mount_busy(struct vfsmount *mnt, struct dentry *dentry)
{
	struct dentry *top = dentry;
	struct path path = {.mnt = mnt, .dentry = dentry};
	int status = 1;

	DPRINTK("dentry %p %.*s",
		dentry, (int)dentry->d_name.len, dentry->d_name.name);

	path_get(&path);

	if (!follow_down_one(&path))
		goto done;

	if (is_autofs4_dentry(path.dentry)) {
		struct autofs_sb_info *sbi = autofs4_sbi(path.dentry->d_sb);

		/* This is an autofs submount, we can't expire it */
		if (autofs_type_indirect(sbi->type))
			goto done;

		/*
		 * Otherwise it's an offset mount and we need to check
		 * if we can umount its mount, if there is one.
		 */
		if (!d_mountpoint(path.dentry)) {
			status = 0;
			goto done;
		}
	}

	/* Update the expiry counter if fs is busy */
	if (!may_umount_tree(path.mnt)) {
		struct autofs_info *ino = autofs4_dentry_ino(top);
		ino->last_used = jiffies;
		goto done;
	}

	status = 0;
done:
	DPRINTK("returning = %d", status);
	path_put(&path);
	return status;
}

/*
<<<<<<< HEAD
 * Calculate and dget next entry in top down tree traversal.
 */
static struct dentry *get_next_positive_dentry(struct dentry *prev,
						struct dentry *root)
{
	struct list_head *next;
	struct dentry *p, *ret;

	if (prev == NULL)
		return dget(root);

	spin_lock(&autofs4_lock);
=======
 * Calculate and dget next entry in the subdirs list under root.
 */
static struct dentry *get_next_positive_subdir(struct dentry *prev,
						struct dentry *root)
{
	struct autofs_sb_info *sbi = autofs4_sbi(root->d_sb);
	struct list_head *next;
	struct dentry *p, *q;

	spin_lock(&sbi->lookup_lock);

	if (prev == NULL) {
		spin_lock(&root->d_lock);
		prev = dget_dlock(root);
		next = prev->d_subdirs.next;
		p = prev;
		goto start;
	}

	p = prev;
	spin_lock(&p->d_lock);
again:
	next = p->d_u.d_child.next;
start:
	if (next == &root->d_subdirs) {
		spin_unlock(&p->d_lock);
		spin_unlock(&sbi->lookup_lock);
		dput(prev);
		return NULL;
	}

	q = list_entry(next, struct dentry, d_u.d_child);

	spin_lock_nested(&q->d_lock, DENTRY_D_LOCK_NESTED);
	/* Negative dentry - try next */
	if (!simple_positive(q)) {
		spin_unlock(&p->d_lock);
		p = q;
		goto again;
	}
	dget_dlock(q);
	spin_unlock(&q->d_lock);
	spin_unlock(&p->d_lock);
	spin_unlock(&sbi->lookup_lock);

	dput(prev);

	return q;
}

/*
 * Calculate and dget next entry in top down tree traversal.
 */
static struct dentry *get_next_positive_dentry(struct dentry *prev,
						struct dentry *root)
{
	struct autofs_sb_info *sbi = autofs4_sbi(root->d_sb);
	struct list_head *next;
	struct dentry *p, *ret;

	if (prev == NULL)
		return dget(root);

	spin_lock(&sbi->lookup_lock);
>>>>>>> 105e53f8
relock:
	p = prev;
	spin_lock(&p->d_lock);
again:
	next = p->d_subdirs.next;
	if (next == &p->d_subdirs) {
		while (1) {
			struct dentry *parent;

			if (p == root) {
				spin_unlock(&p->d_lock);
<<<<<<< HEAD
				spin_unlock(&autofs4_lock);
=======
				spin_unlock(&sbi->lookup_lock);
>>>>>>> 105e53f8
				dput(prev);
				return NULL;
			}

			parent = p->d_parent;
			if (!spin_trylock(&parent->d_lock)) {
				spin_unlock(&p->d_lock);
				cpu_relax();
				goto relock;
			}
			spin_unlock(&p->d_lock);
			next = p->d_u.d_child.next;
			p = parent;
			if (next != &parent->d_subdirs)
				break;
		}
	}
	ret = list_entry(next, struct dentry, d_u.d_child);

	spin_lock_nested(&ret->d_lock, DENTRY_D_LOCK_NESTED);
	/* Negative dentry - try next */
	if (!simple_positive(ret)) {
		spin_unlock(&p->d_lock);
		p = ret;
		goto again;
	}
	dget_dlock(ret);
	spin_unlock(&ret->d_lock);
	spin_unlock(&p->d_lock);
<<<<<<< HEAD
	spin_unlock(&autofs4_lock);
=======
	spin_unlock(&sbi->lookup_lock);
>>>>>>> 105e53f8

	dput(prev);

	return ret;
}

/*
 * Check a direct mount point for busyness.
 * Direct mounts have similar expiry semantics to tree mounts.
 * The tree is not busy iff no mountpoints are busy and there are no
 * autofs submounts.
 */
static int autofs4_direct_busy(struct vfsmount *mnt,
				struct dentry *top,
				unsigned long timeout,
				int do_now)
{
	DPRINTK("top %p %.*s",
		top, (int) top->d_name.len, top->d_name.name);

	/* If it's busy update the expiry counters */
	if (!may_umount_tree(mnt)) {
		struct autofs_info *ino = autofs4_dentry_ino(top);
		if (ino)
			ino->last_used = jiffies;
		return 1;
	}

	/* Timeout of a direct mount is determined by its top dentry */
	if (!autofs4_can_expire(top, timeout, do_now))
		return 1;

	return 0;
}

/* Check a directory tree of mount points for busyness
 * The tree is not busy iff no mountpoints are busy
 */
static int autofs4_tree_busy(struct vfsmount *mnt,
	       		     struct dentry *top,
			     unsigned long timeout,
			     int do_now)
{
	struct autofs_info *top_ino = autofs4_dentry_ino(top);
	struct dentry *p;

	DPRINTK("top %p %.*s",
		top, (int)top->d_name.len, top->d_name.name);

	/* Negative dentry - give up */
	if (!simple_positive(top))
		return 1;

	p = NULL;
	while ((p = get_next_positive_dentry(p, top))) {
		DPRINTK("dentry %p %.*s",
			p, (int) p->d_name.len, p->d_name.name);

		/*
		 * Is someone visiting anywhere in the subtree ?
		 * If there's no mount we need to check the usage
		 * count for the autofs dentry.
		 * If the fs is busy update the expiry counter.
		 */
		if (d_mountpoint(p)) {
			if (autofs4_mount_busy(mnt, p)) {
				top_ino->last_used = jiffies;
				dput(p);
				return 1;
			}
		} else {
			struct autofs_info *ino = autofs4_dentry_ino(p);
			unsigned int ino_count = atomic_read(&ino->count);

			/*
			 * Clean stale dentries below that have not been
			 * invalidated after a mount fail during lookup
			 */
			d_invalidate(p);

			/* allow for dget above and top is already dgot */
			if (p == top)
				ino_count += 2;
			else
				ino_count++;

			if (p->d_count > ino_count) {
				top_ino->last_used = jiffies;
				dput(p);
				return 1;
			}
		}
	}

	/* Timeout of a tree mount is ultimately determined by its top dentry */
	if (!autofs4_can_expire(top, timeout, do_now))
		return 1;

	return 0;
}

static struct dentry *autofs4_check_leaves(struct vfsmount *mnt,
					   struct dentry *parent,
					   unsigned long timeout,
					   int do_now)
{
	struct dentry *p;

	DPRINTK("parent %p %.*s",
		parent, (int)parent->d_name.len, parent->d_name.name);

	p = NULL;
	while ((p = get_next_positive_dentry(p, parent))) {
		DPRINTK("dentry %p %.*s",
			p, (int) p->d_name.len, p->d_name.name);

		if (d_mountpoint(p)) {
			/* Can we umount this guy */
			if (autofs4_mount_busy(mnt, p))
				continue;

			/* Can we expire this guy */
			if (autofs4_can_expire(p, timeout, do_now))
				return p;
		}
	}
	return NULL;
}

/* Check if we can expire a direct mount (possibly a tree) */
struct dentry *autofs4_expire_direct(struct super_block *sb,
				     struct vfsmount *mnt,
				     struct autofs_sb_info *sbi,
				     int how)
{
	unsigned long timeout;
	struct dentry *root = dget(sb->s_root);
	int do_now = how & AUTOFS_EXP_IMMEDIATE;
	struct autofs_info *ino;

	if (!root)
		return NULL;

	now = jiffies;
	timeout = sbi->exp_timeout;

	spin_lock(&sbi->fs_lock);
	ino = autofs4_dentry_ino(root);
	/* No point expiring a pending mount */
<<<<<<< HEAD
	if (ino->flags & AUTOFS_INF_PENDING) {
		spin_unlock(&sbi->fs_lock);
		return NULL;
	}
	managed_dentry_set_transit(root);
=======
	if (ino->flags & AUTOFS_INF_PENDING)
		goto out;
>>>>>>> 105e53f8
	if (!autofs4_direct_busy(mnt, root, timeout, do_now)) {
		struct autofs_info *ino = autofs4_dentry_ino(root);
		ino->flags |= AUTOFS_INF_EXPIRING;
		init_completion(&ino->expire_complete);
		spin_unlock(&sbi->fs_lock);
		return root;
	}
<<<<<<< HEAD
	managed_dentry_clear_transit(root);
=======
out:
>>>>>>> 105e53f8
	spin_unlock(&sbi->fs_lock);
	dput(root);

	return NULL;
}

/*
 * Find an eligible tree to time-out
 * A tree is eligible if :-
 *  - it is unused by any user process
 *  - it has been unused for exp_timeout time
 */
struct dentry *autofs4_expire_indirect(struct super_block *sb,
				       struct vfsmount *mnt,
				       struct autofs_sb_info *sbi,
				       int how)
{
	unsigned long timeout;
	struct dentry *root = sb->s_root;
	struct dentry *dentry;
	struct dentry *expired = NULL;
	int do_now = how & AUTOFS_EXP_IMMEDIATE;
	int exp_leaves = how & AUTOFS_EXP_LEAVES;
	struct autofs_info *ino;
	unsigned int ino_count;

	if (!root)
		return NULL;

	now = jiffies;
	timeout = sbi->exp_timeout;

	dentry = NULL;
<<<<<<< HEAD
	while ((dentry = get_next_positive_dentry(dentry, root))) {
=======
	while ((dentry = get_next_positive_subdir(dentry, root))) {
>>>>>>> 105e53f8
		spin_lock(&sbi->fs_lock);
		ino = autofs4_dentry_ino(dentry);
		/* No point expiring a pending mount */
		if (ino->flags & AUTOFS_INF_PENDING)
<<<<<<< HEAD
			goto cont;
		managed_dentry_set_transit(dentry);
=======
			goto next;
>>>>>>> 105e53f8

		/*
		 * Case 1: (i) indirect mount or top level pseudo direct mount
		 *	   (autofs-4.1).
		 *	   (ii) indirect mount with offset mount, check the "/"
		 *	   offset (autofs-5.0+).
		 */
		if (d_mountpoint(dentry)) {
			DPRINTK("checking mountpoint %p %.*s",
				dentry, (int)dentry->d_name.len, dentry->d_name.name);

			/* Path walk currently on this dentry? */
			ino_count = atomic_read(&ino->count) + 2;
			if (dentry->d_count > ino_count)
				goto next;

			/* Can we umount this guy */
			if (autofs4_mount_busy(mnt, dentry))
				goto next;

			/* Can we expire this guy */
			if (autofs4_can_expire(dentry, timeout, do_now)) {
				expired = dentry;
				goto found;
			}
			goto next;
		}

		if (simple_empty(dentry))
			goto next;

		/* Case 2: tree mount, expire iff entire tree is not busy */
		if (!exp_leaves) {
			/* Path walk currently on this dentry? */
			ino_count = atomic_read(&ino->count) + 1;
			if (dentry->d_count > ino_count)
				goto next;

			if (!autofs4_tree_busy(mnt, dentry, timeout, do_now)) {
				expired = dentry;
				goto found;
			}
		/*
		 * Case 3: pseudo direct mount, expire individual leaves
		 *	   (autofs-4.1).
		 */
		} else {
			/* Path walk currently on this dentry? */
			ino_count = atomic_read(&ino->count) + 1;
			if (dentry->d_count > ino_count)
				goto next;

			expired = autofs4_check_leaves(mnt, dentry, timeout, do_now);
			if (expired) {
				dput(dentry);
				goto found;
			}
		}
next:
		managed_dentry_clear_transit(dentry);
cont:
		spin_unlock(&sbi->fs_lock);
	}
	return NULL;

found:
	DPRINTK("returning %p %.*s",
		expired, (int)expired->d_name.len, expired->d_name.name);
	ino = autofs4_dentry_ino(expired);
	ino->flags |= AUTOFS_INF_EXPIRING;
	init_completion(&ino->expire_complete);
	spin_unlock(&sbi->fs_lock);
<<<<<<< HEAD
	spin_lock(&autofs4_lock);
=======
	spin_lock(&sbi->lookup_lock);
>>>>>>> 105e53f8
	spin_lock(&expired->d_parent->d_lock);
	spin_lock_nested(&expired->d_lock, DENTRY_D_LOCK_NESTED);
	list_move(&expired->d_parent->d_subdirs, &expired->d_u.d_child);
	spin_unlock(&expired->d_lock);
	spin_unlock(&expired->d_parent->d_lock);
<<<<<<< HEAD
	spin_unlock(&autofs4_lock);
=======
	spin_unlock(&sbi->lookup_lock);
>>>>>>> 105e53f8
	return expired;
}

int autofs4_expire_wait(struct dentry *dentry)
{
	struct autofs_sb_info *sbi = autofs4_sbi(dentry->d_sb);
	struct autofs_info *ino = autofs4_dentry_ino(dentry);
	int status;

	/* Block on any pending expire */
	spin_lock(&sbi->fs_lock);
	if (ino->flags & AUTOFS_INF_EXPIRING) {
		spin_unlock(&sbi->fs_lock);

		DPRINTK("waiting for expire %p name=%.*s",
			 dentry, dentry->d_name.len, dentry->d_name.name);

		status = autofs4_wait(sbi, dentry, NFY_NONE);
		wait_for_completion(&ino->expire_complete);

		DPRINTK("expire done status=%d", status);

		if (d_unhashed(dentry))
			return -EAGAIN;

		return status;
	}
	spin_unlock(&sbi->fs_lock);

	return 0;
}

/* Perform an expiry operation */
int autofs4_expire_run(struct super_block *sb,
		      struct vfsmount *mnt,
		      struct autofs_sb_info *sbi,
		      struct autofs_packet_expire __user *pkt_p)
{
	struct autofs_packet_expire pkt;
	struct autofs_info *ino;
	struct dentry *dentry;
	int ret = 0;

	memset(&pkt,0,sizeof pkt);

	pkt.hdr.proto_version = sbi->version;
	pkt.hdr.type = autofs_ptype_expire;

	if ((dentry = autofs4_expire_indirect(sb, mnt, sbi, 0)) == NULL)
		return -EAGAIN;

	pkt.len = dentry->d_name.len;
	memcpy(pkt.name, dentry->d_name.name, pkt.len);
	pkt.name[pkt.len] = '\0';
	dput(dentry);

	if ( copy_to_user(pkt_p, &pkt, sizeof(struct autofs_packet_expire)) )
		ret = -EFAULT;

	spin_lock(&sbi->fs_lock);
	ino = autofs4_dentry_ino(dentry);
	ino->flags &= ~AUTOFS_INF_EXPIRING;
	if (!d_unhashed(dentry))
		managed_dentry_clear_transit(dentry);
	complete_all(&ino->expire_complete);
	spin_unlock(&sbi->fs_lock);

	return ret;
}

int autofs4_do_expire_multi(struct super_block *sb, struct vfsmount *mnt,
			    struct autofs_sb_info *sbi, int when)
{
	struct dentry *dentry;
	int ret = -EAGAIN;

	if (autofs_type_trigger(sbi->type))
		dentry = autofs4_expire_direct(sb, mnt, sbi, when);
	else
		dentry = autofs4_expire_indirect(sb, mnt, sbi, when);

	if (dentry) {
		struct autofs_info *ino = autofs4_dentry_ino(dentry);

		/* This is synchronous because it makes the daemon a
                   little easier */
		ret = autofs4_wait(sbi, dentry, NFY_EXPIRE);

		spin_lock(&sbi->fs_lock);
		ino->flags &= ~AUTOFS_INF_EXPIRING;
		spin_lock(&dentry->d_lock);
<<<<<<< HEAD
		if (ret)
			__managed_dentry_clear_transit(dentry);
		else {
=======
		if (!ret) {
>>>>>>> 105e53f8
			if ((IS_ROOT(dentry) ||
			    (autofs_type_indirect(sbi->type) &&
			     IS_ROOT(dentry->d_parent))) &&
			    !(dentry->d_flags & DCACHE_NEED_AUTOMOUNT))
				__managed_dentry_set_automount(dentry);
		}
		spin_unlock(&dentry->d_lock);
		complete_all(&ino->expire_complete);
		spin_unlock(&sbi->fs_lock);
		dput(dentry);
	}

	return ret;
}

/* Call repeatedly until it returns -EAGAIN, meaning there's nothing
   more to be done */
int autofs4_expire_multi(struct super_block *sb, struct vfsmount *mnt,
			struct autofs_sb_info *sbi, int __user *arg)
{
	int do_now = 0;

	if (arg && get_user(do_now, arg))
		return -EFAULT;

	return autofs4_do_expire_multi(sb, mnt, sbi, do_now);
}
<|MERGE_RESOLUTION|>--- conflicted
+++ resolved
@@ -87,20 +87,6 @@
 }
 
 /*
-<<<<<<< HEAD
- * Calculate and dget next entry in top down tree traversal.
- */
-static struct dentry *get_next_positive_dentry(struct dentry *prev,
-						struct dentry *root)
-{
-	struct list_head *next;
-	struct dentry *p, *ret;
-
-	if (prev == NULL)
-		return dget(root);
-
-	spin_lock(&autofs4_lock);
-=======
  * Calculate and dget next entry in the subdirs list under root.
  */
 static struct dentry *get_next_positive_subdir(struct dentry *prev,
@@ -165,7 +151,6 @@
 		return dget(root);
 
 	spin_lock(&sbi->lookup_lock);
->>>>>>> 105e53f8
 relock:
 	p = prev;
 	spin_lock(&p->d_lock);
@@ -177,11 +162,7 @@
 
 			if (p == root) {
 				spin_unlock(&p->d_lock);
-<<<<<<< HEAD
-				spin_unlock(&autofs4_lock);
-=======
 				spin_unlock(&sbi->lookup_lock);
->>>>>>> 105e53f8
 				dput(prev);
 				return NULL;
 			}
@@ -211,11 +192,7 @@
 	dget_dlock(ret);
 	spin_unlock(&ret->d_lock);
 	spin_unlock(&p->d_lock);
-<<<<<<< HEAD
-	spin_unlock(&autofs4_lock);
-=======
 	spin_unlock(&sbi->lookup_lock);
->>>>>>> 105e53f8
 
 	dput(prev);
 
@@ -365,16 +342,8 @@
 	spin_lock(&sbi->fs_lock);
 	ino = autofs4_dentry_ino(root);
 	/* No point expiring a pending mount */
-<<<<<<< HEAD
-	if (ino->flags & AUTOFS_INF_PENDING) {
-		spin_unlock(&sbi->fs_lock);
-		return NULL;
-	}
-	managed_dentry_set_transit(root);
-=======
 	if (ino->flags & AUTOFS_INF_PENDING)
 		goto out;
->>>>>>> 105e53f8
 	if (!autofs4_direct_busy(mnt, root, timeout, do_now)) {
 		struct autofs_info *ino = autofs4_dentry_ino(root);
 		ino->flags |= AUTOFS_INF_EXPIRING;
@@ -382,11 +351,7 @@
 		spin_unlock(&sbi->fs_lock);
 		return root;
 	}
-<<<<<<< HEAD
-	managed_dentry_clear_transit(root);
-=======
 out:
->>>>>>> 105e53f8
 	spin_unlock(&sbi->fs_lock);
 	dput(root);
 
@@ -420,21 +385,12 @@
 	timeout = sbi->exp_timeout;
 
 	dentry = NULL;
-<<<<<<< HEAD
-	while ((dentry = get_next_positive_dentry(dentry, root))) {
-=======
 	while ((dentry = get_next_positive_subdir(dentry, root))) {
->>>>>>> 105e53f8
 		spin_lock(&sbi->fs_lock);
 		ino = autofs4_dentry_ino(dentry);
 		/* No point expiring a pending mount */
 		if (ino->flags & AUTOFS_INF_PENDING)
-<<<<<<< HEAD
-			goto cont;
-		managed_dentry_set_transit(dentry);
-=======
 			goto next;
->>>>>>> 105e53f8
 
 		/*
 		 * Case 1: (i) indirect mount or top level pseudo direct mount
@@ -494,8 +450,6 @@
 			}
 		}
 next:
-		managed_dentry_clear_transit(dentry);
-cont:
 		spin_unlock(&sbi->fs_lock);
 	}
 	return NULL;
@@ -507,21 +461,13 @@
 	ino->flags |= AUTOFS_INF_EXPIRING;
 	init_completion(&ino->expire_complete);
 	spin_unlock(&sbi->fs_lock);
-<<<<<<< HEAD
-	spin_lock(&autofs4_lock);
-=======
 	spin_lock(&sbi->lookup_lock);
->>>>>>> 105e53f8
 	spin_lock(&expired->d_parent->d_lock);
 	spin_lock_nested(&expired->d_lock, DENTRY_D_LOCK_NESTED);
 	list_move(&expired->d_parent->d_subdirs, &expired->d_u.d_child);
 	spin_unlock(&expired->d_lock);
 	spin_unlock(&expired->d_parent->d_lock);
-<<<<<<< HEAD
-	spin_unlock(&autofs4_lock);
-=======
 	spin_unlock(&sbi->lookup_lock);
->>>>>>> 105e53f8
 	return expired;
 }
 
@@ -584,8 +530,6 @@
 	spin_lock(&sbi->fs_lock);
 	ino = autofs4_dentry_ino(dentry);
 	ino->flags &= ~AUTOFS_INF_EXPIRING;
-	if (!d_unhashed(dentry))
-		managed_dentry_clear_transit(dentry);
 	complete_all(&ino->expire_complete);
 	spin_unlock(&sbi->fs_lock);
 
@@ -613,13 +557,7 @@
 		spin_lock(&sbi->fs_lock);
 		ino->flags &= ~AUTOFS_INF_EXPIRING;
 		spin_lock(&dentry->d_lock);
-<<<<<<< HEAD
-		if (ret)
-			__managed_dentry_clear_transit(dentry);
-		else {
-=======
 		if (!ret) {
->>>>>>> 105e53f8
 			if ((IS_ROOT(dentry) ||
 			    (autofs_type_indirect(sbi->type) &&
 			     IS_ROOT(dentry->d_parent))) &&
