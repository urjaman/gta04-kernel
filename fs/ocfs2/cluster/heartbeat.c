--- conflicted
+++ resolved
@@ -2323,7 +2323,6 @@
 			if (strcmp(region_uuid, uuid))
 				continue;
 			found = 1;
-<<<<<<< HEAD
 		}
 
 		if (reg->hr_item_pinned || reg->hr_item_dropped)
@@ -2343,27 +2342,6 @@
 				break;
 			}
 		}
-=======
-		}
-
-		if (reg->hr_item_pinned || reg->hr_item_dropped)
-			goto skip_pin;
-
-		/* Ignore ENOENT only for local hb (userdlm domain) */
-		ret = o2nm_depend_item(&reg->hr_item);
-		if (!ret) {
-			mlog(ML_CLUSTER, "Pin region %s\n", uuid);
-			reg->hr_item_pinned = 1;
-		} else {
-			if (ret == -ENOENT && found)
-				ret = 0;
-			else {
-				mlog(ML_ERROR, "Pin region %s fails with %d\n",
-				     uuid, ret);
-				break;
-			}
-		}
->>>>>>> 105e53f8
 skip_pin:
 		if (found)
 			break;
