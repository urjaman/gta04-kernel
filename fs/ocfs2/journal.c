--- conflicted
+++ resolved
@@ -2193,13 +2193,9 @@
 			 * ocfs2_delete_inode. */
 			oi->ip_flags |= OCFS2_INODE_MAYBE_ORPHANED;
 			spin_unlock(&oi->ip_lock);
-<<<<<<< HEAD
-		} else if ((orphan_reco_type == ORPHAN_NEED_TRUNCATE) &&
-=======
 		}
 
 		if ((orphan_reco_type == ORPHAN_NEED_TRUNCATE) &&
->>>>>>> d74235fc
 				(di->i_flags & cpu_to_le32(OCFS2_DIO_ORPHANED_FL))) {
 			ret = ocfs2_truncate_file(inode, di_bh,
 					i_size_read(inode));
