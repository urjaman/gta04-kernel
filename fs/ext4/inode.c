/*
 *  linux/fs/ext4/inode.c
 *
 * Copyright (C) 1992, 1993, 1994, 1995
 * Remy Card (card@masi.ibp.fr)
 * Laboratoire MASI - Institut Blaise Pascal
 * Universite Pierre et Marie Curie (Paris VI)
 *
 *  from
 *
 *  linux/fs/minix/inode.c
 *
 *  Copyright (C) 1991, 1992  Linus Torvalds
 *
 *  64-bit file support on 64-bit platforms by Jakub Jelinek
 *	(jj@sunsite.ms.mff.cuni.cz)
 *
 *  Assorted race fixes, rewrite of ext4_get_block() by Al Viro, 2000
 */

#include <linux/fs.h>
#include <linux/time.h>
#include <linux/jbd2.h>
#include <linux/highuid.h>
#include <linux/pagemap.h>
#include <linux/quotaops.h>
#include <linux/string.h>
#include <linux/buffer_head.h>
#include <linux/writeback.h>
#include <linux/pagevec.h>
#include <linux/mpage.h>
#include <linux/namei.h>
#include <linux/uio.h>
#include <linux/bio.h>
#include <linux/workqueue.h>
#include <linux/kernel.h>
#include <linux/printk.h>
#include <linux/slab.h>
#include <linux/ratelimit.h>

#include "ext4_jbd2.h"
#include "xattr.h"
#include "acl.h"
#include "truncate.h"

#include <trace/events/ext4.h>

#define MPAGE_DA_EXTENT_TAIL 0x01

static inline int ext4_begin_ordered_truncate(struct inode *inode,
					      loff_t new_size)
{
	trace_ext4_begin_ordered_truncate(inode, new_size);
	/*
	 * If jinode is zero, then we never opened the file for
	 * writing, so there's no need to call
	 * jbd2_journal_begin_ordered_truncate() since there's no
	 * outstanding writes we need to flush.
	 */
	if (!EXT4_I(inode)->jinode)
		return 0;
	return jbd2_journal_begin_ordered_truncate(EXT4_JOURNAL(inode),
						   EXT4_I(inode)->jinode,
						   new_size);
}

static void ext4_invalidatepage(struct page *page, unsigned long offset);
static int noalloc_get_block_write(struct inode *inode, sector_t iblock,
				   struct buffer_head *bh_result, int create);
static int ext4_set_bh_endio(struct buffer_head *bh, struct inode *inode);
static void ext4_end_io_buffer_write(struct buffer_head *bh, int uptodate);
static int __ext4_journalled_writepage(struct page *page, unsigned int len);
static int ext4_bh_delay_or_unwritten(handle_t *handle, struct buffer_head *bh);
static int ext4_discard_partial_page_buffers_no_lock(handle_t *handle,
		struct inode *inode, struct page *page, loff_t from,
		loff_t length, int flags);

/*
 * Test whether an inode is a fast symlink.
 */
static int ext4_inode_is_fast_symlink(struct inode *inode)
{
	int ea_blocks = EXT4_I(inode)->i_file_acl ?
		(inode->i_sb->s_blocksize >> 9) : 0;

	return (S_ISLNK(inode->i_mode) && inode->i_blocks - ea_blocks == 0);
}

/*
 * Restart the transaction associated with *handle.  This does a commit,
 * so before we call here everything must be consistently dirtied against
 * this transaction.
 */
int ext4_truncate_restart_trans(handle_t *handle, struct inode *inode,
				 int nblocks)
{
	int ret;

	/*
	 * Drop i_data_sem to avoid deadlock with ext4_map_blocks.  At this
	 * moment, get_block can be called only for blocks inside i_size since
	 * page cache has been already dropped and writes are blocked by
	 * i_mutex. So we can safely drop the i_data_sem here.
	 */
	BUG_ON(EXT4_JOURNAL(inode) == NULL);
	jbd_debug(2, "restarting handle %p\n", handle);
	up_write(&EXT4_I(inode)->i_data_sem);
	ret = ext4_journal_restart(handle, nblocks);
	down_write(&EXT4_I(inode)->i_data_sem);
	ext4_discard_preallocations(inode);

	return ret;
}

/*
 * Called at the last iput() if i_nlink is zero.
 */
void ext4_evict_inode(struct inode *inode)
{
	handle_t *handle;
	int err;

	trace_ext4_evict_inode(inode);

	ext4_ioend_wait(inode);

	if (inode->i_nlink) {
		/*
		 * When journalling data dirty buffers are tracked only in the
		 * journal. So although mm thinks everything is clean and
		 * ready for reaping the inode might still have some pages to
		 * write in the running transaction or waiting to be
		 * checkpointed. Thus calling jbd2_journal_invalidatepage()
		 * (via truncate_inode_pages()) to discard these buffers can
		 * cause data loss. Also even if we did not discard these
		 * buffers, we would have no way to find them after the inode
		 * is reaped and thus user could see stale data if he tries to
		 * read them before the transaction is checkpointed. So be
		 * careful and force everything to disk here... We use
		 * ei->i_datasync_tid to store the newest transaction
		 * containing inode's data.
		 *
		 * Note that directories do not have this problem because they
		 * don't use page cache.
		 */
		if (ext4_should_journal_data(inode) &&
		    (S_ISLNK(inode->i_mode) || S_ISREG(inode->i_mode))) {
			journal_t *journal = EXT4_SB(inode->i_sb)->s_journal;
			tid_t commit_tid = EXT4_I(inode)->i_datasync_tid;

			jbd2_log_start_commit(journal, commit_tid);
			jbd2_log_wait_commit(journal, commit_tid);
			filemap_write_and_wait(&inode->i_data);
		}
		truncate_inode_pages(&inode->i_data, 0);
		goto no_delete;
	}

	if (!is_bad_inode(inode))
		dquot_initialize(inode);

	if (ext4_should_order_data(inode))
		ext4_begin_ordered_truncate(inode, 0);
	truncate_inode_pages(&inode->i_data, 0);

	if (is_bad_inode(inode))
		goto no_delete;

	handle = ext4_journal_start(inode, ext4_blocks_for_truncate(inode)+3);
	if (IS_ERR(handle)) {
		ext4_std_error(inode->i_sb, PTR_ERR(handle));
		/*
		 * If we're going to skip the normal cleanup, we still need to
		 * make sure that the in-core orphan linked list is properly
		 * cleaned up.
		 */
		ext4_orphan_del(NULL, inode);
		goto no_delete;
	}

	if (IS_SYNC(inode))
		ext4_handle_sync(handle);
	inode->i_size = 0;
	err = ext4_mark_inode_dirty(handle, inode);
	if (err) {
		ext4_warning(inode->i_sb,
			     "couldn't mark inode dirty (err %d)", err);
		goto stop_handle;
	}
	if (inode->i_blocks)
		ext4_truncate(inode);

	/*
	 * ext4_ext_truncate() doesn't reserve any slop when it
	 * restarts journal transactions; therefore there may not be
	 * enough credits left in the handle to remove the inode from
	 * the orphan list and set the dtime field.
	 */
	if (!ext4_handle_has_enough_credits(handle, 3)) {
		err = ext4_journal_extend(handle, 3);
		if (err > 0)
			err = ext4_journal_restart(handle, 3);
		if (err != 0) {
			ext4_warning(inode->i_sb,
				     "couldn't extend journal (err %d)", err);
		stop_handle:
			ext4_journal_stop(handle);
			ext4_orphan_del(NULL, inode);
			goto no_delete;
		}
	}

	/*
	 * Kill off the orphan record which ext4_truncate created.
	 * AKPM: I think this can be inside the above `if'.
	 * Note that ext4_orphan_del() has to be able to cope with the
	 * deletion of a non-existent orphan - this is because we don't
	 * know if ext4_truncate() actually created an orphan record.
	 * (Well, we could do this if we need to, but heck - it works)
	 */
	ext4_orphan_del(handle, inode);
	EXT4_I(inode)->i_dtime	= get_seconds();

	/*
	 * One subtle ordering requirement: if anything has gone wrong
	 * (transaction abort, IO errors, whatever), then we can still
	 * do these next steps (the fs will already have been marked as
	 * having errors), but we can't free the inode if the mark_dirty
	 * fails.
	 */
	if (ext4_mark_inode_dirty(handle, inode))
		/* If that failed, just do the required in-core inode clear. */
		ext4_clear_inode(inode);
	else
		ext4_free_inode(handle, inode);
	ext4_journal_stop(handle);
	return;
no_delete:
	ext4_clear_inode(inode);	/* We must guarantee clearing of inode... */
}

#ifdef CONFIG_QUOTA
qsize_t *ext4_get_reserved_space(struct inode *inode)
{
	return &EXT4_I(inode)->i_reserved_quota;
}
#endif

/*
 * Calculate the number of metadata blocks need to reserve
 * to allocate a block located at @lblock
 */
static int ext4_calc_metadata_amount(struct inode *inode, ext4_lblk_t lblock)
{
	if (ext4_test_inode_flag(inode, EXT4_INODE_EXTENTS))
		return ext4_ext_calc_metadata_amount(inode, lblock);

	return ext4_ind_calc_metadata_amount(inode, lblock);
}

/*
 * Called with i_data_sem down, which is important since we can call
 * ext4_discard_preallocations() from here.
 */
void ext4_da_update_reserve_space(struct inode *inode,
					int used, int quota_claim)
{
	struct ext4_sb_info *sbi = EXT4_SB(inode->i_sb);
	struct ext4_inode_info *ei = EXT4_I(inode);

	spin_lock(&ei->i_block_reservation_lock);
	trace_ext4_da_update_reserve_space(inode, used, quota_claim);
	if (unlikely(used > ei->i_reserved_data_blocks)) {
		ext4_msg(inode->i_sb, KERN_NOTICE, "%s: ino %lu, used %d "
			 "with only %d reserved data blocks\n",
			 __func__, inode->i_ino, used,
			 ei->i_reserved_data_blocks);
		WARN_ON(1);
		used = ei->i_reserved_data_blocks;
	}

	/* Update per-inode reservations */
	ei->i_reserved_data_blocks -= used;
	ei->i_reserved_meta_blocks -= ei->i_allocated_meta_blocks;
	percpu_counter_sub(&sbi->s_dirtyclusters_counter,
			   used + ei->i_allocated_meta_blocks);
	ei->i_allocated_meta_blocks = 0;

	if (ei->i_reserved_data_blocks == 0) {
		/*
		 * We can release all of the reserved metadata blocks
		 * only when we have written all of the delayed
		 * allocation blocks.
		 */
		percpu_counter_sub(&sbi->s_dirtyclusters_counter,
				   ei->i_reserved_meta_blocks);
		ei->i_reserved_meta_blocks = 0;
		ei->i_da_metadata_calc_len = 0;
	}
	spin_unlock(&EXT4_I(inode)->i_block_reservation_lock);

	/* Update quota subsystem for data blocks */
	if (quota_claim)
		dquot_claim_block(inode, EXT4_C2B(sbi, used));
	else {
		/*
		 * We did fallocate with an offset that is already delayed
		 * allocated. So on delayed allocated writeback we should
		 * not re-claim the quota for fallocated blocks.
		 */
		dquot_release_reservation_block(inode, EXT4_C2B(sbi, used));
	}

	/*
	 * If we have done all the pending block allocations and if
	 * there aren't any writers on the inode, we can discard the
	 * inode's preallocations.
	 */
	if ((ei->i_reserved_data_blocks == 0) &&
	    (atomic_read(&inode->i_writecount) == 0))
		ext4_discard_preallocations(inode);
}

static int __check_block_validity(struct inode *inode, const char *func,
				unsigned int line,
				struct ext4_map_blocks *map)
{
	if (!ext4_data_block_valid(EXT4_SB(inode->i_sb), map->m_pblk,
				   map->m_len)) {
		ext4_error_inode(inode, func, line, map->m_pblk,
				 "lblock %lu mapped to illegal pblock "
				 "(length %d)", (unsigned long) map->m_lblk,
				 map->m_len);
		return -EIO;
	}
	return 0;
}

#define check_block_validity(inode, map)	\
	__check_block_validity((inode), __func__, __LINE__, (map))

/*
 * Return the number of contiguous dirty pages in a given inode
 * starting at page frame idx.
 */
static pgoff_t ext4_num_dirty_pages(struct inode *inode, pgoff_t idx,
				    unsigned int max_pages)
{
	struct address_space *mapping = inode->i_mapping;
	pgoff_t	index;
	struct pagevec pvec;
	pgoff_t num = 0;
	int i, nr_pages, done = 0;

	if (max_pages == 0)
		return 0;
	pagevec_init(&pvec, 0);
	while (!done) {
		index = idx;
		nr_pages = pagevec_lookup_tag(&pvec, mapping, &index,
					      PAGECACHE_TAG_DIRTY,
					      (pgoff_t)PAGEVEC_SIZE);
		if (nr_pages == 0)
			break;
		for (i = 0; i < nr_pages; i++) {
			struct page *page = pvec.pages[i];
			struct buffer_head *bh, *head;

			lock_page(page);
			if (unlikely(page->mapping != mapping) ||
			    !PageDirty(page) ||
			    PageWriteback(page) ||
			    page->index != idx) {
				done = 1;
				unlock_page(page);
				break;
			}
			if (page_has_buffers(page)) {
				bh = head = page_buffers(page);
				do {
					if (!buffer_delay(bh) &&
					    !buffer_unwritten(bh))
						done = 1;
					bh = bh->b_this_page;
				} while (!done && (bh != head));
			}
			unlock_page(page);
			if (done)
				break;
			idx++;
			num++;
			if (num >= max_pages) {
				done = 1;
				break;
			}
		}
		pagevec_release(&pvec);
	}
	return num;
}

/*
 * Sets the BH_Da_Mapped bit on the buffer heads corresponding to the given map.
 */
static void set_buffers_da_mapped(struct inode *inode,
				   struct ext4_map_blocks *map)
{
	struct address_space *mapping = inode->i_mapping;
	struct pagevec pvec;
	int i, nr_pages;
	pgoff_t index, end;

	index = map->m_lblk >> (PAGE_CACHE_SHIFT - inode->i_blkbits);
	end = (map->m_lblk + map->m_len - 1) >>
		(PAGE_CACHE_SHIFT - inode->i_blkbits);

	pagevec_init(&pvec, 0);
	while (index <= end) {
		nr_pages = pagevec_lookup(&pvec, mapping, index,
					  min(end - index + 1,
					      (pgoff_t)PAGEVEC_SIZE));
		if (nr_pages == 0)
			break;
		for (i = 0; i < nr_pages; i++) {
			struct page *page = pvec.pages[i];
			struct buffer_head *bh, *head;

			if (unlikely(page->mapping != mapping) ||
			    !PageDirty(page))
				break;

			if (page_has_buffers(page)) {
				bh = head = page_buffers(page);
				do {
					set_buffer_da_mapped(bh);
					bh = bh->b_this_page;
				} while (bh != head);
			}
			index++;
		}
		pagevec_release(&pvec);
	}
}

/*
 * The ext4_map_blocks() function tries to look up the requested blocks,
 * and returns if the blocks are already mapped.
 *
 * Otherwise it takes the write lock of the i_data_sem and allocate blocks
 * and store the allocated blocks in the result buffer head and mark it
 * mapped.
 *
 * If file type is extents based, it will call ext4_ext_map_blocks(),
 * Otherwise, call with ext4_ind_map_blocks() to handle indirect mapping
 * based files
 *
 * On success, it returns the number of blocks being mapped or allocate.
 * if create==0 and the blocks are pre-allocated and uninitialized block,
 * the result buffer head is unmapped. If the create ==1, it will make sure
 * the buffer head is mapped.
 *
 * It returns 0 if plain look up failed (blocks have not been allocated), in
 * that case, buffer head is unmapped
 *
 * It returns the error in case of allocation failure.
 */
int ext4_map_blocks(handle_t *handle, struct inode *inode,
		    struct ext4_map_blocks *map, int flags)
{
	int retval;

	map->m_flags = 0;
	ext_debug("ext4_map_blocks(): inode %lu, flag %d, max_blocks %u,"
		  "logical block %lu\n", inode->i_ino, flags, map->m_len,
		  (unsigned long) map->m_lblk);
	/*
	 * Try to see if we can get the block without requesting a new
	 * file system block.
	 */
	down_read((&EXT4_I(inode)->i_data_sem));
	if (ext4_test_inode_flag(inode, EXT4_INODE_EXTENTS)) {
		retval = ext4_ext_map_blocks(handle, inode, map, flags &
					     EXT4_GET_BLOCKS_KEEP_SIZE);
	} else {
		retval = ext4_ind_map_blocks(handle, inode, map, flags &
					     EXT4_GET_BLOCKS_KEEP_SIZE);
	}
	up_read((&EXT4_I(inode)->i_data_sem));

	if (retval > 0 && map->m_flags & EXT4_MAP_MAPPED) {
		int ret = check_block_validity(inode, map);
		if (ret != 0)
			return ret;
	}

	/* If it is only a block(s) look up */
	if ((flags & EXT4_GET_BLOCKS_CREATE) == 0)
		return retval;

	/*
	 * Returns if the blocks have already allocated
	 *
	 * Note that if blocks have been preallocated
	 * ext4_ext_get_block() returns the create = 0
	 * with buffer head unmapped.
	 */
	if (retval > 0 && map->m_flags & EXT4_MAP_MAPPED)
		return retval;

	/*
	 * When we call get_blocks without the create flag, the
	 * BH_Unwritten flag could have gotten set if the blocks
	 * requested were part of a uninitialized extent.  We need to
	 * clear this flag now that we are committed to convert all or
	 * part of the uninitialized extent to be an initialized
	 * extent.  This is because we need to avoid the combination
	 * of BH_Unwritten and BH_Mapped flags being simultaneously
	 * set on the buffer_head.
	 */
	map->m_flags &= ~EXT4_MAP_UNWRITTEN;

	/*
	 * New blocks allocate and/or writing to uninitialized extent
	 * will possibly result in updating i_data, so we take
	 * the write lock of i_data_sem, and call get_blocks()
	 * with create == 1 flag.
	 */
	down_write((&EXT4_I(inode)->i_data_sem));

	/*
	 * if the caller is from delayed allocation writeout path
	 * we have already reserved fs blocks for allocation
	 * let the underlying get_block() function know to
	 * avoid double accounting
	 */
	if (flags & EXT4_GET_BLOCKS_DELALLOC_RESERVE)
		ext4_set_inode_state(inode, EXT4_STATE_DELALLOC_RESERVED);
	/*
	 * We need to check for EXT4 here because migrate
	 * could have changed the inode type in between
	 */
	if (ext4_test_inode_flag(inode, EXT4_INODE_EXTENTS)) {
		retval = ext4_ext_map_blocks(handle, inode, map, flags);
	} else {
		retval = ext4_ind_map_blocks(handle, inode, map, flags);

		if (retval > 0 && map->m_flags & EXT4_MAP_NEW) {
			/*
			 * We allocated new blocks which will result in
			 * i_data's format changing.  Force the migrate
			 * to fail by clearing migrate flags
			 */
			ext4_clear_inode_state(inode, EXT4_STATE_EXT_MIGRATE);
		}

		/*
		 * Update reserved blocks/metadata blocks after successful
		 * block allocation which had been deferred till now. We don't
		 * support fallocate for non extent files. So we can update
		 * reserve space here.
		 */
		if ((retval > 0) &&
			(flags & EXT4_GET_BLOCKS_DELALLOC_RESERVE))
			ext4_da_update_reserve_space(inode, retval, 1);
	}
	if (flags & EXT4_GET_BLOCKS_DELALLOC_RESERVE) {
		ext4_clear_inode_state(inode, EXT4_STATE_DELALLOC_RESERVED);

		/* If we have successfully mapped the delayed allocated blocks,
		 * set the BH_Da_Mapped bit on them. Its important to do this
		 * under the protection of i_data_sem.
		 */
		if (retval > 0 && map->m_flags & EXT4_MAP_MAPPED)
			set_buffers_da_mapped(inode, map);
	}

	up_write((&EXT4_I(inode)->i_data_sem));
	if (retval > 0 && map->m_flags & EXT4_MAP_MAPPED) {
		int ret = check_block_validity(inode, map);
		if (ret != 0)
			return ret;
	}
	return retval;
}

/* Maximum number of blocks we map for direct IO at once. */
#define DIO_MAX_BLOCKS 4096

static int _ext4_get_block(struct inode *inode, sector_t iblock,
			   struct buffer_head *bh, int flags)
{
	handle_t *handle = ext4_journal_current_handle();
	struct ext4_map_blocks map;
	int ret = 0, started = 0;
	int dio_credits;

	map.m_lblk = iblock;
	map.m_len = bh->b_size >> inode->i_blkbits;

	if (flags && !handle) {
		/* Direct IO write... */
		if (map.m_len > DIO_MAX_BLOCKS)
			map.m_len = DIO_MAX_BLOCKS;
		dio_credits = ext4_chunk_trans_blocks(inode, map.m_len);
		handle = ext4_journal_start(inode, dio_credits);
		if (IS_ERR(handle)) {
			ret = PTR_ERR(handle);
			return ret;
		}
		started = 1;
	}

	ret = ext4_map_blocks(handle, inode, &map, flags);
	if (ret > 0) {
		map_bh(bh, inode->i_sb, map.m_pblk);
		bh->b_state = (bh->b_state & ~EXT4_MAP_FLAGS) | map.m_flags;
		bh->b_size = inode->i_sb->s_blocksize * map.m_len;
		ret = 0;
	}
	if (started)
		ext4_journal_stop(handle);
	return ret;
}

int ext4_get_block(struct inode *inode, sector_t iblock,
		   struct buffer_head *bh, int create)
{
	return _ext4_get_block(inode, iblock, bh,
			       create ? EXT4_GET_BLOCKS_CREATE : 0);
}

/*
 * `handle' can be NULL if create is zero
 */
struct buffer_head *ext4_getblk(handle_t *handle, struct inode *inode,
				ext4_lblk_t block, int create, int *errp)
{
	struct ext4_map_blocks map;
	struct buffer_head *bh;
	int fatal = 0, err;

	J_ASSERT(handle != NULL || create == 0);

	map.m_lblk = block;
	map.m_len = 1;
	err = ext4_map_blocks(handle, inode, &map,
			      create ? EXT4_GET_BLOCKS_CREATE : 0);

	if (err < 0)
		*errp = err;
	if (err <= 0)
		return NULL;
	*errp = 0;

	bh = sb_getblk(inode->i_sb, map.m_pblk);
	if (!bh) {
		*errp = -EIO;
		return NULL;
	}
	if (map.m_flags & EXT4_MAP_NEW) {
		J_ASSERT(create != 0);
		J_ASSERT(handle != NULL);

		/*
		 * Now that we do not always journal data, we should
		 * keep in mind whether this should always journal the
		 * new buffer as metadata.  For now, regular file
		 * writes use ext4_get_block instead, so it's not a
		 * problem.
		 */
		lock_buffer(bh);
		BUFFER_TRACE(bh, "call get_create_access");
		fatal = ext4_journal_get_create_access(handle, bh);
		if (!fatal && !buffer_uptodate(bh)) {
			memset(bh->b_data, 0, inode->i_sb->s_blocksize);
			set_buffer_uptodate(bh);
		}
		unlock_buffer(bh);
		BUFFER_TRACE(bh, "call ext4_handle_dirty_metadata");
		err = ext4_handle_dirty_metadata(handle, inode, bh);
		if (!fatal)
			fatal = err;
	} else {
		BUFFER_TRACE(bh, "not a new buffer");
	}
	if (fatal) {
		*errp = fatal;
		brelse(bh);
		bh = NULL;
	}
	return bh;
}

struct buffer_head *ext4_bread(handle_t *handle, struct inode *inode,
			       ext4_lblk_t block, int create, int *err)
{
	struct buffer_head *bh;

	bh = ext4_getblk(handle, inode, block, create, err);
	if (!bh)
		return bh;
	if (buffer_uptodate(bh))
		return bh;
	ll_rw_block(READ | REQ_META | REQ_PRIO, 1, &bh);
	wait_on_buffer(bh);
	if (buffer_uptodate(bh))
		return bh;
	put_bh(bh);
	*err = -EIO;
	return NULL;
}

static int walk_page_buffers(handle_t *handle,
			     struct buffer_head *head,
			     unsigned from,
			     unsigned to,
			     int *partial,
			     int (*fn)(handle_t *handle,
				       struct buffer_head *bh))
{
	struct buffer_head *bh;
	unsigned block_start, block_end;
	unsigned blocksize = head->b_size;
	int err, ret = 0;
	struct buffer_head *next;

	for (bh = head, block_start = 0;
	     ret == 0 && (bh != head || !block_start);
	     block_start = block_end, bh = next) {
		next = bh->b_this_page;
		block_end = block_start + blocksize;
		if (block_end <= from || block_start >= to) {
			if (partial && !buffer_uptodate(bh))
				*partial = 1;
			continue;
		}
		err = (*fn)(handle, bh);
		if (!ret)
			ret = err;
	}
	return ret;
}

/*
 * To preserve ordering, it is essential that the hole instantiation and
 * the data write be encapsulated in a single transaction.  We cannot
 * close off a transaction and start a new one between the ext4_get_block()
 * and the commit_write().  So doing the jbd2_journal_start at the start of
 * prepare_write() is the right place.
 *
 * Also, this function can nest inside ext4_writepage() ->
 * block_write_full_page(). In that case, we *know* that ext4_writepage()
 * has generated enough buffer credits to do the whole page.  So we won't
 * block on the journal in that case, which is good, because the caller may
 * be PF_MEMALLOC.
 *
 * By accident, ext4 can be reentered when a transaction is open via
 * quota file writes.  If we were to commit the transaction while thus
 * reentered, there can be a deadlock - we would be holding a quota
 * lock, and the commit would never complete if another thread had a
 * transaction open and was blocking on the quota lock - a ranking
 * violation.
 *
 * So what we do is to rely on the fact that jbd2_journal_stop/journal_start
 * will _not_ run commit under these circumstances because handle->h_ref
 * is elevated.  We'll still have enough credits for the tiny quotafile
 * write.
 */
static int do_journal_get_write_access(handle_t *handle,
				       struct buffer_head *bh)
{
	int dirty = buffer_dirty(bh);
	int ret;

	if (!buffer_mapped(bh) || buffer_freed(bh))
		return 0;
	/*
	 * __block_write_begin() could have dirtied some buffers. Clean
	 * the dirty bit as jbd2_journal_get_write_access() could complain
	 * otherwise about fs integrity issues. Setting of the dirty bit
	 * by __block_write_begin() isn't a real problem here as we clear
	 * the bit before releasing a page lock and thus writeback cannot
	 * ever write the buffer.
	 */
	if (dirty)
		clear_buffer_dirty(bh);
	ret = ext4_journal_get_write_access(handle, bh);
	if (!ret && dirty)
		ret = ext4_handle_dirty_metadata(handle, NULL, bh);
	return ret;
}

static int ext4_get_block_write(struct inode *inode, sector_t iblock,
		   struct buffer_head *bh_result, int create);
static int ext4_write_begin(struct file *file, struct address_space *mapping,
			    loff_t pos, unsigned len, unsigned flags,
			    struct page **pagep, void **fsdata)
{
	struct inode *inode = mapping->host;
	int ret, needed_blocks;
	handle_t *handle;
	int retries = 0;
	struct page *page;
	pgoff_t index;
	unsigned from, to;

	trace_ext4_write_begin(inode, pos, len, flags);
	/*
	 * Reserve one block more for addition to orphan list in case
	 * we allocate blocks but write fails for some reason
	 */
	needed_blocks = ext4_writepage_trans_blocks(inode) + 1;
	index = pos >> PAGE_CACHE_SHIFT;
	from = pos & (PAGE_CACHE_SIZE - 1);
	to = from + len;

retry:
	handle = ext4_journal_start(inode, needed_blocks);
	if (IS_ERR(handle)) {
		ret = PTR_ERR(handle);
		goto out;
	}

	/* We cannot recurse into the filesystem as the transaction is already
	 * started */
	flags |= AOP_FLAG_NOFS;

	page = grab_cache_page_write_begin(mapping, index, flags);
	if (!page) {
		ext4_journal_stop(handle);
		ret = -ENOMEM;
		goto out;
	}
	*pagep = page;

	if (ext4_should_dioread_nolock(inode))
		ret = __block_write_begin(page, pos, len, ext4_get_block_write);
	else
		ret = __block_write_begin(page, pos, len, ext4_get_block);

	if (!ret && ext4_should_journal_data(inode)) {
		ret = walk_page_buffers(handle, page_buffers(page),
				from, to, NULL, do_journal_get_write_access);
	}

	if (ret) {
		unlock_page(page);
		page_cache_release(page);
		/*
		 * __block_write_begin may have instantiated a few blocks
		 * outside i_size.  Trim these off again. Don't need
		 * i_size_read because we hold i_mutex.
		 *
		 * Add inode to orphan list in case we crash before
		 * truncate finishes
		 */
		if (pos + len > inode->i_size && ext4_can_truncate(inode))
			ext4_orphan_add(handle, inode);

		ext4_journal_stop(handle);
		if (pos + len > inode->i_size) {
			ext4_truncate_failed_write(inode);
			/*
			 * If truncate failed early the inode might
			 * still be on the orphan list; we need to
			 * make sure the inode is removed from the
			 * orphan list in that case.
			 */
			if (inode->i_nlink)
				ext4_orphan_del(NULL, inode);
		}
	}

	if (ret == -ENOSPC && ext4_should_retry_alloc(inode->i_sb, &retries))
		goto retry;
out:
	return ret;
}

/* For write_end() in data=journal mode */
static int write_end_fn(handle_t *handle, struct buffer_head *bh)
{
	if (!buffer_mapped(bh) || buffer_freed(bh))
		return 0;
	set_buffer_uptodate(bh);
	return ext4_handle_dirty_metadata(handle, NULL, bh);
}

static int ext4_generic_write_end(struct file *file,
				  struct address_space *mapping,
				  loff_t pos, unsigned len, unsigned copied,
				  struct page *page, void *fsdata)
{
	int i_size_changed = 0;
	struct inode *inode = mapping->host;
	handle_t *handle = ext4_journal_current_handle();

	copied = block_write_end(file, mapping, pos, len, copied, page, fsdata);

	/*
	 * No need to use i_size_read() here, the i_size
	 * cannot change under us because we hold i_mutex.
	 *
	 * But it's important to update i_size while still holding page lock:
	 * page writeout could otherwise come in and zero beyond i_size.
	 */
	if (pos + copied > inode->i_size) {
		i_size_write(inode, pos + copied);
		i_size_changed = 1;
	}

	if (pos + copied >  EXT4_I(inode)->i_disksize) {
		/* We need to mark inode dirty even if
		 * new_i_size is less that inode->i_size
		 * bu greater than i_disksize.(hint delalloc)
		 */
		ext4_update_i_disksize(inode, (pos + copied));
		i_size_changed = 1;
	}
	unlock_page(page);
	page_cache_release(page);

	/*
	 * Don't mark the inode dirty under page lock. First, it unnecessarily
	 * makes the holding time of page lock longer. Second, it forces lock
	 * ordering of page lock and transaction start for journaling
	 * filesystems.
	 */
	if (i_size_changed)
		ext4_mark_inode_dirty(handle, inode);

	return copied;
}

/*
 * We need to pick up the new inode size which generic_commit_write gave us
 * `file' can be NULL - eg, when called from page_symlink().
 *
 * ext4 never places buffers on inode->i_mapping->private_list.  metadata
 * buffers are managed internally.
 */
static int ext4_ordered_write_end(struct file *file,
				  struct address_space *mapping,
				  loff_t pos, unsigned len, unsigned copied,
				  struct page *page, void *fsdata)
{
	handle_t *handle = ext4_journal_current_handle();
	struct inode *inode = mapping->host;
	int ret = 0, ret2;

	trace_ext4_ordered_write_end(inode, pos, len, copied);
	ret = ext4_jbd2_file_inode(handle, inode);

	if (ret == 0) {
		ret2 = ext4_generic_write_end(file, mapping, pos, len, copied,
							page, fsdata);
		copied = ret2;
		if (pos + len > inode->i_size && ext4_can_truncate(inode))
			/* if we have allocated more blocks and copied
			 * less. We will have blocks allocated outside
			 * inode->i_size. So truncate them
			 */
			ext4_orphan_add(handle, inode);
		if (ret2 < 0)
			ret = ret2;
	} else {
		unlock_page(page);
		page_cache_release(page);
	}

	ret2 = ext4_journal_stop(handle);
	if (!ret)
		ret = ret2;

	if (pos + len > inode->i_size) {
		ext4_truncate_failed_write(inode);
		/*
		 * If truncate failed early the inode might still be
		 * on the orphan list; we need to make sure the inode
		 * is removed from the orphan list in that case.
		 */
		if (inode->i_nlink)
			ext4_orphan_del(NULL, inode);
	}


	return ret ? ret : copied;
}

static int ext4_writeback_write_end(struct file *file,
				    struct address_space *mapping,
				    loff_t pos, unsigned len, unsigned copied,
				    struct page *page, void *fsdata)
{
	handle_t *handle = ext4_journal_current_handle();
	struct inode *inode = mapping->host;
	int ret = 0, ret2;

	trace_ext4_writeback_write_end(inode, pos, len, copied);
	ret2 = ext4_generic_write_end(file, mapping, pos, len, copied,
							page, fsdata);
	copied = ret2;
	if (pos + len > inode->i_size && ext4_can_truncate(inode))
		/* if we have allocated more blocks and copied
		 * less. We will have blocks allocated outside
		 * inode->i_size. So truncate them
		 */
		ext4_orphan_add(handle, inode);

	if (ret2 < 0)
		ret = ret2;

	ret2 = ext4_journal_stop(handle);
	if (!ret)
		ret = ret2;

	if (pos + len > inode->i_size) {
		ext4_truncate_failed_write(inode);
		/*
		 * If truncate failed early the inode might still be
		 * on the orphan list; we need to make sure the inode
		 * is removed from the orphan list in that case.
		 */
		if (inode->i_nlink)
			ext4_orphan_del(NULL, inode);
	}

	return ret ? ret : copied;
}

static int ext4_journalled_write_end(struct file *file,
				     struct address_space *mapping,
				     loff_t pos, unsigned len, unsigned copied,
				     struct page *page, void *fsdata)
{
	handle_t *handle = ext4_journal_current_handle();
	struct inode *inode = mapping->host;
	int ret = 0, ret2;
	int partial = 0;
	unsigned from, to;
	loff_t new_i_size;

	trace_ext4_journalled_write_end(inode, pos, len, copied);
	from = pos & (PAGE_CACHE_SIZE - 1);
	to = from + len;

	BUG_ON(!ext4_handle_valid(handle));

	if (copied < len) {
		if (!PageUptodate(page))
			copied = 0;
		page_zero_new_buffers(page, from+copied, to);
	}

	ret = walk_page_buffers(handle, page_buffers(page), from,
				to, &partial, write_end_fn);
	if (!partial)
		SetPageUptodate(page);
	new_i_size = pos + copied;
	if (new_i_size > inode->i_size)
		i_size_write(inode, pos+copied);
	ext4_set_inode_state(inode, EXT4_STATE_JDATA);
	EXT4_I(inode)->i_datasync_tid = handle->h_transaction->t_tid;
	if (new_i_size > EXT4_I(inode)->i_disksize) {
		ext4_update_i_disksize(inode, new_i_size);
		ret2 = ext4_mark_inode_dirty(handle, inode);
		if (!ret)
			ret = ret2;
	}

	unlock_page(page);
	page_cache_release(page);
	if (pos + len > inode->i_size && ext4_can_truncate(inode))
		/* if we have allocated more blocks and copied
		 * less. We will have blocks allocated outside
		 * inode->i_size. So truncate them
		 */
		ext4_orphan_add(handle, inode);

	ret2 = ext4_journal_stop(handle);
	if (!ret)
		ret = ret2;
	if (pos + len > inode->i_size) {
		ext4_truncate_failed_write(inode);
		/*
		 * If truncate failed early the inode might still be
		 * on the orphan list; we need to make sure the inode
		 * is removed from the orphan list in that case.
		 */
		if (inode->i_nlink)
			ext4_orphan_del(NULL, inode);
	}

	return ret ? ret : copied;
}

/*
 * Reserve a single cluster located at lblock
 */
static int ext4_da_reserve_space(struct inode *inode, ext4_lblk_t lblock)
{
	int retries = 0;
	struct ext4_sb_info *sbi = EXT4_SB(inode->i_sb);
	struct ext4_inode_info *ei = EXT4_I(inode);
	unsigned int md_needed;
	int ret;

	/*
	 * recalculate the amount of metadata blocks to reserve
	 * in order to allocate nrblocks
	 * worse case is one extent per block
	 */
repeat:
	spin_lock(&ei->i_block_reservation_lock);
	md_needed = EXT4_NUM_B2C(sbi,
				 ext4_calc_metadata_amount(inode, lblock));
	trace_ext4_da_reserve_space(inode, md_needed);
	spin_unlock(&ei->i_block_reservation_lock);

	/*
	 * We will charge metadata quota at writeout time; this saves
	 * us from metadata over-estimation, though we may go over by
	 * a small amount in the end.  Here we just reserve for data.
	 */
	ret = dquot_reserve_block(inode, EXT4_C2B(sbi, 1));
	if (ret)
		return ret;
	/*
	 * We do still charge estimated metadata to the sb though;
	 * we cannot afford to run out of free blocks.
	 */
	if (ext4_claim_free_clusters(sbi, md_needed + 1, 0)) {
		dquot_release_reservation_block(inode, EXT4_C2B(sbi, 1));
		if (ext4_should_retry_alloc(inode->i_sb, &retries)) {
			yield();
			goto repeat;
		}
		return -ENOSPC;
	}
	spin_lock(&ei->i_block_reservation_lock);
	ei->i_reserved_data_blocks++;
	ei->i_reserved_meta_blocks += md_needed;
	spin_unlock(&ei->i_block_reservation_lock);

	return 0;       /* success */
}

static void ext4_da_release_space(struct inode *inode, int to_free)
{
	struct ext4_sb_info *sbi = EXT4_SB(inode->i_sb);
	struct ext4_inode_info *ei = EXT4_I(inode);

	if (!to_free)
		return;		/* Nothing to release, exit */

	spin_lock(&EXT4_I(inode)->i_block_reservation_lock);

	trace_ext4_da_release_space(inode, to_free);
	if (unlikely(to_free > ei->i_reserved_data_blocks)) {
		/*
		 * if there aren't enough reserved blocks, then the
		 * counter is messed up somewhere.  Since this
		 * function is called from invalidate page, it's
		 * harmless to return without any action.
		 */
		ext4_msg(inode->i_sb, KERN_NOTICE, "ext4_da_release_space: "
			 "ino %lu, to_free %d with only %d reserved "
			 "data blocks\n", inode->i_ino, to_free,
			 ei->i_reserved_data_blocks);
		WARN_ON(1);
		to_free = ei->i_reserved_data_blocks;
	}
	ei->i_reserved_data_blocks -= to_free;

	if (ei->i_reserved_data_blocks == 0) {
		/*
		 * We can release all of the reserved metadata blocks
		 * only when we have written all of the delayed
		 * allocation blocks.
		 * Note that in case of bigalloc, i_reserved_meta_blocks,
		 * i_reserved_data_blocks, etc. refer to number of clusters.
		 */
		percpu_counter_sub(&sbi->s_dirtyclusters_counter,
				   ei->i_reserved_meta_blocks);
		ei->i_reserved_meta_blocks = 0;
		ei->i_da_metadata_calc_len = 0;
	}

	/* update fs dirty data blocks counter */
	percpu_counter_sub(&sbi->s_dirtyclusters_counter, to_free);

	spin_unlock(&EXT4_I(inode)->i_block_reservation_lock);

	dquot_release_reservation_block(inode, EXT4_C2B(sbi, to_free));
}

static void ext4_da_page_release_reservation(struct page *page,
					     unsigned long offset)
{
	int to_release = 0;
	struct buffer_head *head, *bh;
	unsigned int curr_off = 0;
	struct inode *inode = page->mapping->host;
	struct ext4_sb_info *sbi = EXT4_SB(inode->i_sb);
	int num_clusters;

	head = page_buffers(page);
	bh = head;
	do {
		unsigned int next_off = curr_off + bh->b_size;

		if ((offset <= curr_off) && (buffer_delay(bh))) {
			to_release++;
			clear_buffer_delay(bh);
			clear_buffer_da_mapped(bh);
		}
		curr_off = next_off;
	} while ((bh = bh->b_this_page) != head);

	/* If we have released all the blocks belonging to a cluster, then we
	 * need to release the reserved space for that cluster. */
	num_clusters = EXT4_NUM_B2C(sbi, to_release);
	while (num_clusters > 0) {
		ext4_fsblk_t lblk;
		lblk = (page->index << (PAGE_CACHE_SHIFT - inode->i_blkbits)) +
			((num_clusters - 1) << sbi->s_cluster_bits);
		if (sbi->s_cluster_ratio == 1 ||
		    !ext4_find_delalloc_cluster(inode, lblk, 1))
			ext4_da_release_space(inode, 1);

		num_clusters--;
	}
}

/*
 * Delayed allocation stuff
 */

/*
 * mpage_da_submit_io - walks through extent of pages and try to write
 * them with writepage() call back
 *
 * @mpd->inode: inode
 * @mpd->first_page: first page of the extent
 * @mpd->next_page: page after the last page of the extent
 *
 * By the time mpage_da_submit_io() is called we expect all blocks
 * to be allocated. this may be wrong if allocation failed.
 *
 * As pages are already locked by write_cache_pages(), we can't use it
 */
static int mpage_da_submit_io(struct mpage_da_data *mpd,
			      struct ext4_map_blocks *map)
{
	struct pagevec pvec;
	unsigned long index, end;
	int ret = 0, err, nr_pages, i;
	struct inode *inode = mpd->inode;
	struct address_space *mapping = inode->i_mapping;
	loff_t size = i_size_read(inode);
	unsigned int len, block_start;
	struct buffer_head *bh, *page_bufs = NULL;
	int journal_data = ext4_should_journal_data(inode);
	sector_t pblock = 0, cur_logical = 0;
	struct ext4_io_submit io_submit;

	BUG_ON(mpd->next_page <= mpd->first_page);
	memset(&io_submit, 0, sizeof(io_submit));
	/*
	 * We need to start from the first_page to the next_page - 1
	 * to make sure we also write the mapped dirty buffer_heads.
	 * If we look at mpd->b_blocknr we would only be looking
	 * at the currently mapped buffer_heads.
	 */
	index = mpd->first_page;
	end = mpd->next_page - 1;

	pagevec_init(&pvec, 0);
	while (index <= end) {
		nr_pages = pagevec_lookup(&pvec, mapping, index, PAGEVEC_SIZE);
		if (nr_pages == 0)
			break;
		for (i = 0; i < nr_pages; i++) {
			int commit_write = 0, skip_page = 0;
			struct page *page = pvec.pages[i];

			index = page->index;
			if (index > end)
				break;

			if (index == size >> PAGE_CACHE_SHIFT)
				len = size & ~PAGE_CACHE_MASK;
			else
				len = PAGE_CACHE_SIZE;
			if (map) {
				cur_logical = index << (PAGE_CACHE_SHIFT -
							inode->i_blkbits);
				pblock = map->m_pblk + (cur_logical -
							map->m_lblk);
			}
			index++;

			BUG_ON(!PageLocked(page));
			BUG_ON(PageWriteback(page));

			/*
			 * If the page does not have buffers (for
			 * whatever reason), try to create them using
			 * __block_write_begin.  If this fails,
			 * skip the page and move on.
			 */
			if (!page_has_buffers(page)) {
				if (__block_write_begin(page, 0, len,
						noalloc_get_block_write)) {
				skip_page:
					unlock_page(page);
					continue;
				}
				commit_write = 1;
			}

			bh = page_bufs = page_buffers(page);
			block_start = 0;
			do {
				if (!bh)
					goto skip_page;
				if (map && (cur_logical >= map->m_lblk) &&
				    (cur_logical <= (map->m_lblk +
						     (map->m_len - 1)))) {
					if (buffer_delay(bh)) {
						clear_buffer_delay(bh);
						bh->b_blocknr = pblock;
					}
					if (buffer_da_mapped(bh))
						clear_buffer_da_mapped(bh);
					if (buffer_unwritten(bh) ||
					    buffer_mapped(bh))
						BUG_ON(bh->b_blocknr != pblock);
					if (map->m_flags & EXT4_MAP_UNINIT)
						set_buffer_uninit(bh);
					clear_buffer_unwritten(bh);
				}

				/*
				 * skip page if block allocation undone and
				 * block is dirty
				 */
				if (ext4_bh_delay_or_unwritten(NULL, bh))
					skip_page = 1;
				bh = bh->b_this_page;
				block_start += bh->b_size;
				cur_logical++;
				pblock++;
			} while (bh != page_bufs);

			if (skip_page)
				goto skip_page;

			if (commit_write)
				/* mark the buffer_heads as dirty & uptodate */
				block_commit_write(page, 0, len);

			clear_page_dirty_for_io(page);
			/*
			 * Delalloc doesn't support data journalling,
			 * but eventually maybe we'll lift this
			 * restriction.
			 */
			if (unlikely(journal_data && PageChecked(page)))
				err = __ext4_journalled_writepage(page, len);
			else if (test_opt(inode->i_sb, MBLK_IO_SUBMIT))
				err = ext4_bio_write_page(&io_submit, page,
							  len, mpd->wbc);
			else if (buffer_uninit(page_bufs)) {
				ext4_set_bh_endio(page_bufs, inode);
				err = block_write_full_page_endio(page,
					noalloc_get_block_write,
					mpd->wbc, ext4_end_io_buffer_write);
			} else
				err = block_write_full_page(page,
					noalloc_get_block_write, mpd->wbc);

			if (!err)
				mpd->pages_written++;
			/*
			 * In error case, we have to continue because
			 * remaining pages are still locked
			 */
			if (ret == 0)
				ret = err;
		}
		pagevec_release(&pvec);
	}
	ext4_io_submit(&io_submit);
	return ret;
}

static void ext4_da_block_invalidatepages(struct mpage_da_data *mpd)
{
	int nr_pages, i;
	pgoff_t index, end;
	struct pagevec pvec;
	struct inode *inode = mpd->inode;
	struct address_space *mapping = inode->i_mapping;

	index = mpd->first_page;
	end   = mpd->next_page - 1;
	while (index <= end) {
		nr_pages = pagevec_lookup(&pvec, mapping, index, PAGEVEC_SIZE);
		if (nr_pages == 0)
			break;
		for (i = 0; i < nr_pages; i++) {
			struct page *page = pvec.pages[i];
			if (page->index > end)
				break;
			BUG_ON(!PageLocked(page));
			BUG_ON(PageWriteback(page));
			block_invalidatepage(page, 0);
			ClearPageUptodate(page);
			unlock_page(page);
		}
		index = pvec.pages[nr_pages - 1]->index + 1;
		pagevec_release(&pvec);
	}
	return;
}

static void ext4_print_free_blocks(struct inode *inode)
{
	struct ext4_sb_info *sbi = EXT4_SB(inode->i_sb);
	printk(KERN_CRIT "Total free blocks count %lld\n",
	       EXT4_C2B(EXT4_SB(inode->i_sb),
			ext4_count_free_clusters(inode->i_sb)));
	printk(KERN_CRIT "Free/Dirty block details\n");
	printk(KERN_CRIT "free_blocks=%lld\n",
	       (long long) EXT4_C2B(EXT4_SB(inode->i_sb),
		percpu_counter_sum(&sbi->s_freeclusters_counter)));
	printk(KERN_CRIT "dirty_blocks=%lld\n",
	       (long long) EXT4_C2B(EXT4_SB(inode->i_sb),
		percpu_counter_sum(&sbi->s_dirtyclusters_counter)));
	printk(KERN_CRIT "Block reservation details\n");
	printk(KERN_CRIT "i_reserved_data_blocks=%u\n",
	       EXT4_I(inode)->i_reserved_data_blocks);
	printk(KERN_CRIT "i_reserved_meta_blocks=%u\n",
	       EXT4_I(inode)->i_reserved_meta_blocks);
	return;
}

/*
 * mpage_da_map_and_submit - go through given space, map them
 *       if necessary, and then submit them for I/O
 *
 * @mpd - bh describing space
 *
 * The function skips space we know is already mapped to disk blocks.
 *
 */
static void mpage_da_map_and_submit(struct mpage_da_data *mpd)
{
	int err, blks, get_blocks_flags;
	struct ext4_map_blocks map, *mapp = NULL;
	sector_t next = mpd->b_blocknr;
	unsigned max_blocks = mpd->b_size >> mpd->inode->i_blkbits;
	loff_t disksize = EXT4_I(mpd->inode)->i_disksize;
	handle_t *handle = NULL;

	/*
	 * If the blocks are mapped already, or we couldn't accumulate
	 * any blocks, then proceed immediately to the submission stage.
	 */
	if ((mpd->b_size == 0) ||
	    ((mpd->b_state  & (1 << BH_Mapped)) &&
	     !(mpd->b_state & (1 << BH_Delay)) &&
	     !(mpd->b_state & (1 << BH_Unwritten))))
		goto submit_io;

	handle = ext4_journal_current_handle();
	BUG_ON(!handle);

	/*
	 * Call ext4_map_blocks() to allocate any delayed allocation
	 * blocks, or to convert an uninitialized extent to be
	 * initialized (in the case where we have written into
	 * one or more preallocated blocks).
	 *
	 * We pass in the magic EXT4_GET_BLOCKS_DELALLOC_RESERVE to
	 * indicate that we are on the delayed allocation path.  This
	 * affects functions in many different parts of the allocation
	 * call path.  This flag exists primarily because we don't
	 * want to change *many* call functions, so ext4_map_blocks()
	 * will set the EXT4_STATE_DELALLOC_RESERVED flag once the
	 * inode's allocation semaphore is taken.
	 *
	 * If the blocks in questions were delalloc blocks, set
	 * EXT4_GET_BLOCKS_DELALLOC_RESERVE so the delalloc accounting
	 * variables are updated after the blocks have been allocated.
	 */
	map.m_lblk = next;
	map.m_len = max_blocks;
	get_blocks_flags = EXT4_GET_BLOCKS_CREATE;
	if (ext4_should_dioread_nolock(mpd->inode))
		get_blocks_flags |= EXT4_GET_BLOCKS_IO_CREATE_EXT;
	if (mpd->b_state & (1 << BH_Delay))
		get_blocks_flags |= EXT4_GET_BLOCKS_DELALLOC_RESERVE;

	blks = ext4_map_blocks(handle, mpd->inode, &map, get_blocks_flags);
	if (blks < 0) {
		struct super_block *sb = mpd->inode->i_sb;

		err = blks;
		/*
		 * If get block returns EAGAIN or ENOSPC and there
		 * appears to be free blocks we will just let
		 * mpage_da_submit_io() unlock all of the pages.
		 */
		if (err == -EAGAIN)
			goto submit_io;

		if (err == -ENOSPC && ext4_count_free_clusters(sb)) {
			mpd->retval = err;
			goto submit_io;
		}

		/*
		 * get block failure will cause us to loop in
		 * writepages, because a_ops->writepage won't be able
		 * to make progress. The page will be redirtied by
		 * writepage and writepages will again try to write
		 * the same.
		 */
		if (!(EXT4_SB(sb)->s_mount_flags & EXT4_MF_FS_ABORTED)) {
			ext4_msg(sb, KERN_CRIT,
				 "delayed block allocation failed for inode %lu "
				 "at logical offset %llu with max blocks %zd "
				 "with error %d", mpd->inode->i_ino,
				 (unsigned long long) next,
				 mpd->b_size >> mpd->inode->i_blkbits, err);
			ext4_msg(sb, KERN_CRIT,
				"This should not happen!! Data will be lost\n");
			if (err == -ENOSPC)
				ext4_print_free_blocks(mpd->inode);
		}
		/* invalidate all the pages */
		ext4_da_block_invalidatepages(mpd);

		/* Mark this page range as having been completed */
		mpd->io_done = 1;
		return;
	}
	BUG_ON(blks == 0);

	mapp = &map;
	if (map.m_flags & EXT4_MAP_NEW) {
		struct block_device *bdev = mpd->inode->i_sb->s_bdev;
		int i;

		for (i = 0; i < map.m_len; i++)
			unmap_underlying_metadata(bdev, map.m_pblk + i);

		if (ext4_should_order_data(mpd->inode)) {
			err = ext4_jbd2_file_inode(handle, mpd->inode);
			if (err) {
				/* Only if the journal is aborted */
				mpd->retval = err;
				goto submit_io;
			}
		}
	}

	/*
	 * Update on-disk size along with block allocation.
	 */
	disksize = ((loff_t) next + blks) << mpd->inode->i_blkbits;
	if (disksize > i_size_read(mpd->inode))
		disksize = i_size_read(mpd->inode);
	if (disksize > EXT4_I(mpd->inode)->i_disksize) {
		ext4_update_i_disksize(mpd->inode, disksize);
		err = ext4_mark_inode_dirty(handle, mpd->inode);
		if (err)
			ext4_error(mpd->inode->i_sb,
				   "Failed to mark inode %lu dirty",
				   mpd->inode->i_ino);
	}

submit_io:
	mpage_da_submit_io(mpd, mapp);
	mpd->io_done = 1;
}

#define BH_FLAGS ((1 << BH_Uptodate) | (1 << BH_Mapped) | \
		(1 << BH_Delay) | (1 << BH_Unwritten))

/*
 * mpage_add_bh_to_extent - try to add one more block to extent of blocks
 *
 * @mpd->lbh - extent of blocks
 * @logical - logical number of the block in the file
 * @bh - bh of the block (used to access block's state)
 *
 * the function is used to collect contig. blocks in same state
 */
static void mpage_add_bh_to_extent(struct mpage_da_data *mpd,
				   sector_t logical, size_t b_size,
				   unsigned long b_state)
{
	sector_t next;
	int nrblocks = mpd->b_size >> mpd->inode->i_blkbits;

	/*
	 * XXX Don't go larger than mballoc is willing to allocate
	 * This is a stopgap solution.  We eventually need to fold
	 * mpage_da_submit_io() into this function and then call
	 * ext4_map_blocks() multiple times in a loop
	 */
	if (nrblocks >= 8*1024*1024/mpd->inode->i_sb->s_blocksize)
		goto flush_it;

	/* check if thereserved journal credits might overflow */
	if (!(ext4_test_inode_flag(mpd->inode, EXT4_INODE_EXTENTS))) {
		if (nrblocks >= EXT4_MAX_TRANS_DATA) {
			/*
			 * With non-extent format we are limited by the journal
			 * credit available.  Total credit needed to insert
			 * nrblocks contiguous blocks is dependent on the
			 * nrblocks.  So limit nrblocks.
			 */
			goto flush_it;
		} else if ((nrblocks + (b_size >> mpd->inode->i_blkbits)) >
				EXT4_MAX_TRANS_DATA) {
			/*
			 * Adding the new buffer_head would make it cross the
			 * allowed limit for which we have journal credit
			 * reserved. So limit the new bh->b_size
			 */
			b_size = (EXT4_MAX_TRANS_DATA - nrblocks) <<
						mpd->inode->i_blkbits;
			/* we will do mpage_da_submit_io in the next loop */
		}
	}
	/*
	 * First block in the extent
	 */
	if (mpd->b_size == 0) {
		mpd->b_blocknr = logical;
		mpd->b_size = b_size;
		mpd->b_state = b_state & BH_FLAGS;
		return;
	}

	next = mpd->b_blocknr + nrblocks;
	/*
	 * Can we merge the block to our big extent?
	 */
	if (logical == next && (b_state & BH_FLAGS) == mpd->b_state) {
		mpd->b_size += b_size;
		return;
	}

flush_it:
	/*
	 * We couldn't merge the block to our extent, so we
	 * need to flush current  extent and start new one
	 */
	mpage_da_map_and_submit(mpd);
	return;
}

static int ext4_bh_delay_or_unwritten(handle_t *handle, struct buffer_head *bh)
{
	return (buffer_delay(bh) || buffer_unwritten(bh)) && buffer_dirty(bh);
}

/*
 * This function is grabs code from the very beginning of
 * ext4_map_blocks, but assumes that the caller is from delayed write
 * time. This function looks up the requested blocks and sets the
 * buffer delay bit under the protection of i_data_sem.
 */
static int ext4_da_map_blocks(struct inode *inode, sector_t iblock,
			      struct ext4_map_blocks *map,
			      struct buffer_head *bh)
{
	int retval;
	sector_t invalid_block = ~((sector_t) 0xffff);

	if (invalid_block < ext4_blocks_count(EXT4_SB(inode->i_sb)->s_es))
		invalid_block = ~0;

	map->m_flags = 0;
	ext_debug("ext4_da_map_blocks(): inode %lu, max_blocks %u,"
		  "logical block %lu\n", inode->i_ino, map->m_len,
		  (unsigned long) map->m_lblk);
	/*
	 * Try to see if we can get the block without requesting a new
	 * file system block.
	 */
	down_read((&EXT4_I(inode)->i_data_sem));
	if (ext4_test_inode_flag(inode, EXT4_INODE_EXTENTS))
		retval = ext4_ext_map_blocks(NULL, inode, map, 0);
	else
		retval = ext4_ind_map_blocks(NULL, inode, map, 0);

	if (retval == 0) {
		/*
		 * XXX: __block_prepare_write() unmaps passed block,
		 * is it OK?
		 */
		/* If the block was allocated from previously allocated cluster,
		 * then we dont need to reserve it again. */
		if (!(map->m_flags & EXT4_MAP_FROM_CLUSTER)) {
			retval = ext4_da_reserve_space(inode, iblock);
			if (retval)
				/* not enough space to reserve */
				goto out_unlock;
		}

		/* Clear EXT4_MAP_FROM_CLUSTER flag since its purpose is served
		 * and it should not appear on the bh->b_state.
		 */
		map->m_flags &= ~EXT4_MAP_FROM_CLUSTER;

		map_bh(bh, inode->i_sb, invalid_block);
		set_buffer_new(bh);
		set_buffer_delay(bh);
	}

out_unlock:
	up_read((&EXT4_I(inode)->i_data_sem));

	return retval;
}

/*
 * This is a special get_blocks_t callback which is used by
 * ext4_da_write_begin().  It will either return mapped block or
 * reserve space for a single block.
 *
 * For delayed buffer_head we have BH_Mapped, BH_New, BH_Delay set.
 * We also have b_blocknr = -1 and b_bdev initialized properly
 *
 * For unwritten buffer_head we have BH_Mapped, BH_New, BH_Unwritten set.
 * We also have b_blocknr = physicalblock mapping unwritten extent and b_bdev
 * initialized properly.
 */
static int ext4_da_get_block_prep(struct inode *inode, sector_t iblock,
				  struct buffer_head *bh, int create)
{
	struct ext4_map_blocks map;
	int ret = 0;

	BUG_ON(create == 0);
	BUG_ON(bh->b_size != inode->i_sb->s_blocksize);

	map.m_lblk = iblock;
	map.m_len = 1;

	/*
	 * first, we need to know whether the block is allocated already
	 * preallocated blocks are unmapped but should treated
	 * the same as allocated blocks.
	 */
	ret = ext4_da_map_blocks(inode, iblock, &map, bh);
	if (ret <= 0)
		return ret;

	map_bh(bh, inode->i_sb, map.m_pblk);
	bh->b_state = (bh->b_state & ~EXT4_MAP_FLAGS) | map.m_flags;

	if (buffer_unwritten(bh)) {
		/* A delayed write to unwritten bh should be marked
		 * new and mapped.  Mapped ensures that we don't do
		 * get_block multiple times when we write to the same
		 * offset and new ensures that we do proper zero out
		 * for partial write.
		 */
		set_buffer_new(bh);
		set_buffer_mapped(bh);
	}
	return 0;
}

/*
 * This function is used as a standard get_block_t calback function
 * when there is no desire to allocate any blocks.  It is used as a
 * callback function for block_write_begin() and block_write_full_page().
 * These functions should only try to map a single block at a time.
 *
 * Since this function doesn't do block allocations even if the caller
 * requests it by passing in create=1, it is critically important that
 * any caller checks to make sure that any buffer heads are returned
 * by this function are either all already mapped or marked for
 * delayed allocation before calling  block_write_full_page().  Otherwise,
 * b_blocknr could be left unitialized, and the page write functions will
 * be taken by surprise.
 */
static int noalloc_get_block_write(struct inode *inode, sector_t iblock,
				   struct buffer_head *bh_result, int create)
{
	BUG_ON(bh_result->b_size != inode->i_sb->s_blocksize);
	return _ext4_get_block(inode, iblock, bh_result, 0);
}

static int bget_one(handle_t *handle, struct buffer_head *bh)
{
	get_bh(bh);
	return 0;
}

static int bput_one(handle_t *handle, struct buffer_head *bh)
{
	put_bh(bh);
	return 0;
}

static int __ext4_journalled_writepage(struct page *page,
				       unsigned int len)
{
	struct address_space *mapping = page->mapping;
	struct inode *inode = mapping->host;
	struct buffer_head *page_bufs;
	handle_t *handle = NULL;
	int ret = 0;
	int err;

	ClearPageChecked(page);
	page_bufs = page_buffers(page);
	BUG_ON(!page_bufs);
	walk_page_buffers(handle, page_bufs, 0, len, NULL, bget_one);
	/* As soon as we unlock the page, it can go away, but we have
	 * references to buffers so we are safe */
	unlock_page(page);

	handle = ext4_journal_start(inode, ext4_writepage_trans_blocks(inode));
	if (IS_ERR(handle)) {
		ret = PTR_ERR(handle);
		goto out;
	}

	BUG_ON(!ext4_handle_valid(handle));

	ret = walk_page_buffers(handle, page_bufs, 0, len, NULL,
				do_journal_get_write_access);

	err = walk_page_buffers(handle, page_bufs, 0, len, NULL,
				write_end_fn);
	if (ret == 0)
		ret = err;
	EXT4_I(inode)->i_datasync_tid = handle->h_transaction->t_tid;
	err = ext4_journal_stop(handle);
	if (!ret)
		ret = err;

	walk_page_buffers(handle, page_bufs, 0, len, NULL, bput_one);
	ext4_set_inode_state(inode, EXT4_STATE_JDATA);
out:
	return ret;
}

static int ext4_set_bh_endio(struct buffer_head *bh, struct inode *inode);
static void ext4_end_io_buffer_write(struct buffer_head *bh, int uptodate);

/*
 * Note that we don't need to start a transaction unless we're journaling data
 * because we should have holes filled from ext4_page_mkwrite(). We even don't
 * need to file the inode to the transaction's list in ordered mode because if
 * we are writing back data added by write(), the inode is already there and if
 * we are writing back data modified via mmap(), no one guarantees in which
 * transaction the data will hit the disk. In case we are journaling data, we
 * cannot start transaction directly because transaction start ranks above page
 * lock so we have to do some magic.
 *
 * This function can get called via...
 *   - ext4_da_writepages after taking page lock (have journal handle)
 *   - journal_submit_inode_data_buffers (no journal handle)
 *   - shrink_page_list via pdflush (no journal handle)
 *   - grab_page_cache when doing write_begin (have journal handle)
 *
 * We don't do any block allocation in this function. If we have page with
 * multiple blocks we need to write those buffer_heads that are mapped. This
 * is important for mmaped based write. So if we do with blocksize 1K
 * truncate(f, 1024);
 * a = mmap(f, 0, 4096);
 * a[0] = 'a';
 * truncate(f, 4096);
 * we have in the page first buffer_head mapped via page_mkwrite call back
 * but other buffer_heads would be unmapped but dirty (dirty done via the
 * do_wp_page). So writepage should write the first block. If we modify
 * the mmap area beyond 1024 we will again get a page_fault and the
 * page_mkwrite callback will do the block allocation and mark the
 * buffer_heads mapped.
 *
 * We redirty the page if we have any buffer_heads that is either delay or
 * unwritten in the page.
 *
 * We can get recursively called as show below.
 *
 *	ext4_writepage() -> kmalloc() -> __alloc_pages() -> page_launder() ->
 *		ext4_writepage()
 *
 * But since we don't do any block allocation we should not deadlock.
 * Page also have the dirty flag cleared so we don't get recurive page_lock.
 */
static int ext4_writepage(struct page *page,
			  struct writeback_control *wbc)
{
	int ret = 0, commit_write = 0;
	loff_t size;
	unsigned int len;
	struct buffer_head *page_bufs = NULL;
	struct inode *inode = page->mapping->host;

	trace_ext4_writepage(page);
	size = i_size_read(inode);
	if (page->index == size >> PAGE_CACHE_SHIFT)
		len = size & ~PAGE_CACHE_MASK;
	else
		len = PAGE_CACHE_SIZE;

	/*
	 * If the page does not have buffers (for whatever reason),
	 * try to create them using __block_write_begin.  If this
	 * fails, redirty the page and move on.
	 */
	if (!page_has_buffers(page)) {
		if (__block_write_begin(page, 0, len,
					noalloc_get_block_write)) {
		redirty_page:
			redirty_page_for_writepage(wbc, page);
			unlock_page(page);
			return 0;
		}
		commit_write = 1;
	}
	page_bufs = page_buffers(page);
	if (walk_page_buffers(NULL, page_bufs, 0, len, NULL,
			      ext4_bh_delay_or_unwritten)) {
		/*
		 * We don't want to do block allocation, so redirty
		 * the page and return.  We may reach here when we do
		 * a journal commit via journal_submit_inode_data_buffers.
		 * We can also reach here via shrink_page_list but it
		 * should never be for direct reclaim so warn if that
		 * happens
		 */
		WARN_ON_ONCE((current->flags & (PF_MEMALLOC|PF_KSWAPD)) ==
								PF_MEMALLOC);
		goto redirty_page;
	}
	if (commit_write)
		/* now mark the buffer_heads as dirty and uptodate */
		block_commit_write(page, 0, len);

	if (PageChecked(page) && ext4_should_journal_data(inode))
		/*
		 * It's mmapped pagecache.  Add buffers and journal it.  There
		 * doesn't seem much point in redirtying the page here.
		 */
		return __ext4_journalled_writepage(page, len);

	if (buffer_uninit(page_bufs)) {
		ext4_set_bh_endio(page_bufs, inode);
		ret = block_write_full_page_endio(page, noalloc_get_block_write,
					    wbc, ext4_end_io_buffer_write);
	} else
		ret = block_write_full_page(page, noalloc_get_block_write,
					    wbc);

	return ret;
}

/*
 * This is called via ext4_da_writepages() to
 * calculate the total number of credits to reserve to fit
 * a single extent allocation into a single transaction,
 * ext4_da_writpeages() will loop calling this before
 * the block allocation.
 */

static int ext4_da_writepages_trans_blocks(struct inode *inode)
{
	int max_blocks = EXT4_I(inode)->i_reserved_data_blocks;

	/*
	 * With non-extent format the journal credit needed to
	 * insert nrblocks contiguous block is dependent on
	 * number of contiguous block. So we will limit
	 * number of contiguous block to a sane value
	 */
	if (!(ext4_test_inode_flag(inode, EXT4_INODE_EXTENTS)) &&
	    (max_blocks > EXT4_MAX_TRANS_DATA))
		max_blocks = EXT4_MAX_TRANS_DATA;

	return ext4_chunk_trans_blocks(inode, max_blocks);
}

/*
 * write_cache_pages_da - walk the list of dirty pages of the given
 * address space and accumulate pages that need writing, and call
 * mpage_da_map_and_submit to map a single contiguous memory region
 * and then write them.
 */
static int write_cache_pages_da(struct address_space *mapping,
				struct writeback_control *wbc,
				struct mpage_da_data *mpd,
				pgoff_t *done_index)
{
	struct buffer_head	*bh, *head;
	struct inode		*inode = mapping->host;
	struct pagevec		pvec;
	unsigned int		nr_pages;
	sector_t		logical;
	pgoff_t			index, end;
	long			nr_to_write = wbc->nr_to_write;
	int			i, tag, ret = 0;

	memset(mpd, 0, sizeof(struct mpage_da_data));
	mpd->wbc = wbc;
	mpd->inode = inode;
	pagevec_init(&pvec, 0);
	index = wbc->range_start >> PAGE_CACHE_SHIFT;
	end = wbc->range_end >> PAGE_CACHE_SHIFT;

	if (wbc->sync_mode == WB_SYNC_ALL || wbc->tagged_writepages)
		tag = PAGECACHE_TAG_TOWRITE;
	else
		tag = PAGECACHE_TAG_DIRTY;

	*done_index = index;
	while (index <= end) {
		nr_pages = pagevec_lookup_tag(&pvec, mapping, &index, tag,
			      min(end - index, (pgoff_t)PAGEVEC_SIZE-1) + 1);
		if (nr_pages == 0)
			return 0;

		for (i = 0; i < nr_pages; i++) {
			struct page *page = pvec.pages[i];

			/*
			 * At this point, the page may be truncated or
			 * invalidated (changing page->mapping to NULL), or
			 * even swizzled back from swapper_space to tmpfs file
			 * mapping. However, page->index will not change
			 * because we have a reference on the page.
			 */
			if (page->index > end)
				goto out;

			*done_index = page->index + 1;

			/*
			 * If we can't merge this page, and we have
			 * accumulated an contiguous region, write it
			 */
			if ((mpd->next_page != page->index) &&
			    (mpd->next_page != mpd->first_page)) {
				mpage_da_map_and_submit(mpd);
				goto ret_extent_tail;
			}

			lock_page(page);

			/*
			 * If the page is no longer dirty, or its
			 * mapping no longer corresponds to inode we
			 * are writing (which means it has been
			 * truncated or invalidated), or the page is
			 * already under writeback and we are not
			 * doing a data integrity writeback, skip the page
			 */
			if (!PageDirty(page) ||
			    (PageWriteback(page) &&
			     (wbc->sync_mode == WB_SYNC_NONE)) ||
			    unlikely(page->mapping != mapping)) {
				unlock_page(page);
				continue;
			}

			wait_on_page_writeback(page);
			BUG_ON(PageWriteback(page));

			if (mpd->next_page != page->index)
				mpd->first_page = page->index;
			mpd->next_page = page->index + 1;
			logical = (sector_t) page->index <<
				(PAGE_CACHE_SHIFT - inode->i_blkbits);

			if (!page_has_buffers(page)) {
				mpage_add_bh_to_extent(mpd, logical,
						       PAGE_CACHE_SIZE,
						       (1 << BH_Dirty) | (1 << BH_Uptodate));
				if (mpd->io_done)
					goto ret_extent_tail;
			} else {
				/*
				 * Page with regular buffer heads,
				 * just add all dirty ones
				 */
				head = page_buffers(page);
				bh = head;
				do {
					BUG_ON(buffer_locked(bh));
					/*
					 * We need to try to allocate
					 * unmapped blocks in the same page.
					 * Otherwise we won't make progress
					 * with the page in ext4_writepage
					 */
					if (ext4_bh_delay_or_unwritten(NULL, bh)) {
						mpage_add_bh_to_extent(mpd, logical,
								       bh->b_size,
								       bh->b_state);
						if (mpd->io_done)
							goto ret_extent_tail;
					} else if (buffer_dirty(bh) && (buffer_mapped(bh))) {
						/*
						 * mapped dirty buffer. We need
						 * to update the b_state
						 * because we look at b_state
						 * in mpage_da_map_blocks.  We
						 * don't update b_size because
						 * if we find an unmapped
						 * buffer_head later we need to
						 * use the b_state flag of that
						 * buffer_head.
						 */
						if (mpd->b_size == 0)
							mpd->b_state = bh->b_state & BH_FLAGS;
					}
					logical++;
				} while ((bh = bh->b_this_page) != head);
			}

			if (nr_to_write > 0) {
				nr_to_write--;
				if (nr_to_write == 0 &&
				    wbc->sync_mode == WB_SYNC_NONE)
					/*
					 * We stop writing back only if we are
					 * not doing integrity sync. In case of
					 * integrity sync we have to keep going
					 * because someone may be concurrently
					 * dirtying pages, and we might have
					 * synced a lot of newly appeared dirty
					 * pages, but have not synced all of the
					 * old dirty pages.
					 */
					goto out;
			}
		}
		pagevec_release(&pvec);
		cond_resched();
	}
	return 0;
ret_extent_tail:
	ret = MPAGE_DA_EXTENT_TAIL;
out:
	pagevec_release(&pvec);
	cond_resched();
	return ret;
}


static int ext4_da_writepages(struct address_space *mapping,
			      struct writeback_control *wbc)
{
	pgoff_t	index;
	int range_whole = 0;
	handle_t *handle = NULL;
	struct mpage_da_data mpd;
	struct inode *inode = mapping->host;
	int pages_written = 0;
	unsigned int max_pages;
	int range_cyclic, cycled = 1, io_done = 0;
	int needed_blocks, ret = 0;
	long desired_nr_to_write, nr_to_writebump = 0;
	loff_t range_start = wbc->range_start;
	struct ext4_sb_info *sbi = EXT4_SB(mapping->host->i_sb);
	pgoff_t done_index = 0;
	pgoff_t end;
	struct blk_plug plug;

	trace_ext4_da_writepages(inode, wbc);

	/*
	 * No pages to write? This is mainly a kludge to avoid starting
	 * a transaction for special inodes like journal inode on last iput()
	 * because that could violate lock ordering on umount
	 */
	if (!mapping->nrpages || !mapping_tagged(mapping, PAGECACHE_TAG_DIRTY))
		return 0;

	/*
	 * If the filesystem has aborted, it is read-only, so return
	 * right away instead of dumping stack traces later on that
	 * will obscure the real source of the problem.  We test
	 * EXT4_MF_FS_ABORTED instead of sb->s_flag's MS_RDONLY because
	 * the latter could be true if the filesystem is mounted
	 * read-only, and in that case, ext4_da_writepages should
	 * *never* be called, so if that ever happens, we would want
	 * the stack trace.
	 */
	if (unlikely(sbi->s_mount_flags & EXT4_MF_FS_ABORTED))
		return -EROFS;

	if (wbc->range_start == 0 && wbc->range_end == LLONG_MAX)
		range_whole = 1;

	range_cyclic = wbc->range_cyclic;
	if (wbc->range_cyclic) {
		index = mapping->writeback_index;
		if (index)
			cycled = 0;
		wbc->range_start = index << PAGE_CACHE_SHIFT;
		wbc->range_end  = LLONG_MAX;
		wbc->range_cyclic = 0;
		end = -1;
	} else {
		index = wbc->range_start >> PAGE_CACHE_SHIFT;
		end = wbc->range_end >> PAGE_CACHE_SHIFT;
	}

	/*
	 * This works around two forms of stupidity.  The first is in
	 * the writeback code, which caps the maximum number of pages
	 * written to be 1024 pages.  This is wrong on multiple
	 * levels; different architectues have a different page size,
	 * which changes the maximum amount of data which gets
	 * written.  Secondly, 4 megabytes is way too small.  XFS
	 * forces this value to be 16 megabytes by multiplying
	 * nr_to_write parameter by four, and then relies on its
	 * allocator to allocate larger extents to make them
	 * contiguous.  Unfortunately this brings us to the second
	 * stupidity, which is that ext4's mballoc code only allocates
	 * at most 2048 blocks.  So we force contiguous writes up to
	 * the number of dirty blocks in the inode, or
	 * sbi->max_writeback_mb_bump whichever is smaller.
	 */
	max_pages = sbi->s_max_writeback_mb_bump << (20 - PAGE_CACHE_SHIFT);
	if (!range_cyclic && range_whole) {
		if (wbc->nr_to_write == LONG_MAX)
			desired_nr_to_write = wbc->nr_to_write;
		else
			desired_nr_to_write = wbc->nr_to_write * 8;
	} else
		desired_nr_to_write = ext4_num_dirty_pages(inode, index,
							   max_pages);
	if (desired_nr_to_write > max_pages)
		desired_nr_to_write = max_pages;

	if (wbc->nr_to_write < desired_nr_to_write) {
		nr_to_writebump = desired_nr_to_write - wbc->nr_to_write;
		wbc->nr_to_write = desired_nr_to_write;
	}

retry:
	if (wbc->sync_mode == WB_SYNC_ALL || wbc->tagged_writepages)
		tag_pages_for_writeback(mapping, index, end);

	blk_start_plug(&plug);
	while (!ret && wbc->nr_to_write > 0) {

		/*
		 * we  insert one extent at a time. So we need
		 * credit needed for single extent allocation.
		 * journalled mode is currently not supported
		 * by delalloc
		 */
		BUG_ON(ext4_should_journal_data(inode));
		needed_blocks = ext4_da_writepages_trans_blocks(inode);

		/* start a new transaction*/
		handle = ext4_journal_start(inode, needed_blocks);
		if (IS_ERR(handle)) {
			ret = PTR_ERR(handle);
			ext4_msg(inode->i_sb, KERN_CRIT, "%s: jbd2_start: "
			       "%ld pages, ino %lu; err %d", __func__,
				wbc->nr_to_write, inode->i_ino, ret);
			blk_finish_plug(&plug);
			goto out_writepages;
		}

		/*
		 * Now call write_cache_pages_da() to find the next
		 * contiguous region of logical blocks that need
		 * blocks to be allocated by ext4 and submit them.
		 */
		ret = write_cache_pages_da(mapping, wbc, &mpd, &done_index);
		/*
		 * If we have a contiguous extent of pages and we
		 * haven't done the I/O yet, map the blocks and submit
		 * them for I/O.
		 */
		if (!mpd.io_done && mpd.next_page != mpd.first_page) {
			mpage_da_map_and_submit(&mpd);
			ret = MPAGE_DA_EXTENT_TAIL;
		}
		trace_ext4_da_write_pages(inode, &mpd);
		wbc->nr_to_write -= mpd.pages_written;

		ext4_journal_stop(handle);

		if ((mpd.retval == -ENOSPC) && sbi->s_journal) {
			/* commit the transaction which would
			 * free blocks released in the transaction
			 * and try again
			 */
			jbd2_journal_force_commit_nested(sbi->s_journal);
			ret = 0;
		} else if (ret == MPAGE_DA_EXTENT_TAIL) {
			/*
			 * Got one extent now try with rest of the pages.
			 * If mpd.retval is set -EIO, journal is aborted.
			 * So we don't need to write any more.
			 */
			pages_written += mpd.pages_written;
			ret = mpd.retval;
			io_done = 1;
		} else if (wbc->nr_to_write)
			/*
			 * There is no more writeout needed
			 * or we requested for a noblocking writeout
			 * and we found the device congested
			 */
			break;
	}
	blk_finish_plug(&plug);
	if (!io_done && !cycled) {
		cycled = 1;
		index = 0;
		wbc->range_start = index << PAGE_CACHE_SHIFT;
		wbc->range_end  = mapping->writeback_index - 1;
		goto retry;
	}

	/* Update index */
	wbc->range_cyclic = range_cyclic;
	if (wbc->range_cyclic || (range_whole && wbc->nr_to_write > 0))
		/*
		 * set the writeback_index so that range_cyclic
		 * mode will write it back later
		 */
		mapping->writeback_index = done_index;

out_writepages:
	wbc->nr_to_write -= nr_to_writebump;
	wbc->range_start = range_start;
	trace_ext4_da_writepages_result(inode, wbc, ret, pages_written);
	return ret;
}

#define FALL_BACK_TO_NONDELALLOC 1
static int ext4_nonda_switch(struct super_block *sb)
{
	s64 free_blocks, dirty_blocks;
	struct ext4_sb_info *sbi = EXT4_SB(sb);

	/*
	 * switch to non delalloc mode if we are running low
	 * on free block. The free block accounting via percpu
	 * counters can get slightly wrong with percpu_counter_batch getting
	 * accumulated on each CPU without updating global counters
	 * Delalloc need an accurate free block accounting. So switch
	 * to non delalloc when we are near to error range.
	 */
	free_blocks  = EXT4_C2B(sbi,
		percpu_counter_read_positive(&sbi->s_freeclusters_counter));
	dirty_blocks = percpu_counter_read_positive(&sbi->s_dirtyclusters_counter);
	if (2 * free_blocks < 3 * dirty_blocks ||
		free_blocks < (dirty_blocks + EXT4_FREECLUSTERS_WATERMARK)) {
		/*
		 * free block count is less than 150% of dirty blocks
		 * or free blocks is less than watermark
		 */
		return 1;
	}
	/*
	 * Even if we don't switch but are nearing capacity,
	 * start pushing delalloc when 1/2 of free blocks are dirty.
	 */
	if (free_blocks < 2 * dirty_blocks)
		writeback_inodes_sb_if_idle(sb, WB_REASON_FS_FREE_SPACE);

	return 0;
}

static int ext4_da_write_begin(struct file *file, struct address_space *mapping,
			       loff_t pos, unsigned len, unsigned flags,
			       struct page **pagep, void **fsdata)
{
	int ret, retries = 0;
	struct page *page;
	pgoff_t index;
	struct inode *inode = mapping->host;
	handle_t *handle;
	loff_t page_len;

	index = pos >> PAGE_CACHE_SHIFT;

	if (ext4_nonda_switch(inode->i_sb)) {
		*fsdata = (void *)FALL_BACK_TO_NONDELALLOC;
		return ext4_write_begin(file, mapping, pos,
					len, flags, pagep, fsdata);
	}
	*fsdata = (void *)0;
	trace_ext4_da_write_begin(inode, pos, len, flags);
retry:
	/*
	 * With delayed allocation, we don't log the i_disksize update
	 * if there is delayed block allocation. But we still need
	 * to journalling the i_disksize update if writes to the end
	 * of file which has an already mapped buffer.
	 */
	handle = ext4_journal_start(inode, 1);
	if (IS_ERR(handle)) {
		ret = PTR_ERR(handle);
		goto out;
	}
	/* We cannot recurse into the filesystem as the transaction is already
	 * started */
	flags |= AOP_FLAG_NOFS;

	page = grab_cache_page_write_begin(mapping, index, flags);
	if (!page) {
		ext4_journal_stop(handle);
		ret = -ENOMEM;
		goto out;
	}
	*pagep = page;

	ret = __block_write_begin(page, pos, len, ext4_da_get_block_prep);
	if (ret < 0) {
		unlock_page(page);
		ext4_journal_stop(handle);
		page_cache_release(page);
		/*
		 * block_write_begin may have instantiated a few blocks
		 * outside i_size.  Trim these off again. Don't need
		 * i_size_read because we hold i_mutex.
		 */
		if (pos + len > inode->i_size)
			ext4_truncate_failed_write(inode);
	} else {
		page_len = pos & (PAGE_CACHE_SIZE - 1);
		if (page_len > 0) {
			ret = ext4_discard_partial_page_buffers_no_lock(handle,
				inode, page, pos - page_len, page_len,
				EXT4_DISCARD_PARTIAL_PG_ZERO_UNMAPPED);
		}
	}

	if (ret == -ENOSPC && ext4_should_retry_alloc(inode->i_sb, &retries))
		goto retry;
out:
	return ret;
}

/*
 * Check if we should update i_disksize
 * when write to the end of file but not require block allocation
 */
static int ext4_da_should_update_i_disksize(struct page *page,
					    unsigned long offset)
{
	struct buffer_head *bh;
	struct inode *inode = page->mapping->host;
	unsigned int idx;
	int i;

	bh = page_buffers(page);
	idx = offset >> inode->i_blkbits;

	for (i = 0; i < idx; i++)
		bh = bh->b_this_page;

	if (!buffer_mapped(bh) || (buffer_delay(bh)) || buffer_unwritten(bh))
		return 0;
	return 1;
}

static int ext4_da_write_end(struct file *file,
			     struct address_space *mapping,
			     loff_t pos, unsigned len, unsigned copied,
			     struct page *page, void *fsdata)
{
	struct inode *inode = mapping->host;
	int ret = 0, ret2;
	handle_t *handle = ext4_journal_current_handle();
	loff_t new_i_size;
	unsigned long start, end;
	int write_mode = (int)(unsigned long)fsdata;
	loff_t page_len;

	if (write_mode == FALL_BACK_TO_NONDELALLOC) {
		if (ext4_should_order_data(inode)) {
			return ext4_ordered_write_end(file, mapping, pos,
					len, copied, page, fsdata);
		} else if (ext4_should_writeback_data(inode)) {
			return ext4_writeback_write_end(file, mapping, pos,
					len, copied, page, fsdata);
		} else {
			BUG();
		}
	}

	trace_ext4_da_write_end(inode, pos, len, copied);
	start = pos & (PAGE_CACHE_SIZE - 1);
	end = start + copied - 1;

	/*
	 * generic_write_end() will run mark_inode_dirty() if i_size
	 * changes.  So let's piggyback the i_disksize mark_inode_dirty
	 * into that.
	 */

	new_i_size = pos + copied;
	if (copied && new_i_size > EXT4_I(inode)->i_disksize) {
		if (ext4_da_should_update_i_disksize(page, end)) {
			down_write(&EXT4_I(inode)->i_data_sem);
			if (new_i_size > EXT4_I(inode)->i_disksize) {
				/*
				 * Updating i_disksize when extending file
				 * without needing block allocation
				 */
				if (ext4_should_order_data(inode))
					ret = ext4_jbd2_file_inode(handle,
								   inode);

				EXT4_I(inode)->i_disksize = new_i_size;
			}
			up_write(&EXT4_I(inode)->i_data_sem);
			/* We need to mark inode dirty even if
			 * new_i_size is less that inode->i_size
			 * bu greater than i_disksize.(hint delalloc)
			 */
			ext4_mark_inode_dirty(handle, inode);
		}
	}
	ret2 = generic_write_end(file, mapping, pos, len, copied,
							page, fsdata);

	page_len = PAGE_CACHE_SIZE -
			((pos + copied - 1) & (PAGE_CACHE_SIZE - 1));

	if (page_len > 0) {
		ret = ext4_discard_partial_page_buffers_no_lock(handle,
			inode, page, pos + copied - 1, page_len,
			EXT4_DISCARD_PARTIAL_PG_ZERO_UNMAPPED);
	}

	copied = ret2;
	if (ret2 < 0)
		ret = ret2;
	ret2 = ext4_journal_stop(handle);
	if (!ret)
		ret = ret2;

	return ret ? ret : copied;
}

static void ext4_da_invalidatepage(struct page *page, unsigned long offset)
{
	/*
	 * Drop reserved blocks
	 */
	BUG_ON(!PageLocked(page));
	if (!page_has_buffers(page))
		goto out;

	ext4_da_page_release_reservation(page, offset);

out:
	ext4_invalidatepage(page, offset);

	return;
}

/*
 * Force all delayed allocation blocks to be allocated for a given inode.
 */
int ext4_alloc_da_blocks(struct inode *inode)
{
	trace_ext4_alloc_da_blocks(inode);

	if (!EXT4_I(inode)->i_reserved_data_blocks &&
	    !EXT4_I(inode)->i_reserved_meta_blocks)
		return 0;

	/*
	 * We do something simple for now.  The filemap_flush() will
	 * also start triggering a write of the data blocks, which is
	 * not strictly speaking necessary (and for users of
	 * laptop_mode, not even desirable).  However, to do otherwise
	 * would require replicating code paths in:
	 *
	 * ext4_da_writepages() ->
	 *    write_cache_pages() ---> (via passed in callback function)
	 *        __mpage_da_writepage() -->
	 *           mpage_add_bh_to_extent()
	 *           mpage_da_map_blocks()
	 *
	 * The problem is that write_cache_pages(), located in
	 * mm/page-writeback.c, marks pages clean in preparation for
	 * doing I/O, which is not desirable if we're not planning on
	 * doing I/O at all.
	 *
	 * We could call write_cache_pages(), and then redirty all of
	 * the pages by calling redirty_page_for_writepage() but that
	 * would be ugly in the extreme.  So instead we would need to
	 * replicate parts of the code in the above functions,
	 * simplifying them because we wouldn't actually intend to
	 * write out the pages, but rather only collect contiguous
	 * logical block extents, call the multi-block allocator, and
	 * then update the buffer heads with the block allocations.
	 *
	 * For now, though, we'll cheat by calling filemap_flush(),
	 * which will map the blocks, and start the I/O, but not
	 * actually wait for the I/O to complete.
	 */
	return filemap_flush(inode->i_mapping);
}

/*
 * bmap() is special.  It gets used by applications such as lilo and by
 * the swapper to find the on-disk block of a specific piece of data.
 *
 * Naturally, this is dangerous if the block concerned is still in the
 * journal.  If somebody makes a swapfile on an ext4 data-journaling
 * filesystem and enables swap, then they may get a nasty shock when the
 * data getting swapped to that swapfile suddenly gets overwritten by
 * the original zero's written out previously to the journal and
 * awaiting writeback in the kernel's buffer cache.
 *
 * So, if we see any bmap calls here on a modified, data-journaled file,
 * take extra steps to flush any blocks which might be in the cache.
 */
static sector_t ext4_bmap(struct address_space *mapping, sector_t block)
{
	struct inode *inode = mapping->host;
	journal_t *journal;
	int err;

	if (mapping_tagged(mapping, PAGECACHE_TAG_DIRTY) &&
			test_opt(inode->i_sb, DELALLOC)) {
		/*
		 * With delalloc we want to sync the file
		 * so that we can make sure we allocate
		 * blocks for file
		 */
		filemap_write_and_wait(mapping);
	}

	if (EXT4_JOURNAL(inode) &&
	    ext4_test_inode_state(inode, EXT4_STATE_JDATA)) {
		/*
		 * This is a REALLY heavyweight approach, but the use of
		 * bmap on dirty files is expected to be extremely rare:
		 * only if we run lilo or swapon on a freshly made file
		 * do we expect this to happen.
		 *
		 * (bmap requires CAP_SYS_RAWIO so this does not
		 * represent an unprivileged user DOS attack --- we'd be
		 * in trouble if mortal users could trigger this path at
		 * will.)
		 *
		 * NB. EXT4_STATE_JDATA is not set on files other than
		 * regular files.  If somebody wants to bmap a directory
		 * or symlink and gets confused because the buffer
		 * hasn't yet been flushed to disk, they deserve
		 * everything they get.
		 */

		ext4_clear_inode_state(inode, EXT4_STATE_JDATA);
		journal = EXT4_JOURNAL(inode);
		jbd2_journal_lock_updates(journal);
		err = jbd2_journal_flush(journal);
		jbd2_journal_unlock_updates(journal);

		if (err)
			return 0;
	}

	return generic_block_bmap(mapping, block, ext4_get_block);
}

static int ext4_readpage(struct file *file, struct page *page)
{
	trace_ext4_readpage(page);
	return mpage_readpage(page, ext4_get_block);
}

static int
ext4_readpages(struct file *file, struct address_space *mapping,
		struct list_head *pages, unsigned nr_pages)
{
	return mpage_readpages(mapping, pages, nr_pages, ext4_get_block);
}

static void ext4_invalidatepage_free_endio(struct page *page, unsigned long offset)
{
	struct buffer_head *head, *bh;
	unsigned int curr_off = 0;

	if (!page_has_buffers(page))
		return;
	head = bh = page_buffers(page);
	do {
		if (offset <= curr_off && test_clear_buffer_uninit(bh)
					&& bh->b_private) {
			ext4_free_io_end(bh->b_private);
			bh->b_private = NULL;
			bh->b_end_io = NULL;
		}
		curr_off = curr_off + bh->b_size;
		bh = bh->b_this_page;
	} while (bh != head);
}

static void ext4_invalidatepage(struct page *page, unsigned long offset)
{
	journal_t *journal = EXT4_JOURNAL(page->mapping->host);

	trace_ext4_invalidatepage(page, offset);

	/*
	 * free any io_end structure allocated for buffers to be discarded
	 */
	if (ext4_should_dioread_nolock(page->mapping->host))
		ext4_invalidatepage_free_endio(page, offset);
	/*
	 * If it's a full truncate we just forget about the pending dirtying
	 */
	if (offset == 0)
		ClearPageChecked(page);

	if (journal)
		jbd2_journal_invalidatepage(journal, page, offset);
	else
		block_invalidatepage(page, offset);
}

static int ext4_releasepage(struct page *page, gfp_t wait)
{
	journal_t *journal = EXT4_JOURNAL(page->mapping->host);

	trace_ext4_releasepage(page);

	WARN_ON(PageChecked(page));
	if (!page_has_buffers(page))
		return 0;
	if (journal)
		return jbd2_journal_try_to_free_buffers(journal, page, wait);
	else
		return try_to_free_buffers(page);
}

/*
 * ext4_get_block used when preparing for a DIO write or buffer write.
 * We allocate an uinitialized extent if blocks haven't been allocated.
 * The extent will be converted to initialized after the IO is complete.
 */
static int ext4_get_block_write(struct inode *inode, sector_t iblock,
		   struct buffer_head *bh_result, int create)
{
	ext4_debug("ext4_get_block_write: inode %lu, create flag %d\n",
		   inode->i_ino, create);
	return _ext4_get_block(inode, iblock, bh_result,
			       EXT4_GET_BLOCKS_IO_CREATE_EXT);
}

static void ext4_end_io_dio(struct kiocb *iocb, loff_t offset,
			    ssize_t size, void *private, int ret,
			    bool is_async)
{
	struct inode *inode = iocb->ki_filp->f_path.dentry->d_inode;
        ext4_io_end_t *io_end = iocb->private;
	struct workqueue_struct *wq;
	unsigned long flags;
	struct ext4_inode_info *ei;

	/* if not async direct IO or dio with 0 bytes write, just return */
	if (!io_end || !size)
		goto out;

	ext_debug("ext4_end_io_dio(): io_end 0x%p "
		  "for inode %lu, iocb 0x%p, offset %llu, size %llu\n",
 		  iocb->private, io_end->inode->i_ino, iocb, offset,
		  size);

	iocb->private = NULL;

	/* if not aio dio with unwritten extents, just free io and return */
	if (!(io_end->flag & EXT4_IO_END_UNWRITTEN)) {
		ext4_free_io_end(io_end);
out:
		if (is_async)
			aio_complete(iocb, ret, 0);
		inode_dio_done(inode);
		return;
	}

	io_end->offset = offset;
	io_end->size = size;
	if (is_async) {
		io_end->iocb = iocb;
		io_end->result = ret;
	}
	wq = EXT4_SB(io_end->inode->i_sb)->dio_unwritten_wq;

	/* Add the io_end to per-inode completed aio dio list*/
	ei = EXT4_I(io_end->inode);
	spin_lock_irqsave(&ei->i_completed_io_lock, flags);
	list_add_tail(&io_end->list, &ei->i_completed_io_list);
	spin_unlock_irqrestore(&ei->i_completed_io_lock, flags);

	/* queue the work to convert unwritten extents to written */
	queue_work(wq, &io_end->work);

	/* XXX: probably should move into the real I/O completion handler */
	inode_dio_done(inode);
}

static void ext4_end_io_buffer_write(struct buffer_head *bh, int uptodate)
{
	ext4_io_end_t *io_end = bh->b_private;
	struct workqueue_struct *wq;
	struct inode *inode;
	unsigned long flags;

	if (!test_clear_buffer_uninit(bh) || !io_end)
		goto out;

	if (!(io_end->inode->i_sb->s_flags & MS_ACTIVE)) {
		printk("sb umounted, discard end_io request for inode %lu\n",
			io_end->inode->i_ino);
		ext4_free_io_end(io_end);
		goto out;
	}

	/*
	 * It may be over-defensive here to check EXT4_IO_END_UNWRITTEN now,
	 * but being more careful is always safe for the future change.
	 */
	inode = io_end->inode;
	ext4_set_io_unwritten_flag(inode, io_end);

	/* Add the io_end to per-inode completed io list*/
	spin_lock_irqsave(&EXT4_I(inode)->i_completed_io_lock, flags);
	list_add_tail(&io_end->list, &EXT4_I(inode)->i_completed_io_list);
	spin_unlock_irqrestore(&EXT4_I(inode)->i_completed_io_lock, flags);

	wq = EXT4_SB(inode->i_sb)->dio_unwritten_wq;
	/* queue the work to convert unwritten extents to written */
	queue_work(wq, &io_end->work);
out:
	bh->b_private = NULL;
	bh->b_end_io = NULL;
	clear_buffer_uninit(bh);
	end_buffer_async_write(bh, uptodate);
}

static int ext4_set_bh_endio(struct buffer_head *bh, struct inode *inode)
{
	ext4_io_end_t *io_end;
	struct page *page = bh->b_page;
	loff_t offset = (sector_t)page->index << PAGE_CACHE_SHIFT;
	size_t size = bh->b_size;

retry:
	io_end = ext4_init_io_end(inode, GFP_ATOMIC);
	if (!io_end) {
		pr_warn_ratelimited("%s: allocation fail\n", __func__);
		schedule();
		goto retry;
	}
	io_end->offset = offset;
	io_end->size = size;
	/*
	 * We need to hold a reference to the page to make sure it
	 * doesn't get evicted before ext4_end_io_work() has a chance
	 * to convert the extent from written to unwritten.
	 */
	io_end->page = page;
	get_page(io_end->page);

	bh->b_private = io_end;
	bh->b_end_io = ext4_end_io_buffer_write;
	return 0;
}

/*
 * For ext4 extent files, ext4 will do direct-io write to holes,
 * preallocated extents, and those write extend the file, no need to
 * fall back to buffered IO.
 *
 * For holes, we fallocate those blocks, mark them as uninitialized
 * If those blocks were preallocated, we mark sure they are splited, but
 * still keep the range to write as uninitialized.
 *
 * The unwrritten extents will be converted to written when DIO is completed.
 * For async direct IO, since the IO may still pending when return, we
 * set up an end_io call back function, which will do the conversion
 * when async direct IO completed.
 *
 * If the O_DIRECT write will extend the file then add this inode to the
 * orphan list.  So recovery will truncate it back to the original size
 * if the machine crashes during the write.
 *
 */
static ssize_t ext4_ext_direct_IO(int rw, struct kiocb *iocb,
			      const struct iovec *iov, loff_t offset,
			      unsigned long nr_segs)
{
	struct file *file = iocb->ki_filp;
	struct inode *inode = file->f_mapping->host;
	ssize_t ret;
	size_t count = iov_length(iov, nr_segs);

	loff_t final_size = offset + count;
	if (rw == WRITE && final_size <= inode->i_size) {
		/*
 		 * We could direct write to holes and fallocate.
		 *
 		 * Allocated blocks to fill the hole are marked as uninitialized
 		 * to prevent parallel buffered read to expose the stale data
 		 * before DIO complete the data IO.
		 *
 		 * As to previously fallocated extents, ext4 get_block
 		 * will just simply mark the buffer mapped but still
 		 * keep the extents uninitialized.
 		 *
		 * for non AIO case, we will convert those unwritten extents
		 * to written after return back from blockdev_direct_IO.
		 *
		 * for async DIO, the conversion needs to be defered when
		 * the IO is completed. The ext4 end_io callback function
		 * will be called to take care of the conversion work.
		 * Here for async case, we allocate an io_end structure to
		 * hook to the iocb.
 		 */
		iocb->private = NULL;
		EXT4_I(inode)->cur_aio_dio = NULL;
		if (!is_sync_kiocb(iocb)) {
			iocb->private = ext4_init_io_end(inode, GFP_NOFS);
			if (!iocb->private)
				return -ENOMEM;
			/*
			 * we save the io structure for current async
			 * direct IO, so that later ext4_map_blocks()
			 * could flag the io structure whether there
			 * is a unwritten extents needs to be converted
			 * when IO is completed.
			 */
			EXT4_I(inode)->cur_aio_dio = iocb->private;
		}

		ret = __blockdev_direct_IO(rw, iocb, inode,
					 inode->i_sb->s_bdev, iov,
					 offset, nr_segs,
					 ext4_get_block_write,
					 ext4_end_io_dio,
					 NULL,
					 DIO_LOCKING | DIO_SKIP_HOLES);
		if (iocb->private)
			EXT4_I(inode)->cur_aio_dio = NULL;
		/*
		 * The io_end structure takes a reference to the inode,
		 * that structure needs to be destroyed and the
		 * reference to the inode need to be dropped, when IO is
		 * complete, even with 0 byte write, or failed.
		 *
		 * In the successful AIO DIO case, the io_end structure will be
		 * desctroyed and the reference to the inode will be dropped
		 * after the end_io call back function is called.
		 *
		 * In the case there is 0 byte write, or error case, since
		 * VFS direct IO won't invoke the end_io call back function,
		 * we need to free the end_io structure here.
		 */
		if (ret != -EIOCBQUEUED && ret <= 0 && iocb->private) {
			ext4_free_io_end(iocb->private);
			iocb->private = NULL;
		} else if (ret > 0 && ext4_test_inode_state(inode,
						EXT4_STATE_DIO_UNWRITTEN)) {
			int err;
			/*
			 * for non AIO case, since the IO is already
			 * completed, we could do the conversion right here
			 */
			err = ext4_convert_unwritten_extents(inode,
							     offset, ret);
			if (err < 0)
				ret = err;
			ext4_clear_inode_state(inode, EXT4_STATE_DIO_UNWRITTEN);
		}
		return ret;
	}

	/* for write the the end of file case, we fall back to old way */
	return ext4_ind_direct_IO(rw, iocb, iov, offset, nr_segs);
}

static ssize_t ext4_direct_IO(int rw, struct kiocb *iocb,
			      const struct iovec *iov, loff_t offset,
			      unsigned long nr_segs)
{
	struct file *file = iocb->ki_filp;
	struct inode *inode = file->f_mapping->host;
	ssize_t ret;

	/*
	 * If we are doing data journalling we don't support O_DIRECT
	 */
	if (ext4_should_journal_data(inode))
		return 0;

	trace_ext4_direct_IO_enter(inode, offset, iov_length(iov, nr_segs), rw);
	if (ext4_test_inode_flag(inode, EXT4_INODE_EXTENTS))
		ret = ext4_ext_direct_IO(rw, iocb, iov, offset, nr_segs);
	else
		ret = ext4_ind_direct_IO(rw, iocb, iov, offset, nr_segs);
	trace_ext4_direct_IO_exit(inode, offset,
				iov_length(iov, nr_segs), rw, ret);
	return ret;
}

/*
 * Pages can be marked dirty completely asynchronously from ext4's journalling
 * activity.  By filemap_sync_pte(), try_to_unmap_one(), etc.  We cannot do
 * much here because ->set_page_dirty is called under VFS locks.  The page is
 * not necessarily locked.
 *
 * We cannot just dirty the page and leave attached buffers clean, because the
 * buffers' dirty state is "definitive".  We cannot just set the buffers dirty
 * or jbddirty because all the journalling code will explode.
 *
 * So what we do is to mark the page "pending dirty" and next time writepage
 * is called, propagate that into the buffers appropriately.
 */
static int ext4_journalled_set_page_dirty(struct page *page)
{
	SetPageChecked(page);
	return __set_page_dirty_nobuffers(page);
}

static const struct address_space_operations ext4_ordered_aops = {
	.readpage		= ext4_readpage,
	.readpages		= ext4_readpages,
	.writepage		= ext4_writepage,
	.write_begin		= ext4_write_begin,
	.write_end		= ext4_ordered_write_end,
	.bmap			= ext4_bmap,
	.invalidatepage		= ext4_invalidatepage,
	.releasepage		= ext4_releasepage,
	.direct_IO		= ext4_direct_IO,
	.migratepage		= buffer_migrate_page,
	.is_partially_uptodate  = block_is_partially_uptodate,
	.error_remove_page	= generic_error_remove_page,
};

static const struct address_space_operations ext4_writeback_aops = {
	.readpage		= ext4_readpage,
	.readpages		= ext4_readpages,
	.writepage		= ext4_writepage,
	.write_begin		= ext4_write_begin,
	.write_end		= ext4_writeback_write_end,
	.bmap			= ext4_bmap,
	.invalidatepage		= ext4_invalidatepage,
	.releasepage		= ext4_releasepage,
	.direct_IO		= ext4_direct_IO,
	.migratepage		= buffer_migrate_page,
	.is_partially_uptodate  = block_is_partially_uptodate,
	.error_remove_page	= generic_error_remove_page,
};

static const struct address_space_operations ext4_journalled_aops = {
	.readpage		= ext4_readpage,
	.readpages		= ext4_readpages,
	.writepage		= ext4_writepage,
	.write_begin		= ext4_write_begin,
	.write_end		= ext4_journalled_write_end,
	.set_page_dirty		= ext4_journalled_set_page_dirty,
	.bmap			= ext4_bmap,
	.invalidatepage		= ext4_invalidatepage,
	.releasepage		= ext4_releasepage,
	.direct_IO		= ext4_direct_IO,
	.is_partially_uptodate  = block_is_partially_uptodate,
	.error_remove_page	= generic_error_remove_page,
};

static const struct address_space_operations ext4_da_aops = {
	.readpage		= ext4_readpage,
	.readpages		= ext4_readpages,
	.writepage		= ext4_writepage,
	.writepages		= ext4_da_writepages,
	.write_begin		= ext4_da_write_begin,
	.write_end		= ext4_da_write_end,
	.bmap			= ext4_bmap,
	.invalidatepage		= ext4_da_invalidatepage,
	.releasepage		= ext4_releasepage,
	.direct_IO		= ext4_direct_IO,
	.migratepage		= buffer_migrate_page,
	.is_partially_uptodate  = block_is_partially_uptodate,
	.error_remove_page	= generic_error_remove_page,
};

void ext4_set_aops(struct inode *inode)
{
	if (ext4_should_order_data(inode) &&
		test_opt(inode->i_sb, DELALLOC))
		inode->i_mapping->a_ops = &ext4_da_aops;
	else if (ext4_should_order_data(inode))
		inode->i_mapping->a_ops = &ext4_ordered_aops;
	else if (ext4_should_writeback_data(inode) &&
		 test_opt(inode->i_sb, DELALLOC))
		inode->i_mapping->a_ops = &ext4_da_aops;
	else if (ext4_should_writeback_data(inode))
		inode->i_mapping->a_ops = &ext4_writeback_aops;
	else
		inode->i_mapping->a_ops = &ext4_journalled_aops;
}


<<<<<<< HEAD
/*
 * ext4_discard_partial_page_buffers()
 * Wrapper function for ext4_discard_partial_page_buffers_no_lock.
 * This function finds and locks the page containing the offset
 * "from" and passes it to ext4_discard_partial_page_buffers_no_lock.
 * Calling functions that already have the page locked should call
 * ext4_discard_partial_page_buffers_no_lock directly.
 */
int ext4_discard_partial_page_buffers(handle_t *handle,
		struct address_space *mapping, loff_t from,
		loff_t length, int flags)
{
	struct inode *inode = mapping->host;
	struct page *page;
	int err = 0;

	page = find_or_create_page(mapping, from >> PAGE_CACHE_SHIFT,
				   mapping_gfp_mask(mapping) & ~__GFP_FS);
	if (!page)
		return -ENOMEM;

	err = ext4_discard_partial_page_buffers_no_lock(handle, inode, page,
		from, length, flags);

	unlock_page(page);
	page_cache_release(page);
	return err;
}

/*
 * ext4_discard_partial_page_buffers_no_lock()
 * Zeros a page range of length 'length' starting from offset 'from'.
 * Buffer heads that correspond to the block aligned regions of the
 * zeroed range will be unmapped.  Unblock aligned regions
 * will have the corresponding buffer head mapped if needed so that
 * that region of the page can be updated with the partial zero out.
 *
 * This function assumes that the page has already been  locked.  The
 * The range to be discarded must be contained with in the given page.
 * If the specified range exceeds the end of the page it will be shortened
 * to the end of the page that corresponds to 'from'.  This function is
 * appropriate for updating a page and it buffer heads to be unmapped and
 * zeroed for blocks that have been either released, or are going to be
 * released.
 *
 * handle: The journal handle
 * inode:  The files inode
 * page:   A locked page that contains the offset "from"
 * from:   The starting byte offset (from the begining of the file)
 *         to begin discarding
 * len:    The length of bytes to discard
 * flags:  Optional flags that may be used:
 *
 *         EXT4_DISCARD_PARTIAL_PG_ZERO_UNMAPPED
 *         Only zero the regions of the page whose buffer heads
 *         have already been unmapped.  This flag is appropriate
 *         for updateing the contents of a page whose blocks may
 *         have already been released, and we only want to zero
 *         out the regions that correspond to those released blocks.
 *
 * Returns zero on sucess or negative on failure.
 */
int ext4_discard_partial_page_buffers_no_lock(handle_t *handle,
		struct inode *inode, struct page *page, loff_t from,
		loff_t length, int flags)
{
	ext4_fsblk_t index = from >> PAGE_CACHE_SHIFT;
	unsigned int offset = from & (PAGE_CACHE_SIZE-1);
	unsigned int blocksize, max, pos;
	ext4_lblk_t iblock;
	struct buffer_head *bh;
	int err = 0;

	blocksize = inode->i_sb->s_blocksize;
	max = PAGE_CACHE_SIZE - offset;

	if (index != page->index)
		return -EINVAL;

	/*
	 * correct length if it does not fall between
	 * 'from' and the end of the page
	 */
	if (length > max || length < 0)
		length = max;

	iblock = index << (PAGE_CACHE_SHIFT - inode->i_sb->s_blocksize_bits);

	if (!page_has_buffers(page)) {
		/*
		 * If the range to be discarded covers a partial block
		 * we need to get the page buffers.  This is because
		 * partial blocks cannot be released and the page needs
		 * to be updated with the contents of the block before
		 * we write the zeros on top of it.
		 */
		if ((from & (blocksize - 1)) ||
		    ((from + length) & (blocksize - 1))) {
			create_empty_buffers(page, blocksize, 0);
		} else {
			/*
			 * If there are no partial blocks,
			 * there is nothing to update,
			 * so we can return now
			 */
			return 0;
		}
	}

	/* Find the buffer that contains "offset" */
	bh = page_buffers(page);
	pos = blocksize;
	while (offset >= pos) {
		bh = bh->b_this_page;
		iblock++;
		pos += blocksize;
	}

	pos = offset;
	while (pos < offset + length) {
		unsigned int end_of_block, range_to_discard;

		err = 0;

		/* The length of space left to zero and unmap */
		range_to_discard = offset + length - pos;

		/* The length of space until the end of the block */
		end_of_block = blocksize - (pos & (blocksize-1));

		/*
		 * Do not unmap or zero past end of block
		 * for this buffer head
		 */
		if (range_to_discard > end_of_block)
			range_to_discard = end_of_block;


		/*
		 * Skip this buffer head if we are only zeroing unampped
		 * regions of the page
		 */
		if (flags & EXT4_DISCARD_PARTIAL_PG_ZERO_UNMAPPED &&
			buffer_mapped(bh))
				goto next;

		/* If the range is block aligned, unmap */
		if (range_to_discard == blocksize) {
			clear_buffer_dirty(bh);
			bh->b_bdev = NULL;
			clear_buffer_mapped(bh);
			clear_buffer_req(bh);
			clear_buffer_new(bh);
			clear_buffer_delay(bh);
			clear_buffer_unwritten(bh);
			clear_buffer_uptodate(bh);
			zero_user(page, pos, range_to_discard);
			BUFFER_TRACE(bh, "Buffer discarded");
			goto next;
		}

		/*
		 * If this block is not completely contained in the range
		 * to be discarded, then it is not going to be released. Because
		 * we need to keep this block, we need to make sure this part
		 * of the page is uptodate before we modify it by writeing
		 * partial zeros on it.
		 */
		if (!buffer_mapped(bh)) {
			/*
			 * Buffer head must be mapped before we can read
			 * from the block
			 */
			BUFFER_TRACE(bh, "unmapped");
			ext4_get_block(inode, iblock, bh, 0);
			/* unmapped? It's a hole - nothing to do */
			if (!buffer_mapped(bh)) {
				BUFFER_TRACE(bh, "still unmapped");
				goto next;
			}
		}

		/* Ok, it's mapped. Make sure it's up-to-date */
		if (PageUptodate(page))
			set_buffer_uptodate(bh);

		if (!buffer_uptodate(bh)) {
			err = -EIO;
			ll_rw_block(READ, 1, &bh);
			wait_on_buffer(bh);
			/* Uhhuh. Read error. Complain and punt.*/
			if (!buffer_uptodate(bh))
				goto next;
		}

		if (ext4_should_journal_data(inode)) {
			BUFFER_TRACE(bh, "get write access");
			err = ext4_journal_get_write_access(handle, bh);
			if (err)
				goto next;
		}

		zero_user(page, pos, range_to_discard);

		err = 0;
		if (ext4_should_journal_data(inode)) {
			err = ext4_handle_dirty_metadata(handle, inode, bh);
		} else
			mark_buffer_dirty(bh);

		BUFFER_TRACE(bh, "Partial buffer zeroed");
next:
		bh = bh->b_this_page;
		iblock++;
		pos += range_to_discard;
	}

	return err;
}

=======
>>>>>>> dcd6c922
/*
 * ext4_discard_partial_page_buffers()
 * Wrapper function for ext4_discard_partial_page_buffers_no_lock.
 * This function finds and locks the page containing the offset
 * "from" and passes it to ext4_discard_partial_page_buffers_no_lock.
 * Calling functions that already have the page locked should call
 * ext4_discard_partial_page_buffers_no_lock directly.
 */
int ext4_discard_partial_page_buffers(handle_t *handle,
		struct address_space *mapping, loff_t from,
		loff_t length, int flags)
{
	struct inode *inode = mapping->host;
	struct page *page;
	int err = 0;

	page = find_or_create_page(mapping, from >> PAGE_CACHE_SHIFT,
				   mapping_gfp_mask(mapping) & ~__GFP_FS);
	if (!page)
		return -ENOMEM;

	err = ext4_discard_partial_page_buffers_no_lock(handle, inode, page,
		from, length, flags);

	unlock_page(page);
	page_cache_release(page);
	return err;
}

/*
 * ext4_discard_partial_page_buffers_no_lock()
 * Zeros a page range of length 'length' starting from offset 'from'.
 * Buffer heads that correspond to the block aligned regions of the
 * zeroed range will be unmapped.  Unblock aligned regions
 * will have the corresponding buffer head mapped if needed so that
 * that region of the page can be updated with the partial zero out.
 *
 * This function assumes that the page has already been  locked.  The
 * The range to be discarded must be contained with in the given page.
 * If the specified range exceeds the end of the page it will be shortened
 * to the end of the page that corresponds to 'from'.  This function is
 * appropriate for updating a page and it buffer heads to be unmapped and
 * zeroed for blocks that have been either released, or are going to be
 * released.
 *
 * handle: The journal handle
 * inode:  The files inode
 * page:   A locked page that contains the offset "from"
 * from:   The starting byte offset (from the begining of the file)
 *         to begin discarding
 * len:    The length of bytes to discard
 * flags:  Optional flags that may be used:
 *
 *         EXT4_DISCARD_PARTIAL_PG_ZERO_UNMAPPED
 *         Only zero the regions of the page whose buffer heads
 *         have already been unmapped.  This flag is appropriate
 *         for updateing the contents of a page whose blocks may
 *         have already been released, and we only want to zero
 *         out the regions that correspond to those released blocks.
 *
 * Returns zero on sucess or negative on failure.
 */
static int ext4_discard_partial_page_buffers_no_lock(handle_t *handle,
		struct inode *inode, struct page *page, loff_t from,
		loff_t length, int flags)
{
	ext4_fsblk_t index = from >> PAGE_CACHE_SHIFT;
	unsigned int offset = from & (PAGE_CACHE_SIZE-1);
	unsigned int blocksize, max, pos;
	ext4_lblk_t iblock;
	struct buffer_head *bh;
	int err = 0;

<<<<<<< HEAD
	page = find_or_create_page(mapping, from >> PAGE_CACHE_SHIFT,
				   mapping_gfp_mask(mapping) & ~__GFP_FS);
	if (!page)
		return -ENOMEM;

=======
>>>>>>> dcd6c922
	blocksize = inode->i_sb->s_blocksize;
	max = PAGE_CACHE_SIZE - offset;

	if (index != page->index)
		return -EINVAL;

	/*
	 * correct length if it does not fall between
	 * 'from' and the end of the page
	 */
	if (length > max || length < 0)
		length = max;

	iblock = index << (PAGE_CACHE_SHIFT - inode->i_sb->s_blocksize_bits);

	if (!page_has_buffers(page))
		create_empty_buffers(page, blocksize, 0);

	/* Find the buffer that contains "offset" */
	bh = page_buffers(page);
	pos = blocksize;
	while (offset >= pos) {
		bh = bh->b_this_page;
		iblock++;
		pos += blocksize;
	}

	pos = offset;
	while (pos < offset + length) {
		unsigned int end_of_block, range_to_discard;

		err = 0;

		/* The length of space left to zero and unmap */
		range_to_discard = offset + length - pos;

		/* The length of space until the end of the block */
		end_of_block = blocksize - (pos & (blocksize-1));

		/*
		 * Do not unmap or zero past end of block
		 * for this buffer head
		 */
		if (range_to_discard > end_of_block)
			range_to_discard = end_of_block;


		/*
		 * Skip this buffer head if we are only zeroing unampped
		 * regions of the page
		 */
		if (flags & EXT4_DISCARD_PARTIAL_PG_ZERO_UNMAPPED &&
			buffer_mapped(bh))
				goto next;

		/* If the range is block aligned, unmap */
		if (range_to_discard == blocksize) {
			clear_buffer_dirty(bh);
			bh->b_bdev = NULL;
			clear_buffer_mapped(bh);
			clear_buffer_req(bh);
			clear_buffer_new(bh);
			clear_buffer_delay(bh);
			clear_buffer_unwritten(bh);
			clear_buffer_uptodate(bh);
			zero_user(page, pos, range_to_discard);
			BUFFER_TRACE(bh, "Buffer discarded");
			goto next;
		}

		/*
		 * If this block is not completely contained in the range
		 * to be discarded, then it is not going to be released. Because
		 * we need to keep this block, we need to make sure this part
		 * of the page is uptodate before we modify it by writeing
		 * partial zeros on it.
		 */
		if (!buffer_mapped(bh)) {
			/*
			 * Buffer head must be mapped before we can read
			 * from the block
			 */
			BUFFER_TRACE(bh, "unmapped");
			ext4_get_block(inode, iblock, bh, 0);
			/* unmapped? It's a hole - nothing to do */
			if (!buffer_mapped(bh)) {
				BUFFER_TRACE(bh, "still unmapped");
				goto next;
			}
		}

		/* Ok, it's mapped. Make sure it's up-to-date */
		if (PageUptodate(page))
			set_buffer_uptodate(bh);

		if (!buffer_uptodate(bh)) {
			err = -EIO;
			ll_rw_block(READ, 1, &bh);
			wait_on_buffer(bh);
			/* Uhhuh. Read error. Complain and punt.*/
			if (!buffer_uptodate(bh))
				goto next;
		}

		if (ext4_should_journal_data(inode)) {
			BUFFER_TRACE(bh, "get write access");
			err = ext4_journal_get_write_access(handle, bh);
			if (err)
				goto next;
		}

		zero_user(page, pos, range_to_discard);

		err = 0;
		if (ext4_should_journal_data(inode)) {
			err = ext4_handle_dirty_metadata(handle, inode, bh);
		} else
			mark_buffer_dirty(bh);

<<<<<<< HEAD
	err = 0;
	if (ext4_should_journal_data(inode)) {
		err = ext4_handle_dirty_metadata(handle, inode, bh);
	} else
		mark_buffer_dirty(bh);
=======
		BUFFER_TRACE(bh, "Partial buffer zeroed");
next:
		bh = bh->b_this_page;
		iblock++;
		pos += range_to_discard;
	}
>>>>>>> dcd6c922

	return err;
}

int ext4_can_truncate(struct inode *inode)
{
	if (S_ISREG(inode->i_mode))
		return 1;
	if (S_ISDIR(inode->i_mode))
		return 1;
	if (S_ISLNK(inode->i_mode))
		return !ext4_inode_is_fast_symlink(inode);
	return 0;
}

/*
 * ext4_punch_hole: punches a hole in a file by releaseing the blocks
 * associated with the given offset and length
 *
 * @inode:  File inode
 * @offset: The offset where the hole will begin
 * @len:    The length of the hole
 *
 * Returns: 0 on sucess or negative on failure
 */

int ext4_punch_hole(struct file *file, loff_t offset, loff_t length)
{
	struct inode *inode = file->f_path.dentry->d_inode;
	if (!S_ISREG(inode->i_mode))
		return -ENOTSUPP;

	if (!ext4_test_inode_flag(inode, EXT4_INODE_EXTENTS)) {
		/* TODO: Add support for non extent hole punching */
		return -ENOTSUPP;
	}

	if (EXT4_SB(inode->i_sb)->s_cluster_ratio > 1) {
		/* TODO: Add support for bigalloc file systems */
		return -ENOTSUPP;
	}

	return ext4_ext_punch_hole(file, offset, length);
}

/*
 * ext4_truncate()
 *
 * We block out ext4_get_block() block instantiations across the entire
 * transaction, and VFS/VM ensures that ext4_truncate() cannot run
 * simultaneously on behalf of the same inode.
 *
 * As we work through the truncate and commit bits of it to the journal there
 * is one core, guiding principle: the file's tree must always be consistent on
 * disk.  We must be able to restart the truncate after a crash.
 *
 * The file's tree may be transiently inconsistent in memory (although it
 * probably isn't), but whenever we close off and commit a journal transaction,
 * the contents of (the filesystem + the journal) must be consistent and
 * restartable.  It's pretty simple, really: bottom up, right to left (although
 * left-to-right works OK too).
 *
 * Note that at recovery time, journal replay occurs *before* the restart of
 * truncate against the orphan inode list.
 *
 * The committed inode has the new, desired i_size (which is the same as
 * i_disksize in this case).  After a crash, ext4_orphan_cleanup() will see
 * that this inode's truncate did not complete and it will again call
 * ext4_truncate() to have another go.  So there will be instantiated blocks
 * to the right of the truncation point in a crashed ext4 filesystem.  But
 * that's fine - as long as they are linked from the inode, the post-crash
 * ext4_truncate() run will find them and release them.
 */
void ext4_truncate(struct inode *inode)
{
	trace_ext4_truncate_enter(inode);

	if (!ext4_can_truncate(inode))
		return;

	ext4_clear_inode_flag(inode, EXT4_INODE_EOFBLOCKS);

	if (inode->i_size == 0 && !test_opt(inode->i_sb, NO_AUTO_DA_ALLOC))
		ext4_set_inode_state(inode, EXT4_STATE_DA_ALLOC_CLOSE);

	if (ext4_test_inode_flag(inode, EXT4_INODE_EXTENTS))
		ext4_ext_truncate(inode);
	else
		ext4_ind_truncate(inode);

	trace_ext4_truncate_exit(inode);
}

/*
 * ext4_get_inode_loc returns with an extra refcount against the inode's
 * underlying buffer_head on success. If 'in_mem' is true, we have all
 * data in memory that is needed to recreate the on-disk version of this
 * inode.
 */
static int __ext4_get_inode_loc(struct inode *inode,
				struct ext4_iloc *iloc, int in_mem)
{
	struct ext4_group_desc	*gdp;
	struct buffer_head	*bh;
	struct super_block	*sb = inode->i_sb;
	ext4_fsblk_t		block;
	int			inodes_per_block, inode_offset;

	iloc->bh = NULL;
	if (!ext4_valid_inum(sb, inode->i_ino))
		return -EIO;

	iloc->block_group = (inode->i_ino - 1) / EXT4_INODES_PER_GROUP(sb);
	gdp = ext4_get_group_desc(sb, iloc->block_group, NULL);
	if (!gdp)
		return -EIO;

	/*
	 * Figure out the offset within the block group inode table
	 */
	inodes_per_block = EXT4_SB(sb)->s_inodes_per_block;
	inode_offset = ((inode->i_ino - 1) %
			EXT4_INODES_PER_GROUP(sb));
	block = ext4_inode_table(sb, gdp) + (inode_offset / inodes_per_block);
	iloc->offset = (inode_offset % inodes_per_block) * EXT4_INODE_SIZE(sb);

	bh = sb_getblk(sb, block);
	if (!bh) {
		EXT4_ERROR_INODE_BLOCK(inode, block,
				       "unable to read itable block");
		return -EIO;
	}
	if (!buffer_uptodate(bh)) {
		lock_buffer(bh);

		/*
		 * If the buffer has the write error flag, we have failed
		 * to write out another inode in the same block.  In this
		 * case, we don't have to read the block because we may
		 * read the old inode data successfully.
		 */
		if (buffer_write_io_error(bh) && !buffer_uptodate(bh))
			set_buffer_uptodate(bh);

		if (buffer_uptodate(bh)) {
			/* someone brought it uptodate while we waited */
			unlock_buffer(bh);
			goto has_buffer;
		}

		/*
		 * If we have all information of the inode in memory and this
		 * is the only valid inode in the block, we need not read the
		 * block.
		 */
		if (in_mem) {
			struct buffer_head *bitmap_bh;
			int i, start;

			start = inode_offset & ~(inodes_per_block - 1);

			/* Is the inode bitmap in cache? */
			bitmap_bh = sb_getblk(sb, ext4_inode_bitmap(sb, gdp));
			if (!bitmap_bh)
				goto make_io;

			/*
			 * If the inode bitmap isn't in cache then the
			 * optimisation may end up performing two reads instead
			 * of one, so skip it.
			 */
			if (!buffer_uptodate(bitmap_bh)) {
				brelse(bitmap_bh);
				goto make_io;
			}
			for (i = start; i < start + inodes_per_block; i++) {
				if (i == inode_offset)
					continue;
				if (ext4_test_bit(i, bitmap_bh->b_data))
					break;
			}
			brelse(bitmap_bh);
			if (i == start + inodes_per_block) {
				/* all other inodes are free, so skip I/O */
				memset(bh->b_data, 0, bh->b_size);
				set_buffer_uptodate(bh);
				unlock_buffer(bh);
				goto has_buffer;
			}
		}

make_io:
		/*
		 * If we need to do any I/O, try to pre-readahead extra
		 * blocks from the inode table.
		 */
		if (EXT4_SB(sb)->s_inode_readahead_blks) {
			ext4_fsblk_t b, end, table;
			unsigned num;

			table = ext4_inode_table(sb, gdp);
			/* s_inode_readahead_blks is always a power of 2 */
			b = block & ~(EXT4_SB(sb)->s_inode_readahead_blks-1);
			if (table > b)
				b = table;
			end = b + EXT4_SB(sb)->s_inode_readahead_blks;
			num = EXT4_INODES_PER_GROUP(sb);
			if (EXT4_HAS_RO_COMPAT_FEATURE(sb,
				       EXT4_FEATURE_RO_COMPAT_GDT_CSUM))
				num -= ext4_itable_unused_count(sb, gdp);
			table += num / inodes_per_block;
			if (end > table)
				end = table;
			while (b <= end)
				sb_breadahead(sb, b++);
		}

		/*
		 * There are other valid inodes in the buffer, this inode
		 * has in-inode xattrs, or we don't have this inode in memory.
		 * Read the block from disk.
		 */
		trace_ext4_load_inode(inode);
		get_bh(bh);
		bh->b_end_io = end_buffer_read_sync;
		submit_bh(READ | REQ_META | REQ_PRIO, bh);
		wait_on_buffer(bh);
		if (!buffer_uptodate(bh)) {
			EXT4_ERROR_INODE_BLOCK(inode, block,
					       "unable to read itable block");
			brelse(bh);
			return -EIO;
		}
	}
has_buffer:
	iloc->bh = bh;
	return 0;
}

int ext4_get_inode_loc(struct inode *inode, struct ext4_iloc *iloc)
{
	/* We have all inode data except xattrs in memory here. */
	return __ext4_get_inode_loc(inode, iloc,
		!ext4_test_inode_state(inode, EXT4_STATE_XATTR));
}

void ext4_set_inode_flags(struct inode *inode)
{
	unsigned int flags = EXT4_I(inode)->i_flags;

	inode->i_flags &= ~(S_SYNC|S_APPEND|S_IMMUTABLE|S_NOATIME|S_DIRSYNC);
	if (flags & EXT4_SYNC_FL)
		inode->i_flags |= S_SYNC;
	if (flags & EXT4_APPEND_FL)
		inode->i_flags |= S_APPEND;
	if (flags & EXT4_IMMUTABLE_FL)
		inode->i_flags |= S_IMMUTABLE;
	if (flags & EXT4_NOATIME_FL)
		inode->i_flags |= S_NOATIME;
	if (flags & EXT4_DIRSYNC_FL)
		inode->i_flags |= S_DIRSYNC;
}

/* Propagate flags from i_flags to EXT4_I(inode)->i_flags */
void ext4_get_inode_flags(struct ext4_inode_info *ei)
{
	unsigned int vfs_fl;
	unsigned long old_fl, new_fl;

	do {
		vfs_fl = ei->vfs_inode.i_flags;
		old_fl = ei->i_flags;
		new_fl = old_fl & ~(EXT4_SYNC_FL|EXT4_APPEND_FL|
				EXT4_IMMUTABLE_FL|EXT4_NOATIME_FL|
				EXT4_DIRSYNC_FL);
		if (vfs_fl & S_SYNC)
			new_fl |= EXT4_SYNC_FL;
		if (vfs_fl & S_APPEND)
			new_fl |= EXT4_APPEND_FL;
		if (vfs_fl & S_IMMUTABLE)
			new_fl |= EXT4_IMMUTABLE_FL;
		if (vfs_fl & S_NOATIME)
			new_fl |= EXT4_NOATIME_FL;
		if (vfs_fl & S_DIRSYNC)
			new_fl |= EXT4_DIRSYNC_FL;
	} while (cmpxchg(&ei->i_flags, old_fl, new_fl) != old_fl);
}

static blkcnt_t ext4_inode_blocks(struct ext4_inode *raw_inode,
				  struct ext4_inode_info *ei)
{
	blkcnt_t i_blocks ;
	struct inode *inode = &(ei->vfs_inode);
	struct super_block *sb = inode->i_sb;

	if (EXT4_HAS_RO_COMPAT_FEATURE(sb,
				EXT4_FEATURE_RO_COMPAT_HUGE_FILE)) {
		/* we are using combined 48 bit field */
		i_blocks = ((u64)le16_to_cpu(raw_inode->i_blocks_high)) << 32 |
					le32_to_cpu(raw_inode->i_blocks_lo);
		if (ext4_test_inode_flag(inode, EXT4_INODE_HUGE_FILE)) {
			/* i_blocks represent file system block size */
			return i_blocks  << (inode->i_blkbits - 9);
		} else {
			return i_blocks;
		}
	} else {
		return le32_to_cpu(raw_inode->i_blocks_lo);
	}
}

struct inode *ext4_iget(struct super_block *sb, unsigned long ino)
{
	struct ext4_iloc iloc;
	struct ext4_inode *raw_inode;
	struct ext4_inode_info *ei;
	struct inode *inode;
	journal_t *journal = EXT4_SB(sb)->s_journal;
	long ret;
	int block;

	inode = iget_locked(sb, ino);
	if (!inode)
		return ERR_PTR(-ENOMEM);
	if (!(inode->i_state & I_NEW))
		return inode;

	ei = EXT4_I(inode);
	iloc.bh = NULL;

	ret = __ext4_get_inode_loc(inode, &iloc, 0);
	if (ret < 0)
		goto bad_inode;
	raw_inode = ext4_raw_inode(&iloc);
	inode->i_mode = le16_to_cpu(raw_inode->i_mode);
	inode->i_uid = (uid_t)le16_to_cpu(raw_inode->i_uid_low);
	inode->i_gid = (gid_t)le16_to_cpu(raw_inode->i_gid_low);
	if (!(test_opt(inode->i_sb, NO_UID32))) {
		inode->i_uid |= le16_to_cpu(raw_inode->i_uid_high) << 16;
		inode->i_gid |= le16_to_cpu(raw_inode->i_gid_high) << 16;
	}
	set_nlink(inode, le16_to_cpu(raw_inode->i_links_count));

	ext4_clear_state_flags(ei);	/* Only relevant on 32-bit archs */
	ei->i_dir_start_lookup = 0;
	ei->i_dtime = le32_to_cpu(raw_inode->i_dtime);
	/* We now have enough fields to check if the inode was active or not.
	 * This is needed because nfsd might try to access dead inodes
	 * the test is that same one that e2fsck uses
	 * NeilBrown 1999oct15
	 */
	if (inode->i_nlink == 0) {
		if (inode->i_mode == 0 ||
		    !(EXT4_SB(inode->i_sb)->s_mount_state & EXT4_ORPHAN_FS)) {
			/* this inode is deleted */
			ret = -ESTALE;
			goto bad_inode;
		}
		/* The only unlinked inodes we let through here have
		 * valid i_mode and are being read by the orphan
		 * recovery code: that's fine, we're about to complete
		 * the process of deleting those. */
	}
	ei->i_flags = le32_to_cpu(raw_inode->i_flags);
	inode->i_blocks = ext4_inode_blocks(raw_inode, ei);
	ei->i_file_acl = le32_to_cpu(raw_inode->i_file_acl_lo);
	if (EXT4_HAS_INCOMPAT_FEATURE(sb, EXT4_FEATURE_INCOMPAT_64BIT))
		ei->i_file_acl |=
			((__u64)le16_to_cpu(raw_inode->i_file_acl_high)) << 32;
	inode->i_size = ext4_isize(raw_inode);
	ei->i_disksize = inode->i_size;
#ifdef CONFIG_QUOTA
	ei->i_reserved_quota = 0;
#endif
	inode->i_generation = le32_to_cpu(raw_inode->i_generation);
	ei->i_block_group = iloc.block_group;
	ei->i_last_alloc_group = ~0;
	/*
	 * NOTE! The in-memory inode i_data array is in little-endian order
	 * even on big-endian machines: we do NOT byteswap the block numbers!
	 */
	for (block = 0; block < EXT4_N_BLOCKS; block++)
		ei->i_data[block] = raw_inode->i_block[block];
	INIT_LIST_HEAD(&ei->i_orphan);

	/*
	 * Set transaction id's of transactions that have to be committed
	 * to finish f[data]sync. We set them to currently running transaction
	 * as we cannot be sure that the inode or some of its metadata isn't
	 * part of the transaction - the inode could have been reclaimed and
	 * now it is reread from disk.
	 */
	if (journal) {
		transaction_t *transaction;
		tid_t tid;

		read_lock(&journal->j_state_lock);
		if (journal->j_running_transaction)
			transaction = journal->j_running_transaction;
		else
			transaction = journal->j_committing_transaction;
		if (transaction)
			tid = transaction->t_tid;
		else
			tid = journal->j_commit_sequence;
		read_unlock(&journal->j_state_lock);
		ei->i_sync_tid = tid;
		ei->i_datasync_tid = tid;
	}

	if (EXT4_INODE_SIZE(inode->i_sb) > EXT4_GOOD_OLD_INODE_SIZE) {
		ei->i_extra_isize = le16_to_cpu(raw_inode->i_extra_isize);
		if (EXT4_GOOD_OLD_INODE_SIZE + ei->i_extra_isize >
		    EXT4_INODE_SIZE(inode->i_sb)) {
			ret = -EIO;
			goto bad_inode;
		}
		if (ei->i_extra_isize == 0) {
			/* The extra space is currently unused. Use it. */
			ei->i_extra_isize = sizeof(struct ext4_inode) -
					    EXT4_GOOD_OLD_INODE_SIZE;
		} else {
			__le32 *magic = (void *)raw_inode +
					EXT4_GOOD_OLD_INODE_SIZE +
					ei->i_extra_isize;
			if (*magic == cpu_to_le32(EXT4_XATTR_MAGIC))
				ext4_set_inode_state(inode, EXT4_STATE_XATTR);
		}
	} else
		ei->i_extra_isize = 0;

	EXT4_INODE_GET_XTIME(i_ctime, inode, raw_inode);
	EXT4_INODE_GET_XTIME(i_mtime, inode, raw_inode);
	EXT4_INODE_GET_XTIME(i_atime, inode, raw_inode);
	EXT4_EINODE_GET_XTIME(i_crtime, ei, raw_inode);

	inode->i_version = le32_to_cpu(raw_inode->i_disk_version);
	if (EXT4_INODE_SIZE(inode->i_sb) > EXT4_GOOD_OLD_INODE_SIZE) {
		if (EXT4_FITS_IN_INODE(raw_inode, ei, i_version_hi))
			inode->i_version |=
			(__u64)(le32_to_cpu(raw_inode->i_version_hi)) << 32;
	}

	ret = 0;
	if (ei->i_file_acl &&
	    !ext4_data_block_valid(EXT4_SB(sb), ei->i_file_acl, 1)) {
		EXT4_ERROR_INODE(inode, "bad extended attribute block %llu",
				 ei->i_file_acl);
		ret = -EIO;
		goto bad_inode;
	} else if (ext4_test_inode_flag(inode, EXT4_INODE_EXTENTS)) {
		if (S_ISREG(inode->i_mode) || S_ISDIR(inode->i_mode) ||
		    (S_ISLNK(inode->i_mode) &&
		     !ext4_inode_is_fast_symlink(inode)))
			/* Validate extent which is part of inode */
			ret = ext4_ext_check_inode(inode);
	} else if (S_ISREG(inode->i_mode) || S_ISDIR(inode->i_mode) ||
		   (S_ISLNK(inode->i_mode) &&
		    !ext4_inode_is_fast_symlink(inode))) {
		/* Validate block references which are part of inode */
		ret = ext4_ind_check_inode(inode);
	}
	if (ret)
		goto bad_inode;

	if (S_ISREG(inode->i_mode)) {
		inode->i_op = &ext4_file_inode_operations;
		inode->i_fop = &ext4_file_operations;
		ext4_set_aops(inode);
	} else if (S_ISDIR(inode->i_mode)) {
		inode->i_op = &ext4_dir_inode_operations;
		inode->i_fop = &ext4_dir_operations;
	} else if (S_ISLNK(inode->i_mode)) {
		if (ext4_inode_is_fast_symlink(inode)) {
			inode->i_op = &ext4_fast_symlink_inode_operations;
			nd_terminate_link(ei->i_data, inode->i_size,
				sizeof(ei->i_data) - 1);
		} else {
			inode->i_op = &ext4_symlink_inode_operations;
			ext4_set_aops(inode);
		}
	} else if (S_ISCHR(inode->i_mode) || S_ISBLK(inode->i_mode) ||
	      S_ISFIFO(inode->i_mode) || S_ISSOCK(inode->i_mode)) {
		inode->i_op = &ext4_special_inode_operations;
		if (raw_inode->i_block[0])
			init_special_inode(inode, inode->i_mode,
			   old_decode_dev(le32_to_cpu(raw_inode->i_block[0])));
		else
			init_special_inode(inode, inode->i_mode,
			   new_decode_dev(le32_to_cpu(raw_inode->i_block[1])));
	} else {
		ret = -EIO;
		EXT4_ERROR_INODE(inode, "bogus i_mode (%o)", inode->i_mode);
		goto bad_inode;
	}
	brelse(iloc.bh);
	ext4_set_inode_flags(inode);
	unlock_new_inode(inode);
	return inode;

bad_inode:
	brelse(iloc.bh);
	iget_failed(inode);
	return ERR_PTR(ret);
}

static int ext4_inode_blocks_set(handle_t *handle,
				struct ext4_inode *raw_inode,
				struct ext4_inode_info *ei)
{
	struct inode *inode = &(ei->vfs_inode);
	u64 i_blocks = inode->i_blocks;
	struct super_block *sb = inode->i_sb;

	if (i_blocks <= ~0U) {
		/*
		 * i_blocks can be represnted in a 32 bit variable
		 * as multiple of 512 bytes
		 */
		raw_inode->i_blocks_lo   = cpu_to_le32(i_blocks);
		raw_inode->i_blocks_high = 0;
		ext4_clear_inode_flag(inode, EXT4_INODE_HUGE_FILE);
		return 0;
	}
	if (!EXT4_HAS_RO_COMPAT_FEATURE(sb, EXT4_FEATURE_RO_COMPAT_HUGE_FILE))
		return -EFBIG;

	if (i_blocks <= 0xffffffffffffULL) {
		/*
		 * i_blocks can be represented in a 48 bit variable
		 * as multiple of 512 bytes
		 */
		raw_inode->i_blocks_lo   = cpu_to_le32(i_blocks);
		raw_inode->i_blocks_high = cpu_to_le16(i_blocks >> 32);
		ext4_clear_inode_flag(inode, EXT4_INODE_HUGE_FILE);
	} else {
		ext4_set_inode_flag(inode, EXT4_INODE_HUGE_FILE);
		/* i_block is stored in file system block size */
		i_blocks = i_blocks >> (inode->i_blkbits - 9);
		raw_inode->i_blocks_lo   = cpu_to_le32(i_blocks);
		raw_inode->i_blocks_high = cpu_to_le16(i_blocks >> 32);
	}
	return 0;
}

/*
 * Post the struct inode info into an on-disk inode location in the
 * buffer-cache.  This gobbles the caller's reference to the
 * buffer_head in the inode location struct.
 *
 * The caller must have write access to iloc->bh.
 */
static int ext4_do_update_inode(handle_t *handle,
				struct inode *inode,
				struct ext4_iloc *iloc)
{
	struct ext4_inode *raw_inode = ext4_raw_inode(iloc);
	struct ext4_inode_info *ei = EXT4_I(inode);
	struct buffer_head *bh = iloc->bh;
	int err = 0, rc, block;

	/* For fields not not tracking in the in-memory inode,
	 * initialise them to zero for new inodes. */
	if (ext4_test_inode_state(inode, EXT4_STATE_NEW))
		memset(raw_inode, 0, EXT4_SB(inode->i_sb)->s_inode_size);

	ext4_get_inode_flags(ei);
	raw_inode->i_mode = cpu_to_le16(inode->i_mode);
	if (!(test_opt(inode->i_sb, NO_UID32))) {
		raw_inode->i_uid_low = cpu_to_le16(low_16_bits(inode->i_uid));
		raw_inode->i_gid_low = cpu_to_le16(low_16_bits(inode->i_gid));
/*
 * Fix up interoperability with old kernels. Otherwise, old inodes get
 * re-used with the upper 16 bits of the uid/gid intact
 */
		if (!ei->i_dtime) {
			raw_inode->i_uid_high =
				cpu_to_le16(high_16_bits(inode->i_uid));
			raw_inode->i_gid_high =
				cpu_to_le16(high_16_bits(inode->i_gid));
		} else {
			raw_inode->i_uid_high = 0;
			raw_inode->i_gid_high = 0;
		}
	} else {
		raw_inode->i_uid_low =
			cpu_to_le16(fs_high2lowuid(inode->i_uid));
		raw_inode->i_gid_low =
			cpu_to_le16(fs_high2lowgid(inode->i_gid));
		raw_inode->i_uid_high = 0;
		raw_inode->i_gid_high = 0;
	}
	raw_inode->i_links_count = cpu_to_le16(inode->i_nlink);

	EXT4_INODE_SET_XTIME(i_ctime, inode, raw_inode);
	EXT4_INODE_SET_XTIME(i_mtime, inode, raw_inode);
	EXT4_INODE_SET_XTIME(i_atime, inode, raw_inode);
	EXT4_EINODE_SET_XTIME(i_crtime, ei, raw_inode);

	if (ext4_inode_blocks_set(handle, raw_inode, ei))
		goto out_brelse;
	raw_inode->i_dtime = cpu_to_le32(ei->i_dtime);
	raw_inode->i_flags = cpu_to_le32(ei->i_flags & 0xFFFFFFFF);
	if (EXT4_SB(inode->i_sb)->s_es->s_creator_os !=
	    cpu_to_le32(EXT4_OS_HURD))
		raw_inode->i_file_acl_high =
			cpu_to_le16(ei->i_file_acl >> 32);
	raw_inode->i_file_acl_lo = cpu_to_le32(ei->i_file_acl);
	ext4_isize_set(raw_inode, ei->i_disksize);
	if (ei->i_disksize > 0x7fffffffULL) {
		struct super_block *sb = inode->i_sb;
		if (!EXT4_HAS_RO_COMPAT_FEATURE(sb,
				EXT4_FEATURE_RO_COMPAT_LARGE_FILE) ||
				EXT4_SB(sb)->s_es->s_rev_level ==
				cpu_to_le32(EXT4_GOOD_OLD_REV)) {
			/* If this is the first large file
			 * created, add a flag to the superblock.
			 */
			err = ext4_journal_get_write_access(handle,
					EXT4_SB(sb)->s_sbh);
			if (err)
				goto out_brelse;
			ext4_update_dynamic_rev(sb);
			EXT4_SET_RO_COMPAT_FEATURE(sb,
					EXT4_FEATURE_RO_COMPAT_LARGE_FILE);
			sb->s_dirt = 1;
			ext4_handle_sync(handle);
			err = ext4_handle_dirty_metadata(handle, NULL,
					EXT4_SB(sb)->s_sbh);
		}
	}
	raw_inode->i_generation = cpu_to_le32(inode->i_generation);
	if (S_ISCHR(inode->i_mode) || S_ISBLK(inode->i_mode)) {
		if (old_valid_dev(inode->i_rdev)) {
			raw_inode->i_block[0] =
				cpu_to_le32(old_encode_dev(inode->i_rdev));
			raw_inode->i_block[1] = 0;
		} else {
			raw_inode->i_block[0] = 0;
			raw_inode->i_block[1] =
				cpu_to_le32(new_encode_dev(inode->i_rdev));
			raw_inode->i_block[2] = 0;
		}
	} else
		for (block = 0; block < EXT4_N_BLOCKS; block++)
			raw_inode->i_block[block] = ei->i_data[block];

	raw_inode->i_disk_version = cpu_to_le32(inode->i_version);
	if (ei->i_extra_isize) {
		if (EXT4_FITS_IN_INODE(raw_inode, ei, i_version_hi))
			raw_inode->i_version_hi =
			cpu_to_le32(inode->i_version >> 32);
		raw_inode->i_extra_isize = cpu_to_le16(ei->i_extra_isize);
	}

	BUFFER_TRACE(bh, "call ext4_handle_dirty_metadata");
	rc = ext4_handle_dirty_metadata(handle, NULL, bh);
	if (!err)
		err = rc;
	ext4_clear_inode_state(inode, EXT4_STATE_NEW);

	ext4_update_inode_fsync_trans(handle, inode, 0);
out_brelse:
	brelse(bh);
	ext4_std_error(inode->i_sb, err);
	return err;
}

/*
 * ext4_write_inode()
 *
 * We are called from a few places:
 *
 * - Within generic_file_write() for O_SYNC files.
 *   Here, there will be no transaction running. We wait for any running
 *   trasnaction to commit.
 *
 * - Within sys_sync(), kupdate and such.
 *   We wait on commit, if tol to.
 *
 * - Within prune_icache() (PF_MEMALLOC == true)
 *   Here we simply return.  We can't afford to block kswapd on the
 *   journal commit.
 *
 * In all cases it is actually safe for us to return without doing anything,
 * because the inode has been copied into a raw inode buffer in
 * ext4_mark_inode_dirty().  This is a correctness thing for O_SYNC and for
 * knfsd.
 *
 * Note that we are absolutely dependent upon all inode dirtiers doing the
 * right thing: they *must* call mark_inode_dirty() after dirtying info in
 * which we are interested.
 *
 * It would be a bug for them to not do this.  The code:
 *
 *	mark_inode_dirty(inode)
 *	stuff();
 *	inode->i_size = expr;
 *
 * is in error because a kswapd-driven write_inode() could occur while
 * `stuff()' is running, and the new i_size will be lost.  Plus the inode
 * will no longer be on the superblock's dirty inode list.
 */
int ext4_write_inode(struct inode *inode, struct writeback_control *wbc)
{
	int err;

	if (current->flags & PF_MEMALLOC)
		return 0;

	if (EXT4_SB(inode->i_sb)->s_journal) {
		if (ext4_journal_current_handle()) {
			jbd_debug(1, "called recursively, non-PF_MEMALLOC!\n");
			dump_stack();
			return -EIO;
		}

		if (wbc->sync_mode != WB_SYNC_ALL)
			return 0;

		err = ext4_force_commit(inode->i_sb);
	} else {
		struct ext4_iloc iloc;

		err = __ext4_get_inode_loc(inode, &iloc, 0);
		if (err)
			return err;
		if (wbc->sync_mode == WB_SYNC_ALL)
			sync_dirty_buffer(iloc.bh);
		if (buffer_req(iloc.bh) && !buffer_uptodate(iloc.bh)) {
			EXT4_ERROR_INODE_BLOCK(inode, iloc.bh->b_blocknr,
					 "IO error syncing inode");
			err = -EIO;
		}
		brelse(iloc.bh);
	}
	return err;
}

/*
 * ext4_setattr()
 *
 * Called from notify_change.
 *
 * We want to trap VFS attempts to truncate the file as soon as
 * possible.  In particular, we want to make sure that when the VFS
 * shrinks i_size, we put the inode on the orphan list and modify
 * i_disksize immediately, so that during the subsequent flushing of
 * dirty pages and freeing of disk blocks, we can guarantee that any
 * commit will leave the blocks being flushed in an unused state on
 * disk.  (On recovery, the inode will get truncated and the blocks will
 * be freed, so we have a strong guarantee that no future commit will
 * leave these blocks visible to the user.)
 *
 * Another thing we have to assure is that if we are in ordered mode
 * and inode is still attached to the committing transaction, we must
 * we start writeout of all the dirty pages which are being truncated.
 * This way we are sure that all the data written in the previous
 * transaction are already on disk (truncate waits for pages under
 * writeback).
 *
 * Called with inode->i_mutex down.
 */
int ext4_setattr(struct dentry *dentry, struct iattr *attr)
{
	struct inode *inode = dentry->d_inode;
	int error, rc = 0;
	int orphan = 0;
	const unsigned int ia_valid = attr->ia_valid;

	error = inode_change_ok(inode, attr);
	if (error)
		return error;

	if (is_quota_modification(inode, attr))
		dquot_initialize(inode);
	if ((ia_valid & ATTR_UID && attr->ia_uid != inode->i_uid) ||
		(ia_valid & ATTR_GID && attr->ia_gid != inode->i_gid)) {
		handle_t *handle;

		/* (user+group)*(old+new) structure, inode write (sb,
		 * inode block, ? - but truncate inode update has it) */
		handle = ext4_journal_start(inode, (EXT4_MAXQUOTAS_INIT_BLOCKS(inode->i_sb)+
					EXT4_MAXQUOTAS_DEL_BLOCKS(inode->i_sb))+3);
		if (IS_ERR(handle)) {
			error = PTR_ERR(handle);
			goto err_out;
		}
		error = dquot_transfer(inode, attr);
		if (error) {
			ext4_journal_stop(handle);
			return error;
		}
		/* Update corresponding info in inode so that everything is in
		 * one transaction */
		if (attr->ia_valid & ATTR_UID)
			inode->i_uid = attr->ia_uid;
		if (attr->ia_valid & ATTR_GID)
			inode->i_gid = attr->ia_gid;
		error = ext4_mark_inode_dirty(handle, inode);
		ext4_journal_stop(handle);
	}

	if (attr->ia_valid & ATTR_SIZE) {
		inode_dio_wait(inode);

		if (!(ext4_test_inode_flag(inode, EXT4_INODE_EXTENTS))) {
			struct ext4_sb_info *sbi = EXT4_SB(inode->i_sb);

			if (attr->ia_size > sbi->s_bitmap_maxbytes)
				return -EFBIG;
		}
	}

	if (S_ISREG(inode->i_mode) &&
	    attr->ia_valid & ATTR_SIZE &&
	    (attr->ia_size < inode->i_size)) {
		handle_t *handle;

		handle = ext4_journal_start(inode, 3);
		if (IS_ERR(handle)) {
			error = PTR_ERR(handle);
			goto err_out;
		}
		if (ext4_handle_valid(handle)) {
			error = ext4_orphan_add(handle, inode);
			orphan = 1;
		}
		EXT4_I(inode)->i_disksize = attr->ia_size;
		rc = ext4_mark_inode_dirty(handle, inode);
		if (!error)
			error = rc;
		ext4_journal_stop(handle);

		if (ext4_should_order_data(inode)) {
			error = ext4_begin_ordered_truncate(inode,
							    attr->ia_size);
			if (error) {
				/* Do as much error cleanup as possible */
				handle = ext4_journal_start(inode, 3);
				if (IS_ERR(handle)) {
					ext4_orphan_del(NULL, inode);
					goto err_out;
				}
				ext4_orphan_del(handle, inode);
				orphan = 0;
				ext4_journal_stop(handle);
				goto err_out;
			}
		}
	}

	if (attr->ia_valid & ATTR_SIZE) {
		if (attr->ia_size != i_size_read(inode)) {
			truncate_setsize(inode, attr->ia_size);
			ext4_truncate(inode);
		} else if (ext4_test_inode_flag(inode, EXT4_INODE_EOFBLOCKS))
			ext4_truncate(inode);
	}

	if (!rc) {
		setattr_copy(inode, attr);
		mark_inode_dirty(inode);
	}

	/*
	 * If the call to ext4_truncate failed to get a transaction handle at
	 * all, we need to clean up the in-core orphan list manually.
	 */
	if (orphan && inode->i_nlink)
		ext4_orphan_del(NULL, inode);

	if (!rc && (ia_valid & ATTR_MODE))
		rc = ext4_acl_chmod(inode);

err_out:
	ext4_std_error(inode->i_sb, error);
	if (!error)
		error = rc;
	return error;
}

int ext4_getattr(struct vfsmount *mnt, struct dentry *dentry,
		 struct kstat *stat)
{
	struct inode *inode;
	unsigned long delalloc_blocks;

	inode = dentry->d_inode;
	generic_fillattr(inode, stat);

	/*
	 * We can't update i_blocks if the block allocation is delayed
	 * otherwise in the case of system crash before the real block
	 * allocation is done, we will have i_blocks inconsistent with
	 * on-disk file blocks.
	 * We always keep i_blocks updated together with real
	 * allocation. But to not confuse with user, stat
	 * will return the blocks that include the delayed allocation
	 * blocks for this file.
	 */
	delalloc_blocks = EXT4_I(inode)->i_reserved_data_blocks;

	stat->blocks += (delalloc_blocks << inode->i_sb->s_blocksize_bits)>>9;
	return 0;
}

static int ext4_index_trans_blocks(struct inode *inode, int nrblocks, int chunk)
{
	if (!(ext4_test_inode_flag(inode, EXT4_INODE_EXTENTS)))
		return ext4_ind_trans_blocks(inode, nrblocks, chunk);
	return ext4_ext_index_trans_blocks(inode, nrblocks, chunk);
}

/*
 * Account for index blocks, block groups bitmaps and block group
 * descriptor blocks if modify datablocks and index blocks
 * worse case, the indexs blocks spread over different block groups
 *
 * If datablocks are discontiguous, they are possible to spread over
 * different block groups too. If they are contiuguous, with flexbg,
 * they could still across block group boundary.
 *
 * Also account for superblock, inode, quota and xattr blocks
 */
static int ext4_meta_trans_blocks(struct inode *inode, int nrblocks, int chunk)
{
	ext4_group_t groups, ngroups = ext4_get_groups_count(inode->i_sb);
	int gdpblocks;
	int idxblocks;
	int ret = 0;

	/*
	 * How many index blocks need to touch to modify nrblocks?
	 * The "Chunk" flag indicating whether the nrblocks is
	 * physically contiguous on disk
	 *
	 * For Direct IO and fallocate, they calls get_block to allocate
	 * one single extent at a time, so they could set the "Chunk" flag
	 */
	idxblocks = ext4_index_trans_blocks(inode, nrblocks, chunk);

	ret = idxblocks;

	/*
	 * Now let's see how many group bitmaps and group descriptors need
	 * to account
	 */
	groups = idxblocks;
	if (chunk)
		groups += 1;
	else
		groups += nrblocks;

	gdpblocks = groups;
	if (groups > ngroups)
		groups = ngroups;
	if (groups > EXT4_SB(inode->i_sb)->s_gdb_count)
		gdpblocks = EXT4_SB(inode->i_sb)->s_gdb_count;

	/* bitmaps and block group descriptor blocks */
	ret += groups + gdpblocks;

	/* Blocks for super block, inode, quota and xattr blocks */
	ret += EXT4_META_TRANS_BLOCKS(inode->i_sb);

	return ret;
}

/*
 * Calculate the total number of credits to reserve to fit
 * the modification of a single pages into a single transaction,
 * which may include multiple chunks of block allocations.
 *
 * This could be called via ext4_write_begin()
 *
 * We need to consider the worse case, when
 * one new block per extent.
 */
int ext4_writepage_trans_blocks(struct inode *inode)
{
	int bpp = ext4_journal_blocks_per_page(inode);
	int ret;

	ret = ext4_meta_trans_blocks(inode, bpp, 0);

	/* Account for data blocks for journalled mode */
	if (ext4_should_journal_data(inode))
		ret += bpp;
	return ret;
}

/*
 * Calculate the journal credits for a chunk of data modification.
 *
 * This is called from DIO, fallocate or whoever calling
 * ext4_map_blocks() to map/allocate a chunk of contiguous disk blocks.
 *
 * journal buffers for data blocks are not included here, as DIO
 * and fallocate do no need to journal data buffers.
 */
int ext4_chunk_trans_blocks(struct inode *inode, int nrblocks)
{
	return ext4_meta_trans_blocks(inode, nrblocks, 1);
}

/*
 * The caller must have previously called ext4_reserve_inode_write().
 * Give this, we know that the caller already has write access to iloc->bh.
 */
int ext4_mark_iloc_dirty(handle_t *handle,
			 struct inode *inode, struct ext4_iloc *iloc)
{
	int err = 0;

	if (test_opt(inode->i_sb, I_VERSION))
		inode_inc_iversion(inode);

	/* the do_update_inode consumes one bh->b_count */
	get_bh(iloc->bh);

	/* ext4_do_update_inode() does jbd2_journal_dirty_metadata */
	err = ext4_do_update_inode(handle, inode, iloc);
	put_bh(iloc->bh);
	return err;
}

/*
 * On success, We end up with an outstanding reference count against
 * iloc->bh.  This _must_ be cleaned up later.
 */

int
ext4_reserve_inode_write(handle_t *handle, struct inode *inode,
			 struct ext4_iloc *iloc)
{
	int err;

	err = ext4_get_inode_loc(inode, iloc);
	if (!err) {
		BUFFER_TRACE(iloc->bh, "get_write_access");
		err = ext4_journal_get_write_access(handle, iloc->bh);
		if (err) {
			brelse(iloc->bh);
			iloc->bh = NULL;
		}
	}
	ext4_std_error(inode->i_sb, err);
	return err;
}

/*
 * Expand an inode by new_extra_isize bytes.
 * Returns 0 on success or negative error number on failure.
 */
static int ext4_expand_extra_isize(struct inode *inode,
				   unsigned int new_extra_isize,
				   struct ext4_iloc iloc,
				   handle_t *handle)
{
	struct ext4_inode *raw_inode;
	struct ext4_xattr_ibody_header *header;

	if (EXT4_I(inode)->i_extra_isize >= new_extra_isize)
		return 0;

	raw_inode = ext4_raw_inode(&iloc);

	header = IHDR(inode, raw_inode);

	/* No extended attributes present */
	if (!ext4_test_inode_state(inode, EXT4_STATE_XATTR) ||
	    header->h_magic != cpu_to_le32(EXT4_XATTR_MAGIC)) {
		memset((void *)raw_inode + EXT4_GOOD_OLD_INODE_SIZE, 0,
			new_extra_isize);
		EXT4_I(inode)->i_extra_isize = new_extra_isize;
		return 0;
	}

	/* try to expand with EAs present */
	return ext4_expand_extra_isize_ea(inode, new_extra_isize,
					  raw_inode, handle);
}

/*
 * What we do here is to mark the in-core inode as clean with respect to inode
 * dirtiness (it may still be data-dirty).
 * This means that the in-core inode may be reaped by prune_icache
 * without having to perform any I/O.  This is a very good thing,
 * because *any* task may call prune_icache - even ones which
 * have a transaction open against a different journal.
 *
 * Is this cheating?  Not really.  Sure, we haven't written the
 * inode out, but prune_icache isn't a user-visible syncing function.
 * Whenever the user wants stuff synced (sys_sync, sys_msync, sys_fsync)
 * we start and wait on commits.
 *
 * Is this efficient/effective?  Well, we're being nice to the system
 * by cleaning up our inodes proactively so they can be reaped
 * without I/O.  But we are potentially leaving up to five seconds'
 * worth of inodes floating about which prune_icache wants us to
 * write out.  One way to fix that would be to get prune_icache()
 * to do a write_super() to free up some memory.  It has the desired
 * effect.
 */
int ext4_mark_inode_dirty(handle_t *handle, struct inode *inode)
{
	struct ext4_iloc iloc;
	struct ext4_sb_info *sbi = EXT4_SB(inode->i_sb);
	static unsigned int mnt_count;
	int err, ret;

	might_sleep();
	trace_ext4_mark_inode_dirty(inode, _RET_IP_);
	err = ext4_reserve_inode_write(handle, inode, &iloc);
	if (ext4_handle_valid(handle) &&
	    EXT4_I(inode)->i_extra_isize < sbi->s_want_extra_isize &&
	    !ext4_test_inode_state(inode, EXT4_STATE_NO_EXPAND)) {
		/*
		 * We need extra buffer credits since we may write into EA block
		 * with this same handle. If journal_extend fails, then it will
		 * only result in a minor loss of functionality for that inode.
		 * If this is felt to be critical, then e2fsck should be run to
		 * force a large enough s_min_extra_isize.
		 */
		if ((jbd2_journal_extend(handle,
			     EXT4_DATA_TRANS_BLOCKS(inode->i_sb))) == 0) {
			ret = ext4_expand_extra_isize(inode,
						      sbi->s_want_extra_isize,
						      iloc, handle);
			if (ret) {
				ext4_set_inode_state(inode,
						     EXT4_STATE_NO_EXPAND);
				if (mnt_count !=
					le16_to_cpu(sbi->s_es->s_mnt_count)) {
					ext4_warning(inode->i_sb,
					"Unable to expand inode %lu. Delete"
					" some EAs or run e2fsck.",
					inode->i_ino);
					mnt_count =
					  le16_to_cpu(sbi->s_es->s_mnt_count);
				}
			}
		}
	}
	if (!err)
		err = ext4_mark_iloc_dirty(handle, inode, &iloc);
	return err;
}

/*
 * ext4_dirty_inode() is called from __mark_inode_dirty()
 *
 * We're really interested in the case where a file is being extended.
 * i_size has been changed by generic_commit_write() and we thus need
 * to include the updated inode in the current transaction.
 *
 * Also, dquot_alloc_block() will always dirty the inode when blocks
 * are allocated to the file.
 *
 * If the inode is marked synchronous, we don't honour that here - doing
 * so would cause a commit on atime updates, which we don't bother doing.
 * We handle synchronous inodes at the highest possible level.
 */
void ext4_dirty_inode(struct inode *inode, int flags)
{
	handle_t *handle;

	handle = ext4_journal_start(inode, 2);
	if (IS_ERR(handle))
		goto out;

	ext4_mark_inode_dirty(handle, inode);

	ext4_journal_stop(handle);
out:
	return;
}

#if 0
/*
 * Bind an inode's backing buffer_head into this transaction, to prevent
 * it from being flushed to disk early.  Unlike
 * ext4_reserve_inode_write, this leaves behind no bh reference and
 * returns no iloc structure, so the caller needs to repeat the iloc
 * lookup to mark the inode dirty later.
 */
static int ext4_pin_inode(handle_t *handle, struct inode *inode)
{
	struct ext4_iloc iloc;

	int err = 0;
	if (handle) {
		err = ext4_get_inode_loc(inode, &iloc);
		if (!err) {
			BUFFER_TRACE(iloc.bh, "get_write_access");
			err = jbd2_journal_get_write_access(handle, iloc.bh);
			if (!err)
				err = ext4_handle_dirty_metadata(handle,
								 NULL,
								 iloc.bh);
			brelse(iloc.bh);
		}
	}
	ext4_std_error(inode->i_sb, err);
	return err;
}
#endif

int ext4_change_inode_journal_flag(struct inode *inode, int val)
{
	journal_t *journal;
	handle_t *handle;
	int err;

	/*
	 * We have to be very careful here: changing a data block's
	 * journaling status dynamically is dangerous.  If we write a
	 * data block to the journal, change the status and then delete
	 * that block, we risk forgetting to revoke the old log record
	 * from the journal and so a subsequent replay can corrupt data.
	 * So, first we make sure that the journal is empty and that
	 * nobody is changing anything.
	 */

	journal = EXT4_JOURNAL(inode);
	if (!journal)
		return 0;
	if (is_journal_aborted(journal))
		return -EROFS;
	/* We have to allocate physical blocks for delalloc blocks
	 * before flushing journal. otherwise delalloc blocks can not
	 * be allocated any more. even more truncate on delalloc blocks
	 * could trigger BUG by flushing delalloc blocks in journal.
	 * There is no delalloc block in non-journal data mode.
	 */
	if (val && test_opt(inode->i_sb, DELALLOC)) {
		err = ext4_alloc_da_blocks(inode);
		if (err < 0)
			return err;
	}

	jbd2_journal_lock_updates(journal);

	/*
	 * OK, there are no updates running now, and all cached data is
	 * synced to disk.  We are now in a completely consistent state
	 * which doesn't have anything in the journal, and we know that
	 * no filesystem updates are running, so it is safe to modify
	 * the inode's in-core data-journaling state flag now.
	 */

	if (val)
		ext4_set_inode_flag(inode, EXT4_INODE_JOURNAL_DATA);
	else {
		jbd2_journal_flush(journal);
		ext4_clear_inode_flag(inode, EXT4_INODE_JOURNAL_DATA);
	}
	ext4_set_aops(inode);

	jbd2_journal_unlock_updates(journal);

	/* Finally we can mark the inode as dirty. */

	handle = ext4_journal_start(inode, 1);
	if (IS_ERR(handle))
		return PTR_ERR(handle);

	err = ext4_mark_inode_dirty(handle, inode);
	ext4_handle_sync(handle);
	ext4_journal_stop(handle);
	ext4_std_error(inode->i_sb, err);

	return err;
}

static int ext4_bh_unmapped(handle_t *handle, struct buffer_head *bh)
{
	return !buffer_mapped(bh);
}

int ext4_page_mkwrite(struct vm_area_struct *vma, struct vm_fault *vmf)
{
	struct page *page = vmf->page;
	loff_t size;
	unsigned long len;
	int ret;
	struct file *file = vma->vm_file;
	struct inode *inode = file->f_path.dentry->d_inode;
	struct address_space *mapping = inode->i_mapping;
	handle_t *handle;
	get_block_t *get_block;
	int retries = 0;

	/*
	 * This check is racy but catches the common case. We rely on
	 * __block_page_mkwrite() to do a reliable check.
	 */
	vfs_check_frozen(inode->i_sb, SB_FREEZE_WRITE);
	/* Delalloc case is easy... */
	if (test_opt(inode->i_sb, DELALLOC) &&
	    !ext4_should_journal_data(inode) &&
	    !ext4_nonda_switch(inode->i_sb)) {
		do {
			ret = __block_page_mkwrite(vma, vmf,
						   ext4_da_get_block_prep);
		} while (ret == -ENOSPC &&
		       ext4_should_retry_alloc(inode->i_sb, &retries));
		goto out_ret;
	}

	lock_page(page);
	size = i_size_read(inode);
	/* Page got truncated from under us? */
	if (page->mapping != mapping || page_offset(page) > size) {
		unlock_page(page);
		ret = VM_FAULT_NOPAGE;
		goto out;
	}

	if (page->index == size >> PAGE_CACHE_SHIFT)
		len = size & ~PAGE_CACHE_MASK;
	else
		len = PAGE_CACHE_SIZE;
	/*
	 * Return if we have all the buffers mapped. This avoids the need to do
	 * journal_start/journal_stop which can block and take a long time
	 */
	if (page_has_buffers(page)) {
		if (!walk_page_buffers(NULL, page_buffers(page), 0, len, NULL,
					ext4_bh_unmapped)) {
			/* Wait so that we don't change page under IO */
			wait_on_page_writeback(page);
			ret = VM_FAULT_LOCKED;
			goto out;
		}
	}
	unlock_page(page);
	/* OK, we need to fill the hole... */
	if (ext4_should_dioread_nolock(inode))
		get_block = ext4_get_block_write;
	else
		get_block = ext4_get_block;
retry_alloc:
	handle = ext4_journal_start(inode, ext4_writepage_trans_blocks(inode));
	if (IS_ERR(handle)) {
		ret = VM_FAULT_SIGBUS;
		goto out;
	}
	ret = __block_page_mkwrite(vma, vmf, get_block);
	if (!ret && ext4_should_journal_data(inode)) {
		if (walk_page_buffers(handle, page_buffers(page), 0,
			  PAGE_CACHE_SIZE, NULL, do_journal_get_write_access)) {
			unlock_page(page);
			ret = VM_FAULT_SIGBUS;
			ext4_journal_stop(handle);
			goto out;
		}
		ext4_set_inode_state(inode, EXT4_STATE_JDATA);
	}
	ext4_journal_stop(handle);
	if (ret == -ENOSPC && ext4_should_retry_alloc(inode->i_sb, &retries))
		goto retry_alloc;
out_ret:
	ret = block_page_mkwrite_return(ret);
out:
	return ret;
}<|MERGE_RESOLUTION|>--- conflicted
+++ resolved
@@ -2392,7 +2392,6 @@
 	pgoff_t index;
 	struct inode *inode = mapping->host;
 	handle_t *handle;
-	loff_t page_len;
 
 	index = pos >> PAGE_CACHE_SHIFT;
 
@@ -2439,13 +2438,6 @@
 		 */
 		if (pos + len > inode->i_size)
 			ext4_truncate_failed_write(inode);
-	} else {
-		page_len = pos & (PAGE_CACHE_SIZE - 1);
-		if (page_len > 0) {
-			ret = ext4_discard_partial_page_buffers_no_lock(handle,
-				inode, page, pos - page_len, page_len,
-				EXT4_DISCARD_PARTIAL_PG_ZERO_UNMAPPED);
-		}
 	}
 
 	if (ret == -ENOSPC && ext4_should_retry_alloc(inode->i_sb, &retries))
@@ -2488,7 +2480,6 @@
 	loff_t new_i_size;
 	unsigned long start, end;
 	int write_mode = (int)(unsigned long)fsdata;
-	loff_t page_len;
 
 	if (write_mode == FALL_BACK_TO_NONDELALLOC) {
 		if (ext4_should_order_data(inode)) {
@@ -2537,16 +2528,6 @@
 	}
 	ret2 = generic_write_end(file, mapping, pos, len, copied,
 							page, fsdata);
-
-	page_len = PAGE_CACHE_SIZE -
-			((pos + copied - 1) & (PAGE_CACHE_SIZE - 1));
-
-	if (page_len > 0) {
-		ret = ext4_discard_partial_page_buffers_no_lock(handle,
-			inode, page, pos + copied - 1, page_len,
-			EXT4_DISCARD_PARTIAL_PG_ZERO_UNMAPPED);
-	}
-
 	copied = ret2;
 	if (ret2 < 0)
 		ret = ret2;
@@ -3120,7 +3101,6 @@
 }
 
 
-<<<<<<< HEAD
 /*
  * ext4_discard_partial_page_buffers()
  * Wrapper function for ext4_discard_partial_page_buffers_no_lock.
@@ -3183,7 +3163,7 @@
  *
  * Returns zero on sucess or negative on failure.
  */
-int ext4_discard_partial_page_buffers_no_lock(handle_t *handle,
+static int ext4_discard_partial_page_buffers_no_lock(handle_t *handle,
 		struct inode *inode, struct page *page, loff_t from,
 		loff_t length, int flags)
 {
@@ -3209,26 +3189,8 @@
 
 	iblock = index << (PAGE_CACHE_SHIFT - inode->i_sb->s_blocksize_bits);
 
-	if (!page_has_buffers(page)) {
-		/*
-		 * If the range to be discarded covers a partial block
-		 * we need to get the page buffers.  This is because
-		 * partial blocks cannot be released and the page needs
-		 * to be updated with the contents of the block before
-		 * we write the zeros on top of it.
-		 */
-		if ((from & (blocksize - 1)) ||
-		    ((from + length) & (blocksize - 1))) {
-			create_empty_buffers(page, blocksize, 0);
-		} else {
-			/*
-			 * If there are no partial blocks,
-			 * there is nothing to update,
-			 * so we can return now
-			 */
-			return 0;
-		}
-	}
+	if (!page_has_buffers(page))
+		create_empty_buffers(page, blocksize, 0);
 
 	/* Find the buffer that contains "offset" */
 	bh = page_buffers(page);
@@ -3337,226 +3299,6 @@
 		iblock++;
 		pos += range_to_discard;
 	}
-
-	return err;
-}
-
-=======
->>>>>>> dcd6c922
-/*
- * ext4_discard_partial_page_buffers()
- * Wrapper function for ext4_discard_partial_page_buffers_no_lock.
- * This function finds and locks the page containing the offset
- * "from" and passes it to ext4_discard_partial_page_buffers_no_lock.
- * Calling functions that already have the page locked should call
- * ext4_discard_partial_page_buffers_no_lock directly.
- */
-int ext4_discard_partial_page_buffers(handle_t *handle,
-		struct address_space *mapping, loff_t from,
-		loff_t length, int flags)
-{
-	struct inode *inode = mapping->host;
-	struct page *page;
-	int err = 0;
-
-	page = find_or_create_page(mapping, from >> PAGE_CACHE_SHIFT,
-				   mapping_gfp_mask(mapping) & ~__GFP_FS);
-	if (!page)
-		return -ENOMEM;
-
-	err = ext4_discard_partial_page_buffers_no_lock(handle, inode, page,
-		from, length, flags);
-
-	unlock_page(page);
-	page_cache_release(page);
-	return err;
-}
-
-/*
- * ext4_discard_partial_page_buffers_no_lock()
- * Zeros a page range of length 'length' starting from offset 'from'.
- * Buffer heads that correspond to the block aligned regions of the
- * zeroed range will be unmapped.  Unblock aligned regions
- * will have the corresponding buffer head mapped if needed so that
- * that region of the page can be updated with the partial zero out.
- *
- * This function assumes that the page has already been  locked.  The
- * The range to be discarded must be contained with in the given page.
- * If the specified range exceeds the end of the page it will be shortened
- * to the end of the page that corresponds to 'from'.  This function is
- * appropriate for updating a page and it buffer heads to be unmapped and
- * zeroed for blocks that have been either released, or are going to be
- * released.
- *
- * handle: The journal handle
- * inode:  The files inode
- * page:   A locked page that contains the offset "from"
- * from:   The starting byte offset (from the begining of the file)
- *         to begin discarding
- * len:    The length of bytes to discard
- * flags:  Optional flags that may be used:
- *
- *         EXT4_DISCARD_PARTIAL_PG_ZERO_UNMAPPED
- *         Only zero the regions of the page whose buffer heads
- *         have already been unmapped.  This flag is appropriate
- *         for updateing the contents of a page whose blocks may
- *         have already been released, and we only want to zero
- *         out the regions that correspond to those released blocks.
- *
- * Returns zero on sucess or negative on failure.
- */
-static int ext4_discard_partial_page_buffers_no_lock(handle_t *handle,
-		struct inode *inode, struct page *page, loff_t from,
-		loff_t length, int flags)
-{
-	ext4_fsblk_t index = from >> PAGE_CACHE_SHIFT;
-	unsigned int offset = from & (PAGE_CACHE_SIZE-1);
-	unsigned int blocksize, max, pos;
-	ext4_lblk_t iblock;
-	struct buffer_head *bh;
-	int err = 0;
-
-<<<<<<< HEAD
-	page = find_or_create_page(mapping, from >> PAGE_CACHE_SHIFT,
-				   mapping_gfp_mask(mapping) & ~__GFP_FS);
-	if (!page)
-		return -ENOMEM;
-
-=======
->>>>>>> dcd6c922
-	blocksize = inode->i_sb->s_blocksize;
-	max = PAGE_CACHE_SIZE - offset;
-
-	if (index != page->index)
-		return -EINVAL;
-
-	/*
-	 * correct length if it does not fall between
-	 * 'from' and the end of the page
-	 */
-	if (length > max || length < 0)
-		length = max;
-
-	iblock = index << (PAGE_CACHE_SHIFT - inode->i_sb->s_blocksize_bits);
-
-	if (!page_has_buffers(page))
-		create_empty_buffers(page, blocksize, 0);
-
-	/* Find the buffer that contains "offset" */
-	bh = page_buffers(page);
-	pos = blocksize;
-	while (offset >= pos) {
-		bh = bh->b_this_page;
-		iblock++;
-		pos += blocksize;
-	}
-
-	pos = offset;
-	while (pos < offset + length) {
-		unsigned int end_of_block, range_to_discard;
-
-		err = 0;
-
-		/* The length of space left to zero and unmap */
-		range_to_discard = offset + length - pos;
-
-		/* The length of space until the end of the block */
-		end_of_block = blocksize - (pos & (blocksize-1));
-
-		/*
-		 * Do not unmap or zero past end of block
-		 * for this buffer head
-		 */
-		if (range_to_discard > end_of_block)
-			range_to_discard = end_of_block;
-
-
-		/*
-		 * Skip this buffer head if we are only zeroing unampped
-		 * regions of the page
-		 */
-		if (flags & EXT4_DISCARD_PARTIAL_PG_ZERO_UNMAPPED &&
-			buffer_mapped(bh))
-				goto next;
-
-		/* If the range is block aligned, unmap */
-		if (range_to_discard == blocksize) {
-			clear_buffer_dirty(bh);
-			bh->b_bdev = NULL;
-			clear_buffer_mapped(bh);
-			clear_buffer_req(bh);
-			clear_buffer_new(bh);
-			clear_buffer_delay(bh);
-			clear_buffer_unwritten(bh);
-			clear_buffer_uptodate(bh);
-			zero_user(page, pos, range_to_discard);
-			BUFFER_TRACE(bh, "Buffer discarded");
-			goto next;
-		}
-
-		/*
-		 * If this block is not completely contained in the range
-		 * to be discarded, then it is not going to be released. Because
-		 * we need to keep this block, we need to make sure this part
-		 * of the page is uptodate before we modify it by writeing
-		 * partial zeros on it.
-		 */
-		if (!buffer_mapped(bh)) {
-			/*
-			 * Buffer head must be mapped before we can read
-			 * from the block
-			 */
-			BUFFER_TRACE(bh, "unmapped");
-			ext4_get_block(inode, iblock, bh, 0);
-			/* unmapped? It's a hole - nothing to do */
-			if (!buffer_mapped(bh)) {
-				BUFFER_TRACE(bh, "still unmapped");
-				goto next;
-			}
-		}
-
-		/* Ok, it's mapped. Make sure it's up-to-date */
-		if (PageUptodate(page))
-			set_buffer_uptodate(bh);
-
-		if (!buffer_uptodate(bh)) {
-			err = -EIO;
-			ll_rw_block(READ, 1, &bh);
-			wait_on_buffer(bh);
-			/* Uhhuh. Read error. Complain and punt.*/
-			if (!buffer_uptodate(bh))
-				goto next;
-		}
-
-		if (ext4_should_journal_data(inode)) {
-			BUFFER_TRACE(bh, "get write access");
-			err = ext4_journal_get_write_access(handle, bh);
-			if (err)
-				goto next;
-		}
-
-		zero_user(page, pos, range_to_discard);
-
-		err = 0;
-		if (ext4_should_journal_data(inode)) {
-			err = ext4_handle_dirty_metadata(handle, inode, bh);
-		} else
-			mark_buffer_dirty(bh);
-
-<<<<<<< HEAD
-	err = 0;
-	if (ext4_should_journal_data(inode)) {
-		err = ext4_handle_dirty_metadata(handle, inode, bh);
-	} else
-		mark_buffer_dirty(bh);
-=======
-		BUFFER_TRACE(bh, "Partial buffer zeroed");
-next:
-		bh = bh->b_this_page;
-		iblock++;
-		pos += range_to_discard;
-	}
->>>>>>> dcd6c922
 
 	return err;
 }
