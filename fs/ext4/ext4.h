/*
 *  ext4.h
 *
 * Copyright (C) 1992, 1993, 1994, 1995
 * Remy Card (card@masi.ibp.fr)
 * Laboratoire MASI - Institut Blaise Pascal
 * Universite Pierre et Marie Curie (Paris VI)
 *
 *  from
 *
 *  linux/include/linux/minix_fs.h
 *
 *  Copyright (C) 1991, 1992  Linus Torvalds
 */

#ifndef _EXT4_H
#define _EXT4_H

#include <linux/types.h>
#include <linux/blkdev.h>
#include <linux/magic.h>
#include <linux/jbd2.h>
#include <linux/quota.h>
#include <linux/rwsem.h>
#include <linux/rbtree.h>
#include <linux/seqlock.h>
#include <linux/mutex.h>
#include <linux/timer.h>
#include <linux/wait.h>
#include <linux/blockgroup_lock.h>
#include <linux/percpu_counter.h>
#ifdef __KERNEL__
#include <linux/compat.h>
#endif

/*
 * The fourth extended filesystem constants/structures
 */

/*
 * Define EXT4FS_DEBUG to produce debug messages
 */
#undef EXT4FS_DEBUG

/*
 * Debug code
 */
#ifdef EXT4FS_DEBUG
#define ext4_debug(f, a...)						\
	do {								\
		printk(KERN_DEBUG "EXT4-fs DEBUG (%s, %d): %s:",	\
			__FILE__, __LINE__, __func__);			\
		printk(KERN_DEBUG f, ## a);				\
	} while (0)
#else
#define ext4_debug(f, a...)	do {} while (0)
#endif

#define EXT4_ERROR_INODE(inode, fmt, a...) \
	ext4_error_inode((inode), __func__, __LINE__, 0, (fmt), ## a)

#define EXT4_ERROR_INODE_BLOCK(inode, block, fmt, a...)			\
	ext4_error_inode((inode), __func__, __LINE__, (block), (fmt), ## a)

#define EXT4_ERROR_FILE(file, block, fmt, a...)				\
	ext4_error_file((file), __func__, __LINE__, (block), (fmt), ## a)

/* data type for block offset of block group */
typedef int ext4_grpblk_t;

/* data type for filesystem-wide blocks number */
typedef unsigned long long ext4_fsblk_t;

/* data type for file logical block number */
typedef __u32 ext4_lblk_t;

/* data type for block group number */
typedef unsigned int ext4_group_t;

/*
 * Flags used in mballoc's allocation_context flags field.
 *
 * Also used to show what's going on for debugging purposes when the
 * flag field is exported via the traceport interface
 */

/* prefer goal again. length */
#define EXT4_MB_HINT_MERGE		0x0001
/* blocks already reserved */
#define EXT4_MB_HINT_RESERVED		0x0002
/* metadata is being allocated */
#define EXT4_MB_HINT_METADATA		0x0004
/* first blocks in the file */
#define EXT4_MB_HINT_FIRST		0x0008
/* search for the best chunk */
#define EXT4_MB_HINT_BEST		0x0010
/* data is being allocated */
#define EXT4_MB_HINT_DATA		0x0020
/* don't preallocate (for tails) */
#define EXT4_MB_HINT_NOPREALLOC		0x0040
/* allocate for locality group */
#define EXT4_MB_HINT_GROUP_ALLOC	0x0080
/* allocate goal blocks or none */
#define EXT4_MB_HINT_GOAL_ONLY		0x0100
/* goal is meaningful */
#define EXT4_MB_HINT_TRY_GOAL		0x0200
/* blocks already pre-reserved by delayed allocation */
#define EXT4_MB_DELALLOC_RESERVED	0x0400
/* We are doing stream allocation */
#define EXT4_MB_STREAM_ALLOC		0x0800
/* Use reserved root blocks if needed */
#define EXT4_MB_USE_ROOT_BLOCKS		0x1000

struct ext4_allocation_request {
	/* target inode for block we're allocating */
	struct inode *inode;
	/* how many blocks we want to allocate */
	unsigned int len;
	/* logical block in target inode */
	ext4_lblk_t logical;
	/* the closest logical allocated block to the left */
	ext4_lblk_t lleft;
	/* the closest logical allocated block to the right */
	ext4_lblk_t lright;
	/* phys. target (a hint) */
	ext4_fsblk_t goal;
	/* phys. block for the closest logical allocated block to the left */
	ext4_fsblk_t pleft;
	/* phys. block for the closest logical allocated block to the right */
	ext4_fsblk_t pright;
	/* flags. see above EXT4_MB_HINT_* */
	unsigned int flags;
};

/*
 * Logical to physical block mapping, used by ext4_map_blocks()
 *
 * This structure is used to pass requests into ext4_map_blocks() as
 * well as to store the information returned by ext4_map_blocks().  It
 * takes less room on the stack than a struct buffer_head.
 */
#define EXT4_MAP_NEW		(1 << BH_New)
#define EXT4_MAP_MAPPED		(1 << BH_Mapped)
#define EXT4_MAP_UNWRITTEN	(1 << BH_Unwritten)
#define EXT4_MAP_BOUNDARY	(1 << BH_Boundary)
#define EXT4_MAP_UNINIT		(1 << BH_Uninit)
/* Sometimes (in the bigalloc case, from ext4_da_get_block_prep) the caller of
 * ext4_map_blocks wants to know whether or not the underlying cluster has
 * already been accounted for. EXT4_MAP_FROM_CLUSTER conveys to the caller that
 * the requested mapping was from previously mapped (or delayed allocated)
 * cluster. We use BH_AllocFromCluster only for this flag. BH_AllocFromCluster
 * should never appear on buffer_head's state flags.
 */
#define EXT4_MAP_FROM_CLUSTER	(1 << BH_AllocFromCluster)
#define EXT4_MAP_FLAGS		(EXT4_MAP_NEW | EXT4_MAP_MAPPED |\
				 EXT4_MAP_UNWRITTEN | EXT4_MAP_BOUNDARY |\
				 EXT4_MAP_UNINIT | EXT4_MAP_FROM_CLUSTER)

struct ext4_map_blocks {
	ext4_fsblk_t m_pblk;
	ext4_lblk_t m_lblk;
	unsigned int m_len;
	unsigned int m_flags;
};

/*
 * For delayed allocation tracking
 */
struct mpage_da_data {
	struct inode *inode;
	sector_t b_blocknr;		/* start block number of extent */
	size_t b_size;			/* size of extent */
	unsigned long b_state;		/* state of the extent */
	unsigned long first_page, next_page;	/* extent of pages */
	struct writeback_control *wbc;
	int io_done;
	int pages_written;
	int retval;
};

/*
 * Flags for ext4_io_end->flags
 */
#define	EXT4_IO_END_UNWRITTEN	0x0001
#define EXT4_IO_END_ERROR	0x0002
#define EXT4_IO_END_QUEUED	0x0004

struct ext4_io_page {
	struct page	*p_page;
	atomic_t	p_count;
};

#define MAX_IO_PAGES 128

typedef struct ext4_io_end {
	struct list_head	list;		/* per-file finished IO list */
	struct inode		*inode;		/* file being written to */
	unsigned int		flag;		/* unwritten or not */
	struct page		*page;		/* page struct for buffer write */
	loff_t			offset;		/* offset in the file */
	ssize_t			size;		/* size of the extent */
	struct work_struct	work;		/* data work queue */
	struct kiocb		*iocb;		/* iocb struct for AIO */
	int			result;		/* error value for AIO */
	int			num_io_pages;
	struct ext4_io_page	*pages[MAX_IO_PAGES];
} ext4_io_end_t;

struct ext4_io_submit {
	int			io_op;
	struct bio		*io_bio;
	ext4_io_end_t		*io_end;
	struct ext4_io_page	*io_page;
	sector_t		io_next_block;
};

/*
 * Special inodes numbers
 */
#define	EXT4_BAD_INO		 1	/* Bad blocks inode */
#define EXT4_ROOT_INO		 2	/* Root inode */
#define EXT4_USR_QUOTA_INO	 3	/* User quota inode */
#define EXT4_GRP_QUOTA_INO	 4	/* Group quota inode */
#define EXT4_BOOT_LOADER_INO	 5	/* Boot loader inode */
#define EXT4_UNDEL_DIR_INO	 6	/* Undelete directory inode */
#define EXT4_RESIZE_INO		 7	/* Reserved group descriptors inode */
#define EXT4_JOURNAL_INO	 8	/* Journal inode */

/* First non-reserved inode for old ext4 filesystems */
#define EXT4_GOOD_OLD_FIRST_INO	11

/*
 * Maximal count of links to a file
 */
#define EXT4_LINK_MAX		65000

/*
 * Macro-instructions used to manage several block sizes
 */
#define EXT4_MIN_BLOCK_SIZE		1024
#define	EXT4_MAX_BLOCK_SIZE		65536
#define EXT4_MIN_BLOCK_LOG_SIZE		10
#define EXT4_MAX_BLOCK_LOG_SIZE		16
#ifdef __KERNEL__
# define EXT4_BLOCK_SIZE(s)		((s)->s_blocksize)
#else
# define EXT4_BLOCK_SIZE(s)		(EXT4_MIN_BLOCK_SIZE << (s)->s_log_block_size)
#endif
#define	EXT4_ADDR_PER_BLOCK(s)		(EXT4_BLOCK_SIZE(s) / sizeof(__u32))
#define EXT4_CLUSTER_SIZE(s)		(EXT4_BLOCK_SIZE(s) << \
					 EXT4_SB(s)->s_cluster_bits)
#ifdef __KERNEL__
# define EXT4_BLOCK_SIZE_BITS(s)	((s)->s_blocksize_bits)
# define EXT4_CLUSTER_BITS(s)		(EXT4_SB(s)->s_cluster_bits)
#else
# define EXT4_BLOCK_SIZE_BITS(s)	((s)->s_log_block_size + 10)
#endif
#ifdef __KERNEL__
#define	EXT4_ADDR_PER_BLOCK_BITS(s)	(EXT4_SB(s)->s_addr_per_block_bits)
#define EXT4_INODE_SIZE(s)		(EXT4_SB(s)->s_inode_size)
#define EXT4_FIRST_INO(s)		(EXT4_SB(s)->s_first_ino)
#else
#define EXT4_INODE_SIZE(s)	(((s)->s_rev_level == EXT4_GOOD_OLD_REV) ? \
				 EXT4_GOOD_OLD_INODE_SIZE : \
				 (s)->s_inode_size)
#define EXT4_FIRST_INO(s)	(((s)->s_rev_level == EXT4_GOOD_OLD_REV) ? \
				 EXT4_GOOD_OLD_FIRST_INO : \
				 (s)->s_first_ino)
#endif
#define EXT4_BLOCK_ALIGN(size, blkbits)		ALIGN((size), (1 << (blkbits)))

/* Translate a block number to a cluster number */
#define EXT4_B2C(sbi, blk)	((blk) >> (sbi)->s_cluster_bits)
/* Translate a cluster number to a block number */
#define EXT4_C2B(sbi, cluster)	((cluster) << (sbi)->s_cluster_bits)
/* Translate # of blks to # of clusters */
#define EXT4_NUM_B2C(sbi, blks)	(((blks) + (sbi)->s_cluster_ratio - 1) >> \
				 (sbi)->s_cluster_bits)

/*
 * Structure of a blocks group descriptor
 */
struct ext4_group_desc
{
	__le32	bg_block_bitmap_lo;	/* Blocks bitmap block */
	__le32	bg_inode_bitmap_lo;	/* Inodes bitmap block */
	__le32	bg_inode_table_lo;	/* Inodes table block */
	__le16	bg_free_blocks_count_lo;/* Free blocks count */
	__le16	bg_free_inodes_count_lo;/* Free inodes count */
	__le16	bg_used_dirs_count_lo;	/* Directories count */
	__le16	bg_flags;		/* EXT4_BG_flags (INODE_UNINIT, etc) */
	__u32	bg_reserved[2];		/* Likely block/inode bitmap checksum */
	__le16  bg_itable_unused_lo;	/* Unused inodes count */
	__le16  bg_checksum;		/* crc16(sb_uuid+group+desc) */
	__le32	bg_block_bitmap_hi;	/* Blocks bitmap block MSB */
	__le32	bg_inode_bitmap_hi;	/* Inodes bitmap block MSB */
	__le32	bg_inode_table_hi;	/* Inodes table block MSB */
	__le16	bg_free_blocks_count_hi;/* Free blocks count MSB */
	__le16	bg_free_inodes_count_hi;/* Free inodes count MSB */
	__le16	bg_used_dirs_count_hi;	/* Directories count MSB */
	__le16  bg_itable_unused_hi;    /* Unused inodes count MSB */
	__u32	bg_reserved2[3];
};

/*
 * Structure of a flex block group info
 */

struct flex_groups {
	atomic_t free_inodes;
	atomic_t free_clusters;
	atomic_t used_dirs;
};

#define EXT4_BG_INODE_UNINIT	0x0001 /* Inode table/bitmap not in use */
#define EXT4_BG_BLOCK_UNINIT	0x0002 /* Block bitmap not in use */
#define EXT4_BG_INODE_ZEROED	0x0004 /* On-disk itable initialized to zero */

/*
 * Macro-instructions used to manage group descriptors
 */
#define EXT4_MIN_DESC_SIZE		32
#define EXT4_MIN_DESC_SIZE_64BIT	64
#define	EXT4_MAX_DESC_SIZE		EXT4_MIN_BLOCK_SIZE
#define EXT4_DESC_SIZE(s)		(EXT4_SB(s)->s_desc_size)
#ifdef __KERNEL__
# define EXT4_BLOCKS_PER_GROUP(s)	(EXT4_SB(s)->s_blocks_per_group)
# define EXT4_CLUSTERS_PER_GROUP(s)	(EXT4_SB(s)->s_clusters_per_group)
# define EXT4_DESC_PER_BLOCK(s)		(EXT4_SB(s)->s_desc_per_block)
# define EXT4_INODES_PER_GROUP(s)	(EXT4_SB(s)->s_inodes_per_group)
# define EXT4_DESC_PER_BLOCK_BITS(s)	(EXT4_SB(s)->s_desc_per_block_bits)
#else
# define EXT4_BLOCKS_PER_GROUP(s)	((s)->s_blocks_per_group)
# define EXT4_DESC_PER_BLOCK(s)		(EXT4_BLOCK_SIZE(s) / EXT4_DESC_SIZE(s))
# define EXT4_INODES_PER_GROUP(s)	((s)->s_inodes_per_group)
#endif

/*
 * Constants relative to the data blocks
 */
#define	EXT4_NDIR_BLOCKS		12
#define	EXT4_IND_BLOCK			EXT4_NDIR_BLOCKS
#define	EXT4_DIND_BLOCK			(EXT4_IND_BLOCK + 1)
#define	EXT4_TIND_BLOCK			(EXT4_DIND_BLOCK + 1)
#define	EXT4_N_BLOCKS			(EXT4_TIND_BLOCK + 1)

/*
 * Inode flags
 */
#define	EXT4_SECRM_FL			0x00000001 /* Secure deletion */
#define	EXT4_UNRM_FL			0x00000002 /* Undelete */
#define	EXT4_COMPR_FL			0x00000004 /* Compress file */
#define EXT4_SYNC_FL			0x00000008 /* Synchronous updates */
#define EXT4_IMMUTABLE_FL		0x00000010 /* Immutable file */
#define EXT4_APPEND_FL			0x00000020 /* writes to file may only append */
#define EXT4_NODUMP_FL			0x00000040 /* do not dump file */
#define EXT4_NOATIME_FL			0x00000080 /* do not update atime */
/* Reserved for compression usage... */
#define EXT4_DIRTY_FL			0x00000100
#define EXT4_COMPRBLK_FL		0x00000200 /* One or more compressed clusters */
#define EXT4_NOCOMPR_FL			0x00000400 /* Don't compress */
#define EXT4_ECOMPR_FL			0x00000800 /* Compression error */
/* End compression flags --- maybe not all used */
#define EXT4_INDEX_FL			0x00001000 /* hash-indexed directory */
#define EXT4_IMAGIC_FL			0x00002000 /* AFS directory */
#define EXT4_JOURNAL_DATA_FL		0x00004000 /* file data should be journaled */
#define EXT4_NOTAIL_FL			0x00008000 /* file tail should not be merged */
#define EXT4_DIRSYNC_FL			0x00010000 /* dirsync behaviour (directories only) */
#define EXT4_TOPDIR_FL			0x00020000 /* Top of directory hierarchies*/
#define EXT4_HUGE_FILE_FL               0x00040000 /* Set to each huge file */
#define EXT4_EXTENTS_FL			0x00080000 /* Inode uses extents */
#define EXT4_EA_INODE_FL	        0x00200000 /* Inode used for large EA */
#define EXT4_EOFBLOCKS_FL		0x00400000 /* Blocks allocated beyond EOF */
#define EXT4_RESERVED_FL		0x80000000 /* reserved for ext4 lib */

#define EXT4_FL_USER_VISIBLE		0x004BDFFF /* User visible flags */
#define EXT4_FL_USER_MODIFIABLE		0x004B80FF /* User modifiable flags */

/* Flags that should be inherited by new inodes from their parent. */
#define EXT4_FL_INHERITED (EXT4_SECRM_FL | EXT4_UNRM_FL | EXT4_COMPR_FL |\
			   EXT4_SYNC_FL | EXT4_NODUMP_FL | EXT4_NOATIME_FL |\
			   EXT4_NOCOMPR_FL | EXT4_JOURNAL_DATA_FL |\
			   EXT4_NOTAIL_FL | EXT4_DIRSYNC_FL)

/* Flags that are appropriate for regular files (all but dir-specific ones). */
#define EXT4_REG_FLMASK (~(EXT4_DIRSYNC_FL | EXT4_TOPDIR_FL))

/* Flags that are appropriate for non-directories/regular files. */
#define EXT4_OTHER_FLMASK (EXT4_NODUMP_FL | EXT4_NOATIME_FL)

/* Mask out flags that are inappropriate for the given type of inode. */
static inline __u32 ext4_mask_flags(umode_t mode, __u32 flags)
{
	if (S_ISDIR(mode))
		return flags;
	else if (S_ISREG(mode))
		return flags & EXT4_REG_FLMASK;
	else
		return flags & EXT4_OTHER_FLMASK;
}

/*
 * Inode flags used for atomic set/get
 */
enum {
	EXT4_INODE_SECRM	= 0,	/* Secure deletion */
	EXT4_INODE_UNRM		= 1,	/* Undelete */
	EXT4_INODE_COMPR	= 2,	/* Compress file */
	EXT4_INODE_SYNC		= 3,	/* Synchronous updates */
	EXT4_INODE_IMMUTABLE	= 4,	/* Immutable file */
	EXT4_INODE_APPEND	= 5,	/* writes to file may only append */
	EXT4_INODE_NODUMP	= 6,	/* do not dump file */
	EXT4_INODE_NOATIME	= 7,	/* do not update atime */
/* Reserved for compression usage... */
	EXT4_INODE_DIRTY	= 8,
	EXT4_INODE_COMPRBLK	= 9,	/* One or more compressed clusters */
	EXT4_INODE_NOCOMPR	= 10,	/* Don't compress */
	EXT4_INODE_ECOMPR	= 11,	/* Compression error */
/* End compression flags --- maybe not all used */
	EXT4_INODE_INDEX	= 12,	/* hash-indexed directory */
	EXT4_INODE_IMAGIC	= 13,	/* AFS directory */
	EXT4_INODE_JOURNAL_DATA	= 14,	/* file data should be journaled */
	EXT4_INODE_NOTAIL	= 15,	/* file tail should not be merged */
	EXT4_INODE_DIRSYNC	= 16,	/* dirsync behaviour (directories only) */
	EXT4_INODE_TOPDIR	= 17,	/* Top of directory hierarchies*/
	EXT4_INODE_HUGE_FILE	= 18,	/* Set to each huge file */
	EXT4_INODE_EXTENTS	= 19,	/* Inode uses extents */
	EXT4_INODE_EA_INODE	= 21,	/* Inode used for large EA */
	EXT4_INODE_EOFBLOCKS	= 22,	/* Blocks allocated beyond EOF */
	EXT4_INODE_RESERVED	= 31,	/* reserved for ext4 lib */
};

#define TEST_FLAG_VALUE(FLAG) (EXT4_##FLAG##_FL == (1 << EXT4_INODE_##FLAG))
#define CHECK_FLAG_VALUE(FLAG) if (!TEST_FLAG_VALUE(FLAG)) { \
	printk(KERN_EMERG "EXT4 flag fail: " #FLAG ": %d %d\n", \
		EXT4_##FLAG##_FL, EXT4_INODE_##FLAG); BUG_ON(1); }

/*
 * Since it's pretty easy to mix up bit numbers and hex values, and we
 * can't do a compile-time test for ENUM values, we use a run-time
 * test to make sure that EXT4_XXX_FL is consistent with respect to
 * EXT4_INODE_XXX.  If all is well the printk and BUG_ON will all drop
 * out so it won't cost any extra space in the compiled kernel image.
 * But it's important that these values are the same, since we are
 * using EXT4_INODE_XXX to test for the flag values, but EXT4_XX_FL
 * must be consistent with the values of FS_XXX_FL defined in
 * include/linux/fs.h and the on-disk values found in ext2, ext3, and
 * ext4 filesystems, and of course the values defined in e2fsprogs.
 *
 * It's not paranoia if the Murphy's Law really *is* out to get you.  :-)
 */
static inline void ext4_check_flag_values(void)
{
	CHECK_FLAG_VALUE(SECRM);
	CHECK_FLAG_VALUE(UNRM);
	CHECK_FLAG_VALUE(COMPR);
	CHECK_FLAG_VALUE(SYNC);
	CHECK_FLAG_VALUE(IMMUTABLE);
	CHECK_FLAG_VALUE(APPEND);
	CHECK_FLAG_VALUE(NODUMP);
	CHECK_FLAG_VALUE(NOATIME);
	CHECK_FLAG_VALUE(DIRTY);
	CHECK_FLAG_VALUE(COMPRBLK);
	CHECK_FLAG_VALUE(NOCOMPR);
	CHECK_FLAG_VALUE(ECOMPR);
	CHECK_FLAG_VALUE(INDEX);
	CHECK_FLAG_VALUE(IMAGIC);
	CHECK_FLAG_VALUE(JOURNAL_DATA);
	CHECK_FLAG_VALUE(NOTAIL);
	CHECK_FLAG_VALUE(DIRSYNC);
	CHECK_FLAG_VALUE(TOPDIR);
	CHECK_FLAG_VALUE(HUGE_FILE);
	CHECK_FLAG_VALUE(EXTENTS);
	CHECK_FLAG_VALUE(EA_INODE);
	CHECK_FLAG_VALUE(EOFBLOCKS);
	CHECK_FLAG_VALUE(RESERVED);
}

/* Used to pass group descriptor data when online resize is done */
struct ext4_new_group_input {
	__u32 group;		/* Group number for this data */
	__u64 block_bitmap;	/* Absolute block number of block bitmap */
	__u64 inode_bitmap;	/* Absolute block number of inode bitmap */
	__u64 inode_table;	/* Absolute block number of inode table start */
	__u32 blocks_count;	/* Total number of blocks in this group */
	__u16 reserved_blocks;	/* Number of reserved blocks in this group */
	__u16 unused;
};

#if defined(__KERNEL__) && defined(CONFIG_COMPAT)
struct compat_ext4_new_group_input {
	u32 group;
	compat_u64 block_bitmap;
	compat_u64 inode_bitmap;
	compat_u64 inode_table;
	u32 blocks_count;
	u16 reserved_blocks;
	u16 unused;
};
#endif

/* The struct ext4_new_group_input in kernel space, with free_blocks_count */
struct ext4_new_group_data {
	__u32 group;
	__u64 block_bitmap;
	__u64 inode_bitmap;
	__u64 inode_table;
	__u32 blocks_count;
	__u16 reserved_blocks;
	__u16 unused;
	__u32 free_blocks_count;
};

/* Indexes used to index group tables in ext4_new_group_data */
enum {
	BLOCK_BITMAP = 0,	/* block bitmap */
	INODE_BITMAP,		/* inode bitmap */
	INODE_TABLE,		/* inode tables */
	GROUP_TABLE_COUNT,
};

/*
 * Flags used by ext4_map_blocks()
 */
	/* Allocate any needed blocks and/or convert an unitialized
	   extent to be an initialized ext4 */
#define EXT4_GET_BLOCKS_CREATE			0x0001
	/* Request the creation of an unitialized extent */
#define EXT4_GET_BLOCKS_UNINIT_EXT		0x0002
#define EXT4_GET_BLOCKS_CREATE_UNINIT_EXT	(EXT4_GET_BLOCKS_UNINIT_EXT|\
						 EXT4_GET_BLOCKS_CREATE)
	/* Caller is from the delayed allocation writeout path,
	   so set the magic i_delalloc_reserve_flag after taking the
	   inode allocation semaphore for */
#define EXT4_GET_BLOCKS_DELALLOC_RESERVE	0x0004
	/* caller is from the direct IO path, request to creation of an
	unitialized extents if not allocated, split the uninitialized
	extent if blocks has been preallocated already*/
#define EXT4_GET_BLOCKS_PRE_IO			0x0008
#define EXT4_GET_BLOCKS_CONVERT			0x0010
#define EXT4_GET_BLOCKS_IO_CREATE_EXT		(EXT4_GET_BLOCKS_PRE_IO|\
					 EXT4_GET_BLOCKS_CREATE_UNINIT_EXT)
	/* Convert extent to initialized after IO complete */
#define EXT4_GET_BLOCKS_IO_CONVERT_EXT		(EXT4_GET_BLOCKS_CONVERT|\
					 EXT4_GET_BLOCKS_CREATE_UNINIT_EXT)
	/* Punch out blocks of an extent */
#define EXT4_GET_BLOCKS_PUNCH_OUT_EXT		0x0020
	/* Don't normalize allocation size (used for fallocate) */
#define EXT4_GET_BLOCKS_NO_NORMALIZE		0x0040
	/* Request will not result in inode size update (user for fallocate) */
#define EXT4_GET_BLOCKS_KEEP_SIZE		0x0080

/*
 * Flags used by ext4_free_blocks
 */
#define EXT4_FREE_BLOCKS_METADATA	0x0001
#define EXT4_FREE_BLOCKS_FORGET		0x0002
#define EXT4_FREE_BLOCKS_VALIDATED	0x0004
#define EXT4_FREE_BLOCKS_NO_QUOT_UPDATE	0x0008
#define EXT4_FREE_BLOCKS_NOFREE_FIRST_CLUSTER	0x0010
#define EXT4_FREE_BLOCKS_NOFREE_LAST_CLUSTER	0x0020

/*
 * Flags used by ext4_discard_partial_page_buffers
 */
#define EXT4_DISCARD_PARTIAL_PG_ZERO_UNMAPPED	0x0001

/*
 * ioctl commands
 */
#define	EXT4_IOC_GETFLAGS		FS_IOC_GETFLAGS
#define	EXT4_IOC_SETFLAGS		FS_IOC_SETFLAGS
#define	EXT4_IOC_GETVERSION		_IOR('f', 3, long)
#define	EXT4_IOC_SETVERSION		_IOW('f', 4, long)
#define	EXT4_IOC_GETVERSION_OLD		FS_IOC_GETVERSION
#define	EXT4_IOC_SETVERSION_OLD		FS_IOC_SETVERSION
#define EXT4_IOC_GETRSVSZ		_IOR('f', 5, long)
#define EXT4_IOC_SETRSVSZ		_IOW('f', 6, long)
#define EXT4_IOC_GROUP_EXTEND		_IOW('f', 7, unsigned long)
#define EXT4_IOC_GROUP_ADD		_IOW('f', 8, struct ext4_new_group_input)
#define EXT4_IOC_MIGRATE		_IO('f', 9)
 /* note ioctl 10 reserved for an early version of the FIEMAP ioctl */
 /* note ioctl 11 reserved for filesystem-independent FIEMAP ioctl */
#define EXT4_IOC_ALLOC_DA_BLKS		_IO('f', 12)
#define EXT4_IOC_MOVE_EXT		_IOWR('f', 15, struct move_extent)
#define EXT4_IOC_RESIZE_FS		_IOW('f', 16, __u64)

#if defined(__KERNEL__) && defined(CONFIG_COMPAT)
/*
 * ioctl commands in 32 bit emulation
 */
#define EXT4_IOC32_GETFLAGS		FS_IOC32_GETFLAGS
#define EXT4_IOC32_SETFLAGS		FS_IOC32_SETFLAGS
#define EXT4_IOC32_GETVERSION		_IOR('f', 3, int)
#define EXT4_IOC32_SETVERSION		_IOW('f', 4, int)
#define EXT4_IOC32_GETRSVSZ		_IOR('f', 5, int)
#define EXT4_IOC32_SETRSVSZ		_IOW('f', 6, int)
#define EXT4_IOC32_GROUP_EXTEND		_IOW('f', 7, unsigned int)
#define EXT4_IOC32_GROUP_ADD		_IOW('f', 8, struct compat_ext4_new_group_input)
#define EXT4_IOC32_GETVERSION_OLD	FS_IOC32_GETVERSION
#define EXT4_IOC32_SETVERSION_OLD	FS_IOC32_SETVERSION
#endif

/* Max physical block we can address w/o extents */
#define EXT4_MAX_BLOCK_FILE_PHYS	0xFFFFFFFF

/*
 * Structure of an inode on the disk
 */
struct ext4_inode {
	__le16	i_mode;		/* File mode */
	__le16	i_uid;		/* Low 16 bits of Owner Uid */
	__le32	i_size_lo;	/* Size in bytes */
	__le32	i_atime;	/* Access time */
	__le32	i_ctime;	/* Inode Change time */
	__le32	i_mtime;	/* Modification time */
	__le32	i_dtime;	/* Deletion Time */
	__le16	i_gid;		/* Low 16 bits of Group Id */
	__le16	i_links_count;	/* Links count */
	__le32	i_blocks_lo;	/* Blocks count */
	__le32	i_flags;	/* File flags */
	union {
		struct {
			__le32  l_i_version;
		} linux1;
		struct {
			__u32  h_i_translator;
		} hurd1;
		struct {
			__u32  m_i_reserved1;
		} masix1;
	} osd1;				/* OS dependent 1 */
	__le32	i_block[EXT4_N_BLOCKS];/* Pointers to blocks */
	__le32	i_generation;	/* File version (for NFS) */
	__le32	i_file_acl_lo;	/* File ACL */
	__le32	i_size_high;
	__le32	i_obso_faddr;	/* Obsoleted fragment address */
	union {
		struct {
			__le16	l_i_blocks_high; /* were l_i_reserved1 */
			__le16	l_i_file_acl_high;
			__le16	l_i_uid_high;	/* these 2 fields */
			__le16	l_i_gid_high;	/* were reserved2[0] */
			__u32	l_i_reserved2;
		} linux2;
		struct {
			__le16	h_i_reserved1;	/* Obsoleted fragment number/size which are removed in ext4 */
			__u16	h_i_mode_high;
			__u16	h_i_uid_high;
			__u16	h_i_gid_high;
			__u32	h_i_author;
		} hurd2;
		struct {
			__le16	h_i_reserved1;	/* Obsoleted fragment number/size which are removed in ext4 */
			__le16	m_i_file_acl_high;
			__u32	m_i_reserved2[2];
		} masix2;
	} osd2;				/* OS dependent 2 */
	__le16	i_extra_isize;
	__le16	i_pad1;
	__le32  i_ctime_extra;  /* extra Change time      (nsec << 2 | epoch) */
	__le32  i_mtime_extra;  /* extra Modification time(nsec << 2 | epoch) */
	__le32  i_atime_extra;  /* extra Access time      (nsec << 2 | epoch) */
	__le32  i_crtime;       /* File Creation time */
	__le32  i_crtime_extra; /* extra FileCreationtime (nsec << 2 | epoch) */
	__le32  i_version_hi;	/* high 32 bits for 64-bit version */
};

struct move_extent {
	__u32 reserved;		/* should be zero */
	__u32 donor_fd;		/* donor file descriptor */
	__u64 orig_start;	/* logical start offset in block for orig */
	__u64 donor_start;	/* logical start offset in block for donor */
	__u64 len;		/* block length to be moved */
	__u64 moved_len;	/* moved block length */
};

#define EXT4_EPOCH_BITS 2
#define EXT4_EPOCH_MASK ((1 << EXT4_EPOCH_BITS) - 1)
#define EXT4_NSEC_MASK  (~0UL << EXT4_EPOCH_BITS)

/*
 * Extended fields will fit into an inode if the filesystem was formatted
 * with large inodes (-I 256 or larger) and there are not currently any EAs
 * consuming all of the available space. For new inodes we always reserve
 * enough space for the kernel's known extended fields, but for inodes
 * created with an old kernel this might not have been the case. None of
 * the extended inode fields is critical for correct filesystem operation.
 * This macro checks if a certain field fits in the inode. Note that
 * inode-size = GOOD_OLD_INODE_SIZE + i_extra_isize
 */
#define EXT4_FITS_IN_INODE(ext4_inode, einode, field)	\
	((offsetof(typeof(*ext4_inode), field) +	\
	  sizeof((ext4_inode)->field))			\
	<= (EXT4_GOOD_OLD_INODE_SIZE +			\
	    (einode)->i_extra_isize))			\

static inline __le32 ext4_encode_extra_time(struct timespec *time)
{
       return cpu_to_le32((sizeof(time->tv_sec) > 4 ?
			   (time->tv_sec >> 32) & EXT4_EPOCH_MASK : 0) |
                          ((time->tv_nsec << EXT4_EPOCH_BITS) & EXT4_NSEC_MASK));
}

static inline void ext4_decode_extra_time(struct timespec *time, __le32 extra)
{
       if (sizeof(time->tv_sec) > 4)
	       time->tv_sec |= (__u64)(le32_to_cpu(extra) & EXT4_EPOCH_MASK)
			       << 32;
       time->tv_nsec = (le32_to_cpu(extra) & EXT4_NSEC_MASK) >> EXT4_EPOCH_BITS;
}

#define EXT4_INODE_SET_XTIME(xtime, inode, raw_inode)			       \
do {									       \
	(raw_inode)->xtime = cpu_to_le32((inode)->xtime.tv_sec);	       \
	if (EXT4_FITS_IN_INODE(raw_inode, EXT4_I(inode), xtime ## _extra))     \
		(raw_inode)->xtime ## _extra =				       \
				ext4_encode_extra_time(&(inode)->xtime);       \
} while (0)

#define EXT4_EINODE_SET_XTIME(xtime, einode, raw_inode)			       \
do {									       \
	if (EXT4_FITS_IN_INODE(raw_inode, einode, xtime))		       \
		(raw_inode)->xtime = cpu_to_le32((einode)->xtime.tv_sec);      \
	if (EXT4_FITS_IN_INODE(raw_inode, einode, xtime ## _extra))	       \
		(raw_inode)->xtime ## _extra =				       \
				ext4_encode_extra_time(&(einode)->xtime);      \
} while (0)

#define EXT4_INODE_GET_XTIME(xtime, inode, raw_inode)			       \
do {									       \
	(inode)->xtime.tv_sec = (signed)le32_to_cpu((raw_inode)->xtime);       \
	if (EXT4_FITS_IN_INODE(raw_inode, EXT4_I(inode), xtime ## _extra))     \
		ext4_decode_extra_time(&(inode)->xtime,			       \
				       raw_inode->xtime ## _extra);	       \
	else								       \
		(inode)->xtime.tv_nsec = 0;				       \
} while (0)

#define EXT4_EINODE_GET_XTIME(xtime, einode, raw_inode)			       \
do {									       \
	if (EXT4_FITS_IN_INODE(raw_inode, einode, xtime))		       \
		(einode)->xtime.tv_sec = 				       \
			(signed)le32_to_cpu((raw_inode)->xtime);	       \
	if (EXT4_FITS_IN_INODE(raw_inode, einode, xtime ## _extra))	       \
		ext4_decode_extra_time(&(einode)->xtime,		       \
				       raw_inode->xtime ## _extra);	       \
	else								       \
		(einode)->xtime.tv_nsec = 0;				       \
} while (0)

#define i_disk_version osd1.linux1.l_i_version

#if defined(__KERNEL__) || defined(__linux__)
#define i_reserved1	osd1.linux1.l_i_reserved1
#define i_file_acl_high	osd2.linux2.l_i_file_acl_high
#define i_blocks_high	osd2.linux2.l_i_blocks_high
#define i_uid_low	i_uid
#define i_gid_low	i_gid
#define i_uid_high	osd2.linux2.l_i_uid_high
#define i_gid_high	osd2.linux2.l_i_gid_high
#define i_reserved2	osd2.linux2.l_i_reserved2

#elif defined(__GNU__)

#define i_translator	osd1.hurd1.h_i_translator
#define i_uid_high	osd2.hurd2.h_i_uid_high
#define i_gid_high	osd2.hurd2.h_i_gid_high
#define i_author	osd2.hurd2.h_i_author

#elif defined(__masix__)

#define i_reserved1	osd1.masix1.m_i_reserved1
#define i_file_acl_high	osd2.masix2.m_i_file_acl_high
#define i_reserved2	osd2.masix2.m_i_reserved2

#endif /* defined(__KERNEL__) || defined(__linux__) */

/*
 * storage for cached extent
 * If ec_len == 0, then the cache is invalid.
 * If ec_start == 0, then the cache represents a gap (null mapping)
 */
struct ext4_ext_cache {
	ext4_fsblk_t	ec_start;
	ext4_lblk_t	ec_block;
	__u32		ec_len; /* must be 32bit to return holes */
};

/*
 * fourth extended file system inode data in memory
 */
struct ext4_inode_info {
	__le32	i_data[15];	/* unconverted */
	__u32	i_dtime;
	ext4_fsblk_t	i_file_acl;

	/*
	 * i_block_group is the number of the block group which contains
	 * this file's inode.  Constant across the lifetime of the inode,
	 * it is ued for making block allocation decisions - we try to
	 * place a file's data blocks near its inode block, and new inodes
	 * near to their parent directory's inode.
	 */
	ext4_group_t	i_block_group;
	ext4_lblk_t	i_dir_start_lookup;
#if (BITS_PER_LONG < 64)
	unsigned long	i_state_flags;		/* Dynamic state flags */
#endif
	unsigned long	i_flags;

#ifdef CONFIG_EXT4_FS_XATTR
	/*
	 * Extended attributes can be read independently of the main file
	 * data. Taking i_mutex even when reading would cause contention
	 * between readers of EAs and writers of regular file data, so
	 * instead we synchronize on xattr_sem when reading or changing
	 * EAs.
	 */
	struct rw_semaphore xattr_sem;
#endif

	struct list_head i_orphan;	/* unlinked but open inodes */

	/*
	 * i_disksize keeps track of what the inode size is ON DISK, not
	 * in memory.  During truncate, i_size is set to the new size by
	 * the VFS prior to calling ext4_truncate(), but the filesystem won't
	 * set i_disksize to 0 until the truncate is actually under way.
	 *
	 * The intent is that i_disksize always represents the blocks which
	 * are used by this file.  This allows recovery to restart truncate
	 * on orphans if we crash during truncate.  We actually write i_disksize
	 * into the on-disk inode when writing inodes out, instead of i_size.
	 *
	 * The only time when i_disksize and i_size may be different is when
	 * a truncate is in progress.  The only things which change i_disksize
	 * are ext4_get_block (growth) and ext4_truncate (shrinkth).
	 */
	loff_t	i_disksize;

	/*
	 * i_data_sem is for serialising ext4_truncate() against
	 * ext4_getblock().  In the 2.4 ext2 design, great chunks of inode's
	 * data tree are chopped off during truncate. We can't do that in
	 * ext4 because whenever we perform intermediate commits during
	 * truncate, the inode and all the metadata blocks *must* be in a
	 * consistent state which allows truncation of the orphans to restart
	 * during recovery.  Hence we must fix the get_block-vs-truncate race
	 * by other means, so we have i_data_sem.
	 */
	struct rw_semaphore i_data_sem;
	struct inode vfs_inode;
	struct jbd2_inode *jinode;

	struct ext4_ext_cache i_cached_extent;
	/*
	 * File creation time. Its function is same as that of
	 * struct timespec i_{a,c,m}time in the generic inode.
	 */
	struct timespec i_crtime;

	/* mballoc */
	struct list_head i_prealloc_list;
	spinlock_t i_prealloc_lock;

	/* ialloc */
	ext4_group_t	i_last_alloc_group;

	/* allocation reservation info for delalloc */
	/* In case of bigalloc, these refer to clusters rather than blocks */
	unsigned int i_reserved_data_blocks;
	unsigned int i_reserved_meta_blocks;
	unsigned int i_allocated_meta_blocks;
	ext4_lblk_t i_da_metadata_calc_last_lblock;
	int i_da_metadata_calc_len;

	/* on-disk additional length */
	__u16 i_extra_isize;

#ifdef CONFIG_QUOTA
	/* quota space reservation, managed internally by quota code */
	qsize_t i_reserved_quota;
#endif

	/* completed IOs that might need unwritten extents handling */
	struct list_head i_completed_io_list;
	spinlock_t i_completed_io_lock;
	atomic_t i_ioend_count;	/* Number of outstanding io_end structs */
	/* current io_end structure for async DIO write*/
	ext4_io_end_t *cur_aio_dio;
	atomic_t i_aiodio_unwritten; /* Nr. of inflight conversions pending */

	spinlock_t i_block_reservation_lock;

	/*
	 * Transactions that contain inode's metadata needed to complete
	 * fsync and fdatasync, respectively.
	 */
	tid_t i_sync_tid;
	tid_t i_datasync_tid;
};

/*
 * File system states
 */
#define	EXT4_VALID_FS			0x0001	/* Unmounted cleanly */
#define	EXT4_ERROR_FS			0x0002	/* Errors detected */
#define	EXT4_ORPHAN_FS			0x0004	/* Orphans being recovered */

/*
 * Misc. filesystem flags
 */
#define EXT2_FLAGS_SIGNED_HASH		0x0001  /* Signed dirhash in use */
#define EXT2_FLAGS_UNSIGNED_HASH	0x0002  /* Unsigned dirhash in use */
#define EXT2_FLAGS_TEST_FILESYS		0x0004	/* to test development code */

/*
 * Mount flags
 */
#define EXT4_MOUNT_GRPID		0x00004	/* Create files with directory's group */
#define EXT4_MOUNT_DEBUG		0x00008	/* Some debugging messages */
#define EXT4_MOUNT_ERRORS_CONT		0x00010	/* Continue on errors */
#define EXT4_MOUNT_ERRORS_RO		0x00020	/* Remount fs ro on errors */
#define EXT4_MOUNT_ERRORS_PANIC		0x00040	/* Panic on errors */
#define EXT4_MOUNT_MINIX_DF		0x00080	/* Mimics the Minix statfs */
#define EXT4_MOUNT_NOLOAD		0x00100	/* Don't use existing journal*/
#define EXT4_MOUNT_DATA_FLAGS		0x00C00	/* Mode for data writes: */
#define EXT4_MOUNT_JOURNAL_DATA		0x00400	/* Write data to journal */
#define EXT4_MOUNT_ORDERED_DATA		0x00800	/* Flush data before commit */
#define EXT4_MOUNT_WRITEBACK_DATA	0x00C00	/* No data ordering */
#define EXT4_MOUNT_UPDATE_JOURNAL	0x01000	/* Update the journal format */
#define EXT4_MOUNT_NO_UID32		0x02000  /* Disable 32-bit UIDs */
#define EXT4_MOUNT_XATTR_USER		0x04000	/* Extended user attributes */
#define EXT4_MOUNT_POSIX_ACL		0x08000	/* POSIX Access Control Lists */
#define EXT4_MOUNT_NO_AUTO_DA_ALLOC	0x10000	/* No auto delalloc mapping */
#define EXT4_MOUNT_BARRIER		0x20000 /* Use block barriers */
#define EXT4_MOUNT_QUOTA		0x80000 /* Some quota option set */
#define EXT4_MOUNT_USRQUOTA		0x100000 /* "old" user quota */
#define EXT4_MOUNT_GRPQUOTA		0x200000 /* "old" group quota */
#define EXT4_MOUNT_DIOREAD_NOLOCK	0x400000 /* Enable support for dio read nolocking */
#define EXT4_MOUNT_JOURNAL_CHECKSUM	0x800000 /* Journal checksums */
#define EXT4_MOUNT_JOURNAL_ASYNC_COMMIT	0x1000000 /* Journal Async Commit */
#define EXT4_MOUNT_I_VERSION            0x2000000 /* i_version support */
#define EXT4_MOUNT_MBLK_IO_SUBMIT	0x4000000 /* multi-block io submits */
#define EXT4_MOUNT_DELALLOC		0x8000000 /* Delalloc support */
#define EXT4_MOUNT_DATA_ERR_ABORT	0x10000000 /* Abort on file data write */
#define EXT4_MOUNT_BLOCK_VALIDITY	0x20000000 /* Block validity checking */
#define EXT4_MOUNT_DISCARD		0x40000000 /* Issue DISCARD requests */
#define EXT4_MOUNT_INIT_INODE_TABLE	0x80000000 /* Initialize uninitialized itables */

#define EXT4_MOUNT2_EXPLICIT_DELALLOC	0x00000001 /* User explicitly
						      specified delalloc */

#define clear_opt(sb, opt)		EXT4_SB(sb)->s_mount_opt &= \
						~EXT4_MOUNT_##opt
#define set_opt(sb, opt)		EXT4_SB(sb)->s_mount_opt |= \
						EXT4_MOUNT_##opt
#define test_opt(sb, opt)		(EXT4_SB(sb)->s_mount_opt & \
					 EXT4_MOUNT_##opt)

#define clear_opt2(sb, opt)		EXT4_SB(sb)->s_mount_opt2 &= \
						~EXT4_MOUNT2_##opt
#define set_opt2(sb, opt)		EXT4_SB(sb)->s_mount_opt2 |= \
						EXT4_MOUNT2_##opt
#define test_opt2(sb, opt)		(EXT4_SB(sb)->s_mount_opt2 & \
					 EXT4_MOUNT2_##opt)

#define ext4_test_and_set_bit		__test_and_set_bit_le
#define ext4_set_bit			__set_bit_le
#define ext4_set_bit_atomic		ext2_set_bit_atomic
#define ext4_test_and_clear_bit		__test_and_clear_bit_le
#define ext4_clear_bit			__clear_bit_le
#define ext4_clear_bit_atomic		ext2_clear_bit_atomic
#define ext4_test_bit			test_bit_le
#define ext4_find_next_zero_bit		find_next_zero_bit_le
#define ext4_find_next_bit		find_next_bit_le

extern void ext4_set_bits(void *bm, int cur, int len);

/*
 * Maximal mount counts between two filesystem checks
 */
#define EXT4_DFL_MAX_MNT_COUNT		20	/* Allow 20 mounts */
#define EXT4_DFL_CHECKINTERVAL		0	/* Don't use interval check */

/*
 * Behaviour when detecting errors
 */
#define EXT4_ERRORS_CONTINUE		1	/* Continue execution */
#define EXT4_ERRORS_RO			2	/* Remount fs read-only */
#define EXT4_ERRORS_PANIC		3	/* Panic */
#define EXT4_ERRORS_DEFAULT		EXT4_ERRORS_CONTINUE

/*
 * Structure of the super block
 */
struct ext4_super_block {
/*00*/	__le32	s_inodes_count;		/* Inodes count */
	__le32	s_blocks_count_lo;	/* Blocks count */
	__le32	s_r_blocks_count_lo;	/* Reserved blocks count */
	__le32	s_free_blocks_count_lo;	/* Free blocks count */
/*10*/	__le32	s_free_inodes_count;	/* Free inodes count */
	__le32	s_first_data_block;	/* First Data Block */
	__le32	s_log_block_size;	/* Block size */
	__le32	s_log_cluster_size;	/* Allocation cluster size */
/*20*/	__le32	s_blocks_per_group;	/* # Blocks per group */
	__le32	s_clusters_per_group;	/* # Clusters per group */
	__le32	s_inodes_per_group;	/* # Inodes per group */
	__le32	s_mtime;		/* Mount time */
/*30*/	__le32	s_wtime;		/* Write time */
	__le16	s_mnt_count;		/* Mount count */
	__le16	s_max_mnt_count;	/* Maximal mount count */
	__le16	s_magic;		/* Magic signature */
	__le16	s_state;		/* File system state */
	__le16	s_errors;		/* Behaviour when detecting errors */
	__le16	s_minor_rev_level;	/* minor revision level */
/*40*/	__le32	s_lastcheck;		/* time of last check */
	__le32	s_checkinterval;	/* max. time between checks */
	__le32	s_creator_os;		/* OS */
	__le32	s_rev_level;		/* Revision level */
/*50*/	__le16	s_def_resuid;		/* Default uid for reserved blocks */
	__le16	s_def_resgid;		/* Default gid for reserved blocks */
	/*
	 * These fields are for EXT4_DYNAMIC_REV superblocks only.
	 *
	 * Note: the difference between the compatible feature set and
	 * the incompatible feature set is that if there is a bit set
	 * in the incompatible feature set that the kernel doesn't
	 * know about, it should refuse to mount the filesystem.
	 *
	 * e2fsck's requirements are more strict; if it doesn't know
	 * about a feature in either the compatible or incompatible
	 * feature set, it must abort and not try to meddle with
	 * things it doesn't understand...
	 */
	__le32	s_first_ino;		/* First non-reserved inode */
	__le16  s_inode_size;		/* size of inode structure */
	__le16	s_block_group_nr;	/* block group # of this superblock */
	__le32	s_feature_compat;	/* compatible feature set */
/*60*/	__le32	s_feature_incompat;	/* incompatible feature set */
	__le32	s_feature_ro_compat;	/* readonly-compatible feature set */
/*68*/	__u8	s_uuid[16];		/* 128-bit uuid for volume */
/*78*/	char	s_volume_name[16];	/* volume name */
/*88*/	char	s_last_mounted[64];	/* directory where last mounted */
/*C8*/	__le32	s_algorithm_usage_bitmap; /* For compression */
	/*
	 * Performance hints.  Directory preallocation should only
	 * happen if the EXT4_FEATURE_COMPAT_DIR_PREALLOC flag is on.
	 */
	__u8	s_prealloc_blocks;	/* Nr of blocks to try to preallocate*/
	__u8	s_prealloc_dir_blocks;	/* Nr to preallocate for dirs */
	__le16	s_reserved_gdt_blocks;	/* Per group desc for online growth */
	/*
	 * Journaling support valid if EXT4_FEATURE_COMPAT_HAS_JOURNAL set.
	 */
/*D0*/	__u8	s_journal_uuid[16];	/* uuid of journal superblock */
/*E0*/	__le32	s_journal_inum;		/* inode number of journal file */
	__le32	s_journal_dev;		/* device number of journal file */
	__le32	s_last_orphan;		/* start of list of inodes to delete */
	__le32	s_hash_seed[4];		/* HTREE hash seed */
	__u8	s_def_hash_version;	/* Default hash version to use */
	__u8	s_jnl_backup_type;
	__le16  s_desc_size;		/* size of group descriptor */
/*100*/	__le32	s_default_mount_opts;
	__le32	s_first_meta_bg;	/* First metablock block group */
	__le32	s_mkfs_time;		/* When the filesystem was created */
	__le32	s_jnl_blocks[17];	/* Backup of the journal inode */
	/* 64bit support valid if EXT4_FEATURE_COMPAT_64BIT */
/*150*/	__le32	s_blocks_count_hi;	/* Blocks count */
	__le32	s_r_blocks_count_hi;	/* Reserved blocks count */
	__le32	s_free_blocks_count_hi;	/* Free blocks count */
	__le16	s_min_extra_isize;	/* All inodes have at least # bytes */
	__le16	s_want_extra_isize; 	/* New inodes should reserve # bytes */
	__le32	s_flags;		/* Miscellaneous flags */
	__le16  s_raid_stride;		/* RAID stride */
	__le16  s_mmp_update_interval;  /* # seconds to wait in MMP checking */
	__le64  s_mmp_block;            /* Block for multi-mount protection */
	__le32  s_raid_stripe_width;    /* blocks on all data disks (N*stride)*/
	__u8	s_log_groups_per_flex;  /* FLEX_BG group size */
	__u8	s_reserved_char_pad;
	__le16  s_reserved_pad;
	__le64	s_kbytes_written;	/* nr of lifetime kilobytes written */
	__le32	s_snapshot_inum;	/* Inode number of active snapshot */
	__le32	s_snapshot_id;		/* sequential ID of active snapshot */
	__le64	s_snapshot_r_blocks_count; /* reserved blocks for active
					      snapshot's future use */
	__le32	s_snapshot_list;	/* inode number of the head of the
					   on-disk snapshot list */
#define EXT4_S_ERR_START offsetof(struct ext4_super_block, s_error_count)
	__le32	s_error_count;		/* number of fs errors */
	__le32	s_first_error_time;	/* first time an error happened */
	__le32	s_first_error_ino;	/* inode involved in first error */
	__le64	s_first_error_block;	/* block involved of first error */
	__u8	s_first_error_func[32];	/* function where the error happened */
	__le32	s_first_error_line;	/* line number where error happened */
	__le32	s_last_error_time;	/* most recent time of an error */
	__le32	s_last_error_ino;	/* inode involved in last error */
	__le32	s_last_error_line;	/* line number where error happened */
	__le64	s_last_error_block;	/* block involved of last error */
	__u8	s_last_error_func[32];	/* function where the error happened */
#define EXT4_S_ERR_END offsetof(struct ext4_super_block, s_mount_opts)
	__u8	s_mount_opts[64];
	__le32	s_usr_quota_inum;	/* inode for tracking user quota */
	__le32	s_grp_quota_inum;	/* inode for tracking group quota */
	__le32	s_overhead_clusters;	/* overhead blocks/clusters in fs */
	__le32  s_reserved[109];        /* Padding to the end of the block */
};

#define EXT4_S_ERR_LEN (EXT4_S_ERR_END - EXT4_S_ERR_START)

#ifdef __KERNEL__

/*
 * run-time mount flags
 */
#define EXT4_MF_MNTDIR_SAMPLED	0x0001
#define EXT4_MF_FS_ABORTED	0x0002	/* Fatal error detected */

/*
 * fourth extended-fs super-block data in memory
 */
struct ext4_sb_info {
	unsigned long s_desc_size;	/* Size of a group descriptor in bytes */
	unsigned long s_inodes_per_block;/* Number of inodes per block */
	unsigned long s_blocks_per_group;/* Number of blocks in a group */
	unsigned long s_clusters_per_group; /* Number of clusters in a group */
	unsigned long s_inodes_per_group;/* Number of inodes in a group */
	unsigned long s_itb_per_group;	/* Number of inode table blocks per group */
	unsigned long s_gdb_count;	/* Number of group descriptor blocks */
	unsigned long s_desc_per_block;	/* Number of group descriptors per block */
	ext4_group_t s_groups_count;	/* Number of groups in the fs */
	ext4_group_t s_blockfile_groups;/* Groups acceptable for non-extent files */
	unsigned long s_overhead_last;  /* Last calculated overhead */
	unsigned long s_blocks_last;    /* Last seen block count */
	unsigned int s_cluster_ratio;	/* Number of blocks per cluster */
	unsigned int s_cluster_bits;	/* log2 of s_cluster_ratio */
	loff_t s_bitmap_maxbytes;	/* max bytes for bitmap files */
	struct buffer_head * s_sbh;	/* Buffer containing the super block */
	struct ext4_super_block *s_es;	/* Pointer to the super block in the buffer */
	struct buffer_head **s_group_desc;
	unsigned int s_mount_opt;
	unsigned int s_mount_opt2;
	unsigned int s_mount_flags;
	ext4_fsblk_t s_sb_block;
	uid_t s_resuid;
	gid_t s_resgid;
	unsigned short s_mount_state;
	unsigned short s_pad;
	int s_addr_per_block_bits;
	int s_desc_per_block_bits;
	int s_inode_size;
	int s_first_ino;
	unsigned int s_inode_readahead_blks;
	unsigned int s_inode_goal;
	spinlock_t s_next_gen_lock;
	u32 s_next_generation;
	u32 s_hash_seed[4];
	int s_def_hash_version;
	int s_hash_unsigned;	/* 3 if hash should be signed, 0 if not */
	struct percpu_counter s_freeclusters_counter;
	struct percpu_counter s_freeinodes_counter;
	struct percpu_counter s_dirs_counter;
	struct percpu_counter s_dirtyclusters_counter;
	struct blockgroup_lock *s_blockgroup_lock;
	struct proc_dir_entry *s_proc;
	struct kobject s_kobj;
	struct completion s_kobj_unregister;

	/* Journaling */
	struct journal_s *s_journal;
	struct list_head s_orphan;
	struct mutex s_orphan_lock;
	unsigned long s_resize_flags;		/* Flags indicating if there
						   is a resizer */
	unsigned long s_commit_interval;
	u32 s_max_batch_time;
	u32 s_min_batch_time;
	struct block_device *journal_bdev;
#ifdef CONFIG_QUOTA
	char *s_qf_names[MAXQUOTAS];		/* Names of quota files with journalled quota */
	int s_jquota_fmt;			/* Format of quota to use */
#endif
	unsigned int s_want_extra_isize; /* New inodes should reserve # bytes */
	struct rb_root system_blks;

#ifdef EXTENTS_STATS
	/* ext4 extents stats */
	unsigned long s_ext_min;
	unsigned long s_ext_max;
	unsigned long s_depth_max;
	spinlock_t s_ext_stats_lock;
	unsigned long s_ext_blocks;
	unsigned long s_ext_extents;
#endif
	/* ext4 extent cache stats */
	unsigned long extent_cache_hits;
	unsigned long extent_cache_misses;

	/* for buddy allocator */
	struct ext4_group_info ***s_group_info;
	struct inode *s_buddy_cache;
	spinlock_t s_md_lock;
	unsigned short *s_mb_offsets;
	unsigned int *s_mb_maxs;

	/* tunables */
	unsigned long s_stripe;
	unsigned int s_mb_stream_request;
	unsigned int s_mb_max_to_scan;
	unsigned int s_mb_min_to_scan;
	unsigned int s_mb_stats;
	unsigned int s_mb_order2_reqs;
	unsigned int s_mb_group_prealloc;
	unsigned int s_max_writeback_mb_bump;
	/* where last allocation was done - for stream allocation */
	unsigned long s_mb_last_group;
	unsigned long s_mb_last_start;

	/* stats for buddy allocator */
	atomic_t s_bal_reqs;	/* number of reqs with len > 1 */
	atomic_t s_bal_success;	/* we found long enough chunks */
	atomic_t s_bal_allocated;	/* in blocks */
	atomic_t s_bal_ex_scanned;	/* total extents scanned */
	atomic_t s_bal_goals;	/* goal hits */
	atomic_t s_bal_breaks;	/* too long searches */
	atomic_t s_bal_2orders;	/* 2^order hits */
	spinlock_t s_bal_lock;
	unsigned long s_mb_buddies_generated;
	unsigned long long s_mb_generation_time;
	atomic_t s_mb_lost_chunks;
	atomic_t s_mb_preallocated;
	atomic_t s_mb_discarded;
	atomic_t s_lock_busy;

	/* locality groups */
	struct ext4_locality_group __percpu *s_locality_groups;

	/* for write statistics */
	unsigned long s_sectors_written_start;
	u64 s_kbytes_written;

	unsigned int s_log_groups_per_flex;
	struct flex_groups *s_flex_groups;

	/* workqueue for dio unwritten */
	struct workqueue_struct *dio_unwritten_wq;

	/* timer for periodic error stats printing */
	struct timer_list s_err_report;

	/* Lazy inode table initialization info */
	struct ext4_li_request *s_li_request;
	/* Wait multiplier for lazy initialization thread */
	unsigned int s_li_wait_mult;

	/* Kernel thread for multiple mount protection */
	struct task_struct *s_mmp_tsk;

	/* record the last minlen when FITRIM is called. */
	atomic_t s_last_trim_minblks;
};

static inline struct ext4_sb_info *EXT4_SB(struct super_block *sb)
{
	return sb->s_fs_info;
}
static inline struct ext4_inode_info *EXT4_I(struct inode *inode)
{
	return container_of(inode, struct ext4_inode_info, vfs_inode);
}

static inline struct timespec ext4_current_time(struct inode *inode)
{
	return (inode->i_sb->s_time_gran < NSEC_PER_SEC) ?
		current_fs_time(inode->i_sb) : CURRENT_TIME_SEC;
}

static inline int ext4_valid_inum(struct super_block *sb, unsigned long ino)
{
	return ino == EXT4_ROOT_INO ||
		ino == EXT4_JOURNAL_INO ||
		ino == EXT4_RESIZE_INO ||
		(ino >= EXT4_FIRST_INO(sb) &&
		 ino <= le32_to_cpu(EXT4_SB(sb)->s_es->s_inodes_count));
}

static inline void ext4_set_io_unwritten_flag(struct inode *inode,
					      struct ext4_io_end *io_end)
{
	if (!(io_end->flag & EXT4_IO_END_UNWRITTEN)) {
		io_end->flag |= EXT4_IO_END_UNWRITTEN;
		atomic_inc(&EXT4_I(inode)->i_aiodio_unwritten);
	}
}

/*
 * Inode dynamic state flags
 */
enum {
	EXT4_STATE_JDATA,		/* journaled data exists */
	EXT4_STATE_NEW,			/* inode is newly created */
	EXT4_STATE_XATTR,		/* has in-inode xattrs */
	EXT4_STATE_NO_EXPAND,		/* No space for expansion */
	EXT4_STATE_DA_ALLOC_CLOSE,	/* Alloc DA blks on close */
	EXT4_STATE_EXT_MIGRATE,		/* Inode is migrating */
	EXT4_STATE_DIO_UNWRITTEN,	/* need convert on dio done*/
	EXT4_STATE_NEWENTRY,		/* File just added to dir */
	EXT4_STATE_DELALLOC_RESERVED,	/* blks already reserved for delalloc */
};

#define EXT4_INODE_BIT_FNS(name, field, offset)				\
static inline int ext4_test_inode_##name(struct inode *inode, int bit)	\
{									\
	return test_bit(bit + (offset), &EXT4_I(inode)->i_##field);	\
}									\
static inline void ext4_set_inode_##name(struct inode *inode, int bit)	\
{									\
	set_bit(bit + (offset), &EXT4_I(inode)->i_##field);		\
}									\
static inline void ext4_clear_inode_##name(struct inode *inode, int bit) \
{									\
	clear_bit(bit + (offset), &EXT4_I(inode)->i_##field);		\
}

EXT4_INODE_BIT_FNS(flag, flags, 0)
#if (BITS_PER_LONG < 64)
EXT4_INODE_BIT_FNS(state, state_flags, 0)

static inline void ext4_clear_state_flags(struct ext4_inode_info *ei)
{
	(ei)->i_state_flags = 0;
}
#else
EXT4_INODE_BIT_FNS(state, flags, 32)

static inline void ext4_clear_state_flags(struct ext4_inode_info *ei)
{
	/* We depend on the fact that callers will set i_flags */
}
#endif
#else
/* Assume that user mode programs are passing in an ext4fs superblock, not
 * a kernel struct super_block.  This will allow us to call the feature-test
 * macros from user land. */
#define EXT4_SB(sb)	(sb)
#endif

#define NEXT_ORPHAN(inode) EXT4_I(inode)->i_dtime

/*
 * Codes for operating systems
 */
#define EXT4_OS_LINUX		0
#define EXT4_OS_HURD		1
#define EXT4_OS_MASIX		2
#define EXT4_OS_FREEBSD		3
#define EXT4_OS_LITES		4

/*
 * Revision levels
 */
#define EXT4_GOOD_OLD_REV	0	/* The good old (original) format */
#define EXT4_DYNAMIC_REV	1	/* V2 format w/ dynamic inode sizes */

#define EXT4_CURRENT_REV	EXT4_GOOD_OLD_REV
#define EXT4_MAX_SUPP_REV	EXT4_DYNAMIC_REV

#define EXT4_GOOD_OLD_INODE_SIZE 128

/*
 * Feature set definitions
 */

#define EXT4_HAS_COMPAT_FEATURE(sb,mask)			\
	((EXT4_SB(sb)->s_es->s_feature_compat & cpu_to_le32(mask)) != 0)
#define EXT4_HAS_RO_COMPAT_FEATURE(sb,mask)			\
	((EXT4_SB(sb)->s_es->s_feature_ro_compat & cpu_to_le32(mask)) != 0)
#define EXT4_HAS_INCOMPAT_FEATURE(sb,mask)			\
	((EXT4_SB(sb)->s_es->s_feature_incompat & cpu_to_le32(mask)) != 0)
#define EXT4_SET_COMPAT_FEATURE(sb,mask)			\
	EXT4_SB(sb)->s_es->s_feature_compat |= cpu_to_le32(mask)
#define EXT4_SET_RO_COMPAT_FEATURE(sb,mask)			\
	EXT4_SB(sb)->s_es->s_feature_ro_compat |= cpu_to_le32(mask)
#define EXT4_SET_INCOMPAT_FEATURE(sb,mask)			\
	EXT4_SB(sb)->s_es->s_feature_incompat |= cpu_to_le32(mask)
#define EXT4_CLEAR_COMPAT_FEATURE(sb,mask)			\
	EXT4_SB(sb)->s_es->s_feature_compat &= ~cpu_to_le32(mask)
#define EXT4_CLEAR_RO_COMPAT_FEATURE(sb,mask)			\
	EXT4_SB(sb)->s_es->s_feature_ro_compat &= ~cpu_to_le32(mask)
#define EXT4_CLEAR_INCOMPAT_FEATURE(sb,mask)			\
	EXT4_SB(sb)->s_es->s_feature_incompat &= ~cpu_to_le32(mask)

#define EXT4_FEATURE_COMPAT_DIR_PREALLOC	0x0001
#define EXT4_FEATURE_COMPAT_IMAGIC_INODES	0x0002
#define EXT4_FEATURE_COMPAT_HAS_JOURNAL		0x0004
#define EXT4_FEATURE_COMPAT_EXT_ATTR		0x0008
#define EXT4_FEATURE_COMPAT_RESIZE_INODE	0x0010
#define EXT4_FEATURE_COMPAT_DIR_INDEX		0x0020

#define EXT4_FEATURE_RO_COMPAT_SPARSE_SUPER	0x0001
#define EXT4_FEATURE_RO_COMPAT_LARGE_FILE	0x0002
#define EXT4_FEATURE_RO_COMPAT_BTREE_DIR	0x0004
#define EXT4_FEATURE_RO_COMPAT_HUGE_FILE        0x0008
#define EXT4_FEATURE_RO_COMPAT_GDT_CSUM		0x0010
#define EXT4_FEATURE_RO_COMPAT_DIR_NLINK	0x0020
#define EXT4_FEATURE_RO_COMPAT_EXTRA_ISIZE	0x0040
#define EXT4_FEATURE_RO_COMPAT_QUOTA		0x0100
#define EXT4_FEATURE_RO_COMPAT_BIGALLOC		0x0200
<<<<<<< HEAD
=======
#define EXT4_FEATURE_RO_COMPAT_METADATA_CSUM	0x0400
>>>>>>> dcd6c922

#define EXT4_FEATURE_INCOMPAT_COMPRESSION	0x0001
#define EXT4_FEATURE_INCOMPAT_FILETYPE		0x0002
#define EXT4_FEATURE_INCOMPAT_RECOVER		0x0004 /* Needs recovery */
#define EXT4_FEATURE_INCOMPAT_JOURNAL_DEV	0x0008 /* Journal device */
#define EXT4_FEATURE_INCOMPAT_META_BG		0x0010
#define EXT4_FEATURE_INCOMPAT_EXTENTS		0x0040 /* extents support */
#define EXT4_FEATURE_INCOMPAT_64BIT		0x0080
#define EXT4_FEATURE_INCOMPAT_MMP               0x0100
#define EXT4_FEATURE_INCOMPAT_FLEX_BG		0x0200
#define EXT4_FEATURE_INCOMPAT_EA_INODE		0x0400 /* EA in inode */
#define EXT4_FEATURE_INCOMPAT_DIRDATA		0x1000 /* data in dirent */
#define EXT4_FEATURE_INCOMPAT_INLINEDATA	0x2000 /* data in inode */
#define EXT4_FEATURE_INCOMPAT_LARGEDIR		0x4000 /* >2GB or 3-lvl htree */

#define EXT2_FEATURE_COMPAT_SUPP	EXT4_FEATURE_COMPAT_EXT_ATTR
#define EXT2_FEATURE_INCOMPAT_SUPP	(EXT4_FEATURE_INCOMPAT_FILETYPE| \
					 EXT4_FEATURE_INCOMPAT_META_BG)
#define EXT2_FEATURE_RO_COMPAT_SUPP	(EXT4_FEATURE_RO_COMPAT_SPARSE_SUPER| \
					 EXT4_FEATURE_RO_COMPAT_LARGE_FILE| \
					 EXT4_FEATURE_RO_COMPAT_BTREE_DIR)

#define EXT3_FEATURE_COMPAT_SUPP	EXT4_FEATURE_COMPAT_EXT_ATTR
#define EXT3_FEATURE_INCOMPAT_SUPP	(EXT4_FEATURE_INCOMPAT_FILETYPE| \
					 EXT4_FEATURE_INCOMPAT_RECOVER| \
					 EXT4_FEATURE_INCOMPAT_META_BG)
#define EXT3_FEATURE_RO_COMPAT_SUPP	(EXT4_FEATURE_RO_COMPAT_SPARSE_SUPER| \
					 EXT4_FEATURE_RO_COMPAT_LARGE_FILE| \
					 EXT4_FEATURE_RO_COMPAT_BTREE_DIR)

#define EXT4_FEATURE_COMPAT_SUPP	EXT2_FEATURE_COMPAT_EXT_ATTR
#define EXT4_FEATURE_INCOMPAT_SUPP	(EXT4_FEATURE_INCOMPAT_FILETYPE| \
					 EXT4_FEATURE_INCOMPAT_RECOVER| \
					 EXT4_FEATURE_INCOMPAT_META_BG| \
					 EXT4_FEATURE_INCOMPAT_EXTENTS| \
					 EXT4_FEATURE_INCOMPAT_64BIT| \
					 EXT4_FEATURE_INCOMPAT_FLEX_BG| \
					 EXT4_FEATURE_INCOMPAT_MMP)
#define EXT4_FEATURE_RO_COMPAT_SUPP	(EXT4_FEATURE_RO_COMPAT_SPARSE_SUPER| \
					 EXT4_FEATURE_RO_COMPAT_LARGE_FILE| \
					 EXT4_FEATURE_RO_COMPAT_GDT_CSUM| \
					 EXT4_FEATURE_RO_COMPAT_DIR_NLINK | \
					 EXT4_FEATURE_RO_COMPAT_EXTRA_ISIZE | \
					 EXT4_FEATURE_RO_COMPAT_BTREE_DIR |\
					 EXT4_FEATURE_RO_COMPAT_HUGE_FILE |\
					 EXT4_FEATURE_RO_COMPAT_BIGALLOC)

/*
 * Default values for user and/or group using reserved blocks
 */
#define	EXT4_DEF_RESUID		0
#define	EXT4_DEF_RESGID		0

#define EXT4_DEF_INODE_READAHEAD_BLKS	32

/*
 * Default mount options
 */
#define EXT4_DEFM_DEBUG		0x0001
#define EXT4_DEFM_BSDGROUPS	0x0002
#define EXT4_DEFM_XATTR_USER	0x0004
#define EXT4_DEFM_ACL		0x0008
#define EXT4_DEFM_UID16		0x0010
#define EXT4_DEFM_JMODE		0x0060
#define EXT4_DEFM_JMODE_DATA	0x0020
#define EXT4_DEFM_JMODE_ORDERED	0x0040
#define EXT4_DEFM_JMODE_WBACK	0x0060
#define EXT4_DEFM_NOBARRIER	0x0100
#define EXT4_DEFM_BLOCK_VALIDITY 0x0200
#define EXT4_DEFM_DISCARD	0x0400
#define EXT4_DEFM_NODELALLOC	0x0800

/*
 * Default journal batch times
 */
#define EXT4_DEF_MIN_BATCH_TIME	0
#define EXT4_DEF_MAX_BATCH_TIME	15000 /* 15ms */

/*
 * Minimum number of groups in a flexgroup before we separate out
 * directories into the first block group of a flexgroup
 */
#define EXT4_FLEX_SIZE_DIR_ALLOC_SCHEME	4

/*
 * Structure of a directory entry
 */
#define EXT4_NAME_LEN 255

struct ext4_dir_entry {
	__le32	inode;			/* Inode number */
	__le16	rec_len;		/* Directory entry length */
	__le16	name_len;		/* Name length */
	char	name[EXT4_NAME_LEN];	/* File name */
};

/*
 * The new version of the directory entry.  Since EXT4 structures are
 * stored in intel byte order, and the name_len field could never be
 * bigger than 255 chars, it's safe to reclaim the extra byte for the
 * file_type field.
 */
struct ext4_dir_entry_2 {
	__le32	inode;			/* Inode number */
	__le16	rec_len;		/* Directory entry length */
	__u8	name_len;		/* Name length */
	__u8	file_type;
	char	name[EXT4_NAME_LEN];	/* File name */
};

/*
 * Ext4 directory file types.  Only the low 3 bits are used.  The
 * other bits are reserved for now.
 */
#define EXT4_FT_UNKNOWN		0
#define EXT4_FT_REG_FILE	1
#define EXT4_FT_DIR		2
#define EXT4_FT_CHRDEV		3
#define EXT4_FT_BLKDEV		4
#define EXT4_FT_FIFO		5
#define EXT4_FT_SOCK		6
#define EXT4_FT_SYMLINK		7

#define EXT4_FT_MAX		8

/*
 * EXT4_DIR_PAD defines the directory entries boundaries
 *
 * NOTE: It must be a multiple of 4
 */
#define EXT4_DIR_PAD			4
#define EXT4_DIR_ROUND			(EXT4_DIR_PAD - 1)
#define EXT4_DIR_REC_LEN(name_len)	(((name_len) + 8 + EXT4_DIR_ROUND) & \
					 ~EXT4_DIR_ROUND)
#define EXT4_MAX_REC_LEN		((1<<16)-1)

/*
 * If we ever get support for fs block sizes > page_size, we'll need
 * to remove the #if statements in the next two functions...
 */
static inline unsigned int
ext4_rec_len_from_disk(__le16 dlen, unsigned blocksize)
{
	unsigned len = le16_to_cpu(dlen);

#if (PAGE_CACHE_SIZE >= 65536)
	if (len == EXT4_MAX_REC_LEN || len == 0)
		return blocksize;
	return (len & 65532) | ((len & 3) << 16);
#else
	return len;
#endif
}

static inline __le16 ext4_rec_len_to_disk(unsigned len, unsigned blocksize)
{
	if ((len > blocksize) || (blocksize > (1 << 18)) || (len & 3))
		BUG();
#if (PAGE_CACHE_SIZE >= 65536)
	if (len < 65536)
		return cpu_to_le16(len);
	if (len == blocksize) {
		if (blocksize == 65536)
			return cpu_to_le16(EXT4_MAX_REC_LEN);
		else
			return cpu_to_le16(0);
	}
	return cpu_to_le16((len & 65532) | ((len >> 16) & 3));
#else
	return cpu_to_le16(len);
#endif
}

/*
 * Hash Tree Directory indexing
 * (c) Daniel Phillips, 2001
 */

#define is_dx(dir) (EXT4_HAS_COMPAT_FEATURE(dir->i_sb, \
				      EXT4_FEATURE_COMPAT_DIR_INDEX) && \
		    ext4_test_inode_flag((dir), EXT4_INODE_INDEX))
#define EXT4_DIR_LINK_MAX(dir) (!is_dx(dir) && (dir)->i_nlink >= EXT4_LINK_MAX)
#define EXT4_DIR_LINK_EMPTY(dir) ((dir)->i_nlink == 2 || (dir)->i_nlink == 1)

/* Legal values for the dx_root hash_version field: */

#define DX_HASH_LEGACY		0
#define DX_HASH_HALF_MD4	1
#define DX_HASH_TEA		2
#define DX_HASH_LEGACY_UNSIGNED	3
#define DX_HASH_HALF_MD4_UNSIGNED	4
#define DX_HASH_TEA_UNSIGNED		5

#ifdef __KERNEL__

/* hash info structure used by the directory hash */
struct dx_hash_info
{
	u32		hash;
	u32		minor_hash;
	int		hash_version;
	u32		*seed;
};

#define EXT4_HTREE_EOF	0x7fffffff

/*
 * Control parameters used by ext4_htree_next_block
 */
#define HASH_NB_ALWAYS		1


/*
 * Describe an inode's exact location on disk and in memory
 */
struct ext4_iloc
{
	struct buffer_head *bh;
	unsigned long offset;
	ext4_group_t block_group;
};

static inline struct ext4_inode *ext4_raw_inode(struct ext4_iloc *iloc)
{
	return (struct ext4_inode *) (iloc->bh->b_data + iloc->offset);
}

/*
 * This structure is stuffed into the struct file's private_data field
 * for directories.  It is where we put information so that we can do
 * readdir operations in hash tree order.
 */
struct dir_private_info {
	struct rb_root	root;
	struct rb_node	*curr_node;
	struct fname	*extra_fname;
	loff_t		last_pos;
	__u32		curr_hash;
	__u32		curr_minor_hash;
	__u32		next_hash;
};

/* calculate the first block number of the group */
static inline ext4_fsblk_t
ext4_group_first_block_no(struct super_block *sb, ext4_group_t group_no)
{
	return group_no * (ext4_fsblk_t)EXT4_BLOCKS_PER_GROUP(sb) +
		le32_to_cpu(EXT4_SB(sb)->s_es->s_first_data_block);
}

/*
 * Special error return code only used by dx_probe() and its callers.
 */
#define ERR_BAD_DX_DIR	-75000

void ext4_get_group_no_and_offset(struct super_block *sb, ext4_fsblk_t blocknr,
			ext4_group_t *blockgrpp, ext4_grpblk_t *offsetp);

/*
 * Timeout and state flag for lazy initialization inode thread.
 */
#define EXT4_DEF_LI_WAIT_MULT			10
#define EXT4_DEF_LI_MAX_START_DELAY		5
#define EXT4_LAZYINIT_QUIT			0x0001
#define EXT4_LAZYINIT_RUNNING			0x0002

/*
 * Lazy inode table initialization info
 */
struct ext4_lazy_init {
	unsigned long		li_state;
	struct list_head	li_request_list;
	struct mutex		li_list_mtx;
};

struct ext4_li_request {
	struct super_block	*lr_super;
	struct ext4_sb_info	*lr_sbi;
	ext4_group_t		lr_next_group;
	struct list_head	lr_request;
	unsigned long		lr_next_sched;
	unsigned long		lr_timeout;
};

struct ext4_features {
	struct kobject f_kobj;
	struct completion f_kobj_unregister;
};

/*
 * This structure will be used for multiple mount protection. It will be
 * written into the block number saved in the s_mmp_block field in the
 * superblock. Programs that check MMP should assume that if
 * SEQ_FSCK (or any unknown code above SEQ_MAX) is present then it is NOT safe
 * to use the filesystem, regardless of how old the timestamp is.
 */
#define EXT4_MMP_MAGIC     0x004D4D50U /* ASCII for MMP */
#define EXT4_MMP_SEQ_CLEAN 0xFF4D4D50U /* mmp_seq value for clean unmount */
#define EXT4_MMP_SEQ_FSCK  0xE24D4D50U /* mmp_seq value when being fscked */
#define EXT4_MMP_SEQ_MAX   0xE24D4D4FU /* maximum valid mmp_seq value */

struct mmp_struct {
	__le32	mmp_magic;		/* Magic number for MMP */
	__le32	mmp_seq;		/* Sequence no. updated periodically */

	/*
	 * mmp_time, mmp_nodename & mmp_bdevname are only used for information
	 * purposes and do not affect the correctness of the algorithm
	 */
	__le64	mmp_time;		/* Time last updated */
	char	mmp_nodename[64];	/* Node which last updated MMP block */
	char	mmp_bdevname[32];	/* Bdev which last updated MMP block */

	/*
	 * mmp_check_interval is used to verify if the MMP block has been
	 * updated on the block device. The value is updated based on the
	 * maximum time to write the MMP block during an update cycle.
	 */
	__le16	mmp_check_interval;

	__le16	mmp_pad1;
	__le32	mmp_pad2[227];
};

/* arguments passed to the mmp thread */
struct mmpd_data {
	struct buffer_head *bh; /* bh from initial read_mmp_block() */
	struct super_block *sb;  /* super block of the fs */
};

/*
 * Check interval multiplier
 * The MMP block is written every update interval and initially checked every
 * update interval x the multiplier (the value is then adapted based on the
 * write latency). The reason is that writes can be delayed under load and we
 * don't want readers to incorrectly assume that the filesystem is no longer
 * in use.
 */
#define EXT4_MMP_CHECK_MULT		2UL

/*
 * Minimum interval for MMP checking in seconds.
 */
#define EXT4_MMP_MIN_CHECK_INTERVAL	5UL

/*
 * Maximum interval for MMP checking in seconds.
 */
#define EXT4_MMP_MAX_CHECK_INTERVAL	300UL

/*
 * Function prototypes
 */

/*
 * Ok, these declarations are also in <linux/kernel.h> but none of the
 * ext4 source programs needs to include it so they are duplicated here.
 */
# define NORET_TYPE	/**/
# define ATTRIB_NORET	__attribute__((noreturn))
# define NORET_AND	noreturn,

/* bitmap.c */
extern unsigned int ext4_count_free(struct buffer_head *, unsigned);

/* balloc.c */
extern unsigned int ext4_block_group(struct super_block *sb,
			ext4_fsblk_t blocknr);
extern ext4_grpblk_t ext4_block_group_offset(struct super_block *sb,
			ext4_fsblk_t blocknr);
extern int ext4_bg_has_super(struct super_block *sb, ext4_group_t group);
extern unsigned long ext4_bg_num_gdb(struct super_block *sb,
			ext4_group_t group);
extern ext4_fsblk_t ext4_new_meta_blocks(handle_t *handle, struct inode *inode,
					 ext4_fsblk_t goal,
					 unsigned int flags,
					 unsigned long *count,
					 int *errp);
extern int ext4_claim_free_clusters(struct ext4_sb_info *sbi,
				    s64 nclusters, unsigned int flags);
extern ext4_fsblk_t ext4_count_free_clusters(struct super_block *);
extern void ext4_check_blocks_bitmap(struct super_block *);
extern struct ext4_group_desc * ext4_get_group_desc(struct super_block * sb,
						    ext4_group_t block_group,
						    struct buffer_head ** bh);
extern int ext4_should_retry_alloc(struct super_block *sb, int *retries);
struct buffer_head *ext4_read_block_bitmap(struct super_block *sb,
				      ext4_group_t block_group);
extern void ext4_init_block_bitmap(struct super_block *sb,
				   struct buffer_head *bh,
				   ext4_group_t group,
				   struct ext4_group_desc *desc);
extern unsigned ext4_free_clusters_after_init(struct super_block *sb,
					      ext4_group_t block_group,
					      struct ext4_group_desc *gdp);
<<<<<<< HEAD
extern unsigned ext4_num_base_meta_clusters(struct super_block *sb,
					    ext4_group_t block_group);
=======
>>>>>>> dcd6c922
extern unsigned ext4_num_overhead_clusters(struct super_block *sb,
					   ext4_group_t block_group,
					   struct ext4_group_desc *gdp);
ext4_fsblk_t ext4_inode_to_goal_block(struct inode *);

/* dir.c */
extern int __ext4_check_dir_entry(const char *, unsigned int, struct inode *,
				  struct file *,
				  struct ext4_dir_entry_2 *,
				  struct buffer_head *, unsigned int);
#define ext4_check_dir_entry(dir, filp, de, bh, offset)			\
	unlikely(__ext4_check_dir_entry(__func__, __LINE__, (dir), (filp), \
					(de), (bh), (offset)))
extern int ext4_htree_store_dirent(struct file *dir_file, __u32 hash,
				    __u32 minor_hash,
				    struct ext4_dir_entry_2 *dirent);
extern void ext4_htree_free_dir_info(struct dir_private_info *p);

/* fsync.c */
extern int ext4_sync_file(struct file *, loff_t, loff_t, int);
extern int ext4_flush_completed_IO(struct inode *);

/* hash.c */
extern int ext4fs_dirhash(const char *name, int len, struct
			  dx_hash_info *hinfo);

/* ialloc.c */
<<<<<<< HEAD
extern struct inode *ext4_new_inode(handle_t *, struct inode *, int,
=======
extern struct inode *ext4_new_inode(handle_t *, struct inode *, umode_t,
>>>>>>> dcd6c922
				    const struct qstr *qstr, __u32 goal,
				    uid_t *owner);
extern void ext4_free_inode(handle_t *, struct inode *);
extern struct inode * ext4_orphan_get(struct super_block *, unsigned long);
extern unsigned long ext4_count_free_inodes(struct super_block *);
extern unsigned long ext4_count_dirs(struct super_block *);
extern void ext4_check_inodes_bitmap(struct super_block *);
extern void ext4_mark_bitmap_end(int start_bit, int end_bit, char *bitmap);
extern int ext4_init_inode_table(struct super_block *sb,
				 ext4_group_t group, int barrier);

/* mballoc.c */
extern long ext4_mb_stats;
extern long ext4_mb_max_to_scan;
extern int ext4_mb_init(struct super_block *, int);
extern int ext4_mb_release(struct super_block *);
extern ext4_fsblk_t ext4_mb_new_blocks(handle_t *,
				struct ext4_allocation_request *, int *);
extern int ext4_mb_reserve_blocks(struct super_block *, int);
extern void ext4_discard_preallocations(struct inode *);
extern int __init ext4_init_mballoc(void);
extern void ext4_exit_mballoc(void);
extern void ext4_free_blocks(handle_t *handle, struct inode *inode,
			     struct buffer_head *bh, ext4_fsblk_t block,
			     unsigned long count, int flags);
extern int ext4_mb_add_groupinfo(struct super_block *sb,
		ext4_group_t i, struct ext4_group_desc *desc);
extern int ext4_group_add_blocks(handle_t *handle, struct super_block *sb,
				ext4_fsblk_t block, unsigned long count);
extern int ext4_trim_fs(struct super_block *, struct fstrim_range *);

/* inode.c */
struct buffer_head *ext4_getblk(handle_t *, struct inode *,
						ext4_lblk_t, int, int *);
struct buffer_head *ext4_bread(handle_t *, struct inode *,
						ext4_lblk_t, int, int *);
int ext4_get_block(struct inode *inode, sector_t iblock,
				struct buffer_head *bh_result, int create);

extern struct inode *ext4_iget(struct super_block *, unsigned long);
extern int  ext4_write_inode(struct inode *, struct writeback_control *);
extern int  ext4_setattr(struct dentry *, struct iattr *);
extern int  ext4_getattr(struct vfsmount *mnt, struct dentry *dentry,
				struct kstat *stat);
extern void ext4_evict_inode(struct inode *);
extern void ext4_clear_inode(struct inode *);
extern int  ext4_sync_inode(handle_t *, struct inode *);
extern void ext4_dirty_inode(struct inode *, int);
extern int ext4_change_inode_journal_flag(struct inode *, int);
extern int ext4_get_inode_loc(struct inode *, struct ext4_iloc *);
extern int ext4_can_truncate(struct inode *inode);
extern void ext4_truncate(struct inode *);
extern int ext4_punch_hole(struct file *file, loff_t offset, loff_t length);
extern int ext4_truncate_restart_trans(handle_t *, struct inode *, int nblocks);
extern void ext4_set_inode_flags(struct inode *);
extern void ext4_get_inode_flags(struct ext4_inode_info *);
extern int ext4_alloc_da_blocks(struct inode *inode);
extern void ext4_set_aops(struct inode *inode);
extern int ext4_writepage_trans_blocks(struct inode *);
extern int ext4_chunk_trans_blocks(struct inode *, int nrblocks);
<<<<<<< HEAD
extern int ext4_block_truncate_page(handle_t *handle,
		struct address_space *mapping, loff_t from);
extern int ext4_block_zero_page_range(handle_t *handle,
		struct address_space *mapping, loff_t from, loff_t length);
extern int ext4_discard_partial_page_buffers(handle_t *handle,
		struct address_space *mapping, loff_t from,
		loff_t length, int flags);
extern int ext4_discard_partial_page_buffers_no_lock(handle_t *handle,
		struct inode *inode, struct page *page, loff_t from,
		loff_t length, int flags);
=======
extern int ext4_discard_partial_page_buffers(handle_t *handle,
		struct address_space *mapping, loff_t from,
		loff_t length, int flags);
>>>>>>> dcd6c922
extern int ext4_page_mkwrite(struct vm_area_struct *vma, struct vm_fault *vmf);
extern qsize_t *ext4_get_reserved_space(struct inode *inode);
extern void ext4_da_update_reserve_space(struct inode *inode,
					int used, int quota_claim);

/* indirect.c */
extern int ext4_ind_map_blocks(handle_t *handle, struct inode *inode,
				struct ext4_map_blocks *map, int flags);
extern ssize_t ext4_ind_direct_IO(int rw, struct kiocb *iocb,
				const struct iovec *iov, loff_t offset,
				unsigned long nr_segs);
extern int ext4_ind_calc_metadata_amount(struct inode *inode, sector_t lblock);
extern int ext4_ind_trans_blocks(struct inode *inode, int nrblocks, int chunk);
extern void ext4_ind_truncate(struct inode *inode);

/* ioctl.c */
extern long ext4_ioctl(struct file *, unsigned int, unsigned long);
extern long ext4_compat_ioctl(struct file *, unsigned int, unsigned long);

/* migrate.c */
extern int ext4_ext_migrate(struct inode *);

/* namei.c */
extern int ext4_orphan_add(handle_t *, struct inode *);
extern int ext4_orphan_del(handle_t *, struct inode *);
extern int ext4_htree_fill_tree(struct file *dir_file, __u32 start_hash,
				__u32 start_minor_hash, __u32 *next_hash);

/* resize.c */
extern int ext4_group_add(struct super_block *sb,
				struct ext4_new_group_data *input);
extern int ext4_group_extend(struct super_block *sb,
				struct ext4_super_block *es,
				ext4_fsblk_t n_blocks_count);
extern int ext4_resize_fs(struct super_block *sb, ext4_fsblk_t n_blocks_count);

/* super.c */
extern void *ext4_kvmalloc(size_t size, gfp_t flags);
extern void *ext4_kvzalloc(size_t size, gfp_t flags);
extern void ext4_kvfree(void *ptr);
extern __printf(4, 5)
void __ext4_error(struct super_block *, const char *, unsigned int,
		  const char *, ...);
#define ext4_error(sb, message...)	__ext4_error(sb, __func__,	\
						     __LINE__, ## message)
extern __printf(5, 6)
void ext4_error_inode(struct inode *, const char *, unsigned int, ext4_fsblk_t,
		      const char *, ...);
extern __printf(5, 6)
void ext4_error_file(struct file *, const char *, unsigned int, ext4_fsblk_t,
		     const char *, ...);
extern void __ext4_std_error(struct super_block *, const char *,
			     unsigned int, int);
extern __printf(4, 5)
void __ext4_abort(struct super_block *, const char *, unsigned int,
		  const char *, ...);
#define ext4_abort(sb, message...)	__ext4_abort(sb, __func__, \
						       __LINE__, ## message)
extern __printf(4, 5)
void __ext4_warning(struct super_block *, const char *, unsigned int,
		    const char *, ...);
#define ext4_warning(sb, message...)	__ext4_warning(sb, __func__, \
						       __LINE__, ## message)
extern __printf(3, 4)
void ext4_msg(struct super_block *, const char *, const char *, ...);
extern void __dump_mmp_msg(struct super_block *, struct mmp_struct *mmp,
			   const char *, unsigned int, const char *);
#define dump_mmp_msg(sb, mmp, msg)	__dump_mmp_msg(sb, mmp, __func__, \
						       __LINE__, msg)
extern __printf(7, 8)
void __ext4_grp_locked_error(const char *, unsigned int,
			     struct super_block *, ext4_group_t,
			     unsigned long, ext4_fsblk_t,
			     const char *, ...);
#define ext4_grp_locked_error(sb, grp, message...) \
	__ext4_grp_locked_error(__func__, __LINE__, (sb), (grp), ## message)
extern void ext4_update_dynamic_rev(struct super_block *sb);
extern int ext4_update_compat_feature(handle_t *handle, struct super_block *sb,
					__u32 compat);
extern int ext4_update_rocompat_feature(handle_t *handle,
					struct super_block *sb,	__u32 rocompat);
extern int ext4_update_incompat_feature(handle_t *handle,
					struct super_block *sb,	__u32 incompat);
extern ext4_fsblk_t ext4_block_bitmap(struct super_block *sb,
				      struct ext4_group_desc *bg);
extern ext4_fsblk_t ext4_inode_bitmap(struct super_block *sb,
				      struct ext4_group_desc *bg);
extern ext4_fsblk_t ext4_inode_table(struct super_block *sb,
				     struct ext4_group_desc *bg);
extern __u32 ext4_free_group_clusters(struct super_block *sb,
				      struct ext4_group_desc *bg);
extern __u32 ext4_free_inodes_count(struct super_block *sb,
				 struct ext4_group_desc *bg);
extern __u32 ext4_used_dirs_count(struct super_block *sb,
				struct ext4_group_desc *bg);
extern __u32 ext4_itable_unused_count(struct super_block *sb,
				   struct ext4_group_desc *bg);
extern void ext4_block_bitmap_set(struct super_block *sb,
				  struct ext4_group_desc *bg, ext4_fsblk_t blk);
extern void ext4_inode_bitmap_set(struct super_block *sb,
				  struct ext4_group_desc *bg, ext4_fsblk_t blk);
extern void ext4_inode_table_set(struct super_block *sb,
				 struct ext4_group_desc *bg, ext4_fsblk_t blk);
extern void ext4_free_group_clusters_set(struct super_block *sb,
					 struct ext4_group_desc *bg,
					 __u32 count);
extern void ext4_free_inodes_set(struct super_block *sb,
				struct ext4_group_desc *bg, __u32 count);
extern void ext4_used_dirs_set(struct super_block *sb,
				struct ext4_group_desc *bg, __u32 count);
extern void ext4_itable_unused_set(struct super_block *sb,
				   struct ext4_group_desc *bg, __u32 count);
extern __le16 ext4_group_desc_csum(struct ext4_sb_info *sbi, __u32 group,
				   struct ext4_group_desc *gdp);
extern int ext4_group_desc_csum_verify(struct ext4_sb_info *sbi, __u32 group,
				       struct ext4_group_desc *gdp);

static inline ext4_fsblk_t ext4_blocks_count(struct ext4_super_block *es)
{
	return ((ext4_fsblk_t)le32_to_cpu(es->s_blocks_count_hi) << 32) |
		le32_to_cpu(es->s_blocks_count_lo);
}

static inline ext4_fsblk_t ext4_r_blocks_count(struct ext4_super_block *es)
{
	return ((ext4_fsblk_t)le32_to_cpu(es->s_r_blocks_count_hi) << 32) |
		le32_to_cpu(es->s_r_blocks_count_lo);
}

static inline ext4_fsblk_t ext4_free_blocks_count(struct ext4_super_block *es)
{
	return ((ext4_fsblk_t)le32_to_cpu(es->s_free_blocks_count_hi) << 32) |
		le32_to_cpu(es->s_free_blocks_count_lo);
}

static inline void ext4_blocks_count_set(struct ext4_super_block *es,
					 ext4_fsblk_t blk)
{
	es->s_blocks_count_lo = cpu_to_le32((u32)blk);
	es->s_blocks_count_hi = cpu_to_le32(blk >> 32);
}

static inline void ext4_free_blocks_count_set(struct ext4_super_block *es,
					      ext4_fsblk_t blk)
{
	es->s_free_blocks_count_lo = cpu_to_le32((u32)blk);
	es->s_free_blocks_count_hi = cpu_to_le32(blk >> 32);
}

static inline void ext4_r_blocks_count_set(struct ext4_super_block *es,
					   ext4_fsblk_t blk)
{
	es->s_r_blocks_count_lo = cpu_to_le32((u32)blk);
	es->s_r_blocks_count_hi = cpu_to_le32(blk >> 32);
}

static inline loff_t ext4_isize(struct ext4_inode *raw_inode)
{
	if (S_ISREG(le16_to_cpu(raw_inode->i_mode)))
		return ((loff_t)le32_to_cpu(raw_inode->i_size_high) << 32) |
			le32_to_cpu(raw_inode->i_size_lo);
	else
		return (loff_t) le32_to_cpu(raw_inode->i_size_lo);
}

static inline void ext4_isize_set(struct ext4_inode *raw_inode, loff_t i_size)
{
	raw_inode->i_size_lo = cpu_to_le32(i_size);
	raw_inode->i_size_high = cpu_to_le32(i_size >> 32);
}

static inline
struct ext4_group_info *ext4_get_group_info(struct super_block *sb,
					    ext4_group_t group)
{
	 struct ext4_group_info ***grp_info;
	 long indexv, indexh;
	 grp_info = EXT4_SB(sb)->s_group_info;
	 indexv = group >> (EXT4_DESC_PER_BLOCK_BITS(sb));
	 indexh = group & ((EXT4_DESC_PER_BLOCK(sb)) - 1);
	 return grp_info[indexv][indexh];
}

/*
 * Reading s_groups_count requires using smp_rmb() afterwards.  See
 * the locking protocol documented in the comments of ext4_group_add()
 * in resize.c
 */
static inline ext4_group_t ext4_get_groups_count(struct super_block *sb)
{
	ext4_group_t	ngroups = EXT4_SB(sb)->s_groups_count;

	smp_rmb();
	return ngroups;
}

static inline ext4_group_t ext4_flex_group(struct ext4_sb_info *sbi,
					     ext4_group_t block_group)
{
	return block_group >> sbi->s_log_groups_per_flex;
}

static inline unsigned int ext4_flex_bg_size(struct ext4_sb_info *sbi)
{
	return 1 << sbi->s_log_groups_per_flex;
}

#define ext4_std_error(sb, errno)				\
do {								\
	if ((errno))						\
		__ext4_std_error((sb), __func__, __LINE__, (errno));	\
} while (0)

#ifdef CONFIG_SMP
/* Each CPU can accumulate percpu_counter_batch clusters in their local
 * counters. So we need to make sure we have free clusters more
 * than percpu_counter_batch  * nr_cpu_ids. Also add a window of 4 times.
 */
#define EXT4_FREECLUSTERS_WATERMARK (4 * (percpu_counter_batch * nr_cpu_ids))
#else
#define EXT4_FREECLUSTERS_WATERMARK 0
#endif

static inline void ext4_update_i_disksize(struct inode *inode, loff_t newsize)
{
	/*
	 * XXX: replace with spinlock if seen contended -bzzz
	 */
	down_write(&EXT4_I(inode)->i_data_sem);
	if (newsize > EXT4_I(inode)->i_disksize)
		EXT4_I(inode)->i_disksize = newsize;
	up_write(&EXT4_I(inode)->i_data_sem);
	return ;
}

struct ext4_group_info {
	unsigned long   bb_state;
	struct rb_root  bb_free_root;
	ext4_grpblk_t	bb_first_free;	/* first free block */
	ext4_grpblk_t	bb_free;	/* total free blocks */
	ext4_grpblk_t	bb_fragments;	/* nr of freespace fragments */
	ext4_grpblk_t	bb_largest_free_order;/* order of largest frag in BG */
	struct          list_head bb_prealloc_list;
#ifdef DOUBLE_CHECK
	void            *bb_bitmap;
#endif
	struct rw_semaphore alloc_sem;
	ext4_grpblk_t	bb_counters[];	/* Nr of free power-of-two-block
					 * regions, index is order.
					 * bb_counters[3] = 5 means
					 * 5 free 8-block regions. */
};

#define EXT4_GROUP_INFO_NEED_INIT_BIT		0
#define EXT4_GROUP_INFO_WAS_TRIMMED_BIT		1

#define EXT4_MB_GRP_NEED_INIT(grp)	\
	(test_bit(EXT4_GROUP_INFO_NEED_INIT_BIT, &((grp)->bb_state)))

#define EXT4_MB_GRP_WAS_TRIMMED(grp)	\
	(test_bit(EXT4_GROUP_INFO_WAS_TRIMMED_BIT, &((grp)->bb_state)))
#define EXT4_MB_GRP_SET_TRIMMED(grp)	\
	(set_bit(EXT4_GROUP_INFO_WAS_TRIMMED_BIT, &((grp)->bb_state)))
#define EXT4_MB_GRP_CLEAR_TRIMMED(grp)	\
	(clear_bit(EXT4_GROUP_INFO_WAS_TRIMMED_BIT, &((grp)->bb_state)))

#define EXT4_MAX_CONTENTION		8
#define EXT4_CONTENTION_THRESHOLD	2

static inline spinlock_t *ext4_group_lock_ptr(struct super_block *sb,
					      ext4_group_t group)
{
	return bgl_lock_ptr(EXT4_SB(sb)->s_blockgroup_lock, group);
}

/*
 * Returns true if the filesystem is busy enough that attempts to
 * access the block group locks has run into contention.
 */
static inline int ext4_fs_is_busy(struct ext4_sb_info *sbi)
{
	return (atomic_read(&sbi->s_lock_busy) > EXT4_CONTENTION_THRESHOLD);
}

static inline void ext4_lock_group(struct super_block *sb, ext4_group_t group)
{
	spinlock_t *lock = ext4_group_lock_ptr(sb, group);
	if (spin_trylock(lock))
		/*
		 * We're able to grab the lock right away, so drop the
		 * lock contention counter.
		 */
		atomic_add_unless(&EXT4_SB(sb)->s_lock_busy, -1, 0);
	else {
		/*
		 * The lock is busy, so bump the contention counter,
		 * and then wait on the spin lock.
		 */
		atomic_add_unless(&EXT4_SB(sb)->s_lock_busy, 1,
				  EXT4_MAX_CONTENTION);
		spin_lock(lock);
	}
}

static inline void ext4_unlock_group(struct super_block *sb,
					ext4_group_t group)
{
	spin_unlock(ext4_group_lock_ptr(sb, group));
}

static inline void ext4_mark_super_dirty(struct super_block *sb)
{
	if (EXT4_SB(sb)->s_journal == NULL)
		sb->s_dirt =1;
}

/*
 * Block validity checking
 */
#define ext4_check_indirect_blockref(inode, bh)				\
	ext4_check_blockref(__func__, __LINE__, inode,			\
			    (__le32 *)(bh)->b_data,			\
			    EXT4_ADDR_PER_BLOCK((inode)->i_sb))

#define ext4_ind_check_inode(inode)					\
	ext4_check_blockref(__func__, __LINE__, inode,			\
			    EXT4_I(inode)->i_data,			\
			    EXT4_NDIR_BLOCKS)

/*
 * Inodes and files operations
 */

/* dir.c */
extern const struct file_operations ext4_dir_operations;

/* file.c */
extern const struct inode_operations ext4_file_inode_operations;
extern const struct file_operations ext4_file_operations;
extern loff_t ext4_llseek(struct file *file, loff_t offset, int origin);

/* namei.c */
extern const struct inode_operations ext4_dir_inode_operations;
extern const struct inode_operations ext4_special_inode_operations;
extern struct dentry *ext4_get_parent(struct dentry *child);

/* symlink.c */
extern const struct inode_operations ext4_symlink_inode_operations;
extern const struct inode_operations ext4_fast_symlink_inode_operations;

/* block_validity */
extern void ext4_release_system_zone(struct super_block *sb);
extern int ext4_setup_system_zone(struct super_block *sb);
extern int __init ext4_init_system_zone(void);
extern void ext4_exit_system_zone(void);
extern int ext4_data_block_valid(struct ext4_sb_info *sbi,
				 ext4_fsblk_t start_blk,
				 unsigned int count);
extern int ext4_check_blockref(const char *, unsigned int,
			       struct inode *, __le32 *, unsigned int);

/* extents.c */
extern int ext4_ext_tree_init(handle_t *handle, struct inode *);
extern int ext4_ext_writepage_trans_blocks(struct inode *, int);
extern int ext4_ext_index_trans_blocks(struct inode *inode, int nrblocks,
				       int chunk);
extern int ext4_ext_map_blocks(handle_t *handle, struct inode *inode,
			       struct ext4_map_blocks *map, int flags);
extern void ext4_ext_truncate(struct inode *);
extern int ext4_ext_punch_hole(struct file *file, loff_t offset,
				loff_t length);
extern void ext4_ext_init(struct super_block *);
extern void ext4_ext_release(struct super_block *);
extern long ext4_fallocate(struct file *file, int mode, loff_t offset,
			  loff_t len);
extern int ext4_convert_unwritten_extents(struct inode *inode, loff_t offset,
			  ssize_t len);
extern int ext4_map_blocks(handle_t *handle, struct inode *inode,
			   struct ext4_map_blocks *map, int flags);
extern int ext4_fiemap(struct inode *inode, struct fiemap_extent_info *fieinfo,
			__u64 start, __u64 len);
/* move_extent.c */
extern int ext4_move_extents(struct file *o_filp, struct file *d_filp,
			     __u64 start_orig, __u64 start_donor,
			     __u64 len, __u64 *moved_len);

/* page-io.c */
extern int __init ext4_init_pageio(void);
extern void ext4_exit_pageio(void);
extern void ext4_ioend_wait(struct inode *);
extern void ext4_free_io_end(ext4_io_end_t *io);
extern ext4_io_end_t *ext4_init_io_end(struct inode *inode, gfp_t flags);
extern int ext4_end_io_nolock(ext4_io_end_t *io);
extern void ext4_io_submit(struct ext4_io_submit *io);
extern int ext4_bio_write_page(struct ext4_io_submit *io,
			       struct page *page,
			       int len,
			       struct writeback_control *wbc);

/* mmp.c */
extern int ext4_multi_mount_protect(struct super_block *, ext4_fsblk_t);

/* BH_Uninit flag: blocks are allocated but uninitialized on disk */
enum ext4_state_bits {
	BH_Uninit	/* blocks are allocated but uninitialized on disk */
	  = BH_JBDPrivateStart,
	BH_AllocFromCluster,	/* allocated blocks were part of already
				 * allocated cluster. Note that this flag will
				 * never, ever appear in a buffer_head's state
				 * flag. See EXT4_MAP_FROM_CLUSTER to see where
				 * this is used. */
	BH_Da_Mapped,	/* Delayed allocated block that now has a mapping. This
			 * flag is set when ext4_map_blocks is called on a
			 * delayed allocated block to get its real mapping. */
};

BUFFER_FNS(Uninit, uninit)
TAS_BUFFER_FNS(Uninit, uninit)
BUFFER_FNS(Da_Mapped, da_mapped)

/*
 * Add new method to test wether block and inode bitmaps are properly
 * initialized. With uninit_bg reading the block from disk is not enough
 * to mark the bitmap uptodate. We need to also zero-out the bitmap
 */
#define BH_BITMAP_UPTODATE BH_JBDPrivateStart

static inline int bitmap_uptodate(struct buffer_head *bh)
{
	return (buffer_uptodate(bh) &&
			test_bit(BH_BITMAP_UPTODATE, &(bh)->b_state));
}
static inline void set_bitmap_uptodate(struct buffer_head *bh)
{
	set_bit(BH_BITMAP_UPTODATE, &(bh)->b_state);
}

#define in_range(b, first, len)	((b) >= (first) && (b) <= (first) + (len) - 1)

/* For ioend & aio unwritten conversion wait queues */
#define EXT4_WQ_HASH_SZ		37
#define ext4_ioend_wq(v)   (&ext4__ioend_wq[((unsigned long)(v)) %\
					    EXT4_WQ_HASH_SZ])
#define ext4_aio_mutex(v)  (&ext4__aio_mutex[((unsigned long)(v)) %\
					     EXT4_WQ_HASH_SZ])
extern wait_queue_head_t ext4__ioend_wq[EXT4_WQ_HASH_SZ];
extern struct mutex ext4__aio_mutex[EXT4_WQ_HASH_SZ];

#define EXT4_RESIZING	0
extern int ext4_resize_begin(struct super_block *sb);
extern void ext4_resize_end(struct super_block *sb);

#endif	/* __KERNEL__ */

#include "ext4_extents.h"

#endif	/* _EXT4_H */<|MERGE_RESOLUTION|>--- conflicted
+++ resolved
@@ -1407,10 +1407,7 @@
 #define EXT4_FEATURE_RO_COMPAT_EXTRA_ISIZE	0x0040
 #define EXT4_FEATURE_RO_COMPAT_QUOTA		0x0100
 #define EXT4_FEATURE_RO_COMPAT_BIGALLOC		0x0200
-<<<<<<< HEAD
-=======
 #define EXT4_FEATURE_RO_COMPAT_METADATA_CSUM	0x0400
->>>>>>> dcd6c922
 
 #define EXT4_FEATURE_INCOMPAT_COMPRESSION	0x0001
 #define EXT4_FEATURE_INCOMPAT_FILETYPE		0x0002
@@ -1806,11 +1803,6 @@
 extern unsigned ext4_free_clusters_after_init(struct super_block *sb,
 					      ext4_group_t block_group,
 					      struct ext4_group_desc *gdp);
-<<<<<<< HEAD
-extern unsigned ext4_num_base_meta_clusters(struct super_block *sb,
-					    ext4_group_t block_group);
-=======
->>>>>>> dcd6c922
 extern unsigned ext4_num_overhead_clusters(struct super_block *sb,
 					   ext4_group_t block_group,
 					   struct ext4_group_desc *gdp);
@@ -1838,11 +1830,7 @@
 			  dx_hash_info *hinfo);
 
 /* ialloc.c */
-<<<<<<< HEAD
-extern struct inode *ext4_new_inode(handle_t *, struct inode *, int,
-=======
 extern struct inode *ext4_new_inode(handle_t *, struct inode *, umode_t,
->>>>>>> dcd6c922
 				    const struct qstr *qstr, __u32 goal,
 				    uid_t *owner);
 extern void ext4_free_inode(handle_t *, struct inode *);
@@ -1903,22 +1891,9 @@
 extern void ext4_set_aops(struct inode *inode);
 extern int ext4_writepage_trans_blocks(struct inode *);
 extern int ext4_chunk_trans_blocks(struct inode *, int nrblocks);
-<<<<<<< HEAD
-extern int ext4_block_truncate_page(handle_t *handle,
-		struct address_space *mapping, loff_t from);
-extern int ext4_block_zero_page_range(handle_t *handle,
-		struct address_space *mapping, loff_t from, loff_t length);
 extern int ext4_discard_partial_page_buffers(handle_t *handle,
 		struct address_space *mapping, loff_t from,
 		loff_t length, int flags);
-extern int ext4_discard_partial_page_buffers_no_lock(handle_t *handle,
-		struct inode *inode, struct page *page, loff_t from,
-		loff_t length, int flags);
-=======
-extern int ext4_discard_partial_page_buffers(handle_t *handle,
-		struct address_space *mapping, loff_t from,
-		loff_t length, int flags);
->>>>>>> dcd6c922
 extern int ext4_page_mkwrite(struct vm_area_struct *vma, struct vm_fault *vmf);
 extern qsize_t *ext4_get_reserved_space(struct inode *inode);
 extern void ext4_da_update_reserve_space(struct inode *inode,
