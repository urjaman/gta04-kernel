--- conflicted
+++ resolved
@@ -1944,50 +1944,15 @@
  * @rbm: The start of the allocated blocks
  * @len: The extent length
  *
-<<<<<<< HEAD
- * Lay claim to previously reserved blocks.
- * Returns: Starting block number of the blocks claimed.
- * Sets *nblocks to the actual extent length allocated.
-=======
  * Adjusts a reservation after an allocation has taken place. If the
  * reservation does not match the allocation, or if it is now empty
  * then it is removed.
->>>>>>> 9e2d8656
  */
 
 static void gfs2_adjust_reservation(struct gfs2_inode *ip,
 				    const struct gfs2_rbm *rbm, unsigned len)
 {
 	struct gfs2_blkreserv *rs = ip->i_res;
-<<<<<<< HEAD
-	struct gfs2_rgrpd *rgd = rs->rs_rgd;
-	struct gfs2_bitmap *bi;
-	u64 start_block = gfs2_rs_startblk(rs);
-	const unsigned int elen = *nblocks;
-
-	bi = rs->rs_bi;
-	gfs2_trans_add_bh(rgd->rd_gl, bi->bi_bh, 1);
-
-	for (*nblocks = 0; *nblocks < elen && rs->rs_free; (*nblocks)++) {
-		if (gfs2_testbit(rgd, bi->bi_bh->b_data + bi->bi_offset,
-				 bi->bi_len, rs->rs_biblk) != GFS2_BLKST_FREE)
-			break;
-		gfs2_setbit(rgd, bi->bi_clone, bi, rs->rs_biblk,
-			    dinode ? GFS2_BLKST_DINODE : GFS2_BLKST_USED);
-		rs->rs_biblk++;
-		rs->rs_free--;
-
-		BUG_ON(!rgd->rd_reserved);
-		rgd->rd_reserved--;
-		dinode = false;
-	}
-
-	trace_gfs2_rs(ip, rs, TRACE_RS_CLAIM);
-	if (!rs->rs_free || *nblocks != elen)
-		gfs2_rs_deltree(rs);
-
-	return start_block;
-=======
 	struct gfs2_rgrpd *rgd = rbm->rgd;
 	unsigned rlen;
 	u64 block;
@@ -2009,7 +1974,6 @@
 	}
 out:
 	spin_unlock(&rgd->rd_rsspin);
->>>>>>> 9e2d8656
 }
 
 /**
@@ -2034,42 +1998,6 @@
 	u64 block; /* block, within the file system scope */
 	int error;
 
-<<<<<<< HEAD
-	/* Only happens if there is a bug in gfs2, return something distinctive
-	 * to ensure that it is noticed.
-	 */
-	if (ip->i_res->rs_requested == 0)
-		return -ECANCELED;
-
-	/* If we have a reservation, claim blocks from it. */
-	if (gfs2_rs_active(ip->i_res)) {
-		BUG_ON(!ip->i_res->rs_free);
-		rgd = ip->i_res->rs_rgd;
-		block = claim_reserved_blks(ip, dinode, nblocks);
-		if (*nblocks)
-			goto found_blocks;
-	}
-
-	rgd = ip->i_rgd;
-
-	if (!dinode && rgrp_contains_block(rgd, ip->i_goal))
-		goal = ip->i_goal - rgd->rd_data0;
-	else
-		goal = rgd->rd_last_alloc;
-
-	blk = rgblk_search(rgd, goal, GFS2_BLKST_FREE, &bi);
-
-	/* Since all blocks are reserved in advance, this shouldn't happen */
-	if (blk == BFITNOENT) {
-		printk(KERN_WARNING "BFITNOENT, nblocks=%u\n", *nblocks);
-		printk(KERN_WARNING "FULL=%d\n",
-		       test_bit(GBF_FULL, &rgd->rd_bits->bi_flags));
-		goto rgrp_error;
-	}
-
-	block = gfs2_alloc_extent(rgd, bi, blk, dinode, nblocks);
-found_blocks:
-=======
 	if (gfs2_rs_active(ip->i_res))
 		goal = gfs2_rbm_to_block(&ip->i_res->rs_rbm);
 	else if (!dinode && rgrp_contains_block(rbm.rgd, ip->i_goal))
@@ -2098,7 +2026,6 @@
 	rbm.rgd->rd_last_alloc = block - rbm.rgd->rd_data0;
 	if (gfs2_rs_active(ip->i_res))
 		gfs2_adjust_reservation(ip, &rbm, *nblocks);
->>>>>>> 9e2d8656
 	ndata = *nblocks;
 	if (dinode)
 		ndata--;
