--- conflicted
+++ resolved
@@ -617,54 +617,6 @@
 	return generic_file_aio_write(iocb, iov, nr_segs, pos);
 }
 
-<<<<<<< HEAD
-static void empty_write_end(struct page *page, unsigned from,
-			   unsigned to)
-{
-	struct gfs2_inode *ip = GFS2_I(page->mapping->host);
-
-	page_zero_new_buffers(page, from, to);
-	flush_dcache_page(page);
-	mark_page_accessed(page);
-
-	if (!gfs2_is_writeback(ip))
-		gfs2_page_add_databufs(ip, page, from, to);
-
-	block_commit_write(page, from, to);
-}
-
-static int write_empty_blocks(struct page *page, unsigned from, unsigned to)
-{
-	unsigned start, end, next;
-	struct buffer_head *bh, *head;
-	int error;
-
-	if (!page_has_buffers(page)) {
-		error = __block_write_begin(page, from, to - from, gfs2_block_map);
-		if (unlikely(error))
-			return error;
-
-		empty_write_end(page, from, to);
-		return 0;
-	}
-
-	bh = head = page_buffers(page);
-	next = end = 0;
-	while (next < from) {
-		next += bh->b_size;
-		bh = bh->b_this_page;
-	}
-	start = next;
-	do {
-		next += bh->b_size;
-		if (buffer_mapped(bh)) {
-			if (end) {
-				error = __block_write_begin(page, start, end - start,
-							    gfs2_block_map);
-				if (unlikely(error))
-					return error;
-				empty_write_end(page, start, end);
-=======
 static int empty_write_end(struct page *page, unsigned from,
 			   unsigned to, int mode)
 {
@@ -753,23 +705,12 @@
 				ret = empty_write_end(page, start, end, mode);
 				if (unlikely(ret))
 					return ret;
->>>>>>> 105e53f8
 				end = 0;
 			}
 			start = next;
 		}
 		else
 			end = next;
-<<<<<<< HEAD
-		bh = bh->b_this_page;
-	} while (next < to);
-
-	if (end) {
-		error = __block_write_begin(page, start, end - start, gfs2_block_map);
-		if (unlikely(error))
-			return error;
-		empty_write_end(page, start, end);
-=======
 		block++;
 	} while (next < to);
 
@@ -780,7 +721,6 @@
 		ret = empty_write_end(page, start, end, mode);
 		if (unlikely(ret))
 			return ret;
->>>>>>> 105e53f8
 	}
 
 	return 0;
@@ -829,11 +769,7 @@
 
 		if (curr == end)
 			to = end_offset;
-<<<<<<< HEAD
-		error = write_empty_blocks(page, from, to);
-=======
 		error = write_empty_blocks(page, from, to, mode);
->>>>>>> 105e53f8
 		if (!error && offset + to > inode->i_size &&
 		    !(mode & FALLOC_FL_KEEP_SIZE)) {
 			i_size_write(inode, offset + to);
