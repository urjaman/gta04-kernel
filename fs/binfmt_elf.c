/*
 * linux/fs/binfmt_elf.c
 *
 * These are the functions used to load ELF format executables as used
 * on SVr4 machines.  Information on the format may be found in the book
 * "UNIX SYSTEM V RELEASE 4 Programmers Guide: Ansi C and Programming Support
 * Tools".
 *
 * Copyright 1993, 1994: Eric Youngdale (ericy@cais.com).
 */

#include <linux/module.h>
#include <linux/kernel.h>
#include <linux/fs.h>
#include <linux/mm.h>
#include <linux/mman.h>
#include <linux/errno.h>
#include <linux/signal.h>
#include <linux/binfmts.h>
#include <linux/string.h>
#include <linux/file.h>
#include <linux/slab.h>
#include <linux/personality.h>
#include <linux/elfcore.h>
#include <linux/init.h>
#include <linux/highuid.h>
#include <linux/compiler.h>
#include <linux/highmem.h>
#include <linux/pagemap.h>
#include <linux/vmalloc.h>
#include <linux/security.h>
#include <linux/random.h>
#include <linux/elf.h>
#include <linux/elf-randomize.h>
#include <linux/utsname.h>
#include <linux/coredump.h>
#include <linux/sched.h>
#include <asm/uaccess.h>
#include <asm/param.h>
#include <asm/page.h>

#ifndef user_long_t
#define user_long_t long
#endif
#ifndef user_siginfo_t
#define user_siginfo_t siginfo_t
#endif

static int load_elf_binary(struct linux_binprm *bprm);
static unsigned long elf_map(struct file *, unsigned long, struct elf_phdr *,
				int, int, unsigned long);

#ifdef CONFIG_USELIB
static int load_elf_library(struct file *);
#else
#define load_elf_library NULL
#endif

/*
 * If we don't support core dumping, then supply a NULL so we
 * don't even try.
 */
#ifdef CONFIG_ELF_CORE
static int elf_core_dump(struct coredump_params *cprm);
#else
#define elf_core_dump	NULL
#endif

#if ELF_EXEC_PAGESIZE > PAGE_SIZE
#define ELF_MIN_ALIGN	ELF_EXEC_PAGESIZE
#else
#define ELF_MIN_ALIGN	PAGE_SIZE
#endif

#ifndef ELF_CORE_EFLAGS
#define ELF_CORE_EFLAGS	0
#endif

#define ELF_PAGESTART(_v) ((_v) & ~(unsigned long)(ELF_MIN_ALIGN-1))
#define ELF_PAGEOFFSET(_v) ((_v) & (ELF_MIN_ALIGN-1))
#define ELF_PAGEALIGN(_v) (((_v) + ELF_MIN_ALIGN - 1) & ~(ELF_MIN_ALIGN - 1))

static struct linux_binfmt elf_format = {
	.module		= THIS_MODULE,
	.load_binary	= load_elf_binary,
	.load_shlib	= load_elf_library,
	.core_dump	= elf_core_dump,
	.min_coredump	= ELF_EXEC_PAGESIZE,
};

#define BAD_ADDR(x) ((unsigned long)(x) >= TASK_SIZE)

static int set_brk(unsigned long start, unsigned long end)
{
	start = ELF_PAGEALIGN(start);
	end = ELF_PAGEALIGN(end);
	if (end > start) {
		unsigned long addr;
		addr = vm_brk(start, end - start);
		if (BAD_ADDR(addr))
			return addr;
	}
	current->mm->start_brk = current->mm->brk = end;
	return 0;
}

/* We need to explicitly zero any fractional pages
   after the data section (i.e. bss).  This would
   contain the junk from the file that should not
   be in memory
 */
static int padzero(unsigned long elf_bss)
{
	unsigned long nbyte;

	nbyte = ELF_PAGEOFFSET(elf_bss);
	if (nbyte) {
		nbyte = ELF_MIN_ALIGN - nbyte;
		if (clear_user((void __user *) elf_bss, nbyte))
			return -EFAULT;
	}
	return 0;
}

/* Let's use some macros to make this stack manipulation a little clearer */
#ifdef CONFIG_STACK_GROWSUP
#define STACK_ADD(sp, items) ((elf_addr_t __user *)(sp) + (items))
#define STACK_ROUND(sp, items) \
	((15 + (unsigned long) ((sp) + (items))) &~ 15UL)
#define STACK_ALLOC(sp, len) ({ \
	elf_addr_t __user *old_sp = (elf_addr_t __user *)sp; sp += len; \
	old_sp; })
#else
#define STACK_ADD(sp, items) ((elf_addr_t __user *)(sp) - (items))
#define STACK_ROUND(sp, items) \
	(((unsigned long) (sp - items)) &~ 15UL)
#define STACK_ALLOC(sp, len) ({ sp -= len ; sp; })
#endif

#ifndef ELF_BASE_PLATFORM
/*
 * AT_BASE_PLATFORM indicates the "real" hardware/microarchitecture.
 * If the arch defines ELF_BASE_PLATFORM (in asm/elf.h), the value
 * will be copied to the user stack in the same manner as AT_PLATFORM.
 */
#define ELF_BASE_PLATFORM NULL
#endif

static int
create_elf_tables(struct linux_binprm *bprm, struct elfhdr *exec,
		unsigned long load_addr, unsigned long interp_load_addr)
{
	unsigned long p = bprm->p;
	int argc = bprm->argc;
	int envc = bprm->envc;
	elf_addr_t __user *argv;
	elf_addr_t __user *envp;
	elf_addr_t __user *sp;
	elf_addr_t __user *u_platform;
	elf_addr_t __user *u_base_platform;
	elf_addr_t __user *u_rand_bytes;
	const char *k_platform = ELF_PLATFORM;
	const char *k_base_platform = ELF_BASE_PLATFORM;
	unsigned char k_rand_bytes[16];
	int items;
	elf_addr_t *elf_info;
	int ei_index = 0;
	const struct cred *cred = current_cred();
	struct vm_area_struct *vma;

	/*
	 * In some cases (e.g. Hyper-Threading), we want to avoid L1
	 * evictions by the processes running on the same package. One
	 * thing we can do is to shuffle the initial stack for them.
	 */

	p = arch_align_stack(p);

	/*
	 * If this architecture has a platform capability string, copy it
	 * to userspace.  In some cases (Sparc), this info is impossible
	 * for userspace to get any other way, in others (i386) it is
	 * merely difficult.
	 */
	u_platform = NULL;
	if (k_platform) {
		size_t len = strlen(k_platform) + 1;

		u_platform = (elf_addr_t __user *)STACK_ALLOC(p, len);
		if (__copy_to_user(u_platform, k_platform, len))
			return -EFAULT;
	}

	/*
	 * If this architecture has a "base" platform capability
	 * string, copy it to userspace.
	 */
	u_base_platform = NULL;
	if (k_base_platform) {
		size_t len = strlen(k_base_platform) + 1;

		u_base_platform = (elf_addr_t __user *)STACK_ALLOC(p, len);
		if (__copy_to_user(u_base_platform, k_base_platform, len))
			return -EFAULT;
	}

	/*
	 * Generate 16 random bytes for userspace PRNG seeding.
	 */
	get_random_bytes(k_rand_bytes, sizeof(k_rand_bytes));
	u_rand_bytes = (elf_addr_t __user *)
		       STACK_ALLOC(p, sizeof(k_rand_bytes));
	if (__copy_to_user(u_rand_bytes, k_rand_bytes, sizeof(k_rand_bytes)))
		return -EFAULT;

	/* Create the ELF interpreter info */
	elf_info = (elf_addr_t *)current->mm->saved_auxv;
	/* update AT_VECTOR_SIZE_BASE if the number of NEW_AUX_ENT() changes */
#define NEW_AUX_ENT(id, val) \
	do { \
		elf_info[ei_index++] = id; \
		elf_info[ei_index++] = val; \
	} while (0)

#ifdef ARCH_DLINFO
	/* 
	 * ARCH_DLINFO must come first so PPC can do its special alignment of
	 * AUXV.
	 * update AT_VECTOR_SIZE_ARCH if the number of NEW_AUX_ENT() in
	 * ARCH_DLINFO changes
	 */
	ARCH_DLINFO;
#endif
	NEW_AUX_ENT(AT_HWCAP, ELF_HWCAP);
	NEW_AUX_ENT(AT_PAGESZ, ELF_EXEC_PAGESIZE);
	NEW_AUX_ENT(AT_CLKTCK, CLOCKS_PER_SEC);
	NEW_AUX_ENT(AT_PHDR, load_addr + exec->e_phoff);
	NEW_AUX_ENT(AT_PHENT, sizeof(struct elf_phdr));
	NEW_AUX_ENT(AT_PHNUM, exec->e_phnum);
	NEW_AUX_ENT(AT_BASE, interp_load_addr);
	NEW_AUX_ENT(AT_FLAGS, 0);
	NEW_AUX_ENT(AT_ENTRY, exec->e_entry);
	NEW_AUX_ENT(AT_UID, from_kuid_munged(cred->user_ns, cred->uid));
	NEW_AUX_ENT(AT_EUID, from_kuid_munged(cred->user_ns, cred->euid));
	NEW_AUX_ENT(AT_GID, from_kgid_munged(cred->user_ns, cred->gid));
	NEW_AUX_ENT(AT_EGID, from_kgid_munged(cred->user_ns, cred->egid));
 	NEW_AUX_ENT(AT_SECURE, security_bprm_secureexec(bprm));
	NEW_AUX_ENT(AT_RANDOM, (elf_addr_t)(unsigned long)u_rand_bytes);
#ifdef ELF_HWCAP2
	NEW_AUX_ENT(AT_HWCAP2, ELF_HWCAP2);
#endif
	NEW_AUX_ENT(AT_EXECFN, bprm->exec);
	if (k_platform) {
		NEW_AUX_ENT(AT_PLATFORM,
			    (elf_addr_t)(unsigned long)u_platform);
	}
	if (k_base_platform) {
		NEW_AUX_ENT(AT_BASE_PLATFORM,
			    (elf_addr_t)(unsigned long)u_base_platform);
	}
	if (bprm->interp_flags & BINPRM_FLAGS_EXECFD) {
		NEW_AUX_ENT(AT_EXECFD, bprm->interp_data);
	}
#undef NEW_AUX_ENT
	/* AT_NULL is zero; clear the rest too */
	memset(&elf_info[ei_index], 0,
	       sizeof current->mm->saved_auxv - ei_index * sizeof elf_info[0]);

	/* And advance past the AT_NULL entry.  */
	ei_index += 2;

	sp = STACK_ADD(p, ei_index);

	items = (argc + 1) + (envc + 1) + 1;
	bprm->p = STACK_ROUND(sp, items);

	/* Point sp at the lowest address on the stack */
#ifdef CONFIG_STACK_GROWSUP
	sp = (elf_addr_t __user *)bprm->p - items - ei_index;
	bprm->exec = (unsigned long)sp; /* XXX: PARISC HACK */
#else
	sp = (elf_addr_t __user *)bprm->p;
#endif


	/*
	 * Grow the stack manually; some architectures have a limit on how
	 * far ahead a user-space access may be in order to grow the stack.
	 */
	vma = find_extend_vma(current->mm, bprm->p);
	if (!vma)
		return -EFAULT;

	/* Now, let's put argc (and argv, envp if appropriate) on the stack */
	if (__put_user(argc, sp++))
		return -EFAULT;
	argv = sp;
	envp = argv + argc + 1;

	/* Populate argv and envp */
	p = current->mm->arg_end = current->mm->arg_start;
	while (argc-- > 0) {
		size_t len;
		if (__put_user((elf_addr_t)p, argv++))
			return -EFAULT;
		len = strnlen_user((void __user *)p, MAX_ARG_STRLEN);
		if (!len || len > MAX_ARG_STRLEN)
			return -EINVAL;
		p += len;
	}
	if (__put_user(0, argv))
		return -EFAULT;
	current->mm->arg_end = current->mm->env_start = p;
	while (envc-- > 0) {
		size_t len;
		if (__put_user((elf_addr_t)p, envp++))
			return -EFAULT;
		len = strnlen_user((void __user *)p, MAX_ARG_STRLEN);
		if (!len || len > MAX_ARG_STRLEN)
			return -EINVAL;
		p += len;
	}
	if (__put_user(0, envp))
		return -EFAULT;
	current->mm->env_end = p;

	/* Put the elf_info on the stack in the right place.  */
	sp = (elf_addr_t __user *)envp + 1;
	if (copy_to_user(sp, elf_info, ei_index * sizeof(elf_addr_t)))
		return -EFAULT;
	return 0;
}

#ifndef elf_map

static unsigned long elf_map(struct file *filep, unsigned long addr,
		struct elf_phdr *eppnt, int prot, int type,
		unsigned long total_size)
{
	unsigned long map_addr;
	unsigned long size = eppnt->p_filesz + ELF_PAGEOFFSET(eppnt->p_vaddr);
	unsigned long off = eppnt->p_offset - ELF_PAGEOFFSET(eppnt->p_vaddr);
	addr = ELF_PAGESTART(addr);
	size = ELF_PAGEALIGN(size);

	/* mmap() will return -EINVAL if given a zero size, but a
	 * segment with zero filesize is perfectly valid */
	if (!size)
		return addr;

	/*
	* total_size is the size of the ELF (interpreter) image.
	* The _first_ mmap needs to know the full size, otherwise
	* randomization might put this image into an overlapping
	* position with the ELF binary image. (since size < total_size)
	* So we first map the 'big' image - and unmap the remainder at
	* the end. (which unmap is needed for ELF images with holes.)
	*/
	if (total_size) {
		total_size = ELF_PAGEALIGN(total_size);
		map_addr = vm_mmap(filep, addr, total_size, prot, type, off);
		if (!BAD_ADDR(map_addr))
			vm_munmap(map_addr+size, total_size-size);
	} else
		map_addr = vm_mmap(filep, addr, size, prot, type, off);

	return(map_addr);
}

#endif /* !elf_map */

static unsigned long total_mapping_size(struct elf_phdr *cmds, int nr)
{
	int i, first_idx = -1, last_idx = -1;

	for (i = 0; i < nr; i++) {
		if (cmds[i].p_type == PT_LOAD) {
			last_idx = i;
			if (first_idx == -1)
				first_idx = i;
		}
	}
	if (first_idx == -1)
		return 0;

	return cmds[last_idx].p_vaddr + cmds[last_idx].p_memsz -
				ELF_PAGESTART(cmds[first_idx].p_vaddr);
}

/**
 * load_elf_phdrs() - load ELF program headers
 * @elf_ex:   ELF header of the binary whose program headers should be loaded
 * @elf_file: the opened ELF binary file
 *
 * Loads ELF program headers from the binary file elf_file, which has the ELF
 * header pointed to by elf_ex, into a newly allocated array. The caller is
 * responsible for freeing the allocated data. Returns an ERR_PTR upon failure.
 */
static struct elf_phdr *load_elf_phdrs(struct elfhdr *elf_ex,
				       struct file *elf_file)
{
	struct elf_phdr *elf_phdata = NULL;
	int retval, size, err = -1;

	/*
	 * If the size of this structure has changed, then punt, since
	 * we will be doing the wrong thing.
	 */
	if (elf_ex->e_phentsize != sizeof(struct elf_phdr))
		goto out;

	/* Sanity check the number of program headers... */
	if (elf_ex->e_phnum < 1 ||
		elf_ex->e_phnum > 65536U / sizeof(struct elf_phdr))
		goto out;

	/* ...and their total size. */
	size = sizeof(struct elf_phdr) * elf_ex->e_phnum;
	if (size > ELF_MIN_ALIGN)
		goto out;

	elf_phdata = kmalloc(size, GFP_KERNEL);
	if (!elf_phdata)
		goto out;

	/* Read in the program headers */
	retval = kernel_read(elf_file, elf_ex->e_phoff,
			     (char *)elf_phdata, size);
	if (retval != size) {
		err = (retval < 0) ? retval : -EIO;
		goto out;
	}

	/* Success! */
	err = 0;
out:
	if (err) {
		kfree(elf_phdata);
		elf_phdata = NULL;
	}
	return elf_phdata;
}

#ifndef CONFIG_ARCH_BINFMT_ELF_STATE

/**
 * struct arch_elf_state - arch-specific ELF loading state
 *
 * This structure is used to preserve architecture specific data during
 * the loading of an ELF file, throughout the checking of architecture
 * specific ELF headers & through to the point where the ELF load is
 * known to be proceeding (ie. SET_PERSONALITY).
 *
 * This implementation is a dummy for architectures which require no
 * specific state.
 */
struct arch_elf_state {
};

#define INIT_ARCH_ELF_STATE {}

/**
 * arch_elf_pt_proc() - check a PT_LOPROC..PT_HIPROC ELF program header
 * @ehdr:	The main ELF header
 * @phdr:	The program header to check
 * @elf:	The open ELF file
 * @is_interp:	True if the phdr is from the interpreter of the ELF being
 *		loaded, else false.
 * @state:	Architecture-specific state preserved throughout the process
 *		of loading the ELF.
 *
 * Inspects the program header phdr to validate its correctness and/or
 * suitability for the system. Called once per ELF program header in the
 * range PT_LOPROC to PT_HIPROC, for both the ELF being loaded and its
 * interpreter.
 *
 * Return: Zero to proceed with the ELF load, non-zero to fail the ELF load
 *         with that return code.
 */
static inline int arch_elf_pt_proc(struct elfhdr *ehdr,
				   struct elf_phdr *phdr,
				   struct file *elf, bool is_interp,
				   struct arch_elf_state *state)
{
	/* Dummy implementation, always proceed */
	return 0;
}

/**
 * arch_check_elf() - check a PT_LOPROC..PT_HIPROC ELF program header
 * @ehdr:	The main ELF header
 * @has_interp:	True if the ELF has an interpreter, else false.
 * @state:	Architecture-specific state preserved throughout the process
 *		of loading the ELF.
 *
 * Provides a final opportunity for architecture code to reject the loading
 * of the ELF & cause an exec syscall to return an error. This is called after
 * all program headers to be checked by arch_elf_pt_proc have been.
 *
 * Return: Zero to proceed with the ELF load, non-zero to fail the ELF load
 *         with that return code.
 */
static inline int arch_check_elf(struct elfhdr *ehdr, bool has_interp,
				 struct arch_elf_state *state)
{
	/* Dummy implementation, always proceed */
	return 0;
}

#endif /* !CONFIG_ARCH_BINFMT_ELF_STATE */

/* This is much more generalized than the library routine read function,
   so we keep this separate.  Technically the library read function
   is only provided so that we can read a.out libraries that have
   an ELF header */

static unsigned long load_elf_interp(struct elfhdr *interp_elf_ex,
		struct file *interpreter, unsigned long *interp_map_addr,
		unsigned long no_base, struct elf_phdr *interp_elf_phdata)
{
	struct elf_phdr *eppnt;
	unsigned long load_addr = 0;
	int load_addr_set = 0;
	unsigned long last_bss = 0, elf_bss = 0;
	unsigned long error = ~0UL;
	unsigned long total_size;
	int i;

	/* First of all, some simple consistency checks */
	if (interp_elf_ex->e_type != ET_EXEC &&
	    interp_elf_ex->e_type != ET_DYN)
		goto out;
	if (!elf_check_arch(interp_elf_ex))
		goto out;
	if (!interpreter->f_op->mmap)
		goto out;

	total_size = total_mapping_size(interp_elf_phdata,
					interp_elf_ex->e_phnum);
	if (!total_size) {
		error = -EINVAL;
		goto out;
	}

	eppnt = interp_elf_phdata;
	for (i = 0; i < interp_elf_ex->e_phnum; i++, eppnt++) {
		if (eppnt->p_type == PT_LOAD) {
			int elf_type = MAP_PRIVATE | MAP_DENYWRITE;
			int elf_prot = 0;
			unsigned long vaddr = 0;
			unsigned long k, map_addr;

			if (eppnt->p_flags & PF_R)
		    		elf_prot = PROT_READ;
			if (eppnt->p_flags & PF_W)
				elf_prot |= PROT_WRITE;
			if (eppnt->p_flags & PF_X)
				elf_prot |= PROT_EXEC;
			vaddr = eppnt->p_vaddr;
			if (interp_elf_ex->e_type == ET_EXEC || load_addr_set)
				elf_type |= MAP_FIXED;
			else if (no_base && interp_elf_ex->e_type == ET_DYN)
				load_addr = -vaddr;

			map_addr = elf_map(interpreter, load_addr + vaddr,
					eppnt, elf_prot, elf_type, total_size);
			total_size = 0;
			if (!*interp_map_addr)
				*interp_map_addr = map_addr;
			error = map_addr;
			if (BAD_ADDR(map_addr))
				goto out;

			if (!load_addr_set &&
			    interp_elf_ex->e_type == ET_DYN) {
				load_addr = map_addr - ELF_PAGESTART(vaddr);
				load_addr_set = 1;
			}

			/*
			 * Check to see if the section's size will overflow the
			 * allowed task size. Note that p_filesz must always be
			 * <= p_memsize so it's only necessary to check p_memsz.
			 */
			k = load_addr + eppnt->p_vaddr;
			if (BAD_ADDR(k) ||
			    eppnt->p_filesz > eppnt->p_memsz ||
			    eppnt->p_memsz > TASK_SIZE ||
			    TASK_SIZE - eppnt->p_memsz < k) {
				error = -ENOMEM;
				goto out;
			}

			/*
			 * Find the end of the file mapping for this phdr, and
			 * keep track of the largest address we see for this.
			 */
			k = load_addr + eppnt->p_vaddr + eppnt->p_filesz;
			if (k > elf_bss)
				elf_bss = k;

			/*
			 * Do the same thing for the memory mapping - between
			 * elf_bss and last_bss is the bss section.
			 */
			k = load_addr + eppnt->p_memsz + eppnt->p_vaddr;
			if (k > last_bss)
				last_bss = k;
		}
	}

	if (last_bss > elf_bss) {
		/*
		 * Now fill out the bss section.  First pad the last page up
		 * to the page boundary, and then perform a mmap to make sure
		 * that there are zero-mapped pages up to and including the
		 * last bss page.
		 */
		if (padzero(elf_bss)) {
			error = -EFAULT;
			goto out;
		}

		/* What we have mapped so far */
		elf_bss = ELF_PAGESTART(elf_bss + ELF_MIN_ALIGN - 1);

		/* Map the last of the bss segment */
		error = vm_brk(elf_bss, last_bss - elf_bss);
		if (BAD_ADDR(error))
			goto out;
	}

	error = load_addr;
out:
	return error;
}

/*
 * These are the functions used to load ELF style executables and shared
 * libraries.  There is no binary dependent code anywhere else.
 */

#ifndef STACK_RND_MASK
#define STACK_RND_MASK (0x7ff >> (PAGE_SHIFT - 12))	/* 8MB of VA */
#endif

static unsigned long randomize_stack_top(unsigned long stack_top)
{
	unsigned long random_variable = 0;

	if ((current->flags & PF_RANDOMIZE) &&
		!(current->personality & ADDR_NO_RANDOMIZE)) {
		random_variable = (unsigned long) get_random_int();
		random_variable &= STACK_RND_MASK;
		random_variable <<= PAGE_SHIFT;
	}
#ifdef CONFIG_STACK_GROWSUP
	return PAGE_ALIGN(stack_top) + random_variable;
#else
	return PAGE_ALIGN(stack_top) - random_variable;
#endif
}

static int load_elf_binary(struct linux_binprm *bprm)
{
	struct file *interpreter = NULL; /* to shut gcc up */
 	unsigned long load_addr = 0, load_bias = 0;
	int load_addr_set = 0;
	char * elf_interpreter = NULL;
	unsigned long error;
	struct elf_phdr *elf_ppnt, *elf_phdata, *interp_elf_phdata = NULL;
	unsigned long elf_bss, elf_brk;
	int retval, i;
	unsigned long elf_entry;
	unsigned long interp_load_addr = 0;
	unsigned long start_code, end_code, start_data, end_data;
	unsigned long reloc_func_desc __maybe_unused = 0;
	int executable_stack = EXSTACK_DEFAULT;
	struct pt_regs *regs = current_pt_regs();
	struct {
		struct elfhdr elf_ex;
		struct elfhdr interp_elf_ex;
	} *loc;
	struct arch_elf_state arch_state = INIT_ARCH_ELF_STATE;

	loc = kmalloc(sizeof(*loc), GFP_KERNEL);
	if (!loc) {
		retval = -ENOMEM;
		goto out_ret;
	}
	
	/* Get the exec-header */
	loc->elf_ex = *((struct elfhdr *)bprm->buf);

	retval = -ENOEXEC;
	/* First of all, some simple consistency checks */
	if (memcmp(loc->elf_ex.e_ident, ELFMAG, SELFMAG) != 0)
		goto out;

	if (loc->elf_ex.e_type != ET_EXEC && loc->elf_ex.e_type != ET_DYN)
		goto out;
	if (!elf_check_arch(&loc->elf_ex))
		goto out;
	if (!bprm->file->f_op->mmap)
		goto out;

	elf_phdata = load_elf_phdrs(&loc->elf_ex, bprm->file);
	if (!elf_phdata)
		goto out;

	elf_ppnt = elf_phdata;
	elf_bss = 0;
	elf_brk = 0;

	start_code = ~0UL;
	end_code = 0;
	start_data = 0;
	end_data = 0;

	for (i = 0; i < loc->elf_ex.e_phnum; i++) {
		if (elf_ppnt->p_type == PT_INTERP) {
			/* This is the program interpreter used for
			 * shared libraries - for now assume that this
			 * is an a.out format binary
			 */
			retval = -ENOEXEC;
			if (elf_ppnt->p_filesz > PATH_MAX || 
			    elf_ppnt->p_filesz < 2)
				goto out_free_ph;

			retval = -ENOMEM;
			elf_interpreter = kmalloc(elf_ppnt->p_filesz,
						  GFP_KERNEL);
			if (!elf_interpreter)
				goto out_free_ph;

			retval = kernel_read(bprm->file, elf_ppnt->p_offset,
					     elf_interpreter,
					     elf_ppnt->p_filesz);
			if (retval != elf_ppnt->p_filesz) {
				if (retval >= 0)
					retval = -EIO;
				goto out_free_interp;
			}
			/* make sure path is NULL terminated */
			retval = -ENOEXEC;
			if (elf_interpreter[elf_ppnt->p_filesz - 1] != '\0')
				goto out_free_interp;

			interpreter = open_exec(elf_interpreter);
			retval = PTR_ERR(interpreter);
			if (IS_ERR(interpreter))
				goto out_free_interp;

			/*
			 * If the binary is not readable then enforce
			 * mm->dumpable = 0 regardless of the interpreter's
			 * permissions.
			 */
			would_dump(bprm, interpreter);

			retval = kernel_read(interpreter, 0, bprm->buf,
					     BINPRM_BUF_SIZE);
			if (retval != BINPRM_BUF_SIZE) {
				if (retval >= 0)
					retval = -EIO;
				goto out_free_dentry;
			}

			/* Get the exec headers */
			loc->interp_elf_ex = *((struct elfhdr *)bprm->buf);
			break;
		}
		elf_ppnt++;
	}

	elf_ppnt = elf_phdata;
	for (i = 0; i < loc->elf_ex.e_phnum; i++, elf_ppnt++)
		switch (elf_ppnt->p_type) {
		case PT_GNU_STACK:
			if (elf_ppnt->p_flags & PF_X)
				executable_stack = EXSTACK_ENABLE_X;
			else
				executable_stack = EXSTACK_DISABLE_X;
			break;

		case PT_LOPROC ... PT_HIPROC:
			retval = arch_elf_pt_proc(&loc->elf_ex, elf_ppnt,
						  bprm->file, false,
						  &arch_state);
			if (retval)
				goto out_free_dentry;
			break;
		}

	/* Some simple consistency checks for the interpreter */
	if (elf_interpreter) {
		retval = -ELIBBAD;
		/* Not an ELF interpreter */
		if (memcmp(loc->interp_elf_ex.e_ident, ELFMAG, SELFMAG) != 0)
			goto out_free_dentry;
		/* Verify the interpreter has a valid arch */
		if (!elf_check_arch(&loc->interp_elf_ex))
			goto out_free_dentry;

		/* Load the interpreter program headers */
		interp_elf_phdata = load_elf_phdrs(&loc->interp_elf_ex,
						   interpreter);
		if (!interp_elf_phdata)
			goto out_free_dentry;

		/* Pass PT_LOPROC..PT_HIPROC headers to arch code */
		elf_ppnt = interp_elf_phdata;
		for (i = 0; i < loc->interp_elf_ex.e_phnum; i++, elf_ppnt++)
			switch (elf_ppnt->p_type) {
			case PT_LOPROC ... PT_HIPROC:
				retval = arch_elf_pt_proc(&loc->interp_elf_ex,
							  elf_ppnt, interpreter,
							  true, &arch_state);
				if (retval)
					goto out_free_dentry;
				break;
			}
	}

	/*
	 * Allow arch code to reject the ELF at this point, whilst it's
	 * still possible to return an error to the code that invoked
	 * the exec syscall.
	 */
	retval = arch_check_elf(&loc->elf_ex, !!interpreter, &arch_state);
	if (retval)
		goto out_free_dentry;

	/* Flush all traces of the currently running executable */
	retval = flush_old_exec(bprm);
	if (retval)
		goto out_free_dentry;

	/* Do this immediately, since STACK_TOP as used in setup_arg_pages
	   may depend on the personality.  */
	SET_PERSONALITY2(loc->elf_ex, &arch_state);
	if (elf_read_implies_exec(loc->elf_ex, executable_stack))
		current->personality |= READ_IMPLIES_EXEC;

	if (!(current->personality & ADDR_NO_RANDOMIZE) && randomize_va_space)
		current->flags |= PF_RANDOMIZE;

	setup_new_exec(bprm);

	/* Do this so that we can load the interpreter, if need be.  We will
	   change some of these later */
	retval = setup_arg_pages(bprm, randomize_stack_top(STACK_TOP),
				 executable_stack);
	if (retval < 0)
		goto out_free_dentry;
	
	current->mm->start_stack = bprm->p;

	/* Now we do a little grungy work by mmapping the ELF image into
	   the correct location in memory. */
	for(i = 0, elf_ppnt = elf_phdata;
	    i < loc->elf_ex.e_phnum; i++, elf_ppnt++) {
		int elf_prot = 0, elf_flags;
		unsigned long k, vaddr;
		unsigned long total_size = 0;

		if (elf_ppnt->p_type != PT_LOAD)
			continue;

		if (unlikely (elf_brk > elf_bss)) {
			unsigned long nbyte;
	            
			/* There was a PT_LOAD segment with p_memsz > p_filesz
			   before this one. Map anonymous pages, if needed,
			   and clear the area.  */
			retval = set_brk(elf_bss + load_bias,
					 elf_brk + load_bias);
			if (retval)
				goto out_free_dentry;
			nbyte = ELF_PAGEOFFSET(elf_bss);
			if (nbyte) {
				nbyte = ELF_MIN_ALIGN - nbyte;
				if (nbyte > elf_brk - elf_bss)
					nbyte = elf_brk - elf_bss;
				if (clear_user((void __user *)elf_bss +
							load_bias, nbyte)) {
					/*
					 * This bss-zeroing can fail if the ELF
					 * file specifies odd protections. So
					 * we don't check the return value
					 */
				}
			}
		}

		if (elf_ppnt->p_flags & PF_R)
			elf_prot |= PROT_READ;
		if (elf_ppnt->p_flags & PF_W)
			elf_prot |= PROT_WRITE;
		if (elf_ppnt->p_flags & PF_X)
			elf_prot |= PROT_EXEC;

		elf_flags = MAP_PRIVATE | MAP_DENYWRITE | MAP_EXECUTABLE;

		vaddr = elf_ppnt->p_vaddr;
		if (loc->elf_ex.e_type == ET_EXEC || load_addr_set) {
			elf_flags |= MAP_FIXED;
		} else if (loc->elf_ex.e_type == ET_DYN) {
			/* Try and get dynamic programs out of the way of the
			 * default mmap base, as well as whatever program they
			 * might try to exec.  This is because the brk will
			 * follow the loader, and is not movable.  */
			load_bias = ELF_ET_DYN_BASE - vaddr;
			if (current->flags & PF_RANDOMIZE)
				load_bias += arch_mmap_rnd();
			load_bias = ELF_PAGESTART(load_bias);
			total_size = total_mapping_size(elf_phdata,
							loc->elf_ex.e_phnum);
			if (!total_size) {
<<<<<<< HEAD
				error = -EINVAL;
=======
				retval = -EINVAL;
>>>>>>> 4b8a8262
				goto out_free_dentry;
			}
		}

		error = elf_map(bprm->file, load_bias + vaddr, elf_ppnt,
				elf_prot, elf_flags, total_size);
		if (BAD_ADDR(error)) {
			retval = IS_ERR((void *)error) ?
				PTR_ERR((void*)error) : -EINVAL;
			goto out_free_dentry;
		}

		if (!load_addr_set) {
			load_addr_set = 1;
			load_addr = (elf_ppnt->p_vaddr - elf_ppnt->p_offset);
			if (loc->elf_ex.e_type == ET_DYN) {
				load_bias += error -
				             ELF_PAGESTART(load_bias + vaddr);
				load_addr += load_bias;
				reloc_func_desc = load_bias;
			}
		}
		k = elf_ppnt->p_vaddr;
		if (k < start_code)
			start_code = k;
		if (start_data < k)
			start_data = k;

		/*
		 * Check to see if the section's size will overflow the
		 * allowed task size. Note that p_filesz must always be
		 * <= p_memsz so it is only necessary to check p_memsz.
		 */
		if (BAD_ADDR(k) || elf_ppnt->p_filesz > elf_ppnt->p_memsz ||
		    elf_ppnt->p_memsz > TASK_SIZE ||
		    TASK_SIZE - elf_ppnt->p_memsz < k) {
			/* set_brk can never work. Avoid overflows. */
			retval = -EINVAL;
			goto out_free_dentry;
		}

		k = elf_ppnt->p_vaddr + elf_ppnt->p_filesz;

		if (k > elf_bss)
			elf_bss = k;
		if ((elf_ppnt->p_flags & PF_X) && end_code < k)
			end_code = k;
		if (end_data < k)
			end_data = k;
		k = elf_ppnt->p_vaddr + elf_ppnt->p_memsz;
		if (k > elf_brk)
			elf_brk = k;
	}

	loc->elf_ex.e_entry += load_bias;
	elf_bss += load_bias;
	elf_brk += load_bias;
	start_code += load_bias;
	end_code += load_bias;
	start_data += load_bias;
	end_data += load_bias;

	/* Calling set_brk effectively mmaps the pages that we need
	 * for the bss and break sections.  We must do this before
	 * mapping in the interpreter, to make sure it doesn't wind
	 * up getting placed where the bss needs to go.
	 */
	retval = set_brk(elf_bss, elf_brk);
	if (retval)
		goto out_free_dentry;
	if (likely(elf_bss != elf_brk) && unlikely(padzero(elf_bss))) {
		retval = -EFAULT; /* Nobody gets to see this, but.. */
		goto out_free_dentry;
	}

	if (elf_interpreter) {
		unsigned long interp_map_addr = 0;

		elf_entry = load_elf_interp(&loc->interp_elf_ex,
					    interpreter,
					    &interp_map_addr,
					    load_bias, interp_elf_phdata);
		if (!IS_ERR((void *)elf_entry)) {
			/*
			 * load_elf_interp() returns relocation
			 * adjustment
			 */
			interp_load_addr = elf_entry;
			elf_entry += loc->interp_elf_ex.e_entry;
		}
		if (BAD_ADDR(elf_entry)) {
			retval = IS_ERR((void *)elf_entry) ?
					(int)elf_entry : -EINVAL;
			goto out_free_dentry;
		}
		reloc_func_desc = interp_load_addr;

		allow_write_access(interpreter);
		fput(interpreter);
		kfree(elf_interpreter);
	} else {
		elf_entry = loc->elf_ex.e_entry;
		if (BAD_ADDR(elf_entry)) {
			retval = -EINVAL;
			goto out_free_dentry;
		}
	}

	kfree(interp_elf_phdata);
	kfree(elf_phdata);

	set_binfmt(&elf_format);

#ifdef ARCH_HAS_SETUP_ADDITIONAL_PAGES
	retval = arch_setup_additional_pages(bprm, !!elf_interpreter);
	if (retval < 0)
		goto out;
#endif /* ARCH_HAS_SETUP_ADDITIONAL_PAGES */

	install_exec_creds(bprm);
	retval = create_elf_tables(bprm, &loc->elf_ex,
			  load_addr, interp_load_addr);
	if (retval < 0)
		goto out;
	/* N.B. passed_fileno might not be initialized? */
	current->mm->end_code = end_code;
	current->mm->start_code = start_code;
	current->mm->start_data = start_data;
	current->mm->end_data = end_data;
	current->mm->start_stack = bprm->p;

	if ((current->flags & PF_RANDOMIZE) && (randomize_va_space > 1)) {
		current->mm->brk = current->mm->start_brk =
			arch_randomize_brk(current->mm);
#ifdef compat_brk_randomized
		current->brk_randomized = 1;
#endif
	}

	if (current->personality & MMAP_PAGE_ZERO) {
		/* Why this, you ask???  Well SVr4 maps page 0 as read-only,
		   and some applications "depend" upon this behavior.
		   Since we do not have the power to recompile these, we
		   emulate the SVr4 behavior. Sigh. */
		error = vm_mmap(NULL, 0, PAGE_SIZE, PROT_READ | PROT_EXEC,
				MAP_FIXED | MAP_PRIVATE, 0);
	}

#ifdef ELF_PLAT_INIT
	/*
	 * The ABI may specify that certain registers be set up in special
	 * ways (on i386 %edx is the address of a DT_FINI function, for
	 * example.  In addition, it may also specify (eg, PowerPC64 ELF)
	 * that the e_entry field is the address of the function descriptor
	 * for the startup routine, rather than the address of the startup
	 * routine itself.  This macro performs whatever initialization to
	 * the regs structure is required as well as any relocations to the
	 * function descriptor entries when executing dynamically links apps.
	 */
	ELF_PLAT_INIT(regs, reloc_func_desc);
#endif

	start_thread(regs, elf_entry, bprm->p);
	retval = 0;
out:
	kfree(loc);
out_ret:
	return retval;

	/* error cleanup */
out_free_dentry:
	kfree(interp_elf_phdata);
	allow_write_access(interpreter);
	if (interpreter)
		fput(interpreter);
out_free_interp:
	kfree(elf_interpreter);
out_free_ph:
	kfree(elf_phdata);
	goto out;
}

#ifdef CONFIG_USELIB
/* This is really simpleminded and specialized - we are loading an
   a.out library that is given an ELF header. */
static int load_elf_library(struct file *file)
{
	struct elf_phdr *elf_phdata;
	struct elf_phdr *eppnt;
	unsigned long elf_bss, bss, len;
	int retval, error, i, j;
	struct elfhdr elf_ex;

	error = -ENOEXEC;
	retval = kernel_read(file, 0, (char *)&elf_ex, sizeof(elf_ex));
	if (retval != sizeof(elf_ex))
		goto out;

	if (memcmp(elf_ex.e_ident, ELFMAG, SELFMAG) != 0)
		goto out;

	/* First of all, some simple consistency checks */
	if (elf_ex.e_type != ET_EXEC || elf_ex.e_phnum > 2 ||
	    !elf_check_arch(&elf_ex) || !file->f_op->mmap)
		goto out;

	/* Now read in all of the header information */

	j = sizeof(struct elf_phdr) * elf_ex.e_phnum;
	/* j < ELF_MIN_ALIGN because elf_ex.e_phnum <= 2 */

	error = -ENOMEM;
	elf_phdata = kmalloc(j, GFP_KERNEL);
	if (!elf_phdata)
		goto out;

	eppnt = elf_phdata;
	error = -ENOEXEC;
	retval = kernel_read(file, elf_ex.e_phoff, (char *)eppnt, j);
	if (retval != j)
		goto out_free_ph;

	for (j = 0, i = 0; i<elf_ex.e_phnum; i++)
		if ((eppnt + i)->p_type == PT_LOAD)
			j++;
	if (j != 1)
		goto out_free_ph;

	while (eppnt->p_type != PT_LOAD)
		eppnt++;

	/* Now use mmap to map the library into memory. */
	error = vm_mmap(file,
			ELF_PAGESTART(eppnt->p_vaddr),
			(eppnt->p_filesz +
			 ELF_PAGEOFFSET(eppnt->p_vaddr)),
			PROT_READ | PROT_WRITE | PROT_EXEC,
			MAP_FIXED | MAP_PRIVATE | MAP_DENYWRITE,
			(eppnt->p_offset -
			 ELF_PAGEOFFSET(eppnt->p_vaddr)));
	if (error != ELF_PAGESTART(eppnt->p_vaddr))
		goto out_free_ph;

	elf_bss = eppnt->p_vaddr + eppnt->p_filesz;
	if (padzero(elf_bss)) {
		error = -EFAULT;
		goto out_free_ph;
	}

	len = ELF_PAGESTART(eppnt->p_filesz + eppnt->p_vaddr +
			    ELF_MIN_ALIGN - 1);
	bss = eppnt->p_memsz + eppnt->p_vaddr;
	if (bss > len)
		vm_brk(len, bss - len);
	error = 0;

out_free_ph:
	kfree(elf_phdata);
out:
	return error;
}
#endif /* #ifdef CONFIG_USELIB */

#ifdef CONFIG_ELF_CORE
/*
 * ELF core dumper
 *
 * Modelled on fs/exec.c:aout_core_dump()
 * Jeremy Fitzhardinge <jeremy@sw.oz.au>
 */

/*
 * The purpose of always_dump_vma() is to make sure that special kernel mappings
 * that are useful for post-mortem analysis are included in every core dump.
 * In that way we ensure that the core dump is fully interpretable later
 * without matching up the same kernel and hardware config to see what PC values
 * meant. These special mappings include - vDSO, vsyscall, and other
 * architecture specific mappings
 */
static bool always_dump_vma(struct vm_area_struct *vma)
{
	/* Any vsyscall mappings? */
	if (vma == get_gate_vma(vma->vm_mm))
		return true;

	/*
	 * Assume that all vmas with a .name op should always be dumped.
	 * If this changes, a new vm_ops field can easily be added.
	 */
	if (vma->vm_ops && vma->vm_ops->name && vma->vm_ops->name(vma))
		return true;

	/*
	 * arch_vma_name() returns non-NULL for special architecture mappings,
	 * such as vDSO sections.
	 */
	if (arch_vma_name(vma))
		return true;

	return false;
}

/*
 * Decide what to dump of a segment, part, all or none.
 */
static unsigned long vma_dump_size(struct vm_area_struct *vma,
				   unsigned long mm_flags)
{
#define FILTER(type)	(mm_flags & (1UL << MMF_DUMP_##type))

	/* always dump the vdso and vsyscall sections */
	if (always_dump_vma(vma))
		goto whole;

	if (vma->vm_flags & VM_DONTDUMP)
		return 0;

	/* Hugetlb memory check */
	if (vma->vm_flags & VM_HUGETLB) {
		if ((vma->vm_flags & VM_SHARED) && FILTER(HUGETLB_SHARED))
			goto whole;
		if (!(vma->vm_flags & VM_SHARED) && FILTER(HUGETLB_PRIVATE))
			goto whole;
		return 0;
	}

	/* Do not dump I/O mapped devices or special mappings */
	if (vma->vm_flags & VM_IO)
		return 0;

	/* By default, dump shared memory if mapped from an anonymous file. */
	if (vma->vm_flags & VM_SHARED) {
		if (file_inode(vma->vm_file)->i_nlink == 0 ?
		    FILTER(ANON_SHARED) : FILTER(MAPPED_SHARED))
			goto whole;
		return 0;
	}

	/* Dump segments that have been written to.  */
	if (vma->anon_vma && FILTER(ANON_PRIVATE))
		goto whole;
	if (vma->vm_file == NULL)
		return 0;

	if (FILTER(MAPPED_PRIVATE))
		goto whole;

	/*
	 * If this looks like the beginning of a DSO or executable mapping,
	 * check for an ELF header.  If we find one, dump the first page to
	 * aid in determining what was mapped here.
	 */
	if (FILTER(ELF_HEADERS) &&
	    vma->vm_pgoff == 0 && (vma->vm_flags & VM_READ)) {
		u32 __user *header = (u32 __user *) vma->vm_start;
		u32 word;
		mm_segment_t fs = get_fs();
		/*
		 * Doing it this way gets the constant folded by GCC.
		 */
		union {
			u32 cmp;
			char elfmag[SELFMAG];
		} magic;
		BUILD_BUG_ON(SELFMAG != sizeof word);
		magic.elfmag[EI_MAG0] = ELFMAG0;
		magic.elfmag[EI_MAG1] = ELFMAG1;
		magic.elfmag[EI_MAG2] = ELFMAG2;
		magic.elfmag[EI_MAG3] = ELFMAG3;
		/*
		 * Switch to the user "segment" for get_user(),
		 * then put back what elf_core_dump() had in place.
		 */
		set_fs(USER_DS);
		if (unlikely(get_user(word, header)))
			word = 0;
		set_fs(fs);
		if (word == magic.cmp)
			return PAGE_SIZE;
	}

#undef	FILTER

	return 0;

whole:
	return vma->vm_end - vma->vm_start;
}

/* An ELF note in memory */
struct memelfnote
{
	const char *name;
	int type;
	unsigned int datasz;
	void *data;
};

static int notesize(struct memelfnote *en)
{
	int sz;

	sz = sizeof(struct elf_note);
	sz += roundup(strlen(en->name) + 1, 4);
	sz += roundup(en->datasz, 4);

	return sz;
}

static int writenote(struct memelfnote *men, struct coredump_params *cprm)
{
	struct elf_note en;
	en.n_namesz = strlen(men->name) + 1;
	en.n_descsz = men->datasz;
	en.n_type = men->type;

	return dump_emit(cprm, &en, sizeof(en)) &&
	    dump_emit(cprm, men->name, en.n_namesz) && dump_align(cprm, 4) &&
	    dump_emit(cprm, men->data, men->datasz) && dump_align(cprm, 4);
}

static void fill_elf_header(struct elfhdr *elf, int segs,
			    u16 machine, u32 flags)
{
	memset(elf, 0, sizeof(*elf));

	memcpy(elf->e_ident, ELFMAG, SELFMAG);
	elf->e_ident[EI_CLASS] = ELF_CLASS;
	elf->e_ident[EI_DATA] = ELF_DATA;
	elf->e_ident[EI_VERSION] = EV_CURRENT;
	elf->e_ident[EI_OSABI] = ELF_OSABI;

	elf->e_type = ET_CORE;
	elf->e_machine = machine;
	elf->e_version = EV_CURRENT;
	elf->e_phoff = sizeof(struct elfhdr);
	elf->e_flags = flags;
	elf->e_ehsize = sizeof(struct elfhdr);
	elf->e_phentsize = sizeof(struct elf_phdr);
	elf->e_phnum = segs;

	return;
}

static void fill_elf_note_phdr(struct elf_phdr *phdr, int sz, loff_t offset)
{
	phdr->p_type = PT_NOTE;
	phdr->p_offset = offset;
	phdr->p_vaddr = 0;
	phdr->p_paddr = 0;
	phdr->p_filesz = sz;
	phdr->p_memsz = 0;
	phdr->p_flags = 0;
	phdr->p_align = 0;
	return;
}

static void fill_note(struct memelfnote *note, const char *name, int type, 
		unsigned int sz, void *data)
{
	note->name = name;
	note->type = type;
	note->datasz = sz;
	note->data = data;
	return;
}

/*
 * fill up all the fields in prstatus from the given task struct, except
 * registers which need to be filled up separately.
 */
static void fill_prstatus(struct elf_prstatus *prstatus,
		struct task_struct *p, long signr)
{
	prstatus->pr_info.si_signo = prstatus->pr_cursig = signr;
	prstatus->pr_sigpend = p->pending.signal.sig[0];
	prstatus->pr_sighold = p->blocked.sig[0];
	rcu_read_lock();
	prstatus->pr_ppid = task_pid_vnr(rcu_dereference(p->real_parent));
	rcu_read_unlock();
	prstatus->pr_pid = task_pid_vnr(p);
	prstatus->pr_pgrp = task_pgrp_vnr(p);
	prstatus->pr_sid = task_session_vnr(p);
	if (thread_group_leader(p)) {
		struct task_cputime cputime;

		/*
		 * This is the record for the group leader.  It shows the
		 * group-wide total, not its individual thread total.
		 */
		thread_group_cputime(p, &cputime);
		cputime_to_timeval(cputime.utime, &prstatus->pr_utime);
		cputime_to_timeval(cputime.stime, &prstatus->pr_stime);
	} else {
		cputime_t utime, stime;

		task_cputime(p, &utime, &stime);
		cputime_to_timeval(utime, &prstatus->pr_utime);
		cputime_to_timeval(stime, &prstatus->pr_stime);
	}
	cputime_to_timeval(p->signal->cutime, &prstatus->pr_cutime);
	cputime_to_timeval(p->signal->cstime, &prstatus->pr_cstime);
}

static int fill_psinfo(struct elf_prpsinfo *psinfo, struct task_struct *p,
		       struct mm_struct *mm)
{
	const struct cred *cred;
	unsigned int i, len;
	
	/* first copy the parameters from user space */
	memset(psinfo, 0, sizeof(struct elf_prpsinfo));

	len = mm->arg_end - mm->arg_start;
	if (len >= ELF_PRARGSZ)
		len = ELF_PRARGSZ-1;
	if (copy_from_user(&psinfo->pr_psargs,
		           (const char __user *)mm->arg_start, len))
		return -EFAULT;
	for(i = 0; i < len; i++)
		if (psinfo->pr_psargs[i] == 0)
			psinfo->pr_psargs[i] = ' ';
	psinfo->pr_psargs[len] = 0;

	rcu_read_lock();
	psinfo->pr_ppid = task_pid_vnr(rcu_dereference(p->real_parent));
	rcu_read_unlock();
	psinfo->pr_pid = task_pid_vnr(p);
	psinfo->pr_pgrp = task_pgrp_vnr(p);
	psinfo->pr_sid = task_session_vnr(p);

	i = p->state ? ffz(~p->state) + 1 : 0;
	psinfo->pr_state = i;
	psinfo->pr_sname = (i > 5) ? '.' : "RSDTZW"[i];
	psinfo->pr_zomb = psinfo->pr_sname == 'Z';
	psinfo->pr_nice = task_nice(p);
	psinfo->pr_flag = p->flags;
	rcu_read_lock();
	cred = __task_cred(p);
	SET_UID(psinfo->pr_uid, from_kuid_munged(cred->user_ns, cred->uid));
	SET_GID(psinfo->pr_gid, from_kgid_munged(cred->user_ns, cred->gid));
	rcu_read_unlock();
	strncpy(psinfo->pr_fname, p->comm, sizeof(psinfo->pr_fname));
	
	return 0;
}

static void fill_auxv_note(struct memelfnote *note, struct mm_struct *mm)
{
	elf_addr_t *auxv = (elf_addr_t *) mm->saved_auxv;
	int i = 0;
	do
		i += 2;
	while (auxv[i - 2] != AT_NULL);
	fill_note(note, "CORE", NT_AUXV, i * sizeof(elf_addr_t), auxv);
}

static void fill_siginfo_note(struct memelfnote *note, user_siginfo_t *csigdata,
		const siginfo_t *siginfo)
{
	mm_segment_t old_fs = get_fs();
	set_fs(KERNEL_DS);
	copy_siginfo_to_user((user_siginfo_t __user *) csigdata, siginfo);
	set_fs(old_fs);
	fill_note(note, "CORE", NT_SIGINFO, sizeof(*csigdata), csigdata);
}

#define MAX_FILE_NOTE_SIZE (4*1024*1024)
/*
 * Format of NT_FILE note:
 *
 * long count     -- how many files are mapped
 * long page_size -- units for file_ofs
 * array of [COUNT] elements of
 *   long start
 *   long end
 *   long file_ofs
 * followed by COUNT filenames in ASCII: "FILE1" NUL "FILE2" NUL...
 */
static int fill_files_note(struct memelfnote *note)
{
	struct vm_area_struct *vma;
	unsigned count, size, names_ofs, remaining, n;
	user_long_t *data;
	user_long_t *start_end_ofs;
	char *name_base, *name_curpos;

	/* *Estimated* file count and total data size needed */
	count = current->mm->map_count;
	size = count * 64;

	names_ofs = (2 + 3 * count) * sizeof(data[0]);
 alloc:
	if (size >= MAX_FILE_NOTE_SIZE) /* paranoia check */
		return -EINVAL;
	size = round_up(size, PAGE_SIZE);
	data = vmalloc(size);
	if (!data)
		return -ENOMEM;

	start_end_ofs = data + 2;
	name_base = name_curpos = ((char *)data) + names_ofs;
	remaining = size - names_ofs;
	count = 0;
	for (vma = current->mm->mmap; vma != NULL; vma = vma->vm_next) {
		struct file *file;
		const char *filename;

		file = vma->vm_file;
		if (!file)
			continue;
		filename = d_path(&file->f_path, name_curpos, remaining);
		if (IS_ERR(filename)) {
			if (PTR_ERR(filename) == -ENAMETOOLONG) {
				vfree(data);
				size = size * 5 / 4;
				goto alloc;
			}
			continue;
		}

		/* d_path() fills at the end, move name down */
		/* n = strlen(filename) + 1: */
		n = (name_curpos + remaining) - filename;
		remaining = filename - name_curpos;
		memmove(name_curpos, filename, n);
		name_curpos += n;

		*start_end_ofs++ = vma->vm_start;
		*start_end_ofs++ = vma->vm_end;
		*start_end_ofs++ = vma->vm_pgoff;
		count++;
	}

	/* Now we know exact count of files, can store it */
	data[0] = count;
	data[1] = PAGE_SIZE;
	/*
	 * Count usually is less than current->mm->map_count,
	 * we need to move filenames down.
	 */
	n = current->mm->map_count - count;
	if (n != 0) {
		unsigned shift_bytes = n * 3 * sizeof(data[0]);
		memmove(name_base - shift_bytes, name_base,
			name_curpos - name_base);
		name_curpos -= shift_bytes;
	}

	size = name_curpos - (char *)data;
	fill_note(note, "CORE", NT_FILE, size, data);
	return 0;
}

#ifdef CORE_DUMP_USE_REGSET
#include <linux/regset.h>

struct elf_thread_core_info {
	struct elf_thread_core_info *next;
	struct task_struct *task;
	struct elf_prstatus prstatus;
	struct memelfnote notes[0];
};

struct elf_note_info {
	struct elf_thread_core_info *thread;
	struct memelfnote psinfo;
	struct memelfnote signote;
	struct memelfnote auxv;
	struct memelfnote files;
	user_siginfo_t csigdata;
	size_t size;
	int thread_notes;
};

/*
 * When a regset has a writeback hook, we call it on each thread before
 * dumping user memory.  On register window machines, this makes sure the
 * user memory backing the register data is up to date before we read it.
 */
static void do_thread_regset_writeback(struct task_struct *task,
				       const struct user_regset *regset)
{
	if (regset->writeback)
		regset->writeback(task, regset, 1);
}

#ifndef PR_REG_SIZE
#define PR_REG_SIZE(S) sizeof(S)
#endif

#ifndef PRSTATUS_SIZE
#define PRSTATUS_SIZE(S) sizeof(S)
#endif

#ifndef PR_REG_PTR
#define PR_REG_PTR(S) (&((S)->pr_reg))
#endif

#ifndef SET_PR_FPVALID
#define SET_PR_FPVALID(S, V) ((S)->pr_fpvalid = (V))
#endif

static int fill_thread_core_info(struct elf_thread_core_info *t,
				 const struct user_regset_view *view,
				 long signr, size_t *total)
{
	unsigned int i;

	/*
	 * NT_PRSTATUS is the one special case, because the regset data
	 * goes into the pr_reg field inside the note contents, rather
	 * than being the whole note contents.  We fill the reset in here.
	 * We assume that regset 0 is NT_PRSTATUS.
	 */
	fill_prstatus(&t->prstatus, t->task, signr);
	(void) view->regsets[0].get(t->task, &view->regsets[0],
				    0, PR_REG_SIZE(t->prstatus.pr_reg),
				    PR_REG_PTR(&t->prstatus), NULL);

	fill_note(&t->notes[0], "CORE", NT_PRSTATUS,
		  PRSTATUS_SIZE(t->prstatus), &t->prstatus);
	*total += notesize(&t->notes[0]);

	do_thread_regset_writeback(t->task, &view->regsets[0]);

	/*
	 * Each other regset might generate a note too.  For each regset
	 * that has no core_note_type or is inactive, we leave t->notes[i]
	 * all zero and we'll know to skip writing it later.
	 */
	for (i = 1; i < view->n; ++i) {
		const struct user_regset *regset = &view->regsets[i];
		do_thread_regset_writeback(t->task, regset);
		if (regset->core_note_type && regset->get &&
		    (!regset->active || regset->active(t->task, regset))) {
			int ret;
			size_t size = regset->n * regset->size;
			void *data = kmalloc(size, GFP_KERNEL);
			if (unlikely(!data))
				return 0;
			ret = regset->get(t->task, regset,
					  0, size, data, NULL);
			if (unlikely(ret))
				kfree(data);
			else {
				if (regset->core_note_type != NT_PRFPREG)
					fill_note(&t->notes[i], "LINUX",
						  regset->core_note_type,
						  size, data);
				else {
					SET_PR_FPVALID(&t->prstatus, 1);
					fill_note(&t->notes[i], "CORE",
						  NT_PRFPREG, size, data);
				}
				*total += notesize(&t->notes[i]);
			}
		}
	}

	return 1;
}

static int fill_note_info(struct elfhdr *elf, int phdrs,
			  struct elf_note_info *info,
			  const siginfo_t *siginfo, struct pt_regs *regs)
{
	struct task_struct *dump_task = current;
	const struct user_regset_view *view = task_user_regset_view(dump_task);
	struct elf_thread_core_info *t;
	struct elf_prpsinfo *psinfo;
	struct core_thread *ct;
	unsigned int i;

	info->size = 0;
	info->thread = NULL;

	psinfo = kmalloc(sizeof(*psinfo), GFP_KERNEL);
	if (psinfo == NULL) {
		info->psinfo.data = NULL; /* So we don't free this wrongly */
		return 0;
	}

	fill_note(&info->psinfo, "CORE", NT_PRPSINFO, sizeof(*psinfo), psinfo);

	/*
	 * Figure out how many notes we're going to need for each thread.
	 */
	info->thread_notes = 0;
	for (i = 0; i < view->n; ++i)
		if (view->regsets[i].core_note_type != 0)
			++info->thread_notes;

	/*
	 * Sanity check.  We rely on regset 0 being in NT_PRSTATUS,
	 * since it is our one special case.
	 */
	if (unlikely(info->thread_notes == 0) ||
	    unlikely(view->regsets[0].core_note_type != NT_PRSTATUS)) {
		WARN_ON(1);
		return 0;
	}

	/*
	 * Initialize the ELF file header.
	 */
	fill_elf_header(elf, phdrs,
			view->e_machine, view->e_flags);

	/*
	 * Allocate a structure for each thread.
	 */
	for (ct = &dump_task->mm->core_state->dumper; ct; ct = ct->next) {
		t = kzalloc(offsetof(struct elf_thread_core_info,
				     notes[info->thread_notes]),
			    GFP_KERNEL);
		if (unlikely(!t))
			return 0;

		t->task = ct->task;
		if (ct->task == dump_task || !info->thread) {
			t->next = info->thread;
			info->thread = t;
		} else {
			/*
			 * Make sure to keep the original task at
			 * the head of the list.
			 */
			t->next = info->thread->next;
			info->thread->next = t;
		}
	}

	/*
	 * Now fill in each thread's information.
	 */
	for (t = info->thread; t != NULL; t = t->next)
		if (!fill_thread_core_info(t, view, siginfo->si_signo, &info->size))
			return 0;

	/*
	 * Fill in the two process-wide notes.
	 */
	fill_psinfo(psinfo, dump_task->group_leader, dump_task->mm);
	info->size += notesize(&info->psinfo);

	fill_siginfo_note(&info->signote, &info->csigdata, siginfo);
	info->size += notesize(&info->signote);

	fill_auxv_note(&info->auxv, current->mm);
	info->size += notesize(&info->auxv);

	if (fill_files_note(&info->files) == 0)
		info->size += notesize(&info->files);

	return 1;
}

static size_t get_note_info_size(struct elf_note_info *info)
{
	return info->size;
}

/*
 * Write all the notes for each thread.  When writing the first thread, the
 * process-wide notes are interleaved after the first thread-specific note.
 */
static int write_note_info(struct elf_note_info *info,
			   struct coredump_params *cprm)
{
	bool first = true;
	struct elf_thread_core_info *t = info->thread;

	do {
		int i;

		if (!writenote(&t->notes[0], cprm))
			return 0;

		if (first && !writenote(&info->psinfo, cprm))
			return 0;
		if (first && !writenote(&info->signote, cprm))
			return 0;
		if (first && !writenote(&info->auxv, cprm))
			return 0;
		if (first && info->files.data &&
				!writenote(&info->files, cprm))
			return 0;

		for (i = 1; i < info->thread_notes; ++i)
			if (t->notes[i].data &&
			    !writenote(&t->notes[i], cprm))
				return 0;

		first = false;
		t = t->next;
	} while (t);

	return 1;
}

static void free_note_info(struct elf_note_info *info)
{
	struct elf_thread_core_info *threads = info->thread;
	while (threads) {
		unsigned int i;
		struct elf_thread_core_info *t = threads;
		threads = t->next;
		WARN_ON(t->notes[0].data && t->notes[0].data != &t->prstatus);
		for (i = 1; i < info->thread_notes; ++i)
			kfree(t->notes[i].data);
		kfree(t);
	}
	kfree(info->psinfo.data);
	vfree(info->files.data);
}

#else

/* Here is the structure in which status of each thread is captured. */
struct elf_thread_status
{
	struct list_head list;
	struct elf_prstatus prstatus;	/* NT_PRSTATUS */
	elf_fpregset_t fpu;		/* NT_PRFPREG */
	struct task_struct *thread;
#ifdef ELF_CORE_COPY_XFPREGS
	elf_fpxregset_t xfpu;		/* ELF_CORE_XFPREG_TYPE */
#endif
	struct memelfnote notes[3];
	int num_notes;
};

/*
 * In order to add the specific thread information for the elf file format,
 * we need to keep a linked list of every threads pr_status and then create
 * a single section for them in the final core file.
 */
static int elf_dump_thread_status(long signr, struct elf_thread_status *t)
{
	int sz = 0;
	struct task_struct *p = t->thread;
	t->num_notes = 0;

	fill_prstatus(&t->prstatus, p, signr);
	elf_core_copy_task_regs(p, &t->prstatus.pr_reg);	
	
	fill_note(&t->notes[0], "CORE", NT_PRSTATUS, sizeof(t->prstatus),
		  &(t->prstatus));
	t->num_notes++;
	sz += notesize(&t->notes[0]);

	if ((t->prstatus.pr_fpvalid = elf_core_copy_task_fpregs(p, NULL,
								&t->fpu))) {
		fill_note(&t->notes[1], "CORE", NT_PRFPREG, sizeof(t->fpu),
			  &(t->fpu));
		t->num_notes++;
		sz += notesize(&t->notes[1]);
	}

#ifdef ELF_CORE_COPY_XFPREGS
	if (elf_core_copy_task_xfpregs(p, &t->xfpu)) {
		fill_note(&t->notes[2], "LINUX", ELF_CORE_XFPREG_TYPE,
			  sizeof(t->xfpu), &t->xfpu);
		t->num_notes++;
		sz += notesize(&t->notes[2]);
	}
#endif	
	return sz;
}

struct elf_note_info {
	struct memelfnote *notes;
	struct memelfnote *notes_files;
	struct elf_prstatus *prstatus;	/* NT_PRSTATUS */
	struct elf_prpsinfo *psinfo;	/* NT_PRPSINFO */
	struct list_head thread_list;
	elf_fpregset_t *fpu;
#ifdef ELF_CORE_COPY_XFPREGS
	elf_fpxregset_t *xfpu;
#endif
	user_siginfo_t csigdata;
	int thread_status_size;
	int numnote;
};

static int elf_note_info_init(struct elf_note_info *info)
{
	memset(info, 0, sizeof(*info));
	INIT_LIST_HEAD(&info->thread_list);

	/* Allocate space for ELF notes */
	info->notes = kmalloc(8 * sizeof(struct memelfnote), GFP_KERNEL);
	if (!info->notes)
		return 0;
	info->psinfo = kmalloc(sizeof(*info->psinfo), GFP_KERNEL);
	if (!info->psinfo)
		return 0;
	info->prstatus = kmalloc(sizeof(*info->prstatus), GFP_KERNEL);
	if (!info->prstatus)
		return 0;
	info->fpu = kmalloc(sizeof(*info->fpu), GFP_KERNEL);
	if (!info->fpu)
		return 0;
#ifdef ELF_CORE_COPY_XFPREGS
	info->xfpu = kmalloc(sizeof(*info->xfpu), GFP_KERNEL);
	if (!info->xfpu)
		return 0;
#endif
	return 1;
}

static int fill_note_info(struct elfhdr *elf, int phdrs,
			  struct elf_note_info *info,
			  const siginfo_t *siginfo, struct pt_regs *regs)
{
	struct list_head *t;
	struct core_thread *ct;
	struct elf_thread_status *ets;

	if (!elf_note_info_init(info))
		return 0;

	for (ct = current->mm->core_state->dumper.next;
					ct; ct = ct->next) {
		ets = kzalloc(sizeof(*ets), GFP_KERNEL);
		if (!ets)
			return 0;

		ets->thread = ct->task;
		list_add(&ets->list, &info->thread_list);
	}

	list_for_each(t, &info->thread_list) {
		int sz;

		ets = list_entry(t, struct elf_thread_status, list);
		sz = elf_dump_thread_status(siginfo->si_signo, ets);
		info->thread_status_size += sz;
	}
	/* now collect the dump for the current */
	memset(info->prstatus, 0, sizeof(*info->prstatus));
	fill_prstatus(info->prstatus, current, siginfo->si_signo);
	elf_core_copy_regs(&info->prstatus->pr_reg, regs);

	/* Set up header */
	fill_elf_header(elf, phdrs, ELF_ARCH, ELF_CORE_EFLAGS);

	/*
	 * Set up the notes in similar form to SVR4 core dumps made
	 * with info from their /proc.
	 */

	fill_note(info->notes + 0, "CORE", NT_PRSTATUS,
		  sizeof(*info->prstatus), info->prstatus);
	fill_psinfo(info->psinfo, current->group_leader, current->mm);
	fill_note(info->notes + 1, "CORE", NT_PRPSINFO,
		  sizeof(*info->psinfo), info->psinfo);

	fill_siginfo_note(info->notes + 2, &info->csigdata, siginfo);
	fill_auxv_note(info->notes + 3, current->mm);
	info->numnote = 4;

	if (fill_files_note(info->notes + info->numnote) == 0) {
		info->notes_files = info->notes + info->numnote;
		info->numnote++;
	}

	/* Try to dump the FPU. */
	info->prstatus->pr_fpvalid = elf_core_copy_task_fpregs(current, regs,
							       info->fpu);
	if (info->prstatus->pr_fpvalid)
		fill_note(info->notes + info->numnote++,
			  "CORE", NT_PRFPREG, sizeof(*info->fpu), info->fpu);
#ifdef ELF_CORE_COPY_XFPREGS
	if (elf_core_copy_task_xfpregs(current, info->xfpu))
		fill_note(info->notes + info->numnote++,
			  "LINUX", ELF_CORE_XFPREG_TYPE,
			  sizeof(*info->xfpu), info->xfpu);
#endif

	return 1;
}

static size_t get_note_info_size(struct elf_note_info *info)
{
	int sz = 0;
	int i;

	for (i = 0; i < info->numnote; i++)
		sz += notesize(info->notes + i);

	sz += info->thread_status_size;

	return sz;
}

static int write_note_info(struct elf_note_info *info,
			   struct coredump_params *cprm)
{
	int i;
	struct list_head *t;

	for (i = 0; i < info->numnote; i++)
		if (!writenote(info->notes + i, cprm))
			return 0;

	/* write out the thread status notes section */
	list_for_each(t, &info->thread_list) {
		struct elf_thread_status *tmp =
				list_entry(t, struct elf_thread_status, list);

		for (i = 0; i < tmp->num_notes; i++)
			if (!writenote(&tmp->notes[i], cprm))
				return 0;
	}

	return 1;
}

static void free_note_info(struct elf_note_info *info)
{
	while (!list_empty(&info->thread_list)) {
		struct list_head *tmp = info->thread_list.next;
		list_del(tmp);
		kfree(list_entry(tmp, struct elf_thread_status, list));
	}

	/* Free data possibly allocated by fill_files_note(): */
	if (info->notes_files)
		vfree(info->notes_files->data);

	kfree(info->prstatus);
	kfree(info->psinfo);
	kfree(info->notes);
	kfree(info->fpu);
#ifdef ELF_CORE_COPY_XFPREGS
	kfree(info->xfpu);
#endif
}

#endif

static struct vm_area_struct *first_vma(struct task_struct *tsk,
					struct vm_area_struct *gate_vma)
{
	struct vm_area_struct *ret = tsk->mm->mmap;

	if (ret)
		return ret;
	return gate_vma;
}
/*
 * Helper function for iterating across a vma list.  It ensures that the caller
 * will visit `gate_vma' prior to terminating the search.
 */
static struct vm_area_struct *next_vma(struct vm_area_struct *this_vma,
					struct vm_area_struct *gate_vma)
{
	struct vm_area_struct *ret;

	ret = this_vma->vm_next;
	if (ret)
		return ret;
	if (this_vma == gate_vma)
		return NULL;
	return gate_vma;
}

static void fill_extnum_info(struct elfhdr *elf, struct elf_shdr *shdr4extnum,
			     elf_addr_t e_shoff, int segs)
{
	elf->e_shoff = e_shoff;
	elf->e_shentsize = sizeof(*shdr4extnum);
	elf->e_shnum = 1;
	elf->e_shstrndx = SHN_UNDEF;

	memset(shdr4extnum, 0, sizeof(*shdr4extnum));

	shdr4extnum->sh_type = SHT_NULL;
	shdr4extnum->sh_size = elf->e_shnum;
	shdr4extnum->sh_link = elf->e_shstrndx;
	shdr4extnum->sh_info = segs;
}

/*
 * Actual dumper
 *
 * This is a two-pass process; first we find the offsets of the bits,
 * and then they are actually written out.  If we run out of core limit
 * we just truncate.
 */
static int elf_core_dump(struct coredump_params *cprm)
{
	int has_dumped = 0;
	mm_segment_t fs;
	int segs, i;
	size_t vma_data_size = 0;
	struct vm_area_struct *vma, *gate_vma;
	struct elfhdr *elf = NULL;
	loff_t offset = 0, dataoff;
	struct elf_note_info info = { };
	struct elf_phdr *phdr4note = NULL;
	struct elf_shdr *shdr4extnum = NULL;
	Elf_Half e_phnum;
	elf_addr_t e_shoff;
	elf_addr_t *vma_filesz = NULL;

	/*
	 * We no longer stop all VM operations.
	 * 
	 * This is because those proceses that could possibly change map_count
	 * or the mmap / vma pages are now blocked in do_exit on current
	 * finishing this core dump.
	 *
	 * Only ptrace can touch these memory addresses, but it doesn't change
	 * the map_count or the pages allocated. So no possibility of crashing
	 * exists while dumping the mm->vm_next areas to the core file.
	 */
  
	/* alloc memory for large data structures: too large to be on stack */
	elf = kmalloc(sizeof(*elf), GFP_KERNEL);
	if (!elf)
		goto out;
	/*
	 * The number of segs are recored into ELF header as 16bit value.
	 * Please check DEFAULT_MAX_MAP_COUNT definition when you modify here.
	 */
	segs = current->mm->map_count;
	segs += elf_core_extra_phdrs();

	gate_vma = get_gate_vma(current->mm);
	if (gate_vma != NULL)
		segs++;

	/* for notes section */
	segs++;

	/* If segs > PN_XNUM(0xffff), then e_phnum overflows. To avoid
	 * this, kernel supports extended numbering. Have a look at
	 * include/linux/elf.h for further information. */
	e_phnum = segs > PN_XNUM ? PN_XNUM : segs;

	/*
	 * Collect all the non-memory information about the process for the
	 * notes.  This also sets up the file header.
	 */
	if (!fill_note_info(elf, e_phnum, &info, cprm->siginfo, cprm->regs))
		goto cleanup;

	has_dumped = 1;

	fs = get_fs();
	set_fs(KERNEL_DS);

	offset += sizeof(*elf);				/* Elf header */
	offset += segs * sizeof(struct elf_phdr);	/* Program headers */

	/* Write notes phdr entry */
	{
		size_t sz = get_note_info_size(&info);

		sz += elf_coredump_extra_notes_size();

		phdr4note = kmalloc(sizeof(*phdr4note), GFP_KERNEL);
		if (!phdr4note)
			goto end_coredump;

		fill_elf_note_phdr(phdr4note, sz, offset);
		offset += sz;
	}

	dataoff = offset = roundup(offset, ELF_EXEC_PAGESIZE);

	vma_filesz = kmalloc_array(segs - 1, sizeof(*vma_filesz), GFP_KERNEL);
	if (!vma_filesz)
		goto end_coredump;

	for (i = 0, vma = first_vma(current, gate_vma); vma != NULL;
			vma = next_vma(vma, gate_vma)) {
		unsigned long dump_size;

		dump_size = vma_dump_size(vma, cprm->mm_flags);
		vma_filesz[i++] = dump_size;
		vma_data_size += dump_size;
	}

	offset += vma_data_size;
	offset += elf_core_extra_data_size();
	e_shoff = offset;

	if (e_phnum == PN_XNUM) {
		shdr4extnum = kmalloc(sizeof(*shdr4extnum), GFP_KERNEL);
		if (!shdr4extnum)
			goto end_coredump;
		fill_extnum_info(elf, shdr4extnum, e_shoff, segs);
	}

	offset = dataoff;

	if (!dump_emit(cprm, elf, sizeof(*elf)))
		goto end_coredump;

	if (!dump_emit(cprm, phdr4note, sizeof(*phdr4note)))
		goto end_coredump;

	/* Write program headers for segments dump */
	for (i = 0, vma = first_vma(current, gate_vma); vma != NULL;
			vma = next_vma(vma, gate_vma)) {
		struct elf_phdr phdr;

		phdr.p_type = PT_LOAD;
		phdr.p_offset = offset;
		phdr.p_vaddr = vma->vm_start;
		phdr.p_paddr = 0;
		phdr.p_filesz = vma_filesz[i++];
		phdr.p_memsz = vma->vm_end - vma->vm_start;
		offset += phdr.p_filesz;
		phdr.p_flags = vma->vm_flags & VM_READ ? PF_R : 0;
		if (vma->vm_flags & VM_WRITE)
			phdr.p_flags |= PF_W;
		if (vma->vm_flags & VM_EXEC)
			phdr.p_flags |= PF_X;
		phdr.p_align = ELF_EXEC_PAGESIZE;

		if (!dump_emit(cprm, &phdr, sizeof(phdr)))
			goto end_coredump;
	}

	if (!elf_core_write_extra_phdrs(cprm, offset))
		goto end_coredump;

 	/* write out the notes section */
	if (!write_note_info(&info, cprm))
		goto end_coredump;

	if (elf_coredump_extra_notes_write(cprm))
		goto end_coredump;

	/* Align to page */
	if (!dump_skip(cprm, dataoff - cprm->written))
		goto end_coredump;

	for (i = 0, vma = first_vma(current, gate_vma); vma != NULL;
			vma = next_vma(vma, gate_vma)) {
		unsigned long addr;
		unsigned long end;

		end = vma->vm_start + vma_filesz[i++];

		for (addr = vma->vm_start; addr < end; addr += PAGE_SIZE) {
			struct page *page;
			int stop;

			page = get_dump_page(addr);
			if (page) {
				void *kaddr = kmap(page);
				stop = !dump_emit(cprm, kaddr, PAGE_SIZE);
				kunmap(page);
				page_cache_release(page);
			} else
				stop = !dump_skip(cprm, PAGE_SIZE);
			if (stop)
				goto end_coredump;
		}
	}

	if (!elf_core_write_extra_data(cprm))
		goto end_coredump;

	if (e_phnum == PN_XNUM) {
		if (!dump_emit(cprm, shdr4extnum, sizeof(*shdr4extnum)))
			goto end_coredump;
	}

end_coredump:
	set_fs(fs);

cleanup:
	free_note_info(&info);
	kfree(shdr4extnum);
	kfree(vma_filesz);
	kfree(phdr4note);
	kfree(elf);
out:
	return has_dumped;
}

#endif		/* CONFIG_ELF_CORE */

static int __init init_elf_binfmt(void)
{
	register_binfmt(&elf_format);
	return 0;
}

static void __exit exit_elf_binfmt(void)
{
	/* Remove the COFF and ELF loaders. */
	unregister_binfmt(&elf_format);
}

core_initcall(init_elf_binfmt);
module_exit(exit_elf_binfmt);
MODULE_LICENSE("GPL");<|MERGE_RESOLUTION|>--- conflicted
+++ resolved
@@ -918,11 +918,7 @@
 			total_size = total_mapping_size(elf_phdata,
 							loc->elf_ex.e_phnum);
 			if (!total_size) {
-<<<<<<< HEAD
-				error = -EINVAL;
-=======
 				retval = -EINVAL;
->>>>>>> 4b8a8262
 				goto out_free_dentry;
 			}
 		}
