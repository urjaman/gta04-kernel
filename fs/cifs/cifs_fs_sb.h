--- conflicted
+++ resolved
@@ -38,11 +38,8 @@
 #define CIFS_MOUNT_NOPOSIXBRL   0x2000 /* mandatory not posix byte range lock */
 #define CIFS_MOUNT_NOSSYNC      0x4000 /* don't do slow SMBflush on every sync*/
 #define CIFS_MOUNT_FSCACHE	0x8000 /* local caching enabled */
-<<<<<<< HEAD
-=======
 #define CIFS_MOUNT_MF_SYMLINKS	0x10000 /* Minshall+French Symlinks enabled */
 #define CIFS_MOUNT_MULTIUSER	0x20000 /* multiuser mount */
->>>>>>> 45f53cc9
 
 struct cifs_sb_info {
 	struct radix_tree_root tlink_tree;
