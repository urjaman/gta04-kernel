--- conflicted
+++ resolved
@@ -467,10 +467,7 @@
 {
 	struct fs_struct *fs = current->fs;
 	struct dentry *parent = nd->path.dentry;
-<<<<<<< HEAD
-=======
 	int want_root = 0;
->>>>>>> 0ce790e7
 
 	BUG_ON(!(nd->flags & LOOKUP_RCU));
 	if (nd->root.mnt && !(nd->flags & LOOKUP_ROOT)) {
@@ -609,43 +606,6 @@
 	return dentry;
 }
 
-<<<<<<< HEAD
-static inline struct dentry *
-do_revalidate_rcu(struct dentry *dentry, struct nameidata *nd)
-{
-	int status = d_revalidate(dentry, nd);
-	if (likely(status > 0))
-		return dentry;
-	if (status == -ECHILD) {
-		if (nameidata_dentry_drop_rcu(nd, dentry))
-			return ERR_PTR(-ECHILD);
-		return do_revalidate(dentry, nd);
-	}
-	if (status < 0)
-		return ERR_PTR(status);
-	/* Don't d_invalidate in rcu-walk mode */
-	if (nameidata_dentry_drop_rcu(nd, dentry))
-		return ERR_PTR(-ECHILD);
-	if (!d_invalidate(dentry)) {
-		dput(dentry);
-		dentry = NULL;
-	}
-	return dentry;
-}
-
-static inline int need_reval_dot(struct dentry *dentry)
-{
-	if (likely(!(dentry->d_flags & DCACHE_OP_REVALIDATE)))
-		return 0;
-
-	if (likely(!(dentry->d_sb->s_type->fs_flags & FS_REVAL_DOT)))
-		return 0;
-
-	return 1;
-}
-
-=======
->>>>>>> 0ce790e7
 /*
  * handle_reval_path - force revalidation of a dentry
  *
@@ -680,12 +640,7 @@
 	if (status > 0)
 		return 0;
 
-<<<<<<< HEAD
-	if (!status) {
-		d_invalidate(dentry);
-=======
 	if (!status)
->>>>>>> 0ce790e7
 		status = -ESTALE;
 
 	return status;
@@ -803,12 +758,6 @@
 	struct dentry *dentry = link->dentry;
 
 	BUG_ON(nd->flags & LOOKUP_RCU);
-<<<<<<< HEAD
-
-	touch_atime(link->mnt, dentry);
-	nd_set_link(nd, NULL);
-=======
->>>>>>> 0ce790e7
 
 	if (link->mnt == nd->path.mnt)
 		mntget(link->mnt);
@@ -852,51 +801,6 @@
 	return error;
 }
 
-<<<<<<< HEAD
-/*
- * This limits recursive symlink follows to 8, while
- * limiting consecutive symlinks to 40.
- *
- * Without that kind of total limit, nasty chains of consecutive
- * symlinks can cause almost arbitrarily long lookups. 
- */
-static inline int do_follow_link(struct inode *inode, struct path *path, struct nameidata *nd)
-{
-	void *cookie;
-	int err = -ELOOP;
-
-	/* We drop rcu-walk here */
-	if (nameidata_dentry_drop_rcu_maybe(nd, path->dentry))
-		return -ECHILD;
-	BUG_ON(inode != path->dentry->d_inode);
-
-	if (current->link_count >= MAX_NESTED_LINKS)
-		goto loop;
-	if (current->total_link_count >= 40)
-		goto loop;
-	BUG_ON(nd->depth >= MAX_NESTED_LINKS);
-	cond_resched();
-	err = security_inode_follow_link(path->dentry, nd);
-	if (err)
-		goto loop;
-	current->link_count++;
-	current->total_link_count++;
-	nd->depth++;
-	err = __do_follow_link(path, nd, &cookie);
-	if (!IS_ERR(cookie) && path->dentry->d_inode->i_op->put_link)
-		path->dentry->d_inode->i_op->put_link(path->dentry, nd, cookie);
-	path_put(path);
-	current->link_count--;
-	nd->depth--;
-	return err;
-loop:
-	path_put_conditional(path, nd);
-	path_put(&nd->path);
-	return err;
-}
-
-=======
->>>>>>> 0ce790e7
 static int follow_up_rcu(struct path *path)
 {
 	struct vfsmount *parent;
@@ -1322,16 +1226,6 @@
 		if (__read_seqcount_retry(&parent->d_seq, nd->seq))
 			return -ECHILD;
 		nd->seq = seq;
-<<<<<<< HEAD
-		if (unlikely(dentry->d_flags & DCACHE_OP_REVALIDATE)) {
-			dentry = do_revalidate_rcu(dentry, nd);
-			if (!dentry)
-				goto need_lookup;
-			if (IS_ERR(dentry))
-				goto fail;
-			if (!(nd->flags & LOOKUP_RCU))
-				goto done;
-=======
 
 		if (unlikely(dentry->d_flags & DCACHE_OP_REVALIDATE)) {
 			status = d_revalidate(dentry, nd);
@@ -1340,7 +1234,6 @@
 					need_reval = 0;
 				goto unlazy;
 			}
->>>>>>> 0ce790e7
 		}
 		path->mnt = mnt;
 		path->dentry = dentry;
@@ -1357,20 +1250,6 @@
 	} else {
 		dentry = __d_lookup(parent, name);
 	}
-<<<<<<< HEAD
-	dentry = __d_lookup(parent, name);
-	if (!dentry)
-		goto need_lookup;
-found:
-	if (unlikely(dentry->d_flags & DCACHE_OP_REVALIDATE)) {
-		dentry = do_revalidate(dentry, nd);
-		if (!dentry)
-			goto need_lookup;
-		if (IS_ERR(dentry))
-			goto fail;
-	}
-done:
-=======
 
 retry:
 	if (unlikely(!dentry)) {
@@ -1406,7 +1285,6 @@
 		}
 	}
 
->>>>>>> 0ce790e7
 	path->mnt = mnt;
 	path->dentry = dentry;
 	err = follow_managed(path, nd->flags);
@@ -1488,10 +1366,6 @@
 	return 0;
 }
 
-<<<<<<< HEAD
-fail:
-	return PTR_ERR(dentry);
-=======
 /*
  * This limits recursive symlink follows to 8, while
  * limiting consecutive symlinks to 40.
@@ -1527,7 +1401,6 @@
 	current->link_count--;
 	nd->depth--;
 	return res;
->>>>>>> 0ce790e7
 }
 
 /*
@@ -1607,13 +1480,8 @@
 		if (err < 0)
 			return err;
 
-<<<<<<< HEAD
-		if (inode->i_op->follow_link) {
-			err = do_follow_link(inode, &next, nd);
-=======
 		if (err) {
 			err = nested_symlink(&next, nd);
->>>>>>> 0ce790e7
 			if (err)
 				return err;
 		}
@@ -1626,145 +1494,16 @@
 last_component:
 		/* Clear LOOKUP_CONTINUE iff it was previously unset */
 		nd->flags &= lookup_flags | ~LOOKUP_CONTINUE;
-<<<<<<< HEAD
-		if (lookup_flags & LOOKUP_PARENT)
-			goto lookup_parent;
-		if (this.name[0] == '.') switch (this.len) {
-			default:
-				break;
-			case 2:
-				if (this.name[1] != '.')
-					break;
-				if (nd->flags & LOOKUP_RCU) {
-					if (follow_dotdot_rcu(nd))
-						return -ECHILD;
-				} else
-					follow_dotdot(nd);
-				/* fallthrough */
-			case 1:
-				goto return_reval;
-		}
-		err = do_lookup(nd, &this, &next, &inode);
-		if (err)
-			break;
-		if (inode && unlikely(inode->i_op->follow_link) &&
-		    (lookup_flags & LOOKUP_FOLLOW)) {
-			err = do_follow_link(inode, &next, nd);
-			if (err)
-				goto return_err;
-			nd->inode = nd->path.dentry->d_inode;
-		} else {
-			path_to_nameidata(&next, nd);
-			nd->inode = inode;
-		}
-		err = -ENOENT;
-		if (!nd->inode)
-			break;
-		if (lookup_flags & LOOKUP_DIRECTORY) {
-			err = -ENOTDIR; 
-			if (!nd->inode->i_op->lookup)
-				break;
-		}
-		goto return_base;
-lookup_parent:
-		nd->last = this;
-		nd->last_type = LAST_NORM;
-		if (this.name[0] != '.')
-			goto return_base;
-		if (this.len == 1)
-			nd->last_type = LAST_DOT;
-		else if (this.len == 2 && this.name[1] == '.')
-			nd->last_type = LAST_DOTDOT;
-		else
-			goto return_base;
-return_reval:
-		/*
-		 * We bypassed the ordinary revalidation routines.
-		 * We may need to check the cached dentry for staleness.
-		 */
-		if (need_reval_dot(nd->path.dentry)) {
-			if (nameidata_drop_rcu_last_maybe(nd))
-				return -ECHILD;
-			/* Note: we do not d_invalidate() */
-			err = d_revalidate(nd->path.dentry, nd);
-			if (!err)
-				err = -ESTALE;
-			if (err < 0)
-				break;
-			return 0;
-		}
-return_base:
-		if (nameidata_drop_rcu_last_maybe(nd))
-			return -ECHILD;
-=======
 		nd->last = this;
 		nd->last_type = type;
->>>>>>> 0ce790e7
 		return 0;
 	}
 	terminate_walk(nd);
 	return err;
 }
 
-<<<<<<< HEAD
-static inline int path_walk_rcu(const char *name, struct nameidata *nd)
-{
-	current->total_link_count = 0;
-
-	return link_path_walk(name, nd);
-}
-
-static inline int path_walk_simple(const char *name, struct nameidata *nd)
-{
-	current->total_link_count = 0;
-
-	return link_path_walk(name, nd);
-}
-
-static int path_walk(const char *name, struct nameidata *nd)
-{
-	struct path save = nd->path;
-	int result;
-
-	current->total_link_count = 0;
-
-	/* make sure the stuff we saved doesn't go away */
-	path_get(&save);
-
-	result = link_path_walk(name, nd);
-	if (result == -ESTALE) {
-		/* nd->path had been dropped */
-		current->total_link_count = 0;
-		nd->path = save;
-		nd->inode = save.dentry->d_inode;
-		path_get(&nd->path);
-		nd->flags |= LOOKUP_REVAL;
-		result = link_path_walk(name, nd);
-	}
-
-	path_put(&save);
-
-	return result;
-}
-
-static void path_finish_rcu(struct nameidata *nd)
-{
-	if (nd->flags & LOOKUP_RCU) {
-		/* RCU dangling. Cancel it. */
-		nd->flags &= ~LOOKUP_RCU;
-		nd->root.mnt = NULL;
-		rcu_read_unlock();
-		br_read_unlock(vfsmount_lock);
-	}
-	if (nd->file)
-		fput(nd->file);
-}
-
-static int path_init_rcu(int dfd, const char *name, unsigned int flags, struct nameidata *nd)
-=======
 static int path_init(int dfd, const char *name, unsigned int flags,
 		     struct nameidata *nd, struct file **fp)
->>>>>>> 0ce790e7
 {
 	int retval = 0;
 	int fput_needed;
@@ -2368,71 +2107,6 @@
 	return flag;
 }
 
-<<<<<<< HEAD
-static int open_will_truncate(int flag, struct inode *inode)
-{
-	/*
-	 * We'll never write to the fs underlying
-	 * a device file.
-	 */
-	if (special_file(inode->i_mode))
-		return 0;
-	return (flag & O_TRUNC);
-}
-
-static struct file *finish_open(struct nameidata *nd,
-				int open_flag, int acc_mode)
-{
-	struct file *filp;
-	int will_truncate;
-	int error;
-
-	will_truncate = open_will_truncate(open_flag, nd->path.dentry->d_inode);
-	if (will_truncate) {
-		error = mnt_want_write(nd->path.mnt);
-		if (error)
-			goto exit;
-	}
-	error = may_open(&nd->path, acc_mode, open_flag);
-	if (error) {
-		if (will_truncate)
-			mnt_drop_write(nd->path.mnt);
-		goto exit;
-	}
-	filp = nameidata_to_filp(nd);
-	if (!IS_ERR(filp)) {
-		error = ima_file_check(filp, acc_mode);
-		if (error) {
-			fput(filp);
-			filp = ERR_PTR(error);
-		}
-	}
-	if (!IS_ERR(filp)) {
-		if (will_truncate) {
-			error = handle_truncate(filp);
-			if (error) {
-				fput(filp);
-				filp = ERR_PTR(error);
-			}
-		}
-	}
-	/*
-	 * It is now safe to drop the mnt write
-	 * because the filp has had a write taken
-	 * on its behalf.
-	 */
-	if (will_truncate)
-		mnt_drop_write(nd->path.mnt);
-	path_put(&nd->path);
-	return filp;
-
-exit:
-	path_put(&nd->path);
-	return ERR_PTR(error);
-}
-
-=======
->>>>>>> 0ce790e7
 /*
  * Handle the last step of open()
  */
@@ -2634,13 +2308,8 @@
 exit_dput:
 	path_put_conditional(path, nd);
 exit:
-<<<<<<< HEAD
-	path_put(&nd->path);
-	return ERR_PTR(error);
-=======
 	filp = ERR_PTR(error);
 	goto out;
->>>>>>> 0ce790e7
 }
 
 static struct file *path_openat(int dfd, const char *pathname,
@@ -2662,51 +2331,7 @@
 
 	error = path_init(dfd, pathname, flags | LOOKUP_PARENT, nd, &base);
 	if (unlikely(error))
-<<<<<<< HEAD
-		goto out_filp2;
-	error = -ELOOP;
-	if (!(nd.flags & LOOKUP_FOLLOW)) {
-		if (nd.inode->i_op->follow_link)
-			goto out_path2;
-	}
-	error = -ENOTDIR;
-	if (nd.flags & LOOKUP_DIRECTORY) {
-		if (!nd.inode->i_op->lookup)
-			goto out_path2;
-	}
-	audit_inode(pathname, nd.path.dentry);
-	filp = finish_open(&nd, open_flag, acc_mode);
-out2:
-	release_open_intent(&nd);
-	return filp;
-
-out_path2:
-	path_put(&nd.path);
-out_filp2:
-	filp = ERR_PTR(error);
-	goto out2;
-
-creat:
-	/* OK, have to create the file. Find the parent. */
-	error = path_init_rcu(dfd, pathname,
-			LOOKUP_PARENT | (flags & LOOKUP_REVAL), &nd);
-	if (error)
 		goto out_filp;
-	error = path_walk_rcu(pathname, &nd);
-	path_finish_rcu(&nd);
-	if (unlikely(error == -ECHILD || error == -ESTALE)) {
-		/* slower, locked walk */
-		if (error == -ESTALE) {
-reval:
-			flags |= LOOKUP_REVAL;
-		}
-		error = path_init(dfd, pathname,
-				LOOKUP_PARENT | (flags & LOOKUP_REVAL), &nd);
-		if (error)
-			goto out_filp;
-=======
-		goto out_filp;
->>>>>>> 0ce790e7
 
 	current->total_link_count = 0;
 	error = link_path_walk(pathname, nd);
@@ -2733,19 +2358,11 @@
 		put_link(nd, &link, cookie);
 	}
 out:
-<<<<<<< HEAD
-	if (nd.root.mnt)
-		path_put(&nd.root);
-	if (filp == ERR_PTR(-ESTALE) && !(flags & LOOKUP_REVAL))
-		goto reval;
-	release_open_intent(&nd);
-=======
 	if (nd->root.mnt && !(nd->flags & LOOKUP_ROOT))
 		path_put(&nd->root);
 	if (base)
 		fput(base);
 	release_open_intent(nd);
->>>>>>> 0ce790e7
 	return filp;
 
 out_filp:
