/*
 *  linux/fs/namei.c
 *
 *  Copyright (C) 1991, 1992  Linus Torvalds
 */

/*
 * Some corrections by tytso.
 */

/* [Feb 1997 T. Schoebel-Theuer] Complete rewrite of the pathname
 * lookup logic.
 */
/* [Feb-Apr 2000, AV] Rewrite to the new namespace architecture.
 */

#include <linux/init.h>
#include <linux/export.h>
#include <linux/kernel.h>
#include <linux/slab.h>
#include <linux/fs.h>
#include <linux/namei.h>
#include <linux/pagemap.h>
#include <linux/fsnotify.h>
#include <linux/personality.h>
#include <linux/security.h>
#include <linux/ima.h>
#include <linux/syscalls.h>
#include <linux/mount.h>
#include <linux/audit.h>
#include <linux/capability.h>
#include <linux/file.h>
#include <linux/fcntl.h>
#include <linux/device_cgroup.h>
#include <linux/fs_struct.h>
#include <linux/posix_acl.h>
#include <linux/hash.h>
#include <asm/uaccess.h>

#include "internal.h"
#include "mount.h"

/* [Feb-1997 T. Schoebel-Theuer]
 * Fundamental changes in the pathname lookup mechanisms (namei)
 * were necessary because of omirr.  The reason is that omirr needs
 * to know the _real_ pathname, not the user-supplied one, in case
 * of symlinks (and also when transname replacements occur).
 *
 * The new code replaces the old recursive symlink resolution with
 * an iterative one (in case of non-nested symlink chains).  It does
 * this with calls to <fs>_follow_link().
 * As a side effect, dir_namei(), _namei() and follow_link() are now 
 * replaced with a single function lookup_dentry() that can handle all 
 * the special cases of the former code.
 *
 * With the new dcache, the pathname is stored at each inode, at least as
 * long as the refcount of the inode is positive.  As a side effect, the
 * size of the dcache depends on the inode cache and thus is dynamic.
 *
 * [29-Apr-1998 C. Scott Ananian] Updated above description of symlink
 * resolution to correspond with current state of the code.
 *
 * Note that the symlink resolution is not *completely* iterative.
 * There is still a significant amount of tail- and mid- recursion in
 * the algorithm.  Also, note that <fs>_readlink() is not used in
 * lookup_dentry(): lookup_dentry() on the result of <fs>_readlink()
 * may return different results than <fs>_follow_link().  Many virtual
 * filesystems (including /proc) exhibit this behavior.
 */

/* [24-Feb-97 T. Schoebel-Theuer] Side effects caused by new implementation:
 * New symlink semantics: when open() is called with flags O_CREAT | O_EXCL
 * and the name already exists in form of a symlink, try to create the new
 * name indicated by the symlink. The old code always complained that the
 * name already exists, due to not following the symlink even if its target
 * is nonexistent.  The new semantics affects also mknod() and link() when
 * the name is a symlink pointing to a non-existent name.
 *
 * I don't know which semantics is the right one, since I have no access
 * to standards. But I found by trial that HP-UX 9.0 has the full "new"
 * semantics implemented, while SunOS 4.1.1 and Solaris (SunOS 5.4) have the
 * "old" one. Personally, I think the new semantics is much more logical.
 * Note that "ln old new" where "new" is a symlink pointing to a non-existing
 * file does succeed in both HP-UX and SunOs, but not in Solaris
 * and in the old Linux semantics.
 */

/* [16-Dec-97 Kevin Buhr] For security reasons, we change some symlink
 * semantics.  See the comments in "open_namei" and "do_link" below.
 *
 * [10-Sep-98 Alan Modra] Another symlink change.
 */

/* [Feb-Apr 2000 AV] Complete rewrite. Rules for symlinks:
 *	inside the path - always follow.
 *	in the last component in creation/removal/renaming - never follow.
 *	if LOOKUP_FOLLOW passed - follow.
 *	if the pathname has trailing slashes - follow.
 *	otherwise - don't follow.
 * (applied in that order).
 *
 * [Jun 2000 AV] Inconsistent behaviour of open() in case if flags==O_CREAT
 * restored for 2.4. This is the last surviving part of old 4.2BSD bug.
 * During the 2.4 we need to fix the userland stuff depending on it -
 * hopefully we will be able to get rid of that wart in 2.5. So far only
 * XEmacs seems to be relying on it...
 */
/*
 * [Sep 2001 AV] Single-semaphore locking scheme (kudos to David Holland)
 * implemented.  Let's see if raised priority of ->s_vfs_rename_mutex gives
 * any extra contention...
 */

/* In order to reduce some races, while at the same time doing additional
 * checking and hopefully speeding things up, we copy filenames to the
 * kernel data space before using them..
 *
 * POSIX.1 2.4: an empty pathname is invalid (ENOENT).
 * PATH_MAX includes the nul terminator --RR.
 */

#define EMBEDDED_NAME_MAX	(PATH_MAX - offsetof(struct filename, iname))

struct filename *
getname_flags(const char __user *filename, int flags, int *empty)
{
	struct filename *result;
	char *kname;
	int len;

	result = audit_reusename(filename);
	if (result)
		return result;

	result = __getname();
	if (unlikely(!result))
		return ERR_PTR(-ENOMEM);

	/*
	 * First, try to embed the struct filename inside the names_cache
	 * allocation
	 */
	kname = (char *)result->iname;
	result->name = kname;

	len = strncpy_from_user(kname, filename, EMBEDDED_NAME_MAX);
	if (unlikely(len < 0)) {
		__putname(result);
		return ERR_PTR(len);
	}

	/*
	 * Uh-oh. We have a name that's approaching PATH_MAX. Allocate a
	 * separate struct filename so we can dedicate the entire
	 * names_cache allocation for the pathname, and re-do the copy from
	 * userland.
	 */
	if (unlikely(len == EMBEDDED_NAME_MAX)) {
		const size_t size = offsetof(struct filename, iname[1]);
		kname = (char *)result;

		/*
		 * size is chosen that way we to guarantee that
		 * result->iname[0] is within the same object and that
		 * kname can't be equal to result->iname, no matter what.
		 */
		result = kzalloc(size, GFP_KERNEL);
		if (unlikely(!result)) {
			__putname(kname);
			return ERR_PTR(-ENOMEM);
		}
		result->name = kname;
		len = strncpy_from_user(kname, filename, PATH_MAX);
		if (unlikely(len < 0)) {
			__putname(kname);
			kfree(result);
			return ERR_PTR(len);
		}
		if (unlikely(len == PATH_MAX)) {
			__putname(kname);
			kfree(result);
			return ERR_PTR(-ENAMETOOLONG);
		}
	}

	result->refcnt = 1;
	/* The empty path is special. */
	if (unlikely(!len)) {
		if (empty)
			*empty = 1;
		if (!(flags & LOOKUP_EMPTY)) {
			putname(result);
			return ERR_PTR(-ENOENT);
		}
	}

	result->uptr = filename;
	result->aname = NULL;
	audit_getname(result);
	return result;
}

struct filename *
getname(const char __user * filename)
{
	return getname_flags(filename, 0, NULL);
}

struct filename *
getname_kernel(const char * filename)
{
	struct filename *result;
	int len = strlen(filename) + 1;

	result = __getname();
	if (unlikely(!result))
		return ERR_PTR(-ENOMEM);

	if (len <= EMBEDDED_NAME_MAX) {
		result->name = (char *)result->iname;
	} else if (len <= PATH_MAX) {
		struct filename *tmp;

		tmp = kmalloc(sizeof(*tmp), GFP_KERNEL);
		if (unlikely(!tmp)) {
			__putname(result);
			return ERR_PTR(-ENOMEM);
		}
		tmp->name = (char *)result;
		result = tmp;
	} else {
		__putname(result);
		return ERR_PTR(-ENAMETOOLONG);
	}
	memcpy((char *)result->name, filename, len);
	result->uptr = NULL;
	result->aname = NULL;
	result->refcnt = 1;
	audit_getname(result);

	return result;
}

void putname(struct filename *name)
{
	BUG_ON(name->refcnt <= 0);

	if (--name->refcnt > 0)
		return;

	if (name->name != name->iname) {
		__putname(name->name);
		kfree(name);
	} else
		__putname(name);
}

static int check_acl(struct inode *inode, int mask)
{
#ifdef CONFIG_FS_POSIX_ACL
	struct posix_acl *acl;

	if (mask & MAY_NOT_BLOCK) {
		acl = get_cached_acl_rcu(inode, ACL_TYPE_ACCESS);
	        if (!acl)
	                return -EAGAIN;
		/* no ->get_acl() calls in RCU mode... */
		if (acl == ACL_NOT_CACHED)
			return -ECHILD;
	        return posix_acl_permission(inode, acl, mask & ~MAY_NOT_BLOCK);
	}

	acl = get_acl(inode, ACL_TYPE_ACCESS);
	if (IS_ERR(acl))
		return PTR_ERR(acl);
	if (acl) {
	        int error = posix_acl_permission(inode, acl, mask);
	        posix_acl_release(acl);
	        return error;
	}
#endif

	return -EAGAIN;
}

/*
 * This does the basic permission checking
 */
static int acl_permission_check(struct inode *inode, int mask)
{
	unsigned int mode = inode->i_mode;

	if (likely(uid_eq(current_fsuid(), inode->i_uid)))
		mode >>= 6;
	else {
		if (IS_POSIXACL(inode) && (mode & S_IRWXG)) {
			int error = check_acl(inode, mask);
			if (error != -EAGAIN)
				return error;
		}

		if (in_group_p(inode->i_gid))
			mode >>= 3;
	}

	/*
	 * If the DACs are ok we don't need any capability check.
	 */
	if ((mask & ~mode & (MAY_READ | MAY_WRITE | MAY_EXEC)) == 0)
		return 0;
	return -EACCES;
}

/**
 * generic_permission -  check for access rights on a Posix-like filesystem
 * @inode:	inode to check access rights for
 * @mask:	right to check for (%MAY_READ, %MAY_WRITE, %MAY_EXEC, ...)
 *
 * Used to check for read/write/execute permissions on a file.
 * We use "fsuid" for this, letting us set arbitrary permissions
 * for filesystem access without changing the "normal" uids which
 * are used for other things.
 *
 * generic_permission is rcu-walk aware. It returns -ECHILD in case an rcu-walk
 * request cannot be satisfied (eg. requires blocking or too much complexity).
 * It would then be called again in ref-walk mode.
 */
int generic_permission(struct inode *inode, int mask)
{
	int ret;

	/*
	 * Do the basic permission checks.
	 */
	ret = acl_permission_check(inode, mask);
	if (ret != -EACCES)
		return ret;

	if (S_ISDIR(inode->i_mode)) {
		/* DACs are overridable for directories */
		if (capable_wrt_inode_uidgid(inode, CAP_DAC_OVERRIDE))
			return 0;
		if (!(mask & MAY_WRITE))
			if (capable_wrt_inode_uidgid(inode,
						     CAP_DAC_READ_SEARCH))
				return 0;
		return -EACCES;
	}
	/*
	 * Read/write DACs are always overridable.
	 * Executable DACs are overridable when there is
	 * at least one exec bit set.
	 */
	if (!(mask & MAY_EXEC) || (inode->i_mode & S_IXUGO))
		if (capable_wrt_inode_uidgid(inode, CAP_DAC_OVERRIDE))
			return 0;

	/*
	 * Searching includes executable on directories, else just read.
	 */
	mask &= MAY_READ | MAY_WRITE | MAY_EXEC;
	if (mask == MAY_READ)
		if (capable_wrt_inode_uidgid(inode, CAP_DAC_READ_SEARCH))
			return 0;

	return -EACCES;
}
EXPORT_SYMBOL(generic_permission);

/*
 * We _really_ want to just do "generic_permission()" without
 * even looking at the inode->i_op values. So we keep a cache
 * flag in inode->i_opflags, that says "this has not special
 * permission function, use the fast case".
 */
static inline int do_inode_permission(struct inode *inode, int mask)
{
	if (unlikely(!(inode->i_opflags & IOP_FASTPERM))) {
		if (likely(inode->i_op->permission))
			return inode->i_op->permission(inode, mask);

		/* This gets set once for the inode lifetime */
		spin_lock(&inode->i_lock);
		inode->i_opflags |= IOP_FASTPERM;
		spin_unlock(&inode->i_lock);
	}
	return generic_permission(inode, mask);
}

/**
 * __inode_permission - Check for access rights to a given inode
 * @inode: Inode to check permission on
 * @mask: Right to check for (%MAY_READ, %MAY_WRITE, %MAY_EXEC)
 *
 * Check for read/write/execute permissions on an inode.
 *
 * When checking for MAY_APPEND, MAY_WRITE must also be set in @mask.
 *
 * This does not check for a read-only file system.  You probably want
 * inode_permission().
 */
int __inode_permission(struct inode *inode, int mask)
{
	int retval;

	if (unlikely(mask & MAY_WRITE)) {
		/*
		 * Nobody gets write access to an immutable file.
		 */
		if (IS_IMMUTABLE(inode))
			return -EACCES;
	}

	retval = do_inode_permission(inode, mask);
	if (retval)
		return retval;

	retval = devcgroup_inode_permission(inode, mask);
	if (retval)
		return retval;

	return security_inode_permission(inode, mask);
}
EXPORT_SYMBOL(__inode_permission);

/**
 * sb_permission - Check superblock-level permissions
 * @sb: Superblock of inode to check permission on
 * @inode: Inode to check permission on
 * @mask: Right to check for (%MAY_READ, %MAY_WRITE, %MAY_EXEC)
 *
 * Separate out file-system wide checks from inode-specific permission checks.
 */
static int sb_permission(struct super_block *sb, struct inode *inode, int mask)
{
	if (unlikely(mask & MAY_WRITE)) {
		umode_t mode = inode->i_mode;

		/* Nobody gets write access to a read-only fs. */
		if ((sb->s_flags & MS_RDONLY) &&
		    (S_ISREG(mode) || S_ISDIR(mode) || S_ISLNK(mode)))
			return -EROFS;
	}
	return 0;
}

/**
 * inode_permission - Check for access rights to a given inode
 * @inode: Inode to check permission on
 * @mask: Right to check for (%MAY_READ, %MAY_WRITE, %MAY_EXEC)
 *
 * Check for read/write/execute permissions on an inode.  We use fs[ug]id for
 * this, letting us set arbitrary permissions for filesystem access without
 * changing the "normal" UIDs which are used for other things.
 *
 * When checking for MAY_APPEND, MAY_WRITE must also be set in @mask.
 */
int inode_permission(struct inode *inode, int mask)
{
	int retval;

	retval = sb_permission(inode->i_sb, inode, mask);
	if (retval)
		return retval;
	return __inode_permission(inode, mask);
}
EXPORT_SYMBOL(inode_permission);

/**
 * path_get - get a reference to a path
 * @path: path to get the reference to
 *
 * Given a path increment the reference count to the dentry and the vfsmount.
 */
void path_get(const struct path *path)
{
	mntget(path->mnt);
	dget(path->dentry);
}
EXPORT_SYMBOL(path_get);

/**
 * path_put - put a reference to a path
 * @path: path to put the reference to
 *
 * Given a path decrement the reference count to the dentry and the vfsmount.
 */
void path_put(const struct path *path)
{
	dput(path->dentry);
	mntput(path->mnt);
}
EXPORT_SYMBOL(path_put);

<<<<<<< HEAD
/**
 * path_get_pin - get a reference to a path's dentry
 *                and pin to path's vfsmnt
 * @path: path to get the reference to
 * @p: the fs_pin pin to vfsmnt
 */
void path_get_pin(struct path *path, struct fs_pin *p)
{
	dget(path->dentry);
	pin_insert_group(p, path->mnt, NULL);
}
EXPORT_SYMBOL(path_get_pin);

/**
 * path_put_unpin - put a reference to a path's dentry
 *                  and remove pin to path's vfsmnt
 * @path: path to put the reference to
 * @p: the fs_pin removed from vfsmnt
 */
void path_put_unpin(struct path *path, struct fs_pin *p)
{
	dput(path->dentry);
	pin_remove(p);
}
EXPORT_SYMBOL(path_put_unpin);

=======
#define EMBEDDED_LEVELS 2
>>>>>>> b853a161
struct nameidata {
	struct path	path;
	struct qstr	last;
	struct path	root;
	struct inode	*inode; /* path.dentry.d_inode */
	unsigned int	flags;
	unsigned	seq, m_seq;
	int		last_type;
	unsigned	depth;
	int		total_link_count;
	struct saved {
		struct path link;
		void *cookie;
		const char *name;
		struct inode *inode;
		unsigned seq;
	} *stack, internal[EMBEDDED_LEVELS];
	struct filename	*name;
	struct nameidata *saved;
	unsigned	root_seq;
	int		dfd;
};

static void set_nameidata(struct nameidata *p, int dfd, struct filename *name)
{
	struct nameidata *old = current->nameidata;
	p->stack = p->internal;
	p->dfd = dfd;
	p->name = name;
	p->total_link_count = old ? old->total_link_count : 0;
	p->saved = old;
	current->nameidata = p;
}

static void restore_nameidata(void)
{
	struct nameidata *now = current->nameidata, *old = now->saved;

	current->nameidata = old;
	if (old)
		old->total_link_count = now->total_link_count;
	if (now->stack != now->internal) {
		kfree(now->stack);
		now->stack = now->internal;
	}
}

static int __nd_alloc_stack(struct nameidata *nd)
{
	struct saved *p;

	if (nd->flags & LOOKUP_RCU) {
		p= kmalloc(MAXSYMLINKS * sizeof(struct saved),
				  GFP_ATOMIC);
		if (unlikely(!p))
			return -ECHILD;
	} else {
		p= kmalloc(MAXSYMLINKS * sizeof(struct saved),
				  GFP_KERNEL);
		if (unlikely(!p))
			return -ENOMEM;
	}
	memcpy(p, nd->internal, sizeof(nd->internal));
	nd->stack = p;
	return 0;
}

static inline int nd_alloc_stack(struct nameidata *nd)
{
	if (likely(nd->depth != EMBEDDED_LEVELS))
		return 0;
	if (likely(nd->stack != nd->internal))
		return 0;
	return __nd_alloc_stack(nd);
}

static void drop_links(struct nameidata *nd)
{
	int i = nd->depth;
	while (i--) {
		struct saved *last = nd->stack + i;
		struct inode *inode = last->inode;
		if (last->cookie && inode->i_op->put_link) {
			inode->i_op->put_link(inode, last->cookie);
			last->cookie = NULL;
		}
	}
}

static void terminate_walk(struct nameidata *nd)
{
	drop_links(nd);
	if (!(nd->flags & LOOKUP_RCU)) {
		int i;
		path_put(&nd->path);
		for (i = 0; i < nd->depth; i++)
			path_put(&nd->stack[i].link);
		if (nd->root.mnt && !(nd->flags & LOOKUP_ROOT)) {
			path_put(&nd->root);
			nd->root.mnt = NULL;
		}
	} else {
		nd->flags &= ~LOOKUP_RCU;
		if (!(nd->flags & LOOKUP_ROOT))
			nd->root.mnt = NULL;
		rcu_read_unlock();
	}
	nd->depth = 0;
}

/* path_put is needed afterwards regardless of success or failure */
static bool legitimize_path(struct nameidata *nd,
			    struct path *path, unsigned seq)
{
	int res = __legitimize_mnt(path->mnt, nd->m_seq);
	if (unlikely(res)) {
		if (res > 0)
			path->mnt = NULL;
		path->dentry = NULL;
		return false;
	}
	if (unlikely(!lockref_get_not_dead(&path->dentry->d_lockref))) {
		path->dentry = NULL;
		return false;
	}
	return !read_seqcount_retry(&path->dentry->d_seq, seq);
}

static bool legitimize_links(struct nameidata *nd)
{
	int i;
	for (i = 0; i < nd->depth; i++) {
		struct saved *last = nd->stack + i;
		if (unlikely(!legitimize_path(nd, &last->link, last->seq))) {
			drop_links(nd);
			nd->depth = i + 1;
			return false;
		}
	}
	return true;
}

/*
 * Path walking has 2 modes, rcu-walk and ref-walk (see
 * Documentation/filesystems/path-lookup.txt).  In situations when we can't
 * continue in RCU mode, we attempt to drop out of rcu-walk mode and grab
 * normal reference counts on dentries and vfsmounts to transition to rcu-walk
 * mode.  Refcounts are grabbed at the last known good point before rcu-walk
 * got stuck, so ref-walk may continue from there. If this is not successful
 * (eg. a seqcount has changed), then failure is returned and it's up to caller
 * to restart the path walk from the beginning in ref-walk mode.
 */

/**
 * unlazy_walk - try to switch to ref-walk mode.
 * @nd: nameidata pathwalk data
 * @dentry: child of nd->path.dentry or NULL
 * @seq: seq number to check dentry against
 * Returns: 0 on success, -ECHILD on failure
 *
 * unlazy_walk attempts to legitimize the current nd->path, nd->root and dentry
 * for ref-walk mode.  @dentry must be a path found by a do_lookup call on
 * @nd or NULL.  Must be called from rcu-walk context.
 * Nothing should touch nameidata between unlazy_walk() failure and
 * terminate_walk().
 */
static int unlazy_walk(struct nameidata *nd, struct dentry *dentry, unsigned seq)
{
	struct dentry *parent = nd->path.dentry;

	BUG_ON(!(nd->flags & LOOKUP_RCU));

	nd->flags &= ~LOOKUP_RCU;
	if (unlikely(!legitimize_links(nd)))
		goto out2;
	if (unlikely(!legitimize_mnt(nd->path.mnt, nd->m_seq)))
		goto out2;
	if (unlikely(!lockref_get_not_dead(&parent->d_lockref)))
		goto out1;

	/*
	 * For a negative lookup, the lookup sequence point is the parents
	 * sequence point, and it only needs to revalidate the parent dentry.
	 *
	 * For a positive lookup, we need to move both the parent and the
	 * dentry from the RCU domain to be properly refcounted. And the
	 * sequence number in the dentry validates *both* dentry counters,
	 * since we checked the sequence number of the parent after we got
	 * the child sequence number. So we know the parent must still
	 * be valid if the child sequence number is still valid.
	 */
	if (!dentry) {
		if (read_seqcount_retry(&parent->d_seq, nd->seq))
			goto out;
		BUG_ON(nd->inode != parent->d_inode);
	} else {
		if (!lockref_get_not_dead(&dentry->d_lockref))
			goto out;
		if (read_seqcount_retry(&dentry->d_seq, seq))
			goto drop_dentry;
	}

	/*
	 * Sequence counts matched. Now make sure that the root is
	 * still valid and get it if required.
	 */
	if (nd->root.mnt && !(nd->flags & LOOKUP_ROOT)) {
		if (unlikely(!legitimize_path(nd, &nd->root, nd->root_seq))) {
			rcu_read_unlock();
			dput(dentry);
			return -ECHILD;
		}
	}

	rcu_read_unlock();
	return 0;

drop_dentry:
	rcu_read_unlock();
	dput(dentry);
	goto drop_root_mnt;
out2:
	nd->path.mnt = NULL;
out1:
	nd->path.dentry = NULL;
out:
	rcu_read_unlock();
drop_root_mnt:
	if (!(nd->flags & LOOKUP_ROOT))
		nd->root.mnt = NULL;
	return -ECHILD;
}

static int unlazy_link(struct nameidata *nd, struct path *link, unsigned seq)
{
	if (unlikely(!legitimize_path(nd, link, seq))) {
		drop_links(nd);
		nd->depth = 0;
		nd->flags &= ~LOOKUP_RCU;
		nd->path.mnt = NULL;
		nd->path.dentry = NULL;
		if (!(nd->flags & LOOKUP_ROOT))
			nd->root.mnt = NULL;
		rcu_read_unlock();
	} else if (likely(unlazy_walk(nd, NULL, 0)) == 0) {
		return 0;
	}
	path_put(link);
	return -ECHILD;
}

static inline int d_revalidate(struct dentry *dentry, unsigned int flags)
{
	return dentry->d_op->d_revalidate(dentry, flags);
}

/**
 * complete_walk - successful completion of path walk
 * @nd:  pointer nameidata
 *
 * If we had been in RCU mode, drop out of it and legitimize nd->path.
 * Revalidate the final result, unless we'd already done that during
 * the path walk or the filesystem doesn't ask for it.  Return 0 on
 * success, -error on failure.  In case of failure caller does not
 * need to drop nd->path.
 */
static int complete_walk(struct nameidata *nd)
{
	struct dentry *dentry = nd->path.dentry;
	int status;

	if (nd->flags & LOOKUP_RCU) {
		if (!(nd->flags & LOOKUP_ROOT))
			nd->root.mnt = NULL;
		if (unlikely(unlazy_walk(nd, NULL, 0)))
			return -ECHILD;
	}

	if (likely(!(nd->flags & LOOKUP_JUMPED)))
		return 0;

	if (likely(!(dentry->d_flags & DCACHE_OP_WEAK_REVALIDATE)))
		return 0;

	status = dentry->d_op->d_weak_revalidate(dentry, nd->flags);
	if (status > 0)
		return 0;

	if (!status)
		status = -ESTALE;

	return status;
}

static void set_root(struct nameidata *nd)
{
	get_fs_root(current->fs, &nd->root);
}

static unsigned set_root_rcu(struct nameidata *nd)
{
	struct fs_struct *fs = current->fs;
	unsigned seq;

	do {
		seq = read_seqcount_begin(&fs->seq);
		nd->root = fs->root;
		nd->root_seq = __read_seqcount_begin(&nd->root.dentry->d_seq);
	} while (read_seqcount_retry(&fs->seq, seq));
	return nd->root_seq;
}

static void path_put_conditional(struct path *path, struct nameidata *nd)
{
	dput(path->dentry);
	if (path->mnt != nd->path.mnt)
		mntput(path->mnt);
}

static inline void path_to_nameidata(const struct path *path,
					struct nameidata *nd)
{
	if (!(nd->flags & LOOKUP_RCU)) {
		dput(nd->path.dentry);
		if (nd->path.mnt != path->mnt)
			mntput(nd->path.mnt);
	}
	nd->path.mnt = path->mnt;
	nd->path.dentry = path->dentry;
}

/*
 * Helper to directly jump to a known parsed path from ->follow_link,
 * caller must have taken a reference to path beforehand.
 */
void nd_jump_link(struct path *path)
{
	struct nameidata *nd = current->nameidata;
	path_put(&nd->path);

	nd->path = *path;
	nd->inode = nd->path.dentry->d_inode;
	nd->flags |= LOOKUP_JUMPED;
}

static inline void put_link(struct nameidata *nd)
{
	struct saved *last = nd->stack + --nd->depth;
	struct inode *inode = last->inode;
	if (last->cookie && inode->i_op->put_link)
		inode->i_op->put_link(inode, last->cookie);
	if (!(nd->flags & LOOKUP_RCU))
		path_put(&last->link);
}

int sysctl_protected_symlinks __read_mostly = 0;
int sysctl_protected_hardlinks __read_mostly = 0;

/**
 * may_follow_link - Check symlink following for unsafe situations
 * @nd: nameidata pathwalk data
 *
 * In the case of the sysctl_protected_symlinks sysctl being enabled,
 * CAP_DAC_OVERRIDE needs to be specifically ignored if the symlink is
 * in a sticky world-writable directory. This is to protect privileged
 * processes from failing races against path names that may change out
 * from under them by way of other users creating malicious symlinks.
 * It will permit symlinks to be followed only when outside a sticky
 * world-writable directory, or when the uid of the symlink and follower
 * match, or when the directory owner matches the symlink's owner.
 *
 * Returns 0 if following the symlink is allowed, -ve on error.
 */
static inline int may_follow_link(struct nameidata *nd)
{
	const struct inode *inode;
	const struct inode *parent;

	if (!sysctl_protected_symlinks)
		return 0;

	/* Allowed if owner and follower match. */
	inode = nd->stack[0].inode;
	if (uid_eq(current_cred()->fsuid, inode->i_uid))
		return 0;

	/* Allowed if parent directory not sticky and world-writable. */
	parent = nd->path.dentry->d_inode;
	if ((parent->i_mode & (S_ISVTX|S_IWOTH)) != (S_ISVTX|S_IWOTH))
		return 0;

	/* Allowed if parent directory and link owner match. */
	if (uid_eq(parent->i_uid, inode->i_uid))
		return 0;

	if (nd->flags & LOOKUP_RCU)
		return -ECHILD;

	audit_log_link_denied("follow_link", &nd->stack[0].link);
	return -EACCES;
}

/**
 * safe_hardlink_source - Check for safe hardlink conditions
 * @inode: the source inode to hardlink from
 *
 * Return false if at least one of the following conditions:
 *    - inode is not a regular file
 *    - inode is setuid
 *    - inode is setgid and group-exec
 *    - access failure for read and write
 *
 * Otherwise returns true.
 */
static bool safe_hardlink_source(struct inode *inode)
{
	umode_t mode = inode->i_mode;

	/* Special files should not get pinned to the filesystem. */
	if (!S_ISREG(mode))
		return false;

	/* Setuid files should not get pinned to the filesystem. */
	if (mode & S_ISUID)
		return false;

	/* Executable setgid files should not get pinned to the filesystem. */
	if ((mode & (S_ISGID | S_IXGRP)) == (S_ISGID | S_IXGRP))
		return false;

	/* Hardlinking to unreadable or unwritable sources is dangerous. */
	if (inode_permission(inode, MAY_READ | MAY_WRITE))
		return false;

	return true;
}

/**
 * may_linkat - Check permissions for creating a hardlink
 * @link: the source to hardlink from
 *
 * Block hardlink when all of:
 *  - sysctl_protected_hardlinks enabled
 *  - fsuid does not match inode
 *  - hardlink source is unsafe (see safe_hardlink_source() above)
 *  - not CAP_FOWNER
 *
 * Returns 0 if successful, -ve on error.
 */
static int may_linkat(struct path *link)
{
	const struct cred *cred;
	struct inode *inode;

	if (!sysctl_protected_hardlinks)
		return 0;

	cred = current_cred();
	inode = link->dentry->d_inode;

	/* Source inode owner (or CAP_FOWNER) can hardlink all they like,
	 * otherwise, it must be a safe source.
	 */
	if (uid_eq(cred->fsuid, inode->i_uid) || safe_hardlink_source(inode) ||
	    capable(CAP_FOWNER))
		return 0;

	audit_log_link_denied("linkat", link);
	return -EPERM;
}

static __always_inline
const char *get_link(struct nameidata *nd)
{
	struct saved *last = nd->stack + nd->depth - 1;
	struct dentry *dentry = last->link.dentry;
	struct inode *inode = last->inode;
	int error;
	const char *res;

	if (!(nd->flags & LOOKUP_RCU)) {
		touch_atime(&last->link);
		cond_resched();
	} else if (atime_needs_update(&last->link, inode)) {
		if (unlikely(unlazy_walk(nd, NULL, 0)))
			return ERR_PTR(-ECHILD);
		touch_atime(&last->link);
	}

	error = security_inode_follow_link(dentry, inode,
					   nd->flags & LOOKUP_RCU);
	if (unlikely(error))
		return ERR_PTR(error);

	nd->last_type = LAST_BIND;
	res = inode->i_link;
	if (!res) {
		if (nd->flags & LOOKUP_RCU) {
			if (unlikely(unlazy_walk(nd, NULL, 0)))
				return ERR_PTR(-ECHILD);
		}
		res = inode->i_op->follow_link(dentry, &last->cookie);
		if (IS_ERR_OR_NULL(res)) {
			last->cookie = NULL;
			return res;
		}
	}
	if (*res == '/') {
		if (nd->flags & LOOKUP_RCU) {
			struct dentry *d;
			if (!nd->root.mnt)
				set_root_rcu(nd);
			nd->path = nd->root;
			d = nd->path.dentry;
			nd->inode = d->d_inode;
			nd->seq = nd->root_seq;
			if (unlikely(read_seqcount_retry(&d->d_seq, nd->seq)))
				return ERR_PTR(-ECHILD);
		} else {
			if (!nd->root.mnt)
				set_root(nd);
			path_put(&nd->path);
			nd->path = nd->root;
			path_get(&nd->root);
			nd->inode = nd->path.dentry->d_inode;
		}
		nd->flags |= LOOKUP_JUMPED;
		while (unlikely(*++res == '/'))
			;
	}
	if (!*res)
		res = NULL;
	return res;
}

/*
 * follow_up - Find the mountpoint of path's vfsmount
 *
 * Given a path, find the mountpoint of its source file system.
 * Replace @path with the path of the mountpoint in the parent mount.
 * Up is towards /.
 *
 * Return 1 if we went up a level and 0 if we were already at the
 * root.
 */
int follow_up(struct path *path)
{
	struct mount *mnt = real_mount(path->mnt);
	struct mount *parent;
	struct dentry *mountpoint;

	read_seqlock_excl(&mount_lock);
	parent = mnt->mnt_parent;
	if (parent == mnt) {
		read_sequnlock_excl(&mount_lock);
		return 0;
	}
	mntget(&parent->mnt);
	mountpoint = dget(mnt->mnt_mountpoint);
	read_sequnlock_excl(&mount_lock);
	dput(path->dentry);
	path->dentry = mountpoint;
	mntput(path->mnt);
	path->mnt = &parent->mnt;
	return 1;
}
EXPORT_SYMBOL(follow_up);

/*
 * Perform an automount
 * - return -EISDIR to tell follow_managed() to stop and return the path we
 *   were called with.
 */
static int follow_automount(struct path *path, struct nameidata *nd,
			    bool *need_mntput)
{
	struct vfsmount *mnt;
	int err;

	if (!path->dentry->d_op || !path->dentry->d_op->d_automount)
		return -EREMOTE;

	/* We don't want to mount if someone's just doing a stat -
	 * unless they're stat'ing a directory and appended a '/' to
	 * the name.
	 *
	 * We do, however, want to mount if someone wants to open or
	 * create a file of any type under the mountpoint, wants to
	 * traverse through the mountpoint or wants to open the
	 * mounted directory.  Also, autofs may mark negative dentries
	 * as being automount points.  These will need the attentions
	 * of the daemon to instantiate them before they can be used.
	 */
	if (!(nd->flags & (LOOKUP_PARENT | LOOKUP_DIRECTORY |
			   LOOKUP_OPEN | LOOKUP_CREATE | LOOKUP_AUTOMOUNT)) &&
	    path->dentry->d_inode)
		return -EISDIR;

	nd->total_link_count++;
	if (nd->total_link_count >= 40)
		return -ELOOP;

	mnt = path->dentry->d_op->d_automount(path);
	if (IS_ERR(mnt)) {
		/*
		 * The filesystem is allowed to return -EISDIR here to indicate
		 * it doesn't want to automount.  For instance, autofs would do
		 * this so that its userspace daemon can mount on this dentry.
		 *
		 * However, we can only permit this if it's a terminal point in
		 * the path being looked up; if it wasn't then the remainder of
		 * the path is inaccessible and we should say so.
		 */
		if (PTR_ERR(mnt) == -EISDIR && (nd->flags & LOOKUP_PARENT))
			return -EREMOTE;
		return PTR_ERR(mnt);
	}

	if (!mnt) /* mount collision */
		return 0;

	if (!*need_mntput) {
		/* lock_mount() may release path->mnt on error */
		mntget(path->mnt);
		*need_mntput = true;
	}
	err = finish_automount(mnt, path);

	switch (err) {
	case -EBUSY:
		/* Someone else made a mount here whilst we were busy */
		return 0;
	case 0:
		path_put(path);
		path->mnt = mnt;
		path->dentry = dget(mnt->mnt_root);
		return 0;
	default:
		return err;
	}

}

/*
 * Handle a dentry that is managed in some way.
 * - Flagged for transit management (autofs)
 * - Flagged as mountpoint
 * - Flagged as automount point
 *
 * This may only be called in refwalk mode.
 *
 * Serialization is taken care of in namespace.c
 */
static int follow_managed(struct path *path, struct nameidata *nd)
{
	struct vfsmount *mnt = path->mnt; /* held by caller, must be left alone */
	unsigned managed;
	bool need_mntput = false;
	int ret = 0;

	/* Given that we're not holding a lock here, we retain the value in a
	 * local variable for each dentry as we look at it so that we don't see
	 * the components of that value change under us */
	while (managed = ACCESS_ONCE(path->dentry->d_flags),
	       managed &= DCACHE_MANAGED_DENTRY,
	       unlikely(managed != 0)) {
		/* Allow the filesystem to manage the transit without i_mutex
		 * being held. */
		if (managed & DCACHE_MANAGE_TRANSIT) {
			BUG_ON(!path->dentry->d_op);
			BUG_ON(!path->dentry->d_op->d_manage);
			ret = path->dentry->d_op->d_manage(path->dentry, false);
			if (ret < 0)
				break;
		}

		/* Transit to a mounted filesystem. */
		if (managed & DCACHE_MOUNTED) {
			struct vfsmount *mounted = lookup_mnt(path);
			if (mounted) {
				dput(path->dentry);
				if (need_mntput)
					mntput(path->mnt);
				path->mnt = mounted;
				path->dentry = dget(mounted->mnt_root);
				need_mntput = true;
				continue;
			}

			/* Something is mounted on this dentry in another
			 * namespace and/or whatever was mounted there in this
			 * namespace got unmounted before lookup_mnt() could
			 * get it */
		}

		/* Handle an automount point */
		if (managed & DCACHE_NEED_AUTOMOUNT) {
			ret = follow_automount(path, nd, &need_mntput);
			if (ret < 0)
				break;
			continue;
		}

		/* We didn't change the current path point */
		break;
	}

	if (need_mntput && path->mnt == mnt)
		mntput(path->mnt);
	if (ret == -EISDIR)
		ret = 0;
	if (need_mntput)
		nd->flags |= LOOKUP_JUMPED;
	if (unlikely(ret < 0))
		path_put_conditional(path, nd);
	return ret;
}

int follow_down_one(struct path *path)
{
	struct vfsmount *mounted;

	mounted = lookup_mnt(path);
	if (mounted) {
		dput(path->dentry);
		mntput(path->mnt);
		path->mnt = mounted;
		path->dentry = dget(mounted->mnt_root);
		return 1;
	}
	return 0;
}
EXPORT_SYMBOL(follow_down_one);

static inline int managed_dentry_rcu(struct dentry *dentry)
{
	return (dentry->d_flags & DCACHE_MANAGE_TRANSIT) ?
		dentry->d_op->d_manage(dentry, true) : 0;
}

/*
 * Try to skip to top of mountpoint pile in rcuwalk mode.  Fail if
 * we meet a managed dentry that would need blocking.
 */
static bool __follow_mount_rcu(struct nameidata *nd, struct path *path,
			       struct inode **inode, unsigned *seqp)
{
	for (;;) {
		struct mount *mounted;
		/*
		 * Don't forget we might have a non-mountpoint managed dentry
		 * that wants to block transit.
		 */
		switch (managed_dentry_rcu(path->dentry)) {
		case -ECHILD:
		default:
			return false;
		case -EISDIR:
			return true;
		case 0:
			break;
		}

		if (!d_mountpoint(path->dentry))
			return !(path->dentry->d_flags & DCACHE_NEED_AUTOMOUNT);

		mounted = __lookup_mnt(path->mnt, path->dentry);
		if (!mounted)
			break;
		path->mnt = &mounted->mnt;
		path->dentry = mounted->mnt.mnt_root;
		nd->flags |= LOOKUP_JUMPED;
		*seqp = read_seqcount_begin(&path->dentry->d_seq);
		/*
		 * Update the inode too. We don't need to re-check the
		 * dentry sequence number here after this d_inode read,
		 * because a mount-point is always pinned.
		 */
		*inode = path->dentry->d_inode;
	}
	return !read_seqretry(&mount_lock, nd->m_seq) &&
		!(path->dentry->d_flags & DCACHE_NEED_AUTOMOUNT);
}

static int follow_dotdot_rcu(struct nameidata *nd)
{
	struct inode *inode = nd->inode;
	if (!nd->root.mnt)
		set_root_rcu(nd);

	while (1) {
		if (path_equal(&nd->path, &nd->root))
			break;
		if (nd->path.dentry != nd->path.mnt->mnt_root) {
			struct dentry *old = nd->path.dentry;
			struct dentry *parent = old->d_parent;
			unsigned seq;

			inode = parent->d_inode;
			seq = read_seqcount_begin(&parent->d_seq);
			if (unlikely(read_seqcount_retry(&old->d_seq, nd->seq)))
				return -ECHILD;
			nd->path.dentry = parent;
			nd->seq = seq;
			break;
		} else {
			struct mount *mnt = real_mount(nd->path.mnt);
			struct mount *mparent = mnt->mnt_parent;
			struct dentry *mountpoint = mnt->mnt_mountpoint;
			struct inode *inode2 = mountpoint->d_inode;
			unsigned seq = read_seqcount_begin(&mountpoint->d_seq);
			if (unlikely(read_seqretry(&mount_lock, nd->m_seq)))
				return -ECHILD;
			if (&mparent->mnt == nd->path.mnt)
				break;
			/* we know that mountpoint was pinned */
			nd->path.dentry = mountpoint;
			nd->path.mnt = &mparent->mnt;
			inode = inode2;
			nd->seq = seq;
		}
	}
	while (unlikely(d_mountpoint(nd->path.dentry))) {
		struct mount *mounted;
		mounted = __lookup_mnt(nd->path.mnt, nd->path.dentry);
		if (unlikely(read_seqretry(&mount_lock, nd->m_seq)))
			return -ECHILD;
		if (!mounted)
			break;
		nd->path.mnt = &mounted->mnt;
		nd->path.dentry = mounted->mnt.mnt_root;
		inode = nd->path.dentry->d_inode;
		nd->seq = read_seqcount_begin(&nd->path.dentry->d_seq);
	}
	nd->inode = inode;
	return 0;
}

/*
 * Follow down to the covering mount currently visible to userspace.  At each
 * point, the filesystem owning that dentry may be queried as to whether the
 * caller is permitted to proceed or not.
 */
int follow_down(struct path *path)
{
	unsigned managed;
	int ret;

	while (managed = ACCESS_ONCE(path->dentry->d_flags),
	       unlikely(managed & DCACHE_MANAGED_DENTRY)) {
		/* Allow the filesystem to manage the transit without i_mutex
		 * being held.
		 *
		 * We indicate to the filesystem if someone is trying to mount
		 * something here.  This gives autofs the chance to deny anyone
		 * other than its daemon the right to mount on its
		 * superstructure.
		 *
		 * The filesystem may sleep at this point.
		 */
		if (managed & DCACHE_MANAGE_TRANSIT) {
			BUG_ON(!path->dentry->d_op);
			BUG_ON(!path->dentry->d_op->d_manage);
			ret = path->dentry->d_op->d_manage(
				path->dentry, false);
			if (ret < 0)
				return ret == -EISDIR ? 0 : ret;
		}

		/* Transit to a mounted filesystem. */
		if (managed & DCACHE_MOUNTED) {
			struct vfsmount *mounted = lookup_mnt(path);
			if (!mounted)
				break;
			dput(path->dentry);
			mntput(path->mnt);
			path->mnt = mounted;
			path->dentry = dget(mounted->mnt_root);
			continue;
		}

		/* Don't handle automount points here */
		break;
	}
	return 0;
}
EXPORT_SYMBOL(follow_down);

/*
 * Skip to top of mountpoint pile in refwalk mode for follow_dotdot()
 */
static void follow_mount(struct path *path)
{
	while (d_mountpoint(path->dentry)) {
		struct vfsmount *mounted = lookup_mnt(path);
		if (!mounted)
			break;
		dput(path->dentry);
		mntput(path->mnt);
		path->mnt = mounted;
		path->dentry = dget(mounted->mnt_root);
	}
}

static void follow_dotdot(struct nameidata *nd)
{
	if (!nd->root.mnt)
		set_root(nd);

	while(1) {
		struct dentry *old = nd->path.dentry;

		if (nd->path.dentry == nd->root.dentry &&
		    nd->path.mnt == nd->root.mnt) {
			break;
		}
		if (nd->path.dentry != nd->path.mnt->mnt_root) {
			/* rare case of legitimate dget_parent()... */
			nd->path.dentry = dget_parent(nd->path.dentry);
			dput(old);
			break;
		}
		if (!follow_up(&nd->path))
			break;
	}
	follow_mount(&nd->path);
	nd->inode = nd->path.dentry->d_inode;
}

/*
 * This looks up the name in dcache, possibly revalidates the old dentry and
 * allocates a new one if not found or not valid.  In the need_lookup argument
 * returns whether i_op->lookup is necessary.
 *
 * dir->d_inode->i_mutex must be held
 */
static struct dentry *lookup_dcache(struct qstr *name, struct dentry *dir,
				    unsigned int flags, bool *need_lookup)
{
	struct dentry *dentry;
	int error;

	*need_lookup = false;
	dentry = d_lookup(dir, name);
	if (dentry) {
		if (dentry->d_flags & DCACHE_OP_REVALIDATE) {
			error = d_revalidate(dentry, flags);
			if (unlikely(error <= 0)) {
				if (error < 0) {
					dput(dentry);
					return ERR_PTR(error);
				} else {
					d_invalidate(dentry);
					dput(dentry);
					dentry = NULL;
				}
			}
		}
	}

	if (!dentry) {
		dentry = d_alloc(dir, name);
		if (unlikely(!dentry))
			return ERR_PTR(-ENOMEM);

		*need_lookup = true;
	}
	return dentry;
}

/*
 * Call i_op->lookup on the dentry.  The dentry must be negative and
 * unhashed.
 *
 * dir->d_inode->i_mutex must be held
 */
static struct dentry *lookup_real(struct inode *dir, struct dentry *dentry,
				  unsigned int flags)
{
	struct dentry *old;

	/* Don't create child dentry for a dead directory. */
	if (unlikely(IS_DEADDIR(dir))) {
		dput(dentry);
		return ERR_PTR(-ENOENT);
	}

	old = dir->i_op->lookup(dir, dentry, flags);
	if (unlikely(old)) {
		dput(dentry);
		dentry = old;
	}
	return dentry;
}

static struct dentry *__lookup_hash(struct qstr *name,
		struct dentry *base, unsigned int flags)
{
	bool need_lookup;
	struct dentry *dentry;

	dentry = lookup_dcache(name, base, flags, &need_lookup);
	if (!need_lookup)
		return dentry;

	return lookup_real(base->d_inode, dentry, flags);
}

/*
 *  It's more convoluted than I'd like it to be, but... it's still fairly
 *  small and for now I'd prefer to have fast path as straight as possible.
 *  It _is_ time-critical.
 */
static int lookup_fast(struct nameidata *nd,
		       struct path *path, struct inode **inode,
		       unsigned *seqp)
{
	struct vfsmount *mnt = nd->path.mnt;
	struct dentry *dentry, *parent = nd->path.dentry;
	int need_reval = 1;
	int status = 1;
	int err;

	/*
	 * Rename seqlock is not required here because in the off chance
	 * of a false negative due to a concurrent rename, we're going to
	 * do the non-racy lookup, below.
	 */
	if (nd->flags & LOOKUP_RCU) {
		unsigned seq;
		bool negative;
		dentry = __d_lookup_rcu(parent, &nd->last, &seq);
		if (!dentry)
			goto unlazy;

		/*
		 * This sequence count validates that the inode matches
		 * the dentry name information from lookup.
		 */
		*inode = d_backing_inode(dentry);
		negative = d_is_negative(dentry);
		if (read_seqcount_retry(&dentry->d_seq, seq))
			return -ECHILD;
		if (negative)
			return -ENOENT;

		/*
		 * This sequence count validates that the parent had no
		 * changes while we did the lookup of the dentry above.
		 *
		 * The memory barrier in read_seqcount_begin of child is
		 *  enough, we can use __read_seqcount_retry here.
		 */
		if (__read_seqcount_retry(&parent->d_seq, nd->seq))
			return -ECHILD;

		*seqp = seq;
		if (unlikely(dentry->d_flags & DCACHE_OP_REVALIDATE)) {
			status = d_revalidate(dentry, nd->flags);
			if (unlikely(status <= 0)) {
				if (status != -ECHILD)
					need_reval = 0;
				goto unlazy;
			}
		}
		path->mnt = mnt;
		path->dentry = dentry;
		if (likely(__follow_mount_rcu(nd, path, inode, seqp)))
			return 0;
unlazy:
		if (unlazy_walk(nd, dentry, seq))
			return -ECHILD;
	} else {
		dentry = __d_lookup(parent, &nd->last);
	}

	if (unlikely(!dentry))
		goto need_lookup;

	if (unlikely(dentry->d_flags & DCACHE_OP_REVALIDATE) && need_reval)
		status = d_revalidate(dentry, nd->flags);
	if (unlikely(status <= 0)) {
		if (status < 0) {
			dput(dentry);
			return status;
		}
		d_invalidate(dentry);
		dput(dentry);
		goto need_lookup;
	}

	if (unlikely(d_is_negative(dentry))) {
		dput(dentry);
		return -ENOENT;
	}
	path->mnt = mnt;
	path->dentry = dentry;
	err = follow_managed(path, nd);
	if (likely(!err))
		*inode = d_backing_inode(path->dentry);
	return err;

need_lookup:
	return 1;
}

/* Fast lookup failed, do it the slow way */
static int lookup_slow(struct nameidata *nd, struct path *path)
{
	struct dentry *dentry, *parent;

	parent = nd->path.dentry;
	BUG_ON(nd->inode != parent->d_inode);

	mutex_lock(&parent->d_inode->i_mutex);
	dentry = __lookup_hash(&nd->last, parent, nd->flags);
	mutex_unlock(&parent->d_inode->i_mutex);
	if (IS_ERR(dentry))
		return PTR_ERR(dentry);
	path->mnt = nd->path.mnt;
	path->dentry = dentry;
	return follow_managed(path, nd);
}

static inline int may_lookup(struct nameidata *nd)
{
	if (nd->flags & LOOKUP_RCU) {
		int err = inode_permission(nd->inode, MAY_EXEC|MAY_NOT_BLOCK);
		if (err != -ECHILD)
			return err;
		if (unlazy_walk(nd, NULL, 0))
			return -ECHILD;
	}
	return inode_permission(nd->inode, MAY_EXEC);
}

static inline int handle_dots(struct nameidata *nd, int type)
{
	if (type == LAST_DOTDOT) {
		if (nd->flags & LOOKUP_RCU) {
			return follow_dotdot_rcu(nd);
		} else
			follow_dotdot(nd);
	}
	return 0;
}

static int pick_link(struct nameidata *nd, struct path *link,
		     struct inode *inode, unsigned seq)
{
	int error;
	struct saved *last;
	if (unlikely(nd->total_link_count++ >= MAXSYMLINKS)) {
		path_to_nameidata(link, nd);
		return -ELOOP;
	}
	if (!(nd->flags & LOOKUP_RCU)) {
		if (link->mnt == nd->path.mnt)
			mntget(link->mnt);
	}
	error = nd_alloc_stack(nd);
	if (unlikely(error)) {
		if (error == -ECHILD) {
			if (unlikely(unlazy_link(nd, link, seq)))
				return -ECHILD;
			error = nd_alloc_stack(nd);
		}
		if (error) {
			path_put(link);
			return error;
		}
	}

	last = nd->stack + nd->depth++;
	last->link = *link;
	last->cookie = NULL;
	last->inode = inode;
	last->seq = seq;
	return 1;
}

/*
 * Do we need to follow links? We _really_ want to be able
 * to do this check without having to look at inode->i_op,
 * so we keep a cache of "no, this doesn't need follow_link"
 * for the common case.
 */
static inline int should_follow_link(struct nameidata *nd, struct path *link,
				     int follow,
				     struct inode *inode, unsigned seq)
{
	if (likely(!d_is_symlink(link->dentry)))
		return 0;
	if (!follow)
		return 0;
	return pick_link(nd, link, inode, seq);
}

enum {WALK_GET = 1, WALK_PUT = 2};

static int walk_component(struct nameidata *nd, int flags)
{
	struct path path;
	struct inode *inode;
	unsigned seq;
	int err;
	/*
	 * "." and ".." are special - ".." especially so because it has
	 * to be able to know about the current root directory and
	 * parent relationships.
	 */
	if (unlikely(nd->last_type != LAST_NORM)) {
		err = handle_dots(nd, nd->last_type);
		if (flags & WALK_PUT)
			put_link(nd);
		return err;
	}
	err = lookup_fast(nd, &path, &inode, &seq);
	if (unlikely(err)) {
		if (err < 0)
			return err;

		err = lookup_slow(nd, &path);
		if (err < 0)
			return err;

		inode = d_backing_inode(path.dentry);
		seq = 0;	/* we are already out of RCU mode */
		err = -ENOENT;
		if (d_is_negative(path.dentry))
			goto out_path_put;
	}

	if (flags & WALK_PUT)
		put_link(nd);
	err = should_follow_link(nd, &path, flags & WALK_GET, inode, seq);
	if (unlikely(err))
		return err;
	path_to_nameidata(&path, nd);
	nd->inode = inode;
	nd->seq = seq;
	return 0;

out_path_put:
	path_to_nameidata(&path, nd);
	return err;
}

/*
 * We can do the critical dentry name comparison and hashing
 * operations one word at a time, but we are limited to:
 *
 * - Architectures with fast unaligned word accesses. We could
 *   do a "get_unaligned()" if this helps and is sufficiently
 *   fast.
 *
 * - non-CONFIG_DEBUG_PAGEALLOC configurations (so that we
 *   do not trap on the (extremely unlikely) case of a page
 *   crossing operation.
 *
 * - Furthermore, we need an efficient 64-bit compile for the
 *   64-bit case in order to generate the "number of bytes in
 *   the final mask". Again, that could be replaced with a
 *   efficient population count instruction or similar.
 */
#ifdef CONFIG_DCACHE_WORD_ACCESS

#include <asm/word-at-a-time.h>

#ifdef CONFIG_64BIT

static inline unsigned int fold_hash(unsigned long hash)
{
	return hash_64(hash, 32);
}

#else	/* 32-bit case */

#define fold_hash(x) (x)

#endif

unsigned int full_name_hash(const unsigned char *name, unsigned int len)
{
	unsigned long a, mask;
	unsigned long hash = 0;

	for (;;) {
		a = load_unaligned_zeropad(name);
		if (len < sizeof(unsigned long))
			break;
		hash += a;
		hash *= 9;
		name += sizeof(unsigned long);
		len -= sizeof(unsigned long);
		if (!len)
			goto done;
	}
	mask = bytemask_from_count(len);
	hash += mask & a;
done:
	return fold_hash(hash);
}
EXPORT_SYMBOL(full_name_hash);

/*
 * Calculate the length and hash of the path component, and
 * return the "hash_len" as the result.
 */
static inline u64 hash_name(const char *name)
{
	unsigned long a, b, adata, bdata, mask, hash, len;
	const struct word_at_a_time constants = WORD_AT_A_TIME_CONSTANTS;

	hash = a = 0;
	len = -sizeof(unsigned long);
	do {
		hash = (hash + a) * 9;
		len += sizeof(unsigned long);
		a = load_unaligned_zeropad(name+len);
		b = a ^ REPEAT_BYTE('/');
	} while (!(has_zero(a, &adata, &constants) | has_zero(b, &bdata, &constants)));

	adata = prep_zero_mask(a, adata, &constants);
	bdata = prep_zero_mask(b, bdata, &constants);

	mask = create_zero_mask(adata | bdata);

	hash += a & zero_bytemask(mask);
	len += find_zero(mask);
	return hashlen_create(fold_hash(hash), len);
}

#else

unsigned int full_name_hash(const unsigned char *name, unsigned int len)
{
	unsigned long hash = init_name_hash();
	while (len--)
		hash = partial_name_hash(*name++, hash);
	return end_name_hash(hash);
}
EXPORT_SYMBOL(full_name_hash);

/*
 * We know there's a real path component here of at least
 * one character.
 */
static inline u64 hash_name(const char *name)
{
	unsigned long hash = init_name_hash();
	unsigned long len = 0, c;

	c = (unsigned char)*name;
	do {
		len++;
		hash = partial_name_hash(c, hash);
		c = (unsigned char)name[len];
	} while (c && c != '/');
	return hashlen_create(end_name_hash(hash), len);
}

#endif

/*
 * Name resolution.
 * This is the basic name resolution function, turning a pathname into
 * the final dentry. We expect 'base' to be positive and a directory.
 *
 * Returns 0 and nd will have valid dentry and mnt on success.
 * Returns error and drops reference to input namei data on failure.
 */
static int link_path_walk(const char *name, struct nameidata *nd)
{
	int err;

	while (*name=='/')
		name++;
	if (!*name)
		return 0;

	/* At this point we know we have a real path component. */
	for(;;) {
		u64 hash_len;
		int type;

		err = may_lookup(nd);
 		if (err)
			return err;

		hash_len = hash_name(name);

		type = LAST_NORM;
		if (name[0] == '.') switch (hashlen_len(hash_len)) {
			case 2:
				if (name[1] == '.') {
					type = LAST_DOTDOT;
					nd->flags |= LOOKUP_JUMPED;
				}
				break;
			case 1:
				type = LAST_DOT;
		}
		if (likely(type == LAST_NORM)) {
			struct dentry *parent = nd->path.dentry;
			nd->flags &= ~LOOKUP_JUMPED;
			if (unlikely(parent->d_flags & DCACHE_OP_HASH)) {
				struct qstr this = { { .hash_len = hash_len }, .name = name };
				err = parent->d_op->d_hash(parent, &this);
				if (err < 0)
					return err;
				hash_len = this.hash_len;
				name = this.name;
			}
		}

		nd->last.hash_len = hash_len;
		nd->last.name = name;
		nd->last_type = type;

		name += hashlen_len(hash_len);
		if (!*name)
			goto OK;
		/*
		 * If it wasn't NUL, we know it was '/'. Skip that
		 * slash, and continue until no more slashes.
		 */
		do {
			name++;
		} while (unlikely(*name == '/'));
		if (unlikely(!*name)) {
OK:
			/* pathname body, done */
			if (!nd->depth)
				return 0;
			name = nd->stack[nd->depth - 1].name;
			/* trailing symlink, done */
			if (!name)
				return 0;
			/* last component of nested symlink */
			err = walk_component(nd, WALK_GET | WALK_PUT);
		} else {
			err = walk_component(nd, WALK_GET);
		}
		if (err < 0)
			return err;

		if (err) {
			const char *s = get_link(nd);

			if (unlikely(IS_ERR(s)))
				return PTR_ERR(s);
			err = 0;
			if (unlikely(!s)) {
				/* jumped */
				put_link(nd);
			} else {
				nd->stack[nd->depth - 1].name = name;
				name = s;
				continue;
			}
		}
		if (unlikely(!d_can_lookup(nd->path.dentry)))
			return -ENOTDIR;
	}
}

static const char *path_init(struct nameidata *nd, unsigned flags)
{
	int retval = 0;
	const char *s = nd->name->name;

	nd->last_type = LAST_ROOT; /* if there are only slashes... */
	nd->flags = flags | LOOKUP_JUMPED | LOOKUP_PARENT;
	nd->depth = 0;
	nd->total_link_count = 0;
	if (flags & LOOKUP_ROOT) {
		struct dentry *root = nd->root.dentry;
		struct inode *inode = root->d_inode;
		if (*s) {
			if (!d_can_lookup(root))
				return ERR_PTR(-ENOTDIR);
			retval = inode_permission(inode, MAY_EXEC);
			if (retval)
				return ERR_PTR(retval);
		}
		nd->path = nd->root;
		nd->inode = inode;
		if (flags & LOOKUP_RCU) {
			rcu_read_lock();
			nd->seq = __read_seqcount_begin(&nd->path.dentry->d_seq);
			nd->root_seq = nd->seq;
			nd->m_seq = read_seqbegin(&mount_lock);
		} else {
			path_get(&nd->path);
		}
		return s;
	}

	nd->root.mnt = NULL;

	nd->m_seq = read_seqbegin(&mount_lock);
	if (*s == '/') {
		if (flags & LOOKUP_RCU) {
			rcu_read_lock();
			nd->seq = set_root_rcu(nd);
		} else {
			set_root(nd);
			path_get(&nd->root);
		}
		nd->path = nd->root;
	} else if (nd->dfd == AT_FDCWD) {
		if (flags & LOOKUP_RCU) {
			struct fs_struct *fs = current->fs;
			unsigned seq;

			rcu_read_lock();

			do {
				seq = read_seqcount_begin(&fs->seq);
				nd->path = fs->pwd;
				nd->seq = __read_seqcount_begin(&nd->path.dentry->d_seq);
			} while (read_seqcount_retry(&fs->seq, seq));
		} else {
			get_fs_pwd(current->fs, &nd->path);
		}
	} else {
		/* Caller must check execute permissions on the starting path component */
		struct fd f = fdget_raw(nd->dfd);
		struct dentry *dentry;

		if (!f.file)
			return ERR_PTR(-EBADF);

		dentry = f.file->f_path.dentry;

		if (*s) {
			if (!d_can_lookup(dentry)) {
				fdput(f);
				return ERR_PTR(-ENOTDIR);
			}
		}

		nd->path = f.file->f_path;
		if (flags & LOOKUP_RCU) {
			rcu_read_lock();
			nd->inode = nd->path.dentry->d_inode;
			nd->seq = read_seqcount_begin(&nd->path.dentry->d_seq);
		} else {
			path_get(&nd->path);
			nd->inode = nd->path.dentry->d_inode;
		}
		fdput(f);
		return s;
	}

	nd->inode = nd->path.dentry->d_inode;
	if (!(flags & LOOKUP_RCU))
		return s;
	if (likely(!read_seqcount_retry(&nd->path.dentry->d_seq, nd->seq)))
		return s;
	if (!(nd->flags & LOOKUP_ROOT))
		nd->root.mnt = NULL;
	rcu_read_unlock();
	return ERR_PTR(-ECHILD);
}

static const char *trailing_symlink(struct nameidata *nd)
{
	const char *s;
	int error = may_follow_link(nd);
	if (unlikely(error))
		return ERR_PTR(error);
	nd->flags |= LOOKUP_PARENT;
	nd->stack[0].name = NULL;
	s = get_link(nd);
	return s ? s : "";
}

static inline int lookup_last(struct nameidata *nd)
{
	if (nd->last_type == LAST_NORM && nd->last.name[nd->last.len])
		nd->flags |= LOOKUP_FOLLOW | LOOKUP_DIRECTORY;

	nd->flags &= ~LOOKUP_PARENT;
	return walk_component(nd,
			nd->flags & LOOKUP_FOLLOW
				? nd->depth
					? WALK_PUT | WALK_GET
					: WALK_GET
				: 0);
}

/* Returns 0 and nd will be valid on success; Retuns error, otherwise. */
static int path_lookupat(struct nameidata *nd, unsigned flags, struct path *path)
{
	const char *s = path_init(nd, flags);
	int err;

	if (IS_ERR(s))
		return PTR_ERR(s);
	while (!(err = link_path_walk(s, nd))
		&& ((err = lookup_last(nd)) > 0)) {
		s = trailing_symlink(nd);
		if (IS_ERR(s)) {
			err = PTR_ERR(s);
			break;
		}
	}
	if (!err)
		err = complete_walk(nd);

	if (!err && nd->flags & LOOKUP_DIRECTORY)
		if (!d_can_lookup(nd->path.dentry))
			err = -ENOTDIR;
	if (!err) {
		*path = nd->path;
		nd->path.mnt = NULL;
		nd->path.dentry = NULL;
	}
	terminate_walk(nd);
	return err;
}

static int filename_lookup(int dfd, struct filename *name, unsigned flags,
			   struct path *path, struct path *root)
{
	int retval;
	struct nameidata nd;
	if (IS_ERR(name))
		return PTR_ERR(name);
	if (unlikely(root)) {
		nd.root = *root;
		flags |= LOOKUP_ROOT;
	}
	set_nameidata(&nd, dfd, name);
	retval = path_lookupat(&nd, flags | LOOKUP_RCU, path);
	if (unlikely(retval == -ECHILD))
		retval = path_lookupat(&nd, flags, path);
	if (unlikely(retval == -ESTALE))
		retval = path_lookupat(&nd, flags | LOOKUP_REVAL, path);

	if (likely(!retval))
		audit_inode(name, path->dentry, flags & LOOKUP_PARENT);
	restore_nameidata();
	putname(name);
	return retval;
}

/* Returns 0 and nd will be valid on success; Retuns error, otherwise. */
static int path_parentat(struct nameidata *nd, unsigned flags,
				struct path *parent)
{
	const char *s = path_init(nd, flags);
	int err;
	if (IS_ERR(s))
		return PTR_ERR(s);
	err = link_path_walk(s, nd);
	if (!err)
		err = complete_walk(nd);
	if (!err) {
		*parent = nd->path;
		nd->path.mnt = NULL;
		nd->path.dentry = NULL;
	}
	terminate_walk(nd);
	return err;
}

static struct filename *filename_parentat(int dfd, struct filename *name,
				unsigned int flags, struct path *parent,
				struct qstr *last, int *type)
{
	int retval;
	struct nameidata nd;

	if (IS_ERR(name))
		return name;
	set_nameidata(&nd, dfd, name);
	retval = path_parentat(&nd, flags | LOOKUP_RCU, parent);
	if (unlikely(retval == -ECHILD))
		retval = path_parentat(&nd, flags, parent);
	if (unlikely(retval == -ESTALE))
		retval = path_parentat(&nd, flags | LOOKUP_REVAL, parent);
	if (likely(!retval)) {
		*last = nd.last;
		*type = nd.last_type;
		audit_inode(name, parent->dentry, LOOKUP_PARENT);
	} else {
		putname(name);
		name = ERR_PTR(retval);
	}
	restore_nameidata();
	return name;
}

/* does lookup, returns the object with parent locked */
struct dentry *kern_path_locked(const char *name, struct path *path)
{
	struct filename *filename;
	struct dentry *d;
	struct qstr last;
	int type;

	filename = filename_parentat(AT_FDCWD, getname_kernel(name), 0, path,
				    &last, &type);
	if (IS_ERR(filename))
		return ERR_CAST(filename);
	if (unlikely(type != LAST_NORM)) {
		path_put(path);
		putname(filename);
		return ERR_PTR(-EINVAL);
	}
	mutex_lock_nested(&path->dentry->d_inode->i_mutex, I_MUTEX_PARENT);
	d = __lookup_hash(&last, path->dentry, 0);
	if (IS_ERR(d)) {
		mutex_unlock(&path->dentry->d_inode->i_mutex);
		path_put(path);
	}
	putname(filename);
	return d;
}

int kern_path(const char *name, unsigned int flags, struct path *path)
{
	return filename_lookup(AT_FDCWD, getname_kernel(name),
			       flags, path, NULL);
}
EXPORT_SYMBOL(kern_path);

/**
 * vfs_path_lookup - lookup a file path relative to a dentry-vfsmount pair
 * @dentry:  pointer to dentry of the base directory
 * @mnt: pointer to vfs mount of the base directory
 * @name: pointer to file name
 * @flags: lookup flags
 * @path: pointer to struct path to fill
 */
int vfs_path_lookup(struct dentry *dentry, struct vfsmount *mnt,
		    const char *name, unsigned int flags,
		    struct path *path)
{
	struct path root = {.mnt = mnt, .dentry = dentry};
	/* the first argument of filename_lookup() is ignored with root */
	return filename_lookup(AT_FDCWD, getname_kernel(name),
			       flags , path, &root);
}
EXPORT_SYMBOL(vfs_path_lookup);

/**
 * lookup_one_len - filesystem helper to lookup single pathname component
 * @name:	pathname component to lookup
 * @base:	base directory to lookup from
 * @len:	maximum length @len should be interpreted to
 *
 * Note that this routine is purely a helper for filesystem usage and should
 * not be called by generic code.
 *
 * The caller must hold base->i_mutex.
 */
struct dentry *lookup_one_len(const char *name, struct dentry *base, int len)
{
	struct qstr this;
	unsigned int c;
	int err;

	WARN_ON_ONCE(!mutex_is_locked(&base->d_inode->i_mutex));

	this.name = name;
	this.len = len;
	this.hash = full_name_hash(name, len);
	if (!len)
		return ERR_PTR(-EACCES);

	if (unlikely(name[0] == '.')) {
		if (len < 2 || (len == 2 && name[1] == '.'))
			return ERR_PTR(-EACCES);
	}

	while (len--) {
		c = *(const unsigned char *)name++;
		if (c == '/' || c == '\0')
			return ERR_PTR(-EACCES);
	}
	/*
	 * See if the low-level filesystem might want
	 * to use its own hash..
	 */
	if (base->d_flags & DCACHE_OP_HASH) {
		int err = base->d_op->d_hash(base, &this);
		if (err < 0)
			return ERR_PTR(err);
	}

	err = inode_permission(base->d_inode, MAY_EXEC);
	if (err)
		return ERR_PTR(err);

	return __lookup_hash(&this, base, 0);
}
EXPORT_SYMBOL(lookup_one_len);

/**
 * lookup_one_len_unlocked - filesystem helper to lookup single pathname component
 * @name:	pathname component to lookup
 * @base:	base directory to lookup from
 * @len:	maximum length @len should be interpreted to
 *
 * Note that this routine is purely a helper for filesystem usage and should
 * not be called by generic code.
 *
 * Unlike lookup_one_len, it should be called without the parent
 * i_mutex held, and will take the i_mutex itself if necessary.
 */
struct dentry *lookup_one_len_unlocked(const char *name,
				       struct dentry *base, int len)
{
	struct qstr this;
	unsigned int c;
	int err;
	struct dentry *ret;

	this.name = name;
	this.len = len;
	this.hash = full_name_hash(name, len);
	if (!len)
		return ERR_PTR(-EACCES);

	if (unlikely(name[0] == '.')) {
		if (len < 2 || (len == 2 && name[1] == '.'))
			return ERR_PTR(-EACCES);
	}

	while (len--) {
		c = *(const unsigned char *)name++;
		if (c == '/' || c == '\0')
			return ERR_PTR(-EACCES);
	}
	/*
	 * See if the low-level filesystem might want
	 * to use its own hash..
	 */
	if (base->d_flags & DCACHE_OP_HASH) {
		int err = base->d_op->d_hash(base, &this);
		if (err < 0)
			return ERR_PTR(err);
	}

	err = inode_permission(base->d_inode, MAY_EXEC);
	if (err)
		return ERR_PTR(err);

	ret = __d_lookup(base, &this);
	if (ret)
		return ret;
	/*
	 * __d_lookup() is used to try to get a quick answer and avoid the
	 * mutex.  A false-negative does no harm.
	 */
	ret = __d_lookup(base, &this);
	if (ret && ret->d_flags & DCACHE_OP_REVALIDATE) {
		dput(ret);
		ret = NULL;
	}
	if (ret)
		return ret;

	mutex_lock(&base->d_inode->i_mutex);
	ret =  __lookup_hash(&this, base, 0);
	mutex_unlock(&base->d_inode->i_mutex);
	return ret;
}
EXPORT_SYMBOL(lookup_one_len_unlocked);

int user_path_at_empty(int dfd, const char __user *name, unsigned flags,
		 struct path *path, int *empty)
{
	return filename_lookup(dfd, getname_flags(name, flags, empty),
			       flags, path, NULL);
}
EXPORT_SYMBOL(user_path_at_empty);

/*
 * NB: most callers don't do anything directly with the reference to the
 *     to struct filename, but the nd->last pointer points into the name string
 *     allocated by getname. So we must hold the reference to it until all
 *     path-walking is complete.
 */
static inline struct filename *
user_path_parent(int dfd, const char __user *path,
		 struct path *parent,
		 struct qstr *last,
		 int *type,
		 unsigned int flags)
{
	/* only LOOKUP_REVAL is allowed in extra flags */
	return filename_parentat(dfd, getname(path), flags & LOOKUP_REVAL,
				 parent, last, type);
}

/**
 * mountpoint_last - look up last component for umount
 * @nd:   pathwalk nameidata - currently pointing at parent directory of "last"
 * @path: pointer to container for result
 *
 * This is a special lookup_last function just for umount. In this case, we
 * need to resolve the path without doing any revalidation.
 *
 * The nameidata should be the result of doing a LOOKUP_PARENT pathwalk. Since
 * mountpoints are always pinned in the dcache, their ancestors are too. Thus,
 * in almost all cases, this lookup will be served out of the dcache. The only
 * cases where it won't are if nd->last refers to a symlink or the path is
 * bogus and it doesn't exist.
 *
 * Returns:
 * -error: if there was an error during lookup. This includes -ENOENT if the
 *         lookup found a negative dentry. The nd->path reference will also be
 *         put in this case.
 *
 * 0:      if we successfully resolved nd->path and found it to not to be a
 *         symlink that needs to be followed. "path" will also be populated.
 *         The nd->path reference will also be put.
 *
 * 1:      if we successfully resolved nd->last and found it to be a symlink
 *         that needs to be followed. "path" will be populated with the path
 *         to the link, and nd->path will *not* be put.
 */
static int
mountpoint_last(struct nameidata *nd, struct path *path)
{
	int error = 0;
	struct dentry *dentry;
	struct dentry *dir = nd->path.dentry;

	/* If we're in rcuwalk, drop out of it to handle last component */
	if (nd->flags & LOOKUP_RCU) {
		if (unlazy_walk(nd, NULL, 0))
			return -ECHILD;
	}

	nd->flags &= ~LOOKUP_PARENT;

	if (unlikely(nd->last_type != LAST_NORM)) {
		error = handle_dots(nd, nd->last_type);
		if (error)
			return error;
		dentry = dget(nd->path.dentry);
		goto done;
	}

	mutex_lock(&dir->d_inode->i_mutex);
	dentry = d_lookup(dir, &nd->last);
	if (!dentry) {
		/*
		 * No cached dentry. Mounted dentries are pinned in the cache,
		 * so that means that this dentry is probably a symlink or the
		 * path doesn't actually point to a mounted dentry.
		 */
		dentry = d_alloc(dir, &nd->last);
		if (!dentry) {
			mutex_unlock(&dir->d_inode->i_mutex);
			return -ENOMEM;
		}
		dentry = lookup_real(dir->d_inode, dentry, nd->flags);
		if (IS_ERR(dentry)) {
			mutex_unlock(&dir->d_inode->i_mutex);
			return PTR_ERR(dentry);
		}
	}
	mutex_unlock(&dir->d_inode->i_mutex);

done:
	if (d_is_negative(dentry)) {
		dput(dentry);
		return -ENOENT;
	}
	if (nd->depth)
		put_link(nd);
	path->dentry = dentry;
	path->mnt = nd->path.mnt;
	error = should_follow_link(nd, path, nd->flags & LOOKUP_FOLLOW,
				   d_backing_inode(dentry), 0);
	if (unlikely(error))
		return error;
	mntget(path->mnt);
	follow_mount(path);
	return 0;
}

/**
 * path_mountpoint - look up a path to be umounted
 * @nameidata:	lookup context
 * @flags:	lookup flags
 * @path:	pointer to container for result
 *
 * Look up the given name, but don't attempt to revalidate the last component.
 * Returns 0 and "path" will be valid on success; Returns error otherwise.
 */
static int
path_mountpoint(struct nameidata *nd, unsigned flags, struct path *path)
{
	const char *s = path_init(nd, flags);
	int err;
	if (IS_ERR(s))
		return PTR_ERR(s);
	while (!(err = link_path_walk(s, nd)) &&
		(err = mountpoint_last(nd, path)) > 0) {
		s = trailing_symlink(nd);
		if (IS_ERR(s)) {
			err = PTR_ERR(s);
			break;
		}
	}
	terminate_walk(nd);
	return err;
}

static int
filename_mountpoint(int dfd, struct filename *name, struct path *path,
			unsigned int flags)
{
	struct nameidata nd;
	int error;
	if (IS_ERR(name))
		return PTR_ERR(name);
	set_nameidata(&nd, dfd, name);
	error = path_mountpoint(&nd, flags | LOOKUP_RCU, path);
	if (unlikely(error == -ECHILD))
		error = path_mountpoint(&nd, flags, path);
	if (unlikely(error == -ESTALE))
		error = path_mountpoint(&nd, flags | LOOKUP_REVAL, path);
	if (likely(!error))
		audit_inode(name, path->dentry, 0);
	restore_nameidata();
	putname(name);
	return error;
}

/**
 * user_path_mountpoint_at - lookup a path from userland in order to umount it
 * @dfd:	directory file descriptor
 * @name:	pathname from userland
 * @flags:	lookup flags
 * @path:	pointer to container to hold result
 *
 * A umount is a special case for path walking. We're not actually interested
 * in the inode in this situation, and ESTALE errors can be a problem. We
 * simply want track down the dentry and vfsmount attached at the mountpoint
 * and avoid revalidating the last component.
 *
 * Returns 0 and populates "path" on success.
 */
int
user_path_mountpoint_at(int dfd, const char __user *name, unsigned int flags,
			struct path *path)
{
	return filename_mountpoint(dfd, getname(name), path, flags);
}

int
kern_path_mountpoint(int dfd, const char *name, struct path *path,
			unsigned int flags)
{
	return filename_mountpoint(dfd, getname_kernel(name), path, flags);
}
EXPORT_SYMBOL(kern_path_mountpoint);

int __check_sticky(struct inode *dir, struct inode *inode)
{
	kuid_t fsuid = current_fsuid();

	if (uid_eq(inode->i_uid, fsuid))
		return 0;
	if (uid_eq(dir->i_uid, fsuid))
		return 0;
	return !capable_wrt_inode_uidgid(inode, CAP_FOWNER);
}
EXPORT_SYMBOL(__check_sticky);

/*
 *	Check whether we can remove a link victim from directory dir, check
 *  whether the type of victim is right.
 *  1. We can't do it if dir is read-only (done in permission())
 *  2. We should have write and exec permissions on dir
 *  3. We can't remove anything from append-only dir
 *  4. We can't do anything with immutable dir (done in permission())
 *  5. If the sticky bit on dir is set we should either
 *	a. be owner of dir, or
 *	b. be owner of victim, or
 *	c. have CAP_FOWNER capability
 *  6. If the victim is append-only or immutable we can't do antyhing with
 *     links pointing to it.
 *  7. If we were asked to remove a directory and victim isn't one - ENOTDIR.
 *  8. If we were asked to remove a non-directory and victim isn't one - EISDIR.
 *  9. We can't remove a root or mountpoint.
 * 10. We don't allow removal of NFS sillyrenamed files; it's handled by
 *     nfs_async_unlink().
 */
static int may_delete(struct inode *dir, struct dentry *victim, bool isdir)
{
	struct inode *inode = d_backing_inode(victim);
	int error;

	if (d_is_negative(victim))
		return -ENOENT;
	BUG_ON(!inode);

	BUG_ON(victim->d_parent->d_inode != dir);
	audit_inode_child(dir, victim, AUDIT_TYPE_CHILD_DELETE);

	error = inode_permission(dir, MAY_WRITE | MAY_EXEC);
	if (error)
		return error;
	if (IS_APPEND(dir))
		return -EPERM;

	if (check_sticky(dir, inode) || IS_APPEND(inode) ||
	    IS_IMMUTABLE(inode) || IS_SWAPFILE(inode))
		return -EPERM;
	if (isdir) {
		if (!d_is_dir(victim))
			return -ENOTDIR;
		if (IS_ROOT(victim))
			return -EBUSY;
	} else if (d_is_dir(victim))
		return -EISDIR;
	if (IS_DEADDIR(dir))
		return -ENOENT;
	if (victim->d_flags & DCACHE_NFSFS_RENAMED)
		return -EBUSY;
	return 0;
}

/*	Check whether we can create an object with dentry child in directory
 *  dir.
 *  1. We can't do it if child already exists (open has special treatment for
 *     this case, but since we are inlined it's OK)
 *  2. We can't do it if dir is read-only (done in permission())
 *  3. We should have write and exec permissions on dir
 *  4. We can't do it if dir is immutable (done in permission())
 */
static inline int may_create(struct inode *dir, struct dentry *child)
{
	audit_inode_child(dir, child, AUDIT_TYPE_CHILD_CREATE);
	if (child->d_inode)
		return -EEXIST;
	if (IS_DEADDIR(dir))
		return -ENOENT;
	return inode_permission(dir, MAY_WRITE | MAY_EXEC);
}

/*
 * p1 and p2 should be directories on the same fs.
 */
struct dentry *lock_rename(struct dentry *p1, struct dentry *p2)
{
	struct dentry *p;

	if (p1 == p2) {
		mutex_lock_nested(&p1->d_inode->i_mutex, I_MUTEX_PARENT);
		return NULL;
	}

	mutex_lock(&p1->d_inode->i_sb->s_vfs_rename_mutex);

	p = d_ancestor(p2, p1);
	if (p) {
		mutex_lock_nested(&p2->d_inode->i_mutex, I_MUTEX_PARENT);
		mutex_lock_nested(&p1->d_inode->i_mutex, I_MUTEX_CHILD);
		return p;
	}

	p = d_ancestor(p1, p2);
	if (p) {
		mutex_lock_nested(&p1->d_inode->i_mutex, I_MUTEX_PARENT);
		mutex_lock_nested(&p2->d_inode->i_mutex, I_MUTEX_CHILD);
		return p;
	}

	mutex_lock_nested(&p1->d_inode->i_mutex, I_MUTEX_PARENT);
	mutex_lock_nested(&p2->d_inode->i_mutex, I_MUTEX_PARENT2);
	return NULL;
}
EXPORT_SYMBOL(lock_rename);

void unlock_rename(struct dentry *p1, struct dentry *p2)
{
	mutex_unlock(&p1->d_inode->i_mutex);
	if (p1 != p2) {
		mutex_unlock(&p2->d_inode->i_mutex);
		mutex_unlock(&p1->d_inode->i_sb->s_vfs_rename_mutex);
	}
}
EXPORT_SYMBOL(unlock_rename);

int vfs_create(struct inode *dir, struct dentry *dentry, umode_t mode,
		bool want_excl)
{
	int error = may_create(dir, dentry);
	if (error)
		return error;

	if (!dir->i_op->create)
		return -EACCES;	/* shouldn't it be ENOSYS? */
	mode &= S_IALLUGO;
	mode |= S_IFREG;
	error = security_inode_create(dir, dentry, mode);
	if (error)
		return error;
	error = dir->i_op->create(dir, dentry, mode, want_excl);
	if (!error)
		fsnotify_create(dir, dentry);
	return error;
}
EXPORT_SYMBOL(vfs_create);

static int may_open(struct path *path, int acc_mode, int flag)
{
	struct dentry *dentry = path->dentry;
	struct inode *inode = dentry->d_inode;
	int error;

	/* O_PATH? */
	if (!acc_mode)
		return 0;

	if (!inode)
		return -ENOENT;

	switch (inode->i_mode & S_IFMT) {
	case S_IFLNK:
		return -ELOOP;
	case S_IFDIR:
		if (acc_mode & MAY_WRITE)
			return -EISDIR;
		break;
	case S_IFBLK:
	case S_IFCHR:
		if (path->mnt->mnt_flags & MNT_NODEV)
			return -EACCES;
		/*FALLTHRU*/
	case S_IFIFO:
	case S_IFSOCK:
		flag &= ~O_TRUNC;
		break;
	}

	error = inode_permission(inode, acc_mode);
	if (error)
		return error;

	/*
	 * An append-only file must be opened in append mode for writing.
	 */
	if (IS_APPEND(inode)) {
		if  ((flag & O_ACCMODE) != O_RDONLY && !(flag & O_APPEND))
			return -EPERM;
		if (flag & O_TRUNC)
			return -EPERM;
	}

	/* O_NOATIME can only be set by the owner or superuser */
	if (flag & O_NOATIME && !inode_owner_or_capable(inode))
		return -EPERM;

	return 0;
}

static int handle_truncate(struct file *filp)
{
	struct path *path = &filp->f_path;
	struct inode *inode = path->dentry->d_inode;
	int error = get_write_access(inode);
	if (error)
		return error;
	/*
	 * Refuse to truncate files with mandatory locks held on them.
	 */
	error = locks_verify_locked(filp);
	if (!error)
		error = security_path_truncate(path);
	if (!error) {
		error = do_truncate(path->dentry, 0,
				    ATTR_MTIME|ATTR_CTIME|ATTR_OPEN,
				    filp);
	}
	put_write_access(inode);
	return error;
}

static inline int open_to_namei_flags(int flag)
{
	if ((flag & O_ACCMODE) == 3)
		flag--;
	return flag;
}

static int may_o_create(struct path *dir, struct dentry *dentry, umode_t mode)
{
	int error = security_path_mknod(dir, dentry, mode, 0);
	if (error)
		return error;

	error = inode_permission(dir->dentry->d_inode, MAY_WRITE | MAY_EXEC);
	if (error)
		return error;

	return security_inode_create(dir->dentry->d_inode, dentry, mode);
}

/*
 * Attempt to atomically look up, create and open a file from a negative
 * dentry.
 *
 * Returns 0 if successful.  The file will have been created and attached to
 * @file by the filesystem calling finish_open().
 *
 * Returns 1 if the file was looked up only or didn't need creating.  The
 * caller will need to perform the open themselves.  @path will have been
 * updated to point to the new dentry.  This may be negative.
 *
 * Returns an error code otherwise.
 */
static int atomic_open(struct nameidata *nd, struct dentry *dentry,
			struct path *path, struct file *file,
			const struct open_flags *op,
			bool got_write, bool need_lookup,
			int *opened)
{
	struct inode *dir =  nd->path.dentry->d_inode;
	unsigned open_flag = open_to_namei_flags(op->open_flag);
	umode_t mode;
	int error;
	int acc_mode;
	int create_error = 0;
	struct dentry *const DENTRY_NOT_SET = (void *) -1UL;
	bool excl;

	BUG_ON(dentry->d_inode);

	/* Don't create child dentry for a dead directory. */
	if (unlikely(IS_DEADDIR(dir))) {
		error = -ENOENT;
		goto out;
	}

	mode = op->mode;
	if ((open_flag & O_CREAT) && !IS_POSIXACL(dir))
		mode &= ~current_umask();

	excl = (open_flag & (O_EXCL | O_CREAT)) == (O_EXCL | O_CREAT);
	if (excl)
		open_flag &= ~O_TRUNC;

	/*
	 * Checking write permission is tricky, bacuse we don't know if we are
	 * going to actually need it: O_CREAT opens should work as long as the
	 * file exists.  But checking existence breaks atomicity.  The trick is
	 * to check access and if not granted clear O_CREAT from the flags.
	 *
	 * Another problem is returing the "right" error value (e.g. for an
	 * O_EXCL open we want to return EEXIST not EROFS).
	 */
	if (((open_flag & (O_CREAT | O_TRUNC)) ||
	    (open_flag & O_ACCMODE) != O_RDONLY) && unlikely(!got_write)) {
		if (!(open_flag & O_CREAT)) {
			/*
			 * No O_CREATE -> atomicity not a requirement -> fall
			 * back to lookup + open
			 */
			goto no_open;
		} else if (open_flag & (O_EXCL | O_TRUNC)) {
			/* Fall back and fail with the right error */
			create_error = -EROFS;
			goto no_open;
		} else {
			/* No side effects, safe to clear O_CREAT */
			create_error = -EROFS;
			open_flag &= ~O_CREAT;
		}
	}

	if (open_flag & O_CREAT) {
		error = may_o_create(&nd->path, dentry, mode);
		if (error) {
			create_error = error;
			if (open_flag & O_EXCL)
				goto no_open;
			open_flag &= ~O_CREAT;
		}
	}

	if (nd->flags & LOOKUP_DIRECTORY)
		open_flag |= O_DIRECTORY;

	file->f_path.dentry = DENTRY_NOT_SET;
	file->f_path.mnt = nd->path.mnt;
	error = dir->i_op->atomic_open(dir, dentry, file, open_flag, mode,
				      opened);
	if (error < 0) {
		if (create_error && error == -ENOENT)
			error = create_error;
		goto out;
	}

	if (error) {	/* returned 1, that is */
		if (WARN_ON(file->f_path.dentry == DENTRY_NOT_SET)) {
			error = -EIO;
			goto out;
		}
		if (file->f_path.dentry) {
			dput(dentry);
			dentry = file->f_path.dentry;
		}
		if (*opened & FILE_CREATED)
			fsnotify_create(dir, dentry);
		if (!dentry->d_inode) {
			WARN_ON(*opened & FILE_CREATED);
			if (create_error) {
				error = create_error;
				goto out;
			}
		} else {
			if (excl && !(*opened & FILE_CREATED)) {
				error = -EEXIST;
				goto out;
			}
		}
		goto looked_up;
	}

	/*
	 * We didn't have the inode before the open, so check open permission
	 * here.
	 */
	acc_mode = op->acc_mode;
	if (*opened & FILE_CREATED) {
		WARN_ON(!(open_flag & O_CREAT));
		fsnotify_create(dir, dentry);
		acc_mode = MAY_OPEN;
	}
	error = may_open(&file->f_path, acc_mode, open_flag);
	if (error)
		fput(file);

out:
	dput(dentry);
	return error;

no_open:
	if (need_lookup) {
		dentry = lookup_real(dir, dentry, nd->flags);
		if (IS_ERR(dentry))
			return PTR_ERR(dentry);

		if (create_error) {
			int open_flag = op->open_flag;

			error = create_error;
			if ((open_flag & O_EXCL)) {
				if (!dentry->d_inode)
					goto out;
			} else if (!dentry->d_inode) {
				goto out;
			} else if ((open_flag & O_TRUNC) &&
				   d_is_reg(dentry)) {
				goto out;
			}
			/* will fail later, go on to get the right error */
		}
	}
looked_up:
	path->dentry = dentry;
	path->mnt = nd->path.mnt;
	return 1;
}

/*
 * Look up and maybe create and open the last component.
 *
 * Must be called with i_mutex held on parent.
 *
 * Returns 0 if the file was successfully atomically created (if necessary) and
 * opened.  In this case the file will be returned attached to @file.
 *
 * Returns 1 if the file was not completely opened at this time, though lookups
 * and creations will have been performed and the dentry returned in @path will
 * be positive upon return if O_CREAT was specified.  If O_CREAT wasn't
 * specified then a negative dentry may be returned.
 *
 * An error code is returned otherwise.
 *
 * FILE_CREATE will be set in @*opened if the dentry was created and will be
 * cleared otherwise prior to returning.
 */
static int lookup_open(struct nameidata *nd, struct path *path,
			struct file *file,
			const struct open_flags *op,
			bool got_write, int *opened)
{
	struct dentry *dir = nd->path.dentry;
	struct inode *dir_inode = dir->d_inode;
	struct dentry *dentry;
	int error;
	bool need_lookup;

	*opened &= ~FILE_CREATED;
	dentry = lookup_dcache(&nd->last, dir, nd->flags, &need_lookup);
	if (IS_ERR(dentry))
		return PTR_ERR(dentry);

	/* Cached positive dentry: will open in f_op->open */
	if (!need_lookup && dentry->d_inode)
		goto out_no_open;

	if ((nd->flags & LOOKUP_OPEN) && dir_inode->i_op->atomic_open) {
		return atomic_open(nd, dentry, path, file, op, got_write,
				   need_lookup, opened);
	}

	if (need_lookup) {
		BUG_ON(dentry->d_inode);

		dentry = lookup_real(dir_inode, dentry, nd->flags);
		if (IS_ERR(dentry))
			return PTR_ERR(dentry);
	}

	/* Negative dentry, just create the file */
	if (!dentry->d_inode && (op->open_flag & O_CREAT)) {
		umode_t mode = op->mode;
		if (!IS_POSIXACL(dir->d_inode))
			mode &= ~current_umask();
		/*
		 * This write is needed to ensure that a
		 * rw->ro transition does not occur between
		 * the time when the file is created and when
		 * a permanent write count is taken through
		 * the 'struct file' in finish_open().
		 */
		if (!got_write) {
			error = -EROFS;
			goto out_dput;
		}
		*opened |= FILE_CREATED;
		error = security_path_mknod(&nd->path, dentry, mode, 0);
		if (error)
			goto out_dput;
		error = vfs_create(dir->d_inode, dentry, mode,
				   nd->flags & LOOKUP_EXCL);
		if (error)
			goto out_dput;
	}
out_no_open:
	path->dentry = dentry;
	path->mnt = nd->path.mnt;
	return 1;

out_dput:
	dput(dentry);
	return error;
}

/*
 * Handle the last step of open()
 */
static int do_last(struct nameidata *nd,
		   struct file *file, const struct open_flags *op,
		   int *opened)
{
	struct dentry *dir = nd->path.dentry;
	int open_flag = op->open_flag;
	bool will_truncate = (open_flag & O_TRUNC) != 0;
	bool got_write = false;
	int acc_mode = op->acc_mode;
	unsigned seq;
	struct inode *inode;
	struct path save_parent = { .dentry = NULL, .mnt = NULL };
	struct path path;
	bool retried = false;
	int error;

	nd->flags &= ~LOOKUP_PARENT;
	nd->flags |= op->intent;

	if (nd->last_type != LAST_NORM) {
		error = handle_dots(nd, nd->last_type);
		if (unlikely(error))
			return error;
		goto finish_open;
	}

	if (!(open_flag & O_CREAT)) {
		if (nd->last.name[nd->last.len])
			nd->flags |= LOOKUP_FOLLOW | LOOKUP_DIRECTORY;
		/* we _can_ be in RCU mode here */
		error = lookup_fast(nd, &path, &inode, &seq);
		if (likely(!error))
			goto finish_lookup;

		if (error < 0)
			return error;

		BUG_ON(nd->inode != dir->d_inode);
	} else {
		/* create side of things */
		/*
		 * This will *only* deal with leaving RCU mode - LOOKUP_JUMPED
		 * has been cleared when we got to the last component we are
		 * about to look up
		 */
		error = complete_walk(nd);
		if (error)
			return error;

		audit_inode(nd->name, dir, LOOKUP_PARENT);
		/* trailing slashes? */
		if (unlikely(nd->last.name[nd->last.len]))
			return -EISDIR;
	}

retry_lookup:
	if (op->open_flag & (O_CREAT | O_TRUNC | O_WRONLY | O_RDWR)) {
		error = mnt_want_write(nd->path.mnt);
		if (!error)
			got_write = true;
		/*
		 * do _not_ fail yet - we might not need that or fail with
		 * a different error; let lookup_open() decide; we'll be
		 * dropping this one anyway.
		 */
	}
	mutex_lock(&dir->d_inode->i_mutex);
	error = lookup_open(nd, &path, file, op, got_write, opened);
	mutex_unlock(&dir->d_inode->i_mutex);

	if (error <= 0) {
		if (error)
			goto out;

		if ((*opened & FILE_CREATED) ||
		    !S_ISREG(file_inode(file)->i_mode))
			will_truncate = false;

		audit_inode(nd->name, file->f_path.dentry, 0);
		goto opened;
	}

	if (*opened & FILE_CREATED) {
		/* Don't check for write permission, don't truncate */
		open_flag &= ~O_TRUNC;
		will_truncate = false;
		acc_mode = MAY_OPEN;
		path_to_nameidata(&path, nd);
		goto finish_open_created;
	}

	/*
	 * create/update audit record if it already exists.
	 */
	if (d_is_positive(path.dentry))
		audit_inode(nd->name, path.dentry, 0);

	/*
	 * If atomic_open() acquired write access it is dropped now due to
	 * possible mount and symlink following (this might be optimized away if
	 * necessary...)
	 */
	if (got_write) {
		mnt_drop_write(nd->path.mnt);
		got_write = false;
	}

	if (unlikely((open_flag & (O_EXCL | O_CREAT)) == (O_EXCL | O_CREAT))) {
		path_to_nameidata(&path, nd);
		return -EEXIST;
	}

	error = follow_managed(&path, nd);
	if (unlikely(error < 0))
		return error;

	BUG_ON(nd->flags & LOOKUP_RCU);
	inode = d_backing_inode(path.dentry);
	seq = 0;	/* out of RCU mode, so the value doesn't matter */
	if (unlikely(d_is_negative(path.dentry))) {
		path_to_nameidata(&path, nd);
		return -ENOENT;
	}
finish_lookup:
	if (nd->depth)
		put_link(nd);
	error = should_follow_link(nd, &path, nd->flags & LOOKUP_FOLLOW,
				   inode, seq);
	if (unlikely(error))
		return error;

	if (unlikely(d_is_symlink(path.dentry)) && !(open_flag & O_PATH)) {
		path_to_nameidata(&path, nd);
		return -ELOOP;
	}

	if ((nd->flags & LOOKUP_RCU) || nd->path.mnt != path.mnt) {
		path_to_nameidata(&path, nd);
	} else {
		save_parent.dentry = nd->path.dentry;
		save_parent.mnt = mntget(path.mnt);
		nd->path.dentry = path.dentry;

	}
	nd->inode = inode;
	nd->seq = seq;
	/* Why this, you ask?  _Now_ we might have grown LOOKUP_JUMPED... */
finish_open:
	error = complete_walk(nd);
	if (error) {
		path_put(&save_parent);
		return error;
	}
	audit_inode(nd->name, nd->path.dentry, 0);
	error = -EISDIR;
	if ((open_flag & O_CREAT) && d_is_dir(nd->path.dentry))
		goto out;
	error = -ENOTDIR;
	if ((nd->flags & LOOKUP_DIRECTORY) && !d_can_lookup(nd->path.dentry))
		goto out;
	if (!d_is_reg(nd->path.dentry))
		will_truncate = false;

	if (will_truncate) {
		error = mnt_want_write(nd->path.mnt);
		if (error)
			goto out;
		got_write = true;
	}
finish_open_created:
	error = may_open(&nd->path, acc_mode, open_flag);
	if (error)
		goto out;

	BUG_ON(*opened & FILE_OPENED); /* once it's opened, it's opened */
	error = vfs_open(&nd->path, file, current_cred());
	if (!error) {
		*opened |= FILE_OPENED;
	} else {
		if (error == -EOPENSTALE)
			goto stale_open;
		goto out;
	}
opened:
	error = open_check_o_direct(file);
	if (error)
		goto exit_fput;
	error = ima_file_check(file, op->acc_mode, *opened);
	if (error)
		goto exit_fput;

	if (will_truncate) {
		error = handle_truncate(file);
		if (error)
			goto exit_fput;
	}
out:
	if (got_write)
		mnt_drop_write(nd->path.mnt);
	path_put(&save_parent);
	return error;

exit_fput:
	fput(file);
	goto out;

stale_open:
	/* If no saved parent or already retried then can't retry */
	if (!save_parent.dentry || retried)
		goto out;

	BUG_ON(save_parent.dentry != dir);
	path_put(&nd->path);
	nd->path = save_parent;
	nd->inode = dir->d_inode;
	save_parent.mnt = NULL;
	save_parent.dentry = NULL;
	if (got_write) {
		mnt_drop_write(nd->path.mnt);
		got_write = false;
	}
	retried = true;
	goto retry_lookup;
}

static int do_tmpfile(struct nameidata *nd, unsigned flags,
		const struct open_flags *op,
		struct file *file, int *opened)
{
	static const struct qstr name = QSTR_INIT("/", 1);
	struct dentry *child;
	struct inode *dir;
	struct path path;
	int error = path_lookupat(nd, flags | LOOKUP_DIRECTORY, &path);
	if (unlikely(error))
		return error;
	error = mnt_want_write(path.mnt);
	if (unlikely(error))
		goto out;
	dir = path.dentry->d_inode;
	/* we want directory to be writable */
	error = inode_permission(dir, MAY_WRITE | MAY_EXEC);
	if (error)
		goto out2;
	if (!dir->i_op->tmpfile) {
		error = -EOPNOTSUPP;
		goto out2;
	}
	child = d_alloc(path.dentry, &name);
	if (unlikely(!child)) {
		error = -ENOMEM;
		goto out2;
	}
	dput(path.dentry);
	path.dentry = child;
	error = dir->i_op->tmpfile(dir, child, op->mode);
	if (error)
		goto out2;
	audit_inode(nd->name, child, 0);
	/* Don't check for other permissions, the inode was just created */
	error = may_open(&path, MAY_OPEN, op->open_flag);
	if (error)
		goto out2;
	file->f_path.mnt = path.mnt;
	error = finish_open(file, child, NULL, opened);
	if (error)
		goto out2;
	error = open_check_o_direct(file);
	if (error) {
		fput(file);
	} else if (!(op->open_flag & O_EXCL)) {
		struct inode *inode = file_inode(file);
		spin_lock(&inode->i_lock);
		inode->i_state |= I_LINKABLE;
		spin_unlock(&inode->i_lock);
	}
out2:
	mnt_drop_write(path.mnt);
out:
	path_put(&path);
	return error;
}

static struct file *path_openat(struct nameidata *nd,
			const struct open_flags *op, unsigned flags)
{
	const char *s;
	struct file *file;
	int opened = 0;
	int error;

	file = get_empty_filp();
	if (IS_ERR(file))
		return file;

	file->f_flags = op->open_flag;

	if (unlikely(file->f_flags & __O_TMPFILE)) {
		error = do_tmpfile(nd, flags, op, file, &opened);
		goto out2;
	}

	s = path_init(nd, flags);
	if (IS_ERR(s)) {
		put_filp(file);
		return ERR_CAST(s);
	}
	while (!(error = link_path_walk(s, nd)) &&
		(error = do_last(nd, file, op, &opened)) > 0) {
		nd->flags &= ~(LOOKUP_OPEN|LOOKUP_CREATE|LOOKUP_EXCL);
		s = trailing_symlink(nd);
		if (IS_ERR(s)) {
			error = PTR_ERR(s);
			break;
		}
	}
	terminate_walk(nd);
out2:
	if (!(opened & FILE_OPENED)) {
		BUG_ON(!error);
		put_filp(file);
	}
	if (unlikely(error)) {
		if (error == -EOPENSTALE) {
			if (flags & LOOKUP_RCU)
				error = -ECHILD;
			else
				error = -ESTALE;
		}
		file = ERR_PTR(error);
	}
	return file;
}

struct file *do_filp_open(int dfd, struct filename *pathname,
		const struct open_flags *op)
{
	struct nameidata nd;
	int flags = op->lookup_flags;
	struct file *filp;

	set_nameidata(&nd, dfd, pathname);
	filp = path_openat(&nd, op, flags | LOOKUP_RCU);
	if (unlikely(filp == ERR_PTR(-ECHILD)))
		filp = path_openat(&nd, op, flags);
	if (unlikely(filp == ERR_PTR(-ESTALE)))
		filp = path_openat(&nd, op, flags | LOOKUP_REVAL);
	restore_nameidata();
	return filp;
}

struct file *do_file_open_root(struct dentry *dentry, struct vfsmount *mnt,
		const char *name, const struct open_flags *op)
{
	struct nameidata nd;
	struct file *file;
	struct filename *filename;
	int flags = op->lookup_flags | LOOKUP_ROOT;

	nd.root.mnt = mnt;
	nd.root.dentry = dentry;

	if (d_is_symlink(dentry) && op->intent & LOOKUP_OPEN)
		return ERR_PTR(-ELOOP);

	filename = getname_kernel(name);
	if (unlikely(IS_ERR(filename)))
		return ERR_CAST(filename);

	set_nameidata(&nd, -1, filename);
	file = path_openat(&nd, op, flags | LOOKUP_RCU);
	if (unlikely(file == ERR_PTR(-ECHILD)))
		file = path_openat(&nd, op, flags);
	if (unlikely(file == ERR_PTR(-ESTALE)))
		file = path_openat(&nd, op, flags | LOOKUP_REVAL);
	restore_nameidata();
	putname(filename);
	return file;
}

static struct dentry *filename_create(int dfd, struct filename *name,
				struct path *path, unsigned int lookup_flags)
{
	struct dentry *dentry = ERR_PTR(-EEXIST);
	struct qstr last;
	int type;
	int err2;
	int error;
	bool is_dir = (lookup_flags & LOOKUP_DIRECTORY);

	/*
	 * Note that only LOOKUP_REVAL and LOOKUP_DIRECTORY matter here. Any
	 * other flags passed in are ignored!
	 */
	lookup_flags &= LOOKUP_REVAL;

	name = filename_parentat(dfd, name, lookup_flags, path, &last, &type);
	if (IS_ERR(name))
		return ERR_CAST(name);

	/*
	 * Yucky last component or no last component at all?
	 * (foo/., foo/.., /////)
	 */
	if (unlikely(type != LAST_NORM))
		goto out;

	/* don't fail immediately if it's r/o, at least try to report other errors */
	err2 = mnt_want_write(path->mnt);
	/*
	 * Do the final lookup.
	 */
	lookup_flags |= LOOKUP_CREATE | LOOKUP_EXCL;
	mutex_lock_nested(&path->dentry->d_inode->i_mutex, I_MUTEX_PARENT);
	dentry = __lookup_hash(&last, path->dentry, lookup_flags);
	if (IS_ERR(dentry))
		goto unlock;

	error = -EEXIST;
	if (d_is_positive(dentry))
		goto fail;

	/*
	 * Special case - lookup gave negative, but... we had foo/bar/
	 * From the vfs_mknod() POV we just have a negative dentry -
	 * all is fine. Let's be bastards - you had / on the end, you've
	 * been asking for (non-existent) directory. -ENOENT for you.
	 */
	if (unlikely(!is_dir && last.name[last.len])) {
		error = -ENOENT;
		goto fail;
	}
	if (unlikely(err2)) {
		error = err2;
		goto fail;
	}
	putname(name);
	return dentry;
fail:
	dput(dentry);
	dentry = ERR_PTR(error);
unlock:
	mutex_unlock(&path->dentry->d_inode->i_mutex);
	if (!err2)
		mnt_drop_write(path->mnt);
out:
	path_put(path);
	putname(name);
	return dentry;
}

struct dentry *kern_path_create(int dfd, const char *pathname,
				struct path *path, unsigned int lookup_flags)
{
	return filename_create(dfd, getname_kernel(pathname),
				path, lookup_flags);
}
EXPORT_SYMBOL(kern_path_create);

void done_path_create(struct path *path, struct dentry *dentry)
{
	dput(dentry);
	mutex_unlock(&path->dentry->d_inode->i_mutex);
	mnt_drop_write(path->mnt);
	path_put(path);
}
EXPORT_SYMBOL(done_path_create);

inline struct dentry *user_path_create(int dfd, const char __user *pathname,
				struct path *path, unsigned int lookup_flags)
{
	return filename_create(dfd, getname(pathname), path, lookup_flags);
}
EXPORT_SYMBOL(user_path_create);

int vfs_mknod(struct inode *dir, struct dentry *dentry, umode_t mode, dev_t dev)
{
	int error = may_create(dir, dentry);

	if (error)
		return error;

	if ((S_ISCHR(mode) || S_ISBLK(mode)) && !capable(CAP_MKNOD))
		return -EPERM;

	if (!dir->i_op->mknod)
		return -EPERM;

	error = devcgroup_inode_mknod(mode, dev);
	if (error)
		return error;

	error = security_inode_mknod(dir, dentry, mode, dev);
	if (error)
		return error;

	error = dir->i_op->mknod(dir, dentry, mode, dev);
	if (!error)
		fsnotify_create(dir, dentry);
	return error;
}
EXPORT_SYMBOL(vfs_mknod);

static int may_mknod(umode_t mode)
{
	switch (mode & S_IFMT) {
	case S_IFREG:
	case S_IFCHR:
	case S_IFBLK:
	case S_IFIFO:
	case S_IFSOCK:
	case 0: /* zero mode translates to S_IFREG */
		return 0;
	case S_IFDIR:
		return -EPERM;
	default:
		return -EINVAL;
	}
}

SYSCALL_DEFINE4(mknodat, int, dfd, const char __user *, filename, umode_t, mode,
		unsigned, dev)
{
	struct dentry *dentry;
	struct path path;
	int error;
	unsigned int lookup_flags = 0;

	error = may_mknod(mode);
	if (error)
		return error;
retry:
	dentry = user_path_create(dfd, filename, &path, lookup_flags);
	if (IS_ERR(dentry))
		return PTR_ERR(dentry);

	if (!IS_POSIXACL(path.dentry->d_inode))
		mode &= ~current_umask();
	error = security_path_mknod(&path, dentry, mode, dev);
	if (error)
		goto out;
	switch (mode & S_IFMT) {
		case 0: case S_IFREG:
			error = vfs_create(path.dentry->d_inode,dentry,mode,true);
			break;
		case S_IFCHR: case S_IFBLK:
			error = vfs_mknod(path.dentry->d_inode,dentry,mode,
					new_decode_dev(dev));
			break;
		case S_IFIFO: case S_IFSOCK:
			error = vfs_mknod(path.dentry->d_inode,dentry,mode,0);
			break;
	}
out:
	done_path_create(&path, dentry);
	if (retry_estale(error, lookup_flags)) {
		lookup_flags |= LOOKUP_REVAL;
		goto retry;
	}
	return error;
}

SYSCALL_DEFINE3(mknod, const char __user *, filename, umode_t, mode, unsigned, dev)
{
	return sys_mknodat(AT_FDCWD, filename, mode, dev);
}

int vfs_mkdir(struct inode *dir, struct dentry *dentry, umode_t mode)
{
	int error = may_create(dir, dentry);
	unsigned max_links = dir->i_sb->s_max_links;

	if (error)
		return error;

	if (!dir->i_op->mkdir)
		return -EPERM;

	mode &= (S_IRWXUGO|S_ISVTX);
	error = security_inode_mkdir(dir, dentry, mode);
	if (error)
		return error;

	if (max_links && dir->i_nlink >= max_links)
		return -EMLINK;

	error = dir->i_op->mkdir(dir, dentry, mode);
	if (!error)
		fsnotify_mkdir(dir, dentry);
	return error;
}
EXPORT_SYMBOL(vfs_mkdir);

SYSCALL_DEFINE3(mkdirat, int, dfd, const char __user *, pathname, umode_t, mode)
{
	struct dentry *dentry;
	struct path path;
	int error;
	unsigned int lookup_flags = LOOKUP_DIRECTORY;

retry:
	dentry = user_path_create(dfd, pathname, &path, lookup_flags);
	if (IS_ERR(dentry))
		return PTR_ERR(dentry);

	if (!IS_POSIXACL(path.dentry->d_inode))
		mode &= ~current_umask();
	error = security_path_mkdir(&path, dentry, mode);
	if (!error)
		error = vfs_mkdir(path.dentry->d_inode, dentry, mode);
	done_path_create(&path, dentry);
	if (retry_estale(error, lookup_flags)) {
		lookup_flags |= LOOKUP_REVAL;
		goto retry;
	}
	return error;
}

SYSCALL_DEFINE2(mkdir, const char __user *, pathname, umode_t, mode)
{
	return sys_mkdirat(AT_FDCWD, pathname, mode);
}

/*
 * The dentry_unhash() helper will try to drop the dentry early: we
 * should have a usage count of 1 if we're the only user of this
 * dentry, and if that is true (possibly after pruning the dcache),
 * then we drop the dentry now.
 *
 * A low-level filesystem can, if it choses, legally
 * do a
 *
 *	if (!d_unhashed(dentry))
 *		return -EBUSY;
 *
 * if it cannot handle the case of removing a directory
 * that is still in use by something else..
 */
void dentry_unhash(struct dentry *dentry)
{
	shrink_dcache_parent(dentry);
	spin_lock(&dentry->d_lock);
	if (dentry->d_lockref.count == 1)
		__d_drop(dentry);
	spin_unlock(&dentry->d_lock);
}
EXPORT_SYMBOL(dentry_unhash);

int vfs_rmdir(struct inode *dir, struct dentry *dentry)
{
	int error = may_delete(dir, dentry, 1);

	if (error)
		return error;

	if (!dir->i_op->rmdir)
		return -EPERM;

	dget(dentry);
	mutex_lock(&dentry->d_inode->i_mutex);

	error = -EBUSY;
	if (is_local_mountpoint(dentry))
		goto out;

	error = security_inode_rmdir(dir, dentry);
	if (error)
		goto out;

	shrink_dcache_parent(dentry);
	error = dir->i_op->rmdir(dir, dentry);
	if (error)
		goto out;

	dentry->d_inode->i_flags |= S_DEAD;
	dont_mount(dentry);
	detach_mounts(dentry);

out:
	mutex_unlock(&dentry->d_inode->i_mutex);
	dput(dentry);
	if (!error)
		d_delete(dentry);
	return error;
}
EXPORT_SYMBOL(vfs_rmdir);

static long do_rmdir(int dfd, const char __user *pathname)
{
	int error = 0;
	struct filename *name;
	struct dentry *dentry;
	struct path path;
	struct qstr last;
	int type;
	unsigned int lookup_flags = 0;
retry:
	name = user_path_parent(dfd, pathname,
				&path, &last, &type, lookup_flags);
	if (IS_ERR(name))
		return PTR_ERR(name);

	switch (type) {
	case LAST_DOTDOT:
		error = -ENOTEMPTY;
		goto exit1;
	case LAST_DOT:
		error = -EINVAL;
		goto exit1;
	case LAST_ROOT:
		error = -EBUSY;
		goto exit1;
	}

	error = mnt_want_write(path.mnt);
	if (error)
		goto exit1;

	mutex_lock_nested(&path.dentry->d_inode->i_mutex, I_MUTEX_PARENT);
	dentry = __lookup_hash(&last, path.dentry, lookup_flags);
	error = PTR_ERR(dentry);
	if (IS_ERR(dentry))
		goto exit2;
	if (!dentry->d_inode) {
		error = -ENOENT;
		goto exit3;
	}
	error = security_path_rmdir(&path, dentry);
	if (error)
		goto exit3;
	error = vfs_rmdir(path.dentry->d_inode, dentry);
exit3:
	dput(dentry);
exit2:
	mutex_unlock(&path.dentry->d_inode->i_mutex);
	mnt_drop_write(path.mnt);
exit1:
	path_put(&path);
	putname(name);
	if (retry_estale(error, lookup_flags)) {
		lookup_flags |= LOOKUP_REVAL;
		goto retry;
	}
	return error;
}

SYSCALL_DEFINE1(rmdir, const char __user *, pathname)
{
	return do_rmdir(AT_FDCWD, pathname);
}

/**
 * vfs_unlink - unlink a filesystem object
 * @dir:	parent directory
 * @dentry:	victim
 * @delegated_inode: returns victim inode, if the inode is delegated.
 *
 * The caller must hold dir->i_mutex.
 *
 * If vfs_unlink discovers a delegation, it will return -EWOULDBLOCK and
 * return a reference to the inode in delegated_inode.  The caller
 * should then break the delegation on that inode and retry.  Because
 * breaking a delegation may take a long time, the caller should drop
 * dir->i_mutex before doing so.
 *
 * Alternatively, a caller may pass NULL for delegated_inode.  This may
 * be appropriate for callers that expect the underlying filesystem not
 * to be NFS exported.
 */
int vfs_unlink(struct inode *dir, struct dentry *dentry, struct inode **delegated_inode)
{
	struct inode *target = dentry->d_inode;
	int error = may_delete(dir, dentry, 0);

	if (error)
		return error;

	if (!dir->i_op->unlink)
		return -EPERM;

	mutex_lock(&target->i_mutex);
	if (is_local_mountpoint(dentry))
		error = -EBUSY;
	else {
		error = security_inode_unlink(dir, dentry);
		if (!error) {
			error = try_break_deleg(target, delegated_inode);
			if (error)
				goto out;
			error = dir->i_op->unlink(dir, dentry);
			if (!error) {
				dont_mount(dentry);
				detach_mounts(dentry);
			}
		}
	}
out:
	mutex_unlock(&target->i_mutex);

	/* We don't d_delete() NFS sillyrenamed files--they still exist. */
	if (!error && !(dentry->d_flags & DCACHE_NFSFS_RENAMED)) {
		fsnotify_link_count(target);
		d_delete(dentry);
	}

	return error;
}
EXPORT_SYMBOL(vfs_unlink);

/*
 * Make sure that the actual truncation of the file will occur outside its
 * directory's i_mutex.  Truncate can take a long time if there is a lot of
 * writeout happening, and we don't want to prevent access to the directory
 * while waiting on the I/O.
 */
static long do_unlinkat(int dfd, const char __user *pathname)
{
	int error;
	struct filename *name;
	struct dentry *dentry;
	struct path path;
	struct qstr last;
	int type;
	struct inode *inode = NULL;
	struct inode *delegated_inode = NULL;
	unsigned int lookup_flags = 0;
retry:
	name = user_path_parent(dfd, pathname,
				&path, &last, &type, lookup_flags);
	if (IS_ERR(name))
		return PTR_ERR(name);

	error = -EISDIR;
	if (type != LAST_NORM)
		goto exit1;

	error = mnt_want_write(path.mnt);
	if (error)
		goto exit1;
retry_deleg:
	mutex_lock_nested(&path.dentry->d_inode->i_mutex, I_MUTEX_PARENT);
	dentry = __lookup_hash(&last, path.dentry, lookup_flags);
	error = PTR_ERR(dentry);
	if (!IS_ERR(dentry)) {
		/* Why not before? Because we want correct error value */
		if (last.name[last.len])
			goto slashes;
		inode = dentry->d_inode;
		if (d_is_negative(dentry))
			goto slashes;
		ihold(inode);
		error = security_path_unlink(&path, dentry);
		if (error)
			goto exit2;
		error = vfs_unlink(path.dentry->d_inode, dentry, &delegated_inode);
exit2:
		dput(dentry);
	}
	mutex_unlock(&path.dentry->d_inode->i_mutex);
	if (inode)
		iput(inode);	/* truncate the inode here */
	inode = NULL;
	if (delegated_inode) {
		error = break_deleg_wait(&delegated_inode);
		if (!error)
			goto retry_deleg;
	}
	mnt_drop_write(path.mnt);
exit1:
	path_put(&path);
	putname(name);
	if (retry_estale(error, lookup_flags)) {
		lookup_flags |= LOOKUP_REVAL;
		inode = NULL;
		goto retry;
	}
	return error;

slashes:
	if (d_is_negative(dentry))
		error = -ENOENT;
	else if (d_is_dir(dentry))
		error = -EISDIR;
	else
		error = -ENOTDIR;
	goto exit2;
}

SYSCALL_DEFINE3(unlinkat, int, dfd, const char __user *, pathname, int, flag)
{
	if ((flag & ~AT_REMOVEDIR) != 0)
		return -EINVAL;

	if (flag & AT_REMOVEDIR)
		return do_rmdir(dfd, pathname);

	return do_unlinkat(dfd, pathname);
}

SYSCALL_DEFINE1(unlink, const char __user *, pathname)
{
	return do_unlinkat(AT_FDCWD, pathname);
}

int vfs_symlink(struct inode *dir, struct dentry *dentry, const char *oldname)
{
	int error = may_create(dir, dentry);

	if (error)
		return error;

	if (!dir->i_op->symlink)
		return -EPERM;

	error = security_inode_symlink(dir, dentry, oldname);
	if (error)
		return error;

	error = dir->i_op->symlink(dir, dentry, oldname);
	if (!error)
		fsnotify_create(dir, dentry);
	return error;
}
EXPORT_SYMBOL(vfs_symlink);

SYSCALL_DEFINE3(symlinkat, const char __user *, oldname,
		int, newdfd, const char __user *, newname)
{
	int error;
	struct filename *from;
	struct dentry *dentry;
	struct path path;
	unsigned int lookup_flags = 0;

	from = getname(oldname);
	if (IS_ERR(from))
		return PTR_ERR(from);
retry:
	dentry = user_path_create(newdfd, newname, &path, lookup_flags);
	error = PTR_ERR(dentry);
	if (IS_ERR(dentry))
		goto out_putname;

	error = security_path_symlink(&path, dentry, from->name);
	if (!error)
		error = vfs_symlink(path.dentry->d_inode, dentry, from->name);
	done_path_create(&path, dentry);
	if (retry_estale(error, lookup_flags)) {
		lookup_flags |= LOOKUP_REVAL;
		goto retry;
	}
out_putname:
	putname(from);
	return error;
}

SYSCALL_DEFINE2(symlink, const char __user *, oldname, const char __user *, newname)
{
	return sys_symlinkat(oldname, AT_FDCWD, newname);
}

/**
 * vfs_link - create a new link
 * @old_dentry:	object to be linked
 * @dir:	new parent
 * @new_dentry:	where to create the new link
 * @delegated_inode: returns inode needing a delegation break
 *
 * The caller must hold dir->i_mutex
 *
 * If vfs_link discovers a delegation on the to-be-linked file in need
 * of breaking, it will return -EWOULDBLOCK and return a reference to the
 * inode in delegated_inode.  The caller should then break the delegation
 * and retry.  Because breaking a delegation may take a long time, the
 * caller should drop the i_mutex before doing so.
 *
 * Alternatively, a caller may pass NULL for delegated_inode.  This may
 * be appropriate for callers that expect the underlying filesystem not
 * to be NFS exported.
 */
int vfs_link(struct dentry *old_dentry, struct inode *dir, struct dentry *new_dentry, struct inode **delegated_inode)
{
	struct inode *inode = old_dentry->d_inode;
	unsigned max_links = dir->i_sb->s_max_links;
	int error;

	if (!inode)
		return -ENOENT;

	error = may_create(dir, new_dentry);
	if (error)
		return error;

	if (dir->i_sb != inode->i_sb)
		return -EXDEV;

	/*
	 * A link to an append-only or immutable file cannot be created.
	 */
	if (IS_APPEND(inode) || IS_IMMUTABLE(inode))
		return -EPERM;
	if (!dir->i_op->link)
		return -EPERM;
	if (S_ISDIR(inode->i_mode))
		return -EPERM;

	error = security_inode_link(old_dentry, dir, new_dentry);
	if (error)
		return error;

	mutex_lock(&inode->i_mutex);
	/* Make sure we don't allow creating hardlink to an unlinked file */
	if (inode->i_nlink == 0 && !(inode->i_state & I_LINKABLE))
		error =  -ENOENT;
	else if (max_links && inode->i_nlink >= max_links)
		error = -EMLINK;
	else {
		error = try_break_deleg(inode, delegated_inode);
		if (!error)
			error = dir->i_op->link(old_dentry, dir, new_dentry);
	}

	if (!error && (inode->i_state & I_LINKABLE)) {
		spin_lock(&inode->i_lock);
		inode->i_state &= ~I_LINKABLE;
		spin_unlock(&inode->i_lock);
	}
	mutex_unlock(&inode->i_mutex);
	if (!error)
		fsnotify_link(dir, inode, new_dentry);
	return error;
}
EXPORT_SYMBOL(vfs_link);

/*
 * Hardlinks are often used in delicate situations.  We avoid
 * security-related surprises by not following symlinks on the
 * newname.  --KAB
 *
 * We don't follow them on the oldname either to be compatible
 * with linux 2.0, and to avoid hard-linking to directories
 * and other special files.  --ADM
 */
SYSCALL_DEFINE5(linkat, int, olddfd, const char __user *, oldname,
		int, newdfd, const char __user *, newname, int, flags)
{
	struct dentry *new_dentry;
	struct path old_path, new_path;
	struct inode *delegated_inode = NULL;
	int how = 0;
	int error;

	if ((flags & ~(AT_SYMLINK_FOLLOW | AT_EMPTY_PATH)) != 0)
		return -EINVAL;
	/*
	 * To use null names we require CAP_DAC_READ_SEARCH
	 * This ensures that not everyone will be able to create
	 * handlink using the passed filedescriptor.
	 */
	if (flags & AT_EMPTY_PATH) {
		if (!capable(CAP_DAC_READ_SEARCH))
			return -ENOENT;
		how = LOOKUP_EMPTY;
	}

	if (flags & AT_SYMLINK_FOLLOW)
		how |= LOOKUP_FOLLOW;
retry:
	error = user_path_at(olddfd, oldname, how, &old_path);
	if (error)
		return error;

	new_dentry = user_path_create(newdfd, newname, &new_path,
					(how & LOOKUP_REVAL));
	error = PTR_ERR(new_dentry);
	if (IS_ERR(new_dentry))
		goto out;

	error = -EXDEV;
	if (old_path.mnt != new_path.mnt)
		goto out_dput;
	error = may_linkat(&old_path);
	if (unlikely(error))
		goto out_dput;
	error = security_path_link(old_path.dentry, &new_path, new_dentry);
	if (error)
		goto out_dput;
	error = vfs_link(old_path.dentry, new_path.dentry->d_inode, new_dentry, &delegated_inode);
out_dput:
	done_path_create(&new_path, new_dentry);
	if (delegated_inode) {
		error = break_deleg_wait(&delegated_inode);
		if (!error) {
			path_put(&old_path);
			goto retry;
		}
	}
	if (retry_estale(error, how)) {
		path_put(&old_path);
		how |= LOOKUP_REVAL;
		goto retry;
	}
out:
	path_put(&old_path);

	return error;
}

SYSCALL_DEFINE2(link, const char __user *, oldname, const char __user *, newname)
{
	return sys_linkat(AT_FDCWD, oldname, AT_FDCWD, newname, 0);
}

/**
 * vfs_rename - rename a filesystem object
 * @old_dir:	parent of source
 * @old_dentry:	source
 * @new_dir:	parent of destination
 * @new_dentry:	destination
 * @delegated_inode: returns an inode needing a delegation break
 * @flags:	rename flags
 *
 * The caller must hold multiple mutexes--see lock_rename()).
 *
 * If vfs_rename discovers a delegation in need of breaking at either
 * the source or destination, it will return -EWOULDBLOCK and return a
 * reference to the inode in delegated_inode.  The caller should then
 * break the delegation and retry.  Because breaking a delegation may
 * take a long time, the caller should drop all locks before doing
 * so.
 *
 * Alternatively, a caller may pass NULL for delegated_inode.  This may
 * be appropriate for callers that expect the underlying filesystem not
 * to be NFS exported.
 *
 * The worst of all namespace operations - renaming directory. "Perverted"
 * doesn't even start to describe it. Somebody in UCB had a heck of a trip...
 * Problems:
 *	a) we can get into loop creation.
 *	b) race potential - two innocent renames can create a loop together.
 *	   That's where 4.4 screws up. Current fix: serialization on
 *	   sb->s_vfs_rename_mutex. We might be more accurate, but that's another
 *	   story.
 *	c) we have to lock _four_ objects - parents and victim (if it exists),
 *	   and source (if it is not a directory).
 *	   And that - after we got ->i_mutex on parents (until then we don't know
 *	   whether the target exists).  Solution: try to be smart with locking
 *	   order for inodes.  We rely on the fact that tree topology may change
 *	   only under ->s_vfs_rename_mutex _and_ that parent of the object we
 *	   move will be locked.  Thus we can rank directories by the tree
 *	   (ancestors first) and rank all non-directories after them.
 *	   That works since everybody except rename does "lock parent, lookup,
 *	   lock child" and rename is under ->s_vfs_rename_mutex.
 *	   HOWEVER, it relies on the assumption that any object with ->lookup()
 *	   has no more than 1 dentry.  If "hybrid" objects will ever appear,
 *	   we'd better make sure that there's no link(2) for them.
 *	d) conversion from fhandle to dentry may come in the wrong moment - when
 *	   we are removing the target. Solution: we will have to grab ->i_mutex
 *	   in the fhandle_to_dentry code. [FIXME - current nfsfh.c relies on
 *	   ->i_mutex on parents, which works but leads to some truly excessive
 *	   locking].
 */
int vfs_rename(struct inode *old_dir, struct dentry *old_dentry,
	       struct inode *new_dir, struct dentry *new_dentry,
	       struct inode **delegated_inode, unsigned int flags)
{
	int error;
	bool is_dir = d_is_dir(old_dentry);
	const unsigned char *old_name;
	struct inode *source = old_dentry->d_inode;
	struct inode *target = new_dentry->d_inode;
	bool new_is_dir = false;
	unsigned max_links = new_dir->i_sb->s_max_links;

	if (source == target)
		return 0;

	error = may_delete(old_dir, old_dentry, is_dir);
	if (error)
		return error;

	if (!target) {
		error = may_create(new_dir, new_dentry);
	} else {
		new_is_dir = d_is_dir(new_dentry);

		if (!(flags & RENAME_EXCHANGE))
			error = may_delete(new_dir, new_dentry, is_dir);
		else
			error = may_delete(new_dir, new_dentry, new_is_dir);
	}
	if (error)
		return error;

	if (!old_dir->i_op->rename && !old_dir->i_op->rename2)
		return -EPERM;

	if (flags && !old_dir->i_op->rename2)
		return -EINVAL;

	/*
	 * If we are going to change the parent - check write permissions,
	 * we'll need to flip '..'.
	 */
	if (new_dir != old_dir) {
		if (is_dir) {
			error = inode_permission(source, MAY_WRITE);
			if (error)
				return error;
		}
		if ((flags & RENAME_EXCHANGE) && new_is_dir) {
			error = inode_permission(target, MAY_WRITE);
			if (error)
				return error;
		}
	}

	error = security_inode_rename(old_dir, old_dentry, new_dir, new_dentry,
				      flags);
	if (error)
		return error;

	old_name = fsnotify_oldname_init(old_dentry->d_name.name);
	dget(new_dentry);
	if (!is_dir || (flags & RENAME_EXCHANGE))
		lock_two_nondirectories(source, target);
	else if (target)
		mutex_lock(&target->i_mutex);

	error = -EBUSY;
	if (is_local_mountpoint(old_dentry) || is_local_mountpoint(new_dentry))
		goto out;

	if (max_links && new_dir != old_dir) {
		error = -EMLINK;
		if (is_dir && !new_is_dir && new_dir->i_nlink >= max_links)
			goto out;
		if ((flags & RENAME_EXCHANGE) && !is_dir && new_is_dir &&
		    old_dir->i_nlink >= max_links)
			goto out;
	}
	if (is_dir && !(flags & RENAME_EXCHANGE) && target)
		shrink_dcache_parent(new_dentry);
	if (!is_dir) {
		error = try_break_deleg(source, delegated_inode);
		if (error)
			goto out;
	}
	if (target && !new_is_dir) {
		error = try_break_deleg(target, delegated_inode);
		if (error)
			goto out;
	}
	if (!old_dir->i_op->rename2) {
		error = old_dir->i_op->rename(old_dir, old_dentry,
					      new_dir, new_dentry);
	} else {
		WARN_ON(old_dir->i_op->rename != NULL);
		error = old_dir->i_op->rename2(old_dir, old_dentry,
					       new_dir, new_dentry, flags);
	}
	if (error)
		goto out;

	if (!(flags & RENAME_EXCHANGE) && target) {
		if (is_dir)
			target->i_flags |= S_DEAD;
		dont_mount(new_dentry);
		detach_mounts(new_dentry);
	}
	if (!(old_dir->i_sb->s_type->fs_flags & FS_RENAME_DOES_D_MOVE)) {
		if (!(flags & RENAME_EXCHANGE))
			d_move(old_dentry, new_dentry);
		else
			d_exchange(old_dentry, new_dentry);
	}
out:
	if (!is_dir || (flags & RENAME_EXCHANGE))
		unlock_two_nondirectories(source, target);
	else if (target)
		mutex_unlock(&target->i_mutex);
	dput(new_dentry);
	if (!error) {
		fsnotify_move(old_dir, new_dir, old_name, is_dir,
			      !(flags & RENAME_EXCHANGE) ? target : NULL, old_dentry);
		if (flags & RENAME_EXCHANGE) {
			fsnotify_move(new_dir, old_dir, old_dentry->d_name.name,
				      new_is_dir, NULL, new_dentry);
		}
	}
	fsnotify_oldname_free(old_name);

	return error;
}
EXPORT_SYMBOL(vfs_rename);

SYSCALL_DEFINE5(renameat2, int, olddfd, const char __user *, oldname,
		int, newdfd, const char __user *, newname, unsigned int, flags)
{
	struct dentry *old_dentry, *new_dentry;
	struct dentry *trap;
	struct path old_path, new_path;
	struct qstr old_last, new_last;
	int old_type, new_type;
	struct inode *delegated_inode = NULL;
	struct filename *from;
	struct filename *to;
	unsigned int lookup_flags = 0, target_flags = LOOKUP_RENAME_TARGET;
	bool should_retry = false;
	int error;

	if (flags & ~(RENAME_NOREPLACE | RENAME_EXCHANGE | RENAME_WHITEOUT))
		return -EINVAL;

	if ((flags & (RENAME_NOREPLACE | RENAME_WHITEOUT)) &&
	    (flags & RENAME_EXCHANGE))
		return -EINVAL;

	if ((flags & RENAME_WHITEOUT) && !capable(CAP_MKNOD))
		return -EPERM;

	if (flags & RENAME_EXCHANGE)
		target_flags = 0;

retry:
	from = user_path_parent(olddfd, oldname,
				&old_path, &old_last, &old_type, lookup_flags);
	if (IS_ERR(from)) {
		error = PTR_ERR(from);
		goto exit;
	}

	to = user_path_parent(newdfd, newname,
				&new_path, &new_last, &new_type, lookup_flags);
	if (IS_ERR(to)) {
		error = PTR_ERR(to);
		goto exit1;
	}

	error = -EXDEV;
	if (old_path.mnt != new_path.mnt)
		goto exit2;

	error = -EBUSY;
	if (old_type != LAST_NORM)
		goto exit2;

	if (flags & RENAME_NOREPLACE)
		error = -EEXIST;
	if (new_type != LAST_NORM)
		goto exit2;

	error = mnt_want_write(old_path.mnt);
	if (error)
		goto exit2;

retry_deleg:
	trap = lock_rename(new_path.dentry, old_path.dentry);

	old_dentry = __lookup_hash(&old_last, old_path.dentry, lookup_flags);
	error = PTR_ERR(old_dentry);
	if (IS_ERR(old_dentry))
		goto exit3;
	/* source must exist */
	error = -ENOENT;
	if (d_is_negative(old_dentry))
		goto exit4;
	new_dentry = __lookup_hash(&new_last, new_path.dentry, lookup_flags | target_flags);
	error = PTR_ERR(new_dentry);
	if (IS_ERR(new_dentry))
		goto exit4;
	error = -EEXIST;
	if ((flags & RENAME_NOREPLACE) && d_is_positive(new_dentry))
		goto exit5;
	if (flags & RENAME_EXCHANGE) {
		error = -ENOENT;
		if (d_is_negative(new_dentry))
			goto exit5;

		if (!d_is_dir(new_dentry)) {
			error = -ENOTDIR;
			if (new_last.name[new_last.len])
				goto exit5;
		}
	}
	/* unless the source is a directory trailing slashes give -ENOTDIR */
	if (!d_is_dir(old_dentry)) {
		error = -ENOTDIR;
		if (old_last.name[old_last.len])
			goto exit5;
		if (!(flags & RENAME_EXCHANGE) && new_last.name[new_last.len])
			goto exit5;
	}
	/* source should not be ancestor of target */
	error = -EINVAL;
	if (old_dentry == trap)
		goto exit5;
	/* target should not be an ancestor of source */
	if (!(flags & RENAME_EXCHANGE))
		error = -ENOTEMPTY;
	if (new_dentry == trap)
		goto exit5;

	error = security_path_rename(&old_path, old_dentry,
				     &new_path, new_dentry, flags);
	if (error)
		goto exit5;
	error = vfs_rename(old_path.dentry->d_inode, old_dentry,
			   new_path.dentry->d_inode, new_dentry,
			   &delegated_inode, flags);
exit5:
	dput(new_dentry);
exit4:
	dput(old_dentry);
exit3:
	unlock_rename(new_path.dentry, old_path.dentry);
	if (delegated_inode) {
		error = break_deleg_wait(&delegated_inode);
		if (!error)
			goto retry_deleg;
	}
	mnt_drop_write(old_path.mnt);
exit2:
	if (retry_estale(error, lookup_flags))
		should_retry = true;
	path_put(&new_path);
	putname(to);
exit1:
	path_put(&old_path);
	putname(from);
	if (should_retry) {
		should_retry = false;
		lookup_flags |= LOOKUP_REVAL;
		goto retry;
	}
exit:
	return error;
}

SYSCALL_DEFINE4(renameat, int, olddfd, const char __user *, oldname,
		int, newdfd, const char __user *, newname)
{
	return sys_renameat2(olddfd, oldname, newdfd, newname, 0);
}

SYSCALL_DEFINE2(rename, const char __user *, oldname, const char __user *, newname)
{
	return sys_renameat2(AT_FDCWD, oldname, AT_FDCWD, newname, 0);
}

int vfs_whiteout(struct inode *dir, struct dentry *dentry)
{
	int error = may_create(dir, dentry);
	if (error)
		return error;

	if (!dir->i_op->mknod)
		return -EPERM;

	return dir->i_op->mknod(dir, dentry,
				S_IFCHR | WHITEOUT_MODE, WHITEOUT_DEV);
}
EXPORT_SYMBOL(vfs_whiteout);

int readlink_copy(char __user *buffer, int buflen, const char *link)
{
	int len = PTR_ERR(link);
	if (IS_ERR(link))
		goto out;

	len = strlen(link);
	if (len > (unsigned) buflen)
		len = buflen;
	if (copy_to_user(buffer, link, len))
		len = -EFAULT;
out:
	return len;
}
EXPORT_SYMBOL(readlink_copy);

/*
 * A helper for ->readlink().  This should be used *ONLY* for symlinks that
 * have ->follow_link() touching nd only in nd_set_link().  Using (or not
 * using) it for any given inode is up to filesystem.
 */
int generic_readlink(struct dentry *dentry, char __user *buffer, int buflen)
{
	void *cookie;
	struct inode *inode = d_inode(dentry);
	const char *link = inode->i_link;
	int res;

	if (!link) {
		link = inode->i_op->follow_link(dentry, &cookie);
		if (IS_ERR(link))
			return PTR_ERR(link);
	}
	res = readlink_copy(buffer, buflen, link);
	if (inode->i_op->put_link)
		inode->i_op->put_link(inode, cookie);
	return res;
}
EXPORT_SYMBOL(generic_readlink);

/* get the link contents into pagecache */
static char *page_getlink(struct dentry * dentry, struct page **ppage)
{
	char *kaddr;
	struct page *page;
	struct address_space *mapping = dentry->d_inode->i_mapping;
	page = read_mapping_page(mapping, 0, NULL);
	if (IS_ERR(page))
		return (char*)page;
	*ppage = page;
	kaddr = kmap(page);
	nd_terminate_link(kaddr, dentry->d_inode->i_size, PAGE_SIZE - 1);
	return kaddr;
}

int page_readlink(struct dentry *dentry, char __user *buffer, int buflen)
{
	struct page *page = NULL;
	int res = readlink_copy(buffer, buflen, page_getlink(dentry, &page));
	if (page) {
		kunmap(page);
		page_cache_release(page);
	}
	return res;
}
EXPORT_SYMBOL(page_readlink);

const char *page_follow_link_light(struct dentry *dentry, void **cookie)
{
	struct page *page = NULL;
	char *res = page_getlink(dentry, &page);
	if (!IS_ERR(res))
		*cookie = page;
	return res;
}
EXPORT_SYMBOL(page_follow_link_light);

void page_put_link(struct inode *unused, void *cookie)
{
	struct page *page = cookie;
	kunmap(page);
	page_cache_release(page);
}
EXPORT_SYMBOL(page_put_link);

/*
 * The nofs argument instructs pagecache_write_begin to pass AOP_FLAG_NOFS
 */
int __page_symlink(struct inode *inode, const char *symname, int len, int nofs)
{
	struct address_space *mapping = inode->i_mapping;
	struct page *page;
	void *fsdata;
	int err;
	char *kaddr;
	unsigned int flags = AOP_FLAG_UNINTERRUPTIBLE;
	if (nofs)
		flags |= AOP_FLAG_NOFS;

retry:
	err = pagecache_write_begin(NULL, mapping, 0, len-1,
				flags, &page, &fsdata);
	if (err)
		goto fail;

	kaddr = kmap_atomic(page);
	memcpy(kaddr, symname, len-1);
	kunmap_atomic(kaddr);

	err = pagecache_write_end(NULL, mapping, 0, len-1, len-1,
							page, fsdata);
	if (err < 0)
		goto fail;
	if (err < len-1)
		goto retry;

	mark_inode_dirty(inode);
	return 0;
fail:
	return err;
}
EXPORT_SYMBOL(__page_symlink);

int page_symlink(struct inode *inode, const char *symname, int len)
{
	return __page_symlink(inode, symname, len,
			!(mapping_gfp_mask(inode->i_mapping) & __GFP_FS));
}
EXPORT_SYMBOL(page_symlink);

const struct inode_operations page_symlink_inode_operations = {
	.readlink	= generic_readlink,
	.follow_link	= page_follow_link_light,
	.put_link	= page_put_link,
};
EXPORT_SYMBOL(page_symlink_inode_operations);<|MERGE_RESOLUTION|>--- conflicted
+++ resolved
@@ -492,7 +492,6 @@
 }
 EXPORT_SYMBOL(path_put);
 
-<<<<<<< HEAD
 /**
  * path_get_pin - get a reference to a path's dentry
  *                and pin to path's vfsmnt
@@ -519,9 +518,7 @@
 }
 EXPORT_SYMBOL(path_put_unpin);
 
-=======
 #define EMBEDDED_LEVELS 2
->>>>>>> b853a161
 struct nameidata {
 	struct path	path;
 	struct qstr	last;
