/*
 * nilfs.h - NILFS local header file.
 *
 * Copyright (C) 2005-2008 Nippon Telegraph and Telephone Corporation.
 *
 * This program is free software; you can redistribute it and/or modify
 * it under the terms of the GNU General Public License as published by
 * the Free Software Foundation; either version 2 of the License, or
 * (at your option) any later version.
 *
 * This program is distributed in the hope that it will be useful,
 * but WITHOUT ANY WARRANTY; without even the implied warranty of
 * MERCHANTABILITY or FITNESS FOR A PARTICULAR PURPOSE.  See the
 * GNU General Public License for more details.
 *
 * You should have received a copy of the GNU General Public License
 * along with this program; if not, write to the Free Software
 * Foundation, Inc., 51 Franklin St, Fifth Floor, Boston, MA  02110-1301  USA
 *
 * Written by Koji Sato <koji@osrg.net>
 *            Ryusuke Konishi <ryusuke@osrg.net>
 */

#ifndef _NILFS_H
#define _NILFS_H

#include <linux/kernel.h>
#include <linux/buffer_head.h>
#include <linux/spinlock.h>
#include <linux/blkdev.h>
#include <linux/nilfs2_fs.h>
#include "the_nilfs.h"
#include "sb.h"
#include "bmap.h"

/*
 * nilfs inode data in memory
 */
struct nilfs_inode_info {
	__u32 i_flags;
	unsigned long  i_state;		/* Dynamic state flags */
	struct nilfs_bmap *i_bmap;
	struct nilfs_bmap i_bmap_data;
	__u64 i_xattr;	/* sector_t ??? */
	__u32 i_dir_start_lookup;
	__u64 i_cno;		/* check point number for GC inode */
	struct address_space i_btnode_cache;
	struct list_head i_dirty;	/* List for connecting dirty files */

#ifdef CONFIG_NILFS_XATTR
	/*
	 * Extended attributes can be read independently of the main file
	 * data. Taking i_sem even when reading would cause contention
	 * between readers of EAs and writers of regular file data, so
	 * instead we synchronize on xattr_sem when reading or changing
	 * EAs.
	 */
	struct rw_semaphore xattr_sem;
#endif
	struct buffer_head *i_bh;	/* i_bh contains a new or dirty
					   disk inode */
	struct nilfs_root *i_root;
	struct inode vfs_inode;
};

static inline struct nilfs_inode_info *NILFS_I(const struct inode *inode)
{
	return container_of(inode, struct nilfs_inode_info, vfs_inode);
}

static inline struct nilfs_inode_info *
NILFS_BMAP_I(const struct nilfs_bmap *bmap)
{
	return container_of(bmap, struct nilfs_inode_info, i_bmap_data);
}

static inline struct inode *NILFS_BTNC_I(struct address_space *btnc)
{
	struct nilfs_inode_info *ii =
		container_of(btnc, struct nilfs_inode_info, i_btnode_cache);
	return &ii->vfs_inode;
}

static inline struct inode *NILFS_AS_I(struct address_space *mapping)
{
	return (mapping->host) ? :
		container_of(mapping, struct inode, i_data);
}

/*
 * Dynamic state flags of NILFS on-memory inode (i_state)
 */
enum {
	NILFS_I_NEW = 0,		/* Inode is newly created */
	NILFS_I_DIRTY,			/* The file is dirty */
	NILFS_I_QUEUED,			/* inode is in dirty_files list */
	NILFS_I_BUSY,			/* inode is grabbed by a segment
					   constructor */
	NILFS_I_COLLECTED,		/* All dirty blocks are collected */
	NILFS_I_UPDATED,		/* The file has been written back */
	NILFS_I_INODE_DIRTY,		/* write_inode is requested */
	NILFS_I_BMAP,			/* has bmap and btnode_cache */
	NILFS_I_GCINODE,		/* inode for GC, on memory only */
};

/*
 * commit flags for nilfs_commit_super and nilfs_sync_super
 */
enum {
	NILFS_SB_COMMIT = 0,	/* Commit a super block alternately */
	NILFS_SB_COMMIT_ALL	/* Commit both super blocks */
};

/*
 * commit flags for nilfs_commit_super and nilfs_sync_super
 */
enum {
	NILFS_SB_COMMIT = 0,	/* Commit a super block alternately */
	NILFS_SB_COMMIT_ALL	/* Commit both super blocks */
};

/*
 * Macros to check inode numbers
 */
#define NILFS_MDT_INO_BITS   \
  ((unsigned int)(1 << NILFS_DAT_INO | 1 << NILFS_CPFILE_INO |		\
		  1 << NILFS_SUFILE_INO | 1 << NILFS_IFILE_INO |	\
		  1 << NILFS_ATIME_INO | 1 << NILFS_SKETCH_INO))

#define NILFS_SYS_INO_BITS   \
  ((unsigned int)(1 << NILFS_ROOT_INO) | NILFS_MDT_INO_BITS)

#define NILFS_FIRST_INO(sb)  (NILFS_SB(sb)->s_nilfs->ns_first_ino)

#define NILFS_MDT_INODE(sb, ino) \
  ((ino) < NILFS_FIRST_INO(sb) && (NILFS_MDT_INO_BITS & (1 << (ino))))
#define NILFS_VALID_INODE(sb, ino) \
  ((ino) >= NILFS_FIRST_INO(sb) || (NILFS_SYS_INO_BITS & (1 << (ino))))

/**
 * struct nilfs_transaction_info: context information for synchronization
 * @ti_magic: Magic number
 * @ti_save: Backup of journal_info field of task_struct
 * @ti_flags: Flags
 * @ti_count: Nest level
 * @ti_garbage:	List of inode to be put when releasing semaphore
 */
struct nilfs_transaction_info {
	u32			ti_magic;
	void		       *ti_save;
				/* This should never used. If this happens,
				   one of other filesystems has a bug. */
	unsigned short		ti_flags;
	unsigned short		ti_count;
	struct list_head	ti_garbage;
};

/* ti_magic */
#define NILFS_TI_MAGIC		0xd9e392fb

/* ti_flags */
#define NILFS_TI_DYNAMIC_ALLOC	0x0001  /* Allocated from slab */
#define NILFS_TI_SYNC		0x0002	/* Force to construct segment at the
					   end of transaction. */
#define NILFS_TI_GC		0x0004	/* GC context */
#define NILFS_TI_COMMIT		0x0008	/* Change happened or not */
#define NILFS_TI_WRITER		0x0010	/* Constructor context */


int nilfs_transaction_begin(struct super_block *,
			    struct nilfs_transaction_info *, int);
int nilfs_transaction_commit(struct super_block *);
void nilfs_transaction_abort(struct super_block *);

static inline void nilfs_set_transaction_flag(unsigned int flag)
{
	struct nilfs_transaction_info *ti = current->journal_info;

	ti->ti_flags |= flag;
}

static inline int nilfs_test_transaction_flag(unsigned int flag)
{
	struct nilfs_transaction_info *ti = current->journal_info;

	if (ti == NULL || ti->ti_magic != NILFS_TI_MAGIC)
		return 0;
	return !!(ti->ti_flags & flag);
}

static inline int nilfs_doing_gc(void)
{
	return nilfs_test_transaction_flag(NILFS_TI_GC);
}

static inline int nilfs_doing_construction(void)
{
	return nilfs_test_transaction_flag(NILFS_TI_WRITER);
}

static inline struct inode *nilfs_dat_inode(const struct the_nilfs *nilfs)
{
	return nilfs->ns_dat;
}

/*
 * function prototype
 */
#ifdef CONFIG_NILFS_POSIX_ACL
#error "NILFS: not yet supported POSIX ACL"
extern int nilfs_acl_chmod(struct inode *);
extern int nilfs_init_acl(struct inode *, struct inode *);
#else
static inline int nilfs_acl_chmod(struct inode *inode)
{
	return 0;
}

static inline int nilfs_init_acl(struct inode *inode, struct inode *dir)
{
	inode->i_mode &= ~current_umask();
	return 0;
}
#endif

#define NILFS_ATIME_DISABLE

/* dir.c */
extern int nilfs_add_link(struct dentry *, struct inode *);
extern ino_t nilfs_inode_by_name(struct inode *, const struct qstr *);
extern int nilfs_make_empty(struct inode *, struct inode *);
extern struct nilfs_dir_entry *
nilfs_find_entry(struct inode *, const struct qstr *, struct page **);
extern int nilfs_delete_entry(struct nilfs_dir_entry *, struct page *);
extern int nilfs_empty_dir(struct inode *);
extern struct nilfs_dir_entry *nilfs_dotdot(struct inode *, struct page **);
extern void nilfs_set_link(struct inode *, struct nilfs_dir_entry *,
			   struct page *, struct inode *);

/* file.c */
extern int nilfs_sync_file(struct file *, int);

/* ioctl.c */
long nilfs_ioctl(struct file *, unsigned int, unsigned long);
int nilfs_ioctl_prepare_clean_segments(struct the_nilfs *, struct nilfs_argv *,
				       void **);

/* inode.c */
extern struct inode *nilfs_new_inode(struct inode *, int);
extern void nilfs_free_inode(struct inode *);
extern int nilfs_get_block(struct inode *, sector_t, struct buffer_head *, int);
extern void nilfs_set_inode_flags(struct inode *);
extern int nilfs_read_inode_common(struct inode *, struct nilfs_inode *);
extern void nilfs_write_inode_common(struct inode *, struct nilfs_inode *, int);
struct inode *nilfs_ilookup(struct super_block *sb, struct nilfs_root *root,
			    unsigned long ino);
struct inode *nilfs_iget_locked(struct super_block *sb, struct nilfs_root *root,
				unsigned long ino);
struct inode *nilfs_iget(struct super_block *sb, struct nilfs_root *root,
			 unsigned long ino);
extern struct inode *nilfs_iget_for_gc(struct super_block *sb,
				       unsigned long ino, __u64 cno);
extern void nilfs_update_inode(struct inode *, struct buffer_head *);
extern void nilfs_truncate(struct inode *);
extern void nilfs_evict_inode(struct inode *);
extern int nilfs_setattr(struct dentry *, struct iattr *);
int nilfs_permission(struct inode *inode, int mask);
extern int nilfs_load_inode_block(struct nilfs_sb_info *, struct inode *,
				  struct buffer_head **);
extern int nilfs_inode_dirty(struct inode *);
extern int nilfs_set_file_dirty(struct nilfs_sb_info *, struct inode *,
				unsigned);
extern int nilfs_mark_inode_dirty(struct inode *);
extern void nilfs_dirty_inode(struct inode *);

/* super.c */
extern struct inode *nilfs_alloc_inode(struct super_block *);
extern void nilfs_destroy_inode(struct inode *);
extern void nilfs_error(struct super_block *, const char *, const char *, ...)
	__attribute__ ((format (printf, 3, 4)));
extern void nilfs_warning(struct super_block *, const char *, const char *, ...)
       __attribute__ ((format (printf, 3, 4)));
extern struct nilfs_super_block *
nilfs_read_super_block(struct super_block *, u64, int, struct buffer_head **);
extern int nilfs_store_magic_and_option(struct super_block *,
					struct nilfs_super_block *, char *);
extern int nilfs_check_feature_compatibility(struct super_block *,
					     struct nilfs_super_block *);
extern void nilfs_set_log_cursor(struct nilfs_super_block *,
				 struct the_nilfs *);
extern struct nilfs_super_block **nilfs_prepare_super(struct nilfs_sb_info *,
						      int flip);
extern int nilfs_commit_super(struct nilfs_sb_info *, int);
extern int nilfs_cleanup_super(struct nilfs_sb_info *);
<<<<<<< HEAD
extern int nilfs_attach_checkpoint(struct nilfs_sb_info *, __u64);
extern void nilfs_detach_checkpoint(struct nilfs_sb_info *);
=======
int nilfs_attach_checkpoint(struct nilfs_sb_info *sbi, __u64 cno, int curr_mnt,
			    struct nilfs_root **root);
int nilfs_checkpoint_is_mounted(struct super_block *sb, __u64 cno);
>>>>>>> 45f53cc9

/* gcinode.c */
int nilfs_gccache_submit_read_data(struct inode *, sector_t, sector_t, __u64,
				   struct buffer_head **);
int nilfs_gccache_submit_read_node(struct inode *, sector_t, __u64,
				   struct buffer_head **);
int nilfs_gccache_wait_and_mark_dirty(struct buffer_head *);
int nilfs_init_gcinode(struct inode *inode);
void nilfs_remove_all_gcinodes(struct the_nilfs *nilfs);

/*
 * Inodes and files operations
 */
extern const struct file_operations nilfs_dir_operations;
extern const struct inode_operations nilfs_file_inode_operations;
extern const struct file_operations nilfs_file_operations;
extern const struct address_space_operations nilfs_aops;
extern const struct inode_operations nilfs_dir_inode_operations;
extern const struct inode_operations nilfs_special_inode_operations;
extern const struct inode_operations nilfs_symlink_inode_operations;

/*
 * filesystem type
 */
extern struct file_system_type nilfs_fs_type;


#endif	/* _NILFS_H */<|MERGE_RESOLUTION|>--- conflicted
+++ resolved
@@ -101,14 +101,6 @@
 	NILFS_I_INODE_DIRTY,		/* write_inode is requested */
 	NILFS_I_BMAP,			/* has bmap and btnode_cache */
 	NILFS_I_GCINODE,		/* inode for GC, on memory only */
-};
-
-/*
- * commit flags for nilfs_commit_super and nilfs_sync_super
- */
-enum {
-	NILFS_SB_COMMIT = 0,	/* Commit a super block alternately */
-	NILFS_SB_COMMIT_ALL	/* Commit both super blocks */
 };
 
 /*
@@ -292,14 +284,9 @@
 						      int flip);
 extern int nilfs_commit_super(struct nilfs_sb_info *, int);
 extern int nilfs_cleanup_super(struct nilfs_sb_info *);
-<<<<<<< HEAD
-extern int nilfs_attach_checkpoint(struct nilfs_sb_info *, __u64);
-extern void nilfs_detach_checkpoint(struct nilfs_sb_info *);
-=======
 int nilfs_attach_checkpoint(struct nilfs_sb_info *sbi, __u64 cno, int curr_mnt,
 			    struct nilfs_root **root);
 int nilfs_checkpoint_is_mounted(struct super_block *sb, __u64 cno);
->>>>>>> 45f53cc9
 
 /* gcinode.c */
 int nilfs_gccache_submit_read_data(struct inode *, sector_t, sector_t, __u64,
