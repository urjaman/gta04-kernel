--- conflicted
+++ resolved
@@ -2359,15 +2359,12 @@
 	fs_info->generation = generation;
 	fs_info->last_trans_committed = generation;
 
-<<<<<<< HEAD
-=======
 	ret = btrfs_recover_balance(fs_info);
 	if (ret) {
 		printk(KERN_WARNING "btrfs: failed to recover balance\n");
 		goto fail_block_groups;
 	}
 
->>>>>>> bd0a521e
 	ret = btrfs_init_dev_stats(fs_info);
 	if (ret) {
 		printk(KERN_ERR "btrfs: failed to init dev_stats: %d\n",
@@ -2587,14 +2584,9 @@
 		struct btrfs_device *device = (struct btrfs_device *)
 			bh->b_private;
 
-<<<<<<< HEAD
-		printk_ratelimited(KERN_WARNING "lost page write due to "
-				   "I/O error on %s\n", device->name);
-=======
 		printk_ratelimited_in_rcu(KERN_WARNING "lost page write due to "
 					  "I/O error on %s\n",
 					  rcu_str_deref(device->name));
->>>>>>> bd0a521e
 		/* note, we dont' set_buffer_write_io_error because we have
 		 * our own ways of dealing with the IO errors
 		 */
