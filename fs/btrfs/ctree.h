--- conflicted
+++ resolved
@@ -28,10 +28,7 @@
 #include <linux/wait.h>
 #include <linux/slab.h>
 #include <linux/kobject.h>
-<<<<<<< HEAD
-=======
 #include <trace/events/btrfs.h>
->>>>>>> 105e53f8
 #include <asm/kmap_types.h>
 #include "extent_io.h"
 #include "extent_map.h"
@@ -2236,17 +2233,12 @@
 int btrfs_error_unpin_extent_range(struct btrfs_root *root,
 				   u64 start, u64 end);
 int btrfs_error_discard_extent(struct btrfs_root *root, u64 bytenr,
-<<<<<<< HEAD
-			       u64 num_bytes);
-
-=======
 			       u64 num_bytes, u64 *actual_bytes);
 int btrfs_force_chunk_alloc(struct btrfs_trans_handle *trans,
 			    struct btrfs_root *root, u64 type);
 int btrfs_trim_fs(struct btrfs_root *root, struct fstrim_range *range);
 
 int btrfs_init_space_info(struct btrfs_fs_info *fs_info);
->>>>>>> 105e53f8
 /* ctree.c */
 int btrfs_bin_search(struct extent_buffer *eb, struct btrfs_key *key,
 		     int level, int *slot);
