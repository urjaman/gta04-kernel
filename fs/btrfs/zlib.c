/*
 * Copyright (C) 2008 Oracle.  All rights reserved.
 *
 * This program is free software; you can redistribute it and/or
 * modify it under the terms of the GNU General Public
 * License v2 as published by the Free Software Foundation.
 *
 * This program is distributed in the hope that it will be useful,
 * but WITHOUT ANY WARRANTY; without even the implied warranty of
 * MERCHANTABILITY or FITNESS FOR A PARTICULAR PURPOSE.  See the GNU
 * General Public License for more details.
 *
 * You should have received a copy of the GNU General Public
 * License along with this program; if not, write to the
 * Free Software Foundation, Inc., 59 Temple Place - Suite 330,
 * Boston, MA 021110-1307, USA.
 *
 * Based on jffs2 zlib code:
 * Copyright © 2001-2007 Red Hat, Inc.
 * Created by David Woodhouse <dwmw2@infradead.org>
 */

#include <linux/kernel.h>
#include <linux/slab.h>
#include <linux/zlib.h>
#include <linux/zutil.h>
#include <linux/vmalloc.h>
#include <linux/init.h>
#include <linux/err.h>
#include <linux/sched.h>
#include <linux/pagemap.h>
#include <linux/bio.h>
#include "compression.h"

struct workspace {
	z_stream strm;
	char *buf;
	struct list_head list;
};

static void zlib_free_workspace(struct list_head *ws)
{
	struct workspace *workspace = list_entry(ws, struct workspace, list);

	vfree(workspace->strm.workspace);
	kfree(workspace->buf);
	kfree(workspace);
}

static struct list_head *zlib_alloc_workspace(void)
{
	struct workspace *workspace;
	int workspacesize;

	workspace = kzalloc(sizeof(*workspace), GFP_NOFS);
	if (!workspace)
		return ERR_PTR(-ENOMEM);

	workspacesize = max(zlib_deflate_workspacesize(MAX_WBITS, MAX_MEM_LEVEL),
			zlib_inflate_workspacesize());
	workspace->strm.workspace = vmalloc(workspacesize);
	workspace->buf = kmalloc(PAGE_CACHE_SIZE, GFP_NOFS);
	if (!workspace->strm.workspace || !workspace->buf)
		goto fail;

	INIT_LIST_HEAD(&workspace->list);

	return &workspace->list;
fail:
	zlib_free_workspace(&workspace->list);
	return ERR_PTR(-ENOMEM);
}

static int zlib_compress_pages(struct list_head *ws,
			       struct address_space *mapping,
			       u64 start, unsigned long len,
			       struct page **pages,
			       unsigned long nr_dest_pages,
			       unsigned long *out_pages,
			       unsigned long *total_in,
			       unsigned long *total_out,
			       unsigned long max_out)
{
	struct workspace *workspace = list_entry(ws, struct workspace, list);
	int ret;
	char *data_in;
	char *cpage_out;
	int nr_pages = 0;
	struct page *in_page = NULL;
	struct page *out_page = NULL;
	unsigned long bytes_left;

	*out_pages = 0;
	*total_out = 0;
	*total_in = 0;

	if (Z_OK != zlib_deflateInit(&workspace->strm, 3)) {
		printk(KERN_WARNING "BTRFS: deflateInit failed\n");
		ret = -EIO;
		goto out;
	}

	workspace->strm.total_in = 0;
	workspace->strm.total_out = 0;

	in_page = find_get_page(mapping, start >> PAGE_CACHE_SHIFT);
	data_in = kmap(in_page);

	out_page = alloc_page(GFP_NOFS | __GFP_HIGHMEM);
	if (out_page == NULL) {
		ret = -ENOMEM;
		goto out;
	}
	cpage_out = kmap(out_page);
	pages[0] = out_page;
	nr_pages = 1;

	workspace->strm.next_in = data_in;
	workspace->strm.next_out = cpage_out;
	workspace->strm.avail_out = PAGE_CACHE_SIZE;
	workspace->strm.avail_in = min(len, PAGE_CACHE_SIZE);

	while (workspace->strm.total_in < len) {
		ret = zlib_deflate(&workspace->strm, Z_SYNC_FLUSH);
		if (ret != Z_OK) {
			printk(KERN_DEBUG "BTRFS: deflate in loop returned %d\n",
			       ret);
			zlib_deflateEnd(&workspace->strm);
			ret = -EIO;
			goto out;
		}

		/* we're making it bigger, give up */
		if (workspace->strm.total_in > 8192 &&
		    workspace->strm.total_in <
		    workspace->strm.total_out) {
			ret = -E2BIG;
			goto out;
		}
		/* we need another page for writing out.  Test this
		 * before the total_in so we will pull in a new page for
		 * the stream end if required
		 */
		if (workspace->strm.avail_out == 0) {
			kunmap(out_page);
			if (nr_pages == nr_dest_pages) {
				out_page = NULL;
				ret = -E2BIG;
				goto out;
			}
			out_page = alloc_page(GFP_NOFS | __GFP_HIGHMEM);
			if (out_page == NULL) {
				ret = -ENOMEM;
				goto out;
			}
			cpage_out = kmap(out_page);
			pages[nr_pages] = out_page;
			nr_pages++;
			workspace->strm.avail_out = PAGE_CACHE_SIZE;
			workspace->strm.next_out = cpage_out;
		}
		/* we're all done */
		if (workspace->strm.total_in >= len)
			break;

		/* we've read in a full page, get a new one */
		if (workspace->strm.avail_in == 0) {
			if (workspace->strm.total_out > max_out)
				break;

			bytes_left = len - workspace->strm.total_in;
			kunmap(in_page);
			page_cache_release(in_page);

			start += PAGE_CACHE_SIZE;
			in_page = find_get_page(mapping,
						start >> PAGE_CACHE_SHIFT);
			data_in = kmap(in_page);
			workspace->strm.avail_in = min(bytes_left,
							   PAGE_CACHE_SIZE);
			workspace->strm.next_in = data_in;
		}
	}
	workspace->strm.avail_in = 0;
	ret = zlib_deflate(&workspace->strm, Z_FINISH);
	zlib_deflateEnd(&workspace->strm);

	if (ret != Z_STREAM_END) {
		ret = -EIO;
		goto out;
	}

	if (workspace->strm.total_out >= workspace->strm.total_in) {
		ret = -E2BIG;
		goto out;
	}

	ret = 0;
	*total_out = workspace->strm.total_out;
	*total_in = workspace->strm.total_in;
out:
	*out_pages = nr_pages;
	if (out_page)
		kunmap(out_page);

	if (in_page) {
		kunmap(in_page);
		page_cache_release(in_page);
	}
	return ret;
}

static int zlib_decompress_biovec(struct list_head *ws, struct page **pages_in,
				  u64 disk_start,
				  struct bio_vec *bvec,
				  int vcnt,
				  size_t srclen)
{
	struct workspace *workspace = list_entry(ws, struct workspace, list);
	int ret = 0, ret2;
	int wbits = MAX_WBITS;
	char *data_in;
	size_t total_out = 0;
	unsigned long page_in_index = 0;
	unsigned long page_out_index = 0;
	unsigned long total_pages_in = DIV_ROUND_UP(srclen, PAGE_CACHE_SIZE);
	unsigned long buf_start;
	unsigned long pg_offset;

	data_in = kmap(pages_in[page_in_index]);
	workspace->strm.next_in = data_in;
	workspace->strm.avail_in = min_t(size_t, srclen, PAGE_CACHE_SIZE);
	workspace->strm.total_in = 0;

	workspace->strm.total_out = 0;
	workspace->strm.next_out = workspace->buf;
	workspace->strm.avail_out = PAGE_CACHE_SIZE;
	pg_offset = 0;

	/* If it's deflate, and it's got no preset dictionary, then
	   we can tell zlib to skip the adler32 check. */
	if (srclen > 2 && !(data_in[1] & PRESET_DICT) &&
	    ((data_in[0] & 0x0f) == Z_DEFLATED) &&
	    !(((data_in[0]<<8) + data_in[1]) % 31)) {

		wbits = -((data_in[0] >> 4) + 8);
		workspace->strm.next_in += 2;
		workspace->strm.avail_in -= 2;
	}

	if (Z_OK != zlib_inflateInit2(&workspace->strm, wbits)) {
		printk(KERN_WARNING "BTRFS: inflateInit failed\n");
		return -EIO;
	}
	while (workspace->strm.total_in < srclen) {
		ret = zlib_inflate(&workspace->strm, Z_NO_FLUSH);
		if (ret != Z_OK && ret != Z_STREAM_END)
			break;

		buf_start = total_out;
		total_out = workspace->strm.total_out;

		/* we didn't make progress in this inflate call, we're done */
		if (buf_start == total_out)
			break;

		ret2 = btrfs_decompress_buf2page(workspace->buf, buf_start,
						 total_out, disk_start,
						 bvec, vcnt,
						 &page_out_index, &pg_offset);
		if (ret2 == 0) {
			ret = 0;
			goto done;
		}

		workspace->strm.next_out = workspace->buf;
		workspace->strm.avail_out = PAGE_CACHE_SIZE;

		if (workspace->strm.avail_in == 0) {
			unsigned long tmp;
			kunmap(pages_in[page_in_index]);
			page_in_index++;
			if (page_in_index >= total_pages_in) {
				data_in = NULL;
				break;
			}
			data_in = kmap(pages_in[page_in_index]);
			workspace->strm.next_in = data_in;
			tmp = srclen - workspace->strm.total_in;
			workspace->strm.avail_in = min(tmp,
							   PAGE_CACHE_SIZE);
		}
	}
	if (ret != Z_STREAM_END)
		ret = -EIO;
	else
		ret = 0;
done:
	zlib_inflateEnd(&workspace->strm);
	if (data_in)
		kunmap(pages_in[page_in_index]);
	if (!ret)
		btrfs_clear_biovec_end(bvec, vcnt, page_out_index, pg_offset);
	return ret;
}

static int zlib_decompress(struct list_head *ws, unsigned char *data_in,
			   struct page *dest_page,
			   unsigned long start_byte,
			   size_t srclen, size_t destlen)
{
	struct workspace *workspace = list_entry(ws, struct workspace, list);
	int ret = 0;
	int wbits = MAX_WBITS;
	unsigned long bytes_left;
	unsigned long total_out = 0;
	unsigned long pg_offset = 0;
	char *kaddr;

<<<<<<< HEAD
=======
	destlen = min_t(unsigned long, destlen, PAGE_SIZE);
	bytes_left = destlen;

>>>>>>> e529fea9
	workspace->strm.next_in = data_in;
	workspace->strm.avail_in = srclen;
	workspace->strm.total_in = 0;

	workspace->strm.next_out = workspace->buf;
	workspace->strm.avail_out = PAGE_CACHE_SIZE;
	workspace->strm.total_out = 0;
	/* If it's deflate, and it's got no preset dictionary, then
	   we can tell zlib to skip the adler32 check. */
	if (srclen > 2 && !(data_in[1] & PRESET_DICT) &&
	    ((data_in[0] & 0x0f) == Z_DEFLATED) &&
	    !(((data_in[0]<<8) + data_in[1]) % 31)) {

		wbits = -((data_in[0] >> 4) + 8);
		workspace->strm.next_in += 2;
		workspace->strm.avail_in -= 2;
	}

	if (Z_OK != zlib_inflateInit2(&workspace->strm, wbits)) {
		printk(KERN_WARNING "BTRFS: inflateInit failed\n");
		return -EIO;
	}

	while (bytes_left > 0) {
		unsigned long buf_start;
		unsigned long buf_offset;
		unsigned long bytes;

		ret = zlib_inflate(&workspace->strm, Z_NO_FLUSH);
		if (ret != Z_OK && ret != Z_STREAM_END)
			break;

		buf_start = total_out;
		total_out = workspace->strm.total_out;

		if (total_out == buf_start) {
			ret = -EIO;
			break;
		}

		if (total_out <= start_byte)
			goto next;

		if (total_out > start_byte && buf_start < start_byte)
			buf_offset = start_byte - buf_start;
		else
			buf_offset = 0;

		bytes = min(PAGE_CACHE_SIZE - pg_offset,
			    PAGE_CACHE_SIZE - buf_offset);
		bytes = min(bytes, bytes_left);

		kaddr = kmap_atomic(dest_page);
		memcpy(kaddr + pg_offset, workspace->buf + buf_offset, bytes);
		kunmap_atomic(kaddr);

		pg_offset += bytes;
		bytes_left -= bytes;
next:
		workspace->strm.next_out = workspace->buf;
		workspace->strm.avail_out = PAGE_CACHE_SIZE;
	}

	if (ret != Z_STREAM_END && bytes_left != 0)
		ret = -EIO;
	else
		ret = 0;

	zlib_inflateEnd(&workspace->strm);
<<<<<<< HEAD
=======

	/*
	 * this should only happen if zlib returned fewer bytes than we
	 * expected.  btrfs_get_block is responsible for zeroing from the
	 * end of the inline extent (destlen) to the end of the page
	 */
	if (pg_offset < destlen) {
		kaddr = kmap_atomic(dest_page);
		memset(kaddr + pg_offset, 0, destlen - pg_offset);
		kunmap_atomic(kaddr);
	}
>>>>>>> e529fea9
	return ret;
}

struct btrfs_compress_op btrfs_zlib_compress = {
	.alloc_workspace	= zlib_alloc_workspace,
	.free_workspace		= zlib_free_workspace,
	.compress_pages		= zlib_compress_pages,
	.decompress_biovec	= zlib_decompress_biovec,
	.decompress		= zlib_decompress,
};<|MERGE_RESOLUTION|>--- conflicted
+++ resolved
@@ -317,12 +317,9 @@
 	unsigned long pg_offset = 0;
 	char *kaddr;
 
-<<<<<<< HEAD
-=======
 	destlen = min_t(unsigned long, destlen, PAGE_SIZE);
 	bytes_left = destlen;
 
->>>>>>> e529fea9
 	workspace->strm.next_in = data_in;
 	workspace->strm.avail_in = srclen;
 	workspace->strm.total_in = 0;
@@ -392,8 +389,6 @@
 		ret = 0;
 
 	zlib_inflateEnd(&workspace->strm);
-<<<<<<< HEAD
-=======
 
 	/*
 	 * this should only happen if zlib returned fewer bytes than we
@@ -405,7 +400,6 @@
 		memset(kaddr + pg_offset, 0, destlen - pg_offset);
 		kunmap_atomic(kaddr);
 	}
->>>>>>> e529fea9
 	return ret;
 }
 
