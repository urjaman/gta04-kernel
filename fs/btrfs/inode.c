--- conflicted
+++ resolved
@@ -1008,13 +1008,7 @@
 	nr_pages = (async_cow->end - async_cow->start + PAGE_CACHE_SIZE) >>
 		PAGE_CACHE_SHIFT;
 
-<<<<<<< HEAD
-	atomic_sub(nr_pages, &root->fs_info->async_delalloc_pages);
-
-	if (atomic_read(&root->fs_info->async_delalloc_pages) <
-=======
 	if (atomic_sub_return(nr_pages, &root->fs_info->async_delalloc_pages) <
->>>>>>> 4cbe5a55
 	    5 * 1024 * 1024 &&
 	    waitqueue_active(&root->fs_info->async_submit_wait))
 		wake_up(&root->fs_info->async_submit_wait);
@@ -5996,8 +5990,6 @@
 		if (start + len > i_size_read(inode))
 			i_size_write(inode, start + len);
 	}
-<<<<<<< HEAD
-=======
 
 	/*
 	 * In the case of write we need to clear and unlock the entire range,
@@ -6025,7 +6017,6 @@
 	} else {
 		free_extent_state(cached_state);
 	}
->>>>>>> 4cbe5a55
 
 	free_extent_map(em);
 
@@ -6473,74 +6464,6 @@
 	if (check_direct_IO(BTRFS_I(inode)->root, rw, iocb, iov,
 			    offset, nr_segs))
 		return 0;
-<<<<<<< HEAD
-	}
-
-	lockstart = offset;
-	lockend = offset + count - 1;
-
-	if (writing) {
-		ret = btrfs_delalloc_reserve_space(inode, count);
-		if (ret)
-			goto out;
-	}
-
-	while (1) {
-		lock_extent_bits(&BTRFS_I(inode)->io_tree, lockstart, lockend,
-				 0, &cached_state);
-		/*
-		 * We're concerned with the entire range that we're going to be
-		 * doing DIO to, so we need to make sure theres no ordered
-		 * extents in this range.
-		 */
-		ordered = btrfs_lookup_ordered_range(inode, lockstart,
-						     lockend - lockstart + 1);
-
-		/*
-		 * We need to make sure there are no buffered pages in this
-		 * range either, we could have raced between the invalidate in
-		 * generic_file_direct_write and locking the extent.  The
-		 * invalidate needs to happen so that reads after a write do not
-		 * get stale data.
-		 */
-		if (!ordered && (!writing ||
-		    !test_range_bit(&BTRFS_I(inode)->io_tree,
-				    lockstart, lockend, EXTENT_UPTODATE, 0,
-				    cached_state)))
-			break;
-
-		unlock_extent_cached(&BTRFS_I(inode)->io_tree, lockstart, lockend,
-				     &cached_state, GFP_NOFS);
-
-		if (ordered) {
-			btrfs_start_ordered_extent(inode, ordered, 1);
-			btrfs_put_ordered_extent(ordered);
-		} else {
-			/* Screw you mmap */
-			ret = filemap_write_and_wait_range(file->f_mapping,
-							   lockstart,
-							   lockend);
-			if (ret)
-				goto out;
-
-			/*
-			 * If we found a page that couldn't be invalidated just
-			 * fall back to buffered.
-			 */
-			ret = invalidate_inode_pages2_range(file->f_mapping,
-					lockstart >> PAGE_CACHE_SHIFT,
-					lockend >> PAGE_CACHE_SHIFT);
-			if (ret) {
-				if (ret == -EBUSY)
-					ret = 0;
-				goto out;
-			}
-		}
-
-		cond_resched();
-	}
-=======
->>>>>>> 4cbe5a55
 
 	return __blockdev_direct_IO(rw, iocb, inode,
 		   BTRFS_I(inode)->root->fs_info->fs_devices->latest_bdev,
