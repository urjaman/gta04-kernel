/*
 * Copyright (C) 2011 STRATO.  All rights reserved.
 *
 * This program is free software; you can redistribute it and/or
 * modify it under the terms of the GNU General Public
 * License v2 as published by the Free Software Foundation.
 *
 * This program is distributed in the hope that it will be useful,
 * but WITHOUT ANY WARRANTY; without even the implied warranty of
 * MERCHANTABILITY or FITNESS FOR A PARTICULAR PURPOSE.  See the GNU
 * General Public License for more details.
 *
 * You should have received a copy of the GNU General Public
 * License along with this program; if not, write to the
 * Free Software Foundation, Inc., 59 Temple Place - Suite 330,
 * Boston, MA 021110-1307, USA.
 */

#include <linux/blkdev.h>
#include <linux/ratelimit.h>
#include "ctree.h"
#include "volumes.h"
#include "disk-io.h"
#include "ordered-data.h"
#include "transaction.h"
#include "backref.h"
#include "extent_io.h"
<<<<<<< HEAD
=======
#include "check-integrity.h"
>>>>>>> dcd6c922

/*
 * This is only the first step towards a full-features scrub. It reads all
 * extent and super block and verifies the checksums. In case a bad checksum
 * is found or the extent cannot be read, good data will be written back if
 * any can be found.
 *
 * Future enhancements:
 *  - In case an unrepairable extent is encountered, track which files are
 *    affected and report them
 *  - In case of a read error on files with nodatasum, map the file and read
 *    the extent to trigger a writeback of the good copy
 *  - track and record media errors, throw out bad devices
 *  - add a mode to also read unallocated space
 */

struct scrub_bio;
struct scrub_page;
struct scrub_dev;
static void scrub_bio_end_io(struct bio *bio, int err);
static void scrub_checksum(struct btrfs_work *work);
static int scrub_checksum_data(struct scrub_dev *sdev,
			       struct scrub_page *spag, void *buffer);
static int scrub_checksum_tree_block(struct scrub_dev *sdev,
				     struct scrub_page *spag, u64 logical,
				     void *buffer);
static int scrub_checksum_super(struct scrub_bio *sbio, void *buffer);
static int scrub_fixup_check(struct scrub_bio *sbio, int ix);
static void scrub_fixup_end_io(struct bio *bio, int err);
static int scrub_fixup_io(int rw, struct block_device *bdev, sector_t sector,
			  struct page *page);
static void scrub_fixup(struct scrub_bio *sbio, int ix);

#define SCRUB_PAGES_PER_BIO	16	/* 64k per bio */
#define SCRUB_BIOS_PER_DEV	16	/* 1 MB per device in flight */

struct scrub_page {
	u64			flags;  /* extent flags */
	u64			generation;
	int			mirror_num;
	int			have_csum;
	u8			csum[BTRFS_CSUM_SIZE];
};

struct scrub_bio {
	int			index;
	struct scrub_dev	*sdev;
	struct bio		*bio;
	int			err;
	u64			logical;
	u64			physical;
	struct scrub_page	spag[SCRUB_PAGES_PER_BIO];
	u64			count;
	int			next_free;
	struct btrfs_work	work;
};

struct scrub_dev {
	struct scrub_bio	*bios[SCRUB_BIOS_PER_DEV];
	struct btrfs_device	*dev;
	int			first_free;
	int			curr;
	atomic_t		in_flight;
	atomic_t		fixup_cnt;
	spinlock_t		list_lock;
	wait_queue_head_t	list_wait;
	u16			csum_size;
	struct list_head	csum_list;
	atomic_t		cancel_req;
	int			readonly;
	/*
	 * statistics
	 */
	struct btrfs_scrub_progress stat;
	spinlock_t		stat_lock;
};

struct scrub_fixup_nodatasum {
	struct scrub_dev	*sdev;
	u64			logical;
	struct btrfs_root	*root;
	struct btrfs_work	work;
	int			mirror_num;
};

struct scrub_warning {
	struct btrfs_path	*path;
	u64			extent_item_size;
	char			*scratch_buf;
	char			*msg_buf;
	const char		*errstr;
	sector_t		sector;
	u64			logical;
	struct btrfs_device	*dev;
	int			msg_bufsize;
	int			scratch_bufsize;
};

static void scrub_free_csums(struct scrub_dev *sdev)
{
	while (!list_empty(&sdev->csum_list)) {
		struct btrfs_ordered_sum *sum;
		sum = list_first_entry(&sdev->csum_list,
				       struct btrfs_ordered_sum, list);
		list_del(&sum->list);
		kfree(sum);
	}
}

static void scrub_free_bio(struct bio *bio)
{
	int i;
	struct page *last_page = NULL;

	if (!bio)
		return;

	for (i = 0; i < bio->bi_vcnt; ++i) {
		if (bio->bi_io_vec[i].bv_page == last_page)
			continue;
		last_page = bio->bi_io_vec[i].bv_page;
		__free_page(last_page);
	}
	bio_put(bio);
}

static noinline_for_stack void scrub_free_dev(struct scrub_dev *sdev)
{
	int i;

	if (!sdev)
		return;

	for (i = 0; i < SCRUB_BIOS_PER_DEV; ++i) {
		struct scrub_bio *sbio = sdev->bios[i];

		if (!sbio)
			break;

		scrub_free_bio(sbio->bio);
		kfree(sbio);
	}

	scrub_free_csums(sdev);
	kfree(sdev);
}

static noinline_for_stack
struct scrub_dev *scrub_setup_dev(struct btrfs_device *dev)
{
	struct scrub_dev *sdev;
	int		i;
	struct btrfs_fs_info *fs_info = dev->dev_root->fs_info;

	sdev = kzalloc(sizeof(*sdev), GFP_NOFS);
	if (!sdev)
		goto nomem;
	sdev->dev = dev;
	for (i = 0; i < SCRUB_BIOS_PER_DEV; ++i) {
		struct scrub_bio *sbio;

		sbio = kzalloc(sizeof(*sbio), GFP_NOFS);
		if (!sbio)
			goto nomem;
		sdev->bios[i] = sbio;

		sbio->index = i;
		sbio->sdev = sdev;
		sbio->count = 0;
		sbio->work.func = scrub_checksum;

		if (i != SCRUB_BIOS_PER_DEV-1)
			sdev->bios[i]->next_free = i + 1;
		else
			sdev->bios[i]->next_free = -1;
	}
	sdev->first_free = 0;
	sdev->curr = -1;
	atomic_set(&sdev->in_flight, 0);
	atomic_set(&sdev->fixup_cnt, 0);
	atomic_set(&sdev->cancel_req, 0);
	sdev->csum_size = btrfs_super_csum_size(fs_info->super_copy);
	INIT_LIST_HEAD(&sdev->csum_list);

	spin_lock_init(&sdev->list_lock);
	spin_lock_init(&sdev->stat_lock);
	init_waitqueue_head(&sdev->list_wait);
	return sdev;

nomem:
	scrub_free_dev(sdev);
	return ERR_PTR(-ENOMEM);
}

static int scrub_print_warning_inode(u64 inum, u64 offset, u64 root, void *ctx)
{
	u64 isize;
	u32 nlink;
	int ret;
	int i;
	struct extent_buffer *eb;
	struct btrfs_inode_item *inode_item;
	struct scrub_warning *swarn = ctx;
	struct btrfs_fs_info *fs_info = swarn->dev->dev_root->fs_info;
	struct inode_fs_paths *ipath = NULL;
	struct btrfs_root *local_root;
	struct btrfs_key root_key;

	root_key.objectid = root;
	root_key.type = BTRFS_ROOT_ITEM_KEY;
	root_key.offset = (u64)-1;
	local_root = btrfs_read_fs_root_no_name(fs_info, &root_key);
	if (IS_ERR(local_root)) {
		ret = PTR_ERR(local_root);
		goto err;
	}

	ret = inode_item_info(inum, 0, local_root, swarn->path);
	if (ret) {
		btrfs_release_path(swarn->path);
		goto err;
	}

	eb = swarn->path->nodes[0];
	inode_item = btrfs_item_ptr(eb, swarn->path->slots[0],
					struct btrfs_inode_item);
	isize = btrfs_inode_size(eb, inode_item);
	nlink = btrfs_inode_nlink(eb, inode_item);
	btrfs_release_path(swarn->path);

	ipath = init_ipath(4096, local_root, swarn->path);
<<<<<<< HEAD
=======
	if (IS_ERR(ipath)) {
		ret = PTR_ERR(ipath);
		ipath = NULL;
		goto err;
	}
>>>>>>> dcd6c922
	ret = paths_from_inode(inum, ipath);

	if (ret < 0)
		goto err;

	/*
	 * we deliberately ignore the bit ipath might have been too small to
	 * hold all of the paths here
	 */
	for (i = 0; i < ipath->fspath->elem_cnt; ++i)
		printk(KERN_WARNING "btrfs: %s at logical %llu on dev "
			"%s, sector %llu, root %llu, inode %llu, offset %llu, "
			"length %llu, links %u (path: %s)\n", swarn->errstr,
			swarn->logical, swarn->dev->name,
			(unsigned long long)swarn->sector, root, inum, offset,
			min(isize - offset, (u64)PAGE_SIZE), nlink,
<<<<<<< HEAD
			(char *)ipath->fspath->val[i]);
=======
			(char *)(unsigned long)ipath->fspath->val[i]);
>>>>>>> dcd6c922

	free_ipath(ipath);
	return 0;

err:
	printk(KERN_WARNING "btrfs: %s at logical %llu on dev "
		"%s, sector %llu, root %llu, inode %llu, offset %llu: path "
		"resolving failed with ret=%d\n", swarn->errstr,
		swarn->logical, swarn->dev->name,
		(unsigned long long)swarn->sector, root, inum, offset, ret);

	free_ipath(ipath);
	return 0;
}

static void scrub_print_warning(const char *errstr, struct scrub_bio *sbio,
				int ix)
{
	struct btrfs_device *dev = sbio->sdev->dev;
	struct btrfs_fs_info *fs_info = dev->dev_root->fs_info;
	struct btrfs_path *path;
	struct btrfs_key found_key;
	struct extent_buffer *eb;
	struct btrfs_extent_item *ei;
	struct scrub_warning swarn;
	u32 item_size;
	int ret;
	u64 ref_root;
	u8 ref_level;
	unsigned long ptr = 0;
	const int bufsize = 4096;
<<<<<<< HEAD
	u64 extent_offset;
=======
	u64 extent_item_pos;
>>>>>>> dcd6c922

	path = btrfs_alloc_path();

	swarn.scratch_buf = kmalloc(bufsize, GFP_NOFS);
	swarn.msg_buf = kmalloc(bufsize, GFP_NOFS);
	swarn.sector = (sbio->physical + ix * PAGE_SIZE) >> 9;
	swarn.logical = sbio->logical + ix * PAGE_SIZE;
	swarn.errstr = errstr;
	swarn.dev = dev;
	swarn.msg_bufsize = bufsize;
	swarn.scratch_bufsize = bufsize;

	if (!path || !swarn.scratch_buf || !swarn.msg_buf)
		goto out;

	ret = extent_from_logical(fs_info, swarn.logical, path, &found_key);
	if (ret < 0)
		goto out;

<<<<<<< HEAD
	extent_offset = swarn.logical - found_key.objectid;
=======
	extent_item_pos = swarn.logical - found_key.objectid;
>>>>>>> dcd6c922
	swarn.extent_item_size = found_key.offset;

	eb = path->nodes[0];
	ei = btrfs_item_ptr(eb, path->slots[0], struct btrfs_extent_item);
	item_size = btrfs_item_size_nr(eb, path->slots[0]);
<<<<<<< HEAD
=======
	btrfs_release_path(path);
>>>>>>> dcd6c922

	if (ret & BTRFS_EXTENT_FLAG_TREE_BLOCK) {
		do {
			ret = tree_backref_for_extent(&ptr, eb, ei, item_size,
							&ref_root, &ref_level);
			printk(KERN_WARNING "%s at logical %llu on dev %s, "
				"sector %llu: metadata %s (level %d) in tree "
				"%llu\n", errstr, swarn.logical, dev->name,
				(unsigned long long)swarn.sector,
				ref_level ? "node" : "leaf",
				ret < 0 ? -1 : ref_level,
				ret < 0 ? -1 : ref_root);
		} while (ret != 1);
	} else {
		swarn.path = path;
		iterate_extent_inodes(fs_info, path, found_key.objectid,
<<<<<<< HEAD
					extent_offset,
=======
					extent_item_pos,
>>>>>>> dcd6c922
					scrub_print_warning_inode, &swarn);
	}

out:
	btrfs_free_path(path);
	kfree(swarn.scratch_buf);
	kfree(swarn.msg_buf);
}

static int scrub_fixup_readpage(u64 inum, u64 offset, u64 root, void *ctx)
{
	struct page *page = NULL;
	unsigned long index;
	struct scrub_fixup_nodatasum *fixup = ctx;
	int ret;
	int corrected = 0;
	struct btrfs_key key;
	struct inode *inode = NULL;
	u64 end = offset + PAGE_SIZE - 1;
	struct btrfs_root *local_root;

	key.objectid = root;
	key.type = BTRFS_ROOT_ITEM_KEY;
	key.offset = (u64)-1;
	local_root = btrfs_read_fs_root_no_name(fixup->root->fs_info, &key);
	if (IS_ERR(local_root))
		return PTR_ERR(local_root);

	key.type = BTRFS_INODE_ITEM_KEY;
	key.objectid = inum;
	key.offset = 0;
	inode = btrfs_iget(fixup->root->fs_info->sb, &key, local_root, NULL);
	if (IS_ERR(inode))
		return PTR_ERR(inode);

	index = offset >> PAGE_CACHE_SHIFT;

	page = find_or_create_page(inode->i_mapping, index, GFP_NOFS);
	if (!page) {
		ret = -ENOMEM;
		goto out;
	}

	if (PageUptodate(page)) {
		struct btrfs_mapping_tree *map_tree;
		if (PageDirty(page)) {
			/*
			 * we need to write the data to the defect sector. the
			 * data that was in that sector is not in memory,
			 * because the page was modified. we must not write the
			 * modified page to that sector.
			 *
			 * TODO: what could be done here: wait for the delalloc
			 *       runner to write out that page (might involve
			 *       COW) and see whether the sector is still
			 *       referenced afterwards.
			 *
			 * For the meantime, we'll treat this error
			 * incorrectable, although there is a chance that a
			 * later scrub will find the bad sector again and that
			 * there's no dirty page in memory, then.
			 */
			ret = -EIO;
			goto out;
		}
		map_tree = &BTRFS_I(inode)->root->fs_info->mapping_tree;
		ret = repair_io_failure(map_tree, offset, PAGE_SIZE,
					fixup->logical, page,
					fixup->mirror_num);
		unlock_page(page);
		corrected = !ret;
	} else {
		/*
		 * we need to get good data first. the general readpage path
		 * will call repair_io_failure for us, we just have to make
		 * sure we read the bad mirror.
		 */
		ret = set_extent_bits(&BTRFS_I(inode)->io_tree, offset, end,
					EXTENT_DAMAGED, GFP_NOFS);
		if (ret) {
			/* set_extent_bits should give proper error */
			WARN_ON(ret > 0);
			if (ret > 0)
				ret = -EFAULT;
			goto out;
		}

		ret = extent_read_full_page(&BTRFS_I(inode)->io_tree, page,
						btrfs_get_extent,
						fixup->mirror_num);
		wait_on_page_locked(page);

		corrected = !test_range_bit(&BTRFS_I(inode)->io_tree, offset,
						end, EXTENT_DAMAGED, 0, NULL);
		if (!corrected)
			clear_extent_bits(&BTRFS_I(inode)->io_tree, offset, end,
						EXTENT_DAMAGED, GFP_NOFS);
	}

out:
	if (page)
		put_page(page);
	if (inode)
		iput(inode);

	if (ret < 0)
		return ret;

	if (ret == 0 && corrected) {
		/*
		 * we only need to call readpage for one of the inodes belonging
		 * to this extent. so make iterate_extent_inodes stop
		 */
		return 1;
	}

	return -EIO;
}

static void scrub_fixup_nodatasum(struct btrfs_work *work)
{
	int ret;
	struct scrub_fixup_nodatasum *fixup;
	struct scrub_dev *sdev;
	struct btrfs_trans_handle *trans = NULL;
	struct btrfs_fs_info *fs_info;
	struct btrfs_path *path;
	int uncorrectable = 0;

	fixup = container_of(work, struct scrub_fixup_nodatasum, work);
	sdev = fixup->sdev;
	fs_info = fixup->root->fs_info;

	path = btrfs_alloc_path();
	if (!path) {
		spin_lock(&sdev->stat_lock);
		++sdev->stat.malloc_errors;
		spin_unlock(&sdev->stat_lock);
		uncorrectable = 1;
		goto out;
	}

	trans = btrfs_join_transaction(fixup->root);
	if (IS_ERR(trans)) {
		uncorrectable = 1;
		goto out;
	}

	/*
	 * the idea is to trigger a regular read through the standard path. we
	 * read a page from the (failed) logical address by specifying the
	 * corresponding copynum of the failed sector. thus, that readpage is
	 * expected to fail.
	 * that is the point where on-the-fly error correction will kick in
	 * (once it's finished) and rewrite the failed sector if a good copy
	 * can be found.
	 */
	ret = iterate_inodes_from_logical(fixup->logical, fixup->root->fs_info,
						path, scrub_fixup_readpage,
						fixup);
	if (ret < 0) {
		uncorrectable = 1;
		goto out;
	}
	WARN_ON(ret != 1);

	spin_lock(&sdev->stat_lock);
	++sdev->stat.corrected_errors;
	spin_unlock(&sdev->stat_lock);

out:
	if (trans && !IS_ERR(trans))
		btrfs_end_transaction(trans, fixup->root);
	if (uncorrectable) {
		spin_lock(&sdev->stat_lock);
		++sdev->stat.uncorrectable_errors;
		spin_unlock(&sdev->stat_lock);
		printk_ratelimited(KERN_ERR "btrfs: unable to fixup "
					"(nodatasum) error at logical %llu\n",
					fixup->logical);
	}

	btrfs_free_path(path);
	kfree(fixup);

	/* see caller why we're pretending to be paused in the scrub counters */
	mutex_lock(&fs_info->scrub_lock);
	atomic_dec(&fs_info->scrubs_running);
	atomic_dec(&fs_info->scrubs_paused);
	mutex_unlock(&fs_info->scrub_lock);
	atomic_dec(&sdev->fixup_cnt);
	wake_up(&fs_info->scrub_pause_wait);
	wake_up(&sdev->list_wait);
}

/*
 * scrub_recheck_error gets called when either verification of the page
 * failed or the bio failed to read, e.g. with EIO. In the latter case,
 * recheck_error gets called for every page in the bio, even though only
 * one may be bad
 */
static int scrub_recheck_error(struct scrub_bio *sbio, int ix)
{
	struct scrub_dev *sdev = sbio->sdev;
	u64 sector = (sbio->physical + ix * PAGE_SIZE) >> 9;
	static DEFINE_RATELIMIT_STATE(_rs, DEFAULT_RATELIMIT_INTERVAL,
					DEFAULT_RATELIMIT_BURST);

	if (sbio->err) {
		if (scrub_fixup_io(READ, sbio->sdev->dev->bdev, sector,
				   sbio->bio->bi_io_vec[ix].bv_page) == 0) {
			if (scrub_fixup_check(sbio, ix) == 0)
				return 0;
		}
		if (__ratelimit(&_rs))
			scrub_print_warning("i/o error", sbio, ix);
	} else {
		if (__ratelimit(&_rs))
			scrub_print_warning("checksum error", sbio, ix);
	}

	spin_lock(&sdev->stat_lock);
	++sdev->stat.read_errors;
	spin_unlock(&sdev->stat_lock);

	scrub_fixup(sbio, ix);
	return 1;
}

static int scrub_fixup_check(struct scrub_bio *sbio, int ix)
{
	int ret = 1;
	struct page *page;
	void *buffer;
	u64 flags = sbio->spag[ix].flags;

	page = sbio->bio->bi_io_vec[ix].bv_page;
	buffer = kmap_atomic(page, KM_USER0);
	if (flags & BTRFS_EXTENT_FLAG_DATA) {
		ret = scrub_checksum_data(sbio->sdev,
					  sbio->spag + ix, buffer);
	} else if (flags & BTRFS_EXTENT_FLAG_TREE_BLOCK) {
		ret = scrub_checksum_tree_block(sbio->sdev,
						sbio->spag + ix,
						sbio->logical + ix * PAGE_SIZE,
						buffer);
	} else {
		WARN_ON(1);
	}
	kunmap_atomic(buffer, KM_USER0);

	return ret;
}

static void scrub_fixup_end_io(struct bio *bio, int err)
{
	complete((struct completion *)bio->bi_private);
}

static void scrub_fixup(struct scrub_bio *sbio, int ix)
{
	struct scrub_dev *sdev = sbio->sdev;
	struct btrfs_fs_info *fs_info = sdev->dev->dev_root->fs_info;
	struct btrfs_mapping_tree *map_tree = &fs_info->mapping_tree;
	struct btrfs_bio *bbio = NULL;
	struct scrub_fixup_nodatasum *fixup;
	u64 logical = sbio->logical + ix * PAGE_SIZE;
	u64 length;
	int i;
	int ret;
	DECLARE_COMPLETION_ONSTACK(complete);

	if ((sbio->spag[ix].flags & BTRFS_EXTENT_FLAG_DATA) &&
	    (sbio->spag[ix].have_csum == 0)) {
		fixup = kzalloc(sizeof(*fixup), GFP_NOFS);
		if (!fixup)
			goto uncorrectable;
		fixup->sdev = sdev;
		fixup->logical = logical;
		fixup->root = fs_info->extent_root;
		fixup->mirror_num = sbio->spag[ix].mirror_num;
		/*
		 * increment scrubs_running to prevent cancel requests from
		 * completing as long as a fixup worker is running. we must also
		 * increment scrubs_paused to prevent deadlocking on pause
		 * requests used for transactions commits (as the worker uses a
		 * transaction context). it is safe to regard the fixup worker
		 * as paused for all matters practical. effectively, we only
		 * avoid cancellation requests from completing.
		 */
		mutex_lock(&fs_info->scrub_lock);
		atomic_inc(&fs_info->scrubs_running);
		atomic_inc(&fs_info->scrubs_paused);
		mutex_unlock(&fs_info->scrub_lock);
		atomic_inc(&sdev->fixup_cnt);
		fixup->work.func = scrub_fixup_nodatasum;
		btrfs_queue_worker(&fs_info->scrub_workers, &fixup->work);
		return;
	}

	length = PAGE_SIZE;
	ret = btrfs_map_block(map_tree, REQ_WRITE, logical, &length,
			      &bbio, 0);
	if (ret || !bbio || length < PAGE_SIZE) {
		printk(KERN_ERR
		       "scrub_fixup: btrfs_map_block failed us for %llu\n",
		       (unsigned long long)logical);
		WARN_ON(1);
		kfree(bbio);
		return;
	}

	if (bbio->num_stripes == 1)
		/* there aren't any replicas */
		goto uncorrectable;

	/*
	 * first find a good copy
	 */
	for (i = 0; i < bbio->num_stripes; ++i) {
		if (i + 1 == sbio->spag[ix].mirror_num)
			continue;

		if (scrub_fixup_io(READ, bbio->stripes[i].dev->bdev,
				   bbio->stripes[i].physical >> 9,
				   sbio->bio->bi_io_vec[ix].bv_page)) {
			/* I/O-error, this is not a good copy */
			continue;
		}

		if (scrub_fixup_check(sbio, ix) == 0)
			break;
	}
	if (i == bbio->num_stripes)
		goto uncorrectable;

	if (!sdev->readonly) {
		/*
		 * bi_io_vec[ix].bv_page now contains good data, write it back
		 */
		if (scrub_fixup_io(WRITE, sdev->dev->bdev,
				   (sbio->physical + ix * PAGE_SIZE) >> 9,
				   sbio->bio->bi_io_vec[ix].bv_page)) {
			/* I/O-error, writeback failed, give up */
			goto uncorrectable;
		}
	}

	kfree(bbio);
	spin_lock(&sdev->stat_lock);
	++sdev->stat.corrected_errors;
	spin_unlock(&sdev->stat_lock);

	printk_ratelimited(KERN_ERR "btrfs: fixed up error at logical %llu\n",
			       (unsigned long long)logical);
	return;

uncorrectable:
	kfree(bbio);
	spin_lock(&sdev->stat_lock);
	++sdev->stat.uncorrectable_errors;
	spin_unlock(&sdev->stat_lock);

	printk_ratelimited(KERN_ERR "btrfs: unable to fixup (regular) error at "
				"logical %llu\n", (unsigned long long)logical);
}

static int scrub_fixup_io(int rw, struct block_device *bdev, sector_t sector,
			 struct page *page)
{
	struct bio *bio = NULL;
	int ret;
	DECLARE_COMPLETION_ONSTACK(complete);

	bio = bio_alloc(GFP_NOFS, 1);
	bio->bi_bdev = bdev;
	bio->bi_sector = sector;
	bio_add_page(bio, page, PAGE_SIZE, 0);
	bio->bi_end_io = scrub_fixup_end_io;
	bio->bi_private = &complete;
	btrfsic_submit_bio(rw, bio);

	/* this will also unplug the queue */
	wait_for_completion(&complete);

	ret = !test_bit(BIO_UPTODATE, &bio->bi_flags);
	bio_put(bio);
	return ret;
}

static void scrub_bio_end_io(struct bio *bio, int err)
{
	struct scrub_bio *sbio = bio->bi_private;
	struct scrub_dev *sdev = sbio->sdev;
	struct btrfs_fs_info *fs_info = sdev->dev->dev_root->fs_info;

	sbio->err = err;
	sbio->bio = bio;

	btrfs_queue_worker(&fs_info->scrub_workers, &sbio->work);
}

static void scrub_checksum(struct btrfs_work *work)
{
	struct scrub_bio *sbio = container_of(work, struct scrub_bio, work);
	struct scrub_dev *sdev = sbio->sdev;
	struct page *page;
	void *buffer;
	int i;
	u64 flags;
	u64 logical;
	int ret;

	if (sbio->err) {
		ret = 0;
		for (i = 0; i < sbio->count; ++i)
			ret |= scrub_recheck_error(sbio, i);
		if (!ret) {
			spin_lock(&sdev->stat_lock);
			++sdev->stat.unverified_errors;
			spin_unlock(&sdev->stat_lock);
		}

		sbio->bio->bi_flags &= ~(BIO_POOL_MASK - 1);
		sbio->bio->bi_flags |= 1 << BIO_UPTODATE;
		sbio->bio->bi_phys_segments = 0;
		sbio->bio->bi_idx = 0;

		for (i = 0; i < sbio->count; i++) {
			struct bio_vec *bi;
			bi = &sbio->bio->bi_io_vec[i];
			bi->bv_offset = 0;
			bi->bv_len = PAGE_SIZE;
		}
		goto out;
	}
	for (i = 0; i < sbio->count; ++i) {
		page = sbio->bio->bi_io_vec[i].bv_page;
		buffer = kmap_atomic(page, KM_USER0);
		flags = sbio->spag[i].flags;
		logical = sbio->logical + i * PAGE_SIZE;
		ret = 0;
		if (flags & BTRFS_EXTENT_FLAG_DATA) {
			ret = scrub_checksum_data(sdev, sbio->spag + i, buffer);
		} else if (flags & BTRFS_EXTENT_FLAG_TREE_BLOCK) {
			ret = scrub_checksum_tree_block(sdev, sbio->spag + i,
							logical, buffer);
		} else if (flags & BTRFS_EXTENT_FLAG_SUPER) {
			BUG_ON(i);
			(void)scrub_checksum_super(sbio, buffer);
		} else {
			WARN_ON(1);
		}
		kunmap_atomic(buffer, KM_USER0);
		if (ret) {
			ret = scrub_recheck_error(sbio, i);
			if (!ret) {
				spin_lock(&sdev->stat_lock);
				++sdev->stat.unverified_errors;
				spin_unlock(&sdev->stat_lock);
			}
		}
	}

out:
	scrub_free_bio(sbio->bio);
	sbio->bio = NULL;
	spin_lock(&sdev->list_lock);
	sbio->next_free = sdev->first_free;
	sdev->first_free = sbio->index;
	spin_unlock(&sdev->list_lock);
	atomic_dec(&sdev->in_flight);
	wake_up(&sdev->list_wait);
}

static int scrub_checksum_data(struct scrub_dev *sdev,
			       struct scrub_page *spag, void *buffer)
{
	u8 csum[BTRFS_CSUM_SIZE];
	u32 crc = ~(u32)0;
	int fail = 0;
	struct btrfs_root *root = sdev->dev->dev_root;

	if (!spag->have_csum)
		return 0;

	crc = btrfs_csum_data(root, buffer, crc, PAGE_SIZE);
	btrfs_csum_final(crc, csum);
	if (memcmp(csum, spag->csum, sdev->csum_size))
		fail = 1;

	spin_lock(&sdev->stat_lock);
	++sdev->stat.data_extents_scrubbed;
	sdev->stat.data_bytes_scrubbed += PAGE_SIZE;
	if (fail)
		++sdev->stat.csum_errors;
	spin_unlock(&sdev->stat_lock);

	return fail;
}

static int scrub_checksum_tree_block(struct scrub_dev *sdev,
				     struct scrub_page *spag, u64 logical,
				     void *buffer)
{
	struct btrfs_header *h;
	struct btrfs_root *root = sdev->dev->dev_root;
	struct btrfs_fs_info *fs_info = root->fs_info;
	u8 csum[BTRFS_CSUM_SIZE];
	u32 crc = ~(u32)0;
	int fail = 0;
	int crc_fail = 0;

	/*
	 * we don't use the getter functions here, as we
	 * a) don't have an extent buffer and
	 * b) the page is already kmapped
	 */
	h = (struct btrfs_header *)buffer;

	if (logical != le64_to_cpu(h->bytenr))
		++fail;

	if (spag->generation != le64_to_cpu(h->generation))
		++fail;

	if (memcmp(h->fsid, fs_info->fsid, BTRFS_UUID_SIZE))
		++fail;

	if (memcmp(h->chunk_tree_uuid, fs_info->chunk_tree_uuid,
		   BTRFS_UUID_SIZE))
		++fail;

	crc = btrfs_csum_data(root, buffer + BTRFS_CSUM_SIZE, crc,
			      PAGE_SIZE - BTRFS_CSUM_SIZE);
	btrfs_csum_final(crc, csum);
	if (memcmp(csum, h->csum, sdev->csum_size))
		++crc_fail;

	spin_lock(&sdev->stat_lock);
	++sdev->stat.tree_extents_scrubbed;
	sdev->stat.tree_bytes_scrubbed += PAGE_SIZE;
	if (crc_fail)
		++sdev->stat.csum_errors;
	if (fail)
		++sdev->stat.verify_errors;
	spin_unlock(&sdev->stat_lock);

	return fail || crc_fail;
}

static int scrub_checksum_super(struct scrub_bio *sbio, void *buffer)
{
	struct btrfs_super_block *s;
	u64 logical;
	struct scrub_dev *sdev = sbio->sdev;
	struct btrfs_root *root = sdev->dev->dev_root;
	struct btrfs_fs_info *fs_info = root->fs_info;
	u8 csum[BTRFS_CSUM_SIZE];
	u32 crc = ~(u32)0;
	int fail = 0;

	s = (struct btrfs_super_block *)buffer;
	logical = sbio->logical;

	if (logical != le64_to_cpu(s->bytenr))
		++fail;

	if (sbio->spag[0].generation != le64_to_cpu(s->generation))
		++fail;

	if (memcmp(s->fsid, fs_info->fsid, BTRFS_UUID_SIZE))
		++fail;

	crc = btrfs_csum_data(root, buffer + BTRFS_CSUM_SIZE, crc,
			      PAGE_SIZE - BTRFS_CSUM_SIZE);
	btrfs_csum_final(crc, csum);
	if (memcmp(csum, s->csum, sbio->sdev->csum_size))
		++fail;

	if (fail) {
		/*
		 * if we find an error in a super block, we just report it.
		 * They will get written with the next transaction commit
		 * anyway
		 */
		spin_lock(&sdev->stat_lock);
		++sdev->stat.super_errors;
		spin_unlock(&sdev->stat_lock);
	}

	return fail;
}

static int scrub_submit(struct scrub_dev *sdev)
{
	struct scrub_bio *sbio;

	if (sdev->curr == -1)
		return 0;

	sbio = sdev->bios[sdev->curr];
	sbio->err = 0;
	sdev->curr = -1;
	atomic_inc(&sdev->in_flight);

	btrfsic_submit_bio(READ, sbio->bio);

	return 0;
}

static int scrub_page(struct scrub_dev *sdev, u64 logical, u64 len,
		      u64 physical, u64 flags, u64 gen, int mirror_num,
		      u8 *csum, int force)
{
	struct scrub_bio *sbio;
	struct page *page;
	int ret;

again:
	/*
	 * grab a fresh bio or wait for one to become available
	 */
	while (sdev->curr == -1) {
		spin_lock(&sdev->list_lock);
		sdev->curr = sdev->first_free;
		if (sdev->curr != -1) {
			sdev->first_free = sdev->bios[sdev->curr]->next_free;
			sdev->bios[sdev->curr]->next_free = -1;
			sdev->bios[sdev->curr]->count = 0;
			spin_unlock(&sdev->list_lock);
		} else {
			spin_unlock(&sdev->list_lock);
			wait_event(sdev->list_wait, sdev->first_free != -1);
		}
	}
	sbio = sdev->bios[sdev->curr];
	if (sbio->count == 0) {
		struct bio *bio;

		sbio->physical = physical;
		sbio->logical = logical;
		bio = bio_alloc(GFP_NOFS, SCRUB_PAGES_PER_BIO);
		if (!bio)
			return -ENOMEM;

		bio->bi_private = sbio;
		bio->bi_end_io = scrub_bio_end_io;
		bio->bi_bdev = sdev->dev->bdev;
		bio->bi_sector = sbio->physical >> 9;
		sbio->err = 0;
		sbio->bio = bio;
	} else if (sbio->physical + sbio->count * PAGE_SIZE != physical ||
		   sbio->logical + sbio->count * PAGE_SIZE != logical) {
		ret = scrub_submit(sdev);
		if (ret)
			return ret;
		goto again;
	}
	sbio->spag[sbio->count].flags = flags;
	sbio->spag[sbio->count].generation = gen;
	sbio->spag[sbio->count].have_csum = 0;
	sbio->spag[sbio->count].mirror_num = mirror_num;

	page = alloc_page(GFP_NOFS);
	if (!page)
		return -ENOMEM;

	ret = bio_add_page(sbio->bio, page, PAGE_SIZE, 0);
	if (!ret) {
		__free_page(page);
		ret = scrub_submit(sdev);
		if (ret)
			return ret;
		goto again;
	}

	if (csum) {
		sbio->spag[sbio->count].have_csum = 1;
		memcpy(sbio->spag[sbio->count].csum, csum, sdev->csum_size);
	}
	++sbio->count;
	if (sbio->count == SCRUB_PAGES_PER_BIO || force) {
		int ret;

		ret = scrub_submit(sdev);
		if (ret)
			return ret;
	}

	return 0;
}

static int scrub_find_csum(struct scrub_dev *sdev, u64 logical, u64 len,
			   u8 *csum)
{
	struct btrfs_ordered_sum *sum = NULL;
	int ret = 0;
	unsigned long i;
	unsigned long num_sectors;
	u32 sectorsize = sdev->dev->dev_root->sectorsize;

	while (!list_empty(&sdev->csum_list)) {
		sum = list_first_entry(&sdev->csum_list,
				       struct btrfs_ordered_sum, list);
		if (sum->bytenr > logical)
			return 0;
		if (sum->bytenr + sum->len > logical)
			break;

		++sdev->stat.csum_discards;
		list_del(&sum->list);
		kfree(sum);
		sum = NULL;
	}
	if (!sum)
		return 0;

	num_sectors = sum->len / sectorsize;
	for (i = 0; i < num_sectors; ++i) {
		if (sum->sums[i].bytenr == logical) {
			memcpy(csum, &sum->sums[i].sum, sdev->csum_size);
			ret = 1;
			break;
		}
	}
	if (ret && i == num_sectors - 1) {
		list_del(&sum->list);
		kfree(sum);
	}
	return ret;
}

/* scrub extent tries to collect up to 64 kB for each bio */
static int scrub_extent(struct scrub_dev *sdev, u64 logical, u64 len,
			u64 physical, u64 flags, u64 gen, int mirror_num)
{
	int ret;
	u8 csum[BTRFS_CSUM_SIZE];

	while (len) {
		u64 l = min_t(u64, len, PAGE_SIZE);
		int have_csum = 0;

		if (flags & BTRFS_EXTENT_FLAG_DATA) {
			/* push csums to sbio */
			have_csum = scrub_find_csum(sdev, logical, l, csum);
			if (have_csum == 0)
				++sdev->stat.no_csum;
		}
		ret = scrub_page(sdev, logical, l, physical, flags, gen,
				 mirror_num, have_csum ? csum : NULL, 0);
		if (ret)
			return ret;
		len -= l;
		logical += l;
		physical += l;
	}
	return 0;
}

static noinline_for_stack int scrub_stripe(struct scrub_dev *sdev,
	struct map_lookup *map, int num, u64 base, u64 length)
{
	struct btrfs_path *path;
	struct btrfs_fs_info *fs_info = sdev->dev->dev_root->fs_info;
	struct btrfs_root *root = fs_info->extent_root;
	struct btrfs_root *csum_root = fs_info->csum_root;
	struct btrfs_extent_item *extent;
	struct blk_plug plug;
	u64 flags;
	int ret;
	int slot;
	int i;
	u64 nstripes;
	struct extent_buffer *l;
	struct btrfs_key key;
	u64 physical;
	u64 logical;
	u64 generation;
	int mirror_num;
	struct reada_control *reada1;
	struct reada_control *reada2;
	struct btrfs_key key_start;
	struct btrfs_key key_end;

	u64 increment = map->stripe_len;
	u64 offset;

	nstripes = length;
	offset = 0;
	do_div(nstripes, map->stripe_len);
	if (map->type & BTRFS_BLOCK_GROUP_RAID0) {
		offset = map->stripe_len * num;
		increment = map->stripe_len * map->num_stripes;
		mirror_num = 1;
	} else if (map->type & BTRFS_BLOCK_GROUP_RAID10) {
		int factor = map->num_stripes / map->sub_stripes;
		offset = map->stripe_len * (num / map->sub_stripes);
		increment = map->stripe_len * factor;
		mirror_num = num % map->sub_stripes + 1;
	} else if (map->type & BTRFS_BLOCK_GROUP_RAID1) {
		increment = map->stripe_len;
		mirror_num = num % map->num_stripes + 1;
	} else if (map->type & BTRFS_BLOCK_GROUP_DUP) {
		increment = map->stripe_len;
		mirror_num = num % map->num_stripes + 1;
	} else {
		increment = map->stripe_len;
		mirror_num = 1;
	}

	path = btrfs_alloc_path();
	if (!path)
		return -ENOMEM;

	path->search_commit_root = 1;
	path->skip_locking = 1;

	/*
	 * trigger the readahead for extent tree csum tree and wait for
	 * completion. During readahead, the scrub is officially paused
	 * to not hold off transaction commits
	 */
	logical = base + offset;

	wait_event(sdev->list_wait,
		   atomic_read(&sdev->in_flight) == 0);
	atomic_inc(&fs_info->scrubs_paused);
	wake_up(&fs_info->scrub_pause_wait);

	/* FIXME it might be better to start readahead at commit root */
	key_start.objectid = logical;
	key_start.type = BTRFS_EXTENT_ITEM_KEY;
	key_start.offset = (u64)0;
	key_end.objectid = base + offset + nstripes * increment;
	key_end.type = BTRFS_EXTENT_ITEM_KEY;
	key_end.offset = (u64)0;
	reada1 = btrfs_reada_add(root, &key_start, &key_end);

	key_start.objectid = BTRFS_EXTENT_CSUM_OBJECTID;
	key_start.type = BTRFS_EXTENT_CSUM_KEY;
	key_start.offset = logical;
	key_end.objectid = BTRFS_EXTENT_CSUM_OBJECTID;
	key_end.type = BTRFS_EXTENT_CSUM_KEY;
	key_end.offset = base + offset + nstripes * increment;
	reada2 = btrfs_reada_add(csum_root, &key_start, &key_end);

	if (!IS_ERR(reada1))
		btrfs_reada_wait(reada1);
	if (!IS_ERR(reada2))
		btrfs_reada_wait(reada2);

	mutex_lock(&fs_info->scrub_lock);
	while (atomic_read(&fs_info->scrub_pause_req)) {
		mutex_unlock(&fs_info->scrub_lock);
		wait_event(fs_info->scrub_pause_wait,
		   atomic_read(&fs_info->scrub_pause_req) == 0);
		mutex_lock(&fs_info->scrub_lock);
	}
	atomic_dec(&fs_info->scrubs_paused);
	mutex_unlock(&fs_info->scrub_lock);
	wake_up(&fs_info->scrub_pause_wait);

	/*
	 * collect all data csums for the stripe to avoid seeking during
	 * the scrub. This might currently (crc32) end up to be about 1MB
	 */
	blk_start_plug(&plug);

	/*
	 * now find all extents for each stripe and scrub them
	 */
	logical = base + offset;
	physical = map->stripes[num].physical;
	ret = 0;
	for (i = 0; i < nstripes; ++i) {
		/*
		 * canceled?
		 */
		if (atomic_read(&fs_info->scrub_cancel_req) ||
		    atomic_read(&sdev->cancel_req)) {
			ret = -ECANCELED;
			goto out;
		}
		/*
		 * check to see if we have to pause
		 */
		if (atomic_read(&fs_info->scrub_pause_req)) {
			/* push queued extents */
			scrub_submit(sdev);
			wait_event(sdev->list_wait,
				   atomic_read(&sdev->in_flight) == 0);
			atomic_inc(&fs_info->scrubs_paused);
			wake_up(&fs_info->scrub_pause_wait);
			mutex_lock(&fs_info->scrub_lock);
			while (atomic_read(&fs_info->scrub_pause_req)) {
				mutex_unlock(&fs_info->scrub_lock);
				wait_event(fs_info->scrub_pause_wait,
				   atomic_read(&fs_info->scrub_pause_req) == 0);
				mutex_lock(&fs_info->scrub_lock);
			}
			atomic_dec(&fs_info->scrubs_paused);
			mutex_unlock(&fs_info->scrub_lock);
			wake_up(&fs_info->scrub_pause_wait);
		}

		ret = btrfs_lookup_csums_range(csum_root, logical,
					       logical + map->stripe_len - 1,
					       &sdev->csum_list, 1);
		if (ret)
			goto out;

		key.objectid = logical;
		key.type = BTRFS_EXTENT_ITEM_KEY;
		key.offset = (u64)0;

		ret = btrfs_search_slot(NULL, root, &key, path, 0, 0);
		if (ret < 0)
			goto out;
		if (ret > 0) {
			ret = btrfs_previous_item(root, path, 0,
						  BTRFS_EXTENT_ITEM_KEY);
			if (ret < 0)
				goto out;
			if (ret > 0) {
				/* there's no smaller item, so stick with the
				 * larger one */
				btrfs_release_path(path);
				ret = btrfs_search_slot(NULL, root, &key,
							path, 0, 0);
				if (ret < 0)
					goto out;
			}
		}

		while (1) {
			l = path->nodes[0];
			slot = path->slots[0];
			if (slot >= btrfs_header_nritems(l)) {
				ret = btrfs_next_leaf(root, path);
				if (ret == 0)
					continue;
				if (ret < 0)
					goto out;

				break;
			}
			btrfs_item_key_to_cpu(l, &key, slot);

			if (key.objectid + key.offset <= logical)
				goto next;

			if (key.objectid >= logical + map->stripe_len)
				break;

			if (btrfs_key_type(&key) != BTRFS_EXTENT_ITEM_KEY)
				goto next;

			extent = btrfs_item_ptr(l, slot,
						struct btrfs_extent_item);
			flags = btrfs_extent_flags(l, extent);
			generation = btrfs_extent_generation(l, extent);

			if (key.objectid < logical &&
			    (flags & BTRFS_EXTENT_FLAG_TREE_BLOCK)) {
				printk(KERN_ERR
				       "btrfs scrub: tree block %llu spanning "
				       "stripes, ignored. logical=%llu\n",
				       (unsigned long long)key.objectid,
				       (unsigned long long)logical);
				goto next;
			}

			/*
			 * trim extent to this stripe
			 */
			if (key.objectid < logical) {
				key.offset -= logical - key.objectid;
				key.objectid = logical;
			}
			if (key.objectid + key.offset >
			    logical + map->stripe_len) {
				key.offset = logical + map->stripe_len -
					     key.objectid;
			}

			ret = scrub_extent(sdev, key.objectid, key.offset,
					   key.objectid - logical + physical,
					   flags, generation, mirror_num);
			if (ret)
				goto out;

next:
			path->slots[0]++;
		}
		btrfs_release_path(path);
		logical += increment;
		physical += map->stripe_len;
		spin_lock(&sdev->stat_lock);
		sdev->stat.last_physical = physical;
		spin_unlock(&sdev->stat_lock);
	}
	/* push queued extents */
	scrub_submit(sdev);

out:
	blk_finish_plug(&plug);
	btrfs_free_path(path);
	return ret < 0 ? ret : 0;
}

static noinline_for_stack int scrub_chunk(struct scrub_dev *sdev,
	u64 chunk_tree, u64 chunk_objectid, u64 chunk_offset, u64 length)
{
	struct btrfs_mapping_tree *map_tree =
		&sdev->dev->dev_root->fs_info->mapping_tree;
	struct map_lookup *map;
	struct extent_map *em;
	int i;
	int ret = -EINVAL;

	read_lock(&map_tree->map_tree.lock);
	em = lookup_extent_mapping(&map_tree->map_tree, chunk_offset, 1);
	read_unlock(&map_tree->map_tree.lock);

	if (!em)
		return -EINVAL;

	map = (struct map_lookup *)em->bdev;
	if (em->start != chunk_offset)
		goto out;

	if (em->len < length)
		goto out;

	for (i = 0; i < map->num_stripes; ++i) {
		if (map->stripes[i].dev == sdev->dev) {
			ret = scrub_stripe(sdev, map, i, chunk_offset, length);
			if (ret)
				goto out;
		}
	}
out:
	free_extent_map(em);

	return ret;
}

static noinline_for_stack
int scrub_enumerate_chunks(struct scrub_dev *sdev, u64 start, u64 end)
{
	struct btrfs_dev_extent *dev_extent = NULL;
	struct btrfs_path *path;
	struct btrfs_root *root = sdev->dev->dev_root;
	struct btrfs_fs_info *fs_info = root->fs_info;
	u64 length;
	u64 chunk_tree;
	u64 chunk_objectid;
	u64 chunk_offset;
	int ret;
	int slot;
	struct extent_buffer *l;
	struct btrfs_key key;
	struct btrfs_key found_key;
	struct btrfs_block_group_cache *cache;

	path = btrfs_alloc_path();
	if (!path)
		return -ENOMEM;

	path->reada = 2;
	path->search_commit_root = 1;
	path->skip_locking = 1;

	key.objectid = sdev->dev->devid;
	key.offset = 0ull;
	key.type = BTRFS_DEV_EXTENT_KEY;


	while (1) {
		ret = btrfs_search_slot(NULL, root, &key, path, 0, 0);
		if (ret < 0)
			break;
		if (ret > 0) {
			if (path->slots[0] >=
			    btrfs_header_nritems(path->nodes[0])) {
				ret = btrfs_next_leaf(root, path);
				if (ret)
					break;
			}
		}

		l = path->nodes[0];
		slot = path->slots[0];

		btrfs_item_key_to_cpu(l, &found_key, slot);

		if (found_key.objectid != sdev->dev->devid)
			break;

		if (btrfs_key_type(&found_key) != BTRFS_DEV_EXTENT_KEY)
			break;

		if (found_key.offset >= end)
			break;

		if (found_key.offset < key.offset)
			break;

		dev_extent = btrfs_item_ptr(l, slot, struct btrfs_dev_extent);
		length = btrfs_dev_extent_length(l, dev_extent);

		if (found_key.offset + length <= start) {
			key.offset = found_key.offset + length;
			btrfs_release_path(path);
			continue;
		}

		chunk_tree = btrfs_dev_extent_chunk_tree(l, dev_extent);
		chunk_objectid = btrfs_dev_extent_chunk_objectid(l, dev_extent);
		chunk_offset = btrfs_dev_extent_chunk_offset(l, dev_extent);

		/*
		 * get a reference on the corresponding block group to prevent
		 * the chunk from going away while we scrub it
		 */
		cache = btrfs_lookup_block_group(fs_info, chunk_offset);
		if (!cache) {
			ret = -ENOENT;
			break;
		}
		ret = scrub_chunk(sdev, chunk_tree, chunk_objectid,
				  chunk_offset, length);
		btrfs_put_block_group(cache);
		if (ret)
			break;

		key.offset = found_key.offset + length;
		btrfs_release_path(path);
	}

	btrfs_free_path(path);

	/*
	 * ret can still be 1 from search_slot or next_leaf,
	 * that's not an error
	 */
	return ret < 0 ? ret : 0;
}

static noinline_for_stack int scrub_supers(struct scrub_dev *sdev)
{
	int	i;
	u64	bytenr;
	u64	gen;
	int	ret;
	struct btrfs_device *device = sdev->dev;
	struct btrfs_root *root = device->dev_root;

	gen = root->fs_info->last_trans_committed;

	for (i = 0; i < BTRFS_SUPER_MIRROR_MAX; i++) {
		bytenr = btrfs_sb_offset(i);
		if (bytenr + BTRFS_SUPER_INFO_SIZE >= device->total_bytes)
			break;

		ret = scrub_page(sdev, bytenr, PAGE_SIZE, bytenr,
				 BTRFS_EXTENT_FLAG_SUPER, gen, i, NULL, 1);
		if (ret)
			return ret;
	}
	wait_event(sdev->list_wait, atomic_read(&sdev->in_flight) == 0);

	return 0;
}

/*
 * get a reference count on fs_info->scrub_workers. start worker if necessary
 */
static noinline_for_stack int scrub_workers_get(struct btrfs_root *root)
{
	struct btrfs_fs_info *fs_info = root->fs_info;
	int ret = 0;

	mutex_lock(&fs_info->scrub_lock);
	if (fs_info->scrub_workers_refcnt == 0) {
		btrfs_init_workers(&fs_info->scrub_workers, "scrub",
			   fs_info->thread_pool_size, &fs_info->generic_worker);
		fs_info->scrub_workers.idle_thresh = 4;
		ret = btrfs_start_workers(&fs_info->scrub_workers);
		if (ret)
			goto out;
	}
	++fs_info->scrub_workers_refcnt;
out:
	mutex_unlock(&fs_info->scrub_lock);

	return ret;
}

static noinline_for_stack void scrub_workers_put(struct btrfs_root *root)
{
	struct btrfs_fs_info *fs_info = root->fs_info;

	mutex_lock(&fs_info->scrub_lock);
	if (--fs_info->scrub_workers_refcnt == 0)
		btrfs_stop_workers(&fs_info->scrub_workers);
	WARN_ON(fs_info->scrub_workers_refcnt < 0);
	mutex_unlock(&fs_info->scrub_lock);
}


int btrfs_scrub_dev(struct btrfs_root *root, u64 devid, u64 start, u64 end,
		    struct btrfs_scrub_progress *progress, int readonly)
{
	struct scrub_dev *sdev;
	struct btrfs_fs_info *fs_info = root->fs_info;
	int ret;
	struct btrfs_device *dev;

	if (btrfs_fs_closing(root->fs_info))
		return -EINVAL;

	/*
	 * check some assumptions
	 */
	if (root->sectorsize != PAGE_SIZE ||
	    root->sectorsize != root->leafsize ||
	    root->sectorsize != root->nodesize) {
		printk(KERN_ERR "btrfs_scrub: size assumptions fail\n");
		return -EINVAL;
	}

	ret = scrub_workers_get(root);
	if (ret)
		return ret;

	mutex_lock(&root->fs_info->fs_devices->device_list_mutex);
	dev = btrfs_find_device(root, devid, NULL, NULL);
	if (!dev || dev->missing) {
		mutex_unlock(&root->fs_info->fs_devices->device_list_mutex);
		scrub_workers_put(root);
		return -ENODEV;
	}
	mutex_lock(&fs_info->scrub_lock);

	if (!dev->in_fs_metadata) {
		mutex_unlock(&fs_info->scrub_lock);
		mutex_unlock(&root->fs_info->fs_devices->device_list_mutex);
		scrub_workers_put(root);
		return -ENODEV;
	}

	if (dev->scrub_device) {
		mutex_unlock(&fs_info->scrub_lock);
		mutex_unlock(&root->fs_info->fs_devices->device_list_mutex);
		scrub_workers_put(root);
		return -EINPROGRESS;
	}
	sdev = scrub_setup_dev(dev);
	if (IS_ERR(sdev)) {
		mutex_unlock(&fs_info->scrub_lock);
		mutex_unlock(&root->fs_info->fs_devices->device_list_mutex);
		scrub_workers_put(root);
		return PTR_ERR(sdev);
	}
	sdev->readonly = readonly;
	dev->scrub_device = sdev;

	atomic_inc(&fs_info->scrubs_running);
	mutex_unlock(&fs_info->scrub_lock);
	mutex_unlock(&root->fs_info->fs_devices->device_list_mutex);

	down_read(&fs_info->scrub_super_lock);
	ret = scrub_supers(sdev);
	up_read(&fs_info->scrub_super_lock);

	if (!ret)
		ret = scrub_enumerate_chunks(sdev, start, end);

	wait_event(sdev->list_wait, atomic_read(&sdev->in_flight) == 0);
	atomic_dec(&fs_info->scrubs_running);
	wake_up(&fs_info->scrub_pause_wait);

	wait_event(sdev->list_wait, atomic_read(&sdev->fixup_cnt) == 0);

	if (progress)
		memcpy(progress, &sdev->stat, sizeof(*progress));

	mutex_lock(&fs_info->scrub_lock);
	dev->scrub_device = NULL;
	mutex_unlock(&fs_info->scrub_lock);

	scrub_free_dev(sdev);
	scrub_workers_put(root);

	return ret;
}

int btrfs_scrub_pause(struct btrfs_root *root)
{
	struct btrfs_fs_info *fs_info = root->fs_info;

	mutex_lock(&fs_info->scrub_lock);
	atomic_inc(&fs_info->scrub_pause_req);
	while (atomic_read(&fs_info->scrubs_paused) !=
	       atomic_read(&fs_info->scrubs_running)) {
		mutex_unlock(&fs_info->scrub_lock);
		wait_event(fs_info->scrub_pause_wait,
			   atomic_read(&fs_info->scrubs_paused) ==
			   atomic_read(&fs_info->scrubs_running));
		mutex_lock(&fs_info->scrub_lock);
	}
	mutex_unlock(&fs_info->scrub_lock);

	return 0;
}

int btrfs_scrub_continue(struct btrfs_root *root)
{
	struct btrfs_fs_info *fs_info = root->fs_info;

	atomic_dec(&fs_info->scrub_pause_req);
	wake_up(&fs_info->scrub_pause_wait);
	return 0;
}

int btrfs_scrub_pause_super(struct btrfs_root *root)
{
	down_write(&root->fs_info->scrub_super_lock);
	return 0;
}

int btrfs_scrub_continue_super(struct btrfs_root *root)
{
	up_write(&root->fs_info->scrub_super_lock);
	return 0;
}

int btrfs_scrub_cancel(struct btrfs_root *root)
{
	struct btrfs_fs_info *fs_info = root->fs_info;

	mutex_lock(&fs_info->scrub_lock);
	if (!atomic_read(&fs_info->scrubs_running)) {
		mutex_unlock(&fs_info->scrub_lock);
		return -ENOTCONN;
	}

	atomic_inc(&fs_info->scrub_cancel_req);
	while (atomic_read(&fs_info->scrubs_running)) {
		mutex_unlock(&fs_info->scrub_lock);
		wait_event(fs_info->scrub_pause_wait,
			   atomic_read(&fs_info->scrubs_running) == 0);
		mutex_lock(&fs_info->scrub_lock);
	}
	atomic_dec(&fs_info->scrub_cancel_req);
	mutex_unlock(&fs_info->scrub_lock);

	return 0;
}

int btrfs_scrub_cancel_dev(struct btrfs_root *root, struct btrfs_device *dev)
{
	struct btrfs_fs_info *fs_info = root->fs_info;
	struct scrub_dev *sdev;

	mutex_lock(&fs_info->scrub_lock);
	sdev = dev->scrub_device;
	if (!sdev) {
		mutex_unlock(&fs_info->scrub_lock);
		return -ENOTCONN;
	}
	atomic_inc(&sdev->cancel_req);
	while (dev->scrub_device) {
		mutex_unlock(&fs_info->scrub_lock);
		wait_event(fs_info->scrub_pause_wait,
			   dev->scrub_device == NULL);
		mutex_lock(&fs_info->scrub_lock);
	}
	mutex_unlock(&fs_info->scrub_lock);

	return 0;
}
int btrfs_scrub_cancel_devid(struct btrfs_root *root, u64 devid)
{
	struct btrfs_fs_info *fs_info = root->fs_info;
	struct btrfs_device *dev;
	int ret;

	/*
	 * we have to hold the device_list_mutex here so the device
	 * does not go away in cancel_dev. FIXME: find a better solution
	 */
	mutex_lock(&fs_info->fs_devices->device_list_mutex);
	dev = btrfs_find_device(root, devid, NULL, NULL);
	if (!dev) {
		mutex_unlock(&fs_info->fs_devices->device_list_mutex);
		return -ENODEV;
	}
	ret = btrfs_scrub_cancel_dev(root, dev);
	mutex_unlock(&fs_info->fs_devices->device_list_mutex);

	return ret;
}

int btrfs_scrub_progress(struct btrfs_root *root, u64 devid,
			 struct btrfs_scrub_progress *progress)
{
	struct btrfs_device *dev;
	struct scrub_dev *sdev = NULL;

	mutex_lock(&root->fs_info->fs_devices->device_list_mutex);
	dev = btrfs_find_device(root, devid, NULL, NULL);
	if (dev)
		sdev = dev->scrub_device;
	if (sdev)
		memcpy(progress, &sdev->stat, sizeof(*progress));
	mutex_unlock(&root->fs_info->fs_devices->device_list_mutex);

	return dev ? (sdev ? 0 : -ENOTCONN) : -ENODEV;
}<|MERGE_RESOLUTION|>--- conflicted
+++ resolved
@@ -25,10 +25,7 @@
 #include "transaction.h"
 #include "backref.h"
 #include "extent_io.h"
-<<<<<<< HEAD
-=======
 #include "check-integrity.h"
->>>>>>> dcd6c922
 
 /*
  * This is only the first step towards a full-features scrub. It reads all
@@ -260,14 +257,11 @@
 	btrfs_release_path(swarn->path);
 
 	ipath = init_ipath(4096, local_root, swarn->path);
-<<<<<<< HEAD
-=======
 	if (IS_ERR(ipath)) {
 		ret = PTR_ERR(ipath);
 		ipath = NULL;
 		goto err;
 	}
->>>>>>> dcd6c922
 	ret = paths_from_inode(inum, ipath);
 
 	if (ret < 0)
@@ -284,11 +278,7 @@
 			swarn->logical, swarn->dev->name,
 			(unsigned long long)swarn->sector, root, inum, offset,
 			min(isize - offset, (u64)PAGE_SIZE), nlink,
-<<<<<<< HEAD
-			(char *)ipath->fspath->val[i]);
-=======
 			(char *)(unsigned long)ipath->fspath->val[i]);
->>>>>>> dcd6c922
 
 	free_ipath(ipath);
 	return 0;
@@ -320,11 +310,7 @@
 	u8 ref_level;
 	unsigned long ptr = 0;
 	const int bufsize = 4096;
-<<<<<<< HEAD
-	u64 extent_offset;
-=======
 	u64 extent_item_pos;
->>>>>>> dcd6c922
 
 	path = btrfs_alloc_path();
 
@@ -344,20 +330,13 @@
 	if (ret < 0)
 		goto out;
 
-<<<<<<< HEAD
-	extent_offset = swarn.logical - found_key.objectid;
-=======
 	extent_item_pos = swarn.logical - found_key.objectid;
->>>>>>> dcd6c922
 	swarn.extent_item_size = found_key.offset;
 
 	eb = path->nodes[0];
 	ei = btrfs_item_ptr(eb, path->slots[0], struct btrfs_extent_item);
 	item_size = btrfs_item_size_nr(eb, path->slots[0]);
-<<<<<<< HEAD
-=======
 	btrfs_release_path(path);
->>>>>>> dcd6c922
 
 	if (ret & BTRFS_EXTENT_FLAG_TREE_BLOCK) {
 		do {
@@ -374,11 +353,7 @@
 	} else {
 		swarn.path = path;
 		iterate_extent_inodes(fs_info, path, found_key.objectid,
-<<<<<<< HEAD
-					extent_offset,
-=======
 					extent_item_pos,
->>>>>>> dcd6c922
 					scrub_print_warning_inode, &swarn);
 	}
 
