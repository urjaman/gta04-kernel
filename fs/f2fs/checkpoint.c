--- conflicted
+++ resolved
@@ -72,27 +72,8 @@
 	return page;
 }
 
-<<<<<<< HEAD
-struct page *get_meta_page_ra(struct f2fs_sb_info *sbi, pgoff_t index)
-{
-	bool readahead = false;
-	struct page *page;
-
-	page = find_get_page(META_MAPPING(sbi), index);
-	if (!page || (page && !PageUptodate(page)))
-		readahead = true;
-	f2fs_put_page(page, 0);
-
-	if (readahead)
-		ra_meta_pages(sbi, index, MAX_BIO_BLOCKS(sbi), META_POR);
-	return get_meta_page(sbi, index);
-}
-
-static inline block_t get_max_meta_blks(struct f2fs_sb_info *sbi, int type)
-=======
 static inline bool is_valid_blkaddr(struct f2fs_sb_info *sbi,
 						block_t blkaddr, int type)
->>>>>>> e529fea9
 {
 	switch (type) {
 	case META_NAT:
@@ -107,11 +88,6 @@
 			return false;
 		break;
 	case META_CP:
-<<<<<<< HEAD
-		return 0;
-	case META_POR:
-		return MAX_BLKADDR(sbi);
-=======
 		if (unlikely(blkaddr >= SIT_I(sbi)->sit_base_addr ||
 			blkaddr < __start_cp_addr(sbi)))
 			return false;
@@ -121,7 +97,6 @@
 			blkaddr < MAIN_BLKADDR(sbi)))
 			return false;
 		break;
->>>>>>> e529fea9
 	default:
 		BUG();
 	}
@@ -137,10 +112,6 @@
 	block_t prev_blk_addr = 0;
 	struct page *page;
 	block_t blkno = start;
-<<<<<<< HEAD
-	block_t max_blks = get_max_meta_blks(sbi, type);
-=======
->>>>>>> e529fea9
 
 	struct f2fs_io_info fio = {
 		.type = META,
@@ -173,13 +144,6 @@
 		case META_SSA:
 		case META_CP:
 		case META_POR:
-<<<<<<< HEAD
-			if (unlikely(blkno >= max_blks))
-				goto out;
-			if (unlikely(blkno < SEG0_BLKADDR(sbi)))
-				goto out;
-=======
->>>>>>> e529fea9
 			blk_addr = blkno;
 			break;
 		default:
@@ -461,19 +425,12 @@
 
 void release_orphan_inode(struct f2fs_sb_info *sbi)
 {
-<<<<<<< HEAD
-	spin_lock(&sbi->ino_lock[ORPHAN_INO]);
-	f2fs_bug_on(sbi, sbi->n_orphans == 0);
-	sbi->n_orphans--;
-	spin_unlock(&sbi->ino_lock[ORPHAN_INO]);
-=======
 	struct inode_management *im = &sbi->im[ORPHAN_INO];
 
 	spin_lock(&im->ino_lock);
 	f2fs_bug_on(sbi, im->ino_num == 0);
 	im->ino_num--;
 	spin_unlock(&im->ino_lock);
->>>>>>> e529fea9
 }
 
 void add_orphan_inode(struct f2fs_sb_info *sbi, nid_t ino)
@@ -911,10 +868,7 @@
 	struct f2fs_checkpoint *ckpt = F2FS_CKPT(sbi);
 	struct curseg_info *curseg = CURSEG_I(sbi, CURSEG_WARM_NODE);
 	struct f2fs_nm_info *nm_i = NM_I(sbi);
-<<<<<<< HEAD
-=======
 	unsigned long orphan_num = sbi->im[ORPHAN_INO].ino_num;
->>>>>>> e529fea9
 	nid_t last_nid = nm_i->next_scan_nid;
 	block_t start_blk;
 	struct page *cp_page;
