--- conflicted
+++ resolved
@@ -294,15 +294,6 @@
 	int ret;
 	struct inode *inode = file->f_path.dentry->d_inode;
 
-<<<<<<< HEAD
-	ret = filemap_write_and_wait_range(inode->i_mapping, start, end);
-	if (ret != 0)
-		goto out;
-	mutex_lock(&inode->i_mutex);
-	ret = nfs_file_fsync_commit(file, start, end, datasync);
-	mutex_unlock(&inode->i_mutex);
-out:
-=======
 	do {
 		ret = filemap_write_and_wait_range(inode->i_mapping, start, end);
 		if (ret != 0)
@@ -319,7 +310,6 @@
 		end = LLONG_MAX;
 	} while (ret == -EAGAIN);
 
->>>>>>> ddffeb8c
 	return ret;
 }
 
