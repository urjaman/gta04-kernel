/*
 * linux/fs/nfs/write.c
 *
 * Write file data over NFS.
 *
 * Copyright (C) 1996, 1997, Olaf Kirch <okir@monad.swb.de>
 */

#include <linux/types.h>
#include <linux/slab.h>
#include <linux/mm.h>
#include <linux/pagemap.h>
#include <linux/file.h>
#include <linux/writeback.h>
#include <linux/swap.h>
#include <linux/migrate.h>

#include <linux/sunrpc/clnt.h>
#include <linux/nfs_fs.h>
#include <linux/nfs_mount.h>
#include <linux/nfs_page.h>
#include <linux/backing-dev.h>
#include <linux/export.h>

#include <asm/uaccess.h>

#include "delegation.h"
#include "internal.h"
#include "iostat.h"
#include "nfs4_fs.h"
#include "fscache.h"
#include "pnfs.h"

#include "nfstrace.h"

#define NFSDBG_FACILITY		NFSDBG_PAGECACHE

#define MIN_POOL_WRITE		(32)
#define MIN_POOL_COMMIT		(4)

/*
 * Local function declarations
 */
static void nfs_redirty_request(struct nfs_page *req);
static const struct rpc_call_ops nfs_commit_ops;
static const struct nfs_pgio_completion_ops nfs_async_write_completion_ops;
static const struct nfs_commit_completion_ops nfs_commit_completion_ops;
static const struct nfs_rw_ops nfs_rw_write_ops;
static void nfs_clear_request_commit(struct nfs_page *req);
static void nfs_init_cinfo_from_inode(struct nfs_commit_info *cinfo,
				      struct inode *inode);
static struct nfs_page *
nfs_page_search_commits_for_head_request_locked(struct nfs_inode *nfsi,
						struct page *page);

static struct kmem_cache *nfs_wdata_cachep;
static mempool_t *nfs_wdata_mempool;
static struct kmem_cache *nfs_cdata_cachep;
static mempool_t *nfs_commit_mempool;

struct nfs_commit_data *nfs_commitdata_alloc(void)
{
	struct nfs_commit_data *p = mempool_alloc(nfs_commit_mempool, GFP_NOIO);

	if (p) {
		memset(p, 0, sizeof(*p));
		INIT_LIST_HEAD(&p->pages);
	}
	return p;
}
EXPORT_SYMBOL_GPL(nfs_commitdata_alloc);

void nfs_commit_free(struct nfs_commit_data *p)
{
	mempool_free(p, nfs_commit_mempool);
}
EXPORT_SYMBOL_GPL(nfs_commit_free);

static struct nfs_pgio_header *nfs_writehdr_alloc(void)
{
	struct nfs_pgio_header *p = mempool_alloc(nfs_wdata_mempool, GFP_NOIO);

	if (p)
		memset(p, 0, sizeof(*p));
	return p;
}

static void nfs_writehdr_free(struct nfs_pgio_header *hdr)
{
	mempool_free(hdr, nfs_wdata_mempool);
}

static void nfs_context_set_write_error(struct nfs_open_context *ctx, int error)
{
	ctx->error = error;
	smp_wmb();
	set_bit(NFS_CONTEXT_ERROR_WRITE, &ctx->flags);
}

/*
 * nfs_page_find_head_request_locked - find head request associated with @page
 *
 * must be called while holding the inode lock.
 *
 * returns matching head request with reference held, or NULL if not found.
 */
static struct nfs_page *
nfs_page_find_head_request_locked(struct nfs_inode *nfsi, struct page *page)
{
	struct nfs_page *req = NULL;

	if (PagePrivate(page))
		req = (struct nfs_page *)page_private(page);
	else if (unlikely(PageSwapCache(page)))
		req = nfs_page_search_commits_for_head_request_locked(nfsi,
			page);

	if (req) {
		WARN_ON_ONCE(req->wb_head != req);
		kref_get(&req->wb_kref);
	}

	return req;
}

/*
 * nfs_page_find_head_request - find head request associated with @page
 *
 * returns matching head request with reference held, or NULL if not found.
 */
static struct nfs_page *nfs_page_find_head_request(struct page *page)
{
	struct inode *inode = page_file_mapping(page)->host;
	struct nfs_page *req = NULL;

	spin_lock(&inode->i_lock);
	req = nfs_page_find_head_request_locked(NFS_I(inode), page);
	spin_unlock(&inode->i_lock);
	return req;
}

/* Adjust the file length if we're writing beyond the end */
static void nfs_grow_file(struct page *page, unsigned int offset, unsigned int count)
{
	struct inode *inode = page_file_mapping(page)->host;
	loff_t end, i_size;
	pgoff_t end_index;

	spin_lock(&inode->i_lock);
	i_size = i_size_read(inode);
	end_index = (i_size - 1) >> PAGE_CACHE_SHIFT;
	if (i_size > 0 && page_file_index(page) < end_index)
		goto out;
	end = page_file_offset(page) + ((loff_t)offset+count);
	if (i_size >= end)
		goto out;
	i_size_write(inode, end);
	nfs_inc_stats(inode, NFSIOS_EXTENDWRITE);
out:
	spin_unlock(&inode->i_lock);
}

/* A writeback failed: mark the page as bad, and invalidate the page cache */
static void nfs_set_pageerror(struct page *page)
{
	nfs_zap_mapping(page_file_mapping(page)->host, page_file_mapping(page));
}

/*
 * nfs_page_group_search_locked
 * @head - head request of page group
 * @page_offset - offset into page
 *
 * Search page group with head @head to find a request that contains the
 * page offset @page_offset.
 *
 * Returns a pointer to the first matching nfs request, or NULL if no
 * match is found.
 *
 * Must be called with the page group lock held
 */
static struct nfs_page *
nfs_page_group_search_locked(struct nfs_page *head, unsigned int page_offset)
{
	struct nfs_page *req;

	WARN_ON_ONCE(head != head->wb_head);
	WARN_ON_ONCE(!test_bit(PG_HEADLOCK, &head->wb_head->wb_flags));

	req = head;
	do {
		if (page_offset >= req->wb_pgbase &&
		    page_offset < (req->wb_pgbase + req->wb_bytes))
			return req;

		req = req->wb_this_page;
	} while (req != head);

	return NULL;
}

/*
 * nfs_page_group_covers_page
 * @head - head request of page group
 *
 * Return true if the page group with head @head covers the whole page,
 * returns false otherwise
 */
static bool nfs_page_group_covers_page(struct nfs_page *req)
{
	struct nfs_page *tmp;
	unsigned int pos = 0;
	unsigned int len = nfs_page_length(req->wb_page);

	nfs_page_group_lock(req, false);

	do {
		tmp = nfs_page_group_search_locked(req->wb_head, pos);
		if (tmp) {
			/* no way this should happen */
			WARN_ON_ONCE(tmp->wb_pgbase != pos);
			pos += tmp->wb_bytes - (pos - tmp->wb_pgbase);
		}
	} while (tmp && pos < len);

	nfs_page_group_unlock(req);
	WARN_ON_ONCE(pos > len);
	return pos == len;
}

/* We can set the PG_uptodate flag if we see that a write request
 * covers the full page.
 */
static void nfs_mark_uptodate(struct nfs_page *req)
{
	if (PageUptodate(req->wb_page))
		return;
	if (!nfs_page_group_covers_page(req))
		return;
	SetPageUptodate(req->wb_page);
}

static int wb_priority(struct writeback_control *wbc)
{
	int ret = 0;
	if (wbc->for_reclaim)
		return FLUSH_HIGHPRI | FLUSH_STABLE;
	if (wbc->sync_mode == WB_SYNC_ALL)
		ret = FLUSH_COND_STABLE;
	if (wbc->for_kupdate || wbc->for_background)
		ret |= FLUSH_LOWPRI;
	return ret;
}

/*
 * NFS congestion control
 */

int nfs_congestion_kb;

#define NFS_CONGESTION_ON_THRESH 	(nfs_congestion_kb >> (PAGE_SHIFT-10))
#define NFS_CONGESTION_OFF_THRESH	\
	(NFS_CONGESTION_ON_THRESH - (NFS_CONGESTION_ON_THRESH >> 2))

static void nfs_set_page_writeback(struct page *page)
{
	struct nfs_server *nfss = NFS_SERVER(page_file_mapping(page)->host);
	int ret = test_set_page_writeback(page);

	WARN_ON_ONCE(ret != 0);

	if (atomic_long_inc_return(&nfss->writeback) >
			NFS_CONGESTION_ON_THRESH) {
		set_bdi_congested(&nfss->backing_dev_info,
					BLK_RW_ASYNC);
	}
}

static void nfs_end_page_writeback(struct nfs_page *req)
{
	struct inode *inode = page_file_mapping(req->wb_page)->host;
	struct nfs_server *nfss = NFS_SERVER(inode);

	if (!nfs_page_group_sync_on_bit(req, PG_WB_END))
		return;

	end_page_writeback(req->wb_page);
	if (atomic_long_dec_return(&nfss->writeback) < NFS_CONGESTION_OFF_THRESH)
		clear_bdi_congested(&nfss->backing_dev_info, BLK_RW_ASYNC);
}


/* nfs_page_group_clear_bits
 *   @req - an nfs request
 * clears all page group related bits from @req
 */
static void
nfs_page_group_clear_bits(struct nfs_page *req)
{
	clear_bit(PG_TEARDOWN, &req->wb_flags);
	clear_bit(PG_UNLOCKPAGE, &req->wb_flags);
	clear_bit(PG_UPTODATE, &req->wb_flags);
	clear_bit(PG_WB_END, &req->wb_flags);
	clear_bit(PG_REMOVE, &req->wb_flags);
}


/*
 * nfs_unroll_locks_and_wait -  unlock all newly locked reqs and wait on @req
 *
 * this is a helper function for nfs_lock_and_join_requests
 *
 * @inode - inode associated with request page group, must be holding inode lock
 * @head  - head request of page group, must be holding head lock
 * @req   - request that couldn't lock and needs to wait on the req bit lock
 * @nonblock - if true, don't actually wait
 *
 * NOTE: this must be called holding page_group bit lock and inode spin lock
 *       and BOTH will be released before returning.
 *
 * returns 0 on success, < 0 on error.
 */
static int
nfs_unroll_locks_and_wait(struct inode *inode, struct nfs_page *head,
			  struct nfs_page *req, bool nonblock)
	__releases(&inode->i_lock)
{
	struct nfs_page *tmp;
	int ret;

	/* relinquish all the locks successfully grabbed this run */
	for (tmp = head ; tmp != req; tmp = tmp->wb_this_page)
		nfs_unlock_request(tmp);

	WARN_ON_ONCE(test_bit(PG_TEARDOWN, &req->wb_flags));

	/* grab a ref on the request that will be waited on */
	kref_get(&req->wb_kref);

	nfs_page_group_unlock(head);
	spin_unlock(&inode->i_lock);

	/* release ref from nfs_page_find_head_request_locked */
	nfs_release_request(head);

	if (!nonblock)
		ret = nfs_wait_on_request(req);
	else
		ret = -EAGAIN;
	nfs_release_request(req);

	return ret;
}

/*
 * nfs_destroy_unlinked_subrequests - destroy recently unlinked subrequests
 *
 * @destroy_list - request list (using wb_this_page) terminated by @old_head
 * @old_head - the old head of the list
 *
 * All subrequests must be locked and removed from all lists, so at this point
 * they are only "active" in this function, and possibly in nfs_wait_on_request
 * with a reference held by some other context.
 */
static void
nfs_destroy_unlinked_subrequests(struct nfs_page *destroy_list,
				 struct nfs_page *old_head)
{
	while (destroy_list) {
		struct nfs_page *subreq = destroy_list;

		destroy_list = (subreq->wb_this_page == old_head) ?
				   NULL : subreq->wb_this_page;

		WARN_ON_ONCE(old_head != subreq->wb_head);

		/* make sure old group is not used */
		subreq->wb_head = subreq;
		subreq->wb_this_page = subreq;

		/* subreq is now totally disconnected from page group or any
		 * write / commit lists. last chance to wake any waiters */
		nfs_unlock_request(subreq);

		if (!test_bit(PG_TEARDOWN, &subreq->wb_flags)) {
			/* release ref on old head request */
			nfs_release_request(old_head);

			nfs_page_group_clear_bits(subreq);

			/* release the PG_INODE_REF reference */
			if (test_and_clear_bit(PG_INODE_REF, &subreq->wb_flags))
				nfs_release_request(subreq);
			else
				WARN_ON_ONCE(1);
		} else {
			WARN_ON_ONCE(test_bit(PG_CLEAN, &subreq->wb_flags));
			/* zombie requests have already released the last
			 * reference and were waiting on the rest of the
			 * group to complete. Since it's no longer part of a
			 * group, simply free the request */
			nfs_page_group_clear_bits(subreq);
			nfs_free_request(subreq);
		}
	}
}

/*
 * nfs_lock_and_join_requests - join all subreqs to the head req and return
 *                              a locked reference, cancelling any pending
 *                              operations for this page.
 *
 * @page - the page used to lookup the "page group" of nfs_page structures
 * @nonblock - if true, don't block waiting for request locks
 *
 * This function joins all sub requests to the head request by first
 * locking all requests in the group, cancelling any pending operations
 * and finally updating the head request to cover the whole range covered by
 * the (former) group.  All subrequests are removed from any write or commit
 * lists, unlinked from the group and destroyed.
 *
 * Returns a locked, referenced pointer to the head request - which after
 * this call is guaranteed to be the only request associated with the page.
 * Returns NULL if no requests are found for @page, or a ERR_PTR if an
 * error was encountered.
 */
static struct nfs_page *
nfs_lock_and_join_requests(struct page *page, bool nonblock)
{
	struct inode *inode = page_file_mapping(page)->host;
	struct nfs_page *head, *subreq;
	struct nfs_page *destroy_list = NULL;
	unsigned int total_bytes;
	int ret;

try_again:
	total_bytes = 0;

	WARN_ON_ONCE(destroy_list);

	spin_lock(&inode->i_lock);

	/*
	 * A reference is taken only on the head request which acts as a
	 * reference to the whole page group - the group will not be destroyed
	 * until the head reference is released.
	 */
	head = nfs_page_find_head_request_locked(NFS_I(inode), page);

	if (!head) {
		spin_unlock(&inode->i_lock);
		return NULL;
	}

	/* holding inode lock, so always make a non-blocking call to try the
	 * page group lock */
	ret = nfs_page_group_lock(head, true);
	if (ret < 0) {
		spin_unlock(&inode->i_lock);

		if (!nonblock && ret == -EAGAIN) {
			nfs_page_group_lock_wait(head);
			nfs_release_request(head);
			goto try_again;
		}

		nfs_release_request(head);
		return ERR_PTR(ret);
	}

	/* lock each request in the page group */
	subreq = head;
	do {
		/*
		 * Subrequests are always contiguous, non overlapping
		 * and in order - but may be repeated (mirrored writes).
		 */
		if (subreq->wb_offset == (head->wb_offset + total_bytes)) {
			/* keep track of how many bytes this group covers */
			total_bytes += subreq->wb_bytes;
		} else if (WARN_ON_ONCE(subreq->wb_offset < head->wb_offset ||
			    ((subreq->wb_offset + subreq->wb_bytes) >
			     (head->wb_offset + total_bytes)))) {
			nfs_page_group_unlock(head);
			spin_unlock(&inode->i_lock);
			return ERR_PTR(-EIO);
		}

		if (!nfs_lock_request(subreq)) {
			/* releases page group bit lock and
			 * inode spin lock and all references */
			ret = nfs_unroll_locks_and_wait(inode, head,
				subreq, nonblock);

			if (ret == 0)
				goto try_again;

			return ERR_PTR(ret);
		}

		subreq = subreq->wb_this_page;
	} while (subreq != head);

	/* Now that all requests are locked, make sure they aren't on any list.
	 * Commit list removal accounting is done after locks are dropped */
	subreq = head;
	do {
		nfs_clear_request_commit(subreq);
		subreq = subreq->wb_this_page;
	} while (subreq != head);

	/* unlink subrequests from head, destroy them later */
	if (head->wb_this_page != head) {
		/* destroy list will be terminated by head */
		destroy_list = head->wb_this_page;
		head->wb_this_page = head;

		/* change head request to cover whole range that
		 * the former page group covered */
		head->wb_bytes = total_bytes;
	}

	/*
	 * prepare head request to be added to new pgio descriptor
	 */
	nfs_page_group_clear_bits(head);

	/*
	 * some part of the group was still on the inode list - otherwise
	 * the group wouldn't be involved in async write.
	 * grab a reference for the head request, iff it needs one.
	 */
	if (!test_and_set_bit(PG_INODE_REF, &head->wb_flags))
		kref_get(&head->wb_kref);

	nfs_page_group_unlock(head);

	/* drop lock to clean uprequests on destroy list */
	spin_unlock(&inode->i_lock);

	nfs_destroy_unlinked_subrequests(destroy_list, head);

	/* still holds ref on head from nfs_page_find_head_request_locked
	 * and still has lock on head from lock loop */
	return head;
}

/*
 * Find an associated nfs write request, and prepare to flush it out
 * May return an error if the user signalled nfs_wait_on_request().
 */
static int nfs_page_async_flush(struct nfs_pageio_descriptor *pgio,
				struct page *page, bool nonblock)
{
	struct nfs_page *req;
	int ret = 0;

	req = nfs_lock_and_join_requests(page, nonblock);
	if (!req)
		goto out;
	ret = PTR_ERR(req);
	if (IS_ERR(req))
		goto out;

	nfs_set_page_writeback(page);
	WARN_ON_ONCE(test_bit(PG_CLEAN, &req->wb_flags));

	ret = 0;
	if (!nfs_pageio_add_request(pgio, req)) {
		nfs_redirty_request(req);
		ret = pgio->pg_error;
	}
out:
	return ret;
}

static int nfs_do_writepage(struct page *page, struct writeback_control *wbc, struct nfs_pageio_descriptor *pgio)
{
	struct inode *inode = page_file_mapping(page)->host;
	int ret;

	nfs_inc_stats(inode, NFSIOS_VFSWRITEPAGE);
	nfs_inc_stats(inode, NFSIOS_WRITEPAGES);

	nfs_pageio_cond_complete(pgio, page_file_index(page));
	ret = nfs_page_async_flush(pgio, page, wbc->sync_mode == WB_SYNC_NONE);
	if (ret == -EAGAIN) {
		redirty_page_for_writepage(wbc, page);
		ret = 0;
	}
	return ret;
}

/*
 * Write an mmapped page to the server.
 */
static int nfs_writepage_locked(struct page *page, struct writeback_control *wbc)
{
	struct nfs_pageio_descriptor pgio;
	int err;

	nfs_pageio_init_write(&pgio, page->mapping->host, wb_priority(wbc),
				false, &nfs_async_write_completion_ops);
	err = nfs_do_writepage(page, wbc, &pgio);
	nfs_pageio_complete(&pgio);
	if (err < 0)
		return err;
	if (pgio.pg_error < 0)
		return pgio.pg_error;
	return 0;
}

int nfs_writepage(struct page *page, struct writeback_control *wbc)
{
	int ret;

	ret = nfs_writepage_locked(page, wbc);
	unlock_page(page);
	return ret;
}

static int nfs_writepages_callback(struct page *page, struct writeback_control *wbc, void *data)
{
	int ret;

	ret = nfs_do_writepage(page, wbc, data);
	unlock_page(page);
	return ret;
}

int nfs_writepages(struct address_space *mapping, struct writeback_control *wbc)
{
	struct inode *inode = mapping->host;
	unsigned long *bitlock = &NFS_I(inode)->flags;
	struct nfs_pageio_descriptor pgio;
	int err;

	/* Stop dirtying of new pages while we sync */
	err = wait_on_bit_lock_action(bitlock, NFS_INO_FLUSHING,
			nfs_wait_bit_killable, TASK_KILLABLE);
	if (err)
		goto out_err;

	nfs_inc_stats(inode, NFSIOS_VFSWRITEPAGES);

	nfs_pageio_init_write(&pgio, inode, wb_priority(wbc), false,
				&nfs_async_write_completion_ops);
	err = write_cache_pages(mapping, wbc, nfs_writepages_callback, &pgio);
	nfs_pageio_complete(&pgio);

	clear_bit_unlock(NFS_INO_FLUSHING, bitlock);
	smp_mb__after_atomic();
	wake_up_bit(bitlock, NFS_INO_FLUSHING);

	if (err < 0)
		goto out_err;
	err = pgio.pg_error;
	if (err < 0)
		goto out_err;
	return 0;
out_err:
	return err;
}

/*
 * Insert a write request into an inode
 */
static void nfs_inode_add_request(struct inode *inode, struct nfs_page *req)
{
	struct nfs_inode *nfsi = NFS_I(inode);

	WARN_ON_ONCE(req->wb_this_page != req);

	/* Lock the request! */
	nfs_lock_request(req);

	spin_lock(&inode->i_lock);
	if (!nfsi->nrequests &&
	    NFS_PROTO(inode)->have_delegation(inode, FMODE_WRITE))
		inode->i_version++;
	/*
	 * Swap-space should not get truncated. Hence no need to plug the race
	 * with invalidate/truncate.
	 */
	if (likely(!PageSwapCache(req->wb_page))) {
		set_bit(PG_MAPPED, &req->wb_flags);
		SetPagePrivate(req->wb_page);
		set_page_private(req->wb_page, (unsigned long)req);
	}
	nfsi->nrequests++;
	/* this a head request for a page group - mark it as having an
	 * extra reference so sub groups can follow suit.
	 * This flag also informs pgio layer when to bump nrequests when
	 * adding subrequests. */
	WARN_ON(test_and_set_bit(PG_INODE_REF, &req->wb_flags));
	kref_get(&req->wb_kref);
	spin_unlock(&inode->i_lock);
}

/*
 * Remove a write request from an inode
 */
static void nfs_inode_remove_request(struct nfs_page *req)
{
	struct inode *inode = fs_inode(req->wb_context->dentry);
	struct nfs_inode *nfsi = NFS_I(inode);
	struct nfs_page *head;

	if (nfs_page_group_sync_on_bit(req, PG_REMOVE)) {
		head = req->wb_head;

		spin_lock(&inode->i_lock);
		if (likely(!PageSwapCache(head->wb_page))) {
			set_page_private(head->wb_page, 0);
			ClearPagePrivate(head->wb_page);
			smp_mb__after_atomic();
			wake_up_page(head->wb_page, PG_private);
			clear_bit(PG_MAPPED, &head->wb_flags);
		}
		nfsi->nrequests--;
		spin_unlock(&inode->i_lock);
	} else {
		spin_lock(&inode->i_lock);
		nfsi->nrequests--;
		spin_unlock(&inode->i_lock);
	}

	if (test_and_clear_bit(PG_INODE_REF, &req->wb_flags))
		nfs_release_request(req);
}

static void
nfs_mark_request_dirty(struct nfs_page *req)
{
	__set_page_dirty_nobuffers(req->wb_page);
}

/*
 * nfs_page_search_commits_for_head_request_locked
 *
 * Search through commit lists on @inode for the head request for @page.
 * Must be called while holding the inode (which is cinfo) lock.
 *
 * Returns the head request if found, or NULL if not found.
 */
static struct nfs_page *
nfs_page_search_commits_for_head_request_locked(struct nfs_inode *nfsi,
						struct page *page)
{
	struct nfs_page *freq, *t;
	struct nfs_commit_info cinfo;
	struct inode *inode = &nfsi->vfs_inode;

	nfs_init_cinfo_from_inode(&cinfo, inode);

	/* search through pnfs commit lists */
	freq = pnfs_search_commit_reqs(inode, &cinfo, page);
	if (freq)
		return freq->wb_head;

	/* Linearly search the commit list for the correct request */
	list_for_each_entry_safe(freq, t, &cinfo.mds->list, wb_list) {
		if (freq->wb_page == page)
			return freq->wb_head;
	}

	return NULL;
}

/**
 * nfs_request_add_commit_list - add request to a commit list
 * @req: pointer to a struct nfs_page
 * @dst: commit list head
 * @cinfo: holds list lock and accounting info
 *
 * This sets the PG_CLEAN bit, updates the cinfo count of
 * number of outstanding requests requiring a commit as well as
 * the MM page stats.
 *
 * The caller must _not_ hold the cinfo->lock, but must be
 * holding the nfs_page lock.
 */
void
nfs_request_add_commit_list(struct nfs_page *req, struct list_head *dst,
			    struct nfs_commit_info *cinfo)
{
	set_bit(PG_CLEAN, &(req)->wb_flags);
	spin_lock(cinfo->lock);
	nfs_list_add_request(req, dst);
	cinfo->mds->ncommit++;
	spin_unlock(cinfo->lock);
<<<<<<< HEAD
	if (!cinfo->dreq)
		nfs_mark_page_unstable(req->wb_page);
=======
	if (!cinfo->dreq) {
		inc_zone_page_state(req->wb_page, NR_UNSTABLE_NFS);
		inc_bdi_stat(inode_to_bdi(page_file_mapping(req->wb_page)->host),
			     BDI_RECLAIMABLE);
		__mark_inode_dirty(fs_inode(req->wb_context->dentry),
				   I_DIRTY_DATASYNC);
	}
>>>>>>> a3959d29
}
EXPORT_SYMBOL_GPL(nfs_request_add_commit_list);

/**
 * nfs_request_remove_commit_list - Remove request from a commit list
 * @req: pointer to a nfs_page
 * @cinfo: holds list lock and accounting info
 *
 * This clears the PG_CLEAN bit, and updates the cinfo's count of
 * number of outstanding requests requiring a commit
 * It does not update the MM page stats.
 *
 * The caller _must_ hold the cinfo->lock and the nfs_page lock.
 */
void
nfs_request_remove_commit_list(struct nfs_page *req,
			       struct nfs_commit_info *cinfo)
{
	if (!test_and_clear_bit(PG_CLEAN, &(req)->wb_flags))
		return;
	nfs_list_remove_request(req);
	cinfo->mds->ncommit--;
}
EXPORT_SYMBOL_GPL(nfs_request_remove_commit_list);

static void nfs_init_cinfo_from_inode(struct nfs_commit_info *cinfo,
				      struct inode *inode)
{
	cinfo->lock = &inode->i_lock;
	cinfo->mds = &NFS_I(inode)->commit_info;
	cinfo->ds = pnfs_get_ds_info(inode);
	cinfo->dreq = NULL;
	cinfo->completion_ops = &nfs_commit_completion_ops;
}

void nfs_init_cinfo(struct nfs_commit_info *cinfo,
		    struct inode *inode,
		    struct nfs_direct_req *dreq)
{
	if (dreq)
		nfs_init_cinfo_from_dreq(cinfo, dreq);
	else
		nfs_init_cinfo_from_inode(cinfo, inode);
}
EXPORT_SYMBOL_GPL(nfs_init_cinfo);

/*
 * Add a request to the inode's commit list.
 */
void
nfs_mark_request_commit(struct nfs_page *req, struct pnfs_layout_segment *lseg,
			struct nfs_commit_info *cinfo, u32 ds_commit_idx)
{
	if (pnfs_mark_request_commit(req, lseg, cinfo, ds_commit_idx))
		return;
	nfs_request_add_commit_list(req, &cinfo->mds->list, cinfo);
}

static void
nfs_clear_page_commit(struct page *page)
{
	dec_zone_page_state(page, NR_UNSTABLE_NFS);
	dec_bdi_stat(inode_to_bdi(page_file_mapping(page)->host), BDI_RECLAIMABLE);
}

/* Called holding inode (/cinfo) lock */
static void
nfs_clear_request_commit(struct nfs_page *req)
{
	if (test_bit(PG_CLEAN, &req->wb_flags)) {
		struct inode *inode = fs_inode(req->wb_context->dentry);
		struct nfs_commit_info cinfo;

		nfs_init_cinfo_from_inode(&cinfo, inode);
		if (!pnfs_clear_request_commit(req, &cinfo)) {
			nfs_request_remove_commit_list(req, &cinfo);
		}
		nfs_clear_page_commit(req->wb_page);
	}
}

int nfs_write_need_commit(struct nfs_pgio_header *hdr)
{
	if (hdr->verf.committed == NFS_DATA_SYNC)
		return hdr->lseg == NULL;
	return hdr->verf.committed != NFS_FILE_SYNC;
}

static void nfs_write_completion(struct nfs_pgio_header *hdr)
{
	struct nfs_commit_info cinfo;
	unsigned long bytes = 0;

	if (test_bit(NFS_IOHDR_REDO, &hdr->flags))
		goto out;
	nfs_init_cinfo_from_inode(&cinfo, hdr->inode);
	while (!list_empty(&hdr->pages)) {
		struct nfs_page *req = nfs_list_entry(hdr->pages.next);

		bytes += req->wb_bytes;
		nfs_list_remove_request(req);
		if (test_bit(NFS_IOHDR_ERROR, &hdr->flags) &&
		    (hdr->good_bytes < bytes)) {
			nfs_set_pageerror(req->wb_page);
			nfs_context_set_write_error(req->wb_context, hdr->error);
			goto remove_req;
		}
		if (nfs_write_need_commit(hdr)) {
			memcpy(&req->wb_verf, &hdr->verf.verifier, sizeof(req->wb_verf));
			nfs_mark_request_commit(req, hdr->lseg, &cinfo,
				hdr->pgio_mirror_idx);
			goto next;
		}
remove_req:
		nfs_inode_remove_request(req);
next:
		nfs_unlock_request(req);
		nfs_end_page_writeback(req);
		nfs_release_request(req);
	}
out:
	hdr->release(hdr);
}

unsigned long
nfs_reqs_to_commit(struct nfs_commit_info *cinfo)
{
	return cinfo->mds->ncommit;
}

/* cinfo->lock held by caller */
int
nfs_scan_commit_list(struct list_head *src, struct list_head *dst,
		     struct nfs_commit_info *cinfo, int max)
{
	struct nfs_page *req, *tmp;
	int ret = 0;

	list_for_each_entry_safe(req, tmp, src, wb_list) {
		if (!nfs_lock_request(req))
			continue;
		kref_get(&req->wb_kref);
		if (cond_resched_lock(cinfo->lock))
			list_safe_reset_next(req, tmp, wb_list);
		nfs_request_remove_commit_list(req, cinfo);
		nfs_list_add_request(req, dst);
		ret++;
		if ((ret == max) && !cinfo->dreq)
			break;
	}
	return ret;
}

/*
 * nfs_scan_commit - Scan an inode for commit requests
 * @inode: NFS inode to scan
 * @dst: mds destination list
 * @cinfo: mds and ds lists of reqs ready to commit
 *
 * Moves requests from the inode's 'commit' request list.
 * The requests are *not* checked to ensure that they form a contiguous set.
 */
int
nfs_scan_commit(struct inode *inode, struct list_head *dst,
		struct nfs_commit_info *cinfo)
{
	int ret = 0;

	spin_lock(cinfo->lock);
	if (cinfo->mds->ncommit > 0) {
		const int max = INT_MAX;

		ret = nfs_scan_commit_list(&cinfo->mds->list, dst,
					   cinfo, max);
		ret += pnfs_scan_commit_lists(inode, cinfo, max - ret);
	}
	spin_unlock(cinfo->lock);
	return ret;
}

/*
 * Search for an existing write request, and attempt to update
 * it to reflect a new dirty region on a given page.
 *
 * If the attempt fails, then the existing request is flushed out
 * to disk.
 */
static struct nfs_page *nfs_try_to_update_request(struct inode *inode,
		struct page *page,
		unsigned int offset,
		unsigned int bytes)
{
	struct nfs_page *req;
	unsigned int rqend;
	unsigned int end;
	int error;

	if (!PagePrivate(page))
		return NULL;

	end = offset + bytes;
	spin_lock(&inode->i_lock);

	for (;;) {
		req = nfs_page_find_head_request_locked(NFS_I(inode), page);
		if (req == NULL)
			goto out_unlock;

		/* should be handled by nfs_flush_incompatible */
		WARN_ON_ONCE(req->wb_head != req);
		WARN_ON_ONCE(req->wb_this_page != req);

		rqend = req->wb_offset + req->wb_bytes;
		/*
		 * Tell the caller to flush out the request if
		 * the offsets are non-contiguous.
		 * Note: nfs_flush_incompatible() will already
		 * have flushed out requests having wrong owners.
		 */
		if (offset > rqend
		    || end < req->wb_offset)
			goto out_flushme;

		if (nfs_lock_request(req))
			break;

		/* The request is locked, so wait and then retry */
		spin_unlock(&inode->i_lock);
		error = nfs_wait_on_request(req);
		nfs_release_request(req);
		if (error != 0)
			goto out_err;
		spin_lock(&inode->i_lock);
	}

	/* Okay, the request matches. Update the region */
	if (offset < req->wb_offset) {
		req->wb_offset = offset;
		req->wb_pgbase = offset;
	}
	if (end > rqend)
		req->wb_bytes = end - req->wb_offset;
	else
		req->wb_bytes = rqend - req->wb_offset;
out_unlock:
	if (req)
		nfs_clear_request_commit(req);
	spin_unlock(&inode->i_lock);
	return req;
out_flushme:
	spin_unlock(&inode->i_lock);
	nfs_release_request(req);
	error = nfs_wb_page(inode, page);
out_err:
	return ERR_PTR(error);
}

/*
 * Try to update an existing write request, or create one if there is none.
 *
 * Note: Should always be called with the Page Lock held to prevent races
 * if we have to add a new request. Also assumes that the caller has
 * already called nfs_flush_incompatible() if necessary.
 */
static struct nfs_page * nfs_setup_write_request(struct nfs_open_context* ctx,
		struct page *page, unsigned int offset, unsigned int bytes)
{
	struct inode *inode = page_file_mapping(page)->host;
	struct nfs_page	*req;

	req = nfs_try_to_update_request(inode, page, offset, bytes);
	if (req != NULL)
		goto out;
	req = nfs_create_request(ctx, page, NULL, offset, bytes);
	if (IS_ERR(req))
		goto out;
	nfs_inode_add_request(inode, req);
out:
	return req;
}

static int nfs_writepage_setup(struct nfs_open_context *ctx, struct page *page,
		unsigned int offset, unsigned int count)
{
	struct nfs_page	*req;

	req = nfs_setup_write_request(ctx, page, offset, count);
	if (IS_ERR(req))
		return PTR_ERR(req);
	/* Update file length */
	nfs_grow_file(page, offset, count);
	nfs_mark_uptodate(req);
	nfs_mark_request_dirty(req);
	nfs_unlock_and_release_request(req);
	return 0;
}

int nfs_flush_incompatible(struct file *file, struct page *page)
{
	struct nfs_open_context *ctx = nfs_file_open_context(file);
	struct nfs_lock_context *l_ctx;
	struct file_lock_context *flctx = file_inode(file)->i_flctx;
	struct nfs_page	*req;
	int do_flush, status;
	/*
	 * Look for a request corresponding to this page. If there
	 * is one, and it belongs to another file, we flush it out
	 * before we try to copy anything into the page. Do this
	 * due to the lack of an ACCESS-type call in NFSv2.
	 * Also do the same if we find a request from an existing
	 * dropped page.
	 */
	do {
		req = nfs_page_find_head_request(page);
		if (req == NULL)
			return 0;
		l_ctx = req->wb_lock_context;
		do_flush = req->wb_page != page || req->wb_context != ctx;
		/* for now, flush if more than 1 request in page_group */
		do_flush |= req->wb_this_page != req;
		if (l_ctx && flctx &&
		    !(list_empty_careful(&flctx->flc_posix) &&
		      list_empty_careful(&flctx->flc_flock))) {
			do_flush |= l_ctx->lockowner.l_owner != current->files
				|| l_ctx->lockowner.l_pid != current->tgid;
		}
		nfs_release_request(req);
		if (!do_flush)
			return 0;
		status = nfs_wb_page(page_file_mapping(page)->host, page);
	} while (status == 0);
	return status;
}

/*
 * Avoid buffered writes when a open context credential's key would
 * expire soon.
 *
 * Returns -EACCES if the key will expire within RPC_KEY_EXPIRE_FAIL.
 *
 * Return 0 and set a credential flag which triggers the inode to flush
 * and performs  NFS_FILE_SYNC writes if the key will expired within
 * RPC_KEY_EXPIRE_TIMEO.
 */
int
nfs_key_timeout_notify(struct file *filp, struct inode *inode)
{
	struct nfs_open_context *ctx = nfs_file_open_context(filp);
	struct rpc_auth *auth = NFS_SERVER(inode)->client->cl_auth;

	return rpcauth_key_timeout_notify(auth, ctx->cred);
}

/*
 * Test if the open context credential key is marked to expire soon.
 */
bool nfs_ctx_key_to_expire(struct nfs_open_context *ctx)
{
	return rpcauth_cred_key_to_expire(ctx->cred);
}

/*
 * If the page cache is marked as unsafe or invalid, then we can't rely on
 * the PageUptodate() flag. In this case, we will need to turn off
 * write optimisations that depend on the page contents being correct.
 */
static bool nfs_write_pageuptodate(struct page *page, struct inode *inode)
{
	struct nfs_inode *nfsi = NFS_I(inode);

	if (nfs_have_delegated_attributes(inode))
		goto out;
	if (nfsi->cache_validity & NFS_INO_REVAL_PAGECACHE)
		return false;
	smp_rmb();
	if (test_bit(NFS_INO_INVALIDATING, &nfsi->flags))
		return false;
out:
	if (nfsi->cache_validity & NFS_INO_INVALID_DATA)
		return false;
	return PageUptodate(page) != 0;
}

static bool
is_whole_file_wrlock(struct file_lock *fl)
{
	return fl->fl_start == 0 && fl->fl_end == OFFSET_MAX &&
			fl->fl_type == F_WRLCK;
}

/* If we know the page is up to date, and we're not using byte range locks (or
 * if we have the whole file locked for writing), it may be more efficient to
 * extend the write to cover the entire page in order to avoid fragmentation
 * inefficiencies.
 *
 * If the file is opened for synchronous writes then we can just skip the rest
 * of the checks.
 */
static int nfs_can_extend_write(struct file *file, struct page *page, struct inode *inode)
{
	int ret;
	struct file_lock_context *flctx = inode->i_flctx;
	struct file_lock *fl;

	if (file->f_flags & O_DSYNC)
		return 0;
	if (!nfs_write_pageuptodate(page, inode))
		return 0;
	if (NFS_PROTO(inode)->have_delegation(inode, FMODE_WRITE))
		return 1;
	if (!flctx || (list_empty_careful(&flctx->flc_flock) &&
		       list_empty_careful(&flctx->flc_posix)))
		return 0;

	/* Check to see if there are whole file write locks */
	ret = 0;
	spin_lock(&flctx->flc_lock);
	if (!list_empty(&flctx->flc_posix)) {
		fl = list_first_entry(&flctx->flc_posix, struct file_lock,
					fl_list);
		if (is_whole_file_wrlock(fl))
			ret = 1;
	} else if (!list_empty(&flctx->flc_flock)) {
		fl = list_first_entry(&flctx->flc_flock, struct file_lock,
					fl_list);
		if (fl->fl_type == F_WRLCK)
			ret = 1;
	}
	spin_unlock(&flctx->flc_lock);
	return ret;
}

/*
 * Update and possibly write a cached page of an NFS file.
 *
 * XXX: Keep an eye on generic_file_read to make sure it doesn't do bad
 * things with a page scheduled for an RPC call (e.g. invalidate it).
 */
int nfs_updatepage(struct file *file, struct page *page,
		unsigned int offset, unsigned int count)
{
	struct nfs_open_context *ctx = nfs_file_open_context(file);
	struct inode	*inode = page_file_mapping(page)->host;
	int		status = 0;

	nfs_inc_stats(inode, NFSIOS_VFSUPDATEPAGE);

	dprintk("NFS:       nfs_updatepage(%pD2 %d@%lld)\n",
		file, count, (long long)(page_file_offset(page) + offset));

	if (nfs_can_extend_write(file, page, inode)) {
		count = max(count + offset, nfs_page_length(page));
		offset = 0;
	}

	status = nfs_writepage_setup(ctx, page, offset, count);
	if (status < 0)
		nfs_set_pageerror(page);
	else
		__set_page_dirty_nobuffers(page);

	dprintk("NFS:       nfs_updatepage returns %d (isize %lld)\n",
			status, (long long)i_size_read(inode));
	return status;
}

static int flush_task_priority(int how)
{
	switch (how & (FLUSH_HIGHPRI|FLUSH_LOWPRI)) {
		case FLUSH_HIGHPRI:
			return RPC_PRIORITY_HIGH;
		case FLUSH_LOWPRI:
			return RPC_PRIORITY_LOW;
	}
	return RPC_PRIORITY_NORMAL;
}

static void nfs_initiate_write(struct nfs_pgio_header *hdr,
			       struct rpc_message *msg,
			       const struct nfs_rpc_ops *rpc_ops,
			       struct rpc_task_setup *task_setup_data, int how)
{
	int priority = flush_task_priority(how);

	task_setup_data->priority = priority;
	rpc_ops->write_setup(hdr, msg);

	nfs4_state_protect_write(NFS_SERVER(hdr->inode)->nfs_client,
				 &task_setup_data->rpc_client, msg, hdr);
}

/* If a nfs_flush_* function fails, it should remove reqs from @head and
 * call this on each, which will prepare them to be retried on next
 * writeback using standard nfs.
 */
static void nfs_redirty_request(struct nfs_page *req)
{
	nfs_mark_request_dirty(req);
	nfs_unlock_request(req);
	nfs_end_page_writeback(req);
	nfs_release_request(req);
}

static void nfs_async_write_error(struct list_head *head)
{
	struct nfs_page	*req;

	while (!list_empty(head)) {
		req = nfs_list_entry(head->next);
		nfs_list_remove_request(req);
		nfs_redirty_request(req);
	}
}

static const struct nfs_pgio_completion_ops nfs_async_write_completion_ops = {
	.error_cleanup = nfs_async_write_error,
	.completion = nfs_write_completion,
};

void nfs_pageio_init_write(struct nfs_pageio_descriptor *pgio,
			       struct inode *inode, int ioflags, bool force_mds,
			       const struct nfs_pgio_completion_ops *compl_ops)
{
	struct nfs_server *server = NFS_SERVER(inode);
	const struct nfs_pageio_ops *pg_ops = &nfs_pgio_rw_ops;

#ifdef CONFIG_NFS_V4_1
	if (server->pnfs_curr_ld && !force_mds)
		pg_ops = server->pnfs_curr_ld->pg_write_ops;
#endif
	nfs_pageio_init(pgio, inode, pg_ops, compl_ops, &nfs_rw_write_ops,
			server->wsize, ioflags);
}
EXPORT_SYMBOL_GPL(nfs_pageio_init_write);

void nfs_pageio_reset_write_mds(struct nfs_pageio_descriptor *pgio)
{
	struct nfs_pgio_mirror *mirror;

	pgio->pg_ops = &nfs_pgio_rw_ops;

	nfs_pageio_stop_mirroring(pgio);

	mirror = &pgio->pg_mirrors[0];
	mirror->pg_bsize = NFS_SERVER(pgio->pg_inode)->wsize;
}
EXPORT_SYMBOL_GPL(nfs_pageio_reset_write_mds);


void nfs_commit_prepare(struct rpc_task *task, void *calldata)
{
	struct nfs_commit_data *data = calldata;

	NFS_PROTO(data->inode)->commit_rpc_prepare(task, data);
}

static void nfs_writeback_release_common(struct nfs_pgio_header *hdr)
{
	/* do nothing! */
}

/*
 * Special version of should_remove_suid() that ignores capabilities.
 */
static int nfs_should_remove_suid(const struct inode *inode)
{
	umode_t mode = inode->i_mode;
	int kill = 0;

	/* suid always must be killed */
	if (unlikely(mode & S_ISUID))
		kill = ATTR_KILL_SUID;

	/*
	 * sgid without any exec bits is just a mandatory locking mark; leave
	 * it alone.  If some exec bits are set, it's a real sgid; kill it.
	 */
	if (unlikely((mode & S_ISGID) && (mode & S_IXGRP)))
		kill |= ATTR_KILL_SGID;

	if (unlikely(kill && S_ISREG(mode)))
		return kill;

	return 0;
}

/*
 * This function is called when the WRITE call is complete.
 */
static int nfs_writeback_done(struct rpc_task *task,
			      struct nfs_pgio_header *hdr,
			      struct inode *inode)
{
	int status;

	/*
	 * ->write_done will attempt to use post-op attributes to detect
	 * conflicting writes by other clients.  A strict interpretation
	 * of close-to-open would allow us to continue caching even if
	 * another writer had changed the file, but some applications
	 * depend on tighter cache coherency when writing.
	 */
	status = NFS_PROTO(inode)->write_done(task, hdr);
	if (status != 0)
		return status;
	nfs_add_stats(inode, NFSIOS_SERVERWRITTENBYTES, hdr->res.count);

	if (hdr->res.verf->committed < hdr->args.stable &&
	    task->tk_status >= 0) {
		/* We tried a write call, but the server did not
		 * commit data to stable storage even though we
		 * requested it.
		 * Note: There is a known bug in Tru64 < 5.0 in which
		 *	 the server reports NFS_DATA_SYNC, but performs
		 *	 NFS_FILE_SYNC. We therefore implement this checking
		 *	 as a dprintk() in order to avoid filling syslog.
		 */
		static unsigned long    complain;

		/* Note this will print the MDS for a DS write */
		if (time_before(complain, jiffies)) {
			dprintk("NFS:       faulty NFS server %s:"
				" (committed = %d) != (stable = %d)\n",
				NFS_SERVER(inode)->nfs_client->cl_hostname,
				hdr->res.verf->committed, hdr->args.stable);
			complain = jiffies + 300 * HZ;
		}
	}

	/* Deal with the suid/sgid bit corner case */
	if (nfs_should_remove_suid(inode))
		nfs_mark_for_revalidate(inode);
	return 0;
}

/*
 * This function is called when the WRITE call is complete.
 */
static void nfs_writeback_result(struct rpc_task *task,
				 struct nfs_pgio_header *hdr)
{
	struct nfs_pgio_args	*argp = &hdr->args;
	struct nfs_pgio_res	*resp = &hdr->res;

	if (resp->count < argp->count) {
		static unsigned long    complain;

		/* This a short write! */
		nfs_inc_stats(hdr->inode, NFSIOS_SHORTWRITE);

		/* Has the server at least made some progress? */
		if (resp->count == 0) {
			if (time_before(complain, jiffies)) {
				printk(KERN_WARNING
				       "NFS: Server wrote zero bytes, expected %u.\n",
				       argp->count);
				complain = jiffies + 300 * HZ;
			}
			nfs_set_pgio_error(hdr, -EIO, argp->offset);
			task->tk_status = -EIO;
			return;
		}
		/* Was this an NFSv2 write or an NFSv3 stable write? */
		if (resp->verf->committed != NFS_UNSTABLE) {
			/* Resend from where the server left off */
			hdr->mds_offset += resp->count;
			argp->offset += resp->count;
			argp->pgbase += resp->count;
			argp->count -= resp->count;
		} else {
			/* Resend as a stable write in order to avoid
			 * headaches in the case of a server crash.
			 */
			argp->stable = NFS_FILE_SYNC;
		}
		rpc_restart_call_prepare(task);
	}
}


static int nfs_commit_set_lock(struct nfs_inode *nfsi, int may_wait)
{
	int ret;

	if (!test_and_set_bit(NFS_INO_COMMIT, &nfsi->flags))
		return 1;
	if (!may_wait)
		return 0;
	ret = out_of_line_wait_on_bit_lock(&nfsi->flags,
				NFS_INO_COMMIT,
				nfs_wait_bit_killable,
				TASK_KILLABLE);
	return (ret < 0) ? ret : 1;
}

static void nfs_commit_clear_lock(struct nfs_inode *nfsi)
{
	clear_bit(NFS_INO_COMMIT, &nfsi->flags);
	smp_mb__after_atomic();
	wake_up_bit(&nfsi->flags, NFS_INO_COMMIT);
}

void nfs_commitdata_release(struct nfs_commit_data *data)
{
	put_nfs_open_context(data->context);
	nfs_commit_free(data);
}
EXPORT_SYMBOL_GPL(nfs_commitdata_release);

int nfs_initiate_commit(struct rpc_clnt *clnt, struct nfs_commit_data *data,
			const struct nfs_rpc_ops *nfs_ops,
			const struct rpc_call_ops *call_ops,
			int how, int flags)
{
	struct rpc_task *task;
	int priority = flush_task_priority(how);
	struct rpc_message msg = {
		.rpc_argp = &data->args,
		.rpc_resp = &data->res,
		.rpc_cred = data->cred,
	};
	struct rpc_task_setup task_setup_data = {
		.task = &data->task,
		.rpc_client = clnt,
		.rpc_message = &msg,
		.callback_ops = call_ops,
		.callback_data = data,
		.workqueue = nfsiod_workqueue,
		.flags = RPC_TASK_ASYNC | flags,
		.priority = priority,
	};
	/* Set up the initial task struct.  */
	nfs_ops->commit_setup(data, &msg);

	dprintk("NFS: %5u initiated commit call\n", data->task.tk_pid);

	nfs4_state_protect(NFS_SERVER(data->inode)->nfs_client,
		NFS_SP4_MACH_CRED_COMMIT, &task_setup_data.rpc_client, &msg);

	task = rpc_run_task(&task_setup_data);
	if (IS_ERR(task))
		return PTR_ERR(task);
	if (how & FLUSH_SYNC)
		rpc_wait_for_completion_task(task);
	rpc_put_task(task);
	return 0;
}
EXPORT_SYMBOL_GPL(nfs_initiate_commit);

static loff_t nfs_get_lwb(struct list_head *head)
{
	loff_t lwb = 0;
	struct nfs_page *req;

	list_for_each_entry(req, head, wb_list)
		if (lwb < (req_offset(req) + req->wb_bytes))
			lwb = req_offset(req) + req->wb_bytes;

	return lwb;
}

/*
 * Set up the argument/result storage required for the RPC call.
 */
void nfs_init_commit(struct nfs_commit_data *data,
		     struct list_head *head,
		     struct pnfs_layout_segment *lseg,
		     struct nfs_commit_info *cinfo)
{
	struct nfs_page *first = nfs_list_entry(head->next);
	struct inode *inode = fs_inode(first->wb_context->dentry);

	/* Set up the RPC argument and reply structs
	 * NB: take care not to mess about with data->commit et al. */

	list_splice_init(head, &data->pages);

	data->inode	  = inode;
	data->cred	  = first->wb_context->cred;
	data->lseg	  = lseg; /* reference transferred */
	/* only set lwb for pnfs commit */
	if (lseg)
		data->lwb = nfs_get_lwb(&data->pages);
	data->mds_ops     = &nfs_commit_ops;
	data->completion_ops = cinfo->completion_ops;
	data->dreq	  = cinfo->dreq;

	data->args.fh     = NFS_FH(data->inode);
	/* Note: we always request a commit of the entire inode */
	data->args.offset = 0;
	data->args.count  = 0;
	data->context     = get_nfs_open_context(first->wb_context);
	data->res.fattr   = &data->fattr;
	data->res.verf    = &data->verf;
	nfs_fattr_init(&data->fattr);
}
EXPORT_SYMBOL_GPL(nfs_init_commit);

void nfs_retry_commit(struct list_head *page_list,
		      struct pnfs_layout_segment *lseg,
		      struct nfs_commit_info *cinfo,
		      u32 ds_commit_idx)
{
	struct nfs_page *req;

	while (!list_empty(page_list)) {
		req = nfs_list_entry(page_list->next);
		nfs_list_remove_request(req);
		nfs_mark_request_commit(req, lseg, cinfo, ds_commit_idx);
		if (!cinfo->dreq)
			nfs_clear_page_commit(req->wb_page);
		nfs_unlock_and_release_request(req);
	}
}
EXPORT_SYMBOL_GPL(nfs_retry_commit);

/*
 * Commit dirty pages
 */
static int
nfs_commit_list(struct inode *inode, struct list_head *head, int how,
		struct nfs_commit_info *cinfo)
{
	struct nfs_commit_data	*data;

	data = nfs_commitdata_alloc();

	if (!data)
		goto out_bad;

	/* Set up the argument struct */
	nfs_init_commit(data, head, NULL, cinfo);
	atomic_inc(&cinfo->mds->rpcs_out);
	return nfs_initiate_commit(NFS_CLIENT(inode), data, NFS_PROTO(inode),
				   data->mds_ops, how, 0);
 out_bad:
	nfs_retry_commit(head, NULL, cinfo, 0);
	cinfo->completion_ops->error_cleanup(NFS_I(inode));
	return -ENOMEM;
}

/*
 * COMMIT call returned
 */
static void nfs_commit_done(struct rpc_task *task, void *calldata)
{
	struct nfs_commit_data	*data = calldata;

        dprintk("NFS: %5u nfs_commit_done (status %d)\n",
                                task->tk_pid, task->tk_status);

	/* Call the NFS version-specific code */
	NFS_PROTO(data->inode)->commit_done(task, data);
}

static void nfs_commit_release_pages(struct nfs_commit_data *data)
{
	struct nfs_page	*req;
	int status = data->task.tk_status;
	struct nfs_commit_info cinfo;
	struct nfs_server *nfss;

	while (!list_empty(&data->pages)) {
		req = nfs_list_entry(data->pages.next);
		nfs_list_remove_request(req);
		nfs_clear_page_commit(req->wb_page);

		dprintk("NFS:       commit (%s/%llu %d@%lld)",
			req->wb_context->dentry->d_sb->s_id,
			(unsigned long long)NFS_FILEID(fs_inode(req->wb_context->dentry)),
			req->wb_bytes,
			(long long)req_offset(req));
		if (status < 0) {
			nfs_context_set_write_error(req->wb_context, status);
			nfs_inode_remove_request(req);
			dprintk(", error = %d\n", status);
			goto next;
		}

		/* Okay, COMMIT succeeded, apparently. Check the verifier
		 * returned by the server against all stored verfs. */
		if (!memcmp(&req->wb_verf, &data->verf.verifier, sizeof(req->wb_verf))) {
			/* We have a match */
			nfs_inode_remove_request(req);
			dprintk(" OK\n");
			goto next;
		}
		/* We have a mismatch. Write the page again */
		dprintk(" mismatch\n");
		nfs_mark_request_dirty(req);
		set_bit(NFS_CONTEXT_RESEND_WRITES, &req->wb_context->flags);
	next:
		nfs_unlock_and_release_request(req);
	}
	nfss = NFS_SERVER(data->inode);
	if (atomic_long_read(&nfss->writeback) < NFS_CONGESTION_OFF_THRESH)
		clear_bdi_congested(&nfss->backing_dev_info, BLK_RW_ASYNC);

	nfs_init_cinfo(&cinfo, data->inode, data->dreq);
	if (atomic_dec_and_test(&cinfo.mds->rpcs_out))
		nfs_commit_clear_lock(NFS_I(data->inode));
}

static void nfs_commit_release(void *calldata)
{
	struct nfs_commit_data *data = calldata;

	data->completion_ops->completion(data);
	nfs_commitdata_release(calldata);
}

static const struct rpc_call_ops nfs_commit_ops = {
	.rpc_call_prepare = nfs_commit_prepare,
	.rpc_call_done = nfs_commit_done,
	.rpc_release = nfs_commit_release,
};

static const struct nfs_commit_completion_ops nfs_commit_completion_ops = {
	.completion = nfs_commit_release_pages,
	.error_cleanup = nfs_commit_clear_lock,
};

int nfs_generic_commit_list(struct inode *inode, struct list_head *head,
			    int how, struct nfs_commit_info *cinfo)
{
	int status;

	status = pnfs_commit_list(inode, head, how, cinfo);
	if (status == PNFS_NOT_ATTEMPTED)
		status = nfs_commit_list(inode, head, how, cinfo);
	return status;
}

int nfs_commit_inode(struct inode *inode, int how)
{
	LIST_HEAD(head);
	struct nfs_commit_info cinfo;
	int may_wait = how & FLUSH_SYNC;
	int res;

	res = nfs_commit_set_lock(NFS_I(inode), may_wait);
	if (res <= 0)
		goto out_mark_dirty;
	nfs_init_cinfo_from_inode(&cinfo, inode);
	res = nfs_scan_commit(inode, &head, &cinfo);
	if (res) {
		int error;

		error = nfs_generic_commit_list(inode, &head, how, &cinfo);
		if (error < 0)
			return error;
		if (!may_wait)
			goto out_mark_dirty;
		error = wait_on_bit_action(&NFS_I(inode)->flags,
				NFS_INO_COMMIT,
				nfs_wait_bit_killable,
				TASK_KILLABLE);
		if (error < 0)
			return error;
	} else
		nfs_commit_clear_lock(NFS_I(inode));
	return res;
	/* Note: If we exit without ensuring that the commit is complete,
	 * we must mark the inode as dirty. Otherwise, future calls to
	 * sync_inode() with the WB_SYNC_ALL flag set will fail to ensure
	 * that the data is on the disk.
	 */
out_mark_dirty:
	__mark_inode_dirty(inode, I_DIRTY_DATASYNC);
	return res;
}

static int nfs_commit_unstable_pages(struct inode *inode, struct writeback_control *wbc)
{
	struct nfs_inode *nfsi = NFS_I(inode);
	int flags = FLUSH_SYNC;
	int ret = 0;

	/* no commits means nothing needs to be done */
	if (!nfsi->commit_info.ncommit)
		return ret;

	if (wbc->sync_mode == WB_SYNC_NONE) {
		/* Don't commit yet if this is a non-blocking flush and there
		 * are a lot of outstanding writes for this mapping.
		 */
		if (nfsi->commit_info.ncommit <= (nfsi->nrequests >> 1))
			goto out_mark_dirty;

		/* don't wait for the COMMIT response */
		flags = 0;
	}

	ret = nfs_commit_inode(inode, flags);
	if (ret >= 0) {
		if (wbc->sync_mode == WB_SYNC_NONE) {
			if (ret < wbc->nr_to_write)
				wbc->nr_to_write -= ret;
			else
				wbc->nr_to_write = 0;
		}
		return 0;
	}
out_mark_dirty:
	__mark_inode_dirty(inode, I_DIRTY_DATASYNC);
	return ret;
}

int nfs_write_inode(struct inode *inode, struct writeback_control *wbc)
{
	return nfs_commit_unstable_pages(inode, wbc);
}
EXPORT_SYMBOL_GPL(nfs_write_inode);

/*
 * flush the inode to disk.
 */
int nfs_wb_all(struct inode *inode)
{
	struct writeback_control wbc = {
		.sync_mode = WB_SYNC_ALL,
		.nr_to_write = LONG_MAX,
		.range_start = 0,
		.range_end = LLONG_MAX,
	};
	int ret;

	trace_nfs_writeback_inode_enter(inode);

	ret = sync_inode(inode, &wbc);

	trace_nfs_writeback_inode_exit(inode, ret);
	return ret;
}
EXPORT_SYMBOL_GPL(nfs_wb_all);

int nfs_wb_page_cancel(struct inode *inode, struct page *page)
{
	struct nfs_page *req;
	int ret = 0;

	wait_on_page_writeback(page);

	/* blocking call to cancel all requests and join to a single (head)
	 * request */
	req = nfs_lock_and_join_requests(page, false);

	if (IS_ERR(req)) {
		ret = PTR_ERR(req);
	} else if (req) {
		/* all requests from this page have been cancelled by
		 * nfs_lock_and_join_requests, so just remove the head
		 * request from the inode / page_private pointer and
		 * release it */
		nfs_inode_remove_request(req);
		/*
		 * In case nfs_inode_remove_request has marked the
		 * page as being dirty
		 */
		cancel_dirty_page(page, PAGE_CACHE_SIZE);
		nfs_unlock_and_release_request(req);
	}

	return ret;
}

/*
 * Write back all requests on one page - we do this before reading it.
 */
int nfs_wb_page(struct inode *inode, struct page *page)
{
	loff_t range_start = page_file_offset(page);
	loff_t range_end = range_start + (loff_t)(PAGE_CACHE_SIZE - 1);
	struct writeback_control wbc = {
		.sync_mode = WB_SYNC_ALL,
		.nr_to_write = 0,
		.range_start = range_start,
		.range_end = range_end,
	};
	int ret;

	trace_nfs_writeback_page_enter(inode);

	for (;;) {
		wait_on_page_writeback(page);
		if (clear_page_dirty_for_io(page)) {
			ret = nfs_writepage_locked(page, &wbc);
			if (ret < 0)
				goto out_error;
			continue;
		}
		ret = 0;
		if (!PagePrivate(page))
			break;
		ret = nfs_commit_inode(inode, FLUSH_SYNC);
		if (ret < 0)
			goto out_error;
	}
out_error:
	trace_nfs_writeback_page_exit(inode, ret);
	return ret;
}

#ifdef CONFIG_MIGRATION
int nfs_migrate_page(struct address_space *mapping, struct page *newpage,
		struct page *page, enum migrate_mode mode)
{
	/*
	 * If PagePrivate is set, then the page is currently associated with
	 * an in-progress read or write request. Don't try to migrate it.
	 *
	 * FIXME: we could do this in principle, but we'll need a way to ensure
	 *        that we can safely release the inode reference while holding
	 *        the page lock.
	 */
	if (PagePrivate(page))
		return -EBUSY;

	if (!nfs_fscache_release_page(page, GFP_KERNEL))
		return -EBUSY;

	return migrate_page(mapping, newpage, page, mode);
}
#endif

int __init nfs_init_writepagecache(void)
{
	nfs_wdata_cachep = kmem_cache_create("nfs_write_data",
					     sizeof(struct nfs_pgio_header),
					     0, SLAB_HWCACHE_ALIGN,
					     NULL);
	if (nfs_wdata_cachep == NULL)
		return -ENOMEM;

	nfs_wdata_mempool = mempool_create_slab_pool(MIN_POOL_WRITE,
						     nfs_wdata_cachep);
	if (nfs_wdata_mempool == NULL)
		goto out_destroy_write_cache;

	nfs_cdata_cachep = kmem_cache_create("nfs_commit_data",
					     sizeof(struct nfs_commit_data),
					     0, SLAB_HWCACHE_ALIGN,
					     NULL);
	if (nfs_cdata_cachep == NULL)
		goto out_destroy_write_mempool;

	nfs_commit_mempool = mempool_create_slab_pool(MIN_POOL_COMMIT,
						      nfs_cdata_cachep);
	if (nfs_commit_mempool == NULL)
		goto out_destroy_commit_cache;

	/*
	 * NFS congestion size, scale with available memory.
	 *
	 *  64MB:    8192k
	 * 128MB:   11585k
	 * 256MB:   16384k
	 * 512MB:   23170k
	 *   1GB:   32768k
	 *   2GB:   46340k
	 *   4GB:   65536k
	 *   8GB:   92681k
	 *  16GB:  131072k
	 *
	 * This allows larger machines to have larger/more transfers.
	 * Limit the default to 256M
	 */
	nfs_congestion_kb = (16*int_sqrt(totalram_pages)) << (PAGE_SHIFT-10);
	if (nfs_congestion_kb > 256*1024)
		nfs_congestion_kb = 256*1024;

	return 0;

out_destroy_commit_cache:
	kmem_cache_destroy(nfs_cdata_cachep);
out_destroy_write_mempool:
	mempool_destroy(nfs_wdata_mempool);
out_destroy_write_cache:
	kmem_cache_destroy(nfs_wdata_cachep);
	return -ENOMEM;
}

void nfs_destroy_writepagecache(void)
{
	mempool_destroy(nfs_commit_mempool);
	kmem_cache_destroy(nfs_cdata_cachep);
	mempool_destroy(nfs_wdata_mempool);
	kmem_cache_destroy(nfs_wdata_cachep);
}

static const struct nfs_rw_ops nfs_rw_write_ops = {
	.rw_mode		= FMODE_WRITE,
	.rw_alloc_header	= nfs_writehdr_alloc,
	.rw_free_header		= nfs_writehdr_free,
	.rw_release		= nfs_writeback_release_common,
	.rw_done		= nfs_writeback_done,
	.rw_result		= nfs_writeback_result,
	.rw_initiate		= nfs_initiate_write,
};<|MERGE_RESOLUTION|>--- conflicted
+++ resolved
@@ -789,18 +789,8 @@
 	nfs_list_add_request(req, dst);
 	cinfo->mds->ncommit++;
 	spin_unlock(cinfo->lock);
-<<<<<<< HEAD
 	if (!cinfo->dreq)
 		nfs_mark_page_unstable(req->wb_page);
-=======
-	if (!cinfo->dreq) {
-		inc_zone_page_state(req->wb_page, NR_UNSTABLE_NFS);
-		inc_bdi_stat(inode_to_bdi(page_file_mapping(req->wb_page)->host),
-			     BDI_RECLAIMABLE);
-		__mark_inode_dirty(fs_inode(req->wb_context->dentry),
-				   I_DIRTY_DATASYNC);
-	}
->>>>>>> a3959d29
 }
 EXPORT_SYMBOL_GPL(nfs_request_add_commit_list);
 
