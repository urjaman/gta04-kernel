--- conflicted
+++ resolved
@@ -254,11 +254,8 @@
 	oir->status = rdata->task.tk_status = status;
 	if (status >= 0)
 		rdata->res.count = status;
-<<<<<<< HEAD
-=======
 	else
 		rdata->pnfs_error = status;
->>>>>>> dcd6c922
 	objlayout_iodone(oir);
 	/* must not use oir after this point */
 
@@ -339,11 +336,8 @@
 	if (status >= 0) {
 		wdata->res.count = status;
 		wdata->verf.committed = oir->committed;
-<<<<<<< HEAD
-=======
 	} else {
 		wdata->pnfs_error = status;
->>>>>>> dcd6c922
 	}
 	objlayout_iodone(oir);
 	/* must not use oir after this point */
