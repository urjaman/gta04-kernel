--- conflicted
+++ resolved
@@ -630,19 +630,13 @@
 		path_get(&ctx->path);
 		ctx->cred = get_rpccred(cred);
 		ctx->state = NULL;
-<<<<<<< HEAD
-=======
 		ctx->mode = f_mode;
->>>>>>> 45f53cc9
 		ctx->flags = 0;
 		ctx->error = 0;
 		ctx->dir_cookie = 0;
 		nfs_init_lock_context(&ctx->lock_context);
 		ctx->lock_context.open_context = ctx;
-<<<<<<< HEAD
-=======
 		INIT_LIST_HEAD(&ctx->list);
->>>>>>> 45f53cc9
 	}
 	return ctx;
 }
@@ -658,16 +652,12 @@
 {
 	struct inode *inode = ctx->path.dentry->d_inode;
 
-<<<<<<< HEAD
-	if (!atomic_dec_and_lock(&ctx->lock_context.count, &inode->i_lock))
-=======
 	if (!list_empty(&ctx->list)) {
 		if (!atomic_dec_and_lock(&ctx->lock_context.count, &inode->i_lock))
 			return;
 		list_del(&ctx->list);
 		spin_unlock(&inode->i_lock);
 	} else if (!atomic_dec_and_test(&ctx->lock_context.count))
->>>>>>> 45f53cc9
 		return;
 	if (inode != NULL)
 		NFS_PROTO(inode)->close_context(ctx, is_sync);
@@ -1421,10 +1411,7 @@
 {
 	truncate_inode_pages(&inode->i_data, 0);
 	end_writeback(inode);
-<<<<<<< HEAD
-=======
 	pnfs_destroy_layout(NFS_I(inode));
->>>>>>> 45f53cc9
 	/* If we are holding a delegation, return it! */
 	nfs_inode_return_delegation_noreclaim(inode);
 	/* First call standard NFS clear_inode() code */
