--- conflicted
+++ resolved
@@ -7396,11 +7396,8 @@
 #endif /* CONFIG_NFS_V4_1 */
 #ifdef CONFIG_NFS_V4_2
 	PROC(SEEK,		enc_seek,		dec_seek),
-<<<<<<< HEAD
-=======
 	PROC(ALLOCATE,		enc_allocate,		dec_allocate),
 	PROC(DEALLOCATE,	enc_deallocate,		dec_deallocate),
->>>>>>> e529fea9
 #endif /* CONFIG_NFS_V4_2 */
 };
 
