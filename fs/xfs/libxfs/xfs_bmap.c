--- conflicted
+++ resolved
@@ -5447,19 +5447,11 @@
 	struct xfs_btree_cur		*cur,
 	int				*logflags)	/* output */
 {
-<<<<<<< HEAD
-	struct xfs_ifork		*ifp;
-=======
->>>>>>> e529fea9
 	struct xfs_bmbt_irec		got;
 	struct xfs_bmbt_irec		left;
 	xfs_filblks_t			blockcount;
 	int				error, i;
 
-<<<<<<< HEAD
-	ifp = XFS_IFORK_PTR(ip, whichfork);
-=======
->>>>>>> e529fea9
 	xfs_bmbt_get_all(gotp, &got);
 	xfs_bmbt_get_all(leftp, &left);
 	blockcount = left.br_blockcount + got.br_blockcount;
@@ -5492,15 +5484,6 @@
 	error = xfs_bmbt_lookup_eq(cur, got.br_startoff, got.br_startblock,
 				   got.br_blockcount, &i);
 	if (error)
-<<<<<<< HEAD
-		goto out_error;
-	XFS_WANT_CORRUPTED_GOTO(i == 1, out_error);
-
-	error = xfs_btree_delete(cur, &i);
-	if (error)
-		goto out_error;
-	XFS_WANT_CORRUPTED_GOTO(i == 1, out_error);
-=======
 		return error;
 	XFS_WANT_CORRUPTED_RETURN(i == 1);
 
@@ -5508,28 +5491,11 @@
 	if (error)
 		return error;
 	XFS_WANT_CORRUPTED_RETURN(i == 1);
->>>>>>> e529fea9
 
 	/* lookup and update size of the previous extent */
 	error = xfs_bmbt_lookup_eq(cur, left.br_startoff, left.br_startblock,
 				   left.br_blockcount, &i);
 	if (error)
-<<<<<<< HEAD
-		goto out_error;
-	XFS_WANT_CORRUPTED_GOTO(i == 1, out_error);
-
-	left.br_blockcount = blockcount;
-
-	error = xfs_bmbt_update(cur, left.br_startoff, left.br_startblock,
-				left.br_blockcount, left.br_state);
-	if (error)
-		goto out_error;
-
-	return 0;
-
-out_error:
-	return error;
-=======
 		return error;
 	XFS_WANT_CORRUPTED_RETURN(i == 1);
 
@@ -5537,7 +5503,6 @@
 
 	return xfs_bmbt_update(cur, left.br_startoff, left.br_startblock,
 			       left.br_blockcount, left.br_state);
->>>>>>> e529fea9
 }
 
 /*
@@ -5567,37 +5532,6 @@
 	startoff = got.br_startoff - offset_shift_fsb;
 
 	/* delalloc extents should be prevented by caller */
-<<<<<<< HEAD
-	XFS_WANT_CORRUPTED_GOTO(!isnullstartblock(got.br_startblock),
-				out_error);
-
-	/*
-	 * If this is the first extent in the file, make sure there's enough
-	 * room at the start of the file and jump right to the shift as there's
-	 * no left extent to merge.
-	 */
-	if (*current_ext == 0) {
-		if (got.br_startoff < offset_shift_fsb)
-			return -EINVAL;
-		goto shift_extent;
-	}
-
-	/* grab the left extent and check for a large enough hole */
-	leftp = xfs_iext_get_ext(ifp, *current_ext - 1);
-	xfs_bmbt_get_all(leftp, &left);
-
-	if (startoff < left.br_startoff + left.br_blockcount)
-		return -EINVAL;
-
-	/* check whether to merge the extent or shift it down */
-	if (!xfs_bmse_can_merge(&left, &got, offset_shift_fsb))
-		goto shift_extent;
-
-	return xfs_bmse_merge(ip, whichfork, offset_shift_fsb, *current_ext,
-			      gotp, leftp, cur, logflags);
-
-shift_extent:
-=======
 	XFS_WANT_CORRUPTED_RETURN(!isnullstartblock(got.br_startblock));
 
 	/*
@@ -5621,7 +5555,6 @@
 	} else if (got.br_startoff < offset_shift_fsb)
 		return -EINVAL;
 
->>>>>>> e529fea9
 	/*
 	 * Increment the extent index for the next iteration, update the start
 	 * offset of the in-core extent and update the btree if applicable.
@@ -5638,26 +5571,11 @@
 				   got.br_blockcount, &i);
 	if (error)
 		return error;
-<<<<<<< HEAD
-	XFS_WANT_CORRUPTED_GOTO(i == 1, out_error);
-
-	got.br_startoff = startoff;
-	error = xfs_bmbt_update(cur, got.br_startoff, got.br_startblock,
-				got.br_blockcount, got.br_state);
-	if (error)
-		return error;
-
-	return 0;
-
-out_error:
-	return error;
-=======
 	XFS_WANT_CORRUPTED_RETURN(i == 1);
 
 	got.br_startoff = startoff;
 	return xfs_bmbt_update(cur, got.br_startoff, got.br_startblock,
 				got.br_blockcount, got.br_state);
->>>>>>> e529fea9
 }
 
 /*
