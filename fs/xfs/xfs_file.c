--- conflicted
+++ resolved
@@ -832,21 +832,12 @@
 	else
 		ret = xfs_file_buffered_aio_write(iocb, iovp, nr_segs, pos,
 						  ocount);
-<<<<<<< HEAD
 
 	if (ret > 0) {
 		ssize_t err;
 
 		XFS_STATS_ADD(xs_write_bytes, ret);
 
-=======
-
-	if (ret > 0) {
-		ssize_t err;
-
-		XFS_STATS_ADD(xs_write_bytes, ret);
-
->>>>>>> e816b57a
 		/* Handle various SYNC-type writes */
 		err = generic_write_sync(file, pos, ret);
 		if (err < 0)
