/*
 * Super block/filesystem wide operations
 *
 * Copyright (C) 1996 Peter J. Braam <braam@maths.ox.ac.uk> and 
 * Michael Callahan <callahan@maths.ox.ac.uk> 
 * 
 * Rewritten for Linux 2.1.  Peter Braam <braam@cs.cmu.edu>
 * Copyright (C) Carnegie Mellon University
 */

#include <linux/module.h>
#include <linux/kernel.h>
#include <linux/mm.h>
#include <linux/string.h>
#include <linux/stat.h>
#include <linux/errno.h>
#include <linux/unistd.h>
#include <linux/mutex.h>
#include <linux/spinlock.h>
#include <linux/file.h>
#include <linux/vfs.h>
#include <linux/slab.h>

#include <asm/system.h>
#include <asm/uaccess.h>

#include <linux/fs.h>
#include <linux/vmalloc.h>

#include <linux/coda.h>
#include <linux/coda_psdev.h>
#include "coda_linux.h"
#include "coda_cache.h"

#include "coda_int.h"

/* VFS super_block ops */
static void coda_evict_inode(struct inode *);
static void coda_put_super(struct super_block *);
static int coda_statfs(struct dentry *dentry, struct kstatfs *buf);

static struct kmem_cache * coda_inode_cachep;

static struct inode *coda_alloc_inode(struct super_block *sb)
{
	struct coda_inode_info *ei;
	ei = kmem_cache_alloc(coda_inode_cachep, GFP_KERNEL);
	if (!ei)
		return NULL;
	memset(&ei->c_fid, 0, sizeof(struct CodaFid));
	ei->c_flags = 0;
	ei->c_uid = 0;
	ei->c_cached_perm = 0;
	spin_lock_init(&ei->c_lock);
	return &ei->vfs_inode;
}

static void coda_i_callback(struct rcu_head *head)
{
	struct inode *inode = container_of(head, struct inode, i_rcu);
	INIT_LIST_HEAD(&inode->i_dentry);
	kmem_cache_free(coda_inode_cachep, ITOC(inode));
}

static void coda_destroy_inode(struct inode *inode)
{
	call_rcu(&inode->i_rcu, coda_i_callback);
}

static void init_once(void *foo)
{
	struct coda_inode_info *ei = (struct coda_inode_info *) foo;

	inode_init_once(&ei->vfs_inode);
}

int coda_init_inodecache(void)
{
	coda_inode_cachep = kmem_cache_create("coda_inode_cache",
				sizeof(struct coda_inode_info),
				0, SLAB_RECLAIM_ACCOUNT|SLAB_MEM_SPREAD,
				init_once);
	if (coda_inode_cachep == NULL)
		return -ENOMEM;
	return 0;
}

void coda_destroy_inodecache(void)
{
	kmem_cache_destroy(coda_inode_cachep);
}

static int coda_remount(struct super_block *sb, int *flags, char *data)
{
	*flags |= MS_NOATIME;
	return 0;
}

/* exported operations */
static const struct super_operations coda_super_operations =
{
	.alloc_inode	= coda_alloc_inode,
	.destroy_inode	= coda_destroy_inode,
	.evict_inode	= coda_evict_inode,
	.put_super	= coda_put_super,
	.statfs		= coda_statfs,
	.remount_fs	= coda_remount,
};

static int get_device_index(struct coda_mount_data *data)
{
	struct file *file;
	struct inode *inode;
	int idx;

	if(data == NULL) {
		printk("coda_read_super: Bad mount data\n");
		return -1;
	}

	if(data->version != CODA_MOUNT_VERSION) {
		printk("coda_read_super: Bad mount version\n");
		return -1;
	}

	file = fget(data->fd);
	inode = NULL;
	if(file)
		inode = file->f_path.dentry->d_inode;
	
	if(!inode || !S_ISCHR(inode->i_mode) ||
	   imajor(inode) != CODA_PSDEV_MAJOR) {
		if(file)
			fput(file);

		printk("coda_read_super: Bad file\n");
		return -1;
	}

	idx = iminor(inode);
	fput(file);

	if(idx < 0 || idx >= MAX_CODADEVS) {
		printk("coda_read_super: Bad minor number\n");
		return -1;
	}

	return idx;
}

static int coda_fill_super(struct super_block *sb, void *data, int silent)
{
	struct inode *root = NULL;
	struct venus_comm *vc;
	struct CodaFid fid;
	int error;
	int idx;

	idx = get_device_index((struct coda_mount_data *) data);

	/* Ignore errors in data, for backward compatibility */
	if(idx == -1)
		idx = 0;
	
	printk(KERN_INFO "coda_read_super: device index: %i\n", idx);

	vc = &coda_comms[idx];
	mutex_lock(&vc->vc_mutex);

	if (!vc->vc_inuse) {
		printk("coda_read_super: No pseudo device\n");
		error = -EINVAL;
		goto unlock_out;
	}

	if (vc->vc_sb) {
		printk("coda_read_super: Device already mounted\n");
		error = -EBUSY;
		goto unlock_out;
	}

	error = bdi_setup_and_register(&vc->bdi, "coda", BDI_CAP_MAP_COPY);
	if (error)
		goto unlock_out;

	vc->vc_sb = sb;
	mutex_unlock(&vc->vc_mutex);

	sb->s_fs_info = vc;
	sb->s_flags |= MS_NOATIME;
	sb->s_blocksize = 4096;	/* XXXXX  what do we put here?? */
	sb->s_blocksize_bits = 12;
	sb->s_magic = CODA_SUPER_MAGIC;
	sb->s_op = &coda_super_operations;
<<<<<<< HEAD
=======
	sb->s_d_op = &coda_dentry_operations;
>>>>>>> 3cbea436
	sb->s_bdi = &vc->bdi;

	/* get root fid from Venus: this needs the root inode */
	error = venus_rootfid(sb, &fid);
	if ( error ) {
	        printk("coda_read_super: coda_get_rootfid failed with %d\n",
		       error);
		goto error;
	}
	printk("coda_read_super: rootfid is %s\n", coda_f2s(&fid));
	
	/* make root inode */
        error = coda_cnode_make(&root, &fid, sb);
        if ( error || !root ) {
	    printk("Failure of coda_cnode_make for root: error %d\n", error);
	    goto error;
	} 

	printk("coda_read_super: rootinode is %ld dev %s\n", 
	       root->i_ino, root->i_sb->s_id);
	sb->s_root = d_alloc_root(root);
	if (!sb->s_root) {
		error = -EINVAL;
		goto error;
	}
	return 0;

error:
	if (root)
		iput(root);

	mutex_lock(&vc->vc_mutex);
	bdi_destroy(&vc->bdi);
	vc->vc_sb = NULL;
	sb->s_fs_info = NULL;
unlock_out:
	mutex_unlock(&vc->vc_mutex);
	return error;
}

static void coda_put_super(struct super_block *sb)
{
	struct venus_comm *vcp = coda_vcp(sb);
	mutex_lock(&vcp->vc_mutex);
	bdi_destroy(&vcp->bdi);
	vcp->vc_sb = NULL;
	sb->s_fs_info = NULL;
	mutex_unlock(&vcp->vc_mutex);

	printk("Coda: Bye bye.\n");
}

static void coda_evict_inode(struct inode *inode)
{
	truncate_inode_pages(&inode->i_data, 0);
	end_writeback(inode);
	coda_cache_clear_inode(inode);
}

int coda_getattr(struct vfsmount *mnt, struct dentry *dentry, struct kstat *stat)
{
	int err = coda_revalidate_inode(dentry);
	if (!err)
		generic_fillattr(dentry->d_inode, stat);
	return err;
}

int coda_setattr(struct dentry *de, struct iattr *iattr)
{
	struct inode *inode = de->d_inode;
	struct coda_vattr vattr;
	int error;

	memset(&vattr, 0, sizeof(vattr)); 

	inode->i_ctime = CURRENT_TIME_SEC;
	coda_iattr_to_vattr(iattr, &vattr);
	vattr.va_type = C_VNON; /* cannot set type */

	/* Venus is responsible for truncating the container-file!!! */
	error = venus_setattr(inode->i_sb, coda_i2f(inode), &vattr);

	if (!error) {
	        coda_vattr_to_iattr(inode, &vattr); 
		coda_cache_clear_inode(inode);
	}
	return error;
}

const struct inode_operations coda_file_inode_operations = {
	.permission	= coda_permission,
	.getattr	= coda_getattr,
	.setattr	= coda_setattr,
};

static int coda_statfs(struct dentry *dentry, struct kstatfs *buf)
{
	int error;
	
	error = venus_statfs(dentry, buf);

	if (error) {
		/* fake something like AFS does */
		buf->f_blocks = 9000000;
		buf->f_bfree  = 9000000;
		buf->f_bavail = 9000000;
		buf->f_files  = 9000000;
		buf->f_ffree  = 9000000;
	}

	/* and fill in the rest */
	buf->f_type = CODA_SUPER_MAGIC;
	buf->f_bsize = 4096;
	buf->f_namelen = CODA_MAXNAMLEN;

	return 0; 
}

/* init_coda: used by filesystems.c to register coda */

static struct dentry *coda_mount(struct file_system_type *fs_type,
	int flags, const char *dev_name, void *data)
{
	return mount_nodev(fs_type, flags, data, coda_fill_super);
}

struct file_system_type coda_fs_type = {
	.owner		= THIS_MODULE,
	.name		= "coda",
	.mount		= coda_mount,
	.kill_sb	= kill_anon_super,
	.fs_flags	= FS_BINARY_MOUNTDATA,
};
<|MERGE_RESOLUTION|>--- conflicted
+++ resolved
@@ -192,10 +192,7 @@
 	sb->s_blocksize_bits = 12;
 	sb->s_magic = CODA_SUPER_MAGIC;
 	sb->s_op = &coda_super_operations;
-<<<<<<< HEAD
-=======
 	sb->s_d_op = &coda_dentry_operations;
->>>>>>> 3cbea436
 	sb->s_bdi = &vc->bdi;
 
 	/* get root fid from Venus: this needs the root inode */
