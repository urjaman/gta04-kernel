#include <linux/ceph/ceph_debug.h>

#include <linux/module.h>
#include <linux/fs.h>
#include <linux/slab.h>
#include <linux/string.h>
#include <linux/uaccess.h>
#include <linux/kernel.h>
#include <linux/namei.h>
#include <linux/writeback.h>
#include <linux/vmalloc.h>

#include "super.h"
#include "mds_client.h"
#include <linux/ceph/decode.h>

/*
 * Ceph inode operations
 *
 * Implement basic inode helpers (get, alloc) and inode ops (getattr,
 * setattr, etc.), xattr helpers, and helpers for assimilating
 * metadata returned by the MDS into our cache.
 *
 * Also define helpers for doing asynchronous writeback, invalidation,
 * and truncation for the benefit of those who can't afford to block
 * (typically because they are in the message handler path).
 */

static const struct inode_operations ceph_symlink_iops;

static void ceph_invalidate_work(struct work_struct *work);
static void ceph_writeback_work(struct work_struct *work);
static void ceph_vmtruncate_work(struct work_struct *work);

/*
 * find or create an inode, given the ceph ino number
 */
static int ceph_set_ino_cb(struct inode *inode, void *data)
{
	ceph_inode(inode)->i_vino = *(struct ceph_vino *)data;
	inode->i_ino = ceph_vino_to_ino(*(struct ceph_vino *)data);
	return 0;
}

struct inode *ceph_get_inode(struct super_block *sb, struct ceph_vino vino)
{
	struct inode *inode;
	ino_t t = ceph_vino_to_ino(vino);

	inode = iget5_locked(sb, t, ceph_ino_compare, ceph_set_ino_cb, &vino);
	if (inode == NULL)
		return ERR_PTR(-ENOMEM);
	if (inode->i_state & I_NEW) {
		dout("get_inode created new inode %p %llx.%llx ino %llx\n",
		     inode, ceph_vinop(inode), (u64)inode->i_ino);
		unlock_new_inode(inode);
	}

	dout("get_inode on %lu=%llx.%llx got %p\n", inode->i_ino, vino.ino,
	     vino.snap, inode);
	return inode;
}

/*
 * get/constuct snapdir inode for a given directory
 */
struct inode *ceph_get_snapdir(struct inode *parent)
{
	struct ceph_vino vino = {
		.ino = ceph_ino(parent),
		.snap = CEPH_SNAPDIR,
	};
	struct inode *inode = ceph_get_inode(parent->i_sb, vino);
	struct ceph_inode_info *ci = ceph_inode(inode);

	BUG_ON(!S_ISDIR(parent->i_mode));
	if (IS_ERR(inode))
		return inode;
	inode->i_mode = parent->i_mode;
	inode->i_uid = parent->i_uid;
	inode->i_gid = parent->i_gid;
	inode->i_op = &ceph_dir_iops;
	inode->i_fop = &ceph_dir_fops;
	ci->i_snap_caps = CEPH_CAP_PIN; /* so we can open */
	ci->i_rbytes = 0;
	return inode;
}

const struct inode_operations ceph_file_iops = {
	.permission = ceph_permission,
	.setattr = ceph_setattr,
	.getattr = ceph_getattr,
	.setxattr = ceph_setxattr,
	.getxattr = ceph_getxattr,
	.listxattr = ceph_listxattr,
	.removexattr = ceph_removexattr,
};


/*
 * We use a 'frag tree' to keep track of the MDS's directory fragments
 * for a given inode (usually there is just a single fragment).  We
 * need to know when a child frag is delegated to a new MDS, or when
 * it is flagged as replicated, so we can direct our requests
 * accordingly.
 */

/*
 * find/create a frag in the tree
 */
static struct ceph_inode_frag *__get_or_create_frag(struct ceph_inode_info *ci,
						    u32 f)
{
	struct rb_node **p;
	struct rb_node *parent = NULL;
	struct ceph_inode_frag *frag;
	int c;

	p = &ci->i_fragtree.rb_node;
	while (*p) {
		parent = *p;
		frag = rb_entry(parent, struct ceph_inode_frag, node);
		c = ceph_frag_compare(f, frag->frag);
		if (c < 0)
			p = &(*p)->rb_left;
		else if (c > 0)
			p = &(*p)->rb_right;
		else
			return frag;
	}

	frag = kmalloc(sizeof(*frag), GFP_NOFS);
	if (!frag) {
		pr_err("__get_or_create_frag ENOMEM on %p %llx.%llx "
		       "frag %x\n", &ci->vfs_inode,
		       ceph_vinop(&ci->vfs_inode), f);
		return ERR_PTR(-ENOMEM);
	}
	frag->frag = f;
	frag->split_by = 0;
	frag->mds = -1;
	frag->ndist = 0;

	rb_link_node(&frag->node, parent, p);
	rb_insert_color(&frag->node, &ci->i_fragtree);

	dout("get_or_create_frag added %llx.%llx frag %x\n",
	     ceph_vinop(&ci->vfs_inode), f);
	return frag;
}

/*
 * find a specific frag @f
 */
struct ceph_inode_frag *__ceph_find_frag(struct ceph_inode_info *ci, u32 f)
{
	struct rb_node *n = ci->i_fragtree.rb_node;

	while (n) {
		struct ceph_inode_frag *frag =
			rb_entry(n, struct ceph_inode_frag, node);
		int c = ceph_frag_compare(f, frag->frag);
		if (c < 0)
			n = n->rb_left;
		else if (c > 0)
			n = n->rb_right;
		else
			return frag;
	}
	return NULL;
}

/*
 * Choose frag containing the given value @v.  If @pfrag is
 * specified, copy the frag delegation info to the caller if
 * it is present.
 */
u32 ceph_choose_frag(struct ceph_inode_info *ci, u32 v,
		     struct ceph_inode_frag *pfrag,
		     int *found)
{
	u32 t = ceph_frag_make(0, 0);
	struct ceph_inode_frag *frag;
	unsigned nway, i;
	u32 n;

	if (found)
		*found = 0;

	mutex_lock(&ci->i_fragtree_mutex);
	while (1) {
		WARN_ON(!ceph_frag_contains_value(t, v));
		frag = __ceph_find_frag(ci, t);
		if (!frag)
			break; /* t is a leaf */
		if (frag->split_by == 0) {
			if (pfrag)
				memcpy(pfrag, frag, sizeof(*pfrag));
			if (found)
				*found = 1;
			break;
		}

		/* choose child */
		nway = 1 << frag->split_by;
		dout("choose_frag(%x) %x splits by %d (%d ways)\n", v, t,
		     frag->split_by, nway);
		for (i = 0; i < nway; i++) {
			n = ceph_frag_make_child(t, frag->split_by, i);
			if (ceph_frag_contains_value(n, v)) {
				t = n;
				break;
			}
		}
		BUG_ON(i == nway);
	}
	dout("choose_frag(%x) = %x\n", v, t);

	mutex_unlock(&ci->i_fragtree_mutex);
	return t;
}

/*
 * Process dirfrag (delegation) info from the mds.  Include leaf
 * fragment in tree ONLY if ndist > 0.  Otherwise, only
 * branches/splits are included in i_fragtree)
 */
static int ceph_fill_dirfrag(struct inode *inode,
			     struct ceph_mds_reply_dirfrag *dirinfo)
{
	struct ceph_inode_info *ci = ceph_inode(inode);
	struct ceph_inode_frag *frag;
	u32 id = le32_to_cpu(dirinfo->frag);
	int mds = le32_to_cpu(dirinfo->auth);
	int ndist = le32_to_cpu(dirinfo->ndist);
	int i;
	int err = 0;

	mutex_lock(&ci->i_fragtree_mutex);
	if (ndist == 0) {
		/* no delegation info needed. */
		frag = __ceph_find_frag(ci, id);
		if (!frag)
			goto out;
		if (frag->split_by == 0) {
			/* tree leaf, remove */
			dout("fill_dirfrag removed %llx.%llx frag %x"
			     " (no ref)\n", ceph_vinop(inode), id);
			rb_erase(&frag->node, &ci->i_fragtree);
			kfree(frag);
		} else {
			/* tree branch, keep and clear */
			dout("fill_dirfrag cleared %llx.%llx frag %x"
			     " referral\n", ceph_vinop(inode), id);
			frag->mds = -1;
			frag->ndist = 0;
		}
		goto out;
	}


	/* find/add this frag to store mds delegation info */
	frag = __get_or_create_frag(ci, id);
	if (IS_ERR(frag)) {
		/* this is not the end of the world; we can continue
		   with bad/inaccurate delegation info */
		pr_err("fill_dirfrag ENOMEM on mds ref %llx.%llx fg %x\n",
		       ceph_vinop(inode), le32_to_cpu(dirinfo->frag));
		err = -ENOMEM;
		goto out;
	}

	frag->mds = mds;
	frag->ndist = min_t(u32, ndist, CEPH_MAX_DIRFRAG_REP);
	for (i = 0; i < frag->ndist; i++)
		frag->dist[i] = le32_to_cpu(dirinfo->dist[i]);
	dout("fill_dirfrag %llx.%llx frag %x ndist=%d\n",
	     ceph_vinop(inode), frag->frag, frag->ndist);

out:
	mutex_unlock(&ci->i_fragtree_mutex);
	return err;
}


/*
 * initialize a newly allocated inode.
 */
struct inode *ceph_alloc_inode(struct super_block *sb)
{
	struct ceph_inode_info *ci;
	int i;

	ci = kmem_cache_alloc(ceph_inode_cachep, GFP_NOFS);
	if (!ci)
		return NULL;

	dout("alloc_inode %p\n", &ci->vfs_inode);

	spin_lock_init(&ci->i_ceph_lock);

	ci->i_version = 0;
	ci->i_time_warp_seq = 0;
	ci->i_ceph_flags = 0;
	ci->i_release_count = 0;
	ci->i_symlink = NULL;

	memset(&ci->i_dir_layout, 0, sizeof(ci->i_dir_layout));

	ci->i_fragtree = RB_ROOT;
	mutex_init(&ci->i_fragtree_mutex);

	ci->i_xattrs.blob = NULL;
	ci->i_xattrs.prealloc_blob = NULL;
	ci->i_xattrs.dirty = false;
	ci->i_xattrs.index = RB_ROOT;
	ci->i_xattrs.count = 0;
	ci->i_xattrs.names_size = 0;
	ci->i_xattrs.vals_size = 0;
	ci->i_xattrs.version = 0;
	ci->i_xattrs.index_version = 0;

	ci->i_caps = RB_ROOT;
	ci->i_auth_cap = NULL;
	ci->i_dirty_caps = 0;
	ci->i_flushing_caps = 0;
	INIT_LIST_HEAD(&ci->i_dirty_item);
	INIT_LIST_HEAD(&ci->i_flushing_item);
	ci->i_cap_flush_seq = 0;
	ci->i_cap_flush_last_tid = 0;
	memset(&ci->i_cap_flush_tid, 0, sizeof(ci->i_cap_flush_tid));
	init_waitqueue_head(&ci->i_cap_wq);
	ci->i_hold_caps_min = 0;
	ci->i_hold_caps_max = 0;
	INIT_LIST_HEAD(&ci->i_cap_delay_list);
	ci->i_cap_exporting_mds = 0;
	ci->i_cap_exporting_mseq = 0;
	ci->i_cap_exporting_issued = 0;
	INIT_LIST_HEAD(&ci->i_cap_snaps);
	ci->i_head_snapc = NULL;
	ci->i_snap_caps = 0;

	for (i = 0; i < CEPH_FILE_MODE_NUM; i++)
		ci->i_nr_by_mode[i] = 0;

	ci->i_truncate_seq = 0;
	ci->i_truncate_size = 0;
	ci->i_truncate_pending = 0;

	ci->i_max_size = 0;
	ci->i_reported_size = 0;
	ci->i_wanted_max_size = 0;
	ci->i_requested_max_size = 0;

	ci->i_pin_ref = 0;
	ci->i_rd_ref = 0;
	ci->i_rdcache_ref = 0;
	ci->i_wr_ref = 0;
	ci->i_wb_ref = 0;
	ci->i_wrbuffer_ref = 0;
	ci->i_wrbuffer_ref_head = 0;
	ci->i_shared_gen = 0;
	ci->i_rdcache_gen = 0;
	ci->i_rdcache_revoking = 0;

	INIT_LIST_HEAD(&ci->i_unsafe_writes);
	INIT_LIST_HEAD(&ci->i_unsafe_dirops);
	spin_lock_init(&ci->i_unsafe_lock);

	ci->i_snap_realm = NULL;
	INIT_LIST_HEAD(&ci->i_snap_realm_item);
	INIT_LIST_HEAD(&ci->i_snap_flush_item);

	INIT_WORK(&ci->i_wb_work, ceph_writeback_work);
	INIT_WORK(&ci->i_pg_inv_work, ceph_invalidate_work);

	INIT_WORK(&ci->i_vmtruncate_work, ceph_vmtruncate_work);

	return &ci->vfs_inode;
}

static void ceph_i_callback(struct rcu_head *head)
{
	struct inode *inode = container_of(head, struct inode, i_rcu);
	struct ceph_inode_info *ci = ceph_inode(inode);

	kmem_cache_free(ceph_inode_cachep, ci);
}

void ceph_destroy_inode(struct inode *inode)
{
	struct ceph_inode_info *ci = ceph_inode(inode);
	struct ceph_inode_frag *frag;
	struct rb_node *n;

	dout("destroy_inode %p ino %llx.%llx\n", inode, ceph_vinop(inode));

	ceph_queue_caps_release(inode);

	/*
	 * we may still have a snap_realm reference if there are stray
	 * caps in i_cap_exporting_issued or i_snap_caps.
	 */
	if (ci->i_snap_realm) {
		struct ceph_mds_client *mdsc =
			ceph_sb_to_client(ci->vfs_inode.i_sb)->mdsc;
		struct ceph_snap_realm *realm = ci->i_snap_realm;

		dout(" dropping residual ref to snap realm %p\n", realm);
		spin_lock(&realm->inodes_with_caps_lock);
		list_del_init(&ci->i_snap_realm_item);
		spin_unlock(&realm->inodes_with_caps_lock);
		ceph_put_snap_realm(mdsc, realm);
	}

	kfree(ci->i_symlink);
	while ((n = rb_first(&ci->i_fragtree)) != NULL) {
		frag = rb_entry(n, struct ceph_inode_frag, node);
		rb_erase(n, &ci->i_fragtree);
		kfree(frag);
	}

	__ceph_destroy_xattrs(ci);
	if (ci->i_xattrs.blob)
		ceph_buffer_put(ci->i_xattrs.blob);
	if (ci->i_xattrs.prealloc_blob)
		ceph_buffer_put(ci->i_xattrs.prealloc_blob);

	call_rcu(&inode->i_rcu, ceph_i_callback);
}


/*
 * Helpers to fill in size, ctime, mtime, and atime.  We have to be
 * careful because either the client or MDS may have more up to date
 * info, depending on which capabilities are held, and whether
 * time_warp_seq or truncate_seq have increased.  (Ordinarily, mtime
 * and size are monotonically increasing, except when utimes() or
 * truncate() increments the corresponding _seq values.)
 */
int ceph_fill_file_size(struct inode *inode, int issued,
			u32 truncate_seq, u64 truncate_size, u64 size)
{
	struct ceph_inode_info *ci = ceph_inode(inode);
	int queue_trunc = 0;

	if (ceph_seq_cmp(truncate_seq, ci->i_truncate_seq) > 0 ||
	    (truncate_seq == ci->i_truncate_seq && size > inode->i_size)) {
		dout("size %lld -> %llu\n", inode->i_size, size);
		inode->i_size = size;
		inode->i_blocks = (size + (1<<9) - 1) >> 9;
		ci->i_reported_size = size;
		if (truncate_seq != ci->i_truncate_seq) {
			dout("truncate_seq %u -> %u\n",
			     ci->i_truncate_seq, truncate_seq);
			ci->i_truncate_seq = truncate_seq;
			/*
			 * If we hold relevant caps, or in the case where we're
			 * not the only client referencing this file and we
			 * don't hold those caps, then we need to check whether
			 * the file is either opened or mmaped
			 */
			if ((issued & (CEPH_CAP_FILE_CACHE|CEPH_CAP_FILE_RD|
				       CEPH_CAP_FILE_WR|CEPH_CAP_FILE_BUFFER|
				       CEPH_CAP_FILE_EXCL|
				       CEPH_CAP_FILE_LAZYIO)) ||
			    mapping_mapped(inode->i_mapping) ||
			    __ceph_caps_file_wanted(ci)) {
				ci->i_truncate_pending++;
				queue_trunc = 1;
			}
		}
	}
	if (ceph_seq_cmp(truncate_seq, ci->i_truncate_seq) >= 0 &&
	    ci->i_truncate_size != truncate_size) {
		dout("truncate_size %lld -> %llu\n", ci->i_truncate_size,
		     truncate_size);
		ci->i_truncate_size = truncate_size;
	}
	return queue_trunc;
}

void ceph_fill_file_time(struct inode *inode, int issued,
			 u64 time_warp_seq, struct timespec *ctime,
			 struct timespec *mtime, struct timespec *atime)
{
	struct ceph_inode_info *ci = ceph_inode(inode);
	int warn = 0;

	if (issued & (CEPH_CAP_FILE_EXCL|
		      CEPH_CAP_FILE_WR|
		      CEPH_CAP_FILE_BUFFER|
		      CEPH_CAP_AUTH_EXCL|
		      CEPH_CAP_XATTR_EXCL)) {
		if (timespec_compare(ctime, &inode->i_ctime) > 0) {
			dout("ctime %ld.%09ld -> %ld.%09ld inc w/ cap\n",
			     inode->i_ctime.tv_sec, inode->i_ctime.tv_nsec,
			     ctime->tv_sec, ctime->tv_nsec);
			inode->i_ctime = *ctime;
		}
		if (ceph_seq_cmp(time_warp_seq, ci->i_time_warp_seq) > 0) {
			/* the MDS did a utimes() */
			dout("mtime %ld.%09ld -> %ld.%09ld "
			     "tw %d -> %d\n",
			     inode->i_mtime.tv_sec, inode->i_mtime.tv_nsec,
			     mtime->tv_sec, mtime->tv_nsec,
			     ci->i_time_warp_seq, (int)time_warp_seq);

			inode->i_mtime = *mtime;
			inode->i_atime = *atime;
			ci->i_time_warp_seq = time_warp_seq;
		} else if (time_warp_seq == ci->i_time_warp_seq) {
			/* nobody did utimes(); take the max */
			if (timespec_compare(mtime, &inode->i_mtime) > 0) {
				dout("mtime %ld.%09ld -> %ld.%09ld inc\n",
				     inode->i_mtime.tv_sec,
				     inode->i_mtime.tv_nsec,
				     mtime->tv_sec, mtime->tv_nsec);
				inode->i_mtime = *mtime;
			}
			if (timespec_compare(atime, &inode->i_atime) > 0) {
				dout("atime %ld.%09ld -> %ld.%09ld inc\n",
				     inode->i_atime.tv_sec,
				     inode->i_atime.tv_nsec,
				     atime->tv_sec, atime->tv_nsec);
				inode->i_atime = *atime;
			}
		} else if (issued & CEPH_CAP_FILE_EXCL) {
			/* we did a utimes(); ignore mds values */
		} else {
			warn = 1;
		}
	} else {
		/* we have no write|excl caps; whatever the MDS says is true */
		if (ceph_seq_cmp(time_warp_seq, ci->i_time_warp_seq) >= 0) {
			inode->i_ctime = *ctime;
			inode->i_mtime = *mtime;
			inode->i_atime = *atime;
			ci->i_time_warp_seq = time_warp_seq;
		} else {
			warn = 1;
		}
	}
	if (warn) /* time_warp_seq shouldn't go backwards */
		dout("%p mds time_warp_seq %llu < %u\n",
		     inode, time_warp_seq, ci->i_time_warp_seq);
}

/*
 * Populate an inode based on info from mds.  May be called on new or
 * existing inodes.
 */
static int fill_inode(struct inode *inode,
		      struct ceph_mds_reply_info_in *iinfo,
		      struct ceph_mds_reply_dirfrag *dirinfo,
		      struct ceph_mds_session *session,
		      unsigned long ttl_from, int cap_fmode,
		      struct ceph_cap_reservation *caps_reservation)
{
	struct ceph_mds_reply_inode *info = iinfo->in;
	struct ceph_inode_info *ci = ceph_inode(inode);
	int i;
	int issued = 0, implemented;
	int updating_inode = 0;
	struct timespec mtime, atime, ctime;
	u32 nsplits;
	struct ceph_buffer *xattr_blob = NULL;
	int err = 0;
	int queue_trunc = 0;

	dout("fill_inode %p ino %llx.%llx v %llu had %llu\n",
	     inode, ceph_vinop(inode), le64_to_cpu(info->version),
	     ci->i_version);

	/*
	 * prealloc xattr data, if it looks like we'll need it.  only
	 * if len > 4 (meaning there are actually xattrs; the first 4
	 * bytes are the xattr count).
	 */
	if (iinfo->xattr_len > 4) {
		xattr_blob = ceph_buffer_new(iinfo->xattr_len, GFP_NOFS);
		if (!xattr_blob)
			pr_err("fill_inode ENOMEM xattr blob %d bytes\n",
			       iinfo->xattr_len);
	}

	spin_lock(&ci->i_ceph_lock);

	/*
	 * provided version will be odd if inode value is projected,
	 * even if stable.  skip the update if we have newer stable
	 * info (ours>=theirs, e.g. due to racing mds replies), unless
	 * we are getting projected (unstable) info (in which case the
	 * version is odd, and we want ours>theirs).
	 *   us   them
	 *   2    2     skip
	 *   3    2     skip
	 *   3    3     update
	 */
	if (le64_to_cpu(info->version) > 0 &&
	    (ci->i_version & ~1) >= le64_to_cpu(info->version))
		goto no_change;
	
	updating_inode = 1;
	issued = __ceph_caps_issued(ci, &implemented);
	issued |= implemented | __ceph_caps_dirty(ci);

	/* update inode */
	ci->i_version = le64_to_cpu(info->version);
	inode->i_version++;
	inode->i_rdev = le32_to_cpu(info->rdev);

	if ((issued & CEPH_CAP_AUTH_EXCL) == 0) {
		inode->i_mode = le32_to_cpu(info->mode);
		inode->i_uid = le32_to_cpu(info->uid);
		inode->i_gid = le32_to_cpu(info->gid);
		dout("%p mode 0%o uid.gid %d.%d\n", inode, inode->i_mode,
		     inode->i_uid, inode->i_gid);
	}

	if ((issued & CEPH_CAP_LINK_EXCL) == 0)
		set_nlink(inode, le32_to_cpu(info->nlink));

	/* be careful with mtime, atime, size */
	ceph_decode_timespec(&atime, &info->atime);
	ceph_decode_timespec(&mtime, &info->mtime);
	ceph_decode_timespec(&ctime, &info->ctime);
	queue_trunc = ceph_fill_file_size(inode, issued,
					  le32_to_cpu(info->truncate_seq),
					  le64_to_cpu(info->truncate_size),
					  le64_to_cpu(info->size));
	ceph_fill_file_time(inode, issued,
			    le32_to_cpu(info->time_warp_seq),
			    &ctime, &mtime, &atime);

	/* only update max_size on auth cap */
	if ((info->cap.flags & CEPH_CAP_FLAG_AUTH) &&
	    ci->i_max_size != le64_to_cpu(info->max_size)) {
		dout("max_size %lld -> %llu\n", ci->i_max_size,
		     le64_to_cpu(info->max_size));
		ci->i_max_size = le64_to_cpu(info->max_size);
	}

	ci->i_layout = info->layout;
	inode->i_blkbits = fls(le32_to_cpu(info->layout.fl_stripe_unit)) - 1;

	/* xattrs */
	/* note that if i_xattrs.len <= 4, i_xattrs.data will still be NULL. */
	if ((issued & CEPH_CAP_XATTR_EXCL) == 0 &&
	    le64_to_cpu(info->xattr_version) > ci->i_xattrs.version) {
		if (ci->i_xattrs.blob)
			ceph_buffer_put(ci->i_xattrs.blob);
		ci->i_xattrs.blob = xattr_blob;
		if (xattr_blob)
			memcpy(ci->i_xattrs.blob->vec.iov_base,
			       iinfo->xattr_data, iinfo->xattr_len);
		ci->i_xattrs.version = le64_to_cpu(info->xattr_version);
		xattr_blob = NULL;
	}

	inode->i_mapping->a_ops = &ceph_aops;
	inode->i_mapping->backing_dev_info =
		&ceph_sb_to_client(inode->i_sb)->backing_dev_info;

	switch (inode->i_mode & S_IFMT) {
	case S_IFIFO:
	case S_IFBLK:
	case S_IFCHR:
	case S_IFSOCK:
		init_special_inode(inode, inode->i_mode, inode->i_rdev);
		inode->i_op = &ceph_file_iops;
		break;
	case S_IFREG:
		inode->i_op = &ceph_file_iops;
		inode->i_fop = &ceph_file_fops;
		break;
	case S_IFLNK:
		inode->i_op = &ceph_symlink_iops;
		if (!ci->i_symlink) {
			int symlen = iinfo->symlink_len;
			char *sym;

			BUG_ON(symlen != inode->i_size);
			spin_unlock(&ci->i_ceph_lock);

			err = -ENOMEM;
			sym = kmalloc(symlen+1, GFP_NOFS);
			if (!sym)
				goto out;
			memcpy(sym, iinfo->symlink, symlen);
			sym[symlen] = 0;

			spin_lock(&ci->i_ceph_lock);
			if (!ci->i_symlink)
				ci->i_symlink = sym;
			else
				kfree(sym); /* lost a race */
		}
		break;
	case S_IFDIR:
		inode->i_op = &ceph_dir_iops;
		inode->i_fop = &ceph_dir_fops;

		ci->i_dir_layout = iinfo->dir_layout;

		ci->i_files = le64_to_cpu(info->files);
		ci->i_subdirs = le64_to_cpu(info->subdirs);
		ci->i_rbytes = le64_to_cpu(info->rbytes);
		ci->i_rfiles = le64_to_cpu(info->rfiles);
		ci->i_rsubdirs = le64_to_cpu(info->rsubdirs);
		ceph_decode_timespec(&ci->i_rctime, &info->rctime);
		break;
	default:
		pr_err("fill_inode %llx.%llx BAD mode 0%o\n",
		       ceph_vinop(inode), inode->i_mode);
	}

no_change:
	spin_unlock(&ci->i_ceph_lock);

	/* queue truncate if we saw i_size decrease */
	if (queue_trunc)
		ceph_queue_vmtruncate(inode);

	/* populate frag tree */
	/* FIXME: move me up, if/when version reflects fragtree changes */
	nsplits = le32_to_cpu(info->fragtree.nsplits);
	mutex_lock(&ci->i_fragtree_mutex);
	for (i = 0; i < nsplits; i++) {
		u32 id = le32_to_cpu(info->fragtree.splits[i].frag);
		struct ceph_inode_frag *frag = __get_or_create_frag(ci, id);

		if (IS_ERR(frag))
			continue;
		frag->split_by = le32_to_cpu(info->fragtree.splits[i].by);
		dout(" frag %x split by %d\n", frag->frag, frag->split_by);
	}
	mutex_unlock(&ci->i_fragtree_mutex);

	/* were we issued a capability? */
	if (info->cap.caps) {
		if (ceph_snap(inode) == CEPH_NOSNAP) {
			ceph_add_cap(inode, session,
				     le64_to_cpu(info->cap.cap_id),
				     cap_fmode,
				     le32_to_cpu(info->cap.caps),
				     le32_to_cpu(info->cap.wanted),
				     le32_to_cpu(info->cap.seq),
				     le32_to_cpu(info->cap.mseq),
				     le64_to_cpu(info->cap.realm),
				     info->cap.flags,
				     caps_reservation);
		} else {
			spin_lock(&ci->i_ceph_lock);
			dout(" %p got snap_caps %s\n", inode,
			     ceph_cap_string(le32_to_cpu(info->cap.caps)));
			ci->i_snap_caps |= le32_to_cpu(info->cap.caps);
			if (cap_fmode >= 0)
				__ceph_get_fmode(ci, cap_fmode);
			spin_unlock(&ci->i_ceph_lock);
		}
	} else if (cap_fmode >= 0) {
		pr_warning("mds issued no caps on %llx.%llx\n",
			   ceph_vinop(inode));
		__ceph_get_fmode(ci, cap_fmode);
	}

	/* set dir completion flag? */
	if (S_ISDIR(inode->i_mode) &&
	    updating_inode &&                 /* didn't jump to no_change */
	    ci->i_files == 0 && ci->i_subdirs == 0 &&
	    ceph_snap(inode) == CEPH_NOSNAP &&
	    (le32_to_cpu(info->cap.caps) & CEPH_CAP_FILE_SHARED) &&
	    (issued & CEPH_CAP_FILE_EXCL) == 0 &&
	    !ceph_dir_test_complete(inode)) {
		dout(" marking %p complete (empty)\n", inode);
		ceph_dir_set_complete(inode);
		ci->i_max_offset = 2;
	}

	/* update delegation info? */
	if (dirinfo)
		ceph_fill_dirfrag(inode, dirinfo);

	err = 0;

out:
	if (xattr_blob)
		ceph_buffer_put(xattr_blob);
	return err;
}

/*
 * caller should hold session s_mutex.
 */
static void update_dentry_lease(struct dentry *dentry,
				struct ceph_mds_reply_lease *lease,
				struct ceph_mds_session *session,
				unsigned long from_time)
{
	struct ceph_dentry_info *di = ceph_dentry(dentry);
	long unsigned duration = le32_to_cpu(lease->duration_ms);
	long unsigned ttl = from_time + (duration * HZ) / 1000;
	long unsigned half_ttl = from_time + (duration * HZ / 2) / 1000;
	struct inode *dir;

	/* only track leases on regular dentries */
	if (dentry->d_op != &ceph_dentry_ops)
		return;

	spin_lock(&dentry->d_lock);
	dout("update_dentry_lease %p duration %lu ms ttl %lu\n",
	     dentry, duration, ttl);

	/* make lease_rdcache_gen match directory */
	dir = dentry->d_parent->d_inode;
	di->lease_shared_gen = ceph_inode(dir)->i_shared_gen;

	if (duration == 0)
		goto out_unlock;

	if (di->lease_gen == session->s_cap_gen &&
	    time_before(ttl, dentry->d_time))
		goto out_unlock;  /* we already have a newer lease. */

	if (di->lease_session && di->lease_session != session)
		goto out_unlock;

	ceph_dentry_lru_touch(dentry);

	if (!di->lease_session)
		di->lease_session = ceph_get_mds_session(session);
	di->lease_gen = session->s_cap_gen;
	di->lease_seq = le32_to_cpu(lease->seq);
	di->lease_renew_after = half_ttl;
	di->lease_renew_from = 0;
	dentry->d_time = ttl;
out_unlock:
	spin_unlock(&dentry->d_lock);
	return;
}

/*
 * Set dentry's directory position based on the current dir's max, and
 * order it in d_subdirs, so that dcache_readdir behaves.
 *
 * Always called under directory's i_mutex.
 */
static void ceph_set_dentry_offset(struct dentry *dn)
{
	struct dentry *dir = dn->d_parent;
	struct inode *inode = dir->d_inode;
	struct ceph_inode_info *ci;
	struct ceph_dentry_info *di;

	BUG_ON(!inode);

	ci = ceph_inode(inode);
	di = ceph_dentry(dn);

<<<<<<< HEAD
	spin_lock(&inode->i_lock);
	if (!ceph_dir_test_complete(inode)) {
		spin_unlock(&inode->i_lock);
=======
	spin_lock(&ci->i_ceph_lock);
	if (!ceph_dir_test_complete(inode)) {
		spin_unlock(&ci->i_ceph_lock);
>>>>>>> dcd6c922
		return;
	}
	di->offset = ceph_inode(inode)->i_max_offset++;
	spin_unlock(&ci->i_ceph_lock);

	spin_lock(&dir->d_lock);
	spin_lock_nested(&dn->d_lock, DENTRY_D_LOCK_NESTED);
	list_move(&dn->d_u.d_child, &dir->d_subdirs);
	dout("set_dentry_offset %p %lld (%p %p)\n", dn, di->offset,
	     dn->d_u.d_child.prev, dn->d_u.d_child.next);
	spin_unlock(&dn->d_lock);
	spin_unlock(&dir->d_lock);
}

/*
 * splice a dentry to an inode.
 * caller must hold directory i_mutex for this to be safe.
 *
 * we will only rehash the resulting dentry if @prehash is
 * true; @prehash will be set to false (for the benefit of
 * the caller) if we fail.
 */
static struct dentry *splice_dentry(struct dentry *dn, struct inode *in,
				    bool *prehash, bool set_offset)
{
	struct dentry *realdn;

	BUG_ON(dn->d_inode);

	/* dn must be unhashed */
	if (!d_unhashed(dn))
		d_drop(dn);
	realdn = d_materialise_unique(dn, in);
	if (IS_ERR(realdn)) {
		pr_err("splice_dentry error %ld %p inode %p ino %llx.%llx\n",
		       PTR_ERR(realdn), dn, in, ceph_vinop(in));
		if (prehash)
			*prehash = false; /* don't rehash on error */
		dn = realdn; /* note realdn contains the error */
		goto out;
	} else if (realdn) {
		dout("dn %p (%d) spliced with %p (%d) "
		     "inode %p ino %llx.%llx\n",
		     dn, dn->d_count,
		     realdn, realdn->d_count,
		     realdn->d_inode, ceph_vinop(realdn->d_inode));
		dput(dn);
		dn = realdn;
	} else {
		BUG_ON(!ceph_dentry(dn));
		dout("dn %p attached to %p ino %llx.%llx\n",
		     dn, dn->d_inode, ceph_vinop(dn->d_inode));
	}
	if ((!prehash || *prehash) && d_unhashed(dn))
		d_rehash(dn);
	if (set_offset)
		ceph_set_dentry_offset(dn);
out:
	return dn;
}

/*
 * Incorporate results into the local cache.  This is either just
 * one inode, or a directory, dentry, and possibly linked-to inode (e.g.,
 * after a lookup).
 *
 * A reply may contain
 *         a directory inode along with a dentry.
 *  and/or a target inode
 *
 * Called with snap_rwsem (read).
 */
int ceph_fill_trace(struct super_block *sb, struct ceph_mds_request *req,
		    struct ceph_mds_session *session)
{
	struct ceph_mds_reply_info_parsed *rinfo = &req->r_reply_info;
	struct inode *in = NULL;
	struct ceph_mds_reply_inode *ininfo;
	struct ceph_vino vino;
	struct ceph_fs_client *fsc = ceph_sb_to_client(sb);
	int i = 0;
	int err = 0;

	dout("fill_trace %p is_dentry %d is_target %d\n", req,
	     rinfo->head->is_dentry, rinfo->head->is_target);

#if 0
	/*
	 * Debugging hook:
	 *
	 * If we resend completed ops to a recovering mds, we get no
	 * trace.  Since that is very rare, pretend this is the case
	 * to ensure the 'no trace' handlers in the callers behave.
	 *
	 * Fill in inodes unconditionally to avoid breaking cap
	 * invariants.
	 */
	if (rinfo->head->op & CEPH_MDS_OP_WRITE) {
		pr_info("fill_trace faking empty trace on %lld %s\n",
			req->r_tid, ceph_mds_op_name(rinfo->head->op));
		if (rinfo->head->is_dentry) {
			rinfo->head->is_dentry = 0;
			err = fill_inode(req->r_locked_dir,
					 &rinfo->diri, rinfo->dirfrag,
					 session, req->r_request_started, -1);
		}
		if (rinfo->head->is_target) {
			rinfo->head->is_target = 0;
			ininfo = rinfo->targeti.in;
			vino.ino = le64_to_cpu(ininfo->ino);
			vino.snap = le64_to_cpu(ininfo->snapid);
			in = ceph_get_inode(sb, vino);
			err = fill_inode(in, &rinfo->targeti, NULL,
					 session, req->r_request_started,
					 req->r_fmode);
			iput(in);
		}
	}
#endif

	if (!rinfo->head->is_target && !rinfo->head->is_dentry) {
		dout("fill_trace reply is empty!\n");
		if (rinfo->head->result == 0 && req->r_locked_dir)
			ceph_invalidate_dir_request(req);
		return 0;
	}

	if (rinfo->head->is_dentry) {
		struct inode *dir = req->r_locked_dir;

		err = fill_inode(dir, &rinfo->diri, rinfo->dirfrag,
				 session, req->r_request_started, -1,
				 &req->r_caps_reservation);
		if (err < 0)
			return err;
	}

	/*
	 * ignore null lease/binding on snapdir ENOENT, or else we
	 * will have trouble splicing in the virtual snapdir later
	 */
	if (rinfo->head->is_dentry && !req->r_aborted &&
	    (rinfo->head->is_target || strncmp(req->r_dentry->d_name.name,
					       fsc->mount_options->snapdir_name,
					       req->r_dentry->d_name.len))) {
		/*
		 * lookup link rename   : null -> possibly existing inode
		 * mknod symlink mkdir  : null -> new inode
		 * unlink               : linked -> null
		 */
		struct inode *dir = req->r_locked_dir;
		struct dentry *dn = req->r_dentry;
		bool have_dir_cap, have_lease;

		BUG_ON(!dn);
		BUG_ON(!dir);
		BUG_ON(dn->d_parent->d_inode != dir);
		BUG_ON(ceph_ino(dir) !=
		       le64_to_cpu(rinfo->diri.in->ino));
		BUG_ON(ceph_snap(dir) !=
		       le64_to_cpu(rinfo->diri.in->snapid));

		/* do we have a lease on the whole dir? */
		have_dir_cap =
			(le32_to_cpu(rinfo->diri.in->cap.caps) &
			 CEPH_CAP_FILE_SHARED);

		/* do we have a dn lease? */
		have_lease = have_dir_cap ||
			le32_to_cpu(rinfo->dlease->duration_ms);
		if (!have_lease)
			dout("fill_trace  no dentry lease or dir cap\n");

		/* rename? */
		if (req->r_old_dentry && req->r_op == CEPH_MDS_OP_RENAME) {
			dout(" src %p '%.*s' dst %p '%.*s'\n",
			     req->r_old_dentry,
			     req->r_old_dentry->d_name.len,
			     req->r_old_dentry->d_name.name,
			     dn, dn->d_name.len, dn->d_name.name);
			dout("fill_trace doing d_move %p -> %p\n",
			     req->r_old_dentry, dn);

			d_move(req->r_old_dentry, dn);
			dout(" src %p '%.*s' dst %p '%.*s'\n",
			     req->r_old_dentry,
			     req->r_old_dentry->d_name.len,
			     req->r_old_dentry->d_name.name,
			     dn, dn->d_name.len, dn->d_name.name);

			/* ensure target dentry is invalidated, despite
			   rehashing bug in vfs_rename_dir */
			ceph_invalidate_dentry_lease(dn);

			/*
			 * d_move() puts the renamed dentry at the end of
			 * d_subdirs.  We need to assign it an appropriate
			 * directory offset so we can behave when holding
			 * D_COMPLETE.
			 */
			ceph_set_dentry_offset(req->r_old_dentry);
			dout("dn %p gets new offset %lld\n", req->r_old_dentry, 
			     ceph_dentry(req->r_old_dentry)->offset);

			dn = req->r_old_dentry;  /* use old_dentry */
			in = dn->d_inode;
		}

		/* null dentry? */
		if (!rinfo->head->is_target) {
			dout("fill_trace null dentry\n");
			if (dn->d_inode) {
				dout("d_delete %p\n", dn);
				d_delete(dn);
			} else {
				dout("d_instantiate %p NULL\n", dn);
				d_instantiate(dn, NULL);
				if (have_lease && d_unhashed(dn))
					d_rehash(dn);
				update_dentry_lease(dn, rinfo->dlease,
						    session,
						    req->r_request_started);
			}
			goto done;
		}

		/* attach proper inode */
		ininfo = rinfo->targeti.in;
		vino.ino = le64_to_cpu(ininfo->ino);
		vino.snap = le64_to_cpu(ininfo->snapid);
		in = dn->d_inode;
		if (!in) {
			in = ceph_get_inode(sb, vino);
			if (IS_ERR(in)) {
				pr_err("fill_trace bad get_inode "
				       "%llx.%llx\n", vino.ino, vino.snap);
				err = PTR_ERR(in);
				d_delete(dn);
				goto done;
			}
			dn = splice_dentry(dn, in, &have_lease, true);
			if (IS_ERR(dn)) {
				err = PTR_ERR(dn);
				goto done;
			}
			req->r_dentry = dn;  /* may have spliced */
			ihold(in);
		} else if (ceph_ino(in) == vino.ino &&
			   ceph_snap(in) == vino.snap) {
			ihold(in);
		} else {
			dout(" %p links to %p %llx.%llx, not %llx.%llx\n",
			     dn, in, ceph_ino(in), ceph_snap(in),
			     vino.ino, vino.snap);
			have_lease = false;
			in = NULL;
		}

		if (have_lease)
			update_dentry_lease(dn, rinfo->dlease, session,
					    req->r_request_started);
		dout(" final dn %p\n", dn);
		i++;
	} else if (req->r_op == CEPH_MDS_OP_LOOKUPSNAP ||
		   req->r_op == CEPH_MDS_OP_MKSNAP) {
		struct dentry *dn = req->r_dentry;

		/* fill out a snapdir LOOKUPSNAP dentry */
		BUG_ON(!dn);
		BUG_ON(!req->r_locked_dir);
		BUG_ON(ceph_snap(req->r_locked_dir) != CEPH_SNAPDIR);
		ininfo = rinfo->targeti.in;
		vino.ino = le64_to_cpu(ininfo->ino);
		vino.snap = le64_to_cpu(ininfo->snapid);
		in = ceph_get_inode(sb, vino);
		if (IS_ERR(in)) {
			pr_err("fill_inode get_inode badness %llx.%llx\n",
			       vino.ino, vino.snap);
			err = PTR_ERR(in);
			d_delete(dn);
			goto done;
		}
		dout(" linking snapped dir %p to dn %p\n", in, dn);
		dn = splice_dentry(dn, in, NULL, true);
		if (IS_ERR(dn)) {
			err = PTR_ERR(dn);
			goto done;
		}
		req->r_dentry = dn;  /* may have spliced */
		ihold(in);
		rinfo->head->is_dentry = 1;  /* fool notrace handlers */
	}

	if (rinfo->head->is_target) {
		vino.ino = le64_to_cpu(rinfo->targeti.in->ino);
		vino.snap = le64_to_cpu(rinfo->targeti.in->snapid);

		if (in == NULL || ceph_ino(in) != vino.ino ||
		    ceph_snap(in) != vino.snap) {
			in = ceph_get_inode(sb, vino);
			if (IS_ERR(in)) {
				err = PTR_ERR(in);
				goto done;
			}
		}
		req->r_target_inode = in;

		err = fill_inode(in,
				 &rinfo->targeti, NULL,
				 session, req->r_request_started,
				 (le32_to_cpu(rinfo->head->result) == 0) ?
				 req->r_fmode : -1,
				 &req->r_caps_reservation);
		if (err < 0) {
			pr_err("fill_inode badness %p %llx.%llx\n",
			       in, ceph_vinop(in));
			goto done;
		}
	}

done:
	dout("fill_trace done err=%d\n", err);
	return err;
}

/*
 * Prepopulate our cache with readdir results, leases, etc.
 */
int ceph_readdir_prepopulate(struct ceph_mds_request *req,
			     struct ceph_mds_session *session)
{
	struct dentry *parent = req->r_dentry;
	struct ceph_mds_reply_info_parsed *rinfo = &req->r_reply_info;
	struct qstr dname;
	struct dentry *dn;
	struct inode *in;
	int err = 0, i;
	struct inode *snapdir = NULL;
	struct ceph_mds_request_head *rhead = req->r_request->front.iov_base;
	u64 frag = le32_to_cpu(rhead->args.readdir.frag);
	struct ceph_dentry_info *di;

	if (le32_to_cpu(rinfo->head->op) == CEPH_MDS_OP_LSSNAP) {
		snapdir = ceph_get_snapdir(parent->d_inode);
		parent = d_find_alias(snapdir);
		dout("readdir_prepopulate %d items under SNAPDIR dn %p\n",
		     rinfo->dir_nr, parent);
	} else {
		dout("readdir_prepopulate %d items under dn %p\n",
		     rinfo->dir_nr, parent);
		if (rinfo->dir_dir)
			ceph_fill_dirfrag(parent->d_inode, rinfo->dir_dir);
	}

	for (i = 0; i < rinfo->dir_nr; i++) {
		struct ceph_vino vino;

		dname.name = rinfo->dir_dname[i];
		dname.len = rinfo->dir_dname_len[i];
		dname.hash = full_name_hash(dname.name, dname.len);

		vino.ino = le64_to_cpu(rinfo->dir_in[i].in->ino);
		vino.snap = le64_to_cpu(rinfo->dir_in[i].in->snapid);

retry_lookup:
		dn = d_lookup(parent, &dname);
		dout("d_lookup on parent=%p name=%.*s got %p\n",
		     parent, dname.len, dname.name, dn);

		if (!dn) {
			dn = d_alloc(parent, &dname);
			dout("d_alloc %p '%.*s' = %p\n", parent,
			     dname.len, dname.name, dn);
			if (dn == NULL) {
				dout("d_alloc badness\n");
				err = -ENOMEM;
				goto out;
			}
			err = ceph_init_dentry(dn);
			if (err < 0) {
				dput(dn);
				goto out;
			}
		} else if (dn->d_inode &&
			   (ceph_ino(dn->d_inode) != vino.ino ||
			    ceph_snap(dn->d_inode) != vino.snap)) {
			dout(" dn %p points to wrong inode %p\n",
			     dn, dn->d_inode);
			d_delete(dn);
			dput(dn);
			goto retry_lookup;
		} else {
			/* reorder parent's d_subdirs */
			spin_lock(&parent->d_lock);
			spin_lock_nested(&dn->d_lock, DENTRY_D_LOCK_NESTED);
			list_move(&dn->d_u.d_child, &parent->d_subdirs);
			spin_unlock(&dn->d_lock);
			spin_unlock(&parent->d_lock);
		}

		di = dn->d_fsdata;
		di->offset = ceph_make_fpos(frag, i + req->r_readdir_offset);

		/* inode */
		if (dn->d_inode) {
			in = dn->d_inode;
		} else {
			in = ceph_get_inode(parent->d_sb, vino);
			if (IS_ERR(in)) {
				dout("new_inode badness\n");
				d_delete(dn);
				dput(dn);
				err = PTR_ERR(in);
				goto out;
			}
			dn = splice_dentry(dn, in, NULL, false);
			if (IS_ERR(dn))
				dn = NULL;
		}

		if (fill_inode(in, &rinfo->dir_in[i], NULL, session,
			       req->r_request_started, -1,
			       &req->r_caps_reservation) < 0) {
			pr_err("fill_inode badness on %p\n", in);
			goto next_item;
		}
		if (dn)
			update_dentry_lease(dn, rinfo->dir_dlease[i],
					    req->r_session,
					    req->r_request_started);
next_item:
		if (dn)
			dput(dn);
	}
	req->r_did_prepopulate = true;

out:
	if (snapdir) {
		iput(snapdir);
		dput(parent);
	}
	dout("readdir_prepopulate done\n");
	return err;
}

int ceph_inode_set_size(struct inode *inode, loff_t size)
{
	struct ceph_inode_info *ci = ceph_inode(inode);
	int ret = 0;

	spin_lock(&ci->i_ceph_lock);
	dout("set_size %p %llu -> %llu\n", inode, inode->i_size, size);
	inode->i_size = size;
	inode->i_blocks = (size + (1 << 9) - 1) >> 9;

	/* tell the MDS if we are approaching max_size */
	if ((size << 1) >= ci->i_max_size &&
	    (ci->i_reported_size << 1) < ci->i_max_size)
		ret = 1;

	spin_unlock(&ci->i_ceph_lock);
	return ret;
}

/*
 * Write back inode data in a worker thread.  (This can't be done
 * in the message handler context.)
 */
void ceph_queue_writeback(struct inode *inode)
{
	ihold(inode);
	if (queue_work(ceph_inode_to_client(inode)->wb_wq,
		       &ceph_inode(inode)->i_wb_work)) {
		dout("ceph_queue_writeback %p\n", inode);
	} else {
		dout("ceph_queue_writeback %p failed\n", inode);
		iput(inode);
	}
}

static void ceph_writeback_work(struct work_struct *work)
{
	struct ceph_inode_info *ci = container_of(work, struct ceph_inode_info,
						  i_wb_work);
	struct inode *inode = &ci->vfs_inode;

	dout("writeback %p\n", inode);
	filemap_fdatawrite(&inode->i_data);
	iput(inode);
}

/*
 * queue an async invalidation
 */
void ceph_queue_invalidate(struct inode *inode)
{
	ihold(inode);
	if (queue_work(ceph_inode_to_client(inode)->pg_inv_wq,
		       &ceph_inode(inode)->i_pg_inv_work)) {
		dout("ceph_queue_invalidate %p\n", inode);
	} else {
		dout("ceph_queue_invalidate %p failed\n", inode);
<<<<<<< HEAD
=======
		iput(inode);
>>>>>>> dcd6c922
	}
}

/*
 * Invalidate inode pages in a worker thread.  (This can't be done
 * in the message handler context.)
 */
static void ceph_invalidate_work(struct work_struct *work)
{
	struct ceph_inode_info *ci = container_of(work, struct ceph_inode_info,
						  i_pg_inv_work);
	struct inode *inode = &ci->vfs_inode;
	u32 orig_gen;
	int check = 0;

	spin_lock(&ci->i_ceph_lock);
	dout("invalidate_pages %p gen %d revoking %d\n", inode,
	     ci->i_rdcache_gen, ci->i_rdcache_revoking);
	if (ci->i_rdcache_revoking != ci->i_rdcache_gen) {
		/* nevermind! */
		spin_unlock(&ci->i_ceph_lock);
		goto out;
	}
	orig_gen = ci->i_rdcache_gen;
	spin_unlock(&ci->i_ceph_lock);

	truncate_inode_pages(&inode->i_data, 0);

	spin_lock(&ci->i_ceph_lock);
	if (orig_gen == ci->i_rdcache_gen &&
	    orig_gen == ci->i_rdcache_revoking) {
		dout("invalidate_pages %p gen %d successful\n", inode,
		     ci->i_rdcache_gen);
		ci->i_rdcache_revoking--;
		check = 1;
	} else {
		dout("invalidate_pages %p gen %d raced, now %d revoking %d\n",
		     inode, orig_gen, ci->i_rdcache_gen,
		     ci->i_rdcache_revoking);
	}
	spin_unlock(&ci->i_ceph_lock);

	if (check)
		ceph_check_caps(ci, 0, NULL);
out:
	iput(inode);
}


/*
 * called by trunc_wq; take i_mutex ourselves
 *
 * We also truncate in a separate thread as well.
 */
static void ceph_vmtruncate_work(struct work_struct *work)
{
	struct ceph_inode_info *ci = container_of(work, struct ceph_inode_info,
						  i_vmtruncate_work);
	struct inode *inode = &ci->vfs_inode;

	dout("vmtruncate_work %p\n", inode);
	mutex_lock(&inode->i_mutex);
	__ceph_do_pending_vmtruncate(inode);
	mutex_unlock(&inode->i_mutex);
	iput(inode);
}

/*
 * Queue an async vmtruncate.  If we fail to queue work, we will handle
 * the truncation the next time we call __ceph_do_pending_vmtruncate.
 */
void ceph_queue_vmtruncate(struct inode *inode)
{
	struct ceph_inode_info *ci = ceph_inode(inode);

	ihold(inode);
	if (queue_work(ceph_sb_to_client(inode->i_sb)->trunc_wq,
		       &ci->i_vmtruncate_work)) {
		dout("ceph_queue_vmtruncate %p\n", inode);
	} else {
		dout("ceph_queue_vmtruncate %p failed, pending=%d\n",
		     inode, ci->i_truncate_pending);
		iput(inode);
	}
}

/*
 * called with i_mutex held.
 *
 * Make sure any pending truncation is applied before doing anything
 * that may depend on it.
 */
void __ceph_do_pending_vmtruncate(struct inode *inode)
{
	struct ceph_inode_info *ci = ceph_inode(inode);
	u64 to;
	int wrbuffer_refs, wake = 0;

retry:
	spin_lock(&ci->i_ceph_lock);
	if (ci->i_truncate_pending == 0) {
		dout("__do_pending_vmtruncate %p none pending\n", inode);
		spin_unlock(&ci->i_ceph_lock);
		return;
	}

	/*
	 * make sure any dirty snapped pages are flushed before we
	 * possibly truncate them.. so write AND block!
	 */
	if (ci->i_wrbuffer_ref_head < ci->i_wrbuffer_ref) {
		dout("__do_pending_vmtruncate %p flushing snaps first\n",
		     inode);
		spin_unlock(&ci->i_ceph_lock);
		filemap_write_and_wait_range(&inode->i_data, 0,
					     inode->i_sb->s_maxbytes);
		goto retry;
	}

	to = ci->i_truncate_size;
	wrbuffer_refs = ci->i_wrbuffer_ref;
	dout("__do_pending_vmtruncate %p (%d) to %lld\n", inode,
	     ci->i_truncate_pending, to);
	spin_unlock(&ci->i_ceph_lock);

	truncate_inode_pages(inode->i_mapping, to);

	spin_lock(&ci->i_ceph_lock);
	ci->i_truncate_pending--;
	if (ci->i_truncate_pending == 0)
		wake = 1;
	spin_unlock(&ci->i_ceph_lock);

	if (wrbuffer_refs == 0)
		ceph_check_caps(ci, CHECK_CAPS_AUTHONLY, NULL);
	if (wake)
		wake_up_all(&ci->i_cap_wq);
}


/*
 * symlinks
 */
static void *ceph_sym_follow_link(struct dentry *dentry, struct nameidata *nd)
{
	struct ceph_inode_info *ci = ceph_inode(dentry->d_inode);
	nd_set_link(nd, ci->i_symlink);
	return NULL;
}

static const struct inode_operations ceph_symlink_iops = {
	.readlink = generic_readlink,
	.follow_link = ceph_sym_follow_link,
};

/*
 * setattr
 */
int ceph_setattr(struct dentry *dentry, struct iattr *attr)
{
	struct inode *inode = dentry->d_inode;
	struct ceph_inode_info *ci = ceph_inode(inode);
	struct inode *parent_inode;
	const unsigned int ia_valid = attr->ia_valid;
	struct ceph_mds_request *req;
	struct ceph_mds_client *mdsc = ceph_sb_to_client(dentry->d_sb)->mdsc;
	int issued;
	int release = 0, dirtied = 0;
	int mask = 0;
	int err = 0;
	int inode_dirty_flags = 0;

	if (ceph_snap(inode) != CEPH_NOSNAP)
		return -EROFS;

	__ceph_do_pending_vmtruncate(inode);

	err = inode_change_ok(inode, attr);
	if (err != 0)
		return err;

	req = ceph_mdsc_create_request(mdsc, CEPH_MDS_OP_SETATTR,
				       USE_AUTH_MDS);
	if (IS_ERR(req))
		return PTR_ERR(req);

	spin_lock(&ci->i_ceph_lock);
	issued = __ceph_caps_issued(ci, NULL);
	dout("setattr %p issued %s\n", inode, ceph_cap_string(issued));

	if (ia_valid & ATTR_UID) {
		dout("setattr %p uid %d -> %d\n", inode,
		     inode->i_uid, attr->ia_uid);
		if (issued & CEPH_CAP_AUTH_EXCL) {
			inode->i_uid = attr->ia_uid;
			dirtied |= CEPH_CAP_AUTH_EXCL;
		} else if ((issued & CEPH_CAP_AUTH_SHARED) == 0 ||
			   attr->ia_uid != inode->i_uid) {
			req->r_args.setattr.uid = cpu_to_le32(attr->ia_uid);
			mask |= CEPH_SETATTR_UID;
			release |= CEPH_CAP_AUTH_SHARED;
		}
	}
	if (ia_valid & ATTR_GID) {
		dout("setattr %p gid %d -> %d\n", inode,
		     inode->i_gid, attr->ia_gid);
		if (issued & CEPH_CAP_AUTH_EXCL) {
			inode->i_gid = attr->ia_gid;
			dirtied |= CEPH_CAP_AUTH_EXCL;
		} else if ((issued & CEPH_CAP_AUTH_SHARED) == 0 ||
			   attr->ia_gid != inode->i_gid) {
			req->r_args.setattr.gid = cpu_to_le32(attr->ia_gid);
			mask |= CEPH_SETATTR_GID;
			release |= CEPH_CAP_AUTH_SHARED;
		}
	}
	if (ia_valid & ATTR_MODE) {
		dout("setattr %p mode 0%o -> 0%o\n", inode, inode->i_mode,
		     attr->ia_mode);
		if (issued & CEPH_CAP_AUTH_EXCL) {
			inode->i_mode = attr->ia_mode;
			dirtied |= CEPH_CAP_AUTH_EXCL;
		} else if ((issued & CEPH_CAP_AUTH_SHARED) == 0 ||
			   attr->ia_mode != inode->i_mode) {
			req->r_args.setattr.mode = cpu_to_le32(attr->ia_mode);
			mask |= CEPH_SETATTR_MODE;
			release |= CEPH_CAP_AUTH_SHARED;
		}
	}

	if (ia_valid & ATTR_ATIME) {
		dout("setattr %p atime %ld.%ld -> %ld.%ld\n", inode,
		     inode->i_atime.tv_sec, inode->i_atime.tv_nsec,
		     attr->ia_atime.tv_sec, attr->ia_atime.tv_nsec);
		if (issued & CEPH_CAP_FILE_EXCL) {
			ci->i_time_warp_seq++;
			inode->i_atime = attr->ia_atime;
			dirtied |= CEPH_CAP_FILE_EXCL;
		} else if ((issued & CEPH_CAP_FILE_WR) &&
			   timespec_compare(&inode->i_atime,
					    &attr->ia_atime) < 0) {
			inode->i_atime = attr->ia_atime;
			dirtied |= CEPH_CAP_FILE_WR;
		} else if ((issued & CEPH_CAP_FILE_SHARED) == 0 ||
			   !timespec_equal(&inode->i_atime, &attr->ia_atime)) {
			ceph_encode_timespec(&req->r_args.setattr.atime,
					     &attr->ia_atime);
			mask |= CEPH_SETATTR_ATIME;
			release |= CEPH_CAP_FILE_CACHE | CEPH_CAP_FILE_RD |
				CEPH_CAP_FILE_WR;
		}
	}
	if (ia_valid & ATTR_MTIME) {
		dout("setattr %p mtime %ld.%ld -> %ld.%ld\n", inode,
		     inode->i_mtime.tv_sec, inode->i_mtime.tv_nsec,
		     attr->ia_mtime.tv_sec, attr->ia_mtime.tv_nsec);
		if (issued & CEPH_CAP_FILE_EXCL) {
			ci->i_time_warp_seq++;
			inode->i_mtime = attr->ia_mtime;
			dirtied |= CEPH_CAP_FILE_EXCL;
		} else if ((issued & CEPH_CAP_FILE_WR) &&
			   timespec_compare(&inode->i_mtime,
					    &attr->ia_mtime) < 0) {
			inode->i_mtime = attr->ia_mtime;
			dirtied |= CEPH_CAP_FILE_WR;
		} else if ((issued & CEPH_CAP_FILE_SHARED) == 0 ||
			   !timespec_equal(&inode->i_mtime, &attr->ia_mtime)) {
			ceph_encode_timespec(&req->r_args.setattr.mtime,
					     &attr->ia_mtime);
			mask |= CEPH_SETATTR_MTIME;
			release |= CEPH_CAP_FILE_SHARED | CEPH_CAP_FILE_RD |
				CEPH_CAP_FILE_WR;
		}
	}
	if (ia_valid & ATTR_SIZE) {
		dout("setattr %p size %lld -> %lld\n", inode,
		     inode->i_size, attr->ia_size);
		if (attr->ia_size > inode->i_sb->s_maxbytes) {
			err = -EINVAL;
			goto out;
		}
		if ((issued & CEPH_CAP_FILE_EXCL) &&
		    attr->ia_size > inode->i_size) {
			inode->i_size = attr->ia_size;
			inode->i_blocks =
				(attr->ia_size + (1 << 9) - 1) >> 9;
			inode->i_ctime = attr->ia_ctime;
			ci->i_reported_size = attr->ia_size;
			dirtied |= CEPH_CAP_FILE_EXCL;
		} else if ((issued & CEPH_CAP_FILE_SHARED) == 0 ||
			   attr->ia_size != inode->i_size) {
			req->r_args.setattr.size = cpu_to_le64(attr->ia_size);
			req->r_args.setattr.old_size =
				cpu_to_le64(inode->i_size);
			mask |= CEPH_SETATTR_SIZE;
			release |= CEPH_CAP_FILE_SHARED | CEPH_CAP_FILE_RD |
				CEPH_CAP_FILE_WR;
		}
	}

	/* these do nothing */
	if (ia_valid & ATTR_CTIME) {
		bool only = (ia_valid & (ATTR_SIZE|ATTR_MTIME|ATTR_ATIME|
					 ATTR_MODE|ATTR_UID|ATTR_GID)) == 0;
		dout("setattr %p ctime %ld.%ld -> %ld.%ld (%s)\n", inode,
		     inode->i_ctime.tv_sec, inode->i_ctime.tv_nsec,
		     attr->ia_ctime.tv_sec, attr->ia_ctime.tv_nsec,
		     only ? "ctime only" : "ignored");
		inode->i_ctime = attr->ia_ctime;
		if (only) {
			/*
			 * if kernel wants to dirty ctime but nothing else,
			 * we need to choose a cap to dirty under, or do
			 * a almost-no-op setattr
			 */
			if (issued & CEPH_CAP_AUTH_EXCL)
				dirtied |= CEPH_CAP_AUTH_EXCL;
			else if (issued & CEPH_CAP_FILE_EXCL)
				dirtied |= CEPH_CAP_FILE_EXCL;
			else if (issued & CEPH_CAP_XATTR_EXCL)
				dirtied |= CEPH_CAP_XATTR_EXCL;
			else
				mask |= CEPH_SETATTR_CTIME;
		}
	}
	if (ia_valid & ATTR_FILE)
		dout("setattr %p ATTR_FILE ... hrm!\n", inode);

	if (dirtied) {
		inode_dirty_flags = __ceph_mark_dirty_caps(ci, dirtied);
		inode->i_ctime = CURRENT_TIME;
	}

	release &= issued;
	spin_unlock(&ci->i_ceph_lock);

	if (inode_dirty_flags)
		__mark_inode_dirty(inode, inode_dirty_flags);

	if (mask) {
		req->r_inode = inode;
		ihold(inode);
		req->r_inode_drop = release;
		req->r_args.setattr.mask = cpu_to_le32(mask);
		req->r_num_caps = 1;
		parent_inode = ceph_get_dentry_parent_inode(dentry);
		err = ceph_mdsc_do_request(mdsc, parent_inode, req);
		iput(parent_inode);
	}
	dout("setattr %p result=%d (%s locally, %d remote)\n", inode, err,
	     ceph_cap_string(dirtied), mask);

	ceph_mdsc_put_request(req);
	__ceph_do_pending_vmtruncate(inode);
	return err;
out:
	spin_unlock(&ci->i_ceph_lock);
	ceph_mdsc_put_request(req);
	return err;
}

/*
 * Verify that we have a lease on the given mask.  If not,
 * do a getattr against an mds.
 */
int ceph_do_getattr(struct inode *inode, int mask)
{
	struct ceph_fs_client *fsc = ceph_sb_to_client(inode->i_sb);
	struct ceph_mds_client *mdsc = fsc->mdsc;
	struct ceph_mds_request *req;
	int err;

	if (ceph_snap(inode) == CEPH_SNAPDIR) {
		dout("do_getattr inode %p SNAPDIR\n", inode);
		return 0;
	}

	dout("do_getattr inode %p mask %s mode 0%o\n", inode, ceph_cap_string(mask), inode->i_mode);
	if (ceph_caps_issued_mask(ceph_inode(inode), mask, 1))
		return 0;

	req = ceph_mdsc_create_request(mdsc, CEPH_MDS_OP_GETATTR, USE_ANY_MDS);
	if (IS_ERR(req))
		return PTR_ERR(req);
	req->r_inode = inode;
	ihold(inode);
	req->r_num_caps = 1;
	req->r_args.getattr.mask = cpu_to_le32(mask);
	err = ceph_mdsc_do_request(mdsc, NULL, req);
	ceph_mdsc_put_request(req);
	dout("do_getattr result=%d\n", err);
	return err;
}


/*
 * Check inode permissions.  We verify we have a valid value for
 * the AUTH cap, then call the generic handler.
 */
int ceph_permission(struct inode *inode, int mask)
{
	int err;

	if (mask & MAY_NOT_BLOCK)
		return -ECHILD;

	err = ceph_do_getattr(inode, CEPH_CAP_AUTH_SHARED);

	if (!err)
		err = generic_permission(inode, mask);
	return err;
}

/*
 * Get all attributes.  Hopefully somedata we'll have a statlite()
 * and can limit the fields we require to be accurate.
 */
int ceph_getattr(struct vfsmount *mnt, struct dentry *dentry,
		 struct kstat *stat)
{
	struct inode *inode = dentry->d_inode;
	struct ceph_inode_info *ci = ceph_inode(inode);
	int err;

	err = ceph_do_getattr(inode, CEPH_STAT_CAP_INODE_ALL);
	if (!err) {
		generic_fillattr(inode, stat);
		stat->ino = ceph_translate_ino(inode->i_sb, inode->i_ino);
		if (ceph_snap(inode) != CEPH_NOSNAP)
			stat->dev = ceph_snap(inode);
		else
			stat->dev = 0;
		if (S_ISDIR(inode->i_mode)) {
			if (ceph_test_mount_opt(ceph_sb_to_client(inode->i_sb),
						RBYTES))
				stat->size = ci->i_rbytes;
			else
				stat->size = ci->i_files + ci->i_subdirs;
			stat->blocks = 0;
			stat->blksize = 65536;
		}
	}
	return err;
}<|MERGE_RESOLUTION|>--- conflicted
+++ resolved
@@ -858,15 +858,9 @@
 	ci = ceph_inode(inode);
 	di = ceph_dentry(dn);
 
-<<<<<<< HEAD
-	spin_lock(&inode->i_lock);
-	if (!ceph_dir_test_complete(inode)) {
-		spin_unlock(&inode->i_lock);
-=======
 	spin_lock(&ci->i_ceph_lock);
 	if (!ceph_dir_test_complete(inode)) {
 		spin_unlock(&ci->i_ceph_lock);
->>>>>>> dcd6c922
 		return;
 	}
 	di->offset = ceph_inode(inode)->i_max_offset++;
@@ -1369,10 +1363,7 @@
 		dout("ceph_queue_invalidate %p\n", inode);
 	} else {
 		dout("ceph_queue_invalidate %p failed\n", inode);
-<<<<<<< HEAD
-=======
 		iput(inode);
->>>>>>> dcd6c922
 	}
 }
 
