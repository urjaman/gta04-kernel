/*
 * file.c
 *
 * PURPOSE
 *  File handling routines for the OSTA-UDF(tm) filesystem.
 *
 * COPYRIGHT
 *  This file is distributed under the terms of the GNU General Public
 *  License (GPL). Copies of the GPL can be obtained from:
 *    ftp://prep.ai.mit.edu/pub/gnu/GPL
 *  Each contributing author retains all rights to their own work.
 *
 *  (C) 1998-1999 Dave Boynton
 *  (C) 1998-2004 Ben Fennema
 *  (C) 1999-2000 Stelias Computing Inc
 *
 * HISTORY
 *
 *  10/02/98 dgb  Attempt to integrate into udf.o
 *  10/07/98      Switched to using generic_readpage, etc., like isofs
 *                And it works!
 *  12/06/98 blf  Added udf_file_read. uses generic_file_read for all cases but
 *                ICBTAG_FLAG_AD_IN_ICB.
 *  04/06/99      64 bit file handling on 32 bit systems taken from ext2 file.c
 *  05/12/99      Preliminary file write support
 */

#include "udfdecl.h"
#include <linux/fs.h>
#include <asm/uaccess.h>
#include <linux/kernel.h>
#include <linux/string.h> /* memset */
#include <linux/capability.h>
#include <linux/errno.h>
#include <linux/pagemap.h>
#include <linux/buffer_head.h>
#include <linux/aio.h>

#include "udf_i.h"
#include "udf_sb.h"

static void __udf_adinicb_readpage(struct page *page)
{
	struct inode *inode = page->mapping->host;
	char *kaddr;
	struct udf_inode_info *iinfo = UDF_I(inode);

	kaddr = kmap(page);
	memcpy(kaddr, iinfo->i_ext.i_data + iinfo->i_lenEAttr, inode->i_size);
	memset(kaddr + inode->i_size, 0, PAGE_CACHE_SIZE - inode->i_size);
	flush_dcache_page(page);
	SetPageUptodate(page);
	kunmap(page);
}

static int udf_adinicb_readpage(struct file *file, struct page *page)
{
	BUG_ON(!PageLocked(page));
	__udf_adinicb_readpage(page);
	unlock_page(page);

	return 0;
}

static int udf_adinicb_writepage(struct page *page,
				 struct writeback_control *wbc)
{
	struct inode *inode = page->mapping->host;
	char *kaddr;
	struct udf_inode_info *iinfo = UDF_I(inode);

	BUG_ON(!PageLocked(page));

	kaddr = kmap(page);
	memcpy(iinfo->i_ext.i_data + iinfo->i_lenEAttr, kaddr, inode->i_size);
	mark_inode_dirty(inode);
	SetPageUptodate(page);
	kunmap(page);
	unlock_page(page);

	return 0;
}

static int udf_adinicb_write_begin(struct file *file,
			struct address_space *mapping, loff_t pos,
			unsigned len, unsigned flags, struct page **pagep,
			void **fsdata)
{
	struct page *page;

	if (WARN_ON_ONCE(pos >= PAGE_CACHE_SIZE))
		return -EIO;
	page = grab_cache_page_write_begin(mapping, 0, flags);
	if (!page)
		return -ENOMEM;
	*pagep = page;

	if (!PageUptodate(page) && len != PAGE_CACHE_SIZE)
		__udf_adinicb_readpage(page);
	return 0;
}

static int udf_adinicb_write_end(struct file *file,
			struct address_space *mapping,
			loff_t pos, unsigned len, unsigned copied,
			struct page *page, void *fsdata)
{
	struct inode *inode = mapping->host;
	unsigned offset = pos & (PAGE_CACHE_SIZE - 1);
	char *kaddr;
	struct udf_inode_info *iinfo = UDF_I(inode);

	kaddr = kmap_atomic(page);
	memcpy(iinfo->i_ext.i_data + iinfo->i_lenEAttr + offset,
		kaddr + offset, copied);
	kunmap_atomic(kaddr);

	return simple_write_end(file, mapping, pos, len, copied, page, fsdata);
}

static ssize_t udf_adinicb_direct_IO(int rw, struct kiocb *iocb,
				     const struct iovec *iov,
				     loff_t offset, unsigned long nr_segs)
{
	/* Fallback to buffered I/O. */
	return 0;
}

const struct address_space_operations udf_adinicb_aops = {
	.readpage	= udf_adinicb_readpage,
	.writepage	= udf_adinicb_writepage,
	.write_begin	= udf_adinicb_write_begin,
	.write_end	= udf_adinicb_write_end,
<<<<<<< HEAD
=======
	.direct_IO	= udf_adinicb_direct_IO,
>>>>>>> 9e2d8656
};

static ssize_t udf_file_aio_write(struct kiocb *iocb, const struct iovec *iov,
				  unsigned long nr_segs, loff_t ppos)
{
	ssize_t retval;
	struct file *file = iocb->ki_filp;
	struct inode *inode = file->f_path.dentry->d_inode;
	int err, pos;
	size_t count = iocb->ki_left;
	struct udf_inode_info *iinfo = UDF_I(inode);

	down_write(&iinfo->i_data_sem);
	if (iinfo->i_alloc_type == ICBTAG_FLAG_AD_IN_ICB) {
		if (file->f_flags & O_APPEND)
			pos = inode->i_size;
		else
			pos = ppos;

		if (inode->i_sb->s_blocksize <
				(udf_file_entry_alloc_offset(inode) +
						pos + count)) {
			err = udf_expand_file_adinicb(inode);
			if (err) {
				udf_debug("udf_expand_adinicb: err=%d\n", err);
				return err;
			}
		} else {
			if (pos + count > inode->i_size)
				iinfo->i_lenAlloc = pos + count;
			else
				iinfo->i_lenAlloc = inode->i_size;
			up_write(&iinfo->i_data_sem);
		}
	} else
		up_write(&iinfo->i_data_sem);

	retval = generic_file_aio_write(iocb, iov, nr_segs, ppos);
	if (retval > 0)
		mark_inode_dirty(inode);

	return retval;
}

long udf_ioctl(struct file *filp, unsigned int cmd, unsigned long arg)
{
	struct inode *inode = filp->f_dentry->d_inode;
	long old_block, new_block;
	int result = -EINVAL;

	if (inode_permission(inode, MAY_READ) != 0) {
		udf_debug("no permission to access inode %lu\n", inode->i_ino);
		result = -EPERM;
		goto out;
	}

	if (!arg) {
		udf_debug("invalid argument to udf_ioctl\n");
		result = -EINVAL;
		goto out;
	}

	switch (cmd) {
	case UDF_GETVOLIDENT:
		if (copy_to_user((char __user *)arg,
				 UDF_SB(inode->i_sb)->s_volume_ident, 32))
			result = -EFAULT;
		else
			result = 0;
		goto out;
	case UDF_RELOCATE_BLOCKS:
		if (!capable(CAP_SYS_ADMIN)) {
			result = -EACCES;
			goto out;
		}
		if (get_user(old_block, (long __user *)arg)) {
			result = -EFAULT;
			goto out;
		}
		result = udf_relocate_blocks(inode->i_sb,
						old_block, &new_block);
		if (result == 0)
			result = put_user(new_block, (long __user *)arg);
		goto out;
	case UDF_GETEASIZE:
		result = put_user(UDF_I(inode)->i_lenEAttr, (int __user *)arg);
		goto out;
	case UDF_GETEABLOCK:
		result = copy_to_user((char __user *)arg,
				      UDF_I(inode)->i_ext.i_data,
				      UDF_I(inode)->i_lenEAttr) ? -EFAULT : 0;
		goto out;
	}

out:
	return result;
}

static int udf_release_file(struct inode *inode, struct file *filp)
{
	if (filp->f_mode & FMODE_WRITE) {
		down_write(&UDF_I(inode)->i_data_sem);
		udf_discard_prealloc(inode);
		udf_truncate_tail_extent(inode);
		up_write(&UDF_I(inode)->i_data_sem);
	}
	return 0;
}

const struct file_operations udf_file_operations = {
	.read			= do_sync_read,
	.aio_read		= generic_file_aio_read,
	.unlocked_ioctl		= udf_ioctl,
	.open			= generic_file_open,
	.mmap			= generic_file_mmap,
	.write			= do_sync_write,
	.aio_write		= udf_file_aio_write,
	.release		= udf_release_file,
	.fsync			= generic_file_fsync,
	.splice_read		= generic_file_splice_read,
	.llseek			= generic_file_llseek,
};

static int udf_setattr(struct dentry *dentry, struct iattr *attr)
{
	struct inode *inode = dentry->d_inode;
	int error;

	error = inode_change_ok(inode, attr);
	if (error)
		return error;

	if ((attr->ia_valid & ATTR_SIZE) &&
	    attr->ia_size != i_size_read(inode)) {
		error = udf_setsize(inode, attr->ia_size);
		if (error)
			return error;
	}

	setattr_copy(inode, attr);
	mark_inode_dirty(inode);
	return 0;
}

const struct inode_operations udf_file_inode_operations = {
	.setattr		= udf_setattr,
};<|MERGE_RESOLUTION|>--- conflicted
+++ resolved
@@ -131,10 +131,7 @@
 	.writepage	= udf_adinicb_writepage,
 	.write_begin	= udf_adinicb_write_begin,
 	.write_end	= udf_adinicb_write_end,
-<<<<<<< HEAD
-=======
 	.direct_IO	= udf_adinicb_direct_IO,
->>>>>>> 9e2d8656
 };
 
 static ssize_t udf_file_aio_write(struct kiocb *iocb, const struct iovec *iov,
