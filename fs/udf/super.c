/*
 * super.c
 *
 * PURPOSE
 *  Super block routines for the OSTA-UDF(tm) filesystem.
 *
 * DESCRIPTION
 *  OSTA-UDF(tm) = Optical Storage Technology Association
 *  Universal Disk Format.
 *
 *  This code is based on version 2.00 of the UDF specification,
 *  and revision 3 of the ECMA 167 standard [equivalent to ISO 13346].
 *    http://www.osta.org/
 *    http://www.ecma.ch/
 *    http://www.iso.org/
 *
 * COPYRIGHT
 *  This file is distributed under the terms of the GNU General Public
 *  License (GPL). Copies of the GPL can be obtained from:
 *    ftp://prep.ai.mit.edu/pub/gnu/GPL
 *  Each contributing author retains all rights to their own work.
 *
 *  (C) 1998 Dave Boynton
 *  (C) 1998-2004 Ben Fennema
 *  (C) 2000 Stelias Computing Inc
 *
 * HISTORY
 *
 *  09/24/98 dgb  changed to allow compiling outside of kernel, and
 *                added some debugging.
 *  10/01/98 dgb  updated to allow (some) possibility of compiling w/2.0.34
 *  10/16/98      attempting some multi-session support
 *  10/17/98      added freespace count for "df"
 *  11/11/98 gr   added novrs option
 *  11/26/98 dgb  added fileset,anchor mount options
 *  12/06/98 blf  really hosed things royally. vat/sparing support. sequenced
 *                vol descs. rewrote option handling based on isofs
 *  12/20/98      find the free space bitmap (if it exists)
 */

#include "udfdecl.h"

#include <linux/blkdev.h>
#include <linux/slab.h>
#include <linux/kernel.h>
#include <linux/module.h>
#include <linux/parser.h>
#include <linux/stat.h>
#include <linux/cdrom.h>
#include <linux/nls.h>
#include <linux/buffer_head.h>
#include <linux/vfs.h>
#include <linux/vmalloc.h>
#include <linux/errno.h>
#include <linux/mount.h>
#include <linux/seq_file.h>
#include <linux/bitmap.h>
#include <linux/crc-itu-t.h>
#include <asm/byteorder.h>

#include "udf_sb.h"
#include "udf_i.h"

#include <linux/init.h>
#include <asm/uaccess.h>

#define VDS_POS_PRIMARY_VOL_DESC	0
#define VDS_POS_UNALLOC_SPACE_DESC	1
#define VDS_POS_LOGICAL_VOL_DESC	2
#define VDS_POS_PARTITION_DESC		3
#define VDS_POS_IMP_USE_VOL_DESC	4
#define VDS_POS_VOL_DESC_PTR		5
#define VDS_POS_TERMINATING_DESC	6
#define VDS_POS_LENGTH			7

#define UDF_DEFAULT_BLOCKSIZE 2048

static char error_buf[1024];

/* These are the "meat" - everything else is stuffing */
static int udf_fill_super(struct super_block *, void *, int);
static void udf_put_super(struct super_block *);
static int udf_sync_fs(struct super_block *, int);
static int udf_remount_fs(struct super_block *, int *, char *);
static void udf_load_logicalvolint(struct super_block *, struct kernel_extent_ad);
static int udf_find_fileset(struct super_block *, struct kernel_lb_addr *,
			    struct kernel_lb_addr *);
static void udf_load_fileset(struct super_block *, struct buffer_head *,
			     struct kernel_lb_addr *);
static void udf_open_lvid(struct super_block *);
static void udf_close_lvid(struct super_block *);
static unsigned int udf_count_free(struct super_block *);
static int udf_statfs(struct dentry *, struct kstatfs *);
static int udf_show_options(struct seq_file *, struct vfsmount *);
static void udf_error(struct super_block *sb, const char *function,
		      const char *fmt, ...);

struct logicalVolIntegrityDescImpUse *udf_sb_lvidiu(struct udf_sb_info *sbi)
{
	struct logicalVolIntegrityDesc *lvid =
		(struct logicalVolIntegrityDesc *)sbi->s_lvid_bh->b_data;
	__u32 number_of_partitions = le32_to_cpu(lvid->numOfPartitions);
	__u32 offset = number_of_partitions * 2 *
				sizeof(uint32_t)/sizeof(uint8_t);
	return (struct logicalVolIntegrityDescImpUse *)&(lvid->impUse[offset]);
}

/* UDF filesystem type */
static struct dentry *udf_mount(struct file_system_type *fs_type,
		      int flags, const char *dev_name, void *data)
{
	return mount_bdev(fs_type, flags, dev_name, data, udf_fill_super);
}

static struct file_system_type udf_fstype = {
	.owner		= THIS_MODULE,
	.name		= "udf",
	.mount		= udf_mount,
	.kill_sb	= kill_block_super,
	.fs_flags	= FS_REQUIRES_DEV,
};

static struct kmem_cache *udf_inode_cachep;

static struct inode *udf_alloc_inode(struct super_block *sb)
{
	struct udf_inode_info *ei;
	ei = kmem_cache_alloc(udf_inode_cachep, GFP_KERNEL);
	if (!ei)
		return NULL;

	ei->i_unique = 0;
	ei->i_lenExtents = 0;
	ei->i_next_alloc_block = 0;
	ei->i_next_alloc_goal = 0;
	ei->i_strat4096 = 0;
	init_rwsem(&ei->i_data_sem);

	return &ei->vfs_inode;
}

static void udf_i_callback(struct rcu_head *head)
{
	struct inode *inode = container_of(head, struct inode, i_rcu);
	INIT_LIST_HEAD(&inode->i_dentry);
	kmem_cache_free(udf_inode_cachep, UDF_I(inode));
}

static void udf_destroy_inode(struct inode *inode)
{
	call_rcu(&inode->i_rcu, udf_i_callback);
}

static void init_once(void *foo)
{
	struct udf_inode_info *ei = (struct udf_inode_info *)foo;

	ei->i_ext.i_data = NULL;
	inode_init_once(&ei->vfs_inode);
}

static int init_inodecache(void)
{
	udf_inode_cachep = kmem_cache_create("udf_inode_cache",
					     sizeof(struct udf_inode_info),
					     0, (SLAB_RECLAIM_ACCOUNT |
						 SLAB_MEM_SPREAD),
					     init_once);
	if (!udf_inode_cachep)
		return -ENOMEM;
	return 0;
}

static void destroy_inodecache(void)
{
	kmem_cache_destroy(udf_inode_cachep);
}

/* Superblock operations */
static const struct super_operations udf_sb_ops = {
	.alloc_inode	= udf_alloc_inode,
	.destroy_inode	= udf_destroy_inode,
	.write_inode	= udf_write_inode,
	.evict_inode	= udf_evict_inode,
	.put_super	= udf_put_super,
	.sync_fs	= udf_sync_fs,
	.statfs		= udf_statfs,
	.remount_fs	= udf_remount_fs,
	.show_options	= udf_show_options,
};

struct udf_options {
	unsigned char novrs;
	unsigned int blocksize;
	unsigned int session;
	unsigned int lastblock;
	unsigned int anchor;
	unsigned int volume;
	unsigned short partition;
	unsigned int fileset;
	unsigned int rootdir;
	unsigned int flags;
	mode_t umask;
	gid_t gid;
	uid_t uid;
	mode_t fmode;
	mode_t dmode;
	struct nls_table *nls_map;
};

static int __init init_udf_fs(void)
{
	int err;

	err = init_inodecache();
	if (err)
		goto out1;
	err = register_filesystem(&udf_fstype);
	if (err)
		goto out;

	return 0;

out:
	destroy_inodecache();

out1:
	return err;
}

static void __exit exit_udf_fs(void)
{
	unregister_filesystem(&udf_fstype);
	destroy_inodecache();
}

module_init(init_udf_fs)
module_exit(exit_udf_fs)

static int udf_sb_alloc_partition_maps(struct super_block *sb, u32 count)
{
	struct udf_sb_info *sbi = UDF_SB(sb);

	sbi->s_partmaps = kcalloc(count, sizeof(struct udf_part_map),
				  GFP_KERNEL);
	if (!sbi->s_partmaps) {
		udf_error(sb, __func__,
			  "Unable to allocate space for %d partition maps",
			  count);
		sbi->s_partitions = 0;
		return -ENOMEM;
	}

	sbi->s_partitions = count;
	return 0;
}

static int udf_show_options(struct seq_file *seq, struct vfsmount *mnt)
{
	struct super_block *sb = mnt->mnt_sb;
	struct udf_sb_info *sbi = UDF_SB(sb);

	if (!UDF_QUERY_FLAG(sb, UDF_FLAG_STRICT))
		seq_puts(seq, ",nostrict");
	if (UDF_QUERY_FLAG(sb, UDF_FLAG_BLOCKSIZE_SET))
		seq_printf(seq, ",bs=%lu", sb->s_blocksize);
	if (UDF_QUERY_FLAG(sb, UDF_FLAG_UNHIDE))
		seq_puts(seq, ",unhide");
	if (UDF_QUERY_FLAG(sb, UDF_FLAG_UNDELETE))
		seq_puts(seq, ",undelete");
	if (!UDF_QUERY_FLAG(sb, UDF_FLAG_USE_AD_IN_ICB))
		seq_puts(seq, ",noadinicb");
	if (UDF_QUERY_FLAG(sb, UDF_FLAG_USE_SHORT_AD))
		seq_puts(seq, ",shortad");
	if (UDF_QUERY_FLAG(sb, UDF_FLAG_UID_FORGET))
		seq_puts(seq, ",uid=forget");
	if (UDF_QUERY_FLAG(sb, UDF_FLAG_UID_IGNORE))
		seq_puts(seq, ",uid=ignore");
	if (UDF_QUERY_FLAG(sb, UDF_FLAG_GID_FORGET))
		seq_puts(seq, ",gid=forget");
	if (UDF_QUERY_FLAG(sb, UDF_FLAG_GID_IGNORE))
		seq_puts(seq, ",gid=ignore");
	if (UDF_QUERY_FLAG(sb, UDF_FLAG_UID_SET))
		seq_printf(seq, ",uid=%u", sbi->s_uid);
	if (UDF_QUERY_FLAG(sb, UDF_FLAG_GID_SET))
		seq_printf(seq, ",gid=%u", sbi->s_gid);
	if (sbi->s_umask != 0)
		seq_printf(seq, ",umask=%o", sbi->s_umask);
	if (sbi->s_fmode != UDF_INVALID_MODE)
		seq_printf(seq, ",mode=%o", sbi->s_fmode);
	if (sbi->s_dmode != UDF_INVALID_MODE)
		seq_printf(seq, ",dmode=%o", sbi->s_dmode);
	if (UDF_QUERY_FLAG(sb, UDF_FLAG_SESSION_SET))
		seq_printf(seq, ",session=%u", sbi->s_session);
	if (UDF_QUERY_FLAG(sb, UDF_FLAG_LASTBLOCK_SET))
		seq_printf(seq, ",lastblock=%u", sbi->s_last_block);
	if (sbi->s_anchor != 0)
		seq_printf(seq, ",anchor=%u", sbi->s_anchor);
	/*
	 * volume, partition, fileset and rootdir seem to be ignored
	 * currently
	 */
	if (UDF_QUERY_FLAG(sb, UDF_FLAG_UTF8))
		seq_puts(seq, ",utf8");
	if (UDF_QUERY_FLAG(sb, UDF_FLAG_NLS_MAP) && sbi->s_nls_map)
		seq_printf(seq, ",iocharset=%s", sbi->s_nls_map->charset);

	return 0;
}

/*
 * udf_parse_options
 *
 * PURPOSE
 *	Parse mount options.
 *
 * DESCRIPTION
 *	The following mount options are supported:
 *
 *	gid=		Set the default group.
 *	umask=		Set the default umask.
 *	mode=		Set the default file permissions.
 *	dmode=		Set the default directory permissions.
 *	uid=		Set the default user.
 *	bs=		Set the block size.
 *	unhide		Show otherwise hidden files.
 *	undelete	Show deleted files in lists.
 *	adinicb		Embed data in the inode (default)
 *	noadinicb	Don't embed data in the inode
 *	shortad		Use short ad's
 *	longad		Use long ad's (default)
 *	nostrict	Unset strict conformance
 *	iocharset=	Set the NLS character set
 *
 *	The remaining are for debugging and disaster recovery:
 *
 *	novrs		Skip volume sequence recognition
 *
 *	The following expect a offset from 0.
 *
 *	session=	Set the CDROM session (default= last session)
 *	anchor=		Override standard anchor location. (default= 256)
 *	volume=		Override the VolumeDesc location. (unused)
 *	partition=	Override the PartitionDesc location. (unused)
 *	lastblock=	Set the last block of the filesystem/
 *
 *	The following expect a offset from the partition root.
 *
 *	fileset=	Override the fileset block location. (unused)
 *	rootdir=	Override the root directory location. (unused)
 *		WARNING: overriding the rootdir to a non-directory may
 *		yield highly unpredictable results.
 *
 * PRE-CONDITIONS
 *	options		Pointer to mount options string.
 *	uopts		Pointer to mount options variable.
 *
 * POST-CONDITIONS
 *	<return>	1	Mount options parsed okay.
 *	<return>	0	Error parsing mount options.
 *
 * HISTORY
 *	July 1, 1997 - Andrew E. Mileski
 *	Written, tested, and released.
 */

enum {
	Opt_novrs, Opt_nostrict, Opt_bs, Opt_unhide, Opt_undelete,
	Opt_noadinicb, Opt_adinicb, Opt_shortad, Opt_longad,
	Opt_gid, Opt_uid, Opt_umask, Opt_session, Opt_lastblock,
	Opt_anchor, Opt_volume, Opt_partition, Opt_fileset,
	Opt_rootdir, Opt_utf8, Opt_iocharset,
	Opt_err, Opt_uforget, Opt_uignore, Opt_gforget, Opt_gignore,
	Opt_fmode, Opt_dmode
};

static const match_table_t tokens = {
	{Opt_novrs,	"novrs"},
	{Opt_nostrict,	"nostrict"},
	{Opt_bs,	"bs=%u"},
	{Opt_unhide,	"unhide"},
	{Opt_undelete,	"undelete"},
	{Opt_noadinicb,	"noadinicb"},
	{Opt_adinicb,	"adinicb"},
	{Opt_shortad,	"shortad"},
	{Opt_longad,	"longad"},
	{Opt_uforget,	"uid=forget"},
	{Opt_uignore,	"uid=ignore"},
	{Opt_gforget,	"gid=forget"},
	{Opt_gignore,	"gid=ignore"},
	{Opt_gid,	"gid=%u"},
	{Opt_uid,	"uid=%u"},
	{Opt_umask,	"umask=%o"},
	{Opt_session,	"session=%u"},
	{Opt_lastblock,	"lastblock=%u"},
	{Opt_anchor,	"anchor=%u"},
	{Opt_volume,	"volume=%u"},
	{Opt_partition,	"partition=%u"},
	{Opt_fileset,	"fileset=%u"},
	{Opt_rootdir,	"rootdir=%u"},
	{Opt_utf8,	"utf8"},
	{Opt_iocharset,	"iocharset=%s"},
	{Opt_fmode,     "mode=%o"},
	{Opt_dmode,     "dmode=%o"},
	{Opt_err,	NULL}
};

static int udf_parse_options(char *options, struct udf_options *uopt,
			     bool remount)
{
	char *p;
	int option;

	uopt->novrs = 0;
	uopt->partition = 0xFFFF;
	uopt->session = 0xFFFFFFFF;
	uopt->lastblock = 0;
	uopt->anchor = 0;
	uopt->volume = 0xFFFFFFFF;
	uopt->rootdir = 0xFFFFFFFF;
	uopt->fileset = 0xFFFFFFFF;
	uopt->nls_map = NULL;

	if (!options)
		return 1;

	while ((p = strsep(&options, ",")) != NULL) {
		substring_t args[MAX_OPT_ARGS];
		int token;
		if (!*p)
			continue;

		token = match_token(p, tokens, args);
		switch (token) {
		case Opt_novrs:
			uopt->novrs = 1;
			break;
		case Opt_bs:
			if (match_int(&args[0], &option))
				return 0;
			uopt->blocksize = option;
			uopt->flags |= (1 << UDF_FLAG_BLOCKSIZE_SET);
			break;
		case Opt_unhide:
			uopt->flags |= (1 << UDF_FLAG_UNHIDE);
			break;
		case Opt_undelete:
			uopt->flags |= (1 << UDF_FLAG_UNDELETE);
			break;
		case Opt_noadinicb:
			uopt->flags &= ~(1 << UDF_FLAG_USE_AD_IN_ICB);
			break;
		case Opt_adinicb:
			uopt->flags |= (1 << UDF_FLAG_USE_AD_IN_ICB);
			break;
		case Opt_shortad:
			uopt->flags |= (1 << UDF_FLAG_USE_SHORT_AD);
			break;
		case Opt_longad:
			uopt->flags &= ~(1 << UDF_FLAG_USE_SHORT_AD);
			break;
		case Opt_gid:
			if (match_int(args, &option))
				return 0;
			uopt->gid = option;
			uopt->flags |= (1 << UDF_FLAG_GID_SET);
			break;
		case Opt_uid:
			if (match_int(args, &option))
				return 0;
			uopt->uid = option;
			uopt->flags |= (1 << UDF_FLAG_UID_SET);
			break;
		case Opt_umask:
			if (match_octal(args, &option))
				return 0;
			uopt->umask = option;
			break;
		case Opt_nostrict:
			uopt->flags &= ~(1 << UDF_FLAG_STRICT);
			break;
		case Opt_session:
			if (match_int(args, &option))
				return 0;
			uopt->session = option;
			if (!remount)
				uopt->flags |= (1 << UDF_FLAG_SESSION_SET);
			break;
		case Opt_lastblock:
			if (match_int(args, &option))
				return 0;
			uopt->lastblock = option;
			if (!remount)
				uopt->flags |= (1 << UDF_FLAG_LASTBLOCK_SET);
			break;
		case Opt_anchor:
			if (match_int(args, &option))
				return 0;
			uopt->anchor = option;
			break;
		case Opt_volume:
			if (match_int(args, &option))
				return 0;
			uopt->volume = option;
			break;
		case Opt_partition:
			if (match_int(args, &option))
				return 0;
			uopt->partition = option;
			break;
		case Opt_fileset:
			if (match_int(args, &option))
				return 0;
			uopt->fileset = option;
			break;
		case Opt_rootdir:
			if (match_int(args, &option))
				return 0;
			uopt->rootdir = option;
			break;
		case Opt_utf8:
			uopt->flags |= (1 << UDF_FLAG_UTF8);
			break;
#ifdef CONFIG_UDF_NLS
		case Opt_iocharset:
			uopt->nls_map = load_nls(args[0].from);
			uopt->flags |= (1 << UDF_FLAG_NLS_MAP);
			break;
#endif
		case Opt_uignore:
			uopt->flags |= (1 << UDF_FLAG_UID_IGNORE);
			break;
		case Opt_uforget:
			uopt->flags |= (1 << UDF_FLAG_UID_FORGET);
			break;
		case Opt_gignore:
			uopt->flags |= (1 << UDF_FLAG_GID_IGNORE);
			break;
		case Opt_gforget:
			uopt->flags |= (1 << UDF_FLAG_GID_FORGET);
			break;
		case Opt_fmode:
			if (match_octal(args, &option))
				return 0;
			uopt->fmode = option & 0777;
			break;
		case Opt_dmode:
			if (match_octal(args, &option))
				return 0;
			uopt->dmode = option & 0777;
			break;
		default:
			printk(KERN_ERR "udf: bad mount option \"%s\" "
			       "or missing value\n", p);
			return 0;
		}
	}
	return 1;
}

static int udf_remount_fs(struct super_block *sb, int *flags, char *options)
{
	struct udf_options uopt;
	struct udf_sb_info *sbi = UDF_SB(sb);
	int error = 0;

	uopt.flags = sbi->s_flags;
	uopt.uid   = sbi->s_uid;
	uopt.gid   = sbi->s_gid;
	uopt.umask = sbi->s_umask;
	uopt.fmode = sbi->s_fmode;
	uopt.dmode = sbi->s_dmode;

	if (!udf_parse_options(options, &uopt, true))
		return -EINVAL;

	write_lock(&sbi->s_cred_lock);
	sbi->s_flags = uopt.flags;
	sbi->s_uid   = uopt.uid;
	sbi->s_gid   = uopt.gid;
	sbi->s_umask = uopt.umask;
	sbi->s_fmode = uopt.fmode;
	sbi->s_dmode = uopt.dmode;
	write_unlock(&sbi->s_cred_lock);

	if (sbi->s_lvid_bh) {
		int write_rev = le16_to_cpu(udf_sb_lvidiu(sbi)->minUDFWriteRev);
		if (write_rev > UDF_MAX_WRITE_VERSION)
			*flags |= MS_RDONLY;
	}

	if ((*flags & MS_RDONLY) == (sb->s_flags & MS_RDONLY))
		goto out_unlock;

	if (*flags & MS_RDONLY)
		udf_close_lvid(sb);
	else
		udf_open_lvid(sb);

out_unlock:
<<<<<<< HEAD
	unlock_kernel();
=======
>>>>>>> 3cbea436
	return error;
}

/* Check Volume Structure Descriptors (ECMA 167 2/9.1) */
/* We also check any "CD-ROM Volume Descriptor Set" (ECMA 167 2/8.3.1) */
static loff_t udf_check_vsd(struct super_block *sb)
{
	struct volStructDesc *vsd = NULL;
	loff_t sector = 32768;
	int sectorsize;
	struct buffer_head *bh = NULL;
	int nsr02 = 0;
	int nsr03 = 0;
	struct udf_sb_info *sbi;

	sbi = UDF_SB(sb);
	if (sb->s_blocksize < sizeof(struct volStructDesc))
		sectorsize = sizeof(struct volStructDesc);
	else
		sectorsize = sb->s_blocksize;

	sector += (sbi->s_session << sb->s_blocksize_bits);

	udf_debug("Starting at sector %u (%ld byte sectors)\n",
		  (unsigned int)(sector >> sb->s_blocksize_bits),
		  sb->s_blocksize);
	/* Process the sequence (if applicable) */
	for (; !nsr02 && !nsr03; sector += sectorsize) {
		/* Read a block */
		bh = udf_tread(sb, sector >> sb->s_blocksize_bits);
		if (!bh)
			break;

		/* Look for ISO  descriptors */
		vsd = (struct volStructDesc *)(bh->b_data +
					      (sector & (sb->s_blocksize - 1)));

		if (vsd->stdIdent[0] == 0) {
			brelse(bh);
			break;
		} else if (!strncmp(vsd->stdIdent, VSD_STD_ID_CD001,
				    VSD_STD_ID_LEN)) {
			switch (vsd->structType) {
			case 0:
				udf_debug("ISO9660 Boot Record found\n");
				break;
			case 1:
				udf_debug("ISO9660 Primary Volume Descriptor "
					  "found\n");
				break;
			case 2:
				udf_debug("ISO9660 Supplementary Volume "
					  "Descriptor found\n");
				break;
			case 3:
				udf_debug("ISO9660 Volume Partition Descriptor "
					  "found\n");
				break;
			case 255:
				udf_debug("ISO9660 Volume Descriptor Set "
					  "Terminator found\n");
				break;
			default:
				udf_debug("ISO9660 VRS (%u) found\n",
					  vsd->structType);
				break;
			}
		} else if (!strncmp(vsd->stdIdent, VSD_STD_ID_BEA01,
				    VSD_STD_ID_LEN))
			; /* nothing */
		else if (!strncmp(vsd->stdIdent, VSD_STD_ID_TEA01,
				    VSD_STD_ID_LEN)) {
			brelse(bh);
			break;
		} else if (!strncmp(vsd->stdIdent, VSD_STD_ID_NSR02,
				    VSD_STD_ID_LEN))
			nsr02 = sector;
		else if (!strncmp(vsd->stdIdent, VSD_STD_ID_NSR03,
				    VSD_STD_ID_LEN))
			nsr03 = sector;
		brelse(bh);
	}

	if (nsr03)
		return nsr03;
	else if (nsr02)
		return nsr02;
	else if (sector - (sbi->s_session << sb->s_blocksize_bits) == 32768)
		return -1;
	else
		return 0;
}

static int udf_find_fileset(struct super_block *sb,
			    struct kernel_lb_addr *fileset,
			    struct kernel_lb_addr *root)
{
	struct buffer_head *bh = NULL;
	long lastblock;
	uint16_t ident;
	struct udf_sb_info *sbi;

	if (fileset->logicalBlockNum != 0xFFFFFFFF ||
	    fileset->partitionReferenceNum != 0xFFFF) {
		bh = udf_read_ptagged(sb, fileset, 0, &ident);

		if (!bh) {
			return 1;
		} else if (ident != TAG_IDENT_FSD) {
			brelse(bh);
			return 1;
		}

	}

	sbi = UDF_SB(sb);
	if (!bh) {
		/* Search backwards through the partitions */
		struct kernel_lb_addr newfileset;

/* --> cvg: FIXME - is it reasonable? */
		return 1;

		for (newfileset.partitionReferenceNum = sbi->s_partitions - 1;
		     (newfileset.partitionReferenceNum != 0xFFFF &&
		      fileset->logicalBlockNum == 0xFFFFFFFF &&
		      fileset->partitionReferenceNum == 0xFFFF);
		     newfileset.partitionReferenceNum--) {
			lastblock = sbi->s_partmaps
					[newfileset.partitionReferenceNum]
						.s_partition_len;
			newfileset.logicalBlockNum = 0;

			do {
				bh = udf_read_ptagged(sb, &newfileset, 0,
						      &ident);
				if (!bh) {
					newfileset.logicalBlockNum++;
					continue;
				}

				switch (ident) {
				case TAG_IDENT_SBD:
				{
					struct spaceBitmapDesc *sp;
					sp = (struct spaceBitmapDesc *)
								bh->b_data;
					newfileset.logicalBlockNum += 1 +
						((le32_to_cpu(sp->numOfBytes) +
						  sizeof(struct spaceBitmapDesc)
						  - 1) >> sb->s_blocksize_bits);
					brelse(bh);
					break;
				}
				case TAG_IDENT_FSD:
					*fileset = newfileset;
					break;
				default:
					newfileset.logicalBlockNum++;
					brelse(bh);
					bh = NULL;
					break;
				}
			} while (newfileset.logicalBlockNum < lastblock &&
				 fileset->logicalBlockNum == 0xFFFFFFFF &&
				 fileset->partitionReferenceNum == 0xFFFF);
		}
	}

	if ((fileset->logicalBlockNum != 0xFFFFFFFF ||
	     fileset->partitionReferenceNum != 0xFFFF) && bh) {
		udf_debug("Fileset at block=%d, partition=%d\n",
			  fileset->logicalBlockNum,
			  fileset->partitionReferenceNum);

		sbi->s_partition = fileset->partitionReferenceNum;
		udf_load_fileset(sb, bh, root);
		brelse(bh);
		return 0;
	}
	return 1;
}

static int udf_load_pvoldesc(struct super_block *sb, sector_t block)
{
	struct primaryVolDesc *pvoldesc;
	struct ustr *instr, *outstr;
	struct buffer_head *bh;
	uint16_t ident;
	int ret = 1;

	instr = kmalloc(sizeof(struct ustr), GFP_NOFS);
	if (!instr)
		return 1;

	outstr = kmalloc(sizeof(struct ustr), GFP_NOFS);
	if (!outstr)
		goto out1;

	bh = udf_read_tagged(sb, block, block, &ident);
	if (!bh)
		goto out2;

	BUG_ON(ident != TAG_IDENT_PVD);

	pvoldesc = (struct primaryVolDesc *)bh->b_data;

	if (udf_disk_stamp_to_time(&UDF_SB(sb)->s_record_time,
			      pvoldesc->recordingDateAndTime)) {
#ifdef UDFFS_DEBUG
		struct timestamp *ts = &pvoldesc->recordingDateAndTime;
		udf_debug("recording time %04u/%02u/%02u"
			  " %02u:%02u (%x)\n",
			  le16_to_cpu(ts->year), ts->month, ts->day, ts->hour,
			  ts->minute, le16_to_cpu(ts->typeAndTimezone));
#endif
	}

	if (!udf_build_ustr(instr, pvoldesc->volIdent, 32))
		if (udf_CS0toUTF8(outstr, instr)) {
			strncpy(UDF_SB(sb)->s_volume_ident, outstr->u_name,
				outstr->u_len > 31 ? 31 : outstr->u_len);
			udf_debug("volIdent[] = '%s'\n",
					UDF_SB(sb)->s_volume_ident);
		}

	if (!udf_build_ustr(instr, pvoldesc->volSetIdent, 128))
		if (udf_CS0toUTF8(outstr, instr))
			udf_debug("volSetIdent[] = '%s'\n", outstr->u_name);

	brelse(bh);
	ret = 0;
out2:
	kfree(outstr);
out1:
	kfree(instr);
	return ret;
}

static int udf_load_metadata_files(struct super_block *sb, int partition)
{
	struct udf_sb_info *sbi = UDF_SB(sb);
	struct udf_part_map *map;
	struct udf_meta_data *mdata;
	struct kernel_lb_addr addr;
	int fe_error = 0;

	map = &sbi->s_partmaps[partition];
	mdata = &map->s_type_specific.s_metadata;

	/* metadata address */
	addr.logicalBlockNum =  mdata->s_meta_file_loc;
	addr.partitionReferenceNum = map->s_partition_num;

	udf_debug("Metadata file location: block = %d part = %d\n",
			  addr.logicalBlockNum, addr.partitionReferenceNum);

	mdata->s_metadata_fe = udf_iget(sb, &addr);

	if (mdata->s_metadata_fe == NULL) {
		udf_warning(sb, __func__, "metadata inode efe not found, "
				"will try mirror inode.");
		fe_error = 1;
	} else if (UDF_I(mdata->s_metadata_fe)->i_alloc_type !=
		 ICBTAG_FLAG_AD_SHORT) {
		udf_warning(sb, __func__, "metadata inode efe does not have "
			"short allocation descriptors!");
		fe_error = 1;
		iput(mdata->s_metadata_fe);
		mdata->s_metadata_fe = NULL;
	}

	/* mirror file entry */
	addr.logicalBlockNum = mdata->s_mirror_file_loc;
	addr.partitionReferenceNum = map->s_partition_num;

	udf_debug("Mirror metadata file location: block = %d part = %d\n",
			  addr.logicalBlockNum, addr.partitionReferenceNum);

	mdata->s_mirror_fe = udf_iget(sb, &addr);

	if (mdata->s_mirror_fe == NULL) {
		if (fe_error) {
			udf_error(sb, __func__, "mirror inode efe not found "
			"and metadata inode is missing too, exiting...");
			goto error_exit;
		} else
			udf_warning(sb, __func__, "mirror inode efe not found,"
					" but metadata inode is OK");
	} else if (UDF_I(mdata->s_mirror_fe)->i_alloc_type !=
		 ICBTAG_FLAG_AD_SHORT) {
		udf_warning(sb, __func__, "mirror inode efe does not have "
			"short allocation descriptors!");
		iput(mdata->s_mirror_fe);
		mdata->s_mirror_fe = NULL;
		if (fe_error)
			goto error_exit;
	}

	/*
	 * bitmap file entry
	 * Note:
	 * Load only if bitmap file location differs from 0xFFFFFFFF (DCN-5102)
	*/
	if (mdata->s_bitmap_file_loc != 0xFFFFFFFF) {
		addr.logicalBlockNum = mdata->s_bitmap_file_loc;
		addr.partitionReferenceNum = map->s_partition_num;

		udf_debug("Bitmap file location: block = %d part = %d\n",
			addr.logicalBlockNum, addr.partitionReferenceNum);

		mdata->s_bitmap_fe = udf_iget(sb, &addr);

		if (mdata->s_bitmap_fe == NULL) {
			if (sb->s_flags & MS_RDONLY)
				udf_warning(sb, __func__, "bitmap inode efe "
					"not found but it's ok since the disc"
					" is mounted read-only");
			else {
				udf_error(sb, __func__, "bitmap inode efe not "
					"found and attempted read-write mount");
				goto error_exit;
			}
		}
	}

	udf_debug("udf_load_metadata_files Ok\n");

	return 0;

error_exit:
	return 1;
}

static void udf_load_fileset(struct super_block *sb, struct buffer_head *bh,
			     struct kernel_lb_addr *root)
{
	struct fileSetDesc *fset;

	fset = (struct fileSetDesc *)bh->b_data;

	*root = lelb_to_cpu(fset->rootDirectoryICB.extLocation);

	UDF_SB(sb)->s_serial_number = le16_to_cpu(fset->descTag.tagSerialNum);

	udf_debug("Rootdir at block=%d, partition=%d\n",
		  root->logicalBlockNum, root->partitionReferenceNum);
}

int udf_compute_nr_groups(struct super_block *sb, u32 partition)
{
	struct udf_part_map *map = &UDF_SB(sb)->s_partmaps[partition];
	return DIV_ROUND_UP(map->s_partition_len +
			    (sizeof(struct spaceBitmapDesc) << 3),
			    sb->s_blocksize * 8);
}

static struct udf_bitmap *udf_sb_alloc_bitmap(struct super_block *sb, u32 index)
{
	struct udf_bitmap *bitmap;
	int nr_groups;
	int size;

	nr_groups = udf_compute_nr_groups(sb, index);
	size = sizeof(struct udf_bitmap) +
		(sizeof(struct buffer_head *) * nr_groups);

	if (size <= PAGE_SIZE)
		bitmap = kzalloc(size, GFP_KERNEL);
	else
		bitmap = vzalloc(size); /* TODO: get rid of vzalloc */

	if (bitmap == NULL) {
		udf_error(sb, __func__,
			  "Unable to allocate space for bitmap "
			  "and %d buffer_head pointers", nr_groups);
		return NULL;
	}

	bitmap->s_block_bitmap = (struct buffer_head **)(bitmap + 1);
	bitmap->s_nr_groups = nr_groups;
	return bitmap;
}

static int udf_fill_partdesc_info(struct super_block *sb,
		struct partitionDesc *p, int p_index)
{
	struct udf_part_map *map;
	struct udf_sb_info *sbi = UDF_SB(sb);
	struct partitionHeaderDesc *phd;

	map = &sbi->s_partmaps[p_index];

	map->s_partition_len = le32_to_cpu(p->partitionLength); /* blocks */
	map->s_partition_root = le32_to_cpu(p->partitionStartingLocation);

	if (p->accessType == cpu_to_le32(PD_ACCESS_TYPE_READ_ONLY))
		map->s_partition_flags |= UDF_PART_FLAG_READ_ONLY;
	if (p->accessType == cpu_to_le32(PD_ACCESS_TYPE_WRITE_ONCE))
		map->s_partition_flags |= UDF_PART_FLAG_WRITE_ONCE;
	if (p->accessType == cpu_to_le32(PD_ACCESS_TYPE_REWRITABLE))
		map->s_partition_flags |= UDF_PART_FLAG_REWRITABLE;
	if (p->accessType == cpu_to_le32(PD_ACCESS_TYPE_OVERWRITABLE))
		map->s_partition_flags |= UDF_PART_FLAG_OVERWRITABLE;

	udf_debug("Partition (%d type %x) starts at physical %d, "
		  "block length %d\n", p_index,
		  map->s_partition_type, map->s_partition_root,
		  map->s_partition_len);

	if (strcmp(p->partitionContents.ident, PD_PARTITION_CONTENTS_NSR02) &&
	    strcmp(p->partitionContents.ident, PD_PARTITION_CONTENTS_NSR03))
		return 0;

	phd = (struct partitionHeaderDesc *)p->partitionContentsUse;
	if (phd->unallocSpaceTable.extLength) {
		struct kernel_lb_addr loc = {
			.logicalBlockNum = le32_to_cpu(
				phd->unallocSpaceTable.extPosition),
			.partitionReferenceNum = p_index,
		};

		map->s_uspace.s_table = udf_iget(sb, &loc);
		if (!map->s_uspace.s_table) {
			udf_debug("cannot load unallocSpaceTable (part %d)\n",
					p_index);
			return 1;
		}
		map->s_partition_flags |= UDF_PART_FLAG_UNALLOC_TABLE;
		udf_debug("unallocSpaceTable (part %d) @ %ld\n",
				p_index, map->s_uspace.s_table->i_ino);
	}

	if (phd->unallocSpaceBitmap.extLength) {
		struct udf_bitmap *bitmap = udf_sb_alloc_bitmap(sb, p_index);
		if (!bitmap)
			return 1;
		map->s_uspace.s_bitmap = bitmap;
		bitmap->s_extLength = le32_to_cpu(
				phd->unallocSpaceBitmap.extLength);
		bitmap->s_extPosition = le32_to_cpu(
				phd->unallocSpaceBitmap.extPosition);
		map->s_partition_flags |= UDF_PART_FLAG_UNALLOC_BITMAP;
		udf_debug("unallocSpaceBitmap (part %d) @ %d\n", p_index,
						bitmap->s_extPosition);
	}

	if (phd->partitionIntegrityTable.extLength)
		udf_debug("partitionIntegrityTable (part %d)\n", p_index);

	if (phd->freedSpaceTable.extLength) {
		struct kernel_lb_addr loc = {
			.logicalBlockNum = le32_to_cpu(
				phd->freedSpaceTable.extPosition),
			.partitionReferenceNum = p_index,
		};

		map->s_fspace.s_table = udf_iget(sb, &loc);
		if (!map->s_fspace.s_table) {
			udf_debug("cannot load freedSpaceTable (part %d)\n",
				p_index);
			return 1;
		}

		map->s_partition_flags |= UDF_PART_FLAG_FREED_TABLE;
		udf_debug("freedSpaceTable (part %d) @ %ld\n",
				p_index, map->s_fspace.s_table->i_ino);
	}

	if (phd->freedSpaceBitmap.extLength) {
		struct udf_bitmap *bitmap = udf_sb_alloc_bitmap(sb, p_index);
		if (!bitmap)
			return 1;
		map->s_fspace.s_bitmap = bitmap;
		bitmap->s_extLength = le32_to_cpu(
				phd->freedSpaceBitmap.extLength);
		bitmap->s_extPosition = le32_to_cpu(
				phd->freedSpaceBitmap.extPosition);
		map->s_partition_flags |= UDF_PART_FLAG_FREED_BITMAP;
		udf_debug("freedSpaceBitmap (part %d) @ %d\n", p_index,
					bitmap->s_extPosition);
	}
	return 0;
}

static void udf_find_vat_block(struct super_block *sb, int p_index,
			       int type1_index, sector_t start_block)
{
	struct udf_sb_info *sbi = UDF_SB(sb);
	struct udf_part_map *map = &sbi->s_partmaps[p_index];
	sector_t vat_block;
	struct kernel_lb_addr ino;

	/*
	 * VAT file entry is in the last recorded block. Some broken disks have
	 * it a few blocks before so try a bit harder...
	 */
	ino.partitionReferenceNum = type1_index;
	for (vat_block = start_block;
	     vat_block >= map->s_partition_root &&
	     vat_block >= start_block - 3 &&
	     !sbi->s_vat_inode; vat_block--) {
		ino.logicalBlockNum = vat_block - map->s_partition_root;
		sbi->s_vat_inode = udf_iget(sb, &ino);
	}
}

static int udf_load_vat(struct super_block *sb, int p_index, int type1_index)
{
	struct udf_sb_info *sbi = UDF_SB(sb);
	struct udf_part_map *map = &sbi->s_partmaps[p_index];
	struct buffer_head *bh = NULL;
	struct udf_inode_info *vati;
	uint32_t pos;
	struct virtualAllocationTable20 *vat20;
	sector_t blocks = sb->s_bdev->bd_inode->i_size >> sb->s_blocksize_bits;

	udf_find_vat_block(sb, p_index, type1_index, sbi->s_last_block);
	if (!sbi->s_vat_inode &&
	    sbi->s_last_block != blocks - 1) {
		printk(KERN_NOTICE "UDF-fs: Failed to read VAT inode from the"
		       " last recorded block (%lu), retrying with the last "
		       "block of the device (%lu).\n",
		       (unsigned long)sbi->s_last_block,
		       (unsigned long)blocks - 1);
		udf_find_vat_block(sb, p_index, type1_index, blocks - 1);
	}
	if (!sbi->s_vat_inode)
		return 1;

	if (map->s_partition_type == UDF_VIRTUAL_MAP15) {
		map->s_type_specific.s_virtual.s_start_offset = 0;
		map->s_type_specific.s_virtual.s_num_entries =
			(sbi->s_vat_inode->i_size - 36) >> 2;
	} else if (map->s_partition_type == UDF_VIRTUAL_MAP20) {
		vati = UDF_I(sbi->s_vat_inode);
		if (vati->i_alloc_type != ICBTAG_FLAG_AD_IN_ICB) {
			pos = udf_block_map(sbi->s_vat_inode, 0);
			bh = sb_bread(sb, pos);
			if (!bh)
				return 1;
			vat20 = (struct virtualAllocationTable20 *)bh->b_data;
		} else {
			vat20 = (struct virtualAllocationTable20 *)
							vati->i_ext.i_data;
		}

		map->s_type_specific.s_virtual.s_start_offset =
			le16_to_cpu(vat20->lengthHeader);
		map->s_type_specific.s_virtual.s_num_entries =
			(sbi->s_vat_inode->i_size -
				map->s_type_specific.s_virtual.
					s_start_offset) >> 2;
		brelse(bh);
	}
	return 0;
}

static int udf_load_partdesc(struct super_block *sb, sector_t block)
{
	struct buffer_head *bh;
	struct partitionDesc *p;
	struct udf_part_map *map;
	struct udf_sb_info *sbi = UDF_SB(sb);
	int i, type1_idx;
	uint16_t partitionNumber;
	uint16_t ident;
	int ret = 0;

	bh = udf_read_tagged(sb, block, block, &ident);
	if (!bh)
		return 1;
	if (ident != TAG_IDENT_PD)
		goto out_bh;

	p = (struct partitionDesc *)bh->b_data;
	partitionNumber = le16_to_cpu(p->partitionNumber);

	/* First scan for TYPE1, SPARABLE and METADATA partitions */
	for (i = 0; i < sbi->s_partitions; i++) {
		map = &sbi->s_partmaps[i];
		udf_debug("Searching map: (%d == %d)\n",
			  map->s_partition_num, partitionNumber);
		if (map->s_partition_num == partitionNumber &&
		    (map->s_partition_type == UDF_TYPE1_MAP15 ||
		     map->s_partition_type == UDF_SPARABLE_MAP15))
			break;
	}

	if (i >= sbi->s_partitions) {
		udf_debug("Partition (%d) not found in partition map\n",
			  partitionNumber);
		goto out_bh;
	}

	ret = udf_fill_partdesc_info(sb, p, i);

	/*
	 * Now rescan for VIRTUAL or METADATA partitions when SPARABLE and
	 * PHYSICAL partitions are already set up
	 */
	type1_idx = i;
	for (i = 0; i < sbi->s_partitions; i++) {
		map = &sbi->s_partmaps[i];

		if (map->s_partition_num == partitionNumber &&
		    (map->s_partition_type == UDF_VIRTUAL_MAP15 ||
		     map->s_partition_type == UDF_VIRTUAL_MAP20 ||
		     map->s_partition_type == UDF_METADATA_MAP25))
			break;
	}

	if (i >= sbi->s_partitions)
		goto out_bh;

	ret = udf_fill_partdesc_info(sb, p, i);
	if (ret)
		goto out_bh;

	if (map->s_partition_type == UDF_METADATA_MAP25) {
		ret = udf_load_metadata_files(sb, i);
		if (ret) {
			printk(KERN_ERR "UDF-fs: error loading MetaData "
			"partition map %d\n", i);
			goto out_bh;
		}
	} else {
		ret = udf_load_vat(sb, i, type1_idx);
		if (ret)
			goto out_bh;
		/*
		 * Mark filesystem read-only if we have a partition with
		 * virtual map since we don't handle writing to it (we
		 * overwrite blocks instead of relocating them).
		 */
		sb->s_flags |= MS_RDONLY;
		printk(KERN_NOTICE "UDF-fs: Filesystem marked read-only "
			"because writing to pseudooverwrite partition is "
			"not implemented.\n");
	}
out_bh:
	/* In case loading failed, we handle cleanup in udf_fill_super */
	brelse(bh);
	return ret;
}

static int udf_load_logicalvol(struct super_block *sb, sector_t block,
			       struct kernel_lb_addr *fileset)
{
	struct logicalVolDesc *lvd;
	int i, j, offset;
	uint8_t type;
	struct udf_sb_info *sbi = UDF_SB(sb);
	struct genericPartitionMap *gpm;
	uint16_t ident;
	struct buffer_head *bh;
	int ret = 0;

	bh = udf_read_tagged(sb, block, block, &ident);
	if (!bh)
		return 1;
	BUG_ON(ident != TAG_IDENT_LVD);
	lvd = (struct logicalVolDesc *)bh->b_data;

	i = udf_sb_alloc_partition_maps(sb, le32_to_cpu(lvd->numPartitionMaps));
	if (i != 0) {
		ret = i;
		goto out_bh;
	}

	for (i = 0, offset = 0;
	     i < sbi->s_partitions && offset < le32_to_cpu(lvd->mapTableLength);
	     i++, offset += gpm->partitionMapLength) {
		struct udf_part_map *map = &sbi->s_partmaps[i];
		gpm = (struct genericPartitionMap *)
				&(lvd->partitionMaps[offset]);
		type = gpm->partitionMapType;
		if (type == 1) {
			struct genericPartitionMap1 *gpm1 =
				(struct genericPartitionMap1 *)gpm;
			map->s_partition_type = UDF_TYPE1_MAP15;
			map->s_volumeseqnum = le16_to_cpu(gpm1->volSeqNum);
			map->s_partition_num = le16_to_cpu(gpm1->partitionNum);
			map->s_partition_func = NULL;
		} else if (type == 2) {
			struct udfPartitionMap2 *upm2 =
						(struct udfPartitionMap2 *)gpm;
			if (!strncmp(upm2->partIdent.ident, UDF_ID_VIRTUAL,
						strlen(UDF_ID_VIRTUAL))) {
				u16 suf =
					le16_to_cpu(((__le16 *)upm2->partIdent.
							identSuffix)[0]);
				if (suf < 0x0200) {
					map->s_partition_type =
							UDF_VIRTUAL_MAP15;
					map->s_partition_func =
							udf_get_pblock_virt15;
				} else {
					map->s_partition_type =
							UDF_VIRTUAL_MAP20;
					map->s_partition_func =
							udf_get_pblock_virt20;
				}
			} else if (!strncmp(upm2->partIdent.ident,
						UDF_ID_SPARABLE,
						strlen(UDF_ID_SPARABLE))) {
				uint32_t loc;
				struct sparingTable *st;
				struct sparablePartitionMap *spm =
					(struct sparablePartitionMap *)gpm;

				map->s_partition_type = UDF_SPARABLE_MAP15;
				map->s_type_specific.s_sparing.s_packet_len =
						le16_to_cpu(spm->packetLength);
				for (j = 0; j < spm->numSparingTables; j++) {
					struct buffer_head *bh2;

					loc = le32_to_cpu(
						spm->locSparingTable[j]);
					bh2 = udf_read_tagged(sb, loc, loc,
							     &ident);
					map->s_type_specific.s_sparing.
							s_spar_map[j] = bh2;

					if (bh2 == NULL)
						continue;

					st = (struct sparingTable *)bh2->b_data;
					if (ident != 0 || strncmp(
						st->sparingIdent.ident,
						UDF_ID_SPARING,
						strlen(UDF_ID_SPARING))) {
						brelse(bh2);
						map->s_type_specific.s_sparing.
							s_spar_map[j] = NULL;
					}
				}
				map->s_partition_func = udf_get_pblock_spar15;
			} else if (!strncmp(upm2->partIdent.ident,
						UDF_ID_METADATA,
						strlen(UDF_ID_METADATA))) {
				struct udf_meta_data *mdata =
					&map->s_type_specific.s_metadata;
				struct metadataPartitionMap *mdm =
						(struct metadataPartitionMap *)
						&(lvd->partitionMaps[offset]);
				udf_debug("Parsing Logical vol part %d "
					"type %d  id=%s\n", i, type,
					UDF_ID_METADATA);

				map->s_partition_type = UDF_METADATA_MAP25;
				map->s_partition_func = udf_get_pblock_meta25;

				mdata->s_meta_file_loc   =
					le32_to_cpu(mdm->metadataFileLoc);
				mdata->s_mirror_file_loc =
					le32_to_cpu(mdm->metadataMirrorFileLoc);
				mdata->s_bitmap_file_loc =
					le32_to_cpu(mdm->metadataBitmapFileLoc);
				mdata->s_alloc_unit_size =
					le32_to_cpu(mdm->allocUnitSize);
				mdata->s_align_unit_size =
					le16_to_cpu(mdm->alignUnitSize);
				mdata->s_dup_md_flag 	 =
					mdm->flags & 0x01;

				udf_debug("Metadata Ident suffix=0x%x\n",
					(le16_to_cpu(
					 ((__le16 *)
					      mdm->partIdent.identSuffix)[0])));
				udf_debug("Metadata part num=%d\n",
					le16_to_cpu(mdm->partitionNum));
				udf_debug("Metadata part alloc unit size=%d\n",
					le32_to_cpu(mdm->allocUnitSize));
				udf_debug("Metadata file loc=%d\n",
					le32_to_cpu(mdm->metadataFileLoc));
				udf_debug("Mirror file loc=%d\n",
				       le32_to_cpu(mdm->metadataMirrorFileLoc));
				udf_debug("Bitmap file loc=%d\n",
				       le32_to_cpu(mdm->metadataBitmapFileLoc));
				udf_debug("Duplicate Flag: %d %d\n",
					mdata->s_dup_md_flag, mdm->flags);
			} else {
				udf_debug("Unknown ident: %s\n",
					  upm2->partIdent.ident);
				continue;
			}
			map->s_volumeseqnum = le16_to_cpu(upm2->volSeqNum);
			map->s_partition_num = le16_to_cpu(upm2->partitionNum);
		}
		udf_debug("Partition (%d:%d) type %d on volume %d\n",
			  i, map->s_partition_num, type,
			  map->s_volumeseqnum);
	}

	if (fileset) {
		struct long_ad *la = (struct long_ad *)&(lvd->logicalVolContentsUse[0]);

		*fileset = lelb_to_cpu(la->extLocation);
		udf_debug("FileSet found in LogicalVolDesc at block=%d, "
			  "partition=%d\n", fileset->logicalBlockNum,
			  fileset->partitionReferenceNum);
	}
	if (lvd->integritySeqExt.extLength)
		udf_load_logicalvolint(sb, leea_to_cpu(lvd->integritySeqExt));

out_bh:
	brelse(bh);
	return ret;
}

/*
 * udf_load_logicalvolint
 *
 */
static void udf_load_logicalvolint(struct super_block *sb, struct kernel_extent_ad loc)
{
	struct buffer_head *bh = NULL;
	uint16_t ident;
	struct udf_sb_info *sbi = UDF_SB(sb);
	struct logicalVolIntegrityDesc *lvid;

	while (loc.extLength > 0 &&
	       (bh = udf_read_tagged(sb, loc.extLocation,
				     loc.extLocation, &ident)) &&
	       ident == TAG_IDENT_LVID) {
		sbi->s_lvid_bh = bh;
		lvid = (struct logicalVolIntegrityDesc *)bh->b_data;

		if (lvid->nextIntegrityExt.extLength)
			udf_load_logicalvolint(sb,
				leea_to_cpu(lvid->nextIntegrityExt));

		if (sbi->s_lvid_bh != bh)
			brelse(bh);
		loc.extLength -= sb->s_blocksize;
		loc.extLocation++;
	}
	if (sbi->s_lvid_bh != bh)
		brelse(bh);
}

/*
 * udf_process_sequence
 *
 * PURPOSE
 *	Process a main/reserve volume descriptor sequence.
 *
 * PRE-CONDITIONS
 *	sb			Pointer to _locked_ superblock.
 *	block			First block of first extent of the sequence.
 *	lastblock		Lastblock of first extent of the sequence.
 *
 * HISTORY
 *	July 1, 1997 - Andrew E. Mileski
 *	Written, tested, and released.
 */
static noinline int udf_process_sequence(struct super_block *sb, long block,
				long lastblock, struct kernel_lb_addr *fileset)
{
	struct buffer_head *bh = NULL;
	struct udf_vds_record vds[VDS_POS_LENGTH];
	struct udf_vds_record *curr;
	struct generic_desc *gd;
	struct volDescPtr *vdp;
	int done = 0;
	uint32_t vdsn;
	uint16_t ident;
	long next_s = 0, next_e = 0;

	memset(vds, 0, sizeof(struct udf_vds_record) * VDS_POS_LENGTH);

	/*
	 * Read the main descriptor sequence and find which descriptors
	 * are in it.
	 */
	for (; (!done && block <= lastblock); block++) {

		bh = udf_read_tagged(sb, block, block, &ident);
		if (!bh) {
			printk(KERN_ERR "udf: Block %Lu of volume descriptor "
			       "sequence is corrupted or we could not read "
			       "it.\n", (unsigned long long)block);
			return 1;
		}

		/* Process each descriptor (ISO 13346 3/8.3-8.4) */
		gd = (struct generic_desc *)bh->b_data;
		vdsn = le32_to_cpu(gd->volDescSeqNum);
		switch (ident) {
		case TAG_IDENT_PVD: /* ISO 13346 3/10.1 */
			curr = &vds[VDS_POS_PRIMARY_VOL_DESC];
			if (vdsn >= curr->volDescSeqNum) {
				curr->volDescSeqNum = vdsn;
				curr->block = block;
			}
			break;
		case TAG_IDENT_VDP: /* ISO 13346 3/10.3 */
			curr = &vds[VDS_POS_VOL_DESC_PTR];
			if (vdsn >= curr->volDescSeqNum) {
				curr->volDescSeqNum = vdsn;
				curr->block = block;

				vdp = (struct volDescPtr *)bh->b_data;
				next_s = le32_to_cpu(
					vdp->nextVolDescSeqExt.extLocation);
				next_e = le32_to_cpu(
					vdp->nextVolDescSeqExt.extLength);
				next_e = next_e >> sb->s_blocksize_bits;
				next_e += next_s;
			}
			break;
		case TAG_IDENT_IUVD: /* ISO 13346 3/10.4 */
			curr = &vds[VDS_POS_IMP_USE_VOL_DESC];
			if (vdsn >= curr->volDescSeqNum) {
				curr->volDescSeqNum = vdsn;
				curr->block = block;
			}
			break;
		case TAG_IDENT_PD: /* ISO 13346 3/10.5 */
			curr = &vds[VDS_POS_PARTITION_DESC];
			if (!curr->block)
				curr->block = block;
			break;
		case TAG_IDENT_LVD: /* ISO 13346 3/10.6 */
			curr = &vds[VDS_POS_LOGICAL_VOL_DESC];
			if (vdsn >= curr->volDescSeqNum) {
				curr->volDescSeqNum = vdsn;
				curr->block = block;
			}
			break;
		case TAG_IDENT_USD: /* ISO 13346 3/10.8 */
			curr = &vds[VDS_POS_UNALLOC_SPACE_DESC];
			if (vdsn >= curr->volDescSeqNum) {
				curr->volDescSeqNum = vdsn;
				curr->block = block;
			}
			break;
		case TAG_IDENT_TD: /* ISO 13346 3/10.9 */
			vds[VDS_POS_TERMINATING_DESC].block = block;
			if (next_e) {
				block = next_s;
				lastblock = next_e;
				next_s = next_e = 0;
			} else
				done = 1;
			break;
		}
		brelse(bh);
	}
	/*
	 * Now read interesting descriptors again and process them
	 * in a suitable order
	 */
	if (!vds[VDS_POS_PRIMARY_VOL_DESC].block) {
		printk(KERN_ERR "udf: Primary Volume Descriptor not found!\n");
		return 1;
	}
	if (udf_load_pvoldesc(sb, vds[VDS_POS_PRIMARY_VOL_DESC].block))
		return 1;

	if (vds[VDS_POS_LOGICAL_VOL_DESC].block && udf_load_logicalvol(sb,
	    vds[VDS_POS_LOGICAL_VOL_DESC].block, fileset))
		return 1;

	if (vds[VDS_POS_PARTITION_DESC].block) {
		/*
		 * We rescan the whole descriptor sequence to find
		 * partition descriptor blocks and process them.
		 */
		for (block = vds[VDS_POS_PARTITION_DESC].block;
		     block < vds[VDS_POS_TERMINATING_DESC].block;
		     block++)
			if (udf_load_partdesc(sb, block))
				return 1;
	}

	return 0;
}

static int udf_load_sequence(struct super_block *sb, struct buffer_head *bh,
			     struct kernel_lb_addr *fileset)
{
	struct anchorVolDescPtr *anchor;
	long main_s, main_e, reserve_s, reserve_e;

	anchor = (struct anchorVolDescPtr *)bh->b_data;

	/* Locate the main sequence */
	main_s = le32_to_cpu(anchor->mainVolDescSeqExt.extLocation);
	main_e = le32_to_cpu(anchor->mainVolDescSeqExt.extLength);
	main_e = main_e >> sb->s_blocksize_bits;
	main_e += main_s;

	/* Locate the reserve sequence */
	reserve_s = le32_to_cpu(anchor->reserveVolDescSeqExt.extLocation);
	reserve_e = le32_to_cpu(anchor->reserveVolDescSeqExt.extLength);
	reserve_e = reserve_e >> sb->s_blocksize_bits;
	reserve_e += reserve_s;

	/* Process the main & reserve sequences */
	/* responsible for finding the PartitionDesc(s) */
	if (!udf_process_sequence(sb, main_s, main_e, fileset))
		return 1;
	return !udf_process_sequence(sb, reserve_s, reserve_e, fileset);
}

/*
 * Check whether there is an anchor block in the given block and
 * load Volume Descriptor Sequence if so.
 */
static int udf_check_anchor_block(struct super_block *sb, sector_t block,
				  struct kernel_lb_addr *fileset)
{
	struct buffer_head *bh;
	uint16_t ident;
	int ret;

	if (UDF_QUERY_FLAG(sb, UDF_FLAG_VARCONV) &&
	    udf_fixed_to_variable(block) >=
	    sb->s_bdev->bd_inode->i_size >> sb->s_blocksize_bits)
		return 0;

	bh = udf_read_tagged(sb, block, block, &ident);
	if (!bh)
		return 0;
	if (ident != TAG_IDENT_AVDP) {
		brelse(bh);
		return 0;
	}
	ret = udf_load_sequence(sb, bh, fileset);
	brelse(bh);
	return ret;
}

/* Search for an anchor volume descriptor pointer */
static sector_t udf_scan_anchors(struct super_block *sb, sector_t lastblock,
				 struct kernel_lb_addr *fileset)
{
	sector_t last[6];
	int i;
	struct udf_sb_info *sbi = UDF_SB(sb);
	int last_count = 0;

	/* First try user provided anchor */
	if (sbi->s_anchor) {
		if (udf_check_anchor_block(sb, sbi->s_anchor, fileset))
			return lastblock;
	}
	/*
	 * according to spec, anchor is in either:
	 *     block 256
	 *     lastblock-256
	 *     lastblock
	 *  however, if the disc isn't closed, it could be 512.
	 */
	if (udf_check_anchor_block(sb, sbi->s_session + 256, fileset))
		return lastblock;
	/*
	 * The trouble is which block is the last one. Drives often misreport
	 * this so we try various possibilities.
	 */
	last[last_count++] = lastblock;
	if (lastblock >= 1)
		last[last_count++] = lastblock - 1;
	last[last_count++] = lastblock + 1;
	if (lastblock >= 2)
		last[last_count++] = lastblock - 2;
	if (lastblock >= 150)
		last[last_count++] = lastblock - 150;
	if (lastblock >= 152)
		last[last_count++] = lastblock - 152;

	for (i = 0; i < last_count; i++) {
		if (last[i] >= sb->s_bdev->bd_inode->i_size >>
				sb->s_blocksize_bits)
			continue;
		if (udf_check_anchor_block(sb, last[i], fileset))
			return last[i];
		if (last[i] < 256)
			continue;
		if (udf_check_anchor_block(sb, last[i] - 256, fileset))
			return last[i];
	}

	/* Finally try block 512 in case media is open */
	if (udf_check_anchor_block(sb, sbi->s_session + 512, fileset))
		return last[0];
	return 0;
}

/*
 * Find an anchor volume descriptor and load Volume Descriptor Sequence from
 * area specified by it. The function expects sbi->s_lastblock to be the last
 * block on the media.
 *
 * Return 1 if ok, 0 if not found.
 *
 */
static int udf_find_anchor(struct super_block *sb,
			   struct kernel_lb_addr *fileset)
{
	sector_t lastblock;
	struct udf_sb_info *sbi = UDF_SB(sb);

	lastblock = udf_scan_anchors(sb, sbi->s_last_block, fileset);
	if (lastblock)
		goto out;

	/* No anchor found? Try VARCONV conversion of block numbers */
	UDF_SET_FLAG(sb, UDF_FLAG_VARCONV);
	/* Firstly, we try to not convert number of the last block */
	lastblock = udf_scan_anchors(sb,
				udf_variable_to_fixed(sbi->s_last_block),
				fileset);
	if (lastblock)
		goto out;

	/* Secondly, we try with converted number of the last block */
	lastblock = udf_scan_anchors(sb, sbi->s_last_block, fileset);
	if (!lastblock) {
		/* VARCONV didn't help. Clear it. */
		UDF_CLEAR_FLAG(sb, UDF_FLAG_VARCONV);
		return 0;
	}
out:
	sbi->s_last_block = lastblock;
	return 1;
}

/*
 * Check Volume Structure Descriptor, find Anchor block and load Volume
 * Descriptor Sequence
 */
static int udf_load_vrs(struct super_block *sb, struct udf_options *uopt,
			int silent, struct kernel_lb_addr *fileset)
{
	struct udf_sb_info *sbi = UDF_SB(sb);
	loff_t nsr_off;

	if (!sb_set_blocksize(sb, uopt->blocksize)) {
		if (!silent)
			printk(KERN_WARNING "UDF-fs: Bad block size\n");
		return 0;
	}
	sbi->s_last_block = uopt->lastblock;
	if (!uopt->novrs) {
		/* Check that it is NSR02 compliant */
		nsr_off = udf_check_vsd(sb);
		if (!nsr_off) {
			if (!silent)
				printk(KERN_WARNING "UDF-fs: No VRS found\n");
			return 0;
		}
		if (nsr_off == -1)
			udf_debug("Failed to read byte 32768. Assuming open "
				  "disc. Skipping validity check\n");
		if (!sbi->s_last_block)
			sbi->s_last_block = udf_get_last_block(sb);
	} else {
		udf_debug("Validity check skipped because of novrs option\n");
	}

	/* Look for anchor block and load Volume Descriptor Sequence */
	sbi->s_anchor = uopt->anchor;
	if (!udf_find_anchor(sb, fileset)) {
		if (!silent)
			printk(KERN_WARNING "UDF-fs: No anchor found\n");
		return 0;
	}
	return 1;
}

static void udf_open_lvid(struct super_block *sb)
{
	struct udf_sb_info *sbi = UDF_SB(sb);
	struct buffer_head *bh = sbi->s_lvid_bh;
	struct logicalVolIntegrityDesc *lvid;
	struct logicalVolIntegrityDescImpUse *lvidiu;

	if (!bh)
		return;

	mutex_lock(&sbi->s_alloc_mutex);
	lvid = (struct logicalVolIntegrityDesc *)bh->b_data;
	lvidiu = udf_sb_lvidiu(sbi);

	lvidiu->impIdent.identSuffix[0] = UDF_OS_CLASS_UNIX;
	lvidiu->impIdent.identSuffix[1] = UDF_OS_ID_LINUX;
	udf_time_to_disk_stamp(&lvid->recordingDateAndTime,
				CURRENT_TIME);
	lvid->integrityType = cpu_to_le32(LVID_INTEGRITY_TYPE_OPEN);

	lvid->descTag.descCRC = cpu_to_le16(
		crc_itu_t(0, (char *)lvid + sizeof(struct tag),
			le16_to_cpu(lvid->descTag.descCRCLength)));

	lvid->descTag.tagChecksum = udf_tag_checksum(&lvid->descTag);
	mark_buffer_dirty(bh);
	sbi->s_lvid_dirty = 0;
	mutex_unlock(&sbi->s_alloc_mutex);
}

static void udf_close_lvid(struct super_block *sb)
{
	struct udf_sb_info *sbi = UDF_SB(sb);
	struct buffer_head *bh = sbi->s_lvid_bh;
	struct logicalVolIntegrityDesc *lvid;
	struct logicalVolIntegrityDescImpUse *lvidiu;

	if (!bh)
		return;

	mutex_lock(&sbi->s_alloc_mutex);
	lvid = (struct logicalVolIntegrityDesc *)bh->b_data;
	lvidiu = udf_sb_lvidiu(sbi);
	lvidiu->impIdent.identSuffix[0] = UDF_OS_CLASS_UNIX;
	lvidiu->impIdent.identSuffix[1] = UDF_OS_ID_LINUX;
	udf_time_to_disk_stamp(&lvid->recordingDateAndTime, CURRENT_TIME);
	if (UDF_MAX_WRITE_VERSION > le16_to_cpu(lvidiu->maxUDFWriteRev))
		lvidiu->maxUDFWriteRev = cpu_to_le16(UDF_MAX_WRITE_VERSION);
	if (sbi->s_udfrev > le16_to_cpu(lvidiu->minUDFReadRev))
		lvidiu->minUDFReadRev = cpu_to_le16(sbi->s_udfrev);
	if (sbi->s_udfrev > le16_to_cpu(lvidiu->minUDFWriteRev))
		lvidiu->minUDFWriteRev = cpu_to_le16(sbi->s_udfrev);
	lvid->integrityType = cpu_to_le32(LVID_INTEGRITY_TYPE_CLOSE);

	lvid->descTag.descCRC = cpu_to_le16(
			crc_itu_t(0, (char *)lvid + sizeof(struct tag),
				le16_to_cpu(lvid->descTag.descCRCLength)));

	lvid->descTag.tagChecksum = udf_tag_checksum(&lvid->descTag);
	mark_buffer_dirty(bh);
	sbi->s_lvid_dirty = 0;
	mutex_unlock(&sbi->s_alloc_mutex);
}

u64 lvid_get_unique_id(struct super_block *sb)
{
	struct buffer_head *bh;
	struct udf_sb_info *sbi = UDF_SB(sb);
	struct logicalVolIntegrityDesc *lvid;
	struct logicalVolHeaderDesc *lvhd;
	u64 uniqueID;
	u64 ret;

	bh = sbi->s_lvid_bh;
	if (!bh)
		return 0;

	lvid = (struct logicalVolIntegrityDesc *)bh->b_data;
	lvhd = (struct logicalVolHeaderDesc *)lvid->logicalVolContentsUse;

	mutex_lock(&sbi->s_alloc_mutex);
	ret = uniqueID = le64_to_cpu(lvhd->uniqueID);
	if (!(++uniqueID & 0xFFFFFFFF))
		uniqueID += 16;
	lvhd->uniqueID = cpu_to_le64(uniqueID);
	mutex_unlock(&sbi->s_alloc_mutex);
	mark_buffer_dirty(bh);

	return ret;
}

static void udf_sb_free_bitmap(struct udf_bitmap *bitmap)
{
	int i;
	int nr_groups = bitmap->s_nr_groups;
	int size = sizeof(struct udf_bitmap) + (sizeof(struct buffer_head *) *
						nr_groups);

	for (i = 0; i < nr_groups; i++)
		if (bitmap->s_block_bitmap[i])
			brelse(bitmap->s_block_bitmap[i]);

	if (size <= PAGE_SIZE)
		kfree(bitmap);
	else
		vfree(bitmap);
}

static void udf_free_partition(struct udf_part_map *map)
{
	int i;
	struct udf_meta_data *mdata;

	if (map->s_partition_flags & UDF_PART_FLAG_UNALLOC_TABLE)
		iput(map->s_uspace.s_table);
	if (map->s_partition_flags & UDF_PART_FLAG_FREED_TABLE)
		iput(map->s_fspace.s_table);
	if (map->s_partition_flags & UDF_PART_FLAG_UNALLOC_BITMAP)
		udf_sb_free_bitmap(map->s_uspace.s_bitmap);
	if (map->s_partition_flags & UDF_PART_FLAG_FREED_BITMAP)
		udf_sb_free_bitmap(map->s_fspace.s_bitmap);
	if (map->s_partition_type == UDF_SPARABLE_MAP15)
		for (i = 0; i < 4; i++)
			brelse(map->s_type_specific.s_sparing.s_spar_map[i]);
	else if (map->s_partition_type == UDF_METADATA_MAP25) {
		mdata = &map->s_type_specific.s_metadata;
		iput(mdata->s_metadata_fe);
		mdata->s_metadata_fe = NULL;

		iput(mdata->s_mirror_fe);
		mdata->s_mirror_fe = NULL;

		iput(mdata->s_bitmap_fe);
		mdata->s_bitmap_fe = NULL;
	}
}

static int udf_fill_super(struct super_block *sb, void *options, int silent)
{
	int i;
	int ret;
	struct inode *inode = NULL;
	struct udf_options uopt;
	struct kernel_lb_addr rootdir, fileset;
	struct udf_sb_info *sbi;

	lock_kernel();

	uopt.flags = (1 << UDF_FLAG_USE_AD_IN_ICB) | (1 << UDF_FLAG_STRICT);
	uopt.uid = -1;
	uopt.gid = -1;
	uopt.umask = 0;
	uopt.fmode = UDF_INVALID_MODE;
	uopt.dmode = UDF_INVALID_MODE;

	sbi = kzalloc(sizeof(struct udf_sb_info), GFP_KERNEL);
	if (!sbi) {
		unlock_kernel();
		return -ENOMEM;
	}

	sb->s_fs_info = sbi;

	mutex_init(&sbi->s_alloc_mutex);

	if (!udf_parse_options((char *)options, &uopt, false))
		goto error_out;

	if (uopt.flags & (1 << UDF_FLAG_UTF8) &&
	    uopt.flags & (1 << UDF_FLAG_NLS_MAP)) {
		udf_error(sb, "udf_read_super",
			  "utf8 cannot be combined with iocharset\n");
		goto error_out;
	}
#ifdef CONFIG_UDF_NLS
	if ((uopt.flags & (1 << UDF_FLAG_NLS_MAP)) && !uopt.nls_map) {
		uopt.nls_map = load_nls_default();
		if (!uopt.nls_map)
			uopt.flags &= ~(1 << UDF_FLAG_NLS_MAP);
		else
			udf_debug("Using default NLS map\n");
	}
#endif
	if (!(uopt.flags & (1 << UDF_FLAG_NLS_MAP)))
		uopt.flags |= (1 << UDF_FLAG_UTF8);

	fileset.logicalBlockNum = 0xFFFFFFFF;
	fileset.partitionReferenceNum = 0xFFFF;

	sbi->s_flags = uopt.flags;
	sbi->s_uid = uopt.uid;
	sbi->s_gid = uopt.gid;
	sbi->s_umask = uopt.umask;
	sbi->s_fmode = uopt.fmode;
	sbi->s_dmode = uopt.dmode;
	sbi->s_nls_map = uopt.nls_map;
	rwlock_init(&sbi->s_cred_lock);

	if (uopt.session == 0xFFFFFFFF)
		sbi->s_session = udf_get_last_session(sb);
	else
		sbi->s_session = uopt.session;

	udf_debug("Multi-session=%d\n", sbi->s_session);

	/* Fill in the rest of the superblock */
	sb->s_op = &udf_sb_ops;
	sb->s_export_op = &udf_export_ops;

	sb->s_dirt = 0;
	sb->s_magic = UDF_SUPER_MAGIC;
	sb->s_time_gran = 1000;

	if (uopt.flags & (1 << UDF_FLAG_BLOCKSIZE_SET)) {
		ret = udf_load_vrs(sb, &uopt, silent, &fileset);
	} else {
		uopt.blocksize = bdev_logical_block_size(sb->s_bdev);
		ret = udf_load_vrs(sb, &uopt, silent, &fileset);
		if (!ret && uopt.blocksize != UDF_DEFAULT_BLOCKSIZE) {
			if (!silent)
				printk(KERN_NOTICE
				       "UDF-fs: Rescanning with blocksize "
				       "%d\n", UDF_DEFAULT_BLOCKSIZE);
			uopt.blocksize = UDF_DEFAULT_BLOCKSIZE;
			ret = udf_load_vrs(sb, &uopt, silent, &fileset);
		}
	}
	if (!ret) {
		printk(KERN_WARNING "UDF-fs: No partition found (1)\n");
		goto error_out;
	}

	udf_debug("Lastblock=%d\n", sbi->s_last_block);

	if (sbi->s_lvid_bh) {
		struct logicalVolIntegrityDescImpUse *lvidiu =
							udf_sb_lvidiu(sbi);
		uint16_t minUDFReadRev = le16_to_cpu(lvidiu->minUDFReadRev);
		uint16_t minUDFWriteRev = le16_to_cpu(lvidiu->minUDFWriteRev);
		/* uint16_t maxUDFWriteRev =
				le16_to_cpu(lvidiu->maxUDFWriteRev); */

		if (minUDFReadRev > UDF_MAX_READ_VERSION) {
			printk(KERN_ERR "UDF-fs: minUDFReadRev=%x "
					"(max is %x)\n",
			       le16_to_cpu(lvidiu->minUDFReadRev),
			       UDF_MAX_READ_VERSION);
			goto error_out;
		} else if (minUDFWriteRev > UDF_MAX_WRITE_VERSION)
			sb->s_flags |= MS_RDONLY;

		sbi->s_udfrev = minUDFWriteRev;

		if (minUDFReadRev >= UDF_VERS_USE_EXTENDED_FE)
			UDF_SET_FLAG(sb, UDF_FLAG_USE_EXTENDED_FE);
		if (minUDFReadRev >= UDF_VERS_USE_STREAMS)
			UDF_SET_FLAG(sb, UDF_FLAG_USE_STREAMS);
	}

	if (!sbi->s_partitions) {
		printk(KERN_WARNING "UDF-fs: No partition found (2)\n");
		goto error_out;
	}

	if (sbi->s_partmaps[sbi->s_partition].s_partition_flags &
			UDF_PART_FLAG_READ_ONLY) {
		printk(KERN_NOTICE "UDF-fs: Partition marked readonly; "
				   "forcing readonly mount\n");
		sb->s_flags |= MS_RDONLY;
	}

	if (udf_find_fileset(sb, &fileset, &rootdir)) {
		printk(KERN_WARNING "UDF-fs: No fileset found\n");
		goto error_out;
	}

	if (!silent) {
		struct timestamp ts;
		udf_time_to_disk_stamp(&ts, sbi->s_record_time);
		udf_info("UDF: Mounting volume '%s', "
			 "timestamp %04u/%02u/%02u %02u:%02u (%x)\n",
			 sbi->s_volume_ident, le16_to_cpu(ts.year), ts.month, ts.day,
			 ts.hour, ts.minute, le16_to_cpu(ts.typeAndTimezone));
	}
	if (!(sb->s_flags & MS_RDONLY))
		udf_open_lvid(sb);

	/* Assign the root inode */
	/* assign inodes by physical block number */
	/* perhaps it's not extensible enough, but for now ... */
	inode = udf_iget(sb, &rootdir);
	if (!inode) {
		printk(KERN_ERR "UDF-fs: Error in udf_iget, block=%d, "
				"partition=%d\n",
		       rootdir.logicalBlockNum, rootdir.partitionReferenceNum);
		goto error_out;
	}

	/* Allocate a dentry for the root inode */
	sb->s_root = d_alloc_root(inode);
	if (!sb->s_root) {
		printk(KERN_ERR "UDF-fs: Couldn't allocate root dentry\n");
		iput(inode);
		goto error_out;
	}
	sb->s_maxbytes = MAX_LFS_FILESIZE;
	unlock_kernel();
	return 0;

error_out:
	if (sbi->s_vat_inode)
		iput(sbi->s_vat_inode);
	if (sbi->s_partitions)
		for (i = 0; i < sbi->s_partitions; i++)
			udf_free_partition(&sbi->s_partmaps[i]);
#ifdef CONFIG_UDF_NLS
	if (UDF_QUERY_FLAG(sb, UDF_FLAG_NLS_MAP))
		unload_nls(sbi->s_nls_map);
#endif
	if (!(sb->s_flags & MS_RDONLY))
		udf_close_lvid(sb);
	brelse(sbi->s_lvid_bh);

	kfree(sbi->s_partmaps);
	kfree(sbi);
	sb->s_fs_info = NULL;

	unlock_kernel();
	return -EINVAL;
}

static void udf_error(struct super_block *sb, const char *function,
		      const char *fmt, ...)
{
	va_list args;

	if (!(sb->s_flags & MS_RDONLY)) {
		/* mark sb error */
		sb->s_dirt = 1;
	}
	va_start(args, fmt);
	vsnprintf(error_buf, sizeof(error_buf), fmt, args);
	va_end(args);
	printk(KERN_CRIT "UDF-fs error (device %s): %s: %s\n",
		sb->s_id, function, error_buf);
}

void udf_warning(struct super_block *sb, const char *function,
		 const char *fmt, ...)
{
	va_list args;

	va_start(args, fmt);
	vsnprintf(error_buf, sizeof(error_buf), fmt, args);
	va_end(args);
	printk(KERN_WARNING "UDF-fs warning (device %s): %s: %s\n",
	       sb->s_id, function, error_buf);
}

static void udf_put_super(struct super_block *sb)
{
	int i;
	struct udf_sb_info *sbi;

	sbi = UDF_SB(sb);

	if (sbi->s_vat_inode)
		iput(sbi->s_vat_inode);
	if (sbi->s_partitions)
		for (i = 0; i < sbi->s_partitions; i++)
			udf_free_partition(&sbi->s_partmaps[i]);
#ifdef CONFIG_UDF_NLS
	if (UDF_QUERY_FLAG(sb, UDF_FLAG_NLS_MAP))
		unload_nls(sbi->s_nls_map);
#endif
	if (!(sb->s_flags & MS_RDONLY))
		udf_close_lvid(sb);
	brelse(sbi->s_lvid_bh);
	kfree(sbi->s_partmaps);
	kfree(sb->s_fs_info);
	sb->s_fs_info = NULL;
}

static int udf_sync_fs(struct super_block *sb, int wait)
{
	struct udf_sb_info *sbi = UDF_SB(sb);

	mutex_lock(&sbi->s_alloc_mutex);
	if (sbi->s_lvid_dirty) {
		/*
		 * Blockdevice will be synced later so we don't have to submit
		 * the buffer for IO
		 */
		mark_buffer_dirty(sbi->s_lvid_bh);
		sb->s_dirt = 0;
		sbi->s_lvid_dirty = 0;
	}
	mutex_unlock(&sbi->s_alloc_mutex);

	return 0;
}

static int udf_statfs(struct dentry *dentry, struct kstatfs *buf)
{
	struct super_block *sb = dentry->d_sb;
	struct udf_sb_info *sbi = UDF_SB(sb);
	struct logicalVolIntegrityDescImpUse *lvidiu;
	u64 id = huge_encode_dev(sb->s_bdev->bd_dev);

	if (sbi->s_lvid_bh != NULL)
		lvidiu = udf_sb_lvidiu(sbi);
	else
		lvidiu = NULL;

	buf->f_type = UDF_SUPER_MAGIC;
	buf->f_bsize = sb->s_blocksize;
	buf->f_blocks = sbi->s_partmaps[sbi->s_partition].s_partition_len;
	buf->f_bfree = udf_count_free(sb);
	buf->f_bavail = buf->f_bfree;
	buf->f_files = (lvidiu != NULL ? (le32_to_cpu(lvidiu->numFiles) +
					  le32_to_cpu(lvidiu->numDirs)) : 0)
			+ buf->f_bfree;
	buf->f_ffree = buf->f_bfree;
	buf->f_namelen = UDF_NAME_LEN - 2;
	buf->f_fsid.val[0] = (u32)id;
	buf->f_fsid.val[1] = (u32)(id >> 32);

	return 0;
}

static unsigned int udf_count_free_bitmap(struct super_block *sb,
					  struct udf_bitmap *bitmap)
{
	struct buffer_head *bh = NULL;
	unsigned int accum = 0;
	int index;
	int block = 0, newblock;
	struct kernel_lb_addr loc;
	uint32_t bytes;
	uint8_t *ptr;
	uint16_t ident;
	struct spaceBitmapDesc *bm;

	loc.logicalBlockNum = bitmap->s_extPosition;
	loc.partitionReferenceNum = UDF_SB(sb)->s_partition;
	bh = udf_read_ptagged(sb, &loc, 0, &ident);

	if (!bh) {
		printk(KERN_ERR "udf: udf_count_free failed\n");
		goto out;
	} else if (ident != TAG_IDENT_SBD) {
		brelse(bh);
		printk(KERN_ERR "udf: udf_count_free failed\n");
		goto out;
	}

	bm = (struct spaceBitmapDesc *)bh->b_data;
	bytes = le32_to_cpu(bm->numOfBytes);
	index = sizeof(struct spaceBitmapDesc); /* offset in first block only */
	ptr = (uint8_t *)bh->b_data;

	while (bytes > 0) {
		u32 cur_bytes = min_t(u32, bytes, sb->s_blocksize - index);
		accum += bitmap_weight((const unsigned long *)(ptr + index),
					cur_bytes * 8);
		bytes -= cur_bytes;
		if (bytes) {
			brelse(bh);
			newblock = udf_get_lb_pblock(sb, &loc, ++block);
			bh = udf_tread(sb, newblock);
			if (!bh) {
				udf_debug("read failed\n");
				goto out;
			}
			index = 0;
			ptr = (uint8_t *)bh->b_data;
		}
	}
	brelse(bh);
out:
	return accum;
}

static unsigned int udf_count_free_table(struct super_block *sb,
					 struct inode *table)
{
	unsigned int accum = 0;
	uint32_t elen;
	struct kernel_lb_addr eloc;
	int8_t etype;
	struct extent_position epos;

	mutex_lock(&UDF_SB(sb)->s_alloc_mutex);
	epos.block = UDF_I(table)->i_location;
	epos.offset = sizeof(struct unallocSpaceEntry);
	epos.bh = NULL;

	while ((etype = udf_next_aext(table, &epos, &eloc, &elen, 1)) != -1)
		accum += (elen >> table->i_sb->s_blocksize_bits);

	brelse(epos.bh);
	mutex_unlock(&UDF_SB(sb)->s_alloc_mutex);

	return accum;
}

static unsigned int udf_count_free(struct super_block *sb)
{
	unsigned int accum = 0;
	struct udf_sb_info *sbi;
	struct udf_part_map *map;

	sbi = UDF_SB(sb);
	if (sbi->s_lvid_bh) {
		struct logicalVolIntegrityDesc *lvid =
			(struct logicalVolIntegrityDesc *)
			sbi->s_lvid_bh->b_data;
		if (le32_to_cpu(lvid->numOfPartitions) > sbi->s_partition) {
			accum = le32_to_cpu(
					lvid->freeSpaceTable[sbi->s_partition]);
			if (accum == 0xFFFFFFFF)
				accum = 0;
		}
	}

	if (accum)
		return accum;

	map = &sbi->s_partmaps[sbi->s_partition];
	if (map->s_partition_flags & UDF_PART_FLAG_UNALLOC_BITMAP) {
		accum += udf_count_free_bitmap(sb,
					       map->s_uspace.s_bitmap);
	}
	if (map->s_partition_flags & UDF_PART_FLAG_FREED_BITMAP) {
		accum += udf_count_free_bitmap(sb,
					       map->s_fspace.s_bitmap);
	}
	if (accum)
		return accum;

	if (map->s_partition_flags & UDF_PART_FLAG_UNALLOC_TABLE) {
		accum += udf_count_free_table(sb,
					      map->s_uspace.s_table);
	}
	if (map->s_partition_flags & UDF_PART_FLAG_FREED_TABLE) {
		accum += udf_count_free_table(sb,
					      map->s_fspace.s_table);
	}

	return accum;
}<|MERGE_RESOLUTION|>--- conflicted
+++ resolved
@@ -598,10 +598,6 @@
 		udf_open_lvid(sb);
 
 out_unlock:
-<<<<<<< HEAD
-	unlock_kernel();
-=======
->>>>>>> 3cbea436
 	return error;
 }
 
@@ -1921,8 +1917,6 @@
 	struct kernel_lb_addr rootdir, fileset;
 	struct udf_sb_info *sbi;
 
-	lock_kernel();
-
 	uopt.flags = (1 << UDF_FLAG_USE_AD_IN_ICB) | (1 << UDF_FLAG_STRICT);
 	uopt.uid = -1;
 	uopt.gid = -1;
@@ -1931,10 +1925,8 @@
 	uopt.dmode = UDF_INVALID_MODE;
 
 	sbi = kzalloc(sizeof(struct udf_sb_info), GFP_KERNEL);
-	if (!sbi) {
-		unlock_kernel();
+	if (!sbi)
 		return -ENOMEM;
-	}
 
 	sb->s_fs_info = sbi;
 
@@ -2081,7 +2073,6 @@
 		goto error_out;
 	}
 	sb->s_maxbytes = MAX_LFS_FILESIZE;
-	unlock_kernel();
 	return 0;
 
 error_out:
@@ -2102,7 +2093,6 @@
 	kfree(sbi);
 	sb->s_fs_info = NULL;
 
-	unlock_kernel();
 	return -EINVAL;
 }
 
