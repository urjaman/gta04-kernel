--- conflicted
+++ resolved
@@ -159,15 +159,6 @@
 	if (diff == 0)
 		return;
 
-<<<<<<< HEAD
-	/* Reinitialize corresponding vblank timestamp if high-precision query
-	 * available. Skip this step if query unsupported or failed. Will
-	 * reinitialize delayed at next vblank interrupt in that case and
-	 * assign 0 for now, to mark the vblanktimestamp as invalid.
-	 */
-	tslot = atomic_read(&vblank->count) + diff;
-	vblanktimestamp(dev, crtc, tslot) = rc ? t_vblank : (struct timeval) {0, 0};
-=======
 	/*
 	 * Only reinitialize corresponding vblank timestamp if high-precision query
 	 * available and didn't fail. Otherwise reinitialize delayed at next vblank
@@ -175,7 +166,6 @@
 	 */
 	if (!rc)
 		t_vblank = (struct timeval) {0, 0};
->>>>>>> e1dee197
 
 	store_vblank(dev, crtc, diff, &t_vblank);
 }
