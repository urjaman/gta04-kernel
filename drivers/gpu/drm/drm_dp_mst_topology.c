--- conflicted
+++ resolved
@@ -873,16 +873,10 @@
 		   from an EDID retrieval */
 		if (port->connector) {
 			mutex_lock(&mgr->destroy_connector_lock);
-<<<<<<< HEAD
-			list_add(&port->connector->destroy_list, &mgr->destroy_connector_list);
-			mutex_unlock(&mgr->destroy_connector_lock);
-			schedule_work(&mgr->destroy_connector_work);
-=======
 			list_add(&port->next, &mgr->destroy_connector_list);
 			mutex_unlock(&mgr->destroy_connector_lock);
 			schedule_work(&mgr->destroy_connector_work);
 			return;
->>>>>>> 9fe8ecca
 		}
 		drm_dp_port_teardown_pdt(port, port->pdt);
 
@@ -2666,11 +2660,7 @@
 static void drm_dp_destroy_connector_work(struct work_struct *work)
 {
 	struct drm_dp_mst_topology_mgr *mgr = container_of(work, struct drm_dp_mst_topology_mgr, destroy_connector_work);
-<<<<<<< HEAD
-	struct drm_connector *connector;
-=======
 	struct drm_dp_mst_port *port;
->>>>>>> 9fe8ecca
 
 	/*
 	 * Not a regular list traverse as we have to drop the destroy
@@ -2679,17 +2669,6 @@
 	 */
 	for (;;) {
 		mutex_lock(&mgr->destroy_connector_lock);
-<<<<<<< HEAD
-		connector = list_first_entry_or_null(&mgr->destroy_connector_list, struct drm_connector, destroy_list);
-		if (!connector) {
-			mutex_unlock(&mgr->destroy_connector_lock);
-			break;
-		}
-		list_del(&connector->destroy_list);
-		mutex_unlock(&mgr->destroy_connector_lock);
-
-		mgr->cbs->destroy_connector(mgr, connector);
-=======
 		port = list_first_entry_or_null(&mgr->destroy_connector_list, struct drm_dp_mst_port, next);
 		if (!port) {
 			mutex_unlock(&mgr->destroy_connector_lock);
@@ -2705,7 +2684,6 @@
 		if (!port->input && port->vcpi.vcpi > 0)
 			drm_dp_mst_put_payload_id(mgr, port->vcpi.vcpi);
 		kfree(port);
->>>>>>> 9fe8ecca
 	}
 }
 
