/*
 * Copyright 2014 Advanced Micro Devices, Inc.
 *
 * Permission is hereby granted, free of charge, to any person obtaining a
 * copy of this software and associated documentation files (the "Software"),
 * to deal in the Software without restriction, including without limitation
 * the rights to use, copy, modify, merge, publish, distribute, sublicense,
 * and/or sell copies of the Software, and to permit persons to whom the
 * Software is furnished to do so, subject to the following conditions:
 *
 * The above copyright notice and this permission notice shall be included in
 * all copies or substantial portions of the Software.
 *
 * THE SOFTWARE IS PROVIDED "AS IS", WITHOUT WARRANTY OF ANY KIND, EXPRESS OR
 * IMPLIED, INCLUDING BUT NOT LIMITED TO THE WARRANTIES OF MERCHANTABILITY,
 * FITNESS FOR A PARTICULAR PURPOSE AND NONINFRINGEMENT.  IN NO EVENT SHALL
 * THE COPYRIGHT HOLDER(S) OR AUTHOR(S) BE LIABLE FOR ANY CLAIM, DAMAGES OR
 * OTHER LIABILITY, WHETHER IN AN ACTION OF CONTRACT, TORT OR OTHERWISE,
 * ARISING FROM, OUT OF OR IN CONNECTION WITH THE SOFTWARE OR THE USE OR
 * OTHER DEALINGS IN THE SOFTWARE.
 */

#include <linux/amd-iommu.h>
#include <linux/bsearch.h>
#include <linux/pci.h>
#include <linux/slab.h>
#include "kfd_priv.h"
#include "kfd_device_queue_manager.h"
#include "kfd_pm4_headers.h"

#define MQD_SIZE_ALIGNED 768

static const struct kfd_device_info kaveri_device_info = {
	.max_pasid_bits = 16,
	.ih_ring_entry_size = 4 * sizeof(uint32_t),
	.num_of_watch_points = 4,
	.mqd_size_aligned = MQD_SIZE_ALIGNED
};

struct kfd_deviceid {
	unsigned short did;
	const struct kfd_device_info *device_info;
};

/* Please keep this sorted by increasing device id. */
static const struct kfd_deviceid supported_devices[] = {
	{ 0x1304, &kaveri_device_info },	/* Kaveri */
	{ 0x1305, &kaveri_device_info },	/* Kaveri */
	{ 0x1306, &kaveri_device_info },	/* Kaveri */
	{ 0x1307, &kaveri_device_info },	/* Kaveri */
	{ 0x1309, &kaveri_device_info },	/* Kaveri */
	{ 0x130A, &kaveri_device_info },	/* Kaveri */
	{ 0x130B, &kaveri_device_info },	/* Kaveri */
	{ 0x130C, &kaveri_device_info },	/* Kaveri */
	{ 0x130D, &kaveri_device_info },	/* Kaveri */
	{ 0x130E, &kaveri_device_info },	/* Kaveri */
	{ 0x130F, &kaveri_device_info },	/* Kaveri */
	{ 0x1310, &kaveri_device_info },	/* Kaveri */
	{ 0x1311, &kaveri_device_info },	/* Kaveri */
	{ 0x1312, &kaveri_device_info },	/* Kaveri */
	{ 0x1313, &kaveri_device_info },	/* Kaveri */
	{ 0x1315, &kaveri_device_info },	/* Kaveri */
	{ 0x1316, &kaveri_device_info },	/* Kaveri */
	{ 0x1317, &kaveri_device_info },	/* Kaveri */
	{ 0x1318, &kaveri_device_info },	/* Kaveri */
	{ 0x131B, &kaveri_device_info },	/* Kaveri */
	{ 0x131C, &kaveri_device_info },	/* Kaveri */
	{ 0x131D, &kaveri_device_info },	/* Kaveri */
};

static int kfd_gtt_sa_init(struct kfd_dev *kfd, unsigned int buf_size,
				unsigned int chunk_size);
static void kfd_gtt_sa_fini(struct kfd_dev *kfd);

static const struct kfd_device_info *lookup_device_info(unsigned short did)
{
	size_t i;

	for (i = 0; i < ARRAY_SIZE(supported_devices); i++) {
		if (supported_devices[i].did == did) {
			BUG_ON(supported_devices[i].device_info == NULL);
			return supported_devices[i].device_info;
		}
	}

	return NULL;
}

struct kfd_dev *kgd2kfd_probe(struct kgd_dev *kgd, struct pci_dev *pdev)
{
	struct kfd_dev *kfd;

	const struct kfd_device_info *device_info =
					lookup_device_info(pdev->device);

	if (!device_info)
		return NULL;

	kfd = kzalloc(sizeof(*kfd), GFP_KERNEL);
	if (!kfd)
		return NULL;

	kfd->kgd = kgd;
	kfd->device_info = device_info;
	kfd->pdev = pdev;
	kfd->init_complete = false;

	return kfd;
}

static bool device_iommu_pasid_init(struct kfd_dev *kfd)
{
	const u32 required_iommu_flags = AMD_IOMMU_DEVICE_FLAG_ATS_SUP |
					AMD_IOMMU_DEVICE_FLAG_PRI_SUP |
					AMD_IOMMU_DEVICE_FLAG_PASID_SUP;

	struct amd_iommu_device_info iommu_info;
	unsigned int pasid_limit;
	int err;

	err = amd_iommu_device_info(kfd->pdev, &iommu_info);
	if (err < 0) {
		dev_err(kfd_device,
			"error getting iommu info. is the iommu enabled?\n");
		return false;
	}

	if ((iommu_info.flags & required_iommu_flags) != required_iommu_flags) {
		dev_err(kfd_device, "error required iommu flags ats(%i), pri(%i), pasid(%i)\n",
		       (iommu_info.flags & AMD_IOMMU_DEVICE_FLAG_ATS_SUP) != 0,
		       (iommu_info.flags & AMD_IOMMU_DEVICE_FLAG_PRI_SUP) != 0,
		       (iommu_info.flags & AMD_IOMMU_DEVICE_FLAG_PASID_SUP) != 0);
		return false;
	}

	pasid_limit = min_t(unsigned int,
			(unsigned int)1 << kfd->device_info->max_pasid_bits,
			iommu_info.max_pasids);
	/*
	 * last pasid is used for kernel queues doorbells
	 * in the future the last pasid might be used for a kernel thread.
	 */
	pasid_limit = min_t(unsigned int,
				pasid_limit,
				kfd->doorbell_process_limit - 1);

	err = amd_iommu_init_device(kfd->pdev, pasid_limit);
	if (err < 0) {
		dev_err(kfd_device, "error initializing iommu device\n");
		return false;
	}

	if (!kfd_set_pasid_limit(pasid_limit)) {
		dev_err(kfd_device, "error setting pasid limit\n");
		amd_iommu_free_device(kfd->pdev);
		return false;
	}

	return true;
}

static void iommu_pasid_shutdown_callback(struct pci_dev *pdev, int pasid)
{
	struct kfd_dev *dev = kfd_device_by_pci_dev(pdev);

	if (dev)
		kfd_unbind_process_from_device(dev, pasid);
}

bool kgd2kfd_device_init(struct kfd_dev *kfd,
			 const struct kgd2kfd_shared_resources *gpu_resources)
{
	unsigned int size;

	kfd->shared_resources = *gpu_resources;

	/* calculate max size of mqds needed for queues */
	size = max_num_of_processes *
		max_num_of_queues_per_process *
		kfd->device_info->mqd_size_aligned;

	/*
	 * calculate max size of runlist packet.
	 * There can be only 2 packets at once
	 */
	size += (max_num_of_processes * sizeof(struct pm4_map_process) +
		max_num_of_processes * max_num_of_queues_per_process *
		sizeof(struct pm4_map_queues) + sizeof(struct pm4_runlist)) * 2;

	/* Add size of HIQ & DIQ */
	size += KFD_KERNEL_QUEUE_SIZE * 2;

	/* add another 512KB for all other allocations on gart (HPD, fences) */
	size += 512 * 1024;

	if (kfd2kgd->init_gtt_mem_allocation(kfd->kgd, size, &kfd->gtt_mem,
			&kfd->gtt_start_gpu_addr, &kfd->gtt_start_cpu_ptr)) {
		dev_err(kfd_device,
			"Could not allocate %d bytes for device (%x:%x)\n",
			size, kfd->pdev->vendor, kfd->pdev->device);
		goto out;
	}

	dev_info(kfd_device,
		"Allocated %d bytes on gart for device(%x:%x)\n",
		size, kfd->pdev->vendor, kfd->pdev->device);

	/* Initialize GTT sa with 512 byte chunk size */
	if (kfd_gtt_sa_init(kfd, size, 512) != 0) {
		dev_err(kfd_device,
			"Error initializing gtt sub-allocator\n");
		goto kfd_gtt_sa_init_error;
	}

	kfd_doorbell_init(kfd);

	if (kfd_topology_add_device(kfd) != 0) {
		dev_err(kfd_device,
			"Error adding device (%x:%x) to topology\n",
			kfd->pdev->vendor, kfd->pdev->device);
		goto kfd_topology_add_device_error;
	}

	if (!device_iommu_pasid_init(kfd)) {
		dev_err(kfd_device,
			"Error initializing iommuv2 for device (%x:%x)\n",
			kfd->pdev->vendor, kfd->pdev->device);
		goto device_iommu_pasid_error;
	}
	amd_iommu_set_invalidate_ctx_cb(kfd->pdev,
						iommu_pasid_shutdown_callback);

	kfd->dqm = device_queue_manager_init(kfd);
	if (!kfd->dqm) {
		dev_err(kfd_device,
			"Error initializing queue manager for device (%x:%x)\n",
			kfd->pdev->vendor, kfd->pdev->device);
		goto device_queue_manager_error;
	}

	if (kfd->dqm->start(kfd->dqm) != 0) {
		dev_err(kfd_device,
			"Error starting queuen manager for device (%x:%x)\n",
			kfd->pdev->vendor, kfd->pdev->device);
		goto dqm_start_error;
	}

	kfd->init_complete = true;
	dev_info(kfd_device, "added device (%x:%x)\n", kfd->pdev->vendor,
		 kfd->pdev->device);

	pr_debug("kfd: Starting kfd with the following scheduling policy %d\n",
		sched_policy);

	goto out;

dqm_start_error:
	device_queue_manager_uninit(kfd->dqm);
device_queue_manager_error:
	amd_iommu_free_device(kfd->pdev);
device_iommu_pasid_error:
	kfd_topology_remove_device(kfd);
kfd_topology_add_device_error:
	kfd_gtt_sa_fini(kfd);
kfd_gtt_sa_init_error:
	kfd2kgd->free_gtt_mem(kfd->kgd, kfd->gtt_mem);
	dev_err(kfd_device,
		"device (%x:%x) NOT added due to errors\n",
		kfd->pdev->vendor, kfd->pdev->device);
out:
	return kfd->init_complete;
}

void kgd2kfd_device_exit(struct kfd_dev *kfd)
{
	if (kfd->init_complete) {
		device_queue_manager_uninit(kfd->dqm);
		amd_iommu_free_device(kfd->pdev);
		kfd_topology_remove_device(kfd);
		kfd_gtt_sa_fini(kfd);
		kfd2kgd->free_gtt_mem(kfd->kgd, kfd->gtt_mem);
	}

	kfree(kfd);
}

void kgd2kfd_suspend(struct kfd_dev *kfd)
{
	BUG_ON(kfd == NULL);

	if (kfd->init_complete) {
		kfd->dqm->stop(kfd->dqm);
		amd_iommu_set_invalidate_ctx_cb(kfd->pdev, NULL);
		amd_iommu_free_device(kfd->pdev);
	}
}

int kgd2kfd_resume(struct kfd_dev *kfd)
{
	unsigned int pasid_limit;
	int err;

	BUG_ON(kfd == NULL);

	pasid_limit = kfd_get_pasid_limit();

	if (kfd->init_complete) {
		err = amd_iommu_init_device(kfd->pdev, pasid_limit);
		if (err < 0)
			return -ENXIO;
		amd_iommu_set_invalidate_ctx_cb(kfd->pdev,
						iommu_pasid_shutdown_callback);
		kfd->dqm->start(kfd->dqm);
	}

	return 0;
}

/* This is called directly from KGD at ISR. */
void kgd2kfd_interrupt(struct kfd_dev *kfd, const void *ih_ring_entry)
{
<<<<<<< HEAD
	/* Process interrupts / schedule work as necessary */
=======
	if (kfd->init_complete) {
		spin_lock(&kfd->interrupt_lock);

		if (kfd->interrupts_active
		    && enqueue_ih_ring_entry(kfd, ih_ring_entry))
			schedule_work(&kfd->interrupt_work);

		spin_unlock(&kfd->interrupt_lock);
	}
}

static int kfd_gtt_sa_init(struct kfd_dev *kfd, unsigned int buf_size,
				unsigned int chunk_size)
{
	unsigned int num_of_bits;

	BUG_ON(!kfd);
	BUG_ON(!kfd->gtt_mem);
	BUG_ON(buf_size < chunk_size);
	BUG_ON(buf_size == 0);
	BUG_ON(chunk_size == 0);

	kfd->gtt_sa_chunk_size = chunk_size;
	kfd->gtt_sa_num_of_chunks = buf_size / chunk_size;

	num_of_bits = kfd->gtt_sa_num_of_chunks / BITS_PER_BYTE;
	BUG_ON(num_of_bits == 0);

	kfd->gtt_sa_bitmap = kzalloc(num_of_bits, GFP_KERNEL);

	if (!kfd->gtt_sa_bitmap)
		return -ENOMEM;

	pr_debug("kfd: gtt_sa_num_of_chunks = %d, gtt_sa_bitmap = %p\n",
			kfd->gtt_sa_num_of_chunks, kfd->gtt_sa_bitmap);

	mutex_init(&kfd->gtt_sa_lock);

	return 0;

}

static void kfd_gtt_sa_fini(struct kfd_dev *kfd)
{
	mutex_destroy(&kfd->gtt_sa_lock);
	kfree(kfd->gtt_sa_bitmap);
}

static inline uint64_t kfd_gtt_sa_calc_gpu_addr(uint64_t start_addr,
						unsigned int bit_num,
						unsigned int chunk_size)
{
	return start_addr + bit_num * chunk_size;
}

static inline uint32_t *kfd_gtt_sa_calc_cpu_addr(void *start_addr,
						unsigned int bit_num,
						unsigned int chunk_size)
{
	return (uint32_t *) ((uint64_t) start_addr + bit_num * chunk_size);
}

int kfd_gtt_sa_allocate(struct kfd_dev *kfd, unsigned int size,
			struct kfd_mem_obj **mem_obj)
{
	unsigned int found, start_search, cur_size;

	BUG_ON(!kfd);

	if (size == 0)
		return -EINVAL;

	if (size > kfd->gtt_sa_num_of_chunks * kfd->gtt_sa_chunk_size)
		return -ENOMEM;

	*mem_obj = kmalloc(sizeof(struct kfd_mem_obj), GFP_KERNEL);
	if ((*mem_obj) == NULL)
		return -ENOMEM;

	pr_debug("kfd: allocated mem_obj = %p for size = %d\n", *mem_obj, size);

	start_search = 0;

	mutex_lock(&kfd->gtt_sa_lock);

kfd_gtt_restart_search:
	/* Find the first chunk that is free */
	found = find_next_zero_bit(kfd->gtt_sa_bitmap,
					kfd->gtt_sa_num_of_chunks,
					start_search);

	pr_debug("kfd: found = %d\n", found);

	/* If there wasn't any free chunk, bail out */
	if (found == kfd->gtt_sa_num_of_chunks)
		goto kfd_gtt_no_free_chunk;

	/* Update fields of mem_obj */
	(*mem_obj)->range_start = found;
	(*mem_obj)->range_end = found;
	(*mem_obj)->gpu_addr = kfd_gtt_sa_calc_gpu_addr(
					kfd->gtt_start_gpu_addr,
					found,
					kfd->gtt_sa_chunk_size);
	(*mem_obj)->cpu_ptr = kfd_gtt_sa_calc_cpu_addr(
					kfd->gtt_start_cpu_ptr,
					found,
					kfd->gtt_sa_chunk_size);

	pr_debug("kfd: gpu_addr = %p, cpu_addr = %p\n",
			(uint64_t *) (*mem_obj)->gpu_addr, (*mem_obj)->cpu_ptr);

	/* If we need only one chunk, mark it as allocated and get out */
	if (size <= kfd->gtt_sa_chunk_size) {
		pr_debug("kfd: single bit\n");
		set_bit(found, kfd->gtt_sa_bitmap);
		goto kfd_gtt_out;
	}

	/* Otherwise, try to see if we have enough contiguous chunks */
	cur_size = size - kfd->gtt_sa_chunk_size;
	do {
		(*mem_obj)->range_end =
			find_next_zero_bit(kfd->gtt_sa_bitmap,
					kfd->gtt_sa_num_of_chunks, ++found);
		/*
		 * If next free chunk is not contiguous than we need to
		 * restart our search from the last free chunk we found (which
		 * wasn't contiguous to the previous ones
		 */
		if ((*mem_obj)->range_end != found) {
			start_search = found;
			goto kfd_gtt_restart_search;
		}

		/*
		 * If we reached end of buffer, bail out with error
		 */
		if (found == kfd->gtt_sa_num_of_chunks)
			goto kfd_gtt_no_free_chunk;

		/* Check if we don't need another chunk */
		if (cur_size <= kfd->gtt_sa_chunk_size)
			cur_size = 0;
		else
			cur_size -= kfd->gtt_sa_chunk_size;

	} while (cur_size > 0);

	pr_debug("kfd: range_start = %d, range_end = %d\n",
		(*mem_obj)->range_start, (*mem_obj)->range_end);

	/* Mark the chunks as allocated */
	for (found = (*mem_obj)->range_start;
		found <= (*mem_obj)->range_end;
		found++)
		set_bit(found, kfd->gtt_sa_bitmap);

kfd_gtt_out:
	mutex_unlock(&kfd->gtt_sa_lock);
	return 0;

kfd_gtt_no_free_chunk:
	pr_debug("kfd: allocation failed with mem_obj = %p\n", mem_obj);
	mutex_unlock(&kfd->gtt_sa_lock);
	kfree(mem_obj);
	return -ENOMEM;
}

int kfd_gtt_sa_free(struct kfd_dev *kfd, struct kfd_mem_obj *mem_obj)
{
	unsigned int bit;

	BUG_ON(!kfd);
	BUG_ON(!mem_obj);

	pr_debug("kfd: free mem_obj = %p, range_start = %d, range_end = %d\n",
			mem_obj, mem_obj->range_start, mem_obj->range_end);

	mutex_lock(&kfd->gtt_sa_lock);

	/* Mark the chunks as free */
	for (bit = mem_obj->range_start;
		bit <= mem_obj->range_end;
		bit++)
		clear_bit(bit, kfd->gtt_sa_bitmap);

	mutex_unlock(&kfd->gtt_sa_lock);

	kfree(mem_obj);
	return 0;
>>>>>>> fc839753
}<|MERGE_RESOLUTION|>--- conflicted
+++ resolved
@@ -319,18 +319,7 @@
 /* This is called directly from KGD at ISR. */
 void kgd2kfd_interrupt(struct kfd_dev *kfd, const void *ih_ring_entry)
 {
-<<<<<<< HEAD
 	/* Process interrupts / schedule work as necessary */
-=======
-	if (kfd->init_complete) {
-		spin_lock(&kfd->interrupt_lock);
-
-		if (kfd->interrupts_active
-		    && enqueue_ih_ring_entry(kfd, ih_ring_entry))
-			schedule_work(&kfd->interrupt_work);
-
-		spin_unlock(&kfd->interrupt_lock);
-	}
 }
 
 static int kfd_gtt_sa_init(struct kfd_dev *kfd, unsigned int buf_size,
@@ -513,5 +502,4 @@
 
 	kfree(mem_obj);
 	return 0;
->>>>>>> fc839753
 }