/*
 * rcar_du_kms.c  --  R-Car Display Unit Mode Setting
 *
 * Copyright (C) 2013-2014 Renesas Electronics Corporation
 *
 * Contact: Laurent Pinchart (laurent.pinchart@ideasonboard.com)
 *
 * This program is free software; you can redistribute it and/or modify
 * it under the terms of the GNU General Public License as published by
 * the Free Software Foundation; either version 2 of the License, or
 * (at your option) any later version.
 */

#include <drm/drmP.h>
#include <drm/drm_atomic.h>
#include <drm/drm_atomic_helper.h>
#include <drm/drm_crtc.h>
#include <drm/drm_crtc_helper.h>
#include <drm/drm_fb_cma_helper.h>
#include <drm/drm_gem_cma_helper.h>

#include <linux/of_graph.h>
#include <linux/wait.h>

#include "rcar_du_crtc.h"
#include "rcar_du_drv.h"
#include "rcar_du_encoder.h"
#include "rcar_du_kms.h"
#include "rcar_du_lvdsenc.h"
#include "rcar_du_regs.h"

/* -----------------------------------------------------------------------------
 * Format helpers
 */

static const struct rcar_du_format_info rcar_du_format_infos[] = {
	{
		.fourcc = DRM_FORMAT_RGB565,
		.bpp = 16,
		.planes = 1,
		.pnmr = PnMR_SPIM_TP | PnMR_DDDF_16BPP,
		.edf = PnDDCR4_EDF_NONE,
	}, {
		.fourcc = DRM_FORMAT_ARGB1555,
		.bpp = 16,
		.planes = 1,
		.pnmr = PnMR_SPIM_ALP | PnMR_DDDF_ARGB,
		.edf = PnDDCR4_EDF_NONE,
	}, {
		.fourcc = DRM_FORMAT_XRGB1555,
		.bpp = 16,
		.planes = 1,
		.pnmr = PnMR_SPIM_ALP | PnMR_DDDF_ARGB,
		.edf = PnDDCR4_EDF_NONE,
	}, {
		.fourcc = DRM_FORMAT_XRGB8888,
		.bpp = 32,
		.planes = 1,
		.pnmr = PnMR_SPIM_TP | PnMR_DDDF_16BPP,
		.edf = PnDDCR4_EDF_RGB888,
	}, {
		.fourcc = DRM_FORMAT_ARGB8888,
		.bpp = 32,
		.planes = 1,
		.pnmr = PnMR_SPIM_ALP | PnMR_DDDF_16BPP,
		.edf = PnDDCR4_EDF_ARGB8888,
	}, {
		.fourcc = DRM_FORMAT_UYVY,
		.bpp = 16,
		.planes = 1,
		.pnmr = PnMR_SPIM_TP_OFF | PnMR_DDDF_YC,
		.edf = PnDDCR4_EDF_NONE,
	}, {
		.fourcc = DRM_FORMAT_YUYV,
		.bpp = 16,
		.planes = 1,
		.pnmr = PnMR_SPIM_TP_OFF | PnMR_DDDF_YC,
		.edf = PnDDCR4_EDF_NONE,
	}, {
		.fourcc = DRM_FORMAT_NV12,
		.bpp = 12,
		.planes = 2,
		.pnmr = PnMR_SPIM_TP_OFF | PnMR_DDDF_YC,
		.edf = PnDDCR4_EDF_NONE,
	}, {
		.fourcc = DRM_FORMAT_NV21,
		.bpp = 12,
		.planes = 2,
		.pnmr = PnMR_SPIM_TP_OFF | PnMR_DDDF_YC,
		.edf = PnDDCR4_EDF_NONE,
	}, {
		/* In YUV 4:2:2, only NV16 is supported (NV61 isn't) */
		.fourcc = DRM_FORMAT_NV16,
		.bpp = 16,
		.planes = 2,
		.pnmr = PnMR_SPIM_TP_OFF | PnMR_DDDF_YC,
		.edf = PnDDCR4_EDF_NONE,
	},
};

const struct rcar_du_format_info *rcar_du_format_info(u32 fourcc)
{
	unsigned int i;

	for (i = 0; i < ARRAY_SIZE(rcar_du_format_infos); ++i) {
		if (rcar_du_format_infos[i].fourcc == fourcc)
			return &rcar_du_format_infos[i];
	}

	return NULL;
}

/* -----------------------------------------------------------------------------
 * Frame buffer
 */

int rcar_du_dumb_create(struct drm_file *file, struct drm_device *dev,
			struct drm_mode_create_dumb *args)
{
	struct rcar_du_device *rcdu = dev->dev_private;
	unsigned int min_pitch = DIV_ROUND_UP(args->width * args->bpp, 8);
	unsigned int align;

	/* The R8A7779 DU requires a 16 pixels pitch alignment as documented,
	 * but the R8A7790 DU seems to require a 128 bytes pitch alignment.
	 */
	if (rcar_du_needs(rcdu, RCAR_DU_QUIRK_ALIGN_128B))
		align = 128;
	else
		align = 16 * args->bpp / 8;

	args->pitch = roundup(min_pitch, align);

	return drm_gem_cma_dumb_create_internal(file, dev, args);
}

static struct drm_framebuffer *
rcar_du_fb_create(struct drm_device *dev, struct drm_file *file_priv,
		  struct drm_mode_fb_cmd2 *mode_cmd)
{
	struct rcar_du_device *rcdu = dev->dev_private;
	const struct rcar_du_format_info *format;
	unsigned int max_pitch;
	unsigned int align;
	unsigned int bpp;

	format = rcar_du_format_info(mode_cmd->pixel_format);
	if (format == NULL) {
		dev_dbg(dev->dev, "unsupported pixel format %08x\n",
			mode_cmd->pixel_format);
		return ERR_PTR(-EINVAL);
	}

	/*
	 * The pitch and alignment constraints are expressed in pixels on the
	 * hardware side and in bytes in the DRM API.
	 */
	bpp = format->planes == 2 ? 1 : format->bpp / 8;
	max_pitch =  4096 * bpp;

	if (rcar_du_needs(rcdu, RCAR_DU_QUIRK_ALIGN_128B))
		align = 128;
	else
		align = 16 * bpp;

	if (mode_cmd->pitches[0] & (align - 1) ||
	    mode_cmd->pitches[0] >= max_pitch) {
		dev_dbg(dev->dev, "invalid pitch value %u\n",
			mode_cmd->pitches[0]);
		return ERR_PTR(-EINVAL);
	}

	if (format->planes == 2) {
		if (mode_cmd->pitches[1] != mode_cmd->pitches[0]) {
			dev_dbg(dev->dev,
				"luma and chroma pitches do not match\n");
			return ERR_PTR(-EINVAL);
		}
	}

	return drm_fb_cma_create(dev, file_priv, mode_cmd);
}

static void rcar_du_output_poll_changed(struct drm_device *dev)
{
	struct rcar_du_device *rcdu = dev->dev_private;

	drm_fbdev_cma_hotplug_event(rcdu->fbdev);
}

/* -----------------------------------------------------------------------------
 * Atomic Check and Update
 */

/*
 * Atomic hardware plane allocator
 *
 * The hardware plane allocator is solely based on the atomic plane states
 * without keeping any external state to avoid races between .atomic_check()
 * and .atomic_commit().
 *
 * The core idea is to avoid using a free planes bitmask that would need to be
 * shared between check and commit handlers with a collective knowledge based on
 * the allocated hardware plane(s) for each KMS plane. The allocator then loops
 * over all plane states to compute the free planes bitmask, allocates hardware
 * planes based on that bitmask, and stores the result back in the plane states.
 *
 * For this to work we need to access the current state of planes not touched by
 * the atomic update. To ensure that it won't be modified, we need to lock all
 * planes using drm_atomic_get_plane_state(). This effectively serializes atomic
 * updates from .atomic_check() up to completion (when swapping the states if
 * the check step has succeeded) or rollback (when freeing the states if the
 * check step has failed).
 *
 * Allocation is performed in the .atomic_check() handler and applied
 * automatically when the core swaps the old and new states.
 */

static bool rcar_du_plane_needs_realloc(struct rcar_du_plane *plane,
					struct rcar_du_plane_state *state)
{
	const struct rcar_du_format_info *cur_format;

	cur_format = to_rcar_du_plane_state(plane->plane.state)->format;

	/* Lowering the number of planes doesn't strictly require reallocation
	 * as the extra hardware plane will be freed when committing, but doing
	 * so could lead to more fragmentation.
	 */
	return !cur_format || cur_format->planes != state->format->planes;
}

static unsigned int rcar_du_plane_hwmask(struct rcar_du_plane_state *state)
{
	unsigned int mask;

	if (state->hwindex == -1)
		return 0;

	mask = 1 << state->hwindex;
	if (state->format->planes == 2)
		mask |= 1 << ((state->hwindex + 1) % 8);

	return mask;
}

static int rcar_du_plane_hwalloc(unsigned int num_planes, unsigned int free)
{
	unsigned int i;

	for (i = 0; i < RCAR_DU_NUM_HW_PLANES; ++i) {
		if (!(free & (1 << i)))
			continue;

		if (num_planes == 1 || free & (1 << ((i + 1) % 8)))
			break;
	}

	return i == RCAR_DU_NUM_HW_PLANES ? -EBUSY : i;
}

static int rcar_du_atomic_check(struct drm_device *dev,
				struct drm_atomic_state *state)
{
	struct rcar_du_device *rcdu = dev->dev_private;
	unsigned int group_freed_planes[RCAR_DU_MAX_GROUPS] = { 0, };
	unsigned int group_free_planes[RCAR_DU_MAX_GROUPS] = { 0, };
	bool needs_realloc = false;
	unsigned int groups = 0;
	unsigned int i;
	int ret;

	ret = drm_atomic_helper_check(dev, state);
	if (ret < 0)
		return ret;

	/* Check if hardware planes need to be reallocated. */
	for (i = 0; i < dev->mode_config.num_total_plane; ++i) {
		struct rcar_du_plane_state *plane_state;
		struct rcar_du_plane *plane;
		unsigned int index;

		if (!state->planes[i])
			continue;

		plane = to_rcar_plane(state->planes[i]);
		plane_state = to_rcar_du_plane_state(state->plane_states[i]);

		/* If the plane is being disabled we don't need to go through
		 * the full reallocation procedure. Just mark the hardware
		 * plane(s) as freed.
		 */
		if (!plane_state->format) {
			index = plane - plane->group->planes.planes;
			group_freed_planes[plane->group->index] |= 1 << index;
			plane_state->hwindex = -1;
			continue;
		}

		/* If the plane needs to be reallocated mark it as such, and
		 * mark the hardware plane(s) as free.
		 */
		if (rcar_du_plane_needs_realloc(plane, plane_state)) {
			groups |= 1 << plane->group->index;
			needs_realloc = true;

			index = plane - plane->group->planes.planes;
			group_freed_planes[plane->group->index] |= 1 << index;
			plane_state->hwindex = -1;
		}
	}

	if (!needs_realloc)
		return 0;

	/* Grab all plane states for the groups that need reallocation to ensure
	 * locking and avoid racy updates. This serializes the update operation,
	 * but there's not much we can do about it as that's the hardware
	 * design.
	 *
	 * Compute the used planes mask for each group at the same time to avoid
	 * looping over the planes separately later.
	 */
	while (groups) {
		unsigned int index = ffs(groups) - 1;
		struct rcar_du_group *group = &rcdu->groups[index];
		unsigned int used_planes = 0;

		for (i = 0; i < RCAR_DU_NUM_KMS_PLANES; ++i) {
			struct rcar_du_plane *plane = &group->planes.planes[i];
			struct rcar_du_plane_state *plane_state;
			struct drm_plane_state *s;

			s = drm_atomic_get_plane_state(state, &plane->plane);
			if (IS_ERR(s))
				return PTR_ERR(s);

			/* If the plane has been freed in the above loop its
			 * hardware planes must not be added to the used planes
			 * bitmask. However, the current state doesn't reflect
			 * the free state yet, as we've modified the new state
			 * above. Use the local freed planes list to check for
			 * that condition instead.
			 */
			if (group_freed_planes[index] & (1 << i))
				continue;

			plane_state = to_rcar_du_plane_state(plane->plane.state);
			used_planes |= rcar_du_plane_hwmask(plane_state);
		}

		group_free_planes[index] = 0xff & ~used_planes;
		groups &= ~(1 << index);
	}

	/* Reallocate hardware planes for each plane that needs it. */
	for (i = 0; i < dev->mode_config.num_total_plane; ++i) {
		struct rcar_du_plane_state *plane_state;
		struct rcar_du_plane *plane;
		int idx;

		if (!state->planes[i])
			continue;

		plane = to_rcar_plane(state->planes[i]);
		plane_state = to_rcar_du_plane_state(state->plane_states[i]);

		/* Skip planes that are being disabled or don't need to be
		 * reallocated.
		 */
		if (!plane_state->format ||
		    !rcar_du_plane_needs_realloc(plane, plane_state))
			continue;

		idx = rcar_du_plane_hwalloc(plane_state->format->planes,
					group_free_planes[plane->group->index]);
		if (idx < 0) {
			dev_dbg(rcdu->dev, "%s: no available hardware plane\n",
				__func__);
			return idx;
		}

		plane_state->hwindex = idx;

		group_free_planes[plane->group->index] &=
			~rcar_du_plane_hwmask(plane_state);
	}

	return 0;
}

struct rcar_du_commit {
	struct work_struct work;
	struct drm_device *dev;
	struct drm_atomic_state *state;
	u32 crtcs;
};

static void rcar_du_atomic_complete(struct rcar_du_commit *commit)
{
	struct drm_device *dev = commit->dev;
	struct rcar_du_device *rcdu = dev->dev_private;
	struct drm_atomic_state *old_state = commit->state;

	/* Apply the atomic update. */
	drm_atomic_helper_commit_modeset_disables(dev, old_state);
	drm_atomic_helper_commit_modeset_enables(dev, old_state);
	drm_atomic_helper_commit_planes(dev, old_state);

	drm_atomic_helper_wait_for_vblanks(dev, old_state);

	drm_atomic_helper_cleanup_planes(dev, old_state);

	drm_atomic_state_free(old_state);

	/* Complete the commit, wake up any waiter. */
	spin_lock(&rcdu->commit.wait.lock);
	rcdu->commit.pending &= ~commit->crtcs;
	wake_up_all_locked(&rcdu->commit.wait);
	spin_unlock(&rcdu->commit.wait.lock);

	kfree(commit);
}

static void rcar_du_atomic_work(struct work_struct *work)
{
	struct rcar_du_commit *commit =
		container_of(work, struct rcar_du_commit, work);

	rcar_du_atomic_complete(commit);
}

static int rcar_du_atomic_commit(struct drm_device *dev,
				 struct drm_atomic_state *state, bool async)
{
	struct rcar_du_device *rcdu = dev->dev_private;
	struct rcar_du_commit *commit;
	unsigned int i;
	int ret;

	ret = drm_atomic_helper_prepare_planes(dev, state);
	if (ret)
		return ret;

	/* Allocate the commit object. */
	commit = kzalloc(sizeof(*commit), GFP_KERNEL);
	if (commit == NULL)
		return -ENOMEM;

	INIT_WORK(&commit->work, rcar_du_atomic_work);
	commit->dev = dev;
	commit->state = state;

	/* Wait until all affected CRTCs have completed previous commits and
	 * mark them as pending.
	 */
	for (i = 0; i < dev->mode_config.num_crtc; ++i) {
		if (state->crtcs[i])
			commit->crtcs |= 1 << drm_crtc_index(state->crtcs[i]);
	}

	spin_lock(&rcdu->commit.wait.lock);
	ret = wait_event_interruptible_locked(rcdu->commit.wait,
			!(rcdu->commit.pending & commit->crtcs));
	if (ret == 0)
		rcdu->commit.pending |= commit->crtcs;
	spin_unlock(&rcdu->commit.wait.lock);

	if (ret) {
		kfree(commit);
		return ret;
	}

	/* Swap the state, this is the point of no return. */
	drm_atomic_helper_swap_state(dev, state);

	if (async)
		schedule_work(&commit->work);
	else
		rcar_du_atomic_complete(commit);

	return 0;
}

/* -----------------------------------------------------------------------------
 * Initialization
 */

static const struct drm_mode_config_funcs rcar_du_mode_config_funcs = {
	.fb_create = rcar_du_fb_create,
	.output_poll_changed = rcar_du_output_poll_changed,
	.atomic_check = rcar_du_atomic_check,
	.atomic_commit = rcar_du_atomic_commit,
};

static int rcar_du_encoders_init_one(struct rcar_du_device *rcdu,
				     enum rcar_du_output output,
				     struct of_endpoint *ep)
{
	static const struct {
		const char *compatible;
		enum rcar_du_encoder_type type;
	} encoders[] = {
		{ "adi,adv7123", RCAR_DU_ENCODER_VGA },
		{ "adi,adv7511w", RCAR_DU_ENCODER_HDMI },
		{ "thine,thc63lvdm83d", RCAR_DU_ENCODER_LVDS },
	};

	enum rcar_du_encoder_type enc_type = RCAR_DU_ENCODER_NONE;
	struct device_node *connector = NULL;
	struct device_node *encoder = NULL;
	struct device_node *ep_node = NULL;
	struct device_node *entity_ep_node;
	struct device_node *entity;
	int ret;

	/*
	 * Locate the connected entity and infer its type from the number of
	 * endpoints.
	 */
	entity = of_graph_get_remote_port_parent(ep->local_node);
	if (!entity) {
		dev_dbg(rcdu->dev, "unconnected endpoint %s, skipping\n",
			ep->local_node->full_name);
		return 0;
	}

	entity_ep_node = of_parse_phandle(ep->local_node, "remote-endpoint", 0);

<<<<<<< HEAD
	while (1) {
		ep_node = of_graph_get_next_endpoint(entity, ep_node);

		if (!ep_node)
			break;

=======
	for_each_endpoint_of_node(entity, ep_node) {
>>>>>>> aa219a0d
		if (ep_node == entity_ep_node)
			continue;

		/*
		 * We've found one endpoint other than the input, this must
		 * be an encoder. Locate the connector.
		 */
		encoder = entity;
		connector = of_graph_get_remote_port_parent(ep_node);
		of_node_put(ep_node);

		if (!connector) {
			dev_warn(rcdu->dev,
				 "no connector for encoder %s, skipping\n",
				 encoder->full_name);
			of_node_put(entity_ep_node);
			of_node_put(encoder);
			return 0;
		}

		break;
	}

	of_node_put(entity_ep_node);

	if (encoder) {
		/*
		 * If an encoder has been found, get its type based on its
		 * compatible string.
		 */
		unsigned int i;

		for (i = 0; i < ARRAY_SIZE(encoders); ++i) {
			if (of_device_is_compatible(encoder,
						    encoders[i].compatible)) {
				enc_type = encoders[i].type;
				break;
			}
		}

		if (i == ARRAY_SIZE(encoders)) {
			dev_warn(rcdu->dev,
				 "unknown encoder type for %s, skipping\n",
				 encoder->full_name);
			of_node_put(encoder);
			of_node_put(connector);
			return 0;
		}
	} else {
		/*
		 * If no encoder has been found the entity must be the
		 * connector.
		 */
		connector = entity;
	}

	ret = rcar_du_encoder_init(rcdu, enc_type, output, encoder, connector);
	of_node_put(encoder);
	of_node_put(connector);

	return ret < 0 ? ret : 1;
}

static int rcar_du_encoders_init(struct rcar_du_device *rcdu)
{
	struct device_node *np = rcdu->dev->of_node;
<<<<<<< HEAD
	struct device_node *ep_node = NULL;
=======
	struct device_node *ep_node;
>>>>>>> aa219a0d
	unsigned int num_encoders = 0;

	/*
	 * Iterate over the endpoints and create one encoder for each output
	 * pipeline.
	 */
<<<<<<< HEAD
	while (1) {
=======
	for_each_endpoint_of_node(np, ep_node) {
>>>>>>> aa219a0d
		enum rcar_du_output output;
		struct of_endpoint ep;
		unsigned int i;
		int ret;

<<<<<<< HEAD
		ep_node = of_graph_get_next_endpoint(np, ep_node);

		if (ep_node == NULL)
			break;

=======
>>>>>>> aa219a0d
		ret = of_graph_parse_endpoint(ep_node, &ep);
		if (ret < 0) {
			of_node_put(ep_node);
			return ret;
		}

		/* Find the output route corresponding to the port number. */
		for (i = 0; i < RCAR_DU_OUTPUT_MAX; ++i) {
			if (rcdu->info->routes[i].possible_crtcs &&
			    rcdu->info->routes[i].port == ep.port) {
				output = i;
				break;
			}
		}

		if (i == RCAR_DU_OUTPUT_MAX) {
			dev_warn(rcdu->dev,
				 "port %u references unexisting output, skipping\n",
				 ep.port);
			continue;
		}

		/* Process the output pipeline. */
		ret = rcar_du_encoders_init_one(rcdu, output, &ep);
		if (ret < 0) {
			if (ret == -EPROBE_DEFER) {
				of_node_put(ep_node);
				return ret;
			}

			dev_info(rcdu->dev,
				 "encoder initialization failed, skipping\n");
			continue;
		}

		num_encoders += ret;
	}

	return num_encoders;
}

int rcar_du_modeset_init(struct rcar_du_device *rcdu)
{
	static const unsigned int mmio_offsets[] = {
		DU0_REG_OFFSET, DU2_REG_OFFSET
	};

	struct drm_device *dev = rcdu->ddev;
	struct drm_encoder *encoder;
	struct drm_fbdev_cma *fbdev;
	unsigned int num_encoders;
	unsigned int num_groups;
	unsigned int i;
	int ret;

	drm_mode_config_init(dev);

	dev->mode_config.min_width = 0;
	dev->mode_config.min_height = 0;
	dev->mode_config.max_width = 4095;
	dev->mode_config.max_height = 2047;
	dev->mode_config.funcs = &rcar_du_mode_config_funcs;

	rcdu->num_crtcs = rcdu->info->num_crtcs;

	/* Initialize the groups. */
	num_groups = DIV_ROUND_UP(rcdu->num_crtcs, 2);

	for (i = 0; i < num_groups; ++i) {
		struct rcar_du_group *rgrp = &rcdu->groups[i];

		mutex_init(&rgrp->lock);

		rgrp->dev = rcdu;
		rgrp->mmio_offset = mmio_offsets[i];
		rgrp->index = i;

		ret = rcar_du_planes_init(rgrp);
		if (ret < 0)
			return ret;
	}

	/* Create the CRTCs. */
	for (i = 0; i < rcdu->num_crtcs; ++i) {
		struct rcar_du_group *rgrp = &rcdu->groups[i / 2];

		ret = rcar_du_crtc_create(rgrp, i);
		if (ret < 0)
			return ret;
	}

	/* Initialize the encoders. */
	ret = rcar_du_lvdsenc_init(rcdu);
	if (ret < 0)
		return ret;

	ret = rcar_du_encoders_init(rcdu);
	if (ret < 0)
		return ret;

	if (ret == 0) {
		dev_err(rcdu->dev, "error: no encoder could be initialized\n");
		return -EINVAL;
	}

	num_encoders = ret;

	/* Set the possible CRTCs and possible clones. There's always at least
	 * one way for all encoders to clone each other, set all bits in the
	 * possible clones field.
	 */
	list_for_each_entry(encoder, &dev->mode_config.encoder_list, head) {
		struct rcar_du_encoder *renc = to_rcar_encoder(encoder);
		const struct rcar_du_output_routing *route =
			&rcdu->info->routes[renc->output];

		encoder->possible_crtcs = route->possible_crtcs;
		encoder->possible_clones = (1 << num_encoders) - 1;
	}

	drm_mode_config_reset(dev);

	drm_kms_helper_poll_init(dev);

	if (dev->mode_config.num_connector) {
		fbdev = drm_fbdev_cma_init(dev, 32, dev->mode_config.num_crtc,
					   dev->mode_config.num_connector);
		if (IS_ERR(fbdev))
			return PTR_ERR(fbdev);

		rcdu->fbdev = fbdev;
	} else {
		dev_info(rcdu->dev,
			 "no connector found, disabling fbdev emulation\n");
	}

	return 0;
}<|MERGE_RESOLUTION|>--- conflicted
+++ resolved
@@ -527,16 +527,7 @@
 
 	entity_ep_node = of_parse_phandle(ep->local_node, "remote-endpoint", 0);
 
-<<<<<<< HEAD
-	while (1) {
-		ep_node = of_graph_get_next_endpoint(entity, ep_node);
-
-		if (!ep_node)
-			break;
-
-=======
 	for_each_endpoint_of_node(entity, ep_node) {
->>>>>>> aa219a0d
 		if (ep_node == entity_ep_node)
 			continue;
 
@@ -603,35 +594,19 @@
 static int rcar_du_encoders_init(struct rcar_du_device *rcdu)
 {
 	struct device_node *np = rcdu->dev->of_node;
-<<<<<<< HEAD
-	struct device_node *ep_node = NULL;
-=======
 	struct device_node *ep_node;
->>>>>>> aa219a0d
 	unsigned int num_encoders = 0;
 
 	/*
 	 * Iterate over the endpoints and create one encoder for each output
 	 * pipeline.
 	 */
-<<<<<<< HEAD
-	while (1) {
-=======
 	for_each_endpoint_of_node(np, ep_node) {
->>>>>>> aa219a0d
 		enum rcar_du_output output;
 		struct of_endpoint ep;
 		unsigned int i;
 		int ret;
 
-<<<<<<< HEAD
-		ep_node = of_graph_get_next_endpoint(np, ep_node);
-
-		if (ep_node == NULL)
-			break;
-
-=======
->>>>>>> aa219a0d
 		ret = of_graph_parse_endpoint(ep_node, &ep);
 		if (ret < 0) {
 			of_node_put(ep_node);
