--- conflicted
+++ resolved
@@ -17,16 +17,12 @@
 	  Driver for TPD12S015, which offers HDMI ESD protection and level
 	  shifting.
 
-<<<<<<< HEAD
 config DISPLAY_ENCODER_SOLOMON_SSD2858
 	tristate "SSD2858 MIPI to MIPI Video Re-Encoder (with scaling and rotation)"
 	help
 	  This is for Solomon SSD2858 controlled LCD panels.
 
-config DISPLAY_CONNECTOR_DVI
-=======
 config DRM_OMAP_CONNECTOR_DVI
->>>>>>> 29b4817d
         tristate "DVI Connector"
 	depends on I2C
 	help
@@ -64,12 +60,6 @@
 	depends on SPI
 	help
 	  LCD Panel used on the Gumstix Overo Palo35
-
-config DRM_OMAP_PANEL_SHARP_LS037V7DW01
-        tristate "Sharp LS037V7DW01 LCD Panel"
-        depends on BACKLIGHT_CLASS_DEVICE
-        help
-          LCD Panel used in TI's SDP3430 and EVM boards
 
 config DRM_OMAP_PANEL_TPO_TD028TTEC1
         tristate "TPO TD028TTEC1 LCD Panel"
