--- conflicted
+++ resolved
@@ -287,7 +287,6 @@
 
 	if (de_iir == 0 && gt_iir == 0 && pch_iir == 0)
 		goto done;
-<<<<<<< HEAD
 
 	ret = IRQ_HANDLED;
 
@@ -309,28 +308,6 @@
 
 	if (de_iir & DE_GSE)
 		ironlake_opregion_gse_intr(dev);
-=======
-
-	ret = IRQ_HANDLED;
-
-	if (dev->primary->master) {
-		master_priv = dev->primary->master->driver_priv;
-		if (master_priv->sarea_priv)
-			master_priv->sarea_priv->last_dispatch =
-				READ_BREADCRUMB(dev_priv);
-	}
-
-	if (gt_iir & GT_USER_INTERRUPT) {
-		u32 seqno = i915_get_gem_seqno(dev);
-		dev_priv->mm.irq_gem_seqno = seqno;
-		trace_i915_gem_request_complete(dev, seqno);
-		DRM_WAKEUP(&dev_priv->irq_queue);
-		dev_priv->hangcheck_count = 0;
-		mod_timer(&dev_priv->hangcheck_timer, jiffies + DRM_I915_HANGCHECK_PERIOD);
-	}
-
-	if (de_iir & DE_GSE)
-		ironlake_opregion_gse_intr(dev);
 
 	if (de_iir & DE_PLANEA_FLIP_DONE) {
 		intel_prepare_page_flip(dev, 0);
@@ -347,7 +324,6 @@
 
 	if (de_iir & DE_PIPEB_VBLANK)
 		drm_handle_vblank(dev, 1);
->>>>>>> 9d3415a8
 
 	/* check event from PCH */
 	if ((de_iir & DE_PCH_EVENT) &&
