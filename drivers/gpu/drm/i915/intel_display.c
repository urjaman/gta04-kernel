/*
 * Copyright © 2006-2007 Intel Corporation
 *
 * Permission is hereby granted, free of charge, to any person obtaining a
 * copy of this software and associated documentation files (the "Software"),
 * to deal in the Software without restriction, including without limitation
 * the rights to use, copy, modify, merge, publish, distribute, sublicense,
 * and/or sell copies of the Software, and to permit persons to whom the
 * Software is furnished to do so, subject to the following conditions:
 *
 * The above copyright notice and this permission notice (including the next
 * paragraph) shall be included in all copies or substantial portions of the
 * Software.
 *
 * THE SOFTWARE IS PROVIDED "AS IS", WITHOUT WARRANTY OF ANY KIND, EXPRESS OR
 * IMPLIED, INCLUDING BUT NOT LIMITED TO THE WARRANTIES OF MERCHANTABILITY,
 * FITNESS FOR A PARTICULAR PURPOSE AND NONINFRINGEMENT.  IN NO EVENT SHALL
 * THE AUTHORS OR COPYRIGHT HOLDERS BE LIABLE FOR ANY CLAIM, DAMAGES OR OTHER
 * LIABILITY, WHETHER IN AN ACTION OF CONTRACT, TORT OR OTHERWISE, ARISING
 * FROM, OUT OF OR IN CONNECTION WITH THE SOFTWARE OR THE USE OR OTHER
 * DEALINGS IN THE SOFTWARE.
 *
 * Authors:
 *	Eric Anholt <eric@anholt.net>
 */

#include <linux/module.h>
#include <linux/input.h>
#include <linux/i2c.h>
#include <linux/kernel.h>
#include "drmP.h"
#include "intel_drv.h"
#include "i915_drm.h"
#include "i915_drv.h"
#include "drm_dp_helper.h"

#include "drm_crtc_helper.h"

#define HAS_eDP (intel_pipe_has_type(crtc, INTEL_OUTPUT_EDP))

bool intel_pipe_has_type (struct drm_crtc *crtc, int type);
static void intel_update_watermarks(struct drm_device *dev);
static void intel_increase_pllclock(struct drm_crtc *crtc, bool schedule);

typedef struct {
    /* given values */
    int n;
    int m1, m2;
    int p1, p2;
    /* derived values */
    int	dot;
    int	vco;
    int	m;
    int	p;
} intel_clock_t;

typedef struct {
    int	min, max;
} intel_range_t;

typedef struct {
    int	dot_limit;
    int	p2_slow, p2_fast;
} intel_p2_t;

#define INTEL_P2_NUM		      2
typedef struct intel_limit intel_limit_t;
struct intel_limit {
    intel_range_t   dot, vco, n, m, m1, m2, p, p1;
    intel_p2_t	    p2;
    bool (* find_pll)(const intel_limit_t *, struct drm_crtc *,
		      int, int, intel_clock_t *);
};

#define I8XX_DOT_MIN		  25000
#define I8XX_DOT_MAX		 350000
#define I8XX_VCO_MIN		 930000
#define I8XX_VCO_MAX		1400000
#define I8XX_N_MIN		      3
#define I8XX_N_MAX		     16
#define I8XX_M_MIN		     96
#define I8XX_M_MAX		    140
#define I8XX_M1_MIN		     18
#define I8XX_M1_MAX		     26
#define I8XX_M2_MIN		      6
#define I8XX_M2_MAX		     16
#define I8XX_P_MIN		      4
#define I8XX_P_MAX		    128
#define I8XX_P1_MIN		      2
#define I8XX_P1_MAX		     33
#define I8XX_P1_LVDS_MIN	      1
#define I8XX_P1_LVDS_MAX	      6
#define I8XX_P2_SLOW		      4
#define I8XX_P2_FAST		      2
#define I8XX_P2_LVDS_SLOW	      14
#define I8XX_P2_LVDS_FAST	      7
#define I8XX_P2_SLOW_LIMIT	 165000

#define I9XX_DOT_MIN		  20000
#define I9XX_DOT_MAX		 400000
#define I9XX_VCO_MIN		1400000
#define I9XX_VCO_MAX		2800000
#define PINEVIEW_VCO_MIN		1700000
#define PINEVIEW_VCO_MAX		3500000
#define I9XX_N_MIN		      1
#define I9XX_N_MAX		      6
/* Pineview's Ncounter is a ring counter */
#define PINEVIEW_N_MIN		      3
#define PINEVIEW_N_MAX		      6
#define I9XX_M_MIN		     70
#define I9XX_M_MAX		    120
#define PINEVIEW_M_MIN		      2
#define PINEVIEW_M_MAX		    256
#define I9XX_M1_MIN		     10
#define I9XX_M1_MAX		     22
#define I9XX_M2_MIN		      5
#define I9XX_M2_MAX		      9
/* Pineview M1 is reserved, and must be 0 */
#define PINEVIEW_M1_MIN		      0
#define PINEVIEW_M1_MAX		      0
#define PINEVIEW_M2_MIN		      0
#define PINEVIEW_M2_MAX		      254
#define I9XX_P_SDVO_DAC_MIN	      5
#define I9XX_P_SDVO_DAC_MAX	     80
#define I9XX_P_LVDS_MIN		      7
#define I9XX_P_LVDS_MAX		     98
#define PINEVIEW_P_LVDS_MIN		      7
#define PINEVIEW_P_LVDS_MAX		     112
#define I9XX_P1_MIN		      1
#define I9XX_P1_MAX		      8
#define I9XX_P2_SDVO_DAC_SLOW		     10
#define I9XX_P2_SDVO_DAC_FAST		      5
#define I9XX_P2_SDVO_DAC_SLOW_LIMIT	 200000
#define I9XX_P2_LVDS_SLOW		     14
#define I9XX_P2_LVDS_FAST		      7
#define I9XX_P2_LVDS_SLOW_LIMIT		 112000

/*The parameter is for SDVO on G4x platform*/
#define G4X_DOT_SDVO_MIN           25000
#define G4X_DOT_SDVO_MAX           270000
#define G4X_VCO_MIN                1750000
#define G4X_VCO_MAX                3500000
#define G4X_N_SDVO_MIN             1
#define G4X_N_SDVO_MAX             4
#define G4X_M_SDVO_MIN             104
#define G4X_M_SDVO_MAX             138
#define G4X_M1_SDVO_MIN            17
#define G4X_M1_SDVO_MAX            23
#define G4X_M2_SDVO_MIN            5
#define G4X_M2_SDVO_MAX            11
#define G4X_P_SDVO_MIN             10
#define G4X_P_SDVO_MAX             30
#define G4X_P1_SDVO_MIN            1
#define G4X_P1_SDVO_MAX            3
#define G4X_P2_SDVO_SLOW           10
#define G4X_P2_SDVO_FAST           10
#define G4X_P2_SDVO_LIMIT          270000

/*The parameter is for HDMI_DAC on G4x platform*/
#define G4X_DOT_HDMI_DAC_MIN           22000
#define G4X_DOT_HDMI_DAC_MAX           400000
#define G4X_N_HDMI_DAC_MIN             1
#define G4X_N_HDMI_DAC_MAX             4
#define G4X_M_HDMI_DAC_MIN             104
#define G4X_M_HDMI_DAC_MAX             138
#define G4X_M1_HDMI_DAC_MIN            16
#define G4X_M1_HDMI_DAC_MAX            23
#define G4X_M2_HDMI_DAC_MIN            5
#define G4X_M2_HDMI_DAC_MAX            11
#define G4X_P_HDMI_DAC_MIN             5
#define G4X_P_HDMI_DAC_MAX             80
#define G4X_P1_HDMI_DAC_MIN            1
#define G4X_P1_HDMI_DAC_MAX            8
#define G4X_P2_HDMI_DAC_SLOW           10
#define G4X_P2_HDMI_DAC_FAST           5
#define G4X_P2_HDMI_DAC_LIMIT          165000

/*The parameter is for SINGLE_CHANNEL_LVDS on G4x platform*/
#define G4X_DOT_SINGLE_CHANNEL_LVDS_MIN           20000
#define G4X_DOT_SINGLE_CHANNEL_LVDS_MAX           115000
#define G4X_N_SINGLE_CHANNEL_LVDS_MIN             1
#define G4X_N_SINGLE_CHANNEL_LVDS_MAX             3
#define G4X_M_SINGLE_CHANNEL_LVDS_MIN             104
#define G4X_M_SINGLE_CHANNEL_LVDS_MAX             138
#define G4X_M1_SINGLE_CHANNEL_LVDS_MIN            17
#define G4X_M1_SINGLE_CHANNEL_LVDS_MAX            23
#define G4X_M2_SINGLE_CHANNEL_LVDS_MIN            5
#define G4X_M2_SINGLE_CHANNEL_LVDS_MAX            11
#define G4X_P_SINGLE_CHANNEL_LVDS_MIN             28
#define G4X_P_SINGLE_CHANNEL_LVDS_MAX             112
#define G4X_P1_SINGLE_CHANNEL_LVDS_MIN            2
#define G4X_P1_SINGLE_CHANNEL_LVDS_MAX            8
#define G4X_P2_SINGLE_CHANNEL_LVDS_SLOW           14
#define G4X_P2_SINGLE_CHANNEL_LVDS_FAST           14
#define G4X_P2_SINGLE_CHANNEL_LVDS_LIMIT          0

/*The parameter is for DUAL_CHANNEL_LVDS on G4x platform*/
#define G4X_DOT_DUAL_CHANNEL_LVDS_MIN           80000
#define G4X_DOT_DUAL_CHANNEL_LVDS_MAX           224000
#define G4X_N_DUAL_CHANNEL_LVDS_MIN             1
#define G4X_N_DUAL_CHANNEL_LVDS_MAX             3
#define G4X_M_DUAL_CHANNEL_LVDS_MIN             104
#define G4X_M_DUAL_CHANNEL_LVDS_MAX             138
#define G4X_M1_DUAL_CHANNEL_LVDS_MIN            17
#define G4X_M1_DUAL_CHANNEL_LVDS_MAX            23
#define G4X_M2_DUAL_CHANNEL_LVDS_MIN            5
#define G4X_M2_DUAL_CHANNEL_LVDS_MAX            11
#define G4X_P_DUAL_CHANNEL_LVDS_MIN             14
#define G4X_P_DUAL_CHANNEL_LVDS_MAX             42
#define G4X_P1_DUAL_CHANNEL_LVDS_MIN            2
#define G4X_P1_DUAL_CHANNEL_LVDS_MAX            6
#define G4X_P2_DUAL_CHANNEL_LVDS_SLOW           7
#define G4X_P2_DUAL_CHANNEL_LVDS_FAST           7
#define G4X_P2_DUAL_CHANNEL_LVDS_LIMIT          0

/*The parameter is for DISPLAY PORT on G4x platform*/
#define G4X_DOT_DISPLAY_PORT_MIN           161670
#define G4X_DOT_DISPLAY_PORT_MAX           227000
#define G4X_N_DISPLAY_PORT_MIN             1
#define G4X_N_DISPLAY_PORT_MAX             2
#define G4X_M_DISPLAY_PORT_MIN             97
#define G4X_M_DISPLAY_PORT_MAX             108
#define G4X_M1_DISPLAY_PORT_MIN            0x10
#define G4X_M1_DISPLAY_PORT_MAX            0x12
#define G4X_M2_DISPLAY_PORT_MIN            0x05
#define G4X_M2_DISPLAY_PORT_MAX            0x06
#define G4X_P_DISPLAY_PORT_MIN             10
#define G4X_P_DISPLAY_PORT_MAX             20
#define G4X_P1_DISPLAY_PORT_MIN            1
#define G4X_P1_DISPLAY_PORT_MAX            2
#define G4X_P2_DISPLAY_PORT_SLOW           10
#define G4X_P2_DISPLAY_PORT_FAST           10
#define G4X_P2_DISPLAY_PORT_LIMIT          0

/* Ironlake */
/* as we calculate clock using (register_value + 2) for
   N/M1/M2, so here the range value for them is (actual_value-2).
 */
#define IRONLAKE_DOT_MIN         25000
#define IRONLAKE_DOT_MAX         350000
#define IRONLAKE_VCO_MIN         1760000
#define IRONLAKE_VCO_MAX         3510000
<<<<<<< HEAD
#define IRONLAKE_N_MIN           1
#define IRONLAKE_N_MAX           6
#define IRONLAKE_M_MIN           79
#define IRONLAKE_M_MAX           127
=======
>>>>>>> 9d3415a8
#define IRONLAKE_M1_MIN          12
#define IRONLAKE_M1_MAX          22
#define IRONLAKE_M2_MIN          5
#define IRONLAKE_M2_MAX          9
#define IRONLAKE_P2_DOT_LIMIT    225000 /* 225Mhz */

/* We have parameter ranges for different type of outputs. */

/* DAC & HDMI Refclk 120Mhz */
#define IRONLAKE_DAC_N_MIN	1
#define IRONLAKE_DAC_N_MAX	5
#define IRONLAKE_DAC_M_MIN	79
#define IRONLAKE_DAC_M_MAX	127
#define IRONLAKE_DAC_P_MIN	5
#define IRONLAKE_DAC_P_MAX	80
#define IRONLAKE_DAC_P1_MIN	1
#define IRONLAKE_DAC_P1_MAX	8
#define IRONLAKE_DAC_P2_SLOW	10
#define IRONLAKE_DAC_P2_FAST	5

/* LVDS single-channel 120Mhz refclk */
#define IRONLAKE_LVDS_S_N_MIN	1
#define IRONLAKE_LVDS_S_N_MAX	3
#define IRONLAKE_LVDS_S_M_MIN	79
#define IRONLAKE_LVDS_S_M_MAX	118
#define IRONLAKE_LVDS_S_P_MIN	28
#define IRONLAKE_LVDS_S_P_MAX	112
#define IRONLAKE_LVDS_S_P1_MIN	2
#define IRONLAKE_LVDS_S_P1_MAX	8
#define IRONLAKE_LVDS_S_P2_SLOW	14
#define IRONLAKE_LVDS_S_P2_FAST	14

/* LVDS dual-channel 120Mhz refclk */
#define IRONLAKE_LVDS_D_N_MIN	1
#define IRONLAKE_LVDS_D_N_MAX	3
#define IRONLAKE_LVDS_D_M_MIN	79
#define IRONLAKE_LVDS_D_M_MAX	127
#define IRONLAKE_LVDS_D_P_MIN	14
#define IRONLAKE_LVDS_D_P_MAX	56
#define IRONLAKE_LVDS_D_P1_MIN	2
#define IRONLAKE_LVDS_D_P1_MAX	8
#define IRONLAKE_LVDS_D_P2_SLOW	7
#define IRONLAKE_LVDS_D_P2_FAST	7

/* LVDS single-channel 100Mhz refclk */
#define IRONLAKE_LVDS_S_SSC_N_MIN	1
#define IRONLAKE_LVDS_S_SSC_N_MAX	2
#define IRONLAKE_LVDS_S_SSC_M_MIN	79
#define IRONLAKE_LVDS_S_SSC_M_MAX	126
#define IRONLAKE_LVDS_S_SSC_P_MIN	28
#define IRONLAKE_LVDS_S_SSC_P_MAX	112
#define IRONLAKE_LVDS_S_SSC_P1_MIN	2
#define IRONLAKE_LVDS_S_SSC_P1_MAX	8
#define IRONLAKE_LVDS_S_SSC_P2_SLOW	14
#define IRONLAKE_LVDS_S_SSC_P2_FAST	14

/* LVDS dual-channel 100Mhz refclk */
#define IRONLAKE_LVDS_D_SSC_N_MIN	1
#define IRONLAKE_LVDS_D_SSC_N_MAX	3
#define IRONLAKE_LVDS_D_SSC_M_MIN	79
#define IRONLAKE_LVDS_D_SSC_M_MAX	126
#define IRONLAKE_LVDS_D_SSC_P_MIN	14
#define IRONLAKE_LVDS_D_SSC_P_MAX	42
#define IRONLAKE_LVDS_D_SSC_P1_MIN	2
#define IRONLAKE_LVDS_D_SSC_P1_MAX	6
#define IRONLAKE_LVDS_D_SSC_P2_SLOW	7
#define IRONLAKE_LVDS_D_SSC_P2_FAST	7

/* DisplayPort */
#define IRONLAKE_DP_N_MIN		1
#define IRONLAKE_DP_N_MAX		2
#define IRONLAKE_DP_M_MIN		81
#define IRONLAKE_DP_M_MAX		90
#define IRONLAKE_DP_P_MIN		10
#define IRONLAKE_DP_P_MAX		20
#define IRONLAKE_DP_P2_FAST		10
#define IRONLAKE_DP_P2_SLOW		10
#define IRONLAKE_DP_P2_LIMIT		0
#define IRONLAKE_DP_P1_MIN		1
#define IRONLAKE_DP_P1_MAX		2

static bool
intel_find_best_PLL(const intel_limit_t *limit, struct drm_crtc *crtc,
		    int target, int refclk, intel_clock_t *best_clock);
static bool
intel_g4x_find_best_PLL(const intel_limit_t *limit, struct drm_crtc *crtc,
			int target, int refclk, intel_clock_t *best_clock);

static bool
intel_find_pll_g4x_dp(const intel_limit_t *, struct drm_crtc *crtc,
		      int target, int refclk, intel_clock_t *best_clock);
static bool
intel_find_pll_ironlake_dp(const intel_limit_t *, struct drm_crtc *crtc,
			   int target, int refclk, intel_clock_t *best_clock);

static const intel_limit_t intel_limits_i8xx_dvo = {
        .dot = { .min = I8XX_DOT_MIN,		.max = I8XX_DOT_MAX },
        .vco = { .min = I8XX_VCO_MIN,		.max = I8XX_VCO_MAX },
        .n   = { .min = I8XX_N_MIN,		.max = I8XX_N_MAX },
        .m   = { .min = I8XX_M_MIN,		.max = I8XX_M_MAX },
        .m1  = { .min = I8XX_M1_MIN,		.max = I8XX_M1_MAX },
        .m2  = { .min = I8XX_M2_MIN,		.max = I8XX_M2_MAX },
        .p   = { .min = I8XX_P_MIN,		.max = I8XX_P_MAX },
        .p1  = { .min = I8XX_P1_MIN,		.max = I8XX_P1_MAX },
	.p2  = { .dot_limit = I8XX_P2_SLOW_LIMIT,
		 .p2_slow = I8XX_P2_SLOW,	.p2_fast = I8XX_P2_FAST },
	.find_pll = intel_find_best_PLL,
};

static const intel_limit_t intel_limits_i8xx_lvds = {
        .dot = { .min = I8XX_DOT_MIN,		.max = I8XX_DOT_MAX },
        .vco = { .min = I8XX_VCO_MIN,		.max = I8XX_VCO_MAX },
        .n   = { .min = I8XX_N_MIN,		.max = I8XX_N_MAX },
        .m   = { .min = I8XX_M_MIN,		.max = I8XX_M_MAX },
        .m1  = { .min = I8XX_M1_MIN,		.max = I8XX_M1_MAX },
        .m2  = { .min = I8XX_M2_MIN,		.max = I8XX_M2_MAX },
        .p   = { .min = I8XX_P_MIN,		.max = I8XX_P_MAX },
        .p1  = { .min = I8XX_P1_LVDS_MIN,	.max = I8XX_P1_LVDS_MAX },
	.p2  = { .dot_limit = I8XX_P2_SLOW_LIMIT,
		 .p2_slow = I8XX_P2_LVDS_SLOW,	.p2_fast = I8XX_P2_LVDS_FAST },
	.find_pll = intel_find_best_PLL,
};
	
static const intel_limit_t intel_limits_i9xx_sdvo = {
        .dot = { .min = I9XX_DOT_MIN,		.max = I9XX_DOT_MAX },
        .vco = { .min = I9XX_VCO_MIN,		.max = I9XX_VCO_MAX },
        .n   = { .min = I9XX_N_MIN,		.max = I9XX_N_MAX },
        .m   = { .min = I9XX_M_MIN,		.max = I9XX_M_MAX },
        .m1  = { .min = I9XX_M1_MIN,		.max = I9XX_M1_MAX },
        .m2  = { .min = I9XX_M2_MIN,		.max = I9XX_M2_MAX },
        .p   = { .min = I9XX_P_SDVO_DAC_MIN,	.max = I9XX_P_SDVO_DAC_MAX },
        .p1  = { .min = I9XX_P1_MIN,		.max = I9XX_P1_MAX },
	.p2  = { .dot_limit = I9XX_P2_SDVO_DAC_SLOW_LIMIT,
		 .p2_slow = I9XX_P2_SDVO_DAC_SLOW,	.p2_fast = I9XX_P2_SDVO_DAC_FAST },
	.find_pll = intel_find_best_PLL,
};

static const intel_limit_t intel_limits_i9xx_lvds = {
        .dot = { .min = I9XX_DOT_MIN,		.max = I9XX_DOT_MAX },
        .vco = { .min = I9XX_VCO_MIN,		.max = I9XX_VCO_MAX },
        .n   = { .min = I9XX_N_MIN,		.max = I9XX_N_MAX },
        .m   = { .min = I9XX_M_MIN,		.max = I9XX_M_MAX },
        .m1  = { .min = I9XX_M1_MIN,		.max = I9XX_M1_MAX },
        .m2  = { .min = I9XX_M2_MIN,		.max = I9XX_M2_MAX },
        .p   = { .min = I9XX_P_LVDS_MIN,	.max = I9XX_P_LVDS_MAX },
        .p1  = { .min = I9XX_P1_MIN,		.max = I9XX_P1_MAX },
	/* The single-channel range is 25-112Mhz, and dual-channel
	 * is 80-224Mhz.  Prefer single channel as much as possible.
	 */
	.p2  = { .dot_limit = I9XX_P2_LVDS_SLOW_LIMIT,
		 .p2_slow = I9XX_P2_LVDS_SLOW,	.p2_fast = I9XX_P2_LVDS_FAST },
	.find_pll = intel_find_best_PLL,
};

    /* below parameter and function is for G4X Chipset Family*/
static const intel_limit_t intel_limits_g4x_sdvo = {
	.dot = { .min = G4X_DOT_SDVO_MIN,	.max = G4X_DOT_SDVO_MAX },
	.vco = { .min = G4X_VCO_MIN,	        .max = G4X_VCO_MAX},
	.n   = { .min = G4X_N_SDVO_MIN,	        .max = G4X_N_SDVO_MAX },
	.m   = { .min = G4X_M_SDVO_MIN,         .max = G4X_M_SDVO_MAX },
	.m1  = { .min = G4X_M1_SDVO_MIN,	.max = G4X_M1_SDVO_MAX },
	.m2  = { .min = G4X_M2_SDVO_MIN,	.max = G4X_M2_SDVO_MAX },
	.p   = { .min = G4X_P_SDVO_MIN,         .max = G4X_P_SDVO_MAX },
	.p1  = { .min = G4X_P1_SDVO_MIN,	.max = G4X_P1_SDVO_MAX},
	.p2  = { .dot_limit = G4X_P2_SDVO_LIMIT,
		 .p2_slow = G4X_P2_SDVO_SLOW,
		 .p2_fast = G4X_P2_SDVO_FAST
	},
	.find_pll = intel_g4x_find_best_PLL,
};

static const intel_limit_t intel_limits_g4x_hdmi = {
	.dot = { .min = G4X_DOT_HDMI_DAC_MIN,	.max = G4X_DOT_HDMI_DAC_MAX },
	.vco = { .min = G4X_VCO_MIN,	        .max = G4X_VCO_MAX},
	.n   = { .min = G4X_N_HDMI_DAC_MIN,	.max = G4X_N_HDMI_DAC_MAX },
	.m   = { .min = G4X_M_HDMI_DAC_MIN,	.max = G4X_M_HDMI_DAC_MAX },
	.m1  = { .min = G4X_M1_HDMI_DAC_MIN,	.max = G4X_M1_HDMI_DAC_MAX },
	.m2  = { .min = G4X_M2_HDMI_DAC_MIN,	.max = G4X_M2_HDMI_DAC_MAX },
	.p   = { .min = G4X_P_HDMI_DAC_MIN,	.max = G4X_P_HDMI_DAC_MAX },
	.p1  = { .min = G4X_P1_HDMI_DAC_MIN,	.max = G4X_P1_HDMI_DAC_MAX},
	.p2  = { .dot_limit = G4X_P2_HDMI_DAC_LIMIT,
		 .p2_slow = G4X_P2_HDMI_DAC_SLOW,
		 .p2_fast = G4X_P2_HDMI_DAC_FAST
	},
	.find_pll = intel_g4x_find_best_PLL,
};

static const intel_limit_t intel_limits_g4x_single_channel_lvds = {
	.dot = { .min = G4X_DOT_SINGLE_CHANNEL_LVDS_MIN,
		 .max = G4X_DOT_SINGLE_CHANNEL_LVDS_MAX },
	.vco = { .min = G4X_VCO_MIN,
		 .max = G4X_VCO_MAX },
	.n   = { .min = G4X_N_SINGLE_CHANNEL_LVDS_MIN,
		 .max = G4X_N_SINGLE_CHANNEL_LVDS_MAX },
	.m   = { .min = G4X_M_SINGLE_CHANNEL_LVDS_MIN,
		 .max = G4X_M_SINGLE_CHANNEL_LVDS_MAX },
	.m1  = { .min = G4X_M1_SINGLE_CHANNEL_LVDS_MIN,
		 .max = G4X_M1_SINGLE_CHANNEL_LVDS_MAX },
	.m2  = { .min = G4X_M2_SINGLE_CHANNEL_LVDS_MIN,
		 .max = G4X_M2_SINGLE_CHANNEL_LVDS_MAX },
	.p   = { .min = G4X_P_SINGLE_CHANNEL_LVDS_MIN,
		 .max = G4X_P_SINGLE_CHANNEL_LVDS_MAX },
	.p1  = { .min = G4X_P1_SINGLE_CHANNEL_LVDS_MIN,
		 .max = G4X_P1_SINGLE_CHANNEL_LVDS_MAX },
	.p2  = { .dot_limit = G4X_P2_SINGLE_CHANNEL_LVDS_LIMIT,
		 .p2_slow = G4X_P2_SINGLE_CHANNEL_LVDS_SLOW,
		 .p2_fast = G4X_P2_SINGLE_CHANNEL_LVDS_FAST
	},
	.find_pll = intel_g4x_find_best_PLL,
};

static const intel_limit_t intel_limits_g4x_dual_channel_lvds = {
	.dot = { .min = G4X_DOT_DUAL_CHANNEL_LVDS_MIN,
		 .max = G4X_DOT_DUAL_CHANNEL_LVDS_MAX },
	.vco = { .min = G4X_VCO_MIN,
		 .max = G4X_VCO_MAX },
	.n   = { .min = G4X_N_DUAL_CHANNEL_LVDS_MIN,
		 .max = G4X_N_DUAL_CHANNEL_LVDS_MAX },
	.m   = { .min = G4X_M_DUAL_CHANNEL_LVDS_MIN,
		 .max = G4X_M_DUAL_CHANNEL_LVDS_MAX },
	.m1  = { .min = G4X_M1_DUAL_CHANNEL_LVDS_MIN,
		 .max = G4X_M1_DUAL_CHANNEL_LVDS_MAX },
	.m2  = { .min = G4X_M2_DUAL_CHANNEL_LVDS_MIN,
		 .max = G4X_M2_DUAL_CHANNEL_LVDS_MAX },
	.p   = { .min = G4X_P_DUAL_CHANNEL_LVDS_MIN,
		 .max = G4X_P_DUAL_CHANNEL_LVDS_MAX },
	.p1  = { .min = G4X_P1_DUAL_CHANNEL_LVDS_MIN,
		 .max = G4X_P1_DUAL_CHANNEL_LVDS_MAX },
	.p2  = { .dot_limit = G4X_P2_DUAL_CHANNEL_LVDS_LIMIT,
		 .p2_slow = G4X_P2_DUAL_CHANNEL_LVDS_SLOW,
		 .p2_fast = G4X_P2_DUAL_CHANNEL_LVDS_FAST
	},
	.find_pll = intel_g4x_find_best_PLL,
};

static const intel_limit_t intel_limits_g4x_display_port = {
        .dot = { .min = G4X_DOT_DISPLAY_PORT_MIN,
                 .max = G4X_DOT_DISPLAY_PORT_MAX },
        .vco = { .min = G4X_VCO_MIN,
                 .max = G4X_VCO_MAX},
        .n   = { .min = G4X_N_DISPLAY_PORT_MIN,
                 .max = G4X_N_DISPLAY_PORT_MAX },
        .m   = { .min = G4X_M_DISPLAY_PORT_MIN,
                 .max = G4X_M_DISPLAY_PORT_MAX },
        .m1  = { .min = G4X_M1_DISPLAY_PORT_MIN,
                 .max = G4X_M1_DISPLAY_PORT_MAX },
        .m2  = { .min = G4X_M2_DISPLAY_PORT_MIN,
                 .max = G4X_M2_DISPLAY_PORT_MAX },
        .p   = { .min = G4X_P_DISPLAY_PORT_MIN,
                 .max = G4X_P_DISPLAY_PORT_MAX },
        .p1  = { .min = G4X_P1_DISPLAY_PORT_MIN,
                 .max = G4X_P1_DISPLAY_PORT_MAX},
        .p2  = { .dot_limit = G4X_P2_DISPLAY_PORT_LIMIT,
                 .p2_slow = G4X_P2_DISPLAY_PORT_SLOW,
                 .p2_fast = G4X_P2_DISPLAY_PORT_FAST },
        .find_pll = intel_find_pll_g4x_dp,
};

static const intel_limit_t intel_limits_pineview_sdvo = {
        .dot = { .min = I9XX_DOT_MIN,		.max = I9XX_DOT_MAX},
        .vco = { .min = PINEVIEW_VCO_MIN,		.max = PINEVIEW_VCO_MAX },
        .n   = { .min = PINEVIEW_N_MIN,		.max = PINEVIEW_N_MAX },
        .m   = { .min = PINEVIEW_M_MIN,		.max = PINEVIEW_M_MAX },
        .m1  = { .min = PINEVIEW_M1_MIN,		.max = PINEVIEW_M1_MAX },
        .m2  = { .min = PINEVIEW_M2_MIN,		.max = PINEVIEW_M2_MAX },
        .p   = { .min = I9XX_P_SDVO_DAC_MIN,    .max = I9XX_P_SDVO_DAC_MAX },
        .p1  = { .min = I9XX_P1_MIN,		.max = I9XX_P1_MAX },
	.p2  = { .dot_limit = I9XX_P2_SDVO_DAC_SLOW_LIMIT,
		 .p2_slow = I9XX_P2_SDVO_DAC_SLOW,	.p2_fast = I9XX_P2_SDVO_DAC_FAST },
	.find_pll = intel_find_best_PLL,
};

static const intel_limit_t intel_limits_pineview_lvds = {
        .dot = { .min = I9XX_DOT_MIN,		.max = I9XX_DOT_MAX },
        .vco = { .min = PINEVIEW_VCO_MIN,		.max = PINEVIEW_VCO_MAX },
        .n   = { .min = PINEVIEW_N_MIN,		.max = PINEVIEW_N_MAX },
        .m   = { .min = PINEVIEW_M_MIN,		.max = PINEVIEW_M_MAX },
        .m1  = { .min = PINEVIEW_M1_MIN,		.max = PINEVIEW_M1_MAX },
        .m2  = { .min = PINEVIEW_M2_MIN,		.max = PINEVIEW_M2_MAX },
        .p   = { .min = PINEVIEW_P_LVDS_MIN,	.max = PINEVIEW_P_LVDS_MAX },
        .p1  = { .min = I9XX_P1_MIN,		.max = I9XX_P1_MAX },
	/* Pineview only supports single-channel mode. */
	.p2  = { .dot_limit = I9XX_P2_LVDS_SLOW_LIMIT,
		 .p2_slow = I9XX_P2_LVDS_SLOW,	.p2_fast = I9XX_P2_LVDS_SLOW },
	.find_pll = intel_find_best_PLL,
};

static const intel_limit_t intel_limits_ironlake_dac = {
	.dot = { .min = IRONLAKE_DOT_MIN,          .max = IRONLAKE_DOT_MAX },
	.vco = { .min = IRONLAKE_VCO_MIN,          .max = IRONLAKE_VCO_MAX },
	.n   = { .min = IRONLAKE_DAC_N_MIN,        .max = IRONLAKE_DAC_N_MAX },
	.m   = { .min = IRONLAKE_DAC_M_MIN,        .max = IRONLAKE_DAC_M_MAX },
	.m1  = { .min = IRONLAKE_M1_MIN,           .max = IRONLAKE_M1_MAX },
	.m2  = { .min = IRONLAKE_M2_MIN,           .max = IRONLAKE_M2_MAX },
	.p   = { .min = IRONLAKE_DAC_P_MIN,	   .max = IRONLAKE_DAC_P_MAX },
	.p1  = { .min = IRONLAKE_DAC_P1_MIN,       .max = IRONLAKE_DAC_P1_MAX },
	.p2  = { .dot_limit = IRONLAKE_P2_DOT_LIMIT,
		 .p2_slow = IRONLAKE_DAC_P2_SLOW,
		 .p2_fast = IRONLAKE_DAC_P2_FAST },
	.find_pll = intel_g4x_find_best_PLL,
};

static const intel_limit_t intel_limits_ironlake_single_lvds = {
	.dot = { .min = IRONLAKE_DOT_MIN,          .max = IRONLAKE_DOT_MAX },
	.vco = { .min = IRONLAKE_VCO_MIN,          .max = IRONLAKE_VCO_MAX },
	.n   = { .min = IRONLAKE_LVDS_S_N_MIN,     .max = IRONLAKE_LVDS_S_N_MAX },
	.m   = { .min = IRONLAKE_LVDS_S_M_MIN,     .max = IRONLAKE_LVDS_S_M_MAX },
	.m1  = { .min = IRONLAKE_M1_MIN,           .max = IRONLAKE_M1_MAX },
	.m2  = { .min = IRONLAKE_M2_MIN,           .max = IRONLAKE_M2_MAX },
	.p   = { .min = IRONLAKE_LVDS_S_P_MIN,     .max = IRONLAKE_LVDS_S_P_MAX },
	.p1  = { .min = IRONLAKE_LVDS_S_P1_MIN,    .max = IRONLAKE_LVDS_S_P1_MAX },
	.p2  = { .dot_limit = IRONLAKE_P2_DOT_LIMIT,
		 .p2_slow = IRONLAKE_LVDS_S_P2_SLOW,
		 .p2_fast = IRONLAKE_LVDS_S_P2_FAST },
	.find_pll = intel_g4x_find_best_PLL,
};

static const intel_limit_t intel_limits_ironlake_dual_lvds = {
	.dot = { .min = IRONLAKE_DOT_MIN,          .max = IRONLAKE_DOT_MAX },
	.vco = { .min = IRONLAKE_VCO_MIN,          .max = IRONLAKE_VCO_MAX },
	.n   = { .min = IRONLAKE_LVDS_D_N_MIN,     .max = IRONLAKE_LVDS_D_N_MAX },
	.m   = { .min = IRONLAKE_LVDS_D_M_MIN,     .max = IRONLAKE_LVDS_D_M_MAX },
	.m1  = { .min = IRONLAKE_M1_MIN,           .max = IRONLAKE_M1_MAX },
	.m2  = { .min = IRONLAKE_M2_MIN,           .max = IRONLAKE_M2_MAX },
	.p   = { .min = IRONLAKE_LVDS_D_P_MIN,     .max = IRONLAKE_LVDS_D_P_MAX },
	.p1  = { .min = IRONLAKE_LVDS_D_P1_MIN,    .max = IRONLAKE_LVDS_D_P1_MAX },
	.p2  = { .dot_limit = IRONLAKE_P2_DOT_LIMIT,
		 .p2_slow = IRONLAKE_LVDS_D_P2_SLOW,
		 .p2_fast = IRONLAKE_LVDS_D_P2_FAST },
	.find_pll = intel_g4x_find_best_PLL,
};

static const intel_limit_t intel_limits_ironlake_single_lvds_100m = {
	.dot = { .min = IRONLAKE_DOT_MIN,          .max = IRONLAKE_DOT_MAX },
	.vco = { .min = IRONLAKE_VCO_MIN,          .max = IRONLAKE_VCO_MAX },
	.n   = { .min = IRONLAKE_LVDS_S_SSC_N_MIN, .max = IRONLAKE_LVDS_S_SSC_N_MAX },
	.m   = { .min = IRONLAKE_LVDS_S_SSC_M_MIN, .max = IRONLAKE_LVDS_S_SSC_M_MAX },
	.m1  = { .min = IRONLAKE_M1_MIN,           .max = IRONLAKE_M1_MAX },
	.m2  = { .min = IRONLAKE_M2_MIN,           .max = IRONLAKE_M2_MAX },
	.p   = { .min = IRONLAKE_LVDS_S_SSC_P_MIN, .max = IRONLAKE_LVDS_S_SSC_P_MAX },
	.p1  = { .min = IRONLAKE_LVDS_S_SSC_P1_MIN,.max = IRONLAKE_LVDS_S_SSC_P1_MAX },
	.p2  = { .dot_limit = IRONLAKE_P2_DOT_LIMIT,
		 .p2_slow = IRONLAKE_LVDS_S_SSC_P2_SLOW,
		 .p2_fast = IRONLAKE_LVDS_S_SSC_P2_FAST },
	.find_pll = intel_g4x_find_best_PLL,
};

static const intel_limit_t intel_limits_ironlake_dual_lvds_100m = {
	.dot = { .min = IRONLAKE_DOT_MIN,          .max = IRONLAKE_DOT_MAX },
	.vco = { .min = IRONLAKE_VCO_MIN,          .max = IRONLAKE_VCO_MAX },
	.n   = { .min = IRONLAKE_LVDS_D_SSC_N_MIN, .max = IRONLAKE_LVDS_D_SSC_N_MAX },
	.m   = { .min = IRONLAKE_LVDS_D_SSC_M_MIN, .max = IRONLAKE_LVDS_D_SSC_M_MAX },
	.m1  = { .min = IRONLAKE_M1_MIN,           .max = IRONLAKE_M1_MAX },
	.m2  = { .min = IRONLAKE_M2_MIN,           .max = IRONLAKE_M2_MAX },
	.p   = { .min = IRONLAKE_LVDS_D_SSC_P_MIN, .max = IRONLAKE_LVDS_D_SSC_P_MAX },
	.p1  = { .min = IRONLAKE_LVDS_D_SSC_P1_MIN,.max = IRONLAKE_LVDS_D_SSC_P1_MAX },
	.p2  = { .dot_limit = IRONLAKE_P2_DOT_LIMIT,
		 .p2_slow = IRONLAKE_LVDS_D_SSC_P2_SLOW,
		 .p2_fast = IRONLAKE_LVDS_D_SSC_P2_FAST },
	.find_pll = intel_g4x_find_best_PLL,
};

static const intel_limit_t intel_limits_ironlake_display_port = {
        .dot = { .min = IRONLAKE_DOT_MIN,
                 .max = IRONLAKE_DOT_MAX },
        .vco = { .min = IRONLAKE_VCO_MIN,
                 .max = IRONLAKE_VCO_MAX},
        .n   = { .min = IRONLAKE_DP_N_MIN,
                 .max = IRONLAKE_DP_N_MAX },
        .m   = { .min = IRONLAKE_DP_M_MIN,
                 .max = IRONLAKE_DP_M_MAX },
        .m1  = { .min = IRONLAKE_M1_MIN,
                 .max = IRONLAKE_M1_MAX },
        .m2  = { .min = IRONLAKE_M2_MIN,
                 .max = IRONLAKE_M2_MAX },
        .p   = { .min = IRONLAKE_DP_P_MIN,
                 .max = IRONLAKE_DP_P_MAX },
        .p1  = { .min = IRONLAKE_DP_P1_MIN,
                 .max = IRONLAKE_DP_P1_MAX},
        .p2  = { .dot_limit = IRONLAKE_DP_P2_LIMIT,
                 .p2_slow = IRONLAKE_DP_P2_SLOW,
                 .p2_fast = IRONLAKE_DP_P2_FAST },
        .find_pll = intel_find_pll_ironlake_dp,
};

static const intel_limit_t *intel_ironlake_limit(struct drm_crtc *crtc)
{
	struct drm_device *dev = crtc->dev;
	struct drm_i915_private *dev_priv = dev->dev_private;
	const intel_limit_t *limit;
	int refclk = 120;

	if (intel_pipe_has_type(crtc, INTEL_OUTPUT_LVDS)) {
		if (dev_priv->lvds_use_ssc && dev_priv->lvds_ssc_freq == 100)
			refclk = 100;

		if ((I915_READ(PCH_LVDS) & LVDS_CLKB_POWER_MASK) ==
		    LVDS_CLKB_POWER_UP) {
			/* LVDS dual channel */
			if (refclk == 100)
				limit = &intel_limits_ironlake_dual_lvds_100m;
			else
				limit = &intel_limits_ironlake_dual_lvds;
		} else {
			if (refclk == 100)
				limit = &intel_limits_ironlake_single_lvds_100m;
			else
				limit = &intel_limits_ironlake_single_lvds;
		}
	} else if (intel_pipe_has_type(crtc, INTEL_OUTPUT_DISPLAYPORT) ||
			HAS_eDP)
		limit = &intel_limits_ironlake_display_port;
	else
		limit = &intel_limits_ironlake_dac;

	return limit;
}

static const intel_limit_t *intel_g4x_limit(struct drm_crtc *crtc)
{
	struct drm_device *dev = crtc->dev;
	struct drm_i915_private *dev_priv = dev->dev_private;
	const intel_limit_t *limit;

	if (intel_pipe_has_type(crtc, INTEL_OUTPUT_LVDS)) {
		if ((I915_READ(LVDS) & LVDS_CLKB_POWER_MASK) ==
		    LVDS_CLKB_POWER_UP)
			/* LVDS with dual channel */
			limit = &intel_limits_g4x_dual_channel_lvds;
		else
			/* LVDS with dual channel */
			limit = &intel_limits_g4x_single_channel_lvds;
	} else if (intel_pipe_has_type(crtc, INTEL_OUTPUT_HDMI) ||
		   intel_pipe_has_type(crtc, INTEL_OUTPUT_ANALOG)) {
		limit = &intel_limits_g4x_hdmi;
	} else if (intel_pipe_has_type(crtc, INTEL_OUTPUT_SDVO)) {
		limit = &intel_limits_g4x_sdvo;
	} else if (intel_pipe_has_type (crtc, INTEL_OUTPUT_DISPLAYPORT)) {
		limit = &intel_limits_g4x_display_port;
	} else /* The option is for other outputs */
		limit = &intel_limits_i9xx_sdvo;

	return limit;
}

static const intel_limit_t *intel_limit(struct drm_crtc *crtc)
{
	struct drm_device *dev = crtc->dev;
	const intel_limit_t *limit;

	if (IS_IRONLAKE(dev))
		limit = intel_ironlake_limit(crtc);
	else if (IS_G4X(dev)) {
		limit = intel_g4x_limit(crtc);
	} else if (IS_I9XX(dev) && !IS_PINEVIEW(dev)) {
		if (intel_pipe_has_type(crtc, INTEL_OUTPUT_LVDS))
			limit = &intel_limits_i9xx_lvds;
		else
			limit = &intel_limits_i9xx_sdvo;
	} else if (IS_PINEVIEW(dev)) {
		if (intel_pipe_has_type(crtc, INTEL_OUTPUT_LVDS))
			limit = &intel_limits_pineview_lvds;
		else
			limit = &intel_limits_pineview_sdvo;
	} else {
		if (intel_pipe_has_type(crtc, INTEL_OUTPUT_LVDS))
			limit = &intel_limits_i8xx_lvds;
		else
			limit = &intel_limits_i8xx_dvo;
	}
	return limit;
}

/* m1 is reserved as 0 in Pineview, n is a ring counter */
static void pineview_clock(int refclk, intel_clock_t *clock)
{
	clock->m = clock->m2 + 2;
	clock->p = clock->p1 * clock->p2;
	clock->vco = refclk * clock->m / clock->n;
	clock->dot = clock->vco / clock->p;
}

static void intel_clock(struct drm_device *dev, int refclk, intel_clock_t *clock)
{
	if (IS_PINEVIEW(dev)) {
		pineview_clock(refclk, clock);
		return;
	}
	clock->m = 5 * (clock->m1 + 2) + (clock->m2 + 2);
	clock->p = clock->p1 * clock->p2;
	clock->vco = refclk * clock->m / (clock->n + 2);
	clock->dot = clock->vco / clock->p;
}

/**
 * Returns whether any output on the specified pipe is of the specified type
 */
bool intel_pipe_has_type (struct drm_crtc *crtc, int type)
{
    struct drm_device *dev = crtc->dev;
    struct drm_mode_config *mode_config = &dev->mode_config;
    struct drm_connector *l_entry;

    list_for_each_entry(l_entry, &mode_config->connector_list, head) {
	    if (l_entry->encoder &&
	        l_entry->encoder->crtc == crtc) {
		    struct intel_output *intel_output = to_intel_output(l_entry);
		    if (intel_output->type == type)
			    return true;
	    }
    }
    return false;
}

struct drm_connector *
intel_pipe_get_output (struct drm_crtc *crtc)
{
    struct drm_device *dev = crtc->dev;
    struct drm_mode_config *mode_config = &dev->mode_config;
    struct drm_connector *l_entry, *ret = NULL;

    list_for_each_entry(l_entry, &mode_config->connector_list, head) {
	    if (l_entry->encoder &&
	        l_entry->encoder->crtc == crtc) {
		    ret = l_entry;
		    break;
	    }
    }
    return ret;
}

#define INTELPllInvalid(s)   do { /* DRM_DEBUG(s); */ return false; } while (0)
/**
 * Returns whether the given set of divisors are valid for a given refclk with
 * the given connectors.
 */

static bool intel_PLL_is_valid(struct drm_crtc *crtc, intel_clock_t *clock)
{
	const intel_limit_t *limit = intel_limit (crtc);
	struct drm_device *dev = crtc->dev;

	if (clock->p1  < limit->p1.min  || limit->p1.max  < clock->p1)
		INTELPllInvalid ("p1 out of range\n");
	if (clock->p   < limit->p.min   || limit->p.max   < clock->p)
		INTELPllInvalid ("p out of range\n");
	if (clock->m2  < limit->m2.min  || limit->m2.max  < clock->m2)
		INTELPllInvalid ("m2 out of range\n");
	if (clock->m1  < limit->m1.min  || limit->m1.max  < clock->m1)
		INTELPllInvalid ("m1 out of range\n");
	if (clock->m1 <= clock->m2 && !IS_PINEVIEW(dev))
		INTELPllInvalid ("m1 <= m2\n");
	if (clock->m   < limit->m.min   || limit->m.max   < clock->m)
		INTELPllInvalid ("m out of range\n");
	if (clock->n   < limit->n.min   || limit->n.max   < clock->n)
		INTELPllInvalid ("n out of range\n");
	if (clock->vco < limit->vco.min || limit->vco.max < clock->vco)
		INTELPllInvalid ("vco out of range\n");
	/* XXX: We may need to be checking "Dot clock" depending on the multiplier,
	 * connector, etc., rather than just a single range.
	 */
	if (clock->dot < limit->dot.min || limit->dot.max < clock->dot)
		INTELPllInvalid ("dot out of range\n");

	return true;
}

static bool
intel_find_best_PLL(const intel_limit_t *limit, struct drm_crtc *crtc,
		    int target, int refclk, intel_clock_t *best_clock)

{
	struct drm_device *dev = crtc->dev;
	struct drm_i915_private *dev_priv = dev->dev_private;
	intel_clock_t clock;
	int err = target;

	if (intel_pipe_has_type(crtc, INTEL_OUTPUT_LVDS) &&
	    (I915_READ(LVDS)) != 0) {
		/*
		 * For LVDS, if the panel is on, just rely on its current
		 * settings for dual-channel.  We haven't figured out how to
		 * reliably set up different single/dual channel state, if we
		 * even can.
		 */
		if ((I915_READ(LVDS) & LVDS_CLKB_POWER_MASK) ==
		    LVDS_CLKB_POWER_UP)
			clock.p2 = limit->p2.p2_fast;
		else
			clock.p2 = limit->p2.p2_slow;
	} else {
		if (target < limit->p2.dot_limit)
			clock.p2 = limit->p2.p2_slow;
		else
			clock.p2 = limit->p2.p2_fast;
	}

	memset (best_clock, 0, sizeof (*best_clock));

	for (clock.m1 = limit->m1.min; clock.m1 <= limit->m1.max;
	     clock.m1++) {
		for (clock.m2 = limit->m2.min;
		     clock.m2 <= limit->m2.max; clock.m2++) {
			/* m1 is always 0 in Pineview */
			if (clock.m2 >= clock.m1 && !IS_PINEVIEW(dev))
				break;
			for (clock.n = limit->n.min;
			     clock.n <= limit->n.max; clock.n++) {
				for (clock.p1 = limit->p1.min;
					clock.p1 <= limit->p1.max; clock.p1++) {
					int this_err;

					intel_clock(dev, refclk, &clock);

					if (!intel_PLL_is_valid(crtc, &clock))
						continue;

					this_err = abs(clock.dot - target);
					if (this_err < err) {
						*best_clock = clock;
						err = this_err;
					}
				}
			}
		}
	}

	return (err != target);
}

static bool
intel_g4x_find_best_PLL(const intel_limit_t *limit, struct drm_crtc *crtc,
			int target, int refclk, intel_clock_t *best_clock)
{
	struct drm_device *dev = crtc->dev;
	struct drm_i915_private *dev_priv = dev->dev_private;
	intel_clock_t clock;
	int max_n;
	bool found;
	/* approximately equals target * 0.00488 */
	int err_most = (target >> 8) + (target >> 10);
	found = false;

	if (intel_pipe_has_type(crtc, INTEL_OUTPUT_LVDS)) {
		int lvds_reg;

		if (IS_IRONLAKE(dev))
			lvds_reg = PCH_LVDS;
		else
			lvds_reg = LVDS;
		if ((I915_READ(lvds_reg) & LVDS_CLKB_POWER_MASK) ==
		    LVDS_CLKB_POWER_UP)
			clock.p2 = limit->p2.p2_fast;
		else
			clock.p2 = limit->p2.p2_slow;
	} else {
		if (target < limit->p2.dot_limit)
			clock.p2 = limit->p2.p2_slow;
		else
			clock.p2 = limit->p2.p2_fast;
	}

	memset(best_clock, 0, sizeof(*best_clock));
	max_n = limit->n.max;
	/* based on hardware requriment prefer smaller n to precision */
	for (clock.n = limit->n.min; clock.n <= max_n; clock.n++) {
		/* based on hardware requirment prefere larger m1,m2 */
		for (clock.m1 = limit->m1.max;
		     clock.m1 >= limit->m1.min; clock.m1--) {
			for (clock.m2 = limit->m2.max;
			     clock.m2 >= limit->m2.min; clock.m2--) {
				for (clock.p1 = limit->p1.max;
				     clock.p1 >= limit->p1.min; clock.p1--) {
					int this_err;

					intel_clock(dev, refclk, &clock);
					if (!intel_PLL_is_valid(crtc, &clock))
						continue;
					this_err = abs(clock.dot - target) ;
					if (this_err < err_most) {
						*best_clock = clock;
						err_most = this_err;
						max_n = clock.n;
						found = true;
					}
				}
			}
		}
	}
	return found;
}

static bool
intel_find_pll_ironlake_dp(const intel_limit_t *limit, struct drm_crtc *crtc,
			   int target, int refclk, intel_clock_t *best_clock)
{
	struct drm_device *dev = crtc->dev;
	intel_clock_t clock;

	/* return directly when it is eDP */
	if (HAS_eDP)
		return true;

	if (target < 200000) {
		clock.n = 1;
		clock.p1 = 2;
		clock.p2 = 10;
		clock.m1 = 12;
		clock.m2 = 9;
	} else {
		clock.n = 2;
		clock.p1 = 1;
		clock.p2 = 10;
		clock.m1 = 14;
		clock.m2 = 8;
	}
	intel_clock(dev, refclk, &clock);
	memcpy(best_clock, &clock, sizeof(intel_clock_t));
	return true;
}

/* DisplayPort has only two frequencies, 162MHz and 270MHz */
static bool
intel_find_pll_g4x_dp(const intel_limit_t *limit, struct drm_crtc *crtc,
		      int target, int refclk, intel_clock_t *best_clock)
{
    intel_clock_t clock;
    if (target < 200000) {
	clock.p1 = 2;
	clock.p2 = 10;
	clock.n = 2;
	clock.m1 = 23;
	clock.m2 = 8;
    } else {
	clock.p1 = 1;
	clock.p2 = 10;
	clock.n = 1;
	clock.m1 = 14;
	clock.m2 = 2;
    }
    clock.m = 5 * (clock.m1 + 2) + (clock.m2 + 2);
    clock.p = (clock.p1 * clock.p2);
    clock.dot = 96000 * clock.m / (clock.n + 2) / clock.p;
    clock.vco = 0;
    memcpy(best_clock, &clock, sizeof(intel_clock_t));
    return true;
}

void
intel_wait_for_vblank(struct drm_device *dev)
{
	/* Wait for 20ms, i.e. one cycle at 50hz. */
	msleep(20);
}

/* Parameters have changed, update FBC info */
static void i8xx_enable_fbc(struct drm_crtc *crtc, unsigned long interval)
{
	struct drm_device *dev = crtc->dev;
	struct drm_i915_private *dev_priv = dev->dev_private;
	struct drm_framebuffer *fb = crtc->fb;
	struct intel_framebuffer *intel_fb = to_intel_framebuffer(fb);
	struct drm_i915_gem_object *obj_priv = intel_fb->obj->driver_private;
	struct intel_crtc *intel_crtc = to_intel_crtc(crtc);
	int plane, i;
	u32 fbc_ctl, fbc_ctl2;

	dev_priv->cfb_pitch = dev_priv->cfb_size / FBC_LL_SIZE;

	if (fb->pitch < dev_priv->cfb_pitch)
		dev_priv->cfb_pitch = fb->pitch;

	/* FBC_CTL wants 64B units */
	dev_priv->cfb_pitch = (dev_priv->cfb_pitch / 64) - 1;
	dev_priv->cfb_fence = obj_priv->fence_reg;
	dev_priv->cfb_plane = intel_crtc->plane;
	plane = dev_priv->cfb_plane == 0 ? FBC_CTL_PLANEA : FBC_CTL_PLANEB;

	/* Clear old tags */
	for (i = 0; i < (FBC_LL_SIZE / 32) + 1; i++)
		I915_WRITE(FBC_TAG + (i * 4), 0);

	/* Set it up... */
	fbc_ctl2 = FBC_CTL_FENCE_DBL | FBC_CTL_IDLE_IMM | plane;
	if (obj_priv->tiling_mode != I915_TILING_NONE)
		fbc_ctl2 |= FBC_CTL_CPU_FENCE;
	I915_WRITE(FBC_CONTROL2, fbc_ctl2);
	I915_WRITE(FBC_FENCE_OFF, crtc->y);

	/* enable it... */
	fbc_ctl = FBC_CTL_EN | FBC_CTL_PERIODIC;
	if (IS_I945GM(dev))
		fbc_ctl |= FBC_C3_IDLE; /* 945 needs special SR handling */
	fbc_ctl |= (dev_priv->cfb_pitch & 0xff) << FBC_CTL_STRIDE_SHIFT;
	fbc_ctl |= (interval & 0x2fff) << FBC_CTL_INTERVAL_SHIFT;
	if (obj_priv->tiling_mode != I915_TILING_NONE)
		fbc_ctl |= dev_priv->cfb_fence;
	I915_WRITE(FBC_CONTROL, fbc_ctl);

	DRM_DEBUG_KMS("enabled FBC, pitch %ld, yoff %d, plane %d, ",
		  dev_priv->cfb_pitch, crtc->y, dev_priv->cfb_plane);
}

void i8xx_disable_fbc(struct drm_device *dev)
{
	struct drm_i915_private *dev_priv = dev->dev_private;
	u32 fbc_ctl;

	if (!I915_HAS_FBC(dev))
		return;

	/* Disable compression */
	fbc_ctl = I915_READ(FBC_CONTROL);
	fbc_ctl &= ~FBC_CTL_EN;
	I915_WRITE(FBC_CONTROL, fbc_ctl);

	/* Wait for compressing bit to clear */
	while (I915_READ(FBC_STATUS) & FBC_STAT_COMPRESSING)
		; /* nothing */

	intel_wait_for_vblank(dev);

	DRM_DEBUG_KMS("disabled FBC\n");
}

static bool i8xx_fbc_enabled(struct drm_crtc *crtc)
{
	struct drm_device *dev = crtc->dev;
	struct drm_i915_private *dev_priv = dev->dev_private;

	return I915_READ(FBC_CONTROL) & FBC_CTL_EN;
}

static void g4x_enable_fbc(struct drm_crtc *crtc, unsigned long interval)
{
	struct drm_device *dev = crtc->dev;
	struct drm_i915_private *dev_priv = dev->dev_private;
	struct drm_framebuffer *fb = crtc->fb;
	struct intel_framebuffer *intel_fb = to_intel_framebuffer(fb);
	struct drm_i915_gem_object *obj_priv = intel_fb->obj->driver_private;
	struct intel_crtc *intel_crtc = to_intel_crtc(crtc);
	int plane = (intel_crtc->plane == 0 ? DPFC_CTL_PLANEA :
		     DPFC_CTL_PLANEB);
	unsigned long stall_watermark = 200;
	u32 dpfc_ctl;

	dev_priv->cfb_pitch = (dev_priv->cfb_pitch / 64) - 1;
	dev_priv->cfb_fence = obj_priv->fence_reg;
	dev_priv->cfb_plane = intel_crtc->plane;

	dpfc_ctl = plane | DPFC_SR_EN | DPFC_CTL_LIMIT_1X;
	if (obj_priv->tiling_mode != I915_TILING_NONE) {
		dpfc_ctl |= DPFC_CTL_FENCE_EN | dev_priv->cfb_fence;
		I915_WRITE(DPFC_CHICKEN, DPFC_HT_MODIFY);
	} else {
		I915_WRITE(DPFC_CHICKEN, ~DPFC_HT_MODIFY);
	}

	I915_WRITE(DPFC_CONTROL, dpfc_ctl);
	I915_WRITE(DPFC_RECOMP_CTL, DPFC_RECOMP_STALL_EN |
		   (stall_watermark << DPFC_RECOMP_STALL_WM_SHIFT) |
		   (interval << DPFC_RECOMP_TIMER_COUNT_SHIFT));
	I915_WRITE(DPFC_FENCE_YOFF, crtc->y);

	/* enable it... */
	I915_WRITE(DPFC_CONTROL, I915_READ(DPFC_CONTROL) | DPFC_CTL_EN);

	DRM_DEBUG_KMS("enabled fbc on plane %d\n", intel_crtc->plane);
}

void g4x_disable_fbc(struct drm_device *dev)
{
	struct drm_i915_private *dev_priv = dev->dev_private;
	u32 dpfc_ctl;

	/* Disable compression */
	dpfc_ctl = I915_READ(DPFC_CONTROL);
	dpfc_ctl &= ~DPFC_CTL_EN;
	I915_WRITE(DPFC_CONTROL, dpfc_ctl);
	intel_wait_for_vblank(dev);

	DRM_DEBUG_KMS("disabled FBC\n");
}

static bool g4x_fbc_enabled(struct drm_crtc *crtc)
{
	struct drm_device *dev = crtc->dev;
	struct drm_i915_private *dev_priv = dev->dev_private;

	return I915_READ(DPFC_CONTROL) & DPFC_CTL_EN;
}

/**
 * intel_update_fbc - enable/disable FBC as needed
 * @crtc: CRTC to point the compressor at
 * @mode: mode in use
 *
 * Set up the framebuffer compression hardware at mode set time.  We
 * enable it if possible:
 *   - plane A only (on pre-965)
 *   - no pixel mulitply/line duplication
 *   - no alpha buffer discard
 *   - no dual wide
 *   - framebuffer <= 2048 in width, 1536 in height
 *
 * We can't assume that any compression will take place (worst case),
 * so the compressed buffer has to be the same size as the uncompressed
 * one.  It also must reside (along with the line length buffer) in
 * stolen memory.
 *
 * We need to enable/disable FBC on a global basis.
 */
static void intel_update_fbc(struct drm_crtc *crtc,
			     struct drm_display_mode *mode)
{
	struct drm_device *dev = crtc->dev;
	struct drm_i915_private *dev_priv = dev->dev_private;
	struct drm_framebuffer *fb = crtc->fb;
	struct intel_framebuffer *intel_fb;
	struct drm_i915_gem_object *obj_priv;
	struct intel_crtc *intel_crtc = to_intel_crtc(crtc);
	int plane = intel_crtc->plane;

	if (!i915_powersave)
		return;

	if (!dev_priv->display.fbc_enabled ||
	    !dev_priv->display.enable_fbc ||
	    !dev_priv->display.disable_fbc)
		return;

	if (!crtc->fb)
		return;

	intel_fb = to_intel_framebuffer(fb);
	obj_priv = intel_fb->obj->driver_private;

	/*
	 * If FBC is already on, we just have to verify that we can
	 * keep it that way...
	 * Need to disable if:
	 *   - changing FBC params (stride, fence, mode)
	 *   - new fb is too large to fit in compressed buffer
	 *   - going to an unsupported config (interlace, pixel multiply, etc.)
	 */
	if (intel_fb->obj->size > dev_priv->cfb_size) {
		DRM_DEBUG_KMS("framebuffer too large, disabling "
				"compression\n");
		goto out_disable;
	}
	if ((mode->flags & DRM_MODE_FLAG_INTERLACE) ||
	    (mode->flags & DRM_MODE_FLAG_DBLSCAN)) {
		DRM_DEBUG_KMS("mode incompatible with compression, "
				"disabling\n");
		goto out_disable;
	}
	if ((mode->hdisplay > 2048) ||
	    (mode->vdisplay > 1536)) {
		DRM_DEBUG_KMS("mode too large for compression, disabling\n");
		goto out_disable;
	}
	if ((IS_I915GM(dev) || IS_I945GM(dev)) && plane != 0) {
		DRM_DEBUG_KMS("plane not 0, disabling compression\n");
		goto out_disable;
	}
	if (obj_priv->tiling_mode != I915_TILING_X) {
		DRM_DEBUG_KMS("framebuffer not tiled, disabling compression\n");
		goto out_disable;
	}

	if (dev_priv->display.fbc_enabled(crtc)) {
		/* We can re-enable it in this case, but need to update pitch */
		if (fb->pitch > dev_priv->cfb_pitch)
			dev_priv->display.disable_fbc(dev);
		if (obj_priv->fence_reg != dev_priv->cfb_fence)
			dev_priv->display.disable_fbc(dev);
		if (plane != dev_priv->cfb_plane)
			dev_priv->display.disable_fbc(dev);
	}

	if (!dev_priv->display.fbc_enabled(crtc)) {
		/* Now try to turn it back on if possible */
		dev_priv->display.enable_fbc(crtc, 500);
	}

	return;

out_disable:
	DRM_DEBUG_KMS("unsupported config, disabling FBC\n");
	/* Multiple disables should be harmless */
	if (dev_priv->display.fbc_enabled(crtc))
		dev_priv->display.disable_fbc(dev);
}

static int
intel_pin_and_fence_fb_obj(struct drm_device *dev, struct drm_gem_object *obj)
{
	struct drm_i915_gem_object *obj_priv = obj->driver_private;
	u32 alignment;
	int ret;

	switch (obj_priv->tiling_mode) {
	case I915_TILING_NONE:
		alignment = 64 * 1024;
		break;
	case I915_TILING_X:
		/* pin() will align the object as required by fence */
		alignment = 0;
		break;
	case I915_TILING_Y:
		/* FIXME: Is this true? */
		DRM_ERROR("Y tiled not allowed for scan out buffers\n");
		return -EINVAL;
	default:
		BUG();
	}

	ret = i915_gem_object_pin(obj, alignment);
	if (ret != 0)
		return ret;

	/* Install a fence for tiled scan-out. Pre-i965 always needs a
	 * fence, whereas 965+ only requires a fence if using
	 * framebuffer compression.  For simplicity, we always install
	 * a fence as the cost is not that onerous.
	 */
	if (obj_priv->fence_reg == I915_FENCE_REG_NONE &&
	    obj_priv->tiling_mode != I915_TILING_NONE) {
		ret = i915_gem_object_get_fence_reg(obj);
		if (ret != 0) {
			i915_gem_object_unpin(obj);
			return ret;
		}
	}

	return 0;
}

static int
intel_pipe_set_base(struct drm_crtc *crtc, int x, int y,
		    struct drm_framebuffer *old_fb)
{
	struct drm_device *dev = crtc->dev;
	struct drm_i915_private *dev_priv = dev->dev_private;
	struct drm_i915_master_private *master_priv;
	struct intel_crtc *intel_crtc = to_intel_crtc(crtc);
	struct intel_framebuffer *intel_fb;
	struct drm_i915_gem_object *obj_priv;
	struct drm_gem_object *obj;
	int pipe = intel_crtc->pipe;
	int plane = intel_crtc->plane;
	unsigned long Start, Offset;
	int dspbase = (plane == 0 ? DSPAADDR : DSPBADDR);
	int dspsurf = (plane == 0 ? DSPASURF : DSPBSURF);
	int dspstride = (plane == 0) ? DSPASTRIDE : DSPBSTRIDE;
	int dsptileoff = (plane == 0 ? DSPATILEOFF : DSPBTILEOFF);
	int dspcntr_reg = (plane == 0) ? DSPACNTR : DSPBCNTR;
	u32 dspcntr;
	int ret;

	/* no fb bound */
	if (!crtc->fb) {
		DRM_DEBUG_KMS("No FB bound\n");
		return 0;
	}

	switch (plane) {
	case 0:
	case 1:
		break;
	default:
		DRM_ERROR("Can't update plane %d in SAREA\n", plane);
		return -EINVAL;
	}

	intel_fb = to_intel_framebuffer(crtc->fb);
	obj = intel_fb->obj;
	obj_priv = obj->driver_private;

	mutex_lock(&dev->struct_mutex);
	ret = intel_pin_and_fence_fb_obj(dev, obj);
	if (ret != 0) {
		mutex_unlock(&dev->struct_mutex);
		return ret;
	}

	ret = i915_gem_object_set_to_display_plane(obj);
	if (ret != 0) {
		i915_gem_object_unpin(obj);
		mutex_unlock(&dev->struct_mutex);
		return ret;
	}

	dspcntr = I915_READ(dspcntr_reg);
	/* Mask out pixel format bits in case we change it */
	dspcntr &= ~DISPPLANE_PIXFORMAT_MASK;
	switch (crtc->fb->bits_per_pixel) {
	case 8:
		dspcntr |= DISPPLANE_8BPP;
		break;
	case 16:
		if (crtc->fb->depth == 15)
			dspcntr |= DISPPLANE_15_16BPP;
		else
			dspcntr |= DISPPLANE_16BPP;
		break;
	case 24:
	case 32:
		if (crtc->fb->depth == 30)
			dspcntr |= DISPPLANE_32BPP_30BIT_NO_ALPHA;
		else
			dspcntr |= DISPPLANE_32BPP_NO_ALPHA;
		break;
	default:
		DRM_ERROR("Unknown color depth\n");
		i915_gem_object_unpin(obj);
		mutex_unlock(&dev->struct_mutex);
		return -EINVAL;
	}
	if (IS_I965G(dev)) {
		if (obj_priv->tiling_mode != I915_TILING_NONE)
			dspcntr |= DISPPLANE_TILED;
		else
			dspcntr &= ~DISPPLANE_TILED;
	}

	if (IS_IRONLAKE(dev))
		/* must disable */
		dspcntr |= DISPPLANE_TRICKLE_FEED_DISABLE;

	I915_WRITE(dspcntr_reg, dspcntr);

	Start = obj_priv->gtt_offset;
	Offset = y * crtc->fb->pitch + x * (crtc->fb->bits_per_pixel / 8);

	DRM_DEBUG_KMS("Writing base %08lX %08lX %d %d\n", Start, Offset, x, y);
	I915_WRITE(dspstride, crtc->fb->pitch);
	if (IS_I965G(dev)) {
		I915_WRITE(dspbase, Offset);
		I915_READ(dspbase);
		I915_WRITE(dspsurf, Start);
		I915_READ(dspsurf);
		I915_WRITE(dsptileoff, (y << 16) | x);
	} else {
		I915_WRITE(dspbase, Start + Offset);
		I915_READ(dspbase);
	}

	if ((IS_I965G(dev) || plane == 0))
		intel_update_fbc(crtc, &crtc->mode);

	intel_wait_for_vblank(dev);

	if (old_fb) {
		intel_fb = to_intel_framebuffer(old_fb);
		obj_priv = intel_fb->obj->driver_private;
		i915_gem_object_unpin(intel_fb->obj);
	}
	intel_increase_pllclock(crtc, true);

	mutex_unlock(&dev->struct_mutex);

	if (!dev->primary->master)
		return 0;

	master_priv = dev->primary->master->driver_priv;
	if (!master_priv->sarea_priv)
		return 0;

	if (pipe) {
		master_priv->sarea_priv->pipeB_x = x;
		master_priv->sarea_priv->pipeB_y = y;
	} else {
		master_priv->sarea_priv->pipeA_x = x;
		master_priv->sarea_priv->pipeA_y = y;
	}

	return 0;
}

/* Disable the VGA plane that we never use */
static void i915_disable_vga (struct drm_device *dev)
{
	struct drm_i915_private *dev_priv = dev->dev_private;
	u8 sr1;
	u32 vga_reg;

	if (IS_IRONLAKE(dev))
		vga_reg = CPU_VGACNTRL;
	else
		vga_reg = VGACNTRL;

	if (I915_READ(vga_reg) & VGA_DISP_DISABLE)
		return;

	I915_WRITE8(VGA_SR_INDEX, 1);
	sr1 = I915_READ8(VGA_SR_DATA);
	I915_WRITE8(VGA_SR_DATA, sr1 | (1 << 5));
	udelay(100);

	I915_WRITE(vga_reg, VGA_DISP_DISABLE);
}

static void ironlake_disable_pll_edp (struct drm_crtc *crtc)
{
	struct drm_device *dev = crtc->dev;
	struct drm_i915_private *dev_priv = dev->dev_private;
	u32 dpa_ctl;

	DRM_DEBUG_KMS("\n");
	dpa_ctl = I915_READ(DP_A);
	dpa_ctl &= ~DP_PLL_ENABLE;
	I915_WRITE(DP_A, dpa_ctl);
}

static void ironlake_enable_pll_edp (struct drm_crtc *crtc)
{
	struct drm_device *dev = crtc->dev;
	struct drm_i915_private *dev_priv = dev->dev_private;
	u32 dpa_ctl;

	dpa_ctl = I915_READ(DP_A);
	dpa_ctl |= DP_PLL_ENABLE;
	I915_WRITE(DP_A, dpa_ctl);
	udelay(200);
}


static void ironlake_set_pll_edp (struct drm_crtc *crtc, int clock)
{
	struct drm_device *dev = crtc->dev;
	struct drm_i915_private *dev_priv = dev->dev_private;
	u32 dpa_ctl;

	DRM_DEBUG_KMS("eDP PLL enable for clock %d\n", clock);
	dpa_ctl = I915_READ(DP_A);
	dpa_ctl &= ~DP_PLL_FREQ_MASK;

	if (clock < 200000) {
		u32 temp;
		dpa_ctl |= DP_PLL_FREQ_160MHZ;
		/* workaround for 160Mhz:
		   1) program 0x4600c bits 15:0 = 0x8124
		   2) program 0x46010 bit 0 = 1
		   3) program 0x46034 bit 24 = 1
		   4) program 0x64000 bit 14 = 1
		   */
		temp = I915_READ(0x4600c);
		temp &= 0xffff0000;
		I915_WRITE(0x4600c, temp | 0x8124);

		temp = I915_READ(0x46010);
		I915_WRITE(0x46010, temp | 1);

		temp = I915_READ(0x46034);
		I915_WRITE(0x46034, temp | (1 << 24));
	} else {
		dpa_ctl |= DP_PLL_FREQ_270MHZ;
	}
	I915_WRITE(DP_A, dpa_ctl);

	udelay(500);
}

static void ironlake_crtc_dpms(struct drm_crtc *crtc, int mode)
{
	struct drm_device *dev = crtc->dev;
	struct drm_i915_private *dev_priv = dev->dev_private;
	struct intel_crtc *intel_crtc = to_intel_crtc(crtc);
	int pipe = intel_crtc->pipe;
	int plane = intel_crtc->plane;
	int pch_dpll_reg = (pipe == 0) ? PCH_DPLL_A : PCH_DPLL_B;
	int pipeconf_reg = (pipe == 0) ? PIPEACONF : PIPEBCONF;
	int dspcntr_reg = (plane == 0) ? DSPACNTR : DSPBCNTR;
	int dspbase_reg = (plane == 0) ? DSPAADDR : DSPBADDR;
	int fdi_tx_reg = (pipe == 0) ? FDI_TXA_CTL : FDI_TXB_CTL;
	int fdi_rx_reg = (pipe == 0) ? FDI_RXA_CTL : FDI_RXB_CTL;
	int fdi_rx_iir_reg = (pipe == 0) ? FDI_RXA_IIR : FDI_RXB_IIR;
	int fdi_rx_imr_reg = (pipe == 0) ? FDI_RXA_IMR : FDI_RXB_IMR;
	int transconf_reg = (pipe == 0) ? TRANSACONF : TRANSBCONF;
	int pf_ctl_reg = (pipe == 0) ? PFA_CTL_1 : PFB_CTL_1;
	int pf_win_size = (pipe == 0) ? PFA_WIN_SZ : PFB_WIN_SZ;
	int pf_win_pos = (pipe == 0) ? PFA_WIN_POS : PFB_WIN_POS;
	int cpu_htot_reg = (pipe == 0) ? HTOTAL_A : HTOTAL_B;
	int cpu_hblank_reg = (pipe == 0) ? HBLANK_A : HBLANK_B;
	int cpu_hsync_reg = (pipe == 0) ? HSYNC_A : HSYNC_B;
	int cpu_vtot_reg = (pipe == 0) ? VTOTAL_A : VTOTAL_B;
	int cpu_vblank_reg = (pipe == 0) ? VBLANK_A : VBLANK_B;
	int cpu_vsync_reg = (pipe == 0) ? VSYNC_A : VSYNC_B;
	int trans_htot_reg = (pipe == 0) ? TRANS_HTOTAL_A : TRANS_HTOTAL_B;
	int trans_hblank_reg = (pipe == 0) ? TRANS_HBLANK_A : TRANS_HBLANK_B;
	int trans_hsync_reg = (pipe == 0) ? TRANS_HSYNC_A : TRANS_HSYNC_B;
	int trans_vtot_reg = (pipe == 0) ? TRANS_VTOTAL_A : TRANS_VTOTAL_B;
	int trans_vblank_reg = (pipe == 0) ? TRANS_VBLANK_A : TRANS_VBLANK_B;
	int trans_vsync_reg = (pipe == 0) ? TRANS_VSYNC_A : TRANS_VSYNC_B;
	u32 temp;
	int tries = 5, j, n;
	u32 pipe_bpc;

	temp = I915_READ(pipeconf_reg);
	pipe_bpc = temp & PIPE_BPC_MASK;

	/* XXX: When our outputs are all unaware of DPMS modes other than off
	 * and on, we should map those modes to DRM_MODE_DPMS_OFF in the CRTC.
	 */
	switch (mode) {
	case DRM_MODE_DPMS_ON:
	case DRM_MODE_DPMS_STANDBY:
	case DRM_MODE_DPMS_SUSPEND:
		DRM_DEBUG_KMS("crtc %d dpms on\n", pipe);

		if (intel_pipe_has_type(crtc, INTEL_OUTPUT_LVDS)) {
			temp = I915_READ(PCH_LVDS);
			if ((temp & LVDS_PORT_EN) == 0) {
				I915_WRITE(PCH_LVDS, temp | LVDS_PORT_EN);
				POSTING_READ(PCH_LVDS);
			}
		}

		if (HAS_eDP) {
			/* enable eDP PLL */
			ironlake_enable_pll_edp(crtc);
		} else {
			/* enable PCH DPLL */
			temp = I915_READ(pch_dpll_reg);
			if ((temp & DPLL_VCO_ENABLE) == 0) {
				I915_WRITE(pch_dpll_reg, temp | DPLL_VCO_ENABLE);
				I915_READ(pch_dpll_reg);
			}

			/* enable PCH FDI RX PLL, wait warmup plus DMI latency */
			temp = I915_READ(fdi_rx_reg);
			/*
			 * make the BPC in FDI Rx be consistent with that in
			 * pipeconf reg.
			 */
			temp &= ~(0x7 << 16);
			temp |= (pipe_bpc << 11);
			I915_WRITE(fdi_rx_reg, temp | FDI_RX_PLL_ENABLE |
					FDI_SEL_PCDCLK |
					FDI_DP_PORT_WIDTH_X4); /* default 4 lanes */
			I915_READ(fdi_rx_reg);
			udelay(200);

			/* Enable CPU FDI TX PLL, always on for Ironlake */
			temp = I915_READ(fdi_tx_reg);
			if ((temp & FDI_TX_PLL_ENABLE) == 0) {
				I915_WRITE(fdi_tx_reg, temp | FDI_TX_PLL_ENABLE);
				I915_READ(fdi_tx_reg);
				udelay(100);
			}
		}

		/* Enable panel fitting for LVDS */
		if (intel_pipe_has_type(crtc, INTEL_OUTPUT_LVDS)) {
			temp = I915_READ(pf_ctl_reg);
			I915_WRITE(pf_ctl_reg, temp | PF_ENABLE | PF_FILTER_MED_3x3);

			/* currently full aspect */
			I915_WRITE(pf_win_pos, 0);

			I915_WRITE(pf_win_size,
				   (dev_priv->panel_fixed_mode->hdisplay << 16) |
				   (dev_priv->panel_fixed_mode->vdisplay));
		}

		/* Enable CPU pipe */
		temp = I915_READ(pipeconf_reg);
		if ((temp & PIPEACONF_ENABLE) == 0) {
			I915_WRITE(pipeconf_reg, temp | PIPEACONF_ENABLE);
			I915_READ(pipeconf_reg);
			udelay(100);
		}

		/* configure and enable CPU plane */
		temp = I915_READ(dspcntr_reg);
		if ((temp & DISPLAY_PLANE_ENABLE) == 0) {
			I915_WRITE(dspcntr_reg, temp | DISPLAY_PLANE_ENABLE);
			/* Flush the plane changes */
			I915_WRITE(dspbase_reg, I915_READ(dspbase_reg));
		}

		if (!HAS_eDP) {
			/* enable CPU FDI TX and PCH FDI RX */
			temp = I915_READ(fdi_tx_reg);
			temp |= FDI_TX_ENABLE;
			temp |= FDI_DP_PORT_WIDTH_X4; /* default */
			temp &= ~FDI_LINK_TRAIN_NONE;
			temp |= FDI_LINK_TRAIN_PATTERN_1;
			I915_WRITE(fdi_tx_reg, temp);
			I915_READ(fdi_tx_reg);

			temp = I915_READ(fdi_rx_reg);
			temp &= ~FDI_LINK_TRAIN_NONE;
			temp |= FDI_LINK_TRAIN_PATTERN_1;
			I915_WRITE(fdi_rx_reg, temp | FDI_RX_ENABLE);
			I915_READ(fdi_rx_reg);

			udelay(150);

			/* Train FDI. */
			/* umask FDI RX Interrupt symbol_lock and bit_lock bit
			   for train result */
			temp = I915_READ(fdi_rx_imr_reg);
			temp &= ~FDI_RX_SYMBOL_LOCK;
			temp &= ~FDI_RX_BIT_LOCK;
			I915_WRITE(fdi_rx_imr_reg, temp);
			I915_READ(fdi_rx_imr_reg);
			udelay(150);

			temp = I915_READ(fdi_rx_iir_reg);
			DRM_DEBUG_KMS("FDI_RX_IIR 0x%x\n", temp);

			if ((temp & FDI_RX_BIT_LOCK) == 0) {
				for (j = 0; j < tries; j++) {
					temp = I915_READ(fdi_rx_iir_reg);
					DRM_DEBUG_KMS("FDI_RX_IIR 0x%x\n",
								temp);
					if (temp & FDI_RX_BIT_LOCK)
						break;
					udelay(200);
				}
				if (j != tries)
					I915_WRITE(fdi_rx_iir_reg,
							temp | FDI_RX_BIT_LOCK);
				else
					DRM_DEBUG_KMS("train 1 fail\n");
			} else {
				I915_WRITE(fdi_rx_iir_reg,
						temp | FDI_RX_BIT_LOCK);
				DRM_DEBUG_KMS("train 1 ok 2!\n");
			}
			temp = I915_READ(fdi_tx_reg);
			temp &= ~FDI_LINK_TRAIN_NONE;
			temp |= FDI_LINK_TRAIN_PATTERN_2;
			I915_WRITE(fdi_tx_reg, temp);

			temp = I915_READ(fdi_rx_reg);
			temp &= ~FDI_LINK_TRAIN_NONE;
			temp |= FDI_LINK_TRAIN_PATTERN_2;
			I915_WRITE(fdi_rx_reg, temp);

			udelay(150);

			temp = I915_READ(fdi_rx_iir_reg);
			DRM_DEBUG_KMS("FDI_RX_IIR 0x%x\n", temp);

			if ((temp & FDI_RX_SYMBOL_LOCK) == 0) {
				for (j = 0; j < tries; j++) {
					temp = I915_READ(fdi_rx_iir_reg);
					DRM_DEBUG_KMS("FDI_RX_IIR 0x%x\n",
								temp);
					if (temp & FDI_RX_SYMBOL_LOCK)
						break;
					udelay(200);
				}
				if (j != tries) {
					I915_WRITE(fdi_rx_iir_reg,
							temp | FDI_RX_SYMBOL_LOCK);
					DRM_DEBUG_KMS("train 2 ok 1!\n");
				} else
					DRM_DEBUG_KMS("train 2 fail\n");
			} else {
				I915_WRITE(fdi_rx_iir_reg,
						temp | FDI_RX_SYMBOL_LOCK);
				DRM_DEBUG_KMS("train 2 ok 2!\n");
			}
			DRM_DEBUG_KMS("train done\n");

			/* set transcoder timing */
			I915_WRITE(trans_htot_reg, I915_READ(cpu_htot_reg));
			I915_WRITE(trans_hblank_reg, I915_READ(cpu_hblank_reg));
			I915_WRITE(trans_hsync_reg, I915_READ(cpu_hsync_reg));

			I915_WRITE(trans_vtot_reg, I915_READ(cpu_vtot_reg));
			I915_WRITE(trans_vblank_reg, I915_READ(cpu_vblank_reg));
			I915_WRITE(trans_vsync_reg, I915_READ(cpu_vsync_reg));

			/* enable PCH transcoder */
			temp = I915_READ(transconf_reg);
			/*
			 * make the BPC in transcoder be consistent with
			 * that in pipeconf reg.
			 */
			temp &= ~PIPE_BPC_MASK;
			temp |= pipe_bpc;
			I915_WRITE(transconf_reg, temp | TRANS_ENABLE);
			I915_READ(transconf_reg);

			while ((I915_READ(transconf_reg) & TRANS_STATE_ENABLE) == 0)
				;

			/* enable normal */

			temp = I915_READ(fdi_tx_reg);
			temp &= ~FDI_LINK_TRAIN_NONE;
			I915_WRITE(fdi_tx_reg, temp | FDI_LINK_TRAIN_NONE |
					FDI_TX_ENHANCE_FRAME_ENABLE);
			I915_READ(fdi_tx_reg);

			temp = I915_READ(fdi_rx_reg);
			temp &= ~FDI_LINK_TRAIN_NONE;
			I915_WRITE(fdi_rx_reg, temp | FDI_LINK_TRAIN_NONE |
					FDI_RX_ENHANCE_FRAME_ENABLE);
			I915_READ(fdi_rx_reg);

			/* wait one idle pattern time */
			udelay(100);

		}

		intel_crtc_load_lut(crtc);

	break;
	case DRM_MODE_DPMS_OFF:
		DRM_DEBUG_KMS("crtc %d dpms off\n", pipe);

		drm_vblank_off(dev, pipe);
		/* Disable display plane */
		temp = I915_READ(dspcntr_reg);
		if ((temp & DISPLAY_PLANE_ENABLE) != 0) {
			I915_WRITE(dspcntr_reg, temp & ~DISPLAY_PLANE_ENABLE);
			/* Flush the plane changes */
			I915_WRITE(dspbase_reg, I915_READ(dspbase_reg));
			I915_READ(dspbase_reg);
		}

		i915_disable_vga(dev);

		/* disable cpu pipe, disable after all planes disabled */
		temp = I915_READ(pipeconf_reg);
		if ((temp & PIPEACONF_ENABLE) != 0) {
			I915_WRITE(pipeconf_reg, temp & ~PIPEACONF_ENABLE);
			I915_READ(pipeconf_reg);
			n = 0;
			/* wait for cpu pipe off, pipe state */
			while ((I915_READ(pipeconf_reg) & I965_PIPECONF_ACTIVE) != 0) {
				n++;
				if (n < 60) {
					udelay(500);
					continue;
				} else {
					DRM_DEBUG_KMS("pipe %d off delay\n",
								pipe);
					break;
				}
			}
		} else
			DRM_DEBUG_KMS("crtc %d is disabled\n", pipe);

		udelay(100);

		/* Disable PF */
		temp = I915_READ(pf_ctl_reg);
		if ((temp & PF_ENABLE) != 0) {
			I915_WRITE(pf_ctl_reg, temp & ~PF_ENABLE);
			I915_READ(pf_ctl_reg);
		}
		I915_WRITE(pf_win_size, 0);

		/* disable CPU FDI tx and PCH FDI rx */
		temp = I915_READ(fdi_tx_reg);
		I915_WRITE(fdi_tx_reg, temp & ~FDI_TX_ENABLE);
		I915_READ(fdi_tx_reg);

		temp = I915_READ(fdi_rx_reg);
		/* BPC in FDI rx is consistent with that in pipeconf */
		temp &= ~(0x07 << 16);
		temp |= (pipe_bpc << 11);
		I915_WRITE(fdi_rx_reg, temp & ~FDI_RX_ENABLE);
		I915_READ(fdi_rx_reg);

		udelay(100);

		/* still set train pattern 1 */
		temp = I915_READ(fdi_tx_reg);
		temp &= ~FDI_LINK_TRAIN_NONE;
		temp |= FDI_LINK_TRAIN_PATTERN_1;
		I915_WRITE(fdi_tx_reg, temp);

		temp = I915_READ(fdi_rx_reg);
		temp &= ~FDI_LINK_TRAIN_NONE;
		temp |= FDI_LINK_TRAIN_PATTERN_1;
		I915_WRITE(fdi_rx_reg, temp);

		udelay(100);

		if (intel_pipe_has_type(crtc, INTEL_OUTPUT_LVDS)) {
			temp = I915_READ(PCH_LVDS);
			I915_WRITE(PCH_LVDS, temp & ~LVDS_PORT_EN);
			I915_READ(PCH_LVDS);
			udelay(100);
		}

		/* disable PCH transcoder */
		temp = I915_READ(transconf_reg);
		if ((temp & TRANS_ENABLE) != 0) {
			I915_WRITE(transconf_reg, temp & ~TRANS_ENABLE);
			I915_READ(transconf_reg);
			n = 0;
			/* wait for PCH transcoder off, transcoder state */
			while ((I915_READ(transconf_reg) & TRANS_STATE_ENABLE) != 0) {
				n++;
				if (n < 60) {
					udelay(500);
					continue;
				} else {
					DRM_DEBUG_KMS("transcoder %d off "
							"delay\n", pipe);
					break;
				}
			}
		}
		temp = I915_READ(transconf_reg);
		/* BPC in transcoder is consistent with that in pipeconf */
		temp &= ~PIPE_BPC_MASK;
		temp |= pipe_bpc;
		I915_WRITE(transconf_reg, temp);
		I915_READ(transconf_reg);
		udelay(100);

		/* disable PCH DPLL */
		temp = I915_READ(pch_dpll_reg);
		if ((temp & DPLL_VCO_ENABLE) != 0) {
			I915_WRITE(pch_dpll_reg, temp & ~DPLL_VCO_ENABLE);
			I915_READ(pch_dpll_reg);
		}

		if (HAS_eDP) {
			ironlake_disable_pll_edp(crtc);
		}

		temp = I915_READ(fdi_rx_reg);
		temp &= ~FDI_SEL_PCDCLK;
		I915_WRITE(fdi_rx_reg, temp);
		I915_READ(fdi_rx_reg);

		temp = I915_READ(fdi_rx_reg);
		temp &= ~FDI_RX_PLL_ENABLE;
		I915_WRITE(fdi_rx_reg, temp);
		I915_READ(fdi_rx_reg);

		/* Disable CPU FDI TX PLL */
		temp = I915_READ(fdi_tx_reg);
		if ((temp & FDI_TX_PLL_ENABLE) != 0) {
			I915_WRITE(fdi_tx_reg, temp & ~FDI_TX_PLL_ENABLE);
			I915_READ(fdi_tx_reg);
			udelay(100);
		}

		/* Wait for the clocks to turn off. */
		udelay(100);
		break;
	}
}

static void intel_crtc_dpms_overlay(struct intel_crtc *intel_crtc, bool enable)
{
	struct intel_overlay *overlay;
	int ret;

	if (!enable && intel_crtc->overlay) {
		overlay = intel_crtc->overlay;
		mutex_lock(&overlay->dev->struct_mutex);
		for (;;) {
			ret = intel_overlay_switch_off(overlay);
			if (ret == 0)
				break;

			ret = intel_overlay_recover_from_interrupt(overlay, 0);
			if (ret != 0) {
				/* overlay doesn't react anymore. Usually
				 * results in a black screen and an unkillable
				 * X server. */
				BUG();
				overlay->hw_wedged = HW_WEDGED;
				break;
			}
		}
		mutex_unlock(&overlay->dev->struct_mutex);
	}
	/* Let userspace switch the overlay on again. In most cases userspace
	 * has to recompute where to put it anyway. */

	return;
}

static void i9xx_crtc_dpms(struct drm_crtc *crtc, int mode)
{
	struct drm_device *dev = crtc->dev;
	struct drm_i915_private *dev_priv = dev->dev_private;
	struct intel_crtc *intel_crtc = to_intel_crtc(crtc);
	int pipe = intel_crtc->pipe;
	int plane = intel_crtc->plane;
	int dpll_reg = (pipe == 0) ? DPLL_A : DPLL_B;
	int dspcntr_reg = (plane == 0) ? DSPACNTR : DSPBCNTR;
	int dspbase_reg = (plane == 0) ? DSPAADDR : DSPBADDR;
	int pipeconf_reg = (pipe == 0) ? PIPEACONF : PIPEBCONF;
	u32 temp;

	/* XXX: When our outputs are all unaware of DPMS modes other than off
	 * and on, we should map those modes to DRM_MODE_DPMS_OFF in the CRTC.
	 */
	switch (mode) {
	case DRM_MODE_DPMS_ON:
	case DRM_MODE_DPMS_STANDBY:
	case DRM_MODE_DPMS_SUSPEND:
		intel_update_watermarks(dev);

		/* Enable the DPLL */
		temp = I915_READ(dpll_reg);
		if ((temp & DPLL_VCO_ENABLE) == 0) {
			I915_WRITE(dpll_reg, temp);
			I915_READ(dpll_reg);
			/* Wait for the clocks to stabilize. */
			udelay(150);
			I915_WRITE(dpll_reg, temp | DPLL_VCO_ENABLE);
			I915_READ(dpll_reg);
			/* Wait for the clocks to stabilize. */
			udelay(150);
			I915_WRITE(dpll_reg, temp | DPLL_VCO_ENABLE);
			I915_READ(dpll_reg);
			/* Wait for the clocks to stabilize. */
			udelay(150);
		}

		/* Enable the pipe */
		temp = I915_READ(pipeconf_reg);
		if ((temp & PIPEACONF_ENABLE) == 0)
			I915_WRITE(pipeconf_reg, temp | PIPEACONF_ENABLE);

		/* Enable the plane */
		temp = I915_READ(dspcntr_reg);
		if ((temp & DISPLAY_PLANE_ENABLE) == 0) {
			I915_WRITE(dspcntr_reg, temp | DISPLAY_PLANE_ENABLE);
			/* Flush the plane changes */
			I915_WRITE(dspbase_reg, I915_READ(dspbase_reg));
		}

		intel_crtc_load_lut(crtc);

		if ((IS_I965G(dev) || plane == 0))
			intel_update_fbc(crtc, &crtc->mode);

		/* Give the overlay scaler a chance to enable if it's on this pipe */
		intel_crtc_dpms_overlay(intel_crtc, true);
	break;
	case DRM_MODE_DPMS_OFF:
		intel_update_watermarks(dev);

		/* Give the overlay scaler a chance to disable if it's on this pipe */
		intel_crtc_dpms_overlay(intel_crtc, false);
		drm_vblank_off(dev, pipe);

		if (dev_priv->cfb_plane == plane &&
		    dev_priv->display.disable_fbc)
			dev_priv->display.disable_fbc(dev);

		/* Disable the VGA plane that we never use */
		i915_disable_vga(dev);

		/* Disable display plane */
		temp = I915_READ(dspcntr_reg);
		if ((temp & DISPLAY_PLANE_ENABLE) != 0) {
			I915_WRITE(dspcntr_reg, temp & ~DISPLAY_PLANE_ENABLE);
			/* Flush the plane changes */
			I915_WRITE(dspbase_reg, I915_READ(dspbase_reg));
			I915_READ(dspbase_reg);
		}

		if (!IS_I9XX(dev)) {
			/* Wait for vblank for the disable to take effect */
			intel_wait_for_vblank(dev);
		}

		/* Next, disable display pipes */
		temp = I915_READ(pipeconf_reg);
		if ((temp & PIPEACONF_ENABLE) != 0) {
			I915_WRITE(pipeconf_reg, temp & ~PIPEACONF_ENABLE);
			I915_READ(pipeconf_reg);
		}

		/* Wait for vblank for the disable to take effect. */
		intel_wait_for_vblank(dev);

		temp = I915_READ(dpll_reg);
		if ((temp & DPLL_VCO_ENABLE) != 0) {
			I915_WRITE(dpll_reg, temp & ~DPLL_VCO_ENABLE);
			I915_READ(dpll_reg);
		}

		/* Wait for the clocks to turn off. */
		udelay(150);
		break;
	}
}

/**
 * Sets the power management mode of the pipe and plane.
 *
 * This code should probably grow support for turning the cursor off and back
 * on appropriately at the same time as we're turning the pipe off/on.
 */
static void intel_crtc_dpms(struct drm_crtc *crtc, int mode)
{
	struct drm_device *dev = crtc->dev;
	struct drm_i915_private *dev_priv = dev->dev_private;
	struct drm_i915_master_private *master_priv;
	struct intel_crtc *intel_crtc = to_intel_crtc(crtc);
	int pipe = intel_crtc->pipe;
	bool enabled;

	dev_priv->display.dpms(crtc, mode);

	intel_crtc->dpms_mode = mode;

	if (!dev->primary->master)
		return;

	master_priv = dev->primary->master->driver_priv;
	if (!master_priv->sarea_priv)
		return;

	enabled = crtc->enabled && mode != DRM_MODE_DPMS_OFF;

	switch (pipe) {
	case 0:
		master_priv->sarea_priv->pipeA_w = enabled ? crtc->mode.hdisplay : 0;
		master_priv->sarea_priv->pipeA_h = enabled ? crtc->mode.vdisplay : 0;
		break;
	case 1:
		master_priv->sarea_priv->pipeB_w = enabled ? crtc->mode.hdisplay : 0;
		master_priv->sarea_priv->pipeB_h = enabled ? crtc->mode.vdisplay : 0;
		break;
	default:
		DRM_ERROR("Can't update pipe %d in SAREA\n", pipe);
		break;
	}
}

static void intel_crtc_prepare (struct drm_crtc *crtc)
{
	struct drm_crtc_helper_funcs *crtc_funcs = crtc->helper_private;
	crtc_funcs->dpms(crtc, DRM_MODE_DPMS_OFF);
}

static void intel_crtc_commit (struct drm_crtc *crtc)
{
	struct drm_crtc_helper_funcs *crtc_funcs = crtc->helper_private;
	crtc_funcs->dpms(crtc, DRM_MODE_DPMS_ON);
}

void intel_encoder_prepare (struct drm_encoder *encoder)
{
	struct drm_encoder_helper_funcs *encoder_funcs = encoder->helper_private;
	/* lvds has its own version of prepare see intel_lvds_prepare */
	encoder_funcs->dpms(encoder, DRM_MODE_DPMS_OFF);
}

void intel_encoder_commit (struct drm_encoder *encoder)
{
	struct drm_encoder_helper_funcs *encoder_funcs = encoder->helper_private;
	/* lvds has its own version of commit see intel_lvds_commit */
	encoder_funcs->dpms(encoder, DRM_MODE_DPMS_ON);
}

static bool intel_crtc_mode_fixup(struct drm_crtc *crtc,
				  struct drm_display_mode *mode,
				  struct drm_display_mode *adjusted_mode)
{
	struct drm_device *dev = crtc->dev;
	if (IS_IRONLAKE(dev)) {
		/* FDI link clock is fixed at 2.7G */
		if (mode->clock * 3 > 27000 * 4)
			return MODE_CLOCK_HIGH;
	}
	return true;
}

static int i945_get_display_clock_speed(struct drm_device *dev)
{
	return 400000;
}

static int i915_get_display_clock_speed(struct drm_device *dev)
{
	return 333000;
}

static int i9xx_misc_get_display_clock_speed(struct drm_device *dev)
{
	return 200000;
}

static int i915gm_get_display_clock_speed(struct drm_device *dev)
{
	u16 gcfgc = 0;

	pci_read_config_word(dev->pdev, GCFGC, &gcfgc);

	if (gcfgc & GC_LOW_FREQUENCY_ENABLE)
		return 133000;
	else {
		switch (gcfgc & GC_DISPLAY_CLOCK_MASK) {
		case GC_DISPLAY_CLOCK_333_MHZ:
			return 333000;
		default:
		case GC_DISPLAY_CLOCK_190_200_MHZ:
			return 190000;
		}
	}
}

static int i865_get_display_clock_speed(struct drm_device *dev)
{
	return 266000;
}

static int i855_get_display_clock_speed(struct drm_device *dev)
{
	u16 hpllcc = 0;
	/* Assume that the hardware is in the high speed state.  This
	 * should be the default.
	 */
	switch (hpllcc & GC_CLOCK_CONTROL_MASK) {
	case GC_CLOCK_133_200:
	case GC_CLOCK_100_200:
		return 200000;
	case GC_CLOCK_166_250:
		return 250000;
	case GC_CLOCK_100_133:
		return 133000;
	}

	/* Shouldn't happen */
	return 0;
}

static int i830_get_display_clock_speed(struct drm_device *dev)
{
	return 133000;
}

/**
 * Return the pipe currently connected to the panel fitter,
 * or -1 if the panel fitter is not present or not in use
 */
int intel_panel_fitter_pipe (struct drm_device *dev)
{
	struct drm_i915_private *dev_priv = dev->dev_private;
	u32  pfit_control;

	/* i830 doesn't have a panel fitter */
	if (IS_I830(dev))
		return -1;

	pfit_control = I915_READ(PFIT_CONTROL);

	/* See if the panel fitter is in use */
	if ((pfit_control & PFIT_ENABLE) == 0)
		return -1;

	/* 965 can place panel fitter on either pipe */
	if (IS_I965G(dev))
		return (pfit_control >> 29) & 0x3;

	/* older chips can only use pipe 1 */
	return 1;
}

struct fdi_m_n {
	u32        tu;
	u32        gmch_m;
	u32        gmch_n;
	u32        link_m;
	u32        link_n;
};

static void
fdi_reduce_ratio(u32 *num, u32 *den)
{
	while (*num > 0xffffff || *den > 0xffffff) {
		*num >>= 1;
		*den >>= 1;
	}
}

#define DATA_N 0x800000
#define LINK_N 0x80000

static void
ironlake_compute_m_n(int bits_per_pixel, int nlanes, int pixel_clock,
		     int link_clock, struct fdi_m_n *m_n)
{
	u64 temp;

	m_n->tu = 64; /* default size */

	temp = (u64) DATA_N * pixel_clock;
	temp = div_u64(temp, link_clock);
	m_n->gmch_m = div_u64(temp * bits_per_pixel, nlanes);
	m_n->gmch_m >>= 3; /* convert to bytes_per_pixel */
	m_n->gmch_n = DATA_N;
	fdi_reduce_ratio(&m_n->gmch_m, &m_n->gmch_n);

	temp = (u64) LINK_N * pixel_clock;
	m_n->link_m = div_u64(temp, link_clock);
	m_n->link_n = LINK_N;
	fdi_reduce_ratio(&m_n->link_m, &m_n->link_n);
}


struct intel_watermark_params {
	unsigned long fifo_size;
	unsigned long max_wm;
	unsigned long default_wm;
	unsigned long guard_size;
	unsigned long cacheline_size;
};

/* Pineview has different values for various configs */
static struct intel_watermark_params pineview_display_wm = {
	PINEVIEW_DISPLAY_FIFO,
	PINEVIEW_MAX_WM,
	PINEVIEW_DFT_WM,
	PINEVIEW_GUARD_WM,
	PINEVIEW_FIFO_LINE_SIZE
};
static struct intel_watermark_params pineview_display_hplloff_wm = {
	PINEVIEW_DISPLAY_FIFO,
	PINEVIEW_MAX_WM,
	PINEVIEW_DFT_HPLLOFF_WM,
	PINEVIEW_GUARD_WM,
	PINEVIEW_FIFO_LINE_SIZE
};
static struct intel_watermark_params pineview_cursor_wm = {
	PINEVIEW_CURSOR_FIFO,
	PINEVIEW_CURSOR_MAX_WM,
	PINEVIEW_CURSOR_DFT_WM,
	PINEVIEW_CURSOR_GUARD_WM,
	PINEVIEW_FIFO_LINE_SIZE,
};
static struct intel_watermark_params pineview_cursor_hplloff_wm = {
	PINEVIEW_CURSOR_FIFO,
	PINEVIEW_CURSOR_MAX_WM,
	PINEVIEW_CURSOR_DFT_WM,
	PINEVIEW_CURSOR_GUARD_WM,
	PINEVIEW_FIFO_LINE_SIZE
};
static struct intel_watermark_params g4x_wm_info = {
	G4X_FIFO_SIZE,
	G4X_MAX_WM,
	G4X_MAX_WM,
	2,
	G4X_FIFO_LINE_SIZE,
};
static struct intel_watermark_params i945_wm_info = {
	I945_FIFO_SIZE,
	I915_MAX_WM,
	1,
	2,
	I915_FIFO_LINE_SIZE
};
static struct intel_watermark_params i915_wm_info = {
	I915_FIFO_SIZE,
	I915_MAX_WM,
	1,
	2,
	I915_FIFO_LINE_SIZE
};
static struct intel_watermark_params i855_wm_info = {
	I855GM_FIFO_SIZE,
	I915_MAX_WM,
	1,
	2,
	I830_FIFO_LINE_SIZE
};
static struct intel_watermark_params i830_wm_info = {
	I830_FIFO_SIZE,
	I915_MAX_WM,
	1,
	2,
	I830_FIFO_LINE_SIZE
};

/**
 * intel_calculate_wm - calculate watermark level
 * @clock_in_khz: pixel clock
 * @wm: chip FIFO params
 * @pixel_size: display pixel size
 * @latency_ns: memory latency for the platform
 *
 * Calculate the watermark level (the level at which the display plane will
 * start fetching from memory again).  Each chip has a different display
 * FIFO size and allocation, so the caller needs to figure that out and pass
 * in the correct intel_watermark_params structure.
 *
 * As the pixel clock runs, the FIFO will be drained at a rate that depends
 * on the pixel size.  When it reaches the watermark level, it'll start
 * fetching FIFO line sized based chunks from memory until the FIFO fills
 * past the watermark point.  If the FIFO drains completely, a FIFO underrun
 * will occur, and a display engine hang could result.
 */
static unsigned long intel_calculate_wm(unsigned long clock_in_khz,
					struct intel_watermark_params *wm,
					int pixel_size,
					unsigned long latency_ns)
{
	long entries_required, wm_size;

	/*
	 * Note: we need to make sure we don't overflow for various clock &
	 * latency values.
	 * clocks go from a few thousand to several hundred thousand.
	 * latency is usually a few thousand
	 */
	entries_required = ((clock_in_khz / 1000) * pixel_size * latency_ns) /
		1000;
	entries_required /= wm->cacheline_size;

	DRM_DEBUG_KMS("FIFO entries required for mode: %d\n", entries_required);

	wm_size = wm->fifo_size - (entries_required + wm->guard_size);

	DRM_DEBUG_KMS("FIFO watermark level: %d\n", wm_size);

	/* Don't promote wm_size to unsigned... */
	if (wm_size > (long)wm->max_wm)
		wm_size = wm->max_wm;
	if (wm_size <= 0)
		wm_size = wm->default_wm;
	return wm_size;
}

struct cxsr_latency {
	int is_desktop;
	unsigned long fsb_freq;
	unsigned long mem_freq;
	unsigned long display_sr;
	unsigned long display_hpll_disable;
	unsigned long cursor_sr;
	unsigned long cursor_hpll_disable;
};

static struct cxsr_latency cxsr_latency_table[] = {
	{1, 800, 400, 3382, 33382, 3983, 33983},    /* DDR2-400 SC */
	{1, 800, 667, 3354, 33354, 3807, 33807},    /* DDR2-667 SC */
	{1, 800, 800, 3347, 33347, 3763, 33763},    /* DDR2-800 SC */

	{1, 667, 400, 3400, 33400, 4021, 34021},    /* DDR2-400 SC */
	{1, 667, 667, 3372, 33372, 3845, 33845},    /* DDR2-667 SC */
	{1, 667, 800, 3386, 33386, 3822, 33822},    /* DDR2-800 SC */

	{1, 400, 400, 3472, 33472, 4173, 34173},    /* DDR2-400 SC */
	{1, 400, 667, 3443, 33443, 3996, 33996},    /* DDR2-667 SC */
	{1, 400, 800, 3430, 33430, 3946, 33946},    /* DDR2-800 SC */

	{0, 800, 400, 3438, 33438, 4065, 34065},    /* DDR2-400 SC */
	{0, 800, 667, 3410, 33410, 3889, 33889},    /* DDR2-667 SC */
	{0, 800, 800, 3403, 33403, 3845, 33845},    /* DDR2-800 SC */

	{0, 667, 400, 3456, 33456, 4103, 34106},    /* DDR2-400 SC */
	{0, 667, 667, 3428, 33428, 3927, 33927},    /* DDR2-667 SC */
	{0, 667, 800, 3443, 33443, 3905, 33905},    /* DDR2-800 SC */

	{0, 400, 400, 3528, 33528, 4255, 34255},    /* DDR2-400 SC */
	{0, 400, 667, 3500, 33500, 4079, 34079},    /* DDR2-667 SC */
	{0, 400, 800, 3487, 33487, 4029, 34029},    /* DDR2-800 SC */
};

static struct cxsr_latency *intel_get_cxsr_latency(int is_desktop, int fsb,
						   int mem)
{
	int i;
	struct cxsr_latency *latency;

	if (fsb == 0 || mem == 0)
		return NULL;

	for (i = 0; i < ARRAY_SIZE(cxsr_latency_table); i++) {
		latency = &cxsr_latency_table[i];
		if (is_desktop == latency->is_desktop &&
		    fsb == latency->fsb_freq && mem == latency->mem_freq)
			return latency;
	}

	DRM_DEBUG_KMS("Unknown FSB/MEM found, disable CxSR\n");

	return NULL;
}

static void pineview_disable_cxsr(struct drm_device *dev)
{
	struct drm_i915_private *dev_priv = dev->dev_private;
	u32 reg;

	/* deactivate cxsr */
	reg = I915_READ(DSPFW3);
	reg &= ~(PINEVIEW_SELF_REFRESH_EN);
	I915_WRITE(DSPFW3, reg);
	DRM_INFO("Big FIFO is disabled\n");
}

static void pineview_enable_cxsr(struct drm_device *dev, unsigned long clock,
				 int pixel_size)
{
	struct drm_i915_private *dev_priv = dev->dev_private;
	u32 reg;
	unsigned long wm;
	struct cxsr_latency *latency;

	latency = intel_get_cxsr_latency(IS_PINEVIEW_G(dev), dev_priv->fsb_freq,
		dev_priv->mem_freq);
	if (!latency) {
		DRM_DEBUG_KMS("Unknown FSB/MEM found, disable CxSR\n");
		pineview_disable_cxsr(dev);
		return;
	}

	/* Display SR */
	wm = intel_calculate_wm(clock, &pineview_display_wm, pixel_size,
				latency->display_sr);
	reg = I915_READ(DSPFW1);
	reg &= 0x7fffff;
	reg |= wm << 23;
	I915_WRITE(DSPFW1, reg);
	DRM_DEBUG_KMS("DSPFW1 register is %x\n", reg);

	/* cursor SR */
	wm = intel_calculate_wm(clock, &pineview_cursor_wm, pixel_size,
				latency->cursor_sr);
	reg = I915_READ(DSPFW3);
	reg &= ~(0x3f << 24);
	reg |= (wm & 0x3f) << 24;
	I915_WRITE(DSPFW3, reg);

	/* Display HPLL off SR */
	wm = intel_calculate_wm(clock, &pineview_display_hplloff_wm,
		latency->display_hpll_disable, I915_FIFO_LINE_SIZE);
	reg = I915_READ(DSPFW3);
	reg &= 0xfffffe00;
	reg |= wm & 0x1ff;
	I915_WRITE(DSPFW3, reg);

	/* cursor HPLL off SR */
	wm = intel_calculate_wm(clock, &pineview_cursor_hplloff_wm, pixel_size,
				latency->cursor_hpll_disable);
	reg = I915_READ(DSPFW3);
	reg &= ~(0x3f << 16);
	reg |= (wm & 0x3f) << 16;
	I915_WRITE(DSPFW3, reg);
	DRM_DEBUG_KMS("DSPFW3 register is %x\n", reg);

	/* activate cxsr */
	reg = I915_READ(DSPFW3);
	reg |= PINEVIEW_SELF_REFRESH_EN;
	I915_WRITE(DSPFW3, reg);

	DRM_INFO("Big FIFO is enabled\n");

	return;
}

/*
 * Latency for FIFO fetches is dependent on several factors:
 *   - memory configuration (speed, channels)
 *   - chipset
 *   - current MCH state
 * It can be fairly high in some situations, so here we assume a fairly
 * pessimal value.  It's a tradeoff between extra memory fetches (if we
 * set this value too high, the FIFO will fetch frequently to stay full)
 * and power consumption (set it too low to save power and we might see
 * FIFO underruns and display "flicker").
 *
 * A value of 5us seems to be a good balance; safe for very low end
 * platforms but not overly aggressive on lower latency configs.
 */
static const int latency_ns = 5000;

static int i9xx_get_fifo_size(struct drm_device *dev, int plane)
{
	struct drm_i915_private *dev_priv = dev->dev_private;
	uint32_t dsparb = I915_READ(DSPARB);
	int size;

	if (plane == 0)
		size = dsparb & 0x7f;
	else
		size = ((dsparb >> DSPARB_CSTART_SHIFT) & 0x7f) -
			(dsparb & 0x7f);

	DRM_DEBUG_KMS("FIFO size - (0x%08x) %s: %d\n", dsparb,
			plane ? "B" : "A", size);

	return size;
}

static int i85x_get_fifo_size(struct drm_device *dev, int plane)
{
	struct drm_i915_private *dev_priv = dev->dev_private;
	uint32_t dsparb = I915_READ(DSPARB);
	int size;

	if (plane == 0)
		size = dsparb & 0x1ff;
	else
		size = ((dsparb >> DSPARB_BEND_SHIFT) & 0x1ff) -
			(dsparb & 0x1ff);
	size >>= 1; /* Convert to cachelines */

	DRM_DEBUG_KMS("FIFO size - (0x%08x) %s: %d\n", dsparb,
			plane ? "B" : "A", size);

	return size;
}

static int i845_get_fifo_size(struct drm_device *dev, int plane)
{
	struct drm_i915_private *dev_priv = dev->dev_private;
	uint32_t dsparb = I915_READ(DSPARB);
	int size;

	size = dsparb & 0x7f;
	size >>= 2; /* Convert to cachelines */

	DRM_DEBUG_KMS("FIFO size - (0x%08x) %s: %d\n", dsparb,
			plane ? "B" : "A",
		  size);

	return size;
}

static int i830_get_fifo_size(struct drm_device *dev, int plane)
{
	struct drm_i915_private *dev_priv = dev->dev_private;
	uint32_t dsparb = I915_READ(DSPARB);
	int size;

	size = dsparb & 0x7f;
	size >>= 1; /* Convert to cachelines */

	DRM_DEBUG_KMS("FIFO size - (0x%08x) %s: %d\n", dsparb,
			plane ? "B" : "A", size);

	return size;
}

static void g4x_update_wm(struct drm_device *dev,  int planea_clock,
			  int planeb_clock, int sr_hdisplay, int pixel_size)
{
	struct drm_i915_private *dev_priv = dev->dev_private;
	int total_size, cacheline_size;
	int planea_wm, planeb_wm, cursora_wm, cursorb_wm, cursor_sr;
	struct intel_watermark_params planea_params, planeb_params;
	unsigned long line_time_us;
	int sr_clock, sr_entries = 0, entries_required;

	/* Create copies of the base settings for each pipe */
	planea_params = planeb_params = g4x_wm_info;

	/* Grab a couple of global values before we overwrite them */
	total_size = planea_params.fifo_size;
	cacheline_size = planea_params.cacheline_size;

	/*
	 * Note: we need to make sure we don't overflow for various clock &
	 * latency values.
	 * clocks go from a few thousand to several hundred thousand.
	 * latency is usually a few thousand
	 */
	entries_required = ((planea_clock / 1000) * pixel_size * latency_ns) /
		1000;
	entries_required /= G4X_FIFO_LINE_SIZE;
	planea_wm = entries_required + planea_params.guard_size;

	entries_required = ((planeb_clock / 1000) * pixel_size * latency_ns) /
		1000;
	entries_required /= G4X_FIFO_LINE_SIZE;
	planeb_wm = entries_required + planeb_params.guard_size;

	cursora_wm = cursorb_wm = 16;
	cursor_sr = 32;

	DRM_DEBUG("FIFO watermarks - A: %d, B: %d\n", planea_wm, planeb_wm);

	/* Calc sr entries for one plane configs */
	if (sr_hdisplay && (!planea_clock || !planeb_clock)) {
		/* self-refresh has much higher latency */
		static const int sr_latency_ns = 12000;

		sr_clock = planea_clock ? planea_clock : planeb_clock;
		line_time_us = ((sr_hdisplay * 1000) / sr_clock);

		/* Use ns/us then divide to preserve precision */
		sr_entries = (((sr_latency_ns / line_time_us) + 1) *
			      pixel_size * sr_hdisplay) / 1000;
		sr_entries = roundup(sr_entries / cacheline_size, 1);
		DRM_DEBUG("self-refresh entries: %d\n", sr_entries);
		I915_WRITE(FW_BLC_SELF, FW_BLC_SELF_EN);
	} else {
		/* Turn off self refresh if both pipes are enabled */
		I915_WRITE(FW_BLC_SELF, I915_READ(FW_BLC_SELF)
					& ~FW_BLC_SELF_EN);
	}

	DRM_DEBUG("Setting FIFO watermarks - A: %d, B: %d, SR %d\n",
		  planea_wm, planeb_wm, sr_entries);

	planea_wm &= 0x3f;
	planeb_wm &= 0x3f;

	I915_WRITE(DSPFW1, (sr_entries << DSPFW_SR_SHIFT) |
		   (cursorb_wm << DSPFW_CURSORB_SHIFT) |
		   (planeb_wm << DSPFW_PLANEB_SHIFT) | planea_wm);
	I915_WRITE(DSPFW2, (I915_READ(DSPFW2) & DSPFW_CURSORA_MASK) |
		   (cursora_wm << DSPFW_CURSORA_SHIFT));
	/* HPLL off in SR has some issues on G4x... disable it */
	I915_WRITE(DSPFW3, (I915_READ(DSPFW3) & ~DSPFW_HPLL_SR_EN) |
		   (cursor_sr << DSPFW_CURSOR_SR_SHIFT));
}

static void i965_update_wm(struct drm_device *dev, int planea_clock,
			   int planeb_clock, int sr_hdisplay, int pixel_size)
{
	struct drm_i915_private *dev_priv = dev->dev_private;
	unsigned long line_time_us;
	int sr_clock, sr_entries, srwm = 1;

	/* Calc sr entries for one plane configs */
	if (sr_hdisplay && (!planea_clock || !planeb_clock)) {
		/* self-refresh has much higher latency */
		static const int sr_latency_ns = 12000;

		sr_clock = planea_clock ? planea_clock : planeb_clock;
		line_time_us = ((sr_hdisplay * 1000) / sr_clock);

		/* Use ns/us then divide to preserve precision */
		sr_entries = (((sr_latency_ns / line_time_us) + 1) *
			      pixel_size * sr_hdisplay) / 1000;
		sr_entries = roundup(sr_entries / I915_FIFO_LINE_SIZE, 1);
		DRM_DEBUG("self-refresh entries: %d\n", sr_entries);
		srwm = I945_FIFO_SIZE - sr_entries;
		if (srwm < 0)
			srwm = 1;
		srwm &= 0x3f;
		I915_WRITE(FW_BLC_SELF, FW_BLC_SELF_EN);
	} else {
		/* Turn off self refresh if both pipes are enabled */
		I915_WRITE(FW_BLC_SELF, I915_READ(FW_BLC_SELF)
					& ~FW_BLC_SELF_EN);
	}

	DRM_DEBUG_KMS("Setting FIFO watermarks - A: 8, B: 8, C: 8, SR %d\n",
		      srwm);

	/* 965 has limitations... */
	I915_WRITE(DSPFW1, (srwm << DSPFW_SR_SHIFT) | (8 << 16) | (8 << 8) |
		   (8 << 0));
	I915_WRITE(DSPFW2, (8 << 8) | (8 << 0));
}

static void i9xx_update_wm(struct drm_device *dev, int planea_clock,
			   int planeb_clock, int sr_hdisplay, int pixel_size)
{
	struct drm_i915_private *dev_priv = dev->dev_private;
	uint32_t fwater_lo;
	uint32_t fwater_hi;
	int total_size, cacheline_size, cwm, srwm = 1;
	int planea_wm, planeb_wm;
	struct intel_watermark_params planea_params, planeb_params;
	unsigned long line_time_us;
	int sr_clock, sr_entries = 0;

	/* Create copies of the base settings for each pipe */
	if (IS_I965GM(dev) || IS_I945GM(dev))
		planea_params = planeb_params = i945_wm_info;
	else if (IS_I9XX(dev))
		planea_params = planeb_params = i915_wm_info;
	else
		planea_params = planeb_params = i855_wm_info;

	/* Grab a couple of global values before we overwrite them */
	total_size = planea_params.fifo_size;
	cacheline_size = planea_params.cacheline_size;

	/* Update per-plane FIFO sizes */
	planea_params.fifo_size = dev_priv->display.get_fifo_size(dev, 0);
	planeb_params.fifo_size = dev_priv->display.get_fifo_size(dev, 1);

	planea_wm = intel_calculate_wm(planea_clock, &planea_params,
				       pixel_size, latency_ns);
	planeb_wm = intel_calculate_wm(planeb_clock, &planeb_params,
				       pixel_size, latency_ns);
	DRM_DEBUG_KMS("FIFO watermarks - A: %d, B: %d\n", planea_wm, planeb_wm);

	/*
	 * Overlay gets an aggressive default since video jitter is bad.
	 */
	cwm = 2;

	/* Calc sr entries for one plane configs */
	if (HAS_FW_BLC(dev) && sr_hdisplay &&
	    (!planea_clock || !planeb_clock)) {
		/* self-refresh has much higher latency */
		static const int sr_latency_ns = 6000;

		sr_clock = planea_clock ? planea_clock : planeb_clock;
		line_time_us = ((sr_hdisplay * 1000) / sr_clock);

		/* Use ns/us then divide to preserve precision */
		sr_entries = (((sr_latency_ns / line_time_us) + 1) *
			      pixel_size * sr_hdisplay) / 1000;
		sr_entries = roundup(sr_entries / cacheline_size, 1);
		DRM_DEBUG_KMS("self-refresh entries: %d\n", sr_entries);
		srwm = total_size - sr_entries;
		if (srwm < 0)
			srwm = 1;
		I915_WRITE(FW_BLC_SELF, FW_BLC_SELF_EN | (srwm & 0x3f));
	} else {
		/* Turn off self refresh if both pipes are enabled */
		I915_WRITE(FW_BLC_SELF, I915_READ(FW_BLC_SELF)
					& ~FW_BLC_SELF_EN);
	}

	DRM_DEBUG_KMS("Setting FIFO watermarks - A: %d, B: %d, C: %d, SR %d\n",
		  planea_wm, planeb_wm, cwm, srwm);

	fwater_lo = ((planeb_wm & 0x3f) << 16) | (planea_wm & 0x3f);
	fwater_hi = (cwm & 0x1f);

	/* Set request length to 8 cachelines per fetch */
	fwater_lo = fwater_lo | (1 << 24) | (1 << 8);
	fwater_hi = fwater_hi | (1 << 8);

	I915_WRITE(FW_BLC, fwater_lo);
	I915_WRITE(FW_BLC2, fwater_hi);
}

static void i830_update_wm(struct drm_device *dev, int planea_clock, int unused,
			   int unused2, int pixel_size)
{
	struct drm_i915_private *dev_priv = dev->dev_private;
	uint32_t fwater_lo = I915_READ(FW_BLC) & ~0xfff;
	int planea_wm;

	i830_wm_info.fifo_size = dev_priv->display.get_fifo_size(dev, 0);

	planea_wm = intel_calculate_wm(planea_clock, &i830_wm_info,
				       pixel_size, latency_ns);
	fwater_lo |= (3<<8) | planea_wm;

	DRM_DEBUG_KMS("Setting FIFO watermarks - A: %d\n", planea_wm);

	I915_WRITE(FW_BLC, fwater_lo);
}

/**
 * intel_update_watermarks - update FIFO watermark values based on current modes
 *
 * Calculate watermark values for the various WM regs based on current mode
 * and plane configuration.
 *
 * There are several cases to deal with here:
 *   - normal (i.e. non-self-refresh)
 *   - self-refresh (SR) mode
 *   - lines are large relative to FIFO size (buffer can hold up to 2)
 *   - lines are small relative to FIFO size (buffer can hold more than 2
 *     lines), so need to account for TLB latency
 *
 *   The normal calculation is:
 *     watermark = dotclock * bytes per pixel * latency
 *   where latency is platform & configuration dependent (we assume pessimal
 *   values here).
 *
 *   The SR calculation is:
 *     watermark = (trunc(latency/line time)+1) * surface width *
 *       bytes per pixel
 *   where
 *     line time = htotal / dotclock
 *   and latency is assumed to be high, as above.
 *
 * The final value programmed to the register should always be rounded up,
 * and include an extra 2 entries to account for clock crossings.
 *
 * We don't use the sprite, so we can ignore that.  And on Crestline we have
 * to set the non-SR watermarks to 8.
  */
static void intel_update_watermarks(struct drm_device *dev)
{
	struct drm_i915_private *dev_priv = dev->dev_private;
	struct drm_crtc *crtc;
	struct intel_crtc *intel_crtc;
	int sr_hdisplay = 0;
	unsigned long planea_clock = 0, planeb_clock = 0, sr_clock = 0;
	int enabled = 0, pixel_size = 0;

	if (!dev_priv->display.update_wm)
		return;

	/* Get the clock config from both planes */
	list_for_each_entry(crtc, &dev->mode_config.crtc_list, head) {
		intel_crtc = to_intel_crtc(crtc);
		if (crtc->enabled) {
			enabled++;
			if (intel_crtc->plane == 0) {
				DRM_DEBUG_KMS("plane A (pipe %d) clock: %d\n",
					  intel_crtc->pipe, crtc->mode.clock);
				planea_clock = crtc->mode.clock;
			} else {
				DRM_DEBUG_KMS("plane B (pipe %d) clock: %d\n",
					  intel_crtc->pipe, crtc->mode.clock);
				planeb_clock = crtc->mode.clock;
			}
			sr_hdisplay = crtc->mode.hdisplay;
			sr_clock = crtc->mode.clock;
			if (crtc->fb)
				pixel_size = crtc->fb->bits_per_pixel / 8;
			else
				pixel_size = 4; /* by default */
		}
	}

	if (enabled <= 0)
		return;

	/* Single plane configs can enable self refresh */
	if (enabled == 1 && IS_PINEVIEW(dev))
		pineview_enable_cxsr(dev, sr_clock, pixel_size);
	else if (IS_PINEVIEW(dev))
		pineview_disable_cxsr(dev);

	dev_priv->display.update_wm(dev, planea_clock, planeb_clock,
				    sr_hdisplay, pixel_size);
}

static int intel_crtc_mode_set(struct drm_crtc *crtc,
			       struct drm_display_mode *mode,
			       struct drm_display_mode *adjusted_mode,
			       int x, int y,
			       struct drm_framebuffer *old_fb)
{
	struct drm_device *dev = crtc->dev;
	struct drm_i915_private *dev_priv = dev->dev_private;
	struct intel_crtc *intel_crtc = to_intel_crtc(crtc);
	int pipe = intel_crtc->pipe;
	int plane = intel_crtc->plane;
	int fp_reg = (pipe == 0) ? FPA0 : FPB0;
	int dpll_reg = (pipe == 0) ? DPLL_A : DPLL_B;
	int dpll_md_reg = (intel_crtc->pipe == 0) ? DPLL_A_MD : DPLL_B_MD;
	int dspcntr_reg = (plane == 0) ? DSPACNTR : DSPBCNTR;
	int pipeconf_reg = (pipe == 0) ? PIPEACONF : PIPEBCONF;
	int htot_reg = (pipe == 0) ? HTOTAL_A : HTOTAL_B;
	int hblank_reg = (pipe == 0) ? HBLANK_A : HBLANK_B;
	int hsync_reg = (pipe == 0) ? HSYNC_A : HSYNC_B;
	int vtot_reg = (pipe == 0) ? VTOTAL_A : VTOTAL_B;
	int vblank_reg = (pipe == 0) ? VBLANK_A : VBLANK_B;
	int vsync_reg = (pipe == 0) ? VSYNC_A : VSYNC_B;
	int dspsize_reg = (plane == 0) ? DSPASIZE : DSPBSIZE;
	int dsppos_reg = (plane == 0) ? DSPAPOS : DSPBPOS;
	int pipesrc_reg = (pipe == 0) ? PIPEASRC : PIPEBSRC;
	int refclk, num_outputs = 0;
	intel_clock_t clock, reduced_clock;
	u32 dpll = 0, fp = 0, fp2 = 0, dspcntr, pipeconf;
	bool ok, has_reduced_clock = false, is_sdvo = false, is_dvo = false;
	bool is_crt = false, is_lvds = false, is_tv = false, is_dp = false;
	bool is_edp = false;
	struct drm_mode_config *mode_config = &dev->mode_config;
	struct drm_connector *connector;
	const intel_limit_t *limit;
	int ret;
	struct fdi_m_n m_n = {0};
	int data_m1_reg = (pipe == 0) ? PIPEA_DATA_M1 : PIPEB_DATA_M1;
	int data_n1_reg = (pipe == 0) ? PIPEA_DATA_N1 : PIPEB_DATA_N1;
	int link_m1_reg = (pipe == 0) ? PIPEA_LINK_M1 : PIPEB_LINK_M1;
	int link_n1_reg = (pipe == 0) ? PIPEA_LINK_N1 : PIPEB_LINK_N1;
	int pch_fp_reg = (pipe == 0) ? PCH_FPA0 : PCH_FPB0;
	int pch_dpll_reg = (pipe == 0) ? PCH_DPLL_A : PCH_DPLL_B;
	int fdi_rx_reg = (pipe == 0) ? FDI_RXA_CTL : FDI_RXB_CTL;
	int lvds_reg = LVDS;
	u32 temp;
	int sdvo_pixel_multiply;
	int target_clock;

	drm_vblank_pre_modeset(dev, pipe);

	list_for_each_entry(connector, &mode_config->connector_list, head) {
		struct intel_output *intel_output = to_intel_output(connector);

		if (!connector->encoder || connector->encoder->crtc != crtc)
			continue;

		switch (intel_output->type) {
		case INTEL_OUTPUT_LVDS:
			is_lvds = true;
			break;
		case INTEL_OUTPUT_SDVO:
		case INTEL_OUTPUT_HDMI:
			is_sdvo = true;
			if (intel_output->needs_tv_clock)
				is_tv = true;
			break;
		case INTEL_OUTPUT_DVO:
			is_dvo = true;
			break;
		case INTEL_OUTPUT_TVOUT:
			is_tv = true;
			break;
		case INTEL_OUTPUT_ANALOG:
			is_crt = true;
			break;
		case INTEL_OUTPUT_DISPLAYPORT:
			is_dp = true;
			break;
		case INTEL_OUTPUT_EDP:
			is_edp = true;
			break;
		}

		num_outputs++;
	}

	if (is_lvds && dev_priv->lvds_use_ssc && num_outputs < 2) {
		refclk = dev_priv->lvds_ssc_freq * 1000;
		DRM_DEBUG_KMS("using SSC reference clock of %d MHz\n",
					refclk / 1000);
	} else if (IS_I9XX(dev)) {
		refclk = 96000;
		if (IS_IRONLAKE(dev))
			refclk = 120000; /* 120Mhz refclk */
	} else {
		refclk = 48000;
	}
	

	/*
	 * Returns a set of divisors for the desired target clock with the given
	 * refclk, or FALSE.  The returned values represent the clock equation:
	 * reflck * (5 * (m1 + 2) + (m2 + 2)) / (n + 2) / p1 / p2.
	 */
	limit = intel_limit(crtc);
	ok = limit->find_pll(limit, crtc, adjusted_mode->clock, refclk, &clock);
	if (!ok) {
		DRM_ERROR("Couldn't find PLL settings for mode!\n");
		drm_vblank_post_modeset(dev, pipe);
		return -EINVAL;
	}

	if (is_lvds && dev_priv->lvds_downclock_avail) {
		has_reduced_clock = limit->find_pll(limit, crtc,
							    dev_priv->lvds_downclock,
							    refclk,
							    &reduced_clock);
		if (has_reduced_clock && (clock.p != reduced_clock.p)) {
			/*
			 * If the different P is found, it means that we can't
			 * switch the display clock by using the FP0/FP1.
			 * In such case we will disable the LVDS downclock
			 * feature.
			 */
			DRM_DEBUG_KMS("Different P is found for "
						"LVDS clock/downclock\n");
			has_reduced_clock = 0;
		}
	}
	/* SDVO TV has fixed PLL values depend on its clock range,
	   this mirrors vbios setting. */
	if (is_sdvo && is_tv) {
		if (adjusted_mode->clock >= 100000
				&& adjusted_mode->clock < 140500) {
			clock.p1 = 2;
			clock.p2 = 10;
			clock.n = 3;
			clock.m1 = 16;
			clock.m2 = 8;
		} else if (adjusted_mode->clock >= 140500
				&& adjusted_mode->clock <= 200000) {
			clock.p1 = 1;
			clock.p2 = 10;
			clock.n = 6;
			clock.m1 = 12;
			clock.m2 = 8;
		}
	}

	/* FDI link */
	if (IS_IRONLAKE(dev)) {
		int lane, link_bw, bpp;
		/* eDP doesn't require FDI link, so just set DP M/N
		   according to current link config */
		if (is_edp) {
			struct drm_connector *edp;
			target_clock = mode->clock;
			edp = intel_pipe_get_output(crtc);
			intel_edp_link_config(to_intel_output(edp),
					&lane, &link_bw);
		} else {
			/* DP over FDI requires target mode clock
			   instead of link clock */
			if (is_dp)
				target_clock = mode->clock;
			else
				target_clock = adjusted_mode->clock;
			lane = 4;
			link_bw = 270000;
		}

		/* determine panel color depth */
		temp = I915_READ(pipeconf_reg);
		temp &= ~PIPE_BPC_MASK;
		if (is_lvds) {
			int lvds_reg = I915_READ(PCH_LVDS);
			/* the BPC will be 6 if it is 18-bit LVDS panel */
			if ((lvds_reg & LVDS_A3_POWER_MASK) == LVDS_A3_POWER_UP)
				temp |= PIPE_8BPC;
			else
				temp |= PIPE_6BPC;
		} else if (is_edp) {
			switch (dev_priv->edp_bpp/3) {
			case 8:
				temp |= PIPE_8BPC;
				break;
			case 10:
				temp |= PIPE_10BPC;
				break;
			case 6:
				temp |= PIPE_6BPC;
				break;
			case 12:
				temp |= PIPE_12BPC;
				break;
			}
		} else
			temp |= PIPE_8BPC;
		I915_WRITE(pipeconf_reg, temp);
		I915_READ(pipeconf_reg);

		switch (temp & PIPE_BPC_MASK) {
		case PIPE_8BPC:
			bpp = 24;
			break;
		case PIPE_10BPC:
			bpp = 30;
			break;
		case PIPE_6BPC:
			bpp = 18;
			break;
		case PIPE_12BPC:
			bpp = 36;
			break;
		default:
			DRM_ERROR("unknown pipe bpc value\n");
			bpp = 24;
		}

		ironlake_compute_m_n(bpp, lane, target_clock, link_bw, &m_n);
	}

	/* Ironlake: try to setup display ref clock before DPLL
	 * enabling. This is only under driver's control after
	 * PCH B stepping, previous chipset stepping should be
	 * ignoring this setting.
	 */
	if (IS_IRONLAKE(dev)) {
		temp = I915_READ(PCH_DREF_CONTROL);
		/* Always enable nonspread source */
		temp &= ~DREF_NONSPREAD_SOURCE_MASK;
		temp |= DREF_NONSPREAD_SOURCE_ENABLE;
		I915_WRITE(PCH_DREF_CONTROL, temp);
		POSTING_READ(PCH_DREF_CONTROL);

		temp &= ~DREF_SSC_SOURCE_MASK;
		temp |= DREF_SSC_SOURCE_ENABLE;
		I915_WRITE(PCH_DREF_CONTROL, temp);
		POSTING_READ(PCH_DREF_CONTROL);

		udelay(200);

		if (is_edp) {
			if (dev_priv->lvds_use_ssc) {
				temp |= DREF_SSC1_ENABLE;
				I915_WRITE(PCH_DREF_CONTROL, temp);
				POSTING_READ(PCH_DREF_CONTROL);

				udelay(200);

				temp &= ~DREF_CPU_SOURCE_OUTPUT_MASK;
				temp |= DREF_CPU_SOURCE_OUTPUT_DOWNSPREAD;
				I915_WRITE(PCH_DREF_CONTROL, temp);
				POSTING_READ(PCH_DREF_CONTROL);
			} else {
				temp |= DREF_CPU_SOURCE_OUTPUT_NONSPREAD;
				I915_WRITE(PCH_DREF_CONTROL, temp);
				POSTING_READ(PCH_DREF_CONTROL);
			}
		}
	}

	if (IS_PINEVIEW(dev)) {
		fp = (1 << clock.n) << 16 | clock.m1 << 8 | clock.m2;
		if (has_reduced_clock)
			fp2 = (1 << reduced_clock.n) << 16 |
				reduced_clock.m1 << 8 | reduced_clock.m2;
	} else {
		fp = clock.n << 16 | clock.m1 << 8 | clock.m2;
		if (has_reduced_clock)
			fp2 = reduced_clock.n << 16 | reduced_clock.m1 << 8 |
				reduced_clock.m2;
	}

	if (!IS_IRONLAKE(dev))
		dpll = DPLL_VGA_MODE_DIS;

	if (IS_I9XX(dev)) {
		if (is_lvds)
			dpll |= DPLLB_MODE_LVDS;
		else
			dpll |= DPLLB_MODE_DAC_SERIAL;
		if (is_sdvo) {
			dpll |= DPLL_DVO_HIGH_SPEED;
			sdvo_pixel_multiply = adjusted_mode->clock / mode->clock;
			if (IS_I945G(dev) || IS_I945GM(dev) || IS_G33(dev))
				dpll |= (sdvo_pixel_multiply - 1) << SDVO_MULTIPLIER_SHIFT_HIRES;
			else if (IS_IRONLAKE(dev))
				dpll |= (sdvo_pixel_multiply - 1) << PLL_REF_SDVO_HDMI_MULTIPLIER_SHIFT;
		}
		if (is_dp)
			dpll |= DPLL_DVO_HIGH_SPEED;

		/* compute bitmask from p1 value */
		if (IS_PINEVIEW(dev))
			dpll |= (1 << (clock.p1 - 1)) << DPLL_FPA01_P1_POST_DIV_SHIFT_PINEVIEW;
		else {
			dpll |= (1 << (clock.p1 - 1)) << DPLL_FPA01_P1_POST_DIV_SHIFT;
			/* also FPA1 */
			if (IS_IRONLAKE(dev))
				dpll |= (1 << (clock.p1 - 1)) << DPLL_FPA1_P1_POST_DIV_SHIFT;
			if (IS_G4X(dev) && has_reduced_clock)
				dpll |= (1 << (reduced_clock.p1 - 1)) << DPLL_FPA1_P1_POST_DIV_SHIFT;
		}
		switch (clock.p2) {
		case 5:
			dpll |= DPLL_DAC_SERIAL_P2_CLOCK_DIV_5;
			break;
		case 7:
			dpll |= DPLLB_LVDS_P2_CLOCK_DIV_7;
			break;
		case 10:
			dpll |= DPLL_DAC_SERIAL_P2_CLOCK_DIV_10;
			break;
		case 14:
			dpll |= DPLLB_LVDS_P2_CLOCK_DIV_14;
			break;
		}
		if (IS_I965G(dev) && !IS_IRONLAKE(dev))
			dpll |= (6 << PLL_LOAD_PULSE_PHASE_SHIFT);
	} else {
		if (is_lvds) {
			dpll |= (1 << (clock.p1 - 1)) << DPLL_FPA01_P1_POST_DIV_SHIFT;
		} else {
			if (clock.p1 == 2)
				dpll |= PLL_P1_DIVIDE_BY_TWO;
			else
				dpll |= (clock.p1 - 2) << DPLL_FPA01_P1_POST_DIV_SHIFT;
			if (clock.p2 == 4)
				dpll |= PLL_P2_DIVIDE_BY_4;
		}
	}

	if (is_sdvo && is_tv)
		dpll |= PLL_REF_INPUT_TVCLKINBC;
	else if (is_tv)
		/* XXX: just matching BIOS for now */
		/*	dpll |= PLL_REF_INPUT_TVCLKINBC; */
		dpll |= 3;
	else if (is_lvds && dev_priv->lvds_use_ssc && num_outputs < 2)
		dpll |= PLLB_REF_INPUT_SPREADSPECTRUMIN;
	else
		dpll |= PLL_REF_INPUT_DREFCLK;

	/* setup pipeconf */
	pipeconf = I915_READ(pipeconf_reg);

	/* Set up the display plane register */
	dspcntr = DISPPLANE_GAMMA_ENABLE;

	/* Ironlake's plane is forced to pipe, bit 24 is to
	   enable color space conversion */
	if (!IS_IRONLAKE(dev)) {
		if (pipe == 0)
			dspcntr &= ~DISPPLANE_SEL_PIPE_MASK;
		else
			dspcntr |= DISPPLANE_SEL_PIPE_B;
	}

	if (pipe == 0 && !IS_I965G(dev)) {
		/* Enable pixel doubling when the dot clock is > 90% of the (display)
		 * core speed.
		 *
		 * XXX: No double-wide on 915GM pipe B. Is that the only reason for the
		 * pipe == 0 check?
		 */
		if (mode->clock >
		    dev_priv->display.get_display_clock_speed(dev) * 9 / 10)
			pipeconf |= PIPEACONF_DOUBLE_WIDE;
		else
			pipeconf &= ~PIPEACONF_DOUBLE_WIDE;
	}

	dspcntr |= DISPLAY_PLANE_ENABLE;
	pipeconf |= PIPEACONF_ENABLE;
	dpll |= DPLL_VCO_ENABLE;


	/* Disable the panel fitter if it was on our pipe */
	if (!IS_IRONLAKE(dev) && intel_panel_fitter_pipe(dev) == pipe)
		I915_WRITE(PFIT_CONTROL, 0);

	DRM_DEBUG_KMS("Mode for pipe %c:\n", pipe == 0 ? 'A' : 'B');
	drm_mode_debug_printmodeline(mode);

	/* assign to Ironlake registers */
	if (IS_IRONLAKE(dev)) {
		fp_reg = pch_fp_reg;
		dpll_reg = pch_dpll_reg;
	}

	if (is_edp) {
		ironlake_disable_pll_edp(crtc);
	} else if ((dpll & DPLL_VCO_ENABLE)) {
		I915_WRITE(fp_reg, fp);
		I915_WRITE(dpll_reg, dpll & ~DPLL_VCO_ENABLE);
		I915_READ(dpll_reg);
		udelay(150);
	}

	/* The LVDS pin pair needs to be on before the DPLLs are enabled.
	 * This is an exception to the general rule that mode_set doesn't turn
	 * things on.
	 */
	if (is_lvds) {
		u32 lvds;

		if (IS_IRONLAKE(dev))
			lvds_reg = PCH_LVDS;

		lvds = I915_READ(lvds_reg);
		lvds |= LVDS_PORT_EN | LVDS_A0A2_CLKA_POWER_UP | LVDS_PIPEB_SELECT;
		/* set the corresponsding LVDS_BORDER bit */
		lvds |= dev_priv->lvds_border_bits;
		/* Set the B0-B3 data pairs corresponding to whether we're going to
		 * set the DPLLs for dual-channel mode or not.
		 */
		if (clock.p2 == 7)
			lvds |= LVDS_B0B3_POWER_UP | LVDS_CLKB_POWER_UP;
		else
			lvds &= ~(LVDS_B0B3_POWER_UP | LVDS_CLKB_POWER_UP);

		/* It would be nice to set 24 vs 18-bit mode (LVDS_A3_POWER_UP)
		 * appropriately here, but we need to look more thoroughly into how
		 * panels behave in the two modes.
		 */
		/* set the dithering flag */
		if (IS_I965G(dev)) {
			if (dev_priv->lvds_dither) {
				if (IS_IRONLAKE(dev))
					pipeconf |= PIPE_ENABLE_DITHER;
				else
					lvds |= LVDS_ENABLE_DITHER;
			} else {
				if (IS_IRONLAKE(dev))
					pipeconf &= ~PIPE_ENABLE_DITHER;
				else
					lvds &= ~LVDS_ENABLE_DITHER;
			}
		}
		I915_WRITE(lvds_reg, lvds);
		I915_READ(lvds_reg);
	}
	if (is_dp)
		intel_dp_set_m_n(crtc, mode, adjusted_mode);

	if (!is_edp) {
		I915_WRITE(fp_reg, fp);
		I915_WRITE(dpll_reg, dpll);
		I915_READ(dpll_reg);
		/* Wait for the clocks to stabilize. */
		udelay(150);

		if (IS_I965G(dev) && !IS_IRONLAKE(dev)) {
			if (is_sdvo) {
				sdvo_pixel_multiply = adjusted_mode->clock / mode->clock;
				I915_WRITE(dpll_md_reg, (0 << DPLL_MD_UDI_DIVIDER_SHIFT) |
					((sdvo_pixel_multiply - 1) << DPLL_MD_UDI_MULTIPLIER_SHIFT));
			} else
				I915_WRITE(dpll_md_reg, 0);
		} else {
			/* write it again -- the BIOS does, after all */
			I915_WRITE(dpll_reg, dpll);
		}
		I915_READ(dpll_reg);
		/* Wait for the clocks to stabilize. */
		udelay(150);
	}

	if (is_lvds && has_reduced_clock && i915_powersave) {
		I915_WRITE(fp_reg + 4, fp2);
		intel_crtc->lowfreq_avail = true;
		if (HAS_PIPE_CXSR(dev)) {
			DRM_DEBUG_KMS("enabling CxSR downclocking\n");
			pipeconf |= PIPECONF_CXSR_DOWNCLOCK;
		}
	} else {
		I915_WRITE(fp_reg + 4, fp);
		intel_crtc->lowfreq_avail = false;
		if (HAS_PIPE_CXSR(dev)) {
			DRM_DEBUG_KMS("disabling CxSR downclocking\n");
			pipeconf &= ~PIPECONF_CXSR_DOWNCLOCK;
		}
	}

	I915_WRITE(htot_reg, (adjusted_mode->crtc_hdisplay - 1) |
		   ((adjusted_mode->crtc_htotal - 1) << 16));
	I915_WRITE(hblank_reg, (adjusted_mode->crtc_hblank_start - 1) |
		   ((adjusted_mode->crtc_hblank_end - 1) << 16));
	I915_WRITE(hsync_reg, (adjusted_mode->crtc_hsync_start - 1) |
		   ((adjusted_mode->crtc_hsync_end - 1) << 16));
	I915_WRITE(vtot_reg, (adjusted_mode->crtc_vdisplay - 1) |
		   ((adjusted_mode->crtc_vtotal - 1) << 16));
	I915_WRITE(vblank_reg, (adjusted_mode->crtc_vblank_start - 1) |
		   ((adjusted_mode->crtc_vblank_end - 1) << 16));
	I915_WRITE(vsync_reg, (adjusted_mode->crtc_vsync_start - 1) |
		   ((adjusted_mode->crtc_vsync_end - 1) << 16));
	/* pipesrc and dspsize control the size that is scaled from, which should
	 * always be the user's requested size.
	 */
	if (!IS_IRONLAKE(dev)) {
		I915_WRITE(dspsize_reg, ((mode->vdisplay - 1) << 16) |
				(mode->hdisplay - 1));
		I915_WRITE(dsppos_reg, 0);
	}
	I915_WRITE(pipesrc_reg, ((mode->hdisplay - 1) << 16) | (mode->vdisplay - 1));

	if (IS_IRONLAKE(dev)) {
		I915_WRITE(data_m1_reg, TU_SIZE(m_n.tu) | m_n.gmch_m);
		I915_WRITE(data_n1_reg, TU_SIZE(m_n.tu) | m_n.gmch_n);
		I915_WRITE(link_m1_reg, m_n.link_m);
		I915_WRITE(link_n1_reg, m_n.link_n);

		if (is_edp) {
			ironlake_set_pll_edp(crtc, adjusted_mode->clock);
		} else {
			/* enable FDI RX PLL too */
			temp = I915_READ(fdi_rx_reg);
			I915_WRITE(fdi_rx_reg, temp | FDI_RX_PLL_ENABLE);
			udelay(200);
		}
	}

	I915_WRITE(pipeconf_reg, pipeconf);
	I915_READ(pipeconf_reg);

	intel_wait_for_vblank(dev);

	if (IS_IRONLAKE(dev)) {
		/* enable address swizzle for tiling buffer */
		temp = I915_READ(DISP_ARB_CTL);
		I915_WRITE(DISP_ARB_CTL, temp | DISP_TILE_SURFACE_SWIZZLING);
	}

	I915_WRITE(dspcntr_reg, dspcntr);

	/* Flush the plane changes */
	ret = intel_pipe_set_base(crtc, x, y, old_fb);

	if ((IS_I965G(dev) || plane == 0))
		intel_update_fbc(crtc, &crtc->mode);

	intel_update_watermarks(dev);

	drm_vblank_post_modeset(dev, pipe);

	return ret;
}

/** Loads the palette/gamma unit for the CRTC with the prepared values */
void intel_crtc_load_lut(struct drm_crtc *crtc)
{
	struct drm_device *dev = crtc->dev;
	struct drm_i915_private *dev_priv = dev->dev_private;
	struct intel_crtc *intel_crtc = to_intel_crtc(crtc);
	int palreg = (intel_crtc->pipe == 0) ? PALETTE_A : PALETTE_B;
	int i;

	/* The clocks have to be on to load the palette. */
	if (!crtc->enabled)
		return;

	/* use legacy palette for Ironlake */
	if (IS_IRONLAKE(dev))
		palreg = (intel_crtc->pipe == 0) ? LGC_PALETTE_A :
						   LGC_PALETTE_B;

	for (i = 0; i < 256; i++) {
		I915_WRITE(palreg + 4 * i,
			   (intel_crtc->lut_r[i] << 16) |
			   (intel_crtc->lut_g[i] << 8) |
			   intel_crtc->lut_b[i]);
	}
}

static int intel_crtc_cursor_set(struct drm_crtc *crtc,
				 struct drm_file *file_priv,
				 uint32_t handle,
				 uint32_t width, uint32_t height)
{
	struct drm_device *dev = crtc->dev;
	struct drm_i915_private *dev_priv = dev->dev_private;
	struct intel_crtc *intel_crtc = to_intel_crtc(crtc);
	struct drm_gem_object *bo;
	struct drm_i915_gem_object *obj_priv;
	int pipe = intel_crtc->pipe;
	uint32_t control = (pipe == 0) ? CURACNTR : CURBCNTR;
	uint32_t base = (pipe == 0) ? CURABASE : CURBBASE;
	uint32_t temp = I915_READ(control);
	size_t addr;
	int ret;

	DRM_DEBUG_KMS("\n");

	/* if we want to turn off the cursor ignore width and height */
	if (!handle) {
		DRM_DEBUG_KMS("cursor off\n");
		if (IS_MOBILE(dev) || IS_I9XX(dev)) {
			temp &= ~(CURSOR_MODE | MCURSOR_GAMMA_ENABLE);
			temp |= CURSOR_MODE_DISABLE;
		} else {
			temp &= ~(CURSOR_ENABLE | CURSOR_GAMMA_ENABLE);
		}
		addr = 0;
		bo = NULL;
		mutex_lock(&dev->struct_mutex);
		goto finish;
	}

	/* Currently we only support 64x64 cursors */
	if (width != 64 || height != 64) {
		DRM_ERROR("we currently only support 64x64 cursors\n");
		return -EINVAL;
	}

	bo = drm_gem_object_lookup(dev, file_priv, handle);
	if (!bo)
		return -ENOENT;

	obj_priv = bo->driver_private;

	if (bo->size < width * height * 4) {
		DRM_ERROR("buffer is to small\n");
		ret = -ENOMEM;
		goto fail;
	}

	/* we only need to pin inside GTT if cursor is non-phy */
	mutex_lock(&dev->struct_mutex);
	if (!dev_priv->info->cursor_needs_physical) {
		ret = i915_gem_object_pin(bo, PAGE_SIZE);
		if (ret) {
			DRM_ERROR("failed to pin cursor bo\n");
			goto fail_locked;
		}
		addr = obj_priv->gtt_offset;
	} else {
		ret = i915_gem_attach_phys_object(dev, bo, (pipe == 0) ? I915_GEM_PHYS_CURSOR_0 : I915_GEM_PHYS_CURSOR_1);
		if (ret) {
			DRM_ERROR("failed to attach phys object\n");
			goto fail_locked;
		}
		addr = obj_priv->phys_obj->handle->busaddr;
	}

	if (!IS_I9XX(dev))
		I915_WRITE(CURSIZE, (height << 12) | width);

	/* Hooray for CUR*CNTR differences */
	if (IS_MOBILE(dev) || IS_I9XX(dev)) {
		temp &= ~(CURSOR_MODE | MCURSOR_PIPE_SELECT);
		temp |= CURSOR_MODE_64_ARGB_AX | MCURSOR_GAMMA_ENABLE;
		temp |= (pipe << 28); /* Connect to correct pipe */
	} else {
		temp &= ~(CURSOR_FORMAT_MASK);
		temp |= CURSOR_ENABLE;
		temp |= CURSOR_FORMAT_ARGB | CURSOR_GAMMA_ENABLE;
	}

 finish:
	I915_WRITE(control, temp);
	I915_WRITE(base, addr);

	if (intel_crtc->cursor_bo) {
		if (dev_priv->info->cursor_needs_physical) {
			if (intel_crtc->cursor_bo != bo)
				i915_gem_detach_phys_object(dev, intel_crtc->cursor_bo);
		} else
			i915_gem_object_unpin(intel_crtc->cursor_bo);
		drm_gem_object_unreference(intel_crtc->cursor_bo);
	}

	mutex_unlock(&dev->struct_mutex);

	intel_crtc->cursor_addr = addr;
	intel_crtc->cursor_bo = bo;

	return 0;
fail:
	mutex_lock(&dev->struct_mutex);
fail_locked:
	drm_gem_object_unreference(bo);
	mutex_unlock(&dev->struct_mutex);
	return ret;
}

static int intel_crtc_cursor_move(struct drm_crtc *crtc, int x, int y)
{
	struct drm_device *dev = crtc->dev;
	struct drm_i915_private *dev_priv = dev->dev_private;
	struct intel_crtc *intel_crtc = to_intel_crtc(crtc);
	struct intel_framebuffer *intel_fb;
	int pipe = intel_crtc->pipe;
	uint32_t temp = 0;
	uint32_t adder;

	if (crtc->fb) {
		intel_fb = to_intel_framebuffer(crtc->fb);
		intel_mark_busy(dev, intel_fb->obj);
	}

	if (x < 0) {
		temp |= CURSOR_POS_SIGN << CURSOR_X_SHIFT;
		x = -x;
	}
	if (y < 0) {
		temp |= CURSOR_POS_SIGN << CURSOR_Y_SHIFT;
		y = -y;
	}

	temp |= x << CURSOR_X_SHIFT;
	temp |= y << CURSOR_Y_SHIFT;

	adder = intel_crtc->cursor_addr;
	I915_WRITE((pipe == 0) ? CURAPOS : CURBPOS, temp);
	I915_WRITE((pipe == 0) ? CURABASE : CURBBASE, adder);

	return 0;
}

/** Sets the color ramps on behalf of RandR */
void intel_crtc_fb_gamma_set(struct drm_crtc *crtc, u16 red, u16 green,
				 u16 blue, int regno)
{
	struct intel_crtc *intel_crtc = to_intel_crtc(crtc);

	intel_crtc->lut_r[regno] = red >> 8;
	intel_crtc->lut_g[regno] = green >> 8;
	intel_crtc->lut_b[regno] = blue >> 8;
}

void intel_crtc_fb_gamma_get(struct drm_crtc *crtc, u16 *red, u16 *green,
			     u16 *blue, int regno)
{
	struct intel_crtc *intel_crtc = to_intel_crtc(crtc);

	*red = intel_crtc->lut_r[regno] << 8;
	*green = intel_crtc->lut_g[regno] << 8;
	*blue = intel_crtc->lut_b[regno] << 8;
}

static void intel_crtc_gamma_set(struct drm_crtc *crtc, u16 *red, u16 *green,
				 u16 *blue, uint32_t size)
{
	struct intel_crtc *intel_crtc = to_intel_crtc(crtc);
	int i;

	if (size != 256)
		return;

	for (i = 0; i < 256; i++) {
		intel_crtc->lut_r[i] = red[i] >> 8;
		intel_crtc->lut_g[i] = green[i] >> 8;
		intel_crtc->lut_b[i] = blue[i] >> 8;
	}

	intel_crtc_load_lut(crtc);
}

/**
 * Get a pipe with a simple mode set on it for doing load-based monitor
 * detection.
 *
 * It will be up to the load-detect code to adjust the pipe as appropriate for
 * its requirements.  The pipe will be connected to no other outputs.
 *
 * Currently this code will only succeed if there is a pipe with no outputs
 * configured for it.  In the future, it could choose to temporarily disable
 * some outputs to free up a pipe for its use.
 *
 * \return crtc, or NULL if no pipes are available.
 */

/* VESA 640x480x72Hz mode to set on the pipe */
static struct drm_display_mode load_detect_mode = {
	DRM_MODE("640x480", DRM_MODE_TYPE_DEFAULT, 31500, 640, 664,
		 704, 832, 0, 480, 489, 491, 520, 0, DRM_MODE_FLAG_NHSYNC | DRM_MODE_FLAG_NVSYNC),
};

struct drm_crtc *intel_get_load_detect_pipe(struct intel_output *intel_output,
					    struct drm_display_mode *mode,
					    int *dpms_mode)
{
	struct intel_crtc *intel_crtc;
	struct drm_crtc *possible_crtc;
	struct drm_crtc *supported_crtc =NULL;
	struct drm_encoder *encoder = &intel_output->enc;
	struct drm_crtc *crtc = NULL;
	struct drm_device *dev = encoder->dev;
	struct drm_encoder_helper_funcs *encoder_funcs = encoder->helper_private;
	struct drm_crtc_helper_funcs *crtc_funcs;
	int i = -1;

	/*
	 * Algorithm gets a little messy:
	 *   - if the connector already has an assigned crtc, use it (but make
	 *     sure it's on first)
	 *   - try to find the first unused crtc that can drive this connector,
	 *     and use that if we find one
	 *   - if there are no unused crtcs available, try to use the first
	 *     one we found that supports the connector
	 */

	/* See if we already have a CRTC for this connector */
	if (encoder->crtc) {
		crtc = encoder->crtc;
		/* Make sure the crtc and connector are running */
		intel_crtc = to_intel_crtc(crtc);
		*dpms_mode = intel_crtc->dpms_mode;
		if (intel_crtc->dpms_mode != DRM_MODE_DPMS_ON) {
			crtc_funcs = crtc->helper_private;
			crtc_funcs->dpms(crtc, DRM_MODE_DPMS_ON);
			encoder_funcs->dpms(encoder, DRM_MODE_DPMS_ON);
		}
		return crtc;
	}

	/* Find an unused one (if possible) */
	list_for_each_entry(possible_crtc, &dev->mode_config.crtc_list, head) {
		i++;
		if (!(encoder->possible_crtcs & (1 << i)))
			continue;
		if (!possible_crtc->enabled) {
			crtc = possible_crtc;
			break;
		}
		if (!supported_crtc)
			supported_crtc = possible_crtc;
	}

	/*
	 * If we didn't find an unused CRTC, don't use any.
	 */
	if (!crtc) {
		return NULL;
	}

	encoder->crtc = crtc;
	intel_output->base.encoder = encoder;
	intel_output->load_detect_temp = true;

	intel_crtc = to_intel_crtc(crtc);
	*dpms_mode = intel_crtc->dpms_mode;

	if (!crtc->enabled) {
		if (!mode)
			mode = &load_detect_mode;
		drm_crtc_helper_set_mode(crtc, mode, 0, 0, crtc->fb);
	} else {
		if (intel_crtc->dpms_mode != DRM_MODE_DPMS_ON) {
			crtc_funcs = crtc->helper_private;
			crtc_funcs->dpms(crtc, DRM_MODE_DPMS_ON);
		}

		/* Add this connector to the crtc */
		encoder_funcs->mode_set(encoder, &crtc->mode, &crtc->mode);
		encoder_funcs->commit(encoder);
	}
	/* let the connector get through one full cycle before testing */
	intel_wait_for_vblank(dev);

	return crtc;
}

void intel_release_load_detect_pipe(struct intel_output *intel_output, int dpms_mode)
{
	struct drm_encoder *encoder = &intel_output->enc;
	struct drm_device *dev = encoder->dev;
	struct drm_crtc *crtc = encoder->crtc;
	struct drm_encoder_helper_funcs *encoder_funcs = encoder->helper_private;
	struct drm_crtc_helper_funcs *crtc_funcs = crtc->helper_private;

	if (intel_output->load_detect_temp) {
		encoder->crtc = NULL;
		intel_output->base.encoder = NULL;
		intel_output->load_detect_temp = false;
		crtc->enabled = drm_helper_crtc_in_use(crtc);
		drm_helper_disable_unused_functions(dev);
	}

	/* Switch crtc and output back off if necessary */
	if (crtc->enabled && dpms_mode != DRM_MODE_DPMS_ON) {
		if (encoder->crtc == crtc)
			encoder_funcs->dpms(encoder, dpms_mode);
		crtc_funcs->dpms(crtc, dpms_mode);
	}
}

/* Returns the clock of the currently programmed mode of the given pipe. */
static int intel_crtc_clock_get(struct drm_device *dev, struct drm_crtc *crtc)
{
	struct drm_i915_private *dev_priv = dev->dev_private;
	struct intel_crtc *intel_crtc = to_intel_crtc(crtc);
	int pipe = intel_crtc->pipe;
	u32 dpll = I915_READ((pipe == 0) ? DPLL_A : DPLL_B);
	u32 fp;
	intel_clock_t clock;

	if ((dpll & DISPLAY_RATE_SELECT_FPA1) == 0)
		fp = I915_READ((pipe == 0) ? FPA0 : FPB0);
	else
		fp = I915_READ((pipe == 0) ? FPA1 : FPB1);

	clock.m1 = (fp & FP_M1_DIV_MASK) >> FP_M1_DIV_SHIFT;
	if (IS_PINEVIEW(dev)) {
		clock.n = ffs((fp & FP_N_PINEVIEW_DIV_MASK) >> FP_N_DIV_SHIFT) - 1;
		clock.m2 = (fp & FP_M2_PINEVIEW_DIV_MASK) >> FP_M2_DIV_SHIFT;
	} else {
		clock.n = (fp & FP_N_DIV_MASK) >> FP_N_DIV_SHIFT;
		clock.m2 = (fp & FP_M2_DIV_MASK) >> FP_M2_DIV_SHIFT;
	}

	if (IS_I9XX(dev)) {
		if (IS_PINEVIEW(dev))
			clock.p1 = ffs((dpll & DPLL_FPA01_P1_POST_DIV_MASK_PINEVIEW) >>
				DPLL_FPA01_P1_POST_DIV_SHIFT_PINEVIEW);
		else
			clock.p1 = ffs((dpll & DPLL_FPA01_P1_POST_DIV_MASK) >>
			       DPLL_FPA01_P1_POST_DIV_SHIFT);

		switch (dpll & DPLL_MODE_MASK) {
		case DPLLB_MODE_DAC_SERIAL:
			clock.p2 = dpll & DPLL_DAC_SERIAL_P2_CLOCK_DIV_5 ?
				5 : 10;
			break;
		case DPLLB_MODE_LVDS:
			clock.p2 = dpll & DPLLB_LVDS_P2_CLOCK_DIV_7 ?
				7 : 14;
			break;
		default:
			DRM_DEBUG_KMS("Unknown DPLL mode %08x in programmed "
				  "mode\n", (int)(dpll & DPLL_MODE_MASK));
			return 0;
		}

		/* XXX: Handle the 100Mhz refclk */
		intel_clock(dev, 96000, &clock);
	} else {
		bool is_lvds = (pipe == 1) && (I915_READ(LVDS) & LVDS_PORT_EN);

		if (is_lvds) {
			clock.p1 = ffs((dpll & DPLL_FPA01_P1_POST_DIV_MASK_I830_LVDS) >>
				       DPLL_FPA01_P1_POST_DIV_SHIFT);
			clock.p2 = 14;

			if ((dpll & PLL_REF_INPUT_MASK) ==
			    PLLB_REF_INPUT_SPREADSPECTRUMIN) {
				/* XXX: might not be 66MHz */
				intel_clock(dev, 66000, &clock);
			} else
				intel_clock(dev, 48000, &clock);
		} else {
			if (dpll & PLL_P1_DIVIDE_BY_TWO)
				clock.p1 = 2;
			else {
				clock.p1 = ((dpll & DPLL_FPA01_P1_POST_DIV_MASK_I830) >>
					    DPLL_FPA01_P1_POST_DIV_SHIFT) + 2;
			}
			if (dpll & PLL_P2_DIVIDE_BY_4)
				clock.p2 = 4;
			else
				clock.p2 = 2;

			intel_clock(dev, 48000, &clock);
		}
	}

	/* XXX: It would be nice to validate the clocks, but we can't reuse
	 * i830PllIsValid() because it relies on the xf86_config connector
	 * configuration being accurate, which it isn't necessarily.
	 */

	return clock.dot;
}

/** Returns the currently programmed mode of the given pipe. */
struct drm_display_mode *intel_crtc_mode_get(struct drm_device *dev,
					     struct drm_crtc *crtc)
{
	struct drm_i915_private *dev_priv = dev->dev_private;
	struct intel_crtc *intel_crtc = to_intel_crtc(crtc);
	int pipe = intel_crtc->pipe;
	struct drm_display_mode *mode;
	int htot = I915_READ((pipe == 0) ? HTOTAL_A : HTOTAL_B);
	int hsync = I915_READ((pipe == 0) ? HSYNC_A : HSYNC_B);
	int vtot = I915_READ((pipe == 0) ? VTOTAL_A : VTOTAL_B);
	int vsync = I915_READ((pipe == 0) ? VSYNC_A : VSYNC_B);

	mode = kzalloc(sizeof(*mode), GFP_KERNEL);
	if (!mode)
		return NULL;

	mode->clock = intel_crtc_clock_get(dev, crtc);
	mode->hdisplay = (htot & 0xffff) + 1;
	mode->htotal = ((htot & 0xffff0000) >> 16) + 1;
	mode->hsync_start = (hsync & 0xffff) + 1;
	mode->hsync_end = ((hsync & 0xffff0000) >> 16) + 1;
	mode->vdisplay = (vtot & 0xffff) + 1;
	mode->vtotal = ((vtot & 0xffff0000) >> 16) + 1;
	mode->vsync_start = (vsync & 0xffff) + 1;
	mode->vsync_end = ((vsync & 0xffff0000) >> 16) + 1;

	drm_mode_set_name(mode);
	drm_mode_set_crtcinfo(mode, 0);

	return mode;
}

#define GPU_IDLE_TIMEOUT 500 /* ms */

/* When this timer fires, we've been idle for awhile */
static void intel_gpu_idle_timer(unsigned long arg)
{
	struct drm_device *dev = (struct drm_device *)arg;
	drm_i915_private_t *dev_priv = dev->dev_private;

	DRM_DEBUG_DRIVER("idle timer fired, downclocking\n");

	dev_priv->busy = false;

	queue_work(dev_priv->wq, &dev_priv->idle_work);
}

#define CRTC_IDLE_TIMEOUT 1000 /* ms */

static void intel_crtc_idle_timer(unsigned long arg)
{
	struct intel_crtc *intel_crtc = (struct intel_crtc *)arg;
	struct drm_crtc *crtc = &intel_crtc->base;
	drm_i915_private_t *dev_priv = crtc->dev->dev_private;

	DRM_DEBUG_DRIVER("idle timer fired, downclocking\n");

	intel_crtc->busy = false;

	queue_work(dev_priv->wq, &dev_priv->idle_work);
}

static void intel_increase_pllclock(struct drm_crtc *crtc, bool schedule)
{
	struct drm_device *dev = crtc->dev;
	drm_i915_private_t *dev_priv = dev->dev_private;
	struct intel_crtc *intel_crtc = to_intel_crtc(crtc);
	int pipe = intel_crtc->pipe;
	int dpll_reg = (pipe == 0) ? DPLL_A : DPLL_B;
	int dpll = I915_READ(dpll_reg);

	if (IS_IRONLAKE(dev))
		return;

	if (!dev_priv->lvds_downclock_avail)
		return;

	if (!HAS_PIPE_CXSR(dev) && (dpll & DISPLAY_RATE_SELECT_FPA1)) {
		DRM_DEBUG_DRIVER("upclocking LVDS\n");

		/* Unlock panel regs */
		I915_WRITE(PP_CONTROL, I915_READ(PP_CONTROL) | (0xabcd << 16));

		dpll &= ~DISPLAY_RATE_SELECT_FPA1;
		I915_WRITE(dpll_reg, dpll);
		dpll = I915_READ(dpll_reg);
		intel_wait_for_vblank(dev);
		dpll = I915_READ(dpll_reg);
		if (dpll & DISPLAY_RATE_SELECT_FPA1)
			DRM_DEBUG_DRIVER("failed to upclock LVDS!\n");

		/* ...and lock them again */
		I915_WRITE(PP_CONTROL, I915_READ(PP_CONTROL) & 0x3);
	}

	/* Schedule downclock */
	if (schedule)
		mod_timer(&intel_crtc->idle_timer, jiffies +
			  msecs_to_jiffies(CRTC_IDLE_TIMEOUT));
}

static void intel_decrease_pllclock(struct drm_crtc *crtc)
{
	struct drm_device *dev = crtc->dev;
	drm_i915_private_t *dev_priv = dev->dev_private;
	struct intel_crtc *intel_crtc = to_intel_crtc(crtc);
	int pipe = intel_crtc->pipe;
	int dpll_reg = (pipe == 0) ? DPLL_A : DPLL_B;
	int dpll = I915_READ(dpll_reg);

	if (IS_IRONLAKE(dev))
		return;

	if (!dev_priv->lvds_downclock_avail)
		return;

	/*
	 * Since this is called by a timer, we should never get here in
	 * the manual case.
	 */
	if (!HAS_PIPE_CXSR(dev) && intel_crtc->lowfreq_avail) {
		DRM_DEBUG_DRIVER("downclocking LVDS\n");

		/* Unlock panel regs */
		I915_WRITE(PP_CONTROL, I915_READ(PP_CONTROL) | (0xabcd << 16));

		dpll |= DISPLAY_RATE_SELECT_FPA1;
		I915_WRITE(dpll_reg, dpll);
		dpll = I915_READ(dpll_reg);
		intel_wait_for_vblank(dev);
		dpll = I915_READ(dpll_reg);
		if (!(dpll & DISPLAY_RATE_SELECT_FPA1))
			DRM_DEBUG_DRIVER("failed to downclock LVDS!\n");

		/* ...and lock them again */
		I915_WRITE(PP_CONTROL, I915_READ(PP_CONTROL) & 0x3);
	}

}

/**
 * intel_idle_update - adjust clocks for idleness
 * @work: work struct
 *
 * Either the GPU or display (or both) went idle.  Check the busy status
 * here and adjust the CRTC and GPU clocks as necessary.
 */
static void intel_idle_update(struct work_struct *work)
{
	drm_i915_private_t *dev_priv = container_of(work, drm_i915_private_t,
						    idle_work);
	struct drm_device *dev = dev_priv->dev;
	struct drm_crtc *crtc;
	struct intel_crtc *intel_crtc;

	if (!i915_powersave)
		return;

	mutex_lock(&dev->struct_mutex);

	list_for_each_entry(crtc, &dev->mode_config.crtc_list, head) {
		/* Skip inactive CRTCs */
		if (!crtc->fb)
			continue;

		intel_crtc = to_intel_crtc(crtc);
		if (!intel_crtc->busy)
			intel_decrease_pllclock(crtc);
	}

	mutex_unlock(&dev->struct_mutex);
}

/**
 * intel_mark_busy - mark the GPU and possibly the display busy
 * @dev: drm device
 * @obj: object we're operating on
 *
 * Callers can use this function to indicate that the GPU is busy processing
 * commands.  If @obj matches one of the CRTC objects (i.e. it's a scanout
 * buffer), we'll also mark the display as busy, so we know to increase its
 * clock frequency.
 */
void intel_mark_busy(struct drm_device *dev, struct drm_gem_object *obj)
{
	drm_i915_private_t *dev_priv = dev->dev_private;
	struct drm_crtc *crtc = NULL;
	struct intel_framebuffer *intel_fb;
	struct intel_crtc *intel_crtc;

	if (!drm_core_check_feature(dev, DRIVER_MODESET))
		return;

	if (!dev_priv->busy)
		dev_priv->busy = true;
	else
		mod_timer(&dev_priv->idle_timer, jiffies +
			  msecs_to_jiffies(GPU_IDLE_TIMEOUT));

	list_for_each_entry(crtc, &dev->mode_config.crtc_list, head) {
		if (!crtc->fb)
			continue;

		intel_crtc = to_intel_crtc(crtc);
		intel_fb = to_intel_framebuffer(crtc->fb);
		if (intel_fb->obj == obj) {
			if (!intel_crtc->busy) {
				/* Non-busy -> busy, upclock */
				intel_increase_pllclock(crtc, true);
				intel_crtc->busy = true;
			} else {
				/* Busy -> busy, put off timer */
				mod_timer(&intel_crtc->idle_timer, jiffies +
					  msecs_to_jiffies(CRTC_IDLE_TIMEOUT));
			}
		}
	}
}

static void intel_crtc_destroy(struct drm_crtc *crtc)
{
	struct intel_crtc *intel_crtc = to_intel_crtc(crtc);

	drm_crtc_cleanup(crtc);
	kfree(intel_crtc);
}

struct intel_unpin_work {
	struct work_struct work;
	struct drm_device *dev;
	struct drm_gem_object *old_fb_obj;
	struct drm_gem_object *pending_flip_obj;
	struct drm_pending_vblank_event *event;
	int pending;
};

static void intel_unpin_work_fn(struct work_struct *__work)
{
	struct intel_unpin_work *work =
		container_of(__work, struct intel_unpin_work, work);

	mutex_lock(&work->dev->struct_mutex);
	i915_gem_object_unpin(work->old_fb_obj);
	drm_gem_object_unreference(work->pending_flip_obj);
	drm_gem_object_unreference(work->old_fb_obj);
	mutex_unlock(&work->dev->struct_mutex);
	kfree(work);
}

void intel_finish_page_flip(struct drm_device *dev, int pipe)
{
	drm_i915_private_t *dev_priv = dev->dev_private;
	struct drm_crtc *crtc = dev_priv->pipe_to_crtc_mapping[pipe];
	struct intel_crtc *intel_crtc = to_intel_crtc(crtc);
	struct intel_unpin_work *work;
	struct drm_i915_gem_object *obj_priv;
	struct drm_pending_vblank_event *e;
	struct timeval now;
	unsigned long flags;

	/* Ignore early vblank irqs */
	if (intel_crtc == NULL)
		return;

	spin_lock_irqsave(&dev->event_lock, flags);
	work = intel_crtc->unpin_work;
	if (work == NULL || !work->pending) {
		if (work && !work->pending) {
			obj_priv = work->pending_flip_obj->driver_private;
			DRM_DEBUG_DRIVER("flip finish: %p (%d) not pending?\n",
					 obj_priv,
					 atomic_read(&obj_priv->pending_flip));
		}
		spin_unlock_irqrestore(&dev->event_lock, flags);
		return;
	}

	intel_crtc->unpin_work = NULL;
	drm_vblank_put(dev, intel_crtc->pipe);

	if (work->event) {
		e = work->event;
		do_gettimeofday(&now);
		e->event.sequence = drm_vblank_count(dev, intel_crtc->pipe);
		e->event.tv_sec = now.tv_sec;
		e->event.tv_usec = now.tv_usec;
		list_add_tail(&e->base.link,
			      &e->base.file_priv->event_list);
		wake_up_interruptible(&e->base.file_priv->event_wait);
	}

	spin_unlock_irqrestore(&dev->event_lock, flags);

	obj_priv = work->pending_flip_obj->driver_private;

	/* Initial scanout buffer will have a 0 pending flip count */
	if ((atomic_read(&obj_priv->pending_flip) == 0) ||
	    atomic_dec_and_test(&obj_priv->pending_flip))
		DRM_WAKEUP(&dev_priv->pending_flip_queue);
	schedule_work(&work->work);
}

void intel_prepare_page_flip(struct drm_device *dev, int plane)
{
	drm_i915_private_t *dev_priv = dev->dev_private;
	struct intel_crtc *intel_crtc =
		to_intel_crtc(dev_priv->plane_to_crtc_mapping[plane]);
	unsigned long flags;

	spin_lock_irqsave(&dev->event_lock, flags);
	if (intel_crtc->unpin_work) {
		intel_crtc->unpin_work->pending = 1;
	} else {
		DRM_DEBUG_DRIVER("preparing flip with no unpin work?\n");
	}
	spin_unlock_irqrestore(&dev->event_lock, flags);
}

static int intel_crtc_page_flip(struct drm_crtc *crtc,
				struct drm_framebuffer *fb,
				struct drm_pending_vblank_event *event)
{
	struct drm_device *dev = crtc->dev;
	struct drm_i915_private *dev_priv = dev->dev_private;
	struct intel_framebuffer *intel_fb;
	struct drm_i915_gem_object *obj_priv;
	struct drm_gem_object *obj;
	struct intel_crtc *intel_crtc = to_intel_crtc(crtc);
	struct intel_unpin_work *work;
	unsigned long flags;
	int pipesrc_reg = (intel_crtc->pipe == 0) ? PIPEASRC : PIPEBSRC;
	int ret, pipesrc;
	RING_LOCALS;

	work = kzalloc(sizeof *work, GFP_KERNEL);
	if (work == NULL)
		return -ENOMEM;

	mutex_lock(&dev->struct_mutex);

	work->event = event;
	work->dev = crtc->dev;
	intel_fb = to_intel_framebuffer(crtc->fb);
	work->old_fb_obj = intel_fb->obj;
	INIT_WORK(&work->work, intel_unpin_work_fn);

	/* We borrow the event spin lock for protecting unpin_work */
	spin_lock_irqsave(&dev->event_lock, flags);
	if (intel_crtc->unpin_work) {
		DRM_DEBUG_DRIVER("flip queue: crtc already busy\n");
		spin_unlock_irqrestore(&dev->event_lock, flags);
		kfree(work);
		mutex_unlock(&dev->struct_mutex);
		return -EBUSY;
	}
	intel_crtc->unpin_work = work;
	spin_unlock_irqrestore(&dev->event_lock, flags);

	intel_fb = to_intel_framebuffer(fb);
	obj = intel_fb->obj;

	ret = intel_pin_and_fence_fb_obj(dev, obj);
	if (ret != 0) {
		DRM_DEBUG_DRIVER("flip queue: %p pin & fence failed\n",
			  obj->driver_private);
		kfree(work);
		intel_crtc->unpin_work = NULL;
		mutex_unlock(&dev->struct_mutex);
		return ret;
	}

	/* Reference the objects for the scheduled work. */
	drm_gem_object_reference(work->old_fb_obj);
	drm_gem_object_reference(obj);

	crtc->fb = fb;
	i915_gem_object_flush_write_domain(obj);
	drm_vblank_get(dev, intel_crtc->pipe);
	obj_priv = obj->driver_private;
	atomic_inc(&obj_priv->pending_flip);
	work->pending_flip_obj = obj;

	BEGIN_LP_RING(4);
	OUT_RING(MI_DISPLAY_FLIP |
		 MI_DISPLAY_FLIP_PLANE(intel_crtc->plane));
	OUT_RING(fb->pitch);
	if (IS_I965G(dev)) {
		OUT_RING(obj_priv->gtt_offset | obj_priv->tiling_mode);
		pipesrc = I915_READ(pipesrc_reg); 
		OUT_RING(pipesrc & 0x0fff0fff);
	} else {
		OUT_RING(obj_priv->gtt_offset);
		OUT_RING(MI_NOOP);
	}
	ADVANCE_LP_RING();

	mutex_unlock(&dev->struct_mutex);

	return 0;
}

static const struct drm_crtc_helper_funcs intel_helper_funcs = {
	.dpms = intel_crtc_dpms,
	.mode_fixup = intel_crtc_mode_fixup,
	.mode_set = intel_crtc_mode_set,
	.mode_set_base = intel_pipe_set_base,
	.prepare = intel_crtc_prepare,
	.commit = intel_crtc_commit,
	.load_lut = intel_crtc_load_lut,
};

static const struct drm_crtc_funcs intel_crtc_funcs = {
	.cursor_set = intel_crtc_cursor_set,
	.cursor_move = intel_crtc_cursor_move,
	.gamma_set = intel_crtc_gamma_set,
	.set_config = drm_crtc_helper_set_config,
	.destroy = intel_crtc_destroy,
	.page_flip = intel_crtc_page_flip,
};


static void intel_crtc_init(struct drm_device *dev, int pipe)
{
	drm_i915_private_t *dev_priv = dev->dev_private;
	struct intel_crtc *intel_crtc;
	int i;

	intel_crtc = kzalloc(sizeof(struct intel_crtc) + (INTELFB_CONN_LIMIT * sizeof(struct drm_connector *)), GFP_KERNEL);
	if (intel_crtc == NULL)
		return;

	drm_crtc_init(dev, &intel_crtc->base, &intel_crtc_funcs);

	drm_mode_crtc_set_gamma_size(&intel_crtc->base, 256);
	intel_crtc->pipe = pipe;
	intel_crtc->plane = pipe;
	for (i = 0; i < 256; i++) {
		intel_crtc->lut_r[i] = i;
		intel_crtc->lut_g[i] = i;
		intel_crtc->lut_b[i] = i;
	}

	/* Swap pipes & planes for FBC on pre-965 */
	intel_crtc->pipe = pipe;
	intel_crtc->plane = pipe;
	if (IS_MOBILE(dev) && (IS_I9XX(dev) && !IS_I965G(dev))) {
		DRM_DEBUG_KMS("swapping pipes & planes for FBC\n");
		intel_crtc->plane = ((pipe == 0) ? 1 : 0);
	}

	BUG_ON(pipe >= ARRAY_SIZE(dev_priv->plane_to_crtc_mapping) ||
	       dev_priv->plane_to_crtc_mapping[intel_crtc->plane] != NULL);
	dev_priv->plane_to_crtc_mapping[intel_crtc->plane] = &intel_crtc->base;
	dev_priv->pipe_to_crtc_mapping[intel_crtc->pipe] = &intel_crtc->base;

	intel_crtc->cursor_addr = 0;
	intel_crtc->dpms_mode = DRM_MODE_DPMS_OFF;
	drm_crtc_helper_add(&intel_crtc->base, &intel_helper_funcs);

	intel_crtc->busy = false;

	setup_timer(&intel_crtc->idle_timer, intel_crtc_idle_timer,
		    (unsigned long)intel_crtc);
}

int intel_get_pipe_from_crtc_id(struct drm_device *dev, void *data,
				struct drm_file *file_priv)
{
	drm_i915_private_t *dev_priv = dev->dev_private;
	struct drm_i915_get_pipe_from_crtc_id *pipe_from_crtc_id = data;
	struct drm_mode_object *drmmode_obj;
	struct intel_crtc *crtc;

	if (!dev_priv) {
		DRM_ERROR("called with no initialization\n");
		return -EINVAL;
	}

	drmmode_obj = drm_mode_object_find(dev, pipe_from_crtc_id->crtc_id,
			DRM_MODE_OBJECT_CRTC);

	if (!drmmode_obj) {
		DRM_ERROR("no such CRTC id\n");
		return -EINVAL;
	}

	crtc = to_intel_crtc(obj_to_crtc(drmmode_obj));
	pipe_from_crtc_id->pipe = crtc->pipe;

	return 0;
}

struct drm_crtc *intel_get_crtc_from_pipe(struct drm_device *dev, int pipe)
{
	struct drm_crtc *crtc = NULL;

	list_for_each_entry(crtc, &dev->mode_config.crtc_list, head) {
		struct intel_crtc *intel_crtc = to_intel_crtc(crtc);
		if (intel_crtc->pipe == pipe)
			break;
	}
	return crtc;
}

static int intel_connector_clones(struct drm_device *dev, int type_mask)
{
	int index_mask = 0;
	struct drm_connector *connector;
	int entry = 0;

        list_for_each_entry(connector, &dev->mode_config.connector_list, head) {
		struct intel_output *intel_output = to_intel_output(connector);
		if (type_mask & intel_output->clone_mask)
			index_mask |= (1 << entry);
		entry++;
	}
	return index_mask;
}


static void intel_setup_outputs(struct drm_device *dev)
{
	struct drm_i915_private *dev_priv = dev->dev_private;
	struct drm_connector *connector;

	intel_crt_init(dev);

	/* Set up integrated LVDS */
	if (IS_MOBILE(dev) && !IS_I830(dev))
		intel_lvds_init(dev);

	if (IS_IRONLAKE(dev)) {
		int found;

		if (IS_MOBILE(dev) && (I915_READ(DP_A) & DP_DETECTED))
			intel_dp_init(dev, DP_A);

		if (I915_READ(HDMIB) & PORT_DETECTED) {
			/* check SDVOB */
			/* found = intel_sdvo_init(dev, HDMIB); */
			found = 0;
			if (!found)
				intel_hdmi_init(dev, HDMIB);
			if (!found && (I915_READ(PCH_DP_B) & DP_DETECTED))
				intel_dp_init(dev, PCH_DP_B);
		}

		if (I915_READ(HDMIC) & PORT_DETECTED)
			intel_hdmi_init(dev, HDMIC);

		if (I915_READ(HDMID) & PORT_DETECTED)
			intel_hdmi_init(dev, HDMID);

		if (I915_READ(PCH_DP_C) & DP_DETECTED)
			intel_dp_init(dev, PCH_DP_C);

		if (I915_READ(PCH_DP_D) & DP_DETECTED)
			intel_dp_init(dev, PCH_DP_D);

	} else if (SUPPORTS_DIGITAL_OUTPUTS(dev)) {
		bool found = false;

		if (I915_READ(SDVOB) & SDVO_DETECTED) {
			DRM_DEBUG_KMS("probing SDVOB\n");
			found = intel_sdvo_init(dev, SDVOB);
			if (!found && SUPPORTS_INTEGRATED_HDMI(dev)) {
				DRM_DEBUG_KMS("probing HDMI on SDVOB\n");
				intel_hdmi_init(dev, SDVOB);
			}

			if (!found && SUPPORTS_INTEGRATED_DP(dev)) {
				DRM_DEBUG_KMS("probing DP_B\n");
				intel_dp_init(dev, DP_B);
			}
		}

		/* Before G4X SDVOC doesn't have its own detect register */

		if (I915_READ(SDVOB) & SDVO_DETECTED) {
			DRM_DEBUG_KMS("probing SDVOC\n");
			found = intel_sdvo_init(dev, SDVOC);
		}

		if (!found && (I915_READ(SDVOC) & SDVO_DETECTED)) {

			if (SUPPORTS_INTEGRATED_HDMI(dev)) {
				DRM_DEBUG_KMS("probing HDMI on SDVOC\n");
				intel_hdmi_init(dev, SDVOC);
			}
			if (SUPPORTS_INTEGRATED_DP(dev)) {
				DRM_DEBUG_KMS("probing DP_C\n");
				intel_dp_init(dev, DP_C);
			}
		}

		if (SUPPORTS_INTEGRATED_DP(dev) &&
		    (I915_READ(DP_D) & DP_DETECTED)) {
			DRM_DEBUG_KMS("probing DP_D\n");
			intel_dp_init(dev, DP_D);
		}
	} else if (IS_I8XX(dev))
		intel_dvo_init(dev);

	if (SUPPORTS_TV(dev))
		intel_tv_init(dev);

	list_for_each_entry(connector, &dev->mode_config.connector_list, head) {
		struct intel_output *intel_output = to_intel_output(connector);
		struct drm_encoder *encoder = &intel_output->enc;

		encoder->possible_crtcs = intel_output->crtc_mask;
		encoder->possible_clones = intel_connector_clones(dev,
						intel_output->clone_mask);
	}
}

static void intel_user_framebuffer_destroy(struct drm_framebuffer *fb)
{
	struct intel_framebuffer *intel_fb = to_intel_framebuffer(fb);
	struct drm_device *dev = fb->dev;

	if (fb->fbdev)
		intelfb_remove(dev, fb);

	drm_framebuffer_cleanup(fb);
	mutex_lock(&dev->struct_mutex);
	drm_gem_object_unreference(intel_fb->obj);
	mutex_unlock(&dev->struct_mutex);

	kfree(intel_fb);
}

static int intel_user_framebuffer_create_handle(struct drm_framebuffer *fb,
						struct drm_file *file_priv,
						unsigned int *handle)
{
	struct intel_framebuffer *intel_fb = to_intel_framebuffer(fb);
	struct drm_gem_object *object = intel_fb->obj;

	return drm_gem_handle_create(file_priv, object, handle);
}

static const struct drm_framebuffer_funcs intel_fb_funcs = {
	.destroy = intel_user_framebuffer_destroy,
	.create_handle = intel_user_framebuffer_create_handle,
};

int intel_framebuffer_create(struct drm_device *dev,
			     struct drm_mode_fb_cmd *mode_cmd,
			     struct drm_framebuffer **fb,
			     struct drm_gem_object *obj)
{
	struct intel_framebuffer *intel_fb;
	int ret;

	intel_fb = kzalloc(sizeof(*intel_fb), GFP_KERNEL);
	if (!intel_fb)
		return -ENOMEM;

	ret = drm_framebuffer_init(dev, &intel_fb->base, &intel_fb_funcs);
	if (ret) {
		DRM_ERROR("framebuffer init failed %d\n", ret);
		return ret;
	}

	drm_helper_mode_fill_fb_struct(&intel_fb->base, mode_cmd);

	intel_fb->obj = obj;

	*fb = &intel_fb->base;

	return 0;
}


static struct drm_framebuffer *
intel_user_framebuffer_create(struct drm_device *dev,
			      struct drm_file *filp,
			      struct drm_mode_fb_cmd *mode_cmd)
{
	struct drm_gem_object *obj;
	struct drm_framebuffer *fb;
	int ret;

	obj = drm_gem_object_lookup(dev, filp, mode_cmd->handle);
	if (!obj)
		return NULL;

	ret = intel_framebuffer_create(dev, mode_cmd, &fb, obj);
	if (ret) {
		mutex_lock(&dev->struct_mutex);
		drm_gem_object_unreference(obj);
		mutex_unlock(&dev->struct_mutex);
		return NULL;
	}

	return fb;
}

static const struct drm_mode_config_funcs intel_mode_funcs = {
	.fb_create = intel_user_framebuffer_create,
	.fb_changed = intelfb_probe,
};

static struct drm_gem_object *
intel_alloc_power_context(struct drm_device *dev)
{
	struct drm_gem_object *pwrctx;
	int ret;

	pwrctx = drm_gem_object_alloc(dev, 4096);
	if (!pwrctx) {
		DRM_DEBUG("failed to alloc power context, RC6 disabled\n");
		return NULL;
	}

	mutex_lock(&dev->struct_mutex);
	ret = i915_gem_object_pin(pwrctx, 4096);
	if (ret) {
		DRM_ERROR("failed to pin power context: %d\n", ret);
		goto err_unref;
	}

	ret = i915_gem_object_set_to_gtt_domain(pwrctx, 1);
	if (ret) {
		DRM_ERROR("failed to set-domain on power context: %d\n", ret);
		goto err_unpin;
	}
	mutex_unlock(&dev->struct_mutex);

	return pwrctx;

err_unpin:
	i915_gem_object_unpin(pwrctx);
err_unref:
	drm_gem_object_unreference(pwrctx);
	mutex_unlock(&dev->struct_mutex);
	return NULL;
}

void intel_init_clock_gating(struct drm_device *dev)
{
	struct drm_i915_private *dev_priv = dev->dev_private;

	/*
	 * Disable clock gating reported to work incorrectly according to the
	 * specs, but enable as much else as we can.
	 */
	if (IS_IRONLAKE(dev)) {
		return;
	} else if (IS_G4X(dev)) {
		uint32_t dspclk_gate;
		I915_WRITE(RENCLK_GATE_D1, 0);
		I915_WRITE(RENCLK_GATE_D2, VF_UNIT_CLOCK_GATE_DISABLE |
		       GS_UNIT_CLOCK_GATE_DISABLE |
		       CL_UNIT_CLOCK_GATE_DISABLE);
		I915_WRITE(RAMCLK_GATE_D, 0);
		dspclk_gate = VRHUNIT_CLOCK_GATE_DISABLE |
			OVRUNIT_CLOCK_GATE_DISABLE |
			OVCUNIT_CLOCK_GATE_DISABLE;
		if (IS_GM45(dev))
			dspclk_gate |= DSSUNIT_CLOCK_GATE_DISABLE;
		I915_WRITE(DSPCLK_GATE_D, dspclk_gate);
	} else if (IS_I965GM(dev)) {
		I915_WRITE(RENCLK_GATE_D1, I965_RCC_CLOCK_GATE_DISABLE);
		I915_WRITE(RENCLK_GATE_D2, 0);
		I915_WRITE(DSPCLK_GATE_D, 0);
		I915_WRITE(RAMCLK_GATE_D, 0);
		I915_WRITE16(DEUC, 0);
	} else if (IS_I965G(dev)) {
		I915_WRITE(RENCLK_GATE_D1, I965_RCZ_CLOCK_GATE_DISABLE |
		       I965_RCC_CLOCK_GATE_DISABLE |
		       I965_RCPB_CLOCK_GATE_DISABLE |
		       I965_ISC_CLOCK_GATE_DISABLE |
		       I965_FBC_CLOCK_GATE_DISABLE);
		I915_WRITE(RENCLK_GATE_D2, 0);
	} else if (IS_I9XX(dev)) {
		u32 dstate = I915_READ(D_STATE);

		dstate |= DSTATE_PLL_D3_OFF | DSTATE_GFX_CLOCK_GATING |
			DSTATE_DOT_CLOCK_GATING;
		I915_WRITE(D_STATE, dstate);
	} else if (IS_I85X(dev) || IS_I865G(dev)) {
		I915_WRITE(RENCLK_GATE_D1, SV_CLOCK_GATE_DISABLE);
	} else if (IS_I830(dev)) {
		I915_WRITE(DSPCLK_GATE_D, OVRUNIT_CLOCK_GATE_DISABLE);
	}

	/*
	 * GPU can automatically power down the render unit if given a page
	 * to save state.
	 */
	if (I915_HAS_RC6(dev) && drm_core_check_feature(dev, DRIVER_MODESET)) {
		struct drm_i915_gem_object *obj_priv = NULL;

		if (dev_priv->pwrctx) {
			obj_priv = dev_priv->pwrctx->driver_private;
		} else {
			struct drm_gem_object *pwrctx;

			pwrctx = intel_alloc_power_context(dev);
			if (pwrctx) {
				dev_priv->pwrctx = pwrctx;
				obj_priv = pwrctx->driver_private;
			}
		}

		if (obj_priv) {
			I915_WRITE(PWRCTXA, obj_priv->gtt_offset | PWRCTX_EN);
			I915_WRITE(MCHBAR_RENDER_STANDBY,
				   I915_READ(MCHBAR_RENDER_STANDBY) & ~RCX_SW_EXIT);
		}
	}
}

/* Set up chip specific display functions */
static void intel_init_display(struct drm_device *dev)
{
	struct drm_i915_private *dev_priv = dev->dev_private;

	/* We always want a DPMS function */
	if (IS_IRONLAKE(dev))
		dev_priv->display.dpms = ironlake_crtc_dpms;
	else
		dev_priv->display.dpms = i9xx_crtc_dpms;

	/* Only mobile has FBC, leave pointers NULL for other chips */
	if (IS_MOBILE(dev)) {
		if (IS_GM45(dev)) {
			dev_priv->display.fbc_enabled = g4x_fbc_enabled;
			dev_priv->display.enable_fbc = g4x_enable_fbc;
			dev_priv->display.disable_fbc = g4x_disable_fbc;
		} else if (IS_I965GM(dev) || IS_I945GM(dev) || IS_I915GM(dev)) {
			dev_priv->display.fbc_enabled = i8xx_fbc_enabled;
			dev_priv->display.enable_fbc = i8xx_enable_fbc;
			dev_priv->display.disable_fbc = i8xx_disable_fbc;
		}
		/* 855GM needs testing */
	}

	/* Returns the core display clock speed */
	if (IS_I945G(dev) || (IS_G33(dev) && ! IS_PINEVIEW_M(dev)))
		dev_priv->display.get_display_clock_speed =
			i945_get_display_clock_speed;
	else if (IS_I915G(dev))
		dev_priv->display.get_display_clock_speed =
			i915_get_display_clock_speed;
	else if (IS_I945GM(dev) || IS_845G(dev) || IS_PINEVIEW_M(dev))
		dev_priv->display.get_display_clock_speed =
			i9xx_misc_get_display_clock_speed;
	else if (IS_I915GM(dev))
		dev_priv->display.get_display_clock_speed =
			i915gm_get_display_clock_speed;
	else if (IS_I865G(dev))
		dev_priv->display.get_display_clock_speed =
			i865_get_display_clock_speed;
	else if (IS_I85X(dev))
		dev_priv->display.get_display_clock_speed =
			i855_get_display_clock_speed;
	else /* 852, 830 */
		dev_priv->display.get_display_clock_speed =
			i830_get_display_clock_speed;

	/* For FIFO watermark updates */
	if (IS_IRONLAKE(dev))
		dev_priv->display.update_wm = NULL;
	else if (IS_G4X(dev))
		dev_priv->display.update_wm = g4x_update_wm;
	else if (IS_I965G(dev))
		dev_priv->display.update_wm = i965_update_wm;
	else if (IS_I9XX(dev) || IS_MOBILE(dev)) {
		dev_priv->display.update_wm = i9xx_update_wm;
		dev_priv->display.get_fifo_size = i9xx_get_fifo_size;
	} else {
		if (IS_I85X(dev))
			dev_priv->display.get_fifo_size = i85x_get_fifo_size;
		else if (IS_845G(dev))
			dev_priv->display.get_fifo_size = i845_get_fifo_size;
		else
			dev_priv->display.get_fifo_size = i830_get_fifo_size;
		dev_priv->display.update_wm = i830_update_wm;
	}
}

void intel_modeset_init(struct drm_device *dev)
{
	struct drm_i915_private *dev_priv = dev->dev_private;
	int num_pipe;
	int i;

	drm_mode_config_init(dev);

	dev->mode_config.min_width = 0;
	dev->mode_config.min_height = 0;

	dev->mode_config.funcs = (void *)&intel_mode_funcs;

	intel_init_display(dev);

	if (IS_I965G(dev)) {
		dev->mode_config.max_width = 8192;
		dev->mode_config.max_height = 8192;
	} else if (IS_I9XX(dev)) {
		dev->mode_config.max_width = 4096;
		dev->mode_config.max_height = 4096;
	} else {
		dev->mode_config.max_width = 2048;
		dev->mode_config.max_height = 2048;
	}

	/* set memory base */
	if (IS_I9XX(dev))
		dev->mode_config.fb_base = pci_resource_start(dev->pdev, 2);
	else
		dev->mode_config.fb_base = pci_resource_start(dev->pdev, 0);

	if (IS_MOBILE(dev) || IS_I9XX(dev))
		num_pipe = 2;
	else
		num_pipe = 1;
	DRM_DEBUG_KMS("%d display pipe%s available.\n",
		  num_pipe, num_pipe > 1 ? "s" : "");

	if (IS_I85X(dev))
		pci_read_config_word(dev->pdev, HPLLCC, &dev_priv->orig_clock);
	else if (IS_I9XX(dev) || IS_G4X(dev))
		pci_read_config_word(dev->pdev, GCFGC, &dev_priv->orig_clock);

	for (i = 0; i < num_pipe; i++) {
		intel_crtc_init(dev, i);
	}

	intel_setup_outputs(dev);

	intel_init_clock_gating(dev);

	INIT_WORK(&dev_priv->idle_work, intel_idle_update);
	setup_timer(&dev_priv->idle_timer, intel_gpu_idle_timer,
		    (unsigned long)dev);

	intel_setup_overlay(dev);

	if (IS_PINEVIEW(dev) && !intel_get_cxsr_latency(IS_PINEVIEW_G(dev),
							dev_priv->fsb_freq,
							dev_priv->mem_freq))
		DRM_INFO("failed to find known CxSR latency "
			 "(found fsb freq %d, mem freq %d), disabling CxSR\n",
			 dev_priv->fsb_freq, dev_priv->mem_freq);
}

void intel_modeset_cleanup(struct drm_device *dev)
{
	struct drm_i915_private *dev_priv = dev->dev_private;
	struct drm_crtc *crtc;
	struct intel_crtc *intel_crtc;

	mutex_lock(&dev->struct_mutex);

	list_for_each_entry(crtc, &dev->mode_config.crtc_list, head) {
		/* Skip inactive CRTCs */
		if (!crtc->fb)
			continue;

		intel_crtc = to_intel_crtc(crtc);
		intel_increase_pllclock(crtc, false);
		del_timer_sync(&intel_crtc->idle_timer);
	}

	del_timer_sync(&dev_priv->idle_timer);

	if (dev_priv->display.disable_fbc)
		dev_priv->display.disable_fbc(dev);

	if (dev_priv->pwrctx) {
		struct drm_i915_gem_object *obj_priv;

		obj_priv = dev_priv->pwrctx->driver_private;
		I915_WRITE(PWRCTXA, obj_priv->gtt_offset &~ PWRCTX_EN);
		I915_READ(PWRCTXA);
		i915_gem_object_unpin(dev_priv->pwrctx);
		drm_gem_object_unreference(dev_priv->pwrctx);
	}

	mutex_unlock(&dev->struct_mutex);

	drm_mode_config_cleanup(dev);
}


/* current intel driver doesn't take advantage of encoders
   always give back the encoder for the connector
*/
struct drm_encoder *intel_best_encoder(struct drm_connector *connector)
{
	struct intel_output *intel_output = to_intel_output(connector);

	return &intel_output->enc;
}

/*
 * set vga decode state - true == enable VGA decode
 */
int intel_modeset_vga_set_state(struct drm_device *dev, bool state)
{
	struct drm_i915_private *dev_priv = dev->dev_private;
	u16 gmch_ctrl;

	pci_read_config_word(dev_priv->bridge_dev, INTEL_GMCH_CTRL, &gmch_ctrl);
	if (state)
		gmch_ctrl &= ~INTEL_GMCH_VGA_DISABLE;
	else
		gmch_ctrl |= INTEL_GMCH_VGA_DISABLE;
	pci_write_config_word(dev_priv->bridge_dev, INTEL_GMCH_CTRL, gmch_ctrl);
	return 0;
}<|MERGE_RESOLUTION|>--- conflicted
+++ resolved
@@ -240,13 +240,6 @@
 #define IRONLAKE_DOT_MAX         350000
 #define IRONLAKE_VCO_MIN         1760000
 #define IRONLAKE_VCO_MAX         3510000
-<<<<<<< HEAD
-#define IRONLAKE_N_MIN           1
-#define IRONLAKE_N_MAX           6
-#define IRONLAKE_M_MIN           79
-#define IRONLAKE_M_MAX           127
-=======
->>>>>>> 9d3415a8
 #define IRONLAKE_M1_MIN          12
 #define IRONLAKE_M1_MAX          22
 #define IRONLAKE_M2_MIN          5
