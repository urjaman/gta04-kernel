/* i915_dma.c -- DMA support for the I915 -*- linux-c -*-
 */
/*
 * Copyright 2003 Tungsten Graphics, Inc., Cedar Park, Texas.
 * All Rights Reserved.
 *
 * Permission is hereby granted, free of charge, to any person obtaining a
 * copy of this software and associated documentation files (the
 * "Software"), to deal in the Software without restriction, including
 * without limitation the rights to use, copy, modify, merge, publish,
 * distribute, sub license, and/or sell copies of the Software, and to
 * permit persons to whom the Software is furnished to do so, subject to
 * the following conditions:
 *
 * The above copyright notice and this permission notice (including the
 * next paragraph) shall be included in all copies or substantial portions
 * of the Software.
 *
 * THE SOFTWARE IS PROVIDED "AS IS", WITHOUT WARRANTY OF ANY KIND, EXPRESS
 * OR IMPLIED, INCLUDING BUT NOT LIMITED TO THE WARRANTIES OF
 * MERCHANTABILITY, FITNESS FOR A PARTICULAR PURPOSE AND NON-INFRINGEMENT.
 * IN NO EVENT SHALL TUNGSTEN GRAPHICS AND/OR ITS SUPPLIERS BE LIABLE FOR
 * ANY CLAIM, DAMAGES OR OTHER LIABILITY, WHETHER IN AN ACTION OF CONTRACT,
 * TORT OR OTHERWISE, ARISING FROM, OUT OF OR IN CONNECTION WITH THE
 * SOFTWARE OR THE USE OR OTHER DEALINGS IN THE SOFTWARE.
 *
 */

#define pr_fmt(fmt) KBUILD_MODNAME ": " fmt

#include <drm/drmP.h>
#include <drm/drm_crtc_helper.h>
#include <drm/drm_fb_helper.h>
#include "intel_drv.h"
#include <drm/i915_drm.h>
#include "i915_drv.h"
#include "i915_trace.h"
#include <linux/pci.h>
#include <linux/vgaarb.h>
#include <linux/acpi.h>
#include <linux/pnp.h>
#include <linux/vga_switcheroo.h>
#include <linux/slab.h>
#include <acpi/video.h>
#include <asm/pat.h>

#define LP_RING(d) (&((struct drm_i915_private *)(d))->ring[RCS])

#define BEGIN_LP_RING(n) \
	intel_ring_begin(LP_RING(dev_priv), (n))

#define OUT_RING(x) \
	intel_ring_emit(LP_RING(dev_priv), x)

#define ADVANCE_LP_RING() \
	intel_ring_advance(LP_RING(dev_priv))

/**
 * Lock test for when it's just for synchronization of ring access.
 *
 * In that case, we don't need to do it when GEM is initialized as nobody else
 * has access to the ring.
 */
#define RING_LOCK_TEST_WITH_RETURN(dev, file) do {			\
	if (LP_RING(dev->dev_private)->obj == NULL)			\
		LOCK_TEST_WITH_RETURN(dev, file);			\
} while (0)

static inline u32
intel_read_legacy_status_page(struct drm_i915_private *dev_priv, int reg)
{
	if (I915_NEED_GFX_HWS(dev_priv->dev))
		return ioread32(dev_priv->dri1.gfx_hws_cpu_addr + reg);
	else
		return intel_read_status_page(LP_RING(dev_priv), reg);
}

#define READ_HWSP(dev_priv, reg) intel_read_legacy_status_page(dev_priv, reg)
#define READ_BREADCRUMB(dev_priv) READ_HWSP(dev_priv, I915_BREADCRUMB_INDEX)
#define I915_BREADCRUMB_INDEX		0x21

void i915_update_dri1_breadcrumb(struct drm_device *dev)
{
	drm_i915_private_t *dev_priv = dev->dev_private;
	struct drm_i915_master_private *master_priv;

	if (dev->primary->master) {
		master_priv = dev->primary->master->driver_priv;
		if (master_priv->sarea_priv)
			master_priv->sarea_priv->last_dispatch =
				READ_BREADCRUMB(dev_priv);
	}
}

static void i915_write_hws_pga(struct drm_device *dev)
{
	drm_i915_private_t *dev_priv = dev->dev_private;
	u32 addr;

	addr = dev_priv->status_page_dmah->busaddr;
	if (INTEL_INFO(dev)->gen >= 4)
		addr |= (dev_priv->status_page_dmah->busaddr >> 28) & 0xf0;
	I915_WRITE(HWS_PGA, addr);
}

/**
 * Frees the hardware status page, whether it's a physical address or a virtual
 * address set up by the X Server.
 */
static void i915_free_hws(struct drm_device *dev)
{
	drm_i915_private_t *dev_priv = dev->dev_private;
	struct intel_ring_buffer *ring = LP_RING(dev_priv);

	if (dev_priv->status_page_dmah) {
		drm_pci_free(dev, dev_priv->status_page_dmah);
		dev_priv->status_page_dmah = NULL;
	}

	if (ring->status_page.gfx_addr) {
		ring->status_page.gfx_addr = 0;
		iounmap(dev_priv->dri1.gfx_hws_cpu_addr);
	}

	/* Need to rewrite hardware status page */
	I915_WRITE(HWS_PGA, 0x1ffff000);
}

void i915_kernel_lost_context(struct drm_device * dev)
{
	drm_i915_private_t *dev_priv = dev->dev_private;
	struct drm_i915_master_private *master_priv;
	struct intel_ring_buffer *ring = LP_RING(dev_priv);

	/*
	 * We should never lose context on the ring with modesetting
	 * as we don't expose it to userspace
	 */
	if (drm_core_check_feature(dev, DRIVER_MODESET))
		return;

	ring->head = I915_READ_HEAD(ring) & HEAD_ADDR;
	ring->tail = I915_READ_TAIL(ring) & TAIL_ADDR;
	ring->space = ring->head - (ring->tail + I915_RING_FREE_SPACE);
	if (ring->space < 0)
		ring->space += ring->size;

	if (!dev->primary->master)
		return;

	master_priv = dev->primary->master->driver_priv;
	if (ring->head == ring->tail && master_priv->sarea_priv)
		master_priv->sarea_priv->perf_boxes |= I915_BOX_RING_EMPTY;
}

static int i915_dma_cleanup(struct drm_device * dev)
{
	drm_i915_private_t *dev_priv = dev->dev_private;
	int i;

	/* Make sure interrupts are disabled here because the uninstall ioctl
	 * may not have been called from userspace and after dev_private
	 * is freed, it's too late.
	 */
	if (dev->irq_enabled)
		drm_irq_uninstall(dev);

	mutex_lock(&dev->struct_mutex);
	for (i = 0; i < I915_NUM_RINGS; i++)
		intel_cleanup_ring_buffer(&dev_priv->ring[i]);
	mutex_unlock(&dev->struct_mutex);

	/* Clear the HWS virtual address at teardown */
	if (I915_NEED_GFX_HWS(dev))
		i915_free_hws(dev);

	return 0;
}

static int i915_initialize(struct drm_device * dev, drm_i915_init_t * init)
{
	drm_i915_private_t *dev_priv = dev->dev_private;
	struct drm_i915_master_private *master_priv = dev->primary->master->driver_priv;
	int ret;

	master_priv->sarea = drm_getsarea(dev);
	if (master_priv->sarea) {
		master_priv->sarea_priv = (drm_i915_sarea_t *)
			((u8 *)master_priv->sarea->handle + init->sarea_priv_offset);
	} else {
		DRM_DEBUG_DRIVER("sarea not found assuming DRI2 userspace\n");
	}

	if (init->ring_size != 0) {
		if (LP_RING(dev_priv)->obj != NULL) {
			i915_dma_cleanup(dev);
			DRM_ERROR("Client tried to initialize ringbuffer in "
				  "GEM mode\n");
			return -EINVAL;
		}

		ret = intel_render_ring_init_dri(dev,
						 init->ring_start,
						 init->ring_size);
		if (ret) {
			i915_dma_cleanup(dev);
			return ret;
		}
	}

	dev_priv->dri1.cpp = init->cpp;
	dev_priv->dri1.back_offset = init->back_offset;
	dev_priv->dri1.front_offset = init->front_offset;
	dev_priv->dri1.current_page = 0;
	if (master_priv->sarea_priv)
		master_priv->sarea_priv->pf_current_page = 0;

	/* Allow hardware batchbuffers unless told otherwise.
	 */
	dev_priv->dri1.allow_batchbuffer = 1;

	return 0;
}

static int i915_dma_resume(struct drm_device * dev)
{
	drm_i915_private_t *dev_priv = (drm_i915_private_t *) dev->dev_private;
	struct intel_ring_buffer *ring = LP_RING(dev_priv);

	DRM_DEBUG_DRIVER("%s\n", __func__);

	if (ring->virtual_start == NULL) {
		DRM_ERROR("can not ioremap virtual address for"
			  " ring buffer\n");
		return -ENOMEM;
	}

	/* Program Hardware Status Page */
	if (!ring->status_page.page_addr) {
		DRM_ERROR("Can not find hardware status page\n");
		return -EINVAL;
	}
	DRM_DEBUG_DRIVER("hw status page @ %p\n",
				ring->status_page.page_addr);
	if (ring->status_page.gfx_addr != 0)
		intel_ring_setup_status_page(ring);
	else
		i915_write_hws_pga(dev);

	DRM_DEBUG_DRIVER("Enabled hardware status page\n");

	return 0;
}

static int i915_dma_init(struct drm_device *dev, void *data,
			 struct drm_file *file_priv)
{
	drm_i915_init_t *init = data;
	int retcode = 0;

	if (drm_core_check_feature(dev, DRIVER_MODESET))
		return -ENODEV;

	switch (init->func) {
	case I915_INIT_DMA:
		retcode = i915_initialize(dev, init);
		break;
	case I915_CLEANUP_DMA:
		retcode = i915_dma_cleanup(dev);
		break;
	case I915_RESUME_DMA:
		retcode = i915_dma_resume(dev);
		break;
	default:
		retcode = -EINVAL;
		break;
	}

	return retcode;
}

/* Implement basically the same security restrictions as hardware does
 * for MI_BATCH_NON_SECURE.  These can be made stricter at any time.
 *
 * Most of the calculations below involve calculating the size of a
 * particular instruction.  It's important to get the size right as
 * that tells us where the next instruction to check is.  Any illegal
 * instruction detected will be given a size of zero, which is a
 * signal to abort the rest of the buffer.
 */
static int validate_cmd(int cmd)
{
	switch (((cmd >> 29) & 0x7)) {
	case 0x0:
		switch ((cmd >> 23) & 0x3f) {
		case 0x0:
			return 1;	/* MI_NOOP */
		case 0x4:
			return 1;	/* MI_FLUSH */
		default:
			return 0;	/* disallow everything else */
		}
		break;
	case 0x1:
		return 0;	/* reserved */
	case 0x2:
		return (cmd & 0xff) + 2;	/* 2d commands */
	case 0x3:
		if (((cmd >> 24) & 0x1f) <= 0x18)
			return 1;

		switch ((cmd >> 24) & 0x1f) {
		case 0x1c:
			return 1;
		case 0x1d:
			switch ((cmd >> 16) & 0xff) {
			case 0x3:
				return (cmd & 0x1f) + 2;
			case 0x4:
				return (cmd & 0xf) + 2;
			default:
				return (cmd & 0xffff) + 2;
			}
		case 0x1e:
			if (cmd & (1 << 23))
				return (cmd & 0xffff) + 1;
			else
				return 1;
		case 0x1f:
			if ((cmd & (1 << 23)) == 0)	/* inline vertices */
				return (cmd & 0x1ffff) + 2;
			else if (cmd & (1 << 17))	/* indirect random */
				if ((cmd & 0xffff) == 0)
					return 0;	/* unknown length, too hard */
				else
					return (((cmd & 0xffff) + 1) / 2) + 1;
			else
				return 2;	/* indirect sequential */
		default:
			return 0;
		}
	default:
		return 0;
	}

	return 0;
}

static int i915_emit_cmds(struct drm_device * dev, int *buffer, int dwords)
{
	drm_i915_private_t *dev_priv = dev->dev_private;
	int i, ret;

	if ((dwords+1) * sizeof(int) >= LP_RING(dev_priv)->size - 8)
		return -EINVAL;

	for (i = 0; i < dwords;) {
		int sz = validate_cmd(buffer[i]);
		if (sz == 0 || i + sz > dwords)
			return -EINVAL;
		i += sz;
	}

	ret = BEGIN_LP_RING((dwords+1)&~1);
	if (ret)
		return ret;

	for (i = 0; i < dwords; i++)
		OUT_RING(buffer[i]);
	if (dwords & 1)
		OUT_RING(0);

	ADVANCE_LP_RING();

	return 0;
}

int
i915_emit_box(struct drm_device *dev,
	      struct drm_clip_rect *box,
	      int DR1, int DR4)
{
	struct drm_i915_private *dev_priv = dev->dev_private;
	int ret;

	if (box->y2 <= box->y1 || box->x2 <= box->x1 ||
	    box->y2 <= 0 || box->x2 <= 0) {
		DRM_ERROR("Bad box %d,%d..%d,%d\n",
			  box->x1, box->y1, box->x2, box->y2);
		return -EINVAL;
	}

	if (INTEL_INFO(dev)->gen >= 4) {
		ret = BEGIN_LP_RING(4);
		if (ret)
			return ret;

		OUT_RING(GFX_OP_DRAWRECT_INFO_I965);
		OUT_RING((box->x1 & 0xffff) | (box->y1 << 16));
		OUT_RING(((box->x2 - 1) & 0xffff) | ((box->y2 - 1) << 16));
		OUT_RING(DR4);
	} else {
		ret = BEGIN_LP_RING(6);
		if (ret)
			return ret;

		OUT_RING(GFX_OP_DRAWRECT_INFO);
		OUT_RING(DR1);
		OUT_RING((box->x1 & 0xffff) | (box->y1 << 16));
		OUT_RING(((box->x2 - 1) & 0xffff) | ((box->y2 - 1) << 16));
		OUT_RING(DR4);
		OUT_RING(0);
	}
	ADVANCE_LP_RING();

	return 0;
}

/* XXX: Emitting the counter should really be moved to part of the IRQ
 * emit. For now, do it in both places:
 */

static void i915_emit_breadcrumb(struct drm_device *dev)
{
	drm_i915_private_t *dev_priv = dev->dev_private;
	struct drm_i915_master_private *master_priv = dev->primary->master->driver_priv;

	dev_priv->dri1.counter++;
	if (dev_priv->dri1.counter > 0x7FFFFFFFUL)
		dev_priv->dri1.counter = 0;
	if (master_priv->sarea_priv)
		master_priv->sarea_priv->last_enqueue = dev_priv->dri1.counter;

	if (BEGIN_LP_RING(4) == 0) {
		OUT_RING(MI_STORE_DWORD_INDEX);
		OUT_RING(I915_BREADCRUMB_INDEX << MI_STORE_DWORD_INDEX_SHIFT);
		OUT_RING(dev_priv->dri1.counter);
		OUT_RING(0);
		ADVANCE_LP_RING();
	}
}

static int i915_dispatch_cmdbuffer(struct drm_device * dev,
				   drm_i915_cmdbuffer_t *cmd,
				   struct drm_clip_rect *cliprects,
				   void *cmdbuf)
{
	int nbox = cmd->num_cliprects;
	int i = 0, count, ret;

	if (cmd->sz & 0x3) {
		DRM_ERROR("alignment");
		return -EINVAL;
	}

	i915_kernel_lost_context(dev);

	count = nbox ? nbox : 1;

	for (i = 0; i < count; i++) {
		if (i < nbox) {
			ret = i915_emit_box(dev, &cliprects[i],
					    cmd->DR1, cmd->DR4);
			if (ret)
				return ret;
		}

		ret = i915_emit_cmds(dev, cmdbuf, cmd->sz / 4);
		if (ret)
			return ret;
	}

	i915_emit_breadcrumb(dev);
	return 0;
}

static int i915_dispatch_batchbuffer(struct drm_device * dev,
				     drm_i915_batchbuffer_t * batch,
				     struct drm_clip_rect *cliprects)
{
	struct drm_i915_private *dev_priv = dev->dev_private;
	int nbox = batch->num_cliprects;
	int i, count, ret;

	if ((batch->start | batch->used) & 0x7) {
		DRM_ERROR("alignment");
		return -EINVAL;
	}

	i915_kernel_lost_context(dev);

	count = nbox ? nbox : 1;
	for (i = 0; i < count; i++) {
		if (i < nbox) {
			ret = i915_emit_box(dev, &cliprects[i],
					    batch->DR1, batch->DR4);
			if (ret)
				return ret;
		}

		if (!IS_I830(dev) && !IS_845G(dev)) {
			ret = BEGIN_LP_RING(2);
			if (ret)
				return ret;

			if (INTEL_INFO(dev)->gen >= 4) {
				OUT_RING(MI_BATCH_BUFFER_START | (2 << 6) | MI_BATCH_NON_SECURE_I965);
				OUT_RING(batch->start);
			} else {
				OUT_RING(MI_BATCH_BUFFER_START | (2 << 6));
				OUT_RING(batch->start | MI_BATCH_NON_SECURE);
			}
		} else {
			ret = BEGIN_LP_RING(4);
			if (ret)
				return ret;

			OUT_RING(MI_BATCH_BUFFER);
			OUT_RING(batch->start | MI_BATCH_NON_SECURE);
			OUT_RING(batch->start + batch->used - 4);
			OUT_RING(0);
		}
		ADVANCE_LP_RING();
	}


	if (IS_G4X(dev) || IS_GEN5(dev)) {
		if (BEGIN_LP_RING(2) == 0) {
			OUT_RING(MI_FLUSH | MI_NO_WRITE_FLUSH | MI_INVALIDATE_ISP);
			OUT_RING(MI_NOOP);
			ADVANCE_LP_RING();
		}
	}

	i915_emit_breadcrumb(dev);
	return 0;
}

static int i915_dispatch_flip(struct drm_device * dev)
{
	drm_i915_private_t *dev_priv = dev->dev_private;
	struct drm_i915_master_private *master_priv =
		dev->primary->master->driver_priv;
	int ret;

	if (!master_priv->sarea_priv)
		return -EINVAL;

	DRM_DEBUG_DRIVER("%s: page=%d pfCurrentPage=%d\n",
			  __func__,
			 dev_priv->dri1.current_page,
			 master_priv->sarea_priv->pf_current_page);

	i915_kernel_lost_context(dev);

	ret = BEGIN_LP_RING(10);
	if (ret)
		return ret;

	OUT_RING(MI_FLUSH | MI_READ_FLUSH);
	OUT_RING(0);

	OUT_RING(CMD_OP_DISPLAYBUFFER_INFO | ASYNC_FLIP);
	OUT_RING(0);
	if (dev_priv->dri1.current_page == 0) {
		OUT_RING(dev_priv->dri1.back_offset);
		dev_priv->dri1.current_page = 1;
	} else {
		OUT_RING(dev_priv->dri1.front_offset);
		dev_priv->dri1.current_page = 0;
	}
	OUT_RING(0);

	OUT_RING(MI_WAIT_FOR_EVENT | MI_WAIT_FOR_PLANE_A_FLIP);
	OUT_RING(0);

	ADVANCE_LP_RING();

	master_priv->sarea_priv->last_enqueue = dev_priv->dri1.counter++;

	if (BEGIN_LP_RING(4) == 0) {
		OUT_RING(MI_STORE_DWORD_INDEX);
		OUT_RING(I915_BREADCRUMB_INDEX << MI_STORE_DWORD_INDEX_SHIFT);
		OUT_RING(dev_priv->dri1.counter);
		OUT_RING(0);
		ADVANCE_LP_RING();
	}

	master_priv->sarea_priv->pf_current_page = dev_priv->dri1.current_page;
	return 0;
}

static int i915_quiescent(struct drm_device *dev)
{
	i915_kernel_lost_context(dev);
	return intel_ring_idle(LP_RING(dev->dev_private));
}

static int i915_flush_ioctl(struct drm_device *dev, void *data,
			    struct drm_file *file_priv)
{
	int ret;

	if (drm_core_check_feature(dev, DRIVER_MODESET))
		return -ENODEV;

	RING_LOCK_TEST_WITH_RETURN(dev, file_priv);

	mutex_lock(&dev->struct_mutex);
	ret = i915_quiescent(dev);
	mutex_unlock(&dev->struct_mutex);

	return ret;
}

static int i915_batchbuffer(struct drm_device *dev, void *data,
			    struct drm_file *file_priv)
{
	drm_i915_private_t *dev_priv = (drm_i915_private_t *) dev->dev_private;
	struct drm_i915_master_private *master_priv = dev->primary->master->driver_priv;
	drm_i915_sarea_t *sarea_priv = (drm_i915_sarea_t *)
	    master_priv->sarea_priv;
	drm_i915_batchbuffer_t *batch = data;
	int ret;
	struct drm_clip_rect *cliprects = NULL;

	if (drm_core_check_feature(dev, DRIVER_MODESET))
		return -ENODEV;

	if (!dev_priv->dri1.allow_batchbuffer) {
		DRM_ERROR("Batchbuffer ioctl disabled\n");
		return -EINVAL;
	}

	DRM_DEBUG_DRIVER("i915 batchbuffer, start %x used %d cliprects %d\n",
			batch->start, batch->used, batch->num_cliprects);

	RING_LOCK_TEST_WITH_RETURN(dev, file_priv);

	if (batch->num_cliprects < 0)
		return -EINVAL;

	if (batch->num_cliprects) {
		cliprects = kcalloc(batch->num_cliprects,
				    sizeof(struct drm_clip_rect),
				    GFP_KERNEL);
		if (cliprects == NULL)
			return -ENOMEM;

		ret = copy_from_user(cliprects, batch->cliprects,
				     batch->num_cliprects *
				     sizeof(struct drm_clip_rect));
		if (ret != 0) {
			ret = -EFAULT;
			goto fail_free;
		}
	}

	mutex_lock(&dev->struct_mutex);
	ret = i915_dispatch_batchbuffer(dev, batch, cliprects);
	mutex_unlock(&dev->struct_mutex);

	if (sarea_priv)
		sarea_priv->last_dispatch = READ_BREADCRUMB(dev_priv);

fail_free:
	kfree(cliprects);

	return ret;
}

static int i915_cmdbuffer(struct drm_device *dev, void *data,
			  struct drm_file *file_priv)
{
	drm_i915_private_t *dev_priv = (drm_i915_private_t *) dev->dev_private;
	struct drm_i915_master_private *master_priv = dev->primary->master->driver_priv;
	drm_i915_sarea_t *sarea_priv = (drm_i915_sarea_t *)
	    master_priv->sarea_priv;
	drm_i915_cmdbuffer_t *cmdbuf = data;
	struct drm_clip_rect *cliprects = NULL;
	void *batch_data;
	int ret;

	DRM_DEBUG_DRIVER("i915 cmdbuffer, buf %p sz %d cliprects %d\n",
			cmdbuf->buf, cmdbuf->sz, cmdbuf->num_cliprects);

	if (drm_core_check_feature(dev, DRIVER_MODESET))
		return -ENODEV;

	RING_LOCK_TEST_WITH_RETURN(dev, file_priv);

	if (cmdbuf->num_cliprects < 0)
		return -EINVAL;

	batch_data = kmalloc(cmdbuf->sz, GFP_KERNEL);
	if (batch_data == NULL)
		return -ENOMEM;

	ret = copy_from_user(batch_data, cmdbuf->buf, cmdbuf->sz);
	if (ret != 0) {
		ret = -EFAULT;
		goto fail_batch_free;
	}

	if (cmdbuf->num_cliprects) {
		cliprects = kcalloc(cmdbuf->num_cliprects,
				    sizeof(struct drm_clip_rect), GFP_KERNEL);
		if (cliprects == NULL) {
			ret = -ENOMEM;
			goto fail_batch_free;
		}

		ret = copy_from_user(cliprects, cmdbuf->cliprects,
				     cmdbuf->num_cliprects *
				     sizeof(struct drm_clip_rect));
		if (ret != 0) {
			ret = -EFAULT;
			goto fail_clip_free;
		}
	}

	mutex_lock(&dev->struct_mutex);
	ret = i915_dispatch_cmdbuffer(dev, cmdbuf, cliprects, batch_data);
	mutex_unlock(&dev->struct_mutex);
	if (ret) {
		DRM_ERROR("i915_dispatch_cmdbuffer failed\n");
		goto fail_clip_free;
	}

	if (sarea_priv)
		sarea_priv->last_dispatch = READ_BREADCRUMB(dev_priv);

fail_clip_free:
	kfree(cliprects);
fail_batch_free:
	kfree(batch_data);

	return ret;
}

static int i915_emit_irq(struct drm_device * dev)
{
	drm_i915_private_t *dev_priv = dev->dev_private;
	struct drm_i915_master_private *master_priv = dev->primary->master->driver_priv;

	i915_kernel_lost_context(dev);

	DRM_DEBUG_DRIVER("\n");

	dev_priv->dri1.counter++;
	if (dev_priv->dri1.counter > 0x7FFFFFFFUL)
		dev_priv->dri1.counter = 1;
	if (master_priv->sarea_priv)
		master_priv->sarea_priv->last_enqueue = dev_priv->dri1.counter;

	if (BEGIN_LP_RING(4) == 0) {
		OUT_RING(MI_STORE_DWORD_INDEX);
		OUT_RING(I915_BREADCRUMB_INDEX << MI_STORE_DWORD_INDEX_SHIFT);
		OUT_RING(dev_priv->dri1.counter);
		OUT_RING(MI_USER_INTERRUPT);
		ADVANCE_LP_RING();
	}

	return dev_priv->dri1.counter;
}

static int i915_wait_irq(struct drm_device * dev, int irq_nr)
{
	drm_i915_private_t *dev_priv = (drm_i915_private_t *) dev->dev_private;
	struct drm_i915_master_private *master_priv = dev->primary->master->driver_priv;
	int ret = 0;
	struct intel_ring_buffer *ring = LP_RING(dev_priv);

	DRM_DEBUG_DRIVER("irq_nr=%d breadcrumb=%d\n", irq_nr,
		  READ_BREADCRUMB(dev_priv));

	if (READ_BREADCRUMB(dev_priv) >= irq_nr) {
		if (master_priv->sarea_priv)
			master_priv->sarea_priv->last_dispatch = READ_BREADCRUMB(dev_priv);
		return 0;
	}

	if (master_priv->sarea_priv)
		master_priv->sarea_priv->perf_boxes |= I915_BOX_WAIT;

	if (ring->irq_get(ring)) {
		DRM_WAIT_ON(ret, ring->irq_queue, 3 * DRM_HZ,
			    READ_BREADCRUMB(dev_priv) >= irq_nr);
		ring->irq_put(ring);
	} else if (wait_for(READ_BREADCRUMB(dev_priv) >= irq_nr, 3000))
		ret = -EBUSY;

	if (ret == -EBUSY) {
		DRM_ERROR("EBUSY -- rec: %d emitted: %d\n",
			  READ_BREADCRUMB(dev_priv), (int)dev_priv->dri1.counter);
	}

	return ret;
}

/* Needs the lock as it touches the ring.
 */
static int i915_irq_emit(struct drm_device *dev, void *data,
			 struct drm_file *file_priv)
{
	drm_i915_private_t *dev_priv = dev->dev_private;
	drm_i915_irq_emit_t *emit = data;
	int result;

	if (drm_core_check_feature(dev, DRIVER_MODESET))
		return -ENODEV;

	if (!dev_priv || !LP_RING(dev_priv)->virtual_start) {
		DRM_ERROR("called with no initialization\n");
		return -EINVAL;
	}

	RING_LOCK_TEST_WITH_RETURN(dev, file_priv);

	mutex_lock(&dev->struct_mutex);
	result = i915_emit_irq(dev);
	mutex_unlock(&dev->struct_mutex);

	if (DRM_COPY_TO_USER(emit->irq_seq, &result, sizeof(int))) {
		DRM_ERROR("copy_to_user\n");
		return -EFAULT;
	}

	return 0;
}

/* Doesn't need the hardware lock.
 */
static int i915_irq_wait(struct drm_device *dev, void *data,
			 struct drm_file *file_priv)
{
	drm_i915_private_t *dev_priv = dev->dev_private;
	drm_i915_irq_wait_t *irqwait = data;

	if (drm_core_check_feature(dev, DRIVER_MODESET))
		return -ENODEV;

	if (!dev_priv) {
		DRM_ERROR("called with no initialization\n");
		return -EINVAL;
	}

	return i915_wait_irq(dev, irqwait->irq_seq);
}

static int i915_vblank_pipe_get(struct drm_device *dev, void *data,
			 struct drm_file *file_priv)
{
	drm_i915_private_t *dev_priv = dev->dev_private;
	drm_i915_vblank_pipe_t *pipe = data;

	if (drm_core_check_feature(dev, DRIVER_MODESET))
		return -ENODEV;

	if (!dev_priv) {
		DRM_ERROR("called with no initialization\n");
		return -EINVAL;
	}

	pipe->pipe = DRM_I915_VBLANK_PIPE_A | DRM_I915_VBLANK_PIPE_B;

	return 0;
}

/**
 * Schedule buffer swap at given vertical blank.
 */
static int i915_vblank_swap(struct drm_device *dev, void *data,
		     struct drm_file *file_priv)
{
	/* The delayed swap mechanism was fundamentally racy, and has been
	 * removed.  The model was that the client requested a delayed flip/swap
	 * from the kernel, then waited for vblank before continuing to perform
	 * rendering.  The problem was that the kernel might wake the client
	 * up before it dispatched the vblank swap (since the lock has to be
	 * held while touching the ringbuffer), in which case the client would
	 * clear and start the next frame before the swap occurred, and
	 * flicker would occur in addition to likely missing the vblank.
	 *
	 * In the absence of this ioctl, userland falls back to a correct path
	 * of waiting for a vblank, then dispatching the swap on its own.
	 * Context switching to userland and back is plenty fast enough for
	 * meeting the requirements of vblank swapping.
	 */
	return -EINVAL;
}

static int i915_flip_bufs(struct drm_device *dev, void *data,
			  struct drm_file *file_priv)
{
	int ret;

	if (drm_core_check_feature(dev, DRIVER_MODESET))
		return -ENODEV;

	DRM_DEBUG_DRIVER("%s\n", __func__);

	RING_LOCK_TEST_WITH_RETURN(dev, file_priv);

	mutex_lock(&dev->struct_mutex);
	ret = i915_dispatch_flip(dev);
	mutex_unlock(&dev->struct_mutex);

	return ret;
}

static int i915_getparam(struct drm_device *dev, void *data,
			 struct drm_file *file_priv)
{
	drm_i915_private_t *dev_priv = dev->dev_private;
	drm_i915_getparam_t *param = data;
	int value;

	if (!dev_priv) {
		DRM_ERROR("called with no initialization\n");
		return -EINVAL;
	}

	switch (param->param) {
	case I915_PARAM_IRQ_ACTIVE:
		value = dev->pdev->irq ? 1 : 0;
		break;
	case I915_PARAM_ALLOW_BATCHBUFFER:
		value = dev_priv->dri1.allow_batchbuffer ? 1 : 0;
		break;
	case I915_PARAM_LAST_DISPATCH:
		value = READ_BREADCRUMB(dev_priv);
		break;
	case I915_PARAM_CHIPSET_ID:
		value = dev->pci_device;
		break;
	case I915_PARAM_HAS_GEM:
		value = 1;
		break;
	case I915_PARAM_NUM_FENCES_AVAIL:
		value = dev_priv->num_fence_regs - dev_priv->fence_reg_start;
		break;
	case I915_PARAM_HAS_OVERLAY:
		value = dev_priv->overlay ? 1 : 0;
		break;
	case I915_PARAM_HAS_PAGEFLIPPING:
		value = 1;
		break;
	case I915_PARAM_HAS_EXECBUF2:
		/* depends on GEM */
		value = 1;
		break;
	case I915_PARAM_HAS_BSD:
		value = intel_ring_initialized(&dev_priv->ring[VCS]);
		break;
	case I915_PARAM_HAS_BLT:
		value = intel_ring_initialized(&dev_priv->ring[BCS]);
		break;
	case I915_PARAM_HAS_RELAXED_FENCING:
		value = 1;
		break;
	case I915_PARAM_HAS_COHERENT_RINGS:
		value = 1;
		break;
	case I915_PARAM_HAS_EXEC_CONSTANTS:
		value = INTEL_INFO(dev)->gen >= 4;
		break;
	case I915_PARAM_HAS_RELAXED_DELTA:
		value = 1;
		break;
	case I915_PARAM_HAS_GEN7_SOL_RESET:
		value = 1;
		break;
	case I915_PARAM_HAS_LLC:
		value = HAS_LLC(dev);
		break;
	case I915_PARAM_HAS_ALIASING_PPGTT:
		value = dev_priv->mm.aliasing_ppgtt ? 1 : 0;
		break;
	case I915_PARAM_HAS_WAIT_TIMEOUT:
		value = 1;
		break;
	case I915_PARAM_HAS_SEMAPHORES:
		value = i915_semaphore_is_enabled(dev);
		break;
	case I915_PARAM_HAS_PRIME_VMAP_FLUSH:
		value = 1;
		break;
	case I915_PARAM_HAS_SECURE_BATCHES:
		value = capable(CAP_SYS_ADMIN);
		break;
	case I915_PARAM_HAS_PINNED_BATCHES:
		value = 1;
		break;
	default:
		DRM_DEBUG_DRIVER("Unknown parameter %d\n",
				 param->param);
		return -EINVAL;
	}

	if (DRM_COPY_TO_USER(param->value, &value, sizeof(int))) {
		DRM_ERROR("DRM_COPY_TO_USER failed\n");
		return -EFAULT;
	}

	return 0;
}

static int i915_setparam(struct drm_device *dev, void *data,
			 struct drm_file *file_priv)
{
	drm_i915_private_t *dev_priv = dev->dev_private;
	drm_i915_setparam_t *param = data;

	if (!dev_priv) {
		DRM_ERROR("called with no initialization\n");
		return -EINVAL;
	}

	switch (param->param) {
	case I915_SETPARAM_USE_MI_BATCHBUFFER_START:
		break;
	case I915_SETPARAM_TEX_LRU_LOG_GRANULARITY:
		break;
	case I915_SETPARAM_ALLOW_BATCHBUFFER:
		dev_priv->dri1.allow_batchbuffer = param->value ? 1 : 0;
		break;
	case I915_SETPARAM_NUM_USED_FENCES:
		if (param->value > dev_priv->num_fence_regs ||
		    param->value < 0)
			return -EINVAL;
		/* Userspace can use first N regs */
		dev_priv->fence_reg_start = param->value;
		break;
	default:
		DRM_DEBUG_DRIVER("unknown parameter %d\n",
					param->param);
		return -EINVAL;
	}

	return 0;
}

static int i915_set_status_page(struct drm_device *dev, void *data,
				struct drm_file *file_priv)
{
	drm_i915_private_t *dev_priv = dev->dev_private;
	drm_i915_hws_addr_t *hws = data;
	struct intel_ring_buffer *ring;

	if (drm_core_check_feature(dev, DRIVER_MODESET))
		return -ENODEV;

	if (!I915_NEED_GFX_HWS(dev))
		return -EINVAL;

	if (!dev_priv) {
		DRM_ERROR("called with no initialization\n");
		return -EINVAL;
	}

	if (drm_core_check_feature(dev, DRIVER_MODESET)) {
		WARN(1, "tried to set status page when mode setting active\n");
		return 0;
	}

	DRM_DEBUG_DRIVER("set status page addr 0x%08x\n", (u32)hws->addr);

	ring = LP_RING(dev_priv);
	ring->status_page.gfx_addr = hws->addr & (0x1ffff<<12);

	dev_priv->dri1.gfx_hws_cpu_addr =
		ioremap_wc(dev_priv->mm.gtt_base_addr + hws->addr, 4096);
	if (dev_priv->dri1.gfx_hws_cpu_addr == NULL) {
		i915_dma_cleanup(dev);
		ring->status_page.gfx_addr = 0;
		DRM_ERROR("can not ioremap virtual address for"
				" G33 hw status page\n");
		return -ENOMEM;
	}

	memset_io(dev_priv->dri1.gfx_hws_cpu_addr, 0, PAGE_SIZE);
	I915_WRITE(HWS_PGA, ring->status_page.gfx_addr);

	DRM_DEBUG_DRIVER("load hws HWS_PGA with gfx mem 0x%x\n",
			 ring->status_page.gfx_addr);
	DRM_DEBUG_DRIVER("load hws at %p\n",
			 ring->status_page.page_addr);
	return 0;
}

static int i915_get_bridge_dev(struct drm_device *dev)
{
	struct drm_i915_private *dev_priv = dev->dev_private;

	dev_priv->bridge_dev = pci_get_bus_and_slot(0, PCI_DEVFN(0, 0));
	if (!dev_priv->bridge_dev) {
		DRM_ERROR("bridge device not found\n");
		return -1;
	}
	return 0;
}

#define MCHBAR_I915 0x44
#define MCHBAR_I965 0x48
#define MCHBAR_SIZE (4*4096)

#define DEVEN_REG 0x54
#define   DEVEN_MCHBAR_EN (1 << 28)

/* Allocate space for the MCH regs if needed, return nonzero on error */
static int
intel_alloc_mchbar_resource(struct drm_device *dev)
{
	drm_i915_private_t *dev_priv = dev->dev_private;
	int reg = INTEL_INFO(dev)->gen >= 4 ? MCHBAR_I965 : MCHBAR_I915;
	u32 temp_lo, temp_hi = 0;
	u64 mchbar_addr;
	int ret;

	if (INTEL_INFO(dev)->gen >= 4)
		pci_read_config_dword(dev_priv->bridge_dev, reg + 4, &temp_hi);
	pci_read_config_dword(dev_priv->bridge_dev, reg, &temp_lo);
	mchbar_addr = ((u64)temp_hi << 32) | temp_lo;

	/* If ACPI doesn't have it, assume we need to allocate it ourselves */
#ifdef CONFIG_PNP
	if (mchbar_addr &&
	    pnp_range_reserved(mchbar_addr, mchbar_addr + MCHBAR_SIZE))
		return 0;
#endif

	/* Get some space for it */
	dev_priv->mch_res.name = "i915 MCHBAR";
	dev_priv->mch_res.flags = IORESOURCE_MEM;
	ret = pci_bus_alloc_resource(dev_priv->bridge_dev->bus,
				     &dev_priv->mch_res,
				     MCHBAR_SIZE, MCHBAR_SIZE,
				     PCIBIOS_MIN_MEM,
				     0, pcibios_align_resource,
				     dev_priv->bridge_dev);
	if (ret) {
		DRM_DEBUG_DRIVER("failed bus alloc: %d\n", ret);
		dev_priv->mch_res.start = 0;
		return ret;
	}

	if (INTEL_INFO(dev)->gen >= 4)
		pci_write_config_dword(dev_priv->bridge_dev, reg + 4,
				       upper_32_bits(dev_priv->mch_res.start));

	pci_write_config_dword(dev_priv->bridge_dev, reg,
			       lower_32_bits(dev_priv->mch_res.start));
	return 0;
}

/* Setup MCHBAR if possible, return true if we should disable it again */
static void
intel_setup_mchbar(struct drm_device *dev)
{
	drm_i915_private_t *dev_priv = dev->dev_private;
	int mchbar_reg = INTEL_INFO(dev)->gen >= 4 ? MCHBAR_I965 : MCHBAR_I915;
	u32 temp;
	bool enabled;

	dev_priv->mchbar_need_disable = false;

	if (IS_I915G(dev) || IS_I915GM(dev)) {
		pci_read_config_dword(dev_priv->bridge_dev, DEVEN_REG, &temp);
		enabled = !!(temp & DEVEN_MCHBAR_EN);
	} else {
		pci_read_config_dword(dev_priv->bridge_dev, mchbar_reg, &temp);
		enabled = temp & 1;
	}

	/* If it's already enabled, don't have to do anything */
	if (enabled)
		return;

	if (intel_alloc_mchbar_resource(dev))
		return;

	dev_priv->mchbar_need_disable = true;

	/* Space is allocated or reserved, so enable it. */
	if (IS_I915G(dev) || IS_I915GM(dev)) {
		pci_write_config_dword(dev_priv->bridge_dev, DEVEN_REG,
				       temp | DEVEN_MCHBAR_EN);
	} else {
		pci_read_config_dword(dev_priv->bridge_dev, mchbar_reg, &temp);
		pci_write_config_dword(dev_priv->bridge_dev, mchbar_reg, temp | 1);
	}
}

static void
intel_teardown_mchbar(struct drm_device *dev)
{
	drm_i915_private_t *dev_priv = dev->dev_private;
	int mchbar_reg = INTEL_INFO(dev)->gen >= 4 ? MCHBAR_I965 : MCHBAR_I915;
	u32 temp;

	if (dev_priv->mchbar_need_disable) {
		if (IS_I915G(dev) || IS_I915GM(dev)) {
			pci_read_config_dword(dev_priv->bridge_dev, DEVEN_REG, &temp);
			temp &= ~DEVEN_MCHBAR_EN;
			pci_write_config_dword(dev_priv->bridge_dev, DEVEN_REG, temp);
		} else {
			pci_read_config_dword(dev_priv->bridge_dev, mchbar_reg, &temp);
			temp &= ~1;
			pci_write_config_dword(dev_priv->bridge_dev, mchbar_reg, temp);
		}
	}

	if (dev_priv->mch_res.start)
		release_resource(&dev_priv->mch_res);
}

/* true = enable decode, false = disable decoder */
static unsigned int i915_vga_set_decode(void *cookie, bool state)
{
	struct drm_device *dev = cookie;

	intel_modeset_vga_set_state(dev, state);
	if (state)
		return VGA_RSRC_LEGACY_IO | VGA_RSRC_LEGACY_MEM |
		       VGA_RSRC_NORMAL_IO | VGA_RSRC_NORMAL_MEM;
	else
		return VGA_RSRC_NORMAL_IO | VGA_RSRC_NORMAL_MEM;
}

static void i915_switcheroo_set_state(struct pci_dev *pdev, enum vga_switcheroo_state state)
{
	struct drm_device *dev = pci_get_drvdata(pdev);
	pm_message_t pmm = { .event = PM_EVENT_SUSPEND };
	if (state == VGA_SWITCHEROO_ON) {
		pr_info("switched on\n");
		dev->switch_power_state = DRM_SWITCH_POWER_CHANGING;
		/* i915 resume handler doesn't set to D0 */
		pci_set_power_state(dev->pdev, PCI_D0);
		i915_resume(dev);
		dev->switch_power_state = DRM_SWITCH_POWER_ON;
	} else {
		pr_err("switched off\n");
		dev->switch_power_state = DRM_SWITCH_POWER_CHANGING;
		i915_suspend(dev, pmm);
		dev->switch_power_state = DRM_SWITCH_POWER_OFF;
	}
}

static bool i915_switcheroo_can_switch(struct pci_dev *pdev)
{
	struct drm_device *dev = pci_get_drvdata(pdev);
	bool can_switch;

	spin_lock(&dev->count_lock);
	can_switch = (dev->open_count == 0);
	spin_unlock(&dev->count_lock);
	return can_switch;
}

static const struct vga_switcheroo_client_ops i915_switcheroo_ops = {
	.set_gpu_state = i915_switcheroo_set_state,
	.reprobe = NULL,
	.can_switch = i915_switcheroo_can_switch,
};

static int i915_load_modeset_init(struct drm_device *dev)
{
	struct drm_i915_private *dev_priv = dev->dev_private;
	int ret;

	ret = intel_parse_bios(dev);
	if (ret)
		DRM_INFO("failed to find VBIOS tables\n");

	/* If we have > 1 VGA cards, then we need to arbitrate access
	 * to the common VGA resources.
	 *
	 * If we are a secondary display controller (!PCI_DISPLAY_CLASS_VGA),
	 * then we do not take part in VGA arbitration and the
	 * vga_client_register() fails with -ENODEV.
	 */
	ret = vga_client_register(dev->pdev, dev, NULL, i915_vga_set_decode);
	if (ret && ret != -ENODEV)
		goto out;

	intel_register_dsm_handler();

	ret = vga_switcheroo_register_client(dev->pdev, &i915_switcheroo_ops);
	if (ret)
		goto cleanup_vga_client;

	/* Initialise stolen first so that we may reserve preallocated
	 * objects for the BIOS to KMS transition.
	 */
	ret = i915_gem_init_stolen(dev);
	if (ret)
		goto cleanup_vga_switcheroo;

	intel_modeset_init(dev);

	ret = i915_gem_init(dev);
	if (ret)
		goto cleanup_gem_stolen;

	intel_modeset_gem_init(dev);

	INIT_WORK(&dev_priv->console_resume_work, intel_console_resume);

	ret = drm_irq_install(dev);
	if (ret)
		goto cleanup_gem;

	/* Always safe in the mode setting case. */
	/* FIXME: do pre/post-mode set stuff in core KMS code */
	dev->vblank_disable_allowed = 1;

	ret = intel_fbdev_init(dev);
	if (ret)
		goto cleanup_irq;

	drm_kms_helper_poll_init(dev);

	/* We're off and running w/KMS */
	dev_priv->mm.suspended = 0;

	return 0;

cleanup_irq:
	drm_irq_uninstall(dev);
cleanup_gem:
	mutex_lock(&dev->struct_mutex);
	i915_gem_cleanup_ringbuffer(dev);
	mutex_unlock(&dev->struct_mutex);
	i915_gem_cleanup_aliasing_ppgtt(dev);
cleanup_gem_stolen:
	i915_gem_cleanup_stolen(dev);
cleanup_vga_switcheroo:
	vga_switcheroo_unregister_client(dev->pdev);
cleanup_vga_client:
	vga_client_register(dev->pdev, NULL, NULL, NULL);
out:
	return ret;
}

int i915_master_create(struct drm_device *dev, struct drm_master *master)
{
	struct drm_i915_master_private *master_priv;

	master_priv = kzalloc(sizeof(*master_priv), GFP_KERNEL);
	if (!master_priv)
		return -ENOMEM;

	master->driver_priv = master_priv;
	return 0;
}

void i915_master_destroy(struct drm_device *dev, struct drm_master *master)
{
	struct drm_i915_master_private *master_priv = master->driver_priv;

	if (!master_priv)
		return;

	kfree(master_priv);

	master->driver_priv = NULL;
}

static void
i915_mtrr_setup(struct drm_i915_private *dev_priv, unsigned long base,
		unsigned long size)
{
	dev_priv->mm.gtt_mtrr = -1;

#if defined(CONFIG_X86_PAT)
	if (cpu_has_pat)
		return;
#endif

	/* Set up a WC MTRR for non-PAT systems.  This is more common than
	 * one would think, because the kernel disables PAT on first
	 * generation Core chips because WC PAT gets overridden by a UC
	 * MTRR if present.  Even if a UC MTRR isn't present.
	 */
	dev_priv->mm.gtt_mtrr = mtrr_add(base, size, MTRR_TYPE_WRCOMB, 1);
	if (dev_priv->mm.gtt_mtrr < 0) {
		DRM_INFO("MTRR allocation failed.  Graphics "
			 "performance may suffer.\n");
	}
}

static void i915_kick_out_firmware_fb(struct drm_i915_private *dev_priv)
{
	struct apertures_struct *ap;
	struct pci_dev *pdev = dev_priv->dev->pdev;
	bool primary;

	ap = alloc_apertures(1);
	if (!ap)
		return;

	ap->ranges[0].base = dev_priv->mm.gtt->gma_bus_addr;
	ap->ranges[0].size =
		dev_priv->mm.gtt->gtt_mappable_entries << PAGE_SHIFT;
	primary =
		pdev->resource[PCI_ROM_RESOURCE].flags & IORESOURCE_ROM_SHADOW;

	remove_conflicting_framebuffers(ap, "inteldrmfb", primary);

	kfree(ap);
}

static void i915_dump_device_info(struct drm_i915_private *dev_priv)
{
	const struct intel_device_info *info = dev_priv->info;

#define DEV_INFO_FLAG(name) info->name ? #name "," : ""
#define DEV_INFO_SEP ,
	DRM_DEBUG_DRIVER("i915 device info: gen=%i, pciid=0x%04x flags="
			 "%s%s%s%s%s%s%s%s%s%s%s%s%s%s%s%s%s%s%s%s%s%s%s%s",
			 info->gen,
			 dev_priv->dev->pdev->device,
			 DEV_INFO_FLAGS);
#undef DEV_INFO_FLAG
#undef DEV_INFO_SEP
}

/**
 * i915_driver_load - setup chip and create an initial config
 * @dev: DRM device
 * @flags: startup flags
 *
 * The driver load routine has to do several things:
 *   - drive output discovery via intel_modeset_init()
 *   - initialize the memory manager
 *   - allocate initial config memory
 *   - setup the DRM framebuffer with the allocated memory
 */
int i915_driver_load(struct drm_device *dev, unsigned long flags)
{
	struct drm_i915_private *dev_priv;
	struct intel_device_info *info;
	int ret = 0, mmio_bar, mmio_size;
	uint32_t aperture_size;

	info = (struct intel_device_info *) flags;

	/* Refuse to load on gen6+ without kms enabled. */
	if (info->gen >= 6 && !drm_core_check_feature(dev, DRIVER_MODESET))
		return -ENODEV;

	/* i915 has 4 more counters */
	dev->counters += 4;
	dev->types[6] = _DRM_STAT_IRQ;
	dev->types[7] = _DRM_STAT_PRIMARY;
	dev->types[8] = _DRM_STAT_SECONDARY;
	dev->types[9] = _DRM_STAT_DMA;

	dev_priv = kzalloc(sizeof(drm_i915_private_t), GFP_KERNEL);
	if (dev_priv == NULL)
		return -ENOMEM;

	dev->dev_private = (void *)dev_priv;
	dev_priv->dev = dev;
	dev_priv->info = info;

	i915_dump_device_info(dev_priv);

	if (i915_get_bridge_dev(dev)) {
		ret = -EIO;
		goto free_priv;
	}

	ret = i915_gem_gtt_init(dev);
	if (ret)
		goto put_bridge;

<<<<<<< HEAD
	dev_priv->mm.gtt = intel_gtt_get();
	if (!dev_priv->mm.gtt) {
		DRM_ERROR("Failed to initialize GTT\n");
		ret = -ENODEV;
		goto put_gmch;
	}

=======
>>>>>>> 9931faca
	if (drm_core_check_feature(dev, DRIVER_MODESET))
		i915_kick_out_firmware_fb(dev_priv);

	pci_set_master(dev->pdev);

	/* overlay on gen2 is broken and can't address above 1G */
	if (IS_GEN2(dev))
		dma_set_coherent_mask(&dev->pdev->dev, DMA_BIT_MASK(30));

	/* 965GM sometimes incorrectly writes to hardware status page (HWS)
	 * using 32bit addressing, overwriting memory if HWS is located
	 * above 4GB.
	 *
	 * The documentation also mentions an issue with undefined
	 * behaviour if any general state is accessed within a page above 4GB,
	 * which also needs to be handled carefully.
	 */
	if (IS_BROADWATER(dev) || IS_CRESTLINE(dev))
		dma_set_coherent_mask(&dev->pdev->dev, DMA_BIT_MASK(32));

	mmio_bar = IS_GEN2(dev) ? 1 : 0;
	/* Before gen4, the registers and the GTT are behind different BARs.
	 * However, from gen4 onwards, the registers and the GTT are shared
	 * in the same BAR, so we want to restrict this ioremap from
	 * clobbering the GTT which we want ioremap_wc instead. Fortunately,
	 * the register BAR remains the same size for all the earlier
	 * generations up to Ironlake.
	 */
	if (info->gen < 5)
		mmio_size = 512*1024;
	else
		mmio_size = 2*1024*1024;

	dev_priv->regs = pci_iomap(dev->pdev, mmio_bar, mmio_size);
	if (!dev_priv->regs) {
		DRM_ERROR("failed to map registers\n");
		ret = -EIO;
		goto put_gmch;
	}

	aperture_size = dev_priv->mm.gtt->gtt_mappable_entries << PAGE_SHIFT;
	dev_priv->mm.gtt_base_addr = dev_priv->mm.gtt->gma_bus_addr;

	dev_priv->mm.gtt_mapping =
		io_mapping_create_wc(dev_priv->mm.gtt_base_addr,
				     aperture_size);
	if (dev_priv->mm.gtt_mapping == NULL) {
		ret = -EIO;
		goto out_rmmap;
	}

	i915_mtrr_setup(dev_priv, dev_priv->mm.gtt_base_addr,
			aperture_size);

	/* The i915 workqueue is primarily used for batched retirement of
	 * requests (and thus managing bo) once the task has been completed
	 * by the GPU. i915_gem_retire_requests() is called directly when we
	 * need high-priority retirement, such as waiting for an explicit
	 * bo.
	 *
	 * It is also used for periodic low-priority events, such as
	 * idle-timers and recording error state.
	 *
	 * All tasks on the workqueue are expected to acquire the dev mutex
	 * so there is no point in running more than one instance of the
	 * workqueue at any time.  Use an ordered one.
	 */
	dev_priv->wq = alloc_ordered_workqueue("i915", 0);
	if (dev_priv->wq == NULL) {
		DRM_ERROR("Failed to create our workqueue.\n");
		ret = -ENOMEM;
		goto out_mtrrfree;
	}

	/* This must be called before any calls to HAS_PCH_* */
	intel_detect_pch(dev);

	intel_irq_init(dev);
	intel_gt_init(dev);

	/* Try to make sure MCHBAR is enabled before poking at it */
	intel_setup_mchbar(dev);
	intel_setup_gmbus(dev);
	intel_opregion_setup(dev);

	intel_setup_bios(dev);

	i915_gem_load(dev);

	/* On the 945G/GM, the chipset reports the MSI capability on the
	 * integrated graphics even though the support isn't actually there
	 * according to the published specs.  It doesn't appear to function
	 * correctly in testing on 945G.
	 * This may be a side effect of MSI having been made available for PEG
	 * and the registers being closely associated.
	 *
	 * According to chipset errata, on the 965GM, MSI interrupts may
	 * be lost or delayed, but we use them anyways to avoid
	 * stuck interrupts on some machines.
	 */
	if (!IS_I945G(dev) && !IS_I945GM(dev))
		pci_enable_msi(dev->pdev);

	spin_lock_init(&dev_priv->irq_lock);
	spin_lock_init(&dev_priv->error_lock);
	spin_lock_init(&dev_priv->rps.lock);
	spin_lock_init(&dev_priv->dpio_lock);

	mutex_init(&dev_priv->rps.hw_lock);

	if (IS_IVYBRIDGE(dev) || IS_HASWELL(dev))
		dev_priv->num_pipe = 3;
	else if (IS_MOBILE(dev) || !IS_GEN2(dev))
		dev_priv->num_pipe = 2;
	else
		dev_priv->num_pipe = 1;

	ret = drm_vblank_init(dev, dev_priv->num_pipe);
	if (ret)
		goto out_gem_unload;

	/* Start out suspended */
	dev_priv->mm.suspended = 1;

	if (drm_core_check_feature(dev, DRIVER_MODESET)) {
		ret = i915_load_modeset_init(dev);
		if (ret < 0) {
			DRM_ERROR("failed to init modeset\n");
			goto out_gem_unload;
		}
	}

	i915_setup_sysfs(dev);

	/* Must be done after probing outputs */
	intel_opregion_init(dev);
	acpi_video_register();

	setup_timer(&dev_priv->hangcheck_timer, i915_hangcheck_elapsed,
		    (unsigned long) dev);

	if (IS_GEN5(dev))
		intel_gpu_ips_init(dev_priv);

	return 0;

out_gem_unload:
	if (dev_priv->mm.inactive_shrinker.shrink)
		unregister_shrinker(&dev_priv->mm.inactive_shrinker);

	if (dev->pdev->msi_enabled)
		pci_disable_msi(dev->pdev);

	intel_teardown_gmbus(dev);
	intel_teardown_mchbar(dev);
	destroy_workqueue(dev_priv->wq);
out_mtrrfree:
	if (dev_priv->mm.gtt_mtrr >= 0) {
		mtrr_del(dev_priv->mm.gtt_mtrr,
			 dev_priv->mm.gtt_base_addr,
			 aperture_size);
		dev_priv->mm.gtt_mtrr = -1;
	}
	io_mapping_free(dev_priv->mm.gtt_mapping);
out_rmmap:
	pci_iounmap(dev->pdev, dev_priv->regs);
put_gmch:
	i915_gem_gtt_fini(dev);
put_bridge:
	pci_dev_put(dev_priv->bridge_dev);
free_priv:
	kfree(dev_priv);
	return ret;
}

int i915_driver_unload(struct drm_device *dev)
{
	struct drm_i915_private *dev_priv = dev->dev_private;
	int ret;

	intel_gpu_ips_teardown();

	i915_teardown_sysfs(dev);

	if (dev_priv->mm.inactive_shrinker.shrink)
		unregister_shrinker(&dev_priv->mm.inactive_shrinker);

	mutex_lock(&dev->struct_mutex);
	ret = i915_gpu_idle(dev);
	if (ret)
		DRM_ERROR("failed to idle hardware: %d\n", ret);
	i915_gem_retire_requests(dev);
	mutex_unlock(&dev->struct_mutex);

	/* Cancel the retire work handler, which should be idle now. */
	cancel_delayed_work_sync(&dev_priv->mm.retire_work);

	io_mapping_free(dev_priv->mm.gtt_mapping);
	if (dev_priv->mm.gtt_mtrr >= 0) {
		mtrr_del(dev_priv->mm.gtt_mtrr,
			 dev_priv->mm.gtt_base_addr,
			 dev_priv->mm.gtt->gtt_mappable_entries * PAGE_SIZE);
		dev_priv->mm.gtt_mtrr = -1;
	}

	acpi_video_unregister();

	if (drm_core_check_feature(dev, DRIVER_MODESET)) {
		intel_fbdev_fini(dev);
		intel_modeset_cleanup(dev);
		cancel_work_sync(&dev_priv->console_resume_work);

		/*
		 * free the memory space allocated for the child device
		 * config parsed from VBT
		 */
		if (dev_priv->child_dev && dev_priv->child_dev_num) {
			kfree(dev_priv->child_dev);
			dev_priv->child_dev = NULL;
			dev_priv->child_dev_num = 0;
		}

		vga_switcheroo_unregister_client(dev->pdev);
		vga_client_register(dev->pdev, NULL, NULL, NULL);
	}

	/* Free error state after interrupts are fully disabled. */
	del_timer_sync(&dev_priv->hangcheck_timer);
	cancel_work_sync(&dev_priv->error_work);
	i915_destroy_error_state(dev);

	if (dev->pdev->msi_enabled)
		pci_disable_msi(dev->pdev);

	intel_opregion_fini(dev);

	if (drm_core_check_feature(dev, DRIVER_MODESET)) {
		/* Flush any outstanding unpin_work. */
		flush_workqueue(dev_priv->wq);

		mutex_lock(&dev->struct_mutex);
		i915_gem_free_all_phys_object(dev);
		i915_gem_cleanup_ringbuffer(dev);
		i915_gem_context_fini(dev);
		mutex_unlock(&dev->struct_mutex);
		i915_gem_cleanup_aliasing_ppgtt(dev);
		i915_gem_cleanup_stolen(dev);
		drm_mm_takedown(&dev_priv->mm.stolen);

		intel_cleanup_overlay(dev);

		if (!I915_NEED_GFX_HWS(dev))
			i915_free_hws(dev);
	}

	if (dev_priv->regs != NULL)
		pci_iounmap(dev->pdev, dev_priv->regs);

	intel_teardown_gmbus(dev);
	intel_teardown_mchbar(dev);

	destroy_workqueue(dev_priv->wq);

	pci_dev_put(dev_priv->bridge_dev);
	kfree(dev->dev_private);

	return 0;
}

int i915_driver_open(struct drm_device *dev, struct drm_file *file)
{
	struct drm_i915_file_private *file_priv;

	DRM_DEBUG_DRIVER("\n");
	file_priv = kmalloc(sizeof(*file_priv), GFP_KERNEL);
	if (!file_priv)
		return -ENOMEM;

	file->driver_priv = file_priv;

	spin_lock_init(&file_priv->mm.lock);
	INIT_LIST_HEAD(&file_priv->mm.request_list);

	idr_init(&file_priv->context_idr);

	return 0;
}

/**
 * i915_driver_lastclose - clean up after all DRM clients have exited
 * @dev: DRM device
 *
 * Take care of cleaning up after all DRM clients have exited.  In the
 * mode setting case, we want to restore the kernel's initial mode (just
 * in case the last client left us in a bad state).
 *
 * Additionally, in the non-mode setting case, we'll tear down the GTT
 * and DMA structures, since the kernel won't be using them, and clea
 * up any GEM state.
 */
void i915_driver_lastclose(struct drm_device * dev)
{
	drm_i915_private_t *dev_priv = dev->dev_private;

	/* On gen6+ we refuse to init without kms enabled, but then the drm core
	 * goes right around and calls lastclose. Check for this and don't clean
	 * up anything. */
	if (!dev_priv)
		return;

	if (drm_core_check_feature(dev, DRIVER_MODESET)) {
		intel_fb_restore_mode(dev);
		vga_switcheroo_process_delayed_switch();
		return;
	}

	i915_gem_lastclose(dev);

	i915_dma_cleanup(dev);
}

void i915_driver_preclose(struct drm_device * dev, struct drm_file *file_priv)
{
	i915_gem_context_close(dev, file_priv);
	i915_gem_release(dev, file_priv);
}

void i915_driver_postclose(struct drm_device *dev, struct drm_file *file)
{
	struct drm_i915_file_private *file_priv = file->driver_priv;

	kfree(file_priv);
}

struct drm_ioctl_desc i915_ioctls[] = {
	DRM_IOCTL_DEF_DRV(I915_INIT, i915_dma_init, DRM_AUTH|DRM_MASTER|DRM_ROOT_ONLY),
	DRM_IOCTL_DEF_DRV(I915_FLUSH, i915_flush_ioctl, DRM_AUTH),
	DRM_IOCTL_DEF_DRV(I915_FLIP, i915_flip_bufs, DRM_AUTH),
	DRM_IOCTL_DEF_DRV(I915_BATCHBUFFER, i915_batchbuffer, DRM_AUTH),
	DRM_IOCTL_DEF_DRV(I915_IRQ_EMIT, i915_irq_emit, DRM_AUTH),
	DRM_IOCTL_DEF_DRV(I915_IRQ_WAIT, i915_irq_wait, DRM_AUTH),
	DRM_IOCTL_DEF_DRV(I915_GETPARAM, i915_getparam, DRM_AUTH),
	DRM_IOCTL_DEF_DRV(I915_SETPARAM, i915_setparam, DRM_AUTH|DRM_MASTER|DRM_ROOT_ONLY),
	DRM_IOCTL_DEF_DRV(I915_ALLOC, drm_noop, DRM_AUTH),
	DRM_IOCTL_DEF_DRV(I915_FREE, drm_noop, DRM_AUTH),
	DRM_IOCTL_DEF_DRV(I915_INIT_HEAP, drm_noop, DRM_AUTH|DRM_MASTER|DRM_ROOT_ONLY),
	DRM_IOCTL_DEF_DRV(I915_CMDBUFFER, i915_cmdbuffer, DRM_AUTH),
	DRM_IOCTL_DEF_DRV(I915_DESTROY_HEAP,  drm_noop, DRM_AUTH|DRM_MASTER|DRM_ROOT_ONLY),
	DRM_IOCTL_DEF_DRV(I915_SET_VBLANK_PIPE,  drm_noop, DRM_AUTH|DRM_MASTER|DRM_ROOT_ONLY),
	DRM_IOCTL_DEF_DRV(I915_GET_VBLANK_PIPE,  i915_vblank_pipe_get, DRM_AUTH),
	DRM_IOCTL_DEF_DRV(I915_VBLANK_SWAP, i915_vblank_swap, DRM_AUTH),
	DRM_IOCTL_DEF_DRV(I915_HWS_ADDR, i915_set_status_page, DRM_AUTH|DRM_MASTER|DRM_ROOT_ONLY),
	DRM_IOCTL_DEF_DRV(I915_GEM_INIT, i915_gem_init_ioctl, DRM_AUTH|DRM_MASTER|DRM_ROOT_ONLY|DRM_UNLOCKED),
	DRM_IOCTL_DEF_DRV(I915_GEM_EXECBUFFER, i915_gem_execbuffer, DRM_AUTH|DRM_UNLOCKED),
	DRM_IOCTL_DEF_DRV(I915_GEM_EXECBUFFER2, i915_gem_execbuffer2, DRM_AUTH|DRM_UNLOCKED),
	DRM_IOCTL_DEF_DRV(I915_GEM_PIN, i915_gem_pin_ioctl, DRM_AUTH|DRM_ROOT_ONLY|DRM_UNLOCKED),
	DRM_IOCTL_DEF_DRV(I915_GEM_UNPIN, i915_gem_unpin_ioctl, DRM_AUTH|DRM_ROOT_ONLY|DRM_UNLOCKED),
	DRM_IOCTL_DEF_DRV(I915_GEM_BUSY, i915_gem_busy_ioctl, DRM_AUTH|DRM_UNLOCKED),
	DRM_IOCTL_DEF_DRV(I915_GEM_SET_CACHING, i915_gem_set_caching_ioctl, DRM_UNLOCKED),
	DRM_IOCTL_DEF_DRV(I915_GEM_GET_CACHING, i915_gem_get_caching_ioctl, DRM_UNLOCKED),
	DRM_IOCTL_DEF_DRV(I915_GEM_THROTTLE, i915_gem_throttle_ioctl, DRM_AUTH|DRM_UNLOCKED),
	DRM_IOCTL_DEF_DRV(I915_GEM_ENTERVT, i915_gem_entervt_ioctl, DRM_AUTH|DRM_MASTER|DRM_ROOT_ONLY|DRM_UNLOCKED),
	DRM_IOCTL_DEF_DRV(I915_GEM_LEAVEVT, i915_gem_leavevt_ioctl, DRM_AUTH|DRM_MASTER|DRM_ROOT_ONLY|DRM_UNLOCKED),
	DRM_IOCTL_DEF_DRV(I915_GEM_CREATE, i915_gem_create_ioctl, DRM_UNLOCKED),
	DRM_IOCTL_DEF_DRV(I915_GEM_PREAD, i915_gem_pread_ioctl, DRM_UNLOCKED),
	DRM_IOCTL_DEF_DRV(I915_GEM_PWRITE, i915_gem_pwrite_ioctl, DRM_UNLOCKED),
	DRM_IOCTL_DEF_DRV(I915_GEM_MMAP, i915_gem_mmap_ioctl, DRM_UNLOCKED),
	DRM_IOCTL_DEF_DRV(I915_GEM_MMAP_GTT, i915_gem_mmap_gtt_ioctl, DRM_UNLOCKED),
	DRM_IOCTL_DEF_DRV(I915_GEM_SET_DOMAIN, i915_gem_set_domain_ioctl, DRM_UNLOCKED),
	DRM_IOCTL_DEF_DRV(I915_GEM_SW_FINISH, i915_gem_sw_finish_ioctl, DRM_UNLOCKED),
	DRM_IOCTL_DEF_DRV(I915_GEM_SET_TILING, i915_gem_set_tiling, DRM_UNLOCKED),
	DRM_IOCTL_DEF_DRV(I915_GEM_GET_TILING, i915_gem_get_tiling, DRM_UNLOCKED),
	DRM_IOCTL_DEF_DRV(I915_GEM_GET_APERTURE, i915_gem_get_aperture_ioctl, DRM_UNLOCKED),
	DRM_IOCTL_DEF_DRV(I915_GET_PIPE_FROM_CRTC_ID, intel_get_pipe_from_crtc_id, DRM_UNLOCKED),
	DRM_IOCTL_DEF_DRV(I915_GEM_MADVISE, i915_gem_madvise_ioctl, DRM_UNLOCKED),
	DRM_IOCTL_DEF_DRV(I915_OVERLAY_PUT_IMAGE, intel_overlay_put_image, DRM_MASTER|DRM_CONTROL_ALLOW|DRM_UNLOCKED),
	DRM_IOCTL_DEF_DRV(I915_OVERLAY_ATTRS, intel_overlay_attrs, DRM_MASTER|DRM_CONTROL_ALLOW|DRM_UNLOCKED),
	DRM_IOCTL_DEF_DRV(I915_SET_SPRITE_COLORKEY, intel_sprite_set_colorkey, DRM_MASTER|DRM_CONTROL_ALLOW|DRM_UNLOCKED),
	DRM_IOCTL_DEF_DRV(I915_GET_SPRITE_COLORKEY, intel_sprite_get_colorkey, DRM_MASTER|DRM_CONTROL_ALLOW|DRM_UNLOCKED),
	DRM_IOCTL_DEF_DRV(I915_GEM_WAIT, i915_gem_wait_ioctl, DRM_AUTH|DRM_UNLOCKED),
	DRM_IOCTL_DEF_DRV(I915_GEM_CONTEXT_CREATE, i915_gem_context_create_ioctl, DRM_UNLOCKED),
	DRM_IOCTL_DEF_DRV(I915_GEM_CONTEXT_DESTROY, i915_gem_context_destroy_ioctl, DRM_UNLOCKED),
	DRM_IOCTL_DEF_DRV(I915_REG_READ, i915_reg_read_ioctl, DRM_UNLOCKED),
};

int i915_max_ioctl = DRM_ARRAY_SIZE(i915_ioctls);

/*
 * This is really ugly: Because old userspace abused the linux agp interface to
 * manage the gtt, we need to claim that all intel devices are agp.  For
 * otherwise the drm core refuses to initialize the agp support code.
 */
int i915_driver_device_is_agp(struct drm_device * dev)
{
	return 1;
}<|MERGE_RESOLUTION|>--- conflicted
+++ resolved
@@ -1476,16 +1476,6 @@
 	if (ret)
 		goto put_bridge;
 
-<<<<<<< HEAD
-	dev_priv->mm.gtt = intel_gtt_get();
-	if (!dev_priv->mm.gtt) {
-		DRM_ERROR("Failed to initialize GTT\n");
-		ret = -ENODEV;
-		goto put_gmch;
-	}
-
-=======
->>>>>>> 9931faca
 	if (drm_core_check_feature(dev, DRIVER_MODESET))
 		i915_kick_out_firmware_fb(dev_priv);
 
