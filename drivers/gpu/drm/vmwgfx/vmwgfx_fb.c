/**************************************************************************
 *
 * Copyright © 2007 David Airlie
 * Copyright © 2009 VMware, Inc., Palo Alto, CA., USA
 * All Rights Reserved.
 *
 * Permission is hereby granted, free of charge, to any person obtaining a
 * copy of this software and associated documentation files (the
 * "Software"), to deal in the Software without restriction, including
 * without limitation the rights to use, copy, modify, merge, publish,
 * distribute, sub license, and/or sell copies of the Software, and to
 * permit persons to whom the Software is furnished to do so, subject to
 * the following conditions:
 *
 * The above copyright notice and this permission notice (including the
 * next paragraph) shall be included in all copies or substantial portions
 * of the Software.
 *
 * THE SOFTWARE IS PROVIDED "AS IS", WITHOUT WARRANTY OF ANY KIND, EXPRESS OR
 * IMPLIED, INCLUDING BUT NOT LIMITED TO THE WARRANTIES OF MERCHANTABILITY,
 * FITNESS FOR A PARTICULAR PURPOSE AND NON-INFRINGEMENT. IN NO EVENT SHALL
 * THE COPYRIGHT HOLDERS, AUTHORS AND/OR ITS SUPPLIERS BE LIABLE FOR ANY CLAIM,
 * DAMAGES OR OTHER LIABILITY, WHETHER IN AN ACTION OF CONTRACT, TORT OR
 * OTHERWISE, ARISING FROM, OUT OF OR IN CONNECTION WITH THE SOFTWARE OR THE
 * USE OR OTHER DEALINGS IN THE SOFTWARE.
 *
 **************************************************************************/

#include "drmP.h"
#include "vmwgfx_drv.h"

#include "ttm/ttm_placement.h"

#define VMW_DIRTY_DELAY (HZ / 30)

struct vmw_fb_par {
	struct vmw_private *vmw_priv;

	void *vmalloc;

	struct vmw_dma_buffer *vmw_bo;
	struct ttm_bo_kmap_obj map;

	u32 pseudo_palette[17];

	unsigned depth;
	unsigned bpp;

	unsigned max_width;
	unsigned max_height;

	void *bo_ptr;
	unsigned bo_size;
	bool bo_iowrite;

	struct {
		spinlock_t lock;
		bool active;
		unsigned x1;
		unsigned y1;
		unsigned x2;
		unsigned y2;
	} dirty;
};

static int vmw_fb_setcolreg(unsigned regno, unsigned red, unsigned green,
			    unsigned blue, unsigned transp,
			    struct fb_info *info)
{
	struct vmw_fb_par *par = info->par;
	u32 *pal = par->pseudo_palette;

	if (regno > 15) {
		DRM_ERROR("Bad regno %u.\n", regno);
		return 1;
	}

	switch (par->depth) {
	case 24:
	case 32:
		pal[regno] = ((red & 0xff00) << 8) |
			      (green & 0xff00) |
			     ((blue  & 0xff00) >> 8);
		break;
	default:
		DRM_ERROR("Bad depth %u, bpp %u.\n", par->depth, par->bpp);
		return 1;
	}

	return 0;
}

static int vmw_fb_check_var(struct fb_var_screeninfo *var,
			    struct fb_info *info)
{
	int depth = var->bits_per_pixel;
	struct vmw_fb_par *par = info->par;
	struct vmw_private *vmw_priv = par->vmw_priv;

	switch (var->bits_per_pixel) {
	case 32:
		depth = (var->transp.length > 0) ? 32 : 24;
		break;
	default:
		DRM_ERROR("Bad bpp %u.\n", var->bits_per_pixel);
		return -EINVAL;
	}

	switch (depth) {
	case 24:
		var->red.offset = 16;
		var->green.offset = 8;
		var->blue.offset = 0;
		var->red.length = 8;
		var->green.length = 8;
		var->blue.length = 8;
		var->transp.length = 0;
		var->transp.offset = 0;
		break;
	case 32:
		var->red.offset = 16;
		var->green.offset = 8;
		var->blue.offset = 0;
		var->red.length = 8;
		var->green.length = 8;
		var->blue.length = 8;
		var->transp.length = 8;
		var->transp.offset = 24;
		break;
	default:
		DRM_ERROR("Bad depth %u.\n", depth);
		return -EINVAL;
	}

	if (!(vmw_priv->capabilities & SVGA_CAP_DISPLAY_TOPOLOGY) &&
	    (var->xoffset != 0 || var->yoffset != 0)) {
		DRM_ERROR("Can not handle panning without display topology\n");
		return -EINVAL;
	}

	if ((var->xoffset + var->xres) > par->max_width ||
	    (var->yoffset + var->yres) > par->max_height) {
		DRM_ERROR("Requested geom can not fit in framebuffer\n");
		return -EINVAL;
	}

	return 0;
}

static int vmw_fb_set_par(struct fb_info *info)
{
	struct vmw_fb_par *par = info->par;
	struct vmw_private *vmw_priv = par->vmw_priv;

	vmw_kms_write_svga(vmw_priv, info->var.xres, info->var.yres,
			   info->fix.line_length,
			   par->bpp, par->depth);
	if (vmw_priv->capabilities & SVGA_CAP_DISPLAY_TOPOLOGY) {
		/* TODO check if pitch and offset changes */
		vmw_write(vmw_priv, SVGA_REG_NUM_GUEST_DISPLAYS, 1);
		vmw_write(vmw_priv, SVGA_REG_DISPLAY_ID, 0);
		vmw_write(vmw_priv, SVGA_REG_DISPLAY_IS_PRIMARY, true);
		vmw_write(vmw_priv, SVGA_REG_DISPLAY_POSITION_X, info->var.xoffset);
		vmw_write(vmw_priv, SVGA_REG_DISPLAY_POSITION_Y, info->var.yoffset);
		vmw_write(vmw_priv, SVGA_REG_DISPLAY_WIDTH, info->var.xres);
		vmw_write(vmw_priv, SVGA_REG_DISPLAY_HEIGHT, info->var.yres);
		vmw_write(vmw_priv, SVGA_REG_DISPLAY_ID, SVGA_ID_INVALID);
	}

	/* This is really helpful since if this fails the user
	 * can probably not see anything on the screen.
	 */
	WARN_ON(vmw_read(vmw_priv, SVGA_REG_FB_OFFSET) != 0);

	return 0;
}

static int vmw_fb_pan_display(struct fb_var_screeninfo *var,
			      struct fb_info *info)
{
	return 0;
}

static int vmw_fb_blank(int blank, struct fb_info *info)
{
	return 0;
}

/*
 * Dirty code
 */

static void vmw_fb_dirty_flush(struct vmw_fb_par *par)
{
	struct vmw_private *vmw_priv = par->vmw_priv;
	struct fb_info *info = vmw_priv->fb_info;
	int stride = (info->fix.line_length / 4);
	int *src = (int *)info->screen_base;
	__le32 __iomem *vram_mem = par->bo_ptr;
	unsigned long flags;
	unsigned x, y, w, h;
	int i, k;
	struct {
		uint32_t header;
		SVGAFifoCmdUpdate body;
	} *cmd;

	spin_lock_irqsave(&par->dirty.lock, flags);
	if (!par->dirty.active) {
		spin_unlock_irqrestore(&par->dirty.lock, flags);
		return;
	}
	x = par->dirty.x1;
	y = par->dirty.y1;
	w = min(par->dirty.x2, info->var.xres) - x;
	h = min(par->dirty.y2, info->var.yres) - y;
	par->dirty.x1 = par->dirty.x2 = 0;
	par->dirty.y1 = par->dirty.y2 = 0;
	spin_unlock_irqrestore(&par->dirty.lock, flags);

	for (i = y * stride; i < info->fix.smem_len / 4; i += stride) {
		for (k = i+x; k < i+x+w && k < info->fix.smem_len / 4; k++)
			iowrite32(src[k], vram_mem + k);
	}

#if 0
	DRM_INFO("%s, (%u, %u) (%ux%u)\n", __func__, x, y, w, h);
#endif

	cmd = vmw_fifo_reserve(vmw_priv, sizeof(*cmd));
	if (unlikely(cmd == NULL)) {
		DRM_ERROR("Fifo reserve failed.\n");
		return;
	}

	cmd->header = cpu_to_le32(SVGA_CMD_UPDATE);
	cmd->body.x = cpu_to_le32(x);
	cmd->body.y = cpu_to_le32(y);
	cmd->body.width = cpu_to_le32(w);
	cmd->body.height = cpu_to_le32(h);
	vmw_fifo_commit(vmw_priv, sizeof(*cmd));
}

static void vmw_fb_dirty_mark(struct vmw_fb_par *par,
			      unsigned x1, unsigned y1,
			      unsigned width, unsigned height)
{
	struct fb_info *info = par->vmw_priv->fb_info;
	unsigned long flags;
	unsigned x2 = x1 + width;
	unsigned y2 = y1 + height;

	spin_lock_irqsave(&par->dirty.lock, flags);
	if (par->dirty.x1 == par->dirty.x2) {
		par->dirty.x1 = x1;
		par->dirty.y1 = y1;
		par->dirty.x2 = x2;
		par->dirty.y2 = y2;
		/* if we are active start the dirty work
		 * we share the work with the defio system */
		if (par->dirty.active)
			schedule_delayed_work(&info->deferred_work, VMW_DIRTY_DELAY);
	} else {
		if (x1 < par->dirty.x1)
			par->dirty.x1 = x1;
		if (y1 < par->dirty.y1)
			par->dirty.y1 = y1;
		if (x2 > par->dirty.x2)
			par->dirty.x2 = x2;
		if (y2 > par->dirty.y2)
			par->dirty.y2 = y2;
	}
	spin_unlock_irqrestore(&par->dirty.lock, flags);
}

static void vmw_deferred_io(struct fb_info *info,
			    struct list_head *pagelist)
{
	struct vmw_fb_par *par = info->par;
	unsigned long start, end, min, max;
	unsigned long flags;
	struct page *page;
	int y1, y2;

	min = ULONG_MAX;
	max = 0;
	list_for_each_entry(page, pagelist, lru) {
		start = page->index << PAGE_SHIFT;
		end = start + PAGE_SIZE - 1;
		min = min(min, start);
		max = max(max, end);
	}

	if (min < max) {
		y1 = min / info->fix.line_length;
		y2 = (max / info->fix.line_length) + 1;

		spin_lock_irqsave(&par->dirty.lock, flags);
		par->dirty.x1 = 0;
		par->dirty.y1 = y1;
		par->dirty.x2 = info->var.xres;
		par->dirty.y2 = y2;
		spin_unlock_irqrestore(&par->dirty.lock, flags);
	}

	vmw_fb_dirty_flush(par);
};

struct fb_deferred_io vmw_defio = {
	.delay		= VMW_DIRTY_DELAY,
	.deferred_io	= vmw_deferred_io,
};

/*
 * Draw code
 */

static void vmw_fb_fillrect(struct fb_info *info, const struct fb_fillrect *rect)
{
	cfb_fillrect(info, rect);
	vmw_fb_dirty_mark(info->par, rect->dx, rect->dy,
			  rect->width, rect->height);
}

static void vmw_fb_copyarea(struct fb_info *info, const struct fb_copyarea *region)
{
	cfb_copyarea(info, region);
	vmw_fb_dirty_mark(info->par, region->dx, region->dy,
			  region->width, region->height);
}

static void vmw_fb_imageblit(struct fb_info *info, const struct fb_image *image)
{
	cfb_imageblit(info, image);
	vmw_fb_dirty_mark(info->par, image->dx, image->dy,
			  image->width, image->height);
}

/*
 * Bring up code
 */

static struct fb_ops vmw_fb_ops = {
	.owner = THIS_MODULE,
	.fb_check_var = vmw_fb_check_var,
	.fb_set_par = vmw_fb_set_par,
	.fb_setcolreg = vmw_fb_setcolreg,
	.fb_fillrect = vmw_fb_fillrect,
	.fb_copyarea = vmw_fb_copyarea,
	.fb_imageblit = vmw_fb_imageblit,
	.fb_pan_display = vmw_fb_pan_display,
	.fb_blank = vmw_fb_blank,
};

static int vmw_fb_create_bo(struct vmw_private *vmw_priv,
			    size_t size, struct vmw_dma_buffer **out)
{
	struct vmw_dma_buffer *vmw_bo;
	struct ttm_placement ne_placement = vmw_vram_ne_placement;
	int ret;

	ne_placement.lpfn = (size + PAGE_SIZE - 1) >> PAGE_SHIFT;

	/* interuptable? */
	ret = ttm_write_lock(&vmw_priv->fbdev_master.lock, false);
	if (unlikely(ret != 0))
		return ret;

	vmw_bo = kmalloc(sizeof(*vmw_bo), GFP_KERNEL);
	if (!vmw_bo)
		goto err_unlock;

	ret = vmw_dmabuf_init(vmw_priv, vmw_bo, size,
			      &ne_placement,
			      false,
			      &vmw_dmabuf_bo_free);
	if (unlikely(ret != 0))
		goto err_unlock; /* init frees the buffer on failure */

	*out = vmw_bo;

	ttm_write_unlock(&vmw_priv->fbdev_master.lock);

	return 0;

err_unlock:
	ttm_write_unlock(&vmw_priv->fbdev_master.lock);
	return ret;
}

int vmw_fb_init(struct vmw_private *vmw_priv)
{
	struct device *device = &vmw_priv->dev->pdev->dev;
	struct vmw_fb_par *par;
	struct fb_info *info;
	unsigned initial_width, initial_height;
	unsigned fb_width, fb_height;
	unsigned fb_bbp, fb_depth, fb_offset, fb_pitch, fb_size;
	int ret;

	/* XXX These shouldn't be hardcoded. */
	initial_width = 800;
	initial_height = 600;

	fb_bbp = 32;
	fb_depth = 24;

	/* XXX As shouldn't these be as well. */
	fb_width = min(vmw_priv->fb_max_width, (unsigned)2048);
	fb_height = min(vmw_priv->fb_max_height, (unsigned)2048);

	initial_width = min(fb_width, initial_width);
	initial_height = min(fb_height, initial_height);

	fb_pitch = fb_width * fb_bbp / 8;
	fb_size = fb_pitch * fb_height;
	fb_offset = vmw_read(vmw_priv, SVGA_REG_FB_OFFSET);

	info = framebuffer_alloc(sizeof(*par), device);
	if (!info)
		return -ENOMEM;

	/*
	 * Par
	 */
	vmw_priv->fb_info = info;
	par = info->par;
	par->vmw_priv = vmw_priv;
	par->depth = fb_depth;
	par->bpp = fb_bbp;
	par->vmalloc = NULL;
	par->max_width = fb_width;
	par->max_height = fb_height;

	/*
	 * Create buffers and alloc memory
	 */
	par->vmalloc = vmalloc(fb_size);
	if (unlikely(par->vmalloc == NULL)) {
		ret = -ENOMEM;
		goto err_free;
	}

	ret = vmw_fb_create_bo(vmw_priv, fb_size, &par->vmw_bo);
	if (unlikely(ret != 0))
		goto err_free;

	ret = ttm_bo_kmap(&par->vmw_bo->base,
			  0,
			  par->vmw_bo->base.num_pages,
			  &par->map);
	if (unlikely(ret != 0))
		goto err_unref;
	par->bo_ptr = ttm_kmap_obj_virtual(&par->map, &par->bo_iowrite);
	par->bo_size = fb_size;

	/*
	 * Fixed and var
	 */
	strcpy(info->fix.id, "svgadrmfb");
	info->fix.type = FB_TYPE_PACKED_PIXELS;
	info->fix.visual = FB_VISUAL_TRUECOLOR;
	info->fix.type_aux = 0;
	info->fix.xpanstep = 1; /* doing it in hw */
	info->fix.ypanstep = 1; /* doing it in hw */
	info->fix.ywrapstep = 0;
	info->fix.accel = FB_ACCEL_NONE;
	info->fix.line_length = fb_pitch;

	info->fix.smem_start = 0;
	info->fix.smem_len = fb_size;

	info->fix.mmio_start = 0;
	info->fix.mmio_len = 0;

	info->pseudo_palette = par->pseudo_palette;
	info->screen_base = par->vmalloc;
	info->screen_size = fb_size;

	info->flags = FBINFO_DEFAULT;
	info->fbops = &vmw_fb_ops;

	/* 24 depth per default */
	info->var.red.offset = 16;
	info->var.green.offset = 8;
	info->var.blue.offset = 0;
	info->var.red.length = 8;
	info->var.green.length = 8;
	info->var.blue.length = 8;
	info->var.transp.offset = 0;
	info->var.transp.length = 0;

	info->var.xres_virtual = fb_width;
	info->var.yres_virtual = fb_height;
	info->var.bits_per_pixel = par->bpp;
	info->var.xoffset = 0;
	info->var.yoffset = 0;
	info->var.activate = FB_ACTIVATE_NOW;
	info->var.height = -1;
	info->var.width = -1;

	info->var.xres = initial_width;
	info->var.yres = initial_height;

#if 0
	info->pixmap.size = 64*1024;
	info->pixmap.buf_align = 8;
	info->pixmap.access_align = 32;
	info->pixmap.flags = FB_PIXMAP_SYSTEM;
	info->pixmap.scan_align = 1;
#else
	info->pixmap.size = 0;
	info->pixmap.buf_align = 8;
	info->pixmap.access_align = 32;
	info->pixmap.flags = FB_PIXMAP_SYSTEM;
	info->pixmap.scan_align = 1;
#endif

	info->apertures = alloc_apertures(1);
	if (!info->apertures) {
		ret = -ENOMEM;
		goto err_aper;
	}
	info->apertures->ranges[0].base = vmw_priv->vram_start;
	info->apertures->ranges[0].size = vmw_priv->vram_size;

	/*
	 * Dirty & Deferred IO
	 */
	par->dirty.x1 = par->dirty.x2 = 0;
	par->dirty.y1 = par->dirty.y2 = 0;
	par->dirty.active = true;
	spin_lock_init(&par->dirty.lock);
	info->fbdefio = &vmw_defio;
	fb_deferred_io_init(info);

	ret = register_framebuffer(info);
	if (unlikely(ret != 0))
		goto err_defio;

	return 0;

err_defio:
	fb_deferred_io_cleanup(info);
err_aper:
	ttm_bo_kunmap(&par->map);
err_unref:
	ttm_bo_unref((struct ttm_buffer_object **)&par->vmw_bo);
err_free:
	vfree(par->vmalloc);
	framebuffer_release(info);
	vmw_priv->fb_info = NULL;

	return ret;
}

int vmw_fb_close(struct vmw_private *vmw_priv)
{
	struct fb_info *info;
	struct vmw_fb_par *par;
	struct ttm_buffer_object *bo;

	if (!vmw_priv->fb_info)
		return 0;

	info = vmw_priv->fb_info;
	par = info->par;
	bo = &par->vmw_bo->base;
	par->vmw_bo = NULL;

	/* ??? order */
	fb_deferred_io_cleanup(info);
	unregister_framebuffer(info);

	ttm_bo_kunmap(&par->map);
	ttm_bo_unref(&bo);

	vfree(par->vmalloc);
	framebuffer_release(info);

	return 0;
}

int vmw_dmabuf_from_vram(struct vmw_private *vmw_priv,
			 struct vmw_dma_buffer *vmw_bo)
{
	struct ttm_buffer_object *bo = &vmw_bo->base;
	int ret = 0;

	ret = ttm_bo_reserve(bo, false, false, false, 0);
	if (unlikely(ret != 0))
		return ret;

	ret = ttm_bo_validate(bo, &vmw_sys_placement, false, false, false);
	ttm_bo_unreserve(bo);

	return ret;
}

int vmw_dmabuf_to_start_of_vram(struct vmw_private *vmw_priv,
				struct vmw_dma_buffer *vmw_bo)
{
	struct ttm_buffer_object *bo = &vmw_bo->base;
	struct ttm_placement ne_placement = vmw_vram_ne_placement;
	int ret = 0;

	ne_placement.lpfn = bo->num_pages;

	/* interuptable? */
	ret = ttm_write_lock(&vmw_priv->active_master->lock, false);
	if (unlikely(ret != 0))
		return ret;

	ret = ttm_bo_reserve(bo, false, false, false, 0);
	if (unlikely(ret != 0))
		goto err_unlock;

<<<<<<< HEAD
=======
	if (bo->mem.mem_type == TTM_PL_VRAM &&
	    bo->mem.mm_node->start < bo->num_pages)
		(void) ttm_bo_validate(bo, &vmw_sys_placement, false,
				       false, false);

>>>>>>> 062c1825
	ret = ttm_bo_validate(bo, &ne_placement, false, false, false);

	/* Could probably bug on */
	WARN_ON(bo->offset != 0);

	ttm_bo_unreserve(bo);
err_unlock:
	ttm_write_unlock(&vmw_priv->active_master->lock);

	return ret;
}

int vmw_fb_off(struct vmw_private *vmw_priv)
{
	struct fb_info *info;
	struct vmw_fb_par *par;
	unsigned long flags;

	if (!vmw_priv->fb_info)
		return -EINVAL;

	info = vmw_priv->fb_info;
	par = info->par;

	spin_lock_irqsave(&par->dirty.lock, flags);
	par->dirty.active = false;
	spin_unlock_irqrestore(&par->dirty.lock, flags);

	flush_scheduled_work();

	par->bo_ptr = NULL;
	ttm_bo_kunmap(&par->map);

	vmw_dmabuf_from_vram(vmw_priv, par->vmw_bo);

	return 0;
}

int vmw_fb_on(struct vmw_private *vmw_priv)
{
	struct fb_info *info;
	struct vmw_fb_par *par;
	unsigned long flags;
	bool dummy;
	int ret;

	if (!vmw_priv->fb_info)
		return -EINVAL;

	info = vmw_priv->fb_info;
	par = info->par;

	/* we are already active */
	if (par->bo_ptr != NULL)
		return 0;

	/* Make sure that all overlays are stoped when we take over */
	vmw_overlay_stop_all(vmw_priv);

	ret = vmw_dmabuf_to_start_of_vram(vmw_priv, par->vmw_bo);
	if (unlikely(ret != 0)) {
		DRM_ERROR("could not move buffer to start of VRAM\n");
		goto err_no_buffer;
	}

	ret = ttm_bo_kmap(&par->vmw_bo->base,
			  0,
			  par->vmw_bo->base.num_pages,
			  &par->map);
	BUG_ON(ret != 0);
	par->bo_ptr = ttm_kmap_obj_virtual(&par->map, &dummy);

	spin_lock_irqsave(&par->dirty.lock, flags);
	par->dirty.active = true;
	spin_unlock_irqrestore(&par->dirty.lock, flags);

err_no_buffer:
	vmw_fb_set_par(info);

	vmw_fb_dirty_mark(par, 0, 0, info->var.xres, info->var.yres);

	/* If there already was stuff dirty we wont
	 * schedule a new work, so lets do it now */
	schedule_delayed_work(&info->deferred_work, 0);

	return 0;
}<|MERGE_RESOLUTION|>--- conflicted
+++ resolved
@@ -615,14 +615,11 @@
 	if (unlikely(ret != 0))
 		goto err_unlock;
 
-<<<<<<< HEAD
-=======
 	if (bo->mem.mem_type == TTM_PL_VRAM &&
 	    bo->mem.mm_node->start < bo->num_pages)
 		(void) ttm_bo_validate(bo, &vmw_sys_placement, false,
 				       false, false);
 
->>>>>>> 062c1825
 	ret = ttm_bo_validate(bo, &ne_placement, false, false, false);
 
 	/* Could probably bug on */
