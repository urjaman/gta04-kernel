/*
 * Copyright 2008 Advanced Micro Devices, Inc.
 * Copyright 2008 Red Hat Inc.
 * Copyright 2009 Jerome Glisse.
 *
 * Permission is hereby granted, free of charge, to any person obtaining a
 * copy of this software and associated documentation files (the "Software"),
 * to deal in the Software without restriction, including without limitation
 * the rights to use, copy, modify, merge, publish, distribute, sublicense,
 * and/or sell copies of the Software, and to permit persons to whom the
 * Software is furnished to do so, subject to the following conditions:
 *
 * The above copyright notice and this permission notice shall be included in
 * all copies or substantial portions of the Software.
 *
 * THE SOFTWARE IS PROVIDED "AS IS", WITHOUT WARRANTY OF ANY KIND, EXPRESS OR
 * IMPLIED, INCLUDING BUT NOT LIMITED TO THE WARRANTIES OF MERCHANTABILITY,
 * FITNESS FOR A PARTICULAR PURPOSE AND NONINFRINGEMENT.  IN NO EVENT SHALL
 * THE COPYRIGHT HOLDER(S) OR AUTHOR(S) BE LIABLE FOR ANY CLAIM, DAMAGES OR
 * OTHER LIABILITY, WHETHER IN AN ACTION OF CONTRACT, TORT OR OTHERWISE,
 * ARISING FROM, OUT OF OR IN CONNECTION WITH THE SOFTWARE OR THE USE OR
 * OTHER DEALINGS IN THE SOFTWARE.
 *
 * Authors: Dave Airlie
 *          Alex Deucher
 *          Jerome Glisse
 */
#include "drmP.h"
#include "radeon_drm.h"
#include "radeon.h"
#include "radeon_reg.h"

/*
 * GART
 * The GART (Graphics Aperture Remapping Table) is an aperture
 * in the GPU's address space.  System pages can be mapped into
 * the aperture and look like contiguous pages from the GPU's
 * perspective.  A page table maps the pages in the aperture
 * to the actual backing pages in system memory.
 *
 * Radeon GPUs support both an internal GART, as described above,
 * and AGP.  AGP works similarly, but the GART table is configured
 * and maintained by the northbridge rather than the driver.
 * Radeon hw has a separate AGP aperture that is programmed to
 * point to the AGP aperture provided by the northbridge and the
 * requests are passed through to the northbridge aperture.
 * Both AGP and internal GART can be used at the same time, however
 * that is not currently supported by the driver.
 *
 * This file handles the common internal GART management.
 */

/*
 * Common GART table functions.
 */
/**
 * radeon_gart_table_ram_alloc - allocate system ram for gart page table
 *
 * @rdev: radeon_device pointer
 *
 * Allocate system memory for GART page table
 * (r1xx-r3xx, non-pcie r4xx, rs400).  These asics require the
 * gart table to be in system memory.
 * Returns 0 for success, -ENOMEM for failure.
 */
int radeon_gart_table_ram_alloc(struct radeon_device *rdev)
{
	void *ptr;

	ptr = pci_alloc_consistent(rdev->pdev, rdev->gart.table_size,
				   &rdev->gart.table_addr);
	if (ptr == NULL) {
		return -ENOMEM;
	}
#ifdef CONFIG_X86
	if (rdev->family == CHIP_RS400 || rdev->family == CHIP_RS480 ||
	    rdev->family == CHIP_RS690 || rdev->family == CHIP_RS740) {
		set_memory_uc((unsigned long)ptr,
			      rdev->gart.table_size >> PAGE_SHIFT);
	}
#endif
	rdev->gart.ptr = ptr;
	memset((void *)rdev->gart.ptr, 0, rdev->gart.table_size);
	return 0;
}

/**
 * radeon_gart_table_ram_free - free system ram for gart page table
 *
 * @rdev: radeon_device pointer
 *
 * Free system memory for GART page table
 * (r1xx-r3xx, non-pcie r4xx, rs400).  These asics require the
 * gart table to be in system memory.
 */
void radeon_gart_table_ram_free(struct radeon_device *rdev)
{
	if (rdev->gart.ptr == NULL) {
		return;
	}
#ifdef CONFIG_X86
	if (rdev->family == CHIP_RS400 || rdev->family == CHIP_RS480 ||
	    rdev->family == CHIP_RS690 || rdev->family == CHIP_RS740) {
		set_memory_wb((unsigned long)rdev->gart.ptr,
			      rdev->gart.table_size >> PAGE_SHIFT);
	}
#endif
	pci_free_consistent(rdev->pdev, rdev->gart.table_size,
			    (void *)rdev->gart.ptr,
			    rdev->gart.table_addr);
	rdev->gart.ptr = NULL;
	rdev->gart.table_addr = 0;
}

/**
 * radeon_gart_table_vram_alloc - allocate vram for gart page table
 *
 * @rdev: radeon_device pointer
 *
 * Allocate video memory for GART page table
 * (pcie r4xx, r5xx+).  These asics require the
 * gart table to be in video memory.
 * Returns 0 for success, error for failure.
 */
int radeon_gart_table_vram_alloc(struct radeon_device *rdev)
{
	int r;

	if (rdev->gart.robj == NULL) {
		r = radeon_bo_create(rdev, rdev->gart.table_size,
				     PAGE_SIZE, true, RADEON_GEM_DOMAIN_VRAM,
				     NULL, &rdev->gart.robj);
		if (r) {
			return r;
		}
	}
	return 0;
}

/**
 * radeon_gart_table_vram_pin - pin gart page table in vram
 *
 * @rdev: radeon_device pointer
 *
 * Pin the GART page table in vram so it will not be moved
 * by the memory manager (pcie r4xx, r5xx+).  These asics require the
 * gart table to be in video memory.
 * Returns 0 for success, error for failure.
 */
int radeon_gart_table_vram_pin(struct radeon_device *rdev)
{
	uint64_t gpu_addr;
	int r;

	r = radeon_bo_reserve(rdev->gart.robj, false);
	if (unlikely(r != 0))
		return r;
	r = radeon_bo_pin(rdev->gart.robj,
				RADEON_GEM_DOMAIN_VRAM, &gpu_addr);
	if (r) {
		radeon_bo_unreserve(rdev->gart.robj);
		return r;
	}
	r = radeon_bo_kmap(rdev->gart.robj, &rdev->gart.ptr);
	if (r)
		radeon_bo_unpin(rdev->gart.robj);
	radeon_bo_unreserve(rdev->gart.robj);
	rdev->gart.table_addr = gpu_addr;
	return r;
}

/**
 * radeon_gart_table_vram_unpin - unpin gart page table in vram
 *
 * @rdev: radeon_device pointer
 *
 * Unpin the GART page table in vram (pcie r4xx, r5xx+).
 * These asics require the gart table to be in video memory.
 */
void radeon_gart_table_vram_unpin(struct radeon_device *rdev)
{
	int r;

	if (rdev->gart.robj == NULL) {
		return;
	}
	r = radeon_bo_reserve(rdev->gart.robj, false);
	if (likely(r == 0)) {
		radeon_bo_kunmap(rdev->gart.robj);
		radeon_bo_unpin(rdev->gart.robj);
		radeon_bo_unreserve(rdev->gart.robj);
		rdev->gart.ptr = NULL;
	}
}

/**
 * radeon_gart_table_vram_free - free gart page table vram
 *
 * @rdev: radeon_device pointer
 *
 * Free the video memory used for the GART page table
 * (pcie r4xx, r5xx+).  These asics require the gart table to
 * be in video memory.
 */
void radeon_gart_table_vram_free(struct radeon_device *rdev)
{
	if (rdev->gart.robj == NULL) {
		return;
	}
	radeon_gart_table_vram_unpin(rdev);
	radeon_bo_unref(&rdev->gart.robj);
}

/*
 * Common gart functions.
 */
/**
 * radeon_gart_unbind - unbind pages from the gart page table
 *
 * @rdev: radeon_device pointer
 * @offset: offset into the GPU's gart aperture
 * @pages: number of pages to unbind
 *
 * Unbinds the requested pages from the gart page table and
 * replaces them with the dummy page (all asics).
 */
void radeon_gart_unbind(struct radeon_device *rdev, unsigned offset,
			int pages)
{
	unsigned t;
	unsigned p;
	int i, j;
	u64 page_base;

	if (!rdev->gart.ready) {
		WARN(1, "trying to unbind memory from uninitialized GART !\n");
		return;
	}
	t = offset / RADEON_GPU_PAGE_SIZE;
	p = t / (PAGE_SIZE / RADEON_GPU_PAGE_SIZE);
	for (i = 0; i < pages; i++, p++) {
		if (rdev->gart.pages[p]) {
			rdev->gart.pages[p] = NULL;
			rdev->gart.pages_addr[p] = rdev->dummy_page.addr;
			page_base = rdev->gart.pages_addr[p];
			for (j = 0; j < (PAGE_SIZE / RADEON_GPU_PAGE_SIZE); j++, t++) {
				if (rdev->gart.ptr) {
					radeon_gart_set_page(rdev, t, page_base);
				}
				page_base += RADEON_GPU_PAGE_SIZE;
			}
		}
	}
	mb();
	radeon_gart_tlb_flush(rdev);
}

/**
 * radeon_gart_bind - bind pages into the gart page table
 *
 * @rdev: radeon_device pointer
 * @offset: offset into the GPU's gart aperture
 * @pages: number of pages to bind
 * @pagelist: pages to bind
 * @dma_addr: DMA addresses of pages
 *
 * Binds the requested pages to the gart page table
 * (all asics).
 * Returns 0 for success, -EINVAL for failure.
 */
int radeon_gart_bind(struct radeon_device *rdev, unsigned offset,
		     int pages, struct page **pagelist, dma_addr_t *dma_addr)
{
	unsigned t;
	unsigned p;
	uint64_t page_base;
	int i, j;

	if (!rdev->gart.ready) {
		WARN(1, "trying to bind memory to uninitialized GART !\n");
		return -EINVAL;
	}
	t = offset / RADEON_GPU_PAGE_SIZE;
	p = t / (PAGE_SIZE / RADEON_GPU_PAGE_SIZE);

	for (i = 0; i < pages; i++, p++) {
		rdev->gart.pages_addr[p] = dma_addr[i];
		rdev->gart.pages[p] = pagelist[i];
		if (rdev->gart.ptr) {
			page_base = rdev->gart.pages_addr[p];
			for (j = 0; j < (PAGE_SIZE / RADEON_GPU_PAGE_SIZE); j++, t++) {
				radeon_gart_set_page(rdev, t, page_base);
				page_base += RADEON_GPU_PAGE_SIZE;
			}
		}
	}
	mb();
	radeon_gart_tlb_flush(rdev);
	return 0;
}

/**
 * radeon_gart_restore - bind all pages in the gart page table
 *
 * @rdev: radeon_device pointer
 *
 * Binds all pages in the gart page table (all asics).
 * Used to rebuild the gart table on device startup or resume.
 */
void radeon_gart_restore(struct radeon_device *rdev)
{
	int i, j, t;
	u64 page_base;

	if (!rdev->gart.ptr) {
		return;
	}
	for (i = 0, t = 0; i < rdev->gart.num_cpu_pages; i++) {
		page_base = rdev->gart.pages_addr[i];
		for (j = 0; j < (PAGE_SIZE / RADEON_GPU_PAGE_SIZE); j++, t++) {
			radeon_gart_set_page(rdev, t, page_base);
			page_base += RADEON_GPU_PAGE_SIZE;
		}
	}
	mb();
	radeon_gart_tlb_flush(rdev);
}

/**
 * radeon_gart_init - init the driver info for managing the gart
 *
 * @rdev: radeon_device pointer
 *
 * Allocate the dummy page and init the gart driver info (all asics).
 * Returns 0 for success, error for failure.
 */
int radeon_gart_init(struct radeon_device *rdev)
{
	int r, i;

	if (rdev->gart.pages) {
		return 0;
	}
	/* We need PAGE_SIZE >= RADEON_GPU_PAGE_SIZE */
	if (PAGE_SIZE < RADEON_GPU_PAGE_SIZE) {
		DRM_ERROR("Page size is smaller than GPU page size!\n");
		return -EINVAL;
	}
	r = radeon_dummy_page_init(rdev);
	if (r)
		return r;
	/* Compute table size */
	rdev->gart.num_cpu_pages = rdev->mc.gtt_size / PAGE_SIZE;
	rdev->gart.num_gpu_pages = rdev->mc.gtt_size / RADEON_GPU_PAGE_SIZE;
	DRM_INFO("GART: num cpu pages %u, num gpu pages %u\n",
		 rdev->gart.num_cpu_pages, rdev->gart.num_gpu_pages);
	/* Allocate pages table */
	rdev->gart.pages = kzalloc(sizeof(void *) * rdev->gart.num_cpu_pages,
				   GFP_KERNEL);
	if (rdev->gart.pages == NULL) {
		radeon_gart_fini(rdev);
		return -ENOMEM;
	}
	rdev->gart.pages_addr = kzalloc(sizeof(dma_addr_t) *
					rdev->gart.num_cpu_pages, GFP_KERNEL);
	if (rdev->gart.pages_addr == NULL) {
		radeon_gart_fini(rdev);
		return -ENOMEM;
	}
	/* set GART entry to point to the dummy page by default */
	for (i = 0; i < rdev->gart.num_cpu_pages; i++) {
		rdev->gart.pages_addr[i] = rdev->dummy_page.addr;
	}
	return 0;
}

/**
 * radeon_gart_fini - tear down the driver info for managing the gart
 *
 * @rdev: radeon_device pointer
 *
 * Tear down the gart driver info and free the dummy page (all asics).
 */
void radeon_gart_fini(struct radeon_device *rdev)
{
	if (rdev->gart.pages && rdev->gart.pages_addr && rdev->gart.ready) {
		/* unbind pages */
		radeon_gart_unbind(rdev, 0, rdev->gart.num_cpu_pages);
	}
	rdev->gart.ready = false;
	kfree(rdev->gart.pages);
	kfree(rdev->gart.pages_addr);
	rdev->gart.pages = NULL;
	rdev->gart.pages_addr = NULL;

	radeon_dummy_page_fini(rdev);
}

/*
 * GPUVM
 * GPUVM is similar to the legacy gart on older asics, however
 * rather than there being a single global gart table
 * for the entire GPU, there are multiple VM page tables active
 * at any given time.  The VM page tables can contain a mix
 * vram pages and system memory pages and system memory pages
 * can be mapped as snooped (cached system pages) or unsnooped
 * (uncached system pages).
 * Each VM has an ID associated with it and there is a page table
 * associated with each VMID.  When execting a command buffer,
 * the kernel tells the the ring what VMID to use for that command
 * buffer.  VMIDs are allocated dynamically as commands are submitted.
 * The userspace drivers maintain their own address space and the kernel
 * sets up their pages tables accordingly when they submit their
 * command buffers and a VMID is assigned.
 * Cayman/Trinity support up to 8 active VMs at any given time;
 * SI supports 16.
 */

/*
 * vm helpers
 *
 * TODO bind a default page at vm initialization for default address
 */

/**
 * radeon_vm_manager_init - init the vm manager
 *
 * @rdev: radeon_device pointer
 *
 * Init the vm manager (cayman+).
 * Returns 0 for success, error for failure.
 */
int radeon_vm_manager_init(struct radeon_device *rdev)
{
	struct radeon_vm *vm;
	struct radeon_bo_va *bo_va;
	int r;

	if (!rdev->vm_manager.enabled) {
		/* mark first vm as always in use, it's the system one */
		/* allocate enough for 2 full VM pts */
		r = radeon_sa_bo_manager_init(rdev, &rdev->vm_manager.sa_manager,
					      rdev->vm_manager.max_pfn * 8 * 2,
					      RADEON_GEM_DOMAIN_VRAM);
		if (r) {
			dev_err(rdev->dev, "failed to allocate vm bo (%dKB)\n",
				(rdev->vm_manager.max_pfn * 8) >> 10);
			return r;
		}

<<<<<<< HEAD
	/* mark first vm as always in use, it's the system one */
	/* allocate enough for 2 full VM pts */
	r = radeon_sa_bo_manager_init(rdev, &rdev->vm_manager.sa_manager,
				      rdev->vm_manager.max_pfn * 8 * 2,
				      RADEON_GEM_DOMAIN_VRAM);
	if (r) {
		dev_err(rdev->dev, "failed to allocate vm bo (%dKB)\n",
			(rdev->vm_manager.max_pfn * 8) >> 10);
		return r;
=======
		r = rdev->vm_manager.funcs->init(rdev);
		if (r)
			return r;
	
		rdev->vm_manager.enabled = true;

		r = radeon_sa_bo_manager_start(rdev, &rdev->vm_manager.sa_manager);
		if (r)
			return r;
>>>>>>> d9875690
	}

	/* restore page table */
	list_for_each_entry(vm, &rdev->vm_manager.lru_vm, list) {
		if (vm->id == -1)
			continue;

		list_for_each_entry(bo_va, &vm->va, vm_list) {
			struct ttm_mem_reg *mem = NULL;
			if (bo_va->valid)
				mem = &bo_va->bo->tbo.mem;

			bo_va->valid = false;
			r = radeon_vm_bo_update_pte(rdev, vm, bo_va->bo, mem);
			if (r) {
				DRM_ERROR("Failed to update pte for vm %d!\n", vm->id);
			}
		}

		r = rdev->vm_manager.funcs->bind(rdev, vm, vm->id);
		if (r) {
			DRM_ERROR("Failed to bind vm %d!\n", vm->id);
		}
	}
	return 0;
}

/* global mutex must be lock */
/**
 * radeon_vm_unbind_locked - unbind a specific vm
 *
 * @rdev: radeon_device pointer
 * @vm: vm to unbind
 *
 * Unbind the requested vm (cayman+).
 * Wait for use of the VM to finish, then unbind the page table,
 * and free the page table memory.
 */
static void radeon_vm_unbind_locked(struct radeon_device *rdev,
				    struct radeon_vm *vm)
{
	struct radeon_bo_va *bo_va;

	if (vm->id == -1) {
		return;
	}

	/* wait for vm use to end */
	while (vm->fence) {
		int r;
		r = radeon_fence_wait(vm->fence, false);
		if (r)
			DRM_ERROR("error while waiting for fence: %d\n", r);
		if (r == -EDEADLK) {
			mutex_unlock(&rdev->vm_manager.lock);
			r = radeon_gpu_reset(rdev);
			mutex_lock(&rdev->vm_manager.lock);
			if (!r)
				continue;
		}
		break;
	}
	radeon_fence_unref(&vm->fence);

	/* hw unbind */
	rdev->vm_manager.funcs->unbind(rdev, vm);
	rdev->vm_manager.use_bitmap &= ~(1 << vm->id);
	list_del_init(&vm->list);
	vm->id = -1;
	radeon_sa_bo_free(rdev, &vm->sa_bo, NULL);
	vm->pt = NULL;

	list_for_each_entry(bo_va, &vm->va, vm_list) {
		bo_va->valid = false;
	}
}

/**
 * radeon_vm_manager_fini - tear down the vm manager
 *
 * @rdev: radeon_device pointer
 *
 * Tear down the VM manager (cayman+).
 */
void radeon_vm_manager_fini(struct radeon_device *rdev)
{
	struct radeon_vm *vm, *tmp;

	if (!rdev->vm_manager.enabled)
		return;

	mutex_lock(&rdev->vm_manager.lock);
	/* unbind all active vm */
	list_for_each_entry_safe(vm, tmp, &rdev->vm_manager.lru_vm, list) {
		radeon_vm_unbind_locked(rdev, vm);
	}
	rdev->vm_manager.funcs->fini(rdev);
	mutex_unlock(&rdev->vm_manager.lock);

	radeon_sa_bo_manager_suspend(rdev, &rdev->vm_manager.sa_manager);
	radeon_sa_bo_manager_fini(rdev, &rdev->vm_manager.sa_manager);
	rdev->vm_manager.enabled = false;
}

/* global mutex must be locked */
/**
 * radeon_vm_unbind - locked version of unbind
 *
 * @rdev: radeon_device pointer
 * @vm: vm to unbind
 *
 * Locked version that wraps radeon_vm_unbind_locked (cayman+).
 */
void radeon_vm_unbind(struct radeon_device *rdev, struct radeon_vm *vm)
{
	mutex_lock(&vm->mutex);
	radeon_vm_unbind_locked(rdev, vm);
	mutex_unlock(&vm->mutex);
}

/* global and local mutex must be locked */
/**
 * radeon_vm_bind - bind a page table to a VMID
 *
 * @rdev: radeon_device pointer
 * @vm: vm to bind
 *
 * Bind the requested vm (cayman+).
 * Suballocate memory for the page table, allocate a VMID
 * and bind the page table to it, and finally start to populate
 * the page table.
 * Returns 0 for success, error for failure.
 */
int radeon_vm_bind(struct radeon_device *rdev, struct radeon_vm *vm)
{
	struct radeon_vm *vm_evict;
	unsigned i;
	int id = -1, r;

	if (vm == NULL) {
		return -EINVAL;
	}

	if (vm->id != -1) {
		/* update lru */
		list_del_init(&vm->list);
		list_add_tail(&vm->list, &rdev->vm_manager.lru_vm);
		return 0;
	}

retry:
	r = radeon_sa_bo_new(rdev, &rdev->vm_manager.sa_manager, &vm->sa_bo,
			     RADEON_GPU_PAGE_ALIGN(vm->last_pfn * 8),
			     RADEON_GPU_PAGE_SIZE, false);
	if (r) {
		if (list_empty(&rdev->vm_manager.lru_vm)) {
			return r;
		}
		vm_evict = list_first_entry(&rdev->vm_manager.lru_vm, struct radeon_vm, list);
		radeon_vm_unbind(rdev, vm_evict);
		goto retry;
	}
	vm->pt = radeon_sa_bo_cpu_addr(vm->sa_bo);
	vm->pt_gpu_addr = radeon_sa_bo_gpu_addr(vm->sa_bo);
	memset(vm->pt, 0, RADEON_GPU_PAGE_ALIGN(vm->last_pfn * 8));

retry_id:
	/* search for free vm */
	for (i = 0; i < rdev->vm_manager.nvm; i++) {
		if (!(rdev->vm_manager.use_bitmap & (1 << i))) {
			id = i;
			break;
		}
	}
	/* evict vm if necessary */
	if (id == -1) {
		vm_evict = list_first_entry(&rdev->vm_manager.lru_vm, struct radeon_vm, list);
		radeon_vm_unbind(rdev, vm_evict);
		goto retry_id;
	}

	/* do hw bind */
	r = rdev->vm_manager.funcs->bind(rdev, vm, id);
	if (r) {
		radeon_sa_bo_free(rdev, &vm->sa_bo, NULL);
		return r;
	}
	rdev->vm_manager.use_bitmap |= 1 << id;
	vm->id = id;
	list_add_tail(&vm->list, &rdev->vm_manager.lru_vm);
	return radeon_vm_bo_update_pte(rdev, vm, rdev->ring_tmp_bo.bo,
				       &rdev->ring_tmp_bo.bo->tbo.mem);
}

/* object have to be reserved */
/**
 * radeon_vm_bo_add - add a bo to a specific vm
 *
 * @rdev: radeon_device pointer
 * @vm: requested vm
 * @bo: radeon buffer object
 * @offset: requested offset of the buffer in the VM address space
 * @flags: attributes of pages (read/write/valid/etc.)
 *
 * Add @bo into the requested vm (cayman+).
 * Add @bo to the list of bos associated with the vm and validate
 * the offset requested within the vm address space.
 * Returns 0 for success, error for failure.
 */
int radeon_vm_bo_add(struct radeon_device *rdev,
		     struct radeon_vm *vm,
		     struct radeon_bo *bo,
		     uint64_t offset,
		     uint32_t flags)
{
	struct radeon_bo_va *bo_va, *tmp;
	struct list_head *head;
	uint64_t size = radeon_bo_size(bo), last_offset = 0;
	unsigned last_pfn;

	bo_va = kzalloc(sizeof(struct radeon_bo_va), GFP_KERNEL);
	if (bo_va == NULL) {
		return -ENOMEM;
	}
	bo_va->vm = vm;
	bo_va->bo = bo;
	bo_va->soffset = offset;
	bo_va->eoffset = offset + size;
	bo_va->flags = flags;
	bo_va->valid = false;
	INIT_LIST_HEAD(&bo_va->bo_list);
	INIT_LIST_HEAD(&bo_va->vm_list);
	/* make sure object fit at this offset */
	if (bo_va->soffset >= bo_va->eoffset) {
		kfree(bo_va);
		return -EINVAL;
	}

	last_pfn = bo_va->eoffset / RADEON_GPU_PAGE_SIZE;
	if (last_pfn > rdev->vm_manager.max_pfn) {
		kfree(bo_va);
		dev_err(rdev->dev, "va above limit (0x%08X > 0x%08X)\n",
			last_pfn, rdev->vm_manager.max_pfn);
		return -EINVAL;
	}

	mutex_lock(&vm->mutex);
	if (last_pfn > vm->last_pfn) {
		/* release mutex and lock in right order */
		mutex_unlock(&vm->mutex);
		mutex_lock(&rdev->vm_manager.lock);
		mutex_lock(&vm->mutex);
		/* and check again */
		if (last_pfn > vm->last_pfn) {
			/* grow va space 32M by 32M */
			unsigned align = ((32 << 20) >> 12) - 1;
			radeon_vm_unbind_locked(rdev, vm);
			vm->last_pfn = (last_pfn + align) & ~align;
		}
		mutex_unlock(&rdev->vm_manager.lock);
	}
	head = &vm->va;
	last_offset = 0;
	list_for_each_entry(tmp, &vm->va, vm_list) {
		if (bo_va->soffset >= last_offset && bo_va->eoffset < tmp->soffset) {
			/* bo can be added before this one */
			break;
		}
		if (bo_va->soffset >= tmp->soffset && bo_va->soffset < tmp->eoffset) {
			/* bo and tmp overlap, invalid offset */
			dev_err(rdev->dev, "bo %p va 0x%08X conflict with (bo %p 0x%08X 0x%08X)\n",
				bo, (unsigned)bo_va->soffset, tmp->bo,
				(unsigned)tmp->soffset, (unsigned)tmp->eoffset);
			kfree(bo_va);
			mutex_unlock(&vm->mutex);
			return -EINVAL;
		}
		last_offset = tmp->eoffset;
		head = &tmp->vm_list;
	}
	list_add(&bo_va->vm_list, head);
	list_add_tail(&bo_va->bo_list, &bo->va);
	mutex_unlock(&vm->mutex);
	return 0;
}

/**
 * radeon_vm_get_addr - get the physical address of the page
 *
 * @rdev: radeon_device pointer
 * @mem: ttm mem
 * @pfn: pfn
 *
 * Look up the physical address of the page that the pte resolves
 * to (cayman+).
 * Returns the physical address of the page.
 */
static u64 radeon_vm_get_addr(struct radeon_device *rdev,
			      struct ttm_mem_reg *mem,
			      unsigned pfn)
{
	u64 addr = 0;

	switch (mem->mem_type) {
	case TTM_PL_VRAM:
		addr = (mem->start << PAGE_SHIFT);
		addr += pfn * RADEON_GPU_PAGE_SIZE;
		addr += rdev->vm_manager.vram_base_offset;
		break;
	case TTM_PL_TT:
		/* offset inside page table */
		addr = mem->start << PAGE_SHIFT;
		addr += pfn * RADEON_GPU_PAGE_SIZE;
		addr = addr >> PAGE_SHIFT;
		/* page table offset */
		addr = rdev->gart.pages_addr[addr];
		/* in case cpu page size != gpu page size*/
		addr += (pfn * RADEON_GPU_PAGE_SIZE) & (~PAGE_MASK);
		break;
	default:
		break;
	}
	return addr;
}

/* object have to be reserved & global and local mutex must be locked */
/**
 * radeon_vm_bo_update_pte - map a bo into the vm page table
 *
 * @rdev: radeon_device pointer
 * @vm: requested vm
 * @bo: radeon buffer object
 * @mem: ttm mem
 *
 * Fill in the page table entries for @bo (cayman+).
 * Returns 0 for success, -EINVAL for failure.
 */
int radeon_vm_bo_update_pte(struct radeon_device *rdev,
			    struct radeon_vm *vm,
			    struct radeon_bo *bo,
			    struct ttm_mem_reg *mem)
{
	struct radeon_bo_va *bo_va;
	unsigned ngpu_pages, i;
	uint64_t addr = 0, pfn;
	uint32_t flags;

	/* nothing to do if vm isn't bound */
	if (vm->id == -1)
		return 0;

	bo_va = radeon_bo_va(bo, vm);
	if (bo_va == NULL) {
		dev_err(rdev->dev, "bo %p not in vm %p\n", bo, vm);
		return -EINVAL;
	}

	if (bo_va->valid && mem)
		return 0;

	ngpu_pages = radeon_bo_ngpu_pages(bo);
	bo_va->flags &= ~RADEON_VM_PAGE_VALID;
	bo_va->flags &= ~RADEON_VM_PAGE_SYSTEM;
	if (mem) {
		if (mem->mem_type != TTM_PL_SYSTEM) {
			bo_va->flags |= RADEON_VM_PAGE_VALID;
			bo_va->valid = true;
		}
		if (mem->mem_type == TTM_PL_TT) {
			bo_va->flags |= RADEON_VM_PAGE_SYSTEM;
		}
	}
	pfn = bo_va->soffset / RADEON_GPU_PAGE_SIZE;
	flags = rdev->vm_manager.funcs->page_flags(rdev, bo_va->vm, bo_va->flags);
	for (i = 0, addr = 0; i < ngpu_pages; i++) {
		if (mem && bo_va->valid) {
			addr = radeon_vm_get_addr(rdev, mem, i);
		}
		rdev->vm_manager.funcs->set_page(rdev, bo_va->vm, i + pfn, addr, flags);
	}
	rdev->vm_manager.funcs->tlb_flush(rdev, bo_va->vm);
	return 0;
}

/* object have to be reserved */
/**
 * radeon_vm_bo_rmv - remove a bo to a specific vm
 *
 * @rdev: radeon_device pointer
 * @vm: requested vm
 * @bo: radeon buffer object
 *
 * Remove @bo from the requested vm (cayman+).
 * Remove @bo from the list of bos associated with the vm and
 * remove the ptes for @bo in the page table.
 * Returns 0 for success.
 */
int radeon_vm_bo_rmv(struct radeon_device *rdev,
		     struct radeon_vm *vm,
		     struct radeon_bo *bo)
{
	struct radeon_bo_va *bo_va;
	int r;

	bo_va = radeon_bo_va(bo, vm);
	if (bo_va == NULL)
		return 0;

	/* wait for va use to end */
	while (bo_va->fence) {
		r = radeon_fence_wait(bo_va->fence, false);
		if (r) {
			DRM_ERROR("error while waiting for fence: %d\n", r);
		}
		if (r == -EDEADLK) {
			r = radeon_gpu_reset(rdev);
			if (!r)
				continue;
		}
		break;
	}
	radeon_fence_unref(&bo_va->fence);

	mutex_lock(&rdev->vm_manager.lock);
	mutex_lock(&vm->mutex);
	radeon_vm_bo_update_pte(rdev, vm, bo, NULL);
	mutex_unlock(&rdev->vm_manager.lock);
	list_del(&bo_va->vm_list);
	mutex_unlock(&vm->mutex);
	list_del(&bo_va->bo_list);

	kfree(bo_va);
	return 0;
}

/**
 * radeon_vm_bo_invalidate - mark the bo as invalid
 *
 * @rdev: radeon_device pointer
 * @vm: requested vm
 * @bo: radeon buffer object
 *
 * Mark @bo as invalid (cayman+).
 */
void radeon_vm_bo_invalidate(struct radeon_device *rdev,
			     struct radeon_bo *bo)
{
	struct radeon_bo_va *bo_va;

	BUG_ON(!atomic_read(&bo->tbo.reserved));
	list_for_each_entry(bo_va, &bo->va, bo_list) {
		bo_va->valid = false;
	}
}

/**
 * radeon_vm_init - initialize a vm instance
 *
 * @rdev: radeon_device pointer
 * @vm: requested vm
 *
 * Init @vm (cayman+).
 * Map the IB pool and any other shared objects into the VM
 * by default as it's used by all VMs.
 * Returns 0 for success, error for failure.
 */
int radeon_vm_init(struct radeon_device *rdev, struct radeon_vm *vm)
{
	int r;

	vm->id = -1;
	vm->fence = NULL;
	mutex_init(&vm->mutex);
	INIT_LIST_HEAD(&vm->list);
	INIT_LIST_HEAD(&vm->va);
	/* SI requires equal sized PTs for all VMs, so always set
	 * last_pfn to max_pfn.  cayman allows variable sized
	 * pts so we can grow then as needed.  Once we switch
	 * to two level pts we can unify this again.
	 */
	if (rdev->family >= CHIP_TAHITI)
		vm->last_pfn = rdev->vm_manager.max_pfn;
	else
		vm->last_pfn = 0;
	/* map the ib pool buffer at 0 in virtual address space, set
	 * read only
	 */
	r = radeon_vm_bo_add(rdev, vm, rdev->ring_tmp_bo.bo, 0,
			     RADEON_VM_PAGE_READABLE | RADEON_VM_PAGE_SNOOPED);
	return r;
}

/**
 * radeon_vm_fini - tear down a vm instance
 *
 * @rdev: radeon_device pointer
 * @vm: requested vm
 *
 * Tear down @vm (cayman+).
 * Unbind the VM and remove all bos from the vm bo list
 */
void radeon_vm_fini(struct radeon_device *rdev, struct radeon_vm *vm)
{
	struct radeon_bo_va *bo_va, *tmp;
	int r;

	mutex_lock(&rdev->vm_manager.lock);
	mutex_lock(&vm->mutex);
	radeon_vm_unbind_locked(rdev, vm);
	mutex_unlock(&rdev->vm_manager.lock);

	/* remove all bo at this point non are busy any more because unbind
	 * waited for the last vm fence to signal
	 */
	r = radeon_bo_reserve(rdev->ring_tmp_bo.bo, false);
	if (!r) {
		bo_va = radeon_bo_va(rdev->ring_tmp_bo.bo, vm);
		list_del_init(&bo_va->bo_list);
		list_del_init(&bo_va->vm_list);
		radeon_fence_unref(&bo_va->fence);
		radeon_bo_unreserve(rdev->ring_tmp_bo.bo);
		kfree(bo_va);
	}
	if (!list_empty(&vm->va)) {
		dev_err(rdev->dev, "still active bo inside vm\n");
	}
	list_for_each_entry_safe(bo_va, tmp, &vm->va, vm_list) {
		list_del_init(&bo_va->vm_list);
		r = radeon_bo_reserve(bo_va->bo, false);
		if (!r) {
			list_del_init(&bo_va->bo_list);
			radeon_fence_unref(&bo_va->fence);
			radeon_bo_unreserve(bo_va->bo);
			kfree(bo_va);
		}
	}
	mutex_unlock(&vm->mutex);
}<|MERGE_RESOLUTION|>--- conflicted
+++ resolved
@@ -448,17 +448,6 @@
 			return r;
 		}
 
-<<<<<<< HEAD
-	/* mark first vm as always in use, it's the system one */
-	/* allocate enough for 2 full VM pts */
-	r = radeon_sa_bo_manager_init(rdev, &rdev->vm_manager.sa_manager,
-				      rdev->vm_manager.max_pfn * 8 * 2,
-				      RADEON_GEM_DOMAIN_VRAM);
-	if (r) {
-		dev_err(rdev->dev, "failed to allocate vm bo (%dKB)\n",
-			(rdev->vm_manager.max_pfn * 8) >> 10);
-		return r;
-=======
 		r = rdev->vm_manager.funcs->init(rdev);
 		if (r)
 			return r;
@@ -468,7 +457,6 @@
 		r = radeon_sa_bo_manager_start(rdev, &rdev->vm_manager.sa_manager);
 		if (r)
 			return r;
->>>>>>> d9875690
 	}
 
 	/* restore page table */
