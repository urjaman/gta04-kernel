/*
 * Copyright 2012 Red Hat Inc.
 *
 * Permission is hereby granted, free of charge, to any person obtaining a
 * copy of this software and associated documentation files (the "Software"),
 * to deal in the Software without restriction, including without limitation
 * the rights to use, copy, modify, merge, publish, distribute, sublicense,
 * and/or sell copies of the Software, and to permit persons to whom the
 * Software is furnished to do so, subject to the following conditions:
 *
 * The above copyright notice and this permission notice shall be included in
 * all copies or substantial portions of the Software.
 *
 * THE SOFTWARE IS PROVIDED "AS IS", WITHOUT WARRANTY OF ANY KIND, EXPRESS OR
 * IMPLIED, INCLUDING BUT NOT LIMITED TO THE WARRANTIES OF MERCHANTABILITY,
 * FITNESS FOR A PARTICULAR PURPOSE AND NONINFRINGEMENT.  IN NO EVENT SHALL
 * THE COPYRIGHT HOLDER(S) OR AUTHOR(S) BE LIABLE FOR ANY CLAIM, DAMAGES OR
 * OTHER LIABILITY, WHETHER IN AN ACTION OF CONTRACT, TORT OR OTHERWISE,
 * ARISING FROM, OUT OF OR IN CONNECTION WITH THE SOFTWARE OR THE USE OR
 * OTHER DEALINGS IN THE SOFTWARE.
 *
 * Authors: Ben Skeggs
 */

#include <linux/console.h>
#include <linux/module.h>
#include <linux/pci.h>

#include <core/device.h>
#include <core/client.h>
#include <core/gpuobj.h>
#include <core/class.h>

#include <subdev/device.h>
#include <subdev/vm.h>

#include "nouveau_drm.h"
#include "nouveau_irq.h"
#include "nouveau_dma.h"
#include "nouveau_ttm.h"
#include "nouveau_gem.h"
#include "nouveau_agp.h"
#include "nouveau_vga.h"
#include "nouveau_pm.h"
#include "nouveau_acpi.h"
#include "nouveau_bios.h"
#include "nouveau_ioctl.h"
#include "nouveau_abi16.h"
#include "nouveau_fbcon.h"
#include "nouveau_fence.h"

MODULE_PARM_DESC(config, "option string to pass to driver core");
static char *nouveau_config;
module_param_named(config, nouveau_config, charp, 0400);

MODULE_PARM_DESC(debug, "debug string to pass to driver core");
static char *nouveau_debug;
module_param_named(debug, nouveau_debug, charp, 0400);

MODULE_PARM_DESC(noaccel, "disable kernel/abi16 acceleration");
static int nouveau_noaccel = 0;
module_param_named(noaccel, nouveau_noaccel, int, 0400);

MODULE_PARM_DESC(modeset, "enable driver (default: auto, "
		          "0 = disabled, 1 = enabled, 2 = headless)");
int nouveau_modeset = -1;
module_param_named(modeset, nouveau_modeset, int, 0400);

static struct drm_driver driver;

static u64
nouveau_name(struct pci_dev *pdev)
{
	u64 name = (u64)pci_domain_nr(pdev->bus) << 32;
	name |= pdev->bus->number << 16;
	name |= PCI_SLOT(pdev->devfn) << 8;
	return name | PCI_FUNC(pdev->devfn);
}

static int
nouveau_cli_create(struct pci_dev *pdev, const char *name,
		   int size, void **pcli)
{
	struct nouveau_cli *cli;
	int ret;

	ret = nouveau_client_create_(name, nouveau_name(pdev), nouveau_config,
				     nouveau_debug, size, pcli);
	cli = *pcli;
	if (ret)
		return ret;

	mutex_init(&cli->mutex);
	return 0;
}

static void
nouveau_cli_destroy(struct nouveau_cli *cli)
{
	struct nouveau_object *client = nv_object(cli);
	nouveau_vm_ref(NULL, &cli->base.vm, NULL);
	nouveau_client_fini(&cli->base, false);
	atomic_set(&client->refcount, 1);
	nouveau_object_ref(NULL, &client);
}

static void
nouveau_accel_fini(struct nouveau_drm *drm)
{
	nouveau_gpuobj_ref(NULL, &drm->notify);
	nouveau_channel_del(&drm->channel);
	nouveau_channel_del(&drm->cechan);
	if (drm->fence)
		nouveau_fence(drm)->dtor(drm);
}

static void
nouveau_accel_init(struct nouveau_drm *drm)
{
	struct nouveau_device *device = nv_device(drm->device);
	struct nouveau_object *object;
	u32 arg0, arg1;
	int ret;

	if (nouveau_noaccel)
		return;

	/* initialise synchronisation routines */
	if      (device->card_type < NV_10) ret = nv04_fence_create(drm);
	else if (device->card_type < NV_50) ret = nv10_fence_create(drm);
	else if (device->chipset   <  0x84) ret = nv50_fence_create(drm);
	else if (device->card_type < NV_C0) ret = nv84_fence_create(drm);
	else                                ret = nvc0_fence_create(drm);
	if (ret) {
		NV_ERROR(drm, "failed to initialise sync subsystem, %d\n", ret);
		nouveau_accel_fini(drm);
		return;
	}

	if (device->card_type >= NV_E0) {
		ret = nouveau_channel_new(drm, &drm->client, NVDRM_DEVICE,
					  NVDRM_CHAN + 1,
					  NVE0_CHANNEL_IND_ENGINE_CE0 |
					  NVE0_CHANNEL_IND_ENGINE_CE1, 0,
					  &drm->cechan);
		if (ret)
			NV_ERROR(drm, "failed to create ce channel, %d\n", ret);

		arg0 = NVE0_CHANNEL_IND_ENGINE_GR;
		arg1 = 1;
	} else {
		arg0 = NvDmaFB;
		arg1 = NvDmaTT;
	}

	ret = nouveau_channel_new(drm, &drm->client, NVDRM_DEVICE, NVDRM_CHAN,
				  arg0, arg1, &drm->channel);
	if (ret) {
		NV_ERROR(drm, "failed to create kernel channel, %d\n", ret);
		nouveau_accel_fini(drm);
		return;
	}

	if (device->card_type < NV_C0) {
		ret = nouveau_gpuobj_new(drm->device, NULL, 32, 0, 0,
					&drm->notify);
		if (ret) {
			NV_ERROR(drm, "failed to allocate notifier, %d\n", ret);
			nouveau_accel_fini(drm);
			return;
		}

		ret = nouveau_object_new(nv_object(drm),
					 drm->channel->handle, NvNotify0,
					 0x003d, &(struct nv_dma_class) {
						.flags = NV_DMA_TARGET_VRAM |
							 NV_DMA_ACCESS_RDWR,
						.start = drm->notify->addr,
						.limit = drm->notify->addr + 31
						}, sizeof(struct nv_dma_class),
					 &object);
		if (ret) {
			nouveau_accel_fini(drm);
			return;
		}
	}


	nouveau_bo_move_init(drm);
}

static int nouveau_drm_probe(struct pci_dev *pdev,
			     const struct pci_device_id *pent)
{
	struct nouveau_device *device;
	struct apertures_struct *aper;
	bool boot = false;
	int ret;

	/* remove conflicting drivers (vesafb, efifb etc) */
	aper = alloc_apertures(3);
	if (!aper)
		return -ENOMEM;

	aper->ranges[0].base = pci_resource_start(pdev, 1);
	aper->ranges[0].size = pci_resource_len(pdev, 1);
	aper->count = 1;

	if (pci_resource_len(pdev, 2)) {
		aper->ranges[aper->count].base = pci_resource_start(pdev, 2);
		aper->ranges[aper->count].size = pci_resource_len(pdev, 2);
		aper->count++;
	}

	if (pci_resource_len(pdev, 3)) {
		aper->ranges[aper->count].base = pci_resource_start(pdev, 3);
		aper->ranges[aper->count].size = pci_resource_len(pdev, 3);
		aper->count++;
	}

#ifdef CONFIG_X86
	boot = pdev->resource[PCI_ROM_RESOURCE].flags & IORESOURCE_ROM_SHADOW;
#endif
	remove_conflicting_framebuffers(aper, "nouveaufb", boot);
	kfree(aper);

	ret = nouveau_device_create(pdev, nouveau_name(pdev), pci_name(pdev),
				    nouveau_config, nouveau_debug, &device);
	if (ret)
		return ret;

	pci_set_master(pdev);

	ret = drm_get_pci_dev(pdev, pent, &driver);
	if (ret) {
		nouveau_object_ref(NULL, (struct nouveau_object **)&device);
		return ret;
	}

	return 0;
}

static int
nouveau_drm_load(struct drm_device *dev, unsigned long flags)
{
	struct pci_dev *pdev = dev->pdev;
	struct nouveau_device *device;
	struct nouveau_drm *drm;
	int ret;

	ret = nouveau_cli_create(pdev, "DRM", sizeof(*drm), (void**)&drm);
	if (ret)
		return ret;

	dev->dev_private = drm;
	drm->dev = dev;

	INIT_LIST_HEAD(&drm->clients);
	spin_lock_init(&drm->tile.lock);

	/* make sure AGP controller is in a consistent state before we
	 * (possibly) execute vbios init tables (see nouveau_agp.h)
	 */
	if (drm_pci_device_is_agp(dev) && dev->agp) {
		/* dummy device object, doesn't init anything, but allows
		 * agp code access to registers
		 */
		ret = nouveau_object_new(nv_object(drm), NVDRM_CLIENT,
					 NVDRM_DEVICE, 0x0080,
					 &(struct nv_device_class) {
						.device = ~0,
						.disable =
						 ~(NV_DEVICE_DISABLE_MMIO |
						   NV_DEVICE_DISABLE_IDENTIFY),
						.debug0 = ~0,
					 }, sizeof(struct nv_device_class),
					 &drm->device);
		if (ret)
			goto fail_device;

		nouveau_agp_reset(drm);
		nouveau_object_del(nv_object(drm), NVDRM_CLIENT, NVDRM_DEVICE);
	}

	ret = nouveau_object_new(nv_object(drm), NVDRM_CLIENT, NVDRM_DEVICE,
				 0x0080, &(struct nv_device_class) {
					.device = ~0,
					.disable = 0,
					.debug0 = 0,
				 }, sizeof(struct nv_device_class),
				 &drm->device);
	if (ret)
		goto fail_device;

	/* workaround an odd issue on nvc1 by disabling the device's
	 * nosnoop capability.  hopefully won't cause issues until a
	 * better fix is found - assuming there is one...
	 */
	device = nv_device(drm->device);
	if (nv_device(drm->device)->chipset == 0xc1)
		nv_mask(device, 0x00088080, 0x00000800, 0x00000000);

	nouveau_vga_init(drm);
	nouveau_agp_init(drm);

	if (device->card_type >= NV_50) {
		ret = nouveau_vm_new(nv_device(drm->device), 0, (1ULL << 40),
				     0x1000, &drm->client.base.vm);
		if (ret)
			goto fail_device;
	}

	ret = nouveau_ttm_init(drm);
	if (ret)
		goto fail_ttm;

	ret = nouveau_bios_init(dev);
	if (ret)
		goto fail_bios;

	ret = nouveau_irq_init(dev);
	if (ret)
		goto fail_irq;

	ret = nouveau_display_create(dev);
	if (ret)
		goto fail_dispctor;

	if (dev->mode_config.num_crtc) {
		ret = nouveau_display_init(dev);
		if (ret)
			goto fail_dispinit;
	}

	nouveau_pm_init(dev);

	nouveau_accel_init(drm);
	nouveau_fbcon_init(dev);
	return 0;

fail_dispinit:
	nouveau_display_destroy(dev);
fail_dispctor:
	nouveau_irq_fini(dev);
fail_irq:
	nouveau_bios_takedown(dev);
fail_bios:
	nouveau_ttm_fini(drm);
fail_ttm:
	nouveau_agp_fini(drm);
	nouveau_vga_fini(drm);
fail_device:
	nouveau_cli_destroy(&drm->client);
	return ret;
}

static int
nouveau_drm_unload(struct drm_device *dev)
{
	struct nouveau_drm *drm = nouveau_drm(dev);

	nouveau_fbcon_fini(dev);
	nouveau_accel_fini(drm);

	nouveau_pm_fini(dev);

	if (dev->mode_config.num_crtc)
		nouveau_display_fini(dev);
	nouveau_display_destroy(dev);

	nouveau_irq_fini(dev);
	nouveau_bios_takedown(dev);

	nouveau_ttm_fini(drm);
	nouveau_agp_fini(drm);
	nouveau_vga_fini(drm);

	nouveau_cli_destroy(&drm->client);
	return 0;
}

static void
nouveau_drm_remove(struct pci_dev *pdev)
{
	struct drm_device *dev = pci_get_drvdata(pdev);
	struct nouveau_drm *drm = nouveau_drm(dev);
	struct nouveau_object *device;

	device = drm->client.base.device;
	drm_put_dev(dev);

	nouveau_object_ref(NULL, &device);
	nouveau_object_debug();
}

int
nouveau_do_suspend(struct drm_device *dev)
{
	struct nouveau_drm *drm = nouveau_drm(dev);
	struct nouveau_cli *cli;
	int ret;

<<<<<<< HEAD
	if (dev->switch_power_state == DRM_SWITCH_POWER_OFF ||
	    pm_state.event == PM_EVENT_PRETHAW)
		return 0;

=======
>>>>>>> 9931faca
	if (dev->mode_config.num_crtc) {
		NV_INFO(drm, "suspending fbcon...\n");
		nouveau_fbcon_set_suspend(dev, 1);

		NV_INFO(drm, "suspending display...\n");
		ret = nouveau_display_suspend(dev);
		if (ret)
			return ret;
	}

	NV_INFO(drm, "evicting buffers...\n");
	ttm_bo_evict_mm(&drm->ttm.bdev, TTM_PL_VRAM);

	if (drm->fence && nouveau_fence(drm)->suspend) {
		if (!nouveau_fence(drm)->suspend(drm))
			return -ENOMEM;
	}

	NV_INFO(drm, "suspending client object trees...\n");
	list_for_each_entry(cli, &drm->clients, head) {
		ret = nouveau_client_fini(&cli->base, true);
		if (ret)
			goto fail_client;
	}

	ret = nouveau_client_fini(&drm->client.base, true);
	if (ret)
		goto fail_client;

	nouveau_agp_fini(drm);
	return 0;

fail_client:
	list_for_each_entry_continue_reverse(cli, &drm->clients, head) {
		nouveau_client_init(&cli->base);
	}

	if (dev->mode_config.num_crtc) {
		NV_INFO(drm, "resuming display...\n");
		nouveau_display_resume(dev);
	}
	return ret;
}

int nouveau_pmops_suspend(struct device *dev)
{
	struct pci_dev *pdev = to_pci_dev(dev);
	struct drm_device *drm_dev = pci_get_drvdata(pdev);
	int ret;

	if (drm_dev->switch_power_state == DRM_SWITCH_POWER_OFF)
		return 0;

	ret = nouveau_do_suspend(drm_dev);
	if (ret)
		return ret;

	pci_save_state(pdev);
	pci_disable_device(pdev);
	pci_set_power_state(pdev, PCI_D3hot);

	return 0;
}

int
nouveau_do_resume(struct drm_device *dev)
{
	struct nouveau_drm *drm = nouveau_drm(dev);
	struct nouveau_cli *cli;

	NV_INFO(drm, "re-enabling device...\n");

	nouveau_agp_reset(drm);

	NV_INFO(drm, "resuming client object trees...\n");
	nouveau_client_init(&drm->client.base);
	nouveau_agp_init(drm);

	list_for_each_entry(cli, &drm->clients, head) {
		nouveau_client_init(&cli->base);
	}

	if (drm->fence && nouveau_fence(drm)->resume)
		nouveau_fence(drm)->resume(drm);

	nouveau_run_vbios_init(dev);
	nouveau_irq_postinstall(dev);
	nouveau_pm_resume(dev);

	if (dev->mode_config.num_crtc) {
		NV_INFO(drm, "resuming display...\n");
		nouveau_display_resume(dev);
	}
	return 0;
}

int nouveau_pmops_resume(struct device *dev)
{
	struct pci_dev *pdev = to_pci_dev(dev);
	struct drm_device *drm_dev = pci_get_drvdata(pdev);
	int ret;

	if (drm_dev->switch_power_state == DRM_SWITCH_POWER_OFF)
		return 0;

	pci_set_power_state(pdev, PCI_D0);
	pci_restore_state(pdev);
	ret = pci_enable_device(pdev);
	if (ret)
		return ret;
	pci_set_master(pdev);

	return nouveau_do_resume(drm_dev);
}

static int nouveau_pmops_freeze(struct device *dev)
{
	struct pci_dev *pdev = to_pci_dev(dev);
	struct drm_device *drm_dev = pci_get_drvdata(pdev);

	return nouveau_do_suspend(drm_dev);
}

static int nouveau_pmops_thaw(struct device *dev)
{
	struct pci_dev *pdev = to_pci_dev(dev);
	struct drm_device *drm_dev = pci_get_drvdata(pdev);

	return nouveau_do_resume(drm_dev);
}


static int
nouveau_drm_open(struct drm_device *dev, struct drm_file *fpriv)
{
	struct pci_dev *pdev = dev->pdev;
	struct nouveau_drm *drm = nouveau_drm(dev);
	struct nouveau_cli *cli;
	char name[16];
	int ret;

	snprintf(name, sizeof(name), "%d", pid_nr(fpriv->pid));

	ret = nouveau_cli_create(pdev, name, sizeof(*cli), (void **)&cli);
	if (ret)
		return ret;

	if (nv_device(drm->device)->card_type >= NV_50) {
		ret = nouveau_vm_new(nv_device(drm->device), 0, (1ULL << 40),
				     0x1000, &cli->base.vm);
		if (ret) {
			nouveau_cli_destroy(cli);
			return ret;
		}
	}

	fpriv->driver_priv = cli;

	mutex_lock(&drm->client.mutex);
	list_add(&cli->head, &drm->clients);
	mutex_unlock(&drm->client.mutex);
	return 0;
}

static void
nouveau_drm_preclose(struct drm_device *dev, struct drm_file *fpriv)
{
	struct nouveau_cli *cli = nouveau_cli(fpriv);
	struct nouveau_drm *drm = nouveau_drm(dev);

	if (cli->abi16)
		nouveau_abi16_fini(cli->abi16);

	mutex_lock(&drm->client.mutex);
	list_del(&cli->head);
	mutex_unlock(&drm->client.mutex);
}

static void
nouveau_drm_postclose(struct drm_device *dev, struct drm_file *fpriv)
{
	struct nouveau_cli *cli = nouveau_cli(fpriv);
	nouveau_cli_destroy(cli);
}

static struct drm_ioctl_desc
nouveau_ioctls[] = {
	DRM_IOCTL_DEF_DRV(NOUVEAU_GETPARAM, nouveau_abi16_ioctl_getparam, DRM_UNLOCKED|DRM_AUTH),
	DRM_IOCTL_DEF_DRV(NOUVEAU_SETPARAM, nouveau_abi16_ioctl_setparam, DRM_UNLOCKED|DRM_AUTH|DRM_MASTER|DRM_ROOT_ONLY),
	DRM_IOCTL_DEF_DRV(NOUVEAU_CHANNEL_ALLOC, nouveau_abi16_ioctl_channel_alloc, DRM_UNLOCKED|DRM_AUTH),
	DRM_IOCTL_DEF_DRV(NOUVEAU_CHANNEL_FREE, nouveau_abi16_ioctl_channel_free, DRM_UNLOCKED|DRM_AUTH),
	DRM_IOCTL_DEF_DRV(NOUVEAU_GROBJ_ALLOC, nouveau_abi16_ioctl_grobj_alloc, DRM_UNLOCKED|DRM_AUTH),
	DRM_IOCTL_DEF_DRV(NOUVEAU_NOTIFIEROBJ_ALLOC, nouveau_abi16_ioctl_notifierobj_alloc, DRM_UNLOCKED|DRM_AUTH),
	DRM_IOCTL_DEF_DRV(NOUVEAU_GPUOBJ_FREE, nouveau_abi16_ioctl_gpuobj_free, DRM_UNLOCKED|DRM_AUTH),
	DRM_IOCTL_DEF_DRV(NOUVEAU_GEM_NEW, nouveau_gem_ioctl_new, DRM_UNLOCKED|DRM_AUTH),
	DRM_IOCTL_DEF_DRV(NOUVEAU_GEM_PUSHBUF, nouveau_gem_ioctl_pushbuf, DRM_UNLOCKED|DRM_AUTH),
	DRM_IOCTL_DEF_DRV(NOUVEAU_GEM_CPU_PREP, nouveau_gem_ioctl_cpu_prep, DRM_UNLOCKED|DRM_AUTH),
	DRM_IOCTL_DEF_DRV(NOUVEAU_GEM_CPU_FINI, nouveau_gem_ioctl_cpu_fini, DRM_UNLOCKED|DRM_AUTH),
	DRM_IOCTL_DEF_DRV(NOUVEAU_GEM_INFO, nouveau_gem_ioctl_info, DRM_UNLOCKED|DRM_AUTH),
};

static const struct file_operations
nouveau_driver_fops = {
	.owner = THIS_MODULE,
	.open = drm_open,
	.release = drm_release,
	.unlocked_ioctl = drm_ioctl,
	.mmap = nouveau_ttm_mmap,
	.poll = drm_poll,
	.fasync = drm_fasync,
	.read = drm_read,
#if defined(CONFIG_COMPAT)
	.compat_ioctl = nouveau_compat_ioctl,
#endif
	.llseek = noop_llseek,
};

static struct drm_driver
driver = {
	.driver_features =
		DRIVER_USE_AGP | DRIVER_PCI_DMA | DRIVER_SG |
		DRIVER_HAVE_IRQ | DRIVER_IRQ_SHARED | DRIVER_GEM |
		DRIVER_MODESET | DRIVER_PRIME,

	.load = nouveau_drm_load,
	.unload = nouveau_drm_unload,
	.open = nouveau_drm_open,
	.preclose = nouveau_drm_preclose,
	.postclose = nouveau_drm_postclose,
	.lastclose = nouveau_vga_lastclose,

	.irq_preinstall = nouveau_irq_preinstall,
	.irq_postinstall = nouveau_irq_postinstall,
	.irq_uninstall = nouveau_irq_uninstall,
	.irq_handler = nouveau_irq_handler,

	.get_vblank_counter = drm_vblank_count,
	.enable_vblank = nouveau_vblank_enable,
	.disable_vblank = nouveau_vblank_disable,

	.ioctls = nouveau_ioctls,
	.fops = &nouveau_driver_fops,

	.prime_handle_to_fd = drm_gem_prime_handle_to_fd,
	.prime_fd_to_handle = drm_gem_prime_fd_to_handle,
	.gem_prime_export = nouveau_gem_prime_export,
	.gem_prime_import = nouveau_gem_prime_import,

	.gem_init_object = nouveau_gem_object_new,
	.gem_free_object = nouveau_gem_object_del,
	.gem_open_object = nouveau_gem_object_open,
	.gem_close_object = nouveau_gem_object_close,

	.dumb_create = nouveau_display_dumb_create,
	.dumb_map_offset = nouveau_display_dumb_map_offset,
	.dumb_destroy = nouveau_display_dumb_destroy,

	.name = DRIVER_NAME,
	.desc = DRIVER_DESC,
#ifdef GIT_REVISION
	.date = GIT_REVISION,
#else
	.date = DRIVER_DATE,
#endif
	.major = DRIVER_MAJOR,
	.minor = DRIVER_MINOR,
	.patchlevel = DRIVER_PATCHLEVEL,
};

static struct pci_device_id
nouveau_drm_pci_table[] = {
	{
		PCI_DEVICE(PCI_VENDOR_ID_NVIDIA, PCI_ANY_ID),
		.class = PCI_BASE_CLASS_DISPLAY << 16,
		.class_mask  = 0xff << 16,
	},
	{
		PCI_DEVICE(PCI_VENDOR_ID_NVIDIA_SGS, PCI_ANY_ID),
		.class = PCI_BASE_CLASS_DISPLAY << 16,
		.class_mask  = 0xff << 16,
	},
	{}
};

static const struct dev_pm_ops nouveau_pm_ops = {
	.suspend = nouveau_pmops_suspend,
	.resume = nouveau_pmops_resume,
	.freeze = nouveau_pmops_freeze,
	.thaw = nouveau_pmops_thaw,
	.poweroff = nouveau_pmops_freeze,
	.restore = nouveau_pmops_resume,
};

static struct pci_driver
nouveau_drm_pci_driver = {
	.name = "nouveau",
	.id_table = nouveau_drm_pci_table,
	.probe = nouveau_drm_probe,
	.remove = nouveau_drm_remove,
	.driver.pm = &nouveau_pm_ops,
};

static int __init
nouveau_drm_init(void)
{
	driver.num_ioctls = ARRAY_SIZE(nouveau_ioctls);

	if (nouveau_modeset == -1) {
#ifdef CONFIG_VGA_CONSOLE
		if (vgacon_text_force())
			nouveau_modeset = 0;
#endif
	}

	if (!nouveau_modeset)
		return 0;

	nouveau_register_dsm_handler();
	return drm_pci_init(&driver, &nouveau_drm_pci_driver);
}

static void __exit
nouveau_drm_exit(void)
{
	if (!nouveau_modeset)
		return;

	drm_pci_exit(&driver, &nouveau_drm_pci_driver);
	nouveau_unregister_dsm_handler();
}

module_init(nouveau_drm_init);
module_exit(nouveau_drm_exit);

MODULE_DEVICE_TABLE(pci, nouveau_drm_pci_table);
MODULE_AUTHOR(DRIVER_AUTHOR);
MODULE_DESCRIPTION(DRIVER_DESC);
MODULE_LICENSE("GPL and additional rights");<|MERGE_RESOLUTION|>--- conflicted
+++ resolved
@@ -400,13 +400,6 @@
 	struct nouveau_cli *cli;
 	int ret;
 
-<<<<<<< HEAD
-	if (dev->switch_power_state == DRM_SWITCH_POWER_OFF ||
-	    pm_state.event == PM_EVENT_PRETHAW)
-		return 0;
-
-=======
->>>>>>> 9931faca
 	if (dev->mode_config.num_crtc) {
 		NV_INFO(drm, "suspending fbcon...\n");
 		nouveau_fbcon_set_suspend(dev, 1);
