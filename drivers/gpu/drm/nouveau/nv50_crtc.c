--- conflicted
+++ resolved
@@ -265,19 +265,10 @@
 {
 	struct drm_nouveau_private *dev_priv = dev->dev_private;
 	struct pll_lims pll;
-	uint32_t reg, reg1, reg2;
+	uint32_t reg1, reg2;
 	int ret, N1, M1, N2, M2, P;
 
-<<<<<<< HEAD
-	if (dev_priv->chipset < NV_C0)
-		reg = NV50_PDISPLAY_CRTC_CLK_CTRL1(head);
-	else
-		reg = 0x614140 + (head * 0x800);
-
-	ret = get_pll_limits(dev, reg, &pll);
-=======
 	ret = get_pll_limits(dev, PLL_VPLL0 + head, &pll);
->>>>>>> 45f53cc9
 	if (ret)
 		return ret;
 
@@ -289,15 +280,6 @@
 		NV_DEBUG(dev, "pclk %d out %d NM1 %d %d NM2 %d %d P %d\n",
 			 pclk, ret, N1, M1, N2, M2, P);
 
-<<<<<<< HEAD
-		reg1 = nv_rd32(dev, reg + 4) & 0xff00ff00;
-		reg2 = nv_rd32(dev, reg + 8) & 0x8000ff00;
-		nv_wr32(dev, reg, 0x10000611);
-		nv_wr32(dev, reg + 4, reg1 | (M1 << 16) | N1);
-		nv_wr32(dev, reg + 8, reg2 | (P << 28) | (M2 << 16) | N2);
-	} else
-	if (dev_priv->chipset < NV_C0) {
-=======
 		reg1 = nv_rd32(dev, pll.reg + 4) & 0xff00ff00;
 		reg2 = nv_rd32(dev, pll.reg + 8) & 0x8000ff00;
 		nv_wr32(dev, pll.reg + 0, 0x10000611);
@@ -317,7 +299,6 @@
 		nv_wr32(dev, pll.reg + 4, reg1 | (P << 16) | (M1 << 8) | N1);
 		nv_wr32(dev, pll.reg + 8, N2);
 	} else {
->>>>>>> 45f53cc9
 		ret = nv50_calc_pll2(dev, &pll, pclk, &N1, &N2, &M1, &P);
 		if (ret <= 0)
 			return 0;
@@ -325,27 +306,9 @@
 		NV_DEBUG(dev, "pclk %d out %d N %d fN 0x%04x M %d P %d\n",
 			 pclk, ret, N1, N2, M1, P);
 
-<<<<<<< HEAD
-		reg1 = nv_rd32(dev, reg + 4) & 0xffc00000;
-		nv_wr32(dev, reg, 0x50000610);
-		nv_wr32(dev, reg + 4, reg1 | (P << 16) | (M1 << 8) | N1);
-		nv_wr32(dev, reg + 8, N2);
-	} else {
-		ret = nv50_calc_pll2(dev, &pll, pclk, &N1, &N2, &M1, &P);
-		if (ret <= 0)
-			return 0;
-
-		NV_DEBUG(dev, "pclk %d out %d N %d fN 0x%04x M %d P %d\n",
-			 pclk, ret, N1, N2, M1, P);
-
-		nv_mask(dev, reg + 0x0c, 0x00000000, 0x00000100);
-		nv_wr32(dev, reg + 0x04, (P << 16) | (N1 << 8) | M1);
-		nv_wr32(dev, reg + 0x10, N2 << 16);
-=======
 		nv_mask(dev, pll.reg + 0x0c, 0x00000000, 0x00000100);
 		nv_wr32(dev, pll.reg + 0x04, (P << 16) | (N1 << 8) | M1);
 		nv_wr32(dev, pll.reg + 0x10, N2 << 16);
->>>>>>> 45f53cc9
 	}
 
 	return 0;
