/*
 * Copyright 2005 Stephane Marchesin.
 * All Rights Reserved.
 *
 * Permission is hereby granted, free of charge, to any person obtaining a
 * copy of this software and associated documentation files (the "Software"),
 * to deal in the Software without restriction, including without limitation
 * the rights to use, copy, modify, merge, publish, distribute, sublicense,
 * and/or sell copies of the Software, and to permit persons to whom the
 * Software is furnished to do so, subject to the following conditions:
 *
 * The above copyright notice and this permission notice (including the next
 * paragraph) shall be included in all copies or substantial portions of the
 * Software.
 *
 * THE SOFTWARE IS PROVIDED "AS IS", WITHOUT WARRANTY OF ANY KIND, EXPRESS OR
 * IMPLIED, INCLUDING BUT NOT LIMITED TO THE WARRANTIES OF MERCHANTABILITY,
 * FITNESS FOR A PARTICULAR PURPOSE AND NONINFRINGEMENT.  IN NO EVENT SHALL
 * VA LINUX SYSTEMS AND/OR ITS SUPPLIERS BE LIABLE FOR ANY CLAIM, DAMAGES OR
 * OTHER LIABILITY, WHETHER IN AN ACTION OF CONTRACT, TORT OR OTHERWISE,
 * ARISING FROM, OUT OF OR IN CONNECTION WITH THE SOFTWARE OR THE USE OR
 * OTHER DEALINGS IN THE SOFTWARE.
 */

#ifndef __NOUVEAU_DRV_H__
#define __NOUVEAU_DRV_H__

#define DRIVER_AUTHOR		"Stephane Marchesin"
#define DRIVER_EMAIL		"dri-devel@lists.sourceforge.net"

#define DRIVER_NAME		"nouveau"
#define DRIVER_DESC		"nVidia Riva/TNT/GeForce"
#define DRIVER_DATE		"20090420"

#define DRIVER_MAJOR		0
#define DRIVER_MINOR		0
#define DRIVER_PATCHLEVEL	16

#define NOUVEAU_FAMILY   0x0000FFFF
#define NOUVEAU_FLAGS    0xFFFF0000

#include "ttm/ttm_bo_api.h"
#include "ttm/ttm_bo_driver.h"
#include "ttm/ttm_placement.h"
#include "ttm/ttm_memory.h"
#include "ttm/ttm_module.h"

struct nouveau_fpriv {
	struct ttm_object_file *tfile;
};

#define DRM_FILE_PAGE_OFFSET (0x100000000ULL >> PAGE_SHIFT)

#include "nouveau_drm.h"
#include "nouveau_reg.h"
#include "nouveau_bios.h"
struct nouveau_grctx;

#define MAX_NUM_DCB_ENTRIES 16

#define NOUVEAU_MAX_CHANNEL_NR 128
#define NOUVEAU_MAX_TILE_NR 15

#define NV50_VM_MAX_VRAM (2*1024*1024*1024ULL)
#define NV50_VM_BLOCK    (512*1024*1024ULL)
#define NV50_VM_VRAM_NR  (NV50_VM_MAX_VRAM / NV50_VM_BLOCK)

struct nouveau_tile_reg {
	struct nouveau_fence *fence;
	uint32_t addr;
	uint32_t size;
	bool used;
};

struct nouveau_bo {
	struct ttm_buffer_object bo;
	struct ttm_placement placement;
	u32 placements[3];
	u32 busy_placements[3];
	struct ttm_bo_kmap_obj kmap;
	struct list_head head;

	/* protected by ttm_bo_reserve() */
	struct drm_file *reserved_by;
	struct list_head entry;
	int pbbo_index;
	bool validate_mapped;

	struct nouveau_channel *channel;

	bool mappable;
	bool no_vm;

	uint32_t tile_mode;
	uint32_t tile_flags;
	struct nouveau_tile_reg *tile;

	struct drm_gem_object *gem;
	struct drm_file *cpu_filp;
	int pin_refcnt;
};

static inline struct nouveau_bo *
nouveau_bo(struct ttm_buffer_object *bo)
{
	return container_of(bo, struct nouveau_bo, bo);
}

static inline struct nouveau_bo *
nouveau_gem_object(struct drm_gem_object *gem)
{
	return gem ? gem->driver_private : NULL;
}

/* TODO: submit equivalent to TTM generic API upstream? */
static inline void __iomem *
nvbo_kmap_obj_iovirtual(struct nouveau_bo *nvbo)
{
	bool is_iomem;
	void __iomem *ioptr = (void __force __iomem *)ttm_kmap_obj_virtual(
						&nvbo->kmap, &is_iomem);
	WARN_ON_ONCE(ioptr && !is_iomem);
	return ioptr;
}

enum nouveau_flags {
	NV_NFORCE   = 0x10000000,
	NV_NFORCE2  = 0x20000000
};

#define NVOBJ_ENGINE_SW		0
#define NVOBJ_ENGINE_GR		1
#define NVOBJ_ENGINE_DISPLAY	2
#define NVOBJ_ENGINE_INT	0xdeadbeef

#define NVOBJ_FLAG_ZERO_ALLOC		(1 << 1)
#define NVOBJ_FLAG_ZERO_FREE		(1 << 2)
struct nouveau_gpuobj {
	struct drm_device *dev;
	struct kref refcount;
	struct list_head list;

<<<<<<< HEAD
	struct nouveau_channel *im_channel;
=======
>>>>>>> 45f53cc9
	struct drm_mm_node *im_pramin;
	struct nouveau_bo *im_backing;
	uint32_t *im_backing_suspend;
	int im_bound;

	uint32_t flags;

	u32 size;
	u32 pinst;
	u32 cinst;
	u64 vinst;

	uint32_t engine;
	uint32_t class;

	void (*dtor)(struct drm_device *, struct nouveau_gpuobj *);
	void *priv;
};

struct nouveau_channel {
	struct drm_device *dev;
	int id;

	/* owner of this fifo */
	struct drm_file *file_priv;
	/* mapping of the fifo itself */
	struct drm_local_map *map;

	/* mapping of the regs controling the fifo */
	void __iomem *user;
	uint32_t user_get;
	uint32_t user_put;

	/* Fencing */
	struct {
		/* lock protects the pending list only */
		spinlock_t lock;
		struct list_head pending;
		uint32_t sequence;
		uint32_t sequence_ack;
		atomic_t last_sequence_irq;
	} fence;

	/* DMA push buffer */
	struct nouveau_gpuobj *pushbuf;
	struct nouveau_bo     *pushbuf_bo;
	uint32_t               pushbuf_base;

	/* Notifier memory */
	struct nouveau_bo *notifier_bo;
	struct drm_mm notifier_heap;

	/* PFIFO context */
	struct nouveau_gpuobj *ramfc;
	struct nouveau_gpuobj *cache;

	/* PGRAPH context */
	/* XXX may be merge 2 pointers as private data ??? */
	struct nouveau_gpuobj *ramin_grctx;
	void *pgraph_ctx;

	/* NV50 VM */
	struct nouveau_gpuobj *vm_pd;
	struct nouveau_gpuobj *vm_gart_pt;
	struct nouveau_gpuobj *vm_vram_pt[NV50_VM_VRAM_NR];

	/* Objects */
<<<<<<< HEAD
	struct nouveau_gpuobj_ref *ramin; /* Private instmem */
	struct drm_mm              ramin_heap; /* Private PRAMIN heap */
	struct nouveau_gpuobj_ref *ramht; /* Hash table */
	struct list_head           ramht_refs; /* Objects referenced by RAMHT */
=======
	struct nouveau_gpuobj *ramin; /* Private instmem */
	struct drm_mm          ramin_heap; /* Private PRAMIN heap */
	struct nouveau_ramht  *ramht; /* Hash table */
>>>>>>> 45f53cc9

	/* GPU object info for stuff used in-kernel (mm_enabled) */
	uint32_t m2mf_ntfy;
	uint32_t vram_handle;
	uint32_t gart_handle;
	bool accel_done;

	/* Push buffer state (only for drm's channel on !mm_enabled) */
	struct {
		int max;
		int free;
		int cur;
		int put;
		/* access via pushbuf_bo */

		int ib_base;
		int ib_max;
		int ib_free;
		int ib_put;
	} dma;

	uint32_t sw_subchannel[8];

	struct {
		struct nouveau_gpuobj *vblsem;
		uint32_t vblsem_offset;
		uint32_t vblsem_rval;
		struct list_head vbl_wait;
	} nvsw;

	struct {
		bool active;
		char name[32];
		struct drm_info_list info;
	} debugfs;
};

struct nouveau_instmem_engine {
	void	*priv;

	int	(*init)(struct drm_device *dev);
	void	(*takedown)(struct drm_device *dev);
	int	(*suspend)(struct drm_device *dev);
	void	(*resume)(struct drm_device *dev);

	int	(*populate)(struct drm_device *, struct nouveau_gpuobj *,
			    uint32_t *size);
	void	(*clear)(struct drm_device *, struct nouveau_gpuobj *);
	int	(*bind)(struct drm_device *, struct nouveau_gpuobj *);
	int	(*unbind)(struct drm_device *, struct nouveau_gpuobj *);
	void	(*flush)(struct drm_device *);
};

struct nouveau_mc_engine {
	int  (*init)(struct drm_device *dev);
	void (*takedown)(struct drm_device *dev);
};

struct nouveau_timer_engine {
	int      (*init)(struct drm_device *dev);
	void     (*takedown)(struct drm_device *dev);
	uint64_t (*read)(struct drm_device *dev);
};

struct nouveau_fb_engine {
	int num_tiles;

	int  (*init)(struct drm_device *dev);
	void (*takedown)(struct drm_device *dev);

	void (*set_region_tiling)(struct drm_device *dev, int i, uint32_t addr,
				 uint32_t size, uint32_t pitch);
};

struct nouveau_fifo_engine {
	int  channels;

<<<<<<< HEAD
	struct nouveau_gpuobj_ref *playlist[2];
=======
	struct nouveau_gpuobj *playlist[2];
>>>>>>> 45f53cc9
	int cur_playlist;

	int  (*init)(struct drm_device *);
	void (*takedown)(struct drm_device *);

	void (*disable)(struct drm_device *);
	void (*enable)(struct drm_device *);
	bool (*reassign)(struct drm_device *, bool enable);
	bool (*cache_pull)(struct drm_device *dev, bool enable);

	int  (*channel_id)(struct drm_device *);

	int  (*create_context)(struct nouveau_channel *);
	void (*destroy_context)(struct nouveau_channel *);
	int  (*load_context)(struct nouveau_channel *);
	int  (*unload_context)(struct drm_device *);
};

struct nouveau_pgraph_object_method {
	int id;
	int (*exec)(struct nouveau_channel *chan, int grclass, int mthd,
		      uint32_t data);
};

struct nouveau_pgraph_object_class {
	int id;
	bool software;
	struct nouveau_pgraph_object_method *methods;
};

struct nouveau_pgraph_engine {
	struct nouveau_pgraph_object_class *grclass;
	bool accel_blocked;
	int grctx_size;

	/* NV2x/NV3x context table (0x400780) */
<<<<<<< HEAD
	struct nouveau_gpuobj_ref *ctx_table;
=======
	struct nouveau_gpuobj *ctx_table;
>>>>>>> 45f53cc9

	int  (*init)(struct drm_device *);
	void (*takedown)(struct drm_device *);

	void (*fifo_access)(struct drm_device *, bool);

	struct nouveau_channel *(*channel)(struct drm_device *);
	int  (*create_context)(struct nouveau_channel *);
	void (*destroy_context)(struct nouveau_channel *);
	int  (*load_context)(struct nouveau_channel *);
	int  (*unload_context)(struct drm_device *);

	void (*set_region_tiling)(struct drm_device *dev, int i, uint32_t addr,
				  uint32_t size, uint32_t pitch);
};

struct nouveau_display_engine {
	int (*early_init)(struct drm_device *);
	void (*late_takedown)(struct drm_device *);
	int (*create)(struct drm_device *);
	int (*init)(struct drm_device *);
	void (*destroy)(struct drm_device *);
};

struct nouveau_gpio_engine {
	int  (*init)(struct drm_device *);
	void (*takedown)(struct drm_device *);

	int  (*get)(struct drm_device *, enum dcb_gpio_tag);
	int  (*set)(struct drm_device *, enum dcb_gpio_tag, int state);

	void (*irq_enable)(struct drm_device *, enum dcb_gpio_tag, bool on);
};

<<<<<<< HEAD
=======
struct nouveau_pm_voltage_level {
	u8 voltage;
	u8 vid;
};

struct nouveau_pm_voltage {
	bool supported;
	u8 vid_mask;

	struct nouveau_pm_voltage_level *level;
	int nr_level;
};

#define NOUVEAU_PM_MAX_LEVEL 8
struct nouveau_pm_level {
	struct device_attribute dev_attr;
	char name[32];
	int id;

	u32 core;
	u32 memory;
	u32 shader;
	u32 unk05;

	u8 voltage;
	u8 fanspeed;

	u16 memscript;
};

struct nouveau_pm_temp_sensor_constants {
	u16 offset_constant;
	s16 offset_mult;
	u16 offset_div;
	u16 slope_mult;
	u16 slope_div;
};

struct nouveau_pm_threshold_temp {
	s16 critical;
	s16 down_clock;
	s16 fan_boost;
};

struct nouveau_pm_memtiming {
	u32 reg_100220;
	u32 reg_100224;
	u32 reg_100228;
	u32 reg_10022c;
	u32 reg_100230;
	u32 reg_100234;
	u32 reg_100238;
	u32 reg_10023c;
};

struct nouveau_pm_memtimings {
	bool supported;
	struct nouveau_pm_memtiming *timing;
	int nr_timing;
};

struct nouveau_pm_engine {
	struct nouveau_pm_voltage voltage;
	struct nouveau_pm_level perflvl[NOUVEAU_PM_MAX_LEVEL];
	int nr_perflvl;
	struct nouveau_pm_memtimings memtimings;
	struct nouveau_pm_temp_sensor_constants sensor_constants;
	struct nouveau_pm_threshold_temp threshold_temp;

	struct nouveau_pm_level boot;
	struct nouveau_pm_level *cur;

	struct device *hwmon;

	int (*clock_get)(struct drm_device *, u32 id);
	void *(*clock_pre)(struct drm_device *, struct nouveau_pm_level *,
			   u32 id, int khz);
	void (*clock_set)(struct drm_device *, void *);
	int (*voltage_get)(struct drm_device *);
	int (*voltage_set)(struct drm_device *, int voltage);
	int (*fanspeed_get)(struct drm_device *);
	int (*fanspeed_set)(struct drm_device *, int fanspeed);
	int (*temp_get)(struct drm_device *);
};

>>>>>>> 45f53cc9
struct nouveau_engine {
	struct nouveau_instmem_engine instmem;
	struct nouveau_mc_engine      mc;
	struct nouveau_timer_engine   timer;
	struct nouveau_fb_engine      fb;
	struct nouveau_pgraph_engine  graph;
	struct nouveau_fifo_engine    fifo;
	struct nouveau_display_engine display;
	struct nouveau_gpio_engine    gpio;
<<<<<<< HEAD
=======
	struct nouveau_pm_engine      pm;
>>>>>>> 45f53cc9
};

struct nouveau_pll_vals {
	union {
		struct {
#ifdef __BIG_ENDIAN
			uint8_t N1, M1, N2, M2;
#else
			uint8_t M1, N1, M2, N2;
#endif
		};
		struct {
			uint16_t NM1, NM2;
		} __attribute__((packed));
	};
	int log2P;

	int refclk;
};

enum nv04_fp_display_regs {
	FP_DISPLAY_END,
	FP_TOTAL,
	FP_CRTC,
	FP_SYNC_START,
	FP_SYNC_END,
	FP_VALID_START,
	FP_VALID_END
};

struct nv04_crtc_reg {
	unsigned char MiscOutReg;     /* */
	uint8_t CRTC[0xa0];
	uint8_t CR58[0x10];
	uint8_t Sequencer[5];
	uint8_t Graphics[9];
	uint8_t Attribute[21];
	unsigned char DAC[768];       /* Internal Colorlookuptable */

	/* PCRTC regs */
	uint32_t fb_start;
	uint32_t crtc_cfg;
	uint32_t cursor_cfg;
	uint32_t gpio_ext;
	uint32_t crtc_830;
	uint32_t crtc_834;
	uint32_t crtc_850;
	uint32_t crtc_eng_ctrl;

	/* PRAMDAC regs */
	uint32_t nv10_cursync;
	struct nouveau_pll_vals pllvals;
	uint32_t ramdac_gen_ctrl;
	uint32_t ramdac_630;
	uint32_t ramdac_634;
	uint32_t tv_setup;
	uint32_t tv_vtotal;
	uint32_t tv_vskew;
	uint32_t tv_vsync_delay;
	uint32_t tv_htotal;
	uint32_t tv_hskew;
	uint32_t tv_hsync_delay;
	uint32_t tv_hsync_delay2;
	uint32_t fp_horiz_regs[7];
	uint32_t fp_vert_regs[7];
	uint32_t dither;
	uint32_t fp_control;
	uint32_t dither_regs[6];
	uint32_t fp_debug_0;
	uint32_t fp_debug_1;
	uint32_t fp_debug_2;
	uint32_t fp_margin_color;
	uint32_t ramdac_8c0;
	uint32_t ramdac_a20;
	uint32_t ramdac_a24;
	uint32_t ramdac_a34;
	uint32_t ctv_regs[38];
};

struct nv04_output_reg {
	uint32_t output;
	int head;
};

struct nv04_mode_state {
	uint32_t bpp;
	uint32_t width;
	uint32_t height;
	uint32_t interlace;
	uint32_t repaint0;
	uint32_t repaint1;
	uint32_t screen;
	uint32_t scale;
	uint32_t dither;
	uint32_t extra;
	uint32_t fifo;
	uint32_t pixel;
	uint32_t horiz;
	int arbitration0;
	int arbitration1;
	uint32_t pll;
	uint32_t pllB;
	uint32_t vpll;
	uint32_t vpll2;
	uint32_t vpllB;
	uint32_t vpll2B;
	uint32_t pllsel;
	uint32_t sel_clk;
	uint32_t general;
	uint32_t crtcOwner;
	uint32_t head;
	uint32_t head2;
	uint32_t cursorConfig;
	uint32_t cursor0;
	uint32_t cursor1;
	uint32_t cursor2;
	uint32_t timingH;
	uint32_t timingV;
	uint32_t displayV;
	uint32_t crtcSync;

	struct nv04_crtc_reg crtc_reg[2];
};

enum nouveau_card_type {
	NV_04      = 0x00,
	NV_10      = 0x10,
	NV_20      = 0x20,
	NV_30      = 0x30,
	NV_40      = 0x40,
	NV_50      = 0x50,
	NV_C0      = 0xc0,
};

struct drm_nouveau_private {
	struct drm_device *dev;

	/* the card type, takes NV_* as values */
	enum nouveau_card_type card_type;
	/* exact chipset, derived from NV_PMC_BOOT_0 */
	int chipset;
	int flags;

	void __iomem *mmio;

	spinlock_t ramin_lock;
	void __iomem *ramin;
	u32 ramin_size;
	u32 ramin_base;
	bool ramin_available;
	struct drm_mm ramin_heap;
	struct list_head gpuobj_list;

	struct nouveau_bo *vga_ram;

	struct workqueue_struct *wq;
	struct work_struct irq_work;
	struct work_struct hpd_work;

	struct list_head vbl_waiting;

	struct {
		struct drm_global_reference mem_global_ref;
		struct ttm_bo_global_ref bo_global_ref;
		struct ttm_bo_device bdev;
		atomic_t validate_sequence;
	} ttm;

<<<<<<< HEAD
=======
	struct {
		spinlock_t lock;
		struct drm_mm heap;
		struct nouveau_bo *bo;
	} fence;

>>>>>>> 45f53cc9
	int fifo_alloc_count;
	struct nouveau_channel *fifos[NOUVEAU_MAX_CHANNEL_NR];

	struct nouveau_engine engine;
	struct nouveau_channel *channel;

	/* For PFIFO and PGRAPH. */
	spinlock_t context_switch_lock;

	/* RAMIN configuration, RAMFC, RAMHT and RAMRO offsets */
	struct nouveau_ramht  *ramht;
	struct nouveau_gpuobj *ramfc;
	struct nouveau_gpuobj *ramro;

	uint32_t ramin_rsvd_vram;

	struct {
		enum {
			NOUVEAU_GART_NONE = 0,
			NOUVEAU_GART_AGP,
			NOUVEAU_GART_SGDMA
		} type;
		uint64_t aper_base;
		uint64_t aper_size;
		uint64_t aper_free;

		struct nouveau_gpuobj *sg_ctxdma;
		struct page *sg_dummy_page;
		dma_addr_t sg_dummy_bus;
	} gart_info;

	/* nv10-nv40 tiling regions */
	struct nouveau_tile_reg tile[NOUVEAU_MAX_TILE_NR];

	/* VRAM/fb configuration */
	uint64_t vram_size;
	uint64_t vram_sys_base;
	u32 vram_rblock_size;

	uint64_t fb_phys;
	uint64_t fb_available_size;
	uint64_t fb_mappable_pages;
	uint64_t fb_aper_free;
	int fb_mtrr;

	/* G8x/G9x virtual address space */
	uint64_t vm_gart_base;
	uint64_t vm_gart_size;
	uint64_t vm_vram_base;
	uint64_t vm_vram_size;
	uint64_t vm_end;
	struct nouveau_gpuobj *vm_vram_pt[NV50_VM_VRAM_NR];
	int vm_vram_pt_nr;

<<<<<<< HEAD
	struct drm_mm ramin_heap;

	struct list_head gpuobj_list;

=======
>>>>>>> 45f53cc9
	struct nvbios vbios;

	struct nv04_mode_state mode_reg;
	struct nv04_mode_state saved_reg;
	uint32_t saved_vga_font[4][16384];
	uint32_t crtc_owner;
	uint32_t dac_users[4];

	struct nouveau_suspend_resume {
		uint32_t *ramin_copy;
	} susres;

	struct backlight_device *backlight;

	struct nouveau_channel *evo;
	struct {
		struct dcb_entry *dcb;
		u16 script;
		u32 pclk;
	} evo_irq;

	struct {
		struct dentry *channel_root;
	} debugfs;

	struct nouveau_fbdev *nfbdev;
	struct apertures_struct *apertures;
};

static inline struct drm_nouveau_private *
nouveau_private(struct drm_device *dev)
{
	return dev->dev_private;
}

static inline struct drm_nouveau_private *
nouveau_bdev(struct ttm_bo_device *bd)
{
	return container_of(bd, struct drm_nouveau_private, ttm.bdev);
}

static inline int
nouveau_bo_ref(struct nouveau_bo *ref, struct nouveau_bo **pnvbo)
{
	struct nouveau_bo *prev;

	if (!pnvbo)
		return -EINVAL;
	prev = *pnvbo;

	*pnvbo = ref ? nouveau_bo(ttm_bo_reference(&ref->bo)) : NULL;
	if (prev) {
		struct ttm_buffer_object *bo = &prev->bo;

		ttm_bo_unref(&bo);
	}

	return 0;
}

#define NOUVEAU_GET_USER_CHANNEL_WITH_RETURN(id, cl, ch) do {    \
	struct drm_nouveau_private *nv = dev->dev_private;       \
	if (!nouveau_channel_owner(dev, (cl), (id))) {           \
		NV_ERROR(dev, "pid %d doesn't own channel %d\n", \
			 DRM_CURRENTPID, (id));                  \
		return -EPERM;                                   \
	}                                                        \
	(ch) = nv->fifos[(id)];                                  \
} while (0)

/* nouveau_drv.c */
extern int nouveau_agpmode;
extern int nouveau_duallink;
extern int nouveau_uscript_lvds;
extern int nouveau_uscript_tmds;
extern int nouveau_vram_pushbuf;
extern int nouveau_vram_notify;
extern int nouveau_fbpercrtc;
extern int nouveau_tv_disable;
extern char *nouveau_tv_norm;
extern int nouveau_reg_debug;
extern char *nouveau_vbios;
extern int nouveau_ignorelid;
extern int nouveau_nofbaccel;
extern int nouveau_noaccel;
extern int nouveau_force_post;
extern int nouveau_override_conntype;
extern char *nouveau_perflvl;
extern int nouveau_perflvl_wr;

extern int nouveau_pci_suspend(struct pci_dev *pdev, pm_message_t pm_state);
extern int nouveau_pci_resume(struct pci_dev *pdev);

/* nouveau_state.c */
extern void nouveau_preclose(struct drm_device *dev, struct drm_file *);
extern int  nouveau_load(struct drm_device *, unsigned long flags);
extern int  nouveau_firstopen(struct drm_device *);
extern void nouveau_lastclose(struct drm_device *);
extern int  nouveau_unload(struct drm_device *);
extern int  nouveau_ioctl_getparam(struct drm_device *, void *data,
				   struct drm_file *);
extern int  nouveau_ioctl_setparam(struct drm_device *, void *data,
				   struct drm_file *);
extern bool nouveau_wait_until(struct drm_device *, uint64_t timeout,
			       uint32_t reg, uint32_t mask, uint32_t val);
extern bool nouveau_wait_for_idle(struct drm_device *);
extern int  nouveau_card_init(struct drm_device *);

/* nouveau_mem.c */
<<<<<<< HEAD
extern int  nouveau_mem_detect(struct drm_device *dev);
extern int  nouveau_mem_init(struct drm_device *);
=======
extern int  nouveau_mem_vram_init(struct drm_device *);
extern void nouveau_mem_vram_fini(struct drm_device *);
extern int  nouveau_mem_gart_init(struct drm_device *);
extern void nouveau_mem_gart_fini(struct drm_device *);
>>>>>>> 45f53cc9
extern int  nouveau_mem_init_agp(struct drm_device *);
extern int  nouveau_mem_reset_agp(struct drm_device *);
extern void nouveau_mem_close(struct drm_device *);
extern struct nouveau_tile_reg *nv10_mem_set_tiling(struct drm_device *dev,
						    uint32_t addr,
						    uint32_t size,
						    uint32_t pitch);
extern void nv10_mem_expire_tiling(struct drm_device *dev,
				   struct nouveau_tile_reg *tile,
				   struct nouveau_fence *fence);
extern int  nv50_mem_vm_bind_linear(struct drm_device *, uint64_t virt,
				    uint32_t size, uint32_t flags,
				    uint64_t phys);
extern void nv50_mem_vm_unbind(struct drm_device *, uint64_t virt,
			       uint32_t size);

/* nouveau_notifier.c */
extern int  nouveau_notifier_init_channel(struct nouveau_channel *);
extern void nouveau_notifier_takedown_channel(struct nouveau_channel *);
extern int  nouveau_notifier_alloc(struct nouveau_channel *, uint32_t handle,
				   int cout, uint32_t *offset);
extern int  nouveau_notifier_offset(struct nouveau_gpuobj *, uint32_t *);
extern int  nouveau_ioctl_notifier_alloc(struct drm_device *, void *data,
					 struct drm_file *);
extern int  nouveau_ioctl_notifier_free(struct drm_device *, void *data,
					struct drm_file *);

/* nouveau_channel.c */
extern struct drm_ioctl_desc nouveau_ioctls[];
extern int nouveau_max_ioctl;
extern void nouveau_channel_cleanup(struct drm_device *, struct drm_file *);
extern int  nouveau_channel_owner(struct drm_device *, struct drm_file *,
				  int channel);
extern int  nouveau_channel_alloc(struct drm_device *dev,
				  struct nouveau_channel **chan,
				  struct drm_file *file_priv,
				  uint32_t fb_ctxdma, uint32_t tt_ctxdma);
extern void nouveau_channel_free(struct nouveau_channel *);

/* nouveau_object.c */
extern int  nouveau_gpuobj_early_init(struct drm_device *);
extern int  nouveau_gpuobj_init(struct drm_device *);
extern void nouveau_gpuobj_takedown(struct drm_device *);
extern int  nouveau_gpuobj_suspend(struct drm_device *dev);
extern void nouveau_gpuobj_suspend_cleanup(struct drm_device *dev);
extern void nouveau_gpuobj_resume(struct drm_device *dev);
extern int nouveau_gpuobj_channel_init(struct nouveau_channel *,
				       uint32_t vram_h, uint32_t tt_h);
extern void nouveau_gpuobj_channel_takedown(struct nouveau_channel *);
extern int nouveau_gpuobj_new(struct drm_device *, struct nouveau_channel *,
			      uint32_t size, int align, uint32_t flags,
			      struct nouveau_gpuobj **);
extern void nouveau_gpuobj_ref(struct nouveau_gpuobj *,
			       struct nouveau_gpuobj **);
extern int nouveau_gpuobj_new_fake(struct drm_device *, u32 pinst, u64 vinst,
				   u32 size, u32 flags,
				   struct nouveau_gpuobj **);
extern int nouveau_gpuobj_dma_new(struct nouveau_channel *, int class,
				  uint64_t offset, uint64_t size, int access,
				  int target, struct nouveau_gpuobj **);
extern int nouveau_gpuobj_gart_dma_new(struct nouveau_channel *,
				       uint64_t offset, uint64_t size,
				       int access, struct nouveau_gpuobj **,
				       uint32_t *o_ret);
extern int nouveau_gpuobj_gr_new(struct nouveau_channel *, int class,
				 struct nouveau_gpuobj **);
extern int nouveau_gpuobj_sw_new(struct nouveau_channel *, int class,
				 struct nouveau_gpuobj **);
extern int nouveau_ioctl_grobj_alloc(struct drm_device *, void *data,
				     struct drm_file *);
extern int nouveau_ioctl_gpuobj_free(struct drm_device *, void *data,
				     struct drm_file *);

/* nouveau_irq.c */
extern irqreturn_t nouveau_irq_handler(DRM_IRQ_ARGS);
extern void        nouveau_irq_preinstall(struct drm_device *);
extern int         nouveau_irq_postinstall(struct drm_device *);
extern void        nouveau_irq_uninstall(struct drm_device *);

/* nouveau_sgdma.c */
extern int nouveau_sgdma_init(struct drm_device *);
extern void nouveau_sgdma_takedown(struct drm_device *);
extern int nouveau_sgdma_get_page(struct drm_device *, uint32_t offset,
				  uint32_t *page);
extern struct ttm_backend *nouveau_sgdma_init_ttm(struct drm_device *);

/* nouveau_debugfs.c */
#if defined(CONFIG_DRM_NOUVEAU_DEBUG)
extern int  nouveau_debugfs_init(struct drm_minor *);
extern void nouveau_debugfs_takedown(struct drm_minor *);
extern int  nouveau_debugfs_channel_init(struct nouveau_channel *);
extern void nouveau_debugfs_channel_fini(struct nouveau_channel *);
#else
static inline int
nouveau_debugfs_init(struct drm_minor *minor)
{
	return 0;
}

static inline void nouveau_debugfs_takedown(struct drm_minor *minor)
{
}

static inline int
nouveau_debugfs_channel_init(struct nouveau_channel *chan)
{
	return 0;
}

static inline void
nouveau_debugfs_channel_fini(struct nouveau_channel *chan)
{
}
#endif

/* nouveau_dma.c */
extern void nouveau_dma_pre_init(struct nouveau_channel *);
extern int  nouveau_dma_init(struct nouveau_channel *);
extern int  nouveau_dma_wait(struct nouveau_channel *, int slots, int size);

/* nouveau_acpi.c */
#define ROM_BIOS_PAGE 4096
#if defined(CONFIG_ACPI)
void nouveau_register_dsm_handler(void);
void nouveau_unregister_dsm_handler(void);
int nouveau_acpi_get_bios_chunk(uint8_t *bios, int offset, int len);
bool nouveau_acpi_rom_supported(struct pci_dev *pdev);
int nouveau_acpi_edid(struct drm_device *, struct drm_connector *);
#else
static inline void nouveau_register_dsm_handler(void) {}
static inline void nouveau_unregister_dsm_handler(void) {}
static inline bool nouveau_acpi_rom_supported(struct pci_dev *pdev) { return false; }
static inline int nouveau_acpi_get_bios_chunk(uint8_t *bios, int offset, int len) { return -EINVAL; }
static inline int nouveau_acpi_edid(struct drm_device *dev, struct drm_connector *connector) { return -EINVAL; }
#endif

/* nouveau_backlight.c */
#ifdef CONFIG_DRM_NOUVEAU_BACKLIGHT
extern int nouveau_backlight_init(struct drm_device *);
extern void nouveau_backlight_exit(struct drm_device *);
#else
static inline int nouveau_backlight_init(struct drm_device *dev)
{
	return 0;
}

static inline void nouveau_backlight_exit(struct drm_device *dev) { }
#endif

/* nouveau_bios.c */
extern int nouveau_bios_init(struct drm_device *);
extern void nouveau_bios_takedown(struct drm_device *dev);
extern int nouveau_run_vbios_init(struct drm_device *);
extern void nouveau_bios_run_init_table(struct drm_device *, uint16_t table,
					struct dcb_entry *);
extern struct dcb_gpio_entry *nouveau_bios_gpio_entry(struct drm_device *,
						      enum dcb_gpio_tag);
extern struct dcb_connector_table_entry *
nouveau_bios_connector_entry(struct drm_device *, int index);
extern u32 get_pll_register(struct drm_device *, enum pll_types);
extern int get_pll_limits(struct drm_device *, uint32_t limit_match,
			  struct pll_lims *);
extern int nouveau_bios_run_display_table(struct drm_device *,
					  struct dcb_entry *,
					  uint32_t script, int pxclk);
extern void *nouveau_bios_dp_table(struct drm_device *, struct dcb_entry *,
				   int *length);
extern bool nouveau_bios_fp_mode(struct drm_device *, struct drm_display_mode *);
extern uint8_t *nouveau_bios_embedded_edid(struct drm_device *);
extern int nouveau_bios_parse_lvds_table(struct drm_device *, int pxclk,
					 bool *dl, bool *if_is_24bit);
extern int run_tmds_table(struct drm_device *, struct dcb_entry *,
			  int head, int pxclk);
extern int call_lvds_script(struct drm_device *, struct dcb_entry *, int head,
			    enum LVDS_script, int pxclk);

/* nouveau_ttm.c */
int nouveau_ttm_global_init(struct drm_nouveau_private *);
void nouveau_ttm_global_release(struct drm_nouveau_private *);
int nouveau_ttm_mmap(struct file *, struct vm_area_struct *);

/* nouveau_dp.c */
int nouveau_dp_auxch(struct nouveau_i2c_chan *auxch, int cmd, int addr,
		     uint8_t *data, int data_nr);
bool nouveau_dp_detect(struct drm_encoder *);
bool nouveau_dp_link_train(struct drm_encoder *);

/* nv04_fb.c */
extern int  nv04_fb_init(struct drm_device *);
extern void nv04_fb_takedown(struct drm_device *);

/* nv10_fb.c */
extern int  nv10_fb_init(struct drm_device *);
extern void nv10_fb_takedown(struct drm_device *);
extern void nv10_fb_set_region_tiling(struct drm_device *, int, uint32_t,
				      uint32_t, uint32_t);

/* nv30_fb.c */
extern int  nv30_fb_init(struct drm_device *);
extern void nv30_fb_takedown(struct drm_device *);

/* nv40_fb.c */
extern int  nv40_fb_init(struct drm_device *);
extern void nv40_fb_takedown(struct drm_device *);
extern void nv40_fb_set_region_tiling(struct drm_device *, int, uint32_t,
				      uint32_t, uint32_t);
/* nv50_fb.c */
extern int  nv50_fb_init(struct drm_device *);
extern void nv50_fb_takedown(struct drm_device *);
extern void nv50_fb_vm_trap(struct drm_device *, int display, const char *);

/* nvc0_fb.c */
extern int  nvc0_fb_init(struct drm_device *);
extern void nvc0_fb_takedown(struct drm_device *);

/* nvc0_fb.c */
extern int  nvc0_fb_init(struct drm_device *);
extern void nvc0_fb_takedown(struct drm_device *);

/* nv04_fifo.c */
extern int  nv04_fifo_init(struct drm_device *);
extern void nv04_fifo_disable(struct drm_device *);
extern void nv04_fifo_enable(struct drm_device *);
extern bool nv04_fifo_reassign(struct drm_device *, bool);
extern bool nv04_fifo_cache_pull(struct drm_device *, bool);
extern int  nv04_fifo_channel_id(struct drm_device *);
extern int  nv04_fifo_create_context(struct nouveau_channel *);
extern void nv04_fifo_destroy_context(struct nouveau_channel *);
extern int  nv04_fifo_load_context(struct nouveau_channel *);
extern int  nv04_fifo_unload_context(struct drm_device *);

/* nv10_fifo.c */
extern int  nv10_fifo_init(struct drm_device *);
extern int  nv10_fifo_channel_id(struct drm_device *);
extern int  nv10_fifo_create_context(struct nouveau_channel *);
extern void nv10_fifo_destroy_context(struct nouveau_channel *);
extern int  nv10_fifo_load_context(struct nouveau_channel *);
extern int  nv10_fifo_unload_context(struct drm_device *);

/* nv40_fifo.c */
extern int  nv40_fifo_init(struct drm_device *);
extern int  nv40_fifo_create_context(struct nouveau_channel *);
extern void nv40_fifo_destroy_context(struct nouveau_channel *);
extern int  nv40_fifo_load_context(struct nouveau_channel *);
extern int  nv40_fifo_unload_context(struct drm_device *);

/* nv50_fifo.c */
extern int  nv50_fifo_init(struct drm_device *);
extern void nv50_fifo_takedown(struct drm_device *);
extern int  nv50_fifo_channel_id(struct drm_device *);
extern int  nv50_fifo_create_context(struct nouveau_channel *);
extern void nv50_fifo_destroy_context(struct nouveau_channel *);
extern int  nv50_fifo_load_context(struct nouveau_channel *);
extern int  nv50_fifo_unload_context(struct drm_device *);

/* nvc0_fifo.c */
extern int  nvc0_fifo_init(struct drm_device *);
extern void nvc0_fifo_takedown(struct drm_device *);
extern void nvc0_fifo_disable(struct drm_device *);
extern void nvc0_fifo_enable(struct drm_device *);
extern bool nvc0_fifo_reassign(struct drm_device *, bool);
<<<<<<< HEAD
extern bool nvc0_fifo_cache_flush(struct drm_device *);
=======
>>>>>>> 45f53cc9
extern bool nvc0_fifo_cache_pull(struct drm_device *, bool);
extern int  nvc0_fifo_channel_id(struct drm_device *);
extern int  nvc0_fifo_create_context(struct nouveau_channel *);
extern void nvc0_fifo_destroy_context(struct nouveau_channel *);
extern int  nvc0_fifo_load_context(struct nouveau_channel *);
extern int  nvc0_fifo_unload_context(struct drm_device *);

/* nv04_graph.c */
extern struct nouveau_pgraph_object_class nv04_graph_grclass[];
extern int  nv04_graph_init(struct drm_device *);
extern void nv04_graph_takedown(struct drm_device *);
extern void nv04_graph_fifo_access(struct drm_device *, bool);
extern struct nouveau_channel *nv04_graph_channel(struct drm_device *);
extern int  nv04_graph_create_context(struct nouveau_channel *);
extern void nv04_graph_destroy_context(struct nouveau_channel *);
extern int  nv04_graph_load_context(struct nouveau_channel *);
extern int  nv04_graph_unload_context(struct drm_device *);
extern void nv04_graph_context_switch(struct drm_device *);

/* nv10_graph.c */
extern struct nouveau_pgraph_object_class nv10_graph_grclass[];
extern int  nv10_graph_init(struct drm_device *);
extern void nv10_graph_takedown(struct drm_device *);
extern struct nouveau_channel *nv10_graph_channel(struct drm_device *);
extern int  nv10_graph_create_context(struct nouveau_channel *);
extern void nv10_graph_destroy_context(struct nouveau_channel *);
extern int  nv10_graph_load_context(struct nouveau_channel *);
extern int  nv10_graph_unload_context(struct drm_device *);
extern void nv10_graph_context_switch(struct drm_device *);
extern void nv10_graph_set_region_tiling(struct drm_device *, int, uint32_t,
					 uint32_t, uint32_t);

/* nv20_graph.c */
extern struct nouveau_pgraph_object_class nv20_graph_grclass[];
extern struct nouveau_pgraph_object_class nv30_graph_grclass[];
extern int  nv20_graph_create_context(struct nouveau_channel *);
extern void nv20_graph_destroy_context(struct nouveau_channel *);
extern int  nv20_graph_load_context(struct nouveau_channel *);
extern int  nv20_graph_unload_context(struct drm_device *);
extern int  nv20_graph_init(struct drm_device *);
extern void nv20_graph_takedown(struct drm_device *);
extern int  nv30_graph_init(struct drm_device *);
extern void nv20_graph_set_region_tiling(struct drm_device *, int, uint32_t,
					 uint32_t, uint32_t);

/* nv40_graph.c */
extern struct nouveau_pgraph_object_class nv40_graph_grclass[];
extern int  nv40_graph_init(struct drm_device *);
extern void nv40_graph_takedown(struct drm_device *);
extern struct nouveau_channel *nv40_graph_channel(struct drm_device *);
extern int  nv40_graph_create_context(struct nouveau_channel *);
extern void nv40_graph_destroy_context(struct nouveau_channel *);
extern int  nv40_graph_load_context(struct nouveau_channel *);
extern int  nv40_graph_unload_context(struct drm_device *);
extern void nv40_grctx_init(struct nouveau_grctx *);
extern void nv40_graph_set_region_tiling(struct drm_device *, int, uint32_t,
					 uint32_t, uint32_t);

/* nv50_graph.c */
extern struct nouveau_pgraph_object_class nv50_graph_grclass[];
extern int  nv50_graph_init(struct drm_device *);
extern void nv50_graph_takedown(struct drm_device *);
extern void nv50_graph_fifo_access(struct drm_device *, bool);
extern struct nouveau_channel *nv50_graph_channel(struct drm_device *);
extern int  nv50_graph_create_context(struct nouveau_channel *);
extern void nv50_graph_destroy_context(struct nouveau_channel *);
extern int  nv50_graph_load_context(struct nouveau_channel *);
extern int  nv50_graph_unload_context(struct drm_device *);
extern void nv50_graph_context_switch(struct drm_device *);
extern int  nv50_grctx_init(struct nouveau_grctx *);

/* nvc0_graph.c */
extern int  nvc0_graph_init(struct drm_device *);
extern void nvc0_graph_takedown(struct drm_device *);
extern void nvc0_graph_fifo_access(struct drm_device *, bool);
extern struct nouveau_channel *nvc0_graph_channel(struct drm_device *);
extern int  nvc0_graph_create_context(struct nouveau_channel *);
extern void nvc0_graph_destroy_context(struct nouveau_channel *);
extern int  nvc0_graph_load_context(struct nouveau_channel *);
extern int  nvc0_graph_unload_context(struct drm_device *);

/* nv04_instmem.c */
extern int  nv04_instmem_init(struct drm_device *);
extern void nv04_instmem_takedown(struct drm_device *);
extern int  nv04_instmem_suspend(struct drm_device *);
extern void nv04_instmem_resume(struct drm_device *);
extern int  nv04_instmem_populate(struct drm_device *, struct nouveau_gpuobj *,
				  uint32_t *size);
extern void nv04_instmem_clear(struct drm_device *, struct nouveau_gpuobj *);
extern int  nv04_instmem_bind(struct drm_device *, struct nouveau_gpuobj *);
extern int  nv04_instmem_unbind(struct drm_device *, struct nouveau_gpuobj *);
extern void nv04_instmem_flush(struct drm_device *);

/* nv50_instmem.c */
extern int  nv50_instmem_init(struct drm_device *);
extern void nv50_instmem_takedown(struct drm_device *);
extern int  nv50_instmem_suspend(struct drm_device *);
extern void nv50_instmem_resume(struct drm_device *);
extern int  nv50_instmem_populate(struct drm_device *, struct nouveau_gpuobj *,
				  uint32_t *size);
extern void nv50_instmem_clear(struct drm_device *, struct nouveau_gpuobj *);
extern int  nv50_instmem_bind(struct drm_device *, struct nouveau_gpuobj *);
extern int  nv50_instmem_unbind(struct drm_device *, struct nouveau_gpuobj *);
extern void nv50_instmem_flush(struct drm_device *);
extern void nv84_instmem_flush(struct drm_device *);
extern void nv50_vm_flush(struct drm_device *, int engine);

/* nvc0_instmem.c */
extern int  nvc0_instmem_init(struct drm_device *);
extern void nvc0_instmem_takedown(struct drm_device *);
extern int  nvc0_instmem_suspend(struct drm_device *);
extern void nvc0_instmem_resume(struct drm_device *);
extern int  nvc0_instmem_populate(struct drm_device *, struct nouveau_gpuobj *,
				  uint32_t *size);
extern void nvc0_instmem_clear(struct drm_device *, struct nouveau_gpuobj *);
extern int  nvc0_instmem_bind(struct drm_device *, struct nouveau_gpuobj *);
extern int  nvc0_instmem_unbind(struct drm_device *, struct nouveau_gpuobj *);
extern void nvc0_instmem_flush(struct drm_device *);

/* nv04_mc.c */
extern int  nv04_mc_init(struct drm_device *);
extern void nv04_mc_takedown(struct drm_device *);

/* nv40_mc.c */
extern int  nv40_mc_init(struct drm_device *);
extern void nv40_mc_takedown(struct drm_device *);

/* nv50_mc.c */
extern int  nv50_mc_init(struct drm_device *);
extern void nv50_mc_takedown(struct drm_device *);

/* nv04_timer.c */
extern int  nv04_timer_init(struct drm_device *);
extern uint64_t nv04_timer_read(struct drm_device *);
extern void nv04_timer_takedown(struct drm_device *);

extern long nouveau_compat_ioctl(struct file *file, unsigned int cmd,
				 unsigned long arg);

/* nv04_dac.c */
extern int nv04_dac_create(struct drm_connector *, struct dcb_entry *);
extern uint32_t nv17_dac_sample_load(struct drm_encoder *encoder);
extern int nv04_dac_output_offset(struct drm_encoder *encoder);
extern void nv04_dac_update_dacclk(struct drm_encoder *encoder, bool enable);
extern bool nv04_dac_in_use(struct drm_encoder *encoder);

/* nv04_dfp.c */
extern int nv04_dfp_create(struct drm_connector *, struct dcb_entry *);
extern int nv04_dfp_get_bound_head(struct drm_device *dev, struct dcb_entry *dcbent);
extern void nv04_dfp_bind_head(struct drm_device *dev, struct dcb_entry *dcbent,
			       int head, bool dl);
extern void nv04_dfp_disable(struct drm_device *dev, int head);
extern void nv04_dfp_update_fp_control(struct drm_encoder *encoder, int mode);

/* nv04_tv.c */
extern int nv04_tv_identify(struct drm_device *dev, int i2c_index);
extern int nv04_tv_create(struct drm_connector *, struct dcb_entry *);

/* nv17_tv.c */
extern int nv17_tv_create(struct drm_connector *, struct dcb_entry *);

/* nv04_display.c */
extern int nv04_display_early_init(struct drm_device *);
extern void nv04_display_late_takedown(struct drm_device *);
extern int nv04_display_create(struct drm_device *);
extern int nv04_display_init(struct drm_device *);
extern void nv04_display_destroy(struct drm_device *);

/* nv04_crtc.c */
extern int nv04_crtc_create(struct drm_device *, int index);

/* nouveau_bo.c */
extern struct ttm_bo_driver nouveau_bo_driver;
extern int nouveau_bo_new(struct drm_device *, struct nouveau_channel *,
			  int size, int align, uint32_t flags,
			  uint32_t tile_mode, uint32_t tile_flags,
			  bool no_vm, bool mappable, struct nouveau_bo **);
extern int nouveau_bo_pin(struct nouveau_bo *, uint32_t flags);
extern int nouveau_bo_unpin(struct nouveau_bo *);
extern int nouveau_bo_map(struct nouveau_bo *);
extern void nouveau_bo_unmap(struct nouveau_bo *);
extern void nouveau_bo_placement_set(struct nouveau_bo *, uint32_t type,
				     uint32_t busy);
extern u16 nouveau_bo_rd16(struct nouveau_bo *nvbo, unsigned index);
extern void nouveau_bo_wr16(struct nouveau_bo *nvbo, unsigned index, u16 val);
extern u32 nouveau_bo_rd32(struct nouveau_bo *nvbo, unsigned index);
extern void nouveau_bo_wr32(struct nouveau_bo *nvbo, unsigned index, u32 val);
extern int nouveau_bo_sync_gpu(struct nouveau_bo *, struct nouveau_channel *);

/* nouveau_fence.c */
struct nouveau_fence;
extern int nouveau_fence_init(struct drm_device *);
extern void nouveau_fence_fini(struct drm_device *);
extern int nouveau_fence_channel_init(struct nouveau_channel *);
extern void nouveau_fence_channel_fini(struct nouveau_channel *);
extern void nouveau_fence_update(struct nouveau_channel *);
extern int nouveau_fence_new(struct nouveau_channel *, struct nouveau_fence **,
			     bool emit);
extern int nouveau_fence_emit(struct nouveau_fence *);
extern void nouveau_fence_work(struct nouveau_fence *fence,
			       void (*work)(void *priv, bool signalled),
			       void *priv);
struct nouveau_channel *nouveau_fence_channel(struct nouveau_fence *);
extern bool nouveau_fence_signalled(void *obj, void *arg);
extern int nouveau_fence_wait(void *obj, void *arg, bool lazy, bool intr);
extern int nouveau_fence_sync(struct nouveau_fence *, struct nouveau_channel *);
extern int nouveau_fence_flush(void *obj, void *arg);
extern void nouveau_fence_unref(void **obj);
extern void *nouveau_fence_ref(void *obj);

/* nouveau_gem.c */
extern int nouveau_gem_new(struct drm_device *, struct nouveau_channel *,
			   int size, int align, uint32_t flags,
			   uint32_t tile_mode, uint32_t tile_flags,
			   bool no_vm, bool mappable, struct nouveau_bo **);
extern int nouveau_gem_object_new(struct drm_gem_object *);
extern void nouveau_gem_object_del(struct drm_gem_object *);
extern int nouveau_gem_ioctl_new(struct drm_device *, void *,
				 struct drm_file *);
extern int nouveau_gem_ioctl_pushbuf(struct drm_device *, void *,
				     struct drm_file *);
extern int nouveau_gem_ioctl_cpu_prep(struct drm_device *, void *,
				      struct drm_file *);
extern int nouveau_gem_ioctl_cpu_fini(struct drm_device *, void *,
				      struct drm_file *);
extern int nouveau_gem_ioctl_info(struct drm_device *, void *,
				  struct drm_file *);

/* nv10_gpio.c */
int nv10_gpio_get(struct drm_device *dev, enum dcb_gpio_tag tag);
int nv10_gpio_set(struct drm_device *dev, enum dcb_gpio_tag tag, int state);

/* nv50_gpio.c */
int nv50_gpio_init(struct drm_device *dev);
int nv50_gpio_get(struct drm_device *dev, enum dcb_gpio_tag tag);
int nv50_gpio_set(struct drm_device *dev, enum dcb_gpio_tag tag, int state);
void nv50_gpio_irq_enable(struct drm_device *, enum dcb_gpio_tag, bool on);

/* nv50_calc. */
int nv50_calc_pll(struct drm_device *, struct pll_lims *, int clk,
		  int *N1, int *M1, int *N2, int *M2, int *P);
int nv50_calc_pll2(struct drm_device *, struct pll_lims *,
		   int clk, int *N, int *fN, int *M, int *P);

#ifndef ioread32_native
#ifdef __BIG_ENDIAN
#define ioread16_native ioread16be
#define iowrite16_native iowrite16be
#define ioread32_native  ioread32be
#define iowrite32_native iowrite32be
#else /* def __BIG_ENDIAN */
#define ioread16_native ioread16
#define iowrite16_native iowrite16
#define ioread32_native  ioread32
#define iowrite32_native iowrite32
#endif /* def __BIG_ENDIAN else */
#endif /* !ioread32_native */

/* channel control reg access */
static inline u32 nvchan_rd32(struct nouveau_channel *chan, unsigned reg)
{
	return ioread32_native(chan->user + reg);
}

static inline void nvchan_wr32(struct nouveau_channel *chan,
							unsigned reg, u32 val)
{
	iowrite32_native(val, chan->user + reg);
}

/* register access */
static inline u32 nv_rd32(struct drm_device *dev, unsigned reg)
{
	struct drm_nouveau_private *dev_priv = dev->dev_private;
	return ioread32_native(dev_priv->mmio + reg);
}

static inline void nv_wr32(struct drm_device *dev, unsigned reg, u32 val)
{
	struct drm_nouveau_private *dev_priv = dev->dev_private;
	iowrite32_native(val, dev_priv->mmio + reg);
}

<<<<<<< HEAD
static inline void nv_mask(struct drm_device *dev, u32 reg, u32 mask, u32 val)
{
	u32 tmp = nv_rd32(dev, reg);
	tmp &= ~mask;
	tmp |= val;
	nv_wr32(dev, reg, tmp);
=======
static inline u32 nv_mask(struct drm_device *dev, u32 reg, u32 mask, u32 val)
{
	u32 tmp = nv_rd32(dev, reg);
	nv_wr32(dev, reg, (tmp & ~mask) | val);
	return tmp;
>>>>>>> 45f53cc9
}

static inline u8 nv_rd08(struct drm_device *dev, unsigned reg)
{
	struct drm_nouveau_private *dev_priv = dev->dev_private;
	return ioread8(dev_priv->mmio + reg);
}

static inline void nv_wr08(struct drm_device *dev, unsigned reg, u8 val)
{
	struct drm_nouveau_private *dev_priv = dev->dev_private;
	iowrite8(val, dev_priv->mmio + reg);
}

#define nv_wait(dev, reg, mask, val) \
	nouveau_wait_until(dev, 2000000000ULL, (reg), (mask), (val))

/* PRAMIN access */
static inline u32 nv_ri32(struct drm_device *dev, unsigned offset)
{
	struct drm_nouveau_private *dev_priv = dev->dev_private;
	return ioread32_native(dev_priv->ramin + offset);
}

static inline void nv_wi32(struct drm_device *dev, unsigned offset, u32 val)
{
	struct drm_nouveau_private *dev_priv = dev->dev_private;
	iowrite32_native(val, dev_priv->ramin + offset);
}

/* object access */
extern u32 nv_ro32(struct nouveau_gpuobj *, u32 offset);
extern void nv_wo32(struct nouveau_gpuobj *, u32 offset, u32 val);

/*
 * Logging
 * Argument d is (struct drm_device *).
 */
#define NV_PRINTK(level, d, fmt, arg...) \
	printk(level "[" DRM_NAME "] " DRIVER_NAME " %s: " fmt, \
					pci_name(d->pdev), ##arg)
#ifndef NV_DEBUG_NOTRACE
#define NV_DEBUG(d, fmt, arg...) do {                                          \
	if (drm_debug & DRM_UT_DRIVER) {                                       \
		NV_PRINTK(KERN_DEBUG, d, "%s:%d - " fmt, __func__,             \
			  __LINE__, ##arg);                                    \
	}                                                                      \
} while (0)
#define NV_DEBUG_KMS(d, fmt, arg...) do {                                      \
	if (drm_debug & DRM_UT_KMS) {                                          \
		NV_PRINTK(KERN_DEBUG, d, "%s:%d - " fmt, __func__,             \
			  __LINE__, ##arg);                                    \
	}                                                                      \
} while (0)
#else
#define NV_DEBUG(d, fmt, arg...) do {                                          \
	if (drm_debug & DRM_UT_DRIVER)                                         \
		NV_PRINTK(KERN_DEBUG, d, fmt, ##arg);                          \
} while (0)
#define NV_DEBUG_KMS(d, fmt, arg...) do {                                      \
	if (drm_debug & DRM_UT_KMS)                                            \
		NV_PRINTK(KERN_DEBUG, d, fmt, ##arg);                          \
} while (0)
#endif
#define NV_ERROR(d, fmt, arg...) NV_PRINTK(KERN_ERR, d, fmt, ##arg)
#define NV_INFO(d, fmt, arg...) NV_PRINTK(KERN_INFO, d, fmt, ##arg)
#define NV_TRACEWARN(d, fmt, arg...) NV_PRINTK(KERN_NOTICE, d, fmt, ##arg)
#define NV_TRACE(d, fmt, arg...) NV_PRINTK(KERN_INFO, d, fmt, ##arg)
#define NV_WARN(d, fmt, arg...) NV_PRINTK(KERN_WARNING, d, fmt, ##arg)

/* nouveau_reg_debug bitmask */
enum {
	NOUVEAU_REG_DEBUG_MC             = 0x1,
	NOUVEAU_REG_DEBUG_VIDEO          = 0x2,
	NOUVEAU_REG_DEBUG_FB             = 0x4,
	NOUVEAU_REG_DEBUG_EXTDEV         = 0x8,
	NOUVEAU_REG_DEBUG_CRTC           = 0x10,
	NOUVEAU_REG_DEBUG_RAMDAC         = 0x20,
	NOUVEAU_REG_DEBUG_VGACRTC        = 0x40,
	NOUVEAU_REG_DEBUG_RMVIO          = 0x80,
	NOUVEAU_REG_DEBUG_VGAATTR        = 0x100,
	NOUVEAU_REG_DEBUG_EVO            = 0x200,
};

#define NV_REG_DEBUG(type, dev, fmt, arg...) do { \
	if (nouveau_reg_debug & NOUVEAU_REG_DEBUG_##type) \
		NV_PRINTK(KERN_DEBUG, dev, "%s: " fmt, __func__, ##arg); \
} while (0)

static inline bool
nv_two_heads(struct drm_device *dev)
{
	struct drm_nouveau_private *dev_priv = dev->dev_private;
	const int impl = dev->pci_device & 0x0ff0;

	if (dev_priv->card_type >= NV_10 && impl != 0x0100 &&
	    impl != 0x0150 && impl != 0x01a0 && impl != 0x0200)
		return true;

	return false;
}

static inline bool
nv_gf4_disp_arch(struct drm_device *dev)
{
	return nv_two_heads(dev) && (dev->pci_device & 0x0ff0) != 0x0110;
}

static inline bool
nv_two_reg_pll(struct drm_device *dev)
{
	struct drm_nouveau_private *dev_priv = dev->dev_private;
	const int impl = dev->pci_device & 0x0ff0;

	if (impl == 0x0310 || impl == 0x0340 || dev_priv->card_type >= NV_40)
		return true;
	return false;
}

static inline bool
nv_match_device(struct drm_device *dev, unsigned device,
		unsigned sub_vendor, unsigned sub_device)
{
	return dev->pdev->device == device &&
		dev->pdev->subsystem_vendor == sub_vendor &&
		dev->pdev->subsystem_device == sub_device;
}

#define NV_SW                                                        0x0000506e
#define NV_SW_DMA_SEMAPHORE                                          0x00000060
#define NV_SW_SEMAPHORE_OFFSET                                       0x00000064
#define NV_SW_SEMAPHORE_ACQUIRE                                      0x00000068
#define NV_SW_SEMAPHORE_RELEASE                                      0x0000006c
#define NV_SW_YIELD                                                  0x00000080
#define NV_SW_DMA_VBLSEM                                             0x0000018c
#define NV_SW_VBLSEM_OFFSET                                          0x00000400
#define NV_SW_VBLSEM_RELEASE_VALUE                                   0x00000404
#define NV_SW_VBLSEM_RELEASE                                         0x00000408

#endif /* __NOUVEAU_DRV_H__ */<|MERGE_RESOLUTION|>--- conflicted
+++ resolved
@@ -140,10 +140,6 @@
 	struct kref refcount;
 	struct list_head list;
 
-<<<<<<< HEAD
-	struct nouveau_channel *im_channel;
-=======
->>>>>>> 45f53cc9
 	struct drm_mm_node *im_pramin;
 	struct nouveau_bo *im_backing;
 	uint32_t *im_backing_suspend;
@@ -211,16 +207,9 @@
 	struct nouveau_gpuobj *vm_vram_pt[NV50_VM_VRAM_NR];
 
 	/* Objects */
-<<<<<<< HEAD
-	struct nouveau_gpuobj_ref *ramin; /* Private instmem */
-	struct drm_mm              ramin_heap; /* Private PRAMIN heap */
-	struct nouveau_gpuobj_ref *ramht; /* Hash table */
-	struct list_head           ramht_refs; /* Objects referenced by RAMHT */
-=======
 	struct nouveau_gpuobj *ramin; /* Private instmem */
 	struct drm_mm          ramin_heap; /* Private PRAMIN heap */
 	struct nouveau_ramht  *ramht; /* Hash table */
->>>>>>> 45f53cc9
 
 	/* GPU object info for stuff used in-kernel (mm_enabled) */
 	uint32_t m2mf_ntfy;
@@ -298,11 +287,7 @@
 struct nouveau_fifo_engine {
 	int  channels;
 
-<<<<<<< HEAD
-	struct nouveau_gpuobj_ref *playlist[2];
-=======
 	struct nouveau_gpuobj *playlist[2];
->>>>>>> 45f53cc9
 	int cur_playlist;
 
 	int  (*init)(struct drm_device *);
@@ -339,11 +324,7 @@
 	int grctx_size;
 
 	/* NV2x/NV3x context table (0x400780) */
-<<<<<<< HEAD
-	struct nouveau_gpuobj_ref *ctx_table;
-=======
 	struct nouveau_gpuobj *ctx_table;
->>>>>>> 45f53cc9
 
 	int  (*init)(struct drm_device *);
 	void (*takedown)(struct drm_device *);
@@ -378,8 +359,6 @@
 	void (*irq_enable)(struct drm_device *, enum dcb_gpio_tag, bool on);
 };
 
-<<<<<<< HEAD
-=======
 struct nouveau_pm_voltage_level {
 	u8 voltage;
 	u8 vid;
@@ -465,7 +444,6 @@
 	int (*temp_get)(struct drm_device *);
 };
 
->>>>>>> 45f53cc9
 struct nouveau_engine {
 	struct nouveau_instmem_engine instmem;
 	struct nouveau_mc_engine      mc;
@@ -475,10 +453,7 @@
 	struct nouveau_fifo_engine    fifo;
 	struct nouveau_display_engine display;
 	struct nouveau_gpio_engine    gpio;
-<<<<<<< HEAD
-=======
 	struct nouveau_pm_engine      pm;
->>>>>>> 45f53cc9
 };
 
 struct nouveau_pll_vals {
@@ -647,15 +622,12 @@
 		atomic_t validate_sequence;
 	} ttm;
 
-<<<<<<< HEAD
-=======
 	struct {
 		spinlock_t lock;
 		struct drm_mm heap;
 		struct nouveau_bo *bo;
 	} fence;
 
->>>>>>> 45f53cc9
 	int fifo_alloc_count;
 	struct nouveau_channel *fifos[NOUVEAU_MAX_CHANNEL_NR];
 
@@ -710,13 +682,6 @@
 	struct nouveau_gpuobj *vm_vram_pt[NV50_VM_VRAM_NR];
 	int vm_vram_pt_nr;
 
-<<<<<<< HEAD
-	struct drm_mm ramin_heap;
-
-	struct list_head gpuobj_list;
-
-=======
->>>>>>> 45f53cc9
 	struct nvbios vbios;
 
 	struct nv04_mode_state mode_reg;
@@ -826,15 +791,10 @@
 extern int  nouveau_card_init(struct drm_device *);
 
 /* nouveau_mem.c */
-<<<<<<< HEAD
-extern int  nouveau_mem_detect(struct drm_device *dev);
-extern int  nouveau_mem_init(struct drm_device *);
-=======
 extern int  nouveau_mem_vram_init(struct drm_device *);
 extern void nouveau_mem_vram_fini(struct drm_device *);
 extern int  nouveau_mem_gart_init(struct drm_device *);
 extern void nouveau_mem_gart_fini(struct drm_device *);
->>>>>>> 45f53cc9
 extern int  nouveau_mem_init_agp(struct drm_device *);
 extern int  nouveau_mem_reset_agp(struct drm_device *);
 extern void nouveau_mem_close(struct drm_device *);
@@ -1050,10 +1010,6 @@
 extern int  nvc0_fb_init(struct drm_device *);
 extern void nvc0_fb_takedown(struct drm_device *);
 
-/* nvc0_fb.c */
-extern int  nvc0_fb_init(struct drm_device *);
-extern void nvc0_fb_takedown(struct drm_device *);
-
 /* nv04_fifo.c */
 extern int  nv04_fifo_init(struct drm_device *);
 extern void nv04_fifo_disable(struct drm_device *);
@@ -1096,10 +1052,6 @@
 extern void nvc0_fifo_disable(struct drm_device *);
 extern void nvc0_fifo_enable(struct drm_device *);
 extern bool nvc0_fifo_reassign(struct drm_device *, bool);
-<<<<<<< HEAD
-extern bool nvc0_fifo_cache_flush(struct drm_device *);
-=======
->>>>>>> 45f53cc9
 extern bool nvc0_fifo_cache_pull(struct drm_device *, bool);
 extern int  nvc0_fifo_channel_id(struct drm_device *);
 extern int  nvc0_fifo_create_context(struct nouveau_channel *);
@@ -1383,20 +1335,11 @@
 	iowrite32_native(val, dev_priv->mmio + reg);
 }
 
-<<<<<<< HEAD
-static inline void nv_mask(struct drm_device *dev, u32 reg, u32 mask, u32 val)
-{
-	u32 tmp = nv_rd32(dev, reg);
-	tmp &= ~mask;
-	tmp |= val;
-	nv_wr32(dev, reg, tmp);
-=======
 static inline u32 nv_mask(struct drm_device *dev, u32 reg, u32 mask, u32 val)
 {
 	u32 tmp = nv_rd32(dev, reg);
 	nv_wr32(dev, reg, (tmp & ~mask) | val);
 	return tmp;
->>>>>>> 45f53cc9
 }
 
 static inline u8 nv_rd08(struct drm_device *dev, unsigned reg)
