--- conflicted
+++ resolved
@@ -60,21 +60,6 @@
 		return IRQ_NONE;
 
 	nv_subdev(pmc)->intr(nv_subdev(pmc));
-<<<<<<< HEAD
-
-	if (dev->mode_config.num_crtc) {
-		if (device->card_type >= NV_D0) {
-			if (nv_rd32(device, 0x000100) & 0x04000000)
-				nvd0_display_intr(dev);
-		} else
-		if (device->card_type >= NV_50) {
-			if (nv_rd32(device, 0x000100) & 0x04000000)
-				nv50_display_intr(dev);
-		}
-	}
-
-=======
->>>>>>> 9931faca
 	return IRQ_HANDLED;
 }
 
