<<<<<<< HEAD
obj-y			+= drm/ vga/ pvr/omap3/
=======
# drm/tegra depends on host1x, so if both drivers are built-in care must be
# taken to initialize them in the correct order. Link order is the only way
# to ensure this currently.
>>>>>>> c517d838
obj-$(CONFIG_TEGRA_HOST1X)	+= host1x/
obj-y			+= drm/ vga/
obj-$(CONFIG_IMX_IPUV3_CORE)	+= ipu-v3/<|MERGE_RESOLUTION|>--- conflicted
+++ resolved
@@ -1,10 +1,6 @@
-<<<<<<< HEAD
-obj-y			+= drm/ vga/ pvr/omap3/
-=======
 # drm/tegra depends on host1x, so if both drivers are built-in care must be
 # taken to initialize them in the correct order. Link order is the only way
 # to ensure this currently.
->>>>>>> c517d838
 obj-$(CONFIG_TEGRA_HOST1X)	+= host1x/
-obj-y			+= drm/ vga/
+obj-y			+= drm/ vga/ pvr/omap3/
 obj-$(CONFIG_IMX_IPUV3_CORE)	+= ipu-v3/