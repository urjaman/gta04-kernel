--- conflicted
+++ resolved
@@ -1100,7 +1100,6 @@
 	
 	OMAPLFBPrintInfo(psDevInfo);
 
-#if defined(CONFIG_ION_OMAP)
 	/* hijack LINFB */
 #if defined(CONFIG_ION_OMAP)
 	if(1)
@@ -1179,12 +1178,8 @@
 			}
 		}
 	}
-<<<<<<< HEAD
-#else
-=======
 	else
 #endif
->>>>>>> 91d76567
 	{
 		psPVRFBInfo->sSysAddr.uiAddr = psLINFBInfo->fix.smem_start;
 		psPVRFBInfo->sCPUVAddr = psLINFBInfo->screen_base;
@@ -1197,7 +1192,6 @@
 		psPVRFBInfo->psPageList = IMG_NULL;
 		psPVRFBInfo->psIONHandle = IMG_NULL;
 	}
-#endif
 	psPVRFBInfo->ulBufferSize = psPVRFBInfo->ulHeight * psPVRFBInfo->ulByteStride;
 	
 	psPVRFBInfo->ulRoundedBufferSize = RoundUpToMultiple(psPVRFBInfo->ulBufferSize, ulLCM);
