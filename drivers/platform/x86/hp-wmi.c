--- conflicted
+++ resolved
@@ -226,10 +226,6 @@
 
 	bios_return = (struct bios_return *)obj->buffer.pointer;
 
-<<<<<<< HEAD
-	memcpy(buffer, &bios_return.value, sizeof(bios_return.value));
-
-=======
 	if (bios_return->return_code) {
 		if (bios_return->return_code != HPWMI_RET_UNKNOWN_CMDTYPE)
 			printk(KERN_WARNING PREFIX "query 0x%x returned "
@@ -248,7 +244,6 @@
 	actual_outsize = min(outsize, (int)(obj->buffer.length - sizeof(*bios_return)));
 	memcpy(buffer, obj->buffer.pointer + sizeof(*bios_return), actual_outsize);
 	memset(buffer + actual_outsize, 0, outsize - actual_outsize);
->>>>>>> 105e53f8
 	kfree(obj);
 	return 0;
 }
