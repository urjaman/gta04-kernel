--- conflicted
+++ resolved
@@ -468,12 +468,7 @@
 			rfkill_set_hw_state(priv->rfk[i], hw_blocked);
 }
 
-<<<<<<< HEAD
 static int ideapad_register_rfkill(struct acpi_device *adevice, int dev)
-=======
-static int ideapad_register_rfkill(struct acpi_device *adevice,
-					     int dev)
->>>>>>> 6710c61d
 {
 	struct ideapad_private *priv = dev_get_drvdata(&adevice->dev);
 	int ret;
@@ -839,11 +834,7 @@
 	return ret;
 }
 
-<<<<<<< HEAD
-static int ideapad_acpi_remove(struct acpi_device *adevice)
-=======
 static int ideapad_acpi_remove(struct acpi_device *adevice, int type)
->>>>>>> 6710c61d
 {
 	struct ideapad_private *priv = dev_get_drvdata(&adevice->dev);
 	int i;
