/*
 * TI EDMA DMA engine driver
 *
 * Copyright 2012 Texas Instruments
 *
 * This program is free software; you can redistribute it and/or
 * modify it under the terms of the GNU General Public License as
 * published by the Free Software Foundation version 2.
 *
 * This program is distributed "as is" WITHOUT ANY WARRANTY of any
 * kind, whether express or implied; without even the implied warranty
 * of MERCHANTABILITY or FITNESS FOR A PARTICULAR PURPOSE.  See the
 * GNU General Public License for more details.
 */

#include <linux/dmaengine.h>
#include <linux/dma-mapping.h>
#include <linux/err.h>
#include <linux/init.h>
#include <linux/interrupt.h>
#include <linux/list.h>
#include <linux/module.h>
#include <linux/platform_device.h>
#include <linux/slab.h>
#include <linux/spinlock.h>

#include <linux/platform_data/edma.h>

#include "dmaengine.h"
#include "virt-dma.h"

/*
 * This will go away when the private EDMA API is folded
 * into this driver and the platform device(s) are
 * instantiated in the arch code. We can only get away
 * with this simplification because DA8XX may not be built
 * in the same kernel image with other DaVinci parts. This
 * avoids having to sprinkle dmaengine driver platform devices
 * and data throughout all the existing board files.
 */
#ifdef CONFIG_ARCH_DAVINCI_DA8XX
#define EDMA_CTLRS	2
#define EDMA_CHANS	32
#else
#define EDMA_CTLRS	1
#define EDMA_CHANS	64
#endif /* CONFIG_ARCH_DAVINCI_DA8XX */

/*
 * Max of 20 segments per channel to conserve PaRAM slots
 * Also note that MAX_NR_SG should be atleast the no.of periods
 * that are required for ASoC, otherwise DMA prep calls will
 * fail. Today davinci-pcm is the only user of this driver and
 * requires atleast 17 slots, so we setup the default to 20.
 */
#define MAX_NR_SG		20
#define EDMA_MAX_SLOTS		MAX_NR_SG
#define EDMA_DESCRIPTORS	16

struct edma_pset {
	u32				len;
	dma_addr_t			addr;
	struct edmacc_param		param;
};

struct edma_desc {
	struct virt_dma_desc		vdesc;
	struct list_head		node;
	enum dma_transfer_direction	direction;
	int				cyclic;
	int				absync;
	int				pset_nr;
	struct edma_chan		*echan;
	int				processed;

	/*
	 * The following 4 elements are used for residue accounting.
	 *
	 * - processed_stat: the number of SG elements we have traversed
	 * so far to cover accounting. This is updated directly to processed
	 * during edma_callback and is always <= processed, because processed
	 * refers to the number of pending transfer (programmed to EDMA
	 * controller), where as processed_stat tracks number of transfers
	 * accounted for so far.
	 *
	 * - residue: The amount of bytes we have left to transfer for this desc
	 *
	 * - residue_stat: The residue in bytes of data we have covered
	 * so far for accounting. This is updated directly to residue
	 * during callbacks to keep it current.
	 *
	 * - sg_len: Tracks the length of the current intermediate transfer,
	 * this is required to update the residue during intermediate transfer
	 * completion callback.
	 */
	int				processed_stat;
	u32				sg_len;
	u32				residue;
	u32				residue_stat;

	struct edma_pset		pset[0];
};

struct edma_cc;

struct edma_chan {
	struct virt_dma_chan		vchan;
	struct list_head		node;
	struct edma_desc		*edesc;
	struct edma_cc			*ecc;
	int				ch_num;
	bool				alloced;
	int				slot[EDMA_MAX_SLOTS];
	int				missed;
	struct dma_slave_config		cfg;
};

struct edma_cc {
	int				ctlr;
	struct dma_device		dma_slave;
	struct edma_chan		slave_chans[EDMA_CHANS];
	int				num_slave_chans;
	int				dummy_slot;
};

static inline struct edma_cc *to_edma_cc(struct dma_device *d)
{
	return container_of(d, struct edma_cc, dma_slave);
}

static inline struct edma_chan *to_edma_chan(struct dma_chan *c)
{
	return container_of(c, struct edma_chan, vchan.chan);
}

static inline struct edma_desc
*to_edma_desc(struct dma_async_tx_descriptor *tx)
{
	return container_of(tx, struct edma_desc, vdesc.tx);
}

static void edma_desc_free(struct virt_dma_desc *vdesc)
{
	kfree(container_of(vdesc, struct edma_desc, vdesc));
}

/* Dispatch a queued descriptor to the controller (caller holds lock) */
static void edma_execute(struct edma_chan *echan)
{
	struct virt_dma_desc *vdesc;
	struct edma_desc *edesc;
	struct device *dev = echan->vchan.chan.device->dev;
	int i, j, left, nslots;

	/* If either we processed all psets or we're still not started */
	if (!echan->edesc ||
	    echan->edesc->pset_nr == echan->edesc->processed) {
		/* Get next vdesc */
		vdesc = vchan_next_desc(&echan->vchan);
		if (!vdesc) {
			echan->edesc = NULL;
			return;
		}
		list_del(&vdesc->node);
		echan->edesc = to_edma_desc(&vdesc->tx);
	}

	edesc = echan->edesc;

	/* Find out how many left */
	left = edesc->pset_nr - edesc->processed;
	nslots = min(MAX_NR_SG, left);
	edesc->sg_len = 0;

	/* Write descriptor PaRAM set(s) */
	for (i = 0; i < nslots; i++) {
		j = i + edesc->processed;
		edma_write_slot(echan->slot[i], &edesc->pset[j].param);
		edesc->sg_len += edesc->pset[j].len;
		dev_vdbg(echan->vchan.chan.device->dev,
			"\n pset[%d]:\n"
			"  chnum\t%d\n"
			"  slot\t%d\n"
			"  opt\t%08x\n"
			"  src\t%08x\n"
			"  dst\t%08x\n"
			"  abcnt\t%08x\n"
			"  ccnt\t%08x\n"
			"  bidx\t%08x\n"
			"  cidx\t%08x\n"
			"  lkrld\t%08x\n",
			j, echan->ch_num, echan->slot[i],
			edesc->pset[j].param.opt,
			edesc->pset[j].param.src,
			edesc->pset[j].param.dst,
			edesc->pset[j].param.a_b_cnt,
			edesc->pset[j].param.ccnt,
			edesc->pset[j].param.src_dst_bidx,
			edesc->pset[j].param.src_dst_cidx,
			edesc->pset[j].param.link_bcntrld);
		/* Link to the previous slot if not the last set */
		if (i != (nslots - 1))
			edma_link(echan->slot[i], echan->slot[i+1]);
	}

	edesc->processed += nslots;

	/*
	 * If this is either the last set in a set of SG-list transactions
	 * then setup a link to the dummy slot, this results in all future
	 * events being absorbed and that's OK because we're done
	 */
	if (edesc->processed == edesc->pset_nr) {
		if (edesc->cyclic)
			edma_link(echan->slot[nslots-1], echan->slot[1]);
		else
			edma_link(echan->slot[nslots-1],
				  echan->ecc->dummy_slot);
	}

	if (edesc->processed <= MAX_NR_SG) {
		dev_dbg(dev, "first transfer starting %d\n", echan->ch_num);
		edma_start(echan->ch_num);
	} else {
		dev_dbg(dev, "chan: %d: completed %d elements, resuming\n",
			echan->ch_num, edesc->processed);
		edma_resume(echan->ch_num);
	}

	/*
	 * This happens due to setup times between intermediate transfers
	 * in long SG lists which have to be broken up into transfers of
	 * MAX_NR_SG
	 */
	if (echan->missed) {
		dev_dbg(dev, "missed event in execute detected\n");
		edma_clean_channel(echan->ch_num);
		edma_stop(echan->ch_num);
		edma_start(echan->ch_num);
		edma_trigger_channel(echan->ch_num);
		echan->missed = 0;
	}
}

static int edma_terminate_all(struct edma_chan *echan)
{
	unsigned long flags;
	LIST_HEAD(head);

	spin_lock_irqsave(&echan->vchan.lock, flags);

	/*
	 * Stop DMA activity: we assume the callback will not be called
	 * after edma_dma() returns (even if it does, it will see
	 * echan->edesc is NULL and exit.)
	 */
	if (echan->edesc) {
		int cyclic = echan->edesc->cyclic;
		/*
		 * free the running request descriptor
		 * since it is not in any of the vdesc lists
		 */
		edma_desc_free(&echan->edesc->vdesc);

		echan->edesc = NULL;
		edma_stop(echan->ch_num);
		/* Move the cyclic channel back to default queue */
		if (cyclic)
			edma_assign_channel_eventq(echan->ch_num,
						   EVENTQ_DEFAULT);
	}

	vchan_get_all_descriptors(&echan->vchan, &head);
	spin_unlock_irqrestore(&echan->vchan.lock, flags);
	vchan_dma_desc_free_list(&echan->vchan, &head);

	return 0;
}

static int edma_slave_config(struct edma_chan *echan,
	struct dma_slave_config *cfg)
{
	if (cfg->src_addr_width == DMA_SLAVE_BUSWIDTH_8_BYTES ||
	    cfg->dst_addr_width == DMA_SLAVE_BUSWIDTH_8_BYTES)
		return -EINVAL;

	memcpy(&echan->cfg, cfg, sizeof(echan->cfg));

	return 0;
}

static int edma_dma_pause(struct edma_chan *echan)
{
<<<<<<< HEAD
	/* Pause/Resume only allowed with cyclic mode */
	if (!echan->edesc || !echan->edesc->cyclic)
=======
	if (!echan->edesc)
>>>>>>> feade904
		return -EINVAL;

	edma_pause(echan->ch_num);
	return 0;
}

static int edma_dma_resume(struct edma_chan *echan)
{
	edma_resume(echan->ch_num);
	return 0;
}

static int edma_control(struct dma_chan *chan, enum dma_ctrl_cmd cmd,
			unsigned long arg)
{
	int ret = 0;
	struct dma_slave_config *config;
	struct edma_chan *echan = to_edma_chan(chan);

	switch (cmd) {
	case DMA_TERMINATE_ALL:
		edma_terminate_all(echan);
		break;
	case DMA_SLAVE_CONFIG:
		config = (struct dma_slave_config *)arg;
		ret = edma_slave_config(echan, config);
		break;
	case DMA_PAUSE:
		ret = edma_dma_pause(echan);
		break;

	case DMA_RESUME:
		ret = edma_dma_resume(echan);
		break;

	default:
		ret = -ENOSYS;
	}

	return ret;
}

/*
 * A PaRAM set configuration abstraction used by other modes
 * @chan: Channel who's PaRAM set we're configuring
 * @pset: PaRAM set to initialize and setup.
 * @src_addr: Source address of the DMA
 * @dst_addr: Destination address of the DMA
 * @burst: In units of dev_width, how much to send
 * @dev_width: How much is the dev_width
 * @dma_length: Total length of the DMA transfer
 * @direction: Direction of the transfer
 */
static int edma_config_pset(struct dma_chan *chan, struct edma_pset *epset,
	dma_addr_t src_addr, dma_addr_t dst_addr, u32 burst,
	enum dma_slave_buswidth dev_width, unsigned int dma_length,
	enum dma_transfer_direction direction)
{
	struct edma_chan *echan = to_edma_chan(chan);
	struct device *dev = chan->device->dev;
	struct edmacc_param *param = &epset->param;
	int acnt, bcnt, ccnt, cidx;
	int src_bidx, dst_bidx, src_cidx, dst_cidx;
	int absync;

	acnt = dev_width;

	/* src/dst_maxburst == 0 is the same case as src/dst_maxburst == 1 */
	if (!burst)
		burst = 1;
	/*
	 * If the maxburst is equal to the fifo width, use
	 * A-synced transfers. This allows for large contiguous
	 * buffer transfers using only one PaRAM set.
	 */
	if (burst == 1) {
		/*
		 * For the A-sync case, bcnt and ccnt are the remainder
		 * and quotient respectively of the division of:
		 * (dma_length / acnt) by (SZ_64K -1). This is so
		 * that in case bcnt over flows, we have ccnt to use.
		 * Note: In A-sync tranfer only, bcntrld is used, but it
		 * only applies for sg_dma_len(sg) >= SZ_64K.
		 * In this case, the best way adopted is- bccnt for the
		 * first frame will be the remainder below. Then for
		 * every successive frame, bcnt will be SZ_64K-1. This
		 * is assured as bcntrld = 0xffff in end of function.
		 */
		absync = false;
		ccnt = dma_length / acnt / (SZ_64K - 1);
		bcnt = dma_length / acnt - ccnt * (SZ_64K - 1);
		/*
		 * If bcnt is non-zero, we have a remainder and hence an
		 * extra frame to transfer, so increment ccnt.
		 */
		if (bcnt)
			ccnt++;
		else
			bcnt = SZ_64K - 1;
		cidx = acnt;
	} else {
		/*
		 * If maxburst is greater than the fifo address_width,
		 * use AB-synced transfers where A count is the fifo
		 * address_width and B count is the maxburst. In this
		 * case, we are limited to transfers of C count frames
		 * of (address_width * maxburst) where C count is limited
		 * to SZ_64K-1. This places an upper bound on the length
		 * of an SG segment that can be handled.
		 */
		absync = true;
		bcnt = burst;
		ccnt = dma_length / (acnt * bcnt);
		if (ccnt > (SZ_64K - 1)) {
			dev_err(dev, "Exceeded max SG segment size\n");
			return -EINVAL;
		}
		cidx = acnt * bcnt;
	}

	epset->len = dma_length;

	if (direction == DMA_MEM_TO_DEV) {
		src_bidx = acnt;
		src_cidx = cidx;
		dst_bidx = 0;
		dst_cidx = 0;
		epset->addr = src_addr;
	} else if (direction == DMA_DEV_TO_MEM)  {
		src_bidx = 0;
		src_cidx = 0;
		dst_bidx = acnt;
		dst_cidx = cidx;
		epset->addr = dst_addr;
	} else if (direction == DMA_MEM_TO_MEM)  {
		src_bidx = acnt;
		src_cidx = cidx;
		dst_bidx = acnt;
		dst_cidx = cidx;
	} else {
		dev_err(dev, "%s: direction not implemented yet\n", __func__);
		return -EINVAL;
	}

	param->opt = EDMA_TCC(EDMA_CHAN_SLOT(echan->ch_num));
	/* Configure A or AB synchronized transfers */
	if (absync)
		param->opt |= SYNCDIM;

	param->src = src_addr;
	param->dst = dst_addr;

	param->src_dst_bidx = (dst_bidx << 16) | src_bidx;
	param->src_dst_cidx = (dst_cidx << 16) | src_cidx;

	param->a_b_cnt = bcnt << 16 | acnt;
	param->ccnt = ccnt;
	/*
	 * Only time when (bcntrld) auto reload is required is for
	 * A-sync case, and in this case, a requirement of reload value
	 * of SZ_64K-1 only is assured. 'link' is initially set to NULL
	 * and then later will be populated by edma_execute.
	 */
	param->link_bcntrld = 0xffffffff;
	return absync;
}

static struct dma_async_tx_descriptor *edma_prep_slave_sg(
	struct dma_chan *chan, struct scatterlist *sgl,
	unsigned int sg_len, enum dma_transfer_direction direction,
	unsigned long tx_flags, void *context)
{
	struct edma_chan *echan = to_edma_chan(chan);
	struct device *dev = chan->device->dev;
	struct edma_desc *edesc;
	dma_addr_t src_addr = 0, dst_addr = 0;
	enum dma_slave_buswidth dev_width;
	u32 burst;
	struct scatterlist *sg;
	int i, nslots, ret;

	if (unlikely(!echan || !sgl || !sg_len))
		return NULL;

	if (direction == DMA_DEV_TO_MEM) {
		src_addr = echan->cfg.src_addr;
		dev_width = echan->cfg.src_addr_width;
		burst = echan->cfg.src_maxburst;
	} else if (direction == DMA_MEM_TO_DEV) {
		dst_addr = echan->cfg.dst_addr;
		dev_width = echan->cfg.dst_addr_width;
		burst = echan->cfg.dst_maxburst;
	} else {
		dev_err(dev, "%s: bad direction: %d\n", __func__, direction);
		return NULL;
	}

	if (dev_width == DMA_SLAVE_BUSWIDTH_UNDEFINED) {
		dev_err(dev, "%s: Undefined slave buswidth\n", __func__);
		return NULL;
	}

	edesc = kzalloc(sizeof(*edesc) + sg_len *
		sizeof(edesc->pset[0]), GFP_ATOMIC);
	if (!edesc) {
		dev_err(dev, "%s: Failed to allocate a descriptor\n", __func__);
		return NULL;
	}

	edesc->pset_nr = sg_len;
	edesc->residue = 0;
	edesc->direction = direction;
	edesc->echan = echan;

	/* Allocate a PaRAM slot, if needed */
	nslots = min_t(unsigned, MAX_NR_SG, sg_len);

	for (i = 0; i < nslots; i++) {
		if (echan->slot[i] < 0) {
			echan->slot[i] =
				edma_alloc_slot(EDMA_CTLR(echan->ch_num),
						EDMA_SLOT_ANY);
			if (echan->slot[i] < 0) {
				kfree(edesc);
				dev_err(dev, "%s: Failed to allocate slot\n",
					__func__);
				return NULL;
			}
		}
	}

	/* Configure PaRAM sets for each SG */
	for_each_sg(sgl, sg, sg_len, i) {
		/* Get address for each SG */
		if (direction == DMA_DEV_TO_MEM)
			dst_addr = sg_dma_address(sg);
		else
			src_addr = sg_dma_address(sg);

		ret = edma_config_pset(chan, &edesc->pset[i], src_addr,
				       dst_addr, burst, dev_width,
				       sg_dma_len(sg), direction);
		if (ret < 0) {
			kfree(edesc);
			return NULL;
		}

		edesc->absync = ret;
		edesc->residue += sg_dma_len(sg);

		/* If this is the last in a current SG set of transactions,
		   enable interrupts so that next set is processed */
		if (!((i+1) % MAX_NR_SG))
			edesc->pset[i].param.opt |= TCINTEN;

		/* If this is the last set, enable completion interrupt flag */
		if (i == sg_len - 1)
			edesc->pset[i].param.opt |= TCINTEN;
	}
	edesc->residue_stat = edesc->residue;

	return vchan_tx_prep(&echan->vchan, &edesc->vdesc, tx_flags);
}

struct dma_async_tx_descriptor *edma_prep_dma_memcpy(
	struct dma_chan *chan, dma_addr_t dest, dma_addr_t src,
	size_t len, unsigned long tx_flags)
{
	int ret;
	struct edma_desc *edesc;
	struct device *dev = chan->device->dev;
	struct edma_chan *echan = to_edma_chan(chan);

	if (unlikely(!echan || !len))
		return NULL;

	edesc = kzalloc(sizeof(*edesc) + sizeof(edesc->pset[0]), GFP_ATOMIC);
	if (!edesc) {
		dev_dbg(dev, "Failed to allocate a descriptor\n");
		return NULL;
	}

	edesc->pset_nr = 1;

	ret = edma_config_pset(chan, &edesc->pset[0], src, dest, 1,
			       DMA_SLAVE_BUSWIDTH_4_BYTES, len, DMA_MEM_TO_MEM);
	if (ret < 0)
		return NULL;

	edesc->absync = ret;

	/*
	 * Enable intermediate transfer chaining to re-trigger channel
	 * on completion of every TR, and enable transfer-completion
	 * interrupt on completion of the whole transfer.
	 */
	edesc->pset[0].param.opt |= ITCCHEN;
	edesc->pset[0].param.opt |= TCINTEN;

	return vchan_tx_prep(&echan->vchan, &edesc->vdesc, tx_flags);
}

static struct dma_async_tx_descriptor *edma_prep_dma_cyclic(
	struct dma_chan *chan, dma_addr_t buf_addr, size_t buf_len,
	size_t period_len, enum dma_transfer_direction direction,
	unsigned long tx_flags, void *context)
{
	struct edma_chan *echan = to_edma_chan(chan);
	struct device *dev = chan->device->dev;
	struct edma_desc *edesc;
	dma_addr_t src_addr, dst_addr;
	enum dma_slave_buswidth dev_width;
	u32 burst;
	int i, ret, nslots;

	if (unlikely(!echan || !buf_len || !period_len))
		return NULL;

	if (direction == DMA_DEV_TO_MEM) {
		src_addr = echan->cfg.src_addr;
		dst_addr = buf_addr;
		dev_width = echan->cfg.src_addr_width;
		burst = echan->cfg.src_maxburst;
	} else if (direction == DMA_MEM_TO_DEV) {
		src_addr = buf_addr;
		dst_addr = echan->cfg.dst_addr;
		dev_width = echan->cfg.dst_addr_width;
		burst = echan->cfg.dst_maxburst;
	} else {
		dev_err(dev, "%s: bad direction: %d\n", __func__, direction);
		return NULL;
	}

	if (dev_width == DMA_SLAVE_BUSWIDTH_UNDEFINED) {
		dev_err(dev, "%s: Undefined slave buswidth\n", __func__);
		return NULL;
	}

	if (unlikely(buf_len % period_len)) {
		dev_err(dev, "Period should be multiple of Buffer length\n");
		return NULL;
	}

	nslots = (buf_len / period_len) + 1;

	/*
	 * Cyclic DMA users such as audio cannot tolerate delays introduced
	 * by cases where the number of periods is more than the maximum
	 * number of SGs the EDMA driver can handle at a time. For DMA types
	 * such as Slave SGs, such delays are tolerable and synchronized,
	 * but the synchronization is difficult to achieve with Cyclic and
	 * cannot be guaranteed, so we error out early.
	 */
	if (nslots > MAX_NR_SG)
		return NULL;

	edesc = kzalloc(sizeof(*edesc) + nslots *
		sizeof(edesc->pset[0]), GFP_ATOMIC);
	if (!edesc) {
		dev_err(dev, "%s: Failed to allocate a descriptor\n", __func__);
		return NULL;
	}

	edesc->cyclic = 1;
	edesc->pset_nr = nslots;
	edesc->residue = edesc->residue_stat = buf_len;
	edesc->direction = direction;
	edesc->echan = echan;

	dev_dbg(dev, "%s: channel=%d nslots=%d period_len=%zu buf_len=%zu\n",
		__func__, echan->ch_num, nslots, period_len, buf_len);

	for (i = 0; i < nslots; i++) {
		/* Allocate a PaRAM slot, if needed */
		if (echan->slot[i] < 0) {
			echan->slot[i] =
				edma_alloc_slot(EDMA_CTLR(echan->ch_num),
						EDMA_SLOT_ANY);
			if (echan->slot[i] < 0) {
				kfree(edesc);
				dev_err(dev, "%s: Failed to allocate slot\n",
					__func__);
				return NULL;
			}
		}

		if (i == nslots - 1) {
			memcpy(&edesc->pset[i], &edesc->pset[0],
			       sizeof(edesc->pset[0]));
			break;
		}

		ret = edma_config_pset(chan, &edesc->pset[i], src_addr,
				       dst_addr, burst, dev_width, period_len,
				       direction);
		if (ret < 0) {
			kfree(edesc);
			return NULL;
		}

		if (direction == DMA_DEV_TO_MEM)
			dst_addr += period_len;
		else
			src_addr += period_len;

		dev_vdbg(dev, "%s: Configure period %d of buf:\n", __func__, i);
		dev_vdbg(dev,
			"\n pset[%d]:\n"
			"  chnum\t%d\n"
			"  slot\t%d\n"
			"  opt\t%08x\n"
			"  src\t%08x\n"
			"  dst\t%08x\n"
			"  abcnt\t%08x\n"
			"  ccnt\t%08x\n"
			"  bidx\t%08x\n"
			"  cidx\t%08x\n"
			"  lkrld\t%08x\n",
			i, echan->ch_num, echan->slot[i],
			edesc->pset[i].param.opt,
			edesc->pset[i].param.src,
			edesc->pset[i].param.dst,
			edesc->pset[i].param.a_b_cnt,
			edesc->pset[i].param.ccnt,
			edesc->pset[i].param.src_dst_bidx,
			edesc->pset[i].param.src_dst_cidx,
			edesc->pset[i].param.link_bcntrld);

		edesc->absync = ret;

		/*
		 * Enable period interrupt only if it is requested
		 */
		if (tx_flags & DMA_PREP_INTERRUPT)
			edesc->pset[i].param.opt |= TCINTEN;
	}

	/* Place the cyclic channel to highest priority queue */
	edma_assign_channel_eventq(echan->ch_num, EVENTQ_0);

	return vchan_tx_prep(&echan->vchan, &edesc->vdesc, tx_flags);
}

static void edma_callback(unsigned ch_num, u16 ch_status, void *data)
{
	struct edma_chan *echan = data;
	struct device *dev = echan->vchan.chan.device->dev;
	struct edma_desc *edesc;
	struct edmacc_param p;

	edesc = echan->edesc;

	/* Pause the channel for non-cyclic */
	if (!edesc || (edesc && !edesc->cyclic))
		edma_pause(echan->ch_num);

	switch (ch_status) {
	case EDMA_DMA_COMPLETE:
		spin_lock(&echan->vchan.lock);

		if (edesc) {
			if (edesc->cyclic) {
				vchan_cyclic_callback(&edesc->vdesc);
			} else if (edesc->processed == edesc->pset_nr) {
				dev_dbg(dev, "Transfer complete, stopping channel %d\n", ch_num);
				edesc->residue = 0;
				edma_stop(echan->ch_num);
				vchan_cookie_complete(&edesc->vdesc);
				edma_execute(echan);
			} else {
				dev_dbg(dev, "Intermediate transfer complete on channel %d\n", ch_num);

				/* Update statistics for tx_status */
				edesc->residue -= edesc->sg_len;
				edesc->residue_stat = edesc->residue;
				edesc->processed_stat = edesc->processed;

				edma_execute(echan);
			}
		}

		spin_unlock(&echan->vchan.lock);

		break;
	case EDMA_DMA_CC_ERROR:
		spin_lock(&echan->vchan.lock);

		edma_read_slot(EDMA_CHAN_SLOT(echan->slot[0]), &p);

		/*
		 * Issue later based on missed flag which will be sure
		 * to happen as:
		 * (1) we finished transmitting an intermediate slot and
		 *     edma_execute is coming up.
		 * (2) or we finished current transfer and issue will
		 *     call edma_execute.
		 *
		 * Important note: issuing can be dangerous here and
		 * lead to some nasty recursion when we are in a NULL
		 * slot. So we avoid doing so and set the missed flag.
		 */
		if (p.a_b_cnt == 0 && p.ccnt == 0) {
			dev_dbg(dev, "Error occurred, looks like slot is null, just setting miss\n");
			echan->missed = 1;
		} else {
			/*
			 * The slot is already programmed but the event got
			 * missed, so its safe to issue it here.
			 */
			dev_dbg(dev, "Error occurred but slot is non-null, TRIGGERING\n");
			edma_clean_channel(echan->ch_num);
			edma_stop(echan->ch_num);
			edma_start(echan->ch_num);
			edma_trigger_channel(echan->ch_num);
		}

		spin_unlock(&echan->vchan.lock);

		break;
	default:
		break;
	}
}

/* Alloc channel resources */
static int edma_alloc_chan_resources(struct dma_chan *chan)
{
	struct edma_chan *echan = to_edma_chan(chan);
	struct device *dev = chan->device->dev;
	int ret;
	int a_ch_num;
	LIST_HEAD(descs);

	a_ch_num = edma_alloc_channel(echan->ch_num, edma_callback,
					chan, EVENTQ_DEFAULT);

	if (a_ch_num < 0) {
		ret = -ENODEV;
		goto err_no_chan;
	}

	if (a_ch_num != echan->ch_num) {
		dev_err(dev, "failed to allocate requested channel %u:%u\n",
			EDMA_CTLR(echan->ch_num),
			EDMA_CHAN_SLOT(echan->ch_num));
		ret = -ENODEV;
		goto err_wrong_chan;
	}

	echan->alloced = true;
	echan->slot[0] = echan->ch_num;

	dev_dbg(dev, "allocated channel for %u:%u\n",
		EDMA_CTLR(echan->ch_num), EDMA_CHAN_SLOT(echan->ch_num));

	return 0;

err_wrong_chan:
	edma_free_channel(a_ch_num);
err_no_chan:
	return ret;
}

/* Free channel resources */
static void edma_free_chan_resources(struct dma_chan *chan)
{
	struct edma_chan *echan = to_edma_chan(chan);
	struct device *dev = chan->device->dev;
	int i;

	/* Terminate transfers */
	edma_stop(echan->ch_num);

	vchan_free_chan_resources(&echan->vchan);

	/* Free EDMA PaRAM slots */
	for (i = 1; i < EDMA_MAX_SLOTS; i++) {
		if (echan->slot[i] >= 0) {
			edma_free_slot(echan->slot[i]);
			echan->slot[i] = -1;
		}
	}

	/* Free EDMA channel */
	if (echan->alloced) {
		edma_free_channel(echan->ch_num);
		echan->alloced = false;
	}

	dev_dbg(dev, "freeing channel for %u\n", echan->ch_num);
}

/* Send pending descriptor to hardware */
static void edma_issue_pending(struct dma_chan *chan)
{
	struct edma_chan *echan = to_edma_chan(chan);
	unsigned long flags;

	spin_lock_irqsave(&echan->vchan.lock, flags);
	if (vchan_issue_pending(&echan->vchan) && !echan->edesc)
		edma_execute(echan);
	spin_unlock_irqrestore(&echan->vchan.lock, flags);
}

static u32 edma_residue(struct edma_desc *edesc)
{
	bool dst = edesc->direction == DMA_DEV_TO_MEM;
	struct edma_pset *pset = edesc->pset;
	dma_addr_t done, pos;
	int i;

	/*
	 * We always read the dst/src position from the first RamPar
	 * pset. That's the one which is active now.
	 */
	pos = edma_get_position(edesc->echan->slot[0], dst);

	/*
	 * Cyclic is simple. Just subtract pset[0].addr from pos.
	 *
	 * We never update edesc->residue in the cyclic case, so we
	 * can tell the remaining room to the end of the circular
	 * buffer.
	 */
	if (edesc->cyclic) {
		done = pos - pset->addr;
		edesc->residue_stat = edesc->residue - done;
		return edesc->residue_stat;
	}

	/*
	 * For SG operation we catch up with the last processed
	 * status.
	 */
	pset += edesc->processed_stat;

	for (i = edesc->processed_stat; i < edesc->processed; i++, pset++) {
		/*
		 * If we are inside this pset address range, we know
		 * this is the active one. Get the current delta and
		 * stop walking the psets.
		 */
		if (pos >= pset->addr && pos < pset->addr + pset->len)
			return edesc->residue_stat - (pos - pset->addr);

		/* Otherwise mark it done and update residue_stat. */
		edesc->processed_stat++;
		edesc->residue_stat -= pset->len;
	}
	return edesc->residue_stat;
}

/* Check request completion status */
static enum dma_status edma_tx_status(struct dma_chan *chan,
				      dma_cookie_t cookie,
				      struct dma_tx_state *txstate)
{
	struct edma_chan *echan = to_edma_chan(chan);
	struct virt_dma_desc *vdesc;
	enum dma_status ret;
	unsigned long flags;

	ret = dma_cookie_status(chan, cookie, txstate);
	if (ret == DMA_COMPLETE || !txstate)
		return ret;

	spin_lock_irqsave(&echan->vchan.lock, flags);
	if (echan->edesc && echan->edesc->vdesc.tx.cookie == cookie)
		txstate->residue = edma_residue(echan->edesc);
	else if ((vdesc = vchan_find_desc(&echan->vchan, cookie)))
		txstate->residue = to_edma_desc(&vdesc->tx)->residue;
	spin_unlock_irqrestore(&echan->vchan.lock, flags);

	return ret;
}

static void __init edma_chan_init(struct edma_cc *ecc,
				  struct dma_device *dma,
				  struct edma_chan *echans)
{
	int i, j;

	for (i = 0; i < EDMA_CHANS; i++) {
		struct edma_chan *echan = &echans[i];
		echan->ch_num = EDMA_CTLR_CHAN(ecc->ctlr, i);
		echan->ecc = ecc;
		echan->vchan.desc_free = edma_desc_free;

		vchan_init(&echan->vchan, dma);

		INIT_LIST_HEAD(&echan->node);
		for (j = 0; j < EDMA_MAX_SLOTS; j++)
			echan->slot[j] = -1;
	}
}

#define EDMA_DMA_BUSWIDTHS	(BIT(DMA_SLAVE_BUSWIDTH_1_BYTE) | \
				 BIT(DMA_SLAVE_BUSWIDTH_2_BYTES) | \
				 BIT(DMA_SLAVE_BUSWIDTH_3_BYTES) | \
				 BIT(DMA_SLAVE_BUSWIDTH_4_BYTES))

static int edma_dma_device_slave_caps(struct dma_chan *dchan,
				      struct dma_slave_caps *caps)
{
	caps->src_addr_widths = EDMA_DMA_BUSWIDTHS;
	caps->dstn_addr_widths = EDMA_DMA_BUSWIDTHS;
	caps->directions = BIT(DMA_DEV_TO_MEM) | BIT(DMA_MEM_TO_DEV);
	caps->cmd_pause = true;
	caps->cmd_terminate = true;
	caps->residue_granularity = DMA_RESIDUE_GRANULARITY_BURST;

	return 0;
}

static void edma_dma_init(struct edma_cc *ecc, struct dma_device *dma,
			  struct device *dev)
{
	dma->device_prep_slave_sg = edma_prep_slave_sg;
	dma->device_prep_dma_cyclic = edma_prep_dma_cyclic;
	dma->device_prep_dma_memcpy = edma_prep_dma_memcpy;
	dma->device_alloc_chan_resources = edma_alloc_chan_resources;
	dma->device_free_chan_resources = edma_free_chan_resources;
	dma->device_issue_pending = edma_issue_pending;
	dma->device_tx_status = edma_tx_status;
	dma->device_control = edma_control;
	dma->device_slave_caps = edma_dma_device_slave_caps;
	dma->dev = dev;

	/*
	 * code using dma memcpy must make sure alignment of
	 * length is at dma->copy_align boundary.
	 */
	dma->copy_align = DMA_SLAVE_BUSWIDTH_4_BYTES;

	INIT_LIST_HEAD(&dma->channels);
}

static int edma_probe(struct platform_device *pdev)
{
	struct edma_cc *ecc;
	int ret;

	ret = dma_set_mask_and_coherent(&pdev->dev, DMA_BIT_MASK(32));
	if (ret)
		return ret;

	ecc = devm_kzalloc(&pdev->dev, sizeof(*ecc), GFP_KERNEL);
	if (!ecc) {
		dev_err(&pdev->dev, "Can't allocate controller\n");
		return -ENOMEM;
	}

	ecc->ctlr = pdev->id;
	ecc->dummy_slot = edma_alloc_slot(ecc->ctlr, EDMA_SLOT_ANY);
	if (ecc->dummy_slot < 0) {
		dev_err(&pdev->dev, "Can't allocate PaRAM dummy slot\n");
		return -EIO;
	}

	dma_cap_zero(ecc->dma_slave.cap_mask);
	dma_cap_set(DMA_SLAVE, ecc->dma_slave.cap_mask);
	dma_cap_set(DMA_CYCLIC, ecc->dma_slave.cap_mask);
	dma_cap_set(DMA_MEMCPY, ecc->dma_slave.cap_mask);

	edma_dma_init(ecc, &ecc->dma_slave, &pdev->dev);

	edma_chan_init(ecc, &ecc->dma_slave, ecc->slave_chans);

	ret = dma_async_device_register(&ecc->dma_slave);
	if (ret)
		goto err_reg1;

	platform_set_drvdata(pdev, ecc);

	dev_info(&pdev->dev, "TI EDMA DMA engine driver\n");

	return 0;

err_reg1:
	edma_free_slot(ecc->dummy_slot);
	return ret;
}

static int edma_remove(struct platform_device *pdev)
{
	struct device *dev = &pdev->dev;
	struct edma_cc *ecc = dev_get_drvdata(dev);

	dma_async_device_unregister(&ecc->dma_slave);
	edma_free_slot(ecc->dummy_slot);

	return 0;
}

static struct platform_driver edma_driver = {
	.probe		= edma_probe,
	.remove		= edma_remove,
	.driver = {
		.name = "edma-dma-engine",
		.owner = THIS_MODULE,
	},
};

bool edma_filter_fn(struct dma_chan *chan, void *param)
{
	if (chan->device->dev->driver == &edma_driver.driver) {
		struct edma_chan *echan = to_edma_chan(chan);
		unsigned ch_req = *(unsigned *)param;
		return ch_req == echan->ch_num;
	}
	return false;
}
EXPORT_SYMBOL(edma_filter_fn);

static int edma_init(void)
{
	return platform_driver_register(&edma_driver);
}
subsys_initcall(edma_init);

static void __exit edma_exit(void)
{
	platform_driver_unregister(&edma_driver);
}
module_exit(edma_exit);

MODULE_AUTHOR("Matt Porter <matt.porter@linaro.org>");
MODULE_DESCRIPTION("TI EDMA DMA engine driver");
MODULE_LICENSE("GPL v2");<|MERGE_RESOLUTION|>--- conflicted
+++ resolved
@@ -291,12 +291,7 @@
 
 static int edma_dma_pause(struct edma_chan *echan)
 {
-<<<<<<< HEAD
-	/* Pause/Resume only allowed with cyclic mode */
-	if (!echan->edesc || !echan->edesc->cyclic)
-=======
 	if (!echan->edesc)
->>>>>>> feade904
 		return -EINVAL;
 
 	edma_pause(echan->ch_num);
