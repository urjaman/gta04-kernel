/*
 * Copyright (c) 2012 Samsung Electronics Co., Ltd.
 *		http://www.samsung.com
 *
 * Copyright (C) 2010 Samsung Electronics Co. Ltd.
 *	Jaswinder Singh <jassi.brar@samsung.com>
 *
 * This program is free software; you can redistribute it and/or modify
 * it under the terms of the GNU General Public License as published by
 * the Free Software Foundation; either version 2 of the License, or
 * (at your option) any later version.
 */

#include <linux/kernel.h>
#include <linux/io.h>
#include <linux/init.h>
#include <linux/slab.h>
#include <linux/module.h>
#include <linux/string.h>
#include <linux/delay.h>
#include <linux/interrupt.h>
#include <linux/dma-mapping.h>
#include <linux/dmaengine.h>
#include <linux/interrupt.h>
#include <linux/amba/bus.h>
#include <linux/amba/pl330.h>
#include <linux/pm_runtime.h>
#include <linux/scatterlist.h>
#include <linux/of.h>

#include "dmaengine.h"
#define PL330_MAX_CHAN		8
#define PL330_MAX_IRQS		32
#define PL330_MAX_PERI		32

enum pl330_srccachectrl {
	SCCTRL0,	/* Noncacheable and nonbufferable */
	SCCTRL1,	/* Bufferable only */
	SCCTRL2,	/* Cacheable, but do not allocate */
	SCCTRL3,	/* Cacheable and bufferable, but do not allocate */
	SINVALID1,
	SINVALID2,
	SCCTRL6,	/* Cacheable write-through, allocate on reads only */
	SCCTRL7,	/* Cacheable write-back, allocate on reads only */
};

enum pl330_dstcachectrl {
	DCCTRL0,	/* Noncacheable and nonbufferable */
	DCCTRL1,	/* Bufferable only */
	DCCTRL2,	/* Cacheable, but do not allocate */
	DCCTRL3,	/* Cacheable and bufferable, but do not allocate */
	DINVALID1,	/* AWCACHE = 0x1000 */
	DINVALID2,
	DCCTRL6,	/* Cacheable write-through, allocate on writes only */
	DCCTRL7,	/* Cacheable write-back, allocate on writes only */
};

enum pl330_byteswap {
	SWAP_NO,
	SWAP_2,
	SWAP_4,
	SWAP_8,
	SWAP_16,
};

enum pl330_reqtype {
	MEMTOMEM,
	MEMTODEV,
	DEVTOMEM,
	DEVTODEV,
};

/* Register and Bit field Definitions */
#define DS			0x0
#define DS_ST_STOP		0x0
#define DS_ST_EXEC		0x1
#define DS_ST_CMISS		0x2
#define DS_ST_UPDTPC		0x3
#define DS_ST_WFE		0x4
#define DS_ST_ATBRR		0x5
#define DS_ST_QBUSY		0x6
#define DS_ST_WFP		0x7
#define DS_ST_KILL		0x8
#define DS_ST_CMPLT		0x9
#define DS_ST_FLTCMP		0xe
#define DS_ST_FAULT		0xf

#define DPC			0x4
#define INTEN			0x20
#define ES			0x24
#define INTSTATUS		0x28
#define INTCLR			0x2c
#define FSM			0x30
#define FSC			0x34
#define FTM			0x38

#define _FTC			0x40
#define FTC(n)			(_FTC + (n)*0x4)

#define _CS			0x100
#define CS(n)			(_CS + (n)*0x8)
#define CS_CNS			(1 << 21)

#define _CPC			0x104
#define CPC(n)			(_CPC + (n)*0x8)

#define _SA			0x400
#define SA(n)			(_SA + (n)*0x20)

#define _DA			0x404
#define DA(n)			(_DA + (n)*0x20)

#define _CC			0x408
#define CC(n)			(_CC + (n)*0x20)

#define CC_SRCINC		(1 << 0)
#define CC_DSTINC		(1 << 14)
#define CC_SRCPRI		(1 << 8)
#define CC_DSTPRI		(1 << 22)
#define CC_SRCNS		(1 << 9)
#define CC_DSTNS		(1 << 23)
#define CC_SRCIA		(1 << 10)
#define CC_DSTIA		(1 << 24)
#define CC_SRCBRSTLEN_SHFT	4
#define CC_DSTBRSTLEN_SHFT	18
#define CC_SRCBRSTSIZE_SHFT	1
#define CC_DSTBRSTSIZE_SHFT	15
#define CC_SRCCCTRL_SHFT	11
#define CC_SRCCCTRL_MASK	0x7
#define CC_DSTCCTRL_SHFT	25
#define CC_DRCCCTRL_MASK	0x7
#define CC_SWAP_SHFT		28

#define _LC0			0x40c
#define LC0(n)			(_LC0 + (n)*0x20)

#define _LC1			0x410
#define LC1(n)			(_LC1 + (n)*0x20)

#define DBGSTATUS		0xd00
#define DBG_BUSY		(1 << 0)

#define DBGCMD			0xd04
#define DBGINST0		0xd08
#define DBGINST1		0xd0c

#define CR0			0xe00
#define CR1			0xe04
#define CR2			0xe08
#define CR3			0xe0c
#define CR4			0xe10
#define CRD			0xe14

#define PERIPH_ID		0xfe0
#define PERIPH_REV_SHIFT	20
#define PERIPH_REV_MASK		0xf
#define PERIPH_REV_R0P0		0
#define PERIPH_REV_R1P0		1
#define PERIPH_REV_R1P1		2
#define PCELL_ID		0xff0

#define CR0_PERIPH_REQ_SET	(1 << 0)
#define CR0_BOOT_EN_SET		(1 << 1)
#define CR0_BOOT_MAN_NS		(1 << 2)
#define CR0_NUM_CHANS_SHIFT	4
#define CR0_NUM_CHANS_MASK	0x7
#define CR0_NUM_PERIPH_SHIFT	12
#define CR0_NUM_PERIPH_MASK	0x1f
#define CR0_NUM_EVENTS_SHIFT	17
#define CR0_NUM_EVENTS_MASK	0x1f

#define CR1_ICACHE_LEN_SHIFT	0
#define CR1_ICACHE_LEN_MASK	0x7
#define CR1_NUM_ICACHELINES_SHIFT	4
#define CR1_NUM_ICACHELINES_MASK	0xf

#define CRD_DATA_WIDTH_SHIFT	0
#define CRD_DATA_WIDTH_MASK	0x7
#define CRD_WR_CAP_SHIFT	4
#define CRD_WR_CAP_MASK		0x7
#define CRD_WR_Q_DEP_SHIFT	8
#define CRD_WR_Q_DEP_MASK	0xf
#define CRD_RD_CAP_SHIFT	12
#define CRD_RD_CAP_MASK		0x7
#define CRD_RD_Q_DEP_SHIFT	16
#define CRD_RD_Q_DEP_MASK	0xf
#define CRD_DATA_BUFF_SHIFT	20
#define CRD_DATA_BUFF_MASK	0x3ff

#define PART			0x330
#define DESIGNER		0x41
#define REVISION		0x0
#define INTEG_CFG		0x0
#define PERIPH_ID_VAL		((PART << 0) | (DESIGNER << 12))

#define PCELL_ID_VAL		0xb105f00d

#define PL330_STATE_STOPPED		(1 << 0)
#define PL330_STATE_EXECUTING		(1 << 1)
#define PL330_STATE_WFE			(1 << 2)
#define PL330_STATE_FAULTING		(1 << 3)
#define PL330_STATE_COMPLETING		(1 << 4)
#define PL330_STATE_WFP			(1 << 5)
#define PL330_STATE_KILLING		(1 << 6)
#define PL330_STATE_FAULT_COMPLETING	(1 << 7)
#define PL330_STATE_CACHEMISS		(1 << 8)
#define PL330_STATE_UPDTPC		(1 << 9)
#define PL330_STATE_ATBARRIER		(1 << 10)
#define PL330_STATE_QUEUEBUSY		(1 << 11)
#define PL330_STATE_INVALID		(1 << 15)

#define PL330_STABLE_STATES (PL330_STATE_STOPPED | PL330_STATE_EXECUTING \
				| PL330_STATE_WFE | PL330_STATE_FAULTING)

#define CMD_DMAADDH		0x54
#define CMD_DMAEND		0x00
#define CMD_DMAFLUSHP		0x35
#define CMD_DMAGO		0xa0
#define CMD_DMALD		0x04
#define CMD_DMALDP		0x25
#define CMD_DMALP		0x20
#define CMD_DMALPEND		0x28
#define CMD_DMAKILL		0x01
#define CMD_DMAMOV		0xbc
#define CMD_DMANOP		0x18
#define CMD_DMARMB		0x12
#define CMD_DMASEV		0x34
#define CMD_DMAST		0x08
#define CMD_DMASTP		0x29
#define CMD_DMASTZ		0x0c
#define CMD_DMAWFE		0x36
#define CMD_DMAWFP		0x30
#define CMD_DMAWMB		0x13

#define SZ_DMAADDH		3
#define SZ_DMAEND		1
#define SZ_DMAFLUSHP		2
#define SZ_DMALD		1
#define SZ_DMALDP		2
#define SZ_DMALP		2
#define SZ_DMALPEND		2
#define SZ_DMAKILL		1
#define SZ_DMAMOV		6
#define SZ_DMANOP		1
#define SZ_DMARMB		1
#define SZ_DMASEV		2
#define SZ_DMAST		1
#define SZ_DMASTP		2
#define SZ_DMASTZ		1
#define SZ_DMAWFE		2
#define SZ_DMAWFP		2
#define SZ_DMAWMB		1
#define SZ_DMAGO		6

#define BRST_LEN(ccr)		((((ccr) >> CC_SRCBRSTLEN_SHFT) & 0xf) + 1)
#define BRST_SIZE(ccr)		(1 << (((ccr) >> CC_SRCBRSTSIZE_SHFT) & 0x7))

#define BYTE_TO_BURST(b, ccr)	((b) / BRST_SIZE(ccr) / BRST_LEN(ccr))
#define BURST_TO_BYTE(c, ccr)	((c) * BRST_SIZE(ccr) * BRST_LEN(ccr))

/*
 * With 256 bytes, we can do more than 2.5MB and 5MB xfers per req
 * at 1byte/burst for P<->M and M<->M respectively.
 * For typical scenario, at 1word/burst, 10MB and 20MB xfers per req
 * should be enough for P<->M and M<->M respectively.
 */
#define MCODE_BUFF_PER_REQ	256

/* If the _pl330_req is available to the client */
#define IS_FREE(req)	(*((u8 *)((req)->mc_cpu)) == CMD_DMAEND)

/* Use this _only_ to wait on transient states */
#define UNTIL(t, s)	while (!(_state(t) & (s))) cpu_relax();

#ifdef PL330_DEBUG_MCGEN
static unsigned cmd_line;
#define PL330_DBGCMD_DUMP(off, x...)	do { \
						printk("%x:", cmd_line); \
						printk(x); \
						cmd_line += off; \
					} while (0)
#define PL330_DBGMC_START(addr)		(cmd_line = addr)
#else
#define PL330_DBGCMD_DUMP(off, x...)	do {} while (0)
#define PL330_DBGMC_START(addr)		do {} while (0)
#endif

/* The number of default descriptors */

#define NR_DEFAULT_DESC	16

/* Populated by the PL330 core driver for DMA API driver's info */
struct pl330_config {
	u32	periph_id;
	u32	pcell_id;
#define DMAC_MODE_NS	(1 << 0)
	unsigned int	mode;
	unsigned int	data_bus_width:10; /* In number of bits */
	unsigned int	data_buf_dep:10;
	unsigned int	num_chan:4;
	unsigned int	num_peri:6;
	u32		peri_ns;
	unsigned int	num_events:6;
	u32		irq_ns;
};

/* Handle to the DMAC provided to the PL330 core */
struct pl330_info {
	/* Owning device */
	struct device *dev;
	/* Size of MicroCode buffers for each channel. */
	unsigned mcbufsz;
	/* ioremap'ed address of PL330 registers. */
	void __iomem	*base;
	/* Client can freely use it. */
	void	*client_data;
	/* PL330 core data, Client must not touch it. */
	void	*pl330_data;
	/* Populated by the PL330 core driver during pl330_add */
	struct pl330_config	pcfg;
	/*
	 * If the DMAC has some reset mechanism, then the
	 * client may want to provide pointer to the method.
	 */
	void (*dmac_reset)(struct pl330_info *pi);
};

/**
 * Request Configuration.
 * The PL330 core does not modify this and uses the last
 * working configuration if the request doesn't provide any.
 *
 * The Client may want to provide this info only for the
 * first request and a request with new settings.
 */
struct pl330_reqcfg {
	/* Address Incrementing */
	unsigned dst_inc:1;
	unsigned src_inc:1;

	/*
	 * For now, the SRC & DST protection levels
	 * and burst size/length are assumed same.
	 */
	bool nonsecure;
	bool privileged;
	bool insnaccess;
	unsigned brst_len:5;
	unsigned brst_size:3; /* in power of 2 */

	enum pl330_dstcachectrl dcctl;
	enum pl330_srccachectrl scctl;
	enum pl330_byteswap swap;
	struct pl330_config *pcfg;
};

/*
 * One cycle of DMAC operation.
 * There may be more than one xfer in a request.
 */
struct pl330_xfer {
	u32 src_addr;
	u32 dst_addr;
	/* Size to xfer */
	u32 bytes;
	/*
	 * Pointer to next xfer in the list.
	 * The last xfer in the req must point to NULL.
	 */
	struct pl330_xfer *next;
};

/* The xfer callbacks are made with one of these arguments. */
enum pl330_op_err {
	/* The all xfers in the request were success. */
	PL330_ERR_NONE,
	/* If req aborted due to global error. */
	PL330_ERR_ABORT,
	/* If req failed due to problem with Channel. */
	PL330_ERR_FAIL,
};

/* A request defining Scatter-Gather List ending with NULL xfer. */
struct pl330_req {
	enum pl330_reqtype rqtype;
	/* Index of peripheral for the xfer. */
	unsigned peri:5;
	/* Unique token for this xfer, set by the client. */
	void *token;
	/* Callback to be called after xfer. */
	void (*xfer_cb)(void *token, enum pl330_op_err err);
	/* If NULL, req will be done at last set parameters. */
	struct pl330_reqcfg *cfg;
	/* Pointer to first xfer in the request. */
	struct pl330_xfer *x;
};

/*
 * To know the status of the channel and DMAC, the client
 * provides a pointer to this structure. The PL330 core
 * fills it with current information.
 */
struct pl330_chanstatus {
	/*
	 * If the DMAC engine halted due to some error,
	 * the client should remove-add DMAC.
	 */
	bool dmac_halted;
	/*
	 * If channel is halted due to some error,
	 * the client should ABORT/FLUSH and START the channel.
	 */
	bool faulting;
	/* Location of last load */
	u32 src_addr;
	/* Location of last store */
	u32 dst_addr;
	/*
	 * Pointer to the currently active req, NULL if channel is
	 * inactive, even though the requests may be present.
	 */
	struct pl330_req *top_req;
	/* Pointer to req waiting second in the queue if any. */
	struct pl330_req *wait_req;
};

enum pl330_chan_op {
	/* Start the channel */
	PL330_OP_START,
	/* Abort the active xfer */
	PL330_OP_ABORT,
	/* Stop xfer and flush queue */
	PL330_OP_FLUSH,
};

struct _xfer_spec {
	u32 ccr;
	struct pl330_req *r;
	struct pl330_xfer *x;
};

enum dmamov_dst {
	SAR = 0,
	CCR,
	DAR,
};

enum pl330_dst {
	SRC = 0,
	DST,
};

enum pl330_cond {
	SINGLE,
	BURST,
	ALWAYS,
};

struct _pl330_req {
	u32 mc_bus;
	void *mc_cpu;
	/* Number of bytes taken to setup MC for the req */
	u32 mc_len;
	struct pl330_req *r;
	/* Hook to attach to DMAC's list of reqs with due callback */
	struct list_head rqd;
};

/* ToBeDone for tasklet */
struct _pl330_tbd {
	bool reset_dmac;
	bool reset_mngr;
	u8 reset_chan;
};

/* A DMAC Thread */
struct pl330_thread {
	u8 id;
	int ev;
	/* If the channel is not yet acquired by any client */
	bool free;
	/* Parent DMAC */
	struct pl330_dmac *dmac;
	/* Only two at a time */
	struct _pl330_req req[2];
	/* Index of the last enqueued request */
	unsigned lstenq;
	/* Index of the last submitted request or -1 if the DMA is stopped */
	int req_running;
};

enum pl330_dmac_state {
	UNINIT,
	INIT,
	DYING,
};

/* A DMAC */
struct pl330_dmac {
	spinlock_t		lock;
	/* Holds list of reqs with due callbacks */
	struct list_head	req_done;
	/* Pointer to platform specific stuff */
	struct pl330_info	*pinfo;
	/* Maximum possible events/irqs */
	int			events[32];
	/* BUS address of MicroCode buffer */
	u32			mcode_bus;
	/* CPU address of MicroCode buffer */
	void			*mcode_cpu;
	/* List of all Channel threads */
	struct pl330_thread	*channels;
	/* Pointer to the MANAGER thread */
	struct pl330_thread	*manager;
	/* To handle bad news in interrupt */
	struct tasklet_struct	tasks;
	struct _pl330_tbd	dmac_tbd;
	/* State of DMAC operation */
	enum pl330_dmac_state	state;
};

enum desc_status {
	/* In the DMAC pool */
	FREE,
	/*
	 * Allocted to some channel during prep_xxx
	 * Also may be sitting on the work_list.
	 */
	PREP,
	/*
	 * Sitting on the work_list and already submitted
	 * to the PL330 core. Not more than two descriptors
	 * of a channel can be BUSY at any time.
	 */
	BUSY,
	/*
	 * Sitting on the channel work_list but xfer done
	 * by PL330 core
	 */
	DONE,
};

struct dma_pl330_chan {
	/* Schedule desc completion */
	struct tasklet_struct task;

	/* DMA-Engine Channel */
	struct dma_chan chan;

	/* List of to be xfered descriptors */
	struct list_head work_list;

	/* Pointer to the DMAC that manages this channel,
	 * NULL if the channel is available to be acquired.
	 * As the parent, this DMAC also provides descriptors
	 * to the channel.
	 */
	struct dma_pl330_dmac *dmac;

	/* To protect channel manipulation */
	spinlock_t lock;

	/* Token of a hardware channel thread of PL330 DMAC
	 * NULL if the channel is available to be acquired.
	 */
	void *pl330_chid;

	/* For D-to-M and M-to-D channels */
	int burst_sz; /* the peripheral fifo width */
	int burst_len; /* the number of burst */
	dma_addr_t fifo_addr;

	/* for cyclic capability */
	bool cyclic;
};

struct dma_pl330_dmac {
	struct pl330_info pif;

	/* DMA-Engine Device */
	struct dma_device ddma;

	/* Pool of descriptors available for the DMAC's channels */
	struct list_head desc_pool;
	/* To protect desc_pool manipulation */
	spinlock_t pool_lock;

	/* Peripheral channels connected to this DMAC */
	struct dma_pl330_chan *peripherals; /* keep at end */

	struct clk *clk;
};

struct dma_pl330_desc {
	/* To attach to a queue as child */
	struct list_head node;

	/* Descriptor for the DMA Engine API */
	struct dma_async_tx_descriptor txd;

	/* Xfer for PL330 core */
	struct pl330_xfer px;

	struct pl330_reqcfg rqcfg;
	struct pl330_req req;

	enum desc_status status;

	/* The channel which currently holds this desc */
	struct dma_pl330_chan *pchan;
};

static inline void _callback(struct pl330_req *r, enum pl330_op_err err)
{
	if (r && r->xfer_cb)
		r->xfer_cb(r->token, err);
}

static inline bool _queue_empty(struct pl330_thread *thrd)
{
	return (IS_FREE(&thrd->req[0]) && IS_FREE(&thrd->req[1]))
		? true : false;
}

static inline bool _queue_full(struct pl330_thread *thrd)
{
	return (IS_FREE(&thrd->req[0]) || IS_FREE(&thrd->req[1]))
		? false : true;
}

static inline bool is_manager(struct pl330_thread *thrd)
{
	struct pl330_dmac *pl330 = thrd->dmac;

	/* MANAGER is indexed at the end */
	if (thrd->id == pl330->pinfo->pcfg.num_chan)
		return true;
	else
		return false;
}

/* If manager of the thread is in Non-Secure mode */
static inline bool _manager_ns(struct pl330_thread *thrd)
{
	struct pl330_dmac *pl330 = thrd->dmac;

	return (pl330->pinfo->pcfg.mode & DMAC_MODE_NS) ? true : false;
}

static inline u32 get_id(struct pl330_info *pi, u32 off)
{
	void __iomem *regs = pi->base;
	u32 id = 0;

	id |= (readb(regs + off + 0x0) << 0);
	id |= (readb(regs + off + 0x4) << 8);
	id |= (readb(regs + off + 0x8) << 16);
	id |= (readb(regs + off + 0xc) << 24);

	return id;
}

static inline u32 get_revision(u32 periph_id)
{
	return (periph_id >> PERIPH_REV_SHIFT) & PERIPH_REV_MASK;
}

static inline u32 _emit_ADDH(unsigned dry_run, u8 buf[],
		enum pl330_dst da, u16 val)
{
	if (dry_run)
		return SZ_DMAADDH;

	buf[0] = CMD_DMAADDH;
	buf[0] |= (da << 1);
	*((u16 *)&buf[1]) = val;

	PL330_DBGCMD_DUMP(SZ_DMAADDH, "\tDMAADDH %s %u\n",
		da == 1 ? "DA" : "SA", val);

	return SZ_DMAADDH;
}

static inline u32 _emit_END(unsigned dry_run, u8 buf[])
{
	if (dry_run)
		return SZ_DMAEND;

	buf[0] = CMD_DMAEND;

	PL330_DBGCMD_DUMP(SZ_DMAEND, "\tDMAEND\n");

	return SZ_DMAEND;
}

static inline u32 _emit_FLUSHP(unsigned dry_run, u8 buf[], u8 peri)
{
	if (dry_run)
		return SZ_DMAFLUSHP;

	buf[0] = CMD_DMAFLUSHP;

	peri &= 0x1f;
	peri <<= 3;
	buf[1] = peri;

	PL330_DBGCMD_DUMP(SZ_DMAFLUSHP, "\tDMAFLUSHP %u\n", peri >> 3);

	return SZ_DMAFLUSHP;
}

static inline u32 _emit_LD(unsigned dry_run, u8 buf[],	enum pl330_cond cond)
{
	if (dry_run)
		return SZ_DMALD;

	buf[0] = CMD_DMALD;

	if (cond == SINGLE)
		buf[0] |= (0 << 1) | (1 << 0);
	else if (cond == BURST)
		buf[0] |= (1 << 1) | (1 << 0);

	PL330_DBGCMD_DUMP(SZ_DMALD, "\tDMALD%c\n",
		cond == SINGLE ? 'S' : (cond == BURST ? 'B' : 'A'));

	return SZ_DMALD;
}

static inline u32 _emit_LDP(unsigned dry_run, u8 buf[],
		enum pl330_cond cond, u8 peri)
{
	if (dry_run)
		return SZ_DMALDP;

	buf[0] = CMD_DMALDP;

	if (cond == BURST)
		buf[0] |= (1 << 1);

	peri &= 0x1f;
	peri <<= 3;
	buf[1] = peri;

	PL330_DBGCMD_DUMP(SZ_DMALDP, "\tDMALDP%c %u\n",
		cond == SINGLE ? 'S' : 'B', peri >> 3);

	return SZ_DMALDP;
}

static inline u32 _emit_LP(unsigned dry_run, u8 buf[],
		unsigned loop, u8 cnt)
{
	if (dry_run)
		return SZ_DMALP;

	buf[0] = CMD_DMALP;

	if (loop)
		buf[0] |= (1 << 1);

	cnt--; /* DMAC increments by 1 internally */
	buf[1] = cnt;

	PL330_DBGCMD_DUMP(SZ_DMALP, "\tDMALP_%c %u\n", loop ? '1' : '0', cnt);

	return SZ_DMALP;
}

struct _arg_LPEND {
	enum pl330_cond cond;
	bool forever;
	unsigned loop;
	u8 bjump;
};

static inline u32 _emit_LPEND(unsigned dry_run, u8 buf[],
		const struct _arg_LPEND *arg)
{
	enum pl330_cond cond = arg->cond;
	bool forever = arg->forever;
	unsigned loop = arg->loop;
	u8 bjump = arg->bjump;

	if (dry_run)
		return SZ_DMALPEND;

	buf[0] = CMD_DMALPEND;

	if (loop)
		buf[0] |= (1 << 2);

	if (!forever)
		buf[0] |= (1 << 4);

	if (cond == SINGLE)
		buf[0] |= (0 << 1) | (1 << 0);
	else if (cond == BURST)
		buf[0] |= (1 << 1) | (1 << 0);

	buf[1] = bjump;

	PL330_DBGCMD_DUMP(SZ_DMALPEND, "\tDMALP%s%c_%c bjmpto_%x\n",
			forever ? "FE" : "END",
			cond == SINGLE ? 'S' : (cond == BURST ? 'B' : 'A'),
			loop ? '1' : '0',
			bjump);

	return SZ_DMALPEND;
}

static inline u32 _emit_KILL(unsigned dry_run, u8 buf[])
{
	if (dry_run)
		return SZ_DMAKILL;

	buf[0] = CMD_DMAKILL;

	return SZ_DMAKILL;
}

static inline u32 _emit_MOV(unsigned dry_run, u8 buf[],
		enum dmamov_dst dst, u32 val)
{
	if (dry_run)
		return SZ_DMAMOV;

	buf[0] = CMD_DMAMOV;
	buf[1] = dst;
	*((u32 *)&buf[2]) = val;

	PL330_DBGCMD_DUMP(SZ_DMAMOV, "\tDMAMOV %s 0x%x\n",
		dst == SAR ? "SAR" : (dst == DAR ? "DAR" : "CCR"), val);

	return SZ_DMAMOV;
}

static inline u32 _emit_NOP(unsigned dry_run, u8 buf[])
{
	if (dry_run)
		return SZ_DMANOP;

	buf[0] = CMD_DMANOP;

	PL330_DBGCMD_DUMP(SZ_DMANOP, "\tDMANOP\n");

	return SZ_DMANOP;
}

static inline u32 _emit_RMB(unsigned dry_run, u8 buf[])
{
	if (dry_run)
		return SZ_DMARMB;

	buf[0] = CMD_DMARMB;

	PL330_DBGCMD_DUMP(SZ_DMARMB, "\tDMARMB\n");

	return SZ_DMARMB;
}

static inline u32 _emit_SEV(unsigned dry_run, u8 buf[], u8 ev)
{
	if (dry_run)
		return SZ_DMASEV;

	buf[0] = CMD_DMASEV;

	ev &= 0x1f;
	ev <<= 3;
	buf[1] = ev;

	PL330_DBGCMD_DUMP(SZ_DMASEV, "\tDMASEV %u\n", ev >> 3);

	return SZ_DMASEV;
}

static inline u32 _emit_ST(unsigned dry_run, u8 buf[], enum pl330_cond cond)
{
	if (dry_run)
		return SZ_DMAST;

	buf[0] = CMD_DMAST;

	if (cond == SINGLE)
		buf[0] |= (0 << 1) | (1 << 0);
	else if (cond == BURST)
		buf[0] |= (1 << 1) | (1 << 0);

	PL330_DBGCMD_DUMP(SZ_DMAST, "\tDMAST%c\n",
		cond == SINGLE ? 'S' : (cond == BURST ? 'B' : 'A'));

	return SZ_DMAST;
}

static inline u32 _emit_STP(unsigned dry_run, u8 buf[],
		enum pl330_cond cond, u8 peri)
{
	if (dry_run)
		return SZ_DMASTP;

	buf[0] = CMD_DMASTP;

	if (cond == BURST)
		buf[0] |= (1 << 1);

	peri &= 0x1f;
	peri <<= 3;
	buf[1] = peri;

	PL330_DBGCMD_DUMP(SZ_DMASTP, "\tDMASTP%c %u\n",
		cond == SINGLE ? 'S' : 'B', peri >> 3);

	return SZ_DMASTP;
}

static inline u32 _emit_STZ(unsigned dry_run, u8 buf[])
{
	if (dry_run)
		return SZ_DMASTZ;

	buf[0] = CMD_DMASTZ;

	PL330_DBGCMD_DUMP(SZ_DMASTZ, "\tDMASTZ\n");

	return SZ_DMASTZ;
}

static inline u32 _emit_WFE(unsigned dry_run, u8 buf[], u8 ev,
		unsigned invalidate)
{
	if (dry_run)
		return SZ_DMAWFE;

	buf[0] = CMD_DMAWFE;

	ev &= 0x1f;
	ev <<= 3;
	buf[1] = ev;

	if (invalidate)
		buf[1] |= (1 << 1);

	PL330_DBGCMD_DUMP(SZ_DMAWFE, "\tDMAWFE %u%s\n",
		ev >> 3, invalidate ? ", I" : "");

	return SZ_DMAWFE;
}

static inline u32 _emit_WFP(unsigned dry_run, u8 buf[],
		enum pl330_cond cond, u8 peri)
{
	if (dry_run)
		return SZ_DMAWFP;

	buf[0] = CMD_DMAWFP;

	if (cond == SINGLE)
		buf[0] |= (0 << 1) | (0 << 0);
	else if (cond == BURST)
		buf[0] |= (1 << 1) | (0 << 0);
	else
		buf[0] |= (0 << 1) | (1 << 0);

	peri &= 0x1f;
	peri <<= 3;
	buf[1] = peri;

	PL330_DBGCMD_DUMP(SZ_DMAWFP, "\tDMAWFP%c %u\n",
		cond == SINGLE ? 'S' : (cond == BURST ? 'B' : 'P'), peri >> 3);

	return SZ_DMAWFP;
}

static inline u32 _emit_WMB(unsigned dry_run, u8 buf[])
{
	if (dry_run)
		return SZ_DMAWMB;

	buf[0] = CMD_DMAWMB;

	PL330_DBGCMD_DUMP(SZ_DMAWMB, "\tDMAWMB\n");

	return SZ_DMAWMB;
}

struct _arg_GO {
	u8 chan;
	u32 addr;
	unsigned ns;
};

static inline u32 _emit_GO(unsigned dry_run, u8 buf[],
		const struct _arg_GO *arg)
{
	u8 chan = arg->chan;
	u32 addr = arg->addr;
	unsigned ns = arg->ns;

	if (dry_run)
		return SZ_DMAGO;

	buf[0] = CMD_DMAGO;
	buf[0] |= (ns << 1);

	buf[1] = chan & 0x7;

	*((u32 *)&buf[2]) = addr;

	return SZ_DMAGO;
}

#define msecs_to_loops(t) (loops_per_jiffy / 1000 * HZ * t)

/* Returns Time-Out */
static bool _until_dmac_idle(struct pl330_thread *thrd)
{
	void __iomem *regs = thrd->dmac->pinfo->base;
	unsigned long loops = msecs_to_loops(5);

	do {
		/* Until Manager is Idle */
		if (!(readl(regs + DBGSTATUS) & DBG_BUSY))
			break;

		cpu_relax();
	} while (--loops);

	if (!loops)
		return true;

	return false;
}

static inline void _execute_DBGINSN(struct pl330_thread *thrd,
		u8 insn[], bool as_manager)
{
	void __iomem *regs = thrd->dmac->pinfo->base;
	u32 val;

	val = (insn[0] << 16) | (insn[1] << 24);
	if (!as_manager) {
		val |= (1 << 0);
		val |= (thrd->id << 8); /* Channel Number */
	}
	writel(val, regs + DBGINST0);

	val = *((u32 *)&insn[2]);
	writel(val, regs + DBGINST1);

	/* If timed out due to halted state-machine */
	if (_until_dmac_idle(thrd)) {
		dev_err(thrd->dmac->pinfo->dev, "DMAC halted!\n");
		return;
	}

	/* Get going */
	writel(0, regs + DBGCMD);
}

/*
 * Mark a _pl330_req as free.
 * We do it by writing DMAEND as the first instruction
 * because no valid request is going to have DMAEND as
 * its first instruction to execute.
 */
static void mark_free(struct pl330_thread *thrd, int idx)
{
	struct _pl330_req *req = &thrd->req[idx];

	_emit_END(0, req->mc_cpu);
	req->mc_len = 0;

	thrd->req_running = -1;
}

static inline u32 _state(struct pl330_thread *thrd)
{
	void __iomem *regs = thrd->dmac->pinfo->base;
	u32 val;

	if (is_manager(thrd))
		val = readl(regs + DS) & 0xf;
	else
		val = readl(regs + CS(thrd->id)) & 0xf;

	switch (val) {
	case DS_ST_STOP:
		return PL330_STATE_STOPPED;
	case DS_ST_EXEC:
		return PL330_STATE_EXECUTING;
	case DS_ST_CMISS:
		return PL330_STATE_CACHEMISS;
	case DS_ST_UPDTPC:
		return PL330_STATE_UPDTPC;
	case DS_ST_WFE:
		return PL330_STATE_WFE;
	case DS_ST_FAULT:
		return PL330_STATE_FAULTING;
	case DS_ST_ATBRR:
		if (is_manager(thrd))
			return PL330_STATE_INVALID;
		else
			return PL330_STATE_ATBARRIER;
	case DS_ST_QBUSY:
		if (is_manager(thrd))
			return PL330_STATE_INVALID;
		else
			return PL330_STATE_QUEUEBUSY;
	case DS_ST_WFP:
		if (is_manager(thrd))
			return PL330_STATE_INVALID;
		else
			return PL330_STATE_WFP;
	case DS_ST_KILL:
		if (is_manager(thrd))
			return PL330_STATE_INVALID;
		else
			return PL330_STATE_KILLING;
	case DS_ST_CMPLT:
		if (is_manager(thrd))
			return PL330_STATE_INVALID;
		else
			return PL330_STATE_COMPLETING;
	case DS_ST_FLTCMP:
		if (is_manager(thrd))
			return PL330_STATE_INVALID;
		else
			return PL330_STATE_FAULT_COMPLETING;
	default:
		return PL330_STATE_INVALID;
	}
}

static void _stop(struct pl330_thread *thrd)
{
	void __iomem *regs = thrd->dmac->pinfo->base;
	u8 insn[6] = {0, 0, 0, 0, 0, 0};

	if (_state(thrd) == PL330_STATE_FAULT_COMPLETING)
		UNTIL(thrd, PL330_STATE_FAULTING | PL330_STATE_KILLING);

	/* Return if nothing needs to be done */
	if (_state(thrd) == PL330_STATE_COMPLETING
		  || _state(thrd) == PL330_STATE_KILLING
		  || _state(thrd) == PL330_STATE_STOPPED)
		return;

	_emit_KILL(0, insn);

	/* Stop generating interrupts for SEV */
	writel(readl(regs + INTEN) & ~(1 << thrd->ev), regs + INTEN);

	_execute_DBGINSN(thrd, insn, is_manager(thrd));
}

/* Start doing req 'idx' of thread 'thrd' */
static bool _trigger(struct pl330_thread *thrd)
{
	void __iomem *regs = thrd->dmac->pinfo->base;
	struct _pl330_req *req;
	struct pl330_req *r;
	struct _arg_GO go;
	unsigned ns;
	u8 insn[6] = {0, 0, 0, 0, 0, 0};
	int idx;

	/* Return if already ACTIVE */
	if (_state(thrd) != PL330_STATE_STOPPED)
		return true;

	idx = 1 - thrd->lstenq;
	if (!IS_FREE(&thrd->req[idx]))
		req = &thrd->req[idx];
	else {
		idx = thrd->lstenq;
		if (!IS_FREE(&thrd->req[idx]))
			req = &thrd->req[idx];
		else
			req = NULL;
	}

	/* Return if no request */
	if (!req || !req->r)
		return true;

	r = req->r;

	if (r->cfg)
		ns = r->cfg->nonsecure ? 1 : 0;
	else if (readl(regs + CS(thrd->id)) & CS_CNS)
		ns = 1;
	else
		ns = 0;

	/* See 'Abort Sources' point-4 at Page 2-25 */
	if (_manager_ns(thrd) && !ns)
		dev_info(thrd->dmac->pinfo->dev, "%s:%d Recipe for ABORT!\n",
			__func__, __LINE__);

	go.chan = thrd->id;
	go.addr = req->mc_bus;
	go.ns = ns;
	_emit_GO(0, insn, &go);

	/* Set to generate interrupts for SEV */
	writel(readl(regs + INTEN) | (1 << thrd->ev), regs + INTEN);

	/* Only manager can execute GO */
	_execute_DBGINSN(thrd, insn, true);

	thrd->req_running = idx;

	return true;
}

static bool _start(struct pl330_thread *thrd)
{
	switch (_state(thrd)) {
	case PL330_STATE_FAULT_COMPLETING:
		UNTIL(thrd, PL330_STATE_FAULTING | PL330_STATE_KILLING);

		if (_state(thrd) == PL330_STATE_KILLING)
			UNTIL(thrd, PL330_STATE_STOPPED)

	case PL330_STATE_FAULTING:
		_stop(thrd);

	case PL330_STATE_KILLING:
	case PL330_STATE_COMPLETING:
		UNTIL(thrd, PL330_STATE_STOPPED)

	case PL330_STATE_STOPPED:
		return _trigger(thrd);

	case PL330_STATE_WFP:
	case PL330_STATE_QUEUEBUSY:
	case PL330_STATE_ATBARRIER:
	case PL330_STATE_UPDTPC:
	case PL330_STATE_CACHEMISS:
	case PL330_STATE_EXECUTING:
		return true;

	case PL330_STATE_WFE: /* For RESUME, nothing yet */
	default:
		return false;
	}
}

static inline int _ldst_memtomem(unsigned dry_run, u8 buf[],
		const struct _xfer_spec *pxs, int cyc)
{
	int off = 0;
	struct pl330_config *pcfg = pxs->r->cfg->pcfg;

	/* check lock-up free version */
	if (get_revision(pcfg->periph_id) >= PERIPH_REV_R1P0) {
		while (cyc--) {
			off += _emit_LD(dry_run, &buf[off], ALWAYS);
			off += _emit_ST(dry_run, &buf[off], ALWAYS);
		}
	} else {
		while (cyc--) {
			off += _emit_LD(dry_run, &buf[off], ALWAYS);
			off += _emit_RMB(dry_run, &buf[off]);
			off += _emit_ST(dry_run, &buf[off], ALWAYS);
			off += _emit_WMB(dry_run, &buf[off]);
		}
	}

	return off;
}

static inline int _ldst_devtomem(unsigned dry_run, u8 buf[],
		const struct _xfer_spec *pxs, int cyc)
{
	int off = 0;

	while (cyc--) {
		off += _emit_WFP(dry_run, &buf[off], SINGLE, pxs->r->peri);
		off += _emit_LDP(dry_run, &buf[off], SINGLE, pxs->r->peri);
		off += _emit_ST(dry_run, &buf[off], ALWAYS);
		off += _emit_FLUSHP(dry_run, &buf[off], pxs->r->peri);
	}

	return off;
}

static inline int _ldst_memtodev(unsigned dry_run, u8 buf[],
		const struct _xfer_spec *pxs, int cyc)
{
	int off = 0;

	while (cyc--) {
		off += _emit_WFP(dry_run, &buf[off], SINGLE, pxs->r->peri);
		off += _emit_LD(dry_run, &buf[off], ALWAYS);
		off += _emit_STP(dry_run, &buf[off], SINGLE, pxs->r->peri);
		off += _emit_FLUSHP(dry_run, &buf[off], pxs->r->peri);
	}

	return off;
}

static int _bursts(unsigned dry_run, u8 buf[],
		const struct _xfer_spec *pxs, int cyc)
{
	int off = 0;

	switch (pxs->r->rqtype) {
	case MEMTODEV:
		off += _ldst_memtodev(dry_run, &buf[off], pxs, cyc);
		break;
	case DEVTOMEM:
		off += _ldst_devtomem(dry_run, &buf[off], pxs, cyc);
		break;
	case MEMTOMEM:
		off += _ldst_memtomem(dry_run, &buf[off], pxs, cyc);
		break;
	default:
		off += 0x40000000; /* Scare off the Client */
		break;
	}

	return off;
}

/* Returns bytes consumed and updates bursts */
static inline int _loop(unsigned dry_run, u8 buf[],
		unsigned long *bursts, const struct _xfer_spec *pxs)
{
	int cyc, cycmax, szlp, szlpend, szbrst, off;
	unsigned lcnt0, lcnt1, ljmp0, ljmp1;
	struct _arg_LPEND lpend;

	/* Max iterations possible in DMALP is 256 */
	if (*bursts >= 256*256) {
		lcnt1 = 256;
		lcnt0 = 256;
		cyc = *bursts / lcnt1 / lcnt0;
	} else if (*bursts > 256) {
		lcnt1 = 256;
		lcnt0 = *bursts / lcnt1;
		cyc = 1;
	} else {
		lcnt1 = *bursts;
		lcnt0 = 0;
		cyc = 1;
	}

	szlp = _emit_LP(1, buf, 0, 0);
	szbrst = _bursts(1, buf, pxs, 1);

	lpend.cond = ALWAYS;
	lpend.forever = false;
	lpend.loop = 0;
	lpend.bjump = 0;
	szlpend = _emit_LPEND(1, buf, &lpend);

	if (lcnt0) {
		szlp *= 2;
		szlpend *= 2;
	}

	/*
	 * Max bursts that we can unroll due to limit on the
	 * size of backward jump that can be encoded in DMALPEND
	 * which is 8-bits and hence 255
	 */
	cycmax = (255 - (szlp + szlpend)) / szbrst;

	cyc = (cycmax < cyc) ? cycmax : cyc;

	off = 0;

	if (lcnt0) {
		off += _emit_LP(dry_run, &buf[off], 0, lcnt0);
		ljmp0 = off;
	}

	off += _emit_LP(dry_run, &buf[off], 1, lcnt1);
	ljmp1 = off;

	off += _bursts(dry_run, &buf[off], pxs, cyc);

	lpend.cond = ALWAYS;
	lpend.forever = false;
	lpend.loop = 1;
	lpend.bjump = off - ljmp1;
	off += _emit_LPEND(dry_run, &buf[off], &lpend);

	if (lcnt0) {
		lpend.cond = ALWAYS;
		lpend.forever = false;
		lpend.loop = 0;
		lpend.bjump = off - ljmp0;
		off += _emit_LPEND(dry_run, &buf[off], &lpend);
	}

	*bursts = lcnt1 * cyc;
	if (lcnt0)
		*bursts *= lcnt0;

	return off;
}

static inline int _setup_loops(unsigned dry_run, u8 buf[],
		const struct _xfer_spec *pxs)
{
	struct pl330_xfer *x = pxs->x;
	u32 ccr = pxs->ccr;
	unsigned long c, bursts = BYTE_TO_BURST(x->bytes, ccr);
	int off = 0;

	while (bursts) {
		c = bursts;
		off += _loop(dry_run, &buf[off], &c, pxs);
		bursts -= c;
	}

	return off;
}

static inline int _setup_xfer(unsigned dry_run, u8 buf[],
		const struct _xfer_spec *pxs)
{
	struct pl330_xfer *x = pxs->x;
	int off = 0;

	/* DMAMOV SAR, x->src_addr */
	off += _emit_MOV(dry_run, &buf[off], SAR, x->src_addr);
	/* DMAMOV DAR, x->dst_addr */
	off += _emit_MOV(dry_run, &buf[off], DAR, x->dst_addr);

	/* Setup Loop(s) */
	off += _setup_loops(dry_run, &buf[off], pxs);

	return off;
}

/*
 * A req is a sequence of one or more xfer units.
 * Returns the number of bytes taken to setup the MC for the req.
 */
static int _setup_req(unsigned dry_run, struct pl330_thread *thrd,
		unsigned index, struct _xfer_spec *pxs)
{
	struct _pl330_req *req = &thrd->req[index];
	struct pl330_xfer *x;
	u8 *buf = req->mc_cpu;
	int off = 0;

	PL330_DBGMC_START(req->mc_bus);

	/* DMAMOV CCR, ccr */
	off += _emit_MOV(dry_run, &buf[off], CCR, pxs->ccr);

	x = pxs->r->x;
	do {
		/* Error if xfer length is not aligned at burst size */
		if (x->bytes % (BRST_SIZE(pxs->ccr) * BRST_LEN(pxs->ccr)))
			return -EINVAL;

		pxs->x = x;
		off += _setup_xfer(dry_run, &buf[off], pxs);

		x = x->next;
	} while (x);

	/* DMASEV peripheral/event */
	off += _emit_SEV(dry_run, &buf[off], thrd->ev);
	/* DMAEND */
	off += _emit_END(dry_run, &buf[off]);

	return off;
}

static inline u32 _prepare_ccr(const struct pl330_reqcfg *rqc)
{
	u32 ccr = 0;

	if (rqc->src_inc)
		ccr |= CC_SRCINC;

	if (rqc->dst_inc)
		ccr |= CC_DSTINC;

	/* We set same protection levels for Src and DST for now */
	if (rqc->privileged)
		ccr |= CC_SRCPRI | CC_DSTPRI;
	if (rqc->nonsecure)
		ccr |= CC_SRCNS | CC_DSTNS;
	if (rqc->insnaccess)
		ccr |= CC_SRCIA | CC_DSTIA;

	ccr |= (((rqc->brst_len - 1) & 0xf) << CC_SRCBRSTLEN_SHFT);
	ccr |= (((rqc->brst_len - 1) & 0xf) << CC_DSTBRSTLEN_SHFT);

	ccr |= (rqc->brst_size << CC_SRCBRSTSIZE_SHFT);
	ccr |= (rqc->brst_size << CC_DSTBRSTSIZE_SHFT);

	ccr |= (rqc->scctl << CC_SRCCCTRL_SHFT);
	ccr |= (rqc->dcctl << CC_DSTCCTRL_SHFT);

	ccr |= (rqc->swap << CC_SWAP_SHFT);

	return ccr;
}

static inline bool _is_valid(u32 ccr)
{
	enum pl330_dstcachectrl dcctl;
	enum pl330_srccachectrl scctl;

	dcctl = (ccr >> CC_DSTCCTRL_SHFT) & CC_DRCCCTRL_MASK;
	scctl = (ccr >> CC_SRCCCTRL_SHFT) & CC_SRCCCTRL_MASK;

	if (dcctl == DINVALID1 || dcctl == DINVALID2
			|| scctl == SINVALID1 || scctl == SINVALID2)
		return false;
	else
		return true;
}

/*
 * Submit a list of xfers after which the client wants notification.
 * Client is not notified after each xfer unit, just once after all
 * xfer units are done or some error occurs.
 */
static int pl330_submit_req(void *ch_id, struct pl330_req *r)
{
	struct pl330_thread *thrd = ch_id;
	struct pl330_dmac *pl330;
	struct pl330_info *pi;
	struct _xfer_spec xs;
	unsigned long flags;
	void __iomem *regs;
	unsigned idx;
	u32 ccr;
	int ret = 0;

	/* No Req or Unacquired Channel or DMAC */
	if (!r || !thrd || thrd->free)
		return -EINVAL;

	pl330 = thrd->dmac;
	pi = pl330->pinfo;
	regs = pi->base;

	if (pl330->state == DYING
		|| pl330->dmac_tbd.reset_chan & (1 << thrd->id)) {
		dev_info(thrd->dmac->pinfo->dev, "%s:%d\n",
			__func__, __LINE__);
		return -EAGAIN;
	}

	/* If request for non-existing peripheral */
	if (r->rqtype != MEMTOMEM && r->peri >= pi->pcfg.num_peri) {
		dev_info(thrd->dmac->pinfo->dev,
				"%s:%d Invalid peripheral(%u)!\n",
				__func__, __LINE__, r->peri);
		return -EINVAL;
	}

	spin_lock_irqsave(&pl330->lock, flags);

	if (_queue_full(thrd)) {
		ret = -EAGAIN;
		goto xfer_exit;
	}

	/* Prefer Secure Channel */
	if (!_manager_ns(thrd))
		r->cfg->nonsecure = 0;
	else
		r->cfg->nonsecure = 1;

	/* Use last settings, if not provided */
	if (r->cfg)
		ccr = _prepare_ccr(r->cfg);
	else
		ccr = readl(regs + CC(thrd->id));

	/* If this req doesn't have valid xfer settings */
	if (!_is_valid(ccr)) {
		ret = -EINVAL;
		dev_info(thrd->dmac->pinfo->dev, "%s:%d Invalid CCR(%x)!\n",
			__func__, __LINE__, ccr);
		goto xfer_exit;
	}

	idx = IS_FREE(&thrd->req[0]) ? 0 : 1;

	xs.ccr = ccr;
	xs.r = r;

	/* First dry run to check if req is acceptable */
	ret = _setup_req(1, thrd, idx, &xs);
	if (ret < 0)
		goto xfer_exit;

	if (ret > pi->mcbufsz / 2) {
		dev_info(thrd->dmac->pinfo->dev,
			"%s:%d Trying increasing mcbufsz\n",
				__func__, __LINE__);
		ret = -ENOMEM;
		goto xfer_exit;
	}

	/* Hook the request */
	thrd->lstenq = idx;
	thrd->req[idx].mc_len = _setup_req(0, thrd, idx, &xs);
	thrd->req[idx].r = r;

	ret = 0;

xfer_exit:
	spin_unlock_irqrestore(&pl330->lock, flags);

	return ret;
}

static void pl330_dotask(unsigned long data)
{
	struct pl330_dmac *pl330 = (struct pl330_dmac *) data;
	struct pl330_info *pi = pl330->pinfo;
	unsigned long flags;
	int i;

	spin_lock_irqsave(&pl330->lock, flags);

	/* The DMAC itself gone nuts */
	if (pl330->dmac_tbd.reset_dmac) {
		pl330->state = DYING;
		/* Reset the manager too */
		pl330->dmac_tbd.reset_mngr = true;
		/* Clear the reset flag */
		pl330->dmac_tbd.reset_dmac = false;
	}

	if (pl330->dmac_tbd.reset_mngr) {
		_stop(pl330->manager);
		/* Reset all channels */
		pl330->dmac_tbd.reset_chan = (1 << pi->pcfg.num_chan) - 1;
		/* Clear the reset flag */
		pl330->dmac_tbd.reset_mngr = false;
	}

	for (i = 0; i < pi->pcfg.num_chan; i++) {

		if (pl330->dmac_tbd.reset_chan & (1 << i)) {
			struct pl330_thread *thrd = &pl330->channels[i];
			void __iomem *regs = pi->base;
			enum pl330_op_err err;

			_stop(thrd);

			if (readl(regs + FSC) & (1 << thrd->id))
				err = PL330_ERR_FAIL;
			else
				err = PL330_ERR_ABORT;

			spin_unlock_irqrestore(&pl330->lock, flags);

			_callback(thrd->req[1 - thrd->lstenq].r, err);
			_callback(thrd->req[thrd->lstenq].r, err);

			spin_lock_irqsave(&pl330->lock, flags);

			thrd->req[0].r = NULL;
			thrd->req[1].r = NULL;
			mark_free(thrd, 0);
			mark_free(thrd, 1);

			/* Clear the reset flag */
			pl330->dmac_tbd.reset_chan &= ~(1 << i);
		}
	}

	spin_unlock_irqrestore(&pl330->lock, flags);

	return;
}

/* Returns 1 if state was updated, 0 otherwise */
static int pl330_update(const struct pl330_info *pi)
{
	struct _pl330_req *rqdone;
	struct pl330_dmac *pl330;
	unsigned long flags;
	void __iomem *regs;
	u32 val;
	int id, ev, ret = 0;

	if (!pi || !pi->pl330_data)
		return 0;

	regs = pi->base;
	pl330 = pi->pl330_data;

	spin_lock_irqsave(&pl330->lock, flags);

	val = readl(regs + FSM) & 0x1;
	if (val)
		pl330->dmac_tbd.reset_mngr = true;
	else
		pl330->dmac_tbd.reset_mngr = false;

	val = readl(regs + FSC) & ((1 << pi->pcfg.num_chan) - 1);
	pl330->dmac_tbd.reset_chan |= val;
	if (val) {
		int i = 0;
		while (i < pi->pcfg.num_chan) {
			if (val & (1 << i)) {
				dev_info(pi->dev,
					"Reset Channel-%d\t CS-%x FTC-%x\n",
						i, readl(regs + CS(i)),
						readl(regs + FTC(i)));
				_stop(&pl330->channels[i]);
			}
			i++;
		}
	}

	/* Check which event happened i.e, thread notified */
	val = readl(regs + ES);
	if (pi->pcfg.num_events < 32
			&& val & ~((1 << pi->pcfg.num_events) - 1)) {
		pl330->dmac_tbd.reset_dmac = true;
		dev_err(pi->dev, "%s:%d Unexpected!\n", __func__, __LINE__);
		ret = 1;
		goto updt_exit;
	}

	for (ev = 0; ev < pi->pcfg.num_events; ev++) {
		if (val & (1 << ev)) { /* Event occurred */
			struct pl330_thread *thrd;
			u32 inten = readl(regs + INTEN);
			int active;

			/* Clear the event */
			if (inten & (1 << ev))
				writel(1 << ev, regs + INTCLR);

			ret = 1;

			id = pl330->events[ev];

			thrd = &pl330->channels[id];

			active = thrd->req_running;
			if (active == -1) /* Aborted */
				continue;

			rqdone = &thrd->req[active];
			mark_free(thrd, active);

			/* Get going again ASAP */
			_start(thrd);

			/* For now, just make a list of callbacks to be done */
			list_add_tail(&rqdone->rqd, &pl330->req_done);
		}
	}

	/* Now that we are in no hurry, do the callbacks */
	while (!list_empty(&pl330->req_done)) {
		struct pl330_req *r;

		rqdone = container_of(pl330->req_done.next,
					struct _pl330_req, rqd);

		list_del_init(&rqdone->rqd);

		/* Detach the req */
		r = rqdone->r;
		rqdone->r = NULL;

		spin_unlock_irqrestore(&pl330->lock, flags);
		_callback(r, PL330_ERR_NONE);
		spin_lock_irqsave(&pl330->lock, flags);
	}

updt_exit:
	spin_unlock_irqrestore(&pl330->lock, flags);

	if (pl330->dmac_tbd.reset_dmac
			|| pl330->dmac_tbd.reset_mngr
			|| pl330->dmac_tbd.reset_chan) {
		ret = 1;
		tasklet_schedule(&pl330->tasks);
	}

	return ret;
}

static int pl330_chan_ctrl(void *ch_id, enum pl330_chan_op op)
{
	struct pl330_thread *thrd = ch_id;
	struct pl330_dmac *pl330;
	unsigned long flags;
	int ret = 0, active;

	if (!thrd || thrd->free || thrd->dmac->state == DYING)
		return -EINVAL;

	pl330 = thrd->dmac;
	active = thrd->req_running;

	spin_lock_irqsave(&pl330->lock, flags);

	switch (op) {
	case PL330_OP_FLUSH:
		/* Make sure the channel is stopped */
		_stop(thrd);

		thrd->req[0].r = NULL;
		thrd->req[1].r = NULL;
		mark_free(thrd, 0);
		mark_free(thrd, 1);
		break;

	case PL330_OP_ABORT:
		/* Make sure the channel is stopped */
		_stop(thrd);

		/* ABORT is only for the active req */
		if (active == -1)
			break;

		thrd->req[active].r = NULL;
		mark_free(thrd, active);

		/* Start the next */
	case PL330_OP_START:
		if ((active == -1) && !_start(thrd))
			ret = -EIO;
		break;

	default:
		ret = -EINVAL;
	}

	spin_unlock_irqrestore(&pl330->lock, flags);
	return ret;
}

/* Reserve an event */
static inline int _alloc_event(struct pl330_thread *thrd)
{
	struct pl330_dmac *pl330 = thrd->dmac;
	struct pl330_info *pi = pl330->pinfo;
	int ev;

	for (ev = 0; ev < pi->pcfg.num_events; ev++)
		if (pl330->events[ev] == -1) {
			pl330->events[ev] = thrd->id;
			return ev;
		}

	return -1;
}

static bool _chan_ns(const struct pl330_info *pi, int i)
{
	return pi->pcfg.irq_ns & (1 << i);
}

/* Upon success, returns IdentityToken for the
 * allocated channel, NULL otherwise.
 */
static void *pl330_request_channel(const struct pl330_info *pi)
{
	struct pl330_thread *thrd = NULL;
	struct pl330_dmac *pl330;
	unsigned long flags;
	int chans, i;

	if (!pi || !pi->pl330_data)
		return NULL;

	pl330 = pi->pl330_data;

	if (pl330->state == DYING)
		return NULL;

	chans = pi->pcfg.num_chan;

	spin_lock_irqsave(&pl330->lock, flags);

	for (i = 0; i < chans; i++) {
		thrd = &pl330->channels[i];
		if ((thrd->free) && (!_manager_ns(thrd) ||
					_chan_ns(pi, i))) {
			thrd->ev = _alloc_event(thrd);
			if (thrd->ev >= 0) {
				thrd->free = false;
				thrd->lstenq = 1;
				thrd->req[0].r = NULL;
				mark_free(thrd, 0);
				thrd->req[1].r = NULL;
				mark_free(thrd, 1);
				break;
			}
		}
		thrd = NULL;
	}

	spin_unlock_irqrestore(&pl330->lock, flags);

	return thrd;
}

/* Release an event */
static inline void _free_event(struct pl330_thread *thrd, int ev)
{
	struct pl330_dmac *pl330 = thrd->dmac;
	struct pl330_info *pi = pl330->pinfo;

	/* If the event is valid and was held by the thread */
	if (ev >= 0 && ev < pi->pcfg.num_events
			&& pl330->events[ev] == thrd->id)
		pl330->events[ev] = -1;
}

static void pl330_release_channel(void *ch_id)
{
	struct pl330_thread *thrd = ch_id;
	struct pl330_dmac *pl330;
	unsigned long flags;

	if (!thrd || thrd->free)
		return;

	_stop(thrd);

	_callback(thrd->req[1 - thrd->lstenq].r, PL330_ERR_ABORT);
	_callback(thrd->req[thrd->lstenq].r, PL330_ERR_ABORT);

	pl330 = thrd->dmac;

	spin_lock_irqsave(&pl330->lock, flags);
	_free_event(thrd, thrd->ev);
	thrd->free = true;
	spin_unlock_irqrestore(&pl330->lock, flags);
}

/* Initialize the structure for PL330 configuration, that can be used
 * by the client driver the make best use of the DMAC
 */
static void read_dmac_config(struct pl330_info *pi)
{
	void __iomem *regs = pi->base;
	u32 val;

	val = readl(regs + CRD) >> CRD_DATA_WIDTH_SHIFT;
	val &= CRD_DATA_WIDTH_MASK;
	pi->pcfg.data_bus_width = 8 * (1 << val);

	val = readl(regs + CRD) >> CRD_DATA_BUFF_SHIFT;
	val &= CRD_DATA_BUFF_MASK;
	pi->pcfg.data_buf_dep = val + 1;

	val = readl(regs + CR0) >> CR0_NUM_CHANS_SHIFT;
	val &= CR0_NUM_CHANS_MASK;
	val += 1;
	pi->pcfg.num_chan = val;

	val = readl(regs + CR0);
	if (val & CR0_PERIPH_REQ_SET) {
		val = (val >> CR0_NUM_PERIPH_SHIFT) & CR0_NUM_PERIPH_MASK;
		val += 1;
		pi->pcfg.num_peri = val;
		pi->pcfg.peri_ns = readl(regs + CR4);
	} else {
		pi->pcfg.num_peri = 0;
	}

	val = readl(regs + CR0);
	if (val & CR0_BOOT_MAN_NS)
		pi->pcfg.mode |= DMAC_MODE_NS;
	else
		pi->pcfg.mode &= ~DMAC_MODE_NS;

	val = readl(regs + CR0) >> CR0_NUM_EVENTS_SHIFT;
	val &= CR0_NUM_EVENTS_MASK;
	val += 1;
	pi->pcfg.num_events = val;

	pi->pcfg.irq_ns = readl(regs + CR3);

	pi->pcfg.periph_id = get_id(pi, PERIPH_ID);
	pi->pcfg.pcell_id = get_id(pi, PCELL_ID);
}

static inline void _reset_thread(struct pl330_thread *thrd)
{
	struct pl330_dmac *pl330 = thrd->dmac;
	struct pl330_info *pi = pl330->pinfo;

	thrd->req[0].mc_cpu = pl330->mcode_cpu
				+ (thrd->id * pi->mcbufsz);
	thrd->req[0].mc_bus = pl330->mcode_bus
				+ (thrd->id * pi->mcbufsz);
	thrd->req[0].r = NULL;
	mark_free(thrd, 0);

	thrd->req[1].mc_cpu = thrd->req[0].mc_cpu
				+ pi->mcbufsz / 2;
	thrd->req[1].mc_bus = thrd->req[0].mc_bus
				+ pi->mcbufsz / 2;
	thrd->req[1].r = NULL;
	mark_free(thrd, 1);
}

static int dmac_alloc_threads(struct pl330_dmac *pl330)
{
	struct pl330_info *pi = pl330->pinfo;
	int chans = pi->pcfg.num_chan;
	struct pl330_thread *thrd;
	int i;

	/* Allocate 1 Manager and 'chans' Channel threads */
	pl330->channels = kzalloc((1 + chans) * sizeof(*thrd),
					GFP_KERNEL);
	if (!pl330->channels)
		return -ENOMEM;

	/* Init Channel threads */
	for (i = 0; i < chans; i++) {
		thrd = &pl330->channels[i];
		thrd->id = i;
		thrd->dmac = pl330;
		_reset_thread(thrd);
		thrd->free = true;
	}

	/* MANAGER is indexed at the end */
	thrd = &pl330->channels[chans];
	thrd->id = chans;
	thrd->dmac = pl330;
	thrd->free = false;
	pl330->manager = thrd;

	return 0;
}

static int dmac_alloc_resources(struct pl330_dmac *pl330)
{
	struct pl330_info *pi = pl330->pinfo;
	int chans = pi->pcfg.num_chan;
	int ret;

	/*
	 * Alloc MicroCode buffer for 'chans' Channel threads.
	 * A channel's buffer offset is (Channel_Id * MCODE_BUFF_PERCHAN)
	 */
	pl330->mcode_cpu = dma_alloc_coherent(pi->dev,
				chans * pi->mcbufsz,
				&pl330->mcode_bus, GFP_KERNEL);
	if (!pl330->mcode_cpu) {
		dev_err(pi->dev, "%s:%d Can't allocate memory!\n",
			__func__, __LINE__);
		return -ENOMEM;
	}

	ret = dmac_alloc_threads(pl330);
	if (ret) {
		dev_err(pi->dev, "%s:%d Can't to create channels for DMAC!\n",
			__func__, __LINE__);
		dma_free_coherent(pi->dev,
				chans * pi->mcbufsz,
				pl330->mcode_cpu, pl330->mcode_bus);
		return ret;
	}

	return 0;
}

static int pl330_add(struct pl330_info *pi)
{
	struct pl330_dmac *pl330;
	void __iomem *regs;
	int i, ret;

	if (!pi || !pi->dev)
		return -EINVAL;

	/* If already added */
	if (pi->pl330_data)
		return -EINVAL;

	/*
	 * If the SoC can perform reset on the DMAC, then do it
	 * before reading its configuration.
	 */
	if (pi->dmac_reset)
		pi->dmac_reset(pi);

	regs = pi->base;

	/* Check if we can handle this DMAC */
	if ((get_id(pi, PERIPH_ID) & 0xfffff) != PERIPH_ID_VAL
	   || get_id(pi, PCELL_ID) != PCELL_ID_VAL) {
		dev_err(pi->dev, "PERIPH_ID 0x%x, PCELL_ID 0x%x !\n",
			get_id(pi, PERIPH_ID), get_id(pi, PCELL_ID));
		return -EINVAL;
	}

	/* Read the configuration of the DMAC */
	read_dmac_config(pi);

	if (pi->pcfg.num_events == 0) {
		dev_err(pi->dev, "%s:%d Can't work without events!\n",
			__func__, __LINE__);
		return -EINVAL;
	}

	pl330 = kzalloc(sizeof(*pl330), GFP_KERNEL);
	if (!pl330) {
		dev_err(pi->dev, "%s:%d Can't allocate memory!\n",
			__func__, __LINE__);
		return -ENOMEM;
	}

	/* Assign the info structure and private data */
	pl330->pinfo = pi;
	pi->pl330_data = pl330;

	spin_lock_init(&pl330->lock);

	INIT_LIST_HEAD(&pl330->req_done);

	/* Use default MC buffer size if not provided */
	if (!pi->mcbufsz)
		pi->mcbufsz = MCODE_BUFF_PER_REQ * 2;

	/* Mark all events as free */
	for (i = 0; i < pi->pcfg.num_events; i++)
		pl330->events[i] = -1;

	/* Allocate resources needed by the DMAC */
	ret = dmac_alloc_resources(pl330);
	if (ret) {
		dev_err(pi->dev, "Unable to create channels for DMAC\n");
		kfree(pl330);
		return ret;
	}

	tasklet_init(&pl330->tasks, pl330_dotask, (unsigned long) pl330);

	pl330->state = INIT;

	return 0;
}

static int dmac_free_threads(struct pl330_dmac *pl330)
{
	struct pl330_info *pi = pl330->pinfo;
	int chans = pi->pcfg.num_chan;
	struct pl330_thread *thrd;
	int i;

	/* Release Channel threads */
	for (i = 0; i < chans; i++) {
		thrd = &pl330->channels[i];
		pl330_release_channel((void *)thrd);
	}

	/* Free memory */
	kfree(pl330->channels);

	return 0;
}

static void dmac_free_resources(struct pl330_dmac *pl330)
{
	struct pl330_info *pi = pl330->pinfo;
	int chans = pi->pcfg.num_chan;

	dmac_free_threads(pl330);

	dma_free_coherent(pi->dev, chans * pi->mcbufsz,
				pl330->mcode_cpu, pl330->mcode_bus);
}

static void pl330_del(struct pl330_info *pi)
{
	struct pl330_dmac *pl330;

	if (!pi || !pi->pl330_data)
		return;

	pl330 = pi->pl330_data;

	pl330->state = UNINIT;

	tasklet_kill(&pl330->tasks);

	/* Free DMAC resources */
	dmac_free_resources(pl330);

	kfree(pl330);
	pi->pl330_data = NULL;
}

/* forward declaration */
static struct amba_driver pl330_driver;

static inline struct dma_pl330_chan *
to_pchan(struct dma_chan *ch)
{
	if (!ch)
		return NULL;

	return container_of(ch, struct dma_pl330_chan, chan);
}

static inline struct dma_pl330_desc *
to_desc(struct dma_async_tx_descriptor *tx)
{
	return container_of(tx, struct dma_pl330_desc, txd);
}

static inline void free_desc_list(struct list_head *list)
{
	struct dma_pl330_dmac *pdmac;
	struct dma_pl330_desc *desc;
	struct dma_pl330_chan *pch;
	unsigned long flags;

	if (list_empty(list))
		return;

	/* Finish off the work list */
	list_for_each_entry(desc, list, node) {
		dma_async_tx_callback callback;
		void *param;

		/* All desc in a list belong to same channel */
		pch = desc->pchan;
		callback = desc->txd.callback;
		param = desc->txd.callback_param;

		if (callback)
			callback(param);

		desc->pchan = NULL;
	}

	pdmac = pch->dmac;

	spin_lock_irqsave(&pdmac->pool_lock, flags);
	list_splice_tail_init(list, &pdmac->desc_pool);
	spin_unlock_irqrestore(&pdmac->pool_lock, flags);
}

static inline void handle_cyclic_desc_list(struct list_head *list)
{
	struct dma_pl330_desc *desc;
	struct dma_pl330_chan *pch;
	unsigned long flags;

	if (list_empty(list))
		return;

	list_for_each_entry(desc, list, node) {
		dma_async_tx_callback callback;

		/* Change status to reload it */
		desc->status = PREP;
		pch = desc->pchan;
		callback = desc->txd.callback;
		if (callback)
			callback(desc->txd.callback_param);
	}

	spin_lock_irqsave(&pch->lock, flags);
	list_splice_tail_init(list, &pch->work_list);
	spin_unlock_irqrestore(&pch->lock, flags);
}

static inline void fill_queue(struct dma_pl330_chan *pch)
{
	struct dma_pl330_desc *desc;
	int ret;

	list_for_each_entry(desc, &pch->work_list, node) {

		/* If already submitted */
		if (desc->status == BUSY)
			break;

		ret = pl330_submit_req(pch->pl330_chid,
						&desc->req);
		if (!ret) {
			desc->status = BUSY;
			break;
		} else if (ret == -EAGAIN) {
			/* QFull or DMAC Dying */
			break;
		} else {
			/* Unacceptable request */
			desc->status = DONE;
			dev_err(pch->dmac->pif.dev, "%s:%d Bad Desc(%d)\n",
					__func__, __LINE__, desc->txd.cookie);
			tasklet_schedule(&pch->task);
		}
	}
}

static void pl330_tasklet(unsigned long data)
{
	struct dma_pl330_chan *pch = (struct dma_pl330_chan *)data;
	struct dma_pl330_desc *desc, *_dt;
	unsigned long flags;
	LIST_HEAD(list);

	spin_lock_irqsave(&pch->lock, flags);

	/* Pick up ripe tomatoes */
	list_for_each_entry_safe(desc, _dt, &pch->work_list, node)
		if (desc->status == DONE) {
			dma_cookie_complete(&desc->txd);
			list_move_tail(&desc->node, &list);
		}

	/* Try to submit a req imm. next to the last completed cookie */
	fill_queue(pch);

	/* Make sure the PL330 Channel thread is active */
	pl330_chan_ctrl(pch->pl330_chid, PL330_OP_START);

	spin_unlock_irqrestore(&pch->lock, flags);

	if (pch->cyclic)
		handle_cyclic_desc_list(&list);
	else
		free_desc_list(&list);
}

static void dma_pl330_rqcb(void *token, enum pl330_op_err err)
{
	struct dma_pl330_desc *desc = token;
	struct dma_pl330_chan *pch = desc->pchan;
	unsigned long flags;

	/* If desc aborted */
	if (!pch)
		return;

	spin_lock_irqsave(&pch->lock, flags);

	desc->status = DONE;

	spin_unlock_irqrestore(&pch->lock, flags);

	tasklet_schedule(&pch->task);
}

bool pl330_filter(struct dma_chan *chan, void *param)
{
	u8 *peri_id;

	if (chan->device->dev->driver != &pl330_driver.drv)
		return false;

#ifdef CONFIG_OF
	if (chan->device->dev->of_node) {
		const __be32 *prop_value;
		phandle phandle;
		struct device_node *node;

		prop_value = ((struct property *)param)->value;
		phandle = be32_to_cpup(prop_value++);
		node = of_find_node_by_phandle(phandle);
		return ((chan->private == node) &&
				(chan->chan_id == be32_to_cpup(prop_value)));
	}
#endif

	peri_id = chan->private;
	return *peri_id == (unsigned)param;
}
EXPORT_SYMBOL(pl330_filter);

static int pl330_alloc_chan_resources(struct dma_chan *chan)
{
	struct dma_pl330_chan *pch = to_pchan(chan);
	struct dma_pl330_dmac *pdmac = pch->dmac;
	unsigned long flags;

	spin_lock_irqsave(&pch->lock, flags);

	dma_cookie_init(chan);
	pch->cyclic = false;

	pch->pl330_chid = pl330_request_channel(&pdmac->pif);
	if (!pch->pl330_chid) {
		spin_unlock_irqrestore(&pch->lock, flags);
		return 0;
	}

	tasklet_init(&pch->task, pl330_tasklet, (unsigned long) pch);

	spin_unlock_irqrestore(&pch->lock, flags);

	return 1;
}

static int pl330_control(struct dma_chan *chan, enum dma_ctrl_cmd cmd, unsigned long arg)
{
	struct dma_pl330_chan *pch = to_pchan(chan);
	struct dma_pl330_desc *desc, *_dt;
	unsigned long flags;
	struct dma_pl330_dmac *pdmac = pch->dmac;
	struct dma_slave_config *slave_config;
	LIST_HEAD(list);

	switch (cmd) {
	case DMA_TERMINATE_ALL:
		spin_lock_irqsave(&pch->lock, flags);

		/* FLUSH the PL330 Channel thread */
		pl330_chan_ctrl(pch->pl330_chid, PL330_OP_FLUSH);

		/* Mark all desc done */
		list_for_each_entry_safe(desc, _dt, &pch->work_list , node) {
			desc->status = DONE;
			list_move_tail(&desc->node, &list);
		}

		list_splice_tail_init(&list, &pdmac->desc_pool);
		spin_unlock_irqrestore(&pch->lock, flags);
		break;
	case DMA_SLAVE_CONFIG:
		slave_config = (struct dma_slave_config *)arg;

		if (slave_config->direction == DMA_MEM_TO_DEV) {
			if (slave_config->dst_addr)
				pch->fifo_addr = slave_config->dst_addr;
			if (slave_config->dst_addr_width)
				pch->burst_sz = __ffs(slave_config->dst_addr_width);
			if (slave_config->dst_maxburst)
				pch->burst_len = slave_config->dst_maxburst;
		} else if (slave_config->direction == DMA_DEV_TO_MEM) {
			if (slave_config->src_addr)
				pch->fifo_addr = slave_config->src_addr;
			if (slave_config->src_addr_width)
				pch->burst_sz = __ffs(slave_config->src_addr_width);
			if (slave_config->src_maxburst)
				pch->burst_len = slave_config->src_maxburst;
		}
		break;
	default:
		dev_err(pch->dmac->pif.dev, "Not supported command.\n");
		return -ENXIO;
	}

	return 0;
}

static void pl330_free_chan_resources(struct dma_chan *chan)
{
	struct dma_pl330_chan *pch = to_pchan(chan);
	unsigned long flags;

	spin_lock_irqsave(&pch->lock, flags);

	tasklet_kill(&pch->task);

	pl330_release_channel(pch->pl330_chid);
	pch->pl330_chid = NULL;

	if (pch->cyclic)
		list_splice_tail_init(&pch->work_list, &pch->dmac->desc_pool);

	spin_unlock_irqrestore(&pch->lock, flags);
}

static enum dma_status
pl330_tx_status(struct dma_chan *chan, dma_cookie_t cookie,
		 struct dma_tx_state *txstate)
{
	return dma_cookie_status(chan, cookie, txstate);
}

static void pl330_issue_pending(struct dma_chan *chan)
{
	pl330_tasklet((unsigned long) to_pchan(chan));
}

/*
 * We returned the last one of the circular list of descriptor(s)
 * from prep_xxx, so the argument to submit corresponds to the last
 * descriptor of the list.
 */
static dma_cookie_t pl330_tx_submit(struct dma_async_tx_descriptor *tx)
{
	struct dma_pl330_desc *desc, *last = to_desc(tx);
	struct dma_pl330_chan *pch = to_pchan(tx->chan);
	dma_cookie_t cookie;
	unsigned long flags;

	spin_lock_irqsave(&pch->lock, flags);

	/* Assign cookies to all nodes */
	while (!list_empty(&last->node)) {
		desc = list_entry(last->node.next, struct dma_pl330_desc, node);

		dma_cookie_assign(&desc->txd);

		list_move_tail(&desc->node, &pch->work_list);
	}

	cookie = dma_cookie_assign(&last->txd);
	list_add_tail(&last->node, &pch->work_list);
	spin_unlock_irqrestore(&pch->lock, flags);

	return cookie;
}

static inline void _init_desc(struct dma_pl330_desc *desc)
{
	desc->pchan = NULL;
	desc->req.x = &desc->px;
	desc->req.token = desc;
	desc->rqcfg.swap = SWAP_NO;
	desc->rqcfg.privileged = 0;
	desc->rqcfg.insnaccess = 0;
	desc->rqcfg.scctl = SCCTRL0;
	desc->rqcfg.dcctl = DCCTRL0;
	desc->req.cfg = &desc->rqcfg;
	desc->req.xfer_cb = dma_pl330_rqcb;
	desc->txd.tx_submit = pl330_tx_submit;

	INIT_LIST_HEAD(&desc->node);
}

/* Returns the number of descriptors added to the DMAC pool */
int add_desc(struct dma_pl330_dmac *pdmac, gfp_t flg, int count)
{
	struct dma_pl330_desc *desc;
	unsigned long flags;
	int i;

	if (!pdmac)
		return 0;

	desc = kmalloc(count * sizeof(*desc), flg);
	if (!desc)
		return 0;

	spin_lock_irqsave(&pdmac->pool_lock, flags);

	for (i = 0; i < count; i++) {
		_init_desc(&desc[i]);
		list_add_tail(&desc[i].node, &pdmac->desc_pool);
	}

	spin_unlock_irqrestore(&pdmac->pool_lock, flags);

	return count;
}

static struct dma_pl330_desc *
pluck_desc(struct dma_pl330_dmac *pdmac)
{
	struct dma_pl330_desc *desc = NULL;
	unsigned long flags;

	if (!pdmac)
		return NULL;

	spin_lock_irqsave(&pdmac->pool_lock, flags);

	if (!list_empty(&pdmac->desc_pool)) {
		desc = list_entry(pdmac->desc_pool.next,
				struct dma_pl330_desc, node);

		list_del_init(&desc->node);

		desc->status = PREP;
		desc->txd.callback = NULL;
	}

	spin_unlock_irqrestore(&pdmac->pool_lock, flags);

	return desc;
}

static struct dma_pl330_desc *pl330_get_desc(struct dma_pl330_chan *pch)
{
	struct dma_pl330_dmac *pdmac = pch->dmac;
	u8 *peri_id = pch->chan.private;
	struct dma_pl330_desc *desc;

	/* Pluck one desc from the pool of DMAC */
	desc = pluck_desc(pdmac);

	/* If the DMAC pool is empty, alloc new */
	if (!desc) {
		if (!add_desc(pdmac, GFP_ATOMIC, 1))
			return NULL;

		/* Try again */
		desc = pluck_desc(pdmac);
		if (!desc) {
			dev_err(pch->dmac->pif.dev,
				"%s:%d ALERT!\n", __func__, __LINE__);
			return NULL;
		}
	}

	/* Initialize the descriptor */
	desc->pchan = pch;
	desc->txd.cookie = 0;
	async_tx_ack(&desc->txd);

	desc->req.peri = peri_id ? pch->chan.chan_id : 0;
	desc->rqcfg.pcfg = &pch->dmac->pif.pcfg;

	dma_async_tx_descriptor_init(&desc->txd, &pch->chan);

	return desc;
}

static inline void fill_px(struct pl330_xfer *px,
		dma_addr_t dst, dma_addr_t src, size_t len)
{
	px->next = NULL;
	px->bytes = len;
	px->dst_addr = dst;
	px->src_addr = src;
}

static struct dma_pl330_desc *
__pl330_prep_dma_memcpy(struct dma_pl330_chan *pch, dma_addr_t dst,
		dma_addr_t src, size_t len)
{
	struct dma_pl330_desc *desc = pl330_get_desc(pch);

	if (!desc) {
		dev_err(pch->dmac->pif.dev, "%s:%d Unable to fetch desc\n",
			__func__, __LINE__);
		return NULL;
	}

	/*
	 * Ideally we should lookout for reqs bigger than
	 * those that can be programmed with 256 bytes of
	 * MC buffer, but considering a req size is seldom
	 * going to be word-unaligned and more than 200MB,
	 * we take it easy.
	 * Also, should the limit is reached we'd rather
	 * have the platform increase MC buffer size than
	 * complicating this API driver.
	 */
	fill_px(&desc->px, dst, src, len);

	return desc;
}

/* Call after fixing burst size */
static inline int get_burst_len(struct dma_pl330_desc *desc, size_t len)
{
	struct dma_pl330_chan *pch = desc->pchan;
	struct pl330_info *pi = &pch->dmac->pif;
	int burst_len;

	burst_len = pi->pcfg.data_bus_width / 8;
	burst_len *= pi->pcfg.data_buf_dep;
	burst_len >>= desc->rqcfg.brst_size;

	/* src/dst_burst_len can't be more than 16 */
	if (burst_len > 16)
		burst_len = 16;

	while (burst_len > 1) {
		if (!(len % (burst_len << desc->rqcfg.brst_size)))
			break;
		burst_len--;
	}

	return burst_len;
}

static struct dma_async_tx_descriptor *pl330_prep_dma_cyclic(
		struct dma_chan *chan, dma_addr_t dma_addr, size_t len,
<<<<<<< HEAD
		size_t period_len, enum dma_transfer_direction direction)
=======
		size_t period_len, enum dma_transfer_direction direction,
		void *context)
>>>>>>> e816b57a
{
	struct dma_pl330_desc *desc;
	struct dma_pl330_chan *pch = to_pchan(chan);
	dma_addr_t dst;
	dma_addr_t src;

	desc = pl330_get_desc(pch);
	if (!desc) {
		dev_err(pch->dmac->pif.dev, "%s:%d Unable to fetch desc\n",
			__func__, __LINE__);
		return NULL;
	}

	switch (direction) {
	case DMA_MEM_TO_DEV:
		desc->rqcfg.src_inc = 1;
		desc->rqcfg.dst_inc = 0;
		desc->req.rqtype = MEMTODEV;
		src = dma_addr;
		dst = pch->fifo_addr;
		break;
	case DMA_DEV_TO_MEM:
		desc->rqcfg.src_inc = 0;
		desc->rqcfg.dst_inc = 1;
		desc->req.rqtype = DEVTOMEM;
		src = pch->fifo_addr;
		dst = dma_addr;
		break;
	default:
		dev_err(pch->dmac->pif.dev, "%s:%d Invalid dma direction\n",
		__func__, __LINE__);
		return NULL;
	}

	desc->rqcfg.brst_size = pch->burst_sz;
	desc->rqcfg.brst_len = 1;

	pch->cyclic = true;

	fill_px(&desc->px, dst, src, period_len);

	return &desc->txd;
}

static struct dma_async_tx_descriptor *
pl330_prep_dma_memcpy(struct dma_chan *chan, dma_addr_t dst,
		dma_addr_t src, size_t len, unsigned long flags)
{
	struct dma_pl330_desc *desc;
	struct dma_pl330_chan *pch = to_pchan(chan);
	struct pl330_info *pi;
	int burst;

	if (unlikely(!pch || !len))
		return NULL;

	pi = &pch->dmac->pif;

	desc = __pl330_prep_dma_memcpy(pch, dst, src, len);
	if (!desc)
		return NULL;

	desc->rqcfg.src_inc = 1;
	desc->rqcfg.dst_inc = 1;
	desc->req.rqtype = MEMTOMEM;

	/* Select max possible burst size */
	burst = pi->pcfg.data_bus_width / 8;

	while (burst > 1) {
		if (!(len % burst))
			break;
		burst /= 2;
	}

	desc->rqcfg.brst_size = 0;
	while (burst != (1 << desc->rqcfg.brst_size))
		desc->rqcfg.brst_size++;

	desc->rqcfg.brst_len = get_burst_len(desc, len);

	desc->txd.flags = flags;

	return &desc->txd;
}

static struct dma_async_tx_descriptor *
pl330_prep_slave_sg(struct dma_chan *chan, struct scatterlist *sgl,
		unsigned int sg_len, enum dma_transfer_direction direction,
<<<<<<< HEAD
		unsigned long flg)
=======
		unsigned long flg, void *context)
>>>>>>> e816b57a
{
	struct dma_pl330_desc *first, *desc = NULL;
	struct dma_pl330_chan *pch = to_pchan(chan);
	struct scatterlist *sg;
	unsigned long flags;
	int i;
	dma_addr_t addr;

	if (unlikely(!pch || !sgl || !sg_len))
		return NULL;

	addr = pch->fifo_addr;

	first = NULL;

	for_each_sg(sgl, sg, sg_len, i) {

		desc = pl330_get_desc(pch);
		if (!desc) {
			struct dma_pl330_dmac *pdmac = pch->dmac;

			dev_err(pch->dmac->pif.dev,
				"%s:%d Unable to fetch desc\n",
				__func__, __LINE__);
			if (!first)
				return NULL;

			spin_lock_irqsave(&pdmac->pool_lock, flags);

			while (!list_empty(&first->node)) {
				desc = list_entry(first->node.next,
						struct dma_pl330_desc, node);
				list_move_tail(&desc->node, &pdmac->desc_pool);
			}

			list_move_tail(&first->node, &pdmac->desc_pool);

			spin_unlock_irqrestore(&pdmac->pool_lock, flags);

			return NULL;
		}

		if (!first)
			first = desc;
		else
			list_add_tail(&desc->node, &first->node);

		if (direction == DMA_MEM_TO_DEV) {
			desc->rqcfg.src_inc = 1;
			desc->rqcfg.dst_inc = 0;
			desc->req.rqtype = MEMTODEV;
			fill_px(&desc->px,
				addr, sg_dma_address(sg), sg_dma_len(sg));
		} else {
			desc->rqcfg.src_inc = 0;
			desc->rqcfg.dst_inc = 1;
			desc->req.rqtype = DEVTOMEM;
			fill_px(&desc->px,
				sg_dma_address(sg), addr, sg_dma_len(sg));
		}

		desc->rqcfg.brst_size = pch->burst_sz;
		desc->rqcfg.brst_len = 1;
	}

	/* Return the last desc in the chain */
	desc->txd.flags = flg;
	return &desc->txd;
}

static irqreturn_t pl330_irq_handler(int irq, void *data)
{
	if (pl330_update(data))
		return IRQ_HANDLED;
	else
		return IRQ_NONE;
}

static int __devinit
pl330_probe(struct amba_device *adev, const struct amba_id *id)
{
	struct dma_pl330_platdata *pdat;
	struct dma_pl330_dmac *pdmac;
	struct dma_pl330_chan *pch;
	struct pl330_info *pi;
	struct dma_device *pd;
	struct resource *res;
	int i, ret, irq;
	int num_chan;

	pdat = adev->dev.platform_data;

	/* Allocate a new DMAC and its Channels */
	pdmac = kzalloc(sizeof(*pdmac), GFP_KERNEL);
	if (!pdmac) {
		dev_err(&adev->dev, "unable to allocate mem\n");
		return -ENOMEM;
	}

	pi = &pdmac->pif;
	pi->dev = &adev->dev;
	pi->pl330_data = NULL;
	pi->mcbufsz = pdat ? pdat->mcbuf_sz : 0;

	res = &adev->res;
	request_mem_region(res->start, resource_size(res), "dma-pl330");

	pi->base = ioremap(res->start, resource_size(res));
	if (!pi->base) {
		ret = -ENXIO;
		goto probe_err1;
	}

	pdmac->clk = clk_get(&adev->dev, "dma");
	if (IS_ERR(pdmac->clk)) {
		dev_err(&adev->dev, "Cannot get operation clock.\n");
		ret = -EINVAL;
		goto probe_err2;
	}

	amba_set_drvdata(adev, pdmac);

#ifndef CONFIG_PM_RUNTIME
	/* enable dma clk */
	clk_enable(pdmac->clk);
#endif

	irq = adev->irq[0];
	ret = request_irq(irq, pl330_irq_handler, 0,
			dev_name(&adev->dev), pi);
	if (ret)
		goto probe_err3;

	ret = pl330_add(pi);
	if (ret)
		goto probe_err4;

	INIT_LIST_HEAD(&pdmac->desc_pool);
	spin_lock_init(&pdmac->pool_lock);

	/* Create a descriptor pool of default size */
	if (!add_desc(pdmac, GFP_KERNEL, NR_DEFAULT_DESC))
		dev_warn(&adev->dev, "unable to allocate desc\n");

	pd = &pdmac->ddma;
	INIT_LIST_HEAD(&pd->channels);

	/* Initialize channel parameters */
	num_chan = max(pdat ? pdat->nr_valid_peri : (u8)pi->pcfg.num_peri,
			(u8)pi->pcfg.num_chan);
	pdmac->peripherals = kzalloc(num_chan * sizeof(*pch), GFP_KERNEL);

	for (i = 0; i < num_chan; i++) {
		pch = &pdmac->peripherals[i];
		if (!adev->dev.of_node)
			pch->chan.private = pdat ? &pdat->peri_id[i] : NULL;
		else
			pch->chan.private = adev->dev.of_node;

		INIT_LIST_HEAD(&pch->work_list);
		spin_lock_init(&pch->lock);
		pch->pl330_chid = NULL;
		pch->chan.device = pd;
		pch->dmac = pdmac;

		/* Add the channel to the DMAC list */
		list_add_tail(&pch->chan.device_node, &pd->channels);
	}

	pd->dev = &adev->dev;
	if (pdat) {
		pd->cap_mask = pdat->cap_mask;
	} else {
		dma_cap_set(DMA_MEMCPY, pd->cap_mask);
		if (pi->pcfg.num_peri) {
			dma_cap_set(DMA_SLAVE, pd->cap_mask);
			dma_cap_set(DMA_CYCLIC, pd->cap_mask);
		}
	}

	pd->device_alloc_chan_resources = pl330_alloc_chan_resources;
	pd->device_free_chan_resources = pl330_free_chan_resources;
	pd->device_prep_dma_memcpy = pl330_prep_dma_memcpy;
	pd->device_prep_dma_cyclic = pl330_prep_dma_cyclic;
	pd->device_tx_status = pl330_tx_status;
	pd->device_prep_slave_sg = pl330_prep_slave_sg;
	pd->device_control = pl330_control;
	pd->device_issue_pending = pl330_issue_pending;

	ret = dma_async_device_register(pd);
	if (ret) {
		dev_err(&adev->dev, "unable to register DMAC\n");
		goto probe_err5;
	}

	dev_info(&adev->dev,
		"Loaded driver for PL330 DMAC-%d\n", adev->periphid);
	dev_info(&adev->dev,
		"\tDBUFF-%ux%ubytes Num_Chans-%u Num_Peri-%u Num_Events-%u\n",
		pi->pcfg.data_buf_dep,
		pi->pcfg.data_bus_width / 8, pi->pcfg.num_chan,
		pi->pcfg.num_peri, pi->pcfg.num_events);

	return 0;

probe_err5:
	pl330_del(pi);
probe_err4:
	free_irq(irq, pi);
probe_err3:
#ifndef CONFIG_PM_RUNTIME
	clk_disable(pdmac->clk);
#endif
	clk_put(pdmac->clk);
probe_err2:
	iounmap(pi->base);
probe_err1:
	release_mem_region(res->start, resource_size(res));
	kfree(pdmac);

	return ret;
}

static int __devexit pl330_remove(struct amba_device *adev)
{
	struct dma_pl330_dmac *pdmac = amba_get_drvdata(adev);
	struct dma_pl330_chan *pch, *_p;
	struct pl330_info *pi;
	struct resource *res;
	int irq;

	if (!pdmac)
		return 0;

	amba_set_drvdata(adev, NULL);

	/* Idle the DMAC */
	list_for_each_entry_safe(pch, _p, &pdmac->ddma.channels,
			chan.device_node) {

		/* Remove the channel */
		list_del(&pch->chan.device_node);

		/* Flush the channel */
		pl330_control(&pch->chan, DMA_TERMINATE_ALL, 0);
		pl330_free_chan_resources(&pch->chan);
	}

	pi = &pdmac->pif;

	pl330_del(pi);

	irq = adev->irq[0];
	free_irq(irq, pi);

	iounmap(pi->base);

	res = &adev->res;
	release_mem_region(res->start, resource_size(res));

#ifndef CONFIG_PM_RUNTIME
	clk_disable(pdmac->clk);
#endif

	kfree(pdmac);

	return 0;
}

static struct amba_id pl330_ids[] = {
	{
		.id	= 0x00041330,
		.mask	= 0x000fffff,
	},
	{ 0, 0 },
};

MODULE_DEVICE_TABLE(amba, pl330_ids);

#ifdef CONFIG_PM_RUNTIME
static int pl330_runtime_suspend(struct device *dev)
{
	struct dma_pl330_dmac *pdmac = dev_get_drvdata(dev);

	if (!pdmac) {
		dev_err(dev, "failed to get dmac\n");
		return -ENODEV;
	}

	clk_disable(pdmac->clk);

	return 0;
}

static int pl330_runtime_resume(struct device *dev)
{
	struct dma_pl330_dmac *pdmac = dev_get_drvdata(dev);

	if (!pdmac) {
		dev_err(dev, "failed to get dmac\n");
		return -ENODEV;
	}

	clk_enable(pdmac->clk);

	return 0;
}
#else
#define pl330_runtime_suspend	NULL
#define pl330_runtime_resume	NULL
#endif /* CONFIG_PM_RUNTIME */

static const struct dev_pm_ops pl330_pm_ops = {
	.runtime_suspend = pl330_runtime_suspend,
	.runtime_resume = pl330_runtime_resume,
};

static struct amba_driver pl330_driver = {
	.drv = {
		.owner = THIS_MODULE,
		.name = "dma-pl330",
		.pm = &pl330_pm_ops,
	},
	.id_table = pl330_ids,
	.probe = pl330_probe,
	.remove = pl330_remove,
};

module_amba_driver(pl330_driver);

MODULE_AUTHOR("Jaswinder Singh <jassi.brar@samsung.com>");
MODULE_DESCRIPTION("API Driver for PL330 DMAC");
MODULE_LICENSE("GPL");<|MERGE_RESOLUTION|>--- conflicted
+++ resolved
@@ -2686,12 +2686,8 @@
 
 static struct dma_async_tx_descriptor *pl330_prep_dma_cyclic(
 		struct dma_chan *chan, dma_addr_t dma_addr, size_t len,
-<<<<<<< HEAD
-		size_t period_len, enum dma_transfer_direction direction)
-=======
 		size_t period_len, enum dma_transfer_direction direction,
 		void *context)
->>>>>>> e816b57a
 {
 	struct dma_pl330_desc *desc;
 	struct dma_pl330_chan *pch = to_pchan(chan);
@@ -2781,11 +2777,7 @@
 static struct dma_async_tx_descriptor *
 pl330_prep_slave_sg(struct dma_chan *chan, struct scatterlist *sgl,
 		unsigned int sg_len, enum dma_transfer_direction direction,
-<<<<<<< HEAD
-		unsigned long flg)
-=======
 		unsigned long flg, void *context)
->>>>>>> e816b57a
 {
 	struct dma_pl330_desc *first, *desc = NULL;
 	struct dma_pl330_chan *pch = to_pchan(chan);
