--- conflicted
+++ resolved
@@ -253,16 +253,14 @@
 	def_bool y
 	depends on X86_64 && EFI
 
-<<<<<<< HEAD
 config XEN_ACPI
 	def_bool y
 	depends on X86 && ACPI
-=======
+
 config XEN_AUTO_XLATE
 	def_bool y
 	depends on ARM || ARM64 || XEN_PVHVM
 	help
 	  Support for auto-translated physmap guests.
->>>>>>> 278edfc0
 
 endmenu