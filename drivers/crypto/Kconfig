
menuconfig CRYPTO_HW
	bool "Hardware crypto devices"
	default y
	---help---
	  Say Y here to get to see options for hardware crypto devices and
	  processors. This option alone does not add any kernel code.

	  If you say N, all options in this submenu will be skipped and disabled.

if CRYPTO_HW

config CRYPTO_DEV_PADLOCK
	tristate "Support for VIA PadLock ACE"
	depends on X86 && !UML
	help
	  Some VIA processors come with an integrated crypto engine
	  (so called VIA PadLock ACE, Advanced Cryptography Engine)
	  that provides instructions for very fast cryptographic
	  operations with supported algorithms.
	  
	  The instructions are used only when the CPU supports them.
	  Otherwise software encryption is used.

config CRYPTO_DEV_PADLOCK_AES
	tristate "PadLock driver for AES algorithm"
	depends on CRYPTO_DEV_PADLOCK
	select CRYPTO_BLKCIPHER
	select CRYPTO_AES
	help
	  Use VIA PadLock for AES algorithm.

	  Available in VIA C3 and newer CPUs.

	  If unsure say M. The compiled module will be
	  called padlock-aes.

config CRYPTO_DEV_PADLOCK_SHA
	tristate "PadLock driver for SHA1 and SHA256 algorithms"
	depends on CRYPTO_DEV_PADLOCK
	select CRYPTO_HASH
	select CRYPTO_SHA1
	select CRYPTO_SHA256
	help
	  Use VIA PadLock for SHA1/SHA256 algorithms.

	  Available in VIA C7 and newer processors.

	  If unsure say M. The compiled module will be
	  called padlock-sha.

config CRYPTO_DEV_GEODE
	tristate "Support for the Geode LX AES engine"
	depends on X86_32 && PCI
	select CRYPTO_ALGAPI
	select CRYPTO_BLKCIPHER
	help
	  Say 'Y' here to use the AMD Geode LX processor on-board AES
	  engine for the CryptoAPI AES algorithm.

	  To compile this driver as a module, choose M here: the module
	  will be called geode-aes.

config ZCRYPT
	tristate "Support for PCI-attached cryptographic adapters"
	depends on S390
	select HW_RANDOM
	help
	  Select this option if you want to use a PCI-attached cryptographic
	  adapter like:
	  + PCI Cryptographic Accelerator (PCICA)
	  + PCI Cryptographic Coprocessor (PCICC)
	  + PCI-X Cryptographic Coprocessor (PCIXCC)
	  + Crypto Express2 Coprocessor (CEX2C)
	  + Crypto Express2 Accelerator (CEX2A)
	  + Crypto Express3 Coprocessor (CEX3C)
	  + Crypto Express3 Accelerator (CEX3A)

config CRYPTO_SHA1_S390
	tristate "SHA1 digest algorithm"
	depends on S390
	select CRYPTO_HASH
	help
	  This is the s390 hardware accelerated implementation of the
	  SHA-1 secure hash standard (FIPS 180-1/DFIPS 180-2).

	  It is available as of z990.

config CRYPTO_SHA256_S390
	tristate "SHA256 digest algorithm"
	depends on S390
	select CRYPTO_HASH
	help
	  This is the s390 hardware accelerated implementation of the
	  SHA256 secure hash standard (DFIPS 180-2).

	  It is available as of z9.

config CRYPTO_SHA512_S390
	tristate "SHA384 and SHA512 digest algorithm"
	depends on S390
	select CRYPTO_HASH
	help
	  This is the s390 hardware accelerated implementation of the
	  SHA512 secure hash standard.

	  It is available as of z10.

config CRYPTO_DES_S390
	tristate "DES and Triple DES cipher algorithms"
	depends on S390
	select CRYPTO_ALGAPI
	select CRYPTO_BLKCIPHER
	select CRYPTO_DES
	help
	  This is the s390 hardware accelerated implementation of the
	  DES cipher algorithm (FIPS 46-2), and Triple DES EDE (FIPS 46-3).

	  As of z990 the ECB and CBC mode are hardware accelerated.
	  As of z196 the CTR mode is hardware accelerated.

config CRYPTO_AES_S390
	tristate "AES cipher algorithms"
	depends on S390
	select CRYPTO_ALGAPI
	select CRYPTO_BLKCIPHER
	help
	  This is the s390 hardware accelerated implementation of the
	  AES cipher algorithms (FIPS-197).

	  As of z9 the ECB and CBC modes are hardware accelerated
	  for 128 bit keys.
	  As of z10 the ECB and CBC modes are hardware accelerated
	  for all AES key sizes.
	  As of z196 the CTR mode is hardware accelerated for all AES
	  key sizes and XTS mode is hardware accelerated for 256 and
	  512 bit keys.

config S390_PRNG
	tristate "Pseudo random number generator device driver"
	depends on S390
	default "m"
	help
	  Select this option if you want to use the s390 pseudo random number
	  generator. The PRNG is part of the cryptographic processor functions
	  and uses triple-DES to generate secure random numbers like the
	  ANSI X9.17 standard. User-space programs access the
	  pseudo-random-number device through the char device /dev/prandom.

	  It is available as of z9.

config CRYPTO_GHASH_S390
	tristate "GHASH digest algorithm"
	depends on S390
	select CRYPTO_HASH
	help
	  This is the s390 hardware accelerated implementation of the
	  GHASH message digest algorithm for GCM (Galois/Counter Mode).

	  It is available as of z196.

config CRYPTO_DEV_MV_CESA
	tristate "Marvell's Cryptographic Engine"
	depends on PLAT_ORION
	select CRYPTO_AES
	select CRYPTO_BLKCIPHER
	select CRYPTO_HASH
	select SRAM
	help
	  This driver allows you to utilize the Cryptographic Engines and
	  Security Accelerator (CESA) which can be found on the Marvell Orion
	  and Kirkwood SoCs, such as QNAP's TS-209.

	  Currently the driver supports AES in ECB and CBC mode without DMA.

config CRYPTO_DEV_MARVELL_CESA
	tristate "New Marvell's Cryptographic Engine driver"
	depends on PLAT_ORION || ARCH_MVEBU
	select CRYPTO_AES
	select CRYPTO_DES
	select CRYPTO_BLKCIPHER
	select CRYPTO_HASH
	select SRAM
	help
	  This driver allows you to utilize the Cryptographic Engines and
	  Security Accelerator (CESA) which can be found on the Armada 370.
	  This driver supports CPU offload through DMA transfers.

	  This driver is aimed at replacing the mv_cesa driver. This will only
	  happen once it has received proper testing.

config CRYPTO_DEV_NIAGARA2
       tristate "Niagara2 Stream Processing Unit driver"
       select CRYPTO_DES
       select CRYPTO_BLKCIPHER
       select CRYPTO_HASH
       depends on SPARC64
       help
	  Each core of a Niagara2 processor contains a Stream
	  Processing Unit, which itself contains several cryptographic
	  sub-units.  One set provides the Modular Arithmetic Unit,
	  used for SSL offload.  The other set provides the Cipher
	  Group, which can perform encryption, decryption, hashing,
	  checksumming, and raw copies.

config CRYPTO_DEV_HIFN_795X
	tristate "Driver HIFN 795x crypto accelerator chips"
	select CRYPTO_DES
	select CRYPTO_BLKCIPHER
	select HW_RANDOM if CRYPTO_DEV_HIFN_795X_RNG
	depends on PCI
	depends on !ARCH_DMA_ADDR_T_64BIT
	help
	  This option allows you to have support for HIFN 795x crypto adapters.

config CRYPTO_DEV_HIFN_795X_RNG
	bool "HIFN 795x random number generator"
	depends on CRYPTO_DEV_HIFN_795X
	help
	  Select this option if you want to enable the random number generator
	  on the HIFN 795x crypto adapters.

source drivers/crypto/caam/Kconfig

config CRYPTO_DEV_TALITOS
	tristate "Talitos Freescale Security Engine (SEC)"
	select CRYPTO_AEAD
	select CRYPTO_AUTHENC
	select CRYPTO_BLKCIPHER
	select CRYPTO_HASH
	select HW_RANDOM
	depends on FSL_SOC
	help
	  Say 'Y' here to use the Freescale Security Engine (SEC)
	  to offload cryptographic algorithm computation.

	  The Freescale SEC is present on PowerQUICC 'E' processors, such
	  as the MPC8349E and MPC8548E.

	  To compile this driver as a module, choose M here: the module
	  will be called talitos.

config CRYPTO_DEV_TALITOS1
	bool "SEC1 (SEC 1.0 and SEC Lite 1.2)"
	depends on CRYPTO_DEV_TALITOS
	depends on PPC_8xx || PPC_82xx
	default y
	help
	  Say 'Y' here to use the Freescale Security Engine (SEC) version 1.0
	  found on MPC82xx or the Freescale Security Engine (SEC Lite)
	  version 1.2 found on MPC8xx

config CRYPTO_DEV_TALITOS2
	bool "SEC2+ (SEC version 2.0 or upper)"
	depends on CRYPTO_DEV_TALITOS
	default y if !PPC_8xx
	help
	  Say 'Y' here to use the Freescale Security Engine (SEC)
	  version 2 and following as found on MPC83xx, MPC85xx, etc ...

config CRYPTO_DEV_IXP4XX
	tristate "Driver for IXP4xx crypto hardware acceleration"
	depends on ARCH_IXP4XX && IXP4XX_QMGR && IXP4XX_NPE
	select CRYPTO_DES
	select CRYPTO_AEAD
	select CRYPTO_AUTHENC
	select CRYPTO_BLKCIPHER
	help
	  Driver for the IXP4xx NPE crypto engine.

config CRYPTO_DEV_PPC4XX
	tristate "Driver AMCC PPC4xx crypto accelerator"
	depends on PPC && 4xx
	select CRYPTO_HASH
	select CRYPTO_BLKCIPHER
	help
	  This option allows you to have support for AMCC crypto acceleration.

config CRYPTO_DEV_OMAP_SHAM
	tristate "Support for OMAP MD5/SHA1/SHA2 hw accelerator"
	depends on ARCH_OMAP2PLUS
	select CRYPTO_SHA1
	select CRYPTO_MD5
	select CRYPTO_SHA256
	select CRYPTO_SHA512
	select CRYPTO_HMAC
	help
	  OMAP processors have MD5/SHA1/SHA2 hw accelerator. Select this if you
	  want to use the OMAP module for MD5/SHA1/SHA2 algorithms.

config CRYPTO_DEV_OMAP_AES
	tristate "Support for OMAP AES hw engine"
	depends on ARCH_OMAP2 || ARCH_OMAP3 || ARCH_OMAP2PLUS
	select CRYPTO_AES
	select CRYPTO_BLKCIPHER
	help
	  OMAP processors have AES module accelerator. Select this if you
	  want to use the OMAP module for AES algorithms.

config CRYPTO_DEV_OMAP_DES
	tristate "Support for OMAP DES3DES hw engine"
	depends on ARCH_OMAP2PLUS
	select CRYPTO_DES
	select CRYPTO_BLKCIPHER
	help
	  OMAP processors have DES/3DES module accelerator. Select this if you
	  want to use the OMAP module for DES and 3DES algorithms. Currently
	  the ECB and CBC modes of operation supported by the driver. Also
	  accesses made on unaligned boundaries are also supported.

config CRYPTO_DEV_PICOXCELL
	tristate "Support for picoXcell IPSEC and Layer2 crypto engines"
	depends on ARCH_PICOXCELL && HAVE_CLK
	select CRYPTO_AEAD
	select CRYPTO_AES
	select CRYPTO_AUTHENC
	select CRYPTO_BLKCIPHER
	select CRYPTO_DES
	select CRYPTO_CBC
	select CRYPTO_ECB
	select CRYPTO_SEQIV
	help
	  This option enables support for the hardware offload engines in the
	  Picochip picoXcell SoC devices. Select this for IPSEC ESP offload
	  and for 3gpp Layer 2 ciphering support.

	  Saying m here will build a module named pipcoxcell_crypto.

config CRYPTO_DEV_SAHARA
	tristate "Support for SAHARA crypto accelerator"
	depends on ARCH_MXC && OF
	select CRYPTO_BLKCIPHER
	select CRYPTO_AES
	select CRYPTO_ECB
	help
	  This option enables support for the SAHARA HW crypto accelerator
	  found in some Freescale i.MX chips.

config CRYPTO_DEV_S5P
	tristate "Support for Samsung S5PV210/Exynos crypto accelerator"
	depends on ARCH_S5PV210 || ARCH_EXYNOS
	select CRYPTO_AES
	select CRYPTO_BLKCIPHER
	help
	  This option allows you to have support for S5P crypto acceleration.
	  Select this to offload Samsung S5PV210 or S5PC110, Exynos from AES
	  algorithms execution.

config CRYPTO_DEV_NX
	bool "Support for IBM PowerPC Nest (NX) cryptographic acceleration"
	depends on PPC64
	help
	  This enables support for the NX hardware cryptographic accelerator
	  coprocessor that is in IBM PowerPC P7+ or later processors.  This
	  does not actually enable any drivers, it only allows you to select
	  which acceleration type (encryption and/or compression) to enable.

if CRYPTO_DEV_NX
	source "drivers/crypto/nx/Kconfig"
endif

config CRYPTO_DEV_UX500
	tristate "Driver for ST-Ericsson UX500 crypto hardware acceleration"
	depends on ARCH_U8500
	help
	  Driver for ST-Ericsson UX500 crypto engine.

if CRYPTO_DEV_UX500
	source "drivers/crypto/ux500/Kconfig"
endif # if CRYPTO_DEV_UX500

config CRYPTO_DEV_BFIN_CRC
	tristate "Support for Blackfin CRC hardware"
	depends on BF60x
	help
	  Newer Blackfin processors have CRC hardware. Select this if you
	  want to use the Blackfin CRC module.

config CRYPTO_DEV_ATMEL_AES
	tristate "Support for Atmel AES hw accelerator"
	depends on ARCH_AT91
	select CRYPTO_AES
	select CRYPTO_BLKCIPHER
	select AT_HDMAC
	help
	  Some Atmel processors have AES hw accelerator.
	  Select this if you want to use the Atmel module for
	  AES algorithms.

	  To compile this driver as a module, choose M here: the module
	  will be called atmel-aes.

config CRYPTO_DEV_ATMEL_TDES
	tristate "Support for Atmel DES/TDES hw accelerator"
	depends on ARCH_AT91
	select CRYPTO_DES
	select CRYPTO_BLKCIPHER
	help
	  Some Atmel processors have DES/TDES hw accelerator.
	  Select this if you want to use the Atmel module for
	  DES/TDES algorithms.

	  To compile this driver as a module, choose M here: the module
	  will be called atmel-tdes.

config CRYPTO_DEV_ATMEL_SHA
	tristate "Support for Atmel SHA hw accelerator"
	depends on ARCH_AT91
	select CRYPTO_HASH
	help
	  Some Atmel processors have SHA1/SHA224/SHA256/SHA384/SHA512
	  hw accelerator.
	  Select this if you want to use the Atmel module for
	  SHA1/SHA224/SHA256/SHA384/SHA512 algorithms.

	  To compile this driver as a module, choose M here: the module
	  will be called atmel-sha.

config CRYPTO_DEV_CCP
	bool "Support for AMD Cryptographic Coprocessor"
	depends on ((X86 && PCI) || (ARM64 && (OF_ADDRESS || ACPI))) && HAS_IOMEM
<<<<<<< HEAD
	default n
=======
>>>>>>> 4b8a8262
	help
	  The AMD Cryptographic Coprocessor provides hardware support
	  for encryption, hashing and related operations.

if CRYPTO_DEV_CCP
	source "drivers/crypto/ccp/Kconfig"
endif

config CRYPTO_DEV_MXS_DCP
	tristate "Support for Freescale MXS DCP"
	depends on ARCH_MXS
	select CRYPTO_CBC
	select CRYPTO_ECB
	select CRYPTO_AES
	select CRYPTO_BLKCIPHER
	select CRYPTO_HASH
	help
	  The Freescale i.MX23/i.MX28 has SHA1/SHA256 and AES128 CBC/ECB
	  co-processor on the die.

	  To compile this driver as a module, choose M here: the module
	  will be called mxs-dcp.

source "drivers/crypto/qat/Kconfig"

config CRYPTO_DEV_QCE
	tristate "Qualcomm crypto engine accelerator"
	depends on (ARCH_QCOM || COMPILE_TEST) && HAS_DMA && HAS_IOMEM
	select CRYPTO_AES
	select CRYPTO_DES
	select CRYPTO_ECB
	select CRYPTO_CBC
	select CRYPTO_XTS
	select CRYPTO_CTR
	select CRYPTO_BLKCIPHER
	help
	  This driver supports Qualcomm crypto engine accelerator
	  hardware. To compile this driver as a module, choose M here. The
	  module will be called qcrypto.

config CRYPTO_DEV_VMX
	bool "Support for VMX cryptographic acceleration instructions"
	depends on PPC64
<<<<<<< HEAD
	default n
=======
>>>>>>> 4b8a8262
	help
	  Support for VMX cryptographic acceleration instructions.

source "drivers/crypto/vmx/Kconfig"

config CRYPTO_DEV_IMGTEC_HASH
	tristate "Imagination Technologies hardware hash accelerator"
	depends on MIPS || COMPILE_TEST
	depends on HAS_DMA
<<<<<<< HEAD
	select CRYPTO_ALGAPI
=======
>>>>>>> 4b8a8262
	select CRYPTO_MD5
	select CRYPTO_SHA1
	select CRYPTO_SHA256
	select CRYPTO_HASH
	help
	  This driver interfaces with the Imagination Technologies
	  hardware hash accelerator. Supporting MD5/SHA1/SHA224/SHA256
	  hashing algorithms.

endif # CRYPTO_HW<|MERGE_RESOLUTION|>--- conflicted
+++ resolved
@@ -419,10 +419,6 @@
 config CRYPTO_DEV_CCP
 	bool "Support for AMD Cryptographic Coprocessor"
 	depends on ((X86 && PCI) || (ARM64 && (OF_ADDRESS || ACPI))) && HAS_IOMEM
-<<<<<<< HEAD
-	default n
-=======
->>>>>>> 4b8a8262
 	help
 	  The AMD Cryptographic Coprocessor provides hardware support
 	  for encryption, hashing and related operations.
@@ -466,10 +462,6 @@
 config CRYPTO_DEV_VMX
 	bool "Support for VMX cryptographic acceleration instructions"
 	depends on PPC64
-<<<<<<< HEAD
-	default n
-=======
->>>>>>> 4b8a8262
 	help
 	  Support for VMX cryptographic acceleration instructions.
 
@@ -479,10 +471,6 @@
 	tristate "Imagination Technologies hardware hash accelerator"
 	depends on MIPS || COMPILE_TEST
 	depends on HAS_DMA
-<<<<<<< HEAD
-	select CRYPTO_ALGAPI
-=======
->>>>>>> 4b8a8262
 	select CRYPTO_MD5
 	select CRYPTO_SHA1
 	select CRYPTO_SHA256
