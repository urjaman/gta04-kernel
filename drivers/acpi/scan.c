/*
 * scan.c - support for transforming the ACPI namespace into individual objects
 */

#include <linux/module.h>
#include <linux/init.h>
#include <linux/slab.h>
#include <linux/kernel.h>
#include <linux/acpi.h>
#include <linux/signal.h>
#include <linux/kthread.h>
#include <linux/dmi.h>

#include <acpi/acpi_drivers.h>

#include "internal.h"

#define _COMPONENT		ACPI_BUS_COMPONENT
ACPI_MODULE_NAME("scan");
#define STRUCT_TO_INT(s)	(*((int*)&s))
extern struct acpi_device *acpi_root;

#define ACPI_BUS_CLASS			"system_bus"
#define ACPI_BUS_HID			"LNXSYBUS"
#define ACPI_BUS_DEVICE_NAME		"System Bus"

#define ACPI_IS_ROOT_DEVICE(device)    (!(device)->parent)

static const char *dummy_hid = "device";

static LIST_HEAD(acpi_device_list);
static LIST_HEAD(acpi_bus_id_list);
DEFINE_MUTEX(acpi_device_lock);
LIST_HEAD(acpi_wakeup_device_list);

struct acpi_device_bus_id{
	char bus_id[15];
	unsigned int instance_no;
	struct list_head node;
};

/*
 * Creates hid/cid(s) string needed for modalias and uevent
 * e.g. on a device with hid:IBM0001 and cid:ACPI0001 you get:
 * char *modalias: "acpi:IBM0001:ACPI0001"
*/
static int create_modalias(struct acpi_device *acpi_dev, char *modalias,
			   int size)
{
	int len;
	int count;
	struct acpi_hardware_id *id;

	if (list_empty(&acpi_dev->pnp.ids))
		return 0;

	len = snprintf(modalias, size, "acpi:");
	size -= len;

	list_for_each_entry(id, &acpi_dev->pnp.ids, list) {
		count = snprintf(&modalias[len], size, "%s:", id->id);
		if (count < 0 || count >= size)
			return -EINVAL;
		len += count;
		size -= count;
	}

	modalias[len] = '\0';
	return len;
}

static ssize_t
acpi_device_modalias_show(struct device *dev, struct device_attribute *attr, char *buf) {
	struct acpi_device *acpi_dev = to_acpi_device(dev);
	int len;

	/* Device has no HID and no CID or string is >1024 */
	len = create_modalias(acpi_dev, buf, 1024);
	if (len <= 0)
		return 0;
	buf[len++] = '\n';
	return len;
}
static DEVICE_ATTR(modalias, 0444, acpi_device_modalias_show, NULL);

static void acpi_bus_hot_remove_device(void *context)
{
	struct acpi_device *device;
	acpi_handle handle = context;
	struct acpi_object_list arg_list;
	union acpi_object arg;
	acpi_status status = AE_OK;

	if (acpi_bus_get_device(handle, &device))
		return;

	if (!device)
		return;

	ACPI_DEBUG_PRINT((ACPI_DB_INFO,
		"Hot-removing device %s...\n", dev_name(&device->dev)));

	if (acpi_bus_trim(device, 1)) {
		printk(KERN_ERR PREFIX
				"Removing device failed\n");
		return;
	}

	/* power off device */
	status = acpi_evaluate_object(handle, "_PS3", NULL, NULL);
	if (ACPI_FAILURE(status) && status != AE_NOT_FOUND)
		printk(KERN_WARNING PREFIX
				"Power-off device failed\n");

	if (device->flags.lockable) {
		arg_list.count = 1;
		arg_list.pointer = &arg;
		arg.type = ACPI_TYPE_INTEGER;
		arg.integer.value = 0;
		acpi_evaluate_object(handle, "_LCK", &arg_list, NULL);
	}

	arg_list.count = 1;
	arg_list.pointer = &arg;
	arg.type = ACPI_TYPE_INTEGER;
	arg.integer.value = 1;

	/*
	 * TBD: _EJD support.
	 */
	status = acpi_evaluate_object(handle, "_EJ0", &arg_list, NULL);
	if (ACPI_FAILURE(status))
		printk(KERN_WARNING PREFIX
				"Eject device failed\n");

	return;
}

static ssize_t
acpi_eject_store(struct device *d, struct device_attribute *attr,
		const char *buf, size_t count)
{
	int ret = count;
	acpi_status status;
	acpi_object_type type = 0;
	struct acpi_device *acpi_device = to_acpi_device(d);

	if ((!count) || (buf[0] != '1')) {
		return -EINVAL;
	}
#ifndef FORCE_EJECT
	if (acpi_device->driver == NULL) {
		ret = -ENODEV;
		goto err;
	}
#endif
	status = acpi_get_type(acpi_device->handle, &type);
	if (ACPI_FAILURE(status) || (!acpi_device->flags.ejectable)) {
		ret = -ENODEV;
		goto err;
	}

	acpi_os_hotplug_execute(acpi_bus_hot_remove_device, acpi_device->handle);
err:
	return ret;
}

static DEVICE_ATTR(eject, 0200, NULL, acpi_eject_store);

static ssize_t
acpi_device_hid_show(struct device *dev, struct device_attribute *attr, char *buf) {
	struct acpi_device *acpi_dev = to_acpi_device(dev);

	return sprintf(buf, "%s\n", acpi_device_hid(acpi_dev));
}
static DEVICE_ATTR(hid, 0444, acpi_device_hid_show, NULL);

static ssize_t
acpi_device_path_show(struct device *dev, struct device_attribute *attr, char *buf) {
	struct acpi_device *acpi_dev = to_acpi_device(dev);
	struct acpi_buffer path = {ACPI_ALLOCATE_BUFFER, NULL};
	int result;

	result = acpi_get_name(acpi_dev->handle, ACPI_FULL_PATHNAME, &path);
	if (result)
		goto end;

	result = sprintf(buf, "%s\n", (char*)path.pointer);
	kfree(path.pointer);
end:
	return result;
}
static DEVICE_ATTR(path, 0444, acpi_device_path_show, NULL);

static int acpi_device_setup_files(struct acpi_device *dev)
{
	acpi_status status;
	acpi_handle temp;
	int result = 0;

	/*
	 * Devices gotten from FADT don't have a "path" attribute
	 */
	if (dev->handle) {
		result = device_create_file(&dev->dev, &dev_attr_path);
		if (result)
			goto end;
	}

	if (!list_empty(&dev->pnp.ids)) {
		result = device_create_file(&dev->dev, &dev_attr_hid);
		if (result)
			goto end;

		result = device_create_file(&dev->dev, &dev_attr_modalias);
		if (result)
			goto end;
	}

        /*
         * If device has _EJ0, 'eject' file is created that is used to trigger
         * hot-removal function from userland.
         */
	status = acpi_get_handle(dev->handle, "_EJ0", &temp);
	if (ACPI_SUCCESS(status))
		result = device_create_file(&dev->dev, &dev_attr_eject);
end:
	return result;
}

static void acpi_device_remove_files(struct acpi_device *dev)
{
	acpi_status status;
	acpi_handle temp;

	/*
	 * If device has _EJ0, 'eject' file is created that is used to trigger
	 * hot-removal function from userland.
	 */
	status = acpi_get_handle(dev->handle, "_EJ0", &temp);
	if (ACPI_SUCCESS(status))
		device_remove_file(&dev->dev, &dev_attr_eject);

	device_remove_file(&dev->dev, &dev_attr_modalias);
	device_remove_file(&dev->dev, &dev_attr_hid);
	if (dev->handle)
		device_remove_file(&dev->dev, &dev_attr_path);
}
/* --------------------------------------------------------------------------
			ACPI Bus operations
   -------------------------------------------------------------------------- */

int acpi_match_device_ids(struct acpi_device *device,
			  const struct acpi_device_id *ids)
{
	const struct acpi_device_id *id;
	struct acpi_hardware_id *hwid;

	/*
	 * If the device is not present, it is unnecessary to load device
	 * driver for it.
	 */
	if (!device->status.present)
		return -ENODEV;

	for (id = ids; id->id[0]; id++)
		list_for_each_entry(hwid, &device->pnp.ids, list)
			if (!strcmp((char *) id->id, hwid->id))
				return 0;

	return -ENOENT;
}
EXPORT_SYMBOL(acpi_match_device_ids);

static void acpi_free_ids(struct acpi_device *device)
{
	struct acpi_hardware_id *id, *tmp;

	list_for_each_entry_safe(id, tmp, &device->pnp.ids, list) {
		kfree(id->id);
		kfree(id);
	}
}

static void acpi_device_release(struct device *dev)
{
	struct acpi_device *acpi_dev = to_acpi_device(dev);

	acpi_free_ids(acpi_dev);
	kfree(acpi_dev);
}

static int acpi_device_suspend(struct device *dev, pm_message_t state)
{
	struct acpi_device *acpi_dev = to_acpi_device(dev);
	struct acpi_driver *acpi_drv = acpi_dev->driver;

	if (acpi_drv && acpi_drv->ops.suspend)
		return acpi_drv->ops.suspend(acpi_dev, state);
	return 0;
}

static int acpi_device_resume(struct device *dev)
{
	struct acpi_device *acpi_dev = to_acpi_device(dev);
	struct acpi_driver *acpi_drv = acpi_dev->driver;

	if (acpi_drv && acpi_drv->ops.resume)
		return acpi_drv->ops.resume(acpi_dev);
	return 0;
}

static int acpi_bus_match(struct device *dev, struct device_driver *drv)
{
	struct acpi_device *acpi_dev = to_acpi_device(dev);
	struct acpi_driver *acpi_drv = to_acpi_driver(drv);

	return !acpi_match_device_ids(acpi_dev, acpi_drv->ids);
}

static int acpi_device_uevent(struct device *dev, struct kobj_uevent_env *env)
{
	struct acpi_device *acpi_dev = to_acpi_device(dev);
	int len;

	if (list_empty(&acpi_dev->pnp.ids))
		return 0;

	if (add_uevent_var(env, "MODALIAS="))
		return -ENOMEM;
	len = create_modalias(acpi_dev, &env->buf[env->buflen - 1],
			      sizeof(env->buf) - env->buflen);
	if (len >= (sizeof(env->buf) - env->buflen))
		return -ENOMEM;
	env->buflen += len;
	return 0;
}

static void acpi_device_notify(acpi_handle handle, u32 event, void *data)
{
	struct acpi_device *device = data;

	device->driver->ops.notify(device, event);
}

static acpi_status acpi_device_notify_fixed(void *data)
{
	struct acpi_device *device = data;

	/* Fixed hardware devices have no handles */
	acpi_device_notify(NULL, ACPI_FIXED_HARDWARE_EVENT, device);
	return AE_OK;
}

static int acpi_device_install_notify_handler(struct acpi_device *device)
{
	acpi_status status;

	if (device->device_type == ACPI_BUS_TYPE_POWER_BUTTON)
		status =
		    acpi_install_fixed_event_handler(ACPI_EVENT_POWER_BUTTON,
						     acpi_device_notify_fixed,
						     device);
	else if (device->device_type == ACPI_BUS_TYPE_SLEEP_BUTTON)
		status =
		    acpi_install_fixed_event_handler(ACPI_EVENT_SLEEP_BUTTON,
						     acpi_device_notify_fixed,
						     device);
	else
		status = acpi_install_notify_handler(device->handle,
						     ACPI_DEVICE_NOTIFY,
						     acpi_device_notify,
						     device);

	if (ACPI_FAILURE(status))
		return -EINVAL;
	return 0;
}

static void acpi_device_remove_notify_handler(struct acpi_device *device)
{
	if (device->device_type == ACPI_BUS_TYPE_POWER_BUTTON)
		acpi_remove_fixed_event_handler(ACPI_EVENT_POWER_BUTTON,
						acpi_device_notify_fixed);
	else if (device->device_type == ACPI_BUS_TYPE_SLEEP_BUTTON)
		acpi_remove_fixed_event_handler(ACPI_EVENT_SLEEP_BUTTON,
						acpi_device_notify_fixed);
	else
		acpi_remove_notify_handler(device->handle, ACPI_DEVICE_NOTIFY,
					   acpi_device_notify);
}

static int acpi_bus_driver_init(struct acpi_device *, struct acpi_driver *);
static int acpi_start_single_object(struct acpi_device *);
static int acpi_device_probe(struct device * dev)
{
	struct acpi_device *acpi_dev = to_acpi_device(dev);
	struct acpi_driver *acpi_drv = to_acpi_driver(dev->driver);
	int ret;

	ret = acpi_bus_driver_init(acpi_dev, acpi_drv);
	if (!ret) {
		if (acpi_dev->bus_ops.acpi_op_start)
			acpi_start_single_object(acpi_dev);

		if (acpi_drv->ops.notify) {
			ret = acpi_device_install_notify_handler(acpi_dev);
			if (ret) {
				if (acpi_drv->ops.remove)
					acpi_drv->ops.remove(acpi_dev,
						     acpi_dev->removal_type);
				return ret;
			}
		}

		ACPI_DEBUG_PRINT((ACPI_DB_INFO,
			"Found driver [%s] for device [%s]\n",
			acpi_drv->name, acpi_dev->pnp.bus_id));
		get_device(dev);
	}
	return ret;
}

static int acpi_device_remove(struct device * dev)
{
	struct acpi_device *acpi_dev = to_acpi_device(dev);
	struct acpi_driver *acpi_drv = acpi_dev->driver;

	if (acpi_drv) {
		if (acpi_drv->ops.notify)
			acpi_device_remove_notify_handler(acpi_dev);
		if (acpi_drv->ops.remove)
			acpi_drv->ops.remove(acpi_dev, acpi_dev->removal_type);
	}
	acpi_dev->driver = NULL;
	acpi_dev->driver_data = NULL;

	put_device(dev);
	return 0;
}

struct bus_type acpi_bus_type = {
	.name		= "acpi",
	.suspend	= acpi_device_suspend,
	.resume		= acpi_device_resume,
	.match		= acpi_bus_match,
	.probe		= acpi_device_probe,
	.remove		= acpi_device_remove,
	.uevent		= acpi_device_uevent,
};

static int acpi_device_register(struct acpi_device *device)
{
	int result;
	struct acpi_device_bus_id *acpi_device_bus_id, *new_bus_id;
	int found = 0;

	/*
	 * Linkage
	 * -------
	 * Link this device to its parent and siblings.
	 */
	INIT_LIST_HEAD(&device->children);
	INIT_LIST_HEAD(&device->node);
	INIT_LIST_HEAD(&device->wakeup_list);

	new_bus_id = kzalloc(sizeof(struct acpi_device_bus_id), GFP_KERNEL);
	if (!new_bus_id) {
		printk(KERN_ERR PREFIX "Memory allocation error\n");
		return -ENOMEM;
	}

	mutex_lock(&acpi_device_lock);
	/*
	 * Find suitable bus_id and instance number in acpi_bus_id_list
	 * If failed, create one and link it into acpi_bus_id_list
	 */
	list_for_each_entry(acpi_device_bus_id, &acpi_bus_id_list, node) {
		if (!strcmp(acpi_device_bus_id->bus_id,
			    acpi_device_hid(device))) {
			acpi_device_bus_id->instance_no++;
			found = 1;
			kfree(new_bus_id);
			break;
		}
	}
	if (!found) {
		acpi_device_bus_id = new_bus_id;
		strcpy(acpi_device_bus_id->bus_id, acpi_device_hid(device));
		acpi_device_bus_id->instance_no = 0;
		list_add_tail(&acpi_device_bus_id->node, &acpi_bus_id_list);
	}
	dev_set_name(&device->dev, "%s:%02x", acpi_device_bus_id->bus_id, acpi_device_bus_id->instance_no);

	if (device->parent)
		list_add_tail(&device->node, &device->parent->children);

	if (device->wakeup.flags.valid)
		list_add_tail(&device->wakeup_list, &acpi_wakeup_device_list);
	mutex_unlock(&acpi_device_lock);

	if (device->parent)
		device->dev.parent = &device->parent->dev;
	device->dev.bus = &acpi_bus_type;
	device->dev.release = &acpi_device_release;
	result = device_register(&device->dev);
	if (result) {
		dev_err(&device->dev, "Error registering device\n");
		goto end;
	}

	result = acpi_device_setup_files(device);
	if (result)
		printk(KERN_ERR PREFIX "Error creating sysfs interface for device %s\n",
		       dev_name(&device->dev));

	device->removal_type = ACPI_BUS_REMOVAL_NORMAL;
	return 0;
end:
	mutex_lock(&acpi_device_lock);
	if (device->parent)
		list_del(&device->node);
	list_del(&device->wakeup_list);
	mutex_unlock(&acpi_device_lock);
	return result;
}

static void acpi_device_unregister(struct acpi_device *device, int type)
{
	mutex_lock(&acpi_device_lock);
	if (device->parent)
		list_del(&device->node);

	list_del(&device->wakeup_list);
	mutex_unlock(&acpi_device_lock);

	acpi_detach_data(device->handle, acpi_bus_data_handler);

	acpi_device_remove_files(device);
	device_unregister(&device->dev);
}

/* --------------------------------------------------------------------------
                                 Driver Management
   -------------------------------------------------------------------------- */
/**
 * acpi_bus_driver_init - add a device to a driver
 * @device: the device to add and initialize
 * @driver: driver for the device
 *
 * Used to initialize a device via its device driver.  Called whenever a
 * driver is bound to a device.  Invokes the driver's add() ops.
 */
static int
acpi_bus_driver_init(struct acpi_device *device, struct acpi_driver *driver)
{
	int result = 0;

	if (!device || !driver)
		return -EINVAL;

	if (!driver->ops.add)
		return -ENOSYS;

	result = driver->ops.add(device);
	if (result) {
		device->driver = NULL;
		device->driver_data = NULL;
		return result;
	}

	device->driver = driver;

	/*
	 * TBD - Configuration Management: Assign resources to device based
	 * upon possible configuration and currently allocated resources.
	 */

	ACPI_DEBUG_PRINT((ACPI_DB_INFO,
			  "Driver successfully bound to device\n"));
	return 0;
}

static int acpi_start_single_object(struct acpi_device *device)
{
	int result = 0;
	struct acpi_driver *driver;


	if (!(driver = device->driver))
		return 0;

	if (driver->ops.start) {
		result = driver->ops.start(device);
		if (result && driver->ops.remove)
			driver->ops.remove(device, ACPI_BUS_REMOVAL_NORMAL);
	}

	return result;
}

/**
 * acpi_bus_register_driver - register a driver with the ACPI bus
 * @driver: driver being registered
 *
 * Registers a driver with the ACPI bus.  Searches the namespace for all
 * devices that match the driver's criteria and binds.  Returns zero for
 * success or a negative error status for failure.
 */
int acpi_bus_register_driver(struct acpi_driver *driver)
{
	int ret;

	if (acpi_disabled)
		return -ENODEV;
	driver->drv.name = driver->name;
	driver->drv.bus = &acpi_bus_type;
	driver->drv.owner = driver->owner;

	ret = driver_register(&driver->drv);
	return ret;
}

EXPORT_SYMBOL(acpi_bus_register_driver);

/**
 * acpi_bus_unregister_driver - unregisters a driver with the APIC bus
 * @driver: driver to unregister
 *
 * Unregisters a driver with the ACPI bus.  Searches the namespace for all
 * devices that match the driver's criteria and unbinds.
 */
void acpi_bus_unregister_driver(struct acpi_driver *driver)
{
	driver_unregister(&driver->drv);
}

EXPORT_SYMBOL(acpi_bus_unregister_driver);

/* --------------------------------------------------------------------------
                                 Device Enumeration
   -------------------------------------------------------------------------- */
static struct acpi_device *acpi_bus_get_parent(acpi_handle handle)
{
	acpi_status status;
	int ret;
	struct acpi_device *device;

	/*
	 * Fixed hardware devices do not appear in the namespace and do not
	 * have handles, but we fabricate acpi_devices for them, so we have
	 * to deal with them specially.
	 */
	if (handle == NULL)
		return acpi_root;

	do {
		status = acpi_get_parent(handle, &handle);
		if (status == AE_NULL_ENTRY)
			return NULL;
		if (ACPI_FAILURE(status))
			return acpi_root;

		ret = acpi_bus_get_device(handle, &device);
		if (ret == 0)
			return device;
	} while (1);
}

acpi_status
acpi_bus_get_ejd(acpi_handle handle, acpi_handle *ejd)
{
	acpi_status status;
	acpi_handle tmp;
	struct acpi_buffer buffer = {ACPI_ALLOCATE_BUFFER, NULL};
	union acpi_object *obj;

	status = acpi_get_handle(handle, "_EJD", &tmp);
	if (ACPI_FAILURE(status))
		return status;

	status = acpi_evaluate_object(handle, "_EJD", NULL, &buffer);
	if (ACPI_SUCCESS(status)) {
		obj = buffer.pointer;
		status = acpi_get_handle(ACPI_ROOT_OBJECT, obj->string.pointer,
					 ejd);
		kfree(buffer.pointer);
	}
	return status;
}
EXPORT_SYMBOL_GPL(acpi_bus_get_ejd);

void acpi_bus_data_handler(acpi_handle handle, void *context)
{

	/* TBD */

	return;
}

static int acpi_bus_get_perf_flags(struct acpi_device *device)
{
	device->performance.state = ACPI_STATE_UNKNOWN;
	return 0;
}

static acpi_status
acpi_bus_extract_wakeup_device_power_package(acpi_handle handle,
					     struct acpi_device_wakeup *wakeup)
{
	struct acpi_buffer buffer = { ACPI_ALLOCATE_BUFFER, NULL };
	union acpi_object *package = NULL;
	union acpi_object *element = NULL;
	acpi_status status;
	int i = 0;

	if (!wakeup)
		return AE_BAD_PARAMETER;

	/* _PRW */
	status = acpi_evaluate_object(handle, "_PRW", NULL, &buffer);
	if (ACPI_FAILURE(status)) {
		ACPI_EXCEPTION((AE_INFO, status, "Evaluating _PRW"));
		return status;
	}

	package = (union acpi_object *)buffer.pointer;

	if (!package || (package->package.count < 2)) {
		status = AE_BAD_DATA;
		goto out;
	}

	element = &(package->package.elements[0]);
	if (!element) {
		status = AE_BAD_DATA;
		goto out;
	}
	if (element->type == ACPI_TYPE_PACKAGE) {
		if ((element->package.count < 2) ||
		    (element->package.elements[0].type !=
		     ACPI_TYPE_LOCAL_REFERENCE)
		    || (element->package.elements[1].type != ACPI_TYPE_INTEGER)) {
			status = AE_BAD_DATA;
			goto out;
		}
		wakeup->gpe_device =
		    element->package.elements[0].reference.handle;
		wakeup->gpe_number =
		    (u32) element->package.elements[1].integer.value;
	} else if (element->type == ACPI_TYPE_INTEGER) {
		wakeup->gpe_device = NULL;
		wakeup->gpe_number = element->integer.value;
	} else {
		status = AE_BAD_DATA;
		goto out;
	}

	element = &(package->package.elements[1]);
	if (element->type != ACPI_TYPE_INTEGER) {
		status = AE_BAD_DATA;
		goto out;
	}
	wakeup->sleep_state = element->integer.value;

	if ((package->package.count - 2) > ACPI_MAX_HANDLES) {
		status = AE_NO_MEMORY;
		goto out;
	}
	wakeup->resources.count = package->package.count - 2;
	for (i = 0; i < wakeup->resources.count; i++) {
		element = &(package->package.elements[i + 2]);
		if (element->type != ACPI_TYPE_LOCAL_REFERENCE) {
			status = AE_BAD_DATA;
			goto out;
		}

		wakeup->resources.handles[i] = element->reference.handle;
	}

<<<<<<< HEAD
	acpi_gpe_can_wake(device->wakeup.gpe_device, device->wakeup.gpe_number);

	return AE_OK;
=======
	acpi_setup_gpe_for_wake(handle, wakeup->gpe_device, wakeup->gpe_number);

 out:
	kfree(buffer.pointer);

	return status;
>>>>>>> 3cbea436
}

static void acpi_bus_set_run_wake_flags(struct acpi_device *device)
{
	struct acpi_device_id button_device_ids[] = {
		{"PNP0C0D", 0},
		{"PNP0C0C", 0},
		{"PNP0C0E", 0},
		{"", 0},
	};
	acpi_status status;
	acpi_event_status event_status;
<<<<<<< HEAD

	device->wakeup.run_wake_count = 0;
	device->wakeup.flags.notifier_present = 0;

	/* Power button, Lid switch always enable wakeup */
	if (!acpi_match_device_ids(device, button_device_ids)) {
		device->wakeup.flags.run_wake = 1;
		device->wakeup.flags.always_enabled = 1;
		return;
	}

	status = acpi_get_gpe_status(device->wakeup.gpe_device,
					device->wakeup.gpe_number,
						&event_status);
	if (status == AE_OK)
		device->wakeup.flags.run_wake =
				!!(event_status & ACPI_EVENT_FLAG_HANDLE);
}

static int acpi_bus_get_wakeup_device_flags(struct acpi_device *device)
{
	acpi_status status = 0;
	struct acpi_buffer buffer = { ACPI_ALLOCATE_BUFFER, NULL };
	union acpi_object *package = NULL;
	int psw_error;
=======
>>>>>>> 3cbea436

	device->wakeup.run_wake_count = 0;
	device->wakeup.flags.notifier_present = 0;

	/* Power button, Lid switch always enable wakeup */
	if (!acpi_match_device_ids(device, button_device_ids)) {
		device->wakeup.flags.run_wake = 1;
		device_set_wakeup_capable(&device->dev, true);
		return;
	}

	status = acpi_get_gpe_status(device->wakeup.gpe_device,
					device->wakeup.gpe_number,
						&event_status);
	if (status == AE_OK)
		device->wakeup.flags.run_wake =
				!!(event_status & ACPI_EVENT_FLAG_HANDLE);
}

static void acpi_bus_get_wakeup_device_flags(struct acpi_device *device)
{
	acpi_handle temp;
	acpi_status status = 0;
	int psw_error;

	/* Presence of _PRW indicates wake capable */
	status = acpi_get_handle(device->handle, "_PRW", &temp);
	if (ACPI_FAILURE(status))
		return;

	status = acpi_bus_extract_wakeup_device_power_package(device->handle,
							      &device->wakeup);
	if (ACPI_FAILURE(status)) {
		ACPI_EXCEPTION((AE_INFO, status, "Extracting _PRW package"));
		return;
	}

	device->wakeup.flags.valid = 1;
	device->wakeup.prepare_count = 0;
	acpi_bus_set_run_wake_flags(device);
	/* Call _PSW/_DSW object to disable its ability to wake the sleeping
	 * system for the ACPI device with the _PRW object.
	 * The _PSW object is depreciated in ACPI 3.0 and is replaced by _DSW.
	 * So it is necessary to call _DSW object first. Only when it is not
	 * present will the _PSW object used.
	 */
	psw_error = acpi_device_sleep_wake(device, 0, 0, 0);
	if (psw_error)
		ACPI_DEBUG_PRINT((ACPI_DB_INFO,
				"error in _DSW or _PSW evaluation\n"));
<<<<<<< HEAD

end:
	if (ACPI_FAILURE(status))
		device->flags.wake_capable = 0;
	return 0;
=======
>>>>>>> 3cbea436
}

static void acpi_bus_add_power_resource(acpi_handle handle);

static int acpi_bus_get_power_flags(struct acpi_device *device)
{
	acpi_status status = 0;
	acpi_handle handle = NULL;
	u32 i = 0;


	/*
	 * Power Management Flags
	 */
	status = acpi_get_handle(device->handle, "_PSC", &handle);
	if (ACPI_SUCCESS(status))
		device->power.flags.explicit_get = 1;
	status = acpi_get_handle(device->handle, "_IRC", &handle);
	if (ACPI_SUCCESS(status))
		device->power.flags.inrush_current = 1;

	/*
	 * Enumerate supported power management states
	 */
	for (i = ACPI_STATE_D0; i <= ACPI_STATE_D3; i++) {
		struct acpi_device_power_state *ps = &device->power.states[i];
		char object_name[5] = { '_', 'P', 'R', '0' + i, '\0' };

		/* Evaluate "_PRx" to se if power resources are referenced */
		acpi_evaluate_reference(device->handle, object_name, NULL,
					&ps->resources);
		if (ps->resources.count) {
			int j;

			device->power.flags.power_resources = 1;
			ps->flags.valid = 1;
			for (j = 0; j < ps->resources.count; j++)
				acpi_bus_add_power_resource(ps->resources.handles[j]);
		}

		/* Evaluate "_PSx" to see if we can do explicit sets */
		object_name[2] = 'S';
		status = acpi_get_handle(device->handle, object_name, &handle);
		if (ACPI_SUCCESS(status)) {
			ps->flags.explicit_set = 1;
			ps->flags.valid = 1;
		}

		/* State is valid if we have some power control */
		if (ps->resources.count || ps->flags.explicit_set)
			ps->flags.valid = 1;

		ps->power = -1;	/* Unknown - driver assigned */
		ps->latency = -1;	/* Unknown - driver assigned */
	}

	/* Set defaults for D0 and D3 states (always valid) */
	device->power.states[ACPI_STATE_D0].flags.valid = 1;
	device->power.states[ACPI_STATE_D0].power = 100;
	device->power.states[ACPI_STATE_D3].flags.valid = 1;
	device->power.states[ACPI_STATE_D3].power = 0;

	acpi_bus_init_power(device);

	return 0;
}

static int acpi_bus_get_flags(struct acpi_device *device)
{
	acpi_status status = AE_OK;
	acpi_handle temp = NULL;


	/* Presence of _STA indicates 'dynamic_status' */
	status = acpi_get_handle(device->handle, "_STA", &temp);
	if (ACPI_SUCCESS(status))
		device->flags.dynamic_status = 1;

	/* Presence of _RMV indicates 'removable' */
	status = acpi_get_handle(device->handle, "_RMV", &temp);
	if (ACPI_SUCCESS(status))
		device->flags.removable = 1;

	/* Presence of _EJD|_EJ0 indicates 'ejectable' */
	status = acpi_get_handle(device->handle, "_EJD", &temp);
	if (ACPI_SUCCESS(status))
		device->flags.ejectable = 1;
	else {
		status = acpi_get_handle(device->handle, "_EJ0", &temp);
		if (ACPI_SUCCESS(status))
			device->flags.ejectable = 1;
	}

	/* Presence of _LCK indicates 'lockable' */
	status = acpi_get_handle(device->handle, "_LCK", &temp);
	if (ACPI_SUCCESS(status))
		device->flags.lockable = 1;

	/* Presence of _PS0|_PR0 indicates 'power manageable' */
	status = acpi_get_handle(device->handle, "_PS0", &temp);
	if (ACPI_FAILURE(status))
		status = acpi_get_handle(device->handle, "_PR0", &temp);
	if (ACPI_SUCCESS(status))
		device->flags.power_manageable = 1;

	/* TBD: Performance management */

	return 0;
}

static void acpi_device_get_busid(struct acpi_device *device)
{
	char bus_id[5] = { '?', 0 };
	struct acpi_buffer buffer = { sizeof(bus_id), bus_id };
	int i = 0;

	/*
	 * Bus ID
	 * ------
	 * The device's Bus ID is simply the object name.
	 * TBD: Shouldn't this value be unique (within the ACPI namespace)?
	 */
	if (ACPI_IS_ROOT_DEVICE(device)) {
		strcpy(device->pnp.bus_id, "ACPI");
		return;
	}

	switch (device->device_type) {
	case ACPI_BUS_TYPE_POWER_BUTTON:
		strcpy(device->pnp.bus_id, "PWRF");
		break;
	case ACPI_BUS_TYPE_SLEEP_BUTTON:
		strcpy(device->pnp.bus_id, "SLPF");
		break;
	default:
		acpi_get_name(device->handle, ACPI_SINGLE_NAME, &buffer);
		/* Clean up trailing underscores (if any) */
		for (i = 3; i > 1; i--) {
			if (bus_id[i] == '_')
				bus_id[i] = '\0';
			else
				break;
		}
		strcpy(device->pnp.bus_id, bus_id);
		break;
	}
}

/*
 * acpi_bay_match - see if a device is an ejectable driver bay
 *
 * If an acpi object is ejectable and has one of the ACPI ATA methods defined,
 * then we can safely call it an ejectable drive bay
 */
static int acpi_bay_match(struct acpi_device *device){
	acpi_status status;
	acpi_handle handle;
	acpi_handle tmp;
	acpi_handle phandle;

	handle = device->handle;

	status = acpi_get_handle(handle, "_EJ0", &tmp);
	if (ACPI_FAILURE(status))
		return -ENODEV;

	if ((ACPI_SUCCESS(acpi_get_handle(handle, "_GTF", &tmp))) ||
		(ACPI_SUCCESS(acpi_get_handle(handle, "_GTM", &tmp))) ||
		(ACPI_SUCCESS(acpi_get_handle(handle, "_STM", &tmp))) ||
		(ACPI_SUCCESS(acpi_get_handle(handle, "_SDD", &tmp))))
		return 0;

	if (acpi_get_parent(handle, &phandle))
		return -ENODEV;

        if ((ACPI_SUCCESS(acpi_get_handle(phandle, "_GTF", &tmp))) ||
                (ACPI_SUCCESS(acpi_get_handle(phandle, "_GTM", &tmp))) ||
                (ACPI_SUCCESS(acpi_get_handle(phandle, "_STM", &tmp))) ||
                (ACPI_SUCCESS(acpi_get_handle(phandle, "_SDD", &tmp))))
                return 0;

	return -ENODEV;
}

/*
 * acpi_dock_match - see if a device has a _DCK method
 */
static int acpi_dock_match(struct acpi_device *device)
{
	acpi_handle tmp;
	return acpi_get_handle(device->handle, "_DCK", &tmp);
}

const char *acpi_device_hid(struct acpi_device *device)
{
	struct acpi_hardware_id *hid;

	if (list_empty(&device->pnp.ids))
		return dummy_hid;

	hid = list_first_entry(&device->pnp.ids, struct acpi_hardware_id, list);
	return hid->id;
}
EXPORT_SYMBOL(acpi_device_hid);

static void acpi_add_id(struct acpi_device *device, const char *dev_id)
{
	struct acpi_hardware_id *id;

	id = kmalloc(sizeof(*id), GFP_KERNEL);
	if (!id)
		return;

	id->id = kmalloc(strlen(dev_id) + 1, GFP_KERNEL);
	if (!id->id) {
		kfree(id);
		return;
	}

	strcpy(id->id, dev_id);
	list_add_tail(&id->list, &device->pnp.ids);
}

/*
 * Old IBM workstations have a DSDT bug wherein the SMBus object
 * lacks the SMBUS01 HID and the methods do not have the necessary "_"
 * prefix.  Work around this.
 */
static int acpi_ibm_smbus_match(struct acpi_device *device)
{
	acpi_handle h_dummy;
	struct acpi_buffer path = {ACPI_ALLOCATE_BUFFER, NULL};
	int result;

	if (!dmi_name_in_vendors("IBM"))
		return -ENODEV;

	/* Look for SMBS object */
	result = acpi_get_name(device->handle, ACPI_SINGLE_NAME, &path);
	if (result)
		return result;

	if (strcmp("SMBS", path.pointer)) {
		result = -ENODEV;
		goto out;
	}

	/* Does it have the necessary (but misnamed) methods? */
	result = -ENODEV;
	if (ACPI_SUCCESS(acpi_get_handle(device->handle, "SBI", &h_dummy)) &&
	    ACPI_SUCCESS(acpi_get_handle(device->handle, "SBR", &h_dummy)) &&
	    ACPI_SUCCESS(acpi_get_handle(device->handle, "SBW", &h_dummy)))
		result = 0;
out:
	kfree(path.pointer);
	return result;
}

static void acpi_device_set_id(struct acpi_device *device)
{
	acpi_status status;
	struct acpi_device_info *info;
	struct acpica_device_id_list *cid_list;
	int i;

	switch (device->device_type) {
	case ACPI_BUS_TYPE_DEVICE:
		if (ACPI_IS_ROOT_DEVICE(device)) {
			acpi_add_id(device, ACPI_SYSTEM_HID);
			break;
		}

		status = acpi_get_object_info(device->handle, &info);
		if (ACPI_FAILURE(status)) {
			printk(KERN_ERR PREFIX "%s: Error reading device info\n", __func__);
			return;
		}

		if (info->valid & ACPI_VALID_HID)
			acpi_add_id(device, info->hardware_id.string);
		if (info->valid & ACPI_VALID_CID) {
			cid_list = &info->compatible_id_list;
			for (i = 0; i < cid_list->count; i++)
				acpi_add_id(device, cid_list->ids[i].string);
		}
		if (info->valid & ACPI_VALID_ADR) {
			device->pnp.bus_address = info->address;
			device->flags.bus_address = 1;
		}

		kfree(info);

		/*
		 * Some devices don't reliably have _HIDs & _CIDs, so add
		 * synthetic HIDs to make sure drivers can find them.
		 */
		if (acpi_is_video_device(device))
			acpi_add_id(device, ACPI_VIDEO_HID);
		else if (ACPI_SUCCESS(acpi_bay_match(device)))
			acpi_add_id(device, ACPI_BAY_HID);
		else if (ACPI_SUCCESS(acpi_dock_match(device)))
			acpi_add_id(device, ACPI_DOCK_HID);
		else if (!acpi_ibm_smbus_match(device))
			acpi_add_id(device, ACPI_SMBUS_IBM_HID);
		else if (!acpi_device_hid(device) &&
			 ACPI_IS_ROOT_DEVICE(device->parent)) {
			acpi_add_id(device, ACPI_BUS_HID); /* \_SB, LNXSYBUS */
			strcpy(device->pnp.device_name, ACPI_BUS_DEVICE_NAME);
			strcpy(device->pnp.device_class, ACPI_BUS_CLASS);
		}

		break;
	case ACPI_BUS_TYPE_POWER:
		acpi_add_id(device, ACPI_POWER_HID);
		break;
	case ACPI_BUS_TYPE_PROCESSOR:
		acpi_add_id(device, ACPI_PROCESSOR_OBJECT_HID);
		break;
	case ACPI_BUS_TYPE_THERMAL:
		acpi_add_id(device, ACPI_THERMAL_HID);
		break;
	case ACPI_BUS_TYPE_POWER_BUTTON:
		acpi_add_id(device, ACPI_BUTTON_HID_POWERF);
		break;
	case ACPI_BUS_TYPE_SLEEP_BUTTON:
		acpi_add_id(device, ACPI_BUTTON_HID_SLEEPF);
		break;
	}
}

static int acpi_device_set_context(struct acpi_device *device)
{
	acpi_status status;

	/*
	 * Context
	 * -------
	 * Attach this 'struct acpi_device' to the ACPI object.  This makes
	 * resolutions from handle->device very efficient.  Fixed hardware
	 * devices have no handles, so we skip them.
	 */
	if (!device->handle)
		return 0;

	status = acpi_attach_data(device->handle,
				  acpi_bus_data_handler, device);
	if (ACPI_SUCCESS(status))
		return 0;

	printk(KERN_ERR PREFIX "Error attaching device data\n");
	return -ENODEV;
}

static int acpi_bus_remove(struct acpi_device *dev, int rmdevice)
{
	if (!dev)
		return -EINVAL;

	dev->removal_type = ACPI_BUS_REMOVAL_EJECT;
	device_release_driver(&dev->dev);

	if (!rmdevice)
		return 0;

	/*
	 * unbind _ADR-Based Devices when hot removal
	 */
	if (dev->flags.bus_address) {
		if ((dev->parent) && (dev->parent->ops.unbind))
			dev->parent->ops.unbind(dev);
	}
	acpi_device_unregister(dev, ACPI_BUS_REMOVAL_EJECT);

	return 0;
}

static int acpi_add_single_object(struct acpi_device **child,
				  acpi_handle handle, int type,
				  unsigned long long sta,
				  struct acpi_bus_ops *ops)
{
	int result;
	struct acpi_device *device;
	struct acpi_buffer buffer = { ACPI_ALLOCATE_BUFFER, NULL };

	device = kzalloc(sizeof(struct acpi_device), GFP_KERNEL);
	if (!device) {
		printk(KERN_ERR PREFIX "Memory allocation error\n");
		return -ENOMEM;
	}

	INIT_LIST_HEAD(&device->pnp.ids);
	device->device_type = type;
	device->handle = handle;
	device->parent = acpi_bus_get_parent(handle);
	device->bus_ops = *ops; /* workround for not call .start */
	STRUCT_TO_INT(device->status) = sta;

	acpi_device_get_busid(device);

	/*
	 * Flags
	 * -----
	 * Note that we only look for object handles -- cannot evaluate objects
	 * until we know the device is present and properly initialized.
	 */
	result = acpi_bus_get_flags(device);
	if (result)
		goto end;

	/*
	 * Initialize Device
	 * -----------------
	 * TBD: Synch with Core's enumeration/initialization process.
	 */
	acpi_device_set_id(device);

	/*
	 * Power Management
	 * ----------------
	 */
	if (device->flags.power_manageable) {
		result = acpi_bus_get_power_flags(device);
		if (result)
			goto end;
	}

	/*
	 * Wakeup device management
	 *-----------------------
	 */
	acpi_bus_get_wakeup_device_flags(device);

	/*
	 * Performance Management
	 * ----------------------
	 */
	if (device->flags.performance_manageable) {
		result = acpi_bus_get_perf_flags(device);
		if (result)
			goto end;
	}

	if ((result = acpi_device_set_context(device)))
		goto end;

	result = acpi_device_register(device);

	/*
	 * Bind _ADR-Based Devices when hot add
	 */
	if (device->flags.bus_address) {
		if (device->parent && device->parent->ops.bind)
			device->parent->ops.bind(device);
	}

end:
	if (!result) {
		acpi_get_name(handle, ACPI_FULL_PATHNAME, &buffer);
		ACPI_DEBUG_PRINT((ACPI_DB_INFO,
			"Adding %s [%s] parent %s\n", dev_name(&device->dev),
			 (char *) buffer.pointer,
			 device->parent ? dev_name(&device->parent->dev) :
					  "(null)"));
		kfree(buffer.pointer);
		*child = device;
	} else
		acpi_device_release(&device->dev);

	return result;
}

#define ACPI_STA_DEFAULT (ACPI_STA_DEVICE_PRESENT | ACPI_STA_DEVICE_ENABLED | \
			  ACPI_STA_DEVICE_UI      | ACPI_STA_DEVICE_FUNCTIONING)

static void acpi_bus_add_power_resource(acpi_handle handle)
{
	struct acpi_bus_ops ops = {
		.acpi_op_add = 1,
		.acpi_op_start = 1,
	};
	struct acpi_device *device = NULL;

	acpi_bus_get_device(handle, &device);
	if (!device)
		acpi_add_single_object(&device, handle, ACPI_BUS_TYPE_POWER,
					ACPI_STA_DEFAULT, &ops);
}

static int acpi_bus_type_and_status(acpi_handle handle, int *type,
				    unsigned long long *sta)
{
	acpi_status status;
	acpi_object_type acpi_type;

	status = acpi_get_type(handle, &acpi_type);
	if (ACPI_FAILURE(status))
		return -ENODEV;

	switch (acpi_type) {
	case ACPI_TYPE_ANY:		/* for ACPI_ROOT_OBJECT */
	case ACPI_TYPE_DEVICE:
		*type = ACPI_BUS_TYPE_DEVICE;
		status = acpi_bus_get_status_handle(handle, sta);
		if (ACPI_FAILURE(status))
			return -ENODEV;
		break;
	case ACPI_TYPE_PROCESSOR:
		*type = ACPI_BUS_TYPE_PROCESSOR;
		status = acpi_bus_get_status_handle(handle, sta);
		if (ACPI_FAILURE(status))
			return -ENODEV;
		break;
	case ACPI_TYPE_THERMAL:
		*type = ACPI_BUS_TYPE_THERMAL;
		*sta = ACPI_STA_DEFAULT;
		break;
	case ACPI_TYPE_POWER:
		*type = ACPI_BUS_TYPE_POWER;
		*sta = ACPI_STA_DEFAULT;
		break;
	default:
		return -ENODEV;
	}

	return 0;
}

static acpi_status acpi_bus_check_add(acpi_handle handle, u32 lvl,
				      void *context, void **return_value)
{
	struct acpi_bus_ops *ops = context;
	int type;
	unsigned long long sta;
	struct acpi_device *device;
	acpi_status status;
	int result;

	result = acpi_bus_type_and_status(handle, &type, &sta);
	if (result)
		return AE_OK;

	if (!(sta & ACPI_STA_DEVICE_PRESENT) &&
	    !(sta & ACPI_STA_DEVICE_FUNCTIONING)) {
		struct acpi_device_wakeup wakeup;
		acpi_handle temp;

		status = acpi_get_handle(handle, "_PRW", &temp);
		if (ACPI_SUCCESS(status))
			acpi_bus_extract_wakeup_device_power_package(handle,
								     &wakeup);
		return AE_CTRL_DEPTH;
	}

	/*
	 * We may already have an acpi_device from a previous enumeration.  If
	 * so, we needn't add it again, but we may still have to start it.
	 */
	device = NULL;
	acpi_bus_get_device(handle, &device);
	if (ops->acpi_op_add && !device)
		acpi_add_single_object(&device, handle, type, sta, ops);

	if (!device)
		return AE_CTRL_DEPTH;

	if (ops->acpi_op_start && !(ops->acpi_op_add)) {
		status = acpi_start_single_object(device);
		if (ACPI_FAILURE(status))
			return AE_CTRL_DEPTH;
	}

	if (!*return_value)
		*return_value = device;
	return AE_OK;
}

static int acpi_bus_scan(acpi_handle handle, struct acpi_bus_ops *ops,
			 struct acpi_device **child)
{
	acpi_status status;
	void *device = NULL;

	status = acpi_bus_check_add(handle, 0, ops, &device);
	if (ACPI_SUCCESS(status))
		acpi_walk_namespace(ACPI_TYPE_ANY, handle, ACPI_UINT32_MAX,
				    acpi_bus_check_add, NULL, ops, &device);

	if (child)
		*child = device;

	if (device)
		return 0;
	else
		return -ENODEV;
}

/*
 * acpi_bus_add and acpi_bus_start
 *
 * scan a given ACPI tree and (probably recently hot-plugged)
 * create and add or starts found devices.
 *
 * If no devices were found -ENODEV is returned which does not
 * mean that this is a real error, there just have been no suitable
 * ACPI objects in the table trunk from which the kernel could create
 * a device and add/start an appropriate driver.
 */

int
acpi_bus_add(struct acpi_device **child,
	     struct acpi_device *parent, acpi_handle handle, int type)
{
	struct acpi_bus_ops ops;

	memset(&ops, 0, sizeof(ops));
	ops.acpi_op_add = 1;

	return acpi_bus_scan(handle, &ops, child);
}
EXPORT_SYMBOL(acpi_bus_add);

int acpi_bus_start(struct acpi_device *device)
{
	struct acpi_bus_ops ops;
	int result;

	if (!device)
		return -EINVAL;

	memset(&ops, 0, sizeof(ops));
	ops.acpi_op_start = 1;

	result = acpi_bus_scan(device->handle, &ops, NULL);

<<<<<<< HEAD
	acpi_update_gpes();
=======
	acpi_update_all_gpes();
>>>>>>> 3cbea436

	return result;
}
EXPORT_SYMBOL(acpi_bus_start);

int acpi_bus_trim(struct acpi_device *start, int rmdevice)
{
	acpi_status status;
	struct acpi_device *parent, *child;
	acpi_handle phandle, chandle;
	acpi_object_type type;
	u32 level = 1;
	int err = 0;

	parent = start;
	phandle = start->handle;
	child = chandle = NULL;

	while ((level > 0) && parent && (!err)) {
		status = acpi_get_next_object(ACPI_TYPE_ANY, phandle,
					      chandle, &chandle);

		/*
		 * If this scope is exhausted then move our way back up.
		 */
		if (ACPI_FAILURE(status)) {
			level--;
			chandle = phandle;
			acpi_get_parent(phandle, &phandle);
			child = parent;
			parent = parent->parent;

			if (level == 0)
				err = acpi_bus_remove(child, rmdevice);
			else
				err = acpi_bus_remove(child, 1);

			continue;
		}

		status = acpi_get_type(chandle, &type);
		if (ACPI_FAILURE(status)) {
			continue;
		}
		/*
		 * If there is a device corresponding to chandle then
		 * parse it (depth-first).
		 */
		if (acpi_bus_get_device(chandle, &child) == 0) {
			level++;
			phandle = chandle;
			chandle = NULL;
			parent = child;
		}
		continue;
	}
	return err;
}
EXPORT_SYMBOL_GPL(acpi_bus_trim);

static int acpi_bus_scan_fixed(void)
{
	int result = 0;
	struct acpi_device *device = NULL;
	struct acpi_bus_ops ops;

	memset(&ops, 0, sizeof(ops));
	ops.acpi_op_add = 1;
	ops.acpi_op_start = 1;

	/*
	 * Enumerate all fixed-feature devices.
	 */
	if ((acpi_gbl_FADT.flags & ACPI_FADT_POWER_BUTTON) == 0) {
		result = acpi_add_single_object(&device, NULL,
						ACPI_BUS_TYPE_POWER_BUTTON,
						ACPI_STA_DEFAULT,
						&ops);
	}

	if ((acpi_gbl_FADT.flags & ACPI_FADT_SLEEP_BUTTON) == 0) {
		result = acpi_add_single_object(&device, NULL,
						ACPI_BUS_TYPE_SLEEP_BUTTON,
						ACPI_STA_DEFAULT,
						&ops);
	}

	return result;
}

int __init acpi_scan_init(void)
{
	int result;
	struct acpi_bus_ops ops;

	memset(&ops, 0, sizeof(ops));
	ops.acpi_op_add = 1;
	ops.acpi_op_start = 1;

	result = bus_register(&acpi_bus_type);
	if (result) {
		/* We don't want to quit even if we failed to add suspend/resume */
		printk(KERN_ERR PREFIX "Could not register bus type\n");
	}

	acpi_power_init();

	/*
	 * Enumerate devices in the ACPI namespace.
	 */
	result = acpi_bus_scan(ACPI_ROOT_OBJECT, &ops, &acpi_root);

	if (!result)
		result = acpi_bus_scan_fixed();

	if (result)
		acpi_device_unregister(acpi_root, ACPI_BUS_REMOVAL_NORMAL);
	else
<<<<<<< HEAD
		acpi_update_gpes();
=======
		acpi_update_all_gpes();
>>>>>>> 3cbea436

	return result;
}<|MERGE_RESOLUTION|>--- conflicted
+++ resolved
@@ -778,18 +778,12 @@
 		wakeup->resources.handles[i] = element->reference.handle;
 	}
 
-<<<<<<< HEAD
-	acpi_gpe_can_wake(device->wakeup.gpe_device, device->wakeup.gpe_number);
-
-	return AE_OK;
-=======
 	acpi_setup_gpe_for_wake(handle, wakeup->gpe_device, wakeup->gpe_number);
 
  out:
 	kfree(buffer.pointer);
 
 	return status;
->>>>>>> 3cbea436
 }
 
 static void acpi_bus_set_run_wake_flags(struct acpi_device *device)
@@ -802,34 +796,6 @@
 	};
 	acpi_status status;
 	acpi_event_status event_status;
-<<<<<<< HEAD
-
-	device->wakeup.run_wake_count = 0;
-	device->wakeup.flags.notifier_present = 0;
-
-	/* Power button, Lid switch always enable wakeup */
-	if (!acpi_match_device_ids(device, button_device_ids)) {
-		device->wakeup.flags.run_wake = 1;
-		device->wakeup.flags.always_enabled = 1;
-		return;
-	}
-
-	status = acpi_get_gpe_status(device->wakeup.gpe_device,
-					device->wakeup.gpe_number,
-						&event_status);
-	if (status == AE_OK)
-		device->wakeup.flags.run_wake =
-				!!(event_status & ACPI_EVENT_FLAG_HANDLE);
-}
-
-static int acpi_bus_get_wakeup_device_flags(struct acpi_device *device)
-{
-	acpi_status status = 0;
-	struct acpi_buffer buffer = { ACPI_ALLOCATE_BUFFER, NULL };
-	union acpi_object *package = NULL;
-	int psw_error;
-=======
->>>>>>> 3cbea436
 
 	device->wakeup.run_wake_count = 0;
 	device->wakeup.flags.notifier_present = 0;
@@ -880,14 +846,6 @@
 	if (psw_error)
 		ACPI_DEBUG_PRINT((ACPI_DB_INFO,
 				"error in _DSW or _PSW evaluation\n"));
-<<<<<<< HEAD
-
-end:
-	if (ACPI_FAILURE(status))
-		device->flags.wake_capable = 0;
-	return 0;
-=======
->>>>>>> 3cbea436
 }
 
 static void acpi_bus_add_power_resource(acpi_handle handle);
@@ -1523,11 +1481,7 @@
 
 	result = acpi_bus_scan(device->handle, &ops, NULL);
 
-<<<<<<< HEAD
-	acpi_update_gpes();
-=======
 	acpi_update_all_gpes();
->>>>>>> 3cbea436
 
 	return result;
 }
@@ -1646,11 +1600,7 @@
 	if (result)
 		acpi_device_unregister(acpi_root, ACPI_BUS_REMOVAL_NORMAL);
 	else
-<<<<<<< HEAD
-		acpi_update_gpes();
-=======
 		acpi_update_all_gpes();
->>>>>>> 3cbea436
 
 	return result;
 }