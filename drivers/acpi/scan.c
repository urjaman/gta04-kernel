--- conflicted
+++ resolved
@@ -29,37 +29,10 @@
 
 static const char *dummy_hid = "device";
 
-<<<<<<< HEAD
-/*
- * The following ACPI IDs are known to be suitable for representing as
- * platform devices.
- */
-static const struct acpi_device_id acpi_platform_device_ids[] = {
-
-	{ "PNP0D40" },
-
-	/* Haswell LPSS devices */
-	{ "INT33C0", ACPI_PLATFORM_CLK },
-	{ "INT33C1", ACPI_PLATFORM_CLK },
-	{ "INT33C2", ACPI_PLATFORM_CLK },
-	{ "INT33C3", ACPI_PLATFORM_CLK },
-	{ "INT33C4", ACPI_PLATFORM_CLK },
-	{ "INT33C5", ACPI_PLATFORM_CLK },
-	{ "INT33C6", ACPI_PLATFORM_CLK },
-	{ "INT33C7", ACPI_PLATFORM_CLK },
-
-	{ }
-};
-
-static LIST_HEAD(acpi_device_list);
-static LIST_HEAD(acpi_bus_id_list);
-static DEFINE_MUTEX(acpi_scan_lock);
-=======
 static LIST_HEAD(acpi_device_list);
 static LIST_HEAD(acpi_bus_id_list);
 static DEFINE_MUTEX(acpi_scan_lock);
 static LIST_HEAD(acpi_scan_handlers_list);
->>>>>>> 87d4a4da
 DEFINE_MUTEX(acpi_device_lock);
 LIST_HEAD(acpi_wakeup_device_list);
 
@@ -1625,11 +1598,6 @@
 static acpi_status acpi_bus_device_attach(acpi_handle handle, u32 lvl_not_used,
 					  void *not_used, void **ret_not_used)
 {
-<<<<<<< HEAD
-	const struct acpi_device_id *id;
-	acpi_status status = AE_OK;
-=======
->>>>>>> 87d4a4da
 	struct acpi_device *device;
 	unsigned long long sta_not_used;
 	int ret;
@@ -1644,23 +1612,12 @@
 	if (acpi_bus_get_device(handle, &device))
 		return AE_CTRL_DEPTH;
 
-<<<<<<< HEAD
-	id = __acpi_match_device(device, acpi_platform_device_ids);
-	if (id) {
-		/* This is a known good platform device. */
-		acpi_create_platform_device(device, id->driver_data);
-	} else if (device_attach(&device->dev) < 0) {
-		status = AE_CTRL_DEPTH;
-	}
-	return status;
-=======
 	ret = acpi_scan_attach_handler(device);
 	if (ret)
 		return ret > 0 ? AE_OK : AE_CTRL_DEPTH;
 
 	ret = device_attach(&device->dev);
 	return ret >= 0 ? AE_OK : AE_CTRL_DEPTH;
->>>>>>> 87d4a4da
 }
 
 /**
@@ -1801,14 +1758,10 @@
 	}
 
 	acpi_pci_root_init();
-<<<<<<< HEAD
-	acpi_csrt_init();
-=======
 	acpi_pci_link_init();
 	acpi_platform_init();
 	acpi_csrt_init();
 	acpi_container_init();
->>>>>>> 87d4a4da
 
 	/*
 	 * Enumerate devices in the ACPI namespace.
