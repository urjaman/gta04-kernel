--- conflicted
+++ resolved
@@ -71,13 +71,8 @@
  * If the output length is longer than 80, multiple line will be
  * printed, with @pfx is printed at the beginning of each line.
  */
-<<<<<<< HEAD
-static void cper_print_bits(const char *pfx, unsigned int bits,
-			    const char *strs[], unsigned int strs_size)
-=======
 void cper_print_bits(const char *pfx, unsigned int bits,
 		     const char *strs[], unsigned int strs_size)
->>>>>>> 105e53f8
 {
 	int i, len = 0;
 	const char *str;
@@ -87,11 +82,8 @@
 		if (!(bits & (1U << i)))
 			continue;
 		str = strs[i];
-<<<<<<< HEAD
-=======
 		if (!str)
 			continue;
->>>>>>> 105e53f8
 		if (len && len + strlen(str) + 2 > 80) {
 			printk("%s\n", buf);
 			len = 0;
@@ -254,12 +246,8 @@
 	"root complex event collector",
 };
 
-<<<<<<< HEAD
-static void cper_print_pcie(const char *pfx, const struct cper_sec_pcie *pcie)
-=======
 static void cper_print_pcie(const char *pfx, const struct cper_sec_pcie *pcie,
 			    const struct acpi_hest_generic_data *gdata)
->>>>>>> 105e53f8
 {
 	if (pcie->validation_bits & CPER_PCIE_VALID_PORT_TYPE)
 		printk("%s""port_type: %d, %s\n", pfx, pcie->port_type,
@@ -292,15 +280,12 @@
 		printk(
 	"%s""bridge: secondary_status: 0x%04x, control: 0x%04x\n",
 	pfx, pcie->bridge.secondary_status, pcie->bridge.control);
-<<<<<<< HEAD
-=======
 #ifdef CONFIG_ACPI_APEI_PCIEAER
 	if (pcie->validation_bits & CPER_PCIE_VALID_AER_INFO) {
 		struct aer_capability_regs *aer_regs = (void *)pcie->aer_info;
 		cper_print_aer(pfx, gdata->error_severity, aer_regs);
 	}
 #endif
->>>>>>> 105e53f8
 }
 
 static const char *apei_estatus_section_flag_strs[] = {
@@ -347,11 +332,7 @@
 		struct cper_sec_pcie *pcie = (void *)(gdata + 1);
 		printk("%s""section_type: PCIe error\n", pfx);
 		if (gdata->error_data_length >= sizeof(*pcie))
-<<<<<<< HEAD
-			cper_print_pcie(pfx, pcie);
-=======
 			cper_print_pcie(pfx, pcie, gdata);
->>>>>>> 105e53f8
 		else
 			goto err_section_too_small;
 	} else
