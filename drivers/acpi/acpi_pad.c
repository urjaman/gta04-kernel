--- conflicted
+++ resolved
@@ -378,19 +378,11 @@
 	int rev, num, ret = -EINVAL;
 
 	if (ACPI_FAILURE(acpi_evaluate_object(handle, "_PUR", NULL, &buffer)))
-<<<<<<< HEAD
 		return -EINVAL;
 
 	if (!buffer.length || !buffer.pointer)
 		return -EINVAL;
 
-=======
-		return -EINVAL;
-
-	if (!buffer.length || !buffer.pointer)
-		return -EINVAL;
-
->>>>>>> 2da30e70
 	package = buffer.pointer;
 	if (package->type != ACPI_TYPE_PACKAGE || package->package.count != 2)
 		goto out;
