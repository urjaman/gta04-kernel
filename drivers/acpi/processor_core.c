--- conflicted
+++ resolved
@@ -126,19 +126,11 @@
 
 	header = (struct acpi_subtable_header *)obj->buffer.pointer;
 	if (header->type == ACPI_MADT_TYPE_LOCAL_APIC)
-<<<<<<< HEAD
-		map_lapic_id(header, acpi_id, &apic_id);
-	else if (header->type == ACPI_MADT_TYPE_LOCAL_SAPIC)
-		map_lsapic_id(header, type, acpi_id, &apic_id);
-	else if (header->type == ACPI_MADT_TYPE_LOCAL_X2APIC)
-		map_x2apic_id(header, type, acpi_id, &apic_id);
-=======
 		map_lapic_id(header, acpi_id, &phys_id);
 	else if (header->type == ACPI_MADT_TYPE_LOCAL_SAPIC)
 		map_lsapic_id(header, type, acpi_id, &phys_id);
 	else if (header->type == ACPI_MADT_TYPE_LOCAL_X2APIC)
 		map_x2apic_id(header, type, acpi_id, &phys_id);
->>>>>>> 2a7eaea0
 
 exit:
 	kfree(buffer.pointer);
