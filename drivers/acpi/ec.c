/*
 *  ec.c - ACPI Embedded Controller Driver (v3)
 *
 *  Copyright (C) 2001-2015 Intel Corporation
 *    Author: 2014, 2015 Lv Zheng <lv.zheng@intel.com>
 *            2006, 2007 Alexey Starikovskiy <alexey.y.starikovskiy@intel.com>
 *            2006       Denis Sadykov <denis.m.sadykov@intel.com>
 *            2004       Luming Yu <luming.yu@intel.com>
 *            2001, 2002 Andy Grover <andrew.grover@intel.com>
 *            2001, 2002 Paul Diefenbaugh <paul.s.diefenbaugh@intel.com>
 *  Copyright (C) 2008      Alexey Starikovskiy <astarikovskiy@suse.de>
 *
 * ~~~~~~~~~~~~~~~~~~~~~~~~~~~~~~~~~~~~~~~~~~~~~~~~~~~~~~~~~~~~~~~~~~~~~~~~~~
 *
 *  This program is free software; you can redistribute it and/or modify
 *  it under the terms of the GNU General Public License as published by
 *  the Free Software Foundation; either version 2 of the License, or (at
 *  your option) any later version.
 *
 *  This program is distributed in the hope that it will be useful, but
 *  WITHOUT ANY WARRANTY; without even the implied warranty of
 *  MERCHANTABILITY or FITNESS FOR A PARTICULAR PURPOSE.  See the GNU
 *  General Public License for more details.
 *
 *  You should have received a copy of the GNU General Public License along
 *  with this program; if not, write to the Free Software Foundation, Inc.,
 *  59 Temple Place, Suite 330, Boston, MA 02111-1307 USA.
 *
 * ~~~~~~~~~~~~~~~~~~~~~~~~~~~~~~~~~~~~~~~~~~~~~~~~~~~~~~~~~~~~~~~~~~~~~~~~~~
 */

/* Uncomment next line to get verbose printout */
/* #define DEBUG */
#define pr_fmt(fmt) "ACPI : EC: " fmt

#include <linux/kernel.h>
#include <linux/module.h>
#include <linux/init.h>
#include <linux/types.h>
#include <linux/delay.h>
#include <linux/interrupt.h>
#include <linux/list.h>
#include <linux/spinlock.h>
#include <linux/slab.h>
#include <linux/acpi.h>
#include <linux/dmi.h>
#include <asm/io.h>

#include "internal.h"

#define ACPI_EC_CLASS			"embedded_controller"
#define ACPI_EC_DEVICE_NAME		"Embedded Controller"
#define ACPI_EC_FILE_INFO		"info"

/* EC status register */
#define ACPI_EC_FLAG_OBF	0x01	/* Output buffer full */
#define ACPI_EC_FLAG_IBF	0x02	/* Input buffer full */
#define ACPI_EC_FLAG_CMD	0x08	/* Input buffer contains a command */
#define ACPI_EC_FLAG_BURST	0x10	/* burst mode */
#define ACPI_EC_FLAG_SCI	0x20	/* EC-SCI occurred */

/* EC commands */
enum ec_command {
	ACPI_EC_COMMAND_READ = 0x80,
	ACPI_EC_COMMAND_WRITE = 0x81,
	ACPI_EC_BURST_ENABLE = 0x82,
	ACPI_EC_BURST_DISABLE = 0x83,
	ACPI_EC_COMMAND_QUERY = 0x84,
};

#define ACPI_EC_DELAY		500	/* Wait 500ms max. during EC ops */
#define ACPI_EC_UDELAY_GLK	1000	/* Wait 1ms max. to get global lock */
#define ACPI_EC_MSI_UDELAY	550	/* Wait 550us for MSI EC */
#define ACPI_EC_UDELAY_POLL	1000	/* Wait 1ms for EC transaction polling */
#define ACPI_EC_CLEAR_MAX	100	/* Maximum number of events to query
					 * when trying to clear the EC */

enum {
	EC_FLAGS_QUERY_PENDING,		/* Query is pending */
	EC_FLAGS_GPE_STORM,		/* GPE storm detected */
	EC_FLAGS_HANDLERS_INSTALLED,	/* Handlers for GPE and
					 * OpReg are installed */
	EC_FLAGS_BLOCKED,		/* Transactions are blocked */
};

#define ACPI_EC_COMMAND_POLL		0x01 /* Available for command byte */
#define ACPI_EC_COMMAND_COMPLETE	0x02 /* Completed last byte */

/* ec.c is compiled in acpi namespace so this shows up as acpi.ec_delay param */
static unsigned int ec_delay __read_mostly = ACPI_EC_DELAY;
module_param(ec_delay, uint, 0644);
MODULE_PARM_DESC(ec_delay, "Timeout(ms) waited until an EC command completes");

/*
 * If the number of false interrupts per one transaction exceeds
 * this threshold, will think there is a GPE storm happened and
 * will disable the GPE for normal transaction.
 */
static unsigned int ec_storm_threshold  __read_mostly = 8;
module_param(ec_storm_threshold, uint, 0644);
MODULE_PARM_DESC(ec_storm_threshold, "Maxim false GPE numbers not considered as GPE storm");

struct acpi_ec_query_handler {
	struct list_head node;
	acpi_ec_query_func func;
	acpi_handle handle;
	void *data;
	u8 query_bit;
	struct kref kref;
};

struct transaction {
	const u8 *wdata;
	u8 *rdata;
	unsigned short irq_count;
	u8 command;
	u8 wi;
	u8 ri;
	u8 wlen;
	u8 rlen;
	u8 flags;
	unsigned long timestamp;
};

static int acpi_ec_query(struct acpi_ec *ec, u8 *data);
<<<<<<< HEAD
=======
static void advance_transaction(struct acpi_ec *ec);
>>>>>>> a8d4fc22

struct acpi_ec *boot_ec, *first_ec;
EXPORT_SYMBOL(first_ec);

static int EC_FLAGS_MSI; /* Out-of-spec MSI controller */
static int EC_FLAGS_VALIDATE_ECDT; /* ASUStec ECDTs need to be validated */
static int EC_FLAGS_SKIP_DSDT_SCAN; /* Not all BIOS survive early DSDT scan */
static int EC_FLAGS_CLEAR_ON_RESUME; /* Needs acpi_ec_clear() on boot/resume */
static int EC_FLAGS_QUERY_HANDSHAKE; /* Needs QR_EC issued when SCI_EVT set */

/* --------------------------------------------------------------------------
 *                           EC Registers
 * -------------------------------------------------------------------------- */

static inline u8 acpi_ec_read_status(struct acpi_ec *ec)
{
	u8 x = inb(ec->command_addr);

	pr_debug("EC_SC(R) = 0x%2.2x "
		 "SCI_EVT=%d BURST=%d CMD=%d IBF=%d OBF=%d\n",
		 x,
		 !!(x & ACPI_EC_FLAG_SCI),
		 !!(x & ACPI_EC_FLAG_BURST),
		 !!(x & ACPI_EC_FLAG_CMD),
		 !!(x & ACPI_EC_FLAG_IBF),
		 !!(x & ACPI_EC_FLAG_OBF));
	return x;
}

static inline u8 acpi_ec_read_data(struct acpi_ec *ec)
{
	u8 x = inb(ec->data_addr);

	ec->curr->timestamp = jiffies;
	pr_debug("EC_DATA(R) = 0x%2.2x\n", x);
	return x;
}

static inline void acpi_ec_write_cmd(struct acpi_ec *ec, u8 command)
{
	pr_debug("EC_SC(W) = 0x%2.2x\n", command);
	outb(command, ec->command_addr);
	ec->curr->timestamp = jiffies;
}

static inline void acpi_ec_write_data(struct acpi_ec *ec, u8 data)
{
	pr_debug("EC_DATA(W) = 0x%2.2x\n", data);
	outb(data, ec->data_addr);
	ec->curr->timestamp = jiffies;
}

#ifdef DEBUG
static const char *acpi_ec_cmd_string(u8 cmd)
{
	switch (cmd) {
	case 0x80:
		return "RD_EC";
	case 0x81:
		return "WR_EC";
	case 0x82:
		return "BE_EC";
	case 0x83:
		return "BD_EC";
	case 0x84:
		return "QR_EC";
	}
	return "UNKNOWN";
}
#else
#define acpi_ec_cmd_string(cmd)		"UNDEF"
#endif

<<<<<<< HEAD
=======
/* --------------------------------------------------------------------------
 *                           GPE Registers
 * -------------------------------------------------------------------------- */

static inline bool acpi_ec_is_gpe_raised(struct acpi_ec *ec)
{
	acpi_event_status gpe_status = 0;

	(void)acpi_get_gpe_status(NULL, ec->gpe, &gpe_status);
	return (gpe_status & ACPI_EVENT_FLAG_SET) ? true : false;
}

static inline void acpi_ec_enable_gpe(struct acpi_ec *ec, bool open)
{
	if (open)
		acpi_enable_gpe(NULL, ec->gpe);
	else
		acpi_set_gpe(NULL, ec->gpe, ACPI_GPE_ENABLE);
	if (acpi_ec_is_gpe_raised(ec)) {
		/*
		 * On some platforms, EN=1 writes cannot trigger GPE. So
		 * software need to manually trigger a pseudo GPE event on
		 * EN=1 writes.
		 */
		pr_debug("***** Polling quirk *****\n");
		advance_transaction(ec);
	}
}

static inline void acpi_ec_disable_gpe(struct acpi_ec *ec, bool close)
{
	if (close)
		acpi_disable_gpe(NULL, ec->gpe);
	else
		acpi_set_gpe(NULL, ec->gpe, ACPI_GPE_DISABLE);
}

static inline void acpi_ec_clear_gpe(struct acpi_ec *ec)
{
	/*
	 * GPE STS is a W1C register, which means:
	 * 1. Software can clear it without worrying about clearing other
	 *    GPEs' STS bits when the hardware sets them in parallel.
	 * 2. As long as software can ensure only clearing it when it is
	 *    set, hardware won't set it in parallel.
	 * So software can clear GPE in any contexts.
	 * Warning: do not move the check into advance_transaction() as the
	 * EC commands will be sent without GPE raised.
	 */
	if (!acpi_ec_is_gpe_raised(ec))
		return;
	acpi_clear_gpe(NULL, ec->gpe);
}

/* --------------------------------------------------------------------------
 *                           Transaction Management
 * -------------------------------------------------------------------------- */

>>>>>>> a8d4fc22
static void acpi_ec_submit_query(struct acpi_ec *ec)
{
	if (!test_and_set_bit(EC_FLAGS_QUERY_PENDING, &ec->flags)) {
		pr_debug("***** Event started *****\n");
		schedule_work(&ec->work);
	}
}

static void acpi_ec_complete_query(struct acpi_ec *ec)
{
	if (ec->curr->command == ACPI_EC_COMMAND_QUERY) {
		clear_bit(EC_FLAGS_QUERY_PENDING, &ec->flags);
		pr_debug("***** Event stopped *****\n");
	}
}

static int ec_transaction_completed(struct acpi_ec *ec)
{
	unsigned long flags;
	int ret = 0;

	spin_lock_irqsave(&ec->lock, flags);
	if (ec->curr && (ec->curr->flags & ACPI_EC_COMMAND_COMPLETE))
		ret = 1;
	spin_unlock_irqrestore(&ec->lock, flags);
	return ret;
}

static void advance_transaction(struct acpi_ec *ec)
{
	struct transaction *t;
	u8 status;
	bool wakeup = false;

	pr_debug("===== %s (%d) =====\n",
		 in_interrupt() ? "IRQ" : "TASK", smp_processor_id());
	/*
	 * By always clearing STS before handling all indications, we can
	 * ensure a hardware STS 0->1 change after this clearing can always
	 * trigger a GPE interrupt.
	 */
	acpi_ec_clear_gpe(ec);
	status = acpi_ec_read_status(ec);
	t = ec->curr;
	if (!t)
		goto err;
	if (t->flags & ACPI_EC_COMMAND_POLL) {
		if (t->wlen > t->wi) {
			if ((status & ACPI_EC_FLAG_IBF) == 0)
				acpi_ec_write_data(ec, t->wdata[t->wi++]);
			else
				goto err;
		} else if (t->rlen > t->ri) {
			if ((status & ACPI_EC_FLAG_OBF) == 1) {
				t->rdata[t->ri++] = acpi_ec_read_data(ec);
				if (t->rlen == t->ri) {
					t->flags |= ACPI_EC_COMMAND_COMPLETE;
					if (t->command == ACPI_EC_COMMAND_QUERY)
						pr_debug("***** Command(%s) hardware completion *****\n",
							 acpi_ec_cmd_string(t->command));
					wakeup = true;
				}
			} else
				goto err;
		} else if (t->wlen == t->wi &&
			   (status & ACPI_EC_FLAG_IBF) == 0) {
			t->flags |= ACPI_EC_COMMAND_COMPLETE;
			wakeup = true;
		}
		goto out;
	} else {
		if (EC_FLAGS_QUERY_HANDSHAKE &&
		    !(status & ACPI_EC_FLAG_SCI) &&
		    (t->command == ACPI_EC_COMMAND_QUERY)) {
			t->flags |= ACPI_EC_COMMAND_POLL;
			acpi_ec_complete_query(ec);
			t->rdata[t->ri++] = 0x00;
			t->flags |= ACPI_EC_COMMAND_COMPLETE;
			pr_debug("***** Command(%s) software completion *****\n",
				 acpi_ec_cmd_string(t->command));
			wakeup = true;
		} else if ((status & ACPI_EC_FLAG_IBF) == 0) {
			acpi_ec_write_cmd(ec, t->command);
			t->flags |= ACPI_EC_COMMAND_POLL;
			acpi_ec_complete_query(ec);
		} else
			goto err;
		goto out;
	}
err:
	/*
	 * If SCI bit is set, then don't think it's a false IRQ
	 * otherwise will take a not handled IRQ as a false one.
	 */
	if (!(status & ACPI_EC_FLAG_SCI)) {
		if (in_interrupt() && t)
			++t->irq_count;
	}
out:
	if (status & ACPI_EC_FLAG_SCI)
		acpi_ec_submit_query(ec);
	if (wakeup && in_interrupt())
		wake_up(&ec->wait);
}

static void start_transaction(struct acpi_ec *ec)
{
	ec->curr->irq_count = ec->curr->wi = ec->curr->ri = 0;
	ec->curr->flags = 0;
<<<<<<< HEAD
=======
	ec->curr->timestamp = jiffies;
>>>>>>> a8d4fc22
	advance_transaction(ec);
}

static int ec_poll(struct acpi_ec *ec)
{
	unsigned long flags;
	int repeat = 5; /* number of command restarts */

	while (repeat--) {
		unsigned long delay = jiffies +
			msecs_to_jiffies(ec_delay);
		unsigned long usecs = ACPI_EC_UDELAY_POLL;
		do {
			/* don't sleep with disabled interrupts */
			if (EC_FLAGS_MSI || irqs_disabled()) {
				usecs = ACPI_EC_MSI_UDELAY;
				udelay(usecs);
				if (ec_transaction_completed(ec))
					return 0;
			} else {
				if (wait_event_timeout(ec->wait,
						ec_transaction_completed(ec),
						usecs_to_jiffies(usecs)))
					return 0;
			}
			spin_lock_irqsave(&ec->lock, flags);
<<<<<<< HEAD
			advance_transaction(ec);
=======
			if (time_after(jiffies,
					ec->curr->timestamp +
					usecs_to_jiffies(usecs)))
				advance_transaction(ec);
>>>>>>> a8d4fc22
			spin_unlock_irqrestore(&ec->lock, flags);
		} while (time_before(jiffies, delay));
		pr_debug("controller reset, restart transaction\n");
		spin_lock_irqsave(&ec->lock, flags);
		start_transaction(ec);
		spin_unlock_irqrestore(&ec->lock, flags);
	}
	return -ETIME;
}

static int acpi_ec_transaction_unlocked(struct acpi_ec *ec,
					struct transaction *t)
{
	unsigned long tmp;
	int ret = 0;

	if (EC_FLAGS_MSI)
		udelay(ACPI_EC_MSI_UDELAY);
	/* start transaction */
	spin_lock_irqsave(&ec->lock, tmp);
	/* following two actions should be kept atomic */
	ec->curr = t;
	pr_debug("***** Command(%s) started *****\n",
		 acpi_ec_cmd_string(t->command));
	start_transaction(ec);
	spin_unlock_irqrestore(&ec->lock, tmp);
	ret = ec_poll(ec);
	spin_lock_irqsave(&ec->lock, tmp);
	pr_debug("***** Command(%s) stopped *****\n",
		 acpi_ec_cmd_string(t->command));
	ec->curr = NULL;
	spin_unlock_irqrestore(&ec->lock, tmp);
	return ret;
}

static int acpi_ec_transaction(struct acpi_ec *ec, struct transaction *t)
{
	int status;
	u32 glk;

	if (!ec || (!t) || (t->wlen && !t->wdata) || (t->rlen && !t->rdata))
		return -EINVAL;
	if (t->rdata)
		memset(t->rdata, 0, t->rlen);
	mutex_lock(&ec->mutex);
	if (test_bit(EC_FLAGS_BLOCKED, &ec->flags)) {
		status = -EINVAL;
		goto unlock;
	}
	if (ec->global_lock) {
		status = acpi_acquire_global_lock(ACPI_EC_UDELAY_GLK, &glk);
		if (ACPI_FAILURE(status)) {
			status = -ENODEV;
			goto unlock;
		}
	}
	/* disable GPE during transaction if storm is detected */
	if (test_bit(EC_FLAGS_GPE_STORM, &ec->flags)) {
		/* It has to be disabled, so that it doesn't trigger. */
		acpi_ec_disable_gpe(ec, false);
	}

	status = acpi_ec_transaction_unlocked(ec, t);

	if (test_bit(EC_FLAGS_GPE_STORM, &ec->flags)) {
		msleep(1);
		/* It is safe to enable the GPE outside of the transaction. */
		acpi_ec_enable_gpe(ec, false);
	} else if (t->irq_count > ec_storm_threshold) {
		pr_info("GPE storm detected(%d GPEs), "
			"transactions will use polling mode\n",
			t->irq_count);
		set_bit(EC_FLAGS_GPE_STORM, &ec->flags);
	}
	if (ec->global_lock)
		acpi_release_global_lock(glk);
unlock:
	mutex_unlock(&ec->mutex);
	return status;
}

static int acpi_ec_burst_enable(struct acpi_ec *ec)
{
	u8 d;
	struct transaction t = {.command = ACPI_EC_BURST_ENABLE,
				.wdata = NULL, .rdata = &d,
				.wlen = 0, .rlen = 1};

	return acpi_ec_transaction(ec, &t);
}

static int acpi_ec_burst_disable(struct acpi_ec *ec)
{
	struct transaction t = {.command = ACPI_EC_BURST_DISABLE,
				.wdata = NULL, .rdata = NULL,
				.wlen = 0, .rlen = 0};

	return (acpi_ec_read_status(ec) & ACPI_EC_FLAG_BURST) ?
				acpi_ec_transaction(ec, &t) : 0;
}

static int acpi_ec_read(struct acpi_ec *ec, u8 address, u8 *data)
{
	int result;
	u8 d;
	struct transaction t = {.command = ACPI_EC_COMMAND_READ,
				.wdata = &address, .rdata = &d,
				.wlen = 1, .rlen = 1};

	result = acpi_ec_transaction(ec, &t);
	*data = d;
	return result;
}

static int acpi_ec_write(struct acpi_ec *ec, u8 address, u8 data)
{
	u8 wdata[2] = { address, data };
	struct transaction t = {.command = ACPI_EC_COMMAND_WRITE,
				.wdata = wdata, .rdata = NULL,
				.wlen = 2, .rlen = 0};

	return acpi_ec_transaction(ec, &t);
}

int ec_read(u8 addr, u8 *val)
{
	int err;
	u8 temp_data;

	if (!first_ec)
		return -ENODEV;

	err = acpi_ec_read(first_ec, addr, &temp_data);

	if (!err) {
		*val = temp_data;
		return 0;
	}
	return err;
}
EXPORT_SYMBOL(ec_read);

int ec_write(u8 addr, u8 val)
{
	int err;

	if (!first_ec)
		return -ENODEV;

	err = acpi_ec_write(first_ec, addr, val);

	return err;
}
EXPORT_SYMBOL(ec_write);

int ec_transaction(u8 command,
		   const u8 *wdata, unsigned wdata_len,
		   u8 *rdata, unsigned rdata_len)
{
	struct transaction t = {.command = command,
				.wdata = wdata, .rdata = rdata,
				.wlen = wdata_len, .rlen = rdata_len};

	if (!first_ec)
		return -ENODEV;

	return acpi_ec_transaction(first_ec, &t);
}
EXPORT_SYMBOL(ec_transaction);

/* Get the handle to the EC device */
acpi_handle ec_get_handle(void)
{
	if (!first_ec)
		return NULL;
	return first_ec->handle;
}
EXPORT_SYMBOL(ec_get_handle);

/*
 * Process _Q events that might have accumulated in the EC.
 * Run with locked ec mutex.
 */
static void acpi_ec_clear(struct acpi_ec *ec)
{
	int i, status;
	u8 value = 0;

	for (i = 0; i < ACPI_EC_CLEAR_MAX; i++) {
		status = acpi_ec_query(ec, &value);
		if (status || !value)
			break;
	}

	if (unlikely(i == ACPI_EC_CLEAR_MAX))
		pr_warn("Warning: Maximum of %d stale EC events cleared\n", i);
	else
		pr_info("%d stale EC events cleared\n", i);
}

void acpi_ec_block_transactions(void)
{
	struct acpi_ec *ec = first_ec;

	if (!ec)
		return;

	mutex_lock(&ec->mutex);
	/* Prevent transactions from being carried out */
	set_bit(EC_FLAGS_BLOCKED, &ec->flags);
	mutex_unlock(&ec->mutex);
}

void acpi_ec_unblock_transactions(void)
{
	struct acpi_ec *ec = first_ec;

	if (!ec)
		return;

	/* Allow transactions to be carried out again */
	clear_bit(EC_FLAGS_BLOCKED, &ec->flags);

	if (EC_FLAGS_CLEAR_ON_RESUME)
		acpi_ec_clear(ec);
}

void acpi_ec_unblock_transactions_early(void)
{
	/*
	 * Allow transactions to happen again (this function is called from
	 * atomic context during wakeup, so we don't need to acquire the mutex).
	 */
	if (first_ec)
		clear_bit(EC_FLAGS_BLOCKED, &first_ec->flags);
}

/* --------------------------------------------------------------------------
                                Event Management
   -------------------------------------------------------------------------- */
static struct acpi_ec_query_handler *
acpi_ec_get_query_handler(struct acpi_ec_query_handler *handler)
{
	if (handler)
		kref_get(&handler->kref);
	return handler;
}

static void acpi_ec_query_handler_release(struct kref *kref)
{
	struct acpi_ec_query_handler *handler =
		container_of(kref, struct acpi_ec_query_handler, kref);

	kfree(handler);
}

static void acpi_ec_put_query_handler(struct acpi_ec_query_handler *handler)
{
	kref_put(&handler->kref, acpi_ec_query_handler_release);
}

int acpi_ec_add_query_handler(struct acpi_ec *ec, u8 query_bit,
			      acpi_handle handle, acpi_ec_query_func func,
			      void *data)
{
	struct acpi_ec_query_handler *handler =
	    kzalloc(sizeof(struct acpi_ec_query_handler), GFP_KERNEL);

	if (!handler)
		return -ENOMEM;

	handler->query_bit = query_bit;
	handler->handle = handle;
	handler->func = func;
	handler->data = data;
	mutex_lock(&ec->mutex);
	kref_init(&handler->kref);
	list_add(&handler->node, &ec->list);
	mutex_unlock(&ec->mutex);
	return 0;
}
EXPORT_SYMBOL_GPL(acpi_ec_add_query_handler);

void acpi_ec_remove_query_handler(struct acpi_ec *ec, u8 query_bit)
{
	struct acpi_ec_query_handler *handler, *tmp;
	LIST_HEAD(free_list);

	mutex_lock(&ec->mutex);
	list_for_each_entry_safe(handler, tmp, &ec->list, node) {
		if (query_bit == handler->query_bit) {
			list_del_init(&handler->node);
			list_add(&handler->node, &free_list);
		}
	}
	mutex_unlock(&ec->mutex);
	list_for_each_entry(handler, &free_list, node)
		acpi_ec_put_query_handler(handler);
}
EXPORT_SYMBOL_GPL(acpi_ec_remove_query_handler);

static void acpi_ec_run(void *cxt)
{
	struct acpi_ec_query_handler *handler = cxt;

	if (!handler)
		return;
	pr_debug("##### Query(0x%02x) started #####\n", handler->query_bit);
	if (handler->func)
		handler->func(handler->data);
	else if (handler->handle)
		acpi_evaluate_object(handler->handle, NULL, NULL, NULL);
	pr_debug("##### Query(0x%02x) stopped #####\n", handler->query_bit);
	acpi_ec_put_query_handler(handler);
}

static int acpi_ec_query(struct acpi_ec *ec, u8 *data)
{
	u8 value = 0;
	int result;
	acpi_status status;
	struct acpi_ec_query_handler *handler;
	struct transaction t = {.command = ACPI_EC_COMMAND_QUERY,
				.wdata = NULL, .rdata = &value,
				.wlen = 0, .rlen = 1};

	/*
	 * Query the EC to find out which _Qxx method we need to evaluate.
	 * Note that successful completion of the query causes the ACPI_EC_SCI
	 * bit to be cleared (and thus clearing the interrupt source).
	 */
	result = acpi_ec_transaction(ec, &t);
	if (result)
		return result;
	if (data)
		*data = value;
	if (!value)
		return -ENODATA;

	mutex_lock(&ec->mutex);
	list_for_each_entry(handler, &ec->list, node) {
		if (value == handler->query_bit) {
			/* have custom handler for this bit */
			handler = acpi_ec_get_query_handler(handler);
			pr_debug("##### Query(0x%02x) scheduled #####\n",
				 handler->query_bit);
			status = acpi_os_execute((handler->func) ?
				OSL_NOTIFY_HANDLER : OSL_GPE_HANDLER,
				acpi_ec_run, handler);
			if (ACPI_FAILURE(status))
				result = -EBUSY;
			break;
		}
	}
	mutex_unlock(&ec->mutex);
	return result;
}

static void acpi_ec_gpe_poller(struct work_struct *work)
{
	struct acpi_ec *ec = container_of(work, struct acpi_ec, work);

	acpi_ec_query(ec, NULL);
}

static u32 acpi_ec_gpe_handler(acpi_handle gpe_device,
	u32 gpe_number, void *data)
{
	unsigned long flags;
	struct acpi_ec *ec = data;

	spin_lock_irqsave(&ec->lock, flags);
	advance_transaction(ec);
	spin_unlock_irqrestore(&ec->lock, flags);
<<<<<<< HEAD
	return ACPI_INTERRUPT_HANDLED | ACPI_REENABLE_GPE;
=======
	return ACPI_INTERRUPT_HANDLED;
>>>>>>> a8d4fc22
}

/* --------------------------------------------------------------------------
 *                           Address Space Management
 * -------------------------------------------------------------------------- */

static acpi_status
acpi_ec_space_handler(u32 function, acpi_physical_address address,
		      u32 bits, u64 *value64,
		      void *handler_context, void *region_context)
{
	struct acpi_ec *ec = handler_context;
	int result = 0, i, bytes = bits / 8;
	u8 *value = (u8 *)value64;

	if ((address > 0xFF) || !value || !handler_context)
		return AE_BAD_PARAMETER;

	if (function != ACPI_READ && function != ACPI_WRITE)
		return AE_BAD_PARAMETER;

	if (EC_FLAGS_MSI || bits > 8)
		acpi_ec_burst_enable(ec);

	for (i = 0; i < bytes; ++i, ++address, ++value)
		result = (function == ACPI_READ) ?
			acpi_ec_read(ec, address, value) :
			acpi_ec_write(ec, address, *value);

	if (EC_FLAGS_MSI || bits > 8)
		acpi_ec_burst_disable(ec);

	switch (result) {
	case -EINVAL:
		return AE_BAD_PARAMETER;
	case -ENODEV:
		return AE_NOT_FOUND;
	case -ETIME:
		return AE_TIME;
	default:
		return AE_OK;
	}
}

/* --------------------------------------------------------------------------
 *                             Driver Interface
 * -------------------------------------------------------------------------- */

static acpi_status
ec_parse_io_ports(struct acpi_resource *resource, void *context);

static struct acpi_ec *make_acpi_ec(void)
{
	struct acpi_ec *ec = kzalloc(sizeof(struct acpi_ec), GFP_KERNEL);

	if (!ec)
		return NULL;
	ec->flags = 1 << EC_FLAGS_QUERY_PENDING;
	mutex_init(&ec->mutex);
	init_waitqueue_head(&ec->wait);
	INIT_LIST_HEAD(&ec->list);
	spin_lock_init(&ec->lock);
	INIT_WORK(&ec->work, acpi_ec_gpe_poller);
	return ec;
}

static acpi_status
acpi_ec_register_query_methods(acpi_handle handle, u32 level,
			       void *context, void **return_value)
{
	char node_name[5];
	struct acpi_buffer buffer = { sizeof(node_name), node_name };
	struct acpi_ec *ec = context;
	int value = 0;
	acpi_status status;

	status = acpi_get_name(handle, ACPI_SINGLE_NAME, &buffer);

	if (ACPI_SUCCESS(status) && sscanf(node_name, "_Q%x", &value) == 1)
		acpi_ec_add_query_handler(ec, value, handle, NULL, NULL);
	return AE_OK;
}

static acpi_status
ec_parse_device(acpi_handle handle, u32 Level, void *context, void **retval)
{
	acpi_status status;
	unsigned long long tmp = 0;
	struct acpi_ec *ec = context;

	/* clear addr values, ec_parse_io_ports depend on it */
	ec->command_addr = ec->data_addr = 0;

	status = acpi_walk_resources(handle, METHOD_NAME__CRS,
				     ec_parse_io_ports, ec);
	if (ACPI_FAILURE(status))
		return status;

	/* Get GPE bit assignment (EC events). */
	/* TODO: Add support for _GPE returning a package */
	status = acpi_evaluate_integer(handle, "_GPE", NULL, &tmp);
	if (ACPI_FAILURE(status))
		return status;
	ec->gpe = tmp;
	/* Use the global lock for all EC transactions? */
	tmp = 0;
	acpi_evaluate_integer(handle, "_GLK", NULL, &tmp);
	ec->global_lock = tmp;
	ec->handle = handle;
	return AE_CTRL_TERMINATE;
}

static int ec_install_handlers(struct acpi_ec *ec)
{
	acpi_status status;

	if (test_bit(EC_FLAGS_HANDLERS_INSTALLED, &ec->flags))
		return 0;
	status = acpi_install_gpe_raw_handler(NULL, ec->gpe,
				  ACPI_GPE_EDGE_TRIGGERED,
				  &acpi_ec_gpe_handler, ec);
	if (ACPI_FAILURE(status))
		return -ENODEV;

	acpi_ec_enable_gpe(ec, true);
	status = acpi_install_address_space_handler(ec->handle,
						    ACPI_ADR_SPACE_EC,
						    &acpi_ec_space_handler,
						    NULL, ec);
	if (ACPI_FAILURE(status)) {
		if (status == AE_NOT_FOUND) {
			/*
			 * Maybe OS fails in evaluating the _REG object.
			 * The AE_NOT_FOUND error will be ignored and OS
			 * continue to initialize EC.
			 */
			pr_err("Fail in evaluating the _REG object"
				" of EC device. Broken bios is suspected.\n");
		} else {
			acpi_ec_disable_gpe(ec, true);
			acpi_remove_gpe_handler(NULL, ec->gpe,
				&acpi_ec_gpe_handler);
			return -ENODEV;
		}
	}

	set_bit(EC_FLAGS_HANDLERS_INSTALLED, &ec->flags);
	return 0;
}

static void ec_remove_handlers(struct acpi_ec *ec)
{
	if (!test_bit(EC_FLAGS_HANDLERS_INSTALLED, &ec->flags))
		return;
	acpi_ec_disable_gpe(ec, true);
	if (ACPI_FAILURE(acpi_remove_address_space_handler(ec->handle,
				ACPI_ADR_SPACE_EC, &acpi_ec_space_handler)))
		pr_err("failed to remove space handler\n");
	if (ACPI_FAILURE(acpi_remove_gpe_handler(NULL, ec->gpe,
				&acpi_ec_gpe_handler)))
		pr_err("failed to remove gpe handler\n");
	clear_bit(EC_FLAGS_HANDLERS_INSTALLED, &ec->flags);
}

static int acpi_ec_add(struct acpi_device *device)
{
	struct acpi_ec *ec = NULL;
	int ret;

	strcpy(acpi_device_name(device), ACPI_EC_DEVICE_NAME);
	strcpy(acpi_device_class(device), ACPI_EC_CLASS);

	/* Check for boot EC */
	if (boot_ec &&
	    (boot_ec->handle == device->handle ||
	     boot_ec->handle == ACPI_ROOT_OBJECT)) {
		ec = boot_ec;
		boot_ec = NULL;
	} else {
		ec = make_acpi_ec();
		if (!ec)
			return -ENOMEM;
	}
	if (ec_parse_device(device->handle, 0, ec, NULL) !=
		AE_CTRL_TERMINATE) {
			kfree(ec);
			return -EINVAL;
	}

	/* Find and register all query methods */
	acpi_walk_namespace(ACPI_TYPE_METHOD, ec->handle, 1,
			    acpi_ec_register_query_methods, NULL, ec, NULL);

	if (!first_ec)
		first_ec = ec;
	device->driver_data = ec;

	ret = !!request_region(ec->data_addr, 1, "EC data");
	WARN(!ret, "Could not request EC data io port 0x%lx", ec->data_addr);
	ret = !!request_region(ec->command_addr, 1, "EC cmd");
	WARN(!ret, "Could not request EC cmd io port 0x%lx", ec->command_addr);

	pr_info("GPE = 0x%lx, I/O: command/status = 0x%lx, data = 0x%lx\n",
			  ec->gpe, ec->command_addr, ec->data_addr);

	ret = ec_install_handlers(ec);

	/* EC is fully operational, allow queries */
	clear_bit(EC_FLAGS_QUERY_PENDING, &ec->flags);

	/* Clear stale _Q events if hardware might require that */
	if (EC_FLAGS_CLEAR_ON_RESUME)
		acpi_ec_clear(ec);
	return ret;
}

static int acpi_ec_remove(struct acpi_device *device)
{
	struct acpi_ec *ec;
	struct acpi_ec_query_handler *handler, *tmp;

	if (!device)
		return -EINVAL;

	ec = acpi_driver_data(device);
	ec_remove_handlers(ec);
	mutex_lock(&ec->mutex);
	list_for_each_entry_safe(handler, tmp, &ec->list, node) {
		list_del(&handler->node);
		kfree(handler);
	}
	mutex_unlock(&ec->mutex);
	release_region(ec->data_addr, 1);
	release_region(ec->command_addr, 1);
	device->driver_data = NULL;
	if (ec == first_ec)
		first_ec = NULL;
	kfree(ec);
	return 0;
}

static acpi_status
ec_parse_io_ports(struct acpi_resource *resource, void *context)
{
	struct acpi_ec *ec = context;

	if (resource->type != ACPI_RESOURCE_TYPE_IO)
		return AE_OK;

	/*
	 * The first address region returned is the data port, and
	 * the second address region returned is the status/command
	 * port.
	 */
	if (ec->data_addr == 0)
		ec->data_addr = resource->data.io.minimum;
	else if (ec->command_addr == 0)
		ec->command_addr = resource->data.io.minimum;
	else
		return AE_CTRL_TERMINATE;

	return AE_OK;
}

int __init acpi_boot_ec_enable(void)
{
	if (!boot_ec || test_bit(EC_FLAGS_HANDLERS_INSTALLED, &boot_ec->flags))
		return 0;
	if (!ec_install_handlers(boot_ec)) {
		first_ec = boot_ec;
		return 0;
	}
	return -EFAULT;
}

static const struct acpi_device_id ec_device_ids[] = {
	{"PNP0C09", 0},
	{"", 0},
};

/* Some BIOS do not survive early DSDT scan, skip it */
static int ec_skip_dsdt_scan(const struct dmi_system_id *id)
{
	EC_FLAGS_SKIP_DSDT_SCAN = 1;
	return 0;
}

/* ASUStek often supplies us with broken ECDT, validate it */
static int ec_validate_ecdt(const struct dmi_system_id *id)
{
	EC_FLAGS_VALIDATE_ECDT = 1;
	return 0;
}

/* MSI EC needs special treatment, enable it */
static int ec_flag_msi(const struct dmi_system_id *id)
{
	pr_debug("Detected MSI hardware, enabling workarounds.\n");
	EC_FLAGS_MSI = 1;
	EC_FLAGS_VALIDATE_ECDT = 1;
	return 0;
}

/*
 * Clevo M720 notebook actually works ok with IRQ mode, if we lifted
 * the GPE storm threshold back to 20
 */
static int ec_enlarge_storm_threshold(const struct dmi_system_id *id)
{
	pr_debug("Setting the EC GPE storm threshold to 20\n");
	ec_storm_threshold  = 20;
	return 0;
}

/*
 * Acer EC firmware refuses to respond QR_EC when SCI_EVT is not set, for
 * which case, we complete the QR_EC without issuing it to the firmware.
 * https://bugzilla.kernel.org/show_bug.cgi?id=86211
 */
static int ec_flag_query_handshake(const struct dmi_system_id *id)
{
	pr_debug("Detected the EC firmware requiring QR_EC issued when SCI_EVT set\n");
	EC_FLAGS_QUERY_HANDSHAKE = 1;
	return 0;
}

/*
 * On some hardware it is necessary to clear events accumulated by the EC during
 * sleep. These ECs stop reporting GPEs until they are manually polled, if too
 * many events are accumulated. (e.g. Samsung Series 5/9 notebooks)
 *
 * https://bugzilla.kernel.org/show_bug.cgi?id=44161
 *
 * Ideally, the EC should also be instructed NOT to accumulate events during
 * sleep (which Windows seems to do somehow), but the interface to control this
 * behaviour is not known at this time.
 *
 * Models known to be affected are Samsung 530Uxx/535Uxx/540Uxx/550Pxx/900Xxx,
 * however it is very likely that other Samsung models are affected.
 *
 * On systems which don't accumulate _Q events during sleep, this extra check
 * should be harmless.
 */
static int ec_clear_on_resume(const struct dmi_system_id *id)
{
	pr_debug("Detected system needing EC poll on resume.\n");
	EC_FLAGS_CLEAR_ON_RESUME = 1;
	return 0;
}

static struct dmi_system_id ec_dmi_table[] __initdata = {
	{
	ec_skip_dsdt_scan, "Compal JFL92", {
	DMI_MATCH(DMI_BIOS_VENDOR, "COMPAL"),
	DMI_MATCH(DMI_BOARD_NAME, "JFL92") }, NULL},
	{
	ec_flag_msi, "MSI hardware", {
	DMI_MATCH(DMI_BIOS_VENDOR, "Micro-Star")}, NULL},
	{
	ec_flag_msi, "MSI hardware", {
	DMI_MATCH(DMI_SYS_VENDOR, "Micro-Star")}, NULL},
	{
	ec_flag_msi, "MSI hardware", {
	DMI_MATCH(DMI_CHASSIS_VENDOR, "MICRO-Star")}, NULL},
	{
	ec_flag_msi, "MSI hardware", {
	DMI_MATCH(DMI_CHASSIS_VENDOR, "MICRO-STAR")}, NULL},
	{
	ec_flag_msi, "Quanta hardware", {
	DMI_MATCH(DMI_SYS_VENDOR, "Quanta"),
	DMI_MATCH(DMI_PRODUCT_NAME, "TW8/SW8/DW8"),}, NULL},
	{
	ec_flag_msi, "Quanta hardware", {
	DMI_MATCH(DMI_SYS_VENDOR, "Quanta"),
	DMI_MATCH(DMI_PRODUCT_NAME, "TW9/SW9"),}, NULL},
	{
	ec_flag_msi, "Clevo W350etq", {
	DMI_MATCH(DMI_SYS_VENDOR, "CLEVO CO."),
	DMI_MATCH(DMI_PRODUCT_NAME, "W35_37ET"),}, NULL},
	{
	ec_validate_ecdt, "ASUS hardware", {
	DMI_MATCH(DMI_BIOS_VENDOR, "ASUS") }, NULL},
	{
	ec_validate_ecdt, "ASUS hardware", {
	DMI_MATCH(DMI_BOARD_VENDOR, "ASUSTeK Computer Inc.") }, NULL},
	{
	ec_enlarge_storm_threshold, "CLEVO hardware", {
	DMI_MATCH(DMI_SYS_VENDOR, "CLEVO Co."),
	DMI_MATCH(DMI_PRODUCT_NAME, "M720T/M730T"),}, NULL},
	{
	ec_skip_dsdt_scan, "HP Folio 13", {
	DMI_MATCH(DMI_SYS_VENDOR, "Hewlett-Packard"),
	DMI_MATCH(DMI_PRODUCT_NAME, "HP Folio 13"),}, NULL},
	{
	ec_validate_ecdt, "ASUS hardware", {
	DMI_MATCH(DMI_SYS_VENDOR, "ASUSTek Computer Inc."),
	DMI_MATCH(DMI_PRODUCT_NAME, "L4R"),}, NULL},
	{
	ec_clear_on_resume, "Samsung hardware", {
	DMI_MATCH(DMI_SYS_VENDOR, "SAMSUNG ELECTRONICS CO., LTD.")}, NULL},
	{
	ec_flag_query_handshake, "Acer hardware", {
	DMI_MATCH(DMI_SYS_VENDOR, "Acer"), }, NULL},
	{},
};

int __init acpi_ec_ecdt_probe(void)
{
	acpi_status status;
	struct acpi_ec *saved_ec = NULL;
	struct acpi_table_ecdt *ecdt_ptr;

	boot_ec = make_acpi_ec();
	if (!boot_ec)
		return -ENOMEM;
	/*
	 * Generate a boot ec context
	 */
	dmi_check_system(ec_dmi_table);
	status = acpi_get_table(ACPI_SIG_ECDT, 1,
				(struct acpi_table_header **)&ecdt_ptr);
	if (ACPI_SUCCESS(status)) {
		pr_info("EC description table is found, configuring boot EC\n");
		boot_ec->command_addr = ecdt_ptr->control.address;
		boot_ec->data_addr = ecdt_ptr->data.address;
		boot_ec->gpe = ecdt_ptr->gpe;
		boot_ec->handle = ACPI_ROOT_OBJECT;
		acpi_get_handle(ACPI_ROOT_OBJECT, ecdt_ptr->id,
				&boot_ec->handle);
		/* Don't trust ECDT, which comes from ASUSTek */
		if (!EC_FLAGS_VALIDATE_ECDT)
			goto install;
		saved_ec = kmemdup(boot_ec, sizeof(struct acpi_ec), GFP_KERNEL);
		if (!saved_ec)
			return -ENOMEM;
	/* fall through */
	}

	if (EC_FLAGS_SKIP_DSDT_SCAN) {
		kfree(saved_ec);
		return -ENODEV;
	}

	/* This workaround is needed only on some broken machines,
	 * which require early EC, but fail to provide ECDT */
	pr_debug("Look up EC in DSDT\n");
	status = acpi_get_devices(ec_device_ids[0].id, ec_parse_device,
					boot_ec, NULL);
	/* Check that acpi_get_devices actually find something */
	if (ACPI_FAILURE(status) || !boot_ec->handle)
		goto error;
	if (saved_ec) {
		/* try to find good ECDT from ASUSTek */
		if (saved_ec->command_addr != boot_ec->command_addr ||
		    saved_ec->data_addr != boot_ec->data_addr ||
		    saved_ec->gpe != boot_ec->gpe ||
		    saved_ec->handle != boot_ec->handle)
			pr_info("ASUSTek keeps feeding us with broken "
			"ECDT tables, which are very hard to workaround. "
			"Trying to use DSDT EC info instead. Please send "
			"output of acpidump to linux-acpi@vger.kernel.org\n");
		kfree(saved_ec);
		saved_ec = NULL;
	} else {
		/* We really need to limit this workaround, the only ASUS,
		* which needs it, has fake EC._INI method, so use it as flag.
		* Keep boot_ec struct as it will be needed soon.
		*/
		if (!dmi_name_in_vendors("ASUS") ||
		    !acpi_has_method(boot_ec->handle, "_INI"))
			return -ENODEV;
	}
install:
	if (!ec_install_handlers(boot_ec)) {
		first_ec = boot_ec;
		return 0;
	}
error:
	kfree(boot_ec);
	kfree(saved_ec);
	boot_ec = NULL;
	return -ENODEV;
}

static struct acpi_driver acpi_ec_driver = {
	.name = "ec",
	.class = ACPI_EC_CLASS,
	.ids = ec_device_ids,
	.ops = {
		.add = acpi_ec_add,
		.remove = acpi_ec_remove,
		},
};

int __init acpi_ec_init(void)
{
	int result = 0;

	/* Now register the driver for the EC */
	result = acpi_bus_register_driver(&acpi_ec_driver);
	if (result < 0)
		return -ENODEV;

	return result;
}

/* EC driver currently not unloadable */
#if 0
static void __exit acpi_ec_exit(void)
{

	acpi_bus_unregister_driver(&acpi_ec_driver);
}
#endif	/* 0 */<|MERGE_RESOLUTION|>--- conflicted
+++ resolved
@@ -123,10 +123,7 @@
 };
 
 static int acpi_ec_query(struct acpi_ec *ec, u8 *data);
-<<<<<<< HEAD
-=======
 static void advance_transaction(struct acpi_ec *ec);
->>>>>>> a8d4fc22
 
 struct acpi_ec *boot_ec, *first_ec;
 EXPORT_SYMBOL(first_ec);
@@ -200,8 +197,6 @@
 #define acpi_ec_cmd_string(cmd)		"UNDEF"
 #endif
 
-<<<<<<< HEAD
-=======
 /* --------------------------------------------------------------------------
  *                           GPE Registers
  * -------------------------------------------------------------------------- */
@@ -260,7 +255,6 @@
  *                           Transaction Management
  * -------------------------------------------------------------------------- */
 
->>>>>>> a8d4fc22
 static void acpi_ec_submit_query(struct acpi_ec *ec)
 {
 	if (!test_and_set_bit(EC_FLAGS_QUERY_PENDING, &ec->flags)) {
@@ -370,10 +364,7 @@
 {
 	ec->curr->irq_count = ec->curr->wi = ec->curr->ri = 0;
 	ec->curr->flags = 0;
-<<<<<<< HEAD
-=======
 	ec->curr->timestamp = jiffies;
->>>>>>> a8d4fc22
 	advance_transaction(ec);
 }
 
@@ -400,14 +391,10 @@
 					return 0;
 			}
 			spin_lock_irqsave(&ec->lock, flags);
-<<<<<<< HEAD
-			advance_transaction(ec);
-=======
 			if (time_after(jiffies,
 					ec->curr->timestamp +
 					usecs_to_jiffies(usecs)))
 				advance_transaction(ec);
->>>>>>> a8d4fc22
 			spin_unlock_irqrestore(&ec->lock, flags);
 		} while (time_before(jiffies, delay));
 		pr_debug("controller reset, restart transaction\n");
@@ -782,11 +769,7 @@
 	spin_lock_irqsave(&ec->lock, flags);
 	advance_transaction(ec);
 	spin_unlock_irqrestore(&ec->lock, flags);
-<<<<<<< HEAD
-	return ACPI_INTERRUPT_HANDLED | ACPI_REENABLE_GPE;
-=======
 	return ACPI_INTERRUPT_HANDLED;
->>>>>>> a8d4fc22
 }
 
 /* --------------------------------------------------------------------------
