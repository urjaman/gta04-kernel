--- conflicted
+++ resolved
@@ -201,11 +201,7 @@
 			/* Add NAP state */
 			strcpy(powernv_states[nr_idle_states].name, "Nap");
 			strcpy(powernv_states[nr_idle_states].desc, "Nap");
-<<<<<<< HEAD
-			powernv_states[nr_idle_states].flags = CPUIDLE_FLAG_TIME_VALID;
-=======
 			powernv_states[nr_idle_states].flags = 0;
->>>>>>> e529fea9
 			powernv_states[nr_idle_states].exit_latency =
 					((unsigned int)latency_ns) / 1000;
 			powernv_states[nr_idle_states].target_residency =
@@ -218,12 +214,7 @@
 			/* Add FASTSLEEP state */
 			strcpy(powernv_states[nr_idle_states].name, "FastSleep");
 			strcpy(powernv_states[nr_idle_states].desc, "FastSleep");
-<<<<<<< HEAD
-			powernv_states[nr_idle_states].flags =
-				CPUIDLE_FLAG_TIME_VALID | CPUIDLE_FLAG_TIMER_STOP;
-=======
 			powernv_states[nr_idle_states].flags = CPUIDLE_FLAG_TIMER_STOP;
->>>>>>> e529fea9
 			powernv_states[nr_idle_states].exit_latency =
 					((unsigned int)latency_ns) / 1000;
 			powernv_states[nr_idle_states].target_residency =
