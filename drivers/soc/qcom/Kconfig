#
# QCOM Soc drivers
#
config QCOM_GSBI
        tristate "QCOM General Serial Bus Interface"
        depends on ARCH_QCOM
        select MFD_SYSCON
        help
          Say y here to enable GSBI support.  The GSBI provides control
          functions for connecting the underlying serial UART, SPI, and I2C
          devices to the output pins.

config QCOM_PM
	bool "Qualcomm Power Management"
	depends on ARCH_QCOM && !ARM64
<<<<<<< HEAD
	help
	  QCOM Platform specific power driver to manage cores and L2 low power
	  modes. It interface with various system drivers to put the cores in
	  low power modes.
=======
	select QCOM_SCM
	help
	  QCOM Platform specific power driver to manage cores and L2 low power
	  modes. It interface with various system drivers to put the cores in
	  low power modes.

config QCOM_SMD
	tristate "Qualcomm Shared Memory Driver (SMD)"
	depends on QCOM_SMEM
	help
	  Say y here to enable support for the Qualcomm Shared Memory Driver
	  providing communication channels to remote processors in Qualcomm
	  platforms.

config QCOM_SMD_RPM
	tristate "Qualcomm Resource Power Manager (RPM) over SMD"
	depends on QCOM_SMD && OF
	help
	  If you say yes to this option, support will be included for the
	  Resource Power Manager system found in the Qualcomm 8974 based
	  devices.

	  This is required to access many regulators, clocks and bus
	  frequencies controlled by the RPM on these devices.

	  Say M here if you want to include support for the Qualcomm RPM as a
	  module. This will build a module called "qcom-smd-rpm".

config QCOM_SMEM
	tristate "Qualcomm Shared Memory Manager (SMEM)"
	depends on ARCH_QCOM
	help
	  Say y here to enable support for the Qualcomm Shared Memory Manager.
	  The driver provides an interface to items in a heap shared among all
	  processors in a Qualcomm platform.
>>>>>>> 9fe8ecca
<|MERGE_RESOLUTION|>--- conflicted
+++ resolved
@@ -13,12 +13,6 @@
 config QCOM_PM
 	bool "Qualcomm Power Management"
 	depends on ARCH_QCOM && !ARM64
-<<<<<<< HEAD
-	help
-	  QCOM Platform specific power driver to manage cores and L2 low power
-	  modes. It interface with various system drivers to put the cores in
-	  low power modes.
-=======
 	select QCOM_SCM
 	help
 	  QCOM Platform specific power driver to manage cores and L2 low power
@@ -53,5 +47,4 @@
 	help
 	  Say y here to enable support for the Qualcomm Shared Memory Manager.
 	  The driver provides an interface to items in a heap shared among all
-	  processors in a Qualcomm platform.
->>>>>>> 9fe8ecca
+	  processors in a Qualcomm platform.