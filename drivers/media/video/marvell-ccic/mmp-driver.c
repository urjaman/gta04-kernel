--- conflicted
+++ resolved
@@ -340,11 +340,7 @@
 	 * touch a register even if nothing was active before; trust
 	 * me, it's better this way.
 	 */
-<<<<<<< HEAD
-	mmpcam_power_up(&cam->mcam);
-=======
 	mmpcam_power_up_ctlr(cam);
->>>>>>> e816b57a
 	return mccic_resume(&cam->mcam);
 }
 
