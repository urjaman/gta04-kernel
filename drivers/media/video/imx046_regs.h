--- conflicted
+++ resolved
@@ -305,16 +305,4 @@
 	{ 3280, 2464},	/* 8MP - Full Resolution */
 };
 
-<<<<<<< HEAD
-/* PLL settings for imx046 */
-enum imx046_pll_type {
-	PLL_QUART_MP = 0,
-	PLL_0_5MP,
-	PLL_720p,
-	PLL_729p,
-	PLL_8MP,
-};
-
-=======
->>>>>>> b0a9749c
 #endif /* ifndef IMX046_REGS_H */