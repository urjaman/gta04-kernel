/*
 *  Driver for the NXP SAA7164 PCIe bridge
 *
 *  Copyright (c) 2010 Steven Toth <stoth@kernellabs.com>
 *
 *  This program is free software; you can redistribute it and/or modify
 *  it under the terms of the GNU General Public License as published by
 *  the Free Software Foundation; either version 2 of the License, or
 *  (at your option) any later version.
 *
 *  This program is distributed in the hope that it will be useful,
 *  but WITHOUT ANY WARRANTY; without even the implied warranty of
 *  MERCHANTABILITY or FITNESS FOR A PARTICULAR PURPOSE.  See the
 *
 *  GNU General Public License for more details.
 *
 *  You should have received a copy of the GNU General Public License
 *  along with this program; if not, write to the Free Software
 *  Foundation, Inc., 675 Mass Ave, Cambridge, MA 02139, USA.
 */

#include <linux/slab.h>

#include "saa7164.h"

/* The PCI address space for buffer handling looks like this:
 *
 * +-u32 wide-------------+
 * |                      +
 * +-u64 wide------------------------------------+
 * +                                             +
 * +----------------------+
 * | CurrentBufferPtr     + Pointer to current PCI buffer >-+
 * +----------------------+                                 |
 * | Unused               +                                 |
 * +----------------------+                                 |
 * | Pitch                + = 188 (bytes)                   |
 * +----------------------+                                 |
 * | PCI buffer size      + = pitch * number of lines (312) |
 * +----------------------+                                 |
 * |0| Buf0 Write Offset  +                                 |
 * +----------------------+                                 v
 * |1| Buf1 Write Offset  +                                 |
 * +----------------------+                                 |
 * |2| Buf2 Write Offset  +                                 |
 * +----------------------+                                 |
 * |3| Buf3 Write Offset  +                                 |
 * +----------------------+                                 |
 * ... More write offsets                                   |
 * +---------------------------------------------+          |
 * +0| set of ptrs to PCI pagetables             +          |
 * +---------------------------------------------+          |
 * +1| set of ptrs to PCI pagetables             + <--------+
 * +---------------------------------------------+
 * +2| set of ptrs to PCI pagetables             +
 * +---------------------------------------------+
 * +3| set of ptrs to PCI pagetables             + >--+
 * +---------------------------------------------+    |
 * ... More buffer pointers                           |  +----------------+
 *						    +->| pt[0] TS data  |
 *						    |  +----------------+
 *						    |
 *						    |  +----------------+
 *						    +->| pt[1] TS data  |
 *						    |  +----------------+
 *						    | etc
 */

void saa7164_buffer_display(struct saa7164_buffer *buf)
{
	struct saa7164_dev *dev = buf->port->dev;
	int i;

	dprintk(DBGLVL_BUF, "%s()   buffer @ 0x%p nr=%d\n",
		__func__, buf, buf->idx);
	dprintk(DBGLVL_BUF, "  pci_cpu @ 0x%p    dma @ 0x%08llx len = 0x%x\n",
		buf->cpu, (long long)buf->dma, buf->pci_size);
	dprintk(DBGLVL_BUF, "   pt_cpu @ 0x%p pt_dma @ 0x%08llx len = 0x%x\n",
		buf->pt_cpu, (long long)buf->pt_dma, buf->pt_size);

	/* Format the Page Table Entries to point into the data buffer */
	for (i = 0 ; i < SAA7164_PT_ENTRIES; i++) {

		dprintk(DBGLVL_BUF, "    pt[%02d] = 0x%p -> 0x%llx\n",
			i, buf->pt_cpu, (u64)*(buf->pt_cpu));

	}
}
/* Allocate a new buffer structure and associated PCI space in bytes.
 * len must be a multiple of sizeof(u64)
 */
struct saa7164_buffer *saa7164_buffer_alloc(struct saa7164_port *port,
	u32 len)
{
	struct tmHWStreamParameters *params = &port->hw_streamingparams;
	struct saa7164_buffer *buf = 0;
	struct saa7164_dev *dev = port->dev;
	int i;

	if ((len == 0) || (len >= 65536) || (len % sizeof(u64))) {
		log_warn("%s() SAA_ERR_BAD_PARAMETER\n", __func__);
		goto ret;
	}

	buf = kzalloc(sizeof(struct saa7164_buffer), GFP_KERNEL);
	if (buf == NULL) {
		log_warn("%s() SAA_ERR_NO_RESOURCES\n", __func__);
		goto ret;
	}

	buf->idx = -1;
	buf->port = port;
	buf->flags = SAA7164_BUFFER_FREE;
	buf->pos = 0;
	buf->actual_size = params->pitch * params->numberoflines;
	buf->crc = 0;
	/* TODO: arg len is being ignored */
	buf->pci_size = SAA7164_PT_ENTRIES * 0x1000;
	buf->pt_size = (SAA7164_PT_ENTRIES * sizeof(u64)) + 0x1000;

	/* Allocate contiguous memory */
	buf->cpu = pci_alloc_consistent(port->dev->pci, buf->pci_size,
		&buf->dma);
	if (!buf->cpu)
		goto fail1;

	buf->pt_cpu = pci_alloc_consistent(port->dev->pci, buf->pt_size,
		&buf->pt_dma);
	if (!buf->pt_cpu)
		goto fail2;

	/* init the buffers to a known pattern, easier during debugging */
	memset_io(buf->cpu, 0xff, buf->pci_size);
	buf->crc = crc32(0, buf->cpu, buf->actual_size);
	memset_io(buf->pt_cpu, 0xff, buf->pt_size);

	dprintk(DBGLVL_BUF, "%s()   allocated buffer @ 0x%p (%d pageptrs)\n",
		__func__, buf, params->numpagetables);
	dprintk(DBGLVL_BUF, "  pci_cpu @ 0x%p    dma @ 0x%08lx len = 0x%x\n",
		buf->cpu, (long)buf->dma, buf->pci_size);
	dprintk(DBGLVL_BUF, "   pt_cpu @ 0x%p pt_dma @ 0x%08lx len = 0x%x\n",
		buf->pt_cpu, (long)buf->pt_dma, buf->pt_size);

	/* Format the Page Table Entries to point into the data buffer */
	for (i = 0 ; i < params->numpagetables; i++) {

		*(buf->pt_cpu + i) = buf->dma + (i * 0x1000); /* TODO */
		dprintk(DBGLVL_BUF, "    pt[%02d] = 0x%p -> 0x%llx\n",
			i, buf->pt_cpu, (u64)*(buf->pt_cpu));

	}

	goto ret;

fail2:
	pci_free_consistent(port->dev->pci, buf->pci_size, buf->cpu, buf->dma);
fail1:
	kfree(buf);

	buf = 0;
ret:
	return buf;
}

int saa7164_buffer_dealloc(struct saa7164_buffer *buf)
{
	struct saa7164_dev *dev;

	if (!buf || !buf->port)
		return SAA_ERR_BAD_PARAMETER;
	dev = buf->port->dev;

	dprintk(DBGLVL_BUF, "%s() deallocating buffer @ 0x%p\n",
		__func__, buf);

	if (buf->flags != SAA7164_BUFFER_FREE)
		log_warn(" freeing a non-free buffer\n");

	pci_free_consistent(dev->pci, buf->pci_size, buf->cpu, buf->dma);
	pci_free_consistent(dev->pci, buf->pt_size, buf->pt_cpu, buf->pt_dma);

	kfree(buf);

	return SAA_OK;
}

int saa7164_buffer_zero_offsets(struct saa7164_port *port, int i)
{
	struct saa7164_dev *dev = port->dev;

	if ((i < 0) || (i >= port->hwcfg.buffercount))
		return -EINVAL;

	dprintk(DBGLVL_BUF, "%s(idx = %d)\n", __func__, i);

	saa7164_writel(port->bufoffset + (sizeof(u32) * i), 0);

	return 0;
}

/* Write a buffer into the hardware */
int saa7164_buffer_activate(struct saa7164_buffer *buf, int i)
{
	struct saa7164_port *port = buf->port;
	struct saa7164_dev *dev = port->dev;

	if ((i < 0) || (i >= port->hwcfg.buffercount))
		return -EINVAL;

	dprintk(DBGLVL_BUF, "%s(idx = %d)\n", __func__, i);

	buf->idx = i; /* Note of which buffer list index position we occupy */
	buf->flags = SAA7164_BUFFER_BUSY;
	buf->pos = 0;

	/* TODO: Review this in light of 32v64 assignments */
	saa7164_writel(port->bufoffset + (sizeof(u32) * i), 0);
	saa7164_writel(port->bufptr32h + ((sizeof(u32) * 2) * i), buf->pt_dma);
	saa7164_writel(port->bufptr32l + ((sizeof(u32) * 2) * i), 0);

	dprintk(DBGLVL_BUF, "   buf[%d] offset 0x%llx (0x%x) "
		"buf 0x%llx/%llx (0x%x/%x) nr=%d\n",
		buf->idx,
		(u64)port->bufoffset + (i * sizeof(u32)),
		saa7164_readl(port->bufoffset + (sizeof(u32) * i)),
		(u64)port->bufptr32h + ((sizeof(u32) * 2) * i),
		(u64)port->bufptr32l + ((sizeof(u32) * 2) * i),
		saa7164_readl(port->bufptr32h + ((sizeof(u32) * i) * 2)),
		saa7164_readl(port->bufptr32l + ((sizeof(u32) * i) * 2)),
		buf->idx);

	return 0;
}

int saa7164_buffer_cfg_port(struct saa7164_port *port)
{
	struct tmHWStreamParameters *params = &port->hw_streamingparams;
	struct saa7164_dev *dev = port->dev;
	struct saa7164_buffer *buf;
	struct list_head *c, *n;
	int i = 0;

	dprintk(DBGLVL_BUF, "%s(port=%d)\n", __func__, port->nr);

	saa7164_writel(port->bufcounter, 0);
	saa7164_writel(port->pitch, params->pitch);
	saa7164_writel(port->bufsize, params->pitch * params->numberoflines);

	dprintk(DBGLVL_BUF, " configured:\n");
	dprintk(DBGLVL_BUF, "   lmmio       0x%p\n", dev->lmmio);
	dprintk(DBGLVL_BUF, "   bufcounter  0x%x = 0x%x\n", port->bufcounter,
		saa7164_readl(port->bufcounter));

	dprintk(DBGLVL_BUF, "   pitch       0x%x = %d\n", port->pitch,
		saa7164_readl(port->pitch));

	dprintk(DBGLVL_BUF, "   bufsize     0x%x = %d\n", port->bufsize,
		saa7164_readl(port->bufsize));

	dprintk(DBGLVL_BUF, "   buffercount = %d\n", port->hwcfg.buffercount);
	dprintk(DBGLVL_BUF, "   bufoffset = 0x%x\n", port->bufoffset);
	dprintk(DBGLVL_BUF, "   bufptr32h = 0x%x\n", port->bufptr32h);
	dprintk(DBGLVL_BUF, "   bufptr32l = 0x%x\n", port->bufptr32l);

	/* Poke the buffers and offsets into PCI space */
	mutex_lock(&port->dmaqueue_lock);
	list_for_each_safe(c, n, &port->dmaqueue.list) {
		buf = list_entry(c, struct saa7164_buffer, list);

		if (buf->flags != SAA7164_BUFFER_FREE)
			BUG();

		/* Place the buffer in the h/w queue */
		saa7164_buffer_activate(buf, i);

		/* Don't exceed the device maximum # bufs */
		if (i++ > port->hwcfg.buffercount)
			BUG();

	}
	mutex_unlock(&port->dmaqueue_lock);

	return 0;
}

<<<<<<< HEAD
struct saa7164_user_buffer *saa7164_buffer_alloc_user(struct saa7164_dev *dev, u32 len)
=======
struct saa7164_user_buffer *saa7164_buffer_alloc_user(struct saa7164_dev *dev,
	u32 len)
>>>>>>> 3cbea436
{
	struct saa7164_user_buffer *buf;

	buf = kzalloc(sizeof(struct saa7164_user_buffer), GFP_KERNEL);
	if (buf == 0)
		return 0;

	buf->data = kzalloc(len, GFP_KERNEL);

	if (buf->data == 0) {
		kfree(buf);
		return 0;
	}

	buf->actual_size = len;
	buf->pos = 0;
	buf->crc = 0;

	dprintk(DBGLVL_BUF, "%s()   allocated user buffer @ 0x%p\n",
		__func__, buf);

	return buf;
}

void saa7164_buffer_dealloc_user(struct saa7164_user_buffer *buf)
{
	if (!buf)
		return;

<<<<<<< HEAD
	if (buf->data) {
		kfree(buf->data);
		buf->data = 0;
	}

	if (buf)
		kfree(buf);
=======
	kfree(buf->data);
	buf->data = 0;

	kfree(buf);
>>>>>>> 3cbea436
}
<|MERGE_RESOLUTION|>--- conflicted
+++ resolved
@@ -283,12 +283,8 @@
 	return 0;
 }
 
-<<<<<<< HEAD
-struct saa7164_user_buffer *saa7164_buffer_alloc_user(struct saa7164_dev *dev, u32 len)
-=======
 struct saa7164_user_buffer *saa7164_buffer_alloc_user(struct saa7164_dev *dev,
 	u32 len)
->>>>>>> 3cbea436
 {
 	struct saa7164_user_buffer *buf;
 
@@ -318,18 +314,8 @@
 	if (!buf)
 		return;
 
-<<<<<<< HEAD
-	if (buf->data) {
-		kfree(buf->data);
-		buf->data = 0;
-	}
-
-	if (buf)
-		kfree(buf);
-=======
 	kfree(buf->data);
 	buf->data = 0;
 
 	kfree(buf);
->>>>>>> 3cbea436
-}
+}
