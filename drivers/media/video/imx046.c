--- conflicted
+++ resolved
@@ -190,11 +190,6 @@
 		},
 	},
 
-<<<<<<< HEAD
-	/* FIXME: Apparently 720P size gives a different pixel order */
-#if 0
-=======
->>>>>>> fc1d3a3b
 	/* 720p_MP */
 	{
 		.clk = {
@@ -214,14 +209,6 @@
 		.frame = {
 			.frame_len_lines_min = 1250,
 			.line_len_pck = 3456,
-<<<<<<< HEAD
-			.x_addr_start = 348,
-			.x_addr_end = 2931,
-			.y_addr_start = 504,
-			.y_addr_end = 1959,
-			.x_output_size = 1292,
-			.y_output_size = 728,
-=======
 			.x_addr_start = 360,
 			.x_addr_end = 2919,
 			.y_addr_start = 512,
@@ -263,24 +250,16 @@
 			.y_addr_end = 1960,
 			.x_output_size = 1292,
 			.y_output_size = 729,
->>>>>>> fc1d3a3b
 			.x_even_inc = 1,
 			.x_odd_inc = 3,
 			.y_even_inc = 1,
 			.y_odd_inc = 3,
 			.v_mode_add = 0,
 			.h_mode_add = 0,
-<<<<<<< HEAD
-			.h_add_ave = 134,
+			.h_add_ave = 1,
 		},
 	},
-#endif
-=======
-			.h_add_ave = 1,
-		},
-	},
-
->>>>>>> fc1d3a3b
+
 	/* TWO_MP */
 	{
 		.clk = {
