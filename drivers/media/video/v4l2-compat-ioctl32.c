--- conflicted
+++ resolved
@@ -14,10 +14,6 @@
  */
 
 #include <linux/compat.h>
-<<<<<<< HEAD
-#define __OLD_VIDIOC_ /* To allow fixing old calls*/
-=======
->>>>>>> 105e53f8
 #include <linux/videodev2.h>
 #include <linux/module.h>
 #include <media/v4l2-ioctl.h>
@@ -853,17 +849,6 @@
 		return ret;
 
 	switch (cmd) {
-<<<<<<< HEAD
-#ifdef __OLD_VIDIOC_
-	case VIDIOC_OVERLAY32_OLD:
-	case VIDIOC_S_PARM_OLD:
-	case VIDIOC_S_CTRL_OLD:
-	case VIDIOC_G_AUDIO_OLD:
-	case VIDIOC_G_AUDOUT_OLD:
-	case VIDIOC_CROPCAP_OLD:
-#endif
-=======
->>>>>>> 105e53f8
 	case VIDIOC_QUERYCAP:
 	case VIDIOC_RESERVED:
 	case VIDIOC_ENUM_FMT:
