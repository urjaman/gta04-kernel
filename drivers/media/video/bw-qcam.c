--- conflicted
+++ resolved
@@ -649,13 +649,8 @@
 	struct qcam *qcam = video_drvdata(file);
 
 	strlcpy(vcap->driver, qcam->v4l2_dev.name, sizeof(vcap->driver));
-<<<<<<< HEAD
-	strlcpy(vcap->card, "B&W Quickcam", sizeof(vcap->card));
-	strlcpy(vcap->bus_info, "parport", sizeof(vcap->bus_info));
-=======
 	strlcpy(vcap->card, "Connectix B&W Quickcam", sizeof(vcap->card));
 	strlcpy(vcap->bus_info, qcam->pport->name, sizeof(vcap->bus_info));
->>>>>>> bd0a521e
 	vcap->device_caps = V4L2_CAP_VIDEO_CAPTURE | V4L2_CAP_READWRITE;
 	vcap->capabilities = vcap->device_caps | V4L2_CAP_DEVICE_CAPS;
 	return 0;
@@ -820,14 +815,11 @@
 	return len;
 }
 
-<<<<<<< HEAD
-=======
 static unsigned int qcam_poll(struct file *filp, poll_table *wait)
 {
 	return v4l2_ctrl_poll(filp, wait) | POLLIN | POLLRDNORM;
 }
 
->>>>>>> bd0a521e
 static int qcam_s_ctrl(struct v4l2_ctrl *ctrl)
 {
 	struct qcam *qcam =
@@ -861,11 +853,7 @@
 	.owner		= THIS_MODULE,
 	.open		= v4l2_fh_open,
 	.release	= v4l2_fh_release,
-<<<<<<< HEAD
-	.poll		= v4l2_ctrl_poll,
-=======
 	.poll		= qcam_poll,
->>>>>>> bd0a521e
 	.unlocked_ioctl = video_ioctl2,
 	.read		= qcam_read,
 };
