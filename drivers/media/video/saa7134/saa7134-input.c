/*
 *
 * handle saa7134 IR remotes via linux kernel input layer.
 *
 * This program is free software; you can redistribute it and/or modify
 * it under the terms of the GNU General Public License as published by
 * the Free Software Foundation; either version 2 of the License, or
 * (at your option) any later version.
 *
 * This program is distributed in the hope that it will be useful,
 * but WITHOUT ANY WARRANTY; without even the implied warranty of
 * MERCHANTABILITY or FITNESS FOR A PARTICULAR PURPOSE.  See the
 * GNU General Public License for more details.
 *
 * You should have received a copy of the GNU General Public License
 * along with this program; if not, write to the Free Software
 * Foundation, Inc., 59 Temple Place, Suite 330, Boston, MA 02111-1307 USA
 *
 */

#include <linux/module.h>
#include <linux/init.h>
#include <linux/delay.h>
#include <linux/interrupt.h>
<<<<<<< HEAD
#include <linux/input.h>
=======
>>>>>>> 3cbea436
#include <linux/slab.h>

#include "saa7134-reg.h"
#include "saa7134.h"

#define MODULE_NAME "saa7134"

static unsigned int disable_ir;
module_param(disable_ir, int, 0444);
MODULE_PARM_DESC(disable_ir,"disable infrared remote support");

static unsigned int ir_debug;
module_param(ir_debug, int, 0644);
MODULE_PARM_DESC(ir_debug,"enable debug messages [IR]");

static int pinnacle_remote;
module_param(pinnacle_remote, int, 0644);    /* Choose Pinnacle PCTV remote */
MODULE_PARM_DESC(pinnacle_remote, "Specify Pinnacle PCTV remote: 0=coloured, 1=grey (defaults to 0)");

#define dprintk(fmt, arg...)	if (ir_debug) \
	printk(KERN_DEBUG "%s/ir: " fmt, dev->name , ## arg)
#define i2cdprintk(fmt, arg...)    if (ir_debug) \
	printk(KERN_DEBUG "%s/ir: " fmt, ir->name , ## arg)

<<<<<<< HEAD
/* Helper functions for RC5 and NEC decoding at GPIO16 or GPIO18 */
static int saa7134_rc5_irq(struct saa7134_dev *dev);
static int saa7134_nec_irq(struct saa7134_dev *dev);
static int saa7134_raw_decode_irq(struct saa7134_dev *dev);
static void nec_task(unsigned long data);
static void saa7134_nec_timer(unsigned long data);
=======
/* Helper function for raw decoding at GPIO16 or GPIO18 */
static int saa7134_raw_decode_irq(struct saa7134_dev *dev);
>>>>>>> 3cbea436

/* -------------------- GPIO generic keycode builder -------------------- */

static int build_key(struct saa7134_dev *dev)
{
	struct saa7134_card_ir *ir = dev->remote;
	u32 gpio, data;

	/* here comes the additional handshake steps for some cards */
	switch (dev->board) {
	case SAA7134_BOARD_GOTVIEW_7135:
		saa_setb(SAA7134_GPIO_GPSTATUS1, 0x80);
		saa_clearb(SAA7134_GPIO_GPSTATUS1, 0x80);
		break;
	}
	/* rising SAA7134_GPIO_GPRESCAN reads the status */
	saa_clearb(SAA7134_GPIO_GPMODE3,SAA7134_GPIO_GPRESCAN);
	saa_setb(SAA7134_GPIO_GPMODE3,SAA7134_GPIO_GPRESCAN);

	gpio = saa_readl(SAA7134_GPIO_GPSTATUS0 >> 2);
	if (ir->polling) {
		if (ir->last_gpio == gpio)
			return 0;
		ir->last_gpio = gpio;
	}

	data = ir_extract_bits(gpio, ir->mask_keycode);
	dprintk("build_key gpio=0x%x mask=0x%x data=%d\n",
		gpio, ir->mask_keycode, data);

	switch (dev->board) {
	case SAA7134_BOARD_KWORLD_PLUS_TV_ANALOG:
		if (data == ir->mask_keycode)
			rc_keyup(ir->dev);
		else
			rc_keydown_notimeout(ir->dev, data, 0);
		return 0;
	}

	if (ir->polling) {
		if ((ir->mask_keydown  &&  (0 != (gpio & ir->mask_keydown))) ||
		    (ir->mask_keyup    &&  (0 == (gpio & ir->mask_keyup)))) {
			rc_keydown_notimeout(ir->dev, data, 0);
		} else {
			rc_keyup(ir->dev);
		}
	}
	else {	/* IRQ driven mode - handle key press and release in one go */
		if ((ir->mask_keydown  &&  (0 != (gpio & ir->mask_keydown))) ||
		    (ir->mask_keyup    &&  (0 == (gpio & ir->mask_keyup)))) {
			rc_keydown_notimeout(ir->dev, data, 0);
			rc_keyup(ir->dev);
		}
	}

	return 0;
}

/* --------------------- Chip specific I2C key builders ----------------- */

static int get_key_flydvb_trio(struct IR_i2c *ir, u32 *ir_key, u32 *ir_raw)
{
	int gpio;
	int attempt = 0;
	unsigned char b;

	/* We need this to access GPI Used by the saa_readl macro. */
	struct saa7134_dev *dev = ir->c->adapter->algo_data;

	if (dev == NULL) {
		i2cdprintk("get_key_flydvb_trio: "
			   "ir->c->adapter->algo_data is NULL!\n");
		return -EIO;
	}

	/* rising SAA7134_GPIGPRESCAN reads the status */
	saa_clearb(SAA7134_GPIO_GPMODE3, SAA7134_GPIO_GPRESCAN);
	saa_setb(SAA7134_GPIO_GPMODE3, SAA7134_GPIO_GPRESCAN);

	gpio = saa_readl(SAA7134_GPIO_GPSTATUS0 >> 2);

	if (0x40000 & ~gpio)
		return 0; /* No button press */

	/* No button press - only before first key pressed */
	if (b == 0xFF)
		return 0;

	/* poll IR chip */
	/* weak up the IR chip */
	b = 0;

	while (1 != i2c_master_send(ir->c, &b, 1)) {
		if ((attempt++) < 10) {
			/*
			 * wait a bit for next attempt -
			 * I don't know how make it better
			 */
			msleep(10);
			continue;
		}
		i2cdprintk("send wake up byte to pic16C505 (IR chip)"
			   "failed %dx\n", attempt);
		return -EIO;
	}
	if (1 != i2c_master_recv(ir->c, &b, 1)) {
		i2cdprintk("read error\n");
		return -EIO;
	}

	*ir_key = b;
	*ir_raw = b;
	return 1;
}

static int get_key_msi_tvanywhere_plus(struct IR_i2c *ir, u32 *ir_key,
				       u32 *ir_raw)
{
	unsigned char b;
	int gpio;

	/* <dev> is needed to access GPIO. Used by the saa_readl macro. */
	struct saa7134_dev *dev = ir->c->adapter->algo_data;
	if (dev == NULL) {
		i2cdprintk("get_key_msi_tvanywhere_plus: "
			   "ir->c->adapter->algo_data is NULL!\n");
		return -EIO;
	}

	/* rising SAA7134_GPIO_GPRESCAN reads the status */

	saa_clearb(SAA7134_GPIO_GPMODE3, SAA7134_GPIO_GPRESCAN);
	saa_setb(SAA7134_GPIO_GPMODE3, SAA7134_GPIO_GPRESCAN);

	gpio = saa_readl(SAA7134_GPIO_GPSTATUS0 >> 2);

	/* GPIO&0x40 is pulsed low when a button is pressed. Don't do
	   I2C receive if gpio&0x40 is not low. */

	if (gpio & 0x40)
		return 0;       /* No button press */

	/* GPIO says there is a button press. Get it. */

	if (1 != i2c_master_recv(ir->c, &b, 1)) {
		i2cdprintk("read error\n");
		return -EIO;
	}

	/* No button press */

	if (b == 0xff)
		return 0;

	/* Button pressed */

	dprintk("get_key_msi_tvanywhere_plus: Key = 0x%02X\n", b);
	*ir_key = b;
	*ir_raw = b;
	return 1;
}

static int get_key_purpletv(struct IR_i2c *ir, u32 *ir_key, u32 *ir_raw)
{
	unsigned char b;

	/* poll IR chip */
	if (1 != i2c_master_recv(ir->c, &b, 1)) {
		i2cdprintk("read error\n");
		return -EIO;
	}

	/* no button press */
	if (b==0)
		return 0;

	/* repeating */
	if (b & 0x80)
		return 1;

	*ir_key = b;
	*ir_raw = b;
	return 1;
}

static int get_key_hvr1110(struct IR_i2c *ir, u32 *ir_key, u32 *ir_raw)
{
	unsigned char buf[5], cod4, code3, code4;

	/* poll IR chip */
	if (5 != i2c_master_recv(ir->c, buf, 5))
		return -EIO;

	cod4	= buf[4];
	code4	= (cod4 >> 2);
	code3	= buf[3];
	if (code3 == 0)
		/* no key pressed */
		return 0;

	/* return key */
	*ir_key = code4;
	*ir_raw = code4;
	return 1;
}


static int get_key_beholdm6xx(struct IR_i2c *ir, u32 *ir_key, u32 *ir_raw)
{
	unsigned char data[12];
	u32 gpio;

	struct saa7134_dev *dev = ir->c->adapter->algo_data;

	/* rising SAA7134_GPIO_GPRESCAN reads the status */
	saa_clearb(SAA7134_GPIO_GPMODE3, SAA7134_GPIO_GPRESCAN);
	saa_setb(SAA7134_GPIO_GPMODE3, SAA7134_GPIO_GPRESCAN);

	gpio = saa_readl(SAA7134_GPIO_GPSTATUS0 >> 2);

	if (0x400000 & ~gpio)
		return 0; /* No button press */

	ir->c->addr = 0x5a >> 1;

	if (12 != i2c_master_recv(ir->c, data, 12)) {
		i2cdprintk("read error\n");
		return -EIO;
	}

	if (data[9] != (unsigned char)(~data[8]))
		return 0;

	*ir_raw = ((data[10] << 16) | (data[11] << 8) | (data[9] << 0));
	*ir_key = *ir_raw;

	return 1;
}

/* Common (grey or coloured) pinnacle PCTV remote handling
 *
 */
static int get_key_pinnacle(struct IR_i2c *ir, u32 *ir_key, u32 *ir_raw,
			    int parity_offset, int marker, int code_modulo)
{
	unsigned char b[4];
	unsigned int start = 0,parity = 0,code = 0;

	/* poll IR chip */
	if (4 != i2c_master_recv(ir->c, b, 4)) {
		i2cdprintk("read error\n");
		return -EIO;
	}

	for (start = 0; start < ARRAY_SIZE(b); start++) {
		if (b[start] == marker) {
			code=b[(start+parity_offset + 1) % 4];
			parity=b[(start+parity_offset) % 4];
		}
	}

	/* Empty Request */
	if (parity == 0)
		return 0;

	/* Repeating... */
	if (ir->old == parity)
		return 0;

	ir->old = parity;

	/* drop special codes when a key is held down a long time for the grey controller
	   In this case, the second bit of the code is asserted */
	if (marker == 0xfe && (code & 0x40))
		return 0;

	code %= code_modulo;

	*ir_raw = code;
	*ir_key = code;

	i2cdprintk("Pinnacle PCTV key %02x\n", code);

	return 1;
}

/* The grey pinnacle PCTV remote
 *
 *  There are one issue with this remote:
 *   - I2c packet does not change when the same key is pressed quickly. The workaround
 *     is to hold down each key for about half a second, so that another code is generated
 *     in the i2c packet, and the function can distinguish key presses.
 *
 * Sylvain Pasche <sylvain.pasche@gmail.com>
 */
static int get_key_pinnacle_grey(struct IR_i2c *ir, u32 *ir_key, u32 *ir_raw)
{

	return get_key_pinnacle(ir, ir_key, ir_raw, 1, 0xfe, 0xff);
}


/* The new pinnacle PCTV remote (with the colored buttons)
 *
 * Ricardo Cerqueira <v4l@cerqueira.org>
 */
static int get_key_pinnacle_color(struct IR_i2c *ir, u32 *ir_key, u32 *ir_raw)
{
	/* code_modulo parameter (0x88) is used to reduce code value to fit inside IR_KEYTAB_SIZE
	 *
	 * this is the only value that results in 42 unique
	 * codes < 128
	 */

	return get_key_pinnacle(ir, ir_key, ir_raw, 2, 0x80, 0x88);
}

void saa7134_input_irq(struct saa7134_dev *dev)
{
<<<<<<< HEAD
	struct card_ir *ir;
=======
	struct saa7134_card_ir *ir;
>>>>>>> 3cbea436

	if (!dev || !dev->remote)
		return;

	ir = dev->remote;
	if (!ir->running)
		return;

<<<<<<< HEAD
	if (ir->nec_gpio) {
		saa7134_nec_irq(dev);
	} else if (!ir->polling && !ir->rc5_gpio && !ir->raw_decode) {
		build_key(dev);
	} else if (ir->rc5_gpio) {
		saa7134_rc5_irq(dev);
=======
	if (!ir->polling && !ir->raw_decode) {
		build_key(dev);
>>>>>>> 3cbea436
	} else if (ir->raw_decode) {
		saa7134_raw_decode_irq(dev);
	}
}

static void saa7134_input_timer(unsigned long data)
{
	struct saa7134_dev *dev = (struct saa7134_dev *)data;
	struct saa7134_card_ir *ir = dev->remote;

	build_key(dev);
	mod_timer(&ir->timer, jiffies + msecs_to_jiffies(ir->polling));
}

static void ir_raw_decode_timer_end(unsigned long data)
{
	struct saa7134_dev *dev = (struct saa7134_dev *)data;
<<<<<<< HEAD
	struct card_ir *ir = dev->remote;

	ir_raw_event_handle(dev->remote->dev);

	ir->active = 0;
=======
	struct saa7134_card_ir *ir = dev->remote;

	ir_raw_event_handle(dev->remote->dev);

	ir->active = false;
>>>>>>> 3cbea436
}

static int __saa7134_ir_start(void *priv)
{
	struct saa7134_dev *dev = priv;
<<<<<<< HEAD
	struct card_ir *ir;

	if (!dev)
		return -EINVAL;

	ir  = dev->remote;
	if (!ir)
		return -EINVAL;

	if (ir->running)
		return 0;

	ir->running = 1;
=======
	struct saa7134_card_ir *ir;

	if (!dev || !dev->remote)
		return -EINVAL;

	ir  = dev->remote;
	if (ir->running)
		return 0;

	ir->running = true;
	ir->active = false;

>>>>>>> 3cbea436
	if (ir->polling) {
		setup_timer(&ir->timer, saa7134_input_timer,
			    (unsigned long)dev);
		ir->timer.expires = jiffies + HZ;
		add_timer(&ir->timer);
	} else if (ir->raw_decode) {
		/* set timer_end for code completion */
		setup_timer(&ir->timer, ir_raw_decode_timer_end,
			    (unsigned long)dev);
<<<<<<< HEAD
		tasklet_init(&ir->tlet, nec_task, (unsigned long)dev);
	} else if (ir->raw_decode) {
		/* set timer_end for code completion */
		init_timer(&ir->timer_end);
		ir->timer_end.function = ir_raw_decode_timer_end;
		ir->timer_end.data = (unsigned long)dev;
		ir->active = 0;
	}

	return 0;
=======
	}

	return 0;
}

static void __saa7134_ir_stop(void *priv)
{
	struct saa7134_dev *dev = priv;
	struct saa7134_card_ir *ir;

	if (!dev || !dev->remote)
		return;

	ir  = dev->remote;
	if (!ir->running)
		return;

	if (ir->polling || ir->raw_decode)
		del_timer_sync(&ir->timer);

	ir->active = false;
	ir->running = false;

	return;
}

int saa7134_ir_start(struct saa7134_dev *dev)
{
	if (dev->remote->users)
		return __saa7134_ir_start(dev);

	return 0;
>>>>>>> 3cbea436
}

static void __saa7134_ir_stop(void *priv)
{
<<<<<<< HEAD
	struct saa7134_dev *dev = priv;
	struct card_ir *ir;

	if (!dev)
		return;

	ir  = dev->remote;
	if (!ir)
		return;

	if (!ir->running)
		return;
	if (dev->remote->polling)
		del_timer_sync(&dev->remote->timer);
	else if (ir->rc5_gpio)
		del_timer_sync(&ir->timer_end);
	else if (ir->nec_gpio)
		tasklet_kill(&ir->tlet);
	else if (ir->raw_decode) {
		del_timer_sync(&ir->timer_end);
		ir->active = 0;
	}

	ir->running = 0;

	return;
}

int saa7134_ir_start(struct saa7134_dev *dev)
{
	if (dev->remote->users)
		return __saa7134_ir_start(dev);

	return 0;
}

void saa7134_ir_stop(struct saa7134_dev *dev)
{
=======
>>>>>>> 3cbea436
	if (dev->remote->users)
		__saa7134_ir_stop(dev);
}

<<<<<<< HEAD
static int saa7134_ir_open(void *priv)
{
	struct saa7134_dev *dev = priv;
=======
static int saa7134_ir_open(struct rc_dev *rc)
{
	struct saa7134_dev *dev = rc->priv;
>>>>>>> 3cbea436

	dev->remote->users++;
	return __saa7134_ir_start(dev);
}

<<<<<<< HEAD
static void saa7134_ir_close(void *priv)
{
	struct saa7134_dev *dev = priv;
=======
static void saa7134_ir_close(struct rc_dev *rc)
{
	struct saa7134_dev *dev = rc->priv;
>>>>>>> 3cbea436

	dev->remote->users--;
	if (!dev->remote->users)
		__saa7134_ir_stop(dev);
<<<<<<< HEAD
}


static int saa7134_ir_change_protocol(void *priv, u64 ir_type)
{
	struct saa7134_dev *dev = priv;
	struct card_ir *ir = dev->remote;
	u32 nec_gpio, rc5_gpio;

	if (ir_type == IR_TYPE_RC5) {
		dprintk("Changing protocol to RC5\n");
		nec_gpio = 0;
		rc5_gpio = 1;
	} else if (ir_type == IR_TYPE_NEC) {
		dprintk("Changing protocol to NEC\n");
		nec_gpio = 1;
		rc5_gpio = 0;
	} else {
		dprintk("IR protocol type %ud is not supported\n",
			(unsigned)ir_type);
		return -EINVAL;
	}

	if (ir->running) {
		saa7134_ir_stop(dev);
		ir->nec_gpio = nec_gpio;
		ir->rc5_gpio = rc5_gpio;
		saa7134_ir_start(dev);
	} else {
		ir->nec_gpio = nec_gpio;
		ir->rc5_gpio = rc5_gpio;
	}

	return 0;
=======
>>>>>>> 3cbea436
}

int saa7134_input_init1(struct saa7134_dev *dev)
{
<<<<<<< HEAD
	struct card_ir *ir;
	struct input_dev *input_dev;
=======
	struct saa7134_card_ir *ir;
	struct rc_dev *rc;
>>>>>>> 3cbea436
	char *ir_codes = NULL;
	u32 mask_keycode = 0;
	u32 mask_keydown = 0;
	u32 mask_keyup   = 0;
<<<<<<< HEAD
	int polling      = 0;
	int rc5_gpio	 = 0;
	int nec_gpio	 = 0;
	int raw_decode   = 0;
	int allow_protocol_change = 0;
	u64 ir_type = IR_TYPE_OTHER;
=======
	unsigned polling = 0;
	bool raw_decode  = false;
>>>>>>> 3cbea436
	int err;

	if (dev->has_remote != SAA7134_REMOTE_GPIO)
		return -ENODEV;
	if (disable_ir)
		return -ENODEV;

	/* detect & configure */
	switch (dev->board) {
	case SAA7134_BOARD_FLYVIDEO2000:
	case SAA7134_BOARD_FLYVIDEO3000:
	case SAA7134_BOARD_FLYTVPLATINUM_FM:
	case SAA7134_BOARD_FLYTVPLATINUM_MINI2:
	case SAA7134_BOARD_ROVERMEDIA_LINK_PRO_FM:
		ir_codes     = RC_MAP_FLYVIDEO;
		mask_keycode = 0xEC00000;
		mask_keydown = 0x0040000;
		break;
	case SAA7134_BOARD_CINERGY400:
	case SAA7134_BOARD_CINERGY600:
	case SAA7134_BOARD_CINERGY600_MK3:
		ir_codes     = RC_MAP_CINERGY;
		mask_keycode = 0x00003f;
		mask_keyup   = 0x040000;
		break;
	case SAA7134_BOARD_ECS_TVP3XP:
	case SAA7134_BOARD_ECS_TVP3XP_4CB5:
		ir_codes     = RC_MAP_EZTV;
		mask_keycode = 0x00017c;
		mask_keyup   = 0x000002;
		polling      = 50; // ms
		break;
	case SAA7134_BOARD_KWORLD_XPERT:
	case SAA7134_BOARD_AVACSSMARTTV:
		ir_codes     = RC_MAP_PIXELVIEW;
		mask_keycode = 0x00001F;
		mask_keyup   = 0x000020;
		polling      = 50; // ms
		break;
	case SAA7134_BOARD_MD2819:
	case SAA7134_BOARD_KWORLD_VSTREAM_XPERT:
	case SAA7134_BOARD_AVERMEDIA_305:
	case SAA7134_BOARD_AVERMEDIA_307:
	case SAA7134_BOARD_AVERMEDIA_STUDIO_305:
	case SAA7134_BOARD_AVERMEDIA_STUDIO_505:
	case SAA7134_BOARD_AVERMEDIA_STUDIO_307:
	case SAA7134_BOARD_AVERMEDIA_STUDIO_507:
	case SAA7134_BOARD_AVERMEDIA_STUDIO_507UA:
	case SAA7134_BOARD_AVERMEDIA_GO_007_FM:
	case SAA7134_BOARD_AVERMEDIA_M102:
	case SAA7134_BOARD_AVERMEDIA_GO_007_FM_PLUS:
		ir_codes     = RC_MAP_AVERMEDIA;
		mask_keycode = 0x0007C8;
		mask_keydown = 0x000010;
		polling      = 50; // ms
		/* Set GPIO pin2 to high to enable the IR controller */
		saa_setb(SAA7134_GPIO_GPMODE0, 0x4);
		saa_setb(SAA7134_GPIO_GPSTATUS0, 0x4);
		break;
	case SAA7134_BOARD_AVERMEDIA_M135A:
		ir_codes     = RC_MAP_AVERMEDIA_M135A;
		mask_keydown = 0x0040000;	/* Enable GPIO18 line on both edges */
		mask_keyup   = 0x0040000;
		mask_keycode = 0xffff;
<<<<<<< HEAD
		raw_decode   = 1;
=======
		raw_decode   = true;
>>>>>>> 3cbea436
		break;
	case SAA7134_BOARD_AVERMEDIA_M733A:
		ir_codes     = RC_MAP_AVERMEDIA_M733A_RM_K6;
		mask_keydown = 0x0040000;
		mask_keyup   = 0x0040000;
		mask_keycode = 0xffff;
<<<<<<< HEAD
		raw_decode   = 1;
=======
		raw_decode   = true;
>>>>>>> 3cbea436
		break;
	case SAA7134_BOARD_AVERMEDIA_777:
	case SAA7134_BOARD_AVERMEDIA_A16AR:
		ir_codes     = RC_MAP_AVERMEDIA;
		mask_keycode = 0x02F200;
		mask_keydown = 0x000400;
		polling      = 50; // ms
		/* Without this we won't receive key up events */
		saa_setb(SAA7134_GPIO_GPMODE1, 0x1);
		saa_setb(SAA7134_GPIO_GPSTATUS1, 0x1);
		break;
	case SAA7134_BOARD_AVERMEDIA_A16D:
		ir_codes     = RC_MAP_AVERMEDIA_A16D;
		mask_keycode = 0x02F200;
		mask_keydown = 0x000400;
		polling      = 50; /* ms */
		/* Without this we won't receive key up events */
		saa_setb(SAA7134_GPIO_GPMODE1, 0x1);
		saa_setb(SAA7134_GPIO_GPSTATUS1, 0x1);
		break;
	case SAA7134_BOARD_KWORLD_TERMINATOR:
		ir_codes     = RC_MAP_PIXELVIEW;
		mask_keycode = 0x00001f;
		mask_keyup   = 0x000060;
		polling      = 50; // ms
		break;
	case SAA7134_BOARD_MANLI_MTV001:
	case SAA7134_BOARD_MANLI_MTV002:
		ir_codes     = RC_MAP_MANLI;
		mask_keycode = 0x001f00;
		mask_keyup   = 0x004000;
		polling      = 50; /* ms */
		break;
	case SAA7134_BOARD_BEHOLD_409FM:
	case SAA7134_BOARD_BEHOLD_401:
	case SAA7134_BOARD_BEHOLD_403:
	case SAA7134_BOARD_BEHOLD_403FM:
	case SAA7134_BOARD_BEHOLD_405:
	case SAA7134_BOARD_BEHOLD_405FM:
	case SAA7134_BOARD_BEHOLD_407:
	case SAA7134_BOARD_BEHOLD_407FM:
	case SAA7134_BOARD_BEHOLD_409:
	case SAA7134_BOARD_BEHOLD_505FM:
	case SAA7134_BOARD_BEHOLD_505RDS_MK5:
	case SAA7134_BOARD_BEHOLD_505RDS_MK3:
	case SAA7134_BOARD_BEHOLD_507_9FM:
	case SAA7134_BOARD_BEHOLD_507RDS_MK3:
	case SAA7134_BOARD_BEHOLD_507RDS_MK5:
		ir_codes     = RC_MAP_MANLI;
		mask_keycode = 0x003f00;
		mask_keyup   = 0x004000;
		polling      = 50; /* ms */
		break;
	case SAA7134_BOARD_BEHOLD_COLUMBUS_TVFM:
		ir_codes     = RC_MAP_BEHOLD_COLUMBUS;
		mask_keycode = 0x003f00;
		mask_keyup   = 0x004000;
		polling      = 50; // ms
		break;
	case SAA7134_BOARD_SEDNA_PC_TV_CARDBUS:
		ir_codes     = RC_MAP_PCTV_SEDNA;
		mask_keycode = 0x001f00;
		mask_keyup   = 0x004000;
		polling      = 50; // ms
		break;
	case SAA7134_BOARD_GOTVIEW_7135:
		ir_codes     = RC_MAP_GOTVIEW7135;
		mask_keycode = 0x0003CC;
		mask_keydown = 0x000010;
		polling	     = 5; /* ms */
		saa_setb(SAA7134_GPIO_GPMODE1, 0x80);
		break;
	case SAA7134_BOARD_VIDEOMATE_TV_PVR:
	case SAA7134_BOARD_VIDEOMATE_GOLD_PLUS:
	case SAA7134_BOARD_VIDEOMATE_TV_GOLD_PLUSII:
		ir_codes     = RC_MAP_VIDEOMATE_TV_PVR;
		mask_keycode = 0x00003F;
		mask_keyup   = 0x400000;
		polling      = 50; // ms
		break;
	case SAA7134_BOARD_PROTEUS_2309:
		ir_codes     = RC_MAP_PROTEUS_2309;
		mask_keycode = 0x00007F;
		mask_keyup   = 0x000080;
		polling      = 50; // ms
		break;
	case SAA7134_BOARD_VIDEOMATE_DVBT_300:
	case SAA7134_BOARD_VIDEOMATE_DVBT_200:
		ir_codes     = RC_MAP_VIDEOMATE_TV_PVR;
		mask_keycode = 0x003F00;
		mask_keyup   = 0x040000;
		break;
	case SAA7134_BOARD_FLYDVBS_LR300:
	case SAA7134_BOARD_FLYDVBT_LR301:
	case SAA7134_BOARD_FLYDVBTDUO:
		ir_codes     = RC_MAP_FLYDVB;
		mask_keycode = 0x0001F00;
		mask_keydown = 0x0040000;
		break;
	case SAA7134_BOARD_ASUSTeK_P7131_DUAL:
	case SAA7134_BOARD_ASUSTeK_P7131_HYBRID_LNA:
	case SAA7134_BOARD_ASUSTeK_P7131_ANALOG:
		ir_codes     = RC_MAP_ASUS_PC39;
		mask_keydown = 0x0040000;	/* Enable GPIO18 line on both edges */
		mask_keyup   = 0x0040000;
		mask_keycode = 0xffff;
<<<<<<< HEAD
		raw_decode   = 1;
=======
		raw_decode   = true;
>>>>>>> 3cbea436
		break;
	case SAA7134_BOARD_ENCORE_ENLTV:
	case SAA7134_BOARD_ENCORE_ENLTV_FM:
		ir_codes     = RC_MAP_ENCORE_ENLTV;
		mask_keycode = 0x00007f;
		mask_keyup   = 0x040000;
		polling      = 50; // ms
		break;
	case SAA7134_BOARD_ENCORE_ENLTV_FM53:
		ir_codes     = RC_MAP_ENCORE_ENLTV_FM53;
<<<<<<< HEAD
		mask_keydown = 0x0040000;
		mask_keycode = 0x00007f;
		nec_gpio = 1;
=======
		mask_keydown = 0x0040000;	/* Enable GPIO18 line on both edges */
		mask_keyup   = 0x0040000;
		mask_keycode = 0xffff;
		raw_decode   = true;
>>>>>>> 3cbea436
		break;
	case SAA7134_BOARD_10MOONSTVMASTER3:
		ir_codes     = RC_MAP_ENCORE_ENLTV;
		mask_keycode = 0x5f80000;
		mask_keyup   = 0x8000000;
		polling      = 50; //ms
		break;
	case SAA7134_BOARD_GENIUS_TVGO_A11MCE:
		ir_codes     = RC_MAP_GENIUS_TVGO_A11MCE;
		mask_keycode = 0xff;
		mask_keydown = 0xf00000;
		polling = 50; /* ms */
		break;
	case SAA7134_BOARD_REAL_ANGEL_220:
		ir_codes     = RC_MAP_REAL_AUDIO_220_32_KEYS;
		mask_keycode = 0x3f00;
		mask_keyup   = 0x4000;
		polling = 50; /* ms */
		break;
	case SAA7134_BOARD_KWORLD_PLUS_TV_ANALOG:
		ir_codes     = RC_MAP_KWORLD_PLUS_TV_ANALOG;
		mask_keycode = 0x7f;
		polling = 40; /* ms */
		break;
	case SAA7134_BOARD_VIDEOMATE_S350:
		ir_codes     = RC_MAP_VIDEOMATE_S350;
		mask_keycode = 0x003f00;
		mask_keydown = 0x040000;
		break;
	case SAA7134_BOARD_LEADTEK_WINFAST_DTV1000S:
		ir_codes     = RC_MAP_WINFAST;
		mask_keycode = 0x5f00;
		mask_keyup   = 0x020000;
		polling      = 50; /* ms */
		break;
<<<<<<< HEAD
=======
	case SAA7134_BOARD_VIDEOMATE_M1F:
		ir_codes     = RC_MAP_VIDEOMATE_M1F;
		mask_keycode = 0x0ff00;
		mask_keyup   = 0x040000;
		break;
>>>>>>> 3cbea436
	}
	if (NULL == ir_codes) {
		printk("%s: Oops: IR config error [card=%d]\n",
		       dev->name, dev->board);
		return -ENODEV;
	}

	ir = kzalloc(sizeof(*ir), GFP_KERNEL);
	rc = rc_allocate_device();
	if (!ir || !rc) {
		err = -ENOMEM;
		goto err_out_free;
	}

<<<<<<< HEAD
	ir->dev = input_dev;
	dev->remote = ir;

	ir->running = 0;
=======
	ir->dev = rc;
	dev->remote = ir;
>>>>>>> 3cbea436

	/* init hardware-specific stuff */
	ir->mask_keycode = mask_keycode;
	ir->mask_keydown = mask_keydown;
	ir->mask_keyup   = mask_keyup;
	ir->polling      = polling;
<<<<<<< HEAD
	ir->rc5_gpio	 = rc5_gpio;
	ir->nec_gpio	 = nec_gpio;
=======
>>>>>>> 3cbea436
	ir->raw_decode	 = raw_decode;

	/* init input device */
	snprintf(ir->name, sizeof(ir->name), "saa7134 IR (%s)",
		 saa7134_boards[dev->board].name);
	snprintf(ir->phys, sizeof(ir->phys), "pci-%s/ir0",
		 pci_name(dev->pci));

<<<<<<< HEAD

	ir->props.priv = dev;
	ir->props.open = saa7134_ir_open;
	ir->props.close = saa7134_ir_close;

	if (raw_decode)
		ir->props.driver_type = RC_DRIVER_IR_RAW;

	if (!raw_decode && allow_protocol_change) {
		ir->props.allowed_protos = IR_TYPE_RC5 | IR_TYPE_NEC;
		ir->props.change_protocol = saa7134_ir_change_protocol;
	}

	err = ir_input_init(input_dev, &ir->ir, ir_type);
	if (err < 0)
		goto err_out_free;
=======
	rc->priv = dev;
	rc->open = saa7134_ir_open;
	rc->close = saa7134_ir_close;
	if (raw_decode)
		rc->driver_type = RC_DRIVER_IR_RAW;
>>>>>>> 3cbea436

	rc->input_name = ir->name;
	rc->input_phys = ir->phys;
	rc->input_id.bustype = BUS_PCI;
	rc->input_id.version = 1;
	if (dev->pci->subsystem_vendor) {
		rc->input_id.vendor  = dev->pci->subsystem_vendor;
		rc->input_id.product = dev->pci->subsystem_device;
	} else {
		rc->input_id.vendor  = dev->pci->vendor;
		rc->input_id.product = dev->pci->device;
	}
<<<<<<< HEAD
	input_dev->dev.parent = &dev->pci->dev;

	err = ir_input_register(ir->dev, ir_codes, &ir->props, MODULE_NAME);
	if (err)
		goto err_out_free;

	/* the remote isn't as bouncy as a keyboard */
	ir->dev->rep[REP_DELAY] = repeat_delay;
	ir->dev->rep[REP_PERIOD] = repeat_period;
=======
	rc->dev.parent = &dev->pci->dev;
	rc->map_name = ir_codes;
	rc->driver_name = MODULE_NAME;

	err = rc_register_device(rc);
	if (err)
		goto err_out_free;
>>>>>>> 3cbea436

	return 0;

err_out_free:
<<<<<<< HEAD
=======
	rc_free_device(rc);
>>>>>>> 3cbea436
	dev->remote = NULL;
	kfree(ir);
	return err;
}

void saa7134_input_fini(struct saa7134_dev *dev)
{
	if (NULL == dev->remote)
		return;

	saa7134_ir_stop(dev);
	rc_unregister_device(dev->remote->dev);
	kfree(dev->remote);
	dev->remote = NULL;
}

void saa7134_probe_i2c_ir(struct saa7134_dev *dev)
{
	struct i2c_board_info info;
	struct i2c_msg msg_msi = {
		.addr = 0x50,
		.flags = I2C_M_RD,
		.len = 0,
		.buf = NULL,
	};
	int rc;

	if (disable_ir) {
		dprintk("IR has been disabled, not probing for i2c remote\n");
		return;
	}

	memset(&info, 0, sizeof(struct i2c_board_info));
	memset(&dev->init_data, 0, sizeof(dev->init_data));
	strlcpy(info.type, "ir_video", I2C_NAME_SIZE);

	switch (dev->board) {
	case SAA7134_BOARD_PINNACLE_PCTV_110i:
	case SAA7134_BOARD_PINNACLE_PCTV_310i:
		dev->init_data.name = "Pinnacle PCTV";
		if (pinnacle_remote == 0) {
			dev->init_data.get_key = get_key_pinnacle_color;
			dev->init_data.ir_codes = RC_MAP_PINNACLE_COLOR;
			info.addr = 0x47;
		} else {
			dev->init_data.get_key = get_key_pinnacle_grey;
			dev->init_data.ir_codes = RC_MAP_PINNACLE_GREY;
			info.addr = 0x47;
		}
		break;
	case SAA7134_BOARD_UPMOST_PURPLE_TV:
		dev->init_data.name = "Purple TV";
		dev->init_data.get_key = get_key_purpletv;
		dev->init_data.ir_codes = RC_MAP_PURPLETV;
		info.addr = 0x7a;
		break;
	case SAA7134_BOARD_MSI_TVATANYWHERE_PLUS:
		dev->init_data.name = "MSI TV@nywhere Plus";
		dev->init_data.get_key = get_key_msi_tvanywhere_plus;
		dev->init_data.ir_codes = RC_MAP_MSI_TVANYWHERE_PLUS;
		/*
		 * MSI TV@nyware Plus requires more frequent polling
		 * otherwise it will miss some keypresses
		 */
		dev->init_data.polling_interval = 50;
		info.addr = 0x30;
		/* MSI TV@nywhere Plus controller doesn't seem to
		   respond to probes unless we read something from
		   an existing device. Weird...
		   REVISIT: might no longer be needed */
		rc = i2c_transfer(&dev->i2c_adap, &msg_msi, 1);
		dprintk("probe 0x%02x @ %s: %s\n",
			msg_msi.addr, dev->i2c_adap.name,
			(1 == rc) ? "yes" : "no");
		break;
	case SAA7134_BOARD_HAUPPAUGE_HVR1110:
		dev->init_data.name = "HVR 1110";
		dev->init_data.get_key = get_key_hvr1110;
		dev->init_data.ir_codes = RC_MAP_HAUPPAUGE_NEW;
		info.addr = 0x71;
		break;
	case SAA7134_BOARD_BEHOLD_607FM_MK3:
	case SAA7134_BOARD_BEHOLD_607FM_MK5:
	case SAA7134_BOARD_BEHOLD_609FM_MK3:
	case SAA7134_BOARD_BEHOLD_609FM_MK5:
	case SAA7134_BOARD_BEHOLD_607RDS_MK3:
	case SAA7134_BOARD_BEHOLD_607RDS_MK5:
	case SAA7134_BOARD_BEHOLD_609RDS_MK3:
	case SAA7134_BOARD_BEHOLD_609RDS_MK5:
	case SAA7134_BOARD_BEHOLD_M6:
	case SAA7134_BOARD_BEHOLD_M63:
	case SAA7134_BOARD_BEHOLD_M6_EXTRA:
	case SAA7134_BOARD_BEHOLD_H6:
	case SAA7134_BOARD_BEHOLD_X7:
	case SAA7134_BOARD_BEHOLD_H7:
	case SAA7134_BOARD_BEHOLD_A7:
		dev->init_data.name = "BeholdTV";
		dev->init_data.get_key = get_key_beholdm6xx;
		dev->init_data.ir_codes = RC_MAP_BEHOLD;
<<<<<<< HEAD
		dev->init_data.type = IR_TYPE_NEC;
=======
		dev->init_data.type = RC_TYPE_NEC;
>>>>>>> 3cbea436
		info.addr = 0x2d;
		break;
	case SAA7134_BOARD_AVERMEDIA_CARDBUS_501:
	case SAA7134_BOARD_AVERMEDIA_CARDBUS_506:
		info.addr = 0x40;
		break;
	case SAA7134_BOARD_FLYDVB_TRIO:
		dev->init_data.name = "FlyDVB Trio";
		dev->init_data.get_key = get_key_flydvb_trio;
		dev->init_data.ir_codes = RC_MAP_FLYDVB;
		info.addr = 0x0b;
		break;
	default:
		dprintk("No I2C IR support for board %x\n", dev->board);
		return;
	}

	if (dev->init_data.name)
		info.platform_data = &dev->init_data;
	i2c_new_device(&dev->i2c_adap, &info);
}

static int saa7134_raw_decode_irq(struct saa7134_dev *dev)
<<<<<<< HEAD
{
	struct card_ir	*ir = dev->remote;
	unsigned long 	timeout;
	int space;

	/* Generate initial event */
	saa_clearb(SAA7134_GPIO_GPMODE3, SAA7134_GPIO_GPRESCAN);
	saa_setb(SAA7134_GPIO_GPMODE3, SAA7134_GPIO_GPRESCAN);
	space = saa_readl(SAA7134_GPIO_GPSTATUS0 >> 2) & ir->mask_keydown;
	ir_raw_event_store_edge(dev->remote->dev, space ? IR_SPACE : IR_PULSE);


	/*
	 * Wait 15 ms from the start of the first IR event before processing
	 * the event. This time is enough for NEC protocol. May need adjustments
	 * to work with other protocols.
	 */
	if (!ir->active) {
		timeout = jiffies + jiffies_to_msecs(15);
		mod_timer(&ir->timer_end, timeout);
		ir->active = 1;
	}

	return 1;
}

static int saa7134_rc5_irq(struct saa7134_dev *dev)
=======
>>>>>>> 3cbea436
{
	struct saa7134_card_ir *ir = dev->remote;
	unsigned long timeout;
	int space;

<<<<<<< HEAD
	/* active code => add bit */
	if (ir->active) {
		/* only if in the code (otherwise spurious IRQ or timer
		   late) */
		if (ir->last_bit < 28) {
			ir->last_bit = (gap - ir_rc5_remote_gap / 2) /
			    ir_rc5_remote_gap;
			ir->code |= 1 << ir->last_bit;
		}
		/* starting new code */
	} else {
		ir->active = 1;
		ir->code = 0;
		ir->base_time = tv;
		ir->last_bit = 0;

		timeout = current_jiffies + (500 + 30 * HZ) / 1000;
		mod_timer(&ir->timer_end, timeout);
	}

	return 1;
}

/* On NEC protocol, One has 2.25 ms, and zero has 1.125 ms
   The first pulse (start) has 9 + 4.5 ms
 */

static void saa7134_nec_timer(unsigned long data)
{
	struct saa7134_dev *dev = (struct saa7134_dev *) data;
	struct card_ir *ir = dev->remote;

	dprintk("Cancel key repeat\n");

	ir_input_nokey(ir->dev, &ir->ir);
}

static void nec_task(unsigned long data)
{
	struct saa7134_dev *dev = (struct saa7134_dev *) data;
	struct card_ir *ir;
	struct timeval tv;
	int count, pulse, oldpulse, gap;
	u32 ircode = 0, not_code = 0;
	int ngap = 0;

	if (!data) {
		printk(KERN_ERR "saa713x/ir: Can't recover dev struct\n");
		/* GPIO will be kept disabled */
		return;
	}

	ir = dev->remote;

	/* rising SAA7134_GPIO_GPRESCAN reads the status */
=======
	/* Generate initial event */
>>>>>>> 3cbea436
	saa_clearb(SAA7134_GPIO_GPMODE3, SAA7134_GPIO_GPRESCAN);
	saa_setb(SAA7134_GPIO_GPMODE3, SAA7134_GPIO_GPRESCAN);
	space = saa_readl(SAA7134_GPIO_GPSTATUS0 >> 2) & ir->mask_keydown;
	ir_raw_event_store_edge(dev->remote->dev, space ? IR_SPACE : IR_PULSE);

	/*
	 * Wait 15 ms from the start of the first IR event before processing
	 * the event. This time is enough for NEC protocol. May need adjustments
	 * to work with other protocols.
	 */
<<<<<<< HEAD
	do {
		/* Wait until the end of pulse/space or 5 ms */
		for (count = 0; count < 500; count++)  {
			udelay(10);
			/* rising SAA7134_GPIO_GPRESCAN reads the status */
			saa_clearb(SAA7134_GPIO_GPMODE3, SAA7134_GPIO_GPRESCAN);
			saa_setb(SAA7134_GPIO_GPMODE3, SAA7134_GPIO_GPRESCAN);
			pulse = saa_readl(SAA7134_GPIO_GPSTATUS0 >> 2)
				& ir->mask_keydown;
			if (pulse != oldpulse)
				break;
		}

		do_gettimeofday(&tv);
		gap = 1000000 * (tv.tv_sec - ir->base_time.tv_sec) +
				tv.tv_usec - ir->base_time.tv_usec;

		if (!pulse) {
			/* Bit 0 has 560 us, while bit 1 has 1120 us.
			   Do something only if bit == 1
			 */
			if (ngap && (gap > 560 + 280)) {
				unsigned int shift = ngap - 1;

				/* Address first, then command */
				if (shift < 8) {
					shift += 8;
					ircode |= 1 << shift;
				} else if (shift < 16) {
					not_code |= 1 << shift;
				} else if (shift < 24) {
					shift -= 16;
					ircode |= 1 << shift;
				} else {
					shift -= 24;
					not_code |= 1 << shift;
				}
			}
			ngap++;
		}


		ir->base_time = tv;

		/* TIMEOUT - Long pulse */
		if (gap >= 5000)
			break;
		oldpulse = pulse;
	} while (ngap < 32);

	if (ngap == 32) {
		/* FIXME: should check if not_code == ~ircode */
		ir->code = ir_extract_bits(ircode, ir->mask_keycode);

		dprintk("scancode = 0x%02x (code = 0x%02x, notcode= 0x%02x)\n",
			 ir->code, ircode, not_code);

		ir_input_keydown(ir->dev, &ir->ir, ir->code);
	} else
		dprintk("Repeat last key\n");

	/* Keep repeating the last key */
	mod_timer(&ir->timer_keyup, jiffies + msecs_to_jiffies(150));

	saa_setl(SAA7134_IRQ2, SAA7134_IRQ2_INTE_GPIO18_P);
}

static int saa7134_nec_irq(struct saa7134_dev *dev)
{
	struct card_ir *ir = dev->remote;

	saa_clearl(SAA7134_IRQ2, SAA7134_IRQ2_INTE_GPIO18_P);
	tasklet_schedule(&ir->tlet);
=======
	if (!ir->active) {
		timeout = jiffies + jiffies_to_msecs(15);
		mod_timer(&ir->timer, timeout);
		ir->active = true;
	}
>>>>>>> 3cbea436

	return 1;
}<|MERGE_RESOLUTION|>--- conflicted
+++ resolved
@@ -22,10 +22,6 @@
 #include <linux/init.h>
 #include <linux/delay.h>
 #include <linux/interrupt.h>
-<<<<<<< HEAD
-#include <linux/input.h>
-=======
->>>>>>> 3cbea436
 #include <linux/slab.h>
 
 #include "saa7134-reg.h"
@@ -50,17 +46,8 @@
 #define i2cdprintk(fmt, arg...)    if (ir_debug) \
 	printk(KERN_DEBUG "%s/ir: " fmt, ir->name , ## arg)
 
-<<<<<<< HEAD
-/* Helper functions for RC5 and NEC decoding at GPIO16 or GPIO18 */
-static int saa7134_rc5_irq(struct saa7134_dev *dev);
-static int saa7134_nec_irq(struct saa7134_dev *dev);
-static int saa7134_raw_decode_irq(struct saa7134_dev *dev);
-static void nec_task(unsigned long data);
-static void saa7134_nec_timer(unsigned long data);
-=======
 /* Helper function for raw decoding at GPIO16 or GPIO18 */
 static int saa7134_raw_decode_irq(struct saa7134_dev *dev);
->>>>>>> 3cbea436
 
 /* -------------------- GPIO generic keycode builder -------------------- */
 
@@ -380,11 +367,7 @@
 
 void saa7134_input_irq(struct saa7134_dev *dev)
 {
-<<<<<<< HEAD
-	struct card_ir *ir;
-=======
 	struct saa7134_card_ir *ir;
->>>>>>> 3cbea436
 
 	if (!dev || !dev->remote)
 		return;
@@ -393,17 +376,8 @@
 	if (!ir->running)
 		return;
 
-<<<<<<< HEAD
-	if (ir->nec_gpio) {
-		saa7134_nec_irq(dev);
-	} else if (!ir->polling && !ir->rc5_gpio && !ir->raw_decode) {
-		build_key(dev);
-	} else if (ir->rc5_gpio) {
-		saa7134_rc5_irq(dev);
-=======
 	if (!ir->polling && !ir->raw_decode) {
 		build_key(dev);
->>>>>>> 3cbea436
 	} else if (ir->raw_decode) {
 		saa7134_raw_decode_irq(dev);
 	}
@@ -421,39 +395,16 @@
 static void ir_raw_decode_timer_end(unsigned long data)
 {
 	struct saa7134_dev *dev = (struct saa7134_dev *)data;
-<<<<<<< HEAD
-	struct card_ir *ir = dev->remote;
+	struct saa7134_card_ir *ir = dev->remote;
 
 	ir_raw_event_handle(dev->remote->dev);
 
-	ir->active = 0;
-=======
-	struct saa7134_card_ir *ir = dev->remote;
-
-	ir_raw_event_handle(dev->remote->dev);
-
 	ir->active = false;
->>>>>>> 3cbea436
 }
 
 static int __saa7134_ir_start(void *priv)
 {
 	struct saa7134_dev *dev = priv;
-<<<<<<< HEAD
-	struct card_ir *ir;
-
-	if (!dev)
-		return -EINVAL;
-
-	ir  = dev->remote;
-	if (!ir)
-		return -EINVAL;
-
-	if (ir->running)
-		return 0;
-
-	ir->running = 1;
-=======
 	struct saa7134_card_ir *ir;
 
 	if (!dev || !dev->remote)
@@ -466,7 +417,6 @@
 	ir->running = true;
 	ir->active = false;
 
->>>>>>> 3cbea436
 	if (ir->polling) {
 		setup_timer(&ir->timer, saa7134_input_timer,
 			    (unsigned long)dev);
@@ -476,18 +426,6 @@
 		/* set timer_end for code completion */
 		setup_timer(&ir->timer, ir_raw_decode_timer_end,
 			    (unsigned long)dev);
-<<<<<<< HEAD
-		tasklet_init(&ir->tlet, nec_task, (unsigned long)dev);
-	} else if (ir->raw_decode) {
-		/* set timer_end for code completion */
-		init_timer(&ir->timer_end);
-		ir->timer_end.function = ir_raw_decode_timer_end;
-		ir->timer_end.data = (unsigned long)dev;
-		ir->active = 0;
-	}
-
-	return 0;
-=======
 	}
 
 	return 0;
@@ -520,146 +458,41 @@
 		return __saa7134_ir_start(dev);
 
 	return 0;
->>>>>>> 3cbea436
-}
-
-static void __saa7134_ir_stop(void *priv)
-{
-<<<<<<< HEAD
-	struct saa7134_dev *dev = priv;
-	struct card_ir *ir;
-
-	if (!dev)
-		return;
-
-	ir  = dev->remote;
-	if (!ir)
-		return;
-
-	if (!ir->running)
-		return;
-	if (dev->remote->polling)
-		del_timer_sync(&dev->remote->timer);
-	else if (ir->rc5_gpio)
-		del_timer_sync(&ir->timer_end);
-	else if (ir->nec_gpio)
-		tasklet_kill(&ir->tlet);
-	else if (ir->raw_decode) {
-		del_timer_sync(&ir->timer_end);
-		ir->active = 0;
-	}
-
-	ir->running = 0;
-
-	return;
-}
-
-int saa7134_ir_start(struct saa7134_dev *dev)
-{
-	if (dev->remote->users)
-		return __saa7134_ir_start(dev);
-
-	return 0;
 }
 
 void saa7134_ir_stop(struct saa7134_dev *dev)
 {
-=======
->>>>>>> 3cbea436
 	if (dev->remote->users)
 		__saa7134_ir_stop(dev);
 }
 
-<<<<<<< HEAD
-static int saa7134_ir_open(void *priv)
-{
-	struct saa7134_dev *dev = priv;
-=======
 static int saa7134_ir_open(struct rc_dev *rc)
 {
 	struct saa7134_dev *dev = rc->priv;
->>>>>>> 3cbea436
 
 	dev->remote->users++;
 	return __saa7134_ir_start(dev);
 }
 
-<<<<<<< HEAD
-static void saa7134_ir_close(void *priv)
-{
-	struct saa7134_dev *dev = priv;
-=======
 static void saa7134_ir_close(struct rc_dev *rc)
 {
 	struct saa7134_dev *dev = rc->priv;
->>>>>>> 3cbea436
 
 	dev->remote->users--;
 	if (!dev->remote->users)
 		__saa7134_ir_stop(dev);
-<<<<<<< HEAD
-}
-
-
-static int saa7134_ir_change_protocol(void *priv, u64 ir_type)
-{
-	struct saa7134_dev *dev = priv;
-	struct card_ir *ir = dev->remote;
-	u32 nec_gpio, rc5_gpio;
-
-	if (ir_type == IR_TYPE_RC5) {
-		dprintk("Changing protocol to RC5\n");
-		nec_gpio = 0;
-		rc5_gpio = 1;
-	} else if (ir_type == IR_TYPE_NEC) {
-		dprintk("Changing protocol to NEC\n");
-		nec_gpio = 1;
-		rc5_gpio = 0;
-	} else {
-		dprintk("IR protocol type %ud is not supported\n",
-			(unsigned)ir_type);
-		return -EINVAL;
-	}
-
-	if (ir->running) {
-		saa7134_ir_stop(dev);
-		ir->nec_gpio = nec_gpio;
-		ir->rc5_gpio = rc5_gpio;
-		saa7134_ir_start(dev);
-	} else {
-		ir->nec_gpio = nec_gpio;
-		ir->rc5_gpio = rc5_gpio;
-	}
-
-	return 0;
-=======
->>>>>>> 3cbea436
 }
 
 int saa7134_input_init1(struct saa7134_dev *dev)
 {
-<<<<<<< HEAD
-	struct card_ir *ir;
-	struct input_dev *input_dev;
-=======
 	struct saa7134_card_ir *ir;
 	struct rc_dev *rc;
->>>>>>> 3cbea436
 	char *ir_codes = NULL;
 	u32 mask_keycode = 0;
 	u32 mask_keydown = 0;
 	u32 mask_keyup   = 0;
-<<<<<<< HEAD
-	int polling      = 0;
-	int rc5_gpio	 = 0;
-	int nec_gpio	 = 0;
-	int raw_decode   = 0;
-	int allow_protocol_change = 0;
-	u64 ir_type = IR_TYPE_OTHER;
-=======
 	unsigned polling = 0;
 	bool raw_decode  = false;
->>>>>>> 3cbea436
 	int err;
 
 	if (dev->has_remote != SAA7134_REMOTE_GPIO)
@@ -724,22 +557,14 @@
 		mask_keydown = 0x0040000;	/* Enable GPIO18 line on both edges */
 		mask_keyup   = 0x0040000;
 		mask_keycode = 0xffff;
-<<<<<<< HEAD
-		raw_decode   = 1;
-=======
 		raw_decode   = true;
->>>>>>> 3cbea436
 		break;
 	case SAA7134_BOARD_AVERMEDIA_M733A:
 		ir_codes     = RC_MAP_AVERMEDIA_M733A_RM_K6;
 		mask_keydown = 0x0040000;
 		mask_keyup   = 0x0040000;
 		mask_keycode = 0xffff;
-<<<<<<< HEAD
-		raw_decode   = 1;
-=======
 		raw_decode   = true;
->>>>>>> 3cbea436
 		break;
 	case SAA7134_BOARD_AVERMEDIA_777:
 	case SAA7134_BOARD_AVERMEDIA_A16AR:
@@ -846,11 +671,7 @@
 		mask_keydown = 0x0040000;	/* Enable GPIO18 line on both edges */
 		mask_keyup   = 0x0040000;
 		mask_keycode = 0xffff;
-<<<<<<< HEAD
-		raw_decode   = 1;
-=======
 		raw_decode   = true;
->>>>>>> 3cbea436
 		break;
 	case SAA7134_BOARD_ENCORE_ENLTV:
 	case SAA7134_BOARD_ENCORE_ENLTV_FM:
@@ -861,16 +682,10 @@
 		break;
 	case SAA7134_BOARD_ENCORE_ENLTV_FM53:
 		ir_codes     = RC_MAP_ENCORE_ENLTV_FM53;
-<<<<<<< HEAD
-		mask_keydown = 0x0040000;
-		mask_keycode = 0x00007f;
-		nec_gpio = 1;
-=======
 		mask_keydown = 0x0040000;	/* Enable GPIO18 line on both edges */
 		mask_keyup   = 0x0040000;
 		mask_keycode = 0xffff;
 		raw_decode   = true;
->>>>>>> 3cbea436
 		break;
 	case SAA7134_BOARD_10MOONSTVMASTER3:
 		ir_codes     = RC_MAP_ENCORE_ENLTV;
@@ -906,14 +721,11 @@
 		mask_keyup   = 0x020000;
 		polling      = 50; /* ms */
 		break;
-<<<<<<< HEAD
-=======
 	case SAA7134_BOARD_VIDEOMATE_M1F:
 		ir_codes     = RC_MAP_VIDEOMATE_M1F;
 		mask_keycode = 0x0ff00;
 		mask_keyup   = 0x040000;
 		break;
->>>>>>> 3cbea436
 	}
 	if (NULL == ir_codes) {
 		printk("%s: Oops: IR config error [card=%d]\n",
@@ -928,26 +740,14 @@
 		goto err_out_free;
 	}
 
-<<<<<<< HEAD
-	ir->dev = input_dev;
-	dev->remote = ir;
-
-	ir->running = 0;
-=======
 	ir->dev = rc;
 	dev->remote = ir;
->>>>>>> 3cbea436
 
 	/* init hardware-specific stuff */
 	ir->mask_keycode = mask_keycode;
 	ir->mask_keydown = mask_keydown;
 	ir->mask_keyup   = mask_keyup;
 	ir->polling      = polling;
-<<<<<<< HEAD
-	ir->rc5_gpio	 = rc5_gpio;
-	ir->nec_gpio	 = nec_gpio;
-=======
->>>>>>> 3cbea436
 	ir->raw_decode	 = raw_decode;
 
 	/* init input device */
@@ -956,30 +756,11 @@
 	snprintf(ir->phys, sizeof(ir->phys), "pci-%s/ir0",
 		 pci_name(dev->pci));
 
-<<<<<<< HEAD
-
-	ir->props.priv = dev;
-	ir->props.open = saa7134_ir_open;
-	ir->props.close = saa7134_ir_close;
-
-	if (raw_decode)
-		ir->props.driver_type = RC_DRIVER_IR_RAW;
-
-	if (!raw_decode && allow_protocol_change) {
-		ir->props.allowed_protos = IR_TYPE_RC5 | IR_TYPE_NEC;
-		ir->props.change_protocol = saa7134_ir_change_protocol;
-	}
-
-	err = ir_input_init(input_dev, &ir->ir, ir_type);
-	if (err < 0)
-		goto err_out_free;
-=======
 	rc->priv = dev;
 	rc->open = saa7134_ir_open;
 	rc->close = saa7134_ir_close;
 	if (raw_decode)
 		rc->driver_type = RC_DRIVER_IR_RAW;
->>>>>>> 3cbea436
 
 	rc->input_name = ir->name;
 	rc->input_phys = ir->phys;
@@ -992,17 +773,6 @@
 		rc->input_id.vendor  = dev->pci->vendor;
 		rc->input_id.product = dev->pci->device;
 	}
-<<<<<<< HEAD
-	input_dev->dev.parent = &dev->pci->dev;
-
-	err = ir_input_register(ir->dev, ir_codes, &ir->props, MODULE_NAME);
-	if (err)
-		goto err_out_free;
-
-	/* the remote isn't as bouncy as a keyboard */
-	ir->dev->rep[REP_DELAY] = repeat_delay;
-	ir->dev->rep[REP_PERIOD] = repeat_period;
-=======
 	rc->dev.parent = &dev->pci->dev;
 	rc->map_name = ir_codes;
 	rc->driver_name = MODULE_NAME;
@@ -1010,15 +780,11 @@
 	err = rc_register_device(rc);
 	if (err)
 		goto err_out_free;
->>>>>>> 3cbea436
 
 	return 0;
 
 err_out_free:
-<<<<<<< HEAD
-=======
 	rc_free_device(rc);
->>>>>>> 3cbea436
 	dev->remote = NULL;
 	kfree(ir);
 	return err;
@@ -1118,11 +884,7 @@
 		dev->init_data.name = "BeholdTV";
 		dev->init_data.get_key = get_key_beholdm6xx;
 		dev->init_data.ir_codes = RC_MAP_BEHOLD;
-<<<<<<< HEAD
-		dev->init_data.type = IR_TYPE_NEC;
-=======
 		dev->init_data.type = RC_TYPE_NEC;
->>>>>>> 3cbea436
 		info.addr = 0x2d;
 		break;
 	case SAA7134_BOARD_AVERMEDIA_CARDBUS_501:
@@ -1146,10 +908,9 @@
 }
 
 static int saa7134_raw_decode_irq(struct saa7134_dev *dev)
-<<<<<<< HEAD
-{
-	struct card_ir	*ir = dev->remote;
-	unsigned long 	timeout;
+{
+	struct saa7134_card_ir *ir = dev->remote;
+	unsigned long timeout;
 	int space;
 
 	/* Generate initial event */
@@ -1157,7 +918,6 @@
 	saa_setb(SAA7134_GPIO_GPMODE3, SAA7134_GPIO_GPRESCAN);
 	space = saa_readl(SAA7134_GPIO_GPSTATUS0 >> 2) & ir->mask_keydown;
 	ir_raw_event_store_edge(dev->remote->dev, space ? IR_SPACE : IR_PULSE);
-
 
 	/*
 	 * Wait 15 ms from the start of the first IR event before processing
@@ -1166,171 +926,9 @@
 	 */
 	if (!ir->active) {
 		timeout = jiffies + jiffies_to_msecs(15);
-		mod_timer(&ir->timer_end, timeout);
-		ir->active = 1;
-	}
-
-	return 1;
-}
-
-static int saa7134_rc5_irq(struct saa7134_dev *dev)
-=======
->>>>>>> 3cbea436
-{
-	struct saa7134_card_ir *ir = dev->remote;
-	unsigned long timeout;
-	int space;
-
-<<<<<<< HEAD
-	/* active code => add bit */
-	if (ir->active) {
-		/* only if in the code (otherwise spurious IRQ or timer
-		   late) */
-		if (ir->last_bit < 28) {
-			ir->last_bit = (gap - ir_rc5_remote_gap / 2) /
-			    ir_rc5_remote_gap;
-			ir->code |= 1 << ir->last_bit;
-		}
-		/* starting new code */
-	} else {
-		ir->active = 1;
-		ir->code = 0;
-		ir->base_time = tv;
-		ir->last_bit = 0;
-
-		timeout = current_jiffies + (500 + 30 * HZ) / 1000;
-		mod_timer(&ir->timer_end, timeout);
-	}
-
-	return 1;
-}
-
-/* On NEC protocol, One has 2.25 ms, and zero has 1.125 ms
-   The first pulse (start) has 9 + 4.5 ms
- */
-
-static void saa7134_nec_timer(unsigned long data)
-{
-	struct saa7134_dev *dev = (struct saa7134_dev *) data;
-	struct card_ir *ir = dev->remote;
-
-	dprintk("Cancel key repeat\n");
-
-	ir_input_nokey(ir->dev, &ir->ir);
-}
-
-static void nec_task(unsigned long data)
-{
-	struct saa7134_dev *dev = (struct saa7134_dev *) data;
-	struct card_ir *ir;
-	struct timeval tv;
-	int count, pulse, oldpulse, gap;
-	u32 ircode = 0, not_code = 0;
-	int ngap = 0;
-
-	if (!data) {
-		printk(KERN_ERR "saa713x/ir: Can't recover dev struct\n");
-		/* GPIO will be kept disabled */
-		return;
-	}
-
-	ir = dev->remote;
-
-	/* rising SAA7134_GPIO_GPRESCAN reads the status */
-=======
-	/* Generate initial event */
->>>>>>> 3cbea436
-	saa_clearb(SAA7134_GPIO_GPMODE3, SAA7134_GPIO_GPRESCAN);
-	saa_setb(SAA7134_GPIO_GPMODE3, SAA7134_GPIO_GPRESCAN);
-	space = saa_readl(SAA7134_GPIO_GPSTATUS0 >> 2) & ir->mask_keydown;
-	ir_raw_event_store_edge(dev->remote->dev, space ? IR_SPACE : IR_PULSE);
-
-	/*
-	 * Wait 15 ms from the start of the first IR event before processing
-	 * the event. This time is enough for NEC protocol. May need adjustments
-	 * to work with other protocols.
-	 */
-<<<<<<< HEAD
-	do {
-		/* Wait until the end of pulse/space or 5 ms */
-		for (count = 0; count < 500; count++)  {
-			udelay(10);
-			/* rising SAA7134_GPIO_GPRESCAN reads the status */
-			saa_clearb(SAA7134_GPIO_GPMODE3, SAA7134_GPIO_GPRESCAN);
-			saa_setb(SAA7134_GPIO_GPMODE3, SAA7134_GPIO_GPRESCAN);
-			pulse = saa_readl(SAA7134_GPIO_GPSTATUS0 >> 2)
-				& ir->mask_keydown;
-			if (pulse != oldpulse)
-				break;
-		}
-
-		do_gettimeofday(&tv);
-		gap = 1000000 * (tv.tv_sec - ir->base_time.tv_sec) +
-				tv.tv_usec - ir->base_time.tv_usec;
-
-		if (!pulse) {
-			/* Bit 0 has 560 us, while bit 1 has 1120 us.
-			   Do something only if bit == 1
-			 */
-			if (ngap && (gap > 560 + 280)) {
-				unsigned int shift = ngap - 1;
-
-				/* Address first, then command */
-				if (shift < 8) {
-					shift += 8;
-					ircode |= 1 << shift;
-				} else if (shift < 16) {
-					not_code |= 1 << shift;
-				} else if (shift < 24) {
-					shift -= 16;
-					ircode |= 1 << shift;
-				} else {
-					shift -= 24;
-					not_code |= 1 << shift;
-				}
-			}
-			ngap++;
-		}
-
-
-		ir->base_time = tv;
-
-		/* TIMEOUT - Long pulse */
-		if (gap >= 5000)
-			break;
-		oldpulse = pulse;
-	} while (ngap < 32);
-
-	if (ngap == 32) {
-		/* FIXME: should check if not_code == ~ircode */
-		ir->code = ir_extract_bits(ircode, ir->mask_keycode);
-
-		dprintk("scancode = 0x%02x (code = 0x%02x, notcode= 0x%02x)\n",
-			 ir->code, ircode, not_code);
-
-		ir_input_keydown(ir->dev, &ir->ir, ir->code);
-	} else
-		dprintk("Repeat last key\n");
-
-	/* Keep repeating the last key */
-	mod_timer(&ir->timer_keyup, jiffies + msecs_to_jiffies(150));
-
-	saa_setl(SAA7134_IRQ2, SAA7134_IRQ2_INTE_GPIO18_P);
-}
-
-static int saa7134_nec_irq(struct saa7134_dev *dev)
-{
-	struct card_ir *ir = dev->remote;
-
-	saa_clearl(SAA7134_IRQ2, SAA7134_IRQ2_INTE_GPIO18_P);
-	tasklet_schedule(&ir->tlet);
-=======
-	if (!ir->active) {
-		timeout = jiffies + jiffies_to_msecs(15);
 		mod_timer(&ir->timer, timeout);
 		ir->active = true;
 	}
->>>>>>> 3cbea436
 
 	return 1;
 }