--- conflicted
+++ resolved
@@ -1585,10 +1585,7 @@
 
 		if (!ops->vidioc_s_crop && !ops->vidioc_s_selection)
 			break;
-<<<<<<< HEAD
-=======
-
->>>>>>> dcd6c922
+
 		if (ret_prio) {
 			ret = ret_prio;
 			break;
@@ -1882,11 +1879,8 @@
 			ret = ret_prio;
 			break;
 		}
-<<<<<<< HEAD
-=======
 		type = (vfd->vfl_type == VFL_TYPE_RADIO) ?
 			V4L2_TUNER_RADIO : V4L2_TUNER_ANALOG_TV;
->>>>>>> dcd6c922
 		dbgarg(cmd, "tuner=%d, type=%d, frequency=%d\n",
 				p->tuner, p->type, p->frequency);
 		if (p->type != type)
@@ -2234,7 +2228,6 @@
 		}
 		ret = check_fmt(ops, create->format.type);
 		if (ret)
-<<<<<<< HEAD
 			break;
 
 		ret = ops->vidioc_create_bufs(file, fh, create);
@@ -2257,30 +2250,6 @@
 		dbgarg(cmd, "index=%d", b->index);
 		break;
 	}
-=======
-			break;
-
-		ret = ops->vidioc_create_bufs(file, fh, create);
-
-		dbgarg(cmd, "count=%d @ %d\n", create->count, create->index);
-		break;
-	}
-	case VIDIOC_PREPARE_BUF:
-	{
-		struct v4l2_buffer *b = arg;
-
-		if (!ops->vidioc_prepare_buf)
-			break;
-		ret = check_fmt(ops, b->type);
-		if (ret)
-			break;
-
-		ret = ops->vidioc_prepare_buf(file, fh, b);
-
-		dbgarg(cmd, "index=%d", b->index);
-		break;
-	}
->>>>>>> dcd6c922
 	default:
 		if (!ops->vidioc_default)
 			break;
