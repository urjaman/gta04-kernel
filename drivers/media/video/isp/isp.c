--- conflicted
+++ resolved
@@ -45,7 +45,6 @@
 #include "ispcsi2.h"
 
 static struct isp_device *omap3isp;
-static int flag_720p;
 
 static int isp_try_size(struct v4l2_pix_format *pix_input,
 			struct v4l2_pix_format *pix_output);
@@ -971,11 +970,7 @@
 				RESZ_DONE,
 				irqdis->isp_callbk_arg1[CBK_RESZ_DONE],
 				irqdis->isp_callbk_arg2[CBK_RESZ_DONE]);
-<<<<<<< HEAD
-		else if (!RAW_CAPTURE(&isp_obj)) {
-=======
 		else if (CCDC_PREV_RESZ_CAPTURE(&isp_obj)) {
->>>>>>> fc1d3a3b
 			if (!ispresizer_busy())
 				ispresizer_config_shadow_registers();
 			isp_buf_process(bufs);
@@ -1296,25 +1291,6 @@
 	     || pix_input->pixelformat == V4L2_PIX_FMT_SGRBG10DPCM8)
 	    && pix_output->pixelformat != V4L2_PIX_FMT_SGRBG10) {
 
-<<<<<<< HEAD
-		if (!flag_720p)
-				isp_obj.module.isp_pipeline = OMAP_ISP_PREVIEW |
-						OMAP_ISP_RESIZER |
-						OMAP_ISP_CCDC;
-			else
-				isp_obj.module.isp_pipeline = OMAP_ISP_PREVIEW |
-						OMAP_ISP_CCDC;
-
-		ispccdc_request();
-		isppreview_request();
-		if (!flag_720p)
-			ispresizer_request();
-		ispccdc_config_datapath(CCDC_RAW, CCDC_OTHERS_VP);
-		isppreview_config_datapath(PRV_RAW_CCDC, PREVIEW_MEM);
-		if (!flag_720p)
-				ispresizer_config_datapath(RSZ_MEM_YUV);
-
-=======
 		if ((pix_output->width == 1280) &&
 			(pix_output->height == 720)) {
 			isp_obj.module.isp_pipeline =
@@ -1334,7 +1310,6 @@
 			ispresizer_request();
 			ispresizer_config_datapath(RSZ_MEM_YUV);
 		}
->>>>>>> fc1d3a3b
 	} else {
 		isp_obj.module.isp_pipeline = OMAP_ISP_CCDC;
 		ispccdc_request();
@@ -1378,21 +1353,6 @@
 				       isp_obj.module.resizer_output_height);
 	}
 
-<<<<<<< HEAD
-	if (pix_output->pixelformat == V4L2_PIX_FMT_UYVY) {
-		isppreview_config_ycpos(YCPOS_YCrYCb);
-		if (!flag_720p) {
-			if (is_ispresizer_enabled())
-				ispresizer_config_ycpos(0);
-		}
-
-	} else {
-		isppreview_config_ycpos(YCPOS_CrYCbY);
-		if (!flag_720p) {
-			if (is_ispresizer_enabled())
-				ispresizer_config_ycpos(1);
-		}
-=======
 	if (CCDC_PREV_RESZ_CAPTURE(&isp_obj)) {
 		if (pix_output->pixelformat == V4L2_PIX_FMT_UYVY) {
 			isppreview_config_ycpos(YCPOS_YCrYCb);
@@ -1406,7 +1366,6 @@
 			isppreview_config_ycpos(YCPOS_YCrYCb);
 		else
 			isppreview_config_ycpos(YCPOS_CrYCbY);
->>>>>>> fc1d3a3b
 	}
 
 	return;
@@ -1899,14 +1858,6 @@
 	int rval = 0;
 
 
-<<<<<<< HEAD
-	if ((pix_output->width == 1280) && (pix_output->height == 720))
-		flag_720p = 1;
-	else
-		flag_720p = 0;
-
-=======
->>>>>>> fc1d3a3b
 	if (!isp_obj.ref_count)
 		return -EINVAL;
 
