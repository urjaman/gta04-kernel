/*
 * isp.c
 *
 * Driver Library for ISP Control module in TI's OMAP3 Camera ISP
 * ISP interface and IRQ related APIs are defined here.
 *
 * Copyright (C) 2009 Texas Instruments.
 * Copyright (C) 2009 Nokia.
 *
 * Contributors:
 * 	Sameer Venkatraman <sameerv@ti.com>
 * 	Mohit Jalori <mjalori@ti.com>
 * 	Sergio Aguirre <saaguirre@ti.com>
 * 	Sakari Ailus <sakari.ailus@nokia.com>
 * 	Tuukka Toivonen <tuukka.o.toivonen@nokia.com>
 *	Toni Leinonen <toni.leinonen@nokia.com>
 *
 * This package is free software; you can redistribute it and/or modify
 * it under the terms of the GNU General Public License version 2 as
 * published by the Free Software Foundation.
 *
 * THIS PACKAGE IS PROVIDED ``AS IS'' AND WITHOUT ANY EXPRESS OR
 * IMPLIED WARRANTIES, INCLUDING, WITHOUT LIMITATION, THE IMPLIED
 * WARRANTIES OF MERCHANTIBILITY AND FITNESS FOR A PARTICULAR PURPOSE.
 */


#include <asm/cacheflush.h>
#include <linux/delay.h>
#include <linux/interrupt.h>
#include <linux/clk.h>
#include <linux/dma-mapping.h>
#include <linux/vmalloc.h>
#include <linux/platform_device.h>

#include "isp.h"
#include "ispmmu.h"
#include "ispreg.h"
#include "ispccdc.h"
#include "isph3a.h"
#include "isphist.h"
#include "isp_af.h"
#include "isppreview.h"
#include "ispresizer.h"
#include "ispcsi2.h"

static struct isp_device *omap3isp;
static int flag_720p;

static int isp_try_size(struct v4l2_pix_format *pix_input,
			struct v4l2_pix_format *pix_output);

static void isp_save_ctx(void);

static void isp_restore_ctx(void);

static void isp_buf_init(void);


/* List of image formats supported via OMAP ISP */
const static struct v4l2_fmtdesc isp_formats[] = {
	{
		.description = "UYVY, packed",
		.pixelformat = V4L2_PIX_FMT_UYVY,
	},
	{
		.description = "YUYV (YUV 4:2:2), packed",
		.pixelformat = V4L2_PIX_FMT_YUYV,
	},
	{
		.description = "Bayer10 (GrR/BGb)",
		.pixelformat = V4L2_PIX_FMT_SGRBG10,
	},
};

/* ISP Crop capabilities */
static struct v4l2_rect ispcroprect;
static struct v4l2_rect cur_rect;

/**
 * struct vcontrol - Video control structure.
 * @qc: V4L2 Query control structure.
 * @current_value: Current value of the control.
 */
static struct vcontrol {
	struct v4l2_queryctrl qc;
	int current_value;
} video_control[] = {
	{
		{
			.id = V4L2_CID_BRIGHTNESS,
			.type = V4L2_CTRL_TYPE_INTEGER,
			.name = "Brightness",
			.minimum = ISPPRV_BRIGHT_LOW,
			.maximum = ISPPRV_BRIGHT_HIGH,
			.step = ISPPRV_BRIGHT_STEP,
			.default_value = ISPPRV_BRIGHT_DEF,
		},
		.current_value = ISPPRV_BRIGHT_DEF,
	},
	{
		{
			.id = V4L2_CID_CONTRAST,
			.type = V4L2_CTRL_TYPE_INTEGER,
			.name = "Contrast",
			.minimum = ISPPRV_CONTRAST_LOW,
			.maximum = ISPPRV_CONTRAST_HIGH,
			.step = ISPPRV_CONTRAST_STEP,
			.default_value = ISPPRV_CONTRAST_DEF,
		},
		.current_value = ISPPRV_CONTRAST_DEF,
	},
	{
		{
			.id = V4L2_CID_COLORFX,
			.type = V4L2_CTRL_TYPE_MENU,
			.name = "Color Effects",
			.minimum = V4L2_COLORFX_NONE,
			.maximum = V4L2_COLORFX_SEPIA,
			.step = 1,
			.default_value = V4L2_COLORFX_NONE,
		},
		.current_value = V4L2_COLORFX_NONE,
	}
};

static struct v4l2_querymenu video_menu[] = {
	{
		.id = V4L2_CID_COLORFX,
		.index = 0,
		.name = "None",
	},
	{
		.id = V4L2_CID_COLORFX,
		.index = 1,
		.name = "B&W",
	},
	{
		.id = V4L2_CID_COLORFX,
		.index = 2,
		.name = "Sepia",
	},
};

struct isp_buf {
	dma_addr_t isp_addr;
	void (*complete)(struct videobuf_buffer *vb, void *priv);
	struct videobuf_buffer *vb;
	void *priv;
	u32 vb_state;
};

#define ISP_BUFS_IS_FULL(bufs)					\
	(((bufs)->queue + 1) % NUM_BUFS == (bufs)->done)
#define ISP_BUFS_IS_EMPTY(bufs)		((bufs)->queue == (bufs)->done)
#define ISP_BUFS_IS_LAST(bufs)					\
	((bufs)->queue == ((bufs)->done + 1) % NUM_BUFS)
#define ISP_BUFS_QUEUED(bufs)						\
	((((bufs)->done - (bufs)->queue + NUM_BUFS)) % NUM_BUFS)
#define ISP_BUF_DONE(bufs)		((bufs)->buf + (bufs)->done)
#define ISP_BUF_NEXT_DONE(bufs)				\
	((bufs)->buf + ((bufs)->done + 1) % NUM_BUFS)
#define ISP_BUF_QUEUE(bufs)		((bufs)->buf + (bufs)->queue)
#define ISP_BUF_MARK_DONE(bufs)				\
	(bufs)->done = ((bufs)->done + 1) % NUM_BUFS;
#define ISP_BUF_MARK_QUEUED(bufs)			\
	(bufs)->queue = ((bufs)->queue + 1) % NUM_BUFS;

struct isp_bufs {
	dma_addr_t isp_addr_capture[VIDEO_MAX_FRAME];
	spinlock_t lock;	/* For handling current buffer */
	/* queue full: (ispsg.queue + 1) % NUM_BUFS == ispsg.done
	   queue empty: ispsg.queue == ispsg.done */
	struct isp_buf buf[NUM_BUFS];
	/* Next slot to queue a buffer. */
	int queue;
	/* Buffer that is being processed. */
	int done;
	/* Wait for this many hs_vs before anything else. */
	int wait_hs_vs;
};

/**
 * struct ispirq - Structure for containing callbacks to be called in ISP ISR.
 * @isp_callbk: Array which stores callback functions, indexed by the type of
 *              callback (8 possible types).
 * @isp_callbk_arg1: Pointer to array containing pointers to the first argument
 *                   to be passed to the requested callback function.
 * @isp_callbk_arg2: Pointer to array containing pointers to the second
 *                   argument to be passed to the requested callback function.
 *
 * This structure is used to contain all the callback functions related for
 * each callback type (CBK_CCDC_VD0, CBK_CCDC_VD1, CBK_PREV_DONE,
 * CBK_RESZ_DONE, CBK_MMU_ERR, CBK_H3A_AWB_DONE, CBK_HIST_DONE, CBK_HS_VS,
 * CBK_LSC_ISR).
 */
struct isp_irq {
	isp_callback_t isp_callbk[CBK_END];
	isp_vbq_callback_ptr isp_callbk_arg1[CBK_END];
	void *isp_callbk_arg2[CBK_END];
};

/**
 * struct ispmodule - Structure for storing ISP sub-module information.
 * @isp_pipeline: Bit mask for submodules enabled within the ISP.
 * @applyCrop: Flag to do a crop operation when video buffer queue ISR is done
 * @pix: Structure containing the format and layout of the output image.
 * @ccdc_input_width: ISP CCDC module input image width.
 * @ccdc_input_height: ISP CCDC module input image height.
 * @ccdc_output_width: ISP CCDC module output image width.
 * @ccdc_output_height: ISP CCDC module output image height.
 * @preview_input_width: ISP Preview module input image width.
 * @preview_input_height: ISP Preview module input image height.
 * @preview_output_width: ISP Preview module output image width.
 * @preview_output_height: ISP Preview module output image height.
 * @resizer_input_width: ISP Resizer module input image width.
 * @resizer_input_height: ISP Resizer module input image height.
 * @resizer_output_width: ISP Resizer module output image width.
 * @resizer_output_height: ISP Resizer module output image height.
 */
struct isp_module {
	unsigned int isp_pipeline;
	int applyCrop;
	struct v4l2_pix_format pix;
	unsigned int ccdc_input_width;
	unsigned int ccdc_input_height;
	unsigned int ccdc_output_width;
	unsigned int ccdc_output_height;
	unsigned int preview_input_width;
	unsigned int preview_input_height;
	unsigned int preview_output_width;
	unsigned int preview_output_height;
	unsigned int resizer_input_width;
	unsigned int resizer_input_height;
	unsigned int resizer_output_width;
	unsigned int resizer_output_height;
};

#define RAW_CAPTURE(isp)					\
	(!((isp)->module.isp_pipeline & OMAP_ISP_PREVIEW))

/**
 * struct isp - Structure for storing ISP Control module information
 * @lock: Spinlock to sync between isr and processes.
 * @isp_mutex: Semaphore used to get access to the ISP.
 * @ref_count: Reference counter.
 * @cam_ick: Pointer to ISP Interface clock.
 * @cam_fck: Pointer to ISP Functional clock.
 *
 * This structure is used to store the OMAP ISP Control Information.
 */
static struct isp {
	spinlock_t lock;	/* For handling registered ISP callbacks */
	struct mutex isp_mutex;	/* For handling ref_count field */
	int ref_count;
	struct clk *cam_ick;
	struct clk *cam_mclk;
	struct clk *csi2_fck;
	struct isp_interface_config *config;
	dma_addr_t tmp_buf;
	size_t tmp_buf_size;
	unsigned long tmp_buf_offset;
	struct isp_bufs bufs;
	struct isp_irq irq;
	struct isp_module module;
} isp_obj;

/* Structure for saving/restoring ISP module registers */
static struct isp_reg isp_reg_list[] = {
	{OMAP3_ISP_IOMEM_MAIN, ISP_SYSCONFIG, 0},
	{OMAP3_ISP_IOMEM_MAIN, ISP_TCTRL_GRESET_LENGTH, 0},
	{OMAP3_ISP_IOMEM_MAIN, ISP_TCTRL_PSTRB_REPLAY, 0},
	{OMAP3_ISP_IOMEM_MAIN, ISP_CTRL, 0},
	{OMAP3_ISP_IOMEM_MAIN, ISP_TCTRL_CTRL, 0},
	{OMAP3_ISP_IOMEM_MAIN, ISP_TCTRL_FRAME, 0},
	{OMAP3_ISP_IOMEM_MAIN, ISP_TCTRL_PSTRB_DELAY, 0},
	{OMAP3_ISP_IOMEM_MAIN, ISP_TCTRL_STRB_DELAY, 0},
	{OMAP3_ISP_IOMEM_MAIN, ISP_TCTRL_SHUT_DELAY, 0},
	{OMAP3_ISP_IOMEM_MAIN, ISP_TCTRL_PSTRB_LENGTH, 0},
	{OMAP3_ISP_IOMEM_MAIN, ISP_TCTRL_STRB_LENGTH, 0},
	{OMAP3_ISP_IOMEM_MAIN, ISP_TCTRL_SHUT_LENGTH, 0},
	{OMAP3_ISP_IOMEM_CBUFF, ISP_CBUFF_SYSCONFIG, 0},
	{OMAP3_ISP_IOMEM_CBUFF, ISP_CBUFF_IRQENABLE, 0},
	{OMAP3_ISP_IOMEM_CBUFF, ISP_CBUFF0_CTRL, 0},
	{OMAP3_ISP_IOMEM_CBUFF, ISP_CBUFF1_CTRL, 0},
	{OMAP3_ISP_IOMEM_CBUFF, ISP_CBUFF0_START, 0},
	{OMAP3_ISP_IOMEM_CBUFF, ISP_CBUFF1_START, 0},
	{OMAP3_ISP_IOMEM_CBUFF, ISP_CBUFF0_END, 0},
	{OMAP3_ISP_IOMEM_CBUFF, ISP_CBUFF1_END, 0},
	{OMAP3_ISP_IOMEM_CBUFF, ISP_CBUFF0_WINDOWSIZE, 0},
	{OMAP3_ISP_IOMEM_CBUFF, ISP_CBUFF1_WINDOWSIZE, 0},
	{OMAP3_ISP_IOMEM_CBUFF, ISP_CBUFF0_THRESHOLD, 0},
	{OMAP3_ISP_IOMEM_CBUFF, ISP_CBUFF1_THRESHOLD, 0},
	{0, ISP_TOK_TERM, 0}
};

u32 isp_reg_readl(enum isp_mem_resources isp_mmio_range, u32 reg_offset)
{
	return __raw_readl(omap3isp->mmio_base[isp_mmio_range] + reg_offset);
}
EXPORT_SYMBOL(isp_reg_readl);

void isp_reg_writel(u32 reg_value, enum isp_mem_resources isp_mmio_range,
		    u32 reg_offset)
{
	__raw_writel(reg_value,
		     omap3isp->mmio_base[isp_mmio_range] + reg_offset);
}
EXPORT_SYMBOL(isp_reg_writel);

/*
 *
 * V4L2 Handling
 *
 */

/**
 * find_vctrl - Returns the index of the ctrl array of the requested ctrl ID.
 * @id: Requested control ID.
 *
 * Returns 0 if successful, -EINVAL if not found, or -EDOM if its out of
 * domain.
 **/
static int find_vctrl(int id)
{
	int i;

	if (id < V4L2_CID_BASE)
		return -EDOM;

	for (i = (ARRAY_SIZE(video_control) - 1); i >= 0; i--)
		if (video_control[i].qc.id == id)
			break;

	if (i < 0)
		i = -EINVAL;

	return i;
}

static int find_next_vctrl(int id)
{
	int i;
	u32 best = (u32)-1;

	for (i = 0; i < ARRAY_SIZE(video_control); i++) {
		if (video_control[i].qc.id > id &&
		    (best == (u32)-1 ||
		     video_control[i].qc.id <
		     video_control[best].qc.id)) {
			best = i;
		}
	}

	if (best == (u32)-1)
		return -EINVAL;

	return best;
}

/**
 * find_vmenu - Returns index of the menu array of the requested ctrl option.
 * @id: Requested control ID.
 * @index: Requested menu option index.
 *
 * Returns 0 if successful, -EINVAL if not found, or -EDOM if its out of
 * domain.
 **/
static int find_vmenu(int id, int index)
{
	int i;

	if (id < V4L2_CID_BASE)
		return -EDOM;

	for (i = (ARRAY_SIZE(video_menu) - 1); i >= 0; i--) {
		if (video_menu[i].id != id || video_menu[i].index != index)
			continue;
		return i;
	}

	return -EINVAL;
}

/**
 * isp_release_resources - Free ISP submodules
 **/
static void isp_release_resources(void)
{
	if (isp_obj.module.isp_pipeline & OMAP_ISP_CCDC)
		ispccdc_free();

	if (isp_obj.module.isp_pipeline & OMAP_ISP_PREVIEW)
		isppreview_free();

	if (isp_obj.module.isp_pipeline & OMAP_ISP_RESIZER)
		ispresizer_free();
	return;
}

static int isp_wait(int (*busy)(void), int wait_for_busy, int max_wait)
{
	int wait = 0;

	if (max_wait == 0)
		max_wait = 10000; /* 10 ms */

	while ((wait_for_busy && !busy())
	       || (!wait_for_busy && busy())) {
		rmb();
		udelay(1);
		wait++;
		if (wait > max_wait) {
			printk(KERN_ALERT "%s: wait is too much\n", __func__);
			return -EBUSY;
		}
	}
	DPRINTK_ISPCTRL(KERN_ALERT "%s: wait %d\n", __func__, wait);

	return 0;
}

static int ispccdc_sbl_wait_idle(int max_wait)
{
	return isp_wait(ispccdc_sbl_busy, 0, max_wait);
}

static void isp_enable_interrupts(int is_raw)
{
	isp_reg_writel(-1, OMAP3_ISP_IOMEM_MAIN, ISP_IRQ0STATUS);
	isp_reg_or(OMAP3_ISP_IOMEM_MAIN, ISP_IRQ0ENABLE,
		   IRQ0ENABLE_CCDC_LSC_PREF_ERR_IRQ |
		   IRQ0ENABLE_HS_VS_IRQ |
		   IRQ0ENABLE_CCDC_VD0_IRQ |
		   IRQ0ENABLE_CCDC_VD1_IRQ);

	if (is_raw)
		return;

	isp_reg_or(OMAP3_ISP_IOMEM_MAIN, ISP_IRQ0ENABLE,
		   IRQ0ENABLE_PRV_DONE_IRQ |
		   IRQ0ENABLE_RSZ_DONE_IRQ);

	return;
}

static void isp_disable_interrupts(void)
{
	isp_reg_and(OMAP3_ISP_IOMEM_MAIN, ISP_IRQ0ENABLE,
		    ~(IRQ0ENABLE_CCDC_LSC_PREF_ERR_IRQ |
		      IRQ0ENABLE_HS_VS_IRQ |
		      IRQ0ENABLE_CCDC_VD0_IRQ |
		      IRQ0ENABLE_CCDC_VD1_IRQ |
		      IRQ0ENABLE_PRV_DONE_IRQ |
		      IRQ0ENABLE_RSZ_DONE_IRQ));
}

/**
 * isp_set_callback - Sets the callback for the ISP module done events.
 * @type: Type of the event for which callback is requested.
 * @callback: Method to be called as callback in the ISR context.
 * @arg1: First argument to be passed when callback is called in ISR.
 * @arg2: Second argument to be passed when callback is called in ISR.
 *
 * This function sets a callback function for a done event in the ISP
 * module, and enables the corresponding interrupt.
 **/
int isp_set_callback(enum isp_callback_type type, isp_callback_t callback,
		     isp_vbq_callback_ptr arg1,
		     void *arg2)
{
	unsigned long irqflags = 0;

	if (callback == NULL) {
		DPRINTK_ISPCTRL("ISP_ERR : Null Callback\n");
		return -EINVAL;
	}

	spin_lock_irqsave(&isp_obj.lock, irqflags);
	isp_obj.irq.isp_callbk[type] = callback;
	isp_obj.irq.isp_callbk_arg1[type] = arg1;
	isp_obj.irq.isp_callbk_arg2[type] = arg2;
	spin_unlock_irqrestore(&isp_obj.lock, irqflags);

	switch (type) {
	case CBK_H3A_AWB_DONE:
		isp_reg_writel(IRQ0ENABLE_H3A_AWB_DONE_IRQ,
			       OMAP3_ISP_IOMEM_MAIN, ISP_IRQ0STATUS);
		isp_reg_or(OMAP3_ISP_IOMEM_MAIN, ISP_IRQ0ENABLE,
			   IRQ0ENABLE_H3A_AWB_DONE_IRQ);
		break;
	case CBK_H3A_AF_DONE:
		isp_reg_writel(IRQ0ENABLE_H3A_AF_DONE_IRQ,
			       OMAP3_ISP_IOMEM_MAIN, ISP_IRQ0STATUS);
		isp_reg_or(OMAP3_ISP_IOMEM_MAIN, ISP_IRQ0ENABLE,
			   IRQ0ENABLE_H3A_AF_DONE_IRQ);
		break;
	case CBK_HIST_DONE:
		isp_reg_writel(IRQ0ENABLE_HIST_DONE_IRQ,
			       OMAP3_ISP_IOMEM_MAIN, ISP_IRQ0STATUS);
		isp_reg_or(OMAP3_ISP_IOMEM_MAIN, ISP_IRQ0ENABLE,
			   IRQ0ENABLE_HIST_DONE_IRQ);
		break;
	case CBK_PREV_DONE:
		isp_reg_writel(IRQ0ENABLE_PRV_DONE_IRQ,
			       OMAP3_ISP_IOMEM_MAIN, ISP_IRQ0STATUS);
		isp_reg_or(OMAP3_ISP_IOMEM_MAIN, ISP_IRQ0ENABLE,
			   IRQ0ENABLE_PRV_DONE_IRQ);
		break;
	case CBK_RESZ_DONE:
		isp_reg_writel(IRQ0ENABLE_RSZ_DONE_IRQ,
			       OMAP3_ISP_IOMEM_MAIN, ISP_IRQ0STATUS);
		isp_reg_or(OMAP3_ISP_IOMEM_MAIN, ISP_IRQ0ENABLE,
			   IRQ0ENABLE_RSZ_DONE_IRQ);
		break;
	default:
		break;
	}

	return 0;
}
EXPORT_SYMBOL(isp_set_callback);

/**
 * isp_unset_callback - Clears the callback for the ISP module done events.
 * @type: Type of the event for which callback to be cleared.
 *
 * This function clears a callback function for a done event in the ISP
 * module, and disables the corresponding interrupt.
 **/
int isp_unset_callback(enum isp_callback_type type)
{
	unsigned long irqflags = 0;

	spin_lock_irqsave(&isp_obj.lock, irqflags);
	isp_obj.irq.isp_callbk[type] = NULL;
	isp_obj.irq.isp_callbk_arg1[type] = NULL;
	isp_obj.irq.isp_callbk_arg2[type] = NULL;
	spin_unlock_irqrestore(&isp_obj.lock, irqflags);

	switch (type) {
	case CBK_H3A_AWB_DONE:
		isp_reg_and(OMAP3_ISP_IOMEM_MAIN, ISP_IRQ0ENABLE,
			    ~IRQ0ENABLE_H3A_AWB_DONE_IRQ);
		break;
	case CBK_H3A_AF_DONE:
		isp_reg_and(OMAP3_ISP_IOMEM_MAIN, ISP_IRQ0ENABLE,
			    ~IRQ0ENABLE_H3A_AF_DONE_IRQ);
		break;
	case CBK_HIST_DONE:
		isp_reg_and(OMAP3_ISP_IOMEM_MAIN, ISP_IRQ0ENABLE,
			    ~IRQ0ENABLE_HIST_DONE_IRQ);
		break;
	case CBK_CSIA:
		isp_csi2_irq_set(0);
		break;
	case CBK_CSIB:
		isp_reg_writel(IRQ0ENABLE_CSIB_IRQ, OMAP3_ISP_IOMEM_MAIN,
			       ISP_IRQ0STATUS);
		isp_reg_or(OMAP3_ISP_IOMEM_MAIN, ISP_IRQ0ENABLE,
			   IRQ0ENABLE_CSIB_IRQ);
		break;
	case CBK_PREV_DONE:
		isp_reg_and(OMAP3_ISP_IOMEM_MAIN, ISP_IRQ0ENABLE,
			    ~IRQ0ENABLE_PRV_DONE_IRQ);
		break;
	case CBK_RESZ_DONE:
		isp_reg_and(OMAP3_ISP_IOMEM_MAIN, ISP_IRQ0ENABLE,
			    ~IRQ0ENABLE_RSZ_DONE_IRQ);
		break;
	default:
		break;
	}

	return 0;
}
EXPORT_SYMBOL(isp_unset_callback);

/**
 * isp_set_xclk - Configures the specified cam_xclk to the desired frequency.
 * @xclk: Desired frequency of the clock in Hz.
 * @xclksel: XCLK to configure (0 = A, 1 = B).
 *
 * Configures the specified MCLK divisor in the ISP timing control register
 * (TCTRL_CTRL) to generate the desired xclk clock value.
 *
 * Divisor = CM_CAM_MCLK_HZ / xclk
 *
 * Returns the final frequency that is actually being generated
 **/
u32 isp_set_xclk(u32 xclk, u8 xclksel)
{
	u32 divisor;
	u32 currentxclk;

	if (xclk >= CM_CAM_MCLK_HZ) {
		divisor = ISPTCTRL_CTRL_DIV_BYPASS;
		currentxclk = CM_CAM_MCLK_HZ;
	} else if (xclk >= 2) {
		divisor = CM_CAM_MCLK_HZ / xclk;
		if (divisor >= ISPTCTRL_CTRL_DIV_BYPASS)
			divisor = ISPTCTRL_CTRL_DIV_BYPASS - 1;
		currentxclk = CM_CAM_MCLK_HZ / divisor;
	} else {
		divisor = xclk;
		currentxclk = 0;
	}

	switch (xclksel) {
	case 0:
		isp_reg_and_or(OMAP3_ISP_IOMEM_MAIN, ISP_TCTRL_CTRL,
			       ~ISPTCTRL_CTRL_DIVA_MASK,
			       divisor << ISPTCTRL_CTRL_DIVA_SHIFT);
		DPRINTK_ISPCTRL("isp_set_xclk(): cam_xclka set to %d Hz\n",
				currentxclk);
		break;
	case 1:
		isp_reg_and_or(OMAP3_ISP_IOMEM_MAIN, ISP_TCTRL_CTRL,
			       ~ISPTCTRL_CTRL_DIVB_MASK,
			       divisor << ISPTCTRL_CTRL_DIVB_SHIFT);
		DPRINTK_ISPCTRL("isp_set_xclk(): cam_xclkb set to %d Hz\n",
				currentxclk);
		break;
	default:
		DPRINTK_ISPCTRL("ISP_ERR: isp_set_xclk(): Invalid requested "
				"xclk. Must be 0 (A) or 1 (B)."
				"\n");
		return -EINVAL;
	}

	return currentxclk;
}
EXPORT_SYMBOL(isp_set_xclk);

/**
 * isp_power_settings - Sysconfig settings, for Power Management.
 * @isp_sysconfig: Structure containing the power settings for ISP to configure
 *
 * Sets the power settings for the ISP, and SBL bus.
 **/
static void isp_power_settings(int idle)
{
	if (idle) {
		isp_reg_writel(ISP_SYSCONFIG_AUTOIDLE |
			       (ISP_SYSCONFIG_MIDLEMODE_SMARTSTANDBY <<
				ISP_SYSCONFIG_MIDLEMODE_SHIFT),
			       OMAP3_ISP_IOMEM_MAIN,
			       ISP_SYSCONFIG);
		if (omap_rev() == OMAP3430_REV_ES1_0) {
			isp_reg_writel(ISPCSI1_AUTOIDLE |
				       (ISPCSI1_MIDLEMODE_SMARTSTANDBY <<
					ISPCSI1_MIDLEMODE_SHIFT),
				       OMAP3_ISP_IOMEM_CSI2A,
				       ISP_CSIA_SYSCONFIG);
			isp_reg_writel(ISPCSI1_AUTOIDLE |
				       (ISPCSI1_MIDLEMODE_SMARTSTANDBY <<
					ISPCSI1_MIDLEMODE_SHIFT),
				       OMAP3_ISP_IOMEM_CCP2,
				       ISP_CSIB_SYSCONFIG);
		}
		isp_reg_writel(ISPCTRL_SBL_AUTOIDLE, OMAP3_ISP_IOMEM_MAIN,
			       ISP_CTRL);

	} else {
		isp_reg_writel(ISP_SYSCONFIG_AUTOIDLE |
			       (ISP_SYSCONFIG_MIDLEMODE_FORCESTANDBY <<
				ISP_SYSCONFIG_MIDLEMODE_SHIFT),
			       OMAP3_ISP_IOMEM_MAIN,
			       ISP_SYSCONFIG);
		if (omap_rev() == OMAP3430_REV_ES1_0) {
			isp_reg_writel(ISPCSI1_AUTOIDLE |
				       (ISPCSI1_MIDLEMODE_FORCESTANDBY <<
					ISPCSI1_MIDLEMODE_SHIFT),
				       OMAP3_ISP_IOMEM_CSI2A,
				       ISP_CSIA_SYSCONFIG);

			isp_reg_writel(ISPCSI1_AUTOIDLE |
				       (ISPCSI1_MIDLEMODE_FORCESTANDBY <<
					ISPCSI1_MIDLEMODE_SHIFT),
				       OMAP3_ISP_IOMEM_CCP2,
				       ISP_CSIB_SYSCONFIG);
		}

		isp_reg_writel(ISPCTRL_SBL_AUTOIDLE, OMAP3_ISP_IOMEM_MAIN,
			       ISP_CTRL);
	}
}

#define BIT_SET(var, shift, mask, val)		\
	do {					\
		var = (var & ~(mask << shift))	\
			| (val << shift);	\
	} while (0)

static int isp_init_csi(struct isp_interface_config *config)
{
	u32 i = 0, val, reg;
	int format;

	switch (config->u.csi.format) {
	case V4L2_PIX_FMT_SGRBG10:
		format = 0x16;		/* RAW10+VP */
		break;
	case V4L2_PIX_FMT_SGRBG10DPCM8:
		format = 0x12;		/* RAW8+DPCM10+VP */
		break;
	default:
		printk(KERN_ERR "isp_init_csi: bad csi format\n");
		return -EINVAL;
	}

	/* Reset the CSI and wait for reset to complete */
	isp_reg_writel(isp_reg_readl(OMAP3_ISP_IOMEM_CCP2, ISPCSI1_SYSCONFIG) |
		       BIT(1),
		       OMAP3_ISP_IOMEM_CCP2,
		       ISPCSI1_SYSCONFIG);
	while (!(isp_reg_readl(OMAP3_ISP_IOMEM_CCP2, ISPCSI1_SYSSTATUS) &
		 BIT(0))) {
		udelay(10);
		if (i++ > 10)
			break;
	}
	if (!(isp_reg_readl(OMAP3_ISP_IOMEM_CCP2, ISPCSI1_SYSSTATUS) &
	      BIT(0))) {
		printk(KERN_WARNING
		       "omap3_isp: timeout waiting for csi reset\n");
	}

	/* ISPCSI1_CTRL */
	val = isp_reg_readl(OMAP3_ISP_IOMEM_CCP2, ISPCSI1_CTRL);
	val &= ~BIT(11);	/* Enable VP only off ->
				   extract embedded data to interconnect */
	BIT_SET(val, 8, 0x3, config->u.csi.vpclk);	/* Video port clock */
/*	val |= BIT(3);	*/	/* Wait for FEC before disabling interface */
	val |= BIT(2);		/* I/O cell output is parallel
				   (no effect, but errata says should be enabled
				   for class 1/2) */
	val |= BIT(12);		/* VP clock polarity to falling edge
				   (needed or bad picture!) */

	/* Data/strobe physical layer */
	BIT_SET(val, 1, 1, config->u.csi.signalling);
	BIT_SET(val, 10, 1, config->u.csi.strobe_clock_inv);
	val |= BIT(4);		/* Magic bit to enable CSI1 and strobe mode */
	isp_reg_writel(val, OMAP3_ISP_IOMEM_CCP2, ISPCSI1_CTRL);

	/* ISPCSI1_LCx_CTRL logical channel #0 */
	reg = ISPCSI1_LCx_CTRL(0);	/* reg = ISPCSI1_CTRL1; */
	val = isp_reg_readl(OMAP3_ISP_IOMEM_CCP2, reg);
	/* Format = RAW10+VP or RAW8+DPCM10+VP*/
	BIT_SET(val, 3, 0x1f, format);
	/* Enable setting of frame regions of interest */
	BIT_SET(val, 1, 1, 1);
	BIT_SET(val, 2, 1, config->u.csi.crc);
	isp_reg_writel(val, OMAP3_ISP_IOMEM_CCP2, reg);

	/* ISPCSI1_DAT_START for logical channel #0 */
	reg = ISPCSI1_LCx_DAT_START(0);		/* reg = ISPCSI1_DAT_START; */
	val = isp_reg_readl(OMAP3_ISP_IOMEM_CCP2, reg);
	BIT_SET(val, 16, 0xfff, config->u.csi.data_start);
	isp_reg_writel(val, OMAP3_ISP_IOMEM_CCP2, reg);

	/* ISPCSI1_DAT_SIZE for logical channel #0 */
	reg = ISPCSI1_LCx_DAT_SIZE(0);		/* reg = ISPCSI1_DAT_SIZE; */
	val = isp_reg_readl(OMAP3_ISP_IOMEM_CCP2, reg);
	BIT_SET(val, 16, 0xfff, config->u.csi.data_size);
	isp_reg_writel(val, OMAP3_ISP_IOMEM_CCP2, reg);

	/* Clear status bits for logical channel #0 */
	isp_reg_writel(0xFFF & ~BIT(6), OMAP3_ISP_IOMEM_CCP2,
		       ISPCSI1_LC01_IRQSTATUS);

	/* Enable CSI1 */
	val = isp_reg_readl(OMAP3_ISP_IOMEM_CCP2, ISPCSI1_CTRL);
	val |=  BIT(0) | BIT(4);
	isp_reg_writel(val, OMAP3_ISP_IOMEM_CCP2, ISPCSI1_CTRL);

	if (!(isp_reg_readl(OMAP3_ISP_IOMEM_CCP2, ISPCSI1_CTRL) & BIT(4))) {
		printk(KERN_WARNING "OMAP3 CSI1 bus not available\n");
		if (config->u.csi.signalling)	/* Strobe mode requires CSI1 */
			return -EIO;
	}

	return 0;
}

/**
 * isp_configure_interface - Configures ISP Control I/F related parameters.
 * @config: Pointer to structure containing the desired configuration for the
 * 	ISP.
 *
 * Configures ISP control register (ISP_CTRL) with the values specified inside
 * the config structure. Controls:
 * - Selection of parallel or serial input to the preview hardware.
 * - Data lane shifter.
 * - Pixel clock polarity.
 * - 8 to 16-bit bridge at the input of CCDC module.
 * - HS or VS synchronization signal detection
 **/
int isp_configure_interface(struct isp_interface_config *config)
{
	u32 ispctrl_val = isp_reg_readl(OMAP3_ISP_IOMEM_MAIN, ISP_CTRL);
	int r;

	isp_obj.config = config;

	ispctrl_val &= ISPCTRL_SHIFT_MASK;
	ispctrl_val |= config->dataline_shift << ISPCTRL_SHIFT_SHIFT;
	ispctrl_val &= ~ISPCTRL_PAR_CLK_POL_INV;

	ispctrl_val &= ISPCTRL_PAR_SER_CLK_SEL_MASK;

	isp_buf_init();

	switch (config->ccdc_par_ser) {
	case ISP_PARLL:
		ispctrl_val |= ISPCTRL_PAR_SER_CLK_SEL_PARALLEL;
		ispctrl_val |= config->u.par.par_clk_pol
			<< ISPCTRL_PAR_CLK_POL_SHIFT;
		ispctrl_val &= ~ISPCTRL_PAR_BRIDGE_BENDIAN;
		ispctrl_val |= config->u.par.par_bridge
			<< ISPCTRL_PAR_BRIDGE_SHIFT;
		break;
	case ISP_CSIA:
		ispctrl_val |= ISPCTRL_PAR_SER_CLK_SEL_CSIA;
		ispctrl_val &= ~ISPCTRL_PAR_BRIDGE_BENDIAN;

		if (config->u.csi.crc)
			isp_csi2_ctrl_config_ecc_enable(true);

		isp_csi2_ctrl_config_vp_out_ctrl(config->u.csi.vpclk);
		isp_csi2_ctrl_config_vp_only_enable(true);
		isp_csi2_ctrl_config_vp_clk_enable(true);
		isp_csi2_ctrl_update(false);

		isp_csi2_ctx_config_format(0, config->u.csi.format);
		isp_csi2_ctx_update(0, false);

		isp_csi2_irq_complexio1_set(1);
		isp_csi2_irq_status_set(1);
		isp_csi2_irq_set(1);

		isp_csi2_enable(1);
		mdelay(3);
		break;
	case ISP_CSIB:
		ispctrl_val |= ISPCTRL_PAR_SER_CLK_SEL_CSIB;
		r = isp_init_csi(config);
		if (r)
			return r;
		break;
	case ISP_NONE:
		return 0;
	default:
		return -EINVAL;
	}

	ispctrl_val &= ~ISPCTRL_SYNC_DETECT_VSRISE;
	ispctrl_val |= config->hsvs_syncdetect;

	isp_reg_writel(ispctrl_val, OMAP3_ISP_IOMEM_MAIN, ISP_CTRL);

	/* Set sensor specific fields in CCDC and Previewer module.*/
	ispccdc_set_wenlog(config->wenlog);
	ispccdc_set_crop_offset(config->raw_fmt_in);

	return 0;
}
EXPORT_SYMBOL(isp_configure_interface);

static int isp_buf_process(struct isp_bufs *bufs);

/**
 * omap34xx_isp_isr - Interrupt Service Routine for Camera ISP module.
 * @irq: Not used currently.
 * @ispirq_disp: Pointer to the object that is passed while request_irq is
 *               called. This is the isp_obj.irq object containing info on the
 *               callback.
 *
 * Handles the corresponding callback if plugged in.
 *
 * Returns IRQ_HANDLED when IRQ was correctly handled, or IRQ_NONE when the
 * IRQ wasn't handled.
 **/
static irqreturn_t omap34xx_isp_isr(int irq, void *_isp)
{
	struct isp *isp = _isp;
	struct isp_irq *irqdis = &isp->irq;
	struct isp_bufs *bufs = &isp->bufs;
	unsigned long flags;
	u32 irqstatus = 0;
	unsigned long irqflags = 0;
	int wait_hs_vs = 0;

	irqstatus = isp_reg_readl(OMAP3_ISP_IOMEM_MAIN, ISP_IRQ0STATUS);
	isp_reg_writel(irqstatus, OMAP3_ISP_IOMEM_MAIN, ISP_IRQ0STATUS);

	spin_lock_irqsave(&bufs->lock, flags);
	wait_hs_vs = bufs->wait_hs_vs;
	if (irqstatus & HS_VS && bufs->wait_hs_vs)
		bufs->wait_hs_vs--;
	spin_unlock_irqrestore(&bufs->lock, flags);

	spin_lock_irqsave(&isp_obj.lock, irqflags);
	/*
	 * We need to wait for the first HS_VS interrupt from CCDC.
	 * Otherwise our frame (and everything else) might be bad.
	 */
	if (wait_hs_vs)
		goto out_ignore_buff;

	if (irqstatus & CCDC_VD0) {
		if (RAW_CAPTURE(&isp_obj))
			isp_buf_process(bufs);
		if (!ispccdc_busy())
			ispccdc_config_shadow_registers();
	}

	if (irqstatus & PREV_DONE) {
		if (irqdis->isp_callbk[CBK_PREV_DONE])
			irqdis->isp_callbk[CBK_PREV_DONE](
				PREV_DONE,
				irqdis->isp_callbk_arg1[CBK_PREV_DONE],
				irqdis->isp_callbk_arg2[CBK_PREV_DONE]);
		else if (!RAW_CAPTURE(&isp_obj) && !ispresizer_busy()) {
			if (isp_obj.module.applyCrop) {
				ispresizer_applycrop();
				if (!ispresizer_busy())
					isp_obj.module.applyCrop = 0;
			}
			if (!isppreview_busy()) {
				ispresizer_enable(1);
				if (isppreview_busy()) {
					/* FIXME: locking! */
					ISP_BUF_DONE(bufs)->vb_state =
						VIDEOBUF_ERROR;
					printk(KERN_ERR "%s: can't stop"
					       " preview\n", __func__);
				}
			}
			if (!isppreview_busy())
				isppreview_config_shadow_registers();
			if (!isppreview_busy())
				isph3a_update_wb();
		}
	}

	if (irqstatus & RESZ_DONE) {
		if (irqdis->isp_callbk[CBK_RESZ_DONE])
			irqdis->isp_callbk[CBK_RESZ_DONE](
				RESZ_DONE,
				irqdis->isp_callbk_arg1[CBK_RESZ_DONE],
				irqdis->isp_callbk_arg2[CBK_RESZ_DONE]);
		else if (!RAW_CAPTURE(&isp_obj)) {
			if (!ispresizer_busy())
				ispresizer_config_shadow_registers();
			isp_buf_process(bufs);
		}
	}

	if (irqstatus & H3A_AWB_DONE) {
		if (irqdis->isp_callbk[CBK_H3A_AWB_DONE])
			irqdis->isp_callbk[CBK_H3A_AWB_DONE](
				H3A_AWB_DONE,
				irqdis->isp_callbk_arg1[CBK_H3A_AWB_DONE],
				irqdis->isp_callbk_arg2[CBK_H3A_AWB_DONE]);
	}

	if (irqstatus & HIST_DONE) {
		if (irqdis->isp_callbk[CBK_HIST_DONE])
			irqdis->isp_callbk[CBK_HIST_DONE](
				HIST_DONE,
				irqdis->isp_callbk_arg1[CBK_HIST_DONE],
				irqdis->isp_callbk_arg2[CBK_HIST_DONE]);
	}

	if (irqstatus & H3A_AF_DONE) {
		if (irqdis->isp_callbk[CBK_H3A_AF_DONE])
			irqdis->isp_callbk[CBK_H3A_AF_DONE](
				H3A_AF_DONE,
				irqdis->isp_callbk_arg1[CBK_H3A_AF_DONE],
				irqdis->isp_callbk_arg2[CBK_H3A_AF_DONE]);
	}


out_ignore_buff:
	if (irqstatus & LSC_PRE_ERR) {
		struct isp_buf *buf = ISP_BUF_DONE(bufs);
		/* Mark buffer faulty. */
		buf->vb_state = VIDEOBUF_ERROR;
		ispccdc_lsc_error_handler();
		printk(KERN_ERR "%s: lsc prefetch error\n", __func__);
	}

	if (irqstatus & CSIA) {
		struct isp_buf *buf = ISP_BUF_DONE(bufs);
		isp_csi2_isr();
		buf->vb_state = VIDEOBUF_ERROR;
	}

	if (irqstatus & IRQ0STATUS_CSIB_IRQ) {
		u32 ispcsi1_irqstatus;

		ispcsi1_irqstatus = isp_reg_readl(OMAP3_ISP_IOMEM_CCP2,
						  ISPCSI1_LC01_IRQSTATUS);
		DPRINTK_ISPCTRL("%x\n", ispcsi1_irqstatus);
	}

	if (irqdis->isp_callbk[CBK_CATCHALL]) {
		irqdis->isp_callbk[CBK_CATCHALL](
			irqstatus,
			irqdis->isp_callbk_arg1[CBK_CATCHALL],
			irqdis->isp_callbk_arg2[CBK_CATCHALL]);
	}

	spin_unlock_irqrestore(&isp_obj.lock, irqflags);

#if 1
	{
		static const struct {
			int num;
			char *name;
		} bits[] = {
			{ 31, "HS_VS_IRQ" },
			{ 30, "SEC_ERR_IRQ" },
			{ 29, "OCP_ERR_IRQ" },
			{ 28, "MMU_ERR_IRQ" },
			{ 27, "res27" },
			{ 26, "res26" },
			{ 25, "OVF_IRQ" },
			{ 24, "RSZ_DONE_IRQ" },
			{ 23, "res23" },
			{ 22, "res22" },
			{ 21, "CBUFF_IRQ" },
			{ 20, "PRV_DONE_IRQ" },
			{ 19, "CCDC_LSC_PREFETCH_ERROR" },
			{ 18, "CCDC_LSC_PREFETCH_COMPLETED" },
			{ 17, "CCDC_LSC_DONE" },
			{ 16, "HIST_DONE_IRQ" },
			{ 15, "res15" },
			{ 14, "res14" },
			{ 13, "H3A_AWB_DONE_IRQ" },
			{ 12, "H3A_AF_DONE_IRQ" },
			{ 11, "CCDC_ERR_IRQ" },
			{ 10, "CCDC_VD2_IRQ" },
			{  9, "CCDC_VD1_IRQ" },
			{  8, "CCDC_VD0_IRQ" },
			{  7, "res7" },
			{  6, "res6" },
			{  5, "res5" },
			{  4, "CSIB_IRQ" },
			{  3, "CSIB_LCM_IRQ" },
			{  2, "res2" },
			{  1, "res1" },
			{  0, "CSIA_IRQ" },
		};
		int i;
		for (i = 0; i < ARRAY_SIZE(bits); i++) {
			if ((1 << bits[i].num) & irqstatus)
				DPRINTK_ISPCTRL("%s ", bits[i].name);
		}
		DPRINTK_ISPCTRL("\n");
	}
#endif

	return IRQ_HANDLED;
}

/* Device name, needed for resource tracking layer */
struct device_driver camera_drv = {
	.name = "camera"
};

struct device camera_dev = {
	.driver = &camera_drv,
};

/**
 *  isp_tmp_buf_free - To free allocated 10MB memory
 *
 **/
static void isp_tmp_buf_free(void)
{
	if (isp_obj.tmp_buf) {
		ispmmu_vfree(isp_obj.tmp_buf);
		isp_obj.tmp_buf = 0;
		isp_obj.tmp_buf_size = 0;
	}
}

/**
 *  isp_tmp_buf_alloc - To allocate a 10MB memory
 *
 **/
static u32 isp_tmp_buf_alloc(size_t size)
{
	isp_tmp_buf_free();

	printk(KERN_INFO "%s: allocating %d bytes\n", __func__, size);

	isp_obj.tmp_buf = ispmmu_vmalloc(size);
	if (IS_ERR((void *)isp_obj.tmp_buf)) {
		printk(KERN_ERR "ispmmu_vmap mapping failed ");
		return -ENOMEM;
	}
	isp_obj.tmp_buf_size = size;

	isppreview_set_outaddr(isp_obj.tmp_buf);
	ispresizer_set_inaddr(isp_obj.tmp_buf);

	return 0;
}

/**
 * isp_start - Starts ISP submodule
 *
 * Start the needed isp components assuming these components
 * are configured correctly.
 **/
void isp_start(void)
{
	if (isp_obj.module.isp_pipeline & OMAP_ISP_PREVIEW
	    && is_isppreview_enabled())
		isppreview_enable(1);

	isph3a_notify(0);
	isp_af_notify(0);
	return;
}
EXPORT_SYMBOL(isp_start);

#define ISP_STATISTICS_BUSY			\
	()
#define ISP_STOP_TIMEOUT	msecs_to_jiffies(1000)
static int __isp_disable_modules(int suspend)
{
	unsigned long timeout = jiffies + ISP_STOP_TIMEOUT;
	int reset = 0;

	/*
	 * We need to stop all the modules after CCDC first or they'll
	 * never stop since they may not get a full frame from CCDC.
	 */
	if (suspend) {
		isp_af_suspend();
		isph3a_aewb_suspend();
		isp_hist_suspend();
		isppreview_suspend();
		ispresizer_suspend();
	} else {
		isp_af_enable(0);
		isph3a_aewb_enable(0);
		isp_hist_enable(0);
		isppreview_enable(0);
		ispresizer_enable(0);
	}

	timeout = jiffies + ISP_STOP_TIMEOUT;
	while (isp_af_busy()
	       || isph3a_aewb_busy()
	       || isp_hist_busy()
	       || isppreview_busy()
	       || ispresizer_busy()) {
		if (time_after(jiffies, timeout)) {
			printk(KERN_ERR "%s: can't stop non-ccdc modules\n",
			       __func__);
			reset = 1;
			break;
		}
		msleep(1);
	}

	/* Let's stop CCDC now. */
	if (suspend)
		/* This function supends lsc too */
		ispccdc_suspend();
	else {
		ispccdc_enable_lsc(0);
		ispccdc_enable(0);
	}

	timeout = jiffies + ISP_STOP_TIMEOUT;
	while (ispccdc_busy()) {
		if (time_after(jiffies, timeout)) {
			printk(KERN_ERR "%s: can't stop ccdc\n", __func__);
			reset = 1;
			break;
		}
		msleep(1);
	}

	return reset;
}

static int isp_stop_modules(void)
{
	return __isp_disable_modules(0);
}

static int isp_suspend_modules(void)
{
	return __isp_disable_modules(1);
}

static void isp_resume_modules(void)
{
	ispresizer_resume();
	isppreview_resume();
	isp_hist_resume();
	isph3a_aewb_resume();
	isp_af_resume();
	ispccdc_resume();
}

static void isp_reset(void)
{
	unsigned long timeout = 0;

	isp_reg_writel(isp_reg_readl(OMAP3_ISP_IOMEM_MAIN, ISP_SYSCONFIG)
		       | ISP_SYSCONFIG_SOFTRESET,
		       OMAP3_ISP_IOMEM_MAIN, ISP_SYSCONFIG);
	while (!(isp_reg_readl(OMAP3_ISP_IOMEM_MAIN, ISP_SYSSTATUS) & 0x1)) {
		if (timeout++ > 10000) {
			printk(KERN_ALERT "%s: cannot reset ISP\n", __func__);
			break;
		}
		udelay(1);
	}
}

/**
 * isp_stop - Stops isp submodules
 **/
void isp_stop()
{
	int reset;

	isph3a_notify(1);
	isp_af_notify(1);
	isp_disable_interrupts();
	reset = isp_stop_modules();
	isp_buf_init();
	if (!reset)
		return;

	isp_save_ctx();
	isp_reset();
	isp_restore_ctx();
}
EXPORT_SYMBOL(isp_stop);

static void isp_set_buf(struct isp_buf *buf)
{
	if (isp_obj.module.isp_pipeline & OMAP_ISP_RESIZER
	    && is_ispresizer_enabled())
		ispresizer_set_outaddr(buf->isp_addr);
	else if (isp_obj.module.isp_pipeline & OMAP_ISP_CCDC)
		ispccdc_set_outaddr(buf->isp_addr);

}

/**
 * isp_calc_pipeline - Sets pipeline depending of input and output pixel format
 * @pix_input: Pointer to V4L2 pixel format structure for input image.
 * @pix_output: Pointer to V4L2 pixel format structure for output image.
 **/
static u32 isp_calc_pipeline(struct v4l2_pix_format *pix_input,
			     struct v4l2_pix_format *pix_output)
{
	isp_release_resources();
	if ((pix_input->pixelformat == V4L2_PIX_FMT_SGRBG10
	     || pix_input->pixelformat == V4L2_PIX_FMT_SGRBG10DPCM8)
	    && pix_output->pixelformat != V4L2_PIX_FMT_SGRBG10) {

		if (!flag_720p)
				isp_obj.module.isp_pipeline = OMAP_ISP_PREVIEW |
						OMAP_ISP_RESIZER |
						OMAP_ISP_CCDC;
			else
				isp_obj.module.isp_pipeline = OMAP_ISP_PREVIEW |
						OMAP_ISP_CCDC;

		ispccdc_request();
		isppreview_request();
		if (!flag_720p)
			ispresizer_request();
		ispccdc_config_datapath(CCDC_RAW, CCDC_OTHERS_VP);
		isppreview_config_datapath(PRV_RAW_CCDC, PREVIEW_MEM);
		if (!flag_720p)
				ispresizer_config_datapath(RSZ_MEM_YUV);

	} else {
		isp_obj.module.isp_pipeline = OMAP_ISP_CCDC;
		ispccdc_request();
		if (pix_input->pixelformat == V4L2_PIX_FMT_SGRBG10
		    || pix_input->pixelformat == V4L2_PIX_FMT_SGRBG10DPCM8)
			ispccdc_config_datapath(CCDC_RAW, CCDC_OTHERS_VP_MEM);
		else
			ispccdc_config_datapath(CCDC_YUV_SYNC,
						CCDC_OTHERS_MEM);
	}
	return 0;
}

/**
 * isp_config_pipeline - Configures the image size and ycpos for ISP submodules
 * @pix_input: Pointer to V4L2 pixel format structure for input image.
 * @pix_output: Pointer to V4L2 pixel format structure for output image.
 *
 * The configuration of ycpos depends on the output pixel format for both the
 * Preview and Resizer submodules.
 **/
static void isp_config_pipeline(struct v4l2_pix_format *pix_input,
				struct v4l2_pix_format *pix_output)
{
	ispccdc_config_size(isp_obj.module.ccdc_input_width,
			    isp_obj.module.ccdc_input_height,
			    isp_obj.module.ccdc_output_width,
			    isp_obj.module.ccdc_output_height);

	if (isp_obj.module.isp_pipeline & OMAP_ISP_PREVIEW) {
		isppreview_config_size(isp_obj.module.preview_input_width,
				       isp_obj.module.preview_input_height,
				       isp_obj.module.preview_output_width,
				       isp_obj.module.preview_output_height);
	}

	if (isp_obj.module.isp_pipeline & OMAP_ISP_RESIZER) {
		ispresizer_config_size(isp_obj.module.resizer_input_width,
				       isp_obj.module.resizer_input_height,
				       isp_obj.module.resizer_output_width,
				       isp_obj.module.resizer_output_height);
	}

	if (pix_output->pixelformat == V4L2_PIX_FMT_UYVY) {
		isppreview_config_ycpos(YCPOS_YCrYCb);
		if (!flag_720p) {
			if (is_ispresizer_enabled())
				ispresizer_config_ycpos(0);
		}

	} else {
		isppreview_config_ycpos(YCPOS_CrYCbY);
		if (!flag_720p) {
			if (is_ispresizer_enabled())
				ispresizer_config_ycpos(1);
		}
	}

	return;
}

void isp_set_hs_vs(int hs_vs)
{
	struct isp_bufs *bufs = &isp_obj.bufs;

	bufs->wait_hs_vs = hs_vs;
	return;
}
EXPORT_SYMBOL(isp_set_hs_vs);

static void isp_buf_init(void)
{
	struct isp_bufs *bufs = &isp_obj.bufs;
	int sg;

	bufs->queue = 0;
	bufs->done = 0;
	bufs->wait_hs_vs = isp_obj.config->wait_hs_vs;
	for (sg = 0; sg < NUM_BUFS; sg++) {
		bufs->buf[sg].complete = NULL;
		bufs->buf[sg].vb = NULL;
		bufs->buf[sg].priv = NULL;
	}
}

/**
 * isp_vbq_sync - Walks the pages table and flushes the cache for
 *                each page.
 **/
static int isp_vbq_sync(struct videobuf_buffer *vb, int when)
{
	flush_cache_all();

	return 0;
}

static int isp_buf_process(struct isp_bufs *bufs)
{
	struct isp_buf *buf = NULL;
	unsigned long flags;
	int last;

	spin_lock_irqsave(&bufs->lock, flags);

	if (ISP_BUFS_IS_EMPTY(bufs))
		goto out;

	if (RAW_CAPTURE(&isp_obj) && ispccdc_sbl_wait_idle(1000)) {
		printk(KERN_ERR "ccdc %d won't become idle!\n",
		       RAW_CAPTURE(&isp_obj));
		goto out;
	}

	/* We had at least one buffer in queue. */
	buf = ISP_BUF_DONE(bufs);
	last = ISP_BUFS_IS_LAST(bufs);

	if (!last) {
		/* Set new buffer address. */
		isp_set_buf(ISP_BUF_NEXT_DONE(bufs));
	} else {
		/* Tell ISP not to write any of our buffers. */
		isp_disable_interrupts();
		if (RAW_CAPTURE(&isp_obj))
			ispccdc_enable(0);
		else
			ispresizer_enable(0);
		/*
		 * We must wait for the HS_VS since before that the
		 * CCDC may trigger interrupts even if it's not
		 * receiving a frame.
		 */
		bufs->wait_hs_vs = isp_obj.config->wait_hs_vs;
	}
	if ((RAW_CAPTURE(&isp_obj) && ispccdc_busy())
	    || (!RAW_CAPTURE(&isp_obj) && ispresizer_busy())) {
		/*
		 * Next buffer available: for the transfer to succeed, the
		 * CCDC (RAW capture) or resizer (YUV capture) must be idle
		 * for the duration of transfer setup. Bad things happen
		 * otherwise!
		 *
		 * Next buffer not available: if we fail to stop the
		 * ISP the buffer is probably going to be bad.
		 */
		/* Mark this buffer faulty. */
		buf->vb_state = VIDEOBUF_ERROR;
		/* Mark next faulty, too, in case we have one. */
		if (!last) {
			ISP_BUF_NEXT_DONE(bufs)->vb_state =
				VIDEOBUF_ERROR;
			printk(KERN_ALERT "OUCH!!!\n");
		} else {
			printk(KERN_ALERT "Ouch!\n");
		}
	}

	/* Mark the current buffer as done. */
	ISP_BUF_MARK_DONE(bufs);

	DPRINTK_ISPCTRL(KERN_ALERT "%s: finish %d mmu %p\n", __func__,
			(bufs->done - 1 + NUM_BUFS) % NUM_BUFS,
			(bufs->buf+((bufs->done - 1 + NUM_BUFS)
				    % NUM_BUFS))->isp_addr);

out:
	spin_unlock_irqrestore(&bufs->lock, flags);

	if (buf != NULL) {
		/*
		 * We want to dequeue a buffer from the video buffer
		 * queue. Let's do it!
		 */
		isp_vbq_sync(buf->vb, DMA_FROM_DEVICE);
		buf->vb->state = buf->vb_state;
		buf->complete(buf->vb, buf->priv);
	}

	return 0;
}

int isp_buf_queue(struct videobuf_buffer *vb,
		  void (*complete)(struct videobuf_buffer *vb, void *priv),
		  void *priv)
{
	unsigned long flags;
	struct isp_buf *buf;
	struct videobuf_dmabuf *dma = videobuf_to_dma(vb);
	const struct scatterlist *sglist = dma->sglist;
	struct isp_bufs *bufs = &isp_obj.bufs;
	int sglen = dma->sglen;

	BUG_ON(sglen < 0 || !sglist);

	isp_vbq_sync(vb, DMA_TO_DEVICE);

	spin_lock_irqsave(&bufs->lock, flags);

	BUG_ON(ISP_BUFS_IS_FULL(bufs));

	buf = ISP_BUF_QUEUE(bufs);

	buf->isp_addr = bufs->isp_addr_capture[vb->i];
	buf->complete = complete;
	buf->vb = vb;
	buf->priv = priv;
	buf->vb_state = VIDEOBUF_DONE;

	if (ISP_BUFS_IS_EMPTY(bufs)) {
		isp_enable_interrupts(RAW_CAPTURE(&isp_obj));
		isp_set_buf(buf);
		ispccdc_enable(1);
		isp_start();
	}

	ISP_BUF_MARK_QUEUED(bufs);

	spin_unlock_irqrestore(&bufs->lock, flags);

	DPRINTK_ISPCTRL(KERN_ALERT "%s: queue %d vb %d, mmu %p\n", __func__,
			(bufs->queue - 1 + NUM_BUFS) % NUM_BUFS, vb->i,
			buf->isp_addr);

	return 0;
}
EXPORT_SYMBOL(isp_buf_queue);

int isp_vbq_setup(struct videobuf_queue *vbq, unsigned int *cnt,
		  unsigned int *size)
{
	int rval = 0;
	size_t tmp_size = PAGE_ALIGN(isp_obj.module.preview_output_width
				     * isp_obj.module.preview_output_height
				     * ISP_BYTES_PER_PIXEL);

	if (isp_obj.module.isp_pipeline & OMAP_ISP_PREVIEW
	    && isp_obj.tmp_buf_size < tmp_size)
		rval = isp_tmp_buf_alloc(tmp_size);

	return rval;
}
EXPORT_SYMBOL(isp_vbq_setup);

/**
 * isp_vbq_prepare - Videobuffer queue prepare.
 * @vbq: Pointer to videobuf_queue structure.
 * @vb: Pointer to videobuf_buffer structure.
 * @field: Requested Field order for the videobuffer.
 *
 * Returns 0 if successful, or -EIO if the ispmmu was unable to map a
 * scatter-gather linked list data space.
 **/
int isp_vbq_prepare(struct videobuf_queue *vbq, struct videobuf_buffer *vb,
		    enum v4l2_field field)
{
	unsigned int isp_addr;
	struct videobuf_dmabuf *vdma;
	struct isp_bufs *bufs = &isp_obj.bufs;

	int err = 0;

	vdma = videobuf_to_dma(vb);

	isp_addr = ispmmu_vmap(vdma->sglist, vdma->sglen);

	if (IS_ERR_VALUE(isp_addr))
		err = -EIO;
	else
		bufs->isp_addr_capture[vb->i] = isp_addr;

	return err;
}
EXPORT_SYMBOL(isp_vbq_prepare);

/**
 * isp_vbq_release - Videobuffer queue release.
 * @vbq: Pointer to videobuf_queue structure.
 * @vb: Pointer to videobuf_buffer structure.
 **/
void isp_vbq_release(struct videobuf_queue *vbq, struct videobuf_buffer *vb)
{
	struct isp_bufs *bufs = &isp_obj.bufs;

	ispmmu_vunmap(bufs->isp_addr_capture[vb->i]);
	bufs->isp_addr_capture[vb->i] = (dma_addr_t)NULL;
	return;
}
EXPORT_SYMBOL(isp_vbq_release);

/**
 * isp_queryctrl - Query V4L2 control from existing controls in ISP.
 * @a: Pointer to v4l2_queryctrl structure. It only needs the id field filled.
 *
 * Returns 0 if successful, or -EINVAL if not found in ISP.
 **/
int isp_queryctrl(struct v4l2_queryctrl *a)
{
	int i;

	if (a->id & V4L2_CTRL_FLAG_NEXT_CTRL) {
		a->id &= ~V4L2_CTRL_FLAG_NEXT_CTRL;
		i = find_next_vctrl(a->id);
	} else {
		i = find_vctrl(a->id);
	}

	if (i < 0)
		return -EINVAL;

	*a = video_control[i].qc;
	return 0;
}
EXPORT_SYMBOL(isp_queryctrl);

/**
 * isp_queryctrl - Query V4L2 control from existing controls in ISP.
 * @a: Pointer to v4l2_queryctrl structure. It only needs the id field filled.
 *
 * Returns 0 if successful, or -EINVAL if not found in ISP.
 **/
int isp_querymenu(struct v4l2_querymenu *a)
{
	int i;

	i = find_vmenu(a->id, a->index);

	if (i < 0)
		return -EINVAL;

	*a = video_menu[i];
	return 0;
}
EXPORT_SYMBOL(isp_querymenu);

/**
 * isp_g_ctrl - Gets value of the desired V4L2 control.
 * @a: V4L2 control to read actual value from.
 *
 * Return 0 if successful, or -EINVAL if chosen control is not found.
 **/
int isp_g_ctrl(struct v4l2_control *a)
{
	u8 current_value;
	int rval = 0;

	if (!isp_obj.ref_count)
		return -EINVAL;

	switch (a->id) {
	case V4L2_CID_BRIGHTNESS:
		isppreview_query_brightness(&current_value);
		a->value = current_value / ISPPRV_BRIGHT_UNITS;
		break;
	case V4L2_CID_CONTRAST:
		isppreview_query_contrast(&current_value);
		a->value = current_value / ISPPRV_CONTRAST_UNITS;
		break;
	case V4L2_CID_COLORFX:
		isppreview_get_color(&current_value);
		a->value = current_value;
		break;
	default:
		rval = -EINVAL;
		break;
	}

	return rval;
}
EXPORT_SYMBOL(isp_g_ctrl);

/**
 * isp_s_ctrl - Sets value of the desired V4L2 control.
 * @a: V4L2 control to read actual value from.
 *
 * Return 0 if successful, -EINVAL if chosen control is not found or value
 * is out of bounds, -EFAULT if copy_from_user or copy_to_user operation fails
 * from camera abstraction layer related controls or the transfered user space
 * pointer via the value field is not set properly.
 **/
int isp_s_ctrl(struct v4l2_control *a)
{
	int rval = 0;
	u8 new_value = a->value;

	if (!isp_obj.ref_count)
		return -EINVAL;

	switch (a->id) {
	case V4L2_CID_BRIGHTNESS:
		if (new_value > ISPPRV_BRIGHT_HIGH)
			rval = -EINVAL;
		else
			isppreview_update_brightness(&new_value);
		break;
	case V4L2_CID_CONTRAST:
		if (new_value > ISPPRV_CONTRAST_HIGH)
			rval = -EINVAL;
		else
			isppreview_update_contrast(&new_value);
		break;
	case V4L2_CID_COLORFX:
		if (new_value > V4L2_COLORFX_SEPIA)
			rval = -EINVAL;
		else
			isppreview_set_color(&new_value);
		break;
	default:
		rval = -EINVAL;
		break;
	}

	return rval;
}
EXPORT_SYMBOL(isp_s_ctrl);

/**
 * isp_handle_private - Handle all private ioctls for isp module.
 * @cmd: ioctl cmd value
 * @arg: ioctl arg value
 *
 * Return 0 if successful, -EINVAL if chosen cmd value is not handled or value
 * is out of bounds, -EFAULT if ioctl arg value is not valid.
 * Function simply routes the input ioctl cmd id to the appropriate handler in
 * the isp module.
 **/
int isp_handle_private(int cmd, void *arg)
{
	int rval = 0;

	if (!isp_obj.ref_count)
		return -EINVAL;

	switch (cmd) {
	case VIDIOC_PRIVATE_ISP_CCDC_CFG:
		rval = omap34xx_isp_ccdc_config(arg);
		break;
	case VIDIOC_PRIVATE_ISP_PRV_CFG:
		rval = omap34xx_isp_preview_config(arg);
		break;
	case VIDIOC_PRIVATE_ISP_AEWB_CFG: {
		struct isph3a_aewb_config *params;
		params = (struct isph3a_aewb_config *)arg;
		rval = isph3a_aewb_configure(params);
	}
		break;
	case VIDIOC_PRIVATE_ISP_AEWB_REQ: {
		struct isph3a_aewb_data *data;
		data = (struct isph3a_aewb_data *)arg;
		rval = isph3a_aewb_request_statistics(data);
	}
		break;
	case VIDIOC_PRIVATE_ISP_HIST_CFG: {
		struct isp_hist_config *params;
		params = (struct isp_hist_config *)arg;
		rval = isp_hist_configure(params);
	}
		break;
	case VIDIOC_PRIVATE_ISP_HIST_REQ: {
		struct isp_hist_data *data;
		data = (struct isp_hist_data *)arg;
		rval = isp_hist_request_statistics(data);
	}
		break;
	case VIDIOC_PRIVATE_ISP_AF_CFG: {
		struct af_configuration *params;
		params = (struct af_configuration *)arg;
		rval = isp_af_configure(params);
	}
		break;
	case VIDIOC_PRIVATE_ISP_AF_REQ: {
		struct isp_af_data *data;
		data = (struct isp_af_data *)arg;
		rval = isp_af_request_statistics(data);
	}
		break;
	default:
		rval = -EINVAL;
		break;
	}
	return rval;
}
EXPORT_SYMBOL(isp_handle_private);

/**
 * isp_enum_fmt_cap - Gets more information of chosen format index and type
 * @f: Pointer to structure containing index and type of format to read from.
 *
 * Returns 0 if successful, or -EINVAL if format index or format type is
 * invalid.
 **/
int isp_enum_fmt_cap(struct v4l2_fmtdesc *f)
{
	int index = f->index;
	enum v4l2_buf_type type = f->type;
	int rval = -EINVAL;

	if (index >= NUM_ISP_CAPTURE_FORMATS)
		goto err;

	memset(f, 0, sizeof(*f));
	f->index = index;
	f->type = type;

	switch (f->type) {
	case V4L2_BUF_TYPE_VIDEO_CAPTURE:
		rval = 0;
		break;
	default:
		goto err;
	}

	f->flags = isp_formats[index].flags;
	strncpy(f->description, isp_formats[index].description,
		sizeof(f->description));
	f->pixelformat = isp_formats[index].pixelformat;
err:
	return rval;
}
EXPORT_SYMBOL(isp_enum_fmt_cap);

/**
 * isp_g_fmt_cap - Gets current output image format.
 * @f: Pointer to V4L2 format structure to be filled with current output format
 **/
void isp_g_fmt_cap(struct v4l2_pix_format *pix)
{
	*pix = isp_obj.module.pix;
	return;
}
EXPORT_SYMBOL(isp_g_fmt_cap);

/**
 * isp_s_fmt_cap - Sets I/O formats and crop and configures pipeline in ISP
 * @f: Pointer to V4L2 format structure to be filled with current output format
 *
 * Returns 0 if successful, or return value of either isp_try_size or
 * isp_try_fmt if there is an error.
 **/
int isp_s_fmt_cap(struct v4l2_pix_format *pix_input,
		  struct v4l2_pix_format *pix_output)
{
	int crop_scaling_w = 0, crop_scaling_h = 0;
	int rval = 0;


	if ((pix_output->width == 1280) && (pix_output->height == 720))
		flag_720p = 1;
	else
		flag_720p = 0;

	if (!isp_obj.ref_count)
		return -EINVAL;

	rval = isp_calc_pipeline(pix_input, pix_output);
	if (rval)
		goto out;

	rval = isp_try_size(pix_input, pix_output);
	if (rval)
		goto out;

	rval = isp_try_fmt(pix_input, pix_output);
	if (rval)
		goto out;

	if (ispcroprect.width != pix_output->width) {
		crop_scaling_w = 1;
		ispcroprect.left = 0;
		ispcroprect.width = pix_output->width;
	}

	if (ispcroprect.height != pix_output->height) {
		crop_scaling_h = 1;
		ispcroprect.top = 0;
		ispcroprect.height = pix_output->height;
	}

	isp_config_pipeline(pix_input, pix_output);
	if (isp_obj.module.isp_pipeline & OMAP_ISP_RESIZER
	    && (crop_scaling_h || crop_scaling_w))
		isp_config_crop(pix_output);

out:
	return rval;
}
EXPORT_SYMBOL(isp_s_fmt_cap);

/**
 * isp_config_crop - Configures crop parameters in isp resizer.
 * @croppix: Pointer to V4L2 pixel format structure containing crop parameters
 **/
void isp_config_crop(struct v4l2_pix_format *croppix)
{
	u8 crop_scaling_w;
	u8 crop_scaling_h;
	unsigned long org_left, num_pix, new_top;

	struct v4l2_pix_format *pix = croppix;

	crop_scaling_w = (isp_obj.module.preview_output_width * 10) /
		pix->width;
	crop_scaling_h = (isp_obj.module.preview_output_height * 10) /
		pix->height;

	cur_rect.left = (ispcroprect.left * crop_scaling_w) / 10;
	cur_rect.top = (ispcroprect.top * crop_scaling_h) / 10;
	cur_rect.width = (ispcroprect.width * crop_scaling_w) / 10;
	cur_rect.height = (ispcroprect.height * crop_scaling_h) / 10;

	org_left = cur_rect.left;
	while (((int)cur_rect.left & 0xFFFFFFF0) != (int)cur_rect.left)
		(int)cur_rect.left--;

	num_pix = org_left - cur_rect.left;
	new_top = (int)(num_pix * 3) / 4;
	cur_rect.top = cur_rect.top - new_top;
	cur_rect.height = (2 * new_top) + cur_rect.height;

	cur_rect.width = cur_rect.width + (2 * num_pix);
	while (((int)cur_rect.width & 0xFFFFFFF0) != (int)cur_rect.width)
		(int)cur_rect.width--;

	isp_obj.tmp_buf_offset =
		cur_rect.left * 2 +
		isp_obj.module.preview_output_width * 2 * cur_rect.top;

	ispresizer_trycrop(cur_rect.left, cur_rect.top, cur_rect.width,
			   cur_rect.height,
			   isp_obj.module.resizer_output_width,
			   isp_obj.module.resizer_output_height);

	return;
}
EXPORT_SYMBOL(isp_config_crop);

/**
 * isp_g_crop - Gets crop rectangle size and position.
 * @a: Pointer to V4L2 crop structure to be filled.
 *
 * Always returns 0.
 **/
int isp_g_crop(struct v4l2_crop *a)
{
	struct v4l2_crop *crop = a;

	crop->c = ispcroprect;

	return 0;
}
EXPORT_SYMBOL(isp_g_crop);

/**
 * isp_s_crop - Sets crop rectangle size and position and queues crop operation
 * @a: Pointer to V4L2 crop structure with desired parameters.
 * @pix: Pointer to V4L2 pixel format structure with desired parameters.
 *
 * Returns 0 if successful, or -EINVAL if crop parameters are out of bounds.
 **/
int isp_s_crop(struct v4l2_crop *a, struct v4l2_pix_format *pix)
{
	struct v4l2_crop *crop = a;
	int rval = 0;

	if (!isp_obj.ref_count)
		return -EINVAL;

	if (crop->c.left < 0)
		crop->c.left = 0;
	if (crop->c.width < 0)
		crop->c.width = 0;
	if (crop->c.top < 0)
		crop->c.top = 0;
	if (crop->c.height < 0)
		crop->c.height = 0;

	if (crop->c.left >= pix->width)
		crop->c.left = pix->width - 1;
	if (crop->c.top >= pix->height)
		crop->c.top = pix->height - 1;

	if (crop->c.left + crop->c.width > pix->width)
		crop->c.width = pix->width - crop->c.left;
	if (crop->c.top + crop->c.height > pix->height)
		crop->c.height = pix->height - crop->c.top;

	ispcroprect.left = crop->c.left;
	ispcroprect.top = crop->c.top;
	ispcroprect.width = crop->c.width;
	ispcroprect.height = crop->c.height;

	isp_config_crop(pix);

	isp_obj.module.applyCrop = 1;

	return rval;
}
EXPORT_SYMBOL(isp_s_crop);

/**
 * isp_try_fmt_cap - Tries desired input/output image formats
 * @pix_input: Pointer to V4L2 pixel format structure for input image.
 * @pix_output: Pointer to V4L2 pixel format structure for output image.
 *
 * Returns 0 if successful, or return value of either isp_try_size or
 * isp_try_fmt if there is an error.
 **/
int isp_try_fmt_cap(struct v4l2_pix_format *pix_input,
		    struct v4l2_pix_format *pix_output)
{
	int rval = 0;

	rval = isp_calc_pipeline(pix_input, pix_output);
	if (rval)
		goto out;

	rval = isp_try_size(pix_input, pix_output);
	if (rval)
		goto out;

	rval = isp_try_fmt(pix_input, pix_output);
	if (rval)
		goto out;

out:
	return rval;
}
EXPORT_SYMBOL(isp_try_fmt_cap);

/**
 * isp_try_size - Tries size configuration for I/O images of each ISP submodule
 * @pix_input: Pointer to V4L2 pixel format structure for input image.
 * @pix_output: Pointer to V4L2 pixel format structure for output image.
 *
 * Returns 0 if successful, or return value of ispccdc_try_size,
 * isppreview_try_size, or ispresizer_try_size (depending on the pipeline
 * configuration) if there is an error.
 **/
static int isp_try_size(struct v4l2_pix_format *pix_input,
			struct v4l2_pix_format *pix_output)
{
	int rval = 0;


	if (pix_output->width <= ISPRSZ_MIN_OUTPUT
	    || pix_output->height <= ISPRSZ_MIN_OUTPUT)
		return -EINVAL;
	if (pix_output->width >= ISPRSZ_MAX_OUTPUT
	    || pix_output->height > ISPRSZ_MAX_OUTPUT)
		return -EINVAL;

	isp_obj.module.ccdc_input_width = pix_input->width;
	isp_obj.module.ccdc_input_height = pix_input->height;

	if (isp_obj.module.isp_pipeline & OMAP_ISP_RESIZER) {
		isp_obj.module.resizer_output_width = pix_output->width;
		isp_obj.module.resizer_output_height = pix_output->height;
	}

	if (isp_obj.module.isp_pipeline & OMAP_ISP_CCDC) {
		rval = ispccdc_try_size(isp_obj.module.ccdc_input_width,
					isp_obj.module.ccdc_input_height,
					&isp_obj.module.ccdc_output_width,
					&isp_obj.module.ccdc_output_height);
		if (rval) {
			printk(KERN_ERR "ISP_ERR: The dimensions %dx%d are not"
			       " supported\n", pix_input->width,
			       pix_input->height);
			return rval;
		}
		pix_output->width = isp_obj.module.ccdc_output_width;
		pix_output->height = isp_obj.module.ccdc_output_height;
	}

	if (isp_obj.module.isp_pipeline & OMAP_ISP_PREVIEW) {
		isp_obj.module.preview_input_width =
			isp_obj.module.ccdc_output_width;
		isp_obj.module.preview_input_height =
			isp_obj.module.ccdc_output_height;
		rval = isppreview_try_size(
			isp_obj.module.preview_input_width,
			isp_obj.module.preview_input_height,
			&isp_obj.module.preview_output_width,
			&isp_obj.module.preview_output_height);
		if (rval) {
			printk(KERN_ERR "ISP_ERR: The dimensions %dx%d are not"
			       " supported\n", pix_input->width,
			       pix_input->height);
			return rval;
		}
		pix_output->width = isp_obj.module.preview_output_width;
		pix_output->height = isp_obj.module.preview_output_height;
	}

	if (isp_obj.module.isp_pipeline & OMAP_ISP_RESIZER) {
		isp_obj.module.resizer_input_width =
			isp_obj.module.preview_output_width;
		isp_obj.module.resizer_input_height =
			isp_obj.module.preview_output_height;
		rval = ispresizer_try_size(
			&isp_obj.module.resizer_input_width,
			&isp_obj.module.resizer_input_height,
			&isp_obj.module.resizer_output_width,
			&isp_obj.module.resizer_output_height);
		if (rval) {
			printk(KERN_ERR "ISP_ERR: The dimensions %dx%d are not"
			       " supported\n", pix_input->width,
			       pix_input->height);
			return rval;
		}
		pix_output->width = isp_obj.module.resizer_output_width;
		pix_output->height = isp_obj.module.resizer_output_height;
	}

	return rval;
}

/**
 * isp_try_fmt - Validates input/output format parameters.
 * @pix_input: Pointer to V4L2 pixel format structure for input image.
 * @pix_output: Pointer to V4L2 pixel format structure for output image.
 *
 * Always returns 0.
 **/
int isp_try_fmt(struct v4l2_pix_format *pix_input,
		struct v4l2_pix_format *pix_output)
{
	int ifmt;

	for (ifmt = 0; ifmt < NUM_ISP_CAPTURE_FORMATS; ifmt++) {
		if (pix_output->pixelformat == isp_formats[ifmt].pixelformat)
			break;
	}
	if (ifmt == NUM_ISP_CAPTURE_FORMATS)
		ifmt = 1;
	pix_output->pixelformat = isp_formats[ifmt].pixelformat;
	pix_output->field = V4L2_FIELD_NONE;
	pix_output->bytesperline = pix_output->width * ISP_BYTES_PER_PIXEL;
	pix_output->sizeimage =
		PAGE_ALIGN(pix_output->bytesperline * pix_output->height);
	pix_output->priv = 0;
	switch (pix_output->pixelformat) {
	case V4L2_PIX_FMT_YUYV:
	case V4L2_PIX_FMT_UYVY:
		pix_output->colorspace = V4L2_COLORSPACE_JPEG;
		break;
	default:
		pix_output->colorspace = V4L2_COLORSPACE_SRGB;
	}

	isp_obj.module.pix.pixelformat = pix_output->pixelformat;
	isp_obj.module.pix.width = pix_output->width;
	isp_obj.module.pix.height = pix_output->height;
	isp_obj.module.pix.field = pix_output->field;
	isp_obj.module.pix.bytesperline = pix_output->bytesperline;
	isp_obj.module.pix.sizeimage = pix_output->sizeimage;
	isp_obj.module.pix.priv = pix_output->priv;
	isp_obj.module.pix.colorspace = pix_output->colorspace;

	return 0;
}
EXPORT_SYMBOL(isp_try_fmt);

/**
 * isp_save_ctx - Saves ISP, CCDC, HIST, H3A, PREV, RESZ & MMU context.
 *
 * Routine for saving the context of each module in the ISP.
 * CCDC, HIST, H3A, PREV, RESZ and MMU.
 **/
static void isp_save_ctx(void)
{
	isp_save_context(isp_reg_list);
	ispccdc_save_context();
	ispmmu_save_context();
	isphist_save_context();
	isph3a_save_context();
	isppreview_save_context();
	ispresizer_save_context();
	ispcsi2_save_context();
}

/**
 * isp_restore_ctx - Restores ISP, CCDC, HIST, H3A, PREV, RESZ & MMU context.
 *
 * Routine for restoring the context of each module in the ISP.
 * CCDC, HIST, H3A, PREV, RESZ and MMU.
 **/
static void isp_restore_ctx(void)
{
	isp_restore_context(isp_reg_list);
	ispccdc_restore_context();
	ispmmu_restore_context();
	isphist_restore_context();
	isph3a_restore_context();
	isppreview_restore_context();
	ispresizer_restore_context();
	ispcsi2_restore_context();
}

static int isp_enable_clocks(void)
{
	int r;

	r = clk_enable(isp_obj.cam_ick);
	if (r) {
		DPRINTK_ISPCTRL("ISP_ERR: clk_en for ick failed\n");
		goto out_clk_enable_ick;
	}
	r = clk_enable(isp_obj.cam_mclk);
	if (r) {
		DPRINTK_ISPCTRL("ISP_ERR: clk_en for mclk failed\n");
		goto out_clk_enable_mclk;
	}
	r = clk_enable(isp_obj.csi2_fck);
	if (r) {
		DPRINTK_ISPCTRL("ISP_ERR: clk_en for csi2_fclk"
				" failed\n");
		goto out_clk_enable_csi2_fclk;
	}
	return 0;

out_clk_enable_csi2_fclk:
	clk_disable(isp_obj.cam_mclk);
out_clk_enable_mclk:
	clk_disable(isp_obj.cam_ick);
out_clk_enable_ick:
	return r;
}

static void isp_disable_clocks(void)
{
	clk_disable(isp_obj.cam_ick);
	clk_disable(isp_obj.cam_mclk);
	clk_disable(isp_obj.csi2_fck);
}

/**
 * isp_get - Adquires the ISP resource.
 *
 * Initializes the clocks for the first acquire.
 **/
int isp_get(void)
{
	static int has_context;
	int ret_err = 0;

	if (omap3isp == NULL)
		return -EBUSY;

	DPRINTK_ISPCTRL("isp_get: old %d\n", isp_obj.ref_count);
	mutex_lock(&(isp_obj.isp_mutex));
	if (isp_obj.ref_count == 0) {
		ret_err = isp_enable_clocks();
		if (ret_err)
			goto out_err;
		/* We don't want to restore context before saving it! */
		if (has_context)
			isp_restore_ctx();
		else
			has_context = 1;
<<<<<<< HEAD
		/* HACK: Allow multiple opens meanwhile a better solution is
		 *       found for the case of different devices sharing ISP
		 *       settings. */
/*	} else {
		mutex_unlock(&isp_obj.isp_mutex);
		return -EBUSY; */
=======
>>>>>>> 908fe3c5
	}
	isp_obj.ref_count++;
	mutex_unlock(&(isp_obj.isp_mutex));

	DPRINTK_ISPCTRL("isp_get: new %d\n", isp_obj.ref_count);
	return isp_obj.ref_count;

out_err:
	mutex_unlock(&(isp_obj.isp_mutex));
	return ret_err;
}
EXPORT_SYMBOL(isp_get);

/**
 * isp_put - Releases the ISP resource.
 *
 * Releases the clocks also for the last release.
 **/
int isp_put(void)
{
	if (omap3isp == NULL)
		return -EBUSY;

	DPRINTK_ISPCTRL("isp_put: old %d\n", isp_obj.ref_count);
	mutex_lock(&(isp_obj.isp_mutex));
	if (isp_obj.ref_count) {
		if (--isp_obj.ref_count == 0) {
			isp_save_ctx();
			isp_tmp_buf_free();
			isp_release_resources();
			isp_obj.module.isp_pipeline = 0;
			isp_disable_clocks();
			memset(&ispcroprect, 0, sizeof(ispcroprect));
			memset(&cur_rect, 0, sizeof(cur_rect));
		}
	}
	mutex_unlock(&(isp_obj.isp_mutex));
	DPRINTK_ISPCTRL("isp_put: new %d\n", isp_obj.ref_count);
	return isp_obj.ref_count;
}
EXPORT_SYMBOL(isp_put);

/**
 * isp_save_context - Saves the values of the ISP module registers.
 * @reg_list: Structure containing pairs of register address and value to
 *            modify on OMAP.
 **/
void isp_save_context(struct isp_reg *reg_list)
{
	struct isp_reg *next = reg_list;

	for (; next->reg != ISP_TOK_TERM; next++)
		next->val = isp_reg_readl(next->mmio_range, next->reg);
}
EXPORT_SYMBOL(isp_save_context);

/**
 * isp_restore_context - Restores the values of the ISP module registers.
 * @reg_list: Structure containing pairs of register address and value to
 *            modify on OMAP.
 **/
void isp_restore_context(struct isp_reg *reg_list)
{
	struct isp_reg *next = reg_list;

	for (; next->reg != ISP_TOK_TERM; next++)
		isp_reg_writel(next->val, next->mmio_range, next->reg);
}
EXPORT_SYMBOL(isp_restore_context);

static int isp_remove(struct platform_device *pdev)
{
	struct isp_device *isp = platform_get_drvdata(pdev);
	int i;

	isp_csi2_cleanup();
	isp_af_exit();
	isp_resizer_cleanup();
	isp_preview_cleanup();
	ispmmu_cleanup();
	isph3a_aewb_cleanup();
	isp_hist_cleanup();
	isp_ccdc_cleanup();

	if (!isp)
		return 0;

	clk_put(isp_obj.cam_ick);
	clk_put(isp_obj.cam_mclk);
	clk_put(isp_obj.csi2_fck);

	free_irq(isp->irq, &isp_obj);

	for (i = 0; i <= OMAP3_ISP_IOMEM_CSI2PHY; i++) {
		if (isp->mmio_base[i]) {
			iounmap((void *)isp->mmio_base[i]);
			isp->mmio_base[i] = 0;
		}

		if (isp->mmio_base_phys[i]) {
			release_mem_region(isp->mmio_base_phys[i],
					   isp->mmio_size[i]);
			isp->mmio_base_phys[i] = 0;
		}
	}

	omap3isp = NULL;

	kfree(isp);

	return 0;
}

#ifdef CONFIG_PM

static int isp_suspend(struct platform_device *pdev, pm_message_t state)
{
	int reset;

	mutex_lock(&(isp_obj.isp_mutex));
	DPRINTK_ISPCTRL("isp_suspend: starting\n");
	if (isp_obj.ref_count == 0)
		goto out;

	isp_disable_interrupts();
	reset = isp_suspend_modules();
	isp_save_ctx();
	if (reset)
		isp_reset();

	isp_disable_clocks();

out:
	DPRINTK_ISPCTRL("isp_suspend: done\n");
	mutex_unlock(&(isp_obj.isp_mutex));
	return 0;
}

static int isp_resume(struct platform_device *pdev)
{
	int ret_err = 0;

	DPRINTK_ISPCTRL("isp_resume: starting\n");

	if (omap3isp == NULL)
		goto out;

	if (isp_obj.ref_count >= 0) {
		ret_err = isp_enable_clocks();
		if (ret_err)
			goto out;
		isp_restore_ctx();
		isp_resume_modules();
		isp_enable_interrupts(RAW_CAPTURE(&isp_obj));
		isp_start();
	}

out:
	DPRINTK_ISPCTRL("isp_resume: done \n");
	return ret_err;
}

#else

#define isp_suspend	NULL
#define isp_resume	NULL

#endif /* CONFIG_PM */


static int isp_probe(struct platform_device *pdev)
{
	struct isp_device *isp;
	int ret_err = 0;
	int i;

	isp = kzalloc(sizeof(*isp), GFP_KERNEL);
	if (!isp) {
		dev_err(&pdev->dev, "could not allocate memory\n");
		return -ENOMEM;
	}

	platform_set_drvdata(pdev, isp);

	isp->dev = &pdev->dev;

	for (i = 0; i <= OMAP3_ISP_IOMEM_CSI2PHY; i++) {
		struct resource *mem;
		/* request the mem region for the camera registers */
		mem = platform_get_resource(pdev, IORESOURCE_MEM, i);
		if (!mem) {
			dev_err(isp->dev, "no mem resource?\n");
			return -ENODEV;
		}

		if (!request_mem_region(mem->start, mem->end - mem->start + 1,
					pdev->name)) {
			dev_err(isp->dev,
				"cannot reserve camera register I/O region\n");
			return -ENODEV;

		}
		isp->mmio_base_phys[i] = mem->start;
		isp->mmio_size[i] = mem->end - mem->start + 1;

		/* map the region */
		isp->mmio_base[i] = (unsigned long)
			ioremap_nocache(isp->mmio_base_phys[i],
					isp->mmio_size[i]);
		if (!isp->mmio_base[i]) {
			dev_err(isp->dev,
				"cannot map camera register I/O region\n");
			return -ENODEV;
		}
	}

	isp->irq = platform_get_irq(pdev, 0);
	if (isp->irq <= 0) {
		dev_err(isp->dev, "no irq for camera?\n");
		return -ENODEV;
	}

	isp_obj.cam_ick = clk_get(&camera_dev, "cam_ick");
	if (IS_ERR(isp_obj.cam_ick)) {
		DPRINTK_ISPCTRL("ISP_ERR: clk_get for "
				"cam_ick failed\n");
		return PTR_ERR(isp_obj.cam_ick);
	}
	isp_obj.cam_mclk = clk_get(&camera_dev, "cam_mclk");
	if (IS_ERR(isp_obj.cam_mclk)) {
		DPRINTK_ISPCTRL("ISP_ERR: clk_get for "
				"cam_mclk failed\n");
		ret_err = PTR_ERR(isp_obj.cam_mclk);
		goto out_clk_get_mclk;
	}
	isp_obj.csi2_fck = clk_get(&camera_dev, "csi2_96m_fck");
	if (IS_ERR(isp_obj.csi2_fck)) {
		DPRINTK_ISPCTRL("ISP_ERR: clk_get for csi2_fclk"
				" failed\n");
		ret_err = PTR_ERR(isp_obj.csi2_fck);
		goto out_clk_get_csi2_fclk;
	}

	if (request_irq(isp->irq, omap34xx_isp_isr, IRQF_SHARED,
			"Omap 3 Camera ISP", &isp_obj)) {
		DPRINTK_ISPCTRL("Could not install ISR\n");
		ret_err = -EINVAL;
		goto out_request_irq;
	}

	isp_obj.ref_count = 0;

	mutex_init(&(isp_obj.isp_mutex));
	spin_lock_init(&isp_obj.lock);
	spin_lock_init(&isp_obj.bufs.lock);

	omap3isp = isp;

	ret_err = ispmmu_init();
	if (ret_err)
		goto out_ispmmu_init;

	isp_ccdc_init();
	isp_hist_init();
	isph3a_aewb_init();
	isp_preview_init();
	isp_resizer_init();
	isp_af_init();
	isp_csi2_init();

	isp_get();
	isp_power_settings(1);
	isp_put();

	isph3a_notify(1);
	isp_af_notify(1);

	return 0;

out_ispmmu_init:
	omap3isp = NULL;
	free_irq(isp->irq, &isp_obj);
out_request_irq:
	clk_put(isp_obj.csi2_fck);
out_clk_get_csi2_fclk:
	clk_put(isp_obj.cam_mclk);
out_clk_get_mclk:
	clk_put(isp_obj.cam_ick);

	return ret_err;
}

static struct platform_driver omap3isp_driver = {
	.probe = isp_probe,
	.remove = isp_remove,
	.suspend = isp_suspend,
	.resume = isp_resume,
	.driver = {
		.name = "omap3isp",
	},
};

/**
 * isp_init - ISP module initialization.
 **/
static int __init isp_init(void)
{
	return platform_driver_register(&omap3isp_driver);
}

/**
 * isp_cleanup - ISP module cleanup.
 **/
static void __exit isp_cleanup(void)
{
	platform_driver_unregister(&omap3isp_driver);
}

/**
 * isp_print_status - Prints the values of the ISP Control Module registers
 *
 * Also prints other debug information stored in the ISP module structure.
 **/
void isp_print_status(void)
{
	if (!is_ispctrl_debug_enabled())
		return;

	DPRINTK_ISPCTRL("###ISP_CTRL=0x%x\n",
			isp_reg_readl(OMAP3_ISP_IOMEM_MAIN, ISP_CTRL));
	DPRINTK_ISPCTRL("###ISP_TCTRL_CTRL=0x%x\n",
			isp_reg_readl(OMAP3_ISP_IOMEM_MAIN, ISP_TCTRL_CTRL));
	DPRINTK_ISPCTRL("###ISP_SYSCONFIG=0x%x\n",
			isp_reg_readl(OMAP3_ISP_IOMEM_MAIN, ISP_SYSCONFIG));
	DPRINTK_ISPCTRL("###ISP_SYSSTATUS=0x%x\n",
			isp_reg_readl(OMAP3_ISP_IOMEM_MAIN, ISP_SYSSTATUS));
	DPRINTK_ISPCTRL("###ISP_IRQ0ENABLE=0x%x\n",
			isp_reg_readl(OMAP3_ISP_IOMEM_MAIN, ISP_IRQ0ENABLE));
	DPRINTK_ISPCTRL("###ISP_IRQ0STATUS=0x%x\n",
			isp_reg_readl(OMAP3_ISP_IOMEM_MAIN, ISP_IRQ0STATUS));
}
EXPORT_SYMBOL(isp_print_status);

module_init(isp_init);
module_exit(isp_cleanup);

MODULE_AUTHOR("Texas Instruments");
MODULE_DESCRIPTION("ISP Control Module Library");
MODULE_LICENSE("GPL");<|MERGE_RESOLUTION|>--- conflicted
+++ resolved
@@ -2248,15 +2248,6 @@
 			isp_restore_ctx();
 		else
 			has_context = 1;
-<<<<<<< HEAD
-		/* HACK: Allow multiple opens meanwhile a better solution is
-		 *       found for the case of different devices sharing ISP
-		 *       settings. */
-/*	} else {
-		mutex_unlock(&isp_obj.isp_mutex);
-		return -EBUSY; */
-=======
->>>>>>> 908fe3c5
 	}
 	isp_obj.ref_count++;
 	mutex_unlock(&(isp_obj.isp_mutex));
