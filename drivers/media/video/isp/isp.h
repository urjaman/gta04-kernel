--- conflicted
+++ resolved
@@ -296,11 +296,8 @@
 
 void isp_set_hs_vs(int);
 
-<<<<<<< HEAD
-=======
 unsigned long isp_get_buf_offset(void);
 
->>>>>>> fc1d3a3b
 int __init isp_ccdc_init(void);
 int __init isp_hist_init(void);
 int __init isph3a_aewb_init(void);
