--- conflicted
+++ resolved
@@ -883,11 +883,8 @@
 
 source "drivers/media/video/omap/Kconfig"
 
-<<<<<<< HEAD
-=======
 source "drivers/media/video/blackfin/Kconfig"
 
->>>>>>> e816b57a
 config VIDEO_SH_VOU
 	tristate "SuperH VOU video output driver"
 	depends on VIDEO_DEV && ARCH_SHMOBILE
