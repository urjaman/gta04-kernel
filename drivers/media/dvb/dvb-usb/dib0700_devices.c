/* Linux driver for devices based on the DiBcom DiB0700 USB bridge
 *
 *	This program is free software; you can redistribute it and/or modify it
 *	under the terms of the GNU General Public License as published by the Free
 *	Software Foundation, version 2.
 *
 *  Copyright (C) 2005-9 DiBcom, SA et al
 */
#include "dib0700.h"

#include "dib3000mc.h"
#include "dib7000m.h"
#include "dib7000p.h"
#include "dib8000.h"
#include "dib9000.h"
#include "mt2060.h"
#include "mt2266.h"
#include "tuner-xc2028.h"
#include "xc5000.h"
#include "s5h1411.h"
#include "dib0070.h"
#include "dib0090.h"
#include "lgdt3305.h"
#include "mxl5007t.h"

static int force_lna_activation;
module_param(force_lna_activation, int, 0644);
MODULE_PARM_DESC(force_lna_activation, "force the activation of Low-Noise-Amplifyer(s) (LNA), "
		"if applicable for the device (default: 0=automatic/off).");

struct dib0700_adapter_state {
	int (*set_param_save) (struct dvb_frontend *, struct dvb_frontend_parameters *);
	const struct firmware *frontend_firmware;
};

/* Hauppauge Nova-T 500 (aka Bristol)
 *  has a LNA on GPIO0 which is enabled by setting 1 */
static struct mt2060_config bristol_mt2060_config[2] = {
	{
		.i2c_address = 0x60,
		.clock_out   = 3,
	}, {
		.i2c_address = 0x61,
	}
};


static struct dibx000_agc_config bristol_dib3000p_mt2060_agc_config = {
	.band_caps = BAND_VHF | BAND_UHF,
	.setup     = (1 << 8) | (5 << 5) | (0 << 4) | (0 << 3) | (0 << 2) | (2 << 0),

	.agc1_max = 42598,
	.agc1_min = 17694,
	.agc2_max = 45875,
	.agc2_min = 0,

	.agc1_pt1 = 0,
	.agc1_pt2 = 59,

	.agc1_slope1 = 0,
	.agc1_slope2 = 69,

	.agc2_pt1 = 0,
	.agc2_pt2 = 59,

	.agc2_slope1 = 111,
	.agc2_slope2 = 28,
};

static struct dib3000mc_config bristol_dib3000mc_config[2] = {
	{	.agc          = &bristol_dib3000p_mt2060_agc_config,
		.max_time     = 0x196,
		.ln_adc_level = 0x1cc7,
		.output_mpeg2_in_188_bytes = 1,
	},
	{	.agc          = &bristol_dib3000p_mt2060_agc_config,
		.max_time     = 0x196,
		.ln_adc_level = 0x1cc7,
		.output_mpeg2_in_188_bytes = 1,
	}
};

static int bristol_frontend_attach(struct dvb_usb_adapter *adap)
{
	struct dib0700_state *st = adap->dev->priv;
	if (adap->id == 0) {
		dib0700_set_gpio(adap->dev, GPIO6,  GPIO_OUT, 0); msleep(10);
		dib0700_set_gpio(adap->dev, GPIO6,  GPIO_OUT, 1); msleep(10);
		dib0700_set_gpio(adap->dev, GPIO10, GPIO_OUT, 0); msleep(10);
		dib0700_set_gpio(adap->dev, GPIO10, GPIO_OUT, 1); msleep(10);

		if (force_lna_activation)
			dib0700_set_gpio(adap->dev, GPIO0, GPIO_OUT, 1);
		else
			dib0700_set_gpio(adap->dev, GPIO0, GPIO_OUT, 0);

		if (dib3000mc_i2c_enumeration(&adap->dev->i2c_adap, 2, DEFAULT_DIB3000P_I2C_ADDRESS, bristol_dib3000mc_config) != 0) {
			dib0700_set_gpio(adap->dev, GPIO6, GPIO_OUT, 0); msleep(10);
			return -ENODEV;
		}
	}
	st->mt2060_if1[adap->id] = 1220;
	return (adap->fe = dvb_attach(dib3000mc_attach, &adap->dev->i2c_adap,
		(10 + adap->id) << 1, &bristol_dib3000mc_config[adap->id])) == NULL ? -ENODEV : 0;
}

static int eeprom_read(struct i2c_adapter *adap,u8 adrs,u8 *pval)
{
	struct i2c_msg msg[2] = {
		{ .addr = 0x50, .flags = 0,        .buf = &adrs, .len = 1 },
		{ .addr = 0x50, .flags = I2C_M_RD, .buf = pval,  .len = 1 },
	};
	if (i2c_transfer(adap, msg, 2) != 2) return -EREMOTEIO;
	return 0;
}

static int bristol_tuner_attach(struct dvb_usb_adapter *adap)
{
	struct i2c_adapter *prim_i2c = &adap->dev->i2c_adap;
	struct i2c_adapter *tun_i2c = dib3000mc_get_tuner_i2c_master(adap->fe, 1);
	s8 a;
	int if1=1220;
	if (adap->dev->udev->descriptor.idVendor  == cpu_to_le16(USB_VID_HAUPPAUGE) &&
		adap->dev->udev->descriptor.idProduct == cpu_to_le16(USB_PID_HAUPPAUGE_NOVA_T_500_2)) {
		if (!eeprom_read(prim_i2c,0x59 + adap->id,&a)) if1=1220+a;
	}
	return dvb_attach(mt2060_attach,adap->fe, tun_i2c,&bristol_mt2060_config[adap->id],
		if1) == NULL ? -ENODEV : 0;
}

/* STK7700D: Pinnacle/Terratec/Hauppauge Dual DVB-T Diversity */

/* MT226x */
static struct dibx000_agc_config stk7700d_7000p_mt2266_agc_config[2] = {
	{
		BAND_UHF,

		/* P_agc_use_sd_mod1=0, P_agc_use_sd_mod2=0, P_agc_freq_pwm_div=1, P_agc_inv_pwm1=1, P_agc_inv_pwm2=1,
		* P_agc_inh_dc_rv_est=0, P_agc_time_est=3, P_agc_freeze=0, P_agc_nb_est=2, P_agc_write=0 */
		(0 << 15) | (0 << 14) | (1 << 11) | (1 << 10) | (1 << 9) | (0 << 8)
	    | (3 << 5) | (0 << 4) | (5 << 1) | (0 << 0),

		1130,
		21,

		0,
		118,

		0,
		3530,
		1,
		0,

		65535,
		33770,
		65535,
		23592,

		0,
		62,
		255,
		64,
		64,
		132,
		192,
		80,
		80,

		17,
		27,
		23,
		51,

		1,
	}, {
		BAND_VHF | BAND_LBAND,

		/* P_agc_use_sd_mod1=0, P_agc_use_sd_mod2=0, P_agc_freq_pwm_div=1, P_agc_inv_pwm1=1, P_agc_inv_pwm2=1,
		* P_agc_inh_dc_rv_est=0, P_agc_time_est=3, P_agc_freeze=0, P_agc_nb_est=2, P_agc_write=0 */
		(0 << 15) | (0 << 14) | (1 << 11) | (1 << 10) | (1 << 9) | (0 << 8)
	    | (3 << 5) | (0 << 4) | (2 << 1) | (0 << 0),

		2372,
		21,

		0,
		118,

		0,
		3530,
		1,
		0,

		65535,
		0,
		65535,
		23592,

		0,
		128,
		128,
		128,
		0,
		128,
		253,
		81,
		0,

		17,
		27,
		23,
		51,

		1,
	}
};

static struct dibx000_bandwidth_config stk7700d_mt2266_pll_config = {
	60000, 30000,
	1, 8, 3, 1, 0,
	0, 0, 1, 1, 2,
	(3 << 14) | (1 << 12) | (524 << 0),
	0,
	20452225,
};

static struct dib7000p_config stk7700d_dib7000p_mt2266_config[] = {
	{	.output_mpeg2_in_188_bytes = 1,
		.hostbus_diversity = 1,
		.tuner_is_baseband = 1,

		.agc_config_count = 2,
		.agc = stk7700d_7000p_mt2266_agc_config,
		.bw  = &stk7700d_mt2266_pll_config,

		.gpio_dir = DIB7000P_GPIO_DEFAULT_DIRECTIONS,
		.gpio_val = DIB7000P_GPIO_DEFAULT_VALUES,
		.gpio_pwm_pos = DIB7000P_GPIO_DEFAULT_PWM_POS,
	},
	{	.output_mpeg2_in_188_bytes = 1,
		.hostbus_diversity = 1,
		.tuner_is_baseband = 1,

		.agc_config_count = 2,
		.agc = stk7700d_7000p_mt2266_agc_config,
		.bw  = &stk7700d_mt2266_pll_config,

		.gpio_dir = DIB7000P_GPIO_DEFAULT_DIRECTIONS,
		.gpio_val = DIB7000P_GPIO_DEFAULT_VALUES,
		.gpio_pwm_pos = DIB7000P_GPIO_DEFAULT_PWM_POS,
	}
};

static struct mt2266_config stk7700d_mt2266_config[2] = {
	{	.i2c_address = 0x60
	},
	{	.i2c_address = 0x60
	}
};

static int stk7700P2_frontend_attach(struct dvb_usb_adapter *adap)
{
	if (adap->id == 0) {
		dib0700_set_gpio(adap->dev, GPIO6, GPIO_OUT, 1);
		msleep(10);
		dib0700_set_gpio(adap->dev, GPIO9, GPIO_OUT, 1);
		dib0700_set_gpio(adap->dev, GPIO4, GPIO_OUT, 1);
		dib0700_set_gpio(adap->dev, GPIO7, GPIO_OUT, 1);
		dib0700_set_gpio(adap->dev, GPIO10, GPIO_OUT, 0);
		msleep(10);
		dib0700_set_gpio(adap->dev, GPIO10, GPIO_OUT, 1);
		msleep(10);
		if (dib7000p_i2c_enumeration(&adap->dev->i2c_adap, 1, 18,
					     stk7700d_dib7000p_mt2266_config)
		    != 0) {
			err("%s: dib7000p_i2c_enumeration failed.  Cannot continue\n", __func__);
			return -ENODEV;
		}
	}

	adap->fe = dvb_attach(dib7000p_attach, &adap->dev->i2c_adap,0x80+(adap->id << 1),
				&stk7700d_dib7000p_mt2266_config[adap->id]);

	return adap->fe == NULL ? -ENODEV : 0;
}

static int stk7700d_frontend_attach(struct dvb_usb_adapter *adap)
{
	if (adap->id == 0) {
		dib0700_set_gpio(adap->dev, GPIO6, GPIO_OUT, 1);
		msleep(10);
		dib0700_set_gpio(adap->dev, GPIO9, GPIO_OUT, 1);
		dib0700_set_gpio(adap->dev, GPIO4, GPIO_OUT, 1);
		dib0700_set_gpio(adap->dev, GPIO7, GPIO_OUT, 1);
		dib0700_set_gpio(adap->dev, GPIO10, GPIO_OUT, 0);
		msleep(10);
		dib0700_set_gpio(adap->dev, GPIO10, GPIO_OUT, 1);
		msleep(10);
		dib0700_set_gpio(adap->dev, GPIO0, GPIO_OUT, 1);
		if (dib7000p_i2c_enumeration(&adap->dev->i2c_adap, 2, 18,
					     stk7700d_dib7000p_mt2266_config)
		    != 0) {
			err("%s: dib7000p_i2c_enumeration failed.  Cannot continue\n", __func__);
			return -ENODEV;
		}
	}

	adap->fe = dvb_attach(dib7000p_attach, &adap->dev->i2c_adap,0x80+(adap->id << 1),
				&stk7700d_dib7000p_mt2266_config[adap->id]);

	return adap->fe == NULL ? -ENODEV : 0;
}

static int stk7700d_tuner_attach(struct dvb_usb_adapter *adap)
{
	struct i2c_adapter *tun_i2c;
	tun_i2c = dib7000p_get_i2c_master(adap->fe, DIBX000_I2C_INTERFACE_TUNER, 1);
	return dvb_attach(mt2266_attach, adap->fe, tun_i2c,
		&stk7700d_mt2266_config[adap->id]) == NULL ? -ENODEV : 0;
}

/* STK7700-PH: Digital/Analog Hybrid Tuner, e.h. Cinergy HT USB HE */
static struct dibx000_agc_config xc3028_agc_config = {
	BAND_VHF | BAND_UHF,       /* band_caps */

	/* P_agc_use_sd_mod1=0, P_agc_use_sd_mod2=0, P_agc_freq_pwm_div=0,
	 * P_agc_inv_pwm1=0, P_agc_inv_pwm2=0, P_agc_inh_dc_rv_est=0,
	 * P_agc_time_est=3, P_agc_freeze=0, P_agc_nb_est=2, P_agc_write=0 */
	(0 << 15) | (0 << 14) | (0 << 11) | (0 << 10) | (0 << 9) | (0 << 8) |
	(3 << 5) | (0 << 4) | (2 << 1) | (0 << 0), /* setup */

	712,	/* inv_gain */
	21,	/* time_stabiliz */

	0,	/* alpha_level */
	118,	/* thlock */

	0,	/* wbd_inv */
	2867,	/* wbd_ref */
	0,	/* wbd_sel */
	2,	/* wbd_alpha */

	0,	/* agc1_max */
	0,	/* agc1_min */
	39718,	/* agc2_max */
	9930,	/* agc2_min */
	0,	/* agc1_pt1 */
	0,	/* agc1_pt2 */
	0,	/* agc1_pt3 */
	0,	/* agc1_slope1 */
	0,	/* agc1_slope2 */
	0,	/* agc2_pt1 */
	128,	/* agc2_pt2 */
	29,	/* agc2_slope1 */
	29,	/* agc2_slope2 */

	17,	/* alpha_mant */
	27,	/* alpha_exp */
	23,	/* beta_mant */
	51,	/* beta_exp */

	1,	/* perform_agc_softsplit */
};

/* PLL Configuration for COFDM BW_MHz = 8.00 with external clock = 30.00 */
static struct dibx000_bandwidth_config xc3028_bw_config = {
	60000, 30000, /* internal, sampling */
	1, 8, 3, 1, 0, /* pll_cfg: prediv, ratio, range, reset, bypass */
	0, 0, 1, 1, 0, /* misc: refdiv, bypclk_div, IO_CLK_en_core, ADClkSrc,
			  modulo */
	(3 << 14) | (1 << 12) | (524 << 0), /* sad_cfg: refsel, sel, freq_15k */
	(1 << 25) | 5816102, /* ifreq = 5.200000 MHz */
	20452225, /* timf */
	30000000, /* xtal_hz */
};

static struct dib7000p_config stk7700ph_dib7700_xc3028_config = {
	.output_mpeg2_in_188_bytes = 1,
	.tuner_is_baseband = 1,

	.agc_config_count = 1,
	.agc = &xc3028_agc_config,
	.bw  = &xc3028_bw_config,

	.gpio_dir = DIB7000P_GPIO_DEFAULT_DIRECTIONS,
	.gpio_val = DIB7000P_GPIO_DEFAULT_VALUES,
	.gpio_pwm_pos = DIB7000P_GPIO_DEFAULT_PWM_POS,
};

static int stk7700ph_xc3028_callback(void *ptr, int component,
				     int command, int arg)
{
	struct dvb_usb_adapter *adap = ptr;

	switch (command) {
	case XC2028_TUNER_RESET:
		/* Send the tuner in then out of reset */
		dib7000p_set_gpio(adap->fe, 8, 0, 0); msleep(10);
		dib7000p_set_gpio(adap->fe, 8, 0, 1);
		break;
	case XC2028_RESET_CLK:
		break;
	default:
		err("%s: unknown command %d, arg %d\n", __func__,
			command, arg);
		return -EINVAL;
	}
	return 0;
}

static struct xc2028_ctrl stk7700ph_xc3028_ctrl = {
	.fname = XC2028_DEFAULT_FIRMWARE,
	.max_len = 64,
	.demod = XC3028_FE_DIBCOM52,
};

static struct xc2028_config stk7700ph_xc3028_config = {
	.i2c_addr = 0x61,
	.ctrl = &stk7700ph_xc3028_ctrl,
};

static int stk7700ph_frontend_attach(struct dvb_usb_adapter *adap)
{
	struct usb_device_descriptor *desc = &adap->dev->udev->descriptor;

	if (desc->idVendor  == cpu_to_le16(USB_VID_PINNACLE) &&
	    desc->idProduct == cpu_to_le16(USB_PID_PINNACLE_EXPRESSCARD_320CX))
	dib0700_set_gpio(adap->dev, GPIO6, GPIO_OUT, 0);
	else
	dib0700_set_gpio(adap->dev, GPIO6, GPIO_OUT, 1);
	msleep(20);
	dib0700_set_gpio(adap->dev, GPIO9, GPIO_OUT, 1);
	dib0700_set_gpio(adap->dev, GPIO4, GPIO_OUT, 1);
	dib0700_set_gpio(adap->dev, GPIO7, GPIO_OUT, 1);
	dib0700_set_gpio(adap->dev, GPIO10, GPIO_OUT, 0);
	msleep(10);
	dib0700_set_gpio(adap->dev, GPIO10, GPIO_OUT, 1);
	msleep(20);
	dib0700_set_gpio(adap->dev, GPIO0, GPIO_OUT, 1);
	msleep(10);

	if (dib7000p_i2c_enumeration(&adap->dev->i2c_adap, 1, 18,
				     &stk7700ph_dib7700_xc3028_config) != 0) {
		err("%s: dib7000p_i2c_enumeration failed.  Cannot continue\n",
		    __func__);
		return -ENODEV;
	}

	adap->fe = dvb_attach(dib7000p_attach, &adap->dev->i2c_adap, 0x80,
		&stk7700ph_dib7700_xc3028_config);

	return adap->fe == NULL ? -ENODEV : 0;
}

static int stk7700ph_tuner_attach(struct dvb_usb_adapter *adap)
{
	struct i2c_adapter *tun_i2c;

	tun_i2c = dib7000p_get_i2c_master(adap->fe,
		DIBX000_I2C_INTERFACE_TUNER, 1);

	stk7700ph_xc3028_config.i2c_adap = tun_i2c;

	/* FIXME: generalize & move to common area */
	adap->fe->callback = stk7700ph_xc3028_callback;

	return dvb_attach(xc2028_attach, adap->fe, &stk7700ph_xc3028_config)
		== NULL ? -ENODEV : 0;
}

#define DEFAULT_RC_INTERVAL 50

static u8 rc_request[] = { REQUEST_POLL_RC, 0 };

/* Number of keypresses to ignore before start repeating */
#define RC_REPEAT_DELAY 6

/*
 * This function is used only when firmware is < 1.20 version. Newer
 * firmwares use bulk mode, with functions implemented at dib0700_core,
 * at dib0700_rc_urb_completion()
 */
static int dib0700_rc_query_old_firmware(struct dvb_usb_device *d)
{
	u8 key[4];
	u32 keycode;
	u8 toggle;
	int i;
	struct dib0700_state *st = d->priv;

	if (st->fw_version >= 0x10200) {
		/* For 1.20 firmware , We need to keep the RC polling
		   callback so we can reuse the input device setup in
		   dvb-usb-remote.c.  However, the actual work is being done
		   in the bulk URB completion handler. */
		return 0;
	}

	i = dib0700_ctrl_rd(d, rc_request, 2, key, 4);
	if (i <= 0) {
		err("RC Query Failed");
		return -1;
	}

	/* losing half of KEY_0 events from Philipps rc5 remotes.. */
	if (key[0] == 0 && key[1] == 0 && key[2] == 0 && key[3] == 0)
		return 0;

	/* info("%d: %2X %2X %2X %2X",dvb_usb_dib0700_ir_proto,(int)key[3-2],(int)key[3-3],(int)key[3-1],(int)key[3]);  */

	dib0700_rc_setup(d); /* reset ir sensor data to prevent false events */

	d->last_event = 0;
	switch (d->props.rc.core.protocol) {
	case RC_TYPE_NEC:
		/* NEC protocol sends repeat code as 0 0 0 FF */
		if ((key[3-2] == 0x00) && (key[3-3] == 0x00) &&
		    (key[3] == 0xff))
			keycode = d->last_event;
		else {
			keycode = key[3-2] << 8 | key[3-3];
			d->last_event = keycode;
		}

		rc_keydown(d->rc_dev, keycode, 0);
		break;
	default:
		/* RC-5 protocol changes toggle bit on new keypress */
		keycode = key[3-2] << 8 | key[3-3];
		toggle = key[3-1];
		rc_keydown(d->rc_dev, keycode, toggle);

		break;
	}
	return 0;
}

/* STK7700P: Hauppauge Nova-T Stick, AVerMedia Volar */
static struct dibx000_agc_config stk7700p_7000m_mt2060_agc_config = {
	BAND_UHF | BAND_VHF,

	/* P_agc_use_sd_mod1=0, P_agc_use_sd_mod2=0, P_agc_freq_pwm_div=5, P_agc_inv_pwm1=0, P_agc_inv_pwm2=0,
	 * P_agc_inh_dc_rv_est=0, P_agc_time_est=3, P_agc_freeze=0, P_agc_nb_est=2, P_agc_write=0 */
	(0 << 15) | (0 << 14) | (5 << 11) | (0 << 10) | (0 << 9) | (0 << 8)
	| (3 << 5) | (0 << 4) | (2 << 1) | (0 << 0),

	712,
	41,

	0,
	118,

	0,
	4095,
	0,
	0,

	42598,
	17694,
	45875,
	2621,
	0,
	76,
	139,
	52,
	59,
	107,
	172,
	57,
	70,

	21,
	25,
	28,
	48,

	1,
	{  0,
	   107,
	   51800,
	   24700
	},
};

static struct dibx000_agc_config stk7700p_7000p_mt2060_agc_config = {
	BAND_UHF | BAND_VHF,

	/* P_agc_use_sd_mod1=0, P_agc_use_sd_mod2=0, P_agc_freq_pwm_div=5, P_agc_inv_pwm1=0, P_agc_inv_pwm2=0,
	 * P_agc_inh_dc_rv_est=0, P_agc_time_est=3, P_agc_freeze=0, P_agc_nb_est=2, P_agc_write=0 */
	(0 << 15) | (0 << 14) | (5 << 11) | (0 << 10) | (0 << 9) | (0 << 8)
	| (3 << 5) | (0 << 4) | (2 << 1) | (0 << 0),

	712,
	41,

	0,
	118,

	0,
	4095,
	0,
	0,

	42598,
	16384,
	42598,
	    0,

	  0,
	137,
	255,

	  0,
	255,

	0,
	0,

	 0,
	41,

	15,
	25,

	28,
	48,

	0,
};

static struct dibx000_bandwidth_config stk7700p_pll_config = {
	60000, 30000,
	1, 8, 3, 1, 0,
	0, 0, 1, 1, 0,
	(3 << 14) | (1 << 12) | (524 << 0),
	60258167,
	20452225,
	30000000,
};

static struct dib7000m_config stk7700p_dib7000m_config = {
	.dvbt_mode = 1,
	.output_mpeg2_in_188_bytes = 1,
	.quartz_direct = 1,

	.agc_config_count = 1,
	.agc = &stk7700p_7000m_mt2060_agc_config,
	.bw  = &stk7700p_pll_config,

	.gpio_dir = DIB7000M_GPIO_DEFAULT_DIRECTIONS,
	.gpio_val = DIB7000M_GPIO_DEFAULT_VALUES,
	.gpio_pwm_pos = DIB7000M_GPIO_DEFAULT_PWM_POS,
};

static struct dib7000p_config stk7700p_dib7000p_config = {
	.output_mpeg2_in_188_bytes = 1,

	.agc_config_count = 1,
	.agc = &stk7700p_7000p_mt2060_agc_config,
	.bw  = &stk7700p_pll_config,

	.gpio_dir = DIB7000M_GPIO_DEFAULT_DIRECTIONS,
	.gpio_val = DIB7000M_GPIO_DEFAULT_VALUES,
	.gpio_pwm_pos = DIB7000M_GPIO_DEFAULT_PWM_POS,
};

static int stk7700p_frontend_attach(struct dvb_usb_adapter *adap)
{
	struct dib0700_state *st = adap->dev->priv;
	/* unless there is no real power management in DVB - we leave the device on GPIO6 */

	dib0700_set_gpio(adap->dev, GPIO10, GPIO_OUT, 0);
	dib0700_set_gpio(adap->dev, GPIO6,  GPIO_OUT, 0); msleep(50);

	dib0700_set_gpio(adap->dev, GPIO6,  GPIO_OUT, 1); msleep(10);
	dib0700_set_gpio(adap->dev, GPIO9,  GPIO_OUT, 1);

	dib0700_set_gpio(adap->dev, GPIO10, GPIO_OUT, 0); msleep(10);
	dib0700_ctrl_clock(adap->dev, 72, 1);
	dib0700_set_gpio(adap->dev, GPIO10, GPIO_OUT, 1); msleep(100);

	dib0700_set_gpio(adap->dev,  GPIO0, GPIO_OUT, 1);

	st->mt2060_if1[0] = 1220;

	if (dib7000pc_detection(&adap->dev->i2c_adap)) {
		adap->fe = dvb_attach(dib7000p_attach, &adap->dev->i2c_adap, 18, &stk7700p_dib7000p_config);
		st->is_dib7000pc = 1;
	} else
		adap->fe = dvb_attach(dib7000m_attach, &adap->dev->i2c_adap, 18, &stk7700p_dib7000m_config);

	return adap->fe == NULL ? -ENODEV : 0;
}

static struct mt2060_config stk7700p_mt2060_config = {
	0x60
};

static int stk7700p_tuner_attach(struct dvb_usb_adapter *adap)
{
	struct i2c_adapter *prim_i2c = &adap->dev->i2c_adap;
	struct dib0700_state *st = adap->dev->priv;
	struct i2c_adapter *tun_i2c;
	s8 a;
	int if1=1220;
	if (adap->dev->udev->descriptor.idVendor  == cpu_to_le16(USB_VID_HAUPPAUGE) &&
		adap->dev->udev->descriptor.idProduct == cpu_to_le16(USB_PID_HAUPPAUGE_NOVA_T_STICK)) {
		if (!eeprom_read(prim_i2c,0x58,&a)) if1=1220+a;
	}
	if (st->is_dib7000pc)
		tun_i2c = dib7000p_get_i2c_master(adap->fe, DIBX000_I2C_INTERFACE_TUNER, 1);
	else
		tun_i2c = dib7000m_get_i2c_master(adap->fe, DIBX000_I2C_INTERFACE_TUNER, 1);

	return dvb_attach(mt2060_attach, adap->fe, tun_i2c, &stk7700p_mt2060_config,
		if1) == NULL ? -ENODEV : 0;
}

/* DIB7070 generic */
static struct dibx000_agc_config dib7070_agc_config = {
	BAND_UHF | BAND_VHF | BAND_LBAND | BAND_SBAND,
	/* P_agc_use_sd_mod1=0, P_agc_use_sd_mod2=0, P_agc_freq_pwm_div=5, P_agc_inv_pwm1=0, P_agc_inv_pwm2=0,
	 * P_agc_inh_dc_rv_est=0, P_agc_time_est=3, P_agc_freeze=0, P_agc_nb_est=5, P_agc_write=0 */
	(0 << 15) | (0 << 14) | (5 << 11) | (0 << 10) | (0 << 9) | (0 << 8)
	| (3 << 5) | (0 << 4) | (5 << 1) | (0 << 0),

	600,
	10,

	0,
	118,

	0,
	3530,
	1,
	5,

	65535,
		0,

	65535,
	0,

	0,
	40,
	183,
	206,
	255,
	72,
	152,
	88,
	90,

	17,
	27,
	23,
	51,

	0,
};

static int dib7070_tuner_reset(struct dvb_frontend *fe, int onoff)
{
	deb_info("reset: %d", onoff);
	return dib7000p_set_gpio(fe, 8, 0, !onoff);
}

static int dib7070_tuner_sleep(struct dvb_frontend *fe, int onoff)
{
	deb_info("sleep: %d", onoff);
	return dib7000p_set_gpio(fe, 9, 0, onoff);
}

static struct dib0070_config dib7070p_dib0070_config[2] = {
	{
		.i2c_address = DEFAULT_DIB0070_I2C_ADDRESS,
		.reset = dib7070_tuner_reset,
		.sleep = dib7070_tuner_sleep,
		.clock_khz = 12000,
		.clock_pad_drive = 4,
		.charge_pump = 2,
	}, {
		.i2c_address = DEFAULT_DIB0070_I2C_ADDRESS,
		.reset = dib7070_tuner_reset,
		.sleep = dib7070_tuner_sleep,
		.clock_khz = 12000,
		.charge_pump = 2,
	}
};

static struct dib0070_config dib7770p_dib0070_config = {
	 .i2c_address = DEFAULT_DIB0070_I2C_ADDRESS,
	 .reset = dib7070_tuner_reset,
	 .sleep = dib7070_tuner_sleep,
	 .clock_khz = 12000,
	 .clock_pad_drive = 0,
	 .flip_chip = 1,
	 .charge_pump = 2,
};

static int dib7070_set_param_override(struct dvb_frontend *fe, struct dvb_frontend_parameters *fep)
{
	struct dvb_usb_adapter *adap = fe->dvb->priv;
	struct dib0700_adapter_state *state = adap->priv;

	u16 offset;
	u8 band = BAND_OF_FREQUENCY(fep->frequency/1000);
	switch (band) {
		case BAND_VHF: offset = 950; break;
		case BAND_UHF:
		default: offset = 550; break;
	}
	deb_info("WBD for DiB7000P: %d\n", offset + dib0070_wbd_offset(fe));
	dib7000p_set_wbd_ref(fe, offset + dib0070_wbd_offset(fe));
	return state->set_param_save(fe, fep);
}

static int dib7770_set_param_override(struct dvb_frontend *fe,
		struct dvb_frontend_parameters *fep)
{
	 struct dvb_usb_adapter *adap = fe->dvb->priv;
	 struct dib0700_adapter_state *state = adap->priv;

	 u16 offset;
	 u8 band = BAND_OF_FREQUENCY(fep->frequency/1000);
	 switch (band) {
	 case BAND_VHF:
		  dib7000p_set_gpio(fe, 0, 0, 1);
		  offset = 850;
		  break;
	 case BAND_UHF:
	 default:
		  dib7000p_set_gpio(fe, 0, 0, 0);
		  offset = 250;
		  break;
	 }
	 deb_info("WBD for DiB7000P: %d\n", offset + dib0070_wbd_offset(fe));
	 dib7000p_set_wbd_ref(fe, offset + dib0070_wbd_offset(fe));
	 return state->set_param_save(fe, fep);
}

static int dib7770p_tuner_attach(struct dvb_usb_adapter *adap)
{
	 struct dib0700_adapter_state *st = adap->priv;
	 struct i2c_adapter *tun_i2c = dib7000p_get_i2c_master(adap->fe,
			 DIBX000_I2C_INTERFACE_TUNER, 1);

	 if (dvb_attach(dib0070_attach, adap->fe, tun_i2c,
				 &dib7770p_dib0070_config) == NULL)
		 return -ENODEV;

	 st->set_param_save = adap->fe->ops.tuner_ops.set_params;
	 adap->fe->ops.tuner_ops.set_params = dib7770_set_param_override;
	 return 0;
}

static int dib7070p_tuner_attach(struct dvb_usb_adapter *adap)
{
	struct dib0700_adapter_state *st = adap->priv;
	struct i2c_adapter *tun_i2c = dib7000p_get_i2c_master(adap->fe, DIBX000_I2C_INTERFACE_TUNER, 1);

	if (adap->id == 0) {
		if (dvb_attach(dib0070_attach, adap->fe, tun_i2c, &dib7070p_dib0070_config[0]) == NULL)
			return -ENODEV;
	} else {
		if (dvb_attach(dib0070_attach, adap->fe, tun_i2c, &dib7070p_dib0070_config[1]) == NULL)
			return -ENODEV;
	}

	st->set_param_save = adap->fe->ops.tuner_ops.set_params;
	adap->fe->ops.tuner_ops.set_params = dib7070_set_param_override;
	return 0;
}

static int stk7700p_pid_filter(struct dvb_usb_adapter *adapter, int index,
		u16 pid, int onoff)
{
	struct dib0700_state *st = adapter->dev->priv;
	if (st->is_dib7000pc)
		return dib7000p_pid_filter(adapter->fe, index, pid, onoff);
	return dib7000m_pid_filter(adapter->fe, index, pid, onoff);
}

static int stk7700p_pid_filter_ctrl(struct dvb_usb_adapter *adapter, int onoff)
{
	struct dib0700_state *st = adapter->dev->priv;
	if (st->is_dib7000pc)
		return dib7000p_pid_filter_ctrl(adapter->fe, onoff);
	return dib7000m_pid_filter_ctrl(adapter->fe, onoff);
}

static int stk70x0p_pid_filter(struct dvb_usb_adapter *adapter, int index, u16 pid, int onoff)
{
    return dib7000p_pid_filter(adapter->fe, index, pid, onoff);
}

static int stk70x0p_pid_filter_ctrl(struct dvb_usb_adapter *adapter, int onoff)
{
    return dib7000p_pid_filter_ctrl(adapter->fe, onoff);
}

static struct dibx000_bandwidth_config dib7070_bw_config_12_mhz = {
	60000, 15000,
	1, 20, 3, 1, 0,
	0, 0, 1, 1, 2,
	(3 << 14) | (1 << 12) | (524 << 0),
	(0 << 25) | 0,
	20452225,
	12000000,
};

static struct dib7000p_config dib7070p_dib7000p_config = {
	.output_mpeg2_in_188_bytes = 1,

	.agc_config_count = 1,
	.agc = &dib7070_agc_config,
	.bw  = &dib7070_bw_config_12_mhz,
	.tuner_is_baseband = 1,
	.spur_protect = 1,

	.gpio_dir = DIB7000P_GPIO_DEFAULT_DIRECTIONS,
	.gpio_val = DIB7000P_GPIO_DEFAULT_VALUES,
	.gpio_pwm_pos = DIB7000P_GPIO_DEFAULT_PWM_POS,

	.hostbus_diversity = 1,
};

/* STK7070P */
static int stk7070p_frontend_attach(struct dvb_usb_adapter *adap)
{
	struct usb_device_descriptor *p = &adap->dev->udev->descriptor;
	if (p->idVendor  == cpu_to_le16(USB_VID_PINNACLE) &&
	    p->idProduct == cpu_to_le16(USB_PID_PINNACLE_PCTV72E))
		dib0700_set_gpio(adap->dev, GPIO6, GPIO_OUT, 0);
	else
		dib0700_set_gpio(adap->dev, GPIO6, GPIO_OUT, 1);
	msleep(10);
	dib0700_set_gpio(adap->dev, GPIO9, GPIO_OUT, 1);
	dib0700_set_gpio(adap->dev, GPIO4, GPIO_OUT, 1);
	dib0700_set_gpio(adap->dev, GPIO7, GPIO_OUT, 1);
	dib0700_set_gpio(adap->dev, GPIO10, GPIO_OUT, 0);

	dib0700_ctrl_clock(adap->dev, 72, 1);

	msleep(10);
	dib0700_set_gpio(adap->dev, GPIO10, GPIO_OUT, 1);
	msleep(10);
	dib0700_set_gpio(adap->dev, GPIO0, GPIO_OUT, 1);

	if (dib7000p_i2c_enumeration(&adap->dev->i2c_adap, 1, 18,
				     &dib7070p_dib7000p_config) != 0) {
		err("%s: dib7000p_i2c_enumeration failed.  Cannot continue\n",
		    __func__);
		return -ENODEV;
	}

	adap->fe = dvb_attach(dib7000p_attach, &adap->dev->i2c_adap, 0x80,
		&dib7070p_dib7000p_config);
	return adap->fe == NULL ? -ENODEV : 0;
}

/* STK7770P */
static struct dib7000p_config dib7770p_dib7000p_config = {
	.output_mpeg2_in_188_bytes = 1,

	.agc_config_count = 1,
	.agc = &dib7070_agc_config,
	.bw  = &dib7070_bw_config_12_mhz,
	.tuner_is_baseband = 1,
	.spur_protect = 1,

	.gpio_dir = DIB7000P_GPIO_DEFAULT_DIRECTIONS,
	.gpio_val = DIB7000P_GPIO_DEFAULT_VALUES,
	.gpio_pwm_pos = DIB7000P_GPIO_DEFAULT_PWM_POS,

	.hostbus_diversity = 1,
	.enable_current_mirror = 1,
	.disable_sample_and_hold = 0,
};

static int stk7770p_frontend_attach(struct dvb_usb_adapter *adap)
{
	struct usb_device_descriptor *p = &adap->dev->udev->descriptor;
	if (p->idVendor  == cpu_to_le16(USB_VID_PINNACLE) &&
	    p->idProduct == cpu_to_le16(USB_PID_PINNACLE_PCTV72E))
		dib0700_set_gpio(adap->dev, GPIO6, GPIO_OUT, 0);
	else
		dib0700_set_gpio(adap->dev, GPIO6, GPIO_OUT, 1);
	msleep(10);
	dib0700_set_gpio(adap->dev, GPIO9, GPIO_OUT, 1);
	dib0700_set_gpio(adap->dev, GPIO4, GPIO_OUT, 1);
	dib0700_set_gpio(adap->dev, GPIO7, GPIO_OUT, 1);
	dib0700_set_gpio(adap->dev, GPIO10, GPIO_OUT, 0);

	dib0700_ctrl_clock(adap->dev, 72, 1);

	msleep(10);
	dib0700_set_gpio(adap->dev, GPIO10, GPIO_OUT, 1);
	msleep(10);
	dib0700_set_gpio(adap->dev, GPIO0, GPIO_OUT, 1);

	if (dib7000p_i2c_enumeration(&adap->dev->i2c_adap, 1, 18,
				     &dib7770p_dib7000p_config) != 0) {
		err("%s: dib7000p_i2c_enumeration failed.  Cannot continue\n",
		    __func__);
		return -ENODEV;
	}

	adap->fe = dvb_attach(dib7000p_attach, &adap->dev->i2c_adap, 0x80,
		&dib7770p_dib7000p_config);
	return adap->fe == NULL ? -ENODEV : 0;
}

/* DIB807x generic */
static struct dibx000_agc_config dib807x_agc_config[2] = {
	{
		BAND_VHF,
		/* P_agc_use_sd_mod1=0, P_agc_use_sd_mod2=0,
		 * P_agc_freq_pwm_div=1, P_agc_inv_pwm1=0,
		 * P_agc_inv_pwm2=0,P_agc_inh_dc_rv_est=0,
		 * P_agc_time_est=3, P_agc_freeze=0, P_agc_nb_est=5,
		 * P_agc_write=0 */
		(0 << 15) | (0 << 14) | (7 << 11) | (0 << 10) | (0 << 9) |
			(0 << 8) | (3 << 5) | (0 << 4) | (5 << 1) |
			(0 << 0), /* setup*/

		600, /* inv_gain*/
		10,  /* time_stabiliz*/

		0,  /* alpha_level*/
		118,  /* thlock*/

		0,     /* wbd_inv*/
		3530,  /* wbd_ref*/
		1,     /* wbd_sel*/
		5,     /* wbd_alpha*/

		65535,  /* agc1_max*/
		0,  /* agc1_min*/

		65535,  /* agc2_max*/
		0,      /* agc2_min*/

		0,      /* agc1_pt1*/
		40,     /* agc1_pt2*/
		183,    /* agc1_pt3*/
		206,    /* agc1_slope1*/
		255,    /* agc1_slope2*/
		72,     /* agc2_pt1*/
		152,    /* agc2_pt2*/
		88,     /* agc2_slope1*/
		90,     /* agc2_slope2*/

		17,  /* alpha_mant*/
		27,  /* alpha_exp*/
		23,  /* beta_mant*/
		51,  /* beta_exp*/

		0,  /* perform_agc_softsplit*/
	}, {
		BAND_UHF,
		/* P_agc_use_sd_mod1=0, P_agc_use_sd_mod2=0,
		 * P_agc_freq_pwm_div=1, P_agc_inv_pwm1=0,
		 * P_agc_inv_pwm2=0, P_agc_inh_dc_rv_est=0,
		 * P_agc_time_est=3, P_agc_freeze=0, P_agc_nb_est=5,
		 * P_agc_write=0 */
		(0 << 15) | (0 << 14) | (1 << 11) | (0 << 10) | (0 << 9) |
			(0 << 8) | (3 << 5) | (0 << 4) | (5 << 1) |
			(0 << 0), /* setup */

		600, /* inv_gain*/
		10,  /* time_stabiliz*/

		0,  /* alpha_level*/
		118,  /* thlock*/

		0,     /* wbd_inv*/
		3530,  /* wbd_ref*/
		1,     /* wbd_sel*/
		5,     /* wbd_alpha*/

		65535,  /* agc1_max*/
		0,  /* agc1_min*/

		65535,  /* agc2_max*/
		0,      /* agc2_min*/

		0,      /* agc1_pt1*/
		40,     /* agc1_pt2*/
		183,    /* agc1_pt3*/
		206,    /* agc1_slope1*/
		255,    /* agc1_slope2*/
		72,     /* agc2_pt1*/
		152,    /* agc2_pt2*/
		88,     /* agc2_slope1*/
		90,     /* agc2_slope2*/

		17,  /* alpha_mant*/
		27,  /* alpha_exp*/
		23,  /* beta_mant*/
		51,  /* beta_exp*/

		0,  /* perform_agc_softsplit*/
	}
};

static struct dibx000_bandwidth_config dib807x_bw_config_12_mhz = {
	60000, 15000, /* internal, sampling*/
	1, 20, 3, 1, 0, /* pll_cfg: prediv, ratio, range, reset, bypass*/
	0, 0, 1, 1, 2, /* misc: refdiv, bypclk_div, IO_CLK_en_core,
			  ADClkSrc, modulo */
	(3 << 14) | (1 << 12) | (599 << 0), /* sad_cfg: refsel, sel, freq_15k*/
	(0 << 25) | 0, /* ifreq = 0.000000 MHz*/
	18179755, /* timf*/
	12000000, /* xtal_hz*/
};

static struct dib8000_config dib807x_dib8000_config[2] = {
	{
		.output_mpeg2_in_188_bytes = 1,

		.agc_config_count = 2,
		.agc = dib807x_agc_config,
		.pll = &dib807x_bw_config_12_mhz,
		.tuner_is_baseband = 1,

		.gpio_dir = DIB8000_GPIO_DEFAULT_DIRECTIONS,
		.gpio_val = DIB8000_GPIO_DEFAULT_VALUES,
		.gpio_pwm_pos = DIB8000_GPIO_DEFAULT_PWM_POS,

		.hostbus_diversity = 1,
		.div_cfg = 1,
		.agc_control = &dib0070_ctrl_agc_filter,
		.output_mode = OUTMODE_MPEG2_FIFO,
		.drives = 0x2d98,
	}, {
		.output_mpeg2_in_188_bytes = 1,

		.agc_config_count = 2,
		.agc = dib807x_agc_config,
		.pll = &dib807x_bw_config_12_mhz,
		.tuner_is_baseband = 1,

		.gpio_dir = DIB8000_GPIO_DEFAULT_DIRECTIONS,
		.gpio_val = DIB8000_GPIO_DEFAULT_VALUES,
		.gpio_pwm_pos = DIB8000_GPIO_DEFAULT_PWM_POS,

		.hostbus_diversity = 1,
		.agc_control = &dib0070_ctrl_agc_filter,
		.output_mode = OUTMODE_MPEG2_FIFO,
		.drives = 0x2d98,
	}
};

static int dib80xx_tuner_reset(struct dvb_frontend *fe, int onoff)
{
	return dib8000_set_gpio(fe, 5, 0, !onoff);
}

static int dib80xx_tuner_sleep(struct dvb_frontend *fe, int onoff)
{
	return dib8000_set_gpio(fe, 0, 0, onoff);
}

static const struct dib0070_wbd_gain_cfg dib8070_wbd_gain_cfg[] = {
    { 240,      7},
    { 0xffff,   6},
};

static struct dib0070_config dib807x_dib0070_config[2] = {
	{
		.i2c_address = DEFAULT_DIB0070_I2C_ADDRESS,
		.reset = dib80xx_tuner_reset,
		.sleep = dib80xx_tuner_sleep,
		.clock_khz = 12000,
		.clock_pad_drive = 4,
		.vga_filter = 1,
		.force_crystal_mode = 1,
		.enable_third_order_filter = 1,
		.charge_pump = 0,
		.wbd_gain = dib8070_wbd_gain_cfg,
		.osc_buffer_state = 0,
		.freq_offset_khz_uhf = -100,
		.freq_offset_khz_vhf = -100,
	}, {
		.i2c_address = DEFAULT_DIB0070_I2C_ADDRESS,
		.reset = dib80xx_tuner_reset,
		.sleep = dib80xx_tuner_sleep,
		.clock_khz = 12000,
		.clock_pad_drive = 2,
		.vga_filter = 1,
		.force_crystal_mode = 1,
		.enable_third_order_filter = 1,
		.charge_pump = 0,
		.wbd_gain = dib8070_wbd_gain_cfg,
		.osc_buffer_state = 0,
		.freq_offset_khz_uhf = -25,
		.freq_offset_khz_vhf = -25,
	}
};

static int dib807x_set_param_override(struct dvb_frontend *fe,
		struct dvb_frontend_parameters *fep)
{
	struct dvb_usb_adapter *adap = fe->dvb->priv;
	struct dib0700_adapter_state *state = adap->priv;

	u16 offset = dib0070_wbd_offset(fe);
	u8 band = BAND_OF_FREQUENCY(fep->frequency/1000);
	switch (band) {
	case BAND_VHF:
		offset += 750;
		break;
	case BAND_UHF:  /* fall-thru wanted */
	default:
		offset += 250; break;
	}
	deb_info("WBD for DiB8000: %d\n", offset);
	dib8000_set_wbd_ref(fe, offset);

	return state->set_param_save(fe, fep);
}

static int dib807x_tuner_attach(struct dvb_usb_adapter *adap)
{
	struct dib0700_adapter_state *st = adap->priv;
	struct i2c_adapter *tun_i2c = dib8000_get_i2c_master(adap->fe,
			DIBX000_I2C_INTERFACE_TUNER, 1);

	if (adap->id == 0) {
		if (dvb_attach(dib0070_attach, adap->fe, tun_i2c,
				&dib807x_dib0070_config[0]) == NULL)
			return -ENODEV;
	} else {
		if (dvb_attach(dib0070_attach, adap->fe, tun_i2c,
				&dib807x_dib0070_config[1]) == NULL)
			return -ENODEV;
	}

	st->set_param_save = adap->fe->ops.tuner_ops.set_params;
	adap->fe->ops.tuner_ops.set_params = dib807x_set_param_override;
	return 0;
}

static int stk80xx_pid_filter(struct dvb_usb_adapter *adapter, int index,
	u16 pid, int onoff)
{
	return dib8000_pid_filter(adapter->fe, index, pid, onoff);
}

static int stk80xx_pid_filter_ctrl(struct dvb_usb_adapter *adapter,
		int onoff)
{
	return dib8000_pid_filter_ctrl(adapter->fe, onoff);
}

/* STK807x */
static int stk807x_frontend_attach(struct dvb_usb_adapter *adap)
{
	dib0700_set_gpio(adap->dev, GPIO6, GPIO_OUT, 1);
	msleep(10);
	dib0700_set_gpio(adap->dev, GPIO9, GPIO_OUT, 1);
	dib0700_set_gpio(adap->dev, GPIO4, GPIO_OUT, 1);
	dib0700_set_gpio(adap->dev, GPIO7, GPIO_OUT, 1);

	dib0700_set_gpio(adap->dev, GPIO10, GPIO_OUT, 0);

	dib0700_ctrl_clock(adap->dev, 72, 1);

	msleep(10);
	dib0700_set_gpio(adap->dev, GPIO10, GPIO_OUT, 1);
	msleep(10);
	dib0700_set_gpio(adap->dev, GPIO0, GPIO_OUT, 1);

	dib8000_i2c_enumeration(&adap->dev->i2c_adap, 1, 18,
				0x80);

	adap->fe = dvb_attach(dib8000_attach, &adap->dev->i2c_adap, 0x80,
			      &dib807x_dib8000_config[0]);

	return adap->fe == NULL ?  -ENODEV : 0;
}

/* STK807xPVR */
static int stk807xpvr_frontend_attach0(struct dvb_usb_adapter *adap)
{
	dib0700_set_gpio(adap->dev, GPIO6, GPIO_OUT, 0);
	msleep(30);
	dib0700_set_gpio(adap->dev, GPIO6, GPIO_OUT, 1);
	msleep(500);
	dib0700_set_gpio(adap->dev, GPIO9, GPIO_OUT, 1);
	dib0700_set_gpio(adap->dev, GPIO4, GPIO_OUT, 1);
	dib0700_set_gpio(adap->dev, GPIO7, GPIO_OUT, 1);

	dib0700_set_gpio(adap->dev, GPIO10, GPIO_OUT, 0);

	dib0700_ctrl_clock(adap->dev, 72, 1);

	msleep(10);
	dib0700_set_gpio(adap->dev, GPIO10, GPIO_OUT, 1);
	msleep(10);
	dib0700_set_gpio(adap->dev, GPIO0, GPIO_OUT, 1);

	/* initialize IC 0 */
	dib8000_i2c_enumeration(&adap->dev->i2c_adap, 1, 0x22, 0x80);

	adap->fe = dvb_attach(dib8000_attach, &adap->dev->i2c_adap, 0x80,
			      &dib807x_dib8000_config[0]);

	return adap->fe == NULL ? -ENODEV : 0;
}

static int stk807xpvr_frontend_attach1(struct dvb_usb_adapter *adap)
{
	/* initialize IC 1 */
	dib8000_i2c_enumeration(&adap->dev->i2c_adap, 1, 0x12, 0x82);

	adap->fe = dvb_attach(dib8000_attach, &adap->dev->i2c_adap, 0x82,
			      &dib807x_dib8000_config[1]);

	return adap->fe == NULL ? -ENODEV : 0;
}

/* STK8096GP */
struct dibx000_agc_config dib8090_agc_config[2] = {
	{
	BAND_UHF | BAND_VHF | BAND_LBAND | BAND_SBAND,
	/* P_agc_use_sd_mod1=0, P_agc_use_sd_mod2=0, P_agc_freq_pwm_div=1,
	 * P_agc_inv_pwm1=0, P_agc_inv_pwm2=0, P_agc_inh_dc_rv_est=0,
	 * P_agc_time_est=3, P_agc_freeze=0, P_agc_nb_est=5, P_agc_write=0 */
	(0 << 15) | (0 << 14) | (5 << 11) | (0 << 10) | (0 << 9) | (0 << 8)
	| (3 << 5) | (0 << 4) | (5 << 1) | (0 << 0),

	787,
	10,

	0,
	118,

	0,
	3530,
	1,
	5,

	65535,
	0,

	65535,
	0,

	0,
	32,
	114,
	143,
	144,
	114,
	227,
	116,
	117,

	28,
	26,
	31,
	51,

	0,
	},
	{
	BAND_CBAND,
	/* P_agc_use_sd_mod1=0, P_agc_use_sd_mod2=0, P_agc_freq_pwm_div=1,
	 * P_agc_inv_pwm1=0, P_agc_inv_pwm2=0, P_agc_inh_dc_rv_est=0,
	 * P_agc_time_est=3, P_agc_freeze=0, P_agc_nb_est=5, P_agc_write=0 */
	(0 << 15) | (0 << 14) | (5 << 11) | (0 << 10) | (0 << 9) | (0 << 8)
	| (3 << 5) | (0 << 4) | (5 << 1) | (0 << 0),

	787,
	10,

	0,
	118,

	0,
	3530,
	1,
	5,

	0,
	0,

	65535,
	0,

	0,
	32,
	114,
	143,
	144,
	114,
	227,
	116,
	117,

	28,
	26,
	31,
	51,

	0,
	}
};

static struct dibx000_bandwidth_config dib8090_pll_config_12mhz = {
	54000, 13500,
	1, 18, 3, 1, 0,
	0, 0, 1, 1, 2,
	(3 << 14) | (1 << 12) | (599 << 0),
	(0 << 25) | 0,
	20199727,
	12000000,
};

static int dib8090_get_adc_power(struct dvb_frontend *fe)
{
	return dib8000_get_adc_power(fe, 1);
}

static struct dib8000_config dib809x_dib8000_config[2] = {
	{
	.output_mpeg2_in_188_bytes = 1,

	.agc_config_count = 2,
	.agc = dib8090_agc_config,
	.agc_control = dib0090_dcc_freq,
	.pll = &dib8090_pll_config_12mhz,
	.tuner_is_baseband = 1,

	.gpio_dir = DIB8000_GPIO_DEFAULT_DIRECTIONS,
	.gpio_val = DIB8000_GPIO_DEFAULT_VALUES,
	.gpio_pwm_pos = DIB8000_GPIO_DEFAULT_PWM_POS,

	.hostbus_diversity = 1,
	.div_cfg = 0x31,
	.output_mode = OUTMODE_MPEG2_FIFO,
	.drives = 0x2d98,
	.diversity_delay = 48,
	.refclksel = 3,
	}, {
	.output_mpeg2_in_188_bytes = 1,

	.agc_config_count = 2,
	.agc = dib8090_agc_config,
	.agc_control = dib0090_dcc_freq,
	.pll = &dib8090_pll_config_12mhz,
	.tuner_is_baseband = 1,

	.gpio_dir = DIB8000_GPIO_DEFAULT_DIRECTIONS,
	.gpio_val = DIB8000_GPIO_DEFAULT_VALUES,
	.gpio_pwm_pos = DIB8000_GPIO_DEFAULT_PWM_POS,

	.hostbus_diversity = 1,
	.div_cfg = 0x31,
	.output_mode = OUTMODE_DIVERSITY,
	.drives = 0x2d08,
	.diversity_delay = 1,
	.refclksel = 3,
	}
};

static struct dib0090_wbd_slope dib8090_wbd_table[] = {
	/* max freq ; cold slope ; cold offset ; warm slope ; warm offset ; wbd gain */
	{ 120,     0, 500,  0,   500, 4 }, /* CBAND */
	{ 170,     0, 450,  0,   450, 4 }, /* CBAND */
	{ 380,    48, 373, 28,   259, 6 }, /* VHF */
	{ 860,    34, 700, 36,   616, 6 }, /* high UHF */
	{ 0xFFFF, 34, 700, 36,   616, 6 }, /* default */
};

static struct dib0090_config dib809x_dib0090_config = {
	.io.pll_bypass = 1,
	.io.pll_range = 1,
	.io.pll_prediv = 1,
	.io.pll_loopdiv = 20,
	.io.adc_clock_ratio = 8,
	.io.pll_int_loop_filt = 0,
	.io.clock_khz = 12000,
	.reset = dib80xx_tuner_reset,
	.sleep = dib80xx_tuner_sleep,
	.clkouttobamse = 1,
	.analog_output = 1,
	.i2c_address = DEFAULT_DIB0090_I2C_ADDRESS,
	.use_pwm_agc = 1,
	.clkoutdrive = 1,
	.get_adc_power = dib8090_get_adc_power,
	.freq_offset_khz_uhf = -63,
	.freq_offset_khz_vhf = -143,
	.wbd = dib8090_wbd_table,
	.fref_clock_ratio = 6,
};

static int dib8096_set_param_override(struct dvb_frontend *fe,
		struct dvb_frontend_parameters *fep)
{
	struct dvb_usb_adapter *adap = fe->dvb->priv;
	struct dib0700_adapter_state *state = adap->priv;
	u8 band = BAND_OF_FREQUENCY(fep->frequency/1000);
	u16 target;
	int ret = 0;
	enum frontend_tune_state tune_state = CT_SHUTDOWN;
	u16 ltgain, rf_gain_limit;

	ret = state->set_param_save(fe, fep);
	if (ret < 0)
		return ret;

	target = (dib0090_get_wbd_offset(fe) * 8 * 18 / 33 + 1) / 2;
	dib8000_set_wbd_ref(fe, target);


	if (band == BAND_CBAND) {
		deb_info("tuning in CBAND - soft-AGC startup\n");
		dib0090_set_tune_state(fe, CT_AGC_START);
		do {
			ret = dib0090_gain_control(fe);
			msleep(ret);
			tune_state = dib0090_get_tune_state(fe);
			if (tune_state == CT_AGC_STEP_0)
				dib8000_set_gpio(fe, 6, 0, 1);
			else if (tune_state == CT_AGC_STEP_1) {
				dib0090_get_current_gain(fe, NULL, NULL, &rf_gain_limit, &ltgain);
				if (rf_gain_limit == 0)
					dib8000_set_gpio(fe, 6, 0, 0);
			}
		} while (tune_state < CT_AGC_STOP);
		dib0090_pwm_gain_reset(fe);
		dib8000_pwm_agc_reset(fe);
		dib8000_set_tune_state(fe, CT_DEMOD_START);
	} else {
		deb_info("not tuning in CBAND - standard AGC startup\n");
		dib0090_pwm_gain_reset(fe);
	}

	return 0;
}

static int dib809x_tuner_attach(struct dvb_usb_adapter *adap)
{
	struct dib0700_adapter_state *st = adap->priv;
	struct i2c_adapter *tun_i2c = dib8000_get_i2c_master(adap->fe, DIBX000_I2C_INTERFACE_TUNER, 1);

	if (dvb_attach(dib0090_register, adap->fe, tun_i2c, &dib809x_dib0090_config) == NULL)
		return -ENODEV;

	st->set_param_save = adap->fe->ops.tuner_ops.set_params;
	adap->fe->ops.tuner_ops.set_params = dib8096_set_param_override;
	return 0;
}

static int stk809x_frontend_attach(struct dvb_usb_adapter *adap)
{
	dib0700_set_gpio(adap->dev, GPIO6, GPIO_OUT, 1);
	msleep(10);
	dib0700_set_gpio(adap->dev, GPIO9, GPIO_OUT, 1);
	dib0700_set_gpio(adap->dev, GPIO4, GPIO_OUT, 1);
	dib0700_set_gpio(adap->dev, GPIO7, GPIO_OUT, 1);

	dib0700_set_gpio(adap->dev, GPIO10, GPIO_OUT, 0);

	dib0700_ctrl_clock(adap->dev, 72, 1);

	msleep(10);
	dib0700_set_gpio(adap->dev, GPIO10, GPIO_OUT, 1);
	msleep(10);
	dib0700_set_gpio(adap->dev, GPIO0, GPIO_OUT, 1);

	dib8000_i2c_enumeration(&adap->dev->i2c_adap, 1, 18, 0x80);

	adap->fe = dvb_attach(dib8000_attach, &adap->dev->i2c_adap, 0x80, &dib809x_dib8000_config[0]);

	return adap->fe == NULL ?  -ENODEV : 0;
}

static int nim8096md_tuner_attach(struct dvb_usb_adapter *adap)
{
	struct dib0700_adapter_state *st = adap->priv;
	struct i2c_adapter *tun_i2c;
	struct dvb_frontend *fe_slave  = dib8000_get_slave_frontend(adap->fe, 1);

	if (fe_slave) {
		tun_i2c = dib8000_get_i2c_master(fe_slave, DIBX000_I2C_INTERFACE_TUNER, 1);
		if (dvb_attach(dib0090_register, fe_slave, tun_i2c, &dib809x_dib0090_config) == NULL)
			return -ENODEV;
		fe_slave->dvb = adap->fe->dvb;
		fe_slave->ops.tuner_ops.set_params = dib8096_set_param_override;
	}
	tun_i2c = dib8000_get_i2c_master(adap->fe, DIBX000_I2C_INTERFACE_TUNER, 1);
	if (dvb_attach(dib0090_register, adap->fe, tun_i2c, &dib809x_dib0090_config) == NULL)
		return -ENODEV;

	st->set_param_save = adap->fe->ops.tuner_ops.set_params;
	adap->fe->ops.tuner_ops.set_params = dib8096_set_param_override;

	return 0;
}

static int nim8096md_frontend_attach(struct dvb_usb_adapter *adap)
{
	struct dvb_frontend *fe_slave;

	dib0700_set_gpio(adap->dev, GPIO6, GPIO_OUT, 0);
	msleep(20);
	dib0700_set_gpio(adap->dev, GPIO6, GPIO_OUT, 1);
	msleep(1000);
	dib0700_set_gpio(adap->dev, GPIO9, GPIO_OUT, 1);
	dib0700_set_gpio(adap->dev, GPIO4, GPIO_OUT, 1);
	dib0700_set_gpio(adap->dev, GPIO7, GPIO_OUT, 1);

	dib0700_set_gpio(adap->dev, GPIO10, GPIO_OUT, 0);

	dib0700_ctrl_clock(adap->dev, 72, 1);

	msleep(20);
	dib0700_set_gpio(adap->dev, GPIO10, GPIO_OUT, 1);
	msleep(20);
	dib0700_set_gpio(adap->dev, GPIO0, GPIO_OUT, 1);

	dib8000_i2c_enumeration(&adap->dev->i2c_adap, 2, 18, 0x80);

	adap->fe = dvb_attach(dib8000_attach, &adap->dev->i2c_adap, 0x80, &dib809x_dib8000_config[0]);
	if (adap->fe == NULL)
		return -ENODEV;

	fe_slave = dvb_attach(dib8000_attach, &adap->dev->i2c_adap, 0x82, &dib809x_dib8000_config[1]);
	dib8000_set_slave_frontend(adap->fe, fe_slave);

	return fe_slave == NULL ?  -ENODEV : 0;
}

/* STK9090M */
static int dib90x0_pid_filter(struct dvb_usb_adapter *adapter, int index, u16 pid, int onoff)
{
	return dib9000_fw_pid_filter(adapter->fe, index, pid, onoff);
}

static int dib90x0_pid_filter_ctrl(struct dvb_usb_adapter *adapter, int onoff)
{
	return dib9000_fw_pid_filter_ctrl(adapter->fe, onoff);
}

static int dib90x0_tuner_reset(struct dvb_frontend *fe, int onoff)
{
	return dib9000_set_gpio(fe, 5, 0, !onoff);
}

static int dib90x0_tuner_sleep(struct dvb_frontend *fe, int onoff)
{
	return dib9000_set_gpio(fe, 0, 0, onoff);
}

static int dib01x0_pmu_update(struct i2c_adapter *i2c, u16 *data, u8 len)
{
	u8 wb[4] = { 0xc >> 8, 0xc & 0xff, 0, 0 };
	u8 rb[2];
	struct i2c_msg msg[2] = {
		{.addr = 0x1e >> 1, .flags = 0, .buf = wb, .len = 2},
		{.addr = 0x1e >> 1, .flags = I2C_M_RD, .buf = rb, .len = 2},
	};
	u8 index_data;

	dibx000_i2c_set_speed(i2c, 250);

	if (i2c_transfer(i2c, msg, 2) != 2)
		return -EIO;

	switch (rb[0] << 8 | rb[1]) {
	case 0:
			deb_info("Found DiB0170 rev1: This version of DiB0170 is not supported any longer.\n");
			return -EIO;
	case 1:
			deb_info("Found DiB0170 rev2");
			break;
	case 2:
			deb_info("Found DiB0190 rev2");
			break;
	default:
			deb_info("DiB01x0 not found");
			return -EIO;
	}

	for (index_data = 0; index_data < len; index_data += 2) {
		wb[2] = (data[index_data + 1] >> 8) & 0xff;
		wb[3] = (data[index_data + 1]) & 0xff;

		if (data[index_data] == 0) {
			wb[0] = (data[index_data] >> 8) & 0xff;
			wb[1] = (data[index_data]) & 0xff;
			msg[0].len = 2;
			if (i2c_transfer(i2c, msg, 2) != 2)
				return -EIO;
			wb[2] |= rb[0];
			wb[3] |= rb[1] & ~(3 << 4);
		}

		wb[0] = (data[index_data] >> 8)&0xff;
		wb[1] = (data[index_data])&0xff;
		msg[0].len = 4;
		if (i2c_transfer(i2c, &msg[0], 1) != 1)
			return -EIO;
	}
	return 0;
}

static struct dib9000_config stk9090m_config = {
	.output_mpeg2_in_188_bytes = 1,
	.output_mode = OUTMODE_MPEG2_FIFO,
	.vcxo_timer = 279620,
	.timing_frequency = 20452225,
	.demod_clock_khz = 60000,
	.xtal_clock_khz = 30000,
	.if_drives = (0 << 15) | (1 << 13) | (0 << 12) | (3 << 10) | (0 << 9) | (1 << 7) | (0 << 6) | (0 << 4) | (1 << 3) | (1 << 1) | (0),
	.subband = {
		2,
		{
			{ 240, { BOARD_GPIO_COMPONENT_DEMOD, BOARD_GPIO_FUNCTION_SUBBAND_GPIO, 0x0008, 0x0000, 0x0008 } }, /* GPIO 3 to 1 for VHF */
			{ 890, { BOARD_GPIO_COMPONENT_DEMOD, BOARD_GPIO_FUNCTION_SUBBAND_GPIO, 0x0008, 0x0000, 0x0000 } }, /* GPIO 3 to 0 for UHF */
			{ 0 },
		},
	},
	.gpio_function = {
		{ .component = BOARD_GPIO_COMPONENT_DEMOD, .function = BOARD_GPIO_FUNCTION_COMPONENT_ON, .mask = 0x10 | 0x21, .direction = 0 & ~0x21, .value = (0x10 & ~0x1) | 0x20 },
		{ .component = BOARD_GPIO_COMPONENT_DEMOD, .function = BOARD_GPIO_FUNCTION_COMPONENT_OFF, .mask = 0x10 | 0x21, .direction = 0 & ~0x21, .value = 0 | 0x21 },
	},
};

static struct dib9000_config nim9090md_config[2] = {
	{
		.output_mpeg2_in_188_bytes = 1,
		.output_mode = OUTMODE_MPEG2_FIFO,
		.vcxo_timer = 279620,
		.timing_frequency = 20452225,
		.demod_clock_khz = 60000,
		.xtal_clock_khz = 30000,
		.if_drives = (0 << 15) | (1 << 13) | (0 << 12) | (3 << 10) | (0 << 9) | (1 << 7) | (0 << 6) | (0 << 4) | (1 << 3) | (1 << 1) | (0),
	}, {
		.output_mpeg2_in_188_bytes = 1,
		.output_mode = OUTMODE_DIVERSITY,
		.vcxo_timer = 279620,
		.timing_frequency = 20452225,
		.demod_clock_khz = 60000,
		.xtal_clock_khz = 30000,
		.if_drives = (0 << 15) | (1 << 13) | (0 << 12) | (3 << 10) | (0 << 9) | (1 << 7) | (0 << 6) | (0 << 4) | (1 << 3) | (1 << 1) | (0),
		.subband = {
			2,
			{
				{ 240, { BOARD_GPIO_COMPONENT_DEMOD, BOARD_GPIO_FUNCTION_SUBBAND_GPIO, 0x0006, 0x0000, 0x0006 } }, /* GPIO 1 and 2 to 1 for VHF */
				{ 890, { BOARD_GPIO_COMPONENT_DEMOD, BOARD_GPIO_FUNCTION_SUBBAND_GPIO, 0x0006, 0x0000, 0x0000 } }, /* GPIO 1 and 2 to 0 for UHF */
				{ 0 },
			},
		},
		.gpio_function = {
			{ .component = BOARD_GPIO_COMPONENT_DEMOD, .function = BOARD_GPIO_FUNCTION_COMPONENT_ON, .mask = 0x10 | 0x21, .direction = 0 & ~0x21, .value = (0x10 & ~0x1) | 0x20 },
			{ .component = BOARD_GPIO_COMPONENT_DEMOD, .function = BOARD_GPIO_FUNCTION_COMPONENT_OFF, .mask = 0x10 | 0x21, .direction = 0 & ~0x21, .value = 0 | 0x21 },
		},
	}
};

static struct dib0090_config dib9090_dib0090_config = {
	.io.pll_bypass = 0,
	.io.pll_range = 1,
	.io.pll_prediv = 1,
	.io.pll_loopdiv = 8,
	.io.adc_clock_ratio = 8,
	.io.pll_int_loop_filt = 0,
	.io.clock_khz = 30000,
	.reset = dib90x0_tuner_reset,
	.sleep = dib90x0_tuner_sleep,
	.clkouttobamse = 0,
	.analog_output = 0,
	.use_pwm_agc = 0,
	.clkoutdrive = 0,
	.freq_offset_khz_uhf = 0,
	.freq_offset_khz_vhf = 0,
};

static struct dib0090_config nim9090md_dib0090_config[2] = {
	{
		.io.pll_bypass = 0,
		.io.pll_range = 1,
		.io.pll_prediv = 1,
		.io.pll_loopdiv = 8,
		.io.adc_clock_ratio = 8,
		.io.pll_int_loop_filt = 0,
		.io.clock_khz = 30000,
		.reset = dib90x0_tuner_reset,
		.sleep = dib90x0_tuner_sleep,
		.clkouttobamse = 1,
		.analog_output = 0,
		.use_pwm_agc = 0,
		.clkoutdrive = 0,
		.freq_offset_khz_uhf = 0,
		.freq_offset_khz_vhf = 0,
	}, {
		.io.pll_bypass = 0,
		.io.pll_range = 1,
		.io.pll_prediv = 1,
		.io.pll_loopdiv = 8,
		.io.adc_clock_ratio = 8,
		.io.pll_int_loop_filt = 0,
		.io.clock_khz = 30000,
		.reset = dib90x0_tuner_reset,
		.sleep = dib90x0_tuner_sleep,
		.clkouttobamse = 0,
		.analog_output = 0,
		.use_pwm_agc = 0,
		.clkoutdrive = 0,
		.freq_offset_khz_uhf = 0,
		.freq_offset_khz_vhf = 0,
	}
};


static int stk9090m_frontend_attach(struct dvb_usb_adapter *adap)
{
	struct dib0700_adapter_state *state = adap->priv;
	struct dib0700_state *st = adap->dev->priv;
	u32 fw_version;

	/* Make use of the new i2c functions from FW 1.20 */
	dib0700_get_version(adap->dev, NULL, NULL, &fw_version, NULL);
	if (fw_version >= 0x10200)
		st->fw_use_new_i2c_api = 1;
	dib0700_set_i2c_speed(adap->dev, 340);

	dib0700_set_gpio(adap->dev, GPIO6, GPIO_OUT, 1);
	msleep(20);
	dib0700_set_gpio(adap->dev, GPIO9, GPIO_OUT, 1);
	dib0700_set_gpio(adap->dev, GPIO4, GPIO_OUT, 1);
	dib0700_set_gpio(adap->dev, GPIO7, GPIO_OUT, 1);
	dib0700_set_gpio(adap->dev, GPIO10, GPIO_OUT, 0);

	dib0700_ctrl_clock(adap->dev, 72, 1);

	msleep(20);
	dib0700_set_gpio(adap->dev, GPIO10, GPIO_OUT, 1);
	msleep(20);
	dib0700_set_gpio(adap->dev, GPIO0, GPIO_OUT, 1);

	dib9000_i2c_enumeration(&adap->dev->i2c_adap, 1, 0x10, 0x80);

	if (request_firmware(&state->frontend_firmware, "dib9090.fw", &adap->dev->udev->dev)) {
		deb_info("%s: Upload failed. (file not found?)\n", __func__);
		return -ENODEV;
	} else {
		deb_info("%s: firmware read %Zu bytes.\n", __func__, state->frontend_firmware->size);
	}
	stk9090m_config.microcode_B_fe_size = state->frontend_firmware->size;
	stk9090m_config.microcode_B_fe_buffer = state->frontend_firmware->data;

	adap->fe = dvb_attach(dib9000_attach, &adap->dev->i2c_adap, 0x80, &stk9090m_config);

	return adap->fe == NULL ?  -ENODEV : 0;
}

static int dib9090_tuner_attach(struct dvb_usb_adapter *adap)
{
	struct dib0700_adapter_state *state = adap->priv;
	struct i2c_adapter *i2c = dib9000_get_tuner_interface(adap->fe);
	u16 data_dib190[10] = {
		1, 0x1374,
		2, 0x01a2,
		7, 0x0020,
		0, 0x00ef,
		8, 0x0486,
	};

	if (dvb_attach(dib0090_fw_register, adap->fe, i2c, &dib9090_dib0090_config) == NULL)
		return -ENODEV;
	i2c = dib9000_get_i2c_master(adap->fe, DIBX000_I2C_INTERFACE_GPIO_1_2, 0);
	if (dib01x0_pmu_update(i2c, data_dib190, 10) != 0)
		return -ENODEV;
	dib0700_set_i2c_speed(adap->dev, 2000);
	if (dib9000_firmware_post_pll_init(adap->fe) < 0)
		return -ENODEV;
	release_firmware(state->frontend_firmware);
	return 0;
}

static int nim9090md_frontend_attach(struct dvb_usb_adapter *adap)
{
	struct dib0700_adapter_state *state = adap->priv;
	struct dib0700_state *st = adap->dev->priv;
	struct i2c_adapter *i2c;
	struct dvb_frontend *fe_slave;
	u32 fw_version;

	/* Make use of the new i2c functions from FW 1.20 */
	dib0700_get_version(adap->dev, NULL, NULL, &fw_version, NULL);
	if (fw_version >= 0x10200)
		st->fw_use_new_i2c_api = 1;
	dib0700_set_i2c_speed(adap->dev, 340);

	dib0700_set_gpio(adap->dev, GPIO6, GPIO_OUT, 1);
	msleep(20);
	dib0700_set_gpio(adap->dev, GPIO9, GPIO_OUT, 1);
	dib0700_set_gpio(adap->dev, GPIO4, GPIO_OUT, 1);
	dib0700_set_gpio(adap->dev, GPIO7, GPIO_OUT, 1);
	dib0700_set_gpio(adap->dev, GPIO10, GPIO_OUT, 0);

	dib0700_ctrl_clock(adap->dev, 72, 1);

	msleep(20);
	dib0700_set_gpio(adap->dev, GPIO10, GPIO_OUT, 1);
	msleep(20);
	dib0700_set_gpio(adap->dev, GPIO0, GPIO_OUT, 1);

	if (request_firmware(&state->frontend_firmware, "dib9090.fw", &adap->dev->udev->dev)) {
		deb_info("%s: Upload failed. (file not found?)\n", __func__);
		return -EIO;
	} else {
		deb_info("%s: firmware read %Zu bytes.\n", __func__, state->frontend_firmware->size);
	}
	nim9090md_config[0].microcode_B_fe_size = state->frontend_firmware->size;
	nim9090md_config[0].microcode_B_fe_buffer = state->frontend_firmware->data;
	nim9090md_config[1].microcode_B_fe_size = state->frontend_firmware->size;
	nim9090md_config[1].microcode_B_fe_buffer = state->frontend_firmware->data;

	dib9000_i2c_enumeration(&adap->dev->i2c_adap, 1, 0x20, 0x80);
	adap->fe = dvb_attach(dib9000_attach, &adap->dev->i2c_adap, 0x80, &nim9090md_config[0]);

	if (adap->fe == NULL)
		return -ENODEV;

	i2c = dib9000_get_i2c_master(adap->fe, DIBX000_I2C_INTERFACE_GPIO_3_4, 0);
	dib9000_i2c_enumeration(i2c, 1, 0x12, 0x82);

	fe_slave = dvb_attach(dib9000_attach, i2c, 0x82, &nim9090md_config[1]);
	dib9000_set_slave_frontend(adap->fe, fe_slave);

	return fe_slave == NULL ?  -ENODEV : 0;
}

static int nim9090md_tuner_attach(struct dvb_usb_adapter *adap)
{
	struct dib0700_adapter_state *state = adap->priv;
	struct i2c_adapter *i2c;
	struct dvb_frontend *fe_slave;
	u16 data_dib190[10] = {
		1, 0x5374,
		2, 0x01ae,
		7, 0x0020,
		0, 0x00ef,
		8, 0x0406,
	};
	i2c = dib9000_get_tuner_interface(adap->fe);
	if (dvb_attach(dib0090_fw_register, adap->fe, i2c, &nim9090md_dib0090_config[0]) == NULL)
		return -ENODEV;
	i2c = dib9000_get_i2c_master(adap->fe, DIBX000_I2C_INTERFACE_GPIO_1_2, 0);
	if (dib01x0_pmu_update(i2c, data_dib190, 10) < 0)
		return -ENODEV;
	dib0700_set_i2c_speed(adap->dev, 2000);
	if (dib9000_firmware_post_pll_init(adap->fe) < 0)
		return -ENODEV;

	fe_slave = dib9000_get_slave_frontend(adap->fe, 1);
	if (fe_slave != NULL) {
		i2c = dib9000_get_component_bus_interface(adap->fe);
		dib9000_set_i2c_adapter(fe_slave, i2c);

		i2c = dib9000_get_tuner_interface(fe_slave);
		if (dvb_attach(dib0090_fw_register, fe_slave, i2c, &nim9090md_dib0090_config[1]) == NULL)
			return -ENODEV;
		fe_slave->dvb = adap->fe->dvb;
		dib9000_fw_set_component_bus_speed(adap->fe, 2000);
		if (dib9000_firmware_post_pll_init(fe_slave) < 0)
			return -ENODEV;
	}
	release_firmware(state->frontend_firmware);

	return 0;
}

/* NIM7090 */
struct dib7090p_best_adc {
	u32 timf;
	u32 pll_loopdiv;
	u32 pll_prediv;
};

static int dib7090p_get_best_sampling(struct dvb_frontend *fe , struct dib7090p_best_adc *adc)
{
	u8 spur = 0, prediv = 0, loopdiv = 0, min_prediv = 1, max_prediv = 1;

	u16 xtal = 12000;
	u32 fcp_min = 1900;  /* PLL Minimum Frequency comparator KHz */
	u32 fcp_max = 20000; /* PLL Maximum Frequency comparator KHz */
	u32 fdem_max = 76000;
	u32 fdem_min = 69500;
	u32 fcp = 0, fs = 0, fdem = 0;
	u32 harmonic_id = 0;

	adc->pll_loopdiv = loopdiv;
	adc->pll_prediv = prediv;
	adc->timf = 0;

	deb_info("bandwidth = %d fdem_min =%d", fe->dtv_property_cache.bandwidth_hz, fdem_min);

	/* Find Min and Max prediv */
	while ((xtal/max_prediv) >= fcp_min)
		max_prediv++;

	max_prediv--;
	min_prediv = max_prediv;
	while ((xtal/min_prediv) <= fcp_max) {
		min_prediv--;
		if (min_prediv == 1)
			break;
	}
	deb_info("MIN prediv = %d : MAX prediv = %d", min_prediv, max_prediv);

	min_prediv = 2;

	for (prediv = min_prediv ; prediv < max_prediv; prediv++) {
		fcp = xtal / prediv;
		if (fcp > fcp_min && fcp < fcp_max) {
			for (loopdiv = 1 ; loopdiv < 64 ; loopdiv++) {
				fdem = ((xtal/prediv) * loopdiv);
				fs   = fdem / 4;
				/* test min/max system restrictions */

				if ((fdem >= fdem_min) && (fdem <= fdem_max) && (fs >= fe->dtv_property_cache.bandwidth_hz/1000)) {
					spur = 0;
					/* test fs harmonics positions */
					for (harmonic_id = (fe->dtv_property_cache.frequency / (1000*fs)) ;  harmonic_id <= ((fe->dtv_property_cache.frequency / (1000*fs))+1) ; harmonic_id++) {
						if (((fs*harmonic_id) >= ((fe->dtv_property_cache.frequency/1000) - (fe->dtv_property_cache.bandwidth_hz/2000))) &&  ((fs*harmonic_id) <= ((fe->dtv_property_cache.frequency/1000) + (fe->dtv_property_cache.bandwidth_hz/2000)))) {
							spur = 1;
							break;
						}
					}

					if (!spur) {
						adc->pll_loopdiv = loopdiv;
						adc->pll_prediv = prediv;
						adc->timf = 2396745143UL/fdem*(1 << 9);
						adc->timf += ((2396745143UL%fdem) << 9)/fdem;
						deb_info("loopdiv=%i prediv=%i timf=%i", loopdiv, prediv, adc->timf);
						break;
					}
				}
			}
		}
		if (!spur)
			break;
	}


	if (adc->pll_loopdiv == 0 && adc->pll_prediv == 0)
		return -EINVAL;
	else
		return 0;
}

static int dib7090_agc_startup(struct dvb_frontend *fe, struct dvb_frontend_parameters *fep)
{
	struct dvb_usb_adapter *adap = fe->dvb->priv;
	struct dib0700_adapter_state *state = adap->priv;
	struct dibx000_bandwidth_config pll;
	u16 target;
	struct dib7090p_best_adc adc;
	int ret;

	ret = state->set_param_save(fe, fep);
	if (ret < 0)
		return ret;

	memset(&pll, 0, sizeof(struct dibx000_bandwidth_config));
	dib0090_pwm_gain_reset(fe);
	target = (dib0090_get_wbd_offset(fe) * 8 + 1) / 2;
	dib7000p_set_wbd_ref(fe, target);

	if (dib7090p_get_best_sampling(fe, &adc) == 0) {
		pll.pll_ratio  = adc.pll_loopdiv;
		pll.pll_prediv = adc.pll_prediv;

		dib7000p_update_pll(fe, &pll);
		dib7000p_ctrl_timf(fe, DEMOD_TIMF_SET, adc.timf);
	}
	return 0;
}

static struct dib0090_wbd_slope dib7090_wbd_table[] = {
	{ 380,   81, 850, 64, 540,  4},
	{ 860,   51, 866, 21,  375, 4},
	{1700,    0, 250, 0,   100, 6},
	{2600,    0, 250, 0,   100, 6},
	{ 0xFFFF, 0,   0, 0,   0,   0},
};

struct dibx000_agc_config dib7090_agc_config[2] = {
	{
		.band_caps      = BAND_UHF,
		/* P_agc_use_sd_mod1=0, P_agc_use_sd_mod2=0, P_agc_freq_pwm_div=1, P_agc_inv_pwm1=0, P_agc_inv_pwm2=0,
		* P_agc_inh_dc_rv_est=0, P_agc_time_est=3, P_agc_freeze=0, P_agc_nb_est=5, P_agc_write=0 */
		.setup          = (0 << 15) | (0 << 14) | (5 << 11) | (0 << 10) | (0 << 9) | (0 << 8) | (3 << 5) | (0 << 4) | (5 << 1) | (0 << 0),

		.inv_gain       = 687,
		.time_stabiliz  = 10,

		.alpha_level    = 0,
		.thlock         = 118,

		.wbd_inv        = 0,
		.wbd_ref        = 1200,
		.wbd_sel        = 3,
		.wbd_alpha      = 5,

		.agc1_max       = 65535,
		.agc1_min       = 0,

		.agc2_max       = 65535,
		.agc2_min       = 0,

		.agc1_pt1       = 0,
		.agc1_pt2       = 32,
		.agc1_pt3       = 114,
		.agc1_slope1    = 143,
		.agc1_slope2    = 144,
		.agc2_pt1       = 114,
		.agc2_pt2       = 227,
		.agc2_slope1    = 116,
		.agc2_slope2    = 117,

		.alpha_mant     = 18,
		.alpha_exp      = 0,
		.beta_mant      = 20,
		.beta_exp       = 59,

		.perform_agc_softsplit = 0,
	} , {
		.band_caps      = BAND_FM | BAND_VHF | BAND_CBAND,
		/* P_agc_use_sd_mod1=0, P_agc_use_sd_mod2=0, P_agc_freq_pwm_div=1, P_agc_inv_pwm1=0, P_agc_inv_pwm2=0,
		* P_agc_inh_dc_rv_est=0, P_agc_time_est=3, P_agc_freeze=0, P_agc_nb_est=5, P_agc_write=0 */
		.setup          = (0 << 15) | (0 << 14) | (5 << 11) | (0 << 10) | (0 << 9) | (0 << 8) | (3 << 5) | (0 << 4) | (5 << 1) | (0 << 0),

		.inv_gain       = 732,
		.time_stabiliz  = 10,

		.alpha_level    = 0,
		.thlock         = 118,

		.wbd_inv        = 0,
		.wbd_ref        = 1200,
		.wbd_sel        = 3,
		.wbd_alpha      = 5,

		.agc1_max       = 65535,
		.agc1_min       = 0,

		.agc2_max       = 65535,
		.agc2_min       = 0,

		.agc1_pt1       = 0,
		.agc1_pt2       = 0,
		.agc1_pt3       = 98,
		.agc1_slope1    = 0,
		.agc1_slope2    = 167,
		.agc2_pt1       = 98,
		.agc2_pt2       = 255,
		.agc2_slope1    = 104,
		.agc2_slope2    = 0,

		.alpha_mant     = 18,
		.alpha_exp      = 0,
		.beta_mant      = 20,
		.beta_exp       = 59,

		.perform_agc_softsplit = 0,
	}
};

static struct dibx000_bandwidth_config dib7090_clock_config_12_mhz = {
	60000, 15000,
	1, 5, 0, 0, 0,
	0, 0, 1, 1, 2,
	(3 << 14) | (1 << 12) | (524 << 0),
	(0 << 25) | 0,
	20452225,
	15000000,
};

static struct dib7000p_config nim7090_dib7000p_config = {
	.output_mpeg2_in_188_bytes  = 1,
	.hostbus_diversity			= 1,
	.tuner_is_baseband			= 1,
	.update_lna					= NULL,

	.agc_config_count			= 2,
	.agc						= dib7090_agc_config,

	.bw							= &dib7090_clock_config_12_mhz,

	.gpio_dir					= DIB7000P_GPIO_DEFAULT_DIRECTIONS,
	.gpio_val					= DIB7000P_GPIO_DEFAULT_VALUES,
	.gpio_pwm_pos				= DIB7000P_GPIO_DEFAULT_PWM_POS,

	.pwm_freq_div				= 0,

	.agc_control				= dib7090_agc_restart,

	.spur_protect				= 0,
	.disable_sample_and_hold	= 0,
	.enable_current_mirror		= 0,
	.diversity_delay			= 0,

	.output_mode				= OUTMODE_MPEG2_FIFO,
	.enMpegOutput				= 1,
};

static struct dib7000p_config tfe7090pvr_dib7000p_config[2] = {
	{
		.output_mpeg2_in_188_bytes  = 1,
		.hostbus_diversity			= 1,
		.tuner_is_baseband			= 1,
		.update_lna					= NULL,

		.agc_config_count			= 2,
		.agc						= dib7090_agc_config,

		.bw							= &dib7090_clock_config_12_mhz,

		.gpio_dir					= DIB7000P_GPIO_DEFAULT_DIRECTIONS,
		.gpio_val					= DIB7000P_GPIO_DEFAULT_VALUES,
		.gpio_pwm_pos				= DIB7000P_GPIO_DEFAULT_PWM_POS,

		.pwm_freq_div				= 0,

		.agc_control				= dib7090_agc_restart,

		.spur_protect				= 0,
		.disable_sample_and_hold	= 0,
		.enable_current_mirror		= 0,
		.diversity_delay			= 0,

		.output_mode				= OUTMODE_MPEG2_PAR_GATED_CLK,
		.default_i2c_addr			= 0x90,
		.enMpegOutput				= 1,
	}, {
		.output_mpeg2_in_188_bytes  = 1,
		.hostbus_diversity			= 1,
		.tuner_is_baseband			= 1,
		.update_lna					= NULL,

		.agc_config_count			= 2,
		.agc						= dib7090_agc_config,

		.bw							= &dib7090_clock_config_12_mhz,

		.gpio_dir					= DIB7000P_GPIO_DEFAULT_DIRECTIONS,
		.gpio_val					= DIB7000P_GPIO_DEFAULT_VALUES,
		.gpio_pwm_pos				= DIB7000P_GPIO_DEFAULT_PWM_POS,

		.pwm_freq_div				= 0,

		.agc_control				= dib7090_agc_restart,

		.spur_protect				= 0,
		.disable_sample_and_hold	= 0,
		.enable_current_mirror		= 0,
		.diversity_delay			= 0,

		.output_mode				= OUTMODE_MPEG2_PAR_GATED_CLK,
		.default_i2c_addr			= 0x92,
		.enMpegOutput				= 0,
	}
};

static const struct dib0090_config nim7090_dib0090_config = {
	.io.clock_khz = 12000,
	.io.pll_bypass = 0,
	.io.pll_range = 0,
	.io.pll_prediv = 3,
	.io.pll_loopdiv = 6,
	.io.adc_clock_ratio = 0,
	.io.pll_int_loop_filt = 0,
	.reset = dib7090_tuner_sleep,
	.sleep = dib7090_tuner_sleep,

	.freq_offset_khz_uhf = 0,
	.freq_offset_khz_vhf = 0,

	.get_adc_power = dib7090_get_adc_power,

	.clkouttobamse = 1,
	.analog_output = 0,

	.wbd_vhf_offset = 0,
	.wbd_cband_offset = 0,
	.use_pwm_agc = 1,
	.clkoutdrive = 0,

	.fref_clock_ratio = 0,

	.wbd = dib7090_wbd_table,

	.ls_cfg_pad_drv = 0,
	.data_tx_drv = 0,
	.low_if = NULL,
	.in_soc = 1,
};

static const struct dib0090_config tfe7090pvr_dib0090_config[2] = {
	{
		.io.clock_khz = 12000,
		.io.pll_bypass = 0,
		.io.pll_range = 0,
		.io.pll_prediv = 3,
		.io.pll_loopdiv = 6,
		.io.adc_clock_ratio = 0,
		.io.pll_int_loop_filt = 0,
		.reset = dib7090_tuner_sleep,
		.sleep = dib7090_tuner_sleep,

		.freq_offset_khz_uhf = 50,
		.freq_offset_khz_vhf = 70,

		.get_adc_power = dib7090_get_adc_power,

		.clkouttobamse = 1,
		.analog_output = 0,

		.wbd_vhf_offset = 0,
		.wbd_cband_offset = 0,
		.use_pwm_agc = 1,
		.clkoutdrive = 0,

		.fref_clock_ratio = 0,

		.wbd = dib7090_wbd_table,

		.ls_cfg_pad_drv = 0,
		.data_tx_drv = 0,
		.low_if = NULL,
		.in_soc = 1,
	}, {
		.io.clock_khz = 12000,
		.io.pll_bypass = 0,
		.io.pll_range = 0,
		.io.pll_prediv = 3,
		.io.pll_loopdiv = 6,
		.io.adc_clock_ratio = 0,
		.io.pll_int_loop_filt = 0,
		.reset = dib7090_tuner_sleep,
		.sleep = dib7090_tuner_sleep,

		.freq_offset_khz_uhf = -50,
		.freq_offset_khz_vhf = -70,

		.get_adc_power = dib7090_get_adc_power,

		.clkouttobamse = 1,
		.analog_output = 0,

		.wbd_vhf_offset = 0,
		.wbd_cband_offset = 0,
		.use_pwm_agc = 1,
		.clkoutdrive = 0,

		.fref_clock_ratio = 0,

		.wbd = dib7090_wbd_table,

		.ls_cfg_pad_drv = 0,
		.data_tx_drv = 0,
		.low_if = NULL,
		.in_soc = 1,
	}
};

static int nim7090_frontend_attach(struct dvb_usb_adapter *adap)
{
	dib0700_set_gpio(adap->dev, GPIO6, GPIO_OUT, 1);
	msleep(20);
	dib0700_set_gpio(adap->dev, GPIO9, GPIO_OUT, 1);
	dib0700_set_gpio(adap->dev, GPIO4, GPIO_OUT, 1);
	dib0700_set_gpio(adap->dev, GPIO7, GPIO_OUT, 1);
	dib0700_set_gpio(adap->dev, GPIO10, GPIO_OUT, 0);

	msleep(20);
	dib0700_set_gpio(adap->dev, GPIO10, GPIO_OUT, 1);
	msleep(20);
	dib0700_set_gpio(adap->dev, GPIO0, GPIO_OUT, 1);

	if (dib7000p_i2c_enumeration(&adap->dev->i2c_adap, 1, 0x10, &nim7090_dib7000p_config) != 0) {
		err("%s: dib7000p_i2c_enumeration failed.  Cannot continue\n", __func__);
		return -ENODEV;
	}
	adap->fe = dvb_attach(dib7000p_attach, &adap->dev->i2c_adap, 0x80, &nim7090_dib7000p_config);

	return adap->fe == NULL ?  -ENODEV : 0;
}

static int nim7090_tuner_attach(struct dvb_usb_adapter *adap)
{
	struct dib0700_adapter_state *st = adap->priv;
	struct i2c_adapter *tun_i2c = dib7090_get_i2c_tuner(adap->fe);

	if (dvb_attach(dib0090_register, adap->fe, tun_i2c, &nim7090_dib0090_config) == NULL)
		return -ENODEV;

	dib7000p_set_gpio(adap->fe, 8, 0, 1);

	st->set_param_save = adap->fe->ops.tuner_ops.set_params;
	adap->fe->ops.tuner_ops.set_params = dib7090_agc_startup;
	return 0;
}

static int tfe7090pvr_frontend0_attach(struct dvb_usb_adapter *adap)
{
	struct dib0700_state *st = adap->dev->priv;

	/* The TFE7090 requires the dib0700 to not be in master mode */
	st->disable_streaming_master_mode = 1;

	dib0700_set_gpio(adap->dev, GPIO6, GPIO_OUT, 1);
	msleep(20);
	dib0700_set_gpio(adap->dev, GPIO9, GPIO_OUT, 1);
	dib0700_set_gpio(adap->dev, GPIO4, GPIO_OUT, 1);
	dib0700_set_gpio(adap->dev, GPIO7, GPIO_OUT, 1);
	dib0700_set_gpio(adap->dev, GPIO10, GPIO_OUT, 0);

	msleep(20);
	dib0700_set_gpio(adap->dev, GPIO10, GPIO_OUT, 1);
	msleep(20);
	dib0700_set_gpio(adap->dev, GPIO0, GPIO_OUT, 1);

	/* initialize IC 0 */
	if (dib7000p_i2c_enumeration(&adap->dev->i2c_adap, 1, 0x20, &tfe7090pvr_dib7000p_config[0]) != 0) {
		err("%s: dib7000p_i2c_enumeration failed.  Cannot continue\n", __func__);
		return -ENODEV;
	}

	dib0700_set_i2c_speed(adap->dev, 340);
	adap->fe = dvb_attach(dib7000p_attach, &adap->dev->i2c_adap, 0x90, &tfe7090pvr_dib7000p_config[0]);

	if (adap->fe == NULL)
		return -ENODEV;

	dib7090_slave_reset(adap->fe);

	return 0;
}

static int tfe7090pvr_frontend1_attach(struct dvb_usb_adapter *adap)
{
	struct i2c_adapter *i2c;

	if (adap->dev->adapter[0].fe == NULL) {
		err("the master dib7090 has to be initialized first");
		return -ENODEV; /* the master device has not been initialized */
	}

	i2c = dib7000p_get_i2c_master(adap->dev->adapter[0].fe, DIBX000_I2C_INTERFACE_GPIO_6_7, 1);
	if (dib7000p_i2c_enumeration(i2c, 1, 0x10, &tfe7090pvr_dib7000p_config[1]) != 0) {
		err("%s: dib7000p_i2c_enumeration failed.  Cannot continue\n", __func__);
		return -ENODEV;
	}

	adap->fe = dvb_attach(dib7000p_attach, i2c, 0x92, &tfe7090pvr_dib7000p_config[1]);
	dib0700_set_i2c_speed(adap->dev, 200);

	return adap->fe == NULL ? -ENODEV : 0;
}

static int tfe7090pvr_tuner0_attach(struct dvb_usb_adapter *adap)
{
	struct dib0700_adapter_state *st = adap->priv;
	struct i2c_adapter *tun_i2c = dib7090_get_i2c_tuner(adap->fe);

	if (dvb_attach(dib0090_register, adap->fe, tun_i2c, &tfe7090pvr_dib0090_config[0]) == NULL)
		return -ENODEV;

	dib7000p_set_gpio(adap->fe, 8, 0, 1);

	st->set_param_save = adap->fe->ops.tuner_ops.set_params;
	adap->fe->ops.tuner_ops.set_params = dib7090_agc_startup;
	return 0;
}

static int tfe7090pvr_tuner1_attach(struct dvb_usb_adapter *adap)
{
	struct dib0700_adapter_state *st = adap->priv;
	struct i2c_adapter *tun_i2c = dib7090_get_i2c_tuner(adap->fe);

	if (dvb_attach(dib0090_register, adap->fe, tun_i2c, &tfe7090pvr_dib0090_config[1]) == NULL)
		return -ENODEV;

	dib7000p_set_gpio(adap->fe, 8, 0, 1);

	st->set_param_save = adap->fe->ops.tuner_ops.set_params;
	adap->fe->ops.tuner_ops.set_params = dib7090_agc_startup;
	return 0;
}

/* STK7070PD */
static struct dib7000p_config stk7070pd_dib7000p_config[2] = {
	{
		.output_mpeg2_in_188_bytes = 1,

		.agc_config_count = 1,
		.agc = &dib7070_agc_config,
		.bw  = &dib7070_bw_config_12_mhz,
		.tuner_is_baseband = 1,
		.spur_protect = 1,

		.gpio_dir = DIB7000P_GPIO_DEFAULT_DIRECTIONS,
		.gpio_val = DIB7000P_GPIO_DEFAULT_VALUES,
		.gpio_pwm_pos = DIB7000P_GPIO_DEFAULT_PWM_POS,

		.hostbus_diversity = 1,
	}, {
		.output_mpeg2_in_188_bytes = 1,

		.agc_config_count = 1,
		.agc = &dib7070_agc_config,
		.bw  = &dib7070_bw_config_12_mhz,
		.tuner_is_baseband = 1,
		.spur_protect = 1,

		.gpio_dir = DIB7000P_GPIO_DEFAULT_DIRECTIONS,
		.gpio_val = DIB7000P_GPIO_DEFAULT_VALUES,
		.gpio_pwm_pos = DIB7000P_GPIO_DEFAULT_PWM_POS,

		.hostbus_diversity = 1,
	}
};

static int stk7070pd_frontend_attach0(struct dvb_usb_adapter *adap)
{
	dib0700_set_gpio(adap->dev, GPIO6, GPIO_OUT, 1);
	msleep(10);
	dib0700_set_gpio(adap->dev, GPIO9, GPIO_OUT, 1);
	dib0700_set_gpio(adap->dev, GPIO4, GPIO_OUT, 1);
	dib0700_set_gpio(adap->dev, GPIO7, GPIO_OUT, 1);
	dib0700_set_gpio(adap->dev, GPIO10, GPIO_OUT, 0);

	dib0700_ctrl_clock(adap->dev, 72, 1);

	msleep(10);
	dib0700_set_gpio(adap->dev, GPIO10, GPIO_OUT, 1);
	msleep(10);
	dib0700_set_gpio(adap->dev, GPIO0, GPIO_OUT, 1);

	if (dib7000p_i2c_enumeration(&adap->dev->i2c_adap, 2, 18,
				     stk7070pd_dib7000p_config) != 0) {
		err("%s: dib7000p_i2c_enumeration failed.  Cannot continue\n",
		    __func__);
		return -ENODEV;
	}

	adap->fe = dvb_attach(dib7000p_attach, &adap->dev->i2c_adap, 0x80, &stk7070pd_dib7000p_config[0]);
	return adap->fe == NULL ? -ENODEV : 0;
}

static int stk7070pd_frontend_attach1(struct dvb_usb_adapter *adap)
{
	adap->fe = dvb_attach(dib7000p_attach, &adap->dev->i2c_adap, 0x82, &stk7070pd_dib7000p_config[1]);
	return adap->fe == NULL ? -ENODEV : 0;
}

/* S5H1411 */
static struct s5h1411_config pinnacle_801e_config = {
	.output_mode   = S5H1411_PARALLEL_OUTPUT,
	.gpio          = S5H1411_GPIO_OFF,
	.mpeg_timing   = S5H1411_MPEGTIMING_NONCONTINOUS_NONINVERTING_CLOCK,
	.qam_if        = S5H1411_IF_44000,
	.vsb_if        = S5H1411_IF_44000,
	.inversion     = S5H1411_INVERSION_OFF,
	.status_mode   = S5H1411_DEMODLOCKING
};

/* Pinnacle PCTV HD Pro 801e GPIOs map:
   GPIO0  - currently unknown
   GPIO1  - xc5000 tuner reset
   GPIO2  - CX25843 sleep
   GPIO3  - currently unknown
   GPIO4  - currently unknown
   GPIO6  - currently unknown
   GPIO7  - currently unknown
   GPIO9  - currently unknown
   GPIO10 - CX25843 reset
 */
static int s5h1411_frontend_attach(struct dvb_usb_adapter *adap)
{
	struct dib0700_state *st = adap->dev->priv;

	/* Make use of the new i2c functions from FW 1.20 */
	st->fw_use_new_i2c_api = 1;

	/* The s5h1411 requires the dib0700 to not be in master mode */
	st->disable_streaming_master_mode = 1;

	/* All msleep values taken from Windows USB trace */
	dib0700_set_gpio(adap->dev, GPIO0, GPIO_OUT, 0);
	dib0700_set_gpio(adap->dev, GPIO3, GPIO_OUT, 0);
	dib0700_set_gpio(adap->dev, GPIO6, GPIO_OUT, 1);
	msleep(400);
	dib0700_set_gpio(adap->dev, GPIO10, GPIO_OUT, 0);
	msleep(60);
	dib0700_set_gpio(adap->dev, GPIO10, GPIO_OUT, 1);
	msleep(30);
	dib0700_set_gpio(adap->dev, GPIO0, GPIO_OUT, 1);
	dib0700_set_gpio(adap->dev, GPIO9, GPIO_OUT, 1);
	dib0700_set_gpio(adap->dev, GPIO4, GPIO_OUT, 1);
	dib0700_set_gpio(adap->dev, GPIO7, GPIO_OUT, 1);
	dib0700_set_gpio(adap->dev, GPIO2, GPIO_OUT, 0);
	msleep(30);

	/* Put the CX25843 to sleep for now since we're in digital mode */
	dib0700_set_gpio(adap->dev, GPIO2, GPIO_OUT, 1);

	/* GPIOs are initialized, do the attach */
	adap->fe = dvb_attach(s5h1411_attach, &pinnacle_801e_config,
			      &adap->dev->i2c_adap);
	return adap->fe == NULL ? -ENODEV : 0;
}

static int dib0700_xc5000_tuner_callback(void *priv, int component,
					 int command, int arg)
{
	struct dvb_usb_adapter *adap = priv;

	if (command == XC5000_TUNER_RESET) {
		/* Reset the tuner */
		dib0700_set_gpio(adap->dev, GPIO1, GPIO_OUT, 0);
		msleep(10);
		dib0700_set_gpio(adap->dev, GPIO1, GPIO_OUT, 1);
		msleep(10);
	} else {
		err("xc5000: unknown tuner callback command: %d\n", command);
		return -EINVAL;
	}

	return 0;
}

static struct xc5000_config s5h1411_xc5000_tunerconfig = {
	.i2c_address      = 0x64,
	.if_khz           = 5380,
};

static int xc5000_tuner_attach(struct dvb_usb_adapter *adap)
{
	/* FIXME: generalize & move to common area */
	adap->fe->callback = dib0700_xc5000_tuner_callback;

	return dvb_attach(xc5000_attach, adap->fe, &adap->dev->i2c_adap,
			  &s5h1411_xc5000_tunerconfig)
		== NULL ? -ENODEV : 0;
}

static struct lgdt3305_config hcw_lgdt3305_config = {
	.i2c_addr           = 0x0e,
	.mpeg_mode          = LGDT3305_MPEG_PARALLEL,
	.tpclk_edge         = LGDT3305_TPCLK_FALLING_EDGE,
	.tpvalid_polarity   = LGDT3305_TP_VALID_LOW,
	.deny_i2c_rptr      = 0,
	.spectral_inversion = 1,
	.qam_if_khz         = 6000,
	.vsb_if_khz         = 6000,
	.usref_8vsb         = 0x0500,
};

static struct mxl5007t_config hcw_mxl5007t_config = {
	.xtal_freq_hz = MxL_XTAL_25_MHZ,
	.if_freq_hz = MxL_IF_6_MHZ,
	.invert_if = 1,
};

/* TIGER-ATSC map:
   GPIO0  - LNA_CTR  (H: LNA power enabled, L: LNA power disabled)
   GPIO1  - ANT_SEL  (H: VPA, L: MCX)
   GPIO4  - SCL2
   GPIO6  - EN_TUNER
   GPIO7  - SDA2
   GPIO10 - DEM_RST

   MXL is behind LG's i2c repeater.  LG is on SCL2/SDA2 gpios on the DIB
 */
static int lgdt3305_frontend_attach(struct dvb_usb_adapter *adap)
{
	struct dib0700_state *st = adap->dev->priv;

	/* Make use of the new i2c functions from FW 1.20 */
	st->fw_use_new_i2c_api = 1;

	st->disable_streaming_master_mode = 1;

	/* fe power enable */
	dib0700_set_gpio(adap->dev, GPIO6, GPIO_OUT, 0);
	msleep(30);
	dib0700_set_gpio(adap->dev, GPIO6, GPIO_OUT, 1);
	msleep(30);

	/* demod reset */
	dib0700_set_gpio(adap->dev, GPIO10, GPIO_OUT, 1);
	msleep(30);
	dib0700_set_gpio(adap->dev, GPIO10, GPIO_OUT, 0);
	msleep(30);
	dib0700_set_gpio(adap->dev, GPIO10, GPIO_OUT, 1);
	msleep(30);

	adap->fe = dvb_attach(lgdt3305_attach,
			      &hcw_lgdt3305_config,
			      &adap->dev->i2c_adap);

	return adap->fe == NULL ? -ENODEV : 0;
}

static int mxl5007t_tuner_attach(struct dvb_usb_adapter *adap)
{
	return dvb_attach(mxl5007t_attach, adap->fe,
			  &adap->dev->i2c_adap, 0x60,
			  &hcw_mxl5007t_config) == NULL ? -ENODEV : 0;
}


/* DVB-USB and USB stuff follows */
struct usb_device_id dib0700_usb_id_table[] = {
/* 0 */	{ USB_DEVICE(USB_VID_DIBCOM,    USB_PID_DIBCOM_STK7700P) },
	{ USB_DEVICE(USB_VID_DIBCOM,    USB_PID_DIBCOM_STK7700P_PC) },
	{ USB_DEVICE(USB_VID_HAUPPAUGE, USB_PID_HAUPPAUGE_NOVA_T_500) },
	{ USB_DEVICE(USB_VID_HAUPPAUGE, USB_PID_HAUPPAUGE_NOVA_T_500_2) },
	{ USB_DEVICE(USB_VID_HAUPPAUGE, USB_PID_HAUPPAUGE_NOVA_T_STICK) },
/* 5 */	{ USB_DEVICE(USB_VID_AVERMEDIA, USB_PID_AVERMEDIA_VOLAR) },
	{ USB_DEVICE(USB_VID_COMPRO,    USB_PID_COMPRO_VIDEOMATE_U500) },
	{ USB_DEVICE(USB_VID_UNIWILL,   USB_PID_UNIWILL_STK7700P) },
	{ USB_DEVICE(USB_VID_LEADTEK,   USB_PID_WINFAST_DTV_DONGLE_STK7700P) },
	{ USB_DEVICE(USB_VID_HAUPPAUGE, USB_PID_HAUPPAUGE_NOVA_T_STICK_2) },
/* 10 */{ USB_DEVICE(USB_VID_AVERMEDIA, USB_PID_AVERMEDIA_VOLAR_2) },
	{ USB_DEVICE(USB_VID_PINNACLE,  USB_PID_PINNACLE_PCTV2000E) },
	{ USB_DEVICE(USB_VID_TERRATEC,
			USB_PID_TERRATEC_CINERGY_DT_XS_DIVERSITY) },
	{ USB_DEVICE(USB_VID_HAUPPAUGE, USB_PID_HAUPPAUGE_NOVA_TD_STICK) },
	{ USB_DEVICE(USB_VID_DIBCOM,    USB_PID_DIBCOM_STK7700D) },
/* 15 */{ USB_DEVICE(USB_VID_DIBCOM,    USB_PID_DIBCOM_STK7070P) },
	{ USB_DEVICE(USB_VID_PINNACLE,  USB_PID_PINNACLE_PCTV_DVB_T_FLASH) },
	{ USB_DEVICE(USB_VID_DIBCOM,    USB_PID_DIBCOM_STK7070PD) },
	{ USB_DEVICE(USB_VID_PINNACLE,
			USB_PID_PINNACLE_PCTV_DUAL_DIVERSITY_DVB_T) },
	{ USB_DEVICE(USB_VID_COMPRO,    USB_PID_COMPRO_VIDEOMATE_U500_PC) },
/* 20 */{ USB_DEVICE(USB_VID_AVERMEDIA, USB_PID_AVERMEDIA_EXPRESS) },
	{ USB_DEVICE(USB_VID_GIGABYTE,  USB_PID_GIGABYTE_U7000) },
	{ USB_DEVICE(USB_VID_ULTIMA_ELECTRONIC, USB_PID_ARTEC_T14BR) },
	{ USB_DEVICE(USB_VID_ASUS,      USB_PID_ASUS_U3000) },
	{ USB_DEVICE(USB_VID_ASUS,      USB_PID_ASUS_U3100) },
/* 25 */{ USB_DEVICE(USB_VID_HAUPPAUGE, USB_PID_HAUPPAUGE_NOVA_T_STICK_3) },
	{ USB_DEVICE(USB_VID_HAUPPAUGE, USB_PID_HAUPPAUGE_MYTV_T) },
	{ USB_DEVICE(USB_VID_TERRATEC,  USB_PID_TERRATEC_CINERGY_HT_USB_XE) },
	{ USB_DEVICE(USB_VID_PINNACLE,	USB_PID_PINNACLE_EXPRESSCARD_320CX) },
	{ USB_DEVICE(USB_VID_PINNACLE,	USB_PID_PINNACLE_PCTV72E) },
/* 30 */{ USB_DEVICE(USB_VID_PINNACLE,	USB_PID_PINNACLE_PCTV73E) },
	{ USB_DEVICE(USB_VID_YUAN,	USB_PID_YUAN_EC372S) },
	{ USB_DEVICE(USB_VID_TERRATEC,	USB_PID_TERRATEC_CINERGY_HT_EXPRESS) },
	{ USB_DEVICE(USB_VID_TERRATEC,	USB_PID_TERRATEC_CINERGY_T_XXS) },
	{ USB_DEVICE(USB_VID_LEADTEK,   USB_PID_WINFAST_DTV_DONGLE_STK7700P_2) },
/* 35 */{ USB_DEVICE(USB_VID_HAUPPAUGE, USB_PID_HAUPPAUGE_NOVA_TD_STICK_52009) },
	{ USB_DEVICE(USB_VID_HAUPPAUGE, USB_PID_HAUPPAUGE_NOVA_T_500_3) },
	{ USB_DEVICE(USB_VID_GIGABYTE,  USB_PID_GIGABYTE_U8000) },
	{ USB_DEVICE(USB_VID_YUAN,      USB_PID_YUAN_STK7700PH) },
	{ USB_DEVICE(USB_VID_ASUS,	USB_PID_ASUS_U3000H) },
/* 40 */{ USB_DEVICE(USB_VID_PINNACLE,  USB_PID_PINNACLE_PCTV801E) },
	{ USB_DEVICE(USB_VID_PINNACLE,  USB_PID_PINNACLE_PCTV801E_SE) },
	{ USB_DEVICE(USB_VID_TERRATEC,	USB_PID_TERRATEC_CINERGY_T_EXPRESS) },
	{ USB_DEVICE(USB_VID_TERRATEC,
			USB_PID_TERRATEC_CINERGY_DT_XS_DIVERSITY_2) },
	{ USB_DEVICE(USB_VID_SONY,	USB_PID_SONY_PLAYTV) },
/* 45 */{ USB_DEVICE(USB_VID_YUAN,      USB_PID_YUAN_PD378S) },
	{ USB_DEVICE(USB_VID_HAUPPAUGE, USB_PID_HAUPPAUGE_TIGER_ATSC) },
	{ USB_DEVICE(USB_VID_HAUPPAUGE, USB_PID_HAUPPAUGE_TIGER_ATSC_B210) },
	{ USB_DEVICE(USB_VID_YUAN,	USB_PID_YUAN_MC770) },
	{ USB_DEVICE(USB_VID_ELGATO,	USB_PID_ELGATO_EYETV_DTT) },
/* 50 */{ USB_DEVICE(USB_VID_ELGATO,	USB_PID_ELGATO_EYETV_DTT_Dlx) },
	{ USB_DEVICE(USB_VID_LEADTEK,   USB_PID_WINFAST_DTV_DONGLE_H) },
	{ USB_DEVICE(USB_VID_TERRATEC,	USB_PID_TERRATEC_T3) },
	{ USB_DEVICE(USB_VID_TERRATEC,	USB_PID_TERRATEC_T5) },
	{ USB_DEVICE(USB_VID_YUAN,      USB_PID_YUAN_STK7700D) },
/* 55 */{ USB_DEVICE(USB_VID_YUAN,	USB_PID_YUAN_STK7700D_2) },
	{ USB_DEVICE(USB_VID_PINNACLE,	USB_PID_PINNACLE_PCTV73A) },
	{ USB_DEVICE(USB_VID_PCTV,	USB_PID_PINNACLE_PCTV73ESE) },
	{ USB_DEVICE(USB_VID_PCTV,	USB_PID_PINNACLE_PCTV282E) },
	{ USB_DEVICE(USB_VID_DIBCOM,	USB_PID_DIBCOM_STK7770P) },
/* 60 */{ USB_DEVICE(USB_VID_TERRATEC,	USB_PID_TERRATEC_CINERGY_T_XXS_2) },
	{ USB_DEVICE(USB_VID_DIBCOM,    USB_PID_DIBCOM_STK807XPVR) },
	{ USB_DEVICE(USB_VID_DIBCOM,    USB_PID_DIBCOM_STK807XP) },
	{ USB_DEVICE_VER(USB_VID_PIXELVIEW, USB_PID_PIXELVIEW_SBTVD, 0x000, 0x3f00) },
	{ USB_DEVICE(USB_VID_EVOLUTEPC, USB_PID_TVWAY_PLUS) },
/* 65 */{ USB_DEVICE(USB_VID_PINNACLE,	USB_PID_PINNACLE_PCTV73ESE) },
	{ USB_DEVICE(USB_VID_PINNACLE,	USB_PID_PINNACLE_PCTV282E) },
	{ USB_DEVICE(USB_VID_DIBCOM,    USB_PID_DIBCOM_STK8096GP) },
	{ USB_DEVICE(USB_VID_ELGATO,    USB_PID_ELGATO_EYETV_DIVERSITY) },
	{ USB_DEVICE(USB_VID_DIBCOM,    USB_PID_DIBCOM_NIM9090M) },
/* 70 */{ USB_DEVICE(USB_VID_DIBCOM,    USB_PID_DIBCOM_NIM8096MD) },
	{ USB_DEVICE(USB_VID_DIBCOM,    USB_PID_DIBCOM_NIM9090MD) },
	{ USB_DEVICE(USB_VID_DIBCOM,    USB_PID_DIBCOM_NIM7090) },
	{ USB_DEVICE(USB_VID_DIBCOM,    USB_PID_DIBCOM_TFE7090PVR) },
	{ USB_DEVICE(USB_VID_TECHNISAT, USB_PID_TECHNISAT_AIRSTAR_TELESTICK_2) },
	{ 0 }		/* Terminating entry */
};
MODULE_DEVICE_TABLE(usb, dib0700_usb_id_table);

#define DIB0700_DEFAULT_DEVICE_PROPERTIES \
	.caps              = DVB_USB_IS_AN_I2C_ADAPTER, \
	.usb_ctrl          = DEVICE_SPECIFIC, \
	.firmware          = "dvb-usb-dib0700-1.20.fw", \
	.download_firmware = dib0700_download_firmware, \
	.no_reconnect      = 1, \
	.size_of_priv      = sizeof(struct dib0700_state), \
	.i2c_algo          = &dib0700_i2c_algo, \
	.identify_state    = dib0700_identify_state

#define DIB0700_DEFAULT_STREAMING_CONFIG(ep) \
	.streaming_ctrl   = dib0700_streaming_ctrl, \
	.stream = { \
		.type = USB_BULK, \
		.count = 4, \
		.endpoint = ep, \
		.u = { \
			.bulk = { \
				.buffersize = 39480, \
			} \
		} \
	}

struct dvb_usb_device_properties dib0700_devices[] = {
	{
		DIB0700_DEFAULT_DEVICE_PROPERTIES,

		.num_adapters = 1,
		.adapter = {
			{
				.caps = DVB_USB_ADAP_HAS_PID_FILTER | DVB_USB_ADAP_PID_FILTER_CAN_BE_TURNED_OFF,
				.pid_filter_count = 32,
				.pid_filter       = stk7700p_pid_filter,
				.pid_filter_ctrl  = stk7700p_pid_filter_ctrl,
				.frontend_attach  = stk7700p_frontend_attach,
				.tuner_attach     = stk7700p_tuner_attach,

				DIB0700_DEFAULT_STREAMING_CONFIG(0x02),
			},
		},

		.num_device_descs = 8,
		.devices = {
			{   "DiBcom STK7700P reference design",
				{ &dib0700_usb_id_table[0], &dib0700_usb_id_table[1] },
				{ NULL },
			},
			{   "Hauppauge Nova-T Stick",
				{ &dib0700_usb_id_table[4], &dib0700_usb_id_table[9], NULL },
				{ NULL },
			},
			{   "AVerMedia AVerTV DVB-T Volar",
				{ &dib0700_usb_id_table[5], &dib0700_usb_id_table[10] },
				{ NULL },
			},
			{   "Compro Videomate U500",
				{ &dib0700_usb_id_table[6], &dib0700_usb_id_table[19] },
				{ NULL },
			},
			{   "Uniwill STK7700P based (Hama and others)",
				{ &dib0700_usb_id_table[7], NULL },
				{ NULL },
			},
			{   "Leadtek Winfast DTV Dongle (STK7700P based)",
				{ &dib0700_usb_id_table[8], &dib0700_usb_id_table[34] },
				{ NULL },
			},
			{   "AVerMedia AVerTV DVB-T Express",
				{ &dib0700_usb_id_table[20] },
				{ NULL },
			},
			{   "Gigabyte U7000",
				{ &dib0700_usb_id_table[21], NULL },
				{ NULL },
			}
		},

		.rc.core = {
			.rc_interval      = DEFAULT_RC_INTERVAL,
			.rc_codes         = RC_MAP_DIB0700_RC5_TABLE,
			.rc_query         = dib0700_rc_query_old_firmware,
			.allowed_protos   = RC_TYPE_RC5 |
					    RC_TYPE_RC6 |
					    RC_TYPE_NEC,
			.change_protocol  = dib0700_change_protocol,
		},
	}, { DIB0700_DEFAULT_DEVICE_PROPERTIES,

		.num_adapters = 2,
		.adapter = {
			{
				.frontend_attach  = bristol_frontend_attach,
				.tuner_attach     = bristol_tuner_attach,

				DIB0700_DEFAULT_STREAMING_CONFIG(0x02),
			}, {
				.frontend_attach  = bristol_frontend_attach,
				.tuner_attach     = bristol_tuner_attach,

				DIB0700_DEFAULT_STREAMING_CONFIG(0x03),
			}
		},

		.num_device_descs = 1,
		.devices = {
			{   "Hauppauge Nova-T 500 Dual DVB-T",
				{ &dib0700_usb_id_table[2], &dib0700_usb_id_table[3], NULL },
				{ NULL },
			},
		},

		.rc.core = {
			.rc_interval      = DEFAULT_RC_INTERVAL,
			.rc_codes         = RC_MAP_DIB0700_RC5_TABLE,
			.rc_query         = dib0700_rc_query_old_firmware,
			.allowed_protos   = RC_TYPE_RC5 |
					    RC_TYPE_RC6 |
					    RC_TYPE_NEC,
			.change_protocol = dib0700_change_protocol,
		},
	}, { DIB0700_DEFAULT_DEVICE_PROPERTIES,

		.num_adapters = 2,
		.adapter = {
			{
				.caps = DVB_USB_ADAP_HAS_PID_FILTER | DVB_USB_ADAP_PID_FILTER_CAN_BE_TURNED_OFF,
				.pid_filter_count = 32,
				.pid_filter       = stk70x0p_pid_filter,
				.pid_filter_ctrl  = stk70x0p_pid_filter_ctrl,
				.frontend_attach  = stk7700d_frontend_attach,
				.tuner_attach     = stk7700d_tuner_attach,

				DIB0700_DEFAULT_STREAMING_CONFIG(0x02),
			}, {
				.caps = DVB_USB_ADAP_HAS_PID_FILTER | DVB_USB_ADAP_PID_FILTER_CAN_BE_TURNED_OFF,
				.pid_filter_count = 32,
				.pid_filter       = stk70x0p_pid_filter,
				.pid_filter_ctrl  = stk70x0p_pid_filter_ctrl,
				.frontend_attach  = stk7700d_frontend_attach,
				.tuner_attach     = stk7700d_tuner_attach,

				DIB0700_DEFAULT_STREAMING_CONFIG(0x03),
			}
		},

		.num_device_descs = 5,
		.devices = {
			{   "Pinnacle PCTV 2000e",
				{ &dib0700_usb_id_table[11], NULL },
				{ NULL },
			},
			{   "Terratec Cinergy DT XS Diversity",
				{ &dib0700_usb_id_table[12], NULL },
				{ NULL },
			},
			{   "Hauppauge Nova-TD Stick/Elgato Eye-TV Diversity",
				{ &dib0700_usb_id_table[13], NULL },
				{ NULL },
			},
			{   "DiBcom STK7700D reference design",
				{ &dib0700_usb_id_table[14], NULL },
				{ NULL },
			},
			{   "YUAN High-Tech DiBcom STK7700D",
				{ &dib0700_usb_id_table[55], NULL },
				{ NULL },
			},

		},

		.rc.core = {
			.rc_interval      = DEFAULT_RC_INTERVAL,
			.rc_codes         = RC_MAP_DIB0700_RC5_TABLE,
			.rc_query         = dib0700_rc_query_old_firmware,
			.allowed_protos   = RC_TYPE_RC5 |
					    RC_TYPE_RC6 |
					    RC_TYPE_NEC,
			.change_protocol = dib0700_change_protocol,
		},
	}, { DIB0700_DEFAULT_DEVICE_PROPERTIES,

		.num_adapters = 1,
		.adapter = {
			{
				.caps = DVB_USB_ADAP_HAS_PID_FILTER | DVB_USB_ADAP_PID_FILTER_CAN_BE_TURNED_OFF,
				.pid_filter_count = 32,
				.pid_filter       = stk70x0p_pid_filter,
				.pid_filter_ctrl  = stk70x0p_pid_filter_ctrl,
				.frontend_attach  = stk7700P2_frontend_attach,
				.tuner_attach     = stk7700d_tuner_attach,

				DIB0700_DEFAULT_STREAMING_CONFIG(0x02),
			},
		},

		.num_device_descs = 3,
		.devices = {
			{   "ASUS My Cinema U3000 Mini DVBT Tuner",
				{ &dib0700_usb_id_table[23], NULL },
				{ NULL },
			},
			{   "Yuan EC372S",
				{ &dib0700_usb_id_table[31], NULL },
				{ NULL },
			},
			{   "Terratec Cinergy T Express",
				{ &dib0700_usb_id_table[42], NULL },
				{ NULL },
			}
		},

		.rc.core = {
			.rc_interval      = DEFAULT_RC_INTERVAL,
			.rc_codes         = RC_MAP_DIB0700_RC5_TABLE,
			.module_name	  = "dib0700",
			.rc_query         = dib0700_rc_query_old_firmware,
			.allowed_protos   = RC_TYPE_RC5 |
					    RC_TYPE_RC6 |
					    RC_TYPE_NEC,
			.change_protocol = dib0700_change_protocol,
		},
	}, { DIB0700_DEFAULT_DEVICE_PROPERTIES,

		.num_adapters = 1,
		.adapter = {
			{
				.caps = DVB_USB_ADAP_HAS_PID_FILTER | DVB_USB_ADAP_PID_FILTER_CAN_BE_TURNED_OFF,
				.pid_filter_count = 32,
				.pid_filter       = stk70x0p_pid_filter,
				.pid_filter_ctrl  = stk70x0p_pid_filter_ctrl,
				.frontend_attach  = stk7070p_frontend_attach,
				.tuner_attach     = dib7070p_tuner_attach,

				DIB0700_DEFAULT_STREAMING_CONFIG(0x02),

				.size_of_priv     = sizeof(struct dib0700_adapter_state),
			},
		},

		.num_device_descs = 11,
		.devices = {
			{   "DiBcom STK7070P reference design",
				{ &dib0700_usb_id_table[15], NULL },
				{ NULL },
			},
			{   "Pinnacle PCTV DVB-T Flash Stick",
				{ &dib0700_usb_id_table[16], NULL },
				{ NULL },
			},
			{   "Artec T14BR DVB-T",
				{ &dib0700_usb_id_table[22], NULL },
				{ NULL },
			},
			{   "ASUS My Cinema U3100 Mini DVBT Tuner",
				{ &dib0700_usb_id_table[24], NULL },
				{ NULL },
			},
			{   "Hauppauge Nova-T Stick",
				{ &dib0700_usb_id_table[25], NULL },
				{ NULL },
			},
			{   "Hauppauge Nova-T MyTV.t",
				{ &dib0700_usb_id_table[26], NULL },
				{ NULL },
			},
			{   "Pinnacle PCTV 72e",
				{ &dib0700_usb_id_table[29], NULL },
				{ NULL },
			},
			{   "Pinnacle PCTV 73e",
				{ &dib0700_usb_id_table[30], NULL },
				{ NULL },
			},
			{   "Elgato EyeTV DTT",
				{ &dib0700_usb_id_table[49], NULL },
				{ NULL },
			},
			{   "Yuan PD378S",
				{ &dib0700_usb_id_table[45], NULL },
				{ NULL },
			},
			{   "Elgato EyeTV Dtt Dlx PD378S",
				{ &dib0700_usb_id_table[50], NULL },
				{ NULL },
			},
		},

		.rc.core = {
			.rc_interval      = DEFAULT_RC_INTERVAL,
			.rc_codes         = RC_MAP_DIB0700_RC5_TABLE,
			.module_name	  = "dib0700",
			.rc_query         = dib0700_rc_query_old_firmware,
			.allowed_protos   = RC_TYPE_RC5 |
					    RC_TYPE_RC6 |
					    RC_TYPE_NEC,
			.change_protocol  = dib0700_change_protocol,
		},
	}, { DIB0700_DEFAULT_DEVICE_PROPERTIES,

		.num_adapters = 1,
		.adapter = {
			{
				.caps = DVB_USB_ADAP_HAS_PID_FILTER | DVB_USB_ADAP_PID_FILTER_CAN_BE_TURNED_OFF,
				.pid_filter_count = 32,
				.pid_filter       = stk70x0p_pid_filter,
				.pid_filter_ctrl  = stk70x0p_pid_filter_ctrl,
				.frontend_attach  = stk7070p_frontend_attach,
				.tuner_attach     = dib7070p_tuner_attach,

				DIB0700_DEFAULT_STREAMING_CONFIG(0x02),

				.size_of_priv     = sizeof(struct dib0700_adapter_state),
			},
		},

		.num_device_descs = 3,
		.devices = {
			{   "Pinnacle PCTV 73A",
				{ &dib0700_usb_id_table[56], NULL },
				{ NULL },
			},
			{   "Pinnacle PCTV 73e SE",
				{ &dib0700_usb_id_table[57], &dib0700_usb_id_table[65], NULL },
				{ NULL },
			},
			{   "Pinnacle PCTV 282e",
				{ &dib0700_usb_id_table[58], &dib0700_usb_id_table[66], NULL },
				{ NULL },
			},
		},

		.rc.core = {
			.rc_interval      = DEFAULT_RC_INTERVAL,
			.rc_codes         = RC_MAP_DIB0700_RC5_TABLE,
			.module_name	  = "dib0700",
			.rc_query         = dib0700_rc_query_old_firmware,
			.allowed_protos   = RC_TYPE_RC5 |
					    RC_TYPE_RC6 |
					    RC_TYPE_NEC,
			.change_protocol  = dib0700_change_protocol,
		},
	}, { DIB0700_DEFAULT_DEVICE_PROPERTIES,

		.num_adapters = 2,
		.adapter = {
			{
				.caps = DVB_USB_ADAP_HAS_PID_FILTER | DVB_USB_ADAP_PID_FILTER_CAN_BE_TURNED_OFF,
				.pid_filter_count = 32,
				.pid_filter       = stk70x0p_pid_filter,
				.pid_filter_ctrl  = stk70x0p_pid_filter_ctrl,
				.frontend_attach  = stk7070pd_frontend_attach0,
				.tuner_attach     = dib7070p_tuner_attach,

				DIB0700_DEFAULT_STREAMING_CONFIG(0x02),

				.size_of_priv     = sizeof(struct dib0700_adapter_state),
			}, {
				.caps = DVB_USB_ADAP_HAS_PID_FILTER | DVB_USB_ADAP_PID_FILTER_CAN_BE_TURNED_OFF,
				.pid_filter_count = 32,
				.pid_filter       = stk70x0p_pid_filter,
				.pid_filter_ctrl  = stk70x0p_pid_filter_ctrl,
				.frontend_attach  = stk7070pd_frontend_attach1,
				.tuner_attach     = dib7070p_tuner_attach,

				DIB0700_DEFAULT_STREAMING_CONFIG(0x03),

				.size_of_priv     = sizeof(struct dib0700_adapter_state),
			}
		},

		.num_device_descs = 6,
		.devices = {
			{   "DiBcom STK7070PD reference design",
				{ &dib0700_usb_id_table[17], NULL },
				{ NULL },
			},
			{   "Pinnacle PCTV Dual DVB-T Diversity Stick",
				{ &dib0700_usb_id_table[18], NULL },
				{ NULL },
			},
			{   "Hauppauge Nova-TD Stick (52009)",
				{ &dib0700_usb_id_table[35], NULL },
				{ NULL },
			},
			{   "Hauppauge Nova-TD-500 (84xxx)",
				{ &dib0700_usb_id_table[36], NULL },
				{ NULL },
			},
			{  "Terratec Cinergy DT USB XS Diversity/ T5",
				{ &dib0700_usb_id_table[43],
					&dib0700_usb_id_table[53], NULL},
				{ NULL },
			},
			{  "Sony PlayTV",
				{ &dib0700_usb_id_table[44], NULL },
				{ NULL },
			},
		},

		.rc.core = {
			.rc_interval      = DEFAULT_RC_INTERVAL,
			.rc_codes         = RC_MAP_DIB0700_RC5_TABLE,
			.module_name	  = "dib0700",
			.rc_query         = dib0700_rc_query_old_firmware,
			.allowed_protos   = RC_TYPE_RC5 |
					    RC_TYPE_RC6 |
					    RC_TYPE_NEC,
			.change_protocol = dib0700_change_protocol,
		},
	}, { DIB0700_DEFAULT_DEVICE_PROPERTIES,

		.num_adapters = 2,
		.adapter = {
			{
				.caps = DVB_USB_ADAP_HAS_PID_FILTER | DVB_USB_ADAP_PID_FILTER_CAN_BE_TURNED_OFF,
				.pid_filter_count = 32,
				.pid_filter       = stk70x0p_pid_filter,
				.pid_filter_ctrl  = stk70x0p_pid_filter_ctrl,
				.frontend_attach  = stk7070pd_frontend_attach0,
				.tuner_attach     = dib7070p_tuner_attach,

				DIB0700_DEFAULT_STREAMING_CONFIG(0x02),

				.size_of_priv     = sizeof(struct dib0700_adapter_state),
			}, {
				.caps = DVB_USB_ADAP_HAS_PID_FILTER | DVB_USB_ADAP_PID_FILTER_CAN_BE_TURNED_OFF,
				.pid_filter_count = 32,
				.pid_filter       = stk70x0p_pid_filter,
				.pid_filter_ctrl  = stk70x0p_pid_filter_ctrl,
				.frontend_attach  = stk7070pd_frontend_attach1,
				.tuner_attach     = dib7070p_tuner_attach,

				DIB0700_DEFAULT_STREAMING_CONFIG(0x03),

				.size_of_priv     = sizeof(struct dib0700_adapter_state),
			}
		},

		.num_device_descs = 1,
		.devices = {
			{   "Elgato EyeTV Diversity",
				{ &dib0700_usb_id_table[68], NULL },
				{ NULL },
			},
		},

		.rc.core = {
			.rc_interval      = DEFAULT_RC_INTERVAL,
			.rc_codes         = RC_MAP_DIB0700_NEC_TABLE,
			.module_name	  = "dib0700",
			.rc_query         = dib0700_rc_query_old_firmware,
			.allowed_protos   = RC_TYPE_RC5 |
					    RC_TYPE_RC6 |
					    RC_TYPE_NEC,
			.change_protocol  = dib0700_change_protocol,
		},
	}, { DIB0700_DEFAULT_DEVICE_PROPERTIES,

		.num_adapters = 1,
		.adapter = {
			{
				.caps = DVB_USB_ADAP_HAS_PID_FILTER | DVB_USB_ADAP_PID_FILTER_CAN_BE_TURNED_OFF,
				.pid_filter_count = 32,
				.pid_filter       = stk70x0p_pid_filter,
				.pid_filter_ctrl  = stk70x0p_pid_filter_ctrl,
				.frontend_attach  = stk7700ph_frontend_attach,
				.tuner_attach     = stk7700ph_tuner_attach,

				DIB0700_DEFAULT_STREAMING_CONFIG(0x02),

				.size_of_priv = sizeof(struct
						dib0700_adapter_state),
			},
		},

		.num_device_descs = 9,
		.devices = {
			{   "Terratec Cinergy HT USB XE",
				{ &dib0700_usb_id_table[27], NULL },
				{ NULL },
			},
			{   "Pinnacle Expresscard 320cx",
				{ &dib0700_usb_id_table[28], NULL },
				{ NULL },
			},
			{   "Terratec Cinergy HT Express",
				{ &dib0700_usb_id_table[32], NULL },
				{ NULL },
			},
			{   "Gigabyte U8000-RH",
				{ &dib0700_usb_id_table[37], NULL },
				{ NULL },
			},
			{   "YUAN High-Tech STK7700PH",
				{ &dib0700_usb_id_table[38], NULL },
				{ NULL },
			},
			{   "Asus My Cinema-U3000Hybrid",
				{ &dib0700_usb_id_table[39], NULL },
				{ NULL },
			},
			{   "YUAN High-Tech MC770",
				{ &dib0700_usb_id_table[48], NULL },
				{ NULL },
			},
			{   "Leadtek WinFast DTV Dongle H",
				{ &dib0700_usb_id_table[51], NULL },
				{ NULL },
			},
			{   "YUAN High-Tech STK7700D",
				{ &dib0700_usb_id_table[54], NULL },
				{ NULL },
			},
		},

		.rc.core = {
			.rc_interval      = DEFAULT_RC_INTERVAL,
			.rc_codes         = RC_MAP_DIB0700_RC5_TABLE,
			.module_name	  = "dib0700",
			.rc_query         = dib0700_rc_query_old_firmware,
			.allowed_protos   = RC_TYPE_RC5 |
					    RC_TYPE_RC6 |
					    RC_TYPE_NEC,
			.change_protocol  = dib0700_change_protocol,
		},
	}, { DIB0700_DEFAULT_DEVICE_PROPERTIES,
		.num_adapters = 1,
		.adapter = {
			{
				.frontend_attach  = s5h1411_frontend_attach,
				.tuner_attach     = xc5000_tuner_attach,

				DIB0700_DEFAULT_STREAMING_CONFIG(0x02),

				.size_of_priv = sizeof(struct
						dib0700_adapter_state),
			},
		},

		.num_device_descs = 2,
		.devices = {
			{   "Pinnacle PCTV HD Pro USB Stick",
				{ &dib0700_usb_id_table[40], NULL },
				{ NULL },
			},
			{   "Pinnacle PCTV HD USB Stick",
				{ &dib0700_usb_id_table[41], NULL },
				{ NULL },
			},
		},

		.rc.core = {
			.rc_interval      = DEFAULT_RC_INTERVAL,
			.rc_codes         = RC_MAP_DIB0700_RC5_TABLE,
			.module_name	  = "dib0700",
			.rc_query         = dib0700_rc_query_old_firmware,
			.allowed_protos   = RC_TYPE_RC5 |
					    RC_TYPE_RC6 |
					    RC_TYPE_NEC,
			.change_protocol  = dib0700_change_protocol,
		},
	}, { DIB0700_DEFAULT_DEVICE_PROPERTIES,
		.num_adapters = 1,
		.adapter = {
			{
				.frontend_attach  = lgdt3305_frontend_attach,
				.tuner_attach     = mxl5007t_tuner_attach,

				DIB0700_DEFAULT_STREAMING_CONFIG(0x02),

				.size_of_priv = sizeof(struct
						dib0700_adapter_state),
			},
		},

		.num_device_descs = 2,
		.devices = {
			{   "Hauppauge ATSC MiniCard (B200)",
				{ &dib0700_usb_id_table[46], NULL },
				{ NULL },
			},
			{   "Hauppauge ATSC MiniCard (B210)",
				{ &dib0700_usb_id_table[47], NULL },
				{ NULL },
			},
		},
	}, { DIB0700_DEFAULT_DEVICE_PROPERTIES,

		.num_adapters = 1,
		.adapter = {
			{
				.caps = DVB_USB_ADAP_HAS_PID_FILTER | DVB_USB_ADAP_PID_FILTER_CAN_BE_TURNED_OFF,
				.pid_filter_count = 32,
				.pid_filter       = stk70x0p_pid_filter,
				.pid_filter_ctrl  = stk70x0p_pid_filter_ctrl,
				.frontend_attach  = stk7770p_frontend_attach,
				.tuner_attach     = dib7770p_tuner_attach,

				DIB0700_DEFAULT_STREAMING_CONFIG(0x02),

				.size_of_priv =
					sizeof(struct dib0700_adapter_state),
			},
		},

		.num_device_descs = 3,
		.devices = {
			{   "DiBcom STK7770P reference design",
				{ &dib0700_usb_id_table[59], NULL },
				{ NULL },
			},
			{   "Terratec Cinergy T USB XXS (HD)/ T3",
				{ &dib0700_usb_id_table[33],
					&dib0700_usb_id_table[52],
					&dib0700_usb_id_table[60], NULL},
				{ NULL },
			},
			{   "TechniSat AirStar TeleStick 2",
				{ &dib0700_usb_id_table[74], NULL },
				{ NULL },
			},
		},

		.rc.core = {
			.rc_interval      = DEFAULT_RC_INTERVAL,
			.rc_codes         = RC_MAP_DIB0700_RC5_TABLE,
			.module_name	  = "dib0700",
			.rc_query         = dib0700_rc_query_old_firmware,
			.allowed_protos   = RC_TYPE_RC5 |
					    RC_TYPE_RC6 |
					    RC_TYPE_NEC,
			.change_protocol  = dib0700_change_protocol,
		},
	}, { DIB0700_DEFAULT_DEVICE_PROPERTIES,
		.num_adapters = 1,
		.adapter = {
			{
				.caps  = DVB_USB_ADAP_HAS_PID_FILTER | DVB_USB_ADAP_PID_FILTER_CAN_BE_TURNED_OFF,
				.pid_filter_count = 32,
				.pid_filter = stk80xx_pid_filter,
				.pid_filter_ctrl = stk80xx_pid_filter_ctrl,
				.frontend_attach  = stk807x_frontend_attach,
				.tuner_attach     = dib807x_tuner_attach,

				DIB0700_DEFAULT_STREAMING_CONFIG(0x02),

				.size_of_priv =
					sizeof(struct dib0700_adapter_state),
			},
		},

		.num_device_descs = 3,
		.devices = {
			{   "DiBcom STK807xP reference design",
				{ &dib0700_usb_id_table[62], NULL },
				{ NULL },
			},
			{   "Prolink Pixelview SBTVD",
				{ &dib0700_usb_id_table[63], NULL },
				{ NULL },
			},
			{   "EvolutePC TVWay+",
				{ &dib0700_usb_id_table[64], NULL },
				{ NULL },
			},
		},

		.rc.core = {
			.rc_interval      = DEFAULT_RC_INTERVAL,
			.rc_codes         = RC_MAP_DIB0700_NEC_TABLE,
			.module_name	  = "dib0700",
			.rc_query         = dib0700_rc_query_old_firmware,
			.allowed_protos   = RC_TYPE_RC5 |
					    RC_TYPE_RC6 |
					    RC_TYPE_NEC,
			.change_protocol  = dib0700_change_protocol,
		},
	}, { DIB0700_DEFAULT_DEVICE_PROPERTIES,
		.num_adapters = 2,
		.adapter = {
			{
				.caps  = DVB_USB_ADAP_HAS_PID_FILTER | DVB_USB_ADAP_PID_FILTER_CAN_BE_TURNED_OFF,
				.pid_filter_count = 32,
				.pid_filter = stk80xx_pid_filter,
				.pid_filter_ctrl = stk80xx_pid_filter_ctrl,
				.frontend_attach  = stk807xpvr_frontend_attach0,
				.tuner_attach     = dib807x_tuner_attach,

				DIB0700_DEFAULT_STREAMING_CONFIG(0x02),

				.size_of_priv =
					sizeof(struct dib0700_adapter_state),
			},
			{
				.caps  = DVB_USB_ADAP_HAS_PID_FILTER | DVB_USB_ADAP_PID_FILTER_CAN_BE_TURNED_OFF,
				.pid_filter_count = 32,
				.pid_filter = stk80xx_pid_filter,
				.pid_filter_ctrl = stk80xx_pid_filter_ctrl,
				.frontend_attach  = stk807xpvr_frontend_attach1,
				.tuner_attach     = dib807x_tuner_attach,

				DIB0700_DEFAULT_STREAMING_CONFIG(0x03),

				.size_of_priv =
					sizeof(struct dib0700_adapter_state),
			},
		},

		.num_device_descs = 1,
		.devices = {
			{   "DiBcom STK807xPVR reference design",
				{ &dib0700_usb_id_table[61], NULL },
				{ NULL },
			},
		},

		.rc.core = {
			.rc_interval      = DEFAULT_RC_INTERVAL,
			.rc_codes         = RC_MAP_DIB0700_RC5_TABLE,
			.module_name	  = "dib0700",
			.rc_query         = dib0700_rc_query_old_firmware,
			.allowed_protos   = RC_TYPE_RC5 |
					    RC_TYPE_RC6 |
					    RC_TYPE_NEC,
			.change_protocol  = dib0700_change_protocol,
		},
	}, { DIB0700_DEFAULT_DEVICE_PROPERTIES,
		.num_adapters = 1,
		.adapter = {
			{
				.caps  = DVB_USB_ADAP_HAS_PID_FILTER |
					DVB_USB_ADAP_PID_FILTER_CAN_BE_TURNED_OFF,
				.pid_filter_count = 32,
				.pid_filter = stk80xx_pid_filter,
				.pid_filter_ctrl = stk80xx_pid_filter_ctrl,
				.frontend_attach  = stk809x_frontend_attach,
				.tuner_attach     = dib809x_tuner_attach,

				DIB0700_DEFAULT_STREAMING_CONFIG(0x02),

				.size_of_priv =
					sizeof(struct dib0700_adapter_state),
			},
		},

		.num_device_descs = 1,
		.devices = {
			{   "DiBcom STK8096GP reference design",
				{ &dib0700_usb_id_table[67], NULL },
				{ NULL },
			},
		},

		.rc.core = {
			.rc_interval      = DEFAULT_RC_INTERVAL,
			.rc_codes         = RC_MAP_DIB0700_RC5_TABLE,
			.module_name	  = "dib0700",
			.rc_query         = dib0700_rc_query_old_firmware,
			.allowed_protos   = RC_TYPE_RC5 |
					    RC_TYPE_RC6 |
					    RC_TYPE_NEC,
			.change_protocol  = dib0700_change_protocol,
<<<<<<< HEAD
=======
		},
	}, { DIB0700_DEFAULT_DEVICE_PROPERTIES,
		.num_adapters = 1,
		.adapter = {
			{
				.caps  = DVB_USB_ADAP_HAS_PID_FILTER |
					DVB_USB_ADAP_PID_FILTER_CAN_BE_TURNED_OFF,
				.pid_filter_count = 32,
				.pid_filter = dib90x0_pid_filter,
				.pid_filter_ctrl = dib90x0_pid_filter_ctrl,
				.frontend_attach  = stk9090m_frontend_attach,
				.tuner_attach     = dib9090_tuner_attach,

				DIB0700_DEFAULT_STREAMING_CONFIG(0x02),

				.size_of_priv =
					sizeof(struct dib0700_adapter_state),
			},
		},

		.num_device_descs = 1,
		.devices = {
			{   "DiBcom STK9090M reference design",
				{ &dib0700_usb_id_table[69], NULL },
				{ NULL },
			},
		},

		.rc.core = {
			.rc_interval      = DEFAULT_RC_INTERVAL,
			.rc_codes         = RC_MAP_DIB0700_RC5_TABLE,
			.module_name	  = "dib0700",
			.rc_query         = dib0700_rc_query_old_firmware,
			.allowed_protos   = RC_TYPE_RC5 |
					    RC_TYPE_RC6 |
					    RC_TYPE_NEC,
			.change_protocol  = dib0700_change_protocol,
		},
	}, { DIB0700_DEFAULT_DEVICE_PROPERTIES,
		.num_adapters = 1,
		.adapter = {
			{
				.caps  = DVB_USB_ADAP_HAS_PID_FILTER |
					DVB_USB_ADAP_PID_FILTER_CAN_BE_TURNED_OFF,
				.pid_filter_count = 32,
				.pid_filter = stk80xx_pid_filter,
				.pid_filter_ctrl = stk80xx_pid_filter_ctrl,
				.frontend_attach  = nim8096md_frontend_attach,
				.tuner_attach     = nim8096md_tuner_attach,

				DIB0700_DEFAULT_STREAMING_CONFIG(0x02),

				.size_of_priv =
					sizeof(struct dib0700_adapter_state),
			},
		},

		.num_device_descs = 1,
		.devices = {
			{   "DiBcom NIM8096MD reference design",
				{ &dib0700_usb_id_table[70], NULL },
				{ NULL },
			},
		},

		.rc.core = {
			.rc_interval      = DEFAULT_RC_INTERVAL,
			.rc_codes         = RC_MAP_DIB0700_RC5_TABLE,
			.module_name	  = "dib0700",
			.rc_query         = dib0700_rc_query_old_firmware,
			.allowed_protos   = RC_TYPE_RC5 |
					    RC_TYPE_RC6 |
					    RC_TYPE_NEC,
			.change_protocol  = dib0700_change_protocol,
		},
	}, { DIB0700_DEFAULT_DEVICE_PROPERTIES,
		.num_adapters = 1,
		.adapter = {
			{
				.caps  = DVB_USB_ADAP_HAS_PID_FILTER |
					DVB_USB_ADAP_PID_FILTER_CAN_BE_TURNED_OFF,
				.pid_filter_count = 32,
				.pid_filter = dib90x0_pid_filter,
				.pid_filter_ctrl = dib90x0_pid_filter_ctrl,
				.frontend_attach  = nim9090md_frontend_attach,
				.tuner_attach     = nim9090md_tuner_attach,

				DIB0700_DEFAULT_STREAMING_CONFIG(0x02),

				.size_of_priv =
					sizeof(struct dib0700_adapter_state),
			},
		},

		.num_device_descs = 1,
		.devices = {
			{   "DiBcom NIM9090MD reference design",
				{ &dib0700_usb_id_table[71], NULL },
				{ NULL },
			},
		},

		.rc.core = {
			.rc_interval      = DEFAULT_RC_INTERVAL,
			.rc_codes         = RC_MAP_DIB0700_RC5_TABLE,
			.module_name	  = "dib0700",
			.rc_query         = dib0700_rc_query_old_firmware,
			.allowed_protos   = RC_TYPE_RC5 |
					    RC_TYPE_RC6 |
					    RC_TYPE_NEC,
			.change_protocol  = dib0700_change_protocol,
		},
	}, { DIB0700_DEFAULT_DEVICE_PROPERTIES,
		.num_adapters = 1,
		.adapter = {
			{
				.caps  = DVB_USB_ADAP_HAS_PID_FILTER |
					DVB_USB_ADAP_PID_FILTER_CAN_BE_TURNED_OFF,
				.pid_filter_count = 32,
				.pid_filter = stk70x0p_pid_filter,
				.pid_filter_ctrl = stk70x0p_pid_filter_ctrl,
				.frontend_attach  = nim7090_frontend_attach,
				.tuner_attach     = nim7090_tuner_attach,

				DIB0700_DEFAULT_STREAMING_CONFIG(0x02),

				.size_of_priv =
					sizeof(struct dib0700_adapter_state),
			},
		},

		.num_device_descs = 1,
		.devices = {
			{   "DiBcom NIM7090 reference design",
				{ &dib0700_usb_id_table[72], NULL },
				{ NULL },
			},
		},

		.rc.core = {
			.rc_interval      = DEFAULT_RC_INTERVAL,
			.rc_codes         = RC_MAP_DIB0700_RC5_TABLE,
			.module_name	  = "dib0700",
			.rc_query         = dib0700_rc_query_old_firmware,
			.allowed_protos   = RC_TYPE_RC5 |
					    RC_TYPE_RC6 |
					    RC_TYPE_NEC,
			.change_protocol  = dib0700_change_protocol,
		},
	}, { DIB0700_DEFAULT_DEVICE_PROPERTIES,
		.num_adapters = 2,
		.adapter = {
			{
				.caps  = DVB_USB_ADAP_HAS_PID_FILTER |
					DVB_USB_ADAP_PID_FILTER_CAN_BE_TURNED_OFF,
				.pid_filter_count = 32,
				.pid_filter = stk70x0p_pid_filter,
				.pid_filter_ctrl = stk70x0p_pid_filter_ctrl,
				.frontend_attach  = tfe7090pvr_frontend0_attach,
				.tuner_attach     = tfe7090pvr_tuner0_attach,

				DIB0700_DEFAULT_STREAMING_CONFIG(0x03),

				.size_of_priv =
					sizeof(struct dib0700_adapter_state),
			},
			{
				.caps  = DVB_USB_ADAP_HAS_PID_FILTER |
					DVB_USB_ADAP_PID_FILTER_CAN_BE_TURNED_OFF,
				.pid_filter_count = 32,
				.pid_filter = stk70x0p_pid_filter,
				.pid_filter_ctrl = stk70x0p_pid_filter_ctrl,
				.frontend_attach  = tfe7090pvr_frontend1_attach,
				.tuner_attach     = tfe7090pvr_tuner1_attach,

				DIB0700_DEFAULT_STREAMING_CONFIG(0x02),

				.size_of_priv =
					sizeof(struct dib0700_adapter_state),
			},
		},

		.num_device_descs = 1,
		.devices = {
			{   "DiBcom TFE7090PVR reference design",
				{ &dib0700_usb_id_table[73], NULL },
				{ NULL },
			},
>>>>>>> 105e53f8
		},

		.rc.core = {
			.rc_interval      = DEFAULT_RC_INTERVAL,
			.rc_codes         = RC_MAP_DIB0700_RC5_TABLE,
			.module_name	  = "dib0700",
			.rc_query         = dib0700_rc_query_old_firmware,
			.allowed_protos   = RC_TYPE_RC5 |
					    RC_TYPE_RC6 |
					    RC_TYPE_NEC,
			.change_protocol  = dib0700_change_protocol,
		},
	},
};

int dib0700_device_count = ARRAY_SIZE(dib0700_devices);<|MERGE_RESOLUTION|>--- conflicted
+++ resolved
@@ -3568,8 +3568,6 @@
 					    RC_TYPE_RC6 |
 					    RC_TYPE_NEC,
 			.change_protocol  = dib0700_change_protocol,
-<<<<<<< HEAD
-=======
 		},
 	}, { DIB0700_DEFAULT_DEVICE_PROPERTIES,
 		.num_adapters = 1,
@@ -3758,7 +3756,6 @@
 				{ &dib0700_usb_id_table[73], NULL },
 				{ NULL },
 			},
->>>>>>> 105e53f8
 		},
 
 		.rc.core = {
