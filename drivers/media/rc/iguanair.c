--- conflicted
+++ resolved
@@ -196,7 +196,6 @@
 	int rc, transferred;
 
 	INIT_COMPLETION(ir->completion);
-<<<<<<< HEAD
 
 	rc = usb_interrupt_msg(ir->udev, ir->pipe_out, data, size,
 							&transferred, TIMEOUT);
@@ -206,17 +205,6 @@
 	if (transferred != size)
 		return -EIO;
 
-=======
-
-	rc = usb_interrupt_msg(ir->udev, ir->pipe_out, data, size,
-							&transferred, TIMEOUT);
-	if (rc)
-		return rc;
-
-	if (transferred != size)
-		return -EIO;
-
->>>>>>> f9040ef3
 	if (wait_for_completion_timeout(&ir->completion, TIMEOUT) == 0)
 		return -ETIMEDOUT;
 
@@ -271,17 +259,10 @@
 {
 	struct packet packet = { 0, DIR_OUT, enable ?
 				CMD_RECEIVER_ON : CMD_RECEIVER_OFF };
-<<<<<<< HEAD
 
 	if (enable)
 		ir_raw_event_reset(ir->rc);
 
-=======
-
-	if (enable)
-		ir_raw_event_reset(ir->rc);
-
->>>>>>> f9040ef3
 	return iguanair_send(ir, &packet, sizeof(packet));
 }
 
@@ -353,39 +334,13 @@
 static int iguanair_tx(struct rc_dev *dev, unsigned *txbuf, unsigned count)
 {
 	struct iguanair *ir = dev->priv;
-<<<<<<< HEAD
-	uint8_t space, *payload;
-	unsigned i, size, rc, bytes;
-=======
 	uint8_t space;
 	unsigned i, size, periods, bytes;
 	int rc;
->>>>>>> f9040ef3
 	struct send_packet *packet;
 
 	mutex_lock(&ir->lock);
 
-<<<<<<< HEAD
-	/* convert from us to carrier periods */
-	for (i = size = 0; i < count; i++) {
-		txbuf[i] = DIV_ROUND_CLOSEST(txbuf[i] * ir->carrier, 1000000);
-		bytes = (txbuf[i] + 126) / 127;
-		if (size + bytes > ir->bufsize) {
-			count = i;
-			break;
-		}
-		size += bytes;
-	}
-
-	if (count == 0) {
-		rc = -EINVAL;
-		goto out;
-	}
-
-	packet = kmalloc(sizeof(*packet) + size, GFP_KERNEL);
-	if (!packet) {
-		rc = -ENOMEM;
-=======
 	packet = kmalloc(sizeof(*packet) + ir->bufsize, GFP_KERNEL);
 	if (!packet) {
 		rc = -ENOMEM;
@@ -411,7 +366,6 @@
 
 	if (count == 0) {
 		rc = -EINVAL;
->>>>>>> f9040ef3
 		goto out;
 	}
 
@@ -427,7 +381,7 @@
 		rc = iguanair_receiver(ir, false);
 		if (rc) {
 			dev_warn(ir->dev, "disable receiver before transmit failed\n");
-			goto out_kfree;
+			goto out;
 		}
 	}
 
@@ -443,13 +397,8 @@
 			dev_warn(ir->dev, "re-enable receiver after transmit failed\n");
 	}
 
-out_kfree:
+out:
 	kfree(packet);
-out:
-<<<<<<< HEAD
-=======
-	kfree(packet);
->>>>>>> f9040ef3
 	mutex_unlock(&ir->lock);
 
 	return rc ? rc : count;
