/*
 *  Driver for Xceive XC5000 "QAM/8VSB single chip tuner"
 *
 *  Copyright (c) 2007 Xceive Corporation
 *  Copyright (c) 2007 Steven Toth <stoth@linuxtv.org>
 *  Copyright (c) 2009 Devin Heitmueller <dheitmueller@kernellabs.com>
 *
 *  This program is free software; you can redistribute it and/or modify
 *  it under the terms of the GNU General Public License as published by
 *  the Free Software Foundation; either version 2 of the License, or
 *  (at your option) any later version.
 *
 *  This program is distributed in the hope that it will be useful,
 *  but WITHOUT ANY WARRANTY; without even the implied warranty of
 *  MERCHANTABILITY or FITNESS FOR A PARTICULAR PURPOSE.  See the
 *
 *  GNU General Public License for more details.
 *
 *  You should have received a copy of the GNU General Public License
 *  along with this program; if not, write to the Free Software
 *  Foundation, Inc., 675 Mass Ave, Cambridge, MA 02139, USA.
 */

#include <linux/module.h>
#include <linux/moduleparam.h>
#include <linux/videodev2.h>
#include <linux/delay.h>
#include <linux/workqueue.h>
#include <linux/dvb/frontend.h>
#include <linux/i2c.h>

#include "dvb_frontend.h"

#include "xc5000.h"
#include "tuner-i2c.h"

static int debug;
module_param(debug, int, 0644);
MODULE_PARM_DESC(debug, "Turn on/off debugging (default:off).");

static int no_poweroff;
module_param(no_poweroff, int, 0644);
MODULE_PARM_DESC(no_poweroff, "0 (default) powers device off when not used.\n"
	"\t\t1 keep device energized and with tuner ready all the times.\n"
	"\t\tFaster, but consumes more power and keeps the device hotter");

static DEFINE_MUTEX(xc5000_list_mutex);
static LIST_HEAD(hybrid_tuner_instance_list);

#define dprintk(level, fmt, arg...) if (debug >= level) \
	printk(KERN_INFO "%s: " fmt, "xc5000", ## arg)

struct xc5000_priv {
	struct tuner_i2c_props i2c_props;
	struct list_head hybrid_tuner_instance_list;

	u32 if_khz;
	u16 xtal_khz;
	u32 freq_hz, freq_offset;
	u32 bandwidth;
	u8  video_standard;
	unsigned int mode;
	u8  rf_mode;
	u8  radio_input;
	u16  output_amp;

	int chip_id;
	u16 pll_register_no;
	u8 init_status_supported;
	u8 fw_checksum_supported;

	struct dvb_frontend *fe;
	struct delayed_work timer_sleep;

	const struct firmware   *firmware;
};

/* Misc Defines */
#define MAX_TV_STANDARD			24
#define XC_MAX_I2C_WRITE_LENGTH		64

/* Time to suspend after the .sleep callback is called */
#define XC5000_SLEEP_TIME		5000 /* ms */

/* Signal Types */
#define XC_RF_MODE_AIR			0
#define XC_RF_MODE_CABLE		1

/* Product id */
#define XC_PRODUCT_ID_FW_NOT_LOADED	0x2000
#define XC_PRODUCT_ID_FW_LOADED	0x1388

/* Registers */
#define XREG_INIT         0x00
#define XREG_VIDEO_MODE   0x01
#define XREG_AUDIO_MODE   0x02
#define XREG_RF_FREQ      0x03
#define XREG_D_CODE       0x04
#define XREG_IF_OUT       0x05
#define XREG_SEEK_MODE    0x07
#define XREG_POWER_DOWN   0x0A /* Obsolete */
/* Set the output amplitude - SIF for analog, DTVP/DTVN for digital */
#define XREG_OUTPUT_AMP   0x0B
#define XREG_SIGNALSOURCE 0x0D /* 0=Air, 1=Cable */
#define XREG_SMOOTHEDCVBS 0x0E
#define XREG_XTALFREQ     0x0F
#define XREG_FINERFREQ    0x10
#define XREG_DDIMODE      0x11

#define XREG_ADC_ENV      0x00
#define XREG_QUALITY      0x01
#define XREG_FRAME_LINES  0x02
#define XREG_HSYNC_FREQ   0x03
#define XREG_LOCK         0x04
#define XREG_FREQ_ERROR   0x05
#define XREG_SNR          0x06
#define XREG_VERSION      0x07
#define XREG_PRODUCT_ID   0x08
#define XREG_BUSY         0x09
#define XREG_BUILD        0x0D
#define XREG_TOTALGAIN    0x0F
#define XREG_FW_CHECKSUM  0x12
#define XREG_INIT_STATUS  0x13

/*
   Basic firmware description. This will remain with
   the driver for documentation purposes.

   This represents an I2C firmware file encoded as a
   string of unsigned char. Format is as follows:

   char[0  ]=len0_MSB  -> len = len_MSB * 256 + len_LSB
   char[1  ]=len0_LSB  -> length of first write transaction
   char[2  ]=data0 -> first byte to be sent
   char[3  ]=data1
   char[4  ]=data2
   char[   ]=...
   char[M  ]=dataN  -> last byte to be sent
   char[M+1]=len1_MSB  -> len = len_MSB * 256 + len_LSB
   char[M+2]=len1_LSB  -> length of second write transaction
   char[M+3]=data0
   char[M+4]=data1
   ...
   etc.

   The [len] value should be interpreted as follows:

   len= len_MSB _ len_LSB
   len=1111_1111_1111_1111   : End of I2C_SEQUENCE
   len=0000_0000_0000_0000   : Reset command: Do hardware reset
   len=0NNN_NNNN_NNNN_NNNN   : Normal transaction: number of bytes = {1:32767)
   len=1WWW_WWWW_WWWW_WWWW   : Wait command: wait for {1:32767} ms

   For the RESET and WAIT commands, the two following bytes will contain
   immediately the length of the following transaction.

*/
struct XC_TV_STANDARD {
	char *name;
	u16 audio_mode;
	u16 video_mode;
};

/* Tuner standards */
#define MN_NTSC_PAL_BTSC	0
#define MN_NTSC_PAL_A2		1
#define MN_NTSC_PAL_EIAJ	2
#define MN_NTSC_PAL_MONO	3
#define BG_PAL_A2		4
#define BG_PAL_NICAM		5
#define BG_PAL_MONO		6
#define I_PAL_NICAM		7
#define I_PAL_NICAM_MONO	8
#define DK_PAL_A2		9
#define DK_PAL_NICAM		10
#define DK_PAL_MONO		11
#define DK_SECAM_A2DK1		12
#define DK_SECAM_A2LDK3		13
#define DK_SECAM_A2MONO		14
#define L_SECAM_NICAM		15
#define LC_SECAM_NICAM		16
#define DTV6			17
#define DTV8			18
#define DTV7_8			19
#define DTV7			20
#define FM_RADIO_INPUT2		21
#define FM_RADIO_INPUT1		22
#define FM_RADIO_INPUT1_MONO	23

static struct XC_TV_STANDARD xc5000_standard[MAX_TV_STANDARD] = {
	{"M/N-NTSC/PAL-BTSC", 0x0400, 0x8020},
	{"M/N-NTSC/PAL-A2",   0x0600, 0x8020},
	{"M/N-NTSC/PAL-EIAJ", 0x0440, 0x8020},
	{"M/N-NTSC/PAL-Mono", 0x0478, 0x8020},
	{"B/G-PAL-A2",        0x0A00, 0x8049},
	{"B/G-PAL-NICAM",     0x0C04, 0x8049},
	{"B/G-PAL-MONO",      0x0878, 0x8059},
	{"I-PAL-NICAM",       0x1080, 0x8009},
	{"I-PAL-NICAM-MONO",  0x0E78, 0x8009},
	{"D/K-PAL-A2",        0x1600, 0x8009},
	{"D/K-PAL-NICAM",     0x0E80, 0x8009},
	{"D/K-PAL-MONO",      0x1478, 0x8009},
	{"D/K-SECAM-A2 DK1",  0x1200, 0x8009},
	{"D/K-SECAM-A2 L/DK3", 0x0E00, 0x8009},
	{"D/K-SECAM-A2 MONO", 0x1478, 0x8009},
	{"L-SECAM-NICAM",     0x8E82, 0x0009},
	{"L'-SECAM-NICAM",    0x8E82, 0x4009},
	{"DTV6",              0x00C0, 0x8002},
	{"DTV8",              0x00C0, 0x800B},
	{"DTV7/8",            0x00C0, 0x801B},
	{"DTV7",              0x00C0, 0x8007},
	{"FM Radio-INPUT2",   0x9802, 0x9002},
	{"FM Radio-INPUT1",   0x0208, 0x9002},
	{"FM Radio-INPUT1_MONO", 0x0278, 0x9002}
};


struct xc5000_fw_cfg {
	char *name;
	u16 size;
	u16 pll_reg;
	u8 init_status_supported;
	u8 fw_checksum_supported;
};

#define XC5000A_FIRMWARE "dvb-fe-xc5000-1.6.114.fw"
static const struct xc5000_fw_cfg xc5000a_1_6_114 = {
	.name = XC5000A_FIRMWARE,
	.size = 12401,
	.pll_reg = 0x806c,
};

#define XC5000C_FIRMWARE "dvb-fe-xc5000c-4.1.30.7.fw"
static const struct xc5000_fw_cfg xc5000c_41_024_5 = {
	.name = XC5000C_FIRMWARE,
	.size = 16497,
	.pll_reg = 0x13,
	.init_status_supported = 1,
	.fw_checksum_supported = 1,
};

static inline const struct xc5000_fw_cfg *xc5000_assign_firmware(int chip_id)
{
	switch (chip_id) {
	default:
	case XC5000A:
		return &xc5000a_1_6_114;
	case XC5000C:
		return &xc5000c_41_024_5;
	}
}

static int xc_load_fw_and_init_tuner(struct dvb_frontend *fe, int force);
static int xc5000_is_firmware_loaded(struct dvb_frontend *fe);
static int xc5000_readreg(struct xc5000_priv *priv, u16 reg, u16 *val);
static int xc5000_tuner_reset(struct dvb_frontend *fe);

static int xc_send_i2c_data(struct xc5000_priv *priv, u8 *buf, int len)
{
	struct i2c_msg msg = { .addr = priv->i2c_props.addr,
			       .flags = 0, .buf = buf, .len = len };

	if (i2c_transfer(priv->i2c_props.adap, &msg, 1) != 1) {
		printk(KERN_ERR "xc5000: I2C write failed (len=%i)\n", len);
		return -EREMOTEIO;
	}
	return 0;
}

#if 0
/* This routine is never used because the only time we read data from the
   i2c bus is when we read registers, and we want that to be an atomic i2c
   transaction in case we are on a multi-master bus */
static int xc_read_i2c_data(struct xc5000_priv *priv, u8 *buf, int len)
{
	struct i2c_msg msg = { .addr = priv->i2c_props.addr,
		.flags = I2C_M_RD, .buf = buf, .len = len };

	if (i2c_transfer(priv->i2c_props.adap, &msg, 1) != 1) {
		printk(KERN_ERR "xc5000 I2C read failed (len=%i)\n", len);
		return -EREMOTEIO;
	}
	return 0;
}
#endif

static int xc5000_readreg(struct xc5000_priv *priv, u16 reg, u16 *val)
{
	u8 buf[2] = { reg >> 8, reg & 0xff };
	u8 bval[2] = { 0, 0 };
	struct i2c_msg msg[2] = {
		{ .addr = priv->i2c_props.addr,
			.flags = 0, .buf = &buf[0], .len = 2 },
		{ .addr = priv->i2c_props.addr,
			.flags = I2C_M_RD, .buf = &bval[0], .len = 2 },
	};

	if (i2c_transfer(priv->i2c_props.adap, msg, 2) != 2) {
		printk(KERN_WARNING "xc5000: I2C read failed\n");
		return -EREMOTEIO;
	}

	*val = (bval[0] << 8) | bval[1];
	return 0;
}

static int xc5000_tuner_reset(struct dvb_frontend *fe)
{
	struct xc5000_priv *priv = fe->tuner_priv;
	int ret;

	dprintk(1, "%s()\n", __func__);

	if (fe->callback) {
		ret = fe->callback(((fe->dvb) && (fe->dvb->priv)) ?
					   fe->dvb->priv :
					   priv->i2c_props.adap->algo_data,
					   DVB_FRONTEND_COMPONENT_TUNER,
					   XC5000_TUNER_RESET, 0);
		if (ret) {
			printk(KERN_ERR "xc5000: reset failed\n");
			return ret;
		}
	} else {
		printk(KERN_ERR "xc5000: no tuner reset callback function, fatal\n");
		return -EINVAL;
	}
	return 0;
}

static int xc_write_reg(struct xc5000_priv *priv, u16 reg_addr, u16 i2c_data)
{
	u8 buf[4];
	int watch_dog_timer = 100;
	int result;

	buf[0] = (reg_addr >> 8) & 0xFF;
	buf[1] = reg_addr & 0xFF;
	buf[2] = (i2c_data >> 8) & 0xFF;
	buf[3] = i2c_data & 0xFF;
	result = xc_send_i2c_data(priv, buf, 4);
	if (result == 0) {
		/* wait for busy flag to clear */
		while ((watch_dog_timer > 0) && (result == 0)) {
			result = xc5000_readreg(priv, XREG_BUSY, (u16 *)buf);
			if (result == 0) {
				if ((buf[0] == 0) && (buf[1] == 0)) {
					/* busy flag cleared */
					break;
				} else {
					msleep(5); /* wait 5 ms */
					watch_dog_timer--;
				}
			}
		}
	}
	if (watch_dog_timer <= 0)
		result = -EREMOTEIO;

	return result;
}

static int xc_load_i2c_sequence(struct dvb_frontend *fe, const u8 *i2c_sequence)
{
	struct xc5000_priv *priv = fe->tuner_priv;

	int i, nbytes_to_send, result;
	unsigned int len, pos, index;
	u8 buf[XC_MAX_I2C_WRITE_LENGTH];

	index = 0;
	while ((i2c_sequence[index] != 0xFF) ||
		(i2c_sequence[index + 1] != 0xFF)) {
		len = i2c_sequence[index] * 256 + i2c_sequence[index+1];
		if (len == 0x0000) {
			/* RESET command */
			result = xc5000_tuner_reset(fe);
			index += 2;
			if (result != 0)
				return result;
		} else if (len & 0x8000) {
			/* WAIT command */
			msleep(len & 0x7FFF);
			index += 2;
		} else {
			/* Send i2c data whilst ensuring individual transactions
			 * do not exceed XC_MAX_I2C_WRITE_LENGTH bytes.
			 */
			index += 2;
			buf[0] = i2c_sequence[index];
			buf[1] = i2c_sequence[index + 1];
			pos = 2;
			while (pos < len) {
				if ((len - pos) > XC_MAX_I2C_WRITE_LENGTH - 2)
					nbytes_to_send =
						XC_MAX_I2C_WRITE_LENGTH;
				else
					nbytes_to_send = (len - pos + 2);
				for (i = 2; i < nbytes_to_send; i++) {
					buf[i] = i2c_sequence[index + pos +
						i - 2];
				}
				result = xc_send_i2c_data(priv, buf,
					nbytes_to_send);

				if (result != 0)
					return result;

				pos += nbytes_to_send - 2;
			}
			index += len;
		}
	}
	return 0;
}

static int xc_initialize(struct xc5000_priv *priv)
{
	dprintk(1, "%s()\n", __func__);
	return xc_write_reg(priv, XREG_INIT, 0);
}

static int xc_set_tv_standard(struct xc5000_priv *priv,
	u16 video_mode, u16 audio_mode, u8 radio_mode)
{
	int ret;
	dprintk(1, "%s(0x%04x,0x%04x)\n", __func__, video_mode, audio_mode);
	if (radio_mode) {
		dprintk(1, "%s() Standard = %s\n",
			__func__,
			xc5000_standard[radio_mode].name);
	} else {
		dprintk(1, "%s() Standard = %s\n",
			__func__,
			xc5000_standard[priv->video_standard].name);
	}

	ret = xc_write_reg(priv, XREG_VIDEO_MODE, video_mode);
	if (ret == 0)
		ret = xc_write_reg(priv, XREG_AUDIO_MODE, audio_mode);

	return ret;
}

static int xc_set_signal_source(struct xc5000_priv *priv, u16 rf_mode)
{
	dprintk(1, "%s(%d) Source = %s\n", __func__, rf_mode,
		rf_mode == XC_RF_MODE_AIR ? "ANTENNA" : "CABLE");

	if ((rf_mode != XC_RF_MODE_AIR) && (rf_mode != XC_RF_MODE_CABLE)) {
		rf_mode = XC_RF_MODE_CABLE;
		printk(KERN_ERR
			"%s(), Invalid mode, defaulting to CABLE",
			__func__);
	}
	return xc_write_reg(priv, XREG_SIGNALSOURCE, rf_mode);
}

static const struct dvb_tuner_ops xc5000_tuner_ops;

static int xc_set_rf_frequency(struct xc5000_priv *priv, u32 freq_hz)
{
	u16 freq_code;

	dprintk(1, "%s(%u)\n", __func__, freq_hz);

	if ((freq_hz > xc5000_tuner_ops.info.frequency_max) ||
		(freq_hz < xc5000_tuner_ops.info.frequency_min))
		return -EINVAL;

	freq_code = (u16)(freq_hz / 15625);

	/* Starting in firmware version 1.1.44, Xceive recommends using the
	   FINERFREQ for all normal tuning (the doc indicates reg 0x03 should
	   only be used for fast scanning for channel lock) */
	return xc_write_reg(priv, XREG_FINERFREQ, freq_code);
}


static int xc_set_IF_frequency(struct xc5000_priv *priv, u32 freq_khz)
{
	u32 freq_code = (freq_khz * 1024)/1000;
	dprintk(1, "%s(freq_khz = %d) freq_code = 0x%x\n",
		__func__, freq_khz, freq_code);

	return xc_write_reg(priv, XREG_IF_OUT, freq_code);
}


static int xc_get_adc_envelope(struct xc5000_priv *priv, u16 *adc_envelope)
{
	return xc5000_readreg(priv, XREG_ADC_ENV, adc_envelope);
}

static int xc_get_frequency_error(struct xc5000_priv *priv, u32 *freq_error_hz)
{
	int result;
	u16 reg_data;
	u32 tmp;

	result = xc5000_readreg(priv, XREG_FREQ_ERROR, &reg_data);
	if (result != 0)
		return result;

	tmp = (u32)reg_data;
	(*freq_error_hz) = (tmp * 15625) / 1000;
	return result;
}

static int xc_get_lock_status(struct xc5000_priv *priv, u16 *lock_status)
{
	return xc5000_readreg(priv, XREG_LOCK, lock_status);
}

static int xc_get_version(struct xc5000_priv *priv,
	u8 *hw_majorversion, u8 *hw_minorversion,
	u8 *fw_majorversion, u8 *fw_minorversion)
{
	u16 data;
	int result;

	result = xc5000_readreg(priv, XREG_VERSION, &data);
	if (result != 0)
		return result;

	(*hw_majorversion) = (data >> 12) & 0x0F;
	(*hw_minorversion) = (data >>  8) & 0x0F;
	(*fw_majorversion) = (data >>  4) & 0x0F;
	(*fw_minorversion) = data & 0x0F;

	return 0;
}

static int xc_get_buildversion(struct xc5000_priv *priv, u16 *buildrev)
{
	return xc5000_readreg(priv, XREG_BUILD, buildrev);
}

static int xc_get_hsync_freq(struct xc5000_priv *priv, u32 *hsync_freq_hz)
{
	u16 reg_data;
	int result;

	result = xc5000_readreg(priv, XREG_HSYNC_FREQ, &reg_data);
	if (result != 0)
		return result;

	(*hsync_freq_hz) = ((reg_data & 0x0fff) * 763)/100;
	return result;
}

static int xc_get_frame_lines(struct xc5000_priv *priv, u16 *frame_lines)
{
	return xc5000_readreg(priv, XREG_FRAME_LINES, frame_lines);
}

static int xc_get_quality(struct xc5000_priv *priv, u16 *quality)
{
	return xc5000_readreg(priv, XREG_QUALITY, quality);
}

static int xc_get_analogsnr(struct xc5000_priv *priv, u16 *snr)
{
	return xc5000_readreg(priv, XREG_SNR, snr);
}

static int xc_get_totalgain(struct xc5000_priv *priv, u16 *totalgain)
{
	return xc5000_readreg(priv, XREG_TOTALGAIN, totalgain);
}

static u16 wait_for_lock(struct xc5000_priv *priv)
{
	u16 lock_state = 0;
	int watch_dog_count = 40;

	while ((lock_state == 0) && (watch_dog_count > 0)) {
		xc_get_lock_status(priv, &lock_state);
		if (lock_state != 1) {
			msleep(5);
			watch_dog_count--;
		}
	}
	return lock_state;
}

#define XC_TUNE_ANALOG  0
#define XC_TUNE_DIGITAL 1
static int xc_tune_channel(struct xc5000_priv *priv, u32 freq_hz, int mode)
{
	int found = 0;

	dprintk(1, "%s(%u)\n", __func__, freq_hz);

	if (xc_set_rf_frequency(priv, freq_hz) != 0)
		return 0;

	if (mode == XC_TUNE_ANALOG) {
		if (wait_for_lock(priv) == 1)
			found = 1;
	}

	return found;
}

static int xc_set_xtal(struct dvb_frontend *fe)
{
	struct xc5000_priv *priv = fe->tuner_priv;
	int ret = 0;

	switch (priv->chip_id) {
	default:
	case XC5000A:
		/* 32.000 MHz xtal is default */
		break;
	case XC5000C:
		switch (priv->xtal_khz) {
		default:
		case 32000:
			/* 32.000 MHz xtal is default */
			break;
		case 31875:
			/* 31.875 MHz xtal configuration */
			ret = xc_write_reg(priv, 0x000f, 0x8081);
			break;
		}
		break;
	}
	return ret;
}

static int xc5000_fwupload(struct dvb_frontend *fe,
			   const struct xc5000_fw_cfg *desired_fw,
			   const struct firmware *fw)
{
	struct xc5000_priv *priv = fe->tuner_priv;
	int ret;

	/* request the firmware, this will block and timeout */
	dprintk(1, "waiting for firmware upload (%s)...\n",
		desired_fw->name);

	priv->pll_register_no = desired_fw->pll_reg;
	priv->init_status_supported = desired_fw->init_status_supported;
	priv->fw_checksum_supported = desired_fw->fw_checksum_supported;


	dprintk(1, "firmware uploading...\n");
	ret = xc_load_i2c_sequence(fe,  fw->data);
	if (!ret) {
		ret = xc_set_xtal(fe);
		dprintk(1, "Firmware upload complete...\n");
	} else
		printk(KERN_ERR "xc5000: firmware upload failed...\n");

	return ret;
}

static void xc_debug_dump(struct xc5000_priv *priv)
{
	u16 adc_envelope;
	u32 freq_error_hz = 0;
	u16 lock_status;
	u32 hsync_freq_hz = 0;
	u16 frame_lines;
	u16 quality;
	u16 snr;
	u16 totalgain;
	u8 hw_majorversion = 0, hw_minorversion = 0;
	u8 fw_majorversion = 0, fw_minorversion = 0;
	u16 fw_buildversion = 0;
	u16 regval;

	/* Wait for stats to stabilize.
	 * Frame Lines needs two frame times after initial lock
	 * before it is valid.
	 */
	msleep(100);

	xc_get_adc_envelope(priv,  &adc_envelope);
	dprintk(1, "*** ADC envelope (0-1023) = %d\n", adc_envelope);

	xc_get_frequency_error(priv, &freq_error_hz);
	dprintk(1, "*** Frequency error = %d Hz\n", freq_error_hz);

	xc_get_lock_status(priv,  &lock_status);
	dprintk(1, "*** Lock status (0-Wait, 1-Locked, 2-No-signal) = %d\n",
		lock_status);

	xc_get_version(priv,  &hw_majorversion, &hw_minorversion,
		&fw_majorversion, &fw_minorversion);
	xc_get_buildversion(priv,  &fw_buildversion);
	dprintk(1, "*** HW: V%d.%d, FW: V %d.%d.%d\n",
		hw_majorversion, hw_minorversion,
		fw_majorversion, fw_minorversion, fw_buildversion);

	xc_get_hsync_freq(priv,  &hsync_freq_hz);
	dprintk(1, "*** Horizontal sync frequency = %d Hz\n", hsync_freq_hz);

	xc_get_frame_lines(priv,  &frame_lines);
	dprintk(1, "*** Frame lines = %d\n", frame_lines);

	xc_get_quality(priv,  &quality);
	dprintk(1, "*** Quality (0:<8dB, 7:>56dB) = %d\n", quality & 0x07);

	xc_get_analogsnr(priv,  &snr);
	dprintk(1, "*** Unweighted analog SNR = %d dB\n", snr & 0x3f);

	xc_get_totalgain(priv,  &totalgain);
	dprintk(1, "*** Total gain = %d.%d dB\n", totalgain / 256,
		(totalgain % 256) * 100 / 256);

	if (priv->pll_register_no) {
		xc5000_readreg(priv, priv->pll_register_no, &regval);
		dprintk(1, "*** PLL lock status = 0x%04x\n", regval);
	}
}

static int xc5000_tune_digital(struct dvb_frontend *fe)
{
	struct xc5000_priv *priv = fe->tuner_priv;
	int ret;
	u32 bw = fe->dtv_property_cache.bandwidth_hz;

	ret = xc_set_signal_source(priv, priv->rf_mode);
	if (ret != 0) {
		printk(KERN_ERR
			"xc5000: xc_set_signal_source(%d) failed\n",
			priv->rf_mode);
		return -EREMOTEIO;
	}

	ret = xc_set_tv_standard(priv,
		xc5000_standard[priv->video_standard].video_mode,
		xc5000_standard[priv->video_standard].audio_mode, 0);
	if (ret != 0) {
		printk(KERN_ERR "xc5000: xc_set_tv_standard failed\n");
		return -EREMOTEIO;
	}

	ret = xc_set_IF_frequency(priv, priv->if_khz);
	if (ret != 0) {
		printk(KERN_ERR "xc5000: xc_Set_IF_frequency(%d) failed\n",
		       priv->if_khz);
		return -EIO;
	}

<<<<<<< HEAD
	xc_write_reg(priv, XREG_OUTPUT_AMP, 0x8a);
=======
	dprintk(1, "%s() setting OUTPUT_AMP to 0x%x\n",
		__func__, priv->output_amp);
	xc_write_reg(priv, XREG_OUTPUT_AMP, priv->output_amp);
>>>>>>> e529fea9

	xc_tune_channel(priv, priv->freq_hz, XC_TUNE_DIGITAL);

	if (debug)
		xc_debug_dump(priv);

	priv->bandwidth = bw;

	return 0;
}

static int xc5000_set_digital_params(struct dvb_frontend *fe)
{
	int b;
	struct xc5000_priv *priv = fe->tuner_priv;
	u32 bw = fe->dtv_property_cache.bandwidth_hz;
	u32 freq = fe->dtv_property_cache.frequency;
	u32 delsys  = fe->dtv_property_cache.delivery_system;

	if (xc_load_fw_and_init_tuner(fe, 0) != 0) {
		dprintk(1, "Unable to load firmware and init tuner\n");
		return -EINVAL;
	}

	dprintk(1, "%s() frequency=%d (Hz)\n", __func__, freq);

	switch (delsys) {
	case SYS_ATSC:
		dprintk(1, "%s() VSB modulation\n", __func__);
		priv->rf_mode = XC_RF_MODE_AIR;
		priv->freq_offset = 1750000;
		priv->video_standard = DTV6;
		break;
	case SYS_DVBC_ANNEX_B:
		dprintk(1, "%s() QAM modulation\n", __func__);
		priv->rf_mode = XC_RF_MODE_CABLE;
		priv->freq_offset = 1750000;
		priv->video_standard = DTV6;
		break;
	case SYS_ISDBT:
		/* All ISDB-T are currently for 6 MHz bw */
		if (!bw)
			bw = 6000000;
		/* fall to OFDM handling */
	case SYS_DMBTH:
	case SYS_DVBT:
	case SYS_DVBT2:
		dprintk(1, "%s() OFDM\n", __func__);
		switch (bw) {
		case 6000000:
			priv->video_standard = DTV6;
			priv->freq_offset = 1750000;
			break;
		case 7000000:
			priv->video_standard = DTV7;
			priv->freq_offset = 2250000;
			break;
		case 8000000:
			priv->video_standard = DTV8;
			priv->freq_offset = 2750000;
			break;
		default:
			printk(KERN_ERR "xc5000 bandwidth not set!\n");
			return -EINVAL;
		}
		priv->rf_mode = XC_RF_MODE_AIR;
		break;
	case SYS_DVBC_ANNEX_A:
	case SYS_DVBC_ANNEX_C:
		dprintk(1, "%s() QAM modulation\n", __func__);
		priv->rf_mode = XC_RF_MODE_CABLE;
		if (bw <= 6000000) {
			priv->video_standard = DTV6;
			priv->freq_offset = 1750000;
			b = 6;
		} else if (bw <= 7000000) {
			priv->video_standard = DTV7;
			priv->freq_offset = 2250000;
			b = 7;
		} else {
			priv->video_standard = DTV7_8;
			priv->freq_offset = 2750000;
			b = 8;
		}
		dprintk(1, "%s() Bandwidth %dMHz (%d)\n", __func__,
			b, bw);
		break;
	default:
		printk(KERN_ERR "xc5000: delivery system is not supported!\n");
		return -EINVAL;
	}

	priv->freq_hz = freq - priv->freq_offset;
	priv->mode = V4L2_TUNER_DIGITAL_TV;

	dprintk(1, "%s() frequency=%d (compensated to %d)\n",
		__func__, freq, priv->freq_hz);

	return xc5000_tune_digital(fe);
}

static int xc5000_is_firmware_loaded(struct dvb_frontend *fe)
{
	struct xc5000_priv *priv = fe->tuner_priv;
	int ret;
	u16 id;

	ret = xc5000_readreg(priv, XREG_PRODUCT_ID, &id);
	if (ret == 0) {
		if (id == XC_PRODUCT_ID_FW_NOT_LOADED)
			ret = -ENOENT;
		else
			ret = 0;
	}

	dprintk(1, "%s() returns %s id = 0x%x\n", __func__,
		ret == 0 ? "True" : "False", id);
	return ret;
}

static void xc5000_config_tv(struct dvb_frontend *fe,
			     struct analog_parameters *params)
{
	struct xc5000_priv *priv = fe->tuner_priv;

	dprintk(1, "%s() frequency=%d (in units of 62.5khz)\n",
		__func__, params->frequency);

	/* Fix me: it could be air. */
	priv->rf_mode = params->mode;
	if (params->mode > XC_RF_MODE_CABLE)
		priv->rf_mode = XC_RF_MODE_CABLE;

	/* params->frequency is in units of 62.5khz */
	priv->freq_hz = params->frequency * 62500;

	/* FIX ME: Some video standards may have several possible audio
		   standards. We simply default to one of them here.
	 */
	if (params->std & V4L2_STD_MN) {
		/* default to BTSC audio standard */
		priv->video_standard = MN_NTSC_PAL_BTSC;
		return;
	}

	if (params->std & V4L2_STD_PAL_BG) {
		/* default to NICAM audio standard */
		priv->video_standard = BG_PAL_NICAM;
		return;
	}

	if (params->std & V4L2_STD_PAL_I) {
		/* default to NICAM audio standard */
		priv->video_standard = I_PAL_NICAM;
		return;
	}

	if (params->std & V4L2_STD_PAL_DK) {
		/* default to NICAM audio standard */
		priv->video_standard = DK_PAL_NICAM;
		return;
	}

	if (params->std & V4L2_STD_SECAM_DK) {
		/* default to A2 DK1 audio standard */
		priv->video_standard = DK_SECAM_A2DK1;
		return;
	}

	if (params->std & V4L2_STD_SECAM_L) {
		priv->video_standard = L_SECAM_NICAM;
		return;
	}

	if (params->std & V4L2_STD_SECAM_LC) {
		priv->video_standard = LC_SECAM_NICAM;
		return;
	}
}

static int xc5000_set_tv_freq(struct dvb_frontend *fe)
{
	struct xc5000_priv *priv = fe->tuner_priv;
	u16 pll_lock_status;
	int ret;

tune_channel:
	ret = xc_set_signal_source(priv, priv->rf_mode);
	if (ret != 0) {
		printk(KERN_ERR
			"xc5000: xc_set_signal_source(%d) failed\n",
			priv->rf_mode);
		return -EREMOTEIO;
	}

	ret = xc_set_tv_standard(priv,
		xc5000_standard[priv->video_standard].video_mode,
		xc5000_standard[priv->video_standard].audio_mode, 0);
	if (ret != 0) {
		printk(KERN_ERR "xc5000: xc_set_tv_standard failed\n");
		return -EREMOTEIO;
	}

	xc_write_reg(priv, XREG_OUTPUT_AMP, 0x09);

	xc_tune_channel(priv, priv->freq_hz, XC_TUNE_ANALOG);

	if (debug)
		xc_debug_dump(priv);

	if (priv->pll_register_no != 0) {
		msleep(20);
		xc5000_readreg(priv, priv->pll_register_no, &pll_lock_status);
		if (pll_lock_status > 63) {
			/* PLL is unlocked, force reload of the firmware */
			dprintk(1, "xc5000: PLL not locked (0x%x).  Reloading...\n",
				pll_lock_status);
			if (xc_load_fw_and_init_tuner(fe, 1) != 0) {
				printk(KERN_ERR "xc5000: Unable to reload fw\n");
				return -EREMOTEIO;
			}
			goto tune_channel;
		}
	}

	return 0;
}

static int xc5000_config_radio(struct dvb_frontend *fe,
			       struct analog_parameters *params)

{
	struct xc5000_priv *priv = fe->tuner_priv;

	dprintk(1, "%s() frequency=%d (in units of khz)\n",
		__func__, params->frequency);

	if (priv->radio_input == XC5000_RADIO_NOT_CONFIGURED) {
		dprintk(1, "%s() radio input not configured\n", __func__);
		return -EINVAL;
	}

	priv->freq_hz = params->frequency * 125 / 2;
	priv->rf_mode = XC_RF_MODE_AIR;

	return 0;
}

static int xc5000_set_radio_freq(struct dvb_frontend *fe)
{
	struct xc5000_priv *priv = fe->tuner_priv;
	int ret;
	u8 radio_input;

	if (priv->radio_input == XC5000_RADIO_FM1)
		radio_input = FM_RADIO_INPUT1;
	else if  (priv->radio_input == XC5000_RADIO_FM2)
		radio_input = FM_RADIO_INPUT2;
	else if  (priv->radio_input == XC5000_RADIO_FM1_MONO)
		radio_input = FM_RADIO_INPUT1_MONO;
	else {
		dprintk(1, "%s() unknown radio input %d\n", __func__,
			priv->radio_input);
		return -EINVAL;
	}

	ret = xc_set_tv_standard(priv, xc5000_standard[radio_input].video_mode,
			       xc5000_standard[radio_input].audio_mode, radio_input);

	if (ret != 0) {
		printk(KERN_ERR "xc5000: xc_set_tv_standard failed\n");
		return -EREMOTEIO;
	}

	ret = xc_set_signal_source(priv, priv->rf_mode);
	if (ret != 0) {
		printk(KERN_ERR
			"xc5000: xc_set_signal_source(%d) failed\n",
			priv->rf_mode);
		return -EREMOTEIO;
	}

	if ((priv->radio_input == XC5000_RADIO_FM1) ||
				(priv->radio_input == XC5000_RADIO_FM2))
		xc_write_reg(priv, XREG_OUTPUT_AMP, 0x09);
	else if  (priv->radio_input == XC5000_RADIO_FM1_MONO)
		xc_write_reg(priv, XREG_OUTPUT_AMP, 0x06);

	xc_tune_channel(priv, priv->freq_hz, XC_TUNE_ANALOG);

	return 0;
}

static int xc5000_set_params(struct dvb_frontend *fe)
{
	struct xc5000_priv *priv = fe->tuner_priv;

	if (xc_load_fw_and_init_tuner(fe, 0) != 0) {
		dprintk(1, "Unable to load firmware and init tuner\n");
		return -EINVAL;
	}

	switch (priv->mode) {
	case V4L2_TUNER_RADIO:
		return xc5000_set_radio_freq(fe);
	case V4L2_TUNER_ANALOG_TV:
		return xc5000_set_tv_freq(fe);
	case V4L2_TUNER_DIGITAL_TV:
		return xc5000_tune_digital(fe);
	}

	return 0;
}

static int xc5000_set_analog_params(struct dvb_frontend *fe,
			     struct analog_parameters *params)
{
	struct xc5000_priv *priv = fe->tuner_priv;
	int ret;

	if (priv->i2c_props.adap == NULL)
		return -EINVAL;

	switch (params->mode) {
	case V4L2_TUNER_RADIO:
		ret = xc5000_config_radio(fe, params);
		if (ret)
			return ret;
		break;
	case V4L2_TUNER_ANALOG_TV:
		xc5000_config_tv(fe, params);
		break;
	default:
		break;
	}
	priv->mode = params->mode;

	return xc5000_set_params(fe);
}

static int xc5000_get_frequency(struct dvb_frontend *fe, u32 *freq)
{
	struct xc5000_priv *priv = fe->tuner_priv;
	dprintk(1, "%s()\n", __func__);
	*freq = priv->freq_hz + priv->freq_offset;
	return 0;
}

static int xc5000_get_if_frequency(struct dvb_frontend *fe, u32 *freq)
{
	struct xc5000_priv *priv = fe->tuner_priv;
	dprintk(1, "%s()\n", __func__);
	*freq = priv->if_khz * 1000;
	return 0;
}

static int xc5000_get_bandwidth(struct dvb_frontend *fe, u32 *bw)
{
	struct xc5000_priv *priv = fe->tuner_priv;
	dprintk(1, "%s()\n", __func__);

	*bw = priv->bandwidth;
	return 0;
}

static int xc5000_get_status(struct dvb_frontend *fe, u32 *status)
{
	struct xc5000_priv *priv = fe->tuner_priv;
	u16 lock_status = 0;

	xc_get_lock_status(priv, &lock_status);

	dprintk(1, "%s() lock_status = 0x%08x\n", __func__, lock_status);

	*status = lock_status;

	return 0;
}

static int xc_load_fw_and_init_tuner(struct dvb_frontend *fe, int force)
{
	struct xc5000_priv *priv = fe->tuner_priv;
	const struct xc5000_fw_cfg *desired_fw = xc5000_assign_firmware(priv->chip_id);
	const struct firmware *fw;
	int ret, i;
	u16 pll_lock_status;
	u16 fw_ck;

	cancel_delayed_work(&priv->timer_sleep);

	if (!force && xc5000_is_firmware_loaded(fe) == 0)
		return 0;

	if (!priv->firmware) {
		ret = request_firmware(&fw, desired_fw->name,
					priv->i2c_props.adap->dev.parent);
		if (ret) {
			pr_err("xc5000: Upload failed. rc %d\n", ret);
			return ret;
		}
		dprintk(1, "firmware read %Zu bytes.\n", fw->size);

		if (fw->size != desired_fw->size) {
			pr_err("xc5000: Firmware file with incorrect size\n");
			release_firmware(fw);
			return -EINVAL;
		}
		priv->firmware = fw;
	} else
		fw = priv->firmware;

	/* Try up to 5 times to load firmware */
	for (i = 0; i < 5; i++) {
		if (i)
			printk(KERN_CONT " - retrying to upload firmware.\n");

		ret = xc5000_fwupload(fe, desired_fw, fw);
		if (ret != 0)
			goto err;

		msleep(20);

		if (priv->fw_checksum_supported) {
			if (xc5000_readreg(priv, XREG_FW_CHECKSUM, &fw_ck)) {
				printk(KERN_ERR
				       "xc5000: FW checksum reading failed.");
				continue;
			}

			if (!fw_ck) {
				printk(KERN_ERR
				       "xc5000: FW checksum failed = 0x%04x.",
				       fw_ck);
				continue;
			}
		}

		/* Start the tuner self-calibration process */
		ret = xc_initialize(priv);
		if (ret) {
			printk(KERN_ERR
			       "xc5000: Can't request Self-callibration.");
			continue;
		}

		/* Wait for calibration to complete.
		 * We could continue but XC5000 will clock stretch subsequent
		 * I2C transactions until calibration is complete.  This way we
		 * don't have to rely on clock stretching working.
		 */
		msleep(100);

		if (priv->init_status_supported) {
			if (xc5000_readreg(priv, XREG_INIT_STATUS, &fw_ck)) {
				printk(KERN_ERR
				       "xc5000: FW failed reading init status.");
				continue;
			}

			if (!fw_ck) {
				printk(KERN_ERR
				       "xc5000: FW init status failed = 0x%04x.",
				       fw_ck);
				continue;
			}
		}

		if (priv->pll_register_no) {
			xc5000_readreg(priv, priv->pll_register_no,
				       &pll_lock_status);
			if (pll_lock_status > 63) {
				/* PLL is unlocked, force reload of the firmware */
				printk(KERN_ERR
				       "xc5000: PLL not running after fwload.");
				continue;
			}
		}

		/* Default to "CABLE" mode */
		ret = xc_write_reg(priv, XREG_SIGNALSOURCE, XC_RF_MODE_CABLE);
		if (!ret)
			break;
		printk(KERN_ERR "xc5000: can't set to cable mode.");
	}

err:
	if (!ret)
		printk(KERN_INFO "xc5000: Firmware %s loaded and running.\n",
		       desired_fw->name);
	else
		printk(KERN_CONT " - too many retries. Giving up\n");

	return ret;
}

static void xc5000_do_timer_sleep(struct work_struct *timer_sleep)
{
	struct xc5000_priv *priv =container_of(timer_sleep, struct xc5000_priv,
					       timer_sleep.work);
	struct dvb_frontend *fe = priv->fe;
	int ret;

	dprintk(1, "%s()\n", __func__);

	/* According to Xceive technical support, the "powerdown" register
	   was removed in newer versions of the firmware.  The "supported"
	   way to sleep the tuner is to pull the reset pin low for 10ms */
	ret = xc5000_tuner_reset(fe);
	if (ret != 0)
		printk(KERN_ERR
			"xc5000: %s() unable to shutdown tuner\n",
			__func__);
}

static int xc5000_sleep(struct dvb_frontend *fe)
{
	struct xc5000_priv *priv = fe->tuner_priv;

	dprintk(1, "%s()\n", __func__);

	/* Avoid firmware reload on slow devices */
	if (no_poweroff)
		return 0;

	schedule_delayed_work(&priv->timer_sleep,
			      msecs_to_jiffies(XC5000_SLEEP_TIME));

	return 0;
}

static int xc5000_suspend(struct dvb_frontend *fe)
{
	struct xc5000_priv *priv = fe->tuner_priv;
	int ret;

	dprintk(1, "%s()\n", __func__);

	cancel_delayed_work(&priv->timer_sleep);

	ret = xc5000_tuner_reset(fe);
	if (ret != 0)
		printk(KERN_ERR
			"xc5000: %s() unable to shutdown tuner\n",
			__func__);

	return 0;
}

static int xc5000_resume(struct dvb_frontend *fe)
{
	struct xc5000_priv *priv = fe->tuner_priv;

	dprintk(1, "%s()\n", __func__);

	/* suspended before firmware is loaded.
	   Avoid firmware load in resume path. */
	if (!priv->firmware)
		return 0;

	return xc5000_set_params(fe);
}

static int xc5000_init(struct dvb_frontend *fe)
{
	struct xc5000_priv *priv = fe->tuner_priv;
	dprintk(1, "%s()\n", __func__);

	if (xc_load_fw_and_init_tuner(fe, 0) != 0) {
		printk(KERN_ERR "xc5000: Unable to initialise tuner\n");
		return -EREMOTEIO;
	}

	if (debug)
		xc_debug_dump(priv);

	return 0;
}

static int xc5000_release(struct dvb_frontend *fe)
{
	struct xc5000_priv *priv = fe->tuner_priv;

	dprintk(1, "%s()\n", __func__);

	mutex_lock(&xc5000_list_mutex);

	if (priv) {
		cancel_delayed_work(&priv->timer_sleep);
<<<<<<< HEAD
		if (priv->firmware)
			release_firmware(priv->firmware);
=======
		release_firmware(priv->firmware);
>>>>>>> e529fea9
		hybrid_tuner_release_state(priv);
	}

	mutex_unlock(&xc5000_list_mutex);

	fe->tuner_priv = NULL;

	return 0;
}

static int xc5000_set_config(struct dvb_frontend *fe, void *priv_cfg)
{
	struct xc5000_priv *priv = fe->tuner_priv;
	struct xc5000_config *p = priv_cfg;

	dprintk(1, "%s()\n", __func__);

	if (p->if_khz)
		priv->if_khz = p->if_khz;

	if (p->radio_input)
		priv->radio_input = p->radio_input;

	if (p->output_amp)
		priv->output_amp = p->output_amp;

	return 0;
}


static const struct dvb_tuner_ops xc5000_tuner_ops = {
	.info = {
		.name           = "Xceive XC5000",
		.frequency_min  =    1000000,
		.frequency_max  = 1023000000,
		.frequency_step =      50000,
	},

	.release	   = xc5000_release,
	.init		   = xc5000_init,
	.sleep		   = xc5000_sleep,
	.suspend	   = xc5000_suspend,
	.resume		   = xc5000_resume,

	.set_config	   = xc5000_set_config,
	.set_params	   = xc5000_set_digital_params,
	.set_analog_params = xc5000_set_analog_params,
	.get_frequency	   = xc5000_get_frequency,
	.get_if_frequency  = xc5000_get_if_frequency,
	.get_bandwidth	   = xc5000_get_bandwidth,
	.get_status	   = xc5000_get_status
};

struct dvb_frontend *xc5000_attach(struct dvb_frontend *fe,
				   struct i2c_adapter *i2c,
				   const struct xc5000_config *cfg)
{
	struct xc5000_priv *priv = NULL;
	int instance;
	u16 id = 0;

	dprintk(1, "%s(%d-%04x)\n", __func__,
		i2c ? i2c_adapter_id(i2c) : -1,
		cfg ? cfg->i2c_address : -1);

	mutex_lock(&xc5000_list_mutex);

	instance = hybrid_tuner_request_state(struct xc5000_priv, priv,
					      hybrid_tuner_instance_list,
					      i2c, cfg->i2c_address, "xc5000");
	switch (instance) {
	case 0:
		goto fail;
	case 1:
		/* new tuner instance */
		priv->bandwidth = 6000000;
		fe->tuner_priv = priv;
		priv->fe = fe;
		INIT_DELAYED_WORK(&priv->timer_sleep, xc5000_do_timer_sleep);
		break;
	default:
		/* existing tuner instance */
		fe->tuner_priv = priv;
		break;
	}

	if (priv->if_khz == 0) {
		/* If the IF hasn't been set yet, use the value provided by
		   the caller (occurs in hybrid devices where the analog
		   call to xc5000_attach occurs before the digital side) */
		priv->if_khz = cfg->if_khz;
	}

	if (priv->xtal_khz == 0)
		priv->xtal_khz = cfg->xtal_khz;

	if (priv->radio_input == 0)
		priv->radio_input = cfg->radio_input;

	/* don't override chip id if it's already been set
	   unless explicitly specified */
	if ((priv->chip_id == 0) || (cfg->chip_id))
		/* use default chip id if none specified, set to 0 so
		   it can be overridden if this is a hybrid driver */
		priv->chip_id = (cfg->chip_id) ? cfg->chip_id : 0;

	/* don't override output_amp if it's already been set
	   unless explicitly specified */
	if ((priv->output_amp == 0) || (cfg->output_amp))
		/* use default output_amp value if none specified */
		priv->output_amp = (cfg->output_amp) ? cfg->output_amp : 0x8a;

	/* Check if firmware has been loaded. It is possible that another
	   instance of the driver has loaded the firmware.
	 */
	if (xc5000_readreg(priv, XREG_PRODUCT_ID, &id) != 0)
		goto fail;

	switch (id) {
	case XC_PRODUCT_ID_FW_LOADED:
		printk(KERN_INFO
			"xc5000: Successfully identified at address 0x%02x\n",
			cfg->i2c_address);
		printk(KERN_INFO
			"xc5000: Firmware has been loaded previously\n");
		break;
	case XC_PRODUCT_ID_FW_NOT_LOADED:
		printk(KERN_INFO
			"xc5000: Successfully identified at address 0x%02x\n",
			cfg->i2c_address);
		printk(KERN_INFO
			"xc5000: Firmware has not been loaded previously\n");
		break;
	default:
		printk(KERN_ERR
			"xc5000: Device not found at addr 0x%02x (0x%x)\n",
			cfg->i2c_address, id);
		goto fail;
	}

	mutex_unlock(&xc5000_list_mutex);

	memcpy(&fe->ops.tuner_ops, &xc5000_tuner_ops,
		sizeof(struct dvb_tuner_ops));

	return fe;
fail:
	mutex_unlock(&xc5000_list_mutex);

	xc5000_release(fe);
	return NULL;
}
EXPORT_SYMBOL(xc5000_attach);

MODULE_AUTHOR("Steven Toth");
MODULE_DESCRIPTION("Xceive xc5000 silicon tuner driver");
MODULE_LICENSE("GPL");
MODULE_FIRMWARE(XC5000A_FIRMWARE);
MODULE_FIRMWARE(XC5000C_FIRMWARE);<|MERGE_RESOLUTION|>--- conflicted
+++ resolved
@@ -745,13 +745,9 @@
 		return -EIO;
 	}
 
-<<<<<<< HEAD
-	xc_write_reg(priv, XREG_OUTPUT_AMP, 0x8a);
-=======
 	dprintk(1, "%s() setting OUTPUT_AMP to 0x%x\n",
 		__func__, priv->output_amp);
 	xc_write_reg(priv, XREG_OUTPUT_AMP, priv->output_amp);
->>>>>>> e529fea9
 
 	xc_tune_channel(priv, priv->freq_hz, XC_TUNE_DIGITAL);
 
@@ -1340,12 +1336,7 @@
 
 	if (priv) {
 		cancel_delayed_work(&priv->timer_sleep);
-<<<<<<< HEAD
-		if (priv->firmware)
-			release_firmware(priv->firmware);
-=======
 		release_firmware(priv->firmware);
->>>>>>> e529fea9
 		hybrid_tuner_release_state(priv);
 	}
 
