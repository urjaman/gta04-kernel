--- conflicted
+++ resolved
@@ -54,11 +54,7 @@
 	struct list_head hybrid_tuner_instance_list;
 
 	u32 if_khz;
-<<<<<<< HEAD
-	u32 xtal_khz;
-=======
 	u16 xtal_khz;
->>>>>>> cfaf0251
 	u32 freq_hz;
 	u32 bandwidth;
 	u8  video_standard;
@@ -635,14 +631,10 @@
 		ret = xc_load_i2c_sequence(fe,  fw->data);
 		if (XC_RESULT_SUCCESS == ret)
 			ret = xc_set_xtal(fe);
-<<<<<<< HEAD
-		printk(KERN_INFO "xc5000: firmware upload complete...\n");
-=======
 		if (XC_RESULT_SUCCESS == ret)
 			printk(KERN_INFO "xc5000: firmware upload complete...\n");
 		else
 			printk(KERN_ERR "xc5000: firmware upload failed...\n");
->>>>>>> cfaf0251
 	}
 
 out:
