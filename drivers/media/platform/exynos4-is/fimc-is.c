/*
 * Samsung EXYNOS4x12 FIMC-IS (Imaging Subsystem) driver
 *
 * Copyright (C) 2013 Samsung Electronics Co., Ltd.
 *
 * Authors: Sylwester Nawrocki <s.nawrocki@samsung.com>
 *          Younghwan Joo <yhwan.joo@samsung.com>
 *
 * This program is free software; you can redistribute it and/or modify
 * it under the terms of the GNU General Public License version 2 as
 * published by the Free Software Foundation.
 */
#define pr_fmt(fmt) "%s:%d " fmt, __func__, __LINE__

#include <linux/device.h>
#include <linux/debugfs.h>
#include <linux/delay.h>
#include <linux/dma-contiguous.h>
#include <linux/errno.h>
#include <linux/firmware.h>
#include <linux/interrupt.h>
#include <linux/kernel.h>
#include <linux/module.h>
#include <linux/i2c.h>
#include <linux/of_irq.h>
#include <linux/of_address.h>
#include <linux/of_graph.h>
#include <linux/of_platform.h>
#include <linux/platform_device.h>
#include <linux/pm_runtime.h>
#include <linux/slab.h>
#include <linux/types.h>
#include <linux/videodev2.h>
#include <media/videobuf2-dma-contig.h>

#include "media-dev.h"
#include "fimc-is.h"
#include "fimc-is-command.h"
#include "fimc-is-errno.h"
#include "fimc-is-i2c.h"
#include "fimc-is-param.h"
#include "fimc-is-regs.h"


static char *fimc_is_clocks[ISS_CLKS_MAX] = {
	[ISS_CLK_PPMUISPX]		= "ppmuispx",
	[ISS_CLK_PPMUISPMX]		= "ppmuispmx",
	[ISS_CLK_LITE0]			= "lite0",
	[ISS_CLK_LITE1]			= "lite1",
	[ISS_CLK_MPLL]			= "mpll",
	[ISS_CLK_ISP]			= "isp",
	[ISS_CLK_DRC]			= "drc",
	[ISS_CLK_FD]			= "fd",
	[ISS_CLK_MCUISP]		= "mcuisp",
	[ISS_CLK_UART]			= "uart",
	[ISS_CLK_ISP_DIV0]		= "ispdiv0",
	[ISS_CLK_ISP_DIV1]		= "ispdiv1",
	[ISS_CLK_MCUISP_DIV0]		= "mcuispdiv0",
	[ISS_CLK_MCUISP_DIV1]		= "mcuispdiv1",
	[ISS_CLK_ACLK200]		= "aclk200",
	[ISS_CLK_ACLK200_DIV]		= "div_aclk200",
	[ISS_CLK_ACLK400MCUISP]		= "aclk400mcuisp",
	[ISS_CLK_ACLK400MCUISP_DIV]	= "div_aclk400mcuisp",
};

static void fimc_is_put_clocks(struct fimc_is *is)
{
	int i;

	for (i = 0; i < ISS_CLKS_MAX; i++) {
		if (IS_ERR(is->clocks[i]))
			continue;
		clk_put(is->clocks[i]);
		is->clocks[i] = ERR_PTR(-EINVAL);
	}
}

static int fimc_is_get_clocks(struct fimc_is *is)
{
	int i, ret;

	for (i = 0; i < ISS_CLKS_MAX; i++)
		is->clocks[i] = ERR_PTR(-EINVAL);

	for (i = 0; i < ISS_CLKS_MAX; i++) {
		is->clocks[i] = clk_get(&is->pdev->dev, fimc_is_clocks[i]);
		if (IS_ERR(is->clocks[i])) {
			ret = PTR_ERR(is->clocks[i]);
			goto err;
		}
	}

	return 0;
err:
	fimc_is_put_clocks(is);
	dev_err(&is->pdev->dev, "failed to get clock: %s\n",
		fimc_is_clocks[i]);
	return ret;
}

static int fimc_is_setup_clocks(struct fimc_is *is)
{
	int ret;

	ret = clk_set_parent(is->clocks[ISS_CLK_ACLK200],
					is->clocks[ISS_CLK_ACLK200_DIV]);
	if (ret < 0)
		return ret;

	ret = clk_set_parent(is->clocks[ISS_CLK_ACLK400MCUISP],
					is->clocks[ISS_CLK_ACLK400MCUISP_DIV]);
	if (ret < 0)
		return ret;

	ret = clk_set_rate(is->clocks[ISS_CLK_ISP_DIV0], ACLK_AXI_FREQUENCY);
	if (ret < 0)
		return ret;

	ret = clk_set_rate(is->clocks[ISS_CLK_ISP_DIV1], ACLK_AXI_FREQUENCY);
	if (ret < 0)
		return ret;

	ret = clk_set_rate(is->clocks[ISS_CLK_MCUISP_DIV0],
					ATCLK_MCUISP_FREQUENCY);
	if (ret < 0)
		return ret;

	return clk_set_rate(is->clocks[ISS_CLK_MCUISP_DIV1],
					ATCLK_MCUISP_FREQUENCY);
}

static int fimc_is_enable_clocks(struct fimc_is *is)
{
	int i, ret;

	for (i = 0; i < ISS_GATE_CLKS_MAX; i++) {
		if (IS_ERR(is->clocks[i]))
			continue;
		ret = clk_prepare_enable(is->clocks[i]);
		if (ret < 0) {
			dev_err(&is->pdev->dev, "clock %s enable failed\n",
				fimc_is_clocks[i]);
			for (--i; i >= 0; i--)
				clk_disable(is->clocks[i]);
			return ret;
		}
		pr_debug("enabled clock: %s\n", fimc_is_clocks[i]);
	}
	return 0;
}

static void fimc_is_disable_clocks(struct fimc_is *is)
{
	int i;

	for (i = 0; i < ISS_GATE_CLKS_MAX; i++) {
		if (!IS_ERR(is->clocks[i])) {
			clk_disable_unprepare(is->clocks[i]);
			pr_debug("disabled clock: %s\n", fimc_is_clocks[i]);
		}
	}
}

static int fimc_is_parse_sensor_config(struct fimc_is *is, unsigned int index,
						struct device_node *node)
{
	struct fimc_is_sensor *sensor = &is->sensor[index];
	u32 tmp = 0;
	int ret;

	sensor->drvdata = fimc_is_sensor_get_drvdata(node);
	if (!sensor->drvdata) {
		dev_err(&is->pdev->dev, "no driver data found for: %s\n",
							 node->full_name);
		return -EINVAL;
	}

<<<<<<< HEAD
	node = v4l2_of_get_next_endpoint(node, NULL);
	if (!node)
		return -ENXIO;

	node = v4l2_of_get_remote_port(node);
=======
	node = of_graph_get_next_endpoint(node, NULL);
	if (!node)
		return -ENXIO;

	node = of_graph_get_remote_port(node);
>>>>>>> 463b21fb
	if (!node)
		return -ENXIO;

	/* Use MIPI-CSIS channel id to determine the ISP I2C bus index. */
	ret = of_property_read_u32(node, "reg", &tmp);
	if (ret < 0) {
		dev_err(&is->pdev->dev, "reg property not found at: %s\n",
							 node->full_name);
		return ret;
	}

	sensor->i2c_bus = tmp - FIMC_INPUT_MIPI_CSI2_0;
	return 0;
}

static int fimc_is_register_subdevs(struct fimc_is *is)
{
	struct device_node *i2c_bus, *child;
	int ret, index = 0;

	ret = fimc_isp_subdev_create(&is->isp);
	if (ret < 0)
		return ret;

	/* Initialize memory allocator context for the ISP DMA. */
	is->isp.alloc_ctx = is->alloc_ctx;

	for_each_compatible_node(i2c_bus, NULL, FIMC_IS_I2C_COMPATIBLE) {
		for_each_available_child_of_node(i2c_bus, child) {
			ret = fimc_is_parse_sensor_config(is, index, child);

			if (ret < 0 || index >= FIMC_IS_SENSORS_NUM) {
				of_node_put(child);
				return ret;
			}
			index++;
		}
	}
	return 0;
}

static int fimc_is_unregister_subdevs(struct fimc_is *is)
{
	fimc_isp_subdev_destroy(&is->isp);
	return 0;
}

static int fimc_is_load_setfile(struct fimc_is *is, char *file_name)
{
	const struct firmware *fw;
	void *buf;
	int ret;

	ret = request_firmware(&fw, file_name, &is->pdev->dev);
	if (ret < 0) {
		dev_err(&is->pdev->dev, "firmware request failed (%d)\n", ret);
		return ret;
	}
	buf = is->memory.vaddr + is->setfile.base;
	memcpy(buf, fw->data, fw->size);
	fimc_is_mem_barrier();
	is->setfile.size = fw->size;

	pr_debug("mem vaddr: %p, setfile buf: %p\n", is->memory.vaddr, buf);

	memcpy(is->fw.setfile_info,
		fw->data + fw->size - FIMC_IS_SETFILE_INFO_LEN,
		FIMC_IS_SETFILE_INFO_LEN - 1);

	is->fw.setfile_info[FIMC_IS_SETFILE_INFO_LEN - 1] = '\0';
	is->setfile.state = 1;

	pr_debug("FIMC-IS setfile loaded: base: %#x, size: %zu B\n",
		 is->setfile.base, fw->size);

	release_firmware(fw);
	return ret;
}

int fimc_is_cpu_set_power(struct fimc_is *is, int on)
{
	unsigned int timeout = FIMC_IS_POWER_ON_TIMEOUT;

	if (on) {
		/* Disable watchdog */
		mcuctl_write(0, is, REG_WDT_ISP);

		/* Cortex-A5 start address setting */
		mcuctl_write(is->memory.paddr, is, MCUCTL_REG_BBOAR);

		/* Enable and start Cortex-A5 */
		pmuisp_write(0x18000, is, REG_PMU_ISP_ARM_OPTION);
		pmuisp_write(0x1, is, REG_PMU_ISP_ARM_CONFIGURATION);
	} else {
		/* A5 power off */
		pmuisp_write(0x10000, is, REG_PMU_ISP_ARM_OPTION);
		pmuisp_write(0x0, is, REG_PMU_ISP_ARM_CONFIGURATION);

		while (pmuisp_read(is, REG_PMU_ISP_ARM_STATUS) & 1) {
			if (timeout == 0)
				return -ETIME;
			timeout--;
			udelay(1);
		}
	}

	return 0;
}

/* Wait until @bit of @is->state is set to @state in the interrupt handler. */
int fimc_is_wait_event(struct fimc_is *is, unsigned long bit,
		       unsigned int state, unsigned int timeout)
{

	int ret = wait_event_timeout(is->irq_queue,
				     !state ^ test_bit(bit, &is->state),
				     timeout);
	if (ret == 0) {
		dev_WARN(&is->pdev->dev, "%s() timed out\n", __func__);
		return -ETIME;
	}
	return 0;
}

int fimc_is_start_firmware(struct fimc_is *is)
{
	struct device *dev = &is->pdev->dev;
	int ret;

	if (is->fw.f_w == NULL) {
		dev_err(dev, "firmware is not loaded\n");
		return -EINVAL;
	}

	memcpy(is->memory.vaddr, is->fw.f_w->data, is->fw.f_w->size);
	wmb();

	ret = fimc_is_cpu_set_power(is, 1);
	if (ret < 0)
		return ret;

	ret = fimc_is_wait_event(is, IS_ST_A5_PWR_ON, 1,
				 msecs_to_jiffies(FIMC_IS_FW_LOAD_TIMEOUT));
	if (ret < 0)
		dev_err(dev, "FIMC-IS CPU power on failed\n");

	return ret;
}

/* Allocate working memory for the FIMC-IS CPU. */
static int fimc_is_alloc_cpu_memory(struct fimc_is *is)
{
	struct device *dev = &is->pdev->dev;

	is->memory.vaddr = dma_alloc_coherent(dev, FIMC_IS_CPU_MEM_SIZE,
					      &is->memory.paddr, GFP_KERNEL);
	if (is->memory.vaddr == NULL)
		return -ENOMEM;

	is->memory.size = FIMC_IS_CPU_MEM_SIZE;
	memset(is->memory.vaddr, 0, is->memory.size);

	dev_info(dev, "FIMC-IS CPU memory base: %#x\n", (u32)is->memory.paddr);

	if (((u32)is->memory.paddr) & FIMC_IS_FW_ADDR_MASK) {
		dev_err(dev, "invalid firmware memory alignment: %#x\n",
			(u32)is->memory.paddr);
		dma_free_coherent(dev, is->memory.size, is->memory.vaddr,
				  is->memory.paddr);
		return -EIO;
	}

	is->is_p_region = (struct is_region *)(is->memory.vaddr +
				FIMC_IS_CPU_MEM_SIZE - FIMC_IS_REGION_SIZE);

	is->is_dma_p_region = is->memory.paddr +
				FIMC_IS_CPU_MEM_SIZE - FIMC_IS_REGION_SIZE;

	is->is_shared_region = (struct is_share_region *)(is->memory.vaddr +
				FIMC_IS_SHARED_REGION_OFFSET);
	return 0;
}

static void fimc_is_free_cpu_memory(struct fimc_is *is)
{
	struct device *dev = &is->pdev->dev;

	dma_free_coherent(dev, is->memory.size, is->memory.vaddr,
			  is->memory.paddr);
}

static void fimc_is_load_firmware(const struct firmware *fw, void *context)
{
	struct fimc_is *is = context;
	struct device *dev = &is->pdev->dev;
	void *buf;
	int ret;

	if (fw == NULL) {
		dev_err(dev, "firmware request failed\n");
		return;
	}
	mutex_lock(&is->lock);

	if (fw->size < FIMC_IS_FW_SIZE_MIN || fw->size > FIMC_IS_FW_SIZE_MAX) {
		dev_err(dev, "wrong firmware size: %d\n", fw->size);
		goto done;
	}

	is->fw.size = fw->size;

	ret = fimc_is_alloc_cpu_memory(is);
	if (ret < 0) {
		dev_err(dev, "failed to allocate FIMC-IS CPU memory\n");
		goto done;
	}

	memcpy(is->memory.vaddr, fw->data, fw->size);
	wmb();

	/* Read firmware description. */
	buf = (void *)(is->memory.vaddr + fw->size - FIMC_IS_FW_DESC_LEN);
	memcpy(&is->fw.info, buf, FIMC_IS_FW_INFO_LEN);
	is->fw.info[FIMC_IS_FW_INFO_LEN] = 0;

	buf = (void *)(is->memory.vaddr + fw->size - FIMC_IS_FW_VER_LEN);
	memcpy(&is->fw.version, buf, FIMC_IS_FW_VER_LEN);
	is->fw.version[FIMC_IS_FW_VER_LEN - 1] = 0;

	is->fw.state = 1;

	dev_info(dev, "loaded firmware: %s, rev. %s\n",
		 is->fw.info, is->fw.version);
	dev_dbg(dev, "FW size: %d, paddr: %#x\n", fw->size, is->memory.paddr);

	is->is_shared_region->chip_id = 0xe4412;
	is->is_shared_region->chip_rev_no = 1;

	fimc_is_mem_barrier();

	/*
	 * FIXME: The firmware is not being released for now, as it is
	 * needed around for copying to the IS working memory every
	 * time before the Cortex-A5 is restarted.
	 */
	if (is->fw.f_w)
		release_firmware(is->fw.f_w);
	is->fw.f_w = fw;
done:
	mutex_unlock(&is->lock);
}

static int fimc_is_request_firmware(struct fimc_is *is, const char *fw_name)
{
	return request_firmware_nowait(THIS_MODULE,
				FW_ACTION_HOTPLUG, fw_name, &is->pdev->dev,
				GFP_KERNEL, is, fimc_is_load_firmware);
}

/* General IS interrupt handler */
static void fimc_is_general_irq_handler(struct fimc_is *is)
{
	is->i2h_cmd.cmd = mcuctl_read(is, MCUCTL_REG_ISSR(10));

	switch (is->i2h_cmd.cmd) {
	case IHC_GET_SENSOR_NUM:
		fimc_is_hw_get_params(is, 1);
		fimc_is_hw_wait_intmsr0_intmsd0(is);
		fimc_is_hw_set_sensor_num(is);
		pr_debug("ISP FW version: %#x\n", is->i2h_cmd.args[0]);
		break;
	case IHC_SET_FACE_MARK:
	case IHC_FRAME_DONE:
		fimc_is_hw_get_params(is, 2);
		break;
	case IHC_SET_SHOT_MARK:
	case IHC_AA_DONE:
	case IH_REPLY_DONE:
		fimc_is_hw_get_params(is, 3);
		break;
	case IH_REPLY_NOT_DONE:
		fimc_is_hw_get_params(is, 4);
		break;
	case IHC_NOT_READY:
		break;
	default:
		pr_info("unknown command: %#x\n", is->i2h_cmd.cmd);
	}

	fimc_is_fw_clear_irq1(is, FIMC_IS_INT_GENERAL);

	switch (is->i2h_cmd.cmd) {
	case IHC_GET_SENSOR_NUM:
		fimc_is_hw_set_intgr0_gd0(is);
		set_bit(IS_ST_A5_PWR_ON, &is->state);
		break;

	case IHC_SET_SHOT_MARK:
		break;

	case IHC_SET_FACE_MARK:
		is->fd_header.count = is->i2h_cmd.args[0];
		is->fd_header.index = is->i2h_cmd.args[1];
		is->fd_header.offset = 0;
		break;

	case IHC_FRAME_DONE:
		break;

	case IHC_AA_DONE:
		pr_debug("AA_DONE - %d, %d, %d\n", is->i2h_cmd.args[0],
			 is->i2h_cmd.args[1], is->i2h_cmd.args[2]);
		break;

	case IH_REPLY_DONE:
		pr_debug("ISR_DONE: args[0]: %#x\n", is->i2h_cmd.args[0]);

		switch (is->i2h_cmd.args[0]) {
		case HIC_PREVIEW_STILL...HIC_CAPTURE_VIDEO:
			/* Get CAC margin */
			set_bit(IS_ST_CHANGE_MODE, &is->state);
			is->isp.cac_margin_x = is->i2h_cmd.args[1];
			is->isp.cac_margin_y = is->i2h_cmd.args[2];
			pr_debug("CAC margin (x,y): (%d,%d)\n",
				 is->isp.cac_margin_x, is->isp.cac_margin_y);
			break;

		case HIC_STREAM_ON:
			clear_bit(IS_ST_STREAM_OFF, &is->state);
			set_bit(IS_ST_STREAM_ON, &is->state);
			break;

		case HIC_STREAM_OFF:
			clear_bit(IS_ST_STREAM_ON, &is->state);
			set_bit(IS_ST_STREAM_OFF, &is->state);
			break;

		case HIC_SET_PARAMETER:
			is->config[is->config_index].p_region_index[0] = 0;
			is->config[is->config_index].p_region_index[1] = 0;
			set_bit(IS_ST_BLOCK_CMD_CLEARED, &is->state);
			pr_debug("HIC_SET_PARAMETER\n");
			break;

		case HIC_GET_PARAMETER:
			break;

		case HIC_SET_TUNE:
			break;

		case HIC_GET_STATUS:
			break;

		case HIC_OPEN_SENSOR:
			set_bit(IS_ST_OPEN_SENSOR, &is->state);
			pr_debug("data lanes: %d, settle line: %d\n",
				 is->i2h_cmd.args[2], is->i2h_cmd.args[1]);
			break;

		case HIC_CLOSE_SENSOR:
			clear_bit(IS_ST_OPEN_SENSOR, &is->state);
			is->sensor_index = 0;
			break;

		case HIC_MSG_TEST:
			pr_debug("config MSG level completed\n");
			break;

		case HIC_POWER_DOWN:
			clear_bit(IS_ST_PWR_SUBIP_ON, &is->state);
			break;

		case HIC_GET_SET_FILE_ADDR:
			is->setfile.base = is->i2h_cmd.args[1];
			set_bit(IS_ST_SETFILE_LOADED, &is->state);
			break;

		case HIC_LOAD_SET_FILE:
			set_bit(IS_ST_SETFILE_LOADED, &is->state);
			break;
		}
		break;

	case IH_REPLY_NOT_DONE:
		pr_err("ISR_NDONE: %d: %#x, %s\n", is->i2h_cmd.args[0],
		       is->i2h_cmd.args[1],
		       fimc_is_strerr(is->i2h_cmd.args[1]));

		if (is->i2h_cmd.args[1] & IS_ERROR_TIME_OUT_FLAG)
			pr_err("IS_ERROR_TIME_OUT\n");

		switch (is->i2h_cmd.args[1]) {
		case IS_ERROR_SET_PARAMETER:
			fimc_is_mem_barrier();
		}

		switch (is->i2h_cmd.args[0]) {
		case HIC_SET_PARAMETER:
			is->config[is->config_index].p_region_index[0] = 0;
			is->config[is->config_index].p_region_index[1] = 0;
			set_bit(IS_ST_BLOCK_CMD_CLEARED, &is->state);
			break;
		}
		break;

	case IHC_NOT_READY:
		pr_err("IS control sequence error: Not Ready\n");
		break;
	}

	wake_up(&is->irq_queue);
}

static irqreturn_t fimc_is_irq_handler(int irq, void *priv)
{
	struct fimc_is *is = priv;
	unsigned long flags;
	u32 status;

	spin_lock_irqsave(&is->slock, flags);
	status = mcuctl_read(is, MCUCTL_REG_INTSR1);

	if (status & (1UL << FIMC_IS_INT_GENERAL))
		fimc_is_general_irq_handler(is);

	if (status & (1UL << FIMC_IS_INT_FRAME_DONE_ISP))
		fimc_isp_irq_handler(is);

	spin_unlock_irqrestore(&is->slock, flags);
	return IRQ_HANDLED;
}

static int fimc_is_hw_open_sensor(struct fimc_is *is,
				  struct fimc_is_sensor *sensor)
{
	struct sensor_open_extended *soe = (void *)&is->is_p_region->shared;

	fimc_is_hw_wait_intmsr0_intmsd0(is);

	soe->self_calibration_mode = 1;
	soe->actuator_type = 0;
	soe->mipi_lane_num = 0;
	soe->mclk = 0;
	soe->mipi_speed	= 0;
	soe->fast_open_sensor = 0;
	soe->i2c_sclk = 88000000;

	fimc_is_mem_barrier();

	mcuctl_write(HIC_OPEN_SENSOR, is, MCUCTL_REG_ISSR(0));
	mcuctl_write(is->sensor_index, is, MCUCTL_REG_ISSR(1));
	mcuctl_write(sensor->drvdata->id, is, MCUCTL_REG_ISSR(2));
	mcuctl_write(sensor->i2c_bus, is, MCUCTL_REG_ISSR(3));
	mcuctl_write(is->is_dma_p_region, is, MCUCTL_REG_ISSR(4));

	fimc_is_hw_set_intgr0_gd0(is);

	return fimc_is_wait_event(is, IS_ST_OPEN_SENSOR, 1,
				  sensor->drvdata->open_timeout);
}


int fimc_is_hw_initialize(struct fimc_is *is)
{
	const int config_ids[] = {
		IS_SC_PREVIEW_STILL, IS_SC_PREVIEW_VIDEO,
		IS_SC_CAPTURE_STILL, IS_SC_CAPTURE_VIDEO
	};
	struct device *dev = &is->pdev->dev;
	u32 prev_id;
	int i, ret;

	/* Sensor initialization. Only one sensor is currently supported. */
	ret = fimc_is_hw_open_sensor(is, &is->sensor[0]);
	if (ret < 0)
		return ret;

	/* Get the setfile address. */
	fimc_is_hw_get_setfile_addr(is);

	ret = fimc_is_wait_event(is, IS_ST_SETFILE_LOADED, 1,
				 FIMC_IS_CONFIG_TIMEOUT);
	if (ret < 0) {
		dev_err(dev, "get setfile address timed out\n");
		return ret;
	}
	pr_debug("setfile.base: %#x\n", is->setfile.base);

	/* Load the setfile. */
	fimc_is_load_setfile(is, FIMC_IS_SETFILE_6A3);
	clear_bit(IS_ST_SETFILE_LOADED, &is->state);
	fimc_is_hw_load_setfile(is);
	ret = fimc_is_wait_event(is, IS_ST_SETFILE_LOADED, 1,
				 FIMC_IS_CONFIG_TIMEOUT);
	if (ret < 0) {
		dev_err(dev, "loading setfile timed out\n");
		return ret;
	}

	pr_debug("setfile: base: %#x, size: %d\n",
		 is->setfile.base, is->setfile.size);
	pr_info("FIMC-IS Setfile info: %s\n", is->fw.setfile_info);

	/* Check magic number. */
	if (is->is_p_region->shared[MAX_SHARED_COUNT - 1] !=
	    FIMC_IS_MAGIC_NUMBER) {
		dev_err(dev, "magic number error!\n");
		return -EIO;
	}

	pr_debug("shared region: %#x, parameter region: %#x\n",
		 is->memory.paddr + FIMC_IS_SHARED_REGION_OFFSET,
		 is->is_dma_p_region);

	is->setfile.sub_index = 0;

	/* Stream off. */
	fimc_is_hw_stream_off(is);
	ret = fimc_is_wait_event(is, IS_ST_STREAM_OFF, 1,
				 FIMC_IS_CONFIG_TIMEOUT);
	if (ret < 0) {
		dev_err(dev, "stream off timeout\n");
		return ret;
	}

	/* Preserve previous mode. */
	prev_id = is->config_index;

	/* Set initial parameter values. */
	for (i = 0; i < ARRAY_SIZE(config_ids); i++) {
		is->config_index = config_ids[i];
		fimc_is_set_initial_params(is);
		ret = fimc_is_itf_s_param(is, true);
		if (ret < 0) {
			is->config_index = prev_id;
			return ret;
		}
	}
	is->config_index = prev_id;

	set_bit(IS_ST_INIT_DONE, &is->state);
	dev_info(dev, "initialization sequence completed (%d)\n",
						is->config_index);
	return 0;
}

static int fimc_is_log_show(struct seq_file *s, void *data)
{
	struct fimc_is *is = s->private;
	const u8 *buf = is->memory.vaddr + FIMC_IS_DEBUG_REGION_OFFSET;

	if (is->memory.vaddr == NULL) {
		dev_err(&is->pdev->dev, "firmware memory is not initialized\n");
		return -EIO;
	}

	seq_printf(s, "%s\n", buf);
	return 0;
}

static int fimc_is_debugfs_open(struct inode *inode, struct file *file)
{
	return single_open(file, fimc_is_log_show, inode->i_private);
}

static const struct file_operations fimc_is_debugfs_fops = {
	.open		= fimc_is_debugfs_open,
	.read		= seq_read,
	.llseek		= seq_lseek,
	.release	= single_release,
};

static void fimc_is_debugfs_remove(struct fimc_is *is)
{
	debugfs_remove_recursive(is->debugfs_entry);
	is->debugfs_entry = NULL;
}

static int fimc_is_debugfs_create(struct fimc_is *is)
{
	struct dentry *dentry;

	is->debugfs_entry = debugfs_create_dir("fimc_is", NULL);

	dentry = debugfs_create_file("fw_log", S_IRUGO, is->debugfs_entry,
				     is, &fimc_is_debugfs_fops);
	if (!dentry)
		fimc_is_debugfs_remove(is);

	return is->debugfs_entry == NULL ? -EIO : 0;
}

static int fimc_is_runtime_resume(struct device *dev);
static int fimc_is_runtime_suspend(struct device *dev);

static int fimc_is_probe(struct platform_device *pdev)
{
	struct device *dev = &pdev->dev;
	struct fimc_is *is;
	struct resource res;
	struct device_node *node;
	int ret;

	is = devm_kzalloc(&pdev->dev, sizeof(*is), GFP_KERNEL);
	if (!is)
		return -ENOMEM;

	is->pdev = pdev;
	is->isp.pdev = pdev;

	init_waitqueue_head(&is->irq_queue);
	spin_lock_init(&is->slock);
	mutex_init(&is->lock);

	ret = of_address_to_resource(dev->of_node, 0, &res);
	if (ret < 0)
		return ret;

	is->regs = devm_ioremap_resource(dev, &res);
	if (IS_ERR(is->regs))
		return PTR_ERR(is->regs);

	node = of_get_child_by_name(dev->of_node, "pmu");
	if (!node)
		return -ENODEV;

	is->pmu_regs = of_iomap(node, 0);
	if (!is->pmu_regs)
		return -ENOMEM;

	is->irq = irq_of_parse_and_map(dev->of_node, 0);
	if (is->irq < 0) {
		dev_err(dev, "no irq found\n");
		return is->irq;
	}

	ret = fimc_is_get_clocks(is);
	if (ret < 0)
		return ret;

	platform_set_drvdata(pdev, is);

	ret = request_irq(is->irq, fimc_is_irq_handler, 0, dev_name(dev), is);
	if (ret < 0) {
		dev_err(dev, "irq request failed\n");
		goto err_clk;
	}
	pm_runtime_enable(dev);

	if (!pm_runtime_enabled(dev)) {
		ret = fimc_is_runtime_resume(dev);
		if (ret < 0)
			goto err_irq;
	}

	ret = pm_runtime_get_sync(dev);
	if (ret < 0)
		goto err_pm;

	is->alloc_ctx = vb2_dma_contig_init_ctx(dev);
	if (IS_ERR(is->alloc_ctx)) {
		ret = PTR_ERR(is->alloc_ctx);
		goto err_pm;
	}
	/*
	 * Register FIMC-IS V4L2 subdevs to this driver. The video nodes
	 * will be created within the subdev's registered() callback.
	 */
	ret = fimc_is_register_subdevs(is);
	if (ret < 0)
		goto err_vb;

	ret = fimc_is_debugfs_create(is);
	if (ret < 0)
		goto err_sd;

	ret = fimc_is_request_firmware(is, FIMC_IS_FW_FILENAME);
	if (ret < 0)
		goto err_dfs;

	pm_runtime_put_sync(dev);

	dev_dbg(dev, "FIMC-IS registered successfully\n");
	return 0;

err_dfs:
	fimc_is_debugfs_remove(is);
err_sd:
	fimc_is_unregister_subdevs(is);
err_vb:
	vb2_dma_contig_cleanup_ctx(is->alloc_ctx);
err_pm:
	if (!pm_runtime_enabled(dev))
		fimc_is_runtime_suspend(dev);
err_irq:
	free_irq(is->irq, is);
err_clk:
	fimc_is_put_clocks(is);
	return ret;
}

static int fimc_is_runtime_resume(struct device *dev)
{
	struct fimc_is *is = dev_get_drvdata(dev);
	int ret;

	ret = fimc_is_setup_clocks(is);
	if (ret)
		return ret;

	return fimc_is_enable_clocks(is);
}

static int fimc_is_runtime_suspend(struct device *dev)
{
	struct fimc_is *is = dev_get_drvdata(dev);

	fimc_is_disable_clocks(is);
	return 0;
}

#ifdef CONFIG_PM_SLEEP
static int fimc_is_resume(struct device *dev)
{
	/* TODO: */
	return 0;
}

static int fimc_is_suspend(struct device *dev)
{
	struct fimc_is *is = dev_get_drvdata(dev);

	/* TODO: */
	if (test_bit(IS_ST_A5_PWR_ON, &is->state))
		return -EBUSY;

	return 0;
}
#endif /* CONFIG_PM_SLEEP */

static int fimc_is_remove(struct platform_device *pdev)
{
	struct device *dev = &pdev->dev;
	struct fimc_is *is = dev_get_drvdata(dev);

	pm_runtime_disable(dev);
	pm_runtime_set_suspended(dev);
	if (!pm_runtime_status_suspended(dev))
		fimc_is_runtime_suspend(dev);
	free_irq(is->irq, is);
	fimc_is_unregister_subdevs(is);
	vb2_dma_contig_cleanup_ctx(is->alloc_ctx);
	fimc_is_put_clocks(is);
	fimc_is_debugfs_remove(is);
	if (is->fw.f_w)
		release_firmware(is->fw.f_w);
	fimc_is_free_cpu_memory(is);

	return 0;
}

static const struct of_device_id fimc_is_of_match[] = {
	{ .compatible = "samsung,exynos4212-fimc-is" },
	{ /* sentinel */ },
};
MODULE_DEVICE_TABLE(of, fimc_is_of_match);

static const struct dev_pm_ops fimc_is_pm_ops = {
	SET_SYSTEM_SLEEP_PM_OPS(fimc_is_suspend, fimc_is_resume)
	SET_RUNTIME_PM_OPS(fimc_is_runtime_suspend, fimc_is_runtime_resume,
			   NULL)
};

static struct platform_driver fimc_is_driver = {
	.probe		= fimc_is_probe,
	.remove		= fimc_is_remove,
	.driver = {
		.of_match_table	= fimc_is_of_match,
		.name		= FIMC_IS_DRV_NAME,
		.owner		= THIS_MODULE,
		.pm		= &fimc_is_pm_ops,
	}
};

static int fimc_is_module_init(void)
{
	int ret;

	ret = fimc_is_register_i2c_driver();
	if (ret < 0)
		return ret;

	ret = platform_driver_register(&fimc_is_driver);

	if (ret < 0)
		fimc_is_unregister_i2c_driver();

	return ret;
}

static void fimc_is_module_exit(void)
{
	fimc_is_unregister_i2c_driver();
	platform_driver_unregister(&fimc_is_driver);
}

module_init(fimc_is_module_init);
module_exit(fimc_is_module_exit);

MODULE_ALIAS("platform:" FIMC_IS_DRV_NAME);
MODULE_AUTHOR("Younghwan Joo <yhwan.joo@samsung.com>");
MODULE_AUTHOR("Sylwester Nawrocki <s.nawrocki@samsung.com>");
MODULE_LICENSE("GPL v2");<|MERGE_RESOLUTION|>--- conflicted
+++ resolved
@@ -175,19 +175,11 @@
 		return -EINVAL;
 	}
 
-<<<<<<< HEAD
-	node = v4l2_of_get_next_endpoint(node, NULL);
-	if (!node)
-		return -ENXIO;
-
-	node = v4l2_of_get_remote_port(node);
-=======
 	node = of_graph_get_next_endpoint(node, NULL);
 	if (!node)
 		return -ENXIO;
 
 	node = of_graph_get_remote_port(node);
->>>>>>> 463b21fb
 	if (!node)
 		return -ENXIO;
 
