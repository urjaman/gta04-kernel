--- conflicted
+++ resolved
@@ -171,10 +171,7 @@
 		.code		= V4L2_MBUS_FMT_UYVY8_2X8,
 		.colorspace	= V4L2_COLORSPACE_SMPTE170M,
 		.coplanar	= 0,
-<<<<<<< HEAD
 		/* bus order is reversed so flip Y and UV bytes */
-=======
->>>>>>> 13b70d3c
 		.vpdma_fmt	= { &vpdma_yuv_fmts[VPDMA_DATA_FMT_YCB422],
 				  },
 	},
