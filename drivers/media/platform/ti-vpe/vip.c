--- conflicted
+++ resolved
@@ -1500,13 +1500,9 @@
 	struct vip_stream *stream = file2stream(file);
 	struct vip_port *port = stream->port;
 	struct vip_dev *dev = port->dev;
-<<<<<<< HEAD
-	struct vip_fmt *fmt;
-=======
 	struct v4l2_frmsizeenum fsize;
 	struct vip_fmt *fmt;
 	int ret, found;
->>>>>>> ad0c5d08
 
 	vip_dbg(3, dev, "try_fmt fourcc:%s size: %dx%d\n",
 		fourcc_to_str(f->fmt.pix.pixelformat),
@@ -1523,8 +1519,6 @@
 		f->fmt.pix.pixelformat = fmt->fourcc;
 	}
 
-<<<<<<< HEAD
-=======
 	/* check for/find a valid width/height */
 	ret = 0;
 	found = false;
@@ -1558,7 +1552,6 @@
 		f->fmt.pix.height =  port->mbus_framefmt.height;
 	}
 
->>>>>>> ad0c5d08
 	/* That we have a fmt calculate imagesize and bytesperline */
 	return vip_calc_format_size(port, fmt, f);
 }
