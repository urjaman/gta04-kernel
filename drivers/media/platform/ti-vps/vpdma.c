--- conflicted
+++ resolved
@@ -678,11 +678,8 @@
  * @width: width of the image in pixels in memory
  * @fmt: vpdma data format of the buffer
  * dma_addr: dma address as seen by VPDMA
-<<<<<<< HEAD
-=======
  * max_width: enum for maximum width of data transfer
  * max_height: enum for maximum height of data transfer
->>>>>>> ad429e8a
  * chan: VPDMA channel
  * flags: VPDMA flags to configure some descriptor fileds
  */
