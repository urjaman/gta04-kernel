--- conflicted
+++ resolved
@@ -673,11 +673,7 @@
  * chan: VPDMA channel
  * flags: VPDMA flags to configure some descriptor fileds
  */
-<<<<<<< HEAD
-int vpdma_add_out_dtd(struct vpdma_desc_list *list, struct v4l2_rect *c_rect,
-=======
 int vpdma_add_out_dtd(struct vpdma_desc_list *list, int width,
->>>>>>> b6a2413d
 		const struct vpdma_data_format *fmt, dma_addr_t dma_addr,
 		int channel, u32 flags)
 {
@@ -744,18 +740,11 @@
  *			data to the client (makes sense when multiple channels
  *			contribute to the client)
  */
-<<<<<<< HEAD
-void vpdma_add_in_dtd(struct vpdma_desc_list *list, int frame_width,
-		int frame_height, struct v4l2_rect *c_rect,
-		const struct vpdma_data_format *fmt, dma_addr_t dma_addr,
-		int channel, int field, u32 flags)
-=======
 void vpdma_add_in_dtd(struct vpdma_desc_list *list, int width,
 		const struct v4l2_rect *c_rect,
 		const struct vpdma_data_format *fmt, dma_addr_t dma_addr,
 		int channel, int field, u32 flags, int frame_width,
 		int frame_height, int start_h, int start_v)
->>>>>>> b6a2413d
 {
 	int priority = 0;
 	int notify = 1;
