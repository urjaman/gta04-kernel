--- conflicted
+++ resolved
@@ -1039,10 +1039,7 @@
 		flags |= VPDMA_DATA_MODE_TILED;
 
 	vpdma_add_out_dtd(&ctx->desc_list, q_data->width, vpdma_fmt, dma_addr,
-<<<<<<< HEAD
-=======
 		MAX_OUT_WIDTH_1920, MAX_OUT_HEIGHT_1080,
->>>>>>> ad429e8a
 		p_data->channel, flags);
 }
 
