#include <linux/clk.h>
#include <linux/delay.h>
#include <linux/dma-mapping.h>
#include <linux/err.h>
#include <linux/fs.h>
#include <linux/interrupt.h>
#include <linux/io.h>
#include <linux/ioctl.h>
#include <linux/i2c.h>
#include <linux/module.h>
#include <linux/platform_device.h>
#include <linux/pm_runtime.h>
#include <linux/sched.h>
#include <linux/slab.h>

#include <linux/pinctrl/consumer.h>
#include <linux/of_i2c.h>
#include <linux/of_device.h>

#include <media/dra7xx_vip.h>

#include <linux/of_i2c.h>
#include "vip.h"

#define VIP_MODULE_NAME "dra7xx-vip"
#define VIP_INPUT_NAME "Vin0"

static int debug;
module_param(debug, int, 0644);
MODULE_PARM_DESC(debug, "debug level (0-2)");

MODULE_DESCRIPTION("TI DRA7xx VIP driver");
MODULE_AUTHOR("Dale Farnsworth, <dale@farnsworth.org>");
MODULE_LICENSE("GPL");
MODULE_VERSION("0.1");

/*
 * Minimum and maximum frame sizes
 */
#define MIN_W		128
#define MIN_H		128
#define MAX_W		1920
#define MAX_H		1080

/*
 * Required alignments
 */
#define S_ALIGN		0 /* multiple of 1 */
#define H_ALIGN		1 /* multiple of 2 */
#define W_ALIGN		1 /* multiple of 2 */
#define L_ALIGN		7 /* multiple of 128, line stride, 16 bytes */

/*
 * Need a descriptor entry for each of up to 15 outputs,
 * and up to 2 control transfers.
 */
#define VIP_DESC_LIST_SIZE	(17 * sizeof(struct vpdma_dtd))

#define vip_dprintk(dev, fmt, arg...) \
	v4l2_dbg(1, 1, &dev->v4l2_dev, "%s: " fmt, __func__, ## arg)

/*
 * The srce_info structure contains per-srce data.
 */
struct vip_srce_info {
	u8	base_channel;	/* the VPDMA channel nummber */
	u8	vb_index;	/* input frame f, f-1, f-2 index */
	u8	vb_part;	/* identifies section of co-planar formats */
};

#define VIP_VPDMA_FIFO_SIZE	2

/*
 * Define indices into the srce_info tables
 */

#define VIP_SRCE_MULT_PORT		0
#define VIP_SRCE_MULT_ANC		1
#define VIP_SRCE_LUMA		2
#define VIP_SRCE_CHROMA		3
#define VIP_SRCE_RGB		4

static struct vip_srce_info srce_info[5] = {
	[VIP_SRCE_MULT_PORT] = {
		.base_channel	= VIP1_CHAN_NUM_MULT_PORT_A_SRC0,
		.vb_index	= 0,
		.vb_part	= VIP_CHROMA,
	},
	[VIP_SRCE_MULT_ANC] = {
		.base_channel	= VIP1_CHAN_NUM_MULT_ANC_A_SRC0,
		.vb_index	= 0,
		.vb_part	= VIP_LUMA,
	},
	[VIP_SRCE_LUMA] = {
		.base_channel	= VIP1_CHAN_NUM_PORT_B_LUMA,
		.vb_index	= 1,
		.vb_part	= VIP_LUMA,
	},
	[VIP_SRCE_CHROMA] = {
		.base_channel	= VIP1_CHAN_NUM_PORT_B_CHROMA,
		.vb_index	= 1,
		.vb_part	= VIP_CHROMA,
	},
	[VIP_SRCE_RGB] = {
		.base_channel	= VIP1_CHAN_NUM_PORT_B_RGB,
		.vb_part	= VIP_LUMA,
	},
};

struct vip_fmt {
	char	*name;			/* Human-readable name */
	u32	fourcc;			/* The standard format identifier */
	enum v4l2_colorspace colorspace;/* Colorspace: YPE_YUV or YPE_RGB */
	u8	coplanar;		/* set for unpacked Luma and Chroma */
	const struct vpdma_data_format *vpdma_fmt[VIP_MAX_PLANES];
};

static struct vip_fmt vip_formats[] = {
	{
		.name		= "YUV 444 co-planar",
		.fourcc		= V4L2_PIX_FMT_NV24,
		.colorspace	= V4L2_COLORSPACE_SMPTE170M,
		.coplanar	= 1,
		.vpdma_fmt	= { &vpdma_yuv_fmts[VPDMA_DATA_FMT_Y444],
				    &vpdma_yuv_fmts[VPDMA_DATA_FMT_C444],
				  },
	},
	{
		.name		= "YUV 422 co-planar",
		.fourcc		= V4L2_PIX_FMT_NV16,
		.colorspace	= V4L2_COLORSPACE_SMPTE170M,
		.coplanar	= 1,
		.vpdma_fmt	= { &vpdma_yuv_fmts[VPDMA_DATA_FMT_Y422],
				    &vpdma_yuv_fmts[VPDMA_DATA_FMT_C422],
				  },
	},
	{
		.name		= "YUV 420 co-planar",
		.fourcc		= V4L2_PIX_FMT_NV12,
		.colorspace	= V4L2_COLORSPACE_SMPTE170M,
		.coplanar	= 1,
		.vpdma_fmt	= { &vpdma_yuv_fmts[VPDMA_DATA_FMT_Y420],
				    &vpdma_yuv_fmts[VPDMA_DATA_FMT_C420],
				  },
	},
	{
		.name		= "UYVY 422 packed",
		.fourcc		= V4L2_PIX_FMT_UYVY,
		.colorspace	= V4L2_COLORSPACE_SMPTE170M,
		.coplanar	= 0,
		.vpdma_fmt	= { &vpdma_yuv_fmts[VPDMA_DATA_FMT_CY422],
				  },
	},
	{
		.name		= "YUYV 422 packed",
		.fourcc		= V4L2_PIX_FMT_YUYV,
		.colorspace	= V4L2_COLORSPACE_SMPTE170M,
		.coplanar	= 0,
		.vpdma_fmt	= { &vpdma_yuv_fmts[VPDMA_DATA_FMT_YC422],
				  },
	},
	{
		.name		= "YUYV 422 packed",
		.fourcc		= V4L2_PIX_FMT_VYUY,
		.colorspace	= V4L2_COLORSPACE_SMPTE170M,
		.coplanar	= 0,
		.vpdma_fmt	= { &vpdma_yuv_fmts[VPDMA_DATA_FMT_YC422],
				  },
	},
	{
		.name		= "RGB888 packed",
		.fourcc		= V4L2_PIX_FMT_RGB24,
		.colorspace	= V4L2_COLORSPACE_SRGB,
		.coplanar	= 0,
		.vpdma_fmt	= { &vpdma_rgb_fmts[VPDMA_DATA_FMT_RGB24],
				  },
	},
	{
		.name		= "ARGB888 packed",
		.fourcc		= V4L2_PIX_FMT_RGB32,
		.colorspace	= V4L2_COLORSPACE_SRGB,
		.coplanar	= 0,
		.vpdma_fmt	= { &vpdma_rgb_fmts[VPDMA_DATA_FMT_ARGB32],
				  },
	},
};

/*
 * Find our format description corresponding to the passed v4l2_format
 */
static struct vip_fmt *find_format(struct v4l2_format *f)
{
	struct vip_fmt *fmt;
	unsigned int k;

	for (k = 0; k < ARRAY_SIZE(vip_formats); k++) {
		fmt = &vip_formats[k];
		if (fmt->fourcc == f->fmt.pix.pixelformat)
			return fmt;
	}

	return NULL;
}

static LIST_HEAD(vip_shared_list);

static inline struct vip_dev *notifier_to_vip_dev(struct v4l2_async_notifier *n)
{
	return container_of(n, struct vip_dev, notifier);
}

/*
 * port flag bits
 */
#define FLAG_FRAME_1D		(1 << 0)
#define FLAG_EVEN_LINE_SKIP	(1 << 1)
#define FLAG_ODD_LINE_SKIP	(1 << 2)
#define FLAG_MODE_TILED		(1 << 3)
#define FLAG_INTERLACED		(1 << 4)
#define FLAG_MULTIPLEXED	(1 << 5)
#define FLAG_MULT_PORT		(1 << 6)
#define FLAG_MULT_ANC		(1 << 7)

/*
 * Function prototype declarations
 */
static int alloc_port(struct vip_dev *, int);
static void free_port(struct vip_port *);
static int find_or_alloc_shared(struct platform_device *, struct vip_dev *,
		struct resource *);
static int vip_setup_parser(struct vip_port *port);

static u32 read_sreg(struct vip_shared *shared, int offset)
{
	return ioread32(shared->base + offset);
}

static void write_sreg(struct vip_shared *shared, int offset, u32 value)
{
	iowrite32(value, shared->base + offset);
}

static u32 read_vreg(struct vip_dev *dev, int offset)
{
	return ioread32(dev->base + offset);
}

static void write_vreg(struct vip_dev *dev, int offset, u32 value)
{
	iowrite32(value, dev->base + offset);
}

/*
 * Insert a masked field into a 32-bit field
 */
static void insert_field(u32 *valp, u32 field, u32 mask, int shift)
{
	u32 val = *valp;

	val &= ~(mask << shift);
	val |= (field & mask) << shift;
	*valp = val;
}

/*
 * Set the system idle mode
 */
static void vip_set_idle_mode(struct vip_shared *shared, int mode)
{
	u32 reg = read_sreg(shared, VIP_SYSCONFIG);
	insert_field(&reg, mode, VIP_SYSCONFIG_IDLE_MASK,
		     VIP_SYSCONFIG_IDLE_SHIFT);
	write_sreg(shared, VIP_SYSCONFIG, reg);
}

/*
 * Set the VIP standby mode
 */
static void vip_set_standby_mode(struct vip_shared *shared, int mode)
{
	u32 reg = read_sreg(shared, VIP_SYSCONFIG);
	insert_field(&reg, mode, VIP_SYSCONFIG_STANDBY_MASK,
		     VIP_SYSCONFIG_STANDBY_SHIFT);
	write_sreg(shared, VIP_SYSCONFIG, reg);
}

static struct mutex		vip_driver_mutex;

/*
 * Enable or disable the VIP clocks
 */

static void vip_set_clock_enable(struct vip_dev *dev, bool on)
{
	u32 val = 0;

	if (on) {
		if (dev->slice_id == VIP_SLICE1)
			val = VIP_VIP1_DATA_PATH_CLK_ENABLE | VIP_VPDMA_CLK_ENABLE;
		else
			val = VIP_VIP2_DATA_PATH_CLK_ENABLE | VIP_VPDMA_CLK_ENABLE;
	}

	write_vreg(dev, VIP_CLK_ENABLE, val);
}

static void vip_top_reset(struct vip_dev *dev)
{
	u32 val = 0;

	val = read_vreg(dev, VIP_CLK_RESET);

	if (dev->slice_id == VIP_SLICE1)
		insert_field(&val, 1, VIP_DATA_PATH_CLK_RESET_MASK,
			VIP_VIP1_DATA_PATH_RESET_SHIFT);
	else
		insert_field(&val, 1, VIP_DATA_PATH_CLK_RESET_MASK,
			VIP_VIP2_DATA_PATH_RESET_SHIFT);

	write_vreg(dev, VIP_CLK_RESET, val);

	udelay(200);

	val = read_vreg(dev, VIP_CLK_RESET);

	if (dev->slice_id == VIP_SLICE1)
		insert_field(&val, 0, VIP_DATA_PATH_CLK_RESET_MASK,
			VIP_VIP1_DATA_PATH_RESET_SHIFT);
	else
		insert_field(&val, 0, VIP_DATA_PATH_CLK_RESET_MASK,
			VIP_VIP2_DATA_PATH_RESET_SHIFT);
	write_vreg(dev, VIP_CLK_RESET, val);
}

static void vip_top_vpdma_reset(struct vip_shared *shared)
{
	u32 val;

	val = read_sreg(shared, VIP_CLK_RESET);
	insert_field(&val, 1, VIP_VPDMA_CLK_RESET_MASK,
		VIP_VPDMA_CLK_RESET_SHIFT);
	write_sreg(shared, VIP_CLK_RESET, val);

	udelay(200);

	val = read_sreg(shared, VIP_CLK_RESET);
	insert_field(&val, 0, VIP_VPDMA_CLK_RESET_MASK,
		VIP_VPDMA_CLK_RESET_SHIFT);
	write_sreg(shared, VIP_CLK_RESET, val);
}

static void vip_xtra_set_repack_sel(struct vip_port *port, int repack_mode)
{
	u32 val;

	if (port->port_id == 0 && port->dev->slice_id == VIP_SLICE1) {
		val = read_vreg(port->dev, VIP1_PARSER_REG_OFFSET + VIP_PARSER_PORTA_1);
		insert_field(&val, repack_mode, VIP_REPACK_SEL_MASK, VIP_REPACK_SEL_SHFT);

		write_vreg(port->dev, VIP1_PARSER_REG_OFFSET + VIP_PARSER_PORTA_1, val);
	} else if (port->port_id == 0 && port->dev->slice_id == VIP_SLICE2) {
		val = read_vreg(port->dev, VIP2_PARSER_REG_OFFSET + VIP_PARSER_PORTA_1);
		insert_field(&val, repack_mode, VIP_REPACK_SEL_MASK, VIP_REPACK_SEL_SHFT);

		write_vreg(port->dev, VIP2_PARSER_REG_OFFSET + VIP_PARSER_PORTA_1, val);
	} else if (port->port_id == 1 && port->dev->slice_id == VIP_SLICE1) {
		val = read_vreg(port->dev, VIP1_PARSER_REG_OFFSET + VIP_PARSER_PORTB_1);
		insert_field(&val, repack_mode, VIP_REPACK_SEL_MASK, VIP_REPACK_SEL_SHFT);

		write_vreg(port->dev, VIP1_PARSER_REG_OFFSET + VIP_PARSER_PORTB_1, val);
	} else if (port->port_id == 1 && port->dev->slice_id == VIP_SLICE2) {
		val = read_vreg(port->dev, VIP2_PARSER_REG_OFFSET + VIP_PARSER_PORTB_1);
		insert_field(&val, repack_mode, VIP_REPACK_SEL_MASK, VIP_REPACK_SEL_SHFT);

		write_vreg(port->dev, VIP2_PARSER_REG_OFFSET + VIP_PARSER_PORTB_1, val);
	}
}

static void vip_set_discrete_basic_mode(struct vip_port *port)
{
	u32 val;

	if (port->port_id == 0 && port->dev->slice_id == VIP_SLICE1) {
		val = read_vreg(port->dev, VIP1_PARSER_REG_OFFSET + VIP_PARSER_PORTA_0);
		val |= VIP_DISCRETE_BASIC_MODE;

		write_vreg(port->dev, VIP1_PARSER_REG_OFFSET + VIP_PARSER_PORTA_0, val);
	} else if (port->port_id == 0 && port->dev->slice_id == VIP_SLICE2) {
		val = read_vreg(port->dev, VIP2_PARSER_REG_OFFSET + VIP_PARSER_PORTA_0);
		val |= VIP_DISCRETE_BASIC_MODE;

		write_vreg(port->dev, VIP2_PARSER_REG_OFFSET + VIP_PARSER_PORTA_0, val);
	} else if (port->port_id == 1 && port->dev->slice_id == VIP_SLICE1) {
		val = read_vreg(port->dev, VIP1_PARSER_REG_OFFSET + VIP_PARSER_PORTB_0);
		val |= VIP_DISCRETE_BASIC_MODE;

		write_vreg(port->dev, VIP1_PARSER_REG_OFFSET + VIP_PARSER_PORTB_0, val);
	} else if (port->port_id == 1 && port->dev->slice_id == VIP_SLICE2) {
		val = read_vreg(port->dev, VIP2_PARSER_REG_OFFSET + VIP_PARSER_PORTB_0);
		val |= VIP_DISCRETE_BASIC_MODE;

		write_vreg(port->dev, VIP2_PARSER_REG_OFFSET + VIP_PARSER_PORTB_0, val);
	}
}

static void vip_set_pclk_polarity(struct vip_port *port, int polarity)
{
	u32 val;

	if (port->port_id == 0 && port->dev->slice_id == VIP_SLICE1) {
		val = read_vreg(port->dev, VIP1_PARSER_REG_OFFSET + VIP_PARSER_PORTA_0);
		if (polarity)
			val |= VIP_PIXCLK_EDGE_POLARITY;
		else
			val &= ~VIP_PIXCLK_EDGE_POLARITY;

		write_vreg(port->dev, VIP1_PARSER_REG_OFFSET + VIP_PARSER_PORTA_0, val);
	} else if (port->port_id == 0 && port->dev->slice_id == VIP_SLICE2) {
		val = read_vreg(port->dev, VIP2_PARSER_REG_OFFSET + VIP_PARSER_PORTA_0);
		if (polarity)
			val |= VIP_PIXCLK_EDGE_POLARITY;
		else
			val &= ~VIP_PIXCLK_EDGE_POLARITY;
		write_vreg(port->dev, VIP2_PARSER_REG_OFFSET + VIP_PARSER_PORTA_0, val);
	} else if (port->port_id == 1 && port->dev->slice_id == VIP_SLICE1) {
		val = read_vreg(port->dev, VIP1_PARSER_REG_OFFSET + VIP_PARSER_PORTB_0);
		if (polarity)
			val |= VIP_PIXCLK_EDGE_POLARITY;
		else
			val &= ~VIP_PIXCLK_EDGE_POLARITY;
		write_vreg(port->dev, VIP1_PARSER_REG_OFFSET + VIP_PARSER_PORTB_0, val);
	} else if (port->port_id == 1 && port->dev->slice_id == VIP_SLICE2) {
		val = read_vreg(port->dev, VIP2_PARSER_REG_OFFSET + VIP_PARSER_PORTB_0);
		if (polarity)
			val |= VIP_PIXCLK_EDGE_POLARITY;
		else
			val &= ~VIP_PIXCLK_EDGE_POLARITY;

		write_vreg(port->dev,  VIP2_PARSER_REG_OFFSET + VIP_PARSER_PORTB_0, val);
	}
}

static void vip_set_vsync_polarity(struct vip_port *port, int polarity)
{
	u32 val;

	if (port->port_id == 0 && port->dev->slice_id == VIP_SLICE1) {
		val = read_vreg(port->dev, VIP1_PARSER_REG_OFFSET + VIP_PARSER_PORTA_0);
		if (polarity)
			val |= VIP_VSYNC_POLARITY;
		else
			val &= ~VIP_VSYNC_POLARITY;

		write_vreg(port->dev, VIP1_PARSER_REG_OFFSET + VIP_PARSER_PORTA_0, val);
	} else if (port->port_id == 0 && port->dev->slice_id == VIP_SLICE2) {
		val = read_vreg(port->dev, VIP2_PARSER_REG_OFFSET + VIP_PARSER_PORTA_0);
		if (polarity)
			val |= VIP_VSYNC_POLARITY;
		else
			val &= ~VIP_VSYNC_POLARITY;
		write_vreg(port->dev, VIP2_PARSER_REG_OFFSET + VIP_PARSER_PORTA_0, val);
	} else if (port->port_id == 1 && port->dev->slice_id == VIP_SLICE1) {
		val = read_vreg(port->dev, VIP1_PARSER_REG_OFFSET + VIP_PARSER_PORTB_0);
		if (polarity)
			val |= VIP_VSYNC_POLARITY;
		else
			val &= ~VIP_VSYNC_POLARITY;
		write_vreg(port->dev, VIP1_PARSER_REG_OFFSET + VIP_PARSER_PORTB_0, val);
	} else if (port->port_id == 1 && port->dev->slice_id == VIP_SLICE2) {
		val = read_vreg(port->dev, VIP2_PARSER_REG_OFFSET + VIP_PARSER_PORTB_0);
		if (polarity)
			val |= VIP_VSYNC_POLARITY;
		else
			val &= ~VIP_VSYNC_POLARITY;

		write_vreg(port->dev,  VIP2_PARSER_REG_OFFSET + VIP_PARSER_PORTB_0, val);
	}
}

static void vip_set_hsync_polarity(struct vip_port *port, int polarity)
{
	u32 val;

	if (port->port_id == 0 && port->dev->slice_id == VIP_SLICE1) {
		val = read_vreg(port->dev, VIP1_PARSER_REG_OFFSET + VIP_PARSER_PORTA_0);
		if (polarity)
			val |= VIP_HSYNC_POLARITY;
		else
			val &= ~VIP_HSYNC_POLARITY;

		write_vreg(port->dev, VIP1_PARSER_REG_OFFSET + VIP_PARSER_PORTA_0, val);
	} else if (port->port_id == 0 && port->dev->slice_id == VIP_SLICE2) {
		val = read_vreg(port->dev, VIP2_PARSER_REG_OFFSET + VIP_PARSER_PORTA_0);
		if (polarity)
			val |= VIP_HSYNC_POLARITY;
		else
			val &= ~VIP_HSYNC_POLARITY;
		write_vreg(port->dev, VIP2_PARSER_REG_OFFSET + VIP_PARSER_PORTA_0, val);
	} else if (port->port_id == 1 && port->dev->slice_id == VIP_SLICE1) {
		val = read_vreg(port->dev, VIP1_PARSER_REG_OFFSET + VIP_PARSER_PORTB_0);
		if (polarity)
			val |= VIP_HSYNC_POLARITY;
		else
			val &= ~VIP_HSYNC_POLARITY;
		write_vreg(port->dev, VIP1_PARSER_REG_OFFSET + VIP_PARSER_PORTB_0, val);
	} else if (port->port_id == 1 && port->dev->slice_id == VIP_SLICE2) {
		val = read_vreg(port->dev, VIP2_PARSER_REG_OFFSET + VIP_PARSER_PORTB_0);
		if (polarity)
			val |= VIP_HSYNC_POLARITY;
		else
			val &= ~VIP_HSYNC_POLARITY;
		write_vreg(port->dev, VIP2_PARSER_REG_OFFSET + VIP_PARSER_PORTB_0, val);
	}
}

static void vip_set_actvid_polarity(struct vip_port *port, int polarity)
{
	u32 val;

	if (port->port_id == 0 && port->dev->slice_id == VIP_SLICE1) {
		val = read_vreg(port->dev, VIP1_PARSER_REG_OFFSET + VIP_PARSER_PORTA_0);
		if (polarity)
			val |= VIP_ACTVID_POLARITY;
		else
			val &= ~VIP_ACTVID_POLARITY;

		write_vreg(port->dev, VIP1_PARSER_REG_OFFSET + VIP_PARSER_PORTA_0, val);
	} else if (port->port_id == 0 && port->dev->slice_id == VIP_SLICE2) {
		val = read_vreg(port->dev, VIP2_PARSER_REG_OFFSET + VIP_PARSER_PORTA_0);
		if (polarity)
			val |= VIP_ACTVID_POLARITY;
		else
			val &= ~VIP_ACTVID_POLARITY;
		write_vreg(port->dev, VIP2_PARSER_REG_OFFSET + VIP_PARSER_PORTA_0, val);
	} else if (port->port_id == 1 && port->dev->slice_id == VIP_SLICE1) {
		val = read_vreg(port->dev, VIP1_PARSER_REG_OFFSET + VIP_PARSER_PORTB_0);
		if (polarity)
			val |= VIP_ACTVID_POLARITY;
		else
			val &= ~VIP_ACTVID_POLARITY;
		write_vreg(port->dev,  VIP1_PARSER_REG_OFFSET + VIP_PARSER_PORTB_0, val);
	} else if (port->port_id == 1 && port->dev->slice_id == VIP_SLICE2) {
		val = read_vreg(port->dev, VIP2_PARSER_REG_OFFSET + VIP_PARSER_PORTB_0);
		if (polarity)
			val |= VIP_ACTVID_POLARITY;
		else
			val &= ~VIP_ACTVID_POLARITY;

		write_vreg(port->dev,  VIP2_PARSER_REG_OFFSET + VIP_PARSER_PORTB_0, val);
	}
}

static void vip_set_actvid_hsync_n(struct vip_port *port, int enable)
{
	u32 val;

	if (port->port_id == 0 && port->dev->slice_id == VIP_SLICE1) {
		val = read_vreg(port->dev, VIP1_PARSER_REG_OFFSET + VIP_PARSER_PORTA_0);
		if (enable)
			val |= VIP_USE_ACTVID_HSYNC_ONLY;
		else
			val &= ~VIP_USE_ACTVID_HSYNC_ONLY;

		write_vreg(port->dev, VIP1_PARSER_REG_OFFSET + VIP_PARSER_PORTA_0, val);
	} else if (port->port_id == 0 && port->dev->slice_id == VIP_SLICE2) {
		val = read_vreg(port->dev, VIP2_PARSER_REG_OFFSET + VIP_PARSER_PORTA_0);
		if (enable)
			val |= VIP_USE_ACTVID_HSYNC_ONLY;
		else
			val &= ~VIP_USE_ACTVID_HSYNC_ONLY;
		write_vreg(port->dev, VIP2_PARSER_REG_OFFSET + VIP_PARSER_PORTA_0, val);
	} else if (port->port_id == 1 && port->dev->slice_id == VIP_SLICE1) {
		val = read_vreg(port->dev, VIP1_PARSER_REG_OFFSET + VIP_PARSER_PORTB_0);
		if (enable)
			val |= VIP_USE_ACTVID_HSYNC_ONLY;
		else
			val &= ~VIP_USE_ACTVID_HSYNC_ONLY;
		write_vreg(port->dev,  VIP1_PARSER_REG_OFFSET + VIP_PARSER_PORTB_0, val);
	} else if (port->port_id == 1 && port->dev->slice_id == VIP_SLICE2) {
		val = read_vreg(port->dev, VIP2_PARSER_REG_OFFSET + VIP_PARSER_PORTB_0);
		if (enable)
			val |= VIP_USE_ACTVID_HSYNC_ONLY;
		else
			val &= ~VIP_USE_ACTVID_HSYNC_ONLY;

		write_vreg(port->dev,  VIP2_PARSER_REG_OFFSET + VIP_PARSER_PORTB_0, val);
	}
}


static void vip_sync_type(struct vip_port *port, enum sync_types sync)
{
	u32 val;

	if (port->port_id == 0 && port->dev->slice_id == VIP_SLICE1) {
		val = read_vreg(port->dev, VIP1_PARSER_REG_OFFSET + VIP_PARSER_PORTA_0);
		insert_field(&val, sync, VIP_SYNC_TYPE_MASK,
				VIP_SYNC_TYPE_SHFT);

		write_vreg(port->dev, VIP1_PARSER_REG_OFFSET + VIP_PARSER_PORTA_0, val);
	} else if (port->port_id == 0 && port->dev->slice_id == VIP_SLICE2) {
		val = read_vreg(port->dev, VIP2_PARSER_REG_OFFSET + VIP_PARSER_PORTA_0);
		insert_field(&val, sync, VIP_SYNC_TYPE_MASK,
				VIP_SYNC_TYPE_SHFT);

		write_vreg(port->dev, VIP2_PARSER_REG_OFFSET + VIP_PARSER_PORTA_0, val);
	} else if (port->port_id == 1 && port->dev->slice_id == VIP_SLICE1) {
		val = read_vreg(port->dev, VIP1_PARSER_REG_OFFSET + VIP_PARSER_PORTB_0);
		insert_field(&val, sync, VIP_SYNC_TYPE_MASK,
				VIP_SYNC_TYPE_SHFT);

		write_vreg(port->dev, VIP1_PARSER_REG_OFFSET + VIP_PARSER_PORTB_0, val);
	} else if (port->port_id == 1 && port->dev->slice_id == VIP_SLICE2) {
		val = read_vreg(port->dev, VIP2_PARSER_REG_OFFSET + VIP_PARSER_PORTB_0);
		insert_field(&val, sync, VIP_SYNC_TYPE_MASK,
				VIP_SYNC_TYPE_SHFT);

		write_vreg(port->dev, VIP2_PARSER_REG_OFFSET + VIP_PARSER_PORTB_0, val);
	}
}

static void vip_set_data_interface(struct vip_port *port, enum data_interface_modes mode)
{
	u32 val = 0;

	if (port->dev->slice_id == VIP_SLICE1) {
		insert_field(&val, mode, VIP_DATA_INTERFACE_MODE_MASK, VIP_DATA_INTERFACE_MODE_SHFT);

		write_vreg(port->dev, VIP1_PARSER_REG_OFFSET, val);
	} else if (port->dev->slice_id == VIP_SLICE2) {
		insert_field(&val, mode, VIP_DATA_INTERFACE_MODE_MASK, VIP_DATA_INTERFACE_MODE_SHFT);

		write_vreg(port->dev, VIP2_PARSER_REG_OFFSET, val);
	}
}

#if 0
static void vip_reset_port(struct vip_port *port)
{
	u32 val = 0;

	if (port->port_id == 0 && port->dev->slice_id == VIP_SLICE1) {
		write_vreg(port->dev, VIP1_PARSER_REG_OFFSET + VIP_PARSER_PORTA_0, VIP_SW_RESET);

		udelay(200);

		val = read_vreg(port->dev, VIP1_PARSER_REG_OFFSET + VIP_PARSER_PORTA_0);

		write_vreg(port->dev, VIP1_PARSER_REG_OFFSET + VIP_PARSER_PORTA_0, 0);
	} else if (port->port_id == 0 && port->dev->slice_id == VIP_SLICE2) {
		write_vreg(port->dev, VIP2_PARSER_REG_OFFSET + VIP_PARSER_PORTA_0, VIP_SW_RESET);

		udelay(200);

		val = read_vreg(port->dev, VIP2_PARSER_REG_OFFSET + VIP_PARSER_PORTA_0);

		write_vreg(port->dev, VIP2_PARSER_REG_OFFSET + VIP_PARSER_PORTA_0, 0);

	} else if (port->port_id == 1 && port->dev->slice_id == VIP_SLICE1) {
		write_vreg(port->dev, VIP1_PARSER_REG_OFFSET + VIP_PARSER_PORTB_0, VIP_SW_RESET);

		udelay(200);

		val = read_vreg(port->dev, VIP1_PARSER_REG_OFFSET + VIP_PARSER_PORTB_0);

		write_vreg(port->dev, VIP1_PARSER_REG_OFFSET + VIP_PARSER_PORTB_0, 0);
	} else if (port->port_id == 1 && port->dev->slice_id == VIP_SLICE2) {
		write_vreg(port->dev, VIP2_PARSER_REG_OFFSET + VIP_PARSER_PORTB_0, VIP_SW_RESET);

		udelay(200);

		val = read_vreg(port->dev, VIP2_PARSER_REG_OFFSET + VIP_PARSER_PORTB_0);

		write_vreg(port->dev, VIP2_PARSER_REG_OFFSET + VIP_PARSER_PORTB_0, 0);
	}
}
#endif

static void vip_set_port_enable(struct vip_port *port, bool on)
{
	u32 val = 0;

	if (port->port_id == 0 && port->dev->slice_id == VIP_SLICE1) {
		if (on)
			val |= VIP_PORT_ENABLE;
		write_vreg(port->dev, VIP1_PARSER_REG_OFFSET + VIP_PARSER_PORTA_0, val);
	} else if (port->port_id == 0 && port->dev->slice_id == VIP_SLICE2) {
		if (on)
			val |= VIP_PORT_ENABLE;
		write_vreg(port->dev, VIP2_PARSER_REG_OFFSET + VIP_PARSER_PORTA_0, val);
	} else if (port->port_id == 1 && port->dev->slice_id == VIP_SLICE1) {
		if (on)
			val |= VIP_PORT_ENABLE;
		write_vreg(port->dev, VIP1_PARSER_REG_OFFSET + VIP_PARSER_PORTB_0, val);
	} else if (port->port_id == 1 && port->dev->slice_id == VIP_SLICE2) {
		if (on)
			val |= VIP_PORT_ENABLE;
		write_vreg(port->dev, VIP2_PARSER_REG_OFFSET + VIP_PARSER_PORTB_0, val);
	}
}

static void vip_set_slice_path(struct vip_dev *dev, enum data_path_select data_path)
{
	u32 val = 0;

	switch (data_path) {
	case VIP_MULTI_CHANNEL_DATA_SELECT:
		if (dev->slice_id == VIP_SLICE1) {
			val |= VIP_MULTI_CHANNEL_SELECT;
			insert_field(&val, data_path, VIP_DATAPATH_SELECT_MASK, VIP_DATAPATH_SELECT_SHFT);

			write_vreg(dev, VIP_VIP1_DATA_PATH_SELECT, val);
		} else if (dev->slice_id == VIP_SLICE2) {
			val |= VIP_MULTI_CHANNEL_SELECT;
			insert_field(&val, data_path, VIP_DATAPATH_SELECT_MASK, VIP_DATAPATH_SELECT_SHFT);

			write_vreg(dev, VIP_VIP2_DATA_PATH_SELECT, val);
		}
		break;
	case VIP_RGB_OUT_LO_DATA_SELECT:
		if (dev->slice_id == VIP_SLICE1) {
			val |= VIP_RGB_OUT_LO_SRC_SELECT;
			insert_field(&val, data_path, VIP_DATAPATH_SELECT_MASK, VIP_DATAPATH_SELECT_SHFT);

			write_vreg(dev, VIP_VIP1_DATA_PATH_SELECT, val);
		} else if (dev->slice_id == VIP_SLICE2) {
			val |= VIP_RGB_OUT_LO_SRC_SELECT;
			insert_field(&val, data_path, VIP_DATAPATH_SELECT_MASK, VIP_DATAPATH_SELECT_SHFT);

			write_vreg(dev, VIP_VIP2_DATA_PATH_SELECT, val);
		}
		break;
	default:
		BUG();
	}
}

/*
 * Return the vip_stream structure for a given struct file
 */
static struct vip_stream *file2stream(struct file *file)
{
	return container_of(file->private_data, struct vip_stream, fh);
}

/*
 * Append a destination descriptor to the current descriptor list,
 * setting up dma to the given srce.
 */
static int add_out_dtd(struct vip_stream *stream, int srce_type)
{
	struct vip_port *port = stream->port;
	struct vip_dev *dev = port->dev;
	struct vip_srce_info *sinfo = &srce_info[srce_type];
	struct vb2_buffer *vb = &stream->cur_buf->vb;
	struct v4l2_rect *c_rect = &port->c_rect;
	struct vip_fmt *fmt = port->fmt;
	struct vpdma_dtd *dtd;
	int channel, plane = 0;
	dma_addr_t dma_addr;
	u32 flags;

	channel = sinfo->base_channel;

	switch (srce_type) {
	case VIP_SRCE_MULT_PORT:
	case VIP_SRCE_MULT_ANC:
		if (port->port_id == VIP_PORTB)
			channel += VIP_CHAN_MULT_PORTB_OFFSET;
		channel += stream->stream_id;
		flags = 0;
		break;
	case VIP_SRCE_CHROMA:
		plane = 1;
	case VIP_SRCE_LUMA:
		if (port->port_id == VIP_PORTB)
			channel += VIP_CHAN_YUV_PORTB_OFFSET;
		flags = port->flags;
		break;
	case VIP_SRCE_RGB:
		if (port->port_id == VIP_PORTB)
			channel += VIP_CHAN_RGB_PORTB_OFFSET;
		flags = port->flags;
		break;
	default:
		BUG();
	}

	if (dev->slice_id == VIP_SLICE2)
		channel += VIP_CHAN_VIP2_OFFSET;

	dma_addr = vb2_dma_contig_plane_dma_addr(vb, plane);
	if (!dma_addr) {
		v4l2_err(&dev->v4l2_dev, "Acquiring buffer dma_addr failed\n");
		return -1;
	}

<<<<<<< HEAD
	vpdma_vip_set_max_size(dev->shared->vpdma, 1);
	vpdma_add_out_dtd(&dev->desc_list, c_rect->width,
		fmt->vpdma_fmt[plane], dma_addr, channel, flags);
=======
	vpdma_add_out_dtd(&dev->desc_list, c_rect->width,
		fmt->vpdma_fmt[plane], dma_addr, channel, flags);

	/*
	 * add_out_dtd sets the max WIDTH and HEIGHT to be 1920x1080
	 * Change this later so that max WIDTH and HEIGHT are taken from
	 * VPDMA_MAX_SIZE1 or VPDMA_MAX_SIZE2 register
	 * This allows to use different sets for different slices
	 */

	dtd = dev->desc_list.buf.addr;
	if (dev->slice_id == VIP_SLICE1) {
		vpdma_set_max_size(dev->shared->vpdma, VPDMA_MAX_SIZE1,
			stream->width, stream->height);

		dtd_set_max_width_height(dtd,
			MAX_OUT_WIDTH_REG1, MAX_OUT_HEIGHT_REG1);
	} else {
		vpdma_set_max_size(dev->shared->vpdma, VPDMA_MAX_SIZE2,
			stream->width, stream->height);

		dtd_set_max_width_height(dtd,
			MAX_OUT_WIDTH_REG2, MAX_OUT_HEIGHT_REG2);
	}
>>>>>>> 32204ab7

	return 0;
}

/*
 * add_stream_dtds - prepares and starts DMA for pending transfers
 */
static void add_stream_dtds(struct vip_stream *stream)
{
	struct vip_port *port = stream->port;
	int srce_type;

	if (port->flags & FLAG_MULT_PORT) {
		srce_type = VIP_SRCE_MULT_PORT;
	} else if (port->flags & FLAG_MULT_ANC) {
		srce_type = VIP_SRCE_MULT_ANC;
	} else if (port->fmt->colorspace == V4L2_COLORSPACE_SRGB) {
		srce_type = VIP_SRCE_RGB;
	} else {
		srce_type = VIP_SRCE_LUMA;
	}

	add_out_dtd(stream, srce_type);

	if (srce_type == VIP_SRCE_LUMA && port->fmt->coplanar) {
		add_out_dtd(stream, VIP_SRCE_CHROMA);
	}
}

static void enable_irqs(struct vip_dev *dev, int irq_num)
{
	u32 reg_addr = VIP_INT0_ENABLE0_SET +
			VIP_INTC_INTX_OFFSET * irq_num;
	int list_num = dev->slice_id;

	write_sreg(dev->shared, reg_addr, 1 << (list_num * 2));

	vpdma_enable_list_complete_irq(dev->shared->vpdma,
		irq_num, list_num, true);
}

static void disable_irqs(struct vip_dev *dev, int irq_num)
{
	u32 reg_addr = VIP_INT0_ENABLE0_CLR +
			VIP_INTC_INTX_OFFSET * irq_num;

	write_sreg(dev->shared, reg_addr, 0xffffffff);

	vpdma_enable_list_complete_irq(dev->shared->vpdma,
		irq_num, 0, false);
}

static void populate_desc_list(struct vip_stream *stream)
{
	struct vip_port *port = stream->port;
	struct vip_dev *dev = port->dev;
	unsigned int list_length;

	dev->desc_next = dev->desc_list.buf.addr;
	add_stream_dtds(stream);

	list_length = dev->desc_next - dev->desc_list.buf.addr;
	vpdma_buf_map(dev->shared->vpdma, &dev->desc_list.buf);
}

/*
 * start_dma - adds descriptors to the dma list and submits them.
 * Should be called after a new vb is queued and on a vpdma list
 * completion interrupt.
 */
static void start_dma(struct vip_dev *dev, struct vip_buffer *buf)
{
	struct vpdma_data *vpdma = dev->shared->vpdma;
	dma_addr_t dma_addr;
	int drop_data;

	if (vpdma_list_busy(vpdma, dev->slice_id)) {
		v4l2_err(&dev->v4l2_dev, "vpdma list busy, cannot post");
		return;				/* nothing to do */
	}

	if (buf) {
		dma_addr = vb2_dma_contig_plane_dma_addr(&buf->vb, 0);
		drop_data = 0;
	} else {
		dma_addr = NULL;
		drop_data = 1;
	}

	if (buf)
		dma_addr_global_complete[buf->vb.v4l2_buf.index] = dma_addr;

	enable_irqs(dev, dev->slice_id);

	vpdma_update_dma_addr(dev->shared->vpdma, &dev->desc_list,
				dma_addr, drop_data);
	vpdma_submit_descs(dev->shared->vpdma, &dev->desc_list, dev->slice_id);
}

static void vip_active_buf_next(struct vip_stream *stream)
{
	struct vip_dev *dev = stream->port->dev;
	struct vip_buffer *buf;
	unsigned long flags;

	spin_lock_irqsave(&dev->slock, flags);
	if (list_empty(&stream->vidq)) {
		v4l2_dbg(1, debug, &dev->v4l2_dev, "%s No buffers to queue, dropping frame, Queue faster or increase no of buffers");
		buf = kzalloc(sizeof(*buf), GFP_KERNEL);
                if (!buf) {
                    v4l2_err(&dev->v4l2_dev, "No memory!!");
                    spin_unlock_irqrestore(&dev->slock, flags);
                    return;
                }
                buf->drop = true;
                list_add_tail(&buf->list, &dev->vip_bufs);
                spin_unlock_irqrestore(&dev->slock, flags);
                start_dma(dev, NULL);
        } else if (vb2_is_streaming(&stream->vb_vidq)) {
		buf = list_entry(stream->vidq.next,
				struct vip_buffer, list);
		list_move_tail(&buf->list, &dev->vip_bufs);
		spin_unlock_irqrestore(&dev->slock, flags);
		start_dma(dev, buf);
	} else
            spin_unlock_irqrestore(&dev->slock, flags);

	if (list_empty(&dev->vip_bufs))
		stream->cur_buf = NULL;
	else
		stream->cur_buf = list_first_entry(&dev->vip_bufs,
				struct vip_buffer, list);
}

static void vip_process_buffer_complete(struct vip_stream *stream)
{
	struct vip_dev *dev = stream->port->dev;
	struct vb2_buffer *vb = NULL;
	unsigned long flags;

	if (stream->cur_buf) {
		vb = &stream->cur_buf->vb;
		do_gettimeofday(&vb->v4l2_buf.timestamp);

		spin_lock_irqsave(&dev->slock, flags);
		list_del(&stream->cur_buf->list);
		spin_unlock_irqrestore(&dev->slock, flags);

		if (stream->cur_buf->drop)
                    kfree(stream->cur_buf);
                else
                    vb2_buffer_done(vb, VB2_BUF_STATE_DONE);
        }

	vip_active_buf_next(stream);
}

static irqreturn_t vip_irq(int irq_vip, void *data)
{
	struct vip_dev *dev = (struct vip_dev *)data;
	int list_num = dev->slice_id;
	int irq_num = dev->slice_id;
	u32 irqst, reg_addr;

	if (!dev->shared)
		return IRQ_HANDLED;

	reg_addr = VIP_INT0_STATUS0 +
			VIP_INTC_INTX_OFFSET * irq_num;
	irqst = read_sreg(dev->shared, reg_addr);

	if (irqst) {
		reg_addr = VIP_INT0_STATUS0_CLR +
			VIP_INTC_INTX_OFFSET * irq_num;
		write_sreg(dev->shared, reg_addr, irqst);
	}

	if (irqst) {
		if (irqst & 1 << (list_num * 2))
			vpdma_clear_list_stat(dev->shared->vpdma, list_num);

		irqst &= ~((1 << list_num * 2));
	}

	if (dev->num_skip_irq) {
		dev->num_skip_irq--;
		return IRQ_HANDLED;
	}

	/* disable_irqs(dev); */

	vip_process_buffer_complete(dev->ports[0]->cap_streams[0]);

	return IRQ_HANDLED;
}

/*
 * video ioctls
 */
static struct v4l2_mbus_framefmt *vip_video_pix_to_mbus(const struct v4l2_pix_format *pix,
				  struct v4l2_mbus_framefmt *mbus)
{
	unsigned int i;

	memset(mbus, 0, sizeof(*mbus));
	mbus->width = pix->width;
	mbus->height = pix->height;

	for (i = 0; i < ARRAY_SIZE(vip_formats) - 1; ++i) {
		if (vip_formats[i].fourcc == pix->pixelformat)
			break;
	}

	mbus->code = V4L2_MBUS_FMT_YUYV8_2X8;
	mbus->colorspace = pix->colorspace;
	mbus->field = pix->field;

	return mbus;
}

static int vip_querycap(struct file *file, void *priv,
			struct v4l2_capability *cap)
{
	strncpy(cap->driver, VIP_MODULE_NAME, sizeof(cap->driver) - 1);
	strncpy(cap->card, VIP_MODULE_NAME, sizeof(cap->card) - 1);
	strlcpy(cap->bus_info, VIP_MODULE_NAME, sizeof(cap->bus_info));
	cap->device_caps  = V4L2_CAP_STREAMING | V4L2_CAP_VIDEO_CAPTURE;
	cap->capabilities = cap->device_caps | V4L2_CAP_DEVICE_CAPS;
	return 0;
}

static int vip_enuminput(struct file *file, void *priv,
				struct v4l2_input *inp)
{
	if (inp->index != 0)
		return -EINVAL;
	strncpy(inp->name, VIP_INPUT_NAME, sizeof(inp->name) - 1);
	inp->type = V4L2_INPUT_TYPE_CAMERA;
	return 0;
}

static int vip_g_input(struct file *file, void *priv, unsigned int *i)
{
	*i = 0;
	return 0;
}

static int vip_s_input(struct file *file, void *priv, unsigned int i)
{
	if (i != 0)
		return -EINVAL;
	return 0;
}

static int vip_querystd(struct file *file, void *fh, v4l2_std_id *std)
{
	struct vip_stream *stream = file2stream(file);
	struct vip_dev *dev = stream->port->dev;

	v4l2_subdev_call(dev->sensor, video, querystd, std);
	return 0;
}

static int vip_g_std(struct file *file, void *fh, v4l2_std_id *std)
{
	struct vip_stream *stream = file2stream(file);
	struct vip_dev *dev = stream->port->dev;

	*std = 0;
	v4l2_subdev_call(dev->sensor, video, g_std_output, std);
	return 0;
}

static int vip_s_std(struct file *file, void *fh, v4l2_std_id *std)
{
	struct vip_stream *stream = file2stream(file);
	struct vip_dev *dev = stream->port->dev;

	v4l2_subdev_call(dev->sensor, video, s_std_output, *std);
	return 0;
}

static int vip_queryctrl(struct file *file, void *fh, struct v4l2_queryctrl *a)
{
	return 0;
}

static int vip_g_ctrl(struct file *file, void *fh, struct v4l2_control *a)
{
	return 0;
}

static int vip_s_ctrl(struct file *file, void *fh, struct v4l2_control *a)
{
	return 0;
}

static int vip_enum_fmt_vid_cap(struct file *file, void *priv,
				struct v4l2_fmtdesc *f)
{
	struct vip_fmt *fmt;

	if (f->index >= ARRAY_SIZE(vip_formats))
		return -EINVAL;

	fmt = &vip_formats[f->index];

	strncpy(f->description, fmt->name, sizeof(f->description) - 1);
	f->pixelformat = fmt->fourcc;

	return 0;
}

/*
  * TODO: Change from hard coding values to reading these through
  * IOCTLS directly from sensor
  */

static int vip_enum_framesizes(struct file *file, void *priv,
			struct v4l2_frmsizeenum *f)
{
	/* For now, hard coded resolutions for OV10635 sensor */
	int cam_width[7] =	{ 1280, 1280, 752, 640, 600, 352, 320 };
	int cam_height[7] =	{  800,  720, 480, 480, 400, 288, 240 };

	if (f->index >= 7)
		return -EINVAL;

	f->type = V4L2_FRMSIZE_TYPE_DISCRETE;
	f->discrete.width = cam_width[f->index];
	f->discrete.height = cam_height[f->index];

	return 0;
}

static int vip_enum_frameintervals(struct file *file, void *priv,
			struct v4l2_frmivalenum *f)
{
	if (f->index >= ARRAY_SIZE(vip_formats))
		return -EINVAL;

	f->type = V4L2_FRMIVAL_TYPE_DISCRETE;
	f->discrete.numerator = 30;
	f->discrete.denominator = 1;

	return 0;
}

static int vip_s_parm(struct file *file, void *priv, struct v4l2_streamparm *parm)
{
	if (parm->type != V4L2_BUF_TYPE_VIDEO_CAPTURE)
		return -EINVAL;

	parm->parm.capture.timeperframe.numerator = 30;
	parm->parm.capture.timeperframe.denominator = 1;

	return 0;
}

static int vip_g_fmt_vid_cap(struct file *file, void *priv,
			     struct v4l2_format *f)
{
	struct vip_stream *stream = file2stream(file);
	struct vip_port *port = stream->port;

	f->fmt.pix.width	= stream->width;
	f->fmt.pix.height	= stream->height;
	f->fmt.pix.pixelformat	= port->fmt->fourcc;
	f->fmt.pix.field	= stream->sup_field;
	f->fmt.pix.colorspace	= port->fmt->colorspace;
	f->fmt.pix.bytesperline	= stream->bytesperline;
	f->fmt.pix.sizeimage	= stream->sizeimage;

	return 0;
}

static int vip_try_fmt_vid_cap(struct file *file, void *priv,
			       struct v4l2_format *f)
{
	struct vip_stream *stream = file2stream(file);
	struct vip_dev *dev = stream->port->dev;
	struct vip_fmt *fmt = find_format(f);
	enum v4l2_field field;
	int depth;

	if (!fmt) {
		v4l2_err(&dev->v4l2_dev,
			 "Fourcc format (0x%08x) invalid.\n",
			 f->fmt.pix.pixelformat);
		return -EINVAL;
	}

	field = f->fmt.pix.field;

	if (field == V4L2_FIELD_ANY)
		field = V4L2_FIELD_NONE;
	else if (V4L2_FIELD_NONE != field)
		return -EINVAL;

	f->fmt.pix.field = field;

	v4l_bound_align_image(&f->fmt.pix.width, MIN_W, MAX_W, W_ALIGN,
			      &f->fmt.pix.height, MIN_H, MAX_H, H_ALIGN,
			      S_ALIGN);

	if (fmt->coplanar)
		depth = 8;

	f->fmt.pix.bytesperline = round_up((f->fmt.pix.width * fmt->vpdma_fmt[0]->depth) >> 3,
					   1 << L_ALIGN);
	f->fmt.pix.sizeimage = f->fmt.pix.height * f->fmt.pix.width * \
		(fmt->vpdma_fmt[0]->depth + (fmt->coplanar ? fmt->vpdma_fmt[1]->depth : 0)) >> 3;
	f->fmt.pix.colorspace = fmt->colorspace;

	return 0;
}

/*
 * Set the registers that are modified when the video format changes.
 */
static void set_fmt_params(struct vip_stream *stream)
{
	struct vip_dev *dev = stream->port->dev;

	stream->sequence = 0;
	stream->field = V4L2_FIELD_TOP;

	if (stream->port->fmt->colorspace == V4L2_COLORSPACE_SRGB) {
		vip_set_slice_path(dev, VIP_RGB_OUT_LO_DATA_SELECT);
		/* Set alpha component in background color */
		vpdma_set_bg_color(dev->shared->vpdma,
			stream->port->fmt->vpdma_fmt[0], 0xff);
	}
}

int vip_s_fmt_vid_cap(struct file *file, void *priv,
			     struct v4l2_format *f)
{
	struct vip_stream *stream = file2stream(file);
	struct vip_port *port = stream->port;
	struct vip_dev *dev = port->dev;
	struct vb2_queue *vq = &stream->vb_vidq;
	struct v4l2_subdev_format sfmt;
	struct v4l2_mbus_framefmt *mf;
	int ret;

	ret = vip_try_fmt_vid_cap(file, priv, f);
	if (ret)
		return ret;

#if 0
	if (vb2_is_busy(vq)) {
		v4l2_err(&dev->v4l2_dev, "%s queue busy\n", __func__);
		return -EBUSY;
	}
#endif
	port->fmt		= find_format(f);
	stream->width		= f->fmt.pix.width;
	stream->height		= f->fmt.pix.height;
	port->fmt->colorspace	= f->fmt.pix.colorspace;
	stream->bytesperline	= f->fmt.pix.bytesperline;
	stream->sizeimage	= f->fmt.pix.sizeimage;
	stream->sup_field	= f->fmt.pix.field;

	port->c_rect.left	= 0;
	port->c_rect.top	= 0;
	port->c_rect.width	= stream->width;
	port->c_rect.height	= stream->height;

	if (stream->sup_field == V4L2_FIELD_ALTERNATE)
		port->flags |= FLAG_INTERLACED;
	else
		port->flags &= ~FLAG_INTERLACED;

	vip_dprintk(dev,
		"Setting format for type %d, wxh: %dx%d, fmt: %d\n",
		f->type, stream->width, stream->height, port->fmt->fourcc);

	set_fmt_params(stream);

	mf = vip_video_pix_to_mbus(&f->fmt.pix, &sfmt.format);

	ret = v4l2_subdev_call(dev->sensor, video, try_mbus_fmt, mf);
	if (ret) {
		vip_dprintk(dev, "try_mbus_fmt failed in subdev\n");
		return ret;
	}
	ret = v4l2_subdev_call(dev->sensor, video, s_mbus_fmt, mf);
	if (ret) {
		vip_dprintk(dev, "s_mbus_fmt failed in subdev\n");
		return ret;
	}

	vip_setup_parser(dev->ports[0]);

	return 0;
}
EXPORT_SYMBOL(vip_s_fmt_vid_cap);

static int vip_g_selection(struct file *file, void *fh,
			   struct v4l2_selection *s)
{
	struct vip_stream *stream = file2stream(file);

	switch (s->target) {
	case V4L2_SEL_TGT_COMPOSE_DEFAULT:
	case V4L2_SEL_TGT_COMPOSE_BOUNDS:
	case V4L2_SEL_TGT_CROP_BOUNDS:
	case V4L2_SEL_TGT_CROP_DEFAULT:
		s->r.left = 0;
		s->r.top = 0;
		s->r.width = stream->width;
		s->r.height = stream->height;
		return 0;

	case V4L2_SEL_TGT_COMPOSE:
	case V4L2_SEL_TGT_CROP:
		s->r = stream->port->c_rect;
		return 0;
	}

	return -EINVAL;
}

static int enclosed_rectangle(struct v4l2_rect *a, struct v4l2_rect *b)
{
	if (a->left < b->left || a->top < b->top)
		return 0;
	if (a->left + a->width > b->left + b->width)
		return 0;
	if (a->top + a->height > b->top + b->height)
		return 0;

	return 1;
}

static int vip_s_selection(struct file *file, void *fh,
			   struct v4l2_selection *s)
{
	struct vip_stream *stream = file2stream(file);
	struct vip_port *port = stream->port;
	struct v4l2_rect r = s->r;

	v4l_bound_align_image(&r.width, 0, stream->width, 0,
			      &r.height, 0, stream->height, 0, 0);

	r.left = clamp_t(unsigned int, r.left, 0, stream->width - r.width);
	r.top  = clamp_t(unsigned int, r.top, 0, stream->height - r.height);

	if (s->flags & V4L2_SEL_FLAG_LE && !enclosed_rectangle(&r, &s->r))
		return -ERANGE;

	if (s->flags & V4L2_SEL_FLAG_GE && !enclosed_rectangle(&s->r, &r))
		return -ERANGE;

	s->r = stream->port->c_rect = r;

	set_fmt_params(stream);

	vip_dprintk(port->dev, "cropped (%d,%d)/%dx%d of %dx%d\n",
		    r.left, r.top, r.width, r.height,
		    stream->width, stream->height);

	return 0;
}

static long vip_ioctl_default(struct file *file, void *fh, bool valid_prio,
			      int cmd, void *arg)
{
	switch (cmd) {
	default:
		return -ENOTTY;
	}
}

static const struct v4l2_ioctl_ops vip_ioctl_ops = {
	.vidioc_querycap	= vip_querycap,
	.vidioc_enum_input	= vip_enuminput,
	.vidioc_g_input		= vip_g_input,
	.vidioc_s_input		= vip_s_input,

	.vidioc_querystd	= vip_querystd,
	.vidioc_g_std		= vip_g_std,
	.vidioc_s_std		= vip_s_std,

	.vidioc_queryctrl	= vip_queryctrl,
	.vidioc_g_ctrl		= vip_g_ctrl,
	.vidioc_s_ctrl		= vip_s_ctrl,

	.vidioc_enum_fmt_vid_cap = vip_enum_fmt_vid_cap,
	.vidioc_g_fmt_vid_cap	= vip_g_fmt_vid_cap,
	.vidioc_try_fmt_vid_cap	= vip_try_fmt_vid_cap,
	.vidioc_s_fmt_vid_cap	= vip_s_fmt_vid_cap,

	.vidioc_enum_frameintervals 	= vip_enum_frameintervals,
	.vidioc_enum_framesizes		= vip_enum_framesizes,
	.vidioc_s_parm			= vip_s_parm,

	.vidioc_g_selection	= vip_g_selection,
	.vidioc_s_selection	= vip_s_selection,
	.vidioc_reqbufs		= vb2_ioctl_reqbufs,
	.vidioc_create_bufs	= vb2_ioctl_create_bufs,
	.vidioc_prepare_buf	= vb2_ioctl_prepare_buf,
	.vidioc_querybuf	= vb2_ioctl_querybuf,
	.vidioc_qbuf		= vb2_ioctl_qbuf,
	.vidioc_dqbuf		= vb2_ioctl_dqbuf,

	.vidioc_streamon	= vb2_ioctl_streamon,
	.vidioc_streamoff	= vb2_ioctl_streamoff,
	.vidioc_log_status	= v4l2_ctrl_log_status,
	.vidioc_subscribe_event = v4l2_ctrl_subscribe_event,
	.vidioc_unsubscribe_event = v4l2_event_unsubscribe,
	.vidioc_default		= vip_ioctl_default,
};

/*
 * Videobuf operations
 */
static int vip_queue_setup(struct vb2_queue *vq,
			   const struct v4l2_format *fmt,
			   unsigned int *nbuffers, unsigned int *nplanes,
			   unsigned int sizes[], void *alloc_ctxs[])
{
	struct vip_stream *stream = vb2_get_drv_priv(vq);
	struct vip_dev *dev = stream->port->dev;

	*nplanes = 1;
	sizes[0] = stream->sizeimage;
	alloc_ctxs[0] = dev->alloc_ctx;
	vip_dprintk(dev, "get %d buffer(s) of size %d each.\n",
		    *nbuffers, sizes[0]);

	return 0;
}

static int vip_buf_prepare(struct vb2_buffer *vb)
{
	struct vip_stream *stream = vb2_get_drv_priv(vb->vb2_queue);
	struct vip_dev *dev = stream->port->dev;

	if (vb2_plane_size(vb, 0) < stream->sizeimage) {
		vip_dprintk(dev,
			    "%s data will not fit into plane (%lu < %lu)\n",
			    __func__, vb2_plane_size(vb, 0),
			    (long)stream->sizeimage);
		return -EINVAL;
	}

	vb2_set_plane_payload(vb, 0, stream->sizeimage);

	return 0;
}

static void vip_buf_queue(struct vb2_buffer *vb)
{
	struct vip_stream *stream = vb2_get_drv_priv(vb->vb2_queue);
	struct vip_dev *dev = stream->port->dev;
	struct vip_buffer *buf = container_of(vb, struct vip_buffer, vb);
	unsigned long flags;

	spin_lock_irqsave(&dev->slock, flags);
	list_add_tail(&buf->list, &stream->vidq);
	spin_unlock_irqrestore(&dev->slock, flags);
}

static int vip_start_streaming(struct vb2_queue *vq, unsigned int count)
{
	struct vip_stream *stream = vb2_get_drv_priv(vq);
	struct vip_port *port = stream->port;
	struct vip_dev *dev = port->dev;
	struct vip_buffer *buf;
	unsigned long flags, i;

	if (count <= VIP_VPDMA_FIFO_SIZE) {
		vip_dprintk(dev, "Less buffers queued, at least %d needed\n",
				VIP_VPDMA_FIFO_SIZE + 1);
		return -EIO;
	}

	stream->cur_buf = list_entry(stream->vidq.next,
				struct vip_buffer, list);
	stream->cur_buf->vb.state = VB2_BUF_STATE_ACTIVE;
	stream->field = V4L2_FIELD_TOP;

	populate_desc_list(stream);
	dev->num_skip_irq = VIP_VPDMA_FIFO_SIZE;

	for (i = 0; i < count; i++) {

		spin_lock_irqsave(&dev->slock, flags);
		if (!vpdma_list_busy(dev->shared->vpdma, dev->slice_id)) {

			buf = list_entry(stream->vidq.next,
					struct vip_buffer, list);
			list_move_tail(&buf->list, &dev->vip_bufs);
			spin_unlock_irqrestore(&dev->slock, flags);

			if (!stream->cur_buf)
				stream->cur_buf = buf;
			start_dma(dev, buf);

			if (i == VIP_VPDMA_FIFO_SIZE)
				break;
			while (vpdma_list_busy(dev->shared->vpdma,
					dev->slice_id))
				;
		} else
			spin_unlock_irqrestore(&dev->slock, flags);
	}

	return 0;
}

/*
 * Abort streaming and wait for last buffer
 */
static int vip_stop_streaming(struct vb2_queue *vq)
{
	struct vip_stream *stream = vb2_get_drv_priv(vq);
	struct vip_port *port = stream->port;
	struct vip_dev *dev = port->dev;
	struct vip_buffer *buf;

	if (!vb2_is_streaming(vq))
		return 0;

	vpdma_buf_unmap(dev->shared->vpdma, &dev->desc_list.buf);
	vpdma_reset_desc_list(&dev->desc_list);

	disable_irqs(dev, dev->slice_id);
	/* release all active buffers */
	while (!list_empty(&dev->vip_bufs)) {
		buf = list_entry(dev->vip_bufs.next, struct vip_buffer, list);
		list_del(&buf->list);
		vb2_buffer_done(&buf->vb, VB2_BUF_STATE_ERROR);
	}
	while (!list_empty(&stream->vidq)) {
		buf = list_entry(stream->vidq.next, struct vip_buffer, list);
		list_del(&buf->list);
		vb2_buffer_done(&buf->vb, VB2_BUF_STATE_ERROR);
	}
	return 0;
}

/*
 * Lock access to the device
 */
static void vip_lock(struct vb2_queue *vq)
{
	struct vip_stream *stream = vb2_get_drv_priv(vq);

	mutex_lock(&stream->port->dev->mutex);
}

static void vip_unlock(struct vb2_queue *vq)
{
	struct vip_stream *stream = vb2_get_drv_priv(vq);
	mutex_unlock(&stream->port->dev->mutex);
}

static struct vb2_ops vip_video_qops = {
	.queue_setup		= vip_queue_setup,
	.buf_prepare		= vip_buf_prepare,
	.buf_queue			= vip_buf_queue,
	.start_streaming	= vip_start_streaming,
	.stop_streaming		= vip_stop_streaming,
	.wait_prepare		= vip_unlock,
	.wait_finish		= vip_lock,
};

/*
 * File operations
 */

static int vip_init_dev(struct vip_dev *dev)
{
	int ret;

	if (dev->num_ports != 0)
		goto done;

	ret = vpdma_create_desc_list(&dev->desc_list, VIP_DESC_LIST_SIZE,
			VPDMA_LIST_TYPE_NORMAL);

	if (ret != 0)
		return ret;

	vip_set_clock_enable(dev, 1);
done:
	dev->num_ports++;

	return 0;
}

static void vip_release_dev(struct vip_dev *dev)
{
	vpdma_buf_free(&dev->desc_list.buf);
	vpdma_free_desc_list(&dev->desc_list);

	/*
	 * On last close, disable clocks to conserve power
	 */

	if (--dev->num_ports == 0)
		vip_set_clock_enable(dev, 0);
}

static int vip_setup_parser(struct vip_port *port)
{
	struct vip_dev *dev = port->dev;
	struct v4l2_of_endpoint *endpoint = dev->endpoint;
	int iface = DUAL_8B_INTERFACE;
	int sync_type;
	unsigned int flags;

	vip_set_port_enable(port, 1);

	if (endpoint->bus_type == V4L2_MBUS_BT656) {
		iface = DUAL_8B_INTERFACE;

		/* Ideally, this should come from sensor
		   port->fmt can be anything once CSC is enabled */
		if (port->fmt->colorspace == V4L2_COLORSPACE_SRGB)
			sync_type = EMBEDDED_SYNC_SINGLE_RGB_OR_YUV444;
		else {
			switch (endpoint->bus.parallel.num_channels) {
			case 4:
				sync_type = EMBEDDED_SYNC_4X_MULTIPLEXED_YUV422;
			break;
			case 2:
				sync_type = EMBEDDED_SYNC_2X_MULTIPLEXED_YUV422;
			break;
			case 1:
			default:
				sync_type = EMBEDDED_SYNC_SINGLE_YUV422;
			}
		}

	} else if (endpoint->bus_type == V4L2_MBUS_PARALLEL) {
		switch (endpoint->bus.parallel.bus_width) {
		case 24:
			iface = SINGLE_24B_INTERFACE;
		break;
		case 16:
			iface = SINGLE_16B_INTERFACE;
		break;
		case 8:
		default:
			iface = DUAL_8B_INTERFACE;
		}

		if (port->fmt->colorspace == V4L2_COLORSPACE_SRGB)
			sync_type = DISCRETE_SYNC_SINGLE_RGB_24B;
		else
			sync_type = DISCRETE_SYNC_SINGLE_YUV422;

		flags = endpoint->bus.parallel.flags;
		if (flags & (V4L2_MBUS_HSYNC_ACTIVE_HIGH |
			V4L2_MBUS_HSYNC_ACTIVE_LOW))
			vip_set_vsync_polarity(port,
				flags & V4L2_MBUS_HSYNC_ACTIVE_HIGH ? 1 : 0);

		if (flags & (V4L2_MBUS_VSYNC_ACTIVE_HIGH |
			V4L2_MBUS_VSYNC_ACTIVE_LOW))
			vip_set_hsync_polarity(port,
				flags & V4L2_MBUS_VSYNC_ACTIVE_HIGH ? 1 : 0);

		if (flags & (V4L2_MBUS_PCLK_SAMPLE_RISING |
			V4L2_MBUS_PCLK_SAMPLE_FALLING))
			vip_set_pclk_polarity(port,
				flags & V4L2_MBUS_PCLK_SAMPLE_RISING ? 1 : 0);

		vip_set_actvid_polarity(port, 1);
		vip_set_discrete_basic_mode(port);

	} else {
		v4l2_err(&port->dev->v4l2_dev, "Device doesn't support CSI2");
		return -EINVAL;
	}

	vip_set_data_interface(port, iface);
	vip_sync_type(port, sync_type);
}

static int vip_init_port(struct vip_port *port)
{
	int ret;

	if (port->num_streams != 0)
		goto done;

	ret = vip_init_dev(port->dev);
	if (ret)
		goto done;

	port->fmt = &vip_formats[5];
	port->src_colorspace = port->fmt->colorspace;
	port->c_rect.left = 0;
	port->c_rect.top = 0;

done:
	port->num_streams++;
	return 0;
}

static void vip_release_port(struct vip_port *port)
{
	if (--port->num_streams == 0)
		vip_release_dev(port->dev);
}

dma_addr_t dma_addr_global_complete[VIP_VPDMA_MAX_BUFFER_COUNT];
EXPORT_SYMBOL(dma_addr_global_complete);

int vip_open(struct file *file)
{
	struct vip_stream *stream = video_drvdata(file);
	struct vip_port *port = stream->port;
	struct vip_dev *dev = port->dev;
	struct platform_device *pdev = dev->pdev;
	int ret;

	mutex_lock(&dev->mutex);
	if (stream->open) {
		v4l2_warn(&dev->v4l2_dev,
			    "%s stream is already open\n", __func__);
		mutex_unlock(&dev->mutex);
		return -EBUSY;
	}

	if (vb2_is_busy(&stream->vb_vidq)) {
		v4l2_err(&dev->v4l2_dev, "%s queue busy\n", __func__);
		mutex_unlock(&dev->mutex);
		return -EBUSY;
	}

	if (!dev->setup_done) {
		dev->setup_done = 1;
		vip_top_reset(dev);
		ret = find_or_alloc_shared(pdev, dev, dev->res);
		if (ret)
			goto done;

		dev->alloc_ctx = vb2_dma_contig_init_ctx(&pdev->dev);
		if (IS_ERR(dev->alloc_ctx)) {
			v4l2_err(&dev->v4l2_dev, "Failed to alloc vb2 context\n");
			ret = PTR_ERR(dev->alloc_ctx);
			goto done;
		}

		vip_set_idle_mode(dev->shared, VIP_SMART_IDLE_MODE);
		vip_set_standby_mode(dev->shared, VIP_SMART_STANDBY_MODE);
		vip_set_slice_path(dev, VIP_MULTI_CHANNEL_DATA_SELECT);
	}

	ret = vip_init_port(port);
	if (ret)
		goto done;

	stream->width = 1280;
	stream->height = 720;
	stream->sizeimage = stream->width * stream->height *
			(port->fmt->vpdma_fmt[0]->depth + (port->fmt->coplanar ?
				port->fmt->vpdma_fmt[1]->depth : 0)) >> 3;
	stream->sup_field = V4L2_FIELD_NONE;
	port->c_rect.width = stream->width;
	port->c_rect.height = stream->height;

	v4l2_fh_init(&stream->fh, video_devdata(file));
	file->private_data = &stream->fh;

	v4l2_fh_add(&stream->fh);

	vip_dprintk(dev, "Created stream instance %p\n", stream);

	stream->open = 1;
	mutex_unlock(&dev->mutex);

	return 0;

done:
	mutex_unlock(&dev->mutex);
	return ret;
}
EXPORT_SYMBOL(vip_open);

int vip_release(struct file *file)
{
	struct vip_stream *stream = video_drvdata(file);
	struct vip_port *port = stream->port;
	struct vip_dev *dev = port->dev;
	struct vb2_queue *q = &stream->vb_vidq;
	int i;

	vip_dprintk(dev, "Releasing stream instance %p\n", stream);

	mutex_lock(&dev->mutex);

	vip_stop_streaming(q);
	vip_release_port(stream->port);

	if (file->private_data) {
		v4l2_fh_del((struct v4l2_fh *)file->private_data);
		v4l2_fh_exit((struct v4l2_fh *)file->private_data);
	}
	vb2_queue_release(q);

	for (i = 0; i < VIP_VPDMA_MAX_BUFFER_COUNT; i++)
		dma_addr_global_complete[i] = (dma_addr_t)NULL;

	stream->open = 0;
	mutex_unlock(&dev->mutex);

	return 0;
}
EXPORT_SYMBOL(vip_release);

static const struct v4l2_file_operations vip_fops = {
	.owner		= THIS_MODULE,
	.open		= vip_open,
	.release	= vip_release,
	.poll		= vb2_fop_poll,
	.unlocked_ioctl	= video_ioctl2,
	.mmap		= vb2_fop_mmap,
};

static struct video_device vip_videodev = {
	.name		= VIP_MODULE_NAME,
	.fops		= &vip_fops,
	.ioctl_ops	= &vip_ioctl_ops,
	.minor		= -1,
	.release	= video_device_release,
};

static int alloc_stream(struct vip_port *port, int stream_id, int vfl_type)
{
	struct vip_stream *stream;
	struct vip_dev *dev = port->dev;
	struct vb2_queue *q;
	struct video_device *vfd;
	int ret;

	stream = kzalloc (sizeof(*stream), GFP_KERNEL);
	if (!stream)
		return -ENOMEM;

	stream->port = port;
	stream->stream_id = stream_id;
	stream->vfl_type = vfl_type;

	if (vfl_type == VFL_TYPE_GRABBER)
		port->cap_streams[stream_id] = stream;
	else
		port->vbi_streams[stream_id] = stream;

	/*
	 * Initialize queue
	 */
	q = &stream->vb_vidq;
	q->type = V4L2_BUF_TYPE_VIDEO_CAPTURE;
	q->io_modes = VB2_MMAP | VB2_DMABUF;
	q->drv_priv = stream;
	q->buf_struct_size = sizeof(struct vip_buffer);
	q->ops = &vip_video_qops;
	q->mem_ops = &vb2_dma_contig_memops;

	ret = vb2_queue_init(q);
	if (ret)
		goto do_free_stream;

	INIT_LIST_HEAD(&stream->vidq);

	vfd = &stream->vdev;
	*vfd = vip_videodev;
	vfd->v4l2_dev = &dev->v4l2_dev;
	vfd->queue = q;

	vfd->lock = &dev->mutex;
	video_set_drvdata(vfd, stream);

	ret = video_register_device(vfd, vfl_type, -1);
	if (ret) {
		v4l2_err(&dev->v4l2_dev, "Failed to register video device\n");
		goto do_free_stream;
	}

	snprintf(vfd->name, sizeof(vfd->name), "%s", vip_videodev.name);
	stream->vfd = vfd;

	v4l2_info(&dev->v4l2_dev, VIP_MODULE_NAME
			" Device registered as /dev/video%d\n", vfd->num);
	return 0;

do_free_stream:
	kfree(stream);
	return ret;
}

static void free_stream(struct vip_stream *stream)
{
	if (!stream)
		return;

	video_unregister_device(stream->vfd);
	video_device_release(stream->vfd);
	kfree(stream);
}

static int alloc_port(struct vip_dev *dev, int id)
{
	struct vip_port *port;
	int ret;

	port = kzalloc (sizeof(*port), GFP_KERNEL);
	if (!port)
		return -ENOMEM;

	dev->ports[id] = port;
	port->dev = dev;
	port->port_id = id;
	port->num_streams = 0;

	ret = alloc_stream(port, 0, VFL_TYPE_GRABBER);

	return 0;
}

static void free_port(struct vip_port *port)
{
	if (!port)
		return;

	free_stream(port->cap_streams[0]);

	kfree(port);
}

static int get_field(u32 value, u32 mask, int shift)
{
	return (value & (mask << shift)) >> shift;
}

static int find_or_alloc_shared(struct platform_device *pdev, struct vip_dev *dev,
		struct resource *res)
{
	struct vip_shared *shared;
	struct vpdma_data *vpdma;
	u32 pid;
	u32 tmp;
	int ret;

	mutex_lock(&vip_driver_mutex);
	shared = platform_get_drvdata(pdev);
	if (shared) {
		/* Use existing shared structure */
		dev->shared = shared;
		shared->devs[atomic_read(&shared->devs_allocated)] = dev;
		atomic_inc(&shared->devs_allocated);
		mutex_unlock(&vip_driver_mutex);
		return 0;
	}

	shared = kzalloc (sizeof(*shared), GFP_KERNEL);
	if (!shared) {
		ret = -ENOMEM;
		goto unlock;
	}

	shared->res = res;

	if (devm_request_mem_region(&pdev->dev, res->start,
	    resource_size(res), VIP_MODULE_NAME) == NULL) {
		ret = -ENOMEM;
		goto free_shared;
	}
	shared->base = devm_ioremap(&pdev->dev, res->start,
				    resource_size(res));

	if (!shared->base) {
		ret = -ENOMEM;
		goto rel_mem_region;
	}

	vpdma = shared->vpdma = &shared->vpdma_storage;
	vpdma->base = shared->base + VIP_VPDMA_REG_OFFSET;

	dev->shared = shared;

	pid = read_sreg(shared, VIP_PID);

	tmp = get_field(pid, VIP_PID_FUNC_MASK, VIP_PID_FUNC_SHIFT);

	if (tmp != VIP_PID_FUNC) {
		vip_dprintk(dev, "vip: unexpected PID function: 0x%x\n",
		       tmp);
		ret = -ENODEV;
		goto do_iounmap;
	}

	vip_top_vpdma_reset(shared);

	ret = vpdma_init(pdev, &shared->vpdma);

	shared->devs[0] = dev;
	atomic_set(&shared->devs_allocated, 1);

	list_add_tail(&shared->list, &vip_shared_list);

	platform_set_drvdata(pdev, shared);
	mutex_unlock(&vip_driver_mutex);

	ret = 0;
	goto unlock;

do_iounmap:
	iounmap(shared->base);
rel_mem_region:
	release_mem_region(res->start, resource_size(res));
free_shared:
	kfree(shared);
unlock:
	return ret;
}

static void remove_shared(struct vip_shared *shared)
{
	if (atomic_dec_return(&shared->devs_allocated) != 0)
		return;

	iounmap(shared->base);
	release_mem_region(shared->res->start, resource_size(shared->res));
	kfree(shared);
}

static int vip_runtime_get(struct platform_device *pdev)
{
	int r;

	r = pm_runtime_get_sync(&pdev->dev);
	WARN_ON(r < 0);
	return r < 0 ? r : 0;
}

static int vip_async_bound(struct v4l2_async_notifier *notifier,
			struct v4l2_subdev *subdev,
			struct v4l2_async_subdev *asd)
{
	struct vip_dev *dev = notifier_to_vip_dev(notifier);
	unsigned int idx = asd - &dev->config->asd[0];

	if (idx > dev->config->asd_sizes)
		return -EINVAL;

	if (dev->sensor) {
		if (asd < dev->sensor->asdl.asd) {
			/* Notified of a subdev earlier in the array */
			v4l2_info(&dev->v4l2_dev, "Switching to subdev i2c address %x (High priority)",
				asd->match.i2c.address);
		} else {
			v4l2_info(&dev->v4l2_dev, "Rejecting subdev i2c address %x (Low priority)",
				asd->match.i2c.address);
			return 0;
		}
	} else
		alloc_port(dev, 0);

	dev->sensor = subdev;
	dev->endpoint = &dev->config->endpoints[idx];
	v4l2_info(&dev->v4l2_dev, "Using sensor i2c addr %x for capture\n",
		asd->match.i2c.address);
	return 0;
}

static int vip_async_complete(struct v4l2_async_notifier *notifier)
{
	printk(KERN_NOTICE "vip_async_complete\n");
	return 0;
}

static struct v4l2_async_subdev vip_sensor_subdev = {
	.bus_type = V4L2_ASYNC_BUS_I2C,
	.match.i2c = {
		.adapter_id = 1,
		.address = 0x30,
	}
};

static int vip_of_probe(struct platform_device *pdev, struct vip_dev *dev)
{
	struct device_node *ep_node = NULL, *port, *remote_ep, *sensor_node;
	struct v4l2_of_endpoint *endpoint;
	struct v4l2_async_subdev *asd;
	u32 sensor_addr, regval = 0;
	int ret, i = 0;

	dev->config = kzalloc(sizeof(struct vip_config), GFP_KERNEL);
	if (!dev->config)
		return -ENOMEM;

	dev->config->card_name = "DRA7XX VIP Driver";

	while (i < VIP_MAX_SUBDEV) {

		asd = &dev->config->asd[i];
		endpoint = &dev->config->endpoints[i];
		*asd = vip_sensor_subdev;

		ep_node = v4l2_of_get_next_endpoint(pdev->dev.of_node, ep_node);
		if (!ep_node)
			break;

		/* Check wheather the endpoint belongs to correct slice */
		port = of_get_next_parent(ep_node);
		of_property_read_u32(port, "reg", &regval);
		if (regval != dev->slice_id)
			continue;

		sensor_node = v4l2_of_get_remote_port_parent(ep_node);
		if (!sensor_node)
			continue;

		of_property_read_u32(sensor_node, "reg", &sensor_addr);
		v4l2_err(&dev->v4l2_dev, "Waiting for I2C subdevice %x",
				sensor_addr);
		asd->match.i2c.address = sensor_addr;

		remote_ep = of_parse_phandle(ep_node, "remote-endpoint", 0);
		if (!remote_ep)
			continue;

		v4l2_of_parse_endpoint(remote_ep, endpoint);

		dev->config->asd_list[i++] = asd;
	}

	dev->config->asd_sizes = i;
	dev->notifier.subdev = dev->config->asd_list;
	dev->notifier.num_subdevs = dev->config->asd_sizes;
	dev->notifier.bound = vip_async_bound;
	dev->notifier.complete = vip_async_complete;

	ret = v4l2_async_notifier_register(&dev->v4l2_dev, &dev->notifier);
	if (ret) {
		vip_dprintk(dev, "Error registering async notifier\n");
		ret = -EINVAL;
		goto free_config;
	}

	return 0;
free_config:
	kfree(dev->config);
	return ret;
}

static const struct of_device_id vip_of_match[];

static int vip_probe(struct platform_device *pdev)
{
	struct vip_dev *dev;
	struct resource *res;
	const struct of_device_id *of_dev_id;
	struct pinctrl *pinctrl;
	void __iomem *base;
	int ret, slice = VIP_SLICE1;

	mutex_init(&vip_driver_mutex);
	pm_runtime_enable(&pdev->dev);

	ret = vip_runtime_get(pdev);
	if (ret)
		goto err_runtime_get;

	of_dev_id = of_match_device(vip_of_match, &pdev->dev);
	if (!of_dev_id) {
		dev_err(&pdev->dev, "%s: Unable to match device\n", __func__);
		return -ENODEV;
	}

	res = platform_get_resource(pdev, IORESOURCE_MEM, 0);
	if (res == NULL) {
		dev_err(&pdev->dev, "Missing platform resources data\n");
		ret = -ENODEV;
	}

	pinctrl = devm_pinctrl_get_select_default(&pdev->dev);
	if (IS_ERR(pinctrl)) {
		ret = PTR_ERR(pinctrl);
		goto err_runtime_get;
	}

	base = devm_ioremap(&pdev->dev, res->start, SZ_64K);
	if (!base)
		ret = -ENOMEM;

	for (slice = VIP_SLICE1; slice < VIP_NUM_SLICES; slice++) {
		dev = kzalloc(sizeof(*dev), GFP_KERNEL);
		if (!dev)
			return -ENOMEM;

		dev->irq = platform_get_irq(pdev, slice);
		if (!dev->irq) {
			dev_err(&pdev->dev, "Could not get IRQ");
			goto err_runtime_get;
		}

		if (devm_request_irq(&pdev->dev, dev->irq, vip_irq,
				     0, VIP_MODULE_NAME, dev) < 0) {
			ret = -ENOMEM;
			goto dev_unreg;
		}

		spin_lock_init(&dev->slock);
		spin_lock_init(&dev->lock);

		INIT_LIST_HEAD(&dev->vip_bufs);

		dev->vip_name = (const char *)of_dev_id->data;

		snprintf(dev->v4l2_dev.name, sizeof(dev->v4l2_dev.name),
			"%s %s-%d", VIP_MODULE_NAME, dev->vip_name, slice);

		ret = v4l2_device_register(&pdev->dev, &dev->v4l2_dev);
		if (ret)
			goto err_runtime_get;

		mutex_init(&dev->mutex);

		dev->slice_id = slice;
		dev->pdev = pdev;
		dev->res = res;
		dev->base = base;

		if (dev->pdev->dev.of_node) {
			ret = vip_of_probe(pdev, dev);
			if (ret)
				goto free_port;
		}
	}

	platform_set_drvdata(pdev, NULL);

	return 0;

free_port:
	free_port(dev->ports[0]);
dev_unreg:
	v4l2_device_unregister(&dev->v4l2_dev);
err_runtime_get:
	if (slice == VIP_SLICE1) {
		pm_runtime_disable(&pdev->dev);
		return ret;
	} else
		return 0;
}

static int vip_remove(struct platform_device *pdev)
{
	struct vip_shared *shared = platform_get_drvdata(pdev);
	struct vip_dev *dev;
	int slice;

	for (slice = 0; slice < atomic_read(&shared->devs_allocated); slice++) {
		dev = shared->devs[slice];
		if (!dev)
			continue;
		v4l2_info(&dev->v4l2_dev, "Removing " VIP_MODULE_NAME);
		free_port(dev->ports[0]);
		v4l2_async_notifier_unregister(&dev->notifier);
		vb2_dma_contig_cleanup_ctx(dev->alloc_ctx);
		free_irq(dev->irq, dev);
		kfree(dev);
	}
	remove_shared(shared);

	return 0;
}

#if defined (CONFIG_OF)
static const struct of_device_id vip_of_match[] = {
	{
		.compatible = "ti,vip1", .data = "vip1",
	},
#if 0
	{
		.compatible = "ti,vip2", .data = "vip2",
	},
#endif
	{
		.compatible = "ti,vip3", .data = "vip3",
	},
	{},
};
#else
#define vip_of_match NULL
#endif

static struct platform_driver vip_pdrv = {
	.probe		= vip_probe,
	.remove		= vip_remove,
	.driver		= {
		.name	= VIP_MODULE_NAME,
		.owner	= THIS_MODULE,
		.of_match_table = vip_of_match,
	},
};

static void __exit vip_exit(void)
{
	platform_driver_unregister(&vip_pdrv);
}

static int __init vip_init(void)
{
	return platform_driver_register(&vip_pdrv);
}

module_init(vip_init);
module_exit(vip_exit);
<|MERGE_RESOLUTION|>--- conflicted
+++ resolved
@@ -795,11 +795,6 @@
 		return -1;
 	}
 
-<<<<<<< HEAD
-	vpdma_vip_set_max_size(dev->shared->vpdma, 1);
-	vpdma_add_out_dtd(&dev->desc_list, c_rect->width,
-		fmt->vpdma_fmt[plane], dma_addr, channel, flags);
-=======
 	vpdma_add_out_dtd(&dev->desc_list, c_rect->width,
 		fmt->vpdma_fmt[plane], dma_addr, channel, flags);
 
@@ -824,7 +819,6 @@
 		dtd_set_max_width_height(dtd,
 			MAX_OUT_WIDTH_REG2, MAX_OUT_HEIGHT_REG2);
 	}
->>>>>>> 32204ab7
 
 	return 0;
 }
