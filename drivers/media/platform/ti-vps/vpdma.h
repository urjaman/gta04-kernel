--- conflicted
+++ resolved
@@ -176,15 +176,6 @@
 void vpdma_add_cfd_adb(struct vpdma_desc_list *list, int client,
 		struct vpdma_buf *adb);
 void vpdma_add_sync_on_channel_ctd(struct vpdma_desc_list *list, int channel);
-<<<<<<< HEAD
-int vpdma_add_out_dtd(struct vpdma_desc_list *list, struct v4l2_rect *c_rect,
-		const struct vpdma_data_format *fmt, dma_addr_t dma_addr,
-		int channel, u32 flags);
-void vpdma_add_in_dtd(struct vpdma_desc_list *list, int frame_width,
-		int frame_height, struct v4l2_rect *c_rect,
-		const struct vpdma_data_format *fmt, dma_addr_t dma_addr,
-		int channel, int field, u32 flags);
-=======
 int vpdma_add_out_dtd(struct vpdma_desc_list *list, int width,
 		const struct vpdma_data_format *fmt, dma_addr_t dma_addr,
 		int channel, u32 flags);
@@ -193,7 +184,6 @@
 		const struct vpdma_data_format *fmt, dma_addr_t dma_addr,
 		int channel, int field, u32 flags, int frame_width,
 		int frame_height, int start_h, int start_v);
->>>>>>> b6a2413d
 int vpdma_list_busy(struct vpdma_data *vpdma, int list_num);
 int vpdma_create_desc_list(struct vpdma_desc_list *list, size_t size, int type);
 void vpdma_reset_desc_list(struct vpdma_desc_list *list);
