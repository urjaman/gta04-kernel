--- conflicted
+++ resolved
@@ -1148,10 +1148,7 @@
 	dev->ts1.ts_packet_count = mpeglines;
 	*num_planes = 1;
 	sizes[0] = mpeglinesize * mpeglines;
-<<<<<<< HEAD
-=======
 	alloc_ctxs[0] = dev->alloc_ctx;
->>>>>>> e529fea9
 	*num_buffers = mpegbufs;
 	return 0;
 }
@@ -1170,16 +1167,8 @@
 	struct cx23885_dev *dev = vb->vb2_queue->drv_priv;
 	struct cx23885_buffer *buf = container_of(vb,
 		struct cx23885_buffer, vb);
-<<<<<<< HEAD
-	struct sg_table *sgt = vb2_dma_sg_plane_desc(vb, 0);
 
 	cx23885_free_buffer(dev, buf);
-
-	dma_unmap_sg(&dev->pci->dev, sgt->sgl, sgt->nents, DMA_FROM_DEVICE);
-=======
-
-	cx23885_free_buffer(dev, buf);
->>>>>>> e529fea9
 }
 
 static void buffer_queue(struct vb2_buffer *vb)
