--- conflicted
+++ resolved
@@ -555,7 +555,6 @@
 	  This is a Video4Linux2 sensor-level driver for the Micron
 	  MT9V032 752x480 CMOS sensor.
 
-<<<<<<< HEAD
 config VIDEO_OV9655
 	tristate "OmniVision OV9655 VGA CMOS IMAGE SENSOR"
 	depends on I2C && VIDEO_V4L2 && VIDEO_V4L2_SUBDEV_API
@@ -564,16 +563,6 @@
 	  This is a Video4Linux2 sensor-level driver for the OmniVision
 	  OV9655 image sensor.
 
-config VIDEO_TCM825X
-	tristate "TCM825x camera sensor support"
-	depends on I2C && VIDEO_V4L2 && VIDEO_V4L2_INT_DEVICE
-	depends on MEDIA_CAMERA_SUPPORT
-	---help---
-	  This is a driver for the Toshiba TCM825x VGA camera sensor.
-	  It is used for example in Nokia N800.
-
-=======
->>>>>>> 38dbfb59
 config VIDEO_SR030PC30
 	tristate "Siliconfile SR030PC30 sensor support"
 	depends on I2C && VIDEO_V4L2
