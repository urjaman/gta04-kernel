--- conflicted
+++ resolved
@@ -3906,11 +3906,7 @@
 	default:
 		dev_warn(&udev->dev, "%s: Can't get timeout for non-U1 or U2 state.\n",
 				__func__);
-<<<<<<< HEAD
-		return -EINVAL;
-=======
 		return USB3_LPM_DISABLED;
->>>>>>> bd0a521e
 	}
 
 	if (sel <= max_sel_pel && pel <= max_sel_pel)
