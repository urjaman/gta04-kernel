--- conflicted
+++ resolved
@@ -3076,20 +3076,12 @@
 	 * udev->reset_resume
 	 */
 	} else if (udev->actconfig && !udev->reset_resume) {
-<<<<<<< HEAD
-		le16_to_cpus(&devstatus);
-		if (devstatus & (1 << USB_DEVICE_REMOTE_WAKEUP)) {
-			status = usb_control_msg(udev,
-					usb_sndctrlpipe(udev, 0),
-					USB_REQ_CLEAR_FEATURE,
-=======
 		if (!hub_is_superspeed(udev->parent)) {
 			le16_to_cpus(&devstatus);
 			if (devstatus & (1 << USB_DEVICE_REMOTE_WAKEUP))
 				status = usb_control_msg(udev,
 						usb_sndctrlpipe(udev, 0),
 						USB_REQ_CLEAR_FEATURE,
->>>>>>> 836dc9e3
 						USB_RECIP_DEVICE,
 						USB_DEVICE_REMOTE_WAKEUP, 0,
 						NULL, 0,
