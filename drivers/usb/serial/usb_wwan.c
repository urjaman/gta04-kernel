/*
  USB Driver layer for GSM modems

  Copyright (C) 2005  Matthias Urlichs <smurf@smurf.noris.de>

  This driver is free software; you can redistribute it and/or modify
  it under the terms of Version 2 of the GNU General Public License as
  published by the Free Software Foundation.

  Portions copied from the Keyspan driver by Hugh Blemings <hugh@blemings.org>

  History: see the git log.

  Work sponsored by: Sigos GmbH, Germany <info@sigos.de>

  This driver exists because the "normal" serial driver doesn't work too well
  with GSM modems. Issues:
  - data loss -- one single Receive URB is not nearly enough
  - controlling the baud rate doesn't make sense
*/

#define DRIVER_VERSION "v0.7.2"
#define DRIVER_AUTHOR "Matthias Urlichs <smurf@smurf.noris.de>"
#define DRIVER_DESC "USB Driver for GSM modems"

#include <linux/kernel.h>
#include <linux/jiffies.h>
#include <linux/errno.h>
#include <linux/slab.h>
#include <linux/tty.h>
#include <linux/tty_flip.h>
#include <linux/module.h>
#include <linux/bitops.h>
#include <linux/uaccess.h>
#include <linux/usb.h>
#include <linux/usb/serial.h>
#include <linux/serial.h>
#include "usb-wwan.h"

void usb_wwan_dtr_rts(struct usb_serial_port *port, int on)
{
	struct usb_serial *serial = port->serial;
	struct usb_wwan_port_private *portdata;
	struct usb_wwan_intf_private *intfdata;

	intfdata = port->serial->private;

	if (!intfdata->send_setup)
		return;

	portdata = usb_get_serial_port_data(port);
	mutex_lock(&serial->disc_mutex);
	portdata->rts_state = on;
	portdata->dtr_state = on;
	if (serial->dev)
		intfdata->send_setup(port);
	mutex_unlock(&serial->disc_mutex);
}
EXPORT_SYMBOL(usb_wwan_dtr_rts);

void usb_wwan_set_termios(struct tty_struct *tty,
			  struct usb_serial_port *port,
			  struct ktermios *old_termios)
{
	struct usb_wwan_intf_private *intfdata = port->serial->private;

	/* Doesn't support option setting */
	tty_termios_copy_hw(&tty->termios, old_termios);

	if (intfdata->send_setup)
		intfdata->send_setup(port);
}
EXPORT_SYMBOL(usb_wwan_set_termios);

int usb_wwan_tiocmget(struct tty_struct *tty)
{
	struct usb_serial_port *port = tty->driver_data;
	unsigned int value;
	struct usb_wwan_port_private *portdata;

	portdata = usb_get_serial_port_data(port);

	value = ((portdata->rts_state) ? TIOCM_RTS : 0) |
	    ((portdata->dtr_state) ? TIOCM_DTR : 0) |
	    ((portdata->cts_state) ? TIOCM_CTS : 0) |
	    ((portdata->dsr_state) ? TIOCM_DSR : 0) |
	    ((portdata->dcd_state) ? TIOCM_CAR : 0) |
	    ((portdata->ri_state) ? TIOCM_RNG : 0);

	return value;
}
EXPORT_SYMBOL(usb_wwan_tiocmget);

int usb_wwan_tiocmset(struct tty_struct *tty,
		      unsigned int set, unsigned int clear)
{
	struct usb_serial_port *port = tty->driver_data;
	struct usb_wwan_port_private *portdata;
	struct usb_wwan_intf_private *intfdata;

	portdata = usb_get_serial_port_data(port);
	intfdata = port->serial->private;

	if (!intfdata->send_setup)
		return -EINVAL;

	/* FIXME: what locks portdata fields ? */
	if (set & TIOCM_RTS)
		portdata->rts_state = 1;
	if (set & TIOCM_DTR)
		portdata->dtr_state = 1;

	if (clear & TIOCM_RTS)
		portdata->rts_state = 0;
	if (clear & TIOCM_DTR)
		portdata->dtr_state = 0;
	return intfdata->send_setup(port);
}
EXPORT_SYMBOL(usb_wwan_tiocmset);

static int get_serial_info(struct usb_serial_port *port,
			   struct serial_struct __user *retinfo)
{
	struct serial_struct tmp;

	if (!retinfo)
		return -EFAULT;

	memset(&tmp, 0, sizeof(tmp));
	tmp.line            = port->serial->minor;
	tmp.port            = port->number;
	tmp.baud_base       = tty_get_baud_rate(port->port.tty);
	tmp.close_delay	    = port->port.close_delay / 10;
	tmp.closing_wait    = port->port.closing_wait == ASYNC_CLOSING_WAIT_NONE ?
				 ASYNC_CLOSING_WAIT_NONE :
				 port->port.closing_wait / 10;

	if (copy_to_user(retinfo, &tmp, sizeof(*retinfo)))
		return -EFAULT;
	return 0;
}

static int set_serial_info(struct usb_serial_port *port,
			   struct serial_struct __user *newinfo)
{
	struct serial_struct new_serial;
	unsigned int closing_wait, close_delay;
	int retval = 0;

	if (copy_from_user(&new_serial, newinfo, sizeof(new_serial)))
		return -EFAULT;

	close_delay = new_serial.close_delay * 10;
	closing_wait = new_serial.closing_wait == ASYNC_CLOSING_WAIT_NONE ?
			ASYNC_CLOSING_WAIT_NONE : new_serial.closing_wait * 10;

	mutex_lock(&port->port.mutex);

	if (!capable(CAP_SYS_ADMIN)) {
		if ((close_delay != port->port.close_delay) ||
		    (closing_wait != port->port.closing_wait))
			retval = -EPERM;
		else
			retval = -EOPNOTSUPP;
	} else {
		port->port.close_delay  = close_delay;
		port->port.closing_wait = closing_wait;
	}

	mutex_unlock(&port->port.mutex);
	return retval;
}

int usb_wwan_ioctl(struct tty_struct *tty,
		   unsigned int cmd, unsigned long arg)
{
	struct usb_serial_port *port = tty->driver_data;

	dev_dbg(&port->dev, "%s cmd 0x%04x\n", __func__, cmd);

	switch (cmd) {
	case TIOCGSERIAL:
		return get_serial_info(port,
				       (struct serial_struct __user *) arg);
	case TIOCSSERIAL:
		return set_serial_info(port,
				       (struct serial_struct __user *) arg);
	default:
		break;
	}

	dev_dbg(&port->dev, "%s arg not supported\n", __func__);

	return -ENOIOCTLCMD;
}
EXPORT_SYMBOL(usb_wwan_ioctl);

/* Write */
int usb_wwan_write(struct tty_struct *tty, struct usb_serial_port *port,
		   const unsigned char *buf, int count)
{
	struct usb_wwan_port_private *portdata;
	struct usb_wwan_intf_private *intfdata;
	int i;
	int left, todo;
	struct urb *this_urb = NULL;	/* spurious */
	int err;
	unsigned long flags;

	portdata = usb_get_serial_port_data(port);
	intfdata = port->serial->private;

	dev_dbg(&port->dev, "%s: write (%d chars)\n", __func__, count);

	i = 0;
	left = count;
	for (i = 0; left > 0 && i < N_OUT_URB; i++) {
		todo = left;
		if (todo > OUT_BUFLEN)
			todo = OUT_BUFLEN;

		this_urb = portdata->out_urbs[i];
		if (test_and_set_bit(i, &portdata->out_busy)) {
			if (time_before(jiffies,
					portdata->tx_start_time[i] + 10 * HZ))
				continue;
			usb_unlink_urb(this_urb);
			continue;
		}
		dev_dbg(&port->dev, "%s: endpoint %d buf %d\n", __func__,
			usb_pipeendpoint(this_urb->pipe), i);

		err = usb_autopm_get_interface_async(port->serial->interface);
		if (err < 0)
			break;

		/* send the data */
		memcpy(this_urb->transfer_buffer, buf, todo);
		this_urb->transfer_buffer_length = todo;

		spin_lock_irqsave(&intfdata->susp_lock, flags);
		if (intfdata->suspended) {
			usb_anchor_urb(this_urb, &portdata->delayed);
			spin_unlock_irqrestore(&intfdata->susp_lock, flags);
		} else {
			intfdata->in_flight++;
			spin_unlock_irqrestore(&intfdata->susp_lock, flags);
			err = usb_submit_urb(this_urb, GFP_ATOMIC);
			if (err) {
				dev_dbg(&port->dev,
					"usb_submit_urb %p (write bulk) failed (%d)\n",
					this_urb, err);
				clear_bit(i, &portdata->out_busy);
				spin_lock_irqsave(&intfdata->susp_lock, flags);
				intfdata->in_flight--;
				spin_unlock_irqrestore(&intfdata->susp_lock,
						       flags);
				usb_autopm_put_interface_async(port->serial->interface);
				break;
			}
		}

		portdata->tx_start_time[i] = jiffies;
		buf += todo;
		left -= todo;
	}

	count -= left;
	dev_dbg(&port->dev, "%s: wrote (did %d)\n", __func__, count);
	return count;
}
EXPORT_SYMBOL(usb_wwan_write);

static void usb_wwan_indat_callback(struct urb *urb)
{
	int err;
	int endpoint;
	struct usb_serial_port *port;
	struct tty_struct *tty;
	struct device *dev;
	unsigned char *data = urb->transfer_buffer;
	int status = urb->status;

	endpoint = usb_pipeendpoint(urb->pipe);
	port = urb->context;
	dev = &port->dev;

	if (status) {
		dev_dbg(dev, "%s: nonzero status: %d on endpoint %02x.\n",
			__func__, status, endpoint);
	} else {
		tty = tty_port_tty_get(&port->port);
		if (tty) {
			if (urb->actual_length) {
				tty_insert_flip_string(tty, data,
						urb->actual_length);
				tty_flip_buffer_push(tty);
			} else
				dev_dbg(dev, "%s: empty read urb received\n", __func__);
			tty_kref_put(tty);
		}

		/* Resubmit urb so we continue receiving */
		err = usb_submit_urb(urb, GFP_ATOMIC);
		if (err) {
			if (err != -EPERM) {
				dev_err(dev, "%s: resubmit read urb failed. (%d)\n", __func__, err);
				/* busy also in error unless we are killed */
				usb_mark_last_busy(port->serial->dev);
			}
		} else {
			usb_mark_last_busy(port->serial->dev);
		}
	}
}

static void usb_wwan_outdat_callback(struct urb *urb)
{
	struct usb_serial_port *port;
	struct usb_wwan_port_private *portdata;
	struct usb_wwan_intf_private *intfdata;
	int i;

	port = urb->context;
	intfdata = port->serial->private;

	usb_serial_port_softint(port);
	usb_autopm_put_interface_async(port->serial->interface);
	portdata = usb_get_serial_port_data(port);
	spin_lock(&intfdata->susp_lock);
	intfdata->in_flight--;
	spin_unlock(&intfdata->susp_lock);

	for (i = 0; i < N_OUT_URB; ++i) {
		if (portdata->out_urbs[i] == urb) {
			smp_mb__before_clear_bit();
			clear_bit(i, &portdata->out_busy);
			break;
		}
	}
}

int usb_wwan_write_room(struct tty_struct *tty)
{
	struct usb_serial_port *port = tty->driver_data;
	struct usb_wwan_port_private *portdata;
	int i;
	int data_len = 0;
	struct urb *this_urb;

	portdata = usb_get_serial_port_data(port);

	for (i = 0; i < N_OUT_URB; i++) {
		this_urb = portdata->out_urbs[i];
		if (this_urb && !test_bit(i, &portdata->out_busy))
			data_len += OUT_BUFLEN;
	}

	dev_dbg(&port->dev, "%s: %d\n", __func__, data_len);
	return data_len;
}
EXPORT_SYMBOL(usb_wwan_write_room);

int usb_wwan_chars_in_buffer(struct tty_struct *tty)
{
	struct usb_serial_port *port = tty->driver_data;
	struct usb_wwan_port_private *portdata;
	int i;
	int data_len = 0;
	struct urb *this_urb;

	portdata = usb_get_serial_port_data(port);

	for (i = 0; i < N_OUT_URB; i++) {
		this_urb = portdata->out_urbs[i];
		/* FIXME: This locking is insufficient as this_urb may
		   go unused during the test */
		if (this_urb && test_bit(i, &portdata->out_busy))
			data_len += this_urb->transfer_buffer_length;
	}
	dev_dbg(&port->dev, "%s: %d\n", __func__, data_len);
	return data_len;
}
EXPORT_SYMBOL(usb_wwan_chars_in_buffer);

int usb_wwan_open(struct tty_struct *tty, struct usb_serial_port *port)
{
	struct usb_wwan_port_private *portdata;
	struct usb_wwan_intf_private *intfdata;
	struct usb_serial *serial = port->serial;
	int i, err;
	struct urb *urb;

	portdata = usb_get_serial_port_data(port);
	intfdata = serial->private;

	/* Start reading from the IN endpoint */
	for (i = 0; i < N_IN_URB; i++) {
		urb = portdata->in_urbs[i];
		if (!urb)
			continue;
		err = usb_submit_urb(urb, GFP_KERNEL);
		if (err) {
			dev_dbg(&port->dev, "%s: submit urb %d failed (%d) %d\n",
				__func__, i, err, urb->transfer_buffer_length);
		}
	}

	if (intfdata->send_setup)
		intfdata->send_setup(port);

	serial->interface->needs_remote_wakeup = 1;
	spin_lock_irq(&intfdata->susp_lock);
	portdata->opened = 1;
	spin_unlock_irq(&intfdata->susp_lock);
	/* this balances a get in the generic USB serial code */
	usb_autopm_put_interface(serial->interface);

	return 0;
}
EXPORT_SYMBOL(usb_wwan_open);

void usb_wwan_close(struct usb_serial_port *port)
{
	int i;
	struct usb_serial *serial = port->serial;
	struct usb_wwan_port_private *portdata;
	struct usb_wwan_intf_private *intfdata = port->serial->private;

	portdata = usb_get_serial_port_data(port);

	if (serial->dev) {
		/* Stop reading/writing urbs */
		spin_lock_irq(&intfdata->susp_lock);
		portdata->opened = 0;
		spin_unlock_irq(&intfdata->susp_lock);

		for (i = 0; i < N_IN_URB; i++)
			usb_kill_urb(portdata->in_urbs[i]);
		for (i = 0; i < N_OUT_URB; i++)
			usb_kill_urb(portdata->out_urbs[i]);
		/* balancing - important as an error cannot be handled*/
		usb_autopm_get_interface_no_resume(serial->interface);
		serial->interface->needs_remote_wakeup = 0;
	}
}
EXPORT_SYMBOL(usb_wwan_close);

/* Helper functions used by usb_wwan_setup_urbs */
static struct urb *usb_wwan_setup_urb(struct usb_serial_port *port,
				      int endpoint,
				      int dir, void *ctx, char *buf, int len,
				      void (*callback) (struct urb *))
{
	struct usb_serial *serial = port->serial;
	struct urb *urb;

	urb = usb_alloc_urb(0, GFP_KERNEL);	/* No ISO */
	if (urb == NULL) {
		dev_dbg(&serial->interface->dev,
			"%s: alloc for endpoint %d failed.\n", __func__,
			endpoint);
		return NULL;
	}

	/* Fill URB using supplied data. */
	usb_fill_bulk_urb(urb, serial->dev,
			  usb_sndbulkpipe(serial->dev, endpoint) | dir,
			  buf, len, callback, ctx);

	return urb;
}

int usb_wwan_port_probe(struct usb_serial_port *port)
{
	struct usb_wwan_port_private *portdata;
	struct urb *urb;
	u8 *buffer;
	int err;
	int i;

	portdata = kzalloc(sizeof(*portdata), GFP_KERNEL);
	if (!portdata)
		return -ENOMEM;

	init_usb_anchor(&portdata->delayed);

	for (i = 0; i < N_IN_URB; i++) {
<<<<<<< HEAD
=======
		if (!port->bulk_in_size)
			break;

>>>>>>> 9489e9dc
		buffer = (u8 *)__get_free_page(GFP_KERNEL);
		if (!buffer)
			goto bail_out_error;
		portdata->in_buffer[i] = buffer;
<<<<<<< HEAD

		urb = usb_wwan_setup_urb(port, port->bulk_in_endpointAddress,
						USB_DIR_IN, port,
						buffer, IN_BUFLEN,
						usb_wwan_indat_callback);
		portdata->in_urbs[i] = urb;
	}

	for (i = 0; i < N_OUT_URB; i++) {
		if (port->bulk_out_endpointAddress == -1)
			continue;

		buffer = kmalloc(OUT_BUFLEN, GFP_KERNEL);
		if (!buffer)
			goto bail_out_error2;
		portdata->out_buffer[i] = buffer;

		urb = usb_wwan_setup_urb(port, port->bulk_out_endpointAddress,
						USB_DIR_OUT, port,
						buffer, OUT_BUFLEN,
						usb_wwan_outdat_callback);
		portdata->out_urbs[i] = urb;
	}

	usb_set_serial_port_data(port, portdata);

=======

		urb = usb_wwan_setup_urb(port, port->bulk_in_endpointAddress,
						USB_DIR_IN, port,
						buffer, IN_BUFLEN,
						usb_wwan_indat_callback);
		portdata->in_urbs[i] = urb;
	}

	for (i = 0; i < N_OUT_URB; i++) {
		if (!port->bulk_out_size)
			break;

		buffer = kmalloc(OUT_BUFLEN, GFP_KERNEL);
		if (!buffer)
			goto bail_out_error2;
		portdata->out_buffer[i] = buffer;

		urb = usb_wwan_setup_urb(port, port->bulk_out_endpointAddress,
						USB_DIR_OUT, port,
						buffer, OUT_BUFLEN,
						usb_wwan_outdat_callback);
		portdata->out_urbs[i] = urb;
	}

	usb_set_serial_port_data(port, portdata);

>>>>>>> 9489e9dc
	if (port->interrupt_in_urb) {
		err = usb_submit_urb(port->interrupt_in_urb, GFP_KERNEL);
		if (err)
			dev_dbg(&port->dev, "%s: submit irq_in urb failed %d\n",
				__func__, err);
	}

	return 0;

bail_out_error2:
	for (i = 0; i < N_OUT_URB; i++) {
		usb_free_urb(portdata->out_urbs[i]);
		kfree(portdata->out_buffer[i]);
	}
bail_out_error:
	for (i = 0; i < N_IN_URB; i++) {
		usb_free_urb(portdata->in_urbs[i]);
		free_page((unsigned long)portdata->in_buffer[i]);
	}
	kfree(portdata);

	return -ENOMEM;
}
EXPORT_SYMBOL_GPL(usb_wwan_port_probe);

int usb_wwan_port_remove(struct usb_serial_port *port)
{
	int i;
	struct usb_wwan_port_private *portdata;

	portdata = usb_get_serial_port_data(port);
	usb_set_serial_port_data(port, NULL);

	/* Stop reading/writing urbs and free them */
	for (i = 0; i < N_IN_URB; i++) {
		usb_kill_urb(portdata->in_urbs[i]);
		usb_free_urb(portdata->in_urbs[i]);
		free_page((unsigned long)portdata->in_buffer[i]);
	}
	for (i = 0; i < N_OUT_URB; i++) {
		usb_kill_urb(portdata->out_urbs[i]);
		usb_free_urb(portdata->out_urbs[i]);
		kfree(portdata->out_buffer[i]);
	}

	/* Now free port private data */
	kfree(portdata);
	return 0;
}
EXPORT_SYMBOL(usb_wwan_port_remove);

#ifdef CONFIG_PM
static void stop_read_write_urbs(struct usb_serial *serial)
{
	int i, j;
	struct usb_serial_port *port;
	struct usb_wwan_port_private *portdata;

	/* Stop reading/writing urbs */
	for (i = 0; i < serial->num_ports; ++i) {
		port = serial->port[i];
		portdata = usb_get_serial_port_data(port);
		if (!portdata)
			continue;
		for (j = 0; j < N_IN_URB; j++)
			usb_kill_urb(portdata->in_urbs[j]);
		for (j = 0; j < N_OUT_URB; j++)
			usb_kill_urb(portdata->out_urbs[j]);
	}
}

int usb_wwan_suspend(struct usb_serial *serial, pm_message_t message)
{
	struct usb_wwan_intf_private *intfdata = serial->private;
	int b;

	if (PMSG_IS_AUTO(message)) {
		spin_lock_irq(&intfdata->susp_lock);
		b = intfdata->in_flight;
		spin_unlock_irq(&intfdata->susp_lock);

		if (b)
			return -EBUSY;
	}

	spin_lock_irq(&intfdata->susp_lock);
	intfdata->suspended = 1;
	spin_unlock_irq(&intfdata->susp_lock);
	stop_read_write_urbs(serial);

	return 0;
}
EXPORT_SYMBOL(usb_wwan_suspend);

static void unbusy_queued_urb(struct urb *urb, struct usb_wwan_port_private *portdata)
{
	int i;

	for (i = 0; i < N_OUT_URB; i++) {
		if (urb == portdata->out_urbs[i]) {
			clear_bit(i, &portdata->out_busy);
			break;
		}
	}
}

static void play_delayed(struct usb_serial_port *port)
{
	struct usb_wwan_intf_private *data;
	struct usb_wwan_port_private *portdata;
	struct urb *urb;
	int err;

	portdata = usb_get_serial_port_data(port);
	data = port->serial->private;
	while ((urb = usb_get_from_anchor(&portdata->delayed))) {
		err = usb_submit_urb(urb, GFP_ATOMIC);
		if (!err) {
			data->in_flight++;
		} else {
			/* we have to throw away the rest */
			do {
				unbusy_queued_urb(urb, portdata);
				usb_autopm_put_interface_no_suspend(port->serial->interface);
			} while ((urb = usb_get_from_anchor(&portdata->delayed)));
			break;
		}
	}
}

int usb_wwan_resume(struct usb_serial *serial)
{
	int i, j;
	struct usb_serial_port *port;
	struct usb_wwan_intf_private *intfdata = serial->private;
	struct usb_wwan_port_private *portdata;
	struct urb *urb;
	int err = 0;

	/* get the interrupt URBs resubmitted unconditionally */
	for (i = 0; i < serial->num_ports; i++) {
		port = serial->port[i];
		if (!port->interrupt_in_urb) {
			dev_dbg(&port->dev, "%s: No interrupt URB for port\n", __func__);
			continue;
		}
		err = usb_submit_urb(port->interrupt_in_urb, GFP_NOIO);
		dev_dbg(&port->dev, "Submitted interrupt URB for port (result %d)\n", err);
		if (err < 0) {
			dev_err(&port->dev, "%s: Error %d for interrupt URB\n",
				__func__, err);
			goto err_out;
		}
	}

	for (i = 0; i < serial->num_ports; i++) {
		/* walk all ports */
		port = serial->port[i];
		portdata = usb_get_serial_port_data(port);

		/* skip closed ports */
		spin_lock_irq(&intfdata->susp_lock);
		if (!portdata || !portdata->opened) {
			spin_unlock_irq(&intfdata->susp_lock);
			continue;
		}

		for (j = 0; j < N_IN_URB; j++) {
			urb = portdata->in_urbs[j];
			err = usb_submit_urb(urb, GFP_ATOMIC);
			if (err < 0) {
				dev_err(&port->dev, "%s: Error %d for bulk URB %d\n",
					__func__, err, i);
				spin_unlock_irq(&intfdata->susp_lock);
				goto err_out;
			}
		}
		play_delayed(port);
		spin_unlock_irq(&intfdata->susp_lock);
	}
	spin_lock_irq(&intfdata->susp_lock);
	intfdata->suspended = 0;
	spin_unlock_irq(&intfdata->susp_lock);
err_out:
	return err;
}
EXPORT_SYMBOL(usb_wwan_resume);
#endif

MODULE_AUTHOR(DRIVER_AUTHOR);
MODULE_DESCRIPTION(DRIVER_DESC);
MODULE_VERSION(DRIVER_VERSION);
MODULE_LICENSE("GPL");<|MERGE_RESOLUTION|>--- conflicted
+++ resolved
@@ -486,17 +486,13 @@
 	init_usb_anchor(&portdata->delayed);
 
 	for (i = 0; i < N_IN_URB; i++) {
-<<<<<<< HEAD
-=======
 		if (!port->bulk_in_size)
 			break;
 
->>>>>>> 9489e9dc
 		buffer = (u8 *)__get_free_page(GFP_KERNEL);
 		if (!buffer)
 			goto bail_out_error;
 		portdata->in_buffer[i] = buffer;
-<<<<<<< HEAD
 
 		urb = usb_wwan_setup_urb(port, port->bulk_in_endpointAddress,
 						USB_DIR_IN, port,
@@ -506,8 +502,8 @@
 	}
 
 	for (i = 0; i < N_OUT_URB; i++) {
-		if (port->bulk_out_endpointAddress == -1)
-			continue;
+		if (!port->bulk_out_size)
+			break;
 
 		buffer = kmalloc(OUT_BUFLEN, GFP_KERNEL);
 		if (!buffer)
@@ -523,34 +519,6 @@
 
 	usb_set_serial_port_data(port, portdata);
 
-=======
-
-		urb = usb_wwan_setup_urb(port, port->bulk_in_endpointAddress,
-						USB_DIR_IN, port,
-						buffer, IN_BUFLEN,
-						usb_wwan_indat_callback);
-		portdata->in_urbs[i] = urb;
-	}
-
-	for (i = 0; i < N_OUT_URB; i++) {
-		if (!port->bulk_out_size)
-			break;
-
-		buffer = kmalloc(OUT_BUFLEN, GFP_KERNEL);
-		if (!buffer)
-			goto bail_out_error2;
-		portdata->out_buffer[i] = buffer;
-
-		urb = usb_wwan_setup_urb(port, port->bulk_out_endpointAddress,
-						USB_DIR_OUT, port,
-						buffer, OUT_BUFLEN,
-						usb_wwan_outdat_callback);
-		portdata->out_urbs[i] = urb;
-	}
-
-	usb_set_serial_port_data(port, portdata);
-
->>>>>>> 9489e9dc
 	if (port->interrupt_in_urb) {
 		err = usb_submit_urb(port->interrupt_in_urb, GFP_KERNEL);
 		if (err)
