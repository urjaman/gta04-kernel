#ifndef _PHY_GENERIC_H_
#define _PHY_GENERIC_H_

struct usb_phy_gen_xceiv {
	struct usb_phy phy;
	struct device *dev;
	struct clk *clk;
	struct regulator *vcc;
	int gpio_reset;
	bool reset_active_low;
};

int usb_gen_phy_init(struct usb_phy *phy);
void usb_gen_phy_shutdown(struct usb_phy *phy);

int usb_phy_gen_create_phy(struct device *dev, struct usb_phy_gen_xceiv *nop,
		enum usb_phy_type type, u32 clk_rate, bool needs_vcc);
<<<<<<< HEAD
void usb_phy_gen_cleanup_phy(struct usb_phy_gen_xceiv *nop);
=======
>>>>>>> 80d7d8a7

#endif<|MERGE_RESOLUTION|>--- conflicted
+++ resolved
@@ -15,9 +15,5 @@
 
 int usb_phy_gen_create_phy(struct device *dev, struct usb_phy_gen_xceiv *nop,
 		enum usb_phy_type type, u32 clk_rate, bool needs_vcc);
-<<<<<<< HEAD
-void usb_phy_gen_cleanup_phy(struct usb_phy_gen_xceiv *nop);
-=======
->>>>>>> 80d7d8a7
 
 #endif