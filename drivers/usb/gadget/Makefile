--- conflicted
+++ resolved
@@ -9,80 +9,5 @@
 libcomposite-y			:= usbstring.o config.o epautoconf.o
 libcomposite-y			+= composite.o functions.o configfs.o u_f.o
 
-<<<<<<< HEAD
-# USB Functions
-usb_f_acm-y			:= f_acm.o
-obj-$(CONFIG_USB_F_ACM)		+= usb_f_acm.o
-usb_f_ss_lb-y			:= f_loopback.o f_sourcesink.o
-obj-$(CONFIG_USB_F_SS_LB)	+= usb_f_ss_lb.o
-obj-$(CONFIG_USB_U_SERIAL)	+= u_serial.o
-usb_f_serial-y			:= f_serial.o
-obj-$(CONFIG_USB_F_SERIAL)	+= usb_f_serial.o
-usb_f_obex-y			:= f_obex.o
-obj-$(CONFIG_USB_F_OBEX)	+= usb_f_obex.o
-obj-$(CONFIG_USB_U_ETHER)	+= u_ether.o
-usb_f_ncm-y			:= f_ncm.o
-obj-$(CONFIG_USB_F_NCM)		+= usb_f_ncm.o
-usb_f_ecm-y			:= f_ecm.o
-obj-$(CONFIG_USB_F_ECM)		+= usb_f_ecm.o
-usb_f_phonet-y			:= f_phonet.o
-obj-$(CONFIG_USB_F_PHONET)	+= usb_f_phonet.o
-usb_f_eem-y			:= f_eem.o
-obj-$(CONFIG_USB_F_EEM)		+= usb_f_eem.o
-usb_f_ecm_subset-y		:= f_subset.o
-obj-$(CONFIG_USB_F_SUBSET)	+= usb_f_ecm_subset.o
-usb_f_rndis-y			:= f_rndis.o rndis.o
-obj-$(CONFIG_USB_F_RNDIS)	+= usb_f_rndis.o
-usb_f_mass_storage-y		:= f_mass_storage.o storage_common.o
-obj-$(CONFIG_USB_F_MASS_STORAGE)+= usb_f_mass_storage.o
-usb_f_fs-y			:= f_fs.o
-obj-$(CONFIG_USB_F_FS)		+= usb_f_fs.o
-usb_f_mtp-y			:= f_mtp.o
-obj-$(CONFIG_USB_F_MTP)		+= usb_f_mtp.o
-usb_f_ptp-y			:= f_ptp.o
-obj-$(CONFIG_USB_F_PTP)		+= usb_f_ptp.o
 
-#
-# USB gadget drivers
-#
-g_zero-y			:= zero.o
-g_audio-y			:= audio.o
-g_ether-y			:= ether.o
-g_serial-y			:= serial.o
-g_midi-y			:= gmidi.o
-gadgetfs-y			:= inode.o
-g_mass_storage-y		:= mass_storage.o
-g_printer-y			:= printer.o
-g_cdc-y				:= cdc2.o
-g_multi-y			:= multi.o
-g_hid-y				:= hid.o
-g_dbgp-y			:= dbgp.o
-g_nokia-y			:= nokia.o
-g_webcam-y			:= webcam.o
-g_ncm-y				:= ncm.o
-g_acm_ms-y			:= acm_ms.o
-g_android-y			:= android.o
-g_tcm_usb_gadget-y		:= tcm_usb_gadget.o
-
-obj-$(CONFIG_USB_ZERO)		+= g_zero.o
-obj-$(CONFIG_USB_AUDIO)		+= g_audio.o
-obj-$(CONFIG_USB_ETH)		+= g_ether.o
-obj-$(CONFIG_USB_GADGETFS)	+= gadgetfs.o
-obj-$(CONFIG_USB_FUNCTIONFS)	+= g_ffs.o
-obj-$(CONFIG_USB_MASS_STORAGE)	+= g_mass_storage.o
-obj-$(CONFIG_USB_G_SERIAL)	+= g_serial.o
-obj-$(CONFIG_USB_G_PRINTER)	+= g_printer.o
-obj-$(CONFIG_USB_MIDI_GADGET)	+= g_midi.o
-obj-$(CONFIG_USB_CDC_COMPOSITE) += g_cdc.o
-obj-$(CONFIG_USB_G_HID)		+= g_hid.o
-obj-$(CONFIG_USB_G_DBGP)	+= g_dbgp.o
-obj-$(CONFIG_USB_G_MULTI)	+= g_multi.o
-obj-$(CONFIG_USB_G_NOKIA)	+= g_nokia.o
-obj-$(CONFIG_USB_G_WEBCAM)	+= g_webcam.o
-obj-$(CONFIG_USB_G_NCM)		+= g_ncm.o
-obj-$(CONFIG_USB_G_ACM_MS)	+= g_acm_ms.o
-obj-$(CONFIG_USB_G_ANDROID)	+= g_android.o
-obj-$(CONFIG_USB_GADGET_TARGET)	+= tcm_usb_gadget.o
-=======
-obj-$(CONFIG_USB_GADGET)	+= udc/ function/ legacy/
->>>>>>> e54f50ba
+obj-$(CONFIG_USB_GADGET)	+= udc/ function/ legacy/