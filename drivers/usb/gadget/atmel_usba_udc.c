--- conflicted
+++ resolved
@@ -599,15 +599,6 @@
 
 	spin_lock_irqsave(&ep->udc->lock, flags);
 
-<<<<<<< HEAD
-	if (ep->ep.desc) {
-		spin_unlock_irqrestore(&ep->udc->lock, flags);
-		DBG(DBG_ERR, "ep%d already enabled\n", ep->index);
-		return -EBUSY;
-	}
-
-=======
->>>>>>> bd0a521e
 	ep->ep.desc = desc;
 	ep->ep.maxpacket = maxpacket;
 
