/*
 * f_mass_storage.c -- Mass Storage USB Composite Function
 *
 * Copyright (C) 2003-2008 Alan Stern
 * Copyright (C) 2009 Samsung Electronics
 *                    Author: Michal Nazarewicz <mina86@mina86.com>
 * All rights reserved.
 *
 * Redistribution and use in source and binary forms, with or without
 * modification, are permitted provided that the following conditions
 * are met:
 * 1. Redistributions of source code must retain the above copyright
 *    notice, this list of conditions, and the following disclaimer,
 *    without modification.
 * 2. Redistributions in binary form must reproduce the above copyright
 *    notice, this list of conditions and the following disclaimer in the
 *    documentation and/or other materials provided with the distribution.
 * 3. The names of the above-listed copyright holders may not be used
 *    to endorse or promote products derived from this software without
 *    specific prior written permission.
 *
 * ALTERNATIVELY, this software may be distributed under the terms of the
 * GNU General Public License ("GPL") as published by the Free Software
 * Foundation, either version 2 of that License or (at your option) any
 * later version.
 *
 * THIS SOFTWARE IS PROVIDED BY THE COPYRIGHT HOLDERS AND CONTRIBUTORS "AS
 * IS" AND ANY EXPRESS OR IMPLIED WARRANTIES, INCLUDING, BUT NOT LIMITED TO,
 * THE IMPLIED WARRANTIES OF MERCHANTABILITY AND FITNESS FOR A PARTICULAR
 * PURPOSE ARE DISCLAIMED. IN NO EVENT SHALL THE COPYRIGHT OWNER OR
 * CONTRIBUTORS BE LIABLE FOR ANY DIRECT, INDIRECT, INCIDENTAL, SPECIAL,
 * EXEMPLARY, OR CONSEQUENTIAL DAMAGES (INCLUDING, BUT NOT LIMITED TO,
 * PROCUREMENT OF SUBSTITUTE GOODS OR SERVICES; LOSS OF USE, DATA, OR
 * PROFITS; OR BUSINESS INTERRUPTION) HOWEVER CAUSED AND ON ANY THEORY OF
 * LIABILITY, WHETHER IN CONTRACT, STRICT LIABILITY, OR TORT (INCLUDING
 * NEGLIGENCE OR OTHERWISE) ARISING IN ANY WAY OUT OF THE USE OF THIS
 * SOFTWARE, EVEN IF ADVISED OF THE POSSIBILITY OF SUCH DAMAGE.
 */

/*
 * The Mass Storage Function acts as a USB Mass Storage device,
 * appearing to the host as a disk drive or as a CD-ROM drive.  In
 * addition to providing an example of a genuinely useful composite
 * function for a USB device, it also illustrates a technique of
 * double-buffering for increased throughput.
 *
 * For more information about MSF and in particular its module
 * parameters and sysfs interface read the
 * <Documentation/usb/mass-storage.txt> file.
 */

/*
 * MSF is configured by specifying a fsg_config structure.  It has the
 * following fields:
 *
 *	nluns		Number of LUNs function have (anywhere from 1
 *				to FSG_MAX_LUNS).
 *	luns		An array of LUN configuration values.  This
 *				should be filled for each LUN that
 *				function will include (ie. for "nluns"
 *				LUNs).  Each element of the array has
 *				the following fields:
 *	->filename	The path to the backing file for the LUN.
 *				Required if LUN is not marked as
 *				removable.
 *	->ro		Flag specifying access to the LUN shall be
 *				read-only.  This is implied if CD-ROM
 *				emulation is enabled as well as when
 *				it was impossible to open "filename"
 *				in R/W mode.
 *	->removable	Flag specifying that LUN shall be indicated as
 *				being removable.
 *	->cdrom		Flag specifying that LUN shall be reported as
 *				being a CD-ROM.
 *	->nofua		Flag specifying that FUA flag in SCSI WRITE(10,12)
 *				commands for this LUN shall be ignored.
 *
 *	vendor_name
 *	product_name
 *	release		Information used as a reply to INQUIRY
 *				request.  To use default set to NULL,
 *				NULL, 0xffff respectively.  The first
 *				field should be 8 and the second 16
 *				characters or less.
 *
 *	can_stall	Set to permit function to halt bulk endpoints.
 *				Disabled on some USB devices known not
 *				to work correctly.  You should set it
 *				to true.
 *
 * If "removable" is not set for a LUN then a backing file must be
 * specified.  If it is set, then NULL filename means the LUN's medium
 * is not loaded (an empty string as "filename" in the fsg_config
 * structure causes error).  The CD-ROM emulation includes a single
 * data track and no audio tracks; hence there need be only one
 * backing file per LUN.
 *
 * This function is heavily based on "File-backed Storage Gadget" by
 * Alan Stern which in turn is heavily based on "Gadget Zero" by David
 * Brownell.  The driver's SCSI command interface was based on the
 * "Information technology - Small Computer System Interface - 2"
 * document from X3T9.2 Project 375D, Revision 10L, 7-SEP-93,
 * available at <http://www.t10.org/ftp/t10/drafts/s2/s2-r10l.pdf>.
 * The single exception is opcode 0x23 (READ FORMAT CAPACITIES), which
 * was based on the "Universal Serial Bus Mass Storage Class UFI
 * Command Specification" document, Revision 1.0, December 14, 1998,
 * available at
 * <http://www.usb.org/developers/devclass_docs/usbmass-ufi10.pdf>.
 */

/*
 *				Driver Design
 *
 * The MSF is fairly straightforward.  There is a main kernel
 * thread that handles most of the work.  Interrupt routines field
 * callbacks from the controller driver: bulk- and interrupt-request
 * completion notifications, endpoint-0 events, and disconnect events.
 * Completion events are passed to the main thread by wakeup calls.  Many
 * ep0 requests are handled at interrupt time, but SetInterface,
 * SetConfiguration, and device reset requests are forwarded to the
 * thread in the form of "exceptions" using SIGUSR1 signals (since they
 * should interrupt any ongoing file I/O operations).
 *
 * The thread's main routine implements the standard command/data/status
 * parts of a SCSI interaction.  It and its subroutines are full of tests
 * for pending signals/exceptions -- all this polling is necessary since
 * the kernel has no setjmp/longjmp equivalents.  (Maybe this is an
 * indication that the driver really wants to be running in userspace.)
 * An important point is that so long as the thread is alive it keeps an
 * open reference to the backing file.  This will prevent unmounting
 * the backing file's underlying filesystem and could cause problems
 * during system shutdown, for example.  To prevent such problems, the
 * thread catches INT, TERM, and KILL signals and converts them into
 * an EXIT exception.
 *
 * In normal operation the main thread is started during the gadget's
 * fsg_bind() callback and stopped during fsg_unbind().  But it can
 * also exit when it receives a signal, and there's no point leaving
 * the gadget running when the thread is dead.  As of this moment, MSF
 * provides no way to deregister the gadget when thread dies -- maybe
 * a callback functions is needed.
 *
 * To provide maximum throughput, the driver uses a circular pipeline of
 * buffer heads (struct fsg_buffhd).  In principle the pipeline can be
 * arbitrarily long; in practice the benefits don't justify having more
 * than 2 stages (i.e., double buffering).  But it helps to think of the
 * pipeline as being a long one.  Each buffer head contains a bulk-in and
 * a bulk-out request pointer (since the buffer can be used for both
 * output and input -- directions always are given from the host's
 * point of view) as well as a pointer to the buffer and various state
 * variables.
 *
 * Use of the pipeline follows a simple protocol.  There is a variable
 * (fsg->next_buffhd_to_fill) that points to the next buffer head to use.
 * At any time that buffer head may still be in use from an earlier
 * request, so each buffer head has a state variable indicating whether
 * it is EMPTY, FULL, or BUSY.  Typical use involves waiting for the
 * buffer head to be EMPTY, filling the buffer either by file I/O or by
 * USB I/O (during which the buffer head is BUSY), and marking the buffer
 * head FULL when the I/O is complete.  Then the buffer will be emptied
 * (again possibly by USB I/O, during which it is marked BUSY) and
 * finally marked EMPTY again (possibly by a completion routine).
 *
 * A module parameter tells the driver to avoid stalling the bulk
 * endpoints wherever the transport specification allows.  This is
 * necessary for some UDCs like the SuperH, which cannot reliably clear a
 * halt on a bulk endpoint.  However, under certain circumstances the
 * Bulk-only specification requires a stall.  In such cases the driver
 * will halt the endpoint and set a flag indicating that it should clear
 * the halt in software during the next device reset.  Hopefully this
 * will permit everything to work correctly.  Furthermore, although the
 * specification allows the bulk-out endpoint to halt when the host sends
 * too much data, implementing this would cause an unavoidable race.
 * The driver will always use the "no-stall" approach for OUT transfers.
 *
 * One subtle point concerns sending status-stage responses for ep0
 * requests.  Some of these requests, such as device reset, can involve
 * interrupting an ongoing file I/O operation, which might take an
 * arbitrarily long time.  During that delay the host might give up on
 * the original ep0 request and issue a new one.  When that happens the
 * driver should not notify the host about completion of the original
 * request, as the host will no longer be waiting for it.  So the driver
 * assigns to each ep0 request a unique tag, and it keeps track of the
 * tag value of the request associated with a long-running exception
 * (device-reset, interface-change, or configuration-change).  When the
 * exception handler is finished, the status-stage response is submitted
 * only if the current ep0 request tag is equal to the exception request
 * tag.  Thus only the most recently received ep0 request will get a
 * status-stage response.
 *
 * Warning: This driver source file is too long.  It ought to be split up
 * into a header file plus about 3 separate .c files, to handle the details
 * of the Gadget, USB Mass Storage, and SCSI protocols.
 */


/* #define VERBOSE_DEBUG */
/* #define DUMP_MSGS */

#include <linux/blkdev.h>
#include <linux/completion.h>
#include <linux/dcache.h>
#include <linux/delay.h>
#include <linux/device.h>
#include <linux/fcntl.h>
#include <linux/file.h>
#include <linux/fs.h>
#include <linux/kref.h>
#include <linux/kthread.h>
#include <linux/limits.h>
#include <linux/rwsem.h>
#include <linux/slab.h>
#include <linux/spinlock.h>
#include <linux/string.h>
#include <linux/freezer.h>
#include <linux/module.h>
#include <linux/uaccess.h>

#include <linux/usb/ch9.h>
#include <linux/usb/gadget.h>
#include <linux/usb/composite.h>

#include "configfs.h"


/*------------------------------------------------------------------------*/

#define FSG_DRIVER_DESC		"Mass Storage Function"
#define FSG_DRIVER_VERSION	"2009/09/11"

static const char fsg_string_interface[] = "Mass Storage";

#include "storage_common.h"
#include "f_mass_storage.h"

/* Static strings, in UTF-8 (for simplicity we use only ASCII characters) */
static struct usb_string		fsg_strings[] = {
	{FSG_STRING_INTERFACE,		fsg_string_interface},
	{}
};

static struct usb_gadget_strings	fsg_stringtab = {
	.language	= 0x0409,		/* en-us */
	.strings	= fsg_strings,
};

static struct usb_gadget_strings *fsg_strings_array[] = {
	&fsg_stringtab,
	NULL,
};

/*-------------------------------------------------------------------------*/

struct fsg_dev;
struct fsg_common;

/* Data shared by all the FSG instances. */
struct fsg_common {
	struct usb_gadget	*gadget;
	struct usb_composite_dev *cdev;
	struct fsg_dev		*fsg, *new_fsg;
	wait_queue_head_t	fsg_wait;

	/* filesem protects: backing files in use */
	struct rw_semaphore	filesem;

	/* lock protects: state, all the req_busy's */
	spinlock_t		lock;

	struct usb_ep		*ep0;		/* Copy of gadget->ep0 */
	struct usb_request	*ep0req;	/* Copy of cdev->req */
	unsigned int		ep0_req_tag;

	struct fsg_buffhd	*next_buffhd_to_fill;
	struct fsg_buffhd	*next_buffhd_to_drain;
	struct fsg_buffhd	*buffhds;
	unsigned int		fsg_num_buffers;

	int			cmnd_size;
	u8			cmnd[MAX_COMMAND_SIZE];

	unsigned int		lun;
	struct fsg_lun		*luns[FSG_MAX_LUNS];
	struct fsg_lun		*curlun;

	unsigned int		bulk_out_maxpacket;
	enum fsg_state		state;		/* For exception handling */
	unsigned int		exception_req_tag;

	enum data_direction	data_dir;
	u32			data_size;
	u32			data_size_from_cmnd;
	u32			tag;
	u32			residue;
	u32			usb_amount_left;

	unsigned int		can_stall:1;
	unsigned int		free_storage_on_release:1;
	unsigned int		phase_error:1;
	unsigned int		short_packet_received:1;
	unsigned int		bad_lun_okay:1;
	unsigned int		running:1;
	unsigned int		sysfs:1;

	int			thread_wakeup_needed;
	struct completion	thread_notifier;
	struct task_struct	*thread_task;

	/* Callback functions. */
	const struct fsg_operations	*ops;
	/* Gadget's private data. */
	void			*private_data;

	/*
	 * Vendor (8 chars), product (16 chars), release (4
	 * hexadecimal digits) and NUL byte
	 */
	char inquiry_string[8 + 16 + 4 + 1];

	struct kref		ref;
};

struct fsg_dev {
	struct usb_function	function;
	struct usb_gadget	*gadget;	/* Copy of cdev->gadget */
	struct fsg_common	*common;

	u16			interface_number;

	unsigned int		bulk_in_enabled:1;
	unsigned int		bulk_out_enabled:1;

	unsigned long		atomic_bitflags;
#define IGNORE_BULK_OUT		0

	struct usb_ep		*bulk_in;
	struct usb_ep		*bulk_out;
};

static inline int __fsg_is_set(struct fsg_common *common,
			       const char *func, unsigned line)
{
	if (common->fsg)
		return 1;
	ERROR(common, "common->fsg is NULL in %s at %u\n", func, line);
	WARN_ON(1);
	return 0;
}

#define fsg_is_set(common) likely(__fsg_is_set(common, __func__, __LINE__))

static inline struct fsg_dev *fsg_from_func(struct usb_function *f)
{
	return container_of(f, struct fsg_dev, function);
}

typedef void (*fsg_routine_t)(struct fsg_dev *);

static int exception_in_progress(struct fsg_common *common)
{
	return common->state > FSG_STATE_IDLE;
}

/* Make bulk-out requests be divisible by the maxpacket size */
static void set_bulk_out_req_length(struct fsg_common *common,
				    struct fsg_buffhd *bh, unsigned int length)
{
	unsigned int	rem;

	bh->bulk_out_intended_length = length;
	rem = length % common->bulk_out_maxpacket;
	if (rem > 0)
		length += common->bulk_out_maxpacket - rem;
	bh->outreq->length = length;
}


/*-------------------------------------------------------------------------*/

static int fsg_set_halt(struct fsg_dev *fsg, struct usb_ep *ep)
{
	const char	*name;

	if (ep == fsg->bulk_in)
		name = "bulk-in";
	else if (ep == fsg->bulk_out)
		name = "bulk-out";
	else
		name = ep->name;
	DBG(fsg, "%s set halt\n", name);
	return usb_ep_set_halt(ep);
}


/*-------------------------------------------------------------------------*/

/* These routines may be called in process context or in_irq */

/* Caller must hold fsg->lock */
static void wakeup_thread(struct fsg_common *common)
{
	smp_wmb();	/* ensure the write of bh->state is complete */
	/* Tell the main thread that something has happened */
	common->thread_wakeup_needed = 1;
	if (common->thread_task)
		wake_up_process(common->thread_task);
}

static void raise_exception(struct fsg_common *common, enum fsg_state new_state)
{
	unsigned long		flags;

	/*
	 * Do nothing if a higher-priority exception is already in progress.
	 * If a lower-or-equal priority exception is in progress, preempt it
	 * and notify the main thread by sending it a signal.
	 */
	spin_lock_irqsave(&common->lock, flags);
	if (common->state <= new_state) {
		common->exception_req_tag = common->ep0_req_tag;
		common->state = new_state;
		if (common->thread_task)
			send_sig_info(SIGUSR1, SEND_SIG_FORCED,
				      common->thread_task);
	}
	spin_unlock_irqrestore(&common->lock, flags);
}


/*-------------------------------------------------------------------------*/

static int ep0_queue(struct fsg_common *common)
{
	int	rc;

	rc = usb_ep_queue(common->ep0, common->ep0req, GFP_ATOMIC);
	common->ep0->driver_data = common;
	if (rc != 0 && rc != -ESHUTDOWN) {
		/* We can't do much more than wait for a reset */
		WARNING(common, "error in submission: %s --> %d\n",
			common->ep0->name, rc);
	}
	return rc;
}


/*-------------------------------------------------------------------------*/

/* Completion handlers. These always run in_irq. */

static void bulk_in_complete(struct usb_ep *ep, struct usb_request *req)
{
	struct fsg_common	*common = ep->driver_data;
	struct fsg_buffhd	*bh = req->context;

	if (req->status || req->actual != req->length)
		DBG(common, "%s --> %d, %u/%u\n", __func__,
		    req->status, req->actual, req->length);
	if (req->status == -ECONNRESET)		/* Request was cancelled */
		usb_ep_fifo_flush(ep);

	/* Hold the lock while we update the request and buffer states */
	smp_wmb();
	spin_lock(&common->lock);
	bh->inreq_busy = 0;
	bh->state = BUF_STATE_EMPTY;
	wakeup_thread(common);
	spin_unlock(&common->lock);
}

static void bulk_out_complete(struct usb_ep *ep, struct usb_request *req)
{
	struct fsg_common	*common = ep->driver_data;
	struct fsg_buffhd	*bh = req->context;

	dump_msg(common, "bulk-out", req->buf, req->actual);
	if (req->status || req->actual != bh->bulk_out_intended_length)
		DBG(common, "%s --> %d, %u/%u\n", __func__,
		    req->status, req->actual, bh->bulk_out_intended_length);
	if (req->status == -ECONNRESET)		/* Request was cancelled */
		usb_ep_fifo_flush(ep);

	/* Hold the lock while we update the request and buffer states */
	smp_wmb();
	spin_lock(&common->lock);
	bh->outreq_busy = 0;
	bh->state = BUF_STATE_FULL;
	wakeup_thread(common);
	spin_unlock(&common->lock);
}

static int _fsg_common_get_max_lun(struct fsg_common *common)
{
	int i = ARRAY_SIZE(common->luns) - 1;

	while (i >= 0 && !common->luns[i])
		--i;

	return i;
}

static int fsg_setup(struct usb_function *f,
		     const struct usb_ctrlrequest *ctrl)
{
	struct fsg_dev		*fsg = fsg_from_func(f);
	struct usb_request	*req = fsg->common->ep0req;
	u16			w_index = le16_to_cpu(ctrl->wIndex);
	u16			w_value = le16_to_cpu(ctrl->wValue);
	u16			w_length = le16_to_cpu(ctrl->wLength);

	if (!fsg_is_set(fsg->common))
		return -EOPNOTSUPP;

	++fsg->common->ep0_req_tag;	/* Record arrival of a new request */
	req->context = NULL;
	req->length = 0;
	dump_msg(fsg, "ep0-setup", (u8 *) ctrl, sizeof(*ctrl));

	switch (ctrl->bRequest) {

	case US_BULK_RESET_REQUEST:
		if (ctrl->bRequestType !=
		    (USB_DIR_OUT | USB_TYPE_CLASS | USB_RECIP_INTERFACE))
			break;
		if (w_index != fsg->interface_number || w_value != 0 ||
				w_length != 0)
			return -EDOM;

		/*
		 * Raise an exception to stop the current operation
		 * and reinitialize our state.
		 */
		DBG(fsg, "bulk reset request\n");
		raise_exception(fsg->common, FSG_STATE_RESET);
		return USB_GADGET_DELAYED_STATUS;

	case US_BULK_GET_MAX_LUN:
		if (ctrl->bRequestType !=
		    (USB_DIR_IN | USB_TYPE_CLASS | USB_RECIP_INTERFACE))
			break;
		if (w_index != fsg->interface_number || w_value != 0 ||
				w_length != 1)
			return -EDOM;
		VDBG(fsg, "get max LUN\n");
		*(u8 *)req->buf = _fsg_common_get_max_lun(fsg->common);

		/* Respond with data/status */
		req->length = min((u16)1, w_length);
		return ep0_queue(fsg->common);
	}

	VDBG(fsg,
	     "unknown class-specific control req %02x.%02x v%04x i%04x l%u\n",
	     ctrl->bRequestType, ctrl->bRequest,
	     le16_to_cpu(ctrl->wValue), w_index, w_length);
	return -EOPNOTSUPP;
}


/*-------------------------------------------------------------------------*/

/* All the following routines run in process context */

/* Use this for bulk or interrupt transfers, not ep0 */
static void start_transfer(struct fsg_dev *fsg, struct usb_ep *ep,
			   struct usb_request *req, int *pbusy,
			   enum fsg_buffer_state *state)
{
	int	rc;

	if (ep == fsg->bulk_in)
		dump_msg(fsg, "bulk-in", req->buf, req->length);

	spin_lock_irq(&fsg->common->lock);
	*pbusy = 1;
	*state = BUF_STATE_BUSY;
	spin_unlock_irq(&fsg->common->lock);

	rc = usb_ep_queue(ep, req, GFP_KERNEL);
	if (rc == 0)
		return;  /* All good, we're done */

	*pbusy = 0;
	*state = BUF_STATE_EMPTY;

	/* We can't do much more than wait for a reset */

	/*
	 * Note: currently the net2280 driver fails zero-length
	 * submissions if DMA is enabled.
	 */
	if (rc != -ESHUTDOWN && !(rc == -EOPNOTSUPP && req->length == 0))
		WARNING(fsg, "error in submission: %s --> %d\n", ep->name, rc);
}

static bool start_in_transfer(struct fsg_common *common, struct fsg_buffhd *bh)
{
	if (!fsg_is_set(common))
		return false;
	start_transfer(common->fsg, common->fsg->bulk_in,
		       bh->inreq, &bh->inreq_busy, &bh->state);
	return true;
}

static bool start_out_transfer(struct fsg_common *common, struct fsg_buffhd *bh)
{
	if (!fsg_is_set(common))
		return false;
	start_transfer(common->fsg, common->fsg->bulk_out,
		       bh->outreq, &bh->outreq_busy, &bh->state);
	return true;
}

static int sleep_thread(struct fsg_common *common, bool can_freeze)
{
	int	rc = 0;

	/* Wait until a signal arrives or we are woken up */
	for (;;) {
		if (can_freeze)
			try_to_freeze();
		set_current_state(TASK_INTERRUPTIBLE);
		if (signal_pending(current)) {
			rc = -EINTR;
			break;
		}
		if (common->thread_wakeup_needed)
			break;
		schedule();
	}
	__set_current_state(TASK_RUNNING);
	common->thread_wakeup_needed = 0;
	smp_rmb();	/* ensure the latest bh->state is visible */
	return rc;
}


/*-------------------------------------------------------------------------*/

static int do_read(struct fsg_common *common)
{
	struct fsg_lun		*curlun = common->curlun;
	u32			lba;
	struct fsg_buffhd	*bh;
	int			rc;
	u32			amount_left;
	loff_t			file_offset, file_offset_tmp;
	unsigned int		amount;
	ssize_t			nread;

	/*
	 * Get the starting Logical Block Address and check that it's
	 * not too big.
	 */
	if (common->cmnd[0] == READ_6)
		lba = get_unaligned_be24(&common->cmnd[1]);
	else {
		lba = get_unaligned_be32(&common->cmnd[2]);

		/*
		 * We allow DPO (Disable Page Out = don't save data in the
		 * cache) and FUA (Force Unit Access = don't read from the
		 * cache), but we don't implement them.
		 */
		if ((common->cmnd[1] & ~0x18) != 0) {
			curlun->sense_data = SS_INVALID_FIELD_IN_CDB;
			return -EINVAL;
		}
	}
	if (lba >= curlun->num_sectors) {
		curlun->sense_data = SS_LOGICAL_BLOCK_ADDRESS_OUT_OF_RANGE;
		return -EINVAL;
	}
	file_offset = ((loff_t) lba) << curlun->blkbits;

	/* Carry out the file reads */
	amount_left = common->data_size_from_cmnd;
	if (unlikely(amount_left == 0))
		return -EIO;		/* No default reply */

	for (;;) {
		/*
		 * Figure out how much we need to read:
		 * Try to read the remaining amount.
		 * But don't read more than the buffer size.
		 * And don't try to read past the end of the file.
		 */
		amount = min(amount_left, FSG_BUFLEN);
		amount = min((loff_t)amount,
			     curlun->file_length - file_offset);

		/* Wait for the next buffer to become available */
		bh = common->next_buffhd_to_fill;
		while (bh->state != BUF_STATE_EMPTY) {
			rc = sleep_thread(common, false);
			if (rc)
				return rc;
		}

		/*
		 * If we were asked to read past the end of file,
		 * end with an empty buffer.
		 */
		if (amount == 0) {
			curlun->sense_data =
					SS_LOGICAL_BLOCK_ADDRESS_OUT_OF_RANGE;
			curlun->sense_data_info =
					file_offset >> curlun->blkbits;
			curlun->info_valid = 1;
			bh->inreq->length = 0;
			bh->state = BUF_STATE_FULL;
			break;
		}

		/* Perform the read */
		file_offset_tmp = file_offset;
		nread = vfs_read(curlun->filp,
				 (char __user *)bh->buf,
				 amount, &file_offset_tmp);
		VLDBG(curlun, "file read %u @ %llu -> %d\n", amount,
		      (unsigned long long)file_offset, (int)nread);
		if (signal_pending(current))
			return -EINTR;

		if (nread < 0) {
			LDBG(curlun, "error in file read: %d\n", (int)nread);
			nread = 0;
		} else if (nread < amount) {
			LDBG(curlun, "partial file read: %d/%u\n",
			     (int)nread, amount);
			nread = round_down(nread, curlun->blksize);
		}
		file_offset  += nread;
		amount_left  -= nread;
		common->residue -= nread;

		/*
		 * Except at the end of the transfer, nread will be
		 * equal to the buffer size, which is divisible by the
		 * bulk-in maxpacket size.
		 */
		bh->inreq->length = nread;
		bh->state = BUF_STATE_FULL;

		/* If an error occurred, report it and its position */
		if (nread < amount) {
			curlun->sense_data = SS_UNRECOVERED_READ_ERROR;
			curlun->sense_data_info =
					file_offset >> curlun->blkbits;
			curlun->info_valid = 1;
			break;
		}

		if (amount_left == 0)
			break;		/* No more left to read */

		/* Send this buffer and go read some more */
		bh->inreq->zero = 0;
		if (!start_in_transfer(common, bh))
			/* Don't know what to do if common->fsg is NULL */
			return -EIO;
		common->next_buffhd_to_fill = bh->next;
	}

	return -EIO;		/* No default reply */
}


/*-------------------------------------------------------------------------*/

static int do_write(struct fsg_common *common)
{
	struct fsg_lun		*curlun = common->curlun;
	u32			lba;
	struct fsg_buffhd	*bh;
	int			get_some_more;
	u32			amount_left_to_req, amount_left_to_write;
	loff_t			usb_offset, file_offset, file_offset_tmp;
	unsigned int		amount;
	ssize_t			nwritten;
	int			rc;

	if (curlun->ro) {
		curlun->sense_data = SS_WRITE_PROTECTED;
		return -EINVAL;
	}
	spin_lock(&curlun->filp->f_lock);
	curlun->filp->f_flags &= ~O_SYNC;	/* Default is not to wait */
	spin_unlock(&curlun->filp->f_lock);

	/*
	 * Get the starting Logical Block Address and check that it's
	 * not too big
	 */
	if (common->cmnd[0] == WRITE_6)
		lba = get_unaligned_be24(&common->cmnd[1]);
	else {
		lba = get_unaligned_be32(&common->cmnd[2]);

		/*
		 * We allow DPO (Disable Page Out = don't save data in the
		 * cache) and FUA (Force Unit Access = write directly to the
		 * medium).  We don't implement DPO; we implement FUA by
		 * performing synchronous output.
		 */
		if (common->cmnd[1] & ~0x18) {
			curlun->sense_data = SS_INVALID_FIELD_IN_CDB;
			return -EINVAL;
		}
		if (!curlun->nofua && (common->cmnd[1] & 0x08)) { /* FUA */
			spin_lock(&curlun->filp->f_lock);
			curlun->filp->f_flags |= O_SYNC;
			spin_unlock(&curlun->filp->f_lock);
		}
	}
	if (lba >= curlun->num_sectors) {
		curlun->sense_data = SS_LOGICAL_BLOCK_ADDRESS_OUT_OF_RANGE;
		return -EINVAL;
	}

	/* Carry out the file writes */
	get_some_more = 1;
	file_offset = usb_offset = ((loff_t) lba) << curlun->blkbits;
	amount_left_to_req = common->data_size_from_cmnd;
	amount_left_to_write = common->data_size_from_cmnd;

	while (amount_left_to_write > 0) {

		/* Queue a request for more data from the host */
		bh = common->next_buffhd_to_fill;
		if (bh->state == BUF_STATE_EMPTY && get_some_more) {

			/*
			 * Figure out how much we want to get:
			 * Try to get the remaining amount,
			 * but not more than the buffer size.
			 */
			amount = min(amount_left_to_req, FSG_BUFLEN);

			/* Beyond the end of the backing file? */
			if (usb_offset >= curlun->file_length) {
				get_some_more = 0;
				curlun->sense_data =
					SS_LOGICAL_BLOCK_ADDRESS_OUT_OF_RANGE;
				curlun->sense_data_info =
					usb_offset >> curlun->blkbits;
				curlun->info_valid = 1;
				continue;
			}

			/* Get the next buffer */
			usb_offset += amount;
			common->usb_amount_left -= amount;
			amount_left_to_req -= amount;
			if (amount_left_to_req == 0)
				get_some_more = 0;

			/*
			 * Except at the end of the transfer, amount will be
			 * equal to the buffer size, which is divisible by
			 * the bulk-out maxpacket size.
			 */
			set_bulk_out_req_length(common, bh, amount);
			if (!start_out_transfer(common, bh))
				/* Dunno what to do if common->fsg is NULL */
				return -EIO;
			common->next_buffhd_to_fill = bh->next;
			continue;
		}

		/* Write the received data to the backing file */
		bh = common->next_buffhd_to_drain;
		if (bh->state == BUF_STATE_EMPTY && !get_some_more)
			break;			/* We stopped early */
		if (bh->state == BUF_STATE_FULL) {
			smp_rmb();
			common->next_buffhd_to_drain = bh->next;
			bh->state = BUF_STATE_EMPTY;

			/* Did something go wrong with the transfer? */
			if (bh->outreq->status != 0) {
				curlun->sense_data = SS_COMMUNICATION_FAILURE;
				curlun->sense_data_info =
					file_offset >> curlun->blkbits;
				curlun->info_valid = 1;
				break;
			}

			amount = bh->outreq->actual;
			if (curlun->file_length - file_offset < amount) {
				LERROR(curlun,
				       "write %u @ %llu beyond end %llu\n",
				       amount, (unsigned long long)file_offset,
				       (unsigned long long)curlun->file_length);
				amount = curlun->file_length - file_offset;
			}

			/* Don't accept excess data.  The spec doesn't say
			 * what to do in this case.  We'll ignore the error.
			 */
			amount = min(amount, bh->bulk_out_intended_length);

			/* Don't write a partial block */
			amount = round_down(amount, curlun->blksize);
			if (amount == 0)
				goto empty_write;

			/* Perform the write */
			file_offset_tmp = file_offset;
			nwritten = vfs_write(curlun->filp,
					     (char __user *)bh->buf,
					     amount, &file_offset_tmp);
			VLDBG(curlun, "file write %u @ %llu -> %d\n", amount,
			      (unsigned long long)file_offset, (int)nwritten);
			if (signal_pending(current))
				return -EINTR;		/* Interrupted! */

			if (nwritten < 0) {
				LDBG(curlun, "error in file write: %d\n",
				     (int)nwritten);
				nwritten = 0;
			} else if (nwritten < amount) {
				LDBG(curlun, "partial file write: %d/%u\n",
				     (int)nwritten, amount);
				nwritten = round_down(nwritten, curlun->blksize);
			}
			file_offset += nwritten;
			amount_left_to_write -= nwritten;
			common->residue -= nwritten;

			/* If an error occurred, report it and its position */
			if (nwritten < amount) {
				curlun->sense_data = SS_WRITE_ERROR;
				curlun->sense_data_info =
					file_offset >> curlun->blkbits;
				curlun->info_valid = 1;
				break;
			}

 empty_write:
			/* Did the host decide to stop early? */
			if (bh->outreq->actual < bh->bulk_out_intended_length) {
				common->short_packet_received = 1;
				break;
			}
			continue;
		}

		/* Wait for something to happen */
		rc = sleep_thread(common, false);
		if (rc)
			return rc;
	}

	return -EIO;		/* No default reply */
}


/*-------------------------------------------------------------------------*/

static int do_synchronize_cache(struct fsg_common *common)
{
	struct fsg_lun	*curlun = common->curlun;
	int		rc;

	/* We ignore the requested LBA and write out all file's
	 * dirty data buffers. */
	rc = fsg_lun_fsync_sub(curlun);
	if (rc)
		curlun->sense_data = SS_WRITE_ERROR;
	return 0;
}


/*-------------------------------------------------------------------------*/

static void invalidate_sub(struct fsg_lun *curlun)
{
	struct file	*filp = curlun->filp;
	struct inode	*inode = file_inode(filp);
	unsigned long	rc;

	rc = invalidate_mapping_pages(inode->i_mapping, 0, -1);
	VLDBG(curlun, "invalidate_mapping_pages -> %ld\n", rc);
}

static int do_verify(struct fsg_common *common)
{
	struct fsg_lun		*curlun = common->curlun;
	u32			lba;
	u32			verification_length;
	struct fsg_buffhd	*bh = common->next_buffhd_to_fill;
	loff_t			file_offset, file_offset_tmp;
	u32			amount_left;
	unsigned int		amount;
	ssize_t			nread;

	/*
	 * Get the starting Logical Block Address and check that it's
	 * not too big.
	 */
	lba = get_unaligned_be32(&common->cmnd[2]);
	if (lba >= curlun->num_sectors) {
		curlun->sense_data = SS_LOGICAL_BLOCK_ADDRESS_OUT_OF_RANGE;
		return -EINVAL;
	}

	/*
	 * We allow DPO (Disable Page Out = don't save data in the
	 * cache) but we don't implement it.
	 */
	if (common->cmnd[1] & ~0x10) {
		curlun->sense_data = SS_INVALID_FIELD_IN_CDB;
		return -EINVAL;
	}

	verification_length = get_unaligned_be16(&common->cmnd[7]);
	if (unlikely(verification_length == 0))
		return -EIO;		/* No default reply */

	/* Prepare to carry out the file verify */
	amount_left = verification_length << curlun->blkbits;
	file_offset = ((loff_t) lba) << curlun->blkbits;

	/* Write out all the dirty buffers before invalidating them */
	fsg_lun_fsync_sub(curlun);
	if (signal_pending(current))
		return -EINTR;

	invalidate_sub(curlun);
	if (signal_pending(current))
		return -EINTR;

	/* Just try to read the requested blocks */
	while (amount_left > 0) {
		/*
		 * Figure out how much we need to read:
		 * Try to read the remaining amount, but not more than
		 * the buffer size.
		 * And don't try to read past the end of the file.
		 */
		amount = min(amount_left, FSG_BUFLEN);
		amount = min((loff_t)amount,
			     curlun->file_length - file_offset);
		if (amount == 0) {
			curlun->sense_data =
					SS_LOGICAL_BLOCK_ADDRESS_OUT_OF_RANGE;
			curlun->sense_data_info =
				file_offset >> curlun->blkbits;
			curlun->info_valid = 1;
			break;
		}

		/* Perform the read */
		file_offset_tmp = file_offset;
		nread = vfs_read(curlun->filp,
				(char __user *) bh->buf,
				amount, &file_offset_tmp);
		VLDBG(curlun, "file read %u @ %llu -> %d\n", amount,
				(unsigned long long) file_offset,
				(int) nread);
		if (signal_pending(current))
			return -EINTR;

		if (nread < 0) {
			LDBG(curlun, "error in file verify: %d\n", (int)nread);
			nread = 0;
		} else if (nread < amount) {
			LDBG(curlun, "partial file verify: %d/%u\n",
			     (int)nread, amount);
			nread = round_down(nread, curlun->blksize);
		}
		if (nread == 0) {
			curlun->sense_data = SS_UNRECOVERED_READ_ERROR;
			curlun->sense_data_info =
				file_offset >> curlun->blkbits;
			curlun->info_valid = 1;
			break;
		}
		file_offset += nread;
		amount_left -= nread;
	}
	return 0;
}


/*-------------------------------------------------------------------------*/

static int do_inquiry(struct fsg_common *common, struct fsg_buffhd *bh)
{
	struct fsg_lun *curlun = common->curlun;
	u8	*buf = (u8 *) bh->buf;

	if (!curlun) {		/* Unsupported LUNs are okay */
		common->bad_lun_okay = 1;
		memset(buf, 0, 36);
		buf[0] = TYPE_NO_LUN;	/* Unsupported, no device-type */
		buf[4] = 31;		/* Additional length */
		return 36;
	}

	buf[0] = curlun->cdrom ? TYPE_ROM : TYPE_DISK;
	buf[1] = curlun->removable ? 0x80 : 0;
	buf[2] = 2;		/* ANSI SCSI level 2 */
	buf[3] = 2;		/* SCSI-2 INQUIRY data format */
	buf[4] = 31;		/* Additional length */
	buf[5] = 0;		/* No special options */
	buf[6] = 0;
	buf[7] = 0;
	memcpy(buf + 8, common->inquiry_string, sizeof common->inquiry_string);
	return 36;
}

static int do_request_sense(struct fsg_common *common, struct fsg_buffhd *bh)
{
	struct fsg_lun	*curlun = common->curlun;
	u8		*buf = (u8 *) bh->buf;
	u32		sd, sdinfo;
	int		valid;

	/*
	 * From the SCSI-2 spec., section 7.9 (Unit attention condition):
	 *
	 * If a REQUEST SENSE command is received from an initiator
	 * with a pending unit attention condition (before the target
	 * generates the contingent allegiance condition), then the
	 * target shall either:
	 *   a) report any pending sense data and preserve the unit
	 *	attention condition on the logical unit, or,
	 *   b) report the unit attention condition, may discard any
	 *	pending sense data, and clear the unit attention
	 *	condition on the logical unit for that initiator.
	 *
	 * FSG normally uses option a); enable this code to use option b).
	 */
#if 0
	if (curlun && curlun->unit_attention_data != SS_NO_SENSE) {
		curlun->sense_data = curlun->unit_attention_data;
		curlun->unit_attention_data = SS_NO_SENSE;
	}
#endif

	if (!curlun) {		/* Unsupported LUNs are okay */
		common->bad_lun_okay = 1;
		sd = SS_LOGICAL_UNIT_NOT_SUPPORTED;
		sdinfo = 0;
		valid = 0;
	} else {
		sd = curlun->sense_data;
		sdinfo = curlun->sense_data_info;
		valid = curlun->info_valid << 7;
		curlun->sense_data = SS_NO_SENSE;
		curlun->sense_data_info = 0;
		curlun->info_valid = 0;
	}

	memset(buf, 0, 18);
	buf[0] = valid | 0x70;			/* Valid, current error */
	buf[2] = SK(sd);
	put_unaligned_be32(sdinfo, &buf[3]);	/* Sense information */
	buf[7] = 18 - 8;			/* Additional sense length */
	buf[12] = ASC(sd);
	buf[13] = ASCQ(sd);
	return 18;
}

static int do_read_capacity(struct fsg_common *common, struct fsg_buffhd *bh)
{
	struct fsg_lun	*curlun = common->curlun;
	u32		lba = get_unaligned_be32(&common->cmnd[2]);
	int		pmi = common->cmnd[8];
	u8		*buf = (u8 *)bh->buf;

	/* Check the PMI and LBA fields */
	if (pmi > 1 || (pmi == 0 && lba != 0)) {
		curlun->sense_data = SS_INVALID_FIELD_IN_CDB;
		return -EINVAL;
	}

	put_unaligned_be32(curlun->num_sectors - 1, &buf[0]);
						/* Max logical block */
	put_unaligned_be32(curlun->blksize, &buf[4]);/* Block length */
	return 8;
}

static int do_read_header(struct fsg_common *common, struct fsg_buffhd *bh)
{
	struct fsg_lun	*curlun = common->curlun;
	int		msf = common->cmnd[1] & 0x02;
	u32		lba = get_unaligned_be32(&common->cmnd[2]);
	u8		*buf = (u8 *)bh->buf;

	if (common->cmnd[1] & ~0x02) {		/* Mask away MSF */
		curlun->sense_data = SS_INVALID_FIELD_IN_CDB;
		return -EINVAL;
	}
	if (lba >= curlun->num_sectors) {
		curlun->sense_data = SS_LOGICAL_BLOCK_ADDRESS_OUT_OF_RANGE;
		return -EINVAL;
	}

	memset(buf, 0, 8);
	buf[0] = 0x01;		/* 2048 bytes of user data, rest is EC */
	store_cdrom_address(&buf[4], msf, lba);
	return 8;
}

static int do_read_toc(struct fsg_common *common, struct fsg_buffhd *bh)
{
	struct fsg_lun	*curlun = common->curlun;
	int		msf = common->cmnd[1] & 0x02;
	int		start_track = common->cmnd[6];
	u8		*buf = (u8 *)bh->buf;

	if ((common->cmnd[1] & ~0x02) != 0 ||	/* Mask away MSF */
			start_track > 1) {
		curlun->sense_data = SS_INVALID_FIELD_IN_CDB;
		return -EINVAL;
	}

	memset(buf, 0, 20);
	buf[1] = (20-2);		/* TOC data length */
	buf[2] = 1;			/* First track number */
	buf[3] = 1;			/* Last track number */
	buf[5] = 0x16;			/* Data track, copying allowed */
	buf[6] = 0x01;			/* Only track is number 1 */
	store_cdrom_address(&buf[8], msf, 0);

	buf[13] = 0x16;			/* Lead-out track is data */
	buf[14] = 0xAA;			/* Lead-out track number */
	store_cdrom_address(&buf[16], msf, curlun->num_sectors);
	return 20;
}

static int do_mode_sense(struct fsg_common *common, struct fsg_buffhd *bh)
{
	struct fsg_lun	*curlun = common->curlun;
	int		mscmnd = common->cmnd[0];
	u8		*buf = (u8 *) bh->buf;
	u8		*buf0 = buf;
	int		pc, page_code;
	int		changeable_values, all_pages;
	int		valid_page = 0;
	int		len, limit;

	if ((common->cmnd[1] & ~0x08) != 0) {	/* Mask away DBD */
		curlun->sense_data = SS_INVALID_FIELD_IN_CDB;
		return -EINVAL;
	}
	pc = common->cmnd[2] >> 6;
	page_code = common->cmnd[2] & 0x3f;
	if (pc == 3) {
		curlun->sense_data = SS_SAVING_PARAMETERS_NOT_SUPPORTED;
		return -EINVAL;
	}
	changeable_values = (pc == 1);
	all_pages = (page_code == 0x3f);

	/*
	 * Write the mode parameter header.  Fixed values are: default
	 * medium type, no cache control (DPOFUA), and no block descriptors.
	 * The only variable value is the WriteProtect bit.  We will fill in
	 * the mode data length later.
	 */
	memset(buf, 0, 8);
	if (mscmnd == MODE_SENSE) {
		buf[2] = (curlun->ro ? 0x80 : 0x00);		/* WP, DPOFUA */
		buf += 4;
		limit = 255;
	} else {			/* MODE_SENSE_10 */
		buf[3] = (curlun->ro ? 0x80 : 0x00);		/* WP, DPOFUA */
		buf += 8;
		limit = 65535;		/* Should really be FSG_BUFLEN */
	}

	/* No block descriptors */

	/*
	 * The mode pages, in numerical order.  The only page we support
	 * is the Caching page.
	 */
	if (page_code == 0x08 || all_pages) {
		valid_page = 1;
		buf[0] = 0x08;		/* Page code */
		buf[1] = 10;		/* Page length */
		memset(buf+2, 0, 10);	/* None of the fields are changeable */

		if (!changeable_values) {
			buf[2] = 0x04;	/* Write cache enable, */
					/* Read cache not disabled */
					/* No cache retention priorities */
			put_unaligned_be16(0xffff, &buf[4]);
					/* Don't disable prefetch */
					/* Minimum prefetch = 0 */
			put_unaligned_be16(0xffff, &buf[8]);
					/* Maximum prefetch */
			put_unaligned_be16(0xffff, &buf[10]);
					/* Maximum prefetch ceiling */
		}
		buf += 12;
	}

	/*
	 * Check that a valid page was requested and the mode data length
	 * isn't too long.
	 */
	len = buf - buf0;
	if (!valid_page || len > limit) {
		curlun->sense_data = SS_INVALID_FIELD_IN_CDB;
		return -EINVAL;
	}

	/*  Store the mode data length */
	if (mscmnd == MODE_SENSE)
		buf0[0] = len - 1;
	else
		put_unaligned_be16(len - 2, buf0);
	return len;
}

static int do_start_stop(struct fsg_common *common)
{
	struct fsg_lun	*curlun = common->curlun;
	int		loej, start;

	if (!curlun) {
		return -EINVAL;
	} else if (!curlun->removable) {
		curlun->sense_data = SS_INVALID_COMMAND;
		return -EINVAL;
	} else if ((common->cmnd[1] & ~0x01) != 0 || /* Mask away Immed */
		   (common->cmnd[4] & ~0x03) != 0) { /* Mask LoEj, Start */
		curlun->sense_data = SS_INVALID_FIELD_IN_CDB;
		return -EINVAL;
	}

	loej  = common->cmnd[4] & 0x02;
	start = common->cmnd[4] & 0x01;

	/*
	 * Our emulation doesn't support mounting; the medium is
	 * available for use as soon as it is loaded.
	 */
	if (start) {
		if (!fsg_lun_is_open(curlun)) {
			curlun->sense_data = SS_MEDIUM_NOT_PRESENT;
			return -EINVAL;
		}
		return 0;
	}

	/* Are we allowed to unload the media? */
	if (curlun->prevent_medium_removal) {
		LDBG(curlun, "unload attempt prevented\n");
		curlun->sense_data = SS_MEDIUM_REMOVAL_PREVENTED;
		return -EINVAL;
	}

	if (!loej)
		return 0;

	up_read(&common->filesem);
	down_write(&common->filesem);
	fsg_lun_close(curlun);
	up_write(&common->filesem);
	down_read(&common->filesem);

	return 0;
}

static int do_prevent_allow(struct fsg_common *common)
{
	struct fsg_lun	*curlun = common->curlun;
	int		prevent;

	if (!common->curlun) {
		return -EINVAL;
	} else if (!common->curlun->removable) {
		common->curlun->sense_data = SS_INVALID_COMMAND;
		return -EINVAL;
	}

	prevent = common->cmnd[4] & 0x01;
	if ((common->cmnd[4] & ~0x01) != 0) {	/* Mask away Prevent */
		curlun->sense_data = SS_INVALID_FIELD_IN_CDB;
		return -EINVAL;
	}

	if (curlun->prevent_medium_removal && !prevent)
		fsg_lun_fsync_sub(curlun);
	curlun->prevent_medium_removal = prevent;
	return 0;
}

static int do_read_format_capacities(struct fsg_common *common,
			struct fsg_buffhd *bh)
{
	struct fsg_lun	*curlun = common->curlun;
	u8		*buf = (u8 *) bh->buf;

	buf[0] = buf[1] = buf[2] = 0;
	buf[3] = 8;	/* Only the Current/Maximum Capacity Descriptor */
	buf += 4;

	put_unaligned_be32(curlun->num_sectors, &buf[0]);
						/* Number of blocks */
	put_unaligned_be32(curlun->blksize, &buf[4]);/* Block length */
	buf[4] = 0x02;				/* Current capacity */
	return 12;
}

static int do_mode_select(struct fsg_common *common, struct fsg_buffhd *bh)
{
	struct fsg_lun	*curlun = common->curlun;

	/* We don't support MODE SELECT */
	if (curlun)
		curlun->sense_data = SS_INVALID_COMMAND;
	return -EINVAL;
}


/*-------------------------------------------------------------------------*/

static int halt_bulk_in_endpoint(struct fsg_dev *fsg)
{
	int	rc;

	rc = fsg_set_halt(fsg, fsg->bulk_in);
	if (rc == -EAGAIN)
		VDBG(fsg, "delayed bulk-in endpoint halt\n");
	while (rc != 0) {
		if (rc != -EAGAIN) {
			WARNING(fsg, "usb_ep_set_halt -> %d\n", rc);
			rc = 0;
			break;
		}

		/* Wait for a short time and then try again */
		if (msleep_interruptible(100) != 0)
			return -EINTR;
		rc = usb_ep_set_halt(fsg->bulk_in);
	}
	return rc;
}

static int wedge_bulk_in_endpoint(struct fsg_dev *fsg)
{
	int	rc;

	DBG(fsg, "bulk-in set wedge\n");
	rc = usb_ep_set_wedge(fsg->bulk_in);
	if (rc == -EAGAIN)
		VDBG(fsg, "delayed bulk-in endpoint wedge\n");
	while (rc != 0) {
		if (rc != -EAGAIN) {
			WARNING(fsg, "usb_ep_set_wedge -> %d\n", rc);
			rc = 0;
			break;
		}

		/* Wait for a short time and then try again */
		if (msleep_interruptible(100) != 0)
			return -EINTR;
		rc = usb_ep_set_wedge(fsg->bulk_in);
	}
	return rc;
}

static int throw_away_data(struct fsg_common *common)
{
	struct fsg_buffhd	*bh;
	u32			amount;
	int			rc;

	for (bh = common->next_buffhd_to_drain;
	     bh->state != BUF_STATE_EMPTY || common->usb_amount_left > 0;
	     bh = common->next_buffhd_to_drain) {

		/* Throw away the data in a filled buffer */
		if (bh->state == BUF_STATE_FULL) {
			smp_rmb();
			bh->state = BUF_STATE_EMPTY;
			common->next_buffhd_to_drain = bh->next;

			/* A short packet or an error ends everything */
			if (bh->outreq->actual < bh->bulk_out_intended_length ||
			    bh->outreq->status != 0) {
				raise_exception(common,
						FSG_STATE_ABORT_BULK_OUT);
				return -EINTR;
			}
			continue;
		}

		/* Try to submit another request if we need one */
		bh = common->next_buffhd_to_fill;
		if (bh->state == BUF_STATE_EMPTY
		 && common->usb_amount_left > 0) {
			amount = min(common->usb_amount_left, FSG_BUFLEN);

			/*
			 * Except at the end of the transfer, amount will be
			 * equal to the buffer size, which is divisible by
			 * the bulk-out maxpacket size.
			 */
			set_bulk_out_req_length(common, bh, amount);
			if (!start_out_transfer(common, bh))
				/* Dunno what to do if common->fsg is NULL */
				return -EIO;
			common->next_buffhd_to_fill = bh->next;
			common->usb_amount_left -= amount;
			continue;
		}

		/* Otherwise wait for something to happen */
		rc = sleep_thread(common, true);
		if (rc)
			return rc;
	}
	return 0;
}

static int finish_reply(struct fsg_common *common)
{
	struct fsg_buffhd	*bh = common->next_buffhd_to_fill;
	int			rc = 0;

	switch (common->data_dir) {
	case DATA_DIR_NONE:
		break;			/* Nothing to send */

	/*
	 * If we don't know whether the host wants to read or write,
	 * this must be CB or CBI with an unknown command.  We mustn't
	 * try to send or receive any data.  So stall both bulk pipes
	 * if we can and wait for a reset.
	 */
	case DATA_DIR_UNKNOWN:
		if (!common->can_stall) {
			/* Nothing */
		} else if (fsg_is_set(common)) {
			fsg_set_halt(common->fsg, common->fsg->bulk_out);
			rc = halt_bulk_in_endpoint(common->fsg);
		} else {
			/* Don't know what to do if common->fsg is NULL */
			rc = -EIO;
		}
		break;

	/* All but the last buffer of data must have already been sent */
	case DATA_DIR_TO_HOST:
		if (common->data_size == 0) {
			/* Nothing to send */

		/* Don't know what to do if common->fsg is NULL */
		} else if (!fsg_is_set(common)) {
			rc = -EIO;

		/* If there's no residue, simply send the last buffer */
		} else if (common->residue == 0) {
			bh->inreq->zero = 0;
			if (!start_in_transfer(common, bh))
				return -EIO;
			common->next_buffhd_to_fill = bh->next;

		/*
		 * For Bulk-only, mark the end of the data with a short
		 * packet.  If we are allowed to stall, halt the bulk-in
		 * endpoint.  (Note: This violates the Bulk-Only Transport
		 * specification, which requires us to pad the data if we
		 * don't halt the endpoint.  Presumably nobody will mind.)
		 */
		} else {
			bh->inreq->zero = 1;
			if (!start_in_transfer(common, bh))
				rc = -EIO;
			common->next_buffhd_to_fill = bh->next;
			if (common->can_stall)
				rc = halt_bulk_in_endpoint(common->fsg);
		}
		break;

	/*
	 * We have processed all we want from the data the host has sent.
	 * There may still be outstanding bulk-out requests.
	 */
	case DATA_DIR_FROM_HOST:
		if (common->residue == 0) {
			/* Nothing to receive */

		/* Did the host stop sending unexpectedly early? */
		} else if (common->short_packet_received) {
			raise_exception(common, FSG_STATE_ABORT_BULK_OUT);
			rc = -EINTR;

		/*
		 * We haven't processed all the incoming data.  Even though
		 * we may be allowed to stall, doing so would cause a race.
		 * The controller may already have ACK'ed all the remaining
		 * bulk-out packets, in which case the host wouldn't see a
		 * STALL.  Not realizing the endpoint was halted, it wouldn't
		 * clear the halt -- leading to problems later on.
		 */
#if 0
		} else if (common->can_stall) {
			if (fsg_is_set(common))
				fsg_set_halt(common->fsg,
					     common->fsg->bulk_out);
			raise_exception(common, FSG_STATE_ABORT_BULK_OUT);
			rc = -EINTR;
#endif

		/*
		 * We can't stall.  Read in the excess data and throw it
		 * all away.
		 */
		} else {
			rc = throw_away_data(common);
		}
		break;
	}
	return rc;
}

static int send_status(struct fsg_common *common)
{
	struct fsg_lun		*curlun = common->curlun;
	struct fsg_buffhd	*bh;
	struct bulk_cs_wrap	*csw;
	int			rc;
	u8			status = US_BULK_STAT_OK;
	u32			sd, sdinfo = 0;

	/* Wait for the next buffer to become available */
	bh = common->next_buffhd_to_fill;
	while (bh->state != BUF_STATE_EMPTY) {
		rc = sleep_thread(common, true);
		if (rc)
			return rc;
	}

	if (curlun) {
		sd = curlun->sense_data;
		sdinfo = curlun->sense_data_info;
	} else if (common->bad_lun_okay)
		sd = SS_NO_SENSE;
	else
		sd = SS_LOGICAL_UNIT_NOT_SUPPORTED;

	if (common->phase_error) {
		DBG(common, "sending phase-error status\n");
		status = US_BULK_STAT_PHASE;
		sd = SS_INVALID_COMMAND;
	} else if (sd != SS_NO_SENSE) {
		DBG(common, "sending command-failure status\n");
		status = US_BULK_STAT_FAIL;
		VDBG(common, "  sense data: SK x%02x, ASC x%02x, ASCQ x%02x;"
				"  info x%x\n",
				SK(sd), ASC(sd), ASCQ(sd), sdinfo);
	}

	/* Store and send the Bulk-only CSW */
	csw = (void *)bh->buf;

	csw->Signature = cpu_to_le32(US_BULK_CS_SIGN);
	csw->Tag = common->tag;
	csw->Residue = cpu_to_le32(common->residue);
	csw->Status = status;

	bh->inreq->length = US_BULK_CS_WRAP_LEN;
	bh->inreq->zero = 0;
	if (!start_in_transfer(common, bh))
		/* Don't know what to do if common->fsg is NULL */
		return -EIO;

	common->next_buffhd_to_fill = bh->next;
	return 0;
}


/*-------------------------------------------------------------------------*/

/*
 * Check whether the command is properly formed and whether its data size
 * and direction agree with the values we already have.
 */
static int check_command(struct fsg_common *common, int cmnd_size,
			 enum data_direction data_dir, unsigned int mask,
			 int needs_medium, const char *name)
{
	int			i;
	unsigned int		lun = common->cmnd[1] >> 5;
	static const char	dirletter[4] = {'u', 'o', 'i', 'n'};
	char			hdlen[20];
	struct fsg_lun		*curlun;

	hdlen[0] = 0;
	if (common->data_dir != DATA_DIR_UNKNOWN)
		sprintf(hdlen, ", H%c=%u", dirletter[(int) common->data_dir],
			common->data_size);
	VDBG(common, "SCSI command: %s;  Dc=%d, D%c=%u;  Hc=%d%s\n",
	     name, cmnd_size, dirletter[(int) data_dir],
	     common->data_size_from_cmnd, common->cmnd_size, hdlen);

	/*
	 * We can't reply at all until we know the correct data direction
	 * and size.
	 */
	if (common->data_size_from_cmnd == 0)
		data_dir = DATA_DIR_NONE;
	if (common->data_size < common->data_size_from_cmnd) {
		/*
		 * Host data size < Device data size is a phase error.
		 * Carry out the command, but only transfer as much as
		 * we are allowed.
		 */
		common->data_size_from_cmnd = common->data_size;
		common->phase_error = 1;
	}
	common->residue = common->data_size;
	common->usb_amount_left = common->data_size;

	/* Conflicting data directions is a phase error */
	if (common->data_dir != data_dir && common->data_size_from_cmnd > 0) {
		common->phase_error = 1;
		return -EINVAL;
	}

	/* Verify the length of the command itself */
	if (cmnd_size != common->cmnd_size) {

		/*
		 * Special case workaround: There are plenty of buggy SCSI
		 * implementations. Many have issues with cbw->Length
		 * field passing a wrong command size. For those cases we
		 * always try to work around the problem by using the length
		 * sent by the host side provided it is at least as large
		 * as the correct command length.
		 * Examples of such cases would be MS-Windows, which issues
		 * REQUEST SENSE with cbw->Length == 12 where it should
		 * be 6, and xbox360 issuing INQUIRY, TEST UNIT READY and
		 * REQUEST SENSE with cbw->Length == 10 where it should
		 * be 6 as well.
		 */
		if (cmnd_size <= common->cmnd_size) {
			DBG(common, "%s is buggy! Expected length %d "
			    "but we got %d\n", name,
			    cmnd_size, common->cmnd_size);
			cmnd_size = common->cmnd_size;
		} else {
			common->phase_error = 1;
			return -EINVAL;
		}
	}

	/* Check that the LUN values are consistent */
	if (common->lun != lun)
		DBG(common, "using LUN %u from CBW, not LUN %u from CDB\n",
		    common->lun, lun);

	/* Check the LUN */
	curlun = common->curlun;
	if (curlun) {
		if (common->cmnd[0] != REQUEST_SENSE) {
			curlun->sense_data = SS_NO_SENSE;
			curlun->sense_data_info = 0;
			curlun->info_valid = 0;
		}
	} else {
		common->bad_lun_okay = 0;

		/*
		 * INQUIRY and REQUEST SENSE commands are explicitly allowed
		 * to use unsupported LUNs; all others may not.
		 */
		if (common->cmnd[0] != INQUIRY &&
		    common->cmnd[0] != REQUEST_SENSE) {
			DBG(common, "unsupported LUN %u\n", common->lun);
			return -EINVAL;
		}
	}

	/*
	 * If a unit attention condition exists, only INQUIRY and
	 * REQUEST SENSE commands are allowed; anything else must fail.
	 */
	if (curlun && curlun->unit_attention_data != SS_NO_SENSE &&
	    common->cmnd[0] != INQUIRY &&
	    common->cmnd[0] != REQUEST_SENSE) {
		curlun->sense_data = curlun->unit_attention_data;
		curlun->unit_attention_data = SS_NO_SENSE;
		return -EINVAL;
	}

	/* Check that only command bytes listed in the mask are non-zero */
	common->cmnd[1] &= 0x1f;			/* Mask away the LUN */
	for (i = 1; i < cmnd_size; ++i) {
		if (common->cmnd[i] && !(mask & (1 << i))) {
			if (curlun)
				curlun->sense_data = SS_INVALID_FIELD_IN_CDB;
			return -EINVAL;
		}
	}

	/* If the medium isn't mounted and the command needs to access
	 * it, return an error. */
	if (curlun && !fsg_lun_is_open(curlun) && needs_medium) {
		curlun->sense_data = SS_MEDIUM_NOT_PRESENT;
		return -EINVAL;
	}

	return 0;
}

/* wrapper of check_command for data size in blocks handling */
static int check_command_size_in_blocks(struct fsg_common *common,
		int cmnd_size, enum data_direction data_dir,
		unsigned int mask, int needs_medium, const char *name)
{
	if (common->curlun)
		common->data_size_from_cmnd <<= common->curlun->blkbits;
	return check_command(common, cmnd_size, data_dir,
			mask, needs_medium, name);
}

static int do_scsi_command(struct fsg_common *common)
{
	struct fsg_buffhd	*bh;
	int			rc;
	int			reply = -EINVAL;
	int			i;
	static char		unknown[16];

	dump_cdb(common);

	/* Wait for the next buffer to become available for data or status */
	bh = common->next_buffhd_to_fill;
	common->next_buffhd_to_drain = bh;
	while (bh->state != BUF_STATE_EMPTY) {
		rc = sleep_thread(common, true);
		if (rc)
			return rc;
	}
	common->phase_error = 0;
	common->short_packet_received = 0;

	down_read(&common->filesem);	/* We're using the backing file */
	switch (common->cmnd[0]) {

	case INQUIRY:
		common->data_size_from_cmnd = common->cmnd[4];
		reply = check_command(common, 6, DATA_DIR_TO_HOST,
				      (1<<4), 0,
				      "INQUIRY");
		if (reply == 0)
			reply = do_inquiry(common, bh);
		break;

	case MODE_SELECT:
		common->data_size_from_cmnd = common->cmnd[4];
		reply = check_command(common, 6, DATA_DIR_FROM_HOST,
				      (1<<1) | (1<<4), 0,
				      "MODE SELECT(6)");
		if (reply == 0)
			reply = do_mode_select(common, bh);
		break;

	case MODE_SELECT_10:
		common->data_size_from_cmnd =
			get_unaligned_be16(&common->cmnd[7]);
		reply = check_command(common, 10, DATA_DIR_FROM_HOST,
				      (1<<1) | (3<<7), 0,
				      "MODE SELECT(10)");
		if (reply == 0)
			reply = do_mode_select(common, bh);
		break;

	case MODE_SENSE:
		common->data_size_from_cmnd = common->cmnd[4];
		reply = check_command(common, 6, DATA_DIR_TO_HOST,
				      (1<<1) | (1<<2) | (1<<4), 0,
				      "MODE SENSE(6)");
		if (reply == 0)
			reply = do_mode_sense(common, bh);
		break;

	case MODE_SENSE_10:
		common->data_size_from_cmnd =
			get_unaligned_be16(&common->cmnd[7]);
		reply = check_command(common, 10, DATA_DIR_TO_HOST,
				      (1<<1) | (1<<2) | (3<<7), 0,
				      "MODE SENSE(10)");
		if (reply == 0)
			reply = do_mode_sense(common, bh);
		break;

	case ALLOW_MEDIUM_REMOVAL:
		common->data_size_from_cmnd = 0;
		reply = check_command(common, 6, DATA_DIR_NONE,
				      (1<<4), 0,
				      "PREVENT-ALLOW MEDIUM REMOVAL");
		if (reply == 0)
			reply = do_prevent_allow(common);
		break;

	case READ_6:
		i = common->cmnd[4];
		common->data_size_from_cmnd = (i == 0) ? 256 : i;
		reply = check_command_size_in_blocks(common, 6,
				      DATA_DIR_TO_HOST,
				      (7<<1) | (1<<4), 1,
				      "READ(6)");
		if (reply == 0)
			reply = do_read(common);
		break;

	case READ_10:
		common->data_size_from_cmnd =
				get_unaligned_be16(&common->cmnd[7]);
		reply = check_command_size_in_blocks(common, 10,
				      DATA_DIR_TO_HOST,
				      (1<<1) | (0xf<<2) | (3<<7), 1,
				      "READ(10)");
		if (reply == 0)
			reply = do_read(common);
		break;

	case READ_12:
		common->data_size_from_cmnd =
				get_unaligned_be32(&common->cmnd[6]);
		reply = check_command_size_in_blocks(common, 12,
				      DATA_DIR_TO_HOST,
				      (1<<1) | (0xf<<2) | (0xf<<6), 1,
				      "READ(12)");
		if (reply == 0)
			reply = do_read(common);
		break;

	case READ_CAPACITY:
		common->data_size_from_cmnd = 8;
		reply = check_command(common, 10, DATA_DIR_TO_HOST,
				      (0xf<<2) | (1<<8), 1,
				      "READ CAPACITY");
		if (reply == 0)
			reply = do_read_capacity(common, bh);
		break;

	case READ_HEADER:
		if (!common->curlun || !common->curlun->cdrom)
			goto unknown_cmnd;
		common->data_size_from_cmnd =
			get_unaligned_be16(&common->cmnd[7]);
		reply = check_command(common, 10, DATA_DIR_TO_HOST,
				      (3<<7) | (0x1f<<1), 1,
				      "READ HEADER");
		if (reply == 0)
			reply = do_read_header(common, bh);
		break;

	case READ_TOC:
		if (!common->curlun || !common->curlun->cdrom)
			goto unknown_cmnd;
		common->data_size_from_cmnd =
			get_unaligned_be16(&common->cmnd[7]);
		reply = check_command(common, 10, DATA_DIR_TO_HOST,
				      (7<<6) | (1<<1), 1,
				      "READ TOC");
		if (reply == 0)
			reply = do_read_toc(common, bh);
		break;

	case READ_FORMAT_CAPACITIES:
		common->data_size_from_cmnd =
			get_unaligned_be16(&common->cmnd[7]);
		reply = check_command(common, 10, DATA_DIR_TO_HOST,
				      (3<<7), 1,
				      "READ FORMAT CAPACITIES");
		if (reply == 0)
			reply = do_read_format_capacities(common, bh);
		break;

	case REQUEST_SENSE:
		common->data_size_from_cmnd = common->cmnd[4];
		reply = check_command(common, 6, DATA_DIR_TO_HOST,
				      (1<<4), 0,
				      "REQUEST SENSE");
		if (reply == 0)
			reply = do_request_sense(common, bh);
		break;

	case START_STOP:
		common->data_size_from_cmnd = 0;
		reply = check_command(common, 6, DATA_DIR_NONE,
				      (1<<1) | (1<<4), 0,
				      "START-STOP UNIT");
		if (reply == 0)
			reply = do_start_stop(common);
		break;

	case SYNCHRONIZE_CACHE:
		common->data_size_from_cmnd = 0;
		reply = check_command(common, 10, DATA_DIR_NONE,
				      (0xf<<2) | (3<<7), 1,
				      "SYNCHRONIZE CACHE");
		if (reply == 0)
			reply = do_synchronize_cache(common);
		break;

	case TEST_UNIT_READY:
		common->data_size_from_cmnd = 0;
		reply = check_command(common, 6, DATA_DIR_NONE,
				0, 1,
				"TEST UNIT READY");
		break;

	/*
	 * Although optional, this command is used by MS-Windows.  We
	 * support a minimal version: BytChk must be 0.
	 */
	case VERIFY:
		common->data_size_from_cmnd = 0;
		reply = check_command(common, 10, DATA_DIR_NONE,
				      (1<<1) | (0xf<<2) | (3<<7), 1,
				      "VERIFY");
		if (reply == 0)
			reply = do_verify(common);
		break;

	case WRITE_6:
		i = common->cmnd[4];
		common->data_size_from_cmnd = (i == 0) ? 256 : i;
		reply = check_command_size_in_blocks(common, 6,
				      DATA_DIR_FROM_HOST,
				      (7<<1) | (1<<4), 1,
				      "WRITE(6)");
		if (reply == 0)
			reply = do_write(common);
		break;

	case WRITE_10:
		common->data_size_from_cmnd =
				get_unaligned_be16(&common->cmnd[7]);
		reply = check_command_size_in_blocks(common, 10,
				      DATA_DIR_FROM_HOST,
				      (1<<1) | (0xf<<2) | (3<<7), 1,
				      "WRITE(10)");
		if (reply == 0)
			reply = do_write(common);
		break;

	case WRITE_12:
		common->data_size_from_cmnd =
				get_unaligned_be32(&common->cmnd[6]);
		reply = check_command_size_in_blocks(common, 12,
				      DATA_DIR_FROM_HOST,
				      (1<<1) | (0xf<<2) | (0xf<<6), 1,
				      "WRITE(12)");
		if (reply == 0)
			reply = do_write(common);
		break;

	/*
	 * Some mandatory commands that we recognize but don't implement.
	 * They don't mean much in this setting.  It's left as an exercise
	 * for anyone interested to implement RESERVE and RELEASE in terms
	 * of Posix locks.
	 */
	case FORMAT_UNIT:
	case RELEASE:
	case RESERVE:
	case SEND_DIAGNOSTIC:
		/* Fall through */

	default:
unknown_cmnd:
		common->data_size_from_cmnd = 0;
		sprintf(unknown, "Unknown x%02x", common->cmnd[0]);
		reply = check_command(common, common->cmnd_size,
				      DATA_DIR_UNKNOWN, ~0, 0, unknown);
		if (reply == 0) {
			common->curlun->sense_data = SS_INVALID_COMMAND;
			reply = -EINVAL;
		}
		break;
	}
	up_read(&common->filesem);

	if (reply == -EINTR || signal_pending(current))
		return -EINTR;

	/* Set up the single reply buffer for finish_reply() */
	if (reply == -EINVAL)
		reply = 0;		/* Error reply length */
	if (reply >= 0 && common->data_dir == DATA_DIR_TO_HOST) {
		reply = min((u32)reply, common->data_size_from_cmnd);
		bh->inreq->length = reply;
		bh->state = BUF_STATE_FULL;
		common->residue -= reply;
	}				/* Otherwise it's already set */

	return 0;
}


/*-------------------------------------------------------------------------*/

static int received_cbw(struct fsg_dev *fsg, struct fsg_buffhd *bh)
{
	struct usb_request	*req = bh->outreq;
	struct bulk_cb_wrap	*cbw = req->buf;
	struct fsg_common	*common = fsg->common;

	/* Was this a real packet?  Should it be ignored? */
	if (req->status || test_bit(IGNORE_BULK_OUT, &fsg->atomic_bitflags))
		return -EINVAL;

	/* Is the CBW valid? */
	if (req->actual != US_BULK_CB_WRAP_LEN ||
			cbw->Signature != cpu_to_le32(
				US_BULK_CB_SIGN)) {
		DBG(fsg, "invalid CBW: len %u sig 0x%x\n",
				req->actual,
				le32_to_cpu(cbw->Signature));

		/*
		 * The Bulk-only spec says we MUST stall the IN endpoint
		 * (6.6.1), so it's unavoidable.  It also says we must
		 * retain this state until the next reset, but there's
		 * no way to tell the controller driver it should ignore
		 * Clear-Feature(HALT) requests.
		 *
		 * We aren't required to halt the OUT endpoint; instead
		 * we can simply accept and discard any data received
		 * until the next reset.
		 */
		wedge_bulk_in_endpoint(fsg);
		set_bit(IGNORE_BULK_OUT, &fsg->atomic_bitflags);
		return -EINVAL;
	}

	/* Is the CBW meaningful? */
	if (cbw->Lun >= ARRAY_SIZE(common->luns) ||
	    cbw->Flags & ~US_BULK_FLAG_IN || cbw->Length <= 0 ||
	    cbw->Length > MAX_COMMAND_SIZE) {
		DBG(fsg, "non-meaningful CBW: lun = %u, flags = 0x%x, "
				"cmdlen %u\n",
				cbw->Lun, cbw->Flags, cbw->Length);

		/*
		 * We can do anything we want here, so let's stall the
		 * bulk pipes if we are allowed to.
		 */
		if (common->can_stall) {
			fsg_set_halt(fsg, fsg->bulk_out);
			halt_bulk_in_endpoint(fsg);
		}
		return -EINVAL;
	}

	/* Save the command for later */
	common->cmnd_size = cbw->Length;
	memcpy(common->cmnd, cbw->CDB, common->cmnd_size);
	if (cbw->Flags & US_BULK_FLAG_IN)
		common->data_dir = DATA_DIR_TO_HOST;
	else
		common->data_dir = DATA_DIR_FROM_HOST;
	common->data_size = le32_to_cpu(cbw->DataTransferLength);
	if (common->data_size == 0)
		common->data_dir = DATA_DIR_NONE;
	common->lun = cbw->Lun;
	if (common->lun < ARRAY_SIZE(common->luns))
		common->curlun = common->luns[common->lun];
	else
		common->curlun = NULL;
	common->tag = cbw->Tag;
	return 0;
}

static int get_next_command(struct fsg_common *common)
{
	struct fsg_buffhd	*bh;
	int			rc = 0;

	/* Wait for the next buffer to become available */
	bh = common->next_buffhd_to_fill;
	while (bh->state != BUF_STATE_EMPTY) {
		rc = sleep_thread(common, true);
		if (rc)
			return rc;
	}

	/* Queue a request to read a Bulk-only CBW */
	set_bulk_out_req_length(common, bh, US_BULK_CB_WRAP_LEN);
	if (!start_out_transfer(common, bh))
		/* Don't know what to do if common->fsg is NULL */
		return -EIO;

	/*
	 * We will drain the buffer in software, which means we
	 * can reuse it for the next filling.  No need to advance
	 * next_buffhd_to_fill.
	 */

	/* Wait for the CBW to arrive */
	while (bh->state != BUF_STATE_FULL) {
		rc = sleep_thread(common, true);
		if (rc)
			return rc;
	}
	smp_rmb();
	rc = fsg_is_set(common) ? received_cbw(common->fsg, bh) : -EIO;
	bh->state = BUF_STATE_EMPTY;

	return rc;
}


/*-------------------------------------------------------------------------*/

static int alloc_request(struct fsg_common *common, struct usb_ep *ep,
		struct usb_request **preq)
{
	*preq = usb_ep_alloc_request(ep, GFP_ATOMIC);
	if (*preq)
		return 0;
	ERROR(common, "can't allocate request for %s\n", ep->name);
	return -ENOMEM;
}

/* Reset interface setting and re-init endpoint state (toggle etc). */
static int do_set_interface(struct fsg_common *common, struct fsg_dev *new_fsg)
{
	struct fsg_dev *fsg;
	int i, rc = 0;

	if (common->running)
		DBG(common, "reset interface\n");

reset:
	/* Deallocate the requests */
	if (common->fsg) {
		fsg = common->fsg;

		for (i = 0; i < common->fsg_num_buffers; ++i) {
			struct fsg_buffhd *bh = &common->buffhds[i];

			if (bh->inreq) {
				usb_ep_free_request(fsg->bulk_in, bh->inreq);
				bh->inreq = NULL;
			}
			if (bh->outreq) {
				usb_ep_free_request(fsg->bulk_out, bh->outreq);
				bh->outreq = NULL;
			}
		}

		/* Disable the endpoints */
		if (fsg->bulk_in_enabled) {
			usb_ep_disable(fsg->bulk_in);
			fsg->bulk_in->driver_data = NULL;
			fsg->bulk_in_enabled = 0;
		}
		if (fsg->bulk_out_enabled) {
			usb_ep_disable(fsg->bulk_out);
			fsg->bulk_out->driver_data = NULL;
			fsg->bulk_out_enabled = 0;
		}

		common->fsg = NULL;
		wake_up(&common->fsg_wait);
	}

	common->running = 0;
	if (!new_fsg || rc)
		return rc;

	common->fsg = new_fsg;
	fsg = common->fsg;

	/* Enable the endpoints */
	rc = config_ep_by_speed(common->gadget, &(fsg->function), fsg->bulk_in);
	if (rc)
		goto reset;
	rc = usb_ep_enable(fsg->bulk_in);
	if (rc)
		goto reset;
	fsg->bulk_in->driver_data = common;
	fsg->bulk_in_enabled = 1;

	rc = config_ep_by_speed(common->gadget, &(fsg->function),
				fsg->bulk_out);
	if (rc)
		goto reset;
	rc = usb_ep_enable(fsg->bulk_out);
	if (rc)
		goto reset;
	fsg->bulk_out->driver_data = common;
	fsg->bulk_out_enabled = 1;
	common->bulk_out_maxpacket = usb_endpoint_maxp(fsg->bulk_out->desc);
	clear_bit(IGNORE_BULK_OUT, &fsg->atomic_bitflags);

	/* Allocate the requests */
	for (i = 0; i < common->fsg_num_buffers; ++i) {
		struct fsg_buffhd	*bh = &common->buffhds[i];

		rc = alloc_request(common, fsg->bulk_in, &bh->inreq);
		if (rc)
			goto reset;
		rc = alloc_request(common, fsg->bulk_out, &bh->outreq);
		if (rc)
			goto reset;
		bh->inreq->buf = bh->outreq->buf = bh->buf;
		bh->inreq->context = bh->outreq->context = bh;
		bh->inreq->complete = bulk_in_complete;
		bh->outreq->complete = bulk_out_complete;
	}

	common->running = 1;
	for (i = 0; i < ARRAY_SIZE(common->luns); ++i)
		if (common->luns[i])
			common->luns[i]->unit_attention_data =
				SS_RESET_OCCURRED;
	return rc;
}


/****************************** ALT CONFIGS ******************************/

static int fsg_set_alt(struct usb_function *f, unsigned intf, unsigned alt)
{
	struct fsg_dev *fsg = fsg_from_func(f);
	fsg->common->new_fsg = fsg;
	raise_exception(fsg->common, FSG_STATE_CONFIG_CHANGE);
	return USB_GADGET_DELAYED_STATUS;
}

static void fsg_disable(struct usb_function *f)
{
	struct fsg_dev *fsg = fsg_from_func(f);
	fsg->common->new_fsg = NULL;
	raise_exception(fsg->common, FSG_STATE_CONFIG_CHANGE);
}


/*-------------------------------------------------------------------------*/

static void handle_exception(struct fsg_common *common)
{
	siginfo_t		info;
	int			i;
	struct fsg_buffhd	*bh;
	enum fsg_state		old_state;
	struct fsg_lun		*curlun;
	unsigned int		exception_req_tag;

	/*
	 * Clear the existing signals.  Anything but SIGUSR1 is converted
	 * into a high-priority EXIT exception.
	 */
	for (;;) {
		int sig =
			dequeue_signal_lock(current, &current->blocked, &info);
		if (!sig)
			break;
		if (sig != SIGUSR1) {
			if (common->state < FSG_STATE_EXIT)
				DBG(common, "Main thread exiting on signal\n");
			raise_exception(common, FSG_STATE_EXIT);
		}
	}

	/* Cancel all the pending transfers */
	if (likely(common->fsg)) {
		for (i = 0; i < common->fsg_num_buffers; ++i) {
			bh = &common->buffhds[i];
			if (bh->inreq_busy)
				usb_ep_dequeue(common->fsg->bulk_in, bh->inreq);
			if (bh->outreq_busy)
				usb_ep_dequeue(common->fsg->bulk_out,
					       bh->outreq);
		}

		/* Wait until everything is idle */
		for (;;) {
			int num_active = 0;
			for (i = 0; i < common->fsg_num_buffers; ++i) {
				bh = &common->buffhds[i];
				num_active += bh->inreq_busy + bh->outreq_busy;
			}
			if (num_active == 0)
				break;
			if (sleep_thread(common, true))
				return;
		}

		/* Clear out the controller's fifos */
		if (common->fsg->bulk_in_enabled)
			usb_ep_fifo_flush(common->fsg->bulk_in);
		if (common->fsg->bulk_out_enabled)
			usb_ep_fifo_flush(common->fsg->bulk_out);
	}

	/*
	 * Reset the I/O buffer states and pointers, the SCSI
	 * state, and the exception.  Then invoke the handler.
	 */
	spin_lock_irq(&common->lock);

	for (i = 0; i < common->fsg_num_buffers; ++i) {
		bh = &common->buffhds[i];
		bh->state = BUF_STATE_EMPTY;
	}
	common->next_buffhd_to_fill = &common->buffhds[0];
	common->next_buffhd_to_drain = &common->buffhds[0];
	exception_req_tag = common->exception_req_tag;
	old_state = common->state;

	if (old_state == FSG_STATE_ABORT_BULK_OUT)
		common->state = FSG_STATE_STATUS_PHASE;
	else {
		for (i = 0; i < ARRAY_SIZE(common->luns); ++i) {
			curlun = common->luns[i];
			if (!curlun)
				continue;
			curlun->prevent_medium_removal = 0;
			curlun->sense_data = SS_NO_SENSE;
			curlun->unit_attention_data = SS_NO_SENSE;
			curlun->sense_data_info = 0;
			curlun->info_valid = 0;
		}
		common->state = FSG_STATE_IDLE;
	}
	spin_unlock_irq(&common->lock);

	/* Carry out any extra actions required for the exception */
	switch (old_state) {
	case FSG_STATE_ABORT_BULK_OUT:
		send_status(common);
		spin_lock_irq(&common->lock);
		if (common->state == FSG_STATE_STATUS_PHASE)
			common->state = FSG_STATE_IDLE;
		spin_unlock_irq(&common->lock);
		break;

	case FSG_STATE_RESET:
		/*
		 * In case we were forced against our will to halt a
		 * bulk endpoint, clear the halt now.  (The SuperH UDC
		 * requires this.)
		 */
		if (!fsg_is_set(common))
			break;
		if (test_and_clear_bit(IGNORE_BULK_OUT,
				       &common->fsg->atomic_bitflags))
			usb_ep_clear_halt(common->fsg->bulk_in);

		if (common->ep0_req_tag == exception_req_tag)
			ep0_queue(common);	/* Complete the status stage */

		/*
		 * Technically this should go here, but it would only be
		 * a waste of time.  Ditto for the INTERFACE_CHANGE and
		 * CONFIG_CHANGE cases.
		 */
		/* for (i = 0; i < common->ARRAY_SIZE(common->luns); ++i) */
		/*	if (common->luns[i]) */
		/*		common->luns[i]->unit_attention_data = */
		/*			SS_RESET_OCCURRED;  */
		break;

	case FSG_STATE_CONFIG_CHANGE:
		do_set_interface(common, common->new_fsg);
		if (common->new_fsg)
			usb_composite_setup_continue(common->cdev);
		break;

	case FSG_STATE_EXIT:
	case FSG_STATE_TERMINATED:
		do_set_interface(common, NULL);		/* Free resources */
		spin_lock_irq(&common->lock);
		common->state = FSG_STATE_TERMINATED;	/* Stop the thread */
		spin_unlock_irq(&common->lock);
		break;

	case FSG_STATE_INTERFACE_CHANGE:
	case FSG_STATE_DISCONNECT:
	case FSG_STATE_COMMAND_PHASE:
	case FSG_STATE_DATA_PHASE:
	case FSG_STATE_STATUS_PHASE:
	case FSG_STATE_IDLE:
		break;
	}
}


/*-------------------------------------------------------------------------*/

static int fsg_main_thread(void *common_)
{
	struct fsg_common	*common = common_;

	/*
	 * Allow the thread to be killed by a signal, but set the signal mask
	 * to block everything but INT, TERM, KILL, and USR1.
	 */
	allow_signal(SIGINT);
	allow_signal(SIGTERM);
	allow_signal(SIGKILL);
	allow_signal(SIGUSR1);

	/* Allow the thread to be frozen */
	set_freezable();

	/*
	 * Arrange for userspace references to be interpreted as kernel
	 * pointers.  That way we can pass a kernel pointer to a routine
	 * that expects a __user pointer and it will work okay.
	 */
	set_fs(get_ds());

	/* The main loop */
	while (common->state != FSG_STATE_TERMINATED) {
		if (exception_in_progress(common) || signal_pending(current)) {
			handle_exception(common);
			continue;
		}

		if (!common->running) {
			sleep_thread(common, true);
			continue;
		}

		if (get_next_command(common))
			continue;

		spin_lock_irq(&common->lock);
		if (!exception_in_progress(common))
			common->state = FSG_STATE_DATA_PHASE;
		spin_unlock_irq(&common->lock);

		if (do_scsi_command(common) || finish_reply(common))
			continue;

		spin_lock_irq(&common->lock);
		if (!exception_in_progress(common))
			common->state = FSG_STATE_STATUS_PHASE;
		spin_unlock_irq(&common->lock);

		if (send_status(common))
			continue;

		spin_lock_irq(&common->lock);
		if (!exception_in_progress(common))
			common->state = FSG_STATE_IDLE;
		spin_unlock_irq(&common->lock);
	}

	spin_lock_irq(&common->lock);
	common->thread_task = NULL;
	spin_unlock_irq(&common->lock);

	if (!common->ops || !common->ops->thread_exits
	 || common->ops->thread_exits(common) < 0) {
		int i;

		down_write(&common->filesem);
		for (i = 0; i < ARRAY_SIZE(common->luns); --i) {
			struct fsg_lun *curlun = common->luns[i];
			if (!curlun || !fsg_lun_is_open(curlun))
				continue;

			fsg_lun_close(curlun);
			curlun->unit_attention_data = SS_MEDIUM_NOT_PRESENT;
		}
		up_write(&common->filesem);
	}

	/* Let fsg_unbind() know the thread has exited */
	complete_and_exit(&common->thread_notifier, 0);
}


/*************************** DEVICE ATTRIBUTES ***************************/

static ssize_t ro_show(struct device *dev, struct device_attribute *attr, char *buf)
{
	struct fsg_lun		*curlun = fsg_lun_from_dev(dev);

	return fsg_show_ro(curlun, buf);
}

static ssize_t nofua_show(struct device *dev, struct device_attribute *attr,
			  char *buf)
{
	struct fsg_lun		*curlun = fsg_lun_from_dev(dev);

	return fsg_show_nofua(curlun, buf);
}

static ssize_t file_show(struct device *dev, struct device_attribute *attr,
			 char *buf)
{
	struct fsg_lun		*curlun = fsg_lun_from_dev(dev);
	struct rw_semaphore	*filesem = dev_get_drvdata(dev);

	return fsg_show_file(curlun, filesem, buf);
}

static ssize_t ro_store(struct device *dev, struct device_attribute *attr,
			const char *buf, size_t count)
{
	struct fsg_lun		*curlun = fsg_lun_from_dev(dev);
	struct rw_semaphore	*filesem = dev_get_drvdata(dev);

	return fsg_store_ro(curlun, filesem, buf, count);
}

static ssize_t nofua_store(struct device *dev, struct device_attribute *attr,
			   const char *buf, size_t count)
{
	struct fsg_lun		*curlun = fsg_lun_from_dev(dev);

	return fsg_store_nofua(curlun, buf, count);
}

static ssize_t file_store(struct device *dev, struct device_attribute *attr,
			  const char *buf, size_t count)
{
	struct fsg_lun		*curlun = fsg_lun_from_dev(dev);
	struct rw_semaphore	*filesem = dev_get_drvdata(dev);

	return fsg_store_file(curlun, filesem, buf, count);
}

static DEVICE_ATTR_RW(nofua);
/* mode wil be set in fsg_lun_attr_is_visible() */
static DEVICE_ATTR(ro, 0, ro_show, ro_store);
static DEVICE_ATTR(file, 0, file_show, file_store);

/****************************** FSG COMMON ******************************/

static void fsg_common_release(struct kref *ref);

static void fsg_lun_release(struct device *dev)
{
	/* Nothing needs to be done */
}

void fsg_common_get(struct fsg_common *common)
{
	kref_get(&common->ref);
}
EXPORT_SYMBOL_GPL(fsg_common_get);

void fsg_common_put(struct fsg_common *common)
{
	kref_put(&common->ref, fsg_common_release);
}
EXPORT_SYMBOL_GPL(fsg_common_put);

/* check if fsg_num_buffers is within a valid range */
static inline int fsg_num_buffers_validate(unsigned int fsg_num_buffers)
{
	if (fsg_num_buffers >= 2 && fsg_num_buffers <= 4)
		return 0;
	pr_err("fsg_num_buffers %u is out of range (%d to %d)\n",
	       fsg_num_buffers, 2, 4);
	return -EINVAL;
}

static struct fsg_common *fsg_common_setup(struct fsg_common *common)
{
	if (!common) {
		common = kzalloc(sizeof(*common), GFP_KERNEL);
		if (!common)
			return ERR_PTR(-ENOMEM);
		common->free_storage_on_release = 1;
	} else {
		common->free_storage_on_release = 0;
	}
	init_rwsem(&common->filesem);
	spin_lock_init(&common->lock);
	kref_init(&common->ref);
	init_completion(&common->thread_notifier);
	init_waitqueue_head(&common->fsg_wait);
	common->state = FSG_STATE_TERMINATED;
	memset(common->luns, 0, sizeof(common->luns));

	return common;
}

void fsg_common_set_sysfs(struct fsg_common *common, bool sysfs)
{
	common->sysfs = sysfs;
}
EXPORT_SYMBOL_GPL(fsg_common_set_sysfs);

static void _fsg_common_free_buffers(struct fsg_buffhd *buffhds, unsigned n)
{
	if (buffhds) {
		struct fsg_buffhd *bh = buffhds;
		while (n--) {
			kfree(bh->buf);
			++bh;
		}
		kfree(buffhds);
	}
}

int fsg_common_set_num_buffers(struct fsg_common *common, unsigned int n)
{
	struct fsg_buffhd *bh, *buffhds;
	int i, rc;

	rc = fsg_num_buffers_validate(n);
	if (rc != 0)
		return rc;

	buffhds = kcalloc(n, sizeof(*buffhds), GFP_KERNEL);
	if (!buffhds)
		return -ENOMEM;

	/* Data buffers cyclic list */
	bh = buffhds;
	i = n;
	goto buffhds_first_it;
	do {
		bh->next = bh + 1;
		++bh;
buffhds_first_it:
		bh->buf = kmalloc(FSG_BUFLEN, GFP_KERNEL);
		if (unlikely(!bh->buf))
			goto error_release;
	} while (--i);
	bh->next = buffhds;

	_fsg_common_free_buffers(common->buffhds, common->fsg_num_buffers);
	common->fsg_num_buffers = n;
	common->buffhds = buffhds;

	return 0;

error_release:
	/*
	 * "buf"s pointed to by heads after n - i are NULL
	 * so releasing them won't hurt
	 */
	_fsg_common_free_buffers(buffhds, n);

	return -ENOMEM;
}
EXPORT_SYMBOL_GPL(fsg_common_set_num_buffers);

void fsg_common_remove_lun(struct fsg_lun *lun)
{
	if (device_is_registered(&lun->dev))
		device_unregister(&lun->dev);
	fsg_lun_close(lun);
	kfree(lun);
}
EXPORT_SYMBOL_GPL(fsg_common_remove_lun);

static void _fsg_common_remove_luns(struct fsg_common *common, int n)
{
	int i;

	for (i = 0; i < n; ++i)
		if (common->luns[i]) {
			fsg_common_remove_lun(common->luns[i]);
			common->luns[i] = NULL;
		}
}

void fsg_common_remove_luns(struct fsg_common *common)
{
<<<<<<< HEAD
	_fsg_common_remove_luns(common, common->nluns);
}

void fsg_common_free_luns(struct fsg_common *common)
{
	fsg_common_remove_luns(common);
	kfree(common->luns);
	common->luns = NULL;
}
EXPORT_SYMBOL_GPL(fsg_common_free_luns);

int fsg_common_set_nluns(struct fsg_common *common, int nluns)
{
	struct fsg_lun **curlun;

	/* Find out how many LUNs there should be */
	if (nluns < 1 || nluns > FSG_MAX_LUNS) {
		pr_err("invalid number of LUNs: %u\n", nluns);
		return -EINVAL;
	}

	curlun = kcalloc(FSG_MAX_LUNS, sizeof(*curlun), GFP_KERNEL);
	if (unlikely(!curlun))
		return -ENOMEM;

	if (common->luns)
		fsg_common_free_luns(common);

	common->luns = curlun;
	common->nluns = nluns;

	return 0;
=======
	_fsg_common_remove_luns(common, ARRAY_SIZE(common->luns));
>>>>>>> 9fe8ecca
}
EXPORT_SYMBOL_GPL(fsg_common_remove_luns);

void fsg_common_set_ops(struct fsg_common *common,
			const struct fsg_operations *ops)
{
	common->ops = ops;
}
EXPORT_SYMBOL_GPL(fsg_common_set_ops);

void fsg_common_free_buffers(struct fsg_common *common)
{
	_fsg_common_free_buffers(common->buffhds, common->fsg_num_buffers);
	common->buffhds = NULL;
}
EXPORT_SYMBOL_GPL(fsg_common_free_buffers);

int fsg_common_set_cdev(struct fsg_common *common,
			 struct usb_composite_dev *cdev, bool can_stall)
{
	struct usb_string *us;

	common->gadget = cdev->gadget;
	common->ep0 = cdev->gadget->ep0;
	common->ep0req = cdev->req;
	common->cdev = cdev;

	us = usb_gstrings_attach(cdev, fsg_strings_array,
				 ARRAY_SIZE(fsg_strings));
	if (IS_ERR(us))
		return PTR_ERR(us);

	fsg_intf_desc.iInterface = us[FSG_STRING_INTERFACE].id;

	/*
	 * Some peripheral controllers are known not to be able to
	 * halt bulk endpoints correctly.  If one of them is present,
	 * disable stalls.
	 */
	common->can_stall = can_stall &&
			gadget_is_stall_supported(common->gadget);

	return 0;
}
EXPORT_SYMBOL_GPL(fsg_common_set_cdev);

static struct attribute *fsg_lun_dev_attrs[] = {
	&dev_attr_ro.attr,
	&dev_attr_file.attr,
	&dev_attr_nofua.attr,
	NULL
};

static umode_t fsg_lun_dev_is_visible(struct kobject *kobj,
				      struct attribute *attr, int idx)
{
	struct device *dev = kobj_to_dev(kobj);
	struct fsg_lun *lun = fsg_lun_from_dev(dev);

	if (attr == &dev_attr_ro.attr)
		return lun->cdrom ? S_IRUGO : (S_IWUSR | S_IRUGO);
	if (attr == &dev_attr_file.attr)
		return lun->removable ? (S_IWUSR | S_IRUGO) : S_IRUGO;
	return attr->mode;
}

static const struct attribute_group fsg_lun_dev_group = {
	.attrs = fsg_lun_dev_attrs,
	.is_visible = fsg_lun_dev_is_visible,
};

static const struct attribute_group *fsg_lun_dev_groups[] = {
	&fsg_lun_dev_group,
	NULL
};

int fsg_common_create_lun(struct fsg_common *common, struct fsg_lun_config *cfg,
			  unsigned int id, const char *name,
			  const char **name_pfx)
{
	struct fsg_lun *lun;
	char *pathbuf, *p;
	int rc = -ENOMEM;

	if (id >= ARRAY_SIZE(common->luns))
		return -ENODEV;

	if (common->luns[id])
		return -EBUSY;

	if (!cfg->filename && !cfg->removable) {
		pr_err("no file given for LUN%d\n", id);
		return -EINVAL;
	}

	lun = kzalloc(sizeof(*lun), GFP_KERNEL);
	if (!lun)
		return -ENOMEM;

	lun->name_pfx = name_pfx;

	lun->cdrom = !!cfg->cdrom;
	lun->ro = cfg->cdrom || cfg->ro;
	lun->initially_ro = lun->ro;
	lun->removable = !!cfg->removable;

	if (!common->sysfs) {
		/* we DON'T own the name!*/
		lun->name = name;
	} else {
		lun->dev.release = fsg_lun_release;
		lun->dev.parent = &common->gadget->dev;
		lun->dev.groups = fsg_lun_dev_groups;
		dev_set_drvdata(&lun->dev, &common->filesem);
		dev_set_name(&lun->dev, "%s", name);
		lun->name = dev_name(&lun->dev);

		rc = device_register(&lun->dev);
		if (rc) {
			pr_info("failed to register LUN%d: %d\n", id, rc);
			put_device(&lun->dev);
			goto error_sysfs;
		}
	}

	common->luns[id] = lun;

	if (cfg->filename) {
		rc = fsg_lun_open(lun, cfg->filename);
		if (rc)
			goto error_lun;
	}

	pathbuf = kmalloc(PATH_MAX, GFP_KERNEL);
	p = "(no medium)";
	if (fsg_lun_is_open(lun)) {
		p = "(error)";
		if (pathbuf) {
			p = file_path(lun->filp, pathbuf, PATH_MAX);
			if (IS_ERR(p))
				p = "(error)";
		}
	}
	pr_info("LUN: %s%s%sfile: %s\n",
	      lun->removable ? "removable " : "",
	      lun->ro ? "read only " : "",
	      lun->cdrom ? "CD-ROM " : "",
	      p);
	kfree(pathbuf);

	return 0;

error_lun:
	if (device_is_registered(&lun->dev))
		device_unregister(&lun->dev);
	fsg_lun_close(lun);
	common->luns[id] = NULL;
error_sysfs:
	kfree(lun);
	return rc;
}
EXPORT_SYMBOL_GPL(fsg_common_create_lun);

int fsg_common_create_luns(struct fsg_common *common, struct fsg_config *cfg)
{
	char buf[8]; /* enough for 100000000 different numbers, decimal */
	int i, rc;

	fsg_common_remove_luns(common);

	for (i = 0; i < cfg->nluns; ++i) {
		snprintf(buf, sizeof(buf), "lun%d", i);
		rc = fsg_common_create_lun(common, &cfg->luns[i], i, buf, NULL);
		if (rc)
			goto fail;
	}

	pr_info("Number of LUNs=%d\n", cfg->nluns);

	return 0;

fail:
	_fsg_common_remove_luns(common, i);
	return rc;
}
EXPORT_SYMBOL_GPL(fsg_common_create_luns);

void fsg_common_set_inquiry_string(struct fsg_common *common, const char *vn,
				   const char *pn)
{
	int i;

	/* Prepare inquiryString */
	i = get_default_bcdDevice();
	snprintf(common->inquiry_string, sizeof(common->inquiry_string),
		 "%-8s%-16s%04x", vn ?: "Linux",
		 /* Assume product name dependent on the first LUN */
		 pn ?: ((*common->luns)->cdrom
		     ? "File-CD Gadget"
		     : "File-Stor Gadget"),
		 i);
}
EXPORT_SYMBOL_GPL(fsg_common_set_inquiry_string);

int fsg_common_run_thread(struct fsg_common *common)
{
	common->state = FSG_STATE_IDLE;
	/* Tell the thread to start working */
	common->thread_task =
		kthread_create(fsg_main_thread, common, "file-storage");
	if (IS_ERR(common->thread_task)) {
		common->state = FSG_STATE_TERMINATED;
		return PTR_ERR(common->thread_task);
	}

	DBG(common, "I/O thread pid: %d\n", task_pid_nr(common->thread_task));

	wake_up_process(common->thread_task);

	return 0;
}
EXPORT_SYMBOL_GPL(fsg_common_run_thread);

static void fsg_common_release(struct kref *ref)
{
	struct fsg_common *common = container_of(ref, struct fsg_common, ref);
	int i;

	/* If the thread isn't already dead, tell it to exit now */
	if (common->state != FSG_STATE_TERMINATED) {
		raise_exception(common, FSG_STATE_EXIT);
		wait_for_completion(&common->thread_notifier);
	}

	for (i = 0; i < ARRAY_SIZE(common->luns); ++i) {
		struct fsg_lun *lun = common->luns[i];
		if (!lun)
			continue;
		fsg_lun_close(lun);
		if (device_is_registered(&lun->dev))
			device_unregister(&lun->dev);
		kfree(lun);
	}

	_fsg_common_free_buffers(common->buffhds, common->fsg_num_buffers);
	if (common->free_storage_on_release)
		kfree(common);
}


/*-------------------------------------------------------------------------*/

static int fsg_bind(struct usb_configuration *c, struct usb_function *f)
{
	struct fsg_dev		*fsg = fsg_from_func(f);
	struct fsg_common	*common = fsg->common;
	struct usb_gadget	*gadget = c->cdev->gadget;
	int			i;
	struct usb_ep		*ep;
	unsigned		max_burst;
	int			ret;
	struct fsg_opts		*opts;

	/* Don't allow to bind if we don't have at least one LUN */
	ret = _fsg_common_get_max_lun(common);
	if (ret < 0) {
		pr_err("There should be at least one LUN.\n");
		return -EINVAL;
	}

	opts = fsg_opts_from_func_inst(f->fi);
	if (!opts->no_configfs) {
		ret = fsg_common_set_cdev(fsg->common, c->cdev,
					  fsg->common->can_stall);
		if (ret)
			return ret;
		fsg_common_set_inquiry_string(fsg->common, NULL, NULL);
		ret = fsg_common_run_thread(fsg->common);
		if (ret)
			return ret;
	}

	fsg->gadget = gadget;

	/* New interface */
	i = usb_interface_id(c, f);
	if (i < 0)
		goto fail;
	fsg_intf_desc.bInterfaceNumber = i;
	fsg->interface_number = i;

	/* Find all the endpoints we will use */
	ep = usb_ep_autoconfig(gadget, &fsg_fs_bulk_in_desc);
	if (!ep)
		goto autoconf_fail;
	ep->driver_data = fsg->common;	/* claim the endpoint */
	fsg->bulk_in = ep;

	ep = usb_ep_autoconfig(gadget, &fsg_fs_bulk_out_desc);
	if (!ep)
		goto autoconf_fail;
	ep->driver_data = fsg->common;	/* claim the endpoint */
	fsg->bulk_out = ep;

	/* Assume endpoint addresses are the same for both speeds */
	fsg_hs_bulk_in_desc.bEndpointAddress =
		fsg_fs_bulk_in_desc.bEndpointAddress;
	fsg_hs_bulk_out_desc.bEndpointAddress =
		fsg_fs_bulk_out_desc.bEndpointAddress;

	/* Calculate bMaxBurst, we know packet size is 1024 */
	max_burst = min_t(unsigned, FSG_BUFLEN / 1024, 15);

	fsg_ss_bulk_in_desc.bEndpointAddress =
		fsg_fs_bulk_in_desc.bEndpointAddress;
	fsg_ss_bulk_in_comp_desc.bMaxBurst = max_burst;

	fsg_ss_bulk_out_desc.bEndpointAddress =
		fsg_fs_bulk_out_desc.bEndpointAddress;
	fsg_ss_bulk_out_comp_desc.bMaxBurst = max_burst;

	ret = usb_assign_descriptors(f, fsg_fs_function, fsg_hs_function,
			fsg_ss_function);
	if (ret)
		goto autoconf_fail;

	return 0;

autoconf_fail:
	ERROR(fsg, "unable to autoconfigure all endpoints\n");
	i = -ENOTSUPP;
fail:
	/* terminate the thread */
	if (fsg->common->state != FSG_STATE_TERMINATED) {
		raise_exception(fsg->common, FSG_STATE_EXIT);
		wait_for_completion(&fsg->common->thread_notifier);
	}
	return i;
}

/****************************** ALLOCATE FUNCTION *************************/

static void fsg_unbind(struct usb_configuration *c, struct usb_function *f)
{
	struct fsg_dev		*fsg = fsg_from_func(f);
	struct fsg_common	*common = fsg->common;

	DBG(fsg, "unbind\n");
	if (fsg->common->fsg == fsg) {
		fsg->common->new_fsg = NULL;
		raise_exception(fsg->common, FSG_STATE_CONFIG_CHANGE);
		/* FIXME: make interruptible or killable somehow? */
		wait_event(common->fsg_wait, common->fsg != fsg);
	}

	usb_free_all_descriptors(&fsg->function);
}

static inline struct fsg_lun_opts *to_fsg_lun_opts(struct config_item *item)
{
	return container_of(to_config_group(item), struct fsg_lun_opts, group);
}

static inline struct fsg_opts *to_fsg_opts(struct config_item *item)
{
	return container_of(to_config_group(item), struct fsg_opts,
			    func_inst.group);
}

CONFIGFS_ATTR_STRUCT(fsg_lun_opts);
CONFIGFS_ATTR_OPS(fsg_lun_opts);

static void fsg_lun_attr_release(struct config_item *item)
{
	struct fsg_lun_opts *lun_opts;

	lun_opts = to_fsg_lun_opts(item);
	kfree(lun_opts);
}

static struct configfs_item_operations fsg_lun_item_ops = {
	.release		= fsg_lun_attr_release,
	.show_attribute		= fsg_lun_opts_attr_show,
	.store_attribute	= fsg_lun_opts_attr_store,
};

static ssize_t fsg_lun_opts_file_show(struct fsg_lun_opts *opts, char *page)
{
	struct fsg_opts *fsg_opts;

	fsg_opts = to_fsg_opts(opts->group.cg_item.ci_parent);

	return fsg_show_file(opts->lun, &fsg_opts->common->filesem, page);
}

static ssize_t fsg_lun_opts_file_store(struct fsg_lun_opts *opts,
				       const char *page, size_t len)
{
	struct fsg_opts *fsg_opts;

	fsg_opts = to_fsg_opts(opts->group.cg_item.ci_parent);

	return fsg_store_file(opts->lun, &fsg_opts->common->filesem, page, len);
}

static struct fsg_lun_opts_attribute fsg_lun_opts_file =
	__CONFIGFS_ATTR(file, S_IRUGO | S_IWUSR, fsg_lun_opts_file_show,
			fsg_lun_opts_file_store);

static ssize_t fsg_lun_opts_ro_show(struct fsg_lun_opts *opts, char *page)
{
	return fsg_show_ro(opts->lun, page);
}

static ssize_t fsg_lun_opts_ro_store(struct fsg_lun_opts *opts,
				       const char *page, size_t len)
{
	struct fsg_opts *fsg_opts;

	fsg_opts = to_fsg_opts(opts->group.cg_item.ci_parent);

	return fsg_store_ro(opts->lun, &fsg_opts->common->filesem, page, len);
}

static struct fsg_lun_opts_attribute fsg_lun_opts_ro =
	__CONFIGFS_ATTR(ro, S_IRUGO | S_IWUSR, fsg_lun_opts_ro_show,
			fsg_lun_opts_ro_store);

static ssize_t fsg_lun_opts_removable_show(struct fsg_lun_opts *opts,
					   char *page)
{
	return fsg_show_removable(opts->lun, page);
}

static ssize_t fsg_lun_opts_removable_store(struct fsg_lun_opts *opts,
				       const char *page, size_t len)
{
	return fsg_store_removable(opts->lun, page, len);
}

static struct fsg_lun_opts_attribute fsg_lun_opts_removable =
	__CONFIGFS_ATTR(removable, S_IRUGO | S_IWUSR,
			fsg_lun_opts_removable_show,
			fsg_lun_opts_removable_store);

static ssize_t fsg_lun_opts_cdrom_show(struct fsg_lun_opts *opts, char *page)
{
	return fsg_show_cdrom(opts->lun, page);
}

static ssize_t fsg_lun_opts_cdrom_store(struct fsg_lun_opts *opts,
				       const char *page, size_t len)
{
	struct fsg_opts *fsg_opts;

	fsg_opts = to_fsg_opts(opts->group.cg_item.ci_parent);

	return fsg_store_cdrom(opts->lun, &fsg_opts->common->filesem, page,
			       len);
}

static struct fsg_lun_opts_attribute fsg_lun_opts_cdrom =
	__CONFIGFS_ATTR(cdrom, S_IRUGO | S_IWUSR, fsg_lun_opts_cdrom_show,
			fsg_lun_opts_cdrom_store);

static ssize_t fsg_lun_opts_nofua_show(struct fsg_lun_opts *opts, char *page)
{
	return fsg_show_nofua(opts->lun, page);
}

static ssize_t fsg_lun_opts_nofua_store(struct fsg_lun_opts *opts,
				       const char *page, size_t len)
{
	return fsg_store_nofua(opts->lun, page, len);
}

static struct fsg_lun_opts_attribute fsg_lun_opts_nofua =
	__CONFIGFS_ATTR(nofua, S_IRUGO | S_IWUSR, fsg_lun_opts_nofua_show,
			fsg_lun_opts_nofua_store);

static struct configfs_attribute *fsg_lun_attrs[] = {
	&fsg_lun_opts_file.attr,
	&fsg_lun_opts_ro.attr,
	&fsg_lun_opts_removable.attr,
	&fsg_lun_opts_cdrom.attr,
	&fsg_lun_opts_nofua.attr,
	NULL,
};

static struct config_item_type fsg_lun_type = {
	.ct_item_ops	= &fsg_lun_item_ops,
	.ct_attrs	= fsg_lun_attrs,
	.ct_owner	= THIS_MODULE,
};

static struct config_group *fsg_lun_make(struct config_group *group,
					 const char *name)
{
	struct fsg_lun_opts *opts;
	struct fsg_opts *fsg_opts;
	struct fsg_lun_config config;
	char *num_str;
	u8 num;
	int ret;

	num_str = strchr(name, '.');
	if (!num_str) {
		pr_err("Unable to locate . in LUN.NUMBER\n");
		return ERR_PTR(-EINVAL);
	}
	num_str++;

	ret = kstrtou8(num_str, 0, &num);
	if (ret)
		return ERR_PTR(ret);

	fsg_opts = to_fsg_opts(&group->cg_item);
	if (num >= FSG_MAX_LUNS)
		return ERR_PTR(-ERANGE);

	mutex_lock(&fsg_opts->lock);
	if (fsg_opts->refcnt || fsg_opts->common->luns[num]) {
		ret = -EBUSY;
		goto out;
	}

	opts = kzalloc(sizeof(*opts), GFP_KERNEL);
	if (!opts) {
		ret = -ENOMEM;
		goto out;
	}

	memset(&config, 0, sizeof(config));
	config.removable = true;

	ret = fsg_common_create_lun(fsg_opts->common, &config, num, name,
				    (const char **)&group->cg_item.ci_name);
	if (ret) {
		kfree(opts);
		goto out;
	}
	opts->lun = fsg_opts->common->luns[num];
	opts->lun_id = num;
	mutex_unlock(&fsg_opts->lock);

	config_group_init_type_name(&opts->group, name, &fsg_lun_type);

	return &opts->group;
out:
	mutex_unlock(&fsg_opts->lock);
	return ERR_PTR(ret);
}

static void fsg_lun_drop(struct config_group *group, struct config_item *item)
{
	struct fsg_lun_opts *lun_opts;
	struct fsg_opts *fsg_opts;

	lun_opts = to_fsg_lun_opts(item);
	fsg_opts = to_fsg_opts(&group->cg_item);

	mutex_lock(&fsg_opts->lock);
	if (fsg_opts->refcnt) {
		struct config_item *gadget;

		gadget = group->cg_item.ci_parent->ci_parent;
		unregister_gadget_item(gadget);
	}

	fsg_common_remove_lun(lun_opts->lun);
	fsg_opts->common->luns[lun_opts->lun_id] = NULL;
	lun_opts->lun_id = 0;
	mutex_unlock(&fsg_opts->lock);

	config_item_put(item);
}

CONFIGFS_ATTR_STRUCT(fsg_opts);
CONFIGFS_ATTR_OPS(fsg_opts);

static void fsg_attr_release(struct config_item *item)
{
	struct fsg_opts *opts = to_fsg_opts(item);

	usb_put_function_instance(&opts->func_inst);
}

static struct configfs_item_operations fsg_item_ops = {
	.release		= fsg_attr_release,
	.show_attribute		= fsg_opts_attr_show,
	.store_attribute	= fsg_opts_attr_store,
};

static ssize_t fsg_opts_stall_show(struct fsg_opts *opts, char *page)
{
	int result;

	mutex_lock(&opts->lock);
	result = sprintf(page, "%d", opts->common->can_stall);
	mutex_unlock(&opts->lock);

	return result;
}

static ssize_t fsg_opts_stall_store(struct fsg_opts *opts, const char *page,
				    size_t len)
{
	int ret;
	bool stall;

	mutex_lock(&opts->lock);

	if (opts->refcnt) {
		mutex_unlock(&opts->lock);
		return -EBUSY;
	}

	ret = strtobool(page, &stall);
	if (!ret) {
		opts->common->can_stall = stall;
		ret = len;
	}

	mutex_unlock(&opts->lock);

	return ret;
}

static struct fsg_opts_attribute fsg_opts_stall =
	__CONFIGFS_ATTR(stall, S_IRUGO | S_IWUSR, fsg_opts_stall_show,
			fsg_opts_stall_store);

#ifdef CONFIG_USB_GADGET_DEBUG_FILES
static ssize_t fsg_opts_num_buffers_show(struct fsg_opts *opts, char *page)
{
	int result;

	mutex_lock(&opts->lock);
	result = sprintf(page, "%d", opts->common->fsg_num_buffers);
	mutex_unlock(&opts->lock);

	return result;
}

static ssize_t fsg_opts_num_buffers_store(struct fsg_opts *opts,
					  const char *page, size_t len)
{
	int ret;
	u8 num;

	mutex_lock(&opts->lock);
	if (opts->refcnt) {
		ret = -EBUSY;
		goto end;
	}
	ret = kstrtou8(page, 0, &num);
	if (ret)
		goto end;

	ret = fsg_num_buffers_validate(num);
	if (ret)
		goto end;

	fsg_common_set_num_buffers(opts->common, num);
	ret = len;

end:
	mutex_unlock(&opts->lock);
	return ret;
}

static struct fsg_opts_attribute fsg_opts_num_buffers =
	__CONFIGFS_ATTR(num_buffers, S_IRUGO | S_IWUSR,
			fsg_opts_num_buffers_show,
			fsg_opts_num_buffers_store);

#endif

static struct configfs_attribute *fsg_attrs[] = {
	&fsg_opts_stall.attr,
#ifdef CONFIG_USB_GADGET_DEBUG_FILES
	&fsg_opts_num_buffers.attr,
#endif
	NULL,
};

static struct configfs_group_operations fsg_group_ops = {
	.make_group	= fsg_lun_make,
	.drop_item	= fsg_lun_drop,
};

static struct config_item_type fsg_func_type = {
	.ct_item_ops	= &fsg_item_ops,
	.ct_group_ops	= &fsg_group_ops,
	.ct_attrs	= fsg_attrs,
	.ct_owner	= THIS_MODULE,
};

static void fsg_free_inst(struct usb_function_instance *fi)
{
	struct fsg_opts *opts;

	opts = fsg_opts_from_func_inst(fi);
	fsg_common_put(opts->common);
	kfree(opts);
}

static struct usb_function_instance *fsg_alloc_inst(void)
{
	struct fsg_opts *opts;
	struct fsg_lun_config config;
	int rc;

	opts = kzalloc(sizeof(*opts), GFP_KERNEL);
	if (!opts)
		return ERR_PTR(-ENOMEM);
	mutex_init(&opts->lock);
	opts->func_inst.free_func_inst = fsg_free_inst;
	opts->common = fsg_common_setup(opts->common);
	if (IS_ERR(opts->common)) {
		rc = PTR_ERR(opts->common);
		goto release_opts;
	}

	rc = fsg_common_set_num_buffers(opts->common,
					CONFIG_USB_GADGET_STORAGE_NUM_BUFFERS);
	if (rc)
		goto release_opts;

	pr_info(FSG_DRIVER_DESC ", version: " FSG_DRIVER_VERSION "\n");

	memset(&config, 0, sizeof(config));
	config.removable = true;
	rc = fsg_common_create_lun(opts->common, &config, 0, "lun.0",
			(const char **)&opts->func_inst.group.cg_item.ci_name);
	if (rc)
		goto release_buffers;

	opts->lun0.lun = opts->common->luns[0];
	opts->lun0.lun_id = 0;
	config_group_init_type_name(&opts->lun0.group, "lun.0", &fsg_lun_type);
	opts->default_groups[0] = &opts->lun0.group;
	opts->func_inst.group.default_groups = opts->default_groups;

	config_group_init_type_name(&opts->func_inst.group, "", &fsg_func_type);

	return &opts->func_inst;

release_buffers:
	fsg_common_free_buffers(opts->common);
release_opts:
	kfree(opts);
	return ERR_PTR(rc);
}

static void fsg_free(struct usb_function *f)
{
	struct fsg_dev *fsg;
	struct fsg_opts *opts;

	fsg = container_of(f, struct fsg_dev, function);
	opts = container_of(f->fi, struct fsg_opts, func_inst);

	mutex_lock(&opts->lock);
	opts->refcnt--;
	mutex_unlock(&opts->lock);

	kfree(fsg);
}

static struct usb_function *fsg_alloc(struct usb_function_instance *fi)
{
	struct fsg_opts *opts = fsg_opts_from_func_inst(fi);
	struct fsg_common *common = opts->common;
	struct fsg_dev *fsg;
	unsigned nluns, i;

	fsg = kzalloc(sizeof(*fsg), GFP_KERNEL);
	if (unlikely(!fsg))
		return ERR_PTR(-ENOMEM);

	mutex_lock(&opts->lock);
	if (!opts->refcnt) {
		for (nluns = i = 0; i < FSG_MAX_LUNS; ++i)
			if (common->luns[i])
				nluns = i + 1;
		if (!nluns)
			pr_warn("No LUNS defined, continuing anyway\n");
		else
			common->nluns = nluns;
		pr_info("Number of LUNs=%u\n", common->nluns);
	}
	opts->refcnt++;
	mutex_unlock(&opts->lock);

	fsg->function.name	= FSG_DRIVER_DESC;
	fsg->function.bind	= fsg_bind;
	fsg->function.unbind	= fsg_unbind;
	fsg->function.setup	= fsg_setup;
	fsg->function.set_alt	= fsg_set_alt;
	fsg->function.disable	= fsg_disable;
	fsg->function.free_func	= fsg_free;

	fsg->common               = common;

	return &fsg->function;
}

DECLARE_USB_FUNCTION_INIT(mass_storage, fsg_alloc_inst, fsg_alloc);
MODULE_LICENSE("GPL");
MODULE_AUTHOR("Michal Nazarewicz");

/************************* Module parameters *************************/


void fsg_config_from_params(struct fsg_config *cfg,
		       const struct fsg_module_parameters *params,
		       unsigned int fsg_num_buffers)
{
	struct fsg_lun_config *lun;
	unsigned i;

	/* Configure LUNs */
	cfg->nluns =
		min(params->luns ?: (params->file_count ?: 1u),
		    (unsigned)FSG_MAX_LUNS);
	for (i = 0, lun = cfg->luns; i < cfg->nluns; ++i, ++lun) {
		lun->ro = !!params->ro[i];
		lun->cdrom = !!params->cdrom[i];
		lun->removable = !!params->removable[i];
		lun->filename =
			params->file_count > i && params->file[i][0]
			? params->file[i]
			: NULL;
	}

	/* Let MSF use defaults */
	cfg->vendor_name = NULL;
	cfg->product_name = NULL;

	cfg->ops = NULL;
	cfg->private_data = NULL;

	/* Finalise */
	cfg->can_stall = params->stall;
	cfg->fsg_num_buffers = fsg_num_buffers;
}
EXPORT_SYMBOL_GPL(fsg_config_from_params);<|MERGE_RESOLUTION|>--- conflicted
+++ resolved
@@ -2774,42 +2774,7 @@
 
 void fsg_common_remove_luns(struct fsg_common *common)
 {
-<<<<<<< HEAD
-	_fsg_common_remove_luns(common, common->nluns);
-}
-
-void fsg_common_free_luns(struct fsg_common *common)
-{
-	fsg_common_remove_luns(common);
-	kfree(common->luns);
-	common->luns = NULL;
-}
-EXPORT_SYMBOL_GPL(fsg_common_free_luns);
-
-int fsg_common_set_nluns(struct fsg_common *common, int nluns)
-{
-	struct fsg_lun **curlun;
-
-	/* Find out how many LUNs there should be */
-	if (nluns < 1 || nluns > FSG_MAX_LUNS) {
-		pr_err("invalid number of LUNs: %u\n", nluns);
-		return -EINVAL;
-	}
-
-	curlun = kcalloc(FSG_MAX_LUNS, sizeof(*curlun), GFP_KERNEL);
-	if (unlikely(!curlun))
-		return -ENOMEM;
-
-	if (common->luns)
-		fsg_common_free_luns(common);
-
-	common->luns = curlun;
-	common->nluns = nluns;
-
-	return 0;
-=======
 	_fsg_common_remove_luns(common, ARRAY_SIZE(common->luns));
->>>>>>> 9fe8ecca
 }
 EXPORT_SYMBOL_GPL(fsg_common_remove_luns);
 
@@ -3585,23 +3550,12 @@
 	struct fsg_opts *opts = fsg_opts_from_func_inst(fi);
 	struct fsg_common *common = opts->common;
 	struct fsg_dev *fsg;
-	unsigned nluns, i;
 
 	fsg = kzalloc(sizeof(*fsg), GFP_KERNEL);
 	if (unlikely(!fsg))
 		return ERR_PTR(-ENOMEM);
 
 	mutex_lock(&opts->lock);
-	if (!opts->refcnt) {
-		for (nluns = i = 0; i < FSG_MAX_LUNS; ++i)
-			if (common->luns[i])
-				nluns = i + 1;
-		if (!nluns)
-			pr_warn("No LUNS defined, continuing anyway\n");
-		else
-			common->nluns = nluns;
-		pr_info("Number of LUNs=%u\n", common->nluns);
-	}
 	opts->refcnt++;
 	mutex_unlock(&opts->lock);
 
