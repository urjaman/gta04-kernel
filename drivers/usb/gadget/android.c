/*
 * Gadget Driver for Android
 *
 * Copyright (C) 2008 Google, Inc.
 * Author: Mike Lockwood <lockwood@android.com>
 *         Benoit Goby <benoit@android.com>
 *
 * This software is licensed under the terms of the GNU General Public
 * License version 2, as published by the Free Software Foundation, and
 * may be copied, distributed, and modified under those terms.
 *
 * This program is distributed in the hope that it will be useful,
 * but WITHOUT ANY WARRANTY; without even the implied warranty of
 * MERCHANTABILITY or FITNESS FOR A PARTICULAR PURPOSE.  See the
 * GNU General Public License for more details.
 *
 */

#include <linux/init.h>
#include <linux/module.h>
#include <linux/fs.h>
#include <linux/delay.h>
#include <linux/kernel.h>
#include <linux/utsname.h>
#include <linux/platform_device.h>

#include <linux/usb/ch9.h>
#include <linux/usb/composite.h>
#include <linux/usb/gadget.h>

#include "gadget_chips.h"
#include "u_fs.h"

#include "f_audio_source.c"
#include "f_mtp.c"
#include "f_accessory.c"
#define USB_ETH_RNDIS y
#include "f_rndis.c"
#include "rndis.c"
#include "u_ether.c"

USB_ETHERNET_MODULE_PARAMETERS();

MODULE_AUTHOR("Mike Lockwood");
MODULE_DESCRIPTION("Android Composite USB Driver");
MODULE_LICENSE("GPL");
MODULE_VERSION("1.0");

static const char longname[] = "Gadget Android";

/* Default vendor and product IDs, overridden by userspace */
#define VENDOR_ID		0x18D1
#define PRODUCT_ID		0x0001

struct android_usb_function {
	char *name;
	void *config;

	struct device *dev;
	char *dev_name;
	struct device_attribute **attributes;

	/* for android_dev.enabled_functions */
	struct list_head enabled_list;

	/* Optional: initialization during gadget bind */
	int (*init)(struct android_usb_function *, struct usb_composite_dev *);
	/* Optional: cleanup during gadget unbind */
	void (*cleanup)(struct android_usb_function *);
	/* Optional: called when the function is added the list of
	 *		enabled functions */
	void (*enable)(struct android_usb_function *);
	/* Optional: called when it is removed */
	void (*disable)(struct android_usb_function *);

	int (*bind_config)(struct android_usb_function *,
			   struct usb_configuration *);

	/* Optional: called when the configuration is removed */
	void (*unbind_config)(struct android_usb_function *,
			      struct usb_configuration *);
	/* Optional: handle ctrl requests before the device is configured */
	int (*ctrlrequest)(struct android_usb_function *,
					struct usb_composite_dev *,
					const struct usb_ctrlrequest *);
};

struct android_dev {
	struct android_usb_function **functions;
	struct list_head enabled_functions;
	struct usb_composite_dev *cdev;
	struct device *dev;

	void (*setup_complete)(struct usb_ep *ep,
				struct usb_request *req);

	bool enabled;
	int disable_depth;
	struct mutex mutex;
	bool connected;
	bool sw_connected;
	struct work_struct work;
	char ffs_aliases[256];
};

static struct class *android_class;
static struct android_dev *_android_dev;
static int android_bind_config(struct usb_configuration *c);
static void android_unbind_config(struct usb_configuration *c);

/* string IDs are assigned dynamically */
#define STRING_MANUFACTURER_IDX		0
#define STRING_PRODUCT_IDX		1
#define STRING_SERIAL_IDX		2

static char manufacturer_string[256];
static char product_string[256];
static char serial_string[256];

/* String Table */
static struct usb_string strings_dev[] = {
	[STRING_MANUFACTURER_IDX].s = manufacturer_string,
	[STRING_PRODUCT_IDX].s = product_string,
	[STRING_SERIAL_IDX].s = serial_string,
	{  }			/* end of list */
};

static struct usb_gadget_strings stringtab_dev = {
	.language	= 0x0409,	/* en-us */
	.strings	= strings_dev,
};

static struct usb_gadget_strings *dev_strings[] = {
	&stringtab_dev,
	NULL,
};

static struct usb_device_descriptor device_desc = {
	.bLength              = sizeof(device_desc),
	.bDescriptorType      = USB_DT_DEVICE,
	.bcdUSB               = __constant_cpu_to_le16(0x0200),
	.bDeviceClass         = USB_CLASS_PER_INTERFACE,
	.idVendor             = __constant_cpu_to_le16(VENDOR_ID),
	.idProduct            = __constant_cpu_to_le16(PRODUCT_ID),
	.bcdDevice            = __constant_cpu_to_le16(0xffff),
	.bNumConfigurations   = 1,
};

static struct usb_configuration android_config_driver = {
	.label		= "android",
	.unbind		= android_unbind_config,
	.bConfigurationValue = 1,
	.bmAttributes	= USB_CONFIG_ATT_ONE | USB_CONFIG_ATT_SELFPOWER,
	.MaxPower	= 500, /* 500ma */
};

static void android_work(struct work_struct *data)
{
	struct android_dev *dev = container_of(data, struct android_dev, work);
	struct usb_composite_dev *cdev = dev->cdev;
	char *disconnected[2] = { "USB_STATE=DISCONNECTED", NULL };
	char *connected[2]    = { "USB_STATE=CONNECTED", NULL };
	char *configured[2]   = { "USB_STATE=CONFIGURED", NULL };
	char **uevent_envp = NULL;
	unsigned long flags;

	spin_lock_irqsave(&cdev->lock, flags);
	if (cdev->config)
		uevent_envp = configured;
	else if (dev->connected != dev->sw_connected)
		uevent_envp = dev->connected ? connected : disconnected;
	dev->sw_connected = dev->connected;
	spin_unlock_irqrestore(&cdev->lock, flags);

	if (uevent_envp) {
		kobject_uevent_env(&dev->dev->kobj, KOBJ_CHANGE, uevent_envp);
		pr_info("%s: sent uevent %s\n", __func__, uevent_envp[0]);
	} else {
		pr_info("%s: did not send uevent (%d %d %p)\n", __func__,
			 dev->connected, dev->sw_connected, cdev->config);
	}
}

static void android_enable(struct android_dev *dev)
{
	struct usb_composite_dev *cdev = dev->cdev;

	if (WARN_ON(!dev->disable_depth))
		return;

	if (--dev->disable_depth == 0) {
		usb_add_config(cdev, &android_config_driver,
					android_bind_config);
		usb_gadget_connect(cdev->gadget);
	}
}

static void android_disable(struct android_dev *dev)
{
	struct usb_composite_dev *cdev = dev->cdev;

	if (dev->disable_depth++ == 0) {
		usb_gadget_disconnect(cdev->gadget);
		/* Cancel pending control requests */
		usb_ep_dequeue(cdev->gadget->ep0, cdev->req);
		usb_remove_config(cdev, &android_config_driver);
	}
}

/*-------------------------------------------------------------------------*/
/* Supported functions initialization */

static int functionfs_ready_callback(struct ffs_data *ffs);
static void functionfs_closed_callback(struct ffs_data *ffs);
static void *functionfs_acquire_dev_callback(struct ffs_dev *dev);
static void functionfs_release_dev_callback(struct ffs_dev *dev);

#define MAX_FFS_INSTANCES 1
struct functionfs_config {
	bool opened;
	bool enabled;
	int instances;
	int instances_on;
	struct ffs_data *data;
	struct usb_function *f_ffs[MAX_FFS_INSTANCES];
	struct usb_function_instance *f_ffs_inst[MAX_FFS_INSTANCES];
};

static int ffs_function_init(struct android_usb_function *f,
			     struct usb_composite_dev *cdev)
{
	int i;
	int ret;
	struct functionfs_config *config;
	struct f_fs_opts *opts;

	config = kzalloc(sizeof(struct functionfs_config), GFP_KERNEL);
	if (!config)
		return -ENOMEM;
	f->config = config;

	for (i = 0; i < MAX_FFS_INSTANCES; i++) {
		config->f_ffs_inst[i] = usb_get_function_instance("ffs");
		if (IS_ERR(config->f_ffs_inst[i])) {
			ret = PTR_ERR(config->f_ffs_inst[i]);
			goto err_usb_get_function_instance;
		}
		config->f_ffs[i] = usb_get_function(config->f_ffs_inst[i]);
		if (IS_ERR(config->f_ffs[i])) {
			ret = PTR_ERR(config->f_ffs[i]);
			goto err_usb_get_function;
		}
		/* set ops */
		opts = to_f_fs_opts(config->f_ffs_inst[i]);
		ret = ffs_single_dev(opts->dev);
		if (ret)
			goto err_usb_get_function;
		opts->dev->ffs_ready_callback = functionfs_ready_callback;
		opts->dev->ffs_closed_callback = functionfs_closed_callback;
		opts->dev->ffs_acquire_dev_callback =
						functionfs_acquire_dev_callback;
		opts->dev->ffs_release_dev_callback =
						functionfs_release_dev_callback;
		opts->no_configfs = true;
	}
	return 0;
err_usb_get_function_instance:
	while (i-- > 0) {
		usb_put_function(config->f_ffs[i]);
err_usb_get_function:
		usb_put_function_instance(config->f_ffs_inst[i]);
	}
	return ret;
}

static void ffs_function_cleanup(struct android_usb_function *f)
{
	int i;
	struct functionfs_config *config = f->config;

	for (i = 0; i < MAX_FFS_INSTANCES; i++) {
		usb_put_function(config->f_ffs[i]);
		usb_put_function_instance(config->f_ffs_inst[i]);
	}
	kfree(f->config);
	f->config = NULL;
}

static void ffs_function_enable(struct android_usb_function *f)
{
	struct android_dev *dev = _android_dev;
	struct functionfs_config *config = f->config;

	config->enabled = true;

	/* Disable the gadget until the function is ready */
	if (!config->opened)
		android_disable(dev);
}

static void ffs_function_disable(struct android_usb_function *f)
{
	struct android_dev *dev = _android_dev;
	struct functionfs_config *config = f->config;

	config->enabled = false;

	/* Balance the disable that was called in closed_callback */
	if (!config->opened)
		android_enable(dev);
}

static int ffs_function_bind_config(struct android_usb_function *f,
				    struct usb_configuration *c)
{
	int i;
	int ret = 0;
	struct functionfs_config *config = f->config;

	config->instances_on = config->instances;
	for (i = 0; i < config->instances_on; i++) {
		ret = usb_add_function(c, config->f_ffs[i]);
		if (ret) {
			pr_err("Could not bind ffs%u config\n", i);
			goto err_usb_add_function;
		}
	}

	return 0;

err_usb_add_function:
	while (i-- > 0)
		usb_remove_function(c, config->f_ffs[i]);
	return ret;
}

static ssize_t
ffs_aliases_show(struct device *pdev, struct device_attribute *attr, char *buf)
{
	struct android_dev *dev = _android_dev;
	int ret;

	mutex_lock(&dev->mutex);
	ret = sprintf(buf, "%s\n", dev->ffs_aliases);
	mutex_unlock(&dev->mutex);

	return ret;
}

static ssize_t
ffs_aliases_store(struct device *pdev, struct device_attribute *attr,
					const char *buf, size_t size)
{
	struct android_dev *dev = _android_dev;
	char buff[256];

	mutex_lock(&dev->mutex);

	if (dev->enabled) {
		mutex_unlock(&dev->mutex);
		return -EBUSY;
	}

	strlcpy(buff, buf, sizeof(buff));
	strlcpy(dev->ffs_aliases, strim(buff), sizeof(dev->ffs_aliases));

	mutex_unlock(&dev->mutex);

	return size;
}

static ssize_t ffs_instances_show(struct device *dev,
		struct device_attribute *attr, char *buf)
{
	struct android_usb_function *f = dev_get_drvdata(dev);
	struct functionfs_config *config = f->config;
	return sprintf(buf, "%d\n", config->instances);
}

static ssize_t ffs_instances_store(struct device *dev,
		struct device_attribute *attr, const char *buf, size_t size)
{
	struct android_usb_function *f = dev_get_drvdata(dev);
	struct functionfs_config *config = f->config;
	int value;

	if (sscanf(buf, "%d", &value) != -1)
		return -EINVAL;

	if (value > MAX_FFS_INSTANCES)
		value = MAX_FFS_INSTANCES;
	config->instances = value;
	return size;
}

static DEVICE_ATTR(aliases, S_IRUGO | S_IWUSR, ffs_aliases_show,
					       ffs_aliases_store);
static DEVICE_ATTR(ffs_instances, S_IRUGO | S_IWUSR, ffs_instances_show,
						 ffs_instances_store);
static struct device_attribute *ffs_function_attributes[] = {
	&dev_attr_aliases,
	&dev_attr_ffs_instances,
	NULL
};

static struct android_usb_function ffs_function = {
	.name		= "ffs",
	.init		= ffs_function_init,
	.enable		= ffs_function_enable,
	.disable	= ffs_function_disable,
	.cleanup	= ffs_function_cleanup,
	.bind_config	= ffs_function_bind_config,
	.attributes	= ffs_function_attributes,
};

static int __maybe_unused functionfs_ready_callback(struct ffs_data *ffs)
{
	struct android_dev *dev = _android_dev;
	struct functionfs_config *config = ffs_function.config;
	int ret = 0;

	mutex_lock(&dev->mutex);

	config->instances++;
	config->data = ffs;
	config->opened = true;

	if (config->enabled)
		android_enable(dev);

err:
	mutex_unlock(&dev->mutex);
	return ret;
}

static void __maybe_unused functionfs_closed_callback(struct ffs_data *ffs)
{
	struct android_dev *dev = _android_dev;
	struct functionfs_config *config = ffs_function.config;

	mutex_lock(&dev->mutex);

	if (config->enabled)
		android_disable(dev);

	--config->instances;
	config->opened = false;
	config->data = NULL;

	mutex_unlock(&dev->mutex);
}

<<<<<<< HEAD
static void *functionfs_acquire_dev_callback(struct ffs_dev *dev)
=======
static void __maybe_unused *functionfs_acquire_dev_callback(const char *dev_name)
>>>>>>> 91b81a01
{
	return 0;
}

<<<<<<< HEAD
static void functionfs_release_dev_callback(struct ffs_dev *dev)
=======
static void __maybe_unused functionfs_release_dev_callback(struct ffs_data *ffs_data)
>>>>>>> 91b81a01
{
}

#define MAX_ACM_INSTANCES 4
struct acm_function_config {
	int instances;
	int instances_on;
	struct usb_function *f_acm[MAX_ACM_INSTANCES];
	struct usb_function_instance *f_acm_inst[MAX_ACM_INSTANCES];
};

static int
acm_function_init(struct android_usb_function *f,
		struct usb_composite_dev *cdev)
{
	int i;
	int ret;
	struct acm_function_config *config;

	config = kzalloc(sizeof(struct acm_function_config), GFP_KERNEL);
	if (!config)
		return -ENOMEM;
	f->config = config;

	for (i = 0; i < MAX_ACM_INSTANCES; i++) {
		config->f_acm_inst[i] = usb_get_function_instance("acm");
		if (IS_ERR(config->f_acm_inst[i])) {
			ret = PTR_ERR(config->f_acm_inst[i]);
			goto err_usb_get_function_instance;
		}
		config->f_acm[i] = usb_get_function(config->f_acm_inst[i]);
		if (IS_ERR(config->f_acm[i])) {
			ret = PTR_ERR(config->f_acm[i]);
			goto err_usb_get_function;
		}
	}
	return 0;
err_usb_get_function_instance:
	while (i-- > 0) {
		usb_put_function(config->f_acm[i]);
err_usb_get_function:
		usb_put_function_instance(config->f_acm_inst[i]);
	}
	return ret;
}

static void acm_function_cleanup(struct android_usb_function *f)
{
	int i;
	struct acm_function_config *config = f->config;

	for (i = 0; i < MAX_ACM_INSTANCES; i++) {
		usb_put_function(config->f_acm[i]);
		usb_put_function_instance(config->f_acm_inst[i]);
	}
	kfree(f->config);
	f->config = NULL;
}

static int
acm_function_bind_config(struct android_usb_function *f,
		struct usb_configuration *c)
{
	int i;
	int ret = 0;
	struct acm_function_config *config = f->config;

	config->instances_on = config->instances;
	for (i = 0; i < config->instances_on; i++) {
		ret = usb_add_function(c, config->f_acm[i]);
		if (ret) {
			pr_err("Could not bind acm%u config\n", i);
			goto err_usb_add_function;
		}
	}

	return 0;

err_usb_add_function:
	while (i-- > 0)
		usb_remove_function(c, config->f_acm[i]);
	return ret;
}

static void acm_function_unbind_config(struct android_usb_function *f,
				       struct usb_configuration *c)
{
	int i;
	struct acm_function_config *config = f->config;

	for (i = 0; i < config->instances_on; i++)
		usb_remove_function(c, config->f_acm[i]);
}

static ssize_t acm_instances_show(struct device *dev,
		struct device_attribute *attr, char *buf)
{
	struct android_usb_function *f = dev_get_drvdata(dev);
	struct acm_function_config *config = f->config;
	return sprintf(buf, "%d\n", config->instances);
}

static ssize_t acm_instances_store(struct device *dev,
		struct device_attribute *attr, const char *buf, size_t size)
{
	struct android_usb_function *f = dev_get_drvdata(dev);
	struct acm_function_config *config = f->config;
	int value;

	if (sscanf(buf, "%d", &value) != 1)
		return -EINVAL;

	if (value > MAX_ACM_INSTANCES)
		value = MAX_ACM_INSTANCES;
	config->instances = value;
	return size;
}

static DEVICE_ATTR(instances, S_IRUGO | S_IWUSR, acm_instances_show,
						 acm_instances_store);
static struct device_attribute *acm_function_attributes[] = {
	&dev_attr_instances,
	NULL
};

static struct android_usb_function acm_function = {
	.name		= "acm",
	.init		= acm_function_init,
	.cleanup	= acm_function_cleanup,
	.bind_config	= acm_function_bind_config,
	.unbind_config	= acm_function_unbind_config,
	.attributes	= acm_function_attributes,
};


static int
mtp_function_init(struct android_usb_function *f,
		struct usb_composite_dev *cdev)
{
	return mtp_setup();
}

static void mtp_function_cleanup(struct android_usb_function *f)
{
	mtp_cleanup();
}

static int
mtp_function_bind_config(struct android_usb_function *f,
		struct usb_configuration *c)
{
	return mtp_bind_config(c, false);
}

static int
ptp_function_init(struct android_usb_function *f,
		struct usb_composite_dev *cdev)
{
	/* nothing to do - initialization is handled by mtp_function_init */
	return 0;
}

static void ptp_function_cleanup(struct android_usb_function *f)
{
	/* nothing to do - cleanup is handled by mtp_function_cleanup */
}

static int
ptp_function_bind_config(struct android_usb_function *f,
		struct usb_configuration *c)
{
	return mtp_bind_config(c, true);
}

static int mtp_function_ctrlrequest(struct android_usb_function *f,
					struct usb_composite_dev *cdev,
					const struct usb_ctrlrequest *c)
{
	return mtp_ctrlrequest(cdev, c);
}

static struct android_usb_function mtp_function = {
	.name		= "mtp",
	.init		= mtp_function_init,
	.cleanup	= mtp_function_cleanup,
	.bind_config	= mtp_function_bind_config,
	.ctrlrequest	= mtp_function_ctrlrequest,
};

/* PTP function is same as MTP with slightly different interface descriptor */
static struct android_usb_function ptp_function = {
	.name		= "ptp",
	.init		= ptp_function_init,
	.cleanup	= ptp_function_cleanup,
	.bind_config	= ptp_function_bind_config,
};


struct rndis_function_config {
	u8      ethaddr[ETH_ALEN];
	u32     vendorID;
	char	manufacturer[256];
	/* "Wireless" RNDIS; auto-detected by Windows */
	bool	wceis;
	struct eth_dev *dev;
};

static int
rndis_function_init(struct android_usb_function *f,
		struct usb_composite_dev *cdev)
{
	f->config = kzalloc(sizeof(struct rndis_function_config), GFP_KERNEL);
	if (!f->config)
		return -ENOMEM;
	return 0;
}

static void rndis_function_cleanup(struct android_usb_function *f)
{
	kfree(f->config);
	f->config = NULL;
}

static int
rndis_function_bind_config(struct android_usb_function *f,
		struct usb_configuration *c)
{
	int ret;
	struct eth_dev *dev;
	struct rndis_function_config *rndis = f->config;

	if (!rndis) {
		pr_err("%s: rndis_pdata\n", __func__);
		return -1;
	}

	pr_info("%s MAC: %02X:%02X:%02X:%02X:%02X:%02X\n", __func__,
		rndis->ethaddr[0], rndis->ethaddr[1], rndis->ethaddr[2],
		rndis->ethaddr[3], rndis->ethaddr[4], rndis->ethaddr[5]);

<<<<<<< HEAD
	dev = gether_setup_name(c->cdev->gadget, dev_addr, host_addr,
					rndis->ethaddr, qmult, "rndis");
=======
	dev = gether_setup_name(c->cdev->gadget,dev_addr, host_addr, rndis->ethaddr, qmult, "rndis");
>>>>>>> 91b81a01
	if (IS_ERR(dev)) {
		ret = PTR_ERR(dev);
		pr_err("%s: gether_setup failed\n", __func__);
		return ret;
	}
	rndis->dev = dev;

	if (rndis->wceis) {
		/* "Wireless" RNDIS; auto-detected by Windows */
		rndis_iad_descriptor.bFunctionClass =
						USB_CLASS_WIRELESS_CONTROLLER;
		rndis_iad_descriptor.bFunctionSubClass = 0x01;
		rndis_iad_descriptor.bFunctionProtocol = 0x03;
		rndis_control_intf.bInterfaceClass =
						USB_CLASS_WIRELESS_CONTROLLER;
		rndis_control_intf.bInterfaceSubClass =	 0x01;
		rndis_control_intf.bInterfaceProtocol =	 0x03;
	}

	return rndis_bind_config_vendor(c, rndis->ethaddr, rndis->vendorID,
					   rndis->manufacturer, rndis->dev);
}

static void rndis_function_unbind_config(struct android_usb_function *f,
						struct usb_configuration *c)
{
	struct rndis_function_config *rndis = f->config;
	gether_cleanup(rndis->dev);
}

static ssize_t rndis_manufacturer_show(struct device *dev,
		struct device_attribute *attr, char *buf)
{
	struct android_usb_function *f = dev_get_drvdata(dev);
	struct rndis_function_config *config = f->config;
	return sprintf(buf, "%s\n", config->manufacturer);
}

static ssize_t rndis_manufacturer_store(struct device *dev,
		struct device_attribute *attr, const char *buf, size_t size)
{
	struct android_usb_function *f = dev_get_drvdata(dev);
	struct rndis_function_config *config = f->config;

	if (size >= sizeof(config->manufacturer))
		return -EINVAL;
	if (sscanf(buf, "%s", config->manufacturer) == 1)
		return size;
	return -1;
}

static DEVICE_ATTR(manufacturer, S_IRUGO | S_IWUSR, rndis_manufacturer_show,
						    rndis_manufacturer_store);

static ssize_t rndis_wceis_show(struct device *dev,
		struct device_attribute *attr, char *buf)
{
	struct android_usb_function *f = dev_get_drvdata(dev);
	struct rndis_function_config *config = f->config;
	return sprintf(buf, "%d\n", config->wceis);
}

static ssize_t rndis_wceis_store(struct device *dev,
		struct device_attribute *attr, const char *buf, size_t size)
{
	struct android_usb_function *f = dev_get_drvdata(dev);
	struct rndis_function_config *config = f->config;
	int value;

	if (sscanf(buf, "%d", &value) == 1) {
		config->wceis = value;
		return size;
	}
	return -EINVAL;
}

static DEVICE_ATTR(wceis, S_IRUGO | S_IWUSR, rndis_wceis_show,
					     rndis_wceis_store);

static ssize_t rndis_ethaddr_show(struct device *dev,
		struct device_attribute *attr, char *buf)
{
	struct android_usb_function *f = dev_get_drvdata(dev);
	struct rndis_function_config *rndis = f->config;
	return sprintf(buf, "%02x:%02x:%02x:%02x:%02x:%02x\n",
		rndis->ethaddr[0], rndis->ethaddr[1], rndis->ethaddr[2],
		rndis->ethaddr[3], rndis->ethaddr[4], rndis->ethaddr[5]);
}

static ssize_t rndis_ethaddr_store(struct device *dev,
		struct device_attribute *attr, const char *buf, size_t size)
{
	struct android_usb_function *f = dev_get_drvdata(dev);
	struct rndis_function_config *rndis = f->config;

	if (sscanf(buf, "%02x:%02x:%02x:%02x:%02x:%02x\n",
		    (int *)&rndis->ethaddr[0], (int *)&rndis->ethaddr[1],
		    (int *)&rndis->ethaddr[2], (int *)&rndis->ethaddr[3],
		    (int *)&rndis->ethaddr[4], (int *)&rndis->ethaddr[5]) == 6)
		return size;
	return -EINVAL;
}

static DEVICE_ATTR(ethaddr, S_IRUGO | S_IWUSR, rndis_ethaddr_show,
					       rndis_ethaddr_store);

static ssize_t rndis_vendorID_show(struct device *dev,
		struct device_attribute *attr, char *buf)
{
	struct android_usb_function *f = dev_get_drvdata(dev);
	struct rndis_function_config *config = f->config;
	return sprintf(buf, "%04x\n", config->vendorID);
}

static ssize_t rndis_vendorID_store(struct device *dev,
		struct device_attribute *attr, const char *buf, size_t size)
{
	struct android_usb_function *f = dev_get_drvdata(dev);
	struct rndis_function_config *config = f->config;
	int value;

	if (sscanf(buf, "%04x", &value) == 1) {
		config->vendorID = value;
		return size;
	}
	return -EINVAL;
}

static DEVICE_ATTR(vendorID, S_IRUGO | S_IWUSR, rndis_vendorID_show,
						rndis_vendorID_store);

static struct device_attribute *rndis_function_attributes[] = {
	&dev_attr_manufacturer,
	&dev_attr_wceis,
	&dev_attr_ethaddr,
	&dev_attr_vendorID,
	NULL
};

static struct android_usb_function rndis_function = {
	.name		= "rndis",
	.init		= rndis_function_init,
	.cleanup	= rndis_function_cleanup,
	.bind_config	= rndis_function_bind_config,
	.unbind_config	= rndis_function_unbind_config,
	.attributes	= rndis_function_attributes,
};


#define MAX_MS_INSTANCES 1
struct mass_storage_function_config {
	int instances;
	int instances_on;
	struct usb_function *f_ms[MAX_MS_INSTANCES];
	struct usb_function_instance *f_ms_inst[MAX_MS_INSTANCES];
};

static int mass_storage_function_init(struct android_usb_function *f,
					struct usb_composite_dev *cdev)
{
	struct mass_storage_function_config *config;
	int i;
	int ret;

	config = kzalloc(sizeof(struct mass_storage_function_config),
								GFP_KERNEL);
	if (!config)
		return -ENOMEM;
	f->config = config;

	for (i = 0; i < MAX_MS_INSTANCES; i++) {
<<<<<<< HEAD
		config->f_ms_inst[i] =
				usb_get_function_instance("mass_storage");
=======
		config->f_ms_inst[i] = usb_get_function_instance("mass_storage");
>>>>>>> 91b81a01
		if (IS_ERR(config->f_ms_inst[i])) {
			ret = PTR_ERR(config->f_ms_inst[i]);
			goto err_usb_get_function_instance;
		}
		config->f_ms[i] = usb_get_function(config->f_ms_inst[i]);
		if (IS_ERR(config->f_ms[i])) {
			ret = PTR_ERR(config->f_ms[i]);
			goto err_usb_get_function;
		}
	}
	return 0;
err_usb_get_function_instance:
	while (i-- > 0) {
		usb_put_function(config->f_ms[i]);
err_usb_get_function:
		usb_put_function_instance(config->f_ms_inst[i]);
	}
	return ret;
}

static void mass_storage_function_cleanup(struct android_usb_function *f)
{
	struct mass_storage_function_config *config = f->config;
	int i;

	for (i = 0; i < MAX_MS_INSTANCES; i++) {
		usb_put_function(config->f_ms[i]);
		usb_put_function_instance(config->f_ms_inst[i]);
	}
	kfree(f->config);
	f->config = NULL;
}

static int mass_storage_function_bind_config(struct android_usb_function *f,
						struct usb_configuration *c)
{
	struct mass_storage_function_config *config = f->config;
	int ret = 0;
	int i;

	config->instances_on = config->instances;
	for (i = 0; i < config->instances_on; i++) {
		ret = usb_add_function(c, config->f_ms[i]);
		if (ret) {
			pr_err("Could not bind ms%u config\n", i);
			goto err_usb_add_function;
		}
	}

	return 0;

err_usb_add_function:
	while (i-- > 0)
		usb_remove_function(c, config->f_ms[i]);
	return ret;
}

<<<<<<< HEAD
static void mass_storage_function_unbind_config(struct android_usb_function *f,
=======
static void __maybe_unused mass_storage_function_unbind_config(struct android_usb_function *f,
>>>>>>> 91b81a01
					       struct usb_configuration *c)
{
	int i;
	struct mass_storage_function_config *config = f->config;

	for (i = 0; i < config->instances_on; i++)
		usb_remove_function(c, config->f_ms[i]);
}

static ssize_t mass_storage_inquiry_show(struct device *dev,
				struct device_attribute *attr, char *buf)
{
	struct android_usb_function *f = dev_get_drvdata(dev);
	struct mass_storage_function_config *config = f->config;
	return sprintf(buf, "%d\n", config->instances);
}

static ssize_t mass_storage_inquiry_store(struct device *dev,
		struct device_attribute *attr, const char *buf, size_t size)
{
	struct android_usb_function *f = dev_get_drvdata(dev);
	struct mass_storage_function_config *config = f->config;
	int value;

<<<<<<< HEAD
	if (sscanf(buf, "%d", &value) != 1)
		return -EINVAL;

=======
	sscanf(buf, "%d", &value);
>>>>>>> 91b81a01
	if (value > MAX_MS_INSTANCES)
		value = MAX_MS_INSTANCES;
	config->instances = value;
	return size;
}

static DEVICE_ATTR(inquiry_string, S_IRUGO | S_IWUSR,
					mass_storage_inquiry_show,
					mass_storage_inquiry_store);

static struct device_attribute *mass_storage_function_attributes[] = {
	&dev_attr_inquiry_string,
	NULL
};

static struct android_usb_function mass_storage_function = {
	.name		= "mass_storage",
	.init		= mass_storage_function_init,
	.cleanup	= mass_storage_function_cleanup,
	.bind_config	= mass_storage_function_bind_config,
	.unbind_config	= mass_storage_function_unbind_config,
	.attributes	= mass_storage_function_attributes,
};


static int accessory_function_init(struct android_usb_function *f,
					struct usb_composite_dev *cdev)
{
	return acc_setup();
}

static void accessory_function_cleanup(struct android_usb_function *f)
{
	acc_cleanup();
}

static int accessory_function_bind_config(struct android_usb_function *f,
						struct usb_configuration *c)
{
	return acc_bind_config(c);
}

static int accessory_function_ctrlrequest(struct android_usb_function *f,
						struct usb_composite_dev *cdev,
						const struct usb_ctrlrequest *c)
{
	return acc_ctrlrequest(cdev, c);
}

static struct android_usb_function accessory_function = {
	.name		= "accessory",
	.init		= accessory_function_init,
	.cleanup	= accessory_function_cleanup,
	.bind_config	= accessory_function_bind_config,
	.ctrlrequest	= accessory_function_ctrlrequest,
};

static int audio_source_function_init(struct android_usb_function *f,
			struct usb_composite_dev *cdev)
{
	struct audio_source_config *config;

	config = kzalloc(sizeof(struct audio_source_config), GFP_KERNEL);
	if (!config)
		return -ENOMEM;
	config->card = -1;
	config->device = -1;
	f->config = config;
	return 0;
}

static void audio_source_function_cleanup(struct android_usb_function *f)
{
	kfree(f->config);
}

static int audio_source_function_bind_config(struct android_usb_function *f,
						struct usb_configuration *c)
{
	struct audio_source_config *config = f->config;

	return audio_source_bind_config(c, config);
}

static void audio_source_function_unbind_config(struct android_usb_function *f,
						struct usb_configuration *c)
{
	struct audio_source_config *config = f->config;

	config->card = -1;
	config->device = -1;
}

static ssize_t audio_source_pcm_show(struct device *dev,
		struct device_attribute *attr, char *buf)
{
	struct android_usb_function *f = dev_get_drvdata(dev);
	struct audio_source_config *config = f->config;

	/* print PCM card and device numbers */
	return sprintf(buf, "%d %d\n", config->card, config->device);
}

static DEVICE_ATTR(pcm, S_IRUGO, audio_source_pcm_show, NULL);

static struct device_attribute *audio_source_function_attributes[] = {
	&dev_attr_pcm,
	NULL
};

static struct android_usb_function audio_source_function = {
	.name		= "audio_source",
	.init		= audio_source_function_init,
	.cleanup	= audio_source_function_cleanup,
	.bind_config	= audio_source_function_bind_config,
	.unbind_config	= audio_source_function_unbind_config,
	.attributes	= audio_source_function_attributes,
};

static struct android_usb_function *supported_functions[] = {
	&ffs_function,
	&acm_function,
	&mtp_function,
	&ptp_function,
	&rndis_function,
	&mass_storage_function,
	&accessory_function,
	&audio_source_function,
	NULL
};


static int android_init_functions(struct android_usb_function **functions,
				  struct usb_composite_dev *cdev)
{
	struct android_dev *dev = _android_dev;
	struct android_usb_function *f;
	struct device_attribute **attrs;
	struct device_attribute *attr;
	int err;
	int index = 0;

	for (; (f = *functions++); index++) {
		f->dev_name = kasprintf(GFP_KERNEL, "f_%s", f->name);
		f->dev = device_create(android_class, dev->dev,
				MKDEV(0, index), f, f->dev_name);
		if (IS_ERR(f->dev)) {
			pr_err("%s: Failed to create dev %s", __func__,
							f->dev_name);
			err = PTR_ERR(f->dev);
			goto err_create;
		}

		if (f->init) {
			err = f->init(f, cdev);
			if (err) {
				pr_err("%s: Failed to init %s", __func__,
								f->name);
				goto err_out;
			}
		}

		attrs = f->attributes;
		if (attrs) {
			while ((attr = *attrs++) && !err)
				err = device_create_file(f->dev, attr);
		}
		if (err) {
			pr_err("%s: Failed to create function %s attributes",
					__func__, f->name);
			goto err_out;
		}
	}
	return 0;

err_out:
	device_destroy(android_class, f->dev->devt);
err_create:
	kfree(f->dev_name);
	return err;
}

static void android_cleanup_functions(struct android_usb_function **functions)
{
	struct android_usb_function *f;

	while (*functions) {
		f = *functions++;

		if (f->dev) {
			device_destroy(android_class, f->dev->devt);
			kfree(f->dev_name);
		}

		if (f->cleanup)
			f->cleanup(f);
	}
}

static int
android_bind_enabled_functions(struct android_dev *dev,
			       struct usb_configuration *c)
{
	struct android_usb_function *f;
	int ret;

	list_for_each_entry(f, &dev->enabled_functions, enabled_list) {
		ret = f->bind_config(f, c);
		if (ret) {
			pr_err("%s: %s failed", __func__, f->name);
			return ret;
		}
	}
	return 0;
}

static void
android_unbind_enabled_functions(struct android_dev *dev,
			       struct usb_configuration *c)
{
	struct android_usb_function *f;

	list_for_each_entry(f, &dev->enabled_functions, enabled_list) {
		if (f->unbind_config)
			f->unbind_config(f, c);
	}
}

static int android_enable_function(struct android_dev *dev, char *name)
{
	struct android_usb_function **functions = dev->functions;
	struct android_usb_function *f;
	while ((f = *functions++)) {
		if (!strcmp(name, f->name)) {
			list_add_tail(&f->enabled_list,
						&dev->enabled_functions);
			return 0;
		}
	}
	return -EINVAL;
}

/*-------------------------------------------------------------------------*/
/* /sys/class/android_usb/android%d/ interface */

static ssize_t
functions_show(struct device *pdev, struct device_attribute *attr, char *buf)
{
	struct android_dev *dev = dev_get_drvdata(pdev);
	struct android_usb_function *f;
	char *buff = buf;

	mutex_lock(&dev->mutex);

	list_for_each_entry(f, &dev->enabled_functions, enabled_list)
		buff += sprintf(buff, "%s,", f->name);

	mutex_unlock(&dev->mutex);

	if (buff != buf)
		*(buff-1) = '\n';
	return buff - buf;
}

static ssize_t
functions_store(struct device *pdev, struct device_attribute *attr,
			       const char *buff, size_t size)
{
	struct android_dev *dev = dev_get_drvdata(pdev);
	char *name;
	char buf[256], *b;
	char aliases[256], *a;
	int err;
	int is_ffs;
	int ffs_enabled = 0;

	mutex_lock(&dev->mutex);

	if (dev->enabled) {
		mutex_unlock(&dev->mutex);
		return -EBUSY;
	}

	INIT_LIST_HEAD(&dev->enabled_functions);

	strlcpy(buf, buff, sizeof(buf));
	b = strim(buf);

	while (b) {
		name = strsep(&b, ",");
		if (!name)
			continue;

		is_ffs = 0;
		strlcpy(aliases, dev->ffs_aliases, sizeof(aliases));
		a = aliases;

		while (a) {
			char *alias = strsep(&a, ",");
			if (alias && !strcmp(name, alias)) {
				is_ffs = 1;
				break;
			}
		}

		if (is_ffs) {
			if (ffs_enabled)
				continue;
			err = android_enable_function(dev, "ffs");
			if (err)
				pr_err("android_usb: Cannot enable ffs (%d)",
									err);
			else
				ffs_enabled = 1;
			continue;
		}

		err = android_enable_function(dev, name);
		if (err)
			pr_err("android_usb: Cannot enable '%s' (%d)",
							   name, err);
	}

	mutex_unlock(&dev->mutex);

	return size;
}

static ssize_t enable_show(struct device *pdev, struct device_attribute *attr,
			   char *buf)
{
	struct android_dev *dev = dev_get_drvdata(pdev);
	return sprintf(buf, "%d\n", dev->enabled);
}

static ssize_t enable_store(struct device *pdev, struct device_attribute *attr,
			    const char *buff, size_t size)
{
	struct android_dev *dev = dev_get_drvdata(pdev);
	struct usb_composite_dev *cdev = dev->cdev;
	struct android_usb_function *f;
	int enabled = 0;


	if (!cdev)
		return -ENODEV;

	mutex_lock(&dev->mutex);

	sscanf(buff, "%d", &enabled);
	if (enabled && !dev->enabled) {
		cdev->next_string_id = 0;
		/*
		 * Update values in composite driver's copy of
		 * device descriptor.
		 */
		cdev->desc.idVendor = device_desc.idVendor;
		cdev->desc.idProduct = device_desc.idProduct;
		cdev->desc.bcdDevice = device_desc.bcdDevice;
		cdev->desc.bDeviceClass = device_desc.bDeviceClass;
		cdev->desc.bDeviceSubClass = device_desc.bDeviceSubClass;
		cdev->desc.bDeviceProtocol = device_desc.bDeviceProtocol;
		list_for_each_entry(f, &dev->enabled_functions, enabled_list) {
			if (f->enable)
				f->enable(f);
		}
		android_enable(dev);
		dev->enabled = true;
	} else if (!enabled && dev->enabled) {
		android_disable(dev);
		list_for_each_entry(f, &dev->enabled_functions, enabled_list) {
			if (f->disable)
				f->disable(f);
		}
		dev->enabled = false;
	} else {
		pr_err("android_usb: already %s\n",
				dev->enabled ? "enabled" : "disabled");
	}

	mutex_unlock(&dev->mutex);
	return size;
}

static ssize_t state_show(struct device *pdev, struct device_attribute *attr,
			   char *buf)
{
	struct android_dev *dev = dev_get_drvdata(pdev);
	struct usb_composite_dev *cdev = dev->cdev;
	char *state = "DISCONNECTED";
	unsigned long flags;

	if (!cdev)
		goto out;

	spin_lock_irqsave(&cdev->lock, flags);
	if (cdev->config)
		state = "CONFIGURED";
	else if (dev->connected)
		state = "CONNECTED";
	spin_unlock_irqrestore(&cdev->lock, flags);
out:
	return sprintf(buf, "%s\n", state);
}

#define DESCRIPTOR_ATTR(field, format_string)				\
static ssize_t								\
field ## _show(struct device *dev, struct device_attribute *attr,	\
		char *buf)						\
{									\
	return sprintf(buf, format_string, device_desc.field);		\
}									\
static ssize_t								\
field ## _store(struct device *dev, struct device_attribute *attr,	\
		const char *buf, size_t size)				\
{									\
	int value;							\
	if (sscanf(buf, format_string, &value) == 1) {			\
		device_desc.field = value;				\
		return size;						\
	}								\
	return -1;							\
}									\
static DEVICE_ATTR(field, S_IRUGO | S_IWUSR, field ## _show, field ## _store);

#define DESCRIPTOR_STRING_ATTR(field, buffer)				\
static ssize_t								\
field ## _show(struct device *dev, struct device_attribute *attr,	\
		char *buf)						\
{									\
	return sprintf(buf, "%s", buffer);				\
}									\
static ssize_t								\
field ## _store(struct device *dev, struct device_attribute *attr,	\
		const char *buf, size_t size)				\
{									\
	if (size >= sizeof(buffer))					\
		return -EINVAL;						\
	return strlcpy(buffer, buf, sizeof(buffer));			\
}									\
static DEVICE_ATTR(field, S_IRUGO | S_IWUSR, field ## _show, field ## _store);


DESCRIPTOR_ATTR(idVendor, "%04x\n")
DESCRIPTOR_ATTR(idProduct, "%04x\n")
DESCRIPTOR_ATTR(bcdDevice, "%04x\n")
DESCRIPTOR_ATTR(bDeviceClass, "%d\n")
DESCRIPTOR_ATTR(bDeviceSubClass, "%d\n")
DESCRIPTOR_ATTR(bDeviceProtocol, "%d\n")
DESCRIPTOR_STRING_ATTR(iManufacturer, manufacturer_string)
DESCRIPTOR_STRING_ATTR(iProduct, product_string)
DESCRIPTOR_STRING_ATTR(iSerial, serial_string)

static DEVICE_ATTR(functions, S_IRUGO | S_IWUSR, functions_show,
						 functions_store);
static DEVICE_ATTR(enable, S_IRUGO | S_IWUSR, enable_show, enable_store);
static DEVICE_ATTR(state, S_IRUGO, state_show, NULL);

static struct device_attribute *android_usb_attributes[] = {
	&dev_attr_idVendor,
	&dev_attr_idProduct,
	&dev_attr_bcdDevice,
	&dev_attr_bDeviceClass,
	&dev_attr_bDeviceSubClass,
	&dev_attr_bDeviceProtocol,
	&dev_attr_iManufacturer,
	&dev_attr_iProduct,
	&dev_attr_iSerial,
	&dev_attr_functions,
	&dev_attr_enable,
	&dev_attr_state,
	NULL
};

/*-------------------------------------------------------------------------*/
/* Composite driver */

static int android_bind_config(struct usb_configuration *c)
{
	struct android_dev *dev = _android_dev;
	int ret = 0;

	ret = android_bind_enabled_functions(dev, c);
	if (ret)
		return ret;

	return 0;
}

static void android_unbind_config(struct usb_configuration *c)
{
	struct android_dev *dev = _android_dev;

	android_unbind_enabled_functions(dev, c);
}

static int android_bind(struct usb_composite_dev *cdev)
{
	struct android_dev *dev = _android_dev;
	struct usb_gadget	*gadget = cdev->gadget;
	int			id, ret;

	/* Save the default handler */
	dev->setup_complete = cdev->req->complete;

	/*
	 * Start disconnected. Userspace will connect the gadget once
	 * it is done configuring the functions.
	 */
	usb_gadget_disconnect(gadget);

	ret = android_init_functions(dev->functions, cdev);
	if (ret)
		return ret;

	/* Allocate string descriptor numbers ... note that string
	 * contents can be overridden by the composite_dev glue.
	 */
	id = usb_string_id(cdev);
	if (id < 0)
		return id;
	strings_dev[STRING_MANUFACTURER_IDX].id = id;
	device_desc.iManufacturer = id;

	id = usb_string_id(cdev);
	if (id < 0)
		return id;
	strings_dev[STRING_PRODUCT_IDX].id = id;
	device_desc.iProduct = id;

	/* Default strings - should be updated by userspace */
	strncpy(manufacturer_string, "Android", sizeof(manufacturer_string)-1);
	strncpy(product_string, "Android", sizeof(product_string) - 1);
	strncpy(serial_string, "0123456789ABCDEF", sizeof(serial_string) - 1);

	id = usb_string_id(cdev);
	if (id < 0)
		return id;
	strings_dev[STRING_SERIAL_IDX].id = id;
	device_desc.iSerialNumber = id;

	usb_gadget_set_selfpowered(gadget);
	dev->cdev = cdev;

	return 0;
}

static int android_usb_unbind(struct usb_composite_dev *cdev)
{
	struct android_dev *dev = _android_dev;

	cancel_work_sync(&dev->work);
	android_cleanup_functions(dev->functions);
	return 0;
}

/* HACK: android needs to override setup for accessory to work */
static int (*composite_setup_func)(struct usb_gadget *gadget, const struct usb_ctrlrequest *c);

static int
android_setup(struct usb_gadget *gadget, const struct usb_ctrlrequest *c)
{
	struct android_dev		*dev = _android_dev;
	struct usb_composite_dev	*cdev = get_gadget_data(gadget);
	struct usb_request		*req = cdev->req;
	struct android_usb_function	*f;
	int value = -EOPNOTSUPP;
	unsigned long flags;

	req->zero = 0;
	req->length = 0;
	req->complete = dev->setup_complete;
	gadget->ep0->driver_data = cdev;

	list_for_each_entry(f, &dev->enabled_functions, enabled_list) {
		if (f->ctrlrequest) {
			value = f->ctrlrequest(f, cdev, c);
			if (value >= 0)
				break;
		}
	}

	/* Special case the accessory function.
	 * It needs to handle control requests before it is enabled.
	 */
	if (value < 0)
		value = acc_ctrlrequest(cdev, c);

	if (value < 0)
		value = composite_setup_func(gadget, c);

	spin_lock_irqsave(&cdev->lock, flags);
	if (!dev->connected) {
		dev->connected = 1;
		schedule_work(&dev->work);
	} else if (c->bRequest == USB_REQ_SET_CONFIGURATION &&
						cdev->config) {
		schedule_work(&dev->work);
	}
	spin_unlock_irqrestore(&cdev->lock, flags);

	return value;
}

static void android_disconnect(struct usb_composite_dev *cdev)
{
	struct android_dev *dev = _android_dev;

	/* accessory HID support can be active while the
	   accessory function is not actually enabled,
	   so we need to inform it when we are disconnected.
	 */
	acc_disconnect();

	dev->connected = 0;
	schedule_work(&dev->work);
}

static struct usb_composite_driver android_usb_driver = {
	.name		= "android_usb",
	.dev		= &device_desc,
	.strings	= dev_strings,
	.bind		= android_bind,
	.unbind		= android_usb_unbind,
	.disconnect	= android_disconnect,
	.max_speed	= USB_SPEED_HIGH,
};

static int android_create_device(struct android_dev *dev)
{
	struct device_attribute **attrs = android_usb_attributes;
	struct device_attribute *attr;
	int err;

	dev->dev = device_create(android_class, NULL,
					MKDEV(0, 0), NULL, "android0");
	if (IS_ERR(dev->dev))
		return PTR_ERR(dev->dev);

	dev_set_drvdata(dev->dev, dev);

	while ((attr = *attrs++)) {
		err = device_create_file(dev->dev, attr);
		if (err) {
			device_destroy(android_class, dev->dev->devt);
			return err;
		}
	}
	return 0;
}


static int __init init(void)
{
	struct android_dev *dev;
	int err;

	android_class = class_create(THIS_MODULE, "android_usb");
	if (IS_ERR(android_class))
		return PTR_ERR(android_class);

	dev = kzalloc(sizeof(*dev), GFP_KERNEL);
	if (!dev) {
		err = -ENOMEM;
		goto err_dev;
	}

	dev->disable_depth = 1;
	dev->functions = supported_functions;
	INIT_LIST_HEAD(&dev->enabled_functions);
	INIT_WORK(&dev->work, android_work);
	mutex_init(&dev->mutex);

	err = android_create_device(dev);
	if (err) {
		pr_err("%s: failed to create android device %d", __func__, err);
		goto err_create;
	}

	_android_dev = dev;

	err = usb_composite_probe(&android_usb_driver);
	if (err) {
		pr_err("%s: failed to probe driver %d", __func__, err);
		goto err_probe;
	}

	/* HACK: exchange composite's setup with ours */
	composite_setup_func = android_usb_driver.gadget_driver.setup;
	android_usb_driver.gadget_driver.setup = android_setup;

	return 0;

err_probe:
	device_destroy(android_class, dev->dev->devt);
err_create:
	kfree(dev);
err_dev:
	class_destroy(android_class);
	return err;
}
late_initcall(init);

static void __exit cleanup(void)
{
	usb_composite_unregister(&android_usb_driver);
	class_destroy(android_class);
	kfree(_android_dev);
	_android_dev = NULL;
}
module_exit(cleanup);<|MERGE_RESOLUTION|>--- conflicted
+++ resolved
@@ -450,20 +450,12 @@
 	mutex_unlock(&dev->mutex);
 }
 
-<<<<<<< HEAD
 static void *functionfs_acquire_dev_callback(struct ffs_dev *dev)
-=======
-static void __maybe_unused *functionfs_acquire_dev_callback(const char *dev_name)
->>>>>>> 91b81a01
 {
 	return 0;
 }
 
-<<<<<<< HEAD
 static void functionfs_release_dev_callback(struct ffs_dev *dev)
-=======
-static void __maybe_unused functionfs_release_dev_callback(struct ffs_data *ffs_data)
->>>>>>> 91b81a01
 {
 }
 
@@ -704,12 +696,8 @@
 		rndis->ethaddr[0], rndis->ethaddr[1], rndis->ethaddr[2],
 		rndis->ethaddr[3], rndis->ethaddr[4], rndis->ethaddr[5]);
 
-<<<<<<< HEAD
 	dev = gether_setup_name(c->cdev->gadget, dev_addr, host_addr,
 					rndis->ethaddr, qmult, "rndis");
-=======
-	dev = gether_setup_name(c->cdev->gadget,dev_addr, host_addr, rndis->ethaddr, qmult, "rndis");
->>>>>>> 91b81a01
 	if (IS_ERR(dev)) {
 		ret = PTR_ERR(dev);
 		pr_err("%s: gether_setup failed\n", __func__);
@@ -881,12 +869,8 @@
 	f->config = config;
 
 	for (i = 0; i < MAX_MS_INSTANCES; i++) {
-<<<<<<< HEAD
 		config->f_ms_inst[i] =
 				usb_get_function_instance("mass_storage");
-=======
-		config->f_ms_inst[i] = usb_get_function_instance("mass_storage");
->>>>>>> 91b81a01
 		if (IS_ERR(config->f_ms_inst[i])) {
 			ret = PTR_ERR(config->f_ms_inst[i]);
 			goto err_usb_get_function_instance;
@@ -944,11 +928,7 @@
 	return ret;
 }
 
-<<<<<<< HEAD
-static void mass_storage_function_unbind_config(struct android_usb_function *f,
-=======
 static void __maybe_unused mass_storage_function_unbind_config(struct android_usb_function *f,
->>>>>>> 91b81a01
 					       struct usb_configuration *c)
 {
 	int i;
@@ -973,13 +953,9 @@
 	struct mass_storage_function_config *config = f->config;
 	int value;
 
-<<<<<<< HEAD
 	if (sscanf(buf, "%d", &value) != 1)
 		return -EINVAL;
 
-=======
-	sscanf(buf, "%d", &value);
->>>>>>> 91b81a01
 	if (value > MAX_MS_INSTANCES)
 		value = MAX_MS_INSTANCES;
 	config->instances = value;
