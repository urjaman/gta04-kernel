--- conflicted
+++ resolved
@@ -760,11 +760,7 @@
 	u32 ecr = 0;
 
 	hsep = our_ep(_ep);
-<<<<<<< HEAD
-	if (!_ep || !desc || hsep->ep.desc || _ep->name == ep0name
-=======
 	if (!_ep || !desc || _ep->name == ep0name
->>>>>>> bd0a521e
 		|| desc->bDescriptorType != USB_DT_ENDPOINT
 		|| hsep->bEndpointAddress != desc->bEndpointAddress
 		|| ep_maxpacket(hsep) < usb_endpoint_maxp(desc))
