--- conflicted
+++ resolved
@@ -718,12 +718,7 @@
 	struct bdc *bdc;
 	int ret = 0;
 
-<<<<<<< HEAD
-	if (!req || !ep || !ep->usb_ep.desc)
-=======
-	bdc = ep->bdc;
 	if (!req || !ep->usb_ep.desc)
->>>>>>> fe198e34
 		return -EINVAL;
 
 	bdc = ep->bdc;
