#include <linux/configfs.h>
#include <linux/module.h>
#include <linux/slab.h>
#include <linux/device.h>
#include <linux/nls.h>
#include <linux/usb/composite.h>
#include <linux/usb/gadget_configfs.h>
#include "configfs.h"
#include "u_f.h"
#include "u_os_desc.h"

#ifdef CONFIG_USB_CONFIGFS_UEVENT
#include <linux/platform_device.h>
#include <linux/kdev_t.h>
#include <linux/usb/ch9.h>
#include "u_fs.h"

#ifdef CONFIG_USB_CONFIGFS_F_ACC
extern int acc_ctrlrequest(struct usb_composite_dev *cdev,
				const struct usb_ctrlrequest *ctrl);
void acc_disconnect(void);
#endif
static struct class *android_class;
#endif

int check_user_usb_string(const char *name,
		struct usb_gadget_strings *stringtab_dev)
{
	unsigned primary_lang;
	unsigned sub_lang;
	u16 num;
	int ret;

	ret = kstrtou16(name, 0, &num);
	if (ret)
		return ret;

	primary_lang = num & 0x3ff;
	sub_lang = num >> 10;

	/* simple sanity check for valid langid */
	switch (primary_lang) {
	case 0:
	case 0x62 ... 0xfe:
	case 0x100 ... 0x3ff:
		return -EINVAL;
	}
	if (!sub_lang)
		return -EINVAL;

	stringtab_dev->language = num;
	return 0;
}

#define MAX_NAME_LEN	40
#define MAX_USB_STRING_LANGS 2

struct gadget_info {
	struct config_group group;
	struct config_group functions_group;
	struct config_group configs_group;
	struct config_group strings_group;
	struct config_group os_desc_group;
	struct config_group *default_groups[5];

	struct mutex lock;
	struct usb_gadget_strings *gstrings[MAX_USB_STRING_LANGS + 1];
	struct list_head string_list;
	struct list_head available_func;

	const char *udc_name;
#ifdef CONFIG_USB_OTG
	struct usb_otg_descriptor otg;
#endif
	struct usb_composite_driver composite;
	struct usb_composite_dev cdev;
<<<<<<< HEAD
	bool use_os_desc;
	char b_vendor_code;
	char qw_sign[OS_STRING_QW_SIGN_LEN];
=======
#ifdef CONFIG_USB_CONFIGFS_UEVENT
	bool connected;
	bool sw_connected;
	struct work_struct work;
	struct device *dev;
#endif
>>>>>>> fe046253
};

struct config_usb_cfg {
	struct config_group group;
	struct config_group strings_group;
	struct config_group *default_groups[2];
	struct list_head string_list;
	struct usb_configuration c;
	struct list_head func_list;
	struct usb_gadget_strings *gstrings[MAX_USB_STRING_LANGS + 1];
};

struct gadget_strings {
	struct usb_gadget_strings stringtab_dev;
	struct usb_string strings[USB_GADGET_FIRST_AVAIL_IDX];
	char *manufacturer;
	char *product;
	char *serialnumber;

	struct config_group group;
	struct list_head list;
};

struct os_desc {
	struct config_group group;
};

struct gadget_config_name {
	struct usb_gadget_strings stringtab_dev;
	struct usb_string strings;
	char *configuration;

	struct config_group group;
	struct list_head list;
};

static int usb_string_copy(const char *s, char **s_copy)
{
	int ret;
	char *str;
	char *copy = *s_copy;
	ret = strlen(s);
	if (ret > 126)
		return -EOVERFLOW;

	str = kstrdup(s, GFP_KERNEL);
	if (!str)
		return -ENOMEM;
	if (str[ret - 1] == '\n')
		str[ret - 1] = '\0';
	kfree(copy);
	*s_copy = str;
	return 0;
}

CONFIGFS_ATTR_STRUCT(gadget_info);
CONFIGFS_ATTR_STRUCT(config_usb_cfg);

#define GI_DEVICE_DESC_ITEM_ATTR(name)	\
	static struct gadget_info_attribute gadget_cdev_desc_##name = \
		__CONFIGFS_ATTR(name,  S_IRUGO | S_IWUSR,		\
				gadget_dev_desc_##name##_show,		\
				gadget_dev_desc_##name##_store)

#define GI_DEVICE_DESC_SIMPLE_R_u8(__name)	\
	static ssize_t gadget_dev_desc_##__name##_show(struct gadget_info *gi, \
			char *page)	\
{	\
	return sprintf(page, "0x%02x\n", gi->cdev.desc.__name);	\
}

#define GI_DEVICE_DESC_SIMPLE_R_u16(__name)	\
	static ssize_t gadget_dev_desc_##__name##_show(struct gadget_info *gi, \
			char *page)	\
{	\
	return sprintf(page, "0x%04x\n", le16_to_cpup(&gi->cdev.desc.__name)); \
}


#define GI_DEVICE_DESC_SIMPLE_W_u8(_name)		\
	static ssize_t gadget_dev_desc_##_name##_store(struct gadget_info *gi, \
		const char *page, size_t len)		\
{							\
	u8 val;						\
	int ret;					\
	ret = kstrtou8(page, 0, &val);			\
	if (ret)					\
		return ret;				\
	gi->cdev.desc._name = val;			\
	return len;					\
}

#define GI_DEVICE_DESC_SIMPLE_W_u16(_name)	\
	static ssize_t gadget_dev_desc_##_name##_store(struct gadget_info *gi, \
		const char *page, size_t len)		\
{							\
	u16 val;					\
	int ret;					\
	ret = kstrtou16(page, 0, &val);			\
	if (ret)					\
		return ret;				\
	gi->cdev.desc._name = cpu_to_le16p(&val);	\
	return len;					\
}

#define GI_DEVICE_DESC_SIMPLE_RW(_name, _type)	\
	GI_DEVICE_DESC_SIMPLE_R_##_type(_name)	\
	GI_DEVICE_DESC_SIMPLE_W_##_type(_name)

GI_DEVICE_DESC_SIMPLE_R_u16(bcdUSB);
GI_DEVICE_DESC_SIMPLE_RW(bDeviceClass, u8);
GI_DEVICE_DESC_SIMPLE_RW(bDeviceSubClass, u8);
GI_DEVICE_DESC_SIMPLE_RW(bDeviceProtocol, u8);
GI_DEVICE_DESC_SIMPLE_RW(bMaxPacketSize0, u8);
GI_DEVICE_DESC_SIMPLE_RW(idVendor, u16);
GI_DEVICE_DESC_SIMPLE_RW(idProduct, u16);
GI_DEVICE_DESC_SIMPLE_R_u16(bcdDevice);

static ssize_t is_valid_bcd(u16 bcd_val)
{
	if ((bcd_val & 0xf) > 9)
		return -EINVAL;
	if (((bcd_val >> 4) & 0xf) > 9)
		return -EINVAL;
	if (((bcd_val >> 8) & 0xf) > 9)
		return -EINVAL;
	if (((bcd_val >> 12) & 0xf) > 9)
		return -EINVAL;
	return 0;
}

static ssize_t gadget_dev_desc_bcdDevice_store(struct gadget_info *gi,
		const char *page, size_t len)
{
	u16 bcdDevice;
	int ret;

	ret = kstrtou16(page, 0, &bcdDevice);
	if (ret)
		return ret;
	ret = is_valid_bcd(bcdDevice);
	if (ret)
		return ret;

	gi->cdev.desc.bcdDevice = cpu_to_le16(bcdDevice);
	return len;
}

static ssize_t gadget_dev_desc_bcdUSB_store(struct gadget_info *gi,
		const char *page, size_t len)
{
	u16 bcdUSB;
	int ret;

	ret = kstrtou16(page, 0, &bcdUSB);
	if (ret)
		return ret;
	ret = is_valid_bcd(bcdUSB);
	if (ret)
		return ret;

	gi->cdev.desc.bcdUSB = cpu_to_le16(bcdUSB);
	return len;
}

static ssize_t gadget_dev_desc_UDC_show(struct gadget_info *gi, char *page)
{
	return sprintf(page, "%s\n", gi->udc_name ?: "");
}

static int unregister_gadget(struct gadget_info *gi)
{
	int ret;

	if (!gi->udc_name)
		return -ENODEV;

	ret = usb_gadget_unregister_driver(&gi->composite.gadget_driver);
	if (ret)
		return ret;
	kfree(gi->udc_name);
	gi->udc_name = NULL;
	return 0;
}

static ssize_t gadget_dev_desc_UDC_store(struct gadget_info *gi,
		const char *page, size_t len)
{
	char *name;
	int ret;

	name = kstrdup(page, GFP_KERNEL);
	if (!name)
		return -ENOMEM;
	if (name[len - 1] == '\n')
		name[len - 1] = '\0';

	mutex_lock(&gi->lock);

	if (!strlen(name) || strcmp(name, "none") == 0) {
		ret = unregister_gadget(gi);
		if (ret)
			goto err;
	} else {
		if (gi->udc_name) {
			ret = -EBUSY;
			goto err;
		}
		ret = udc_attach_driver(name, &gi->composite.gadget_driver);
		if (ret)
			goto err;
		gi->udc_name = name;
	}
	mutex_unlock(&gi->lock);
	return len;
err:
	kfree(name);
	mutex_unlock(&gi->lock);
	return ret;
}

GI_DEVICE_DESC_ITEM_ATTR(bDeviceClass);
GI_DEVICE_DESC_ITEM_ATTR(bDeviceSubClass);
GI_DEVICE_DESC_ITEM_ATTR(bDeviceProtocol);
GI_DEVICE_DESC_ITEM_ATTR(bMaxPacketSize0);
GI_DEVICE_DESC_ITEM_ATTR(idVendor);
GI_DEVICE_DESC_ITEM_ATTR(idProduct);
GI_DEVICE_DESC_ITEM_ATTR(bcdDevice);
GI_DEVICE_DESC_ITEM_ATTR(bcdUSB);
GI_DEVICE_DESC_ITEM_ATTR(UDC);

static struct configfs_attribute *gadget_root_attrs[] = {
	&gadget_cdev_desc_bDeviceClass.attr,
	&gadget_cdev_desc_bDeviceSubClass.attr,
	&gadget_cdev_desc_bDeviceProtocol.attr,
	&gadget_cdev_desc_bMaxPacketSize0.attr,
	&gadget_cdev_desc_idVendor.attr,
	&gadget_cdev_desc_idProduct.attr,
	&gadget_cdev_desc_bcdDevice.attr,
	&gadget_cdev_desc_bcdUSB.attr,
	&gadget_cdev_desc_UDC.attr,
	NULL,
};

static inline struct gadget_info *to_gadget_info(struct config_item *item)
{
	 return container_of(to_config_group(item), struct gadget_info, group);
}

static inline struct gadget_strings *to_gadget_strings(struct config_item *item)
{
	 return container_of(to_config_group(item), struct gadget_strings,
			 group);
}

static inline struct gadget_config_name *to_gadget_config_name(
		struct config_item *item)
{
	 return container_of(to_config_group(item), struct gadget_config_name,
			 group);
}

static inline struct config_usb_cfg *to_config_usb_cfg(struct config_item *item)
{
	return container_of(to_config_group(item), struct config_usb_cfg,
			group);
}

static inline struct usb_function_instance *to_usb_function_instance(
		struct config_item *item)
{
	 return container_of(to_config_group(item),
			 struct usb_function_instance, group);
}

static void gadget_info_attr_release(struct config_item *item)
{
	struct gadget_info *gi = to_gadget_info(item);

	WARN_ON(!list_empty(&gi->cdev.configs));
	WARN_ON(!list_empty(&gi->string_list));
	WARN_ON(!list_empty(&gi->available_func));
	kfree(gi->composite.gadget_driver.function);
	kfree(gi);
}

CONFIGFS_ATTR_OPS(gadget_info);

static struct configfs_item_operations gadget_root_item_ops = {
	.release                = gadget_info_attr_release,
	.show_attribute         = gadget_info_attr_show,
	.store_attribute        = gadget_info_attr_store,
};

static void gadget_config_attr_release(struct config_item *item)
{
	struct config_usb_cfg *cfg = to_config_usb_cfg(item);

	WARN_ON(!list_empty(&cfg->c.functions));
	list_del(&cfg->c.list);
	kfree(cfg->c.label);
	kfree(cfg);
}

static int config_usb_cfg_link(
	struct config_item *usb_cfg_ci,
	struct config_item *usb_func_ci)
{
	struct config_usb_cfg *cfg = to_config_usb_cfg(usb_cfg_ci);
	struct usb_composite_dev *cdev = cfg->c.cdev;
	struct gadget_info *gi = container_of(cdev, struct gadget_info, cdev);

	struct config_group *group = to_config_group(usb_func_ci);
	struct usb_function_instance *fi = container_of(group,
			struct usb_function_instance, group);
	struct usb_function_instance *a_fi;
	struct usb_function *f;
	int ret;

	mutex_lock(&gi->lock);
	/*
	 * Make sure this function is from within our _this_ gadget and not
	 * from another gadget or a random directory.
	 * Also a function instance can only be linked once.
	 */
	list_for_each_entry(a_fi, &gi->available_func, cfs_list) {
		if (a_fi == fi)
			break;
	}
	if (a_fi != fi) {
		ret = -EINVAL;
		goto out;
	}

	list_for_each_entry(f, &cfg->func_list, list) {
		if (f->fi == fi) {
			ret = -EEXIST;
			goto out;
		}
	}

	f = usb_get_function(fi);
	if (IS_ERR(f)) {
		ret = PTR_ERR(f);
		goto out;
	}

	/* stash the function until we bind it to the gadget */
	list_add_tail(&f->list, &cfg->func_list);
	ret = 0;
out:
	mutex_unlock(&gi->lock);
	return ret;
}

static int config_usb_cfg_unlink(
	struct config_item *usb_cfg_ci,
	struct config_item *usb_func_ci)
{
	struct config_usb_cfg *cfg = to_config_usb_cfg(usb_cfg_ci);
	struct usb_composite_dev *cdev = cfg->c.cdev;
	struct gadget_info *gi = container_of(cdev, struct gadget_info, cdev);

	struct config_group *group = to_config_group(usb_func_ci);
	struct usb_function_instance *fi = container_of(group,
			struct usb_function_instance, group);
	struct usb_function *f;

	/*
	 * ideally I would like to forbid to unlink functions while a gadget is
	 * bound to an UDC. Since this isn't possible at the moment, we simply
	 * force an unbind, the function is available here and then we can
	 * remove the function.
	 */
	mutex_lock(&gi->lock);
	if (gi->udc_name)
		unregister_gadget(gi);
	WARN_ON(gi->udc_name);

	list_for_each_entry(f, &cfg->func_list, list) {
		if (f->fi == fi) {
			list_del(&f->list);
			usb_put_function(f);
			mutex_unlock(&gi->lock);
			return 0;
		}
	}
	mutex_unlock(&gi->lock);
	WARN(1, "Unable to locate function to unbind\n");
	return 0;
}

CONFIGFS_ATTR_OPS(config_usb_cfg);

static struct configfs_item_operations gadget_config_item_ops = {
	.release                = gadget_config_attr_release,
	.show_attribute         = config_usb_cfg_attr_show,
	.store_attribute        = config_usb_cfg_attr_store,
	.allow_link             = config_usb_cfg_link,
	.drop_link              = config_usb_cfg_unlink,
};


static ssize_t gadget_config_desc_MaxPower_show(struct config_usb_cfg *cfg,
		char *page)
{
	return sprintf(page, "%u\n", cfg->c.MaxPower);
}

static ssize_t gadget_config_desc_MaxPower_store(struct config_usb_cfg *cfg,
		const char *page, size_t len)
{
	u16 val;
	int ret;
	ret = kstrtou16(page, 0, &val);
	if (ret)
		return ret;
	if (DIV_ROUND_UP(val, 8) > 0xff)
		return -ERANGE;
	cfg->c.MaxPower = val;
	return len;
}

static ssize_t gadget_config_desc_bmAttributes_show(struct config_usb_cfg *cfg,
		char *page)
{
	return sprintf(page, "0x%02x\n", cfg->c.bmAttributes);
}

static ssize_t gadget_config_desc_bmAttributes_store(struct config_usb_cfg *cfg,
		const char *page, size_t len)
{
	u8 val;
	int ret;
	ret = kstrtou8(page, 0, &val);
	if (ret)
		return ret;
	if (!(val & USB_CONFIG_ATT_ONE))
		return -EINVAL;
	if (val & ~(USB_CONFIG_ATT_ONE | USB_CONFIG_ATT_SELFPOWER |
				USB_CONFIG_ATT_WAKEUP))
		return -EINVAL;
	cfg->c.bmAttributes = val;
	return len;
}

#define CFG_CONFIG_DESC_ITEM_ATTR(name)	\
	static struct config_usb_cfg_attribute gadget_usb_cfg_##name = \
		__CONFIGFS_ATTR(name,  S_IRUGO | S_IWUSR,		\
				gadget_config_desc_##name##_show,	\
				gadget_config_desc_##name##_store)

CFG_CONFIG_DESC_ITEM_ATTR(MaxPower);
CFG_CONFIG_DESC_ITEM_ATTR(bmAttributes);

static struct configfs_attribute *gadget_config_attrs[] = {
	&gadget_usb_cfg_MaxPower.attr,
	&gadget_usb_cfg_bmAttributes.attr,
	NULL,
};

static struct config_item_type gadget_config_type = {
	.ct_item_ops	= &gadget_config_item_ops,
	.ct_attrs	= gadget_config_attrs,
	.ct_owner	= THIS_MODULE,
};

static struct config_item_type gadget_root_type = {
	.ct_item_ops	= &gadget_root_item_ops,
	.ct_attrs	= gadget_root_attrs,
	.ct_owner	= THIS_MODULE,
};

static void composite_init_dev(struct usb_composite_dev *cdev)
{
	spin_lock_init(&cdev->lock);
	INIT_LIST_HEAD(&cdev->configs);
	INIT_LIST_HEAD(&cdev->gstrings);
}

static struct config_group *function_make(
		struct config_group *group,
		const char *name)
{
	struct gadget_info *gi;
	struct usb_function_instance *fi;
	char buf[MAX_NAME_LEN];
	char *func_name;
	char *instance_name;
	int ret;

	ret = snprintf(buf, MAX_NAME_LEN, "%s", name);
	if (ret >= MAX_NAME_LEN)
		return ERR_PTR(-ENAMETOOLONG);

	func_name = buf;
	instance_name = strchr(func_name, '.');
	if (!instance_name) {
		pr_err("Unable to locate . in FUNC.INSTANCE\n");
		return ERR_PTR(-EINVAL);
	}
	*instance_name = '\0';
	instance_name++;

	fi = usb_get_function_instance(func_name);
	if (IS_ERR(fi))
		return ERR_CAST(fi);

	ret = config_item_set_name(&fi->group.cg_item, name);
	if (ret) {
		usb_put_function_instance(fi);
		return ERR_PTR(ret);
	}
	if (fi->set_inst_name) {
		ret = fi->set_inst_name(fi, instance_name);
		if (ret) {
			usb_put_function_instance(fi);
			return ERR_PTR(ret);
		}
	}

	gi = container_of(group, struct gadget_info, functions_group);

	mutex_lock(&gi->lock);
	list_add_tail(&fi->cfs_list, &gi->available_func);
	mutex_unlock(&gi->lock);
	return &fi->group;
}

static void function_drop(
		struct config_group *group,
		struct config_item *item)
{
	struct usb_function_instance *fi = to_usb_function_instance(item);
	struct gadget_info *gi;

	gi = container_of(group, struct gadget_info, functions_group);

	mutex_lock(&gi->lock);
	list_del(&fi->cfs_list);
	mutex_unlock(&gi->lock);
	config_item_put(item);
}

static struct configfs_group_operations functions_ops = {
	.make_group     = &function_make,
	.drop_item      = &function_drop,
};

static struct config_item_type functions_type = {
	.ct_group_ops   = &functions_ops,
	.ct_owner       = THIS_MODULE,
};

CONFIGFS_ATTR_STRUCT(gadget_config_name);
GS_STRINGS_RW(gadget_config_name, configuration);

static struct configfs_attribute *gadget_config_name_langid_attrs[] = {
	&gadget_config_name_configuration.attr,
	NULL,
};

static void gadget_config_name_attr_release(struct config_item *item)
{
	struct gadget_config_name *cn = to_gadget_config_name(item);

	kfree(cn->configuration);

	list_del(&cn->list);
	kfree(cn);
}

USB_CONFIG_STRING_RW_OPS(gadget_config_name);
USB_CONFIG_STRINGS_LANG(gadget_config_name, config_usb_cfg);

static struct config_group *config_desc_make(
		struct config_group *group,
		const char *name)
{
	struct gadget_info *gi;
	struct config_usb_cfg *cfg;
	char buf[MAX_NAME_LEN];
	char *num_str;
	u8 num;
	int ret;

	gi = container_of(group, struct gadget_info, configs_group);
	ret = snprintf(buf, MAX_NAME_LEN, "%s", name);
	if (ret >= MAX_NAME_LEN)
		return ERR_PTR(-ENAMETOOLONG);

	num_str = strchr(buf, '.');
	if (!num_str) {
		pr_err("Unable to locate . in name.bConfigurationValue\n");
		return ERR_PTR(-EINVAL);
	}

	*num_str = '\0';
	num_str++;

	if (!strlen(buf))
		return ERR_PTR(-EINVAL);

	ret = kstrtou8(num_str, 0, &num);
	if (ret)
		return ERR_PTR(ret);

	cfg = kzalloc(sizeof(*cfg), GFP_KERNEL);
	if (!cfg)
		return ERR_PTR(-ENOMEM);
	cfg->c.label = kstrdup(buf, GFP_KERNEL);
	if (!cfg->c.label) {
		ret = -ENOMEM;
		goto err;
	}
	cfg->c.bConfigurationValue = num;
	cfg->c.MaxPower = CONFIG_USB_GADGET_VBUS_DRAW;
	cfg->c.bmAttributes = USB_CONFIG_ATT_ONE;
	INIT_LIST_HEAD(&cfg->string_list);
	INIT_LIST_HEAD(&cfg->func_list);

	cfg->group.default_groups = cfg->default_groups;
	cfg->default_groups[0] = &cfg->strings_group;

	config_group_init_type_name(&cfg->group, name,
				&gadget_config_type);
	config_group_init_type_name(&cfg->strings_group, "strings",
			&gadget_config_name_strings_type);

	ret = usb_add_config_only(&gi->cdev, &cfg->c);
	if (ret)
		goto err;

	return &cfg->group;
err:
	kfree(cfg->c.label);
	kfree(cfg);
	return ERR_PTR(ret);
}

static void config_desc_drop(
		struct config_group *group,
		struct config_item *item)
{
	config_item_put(item);
}

static struct configfs_group_operations config_desc_ops = {
	.make_group     = &config_desc_make,
	.drop_item      = &config_desc_drop,
};

static struct config_item_type config_desc_type = {
	.ct_group_ops   = &config_desc_ops,
	.ct_owner       = THIS_MODULE,
};

CONFIGFS_ATTR_STRUCT(gadget_strings);
GS_STRINGS_RW(gadget_strings, manufacturer);
GS_STRINGS_RW(gadget_strings, product);
GS_STRINGS_RW(gadget_strings, serialnumber);

static struct configfs_attribute *gadget_strings_langid_attrs[] = {
	&gadget_strings_manufacturer.attr,
	&gadget_strings_product.attr,
	&gadget_strings_serialnumber.attr,
	NULL,
};

static void gadget_strings_attr_release(struct config_item *item)
{
	struct gadget_strings *gs = to_gadget_strings(item);

	kfree(gs->manufacturer);
	kfree(gs->product);
	kfree(gs->serialnumber);

	list_del(&gs->list);
	kfree(gs);
}

USB_CONFIG_STRING_RW_OPS(gadget_strings);
USB_CONFIG_STRINGS_LANG(gadget_strings, gadget_info);

static inline struct os_desc *to_os_desc(struct config_item *item)
{
	return container_of(to_config_group(item), struct os_desc, group);
}

CONFIGFS_ATTR_STRUCT(os_desc);
CONFIGFS_ATTR_OPS(os_desc);

static ssize_t os_desc_use_show(struct os_desc *os_desc, char *page)
{
	struct gadget_info *gi;

	gi = to_gadget_info(os_desc->group.cg_item.ci_parent);

	return sprintf(page, "%d", gi->use_os_desc);
}

static ssize_t os_desc_use_store(struct os_desc *os_desc, const char *page,
				 size_t len)
{
	struct gadget_info *gi;
	int ret;
	bool use;

	gi = to_gadget_info(os_desc->group.cg_item.ci_parent);

	mutex_lock(&gi->lock);
	ret = strtobool(page, &use);
	if (!ret) {
		gi->use_os_desc = use;
		ret = len;
	}
	mutex_unlock(&gi->lock);

	return ret;
}

static struct os_desc_attribute os_desc_use =
	__CONFIGFS_ATTR(use, S_IRUGO | S_IWUSR,
			os_desc_use_show,
			os_desc_use_store);

static ssize_t os_desc_b_vendor_code_show(struct os_desc *os_desc, char *page)
{
	struct gadget_info *gi;

	gi = to_gadget_info(os_desc->group.cg_item.ci_parent);

	return sprintf(page, "%d", gi->b_vendor_code);
}

static ssize_t os_desc_b_vendor_code_store(struct os_desc *os_desc,
					   const char *page, size_t len)
{
	struct gadget_info *gi;
	int ret;
	u8 b_vendor_code;

	gi = to_gadget_info(os_desc->group.cg_item.ci_parent);

	mutex_lock(&gi->lock);
	ret = kstrtou8(page, 0, &b_vendor_code);
	if (!ret) {
		gi->b_vendor_code = b_vendor_code;
		ret = len;
	}
	mutex_unlock(&gi->lock);

	return ret;
}

static struct os_desc_attribute os_desc_b_vendor_code =
	__CONFIGFS_ATTR(b_vendor_code, S_IRUGO | S_IWUSR,
			os_desc_b_vendor_code_show,
			os_desc_b_vendor_code_store);

static ssize_t os_desc_qw_sign_show(struct os_desc *os_desc, char *page)
{
	struct gadget_info *gi;

	gi = to_gadget_info(os_desc->group.cg_item.ci_parent);

	memcpy(page, gi->qw_sign, OS_STRING_QW_SIGN_LEN);

	return OS_STRING_QW_SIGN_LEN;
}

static ssize_t os_desc_qw_sign_store(struct os_desc *os_desc, const char *page,
				     size_t len)
{
	struct gadget_info *gi;
	int res, l;

	gi = to_gadget_info(os_desc->group.cg_item.ci_parent);
	l = min((int)len, OS_STRING_QW_SIGN_LEN >> 1);
	if (page[l - 1] == '\n')
		--l;

	mutex_lock(&gi->lock);
	res = utf8s_to_utf16s(page, l,
			      UTF16_LITTLE_ENDIAN, (wchar_t *) gi->qw_sign,
			      OS_STRING_QW_SIGN_LEN);
	if (res > 0)
		res = len;
	mutex_unlock(&gi->lock);

	return res;
}

static struct os_desc_attribute os_desc_qw_sign =
	__CONFIGFS_ATTR(qw_sign, S_IRUGO | S_IWUSR,
			os_desc_qw_sign_show,
			os_desc_qw_sign_store);

static struct configfs_attribute *os_desc_attrs[] = {
	&os_desc_use.attr,
	&os_desc_b_vendor_code.attr,
	&os_desc_qw_sign.attr,
	NULL,
};

static void os_desc_attr_release(struct config_item *item)
{
	struct os_desc *os_desc = to_os_desc(item);
	kfree(os_desc);
}

static int os_desc_link(struct config_item *os_desc_ci,
			struct config_item *usb_cfg_ci)
{
	struct gadget_info *gi = container_of(to_config_group(os_desc_ci),
					struct gadget_info, os_desc_group);
	struct usb_composite_dev *cdev = &gi->cdev;
	struct config_usb_cfg *c_target =
		container_of(to_config_group(usb_cfg_ci),
			     struct config_usb_cfg, group);
	struct usb_configuration *c;
	int ret;

	mutex_lock(&gi->lock);
	list_for_each_entry(c, &cdev->configs, list) {
		if (c == &c_target->c)
			break;
	}
	if (c != &c_target->c) {
		ret = -EINVAL;
		goto out;
	}

	if (cdev->os_desc_config) {
		ret = -EBUSY;
		goto out;
	}

	cdev->os_desc_config = &c_target->c;
	ret = 0;

out:
	mutex_unlock(&gi->lock);
	return ret;
}

static int os_desc_unlink(struct config_item *os_desc_ci,
			  struct config_item *usb_cfg_ci)
{
	struct gadget_info *gi = container_of(to_config_group(os_desc_ci),
					struct gadget_info, os_desc_group);
	struct usb_composite_dev *cdev = &gi->cdev;

	mutex_lock(&gi->lock);
	if (gi->udc_name)
		unregister_gadget(gi);
	cdev->os_desc_config = NULL;
	WARN_ON(gi->udc_name);
	mutex_unlock(&gi->lock);
	return 0;
}

static struct configfs_item_operations os_desc_ops = {
	.release                = os_desc_attr_release,
	.show_attribute         = os_desc_attr_show,
	.store_attribute        = os_desc_attr_store,
	.allow_link		= os_desc_link,
	.drop_link		= os_desc_unlink,
};

static struct config_item_type os_desc_type = {
	.ct_item_ops	= &os_desc_ops,
	.ct_attrs	= os_desc_attrs,
	.ct_owner	= THIS_MODULE,
};

CONFIGFS_ATTR_STRUCT(usb_os_desc);
CONFIGFS_ATTR_OPS(usb_os_desc);


static inline struct usb_os_desc_ext_prop
*to_usb_os_desc_ext_prop(struct config_item *item)
{
	return container_of(item, struct usb_os_desc_ext_prop, item);
}

CONFIGFS_ATTR_STRUCT(usb_os_desc_ext_prop);
CONFIGFS_ATTR_OPS(usb_os_desc_ext_prop);

static ssize_t ext_prop_type_show(struct usb_os_desc_ext_prop *ext_prop,
				  char *page)
{
	return sprintf(page, "%d", ext_prop->type);
}

static ssize_t ext_prop_type_store(struct usb_os_desc_ext_prop *ext_prop,
				   const char *page, size_t len)
{
	struct usb_os_desc *desc = to_usb_os_desc(ext_prop->item.ci_parent);
	u8 type;
	int ret;

	if (desc->opts_mutex)
		mutex_lock(desc->opts_mutex);
	ret = kstrtou8(page, 0, &type);
	if (ret)
		goto end;
	if (type < USB_EXT_PROP_UNICODE || type > USB_EXT_PROP_UNICODE_MULTI) {
		ret = -EINVAL;
		goto end;
	}

	if ((ext_prop->type == USB_EXT_PROP_BINARY ||
	    ext_prop->type == USB_EXT_PROP_LE32 ||
	    ext_prop->type == USB_EXT_PROP_BE32) &&
	    (type == USB_EXT_PROP_UNICODE ||
	    type == USB_EXT_PROP_UNICODE_ENV ||
	    type == USB_EXT_PROP_UNICODE_LINK))
		ext_prop->data_len <<= 1;
	else if ((ext_prop->type == USB_EXT_PROP_UNICODE ||
		   ext_prop->type == USB_EXT_PROP_UNICODE_ENV ||
		   ext_prop->type == USB_EXT_PROP_UNICODE_LINK) &&
		   (type == USB_EXT_PROP_BINARY ||
		   type == USB_EXT_PROP_LE32 ||
		   type == USB_EXT_PROP_BE32))
		ext_prop->data_len >>= 1;
	ext_prop->type = type;
	ret = len;

end:
	if (desc->opts_mutex)
		mutex_unlock(desc->opts_mutex);
	return ret;
}

static ssize_t ext_prop_data_show(struct usb_os_desc_ext_prop *ext_prop,
				  char *page)
{
	int len = ext_prop->data_len;

	if (ext_prop->type == USB_EXT_PROP_UNICODE ||
	    ext_prop->type == USB_EXT_PROP_UNICODE_ENV ||
	    ext_prop->type == USB_EXT_PROP_UNICODE_LINK)
		len >>= 1;
	memcpy(page, ext_prop->data, len);

	return len;
}

static ssize_t ext_prop_data_store(struct usb_os_desc_ext_prop *ext_prop,
				   const char *page, size_t len)
{
	struct usb_os_desc *desc = to_usb_os_desc(ext_prop->item.ci_parent);
	char *new_data;
	size_t ret_len = len;

	if (page[len - 1] == '\n' || page[len - 1] == '\0')
		--len;
	new_data = kzalloc(len, GFP_KERNEL);
	if (!new_data)
		return -ENOMEM;

	memcpy(new_data, page, len);

	if (desc->opts_mutex)
		mutex_lock(desc->opts_mutex);
	kfree(ext_prop->data);
	ext_prop->data = new_data;
	desc->ext_prop_len -= ext_prop->data_len;
	ext_prop->data_len = len;
	desc->ext_prop_len += ext_prop->data_len;
	if (ext_prop->type == USB_EXT_PROP_UNICODE ||
	    ext_prop->type == USB_EXT_PROP_UNICODE_ENV ||
	    ext_prop->type == USB_EXT_PROP_UNICODE_LINK) {
		desc->ext_prop_len -= ext_prop->data_len;
		ext_prop->data_len <<= 1;
		ext_prop->data_len += 2;
		desc->ext_prop_len += ext_prop->data_len;
	}
	if (desc->opts_mutex)
		mutex_unlock(desc->opts_mutex);
	return ret_len;
}

static struct usb_os_desc_ext_prop_attribute ext_prop_type =
	__CONFIGFS_ATTR(type, S_IRUGO | S_IWUSR,
			ext_prop_type_show, ext_prop_type_store);

static struct usb_os_desc_ext_prop_attribute ext_prop_data =
	__CONFIGFS_ATTR(data, S_IRUGO | S_IWUSR,
			ext_prop_data_show, ext_prop_data_store);

static struct configfs_attribute *ext_prop_attrs[] = {
	&ext_prop_type.attr,
	&ext_prop_data.attr,
	NULL,
};

static void usb_os_desc_ext_prop_release(struct config_item *item)
{
	struct usb_os_desc_ext_prop *ext_prop = to_usb_os_desc_ext_prop(item);

	kfree(ext_prop); /* frees a whole chunk */
}

static struct configfs_item_operations ext_prop_ops = {
	.release		= usb_os_desc_ext_prop_release,
	.show_attribute		= usb_os_desc_ext_prop_attr_show,
	.store_attribute	= usb_os_desc_ext_prop_attr_store,
};

static struct config_item *ext_prop_make(
		struct config_group *group,
		const char *name)
{
	struct usb_os_desc_ext_prop *ext_prop;
	struct config_item_type *ext_prop_type;
	struct usb_os_desc *desc;
	char *vlabuf;

	vla_group(data_chunk);
	vla_item(data_chunk, struct usb_os_desc_ext_prop, ext_prop, 1);
	vla_item(data_chunk, struct config_item_type, ext_prop_type, 1);

	vlabuf = kzalloc(vla_group_size(data_chunk), GFP_KERNEL);
	if (!vlabuf)
		return ERR_PTR(-ENOMEM);

	ext_prop = vla_ptr(vlabuf, data_chunk, ext_prop);
	ext_prop_type = vla_ptr(vlabuf, data_chunk, ext_prop_type);

	desc = container_of(group, struct usb_os_desc, group);
	ext_prop_type->ct_item_ops = &ext_prop_ops;
	ext_prop_type->ct_attrs = ext_prop_attrs;
	ext_prop_type->ct_owner = desc->owner;

	config_item_init_type_name(&ext_prop->item, name, ext_prop_type);

	ext_prop->name = kstrdup(name, GFP_KERNEL);
	if (!ext_prop->name) {
		kfree(vlabuf);
		return ERR_PTR(-ENOMEM);
	}
	desc->ext_prop_len += 14;
	ext_prop->name_len = 2 * strlen(ext_prop->name) + 2;
	if (desc->opts_mutex)
		mutex_lock(desc->opts_mutex);
	desc->ext_prop_len += ext_prop->name_len;
	list_add_tail(&ext_prop->entry, &desc->ext_prop);
	++desc->ext_prop_count;
	if (desc->opts_mutex)
		mutex_unlock(desc->opts_mutex);

	return &ext_prop->item;
}

static void ext_prop_drop(struct config_group *group, struct config_item *item)
{
	struct usb_os_desc_ext_prop *ext_prop = to_usb_os_desc_ext_prop(item);
	struct usb_os_desc *desc = to_usb_os_desc(&group->cg_item);

	if (desc->opts_mutex)
		mutex_lock(desc->opts_mutex);
	list_del(&ext_prop->entry);
	--desc->ext_prop_count;
	kfree(ext_prop->name);
	desc->ext_prop_len -= (ext_prop->name_len + ext_prop->data_len + 14);
	if (desc->opts_mutex)
		mutex_unlock(desc->opts_mutex);
	config_item_put(item);
}

static struct configfs_group_operations interf_grp_ops = {
	.make_item	= &ext_prop_make,
	.drop_item	= &ext_prop_drop,
};

static struct configfs_item_operations interf_item_ops = {
	.show_attribute		= usb_os_desc_attr_show,
	.store_attribute	= usb_os_desc_attr_store,
};

static ssize_t rndis_grp_compatible_id_show(struct usb_os_desc *desc,
					    char *page)
{
	memcpy(page, desc->ext_compat_id, 8);
	return 8;
}

static ssize_t rndis_grp_compatible_id_store(struct usb_os_desc *desc,
					     const char *page, size_t len)
{
	int l;

	l = min_t(int, 8, len);
	if (page[l - 1] == '\n')
		--l;
	if (desc->opts_mutex)
		mutex_lock(desc->opts_mutex);
	memcpy(desc->ext_compat_id, page, l);
	desc->ext_compat_id[l] = '\0';

	if (desc->opts_mutex)
		mutex_unlock(desc->opts_mutex);

	return len;
}

static struct usb_os_desc_attribute rndis_grp_attr_compatible_id =
	__CONFIGFS_ATTR(compatible_id, S_IRUGO | S_IWUSR,
			rndis_grp_compatible_id_show,
			rndis_grp_compatible_id_store);

static ssize_t rndis_grp_sub_compatible_id_show(struct usb_os_desc *desc,
						char *page)
{
	memcpy(page, desc->ext_compat_id + 8, 8);
	return 8;
}

static ssize_t rndis_grp_sub_compatible_id_store(struct usb_os_desc *desc,
						 const char *page, size_t len)
{
	int l;

	l = min_t(int, 8, len);
	if (page[l - 1] == '\n')
		--l;
	if (desc->opts_mutex)
		mutex_lock(desc->opts_mutex);
	memcpy(desc->ext_compat_id + 8, page, l);
	desc->ext_compat_id[l + 8] = '\0';

	if (desc->opts_mutex)
		mutex_unlock(desc->opts_mutex);

	return len;
}

static struct usb_os_desc_attribute rndis_grp_attr_sub_compatible_id =
	__CONFIGFS_ATTR(sub_compatible_id, S_IRUGO | S_IWUSR,
			rndis_grp_sub_compatible_id_show,
			rndis_grp_sub_compatible_id_store);

static struct configfs_attribute *interf_grp_attrs[] = {
	&rndis_grp_attr_compatible_id.attr,
	&rndis_grp_attr_sub_compatible_id.attr,
	NULL
};

int usb_os_desc_prepare_interf_dir(struct config_group *parent,
				   int n_interf,
				   struct usb_os_desc **desc,
				   struct module *owner)
{
	struct config_group **f_default_groups, *os_desc_group,
				**interface_groups;
	struct config_item_type *os_desc_type, *interface_type;

	vla_group(data_chunk);
	vla_item(data_chunk, struct config_group *, f_default_groups, 2);
	vla_item(data_chunk, struct config_group, os_desc_group, 1);
	vla_item(data_chunk, struct config_group *, interface_groups,
		 n_interf + 1);
	vla_item(data_chunk, struct config_item_type, os_desc_type, 1);
	vla_item(data_chunk, struct config_item_type, interface_type, 1);

	char *vlabuf = kzalloc(vla_group_size(data_chunk), GFP_KERNEL);
	if (!vlabuf)
		return -ENOMEM;

	f_default_groups = vla_ptr(vlabuf, data_chunk, f_default_groups);
	os_desc_group = vla_ptr(vlabuf, data_chunk, os_desc_group);
	os_desc_type = vla_ptr(vlabuf, data_chunk, os_desc_type);
	interface_groups = vla_ptr(vlabuf, data_chunk, interface_groups);
	interface_type = vla_ptr(vlabuf, data_chunk, interface_type);

	parent->default_groups = f_default_groups;
	os_desc_type->ct_owner = owner;
	config_group_init_type_name(os_desc_group, "os_desc", os_desc_type);
	f_default_groups[0] = os_desc_group;

	os_desc_group->default_groups = interface_groups;
	interface_type->ct_item_ops = &interf_item_ops;
	interface_type->ct_group_ops = &interf_grp_ops;
	interface_type->ct_attrs = interf_grp_attrs;
	interface_type->ct_owner = owner;

	while (n_interf--) {
		struct usb_os_desc *d;

		d = desc[n_interf];
		d->owner = owner;
		config_group_init_type_name(&d->group, "", interface_type);
		config_item_set_name(&d->group.cg_item, "interface.%d",
				     n_interf);
		interface_groups[n_interf] = &d->group;
	}

	return 0;
}
EXPORT_SYMBOL(usb_os_desc_prepare_interf_dir);

static int configfs_do_nothing(struct usb_composite_dev *cdev)
{
	WARN_ON(1);
	return -EINVAL;
}

int composite_dev_prepare(struct usb_composite_driver *composite,
		struct usb_composite_dev *dev);

int composite_os_desc_req_prepare(struct usb_composite_dev *cdev,
				  struct usb_ep *ep0);

static void purge_configs_funcs(struct gadget_info *gi)
{
	struct usb_configuration	*c;

	list_for_each_entry(c, &gi->cdev.configs, list) {
		struct usb_function *f, *tmp;
		struct config_usb_cfg *cfg;

		cfg = container_of(c, struct config_usb_cfg, c);

		list_for_each_entry_safe(f, tmp, &c->functions, list) {

			list_move_tail(&f->list, &cfg->func_list);
			if (f->unbind) {
				dev_err(&gi->cdev.gadget->dev, "unbind function"
						" '%s'/%p\n", f->name, f);
				f->unbind(c, f);
			}
		}
		c->next_interface_id = 0;
		c->superspeed = 0;
		c->highspeed = 0;
		c->fullspeed = 0;
	}
}

static int configfs_composite_bind(struct usb_gadget *gadget,
		struct usb_gadget_driver *gdriver)
{
	struct usb_composite_driver     *composite = to_cdriver(gdriver);
	struct gadget_info		*gi = container_of(composite,
						struct gadget_info, composite);
	struct usb_composite_dev	*cdev = &gi->cdev;
	struct usb_configuration	*c;
	struct usb_string		*s;
	unsigned			i;
	int				ret;

	/* the gi->lock is hold by the caller */
	cdev->gadget = gadget;
	set_gadget_data(gadget, cdev);
	ret = composite_dev_prepare(composite, cdev);
	if (ret)
		return ret;
	/* and now the gadget bind */
	ret = -EINVAL;

	if (list_empty(&gi->cdev.configs)) {
		pr_err("Need at least one configuration in %s.\n",
				gi->composite.name);
		goto err_comp_cleanup;
	}


	list_for_each_entry(c, &gi->cdev.configs, list) {
		struct config_usb_cfg *cfg;

		cfg = container_of(c, struct config_usb_cfg, c);
		if (list_empty(&cfg->func_list)) {
			pr_err("Config %s/%d of %s needs at least one function.\n",
			      c->label, c->bConfigurationValue,
			      gi->composite.name);
			goto err_comp_cleanup;
		}
	}

	/* init all strings */
	if (!list_empty(&gi->string_list)) {
		struct gadget_strings *gs;

		i = 0;
		list_for_each_entry(gs, &gi->string_list, list) {

			gi->gstrings[i] = &gs->stringtab_dev;
			gs->stringtab_dev.strings = gs->strings;
			gs->strings[USB_GADGET_MANUFACTURER_IDX].s =
				gs->manufacturer;
			gs->strings[USB_GADGET_PRODUCT_IDX].s = gs->product;
			gs->strings[USB_GADGET_SERIAL_IDX].s = gs->serialnumber;
			i++;
		}
		gi->gstrings[i] = NULL;
		s = usb_gstrings_attach(&gi->cdev, gi->gstrings,
				USB_GADGET_FIRST_AVAIL_IDX);
		if (IS_ERR(s)) {
			ret = PTR_ERR(s);
			goto err_comp_cleanup;
		}

		gi->cdev.desc.iManufacturer = s[USB_GADGET_MANUFACTURER_IDX].id;
		gi->cdev.desc.iProduct = s[USB_GADGET_PRODUCT_IDX].id;
		gi->cdev.desc.iSerialNumber = s[USB_GADGET_SERIAL_IDX].id;
	}

	if (gi->use_os_desc) {
		cdev->use_os_string = true;
		cdev->b_vendor_code = gi->b_vendor_code;
		memcpy(cdev->qw_sign, gi->qw_sign, OS_STRING_QW_SIGN_LEN);
	}

	/* Go through all configs, attach all functions */
	list_for_each_entry(c, &gi->cdev.configs, list) {
		struct config_usb_cfg *cfg;
		struct usb_function *f;
		struct usb_function *tmp;
		struct gadget_config_name *cn;

		cfg = container_of(c, struct config_usb_cfg, c);
		if (!list_empty(&cfg->string_list)) {
			i = 0;
			list_for_each_entry(cn, &cfg->string_list, list) {
				cfg->gstrings[i] = &cn->stringtab_dev;
				cn->stringtab_dev.strings = &cn->strings;
				cn->strings.s = cn->configuration;
				i++;
			}
			cfg->gstrings[i] = NULL;
			s = usb_gstrings_attach(&gi->cdev, cfg->gstrings, 1);
			if (IS_ERR(s)) {
				ret = PTR_ERR(s);
				goto err_comp_cleanup;
			}
			c->iConfiguration = s[0].id;
		}

		list_for_each_entry_safe(f, tmp, &cfg->func_list, list) {
			list_del(&f->list);
			ret = usb_add_function(c, f);
			if (ret) {
				list_add(&f->list, &cfg->func_list);
				goto err_purge_funcs;
			}
		}
		usb_ep_autoconfig_reset(cdev->gadget);
	}
	if (cdev->use_os_string) {
		ret = composite_os_desc_req_prepare(cdev, gadget->ep0);
		if (ret)
			goto err_purge_funcs;
	}

	usb_ep_autoconfig_reset(cdev->gadget);
	return 0;

err_purge_funcs:
	purge_configs_funcs(gi);
err_comp_cleanup:
	composite_dev_cleanup(cdev);
	return ret;
}

#ifdef CONFIG_USB_CONFIGFS_UEVENT
static void android_work(struct work_struct *data)
{
	struct gadget_info *gi = container_of(data, struct gadget_info, work);
	struct usb_composite_dev *cdev = &gi->cdev;
	char *disconnected[2] = { "USB_STATE=DISCONNECTED", NULL };
	char *connected[2]    = { "USB_STATE=CONNECTED", NULL };
	char *configured[2]   = { "USB_STATE=CONFIGURED", NULL };
	/* 0-connected 1-configured 2-disconnected*/
	bool status[3] = { false, false, false };
	unsigned long flags;
	bool uevent_sent = false;

	spin_lock_irqsave(&cdev->lock, flags);
	if (cdev->config)
		status[1] = true;

	if (gi->connected != gi->sw_connected) {
		if (gi->connected)
			status[0] = true;
		else
			status[2] = true;
		gi->sw_connected = gi->connected;
	}
	spin_unlock_irqrestore(&cdev->lock, flags);

	if (status[0]) {
		kobject_uevent_env(&gi->dev->kobj, KOBJ_CHANGE, connected);
		pr_info("%s: sent uevent %s\n", __func__, connected[0]);
		uevent_sent = true;
	}

	if (status[1]) {
		kobject_uevent_env(&gi->dev->kobj, KOBJ_CHANGE, configured);
		pr_info("%s: sent uevent %s\n", __func__, configured[0]);
		uevent_sent = true;
	}

	if (status[2]) {
		kobject_uevent_env(&gi->dev->kobj, KOBJ_CHANGE, disconnected);
		pr_info("%s: sent uevent %s\n", __func__, disconnected[0]);
		uevent_sent = true;
	}

	if (!uevent_sent) {
		pr_info("%s: did not send uevent (%d %d %p)\n", __func__,
			gi->connected, gi->sw_connected, cdev->config);
	}
}
#endif

static void configfs_composite_unbind(struct usb_gadget *gadget)
{
	struct usb_composite_dev	*cdev;
	struct gadget_info		*gi;

	/* the gi->lock is hold by the caller */

	cdev = get_gadget_data(gadget);
	gi = container_of(cdev, struct gadget_info, cdev);

	purge_configs_funcs(gi);
	composite_dev_cleanup(cdev);
	usb_ep_autoconfig_reset(cdev->gadget);
	cdev->gadget = NULL;
	set_gadget_data(gadget, NULL);
}

#ifdef CONFIG_USB_CONFIGFS_UEVENT
static int android_setup(struct usb_gadget *gadget,
			const struct usb_ctrlrequest *c)
{
	struct usb_composite_dev *cdev = get_gadget_data(gadget);
	unsigned long flags;
	struct gadget_info *gi = container_of(cdev, struct gadget_info, cdev);
	int value = -EOPNOTSUPP;
	struct usb_function_instance *fi;

	spin_lock_irqsave(&cdev->lock, flags);
	if (!gi->connected) {
		gi->connected = 1;
		schedule_work(&gi->work);
	}
	spin_unlock_irqrestore(&cdev->lock, flags);
	list_for_each_entry(fi, &gi->available_func, cfs_list) {
		if (fi != NULL && fi->f != NULL && fi->f->setup != NULL) {
			value = fi->f->setup(fi->f, c);
			if (value >= 0)
				break;
		}
	}

#ifdef CONFIG_USB_CONFIGFS_F_ACC
	if (value < 0)
		value = acc_ctrlrequest(cdev, c);
#endif

	if (value < 0)
		value = composite_setup(gadget, c);

	spin_lock_irqsave(&cdev->lock, flags);
	if (c->bRequest == USB_REQ_SET_CONFIGURATION &&
						cdev->config) {
		schedule_work(&gi->work);
	}
	spin_unlock_irqrestore(&cdev->lock, flags);

	return value;
}

static void android_disconnect(struct usb_gadget *gadget)
{
	struct usb_composite_dev        *cdev = get_gadget_data(gadget);
	struct gadget_info *gi = container_of(cdev, struct gadget_info, cdev);

	/* accessory HID support can be active while the
		accessory function is not actually enabled,
		so we need to inform it when we are disconnected.
	*/

#ifdef CONFIG_USB_CONFIGFS_F_ACC
	acc_disconnect();
#endif
	gi->connected = 0;
	schedule_work(&gi->work);
	composite_disconnect(gadget);
}
#endif

static const struct usb_gadget_driver configfs_driver_template = {
	.bind           = configfs_composite_bind,
	.unbind         = configfs_composite_unbind,
#ifdef CONFIG_USB_CONFIGFS_UEVENT
	.setup          = android_setup,
	.disconnect     = android_disconnect,
#else
	.setup          = composite_setup,
	.disconnect     = composite_disconnect,
#endif
	.max_speed	= USB_SPEED_SUPER,
	.driver = {
		.owner          = THIS_MODULE,
		.name		= "configfs-gadget",
	},
};

static struct config_group *gadgets_make(
		struct config_group *group,
		const char *name)
{
	struct gadget_info *gi;

	gi = kzalloc(sizeof(*gi), GFP_KERNEL);
	if (!gi)
		return ERR_PTR(-ENOMEM);

	gi->group.default_groups = gi->default_groups;
	gi->group.default_groups[0] = &gi->functions_group;
	gi->group.default_groups[1] = &gi->configs_group;
	gi->group.default_groups[2] = &gi->strings_group;
	gi->group.default_groups[3] = &gi->os_desc_group;

	config_group_init_type_name(&gi->functions_group, "functions",
			&functions_type);
	config_group_init_type_name(&gi->configs_group, "configs",
			&config_desc_type);
	config_group_init_type_name(&gi->strings_group, "strings",
			&gadget_strings_strings_type);
	config_group_init_type_name(&gi->os_desc_group, "os_desc",
			&os_desc_type);

	gi->composite.bind = configfs_do_nothing;
	gi->composite.unbind = configfs_do_nothing;
	gi->composite.suspend = NULL;
	gi->composite.resume = NULL;
	gi->composite.max_speed = USB_SPEED_SUPER;

	mutex_init(&gi->lock);
	INIT_LIST_HEAD(&gi->string_list);
	INIT_LIST_HEAD(&gi->available_func);

	composite_init_dev(&gi->cdev);
	gi->cdev.desc.bLength = USB_DT_DEVICE_SIZE;
	gi->cdev.desc.bDescriptorType = USB_DT_DEVICE;
	gi->cdev.desc.bcdDevice = cpu_to_le16(get_default_bcdDevice());

	gi->composite.gadget_driver = configfs_driver_template;

	gi->composite.gadget_driver.function = kstrdup(name, GFP_KERNEL);
	gi->composite.name = gi->composite.gadget_driver.function;

#ifdef CONFIG_USB_CONFIGFS_UEVENT
	INIT_WORK(&gi->work, android_work);
	gi->dev = device_create(android_class, NULL,
				MKDEV(0, 0), NULL, "android0");
#endif

	if (!gi->composite.gadget_driver.function)
		goto err;

#ifdef CONFIG_USB_OTG
	gi->otg.bLength = sizeof(struct usb_otg_descriptor);
	gi->otg.bDescriptorType = USB_DT_OTG;
	gi->otg.bmAttributes = USB_OTG_SRP | USB_OTG_HNP;
#endif

	config_group_init_type_name(&gi->group, name,
				&gadget_root_type);
	return &gi->group;
err:
	kfree(gi);
	return ERR_PTR(-ENOMEM);
}

static void gadgets_drop(struct config_group *group, struct config_item *item)
{
	config_item_put(item);
}

static struct configfs_group_operations gadgets_ops = {
	.make_group     = &gadgets_make,
	.drop_item      = &gadgets_drop,
};

static struct config_item_type gadgets_type = {
	.ct_group_ops   = &gadgets_ops,
	.ct_owner       = THIS_MODULE,
};

static struct configfs_subsystem gadget_subsys = {
	.su_group = {
		.cg_item = {
			.ci_namebuf = "usb_gadget",
			.ci_type = &gadgets_type,
		},
	},
	.su_mutex = __MUTEX_INITIALIZER(gadget_subsys.su_mutex),
};

void unregister_gadget_item(struct config_item *item)
{
	struct gadget_info *gi = to_gadget_info(item);

	unregister_gadget(gi);
}
EXPORT_SYMBOL_GPL(unregister_gadget_item);

static int __init gadget_cfs_init(void)
{
	int ret;

	config_group_init(&gadget_subsys.su_group);

	ret = configfs_register_subsystem(&gadget_subsys);

#ifdef CONFIG_USB_CONFIGFS_UEVENT
	android_class = class_create(THIS_MODULE, "android_usb");
	if (IS_ERR(android_class))
		return PTR_ERR(android_class);
#endif

	return ret;
}
module_init(gadget_cfs_init);

static void __exit gadget_cfs_exit(void)
{
	configfs_unregister_subsystem(&gadget_subsys);
}
module_exit(gadget_cfs_exit);<|MERGE_RESOLUTION|>--- conflicted
+++ resolved
@@ -74,18 +74,15 @@
 #endif
 	struct usb_composite_driver composite;
 	struct usb_composite_dev cdev;
-<<<<<<< HEAD
 	bool use_os_desc;
 	char b_vendor_code;
 	char qw_sign[OS_STRING_QW_SIGN_LEN];
-=======
 #ifdef CONFIG_USB_CONFIGFS_UEVENT
 	bool connected;
 	bool sw_connected;
 	struct work_struct work;
 	struct device *dev;
 #endif
->>>>>>> fe046253
 };
 
 struct config_usb_cfg {
