--- conflicted
+++ resolved
@@ -1,12 +1,9 @@
 config USB_DWC3
 	tristate "DesignWare USB3 DRD Core Support"
 	depends on (USB || USB_GADGET) && HAS_DMA
-<<<<<<< HEAD
-=======
 	depends on EXTCON
 	select USB_PHY
 	select GENERIC_PHY
->>>>>>> fad3c839
 	select USB_XHCI_PLATFORM if USB_SUPPORT && USB_XHCI_HCD
 	help
 	  Say Y or M here if your system has a Dual Role SuperSpeed
