/**
 * core.c - DesignWare USB3 DRD Controller Core file
 *
 * Copyright (C) 2010-2011 Texas Instruments Incorporated - http://www.ti.com
 *
 * Authors: Felipe Balbi <balbi@ti.com>,
 *	    Sebastian Andrzej Siewior <bigeasy@linutronix.de>
 *
 * Redistribution and use in source and binary forms, with or without
 * modification, are permitted provided that the following conditions
 * are met:
 * 1. Redistributions of source code must retain the above copyright
 *    notice, this list of conditions, and the following disclaimer,
 *    without modification.
 * 2. Redistributions in binary form must reproduce the above copyright
 *    notice, this list of conditions and the following disclaimer in the
 *    documentation and/or other materials provided with the distribution.
 * 3. The names of the above-listed copyright holders may not be used
 *    to endorse or promote products derived from this software without
 *    specific prior written permission.
 *
 * ALTERNATIVELY, this software may be distributed under the terms of the
 * GNU General Public License ("GPL") version 2, as published by the Free
 * Software Foundation.
 *
 * THIS SOFTWARE IS PROVIDED BY THE COPYRIGHT HOLDERS AND CONTRIBUTORS "AS
 * IS" AND ANY EXPRESS OR IMPLIED WARRANTIES, INCLUDING, BUT NOT LIMITED TO,
 * THE IMPLIED WARRANTIES OF MERCHANTABILITY AND FITNESS FOR A PARTICULAR
 * PURPOSE ARE DISCLAIMED. IN NO EVENT SHALL THE COPYRIGHT OWNER OR
 * CONTRIBUTORS BE LIABLE FOR ANY DIRECT, INDIRECT, INCIDENTAL, SPECIAL,
 * EXEMPLARY, OR CONSEQUENTIAL DAMAGES (INCLUDING, BUT NOT LIMITED TO,
 * PROCUREMENT OF SUBSTITUTE GOODS OR SERVICES; LOSS OF USE, DATA, OR
 * PROFITS; OR BUSINESS INTERRUPTION) HOWEVER CAUSED AND ON ANY THEORY OF
 * LIABILITY, WHETHER IN CONTRACT, STRICT LIABILITY, OR TORT (INCLUDING
 * NEGLIGENCE OR OTHERWISE) ARISING IN ANY WAY OUT OF THE USE OF THIS
 * SOFTWARE, EVEN IF ADVISED OF THE POSSIBILITY OF SUCH DAMAGE.
 */

#include <linux/module.h>
#include <linux/kernel.h>
#include <linux/slab.h>
#include <linux/spinlock.h>
#include <linux/platform_device.h>
#include <linux/pm_runtime.h>
#include <linux/interrupt.h>
#include <linux/ioport.h>
#include <linux/io.h>
#include <linux/list.h>
#include <linux/delay.h>
#include <linux/dma-mapping.h>
#include <linux/of.h>

#include <linux/usb/ch9.h>
#include <linux/usb/gadget.h>

#include "core.h"
#include "gadget.h"
#include "io.h"

#include "debug.h"

static char *maximum_speed = "super";
module_param(maximum_speed, charp, 0);
MODULE_PARM_DESC(maximum_speed, "Maximum supported speed.");

/* -------------------------------------------------------------------------- */

#define DWC3_DEVS_POSSIBLE	32

static DECLARE_BITMAP(dwc3_devs, DWC3_DEVS_POSSIBLE);

int dwc3_get_device_id(void)
{
	int		id;

again:
	id = find_first_zero_bit(dwc3_devs, DWC3_DEVS_POSSIBLE);
	if (id < DWC3_DEVS_POSSIBLE) {
		int old;

		old = test_and_set_bit(id, dwc3_devs);
		if (old)
			goto again;
	} else {
		pr_err("dwc3: no space for new device\n");
		id = -ENOMEM;
	}

	return id;
}
EXPORT_SYMBOL_GPL(dwc3_get_device_id);

void dwc3_put_device_id(int id)
{
	int			ret;

	if (id < 0)
		return;

	ret = test_bit(id, dwc3_devs);
	WARN(!ret, "dwc3: ID %d not in use\n", id);
	clear_bit(id, dwc3_devs);
}
EXPORT_SYMBOL_GPL(dwc3_put_device_id);

void dwc3_set_mode(struct dwc3 *dwc, u32 mode)
{
	u32 reg;

	reg = dwc3_readl(dwc->regs, DWC3_GCTL);
	reg &= ~(DWC3_GCTL_PRTCAPDIR(DWC3_GCTL_PRTCAP_OTG));
	reg |= DWC3_GCTL_PRTCAPDIR(mode);
	dwc3_writel(dwc->regs, DWC3_GCTL, reg);
}

/**
 * dwc3_core_soft_reset - Issues core soft reset and PHY reset
 * @dwc: pointer to our context structure
 */
static void dwc3_core_soft_reset(struct dwc3 *dwc)
{
	u32		reg;

	/* Before Resetting PHY, put Core in Reset */
	reg = dwc3_readl(dwc->regs, DWC3_GCTL);
	reg |= DWC3_GCTL_CORESOFTRESET;
	dwc3_writel(dwc->regs, DWC3_GCTL, reg);

	/* Assert USB3 PHY reset */
	reg = dwc3_readl(dwc->regs, DWC3_GUSB3PIPECTL(0));
	reg |= DWC3_GUSB3PIPECTL_PHYSOFTRST;
	dwc3_writel(dwc->regs, DWC3_GUSB3PIPECTL(0), reg);

	/* Assert USB2 PHY reset */
	reg = dwc3_readl(dwc->regs, DWC3_GUSB2PHYCFG(0));
	reg |= DWC3_GUSB2PHYCFG_PHYSOFTRST;
	dwc3_writel(dwc->regs, DWC3_GUSB2PHYCFG(0), reg);

	usb_phy_init(dwc->usb3_phy);
	mdelay(100);

	/* Clear USB3 PHY reset */
	reg = dwc3_readl(dwc->regs, DWC3_GUSB3PIPECTL(0));
	reg &= ~DWC3_GUSB3PIPECTL_PHYSOFTRST;
	dwc3_writel(dwc->regs, DWC3_GUSB3PIPECTL(0), reg);

	/* Clear USB2 PHY reset */
	reg = dwc3_readl(dwc->regs, DWC3_GUSB2PHYCFG(0));
	reg &= ~DWC3_GUSB2PHYCFG_PHYSOFTRST;
	dwc3_writel(dwc->regs, DWC3_GUSB2PHYCFG(0), reg);

	mdelay(100);

	/* After PHYs are stable we can take Core out of reset state */
	reg = dwc3_readl(dwc->regs, DWC3_GCTL);
	reg &= ~DWC3_GCTL_CORESOFTRESET;
	dwc3_writel(dwc->regs, DWC3_GCTL, reg);
}

/**
 * dwc3_free_one_event_buffer - Frees one event buffer
 * @dwc: Pointer to our controller context structure
 * @evt: Pointer to event buffer to be freed
 */
static void dwc3_free_one_event_buffer(struct dwc3 *dwc,
		struct dwc3_event_buffer *evt)
{
	dma_free_coherent(dwc->dev, evt->length, evt->buf, evt->dma);
	kfree(evt);
}

/**
 * dwc3_alloc_one_event_buffer - Allocates one event buffer structure
 * @dwc: Pointer to our controller context structure
 * @length: size of the event buffer
 *
 * Returns a pointer to the allocated event buffer structure on success
 * otherwise ERR_PTR(errno).
 */
static struct dwc3_event_buffer *__devinit
dwc3_alloc_one_event_buffer(struct dwc3 *dwc, unsigned length)
{
	struct dwc3_event_buffer	*evt;

	evt = kzalloc(sizeof(*evt), GFP_KERNEL);
	if (!evt)
		return ERR_PTR(-ENOMEM);

	evt->dwc	= dwc;
	evt->length	= length;
	evt->buf	= dma_alloc_coherent(dwc->dev, length,
			&evt->dma, GFP_KERNEL);
	if (!evt->buf) {
		kfree(evt);
		return ERR_PTR(-ENOMEM);
	}

	return evt;
}

/**
 * dwc3_free_event_buffers - frees all allocated event buffers
 * @dwc: Pointer to our controller context structure
 */
static void dwc3_free_event_buffers(struct dwc3 *dwc)
{
	struct dwc3_event_buffer	*evt;
	int i;

	for (i = 0; i < dwc->num_event_buffers; i++) {
		evt = dwc->ev_buffs[i];
		if (evt)
			dwc3_free_one_event_buffer(dwc, evt);
	}

	kfree(dwc->ev_buffs);
}

/**
 * dwc3_alloc_event_buffers - Allocates @num event buffers of size @length
 * @dwc: pointer to our controller context structure
 * @length: size of event buffer
 *
 * Returns 0 on success otherwise negative errno. In the error case, dwc
 * may contain some buffers allocated but not all which were requested.
 */
static int __devinit dwc3_alloc_event_buffers(struct dwc3 *dwc, unsigned length)
{
	int			num;
	int			i;

	num = DWC3_NUM_INT(dwc->hwparams.hwparams1);
	dwc->num_event_buffers = num;

	dwc->ev_buffs = kzalloc(sizeof(*dwc->ev_buffs) * num, GFP_KERNEL);
	if (!dwc->ev_buffs) {
		dev_err(dwc->dev, "can't allocate event buffers array\n");
		return -ENOMEM;
	}

	for (i = 0; i < num; i++) {
		struct dwc3_event_buffer	*evt;

		evt = dwc3_alloc_one_event_buffer(dwc, length);
		if (IS_ERR(evt)) {
			dev_err(dwc->dev, "can't allocate event buffer\n");
			return PTR_ERR(evt);
		}
		dwc->ev_buffs[i] = evt;
	}

	return 0;
}

/**
 * dwc3_event_buffers_setup - setup our allocated event buffers
 * @dwc: pointer to our controller context structure
 *
 * Returns 0 on success otherwise negative errno.
 */
static int dwc3_event_buffers_setup(struct dwc3 *dwc)
{
	struct dwc3_event_buffer	*evt;
	int				n;

	for (n = 0; n < dwc->num_event_buffers; n++) {
		evt = dwc->ev_buffs[n];
		dev_dbg(dwc->dev, "Event buf %p dma %08llx length %d\n",
				evt->buf, (unsigned long long) evt->dma,
				evt->length);

		evt->lpos = 0;

		dwc3_writel(dwc->regs, DWC3_GEVNTADRLO(n),
				lower_32_bits(evt->dma));
		dwc3_writel(dwc->regs, DWC3_GEVNTADRHI(n),
				upper_32_bits(evt->dma));
		dwc3_writel(dwc->regs, DWC3_GEVNTSIZ(n),
				evt->length & 0xffff);
		dwc3_writel(dwc->regs, DWC3_GEVNTCOUNT(n), 0);
	}

	return 0;
}

static void dwc3_event_buffers_cleanup(struct dwc3 *dwc)
{
	struct dwc3_event_buffer	*evt;
	int				n;

	for (n = 0; n < dwc->num_event_buffers; n++) {
		evt = dwc->ev_buffs[n];

		evt->lpos = 0;

		dwc3_writel(dwc->regs, DWC3_GEVNTADRLO(n), 0);
		dwc3_writel(dwc->regs, DWC3_GEVNTADRHI(n), 0);
		dwc3_writel(dwc->regs, DWC3_GEVNTSIZ(n), 0);
		dwc3_writel(dwc->regs, DWC3_GEVNTCOUNT(n), 0);
	}
}

static void __devinit dwc3_cache_hwparams(struct dwc3 *dwc)
{
	struct dwc3_hwparams	*parms = &dwc->hwparams;

	parms->hwparams0 = dwc3_readl(dwc->regs, DWC3_GHWPARAMS0);
	parms->hwparams1 = dwc3_readl(dwc->regs, DWC3_GHWPARAMS1);
	parms->hwparams2 = dwc3_readl(dwc->regs, DWC3_GHWPARAMS2);
	parms->hwparams3 = dwc3_readl(dwc->regs, DWC3_GHWPARAMS3);
	parms->hwparams4 = dwc3_readl(dwc->regs, DWC3_GHWPARAMS4);
	parms->hwparams5 = dwc3_readl(dwc->regs, DWC3_GHWPARAMS5);
	parms->hwparams6 = dwc3_readl(dwc->regs, DWC3_GHWPARAMS6);
	parms->hwparams7 = dwc3_readl(dwc->regs, DWC3_GHWPARAMS7);
	parms->hwparams8 = dwc3_readl(dwc->regs, DWC3_GHWPARAMS8);
}

/**
 * dwc3_core_late_init - late initialization of DWC3 Core
 * @dev: device pointer of dwc3 device
 *
 * Enables the dwc3 module, performs reset and starts the gadget (enables
 * the endpoint). This function should be called on demand i.e whenever dwc3
 * is going to be used.
 *
 * Called from the glue layer on cable connect and when a gadget driver is
 * inserted.
 */
int dwc3_core_late_init(struct device *dev)
{
	unsigned long		timeout;
	u32			reg;
	int			ret = 0;
	struct platform_device	*pdev = to_platform_device(dev);
	struct dwc3		*dwc = platform_get_drvdata(pdev);

	/* return if a gadget driver is not found on cable connect */
	if (!dwc->gadget_driver) {
		dev_dbg(dev, "%s is not bound to any driver\n",
						dwc->gadget.name);
		return -EINVAL;
	}

	ret = pm_runtime_get_sync(dev);
	if (ret < 0) {
		dev_err(dev, "get_sync failed with err %d\n", ret);
		return ret;
	}

	usb_phy_set_suspend(dwc->usb2_phy, 0);
	usb_phy_set_suspend(dwc->usb3_phy, 0);

	/* issue device SoftReset too */
	timeout = jiffies + msecs_to_jiffies(500);
	dwc3_writel(dwc->regs, DWC3_DCTL, DWC3_DCTL_CSFTRST);
	do {
		reg = dwc3_readl(dwc->regs, DWC3_DCTL);
		if (!(reg & DWC3_DCTL_CSFTRST))
			break;

		if (time_after(jiffies, timeout)) {
			dev_err(dwc->dev, "Reset Timed Out\n");
			ret = -ETIMEDOUT;
		}

		cpu_relax();
	} while (true);

<<<<<<< HEAD
	ret = dwc3_event_buffers_setup(dwc);
	if (ret) {
		dev_err(dwc->dev, "failed to setup event buffers\n");
		return ret;
	}

	ret = dwc3_gadget_delayed_start(&dwc->gadget, dwc->gadget_driver);
	if (ret) {
		dev_err(dwc->dev, "failed to start the gadget\n");
		return ret;
	}

	dwc3_gadget_run_stop(dwc, true);

	return ret;
}
EXPORT_SYMBOL_GPL(dwc3_core_late_init);

/**
 * dwc3_core_shutdown - disables the DWC3 Core
 * @dev: device pointer of dwc3 device
 *
 * Power off the phy and stop the dwc3 module. This function should be called
 * as soon as the dwc3 module is not going to used.
 *
 * Called from the glue layer on cable dis-connect and when a gadget driver is
 * removed
 */
int dwc3_core_shutdown(struct device *dev)
{
	struct platform_device	*pdev = to_platform_device(dev);
	struct dwc3		*dwc = platform_get_drvdata(pdev);

	/* core should be already shutdown while removing the gadget driver */
	if (!dwc->gadget_driver) {
		dev_dbg(dev, "Core is already shutdown\n");
		return -EINVAL;
	}

	dwc3_gadget_early_stop(&dwc->gadget, dwc->gadget_driver);

	usb_phy_set_suspend(dwc->usb2_phy, 1);
	usb_phy_set_suspend(dwc->usb3_phy, 1);

	dwc3_gadget_run_stop(dwc, false);

	pm_runtime_mark_last_busy(dev);
	pm_runtime_put_autosuspend(dev);

	return 0;
}
EXPORT_SYMBOL_GPL(dwc3_core_shutdown);

/**
 * dwc3_core_init - Low-level initialization of DWC3 Core
 * @dwc: Pointer to our controller context structure
 *
 * Returns 0 on success otherwise negative errno.
 */
static int __devinit dwc3_core_init(struct dwc3 *dwc)
{
	u32			reg;
	int			ret;

	reg = dwc3_readl(dwc->regs, DWC3_GSNPSID);
	/* This should read as U3 followed by revision number */
	if ((reg & DWC3_GSNPSID_MASK) != 0x55330000) {
		dev_err(dwc->dev, "this is not a DesignWare USB3 DRD Core\n");
		ret = -ENODEV;
		goto err0;
	}
	dwc->revision = reg;
=======
	dwc3_core_soft_reset(dwc);
>>>>>>> e404e678

	dwc3_cache_hwparams(dwc);

	reg = dwc3_readl(dwc->regs, DWC3_GCTL);
	reg &= ~DWC3_GCTL_SCALEDOWN_MASK;
	reg &= ~DWC3_GCTL_DISSCRAMBLE;

	switch (DWC3_GHWPARAMS1_EN_PWROPT(dwc->hwparams.hwparams1)) {
	case DWC3_GHWPARAMS1_EN_PWROPT_CLK:
		reg &= ~DWC3_GCTL_DSBLCLKGTNG;
		break;
	default:
		dev_dbg(dwc->dev, "No power optimization available\n");
	}

	/*
	 * WORKAROUND: DWC3 revisions <1.90a have a bug
	 * where the device can fail to connect at SuperSpeed
	 * and falls back to high-speed mode which causes
	 * the device to enter a Connect/Disconnect loop
	 */
	if (dwc->revision < DWC3_REVISION_190A)
		reg |= DWC3_GCTL_U2RSTECN;

	dwc3_writel(dwc->regs, DWC3_GCTL, reg);

	ret = dwc3_alloc_event_buffers(dwc, DWC3_EVENT_BUFFERS_SIZE);
	if (ret) {
		dev_err(dwc->dev, "failed to allocate event buffers\n");
		ret = -ENOMEM;
		goto err1;
	}

	return 0;

err1:
	dwc3_free_event_buffers(dwc);

err0:
	return ret;
}

static void dwc3_core_exit(struct dwc3 *dwc)
{
	dwc3_event_buffers_cleanup(dwc);
	dwc3_free_event_buffers(dwc);
}

#define DWC3_ALIGN_MASK		(16 - 1)

static int __devinit dwc3_probe(struct platform_device *pdev)
{
	struct device_node	*node = pdev->dev.of_node;
	struct resource		*res;
	struct dwc3		*dwc;
	struct device		*dev = &pdev->dev;

	int			ret = -ENOMEM;

	void __iomem		*regs;
	void			*mem;

	u8			mode;

	mem = devm_kzalloc(dev, sizeof(*dwc) + DWC3_ALIGN_MASK, GFP_KERNEL);
	if (!mem) {
		dev_err(dev, "not enough memory\n");
		return -ENOMEM;
	}
	dwc = PTR_ALIGN(mem, DWC3_ALIGN_MASK + 1);
	dwc->mem = mem;

	dwc->usb2_phy = usb_get_phy(USB_PHY_TYPE_USB2);
	if (!dwc->usb2_phy) {
		dev_err(dev, "no usb2 phy configured\n");
		return -ENODEV;
	}

	dwc->usb3_phy = usb_get_phy(USB_PHY_TYPE_USB3);
	if (!dwc->usb3_phy) {
		dev_err(dev, "no usb3 phy configured\n");
		ret = -ENODEV;
		goto err0;
	}

	usb_phy_init(dwc->usb2_phy);

	res = platform_get_resource(pdev, IORESOURCE_IRQ, 0);
	if (!res) {
		dev_err(dev, "missing IRQ\n");
		ret = -ENODEV;
		goto err1;
	}
	dwc->xhci_resources[1] = *res;

	res = platform_get_resource(pdev, IORESOURCE_MEM, 0);
	if (!res) {
		dev_err(dev, "missing memory resource\n");
		ret = -ENODEV;
		goto err1;
	}
	dwc->xhci_resources[0] = *res;
	dwc->xhci_resources[0].end = dwc->xhci_resources[0].start +
					DWC3_XHCI_REGS_END;

	 /*
	  * Request memory region but exclude xHCI regs,
	  * since it will be requested by the xhci-plat driver.
	  */
	res = devm_request_mem_region(dev, res->start + DWC3_GLOBALS_REGS_START,
			resource_size(res) - DWC3_GLOBALS_REGS_START,
			dev_name(dev));
	if (!res) {
		dev_err(dev, "can't request mem region\n");
		ret = -ENOMEM;
		goto err1;
	}

	regs = devm_ioremap(dev, res->start, resource_size(res));
	if (!regs) {
		dev_err(dev, "ioremap failed\n");
		ret = -ENOMEM;
		goto err1;
	}

	spin_lock_init(&dwc->lock);
	platform_set_drvdata(pdev, dwc);

	dwc->regs	= regs;
	dwc->regs_size	= resource_size(res);
	dwc->dev	= dev;
	dwc->is_connected = false;

	if (!strncmp("super", maximum_speed, 5))
		dwc->maximum_speed = DWC3_DCFG_SUPERSPEED;
	else if (!strncmp("high", maximum_speed, 4))
		dwc->maximum_speed = DWC3_DCFG_HIGHSPEED;
	else if (!strncmp("full", maximum_speed, 4))
		dwc->maximum_speed = DWC3_DCFG_FULLSPEED1;
	else if (!strncmp("low", maximum_speed, 3))
		dwc->maximum_speed = DWC3_DCFG_LOWSPEED;
	else
		dwc->maximum_speed = DWC3_DCFG_SUPERSPEED;

	if (of_get_property(node, "tx-fifo-resize", NULL))
		dwc->needs_fifo_resize = true;

	/*
	 * REVISIT: For internal releases, we still don't have a working DT
	 * setup, so we will, temporarily, set this flag to 'true'
	 * unconditionaly until we can use DT properly.
	 */
	dwc->needs_fifo_resize = true;

	pm_runtime_enable(dev);
	pm_runtime_get_sync(dev);

	ret = dwc3_core_init(dwc);
	if (ret) {
		dev_err(dev, "failed to initialize core\n");
		goto err1;
	}

	mode = DWC3_MODE(dwc->hwparams.hwparams0);

	switch (mode) {
	case DWC3_MODE_DEVICE:
		dwc3_set_mode(dwc, DWC3_GCTL_PRTCAP_DEVICE);
		ret = dwc3_gadget_init(dwc);
		if (ret) {
			dev_err(dev, "failed to initialize gadget\n");
			goto err2;
		}
		break;
	case DWC3_MODE_HOST:
		dwc3_set_mode(dwc, DWC3_GCTL_PRTCAP_HOST);
		ret = dwc3_host_init(dwc);
		if (ret) {
			dev_err(dev, "failed to initialize host\n");
			goto err2;
		}
		break;
	case DWC3_MODE_DRD:
		dwc3_set_mode(dwc, DWC3_GCTL_PRTCAP_OTG);
		ret = dwc3_host_init(dwc);
		if (ret) {
			dev_err(dev, "failed to initialize host\n");
			goto err2;
		}

		ret = dwc3_gadget_init(dwc);
		if (ret) {
			dev_err(dev, "failed to initialize gadget\n");
			goto err2;
		}
		break;
	default:
		dev_err(dev, "Unsupported mode of operation %d\n", mode);
		goto err2;
	}
	dwc->mode = mode;

	ret = dwc3_debugfs_init(dwc);
	if (ret) {
		dev_err(dev, "failed to initialize debugfs\n");
		goto err3;
	}

	pm_runtime_put_sync(dev);

	return 0;

err3:
	switch (mode) {
	case DWC3_MODE_DEVICE:
		dwc3_gadget_exit(dwc);
		break;
	case DWC3_MODE_HOST:
		dwc3_host_exit(dwc);
		break;
	case DWC3_MODE_DRD:
		dwc3_host_exit(dwc);
		dwc3_gadget_exit(dwc);
		break;
	default:
		/* do nothing */
		break;
	}

err2:
	dwc3_core_exit(dwc);

err1:
	usb_put_phy(dwc->usb3_phy);

err0:
	usb_put_phy(dwc->usb2_phy);

	return ret;
}

static int __devexit dwc3_remove(struct platform_device *pdev)
{
	struct dwc3	*dwc = platform_get_drvdata(pdev);
	struct resource	*res;

	res = platform_get_resource(pdev, IORESOURCE_MEM, 0);

	if (!pm_runtime_suspended(&pdev->dev))
		pm_runtime_put(&pdev->dev);

	pm_runtime_disable(&pdev->dev);

	dwc3_debugfs_exit(dwc);

	switch (dwc->mode) {
	case DWC3_MODE_DEVICE:
		dwc3_gadget_exit(dwc);
		break;
	case DWC3_MODE_HOST:
		dwc3_host_exit(dwc);
		break;
	case DWC3_MODE_DRD:
		dwc3_host_exit(dwc);
		dwc3_gadget_exit(dwc);
		break;
	default:
		/* do nothing */
		break;
	}

	dwc3_core_exit(dwc);

	usb_put_phy(dwc->usb3_phy);
	usb_put_phy(dwc->usb2_phy);

	return 0;
}

#ifdef CONFIG_PM

static int dwc3_suspend(struct device *dev)
{
	struct dwc3		*dwc = dev_get_drvdata(dev);
	unsigned long		flags;
	int			ret = 0;

	spin_lock_irqsave(&dwc->lock, flags);
	if (dwc->is_connected) {
		dev_err(dwc->dev, "can't suspend dwc3, device is connected\n");
		ret = -EBUSY;
		goto err0;
	}

err0:
	spin_unlock_irqrestore(&dwc->lock, flags);
	return ret;
}

static int dwc3_runtime_suspend(struct device *dev)
{
	struct dwc3		*dwc = dev_get_drvdata(dev);
	struct dwc3_context_regs *context = &dwc->context;

	context->gctl = dwc3_readl(dwc->regs, DWC3_GCTL);

	return 0;
}

static int dwc3_runtime_resume(struct device *dev)
{
	struct dwc3		*dwc = dev_get_drvdata(dev);
	struct dwc3_context_regs *context = &dwc->context;

	dwc3_writel(dwc->regs, DWC3_GCTL, context->gctl);
	dwc3_enable_irqs(dwc);

	return 0;
}

static const struct dev_pm_ops dwc3_pm_ops = {
	SET_SYSTEM_SLEEP_PM_OPS(dwc3_suspend, NULL)
	SET_RUNTIME_PM_OPS(dwc3_runtime_suspend, dwc3_runtime_resume, NULL)
};

#define DEV_PM_OPS	(&dwc3_pm_ops)
#else
#define DEV_PM_OPS	NULL
#endif

static struct platform_driver dwc3_driver = {
	.probe		= dwc3_probe,
	.remove		= __devexit_p(dwc3_remove),
	.driver		= {
		.name	= "dwc3",
		.pm	= DEV_PM_OPS,
	},
};

static int __init dwc3_init(void)
{
	return platform_driver_register(&dwc3_driver);
}
subsys_initcall(dwc3_init);

static void __exit dwc3_exit(void)
{
	platform_driver_unregister(&dwc3_driver);
}
module_exit(dwc3_exit);

MODULE_ALIAS("platform:dwc3");
MODULE_AUTHOR("Felipe Balbi <balbi@ti.com>");
MODULE_LICENSE("Dual BSD/GPL");
MODULE_DESCRIPTION("DesignWare USB3 DRD Controller Driver");<|MERGE_RESOLUTION|>--- conflicted
+++ resolved
@@ -366,7 +366,8 @@
 		cpu_relax();
 	} while (true);
 
-<<<<<<< HEAD
+	dwc3_core_soft_reset(dwc);
+
 	ret = dwc3_event_buffers_setup(dwc);
 	if (ret) {
 		dev_err(dwc->dev, "failed to setup event buffers\n");
@@ -439,9 +440,6 @@
 		goto err0;
 	}
 	dwc->revision = reg;
-=======
-	dwc3_core_soft_reset(dwc);
->>>>>>> e404e678
 
 	dwc3_cache_hwparams(dwc);
 
