/*
 * Copyright (C) 2005-2006 by Texas Instruments
 *
 * This file is part of the Inventra Controller Driver for Linux.
 *
 * The Inventra Controller Driver for Linux is free software; you
 * can redistribute it and/or modify it under the terms of the GNU
 * General Public License version 2 as published by the Free Software
 * Foundation.
 *
 * The Inventra Controller Driver for Linux is distributed in
 * the hope that it will be useful, but WITHOUT ANY WARRANTY;
 * without even the implied warranty of MERCHANTABILITY or
 * FITNESS FOR A PARTICULAR PURPOSE.  See the GNU General Public
 * License for more details.
 *
 * You should have received a copy of the GNU General Public License
 * along with The Inventra Controller Driver for Linux ; if not,
 * write to the Free Software Foundation, Inc., 59 Temple Place,
 * Suite 330, Boston, MA  02111-1307  USA
 *
 */

#include <linux/module.h>
#include <linux/kernel.h>
#include <linux/sched.h>
#include <linux/init.h>
#include <linux/list.h>
#include <linux/delay.h>
#include <linux/clk.h>
#include <linux/err.h>
#include <linux/io.h>
#include <linux/gpio.h>
#include <linux/platform_device.h>
#include <linux/dma-mapping.h>
#include <linux/usb/usb_phy_gen_xceiv.h>

#include <mach/cputype.h>
#include <mach/hardware.h>

#include <asm/mach-types.h>

#include "musb_core.h"

#ifdef CONFIG_MACH_DAVINCI_EVM
#define GPIO_nVBUS_DRV		160
#endif

#include "davinci.h"
#include "cppi_dma.h"


#define USB_PHY_CTRL	IO_ADDRESS(USBPHY_CTL_PADDR)
#define DM355_DEEPSLEEP	IO_ADDRESS(DM355_DEEPSLEEP_PADDR)

struct davinci_glue {
	struct device		*dev;
	struct platform_device	*musb;
	struct clk		*clk;
};

/* REVISIT (PM) we should be able to keep the PHY in low power mode most
 * of the time (24 MHZ oscillator and PLL off, etc) by setting POWER.D0
 * and, when in host mode, autosuspending idle root ports... PHYPLLON
 * (overriding SUSPENDM?) then likely needs to stay off.
 */

static inline void phy_on(void)
{
	u32	phy_ctrl = __raw_readl(USB_PHY_CTRL);

	/* power everything up; start the on-chip PHY and its PLL */
	phy_ctrl &= ~(USBPHY_OSCPDWN | USBPHY_OTGPDWN | USBPHY_PHYPDWN);
	phy_ctrl |= USBPHY_SESNDEN | USBPHY_VBDTCTEN | USBPHY_PHYPLLON;
	__raw_writel(phy_ctrl, USB_PHY_CTRL);

	/* wait for PLL to lock before proceeding */
	while ((__raw_readl(USB_PHY_CTRL) & USBPHY_PHYCLKGD) == 0)
		cpu_relax();
}

static inline void phy_off(void)
{
	u32	phy_ctrl = __raw_readl(USB_PHY_CTRL);

	/* powerdown the on-chip PHY, its PLL, and the OTG block */
	phy_ctrl &= ~(USBPHY_SESNDEN | USBPHY_VBDTCTEN | USBPHY_PHYPLLON);
	phy_ctrl |= USBPHY_OSCPDWN | USBPHY_OTGPDWN | USBPHY_PHYPDWN;
	__raw_writel(phy_ctrl, USB_PHY_CTRL);
}

static int dma_off = 1;

static void davinci_musb_enable(struct musb *musb)
{
	u32	tmp, old, val;

	/* workaround:  setup irqs through both register sets */
	tmp = (musb->epmask & DAVINCI_USB_TX_ENDPTS_MASK)
			<< DAVINCI_USB_TXINT_SHIFT;
	musb_writel(musb->ctrl_base, DAVINCI_USB_INT_MASK_SET_REG, tmp);
	old = tmp;
	tmp = (musb->epmask & (0xfffe & DAVINCI_USB_RX_ENDPTS_MASK))
			<< DAVINCI_USB_RXINT_SHIFT;
	musb_writel(musb->ctrl_base, DAVINCI_USB_INT_MASK_SET_REG, tmp);
	tmp |= old;

	val = ~MUSB_INTR_SOF;
	tmp |= ((val & 0x01ff) << DAVINCI_USB_USBINT_SHIFT);
	musb_writel(musb->ctrl_base, DAVINCI_USB_INT_MASK_SET_REG, tmp);

	if (is_dma_capable() && !dma_off)
		printk(KERN_WARNING "%s %s: dma not reactivated\n",
				__FILE__, __func__);
	else
		dma_off = 0;

	/* force a DRVVBUS irq so we can start polling for ID change */
	musb_writel(musb->ctrl_base, DAVINCI_USB_INT_SET_REG,
			DAVINCI_INTR_DRVVBUS << DAVINCI_USB_USBINT_SHIFT);
}

/*
 * Disable the HDRC and flush interrupts
 */
static void davinci_musb_disable(struct musb *musb)
{
	/* because we don't set CTRLR.UINT, "important" to:
	 *  - not read/write INTRUSB/INTRUSBE
	 *  - (except during initial setup, as workaround)
	 *  - use INTSETR/INTCLRR instead
	 */
	musb_writel(musb->ctrl_base, DAVINCI_USB_INT_MASK_CLR_REG,
			  DAVINCI_USB_USBINT_MASK
			| DAVINCI_USB_TXINT_MASK
			| DAVINCI_USB_RXINT_MASK);
	musb_writeb(musb->mregs, MUSB_DEVCTL, 0);
	musb_writel(musb->ctrl_base, DAVINCI_USB_EOI_REG, 0);

	if (is_dma_capable() && !dma_off)
		WARNING("dma still active\n");
}


#define	portstate(stmt)		stmt

/*
 * VBUS SWITCHING IS BOARD-SPECIFIC ... at least for the DM6446 EVM,
 * which doesn't wire DRVVBUS to the FET that switches it.  Unclear
 * if that's a problem with the DM6446 chip or just with that board.
 *
 * In either case, the DM355 EVM automates DRVVBUS the normal way,
 * when J10 is out, and TI documents it as handling OTG.
 */

#ifdef CONFIG_MACH_DAVINCI_EVM

static int vbus_state = -1;

/* I2C operations are always synchronous, and require a task context.
 * With unloaded systems, using the shared workqueue seems to suffice
 * to satisfy the 100msec A_WAIT_VRISE timeout...
 */
static void evm_deferred_drvvbus(struct work_struct *ignored)
{
	gpio_set_value_cansleep(GPIO_nVBUS_DRV, vbus_state);
	vbus_state = !vbus_state;
}

#endif	/* EVM */

static void davinci_musb_source_power(struct musb *musb, int is_on, int immediate)
{
#ifdef CONFIG_MACH_DAVINCI_EVM
	if (is_on)
		is_on = 1;

	if (vbus_state == is_on)
		return;
	vbus_state = !is_on;		/* 0/1 vs "-1 == unknown/init" */

	if (machine_is_davinci_evm()) {
		static DECLARE_WORK(evm_vbus_work, evm_deferred_drvvbus);

		if (immediate)
			gpio_set_value_cansleep(GPIO_nVBUS_DRV, vbus_state);
		else
			schedule_work(&evm_vbus_work);
	}
	if (immediate)
		vbus_state = is_on;
#endif
}

static void davinci_musb_set_vbus(struct musb *musb, int is_on)
{
	WARN_ON(is_on && is_peripheral_active(musb));
	davinci_musb_source_power(musb, is_on, 0);
}


#define	POLL_SECONDS	2

static struct timer_list otg_workaround;

static void otg_timer(unsigned long _musb)
{
	struct musb		*musb = (void *)_musb;
	void __iomem		*mregs = musb->mregs;
	u8			devctl;
	unsigned long		flags;

	/* We poll because DaVinci's won't expose several OTG-critical
	* status change events (from the transceiver) otherwise.
	 */
	devctl = musb_readb(mregs, MUSB_DEVCTL);
	dev_dbg(musb->controller, "poll devctl %02x (%s)\n", devctl,
		usb_otg_state_string(musb->xceiv->state));

	spin_lock_irqsave(&musb->lock, flags);
	switch (musb->xceiv->state) {
	case OTG_STATE_A_WAIT_VFALL:
		/* Wait till VBUS falls below SessionEnd (~0.2V); the 1.3 RTL
		 * seems to mis-handle session "start" otherwise (or in our
		 * case "recover"), in routine "VBUS was valid by the time
		 * VBUSERR got reported during enumeration" cases.
		 */
		if (devctl & MUSB_DEVCTL_VBUS) {
			mod_timer(&otg_workaround, jiffies + POLL_SECONDS * HZ);
			break;
		}
		musb->xceiv->state = OTG_STATE_A_WAIT_VRISE;
		musb_writel(musb->ctrl_base, DAVINCI_USB_INT_SET_REG,
			MUSB_INTR_VBUSERROR << DAVINCI_USB_USBINT_SHIFT);
		break;
	case OTG_STATE_B_IDLE:
		/*
		 * There's no ID-changed IRQ, so we have no good way to tell
		 * when to switch to the A-Default state machine (by setting
		 * the DEVCTL.SESSION flag).
		 *
		 * Workaround:  whenever we're in B_IDLE, try setting the
		 * session flag every few seconds.  If it works, ID was
		 * grounded and we're now in the A-Default state machine.
		 *
		 * NOTE setting the session flag is _supposed_ to trigger
		 * SRP, but clearly it doesn't.
		 */
		musb_writeb(mregs, MUSB_DEVCTL,
				devctl | MUSB_DEVCTL_SESSION);
		devctl = musb_readb(mregs, MUSB_DEVCTL);
		if (devctl & MUSB_DEVCTL_BDEVICE)
			mod_timer(&otg_workaround, jiffies + POLL_SECONDS * HZ);
		else
			musb->xceiv->state = OTG_STATE_A_IDLE;
		break;
	default:
		break;
	}
	spin_unlock_irqrestore(&musb->lock, flags);
}

static irqreturn_t davinci_musb_interrupt(int irq, void *__hci)
{
	unsigned long	flags;
	irqreturn_t	retval = IRQ_NONE;
	struct musb	*musb = __hci;
	struct usb_otg	*otg = musb->xceiv->otg;
	void __iomem	*tibase = musb->ctrl_base;
	struct cppi	*cppi;
	u32		tmp;

	spin_lock_irqsave(&musb->lock, flags);

	/* NOTE: DaVinci shadows the Mentor IRQs.  Don't manage them through
	 * the Mentor registers (except for setup), use the TI ones and EOI.
	 *
	 * Docs describe irq "vector" registers associated with the CPPI and
	 * USB EOI registers.  These hold a bitmask corresponding to the
	 * current IRQ, not an irq handler address.  Would using those bits
	 * resolve some of the races observed in this dispatch code??
	 */

	/* CPPI interrupts share the same IRQ line, but have their own
	 * mask, state, "vector", and EOI registers.
	 */
	cppi = container_of(musb->dma_controller, struct cppi, controller);
	if (is_cppi_enabled() && musb->dma_controller && !cppi->irq)
		retval = cppi_interrupt(irq, __hci);

	/* ack and handle non-CPPI interrupts */
	tmp = musb_readl(tibase, DAVINCI_USB_INT_SRC_MASKED_REG);
	musb_writel(tibase, DAVINCI_USB_INT_SRC_CLR_REG, tmp);
	dev_dbg(musb->controller, "IRQ %08x\n", tmp);

	musb->int_rx = (tmp & DAVINCI_USB_RXINT_MASK)
			>> DAVINCI_USB_RXINT_SHIFT;
	musb->int_tx = (tmp & DAVINCI_USB_TXINT_MASK)
			>> DAVINCI_USB_TXINT_SHIFT;
	musb->int_usb = (tmp & DAVINCI_USB_USBINT_MASK)
			>> DAVINCI_USB_USBINT_SHIFT;

	/* DRVVBUS irqs are the only proxy we have (a very poor one!) for
	 * DaVinci's missing ID change IRQ.  We need an ID change IRQ to
	 * switch appropriately between halves of the OTG state machine.
	 * Managing DEVCTL.SESSION per Mentor docs requires we know its
	 * value, but DEVCTL.BDEVICE is invalid without DEVCTL.SESSION set.
	 * Also, DRVVBUS pulses for SRP (but not at 5V) ...
	 */
	if (tmp & (DAVINCI_INTR_DRVVBUS << DAVINCI_USB_USBINT_SHIFT)) {
		int	drvvbus = musb_readl(tibase, DAVINCI_USB_STAT_REG);
		void __iomem *mregs = musb->mregs;
		u8	devctl = musb_readb(mregs, MUSB_DEVCTL);
		int	err = musb->int_usb & MUSB_INTR_VBUSERROR;

		err = musb->int_usb & MUSB_INTR_VBUSERROR;
		if (err) {
			/* The Mentor core doesn't debounce VBUS as needed
			 * to cope with device connect current spikes. This
			 * means it's not uncommon for bus-powered devices
			 * to get VBUS errors during enumeration.
			 *
			 * This is a workaround, but newer RTL from Mentor
			 * seems to allow a better one: "re"starting sessions
			 * without waiting (on EVM, a **long** time) for VBUS
			 * to stop registering in devctl.
			 */
			musb->int_usb &= ~MUSB_INTR_VBUSERROR;
			musb->xceiv->state = OTG_STATE_A_WAIT_VFALL;
			mod_timer(&otg_workaround, jiffies + POLL_SECONDS * HZ);
			WARNING("VBUS error workaround (delay coming)\n");
		} else if (drvvbus) {
			MUSB_HST_MODE(musb);
			otg->default_a = 1;
			musb->xceiv->state = OTG_STATE_A_WAIT_VRISE;
			portstate(musb->port1_status |= USB_PORT_STAT_POWER);
			del_timer(&otg_workaround);
		} else {
			musb->is_active = 0;
			MUSB_DEV_MODE(musb);
			otg->default_a = 0;
			musb->xceiv->state = OTG_STATE_B_IDLE;
			portstate(musb->port1_status &= ~USB_PORT_STAT_POWER);
		}

		/* NOTE:  this must complete poweron within 100 msec
		 * (OTG_TIME_A_WAIT_VRISE) but we don't check for that.
		 */
		davinci_musb_source_power(musb, drvvbus, 0);
		dev_dbg(musb->controller, "VBUS %s (%s)%s, devctl %02x\n",
				drvvbus ? "on" : "off",
				usb_otg_state_string(musb->xceiv->state),
				err ? " ERROR" : "",
				devctl);
		retval = IRQ_HANDLED;
	}

	if (musb->int_tx || musb->int_rx || musb->int_usb)
		retval |= musb_interrupt(musb);

	/* irq stays asserted until EOI is written */
	musb_writel(tibase, DAVINCI_USB_EOI_REG, 0);

	/* poll for ID change */
	if (musb->xceiv->state == OTG_STATE_B_IDLE)
		mod_timer(&otg_workaround, jiffies + POLL_SECONDS * HZ);

	spin_unlock_irqrestore(&musb->lock, flags);

	return retval;
}

static int davinci_musb_set_mode(struct musb *musb, u8 mode)
{
	/* EVM can't do this (right?) */
	return -EIO;
}

static int davinci_musb_init(struct musb *musb)
{
	void __iomem	*tibase = musb->ctrl_base;
	u32		revision;
	int 		ret = -ENODEV;

	usb_nop_xceiv_register();
	musb->xceiv = usb_get_phy(USB_PHY_TYPE_USB2);
	if (IS_ERR_OR_NULL(musb->xceiv)) {
		ret = -EPROBE_DEFER;
		goto unregister;
	}

	musb->mregs += DAVINCI_BASE_OFFSET;

	/* returns zero if e.g. not clocked */
	revision = musb_readl(tibase, DAVINCI_USB_VERSION_REG);
	if (revision == 0)
		goto fail;

	setup_timer(&otg_workaround, otg_timer, (unsigned long) musb);

	davinci_musb_source_power(musb, 0, 1);

	/* dm355 EVM swaps D+/D- for signal integrity, and
	 * is clocked from the main 24 MHz crystal.
	 */
	if (machine_is_davinci_dm355_evm()) {
		u32	phy_ctrl = __raw_readl(USB_PHY_CTRL);

		phy_ctrl &= ~(3 << 9);
		phy_ctrl |= USBPHY_DATAPOL;
		__raw_writel(phy_ctrl, USB_PHY_CTRL);
	}

	/* On dm355, the default-A state machine needs DRVVBUS control.
	 * If we won't be a host, there's no need to turn it on.
	 */
	if (cpu_is_davinci_dm355()) {
		u32	deepsleep = __raw_readl(DM355_DEEPSLEEP);

		deepsleep &= ~DRVVBUS_FORCE;
		__raw_writel(deepsleep, DM355_DEEPSLEEP);
	}

	/* reset the controller */
	musb_writel(tibase, DAVINCI_USB_CTRL_REG, 0x1);

	/* start the on-chip PHY and its PLL */
	phy_on();

	msleep(5);

	/* NOTE:  irqs are in mixed mode, not bypass to pure-musb */
	pr_debug("DaVinci OTG revision %08x phy %03x control %02x\n",
		revision, __raw_readl(USB_PHY_CTRL),
		musb_readb(tibase, DAVINCI_USB_CTRL_REG));

	musb->isr = davinci_musb_interrupt;
	return 0;

fail:
	usb_put_phy(musb->xceiv);
unregister:
	usb_nop_xceiv_unregister();
	return ret;
}

static int davinci_musb_exit(struct musb *musb)
{
	del_timer_sync(&otg_workaround);

	/* force VBUS off */
	if (cpu_is_davinci_dm355()) {
		u32	deepsleep = __raw_readl(DM355_DEEPSLEEP);

		deepsleep &= ~DRVVBUS_FORCE;
		deepsleep |= DRVVBUS_OVERRIDE;
		__raw_writel(deepsleep, DM355_DEEPSLEEP);
	}

	davinci_musb_source_power(musb, 0 /*off*/, 1);

	/* delay, to avoid problems with module reload */
	if (musb->xceiv->otg->default_a) {
		int	maxdelay = 30;
		u8	devctl, warn = 0;

		/* if there's no peripheral connected, this can take a
		 * long time to fall, especially on EVM with huge C133.
		 */
		do {
			devctl = musb_readb(musb->mregs, MUSB_DEVCTL);
			if (!(devctl & MUSB_DEVCTL_VBUS))
				break;
			if ((devctl & MUSB_DEVCTL_VBUS) != warn) {
				warn = devctl & MUSB_DEVCTL_VBUS;
				dev_dbg(musb->controller, "VBUS %d\n",
					warn >> MUSB_DEVCTL_VBUS_SHIFT);
			}
			msleep(1000);
			maxdelay--;
		} while (maxdelay > 0);

		/* in OTG mode, another host might be connected */
		if (devctl & MUSB_DEVCTL_VBUS)
			dev_dbg(musb->controller, "VBUS off timeout (devctl %02x)\n", devctl);
	}

	phy_off();

	usb_put_phy(musb->xceiv);
	usb_nop_xceiv_unregister();

	return 0;
}

static const struct musb_platform_ops davinci_ops = {
	.init		= davinci_musb_init,
	.exit		= davinci_musb_exit,

	.enable		= davinci_musb_enable,
	.disable	= davinci_musb_disable,

	.set_mode	= davinci_musb_set_mode,

	.set_vbus	= davinci_musb_set_vbus,
};

static const struct platform_device_info davinci_dev_info = {
	.name		= "musb-hdrc",
	.id		= PLATFORM_DEVID_AUTO,
	.dma_mask	= DMA_BIT_MASK(32),
};

static int davinci_probe(struct platform_device *pdev)
{
	struct resource			musb_resources[3];
	struct musb_hdrc_platform_data	*pdata = dev_get_platdata(&pdev->dev);
	struct platform_device		*musb;
	struct davinci_glue		*glue;
	struct platform_device_info	pinfo;
	struct clk			*clk;

	int				ret = -ENOMEM;

	glue = kzalloc(sizeof(*glue), GFP_KERNEL);
	if (!glue) {
		dev_err(&pdev->dev, "failed to allocate glue context\n");
		goto err0;
	}

	clk = clk_get(&pdev->dev, "usb");
	if (IS_ERR(clk)) {
		dev_err(&pdev->dev, "failed to get clock\n");
		ret = PTR_ERR(clk);
		goto err3;
	}

	ret = clk_enable(clk);
	if (ret) {
		dev_err(&pdev->dev, "failed to enable clock\n");
		goto err4;
	}

	glue->dev			= &pdev->dev;
	glue->clk			= clk;

	pdata->platform_ops		= &davinci_ops;

	platform_set_drvdata(pdev, glue);

	memset(musb_resources, 0x00, sizeof(*musb_resources) *
			ARRAY_SIZE(musb_resources));

	musb_resources[0].name = pdev->resource[0].name;
	musb_resources[0].start = pdev->resource[0].start;
	musb_resources[0].end = pdev->resource[0].end;
	musb_resources[0].flags = pdev->resource[0].flags;

	musb_resources[1].name = pdev->resource[1].name;
	musb_resources[1].start = pdev->resource[1].start;
	musb_resources[1].end = pdev->resource[1].end;
	musb_resources[1].flags = pdev->resource[1].flags;

	/*
	 * For DM6467 3 resources are passed. A placeholder for the 3rd
	 * resource is always there, so it's safe to always copy it...
	 */
	musb_resources[2].name = pdev->resource[2].name;
	musb_resources[2].start = pdev->resource[2].start;
	musb_resources[2].end = pdev->resource[2].end;
	musb_resources[2].flags = pdev->resource[2].flags;

<<<<<<< HEAD
	pinfo = davinci_dev_info;
	pinfo.parent = &pdev->dev;
	pinfo.res = musb_resources;
	pinfo.num_res = ARRAY_SIZE(musb_resources);
	pinfo.data = pdata;
	pinfo.size_data = sizeof(*pdata);

	glue->musb = musb = platform_device_register_full(&pinfo);
	if (IS_ERR(musb)) {
		ret = PTR_ERR(musb);
		dev_err(&pdev->dev, "failed to register musb device: %d\n", ret);
=======
	ret = platform_device_add_resources(musb, musb_resources,
			ARRAY_SIZE(musb_resources));
	if (ret) {
		dev_err(&pdev->dev, "failed to add resources\n");
		goto err5;
	}

	ret = platform_device_add_data(musb, pdata, sizeof(*pdata));
	if (ret) {
		dev_err(&pdev->dev, "failed to add platform_data\n");
		goto err5;
	}

	ret = platform_device_add(musb);
	if (ret) {
		dev_err(&pdev->dev, "failed to register musb device\n");
>>>>>>> 289b6c71
		goto err5;
	}

	return 0;

err5:
	clk_disable(clk);

err4:
	clk_put(clk);

err3:
	kfree(glue);

err0:
	return ret;
}

static int davinci_remove(struct platform_device *pdev)
{
	struct davinci_glue		*glue = platform_get_drvdata(pdev);

	platform_device_unregister(glue->musb);
	clk_disable(glue->clk);
	clk_put(glue->clk);
	kfree(glue);

	return 0;
}

static struct platform_driver davinci_driver = {
	.probe		= davinci_probe,
	.remove		= davinci_remove,
	.driver		= {
		.name	= "musb-davinci",
	},
};

MODULE_DESCRIPTION("DaVinci MUSB Glue Layer");
MODULE_AUTHOR("Felipe Balbi <balbi@ti.com>");
MODULE_LICENSE("GPL v2");
module_platform_driver(davinci_driver);<|MERGE_RESOLUTION|>--- conflicted
+++ resolved
@@ -570,19 +570,6 @@
 	musb_resources[2].end = pdev->resource[2].end;
 	musb_resources[2].flags = pdev->resource[2].flags;
 
-<<<<<<< HEAD
-	pinfo = davinci_dev_info;
-	pinfo.parent = &pdev->dev;
-	pinfo.res = musb_resources;
-	pinfo.num_res = ARRAY_SIZE(musb_resources);
-	pinfo.data = pdata;
-	pinfo.size_data = sizeof(*pdata);
-
-	glue->musb = musb = platform_device_register_full(&pinfo);
-	if (IS_ERR(musb)) {
-		ret = PTR_ERR(musb);
-		dev_err(&pdev->dev, "failed to register musb device: %d\n", ret);
-=======
 	ret = platform_device_add_resources(musb, musb_resources,
 			ARRAY_SIZE(musb_resources));
 	if (ret) {
@@ -599,7 +586,6 @@
 	ret = platform_device_add(musb);
 	if (ret) {
 		dev_err(&pdev->dev, "failed to register musb device\n");
->>>>>>> 289b6c71
 		goto err5;
 	}
 
