--- conflicted
+++ resolved
@@ -1848,10 +1848,6 @@
 			disable_irq_wake(musb->nIrq);
 		free_irq(musb->nIrq, musb);
 	}
-<<<<<<< HEAD
-	cancel_work_sync(&musb->irq_work);
-=======
->>>>>>> 4301b7a8
 
 	musb_host_free(musb);
 }
@@ -2095,10 +2091,8 @@
 	if (musb->dma_controller)
 		dma_controller_destroy(musb->dma_controller);
 
-<<<<<<< HEAD
-=======
 	cancel_work_sync(&musb->irq_work);
->>>>>>> 4301b7a8
+
 	musb_free(musb);
 	device_init_wakeup(dev, 0);
 	return 0;
