/*
 * MUSB OTG driver core code
 *
 * Copyright 2005 Mentor Graphics Corporation
 * Copyright (C) 2005-2006 by Texas Instruments
 * Copyright (C) 2006-2007 Nokia Corporation
 *
 * This program is free software; you can redistribute it and/or
 * modify it under the terms of the GNU General Public License
 * version 2 as published by the Free Software Foundation.
 *
 * This program is distributed in the hope that it will be useful, but
 * WITHOUT ANY WARRANTY; without even the implied warranty of
 * MERCHANTABILITY or FITNESS FOR A PARTICULAR PURPOSE.  See the GNU
 * General Public License for more details.
 *
 * You should have received a copy of the GNU General Public License
 * along with this program; if not, write to the Free Software
 * Foundation, Inc., 51 Franklin St, Fifth Floor, Boston, MA
 * 02110-1301 USA
 *
 * THIS SOFTWARE IS PROVIDED "AS IS" AND ANY EXPRESS OR IMPLIED
 * WARRANTIES, INCLUDING, BUT NOT LIMITED TO, THE IMPLIED WARRANTIES OF
 * MERCHANTABILITY AND FITNESS FOR A PARTICULAR PURPOSE ARE DISCLAIMED.  IN
 * NO EVENT SHALL THE AUTHORS BE LIABLE FOR ANY DIRECT, INDIRECT,
 * INCIDENTAL, SPECIAL, EXEMPLARY, OR CONSEQUENTIAL DAMAGES (INCLUDING, BUT
 * NOT LIMITED TO, PROCUREMENT OF SUBSTITUTE GOODS OR SERVICES; LOSS OF
 * USE, DATA, OR PROFITS; OR BUSINESS INTERRUPTION) HOWEVER CAUSED AND ON
 * ANY THEORY OF LIABILITY, WHETHER IN CONTRACT, STRICT LIABILITY, OR TORT
 * (INCLUDING NEGLIGENCE OR OTHERWISE) ARISING IN ANY WAY OUT OF THE USE OF
 * THIS SOFTWARE, EVEN IF ADVISED OF THE POSSIBILITY OF SUCH DAMAGE.
 *
 */

/*
 * Inventra (Multipoint) Dual-Role Controller Driver for Linux.
 *
 * This consists of a Host Controller Driver (HCD) and a peripheral
 * controller driver implementing the "Gadget" API; OTG support is
 * in the works.  These are normal Linux-USB controller drivers which
 * use IRQs and have no dedicated thread.
 *
 * This version of the driver has only been used with products from
 * Texas Instruments.  Those products integrate the Inventra logic
 * with other DMA, IRQ, and bus modules, as well as other logic that
 * needs to be reflected in this driver.
 *
 *
 * NOTE:  the original Mentor code here was pretty much a collection
 * of mechanisms that don't seem to have been fully integrated/working
 * for *any* Linux kernel version.  This version aims at Linux 2.6.now,
 * Key open issues include:
 *
 *  - Lack of host-side transaction scheduling, for all transfer types.
 *    The hardware doesn't do it; instead, software must.
 *
 *    This is not an issue for OTG devices that don't support external
 *    hubs, but for more "normal" USB hosts it's a user issue that the
 *    "multipoint" support doesn't scale in the expected ways.  That
 *    includes DaVinci EVM in a common non-OTG mode.
 *
 *      * Control and bulk use dedicated endpoints, and there's as
 *        yet no mechanism to either (a) reclaim the hardware when
 *        peripherals are NAKing, which gets complicated with bulk
 *        endpoints, or (b) use more than a single bulk endpoint in
 *        each direction.
 *
 *        RESULT:  one device may be perceived as blocking another one.
 *
 *      * Interrupt and isochronous will dynamically allocate endpoint
 *        hardware, but (a) there's no record keeping for bandwidth;
 *        (b) in the common case that few endpoints are available, there
 *        is no mechanism to reuse endpoints to talk to multiple devices.
 *
 *        RESULT:  At one extreme, bandwidth can be overcommitted in
 *        some hardware configurations, no faults will be reported.
 *        At the other extreme, the bandwidth capabilities which do
 *        exist tend to be severely undercommitted.  You can't yet hook
 *        up both a keyboard and a mouse to an external USB hub.
 */

/*
 * This gets many kinds of configuration information:
 *	- Kconfig for everything user-configurable
 *	- platform_device for addressing, irq, and platform_data
 *	- platform_data is mostly for board-specific information
 *	  (plus recentrly, SOC or family details)
 *
 * Most of the conditional compilation will (someday) vanish.
 */

#include <linux/module.h>
#include <linux/kernel.h>
#include <linux/sched.h>
#include <linux/slab.h>
#include <linux/list.h>
#include <linux/kobject.h>
#include <linux/prefetch.h>
#include <linux/platform_device.h>
#include <linux/io.h>
#include <linux/dma-mapping.h>

#include "musb_core.h"

#define TA_WAIT_BCON(m) max_t(int, (m)->a_wait_bcon, OTG_TIME_A_WAIT_BCON)


#define DRIVER_AUTHOR "Mentor Graphics, Texas Instruments, Nokia"
#define DRIVER_DESC "Inventra Dual-Role USB Controller Driver"

#define MUSB_VERSION "6.0"

#define DRIVER_INFO DRIVER_DESC ", v" MUSB_VERSION

#define MUSB_DRIVER_NAME "musb-hdrc"
const char musb_driver_name[] = MUSB_DRIVER_NAME;

MODULE_DESCRIPTION(DRIVER_INFO);
MODULE_AUTHOR(DRIVER_AUTHOR);
MODULE_LICENSE("GPL");
MODULE_ALIAS("platform:" MUSB_DRIVER_NAME);


/*-------------------------------------------------------------------------*/

static inline struct musb *dev_to_musb(struct device *dev)
{
	return dev_get_drvdata(dev);
}

/*-------------------------------------------------------------------------*/

#ifndef CONFIG_BLACKFIN
static int musb_ulpi_read(struct usb_phy *phy, u32 offset)
{
	void __iomem *addr = phy->io_priv;
	int	i = 0;
	u8	r;
	u8	power;
	int	ret;

	pm_runtime_get_sync(phy->io_dev);

	/* Make sure the transceiver is not in low power mode */
	power = musb_readb(addr, MUSB_POWER);
	power &= ~MUSB_POWER_SUSPENDM;
	musb_writeb(addr, MUSB_POWER, power);

	/* REVISIT: musbhdrc_ulpi_an.pdf recommends setting the
	 * ULPICarKitControlDisableUTMI after clearing POWER_SUSPENDM.
	 */

	musb_writeb(addr, MUSB_ULPI_REG_ADDR, (u8)offset);
	musb_writeb(addr, MUSB_ULPI_REG_CONTROL,
			MUSB_ULPI_REG_REQ | MUSB_ULPI_RDN_WR);

	while (!(musb_readb(addr, MUSB_ULPI_REG_CONTROL)
				& MUSB_ULPI_REG_CMPLT)) {
		i++;
		if (i == 10000) {
			ret = -ETIMEDOUT;
			goto out;
		}

	}
	r = musb_readb(addr, MUSB_ULPI_REG_CONTROL);
	r &= ~MUSB_ULPI_REG_CMPLT;
	musb_writeb(addr, MUSB_ULPI_REG_CONTROL, r);

	ret = musb_readb(addr, MUSB_ULPI_REG_DATA);

out:
	pm_runtime_put(phy->io_dev);

	return ret;
}

static int musb_ulpi_write(struct usb_phy *phy, u32 offset, u32 data)
{
	void __iomem *addr = phy->io_priv;
	int	i = 0;
	u8	r = 0;
	u8	power;
	int	ret = 0;

	pm_runtime_get_sync(phy->io_dev);

	/* Make sure the transceiver is not in low power mode */
	power = musb_readb(addr, MUSB_POWER);
	power &= ~MUSB_POWER_SUSPENDM;
	musb_writeb(addr, MUSB_POWER, power);

	musb_writeb(addr, MUSB_ULPI_REG_ADDR, (u8)offset);
	musb_writeb(addr, MUSB_ULPI_REG_DATA, (u8)data);
	musb_writeb(addr, MUSB_ULPI_REG_CONTROL, MUSB_ULPI_REG_REQ);

	while (!(musb_readb(addr, MUSB_ULPI_REG_CONTROL)
				& MUSB_ULPI_REG_CMPLT)) {
		i++;
		if (i == 10000) {
			ret = -ETIMEDOUT;
			goto out;
		}
	}

	r = musb_readb(addr, MUSB_ULPI_REG_CONTROL);
	r &= ~MUSB_ULPI_REG_CMPLT;
	musb_writeb(addr, MUSB_ULPI_REG_CONTROL, r);

out:
	pm_runtime_put(phy->io_dev);

	return ret;
}
#else
#define musb_ulpi_read		NULL
#define musb_ulpi_write		NULL
#endif

static struct usb_phy_io_ops musb_ulpi_access = {
	.read = musb_ulpi_read,
	.write = musb_ulpi_write,
};

/*-------------------------------------------------------------------------*/

#if !defined(CONFIG_USB_MUSB_TUSB6010) && !defined(CONFIG_USB_MUSB_BLACKFIN)

/*
 * Load an endpoint's FIFO
 */
void musb_write_fifo(struct musb_hw_ep *hw_ep, u16 len, const u8 *src)
{
	struct musb *musb = hw_ep->musb;
	void __iomem *fifo = hw_ep->fifo;

	if (unlikely(len == 0))
		return;

	prefetch((u8 *)src);

	dev_dbg(musb->controller, "%cX ep%d fifo %p count %d buf %p\n",
			'T', hw_ep->epnum, fifo, len, src);

	/* we can't assume unaligned reads work */
	if (likely((0x01 & (unsigned long) src) == 0)) {
		u16	index = 0;

		/* best case is 32bit-aligned source address */
		if ((0x02 & (unsigned long) src) == 0) {
			if (len >= 4) {
				iowrite32_rep(fifo, src + index, len >> 2);
				index += len & ~0x03;
			}
			if (len & 0x02) {
				musb_writew(fifo, 0, *(u16 *)&src[index]);
				index += 2;
			}
		} else {
			if (len >= 2) {
				iowrite16_rep(fifo, src + index, len >> 1);
				index += len & ~0x01;
			}
		}
		if (len & 0x01)
			musb_writeb(fifo, 0, src[index]);
	} else  {
		/* byte aligned */
		iowrite8_rep(fifo, src, len);
	}
}

#if !defined(CONFIG_USB_MUSB_AM35X)
/*
 * Unload an endpoint's FIFO
 */
void musb_read_fifo(struct musb_hw_ep *hw_ep, u16 len, u8 *dst)
{
	struct musb *musb = hw_ep->musb;
	void __iomem *fifo = hw_ep->fifo;

	if (unlikely(len == 0))
		return;

	dev_dbg(musb->controller, "%cX ep%d fifo %p count %d buf %p\n",
			'R', hw_ep->epnum, fifo, len, dst);

	/* we can't assume unaligned writes work */
	if (likely((0x01 & (unsigned long) dst) == 0)) {
		u16	index = 0;

		/* best case is 32bit-aligned destination address */
		if ((0x02 & (unsigned long) dst) == 0) {
			if (len >= 4) {
				ioread32_rep(fifo, dst, len >> 2);
				index = len & ~0x03;
			}
			if (len & 0x02) {
				*(u16 *)&dst[index] = musb_readw(fifo, 0);
				index += 2;
			}
		} else {
			if (len >= 2) {
				ioread16_rep(fifo, dst, len >> 1);
				index = len & ~0x01;
			}
		}
		if (len & 0x01)
			dst[index] = musb_readb(fifo, 0);
	} else  {
		/* byte aligned */
		ioread8_rep(fifo, dst, len);
	}
}
#endif

#endif	/* normal PIO */


/*-------------------------------------------------------------------------*/

/* for high speed test mode; see USB 2.0 spec 7.1.20 */
static const u8 musb_test_packet[53] = {
	/* implicit SYNC then DATA0 to start */

	/* JKJKJKJK x9 */
	0x00, 0x00, 0x00, 0x00, 0x00, 0x00, 0x00, 0x00, 0x00,
	/* JJKKJJKK x8 */
	0xaa, 0xaa, 0xaa, 0xaa, 0xaa, 0xaa, 0xaa, 0xaa,
	/* JJJJKKKK x8 */
	0xee, 0xee, 0xee, 0xee, 0xee, 0xee, 0xee, 0xee,
	/* JJJJJJJKKKKKKK x8 */
	0xfe, 0xff, 0xff, 0xff, 0xff, 0xff, 0xff, 0xff, 0xff, 0xff, 0xff, 0xff,
	/* JJJJJJJK x8 */
	0x7f, 0xbf, 0xdf, 0xef, 0xf7, 0xfb, 0xfd,
	/* JKKKKKKK x10, JK */
	0xfc, 0x7e, 0xbf, 0xdf, 0xef, 0xf7, 0xfb, 0xfd, 0x7e

	/* implicit CRC16 then EOP to end */
};

void musb_load_testpacket(struct musb *musb)
{
	void __iomem	*regs = musb->endpoints[0].regs;

	musb_ep_select(musb->mregs, 0);
	musb_write_fifo(musb->control_ep,
			sizeof(musb_test_packet), musb_test_packet);
	musb_writew(regs, MUSB_CSR0, MUSB_CSR0_TXPKTRDY);
}

/*-------------------------------------------------------------------------*/

/*
 * Handles OTG hnp timeouts, such as b_ase0_brst
 */
static void musb_otg_timer_func(unsigned long data)
{
	struct musb	*musb = (struct musb *)data;
	unsigned long	flags;

	spin_lock_irqsave(&musb->lock, flags);
	switch (musb->xceiv->state) {
	case OTG_STATE_B_WAIT_ACON:
		dev_dbg(musb->controller, "HNP: b_wait_acon timeout; back to b_peripheral\n");
		musb_g_disconnect(musb);
		musb->xceiv->state = OTG_STATE_B_PERIPHERAL;
		musb->is_active = 0;
		break;
	case OTG_STATE_A_SUSPEND:
	case OTG_STATE_A_WAIT_BCON:
		dev_dbg(musb->controller, "HNP: %s timeout\n",
			usb_otg_state_string(musb->xceiv->state));
		musb_platform_set_vbus(musb, 0);
		musb->xceiv->state = OTG_STATE_A_WAIT_VFALL;
		break;
	default:
		dev_dbg(musb->controller, "HNP: Unhandled mode %s\n",
			usb_otg_state_string(musb->xceiv->state));
	}
	spin_unlock_irqrestore(&musb->lock, flags);
}

/*
 * Stops the HNP transition. Caller must take care of locking.
 */
void musb_hnp_stop(struct musb *musb)
{
	struct usb_hcd	*hcd = musb->hcd;
	void __iomem	*mbase = musb->mregs;
	u8	reg;

	dev_dbg(musb->controller, "HNP: stop from %s\n",
			usb_otg_state_string(musb->xceiv->state));

	switch (musb->xceiv->state) {
	case OTG_STATE_A_PERIPHERAL:
		musb_g_disconnect(musb);
		dev_dbg(musb->controller, "HNP: back to %s\n",
			usb_otg_state_string(musb->xceiv->state));
		break;
	case OTG_STATE_B_HOST:
		dev_dbg(musb->controller, "HNP: Disabling HR\n");
		if (hcd)
			hcd->self.is_b_host = 0;
		musb->xceiv->state = OTG_STATE_B_PERIPHERAL;
		MUSB_DEV_MODE(musb);
		reg = musb_readb(mbase, MUSB_POWER);
		reg |= MUSB_POWER_SUSPENDM;
		musb_writeb(mbase, MUSB_POWER, reg);
		/* REVISIT: Start SESSION_REQUEST here? */
		break;
	default:
		dev_dbg(musb->controller, "HNP: Stopping in unknown state %s\n",
			usb_otg_state_string(musb->xceiv->state));
	}

	/*
	 * When returning to A state after HNP, avoid hub_port_rebounce(),
	 * which cause occasional OPT A "Did not receive reset after connect"
	 * errors.
	 */
	musb->port1_status &= ~(USB_PORT_STAT_C_CONNECTION << 16);
}

/*
 * Interrupt Service Routine to record USB "global" interrupts.
 * Since these do not happen often and signify things of
 * paramount importance, it seems OK to check them individually;
 * the order of the tests is specified in the manual
 *
 * @param musb instance pointer
 * @param int_usb register contents
 * @param devctl
 * @param power
 */

static irqreturn_t musb_stage0_irq(struct musb *musb, u8 int_usb,
				u8 devctl)
{
	struct usb_otg *otg = musb->xceiv->otg;
	irqreturn_t handled = IRQ_NONE;

	dev_dbg(musb->controller, "<== DevCtl=%02x, int_usb=0x%x\n", devctl,
		int_usb);

	/* in host mode, the peripheral may issue remote wakeup.
	 * in peripheral mode, the host may resume the link.
	 * spurious RESUME irqs happen too, paired with SUSPEND.
	 */
	if (int_usb & MUSB_INTR_RESUME) {
		handled = IRQ_HANDLED;
		dev_dbg(musb->controller, "RESUME (%s)\n", usb_otg_state_string(musb->xceiv->state));

		if (devctl & MUSB_DEVCTL_HM) {
			void __iomem *mbase = musb->mregs;
			u8 power;

			switch (musb->xceiv->state) {
			case OTG_STATE_A_SUSPEND:
				/* remote wakeup?  later, GetPortStatus
				 * will stop RESUME signaling
				 */

				power = musb_readb(musb->mregs, MUSB_POWER);
				if (power & MUSB_POWER_SUSPENDM) {
					/* spurious */
					musb->int_usb &= ~MUSB_INTR_SUSPEND;
					dev_dbg(musb->controller, "Spurious SUSPENDM\n");
					break;
				}

				power &= ~MUSB_POWER_SUSPENDM;
				musb_writeb(mbase, MUSB_POWER,
						power | MUSB_POWER_RESUME);

				musb->port1_status |=
						(USB_PORT_STAT_C_SUSPEND << 16)
						| MUSB_PORT_STAT_RESUME;
				schedule_delayed_work(
					&musb->finish_resume_work, 20);

				musb->xceiv->state = OTG_STATE_A_HOST;
				musb->is_active = 1;
				musb_host_resume_root_hub(musb);
				break;
			case OTG_STATE_B_WAIT_ACON:
				musb->xceiv->state = OTG_STATE_B_PERIPHERAL;
				musb->is_active = 1;
				MUSB_DEV_MODE(musb);
				break;
			default:
				WARNING("bogus %s RESUME (%s)\n",
					"host",
					usb_otg_state_string(musb->xceiv->state));
			}
		} else {
			switch (musb->xceiv->state) {
			case OTG_STATE_A_SUSPEND:
				/* possibly DISCONNECT is upcoming */
				musb->xceiv->state = OTG_STATE_A_HOST;
				musb_host_resume_root_hub(musb);
				break;
			case OTG_STATE_B_WAIT_ACON:
			case OTG_STATE_B_PERIPHERAL:
				/* disconnect while suspended?  we may
				 * not get a disconnect irq...
				 */
				if ((devctl & MUSB_DEVCTL_VBUS)
						!= (3 << MUSB_DEVCTL_VBUS_SHIFT)
						) {
					musb->int_usb |= MUSB_INTR_DISCONNECT;
					musb->int_usb &= ~MUSB_INTR_SUSPEND;
					break;
				}
				musb_g_resume(musb);
				break;
			case OTG_STATE_B_IDLE:
				musb->int_usb &= ~MUSB_INTR_SUSPEND;
				break;
			default:
				WARNING("bogus %s RESUME (%s)\n",
					"peripheral",
					usb_otg_state_string(musb->xceiv->state));
			}
		}
	}

	/* see manual for the order of the tests */
	if (int_usb & MUSB_INTR_SESSREQ) {
		void __iomem *mbase = musb->mregs;

		if ((devctl & MUSB_DEVCTL_VBUS) == MUSB_DEVCTL_VBUS
				&& (devctl & MUSB_DEVCTL_BDEVICE)) {
			dev_dbg(musb->controller, "SessReq while on B state\n");
			return IRQ_HANDLED;
		}

		dev_dbg(musb->controller, "SESSION_REQUEST (%s)\n",
			usb_otg_state_string(musb->xceiv->state));

		/* IRQ arrives from ID pin sense or (later, if VBUS power
		 * is removed) SRP.  responses are time critical:
		 *  - turn on VBUS (with silicon-specific mechanism)
		 *  - go through A_WAIT_VRISE
		 *  - ... to A_WAIT_BCON.
		 * a_wait_vrise_tmout triggers VBUS_ERROR transitions
		 */
		musb_writeb(mbase, MUSB_DEVCTL, MUSB_DEVCTL_SESSION);
		musb->ep0_stage = MUSB_EP0_START;
		musb->xceiv->state = OTG_STATE_A_IDLE;
		MUSB_HST_MODE(musb);
		musb_platform_set_vbus(musb, 1);

		handled = IRQ_HANDLED;
	}

	if (int_usb & MUSB_INTR_VBUSERROR) {
		int	ignore = 0;

		/* During connection as an A-Device, we may see a short
		 * current spikes causing voltage drop, because of cable
		 * and peripheral capacitance combined with vbus draw.
		 * (So: less common with truly self-powered devices, where
		 * vbus doesn't act like a power supply.)
		 *
		 * Such spikes are short; usually less than ~500 usec, max
		 * of ~2 msec.  That is, they're not sustained overcurrent
		 * errors, though they're reported using VBUSERROR irqs.
		 *
		 * Workarounds:  (a) hardware: use self powered devices.
		 * (b) software:  ignore non-repeated VBUS errors.
		 *
		 * REVISIT:  do delays from lots of DEBUG_KERNEL checks
		 * make trouble here, keeping VBUS < 4.4V ?
		 */
		switch (musb->xceiv->state) {
		case OTG_STATE_A_HOST:
			/* recovery is dicey once we've gotten past the
			 * initial stages of enumeration, but if VBUS
			 * stayed ok at the other end of the link, and
			 * another reset is due (at least for high speed,
			 * to redo the chirp etc), it might work OK...
			 */
		case OTG_STATE_A_WAIT_BCON:
		case OTG_STATE_A_WAIT_VRISE:
			if (musb->vbuserr_retry) {
				void __iomem *mbase = musb->mregs;

				musb->vbuserr_retry--;
				ignore = 1;
				devctl |= MUSB_DEVCTL_SESSION;
				musb_writeb(mbase, MUSB_DEVCTL, devctl);
			} else {
				musb->port1_status |=
					  USB_PORT_STAT_OVERCURRENT
					| (USB_PORT_STAT_C_OVERCURRENT << 16);
			}
			break;
		default:
			break;
		}

		dev_printk(ignore ? KERN_DEBUG : KERN_ERR, musb->controller,
				"VBUS_ERROR in %s (%02x, %s), retry #%d, port1 %08x\n",
				usb_otg_state_string(musb->xceiv->state),
				devctl,
				({ char *s;
				switch (devctl & MUSB_DEVCTL_VBUS) {
				case 0 << MUSB_DEVCTL_VBUS_SHIFT:
					s = "<SessEnd"; break;
				case 1 << MUSB_DEVCTL_VBUS_SHIFT:
					s = "<AValid"; break;
				case 2 << MUSB_DEVCTL_VBUS_SHIFT:
					s = "<VBusValid"; break;
				/* case 3 << MUSB_DEVCTL_VBUS_SHIFT: */
				default:
					s = "VALID"; break;
				} s; }),
				VBUSERR_RETRY_COUNT - musb->vbuserr_retry,
				musb->port1_status);

		/* go through A_WAIT_VFALL then start a new session */
		if (!ignore)
			musb_platform_set_vbus(musb, 0);
		handled = IRQ_HANDLED;
	}

	if (int_usb & MUSB_INTR_SUSPEND) {
		dev_dbg(musb->controller, "SUSPEND (%s) devctl %02x\n",
			usb_otg_state_string(musb->xceiv->state), devctl);
		handled = IRQ_HANDLED;

		switch (musb->xceiv->state) {
		case OTG_STATE_A_PERIPHERAL:
			/* We also come here if the cable is removed, since
			 * this silicon doesn't report ID-no-longer-grounded.
			 *
			 * We depend on T(a_wait_bcon) to shut us down, and
			 * hope users don't do anything dicey during this
			 * undesired detour through A_WAIT_BCON.
			 */
			musb_hnp_stop(musb);
			musb_host_resume_root_hub(musb);
			musb_root_disconnect(musb);
			musb_platform_try_idle(musb, jiffies
					+ msecs_to_jiffies(musb->a_wait_bcon
						? : OTG_TIME_A_WAIT_BCON));

			break;
		case OTG_STATE_B_IDLE:
			if (!musb->is_active)
				break;
		case OTG_STATE_B_PERIPHERAL:
			musb_g_suspend(musb);
			musb->is_active = otg->gadget->b_hnp_enable;
			if (musb->is_active) {
				musb->xceiv->state = OTG_STATE_B_WAIT_ACON;
				dev_dbg(musb->controller, "HNP: Setting timer for b_ase0_brst\n");
			/* If trying to switch to b_host without a real
			 * hnp reset (y-cables and such) the timer might
			 * be disturbing
			 */
#if 0
				mod_timer(&musb->otg_timer, jiffies
					+ msecs_to_jiffies(
							OTG_TIME_B_ASE0_BRST));
#endif
			}
			break;
		case OTG_STATE_A_WAIT_BCON:
			if (musb->a_wait_bcon != 0)
				musb_platform_try_idle(musb, jiffies
					+ msecs_to_jiffies(musb->a_wait_bcon));
			break;
		case OTG_STATE_A_HOST:
			musb->xceiv->state = OTG_STATE_A_SUSPEND;
			musb->is_active = otg->host->b_hnp_enable;
			break;
		case OTG_STATE_B_HOST:
			/* Transition to B_PERIPHERAL, see 6.8.2.6 p 44 */
			dev_dbg(musb->controller, "REVISIT: SUSPEND as B_HOST\n");
			break;
		default:
			/* "should not happen" */
			musb->is_active = 0;
			break;
		}
	}

	if (int_usb & MUSB_INTR_CONNECT) {
		struct usb_hcd *hcd = musb->hcd;

		handled = IRQ_HANDLED;
		musb->is_active = 1;

		musb->ep0_stage = MUSB_EP0_START;

		/* flush endpoints when transitioning from Device Mode */
		if (is_peripheral_active(musb)) {
			/* REVISIT HNP; just force disconnect */
		}
		musb->intrtxe = musb->epmask;
		musb_writew(musb->mregs, MUSB_INTRTXE, musb->intrtxe);
		musb->intrrxe = musb->epmask & 0xfffe;
		musb_writew(musb->mregs, MUSB_INTRRXE, musb->intrrxe);
		musb_writeb(musb->mregs, MUSB_INTRUSBE, 0xf7);
		musb->port1_status &= ~(USB_PORT_STAT_LOW_SPEED
					|USB_PORT_STAT_HIGH_SPEED
					|USB_PORT_STAT_ENABLE
					);
		musb->port1_status |= USB_PORT_STAT_CONNECTION
					|(USB_PORT_STAT_C_CONNECTION << 16);

		/* high vs full speed is just a guess until after reset */
		if (devctl & MUSB_DEVCTL_LSDEV)
			musb->port1_status |= USB_PORT_STAT_LOW_SPEED;

		/* indicate new connection to OTG machine */
		switch (musb->xceiv->state) {
		case OTG_STATE_B_PERIPHERAL:
			if (int_usb & MUSB_INTR_SUSPEND) {
				dev_dbg(musb->controller, "HNP: SUSPEND+CONNECT, now b_host\n");
				int_usb &= ~MUSB_INTR_SUSPEND;
				goto b_host;
			} else
				dev_dbg(musb->controller, "CONNECT as b_peripheral???\n");
			break;
		case OTG_STATE_B_WAIT_ACON:
			dev_dbg(musb->controller, "HNP: CONNECT, now b_host\n");
b_host:
			musb->xceiv->state = OTG_STATE_B_HOST;
			if (musb->hcd)
				musb->hcd->self.is_b_host = 1;
			del_timer(&musb->otg_timer);
			break;
		default:
			if ((devctl & MUSB_DEVCTL_VBUS)
					== (3 << MUSB_DEVCTL_VBUS_SHIFT)) {
				musb->xceiv->state = OTG_STATE_A_HOST;
				if (hcd)
					hcd->self.is_b_host = 0;
			}
			break;
		}

		musb_host_poke_root_hub(musb);

		dev_dbg(musb->controller, "CONNECT (%s) devctl %02x\n",
				usb_otg_state_string(musb->xceiv->state), devctl);
	}

	if (int_usb & MUSB_INTR_DISCONNECT) {
		dev_dbg(musb->controller, "DISCONNECT (%s) as %s, devctl %02x\n",
				usb_otg_state_string(musb->xceiv->state),
				MUSB_MODE(musb), devctl);
		handled = IRQ_HANDLED;

		switch (musb->xceiv->state) {
		case OTG_STATE_A_HOST:
		case OTG_STATE_A_SUSPEND:
			musb_host_resume_root_hub(musb);
			musb_root_disconnect(musb);
			if (musb->a_wait_bcon != 0)
				musb_platform_try_idle(musb, jiffies
					+ msecs_to_jiffies(musb->a_wait_bcon));
			break;
		case OTG_STATE_B_HOST:
			/* REVISIT this behaves for "real disconnect"
			 * cases; make sure the other transitions from
			 * from B_HOST act right too.  The B_HOST code
			 * in hnp_stop() is currently not used...
			 */
			musb_root_disconnect(musb);
			if (musb->hcd)
				musb->hcd->self.is_b_host = 0;
			musb->xceiv->state = OTG_STATE_B_PERIPHERAL;
			MUSB_DEV_MODE(musb);
			musb_g_disconnect(musb);
			break;
		case OTG_STATE_A_PERIPHERAL:
			musb_hnp_stop(musb);
			musb_root_disconnect(musb);
			/* FALLTHROUGH */
		case OTG_STATE_B_WAIT_ACON:
			/* FALLTHROUGH */
		case OTG_STATE_B_PERIPHERAL:
		case OTG_STATE_B_IDLE:
			musb_g_disconnect(musb);
			break;
		default:
			WARNING("unhandled DISCONNECT transition (%s)\n",
				usb_otg_state_string(musb->xceiv->state));
			break;
		}
	}

	/* mentor saves a bit: bus reset and babble share the same irq.
	 * only host sees babble; only peripheral sees bus reset.
	 */
	if (int_usb & MUSB_INTR_RESET) {
		handled = IRQ_HANDLED;
		if ((devctl & MUSB_DEVCTL_HM) != 0) {
			/*
			 * Looks like non-HS BABBLE can be ignored, but
			 * HS BABBLE is an error condition. For HS the solution
			 * is to avoid babble in the first place and fix what
			 * caused BABBLE. When HS BABBLE happens we can only
			 * stop the session.
			 */
			if (devctl & (MUSB_DEVCTL_FSDEV | MUSB_DEVCTL_LSDEV))
				dev_dbg(musb->controller, "BABBLE devctl: %02x\n", devctl);
			else {
				ERR("Stopping host session -- babble\n");
				musb_writeb(musb->mregs, MUSB_DEVCTL, 0);
			}
		} else {
			dev_dbg(musb->controller, "BUS RESET as %s\n",
				usb_otg_state_string(musb->xceiv->state));
			switch (musb->xceiv->state) {
			case OTG_STATE_A_SUSPEND:
				musb_g_reset(musb);
				/* FALLTHROUGH */
			case OTG_STATE_A_WAIT_BCON:	/* OPT TD.4.7-900ms */
				/* never use invalid T(a_wait_bcon) */
				dev_dbg(musb->controller, "HNP: in %s, %d msec timeout\n",
					usb_otg_state_string(musb->xceiv->state),
					TA_WAIT_BCON(musb));
				mod_timer(&musb->otg_timer, jiffies
					+ msecs_to_jiffies(TA_WAIT_BCON(musb)));
				break;
			case OTG_STATE_A_PERIPHERAL:
				del_timer(&musb->otg_timer);
				musb_g_reset(musb);
				break;
			case OTG_STATE_B_WAIT_ACON:
				dev_dbg(musb->controller, "HNP: RESET (%s), to b_peripheral\n",
					usb_otg_state_string(musb->xceiv->state));
				musb->xceiv->state = OTG_STATE_B_PERIPHERAL;
				musb_g_reset(musb);
				break;
			case OTG_STATE_B_IDLE:
				musb->xceiv->state = OTG_STATE_B_PERIPHERAL;
				/* FALLTHROUGH */
			case OTG_STATE_B_PERIPHERAL:
				musb_g_reset(musb);
				break;
			default:
				dev_dbg(musb->controller, "Unhandled BUS RESET as %s\n",
					usb_otg_state_string(musb->xceiv->state));
			}
		}
	}

#if 0
/* REVISIT ... this would be for multiplexing periodic endpoints, or
 * supporting transfer phasing to prevent exceeding ISO bandwidth
 * limits of a given frame or microframe.
 *
 * It's not needed for peripheral side, which dedicates endpoints;
 * though it _might_ use SOF irqs for other purposes.
 *
 * And it's not currently needed for host side, which also dedicates
 * endpoints, relies on TX/RX interval registers, and isn't claimed
 * to support ISO transfers yet.
 */
	if (int_usb & MUSB_INTR_SOF) {
		void __iomem *mbase = musb->mregs;
		struct musb_hw_ep	*ep;
		u8 epnum;
		u16 frame;

		dev_dbg(musb->controller, "START_OF_FRAME\n");
		handled = IRQ_HANDLED;

		/* start any periodic Tx transfers waiting for current frame */
		frame = musb_readw(mbase, MUSB_FRAME);
		ep = musb->endpoints;
		for (epnum = 1; (epnum < musb->nr_endpoints)
					&& (musb->epmask >= (1 << epnum));
				epnum++, ep++) {
			/*
			 * FIXME handle framecounter wraps (12 bits)
			 * eliminate duplicated StartUrb logic
			 */
			if (ep->dwWaitFrame >= frame) {
				ep->dwWaitFrame = 0;
				pr_debug("SOF --> periodic TX%s on %d\n",
					ep->tx_channel ? " DMA" : "",
					epnum);
				if (!ep->tx_channel)
					musb_h_tx_start(musb, epnum);
				else
					cppi_hostdma_start(musb, epnum);
			}
		}		/* end of for loop */
	}
#endif

	schedule_work(&musb->irq_work);

	return handled;
}

/*-------------------------------------------------------------------------*/

static void musb_generic_disable(struct musb *musb)
{
	void __iomem	*mbase = musb->mregs;
	u16	temp;

	/* disable interrupts */
	musb_writeb(mbase, MUSB_INTRUSBE, 0);
	musb->intrtxe = 0;
	musb_writew(mbase, MUSB_INTRTXE, 0);
	musb->intrrxe = 0;
	musb_writew(mbase, MUSB_INTRRXE, 0);

	/* off */
	musb_writeb(mbase, MUSB_DEVCTL, 0);

	/*  flush pending interrupts */
	temp = musb_readb(mbase, MUSB_INTRUSB);
	temp = musb_readw(mbase, MUSB_INTRTX);
	temp = musb_readw(mbase, MUSB_INTRRX);

}

/*
 * Program the HDRC to start (enable interrupts, dma, etc.).
 */
void musb_start(struct musb *musb)
{
	void __iomem    *regs = musb->mregs;
	u8              devctl = musb_readb(regs, MUSB_DEVCTL);

	dev_dbg(musb->controller, "<== devctl %02x\n", devctl);

	/*  Set INT enable registers, enable interrupts */
	musb->intrtxe = musb->epmask;
	musb_writew(regs, MUSB_INTRTXE, musb->intrtxe);
	musb->intrrxe = musb->epmask & 0xfffe;
	musb_writew(regs, MUSB_INTRRXE, musb->intrrxe);
	musb_writeb(regs, MUSB_INTRUSBE, 0xf7);

	musb_writeb(regs, MUSB_TESTMODE, 0);

	/* put into basic highspeed mode and start session */
	musb_writeb(regs, MUSB_POWER, MUSB_POWER_ISOUPDATE
			| MUSB_POWER_HSENAB
			/* ENSUSPEND wedges tusb */
			/* | MUSB_POWER_ENSUSPEND */
		   );

	musb->is_active = 0;
	devctl = musb_readb(regs, MUSB_DEVCTL);
	devctl &= ~MUSB_DEVCTL_SESSION;

	/* session started after:
	 * (a) ID-grounded irq, host mode;
	 * (b) vbus present/connect IRQ, peripheral mode;
	 * (c) peripheral initiates, using SRP
	 */
	if (musb->port_mode != MUSB_PORT_MODE_HOST &&
			(devctl & MUSB_DEVCTL_VBUS) == MUSB_DEVCTL_VBUS) {
		musb->is_active = 1;
	} else {
		devctl |= MUSB_DEVCTL_SESSION;
	}

	musb_platform_enable(musb);
	musb_writeb(regs, MUSB_DEVCTL, devctl);
}

/*
 * Make the HDRC stop (disable interrupts, etc.);
 * reversible by musb_start
 * called on gadget driver unregister
 * with controller locked, irqs blocked
 * acts as a NOP unless some role activated the hardware
 */
void musb_stop(struct musb *musb)
{
	/* stop IRQs, timers, ... */
	musb_platform_disable(musb);
	musb_generic_disable(musb);
	dev_dbg(musb->controller, "HDRC disabled\n");

	/* FIXME
	 *  - mark host and/or peripheral drivers unusable/inactive
	 *  - disable DMA (and enable it in HdrcStart)
	 *  - make sure we can musb_start() after musb_stop(); with
	 *    OTG mode, gadget driver module rmmod/modprobe cycles that
	 *  - ...
	 */
	musb_platform_try_idle(musb, 0);
}

static void musb_shutdown(struct platform_device *pdev)
{
	struct musb	*musb = dev_to_musb(&pdev->dev);
	unsigned long	flags;

	pm_runtime_get_sync(musb->controller);

	musb_host_cleanup(musb);
	musb_gadget_cleanup(musb);

	spin_lock_irqsave(&musb->lock, flags);
	musb_platform_disable(musb);
	musb_generic_disable(musb);
	spin_unlock_irqrestore(&musb->lock, flags);

	musb_writeb(musb->mregs, MUSB_DEVCTL, 0);
	musb_platform_exit(musb);

	pm_runtime_put(musb->controller);
	/* FIXME power down */
}


/*-------------------------------------------------------------------------*/

/*
 * The silicon either has hard-wired endpoint configurations, or else
 * "dynamic fifo" sizing.  The driver has support for both, though at this
 * writing only the dynamic sizing is very well tested.   Since we switched
 * away from compile-time hardware parameters, we can no longer rely on
 * dead code elimination to leave only the relevant one in the object file.
 *
 * We don't currently use dynamic fifo setup capability to do anything
 * more than selecting one of a bunch of predefined configurations.
 */
#if defined(CONFIG_USB_MUSB_TUSB6010)			\
	|| defined(CONFIG_USB_MUSB_TUSB6010_MODULE)	\
	|| defined(CONFIG_USB_MUSB_OMAP2PLUS)		\
	|| defined(CONFIG_USB_MUSB_OMAP2PLUS_MODULE)	\
	|| defined(CONFIG_USB_MUSB_AM35X)		\
	|| defined(CONFIG_USB_MUSB_AM35X_MODULE)	\
	|| defined(CONFIG_USB_MUSB_DSPS)		\
	|| defined(CONFIG_USB_MUSB_DSPS_MODULE)
static ushort fifo_mode = 4;
#elif defined(CONFIG_USB_MUSB_UX500)			\
	|| defined(CONFIG_USB_MUSB_UX500_MODULE)
static ushort fifo_mode = 5;
#else
static ushort fifo_mode = 2;
#endif

/* "modprobe ... fifo_mode=1" etc */
module_param(fifo_mode, ushort, 0);
MODULE_PARM_DESC(fifo_mode, "initial endpoint configuration");

/*
 * tables defining fifo_mode values.  define more if you like.
 * for host side, make sure both halves of ep1 are set up.
 */

/* mode 0 - fits in 2KB */
static struct musb_fifo_cfg mode_0_cfg[] = {
{ .hw_ep_num = 1, .style = FIFO_TX,   .maxpacket = 512, },
{ .hw_ep_num = 1, .style = FIFO_RX,   .maxpacket = 512, },
{ .hw_ep_num = 2, .style = FIFO_RXTX, .maxpacket = 512, },
{ .hw_ep_num = 3, .style = FIFO_RXTX, .maxpacket = 256, },
{ .hw_ep_num = 4, .style = FIFO_RXTX, .maxpacket = 256, },
};

/* mode 1 - fits in 4KB */
static struct musb_fifo_cfg mode_1_cfg[] = {
{ .hw_ep_num = 1, .style = FIFO_TX,   .maxpacket = 512, .mode = BUF_DOUBLE, },
{ .hw_ep_num = 1, .style = FIFO_RX,   .maxpacket = 512, .mode = BUF_DOUBLE, },
{ .hw_ep_num = 2, .style = FIFO_RXTX, .maxpacket = 512, .mode = BUF_DOUBLE, },
{ .hw_ep_num = 3, .style = FIFO_RXTX, .maxpacket = 256, },
{ .hw_ep_num = 4, .style = FIFO_RXTX, .maxpacket = 256, },
};

/* mode 2 - fits in 4KB */
static struct musb_fifo_cfg mode_2_cfg[] = {
{ .hw_ep_num = 1, .style = FIFO_TX,   .maxpacket = 512, },
{ .hw_ep_num = 1, .style = FIFO_RX,   .maxpacket = 512, },
{ .hw_ep_num = 2, .style = FIFO_TX,   .maxpacket = 512, },
{ .hw_ep_num = 2, .style = FIFO_RX,   .maxpacket = 512, },
{ .hw_ep_num = 3, .style = FIFO_RXTX, .maxpacket = 256, },
{ .hw_ep_num = 4, .style = FIFO_RXTX, .maxpacket = 256, },
};

/* mode 3 - fits in 4KB */
static struct musb_fifo_cfg mode_3_cfg[] = {
{ .hw_ep_num = 1, .style = FIFO_TX,   .maxpacket = 512, .mode = BUF_DOUBLE, },
{ .hw_ep_num = 1, .style = FIFO_RX,   .maxpacket = 512, .mode = BUF_DOUBLE, },
{ .hw_ep_num = 2, .style = FIFO_TX,   .maxpacket = 512, },
{ .hw_ep_num = 2, .style = FIFO_RX,   .maxpacket = 512, },
{ .hw_ep_num = 3, .style = FIFO_RXTX, .maxpacket = 256, },
{ .hw_ep_num = 4, .style = FIFO_RXTX, .maxpacket = 256, },
};

/* mode 4 - fits in 16KB */
static struct musb_fifo_cfg mode_4_cfg[] = {
{ .hw_ep_num =  1, .style = FIFO_TX,   .maxpacket = 512, },
{ .hw_ep_num =  1, .style = FIFO_RX,   .maxpacket = 512, },
{ .hw_ep_num =  2, .style = FIFO_TX,   .maxpacket = 512, },
{ .hw_ep_num =  2, .style = FIFO_RX,   .maxpacket = 512, },
{ .hw_ep_num =  3, .style = FIFO_TX,   .maxpacket = 512, },
{ .hw_ep_num =  3, .style = FIFO_RX,   .maxpacket = 512, },
{ .hw_ep_num =  4, .style = FIFO_TX,   .maxpacket = 512, },
{ .hw_ep_num =  4, .style = FIFO_RX,   .maxpacket = 512, },
{ .hw_ep_num =  5, .style = FIFO_TX,   .maxpacket = 512, },
{ .hw_ep_num =  5, .style = FIFO_RX,   .maxpacket = 512, },
{ .hw_ep_num =  6, .style = FIFO_TX,   .maxpacket = 512, },
{ .hw_ep_num =  6, .style = FIFO_RX,   .maxpacket = 512, },
{ .hw_ep_num =  7, .style = FIFO_TX,   .maxpacket = 512, },
{ .hw_ep_num =  7, .style = FIFO_RX,   .maxpacket = 512, },
{ .hw_ep_num =  8, .style = FIFO_TX,   .maxpacket = 512, },
{ .hw_ep_num =  8, .style = FIFO_RX,   .maxpacket = 512, },
{ .hw_ep_num =  9, .style = FIFO_TX,   .maxpacket = 512, },
{ .hw_ep_num =  9, .style = FIFO_RX,   .maxpacket = 512, },
{ .hw_ep_num = 10, .style = FIFO_TX,   .maxpacket = 256, },
{ .hw_ep_num = 10, .style = FIFO_RX,   .maxpacket = 64, },
{ .hw_ep_num = 11, .style = FIFO_TX,   .maxpacket = 256, },
{ .hw_ep_num = 11, .style = FIFO_RX,   .maxpacket = 64, },
{ .hw_ep_num = 12, .style = FIFO_TX,   .maxpacket = 256, },
{ .hw_ep_num = 12, .style = FIFO_RX,   .maxpacket = 64, },
{ .hw_ep_num = 13, .style = FIFO_RXTX, .maxpacket = 4096, },
{ .hw_ep_num = 14, .style = FIFO_RXTX, .maxpacket = 1024, },
{ .hw_ep_num = 15, .style = FIFO_RXTX, .maxpacket = 1024, },
};

/* mode 5 - fits in 8KB */
static struct musb_fifo_cfg mode_5_cfg[] = {
{ .hw_ep_num =  1, .style = FIFO_TX,   .maxpacket = 512, },
{ .hw_ep_num =  1, .style = FIFO_RX,   .maxpacket = 512, },
{ .hw_ep_num =  2, .style = FIFO_TX,   .maxpacket = 512, },
{ .hw_ep_num =  2, .style = FIFO_RX,   .maxpacket = 512, },
{ .hw_ep_num =  3, .style = FIFO_TX,   .maxpacket = 512, },
{ .hw_ep_num =  3, .style = FIFO_RX,   .maxpacket = 512, },
{ .hw_ep_num =  4, .style = FIFO_TX,   .maxpacket = 512, },
{ .hw_ep_num =  4, .style = FIFO_RX,   .maxpacket = 512, },
{ .hw_ep_num =  5, .style = FIFO_TX,   .maxpacket = 512, },
{ .hw_ep_num =  5, .style = FIFO_RX,   .maxpacket = 512, },
{ .hw_ep_num =  6, .style = FIFO_TX,   .maxpacket = 32, },
{ .hw_ep_num =  6, .style = FIFO_RX,   .maxpacket = 32, },
{ .hw_ep_num =  7, .style = FIFO_TX,   .maxpacket = 32, },
{ .hw_ep_num =  7, .style = FIFO_RX,   .maxpacket = 32, },
{ .hw_ep_num =  8, .style = FIFO_TX,   .maxpacket = 32, },
{ .hw_ep_num =  8, .style = FIFO_RX,   .maxpacket = 32, },
{ .hw_ep_num =  9, .style = FIFO_TX,   .maxpacket = 32, },
{ .hw_ep_num =  9, .style = FIFO_RX,   .maxpacket = 32, },
{ .hw_ep_num = 10, .style = FIFO_TX,   .maxpacket = 32, },
{ .hw_ep_num = 10, .style = FIFO_RX,   .maxpacket = 32, },
{ .hw_ep_num = 11, .style = FIFO_TX,   .maxpacket = 32, },
{ .hw_ep_num = 11, .style = FIFO_RX,   .maxpacket = 32, },
{ .hw_ep_num = 12, .style = FIFO_TX,   .maxpacket = 32, },
{ .hw_ep_num = 12, .style = FIFO_RX,   .maxpacket = 32, },
{ .hw_ep_num = 13, .style = FIFO_RXTX, .maxpacket = 512, },
{ .hw_ep_num = 14, .style = FIFO_RXTX, .maxpacket = 1024, },
{ .hw_ep_num = 15, .style = FIFO_RXTX, .maxpacket = 1024, },
};

/*
 * configure a fifo; for non-shared endpoints, this may be called
 * once for a tx fifo and once for an rx fifo.
 *
 * returns negative errno or offset for next fifo.
 */
static int
fifo_setup(struct musb *musb, struct musb_hw_ep  *hw_ep,
		const struct musb_fifo_cfg *cfg, u16 offset)
{
	void __iomem	*mbase = musb->mregs;
	int	size = 0;
	u16	maxpacket = cfg->maxpacket;
	u16	c_off = offset >> 3;
	u8	c_size;

	/* expect hw_ep has already been zero-initialized */

	size = ffs(max(maxpacket, (u16) 8)) - 1;
	maxpacket = 1 << size;

	c_size = size - 3;
	if (cfg->mode == BUF_DOUBLE) {
		if ((offset + (maxpacket << 1)) >
				(1 << (musb->config->ram_bits + 2)))
			return -EMSGSIZE;
		c_size |= MUSB_FIFOSZ_DPB;
	} else {
		if ((offset + maxpacket) > (1 << (musb->config->ram_bits + 2)))
			return -EMSGSIZE;
	}

	/* configure the FIFO */
	musb_writeb(mbase, MUSB_INDEX, hw_ep->epnum);

	/* EP0 reserved endpoint for control, bidirectional;
	 * EP1 reserved for bulk, two unidirectional halves.
	 */
	if (hw_ep->epnum == 1)
		musb->bulk_ep = hw_ep;
	/* REVISIT error check:  be sure ep0 can both rx and tx ... */
	switch (cfg->style) {
	case FIFO_TX:
		musb_write_txfifosz(mbase, c_size);
		musb_write_txfifoadd(mbase, c_off);
		hw_ep->tx_double_buffered = !!(c_size & MUSB_FIFOSZ_DPB);
		hw_ep->max_packet_sz_tx = maxpacket;
		break;
	case FIFO_RX:
		musb_write_rxfifosz(mbase, c_size);
		musb_write_rxfifoadd(mbase, c_off);
		hw_ep->rx_double_buffered = !!(c_size & MUSB_FIFOSZ_DPB);
		hw_ep->max_packet_sz_rx = maxpacket;
		break;
	case FIFO_RXTX:
		musb_write_txfifosz(mbase, c_size);
		musb_write_txfifoadd(mbase, c_off);
		hw_ep->rx_double_buffered = !!(c_size & MUSB_FIFOSZ_DPB);
		hw_ep->max_packet_sz_rx = maxpacket;

		musb_write_rxfifosz(mbase, c_size);
		musb_write_rxfifoadd(mbase, c_off);
		hw_ep->tx_double_buffered = hw_ep->rx_double_buffered;
		hw_ep->max_packet_sz_tx = maxpacket;

		hw_ep->is_shared_fifo = true;
		break;
	}

	/* NOTE rx and tx endpoint irqs aren't managed separately,
	 * which happens to be ok
	 */
	musb->epmask |= (1 << hw_ep->epnum);

	return offset + (maxpacket << ((c_size & MUSB_FIFOSZ_DPB) ? 1 : 0));
}

static struct musb_fifo_cfg ep0_cfg = {
	.style = FIFO_RXTX, .maxpacket = 64,
};

static int ep_config_from_table(struct musb *musb)
{
	const struct musb_fifo_cfg	*cfg;
	unsigned		i, n;
	int			offset;
	struct musb_hw_ep	*hw_ep = musb->endpoints;

	if (musb->config->fifo_cfg) {
		cfg = musb->config->fifo_cfg;
		n = musb->config->fifo_cfg_size;
		goto done;
	}

	switch (fifo_mode) {
	default:
		fifo_mode = 0;
		/* FALLTHROUGH */
	case 0:
		cfg = mode_0_cfg;
		n = ARRAY_SIZE(mode_0_cfg);
		break;
	case 1:
		cfg = mode_1_cfg;
		n = ARRAY_SIZE(mode_1_cfg);
		break;
	case 2:
		cfg = mode_2_cfg;
		n = ARRAY_SIZE(mode_2_cfg);
		break;
	case 3:
		cfg = mode_3_cfg;
		n = ARRAY_SIZE(mode_3_cfg);
		break;
	case 4:
		cfg = mode_4_cfg;
		n = ARRAY_SIZE(mode_4_cfg);
		break;
	case 5:
		cfg = mode_5_cfg;
		n = ARRAY_SIZE(mode_5_cfg);
		break;
	}

	printk(KERN_DEBUG "%s: setup fifo_mode %d\n",
			musb_driver_name, fifo_mode);


done:
	offset = fifo_setup(musb, hw_ep, &ep0_cfg, 0);
	/* assert(offset > 0) */

	/* NOTE:  for RTL versions >= 1.400 EPINFO and RAMINFO would
	 * be better than static musb->config->num_eps and DYN_FIFO_SIZE...
	 */

	for (i = 0; i < n; i++) {
		u8	epn = cfg->hw_ep_num;

		if (epn >= musb->config->num_eps) {
			pr_debug("%s: invalid ep %d\n",
					musb_driver_name, epn);
			return -EINVAL;
		}
		offset = fifo_setup(musb, hw_ep + epn, cfg++, offset);
		if (offset < 0) {
			pr_debug("%s: mem overrun, ep %d\n",
					musb_driver_name, epn);
			return offset;
		}
		epn++;
		musb->nr_endpoints = max(epn, musb->nr_endpoints);
	}

	printk(KERN_DEBUG "%s: %d/%d max ep, %d/%d memory\n",
			musb_driver_name,
			n + 1, musb->config->num_eps * 2 - 1,
			offset, (1 << (musb->config->ram_bits + 2)));

	if (!musb->bulk_ep) {
		pr_debug("%s: missing bulk\n", musb_driver_name);
		return -EINVAL;
	}

	return 0;
}


/*
 * ep_config_from_hw - when MUSB_C_DYNFIFO_DEF is false
 * @param musb the controller
 */
static int ep_config_from_hw(struct musb *musb)
{
	u8 epnum = 0;
	struct musb_hw_ep *hw_ep;
	void __iomem *mbase = musb->mregs;
	int ret = 0;

	dev_dbg(musb->controller, "<== static silicon ep config\n");

	/* FIXME pick up ep0 maxpacket size */

	for (epnum = 1; epnum < musb->config->num_eps; epnum++) {
		musb_ep_select(mbase, epnum);
		hw_ep = musb->endpoints + epnum;

		ret = musb_read_fifosize(musb, hw_ep, epnum);
		if (ret < 0)
			break;

		/* FIXME set up hw_ep->{rx,tx}_double_buffered */

		/* pick an RX/TX endpoint for bulk */
		if (hw_ep->max_packet_sz_tx < 512
				|| hw_ep->max_packet_sz_rx < 512)
			continue;

		/* REVISIT:  this algorithm is lazy, we should at least
		 * try to pick a double buffered endpoint.
		 */
		if (musb->bulk_ep)
			continue;
		musb->bulk_ep = hw_ep;
	}

	if (!musb->bulk_ep) {
		pr_debug("%s: missing bulk\n", musb_driver_name);
		return -EINVAL;
	}

	return 0;
}

enum { MUSB_CONTROLLER_MHDRC, MUSB_CONTROLLER_HDRC, };

/* Initialize MUSB (M)HDRC part of the USB hardware subsystem;
 * configure endpoints, or take their config from silicon
 */
static int musb_core_init(u16 musb_type, struct musb *musb)
{
	u8 reg;
	char *type;
	char aInfo[90], aRevision[32], aDate[12];
	void __iomem	*mbase = musb->mregs;
	int		status = 0;
	int		i;

	/* log core options (read using indexed model) */
	reg = musb_read_configdata(mbase);

	strcpy(aInfo, (reg & MUSB_CONFIGDATA_UTMIDW) ? "UTMI-16" : "UTMI-8");
	if (reg & MUSB_CONFIGDATA_DYNFIFO) {
		strcat(aInfo, ", dyn FIFOs");
		musb->dyn_fifo = true;
	}
	if (reg & MUSB_CONFIGDATA_MPRXE) {
		strcat(aInfo, ", bulk combine");
		musb->bulk_combine = true;
	}
	if (reg & MUSB_CONFIGDATA_MPTXE) {
		strcat(aInfo, ", bulk split");
		musb->bulk_split = true;
	}
	if (reg & MUSB_CONFIGDATA_HBRXE) {
		strcat(aInfo, ", HB-ISO Rx");
		musb->hb_iso_rx = true;
	}
	if (reg & MUSB_CONFIGDATA_HBTXE) {
		strcat(aInfo, ", HB-ISO Tx");
		musb->hb_iso_tx = true;
	}
	if (reg & MUSB_CONFIGDATA_SOFTCONE)
		strcat(aInfo, ", SoftConn");

	printk(KERN_DEBUG "%s: ConfigData=0x%02x (%s)\n",
			musb_driver_name, reg, aInfo);

	aDate[0] = 0;
	if (MUSB_CONTROLLER_MHDRC == musb_type) {
		musb->is_multipoint = 1;
		type = "M";
	} else {
		musb->is_multipoint = 0;
		type = "";
#ifndef	CONFIG_USB_OTG_BLACKLIST_HUB
		printk(KERN_ERR
			"%s: kernel must blacklist external hubs\n",
			musb_driver_name);
#endif
	}

	/* log release info */
	musb->hwvers = musb_read_hwvers(mbase);
	snprintf(aRevision, 32, "%d.%d%s", MUSB_HWVERS_MAJOR(musb->hwvers),
		MUSB_HWVERS_MINOR(musb->hwvers),
		(musb->hwvers & MUSB_HWVERS_RC) ? "RC" : "");
	printk(KERN_DEBUG "%s: %sHDRC RTL version %s %s\n",
			musb_driver_name, type, aRevision, aDate);

	/* configure ep0 */
	musb_configure_ep0(musb);

	/* discover endpoint configuration */
	musb->nr_endpoints = 1;
	musb->epmask = 1;

	if (musb->dyn_fifo)
		status = ep_config_from_table(musb);
	else
		status = ep_config_from_hw(musb);

	if (status < 0)
		return status;

	/* finish init, and print endpoint config */
	for (i = 0; i < musb->nr_endpoints; i++) {
		struct musb_hw_ep	*hw_ep = musb->endpoints + i;

		hw_ep->fifo = MUSB_FIFO_OFFSET(i) + mbase;
#if defined(CONFIG_USB_MUSB_TUSB6010) || defined (CONFIG_USB_MUSB_TUSB6010_MODULE)
		hw_ep->fifo_async = musb->async + 0x400 + MUSB_FIFO_OFFSET(i);
		hw_ep->fifo_sync = musb->sync + 0x400 + MUSB_FIFO_OFFSET(i);
		hw_ep->fifo_sync_va =
			musb->sync_va + 0x400 + MUSB_FIFO_OFFSET(i);

		if (i == 0)
			hw_ep->conf = mbase - 0x400 + TUSB_EP0_CONF;
		else
			hw_ep->conf = mbase + 0x400 + (((i - 1) & 0xf) << 2);
#endif

		hw_ep->regs = MUSB_EP_OFFSET(i, 0) + mbase;
		hw_ep->target_regs = musb_read_target_reg_base(i, mbase);
		hw_ep->rx_reinit = 1;
		hw_ep->tx_reinit = 1;

		if (hw_ep->max_packet_sz_tx) {
			dev_dbg(musb->controller,
				"%s: hw_ep %d%s, %smax %d\n",
				musb_driver_name, i,
				hw_ep->is_shared_fifo ? "shared" : "tx",
				hw_ep->tx_double_buffered
					? "doublebuffer, " : "",
				hw_ep->max_packet_sz_tx);
		}
		if (hw_ep->max_packet_sz_rx && !hw_ep->is_shared_fifo) {
			dev_dbg(musb->controller,
				"%s: hw_ep %d%s, %smax %d\n",
				musb_driver_name, i,
				"rx",
				hw_ep->rx_double_buffered
					? "doublebuffer, " : "",
				hw_ep->max_packet_sz_rx);
		}
		if (!(hw_ep->max_packet_sz_tx || hw_ep->max_packet_sz_rx))
			dev_dbg(musb->controller, "hw_ep %d not configured\n", i);
	}

	return 0;
}

/*-------------------------------------------------------------------------*/

/*
 * handle all the irqs defined by the HDRC core. for now we expect:  other
 * irq sources (phy, dma, etc) will be handled first, musb->int_* values
 * will be assigned, and the irq will already have been acked.
 *
 * called in irq context with spinlock held, irqs blocked
 */
irqreturn_t musb_interrupt(struct musb *musb)
{
	irqreturn_t	retval = IRQ_NONE;
	u8		devctl;
	int		ep_num;
	u32		reg;

	devctl = musb_readb(musb->mregs, MUSB_DEVCTL);

	dev_dbg(musb->controller, "** IRQ %s usb%04x tx%04x rx%04x\n",
		(devctl & MUSB_DEVCTL_HM) ? "host" : "peripheral",
		musb->int_usb, musb->int_tx, musb->int_rx);

	/* the core can interrupt us for multiple reasons; docs have
	 * a generic interrupt flowchart to follow
	 */
	if (musb->int_usb)
		retval |= musb_stage0_irq(musb, musb->int_usb,
				devctl);

	/* "stage 1" is handling endpoint irqs */

	/* handle endpoint 0 first */
	if (musb->int_tx & 1) {
		if (devctl & MUSB_DEVCTL_HM)
			retval |= musb_h_ep0_irq(musb);
		else
			retval |= musb_g_ep0_irq(musb);
	}

	/* RX on endpoints 1-15 */
	reg = musb->int_rx >> 1;
	ep_num = 1;
	while (reg) {
		if (reg & 1) {
			/* musb_ep_select(musb->mregs, ep_num); */
			/* REVISIT just retval = ep->rx_irq(...) */
			retval = IRQ_HANDLED;
			if (devctl & MUSB_DEVCTL_HM)
				musb_host_rx(musb, ep_num);
			else
				musb_g_rx(musb, ep_num);
		}

		reg >>= 1;
		ep_num++;
	}

	/* TX on endpoints 1-15 */
	reg = musb->int_tx >> 1;
	ep_num = 1;
	while (reg) {
		if (reg & 1) {
			/* musb_ep_select(musb->mregs, ep_num); */
			/* REVISIT just retval |= ep->tx_irq(...) */
			retval = IRQ_HANDLED;
			if (devctl & MUSB_DEVCTL_HM)
				musb_host_tx(musb, ep_num);
			else
				musb_g_tx(musb, ep_num);
		}
		reg >>= 1;
		ep_num++;
	}

	return retval;
}
EXPORT_SYMBOL_GPL(musb_interrupt);

#ifndef CONFIG_MUSB_PIO_ONLY
static bool use_dma = 1;

/* "modprobe ... use_dma=0" etc */
module_param(use_dma, bool, 0);
MODULE_PARM_DESC(use_dma, "enable/disable use of DMA");

void musb_dma_completion(struct musb *musb, u8 epnum, u8 transmit)
{
	u8	devctl = musb_readb(musb->mregs, MUSB_DEVCTL);

	/* called with controller lock already held */

	if (!epnum) {
#ifndef CONFIG_USB_TUSB_OMAP_DMA
		if (!is_cppi_enabled()) {
			/* endpoint 0 */
			if (devctl & MUSB_DEVCTL_HM)
				musb_h_ep0_irq(musb);
			else
				musb_g_ep0_irq(musb);
		}
#endif
	} else {
		/* endpoints 1..15 */
		if (transmit) {
			if (devctl & MUSB_DEVCTL_HM)
				musb_host_tx(musb, epnum);
			else
				musb_g_tx(musb, epnum);
		} else {
			/* receive */
			if (devctl & MUSB_DEVCTL_HM)
				musb_host_rx(musb, epnum);
			else
				musb_g_rx(musb, epnum);
		}
	}
}
EXPORT_SYMBOL_GPL(musb_dma_completion);

#else
#define use_dma			0
#endif

/*-------------------------------------------------------------------------*/

static ssize_t
musb_mode_show(struct device *dev, struct device_attribute *attr, char *buf)
{
	struct musb *musb = dev_to_musb(dev);
	unsigned long flags;
	int ret = -EINVAL;

	spin_lock_irqsave(&musb->lock, flags);
	ret = sprintf(buf, "%s\n", usb_otg_state_string(musb->xceiv->state));
	spin_unlock_irqrestore(&musb->lock, flags);

	return ret;
}

static ssize_t
musb_mode_store(struct device *dev, struct device_attribute *attr,
		const char *buf, size_t n)
{
	struct musb	*musb = dev_to_musb(dev);
	unsigned long	flags;
	int		status;

	spin_lock_irqsave(&musb->lock, flags);
	if (sysfs_streq(buf, "host"))
		status = musb_platform_set_mode(musb, MUSB_HOST);
	else if (sysfs_streq(buf, "peripheral"))
		status = musb_platform_set_mode(musb, MUSB_PERIPHERAL);
	else if (sysfs_streq(buf, "otg"))
		status = musb_platform_set_mode(musb, MUSB_OTG);
	else
		status = -EINVAL;
	spin_unlock_irqrestore(&musb->lock, flags);

	return (status == 0) ? n : status;
}
static DEVICE_ATTR(mode, 0644, musb_mode_show, musb_mode_store);

static ssize_t
musb_vbus_store(struct device *dev, struct device_attribute *attr,
		const char *buf, size_t n)
{
	struct musb	*musb = dev_to_musb(dev);
	unsigned long	flags;
	unsigned long	val;

	if (sscanf(buf, "%lu", &val) < 1) {
		dev_err(dev, "Invalid VBUS timeout ms value\n");
		return -EINVAL;
	}

	spin_lock_irqsave(&musb->lock, flags);
	/* force T(a_wait_bcon) to be zero/unlimited *OR* valid */
	musb->a_wait_bcon = val ? max_t(int, val, OTG_TIME_A_WAIT_BCON) : 0 ;
	if (musb->xceiv->state == OTG_STATE_A_WAIT_BCON)
		musb->is_active = 0;
	musb_platform_try_idle(musb, jiffies + msecs_to_jiffies(val));
	spin_unlock_irqrestore(&musb->lock, flags);

	return n;
}

static ssize_t
musb_vbus_show(struct device *dev, struct device_attribute *attr, char *buf)
{
	struct musb	*musb = dev_to_musb(dev);
	unsigned long	flags;
	unsigned long	val;
	int		vbus;

	spin_lock_irqsave(&musb->lock, flags);
	val = musb->a_wait_bcon;
	/* FIXME get_vbus_status() is normally #defined as false...
	 * and is effectively TUSB-specific.
	 */
	vbus = musb_platform_get_vbus_status(musb);
	spin_unlock_irqrestore(&musb->lock, flags);

	return sprintf(buf, "Vbus %s, timeout %lu msec\n",
			vbus ? "on" : "off", val);
}
static DEVICE_ATTR(vbus, 0644, musb_vbus_show, musb_vbus_store);

/* Gadget drivers can't know that a host is connected so they might want
 * to start SRP, but users can.  This allows userspace to trigger SRP.
 */
static ssize_t
musb_srp_store(struct device *dev, struct device_attribute *attr,
		const char *buf, size_t n)
{
	struct musb	*musb = dev_to_musb(dev);
	unsigned short	srp;

	if (sscanf(buf, "%hu", &srp) != 1
			|| (srp != 1)) {
		dev_err(dev, "SRP: Value must be 1\n");
		return -EINVAL;
	}

	if (srp == 1)
		musb_g_wakeup(musb);

	return n;
}
static DEVICE_ATTR(srp, 0644, NULL, musb_srp_store);

static struct attribute *musb_attributes[] = {
	&dev_attr_mode.attr,
	&dev_attr_vbus.attr,
	&dev_attr_srp.attr,
	NULL
};

static const struct attribute_group musb_attr_group = {
	.attrs = musb_attributes,
};

/* Only used to provide driver mode change events */
static void musb_irq_work(struct work_struct *data)
{
	struct musb *musb = container_of(data, struct musb, irq_work);

	if (musb->xceiv->state != musb->xceiv_old_state) {
		musb->xceiv_old_state = musb->xceiv->state;
		sysfs_notify(&musb->controller->kobj, NULL, "mode");
	}
}

/* --------------------------------------------------------------------------
 * Init support
 */

static struct musb *allocate_instance(struct device *dev,
		struct musb_hdrc_config *config, void __iomem *mbase)
{
	struct musb		*musb;
	struct musb_hw_ep	*ep;
	int			epnum;
	int			ret;

	musb = devm_kzalloc(dev, sizeof(*musb), GFP_KERNEL);
	if (!musb)
		return NULL;

	INIT_LIST_HEAD(&musb->control);
	INIT_LIST_HEAD(&musb->in_bulk);
	INIT_LIST_HEAD(&musb->out_bulk);

	musb->vbuserr_retry = VBUSERR_RETRY_COUNT;
	musb->a_wait_bcon = OTG_TIME_A_WAIT_BCON;
	musb->mregs = mbase;
	musb->ctrl_base = mbase;
	musb->nIrq = -ENODEV;
	musb->config = config;
	BUG_ON(musb->config->num_eps > MUSB_C_NUM_EPS);
	for (epnum = 0, ep = musb->endpoints;
			epnum < musb->config->num_eps;
			epnum++, ep++) {
		ep->musb = musb;
		ep->epnum = epnum;
	}

	musb->controller = dev;

	ret = musb_host_alloc(musb);
	if (ret < 0)
		goto err_free;

	dev_set_drvdata(dev, musb);

	return musb;

err_free:
	return NULL;
}

static void musb_free(struct musb *musb)
{
	/* this has multiple entry modes. it handles fault cleanup after
	 * probe(), where things may be partially set up, as well as rmmod
	 * cleanup after everything's been de-activated.
	 */

#ifdef CONFIG_SYSFS
	sysfs_remove_group(&musb->controller->kobj, &musb_attr_group);
#endif

	if (musb->nIrq >= 0) {
		if (musb->irq_wake)
			disable_irq_wake(musb->nIrq);
		free_irq(musb->nIrq, musb);
	}

	musb_host_free(musb);
}

static void musb_deassert_reset(struct work_struct *work)
{
	struct musb *musb;
	unsigned long flags;

	musb = container_of(work, struct musb, deassert_reset_work.work);

	spin_lock_irqsave(&musb->lock, flags);

	if (musb->port1_status & USB_PORT_STAT_RESET)
		musb_port_reset(musb, false);

	spin_unlock_irqrestore(&musb->lock, flags);
}

/*
 * Perform generic per-controller initialization.
 *
 * @dev: the controller (already clocked, etc)
 * @nIrq: IRQ number
 * @ctrl: virtual address of controller registers,
 *	not yet corrected for platform-specific offsets
 */
static int
musb_init_controller(struct device *dev, int nIrq, void __iomem *ctrl)
{
	int			status;
	struct musb		*musb;
	struct musb_hdrc_platform_data *plat = dev_get_platdata(dev);

	/* The driver might handle more features than the board; OK.
	 * Fail when the board needs a feature that's not enabled.
	 */
	if (!plat) {
		dev_dbg(dev, "no platform_data?\n");
		status = -ENODEV;
		goto fail0;
	}

	/* allocate */
	musb = allocate_instance(dev, plat->config, ctrl);
	if (!musb) {
		status = -ENOMEM;
		goto fail0;
	}

	pm_runtime_use_autosuspend(musb->controller);
	pm_runtime_set_autosuspend_delay(musb->controller, 200);
	pm_runtime_enable(musb->controller);

	spin_lock_init(&musb->lock);
	musb->board_set_power = plat->set_power;
	musb->min_power = plat->min_power;
	musb->ops = plat->platform_ops;
	musb->port_mode = plat->mode;

	/* The musb_platform_init() call:
	 *   - adjusts musb->mregs
	 *   - sets the musb->isr
	 *   - may initialize an integrated transceiver
	 *   - initializes musb->xceiv, usually by otg_get_phy()
	 *   - stops powering VBUS
	 *
	 * There are various transceiver configurations.  Blackfin,
	 * DaVinci, TUSB60x0, and others integrate them.  OMAP3 uses
	 * external/discrete ones in various flavors (twl4030 family,
	 * isp1504, non-OTG, etc) mostly hooking up through ULPI.
	 */
	status = musb_platform_init(musb);
	if (status < 0)
		goto fail1;

	if (!musb->isr) {
		status = -ENODEV;
		goto fail2;
	}

	if (!musb->xceiv->io_ops) {
		musb->xceiv->io_dev = musb->controller;
		musb->xceiv->io_priv = musb->mregs;
		musb->xceiv->io_ops = &musb_ulpi_access;
	}

	pm_runtime_get_sync(musb->controller);

	if (use_dma && dev->dma_mask) {
		musb->dma_controller = dma_controller_create(musb, musb->mregs);
		if (IS_ERR(musb->dma_controller)) {
			status = PTR_ERR(musb->dma_controller);
			goto fail2_5;
		}
	}

	/* be sure interrupts are disabled before connecting ISR */
	musb_platform_disable(musb);
	musb_generic_disable(musb);

	/* Init IRQ workqueue before request_irq */
	INIT_WORK(&musb->irq_work, musb_irq_work);
	INIT_DELAYED_WORK(&musb->deassert_reset_work, musb_deassert_reset);
	INIT_DELAYED_WORK(&musb->finish_resume_work, musb_host_finish_resume);

	/* setup musb parts of the core (especially endpoints) */
	status = musb_core_init(plat->config->multipoint
			? MUSB_CONTROLLER_MHDRC
			: MUSB_CONTROLLER_HDRC, musb);
	if (status < 0)
		goto fail3;

	setup_timer(&musb->otg_timer, musb_otg_timer_func, (unsigned long) musb);

	/* attach to the IRQ */
	if (request_irq(nIrq, musb->isr, 0, dev_name(dev), musb)) {
		dev_err(dev, "request_irq %d failed!\n", nIrq);
		status = -ENODEV;
		goto fail3;
	}
	musb->nIrq = nIrq;
	/* FIXME this handles wakeup irqs wrong */
	if (enable_irq_wake(nIrq) == 0) {
		musb->irq_wake = 1;
		device_init_wakeup(dev, 1);
	} else {
		musb->irq_wake = 0;
	}

	/* program PHY to use external vBus if required */
	if (plat->extvbus) {
		u8 busctl = musb_read_ulpi_buscontrol(musb->mregs);
		busctl |= MUSB_ULPI_USE_EXTVBUS;
		musb_write_ulpi_buscontrol(musb->mregs, busctl);
	}

	if (musb->xceiv->otg->default_a) {
		MUSB_HST_MODE(musb);
		musb->xceiv->state = OTG_STATE_A_IDLE;
	} else {
		MUSB_DEV_MODE(musb);
		musb->xceiv->state = OTG_STATE_B_IDLE;
	}

	switch (musb->port_mode) {
	case MUSB_PORT_MODE_HOST:
		status = musb_host_setup(musb, plat->power);
		if (status < 0)
			goto fail3;
		status = musb_platform_set_mode(musb, MUSB_HOST);
		break;
	case MUSB_PORT_MODE_GADGET:
		status = musb_gadget_setup(musb);
		if (status < 0)
			goto fail3;
		status = musb_platform_set_mode(musb, MUSB_PERIPHERAL);
		break;
	case MUSB_PORT_MODE_DUAL_ROLE:
		status = musb_host_setup(musb, plat->power);
		if (status < 0)
			goto fail3;
		status = musb_gadget_setup(musb);
		if (status) {
			musb_host_cleanup(musb);
			goto fail3;
		}
		status = musb_platform_set_mode(musb, MUSB_OTG);
		break;
	default:
		dev_err(dev, "unsupported port mode %d\n", musb->port_mode);
		break;
	}

	if (status < 0)
		goto fail3;

	status = musb_init_debugfs(musb);
	if (status < 0)
		goto fail4;

	status = sysfs_create_group(&musb->controller->kobj, &musb_attr_group);
	if (status)
		goto fail5;

	pm_runtime_put(musb->controller);

	return 0;

fail5:
	musb_exit_debugfs(musb);

fail4:
	musb_gadget_cleanup(musb);
	musb_host_cleanup(musb);

fail3:
	cancel_work_sync(&musb->irq_work);
	cancel_delayed_work_sync(&musb->finish_resume_work);
	cancel_delayed_work_sync(&musb->deassert_reset_work);
	if (musb->dma_controller)
		dma_controller_destroy(musb->dma_controller);
fail2_5:
	pm_runtime_put_sync(musb->controller);

fail2:
	if (musb->irq_wake)
		device_init_wakeup(dev, 0);
	musb_platform_exit(musb);

fail1:
	pm_runtime_disable(musb->controller);
	dev_err(musb->controller,
		"musb_init_controller failed with status %d\n", status);

	musb_free(musb);

fail0:

	return status;

}

/*-------------------------------------------------------------------------*/

/* all implementations (PCI bridge to FPGA, VLYNQ, etc) should just
 * bridge to a platform device; this driver then suffices.
 */
static int musb_probe(struct platform_device *pdev)
{
	struct device	*dev = &pdev->dev;
	int		irq = platform_get_irq_byname(pdev, "mc");
	struct resource	*iomem;
	void __iomem	*base;

	iomem = platform_get_resource(pdev, IORESOURCE_MEM, 0);
	if (!iomem || irq <= 0)
		return -ENODEV;

	base = devm_ioremap_resource(dev, iomem);
	if (IS_ERR(base))
		return PTR_ERR(base);

	return musb_init_controller(dev, irq, base);
}

static int musb_remove(struct platform_device *pdev)
{
	struct device	*dev = &pdev->dev;
	struct musb	*musb = dev_to_musb(dev);

	/* this gets called on rmmod.
	 *  - Host mode: host may still be active
	 *  - Peripheral mode: peripheral is deactivated (or never-activated)
	 *  - OTG mode: both roles are deactivated (or never-activated)
	 */
	musb_exit_debugfs(musb);
	musb_shutdown(pdev);

	if (musb->dma_controller)
		dma_controller_destroy(musb->dma_controller);

	cancel_work_sync(&musb->irq_work);
	cancel_delayed_work_sync(&musb->finish_resume_work);
	cancel_delayed_work_sync(&musb->deassert_reset_work);
	musb_free(musb);
	device_init_wakeup(dev, 0);
	return 0;
}

#ifdef	CONFIG_PM

static void musb_save_context(struct musb *musb)
{
	int i;
	void __iomem *musb_base = musb->mregs;
	void __iomem *epio;

	musb->context.frame = musb_readw(musb_base, MUSB_FRAME);
	musb->context.testmode = musb_readb(musb_base, MUSB_TESTMODE);
	musb->context.busctl = musb_read_ulpi_buscontrol(musb->mregs);
	musb->context.power = musb_readb(musb_base, MUSB_POWER);
	musb->context.intrusbe = musb_readb(musb_base, MUSB_INTRUSBE);
	musb->context.index = musb_readb(musb_base, MUSB_INDEX);
	musb->context.devctl = musb_readb(musb_base, MUSB_DEVCTL);

	for (i = 0; i < musb->config->num_eps; ++i) {
		struct musb_hw_ep	*hw_ep;

		hw_ep = &musb->endpoints[i];
		if (!hw_ep)
			continue;

		epio = hw_ep->regs;
		if (!epio)
			continue;

		musb_writeb(musb_base, MUSB_INDEX, i);
		musb->context.index_regs[i].txmaxp =
			musb_readw(epio, MUSB_TXMAXP);
		musb->context.index_regs[i].txcsr =
			musb_readw(epio, MUSB_TXCSR);
		musb->context.index_regs[i].rxmaxp =
			musb_readw(epio, MUSB_RXMAXP);
		musb->context.index_regs[i].rxcsr =
			musb_readw(epio, MUSB_RXCSR);

		if (musb->dyn_fifo) {
			musb->context.index_regs[i].txfifoadd =
					musb_read_txfifoadd(musb_base);
			musb->context.index_regs[i].rxfifoadd =
					musb_read_rxfifoadd(musb_base);
			musb->context.index_regs[i].txfifosz =
					musb_read_txfifosz(musb_base);
			musb->context.index_regs[i].rxfifosz =
					musb_read_rxfifosz(musb_base);
		}

		musb->context.index_regs[i].txtype =
			musb_readb(epio, MUSB_TXTYPE);
		musb->context.index_regs[i].txinterval =
			musb_readb(epio, MUSB_TXINTERVAL);
		musb->context.index_regs[i].rxtype =
			musb_readb(epio, MUSB_RXTYPE);
		musb->context.index_regs[i].rxinterval =
			musb_readb(epio, MUSB_RXINTERVAL);

		musb->context.index_regs[i].txfunaddr =
			musb_read_txfunaddr(musb_base, i);
		musb->context.index_regs[i].txhubaddr =
			musb_read_txhubaddr(musb_base, i);
		musb->context.index_regs[i].txhubport =
			musb_read_txhubport(musb_base, i);

		musb->context.index_regs[i].rxfunaddr =
			musb_read_rxfunaddr(musb_base, i);
		musb->context.index_regs[i].rxhubaddr =
			musb_read_rxhubaddr(musb_base, i);
		musb->context.index_regs[i].rxhubport =
			musb_read_rxhubport(musb_base, i);
	}
}

static void musb_restore_context(struct musb *musb)
{
	int i;
	void __iomem *musb_base = musb->mregs;
	void __iomem *ep_target_regs;
	void __iomem *epio;

	musb_writew(musb_base, MUSB_FRAME, musb->context.frame);
	musb_writeb(musb_base, MUSB_TESTMODE, musb->context.testmode);
	musb_write_ulpi_buscontrol(musb->mregs, musb->context.busctl);
	musb_writeb(musb_base, MUSB_POWER, musb->context.power);
	musb_writew(musb_base, MUSB_INTRTXE, musb->intrtxe);
	musb_writew(musb_base, MUSB_INTRRXE, musb->intrrxe);
	musb_writeb(musb_base, MUSB_INTRUSBE, musb->context.intrusbe);
	musb_writeb(musb_base, MUSB_DEVCTL, musb->context.devctl);

	for (i = 0; i < musb->config->num_eps; ++i) {
		struct musb_hw_ep	*hw_ep;

		hw_ep = &musb->endpoints[i];
		if (!hw_ep)
			continue;

		epio = hw_ep->regs;
		if (!epio)
			continue;

		musb_writeb(musb_base, MUSB_INDEX, i);
		musb_writew(epio, MUSB_TXMAXP,
			musb->context.index_regs[i].txmaxp);
		musb_writew(epio, MUSB_TXCSR,
			musb->context.index_regs[i].txcsr);
		musb_writew(epio, MUSB_RXMAXP,
			musb->context.index_regs[i].rxmaxp);
		musb_writew(epio, MUSB_RXCSR,
			musb->context.index_regs[i].rxcsr);

		if (musb->dyn_fifo) {
			musb_write_txfifosz(musb_base,
				musb->context.index_regs[i].txfifosz);
			musb_write_rxfifosz(musb_base,
				musb->context.index_regs[i].rxfifosz);
			musb_write_txfifoadd(musb_base,
				musb->context.index_regs[i].txfifoadd);
			musb_write_rxfifoadd(musb_base,
				musb->context.index_regs[i].rxfifoadd);
		}

		musb_writeb(epio, MUSB_TXTYPE,
				musb->context.index_regs[i].txtype);
		musb_writeb(epio, MUSB_TXINTERVAL,
				musb->context.index_regs[i].txinterval);
		musb_writeb(epio, MUSB_RXTYPE,
				musb->context.index_regs[i].rxtype);
		musb_writeb(epio, MUSB_RXINTERVAL,

				musb->context.index_regs[i].rxinterval);
		musb_write_txfunaddr(musb_base, i,
				musb->context.index_regs[i].txfunaddr);
		musb_write_txhubaddr(musb_base, i,
				musb->context.index_regs[i].txhubaddr);
		musb_write_txhubport(musb_base, i,
				musb->context.index_regs[i].txhubport);

		ep_target_regs =
			musb_read_target_reg_base(i, musb_base);

		musb_write_rxfunaddr(ep_target_regs,
				musb->context.index_regs[i].rxfunaddr);
		musb_write_rxhubaddr(ep_target_regs,
				musb->context.index_regs[i].rxhubaddr);
		musb_write_rxhubport(ep_target_regs,
				musb->context.index_regs[i].rxhubport);
	}
	musb_writeb(musb_base, MUSB_INDEX, musb->context.index);
}

static int musb_suspend(struct device *dev)
{
	struct musb	*musb = dev_to_musb(dev);
	unsigned long	flags;

	spin_lock_irqsave(&musb->lock, flags);

	if (is_peripheral_active(musb)) {
		/* FIXME force disconnect unless we know USB will wake
		 * the system up quickly enough to respond ...
		 */
	} else if (is_host_active(musb)) {
		/* we know all the children are suspended; sometimes
		 * they will even be wakeup-enabled.
		 */
	}

	musb_save_context(musb);

	spin_unlock_irqrestore(&musb->lock, flags);
	musb_save_context(musb);
	return 0;
}

static int musb_resume_noirq(struct device *dev)
{
	struct musb	*musb = dev_to_musb(dev);

	/*
	 * For static cmos like DaVinci, register values were preserved
	 * unless for some reason the whole soc powered down or the USB
	 * module got reset through the PSC (vs just being disabled).
	 *
	 * For the DSPS glue layer though, a full register restore has to
	 * be done. As it shouldn't harm other platforms, we do it
	 * unconditionally.
	 */
<<<<<<< HEAD
	struct musb	*musb = dev_to_musb(dev);
	musb_restore_context(musb);
=======

	musb_restore_context(musb);

>>>>>>> 38dbfb59
	return 0;
}

static int musb_runtime_suspend(struct device *dev)
{
	struct musb	*musb = dev_to_musb(dev);

	musb_save_context(musb);

	return 0;
}

static int musb_runtime_resume(struct device *dev)
{
	struct musb	*musb = dev_to_musb(dev);
	static int	first = 1;

	/*
	 * When pm_runtime_get_sync called for the first time in driver
	 * init,  some of the structure is still not initialized which is
	 * used in restore function. But clock needs to be
	 * enabled before any register access, so
	 * pm_runtime_get_sync has to be called.
	 * Also context restore without save does not make
	 * any sense
	 */
	if (!first)
		musb_restore_context(musb);
	first = 0;

	return 0;
}

static const struct dev_pm_ops musb_dev_pm_ops = {
	.suspend	= musb_suspend,
	.resume_noirq	= musb_resume_noirq,
	.runtime_suspend = musb_runtime_suspend,
	.runtime_resume = musb_runtime_resume,
};

#define MUSB_DEV_PM_OPS (&musb_dev_pm_ops)
#else
#define	MUSB_DEV_PM_OPS	NULL
#endif

static struct platform_driver musb_driver = {
	.driver = {
		.name		= (char *)musb_driver_name,
		.bus		= &platform_bus_type,
		.owner		= THIS_MODULE,
		.pm		= MUSB_DEV_PM_OPS,
	},
	.probe		= musb_probe,
	.remove		= musb_remove,
	.shutdown	= musb_shutdown,
};

module_platform_driver(musb_driver);<|MERGE_RESOLUTION|>--- conflicted
+++ resolved
@@ -2271,14 +2271,9 @@
 	 * be done. As it shouldn't harm other platforms, we do it
 	 * unconditionally.
 	 */
-<<<<<<< HEAD
-	struct musb	*musb = dev_to_musb(dev);
+
 	musb_restore_context(musb);
-=======
-
-	musb_restore_context(musb);
-
->>>>>>> 38dbfb59
+
 	return 0;
 }
 
