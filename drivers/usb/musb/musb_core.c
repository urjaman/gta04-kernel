--- conflicted
+++ resolved
@@ -655,12 +655,7 @@
 				break;
 		case OTG_STATE_B_PERIPHERAL:
 			musb_g_suspend(musb);
-<<<<<<< HEAD
-			musb->is_active =
-				otg->gadget ? otg->gadget->b_hnp_enable : 0;
-=======
 			musb->is_active = musb->g.b_hnp_enable;
->>>>>>> a7963eb7
 			if (musb->is_active) {
 				musb->xceiv->state = OTG_STATE_B_WAIT_ACON;
 				dev_dbg(musb->controller, "HNP: Setting timer for b_ase0_brst\n");
