--- conflicted
+++ resolved
@@ -1210,11 +1210,7 @@
 	ret = platform_device_add(musb);
 	if (ret) {
 		dev_err(&pdev->dev, "failed to register musb device\n");
-<<<<<<< HEAD
-		goto err2;
-=======
 		goto err3;
->>>>>>> 9e2d8656
 	}
 
 	return 0;
