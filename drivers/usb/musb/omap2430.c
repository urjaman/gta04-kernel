--- conflicted
+++ resolved
@@ -122,7 +122,6 @@
 		musb_readb(musb->mregs, MUSB_DEVCTL));
 }
 
-<<<<<<< HEAD
 static int omap2430_musb_set_mode(struct musb *musb, u8 musb_mode)
 {
 	u8	devctl = musb_readb(musb->mregs, MUSB_DEVCTL);
@@ -146,8 +145,6 @@
 	return 0;
 }
 
-=======
->>>>>>> 33688abb
 static inline void omap2430_low_level_exit(struct musb *musb)
 {
 	u32 l;
