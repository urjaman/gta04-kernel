/*
 * Copyright (C) 2005-2007 by Texas Instruments
 * Some code has been taken from tusb6010.c
 * Copyrights for that are attributable to:
 * Copyright (C) 2006 Nokia Corporation
 * Tony Lindgren <tony@atomide.com>
 *
 * This file is part of the Inventra Controller Driver for Linux.
 *
 * The Inventra Controller Driver for Linux is free software; you
 * can redistribute it and/or modify it under the terms of the GNU
 * General Public License version 2 as published by the Free Software
 * Foundation.
 *
 * The Inventra Controller Driver for Linux is distributed in
 * the hope that it will be useful, but WITHOUT ANY WARRANTY;
 * without even the implied warranty of MERCHANTABILITY or
 * FITNESS FOR A PARTICULAR PURPOSE.  See the GNU General Public
 * License for more details.
 *
 * You should have received a copy of the GNU General Public License
 * along with The Inventra Controller Driver for Linux ; if not,
 * write to the Free Software Foundation, Inc., 59 Temple Place,
 * Suite 330, Boston, MA  02111-1307  USA
 *
 */
#include <linux/module.h>
#include <linux/kernel.h>
#include <linux/sched.h>
#include <linux/init.h>
#include <linux/list.h>
#include <linux/io.h>
#include <linux/of.h>
#include <linux/platform_device.h>
#include <linux/dma-mapping.h>
#include <linux/pm_runtime.h>
#include <linux/err.h>
#include <linux/delay.h>
#include <linux/usb/musb.h>
#include <linux/phy/omap_control_phy.h>
#include <linux/of_platform.h>

#include "musb_core.h"
#include "omap2430.h"

struct omap2430_glue {
	struct device		*dev;
	struct platform_device	*musb;
	enum musb_vbus_id_status status;
	struct work_struct	omap_musb_mailbox_work;
	struct device		*control_otghs;
	bool			cable_connected;
	bool			enabled;
	bool			powered;
};
#define glue_to_musb(g)		platform_get_drvdata(g->musb)

static struct omap2430_glue	*_glue;

static void omap2430_musb_set_vbus(struct musb *musb, int is_on)
{
	struct usb_otg	*otg = musb->xceiv->otg;
	u8		devctl;
	unsigned long timeout = jiffies + msecs_to_jiffies(1000);
	/* HDRC controls CPEN, but beware current surges during device
	 * connect.  They can trigger transient overcurrent conditions
	 * that must be ignored.
	 */

	devctl = musb_readb(musb->mregs, MUSB_DEVCTL);

	if (is_on) {
		if (musb->xceiv->otg->state == OTG_STATE_A_IDLE) {
			int loops = 100;
			/* start the session */
			devctl |= MUSB_DEVCTL_SESSION;
			musb_writeb(musb->mregs, MUSB_DEVCTL, devctl);
			/*
			 * Wait for the musb to set as A device to enable the
			 * VBUS
			 */
			while (musb_readb(musb->mregs, MUSB_DEVCTL) &
			       MUSB_DEVCTL_BDEVICE) {

				mdelay(5);
				cpu_relax();

				if (time_after(jiffies, timeout)
				    || loops-- <= 0) {
					dev_err(musb->controller,
					"configured as A device timeout");
					break;
				}
			}

			otg_set_vbus(otg, 1);
		} else {
			musb->is_active = 1;
			otg->default_a = 1;
			musb->xceiv->otg->state = OTG_STATE_A_WAIT_VRISE;
			devctl |= MUSB_DEVCTL_SESSION;
			MUSB_HST_MODE(musb);
		}
	} else {
		musb->is_active = 0;

		/* NOTE:  we're skipping A_WAIT_VFALL -> A_IDLE and
		 * jumping right to B_IDLE...
		 */

		otg->default_a = 0;
		musb->xceiv->otg->state = OTG_STATE_B_IDLE;
		devctl &= ~MUSB_DEVCTL_SESSION;

		MUSB_DEV_MODE(musb);
	}
	musb_writeb(musb->mregs, MUSB_DEVCTL, devctl);

	dev_dbg(musb->controller, "VBUS %s, devctl %02x "
		/* otg %3x conf %08x prcm %08x */ "\n",
		usb_otg_state_string(musb->xceiv->otg->state),
		musb_readb(musb->mregs, MUSB_DEVCTL));
}

static int omap2430_musb_set_mode(struct musb *musb, u8 musb_mode)
{
	u8	devctl = musb_readb(musb->mregs, MUSB_DEVCTL);

	devctl |= MUSB_DEVCTL_SESSION;

	/* this bit only works in the b_peripheral state
	 * to start the transition to b_wait_aconn
	 * and would normally be set through as a response
	 * to a b_hnp_enable
	 */

	if (musb_mode == MUSB_HOST) {
		devctl |= MUSB_DEVCTL_HR;
		if (musb->g.is_otg)
			musb->g.b_hnp_enable = 1;
	} else if (musb_mode == MUSB_PERIPHERAL) {
		devctl &= (~MUSB_DEVCTL_HR);
	}
	musb_writeb(musb->mregs, MUSB_DEVCTL, devctl);
	return 0;
}

static inline void omap2430_low_level_exit(struct musb *musb)
{
	u32 l;

	/* in any role */
	l = musb_readl(musb->mregs, OTG_FORCESTDBY);
	l |= ENABLEFORCE;	/* enable MSTANDBY */
	musb_writel(musb->mregs, OTG_FORCESTDBY, l);
}

static inline void omap2430_low_level_init(struct musb *musb)
{
	u32 l;

	l = musb_readl(musb->mregs, OTG_FORCESTDBY);
	l &= ~ENABLEFORCE;	/* disable MSTANDBY */
	musb_writel(musb->mregs, OTG_FORCESTDBY, l);
}

/*
 * We can get multiple cable events so we need to keep track
 * of the power state. Only keep power enabled if USB cable is
 * connected and a gadget is started.
 */
static void omap2430_set_power(struct musb *musb, bool enabled, bool cable)
{
	struct device *dev = musb->controller;
	struct omap2430_glue *glue = dev_get_drvdata(dev->parent);
	bool power_up;
	int res;

	if (glue->enabled != enabled)
		glue->enabled = enabled;

	if (glue->cable_connected != cable)
		glue->cable_connected = cable;

	power_up = glue->enabled && glue->cable_connected;
	if (power_up == glue->powered) {
		dev_warn(musb->controller, "power state already %i\n",
			 power_up);
		return;
	}

	glue->powered = power_up;

	if (power_up) {
		res = pm_runtime_get_sync(musb->controller);
		if (res < 0) {
			dev_err(musb->controller, "could not enable: %i", res);
			glue->powered = false;
		}
	} else {
		pm_runtime_mark_last_busy(musb->controller);
		pm_runtime_put_autosuspend(musb->controller);
	}
}

static int omap2430_musb_mailbox(enum musb_vbus_id_status status)
{
	struct omap2430_glue	*glue = _glue;

	if (!glue) {
		pr_err("%s: musb core is not yet initialized\n", __func__);
		return -EPROBE_DEFER;
	}
	glue->status = status;

	if (!glue_to_musb(glue)) {
		pr_err("%s: musb core is not yet ready\n", __func__);
		return -EPROBE_DEFER;
	}

	schedule_work(&glue->omap_musb_mailbox_work);

	return 0;
}

static void omap_musb_set_mailbox(struct omap2430_glue *glue)
{
	struct musb *musb = glue_to_musb(glue);
	struct device *dev = musb->controller;
	struct musb_hdrc_platform_data *pdata = dev_get_platdata(dev);
	struct omap_musb_board_data *data = pdata->board_data;
	struct usb_otg *otg = musb->xceiv->otg;
	bool cable_connected;

	cable_connected = ((glue->status == MUSB_ID_GROUND) ||
			   (glue->status == MUSB_VBUS_VALID));

	if (cable_connected)
		omap2430_set_power(musb, glue->enabled, cable_connected);

	switch (glue->status) {
	case MUSB_ID_GROUND:
		dev_dbg(dev, "ID GND\n");

		otg->default_a = true;
		musb->xceiv->otg->state = OTG_STATE_A_IDLE;
		musb->xceiv->last_event = USB_EVENT_ID;
		if (musb->gadget_driver) {
			omap_control_usb_set_mode(glue->control_otghs,
				USB_MODE_HOST);
			omap2430_musb_set_vbus(musb, 1);
		}
		break;

	case MUSB_VBUS_VALID:
		dev_dbg(dev, "VBUS Connect\n");

		otg->default_a = false;
		musb->xceiv->otg->state = OTG_STATE_B_IDLE;
		musb->xceiv->last_event = USB_EVENT_VBUS;
		omap_control_usb_set_mode(glue->control_otghs, USB_MODE_DEVICE);
		break;

	case MUSB_ID_FLOAT:
	case MUSB_VBUS_OFF:
		dev_dbg(dev, "VBUS Disconnect\n");

		musb->xceiv->last_event = USB_EVENT_NONE;
		if (musb->gadget_driver)
			omap2430_musb_set_vbus(musb, 0);

		if (data->interface_type == MUSB_INTERFACE_UTMI)
			otg_set_vbus(musb->xceiv->otg, 0);

		omap_control_usb_set_mode(glue->control_otghs,
			USB_MODE_DISCONNECT);
		break;
	default:
		dev_dbg(dev, "ID float\n");
	}

	if (!cable_connected)
		omap2430_set_power(musb, glue->enabled, cable_connected);

	atomic_notifier_call_chain(&musb->xceiv->notifier,
			musb->xceiv->last_event, NULL);
}


static void omap_musb_mailbox_work(struct work_struct *mailbox_work)
{
	struct omap2430_glue *glue = container_of(mailbox_work,
				struct omap2430_glue, omap_musb_mailbox_work);

	omap_musb_set_mailbox(glue);
}

static irqreturn_t omap2430_musb_interrupt(int irq, void *__hci)
{
	unsigned long   flags;
	irqreturn_t     retval = IRQ_NONE;
	struct musb     *musb = __hci;

	spin_lock_irqsave(&musb->lock, flags);

	musb->int_usb = musb_readb(musb->mregs, MUSB_INTRUSB);
	musb->int_tx = musb_readw(musb->mregs, MUSB_INTRTX);
	musb->int_rx = musb_readw(musb->mregs, MUSB_INTRRX);

	if (musb->int_usb || musb->int_tx || musb->int_rx)
		retval = musb_interrupt(musb);

	spin_unlock_irqrestore(&musb->lock, flags);

	return retval;
}

static int omap2430_musb_init(struct musb *musb)
{
	u32 l;
	int status = 0;
	struct device *dev = musb->controller;
	struct omap2430_glue *glue = dev_get_drvdata(dev->parent);
	struct musb_hdrc_platform_data *plat = dev_get_platdata(dev);
	struct omap_musb_board_data *data = plat->board_data;

	/* We require some kind of external transceiver, hooked
	 * up through ULPI.  TWL4030-family PMICs include one,
	 * which needs a driver, drivers aren't always needed.
	 */
	if (dev->parent->of_node) {
		musb->phy = devm_phy_get(dev->parent, "usb2-phy");

		/* We can't totally remove musb->xceiv as of now because
		 * musb core uses xceiv.state and xceiv.otg. Once we have
		 * a separate state machine to handle otg, these can be moved
		 * out of xceiv and then we can start using the generic PHY
		 * framework
		 */
		musb->xceiv = devm_usb_get_phy_by_phandle(dev->parent,
		    "usb-phy", 0);
printk("xceiv = %p\n", musb->xceiv);
printk("phy = %p\n", musb->phy);
	} else {
		musb->xceiv = devm_usb_get_phy_dev(dev, 0);
		musb->phy = devm_phy_get(dev, "usb");
	}

	if (IS_ERR(musb->xceiv)) {
		status = PTR_ERR(musb->xceiv);

		if (status == -ENXIO)
			return status;

		pr_err("HS USB OTG: no transceiver configured\n");
		return -EPROBE_DEFER;
	}

	if (IS_ERR(musb->phy)) {
		pr_err("HS USB OTG: no PHY configured\n");
		return PTR_ERR(musb->phy);
	}
	musb->isr = omap2430_musb_interrupt;
	phy_init(musb->phy);
	phy_power_on(musb->phy);

	l = musb_readl(musb->mregs, OTG_INTERFSEL);

	if (data->interface_type == MUSB_INTERFACE_UTMI) {
		/* OMAP4 uses Internal PHY GS70 which uses UTMI interface */
		l &= ~ULPI_12PIN;       /* Disable ULPI */
		l |= UTMI_8BIT;         /* Enable UTMI  */
	} else {
		l |= ULPI_12PIN;
	}

	musb_writel(musb->mregs, OTG_INTERFSEL, l);

	pr_debug("HS USB OTG: revision 0x%x, sysconfig 0x%02x, "
			"sysstatus 0x%x, intrfsel 0x%x, simenable  0x%x\n",
			musb_readl(musb->mregs, OTG_REVISION),
			musb_readl(musb->mregs, OTG_SYSCONFIG),
			musb_readl(musb->mregs, OTG_SYSSTATUS),
			musb_readl(musb->mregs, OTG_INTERFSEL),
			musb_readl(musb->mregs, OTG_SIMENABLE));

	if (glue->status != MUSB_UNKNOWN)
		omap_musb_set_mailbox(glue);

	return 0;
}

static void omap2430_musb_enable(struct musb *musb)
{
	u8		devctl;
	unsigned long timeout = jiffies + msecs_to_jiffies(1000);
	struct device *dev = musb->controller;
	struct omap2430_glue *glue = dev_get_drvdata(dev->parent);
	struct musb_hdrc_platform_data *pdata = dev_get_platdata(dev);
	struct omap_musb_board_data *data = pdata->board_data;


	omap2430_set_power(musb, true, glue->cable_connected);

	switch (glue->status) {

	case MUSB_ID_GROUND:
		omap_control_usb_set_mode(glue->control_otghs, USB_MODE_HOST);
		if (data->interface_type != MUSB_INTERFACE_UTMI)
			break;
		devctl = musb_readb(musb->mregs, MUSB_DEVCTL);
		/* start the session */
		devctl |= MUSB_DEVCTL_SESSION;
		musb_writeb(musb->mregs, MUSB_DEVCTL, devctl);
		while (musb_readb(musb->mregs, MUSB_DEVCTL) &
				MUSB_DEVCTL_BDEVICE) {
			cpu_relax();

			if (time_after(jiffies, timeout)) {
				dev_err(dev, "configured as A device timeout");
				break;
			}
		}
		break;

	case MUSB_VBUS_VALID:
		omap_control_usb_set_mode(glue->control_otghs, USB_MODE_DEVICE);
		break;

	default:
		break;
	}
}

static void omap2430_musb_disable(struct musb *musb)
{
	struct device *dev = musb->controller;
	struct omap2430_glue *glue = dev_get_drvdata(dev->parent);

<<<<<<< HEAD
	if (glue->enabled) {
		if (!WARN_ON(!musb->phy))
			phy_power_off(musb->phy);
	}
=======
>>>>>>> 36bd5bfe
	if (glue->status != MUSB_UNKNOWN)
		omap_control_usb_set_mode(glue->control_otghs,
			USB_MODE_DISCONNECT);

	omap2430_set_power(musb, false, glue->cable_connected);
}

static int omap2430_musb_exit(struct musb *musb)
{
	struct device *dev = musb->controller;
	struct omap2430_glue *glue = dev_get_drvdata(dev->parent);

	omap2430_low_level_exit(musb);
	phy_power_off(musb->phy);
	phy_exit(musb->phy);
	musb->phy = NULL;
	cancel_work_sync(&glue->omap_musb_mailbox_work);

	return 0;
}

static const struct musb_platform_ops omap2430_ops = {
	.quirks		= MUSB_DMA_INVENTRA,
#ifdef CONFIG_USB_INVENTRA_DMA
	.dma_init	= musbhs_dma_controller_create,
	.dma_exit	= musbhs_dma_controller_destroy,
#endif
	.init		= omap2430_musb_init,
	.exit		= omap2430_musb_exit,

	.set_vbus	= omap2430_musb_set_vbus,
	.set_mode	= omap2430_musb_set_mode,
	.enable		= omap2430_musb_enable,
	.disable	= omap2430_musb_disable,

	.phy_callback	= omap2430_musb_mailbox,
};

static u64 omap2430_dmamask = DMA_BIT_MASK(32);

static int omap2430_probe(struct platform_device *pdev)
{
	struct resource			musb_resources[3];
	struct musb_hdrc_platform_data	*pdata = dev_get_platdata(&pdev->dev);
	struct omap_musb_board_data	*data;
	struct platform_device		*musb;
	struct omap2430_glue		*glue;
	struct device_node		*np = pdev->dev.of_node;
	struct musb_hdrc_config		*config;
	int				ret = -ENOMEM, val;

	glue = devm_kzalloc(&pdev->dev, sizeof(*glue), GFP_KERNEL);
	if (!glue)
		goto err0;

	musb = platform_device_alloc("musb-hdrc", PLATFORM_DEVID_AUTO);
	if (!musb) {
		dev_err(&pdev->dev, "failed to allocate musb device\n");
		goto err0;
	}

	musb->dev.parent		= &pdev->dev;
	musb->dev.dma_mask		= &omap2430_dmamask;
	musb->dev.coherent_dma_mask	= omap2430_dmamask;

	glue->dev			= &pdev->dev;
	glue->musb			= musb;
	glue->status			= MUSB_UNKNOWN;
	glue->control_otghs = ERR_PTR(-ENODEV);

	if (np) {
		struct device_node *control_node;
		struct platform_device *control_pdev;

		pdata = devm_kzalloc(&pdev->dev, sizeof(*pdata), GFP_KERNEL);
		if (!pdata)
			goto err2;

		data = devm_kzalloc(&pdev->dev, sizeof(*data), GFP_KERNEL);
		if (!data)
			goto err2;

		config = devm_kzalloc(&pdev->dev, sizeof(*config), GFP_KERNEL);
		if (!config)
			goto err2;

		of_property_read_u32(np, "mode", (u32 *)&pdata->mode);
		of_property_read_u32(np, "interface-type",
						(u32 *)&data->interface_type);
		of_property_read_u32(np, "num-eps", (u32 *)&config->num_eps);
		of_property_read_u32(np, "ram-bits", (u32 *)&config->ram_bits);
		of_property_read_u32(np, "power", (u32 *)&pdata->power);

		ret = of_property_read_u32(np, "multipoint", &val);
		if (!ret && val)
			config->multipoint = true;

		pdata->board_data	= data;
		pdata->config		= config;

		control_node = of_parse_phandle(np, "ctrl-module", 0);
		if (control_node) {
			control_pdev = of_find_device_by_node(control_node);
			if (!control_pdev) {
				dev_err(&pdev->dev, "Failed to get control device\n");
				ret = -EINVAL;
				goto err2;
			}
			glue->control_otghs = &control_pdev->dev;
		}
	}
	pdata->platform_ops		= &omap2430_ops;

	platform_set_drvdata(pdev, glue);

	/*
	 * REVISIT if we ever have two instances of the wrapper, we will be
	 * in big trouble
	 */
	_glue	= glue;

	INIT_WORK(&glue->omap_musb_mailbox_work, omap_musb_mailbox_work);

	memset(musb_resources, 0x00, sizeof(*musb_resources) *
			ARRAY_SIZE(musb_resources));

	musb_resources[0].name = pdev->resource[0].name;
	musb_resources[0].start = pdev->resource[0].start;
	musb_resources[0].end = pdev->resource[0].end;
	musb_resources[0].flags = pdev->resource[0].flags;

	musb_resources[1].name = pdev->resource[1].name;
	musb_resources[1].start = pdev->resource[1].start;
	musb_resources[1].end = pdev->resource[1].end;
	musb_resources[1].flags = pdev->resource[1].flags;

	musb_resources[2].name = pdev->resource[2].name;
	musb_resources[2].start = pdev->resource[2].start;
	musb_resources[2].end = pdev->resource[2].end;
	musb_resources[2].flags = pdev->resource[2].flags;

	ret = platform_device_add_resources(musb, musb_resources,
			ARRAY_SIZE(musb_resources));
	if (ret) {
		dev_err(&pdev->dev, "failed to add resources\n");
		goto err2;
	}

	ret = platform_device_add_data(musb, pdata, sizeof(*pdata));
	if (ret) {
		dev_err(&pdev->dev, "failed to add platform_data\n");
		goto err2;
	}

	pm_runtime_enable(glue->dev);
	pm_runtime_use_autosuspend(glue->dev);
	pm_runtime_set_autosuspend_delay(glue->dev, 500);

	ret = platform_device_add(musb);
	if (ret) {
		dev_err(&pdev->dev, "failed to register musb device\n");
		goto err2;
	}

	return 0;

err2:
	platform_device_put(musb);

err0:
	return ret;
}

static int omap2430_remove(struct platform_device *pdev)
{
	struct omap2430_glue *glue = platform_get_drvdata(pdev);
	struct musb *musb = glue_to_musb(glue);

	pm_runtime_get_sync(glue->dev);
	platform_device_unregister(glue->musb);
	omap2430_set_power(musb, false, false);
	pm_runtime_put_sync(glue->dev);
	pm_runtime_dont_use_autosuspend(glue->dev);
	pm_runtime_disable(glue->dev);

	return 0;
}

#ifdef CONFIG_PM

static int omap2430_runtime_suspend(struct device *dev)
{
	struct omap2430_glue		*glue = dev_get_drvdata(dev);
	struct musb			*musb = glue_to_musb(glue);

	if (!musb)
		return 0;

	musb->context.otg_interfsel = musb_readl(musb->mregs,
						 OTG_INTERFSEL);

	omap2430_low_level_exit(musb);

	return 0;
}

static int omap2430_runtime_resume(struct device *dev)
{
	struct omap2430_glue		*glue = dev_get_drvdata(dev);
	struct musb			*musb = glue_to_musb(glue);

	if (!musb)
		return 0;

	omap2430_low_level_init(musb);
	musb_writel(musb->mregs, OTG_INTERFSEL,
		    musb->context.otg_interfsel);

	return 0;
}

static struct dev_pm_ops omap2430_pm_ops = {
	.runtime_suspend = omap2430_runtime_suspend,
	.runtime_resume = omap2430_runtime_resume,
};

#define DEV_PM_OPS	(&omap2430_pm_ops)
#else
#define DEV_PM_OPS	NULL
#endif

#ifdef CONFIG_OF
static const struct of_device_id omap2430_id_table[] = {
	{
		.compatible = "ti,omap4-musb"
	},
	{
		.compatible = "ti,omap3-musb"
	},
	{},
};
MODULE_DEVICE_TABLE(of, omap2430_id_table);
#endif

static struct platform_driver omap2430_driver = {
	.probe		= omap2430_probe,
	.remove		= omap2430_remove,
	.driver		= {
		.name	= "musb-omap2430",
		.pm	= DEV_PM_OPS,
		.of_match_table = of_match_ptr(omap2430_id_table),
	},
};

module_platform_driver(omap2430_driver);

MODULE_DESCRIPTION("OMAP2PLUS MUSB Glue Layer");
MODULE_AUTHOR("Felipe Balbi <balbi@ti.com>");
MODULE_LICENSE("GPL v2");<|MERGE_RESOLUTION|>--- conflicted
+++ resolved
@@ -437,13 +437,10 @@
 	struct device *dev = musb->controller;
 	struct omap2430_glue *glue = dev_get_drvdata(dev->parent);
 
-<<<<<<< HEAD
 	if (glue->enabled) {
 		if (!WARN_ON(!musb->phy))
 			phy_power_off(musb->phy);
 	}
-=======
->>>>>>> 36bd5bfe
 	if (glue->status != MUSB_UNKNOWN)
 		omap_control_usb_set_mode(glue->control_otghs,
 			USB_MODE_DISCONNECT);
