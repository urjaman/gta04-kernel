--- conflicted
+++ resolved
@@ -282,8 +282,6 @@
 	  To compile this driver as a module, choose M here: the
 	  module will be called nuc900_wdt.
 
-<<<<<<< HEAD
-=======
 config ADX_WATCHDOG
 	tristate "Avionic Design Xanthos watchdog"
 	depends on ARCH_PXA_ADX
@@ -291,7 +289,6 @@
 	  Say Y here if you want support for the watchdog timer on Avionic
 	  Design Xanthos boards.
 
->>>>>>> 71623855
 # AVR32 Architecture
 
 config AT32AP700X_WDT
