#
# Watchdog device configuration
#

menuconfig WATCHDOG
	bool "Watchdog Timer Support"
	---help---
	  If you say Y here (and to one of the following options) and create a
	  character special file /dev/watchdog with major number 10 and minor
	  number 130 using mknod ("man mknod"), you will get a watchdog, i.e.:
	  subsequently opening the file and then failing to write to it for
	  longer than 1 minute will result in rebooting the machine. This
	  could be useful for a networked machine that needs to come back
	  on-line as fast as possible after a lock-up. There's both a watchdog
	  implementation entirely in software (which can sometimes fail to
	  reboot the machine) and a driver for hardware watchdog boards, which
	  are more robust and can also keep track of the temperature inside
	  your computer. For details, read
	  <file:Documentation/watchdog/watchdog-api.txt> in the kernel source.

	  The watchdog is usually used together with the watchdog daemon
	  which is available from
	  <ftp://ibiblio.org/pub/Linux/system/daemons/watchdog/>. This daemon can
	  also monitor NFS connections and can reboot the machine when the process
	  table is full.

	  If unsure, say N.

if WATCHDOG

config WATCHDOG_CORE
	bool "WatchDog Timer Driver Core"
	---help---
	  Say Y here if you want to use the new watchdog timer driver core.
	  This driver provides a framework for all watchdog timer drivers
	  and gives them the /dev/watchdog interface (and later also the
	  sysfs interface).

config WATCHDOG_NOWAYOUT
	bool "Disable watchdog shutdown on close"
	help
	  The default watchdog behaviour (which you get if you say N here) is
	  to stop the timer if the process managing it closes the file
	  /dev/watchdog. It's always remotely possible that this process might
	  get killed. If you say Y here, the watchdog cannot be stopped once
	  it has been started.

#
# General Watchdog drivers
#

comment "Watchdog Device Drivers"

# Architecture Independent

config SOFT_WATCHDOG
	tristate "Software watchdog"
	select WATCHDOG_CORE
	help
	  A software monitoring watchdog. This will fail to reboot your system
	  from some situations that the hardware watchdog will recover
	  from. Equally it's a lot cheaper to install.

	  To compile this driver as a module, choose M here: the
	  module will be called softdog.

config DA9052_WATCHDOG
        tristate "Dialog DA9052 Watchdog"
        depends on PMIC_DA9052
        select WATCHDOG_CORE
        help
          Support for the watchdog in the DA9052 PMIC. Watchdog trigger
          cause system reset.

          Say Y here to include support for the DA9052 watchdog.
          Alternatively say M to compile the driver as a module,
          which will be called da9052_wdt.

config DA9055_WATCHDOG
	tristate "Dialog Semiconductor DA9055 Watchdog"
	depends on MFD_DA9055
	select WATCHDOG_CORE
	help
	  If you say yes here you get support for watchdog on the Dialog
	  Semiconductor DA9055 PMIC.

	  This driver can also be built as a module.  If so, the module
	  will be called da9055_wdt.

config WM831X_WATCHDOG
	tristate "WM831x watchdog"
	depends on MFD_WM831X
	select WATCHDOG_CORE
	help
	  Support for the watchdog in the WM831x AudioPlus PMICs.  When
	  the watchdog triggers the system will be reset.

config WM8350_WATCHDOG
	tristate "WM8350 watchdog"
	depends on MFD_WM8350
	select WATCHDOG_CORE
	help
	  Support for the watchdog in the WM8350 AudioPlus PMIC.  When
	  the watchdog triggers the system will be reset.

# ALPHA Architecture

# ARM Architecture

config ARM_SP805_WATCHDOG
	tristate "ARM SP805 Watchdog"
	depends on ARM_AMBA
	select WATCHDOG_CORE
	help
	  ARM Primecell SP805 Watchdog timer. This will reboot your system when
	  the timeout is reached.

config AT91RM9200_WATCHDOG
	tristate "AT91RM9200 watchdog"
	depends on ARCH_AT91RM9200
	help
	  Watchdog timer embedded into AT91RM9200 chips. This will reboot your
	  system when the timeout is reached.

config AT91SAM9X_WATCHDOG
	tristate "AT91SAM9X / AT91CAP9 watchdog"
	depends on ARCH_AT91 && !ARCH_AT91RM9200
	help
	  Watchdog timer embedded into AT91SAM9X and AT91CAP9 chips. This will
	  reboot your system when the timeout is reached.

config 21285_WATCHDOG
	tristate "DC21285 watchdog"
	depends on FOOTBRIDGE
	help
	  The Intel Footbridge chip contains a built-in watchdog circuit. Say Y
	  here if you wish to use this. Alternatively say M to compile the
	  driver as a module, which will be called wdt285.

	  This driver does not work on all machines. In particular, early CATS
	  boards have hardware problems that will cause the machine to simply
	  lock up if the watchdog fires.

	  "If in doubt, leave it out" - say N.

config 977_WATCHDOG
	tristate "NetWinder WB83C977 watchdog"
	depends on FOOTBRIDGE && ARCH_NETWINDER
	help
	  Say Y here to include support for the WB977 watchdog included in
	  NetWinder machines. Alternatively say M to compile the driver as
	  a module, which will be called wdt977.

	  Not sure? It's safe to say N.

config IXP4XX_WATCHDOG
	tristate "IXP4xx Watchdog"
	depends on ARCH_IXP4XX
	help
	  Say Y here if to include support for the watchdog timer
	  in the Intel IXP4xx network processors. This driver can
	  be built as a module by choosing M. The module will
	  be called ixp4xx_wdt.

	  Note: The internal IXP4xx watchdog does a soft CPU reset
	  which doesn't reset any peripherals. There are circumstances
	  where the watchdog will fail to reset the board correctly
	  (e.g., if the boot ROM is in an unreadable state).

	  Say N if you are unsure.

config KS8695_WATCHDOG
	tristate "KS8695 watchdog"
	depends on ARCH_KS8695
	help
	  Watchdog timer embedded into KS8695 processor. This will reboot your
	  system when the timeout is reached.

config HAVE_S3C2410_WATCHDOG
	bool
	help
	  This will include watchdog timer support for Samsung SoCs. If
	  you want to include watchdog support for any machine, kindly
	  select this in the respective mach-XXXX/Kconfig file.

config S3C2410_WATCHDOG
	tristate "S3C2410 Watchdog"
	depends on HAVE_S3C2410_WATCHDOG
	select WATCHDOG_CORE
	help
	  Watchdog timer block in the Samsung SoCs. This will reboot
	  the system when the timer expires with the watchdog enabled.

	  The driver is limited by the speed of the system's PCLK
	  signal, so with reasonably fast systems (PCLK around 50-66MHz)
	  then watchdog intervals of over approximately 20seconds are
	  unavailable.

	  The driver can be built as a module by choosing M, and will
	  be called s3c2410_wdt

config SA1100_WATCHDOG
	tristate "SA1100/PXA2xx watchdog"
	depends on ARCH_SA1100 || ARCH_PXA
	help
	  Watchdog timer embedded into SA11x0 and PXA2xx chips. This will
	  reboot your system when timeout is reached.

	  NOTE: once enabled, this timer cannot be disabled.

	  To compile this driver as a module, choose M here: the
	  module will be called sa1100_wdt.

config DW_WATCHDOG
	tristate "Synopsys DesignWare watchdog"
	depends on ARM && HAVE_CLK
	help
	  Say Y here if to include support for the Synopsys DesignWare
	  watchdog timer found in many ARM chips.
	  To compile this driver as a module, choose M here: the
	  module will be called dw_wdt.

config MPCORE_WATCHDOG
	tristate "MPcore watchdog"
	depends on HAVE_ARM_TWD
	help
	  Watchdog timer embedded into the MPcore system.

	  To compile this driver as a module, choose M here: the
	  module will be called mpcore_wdt.

config EP93XX_WATCHDOG
	tristate "EP93xx Watchdog"
	depends on ARCH_EP93XX
	select WATCHDOG_CORE
	help
	  Say Y here if to include support for the watchdog timer
	  embedded in the Cirrus Logic EP93xx family of devices.

	  To compile this driver as a module, choose M here: the
	  module will be called ep93xx_wdt.

config OMAP_WATCHDOG
	tristate "OMAP Watchdog"
	depends on ARCH_OMAP16XX || ARCH_OMAP2PLUS
	select WATCHDOG_CORE
	help
	  Support for TI OMAP1610/OMAP1710/OMAP2420/OMAP3430/OMAP4430 watchdog.  Say 'Y'
	  here to enable the OMAP1610/OMAP1710/OMAP2420/OMAP3430/OMAP4430 watchdog timer.

config PNX4008_WATCHDOG
	tristate "LPC32XX Watchdog"
	depends on ARCH_LPC32XX
	select WATCHDOG_CORE
	help
	  Say Y here if to include support for the watchdog timer
	  in the LPC32XX processor.
	  This driver can be built as a module by choosing M. The module
	  will be called pnx4008_wdt.

	  Say N if you are unsure.

config IOP_WATCHDOG
	tristate "IOP Watchdog"
	depends on PLAT_IOP
	select WATCHDOG_NOWAYOUT if (ARCH_IOP32X || ARCH_IOP33X)
	help
	  Say Y here if to include support for the watchdog timer
	  in the Intel IOP3XX & IOP13XX I/O Processors.  This driver can
	  be built as a module by choosing M. The module will
	  be called iop_wdt.

	  Note: The IOP13XX watchdog does an Internal Bus Reset which will
	  affect both cores and the peripherals of the IOP.  The ATU-X
	  and/or ATUe configuration registers will remain intact, but if
	  operating as an Root Complex and/or Central Resource, the PCI-X
	  and/or PCIe busses will also be reset.  THIS IS A VERY BIG HAMMER.

config DAVINCI_WATCHDOG
	tristate "DaVinci watchdog"
	depends on ARCH_DAVINCI
	help
	  Say Y here if to include support for the watchdog timer
	  in the DaVinci DM644x/DM646x processors.
	  To compile this driver as a module, choose M here: the
	  module will be called davinci_wdt.

	  NOTE: once enabled, this timer cannot be disabled.
	  Say N if you are unsure.

config ORION_WATCHDOG
	tristate "Orion watchdog"
	depends on ARCH_ORION5X || ARCH_KIRKWOOD
	select WATCHDOG_CORE
	help
	  Say Y here if to include support for the watchdog timer
	  in the Marvell Orion5x and Kirkwood ARM SoCs.
	  To compile this driver as a module, choose M here: the
	  module will be called orion_wdt.

config COH901327_WATCHDOG
	bool "ST-Ericsson COH 901 327 watchdog"
	depends on ARCH_U300
	default y if MACH_U300
	select WATCHDOG_CORE
	help
	  Say Y here to include Watchdog timer support for the
	  watchdog embedded into the ST-Ericsson U300 series platforms.
	  This watchdog is used to reset the system and thus cannot be
	  compiled as a module.

config TWL4030_WATCHDOG
	tristate "TWL4030 Watchdog"
	depends on TWL4030_CORE
	select WATCHDOG_CORE
	help
	  Support for TI TWL4030 watchdog.  Say 'Y' here to enable the
	  watchdog timer support for TWL4030 chips.

config STMP3XXX_RTC_WATCHDOG
	tristate "Freescale STMP3XXX & i.MX23/28 watchdog"
	depends on RTC_DRV_STMP
	select WATCHDOG_CORE
	help
	  Say Y here to include support for the watchdog timer inside
	  the RTC for the STMP37XX/378X or i.MX23/28 SoC.
	  To compile this driver as a module, choose M here: the
	  module will be called stmp3xxx_rtc_wdt.

config NUC900_WATCHDOG
	tristate "Nuvoton NUC900 watchdog"
	depends on ARCH_W90X900
	help
	  Say Y here if to include support for the watchdog timer
	  for the Nuvoton NUC900 series SoCs.
	  To compile this driver as a module, choose M here: the
	  module will be called nuc900_wdt.

config TS72XX_WATCHDOG
	tristate "TS-72XX SBC Watchdog"
	depends on MACH_TS72XX
	help
	  Technologic Systems TS-7200, TS-7250 and TS-7260 boards have
	  watchdog timer implemented in a external CPLD chip. Say Y here
	  if you want to support for the watchdog timer on TS-72XX boards.

	  To compile this driver as a module, choose M here: the
	  module will be called ts72xx_wdt.

config MAX63XX_WATCHDOG
	tristate "Max63xx watchdog"
	depends on ARM && HAS_IOMEM
	select WATCHDOG_CORE
	help
	  Support for memory mapped max63{69,70,71,72,73,74} watchdog timer.

config IMX2_WDT
	tristate "IMX2+ Watchdog"
	depends on ARCH_MXC
	help
	  This is the driver for the hardware watchdog
	  on the Freescale IMX2 and later processors.
	  If you have one of these processors and wish to have
	  watchdog support enabled, say Y, otherwise say N.

	  To compile this driver as a module, choose M here: the
	  module will be called imx2_wdt.

<<<<<<< HEAD
config UX500_WATCHDOG
	tristate "ST-Ericsson Ux500 watchdog"
	depends on MFD_DB8500_PRCMU
	select WATCHDOG_CORE
	default y
	help
	  Say Y here to include Watchdog timer support for the watchdog
	  existing in the prcmu of ST-Ericsson Ux500 series platforms.

	  To compile this driver as a module, choose M here: the
	  module will be called ux500_wdt.
=======
config RETU_WATCHDOG
	tristate "Retu watchdog"
	depends on MFD_RETU
	select WATCHDOG_CORE
	help
	  Retu watchdog driver for Nokia Internet Tablets (770, N800,
	  N810). At least on N800 the watchdog cannot be disabled, so
	  this driver is essential and you should enable it.

	  To compile this driver as a module, choose M here: the
	  module will be called retu_wdt.
>>>>>>> 433bf8dc

# AVR32 Architecture

config AT32AP700X_WDT
	tristate "AT32AP700x watchdog"
	depends on CPU_AT32AP700X
	help
	  Watchdog timer embedded into AT32AP700x devices. This will reboot
	  your system when the timeout is reached.

# BLACKFIN Architecture

config BFIN_WDT
	tristate "Blackfin On-Chip Watchdog Timer"
	depends on BLACKFIN
	---help---
	  If you say yes here you will get support for the Blackfin On-Chip
	  Watchdog Timer. If you have one of these processors and wish to
	  have watchdog support enabled, say Y, otherwise say N.

	  To compile this driver as a module, choose M here: the
	  module will be called bfin_wdt.

# CRIS Architecture

# FRV Architecture

# H8300 Architecture

# X86 (i386 + ia64 + x86_64) Architecture

config ACQUIRE_WDT
	tristate "Acquire SBC Watchdog Timer"
	depends on X86
	---help---
	  This is the driver for the hardware watchdog on Single Board
	  Computers produced by Acquire Inc (and others). This watchdog
	  simply watches your kernel to make sure it doesn't freeze, and if
	  it does, it reboots your computer after a certain amount of time.

	  To compile this driver as a module, choose M here: the
	  module will be called acquirewdt.

	  Most people will say N.

config ADVANTECH_WDT
	tristate "Advantech SBC Watchdog Timer"
	depends on X86
	help
	  If you are configuring a Linux kernel for the Advantech single-board
	  computer, say `Y' here to support its built-in watchdog timer
	  feature. More information can be found at
	  <http://www.advantech.com.tw/products/>

config ALIM1535_WDT
	tristate "ALi M1535 PMU Watchdog Timer"
	depends on X86 && PCI
	---help---
	  This is the driver for the hardware watchdog on the ALi M1535 PMU.

	  To compile this driver as a module, choose M here: the
	  module will be called alim1535_wdt.

	  Most people will say N.

config ALIM7101_WDT
	tristate "ALi M7101 PMU Computer Watchdog"
	depends on PCI
	help
	  This is the driver for the hardware watchdog on the ALi M7101 PMU
	  as used in the x86 Cobalt servers and also found in some
	  SPARC Netra servers too.

	  To compile this driver as a module, choose M here: the
	  module will be called alim7101_wdt.

	  Most people will say N.

config F71808E_WDT
	tristate "Fintek F71808E, F71862FG, F71869, F71882FG and F71889FG Watchdog"
	depends on X86
	help
	  This is the driver for the hardware watchdog on the Fintek
	  F71808E, F71862FG, F71869, F71882FG and F71889FG Super I/O controllers.

	  You can compile this driver directly into the kernel, or use
	  it as a module.  The module will be called f71808e_wdt.

config SP5100_TCO
	tristate "AMD/ATI SP5100 TCO Timer/Watchdog"
	depends on X86 && PCI
	---help---
	  Hardware watchdog driver for the AMD/ATI SP5100 chipset. The TCO
	  (Total Cost of Ownership) timer is a watchdog timer that will reboot
	  the machine after its expiration. The expiration time can be
	  configured with the "heartbeat" parameter.

	  To compile this driver as a module, choose M here: the
	  module will be called sp5100_tco.

config GEODE_WDT
	tristate "AMD Geode CS5535/CS5536 Watchdog"
	depends on CS5535_MFGPT
	help
	  This driver enables a watchdog capability built into the
	  CS5535/CS5536 companion chips for the AMD Geode GX and LX
	  processors.  This watchdog watches your kernel to make sure
	  it doesn't freeze, and if it does, it reboots your computer after
	  a certain amount of time.

	  You can compile this driver directly into the kernel, or use
	  it as a module.  The module will be called geodewdt.

config SC520_WDT
	tristate "AMD Elan SC520 processor Watchdog"
	depends on X86
	help
	  This is the driver for the hardware watchdog built in to the
	  AMD "Elan" SC520 microcomputer commonly used in embedded systems.
	  This watchdog simply watches your kernel to make sure it doesn't
	  freeze, and if it does, it reboots your computer after a certain
	  amount of time.

	  You can compile this driver directly into the kernel, or use
	  it as a module.  The module will be called sc520_wdt.

config SBC_FITPC2_WATCHDOG
	tristate "Compulab SBC-FITPC2 watchdog"
	depends on X86
	---help---
	  This is the driver for the built-in watchdog timer on the fit-PC2,
	  fit-PC2i, CM-iAM single-board computers made by Compulab.

	  It`s possible to enable watchdog timer either from BIOS (F2) or from booted Linux.
	  When "Watchdog Timer Value" enabled one can set 31-255 s operational range.

	  Entering BIOS setup temporary disables watchdog operation regardless to current state,
	  so system will not be restarted while user in BIOS setup.

	  Once watchdog was enabled the system will be restarted every
	  "Watchdog Timer Value" period, so to prevent it user can restart or
	  disable the watchdog.

	  To compile this driver as a module, choose M here: the
	  module will be called sbc_fitpc2_wdt.

	  Most people will say N.

config EUROTECH_WDT
	tristate "Eurotech CPU-1220/1410 Watchdog Timer"
	depends on X86
	help
	  Enable support for the watchdog timer on the Eurotech CPU-1220 and
	  CPU-1410 cards.  These are PC/104 SBCs. Spec sheets and product
	  information are at <http://www.eurotech.it/>.

config IB700_WDT
	tristate "IB700 SBC Watchdog Timer"
	depends on X86
	---help---
	  This is the driver for the hardware watchdog on the IB700 Single
	  Board Computer produced by TMC Technology (www.tmc-uk.com). This watchdog
	  simply watches your kernel to make sure it doesn't freeze, and if
	  it does, it reboots your computer after a certain amount of time.

	  This driver is like the WDT501 driver but for slightly different hardware.

	  To compile this driver as a module, choose M here: the
	  module will be called ib700wdt.

	  Most people will say N.

config IBMASR
	tristate "IBM Automatic Server Restart"
	depends on X86
	help
	  This is the driver for the IBM Automatic Server Restart watchdog
	  timer built-in into some eServer xSeries machines.

	  To compile this driver as a module, choose M here: the
	  module will be called ibmasr.

config WAFER_WDT
	tristate "ICP Single Board Computer Watchdog Timer"
	depends on X86
	help
	  This is a driver for the hardware watchdog on the ICP Single
	  Board Computer. This driver is working on (at least) the following
	  IPC SBC's: Wafer 5823, Rocky 4783, Rocky 3703 and Rocky 3782.

	  To compile this driver as a module, choose M here: the
	  module will be called wafer5823wdt.

config I6300ESB_WDT
	tristate "Intel 6300ESB Timer/Watchdog"
	depends on PCI
	---help---
	  Hardware driver for the watchdog timer built into the Intel
	  6300ESB controller hub.

	  To compile this driver as a module, choose M here: the
	  module will be called i6300esb.

config IE6XX_WDT
	tristate "Intel Atom E6xx Watchdog"
	depends on X86 && PCI
	select WATCHDOG_CORE
	select MFD_CORE
	select LPC_SCH
	---help---
	  Hardware driver for the watchdog timer built into the Intel
	  Atom E6XX (TunnelCreek) processor.

	  To compile this driver as a module, choose M here: the
	  module will be called ie6xx_wdt.

config INTEL_SCU_WATCHDOG
	bool "Intel SCU Watchdog for Mobile Platforms"
	depends on X86_INTEL_MID
	---help---
	  Hardware driver for the watchdog time built into the Intel SCU
	  for Intel Mobile Platforms.

	  To compile this driver as a module, choose M here.

config ITCO_WDT
	tristate "Intel TCO Timer/Watchdog"
	depends on (X86 || IA64) && PCI
	select WATCHDOG_CORE
	select LPC_ICH
	---help---
	  Hardware driver for the intel TCO timer based watchdog devices.
	  These drivers are included in the Intel 82801 I/O Controller
	  Hub family (from ICH0 up to ICH10) and in the Intel 63xxESB
	  controller hub.

	  The TCO (Total Cost of Ownership) timer is a watchdog timer
	  that will reboot the machine after its second expiration. The
	  expiration time can be configured with the "heartbeat" parameter.

	  On some motherboards the driver may fail to reset the chipset's
	  NO_REBOOT flag which prevents the watchdog from rebooting the
	  machine. If this is the case you will get a kernel message like
	  "failed to reset NO_REBOOT flag, reboot disabled by hardware".

	  To compile this driver as a module, choose M here: the
	  module will be called iTCO_wdt.

config ITCO_VENDOR_SUPPORT
	bool "Intel TCO Timer/Watchdog Specific Vendor Support"
	depends on ITCO_WDT
	---help---
	  Add vendor specific support to the intel TCO timer based watchdog
	  devices. At this moment we only have additional support for some
	  SuperMicro Inc. motherboards.

config IT8712F_WDT
	tristate "IT8712F (Smart Guardian) Watchdog Timer"
	depends on X86
	---help---
	  This is the driver for the built-in watchdog timer on the IT8712F
	  Super I/0 chipset used on many motherboards.

	  If the driver does not work, then make sure that the game port in
	  the BIOS is enabled.

	  To compile this driver as a module, choose M here: the
	  module will be called it8712f_wdt.

config IT87_WDT
	tristate "IT87 Watchdog Timer"
	depends on X86
	---help---
	  This is the driver for the hardware watchdog on the ITE IT8702,
	  IT8712, IT8716, IT8718, IT8720, IT8721, IT8726 and IT8728
	  Super I/O chips.

	  If the driver does not work, then make sure that the game port in
	  the BIOS is enabled.

	  This watchdog simply watches your kernel to make sure it doesn't
	  freeze, and if it does, it reboots your computer after a certain
	  amount of time.

	  To compile this driver as a module, choose M here: the module will
	  be called it87_wdt.

config HP_WATCHDOG
	tristate "HP ProLiant iLO2+ Hardware Watchdog Timer"
	depends on X86 && PCI
	help
	  A software monitoring watchdog and NMI sourcing driver. This driver
	  will detect lockups and provide a stack trace. This is a driver that
	  will only load on an HP ProLiant system with a minimum of iLO2 support.
	  To compile this driver as a module, choose M here: the module will be
	  called hpwdt.

config HPWDT_NMI_DECODING
	bool "NMI decoding support for the HP ProLiant iLO2+ Hardware Watchdog Timer"
	depends on HP_WATCHDOG
	default y
	help
	  When an NMI occurs this feature will make the necessary BIOS calls to
	  log the cause of the NMI.

config SC1200_WDT
	tristate "National Semiconductor PC87307/PC97307 (ala SC1200) Watchdog"
	depends on X86
	help
	  This is a driver for National Semiconductor PC87307/PC97307 hardware
	  watchdog cards as found on the SC1200. This watchdog is mainly used
	  for power management purposes and can be used to power down the device
	  during inactivity periods (includes interrupt activity monitoring).

	  To compile this driver as a module, choose M here: the
	  module will be called sc1200wdt.

	  Most people will say N.

config SCx200_WDT
	tristate "National Semiconductor SCx200 Watchdog"
	depends on SCx200 && PCI
	help
	  Enable the built-in watchdog timer support on the National
	  Semiconductor SCx200 processors.

	  If compiled as a module, it will be called scx200_wdt.

config PC87413_WDT
	tristate "NS PC87413 watchdog"
	depends on X86
	---help---
	  This is the driver for the hardware watchdog on the PC87413 chipset
	  This watchdog simply watches your kernel to make sure it doesn't
	  freeze, and if it does, it reboots your computer after a certain
	  amount of time.

	  To compile this driver as a module, choose M here: the
	  module will be called pc87413_wdt.

	  Most people will say N.

config NV_TCO
	tristate "nVidia TCO Timer/Watchdog"
	depends on X86 && PCI
	---help---
	  Hardware driver for the TCO timer built into the nVidia Hub family
	  (such as the MCP51).  The TCO (Total Cost of Ownership) timer is a
	  watchdog timer that will reboot the machine after its second
	  expiration. The expiration time can be configured with the
	  "heartbeat" parameter.

	  On some motherboards the driver may fail to reset the chipset's
	  NO_REBOOT flag which prevents the watchdog from rebooting the
	  machine. If this is the case you will get a kernel message like
	  "failed to reset NO_REBOOT flag, reboot disabled by hardware".

	  To compile this driver as a module, choose M here: the
	  module will be called nv_tco.

config RDC321X_WDT
	tristate "RDC R-321x SoC watchdog"
	depends on X86_RDC321X
	help
	  This is the driver for the built in hardware watchdog
	  in the RDC R-321x SoC.

	  To compile this driver as a module, choose M here: the
	  module will be called rdc321x_wdt.

config 60XX_WDT
	tristate "SBC-60XX Watchdog Timer"
	depends on X86
	help
	  This driver can be used with the watchdog timer found on some
	  single board computers, namely the 6010 PII based computer.
	  It may well work with other cards.  It reads port 0x443 to enable
	  and re-set the watchdog timer, and reads port 0x45 to disable
	  the watchdog.  If you have a card that behave in similar ways,
	  you can probably make this driver work with your card as well.

	  You can compile this driver directly into the kernel, or use
	  it as a module.  The module will be called sbc60xxwdt.

config SBC8360_WDT
	tristate "SBC8360 Watchdog Timer"
	depends on X86
	---help---

	  This is the driver for the hardware watchdog on the SBC8360 Single
	  Board Computer produced by Axiomtek Co., Ltd. (www.axiomtek.com).

	  To compile this driver as a module, choose M here: the
	  module will be called sbc8360.

	  Most people will say N.

config SBC7240_WDT
	tristate "SBC Nano 7240 Watchdog Timer"
	depends on X86_32 && !UML
	---help---
	  This is the driver for the hardware watchdog found on the IEI
	  single board computers EPIC Nano 7240 (and likely others). This
	  watchdog simply watches your kernel to make sure it doesn't freeze,
	  and if it does, it reboots your computer after a certain amount of
	  time.

	  To compile this driver as a module, choose M here: the
	  module will be called sbc7240_wdt.

config CPU5_WDT
	tristate "SMA CPU5 Watchdog"
	depends on X86
	---help---
	  TBD.
	  To compile this driver as a module, choose M here: the
	  module will be called cpu5wdt.

config SMSC_SCH311X_WDT
	tristate "SMSC SCH311X Watchdog Timer"
	depends on X86
	---help---
	  This is the driver for the hardware watchdog timer on the
	  SMSC SCH3112, SCH3114 and SCH3116 Super IO chipset
	  (LPC IO with 8042 KBC, Reset Generation, HWM and multiple
	  serial ports).

	  To compile this driver as a module, choose M here: the
	  module will be called sch311x_wdt.

config SMSC37B787_WDT
	tristate "Winbond SMsC37B787 Watchdog Timer"
	depends on X86
	---help---
	  This is the driver for the hardware watchdog component on the
	  Winbond SMsC37B787 chipset as used on the NetRunner Mainboard
	  from Vision Systems and maybe others.

	  This watchdog simply watches your kernel to make sure it doesn't
	  freeze, and if it does, it reboots your computer after a certain
	  amount of time.

	  Usually a userspace daemon will notify the kernel WDT driver that
	  userspace is still alive, at regular intervals.

	  To compile this driver as a module, choose M here: the
	  module will be called smsc37b787_wdt.

	  Most people will say N.

config VIA_WDT
	tristate "VIA Watchdog Timer"
	depends on X86 && PCI
	select WATCHDOG_CORE
	---help---
	This is the driver for the hardware watchdog timer on VIA
	southbridge chipset CX700, VX800/VX820 or VX855/VX875.

	To compile this driver as a module, choose M here; the module
	will be called via_wdt.

	Most people will say N.

config W83627HF_WDT
	tristate "W83627HF/W83627DHG Watchdog Timer"
	depends on X86
	---help---
	  This is the driver for the hardware watchdog on the W83627HF chipset
	  as used in Advantech PC-9578 and Tyan S2721-533 motherboards
	  (and likely others). The driver also supports the W83627DHG chip.
	  This watchdog simply watches your kernel to make sure it doesn't
	  freeze, and if it does, it reboots your computer after a certain
	  amount of time.

	  To compile this driver as a module, choose M here: the
	  module will be called w83627hf_wdt.

	  Most people will say N.

config W83697HF_WDT
	tristate "W83697HF/W83697HG Watchdog Timer"
	depends on X86
	---help---
	  This is the driver for the hardware watchdog on the W83697HF/HG
	  chipset as used in Dedibox/VIA motherboards (and likely others).
	  This watchdog simply watches your kernel to make sure it doesn't
	  freeze, and if it does, it reboots your computer after a certain
	  amount of time.

	  To compile this driver as a module, choose M here: the
	  module will be called w83697hf_wdt.

	  Most people will say N.

config W83697UG_WDT
	tristate "W83697UG/W83697UF Watchdog Timer"
	depends on X86
	---help---
	  This is the driver for the hardware watchdog on the W83697UG/UF
	  chipset as used in MSI Fuzzy CX700 VIA motherboards (and likely others).
	  This watchdog simply watches your kernel to make sure it doesn't
	  freeze, and if it does, it reboots your computer after a certain
	  amount of time.

	  To compile this driver as a module, choose M here: the
	  module will be called w83697ug_wdt.

	  Most people will say N.

config W83877F_WDT
	tristate "W83877F (EMACS) Watchdog Timer"
	depends on X86
	---help---
	  This is the driver for the hardware watchdog on the W83877F chipset
	  as used in EMACS PC-104 motherboards (and likely others).  This
	  watchdog simply watches your kernel to make sure it doesn't freeze,
	  and if it does, it reboots your computer after a certain amount of
	  time.

	  To compile this driver as a module, choose M here: the
	  module will be called w83877f_wdt.

	  Most people will say N.

config W83977F_WDT
	tristate "W83977F (PCM-5335) Watchdog Timer"
	depends on X86
	---help---
	  This is the driver for the hardware watchdog on the W83977F I/O chip
	  as used in AAEON's PCM-5335 SBC (and likely others).  This
	  watchdog simply watches your kernel to make sure it doesn't freeze,
	  and if it does, it reboots your computer after a certain amount of
	  time.

	  To compile this driver as a module, choose M here: the
	  module will be called w83977f_wdt.

config MACHZ_WDT
	tristate "ZF MachZ Watchdog"
	depends on X86
	---help---
	  If you are using a ZF Micro MachZ processor, say Y here, otherwise
	  N.  This is the driver for the watchdog timer built-in on that
	  processor using ZF-Logic interface.  This watchdog simply watches
	  your kernel to make sure it doesn't freeze, and if it does, it
	  reboots your computer after a certain amount of time.

	  To compile this driver as a module, choose M here: the
	  module will be called machzwd.

config SBC_EPX_C3_WATCHDOG
	tristate "Winsystems SBC EPX-C3 watchdog"
	depends on X86
	---help---
	  This is the driver for the built-in watchdog timer on the EPX-C3
	  Single-board computer made by Winsystems, Inc.

	  *Note*: This hardware watchdog is not probeable and thus there
	  is no way to know if writing to its IO address will corrupt
	  your system or have any real effect.  The only way to be sure
	  that this driver does what you want is to make sure you
	  are running it on an EPX-C3 from Winsystems with the watchdog
	  timer at IO address 0x1ee and 0x1ef.  It will write to both those
	  IO ports.  Basically, the assumption is made that if you compile
	  this driver into your kernel and/or load it as a module, that you
	  know what you are doing and that you are in fact running on an
	  EPX-C3 board!

	  To compile this driver as a module, choose M here: the
	  module will be called sbc_epx_c3.

# M32R Architecture

# M68K Architecture

config M54xx_WATCHDOG
	tristate "MCF54xx watchdog support"
	depends on M548x
	help
	  To compile this driver as a module, choose M here: the
	  module will be called m54xx_wdt.

# MicroBlaze Architecture

config XILINX_WATCHDOG
	tristate "Xilinx Watchdog timer"
	depends on MICROBLAZE
	---help---
	  Watchdog driver for the xps_timebase_wdt ip core.

	  IMPORTANT: The xps_timebase_wdt parent must have the property
	  "clock-frequency" at device tree.

	  To compile this driver as a module, choose M here: the
	  module will be called of_xilinx_wdt.

# MIPS Architecture

config ATH79_WDT
	tristate "Atheros AR71XX/AR724X/AR913X hardware watchdog"
	depends on ATH79
	help
	  Hardware driver for the built-in watchdog timer on the Atheros
	  AR71XX/AR724X/AR913X SoCs.

config BCM47XX_WDT
	tristate "Broadcom BCM47xx Watchdog Timer"
	depends on BCM47XX
	select WATCHDOG_CORE
	help
	  Hardware driver for the Broadcom BCM47xx Watchdog Timer.

config RC32434_WDT
	tristate "IDT RC32434 SoC Watchdog Timer"
	depends on MIKROTIK_RB532
	help
	  Hardware driver for the IDT RC32434 SoC built-in
	  watchdog timer.

	  To compile this driver as a module, choose M here: the
	  module will be called rc32434_wdt.

config INDYDOG
	tristate "Indy/I2 Hardware Watchdog"
	depends on SGI_HAS_INDYDOG
	help
	  Hardware driver for the Indy's/I2's watchdog. This is a
	  watchdog timer that will reboot the machine after a 60 second
	  timer expired and no process has written to /dev/watchdog during
	  that time.

config JZ4740_WDT
	tristate "Ingenic jz4740 SoC hardware watchdog"
	depends on MACH_JZ4740
	select WATCHDOG_CORE
	help
	  Hardware driver for the built-in watchdog timer on Ingenic jz4740 SoCs.

config WDT_MTX1
	tristate "MTX-1 Hardware Watchdog"
	depends on MIPS_MTX1
	help
	  Hardware driver for the MTX-1 boards. This is a watchdog timer that
	  will reboot the machine after a 100 seconds timer expired.

config PNX833X_WDT
	tristate "PNX833x Hardware Watchdog"
	depends on SOC_PNX8335
	help
	  Hardware driver for the PNX833x's watchdog. This is a
	  watchdog timer that will reboot the machine after a programmable
	  timer has expired and no process has written to /dev/watchdog during
	  that time.

config SIBYTE_WDOG
	tristate "Sibyte SoC hardware watchdog"
	depends on CPU_SB1
	help
	  Watchdog driver for the built in watchdog hardware in Sibyte
	  SoC processors.  There are apparently two watchdog timers
	  on such processors; this driver supports only the first one,
	  because currently Linux only supports exporting one watchdog
	  to userspace.

	  To compile this driver as a loadable module, choose M here.
	  The module will be called sb_wdog.

config AR7_WDT
	tristate "TI AR7 Watchdog Timer"
	depends on AR7
	help
	  Hardware driver for the TI AR7 Watchdog Timer.

config TXX9_WDT
	tristate "Toshiba TXx9 Watchdog Timer"
	depends on CPU_TX39XX || CPU_TX49XX
	select WATCHDOG_CORE
	help
	  Hardware driver for the built-in watchdog timer on TXx9 MIPS SoCs.

config OCTEON_WDT
	tristate "Cavium OCTEON SOC family Watchdog Timer"
	depends on CPU_CAVIUM_OCTEON
	default y
	select EXPORT_UASM if OCTEON_WDT = m
	help
	  Hardware driver for OCTEON's on chip watchdog timer.
	  Enables the watchdog for all cores running Linux. It
	  installs a NMI handler and pokes the watchdog based on an
	  interrupt.  On first expiration of the watchdog, the
	  interrupt handler pokes it.  The second expiration causes an
	  NMI that prints a message. The third expiration causes a
	  global soft reset.

	  When userspace has /dev/watchdog open, no poking is done
	  from the first interrupt, it is then only poked when the
	  device is written.

config BCM63XX_WDT
	tristate "Broadcom BCM63xx hardware watchdog"
	depends on BCM63XX
	help
	  Watchdog driver for the built in watchdog hardware in Broadcom
	  BCM63xx SoC.

	  To compile this driver as a loadable module, choose M here.
	  The module will be called bcm63xx_wdt.

config LANTIQ_WDT
	tristate "Lantiq SoC watchdog"
	depends on LANTIQ
	help
	  Hardware driver for the Lantiq SoC Watchdog Timer.

# PARISC Architecture

# POWERPC Architecture

config GEF_WDT
	tristate "GE Watchdog Timer"
	depends on GE_FPGA
	---help---
	  Watchdog timer found in a number of GE single board computers.

config MPC5200_WDT
	bool "MPC52xx Watchdog Timer"
	depends on PPC_MPC52xx
	help
	  Use General Purpose Timer (GPT) 0 on the MPC5200 as Watchdog.

config 8xxx_WDT
	tristate "MPC8xxx Platform Watchdog Timer"
	depends on PPC_8xx || PPC_83xx || PPC_86xx
	help
	  This driver is for a SoC level watchdog that exists on some
	  Freescale PowerPC processors. So far this driver supports:
	  - MPC8xx watchdogs
	  - MPC83xx watchdogs
	  - MPC86xx watchdogs

	  For BookE processors (MPC85xx) use the BOOKE_WDT driver instead.

config MV64X60_WDT
	tristate "MV64X60 (Marvell Discovery) Watchdog Timer"
	depends on MV64X60

config PIKA_WDT
	tristate "PIKA FPGA Watchdog"
	depends on WARP
	default y
	help
	  This enables the watchdog in the PIKA FPGA. Currently used on
	  the Warp platform.

config BOOKE_WDT
	tristate "PowerPC Book-E Watchdog Timer"
	depends on BOOKE || 4xx
	select WATCHDOG_CORE
	---help---
	  Watchdog driver for PowerPC Book-E chips, such as the Freescale
	  MPC85xx SOCs and the IBM PowerPC 440.

	  Please see Documentation/watchdog/watchdog-api.txt for
	  more information.

config BOOKE_WDT_DEFAULT_TIMEOUT
	int "PowerPC Book-E Watchdog Timer Default Timeout"
	depends on BOOKE_WDT
	default 38 if PPC_FSL_BOOK3E
	range 0 63 if PPC_FSL_BOOK3E
	default 3 if !PPC_FSL_BOOK3E
	range 0 3 if !PPC_FSL_BOOK3E
	help
	  Select the default watchdog timer period to be used by the PowerPC
	  Book-E watchdog driver.  A watchdog "event" occurs when the bit
	  position represented by this number transitions from zero to one.

	  For Freescale Book-E processors, this is a number between 0 and 63.
	  For other Book-E processors, this is a number between 0 and 3.

	  The value can be overridden by the wdt_period command-line parameter.

# PPC64 Architecture

config WATCHDOG_RTAS
	tristate "RTAS watchdog"
	depends on PPC_RTAS
	help
	  This driver adds watchdog support for the RTAS watchdog.

	  To compile this driver as a module, choose M here. The module
	  will be called wdrtas.

# S390 Architecture

config ZVM_WATCHDOG
	tristate "z/VM Watchdog Timer"
	depends on S390
	help
	  IBM s/390 and zSeries machines running under z/VM 5.1 or later
	  provide a virtual watchdog timer to their guest that cause a
	  user define Control Program command to be executed after a
	  timeout.

	  To compile this driver as a module, choose M here. The module
	  will be called vmwatchdog.

# SUPERH (sh + sh64) Architecture

config SH_WDT
	tristate "SuperH Watchdog"
	depends on SUPERH && (CPU_SH3 || CPU_SH4)
	select WATCHDOG_CORE
	help
	  This driver adds watchdog support for the integrated watchdog in the
	  SuperH processors. If you have one of these processors and wish
	  to have watchdog support enabled, say Y, otherwise say N.

	  As a side note, saying Y here will automatically boost HZ to 1000
	  so that the timer has a chance to clear the overflow counter. On
	  slower systems (such as the SH-2 and SH-3) this will likely yield
	  some performance issues. As such, the WDT should be avoided here
	  unless it is absolutely necessary.

	  To compile this driver as a module, choose M here: the
	  module will be called shwdt.

# SPARC Architecture

# SPARC64 Architecture

config WATCHDOG_CP1XXX
	tristate "CP1XXX Hardware Watchdog support"
	depends on SPARC64 && PCI
	---help---
	  This is the driver for the hardware watchdog timers present on
	  Sun Microsystems CompactPCI models CP1400 and CP1500.

	  To compile this driver as a module, choose M here: the
	  module will be called cpwatchdog.

	  If you do not have a CompactPCI model CP1400 or CP1500, or
	  another UltraSPARC-IIi-cEngine boardset with hardware watchdog,
	  you should say N to this option.

config WATCHDOG_RIO
	tristate "RIO Hardware Watchdog support"
	depends on SPARC64 && PCI
	help
	  Say Y here to support the hardware watchdog capability on Sun RIO
	  machines.  The watchdog timeout period is normally one minute but
	  can be changed with a boot-time parameter.

# XTENSA Architecture

# Xen Architecture

config XEN_WDT
	tristate "Xen Watchdog support"
	depends on XEN
	help
	  Say Y here to support the hypervisor watchdog capability provided
	  by Xen 4.0 and newer.  The watchdog timeout period is normally one
	  minute but can be changed with a boot-time parameter.

config UML_WATCHDOG
	tristate "UML watchdog"
	depends on UML

#
# ISA-based Watchdog Cards
#

comment "ISA-based Watchdog Cards"
	depends on ISA

config PCWATCHDOG
	tristate "Berkshire Products ISA-PC Watchdog"
	depends on ISA
	---help---
	  This is the driver for the Berkshire Products ISA-PC Watchdog card.
	  This card simply watches your kernel to make sure it doesn't freeze,
	  and if it does, it reboots your computer after a certain amount of
	  time. This driver is like the WDT501 driver but for different
	  hardware. Please read <file:Documentation/watchdog/pcwd-watchdog.txt>. The PC
	  watchdog cards can be ordered from <http://www.berkprod.com/>.

	  To compile this driver as a module, choose M here: the
	  module will be called pcwd.

	  Most people will say N.

config MIXCOMWD
	tristate "Mixcom Watchdog"
	depends on ISA
	---help---
	  This is a driver for the Mixcom hardware watchdog cards.  This
	  watchdog simply watches your kernel to make sure it doesn't freeze,
	  and if it does, it reboots your computer after a certain amount of
	  time.

	  To compile this driver as a module, choose M here: the
	  module will be called mixcomwd.

	  Most people will say N.

config WDT
	tristate "WDT Watchdog timer"
	depends on ISA
	---help---
	  If you have a WDT500P or WDT501P watchdog board, say Y here,
	  otherwise N. It is not possible to probe for this board, which means
	  that you have to inform the kernel about the IO port and IRQ that
	  is needed (you can do this via the io and irq parameters)

	  To compile this driver as a module, choose M here: the
	  module will be called wdt.

#
# PCI-based Watchdog Cards
#

comment "PCI-based Watchdog Cards"
	depends on PCI

config PCIPCWATCHDOG
	tristate "Berkshire Products PCI-PC Watchdog"
	depends on PCI
	---help---
	  This is the driver for the Berkshire Products PCI-PC Watchdog card.
	  This card simply watches your kernel to make sure it doesn't freeze,
	  and if it does, it reboots your computer after a certain amount of
	  time. The card can also monitor the internal temperature of the PC.
	  More info is available at <http://www.berkprod.com/pci_pc_watchdog.htm>.

	  To compile this driver as a module, choose M here: the
	  module will be called pcwd_pci.

	  Most people will say N.

config WDTPCI
	tristate "PCI-WDT500/501 Watchdog timer"
	depends on PCI
	---help---
	  If you have a PCI-WDT500/501 watchdog board, say Y here, otherwise N.

	  If you have a PCI-WDT501 watchdog board then you can enable the
	  temperature sensor by setting the type parameter to 501.

	  If you want to enable the Fan Tachometer on the PCI-WDT501, then you
	  can do this via the tachometer parameter. Only do this if you have a
	  fan tachometer actually set up.

	  To compile this driver as a module, choose M here: the
	  module will be called wdt_pci.

#
# USB-based Watchdog Cards
#

comment "USB-based Watchdog Cards"
	depends on USB

config USBPCWATCHDOG
	tristate "Berkshire Products USB-PC Watchdog"
	depends on USB
	---help---
	  This is the driver for the Berkshire Products USB-PC Watchdog card.
	  This card simply watches your kernel to make sure it doesn't freeze,
	  and if it does, it reboots your computer after a certain amount of
	  time. The card can also monitor the internal temperature of the PC.
	  More info is available at <http://www.berkprod.com/usb_pc_watchdog.htm>.

	  To compile this driver as a module, choose M here: the
	  module will be called pcwd_usb.

	  Most people will say N.

endif # WATCHDOG<|MERGE_RESOLUTION|>--- conflicted
+++ resolved
@@ -366,7 +366,6 @@
 	  To compile this driver as a module, choose M here: the
 	  module will be called imx2_wdt.
 
-<<<<<<< HEAD
 config UX500_WATCHDOG
 	tristate "ST-Ericsson Ux500 watchdog"
 	depends on MFD_DB8500_PRCMU
@@ -378,7 +377,7 @@
 
 	  To compile this driver as a module, choose M here: the
 	  module will be called ux500_wdt.
-=======
+
 config RETU_WATCHDOG
 	tristate "Retu watchdog"
 	depends on MFD_RETU
@@ -390,7 +389,6 @@
 
 	  To compile this driver as a module, choose M here: the
 	  module will be called retu_wdt.
->>>>>>> 433bf8dc
 
 # AVR32 Architecture
 
