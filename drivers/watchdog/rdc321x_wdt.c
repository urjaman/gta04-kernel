--- conflicted
+++ resolved
@@ -232,11 +232,7 @@
 	struct resource *r;
 	struct rdc321x_wdt_pdata *pdata;
 
-<<<<<<< HEAD
-	pdata = platform_get_drvdata(pdev);
-=======
 	pdata = mfd_get_data(pdev);
->>>>>>> 105e53f8
 	if (!pdata) {
 		dev_err(&pdev->dev, "no platform data supplied\n");
 		return -ENODEV;
