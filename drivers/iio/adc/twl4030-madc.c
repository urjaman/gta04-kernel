/*
 *
 * TWL4030 MADC module driver-This driver monitors the real time
 * conversion of analog signals like battery temperature,
 * battery type, battery level etc.
 *
 * Copyright (C) 2011 Texas Instruments Incorporated - http://www.ti.com/
 * J Keerthy <j-keerthy@ti.com>
 *
 * Based on twl4030-madc.c
 * Copyright (C) 2008 Nokia Corporation
 * Mikko Ylinen <mikko.k.ylinen@nokia.com>
 *
 * Amit Kucheria <amit.kucheria@canonical.com>
 *
 * This program is free software; you can redistribute it and/or
 * modify it under the terms of the GNU General Public License
 * version 2 as published by the Free Software Foundation.
 *
 * This program is distributed in the hope that it will be useful, but
 * WITHOUT ANY WARRANTY; without even the implied warranty of
 * MERCHANTABILITY or FITNESS FOR A PARTICULAR PURPOSE.  See the GNU
 * General Public License for more details.
 *
 * You should have received a copy of the GNU General Public License
 * along with this program; if not, write to the Free Software
 * Foundation, Inc., 51 Franklin St, Fifth Floor, Boston, MA
 * 02110-1301 USA
 *
 */

#include <linux/device.h>
#include <linux/interrupt.h>
#include <linux/kernel.h>
#include <linux/delay.h>
#include <linux/platform_device.h>
#include <linux/slab.h>
#include <linux/i2c/twl.h>
#include <linux/i2c/twl4030-madc.h>
#include <linux/module.h>
#include <linux/stddef.h>
#include <linux/mutex.h>
#include <linux/bitops.h>
#include <linux/jiffies.h>
#include <linux/types.h>
#include <linux/gfp.h>
#include <linux/err.h>

#include <linux/iio/iio.h>

/**
 * struct twl4030_madc_data - a container for madc info
 * @dev:		Pointer to device structure for madc
 * @lock:		Mutex protecting this data structure
 * @requests:		Array of request struct corresponding to SW1, SW2 and RT
 * @use_second_irq:	IRQ selection (main or co-processor)
 * @imr:		Interrupt mask register of MADC
 * @isr:		Interrupt status register of MADC
 */
struct twl4030_madc_data {
	struct device *dev;
	struct mutex lock;	/* mutex protecting this data structure */
	struct twl4030_madc_request requests[TWL4030_MADC_NUM_METHODS];
	bool use_second_irq;
	u8 imr;
	u8 isr;
};

static int twl4030_madc_read(struct iio_dev *iio_dev,
			     const struct iio_chan_spec *chan,
			     int *val, int *val2, long mask)
{
	struct twl4030_madc_data *madc = iio_priv(iio_dev);
	struct twl4030_madc_request req;
	int ret;

	req.method = madc->use_second_irq ? TWL4030_MADC_SW2 : TWL4030_MADC_SW1;

	req.channels = BIT(chan->channel);
	req.active = false;
	req.func_cb = NULL;
	req.type = TWL4030_MADC_WAIT;
	req.raw = !(mask == IIO_CHAN_INFO_PROCESSED);
	req.do_avg = (mask == IIO_CHAN_INFO_AVERAGE_RAW);

	ret = twl4030_madc_conversion(&req);
	if (ret < 0)
		return ret;

	*val = req.rbuf[chan->channel];

	return IIO_VAL_INT;
}

static const struct iio_info twl4030_madc_iio_info = {
	.read_raw = &twl4030_madc_read,
	.driver_module = THIS_MODULE,
};

#define TWL4030_ADC_CHANNEL(_channel, _type, _name) {	\
	.type = _type,					\
	.channel = _channel,				\
	.info_mask_separate = BIT(IIO_CHAN_INFO_RAW) |  \
			      BIT(IIO_CHAN_INFO_AVERAGE_RAW) | \
			      BIT(IIO_CHAN_INFO_PROCESSED), \
	.datasheet_name = _name,			\
	.indexed = 1,					\
}

static const struct iio_chan_spec twl4030_madc_iio_channels[] = {
	TWL4030_ADC_CHANNEL(0, IIO_VOLTAGE, "ADCIN0"),
	TWL4030_ADC_CHANNEL(1, IIO_TEMP, "ADCIN1"),
	TWL4030_ADC_CHANNEL(2, IIO_VOLTAGE, "ADCIN2"),
	TWL4030_ADC_CHANNEL(3, IIO_VOLTAGE, "ADCIN3"),
	TWL4030_ADC_CHANNEL(4, IIO_VOLTAGE, "ADCIN4"),
	TWL4030_ADC_CHANNEL(5, IIO_VOLTAGE, "ADCIN5"),
	TWL4030_ADC_CHANNEL(6, IIO_VOLTAGE, "ADCIN6"),
	TWL4030_ADC_CHANNEL(7, IIO_VOLTAGE, "ADCIN7"),
	TWL4030_ADC_CHANNEL(8, IIO_VOLTAGE, "ADCIN8"),
	TWL4030_ADC_CHANNEL(9, IIO_VOLTAGE, "ADCIN9"),
	TWL4030_ADC_CHANNEL(10, IIO_CURRENT, "ADCIN10"),
	TWL4030_ADC_CHANNEL(11, IIO_VOLTAGE, "ADCIN11"),
	TWL4030_ADC_CHANNEL(12, IIO_VOLTAGE, "ADCIN12"),
	TWL4030_ADC_CHANNEL(13, IIO_VOLTAGE, "ADCIN13"),
	TWL4030_ADC_CHANNEL(14, IIO_VOLTAGE, "ADCIN14"),
	TWL4030_ADC_CHANNEL(15, IIO_VOLTAGE, "ADCIN15"),
};

static struct twl4030_madc_data *twl4030_madc;

struct twl4030_prescale_divider_ratios {
	s16 numerator;
	s16 denominator;
};

static const struct twl4030_prescale_divider_ratios
twl4030_divider_ratios[16] = {
	{1, 1},		/* CHANNEL 0 No Prescaler */
	{1, 1},		/* CHANNEL 1 No Prescaler */
	{6, 10},	/* CHANNEL 2 */
	{6, 10},	/* CHANNEL 3 */
	{6, 10},	/* CHANNEL 4 */
	{6, 10},	/* CHANNEL 5 */
	{6, 10},	/* CHANNEL 6 */
	{6, 10},	/* CHANNEL 7 */
	{3, 14},	/* CHANNEL 8 */
	{1, 3},		/* CHANNEL 9 */
	{1, 1},		/* CHANNEL 10 No Prescaler */
	{15, 100},	/* CHANNEL 11 */
	{1, 4},		/* CHANNEL 12 */
	{1, 1},		/* CHANNEL 13 Reserved channels */
	{1, 1},		/* CHANNEL 14 Reseved channels */
	{5, 11},	/* CHANNEL 15 */
};


/* Conversion table from -3 to 55 degrees Celcius */
static int twl4030_therm_tbl[] = {
	30800,	29500,	28300,	27100,
	26000,	24900,	23900,	22900,	22000,	21100,	20300,	19400,	18700,
	17900,	17200,	16500,	15900,	15300,	14700,	14100,	13600,	13100,
	12600,	12100,	11600,	11200,	10800,	10400,	10000,	9630,	9280,
	8950,	8620,	8310,	8020,	7730,	7460,	7200,	6950,	6710,
	6470,	6250,	6040,	5830,	5640,	5450,	5260,	5090,	4920,
	4760,	4600,	4450,	4310,	4170,	4040,	3910,	3790,	3670,
	3550
};

/*
 * Structure containing the registers
 * of different conversion methods supported by MADC.
 * Hardware or RT real time conversion request initiated by external host
 * processor for RT Signal conversions.
 * External host processors can also request for non RT conversions
 * SW1 and SW2 software conversions also called asynchronous or GPC request.
 */
static
const struct twl4030_madc_conversion_method twl4030_conversion_methods[] = {
	[TWL4030_MADC_RT] = {
			     .sel = TWL4030_MADC_RTSELECT_LSB,
			     .avg = TWL4030_MADC_RTAVERAGE_LSB,
			     .rbase = TWL4030_MADC_RTCH0_LSB,
			     },
	[TWL4030_MADC_SW1] = {
			      .sel = TWL4030_MADC_SW1SELECT_LSB,
			      .avg = TWL4030_MADC_SW1AVERAGE_LSB,
			      .rbase = TWL4030_MADC_GPCH0_LSB,
			      .ctrl = TWL4030_MADC_CTRL_SW1,
			      },
	[TWL4030_MADC_SW2] = {
			      .sel = TWL4030_MADC_SW2SELECT_LSB,
			      .avg = TWL4030_MADC_SW2AVERAGE_LSB,
			      .rbase = TWL4030_MADC_GPCH0_LSB,
			      .ctrl = TWL4030_MADC_CTRL_SW2,
			      },
};

/**
 * twl4030_madc_channel_raw_read() - Function to read a particular channel value
 * @madc:	pointer to struct twl4030_madc_data
 * @reg:	lsb of ADC Channel
 *
 * Return: 0 on success, an error code otherwise.
 */
static int twl4030_madc_channel_raw_read(struct twl4030_madc_data *madc, u8 reg)
{
	u16 val;
	int ret;
	/*
	 * For each ADC channel, we have MSB and LSB register pair. MSB address
	 * is always LSB address+1. reg parameter is the address of LSB register
	 */
	ret = twl_i2c_read_u16(TWL4030_MODULE_MADC, &val, reg);
	if (ret) {
		dev_err(madc->dev, "unable to read register 0x%X\n", reg);
		return ret;
	}

	return (int)(val >> 6);
}

/*
 * Return battery temperature in degrees Celsius
 * Or < 0 on failure.
 */
static int twl4030battery_temperature(int raw_volt)
{
	u8 val;
	int temp, curr, volt, res, ret;

	volt = (raw_volt * TEMP_STEP_SIZE) / TEMP_PSR_R;
	/* Getting and calculating the supply current in micro amperes */
	ret = twl_i2c_read_u8(TWL_MODULE_MAIN_CHARGE, &val,
		REG_BCICTL2);
	if (ret < 0)
		return ret;

	curr = ((val & TWL4030_BCI_ITHSENS) + 1) * 10;
	/* Getting and calculating the thermistor resistance in ohms */
	res = volt * 1000 / curr;
	/* calculating temperature */
	for (temp = 58; temp >= 0; temp--) {
		int actual = twl4030_therm_tbl[temp];
		if ((actual - res) >= 0)
			break;
	}

	return temp + 1;
}

static int twl4030battery_current(int raw_volt)
{
	int ret;
	u8 val;

	ret = twl_i2c_read_u8(TWL_MODULE_MAIN_CHARGE, &val,
		TWL4030_BCI_BCICTL1);
	if (ret)
		return ret;
	if (val & TWL4030_BCI_CGAIN) /* slope of 0.44 mV/mA */
		return (raw_volt * CURR_STEP_SIZE) / CURR_PSR_R1;
	else /* slope of 0.88 mV/mA */
		return (raw_volt * CURR_STEP_SIZE) / CURR_PSR_R2;
}

/*
 * Function to read channel values
 * @madc - pointer to twl4030_madc_data struct
 * @reg_base - Base address of the first channel
 * @Channels - 16 bit bitmap. If the bit is set, channel's value is read
 * @buf - The channel values are stored here. if read fails error
 * @raw - Return raw values without conversion
 * value is stored
 * Returns the number of successfully read channels.
 */
static int twl4030_madc_read_channels(struct twl4030_madc_data *madc,
				      u8 reg_base, unsigned
				      long channels, int *buf,
				      bool raw)
{
	int count = 0;
	int i;
	u8 reg;

	for_each_set_bit(i, &channels, TWL4030_MADC_MAX_CHANNELS) {
		reg = reg_base + (2 * i);
		buf[i] = twl4030_madc_channel_raw_read(madc, reg);
		if (buf[i] < 0) {
			dev_err(madc->dev, "Unable to read register 0x%X\n",
				reg);
			return buf[i];
		}
		if (raw) {
			count++;
			continue;
		}
		switch (i) {
		case 10:
			buf[i] = twl4030battery_current(buf[i]);
			if (buf[i] < 0) {
				dev_err(madc->dev, "err reading current\n");
				return buf[i];
			} else {
				count++;
				buf[i] = buf[i] - 750;
			}
			break;
		case 1:
			buf[i] = twl4030battery_temperature(buf[i]);
			if (buf[i] < 0) {
				dev_err(madc->dev, "err reading temperature\n");
				return buf[i];
			} else {
				buf[i] -= 3;
				count++;
			}
			break;
		default:
			count++;
			/* Analog Input (V) = conv_result * step_size / R
			 * conv_result = decimal value of 10-bit conversion
			 *		 result
			 * step size = 1.5 / (2 ^ 10 -1)
			 * R = Prescaler ratio for input channels.
			 * Result given in mV hence multiplied by 1000.
			 */
			buf[i] = (buf[i] * 3 * 1000 *
				 twl4030_divider_ratios[i].denominator)
				/ (2 * 1023 *
				twl4030_divider_ratios[i].numerator);
		}
	}

	return count;
}

/*
 * Enables irq.
 * @madc - pointer to twl4030_madc_data struct
 * @id - irq number to be enabled
 * can take one of TWL4030_MADC_RT, TWL4030_MADC_SW1, TWL4030_MADC_SW2
 * corresponding to RT, SW1, SW2 conversion requests.
 * If the i2c read fails it returns an error else returns 0.
 */
static int twl4030_madc_enable_irq(struct twl4030_madc_data *madc, u8 id)
{
	u8 val;
	int ret;

	ret = twl_i2c_read_u8(TWL4030_MODULE_MADC, &val, madc->imr);
	if (ret) {
		dev_err(madc->dev, "unable to read imr register 0x%X\n",
			madc->imr);
		return ret;
	}

	val &= ~(1 << id);
	ret = twl_i2c_write_u8(TWL4030_MODULE_MADC, val, madc->imr);
	if (ret) {
		dev_err(madc->dev,
			"unable to write imr register 0x%X\n", madc->imr);
		return ret;
	}

	return 0;
}

/*
 * Disables irq.
 * @madc - pointer to twl4030_madc_data struct
 * @id - irq number to be disabled
 * can take one of TWL4030_MADC_RT, TWL4030_MADC_SW1, TWL4030_MADC_SW2
 * corresponding to RT, SW1, SW2 conversion requests.
 * Returns error if i2c read/write fails.
 */
static int twl4030_madc_disable_irq(struct twl4030_madc_data *madc, u8 id)
{
	u8 val;
	int ret;

	ret = twl_i2c_read_u8(TWL4030_MODULE_MADC, &val, madc->imr);
	if (ret) {
		dev_err(madc->dev, "unable to read imr register 0x%X\n",
			madc->imr);
		return ret;
	}
	val |= (1 << id);
	ret = twl_i2c_write_u8(TWL4030_MODULE_MADC, val, madc->imr);
	if (ret) {
		dev_err(madc->dev,
			"unable to write imr register 0x%X\n", madc->imr);
		return ret;
	}

	return 0;
}

static irqreturn_t twl4030_madc_threaded_irq_handler(int irq, void *_madc)
{
	struct twl4030_madc_data *madc = _madc;
	const struct twl4030_madc_conversion_method *method;
	u8 isr_val, imr_val;
	int i, len, ret;
	struct twl4030_madc_request *r;

	mutex_lock(&madc->lock);
	ret = twl_i2c_read_u8(TWL4030_MODULE_MADC, &isr_val, madc->isr);
	if (ret) {
		dev_err(madc->dev, "unable to read isr register 0x%X\n",
			madc->isr);
		goto err_i2c;
	}
	ret = twl_i2c_read_u8(TWL4030_MODULE_MADC, &imr_val, madc->imr);
	if (ret) {
		dev_err(madc->dev, "unable to read imr register 0x%X\n",
			madc->imr);
		goto err_i2c;
	}
	isr_val &= ~imr_val;
	for (i = 0; i < TWL4030_MADC_NUM_METHODS; i++) {
		if (!(isr_val & (1 << i)))
			continue;
		ret = twl4030_madc_disable_irq(madc, i);
		if (ret < 0)
			dev_dbg(madc->dev, "Disable interrupt failed %d\n", i);
		madc->requests[i].result_pending = 1;
	}
	for (i = 0; i < TWL4030_MADC_NUM_METHODS; i++) {
		r = &madc->requests[i];
		/* No pending results for this method, move to next one */
		if (!r->result_pending)
			continue;
		method = &twl4030_conversion_methods[r->method];
		/* Read results */
		len = twl4030_madc_read_channels(madc, method->rbase,
						 r->channels, r->rbuf, r->raw);
		/* Return results to caller */
		if (r->func_cb != NULL) {
			r->func_cb(len, r->channels, r->rbuf);
			r->func_cb = NULL;
		}
		/* Free request */
		r->result_pending = 0;
		r->active = 0;
	}
	mutex_unlock(&madc->lock);

	return IRQ_HANDLED;

err_i2c:
	/*
	 * In case of error check whichever request is active
	 * and service the same.
	 */
	for (i = 0; i < TWL4030_MADC_NUM_METHODS; i++) {
		r = &madc->requests[i];
		if (r->active == 0)
			continue;
		method = &twl4030_conversion_methods[r->method];
		/* Read results */
		len = twl4030_madc_read_channels(madc, method->rbase,
						 r->channels, r->rbuf, r->raw);
		/* Return results to caller */
		if (r->func_cb != NULL) {
			r->func_cb(len, r->channels, r->rbuf);
			r->func_cb = NULL;
		}
		/* Free request */
		r->result_pending = 0;
		r->active = 0;
	}
	mutex_unlock(&madc->lock);

	return IRQ_HANDLED;
}

static int twl4030_madc_set_irq(struct twl4030_madc_data *madc,
				struct twl4030_madc_request *req)
{
	struct twl4030_madc_request *p;
	int ret;

	p = &madc->requests[req->method];
	memcpy(p, req, sizeof(*req));
	ret = twl4030_madc_enable_irq(madc, req->method);
	if (ret < 0) {
		dev_err(madc->dev, "enable irq failed!!\n");
		return ret;
	}

	return 0;
}

/*
 * Function which enables the madc conversion
 * by writing to the control register.
 * @madc - pointer to twl4030_madc_data struct
 * @conv_method - can be TWL4030_MADC_RT, TWL4030_MADC_SW2, TWL4030_MADC_SW1
 * corresponding to RT SW1 or SW2 conversion methods.
 * Returns 0 if succeeds else a negative error value
 */
static int twl4030_madc_start_conversion(struct twl4030_madc_data *madc,
					 int conv_method)
{
	const struct twl4030_madc_conversion_method *method;
	int ret = 0;

	if (conv_method != TWL4030_MADC_SW1 && conv_method != TWL4030_MADC_SW2)
		return -ENOTSUPP;

	method = &twl4030_conversion_methods[conv_method];
	ret = twl_i2c_write_u8(TWL4030_MODULE_MADC, TWL4030_MADC_SW_START,
			       method->ctrl);
	if (ret) {
		dev_err(madc->dev, "unable to write ctrl register 0x%X\n",
			method->ctrl);
		return ret;
	}

	return 0;
}

/*
 * Function that waits for conversion to be ready
 * @madc - pointer to twl4030_madc_data struct
 * @timeout_ms - timeout value in milliseconds
 * @status_reg - ctrl register
 * returns 0 if succeeds else a negative error value
 */
static int twl4030_madc_wait_conversion_ready(struct twl4030_madc_data *madc,
					      unsigned int timeout_ms,
					      u8 status_reg)
{
	unsigned long timeout;
	int ret;

	timeout = jiffies + msecs_to_jiffies(timeout_ms);
	do {
		u8 reg;

		ret = twl_i2c_read_u8(TWL4030_MODULE_MADC, &reg, status_reg);
		if (ret) {
			dev_err(madc->dev,
				"unable to read status register 0x%X\n",
				status_reg);
			return ret;
		}
		if (!(reg & TWL4030_MADC_BUSY) && (reg & TWL4030_MADC_EOC_SW))
			return 0;
		usleep_range(500, 2000);
	} while (!time_after(jiffies, timeout));
	dev_err(madc->dev, "conversion timeout!\n");

	return -EAGAIN;
}

/*
 * An exported function which can be called from other kernel drivers.
 * @req twl4030_madc_request structure
 * req->rbuf will be filled with read values of channels based on the
 * channel index. If a particular channel reading fails there will
 * be a negative error value in the corresponding array element.
 * returns 0 if succeeds else error value
 */
int twl4030_madc_conversion(struct twl4030_madc_request *req)
{
	const struct twl4030_madc_conversion_method *method;
	int ret;

	if (!req || !twl4030_madc)
		return -EINVAL;

	mutex_lock(&twl4030_madc->lock);
	if (req->method < TWL4030_MADC_RT || req->method > TWL4030_MADC_SW2) {
		ret = -EINVAL;
		goto out;
	}
	/* Do we have a conversion request ongoing */
	if (twl4030_madc->requests[req->method].active) {
		ret = -EBUSY;
		goto out;
	}
	method = &twl4030_conversion_methods[req->method];
	/* Select channels to be converted */
	ret = twl_i2c_write_u16(TWL4030_MODULE_MADC, req->channels, method->sel);
	if (ret) {
		dev_err(twl4030_madc->dev,
			"unable to write sel register 0x%X\n", method->sel);
		goto out;
	}
	/* Select averaging for all channels if do_avg is set */
	if (req->do_avg) {
		ret = twl_i2c_write_u16(TWL4030_MODULE_MADC, req->channels,
				       method->avg);
		if (ret) {
			dev_err(twl4030_madc->dev,
				"unable to write avg register 0x%X\n",
				method->avg);
			goto out;
		}
	}
	if (req->type == TWL4030_MADC_IRQ_ONESHOT && req->func_cb != NULL) {
		ret = twl4030_madc_set_irq(twl4030_madc, req);
		if (ret < 0)
			goto out;
		ret = twl4030_madc_start_conversion(twl4030_madc, req->method);
		if (ret < 0)
			goto out;
		twl4030_madc->requests[req->method].active = 1;
		ret = 0;
		goto out;
	}
	/* With RT method we should not be here anymore */
	if (req->method == TWL4030_MADC_RT) {
		ret = -EINVAL;
		goto out;
	}
	ret = twl4030_madc_start_conversion(twl4030_madc, req->method);
	if (ret < 0)
		goto out;
	twl4030_madc->requests[req->method].active = 1;
	/* Wait until conversion is ready (ctrl register returns EOC) */
	ret = twl4030_madc_wait_conversion_ready(twl4030_madc, 5, method->ctrl);
	if (ret) {
		twl4030_madc->requests[req->method].active = 0;
		goto out;
	}
	ret = twl4030_madc_read_channels(twl4030_madc, method->rbase,
					 req->channels, req->rbuf, req->raw);
	twl4030_madc->requests[req->method].active = 0;

out:
	mutex_unlock(&twl4030_madc->lock);

	return ret;
}
EXPORT_SYMBOL_GPL(twl4030_madc_conversion);

int twl4030_get_madc_conversion(int channel_no)
{
	struct twl4030_madc_request req;
	int temp = 0;
	int ret;

	req.channels = (1 << channel_no);
	req.method = TWL4030_MADC_SW2;
	req.active = 0;
	req.raw = 0;
	req.func_cb = NULL;
	ret = twl4030_madc_conversion(&req);
	if (ret < 0)
		return ret;
	if (req.rbuf[channel_no] > 0)
		temp = req.rbuf[channel_no];

	return temp;
}
EXPORT_SYMBOL_GPL(twl4030_get_madc_conversion);

/**
 * twl4030_madc_set_current_generator() - setup bias current
 *
 * @madc:	pointer to twl4030_madc_data struct
 * @chan:	can be one of the two values:
<<<<<<< HEAD
 *		0 Enables bias current for main battery type reading
 *		1 Enables bias current for main battery temperature sensing
=======
 *		0 - Enables bias current for main battery type reading
 *		1 - Enables bias current for main battery temperature sensing
>>>>>>> e0dd880a
 * @on:		enable or disable chan.
 *
 * Function to enable or disable bias current for
 * main battery type reading or temperature sensing
 */
static int twl4030_madc_set_current_generator(struct twl4030_madc_data *madc,
					      int chan, int on)
{
	int ret;
	int regmask;
	u8 regval;

	ret = twl_i2c_read_u8(TWL_MODULE_MAIN_CHARGE,
			      &regval, TWL4030_BCI_BCICTL1);
	if (ret) {
		dev_err(madc->dev, "unable to read BCICTL1 reg 0x%X",
			TWL4030_BCI_BCICTL1);
		return ret;
	}

	regmask = chan ? TWL4030_BCI_ITHEN : TWL4030_BCI_TYPEN;
	if (on)
		regval |= regmask;
	else
		regval &= ~regmask;

	ret = twl_i2c_write_u8(TWL_MODULE_MAIN_CHARGE,
			       regval, TWL4030_BCI_BCICTL1);
	if (ret) {
		dev_err(madc->dev, "unable to write BCICTL1 reg 0x%X\n",
			TWL4030_BCI_BCICTL1);
		return ret;
	}

	return 0;
}

/*
 * Function that sets MADC software power on bit to enable MADC
 * @madc - pointer to twl4030_madc_data struct
 * @on - Enable or disable MADC software power on bit.
 * returns error if i2c read/write fails else 0
 */
static int twl4030_madc_set_power(struct twl4030_madc_data *madc, int on)
{
	u8 regval;
	int ret;

	ret = twl_i2c_read_u8(TWL_MODULE_MAIN_CHARGE,
			      &regval, TWL4030_MADC_CTRL1);
	if (ret) {
		dev_err(madc->dev, "unable to read madc ctrl1 reg 0x%X\n",
			TWL4030_MADC_CTRL1);
		return ret;
	}
	if (on)
		regval |= TWL4030_MADC_MADCON;
	else
		regval &= ~TWL4030_MADC_MADCON;
	ret = twl_i2c_write_u8(TWL4030_MODULE_MADC, regval, TWL4030_MADC_CTRL1);
	if (ret) {
		dev_err(madc->dev, "unable to write madc ctrl1 reg 0x%X\n",
			TWL4030_MADC_CTRL1);
		return ret;
	}

	return 0;
}

/*
 * Initialize MADC and request for threaded irq
 */
static int twl4030_madc_probe(struct platform_device *pdev)
{
	struct twl4030_madc_data *madc;
	struct twl4030_madc_platform_data *pdata = dev_get_platdata(&pdev->dev);
	struct device_node *np = pdev->dev.of_node;
	int irq, ret;
	u8 regval;
	struct iio_dev *iio_dev = NULL;

	if (!pdata && !np) {
		dev_err(&pdev->dev, "neither platform data nor Device Tree node available\n");
		return -EINVAL;
	}

	iio_dev = devm_iio_device_alloc(&pdev->dev, sizeof(*madc));
	if (!iio_dev) {
		dev_err(&pdev->dev, "failed allocating iio device\n");
		return -ENOMEM;
	}

	madc = iio_priv(iio_dev);
	madc->dev = &pdev->dev;

	iio_dev->name = dev_name(&pdev->dev);
	iio_dev->dev.parent = &pdev->dev;
	iio_dev->dev.of_node = pdev->dev.of_node;
	iio_dev->info = &twl4030_madc_iio_info;
	iio_dev->modes = INDIO_DIRECT_MODE;
	iio_dev->channels = twl4030_madc_iio_channels;
	iio_dev->num_channels = ARRAY_SIZE(twl4030_madc_iio_channels);

	/*
	 * Phoenix provides 2 interrupt lines. The first one is connected to
	 * the OMAP. The other one can be connected to the other processor such
	 * as modem. Hence two separate ISR and IMR registers.
	 */
	if (pdata)
		madc->use_second_irq = (pdata->irq_line != 1);
	else
		madc->use_second_irq = of_property_read_bool(np,
				       "ti,system-uses-second-madc-irq");

	madc->imr = madc->use_second_irq ? TWL4030_MADC_IMR2 :
					   TWL4030_MADC_IMR1;
	madc->isr = madc->use_second_irq ? TWL4030_MADC_ISR2 :
					   TWL4030_MADC_ISR1;

	ret = twl4030_madc_set_power(madc, 1);
	if (ret < 0)
		return ret;
	ret = twl4030_madc_set_current_generator(madc, 0, 1);
	if (ret < 0)
		goto err_current_generator;

	ret = twl_i2c_read_u8(TWL_MODULE_MAIN_CHARGE,
			      &regval, TWL4030_BCI_BCICTL1);
	if (ret) {
		dev_err(&pdev->dev, "unable to read reg BCI CTL1 0x%X\n",
			TWL4030_BCI_BCICTL1);
		goto err_i2c;
	}
	regval |= TWL4030_BCI_MESBAT;
	ret = twl_i2c_write_u8(TWL_MODULE_MAIN_CHARGE,
			       regval, TWL4030_BCI_BCICTL1);
	if (ret) {
		dev_err(&pdev->dev, "unable to write reg BCI Ctl1 0x%X\n",
			TWL4030_BCI_BCICTL1);
		goto err_i2c;
	}

	/* Check that MADC clock is on */
	ret = twl_i2c_read_u8(TWL4030_MODULE_INTBR, &regval, TWL4030_REG_GPBR1);
	if (ret) {
		dev_err(&pdev->dev, "unable to read reg GPBR1 0x%X\n",
				TWL4030_REG_GPBR1);
		goto err_i2c;
	}

	/* If MADC clk is not on, turn it on */
	if (!(regval & TWL4030_GPBR1_MADC_HFCLK_EN)) {
		dev_info(&pdev->dev, "clk disabled, enabling\n");
		regval |= TWL4030_GPBR1_MADC_HFCLK_EN;
		ret = twl_i2c_write_u8(TWL4030_MODULE_INTBR, regval,
				       TWL4030_REG_GPBR1);
		if (ret) {
			dev_err(&pdev->dev, "unable to write reg GPBR1 0x%X\n",
					TWL4030_REG_GPBR1);
			goto err_i2c;
		}
	}

	platform_set_drvdata(pdev, iio_dev);
	mutex_init(&madc->lock);

	irq = platform_get_irq(pdev, 0);
	ret = devm_request_threaded_irq(&pdev->dev, irq, NULL,
				   twl4030_madc_threaded_irq_handler,
				   IRQF_TRIGGER_RISING, "twl4030_madc", madc);
	if (ret) {
		dev_err(&pdev->dev, "could not request irq\n");
		goto err_i2c;
	}
	twl4030_madc = madc;

	ret = iio_device_register(iio_dev);
	if (ret) {
		dev_err(&pdev->dev, "could not register iio device\n");
		goto err_i2c;
	}

	return 0;

err_i2c:
	twl4030_madc_set_current_generator(madc, 0, 0);
err_current_generator:
	twl4030_madc_set_power(madc, 0);
	return ret;
}

static int twl4030_madc_remove(struct platform_device *pdev)
{
	struct iio_dev *iio_dev = platform_get_drvdata(pdev);
	struct twl4030_madc_data *madc = iio_priv(iio_dev);

	iio_device_unregister(iio_dev);

	twl4030_madc_set_current_generator(madc, 0, 0);
	twl4030_madc_set_power(madc, 0);

	return 0;
}

#ifdef CONFIG_OF
static const struct of_device_id twl_madc_of_match[] = {
	{ .compatible = "ti,twl4030-madc", },
	{ },
};
MODULE_DEVICE_TABLE(of, twl_madc_of_match);
#endif

static struct platform_driver twl4030_madc_driver = {
	.probe = twl4030_madc_probe,
	.remove = twl4030_madc_remove,
	.driver = {
		   .name = "twl4030_madc",
		   .of_match_table = of_match_ptr(twl_madc_of_match),
	},
};

module_platform_driver(twl4030_madc_driver);

MODULE_DESCRIPTION("TWL4030 ADC driver");
MODULE_LICENSE("GPL");
MODULE_AUTHOR("J Keerthy");
MODULE_ALIAS("platform:twl4030_madc");<|MERGE_RESOLUTION|>--- conflicted
+++ resolved
@@ -662,13 +662,8 @@
  *
  * @madc:	pointer to twl4030_madc_data struct
  * @chan:	can be one of the two values:
-<<<<<<< HEAD
- *		0 Enables bias current for main battery type reading
- *		1 Enables bias current for main battery temperature sensing
-=======
  *		0 - Enables bias current for main battery type reading
  *		1 - Enables bias current for main battery temperature sensing
->>>>>>> e0dd880a
  * @on:		enable or disable chan.
  *
  * Function to enable or disable bias current for
