--- conflicted
+++ resolved
@@ -1,10 +1,6 @@
 config VIDEO_CX25821
 	tristate "Conexant cx25821 support"
 	depends on DVB_CORE && VIDEO_DEV && PCI && I2C
-<<<<<<< HEAD
-	depends on BKL # please fix
-=======
->>>>>>> 105e53f8
 	select I2C_ALGOBIT
 	select VIDEO_BTCX
 	select VIDEO_TVEEPROM
