/*
 * Copyright (C) 2007-2010 B.A.T.M.A.N. contributors:
 *
 * Marek Lindner, Simon Wunderlich
 *
 * This program is free software; you can redistribute it and/or
 * modify it under the terms of version 2 of the GNU General Public
 * License as published by the Free Software Foundation.
 *
 * This program is distributed in the hope that it will be useful, but
 * WITHOUT ANY WARRANTY; without even the implied warranty of
 * MERCHANTABILITY or FITNESS FOR A PARTICULAR PURPOSE. See the GNU
 * General Public License for more details.
 *
 * You should have received a copy of the GNU General Public License
 * along with this program; if not, write to the Free Software
 * Foundation, Inc., 51 Franklin Street, Fifth Floor, Boston, MA
 * 02110-1301, USA
 *
 */

#ifndef _NET_BATMAN_ADV_PACKET_H_
#define _NET_BATMAN_ADV_PACKET_H_

#define ETH_P_BATMAN  0x4305	/* unofficial/not registered Ethertype */

#define BAT_PACKET       0x01
#define BAT_ICMP         0x02
#define BAT_UNICAST      0x03
#define BAT_BCAST        0x04
#define BAT_VIS          0x05
#define BAT_UNICAST_FRAG 0x06

/* this file is included by batctl which needs these defines */
<<<<<<< HEAD
#define COMPAT_VERSION 11
=======
#define COMPAT_VERSION 13
>>>>>>> 45f53cc9
#define DIRECTLINK 0x40
#define VIS_SERVER 0x20
#define PRIMARIES_FIRST_HOP 0x10

/* ICMP message types */
#define ECHO_REPLY 0
#define DESTINATION_UNREACHABLE 3
#define ECHO_REQUEST 8
#define TTL_EXCEEDED 11
#define PARAMETER_PROBLEM 12

/* vis defines */
#define VIS_TYPE_SERVER_SYNC		0
#define VIS_TYPE_CLIENT_UPDATE		1

/* fragmentation defines */
#define UNI_FRAG_HEAD 0x01

struct batman_packet {
	uint8_t  packet_type;
	uint8_t  version;  /* batman version field */
	uint8_t  flags;    /* 0x40: DIRECTLINK flag, 0x20 VIS_SERVER flag... */
	uint8_t  tq;
	uint32_t seqno;
	uint8_t  orig[6];
	uint8_t  prev_sender[6];
	uint8_t  ttl;
	uint8_t  num_hna;
} __attribute__((packed));

#define BAT_PACKET_LEN sizeof(struct batman_packet)

struct icmp_packet {
	uint8_t  packet_type;
	uint8_t  version;  /* batman version field */
	uint8_t  msg_type; /* see ICMP message types above */
	uint8_t  ttl;
	uint8_t  dst[6];
	uint8_t  orig[6];
	uint16_t seqno;
	uint8_t  uid;
} __attribute__((packed));

#define BAT_RR_LEN 16

/* icmp_packet_rr must start with all fields from imcp_packet
<<<<<<< HEAD
   as this is assumed by code that handles ICMP packets */
=======
 * as this is assumed by code that handles ICMP packets */
>>>>>>> 45f53cc9
struct icmp_packet_rr {
	uint8_t  packet_type;
	uint8_t  version;  /* batman version field */
	uint8_t  msg_type; /* see ICMP message types above */
	uint8_t  ttl;
	uint8_t  dst[6];
	uint8_t  orig[6];
	uint16_t seqno;
	uint8_t  uid;
	uint8_t  rr_cur;
	uint8_t  rr[BAT_RR_LEN][ETH_ALEN];
} __attribute__((packed));

struct unicast_packet {
	uint8_t  packet_type;
	uint8_t  version;  /* batman version field */
	uint8_t  dest[6];
	uint8_t  ttl;
} __attribute__((packed));

struct unicast_frag_packet {
	uint8_t  packet_type;
	uint8_t  version;  /* batman version field */
	uint8_t  dest[6];
	uint8_t  ttl;
	uint8_t  flags;
	uint8_t  orig[6];
	uint8_t  ttl;
	uint32_t seqno;
} __attribute__((packed));

struct bcast_packet {
	uint8_t  packet_type;
	uint8_t  version;  /* batman version field */
	uint8_t  orig[6];
	uint8_t  ttl;
	uint32_t seqno;
} __attribute__((packed));

struct vis_packet {
	uint8_t  packet_type;
	uint8_t  version;        /* batman version field */
	uint8_t  vis_type;	 /* which type of vis-participant sent this? */
	uint8_t  entries;	 /* number of entries behind this struct */
	uint32_t seqno;		 /* sequence number */
	uint8_t  ttl;		 /* TTL */
	uint8_t  vis_orig[6];	 /* originator that informs about its
				  * neighbors */
	uint8_t  target_orig[6]; /* who should receive this packet */
	uint8_t  sender_orig[6]; /* who sent or rebroadcasted this packet */
} __attribute__((packed));

#endif /* _NET_BATMAN_ADV_PACKET_H_ */<|MERGE_RESOLUTION|>--- conflicted
+++ resolved
@@ -32,11 +32,7 @@
 #define BAT_UNICAST_FRAG 0x06
 
 /* this file is included by batctl which needs these defines */
-<<<<<<< HEAD
-#define COMPAT_VERSION 11
-=======
 #define COMPAT_VERSION 13
->>>>>>> 45f53cc9
 #define DIRECTLINK 0x40
 #define VIS_SERVER 0x20
 #define PRIMARIES_FIRST_HOP 0x10
@@ -83,11 +79,7 @@
 #define BAT_RR_LEN 16
 
 /* icmp_packet_rr must start with all fields from imcp_packet
-<<<<<<< HEAD
-   as this is assumed by code that handles ICMP packets */
-=======
  * as this is assumed by code that handles ICMP packets */
->>>>>>> 45f53cc9
 struct icmp_packet_rr {
 	uint8_t  packet_type;
 	uint8_t  version;  /* batman version field */
@@ -115,8 +107,7 @@
 	uint8_t  ttl;
 	uint8_t  flags;
 	uint8_t  orig[6];
-	uint8_t  ttl;
-	uint32_t seqno;
+	uint16_t seqno;
 } __attribute__((packed));
 
 struct bcast_packet {
