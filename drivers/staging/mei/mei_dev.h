/*
 *
 * Intel Management Engine Interface (Intel MEI) Linux driver
 * Copyright (c) 2003-2011, Intel Corporation.
 *
 * This program is free software; you can redistribute it and/or modify it
 * under the terms and conditions of the GNU General Public License,
 * version 2, as published by the Free Software Foundation.
 *
 * This program is distributed in the hope it will be useful, but WITHOUT
 * ANY WARRANTY; without even the implied warranty of MERCHANTABILITY or
 * FITNESS FOR A PARTICULAR PURPOSE.  See the GNU General Public License for
 * more details.
 *
 */

#ifndef _MEI_DEV_H_
#define _MEI_DEV_H_

#include <linux/types.h>
#include <linux/watchdog.h>
#include "mei.h"
#include "hw.h"

/*
 * watch dog definition
 */
#define MEI_WATCHDOG_DATA_SIZE         16
#define MEI_START_WD_DATA_SIZE         20
#define MEI_WD_PARAMS_SIZE             4
#define MEI_WD_STATE_INDEPENDENCE_MSG_SENT       (1 << 0)

/*
 * MEI PCI Device object
 */
extern struct pci_dev *mei_device;

<<<<<<< HEAD
/*
 * AMT Watchdog Device
 */
#define INTEL_AMT_WATCHDOG_ID "INTCAMT"
extern struct watchdog_device amt_wd_dev;
=======
>>>>>>> dcd6c922

/*
 * AMTHI Client UUID
 */
extern const uuid_le mei_amthi_guid;

/*
 * Watchdog Client UUID
 */
extern const uuid_le mei_wd_guid;

/*
 * Watchdog independence state message
 */
extern const u8 mei_wd_state_independence_msg[3][4];

/*
 * Number of File descriptors/handles
 * that can be opened to the driver.
 *
 * Limit to 253: 255 Total Clients
 * minus internal client for AMTHI
 * minus internal client for Watchdog
 */
#define  MEI_MAX_OPEN_HANDLE_COUNT	253

/*
 * Number of Maximum MEI Clients
 */
#define MEI_CLIENTS_MAX 255

/* File state */
enum file_state {
	MEI_FILE_INITIALIZING = 0,
	MEI_FILE_CONNECTING,
	MEI_FILE_CONNECTED,
	MEI_FILE_DISCONNECTING,
	MEI_FILE_DISCONNECTED
};

/* MEI device states */
enum mei_states {
	MEI_INITIALIZING = 0,
	MEI_INIT_CLIENTS,
	MEI_ENABLED,
	MEI_RESETING,
	MEI_DISABLED,
	MEI_RECOVERING_FROM_RESET,
	MEI_POWER_DOWN,
	MEI_POWER_UP
};

/* init clients  states*/
enum mei_init_clients_states {
	MEI_START_MESSAGE = 0,
	MEI_ENUM_CLIENTS_MESSAGE,
	MEI_CLIENT_PROPERTIES_MESSAGE
};

enum iamthif_states {
	MEI_IAMTHIF_IDLE,
	MEI_IAMTHIF_WRITING,
	MEI_IAMTHIF_FLOW_CONTROL,
	MEI_IAMTHIF_READING,
	MEI_IAMTHIF_READ_COMPLETE
};

enum mei_file_transaction_states {
	MEI_IDLE,
	MEI_WRITING,
	MEI_WRITE_COMPLETE,
	MEI_FLOW_CONTROL,
	MEI_READING,
	MEI_READ_COMPLETE
};

/* MEI CB */
enum mei_cb_major_types {
	MEI_READ = 0,
	MEI_WRITE,
	MEI_IOCTL,
	MEI_OPEN,
	MEI_CLOSE
};

/*
 * Intel MEI message data struct
 */
struct mei_message_data {
	u32 size;
	char *data;
} __packed;


struct mei_cl_cb {
	struct list_head cb_list;
	enum mei_cb_major_types major_file_operations;
	void *file_private;
	struct mei_message_data request_buffer;
	struct mei_message_data response_buffer;
	unsigned long information;
	unsigned long read_time;
	struct file *file_object;
};

/* MEI client instance carried as file->pirvate_data*/
struct mei_cl {
	struct list_head link;
	struct mei_device *dev;
	enum file_state state;
	wait_queue_head_t tx_wait;
	wait_queue_head_t rx_wait;
	wait_queue_head_t wait;
	int read_pending;
	int status;
	/* ID of client connected */
	u8 host_client_id;
	u8 me_client_id;
	u8 mei_flow_ctrl_creds;
	u8 timer_count;
	enum mei_file_transaction_states reading_state;
	enum mei_file_transaction_states writing_state;
	int sm_state;
	struct mei_cl_cb *read_cb;
};

struct mei_io_list {
	struct mei_cl_cb mei_cb;
};

/* MEI private device struct */
struct mei_device {
	struct pci_dev *pdev;	/* pointer to pci device struct */
	/*
	 * lists of queues
	 */
	 /* array of pointers to aio lists */
	struct mei_io_list read_list;		/* driver read queue */
	struct mei_io_list write_list;		/* driver write queue */
	struct mei_io_list write_waiting_list;	/* write waiting queue */
	struct mei_io_list ctrl_wr_list;	/* managed write IOCTL list */
	struct mei_io_list ctrl_rd_list;	/* managed read IOCTL list */
	struct mei_io_list amthi_cmd_list;	/* amthi list for cmd waiting */

	/* driver managed amthi list for reading completed amthi cmd data */
	struct mei_io_list amthi_read_complete_list;
	/*
	 * list of files
	 */
	struct list_head file_list;
	long open_handle_count;
	/*
	 * memory of device
	 */
	unsigned int mem_base;
	unsigned int mem_length;
	void __iomem *mem_addr;
	/*
	 * lock for the device
	 */
	struct mutex device_lock; /* device lock */
	struct delayed_work timer_work;	/* MEI timer delayed work (timeouts) */
	bool recvd_msg;
	/*
	 * hw states of host and fw(ME)
	 */
	u32 host_hw_state;
	u32 me_hw_state;
	/*
	 * waiting queue for receive message from FW
	 */
	wait_queue_head_t wait_recvd_msg;
	wait_queue_head_t wait_stop_wd;

	/*
	 * mei device  states
	 */
	enum mei_states mei_state;
	enum mei_init_clients_states init_clients_state;
	u16 init_clients_timer;
	bool stop;
	bool need_reset;

	u32 extra_write_index;
	u32 rd_msg_buf[128];	/* used for control messages */
	u32 wr_msg_buf[128];	/* used for control messages */
	u32 ext_msg_buf[8];	/* for control responses */
	u32 rd_msg_hdr;

	struct hbm_version version;

	struct mei_me_client *me_clients; /* Note: memory has to be allocated */
	DECLARE_BITMAP(me_clients_map, MEI_CLIENTS_MAX);
	DECLARE_BITMAP(host_clients_map, MEI_CLIENTS_MAX);
	u8 me_clients_num;
	u8 me_client_presentation_num;
	u8 me_client_index;
	bool mei_host_buffer_is_empty;

	struct mei_cl wd_cl;
	bool wd_pending;
	bool wd_stopped;
	bool wd_bypass;	/* if false, don't refresh watchdog ME client */
	u16 wd_timeout;	/* seconds ((wd_data[1] << 8) + wd_data[0]) */
	u16 wd_due_counter;
	unsigned char wd_data[MEI_START_WD_DATA_SIZE];



	struct file *iamthif_file_object;
	struct mei_cl iamthif_cl;
	struct mei_cl_cb *iamthif_current_cb;
	int iamthif_mtu;
	unsigned long iamthif_timer;
	u32 iamthif_stall_timer;
	unsigned char *iamthif_msg_buf; /* Note: memory has to be allocated */
	u32 iamthif_msg_buf_size;
	u32 iamthif_msg_buf_index;
	enum iamthif_states iamthif_state;
	bool iamthif_flow_control_pending;
	bool iamthif_ioctl;
	bool iamthif_canceled;

	bool wd_interface_reg;
};


/*
 * mei init function prototypes
 */
struct mei_device *mei_device_init(struct pci_dev *pdev);
void mei_reset(struct mei_device *dev, int interrupts);
int mei_hw_init(struct mei_device *dev);
int mei_task_initialize_clients(void *data);
int mei_initialize_clients(struct mei_device *dev);
int mei_disconnect_host_client(struct mei_device *dev, struct mei_cl *cl);
void mei_remove_client_from_file_list(struct mei_device *dev, u8 host_client_id);
void mei_host_init_iamthif(struct mei_device *dev);
void mei_allocate_me_clients_storage(struct mei_device *dev);


u8 mei_find_me_client_update_filext(struct mei_device *dev,
				struct mei_cl *priv,
				const uuid_le *cguid, u8 client_id);

/*
 * MEI IO List Functions
 */
void mei_io_list_init(struct mei_io_list *list);
void mei_io_list_flush(struct mei_io_list *list, struct mei_cl *cl);

/*
 * MEI ME Client Functions
 */

struct mei_cl *mei_cl_allocate(struct mei_device *dev);
void mei_cl_init(struct mei_cl *cl, struct mei_device *dev);
int mei_cl_flush_queues(struct mei_cl *cl);
/**
 * mei_cl_cmp_id - tells if file private data have same id
 *
 * @fe1: private data of 1. file object
 * @fe2: private data of 2. file object
 *
 * returns true  - if ids are the same and not NULL
 */
static inline bool mei_cl_cmp_id(const struct mei_cl *cl1,
				const struct mei_cl *cl2)
{
	return cl1 && cl2 &&
		(cl1->host_client_id == cl2->host_client_id) &&
		(cl1->me_client_id == cl2->me_client_id);
}



/*
 * MEI Host Client Functions
 */
void mei_host_start_message(struct mei_device *dev);
void mei_host_enum_clients_message(struct mei_device *dev);
int mei_host_client_properties(struct mei_device *dev);

/*
 *  MEI interrupt functions prototype
 */
irqreturn_t mei_interrupt_quick_handler(int irq, void *dev_id);
irqreturn_t mei_interrupt_thread_handler(int irq, void *dev_id);
void mei_timer(struct work_struct *work);

/*
 *  MEI input output function prototype
 */
int mei_ioctl_connect_client(struct file *file,
			struct mei_connect_client_data *data);

int mei_start_read(struct mei_device *dev, struct mei_cl *cl);

int amthi_write(struct mei_device *dev, struct mei_cl_cb *priv_cb);

int amthi_read(struct mei_device *dev, struct file *file,
	      char __user *ubuf, size_t length, loff_t *offset);

struct mei_cl_cb *find_amthi_read_list_entry(struct mei_device *dev,
						struct file *file);

void mei_run_next_iamthif_cmd(struct mei_device *dev);

void mei_free_cb_private(struct mei_cl_cb *priv_cb);

int mei_find_me_client_index(const struct mei_device *dev, uuid_le cuuid);

/*
 * Register Access Function
 */

/**
 * mei_reg_read - Reads 32bit data from the mei device
 *
 * @dev: the device structure
 * @offset: offset from which to read the data
 *
 * returns register value (u32)
 */
static inline u32 mei_reg_read(struct mei_device *dev, unsigned long offset)
{
	return ioread32(dev->mem_addr + offset);
}

/**
 * mei_reg_write - Writes 32bit data to the mei device
 *
 * @dev: the device structure
 * @offset: offset from which to write the data
 * @value: register value to write (u32)
 */
static inline void mei_reg_write(struct mei_device *dev,
				unsigned long offset, u32 value)
{
	iowrite32(value, dev->mem_addr + offset);
}

/**
 * mei_hcsr_read - Reads 32bit data from the host CSR
 *
 * @dev: the device structure
 *
 * returns the byte read.
 */
static inline u32 mei_hcsr_read(struct mei_device *dev)
{
	return mei_reg_read(dev, H_CSR);
}

/**
 * mei_mecsr_read - Reads 32bit data from the ME CSR
 *
 * @dev: the device structure
 *
 * returns ME_CSR_HA register value (u32)
 */
static inline u32 mei_mecsr_read(struct mei_device *dev)
{
	return mei_reg_read(dev, ME_CSR_HA);
}

/**
 * get_me_cb_rw - Reads 32bit data from the mei ME_CB_RW register
 *
 * @dev: the device structure
 *
 * returns ME_CB_RW register value (u32)
 */
static inline u32 mei_mecbrw_read(struct mei_device *dev)
{
	return mei_reg_read(dev, ME_CB_RW);
}


/*
 * mei interface function prototypes
 */
void mei_hcsr_set(struct mei_device *dev);
void mei_csr_clear_his(struct mei_device *dev);

void mei_enable_interrupts(struct mei_device *dev);
void mei_disable_interrupts(struct mei_device *dev);

#endif<|MERGE_RESOLUTION|>--- conflicted
+++ resolved
@@ -35,14 +35,6 @@
  */
 extern struct pci_dev *mei_device;
 
-<<<<<<< HEAD
-/*
- * AMT Watchdog Device
- */
-#define INTEL_AMT_WATCHDOG_ID "INTCAMT"
-extern struct watchdog_device amt_wd_dev;
-=======
->>>>>>> dcd6c922
 
 /*
  * AMTHI Client UUID
