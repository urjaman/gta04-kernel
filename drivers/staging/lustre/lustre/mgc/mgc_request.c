/*
 * GPL HEADER START
 *
 * DO NOT ALTER OR REMOVE COPYRIGHT NOTICES OR THIS FILE HEADER.
 *
 * This program is free software; you can redistribute it and/or modify
 * it under the terms of the GNU General Public License version 2 only,
 * as published by the Free Software Foundation.
 *
 * This program is distributed in the hope that it will be useful, but
 * WITHOUT ANY WARRANTY; without even the implied warranty of
 * MERCHANTABILITY or FITNESS FOR A PARTICULAR PURPOSE.  See the GNU
 * General Public License version 2 for more details (a copy is included
 * in the LICENSE file that accompanied this code).
 *
 * You should have received a copy of the GNU General Public License
 * version 2 along with this program; If not, see
 * http://www.sun.com/software/products/lustre/docs/GPLv2.pdf
 *
 * Please contact Sun Microsystems, Inc., 4150 Network Circle, Santa Clara,
 * CA 95054 USA or visit www.sun.com if you need additional information or
 * have any questions.
 *
 * GPL HEADER END
 */
/*
 * Copyright (c) 2007, 2010, Oracle and/or its affiliates. All rights reserved.
 * Use is subject to license terms.
 *
 * Copyright (c) 2011, 2012, Intel Corporation.
 */
/*
 * This file is part of Lustre, http://www.lustre.org/
 * Lustre is a trademark of Sun Microsystems, Inc.
 *
 * lustre/mgc/mgc_request.c
 *
 * Author: Nathan Rutman <nathan@clusterfs.com>
 */

#define DEBUG_SUBSYSTEM S_MGC
#define D_MGC D_CONFIG /*|D_WARNING*/

#include <linux/module.h>
#include "../include/obd_class.h"
#include "../include/lustre_dlm.h"
#include "../include/lprocfs_status.h"
#include "../include/lustre_log.h"
#include "../include/lustre_disk.h"

#include "mgc_internal.h"

static int mgc_name2resid(char *name, int len, struct ldlm_res_id *res_id,
			  int type)
{
	__u64 resname = 0;

	if (len > sizeof(resname)) {
		CERROR("name too long: %s\n", name);
		return -EINVAL;
	}
	if (len <= 0) {
		CERROR("missing name: %s\n", name);
		return -EINVAL;
	}
	memcpy(&resname, name, len);

	/* Always use the same endianness for the resid */
	memset(res_id, 0, sizeof(*res_id));
	res_id->name[0] = cpu_to_le64(resname);
	/* XXX: unfortunately, sptlprc and config llog share one lock */
	switch (type) {
	case CONFIG_T_CONFIG:
	case CONFIG_T_SPTLRPC:
		resname = 0;
		break;
	case CONFIG_T_RECOVER:
	case CONFIG_T_PARAMS:
		resname = type;
		break;
	default:
		LBUG();
	}
	res_id->name[1] = cpu_to_le64(resname);
	CDEBUG(D_MGC, "log %s to resid %#llx/%#llx (%.8s)\n", name,
	       res_id->name[0], res_id->name[1], (char *)&res_id->name[0]);
	return 0;
}

int mgc_fsname2resid(char *fsname, struct ldlm_res_id *res_id, int type)
{
	/* fsname is at most 8 chars long, maybe contain "-".
	 * e.g. "lustre", "SUN-000" */
	return mgc_name2resid(fsname, strlen(fsname), res_id, type);
}
EXPORT_SYMBOL(mgc_fsname2resid);

static int mgc_logname2resid(char *logname, struct ldlm_res_id *res_id, int type)
{
	char *name_end;
	int len;

	/* logname consists of "fsname-nodetype".
	 * e.g. "lustre-MDT0001", "SUN-000-client"
	 * there is an exception: llog "params" */
	name_end = strrchr(logname, '-');
	if (!name_end)
		len = strlen(logname);
	else
		len = name_end - logname;
	return mgc_name2resid(logname, len, res_id, type);
}

/********************** config llog list **********************/
static LIST_HEAD(config_llog_list);
static DEFINE_SPINLOCK(config_list_lock);

/* Take a reference to a config log */
static int config_log_get(struct config_llog_data *cld)
{
	atomic_inc(&cld->cld_refcount);
	CDEBUG(D_INFO, "log %s refs %d\n", cld->cld_logname,
	       atomic_read(&cld->cld_refcount));
	return 0;
}

/* Drop a reference to a config log.  When no longer referenced,
   we can free the config log data */
static void config_log_put(struct config_llog_data *cld)
{
	CDEBUG(D_INFO, "log %s refs %d\n", cld->cld_logname,
	       atomic_read(&cld->cld_refcount));
	LASSERT(atomic_read(&cld->cld_refcount) > 0);

	/* spinlock to make sure no item with 0 refcount in the list */
	if (atomic_dec_and_lock(&cld->cld_refcount, &config_list_lock)) {
		list_del(&cld->cld_list_chain);
		spin_unlock(&config_list_lock);

		CDEBUG(D_MGC, "dropping config log %s\n", cld->cld_logname);

		if (cld->cld_recover)
			config_log_put(cld->cld_recover);
		if (cld->cld_sptlrpc)
			config_log_put(cld->cld_sptlrpc);
		if (cld->cld_params)
			config_log_put(cld->cld_params);
		if (cld_is_sptlrpc(cld))
			sptlrpc_conf_log_stop(cld->cld_logname);

		class_export_put(cld->cld_mgcexp);
		kfree(cld);
	}
}

/* Find a config log by name */
static
struct config_llog_data *config_log_find(char *logname,
					 struct config_llog_instance *cfg)
{
	struct config_llog_data *cld;
	struct config_llog_data *found = NULL;
	void *instance;

	LASSERT(logname != NULL);

	instance = cfg ? cfg->cfg_instance : NULL;
	spin_lock(&config_list_lock);
	list_for_each_entry(cld, &config_llog_list, cld_list_chain) {
		/* check if instance equals */
		if (instance != cld->cld_cfg.cfg_instance)
			continue;

		/* instance may be NULL, should check name */
		if (strcmp(logname, cld->cld_logname) == 0) {
			found = cld;
			break;
		}
	}
	if (found) {
		atomic_inc(&found->cld_refcount);
		LASSERT(found->cld_stopping == 0 || cld_is_sptlrpc(found) == 0);
	}
	spin_unlock(&config_list_lock);
	return found;
}

static
struct config_llog_data *do_config_log_add(struct obd_device *obd,
					   char *logname,
					   int type,
					   struct config_llog_instance *cfg,
					   struct super_block *sb)
{
	struct config_llog_data *cld;
	int		      rc;

	CDEBUG(D_MGC, "do adding config log %s:%p\n", logname,
	       cfg ? cfg->cfg_instance : NULL);

	cld = kzalloc(sizeof(*cld) + strlen(logname) + 1, GFP_NOFS);
	if (!cld)
		return ERR_PTR(-ENOMEM);

	strcpy(cld->cld_logname, logname);
	if (cfg)
		cld->cld_cfg = *cfg;
	else
		cld->cld_cfg.cfg_callback = class_config_llog_handler;
	mutex_init(&cld->cld_lock);
	cld->cld_cfg.cfg_last_idx = 0;
	cld->cld_cfg.cfg_flags = 0;
	cld->cld_cfg.cfg_sb = sb;
	cld->cld_type = type;
	atomic_set(&cld->cld_refcount, 1);

	/* Keep the mgc around until we are done */
	cld->cld_mgcexp = class_export_get(obd->obd_self_export);

	if (cld_is_sptlrpc(cld)) {
		sptlrpc_conf_log_start(logname);
		cld->cld_cfg.cfg_obdname = obd->obd_name;
	}

	rc = mgc_logname2resid(logname, &cld->cld_resid, type);

	spin_lock(&config_list_lock);
	list_add(&cld->cld_list_chain, &config_llog_list);
	spin_unlock(&config_list_lock);

	if (rc) {
		config_log_put(cld);
		return ERR_PTR(rc);
	}

	if (cld_is_sptlrpc(cld)) {
		rc = mgc_process_log(obd, cld);
		if (rc && rc != -ENOENT)
			CERROR("failed processing sptlrpc log: %d\n", rc);
	}

	return cld;
}

static struct config_llog_data *config_recover_log_add(struct obd_device *obd,
	char *fsname,
	struct config_llog_instance *cfg,
	struct super_block *sb)
{
	struct config_llog_instance lcfg = *cfg;
	struct lustre_sb_info *lsi = s2lsi(sb);
	struct config_llog_data *cld;
	char logname[32];

	if (IS_OST(lsi))
		return NULL;

	/* for osp-on-ost, see lustre_start_osp() */
	if (IS_MDT(lsi) && lcfg.cfg_instance)
		return NULL;

	/* we have to use different llog for clients and mdts for cmd
	 * where only clients are notified if one of cmd server restarts */
	LASSERT(strlen(fsname) < sizeof(logname) / 2);
	strcpy(logname, fsname);
	if (IS_SERVER(lsi)) { /* mdt */
		LASSERT(lcfg.cfg_instance == NULL);
		lcfg.cfg_instance = sb;
		strcat(logname, "-mdtir");
	} else {
		LASSERT(lcfg.cfg_instance != NULL);
		strcat(logname, "-cliir");
	}

	cld = do_config_log_add(obd, logname, CONFIG_T_RECOVER, &lcfg, sb);
	return cld;
}

static struct config_llog_data *config_params_log_add(struct obd_device *obd,
	struct config_llog_instance *cfg, struct super_block *sb)
{
	struct config_llog_instance	lcfg = *cfg;
	struct config_llog_data		*cld;

	lcfg.cfg_instance = sb;

	cld = do_config_log_add(obd, PARAMS_FILENAME, CONFIG_T_PARAMS,
				&lcfg, sb);

	return cld;
}

/** Add this log to the list of active logs watched by an MGC.
 * Active means we're watching for updates.
 * We have one active log per "mount" - client instance or servername.
 * Each instance may be at a different point in the log.
 */
static int config_log_add(struct obd_device *obd, char *logname,
			  struct config_llog_instance *cfg,
			  struct super_block *sb)
{
	struct lustre_sb_info *lsi = s2lsi(sb);
	struct config_llog_data *cld;
	struct config_llog_data *sptlrpc_cld;
	struct config_llog_data *params_cld;
	char			seclogname[32];
	char			*ptr;
	int			rc;

	CDEBUG(D_MGC, "adding config log %s:%p\n", logname, cfg->cfg_instance);

	/*
	 * for each regular log, the depended sptlrpc log name is
	 * <fsname>-sptlrpc. multiple regular logs may share one sptlrpc log.
	 */
	ptr = strrchr(logname, '-');
	if (ptr == NULL || ptr - logname > 8) {
		CERROR("logname %s is too long\n", logname);
		return -EINVAL;
	}

	memcpy(seclogname, logname, ptr - logname);
	strcpy(seclogname + (ptr - logname), "-sptlrpc");

	sptlrpc_cld = config_log_find(seclogname, NULL);
	if (sptlrpc_cld == NULL) {
		sptlrpc_cld = do_config_log_add(obd, seclogname,
						CONFIG_T_SPTLRPC, NULL, NULL);
		if (IS_ERR(sptlrpc_cld)) {
			CERROR("can't create sptlrpc log: %s\n", seclogname);
			rc = PTR_ERR(sptlrpc_cld);
			goto out_err;
		}
	}
	params_cld = config_params_log_add(obd, cfg, sb);
	if (IS_ERR(params_cld)) {
		rc = PTR_ERR(params_cld);
		CERROR("%s: can't create params log: rc = %d\n",
		       obd->obd_name, rc);
		goto out_err1;
	}

	cld = do_config_log_add(obd, logname, CONFIG_T_CONFIG, cfg, sb);
	if (IS_ERR(cld)) {
		CERROR("can't create log: %s\n", logname);
		rc = PTR_ERR(cld);
		goto out_err2;
	}

	cld->cld_sptlrpc = sptlrpc_cld;
	cld->cld_params = params_cld;

	LASSERT(lsi->lsi_lmd);
	if (!(lsi->lsi_lmd->lmd_flags & LMD_FLG_NOIR)) {
		struct config_llog_data *recover_cld;
		*strrchr(seclogname, '-') = 0;
		recover_cld = config_recover_log_add(obd, seclogname, cfg, sb);
		if (IS_ERR(recover_cld)) {
			rc = PTR_ERR(recover_cld);
			goto out_err3;
		}
		cld->cld_recover = recover_cld;
	}

	return 0;

out_err3:
	config_log_put(cld);

out_err2:
	config_log_put(params_cld);

out_err1:
	config_log_put(sptlrpc_cld);

out_err:
	return rc;
}

DEFINE_MUTEX(llog_process_lock);

/** Stop watching for updates on this log.
 */
static int config_log_end(char *logname, struct config_llog_instance *cfg)
{
	struct config_llog_data *cld;
	struct config_llog_data *cld_sptlrpc = NULL;
	struct config_llog_data *cld_params = NULL;
	struct config_llog_data *cld_recover = NULL;
	int rc = 0;

	cld = config_log_find(logname, cfg);
	if (cld == NULL)
		return -ENOENT;

	mutex_lock(&cld->cld_lock);
	/*
	 * if cld_stopping is set, it means we didn't start the log thus
	 * not owning the start ref. this can happen after previous umount:
	 * the cld still hanging there waiting for lock cancel, and we
	 * remount again but failed in the middle and call log_end without
	 * calling start_log.
	 */
	if (unlikely(cld->cld_stopping)) {
		mutex_unlock(&cld->cld_lock);
		/* drop the ref from the find */
		config_log_put(cld);
		return rc;
	}

	cld->cld_stopping = 1;

	cld_recover = cld->cld_recover;
	cld->cld_recover = NULL;
	mutex_unlock(&cld->cld_lock);

	if (cld_recover) {
		mutex_lock(&cld_recover->cld_lock);
		cld_recover->cld_stopping = 1;
		mutex_unlock(&cld_recover->cld_lock);
		config_log_put(cld_recover);
	}

	spin_lock(&config_list_lock);
	cld_sptlrpc = cld->cld_sptlrpc;
	cld->cld_sptlrpc = NULL;
	cld_params = cld->cld_params;
	cld->cld_params = NULL;
	spin_unlock(&config_list_lock);

	if (cld_sptlrpc)
		config_log_put(cld_sptlrpc);

	if (cld_params) {
		mutex_lock(&cld_params->cld_lock);
		cld_params->cld_stopping = 1;
		mutex_unlock(&cld_params->cld_lock);
		config_log_put(cld_params);
	}

	/* drop the ref from the find */
	config_log_put(cld);
	/* drop the start ref */
	config_log_put(cld);

	CDEBUG(D_MGC, "end config log %s (%d)\n", logname ? logname : "client",
	       rc);
	return rc;
}

int lprocfs_mgc_rd_ir_state(struct seq_file *m, void *data)
{
	struct obd_device       *obd = data;
	struct obd_import       *imp;
	struct obd_connect_data *ocd;
	struct config_llog_data *cld;

	LPROCFS_CLIMP_CHECK(obd);
	imp = obd->u.cli.cl_import;
	ocd = &imp->imp_connect_data;

	seq_printf(m, "imperative_recovery: %s\n",
		      OCD_HAS_FLAG(ocd, IMP_RECOV) ? "ENABLED" : "DISABLED");
	seq_printf(m, "client_state:\n");

	spin_lock(&config_list_lock);
	list_for_each_entry(cld, &config_llog_list, cld_list_chain) {
		if (cld->cld_recover == NULL)
			continue;
		seq_printf(m,  "    - { client: %s, nidtbl_version: %u }\n",
			       cld->cld_logname,
			       cld->cld_recover->cld_cfg.cfg_last_idx);
	}
	spin_unlock(&config_list_lock);

	LPROCFS_CLIMP_EXIT(obd);
	return 0;
}

/* reenqueue any lost locks */
#define RQ_RUNNING 0x1
#define RQ_NOW     0x2
#define RQ_LATER   0x4
#define RQ_STOP    0x8
#define RQ_PRECLEANUP  0x10
static int rq_state;
static wait_queue_head_t	    rq_waitq;
static DECLARE_COMPLETION(rq_exit);
static DECLARE_COMPLETION(rq_start);

static void do_requeue(struct config_llog_data *cld)
{
	LASSERT(atomic_read(&cld->cld_refcount) > 0);

	/* Do not run mgc_process_log on a disconnected export or an
	   export which is being disconnected. Take the client
	   semaphore to make the check non-racy. */
	down_read(&cld->cld_mgcexp->exp_obd->u.cli.cl_sem);
	if (cld->cld_mgcexp->exp_obd->u.cli.cl_conn_count != 0) {
		CDEBUG(D_MGC, "updating log %s\n", cld->cld_logname);
		mgc_process_log(cld->cld_mgcexp->exp_obd, cld);
	} else {
		CDEBUG(D_MGC, "disconnecting, won't update log %s\n",
		       cld->cld_logname);
	}
	up_read(&cld->cld_mgcexp->exp_obd->u.cli.cl_sem);
}

/* this timeout represents how many seconds MGC should wait before
 * requeue config and recover lock to the MGS. We need to randomize this
 * in order to not flood the MGS.
 */
#define MGC_TIMEOUT_MIN_SECONDS   5
#define MGC_TIMEOUT_RAND_CENTISEC 0x1ff /* ~500 */

static int mgc_requeue_thread(void *data)
{
	bool first = true;

	CDEBUG(D_MGC, "Starting requeue thread\n");

	/* Keep trying failed locks periodically */
	spin_lock(&config_list_lock);
	rq_state |= RQ_RUNNING;
	while (1) {
		struct l_wait_info lwi;
		struct config_llog_data *cld, *cld_prev;
		int rand = cfs_rand() & MGC_TIMEOUT_RAND_CENTISEC;
		int stopped = !!(rq_state & RQ_STOP);
		int to;

		/* Any new or requeued lostlocks will change the state */
		rq_state &= ~(RQ_NOW | RQ_LATER);
		spin_unlock(&config_list_lock);

		if (first) {
			first = false;
			complete(&rq_start);
		}

		/* Always wait a few seconds to allow the server who
		   caused the lock revocation to finish its setup, plus some
		   random so everyone doesn't try to reconnect at once. */
		to = MGC_TIMEOUT_MIN_SECONDS * HZ;
		to += rand * HZ / 100; /* rand is centi-seconds */
		lwi = LWI_TIMEOUT(to, NULL, NULL);
		l_wait_event(rq_waitq, rq_state & (RQ_STOP | RQ_PRECLEANUP),
			     &lwi);

		/*
		 * iterate & processing through the list. for each cld, process
		 * its depending sptlrpc cld firstly (if any) and then itself.
		 *
		 * it's guaranteed any item in the list must have
		 * reference > 0; and if cld_lostlock is set, at
		 * least one reference is taken by the previous enqueue.
		 */
		cld_prev = NULL;

		spin_lock(&config_list_lock);
		rq_state &= ~RQ_PRECLEANUP;
		list_for_each_entry(cld, &config_llog_list,
					cld_list_chain) {
			if (!cld->cld_lostlock)
				continue;

			spin_unlock(&config_list_lock);

			LASSERT(atomic_read(&cld->cld_refcount) > 0);

			/* Whether we enqueued again or not in mgc_process_log,
			 * we're done with the ref from the old enqueue */
			if (cld_prev)
				config_log_put(cld_prev);
			cld_prev = cld;

			cld->cld_lostlock = 0;
			if (likely(!stopped))
				do_requeue(cld);

			spin_lock(&config_list_lock);
		}
		spin_unlock(&config_list_lock);
		if (cld_prev)
			config_log_put(cld_prev);

		/* break after scanning the list so that we can drop
		 * refcount to losing lock clds */
		if (unlikely(stopped)) {
			spin_lock(&config_list_lock);
			break;
		}

		/* Wait a bit to see if anyone else needs a requeue */
		lwi = (struct l_wait_info) { 0 };
		l_wait_event(rq_waitq, rq_state & (RQ_NOW | RQ_STOP),
			     &lwi);
		spin_lock(&config_list_lock);
	}
	/* spinlock and while guarantee RQ_NOW and RQ_LATER are not set */
	rq_state &= ~RQ_RUNNING;
	spin_unlock(&config_list_lock);

	complete(&rq_exit);

	CDEBUG(D_MGC, "Ending requeue thread\n");
	return 0;
}

/* Add a cld to the list to requeue.  Start the requeue thread if needed.
   We are responsible for dropping the config log reference from here on out. */
static void mgc_requeue_add(struct config_llog_data *cld)
{
	CDEBUG(D_INFO, "log %s: requeue (r=%d sp=%d st=%x)\n",
	       cld->cld_logname, atomic_read(&cld->cld_refcount),
	       cld->cld_stopping, rq_state);
	LASSERT(atomic_read(&cld->cld_refcount) > 0);

	mutex_lock(&cld->cld_lock);
	if (cld->cld_stopping || cld->cld_lostlock) {
		mutex_unlock(&cld->cld_lock);
		return;
	}
	/* this refcount will be released in mgc_requeue_thread. */
	config_log_get(cld);
	cld->cld_lostlock = 1;
	mutex_unlock(&cld->cld_lock);

	/* Hold lock for rq_state */
	spin_lock(&config_list_lock);
	if (rq_state & RQ_STOP) {
		spin_unlock(&config_list_lock);
		cld->cld_lostlock = 0;
		config_log_put(cld);
	} else {
		rq_state |= RQ_NOW;
		spin_unlock(&config_list_lock);
		wake_up(&rq_waitq);
	}
}

static int mgc_llog_init(const struct lu_env *env, struct obd_device *obd)
{
	struct llog_ctxt	*ctxt;
	int			 rc;

	/* setup only remote ctxt, the local disk context is switched per each
	 * filesystem during mgc_fs_setup() */
	rc = llog_setup(env, obd, &obd->obd_olg, LLOG_CONFIG_REPL_CTXT, obd,
			&llog_client_ops);
	if (rc)
		return rc;

	ctxt = llog_get_context(obd, LLOG_CONFIG_REPL_CTXT);
	LASSERT(ctxt);

	llog_initiator_connect(ctxt);
	llog_ctxt_put(ctxt);

	return 0;
}

static int mgc_llog_fini(const struct lu_env *env, struct obd_device *obd)
{
	struct llog_ctxt *ctxt;

	ctxt = llog_get_context(obd, LLOG_CONFIG_REPL_CTXT);
	if (ctxt)
		llog_cleanup(env, ctxt);

	return 0;
}

static atomic_t mgc_count = ATOMIC_INIT(0);
static int mgc_precleanup(struct obd_device *obd, enum obd_cleanup_stage stage)
{
	int rc = 0;
	int temp;

	switch (stage) {
	case OBD_CLEANUP_EARLY:
		break;
	case OBD_CLEANUP_EXPORTS:
		if (atomic_dec_and_test(&mgc_count)) {
			LASSERT(rq_state & RQ_RUNNING);
			/* stop requeue thread */
			temp = RQ_STOP;
		} else {
			/* wakeup requeue thread to clean our cld */
			temp = RQ_NOW | RQ_PRECLEANUP;
		}
		spin_lock(&config_list_lock);
		rq_state |= temp;
		spin_unlock(&config_list_lock);
		wake_up(&rq_waitq);
		if (temp & RQ_STOP)
			wait_for_completion(&rq_exit);
		obd_cleanup_client_import(obd);
		rc = mgc_llog_fini(NULL, obd);
		if (rc != 0)
			CERROR("failed to cleanup llogging subsystems\n");
		break;
	}
	return rc;
}

static int mgc_cleanup(struct obd_device *obd)
{
	/* COMPAT_146 - old config logs may have added profiles we don't
	   know about */
	if (obd->obd_type->typ_refcnt <= 1)
		/* Only for the last mgc */
		class_del_profiles();

	lprocfs_obd_cleanup(obd);
	ptlrpcd_decref();

	return client_obd_cleanup(obd);
}

static int mgc_setup(struct obd_device *obd, struct lustre_cfg *lcfg)
{
	struct lprocfs_static_vars lvars = { NULL };
	int rc;

	ptlrpcd_addref();

	rc = client_obd_setup(obd, lcfg);
	if (rc)
		goto err_decref;

	rc = mgc_llog_init(NULL, obd);
	if (rc) {
		CERROR("failed to setup llogging subsystems\n");
		goto err_cleanup;
	}

	lprocfs_mgc_init_vars(&lvars);
	lprocfs_obd_setup(obd, lvars.obd_vars, lvars.sysfs_vars);
	sptlrpc_lprocfs_cliobd_attach(obd);

	if (atomic_inc_return(&mgc_count) == 1) {
		rq_state = 0;
		init_waitqueue_head(&rq_waitq);

		/* start requeue thread */
		rc = PTR_ERR(kthread_run(mgc_requeue_thread, NULL,
					     "ll_cfg_requeue"));
		if (IS_ERR_VALUE(rc)) {
			CERROR("%s: Cannot start requeue thread (%d),no more log updates!\n",
			       obd->obd_name, rc);
			goto err_cleanup;
		}
		/* rc is the task_struct pointer of mgc_requeue_thread. */
		rc = 0;
		wait_for_completion(&rq_start);
	}

	return rc;

err_cleanup:
	client_obd_cleanup(obd);
err_decref:
	ptlrpcd_decref();
	return rc;
}

/* based on ll_mdc_blocking_ast */
static int mgc_blocking_ast(struct ldlm_lock *lock, struct ldlm_lock_desc *desc,
			    void *data, int flag)
{
	struct lustre_handle lockh;
	struct config_llog_data *cld = (struct config_llog_data *)data;
	int rc = 0;

	switch (flag) {
	case LDLM_CB_BLOCKING:
		/* mgs wants the lock, give it up... */
		LDLM_DEBUG(lock, "MGC blocking CB");
		ldlm_lock2handle(lock, &lockh);
		rc = ldlm_cli_cancel(&lockh, LCF_ASYNC);
		break;
	case LDLM_CB_CANCELING:
		/* We've given up the lock, prepare ourselves to update. */
		LDLM_DEBUG(lock, "MGC cancel CB");

		CDEBUG(D_MGC, "Lock res "DLDLMRES" (%.8s)\n",
		       PLDLMRES(lock->l_resource),
		       (char *)&lock->l_resource->lr_name.name[0]);

		if (!cld) {
			CDEBUG(D_INFO, "missing data, won't requeue\n");
			break;
		}

		/* held at mgc_process_log(). */
		LASSERT(atomic_read(&cld->cld_refcount) > 0);
		/* Are we done with this log? */
		if (cld->cld_stopping) {
			CDEBUG(D_MGC, "log %s: stopping, won't requeue\n",
			       cld->cld_logname);
			config_log_put(cld);
			break;
		}
		/* Make sure not to re-enqueue when the mgc is stopping
		   (we get called from client_disconnect_export) */
		if (!lock->l_conn_export ||
		    !lock->l_conn_export->exp_obd->u.cli.cl_conn_count) {
			CDEBUG(D_MGC, "log %.8s: disconnecting, won't requeue\n",
			       cld->cld_logname);
			config_log_put(cld);
			break;
		}

		/* Re-enqueue now */
		mgc_requeue_add(cld);
		config_log_put(cld);
		break;
	default:
		LBUG();
	}

	return rc;
}

/* Not sure where this should go... */
/* This is the timeout value for MGS_CONNECT request plus a ping interval, such
 * that we can have a chance to try the secondary MGS if any. */
#define  MGC_ENQUEUE_LIMIT (INITIAL_CONNECT_TIMEOUT + (AT_OFF ? 0 : at_min) \
				+ PING_INTERVAL)
#define  MGC_TARGET_REG_LIMIT 10
#define  MGC_SEND_PARAM_LIMIT 10

/* Send parameter to MGS*/
static int mgc_set_mgs_param(struct obd_export *exp,
			     struct mgs_send_param *msp)
{
	struct ptlrpc_request *req;
	struct mgs_send_param *req_msp, *rep_msp;
	int rc;

	req = ptlrpc_request_alloc_pack(class_exp2cliimp(exp),
					&RQF_MGS_SET_INFO, LUSTRE_MGS_VERSION,
					MGS_SET_INFO);
	if (!req)
		return -ENOMEM;

	req_msp = req_capsule_client_get(&req->rq_pill, &RMF_MGS_SEND_PARAM);
	if (!req_msp) {
		ptlrpc_req_finished(req);
		return -ENOMEM;
	}

	memcpy(req_msp, msp, sizeof(*req_msp));
	ptlrpc_request_set_replen(req);

	/* Limit how long we will wait for the enqueue to complete */
	req->rq_delay_limit = MGC_SEND_PARAM_LIMIT;
	rc = ptlrpc_queue_wait(req);
	if (!rc) {
		rep_msp = req_capsule_server_get(&req->rq_pill, &RMF_MGS_SEND_PARAM);
		memcpy(msp, rep_msp, sizeof(*rep_msp));
	}

	ptlrpc_req_finished(req);

	return rc;
}

/* Take a config lock so we can get cancel notifications */
static int mgc_enqueue(struct obd_export *exp, struct lov_stripe_md *lsm,
		       __u32 type, ldlm_policy_data_t *policy, __u32 mode,
		       __u64 *flags, void *bl_cb, void *cp_cb, void *gl_cb,
		       void *data, __u32 lvb_len, void *lvb_swabber,
		       struct lustre_handle *lockh)
{
	struct config_llog_data *cld = (struct config_llog_data *)data;
	struct ldlm_enqueue_info einfo = {
		.ei_type	= type,
		.ei_mode	= mode,
		.ei_cb_bl	= mgc_blocking_ast,
		.ei_cb_cp	= ldlm_completion_ast,
	};
	struct ptlrpc_request *req;
	int short_limit = cld_is_sptlrpc(cld);
	int rc;

	CDEBUG(D_MGC, "Enqueue for %s (res %#llx)\n", cld->cld_logname,
	       cld->cld_resid.name[0]);

	/* We need a callback for every lockholder, so don't try to
	   ldlm_lock_match (see rev 1.1.2.11.2.47) */
	req = ptlrpc_request_alloc_pack(class_exp2cliimp(exp),
					&RQF_LDLM_ENQUEUE, LUSTRE_DLM_VERSION,
					LDLM_ENQUEUE);
	if (req == NULL)
		return -ENOMEM;

	req_capsule_set_size(&req->rq_pill, &RMF_DLM_LVB, RCL_SERVER, 0);
	ptlrpc_request_set_replen(req);

	/* check if this is server or client */
	if (cld->cld_cfg.cfg_sb) {
		struct lustre_sb_info *lsi = s2lsi(cld->cld_cfg.cfg_sb);
		if (lsi && IS_SERVER(lsi))
			short_limit = 1;
	}
	/* Limit how long we will wait for the enqueue to complete */
	req->rq_delay_limit = short_limit ? 5 : MGC_ENQUEUE_LIMIT;
	rc = ldlm_cli_enqueue(exp, &req, &einfo, &cld->cld_resid, NULL, flags,
			      NULL, 0, LVB_T_NONE, lockh, 0);
	/* A failed enqueue should still call the mgc_blocking_ast,
	   where it will be requeued if needed ("grant failed"). */
	ptlrpc_req_finished(req);
	return rc;
}

static void mgc_notify_active(struct obd_device *unused)
{
	/* wakeup mgc_requeue_thread to requeue mgc lock */
	spin_lock(&config_list_lock);
	rq_state |= RQ_NOW;
	spin_unlock(&config_list_lock);
	wake_up(&rq_waitq);

	/* TODO: Help the MGS rebuild nidtbl. -jay */
}

/* Send target_reg message to MGS */
static int mgc_target_register(struct obd_export *exp,
			       struct mgs_target_info *mti)
{
	struct ptlrpc_request  *req;
	struct mgs_target_info *req_mti, *rep_mti;
	int		     rc;

	req = ptlrpc_request_alloc_pack(class_exp2cliimp(exp),
					&RQF_MGS_TARGET_REG, LUSTRE_MGS_VERSION,
					MGS_TARGET_REG);
	if (req == NULL)
		return -ENOMEM;

	req_mti = req_capsule_client_get(&req->rq_pill, &RMF_MGS_TARGET_INFO);
	if (!req_mti) {
		ptlrpc_req_finished(req);
		return -ENOMEM;
	}

	memcpy(req_mti, mti, sizeof(*req_mti));
	ptlrpc_request_set_replen(req);
	CDEBUG(D_MGC, "register %s\n", mti->mti_svname);
	/* Limit how long we will wait for the enqueue to complete */
	req->rq_delay_limit = MGC_TARGET_REG_LIMIT;

	rc = ptlrpc_queue_wait(req);
	if (!rc) {
		rep_mti = req_capsule_server_get(&req->rq_pill,
						 &RMF_MGS_TARGET_INFO);
		memcpy(mti, rep_mti, sizeof(*rep_mti));
		CDEBUG(D_MGC, "register %s got index = %d\n",
		       mti->mti_svname, mti->mti_stripe_index);
	}
	ptlrpc_req_finished(req);

	return rc;
}

static int mgc_set_info_async(const struct lu_env *env, struct obd_export *exp,
		       u32 keylen, void *key, u32 vallen,
		       void *val, struct ptlrpc_request_set *set)
{
	int rc = -EINVAL;

	/* Turn off initial_recov after we try all backup servers once */
	if (KEY_IS(KEY_INIT_RECOV_BACKUP)) {
		struct obd_import *imp = class_exp2cliimp(exp);
		int value;
		if (vallen != sizeof(int))
			return -EINVAL;
		value = *(int *)val;
		CDEBUG(D_MGC, "InitRecov %s %d/d%d:i%d:r%d:or%d:%s\n",
		       imp->imp_obd->obd_name, value,
		       imp->imp_deactive, imp->imp_invalid,
		       imp->imp_replayable, imp->imp_obd->obd_replayable,
		       ptlrpc_import_state_name(imp->imp_state));
		/* Resurrect if we previously died */
		if ((imp->imp_state != LUSTRE_IMP_FULL &&
		     imp->imp_state != LUSTRE_IMP_NEW) || value > 1)
			ptlrpc_reconnect_import(imp);
		return 0;
	}
	if (KEY_IS(KEY_SET_INFO)) {
		struct mgs_send_param *msp;

		msp = (struct mgs_send_param *)val;
		rc =  mgc_set_mgs_param(exp, msp);
		return rc;
	}
	if (KEY_IS(KEY_MGSSEC)) {
		struct client_obd     *cli = &exp->exp_obd->u.cli;
		struct sptlrpc_flavor  flvr;

		/*
		 * empty string means using current flavor, if which haven't
		 * been set yet, set it as null.
		 *
		 * if flavor has been set previously, check the asking flavor
		 * must match the existing one.
		 */
		if (vallen == 0) {
			if (cli->cl_flvr_mgc.sf_rpc != SPTLRPC_FLVR_INVALID)
				return 0;
			val = "null";
			vallen = 4;
		}

		rc = sptlrpc_parse_flavor(val, &flvr);
		if (rc) {
			CERROR("invalid sptlrpc flavor %s to MGS\n",
			       (char *) val);
			return rc;
		}

		/*
		 * caller already hold a mutex
		 */
		if (cli->cl_flvr_mgc.sf_rpc == SPTLRPC_FLVR_INVALID) {
			cli->cl_flvr_mgc = flvr;
		} else if (memcmp(&cli->cl_flvr_mgc, &flvr,
				  sizeof(flvr)) != 0) {
			char    str[20];

			sptlrpc_flavor2name(&cli->cl_flvr_mgc,
					    str, sizeof(str));
			LCONSOLE_ERROR("asking sptlrpc flavor %s to MGS but currently %s is in use\n",
				       (char *) val, str);
			rc = -EPERM;
		}
		return rc;
	}

	return rc;
}

static int mgc_get_info(const struct lu_env *env, struct obd_export *exp,
			__u32 keylen, void *key, __u32 *vallen, void *val,
			struct lov_stripe_md *unused)
{
	int rc = -EINVAL;

	if (KEY_IS(KEY_CONN_DATA)) {
		struct obd_import *imp = class_exp2cliimp(exp);
		struct obd_connect_data *data = val;

		if (*vallen == sizeof(*data)) {
			*data = imp->imp_connect_data;
			rc = 0;
		}
	}

	return rc;
}

static int mgc_import_event(struct obd_device *obd,
			    struct obd_import *imp,
			    enum obd_import_event event)
{
	LASSERT(imp->imp_obd == obd);
	CDEBUG(D_MGC, "import event %#x\n", event);

	switch (event) {
	case IMP_EVENT_DISCON:
		/* MGC imports should not wait for recovery */
		if (OCD_HAS_FLAG(&imp->imp_connect_data, IMP_RECOV))
			ptlrpc_pinger_ir_down();
		break;
	case IMP_EVENT_INACTIVE:
		break;
	case IMP_EVENT_INVALIDATE: {
		struct ldlm_namespace *ns = obd->obd_namespace;
		ldlm_namespace_cleanup(ns, LDLM_FL_LOCAL_ONLY);
		break;
	}
	case IMP_EVENT_ACTIVE:
		CDEBUG(D_INFO, "%s: Reactivating import\n", obd->obd_name);
		/* Clearing obd_no_recov allows us to continue pinging */
		obd->obd_no_recov = 0;
		mgc_notify_active(obd);
		if (OCD_HAS_FLAG(&imp->imp_connect_data, IMP_RECOV))
			ptlrpc_pinger_ir_up();
		break;
	case IMP_EVENT_OCD:
		break;
	case IMP_EVENT_DEACTIVATE:
	case IMP_EVENT_ACTIVATE:
		break;
	default:
		CERROR("Unknown import event %#x\n", event);
		LBUG();
	}
	return 0;
}

enum {
	CONFIG_READ_NRPAGES_INIT = 1 << (20 - PAGE_CACHE_SHIFT),
	CONFIG_READ_NRPAGES      = 4
};

static int mgc_apply_recover_logs(struct obd_device *mgc,
				  struct config_llog_data *cld,
				  __u64 max_version,
				  void *data, int datalen, bool mne_swab)
{
	struct config_llog_instance *cfg = &cld->cld_cfg;
	struct lustre_sb_info       *lsi = s2lsi(cfg->cfg_sb);
	struct mgs_nidtbl_entry *entry;
	struct lustre_cfg       *lcfg;
	struct lustre_cfg_bufs   bufs;
	u64   prev_version = 0;
	char *inst;
	char *buf;
	int   bufsz;
	int   pos;
	int   rc  = 0;
	int   off = 0;

	LASSERT(cfg->cfg_instance != NULL);
	LASSERT(cfg->cfg_sb == cfg->cfg_instance);

	inst = kzalloc(PAGE_CACHE_SIZE, GFP_NOFS);
<<<<<<< HEAD
	if (inst == NULL)
=======
	if (!inst)
>>>>>>> 9fe8ecca
		return -ENOMEM;

	if (!IS_SERVER(lsi)) {
		pos = snprintf(inst, PAGE_CACHE_SIZE, "%p", cfg->cfg_instance);
		if (pos >= PAGE_CACHE_SIZE) {
			kfree(inst);
			return -E2BIG;
		}
	} else {
		LASSERT(IS_MDT(lsi));
		rc = server_name2svname(lsi->lsi_svname, inst, NULL,
					PAGE_CACHE_SIZE);
		if (rc) {
			kfree(inst);
			return -EINVAL;
		}
		pos = strlen(inst);
	}

	++pos;
	buf   = inst + pos;
	bufsz = PAGE_CACHE_SIZE - pos;

	while (datalen > 0) {
		int   entry_len = sizeof(*entry);
		int   is_ost;
		struct obd_device *obd;
		char *obdname;
		char *cname;
		char *params;
		char *uuid;

		rc = -EINVAL;
		if (datalen < sizeof(*entry))
			break;

		entry = (typeof(entry))(data + off);

		/* sanity check */
		if (entry->mne_nid_type != 0) /* only support type 0 for ipv4 */
			break;
		if (entry->mne_nid_count == 0) /* at least one nid entry */
			break;
		if (entry->mne_nid_size != sizeof(lnet_nid_t))
			break;

		entry_len += entry->mne_nid_count * entry->mne_nid_size;
		if (datalen < entry_len) /* must have entry_len at least */
			break;

		/* Keep this swab for normal mixed endian handling. LU-1644 */
		if (mne_swab)
			lustre_swab_mgs_nidtbl_entry(entry);
		if (entry->mne_length > PAGE_CACHE_SIZE) {
			CERROR("MNE too large (%u)\n", entry->mne_length);
			break;
		}

		if (entry->mne_length < entry_len)
			break;

		off     += entry->mne_length;
		datalen -= entry->mne_length;
		if (datalen < 0)
			break;

		if (entry->mne_version > max_version) {
			CERROR("entry index(%lld) is over max_index(%lld)\n",
			       entry->mne_version, max_version);
			break;
		}

		if (prev_version >= entry->mne_version) {
			CERROR("index unsorted, prev %lld, now %lld\n",
			       prev_version, entry->mne_version);
			break;
		}
		prev_version = entry->mne_version;

		/*
		 * Write a string with format "nid::instance" to
		 * lustre/<osc|mdc>/<target>-<osc|mdc>-<instance>/import.
		 */

		is_ost = entry->mne_type == LDD_F_SV_TYPE_OST;
		memset(buf, 0, bufsz);
		obdname = buf;
		pos = 0;

		/* lustre-OST0001-osc-<instance #> */
		strcpy(obdname, cld->cld_logname);
		cname = strrchr(obdname, '-');
		if (cname == NULL) {
			CERROR("mgc %s: invalid logname %s\n",
			       mgc->obd_name, obdname);
			break;
		}

		pos = cname - obdname;
		obdname[pos] = 0;
		pos += sprintf(obdname + pos, "-%s%04x",
				  is_ost ? "OST" : "MDT", entry->mne_index);

		cname = is_ost ? "osc" : "mdc";
		pos += sprintf(obdname + pos, "-%s-%s", cname, inst);
		lustre_cfg_bufs_reset(&bufs, obdname);

		/* find the obd by obdname */
		obd = class_name2obd(obdname);
		if (obd == NULL) {
			CDEBUG(D_INFO, "mgc %s: cannot find obdname %s\n",
			       mgc->obd_name, obdname);
			rc = 0;
			/* this is a safe race, when the ost is starting up...*/
			continue;
		}

		/* osc.import = "connection=<Conn UUID>::<target instance>" */
		++pos;
		params = buf + pos;
		pos += sprintf(params, "%s.import=%s", cname, "connection=");
		uuid = buf + pos;

		down_read(&obd->u.cli.cl_sem);
		if (obd->u.cli.cl_import == NULL) {
			/* client does not connect to the OST yet */
			up_read(&obd->u.cli.cl_sem);
			rc = 0;
			continue;
		}

		/* TODO: iterate all nids to find one */
		/* find uuid by nid */
		rc = client_import_find_conn(obd->u.cli.cl_import,
					     entry->u.nids[0],
					     (struct obd_uuid *)uuid);
		up_read(&obd->u.cli.cl_sem);
		if (rc < 0) {
			CERROR("mgc: cannot find uuid by nid %s\n",
			       libcfs_nid2str(entry->u.nids[0]));
			break;
		}

		CDEBUG(D_INFO, "Find uuid %s by nid %s\n",
		       uuid, libcfs_nid2str(entry->u.nids[0]));

		pos += strlen(uuid);
		pos += sprintf(buf + pos, "::%u", entry->mne_instance);
		LASSERT(pos < bufsz);

		lustre_cfg_bufs_set_string(&bufs, 1, params);

		rc = -ENOMEM;
		lcfg = lustre_cfg_new(LCFG_PARAM, &bufs);
		if (lcfg == NULL) {
			CERROR("mgc: cannot allocate memory\n");
			break;
		}

		CDEBUG(D_INFO, "ir apply logs %lld/%lld for %s -> %s\n",
		       prev_version, max_version, obdname, params);

		rc = class_process_config(lcfg);
		lustre_cfg_free(lcfg);
		if (rc)
			CDEBUG(D_INFO, "process config for %s error %d\n",
			       obdname, rc);

		/* continue, even one with error */
	}

	kfree(inst);
	return rc;
}

/**
 * This function is called if this client was notified for target restarting
 * by the MGS. A CONFIG_READ RPC is going to send to fetch recovery logs.
 */
static int mgc_process_recover_log(struct obd_device *obd,
				   struct config_llog_data *cld)
{
	struct ptlrpc_request *req = NULL;
	struct config_llog_instance *cfg = &cld->cld_cfg;
	struct mgs_config_body *body;
	struct mgs_config_res  *res;
	struct ptlrpc_bulk_desc *desc;
	struct page **pages;
	int nrpages;
	bool eof = true;
	bool mne_swab = false;
	int i;
	int ealen;
	int rc;

	/* allocate buffer for bulk transfer.
	 * if this is the first time for this mgs to read logs,
	 * CONFIG_READ_NRPAGES_INIT will be used since it will read all logs
	 * once; otherwise, it only reads increment of logs, this should be
	 * small and CONFIG_READ_NRPAGES will be used.
	 */
	nrpages = CONFIG_READ_NRPAGES;
	if (cfg->cfg_last_idx == 0) /* the first time */
		nrpages = CONFIG_READ_NRPAGES_INIT;

	pages = kcalloc(nrpages, sizeof(*pages), GFP_NOFS);
	if (pages == NULL) {
		rc = -ENOMEM;
		goto out;
	}

	for (i = 0; i < nrpages; i++) {
		pages[i] = alloc_page(GFP_IOFS);
		if (pages[i] == NULL) {
			rc = -ENOMEM;
			goto out;
		}
	}

again:
	LASSERT(cld_is_recover(cld));
	LASSERT(mutex_is_locked(&cld->cld_lock));
	req = ptlrpc_request_alloc(class_exp2cliimp(cld->cld_mgcexp),
				   &RQF_MGS_CONFIG_READ);
	if (req == NULL) {
		rc = -ENOMEM;
		goto out;
	}

	rc = ptlrpc_request_pack(req, LUSTRE_MGS_VERSION, MGS_CONFIG_READ);
	if (rc)
		goto out;

	/* pack request */
	body = req_capsule_client_get(&req->rq_pill, &RMF_MGS_CONFIG_BODY);
	LASSERT(body != NULL);
	LASSERT(sizeof(body->mcb_name) > strlen(cld->cld_logname));
	if (strlcpy(body->mcb_name, cld->cld_logname, sizeof(body->mcb_name))
	    >= sizeof(body->mcb_name)) {
		rc = -E2BIG;
		goto out;
	}
	body->mcb_offset = cfg->cfg_last_idx + 1;
	body->mcb_type   = cld->cld_type;
	body->mcb_bits   = PAGE_CACHE_SHIFT;
	body->mcb_units  = nrpages;

	/* allocate bulk transfer descriptor */
	desc = ptlrpc_prep_bulk_imp(req, nrpages, 1, BULK_PUT_SINK,
				    MGS_BULK_PORTAL);
	if (desc == NULL) {
		rc = -ENOMEM;
		goto out;
	}

	for (i = 0; i < nrpages; i++)
		ptlrpc_prep_bulk_page_pin(desc, pages[i], 0, PAGE_CACHE_SIZE);

	ptlrpc_request_set_replen(req);
	rc = ptlrpc_queue_wait(req);
	if (rc)
		goto out;

	res = req_capsule_server_get(&req->rq_pill, &RMF_MGS_CONFIG_RES);
	if (res->mcr_size < res->mcr_offset) {
		rc = -EINVAL;
		goto out;
	}

	/* always update the index even though it might have errors with
	 * handling the recover logs */
	cfg->cfg_last_idx = res->mcr_offset;
	eof = res->mcr_offset == res->mcr_size;

	CDEBUG(D_INFO, "Latest version %lld, more %d.\n",
	       res->mcr_offset, eof == false);

	ealen = sptlrpc_cli_unwrap_bulk_read(req, req->rq_bulk, 0);
	if (ealen < 0) {
		rc = ealen;
		goto out;
	}

	if (ealen > nrpages << PAGE_CACHE_SHIFT) {
		rc = -EINVAL;
		goto out;
	}

	if (ealen == 0) { /* no logs transferred */
		if (!eof)
			rc = -EINVAL;
		goto out;
	}

	mne_swab = !!ptlrpc_rep_need_swab(req);
#if LUSTRE_VERSION_CODE < OBD_OCD_VERSION(3, 2, 50, 0)
	/* This import flag means the server did an extra swab of IR MNE
	 * records (fixed in LU-1252), reverse it here if needed. LU-1644 */
	if (unlikely(req->rq_import->imp_need_mne_swab))
		mne_swab = !mne_swab;
#else
#warning "LU-1644: Remove old OBD_CONNECT_MNE_SWAB fixup and imp_need_mne_swab"
#endif

	for (i = 0; i < nrpages && ealen > 0; i++) {
		int rc2;
		void *ptr;

		ptr = kmap(pages[i]);
		rc2 = mgc_apply_recover_logs(obd, cld, res->mcr_offset, ptr,
					     min_t(int, ealen, PAGE_CACHE_SIZE),
					     mne_swab);
		kunmap(pages[i]);
		if (rc2 < 0) {
			CWARN("Process recover log %s error %d\n",
			      cld->cld_logname, rc2);
			break;
		}

		ealen -= PAGE_CACHE_SIZE;
	}

out:
	if (req)
		ptlrpc_req_finished(req);

	if (rc == 0 && !eof)
		goto again;

	if (pages) {
		for (i = 0; i < nrpages; i++) {
			if (pages[i] == NULL)
				break;
			__free_page(pages[i]);
		}
		kfree(pages);
	}
	return rc;
}

/* local_only means it cannot get remote llogs */
static int mgc_process_cfg_log(struct obd_device *mgc,
			       struct config_llog_data *cld, int local_only)
{
	struct llog_ctxt	*ctxt;
	struct lustre_sb_info	*lsi = NULL;
	int			 rc = 0;
	bool			 sptlrpc_started = false;
	struct lu_env		*env;

	LASSERT(cld);
	LASSERT(mutex_is_locked(&cld->cld_lock));

	/*
	 * local copy of sptlrpc log is controlled elsewhere, don't try to
	 * read it up here.
	 */
	if (cld_is_sptlrpc(cld) && local_only)
		return 0;

	if (cld->cld_cfg.cfg_sb)
		lsi = s2lsi(cld->cld_cfg.cfg_sb);

	env = kzalloc(sizeof(*env), GFP_NOFS);
<<<<<<< HEAD
	if (env == NULL)
=======
	if (!env)
>>>>>>> 9fe8ecca
		return -ENOMEM;

	rc = lu_env_init(env, LCT_MG_THREAD);
	if (rc)
		goto out_free;

	ctxt = llog_get_context(mgc, LLOG_CONFIG_REPL_CTXT);
	LASSERT(ctxt);

	if (local_only) /* no local log at client side */ {
		rc = -EIO;
		goto out_pop;
	}

	if (cld_is_sptlrpc(cld)) {
		sptlrpc_conf_log_update_begin(cld->cld_logname);
		sptlrpc_started = true;
	}

	/* logname and instance info should be the same, so use our
	 * copy of the instance for the update.  The cfg_last_idx will
	 * be updated here. */
	rc = class_config_parse_llog(env, ctxt, cld->cld_logname,
				     &cld->cld_cfg);

out_pop:
	__llog_ctxt_put(env, ctxt);

	/*
	 * update settings on existing OBDs. doing it inside
	 * of llog_process_lock so no device is attaching/detaching
	 * in parallel.
	 * the logname must be <fsname>-sptlrpc
	 */
	if (sptlrpc_started) {
		LASSERT(cld_is_sptlrpc(cld));
		sptlrpc_conf_log_update_end(cld->cld_logname);
		class_notify_sptlrpc_conf(cld->cld_logname,
					  strlen(cld->cld_logname) -
					  strlen("-sptlrpc"));
	}

	lu_env_fini(env);
out_free:
	kfree(env);
	return rc;
}

/** Get a config log from the MGS and process it.
 * This func is called for both clients and servers.
 * Copy the log locally before parsing it if appropriate (non-MGS server)
 */
int mgc_process_log(struct obd_device *mgc, struct config_llog_data *cld)
{
	struct lustre_handle lockh = { 0 };
	__u64 flags = LDLM_FL_NO_LRU;
	int rc = 0, rcl;

	LASSERT(cld);

	/* I don't want multiple processes running process_log at once --
	   sounds like badness.  It actually might be fine, as long as
	   we're not trying to update from the same log
	   simultaneously (in which case we should use a per-log sem.) */
	mutex_lock(&cld->cld_lock);
	if (cld->cld_stopping) {
		mutex_unlock(&cld->cld_lock);
		return 0;
	}

	OBD_FAIL_TIMEOUT(OBD_FAIL_MGC_PAUSE_PROCESS_LOG, 20);

	CDEBUG(D_MGC, "Process log %s:%p from %d\n", cld->cld_logname,
	       cld->cld_cfg.cfg_instance, cld->cld_cfg.cfg_last_idx + 1);

	/* Get the cfg lock on the llog */
	rcl = mgc_enqueue(mgc->u.cli.cl_mgc_mgsexp, NULL, LDLM_PLAIN, NULL,
			  LCK_CR, &flags, NULL, NULL, NULL,
			  cld, 0, NULL, &lockh);
	if (rcl == 0) {
		/* Get the cld, it will be released in mgc_blocking_ast. */
		config_log_get(cld);
		rc = ldlm_lock_set_data(&lockh, (void *)cld);
		LASSERT(rc == 0);
	} else {
		CDEBUG(D_MGC, "Can't get cfg lock: %d\n", rcl);

		/* mark cld_lostlock so that it will requeue
		 * after MGC becomes available. */
		cld->cld_lostlock = 1;
		/* Get extra reference, it will be put in requeue thread */
		config_log_get(cld);
	}


	if (cld_is_recover(cld)) {
		rc = 0; /* this is not a fatal error for recover log */
		if (rcl == 0)
			rc = mgc_process_recover_log(mgc, cld);
	} else {
		rc = mgc_process_cfg_log(mgc, cld, rcl != 0);
	}

	CDEBUG(D_MGC, "%s: configuration from log '%s' %sed (%d).\n",
	       mgc->obd_name, cld->cld_logname, rc ? "fail" : "succeed", rc);

	mutex_unlock(&cld->cld_lock);

	/* Now drop the lock so MGS can revoke it */
	if (!rcl)
		ldlm_lock_decref(&lockh, LCK_CR);

	return rc;
}


/** Called from lustre_process_log.
 * LCFG_LOG_START gets the config log from the MGS, processes it to start
 * any services, and adds it to the list logs to watch (follow).
 */
static int mgc_process_config(struct obd_device *obd, u32 len, void *buf)
{
	struct lustre_cfg *lcfg = buf;
	struct config_llog_instance *cfg = NULL;
	char *logname;
	int rc = 0;

	switch (lcfg->lcfg_command) {
	case LCFG_LOV_ADD_OBD: {
		/* Overloading this cfg command: register a new target */
		struct mgs_target_info *mti;

		if (LUSTRE_CFG_BUFLEN(lcfg, 1) !=
		    sizeof(struct mgs_target_info)) {
			rc = -EINVAL;
			goto out;
		}

		mti = (struct mgs_target_info *)lustre_cfg_buf(lcfg, 1);
		CDEBUG(D_MGC, "add_target %s %#x\n",
		       mti->mti_svname, mti->mti_flags);
		rc = mgc_target_register(obd->u.cli.cl_mgc_mgsexp, mti);
		break;
	}
	case LCFG_LOV_DEL_OBD:
		/* Unregister has no meaning at the moment. */
		CERROR("lov_del_obd unimplemented\n");
		rc = -ENOSYS;
		break;
	case LCFG_SPTLRPC_CONF: {
		rc = sptlrpc_process_config(lcfg);
		break;
	}
	case LCFG_LOG_START: {
		struct config_llog_data *cld;
		struct super_block *sb;

		logname = lustre_cfg_string(lcfg, 1);
		cfg = (struct config_llog_instance *)lustre_cfg_buf(lcfg, 2);
		sb = *(struct super_block **)lustre_cfg_buf(lcfg, 3);

		CDEBUG(D_MGC, "parse_log %s from %d\n", logname,
		       cfg->cfg_last_idx);

		/* We're only called through here on the initial mount */
		rc = config_log_add(obd, logname, cfg, sb);
		if (rc)
			break;
		cld = config_log_find(logname, cfg);
		if (cld == NULL) {
			rc = -ENOENT;
			break;
		}

		/* COMPAT_146 */
		/* FIXME only set this for old logs!  Right now this forces
		   us to always skip the "inside markers" check */
		cld->cld_cfg.cfg_flags |= CFG_F_COMPAT146;

		rc = mgc_process_log(obd, cld);
		if (rc == 0 && cld->cld_recover != NULL) {
			if (OCD_HAS_FLAG(&obd->u.cli.cl_import->
					 imp_connect_data, IMP_RECOV)) {
				rc = mgc_process_log(obd, cld->cld_recover);
			} else {
				struct config_llog_data *cir = cld->cld_recover;
				cld->cld_recover = NULL;
				config_log_put(cir);
			}
			if (rc)
				CERROR("Cannot process recover llog %d\n", rc);
		}

		if (rc == 0 && cld->cld_params != NULL) {
			rc = mgc_process_log(obd, cld->cld_params);
			if (rc == -ENOENT) {
				CDEBUG(D_MGC,
				       "There is no params config file yet\n");
				rc = 0;
			}
			/* params log is optional */
			if (rc)
				CERROR(
				       "%s: can't process params llog: rc = %d\n",
				       obd->obd_name, rc);
		}
		config_log_put(cld);

		break;
	}
	case LCFG_LOG_END: {
		logname = lustre_cfg_string(lcfg, 1);

		if (lcfg->lcfg_bufcount >= 2)
			cfg = (struct config_llog_instance *)lustre_cfg_buf(
				lcfg, 2);
		rc = config_log_end(logname, cfg);
		break;
	}
	default: {
		CERROR("Unknown command: %d\n", lcfg->lcfg_command);
		rc = -EINVAL;
		goto out;

	}
	}
out:
	return rc;
}

struct obd_ops mgc_obd_ops = {
	.o_owner	= THIS_MODULE,
	.o_setup	= mgc_setup,
	.o_precleanup   = mgc_precleanup,
	.o_cleanup      = mgc_cleanup,
	.o_add_conn     = client_import_add_conn,
	.o_del_conn     = client_import_del_conn,
	.o_connect      = client_connect_import,
	.o_disconnect   = client_disconnect_export,
	/* .o_enqueue      = mgc_enqueue, */
	/* .o_iocontrol    = mgc_iocontrol, */
	.o_set_info_async = mgc_set_info_async,
	.o_get_info       = mgc_get_info,
	.o_import_event = mgc_import_event,
	.o_process_config = mgc_process_config,
};

static int __init mgc_init(void)
{
	return class_register_type(&mgc_obd_ops, NULL,
				   LUSTRE_MGC_NAME, NULL);
}

static void /*__exit*/ mgc_exit(void)
{
	class_unregister_type(LUSTRE_MGC_NAME);
}

MODULE_AUTHOR("Sun Microsystems, Inc. <http://www.lustre.org/>");
MODULE_DESCRIPTION("Lustre Management Client");
MODULE_LICENSE("GPL");

module_init(mgc_init);
module_exit(mgc_exit);<|MERGE_RESOLUTION|>--- conflicted
+++ resolved
@@ -1128,11 +1128,7 @@
 	LASSERT(cfg->cfg_sb == cfg->cfg_instance);
 
 	inst = kzalloc(PAGE_CACHE_SIZE, GFP_NOFS);
-<<<<<<< HEAD
-	if (inst == NULL)
-=======
 	if (!inst)
->>>>>>> 9fe8ecca
 		return -ENOMEM;
 
 	if (!IS_SERVER(lsi)) {
@@ -1497,11 +1493,7 @@
 		lsi = s2lsi(cld->cld_cfg.cfg_sb);
 
 	env = kzalloc(sizeof(*env), GFP_NOFS);
-<<<<<<< HEAD
-	if (env == NULL)
-=======
 	if (!env)
->>>>>>> 9fe8ecca
 		return -ENOMEM;
 
 	rc = lu_env_init(env, LCT_MG_THREAD);
