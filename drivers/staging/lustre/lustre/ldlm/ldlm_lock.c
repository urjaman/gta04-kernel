--- conflicted
+++ resolved
@@ -1528,11 +1528,7 @@
 	if (lvb_len) {
 		lock->l_lvb_len = lvb_len;
 		lock->l_lvb_data = kzalloc(lvb_len, GFP_NOFS);
-<<<<<<< HEAD
-		if (lock->l_lvb_data == NULL)
-=======
 		if (!lock->l_lvb_data)
->>>>>>> 9fe8ecca
 			goto out;
 	}
 
@@ -1817,11 +1813,7 @@
 		return 0;
 
 	arg = kzalloc(sizeof(*arg), GFP_NOFS);
-<<<<<<< HEAD
-	if (arg == NULL)
-=======
 	if (!arg)
->>>>>>> 9fe8ecca
 		return -ENOMEM;
 
 	atomic_set(&arg->restart, 0);
