/*
 * Copyright (c) 2009, Microsoft Corporation.
 *
 * This program is free software; you can redistribute it and/or modify it
 * under the terms and conditions of the GNU General Public License,
 * version 2, as published by the Free Software Foundation.
 *
 * This program is distributed in the hope it will be useful, but WITHOUT
 * ANY WARRANTY; without even the implied warranty of MERCHANTABILITY or
 * FITNESS FOR A PARTICULAR PURPOSE.  See the GNU General Public License for
 * more details.
 *
 * You should have received a copy of the GNU General Public License along with
 * this program; if not, write to the Free Software Foundation, Inc., 59 Temple
 * Place - Suite 330, Boston, MA 02111-1307 USA.
 *
 * Authors:
 *   Haiyang Zhang <haiyangz@microsoft.com>
 *   Hank Janssen  <hjanssen@microsoft.com>
 */
#include <linux/kernel.h>
#include <linux/sched.h>
#include <linux/wait.h>
#include <linux/highmem.h>
#include <linux/slab.h>
#include <linux/io.h>
#include <linux/if_ether.h>

#include "logging.h"
#include "hv_api.h"
#include "netvsc_api.h"
#include "rndis_filter.h"

/* Data types */
struct rndis_filter_driver_object {
	/* The original driver */
	struct netvsc_driver inner_drv;
};

enum rndis_device_state {
	RNDIS_DEV_UNINITIALIZED = 0,
	RNDIS_DEV_INITIALIZING,
	RNDIS_DEV_INITIALIZED,
	RNDIS_DEV_DATAINITIALIZED,
};

struct rndis_device {
	struct netvsc_device *net_dev;

	enum rndis_device_state state;
	u32 link_stat;
	atomic_t new_req_id;

	spinlock_t request_lock;
	struct list_head req_list;

	unsigned char hw_mac_adr[ETH_ALEN];
};

struct rndis_request {
	struct list_head list_ent;
<<<<<<< HEAD
	struct osd_waitevent *waitevent;
=======
	int wait_condition;
	wait_queue_head_t wait_event;
>>>>>>> 105e53f8

	/*
	 * FIXME: We assumed a fixed size response here. If we do ever need to
	 * handle a bigger response, we can either define a max response
	 * message or add a response buffer variable above this field
	 */
	struct rndis_message response_msg;

	/* Simplify allocation by having a netvsc packet inline */
	struct hv_netvsc_packet	pkt;
	struct hv_page_buffer buf;
	/* FIXME: We assumed a fixed size request here. */
	struct rndis_message request_msg;
};


struct rndis_filter_packet {
	void *completion_ctx;
	void (*completion)(void *context);
	struct rndis_message msg;
};


static int rndis_filte_device_add(struct hv_device *dev,
				  void *additional_info);

static int rndis_filter_device_remove(struct hv_device *dev);

static void rndis_filter_cleanup(struct hv_driver *drv);

static int rndis_filter_send(struct hv_device *dev,
			     struct hv_netvsc_packet *pkt);

static void rndis_filter_send_completion(void *ctx);

static void rndis_filter_send_request_completion(void *ctx);


/* The one and only */
static struct rndis_filter_driver_object rndis_filter;

static struct rndis_device *get_rndis_device(void)
{
	struct rndis_device *device;

	device = kzalloc(sizeof(struct rndis_device), GFP_KERNEL);
	if (!device)
		return NULL;

	spin_lock_init(&device->request_lock);

	INIT_LIST_HEAD(&device->req_list);

	device->state = RNDIS_DEV_UNINITIALIZED;

	return device;
}

static struct rndis_request *get_rndis_request(struct rndis_device *dev,
					     u32 msg_type,
					     u32 msg_len)
{
	struct rndis_request *request;
	struct rndis_message *rndis_msg;
	struct rndis_set_request *set;
	unsigned long flags;

	request = kzalloc(sizeof(struct rndis_request), GFP_KERNEL);
	if (!request)
		return NULL;

<<<<<<< HEAD
	request->waitevent = osd_waitevent_create();
	if (!request->waitevent) {
		kfree(request);
		return NULL;
	}
=======
	init_waitqueue_head(&request->wait_event);
>>>>>>> 105e53f8

	rndis_msg = &request->request_msg;
	rndis_msg->ndis_msg_type = msg_type;
	rndis_msg->msg_len = msg_len;

	/*
	 * Set the request id. This field is always after the rndis header for
	 * request/response packet types so we just used the SetRequest as a
	 * template
	 */
	set = &rndis_msg->msg.set_req;
	set->req_id = atomic_inc_return(&dev->new_req_id);

	/* Add to the request list */
	spin_lock_irqsave(&dev->request_lock, flags);
	list_add_tail(&request->list_ent, &dev->req_list);
	spin_unlock_irqrestore(&dev->request_lock, flags);

	return request;
}

static void put_rndis_request(struct rndis_device *dev,
			    struct rndis_request *req)
{
	unsigned long flags;

	spin_lock_irqsave(&dev->request_lock, flags);
	list_del(&req->list_ent);
	spin_unlock_irqrestore(&dev->request_lock, flags);

<<<<<<< HEAD
	kfree(req->waitevent);
=======
>>>>>>> 105e53f8
	kfree(req);
}

static void dump_rndis_message(struct rndis_message *rndis_msg)
{
	switch (rndis_msg->ndis_msg_type) {
	case REMOTE_NDIS_PACKET_MSG:
		DPRINT_DBG(NETVSC, "REMOTE_NDIS_PACKET_MSG (len %u, "
			   "data offset %u data len %u, # oob %u, "
			   "oob offset %u, oob len %u, pkt offset %u, "
			   "pkt len %u",
			   rndis_msg->msg_len,
			   rndis_msg->msg.pkt.data_offset,
			   rndis_msg->msg.pkt.data_len,
			   rndis_msg->msg.pkt.num_oob_data_elements,
			   rndis_msg->msg.pkt.oob_data_offset,
			   rndis_msg->msg.pkt.oob_data_len,
			   rndis_msg->msg.pkt.per_pkt_info_offset,
			   rndis_msg->msg.pkt.per_pkt_info_len);
		break;

	case REMOTE_NDIS_INITIALIZE_CMPLT:
		DPRINT_DBG(NETVSC, "REMOTE_NDIS_INITIALIZE_CMPLT "
			"(len %u, id 0x%x, status 0x%x, major %d, minor %d, "
			"device flags %d, max xfer size 0x%x, max pkts %u, "
			"pkt aligned %u)",
			rndis_msg->msg_len,
			rndis_msg->msg.init_complete.req_id,
			rndis_msg->msg.init_complete.status,
			rndis_msg->msg.init_complete.major_ver,
			rndis_msg->msg.init_complete.minor_ver,
			rndis_msg->msg.init_complete.dev_flags,
			rndis_msg->msg.init_complete.max_xfer_size,
			rndis_msg->msg.init_complete.
			   max_pkt_per_msg,
			rndis_msg->msg.init_complete.
			   pkt_alignment_factor);
		break;

	case REMOTE_NDIS_QUERY_CMPLT:
		DPRINT_DBG(NETVSC, "REMOTE_NDIS_QUERY_CMPLT "
			"(len %u, id 0x%x, status 0x%x, buf len %u, "
			"buf offset %u)",
			rndis_msg->msg_len,
			rndis_msg->msg.query_complete.req_id,
			rndis_msg->msg.query_complete.status,
			rndis_msg->msg.query_complete.
			   info_buflen,
			rndis_msg->msg.query_complete.
			   info_buf_offset);
		break;

	case REMOTE_NDIS_SET_CMPLT:
		DPRINT_DBG(NETVSC,
			"REMOTE_NDIS_SET_CMPLT (len %u, id 0x%x, status 0x%x)",
			rndis_msg->msg_len,
			rndis_msg->msg.set_complete.req_id,
			rndis_msg->msg.set_complete.status);
		break;

	case REMOTE_NDIS_INDICATE_STATUS_MSG:
		DPRINT_DBG(NETVSC, "REMOTE_NDIS_INDICATE_STATUS_MSG "
			"(len %u, status 0x%x, buf len %u, buf offset %u)",
			rndis_msg->msg_len,
			rndis_msg->msg.indicate_status.status,
			rndis_msg->msg.indicate_status.status_buflen,
			rndis_msg->msg.indicate_status.status_buf_offset);
		break;

	default:
		DPRINT_DBG(NETVSC, "0x%x (len %u)",
			rndis_msg->ndis_msg_type,
			rndis_msg->msg_len);
		break;
	}
}

static int rndis_filter_send_request(struct rndis_device *dev,
				  struct rndis_request *req)
{
	int ret;
	struct hv_netvsc_packet *packet;

	/* Setup the packet to send it */
	packet = &req->pkt;

	packet->is_data_pkt = false;
	packet->total_data_buflen = req->request_msg.msg_len;
	packet->page_buf_cnt = 1;

<<<<<<< HEAD
	packet->page_buf[0].Pfn = virt_to_phys(&req->request_msg) >>
					PAGE_SHIFT;
	packet->page_buf[0].Length = req->request_msg.msg_len;
	packet->page_buf[0].Offset =
=======
	packet->page_buf[0].pfn = virt_to_phys(&req->request_msg) >>
					PAGE_SHIFT;
	packet->page_buf[0].len = req->request_msg.msg_len;
	packet->page_buf[0].offset =
>>>>>>> 105e53f8
		(unsigned long)&req->request_msg & (PAGE_SIZE - 1);

	packet->completion.send.send_completion_ctx = req;/* packet; */
	packet->completion.send.send_completion =
		rndis_filter_send_request_completion;
	packet->completion.send.send_completion_tid = (unsigned long)dev;

	ret = rndis_filter.inner_drv.send(dev->net_dev->dev, packet);
	return ret;
}

static void rndis_filter_receive_response(struct rndis_device *dev,
				       struct rndis_message *resp)
{
	struct rndis_request *request = NULL;
	bool found = false;
	unsigned long flags;

	spin_lock_irqsave(&dev->request_lock, flags);
	list_for_each_entry(request, &dev->req_list, list_ent) {
		/*
		 * All request/response message contains RequestId as the 1st
		 * field
		 */
		if (request->request_msg.msg.init_req.req_id
		    == resp->msg.init_complete.req_id) {
			DPRINT_DBG(NETVSC, "found rndis request for "
				"this response (id 0x%x req type 0x%x res "
				"type 0x%x)",
				request->request_msg.msg.
				   init_req.req_id,
				request->request_msg.ndis_msg_type,
				resp->ndis_msg_type);

			found = true;
			break;
		}
	}
	spin_unlock_irqrestore(&dev->request_lock, flags);

	if (found) {
		if (resp->msg_len <= sizeof(struct rndis_message)) {
			memcpy(&request->response_msg, resp,
			       resp->msg_len);
		} else {
			DPRINT_ERR(NETVSC, "rndis response buffer overflow "
				  "detected (size %u max %zu)",
				  resp->msg_len,
				  sizeof(struct rndis_filter_packet));

			if (resp->ndis_msg_type ==
			    REMOTE_NDIS_RESET_CMPLT) {
				/* does not have a request id field */
				request->response_msg.msg.reset_complete.
					status = STATUS_BUFFER_OVERFLOW;
			} else {
				request->response_msg.msg.
				init_complete.status =
					STATUS_BUFFER_OVERFLOW;
			}
		}

<<<<<<< HEAD
		osd_waitevent_set(request->waitevent);
=======
		request->wait_condition = 1;
		wake_up(&request->wait_event);
>>>>>>> 105e53f8
	} else {
		DPRINT_ERR(NETVSC, "no rndis request found for this response "
			   "(id 0x%x res type 0x%x)",
			   resp->msg.init_complete.req_id,
			   resp->ndis_msg_type);
	}
}

static void rndis_filter_receive_indicate_status(struct rndis_device *dev,
					     struct rndis_message *resp)
{
	struct rndis_indicate_status *indicate =
			&resp->msg.indicate_status;

	if (indicate->status == RNDIS_STATUS_MEDIA_CONNECT) {
		rndis_filter.inner_drv.link_status_change(
			dev->net_dev->dev, 1);
	} else if (indicate->status == RNDIS_STATUS_MEDIA_DISCONNECT) {
		rndis_filter.inner_drv.link_status_change(
			dev->net_dev->dev, 0);
	} else {
		/*
		 * TODO:
		 */
	}
}

static void rndis_filter_receive_data(struct rndis_device *dev,
				   struct rndis_message *msg,
				   struct hv_netvsc_packet *pkt)
{
	struct rndis_packet *rndis_pkt;
	u32 data_offset;
<<<<<<< HEAD

	/* empty ethernet frame ?? */
	/* ASSERT(Packet->PageBuffers[0].Length > */
	/* 	RNDIS_MESSAGE_SIZE(struct rndis_packet)); */
=======
>>>>>>> 105e53f8

	rndis_pkt = &msg->msg.pkt;

	/*
	 * FIXME: Handle multiple rndis pkt msgs that maybe enclosed in this
	 * netvsc packet (ie TotalDataBufferLength != MessageLength)
	 */

	/* Remove the rndis header and pass it back up the stack */
	data_offset = RNDIS_HEADER_SIZE + rndis_pkt->data_offset;

	pkt->total_data_buflen -= data_offset;
<<<<<<< HEAD
	pkt->page_buf[0].Offset += data_offset;
	pkt->page_buf[0].Length -= data_offset;
=======
	pkt->page_buf[0].offset += data_offset;
	pkt->page_buf[0].len -= data_offset;
>>>>>>> 105e53f8

	pkt->is_data_pkt = true;

	rndis_filter.inner_drv.recv_cb(dev->net_dev->dev,
						   pkt);
}

static int rndis_filter_receive(struct hv_device *dev,
				struct hv_netvsc_packet	*pkt)
{
<<<<<<< HEAD
	struct netvsc_device *net_dev = dev->Extension;
=======
	struct netvsc_device *net_dev = dev->ext;
>>>>>>> 105e53f8
	struct rndis_device *rndis_dev;
	struct rndis_message rndis_msg;
	struct rndis_message *rndis_hdr;

	if (!net_dev)
		return -EINVAL;

	/* Make sure the rndis device state is initialized */
	if (!net_dev->extension) {
		DPRINT_ERR(NETVSC, "got rndis message but no rndis device..."
			  "dropping this message!");
		return -1;
	}

	rndis_dev = (struct rndis_device *)net_dev->extension;
	if (rndis_dev->state == RNDIS_DEV_UNINITIALIZED) {
		DPRINT_ERR(NETVSC, "got rndis message but rndis device "
			   "uninitialized...dropping this message!");
		return -1;
	}

	rndis_hdr = (struct rndis_message *)kmap_atomic(
<<<<<<< HEAD
			pfn_to_page(pkt->page_buf[0].Pfn), KM_IRQ0);

	rndis_hdr = (void *)((unsigned long)rndis_hdr +
			pkt->page_buf[0].Offset);
=======
			pfn_to_page(pkt->page_buf[0].pfn), KM_IRQ0);

	rndis_hdr = (void *)((unsigned long)rndis_hdr +
			pkt->page_buf[0].offset);
>>>>>>> 105e53f8

	/* Make sure we got a valid rndis message */
	/*
	 * FIXME: There seems to be a bug in set completion msg where its
	 * MessageLength is 16 bytes but the ByteCount field in the xfer page
	 * range shows 52 bytes
	 * */
#if 0
	if (pkt->total_data_buflen != rndis_hdr->msg_len) {
<<<<<<< HEAD
		kunmap_atomic(rndis_hdr - pkt->page_buf[0].Offset,
=======
		kunmap_atomic(rndis_hdr - pkt->page_buf[0].offset,
>>>>>>> 105e53f8
			      KM_IRQ0);

		DPRINT_ERR(NETVSC, "invalid rndis message? (expected %u "
			   "bytes got %u)...dropping this message!",
			   rndis_hdr->msg_len,
			   pkt->total_data_buflen);
		return -1;
	}
#endif

	if ((rndis_hdr->ndis_msg_type != REMOTE_NDIS_PACKET_MSG) &&
	    (rndis_hdr->msg_len > sizeof(struct rndis_message))) {
		DPRINT_ERR(NETVSC, "incoming rndis message buffer overflow "
			   "detected (got %u, max %zu)...marking it an error!",
			   rndis_hdr->msg_len,
			   sizeof(struct rndis_message));
	}

	memcpy(&rndis_msg, rndis_hdr,
		(rndis_hdr->msg_len > sizeof(struct rndis_message)) ?
			sizeof(struct rndis_message) :
			rndis_hdr->msg_len);

<<<<<<< HEAD
	kunmap_atomic(rndis_hdr - pkt->page_buf[0].Offset, KM_IRQ0);
=======
	kunmap_atomic(rndis_hdr - pkt->page_buf[0].offset, KM_IRQ0);
>>>>>>> 105e53f8

	dump_rndis_message(&rndis_msg);

	switch (rndis_msg.ndis_msg_type) {
	case REMOTE_NDIS_PACKET_MSG:
		/* data msg */
		rndis_filter_receive_data(rndis_dev, &rndis_msg, pkt);
		break;

	case REMOTE_NDIS_INITIALIZE_CMPLT:
	case REMOTE_NDIS_QUERY_CMPLT:
	case REMOTE_NDIS_SET_CMPLT:
		/* completion msgs */
		rndis_filter_receive_response(rndis_dev, &rndis_msg);
		break;

	case REMOTE_NDIS_INDICATE_STATUS_MSG:
		/* notification msgs */
		rndis_filter_receive_indicate_status(rndis_dev, &rndis_msg);
		break;
	default:
		DPRINT_ERR(NETVSC, "unhandled rndis message (type %u len %u)",
			   rndis_msg.ndis_msg_type,
			   rndis_msg.msg_len);
		break;
	}

	return 0;
}

static int rndis_filter_query_device(struct rndis_device *dev, u32 oid,
				  void *result, u32 *result_size)
{
	struct rndis_request *request;
	u32 inresult_size = *result_size;
	struct rndis_query_request *query;
	struct rndis_query_complete *query_complete;
	int ret = 0;

	if (!result)
		return -EINVAL;

	*result_size = 0;
	request = get_rndis_request(dev, REMOTE_NDIS_QUERY_MSG,
			RNDIS_MESSAGE_SIZE(struct rndis_query_request));
	if (!request) {
		ret = -1;
		goto Cleanup;
	}

	/* Setup the rndis query */
	query = &request->request_msg.msg.query_req;
	query->oid = oid;
	query->info_buf_offset = sizeof(struct rndis_query_request);
	query->info_buflen = 0;
	query->dev_vc_handle = 0;

<<<<<<< HEAD
=======
	request->wait_condition = 0;
>>>>>>> 105e53f8
	ret = rndis_filter_send_request(dev, request);
	if (ret != 0)
		goto Cleanup;

<<<<<<< HEAD
	osd_waitevent_wait(request->waitevent);
=======
	wait_event_timeout(request->wait_event, request->wait_condition,
				msecs_to_jiffies(1000));
	if (request->wait_condition == 0) {
		ret = -ETIMEDOUT;
		goto Cleanup;
	}
>>>>>>> 105e53f8

	/* Copy the response back */
	query_complete = &request->response_msg.msg.query_complete;

	if (query_complete->info_buflen > inresult_size) {
		ret = -1;
		goto Cleanup;
	}

	memcpy(result,
	       (void *)((unsigned long)query_complete +
			 query_complete->info_buf_offset),
	       query_complete->info_buflen);

	*result_size = query_complete->info_buflen;

Cleanup:
	if (request)
		put_rndis_request(dev, request);

	return ret;
}

static int rndis_filter_query_device_mac(struct rndis_device *dev)
{
	u32 size = ETH_ALEN;

	return rndis_filter_query_device(dev,
				      RNDIS_OID_802_3_PERMANENT_ADDRESS,
				      dev->hw_mac_adr, &size);
}

static int rndis_filter_query_device_link_status(struct rndis_device *dev)
{
	u32 size = sizeof(u32);

	return rndis_filter_query_device(dev,
				      RNDIS_OID_GEN_MEDIA_CONNECT_STATUS,
				      &dev->link_stat, &size);
}

static int rndis_filter_set_packet_filter(struct rndis_device *dev,
				      u32 new_filter)
{
	struct rndis_request *request;
	struct rndis_set_request *set;
	struct rndis_set_complete *set_complete;
	u32 status;
	int ret;

<<<<<<< HEAD
	/* ASSERT(RNDIS_MESSAGE_SIZE(struct rndis_set_request) + sizeof(u32) <= */
	/* 	sizeof(struct rndis_message)); */

=======
>>>>>>> 105e53f8
	request = get_rndis_request(dev, REMOTE_NDIS_SET_MSG,
			RNDIS_MESSAGE_SIZE(struct rndis_set_request) +
			sizeof(u32));
	if (!request) {
		ret = -1;
		goto Cleanup;
	}

	/* Setup the rndis set */
	set = &request->request_msg.msg.set_req;
	set->oid = RNDIS_OID_GEN_CURRENT_PACKET_FILTER;
	set->info_buflen = sizeof(u32);
	set->info_buf_offset = sizeof(struct rndis_set_request);

	memcpy((void *)(unsigned long)set + sizeof(struct rndis_set_request),
	       &new_filter, sizeof(u32));

<<<<<<< HEAD
=======
	request->wait_condition = 0;
>>>>>>> 105e53f8
	ret = rndis_filter_send_request(dev, request);
	if (ret != 0)
		goto Cleanup;

<<<<<<< HEAD
	ret = osd_waitevent_waitex(request->waitevent, 2000/*2sec*/);
	if (!ret) {
=======
	wait_event_timeout(request->wait_event, request->wait_condition,
		msecs_to_jiffies(2000));
	if (request->wait_condition == 0) {
>>>>>>> 105e53f8
		ret = -1;
		DPRINT_ERR(NETVSC, "timeout before we got a set response...");
		/*
		 * We can't deallocate the request since we may still receive a
		 * send completion for it.
		 */
		goto Exit;
	} else {
		if (ret > 0)
			ret = 0;
		set_complete = &request->response_msg.msg.set_complete;
		status = set_complete->status;
	}

Cleanup:
	if (request)
		put_rndis_request(dev, request);
Exit:
	return ret;
}

int rndis_filter_init(struct netvsc_driver *drv)
{
	DPRINT_DBG(NETVSC, "sizeof(struct rndis_filter_packet) == %zd",
		   sizeof(struct rndis_filter_packet));

	drv->req_ext_size = sizeof(struct rndis_filter_packet);

	/* Driver->Context = rndisDriver; */

	memset(&rndis_filter, 0, sizeof(struct rndis_filter_driver_object));

	/*rndisDriver->Driver = Driver;

	ASSERT(Driver->OnLinkStatusChanged);
	rndisDriver->OnLinkStatusChanged = Driver->OnLinkStatusChanged;*/

	/* Save the original dispatch handlers before we override it */
<<<<<<< HEAD
	rndis_filter.inner_drv.base.OnDeviceAdd = drv->base.OnDeviceAdd;
	rndis_filter.inner_drv.base.OnDeviceRemove =
					drv->base.OnDeviceRemove;
	rndis_filter.inner_drv.base.OnCleanup = drv->base.OnCleanup;

	/* ASSERT(Driver->OnSend); */
	/* ASSERT(Driver->OnReceiveCallback); */
=======
	rndis_filter.inner_drv.base.dev_add = drv->base.dev_add;
	rndis_filter.inner_drv.base.dev_rm =
					drv->base.dev_rm;
	rndis_filter.inner_drv.base.cleanup = drv->base.cleanup;

>>>>>>> 105e53f8
	rndis_filter.inner_drv.send = drv->send;
	rndis_filter.inner_drv.recv_cb = drv->recv_cb;
	rndis_filter.inner_drv.link_status_change =
					drv->link_status_change;

	/* Override */
<<<<<<< HEAD
	drv->base.OnDeviceAdd = rndis_filte_device_add;
	drv->base.OnDeviceRemove = rndis_filter_device_remove;
	drv->base.OnCleanup = rndis_filter_cleanup;
	drv->send = rndis_filter_send;
	/* Driver->QueryLinkStatus = RndisFilterQueryDeviceLinkStatus; */
=======
	drv->base.dev_add = rndis_filte_device_add;
	drv->base.dev_rm = rndis_filter_device_remove;
	drv->base.cleanup = rndis_filter_cleanup;
	drv->send = rndis_filter_send;
>>>>>>> 105e53f8
	drv->recv_cb = rndis_filter_receive;

	return 0;
}

static int rndis_filter_init_device(struct rndis_device *dev)
{
	struct rndis_request *request;
	struct rndis_initialize_request *init;
	struct rndis_initialize_complete *init_complete;
	u32 status;
	int ret;

	request = get_rndis_request(dev, REMOTE_NDIS_INITIALIZE_MSG,
			RNDIS_MESSAGE_SIZE(struct rndis_initialize_request));
	if (!request) {
		ret = -1;
		goto Cleanup;
	}

	/* Setup the rndis set */
	init = &request->request_msg.msg.init_req;
	init->major_ver = RNDIS_MAJOR_VERSION;
	init->minor_ver = RNDIS_MINOR_VERSION;
	/* FIXME: Use 1536 - rounded ethernet frame size */
	init->max_xfer_size = 2048;

	dev->state = RNDIS_DEV_INITIALIZING;

<<<<<<< HEAD
=======
	request->wait_condition = 0;
>>>>>>> 105e53f8
	ret = rndis_filter_send_request(dev, request);
	if (ret != 0) {
		dev->state = RNDIS_DEV_UNINITIALIZED;
		goto Cleanup;
	}

<<<<<<< HEAD
	osd_waitevent_wait(request->waitevent);

=======

	wait_event_timeout(request->wait_event, request->wait_condition,
		msecs_to_jiffies(1000));
	if (request->wait_condition == 0) {
		ret = -ETIMEDOUT;
		goto Cleanup;
	}

>>>>>>> 105e53f8
	init_complete = &request->response_msg.msg.init_complete;
	status = init_complete->status;
	if (status == RNDIS_STATUS_SUCCESS) {
		dev->state = RNDIS_DEV_INITIALIZED;
		ret = 0;
	} else {
		dev->state = RNDIS_DEV_UNINITIALIZED;
		ret = -1;
	}

Cleanup:
	if (request)
		put_rndis_request(dev, request);

	return ret;
}

static void rndis_filter_halt_device(struct rndis_device *dev)
{
	struct rndis_request *request;
	struct rndis_halt_request *halt;

	/* Attempt to do a rndis device halt */
	request = get_rndis_request(dev, REMOTE_NDIS_HALT_MSG,
				RNDIS_MESSAGE_SIZE(struct rndis_halt_request));
	if (!request)
		goto Cleanup;

	/* Setup the rndis set */
	halt = &request->request_msg.msg.halt_req;
	halt->req_id = atomic_inc_return(&dev->new_req_id);

	/* Ignore return since this msg is optional. */
	rndis_filter_send_request(dev, request);

	dev->state = RNDIS_DEV_UNINITIALIZED;

Cleanup:
	if (request)
		put_rndis_request(dev, request);
	return;
}

static int rndis_filter_open_device(struct rndis_device *dev)
{
	int ret;

	if (dev->state != RNDIS_DEV_INITIALIZED)
		return 0;

	ret = rndis_filter_set_packet_filter(dev,
					 NDIS_PACKET_TYPE_BROADCAST |
					 NDIS_PACKET_TYPE_ALL_MULTICAST |
					 NDIS_PACKET_TYPE_DIRECTED);
	if (ret == 0)
		dev->state = RNDIS_DEV_DATAINITIALIZED;

	return ret;
}

static int rndis_filter_close_device(struct rndis_device *dev)
{
	int ret;

	if (dev->state != RNDIS_DEV_DATAINITIALIZED)
		return 0;

	ret = rndis_filter_set_packet_filter(dev, 0);
	if (ret == 0)
		dev->state = RNDIS_DEV_INITIALIZED;

	return ret;
}

static int rndis_filte_device_add(struct hv_device *dev,
				  void *additional_info)
{
	int ret;
	struct netvsc_device *netDevice;
	struct rndis_device *rndisDevice;
	struct netvsc_device_info *deviceInfo = additional_info;

	rndisDevice = get_rndis_device();
	if (!rndisDevice)
		return -1;

	DPRINT_DBG(NETVSC, "rndis device object allocated - %p", rndisDevice);

	/*
	 * Let the inner driver handle this first to create the netvsc channel
	 * NOTE! Once the channel is created, we may get a receive callback
	 * (RndisFilterOnReceive()) before this call is completed
	 */
<<<<<<< HEAD
	ret = rndis_filter.inner_drv.base.OnDeviceAdd(dev, additional_info);
=======
	ret = rndis_filter.inner_drv.base.dev_add(dev, additional_info);
>>>>>>> 105e53f8
	if (ret != 0) {
		kfree(rndisDevice);
		return ret;
	}


	/* Initialize the rndis device */
<<<<<<< HEAD
	netDevice = dev->Extension;
	/* ASSERT(netDevice); */
	/* ASSERT(netDevice->Device); */
=======
	netDevice = dev->ext;
>>>>>>> 105e53f8

	netDevice->extension = rndisDevice;
	rndisDevice->net_dev = netDevice;

	/* Send the rndis initialization message */
	ret = rndis_filter_init_device(rndisDevice);
	if (ret != 0) {
		/*
		 * TODO: If rndis init failed, we will need to shut down the
		 * channel
		 */
	}

	/* Get the mac address */
	ret = rndis_filter_query_device_mac(rndisDevice);
	if (ret != 0) {
		/*
		 * TODO: shutdown rndis device and the channel
		 */
	}

	DPRINT_INFO(NETVSC, "Device 0x%p mac addr %pM",
		    rndisDevice, rndisDevice->hw_mac_adr);

	memcpy(deviceInfo->mac_adr, rndisDevice->hw_mac_adr, ETH_ALEN);

	rndis_filter_query_device_link_status(rndisDevice);

	deviceInfo->link_state = rndisDevice->link_stat;
	DPRINT_INFO(NETVSC, "Device 0x%p link state %s", rndisDevice,
		    ((deviceInfo->link_state) ? ("down") : ("up")));

	return ret;
}

static int rndis_filter_device_remove(struct hv_device *dev)
{
<<<<<<< HEAD
	struct netvsc_device *net_dev = dev->Extension;
=======
	struct netvsc_device *net_dev = dev->ext;
>>>>>>> 105e53f8
	struct rndis_device *rndis_dev = net_dev->extension;

	/* Halt and release the rndis device */
	rndis_filter_halt_device(rndis_dev);

	kfree(rndis_dev);
	net_dev->extension = NULL;

	/* Pass control to inner driver to remove the device */
<<<<<<< HEAD
	rndis_filter.inner_drv.base.OnDeviceRemove(dev);
=======
	rndis_filter.inner_drv.base.dev_rm(dev);
>>>>>>> 105e53f8

	return 0;
}

static void rndis_filter_cleanup(struct hv_driver *drv)
{
}

int rndis_filter_open(struct hv_device *dev)
{
<<<<<<< HEAD
	struct netvsc_device *netDevice = dev->Extension;
=======
	struct netvsc_device *netDevice = dev->ext;
>>>>>>> 105e53f8

	if (!netDevice)
		return -EINVAL;

	return rndis_filter_open_device(netDevice->extension);
}

int rndis_filter_close(struct hv_device *dev)
{
<<<<<<< HEAD
	struct netvsc_device *netDevice = dev->Extension;
=======
	struct netvsc_device *netDevice = dev->ext;
>>>>>>> 105e53f8

	if (!netDevice)
		return -EINVAL;

	return rndis_filter_close_device(netDevice->extension);
}

static int rndis_filter_send(struct hv_device *dev,
			     struct hv_netvsc_packet *pkt)
{
	int ret;
	struct rndis_filter_packet *filterPacket;
	struct rndis_message *rndisMessage;
	struct rndis_packet *rndisPacket;
	u32 rndisMessageSize;

	/* Add the rndis header */
	filterPacket = (struct rndis_filter_packet *)pkt->extension;
<<<<<<< HEAD
	/* ASSERT(filterPacket); */
=======
>>>>>>> 105e53f8

	memset(filterPacket, 0, sizeof(struct rndis_filter_packet));

	rndisMessage = &filterPacket->msg;
	rndisMessageSize = RNDIS_MESSAGE_SIZE(struct rndis_packet);

	rndisMessage->ndis_msg_type = REMOTE_NDIS_PACKET_MSG;
	rndisMessage->msg_len = pkt->total_data_buflen +
				      rndisMessageSize;

	rndisPacket = &rndisMessage->msg.pkt;
	rndisPacket->data_offset = sizeof(struct rndis_packet);
	rndisPacket->data_len = pkt->total_data_buflen;

	pkt->is_data_pkt = true;
<<<<<<< HEAD
	pkt->page_buf[0].Pfn = virt_to_phys(rndisMessage) >> PAGE_SHIFT;
	pkt->page_buf[0].Offset =
			(unsigned long)rndisMessage & (PAGE_SIZE-1);
	pkt->page_buf[0].Length = rndisMessageSize;
=======
	pkt->page_buf[0].pfn = virt_to_phys(rndisMessage) >> PAGE_SHIFT;
	pkt->page_buf[0].offset =
			(unsigned long)rndisMessage & (PAGE_SIZE-1);
	pkt->page_buf[0].len = rndisMessageSize;
>>>>>>> 105e53f8

	/* Save the packet send completion and context */
	filterPacket->completion = pkt->completion.send.send_completion;
	filterPacket->completion_ctx =
				pkt->completion.send.send_completion_ctx;

	/* Use ours */
	pkt->completion.send.send_completion = rndis_filter_send_completion;
	pkt->completion.send.send_completion_ctx = filterPacket;

	ret = rndis_filter.inner_drv.send(dev, pkt);
	if (ret != 0) {
		/*
		 * Reset the completion to originals to allow retries from
		 * above
		 */
		pkt->completion.send.send_completion =
				filterPacket->completion;
		pkt->completion.send.send_completion_ctx =
				filterPacket->completion_ctx;
	}

	return ret;
}

static void rndis_filter_send_completion(void *ctx)
{
	struct rndis_filter_packet *filterPacket = ctx;

	/* Pass it back to the original handler */
	filterPacket->completion(filterPacket->completion_ctx);
}


static void rndis_filter_send_request_completion(void *ctx)
{
	/* Noop */
}<|MERGE_RESOLUTION|>--- conflicted
+++ resolved
@@ -59,12 +59,8 @@
 
 struct rndis_request {
 	struct list_head list_ent;
-<<<<<<< HEAD
-	struct osd_waitevent *waitevent;
-=======
 	int wait_condition;
 	wait_queue_head_t wait_event;
->>>>>>> 105e53f8
 
 	/*
 	 * FIXME: We assumed a fixed size response here. If we do ever need to
@@ -136,15 +132,7 @@
 	if (!request)
 		return NULL;
 
-<<<<<<< HEAD
-	request->waitevent = osd_waitevent_create();
-	if (!request->waitevent) {
-		kfree(request);
-		return NULL;
-	}
-=======
 	init_waitqueue_head(&request->wait_event);
->>>>>>> 105e53f8
 
 	rndis_msg = &request->request_msg;
 	rndis_msg->ndis_msg_type = msg_type;
@@ -175,10 +163,6 @@
 	list_del(&req->list_ent);
 	spin_unlock_irqrestore(&dev->request_lock, flags);
 
-<<<<<<< HEAD
-	kfree(req->waitevent);
-=======
->>>>>>> 105e53f8
 	kfree(req);
 }
 
@@ -269,17 +253,10 @@
 	packet->total_data_buflen = req->request_msg.msg_len;
 	packet->page_buf_cnt = 1;
 
-<<<<<<< HEAD
-	packet->page_buf[0].Pfn = virt_to_phys(&req->request_msg) >>
-					PAGE_SHIFT;
-	packet->page_buf[0].Length = req->request_msg.msg_len;
-	packet->page_buf[0].Offset =
-=======
 	packet->page_buf[0].pfn = virt_to_phys(&req->request_msg) >>
 					PAGE_SHIFT;
 	packet->page_buf[0].len = req->request_msg.msg_len;
 	packet->page_buf[0].offset =
->>>>>>> 105e53f8
 		(unsigned long)&req->request_msg & (PAGE_SIZE - 1);
 
 	packet->completion.send.send_completion_ctx = req;/* packet; */
@@ -342,12 +319,8 @@
 			}
 		}
 
-<<<<<<< HEAD
-		osd_waitevent_set(request->waitevent);
-=======
 		request->wait_condition = 1;
 		wake_up(&request->wait_event);
->>>>>>> 105e53f8
 	} else {
 		DPRINT_ERR(NETVSC, "no rndis request found for this response "
 			   "(id 0x%x res type 0x%x)",
@@ -381,13 +354,6 @@
 {
 	struct rndis_packet *rndis_pkt;
 	u32 data_offset;
-<<<<<<< HEAD
-
-	/* empty ethernet frame ?? */
-	/* ASSERT(Packet->PageBuffers[0].Length > */
-	/* 	RNDIS_MESSAGE_SIZE(struct rndis_packet)); */
-=======
->>>>>>> 105e53f8
 
 	rndis_pkt = &msg->msg.pkt;
 
@@ -400,13 +366,8 @@
 	data_offset = RNDIS_HEADER_SIZE + rndis_pkt->data_offset;
 
 	pkt->total_data_buflen -= data_offset;
-<<<<<<< HEAD
-	pkt->page_buf[0].Offset += data_offset;
-	pkt->page_buf[0].Length -= data_offset;
-=======
 	pkt->page_buf[0].offset += data_offset;
 	pkt->page_buf[0].len -= data_offset;
->>>>>>> 105e53f8
 
 	pkt->is_data_pkt = true;
 
@@ -417,11 +378,7 @@
 static int rndis_filter_receive(struct hv_device *dev,
 				struct hv_netvsc_packet	*pkt)
 {
-<<<<<<< HEAD
-	struct netvsc_device *net_dev = dev->Extension;
-=======
 	struct netvsc_device *net_dev = dev->ext;
->>>>>>> 105e53f8
 	struct rndis_device *rndis_dev;
 	struct rndis_message rndis_msg;
 	struct rndis_message *rndis_hdr;
@@ -444,17 +401,10 @@
 	}
 
 	rndis_hdr = (struct rndis_message *)kmap_atomic(
-<<<<<<< HEAD
-			pfn_to_page(pkt->page_buf[0].Pfn), KM_IRQ0);
-
-	rndis_hdr = (void *)((unsigned long)rndis_hdr +
-			pkt->page_buf[0].Offset);
-=======
 			pfn_to_page(pkt->page_buf[0].pfn), KM_IRQ0);
 
 	rndis_hdr = (void *)((unsigned long)rndis_hdr +
 			pkt->page_buf[0].offset);
->>>>>>> 105e53f8
 
 	/* Make sure we got a valid rndis message */
 	/*
@@ -464,11 +414,7 @@
 	 * */
 #if 0
 	if (pkt->total_data_buflen != rndis_hdr->msg_len) {
-<<<<<<< HEAD
-		kunmap_atomic(rndis_hdr - pkt->page_buf[0].Offset,
-=======
 		kunmap_atomic(rndis_hdr - pkt->page_buf[0].offset,
->>>>>>> 105e53f8
 			      KM_IRQ0);
 
 		DPRINT_ERR(NETVSC, "invalid rndis message? (expected %u "
@@ -492,11 +438,7 @@
 			sizeof(struct rndis_message) :
 			rndis_hdr->msg_len);
 
-<<<<<<< HEAD
-	kunmap_atomic(rndis_hdr - pkt->page_buf[0].Offset, KM_IRQ0);
-=======
 	kunmap_atomic(rndis_hdr - pkt->page_buf[0].offset, KM_IRQ0);
->>>>>>> 105e53f8
 
 	dump_rndis_message(&rndis_msg);
 
@@ -554,24 +496,17 @@
 	query->info_buflen = 0;
 	query->dev_vc_handle = 0;
 
-<<<<<<< HEAD
-=======
 	request->wait_condition = 0;
->>>>>>> 105e53f8
 	ret = rndis_filter_send_request(dev, request);
 	if (ret != 0)
 		goto Cleanup;
 
-<<<<<<< HEAD
-	osd_waitevent_wait(request->waitevent);
-=======
 	wait_event_timeout(request->wait_event, request->wait_condition,
 				msecs_to_jiffies(1000));
 	if (request->wait_condition == 0) {
 		ret = -ETIMEDOUT;
 		goto Cleanup;
 	}
->>>>>>> 105e53f8
 
 	/* Copy the response back */
 	query_complete = &request->response_msg.msg.query_complete;
@@ -622,12 +557,6 @@
 	u32 status;
 	int ret;
 
-<<<<<<< HEAD
-	/* ASSERT(RNDIS_MESSAGE_SIZE(struct rndis_set_request) + sizeof(u32) <= */
-	/* 	sizeof(struct rndis_message)); */
-
-=======
->>>>>>> 105e53f8
 	request = get_rndis_request(dev, REMOTE_NDIS_SET_MSG,
 			RNDIS_MESSAGE_SIZE(struct rndis_set_request) +
 			sizeof(u32));
@@ -645,22 +574,14 @@
 	memcpy((void *)(unsigned long)set + sizeof(struct rndis_set_request),
 	       &new_filter, sizeof(u32));
 
-<<<<<<< HEAD
-=======
 	request->wait_condition = 0;
->>>>>>> 105e53f8
 	ret = rndis_filter_send_request(dev, request);
 	if (ret != 0)
 		goto Cleanup;
 
-<<<<<<< HEAD
-	ret = osd_waitevent_waitex(request->waitevent, 2000/*2sec*/);
-	if (!ret) {
-=======
 	wait_event_timeout(request->wait_event, request->wait_condition,
 		msecs_to_jiffies(2000));
 	if (request->wait_condition == 0) {
->>>>>>> 105e53f8
 		ret = -1;
 		DPRINT_ERR(NETVSC, "timeout before we got a set response...");
 		/*
@@ -699,39 +620,21 @@
 	rndisDriver->OnLinkStatusChanged = Driver->OnLinkStatusChanged;*/
 
 	/* Save the original dispatch handlers before we override it */
-<<<<<<< HEAD
-	rndis_filter.inner_drv.base.OnDeviceAdd = drv->base.OnDeviceAdd;
-	rndis_filter.inner_drv.base.OnDeviceRemove =
-					drv->base.OnDeviceRemove;
-	rndis_filter.inner_drv.base.OnCleanup = drv->base.OnCleanup;
-
-	/* ASSERT(Driver->OnSend); */
-	/* ASSERT(Driver->OnReceiveCallback); */
-=======
 	rndis_filter.inner_drv.base.dev_add = drv->base.dev_add;
 	rndis_filter.inner_drv.base.dev_rm =
 					drv->base.dev_rm;
 	rndis_filter.inner_drv.base.cleanup = drv->base.cleanup;
 
->>>>>>> 105e53f8
 	rndis_filter.inner_drv.send = drv->send;
 	rndis_filter.inner_drv.recv_cb = drv->recv_cb;
 	rndis_filter.inner_drv.link_status_change =
 					drv->link_status_change;
 
 	/* Override */
-<<<<<<< HEAD
-	drv->base.OnDeviceAdd = rndis_filte_device_add;
-	drv->base.OnDeviceRemove = rndis_filter_device_remove;
-	drv->base.OnCleanup = rndis_filter_cleanup;
-	drv->send = rndis_filter_send;
-	/* Driver->QueryLinkStatus = RndisFilterQueryDeviceLinkStatus; */
-=======
 	drv->base.dev_add = rndis_filte_device_add;
 	drv->base.dev_rm = rndis_filter_device_remove;
 	drv->base.cleanup = rndis_filter_cleanup;
 	drv->send = rndis_filter_send;
->>>>>>> 105e53f8
 	drv->recv_cb = rndis_filter_receive;
 
 	return 0;
@@ -761,20 +664,13 @@
 
 	dev->state = RNDIS_DEV_INITIALIZING;
 
-<<<<<<< HEAD
-=======
 	request->wait_condition = 0;
->>>>>>> 105e53f8
 	ret = rndis_filter_send_request(dev, request);
 	if (ret != 0) {
 		dev->state = RNDIS_DEV_UNINITIALIZED;
 		goto Cleanup;
 	}
 
-<<<<<<< HEAD
-	osd_waitevent_wait(request->waitevent);
-
-=======
 
 	wait_event_timeout(request->wait_event, request->wait_condition,
 		msecs_to_jiffies(1000));
@@ -783,7 +679,6 @@
 		goto Cleanup;
 	}
 
->>>>>>> 105e53f8
 	init_complete = &request->response_msg.msg.init_complete;
 	status = init_complete->status;
 	if (status == RNDIS_STATUS_SUCCESS) {
@@ -877,11 +772,7 @@
 	 * NOTE! Once the channel is created, we may get a receive callback
 	 * (RndisFilterOnReceive()) before this call is completed
 	 */
-<<<<<<< HEAD
-	ret = rndis_filter.inner_drv.base.OnDeviceAdd(dev, additional_info);
-=======
 	ret = rndis_filter.inner_drv.base.dev_add(dev, additional_info);
->>>>>>> 105e53f8
 	if (ret != 0) {
 		kfree(rndisDevice);
 		return ret;
@@ -889,13 +780,7 @@
 
 
 	/* Initialize the rndis device */
-<<<<<<< HEAD
-	netDevice = dev->Extension;
-	/* ASSERT(netDevice); */
-	/* ASSERT(netDevice->Device); */
-=======
 	netDevice = dev->ext;
->>>>>>> 105e53f8
 
 	netDevice->extension = rndisDevice;
 	rndisDevice->net_dev = netDevice;
@@ -933,11 +818,7 @@
 
 static int rndis_filter_device_remove(struct hv_device *dev)
 {
-<<<<<<< HEAD
-	struct netvsc_device *net_dev = dev->Extension;
-=======
 	struct netvsc_device *net_dev = dev->ext;
->>>>>>> 105e53f8
 	struct rndis_device *rndis_dev = net_dev->extension;
 
 	/* Halt and release the rndis device */
@@ -947,11 +828,7 @@
 	net_dev->extension = NULL;
 
 	/* Pass control to inner driver to remove the device */
-<<<<<<< HEAD
-	rndis_filter.inner_drv.base.OnDeviceRemove(dev);
-=======
 	rndis_filter.inner_drv.base.dev_rm(dev);
->>>>>>> 105e53f8
 
 	return 0;
 }
@@ -962,11 +839,7 @@
 
 int rndis_filter_open(struct hv_device *dev)
 {
-<<<<<<< HEAD
-	struct netvsc_device *netDevice = dev->Extension;
-=======
 	struct netvsc_device *netDevice = dev->ext;
->>>>>>> 105e53f8
 
 	if (!netDevice)
 		return -EINVAL;
@@ -976,11 +849,7 @@
 
 int rndis_filter_close(struct hv_device *dev)
 {
-<<<<<<< HEAD
-	struct netvsc_device *netDevice = dev->Extension;
-=======
 	struct netvsc_device *netDevice = dev->ext;
->>>>>>> 105e53f8
 
 	if (!netDevice)
 		return -EINVAL;
@@ -999,10 +868,6 @@
 
 	/* Add the rndis header */
 	filterPacket = (struct rndis_filter_packet *)pkt->extension;
-<<<<<<< HEAD
-	/* ASSERT(filterPacket); */
-=======
->>>>>>> 105e53f8
 
 	memset(filterPacket, 0, sizeof(struct rndis_filter_packet));
 
@@ -1018,17 +883,10 @@
 	rndisPacket->data_len = pkt->total_data_buflen;
 
 	pkt->is_data_pkt = true;
-<<<<<<< HEAD
-	pkt->page_buf[0].Pfn = virt_to_phys(rndisMessage) >> PAGE_SHIFT;
-	pkt->page_buf[0].Offset =
-			(unsigned long)rndisMessage & (PAGE_SIZE-1);
-	pkt->page_buf[0].Length = rndisMessageSize;
-=======
 	pkt->page_buf[0].pfn = virt_to_phys(rndisMessage) >> PAGE_SHIFT;
 	pkt->page_buf[0].offset =
 			(unsigned long)rndisMessage & (PAGE_SIZE-1);
 	pkt->page_buf[0].len = rndisMessageSize;
->>>>>>> 105e53f8
 
 	/* Save the packet send completion and context */
 	filterPacket->completion = pkt->completion.send.send_completion;
