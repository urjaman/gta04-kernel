/*
 * Copyright (c) 2009, Microsoft Corporation.
 *
 * This program is free software; you can redistribute it and/or modify it
 * under the terms and conditions of the GNU General Public License,
 * version 2, as published by the Free Software Foundation.
 *
 * This program is distributed in the hope it will be useful, but WITHOUT
 * ANY WARRANTY; without even the implied warranty of MERCHANTABILITY or
 * FITNESS FOR A PARTICULAR PURPOSE.  See the GNU General Public License for
 * more details.
 *
 * You should have received a copy of the GNU General Public License along with
 * this program; if not, write to the Free Software Foundation, Inc., 59 Temple
 * Place - Suite 330, Boston, MA 02111-1307 USA.
 *
 * Authors:
 *   Haiyang Zhang <haiyangz@microsoft.com>
 *   Hank Janssen  <hjanssen@microsoft.com>
 */
#include <linux/kernel.h>
#include <linux/sched.h>
#include <linux/wait.h>
#include <linux/mm.h>
#include <linux/slab.h>
#include <linux/list.h>
#include <linux/module.h>
#include <linux/completion.h>
#include "hv_api.h"
#include "logging.h"
#include "vmbus_private.h"
#include "utils.h"

struct vmbus_channel_message_table_entry {
	enum vmbus_channel_message_type messageType;
	void (*messageHandler)(struct vmbus_channel_message_header *msg);
};

#define MAX_MSG_TYPES                    4
#define MAX_NUM_DEVICE_CLASSES_SUPPORTED 8

static const struct hv_guid
	gSupportedDeviceClasses[MAX_NUM_DEVICE_CLASSES_SUPPORTED] = {
	/* {ba6163d9-04a1-4d29-b605-72e2ffb1dc7f} */
	/* Storage - SCSI */
	{
		.data  = {
			0xd9, 0x63, 0x61, 0xba, 0xa1, 0x04, 0x29, 0x4d,
			0xb6, 0x05, 0x72, 0xe2, 0xff, 0xb1, 0xdc, 0x7f
		}
	},

	/* {F8615163-DF3E-46c5-913F-F2D2F965ED0E} */
	/* Network */
	{
		.data = {
			0x63, 0x51, 0x61, 0xF8, 0x3E, 0xDF, 0xc5, 0x46,
			0x91, 0x3F, 0xF2, 0xD2, 0xF9, 0x65, 0xED, 0x0E
		}
	},

	/* {CFA8B69E-5B4A-4cc0-B98B-8BA1A1F3F95A} */
	/* Input */
	{
		.data = {
			0x9E, 0xB6, 0xA8, 0xCF, 0x4A, 0x5B, 0xc0, 0x4c,
			0xB9, 0x8B, 0x8B, 0xA1, 0xA1, 0xF3, 0xF9, 0x5A
		}
	},

	/* {32412632-86cb-44a2-9b5c-50d1417354f5} */
	/* IDE */
	{
		.data = {
			0x32, 0x26, 0x41, 0x32, 0xcb, 0x86, 0xa2, 0x44,
			0x9b, 0x5c, 0x50, 0xd1, 0x41, 0x73, 0x54, 0xf5
		}
	},
	/* 0E0B6031-5213-4934-818B-38D90CED39DB */
	/* Shutdown */
	{
		.data = {
			0x31, 0x60, 0x0B, 0X0E, 0x13, 0x52, 0x34, 0x49,
			0x81, 0x8B, 0x38, 0XD9, 0x0C, 0xED, 0x39, 0xDB
		}
	},
	/* {9527E630-D0AE-497b-ADCE-E80AB0175CAF} */
	/* TimeSync */
	{
		.data = {
			0x30, 0xe6, 0x27, 0x95, 0xae, 0xd0, 0x7b, 0x49,
			0xad, 0xce, 0xe8, 0x0a, 0xb0, 0x17, 0x5c, 0xaf
		}
	},
	/* {57164f39-9115-4e78-ab55-382f3bd5422d} */
	/* Heartbeat */
	{
		.data = {
			0x39, 0x4f, 0x16, 0x57, 0x15, 0x91, 0x78, 0x4e,
			0xab, 0x55, 0x38, 0x2f, 0x3b, 0xd5, 0x42, 0x2d
		}
	},
	/* {A9A0F4E7-5A45-4d96-B827-8A841E8C03E6} */
	/* KVP */
	{
		.data = {
			0xe7, 0xf4, 0xa0, 0xa9, 0x45, 0x5a, 0x96, 0x4d,
			0xb8, 0x27, 0x8a, 0x84, 0x1e, 0x8c, 0x3,  0xe6
	}
	},

};


/**
 * prep_negotiate_resp() - Create default response for Hyper-V Negotiate message
 * @icmsghdrp: Pointer to msg header structure
 * @icmsg_negotiate: Pointer to negotiate message structure
 * @buf: Raw buffer channel data
 *
 * @icmsghdrp is of type &struct icmsg_hdr.
 * @negop is of type &struct icmsg_negotiate.
 * Set up and fill in default negotiate response message. This response can
 * come from both the vmbus driver and the hv_utils driver. The current api
 * will respond properly to both Windows 2008 and Windows 2008-R2 operating
 * systems.
 *
 * Mainly used by Hyper-V drivers.
 */
void prep_negotiate_resp(struct icmsg_hdr *icmsghdrp,
			     struct icmsg_negotiate *negop,
			     u8 *buf)
{
	if (icmsghdrp->icmsgtype == ICMSGTYPE_NEGOTIATE) {
		icmsghdrp->icmsgsize = 0x10;

		negop = (struct icmsg_negotiate *)&buf[
			sizeof(struct vmbuspipe_hdr) +
			sizeof(struct icmsg_hdr)];

		if (negop->icframe_vercnt == 2 &&
		   negop->icversion_data[1].major == 3) {
			negop->icversion_data[0].major = 3;
			negop->icversion_data[0].minor = 0;
			negop->icversion_data[1].major = 3;
			negop->icversion_data[1].minor = 0;
		} else {
			negop->icversion_data[0].major = 1;
			negop->icversion_data[0].minor = 0;
			negop->icversion_data[1].major = 1;
			negop->icversion_data[1].minor = 0;
		}

		negop->icframe_vercnt = 1;
		negop->icmsg_vercnt = 1;
	}
}
EXPORT_SYMBOL(prep_negotiate_resp);

/**
 * chn_cb_negotiate() - Default handler for non IDE/SCSI/NETWORK
 * Hyper-V requests
 * @context: Pointer to argument structure.
 *
 * Set up the default handler for non device driver specific requests
 * from Hyper-V. This stub responds to the default negotiate messages
 * that come in for every non IDE/SCSI/Network request.
 * This behavior is normally overwritten in the hv_utils driver. That
 * driver handles requests like graceful shutdown, heartbeats etc.
 *
 * Mainly used by Hyper-V drivers.
 */
void chn_cb_negotiate(void *context)
{
	struct vmbus_channel *channel = context;
	u8 *buf;
	u32 buflen, recvlen;
	u64 requestid;

	struct icmsg_hdr *icmsghdrp;
	struct icmsg_negotiate *negop = NULL;

	buflen = PAGE_SIZE;
	buf = kmalloc(buflen, GFP_ATOMIC);

	vmbus_recvpacket(channel, buf, buflen, &recvlen, &requestid);

	if (recvlen > 0) {
		icmsghdrp = (struct icmsg_hdr *)&buf[
			sizeof(struct vmbuspipe_hdr)];

		prep_negotiate_resp(icmsghdrp, negop, buf);

		icmsghdrp->icflags = ICMSGHDRFLAG_TRANSACTION
			| ICMSGHDRFLAG_RESPONSE;

		vmbus_sendpacket(channel, buf,
				       recvlen, requestid,
				       VM_PKT_DATA_INBAND, 0);
	}

	kfree(buf);
}
EXPORT_SYMBOL(chn_cb_negotiate);

/*
 * Function table used for message responses for non IDE/SCSI/Network type
 * messages. (Such as KVP/Shutdown etc)
 */
struct hyperv_service_callback hv_cb_utils[MAX_MSG_TYPES] = {
	/* 0E0B6031-5213-4934-818B-38D90CED39DB */
	/* Shutdown */
	{
		.msg_type = HV_SHUTDOWN_MSG,
		.data = {
			0x31, 0x60, 0x0B, 0X0E, 0x13, 0x52, 0x34, 0x49,
			0x81, 0x8B, 0x38, 0XD9, 0x0C, 0xED, 0x39, 0xDB
		},
		.callback = chn_cb_negotiate,
		.log_msg = "Shutdown channel functionality initialized"
	},

	/* {9527E630-D0AE-497b-ADCE-E80AB0175CAF} */
	/* TimeSync */
	{
		.msg_type = HV_TIMESYNC_MSG,
		.data = {
			0x30, 0xe6, 0x27, 0x95, 0xae, 0xd0, 0x7b, 0x49,
			0xad, 0xce, 0xe8, 0x0a, 0xb0, 0x17, 0x5c, 0xaf
		},
		.callback = chn_cb_negotiate,
		.log_msg = "Timesync channel functionality initialized"
	},
	/* {57164f39-9115-4e78-ab55-382f3bd5422d} */
	/* Heartbeat */
	{
		.msg_type = HV_HEARTBEAT_MSG,
		.data = {
			0x39, 0x4f, 0x16, 0x57, 0x15, 0x91, 0x78, 0x4e,
			0xab, 0x55, 0x38, 0x2f, 0x3b, 0xd5, 0x42, 0x2d
		},
		.callback = chn_cb_negotiate,
		.log_msg = "Heartbeat channel functionality initialized"
	},
	/* {A9A0F4E7-5A45-4d96-B827-8A841E8C03E6} */
	/* KVP */
	{
		.data = {
			0xe7, 0xf4, 0xa0, 0xa9, 0x45, 0x5a, 0x96, 0x4d,
			0xb8, 0x27, 0x8a, 0x84, 0x1e, 0x8c, 0x3,  0xe6
		},
		.callback = chn_cb_negotiate,
		.log_msg = "KVP channel functionality initialized"
	},
};
EXPORT_SYMBOL(hv_cb_utils);

/*
 * alloc_channel - Allocate and initialize a vmbus channel object
 */
static struct vmbus_channel *alloc_channel(void)
{
	struct vmbus_channel *channel;

	channel = kzalloc(sizeof(*channel), GFP_ATOMIC);
	if (!channel)
		return NULL;

	spin_lock_init(&channel->inbound_lock);

	init_timer(&channel->poll_timer);
	channel->poll_timer.data = (unsigned long)channel;
	channel->poll_timer.function = vmbus_ontimer;

	channel->controlwq = create_workqueue("hv_vmbus_ctl");
	if (!channel->controlwq) {
		kfree(channel);
		return NULL;
	}

	return channel;
}

/*
 * release_hannel - Release the vmbus channel object itself
 */
static void release_channel(struct work_struct *work)
{
	struct vmbus_channel *channel = container_of(work,
						     struct vmbus_channel,
						     work);

	DPRINT_DBG(VMBUS, "releasing channel (%p)", channel);
	destroy_workqueue(channel->controlwq);
	DPRINT_DBG(VMBUS, "channel released (%p)", channel);

	kfree(channel);
}

/*
 * free_channel - Release the resources used by the vmbus channel object
 */
void free_channel(struct vmbus_channel *channel)
{
	del_timer_sync(&channel->poll_timer);

	/*
	 * We have to release the channel's workqueue/thread in the vmbus's
	 * workqueue/thread context
	 * ie we can't destroy ourselves.
	 */
	INIT_WORK(&channel->work, release_channel);
<<<<<<< HEAD
	queue_work(gVmbusConnection.WorkQueue, &channel->work);
=======
	queue_work(vmbus_connection.work_queue, &channel->work);
>>>>>>> 105e53f8
}


DECLARE_COMPLETION(hv_channel_ready);

/*
 * Count initialized channels, and ensure all channels are ready when hv_vmbus
 * module loading completes.
 */
static void count_hv_channel(void)
{
	static int counter;
	unsigned long flags;

	spin_lock_irqsave(&vmbus_connection.channel_lock, flags);
	if (++counter == MAX_MSG_TYPES)
		complete(&hv_channel_ready);
	spin_unlock_irqrestore(&vmbus_connection.channel_lock, flags);
}

/*
 * vmbus_process_rescind_offer -
 * Rescind the offer by initiating a device removal
 */
static void vmbus_process_rescind_offer(struct work_struct *work)
{
	struct vmbus_channel *channel = container_of(work,
						     struct vmbus_channel,
						     work);

	vmbus_child_device_unregister(channel->device_obj);
}

/*
 * vmbus_process_offer - Process the offer by creating a channel/device
 * associated with this offer
 */
static void vmbus_process_offer(struct work_struct *work)
{
	struct vmbus_channel *newchannel = container_of(work,
							struct vmbus_channel,
							work);
	struct vmbus_channel *channel;
	bool fnew = true;
	int ret;
	int cnt;
	unsigned long flags;

	/* The next possible work is rescind handling */
	INIT_WORK(&newchannel->work, vmbus_process_rescind_offer);

	/* Make sure this is a new offer */
	spin_lock_irqsave(&vmbus_connection.channel_lock, flags);

<<<<<<< HEAD
	list_for_each_entry(channel, &gVmbusConnection.ChannelList, listentry) {
		if (!memcmp(&channel->offermsg.offer.InterfaceType,
			    &newchannel->offermsg.offer.InterfaceType,
			    sizeof(struct hv_guid)) &&
		    !memcmp(&channel->offermsg.offer.InterfaceInstance,
			    &newchannel->offermsg.offer.InterfaceInstance,
=======
	list_for_each_entry(channel, &vmbus_connection.chn_list, listentry) {
		if (!memcmp(&channel->offermsg.offer.if_type,
			    &newchannel->offermsg.offer.if_type,
			    sizeof(struct hv_guid)) &&
		    !memcmp(&channel->offermsg.offer.if_instance,
			    &newchannel->offermsg.offer.if_instance,
>>>>>>> 105e53f8
			    sizeof(struct hv_guid))) {
			fnew = false;
			break;
		}
	}

	if (fnew)
		list_add_tail(&newchannel->listentry,
<<<<<<< HEAD
			      &gVmbusConnection.ChannelList);
=======
			      &vmbus_connection.chn_list);
>>>>>>> 105e53f8

	spin_unlock_irqrestore(&vmbus_connection.channel_lock, flags);

	if (!fnew) {
		DPRINT_DBG(VMBUS, "Ignoring duplicate offer for relid (%d)",
			   newchannel->offermsg.child_relid);
		free_channel(newchannel);
		return;
	}

	/*
	 * Start the process of binding this offer to the driver
	 * We need to set the DeviceObject field before calling
	 * vmbus_child_dev_add()
	 */
	newchannel->device_obj = vmbus_child_device_create(
<<<<<<< HEAD
		&newchannel->offermsg.offer.InterfaceType,
		&newchannel->offermsg.offer.InterfaceInstance,
=======
		&newchannel->offermsg.offer.if_type,
		&newchannel->offermsg.offer.if_instance,
>>>>>>> 105e53f8
		newchannel);

	DPRINT_DBG(VMBUS, "child device object allocated - %p",
		   newchannel->device_obj);

	/*
	 * Add the new device to the bus. This will kick off device-driver
	 * binding which eventually invokes the device driver's AddDevice()
	 * method.
	 */
<<<<<<< HEAD
	ret = VmbusChildDeviceAdd(newchannel->device_obj);
=======
	ret = vmbus_child_device_register(newchannel->device_obj);
>>>>>>> 105e53f8
	if (ret != 0) {
		DPRINT_ERR(VMBUS,
			   "unable to add child device object (relid %d)",
			   newchannel->offermsg.child_relid);

<<<<<<< HEAD
		spin_lock_irqsave(&gVmbusConnection.channel_lock, flags);
		list_del(&newchannel->listentry);
		spin_unlock_irqrestore(&gVmbusConnection.channel_lock, flags);
=======
		spin_lock_irqsave(&vmbus_connection.channel_lock, flags);
		list_del(&newchannel->listentry);
		spin_unlock_irqrestore(&vmbus_connection.channel_lock, flags);
>>>>>>> 105e53f8

		free_channel(newchannel);
	} else {
		/*
		 * This state is used to indicate a successful open
		 * so that when we do close the channel normally, we
		 * can cleanup properly
		 */
		newchannel->state = CHANNEL_OPEN_STATE;

		/* Open IC channels */
		for (cnt = 0; cnt < MAX_MSG_TYPES; cnt++) {
<<<<<<< HEAD
			if (memcmp(&newchannel->offermsg.offer.InterfaceType,
=======
			if (memcmp(&newchannel->offermsg.offer.if_type,
>>>>>>> 105e53f8
				   &hv_cb_utils[cnt].data,
				   sizeof(struct hv_guid)) == 0 &&
				vmbus_open(newchannel, 2 * PAGE_SIZE,
						 2 * PAGE_SIZE, NULL, 0,
						 hv_cb_utils[cnt].callback,
						 newchannel) == 0) {
				hv_cb_utils[cnt].channel = newchannel;
				DPRINT_INFO(VMBUS, "%s",
						hv_cb_utils[cnt].log_msg);
				count_hv_channel();
			}
		}
	}
}

/*
 * vmbus_onoffer - Handler for channel offers from vmbus in parent partition.
 *
 * We ignore all offers except network and storage offers. For each network and
 * storage offers, we create a channel object and queue a work item to the
 * channel object to process the offer synchronously
 */
static void vmbus_onoffer(struct vmbus_channel_message_header *hdr)
{
	struct vmbus_channel_offer_channel *offer;
	struct vmbus_channel *newchannel;
	struct hv_guid *guidtype;
	struct hv_guid *guidinstance;
	int i;
	int fsupported = 0;

	offer = (struct vmbus_channel_offer_channel *)hdr;
	for (i = 0; i < MAX_NUM_DEVICE_CLASSES_SUPPORTED; i++) {
<<<<<<< HEAD
		if (memcmp(&offer->offer.InterfaceType,
=======
		if (memcmp(&offer->offer.if_type,
>>>>>>> 105e53f8
		    &gSupportedDeviceClasses[i], sizeof(struct hv_guid)) == 0) {
			fsupported = 1;
			break;
		}
	}

	if (!fsupported) {
		DPRINT_DBG(VMBUS, "Ignoring channel offer notification for "
			   "child relid %d", offer->child_relid);
		return;
	}

<<<<<<< HEAD
	guidtype = &offer->offer.InterfaceType;
	guidinstance = &offer->offer.InterfaceInstance;
=======
	guidtype = &offer->offer.if_type;
	guidinstance = &offer->offer.if_instance;
>>>>>>> 105e53f8

	DPRINT_INFO(VMBUS, "Channel offer notification - "
		    "child relid %d monitor id %d allocated %d, "
		    "type {%02x%02x%02x%02x-%02x%02x-%02x%02x-"
		    "%02x%02x%02x%02x%02x%02x%02x%02x} "
		    "instance {%02x%02x%02x%02x-%02x%02x-%02x%02x-"
		    "%02x%02x%02x%02x%02x%02x%02x%02x}",
		    offer->child_relid, offer->monitorid,
		    offer->monitor_allocated,
		    guidtype->data[3], guidtype->data[2],
		    guidtype->data[1], guidtype->data[0],
		    guidtype->data[5], guidtype->data[4],
		    guidtype->data[7], guidtype->data[6],
		    guidtype->data[8], guidtype->data[9],
		    guidtype->data[10], guidtype->data[11],
		    guidtype->data[12], guidtype->data[13],
		    guidtype->data[14], guidtype->data[15],
		    guidinstance->data[3], guidinstance->data[2],
		    guidinstance->data[1], guidinstance->data[0],
		    guidinstance->data[5], guidinstance->data[4],
		    guidinstance->data[7], guidinstance->data[6],
		    guidinstance->data[8], guidinstance->data[9],
		    guidinstance->data[10], guidinstance->data[11],
		    guidinstance->data[12], guidinstance->data[13],
		    guidinstance->data[14], guidinstance->data[15]);

	/* Allocate the channel object and save this offer. */
	newchannel = alloc_channel();
	if (!newchannel) {
		DPRINT_ERR(VMBUS, "unable to allocate channel object");
		return;
	}

	DPRINT_DBG(VMBUS, "channel object allocated - %p", newchannel);

	memcpy(&newchannel->offermsg, offer,
	       sizeof(struct vmbus_channel_offer_channel));
	newchannel->monitor_grp = (u8)offer->monitorid / 32;
	newchannel->monitor_bit = (u8)offer->monitorid % 32;

	/* TODO: Make sure the offer comes from our parent partition */
	INIT_WORK(&newchannel->work, vmbus_process_offer);
	queue_work(newchannel->controlwq, &newchannel->work);
}

/*
 * vmbus_onoffer_rescind - Rescind offer handler.
 *
 * We queue a work item to process this offer synchronously
 */
static void vmbus_onoffer_rescind(struct vmbus_channel_message_header *hdr)
{
	struct vmbus_channel_rescind_offer *rescind;
	struct vmbus_channel *channel;

	rescind = (struct vmbus_channel_rescind_offer *)hdr;
<<<<<<< HEAD
	channel = GetChannelFromRelId(rescind->child_relid);
=======
	channel = relid2channel(rescind->child_relid);
>>>>>>> 105e53f8
	if (channel == NULL) {
		DPRINT_DBG(VMBUS, "channel not found for relId %d",
			   rescind->child_relid);
		return;
	}

	/* work is initialized for vmbus_process_rescind_offer() from
	 * vmbus_process_offer() where the channel got created */
	queue_work(channel->controlwq, &channel->work);
}

/*
 * vmbus_onoffers_delivered -
 * This is invoked when all offers have been delivered.
 *
 * Nothing to do here.
 */
static void vmbus_onoffers_delivered(
			struct vmbus_channel_message_header *hdr)
{
}

/*
 * vmbus_onopen_result - Open result handler.
 *
 * This is invoked when we received a response to our channel open request.
 * Find the matching request, copy the response and signal the requesting
 * thread.
 */
static void vmbus_onopen_result(struct vmbus_channel_message_header *hdr)
{
	struct vmbus_channel_open_result *result;
	struct vmbus_channel_msginfo *msginfo;
	struct vmbus_channel_message_header *requestheader;
	struct vmbus_channel_open_channel *openmsg;
	unsigned long flags;

	result = (struct vmbus_channel_open_result *)hdr;
	DPRINT_DBG(VMBUS, "vmbus open result - %d", result->status);

	/*
	 * Find the open msg, copy the result and signal/unblock the wait event
	 */
	spin_lock_irqsave(&vmbus_connection.channelmsg_lock, flags);

	list_for_each_entry(msginfo, &vmbus_connection.chn_msg_list,
				msglistentry) {
		requestheader =
			(struct vmbus_channel_message_header *)msginfo->msg;

		if (requestheader->msgtype == CHANNELMSG_OPENCHANNEL) {
			openmsg =
			(struct vmbus_channel_open_channel *)msginfo->msg;
			if (openmsg->child_relid == result->child_relid &&
			    openmsg->openid == result->openid) {
				memcpy(&msginfo->response.open_result,
				       result,
				       sizeof(struct vmbus_channel_open_result));
<<<<<<< HEAD
				osd_waitevent_set(msginfo->waitevent);
=======
				msginfo->wait_condition = 1;
				wake_up(&msginfo->waitevent);
>>>>>>> 105e53f8
				break;
			}
		}
	}
	spin_unlock_irqrestore(&vmbus_connection.channelmsg_lock, flags);
}

/*
 * vmbus_ongpadl_created - GPADL created handler.
 *
 * This is invoked when we received a response to our gpadl create request.
 * Find the matching request, copy the response and signal the requesting
 * thread.
 */
static void vmbus_ongpadl_created(struct vmbus_channel_message_header *hdr)
{
	struct vmbus_channel_gpadl_created *gpadlcreated;
	struct vmbus_channel_msginfo *msginfo;
	struct vmbus_channel_message_header *requestheader;
	struct vmbus_channel_gpadl_header *gpadlheader;
	unsigned long flags;

	gpadlcreated = (struct vmbus_channel_gpadl_created *)hdr;
	DPRINT_DBG(VMBUS, "vmbus gpadl created result - %d",
		   gpadlcreated->creation_status);

	/*
	 * Find the establish msg, copy the result and signal/unblock the wait
	 * event
	 */
	spin_lock_irqsave(&vmbus_connection.channelmsg_lock, flags);

	list_for_each_entry(msginfo, &vmbus_connection.chn_msg_list,
				msglistentry) {
		requestheader =
			(struct vmbus_channel_message_header *)msginfo->msg;

		if (requestheader->msgtype == CHANNELMSG_GPADL_HEADER) {
			gpadlheader =
			(struct vmbus_channel_gpadl_header *)requestheader;

			if ((gpadlcreated->child_relid ==
			     gpadlheader->child_relid) &&
			    (gpadlcreated->gpadl == gpadlheader->gpadl)) {
				memcpy(&msginfo->response.gpadl_created,
				       gpadlcreated,
				       sizeof(struct vmbus_channel_gpadl_created));
<<<<<<< HEAD
				osd_waitevent_set(msginfo->waitevent);
=======
				msginfo->wait_condition = 1;
				wake_up(&msginfo->waitevent);
>>>>>>> 105e53f8
				break;
			}
		}
	}
	spin_unlock_irqrestore(&vmbus_connection.channelmsg_lock, flags);
}

/*
 * vmbus_ongpadl_torndown - GPADL torndown handler.
 *
 * This is invoked when we received a response to our gpadl teardown request.
 * Find the matching request, copy the response and signal the requesting
 * thread.
 */
static void vmbus_ongpadl_torndown(
			struct vmbus_channel_message_header *hdr)
{
	struct vmbus_channel_gpadl_torndown *gpadl_torndown;
	struct vmbus_channel_msginfo *msginfo;
	struct vmbus_channel_message_header *requestheader;
	struct vmbus_channel_gpadl_teardown *gpadl_teardown;
	unsigned long flags;

	gpadl_torndown = (struct vmbus_channel_gpadl_torndown *)hdr;

	/*
	 * Find the open msg, copy the result and signal/unblock the wait event
	 */
	spin_lock_irqsave(&vmbus_connection.channelmsg_lock, flags);

	list_for_each_entry(msginfo, &vmbus_connection.chn_msg_list,
				msglistentry) {
		requestheader =
			(struct vmbus_channel_message_header *)msginfo->msg;

		if (requestheader->msgtype == CHANNELMSG_GPADL_TEARDOWN) {
			gpadl_teardown =
			(struct vmbus_channel_gpadl_teardown *)requestheader;

			if (gpadl_torndown->gpadl == gpadl_teardown->gpadl) {
				memcpy(&msginfo->response.gpadl_torndown,
				       gpadl_torndown,
				       sizeof(struct vmbus_channel_gpadl_torndown));
<<<<<<< HEAD
				osd_waitevent_set(msginfo->waitevent);
=======
				msginfo->wait_condition = 1;
				wake_up(&msginfo->waitevent);
>>>>>>> 105e53f8
				break;
			}
		}
	}
	spin_unlock_irqrestore(&vmbus_connection.channelmsg_lock, flags);
}

/*
 * vmbus_onversion_response - Version response handler
 *
 * This is invoked when we received a response to our initiate contact request.
 * Find the matching request, copy the response and signal the requesting
 * thread.
 */
static void vmbus_onversion_response(
		struct vmbus_channel_message_header *hdr)
{
	struct vmbus_channel_msginfo *msginfo;
	struct vmbus_channel_message_header *requestheader;
	struct vmbus_channel_initiate_contact *initiate;
	struct vmbus_channel_version_response *version_response;
	unsigned long flags;

	version_response = (struct vmbus_channel_version_response *)hdr;
	spin_lock_irqsave(&vmbus_connection.channelmsg_lock, flags);

	list_for_each_entry(msginfo, &vmbus_connection.chn_msg_list,
				msglistentry) {
		requestheader =
			(struct vmbus_channel_message_header *)msginfo->msg;

		if (requestheader->msgtype ==
		    CHANNELMSG_INITIATE_CONTACT) {
			initiate =
			(struct vmbus_channel_initiate_contact *)requestheader;
			memcpy(&msginfo->response.version_response,
			      version_response,
			      sizeof(struct vmbus_channel_version_response));
<<<<<<< HEAD
			osd_waitevent_set(msginfo->waitevent);
=======
			msginfo->wait_condition = 1;
			wake_up(&msginfo->waitevent);
>>>>>>> 105e53f8
		}
	}
	spin_unlock_irqrestore(&vmbus_connection.channelmsg_lock, flags);
}

/* Channel message dispatch table */
static struct vmbus_channel_message_table_entry
	gChannelMessageTable[CHANNELMSG_COUNT] = {
	{CHANNELMSG_INVALID,			NULL},
	{CHANNELMSG_OFFERCHANNEL,		vmbus_onoffer},
	{CHANNELMSG_RESCIND_CHANNELOFFER,	vmbus_onoffer_rescind},
	{CHANNELMSG_REQUESTOFFERS,		NULL},
	{CHANNELMSG_ALLOFFERS_DELIVERED,	vmbus_onoffers_delivered},
	{CHANNELMSG_OPENCHANNEL,		NULL},
	{CHANNELMSG_OPENCHANNEL_RESULT,	vmbus_onopen_result},
	{CHANNELMSG_CLOSECHANNEL,		NULL},
	{CHANNELMSG_GPADL_HEADER,		NULL},
	{CHANNELMSG_GPADL_BODY,		NULL},
	{CHANNELMSG_GPADL_CREATED,		vmbus_ongpadl_created},
	{CHANNELMSG_GPADL_TEARDOWN,		NULL},
	{CHANNELMSG_GPADL_TORNDOWN,		vmbus_ongpadl_torndown},
	{CHANNELMSG_RELID_RELEASED,		NULL},
	{CHANNELMSG_INITIATE_CONTACT,		NULL},
	{CHANNELMSG_VERSION_RESPONSE,		vmbus_onversion_response},
	{CHANNELMSG_UNLOAD,			NULL},
};

/*
 * vmbus_onmessage - Handler for channel protocol messages.
 *
 * This is invoked in the vmbus worker thread context.
 */
void vmbus_onmessage(void *context)
{
	struct hv_message *msg = context;
	struct vmbus_channel_message_header *hdr;
	int size;

	hdr = (struct vmbus_channel_message_header *)msg->u.payload;
	size = msg->header.payload_size;

	DPRINT_DBG(VMBUS, "message type %d size %d", hdr->msgtype, size);

	if (hdr->msgtype >= CHANNELMSG_COUNT) {
		DPRINT_ERR(VMBUS,
			   "Received invalid channel message type %d size %d",
			   hdr->msgtype, size);
		print_hex_dump_bytes("", DUMP_PREFIX_NONE,
				     (unsigned char *)msg->u.payload, size);
		return;
	}

	if (gChannelMessageTable[hdr->msgtype].messageHandler)
		gChannelMessageTable[hdr->msgtype].messageHandler(hdr);
	else
		DPRINT_ERR(VMBUS, "Unhandled channel message type %d",
			   hdr->msgtype);
}

/*
 * vmbus_request_offers - Send a request to get all our pending offers.
 */
int vmbus_request_offers(void)
{
	struct vmbus_channel_message_header *msg;
	struct vmbus_channel_msginfo *msginfo;
	int ret;

	msginfo = kmalloc(sizeof(*msginfo) +
			  sizeof(struct vmbus_channel_message_header),
			  GFP_KERNEL);
	if (!msginfo)
		return -ENOMEM;

<<<<<<< HEAD
	msginfo->waitevent = osd_waitevent_create();
	if (!msginfo->waitevent) {
		kfree(msginfo);
		return -ENOMEM;
	}
=======
	init_waitqueue_head(&msginfo->waitevent);
>>>>>>> 105e53f8

	msg = (struct vmbus_channel_message_header *)msginfo->msg;

	msg->msgtype = CHANNELMSG_REQUESTOFFERS;


	ret = vmbus_post_msg(msg,
			       sizeof(struct vmbus_channel_message_header));
	if (ret != 0) {
		DPRINT_ERR(VMBUS, "Unable to request offers - %d", ret);

		goto cleanup;
	}

	msginfo->wait_condition = 0;
	wait_event_timeout(msginfo->waitevent, msginfo->wait_condition,
			msecs_to_jiffies(1000));
	if (msginfo->wait_condition == 0) {
		ret = -ETIMEDOUT;
		goto cleanup;
	}
<<<<<<< HEAD
	/* osd_waitevent_wait(msgInfo->waitEvent); */
=======
>>>>>>> 105e53f8



<<<<<<< HEAD
Cleanup:
	if (msginfo) {
		kfree(msginfo->waitevent);
		kfree(msginfo);
	}
=======
cleanup:
	kfree(msginfo);
>>>>>>> 105e53f8

	return ret;
}

/*
 * vmbus_release_unattached_channels - Release channels that are
 * unattached/unconnected ie (no drivers associated)
 */
void vmbus_release_unattached_channels(void)
{
	struct vmbus_channel *channel, *pos;
	struct vmbus_channel *start = NULL;
	unsigned long flags;

	spin_lock_irqsave(&vmbus_connection.channel_lock, flags);

<<<<<<< HEAD
	list_for_each_entry_safe(channel, pos, &gVmbusConnection.ChannelList,
=======
	list_for_each_entry_safe(channel, pos, &vmbus_connection.chn_list,
>>>>>>> 105e53f8
				 listentry) {
		if (channel == start)
			break;

<<<<<<< HEAD
		if (!channel->device_obj->Driver) {
=======
		if (!channel->device_obj->drv) {
>>>>>>> 105e53f8
			list_del(&channel->listentry);
			DPRINT_INFO(VMBUS,
				    "Releasing unattached device object %p",
				    channel->device_obj);

			vmbus_child_device_unregister(channel->device_obj);
			free_channel(channel);
		} else {
			if (!start)
				start = channel;
		}
	}

	spin_unlock_irqrestore(&vmbus_connection.channel_lock, flags);
}

/* eof */<|MERGE_RESOLUTION|>--- conflicted
+++ resolved
@@ -310,11 +310,7 @@
 	 * ie we can't destroy ourselves.
 	 */
 	INIT_WORK(&channel->work, release_channel);
-<<<<<<< HEAD
-	queue_work(gVmbusConnection.WorkQueue, &channel->work);
-=======
 	queue_work(vmbus_connection.work_queue, &channel->work);
->>>>>>> 105e53f8
 }
 
 
@@ -369,21 +365,12 @@
 	/* Make sure this is a new offer */
 	spin_lock_irqsave(&vmbus_connection.channel_lock, flags);
 
-<<<<<<< HEAD
-	list_for_each_entry(channel, &gVmbusConnection.ChannelList, listentry) {
-		if (!memcmp(&channel->offermsg.offer.InterfaceType,
-			    &newchannel->offermsg.offer.InterfaceType,
-			    sizeof(struct hv_guid)) &&
-		    !memcmp(&channel->offermsg.offer.InterfaceInstance,
-			    &newchannel->offermsg.offer.InterfaceInstance,
-=======
 	list_for_each_entry(channel, &vmbus_connection.chn_list, listentry) {
 		if (!memcmp(&channel->offermsg.offer.if_type,
 			    &newchannel->offermsg.offer.if_type,
 			    sizeof(struct hv_guid)) &&
 		    !memcmp(&channel->offermsg.offer.if_instance,
 			    &newchannel->offermsg.offer.if_instance,
->>>>>>> 105e53f8
 			    sizeof(struct hv_guid))) {
 			fnew = false;
 			break;
@@ -392,11 +379,7 @@
 
 	if (fnew)
 		list_add_tail(&newchannel->listentry,
-<<<<<<< HEAD
-			      &gVmbusConnection.ChannelList);
-=======
 			      &vmbus_connection.chn_list);
->>>>>>> 105e53f8
 
 	spin_unlock_irqrestore(&vmbus_connection.channel_lock, flags);
 
@@ -413,13 +396,8 @@
 	 * vmbus_child_dev_add()
 	 */
 	newchannel->device_obj = vmbus_child_device_create(
-<<<<<<< HEAD
-		&newchannel->offermsg.offer.InterfaceType,
-		&newchannel->offermsg.offer.InterfaceInstance,
-=======
 		&newchannel->offermsg.offer.if_type,
 		&newchannel->offermsg.offer.if_instance,
->>>>>>> 105e53f8
 		newchannel);
 
 	DPRINT_DBG(VMBUS, "child device object allocated - %p",
@@ -430,25 +408,15 @@
 	 * binding which eventually invokes the device driver's AddDevice()
 	 * method.
 	 */
-<<<<<<< HEAD
-	ret = VmbusChildDeviceAdd(newchannel->device_obj);
-=======
 	ret = vmbus_child_device_register(newchannel->device_obj);
->>>>>>> 105e53f8
 	if (ret != 0) {
 		DPRINT_ERR(VMBUS,
 			   "unable to add child device object (relid %d)",
 			   newchannel->offermsg.child_relid);
 
-<<<<<<< HEAD
-		spin_lock_irqsave(&gVmbusConnection.channel_lock, flags);
-		list_del(&newchannel->listentry);
-		spin_unlock_irqrestore(&gVmbusConnection.channel_lock, flags);
-=======
 		spin_lock_irqsave(&vmbus_connection.channel_lock, flags);
 		list_del(&newchannel->listentry);
 		spin_unlock_irqrestore(&vmbus_connection.channel_lock, flags);
->>>>>>> 105e53f8
 
 		free_channel(newchannel);
 	} else {
@@ -461,11 +429,7 @@
 
 		/* Open IC channels */
 		for (cnt = 0; cnt < MAX_MSG_TYPES; cnt++) {
-<<<<<<< HEAD
-			if (memcmp(&newchannel->offermsg.offer.InterfaceType,
-=======
 			if (memcmp(&newchannel->offermsg.offer.if_type,
->>>>>>> 105e53f8
 				   &hv_cb_utils[cnt].data,
 				   sizeof(struct hv_guid)) == 0 &&
 				vmbus_open(newchannel, 2 * PAGE_SIZE,
@@ -499,11 +463,7 @@
 
 	offer = (struct vmbus_channel_offer_channel *)hdr;
 	for (i = 0; i < MAX_NUM_DEVICE_CLASSES_SUPPORTED; i++) {
-<<<<<<< HEAD
-		if (memcmp(&offer->offer.InterfaceType,
-=======
 		if (memcmp(&offer->offer.if_type,
->>>>>>> 105e53f8
 		    &gSupportedDeviceClasses[i], sizeof(struct hv_guid)) == 0) {
 			fsupported = 1;
 			break;
@@ -516,13 +476,8 @@
 		return;
 	}
 
-<<<<<<< HEAD
-	guidtype = &offer->offer.InterfaceType;
-	guidinstance = &offer->offer.InterfaceInstance;
-=======
 	guidtype = &offer->offer.if_type;
 	guidinstance = &offer->offer.if_instance;
->>>>>>> 105e53f8
 
 	DPRINT_INFO(VMBUS, "Channel offer notification - "
 		    "child relid %d monitor id %d allocated %d, "
@@ -579,11 +534,7 @@
 	struct vmbus_channel *channel;
 
 	rescind = (struct vmbus_channel_rescind_offer *)hdr;
-<<<<<<< HEAD
-	channel = GetChannelFromRelId(rescind->child_relid);
-=======
 	channel = relid2channel(rescind->child_relid);
->>>>>>> 105e53f8
 	if (channel == NULL) {
 		DPRINT_DBG(VMBUS, "channel not found for relId %d",
 			   rescind->child_relid);
@@ -642,12 +593,8 @@
 				memcpy(&msginfo->response.open_result,
 				       result,
 				       sizeof(struct vmbus_channel_open_result));
-<<<<<<< HEAD
-				osd_waitevent_set(msginfo->waitevent);
-=======
 				msginfo->wait_condition = 1;
 				wake_up(&msginfo->waitevent);
->>>>>>> 105e53f8
 				break;
 			}
 		}
@@ -695,12 +642,8 @@
 				memcpy(&msginfo->response.gpadl_created,
 				       gpadlcreated,
 				       sizeof(struct vmbus_channel_gpadl_created));
-<<<<<<< HEAD
-				osd_waitevent_set(msginfo->waitevent);
-=======
 				msginfo->wait_condition = 1;
 				wake_up(&msginfo->waitevent);
->>>>>>> 105e53f8
 				break;
 			}
 		}
@@ -744,12 +687,8 @@
 				memcpy(&msginfo->response.gpadl_torndown,
 				       gpadl_torndown,
 				       sizeof(struct vmbus_channel_gpadl_torndown));
-<<<<<<< HEAD
-				osd_waitevent_set(msginfo->waitevent);
-=======
 				msginfo->wait_condition = 1;
 				wake_up(&msginfo->waitevent);
->>>>>>> 105e53f8
 				break;
 			}
 		}
@@ -788,12 +727,8 @@
 			memcpy(&msginfo->response.version_response,
 			      version_response,
 			      sizeof(struct vmbus_channel_version_response));
-<<<<<<< HEAD
-			osd_waitevent_set(msginfo->waitevent);
-=======
 			msginfo->wait_condition = 1;
 			wake_up(&msginfo->waitevent);
->>>>>>> 105e53f8
 		}
 	}
 	spin_unlock_irqrestore(&vmbus_connection.channelmsg_lock, flags);
@@ -868,15 +803,7 @@
 	if (!msginfo)
 		return -ENOMEM;
 
-<<<<<<< HEAD
-	msginfo->waitevent = osd_waitevent_create();
-	if (!msginfo->waitevent) {
-		kfree(msginfo);
-		return -ENOMEM;
-	}
-=======
 	init_waitqueue_head(&msginfo->waitevent);
->>>>>>> 105e53f8
 
 	msg = (struct vmbus_channel_message_header *)msginfo->msg;
 
@@ -898,23 +825,11 @@
 		ret = -ETIMEDOUT;
 		goto cleanup;
 	}
-<<<<<<< HEAD
-	/* osd_waitevent_wait(msgInfo->waitEvent); */
-=======
->>>>>>> 105e53f8
-
-
-
-<<<<<<< HEAD
-Cleanup:
-	if (msginfo) {
-		kfree(msginfo->waitevent);
-		kfree(msginfo);
-	}
-=======
+
+
+
 cleanup:
 	kfree(msginfo);
->>>>>>> 105e53f8
 
 	return ret;
 }
@@ -931,20 +846,12 @@
 
 	spin_lock_irqsave(&vmbus_connection.channel_lock, flags);
 
-<<<<<<< HEAD
-	list_for_each_entry_safe(channel, pos, &gVmbusConnection.ChannelList,
-=======
 	list_for_each_entry_safe(channel, pos, &vmbus_connection.chn_list,
->>>>>>> 105e53f8
 				 listentry) {
 		if (channel == start)
 			break;
 
-<<<<<<< HEAD
-		if (!channel->device_obj->Driver) {
-=======
 		if (!channel->device_obj->drv) {
->>>>>>> 105e53f8
 			list_del(&channel->listentry);
 			DPRINT_INFO(VMBUS,
 				    "Releasing unattached device object %p",
