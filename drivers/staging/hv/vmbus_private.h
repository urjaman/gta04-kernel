/*
 *
 * Copyright (c) 2009, Microsoft Corporation.
 *
 * This program is free software; you can redistribute it and/or modify it
 * under the terms and conditions of the GNU General Public License,
 * version 2, as published by the Free Software Foundation.
 *
 * This program is distributed in the hope it will be useful, but WITHOUT
 * ANY WARRANTY; without even the implied warranty of MERCHANTABILITY or
 * FITNESS FOR A PARTICULAR PURPOSE.  See the GNU General Public License for
 * more details.
 *
 * You should have received a copy of the GNU General Public License along with
 * this program; if not, write to the Free Software Foundation, Inc., 59 Temple
 * Place - Suite 330, Boston, MA 02111-1307 USA.
 *
 * Authors:
 *   Haiyang Zhang <haiyangz@microsoft.com>
 *   Hank Janssen  <hjanssen@microsoft.com>
 *
 */


#ifndef _VMBUS_PRIVATE_H_
#define _VMBUS_PRIVATE_H_

#include "hv.h"
#include "vmbus_api.h"
#include "channel.h"
#include "channel_mgmt.h"
#include "ring_buffer.h"
#include <linux/list.h>
#include <asm/sync_bitops.h>


/*
 * Maximum channels is determined by the size of the interrupt page
 * which is PAGE_SIZE. 1/2 of PAGE_SIZE is for send endpoint interrupt
 * and the other is receive endpoint interrupt
 */
#define MAX_NUM_CHANNELS	((PAGE_SIZE >> 1) << 3)	/* 16348 channels */

/* The value here must be in multiple of 32 */
/* TODO: Need to make this configurable */
#define MAX_NUM_CHANNELS_SUPPORTED	256


enum vmbus_connect_state {
	DISCONNECTED,
	CONNECTING,
	CONNECTED,
	DISCONNECTING
};

#define MAX_SIZE_CHANNEL_MESSAGE	HV_MESSAGE_PAYLOAD_BYTE_COUNT

struct vmbus_connection {
	enum vmbus_connect_state conn_state;

	atomic_t next_gpadl_handle;

	/*
	 * Represents channel interrupts. Each bit position represents a
	 * channel.  When a channel sends an interrupt via VMBUS, it finds its
	 * bit in the sendInterruptPage, set it and calls Hv to generate a port
	 * event. The other end receives the port event and parse the
	 * recvInterruptPage to see which bit is set
	 */
	void *int_page;
	void *send_int_page;
	void *recv_int_page;

	/*
	 * 2 pages - 1st page for parent->child notification and 2nd
	 * is child->parent notification
	 */
	void *monitor_pages;
	struct list_head chn_msg_list;
	spinlock_t channelmsg_lock;

	/* List of channels */
	struct list_head chn_list;
	spinlock_t channel_lock;

	struct workqueue_struct *work_queue;
};


struct vmbus_msginfo {
	/* Bookkeeping stuff */
	struct list_head msglist_entry;

	/* Synchronize the request/response if needed */
	int wait_condition;
	wait_queue_head_t  wait_event;

	/* The message itself */
	unsigned char msg[0];
};


extern struct vmbus_connection vmbus_connection;

/* General vmbus interface */

<<<<<<< HEAD
struct hv_device *vmbus_child_device_create(struct hv_guid *deviceType,
					 struct hv_guid *deviceInstance,
					 struct vmbus_channel *channel);

int VmbusChildDeviceAdd(struct hv_device *Device);
int vmbus_child_device_register(struct hv_device *root_device_obj,
				struct hv_device *child_device_obj);
=======
struct hv_device *vmbus_child_device_create(struct hv_guid *type,
					 struct hv_guid *instance,
					 struct vmbus_channel *channel);

int vmbus_child_device_register(struct hv_device *child_device_obj);
>>>>>>> 105e53f8
void vmbus_child_device_unregister(struct hv_device *device_obj);

/* static void */
/* VmbusChildDeviceDestroy( */
/* struct hv_device *); */

struct vmbus_channel *relid2channel(u32 relid);


/* Connection interface */

int vmbus_connect(void);

int vmbus_disconnect(void);

int vmbus_post_msg(void *buffer, size_t buflen);

int vmbus_set_event(u32 child_relid);

void vmbus_on_event(unsigned long data);


#endif /* _VMBUS_PRIVATE_H_ */<|MERGE_RESOLUTION|>--- conflicted
+++ resolved
@@ -104,21 +104,11 @@
 
 /* General vmbus interface */
 
-<<<<<<< HEAD
-struct hv_device *vmbus_child_device_create(struct hv_guid *deviceType,
-					 struct hv_guid *deviceInstance,
-					 struct vmbus_channel *channel);
-
-int VmbusChildDeviceAdd(struct hv_device *Device);
-int vmbus_child_device_register(struct hv_device *root_device_obj,
-				struct hv_device *child_device_obj);
-=======
 struct hv_device *vmbus_child_device_create(struct hv_guid *type,
 					 struct hv_guid *instance,
 					 struct vmbus_channel *channel);
 
 int vmbus_child_device_register(struct hv_device *child_device_obj);
->>>>>>> 105e53f8
 void vmbus_child_device_unregister(struct hv_device *device_obj);
 
 /* static void */
