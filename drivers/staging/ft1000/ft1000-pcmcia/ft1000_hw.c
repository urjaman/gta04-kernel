--- conflicted
+++ resolved
@@ -2186,11 +2186,7 @@
 		return NULL;
 	}
 
-<<<<<<< HEAD
-	SET_NETDEV_DEV(dev, fdev);
-=======
 	SET_NETDEV_DEV(dev, &link->dev);
->>>>>>> 105e53f8
 	info = netdev_priv(dev);
 
 	memset(info, 0, sizeof(FT1000_INFO));
