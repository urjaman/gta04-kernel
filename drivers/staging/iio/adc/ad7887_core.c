/*
 * AD7887 SPI ADC driver
 *
 * Copyright 2010-2011 Analog Devices Inc.
 *
 * Licensed under the GPL-2.
 */

#include <linux/device.h>
#include <linux/kernel.h>
#include <linux/slab.h>
#include <linux/sysfs.h>
#include <linux/spi/spi.h>
#include <linux/regulator/consumer.h>
#include <linux/err.h>
#include <linux/module.h>

#include "../iio.h"
#include "../sysfs.h"
<<<<<<< HEAD
#include "../buffer_generic.h"
=======
#include "../buffer.h"
>>>>>>> dcd6c922


#include "ad7887.h"

static int ad7887_scan_direct(struct ad7887_state *st, unsigned ch)
{
	int ret = spi_sync(st->spi, &st->msg[ch]);
	if (ret)
		return ret;

	return (st->data[(ch * 2)] << 8) | st->data[(ch * 2) + 1];
}

static int ad7887_read_raw(struct iio_dev *indio_dev,
			   struct iio_chan_spec const *chan,
			   int *val,
			   int *val2,
			   long m)
{
	int ret;
	struct ad7887_state *st = iio_priv(indio_dev);
	unsigned int scale_uv;

	switch (m) {
	case 0:
		mutex_lock(&indio_dev->mlock);
		if (iio_buffer_enabled(indio_dev))
<<<<<<< HEAD
			ret = ad7887_scan_from_ring(st, 1 << chan->address);
=======
			ret = -EBUSY;
>>>>>>> dcd6c922
		else
			ret = ad7887_scan_direct(st, chan->address);
		mutex_unlock(&indio_dev->mlock);

		if (ret < 0)
			return ret;
		*val = (ret >> st->chip_info->channel[0].scan_type.shift) &
			RES_MASK(st->chip_info->channel[0].scan_type.realbits);
		return IIO_VAL_INT;
	case IIO_CHAN_INFO_SCALE:
		scale_uv = (st->int_vref_mv * 1000)
			>> st->chip_info->channel[0].scan_type.realbits;
		*val =  scale_uv/1000;
		*val2 = (scale_uv%1000)*1000;
		return IIO_VAL_INT_PLUS_MICRO;
	}
	return -EINVAL;
}


static const struct ad7887_chip_info ad7887_chip_info_tbl[] = {
	/*
	 * More devices added in future
	 */
	[ID_AD7887] = {
		.channel[0] = {
			.type = IIO_VOLTAGE,
			.indexed = 1,
			.channel = 1,
<<<<<<< HEAD
			.info_mask = (1 << IIO_CHAN_INFO_SCALE_SHARED),
=======
			.info_mask = IIO_CHAN_INFO_SCALE_SHARED_BIT,
>>>>>>> dcd6c922
			.address = 1,
			.scan_index = 1,
			.scan_type = IIO_ST('u', 12, 16, 0),
		},
		.channel[1] = {
			.type = IIO_VOLTAGE,
			.indexed = 1,
			.channel = 0,
<<<<<<< HEAD
			.info_mask = (1 << IIO_CHAN_INFO_SCALE_SHARED),
=======
			.info_mask = IIO_CHAN_INFO_SCALE_SHARED_BIT,
>>>>>>> dcd6c922
			.address = 0,
			.scan_index = 0,
			.scan_type = IIO_ST('u', 12, 16, 0),
		},
		.channel[2] = IIO_CHAN_SOFT_TIMESTAMP(2),
		.int_vref_mv = 2500,
	},
};

static const struct iio_info ad7887_info = {
	.read_raw = &ad7887_read_raw,
	.driver_module = THIS_MODULE,
};

static int __devinit ad7887_probe(struct spi_device *spi)
{
	struct ad7887_platform_data *pdata = spi->dev.platform_data;
	struct ad7887_state *st;
	int ret, voltage_uv = 0;
	struct iio_dev *indio_dev = iio_allocate_device(sizeof(*st));

	if (indio_dev == NULL)
		return -ENOMEM;

	st = iio_priv(indio_dev);

	st->reg = regulator_get(&spi->dev, "vcc");
	if (!IS_ERR(st->reg)) {
		ret = regulator_enable(st->reg);
		if (ret)
			goto error_put_reg;

		voltage_uv = regulator_get_voltage(st->reg);
	}

	st->chip_info =
		&ad7887_chip_info_tbl[spi_get_device_id(spi)->driver_data];

	spi_set_drvdata(spi, indio_dev);
	st->spi = spi;

	/* Estabilish that the iio_dev is a child of the spi device */
	indio_dev->dev.parent = &spi->dev;
	indio_dev->name = spi_get_device_id(spi)->name;
	indio_dev->info = &ad7887_info;
	indio_dev->modes = INDIO_DIRECT_MODE;

	/* Setup default message */

	st->tx_cmd_buf[0] = AD7887_CH_AIN0 | AD7887_PM_MODE4 |
			    ((pdata && pdata->use_onchip_ref) ?
			    0 : AD7887_REF_DIS);

	st->xfer[0].rx_buf = &st->data[0];
	st->xfer[0].tx_buf = &st->tx_cmd_buf[0];
	st->xfer[0].len = 2;

	spi_message_init(&st->msg[AD7887_CH0]);
	spi_message_add_tail(&st->xfer[0], &st->msg[AD7887_CH0]);

	if (pdata && pdata->en_dual) {
		st->tx_cmd_buf[0] |= AD7887_DUAL | AD7887_REF_DIS;

		st->tx_cmd_buf[2] = AD7887_CH_AIN1 | AD7887_DUAL |
				    AD7887_REF_DIS | AD7887_PM_MODE4;
		st->tx_cmd_buf[4] = AD7887_CH_AIN0 | AD7887_DUAL |
				    AD7887_REF_DIS | AD7887_PM_MODE4;
		st->tx_cmd_buf[6] = AD7887_CH_AIN1 | AD7887_DUAL |
				    AD7887_REF_DIS | AD7887_PM_MODE4;

		st->xfer[1].rx_buf = &st->data[0];
		st->xfer[1].tx_buf = &st->tx_cmd_buf[2];
		st->xfer[1].len = 2;

		st->xfer[2].rx_buf = &st->data[2];
		st->xfer[2].tx_buf = &st->tx_cmd_buf[4];
		st->xfer[2].len = 2;

		spi_message_init(&st->msg[AD7887_CH0_CH1]);
		spi_message_add_tail(&st->xfer[1], &st->msg[AD7887_CH0_CH1]);
		spi_message_add_tail(&st->xfer[2], &st->msg[AD7887_CH0_CH1]);

		st->xfer[3].rx_buf = &st->data[0];
		st->xfer[3].tx_buf = &st->tx_cmd_buf[6];
		st->xfer[3].len = 2;

		spi_message_init(&st->msg[AD7887_CH1]);
		spi_message_add_tail(&st->xfer[3], &st->msg[AD7887_CH1]);

		if (pdata && pdata->vref_mv)
			st->int_vref_mv = pdata->vref_mv;
		else if (voltage_uv)
			st->int_vref_mv = voltage_uv / 1000;
		else
			dev_warn(&spi->dev, "reference voltage unspecified\n");

		indio_dev->channels = st->chip_info->channel;
		indio_dev->num_channels = 3;
	} else {
		if (pdata && pdata->vref_mv)
			st->int_vref_mv = pdata->vref_mv;
		else if (pdata && pdata->use_onchip_ref)
			st->int_vref_mv = st->chip_info->int_vref_mv;
		else
			dev_warn(&spi->dev, "reference voltage unspecified\n");

		indio_dev->channels = &st->chip_info->channel[1];
		indio_dev->num_channels = 2;
	}

	ret = ad7887_register_ring_funcs_and_init(indio_dev);
	if (ret)
		goto error_disable_reg;

	ret = iio_buffer_register(indio_dev,
				  indio_dev->channels,
				  indio_dev->num_channels);
	if (ret)
		goto error_cleanup_ring;

	ret = iio_device_register(indio_dev);
	if (ret)
		goto error_unregister_ring;

	return 0;
error_unregister_ring:
	iio_buffer_unregister(indio_dev);
error_cleanup_ring:
	ad7887_ring_cleanup(indio_dev);
error_disable_reg:
	if (!IS_ERR(st->reg))
		regulator_disable(st->reg);
error_put_reg:
	if (!IS_ERR(st->reg))
		regulator_put(st->reg);
	iio_free_device(indio_dev);

	return ret;
}

static int ad7887_remove(struct spi_device *spi)
{
	struct iio_dev *indio_dev = spi_get_drvdata(spi);
	struct ad7887_state *st = iio_priv(indio_dev);

	iio_device_unregister(indio_dev);
	iio_buffer_unregister(indio_dev);
	ad7887_ring_cleanup(indio_dev);
	if (!IS_ERR(st->reg)) {
		regulator_disable(st->reg);
		regulator_put(st->reg);
	}
	iio_free_device(indio_dev);

	return 0;
}

static const struct spi_device_id ad7887_id[] = {
	{"ad7887", ID_AD7887},
	{}
};
MODULE_DEVICE_TABLE(spi, ad7887_id);

static struct spi_driver ad7887_driver = {
	.driver = {
		.name	= "ad7887",
		.owner	= THIS_MODULE,
	},
	.probe		= ad7887_probe,
	.remove		= __devexit_p(ad7887_remove),
	.id_table	= ad7887_id,
};
module_spi_driver(ad7887_driver);

MODULE_AUTHOR("Michael Hennerich <hennerich@blackfin.uclinux.org>");
MODULE_DESCRIPTION("Analog Devices AD7887 ADC");
MODULE_LICENSE("GPL v2");<|MERGE_RESOLUTION|>--- conflicted
+++ resolved
@@ -17,11 +17,7 @@
 
 #include "../iio.h"
 #include "../sysfs.h"
-<<<<<<< HEAD
-#include "../buffer_generic.h"
-=======
 #include "../buffer.h"
->>>>>>> dcd6c922
 
 
 #include "ad7887.h"
@@ -49,11 +45,7 @@
 	case 0:
 		mutex_lock(&indio_dev->mlock);
 		if (iio_buffer_enabled(indio_dev))
-<<<<<<< HEAD
-			ret = ad7887_scan_from_ring(st, 1 << chan->address);
-=======
 			ret = -EBUSY;
->>>>>>> dcd6c922
 		else
 			ret = ad7887_scan_direct(st, chan->address);
 		mutex_unlock(&indio_dev->mlock);
@@ -83,11 +75,7 @@
 			.type = IIO_VOLTAGE,
 			.indexed = 1,
 			.channel = 1,
-<<<<<<< HEAD
-			.info_mask = (1 << IIO_CHAN_INFO_SCALE_SHARED),
-=======
 			.info_mask = IIO_CHAN_INFO_SCALE_SHARED_BIT,
->>>>>>> dcd6c922
 			.address = 1,
 			.scan_index = 1,
 			.scan_type = IIO_ST('u', 12, 16, 0),
@@ -96,11 +84,7 @@
 			.type = IIO_VOLTAGE,
 			.indexed = 1,
 			.channel = 0,
-<<<<<<< HEAD
-			.info_mask = (1 << IIO_CHAN_INFO_SCALE_SHARED),
-=======
 			.info_mask = IIO_CHAN_INFO_SCALE_SHARED_BIT,
->>>>>>> dcd6c922
 			.address = 0,
 			.scan_index = 0,
 			.scan_type = IIO_ST('u', 12, 16, 0),
