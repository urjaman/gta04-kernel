--- conflicted
+++ resolved
@@ -3,14 +3,6 @@
 #
 
 adis16060-y             := adis16060_core.o
-<<<<<<< HEAD
 obj-$(CONFIG_ADIS16060) += adis16060.o
-
-adis16260-y             := adis16260_core.o
-obj-$(CONFIG_ADIS16260) += adis16260.o
-
 itg3200-y		:= itg3200_core.o
-obj-$(CONFIG_ITG3200)	+= itg3200.o
-=======
-obj-$(CONFIG_ADIS16060) += adis16060.o
->>>>>>> 300893b0
+obj-$(CONFIG_ITG3200)	+= itg3200.o