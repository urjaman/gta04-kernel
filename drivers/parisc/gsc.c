/*
 * Interrupt management for most GSC and related devices.
 *
 * (c) Copyright 1999 Alex deVries for The Puffin Group
 * (c) Copyright 1999 Grant Grundler for Hewlett-Packard
 * (c) Copyright 1999 Matthew Wilcox
 * (c) Copyright 2000 Helge Deller
 * (c) Copyright 2001 Matthew Wilcox for Hewlett-Packard
 *
 *	This program is free software; you can redistribute it and/or modify
 *	it under the terms of the GNU General Public License as published by
 *      the Free Software Foundation; either version 2 of the License, or
 *      (at your option) any later version.
 */

#include <linux/bitops.h>
#include <linux/errno.h>
#include <linux/init.h>
#include <linux/interrupt.h>
#include <linux/ioport.h>
#include <linux/module.h>
#include <linux/types.h>

#include <asm/hardware.h>
#include <asm/io.h>

#include "gsc.h"

#undef DEBUG

#ifdef DEBUG
#define DEBPRINTK printk
#else
#define DEBPRINTK(x,...)
#endif

int gsc_alloc_irq(struct gsc_irq *i)
{
	int irq = txn_alloc_irq(GSC_EIM_WIDTH);
	if (irq < 0) {
		printk("cannot get irq\n");
		return irq;
	}

	i->txn_addr = txn_alloc_addr(irq);
	i->txn_data = txn_alloc_data(irq);
	i->irq = irq;

	return irq;
}

int gsc_claim_irq(struct gsc_irq *i, int irq)
{
	int c = irq;

	irq += CPU_IRQ_BASE; /* virtualize the IRQ first */

	irq = txn_claim_irq(irq);
	if (irq < 0) {
		printk("cannot claim irq %d\n", c);
		return irq;
	}

	i->txn_addr = txn_alloc_addr(irq);
	i->txn_data = txn_alloc_data(irq);
	i->irq = irq;

	return irq;
}

EXPORT_SYMBOL(gsc_alloc_irq);
EXPORT_SYMBOL(gsc_claim_irq);

/* Common interrupt demultiplexer used by Asp, Lasi & Wax.  */
irqreturn_t gsc_asic_intr(int gsc_asic_irq, void *dev)
{
	unsigned long irr;
	struct gsc_asic *gsc_asic = dev;

	irr = gsc_readl(gsc_asic->hpa + OFFSET_IRR);
	if (irr == 0)
		return IRQ_NONE;

	DEBPRINTK("%s intr, mask=0x%x\n", gsc_asic->name, irr);

	do {
		int local_irq = __ffs(irr);
		unsigned int irq = gsc_asic->global_irq[local_irq];
		generic_handle_irq(irq);
		irr &= ~(1 << local_irq);
	} while (irr);

	return IRQ_HANDLED;
}

int gsc_find_local_irq(unsigned int irq, int *global_irqs, int limit)
{
	int local_irq;

	for (local_irq = 0; local_irq < limit; local_irq++) {
		if (global_irqs[local_irq] == irq)
			return local_irq;
	}

	return NO_IRQ;
}

static void gsc_asic_mask_irq(unsigned int irq)
{
	struct gsc_asic *irq_dev = get_irq_chip_data(irq);
	int local_irq = gsc_find_local_irq(irq, irq_dev->global_irq, 32);
	u32 imr;

	DEBPRINTK(KERN_DEBUG "%s(%d) %s: IMR 0x%x\n", __func__, irq,
			irq_dev->name, imr);

	/* Disable the IRQ line by clearing the bit in the IMR */
	imr = gsc_readl(irq_dev->hpa + OFFSET_IMR);
	imr &= ~(1 << local_irq);
	gsc_writel(imr, irq_dev->hpa + OFFSET_IMR);
}

static void gsc_asic_unmask_irq(unsigned int irq)
{
	struct gsc_asic *irq_dev = get_irq_chip_data(irq);
	int local_irq = gsc_find_local_irq(irq, irq_dev->global_irq, 32);
	u32 imr;

	DEBPRINTK(KERN_DEBUG "%s(%d) %s: IMR 0x%x\n", __func__, irq,
			irq_dev->name, imr);

	/* Enable the IRQ line by setting the bit in the IMR */
	imr = gsc_readl(irq_dev->hpa + OFFSET_IMR);
	imr |= 1 << local_irq;
	gsc_writel(imr, irq_dev->hpa + OFFSET_IMR);
	/*
	 * FIXME: read IPR to make sure the IRQ isn't already pending.
	 *   If so, we need to read IRR and manually call do_irq().
	 */
}

static struct irq_chip gsc_asic_interrupt_type = {
	.name	=	"GSC-ASIC",
	.unmask	=	gsc_asic_unmask_irq,
	.mask	=	gsc_asic_mask_irq,
<<<<<<< HEAD
	.ack	=	no_ack_irq,
=======
>>>>>>> 3cbea436
};

int gsc_assign_irq(struct irq_chip *type, void *data)
{
	static int irq = GSC_IRQ_BASE;

	if (irq > GSC_IRQ_MAX)
		return NO_IRQ;

<<<<<<< HEAD
	set_irq_chip_and_handler(irq, type, handle_level_irq);
=======
	set_irq_chip_and_handler(irq, type, handle_simple_irq);
>>>>>>> 3cbea436
	set_irq_chip_data(irq, data);

	return irq++;
}

void gsc_asic_assign_irq(struct gsc_asic *asic, int local_irq, int *irqp)
{
	int irq = asic->global_irq[local_irq];
	
	if (irq <= 0) {
		irq = gsc_assign_irq(&gsc_asic_interrupt_type, asic);
		if (irq == NO_IRQ)
			return;

		asic->global_irq[local_irq] = irq;
	}
	*irqp = irq;
}

struct gsc_fixup_struct {
	void (*choose_irq)(struct parisc_device *, void *);
	void *ctrl;
};

static int gsc_fixup_irqs_callback(struct device *dev, void *data)
{
	struct parisc_device *padev = to_parisc_device(dev);
	struct gsc_fixup_struct *gf = data;

	/* work-around for 715/64 and others which have parent
	   at path [5] and children at path [5/0/x] */
	if (padev->id.hw_type == HPHW_FAULTY)
		gsc_fixup_irqs(padev, gf->ctrl, gf->choose_irq);
	gf->choose_irq(padev, gf->ctrl);

	return 0;
}

void gsc_fixup_irqs(struct parisc_device *parent, void *ctrl,
			void (*choose_irq)(struct parisc_device *, void *))
{
	struct gsc_fixup_struct data = {
		.choose_irq	= choose_irq,
		.ctrl		= ctrl,
	};

	device_for_each_child(&parent->dev, &data, gsc_fixup_irqs_callback);
}

int gsc_common_setup(struct parisc_device *parent, struct gsc_asic *gsc_asic)
{
	struct resource *res;
	int i;

	gsc_asic->gsc = parent;

	/* Initialise local irq -> global irq mapping */
	for (i = 0; i < 32; i++) {
		gsc_asic->global_irq[i] = NO_IRQ;
	}

	/* allocate resource region */
	res = request_mem_region(gsc_asic->hpa, 0x100000, gsc_asic->name);
	if (res) {
		res->flags = IORESOURCE_MEM; 	/* do not mark it busy ! */
	}

#if 0
	printk(KERN_WARNING "%s IRQ %d EIM 0x%x", gsc_asic->name,
			parent->irq, gsc_asic->eim);
	if (gsc_readl(gsc_asic->hpa + OFFSET_IMR))
		printk("  IMR is non-zero! (0x%x)",
				gsc_readl(gsc_asic->hpa + OFFSET_IMR));
	printk("\n");
#endif

	return 0;
}

extern struct parisc_driver lasi_driver;
extern struct parisc_driver asp_driver;
extern struct parisc_driver wax_driver;

void __init gsc_init(void)
{
#ifdef CONFIG_GSC_LASI
	register_parisc_driver(&lasi_driver);
	register_parisc_driver(&asp_driver);
#endif
#ifdef CONFIG_GSC_WAX
	register_parisc_driver(&wax_driver);
#endif
}<|MERGE_RESOLUTION|>--- conflicted
+++ resolved
@@ -143,10 +143,6 @@
 	.name	=	"GSC-ASIC",
 	.unmask	=	gsc_asic_unmask_irq,
 	.mask	=	gsc_asic_mask_irq,
-<<<<<<< HEAD
-	.ack	=	no_ack_irq,
-=======
->>>>>>> 3cbea436
 };
 
 int gsc_assign_irq(struct irq_chip *type, void *data)
@@ -156,11 +152,7 @@
 	if (irq > GSC_IRQ_MAX)
 		return NO_IRQ;
 
-<<<<<<< HEAD
-	set_irq_chip_and_handler(irq, type, handle_level_irq);
-=======
 	set_irq_chip_and_handler(irq, type, handle_simple_irq);
->>>>>>> 3cbea436
 	set_irq_chip_data(irq, data);
 
 	return irq++;
