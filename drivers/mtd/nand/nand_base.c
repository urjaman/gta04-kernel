/*
 *  drivers/mtd/nand.c
 *
 *  Overview:
 *   This is the generic MTD driver for NAND flash devices. It should be
 *   capable of working with almost all NAND chips currently available.
 *   Basic support for AG-AND chips is provided.
 *
 *	Additional technical information is available on
 *	http://www.linux-mtd.infradead.org/doc/nand.html
 *
 *  Copyright (C) 2000 Steven J. Hill (sjhill@realitydiluted.com)
 *		  2002-2006 Thomas Gleixner (tglx@linutronix.de)
 *
 *  Credits:
 *	David Woodhouse for adding multichip support
 *
 *	Aleph One Ltd. and Toby Churchill Ltd. for supporting the
 *	rework for 2K page size chips
 *
 *  TODO:
 *	Enable cached programming for 2k page size chips
 *	Check, if mtd->ecctype should be set to MTD_ECC_HW
 *	if we have HW ECC support.
 *	The AG-AND chips have nice features for speed improvement,
 *	which are not supported yet. Read / program 4 pages in one go.
 *	BBT table is not serialized, has to be fixed
 *
 * This program is free software; you can redistribute it and/or modify
 * it under the terms of the GNU General Public License version 2 as
 * published by the Free Software Foundation.
 *
 */

#include <linux/module.h>
#include <linux/delay.h>
#include <linux/errno.h>
#include <linux/err.h>
#include <linux/sched.h>
#include <linux/slab.h>
#include <linux/types.h>
#include <linux/mtd/mtd.h>
#include <linux/mtd/nand.h>
#include <linux/mtd/nand_ecc.h>
#include <linux/mtd/nand_bch.h>
#include <linux/interrupt.h>
#include <linux/bitops.h>
#include <linux/leds.h>
#include <linux/io.h>
#include <linux/mtd/partitions.h>

/* Define default oob placement schemes for large and small page devices */
static struct nand_ecclayout nand_oob_8 = {
	.eccbytes = 3,
	.eccpos = {0, 1, 2},
	.oobfree = {
		{.offset = 3,
		 .length = 2},
		{.offset = 6,
		 .length = 2} }
};

static struct nand_ecclayout nand_oob_16 = {
	.eccbytes = 6,
	.eccpos = {0, 1, 2, 3, 6, 7},
	.oobfree = {
		{.offset = 8,
		 . length = 8} }
};

static struct nand_ecclayout nand_oob_64 = {
	.eccbytes = 24,
	.eccpos = {
		   40, 41, 42, 43, 44, 45, 46, 47,
		   48, 49, 50, 51, 52, 53, 54, 55,
		   56, 57, 58, 59, 60, 61, 62, 63},
	.oobfree = {
		{.offset = 2,
		 .length = 38} }
};

static struct nand_ecclayout nand_oob_128 = {
	.eccbytes = 48,
	.eccpos = {
		   80, 81, 82, 83, 84, 85, 86, 87,
		   88, 89, 90, 91, 92, 93, 94, 95,
		   96, 97, 98, 99, 100, 101, 102, 103,
		   104, 105, 106, 107, 108, 109, 110, 111,
		   112, 113, 114, 115, 116, 117, 118, 119,
		   120, 121, 122, 123, 124, 125, 126, 127},
	.oobfree = {
		{.offset = 2,
		 .length = 78} }
};

static int nand_get_device(struct nand_chip *chip, struct mtd_info *mtd,
			   int new_state);

static int nand_do_write_oob(struct mtd_info *mtd, loff_t to,
			     struct mtd_oob_ops *ops);

/*
 * For devices which display every fart in the system on a separate LED. Is
 * compiled away when LED support is disabled.
 */
DEFINE_LED_TRIGGER(nand_led_trigger);

static int check_offs_len(struct mtd_info *mtd,
					loff_t ofs, uint64_t len)
{
	struct nand_chip *chip = mtd->priv;
	int ret = 0;

	/* Start address must align on block boundary */
	if (ofs & ((1 << chip->phys_erase_shift) - 1)) {
		pr_debug("%s: unaligned address\n", __func__);
		ret = -EINVAL;
	}

	/* Length must align on block boundary */
	if (len & ((1 << chip->phys_erase_shift) - 1)) {
		pr_debug("%s: length not block aligned\n", __func__);
		ret = -EINVAL;
	}

	return ret;
}

/**
 * nand_release_device - [GENERIC] release chip
 * @mtd: MTD device structure
 *
 * Deselect, release chip lock and wake up anyone waiting on the device.
 */
static void nand_release_device(struct mtd_info *mtd)
{
	struct nand_chip *chip = mtd->priv;

	/* De-select the NAND device */
	chip->select_chip(mtd, -1);

	/* Release the controller and the chip */
	spin_lock(&chip->controller->lock);
	chip->controller->active = NULL;
	chip->state = FL_READY;
	wake_up(&chip->controller->wq);
	spin_unlock(&chip->controller->lock);
}

/**
 * nand_read_byte - [DEFAULT] read one byte from the chip
 * @mtd: MTD device structure
 *
 * Default read function for 8bit buswidth
 */
static uint8_t nand_read_byte(struct mtd_info *mtd)
{
	struct nand_chip *chip = mtd->priv;
	return readb(chip->IO_ADDR_R);
}

/**
 * nand_read_byte16 - [DEFAULT] read one byte endianess aware from the chip
 * nand_read_byte16 - [DEFAULT] read one byte endianness aware from the chip
 * @mtd: MTD device structure
 *
 * Default read function for 16bit buswidth with endianness conversion.
 *
 */
static uint8_t nand_read_byte16(struct mtd_info *mtd)
{
	struct nand_chip *chip = mtd->priv;
	return (uint8_t) cpu_to_le16(readw(chip->IO_ADDR_R));
}

/**
 * nand_read_word - [DEFAULT] read one word from the chip
 * @mtd: MTD device structure
 *
 * Default read function for 16bit buswidth without endianness conversion.
 */
static u16 nand_read_word(struct mtd_info *mtd)
{
	struct nand_chip *chip = mtd->priv;
	return readw(chip->IO_ADDR_R);
}

/**
 * nand_select_chip - [DEFAULT] control CE line
 * @mtd: MTD device structure
 * @chipnr: chipnumber to select, -1 for deselect
 *
 * Default select function for 1 chip devices.
 */
static void nand_select_chip(struct mtd_info *mtd, int chipnr)
{
	struct nand_chip *chip = mtd->priv;

	switch (chipnr) {
	case -1:
		chip->cmd_ctrl(mtd, NAND_CMD_NONE, 0 | NAND_CTRL_CHANGE);
		break;
	case 0:
		break;

	default:
		BUG();
	}
}

/**
 * nand_write_buf - [DEFAULT] write buffer to chip
 * @mtd: MTD device structure
 * @buf: data buffer
 * @len: number of bytes to write
 *
 * Default write function for 8bit buswidth.
 */
static void nand_write_buf(struct mtd_info *mtd, const uint8_t *buf, int len)
{
	int i;
	struct nand_chip *chip = mtd->priv;

	for (i = 0; i < len; i++)
		writeb(buf[i], chip->IO_ADDR_W);
}

/**
 * nand_read_buf - [DEFAULT] read chip data into buffer
 * @mtd: MTD device structure
 * @buf: buffer to store date
 * @len: number of bytes to read
 *
 * Default read function for 8bit buswidth.
 */
static void nand_read_buf(struct mtd_info *mtd, uint8_t *buf, int len)
{
	int i;
	struct nand_chip *chip = mtd->priv;

	for (i = 0; i < len; i++)
		buf[i] = readb(chip->IO_ADDR_R);
}

/**
 * nand_verify_buf - [DEFAULT] Verify chip data against buffer
 * @mtd: MTD device structure
 * @buf: buffer containing the data to compare
 * @len: number of bytes to compare
 *
 * Default verify function for 8bit buswidth.
 */
static int nand_verify_buf(struct mtd_info *mtd, const uint8_t *buf, int len)
{
	int i;
	struct nand_chip *chip = mtd->priv;

	for (i = 0; i < len; i++)
		if (buf[i] != readb(chip->IO_ADDR_R))
			return -EFAULT;
	return 0;
}

/**
 * nand_write_buf16 - [DEFAULT] write buffer to chip
 * @mtd: MTD device structure
 * @buf: data buffer
 * @len: number of bytes to write
 *
 * Default write function for 16bit buswidth.
 */
static void nand_write_buf16(struct mtd_info *mtd, const uint8_t *buf, int len)
{
	int i;
	struct nand_chip *chip = mtd->priv;
	u16 *p = (u16 *) buf;
	len >>= 1;

	for (i = 0; i < len; i++)
		writew(p[i], chip->IO_ADDR_W);

}

/**
 * nand_read_buf16 - [DEFAULT] read chip data into buffer
 * @mtd: MTD device structure
 * @buf: buffer to store date
 * @len: number of bytes to read
 *
 * Default read function for 16bit buswidth.
 */
static void nand_read_buf16(struct mtd_info *mtd, uint8_t *buf, int len)
{
	int i;
	struct nand_chip *chip = mtd->priv;
	u16 *p = (u16 *) buf;
	len >>= 1;

	for (i = 0; i < len; i++)
		p[i] = readw(chip->IO_ADDR_R);
}

/**
 * nand_verify_buf16 - [DEFAULT] Verify chip data against buffer
 * @mtd: MTD device structure
 * @buf: buffer containing the data to compare
 * @len: number of bytes to compare
 *
 * Default verify function for 16bit buswidth.
 */
static int nand_verify_buf16(struct mtd_info *mtd, const uint8_t *buf, int len)
{
	int i;
	struct nand_chip *chip = mtd->priv;
	u16 *p = (u16 *) buf;
	len >>= 1;

	for (i = 0; i < len; i++)
		if (p[i] != readw(chip->IO_ADDR_R))
			return -EFAULT;

	return 0;
}

/**
 * nand_block_bad - [DEFAULT] Read bad block marker from the chip
 * @mtd: MTD device structure
 * @ofs: offset from device start
 * @getchip: 0, if the chip is already selected
 *
 * Check, if the block is bad.
 */
static int nand_block_bad(struct mtd_info *mtd, loff_t ofs, int getchip)
{
	int page, chipnr, res = 0, i = 0;
	struct nand_chip *chip = mtd->priv;
	u16 bad;

	if (chip->bbt_options & NAND_BBT_SCANLASTPAGE)
		ofs += mtd->erasesize - mtd->writesize;

	page = (int)(ofs >> chip->page_shift) & chip->pagemask;

	if (getchip) {
		chipnr = (int)(ofs >> chip->chip_shift);

		nand_get_device(chip, mtd, FL_READING);

		/* Select the NAND device */
		chip->select_chip(mtd, chipnr);
	}

	do {
		if (chip->options & NAND_BUSWIDTH_16) {
			chip->cmdfunc(mtd, NAND_CMD_READOOB,
					chip->badblockpos & 0xFE, page);
			bad = cpu_to_le16(chip->read_word(mtd));
			if (chip->badblockpos & 0x1)
				bad >>= 8;
			else
				bad &= 0xFF;
		} else {
			chip->cmdfunc(mtd, NAND_CMD_READOOB, chip->badblockpos,
					page);
			bad = chip->read_byte(mtd);
		}

		if (likely(chip->badblockbits == 8))
			res = bad != 0xFF;
		else
			res = hweight8(bad) < chip->badblockbits;
		ofs += mtd->writesize;
		page = (int)(ofs >> chip->page_shift) & chip->pagemask;
		i++;
	} while (!res && i < 2 && (chip->bbt_options & NAND_BBT_SCAN2NDPAGE));

	if (getchip)
		nand_release_device(mtd);

	return res;
}

/**
 * nand_default_block_markbad - [DEFAULT] mark a block bad
 * @mtd: MTD device structure
 * @ofs: offset from device start
 *
 * This is the default implementation, which can be overridden by a hardware
 * specific driver. We try operations in the following order, according to our
 * bbt_options (NAND_BBT_NO_OOB_BBM and NAND_BBT_USE_FLASH):
 *  (1) erase the affected block, to allow OOB marker to be written cleanly
 *  (2) update in-memory BBT
 *  (3) write bad block marker to OOB area of affected block
 *  (4) update flash-based BBT
 * Note that we retain the first error encountered in (3) or (4), finish the
 * procedures, and dump the error in the end.
*/
static int nand_default_block_markbad(struct mtd_info *mtd, loff_t ofs)
{
	struct nand_chip *chip = mtd->priv;
	uint8_t buf[2] = { 0, 0 };
	int block, res, ret = 0, i = 0;
	int write_oob = !(chip->bbt_options & NAND_BBT_NO_OOB_BBM);

	if (write_oob) {
		struct erase_info einfo;

		/* Attempt erase before marking OOB */
		memset(&einfo, 0, sizeof(einfo));
		einfo.mtd = mtd;
		einfo.addr = ofs;
		einfo.len = 1 << chip->phys_erase_shift;
		nand_erase_nand(mtd, &einfo, 0);
	}

	/* Get block number */
	block = (int)(ofs >> chip->bbt_erase_shift);
	/* Mark block bad in memory-based BBT */
	if (chip->bbt)
		chip->bbt[block >> 2] |= 0x01 << ((block & 0x03) << 1);

	/* Write bad block marker to OOB */
	if (write_oob) {
		struct mtd_oob_ops ops;
		loff_t wr_ofs = ofs;

		nand_get_device(chip, mtd, FL_WRITING);

		ops.datbuf = NULL;
		ops.oobbuf = buf;
		ops.ooboffs = chip->badblockpos;
		if (chip->options & NAND_BUSWIDTH_16) {
			ops.ooboffs &= ~0x01;
			ops.len = ops.ooblen = 2;
		} else {
			ops.len = ops.ooblen = 1;
		}
		ops.mode = MTD_OPS_PLACE_OOB;

		/* Write to first/last page(s) if necessary */
		if (chip->bbt_options & NAND_BBT_SCANLASTPAGE)
			wr_ofs += mtd->erasesize - mtd->writesize;
		do {
			res = nand_do_write_oob(mtd, wr_ofs, &ops);
			if (!ret)
				ret = res;

			i++;
			wr_ofs += mtd->writesize;
		} while ((chip->bbt_options & NAND_BBT_SCAN2NDPAGE) && i < 2);

		nand_release_device(mtd);
	}

	/* Update flash-based bad block table */
	if (chip->bbt_options & NAND_BBT_USE_FLASH) {
		res = nand_update_bbt(mtd, ofs);
		if (!ret)
			ret = res;
	}

	if (!ret)
		mtd->ecc_stats.badblocks++;

	return ret;
}

/**
 * nand_check_wp - [GENERIC] check if the chip is write protected
 * @mtd: MTD device structure
 *
 * Check, if the device is write protected. The function expects, that the
 * device is already selected.
 */
static int nand_check_wp(struct mtd_info *mtd)
{
	struct nand_chip *chip = mtd->priv;

	/* Broken xD cards report WP despite being writable */
	if (chip->options & NAND_BROKEN_XD)
		return 0;

	/* Check the WP bit */
	chip->cmdfunc(mtd, NAND_CMD_STATUS, -1, -1);
	return (chip->read_byte(mtd) & NAND_STATUS_WP) ? 0 : 1;
}

/**
 * nand_block_checkbad - [GENERIC] Check if a block is marked bad
 * @mtd: MTD device structure
 * @ofs: offset from device start
 * @getchip: 0, if the chip is already selected
 * @allowbbt: 1, if its allowed to access the bbt area
 *
 * Check, if the block is bad. Either by reading the bad block table or
 * calling of the scan function.
 */
static int nand_block_checkbad(struct mtd_info *mtd, loff_t ofs, int getchip,
			       int allowbbt)
{
	struct nand_chip *chip = mtd->priv;

	if (!chip->bbt)
		return chip->block_bad(mtd, ofs, getchip);

	/* Return info from the table */
	return nand_isbad_bbt(mtd, ofs, allowbbt);
}

/**
 * panic_nand_wait_ready - [GENERIC] Wait for the ready pin after commands.
 * @mtd: MTD device structure
 * @timeo: Timeout
 *
 * Helper function for nand_wait_ready used when needing to wait in interrupt
 * context.
 */
static void panic_nand_wait_ready(struct mtd_info *mtd, unsigned long timeo)
{
	struct nand_chip *chip = mtd->priv;
	int i;

	/* Wait for the device to get ready */
	for (i = 0; i < timeo; i++) {
		if (chip->dev_ready(mtd))
			break;
		touch_softlockup_watchdog();
		mdelay(1);
	}
}

/* Wait for the ready pin, after a command. The timeout is caught later. */
void nand_wait_ready(struct mtd_info *mtd)
{
	struct nand_chip *chip = mtd->priv;
	unsigned long timeo = jiffies + 2;

	/* 400ms timeout */
	if (in_interrupt() || oops_in_progress)
		return panic_nand_wait_ready(mtd, 400);

	led_trigger_event(nand_led_trigger, LED_FULL);
	/* Wait until command is processed or timeout occurs */
	do {
		if (chip->dev_ready(mtd))
			break;
		touch_softlockup_watchdog();
	} while (time_before(jiffies, timeo));
	led_trigger_event(nand_led_trigger, LED_OFF);
}
EXPORT_SYMBOL_GPL(nand_wait_ready);

/**
 * nand_command - [DEFAULT] Send command to NAND device
 * @mtd: MTD device structure
 * @command: the command to be sent
 * @column: the column address for this command, -1 if none
 * @page_addr: the page address for this command, -1 if none
 *
 * Send command to NAND device. This function is used for small page devices
 * (256/512 Bytes per page).
 */
static void nand_command(struct mtd_info *mtd, unsigned int command,
			 int column, int page_addr)
{
	register struct nand_chip *chip = mtd->priv;
	int ctrl = NAND_CTRL_CLE | NAND_CTRL_CHANGE;

	/* Write out the command to the device */
	if (command == NAND_CMD_SEQIN) {
		int readcmd;

		if (column >= mtd->writesize) {
			/* OOB area */
			column -= mtd->writesize;
			readcmd = NAND_CMD_READOOB;
		} else if (column < 256) {
			/* First 256 bytes --> READ0 */
			readcmd = NAND_CMD_READ0;
		} else {
			column -= 256;
			readcmd = NAND_CMD_READ1;
		}
		chip->cmd_ctrl(mtd, readcmd, ctrl);
		ctrl &= ~NAND_CTRL_CHANGE;
	}
	chip->cmd_ctrl(mtd, command, ctrl);

	/* Address cycle, when necessary */
	ctrl = NAND_CTRL_ALE | NAND_CTRL_CHANGE;
	/* Serially input address */
	if (column != -1) {
		/* Adjust columns for 16 bit buswidth */
		if (chip->options & NAND_BUSWIDTH_16)
			column >>= 1;
		chip->cmd_ctrl(mtd, column, ctrl);
		ctrl &= ~NAND_CTRL_CHANGE;
	}
	if (page_addr != -1) {
		chip->cmd_ctrl(mtd, page_addr, ctrl);
		ctrl &= ~NAND_CTRL_CHANGE;
		chip->cmd_ctrl(mtd, page_addr >> 8, ctrl);
		/* One more address cycle for devices > 32MiB */
		if (chip->chipsize > (32 << 20))
			chip->cmd_ctrl(mtd, page_addr >> 16, ctrl);
	}
	chip->cmd_ctrl(mtd, NAND_CMD_NONE, NAND_NCE | NAND_CTRL_CHANGE);

	/*
	 * Program and erase have their own busy handlers status and sequential
	 * in needs no delay
	 */
	switch (command) {

	case NAND_CMD_PAGEPROG:
	case NAND_CMD_ERASE1:
	case NAND_CMD_ERASE2:
	case NAND_CMD_SEQIN:
	case NAND_CMD_STATUS:
		return;

	case NAND_CMD_RESET:
		if (chip->dev_ready)
			break;
		udelay(chip->chip_delay);
		chip->cmd_ctrl(mtd, NAND_CMD_STATUS,
			       NAND_CTRL_CLE | NAND_CTRL_CHANGE);
		chip->cmd_ctrl(mtd,
			       NAND_CMD_NONE, NAND_NCE | NAND_CTRL_CHANGE);
		while (!(chip->read_byte(mtd) & NAND_STATUS_READY))
				;
		return;

		/* This applies to read commands */
	default:
		/*
		 * If we don't have access to the busy pin, we apply the given
		 * command delay
		 */
		if (!chip->dev_ready) {
			udelay(chip->chip_delay);
			return;
		}
	}
	/*
	 * Apply this short delay always to ensure that we do wait tWB in
	 * any case on any machine.
	 */
	ndelay(100);

	nand_wait_ready(mtd);
}

/**
 * nand_command_lp - [DEFAULT] Send command to NAND large page device
 * @mtd: MTD device structure
 * @command: the command to be sent
 * @column: the column address for this command, -1 if none
 * @page_addr: the page address for this command, -1 if none
 *
 * Send command to NAND device. This is the version for the new large page
 * devices. We don't have the separate regions as we have in the small page
 * devices. We must emulate NAND_CMD_READOOB to keep the code compatible.
 */
static void nand_command_lp(struct mtd_info *mtd, unsigned int command,
			    int column, int page_addr)
{
	register struct nand_chip *chip = mtd->priv;

	/* Emulate NAND_CMD_READOOB */
	if (command == NAND_CMD_READOOB) {
		column += mtd->writesize;
		command = NAND_CMD_READ0;
	}

	/* Command latch cycle */
	chip->cmd_ctrl(mtd, command & 0xff,
		       NAND_NCE | NAND_CLE | NAND_CTRL_CHANGE);

	if (column != -1 || page_addr != -1) {
		int ctrl = NAND_CTRL_CHANGE | NAND_NCE | NAND_ALE;

		/* Serially input address */
		if (column != -1) {
			/* Adjust columns for 16 bit buswidth */
			if (chip->options & NAND_BUSWIDTH_16)
				column >>= 1;
			chip->cmd_ctrl(mtd, column, ctrl);
			ctrl &= ~NAND_CTRL_CHANGE;
			chip->cmd_ctrl(mtd, column >> 8, ctrl);
		}
		if (page_addr != -1) {
			chip->cmd_ctrl(mtd, page_addr, ctrl);
			chip->cmd_ctrl(mtd, page_addr >> 8,
				       NAND_NCE | NAND_ALE);
			/* One more address cycle for devices > 128MiB */
			if (chip->chipsize > (128 << 20))
				chip->cmd_ctrl(mtd, page_addr >> 16,
					       NAND_NCE | NAND_ALE);
		}
	}
	chip->cmd_ctrl(mtd, NAND_CMD_NONE, NAND_NCE | NAND_CTRL_CHANGE);

	/*
	 * Program and erase have their own busy handlers status, sequential
	 * in, and deplete1 need no delay.
	 */
	switch (command) {

	case NAND_CMD_CACHEDPROG:
	case NAND_CMD_PAGEPROG:
	case NAND_CMD_ERASE1:
	case NAND_CMD_ERASE2:
	case NAND_CMD_SEQIN:
	case NAND_CMD_RNDIN:
	case NAND_CMD_STATUS:
	case NAND_CMD_DEPLETE1:
		return;

	case NAND_CMD_STATUS_ERROR:
	case NAND_CMD_STATUS_ERROR0:
	case NAND_CMD_STATUS_ERROR1:
	case NAND_CMD_STATUS_ERROR2:
	case NAND_CMD_STATUS_ERROR3:
		/* Read error status commands require only a short delay */
		udelay(chip->chip_delay);
		return;

	case NAND_CMD_RESET:
		if (chip->dev_ready)
			break;
		udelay(chip->chip_delay);
		chip->cmd_ctrl(mtd, NAND_CMD_STATUS,
			       NAND_NCE | NAND_CLE | NAND_CTRL_CHANGE);
		chip->cmd_ctrl(mtd, NAND_CMD_NONE,
			       NAND_NCE | NAND_CTRL_CHANGE);
		while (!(chip->read_byte(mtd) & NAND_STATUS_READY))
				;
		return;

	case NAND_CMD_RNDOUT:
		/* No ready / busy check necessary */
		chip->cmd_ctrl(mtd, NAND_CMD_RNDOUTSTART,
			       NAND_NCE | NAND_CLE | NAND_CTRL_CHANGE);
		chip->cmd_ctrl(mtd, NAND_CMD_NONE,
			       NAND_NCE | NAND_CTRL_CHANGE);
		return;

	case NAND_CMD_READ0:
		chip->cmd_ctrl(mtd, NAND_CMD_READSTART,
			       NAND_NCE | NAND_CLE | NAND_CTRL_CHANGE);
		chip->cmd_ctrl(mtd, NAND_CMD_NONE,
			       NAND_NCE | NAND_CTRL_CHANGE);

		/* This applies to read commands */
	default:
		/*
		 * If we don't have access to the busy pin, we apply the given
		 * command delay.
		 */
		if (!chip->dev_ready) {
			udelay(chip->chip_delay);
			return;
		}
	}

	/*
	 * Apply this short delay always to ensure that we do wait tWB in
	 * any case on any machine.
	 */
	ndelay(100);

	nand_wait_ready(mtd);
}

/**
 * panic_nand_get_device - [GENERIC] Get chip for selected access
 * @chip: the nand chip descriptor
 * @mtd: MTD device structure
 * @new_state: the state which is requested
 *
 * Used when in panic, no locks are taken.
 */
static void panic_nand_get_device(struct nand_chip *chip,
		      struct mtd_info *mtd, int new_state)
{
	/* Hardware controller shared among independent devices */
	chip->controller->active = chip;
	chip->state = new_state;
}

/**
 * nand_get_device - [GENERIC] Get chip for selected access
 * @chip: the nand chip descriptor
 * @mtd: MTD device structure
 * @new_state: the state which is requested
 *
 * Get the device and lock it for exclusive access
 */
static int
nand_get_device(struct nand_chip *chip, struct mtd_info *mtd, int new_state)
{
	spinlock_t *lock = &chip->controller->lock;
	wait_queue_head_t *wq = &chip->controller->wq;
	DECLARE_WAITQUEUE(wait, current);
retry:
	spin_lock(lock);

	/* Hardware controller shared among independent devices */
	if (!chip->controller->active)
		chip->controller->active = chip;

	if (chip->controller->active == chip && chip->state == FL_READY) {
		chip->state = new_state;
		spin_unlock(lock);
		return 0;
	}
	if (new_state == FL_PM_SUSPENDED) {
		if (chip->controller->active->state == FL_PM_SUSPENDED) {
			chip->state = FL_PM_SUSPENDED;
			spin_unlock(lock);
			return 0;
		}
	}
	set_current_state(TASK_UNINTERRUPTIBLE);
	add_wait_queue(wq, &wait);
	spin_unlock(lock);
	schedule();
	remove_wait_queue(wq, &wait);
	goto retry;
}

/**
 * panic_nand_wait - [GENERIC] wait until the command is done
 * @mtd: MTD device structure
 * @chip: NAND chip structure
 * @timeo: timeout
 *
 * Wait for command done. This is a helper function for nand_wait used when
 * we are in interrupt context. May happen when in panic and trying to write
 * an oops through mtdoops.
 */
static void panic_nand_wait(struct mtd_info *mtd, struct nand_chip *chip,
			    unsigned long timeo)
{
	int i;
	for (i = 0; i < timeo; i++) {
		if (chip->dev_ready) {
			if (chip->dev_ready(mtd))
				break;
		} else {
			if (chip->read_byte(mtd) & NAND_STATUS_READY)
				break;
		}
		mdelay(1);
	}
}

/**
 * nand_wait - [DEFAULT] wait until the command is done
 * @mtd: MTD device structure
 * @chip: NAND chip structure
 *
 * Wait for command done. This applies to erase and program only. Erase can
 * take up to 400ms and program up to 20ms according to general NAND and
 * SmartMedia specs.
 */
static int nand_wait(struct mtd_info *mtd, struct nand_chip *chip)
{

	unsigned long timeo = jiffies;
	int status, state = chip->state;

	if (state == FL_ERASING)
		timeo += (HZ * 400) / 1000;
	else
		timeo += (HZ * 20) / 1000;

	led_trigger_event(nand_led_trigger, LED_FULL);

	/*
	 * Apply this short delay always to ensure that we do wait tWB in any
	 * case on any machine.
	 */
	ndelay(100);

	if ((state == FL_ERASING) && (chip->options & NAND_IS_AND))
		chip->cmdfunc(mtd, NAND_CMD_STATUS_MULTI, -1, -1);
	else
		chip->cmdfunc(mtd, NAND_CMD_STATUS, -1, -1);

	if (in_interrupt() || oops_in_progress)
		panic_nand_wait(mtd, chip, timeo);
	else {
		while (time_before(jiffies, timeo)) {
			if (chip->dev_ready) {
				if (chip->dev_ready(mtd))
					break;
			} else {
				if (chip->read_byte(mtd) & NAND_STATUS_READY)
					break;
			}
			cond_resched();
		}
	}
	led_trigger_event(nand_led_trigger, LED_OFF);

	status = (int)chip->read_byte(mtd);
	return status;
}

/**
 * __nand_unlock - [REPLACEABLE] unlocks specified locked blocks
 * @mtd: mtd info
 * @ofs: offset to start unlock from
 * @len: length to unlock
 * @invert: when = 0, unlock the range of blocks within the lower and
 *                    upper boundary address
 *          when = 1, unlock the range of blocks outside the boundaries
 *                    of the lower and upper boundary address
 *
 * Returs unlock status.
 */
static int __nand_unlock(struct mtd_info *mtd, loff_t ofs,
					uint64_t len, int invert)
{
	int ret = 0;
	int status, page;
	struct nand_chip *chip = mtd->priv;

	/* Submit address of first page to unlock */
	page = ofs >> chip->page_shift;
	chip->cmdfunc(mtd, NAND_CMD_UNLOCK1, -1, page & chip->pagemask);

	/* Submit address of last page to unlock */
	page = (ofs + len) >> chip->page_shift;
	chip->cmdfunc(mtd, NAND_CMD_UNLOCK2, -1,
				(page | invert) & chip->pagemask);

	/* Call wait ready function */
	status = chip->waitfunc(mtd, chip);
	/* See if device thinks it succeeded */
	if (status & 0x01) {
		pr_debug("%s: error status = 0x%08x\n",
					__func__, status);
		ret = -EIO;
	}

	return ret;
}

/**
 * nand_unlock - [REPLACEABLE] unlocks specified locked blocks
 * @mtd: mtd info
 * @ofs: offset to start unlock from
 * @len: length to unlock
 *
 * Returns unlock status.
 */
int nand_unlock(struct mtd_info *mtd, loff_t ofs, uint64_t len)
{
	int ret = 0;
	int chipnr;
	struct nand_chip *chip = mtd->priv;

	pr_debug("%s: start = 0x%012llx, len = %llu\n",
			__func__, (unsigned long long)ofs, len);

	if (check_offs_len(mtd, ofs, len))
		ret = -EINVAL;

	/* Align to last block address if size addresses end of the device */
	if (ofs + len == mtd->size)
		len -= mtd->erasesize;

	nand_get_device(chip, mtd, FL_UNLOCKING);

	/* Shift to get chip number */
	chipnr = ofs >> chip->chip_shift;

	chip->select_chip(mtd, chipnr);

	/* Check, if it is write protected */
	if (nand_check_wp(mtd)) {
		pr_debug("%s: device is write protected!\n",
					__func__);
		ret = -EIO;
		goto out;
	}

	ret = __nand_unlock(mtd, ofs, len, 0);

out:
	nand_release_device(mtd);

	return ret;
}
EXPORT_SYMBOL(nand_unlock);

/**
 * nand_lock - [REPLACEABLE] locks all blocks present in the device
 * @mtd: mtd info
 * @ofs: offset to start unlock from
 * @len: length to unlock
 *
 * This feature is not supported in many NAND parts. 'Micron' NAND parts do
 * have this feature, but it allows only to lock all blocks, not for specified
 * range for block. Implementing 'lock' feature by making use of 'unlock', for
 * now.
 *
 * Returns lock status.
 */
int nand_lock(struct mtd_info *mtd, loff_t ofs, uint64_t len)
{
	int ret = 0;
	int chipnr, status, page;
	struct nand_chip *chip = mtd->priv;

	pr_debug("%s: start = 0x%012llx, len = %llu\n",
			__func__, (unsigned long long)ofs, len);

	if (check_offs_len(mtd, ofs, len))
		ret = -EINVAL;

	nand_get_device(chip, mtd, FL_LOCKING);

	/* Shift to get chip number */
	chipnr = ofs >> chip->chip_shift;

	chip->select_chip(mtd, chipnr);

	/* Check, if it is write protected */
	if (nand_check_wp(mtd)) {
		pr_debug("%s: device is write protected!\n",
					__func__);
		status = MTD_ERASE_FAILED;
		ret = -EIO;
		goto out;
	}

	/* Submit address of first page to lock */
	page = ofs >> chip->page_shift;
	chip->cmdfunc(mtd, NAND_CMD_LOCK, -1, page & chip->pagemask);

	/* Call wait ready function */
	status = chip->waitfunc(mtd, chip);
	/* See if device thinks it succeeded */
	if (status & 0x01) {
		pr_debug("%s: error status = 0x%08x\n",
					__func__, status);
		ret = -EIO;
		goto out;
	}

	ret = __nand_unlock(mtd, ofs, len, 0x1);

out:
	nand_release_device(mtd);

	return ret;
}
EXPORT_SYMBOL(nand_lock);

/**
 * nand_read_page_raw - [INTERN] read raw page data without ecc
 * @mtd: mtd info structure
 * @chip: nand chip info structure
 * @buf: buffer to store read data
 * @oob_required: caller requires OOB data read to chip->oob_poi
 * @page: page number to read
 *
 * Not for syndrome calculating ECC controllers, which use a special oob layout.
 */
static int nand_read_page_raw(struct mtd_info *mtd, struct nand_chip *chip,
			      uint8_t *buf, int oob_required, int page)
{
	chip->read_buf(mtd, buf, mtd->writesize);
	if (oob_required)
		chip->read_buf(mtd, chip->oob_poi, mtd->oobsize);
	return 0;
}

/**
 * nand_read_page_raw_syndrome - [INTERN] read raw page data without ecc
 * @mtd: mtd info structure
 * @chip: nand chip info structure
 * @buf: buffer to store read data
 * @oob_required: caller requires OOB data read to chip->oob_poi
 * @page: page number to read
 *
 * We need a special oob layout and handling even when OOB isn't used.
 */
static int nand_read_page_raw_syndrome(struct mtd_info *mtd,
				       struct nand_chip *chip, uint8_t *buf,
				       int oob_required, int page)
{
	int eccsize = chip->ecc.size;
	int eccbytes = chip->ecc.bytes;
	uint8_t *oob = chip->oob_poi;
	int steps, size;

	for (steps = chip->ecc.steps; steps > 0; steps--) {
		chip->read_buf(mtd, buf, eccsize);
		buf += eccsize;

		if (chip->ecc.prepad) {
			chip->read_buf(mtd, oob, chip->ecc.prepad);
			oob += chip->ecc.prepad;
		}

		chip->read_buf(mtd, oob, eccbytes);
		oob += eccbytes;

		if (chip->ecc.postpad) {
			chip->read_buf(mtd, oob, chip->ecc.postpad);
			oob += chip->ecc.postpad;
		}
	}

	size = mtd->oobsize - (oob - chip->oob_poi);
	if (size)
		chip->read_buf(mtd, oob, size);

	return 0;
}

/**
 * nand_read_page_swecc - [REPLACEABLE] software ECC based page read function
 * @mtd: mtd info structure
 * @chip: nand chip info structure
 * @buf: buffer to store read data
 * @oob_required: caller requires OOB data read to chip->oob_poi
 * @page: page number to read
 */
static int nand_read_page_swecc(struct mtd_info *mtd, struct nand_chip *chip,
				uint8_t *buf, int oob_required, int page)
{
	int i, eccsize = chip->ecc.size;
	int eccbytes = chip->ecc.bytes;
	int eccsteps = chip->ecc.steps;
	uint8_t *p = buf;
	uint8_t *ecc_calc = chip->buffers->ecccalc;
	uint8_t *ecc_code = chip->buffers->ecccode;
	uint32_t *eccpos = chip->ecc.layout->eccpos;
	unsigned int max_bitflips = 0;

	chip->ecc.read_page_raw(mtd, chip, buf, 1, page);

	for (i = 0; eccsteps; eccsteps--, i += eccbytes, p += eccsize)
		chip->ecc.calculate(mtd, p, &ecc_calc[i]);

	for (i = 0; i < chip->ecc.total; i++)
		ecc_code[i] = chip->oob_poi[eccpos[i]];

	eccsteps = chip->ecc.steps;
	p = buf;

	for (i = 0 ; eccsteps; eccsteps--, i += eccbytes, p += eccsize) {
		int stat;

		stat = chip->ecc.correct(mtd, p, &ecc_code[i], &ecc_calc[i]);
		if (stat < 0) {
			mtd->ecc_stats.failed++;
		} else {
			mtd->ecc_stats.corrected += stat;
			max_bitflips = max_t(unsigned int, max_bitflips, stat);
		}
	}
	return max_bitflips;
}

/**
 * nand_read_subpage - [REPLACEABLE] software ECC based sub-page read function
 * @mtd: mtd info structure
 * @chip: nand chip info structure
 * @data_offs: offset of requested data within the page
 * @readlen: data length
 * @bufpoi: buffer to store read data
 */
static int nand_read_subpage(struct mtd_info *mtd, struct nand_chip *chip,
			uint32_t data_offs, uint32_t readlen, uint8_t *bufpoi)
{
	int start_step, end_step, num_steps;
	uint32_t *eccpos = chip->ecc.layout->eccpos;
	uint8_t *p;
	int data_col_addr, i, gaps = 0;
	int datafrag_len, eccfrag_len, aligned_len, aligned_pos;
	int busw = (chip->options & NAND_BUSWIDTH_16) ? 2 : 1;
	int index = 0;
	unsigned int max_bitflips = 0;

	/* Column address within the page aligned to ECC size (256bytes) */
	start_step = data_offs / chip->ecc.size;
	end_step = (data_offs + readlen - 1) / chip->ecc.size;
	num_steps = end_step - start_step + 1;

	/* Data size aligned to ECC ecc.size */
	datafrag_len = num_steps * chip->ecc.size;
	eccfrag_len = num_steps * chip->ecc.bytes;

	data_col_addr = start_step * chip->ecc.size;
	/* If we read not a page aligned data */
	if (data_col_addr != 0)
		chip->cmdfunc(mtd, NAND_CMD_RNDOUT, data_col_addr, -1);

	p = bufpoi + data_col_addr;
	chip->read_buf(mtd, p, datafrag_len);

	/* Calculate ECC */
	for (i = 0; i < eccfrag_len ; i += chip->ecc.bytes, p += chip->ecc.size)
		chip->ecc.calculate(mtd, p, &chip->buffers->ecccalc[i]);

	/*
	 * The performance is faster if we position offsets according to
	 * ecc.pos. Let's make sure that there are no gaps in ECC positions.
	 */
	for (i = 0; i < eccfrag_len - 1; i++) {
		if (eccpos[i + start_step * chip->ecc.bytes] + 1 !=
			eccpos[i + start_step * chip->ecc.bytes + 1]) {
			gaps = 1;
			break;
		}
	}
	if (gaps) {
		chip->cmdfunc(mtd, NAND_CMD_RNDOUT, mtd->writesize, -1);
		chip->read_buf(mtd, chip->oob_poi, mtd->oobsize);
	} else {
		/*
		 * Send the command to read the particular ECC bytes take care
		 * about buswidth alignment in read_buf.
		 */
		index = start_step * chip->ecc.bytes;

		aligned_pos = eccpos[index] & ~(busw - 1);
		aligned_len = eccfrag_len;
		if (eccpos[index] & (busw - 1))
			aligned_len++;
		if (eccpos[index + (num_steps * chip->ecc.bytes)] & (busw - 1))
			aligned_len++;

		chip->cmdfunc(mtd, NAND_CMD_RNDOUT,
					mtd->writesize + aligned_pos, -1);
		chip->read_buf(mtd, &chip->oob_poi[aligned_pos], aligned_len);
	}

	for (i = 0; i < eccfrag_len; i++)
		chip->buffers->ecccode[i] = chip->oob_poi[eccpos[i + index]];

	p = bufpoi + data_col_addr;
	for (i = 0; i < eccfrag_len ; i += chip->ecc.bytes, p += chip->ecc.size) {
		int stat;

		stat = chip->ecc.correct(mtd, p,
			&chip->buffers->ecccode[i], &chip->buffers->ecccalc[i]);
		if (stat < 0) {
			mtd->ecc_stats.failed++;
		} else {
			mtd->ecc_stats.corrected += stat;
			max_bitflips = max_t(unsigned int, max_bitflips, stat);
		}
	}
	return max_bitflips;
}

/**
 * nand_read_page_hwecc - [REPLACEABLE] hardware ECC based page read function
 * @mtd: mtd info structure
 * @chip: nand chip info structure
 * @buf: buffer to store read data
 * @oob_required: caller requires OOB data read to chip->oob_poi
 * @page: page number to read
 *
 * Not for syndrome calculating ECC controllers which need a special oob layout.
 */
static int nand_read_page_hwecc(struct mtd_info *mtd, struct nand_chip *chip,
				uint8_t *buf, int oob_required, int page)
{
	int i, eccsize = chip->ecc.size;
	int eccbytes = chip->ecc.bytes;
	int eccsteps = chip->ecc.steps;
	uint8_t *p = buf;
	uint8_t *ecc_calc = chip->buffers->ecccalc;
	uint8_t *ecc_code = chip->buffers->ecccode;
	uint32_t *eccpos = chip->ecc.layout->eccpos;
	unsigned int max_bitflips = 0;

	for (i = 0; eccsteps; eccsteps--, i += eccbytes, p += eccsize) {
		chip->ecc.hwctl(mtd, NAND_ECC_READ);
		chip->read_buf(mtd, p, eccsize);
		chip->ecc.calculate(mtd, p, &ecc_calc[i]);
	}
	chip->read_buf(mtd, chip->oob_poi, mtd->oobsize);

	for (i = 0; i < chip->ecc.total; i++)
		ecc_code[i] = chip->oob_poi[eccpos[i]];

	eccsteps = chip->ecc.steps;
	p = buf;

	for (i = 0 ; eccsteps; eccsteps--, i += eccbytes, p += eccsize) {
		int stat;

		stat = chip->ecc.correct(mtd, p, &ecc_code[i], &ecc_calc[i]);
		if (stat < 0) {
			mtd->ecc_stats.failed++;
		} else {
			mtd->ecc_stats.corrected += stat;
			max_bitflips = max_t(unsigned int, max_bitflips, stat);
		}
	}
	return max_bitflips;
}

/**
 * nand_read_page_hwecc_oob_first - [REPLACEABLE] hw ecc, read oob first
 * @mtd: mtd info structure
 * @chip: nand chip info structure
 * @buf: buffer to store read data
 * @oob_required: caller requires OOB data read to chip->oob_poi
 * @page: page number to read
 *
 * Hardware ECC for large page chips, require OOB to be read first. For this
 * ECC mode, the write_page method is re-used from ECC_HW. These methods
 * read/write ECC from the OOB area, unlike the ECC_HW_SYNDROME support with
 * multiple ECC steps, follows the "infix ECC" scheme and reads/writes ECC from
 * the data area, by overwriting the NAND manufacturer bad block markings.
 */
static int nand_read_page_hwecc_oob_first(struct mtd_info *mtd,
	struct nand_chip *chip, uint8_t *buf, int oob_required, int page)
{
	int i, eccsize = chip->ecc.size;
	int eccbytes = chip->ecc.bytes;
	int eccsteps = chip->ecc.steps;
	uint8_t *p = buf;
	uint8_t *ecc_code = chip->buffers->ecccode;
	uint32_t *eccpos = chip->ecc.layout->eccpos;
	uint8_t *ecc_calc = chip->buffers->ecccalc;
	unsigned int max_bitflips = 0;

	/* Read the OOB area first */
	chip->cmdfunc(mtd, NAND_CMD_READOOB, 0, page);
	chip->read_buf(mtd, chip->oob_poi, mtd->oobsize);
	chip->cmdfunc(mtd, NAND_CMD_READ0, 0, page);

	for (i = 0; i < chip->ecc.total; i++)
		ecc_code[i] = chip->oob_poi[eccpos[i]];

	for (i = 0; eccsteps; eccsteps--, i += eccbytes, p += eccsize) {
		int stat;

		chip->ecc.hwctl(mtd, NAND_ECC_READ);
		chip->read_buf(mtd, p, eccsize);
		chip->ecc.calculate(mtd, p, &ecc_calc[i]);

		stat = chip->ecc.correct(mtd, p, &ecc_code[i], NULL);
		if (stat < 0) {
			mtd->ecc_stats.failed++;
		} else {
			mtd->ecc_stats.corrected += stat;
			max_bitflips = max_t(unsigned int, max_bitflips, stat);
		}
	}
	return max_bitflips;
}

/**
 * nand_read_page_syndrome - [REPLACEABLE] hardware ECC syndrome based page read
 * @mtd: mtd info structure
 * @chip: nand chip info structure
 * @buf: buffer to store read data
 * @oob_required: caller requires OOB data read to chip->oob_poi
 * @page: page number to read
 *
 * The hw generator calculates the error syndrome automatically. Therefore we
 * need a special oob layout and handling.
 */
static int nand_read_page_syndrome(struct mtd_info *mtd, struct nand_chip *chip,
				   uint8_t *buf, int oob_required, int page)
{
	int i, eccsize = chip->ecc.size;
	int eccbytes = chip->ecc.bytes;
	int eccsteps = chip->ecc.steps;
	uint8_t *p = buf;
	uint8_t *oob = chip->oob_poi;
	unsigned int max_bitflips = 0;

	for (i = 0; eccsteps; eccsteps--, i += eccbytes, p += eccsize) {
		int stat;

		chip->ecc.hwctl(mtd, NAND_ECC_READ);
		chip->read_buf(mtd, p, eccsize);

		if (chip->ecc.prepad) {
			chip->read_buf(mtd, oob, chip->ecc.prepad);
			oob += chip->ecc.prepad;
		}

		chip->ecc.hwctl(mtd, NAND_ECC_READSYN);
		chip->read_buf(mtd, oob, eccbytes);
		stat = chip->ecc.correct(mtd, p, oob, NULL);

		if (stat < 0) {
			mtd->ecc_stats.failed++;
		} else {
			mtd->ecc_stats.corrected += stat;
			max_bitflips = max_t(unsigned int, max_bitflips, stat);
		}

		oob += eccbytes;

		if (chip->ecc.postpad) {
			chip->read_buf(mtd, oob, chip->ecc.postpad);
			oob += chip->ecc.postpad;
		}
	}

	/* Calculate remaining oob bytes */
	i = mtd->oobsize - (oob - chip->oob_poi);
	if (i)
		chip->read_buf(mtd, oob, i);

	return max_bitflips;
}

/**
 * nand_transfer_oob - [INTERN] Transfer oob to client buffer
 * @chip: nand chip structure
 * @oob: oob destination address
 * @ops: oob ops structure
 * @len: size of oob to transfer
 */
static uint8_t *nand_transfer_oob(struct nand_chip *chip, uint8_t *oob,
				  struct mtd_oob_ops *ops, size_t len)
{
	switch (ops->mode) {

	case MTD_OPS_PLACE_OOB:
	case MTD_OPS_RAW:
		memcpy(oob, chip->oob_poi + ops->ooboffs, len);
		return oob + len;

	case MTD_OPS_AUTO_OOB: {
		struct nand_oobfree *free = chip->ecc.layout->oobfree;
		uint32_t boffs = 0, roffs = ops->ooboffs;
		size_t bytes = 0;

		for (; free->length && len; free++, len -= bytes) {
			/* Read request not from offset 0? */
			if (unlikely(roffs)) {
				if (roffs >= free->length) {
					roffs -= free->length;
					continue;
				}
				boffs = free->offset + roffs;
				bytes = min_t(size_t, len,
					      (free->length - roffs));
				roffs = 0;
			} else {
				bytes = min_t(size_t, len, free->length);
				boffs = free->offset;
			}
			memcpy(oob, chip->oob_poi + boffs, bytes);
			oob += bytes;
		}
		return oob;
	}
	default:
		BUG();
	}
	return NULL;
}

/**
 * nand_do_read_ops - [INTERN] Read data with ECC
 * @mtd: MTD device structure
 * @from: offset to read from
 * @ops: oob ops structure
 *
 * Internal function. Called with chip held.
 */
static int nand_do_read_ops(struct mtd_info *mtd, loff_t from,
			    struct mtd_oob_ops *ops)
{
	int chipnr, page, realpage, col, bytes, aligned, oob_required;
	struct nand_chip *chip = mtd->priv;
	struct mtd_ecc_stats stats;
	int ret = 0;
	uint32_t readlen = ops->len;
	uint32_t oobreadlen = ops->ooblen;
	uint32_t max_oobsize = ops->mode == MTD_OPS_AUTO_OOB ?
		mtd->oobavail : mtd->oobsize;

	uint8_t *bufpoi, *oob, *buf;
	unsigned int max_bitflips = 0;

	stats = mtd->ecc_stats;

	chipnr = (int)(from >> chip->chip_shift);
	chip->select_chip(mtd, chipnr);

	realpage = (int)(from >> chip->page_shift);
	page = realpage & chip->pagemask;

	col = (int)(from & (mtd->writesize - 1));

	buf = ops->datbuf;
	oob = ops->oobbuf;
	oob_required = oob ? 1 : 0;

	while (1) {
		bytes = min(mtd->writesize - col, readlen);
		aligned = (bytes == mtd->writesize);

		/* Is the current page in the buffer? */
		if (realpage != chip->pagebuf || oob) {
			bufpoi = aligned ? buf : chip->buffers->databuf;

			chip->cmdfunc(mtd, NAND_CMD_READ0, 0x00, page);

			/*
			 * Now read the page into the buffer.  Absent an error,
			 * the read methods return max bitflips per ecc step.
			 */
			if (unlikely(ops->mode == MTD_OPS_RAW))
				ret = chip->ecc.read_page_raw(mtd, chip, bufpoi,
							      oob_required,
							      page);
			else if (!aligned && NAND_SUBPAGE_READ(chip) && !oob)
				ret = chip->ecc.read_subpage(mtd, chip,
							col, bytes, bufpoi);
			else
				ret = chip->ecc.read_page(mtd, chip, bufpoi,
							  oob_required, page);
			if (ret < 0) {
				if (!aligned)
					/* Invalidate page cache */
					chip->pagebuf = -1;
				break;
			}

			max_bitflips = max_t(unsigned int, max_bitflips, ret);

			/* Transfer not aligned data */
			if (!aligned) {
				if (!NAND_SUBPAGE_READ(chip) && !oob &&
				    !(mtd->ecc_stats.failed - stats.failed) &&
				    (ops->mode != MTD_OPS_RAW)) {
					chip->pagebuf = realpage;
					chip->pagebuf_bitflips = ret;
				} else {
					/* Invalidate page cache */
					chip->pagebuf = -1;
				}
				memcpy(buf, chip->buffers->databuf + col, bytes);
			}

			buf += bytes;

			if (unlikely(oob)) {
				int toread = min(oobreadlen, max_oobsize);

				if (toread) {
					oob = nand_transfer_oob(chip,
						oob, ops, toread);
					oobreadlen -= toread;
				}
			}

			if (!(chip->options & NAND_NO_READRDY)) {
				/* Apply delay or wait for ready/busy pin */
				if (!chip->dev_ready)
					udelay(chip->chip_delay);
				else
					nand_wait_ready(mtd);
			}
		} else {
			memcpy(buf, chip->buffers->databuf + col, bytes);
			buf += bytes;
			max_bitflips = max_t(unsigned int, max_bitflips,
					     chip->pagebuf_bitflips);
		}

		readlen -= bytes;

		if (!readlen)
			break;

		/* For subsequent reads align to page boundary */
		col = 0;
		/* Increment page address */
		realpage++;

		page = realpage & chip->pagemask;
		/* Check, if we cross a chip boundary */
		if (!page) {
			chipnr++;
			chip->select_chip(mtd, -1);
			chip->select_chip(mtd, chipnr);
		}
	}

	ops->retlen = ops->len - (size_t) readlen;
	if (oob)
		ops->oobretlen = ops->ooblen - oobreadlen;

	if (ret < 0)
		return ret;

	if (mtd->ecc_stats.failed - stats.failed)
		return -EBADMSG;

	return max_bitflips;
}

/**
 * nand_read - [MTD Interface] MTD compatibility function for nand_do_read_ecc
 * @mtd: MTD device structure
 * @from: offset to read from
 * @len: number of bytes to read
 * @retlen: pointer to variable to store the number of read bytes
 * @buf: the databuffer to put data
 *
 * Get hold of the chip and call nand_do_read.
 */
static int nand_read(struct mtd_info *mtd, loff_t from, size_t len,
		     size_t *retlen, uint8_t *buf)
{
	struct nand_chip *chip = mtd->priv;
	struct mtd_oob_ops ops;
	int ret;

	nand_get_device(chip, mtd, FL_READING);
	ops.len = len;
	ops.datbuf = buf;
	ops.oobbuf = NULL;
	ops.mode = 0;
	ret = nand_do_read_ops(mtd, from, &ops);
	*retlen = ops.retlen;
	nand_release_device(mtd);
	return ret;
}

/**
 * nand_read_oob_std - [REPLACEABLE] the most common OOB data read function
 * @mtd: mtd info structure
 * @chip: nand chip info structure
 * @page: page number to read
 */
static int nand_read_oob_std(struct mtd_info *mtd, struct nand_chip *chip,
			     int page)
{
	chip->cmdfunc(mtd, NAND_CMD_READOOB, 0, page);
	chip->read_buf(mtd, chip->oob_poi, mtd->oobsize);
	return 0;
}

/**
 * nand_read_oob_syndrome - [REPLACEABLE] OOB data read function for HW ECC
 *			    with syndromes
 * @mtd: mtd info structure
 * @chip: nand chip info structure
 * @page: page number to read
 */
static int nand_read_oob_syndrome(struct mtd_info *mtd, struct nand_chip *chip,
				  int page)
{
	uint8_t *buf = chip->oob_poi;
	int length = mtd->oobsize;
	int chunk = chip->ecc.bytes + chip->ecc.prepad + chip->ecc.postpad;
	int eccsize = chip->ecc.size;
	uint8_t *bufpoi = buf;
	int i, toread, sndrnd = 0, pos;

	chip->cmdfunc(mtd, NAND_CMD_READ0, chip->ecc.size, page);
	for (i = 0; i < chip->ecc.steps; i++) {
		if (sndrnd) {
			pos = eccsize + i * (eccsize + chunk);
			if (mtd->writesize > 512)
				chip->cmdfunc(mtd, NAND_CMD_RNDOUT, pos, -1);
			else
				chip->cmdfunc(mtd, NAND_CMD_READ0, pos, page);
		} else
			sndrnd = 1;
		toread = min_t(int, length, chunk);
		chip->read_buf(mtd, bufpoi, toread);
		bufpoi += toread;
		length -= toread;
	}
	if (length > 0)
		chip->read_buf(mtd, bufpoi, length);

	return 0;
}

/**
 * nand_write_oob_std - [REPLACEABLE] the most common OOB data write function
 * @mtd: mtd info structure
 * @chip: nand chip info structure
 * @page: page number to write
 */
static int nand_write_oob_std(struct mtd_info *mtd, struct nand_chip *chip,
			      int page)
{
	int status = 0;
	const uint8_t *buf = chip->oob_poi;
	int length = mtd->oobsize;

	chip->cmdfunc(mtd, NAND_CMD_SEQIN, mtd->writesize, page);
	chip->write_buf(mtd, buf, length);
	/* Send command to program the OOB data */
	chip->cmdfunc(mtd, NAND_CMD_PAGEPROG, -1, -1);

	status = chip->waitfunc(mtd, chip);

	return status & NAND_STATUS_FAIL ? -EIO : 0;
}

/**
 * nand_write_oob_syndrome - [REPLACEABLE] OOB data write function for HW ECC
 *			     with syndrome - only for large page flash
 * @mtd: mtd info structure
 * @chip: nand chip info structure
 * @page: page number to write
 */
static int nand_write_oob_syndrome(struct mtd_info *mtd,
				   struct nand_chip *chip, int page)
{
	int chunk = chip->ecc.bytes + chip->ecc.prepad + chip->ecc.postpad;
	int eccsize = chip->ecc.size, length = mtd->oobsize;
	int i, len, pos, status = 0, sndcmd = 0, steps = chip->ecc.steps;
	const uint8_t *bufpoi = chip->oob_poi;

	/*
	 * data-ecc-data-ecc ... ecc-oob
	 * or
	 * data-pad-ecc-pad-data-pad .... ecc-pad-oob
	 */
	if (!chip->ecc.prepad && !chip->ecc.postpad) {
		pos = steps * (eccsize + chunk);
		steps = 0;
	} else
		pos = eccsize;

	chip->cmdfunc(mtd, NAND_CMD_SEQIN, pos, page);
	for (i = 0; i < steps; i++) {
		if (sndcmd) {
			if (mtd->writesize <= 512) {
				uint32_t fill = 0xFFFFFFFF;

				len = eccsize;
				while (len > 0) {
					int num = min_t(int, len, 4);
					chip->write_buf(mtd, (uint8_t *)&fill,
							num);
					len -= num;
				}
			} else {
				pos = eccsize + i * (eccsize + chunk);
				chip->cmdfunc(mtd, NAND_CMD_RNDIN, pos, -1);
			}
		} else
			sndcmd = 1;
		len = min_t(int, length, chunk);
		chip->write_buf(mtd, bufpoi, len);
		bufpoi += len;
		length -= len;
	}
	if (length > 0)
		chip->write_buf(mtd, bufpoi, length);

	chip->cmdfunc(mtd, NAND_CMD_PAGEPROG, -1, -1);
	status = chip->waitfunc(mtd, chip);

	return status & NAND_STATUS_FAIL ? -EIO : 0;
}

/**
 * nand_do_read_oob - [INTERN] NAND read out-of-band
 * @mtd: MTD device structure
 * @from: offset to read from
 * @ops: oob operations description structure
 *
 * NAND read out-of-band data from the spare area.
 */
static int nand_do_read_oob(struct mtd_info *mtd, loff_t from,
			    struct mtd_oob_ops *ops)
{
	int page, realpage, chipnr;
	struct nand_chip *chip = mtd->priv;
	struct mtd_ecc_stats stats;
	int readlen = ops->ooblen;
	int len;
	uint8_t *buf = ops->oobbuf;
	int ret = 0;

	pr_debug("%s: from = 0x%08Lx, len = %i\n",
			__func__, (unsigned long long)from, readlen);

	stats = mtd->ecc_stats;

	if (ops->mode == MTD_OPS_AUTO_OOB)
		len = chip->ecc.layout->oobavail;
	else
		len = mtd->oobsize;

	if (unlikely(ops->ooboffs >= len)) {
		pr_debug("%s: attempt to start read outside oob\n",
				__func__);
		return -EINVAL;
	}

	/* Do not allow reads past end of device */
	if (unlikely(from >= mtd->size ||
		     ops->ooboffs + readlen > ((mtd->size >> chip->page_shift) -
					(from >> chip->page_shift)) * len)) {
		pr_debug("%s: attempt to read beyond end of device\n",
				__func__);
		return -EINVAL;
	}

	chipnr = (int)(from >> chip->chip_shift);
	chip->select_chip(mtd, chipnr);

	/* Shift to get page */
	realpage = (int)(from >> chip->page_shift);
	page = realpage & chip->pagemask;

	while (1) {
		if (ops->mode == MTD_OPS_RAW)
			ret = chip->ecc.read_oob_raw(mtd, chip, page);
		else
			ret = chip->ecc.read_oob(mtd, chip, page);

		if (ret < 0)
			break;

		len = min(len, readlen);
		buf = nand_transfer_oob(chip, buf, ops, len);

		if (!(chip->options & NAND_NO_READRDY)) {
			/* Apply delay or wait for ready/busy pin */
			if (!chip->dev_ready)
				udelay(chip->chip_delay);
			else
				nand_wait_ready(mtd);
		}

		readlen -= len;
		if (!readlen)
			break;

		/* Increment page address */
		realpage++;

		page = realpage & chip->pagemask;
		/* Check, if we cross a chip boundary */
		if (!page) {
			chipnr++;
			chip->select_chip(mtd, -1);
			chip->select_chip(mtd, chipnr);
		}
	}

	ops->oobretlen = ops->ooblen - readlen;

	if (ret < 0)
		return ret;

	if (mtd->ecc_stats.failed - stats.failed)
		return -EBADMSG;

	return  mtd->ecc_stats.corrected - stats.corrected ? -EUCLEAN : 0;
}

/**
 * nand_read_oob - [MTD Interface] NAND read data and/or out-of-band
 * @mtd: MTD device structure
 * @from: offset to read from
 * @ops: oob operation description structure
 *
 * NAND read data and/or out-of-band data.
 */
static int nand_read_oob(struct mtd_info *mtd, loff_t from,
			 struct mtd_oob_ops *ops)
{
	struct nand_chip *chip = mtd->priv;
	int ret = -ENOTSUPP;

	ops->retlen = 0;

	/* Do not allow reads past end of device */
	if (ops->datbuf && (from + ops->len) > mtd->size) {
		pr_debug("%s: attempt to read beyond end of device\n",
				__func__);
		return -EINVAL;
	}

	nand_get_device(chip, mtd, FL_READING);

	switch (ops->mode) {
	case MTD_OPS_PLACE_OOB:
	case MTD_OPS_AUTO_OOB:
	case MTD_OPS_RAW:
		break;

	default:
		goto out;
	}

	if (!ops->datbuf)
		ret = nand_do_read_oob(mtd, from, ops);
	else
		ret = nand_do_read_ops(mtd, from, ops);

out:
	nand_release_device(mtd);
	return ret;
}


/**
 * nand_write_page_raw - [INTERN] raw page write function
 * @mtd: mtd info structure
 * @chip: nand chip info structure
 * @buf: data buffer
 * @oob_required: must write chip->oob_poi to OOB
 *
 * Not for syndrome calculating ECC controllers, which use a special oob layout.
 */
static void nand_write_page_raw(struct mtd_info *mtd, struct nand_chip *chip,
				const uint8_t *buf, int oob_required)
{
	chip->write_buf(mtd, buf, mtd->writesize);
	if (oob_required)
		chip->write_buf(mtd, chip->oob_poi, mtd->oobsize);
}

/**
 * nand_write_page_raw_syndrome - [INTERN] raw page write function
 * @mtd: mtd info structure
 * @chip: nand chip info structure
 * @buf: data buffer
 * @oob_required: must write chip->oob_poi to OOB
 *
 * We need a special oob layout and handling even when ECC isn't checked.
 */
static void nand_write_page_raw_syndrome(struct mtd_info *mtd,
					struct nand_chip *chip,
					const uint8_t *buf, int oob_required)
{
	int eccsize = chip->ecc.size;
	int eccbytes = chip->ecc.bytes;
	uint8_t *oob = chip->oob_poi;
	int steps, size;

	for (steps = chip->ecc.steps; steps > 0; steps--) {
		chip->write_buf(mtd, buf, eccsize);
		buf += eccsize;

		if (chip->ecc.prepad) {
			chip->write_buf(mtd, oob, chip->ecc.prepad);
			oob += chip->ecc.prepad;
		}

		chip->read_buf(mtd, oob, eccbytes);
		oob += eccbytes;

		if (chip->ecc.postpad) {
			chip->write_buf(mtd, oob, chip->ecc.postpad);
			oob += chip->ecc.postpad;
		}
	}

	size = mtd->oobsize - (oob - chip->oob_poi);
	if (size)
		chip->write_buf(mtd, oob, size);
}
/**
 * nand_write_page_swecc - [REPLACEABLE] software ECC based page write function
 * @mtd: mtd info structure
 * @chip: nand chip info structure
 * @buf: data buffer
 * @oob_required: must write chip->oob_poi to OOB
 */
static void nand_write_page_swecc(struct mtd_info *mtd, struct nand_chip *chip,
				  const uint8_t *buf, int oob_required)
{
	int i, eccsize = chip->ecc.size;
	int eccbytes = chip->ecc.bytes;
	int eccsteps = chip->ecc.steps;
	uint8_t *ecc_calc = chip->buffers->ecccalc;
	const uint8_t *p = buf;
	uint32_t *eccpos = chip->ecc.layout->eccpos;

	/* Software ECC calculation */
	for (i = 0; eccsteps; eccsteps--, i += eccbytes, p += eccsize)
		chip->ecc.calculate(mtd, p, &ecc_calc[i]);

	for (i = 0; i < chip->ecc.total; i++)
		chip->oob_poi[eccpos[i]] = ecc_calc[i];

	chip->ecc.write_page_raw(mtd, chip, buf, 1);
}

/**
 * nand_write_page_hwecc - [REPLACEABLE] hardware ECC based page write function
 * @mtd: mtd info structure
 * @chip: nand chip info structure
 * @buf: data buffer
 * @oob_required: must write chip->oob_poi to OOB
 */
static void nand_write_page_hwecc(struct mtd_info *mtd, struct nand_chip *chip,
				  const uint8_t *buf, int oob_required)
{
	int i, eccsize = chip->ecc.size;
	int eccbytes = chip->ecc.bytes;
	int eccsteps = chip->ecc.steps;
	uint8_t *ecc_calc = chip->buffers->ecccalc;
	const uint8_t *p = buf;
	uint32_t *eccpos = chip->ecc.layout->eccpos;

	for (i = 0; eccsteps; eccsteps--, i += eccbytes, p += eccsize) {
		chip->ecc.hwctl(mtd, NAND_ECC_WRITE);
		chip->write_buf(mtd, p, eccsize);
		chip->ecc.calculate(mtd, p, &ecc_calc[i]);
	}

	for (i = 0; i < chip->ecc.total; i++)
		chip->oob_poi[eccpos[i]] = ecc_calc[i];

	chip->write_buf(mtd, chip->oob_poi, mtd->oobsize);
}

/**
 * nand_write_page_syndrome - [REPLACEABLE] hardware ECC syndrome based page write
 * @mtd: mtd info structure
 * @chip: nand chip info structure
 * @buf: data buffer
 * @oob_required: must write chip->oob_poi to OOB
 *
 * The hw generator calculates the error syndrome automatically. Therefore we
 * need a special oob layout and handling.
 */
static void nand_write_page_syndrome(struct mtd_info *mtd,
				    struct nand_chip *chip,
				    const uint8_t *buf, int oob_required)
{
	int i, eccsize = chip->ecc.size;
	int eccbytes = chip->ecc.bytes;
	int eccsteps = chip->ecc.steps;
	const uint8_t *p = buf;
	uint8_t *oob = chip->oob_poi;

	for (i = 0; eccsteps; eccsteps--, i += eccbytes, p += eccsize) {

		chip->ecc.hwctl(mtd, NAND_ECC_WRITE);
		chip->write_buf(mtd, p, eccsize);

		if (chip->ecc.prepad) {
			chip->write_buf(mtd, oob, chip->ecc.prepad);
			oob += chip->ecc.prepad;
		}

		chip->ecc.calculate(mtd, p, oob);
		chip->write_buf(mtd, oob, eccbytes);
		oob += eccbytes;

		if (chip->ecc.postpad) {
			chip->write_buf(mtd, oob, chip->ecc.postpad);
			oob += chip->ecc.postpad;
		}
	}

	/* Calculate remaining oob bytes */
	i = mtd->oobsize - (oob - chip->oob_poi);
	if (i)
		chip->write_buf(mtd, oob, i);
}

/**
 * nand_write_page - [REPLACEABLE] write one page
 * @mtd: MTD device structure
 * @chip: NAND chip descriptor
 * @buf: the data to write
 * @oob_required: must write chip->oob_poi to OOB
 * @page: page number to write
 * @cached: cached programming
 * @raw: use _raw version of write_page
 */
static int nand_write_page(struct mtd_info *mtd, struct nand_chip *chip,
			   const uint8_t *buf, int oob_required, int page,
			   int cached, int raw)
{
	int status;

	chip->cmdfunc(mtd, NAND_CMD_SEQIN, 0x00, page);

	if (unlikely(raw))
		chip->ecc.write_page_raw(mtd, chip, buf, oob_required);
	else
		chip->ecc.write_page(mtd, chip, buf, oob_required);

	/*
	 * Cached progamming disabled for now. Not sure if it's worth the
	 * trouble. The speed gain is not very impressive. (2.3->2.6Mib/s).
	 */
	cached = 0;

	if (!cached || !(chip->options & NAND_CACHEPRG)) {

		chip->cmdfunc(mtd, NAND_CMD_PAGEPROG, -1, -1);
		status = chip->waitfunc(mtd, chip);
		/*
		 * See if operation failed and additional status checks are
		 * available.
		 */
		if ((status & NAND_STATUS_FAIL) && (chip->errstat))
			status = chip->errstat(mtd, chip, FL_WRITING, status,
					       page);

		if (status & NAND_STATUS_FAIL)
			return -EIO;
	} else {
		chip->cmdfunc(mtd, NAND_CMD_CACHEDPROG, -1, -1);
		status = chip->waitfunc(mtd, chip);
	}

#ifdef CONFIG_MTD_NAND_VERIFY_WRITE
	/* Send command to read back the data */
	chip->cmdfunc(mtd, NAND_CMD_READ0, 0, page);

	if (chip->verify_buf(mtd, buf, mtd->writesize))
		return -EIO;

	/* Make sure the next page prog is preceded by a status read */
	chip->cmdfunc(mtd, NAND_CMD_STATUS, -1, -1);
#endif
	return 0;
}

/**
 * nand_fill_oob - [INTERN] Transfer client buffer to oob
 * @mtd: MTD device structure
 * @oob: oob data buffer
 * @len: oob data write length
 * @ops: oob ops structure
 */
static uint8_t *nand_fill_oob(struct mtd_info *mtd, uint8_t *oob, size_t len,
			      struct mtd_oob_ops *ops)
{
	struct nand_chip *chip = mtd->priv;

	/*
	 * Initialise to all 0xFF, to avoid the possibility of left over OOB
	 * data from a previous OOB read.
	 */
	memset(chip->oob_poi, 0xff, mtd->oobsize);

	switch (ops->mode) {

	case MTD_OPS_PLACE_OOB:
	case MTD_OPS_RAW:
		memcpy(chip->oob_poi + ops->ooboffs, oob, len);
		return oob + len;

	case MTD_OPS_AUTO_OOB: {
		struct nand_oobfree *free = chip->ecc.layout->oobfree;
		uint32_t boffs = 0, woffs = ops->ooboffs;
		size_t bytes = 0;

		for (; free->length && len; free++, len -= bytes) {
			/* Write request not from offset 0? */
			if (unlikely(woffs)) {
				if (woffs >= free->length) {
					woffs -= free->length;
					continue;
				}
				boffs = free->offset + woffs;
				bytes = min_t(size_t, len,
					      (free->length - woffs));
				woffs = 0;
			} else {
				bytes = min_t(size_t, len, free->length);
				boffs = free->offset;
			}
			memcpy(chip->oob_poi + boffs, oob, bytes);
			oob += bytes;
		}
		return oob;
	}
	default:
		BUG();
	}
	return NULL;
}

#define NOTALIGNED(x)	((x & (chip->subpagesize - 1)) != 0)

/**
 * nand_do_write_ops - [INTERN] NAND write with ECC
 * @mtd: MTD device structure
 * @to: offset to write to
 * @ops: oob operations description structure
 *
 * NAND write with ECC.
 */
static int nand_do_write_ops(struct mtd_info *mtd, loff_t to,
			     struct mtd_oob_ops *ops)
{
	int chipnr, realpage, page, blockmask, column;
	struct nand_chip *chip = mtd->priv;
	uint32_t writelen = ops->len;

	uint32_t oobwritelen = ops->ooblen;
	uint32_t oobmaxlen = ops->mode == MTD_OPS_AUTO_OOB ?
				mtd->oobavail : mtd->oobsize;

	uint8_t *oob = ops->oobbuf;
	uint8_t *buf = ops->datbuf;
	int ret, subpage;
	int oob_required = oob ? 1 : 0;

	ops->retlen = 0;
	if (!writelen)
		return 0;

	/* Reject writes, which are not page aligned */
	if (NOTALIGNED(to) || NOTALIGNED(ops->len)) {
		pr_notice("%s: attempt to write non page aligned data\n",
			   __func__);
		return -EINVAL;
	}

	column = to & (mtd->writesize - 1);
	subpage = column || (writelen & (mtd->writesize - 1));

	if (subpage && oob)
		return -EINVAL;

	chipnr = (int)(to >> chip->chip_shift);
	chip->select_chip(mtd, chipnr);

	/* Check, if it is write protected */
	if (nand_check_wp(mtd))
		return -EIO;

	realpage = (int)(to >> chip->page_shift);
	page = realpage & chip->pagemask;
	blockmask = (1 << (chip->phys_erase_shift - chip->page_shift)) - 1;

	/* Invalidate the page cache, when we write to the cached page */
	if (to <= (chip->pagebuf << chip->page_shift) &&
	    (chip->pagebuf << chip->page_shift) < (to + ops->len))
		chip->pagebuf = -1;

	/* Don't allow multipage oob writes with offset */
	if (oob && ops->ooboffs && (ops->ooboffs + ops->ooblen > oobmaxlen))
		return -EINVAL;

	while (1) {
		int bytes = mtd->writesize;
		int cached = writelen > bytes && page != blockmask;
		uint8_t *wbuf = buf;

		/* Partial page write? */
		if (unlikely(column || writelen < (mtd->writesize - 1))) {
			cached = 0;
			bytes = min_t(int, bytes - column, (int) writelen);
			chip->pagebuf = -1;
			memset(chip->buffers->databuf, 0xff, mtd->writesize);
			memcpy(&chip->buffers->databuf[column], buf, bytes);
			wbuf = chip->buffers->databuf;
		}

		if (unlikely(oob)) {
			size_t len = min(oobwritelen, oobmaxlen);
			oob = nand_fill_oob(mtd, oob, len, ops);
			oobwritelen -= len;
		} else {
			/* We still need to erase leftover OOB data */
			memset(chip->oob_poi, 0xff, mtd->oobsize);
		}

		ret = chip->write_page(mtd, chip, wbuf, oob_required, page,
				       cached, (ops->mode == MTD_OPS_RAW));
		if (ret)
			break;

		writelen -= bytes;
		if (!writelen)
			break;

		column = 0;
		buf += bytes;
		realpage++;

		page = realpage & chip->pagemask;
		/* Check, if we cross a chip boundary */
		if (!page) {
			chipnr++;
			chip->select_chip(mtd, -1);
			chip->select_chip(mtd, chipnr);
		}
	}

	ops->retlen = ops->len - writelen;
	if (unlikely(oob))
		ops->oobretlen = ops->ooblen;
	return ret;
}

/**
 * panic_nand_write - [MTD Interface] NAND write with ECC
 * @mtd: MTD device structure
 * @to: offset to write to
 * @len: number of bytes to write
 * @retlen: pointer to variable to store the number of written bytes
 * @buf: the data to write
 *
 * NAND write with ECC. Used when performing writes in interrupt context, this
 * may for example be called by mtdoops when writing an oops while in panic.
 */
static int panic_nand_write(struct mtd_info *mtd, loff_t to, size_t len,
			    size_t *retlen, const uint8_t *buf)
{
	struct nand_chip *chip = mtd->priv;
	struct mtd_oob_ops ops;
	int ret;

	/* Wait for the device to get ready */
	panic_nand_wait(mtd, chip, 400);

	/* Grab the device */
	panic_nand_get_device(chip, mtd, FL_WRITING);

	ops.len = len;
	ops.datbuf = (uint8_t *)buf;
	ops.oobbuf = NULL;
	ops.mode = 0;

	ret = nand_do_write_ops(mtd, to, &ops);

	*retlen = ops.retlen;
	return ret;
}

/**
 * nand_write - [MTD Interface] NAND write with ECC
 * @mtd: MTD device structure
 * @to: offset to write to
 * @len: number of bytes to write
 * @retlen: pointer to variable to store the number of written bytes
 * @buf: the data to write
 *
 * NAND write with ECC.
 */
static int nand_write(struct mtd_info *mtd, loff_t to, size_t len,
			  size_t *retlen, const uint8_t *buf)
{
	struct nand_chip *chip = mtd->priv;
	struct mtd_oob_ops ops;
	int ret;

	nand_get_device(chip, mtd, FL_WRITING);
	ops.len = len;
	ops.datbuf = (uint8_t *)buf;
	ops.oobbuf = NULL;
	ops.mode = 0;
	ret = nand_do_write_ops(mtd, to, &ops);
	*retlen = ops.retlen;
	nand_release_device(mtd);
	return ret;
}

/**
 * nand_do_write_oob - [MTD Interface] NAND write out-of-band
 * @mtd: MTD device structure
 * @to: offset to write to
 * @ops: oob operation description structure
 *
 * NAND write out-of-band.
 */
static int nand_do_write_oob(struct mtd_info *mtd, loff_t to,
			     struct mtd_oob_ops *ops)
{
	int chipnr, page, status, len;
	struct nand_chip *chip = mtd->priv;

	pr_debug("%s: to = 0x%08x, len = %i\n",
			 __func__, (unsigned int)to, (int)ops->ooblen);

	if (ops->mode == MTD_OPS_AUTO_OOB)
		len = chip->ecc.layout->oobavail;
	else
		len = mtd->oobsize;

	/* Do not allow write past end of page */
	if ((ops->ooboffs + ops->ooblen) > len) {
		pr_debug("%s: attempt to write past end of page\n",
				__func__);
		return -EINVAL;
	}

	if (unlikely(ops->ooboffs >= len)) {
		pr_debug("%s: attempt to start write outside oob\n",
				__func__);
		return -EINVAL;
	}

	/* Do not allow write past end of device */
	if (unlikely(to >= mtd->size ||
		     ops->ooboffs + ops->ooblen >
			((mtd->size >> chip->page_shift) -
			 (to >> chip->page_shift)) * len)) {
		pr_debug("%s: attempt to write beyond end of device\n",
				__func__);
		return -EINVAL;
	}

	chipnr = (int)(to >> chip->chip_shift);
	chip->select_chip(mtd, chipnr);

	/* Shift to get page */
	page = (int)(to >> chip->page_shift);

	/*
	 * Reset the chip. Some chips (like the Toshiba TC5832DC found in one
	 * of my DiskOnChip 2000 test units) will clear the whole data page too
	 * if we don't do this. I have no clue why, but I seem to have 'fixed'
	 * it in the doc2000 driver in August 1999.  dwmw2.
	 */
	chip->cmdfunc(mtd, NAND_CMD_RESET, -1, -1);

	/* Check, if it is write protected */
	if (nand_check_wp(mtd))
		return -EROFS;

	/* Invalidate the page cache, if we write to the cached page */
	if (page == chip->pagebuf)
		chip->pagebuf = -1;

	nand_fill_oob(mtd, ops->oobbuf, ops->ooblen, ops);

	if (ops->mode == MTD_OPS_RAW)
		status = chip->ecc.write_oob_raw(mtd, chip, page & chip->pagemask);
	else
		status = chip->ecc.write_oob(mtd, chip, page & chip->pagemask);

	if (status)
		return status;

	ops->oobretlen = ops->ooblen;

	return 0;
}

/**
 * nand_write_oob - [MTD Interface] NAND write data and/or out-of-band
 * @mtd: MTD device structure
 * @to: offset to write to
 * @ops: oob operation description structure
 */
static int nand_write_oob(struct mtd_info *mtd, loff_t to,
			  struct mtd_oob_ops *ops)
{
	struct nand_chip *chip = mtd->priv;
	int ret = -ENOTSUPP;

	ops->retlen = 0;

	/* Do not allow writes past end of device */
	if (ops->datbuf && (to + ops->len) > mtd->size) {
		pr_debug("%s: attempt to write beyond end of device\n",
				__func__);
		return -EINVAL;
	}

	nand_get_device(chip, mtd, FL_WRITING);

	switch (ops->mode) {
	case MTD_OPS_PLACE_OOB:
	case MTD_OPS_AUTO_OOB:
	case MTD_OPS_RAW:
		break;

	default:
		goto out;
	}

	if (!ops->datbuf)
		ret = nand_do_write_oob(mtd, to, ops);
	else
		ret = nand_do_write_ops(mtd, to, ops);

out:
	nand_release_device(mtd);
	return ret;
}

/**
 * single_erase_cmd - [GENERIC] NAND standard block erase command function
 * @mtd: MTD device structure
 * @page: the page address of the block which will be erased
 *
 * Standard erase command for NAND chips.
 */
static void single_erase_cmd(struct mtd_info *mtd, int page)
{
	struct nand_chip *chip = mtd->priv;
	/* Send commands to erase a block */
	chip->cmdfunc(mtd, NAND_CMD_ERASE1, -1, page);
	chip->cmdfunc(mtd, NAND_CMD_ERASE2, -1, -1);
}

/**
 * multi_erase_cmd - [GENERIC] AND specific block erase command function
 * @mtd: MTD device structure
 * @page: the page address of the block which will be erased
 *
 * AND multi block erase command function. Erase 4 consecutive blocks.
 */
static void multi_erase_cmd(struct mtd_info *mtd, int page)
{
	struct nand_chip *chip = mtd->priv;
	/* Send commands to erase a block */
	chip->cmdfunc(mtd, NAND_CMD_ERASE1, -1, page++);
	chip->cmdfunc(mtd, NAND_CMD_ERASE1, -1, page++);
	chip->cmdfunc(mtd, NAND_CMD_ERASE1, -1, page++);
	chip->cmdfunc(mtd, NAND_CMD_ERASE1, -1, page);
	chip->cmdfunc(mtd, NAND_CMD_ERASE2, -1, -1);
}

/**
 * nand_erase - [MTD Interface] erase block(s)
 * @mtd: MTD device structure
 * @instr: erase instruction
 *
 * Erase one ore more blocks.
 */
static int nand_erase(struct mtd_info *mtd, struct erase_info *instr)
{
	return nand_erase_nand(mtd, instr, 0);
}

#define BBT_PAGE_MASK	0xffffff3f
/**
 * nand_erase_nand - [INTERN] erase block(s)
 * @mtd: MTD device structure
 * @instr: erase instruction
 * @allowbbt: allow erasing the bbt area
 *
 * Erase one ore more blocks.
 */
int nand_erase_nand(struct mtd_info *mtd, struct erase_info *instr,
		    int allowbbt)
{
	int page, status, pages_per_block, ret, chipnr;
	struct nand_chip *chip = mtd->priv;
	loff_t rewrite_bbt[NAND_MAX_CHIPS] = {0};
	unsigned int bbt_masked_page = 0xffffffff;
	loff_t len;

	pr_debug("%s: start = 0x%012llx, len = %llu\n",
			__func__, (unsigned long long)instr->addr,
			(unsigned long long)instr->len);

	if (check_offs_len(mtd, instr->addr, instr->len))
		return -EINVAL;

	/* Grab the lock and see if the device is available */
	nand_get_device(chip, mtd, FL_ERASING);

	/* Shift to get first page */
	page = (int)(instr->addr >> chip->page_shift);
	chipnr = (int)(instr->addr >> chip->chip_shift);

	/* Calculate pages in each block */
	pages_per_block = 1 << (chip->phys_erase_shift - chip->page_shift);

	/* Select the NAND device */
	chip->select_chip(mtd, chipnr);

	/* Check, if it is write protected */
	if (nand_check_wp(mtd)) {
		pr_debug("%s: device is write protected!\n",
				__func__);
		instr->state = MTD_ERASE_FAILED;
		goto erase_exit;
	}

	/*
	 * If BBT requires refresh, set the BBT page mask to see if the BBT
	 * should be rewritten. Otherwise the mask is set to 0xffffffff which
	 * can not be matched. This is also done when the bbt is actually
	 * erased to avoid recursive updates.
	 */
	if (chip->options & BBT_AUTO_REFRESH && !allowbbt)
		bbt_masked_page = chip->bbt_td->pages[chipnr] & BBT_PAGE_MASK;

	/* Loop through the pages */
	len = instr->len;

	instr->state = MTD_ERASING;

	while (len) {
		/* Check if we have a bad block, we do not erase bad blocks! */
		if (nand_block_checkbad(mtd, ((loff_t) page) <<
					chip->page_shift, 0, allowbbt)) {
			pr_warn("%s: attempt to erase a bad block at page 0x%08x\n",
				    __func__, page);
			instr->state = MTD_ERASE_FAILED;
			goto erase_exit;
		}

		/*
		 * Invalidate the page cache, if we erase the block which
		 * contains the current cached page.
		 */
		if (page <= chip->pagebuf && chip->pagebuf <
		    (page + pages_per_block))
			chip->pagebuf = -1;

		chip->erase_cmd(mtd, page & chip->pagemask);

		status = chip->waitfunc(mtd, chip);

		/*
		 * See if operation failed and additional status checks are
		 * available
		 */
		if ((status & NAND_STATUS_FAIL) && (chip->errstat))
			status = chip->errstat(mtd, chip, FL_ERASING,
					       status, page);

		/* See if block erase succeeded */
		if (status & NAND_STATUS_FAIL) {
			pr_debug("%s: failed erase, page 0x%08x\n",
					__func__, page);
			instr->state = MTD_ERASE_FAILED;
			instr->fail_addr =
				((loff_t)page << chip->page_shift);
			goto erase_exit;
		}

		/*
		 * If BBT requires refresh, set the BBT rewrite flag to the
		 * page being erased.
		 */
		if (bbt_masked_page != 0xffffffff &&
		    (page & BBT_PAGE_MASK) == bbt_masked_page)
			    rewrite_bbt[chipnr] =
					((loff_t)page << chip->page_shift);

		/* Increment page address and decrement length */
		len -= (1 << chip->phys_erase_shift);
		page += pages_per_block;

		/* Check, if we cross a chip boundary */
		if (len && !(page & chip->pagemask)) {
			chipnr++;
			chip->select_chip(mtd, -1);
			chip->select_chip(mtd, chipnr);

			/*
			 * If BBT requires refresh and BBT-PERCHIP, set the BBT
			 * page mask to see if this BBT should be rewritten.
			 */
			if (bbt_masked_page != 0xffffffff &&
			    (chip->bbt_td->options & NAND_BBT_PERCHIP))
				bbt_masked_page = chip->bbt_td->pages[chipnr] &
					BBT_PAGE_MASK;
		}
	}
	instr->state = MTD_ERASE_DONE;

erase_exit:

	ret = instr->state == MTD_ERASE_DONE ? 0 : -EIO;

	/* Deselect and wake up anyone waiting on the device */
	nand_release_device(mtd);

	/* Do call back function */
	if (!ret)
		mtd_erase_callback(instr);

	/*
	 * If BBT requires refresh and erase was successful, rewrite any
	 * selected bad block tables.
	 */
	if (bbt_masked_page == 0xffffffff || ret)
		return ret;

	for (chipnr = 0; chipnr < chip->numchips; chipnr++) {
		if (!rewrite_bbt[chipnr])
			continue;
		/* Update the BBT for chip */
		pr_debug("%s: nand_update_bbt (%d:0x%0llx 0x%0x)\n",
				__func__, chipnr, rewrite_bbt[chipnr],
				chip->bbt_td->pages[chipnr]);
		nand_update_bbt(mtd, rewrite_bbt[chipnr]);
	}

	/* Return more or less happy */
	return ret;
}

/**
 * nand_sync - [MTD Interface] sync
 * @mtd: MTD device structure
 *
 * Sync is actually a wait for chip ready function.
 */
static void nand_sync(struct mtd_info *mtd)
{
	struct nand_chip *chip = mtd->priv;

	pr_debug("%s: called\n", __func__);

	/* Grab the lock and see if the device is available */
	nand_get_device(chip, mtd, FL_SYNCING);
	/* Release it and go back */
	nand_release_device(mtd);
}

/**
 * nand_block_isbad - [MTD Interface] Check if block at offset is bad
 * @mtd: MTD device structure
 * @offs: offset relative to mtd start
 */
static int nand_block_isbad(struct mtd_info *mtd, loff_t offs)
{
	return nand_block_checkbad(mtd, offs, 1, 0);
}

/**
 * nand_block_markbad - [MTD Interface] Mark block at the given offset as bad
 * @mtd: MTD device structure
 * @ofs: offset relative to mtd start
 */
static int nand_block_markbad(struct mtd_info *mtd, loff_t ofs)
{
	struct nand_chip *chip = mtd->priv;
	int ret;

	ret = nand_block_isbad(mtd, ofs);
	if (ret) {
		/* If it was bad already, return success and do nothing */
		if (ret > 0)
			return 0;
		return ret;
	}

	return chip->block_markbad(mtd, ofs);
}

/**
 * nand_suspend - [MTD Interface] Suspend the NAND flash
 * @mtd: MTD device structure
 */
static int nand_suspend(struct mtd_info *mtd)
{
	struct nand_chip *chip = mtd->priv;

	return nand_get_device(chip, mtd, FL_PM_SUSPENDED);
}

/**
 * nand_resume - [MTD Interface] Resume the NAND flash
 * @mtd: MTD device structure
 */
static void nand_resume(struct mtd_info *mtd)
{
	struct nand_chip *chip = mtd->priv;

	if (chip->state == FL_PM_SUSPENDED)
		nand_release_device(mtd);
	else
		pr_err("%s called for a chip which is not in suspended state\n",
			__func__);
}

/* Set default functions */
static void nand_set_defaults(struct nand_chip *chip, int busw)
{
	/* check for proper chip_delay setup, set 20us if not */
	if (!chip->chip_delay)
		chip->chip_delay = 20;

	/* check, if a user supplied command function given */
	if (chip->cmdfunc == NULL)
		chip->cmdfunc = nand_command;

	/* check, if a user supplied wait function given */
	if (chip->waitfunc == NULL)
		chip->waitfunc = nand_wait;

	if (!chip->select_chip)
		chip->select_chip = nand_select_chip;
	if (!chip->read_byte)
		chip->read_byte = busw ? nand_read_byte16 : nand_read_byte;
	if (!chip->read_word)
		chip->read_word = nand_read_word;
	if (!chip->block_bad)
		chip->block_bad = nand_block_bad;
	if (!chip->block_markbad)
		chip->block_markbad = nand_default_block_markbad;
	if (!chip->write_buf)
		chip->write_buf = busw ? nand_write_buf16 : nand_write_buf;
	if (!chip->read_buf)
		chip->read_buf = busw ? nand_read_buf16 : nand_read_buf;
	if (!chip->verify_buf)
		chip->verify_buf = busw ? nand_verify_buf16 : nand_verify_buf;
	if (!chip->scan_bbt)
		chip->scan_bbt = nand_default_bbt;

	if (!chip->controller) {
		chip->controller = &chip->hwcontrol;
		spin_lock_init(&chip->controller->lock);
		init_waitqueue_head(&chip->controller->wq);
	}

}

/* Sanitize ONFI strings so we can safely print them */
static void sanitize_string(uint8_t *s, size_t len)
{
	ssize_t i;

	/* Null terminate */
	s[len - 1] = 0;

	/* Remove non printable chars */
	for (i = 0; i < len - 1; i++) {
		if (s[i] < ' ' || s[i] > 127)
			s[i] = '?';
	}

	/* Remove trailing spaces */
	strim(s);
}

static u16 onfi_crc16(u16 crc, u8 const *p, size_t len)
{
	int i;
	while (len--) {
		crc ^= *p++ << 8;
		for (i = 0; i < 8; i++)
			crc = (crc << 1) ^ ((crc & 0x8000) ? 0x8005 : 0);
	}

	return crc;
}

/*
 * Check if the NAND chip is ONFI compliant, returns 1 if it is, 0 otherwise.
 */
static int nand_flash_detect_onfi(struct mtd_info *mtd, struct nand_chip *chip,
					int *busw)
{
	struct nand_onfi_params *p = &chip->onfi_params;
	int i;
	int val;

	/* Try ONFI for unknown chip or LP */
	chip->cmdfunc(mtd, NAND_CMD_READID, 0x20, -1);
	if (chip->read_byte(mtd) != 'O' || chip->read_byte(mtd) != 'N' ||
		chip->read_byte(mtd) != 'F' || chip->read_byte(mtd) != 'I')
		return 0;

	chip->cmdfunc(mtd, NAND_CMD_PARAM, 0, -1);
	for (i = 0; i < 3; i++) {
		chip->read_buf(mtd, (uint8_t *)p, sizeof(*p));
		if (onfi_crc16(ONFI_CRC_BASE, (uint8_t *)p, 254) ==
				le16_to_cpu(p->crc)) {
			pr_info("ONFI param page %d valid\n", i);
			break;
		}
	}

	if (i == 3)
		return 0;

	/* Check version */
	val = le16_to_cpu(p->revision);
	if (val & (1 << 5))
		chip->onfi_version = 23;
	else if (val & (1 << 4))
		chip->onfi_version = 22;
	else if (val & (1 << 3))
		chip->onfi_version = 21;
	else if (val & (1 << 2))
		chip->onfi_version = 20;
	else if (val & (1 << 1))
		chip->onfi_version = 10;
	else
		chip->onfi_version = 0;

	if (!chip->onfi_version) {
		pr_info("%s: unsupported ONFI version: %d\n", __func__, val);
		return 0;
	}

	sanitize_string(p->manufacturer, sizeof(p->manufacturer));
	sanitize_string(p->model, sizeof(p->model));
	if (!mtd->name)
		mtd->name = p->model;
	mtd->writesize = le32_to_cpu(p->byte_per_page);
	mtd->erasesize = le32_to_cpu(p->pages_per_block) * mtd->writesize;
	mtd->oobsize = le16_to_cpu(p->spare_bytes_per_page);
	chip->chipsize = le32_to_cpu(p->blocks_per_lun);
	chip->chipsize *= (uint64_t)mtd->erasesize * p->lun_count;
	*busw = 0;
	if (le16_to_cpu(p->features) & 1)
		*busw = NAND_BUSWIDTH_16;

	chip->options &= ~NAND_CHIPOPTIONS_MSK;
	chip->options |= NAND_NO_READRDY & NAND_CHIPOPTIONS_MSK;

	pr_info("ONFI flash detected\n");
	return 1;
}

/*
 * Get the flash and manufacturer id and lookup if the type is supported.
 */
static struct nand_flash_dev *nand_get_flash_type(struct mtd_info *mtd,
						  struct nand_chip *chip,
						  int busw,
						  int *maf_id, int *dev_id,
						  struct nand_flash_dev *type)
{
	int i, maf_idx;
	u8 id_data[8];
	int ret;

	/* Select the device */
	chip->select_chip(mtd, 0);

	/*
	 * Reset the chip, required by some chips (e.g. Micron MT29FxGxxxxx)
	 * after power-up.
	 */
	chip->cmdfunc(mtd, NAND_CMD_RESET, -1, -1);

	/* Send the command for reading device ID */
	chip->cmdfunc(mtd, NAND_CMD_READID, 0x00, -1);

	/* Read manufacturer and device IDs */
	*maf_id = chip->read_byte(mtd);
	*dev_id = chip->read_byte(mtd);

	/*
	 * Try again to make sure, as some systems the bus-hold or other
	 * interface concerns can cause random data which looks like a
	 * possibly credible NAND flash to appear. If the two results do
	 * not match, ignore the device completely.
	 */

	chip->cmdfunc(mtd, NAND_CMD_READID, 0x00, -1);

	for (i = 0; i < 2; i++)
		id_data[i] = chip->read_byte(mtd);

	if (id_data[0] != *maf_id || id_data[1] != *dev_id) {
		pr_info("%s: second ID read did not match "
			"%02x,%02x against %02x,%02x\n", __func__,
			*maf_id, *dev_id, id_data[0], id_data[1]);
		return ERR_PTR(-ENODEV);
	}

	if (!type)
		type = nand_flash_ids;

	for (; type->name != NULL; type++)
		if (*dev_id == type->id)
			break;

	chip->onfi_version = 0;
	if (!type->name || !type->pagesize) {
		/* Check is chip is ONFI compliant */
		ret = nand_flash_detect_onfi(mtd, chip, &busw);
		if (ret)
			goto ident_done;
	}

	chip->cmdfunc(mtd, NAND_CMD_READID, 0x00, -1);

	/* Read entire ID string */

	for (i = 0; i < 8; i++)
		id_data[i] = chip->read_byte(mtd);

	if (!type->name)
		return ERR_PTR(-ENODEV);

	if (!mtd->name)
		mtd->name = type->name;

	chip->chipsize = (uint64_t)type->chipsize << 20;

	if (!type->pagesize && chip->init_size) {
		/* Set the pagesize, oobsize, erasesize by the driver */
		busw = chip->init_size(mtd, chip, id_data);
	} else if (!type->pagesize) {
		int extid;
		/* The 3rd id byte holds MLC / multichip data */
		chip->cellinfo = id_data[2];
		/* The 4th id byte is the important one */
		extid = id_data[3];

		/*
		 * Field definitions are in the following datasheets:
		 * Old style (4,5 byte ID): Samsung K9GAG08U0M (p.32)
		 * New style   (6 byte ID): Samsung K9GBG08U0M (p.40)
		 *
		 * Check for wraparound + Samsung ID + nonzero 6th byte
		 * to decide what to do.
		 */
		if (id_data[0] == id_data[6] && id_data[1] == id_data[7] &&
				id_data[0] == NAND_MFR_SAMSUNG &&
				(chip->cellinfo & NAND_CI_CELLTYPE_MSK) &&
				id_data[5] != 0x00) {
			/* Calc pagesize */
			mtd->writesize = 2048 << (extid & 0x03);
			extid >>= 2;
			/* Calc oobsize */
			switch (extid & 0x03) {
			case 1:
				mtd->oobsize = 128;
				break;
			case 2:
				mtd->oobsize = 218;
				break;
			case 3:
				mtd->oobsize = 400;
				break;
			default:
				mtd->oobsize = 436;
				break;
			}
			extid >>= 2;
			/* Calc blocksize */
			mtd->erasesize = (128 * 1024) <<
				(((extid >> 1) & 0x04) | (extid & 0x03));
			busw = 0;
		} else {
			/* Calc pagesize */
			mtd->writesize = 1024 << (extid & 0x03);
			extid >>= 2;
			/* Calc oobsize */
			mtd->oobsize = (8 << (extid & 0x01)) *
				(mtd->writesize >> 9);
			extid >>= 2;
			/* Calc blocksize. Blocksize is multiples of 64KiB */
			mtd->erasesize = (64 * 1024) << (extid & 0x03);
			extid >>= 2;
			/* Get buswidth information */
			busw = (extid & 0x01) ? NAND_BUSWIDTH_16 : 0;
		}
	} else {
		/*
		 * Old devices have chip data hardcoded in the device id table.
		 */
		mtd->erasesize = type->erasesize;
		mtd->writesize = type->pagesize;
		mtd->oobsize = mtd->writesize / 32;
		busw = type->options & NAND_BUSWIDTH_16;

		/*
		 * Check for Spansion/AMD ID + repeating 5th, 6th byte since
		 * some Spansion chips have erasesize that conflicts with size
		 * listed in nand_ids table.
		 * Data sheet (5 byte ID): Spansion S30ML-P ORNAND (p.39)
		 */
		if (*maf_id == NAND_MFR_AMD && id_data[4] != 0x00 &&
				id_data[5] == 0x00 && id_data[6] == 0x00 &&
				id_data[7] == 0x00 && mtd->writesize == 512) {
			mtd->erasesize = 128 * 1024;
			mtd->erasesize <<= ((id_data[3] & 0x03) << 1);
		}
	}
	/* Get chip options, preserve non chip based options */
	chip->options &= ~NAND_CHIPOPTIONS_MSK;
	chip->options |= type->options & NAND_CHIPOPTIONS_MSK;

	/*
	 * Check if chip is not a Samsung device. Do not clear the
	 * options for chips which do not have an extended id.
	 */
	if (*maf_id != NAND_MFR_SAMSUNG && !type->pagesize)
		chip->options &= ~NAND_SAMSUNG_LP_OPTIONS;
ident_done:

	/* Try to identify manufacturer */
	for (maf_idx = 0; nand_manuf_ids[maf_idx].id != 0x0; maf_idx++) {
		if (nand_manuf_ids[maf_idx].id == *maf_id)
			break;
	}

	/*
	 * Check, if buswidth is correct. Hardware drivers should set
	 * chip correct!
	 */
	if (busw != (chip->options & NAND_BUSWIDTH_16)) {
		pr_info("NAND device: Manufacturer ID:"
			" 0x%02x, Chip ID: 0x%02x (%s %s)\n", *maf_id,
			*dev_id, nand_manuf_ids[maf_idx].name, mtd->name);
		pr_warn("NAND bus width %d instead %d bit\n",
			   (chip->options & NAND_BUSWIDTH_16) ? 16 : 8,
			   busw ? 16 : 8);
		return ERR_PTR(-EINVAL);
	}

	/* Calculate the address shift from the page size */
	chip->page_shift = ffs(mtd->writesize) - 1;
	/* Convert chipsize to number of pages per chip -1 */
	chip->pagemask = (chip->chipsize >> chip->page_shift) - 1;

	chip->bbt_erase_shift = chip->phys_erase_shift =
		ffs(mtd->erasesize) - 1;
	if (chip->chipsize & 0xffffffff)
		chip->chip_shift = ffs((unsigned)chip->chipsize) - 1;
	else {
		chip->chip_shift = ffs((unsigned)(chip->chipsize >> 32));
		chip->chip_shift += 32 - 1;
	}

	chip->badblockbits = 8;

	/* Set the bad block position */
	if (mtd->writesize > 512 || (busw & NAND_BUSWIDTH_16))
		chip->badblockpos = NAND_LARGE_BADBLOCK_POS;
	else
		chip->badblockpos = NAND_SMALL_BADBLOCK_POS;

	/*
	 * Bad block marker is stored in the last page of each block
	 * on Samsung and Hynix MLC devices; stored in first two pages
	 * of each block on Micron devices with 2KiB pages and on
	 * SLC Samsung, Hynix, Toshiba, AMD/Spansion, and Macronix.
	 * All others scan only the first page.
	 */
	if ((chip->cellinfo & NAND_CI_CELLTYPE_MSK) &&
			(*maf_id == NAND_MFR_SAMSUNG ||
			 *maf_id == NAND_MFR_HYNIX))
		chip->bbt_options |= NAND_BBT_SCANLASTPAGE;
	else if ((!(chip->cellinfo & NAND_CI_CELLTYPE_MSK) &&
				(*maf_id == NAND_MFR_SAMSUNG ||
				 *maf_id == NAND_MFR_HYNIX ||
				 *maf_id == NAND_MFR_TOSHIBA ||
				 *maf_id == NAND_MFR_AMD ||
				 *maf_id == NAND_MFR_MACRONIX)) ||
			(mtd->writesize == 2048 &&
			 *maf_id == NAND_MFR_MICRON))
		chip->bbt_options |= NAND_BBT_SCAN2NDPAGE;

	/* Check for AND chips with 4 page planes */
	if (chip->options & NAND_4PAGE_ARRAY)
		chip->erase_cmd = multi_erase_cmd;
	else
		chip->erase_cmd = single_erase_cmd;

	/* Do not replace user supplied command function! */
	if (mtd->writesize > 512 && chip->cmdfunc == nand_command)
		chip->cmdfunc = nand_command_lp;

	pr_info("NAND device: Manufacturer ID: 0x%02x, Chip ID: 0x%02x (%s %s),"
		" page size: %d, OOB size: %d\n",
		*maf_id, *dev_id, nand_manuf_ids[maf_idx].name,
		chip->onfi_version ? chip->onfi_params.model : type->name,
		mtd->writesize, mtd->oobsize);

	return type;
}

/**
 * nand_scan_ident - [NAND Interface] Scan for the NAND device
 * @mtd: MTD device structure
 * @maxchips: number of chips to scan for
 * @table: alternative NAND ID table
 *
 * This is the first phase of the normal nand_scan() function. It reads the
 * flash ID and sets up MTD fields accordingly.
 *
 * The mtd->owner field must be set to the module of the caller.
 */
int nand_scan_ident(struct mtd_info *mtd, int maxchips,
		    struct nand_flash_dev *table)
{
	int i, busw, nand_maf_id, nand_dev_id;
	struct nand_chip *chip = mtd->priv;
	struct nand_flash_dev *type;

	/* Get buswidth to select the correct functions */
	busw = chip->options & NAND_BUSWIDTH_16;
	/* Set the default functions */
	nand_set_defaults(chip, busw);

	/* Read the flash type */
	type = nand_get_flash_type(mtd, chip, busw,
				&nand_maf_id, &nand_dev_id, table);

	if (IS_ERR(type)) {
		if (!(chip->options & NAND_SCAN_SILENT_NODEV))
			pr_warn("No NAND device found\n");
		chip->select_chip(mtd, -1);
		return PTR_ERR(type);
	}

	/* Check for a chip array */
	for (i = 1; i < maxchips; i++) {
		chip->select_chip(mtd, i);
		/* See comment in nand_get_flash_type for reset */
		chip->cmdfunc(mtd, NAND_CMD_RESET, -1, -1);
		/* Send the command for reading device ID */
		chip->cmdfunc(mtd, NAND_CMD_READID, 0x00, -1);
		/* Read manufacturer and device IDs */
		if (nand_maf_id != chip->read_byte(mtd) ||
		    nand_dev_id != chip->read_byte(mtd))
			break;
	}
	if (i > 1)
		pr_info("%d NAND chips detected\n", i);

	/* Store the number of chips and calc total size for mtd */
	chip->numchips = i;
	mtd->size = i * chip->chipsize;

	return 0;
}
EXPORT_SYMBOL(nand_scan_ident);


/**
 * nand_scan_tail - [NAND Interface] Scan for the NAND device
 * @mtd: MTD device structure
 *
 * This is the second phase of the normal nand_scan() function. It fills out
 * all the uninitialized function pointers with the defaults and scans for a
 * bad block table if appropriate.
 */
int nand_scan_tail(struct mtd_info *mtd)
{
	int i;
	struct nand_chip *chip = mtd->priv;

	/* New bad blocks should be marked in OOB, flash-based BBT, or both */
	BUG_ON((chip->bbt_options & NAND_BBT_NO_OOB_BBM) &&
			!(chip->bbt_options & NAND_BBT_USE_FLASH));

	if (!(chip->options & NAND_OWN_BUFFERS))
		chip->buffers = kmalloc(sizeof(*chip->buffers), GFP_KERNEL);
	if (!chip->buffers)
		return -ENOMEM;

	/* Set the internal oob buffer location, just after the page data */
	chip->oob_poi = chip->buffers->databuf + mtd->writesize;

	/*
	 * If no default placement scheme is given, select an appropriate one.
	 */
	if (!chip->ecc.layout && (chip->ecc.mode != NAND_ECC_SOFT_BCH)) {
		switch (mtd->oobsize) {
		case 8:
			chip->ecc.layout = &nand_oob_8;
			break;
		case 16:
			chip->ecc.layout = &nand_oob_16;
			break;
		case 64:
			chip->ecc.layout = &nand_oob_64;
			break;
		case 128:
			chip->ecc.layout = &nand_oob_128;
			break;
		default:
			pr_warn("No oob scheme defined for oobsize %d\n",
				   mtd->oobsize);
			BUG();
		}
	}

	if (!chip->write_page)
		chip->write_page = nand_write_page;

	/*
	 * Check ECC mode, default to software if 3byte/512byte hardware ECC is
	 * selected and we have 256 byte pagesize fallback to software ECC
	 */

	switch (chip->ecc.mode) {
	case NAND_ECC_HW_OOB_FIRST:
		/* Similar to NAND_ECC_HW, but a separate read_page handle */
		if (!chip->ecc.calculate || !chip->ecc.correct ||
		     !chip->ecc.hwctl) {
			pr_warn("No ECC functions supplied; "
				   "hardware ECC not possible\n");
			BUG();
		}
		if (!chip->ecc.read_page)
			chip->ecc.read_page = nand_read_page_hwecc_oob_first;

	case NAND_ECC_HW:
		/* Use standard hwecc read page function? */
		if (!chip->ecc.read_page)
			chip->ecc.read_page = nand_read_page_hwecc;
		if (!chip->ecc.write_page)
			chip->ecc.write_page = nand_write_page_hwecc;
		if (!chip->ecc.read_page_raw)
			chip->ecc.read_page_raw = nand_read_page_raw;
		if (!chip->ecc.write_page_raw)
			chip->ecc.write_page_raw = nand_write_page_raw;
		if (!chip->ecc.read_oob)
			chip->ecc.read_oob = nand_read_oob_std;
		if (!chip->ecc.write_oob)
			chip->ecc.write_oob = nand_write_oob_std;

	case NAND_ECC_HW_SYNDROME:
		if ((!chip->ecc.calculate || !chip->ecc.correct ||
		     !chip->ecc.hwctl) &&
		    (!chip->ecc.read_page ||
		     chip->ecc.read_page == nand_read_page_hwecc ||
		     !chip->ecc.write_page ||
		     chip->ecc.write_page == nand_write_page_hwecc)) {
			pr_warn("No ECC functions supplied; "
				   "hardware ECC not possible\n");
			BUG();
		}
		/* Use standard syndrome read/write page function? */
		if (!chip->ecc.read_page)
			chip->ecc.read_page = nand_read_page_syndrome;
		if (!chip->ecc.write_page)
			chip->ecc.write_page = nand_write_page_syndrome;
		if (!chip->ecc.read_page_raw)
			chip->ecc.read_page_raw = nand_read_page_raw_syndrome;
		if (!chip->ecc.write_page_raw)
			chip->ecc.write_page_raw = nand_write_page_raw_syndrome;
		if (!chip->ecc.read_oob)
			chip->ecc.read_oob = nand_read_oob_syndrome;
		if (!chip->ecc.write_oob)
			chip->ecc.write_oob = nand_write_oob_syndrome;

		if (mtd->writesize >= chip->ecc.size) {
			if (!chip->ecc.strength) {
				pr_warn("Driver must set ecc.strength when using hardware ECC\n");
				BUG();
			}
			break;
		}
		pr_warn("%d byte HW ECC not possible on "
			   "%d byte page size, fallback to SW ECC\n",
			   chip->ecc.size, mtd->writesize);
		chip->ecc.mode = NAND_ECC_SOFT;

	case NAND_ECC_SOFT:
		chip->ecc.calculate = nand_calculate_ecc;
		chip->ecc.correct = nand_correct_data;
		chip->ecc.read_page = nand_read_page_swecc;
		chip->ecc.read_subpage = nand_read_subpage;
		chip->ecc.write_page = nand_write_page_swecc;
		chip->ecc.read_page_raw = nand_read_page_raw;
		chip->ecc.write_page_raw = nand_write_page_raw;
		chip->ecc.read_oob = nand_read_oob_std;
		chip->ecc.write_oob = nand_write_oob_std;
		if (!chip->ecc.size)
			chip->ecc.size = 256;
		chip->ecc.bytes = 3;
		chip->ecc.strength = 1;
		break;

	case NAND_ECC_SOFT_BCH:
		if (!mtd_nand_has_bch()) {
			pr_warn("CONFIG_MTD_ECC_BCH not enabled\n");
			BUG();
		}
		chip->ecc.calculate = nand_bch_calculate_ecc;
		chip->ecc.correct = nand_bch_correct_data;
		chip->ecc.read_page = nand_read_page_swecc;
		chip->ecc.read_subpage = nand_read_subpage;
		chip->ecc.write_page = nand_write_page_swecc;
		chip->ecc.read_page_raw = nand_read_page_raw;
		chip->ecc.write_page_raw = nand_write_page_raw;
		chip->ecc.read_oob = nand_read_oob_std;
		chip->ecc.write_oob = nand_write_oob_std;
		/*
		 * Board driver should supply ecc.size and ecc.bytes values to
		 * select how many bits are correctable; see nand_bch_init()
		 * for details. Otherwise, default to 4 bits for large page
		 * devices.
		 */
		if (!chip->ecc.size && (mtd->oobsize >= 64)) {
			chip->ecc.size = 512;
			chip->ecc.bytes = 7;
		}
		chip->ecc.priv = nand_bch_init(mtd,
					       chip->ecc.size,
					       chip->ecc.bytes,
					       &chip->ecc.layout);
		if (!chip->ecc.priv) {
			pr_warn("BCH ECC initialization failed!\n");
			BUG();
		}
		chip->ecc.strength =
			chip->ecc.bytes * 8 / fls(8 * chip->ecc.size);
		break;

	case NAND_ECC_NONE:
		pr_warn("NAND_ECC_NONE selected by board driver. "
			   "This is not recommended!\n");
		chip->ecc.read_page = nand_read_page_raw;
		chip->ecc.write_page = nand_write_page_raw;
		chip->ecc.read_oob = nand_read_oob_std;
		chip->ecc.read_page_raw = nand_read_page_raw;
		chip->ecc.write_page_raw = nand_write_page_raw;
		chip->ecc.write_oob = nand_write_oob_std;
		chip->ecc.size = mtd->writesize;
		chip->ecc.bytes = 0;
		chip->ecc.strength = 0;
		break;

	default:
		pr_warn("Invalid NAND_ECC_MODE %d\n", chip->ecc.mode);
		BUG();
	}

	/* For many systems, the standard OOB write also works for raw */
	if (!chip->ecc.read_oob_raw)
		chip->ecc.read_oob_raw = chip->ecc.read_oob;
	if (!chip->ecc.write_oob_raw)
		chip->ecc.write_oob_raw = chip->ecc.write_oob;

	/*
	 * The number of bytes available for a client to place data into
	 * the out of band area.
	 */
	chip->ecc.layout->oobavail = 0;
	for (i = 0; chip->ecc.layout->oobfree[i].length
			&& i < ARRAY_SIZE(chip->ecc.layout->oobfree); i++)
		chip->ecc.layout->oobavail +=
			chip->ecc.layout->oobfree[i].length;
	mtd->oobavail = chip->ecc.layout->oobavail;

	/*
	 * Set the number of read / write steps for one page depending on ECC
	 * mode.
	 */
	chip->ecc.steps = mtd->writesize / chip->ecc.size;
	if (chip->ecc.steps * chip->ecc.size != mtd->writesize) {
		pr_warn("Invalid ECC parameters\n");
		BUG();
	}
	chip->ecc.total = chip->ecc.steps * chip->ecc.bytes;

	/* Allow subpage writes up to ecc.steps. Not possible for MLC flash */
	if (!(chip->options & NAND_NO_SUBPAGE_WRITE) &&
	    !(chip->cellinfo & NAND_CI_CELLTYPE_MSK)) {
		switch (chip->ecc.steps) {
		case 2:
			mtd->subpage_sft = 1;
			break;
		case 4:
		case 8:
		case 16:
			mtd->subpage_sft = 2;
			break;
		}
	}
	chip->subpagesize = mtd->writesize >> mtd->subpage_sft;

	/* Initialize state */
	chip->state = FL_READY;

	/* De-select the device */
	chip->select_chip(mtd, -1);

	/* Invalidate the pagebuffer reference */
	chip->pagebuf = -1;

	/* Fill in remaining MTD driver data */
	mtd->type = MTD_NANDFLASH;
	mtd->flags = (chip->options & NAND_ROM) ? MTD_CAP_ROM :
						MTD_CAP_NANDFLASH;
	mtd->_erase = nand_erase;
	mtd->_point = NULL;
	mtd->_unpoint = NULL;
	mtd->_read = nand_read;
	mtd->_write = nand_write;
	mtd->_panic_write = panic_nand_write;
	mtd->_read_oob = nand_read_oob;
	mtd->_write_oob = nand_write_oob;
	mtd->_sync = nand_sync;
	mtd->_lock = NULL;
	mtd->_unlock = NULL;
	mtd->_suspend = nand_suspend;
	mtd->_resume = nand_resume;
	mtd->_block_isbad = nand_block_isbad;
	mtd->_block_markbad = nand_block_markbad;
	mtd->writebufsize = mtd->writesize;

	/* propagate ecc info to mtd_info */
	mtd->ecclayout = chip->ecc.layout;
	mtd->ecc_strength = chip->ecc.strength;
<<<<<<< HEAD
=======
	/*
	 * Initialize bitflip_threshold to its default prior scan_bbt() call.
	 * scan_bbt() might invoke mtd_read(), thus bitflip_threshold must be
	 * properly set.
	 */
	if (!mtd->bitflip_threshold)
		mtd->bitflip_threshold = mtd->ecc_strength;
>>>>>>> bd0a521e

	/* Check, if we should skip the bad block table scan */
	if (chip->options & NAND_SKIP_BBTSCAN)
		return 0;

	/* Build bad block table */
	return chip->scan_bbt(mtd);
}
EXPORT_SYMBOL(nand_scan_tail);

/*
 * is_module_text_address() isn't exported, and it's mostly a pointless
 * test if this is a module _anyway_ -- they'd have to try _really_ hard
 * to call us from in-kernel code if the core NAND support is modular.
 */
#ifdef MODULE
#define caller_is_module() (1)
#else
#define caller_is_module() \
	is_module_text_address((unsigned long)__builtin_return_address(0))
#endif

/**
 * nand_scan - [NAND Interface] Scan for the NAND device
 * @mtd: MTD device structure
 * @maxchips: number of chips to scan for
 *
 * This fills out all the uninitialized function pointers with the defaults.
 * The flash ID is read and the mtd/chip structures are filled with the
 * appropriate values. The mtd->owner field must be set to the module of the
 * caller.
 */
int nand_scan(struct mtd_info *mtd, int maxchips)
{
	int ret;

	/* Many callers got this wrong, so check for it for a while... */
	if (!mtd->owner && caller_is_module()) {
		pr_crit("%s called with NULL mtd->owner!\n", __func__);
		BUG();
	}

	ret = nand_scan_ident(mtd, maxchips, NULL);
	if (!ret)
		ret = nand_scan_tail(mtd);
	return ret;
}
EXPORT_SYMBOL(nand_scan);

/**
 * nand_release - [NAND Interface] Free resources held by the NAND device
 * @mtd: MTD device structure
 */
void nand_release(struct mtd_info *mtd)
{
	struct nand_chip *chip = mtd->priv;

	if (chip->ecc.mode == NAND_ECC_SOFT_BCH)
		nand_bch_free((struct nand_bch_control *)chip->ecc.priv);

	mtd_device_unregister(mtd);

	/* Free bad block table memory */
	kfree(chip->bbt);
	if (!(chip->options & NAND_OWN_BUFFERS))
		kfree(chip->buffers);

	/* Free bad block descriptor memory */
	if (chip->badblock_pattern && chip->badblock_pattern->options
			& NAND_BBT_DYNAMICSTRUCT)
		kfree(chip->badblock_pattern);
}
EXPORT_SYMBOL_GPL(nand_release);

static int __init nand_base_init(void)
{
	led_trigger_register_simple("nand-disk", &nand_led_trigger);
	return 0;
}

static void __exit nand_base_exit(void)
{
	led_trigger_unregister_simple(nand_led_trigger);
}

module_init(nand_base_init);
module_exit(nand_base_exit);

MODULE_LICENSE("GPL");
MODULE_AUTHOR("Steven J. Hill <sjhill@realitydiluted.com>");
MODULE_AUTHOR("Thomas Gleixner <tglx@linutronix.de>");
MODULE_DESCRIPTION("Generic NAND flash driver code");<|MERGE_RESOLUTION|>--- conflicted
+++ resolved
@@ -3501,8 +3501,6 @@
 	/* propagate ecc info to mtd_info */
 	mtd->ecclayout = chip->ecc.layout;
 	mtd->ecc_strength = chip->ecc.strength;
-<<<<<<< HEAD
-=======
 	/*
 	 * Initialize bitflip_threshold to its default prior scan_bbt() call.
 	 * scan_bbt() might invoke mtd_read(), thus bitflip_threshold must be
@@ -3510,7 +3508,6 @@
 	 */
 	if (!mtd->bitflip_threshold)
 		mtd->bitflip_threshold = mtd->ecc_strength;
->>>>>>> bd0a521e
 
 	/* Check, if we should skip the bad block table scan */
 	if (chip->options & NAND_SKIP_BBTSCAN)
