--- conflicted
+++ resolved
@@ -114,10 +114,7 @@
 	unsigned int	clk_rate;
 	void __iomem	*mmio_base;
 	unsigned long period_cycles[NUM_PWM_CHANNEL];
-<<<<<<< HEAD
-=======
 	enum pwm_polarity polarity[NUM_PWM_CHANNEL];
->>>>>>> ddffeb8c
 };
 
 static inline struct ehrpwm_pwm_chip *to_ehrpwm_pwm_chip(struct pwm_chip *chip)
@@ -222,11 +219,7 @@
 	unsigned long long c;
 	unsigned long period_cycles, duty_cycles;
 	unsigned short ps_divval, tb_divval;
-<<<<<<< HEAD
-	int i;
-=======
 	int i, cmp_reg;
->>>>>>> ddffeb8c
 
 	if (period_ns > NSEC_PER_SEC)
 		return -ERANGE;
