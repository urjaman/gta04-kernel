--- conflicted
+++ resolved
@@ -108,8 +108,6 @@
 		writew(reg_val, pc->mmio_base + ECCTL2);
 	}
 
-<<<<<<< HEAD
-=======
 	pm_runtime_put_sync(pc->chip.dev);
 	return 0;
 }
@@ -130,7 +128,6 @@
 		reg_val &= ~ECCTL2_APWM_POL_LOW;
 
 	writew(reg_val, pc->mmio_base + ECCTL2);
->>>>>>> ddffeb8c
 	pm_runtime_put_sync(pc->chip.dev);
 	return 0;
 }
