--- conflicted
+++ resolved
@@ -721,9 +721,7 @@
 		 * USB_LINK_VBUS state.  musb_hdrc won't care until it
 		 * starts to handle softconnect right.
 		 */
-<<<<<<< HEAD
 		do_notify(twl, status);
-=======
 		if ((status == OMAP_MUSB_VBUS_VALID) ||
 		    (status == OMAP_MUSB_ID_GROUND)) {
 			if (twl->asleep)
@@ -734,7 +732,6 @@
 				pm_runtime_put_autosuspend(twl->dev);
 			}
 		}
->>>>>>> 0f33be00
 		omap_musb_mailbox(status);
 	}
 
@@ -754,27 +751,6 @@
 {
 	struct twl4030_usb *twl = container_of(work, struct twl4030_usb,
 		id_workaround_work.work);
-<<<<<<< HEAD
-	enum omap_musb_vbus_id_status status;
-	bool status_changed = false;
-
-	status = twl4030_usb_linkstat(twl);
-
-	spin_lock_irq(&twl->lock);
-	if (status >= 0 && status != twl->linkstat) {
-		twl->linkstat = status;
-		status_changed = true;
-	}
-	spin_unlock_irq(&twl->lock);
-
-	if (status_changed) {
-		dev_dbg(twl->dev, "handle missing status change to %d\n",
-				status);
-		do_notify(twl, status);
-		omap_musb_mailbox(status);
-	}
-=======
->>>>>>> 0f33be00
 
 	twl4030_usb_irq(0, twl);
 }
