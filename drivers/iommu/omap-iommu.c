--- conflicted
+++ resolved
@@ -1109,11 +1109,6 @@
 	struct omap_iommu *obj = to_iommu(dev);
 	int ret = 0;
 
-<<<<<<< HEAD
-	/* do not deassert reset only during initial boot for late attach */
-	if ((!obj->late_attach || obj->domain) &&
-	    pdata && pdata->deassert_reset) {
-=======
 	if (pdata && pdata->set_pwrdm_constraint) {
 		ret = pdata->set_pwrdm_constraint(pdev, true, &obj->pwrst);
 		if (ret) {
@@ -1122,8 +1117,10 @@
 		}
 	}
 
-	if (pdata && pdata->deassert_reset) {
->>>>>>> b5f2e569
+
+	/* do not deassert reset only during initial boot for late attach */
+	if ((!obj->late_attach || obj->domain) &&
+	    pdata && pdata->deassert_reset) {
 		ret = pdata->deassert_reset(pdev, pdata->reset_name);
 		if (ret) {
 			dev_err(dev, "deassert_reset failed: %d\n", ret);
