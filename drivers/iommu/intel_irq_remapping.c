--- conflicted
+++ resolved
@@ -406,11 +406,7 @@
 	if (iommu->ir_table)
 		return 0;
 
-<<<<<<< HEAD
-	ir_table = kzalloc(sizeof(struct ir_table), GFP_ATOMIC);
-=======
 	ir_table = kzalloc(sizeof(struct ir_table), GFP_KERNEL);
->>>>>>> 9f8d144b
 	if (!ir_table)
 		return -ENOMEM;
 
@@ -444,11 +440,8 @@
 	iommu->ir_table = ir_table;
 	return 0;
 
-<<<<<<< HEAD
-=======
 out_free_bitmap:
 	kfree(bitmap);
->>>>>>> 9f8d144b
 out_free_pages:
 	__free_pages(pages, INTR_REMAP_PAGE_ORDER);
 out_free_table:
@@ -459,8 +452,6 @@
 static void intel_teardown_irq_remapping(struct intel_iommu *iommu)
 {
 	if (iommu && iommu->ir_table) {
-<<<<<<< HEAD
-=======
 		if (iommu->ir_msi_domain) {
 			irq_domain_remove(iommu->ir_msi_domain);
 			iommu->ir_msi_domain = NULL;
@@ -469,7 +460,6 @@
 			irq_domain_remove(iommu->ir_domain);
 			iommu->ir_domain = NULL;
 		}
->>>>>>> 9f8d144b
 		free_pages((unsigned long)iommu->ir_table->base,
 			   INTR_REMAP_PAGE_ORDER);
 		kfree(iommu->ir_table->bitmap);
@@ -667,12 +657,6 @@
 		if (!ecap_ir_support(iommu->ecap))
 			continue;
 
-<<<<<<< HEAD
-		if (intel_setup_irq_remapping(iommu))
-			goto error;
-
-=======
->>>>>>> 9f8d144b
 		iommu_set_irq_remapping(iommu, eim);
 		setup = 1;
 	}
@@ -687,19 +671,7 @@
 	return eim ? IRQ_REMAP_X2APIC_MODE : IRQ_REMAP_XAPIC_MODE;
 
 error:
-<<<<<<< HEAD
-	for_each_iommu(iommu, drhd)
-		if (ecap_ir_support(iommu->ecap)) {
-			iommu_disable_irq_remapping(iommu);
-			intel_teardown_irq_remapping(iommu);
-		}
-
-	if (x2apic_present)
-		pr_warn("Failed to enable irq remapping.  You are vulnerable to irq-injection attacks.\n");
-
-=======
 	intel_cleanup_irq_remapping();
->>>>>>> 9f8d144b
 	return -1;
 }
 
@@ -1307,77 +1279,6 @@
 	return ret;
 }
 
-<<<<<<< HEAD
-struct irq_remap_ops intel_irq_remap_ops = {
-	.supported		= intel_irq_remapping_supported,
-	.prepare		= dmar_table_init,
-	.enable			= intel_enable_irq_remapping,
-	.disable		= disable_irq_remapping,
-	.reenable		= reenable_irq_remapping,
-	.enable_faulting	= enable_drhd_fault_handling,
-	.setup_ioapic_entry	= intel_setup_ioapic_entry,
-	.set_affinity		= intel_ioapic_set_affinity,
-	.free_irq		= free_irte,
-	.compose_msi_msg	= intel_compose_msi_msg,
-	.msi_alloc_irq		= intel_msi_alloc_irq,
-	.msi_setup_irq		= intel_msi_setup_irq,
-	.alloc_hpet_msi		= intel_alloc_hpet_msi,
-};
-
-/*
- * Support of Interrupt Remapping Unit Hotplug
- */
-static int dmar_ir_add(struct dmar_drhd_unit *dmaru, struct intel_iommu *iommu)
-{
-	int ret;
-	int eim = x2apic_enabled();
-
-	if (eim && !ecap_eim_support(iommu->ecap)) {
-		pr_info("DRHD %Lx: EIM not supported by DRHD, ecap %Lx\n",
-			iommu->reg_phys, iommu->ecap);
-		return -ENODEV;
-	}
-
-	if (ir_parse_ioapic_hpet_scope(dmaru->hdr, iommu)) {
-		pr_warn("DRHD %Lx: failed to parse managed IOAPIC/HPET\n",
-			iommu->reg_phys);
-		return -ENODEV;
-	}
-
-	/* TODO: check all IOAPICs are covered by IOMMU */
-
-	/* Setup Interrupt-remapping now. */
-	ret = intel_setup_irq_remapping(iommu);
-	if (ret) {
-		pr_err("DRHD %Lx: failed to allocate resource\n",
-		       iommu->reg_phys);
-		ir_remove_ioapic_hpet_scope(iommu);
-		return ret;
-	}
-
-	if (!iommu->qi) {
-		/* Clear previous faults. */
-		dmar_fault(-1, iommu);
-		iommu_disable_irq_remapping(iommu);
-		dmar_disable_qi(iommu);
-	}
-
-	/* Enable queued invalidation */
-	ret = dmar_enable_qi(iommu);
-	if (!ret) {
-		iommu_set_irq_remapping(iommu, eim);
-	} else {
-		pr_err("DRHD %Lx: failed to enable queued invalidation, ecap %Lx, ret %d\n",
-		       iommu->reg_phys, iommu->ecap, ret);
-		intel_teardown_irq_remapping(iommu);
-		ir_remove_ioapic_hpet_scope(iommu);
-	}
-
-	return ret;
-}
-
-=======
->>>>>>> 9f8d144b
 int dmar_ir_hotplug(struct dmar_drhd_unit *dmaru, bool insert)
 {
 	int ret = 0;
