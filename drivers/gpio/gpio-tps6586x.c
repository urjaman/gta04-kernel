--- conflicted
+++ resolved
@@ -80,8 +80,6 @@
 				val, mask);
 }
 
-<<<<<<< HEAD
-=======
 static int tps6586x_gpio_to_irq(struct gpio_chip *gc, unsigned offset)
 {
 	struct tps6586x_gpio *tps6586x_gpio = to_tps6586x_gpio(gc);
@@ -90,7 +88,6 @@
 				TPS6586X_INT_PLDO_0 + offset);
 }
 
->>>>>>> 9931faca
 static int tps6586x_gpio_probe(struct platform_device *pdev)
 {
 	struct tps6586x_platform_data *pdata;
