--- conflicted
+++ resolved
@@ -126,8 +126,6 @@
 	help
 	  Turn on GPIO support for Broadcom "Kona" chips.
 
-<<<<<<< HEAD
-=======
 config GPIO_BRCMSTB
 	tristate "BRCMSTB GPIO support"
 	default y if ARCH_BRCMSTB
@@ -136,7 +134,6 @@
 	help
 	  Say yes here to enable GPIO support for Broadcom STB (BCM7XXX) SoCs.
 
->>>>>>> 4b8a8262
 config GPIO_CLPS711X
 	tristate "CLPS711X GPIO support"
 	depends on ARCH_CLPS711X || COMPILE_TEST
@@ -170,8 +167,6 @@
 	depends on ARCH_EP93XX
 	select GPIO_GENERIC
 
-<<<<<<< HEAD
-=======
 config GPIO_ETRAXFS
 	bool "Axis ETRAX FS General I/O"
 	depends on CRIS || COMPILE_TEST
@@ -180,7 +175,6 @@
 	help
 	  Say yes here to support the GPIO controller on Axis ETRAX FS SoCs.
 
->>>>>>> 4b8a8262
 config GPIO_F7188X
 	tristate "F71869, F71869A, F71882FG and F71889F GPIO support"
 	depends on X86
@@ -252,8 +246,6 @@
 	help
 	  driver for GPIO functionality on Loongson-2F/3A/3B processors.
 
-<<<<<<< HEAD
-=======
 config GPIO_LPC18XX
 	bool "NXP LPC18XX/43XX GPIO support"
 	default y if ARCH_LPC18XX
@@ -262,7 +254,6 @@
 	  Select this option to enable GPIO driver for
 	  NXP LPC18XX/43XX devices.
 
->>>>>>> 4b8a8262
 config GPIO_LYNXPOINT
 	tristate "Intel Lynxpoint GPIO support"
 	depends on ACPI && X86
@@ -521,8 +512,6 @@
 	help
 	  Say yes here to support the Xilinx FPGA GPIO device
 
-<<<<<<< HEAD
-=======
 config GPIO_XLP
 	tristate "Netlogic XLP GPIO support"
 	depends on CPU_XLP
@@ -534,7 +523,6 @@
 
 	  If unsure, say N.
 
->>>>>>> 4b8a8262
 config GPIO_XTENSA
 	bool "Xtensa GPIO32 support"
 	depends on XTENSA
@@ -552,11 +540,7 @@
 
 config GPIO_ZYNQ
 	tristate "Xilinx Zynq GPIO support"
-<<<<<<< HEAD
-	depends on ARCH_ZYNQ
-=======
 	depends on ARCH_ZYNQ || ARCH_ZYNQMP
->>>>>>> 4b8a8262
 	select GPIOLIB_IRQCHIP
 	help
 	  Say yes here to support Xilinx Zynq GPIO controller.
