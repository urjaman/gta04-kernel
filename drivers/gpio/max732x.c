--- conflicted
+++ resolved
@@ -327,25 +327,6 @@
 	return chip->irq_base + off;
 }
 
-<<<<<<< HEAD
-static void max732x_irq_mask(unsigned int irq)
-{
-	struct max732x_chip *chip = get_irq_chip_data(irq);
-
-	chip->irq_mask_cur &= ~(1 << (irq - chip->irq_base));
-}
-
-static void max732x_irq_unmask(unsigned int irq)
-{
-	struct max732x_chip *chip = get_irq_chip_data(irq);
-
-	chip->irq_mask_cur |= 1 << (irq - chip->irq_base);
-}
-
-static void max732x_irq_bus_lock(unsigned int irq)
-{
-	struct max732x_chip *chip = get_irq_chip_data(irq);
-=======
 static void max732x_irq_mask(struct irq_data *d)
 {
 	struct max732x_chip *chip = irq_data_get_irq_chip_data(d);
@@ -363,37 +344,23 @@
 static void max732x_irq_bus_lock(struct irq_data *d)
 {
 	struct max732x_chip *chip = irq_data_get_irq_chip_data(d);
->>>>>>> 3cbea436
 
 	mutex_lock(&chip->irq_lock);
 	chip->irq_mask_cur = chip->irq_mask;
 }
 
-<<<<<<< HEAD
-static void max732x_irq_bus_sync_unlock(unsigned int irq)
-{
-	struct max732x_chip *chip = get_irq_chip_data(irq);
-=======
 static void max732x_irq_bus_sync_unlock(struct irq_data *d)
 {
 	struct max732x_chip *chip = irq_data_get_irq_chip_data(d);
->>>>>>> 3cbea436
 
 	max732x_irq_update_mask(chip);
 	mutex_unlock(&chip->irq_lock);
 }
 
-<<<<<<< HEAD
-static int max732x_irq_set_type(unsigned int irq, unsigned int type)
-{
-	struct max732x_chip *chip = get_irq_chip_data(irq);
-	uint16_t off = irq - chip->irq_base;
-=======
 static int max732x_irq_set_type(struct irq_data *d, unsigned int type)
 {
 	struct max732x_chip *chip = irq_data_get_irq_chip_data(d);
 	uint16_t off = d->irq - chip->irq_base;
->>>>>>> 3cbea436
 	uint16_t mask = 1 << off;
 
 	if (!(mask & chip->dir_input)) {
@@ -404,11 +371,7 @@
 
 	if (!(type & IRQ_TYPE_EDGE_BOTH)) {
 		dev_err(&chip->client->dev, "irq %d: unsupported type %d\n",
-<<<<<<< HEAD
-			irq, type);
-=======
 			d->irq, type);
->>>>>>> 3cbea436
 		return -EINVAL;
 	}
 
@@ -427,19 +390,11 @@
 
 static struct irq_chip max732x_irq_chip = {
 	.name			= "max732x",
-<<<<<<< HEAD
-	.mask			= max732x_irq_mask,
-	.unmask			= max732x_irq_unmask,
-	.bus_lock		= max732x_irq_bus_lock,
-	.bus_sync_unlock	= max732x_irq_bus_sync_unlock,
-	.set_type		= max732x_irq_set_type,
-=======
 	.irq_mask		= max732x_irq_mask,
 	.irq_unmask		= max732x_irq_unmask,
 	.irq_bus_lock		= max732x_irq_bus_lock,
 	.irq_bus_sync_unlock	= max732x_irq_bus_sync_unlock,
 	.irq_set_type		= max732x_irq_set_type,
->>>>>>> 3cbea436
 };
 
 static uint8_t max732x_irq_pending(struct max732x_chip *chip)
