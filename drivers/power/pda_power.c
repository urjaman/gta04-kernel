--- conflicted
+++ resolved
@@ -39,14 +39,8 @@
 static struct timer_list polling_timer;
 static int polling;
 
-<<<<<<< HEAD
-#ifdef CONFIG_USB_OTG_UTILS
-static struct usb_phy *transceiver;
-#endif
-=======
 static struct otg_transceiver *transceiver;
 static struct notifier_block otg_nb;
->>>>>>> b3675cca
 static struct regulator *ac_draw;
 
 enum {
@@ -352,16 +346,6 @@
 		}
 	}
 
-<<<<<<< HEAD
-#ifdef CONFIG_USB_OTG_UTILS
-	transceiver = usb_get_phy();
-	if (transceiver && !pdata->is_usb_online) {
-		pdata->is_usb_online = otg_is_usb_online;
-	}
-#endif
-
-=======
->>>>>>> b3675cca
 	if (pdata->is_usb_online) {
 		ret = power_supply_register(&pdev->dev, &pda_psy_usb);
 		if (ret) {
@@ -415,12 +399,7 @@
 	if (pdata->is_ac_online && ac_irq)
 		free_irq(ac_irq->start, &pda_psy_ac);
 	if (transceiver)
-<<<<<<< HEAD
-		usb_put_phy(transceiver);
-#endif
-=======
 		otg_put_transceiver(transceiver);
->>>>>>> b3675cca
 ac_irq_failed:
 	if (pdata->is_ac_online)
 		power_supply_unregister(&pda_psy_ac);
@@ -454,7 +433,7 @@
 		power_supply_unregister(&pda_psy_ac);
 #ifdef CONFIG_USB_OTG_UTILS
 	if (transceiver)
-		usb_put_phy(transceiver);
+		otg_put_transceiver(transceiver);
 #endif
 	if (ac_draw) {
 		regulator_put(ac_draw);
