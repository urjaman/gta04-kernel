--- conflicted
+++ resolved
@@ -1548,11 +1548,8 @@
 	struct device_node *np = client->dev.of_node;
 	struct bq2415x_platform_data *pdata = client->dev.platform_data;
 	const struct acpi_device_id *acpi_id = NULL;
-<<<<<<< HEAD
-=======
 	struct power_supply *notify_psy = NULL;
 	union power_supply_propval prop;
->>>>>>> 9fe8ecca
 
 	if (!np && !pdata && !ACPI_HANDLE(&client->dev)) {
 		dev_err(&client->dev, "Neither devicetree, nor platform data, nor ACPI support\n");
@@ -1586,28 +1583,6 @@
 		goto error_2;
 	}
 
-<<<<<<< HEAD
-	if (np) {
-		bq->notify_psy = power_supply_get_by_phandle(np,
-						"ti,usb-charger-detection");
-
-		if (IS_ERR(bq->notify_psy)) {
-			dev_info(&client->dev,
-				 "no 'ti,usb-charger-detection' property (err=%ld)\n",
-				PTR_ERR(bq->notify_psy));
-			bq->notify_psy = NULL;
-		} else if (!bq->notify_psy) {
-			ret = -EPROBE_DEFER;
-			goto error_2;
-		}
-	} else if (pdata && pdata->notify_device) {
-		bq->notify_psy = power_supply_get_by_name(pdata->notify_device);
-	} else {
-		bq->notify_psy = NULL;
-	}
-
-=======
->>>>>>> 9fe8ecca
 	i2c_set_clientdata(client, bq);
 
 	bq->id = num;
@@ -1627,47 +1602,27 @@
 					       "ti,current-limit",
 					       &bq->init_data.current_limit);
 		if (ret)
-<<<<<<< HEAD
-			goto error_3;
-=======
 			goto error_2;
->>>>>>> 9fe8ecca
 		ret = device_property_read_u32(bq->dev,
 					"ti,weak-battery-voltage",
 					&bq->init_data.weak_battery_voltage);
 		if (ret)
-<<<<<<< HEAD
-			goto error_3;
-=======
 			goto error_2;
->>>>>>> 9fe8ecca
 		ret = device_property_read_u32(bq->dev,
 				"ti,battery-regulation-voltage",
 				&bq->init_data.battery_regulation_voltage);
 		if (ret)
-<<<<<<< HEAD
-			goto error_3;
-=======
 			goto error_2;
->>>>>>> 9fe8ecca
 		ret = device_property_read_u32(bq->dev,
 					       "ti,charge-current",
 					       &bq->init_data.charge_current);
 		if (ret)
-<<<<<<< HEAD
-			goto error_3;
-=======
 			goto error_2;
->>>>>>> 9fe8ecca
 		ret = device_property_read_u32(bq->dev,
 				"ti,termination-current",
 				&bq->init_data.termination_current);
 		if (ret)
-<<<<<<< HEAD
-			goto error_3;
-=======
 			goto error_2;
->>>>>>> 9fe8ecca
 		ret = device_property_read_u32(bq->dev,
 					       "ti,resistor-sense",
 					       &bq->init_data.resistor_sense);
@@ -1708,14 +1663,6 @@
 			goto error_4;
 		}
 
-<<<<<<< HEAD
-		/* Query for initial reported_mode and set it */
-		bq2415x_notifier_call(&bq->nb, PSY_EVENT_PROP_CHANGED,
-				      bq->notify_psy);
-		bq2415x_set_mode(bq, bq->reported_mode);
-
-=======
->>>>>>> 9fe8ecca
 		bq->automode = 1;
 		dev_info(bq->dev, "automode supported, waiting for events\n");
 	} else {
