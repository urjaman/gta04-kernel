menuconfig POWER_SUPPLY
	bool "Power supply class support"
	help
	  Say Y here to enable power supply class support. This allows
	  power supply (batteries, AC, USB) monitoring by userspace
	  via sysfs and uevent (if available) and/or APM kernel interface
	  (if selected below).

if POWER_SUPPLY

config POWER_SUPPLY_DEBUG
	bool "Power supply debug"
	help
	  Say Y here to enable debugging messages for power supply class
	  and drivers.

config PDA_POWER
	tristate "Generic PDA/phone power driver"
	depends on !S390
	help
	  Say Y here to enable generic power driver for PDAs and phones with
	  one or two external power supplies (AC/USB) connected to main and
	  backup batteries, and optional builtin charger.

config APM_POWER
	tristate "APM emulation for class batteries"
	depends on APM_EMULATION
	help
	  Say Y here to enable support APM status emulation using
	  battery class devices.

config GENERIC_ADC_BATTERY
	tristate "Generic battery support using IIO"
	depends on IIO
	help
	  Say Y here to enable support for the generic battery driver
	  which uses IIO framework to read adc.

config MAX8925_POWER
	tristate "MAX8925 battery charger support"
	depends on MFD_MAX8925
	help
	  Say Y here to enable support for the battery charger in the Maxim
	  MAX8925 PMIC.

config WM831X_BACKUP
	tristate "WM831X backup battery charger support"
	depends on MFD_WM831X
	help
	  Say Y here to enable support for the backup battery charger
	  in the Wolfson Microelectronics WM831x PMICs.

config WM831X_POWER
	tristate "WM831X PMU support"
	depends on MFD_WM831X
	help
	  Say Y here to enable support for the power management unit
	  provided by Wolfson Microelectronics WM831x PMICs.

config WM8350_POWER
        tristate "WM8350 PMU support"
        depends on MFD_WM8350
        help
          Say Y here to enable support for the power management unit
	  provided by the Wolfson Microelectronics WM8350 PMIC.

config TEST_POWER
	tristate "Test power driver"
	help
	  This driver is used for testing. It's safe to say M here.

config BATTERY_88PM860X
	tristate "Marvell 88PM860x battery driver"
	depends on MFD_88PM860X
	help
	  Say Y here to enable battery monitor for Marvell 88PM860x chip.

config BATTERY_DS2760
	tristate "DS2760 battery driver (HP iPAQ & others)"
	depends on W1 && W1_SLAVE_DS2760
	help
	  Say Y here to enable support for batteries with ds2760 chip.

config BATTERY_DS2780
	tristate "DS2780 battery driver"
	depends on HAS_IOMEM
	select W1
	select W1_SLAVE_DS2780
	help
	  Say Y here to enable support for batteries with ds2780 chip.

config BATTERY_DS2781
	tristate "DS2781 battery driver"
	depends on HAS_IOMEM
	select W1
	select W1_SLAVE_DS2781
	help
	  If you enable this you will have the DS2781 battery driver support.

	  The battery monitor chip is used in many batteries/devices
	  as the one who is responsible for charging/discharging/monitoring
	  Li+ batteries.

	  If you are unsure, say N.

config BATTERY_DS2782
	tristate "DS2782/DS2786 standalone gas-gauge"
	depends on I2C
	help
	  Say Y here to enable support for the DS2782/DS2786 standalone battery
	  gas-gauge.

config BATTERY_PMU
	tristate "Apple PMU battery"
	depends on PPC32 && ADB_PMU
	help
	  Say Y here to expose battery information on Apple machines
	  through the generic battery class.

config BATTERY_OLPC
	tristate "One Laptop Per Child battery"
	depends on X86_32 && OLPC
	help
	  Say Y to enable support for the battery on the OLPC laptop.

config BATTERY_TOSA
	tristate "Sharp SL-6000 (tosa) battery"
	depends on MACH_TOSA && MFD_TC6393XB && TOUCHSCREEN_WM97XX
	help
	  Say Y to enable support for the battery on the Sharp Zaurus
	  SL-6000 (tosa) models.

config BATTERY_COLLIE
	tristate "Sharp SL-5500 (collie) battery"
	depends on SA1100_COLLIE && MCP_UCB1200
	help
	  Say Y to enable support for the battery on the Sharp Zaurus
	  SL-5500 (collie) models.

config BATTERY_IPAQ_MICRO
	tristate "iPAQ Atmel Micro ASIC battery driver"
	depends on MFD_IPAQ_MICRO
	help
	  Choose this option if you want to monitor battery status on
	  Compaq/HP iPAQ h3100 and h3600.

config BATTERY_WM97XX
	bool "WM97xx generic battery driver"
	depends on TOUCHSCREEN_WM97XX=y
	help
	  Say Y to enable support for battery measured by WM97xx aux port.

config BATTERY_SBS
        tristate "SBS Compliant gas gauge"
        depends on I2C
        help
	  Say Y to include support for SBS battery driver for SBS-compliant
	  gas gauges.

config BATTERY_BQ27XXX
	tristate "BQ27xxx battery driver"
	help
	  Say Y here to enable support for batteries with BQ27xxx (I2C/HDQ) chips.

config BATTERY_BQ27XXX_I2C
	bool "BQ27xxx I2C support"
	depends on BATTERY_BQ27XXX
	depends on I2C
	default y
	help
	  Say Y here to enable support for batteries with BQ27xxx (I2C) chips.

config BATTERY_BQ27XXX_PLATFORM
	bool "BQ27xxx HDQ support"
	depends on BATTERY_BQ27XXX
	default y
	help
	  Say Y here to enable support for batteries with BQ27xxx (HDQ) chips.

config BATTERY_DA9030
	tristate "DA9030 battery driver"
	depends on PMIC_DA903X
	help
	  Say Y here to enable support for batteries charger integrated into
	  DA9030 PMIC.

config BATTERY_DA9052
	tristate "Dialog DA9052 Battery"
	depends on PMIC_DA9052
	help
	  Say Y here to enable support for batteries charger integrated into
	  DA9052 PMIC.

config CHARGER_DA9150
	tristate "Dialog Semiconductor DA9150 Charger support"
	depends on MFD_DA9150
	depends on DA9150_GPADC
	depends on IIO
	help
	  Say Y here to enable support for charger unit of the DA9150
	  Integrated Charger & Fuel-Gauge IC.

	  This driver can also be built as a module. If so, the module will be
	  called da9150-charger.

config BATTERY_DA9150
	tristate "Dialog Semiconductor DA9150 Fuel Gauge support"
	depends on MFD_DA9150
	help
	  Say Y here to enable support for the Fuel-Gauge unit of the DA9150
	  Integrated Charger & Fuel-Gauge IC

	  This driver can also be built as a module. If so, the module will be
	  called da9150-fg.

config AXP288_CHARGER
	tristate "X-Powers AXP288 Charger"
	depends on MFD_AXP20X && EXTCON_AXP288
	help
	  Say yes here to have support X-Power AXP288 power management IC (PMIC)
	  integrated charger.

config AXP288_FUEL_GAUGE
	tristate "X-Powers AXP288 Fuel Gauge"
	depends on MFD_AXP20X && IIO
	help
	  Say yes here to have support for X-Power power management IC (PMIC)
	  Fuel Gauge. The device provides battery statistics and status
	  monitoring as well as alerts for battery over/under voltage and
	  over/under temperature.

config BATTERY_MAX17040
	tristate "Maxim MAX17040 Fuel Gauge"
	depends on I2C
	help
	  MAX17040 is fuel-gauge systems for lithium-ion (Li+) batteries
	  in handheld and portable equipment. The MAX17040 is configured
	  to operate with a single lithium cell

config BATTERY_MAX17042
	tristate "Maxim MAX17042/17047/17050/8997/8966 Fuel Gauge"
	depends on I2C
	select REGMAP_I2C
	help
	  MAX17042 is fuel-gauge systems for lithium-ion (Li+) batteries
	  in handheld and portable equipment. The MAX17042 is configured
	  to operate with a single lithium cell. MAX8997 and MAX8966 are
	  multi-function devices that include fuel gauages that are compatible
	  with MAX17042. This driver also supports max17047/50 chips which are
	  improved version of max17042.

config BATTERY_Z2
	tristate "Z2 battery driver"
	depends on I2C && MACH_ZIPIT2
	help
	  Say Y to include support for the battery on the Zipit Z2.

config BATTERY_S3C_ADC
	tristate "Battery driver for Samsung ADC based monitoring"
	depends on S3C_ADC
	help
	  Say Y here to enable support for iPAQ h1930/h1940/rx1950 battery

config BATTERY_TWL4030_MADC
	tristate "TWL4030 MADC battery driver"
	depends on TWL4030_MADC
	help
	  Say Y here to enable this dumb driver for batteries managed
	  through the TWL4030 MADC.

config CHARGER_88PM860X
	tristate "Marvell 88PM860x Charger driver"
	depends on MFD_88PM860X && BATTERY_88PM860X
	help
	  Say Y here to enable charger for Marvell 88PM860x chip.

config CHARGER_PCF50633
	tristate "NXP PCF50633 MBC"
	depends on MFD_PCF50633
	help
	 Say Y to include support for NXP PCF50633 Main Battery Charger.

config BATTERY_JZ4740
	tristate "Ingenic JZ4740 battery"
	depends on MACH_JZ4740
	depends on MFD_JZ4740_ADC
	help
	  Say Y to enable support for the battery on Ingenic JZ4740 based
	  boards.

	  This driver can be build as a module. If so, the module will be
	  called jz4740-battery.

config BATTERY_INTEL_MID
	tristate "Battery driver for Intel MID platforms"
	depends on INTEL_SCU_IPC && SPI
	help
	  Say Y here to enable the battery driver on Intel MID
	  platforms.

config BATTERY_RX51
	tristate "Nokia RX-51 (N900) battery driver"
	depends on TWL4030_MADC
	help
	  Say Y here to enable support for battery information on Nokia
	  RX-51, also known as N900 tablet.

config CHARGER_ISP1704
	tristate "ISP1704 USB Charger Detection"
	depends on USB_PHY
	help
	  Say Y to enable support for USB Charger Detection with
	  ISP1707/ISP1704 USB transceivers.

config CHARGER_MAX8903
	tristate "MAX8903 Battery DC-DC Charger for USB and Adapter Power"
	help
	  Say Y to enable support for the MAX8903 DC-DC charger and sysfs.
	  The driver supports controlling charger-enable and current-limit
	  pins based on the status of charger connections with interrupt
	  handlers.

config CHARGER_TWL4030
	tristate "OMAP TWL4030 BCI charger driver"
	depends on IIO && TWL4030_CORE
	help
	  Say Y here to enable support for TWL4030 Battery Charge Interface.

config CHARGER_LP8727
	tristate "TI/National Semiconductor LP8727 charger driver"
	depends on I2C
	help
	  Say Y here to enable support for LP8727 Charger Driver.

config CHARGER_LP8788
	tristate "TI LP8788 charger driver"
	depends on MFD_LP8788
	depends on LP8788_ADC
	depends on IIO
	help
	  Say Y to enable support for the LP8788 linear charger.

config CHARGER_GPIO
	tristate "GPIO charger"
	depends on GPIOLIB || COMPILE_TEST
	help
	  Say Y to include support for chargers which report their online status
	  through a GPIO pin.

	  This driver can be build as a module. If so, the module will be
	  called gpio-charger.

config CHARGER_MANAGER
	bool "Battery charger manager for multiple chargers"
	depends on REGULATOR
	select EXTCON
	help
          Say Y to enable charger-manager support, which allows multiple
          chargers attached to a battery and multiple batteries attached to a
          system. The charger-manager also can monitor charging status in
          runtime and in suspend-to-RAM by waking up the system periodically
          with help of suspend_again support.

config CHARGER_MAX14577
	tristate "Maxim MAX14577/77836 battery charger driver"
	depends on MFD_MAX14577
	help
	  Say Y to enable support for the battery charger control sysfs and
	  platform data of MAX14577/77836 MUICs.

config CHARGER_MAX77693
	tristate "Maxim MAX77693 battery charger driver"
	depends on MFD_MAX77693
	help
	  Say Y to enable support for the Maxim MAX77693 battery charger.

config CHARGER_MAX8997
	tristate "Maxim MAX8997/MAX8966 PMIC battery charger driver"
	depends on MFD_MAX8997 && REGULATOR_MAX8997
	help
	  Say Y to enable support for the battery charger control sysfs and
	  platform data of MAX8997/LP3974 PMICs.

config CHARGER_MAX8998
	tristate "Maxim MAX8998/LP3974 PMIC battery charger driver"
	depends on MFD_MAX8998 && REGULATOR_MAX8998
	help
	  Say Y to enable support for the battery charger control sysfs and
	  platform data of MAX8998/LP3974 PMICs.

config CHARGER_QCOM_SMBB
	tristate "Qualcomm Switch-Mode Battery Charger and Boost"
	depends on MFD_SPMI_PMIC || COMPILE_TEST
	depends on OF
	help
	  Say Y to include support for the Switch-Mode Battery Charger and
	  Boost (SMBB) hardware found in Qualcomm PM8941 PMICs.  The charger
	  is an integrated, single-cell lithium-ion battery charger.  DT
	  configuration is required for loading, see the devicetree
	  documentation for more detail.  The base name for this driver is
	  'pm8941_charger'.

config CHARGER_BQ2415X
	tristate "TI BQ2415x battery charger driver"
	depends on I2C
	help
	  Say Y to enable support for the TI BQ2415x battery charger
	  PMICs.

	  You'll need this driver to charge batteries on e.g. Nokia
	  RX-51/N900.

config CHARGER_BQ24190
	tristate "TI BQ24190 battery charger driver"
	depends on I2C
	depends on GPIOLIB || COMPILE_TEST
	help
	  Say Y to enable support for the TI BQ24190 battery charger.

config CHARGER_BQ24257
	tristate "TI BQ24250/24251/24257 battery charger driver"
	depends on I2C
	depends on GPIOLIB || COMPILE_TEST
	depends on REGMAP_I2C
	help
	  Say Y to enable support for the TI BQ24250, BQ24251, and BQ24257 battery
	  chargers.

config CHARGER_BQ24735
	tristate "TI BQ24735 battery charger support"
	depends on I2C
	depends on GPIOLIB || COMPILE_TEST
	help
	  Say Y to enable support for the TI BQ24735 battery charger.

config CHARGER_BQ2429X
	tristate "TI BQ2429x battery charger support"
	depends on I2C && GPIOLIB
	help
	  Say Y to enable support for the TI BQ2429x battery charger.

	  You'll need this driver to charge batteries on e.g. Pyra
	  Handheld.

config CHARGER_BQ25890
	tristate "TI BQ25890 battery charger driver"
	depends on I2C
	depends on GPIOLIB || COMPILE_TEST
	select REGMAP_I2C
	help
	  Say Y to enable support for the TI BQ25890 battery charger.

config CHARGER_SMB347
	tristate "Summit Microelectronics SMB347 Battery Charger"
	depends on I2C
	select REGMAP_I2C
	help
	  Say Y to include support for Summit Microelectronics SMB347
	  Battery Charger.

config CHARGER_TPS65090
	tristate "TPS65090 battery charger driver"
	depends on MFD_TPS65090
	help
	 Say Y here to enable support for battery charging with TPS65090
	 PMIC chips.

config CHARGER_TPS65217
	tristate "TPS65217 battery charger driver"
	depends on MFD_TPS65217
	help
	 Say Y here to enable support for battery charging with TPS65217
	 PMIC chips.

config BATTERY_GAUGE_LTC2941
	tristate "LTC2941/LTC2943 Battery Gauge Driver"
	depends on I2C
	help
	  Say Y here to include support for LTC2941 and LTC2943 Battery
	  Gauge IC. The driver reports the charge count continuously, and
	  measures the voltage and temperature every 10 seconds.

config AB8500_BM
	bool "AB8500 Battery Management Driver"
	depends on AB8500_CORE && AB8500_GPADC
	help
	  Say Y to include support for AB8500 battery management.

config BATTERY_GOLDFISH
	tristate "Goldfish battery driver"
	depends on GOLDFISH || COMPILE_TEST
	depends on HAS_IOMEM
	help
	  Say Y to enable support for the battery and AC power in the
	  Goldfish emulator.

config BATTERY_RT5033
	tristate "RT5033 fuel gauge support"
	depends on MFD_RT5033
	help
	  This adds support for battery fuel gauge in Richtek RT5033 PMIC.
	  The fuelgauge calculates and determines the battery state of charge
	  according to battery open circuit voltage.

config CHARGER_RT9455
	tristate "Richtek RT9455 battery charger driver"
	depends on I2C
	depends on GPIOLIB || COMPILE_TEST
	select REGMAP_I2C
	help
	  Say Y to enable support for Richtek RT9455 battery charger.

<<<<<<< HEAD
config POWER_MINIPC
	tristate "MIPS MiniPC power controller support"
	depends on I2C
	help
	  This adds support for the MIPS MiniPC (like Letux 400). It provides
	  battery status and system power off.
=======
config AXP20X_POWER
	tristate "AXP20x power supply driver"
	depends on MFD_AXP20X
	help
	  This driver provides support for the power supply features of
	  AXP20x PMIC.
>>>>>>> 8005c49d

source "drivers/power/reset/Kconfig"

endif # POWER_SUPPLY

source "drivers/power/avs/Kconfig"<|MERGE_RESOLUTION|>--- conflicted
+++ resolved
@@ -510,21 +510,19 @@
 	help
 	  Say Y to enable support for Richtek RT9455 battery charger.
 
-<<<<<<< HEAD
 config POWER_MINIPC
 	tristate "MIPS MiniPC power controller support"
 	depends on I2C
 	help
 	  This adds support for the MIPS MiniPC (like Letux 400). It provides
 	  battery status and system power off.
-=======
+
 config AXP20X_POWER
 	tristate "AXP20x power supply driver"
 	depends on MFD_AXP20X
 	help
 	  This driver provides support for the power supply features of
 	  AXP20x PMIC.
->>>>>>> 8005c49d
 
 source "drivers/power/reset/Kconfig"
 
