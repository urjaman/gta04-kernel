menuconfig POWER_SUPPLY
	tristate "Power supply class support"
	help
	  Say Y here to enable power supply class support. This allows
	  power supply (batteries, AC, USB) monitoring by userspace
	  via sysfs and uevent (if available) and/or APM kernel interface
	  (if selected below).

if POWER_SUPPLY

config POWER_SUPPLY_DEBUG
	bool "Power supply debug"
	help
	  Say Y here to enable debugging messages for power supply class
	  and drivers.

config PDA_POWER
	tristate "Generic PDA/phone power driver"
	depends on !S390
	help
	  Say Y here to enable generic power driver for PDAs and phones with
	  one or two external power supplies (AC/USB) connected to main and
	  backup batteries, and optional builtin charger.

config APM_POWER
	tristate "APM emulation for class batteries"
	depends on APM_EMULATION
	help
	  Say Y here to enable support APM status emulation using
	  battery class devices.

config MAX8925_POWER
	tristate "MAX8925 battery charger support"
	depends on MFD_MAX8925
	help
	  Say Y here to enable support for the battery charger in the Maxim
	  MAX8925 PMIC.

config WM831X_BACKUP
	tristate "WM831X backup battery charger support"
	depends on MFD_WM831X
	help
	  Say Y here to enable support for the backup battery charger
	  in the Wolfson Microelectronics WM831x PMICs.

config WM831X_POWER
	tristate "WM831X PMU support"
	depends on MFD_WM831X
	help
	  Say Y here to enable support for the power management unit
	  provided by Wolfson Microelectronics WM831x PMICs.

config WM8350_POWER
        tristate "WM8350 PMU support"
        depends on MFD_WM8350
        help
          Say Y here to enable support for the power management unit
	  provided by the Wolfson Microelectronics WM8350 PMIC.

config BATTERY_DS2760
	tristate "DS2760 battery driver (HP iPAQ & others)"
	select W1
	select W1_SLAVE_DS2760
	help
	  Say Y here to enable support for batteries with ds2760 chip.

config BATTERY_DS2782
	tristate "DS2782 standalone gas-gauge"
	depends on I2C
	help
	  Say Y here to enable support for the DS2782 standalone battery
	  gas-gauge.

config BATTERY_PMU
	tristate "Apple PMU battery"
	depends on PPC32 && ADB_PMU
	help
	  Say Y here to expose battery information on Apple machines
	  through the generic battery class.

config BATTERY_OLPC
	tristate "One Laptop Per Child battery"
	depends on X86_32 && OLPC
	help
	  Say Y to enable support for the battery on the OLPC laptop.

config BATTERY_TOSA
	tristate "Sharp SL-6000 (tosa) battery"
	depends on MACH_TOSA && MFD_TC6393XB && TOUCHSCREEN_WM97XX
	help
	  Say Y to enable support for the battery on the Sharp Zaurus
	  SL-6000 (tosa) models.

config BATTERY_COLLIE
	tristate "Sharp SL-5500 (collie) battery"
	depends on SA1100_COLLIE && MCP_UCB1200
	help
	  Say Y to enable support for the battery on the Sharp Zaurus
	  SL-5500 (collie) models.

config BATTERY_WM97XX
	bool "WM97xx generic battery driver"
	depends on TOUCHSCREEN_WM97XX=y
	help
	  Say Y to enable support for battery measured by WM97xx aux port.

config BATTERY_BQ27x00
	tristate "BQ27x00 battery driver"
	depends on I2C
	help
	  Say Y here to enable support for batteries with BQ27x00 (I2C) chips.

config BATTERY_DA9030
	tristate "DA9030 battery driver"
	depends on PMIC_DA903X
	help
	  Say Y here to enable support for batteries charger integrated into
	  DA9030 PMIC.

config BATTERY_MAX17040
	tristate "Maxim MAX17040 Fuel Gauge"
	depends on I2C
	help
	  MAX17040 is fuel-gauge systems for lithium-ion (Li+) batteries
	  in handheld and portable equipment. The MAX17040 is configured
	  to operate with a single lithium cell

config CHARGER_PCF50633
	tristate "NXP PCF50633 MBC"
	depends on MFD_PCF50633
	help
	 Say Y to include support for NXP PCF50633 Main Battery Charger.

<<<<<<< HEAD
config BATTERY_BQ27000_HDQ
	tristate "BQ27000 HDQ battery monitor driver"
	help
	  Say Y to enable support for the battery on the Neo Freerunner

config HDQ_GPIO_BITBANG
	bool "Generic gpio based HDQ bitbang"
	help
	  Say Y to enable supoort for generic gpio based HDQ bitbang driver.
	  This can not be built as a module.

endif # POWER_SUPPLY
=======
config BATTERY_PLATFORM
	tristate "Platform battery driver"
	help
	  Say Y here to include support for battery driver that gets all
	  information from platform functions.

endif # POWER_SUPPLY
>>>>>>> 34e2f560
<|MERGE_RESOLUTION|>--- conflicted
+++ resolved
@@ -131,7 +131,6 @@
 	help
 	 Say Y to include support for NXP PCF50633 Main Battery Charger.
 
-<<<<<<< HEAD
 config BATTERY_BQ27000_HDQ
 	tristate "BQ27000 HDQ battery monitor driver"
 	help
@@ -143,8 +142,6 @@
 	  Say Y to enable supoort for generic gpio based HDQ bitbang driver.
 	  This can not be built as a module.
 
-endif # POWER_SUPPLY
-=======
 config BATTERY_PLATFORM
 	tristate "Platform battery driver"
 	help
@@ -152,4 +149,3 @@
 	  information from platform functions.
 
 endif # POWER_SUPPLY
->>>>>>> 34e2f560
