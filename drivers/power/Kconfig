--- conflicted
+++ resolved
@@ -398,12 +398,8 @@
 
 config CHARGER_BQ24257
 	tristate "TI BQ24257 battery charger driver"
-<<<<<<< HEAD
-	depends on I2C && GPIOLIB
-=======
-	depends on I2C
-	depends on GPIOLIB || COMPILE_TEST
->>>>>>> 9fe8ecca
+	depends on I2C
+	depends on GPIOLIB || COMPILE_TEST
 	depends on REGMAP_I2C
 	help
 	  Say Y to enable support for the TI BQ24257 battery charger.
@@ -417,12 +413,8 @@
 
 config CHARGER_BQ25890
 	tristate "TI BQ25890 battery charger driver"
-<<<<<<< HEAD
-	depends on I2C && GPIOLIB
-=======
-	depends on I2C
-	depends on GPIOLIB || COMPILE_TEST
->>>>>>> 9fe8ecca
+	depends on I2C
+	depends on GPIOLIB || COMPILE_TEST
 	select REGMAP_I2C
 	help
 	  Say Y to enable support for the TI BQ25890 battery charger.
@@ -474,12 +466,8 @@
 
 config CHARGER_RT9455
 	tristate "Richtek RT9455 battery charger driver"
-<<<<<<< HEAD
-	depends on I2C && GPIOLIB
-=======
-	depends on I2C
-	depends on GPIOLIB || COMPILE_TEST
->>>>>>> 9fe8ecca
+	depends on I2C
+	depends on GPIOLIB || COMPILE_TEST
 	select REGMAP_I2C
 	help
 	  Say Y to enable support for Richtek RT9455 battery charger.
