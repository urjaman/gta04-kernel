--- conflicted
+++ resolved
@@ -91,11 +91,7 @@
 #define TWL4030_MSTATEC_COMPLETE1	0x0b
 #define TWL4030_MSTATEC_COMPLETE4	0x0e
 
-<<<<<<< HEAD
-#if IS_ENABLED(CONFIG_TWL4030_MADC) && !defined(MODULE)
-=======
 #if IS_REACHABLE(CONFIG_TWL4030_MADC)
->>>>>>> 1f93e4a9
 /*
  * If AC (Accessory Charger) voltage exceeds 4.5V (MADC 11)
  * then AC is available.
