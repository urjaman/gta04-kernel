--- conflicted
+++ resolved
@@ -38,15 +38,9 @@
 #define TWL4030_BCIIREF2	0x28
 #define TWL4030_BCIMFKEY	0x11
 #define TWL4030_BCIMFEN3	0x14
-<<<<<<< HEAD
-#define TWL4030_BCIWDKEY	0x21
-
-
-=======
 #define TWL4030_BCIMFTH8	0x1d
 #define TWL4030_BCIMFTH9	0x1e
 #define TWL4030_BCIWDKEY	0x21
->>>>>>> 6ff33f39
 
 #define TWL4030_BCIMFSTS1	0x01
 
@@ -57,7 +51,6 @@
 #define TWL4030_BCIAUTOAC	BIT(0)
 #define TWL4030_CGAIN		BIT(5)
 #define TWL4030_USBFASTMCHG	BIT(2)
-#define TWL4030_USBSLOWMCHG     BIT(1)
 #define TWL4030_STS_VBUS	BIT(7)
 #define TWL4030_STS_USB_ID	BIT(2)
 #define TWL4030_BBCHEN		BIT(4)
@@ -98,7 +91,7 @@
 #define TWL4030_MSTATEC_COMPLETE1	0x0b
 #define TWL4030_MSTATEC_COMPLETE4	0x0e
 
-#if IS_ENABLED(CONFIG_TWL4030_MADC)
+#if IS_ENABLED(CONFIG_TWL4030_MADC) && !defined(MODULE)
 /*
  * If AC (Accessory Charger) voltage exceeds 4.5V (MADC 11)
  * then AC is available.
@@ -117,10 +110,6 @@
 module_param(allow_usb, bool, 0644);
 MODULE_PARM_DESC(allow_usb, "Allow USB charge drawing default current");
 
-static int do_lin;
-static int default_usb_current = 100000;
-module_param(default_usb_current, int, 0644);
-MODULE_PARM_DESC(default_usb_current, "Default usb current for newly connected devices in uA");
 struct twl4030_bci {
 	struct device		*dev;
 	struct power_supply	*ac;
@@ -160,13 +149,8 @@
 	unsigned long		event;
 };
 
-<<<<<<< HEAD
-static struct twl4030_bci *bci_glob;
-
-=======
 /* strings for 'usb_mode' values */
 static char *modes[] = { "off", "auto", "continuous" };
->>>>>>> 6ff33f39
 
 /*
  * clear and set bits on an given register on a given module
@@ -371,74 +355,6 @@
 				 fullreg, TWL4030_BCIMFTH8);
 	}
 
-<<<<<<< HEAD
-	return (hwsts & TWL4030_STS_VBUS);
-}
-/*
- * TI provided formulas:
- * CGAIN == 0: ICHG = (BCIICHG * 1.7) / (2^10 - 1) - 0.85
- * CGAIN == 1: ICHG = (BCIICHG * 3.4) / (2^10 - 1) - 1.7
- * Here we use integer approximation of:
- * CGAIN == 0: val * 1.6618 - 0.85 * 1000
- * CGAIN == 1: (val * 1.6618 - 0.85 * 1000) * 2
- */
-/*
- * convert twl register value for currents into uA
- */
-static int regval2ua(int regval, bool cgain)
-{
-	if (cgain)
-		return (regval * 16618 - 850 * 10000) / 5;
-	else
-		return (regval * 16618 - 850 * 10000) / 10;
-}
-
-/*
- * convert uA currents into twl register value
- */
-static int ua2regval(int ua, bool cgain)
-{
-	int ret;
-	if (cgain & TWL4030_CGAIN)
-		ua /= 2;
-	ret = (ua * 10 + 850 * 10000) / 16618;
-	/* rounding problems */
-	if (ret < 512)
-		ret = 512;
-	return ret;
-}
-
-
-static int twl4030_charger_set_max_current(int cur)
-{
-	u8 bcictl1;
-	int status;
-	/* get setting of CGAIN bit */
-	status = twl4030_bci_read(TWL4030_BCICTL1, &bcictl1);
-	if (status < 0)
-		return status;
-	cur = ua2regval(cur, bcictl1 & TWL4030_CGAIN);
-	/* wie have only 10 bit */
-	if (cur > 0x3ff)
-		return -EINVAL;
-	/* disable write protection for one write access for BCIIREF */
-	status = twl_i2c_write_u8(TWL_MODULE_MAIN_CHARGE, 0xE7,
-			TWL4030_BCIMFKEY);
-	if (status < 0)
-		return status;
-	status = twl_i2c_write_u8(TWL_MODULE_MAIN_CHARGE,
-			(cur & 0x100) ? 3 : 2, TWL4030_BCIIREF2);
-	if (status < 0)
-		return status;
-	/* disable write protection for one write access for BCIIREF */
-	status = twl_i2c_write_u8(TWL_MODULE_MAIN_CHARGE, 0xE7,
-			TWL4030_BCIMFKEY);
-	if (status < 0)
-		return status;
-	status = twl_i2c_write_u8(TWL_MODULE_MAIN_CHARGE, cur & 0xff,
-			TWL4030_BCIIREF1);
-	return status;
-=======
 	/* ichg_hi threshold must be 1XXXX01100 (I think) */
 	reg = ua2regval(bci->ichg_hi, cgain);
 	if (reg > 0x3E0)
@@ -506,7 +422,6 @@
 		twl4030_clear_set_boot_bci(0, boot_bci);
 	}
 	return 0;
->>>>>>> 6ff33f39
 }
 
 static int twl4030_charger_get_current(void);
@@ -555,62 +470,21 @@
 		enable = false;
 	if (enable && !IS_ERR_OR_NULL(bci->transceiver)) {
 
-<<<<<<< HEAD
-		/* Need to keep regulator on */
-=======
 		twl4030_charger_update_current(bci);
 
 		/* Need to keep phy powered */
->>>>>>> 6ff33f39
 		if (!bci->usb_enabled) {
 			pm_runtime_get_sync(bci->transceiver->dev);
 			bci->usb_enabled = 1;
 		}
 
-<<<<<<< HEAD
-		if (allow_usb)
-			twl4030_charger_set_max_current(600000);
-		else
-			twl4030_charger_set_max_current(default_usb_current);
-		if (!do_lin) {
-			/* forcing the field BCIAUTOUSB (BOOT_BCI[1]) to 1 */
-			ret = twl4030_clear_set_boot_bci(0, TWL4030_BCIAUTOUSB);
-			if (ret < 0)
-				return ret;
-		}
-=======
 		if (bci->usb_mode == CHARGE_AUTO)
 			/* forcing the field BCIAUTOUSB (BOOT_BCI[1]) to 1 */
 			ret = twl4030_clear_set_boot_bci(0, TWL4030_BCIAUTOUSB);
 
->>>>>>> 6ff33f39
 		/* forcing USBFASTMCHG(BCIMFSTS4[2]) to 1 */
-		ret = twl4030_clear_set(TWL_MODULE_MAIN_CHARGE,
-			TWL4030_USBSLOWMCHG,
+		ret = twl4030_clear_set(TWL_MODULE_MAIN_CHARGE, 0,
 			TWL4030_USBFASTMCHG, TWL4030_BCIMFSTS4);
-<<<<<<< HEAD
-		if (do_lin) {
-			ret = twl_i2c_write_u8(TWL_MODULE_MAIN_CHARGE, 0x33,
-					TWL4030_BCIWDKEY);
-			ret = twl_i2c_write_u8(TWL_MODULE_MAIN_CHARGE, 0x2a,
-					TWL4030_BCIMDKEY);
-			ret = twl_i2c_write_u8(TWL_MODULE_MAIN_CHARGE, 0x26,
-					TWL4030_BCIMDKEY);
-			ret = twl_i2c_write_u8(TWL_MODULE_MAIN_CHARGE, 0xf3,
-					TWL4030_BCIWDKEY);
-			ret = twl_i2c_write_u8(TWL_MODULE_MAIN_CHARGE, 0x9c,
-					TWL4030_BCIMFKEY);
-			ret = twl_i2c_write_u8(TWL_MODULE_MAIN_CHARGE, 0xf0,
-					TWL4030_BCIMFEN3);
-		}
-	} else {
-		if (!do_lin) {
-			ret = twl4030_clear_set_boot_bci(TWL4030_BCIAUTOUSB, 0);
-		} else {
-			ret = twl_i2c_write_u8(TWL_MODULE_MAIN_CHARGE, 0x2a,
-					TWL4030_BCIMDKEY);
-		}
-=======
 		if (bci->usb_mode == CHARGE_LINEAR) {
 			twl4030_clear_set_boot_bci(TWL4030_BCIAUTOAC|TWL4030_CVENAC, 0);
 			/* Watch dog key: WOVF acknowledge */
@@ -640,7 +514,6 @@
 		ret = twl4030_clear_set_boot_bci(TWL4030_BCIAUTOUSB, 0);
 		ret |= twl_i2c_write_u8(TWL_MODULE_MAIN_CHARGE, 0x2a,
 					TWL4030_BCIMDKEY);
->>>>>>> 6ff33f39
 		if (bci->usb_enabled) {
 			pm_runtime_mark_last_busy(bci->transceiver->dev);
 			pm_runtime_put_autosuspend(bci->transceiver->dev);
@@ -650,13 +523,6 @@
 	}
 
 	return ret;
-}
-
-/* ugly, pass bci_glob in another way */
-void twl4030_charger_enable_usb_ext(bool enable)
-{
-	if (bci_glob)
-		twl4030_charger_enable_usb(bci_glob, enable);
 }
 
 /*
@@ -875,99 +741,7 @@
 	return NOTIFY_OK;
 }
 
-static ssize_t
-twl4030_bci_lin_show(struct device *dev, struct device_attribute *attr,
-       char *buf)
-{
-       int ret = -EINVAL;
-       u8 val;
-       twl_i2c_read_u8(TWL_MODULE_MAIN_CHARGE, &val, TWL4030_BCIMDEN);
-       ret = sprintf(buf, "%d\n", (int)val);
-       return ret;
-}
-
-static ssize_t
-twl4030_bci_lin_store(struct device *dev, struct device_attribute *attr,
-               const char *buf, size_t n)
-{
-       int             status = 0;
-       if (sysfs_streq(buf, "on")) {
-               status  = twl_i2c_write_u8(TWL_MODULE_PM_MASTER, 0x30,
-                       TWL4030_PM_MASTER_BOOT_BCI);
-
-               status = twl_i2c_write_u8(TWL_MODULE_MAIN_CHARGE, 0x33,
-                       TWL4030_BCIWDKEY);
-               status = twl_i2c_write_u8(TWL_MODULE_MAIN_CHARGE, 0x2a,
-                       TWL4030_BCIMDKEY);
-               status = twl_i2c_write_u8(TWL_MODULE_MAIN_CHARGE, 0x26,
-                       TWL4030_BCIMDKEY);
-               status = twl_i2c_write_u8(TWL_MODULE_MAIN_CHARGE, 0xf3,
-                       TWL4030_BCIWDKEY);
-               do_lin = 1;
-
-       } else  if (sysfs_streq(buf, "off")) {
-               status = twl_i2c_write_u8(TWL_MODULE_MAIN_CHARGE, 0x2a,
-                       TWL4030_BCIMDKEY);
-       } else if (sysfs_streq(buf, "auto")) {
-               if (do_lin) {
-                       struct twl4030_bci *bci = dev_get_drvdata(dev);
-                       status = twl_i2c_write_u8(TWL_MODULE_MAIN_CHARGE,
-                               0x2a, TWL4030_BCIMDKEY);
-                       do_lin = 0;
-                       twl4030_charger_enable_usb(bci, true);
-               }
-       } else {
-               return -EINVAL;
-       }
-
-
-       return (status == 0) ? n : status;
-}
-
-static DEVICE_ATTR(lin, 0644, twl4030_bci_lin_show, twl4030_bci_lin_store);
-
-
-/*
-<<<<<<< HEAD
- * sysfs max_current store
- */
-static ssize_t
-twl4030_bci_max_current_store(struct device *dev, struct device_attribute *attr,
-	const char *buf, size_t n)
-{
-	int cur = 0;
-	int status = 0;
-	status = kstrtoint(buf, 10, &cur);
-	if (status)
-		return status;
-	if (cur < 0)
-		return -EINVAL;
-	status = twl4030_charger_set_max_current(cur);
-	return (status == 0) ? n : status;
-}
-
-/*
- * sysfs max_current show
- */
-static ssize_t twl4030_bci_max_current_show(struct device *dev,
-	struct device_attribute *attr, char *buf)
-{
-	int status = 0;
-	int cur;
-	u8 bcictl1;
-	cur = twl4030bci_read_adc_val(TWL4030_BCIIREF1);
-	if (cur < 0)
-		return cur;
-	status = twl4030_bci_read(TWL4030_BCICTL1, &bcictl1);
-	if (status < 0)
-		return status;
-	cur = regval2ua(cur, bcictl1 & TWL4030_CGAIN);
-	return scnprintf(buf, PAGE_SIZE, "%u\n", cur);
-}
-
-static DEVICE_ATTR(max_current, 0644, twl4030_bci_max_current_show,
-			twl4030_bci_max_current_store);
-=======
+/*
  * sysfs charger enabled store
  */
 static ssize_t
@@ -1027,7 +801,6 @@
 }
 static DEVICE_ATTR(mode, 0644, twl4030_bci_mode_show,
 		   twl4030_bci_mode_store);
->>>>>>> 6ff33f39
 
 static int twl4030_charger_get_current(void)
 {
@@ -1042,10 +815,7 @@
 	ret = twl4030_bci_read(TWL4030_BCICTL1, &bcictl1);
 	if (ret)
 		return ret;
-<<<<<<< HEAD
-=======
-
->>>>>>> 6ff33f39
+
 	return regval2ua(curr, bcictl1 & TWL4030_CGAIN);
 }
 
@@ -1089,7 +859,6 @@
 	int is_charging;
 	int state;
 	int ret;
-	u8 i2cval;
 
 	state = twl4030bci_state(bci);
 	if (state < 0)
@@ -1137,8 +906,7 @@
 		}
 		break;
 	case POWER_SUPPLY_PROP_CURRENT_NOW:
-		twl4030_bci_read(TWL4030_BCIMFEN3, &i2cval);
-		if ((!is_charging) && (i2cval == 0))
+		if (!is_charging)
 			return -ENODATA;
 		/* current measurement is shared between AC and USB */
 		ret = twl4030_charger_get_current();
@@ -1314,16 +1082,6 @@
 	if (ret < 0)
 		dev_warn(&pdev->dev, "failed to unmask interrupts: %d\n", ret);
 
-<<<<<<< HEAD
-	if (device_create_file(&pdev->dev, &dev_attr_max_current))
-		dev_warn(&pdev->dev, "could not create sysfs file\n");
-	if (device_create_file(&pdev->dev, &dev_attr_lin))
-		dev_warn(&pdev->dev, "could not create sysfs file\n");
-
-
-	twl4030_charger_enable_ac(true);
-	twl4030_charger_enable_usb(bci, true);
-=======
 	twl4030_charger_update_current(bci);
 	if (device_create_file(&bci->usb->dev, &dev_attr_max_current))
 		dev_warn(&pdev->dev, "could not create sysfs file\n");
@@ -1341,7 +1099,6 @@
 				    NULL);
 	else
 		twl4030_charger_enable_usb(bci, false);
->>>>>>> 6ff33f39
 	if (pdata)
 		twl4030_charger_enable_backup(pdata->bb_uvolt,
 					      pdata->bb_uamp);
@@ -1354,14 +1111,8 @@
 static int __exit twl4030_bci_remove(struct platform_device *pdev)
 {
 	struct twl4030_bci *bci = platform_get_drvdata(pdev);
-<<<<<<< HEAD
-	device_remove_file(&pdev->dev, &dev_attr_max_current);
-	device_remove_file(&pdev->dev, &dev_attr_lin);
-	twl4030_charger_enable_ac(false);
-=======
 
 	twl4030_charger_enable_ac(bci, false);
->>>>>>> 6ff33f39
 	twl4030_charger_enable_usb(bci, false);
 	twl4030_charger_enable_backup(0, 0);
 
