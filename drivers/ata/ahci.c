--- conflicted
+++ resolved
@@ -259,10 +259,7 @@
 	{ PCI_VDEVICE(INTEL, 0x1d02), board_ahci }, /* PBG AHCI */
 	{ PCI_VDEVICE(INTEL, 0x1d04), board_ahci }, /* PBG RAID */
 	{ PCI_VDEVICE(INTEL, 0x1d06), board_ahci }, /* PBG RAID */
-<<<<<<< HEAD
-=======
 	{ PCI_VDEVICE(INTEL, 0x2826), board_ahci }, /* PBG RAID */
->>>>>>> 0ce790e7
 	{ PCI_VDEVICE(INTEL, 0x2323), board_ahci }, /* DH89xxCC AHCI */
 
 	/* JMicron 360/1/3/5/6, match class to avoid IDE function */
