--- conflicted
+++ resolved
@@ -1102,54 +1102,6 @@
 	return 0;
 }
 EXPORT_SYMBOL(se_dev_set_queue_depth);
-<<<<<<< HEAD
-
-int se_dev_set_fabric_max_sectors(struct se_device *dev, u32 fabric_max_sectors)
-{
-	int block_size = dev->dev_attrib.block_size;
-
-	if (dev->export_count) {
-		pr_err("dev[%p]: Unable to change SE Device"
-			" fabric_max_sectors while export_count is %d\n",
-			dev, dev->export_count);
-		return -EINVAL;
-	}
-	if (!fabric_max_sectors) {
-		pr_err("dev[%p]: Illegal ZERO value for"
-			" fabric_max_sectors\n", dev);
-		return -EINVAL;
-	}
-	if (fabric_max_sectors < DA_STATUS_MAX_SECTORS_MIN) {
-		pr_err("dev[%p]: Passed fabric_max_sectors: %u less than"
-			" DA_STATUS_MAX_SECTORS_MIN: %u\n", dev, fabric_max_sectors,
-				DA_STATUS_MAX_SECTORS_MIN);
-		return -EINVAL;
-	}
-	if (fabric_max_sectors > DA_STATUS_MAX_SECTORS_MAX) {
-		pr_err("dev[%p]: Passed fabric_max_sectors: %u"
-			" greater than DA_STATUS_MAX_SECTORS_MAX:"
-			" %u\n", dev, fabric_max_sectors,
-			DA_STATUS_MAX_SECTORS_MAX);
-		return -EINVAL;
-	}
-	/*
-	 * Align max_sectors down to PAGE_SIZE to follow transport_allocate_data_tasks()
-	 */
-	if (!block_size) {
-		block_size = 512;
-		pr_warn("Defaulting to 512 for zero block_size\n");
-	}
-	fabric_max_sectors = se_dev_align_max_sectors(fabric_max_sectors,
-						      block_size);
-
-	dev->dev_attrib.fabric_max_sectors = fabric_max_sectors;
-	pr_debug("dev[%p]: SE Device max_sectors changed to %u\n",
-			dev, fabric_max_sectors);
-	return 0;
-}
-EXPORT_SYMBOL(se_dev_set_fabric_max_sectors);
-=======
->>>>>>> 2a7eaea0
 
 int se_dev_set_optimal_sectors(struct se_device *dev, u32 optimal_sectors)
 {
@@ -1159,11 +1111,7 @@
 			dev, dev->export_count);
 		return -EINVAL;
 	}
-<<<<<<< HEAD
-	if (optimal_sectors > dev->dev_attrib.fabric_max_sectors) {
-=======
 	if (optimal_sectors > dev->dev_attrib.hw_max_sectors) {
->>>>>>> 2a7eaea0
 		pr_err("dev[%p]: Passed optimal_sectors %u cannot be"
 			" greater than hw_max_sectors: %u\n", dev,
 			optimal_sectors, dev->dev_attrib.hw_max_sectors);
