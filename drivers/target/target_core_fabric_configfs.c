--- conflicted
+++ resolved
@@ -754,14 +754,11 @@
 		return -EFAULT;
 	}
 
-<<<<<<< HEAD
-=======
 	if (!(dev->dev_flags & DF_CONFIGURED)) {
 		pr_err("se_device not configured yet, cannot port link\n");
 		return -ENODEV;
 	}
 
->>>>>>> 836dc9e3
 	tpg_ci = &lun_ci->ci_parent->ci_group->cg_item;
 	se_tpg = container_of(to_config_group(tpg_ci),
 				struct se_portal_group, tpg_group);
