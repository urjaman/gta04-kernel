--- conflicted
+++ resolved
@@ -34,7 +34,6 @@
 
 #include "target_core_internal.h"
 #include "target_core_ua.h"
-#include "target_core_cdb.h"
 
 static void
 target_fill_alua_data(struct se_port *port, unsigned char *buf)
@@ -730,10 +729,7 @@
 	}
 
 	pr_err("Unknown VPD Code: 0x%02x\n", cdb[2]);
-<<<<<<< HEAD
-=======
 	cmd->scsi_sense_reason = TCM_UNSUPPORTED_SCSI_OPCODE;
->>>>>>> dcd6c922
 	ret = -EINVAL;
 
 out_unmap:
@@ -984,12 +980,8 @@
 	default:
 		pr_err("MODE SENSE: unimplemented page/subpage: 0x%02x/0x%02x\n",
 		       cdb[2] & 0x3f, cdb[3]);
-<<<<<<< HEAD
-		return PYX_TRANSPORT_UNKNOWN_MODE_PAGE;
-=======
 		cmd->scsi_sense_reason = TCM_UNKNOWN_MODE_PAGE;
 		return -EINVAL;
->>>>>>> dcd6c922
 	}
 	offset += length;
 
@@ -1121,12 +1113,8 @@
 	if (!dev->transport->do_discard) {
 		pr_err("UNMAP emulation not supported for: %s\n",
 				dev->transport->name);
-<<<<<<< HEAD
-		return PYX_TRANSPORT_UNKNOWN_SAM_OPCODE;
-=======
 		cmd->scsi_sense_reason = TCM_UNSUPPORTED_SCSI_OPCODE;
 		return -ENOSYS;
->>>>>>> dcd6c922
 	}
 
 	/* First UNMAP block descriptor starts at 8 byte offset */
@@ -1183,12 +1171,8 @@
 	if (!dev->transport->do_discard) {
 		pr_err("WRITE_SAME emulation not supported"
 				" for: %s\n", dev->transport->name);
-<<<<<<< HEAD
-		return PYX_TRANSPORT_UNKNOWN_SAM_OPCODE;
-=======
 		cmd->scsi_sense_reason = TCM_UNSUPPORTED_SCSI_OPCODE;
 		return -ENOSYS;
->>>>>>> dcd6c922
 	}
 
 	if (cmd->t_task_cdb[0] == WRITE_SAME)
@@ -1224,20 +1208,13 @@
 int target_emulate_synchronize_cache(struct se_task *task)
 {
 	struct se_device *dev = task->task_se_cmd->se_dev;
-<<<<<<< HEAD
-=======
 	struct se_cmd *cmd = task->task_se_cmd;
->>>>>>> dcd6c922
 
 	if (!dev->transport->do_sync_cache) {
 		pr_err("SYNCHRONIZE_CACHE emulation not supported"
 			" for: %s\n", dev->transport->name);
-<<<<<<< HEAD
-		return PYX_TRANSPORT_UNKNOWN_SAM_OPCODE;
-=======
 		cmd->scsi_sense_reason = TCM_UNSUPPORTED_SCSI_OPCODE;
 		return -ENOSYS;
->>>>>>> dcd6c922
 	}
 
 	dev->transport->do_sync_cache(task);
