/*
 * CDB emulation for non-READ/WRITE commands.
 *
 * Copyright (c) 2002, 2003, 2004, 2005 PyX Technologies, Inc.
 * Copyright (c) 2005, 2006, 2007 SBE, Inc.
 * Copyright (c) 2007-2010 Rising Tide Systems
 * Copyright (c) 2008-2010 Linux-iSCSI.org
 *
 * Nicholas A. Bellinger <nab@kernel.org>
 *
 * This program is free software; you can redistribute it and/or modify
 * it under the terms of the GNU General Public License as published by
 * the Free Software Foundation; either version 2 of the License, or
 * (at your option) any later version.
 *
 * This program is distributed in the hope that it will be useful,
 * but WITHOUT ANY WARRANTY; without even the implied warranty of
 * MERCHANTABILITY or FITNESS FOR A PARTICULAR PURPOSE.  See the
 * GNU General Public License for more details.
 *
 * You should have received a copy of the GNU General Public License
 * along with this program; if not, write to the Free Software
 * Foundation, Inc., 59 Temple Place - Suite 330, Boston, MA 02111-1307, USA.
 */

#include <linux/kernel.h>
#include <linux/module.h>
#include <asm/unaligned.h>
#include <scsi/scsi.h>

#include <target/target_core_base.h>
#include <target/target_core_backend.h>
#include <target/target_core_fabric.h>

#include "target_core_internal.h"
#include "target_core_ua.h"

static void
target_fill_alua_data(struct se_port *port, unsigned char *buf)
{
	struct t10_alua_tg_pt_gp *tg_pt_gp;
	struct t10_alua_tg_pt_gp_member *tg_pt_gp_mem;

	/*
	 * Set SCCS for MAINTENANCE_IN + REPORT_TARGET_PORT_GROUPS.
	 */
	buf[5]	= 0x80;

	/*
	 * Set TPGS field for explict and/or implict ALUA access type
	 * and opteration.
	 *
	 * See spc4r17 section 6.4.2 Table 135
	 */
	if (!port)
		return;
	tg_pt_gp_mem = port->sep_alua_tg_pt_gp_mem;
	if (!tg_pt_gp_mem)
		return;

	spin_lock(&tg_pt_gp_mem->tg_pt_gp_mem_lock);
	tg_pt_gp = tg_pt_gp_mem->tg_pt_gp;
	if (tg_pt_gp)
		buf[5] |= tg_pt_gp->tg_pt_gp_alua_access_type;
	spin_unlock(&tg_pt_gp_mem->tg_pt_gp_mem_lock);
}

static int
target_emulate_inquiry_std(struct se_cmd *cmd, char *buf)
{
	struct se_lun *lun = cmd->se_lun;
	struct se_device *dev = cmd->se_dev;

<<<<<<< HEAD
	buf = transport_kmap_data_sg(cmd);
=======
	/* Set RMB (removable media) for tape devices */
	if (dev->transport->get_device_type(dev) == TYPE_TAPE)
		buf[1] = 0x80;
>>>>>>> e816b57a

	buf[2] = dev->transport->get_device_rev(dev);

	/*
	 * NORMACA and HISUP = 0, RESPONSE DATA FORMAT = 2
	 *
	 * SPC4 says:
	 *   A RESPONSE DATA FORMAT field set to 2h indicates that the
	 *   standard INQUIRY data is in the format defined in this
	 *   standard. Response data format values less than 2h are
	 *   obsolete. Response data format values greater than 2h are
	 *   reserved.
	 */
	buf[3] = 2;

	/*
	 * Enable SCCS and TPGS fields for Emulated ALUA
	 */
	if (dev->se_sub_dev->t10_alua.alua_type == SPC3_ALUA_EMULATED)
		target_fill_alua_data(lun->lun_sep, buf);

	buf[7] = 0x2; /* CmdQue=1 */

<<<<<<< HEAD
	buf[7] = 0x32; /* Sync=1 and CmdQue=1 */

	/*
	 * Do not include vendor, product, reversion info in INQUIRY
	 * response payload for cdbs with a small allocation length.
	 */
	if (cmd->data_length < 36) {
		buf[4] = 3; /* Set additional length to 3 */
		goto out;
	}

=======
>>>>>>> e816b57a
	snprintf(&buf[8], 8, "LIO-ORG");
	snprintf(&buf[16], 16, "%s", dev->se_sub_dev->t10_wwn.model);
	snprintf(&buf[32], 4, "%s", dev->se_sub_dev->t10_wwn.revision);
	buf[4] = 31; /* Set additional length to 31 */

<<<<<<< HEAD
out:
	transport_kunmap_data_sg(cmd);
=======
>>>>>>> e816b57a
	return 0;
}

/* unit serial number */
static int
target_emulate_evpd_80(struct se_cmd *cmd, unsigned char *buf)
{
	struct se_device *dev = cmd->se_dev;
	u16 len = 0;

	if (dev->se_sub_dev->su_dev_flags &
			SDF_EMULATED_VPD_UNIT_SERIAL) {
		u32 unit_serial_len;

		unit_serial_len = strlen(dev->se_sub_dev->t10_wwn.unit_serial);
		unit_serial_len++; /* For NULL Terminator */

<<<<<<< HEAD
		if (((len + 4) + unit_serial_len) > cmd->data_length) {
			len += unit_serial_len;
			buf[2] = ((len >> 8) & 0xff);
			buf[3] = (len & 0xff);
			return 0;
		}
=======
>>>>>>> e816b57a
		len += sprintf(&buf[4], "%s",
			dev->se_sub_dev->t10_wwn.unit_serial);
		len++; /* Extra Byte for NULL Terminator */
		buf[3] = len;
	}
	return 0;
}

static void
target_parse_naa_6h_vendor_specific(struct se_device *dev, unsigned char *buf)
{
	unsigned char *p = &dev->se_sub_dev->t10_wwn.unit_serial[0];
	int cnt;
	bool next = true;

	/*
	 * Generate up to 36 bits of VENDOR SPECIFIC IDENTIFIER starting on
	 * byte 3 bit 3-0 for NAA IEEE Registered Extended DESIGNATOR field
	 * format, followed by 64 bits of VENDOR SPECIFIC IDENTIFIER EXTENSION
	 * to complete the payload.  These are based from VPD=0x80 PRODUCT SERIAL
	 * NUMBER set via vpd_unit_serial in target_core_configfs.c to ensure
	 * per device uniqeness.
	 */
	for (cnt = 0; *p && cnt < 13; p++) {
		int val = hex_to_bin(*p);

		if (val < 0)
			continue;

		if (next) {
			next = false;
			buf[cnt++] |= val;
		} else {
			next = true;
			buf[cnt] = val << 4;
		}
	}
}

/*
 * Device identification VPD, for a complete list of
 * DESIGNATOR TYPEs see spc4r17 Table 459.
 */
static int
target_emulate_evpd_83(struct se_cmd *cmd, unsigned char *buf)
{
	struct se_device *dev = cmd->se_dev;
	struct se_lun *lun = cmd->se_lun;
	struct se_port *port = NULL;
	struct se_portal_group *tpg = NULL;
	struct t10_alua_lu_gp_member *lu_gp_mem;
	struct t10_alua_tg_pt_gp *tg_pt_gp;
	struct t10_alua_tg_pt_gp_member *tg_pt_gp_mem;
	unsigned char *prod = &dev->se_sub_dev->t10_wwn.model[0];
	u32 prod_len;
	u32 unit_serial_len, off = 0;
	u16 len = 0, id_len;

	off = 4;

	/*
	 * NAA IEEE Registered Extended Assigned designator format, see
	 * spc4r17 section 7.7.3.6.5
	 *
	 * We depend upon a target_core_mod/ConfigFS provided
	 * /sys/kernel/config/target/core/$HBA/$DEV/wwn/vpd_unit_serial
	 * value in order to return the NAA id.
	 */
	if (!(dev->se_sub_dev->su_dev_flags & SDF_EMULATED_VPD_UNIT_SERIAL))
		goto check_t10_vend_desc;

	/* CODE SET == Binary */
	buf[off++] = 0x1;

	/* Set ASSOCIATION == addressed logical unit: 0)b */
	buf[off] = 0x00;

	/* Identifier/Designator type == NAA identifier */
	buf[off++] |= 0x3;
	off++;

	/* Identifier/Designator length */
	buf[off++] = 0x10;

	/*
	 * Start NAA IEEE Registered Extended Identifier/Designator
	 */
	buf[off++] = (0x6 << 4);

	/*
	 * Use OpenFabrics IEEE Company ID: 00 14 05
	 */
	buf[off++] = 0x01;
	buf[off++] = 0x40;
	buf[off] = (0x5 << 4);

	/*
	 * Return ConfigFS Unit Serial Number information for
	 * VENDOR_SPECIFIC_IDENTIFIER and
	 * VENDOR_SPECIFIC_IDENTIFIER_EXTENTION
	 */
	target_parse_naa_6h_vendor_specific(dev, &buf[off]);

	len = 20;
	off = (len + 4);

check_t10_vend_desc:
	/*
	 * T10 Vendor Identifier Page, see spc4r17 section 7.7.3.4
	 */
	id_len = 8; /* For Vendor field */
	prod_len = 4; /* For VPD Header */
	prod_len += 8; /* For Vendor field */
	prod_len += strlen(prod);
	prod_len++; /* For : */

	if (dev->se_sub_dev->su_dev_flags &
			SDF_EMULATED_VPD_UNIT_SERIAL) {
		unit_serial_len =
			strlen(&dev->se_sub_dev->t10_wwn.unit_serial[0]);
		unit_serial_len++; /* For NULL Terminator */

<<<<<<< HEAD
		if ((len + (id_len + 4) +
		    (prod_len + unit_serial_len)) >
				cmd->data_length) {
			len += (prod_len + unit_serial_len);
			goto check_port;
		}
=======
>>>>>>> e816b57a
		id_len += sprintf(&buf[off+12], "%s:%s", prod,
				&dev->se_sub_dev->t10_wwn.unit_serial[0]);
	}
	buf[off] = 0x2; /* ASCII */
	buf[off+1] = 0x1; /* T10 Vendor ID */
	buf[off+2] = 0x0;
	memcpy(&buf[off+4], "LIO-ORG", 8);
	/* Extra Byte for NULL Terminator */
	id_len++;
	/* Identifier Length */
	buf[off+3] = id_len;
	/* Header size for Designation descriptor */
	len += (id_len + 4);
	off += (id_len + 4);
	/*
	 * struct se_port is only set for INQUIRY VPD=1 through $FABRIC_MOD
	 */
	port = lun->lun_sep;
	if (port) {
		struct t10_alua_lu_gp *lu_gp;
		u32 padding, scsi_name_len;
		u16 lu_gp_id = 0;
		u16 tg_pt_gp_id = 0;
		u16 tpgt;

		tpg = port->sep_tpg;
		/*
		 * Relative target port identifer, see spc4r17
		 * section 7.7.3.7
		 *
		 * Get the PROTOCOL IDENTIFIER as defined by spc4r17
		 * section 7.5.1 Table 362
		 */
		buf[off] =
			(tpg->se_tpg_tfo->get_fabric_proto_ident(tpg) << 4);
		buf[off++] |= 0x1; /* CODE SET == Binary */
		buf[off] = 0x80; /* Set PIV=1 */
		/* Set ASSOCIATION == target port: 01b */
		buf[off] |= 0x10;
		/* DESIGNATOR TYPE == Relative target port identifer */
		buf[off++] |= 0x4;
		off++; /* Skip over Reserved */
		buf[off++] = 4; /* DESIGNATOR LENGTH */
		/* Skip over Obsolete field in RTPI payload
		 * in Table 472 */
		off += 2;
		buf[off++] = ((port->sep_rtpi >> 8) & 0xff);
		buf[off++] = (port->sep_rtpi & 0xff);
		len += 8; /* Header size + Designation descriptor */
		/*
		 * Target port group identifier, see spc4r17
		 * section 7.7.3.8
		 *
		 * Get the PROTOCOL IDENTIFIER as defined by spc4r17
		 * section 7.5.1 Table 362
		 */
		if (dev->se_sub_dev->t10_alua.alua_type !=
				SPC3_ALUA_EMULATED)
			goto check_scsi_name;

		tg_pt_gp_mem = port->sep_alua_tg_pt_gp_mem;
		if (!tg_pt_gp_mem)
			goto check_lu_gp;

		spin_lock(&tg_pt_gp_mem->tg_pt_gp_mem_lock);
		tg_pt_gp = tg_pt_gp_mem->tg_pt_gp;
		if (!tg_pt_gp) {
			spin_unlock(&tg_pt_gp_mem->tg_pt_gp_mem_lock);
			goto check_lu_gp;
		}
		tg_pt_gp_id = tg_pt_gp->tg_pt_gp_id;
		spin_unlock(&tg_pt_gp_mem->tg_pt_gp_mem_lock);

		buf[off] =
			(tpg->se_tpg_tfo->get_fabric_proto_ident(tpg) << 4);
		buf[off++] |= 0x1; /* CODE SET == Binary */
		buf[off] = 0x80; /* Set PIV=1 */
		/* Set ASSOCIATION == target port: 01b */
		buf[off] |= 0x10;
		/* DESIGNATOR TYPE == Target port group identifier */
		buf[off++] |= 0x5;
		off++; /* Skip over Reserved */
		buf[off++] = 4; /* DESIGNATOR LENGTH */
		off += 2; /* Skip over Reserved Field */
		buf[off++] = ((tg_pt_gp_id >> 8) & 0xff);
		buf[off++] = (tg_pt_gp_id & 0xff);
		len += 8; /* Header size + Designation descriptor */
		/*
		 * Logical Unit Group identifier, see spc4r17
		 * section 7.7.3.8
		 */
check_lu_gp:
		lu_gp_mem = dev->dev_alua_lu_gp_mem;
		if (!lu_gp_mem)
			goto check_scsi_name;

		spin_lock(&lu_gp_mem->lu_gp_mem_lock);
		lu_gp = lu_gp_mem->lu_gp;
		if (!lu_gp) {
			spin_unlock(&lu_gp_mem->lu_gp_mem_lock);
			goto check_scsi_name;
		}
		lu_gp_id = lu_gp->lu_gp_id;
		spin_unlock(&lu_gp_mem->lu_gp_mem_lock);

		buf[off++] |= 0x1; /* CODE SET == Binary */
		/* DESIGNATOR TYPE == Logical Unit Group identifier */
		buf[off++] |= 0x6;
		off++; /* Skip over Reserved */
		buf[off++] = 4; /* DESIGNATOR LENGTH */
		off += 2; /* Skip over Reserved Field */
		buf[off++] = ((lu_gp_id >> 8) & 0xff);
		buf[off++] = (lu_gp_id & 0xff);
		len += 8; /* Header size + Designation descriptor */
		/*
		 * SCSI name string designator, see spc4r17
		 * section 7.7.3.11
		 *
		 * Get the PROTOCOL IDENTIFIER as defined by spc4r17
		 * section 7.5.1 Table 362
		 */
check_scsi_name:
		scsi_name_len = strlen(tpg->se_tpg_tfo->tpg_get_wwn(tpg));
		/* UTF-8 ",t,0x<16-bit TPGT>" + NULL Terminator */
		scsi_name_len += 10;
		/* Check for 4-byte padding */
		padding = ((-scsi_name_len) & 3);
		if (padding != 0)
			scsi_name_len += padding;
		/* Header size + Designation descriptor */
		scsi_name_len += 4;

		buf[off] =
			(tpg->se_tpg_tfo->get_fabric_proto_ident(tpg) << 4);
		buf[off++] |= 0x3; /* CODE SET == UTF-8 */
		buf[off] = 0x80; /* Set PIV=1 */
		/* Set ASSOCIATION == target port: 01b */
		buf[off] |= 0x10;
		/* DESIGNATOR TYPE == SCSI name string */
		buf[off++] |= 0x8;
		off += 2; /* Skip over Reserved and length */
		/*
		 * SCSI name string identifer containing, $FABRIC_MOD
		 * dependent information.  For LIO-Target and iSCSI
		 * Target Port, this means "<iSCSI name>,t,0x<TPGT> in
		 * UTF-8 encoding.
		 */
		tpgt = tpg->se_tpg_tfo->tpg_get_tag(tpg);
		scsi_name_len = sprintf(&buf[off], "%s,t,0x%04x",
					tpg->se_tpg_tfo->tpg_get_wwn(tpg), tpgt);
		scsi_name_len += 1 /* Include  NULL terminator */;
		/*
		 * The null-terminated, null-padded (see 4.4.2) SCSI
		 * NAME STRING field contains a UTF-8 format string.
		 * The number of bytes in the SCSI NAME STRING field
		 * (i.e., the value in the DESIGNATOR LENGTH field)
		 * shall be no larger than 256 and shall be a multiple
		 * of four.
		 */
		if (padding)
			scsi_name_len += padding;

		buf[off-1] = scsi_name_len;
		off += scsi_name_len;
		/* Header size + Designation descriptor */
		len += (scsi_name_len + 4);
	}
	buf[2] = ((len >> 8) & 0xff);
	buf[3] = (len & 0xff); /* Page Length for VPD 0x83 */
	return 0;
}

/* Extended INQUIRY Data VPD Page */
static int
target_emulate_evpd_86(struct se_cmd *cmd, unsigned char *buf)
{
	buf[3] = 0x3c;
	/* Set HEADSUP, ORDSUP, SIMPSUP */
	buf[5] = 0x07;

	/* If WriteCache emulation is enabled, set V_SUP */
	if (cmd->se_dev->se_sub_dev->se_dev_attrib.emulate_write_cache > 0)
		buf[6] = 0x01;
	return 0;
}

/* Block Limits VPD page */
static int
target_emulate_evpd_b0(struct se_cmd *cmd, unsigned char *buf)
{
	struct se_device *dev = cmd->se_dev;
	int have_tp = 0;

	/*
	 * Following sbc3r22 section 6.5.3 Block Limits VPD page, when
	 * emulate_tpu=1 or emulate_tpws=1 we will be expect a
	 * different page length for Thin Provisioning.
	 */
	if (dev->se_sub_dev->se_dev_attrib.emulate_tpu || dev->se_sub_dev->se_dev_attrib.emulate_tpws)
		have_tp = 1;

	buf[0] = dev->transport->get_device_type(dev);
	buf[3] = have_tp ? 0x3c : 0x10;

	/* Set WSNZ to 1 */
	buf[4] = 0x01;

	/*
	 * Set OPTIMAL TRANSFER LENGTH GRANULARITY
	 */
	put_unaligned_be16(1, &buf[6]);

	/*
	 * Set MAXIMUM TRANSFER LENGTH
	 */
	put_unaligned_be32(dev->se_sub_dev->se_dev_attrib.fabric_max_sectors, &buf[8]);

	/*
	 * Set OPTIMAL TRANSFER LENGTH
	 */
	put_unaligned_be32(dev->se_sub_dev->se_dev_attrib.optimal_sectors, &buf[12]);

	/*
	 * Exit now if we don't support TP.
	 */
	if (!have_tp)
		return 0;

	/*
	 * Set MAXIMUM UNMAP LBA COUNT
	 */
	put_unaligned_be32(dev->se_sub_dev->se_dev_attrib.max_unmap_lba_count, &buf[20]);

	/*
	 * Set MAXIMUM UNMAP BLOCK DESCRIPTOR COUNT
	 */
	put_unaligned_be32(dev->se_sub_dev->se_dev_attrib.max_unmap_block_desc_count,
			   &buf[24]);

	/*
	 * Set OPTIMAL UNMAP GRANULARITY
	 */
	put_unaligned_be32(dev->se_sub_dev->se_dev_attrib.unmap_granularity, &buf[28]);

	/*
	 * UNMAP GRANULARITY ALIGNMENT
	 */
	put_unaligned_be32(dev->se_sub_dev->se_dev_attrib.unmap_granularity_alignment,
			   &buf[32]);
	if (dev->se_sub_dev->se_dev_attrib.unmap_granularity_alignment != 0)
		buf[32] |= 0x80; /* Set the UGAVALID bit */

	return 0;
}

/* Block Device Characteristics VPD page */
static int
target_emulate_evpd_b1(struct se_cmd *cmd, unsigned char *buf)
{
	struct se_device *dev = cmd->se_dev;

	buf[0] = dev->transport->get_device_type(dev);
	buf[3] = 0x3c;
	buf[5] = dev->se_sub_dev->se_dev_attrib.is_nonrot ? 1 : 0;

	return 0;
}

/* Thin Provisioning VPD */
static int
target_emulate_evpd_b2(struct se_cmd *cmd, unsigned char *buf)
{
	struct se_device *dev = cmd->se_dev;

	/*
	 * From sbc3r22 section 6.5.4 Thin Provisioning VPD page:
	 *
	 * The PAGE LENGTH field is defined in SPC-4. If the DP bit is set to
	 * zero, then the page length shall be set to 0004h.  If the DP bit
	 * is set to one, then the page length shall be set to the value
	 * defined in table 162.
	 */
	buf[0] = dev->transport->get_device_type(dev);

	/*
	 * Set Hardcoded length mentioned above for DP=0
	 */
	put_unaligned_be16(0x0004, &buf[2]);

	/*
	 * The THRESHOLD EXPONENT field indicates the threshold set size in
	 * LBAs as a power of 2 (i.e., the threshold set size is equal to
	 * 2(threshold exponent)).
	 *
	 * Note that this is currently set to 0x00 as mkp says it will be
	 * changing again.  We can enable this once it has settled in T10
	 * and is actually used by Linux/SCSI ML code.
	 */
	buf[4] = 0x00;

	/*
	 * A TPU bit set to one indicates that the device server supports
	 * the UNMAP command (see 5.25). A TPU bit set to zero indicates
	 * that the device server does not support the UNMAP command.
	 */
	if (dev->se_sub_dev->se_dev_attrib.emulate_tpu != 0)
		buf[5] = 0x80;

	/*
	 * A TPWS bit set to one indicates that the device server supports
	 * the use of the WRITE SAME (16) command (see 5.42) to unmap LBAs.
	 * A TPWS bit set to zero indicates that the device server does not
	 * support the use of the WRITE SAME (16) command to unmap LBAs.
	 */
	if (dev->se_sub_dev->se_dev_attrib.emulate_tpws != 0)
		buf[5] |= 0x40;

	return 0;
}

static int
target_emulate_evpd_00(struct se_cmd *cmd, unsigned char *buf);

static struct {
	uint8_t		page;
	int		(*emulate)(struct se_cmd *, unsigned char *);
} evpd_handlers[] = {
	{ .page = 0x00, .emulate = target_emulate_evpd_00 },
	{ .page = 0x80, .emulate = target_emulate_evpd_80 },
	{ .page = 0x83, .emulate = target_emulate_evpd_83 },
	{ .page = 0x86, .emulate = target_emulate_evpd_86 },
	{ .page = 0xb0, .emulate = target_emulate_evpd_b0 },
	{ .page = 0xb1, .emulate = target_emulate_evpd_b1 },
	{ .page = 0xb2, .emulate = target_emulate_evpd_b2 },
};

/* supported vital product data pages */
static int
target_emulate_evpd_00(struct se_cmd *cmd, unsigned char *buf)
{
	int p;

	/*
	 * Only report the INQUIRY EVPD=1 pages after a valid NAA
	 * Registered Extended LUN WWN has been set via ConfigFS
	 * during device creation/restart.
	 */
	if (cmd->se_dev->se_sub_dev->su_dev_flags &
			SDF_EMULATED_VPD_UNIT_SERIAL) {
		buf[3] = ARRAY_SIZE(evpd_handlers);
		for (p = 0; p < ARRAY_SIZE(evpd_handlers); ++p)
			buf[p + 4] = evpd_handlers[p].page;
	}

	return 0;
}

int target_emulate_inquiry(struct se_task *task)
{
	struct se_cmd *cmd = task->task_se_cmd;
	struct se_device *dev = cmd->se_dev;
	struct se_portal_group *tpg = cmd->se_lun->lun_sep->sep_tpg;
	unsigned char *buf, *map_buf;
	unsigned char *cdb = cmd->t_task_cdb;
	int p, ret;

<<<<<<< HEAD
	if (!(cdb[1] & 0x1)) {
		if (cdb[2]) {
			pr_err("INQUIRY with EVPD==0 but PAGE CODE=%02x\n",
			       cdb[2]);
			cmd->scsi_sense_reason = TCM_INVALID_CDB_FIELD;
			return -EINVAL;
		}

		ret = target_emulate_inquiry_std(cmd);
		goto out;
	}

=======
	map_buf = transport_kmap_data_sg(cmd);
>>>>>>> e816b57a
	/*
	 * If SCF_PASSTHROUGH_SG_TO_MEM_NOALLOC is not set, then we
	 * know we actually allocated a full page.  Otherwise, if the
	 * data buffer is too small, allocate a temporary buffer so we
	 * don't have to worry about overruns in all our INQUIRY
	 * emulation handling.
	 */
	if (cmd->data_length < SE_INQUIRY_BUF &&
	    (cmd->se_cmd_flags & SCF_PASSTHROUGH_SG_TO_MEM_NOALLOC)) {
		buf = kzalloc(SE_INQUIRY_BUF, GFP_KERNEL);
		if (!buf) {
			transport_kunmap_data_sg(cmd);
			cmd->scsi_sense_reason = TCM_LOGICAL_UNIT_COMMUNICATION_FAILURE;
			return -ENOMEM;
		}
	} else {
		buf = map_buf;
	}

<<<<<<< HEAD
	buf = transport_kmap_data_sg(cmd);
=======
	if (dev == tpg->tpg_virt_lun0.lun_se_dev)
		buf[0] = 0x3f; /* Not connected */
	else
		buf[0] = dev->transport->get_device_type(dev);

	if (!(cdb[1] & 0x1)) {
		if (cdb[2]) {
			pr_err("INQUIRY with EVPD==0 but PAGE CODE=%02x\n",
			       cdb[2]);
			cmd->scsi_sense_reason = TCM_INVALID_CDB_FIELD;
			ret = -EINVAL;
			goto out;
		}
>>>>>>> e816b57a

		ret = target_emulate_inquiry_std(cmd, buf);
		goto out;
	}

	for (p = 0; p < ARRAY_SIZE(evpd_handlers); ++p) {
		if (cdb[2] == evpd_handlers[p].page) {
			buf[1] = cdb[2];
			ret = evpd_handlers[p].emulate(cmd, buf);
			goto out;
		}
	}

	pr_err("Unknown VPD Code: 0x%02x\n", cdb[2]);
	cmd->scsi_sense_reason = TCM_INVALID_CDB_FIELD;
	ret = -EINVAL;

<<<<<<< HEAD
out_unmap:
	transport_kunmap_data_sg(cmd);
=======
>>>>>>> e816b57a
out:
	if (buf != map_buf) {
		memcpy(map_buf, buf, cmd->data_length);
		kfree(buf);
	}
	transport_kunmap_data_sg(cmd);

	if (!ret) {
		task->task_scsi_status = GOOD;
		transport_complete_task(task, 1);
	}
	return ret;
}

int target_emulate_readcapacity(struct se_task *task)
{
	struct se_cmd *cmd = task->task_se_cmd;
	struct se_device *dev = cmd->se_dev;
	unsigned char *buf;
	unsigned long long blocks_long = dev->transport->get_blocks(dev);
	u32 blocks;

	if (blocks_long >= 0x00000000ffffffff)
		blocks = 0xffffffff;
	else
		blocks = (u32)blocks_long;

	buf = transport_kmap_data_sg(cmd);

	buf[0] = (blocks >> 24) & 0xff;
	buf[1] = (blocks >> 16) & 0xff;
	buf[2] = (blocks >> 8) & 0xff;
	buf[3] = blocks & 0xff;
	buf[4] = (dev->se_sub_dev->se_dev_attrib.block_size >> 24) & 0xff;
	buf[5] = (dev->se_sub_dev->se_dev_attrib.block_size >> 16) & 0xff;
	buf[6] = (dev->se_sub_dev->se_dev_attrib.block_size >> 8) & 0xff;
	buf[7] = dev->se_sub_dev->se_dev_attrib.block_size & 0xff;

	transport_kunmap_data_sg(cmd);

	task->task_scsi_status = GOOD;
	transport_complete_task(task, 1);
	return 0;
}

int target_emulate_readcapacity_16(struct se_task *task)
{
	struct se_cmd *cmd = task->task_se_cmd;
	struct se_device *dev = cmd->se_dev;
	unsigned char *buf;
	unsigned long long blocks = dev->transport->get_blocks(dev);

	buf = transport_kmap_data_sg(cmd);

	buf[0] = (blocks >> 56) & 0xff;
	buf[1] = (blocks >> 48) & 0xff;
	buf[2] = (blocks >> 40) & 0xff;
	buf[3] = (blocks >> 32) & 0xff;
	buf[4] = (blocks >> 24) & 0xff;
	buf[5] = (blocks >> 16) & 0xff;
	buf[6] = (blocks >> 8) & 0xff;
	buf[7] = blocks & 0xff;
	buf[8] = (dev->se_sub_dev->se_dev_attrib.block_size >> 24) & 0xff;
	buf[9] = (dev->se_sub_dev->se_dev_attrib.block_size >> 16) & 0xff;
	buf[10] = (dev->se_sub_dev->se_dev_attrib.block_size >> 8) & 0xff;
	buf[11] = dev->se_sub_dev->se_dev_attrib.block_size & 0xff;
	/*
	 * Set Thin Provisioning Enable bit following sbc3r22 in section
	 * READ CAPACITY (16) byte 14 if emulate_tpu or emulate_tpws is enabled.
	 */
	if (dev->se_sub_dev->se_dev_attrib.emulate_tpu || dev->se_sub_dev->se_dev_attrib.emulate_tpws)
		buf[14] = 0x80;

	transport_kunmap_data_sg(cmd);

	task->task_scsi_status = GOOD;
	transport_complete_task(task, 1);
	return 0;
}

static int
target_modesense_rwrecovery(unsigned char *p)
{
	p[0] = 0x01;
	p[1] = 0x0a;

	return 12;
}

static int
target_modesense_control(struct se_device *dev, unsigned char *p)
{
	p[0] = 0x0a;
	p[1] = 0x0a;
	p[2] = 2;
	/*
	 * From spc4r23, 7.4.7 Control mode page
	 *
	 * The QUEUE ALGORITHM MODIFIER field (see table 368) specifies
	 * restrictions on the algorithm used for reordering commands
	 * having the SIMPLE task attribute (see SAM-4).
	 *
	 *                    Table 368 -- QUEUE ALGORITHM MODIFIER field
	 *                         Code      Description
	 *                          0h       Restricted reordering
	 *                          1h       Unrestricted reordering allowed
	 *                          2h to 7h    Reserved
	 *                          8h to Fh    Vendor specific
	 *
	 * A value of zero in the QUEUE ALGORITHM MODIFIER field specifies that
	 * the device server shall order the processing sequence of commands
	 * having the SIMPLE task attribute such that data integrity is maintained
	 * for that I_T nexus (i.e., if the transmission of new SCSI transport protocol
	 * requests is halted at any time, the final value of all data observable
	 * on the medium shall be the same as if all the commands had been processed
	 * with the ORDERED task attribute).
	 *
	 * A value of one in the QUEUE ALGORITHM MODIFIER field specifies that the
	 * device server may reorder the processing sequence of commands having the
	 * SIMPLE task attribute in any manner. Any data integrity exposures related to
	 * command sequence order shall be explicitly handled by the application client
	 * through the selection of appropriate ommands and task attributes.
	 */
	p[3] = (dev->se_sub_dev->se_dev_attrib.emulate_rest_reord == 1) ? 0x00 : 0x10;
	/*
	 * From spc4r17, section 7.4.6 Control mode Page
	 *
	 * Unit Attention interlocks control (UN_INTLCK_CTRL) to code 00b
	 *
	 * 00b: The logical unit shall clear any unit attention condition
	 * reported in the same I_T_L_Q nexus transaction as a CHECK CONDITION
	 * status and shall not establish a unit attention condition when a com-
	 * mand is completed with BUSY, TASK SET FULL, or RESERVATION CONFLICT
	 * status.
	 *
	 * 10b: The logical unit shall not clear any unit attention condition
	 * reported in the same I_T_L_Q nexus transaction as a CHECK CONDITION
	 * status and shall not establish a unit attention condition when
	 * a command is completed with BUSY, TASK SET FULL, or RESERVATION
	 * CONFLICT status.
	 *
	 * 11b a The logical unit shall not clear any unit attention condition
	 * reported in the same I_T_L_Q nexus transaction as a CHECK CONDITION
	 * status and shall establish a unit attention condition for the
	 * initiator port associated with the I_T nexus on which the BUSY,
	 * TASK SET FULL, or RESERVATION CONFLICT status is being returned.
	 * Depending on the status, the additional sense code shall be set to
	 * PREVIOUS BUSY STATUS, PREVIOUS TASK SET FULL STATUS, or PREVIOUS
	 * RESERVATION CONFLICT STATUS. Until it is cleared by a REQUEST SENSE
	 * command, a unit attention condition shall be established only once
	 * for a BUSY, TASK SET FULL, or RESERVATION CONFLICT status regardless
	 * to the number of commands completed with one of those status codes.
	 */
	p[4] = (dev->se_sub_dev->se_dev_attrib.emulate_ua_intlck_ctrl == 2) ? 0x30 :
	       (dev->se_sub_dev->se_dev_attrib.emulate_ua_intlck_ctrl == 1) ? 0x20 : 0x00;
	/*
	 * From spc4r17, section 7.4.6 Control mode Page
	 *
	 * Task Aborted Status (TAS) bit set to zero.
	 *
	 * A task aborted status (TAS) bit set to zero specifies that aborted
	 * tasks shall be terminated by the device server without any response
	 * to the application client. A TAS bit set to one specifies that tasks
	 * aborted by the actions of an I_T nexus other than the I_T nexus on
	 * which the command was received shall be completed with TASK ABORTED
	 * status (see SAM-4).
	 */
	p[5] = (dev->se_sub_dev->se_dev_attrib.emulate_tas) ? 0x40 : 0x00;
	p[8] = 0xff;
	p[9] = 0xff;
	p[11] = 30;

	return 12;
}

static int
target_modesense_caching(struct se_device *dev, unsigned char *p)
{
	p[0] = 0x08;
	p[1] = 0x12;
	if (dev->se_sub_dev->se_dev_attrib.emulate_write_cache > 0)
		p[2] = 0x04; /* Write Cache Enable */
	p[12] = 0x20; /* Disabled Read Ahead */

	return 20;
}

static void
target_modesense_write_protect(unsigned char *buf, int type)
{
	/*
	 * I believe that the WP bit (bit 7) in the mode header is the same for
	 * all device types..
	 */
	switch (type) {
	case TYPE_DISK:
	case TYPE_TAPE:
	default:
		buf[0] |= 0x80; /* WP bit */
		break;
	}
}

static void
target_modesense_dpofua(unsigned char *buf, int type)
{
	switch (type) {
	case TYPE_DISK:
		buf[0] |= 0x10; /* DPOFUA bit */
		break;
	default:
		break;
	}
}

int target_emulate_modesense(struct se_task *task)
{
	struct se_cmd *cmd = task->task_se_cmd;
	struct se_device *dev = cmd->se_dev;
	char *cdb = cmd->t_task_cdb;
	unsigned char *rbuf;
	int type = dev->transport->get_device_type(dev);
	int ten = (cmd->t_task_cdb[0] == MODE_SENSE_10);
	int offset = ten ? 8 : 4;
	int length = 0;
	unsigned char buf[SE_MODE_PAGE_BUF];

	memset(buf, 0, SE_MODE_PAGE_BUF);

	switch (cdb[2] & 0x3f) {
	case 0x01:
		length = target_modesense_rwrecovery(&buf[offset]);
		break;
	case 0x08:
		length = target_modesense_caching(dev, &buf[offset]);
		break;
	case 0x0a:
		length = target_modesense_control(dev, &buf[offset]);
		break;
	case 0x3f:
		length = target_modesense_rwrecovery(&buf[offset]);
		length += target_modesense_caching(dev, &buf[offset+length]);
		length += target_modesense_control(dev, &buf[offset+length]);
		break;
	default:
		pr_err("MODE SENSE: unimplemented page/subpage: 0x%02x/0x%02x\n",
		       cdb[2] & 0x3f, cdb[3]);
		cmd->scsi_sense_reason = TCM_UNKNOWN_MODE_PAGE;
		return -EINVAL;
	}
	offset += length;

	if (ten) {
		offset -= 2;
		buf[0] = (offset >> 8) & 0xff;
		buf[1] = offset & 0xff;

		if ((cmd->se_lun->lun_access & TRANSPORT_LUNFLAGS_READ_ONLY) ||
		    (cmd->se_deve &&
		    (cmd->se_deve->lun_flags & TRANSPORT_LUNFLAGS_READ_ONLY)))
			target_modesense_write_protect(&buf[3], type);

		if ((dev->se_sub_dev->se_dev_attrib.emulate_write_cache > 0) &&
		    (dev->se_sub_dev->se_dev_attrib.emulate_fua_write > 0))
			target_modesense_dpofua(&buf[3], type);

		if ((offset + 2) > cmd->data_length)
			offset = cmd->data_length;

	} else {
		offset -= 1;
		buf[0] = offset & 0xff;

		if ((cmd->se_lun->lun_access & TRANSPORT_LUNFLAGS_READ_ONLY) ||
		    (cmd->se_deve &&
		    (cmd->se_deve->lun_flags & TRANSPORT_LUNFLAGS_READ_ONLY)))
			target_modesense_write_protect(&buf[2], type);

		if ((dev->se_sub_dev->se_dev_attrib.emulate_write_cache > 0) &&
		    (dev->se_sub_dev->se_dev_attrib.emulate_fua_write > 0))
			target_modesense_dpofua(&buf[2], type);

		if ((offset + 1) > cmd->data_length)
			offset = cmd->data_length;
	}

	rbuf = transport_kmap_data_sg(cmd);
	memcpy(rbuf, buf, offset);
	transport_kunmap_data_sg(cmd);

	task->task_scsi_status = GOOD;
	transport_complete_task(task, 1);
	return 0;
}

int target_emulate_request_sense(struct se_task *task)
{
	struct se_cmd *cmd = task->task_se_cmd;
	unsigned char *cdb = cmd->t_task_cdb;
	unsigned char *buf;
	u8 ua_asc = 0, ua_ascq = 0;
	int err = 0;

	if (cdb[1] & 0x01) {
		pr_err("REQUEST_SENSE description emulation not"
			" supported\n");
		cmd->scsi_sense_reason = TCM_INVALID_CDB_FIELD;
		return -ENOSYS;
	}

	buf = transport_kmap_data_sg(cmd);

	if (!core_scsi3_ua_clear_for_request_sense(cmd, &ua_asc, &ua_ascq)) {
		/*
		 * CURRENT ERROR, UNIT ATTENTION
		 */
		buf[0] = 0x70;
		buf[SPC_SENSE_KEY_OFFSET] = UNIT_ATTENTION;

		if (cmd->data_length < 18) {
			buf[7] = 0x00;
			err = -EINVAL;
			goto end;
		}
		/*
		 * The Additional Sense Code (ASC) from the UNIT ATTENTION
		 */
		buf[SPC_ASC_KEY_OFFSET] = ua_asc;
		buf[SPC_ASCQ_KEY_OFFSET] = ua_ascq;
		buf[7] = 0x0A;
	} else {
		/*
		 * CURRENT ERROR, NO SENSE
		 */
		buf[0] = 0x70;
		buf[SPC_SENSE_KEY_OFFSET] = NO_SENSE;

		if (cmd->data_length < 18) {
			buf[7] = 0x00;
			err = -EINVAL;
			goto end;
		}
		/*
		 * NO ADDITIONAL SENSE INFORMATION
		 */
		buf[SPC_ASC_KEY_OFFSET] = 0x00;
		buf[7] = 0x0A;
	}

end:
	transport_kunmap_data_sg(cmd);
	task->task_scsi_status = GOOD;
	transport_complete_task(task, 1);
	return 0;
}

/*
 * Used for TCM/IBLOCK and TCM/FILEIO for block/blk-lib.c level discard support.
 * Note this is not used for TCM/pSCSI passthrough
 */
int target_emulate_unmap(struct se_task *task)
{
	struct se_cmd *cmd = task->task_se_cmd;
	struct se_device *dev = cmd->se_dev;
	unsigned char *buf, *ptr = NULL;
	unsigned char *cdb = &cmd->t_task_cdb[0];
	sector_t lba;
	unsigned int size = cmd->data_length, range;
	int ret = 0, offset;
	unsigned short dl, bd_dl;

	if (!dev->transport->do_discard) {
		pr_err("UNMAP emulation not supported for: %s\n",
				dev->transport->name);
		cmd->scsi_sense_reason = TCM_UNSUPPORTED_SCSI_OPCODE;
		return -ENOSYS;
	}

	/* First UNMAP block descriptor starts at 8 byte offset */
	offset = 8;
	size -= 8;
	dl = get_unaligned_be16(&cdb[0]);
	bd_dl = get_unaligned_be16(&cdb[2]);

	buf = transport_kmap_data_sg(cmd);

	ptr = &buf[offset];
	pr_debug("UNMAP: Sub: %s Using dl: %hu bd_dl: %hu size: %hu"
		" ptr: %p\n", dev->transport->name, dl, bd_dl, size, ptr);

	while (size) {
		lba = get_unaligned_be64(&ptr[0]);
		range = get_unaligned_be32(&ptr[8]);
		pr_debug("UNMAP: Using lba: %llu and range: %u\n",
				 (unsigned long long)lba, range);

		ret = dev->transport->do_discard(dev, lba, range);
		if (ret < 0) {
			pr_err("blkdev_issue_discard() failed: %d\n",
					ret);
			goto err;
		}

		ptr += 16;
		size -= 16;
	}

err:
	transport_kunmap_data_sg(cmd);
	if (!ret) {
		task->task_scsi_status = GOOD;
		transport_complete_task(task, 1);
	}
	return ret;
}

/*
 * Used for TCM/IBLOCK and TCM/FILEIO for block/blk-lib.c level discard support.
 * Note this is not used for TCM/pSCSI passthrough
 */
int target_emulate_write_same(struct se_task *task)
{
	struct se_cmd *cmd = task->task_se_cmd;
	struct se_device *dev = cmd->se_dev;
	sector_t range;
	sector_t lba = cmd->t_task_lba;
	u32 num_blocks;
	int ret;

	if (!dev->transport->do_discard) {
		pr_err("WRITE_SAME emulation not supported"
				" for: %s\n", dev->transport->name);
		cmd->scsi_sense_reason = TCM_UNSUPPORTED_SCSI_OPCODE;
		return -ENOSYS;
	}

	if (cmd->t_task_cdb[0] == WRITE_SAME)
		num_blocks = get_unaligned_be16(&cmd->t_task_cdb[7]);
	else if (cmd->t_task_cdb[0] == WRITE_SAME_16)
		num_blocks = get_unaligned_be32(&cmd->t_task_cdb[10]);
	else /* WRITE_SAME_32 via VARIABLE_LENGTH_CMD */
		num_blocks = get_unaligned_be32(&cmd->t_task_cdb[28]);

	/*
	 * Use the explicit range when non zero is supplied, otherwise calculate
	 * the remaining range based on ->get_blocks() - starting LBA.
	 */
	if (num_blocks != 0)
		range = num_blocks;
	else
		range = (dev->transport->get_blocks(dev) - lba);

	pr_debug("WRITE_SAME UNMAP: LBA: %llu Range: %llu\n",
		 (unsigned long long)lba, (unsigned long long)range);

	ret = dev->transport->do_discard(dev, lba, range);
	if (ret < 0) {
		pr_debug("blkdev_issue_discard() failed for WRITE_SAME\n");
		return ret;
	}

	task->task_scsi_status = GOOD;
	transport_complete_task(task, 1);
	return 0;
}

int target_emulate_synchronize_cache(struct se_task *task)
{
	struct se_device *dev = task->task_se_cmd->se_dev;
	struct se_cmd *cmd = task->task_se_cmd;

	if (!dev->transport->do_sync_cache) {
		pr_err("SYNCHRONIZE_CACHE emulation not supported"
			" for: %s\n", dev->transport->name);
		cmd->scsi_sense_reason = TCM_UNSUPPORTED_SCSI_OPCODE;
		return -ENOSYS;
	}

	dev->transport->do_sync_cache(task);
	return 0;
}

int target_emulate_noop(struct se_task *task)
{
	task->task_scsi_status = GOOD;
	transport_complete_task(task, 1);
	return 0;
}

/*
 * Write a CDB into @cdb that is based on the one the intiator sent us,
 * but updated to only cover the sectors that the current task handles.
 */
void target_get_task_cdb(struct se_task *task, unsigned char *cdb)
{
	struct se_cmd *cmd = task->task_se_cmd;
	unsigned int cdb_len = scsi_command_size(cmd->t_task_cdb);

	memcpy(cdb, cmd->t_task_cdb, cdb_len);
	if (cmd->se_cmd_flags & SCF_SCSI_DATA_SG_IO_CDB) {
		unsigned long long lba = task->task_lba;
		u32 sectors = task->task_sectors;

		switch (cdb_len) {
		case 6:
			/* 21-bit LBA and 8-bit sectors */
			cdb[1] = (lba >> 16) & 0x1f;
			cdb[2] = (lba >> 8) & 0xff;
			cdb[3] = lba & 0xff;
			cdb[4] = sectors & 0xff;
			break;
		case 10:
			/* 32-bit LBA and 16-bit sectors */
			put_unaligned_be32(lba, &cdb[2]);
			put_unaligned_be16(sectors, &cdb[7]);
			break;
		case 12:
			/* 32-bit LBA and 32-bit sectors */
			put_unaligned_be32(lba, &cdb[2]);
			put_unaligned_be32(sectors, &cdb[6]);
			break;
		case 16:
			/* 64-bit LBA and 32-bit sectors */
			put_unaligned_be64(lba, &cdb[2]);
			put_unaligned_be32(sectors, &cdb[10]);
			break;
		case 32:
			/* 64-bit LBA and 32-bit sectors, extended CDB */
			put_unaligned_be64(lba, &cdb[12]);
			put_unaligned_be32(sectors, &cdb[28]);
			break;
		default:
			BUG();
		}
	}
}
EXPORT_SYMBOL(target_get_task_cdb);<|MERGE_RESOLUTION|>--- conflicted
+++ resolved
@@ -71,13 +71,9 @@
 	struct se_lun *lun = cmd->se_lun;
 	struct se_device *dev = cmd->se_dev;
 
-<<<<<<< HEAD
-	buf = transport_kmap_data_sg(cmd);
-=======
 	/* Set RMB (removable media) for tape devices */
 	if (dev->transport->get_device_type(dev) == TYPE_TAPE)
 		buf[1] = 0x80;
->>>>>>> e816b57a
 
 	buf[2] = dev->transport->get_device_rev(dev);
 
@@ -101,30 +97,11 @@
 
 	buf[7] = 0x2; /* CmdQue=1 */
 
-<<<<<<< HEAD
-	buf[7] = 0x32; /* Sync=1 and CmdQue=1 */
-
-	/*
-	 * Do not include vendor, product, reversion info in INQUIRY
-	 * response payload for cdbs with a small allocation length.
-	 */
-	if (cmd->data_length < 36) {
-		buf[4] = 3; /* Set additional length to 3 */
-		goto out;
-	}
-
-=======
->>>>>>> e816b57a
 	snprintf(&buf[8], 8, "LIO-ORG");
 	snprintf(&buf[16], 16, "%s", dev->se_sub_dev->t10_wwn.model);
 	snprintf(&buf[32], 4, "%s", dev->se_sub_dev->t10_wwn.revision);
 	buf[4] = 31; /* Set additional length to 31 */
 
-<<<<<<< HEAD
-out:
-	transport_kunmap_data_sg(cmd);
-=======
->>>>>>> e816b57a
 	return 0;
 }
 
@@ -142,15 +119,6 @@
 		unit_serial_len = strlen(dev->se_sub_dev->t10_wwn.unit_serial);
 		unit_serial_len++; /* For NULL Terminator */
 
-<<<<<<< HEAD
-		if (((len + 4) + unit_serial_len) > cmd->data_length) {
-			len += unit_serial_len;
-			buf[2] = ((len >> 8) & 0xff);
-			buf[3] = (len & 0xff);
-			return 0;
-		}
-=======
->>>>>>> e816b57a
 		len += sprintf(&buf[4], "%s",
 			dev->se_sub_dev->t10_wwn.unit_serial);
 		len++; /* Extra Byte for NULL Terminator */
@@ -273,15 +241,6 @@
 			strlen(&dev->se_sub_dev->t10_wwn.unit_serial[0]);
 		unit_serial_len++; /* For NULL Terminator */
 
-<<<<<<< HEAD
-		if ((len + (id_len + 4) +
-		    (prod_len + unit_serial_len)) >
-				cmd->data_length) {
-			len += (prod_len + unit_serial_len);
-			goto check_port;
-		}
-=======
->>>>>>> e816b57a
 		id_len += sprintf(&buf[off+12], "%s:%s", prod,
 				&dev->se_sub_dev->t10_wwn.unit_serial[0]);
 	}
@@ -648,22 +607,7 @@
 	unsigned char *cdb = cmd->t_task_cdb;
 	int p, ret;
 
-<<<<<<< HEAD
-	if (!(cdb[1] & 0x1)) {
-		if (cdb[2]) {
-			pr_err("INQUIRY with EVPD==0 but PAGE CODE=%02x\n",
-			       cdb[2]);
-			cmd->scsi_sense_reason = TCM_INVALID_CDB_FIELD;
-			return -EINVAL;
-		}
-
-		ret = target_emulate_inquiry_std(cmd);
-		goto out;
-	}
-
-=======
 	map_buf = transport_kmap_data_sg(cmd);
->>>>>>> e816b57a
 	/*
 	 * If SCF_PASSTHROUGH_SG_TO_MEM_NOALLOC is not set, then we
 	 * know we actually allocated a full page.  Otherwise, if the
@@ -683,9 +627,6 @@
 		buf = map_buf;
 	}
 
-<<<<<<< HEAD
-	buf = transport_kmap_data_sg(cmd);
-=======
 	if (dev == tpg->tpg_virt_lun0.lun_se_dev)
 		buf[0] = 0x3f; /* Not connected */
 	else
@@ -699,7 +640,6 @@
 			ret = -EINVAL;
 			goto out;
 		}
->>>>>>> e816b57a
 
 		ret = target_emulate_inquiry_std(cmd, buf);
 		goto out;
@@ -717,11 +657,6 @@
 	cmd->scsi_sense_reason = TCM_INVALID_CDB_FIELD;
 	ret = -EINVAL;
 
-<<<<<<< HEAD
-out_unmap:
-	transport_kunmap_data_sg(cmd);
-=======
->>>>>>> e816b57a
 out:
 	if (buf != map_buf) {
 		memcpy(map_buf, buf, cmd->data_length);
