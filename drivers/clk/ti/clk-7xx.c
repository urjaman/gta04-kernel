/*
 * DRA7 Clock init
 *
 * Copyright (C) 2013 Texas Instruments, Inc.
 *
 * Tero Kristo (t-kristo@ti.com)
 *
 * This program is free software; you can redistribute it and/or modify
 * it under the terms of the GNU General Public License version 2 as
 * published by the Free Software Foundation.
 */

#include <linux/kernel.h>
#include <linux/list.h>
#include <linux/clk-private.h>
#include <linux/clkdev.h>
#include <linux/clk/ti.h>

#define DRA7_DPLL_ABE_DEFFREQ				180633600
#define DRA7_DPLL_GMAC_DEFFREQ				1000000000
#define DRA7_DPLL_DSP_DEFFREQ				600000000
#define DRA7_DPLL_DSP_GFCLK_NOMFREQ			600000000
#define DRA7_DPLL_EVE_GCLK_NOMFREQ			400000000

<<<<<<< HEAD
#define DRA7_ATL_DEFFREQ				11289600
=======
#define DRA7_ATL_DEFFREQ				5644800
#define DRA7_DPLL_USB_DEFFREQ				960000000
>>>>>>> 40cac08a

static struct ti_dt_clk dra7xx_clks[] = {
	DT_CLK(NULL, "atl_clkin0_ck", "atl_clkin0_ck"),
	DT_CLK(NULL, "atl_clkin1_ck", "atl_clkin1_ck"),
	DT_CLK(NULL, "atl_clkin2_ck", "atl_clkin2_ck"),
	DT_CLK(NULL, "atl_clkin3_ck", "atl_clkin3_ck"),
	DT_CLK(NULL, "hdmi_clkin_ck", "hdmi_clkin_ck"),
	DT_CLK(NULL, "mlb_clkin_ck", "mlb_clkin_ck"),
	DT_CLK(NULL, "mlbp_clkin_ck", "mlbp_clkin_ck"),
	DT_CLK(NULL, "pciesref_acs_clk_ck", "pciesref_acs_clk_ck"),
	DT_CLK(NULL, "ref_clkin0_ck", "ref_clkin0_ck"),
	DT_CLK(NULL, "ref_clkin1_ck", "ref_clkin1_ck"),
	DT_CLK(NULL, "ref_clkin2_ck", "ref_clkin2_ck"),
	DT_CLK(NULL, "ref_clkin3_ck", "ref_clkin3_ck"),
	DT_CLK(NULL, "rmii_clk_ck", "rmii_clk_ck"),
	DT_CLK(NULL, "sdvenc_clkin_ck", "sdvenc_clkin_ck"),
	DT_CLK(NULL, "secure_32k_clk_src_ck", "secure_32k_clk_src_ck"),
	DT_CLK(NULL, "sys_32k_ck", "sys_32k_ck"),
	DT_CLK(NULL, "virt_12000000_ck", "virt_12000000_ck"),
	DT_CLK(NULL, "virt_13000000_ck", "virt_13000000_ck"),
	DT_CLK(NULL, "virt_16800000_ck", "virt_16800000_ck"),
	DT_CLK(NULL, "virt_19200000_ck", "virt_19200000_ck"),
	DT_CLK(NULL, "virt_20000000_ck", "virt_20000000_ck"),
	DT_CLK(NULL, "virt_26000000_ck", "virt_26000000_ck"),
	DT_CLK(NULL, "virt_27000000_ck", "virt_27000000_ck"),
	DT_CLK(NULL, "virt_38400000_ck", "virt_38400000_ck"),
	DT_CLK(NULL, "sys_clkin1", "sys_clkin1"),
	DT_CLK(NULL, "sys_clkin2", "sys_clkin2"),
	DT_CLK(NULL, "usb_otg_clkin_ck", "usb_otg_clkin_ck"),
	DT_CLK(NULL, "video1_clkin_ck", "video1_clkin_ck"),
	DT_CLK(NULL, "video1_m2_clkin_ck", "video1_m2_clkin_ck"),
	DT_CLK(NULL, "video2_clkin_ck", "video2_clkin_ck"),
	DT_CLK(NULL, "video2_m2_clkin_ck", "video2_m2_clkin_ck"),
	DT_CLK(NULL, "abe_dpll_sys_clk_mux", "abe_dpll_sys_clk_mux"),
	DT_CLK(NULL, "abe_dpll_bypass_clk_mux", "abe_dpll_bypass_clk_mux"),
	DT_CLK(NULL, "abe_dpll_clk_mux", "abe_dpll_clk_mux"),
	DT_CLK(NULL, "dpll_abe_ck", "dpll_abe_ck"),
	DT_CLK(NULL, "dpll_abe_x2_ck", "dpll_abe_x2_ck"),
	DT_CLK(NULL, "dpll_abe_m2x2_ck", "dpll_abe_m2x2_ck"),
	DT_CLK(NULL, "abe_24m_fclk", "abe_24m_fclk"),
	DT_CLK(NULL, "abe_clk", "abe_clk"),
	DT_CLK(NULL, "aess_fclk", "aess_fclk"),
	DT_CLK(NULL, "abe_giclk_div", "abe_giclk_div"),
	DT_CLK(NULL, "abe_lp_clk_div", "abe_lp_clk_div"),
	DT_CLK(NULL, "abe_sys_clk_div", "abe_sys_clk_div"),
	DT_CLK(NULL, "adc_gfclk_mux", "adc_gfclk_mux"),
	DT_CLK(NULL, "dpll_pcie_ref_ck", "dpll_pcie_ref_ck"),
	DT_CLK(NULL, "dpll_pcie_ref_m2ldo_ck", "dpll_pcie_ref_m2ldo_ck"),
	DT_CLK(NULL, "apll_pcie_ck", "apll_pcie_ck"),
	DT_CLK(NULL, "apll_pcie_clkvcoldo", "apll_pcie_clkvcoldo"),
	DT_CLK(NULL, "apll_pcie_clkvcoldo_div", "apll_pcie_clkvcoldo_div"),
	DT_CLK(NULL, "apll_pcie_m2_ck", "apll_pcie_m2_ck"),
	DT_CLK(NULL, "sys_clk1_dclk_div", "sys_clk1_dclk_div"),
	DT_CLK(NULL, "sys_clk2_dclk_div", "sys_clk2_dclk_div"),
	DT_CLK(NULL, "dpll_abe_m2_ck", "dpll_abe_m2_ck"),
	DT_CLK(NULL, "per_abe_x1_dclk_div", "per_abe_x1_dclk_div"),
	DT_CLK(NULL, "dpll_abe_m3x2_ck", "dpll_abe_m3x2_ck"),
	DT_CLK(NULL, "dpll_core_ck", "dpll_core_ck"),
	DT_CLK(NULL, "dpll_core_x2_ck", "dpll_core_x2_ck"),
	DT_CLK(NULL, "dpll_core_h12x2_ck", "dpll_core_h12x2_ck"),
	DT_CLK(NULL, "mpu_dpll_hs_clk_div", "mpu_dpll_hs_clk_div"),
	DT_CLK(NULL, "dpll_mpu_ck", "dpll_mpu_ck"),
	DT_CLK(NULL, "dpll_mpu_m2_ck", "dpll_mpu_m2_ck"),
	DT_CLK(NULL, "mpu_dclk_div", "mpu_dclk_div"),
	DT_CLK(NULL, "dsp_dpll_hs_clk_div", "dsp_dpll_hs_clk_div"),
	DT_CLK(NULL, "dpll_dsp_ck", "dpll_dsp_ck"),
	DT_CLK(NULL, "dpll_dsp_m2_ck", "dpll_dsp_m2_ck"),
	DT_CLK(NULL, "dsp_gclk_div", "dsp_gclk_div"),
	DT_CLK(NULL, "iva_dpll_hs_clk_div", "iva_dpll_hs_clk_div"),
	DT_CLK(NULL, "dpll_iva_ck", "dpll_iva_ck"),
	DT_CLK(NULL, "dpll_iva_m2_ck", "dpll_iva_m2_ck"),
	DT_CLK(NULL, "iva_dclk", "iva_dclk"),
	DT_CLK(NULL, "dpll_gpu_ck", "dpll_gpu_ck"),
	DT_CLK(NULL, "dpll_gpu_m2_ck", "dpll_gpu_m2_ck"),
	DT_CLK(NULL, "gpu_dclk", "gpu_dclk"),
	DT_CLK(NULL, "dpll_core_m2_ck", "dpll_core_m2_ck"),
	DT_CLK(NULL, "core_dpll_out_dclk_div", "core_dpll_out_dclk_div"),
	DT_CLK(NULL, "dpll_ddr_ck", "dpll_ddr_ck"),
	DT_CLK(NULL, "dpll_ddr_m2_ck", "dpll_ddr_m2_ck"),
	DT_CLK(NULL, "emif_phy_dclk_div", "emif_phy_dclk_div"),
	DT_CLK(NULL, "dpll_gmac_ck", "dpll_gmac_ck"),
	DT_CLK(NULL, "dpll_gmac_m2_ck", "dpll_gmac_m2_ck"),
	DT_CLK(NULL, "gmac_250m_dclk_div", "gmac_250m_dclk_div"),
	DT_CLK(NULL, "video2_dclk_div", "video2_dclk_div"),
	DT_CLK(NULL, "video1_dclk_div", "video1_dclk_div"),
	DT_CLK(NULL, "hdmi_dclk_div", "hdmi_dclk_div"),
	DT_CLK(NULL, "per_dpll_hs_clk_div", "per_dpll_hs_clk_div"),
	DT_CLK(NULL, "dpll_per_ck", "dpll_per_ck"),
	DT_CLK(NULL, "dpll_per_m2_ck", "dpll_per_m2_ck"),
	DT_CLK(NULL, "func_96m_aon_dclk_div", "func_96m_aon_dclk_div"),
	DT_CLK(NULL, "usb_dpll_hs_clk_div", "usb_dpll_hs_clk_div"),
	DT_CLK(NULL, "dpll_usb_ck", "dpll_usb_ck"),
	DT_CLK(NULL, "dpll_usb_m2_ck", "dpll_usb_m2_ck"),
	DT_CLK(NULL, "l3init_480m_dclk_div", "l3init_480m_dclk_div"),
	DT_CLK(NULL, "usb_otg_dclk_div", "usb_otg_dclk_div"),
	DT_CLK(NULL, "sata_dclk_div", "sata_dclk_div"),
	DT_CLK(NULL, "dpll_pcie_ref_m2_ck", "dpll_pcie_ref_m2_ck"),
	DT_CLK(NULL, "pcie2_dclk_div", "pcie2_dclk_div"),
	DT_CLK(NULL, "pcie_dclk_div", "pcie_dclk_div"),
	DT_CLK(NULL, "emu_dclk_div", "emu_dclk_div"),
	DT_CLK(NULL, "secure_32k_dclk_div", "secure_32k_dclk_div"),
	DT_CLK(NULL, "eve_dpll_hs_clk_div", "eve_dpll_hs_clk_div"),
	DT_CLK(NULL, "dpll_eve_ck", "dpll_eve_ck"),
	DT_CLK(NULL, "dpll_eve_m2_ck", "dpll_eve_m2_ck"),
	DT_CLK(NULL, "eve_dclk_div", "eve_dclk_div"),
	DT_CLK(NULL, "clkoutmux0_clk_mux", "clkoutmux0_clk_mux"),
	DT_CLK(NULL, "clkoutmux1_clk_mux", "clkoutmux1_clk_mux"),
	DT_CLK(NULL, "clkoutmux2_clk_mux", "clkoutmux2_clk_mux"),
	DT_CLK(NULL, "custefuse_sys_gfclk_div", "custefuse_sys_gfclk_div"),
	DT_CLK(NULL, "dpll_core_h13x2_ck", "dpll_core_h13x2_ck"),
	DT_CLK(NULL, "dpll_core_h14x2_ck", "dpll_core_h14x2_ck"),
	DT_CLK(NULL, "dpll_core_h22x2_ck", "dpll_core_h22x2_ck"),
	DT_CLK(NULL, "dpll_core_h23x2_ck", "dpll_core_h23x2_ck"),
	DT_CLK(NULL, "dpll_core_h24x2_ck", "dpll_core_h24x2_ck"),
	DT_CLK(NULL, "dpll_ddr_x2_ck", "dpll_ddr_x2_ck"),
	DT_CLK(NULL, "dpll_ddr_h11x2_ck", "dpll_ddr_h11x2_ck"),
	DT_CLK(NULL, "dpll_dsp_x2_ck", "dpll_dsp_x2_ck"),
	DT_CLK(NULL, "dpll_dsp_m3x2_ck", "dpll_dsp_m3x2_ck"),
	DT_CLK(NULL, "dpll_gmac_x2_ck", "dpll_gmac_x2_ck"),
	DT_CLK(NULL, "dpll_gmac_h11x2_ck", "dpll_gmac_h11x2_ck"),
	DT_CLK(NULL, "dpll_gmac_h12x2_ck", "dpll_gmac_h12x2_ck"),
	DT_CLK(NULL, "dpll_gmac_h13x2_ck", "dpll_gmac_h13x2_ck"),
	DT_CLK(NULL, "dpll_gmac_m3x2_ck", "dpll_gmac_m3x2_ck"),
	DT_CLK(NULL, "dpll_per_x2_ck", "dpll_per_x2_ck"),
	DT_CLK(NULL, "dpll_per_h11x2_ck", "dpll_per_h11x2_ck"),
	DT_CLK(NULL, "dpll_per_h12x2_ck", "dpll_per_h12x2_ck"),
	DT_CLK(NULL, "dpll_per_h13x2_ck", "dpll_per_h13x2_ck"),
	DT_CLK(NULL, "dpll_per_h14x2_ck", "dpll_per_h14x2_ck"),
	DT_CLK(NULL, "dpll_per_m2x2_ck", "dpll_per_m2x2_ck"),
	DT_CLK(NULL, "dpll_usb_clkdcoldo", "dpll_usb_clkdcoldo"),
	DT_CLK(NULL, "eve_clk", "eve_clk"),
	DT_CLK(NULL, "func_128m_clk", "func_128m_clk"),
	DT_CLK(NULL, "func_12m_fclk", "func_12m_fclk"),
	DT_CLK(NULL, "func_24m_clk", "func_24m_clk"),
	DT_CLK(NULL, "func_48m_fclk", "func_48m_fclk"),
	DT_CLK(NULL, "func_96m_fclk", "func_96m_fclk"),
	DT_CLK(NULL, "gmii_m_clk_div", "gmii_m_clk_div"),
	DT_CLK(NULL, "hdmi_clk2_div", "hdmi_clk2_div"),
	DT_CLK(NULL, "hdmi_div_clk", "hdmi_div_clk"),
	DT_CLK(NULL, "hdmi_dpll_clk_mux", "hdmi_dpll_clk_mux"),
	DT_CLK(NULL, "l3_iclk_div", "l3_iclk_div"),
	DT_CLK(NULL, "l3init_60m_fclk", "l3init_60m_fclk"),
	DT_CLK(NULL, "l4_root_clk_div", "l4_root_clk_div"),
	DT_CLK(NULL, "mlb_clk", "mlb_clk"),
	DT_CLK(NULL, "mlbp_clk", "mlbp_clk"),
	DT_CLK(NULL, "per_abe_x1_gfclk2_div", "per_abe_x1_gfclk2_div"),
	DT_CLK(NULL, "timer_sys_clk_div", "timer_sys_clk_div"),
	DT_CLK(NULL, "video1_clk2_div", "video1_clk2_div"),
	DT_CLK(NULL, "video1_div_clk", "video1_div_clk"),
	DT_CLK(NULL, "video1_dpll_clk_mux", "video1_dpll_clk_mux"),
	DT_CLK(NULL, "video2_clk2_div", "video2_clk2_div"),
	DT_CLK(NULL, "video2_div_clk", "video2_div_clk"),
	DT_CLK(NULL, "video2_dpll_clk_mux", "video2_dpll_clk_mux"),
	DT_CLK(NULL, "wkupaon_iclk_mux", "wkupaon_iclk_mux"),
	DT_CLK(NULL, "dss_32khz_clk", "dss_32khz_clk"),
	DT_CLK(NULL, "dss_48mhz_clk", "dss_48mhz_clk"),
	DT_CLK(NULL, "dss_dss_clk", "dss_dss_clk"),
	DT_CLK(NULL, "dss_hdmi_clk", "dss_hdmi_clk"),
	DT_CLK(NULL, "dss_video1_clk", "dss_video1_clk"),
	DT_CLK(NULL, "dss_video2_clk", "dss_video2_clk"),
	DT_CLK(NULL, "dss_deshdcp_clk", "dss_deshdcp_clk"),
	DT_CLK(NULL, "gpio1_dbclk", "gpio1_dbclk"),
	DT_CLK(NULL, "gpio2_dbclk", "gpio2_dbclk"),
	DT_CLK(NULL, "gpio3_dbclk", "gpio3_dbclk"),
	DT_CLK(NULL, "gpio4_dbclk", "gpio4_dbclk"),
	DT_CLK(NULL, "gpio5_dbclk", "gpio5_dbclk"),
	DT_CLK(NULL, "gpio6_dbclk", "gpio6_dbclk"),
	DT_CLK(NULL, "gpio7_dbclk", "gpio7_dbclk"),
	DT_CLK(NULL, "gpio8_dbclk", "gpio8_dbclk"),
	DT_CLK(NULL, "mmc1_clk32k", "mmc1_clk32k"),
	DT_CLK(NULL, "mmc2_clk32k", "mmc2_clk32k"),
	DT_CLK(NULL, "mmc3_clk32k", "mmc3_clk32k"),
	DT_CLK(NULL, "mmc4_clk32k", "mmc4_clk32k"),
	DT_CLK(NULL, "sata_ref_clk", "sata_ref_clk"),
	DT_CLK(NULL, "usb_otg_ss1_refclk960m", "usb_otg_ss1_refclk960m"),
	DT_CLK(NULL, "usb_otg_ss2_refclk960m", "usb_otg_ss2_refclk960m"),
	DT_CLK(NULL, "usb_phy1_always_on_clk32k", "usb_phy1_always_on_clk32k"),
	DT_CLK(NULL, "usb_phy2_always_on_clk32k", "usb_phy2_always_on_clk32k"),
	DT_CLK(NULL, "usb_phy3_always_on_clk32k", "usb_phy3_always_on_clk32k"),
	DT_CLK(NULL, "atl_dpll_clk_mux", "atl_dpll_clk_mux"),
	DT_CLK(NULL, "atl_gfclk_mux", "atl_gfclk_mux"),
	DT_CLK(NULL, "dcan1_sys_clk_mux", "dcan1_sys_clk_mux"),
	DT_CLK(NULL, "gmac_gmii_ref_clk_div", "gmac_gmii_ref_clk_div"),
	DT_CLK(NULL, "gmac_rft_clk_mux", "gmac_rft_clk_mux"),
	DT_CLK(NULL, "gpu_core_gclk_mux", "gpu_core_gclk_mux"),
	DT_CLK(NULL, "gpu_hyd_gclk_mux", "gpu_hyd_gclk_mux"),
	DT_CLK(NULL, "ipu1_gfclk_mux", "ipu1_gfclk_mux"),
	DT_CLK(NULL, "l3instr_ts_gclk_div", "l3instr_ts_gclk_div"),
	DT_CLK(NULL, "mcasp1_ahclkr_mux", "mcasp1_ahclkr_mux"),
	DT_CLK(NULL, "mcasp1_ahclkx_mux", "mcasp1_ahclkx_mux"),
	DT_CLK(NULL, "mcasp1_aux_gfclk_mux", "mcasp1_aux_gfclk_mux"),
	DT_CLK(NULL, "mcasp2_ahclkr_mux", "mcasp2_ahclkr_mux"),
	DT_CLK(NULL, "mcasp2_ahclkx_mux", "mcasp2_ahclkx_mux"),
	DT_CLK(NULL, "mcasp2_aux_gfclk_mux", "mcasp2_aux_gfclk_mux"),
	DT_CLK(NULL, "mcasp3_ahclkx_mux", "mcasp3_ahclkx_mux"),
	DT_CLK(NULL, "mcasp3_aux_gfclk_mux", "mcasp3_aux_gfclk_mux"),
	DT_CLK(NULL, "mcasp4_ahclkx_mux", "mcasp4_ahclkx_mux"),
	DT_CLK(NULL, "mcasp4_aux_gfclk_mux", "mcasp4_aux_gfclk_mux"),
	DT_CLK(NULL, "mcasp5_ahclkx_mux", "mcasp5_ahclkx_mux"),
	DT_CLK(NULL, "mcasp5_aux_gfclk_mux", "mcasp5_aux_gfclk_mux"),
	DT_CLK(NULL, "mcasp6_ahclkx_mux", "mcasp6_ahclkx_mux"),
	DT_CLK(NULL, "mcasp6_aux_gfclk_mux", "mcasp6_aux_gfclk_mux"),
	DT_CLK(NULL, "mcasp7_ahclkx_mux", "mcasp7_ahclkx_mux"),
	DT_CLK(NULL, "mcasp7_aux_gfclk_mux", "mcasp7_aux_gfclk_mux"),
	DT_CLK(NULL, "mcasp8_ahclk_mux", "mcasp8_ahclk_mux"),
	DT_CLK(NULL, "mcasp8_aux_gfclk_mux", "mcasp8_aux_gfclk_mux"),
	DT_CLK(NULL, "mmc1_fclk_mux", "mmc1_fclk_mux"),
	DT_CLK(NULL, "mmc1_fclk_div", "mmc1_fclk_div"),
	DT_CLK(NULL, "mmc2_fclk_mux", "mmc2_fclk_mux"),
	DT_CLK(NULL, "mmc2_fclk_div", "mmc2_fclk_div"),
	DT_CLK(NULL, "mmc3_gfclk_mux", "mmc3_gfclk_mux"),
	DT_CLK(NULL, "mmc3_gfclk_div", "mmc3_gfclk_div"),
	DT_CLK(NULL, "mmc4_gfclk_mux", "mmc4_gfclk_mux"),
	DT_CLK(NULL, "mmc4_gfclk_div", "mmc4_gfclk_div"),
	DT_CLK(NULL, "qspi_gfclk_mux", "qspi_gfclk_mux"),
	DT_CLK(NULL, "qspi_gfclk_div", "qspi_gfclk_div"),
	DT_CLK(NULL, "timer10_gfclk_mux", "timer10_gfclk_mux"),
	DT_CLK(NULL, "timer11_gfclk_mux", "timer11_gfclk_mux"),
	DT_CLK(NULL, "timer13_gfclk_mux", "timer13_gfclk_mux"),
	DT_CLK(NULL, "timer14_gfclk_mux", "timer14_gfclk_mux"),
	DT_CLK(NULL, "timer15_gfclk_mux", "timer15_gfclk_mux"),
	DT_CLK(NULL, "timer16_gfclk_mux", "timer16_gfclk_mux"),
	DT_CLK(NULL, "timer1_gfclk_mux", "timer1_gfclk_mux"),
	DT_CLK(NULL, "timer2_gfclk_mux", "timer2_gfclk_mux"),
	DT_CLK(NULL, "timer3_gfclk_mux", "timer3_gfclk_mux"),
	DT_CLK(NULL, "timer4_gfclk_mux", "timer4_gfclk_mux"),
	DT_CLK(NULL, "timer5_gfclk_mux", "timer5_gfclk_mux"),
	DT_CLK(NULL, "timer6_gfclk_mux", "timer6_gfclk_mux"),
	DT_CLK(NULL, "timer7_gfclk_mux", "timer7_gfclk_mux"),
	DT_CLK(NULL, "timer8_gfclk_mux", "timer8_gfclk_mux"),
	DT_CLK(NULL, "timer9_gfclk_mux", "timer9_gfclk_mux"),
	DT_CLK(NULL, "uart10_gfclk_mux", "uart10_gfclk_mux"),
	DT_CLK(NULL, "uart1_gfclk_mux", "uart1_gfclk_mux"),
	DT_CLK(NULL, "uart2_gfclk_mux", "uart2_gfclk_mux"),
	DT_CLK(NULL, "uart3_gfclk_mux", "uart3_gfclk_mux"),
	DT_CLK(NULL, "uart4_gfclk_mux", "uart4_gfclk_mux"),
	DT_CLK(NULL, "uart5_gfclk_mux", "uart5_gfclk_mux"),
	DT_CLK(NULL, "uart6_gfclk_mux", "uart6_gfclk_mux"),
	DT_CLK(NULL, "uart7_gfclk_mux", "uart7_gfclk_mux"),
	DT_CLK(NULL, "uart8_gfclk_mux", "uart8_gfclk_mux"),
	DT_CLK(NULL, "uart9_gfclk_mux", "uart9_gfclk_mux"),
	DT_CLK(NULL, "vip1_gclk_mux", "vip1_gclk_mux"),
	DT_CLK(NULL, "vip2_gclk_mux", "vip2_gclk_mux"),
	DT_CLK(NULL, "vip3_gclk_mux", "vip3_gclk_mux"),
	DT_CLK("omap_i2c.1", "ick", "dummy_ck"),
	DT_CLK("omap_i2c.2", "ick", "dummy_ck"),
	DT_CLK("omap_i2c.3", "ick", "dummy_ck"),
	DT_CLK("omap_i2c.4", "ick", "dummy_ck"),
	DT_CLK(NULL, "mailboxes_ick", "dummy_ck"),
	DT_CLK("omap_hsmmc.0", "ick", "dummy_ck"),
	DT_CLK("omap_hsmmc.1", "ick", "dummy_ck"),
	DT_CLK("omap_hsmmc.2", "ick", "dummy_ck"),
	DT_CLK("omap_hsmmc.3", "ick", "dummy_ck"),
	DT_CLK("omap_hsmmc.4", "ick", "dummy_ck"),
	DT_CLK("omap-mcbsp.1", "ick", "dummy_ck"),
	DT_CLK("omap-mcbsp.2", "ick", "dummy_ck"),
	DT_CLK("omap-mcbsp.3", "ick", "dummy_ck"),
	DT_CLK("omap-mcbsp.4", "ick", "dummy_ck"),
	DT_CLK("omap2_mcspi.1", "ick", "dummy_ck"),
	DT_CLK("omap2_mcspi.2", "ick", "dummy_ck"),
	DT_CLK("omap2_mcspi.3", "ick", "dummy_ck"),
	DT_CLK("omap2_mcspi.4", "ick", "dummy_ck"),
	DT_CLK(NULL, "uart1_ick", "dummy_ck"),
	DT_CLK(NULL, "uart2_ick", "dummy_ck"),
	DT_CLK(NULL, "uart3_ick", "dummy_ck"),
	DT_CLK(NULL, "uart4_ick", "dummy_ck"),
	DT_CLK("usbhs_omap", "usbhost_ick", "dummy_ck"),
	DT_CLK("usbhs_omap", "usbtll_fck", "dummy_ck"),
	DT_CLK("omap_wdt", "ick", "dummy_ck"),
	DT_CLK(NULL, "timer_32k_ck", "sys_32k_ck"),
	DT_CLK("4ae18000.timer", "timer_sys_ck", "timer_sys_clk_div"),
	DT_CLK("48032000.timer", "timer_sys_ck", "timer_sys_clk_div"),
	DT_CLK("48034000.timer", "timer_sys_ck", "timer_sys_clk_div"),
	DT_CLK("48036000.timer", "timer_sys_ck", "timer_sys_clk_div"),
	DT_CLK("4803e000.timer", "timer_sys_ck", "timer_sys_clk_div"),
	DT_CLK("48086000.timer", "timer_sys_ck", "timer_sys_clk_div"),
	DT_CLK("48088000.timer", "timer_sys_ck", "timer_sys_clk_div"),
	DT_CLK("48820000.timer", "timer_sys_ck", "timer_sys_clk_div"),
	DT_CLK("48822000.timer", "timer_sys_ck", "timer_sys_clk_div"),
	DT_CLK("48824000.timer", "timer_sys_ck", "timer_sys_clk_div"),
	DT_CLK("48826000.timer", "timer_sys_ck", "timer_sys_clk_div"),
	DT_CLK("48828000.timer", "timer_sys_ck", "timer_sys_clk_div"),
	DT_CLK("4882a000.timer", "timer_sys_ck", "timer_sys_clk_div"),
	DT_CLK("4882c000.timer", "timer_sys_ck", "timer_sys_clk_div"),
	DT_CLK("4882e000.timer", "timer_sys_ck", "timer_sys_clk_div"),
	DT_CLK("4843e200.ehrpwm", "tbclk", "ehrpwm0_tbclk"),
	DT_CLK("48440200.ehrpwm", "tbclk", "ehrpwm1_tbclk"),
	DT_CLK("48442200.ehrpwm", "tbclk", "ehrpwm2_tbclk"),
	DT_CLK(NULL, "sys_clkin", "sys_clkin1"),
	{ .node_name = NULL },
};

int __init dra7xx_dt_clk_init(void)
{
	int rc;
	struct clk *abe_dpll_mux, *sys_clkin2, *dpll_ck, *dss_deshdcp_ck;
	struct clk *ipu1_gfclk, *ipu1_gfclk_parent;
	struct clk *dsp_dpll, *dsp_m2_dpll, *dsp_m3x2_dpll;
	struct clk *atl_fck, *atl_parent;

	ti_dt_clocks_register(dra7xx_clks);

	omap2_clk_disable_autoidle_all();

	abe_dpll_mux = clk_get_sys(NULL, "abe_dpll_sys_clk_mux");
	sys_clkin2 = clk_get_sys(NULL, "sys_clkin2");
	dpll_ck = clk_get_sys(NULL, "dpll_abe_ck");

	rc = clk_set_parent(abe_dpll_mux, sys_clkin2);
	if (!rc)
		rc = clk_set_rate(dpll_ck, DRA7_DPLL_ABE_DEFFREQ);
	if (rc)
		pr_err("%s: failed to configure ABE DPLL!\n", __func__);

	dpll_ck = clk_get_sys(NULL, "dpll_abe_m2x2_ck");
	rc = clk_set_rate(dpll_ck, DRA7_DPLL_ABE_DEFFREQ * 2);
	if (rc)
		pr_err("%s: failed to configure ABE DPLL m2x2!\n", __func__);

	dpll_ck = clk_get_sys(NULL, "dpll_gmac_ck");
	rc = clk_set_rate(dpll_ck, DRA7_DPLL_GMAC_DEFFREQ);
	if (rc)
		pr_err("%s: failed to configure GMAC DPLL!\n", __func__);

	dss_deshdcp_ck = clk_get_sys(NULL, "dss_deshdcp_clk");
	rc = clk_prepare_enable(dss_deshdcp_ck);
	if (rc)
		pr_err("%s: failed to enable DESHDCP clock\n", __func__);

	ipu1_gfclk = clk_get_sys(NULL, "ipu1_gfclk_mux");
	ipu1_gfclk_parent = clk_get_sys(NULL, "dpll_core_h22x2_ck");
	rc = clk_set_parent(ipu1_gfclk, ipu1_gfclk_parent);
	if (rc)
		pr_err("%s: failed to reparent ipu1_gfclk_mux\n", __func__);

	dsp_dpll = clk_get_sys(NULL, "dpll_dsp_ck");
	rc = clk_set_rate(dsp_dpll, DRA7_DPLL_DSP_DEFFREQ);
	if (!rc) {
		dsp_m2_dpll = clk_get_sys(NULL, "dpll_dsp_m2_ck");
		rc = clk_set_rate(dsp_m2_dpll, DRA7_DPLL_DSP_GFCLK_NOMFREQ);
		if (rc)
			pr_err("%s: failed to configure DSP DPLL m2 output!\n",
			       __func__);

		dsp_m3x2_dpll = clk_get_sys(NULL, "dpll_dsp_m3x2_ck");
		rc = clk_set_rate(dsp_m3x2_dpll, DRA7_DPLL_EVE_GCLK_NOMFREQ);
		if (rc)
			pr_err("%s: failed to configure DSP DPLL m3x2 divider!\n",
			       __func__);
	} else {
		pr_err("%s: failed to configure DSP DPLL!\n", __func__);
	}

	atl_fck = clk_get_sys(NULL, "atl_gfclk_mux");
	atl_parent = clk_get_sys(NULL, "dpll_abe_m2_ck");
	rc = clk_set_parent(atl_fck, atl_parent);
	if (rc)
		pr_err("%s: failed to reparent atl_gfclk_mux\n", __func__);

	atl_fck = clk_get_sys(NULL, "atl_clkin2_ck");
	rc = clk_set_rate(atl_fck, DRA7_ATL_DEFFREQ);
	if (rc)
		pr_err("%s: failed to set atl_clkin2_ck\n", __func__);

	atl_fck = clk_get_sys(NULL, "atl_clkin1_ck");
	rc = clk_set_rate(atl_fck, DRA7_ATL_DEFFREQ);
	if (rc)
		pr_err("%s: failed to set atl_clkin1_ck\n", __func__);

	dpll_ck = clk_get_sys(NULL, "dpll_usb_ck");
	rc = clk_set_rate(dpll_ck, DRA7_DPLL_USB_DEFFREQ);
	if (rc)
		pr_err("%s: failed to configure USB DPLL!\n", __func__);

	dpll_ck = clk_get_sys(NULL, "dpll_usb_m2_ck");
	rc = clk_set_rate(dpll_ck, DRA7_DPLL_USB_DEFFREQ/2);
	if (rc)
		pr_err("%s: failed to set USB_DPLL M2 OUT\n", __func__);

	return rc;
}<|MERGE_RESOLUTION|>--- conflicted
+++ resolved
@@ -22,12 +22,8 @@
 #define DRA7_DPLL_DSP_GFCLK_NOMFREQ			600000000
 #define DRA7_DPLL_EVE_GCLK_NOMFREQ			400000000
 
-<<<<<<< HEAD
 #define DRA7_ATL_DEFFREQ				11289600
-=======
-#define DRA7_ATL_DEFFREQ				5644800
 #define DRA7_DPLL_USB_DEFFREQ				960000000
->>>>>>> 40cac08a
 
 static struct ti_dt_clk dra7xx_clks[] = {
 	DT_CLK(NULL, "atl_clkin0_ck", "atl_clkin0_ck"),
