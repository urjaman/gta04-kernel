/*
 * drivers/w1/masters/omap_hdq.c
 *
 * Copyright (C) 2007,2012 Texas Instruments, Inc.
 *
 * This file is licensed under the terms of the GNU General Public License
 * version 2. This program is licensed "as is" without any warranty of any
 * kind, whether express or implied.
 *
 */
#include <linux/kernel.h>
#include <linux/module.h>
#include <linux/platform_device.h>
#include <linux/interrupt.h>
#include <linux/slab.h>
#include <linux/err.h>
#include <linux/io.h>
#include <linux/sched.h>
#include <linux/of.h>
#include <linux/pm_runtime.h>

#include "../w1.h"
#include "../w1_int.h"

#define	MOD_NAME	"OMAP_HDQ:"

#define OMAP_HDQ_REVISION			0x00
#define OMAP_HDQ_TX_DATA			0x04
#define OMAP_HDQ_RX_DATA			0x08
#define OMAP_HDQ_CTRL_STATUS			0x0c
#define OMAP_HDQ_CTRL_STATUS_INTERRUPTMASK	(1<<6)
#define OMAP_HDQ_CTRL_STATUS_CLOCKENABLE	(1<<5)
#define OMAP_HDQ_CTRL_STATUS_GO			(1<<4)
#define OMAP_HDQ_CTRL_STATUS_INITIALIZATION	(1<<2)
#define OMAP_HDQ_CTRL_STATUS_DIR		(1<<1)
#define OMAP_HDQ_CTRL_STATUS_MODE		(1<<0)
#define OMAP_HDQ_INT_STATUS			0x10
#define OMAP_HDQ_INT_STATUS_TXCOMPLETE		(1<<2)
#define OMAP_HDQ_INT_STATUS_RXCOMPLETE		(1<<1)
#define OMAP_HDQ_INT_STATUS_TIMEOUT		(1<<0)
#define OMAP_HDQ_SYSCONFIG			0x14
#define OMAP_HDQ_SYSCONFIG_SOFTRESET		(1<<1)
#define OMAP_HDQ_SYSCONFIG_AUTOIDLE		(1<<0)
#define OMAP_HDQ_SYSSTATUS			0x18
#define OMAP_HDQ_SYSSTATUS_RESETDONE		(1<<0)

#define OMAP_HDQ_FLAG_CLEAR			0
#define OMAP_HDQ_FLAG_SET			1
#define OMAP_HDQ_TIMEOUT			(HZ/5)

#define OMAP_HDQ_MAX_USER			4

static DECLARE_WAIT_QUEUE_HEAD(hdq_wait_queue);
static int w1_id;

struct hdq_data {
	struct device		*dev;
	void __iomem		*hdq_base;
	/* lock status update */
	struct  mutex		hdq_mutex;
	int			hdq_usecount;
	u8			hdq_irqstatus;
	/* device lock */
	spinlock_t		hdq_spinlock;
	/*
	 * Used to control the call to omap_hdq_get and omap_hdq_put.
	 * HDQ Protocol: Write the CMD|REG_address first, followed by
	 * the data wrire or read.
	 */
	int			init_trans;
};

static int omap_hdq_probe(struct platform_device *pdev);
static int omap_hdq_remove(struct platform_device *pdev);

<<<<<<< HEAD
static const struct of_device_id omap_hdq_of_match[] = {
    { .compatible = "ti,omap3-1w", },
    {},
};
MODULE_DEVICE_TABLE(of, omap_hdq_of_match);
=======
static struct of_device_id omap_hdq_dt_ids[] = {
	{ .compatible = "ti,omap3-1w" },
	{}
};
MODULE_DEVICE_TABLE(of, omap_hdq_dt_ids);
>>>>>>> 97bf6af1

static struct platform_driver omap_hdq_driver = {
	.probe =	omap_hdq_probe,
	.remove =	omap_hdq_remove,
	.driver =	{
		.name =	"omap_hdq",
<<<<<<< HEAD
        .owner = THIS_MODULE,
        .of_match_table = of_match_ptr(omap_hdq_of_match),
=======
		.of_match_table = omap_hdq_dt_ids,
>>>>>>> 97bf6af1
	},
};

static u8 omap_w1_read_byte(void *_hdq);
static void omap_w1_write_byte(void *_hdq, u8 byte);
static u8 omap_w1_reset_bus(void *_hdq);
static void omap_w1_search_bus(void *_hdq, struct w1_master *master_dev,
		u8 search_type,	w1_slave_found_callback slave_found);


static struct w1_bus_master omap_w1_master = {
	.read_byte	= omap_w1_read_byte,
	.write_byte	= omap_w1_write_byte,
	.reset_bus	= omap_w1_reset_bus,
	.search		= omap_w1_search_bus,
};

/* HDQ register I/O routines */
static inline u8 hdq_reg_in(struct hdq_data *hdq_data, u32 offset)
{
	return __raw_readl(hdq_data->hdq_base + offset);
}

static inline void hdq_reg_out(struct hdq_data *hdq_data, u32 offset, u8 val)
{
	__raw_writel(val, hdq_data->hdq_base + offset);
}

static inline u8 hdq_reg_merge(struct hdq_data *hdq_data, u32 offset,
			u8 val, u8 mask)
{
	u8 new_val = (__raw_readl(hdq_data->hdq_base + offset) & ~mask)
			| (val & mask);
	__raw_writel(new_val, hdq_data->hdq_base + offset);

	return new_val;
}

/*
 * Wait for one or more bits in flag change.
 * HDQ_FLAG_SET: wait until any bit in the flag is set.
 * HDQ_FLAG_CLEAR: wait until all bits in the flag are cleared.
 * return 0 on success and -ETIMEDOUT in the case of timeout.
 */
static int hdq_wait_for_flag(struct hdq_data *hdq_data, u32 offset,
		u8 flag, u8 flag_set, u8 *status)
{
	int ret = 0;
	unsigned long timeout = jiffies + OMAP_HDQ_TIMEOUT;

	if (flag_set == OMAP_HDQ_FLAG_CLEAR) {
		/* wait for the flag clear */
		while (((*status = hdq_reg_in(hdq_data, offset)) & flag)
			&& time_before(jiffies, timeout)) {
			schedule_timeout_uninterruptible(1);
		}
		if (*status & flag)
			ret = -ETIMEDOUT;
	} else if (flag_set == OMAP_HDQ_FLAG_SET) {
		/* wait for the flag set */
		while (!((*status = hdq_reg_in(hdq_data, offset)) & flag)
			&& time_before(jiffies, timeout)) {
			schedule_timeout_uninterruptible(1);
		}
		if (!(*status & flag))
			ret = -ETIMEDOUT;
	} else
		return -EINVAL;

	return ret;
}

/* write out a byte and fill *status with HDQ_INT_STATUS */
static int hdq_write_byte(struct hdq_data *hdq_data, u8 val, u8 *status)
{
	int ret;
	u8 tmp_status;
	unsigned long irqflags;

	*status = 0;
	spin_lock_irqsave(&hdq_data->hdq_spinlock, irqflags);
	/* clear interrupt flags via a dummy read */
	hdq_reg_in(hdq_data, OMAP_HDQ_INT_STATUS);
	/* ISR loads it with new INT_STATUS */
	hdq_data->hdq_irqstatus = 0;
	spin_unlock_irqrestore(&hdq_data->hdq_spinlock, irqflags);

	hdq_reg_out(hdq_data, OMAP_HDQ_TX_DATA, val);

	/* set the GO bit */
	hdq_reg_merge(hdq_data, OMAP_HDQ_CTRL_STATUS, OMAP_HDQ_CTRL_STATUS_GO,
		OMAP_HDQ_CTRL_STATUS_DIR | OMAP_HDQ_CTRL_STATUS_GO);
	/* wait for the TXCOMPLETE bit */
	ret = wait_event_timeout(hdq_wait_queue,
		hdq_data->hdq_irqstatus, OMAP_HDQ_TIMEOUT);
	if (ret == 0) {
		dev_dbg(hdq_data->dev, "TX wait elapsed\n");
		ret = -ETIMEDOUT;
		goto out;
	}

	*status = hdq_data->hdq_irqstatus;
	/* check irqstatus */
	if (!(*status & OMAP_HDQ_INT_STATUS_TXCOMPLETE)) {
		dev_dbg(hdq_data->dev, "timeout waiting for"
			" TXCOMPLETE/RXCOMPLETE, %x", *status);
		ret = -ETIMEDOUT;
		goto out;
	}

	/* wait for the GO bit return to zero */
	ret = hdq_wait_for_flag(hdq_data, OMAP_HDQ_CTRL_STATUS,
			OMAP_HDQ_CTRL_STATUS_GO,
			OMAP_HDQ_FLAG_CLEAR, &tmp_status);
	if (ret) {
		dev_dbg(hdq_data->dev, "timeout waiting GO bit"
			" return to zero, %x", tmp_status);
	}

out:
	return ret;
}

/* HDQ Interrupt service routine */
static irqreturn_t hdq_isr(int irq, void *_hdq)
{
	struct hdq_data *hdq_data = _hdq;
	unsigned long irqflags;

	spin_lock_irqsave(&hdq_data->hdq_spinlock, irqflags);
	hdq_data->hdq_irqstatus = hdq_reg_in(hdq_data, OMAP_HDQ_INT_STATUS);
	spin_unlock_irqrestore(&hdq_data->hdq_spinlock, irqflags);
	dev_dbg(hdq_data->dev, "hdq_isr: %x", hdq_data->hdq_irqstatus);

	if (hdq_data->hdq_irqstatus &
		(OMAP_HDQ_INT_STATUS_TXCOMPLETE | OMAP_HDQ_INT_STATUS_RXCOMPLETE
		| OMAP_HDQ_INT_STATUS_TIMEOUT)) {
		/* wake up sleeping process */
		wake_up(&hdq_wait_queue);
	}

	return IRQ_HANDLED;
}

/* HDQ Mode: always return success */
static u8 omap_w1_reset_bus(void *_hdq)
{
	return 0;
}

/* W1 search callback function */
static void omap_w1_search_bus(void *_hdq, struct w1_master *master_dev,
		u8 search_type, w1_slave_found_callback slave_found)
{
	u64 module_id, rn_le, cs, id;

	if (w1_id)
		module_id = w1_id;
	else
		module_id = 0x1;

	rn_le = cpu_to_le64(module_id);
	/*
	 * HDQ might not obey truly the 1-wire spec.
	 * So calculate CRC based on module parameter.
	 */
	cs = w1_calc_crc8((u8 *)&rn_le, 7);
	id = (cs << 56) | module_id;

	slave_found(master_dev, id);
}

static int _omap_hdq_reset(struct hdq_data *hdq_data)
{
	int ret;
	u8 tmp_status;

	hdq_reg_out(hdq_data, OMAP_HDQ_SYSCONFIG, OMAP_HDQ_SYSCONFIG_SOFTRESET);
	/*
	 * Select HDQ mode & enable clocks.
	 * It is observed that INT flags can't be cleared via a read and GO/INIT
	 * won't return to zero if interrupt is disabled. So we always enable
	 * interrupt.
	 */
	hdq_reg_out(hdq_data, OMAP_HDQ_CTRL_STATUS,
		OMAP_HDQ_CTRL_STATUS_CLOCKENABLE |
		OMAP_HDQ_CTRL_STATUS_INTERRUPTMASK);

	/* wait for reset to complete */
	ret = hdq_wait_for_flag(hdq_data, OMAP_HDQ_SYSSTATUS,
		OMAP_HDQ_SYSSTATUS_RESETDONE, OMAP_HDQ_FLAG_SET, &tmp_status);
	if (ret)
		dev_dbg(hdq_data->dev, "timeout waiting HDQ reset, %x",
				tmp_status);
	else {
		hdq_reg_out(hdq_data, OMAP_HDQ_CTRL_STATUS,
			OMAP_HDQ_CTRL_STATUS_CLOCKENABLE |
			OMAP_HDQ_CTRL_STATUS_INTERRUPTMASK);
		hdq_reg_out(hdq_data, OMAP_HDQ_SYSCONFIG,
			OMAP_HDQ_SYSCONFIG_AUTOIDLE);
	}

	return ret;
}

/* Issue break pulse to the device */
static int omap_hdq_break(struct hdq_data *hdq_data)
{
	int ret = 0;
	u8 tmp_status;
	unsigned long irqflags;

	ret = mutex_lock_interruptible(&hdq_data->hdq_mutex);
	if (ret < 0) {
		dev_dbg(hdq_data->dev, "Could not acquire mutex\n");
		ret = -EINTR;
		goto rtn;
	}

	spin_lock_irqsave(&hdq_data->hdq_spinlock, irqflags);
	/* clear interrupt flags via a dummy read */
	hdq_reg_in(hdq_data, OMAP_HDQ_INT_STATUS);
	/* ISR loads it with new INT_STATUS */
	hdq_data->hdq_irqstatus = 0;
	spin_unlock_irqrestore(&hdq_data->hdq_spinlock, irqflags);

	/* set the INIT and GO bit */
	hdq_reg_merge(hdq_data, OMAP_HDQ_CTRL_STATUS,
		OMAP_HDQ_CTRL_STATUS_INITIALIZATION | OMAP_HDQ_CTRL_STATUS_GO,
		OMAP_HDQ_CTRL_STATUS_DIR | OMAP_HDQ_CTRL_STATUS_INITIALIZATION |
		OMAP_HDQ_CTRL_STATUS_GO);

	/* wait for the TIMEOUT bit */
	ret = wait_event_timeout(hdq_wait_queue,
		hdq_data->hdq_irqstatus, OMAP_HDQ_TIMEOUT);
	if (ret == 0) {
		dev_dbg(hdq_data->dev, "break wait elapsed\n");
		ret = -EINTR;
		goto out;
	}

	tmp_status = hdq_data->hdq_irqstatus;
	/* check irqstatus */
	if (!(tmp_status & OMAP_HDQ_INT_STATUS_TIMEOUT)) {
		dev_dbg(hdq_data->dev, "timeout waiting for TIMEOUT, %x",
				tmp_status);
		ret = -ETIMEDOUT;
		goto out;
	}
	/*
	 * wait for both INIT and GO bits rerurn to zero.
	 * zero wait time expected for interrupt mode.
	 */
	ret = hdq_wait_for_flag(hdq_data, OMAP_HDQ_CTRL_STATUS,
			OMAP_HDQ_CTRL_STATUS_INITIALIZATION |
			OMAP_HDQ_CTRL_STATUS_GO, OMAP_HDQ_FLAG_CLEAR,
			&tmp_status);
	if (ret)
		dev_dbg(hdq_data->dev, "timeout waiting INIT&GO bits"
			" return to zero, %x", tmp_status);

out:
	mutex_unlock(&hdq_data->hdq_mutex);
rtn:
	return ret;
}

static int hdq_read_byte(struct hdq_data *hdq_data, u8 *val)
{
	int ret = 0;
	u8 status;

	ret = mutex_lock_interruptible(&hdq_data->hdq_mutex);
	if (ret < 0) {
		ret = -EINTR;
		goto rtn;
	}

	if (!hdq_data->hdq_usecount) {
		ret = -EINVAL;
		goto out;
	}

	if (!(hdq_data->hdq_irqstatus & OMAP_HDQ_INT_STATUS_RXCOMPLETE)) {
		hdq_reg_merge(hdq_data, OMAP_HDQ_CTRL_STATUS,
			OMAP_HDQ_CTRL_STATUS_DIR | OMAP_HDQ_CTRL_STATUS_GO,
			OMAP_HDQ_CTRL_STATUS_DIR | OMAP_HDQ_CTRL_STATUS_GO);
		/*
		 * The RX comes immediately after TX.
		 */
		wait_event_timeout(hdq_wait_queue,
				   (hdq_data->hdq_irqstatus
				    & OMAP_HDQ_INT_STATUS_RXCOMPLETE),
				   OMAP_HDQ_TIMEOUT);

		hdq_reg_merge(hdq_data, OMAP_HDQ_CTRL_STATUS, 0,
			OMAP_HDQ_CTRL_STATUS_DIR);
		status = hdq_data->hdq_irqstatus;
		/* check irqstatus */
		if (!(status & OMAP_HDQ_INT_STATUS_RXCOMPLETE)) {
			dev_dbg(hdq_data->dev, "timeout waiting for"
				" RXCOMPLETE, %x", status);
			ret = -ETIMEDOUT;
			goto out;
		}
	}
	/* the data is ready. Read it in! */
	*val = hdq_reg_in(hdq_data, OMAP_HDQ_RX_DATA);
out:
	mutex_unlock(&hdq_data->hdq_mutex);
rtn:
	return ret;

}

/* Enable clocks and set the controller to HDQ mode */
static int omap_hdq_get(struct hdq_data *hdq_data)
{
	int ret = 0;

	ret = mutex_lock_interruptible(&hdq_data->hdq_mutex);
	if (ret < 0) {
		ret = -EINTR;
		goto rtn;
	}

	if (OMAP_HDQ_MAX_USER == hdq_data->hdq_usecount) {
		dev_dbg(hdq_data->dev, "attempt to exceed the max use count");
		ret = -EINVAL;
		goto out;
	} else {
		hdq_data->hdq_usecount++;
		try_module_get(THIS_MODULE);
		if (1 == hdq_data->hdq_usecount) {

			pm_runtime_get_sync(hdq_data->dev);

			/* make sure HDQ is out of reset */
			if (!(hdq_reg_in(hdq_data, OMAP_HDQ_SYSSTATUS) &
				OMAP_HDQ_SYSSTATUS_RESETDONE)) {
				ret = _omap_hdq_reset(hdq_data);
				if (ret)
					/* back up the count */
					hdq_data->hdq_usecount--;
			} else {
				/* select HDQ mode & enable clocks */
				hdq_reg_out(hdq_data, OMAP_HDQ_CTRL_STATUS,
					OMAP_HDQ_CTRL_STATUS_CLOCKENABLE |
					OMAP_HDQ_CTRL_STATUS_INTERRUPTMASK);
				hdq_reg_out(hdq_data, OMAP_HDQ_SYSCONFIG,
					OMAP_HDQ_SYSCONFIG_AUTOIDLE);
				hdq_reg_in(hdq_data, OMAP_HDQ_INT_STATUS);
			}
		}
	}

out:
	mutex_unlock(&hdq_data->hdq_mutex);
rtn:
	return ret;
}

/* Disable clocks to the module */
static int omap_hdq_put(struct hdq_data *hdq_data)
{
	int ret = 0;

	ret = mutex_lock_interruptible(&hdq_data->hdq_mutex);
	if (ret < 0)
		return -EINTR;

	if (0 == hdq_data->hdq_usecount) {
		dev_dbg(hdq_data->dev, "attempt to decrement use count"
			" when it is zero");
		ret = -EINVAL;
	} else {
		hdq_data->hdq_usecount--;
		module_put(THIS_MODULE);
		if (0 == hdq_data->hdq_usecount)
			pm_runtime_put_sync(hdq_data->dev);
	}
	mutex_unlock(&hdq_data->hdq_mutex);

	return ret;
}

/* Read a byte of data from the device */
static u8 omap_w1_read_byte(void *_hdq)
{
	struct hdq_data *hdq_data = _hdq;
	u8 val = 0;
	int ret;

	ret = hdq_read_byte(hdq_data, &val);
	if (ret) {
		ret = mutex_lock_interruptible(&hdq_data->hdq_mutex);
		if (ret < 0) {
			dev_dbg(hdq_data->dev, "Could not acquire mutex\n");
			return -EINTR;
		}
		hdq_data->init_trans = 0;
		mutex_unlock(&hdq_data->hdq_mutex);
		omap_hdq_put(hdq_data);
		return -1;
	}

	/* Write followed by a read, release the module */
	if (hdq_data->init_trans) {
		ret = mutex_lock_interruptible(&hdq_data->hdq_mutex);
		if (ret < 0) {
			dev_dbg(hdq_data->dev, "Could not acquire mutex\n");
			return -EINTR;
		}
		hdq_data->init_trans = 0;
		mutex_unlock(&hdq_data->hdq_mutex);
		omap_hdq_put(hdq_data);
	}

	return val;
}

/* Write a byte of data to the device */
static void omap_w1_write_byte(void *_hdq, u8 byte)
{
	struct hdq_data *hdq_data = _hdq;
	int ret;
	u8 status;

	/* First write to initialize the transfer */
	if (hdq_data->init_trans == 0)
		omap_hdq_get(hdq_data);

	ret = mutex_lock_interruptible(&hdq_data->hdq_mutex);
	if (ret < 0) {
		dev_dbg(hdq_data->dev, "Could not acquire mutex\n");
		return;
	}
	hdq_data->init_trans++;
	mutex_unlock(&hdq_data->hdq_mutex);

	ret = hdq_write_byte(hdq_data, byte, &status);
	if (ret < 0) {
		dev_dbg(hdq_data->dev, "TX failure:Ctrl status %x\n", status);
		return;
	}

	/* Second write, data transferred. Release the module */
	if (hdq_data->init_trans > 1) {
		omap_hdq_put(hdq_data);
		ret = mutex_lock_interruptible(&hdq_data->hdq_mutex);
		if (ret < 0) {
			dev_dbg(hdq_data->dev, "Could not acquire mutex\n");
			return;
		}
		hdq_data->init_trans = 0;
		mutex_unlock(&hdq_data->hdq_mutex);
	}
}

static int omap_hdq_probe(struct platform_device *pdev)
{
	struct device *dev = &pdev->dev;
	struct hdq_data *hdq_data;
	struct resource *res;
	int ret, irq;
	u8 rev;

	hdq_data = devm_kzalloc(dev, sizeof(*hdq_data), GFP_KERNEL);
	if (!hdq_data) {
		dev_dbg(&pdev->dev, "unable to allocate memory\n");
		return -ENOMEM;
	}

	hdq_data->dev = dev;
	platform_set_drvdata(pdev, hdq_data);

	res = platform_get_resource(pdev, IORESOURCE_MEM, 0);
	hdq_data->hdq_base = devm_ioremap_resource(dev, res);
	if (IS_ERR(hdq_data->hdq_base))
		return PTR_ERR(hdq_data->hdq_base);

	hdq_data->hdq_usecount = 0;
	mutex_init(&hdq_data->hdq_mutex);

	pm_runtime_enable(&pdev->dev);
	pm_runtime_get_sync(&pdev->dev);

	rev = hdq_reg_in(hdq_data, OMAP_HDQ_REVISION);
	dev_info(&pdev->dev, "OMAP HDQ Hardware Rev %c.%c. Driver in %s mode\n",
		(rev >> 4) + '0', (rev & 0x0f) + '0', "Interrupt");

	spin_lock_init(&hdq_data->hdq_spinlock);

	irq = platform_get_irq(pdev, 0);
	if (irq	< 0) {
		ret = -ENXIO;
		goto err_irq;
	}

	ret = devm_request_irq(dev, irq, hdq_isr, 0, "omap_hdq", hdq_data);
	if (ret < 0) {
		dev_dbg(&pdev->dev, "could not request irq\n");
		goto err_irq;
	}

	omap_hdq_break(hdq_data);

	pm_runtime_put_sync(&pdev->dev);

	omap_w1_master.data = hdq_data;

	ret = w1_add_master_device(&omap_w1_master);
	if (ret) {
		dev_dbg(&pdev->dev, "Failure in registering w1 master\n");
		goto err_w1;
	}

	return 0;

err_irq:
	pm_runtime_put_sync(&pdev->dev);
err_w1:
	pm_runtime_disable(&pdev->dev);

	return ret;
}

static int omap_hdq_remove(struct platform_device *pdev)
{
	struct hdq_data *hdq_data = platform_get_drvdata(pdev);

	mutex_lock(&hdq_data->hdq_mutex);

	if (hdq_data->hdq_usecount) {
		dev_dbg(&pdev->dev, "removed when use count is not zero\n");
		mutex_unlock(&hdq_data->hdq_mutex);
		return -EBUSY;
	}

	mutex_unlock(&hdq_data->hdq_mutex);

	/* remove module dependency */
	pm_runtime_disable(&pdev->dev);

	return 0;
}

module_platform_driver(omap_hdq_driver);

module_param(w1_id, int, S_IRUSR);
MODULE_PARM_DESC(w1_id, "1-wire id for the slave detection");

MODULE_AUTHOR("Texas Instruments");
MODULE_DESCRIPTION("HDQ driver Library");
MODULE_LICENSE("GPL");<|MERGE_RESOLUTION|>--- conflicted
+++ resolved
@@ -73,31 +73,17 @@
 static int omap_hdq_probe(struct platform_device *pdev);
 static int omap_hdq_remove(struct platform_device *pdev);
 
-<<<<<<< HEAD
-static const struct of_device_id omap_hdq_of_match[] = {
-    { .compatible = "ti,omap3-1w", },
-    {},
-};
-MODULE_DEVICE_TABLE(of, omap_hdq_of_match);
-=======
 static struct of_device_id omap_hdq_dt_ids[] = {
 	{ .compatible = "ti,omap3-1w" },
 	{}
 };
-MODULE_DEVICE_TABLE(of, omap_hdq_dt_ids);
->>>>>>> 97bf6af1
 
 static struct platform_driver omap_hdq_driver = {
 	.probe =	omap_hdq_probe,
 	.remove =	omap_hdq_remove,
 	.driver =	{
 		.name =	"omap_hdq",
-<<<<<<< HEAD
-        .owner = THIS_MODULE,
-        .of_match_table = of_match_ptr(omap_hdq_of_match),
-=======
 		.of_match_table = omap_hdq_dt_ids,
->>>>>>> 97bf6af1
 	},
 };
 
