/*
 *
 *  Bluetooth driver for the Anycom BlueCard (LSE039/LSE041)
 *
 *  Copyright (C) 2001-2002  Marcel Holtmann <marcel@holtmann.org>
 *
 *
 *  This program is free software; you can redistribute it and/or modify
 *  it under the terms of the GNU General Public License version 2 as
 *  published by the Free Software Foundation;
 *
 *  Software distributed under the License is distributed on an "AS
 *  IS" basis, WITHOUT WARRANTY OF ANY KIND, either express or
 *  implied. See the License for the specific language governing
 *  rights and limitations under the License.
 *
 *  The initial developer of the original code is David A. Hinds
 *  <dahinds@users.sourceforge.net>.  Portions created by David A. Hinds
 *  are Copyright (C) 1999 David A. Hinds.  All Rights Reserved.
 *
 */

#include <linux/module.h>

#include <linux/kernel.h>
#include <linux/init.h>
#include <linux/slab.h>
#include <linux/types.h>
#include <linux/sched.h>
#include <linux/delay.h>
#include <linux/timer.h>
#include <linux/errno.h>
#include <linux/ptrace.h>
#include <linux/ioport.h>
#include <linux/spinlock.h>
#include <linux/moduleparam.h>
#include <linux/wait.h>

#include <linux/skbuff.h>
#include <linux/io.h>

<<<<<<< HEAD
#include <pcmcia/cs.h>
=======
>>>>>>> 45f53cc9
#include <pcmcia/cistpl.h>
#include <pcmcia/ciscode.h>
#include <pcmcia/ds.h>
#include <pcmcia/cisreg.h>

#include <net/bluetooth/bluetooth.h>
#include <net/bluetooth/hci_core.h>



/* ======================== Module parameters ======================== */


MODULE_AUTHOR("Marcel Holtmann <marcel@holtmann.org>");
MODULE_DESCRIPTION("Bluetooth driver for the Anycom BlueCard (LSE039/LSE041)");
MODULE_LICENSE("GPL");



/* ======================== Local structures ======================== */


typedef struct bluecard_info_t {
	struct pcmcia_device *p_dev;

	struct hci_dev *hdev;

	spinlock_t lock;		/* For serializing operations */
	struct timer_list timer;	/* For LED control */

	struct sk_buff_head txq;
	unsigned long tx_state;

	unsigned long rx_state;
	unsigned long rx_count;
	struct sk_buff *rx_skb;

	unsigned char ctrl_reg;
	unsigned long hw_state;		/* Status of the hardware and LED control */
} bluecard_info_t;


static int bluecard_config(struct pcmcia_device *link);
static void bluecard_release(struct pcmcia_device *link);

static void bluecard_detach(struct pcmcia_device *p_dev);


/* Default baud rate: 57600, 115200, 230400 or 460800 */
#define DEFAULT_BAUD_RATE  230400


/* Hardware states */
#define CARD_READY             1
#define CARD_HAS_PCCARD_ID     4
#define CARD_HAS_POWER_LED     5
#define CARD_HAS_ACTIVITY_LED  6

/* Transmit states  */
#define XMIT_SENDING         1
#define XMIT_WAKEUP          2
#define XMIT_BUFFER_NUMBER   5	/* unset = buffer one, set = buffer two */
#define XMIT_BUF_ONE_READY   6
#define XMIT_BUF_TWO_READY   7
#define XMIT_SENDING_READY   8

/* Receiver states */
#define RECV_WAIT_PACKET_TYPE   0
#define RECV_WAIT_EVENT_HEADER  1
#define RECV_WAIT_ACL_HEADER    2
#define RECV_WAIT_SCO_HEADER    3
#define RECV_WAIT_DATA          4

/* Special packet types */
#define PKT_BAUD_RATE_57600   0x80
#define PKT_BAUD_RATE_115200  0x81
#define PKT_BAUD_RATE_230400  0x82
#define PKT_BAUD_RATE_460800  0x83


/* These are the register offsets */
#define REG_COMMAND     0x20
#define REG_INTERRUPT   0x21
#define REG_CONTROL     0x22
#define REG_RX_CONTROL  0x24
#define REG_CARD_RESET  0x30
#define REG_LED_CTRL    0x30

/* REG_COMMAND */
#define REG_COMMAND_TX_BUF_ONE  0x01
#define REG_COMMAND_TX_BUF_TWO  0x02
#define REG_COMMAND_RX_BUF_ONE  0x04
#define REG_COMMAND_RX_BUF_TWO  0x08
#define REG_COMMAND_RX_WIN_ONE  0x00
#define REG_COMMAND_RX_WIN_TWO  0x10

/* REG_CONTROL */
#define REG_CONTROL_BAUD_RATE_57600   0x00
#define REG_CONTROL_BAUD_RATE_115200  0x01
#define REG_CONTROL_BAUD_RATE_230400  0x02
#define REG_CONTROL_BAUD_RATE_460800  0x03
#define REG_CONTROL_RTS               0x04
#define REG_CONTROL_BT_ON             0x08
#define REG_CONTROL_BT_RESET          0x10
#define REG_CONTROL_BT_RES_PU         0x20
#define REG_CONTROL_INTERRUPT         0x40
#define REG_CONTROL_CARD_RESET        0x80

/* REG_RX_CONTROL */
#define RTS_LEVEL_SHIFT_BITS  0x02



/* ======================== LED handling routines ======================== */


static void bluecard_activity_led_timeout(u_long arg)
{
	bluecard_info_t *info = (bluecard_info_t *)arg;
	unsigned int iobase = info->p_dev->resource[0]->start;

	if (!test_bit(CARD_HAS_PCCARD_ID, &(info->hw_state)))
		return;

	if (test_bit(CARD_HAS_ACTIVITY_LED, &(info->hw_state))) {
		/* Disable activity LED */
		outb(0x08 | 0x20, iobase + 0x30);
	} else {
		/* Disable power LED */
		outb(0x00, iobase + 0x30);
	}
}


static void bluecard_enable_activity_led(bluecard_info_t *info)
{
	unsigned int iobase = info->p_dev->resource[0]->start;

	if (!test_bit(CARD_HAS_PCCARD_ID, &(info->hw_state)))
		return;

	if (test_bit(CARD_HAS_ACTIVITY_LED, &(info->hw_state))) {
		/* Enable activity LED */
		outb(0x10 | 0x40, iobase + 0x30);

		/* Stop the LED after HZ/4 */
		mod_timer(&(info->timer), jiffies + HZ / 4);
	} else {
		/* Enable power LED */
		outb(0x08 | 0x20, iobase + 0x30);

		/* Stop the LED after HZ/2 */
		mod_timer(&(info->timer), jiffies + HZ / 2);
	}
}



/* ======================== Interrupt handling ======================== */


static int bluecard_write(unsigned int iobase, unsigned int offset, __u8 *buf, int len)
{
	int i, actual;

	actual = (len > 15) ? 15 : len;

	outb_p(actual, iobase + offset);

	for (i = 0; i < actual; i++)
		outb_p(buf[i], iobase + offset + i + 1);

	return actual;
}


static void bluecard_write_wakeup(bluecard_info_t *info)
{
	if (!info) {
		BT_ERR("Unknown device");
		return;
	}

	if (!test_bit(XMIT_SENDING_READY, &(info->tx_state)))
		return;

	if (test_and_set_bit(XMIT_SENDING, &(info->tx_state))) {
		set_bit(XMIT_WAKEUP, &(info->tx_state));
		return;
	}

	do {
		register unsigned int iobase = info->p_dev->resource[0]->start;
		register unsigned int offset;
		register unsigned char command;
		register unsigned long ready_bit;
		register struct sk_buff *skb;
		register int len;

		clear_bit(XMIT_WAKEUP, &(info->tx_state));

		if (!pcmcia_dev_present(info->p_dev))
			return;

		if (test_bit(XMIT_BUFFER_NUMBER, &(info->tx_state))) {
			if (!test_bit(XMIT_BUF_TWO_READY, &(info->tx_state)))
				break;
			offset = 0x10;
			command = REG_COMMAND_TX_BUF_TWO;
			ready_bit = XMIT_BUF_TWO_READY;
		} else {
			if (!test_bit(XMIT_BUF_ONE_READY, &(info->tx_state)))
				break;
			offset = 0x00;
			command = REG_COMMAND_TX_BUF_ONE;
			ready_bit = XMIT_BUF_ONE_READY;
		}

		if (!(skb = skb_dequeue(&(info->txq))))
			break;

		if (bt_cb(skb)->pkt_type & 0x80) {
			/* Disable RTS */
			info->ctrl_reg |= REG_CONTROL_RTS;
			outb(info->ctrl_reg, iobase + REG_CONTROL);
		}

		/* Activate LED */
		bluecard_enable_activity_led(info);

		/* Send frame */
		len = bluecard_write(iobase, offset, skb->data, skb->len);

		/* Tell the FPGA to send the data */
		outb_p(command, iobase + REG_COMMAND);

		/* Mark the buffer as dirty */
		clear_bit(ready_bit, &(info->tx_state));

		if (bt_cb(skb)->pkt_type & 0x80) {
			DECLARE_WAIT_QUEUE_HEAD_ONSTACK(wq);
			DEFINE_WAIT(wait);

			unsigned char baud_reg;

			switch (bt_cb(skb)->pkt_type) {
			case PKT_BAUD_RATE_460800:
				baud_reg = REG_CONTROL_BAUD_RATE_460800;
				break;
			case PKT_BAUD_RATE_230400:
				baud_reg = REG_CONTROL_BAUD_RATE_230400;
				break;
			case PKT_BAUD_RATE_115200:
				baud_reg = REG_CONTROL_BAUD_RATE_115200;
				break;
			case PKT_BAUD_RATE_57600:
				/* Fall through... */
			default:
				baud_reg = REG_CONTROL_BAUD_RATE_57600;
				break;
			}

			/* Wait until the command reaches the baseband */
			prepare_to_wait(&wq, &wait, TASK_INTERRUPTIBLE);
			schedule_timeout(HZ/10);
			finish_wait(&wq, &wait);

			/* Set baud on baseband */
			info->ctrl_reg &= ~0x03;
			info->ctrl_reg |= baud_reg;
			outb(info->ctrl_reg, iobase + REG_CONTROL);

			/* Enable RTS */
			info->ctrl_reg &= ~REG_CONTROL_RTS;
			outb(info->ctrl_reg, iobase + REG_CONTROL);

			/* Wait before the next HCI packet can be send */
			prepare_to_wait(&wq, &wait, TASK_INTERRUPTIBLE);
			schedule_timeout(HZ);
			finish_wait(&wq, &wait);
		}

		if (len == skb->len) {
			kfree_skb(skb);
		} else {
			skb_pull(skb, len);
			skb_queue_head(&(info->txq), skb);
		}

		info->hdev->stat.byte_tx += len;

		/* Change buffer */
		change_bit(XMIT_BUFFER_NUMBER, &(info->tx_state));

	} while (test_bit(XMIT_WAKEUP, &(info->tx_state)));

	clear_bit(XMIT_SENDING, &(info->tx_state));
}


static int bluecard_read(unsigned int iobase, unsigned int offset, __u8 *buf, int size)
{
	int i, n, len;

	outb(REG_COMMAND_RX_WIN_ONE, iobase + REG_COMMAND);

	len = inb(iobase + offset);
	n = 0;
	i = 1;

	while (n < len) {

		if (i == 16) {
			outb(REG_COMMAND_RX_WIN_TWO, iobase + REG_COMMAND);
			i = 0;
		}

		buf[n] = inb(iobase + offset + i);

		n++;
		i++;

	}

	return len;
}


static void bluecard_receive(bluecard_info_t *info, unsigned int offset)
{
	unsigned int iobase;
	unsigned char buf[31];
	int i, len;

	if (!info) {
		BT_ERR("Unknown device");
		return;
	}

	iobase = info->p_dev->resource[0]->start;

	if (test_bit(XMIT_SENDING_READY, &(info->tx_state)))
		bluecard_enable_activity_led(info);

	len = bluecard_read(iobase, offset, buf, sizeof(buf));

	for (i = 0; i < len; i++) {

		/* Allocate packet */
		if (info->rx_skb == NULL) {
			info->rx_state = RECV_WAIT_PACKET_TYPE;
			info->rx_count = 0;
			if (!(info->rx_skb = bt_skb_alloc(HCI_MAX_FRAME_SIZE, GFP_ATOMIC))) {
				BT_ERR("Can't allocate mem for new packet");
				return;
			}
		}

		if (info->rx_state == RECV_WAIT_PACKET_TYPE) {

			info->rx_skb->dev = (void *) info->hdev;
			bt_cb(info->rx_skb)->pkt_type = buf[i];

			switch (bt_cb(info->rx_skb)->pkt_type) {

			case 0x00:
				/* init packet */
				if (offset != 0x00) {
					set_bit(XMIT_BUF_ONE_READY, &(info->tx_state));
					set_bit(XMIT_BUF_TWO_READY, &(info->tx_state));
					set_bit(XMIT_SENDING_READY, &(info->tx_state));
					bluecard_write_wakeup(info);
				}

				kfree_skb(info->rx_skb);
				info->rx_skb = NULL;
				break;

			case HCI_EVENT_PKT:
				info->rx_state = RECV_WAIT_EVENT_HEADER;
				info->rx_count = HCI_EVENT_HDR_SIZE;
				break;

			case HCI_ACLDATA_PKT:
				info->rx_state = RECV_WAIT_ACL_HEADER;
				info->rx_count = HCI_ACL_HDR_SIZE;
				break;

			case HCI_SCODATA_PKT:
				info->rx_state = RECV_WAIT_SCO_HEADER;
				info->rx_count = HCI_SCO_HDR_SIZE;
				break;

			default:
				/* unknown packet */
				BT_ERR("Unknown HCI packet with type 0x%02x received", bt_cb(info->rx_skb)->pkt_type);
				info->hdev->stat.err_rx++;

				kfree_skb(info->rx_skb);
				info->rx_skb = NULL;
				break;

			}

		} else {

			*skb_put(info->rx_skb, 1) = buf[i];
			info->rx_count--;

			if (info->rx_count == 0) {

				int dlen;
				struct hci_event_hdr *eh;
				struct hci_acl_hdr *ah;
				struct hci_sco_hdr *sh;

				switch (info->rx_state) {

				case RECV_WAIT_EVENT_HEADER:
					eh = hci_event_hdr(info->rx_skb);
					info->rx_state = RECV_WAIT_DATA;
					info->rx_count = eh->plen;
					break;

				case RECV_WAIT_ACL_HEADER:
					ah = hci_acl_hdr(info->rx_skb);
					dlen = __le16_to_cpu(ah->dlen);
					info->rx_state = RECV_WAIT_DATA;
					info->rx_count = dlen;
					break;

				case RECV_WAIT_SCO_HEADER:
					sh = hci_sco_hdr(info->rx_skb);
					info->rx_state = RECV_WAIT_DATA;
					info->rx_count = sh->dlen;
					break;

				case RECV_WAIT_DATA:
					hci_recv_frame(info->rx_skb);
					info->rx_skb = NULL;
					break;

				}

			}

		}


	}

	info->hdev->stat.byte_rx += len;
}


static irqreturn_t bluecard_interrupt(int irq, void *dev_inst)
{
	bluecard_info_t *info = dev_inst;
	unsigned int iobase;
	unsigned char reg;

	if (!info || !info->hdev)
		/* our irq handler is shared */
		return IRQ_NONE;

	if (!test_bit(CARD_READY, &(info->hw_state)))
		return IRQ_HANDLED;

	iobase = info->p_dev->resource[0]->start;

	spin_lock(&(info->lock));

	/* Disable interrupt */
	info->ctrl_reg &= ~REG_CONTROL_INTERRUPT;
	outb(info->ctrl_reg, iobase + REG_CONTROL);

	reg = inb(iobase + REG_INTERRUPT);

	if ((reg != 0x00) && (reg != 0xff)) {

		if (reg & 0x04) {
			bluecard_receive(info, 0x00);
			outb(0x04, iobase + REG_INTERRUPT);
			outb(REG_COMMAND_RX_BUF_ONE, iobase + REG_COMMAND);
		}

		if (reg & 0x08) {
			bluecard_receive(info, 0x10);
			outb(0x08, iobase + REG_INTERRUPT);
			outb(REG_COMMAND_RX_BUF_TWO, iobase + REG_COMMAND);
		}

		if (reg & 0x01) {
			set_bit(XMIT_BUF_ONE_READY, &(info->tx_state));
			outb(0x01, iobase + REG_INTERRUPT);
			bluecard_write_wakeup(info);
		}

		if (reg & 0x02) {
			set_bit(XMIT_BUF_TWO_READY, &(info->tx_state));
			outb(0x02, iobase + REG_INTERRUPT);
			bluecard_write_wakeup(info);
		}

	}

	/* Enable interrupt */
	info->ctrl_reg |= REG_CONTROL_INTERRUPT;
	outb(info->ctrl_reg, iobase + REG_CONTROL);

	spin_unlock(&(info->lock));

	return IRQ_HANDLED;
}



/* ======================== Device specific HCI commands ======================== */


static int bluecard_hci_set_baud_rate(struct hci_dev *hdev, int baud)
{
	bluecard_info_t *info = (bluecard_info_t *)(hdev->driver_data);
	struct sk_buff *skb;

	/* Ericsson baud rate command */
	unsigned char cmd[] = { HCI_COMMAND_PKT, 0x09, 0xfc, 0x01, 0x03 };

	if (!(skb = bt_skb_alloc(HCI_MAX_FRAME_SIZE, GFP_ATOMIC))) {
		BT_ERR("Can't allocate mem for new packet");
		return -1;
	}

	switch (baud) {
	case 460800:
		cmd[4] = 0x00;
		bt_cb(skb)->pkt_type = PKT_BAUD_RATE_460800;
		break;
	case 230400:
		cmd[4] = 0x01;
		bt_cb(skb)->pkt_type = PKT_BAUD_RATE_230400;
		break;
	case 115200:
		cmd[4] = 0x02;
		bt_cb(skb)->pkt_type = PKT_BAUD_RATE_115200;
		break;
	case 57600:
		/* Fall through... */
	default:
		cmd[4] = 0x03;
		bt_cb(skb)->pkt_type = PKT_BAUD_RATE_57600;
		break;
	}

	memcpy(skb_put(skb, sizeof(cmd)), cmd, sizeof(cmd));

	skb_queue_tail(&(info->txq), skb);

	bluecard_write_wakeup(info);

	return 0;
}



/* ======================== HCI interface ======================== */


static int bluecard_hci_flush(struct hci_dev *hdev)
{
	bluecard_info_t *info = (bluecard_info_t *)(hdev->driver_data);

	/* Drop TX queue */
	skb_queue_purge(&(info->txq));

	return 0;
}


static int bluecard_hci_open(struct hci_dev *hdev)
{
	bluecard_info_t *info = (bluecard_info_t *)(hdev->driver_data);
	unsigned int iobase = info->p_dev->resource[0]->start;

	if (test_bit(CARD_HAS_PCCARD_ID, &(info->hw_state)))
		bluecard_hci_set_baud_rate(hdev, DEFAULT_BAUD_RATE);

	if (test_and_set_bit(HCI_RUNNING, &(hdev->flags)))
		return 0;

	if (test_bit(CARD_HAS_PCCARD_ID, &(info->hw_state))) {
		/* Enable LED */
		outb(0x08 | 0x20, iobase + 0x30);
	}

	return 0;
}


static int bluecard_hci_close(struct hci_dev *hdev)
{
	bluecard_info_t *info = (bluecard_info_t *)(hdev->driver_data);
	unsigned int iobase = info->p_dev->resource[0]->start;

	if (!test_and_clear_bit(HCI_RUNNING, &(hdev->flags)))
		return 0;

	bluecard_hci_flush(hdev);

	if (test_bit(CARD_HAS_PCCARD_ID, &(info->hw_state))) {
		/* Disable LED */
		outb(0x00, iobase + 0x30);
	}

	return 0;
}


static int bluecard_hci_send_frame(struct sk_buff *skb)
{
	bluecard_info_t *info;
	struct hci_dev *hdev = (struct hci_dev *)(skb->dev);

	if (!hdev) {
		BT_ERR("Frame for unknown HCI device (hdev=NULL)");
		return -ENODEV;
	}

	info = (bluecard_info_t *)(hdev->driver_data);

	switch (bt_cb(skb)->pkt_type) {
	case HCI_COMMAND_PKT:
		hdev->stat.cmd_tx++;
		break;
	case HCI_ACLDATA_PKT:
		hdev->stat.acl_tx++;
		break;
	case HCI_SCODATA_PKT:
		hdev->stat.sco_tx++;
		break;
	};

	/* Prepend skb with frame type */
	memcpy(skb_push(skb, 1), &bt_cb(skb)->pkt_type, 1);
	skb_queue_tail(&(info->txq), skb);

	bluecard_write_wakeup(info);

	return 0;
}


static void bluecard_hci_destruct(struct hci_dev *hdev)
{
}


static int bluecard_hci_ioctl(struct hci_dev *hdev, unsigned int cmd, unsigned long arg)
{
	return -ENOIOCTLCMD;
}



/* ======================== Card services HCI interaction ======================== */


static int bluecard_open(bluecard_info_t *info)
{
	unsigned int iobase = info->p_dev->resource[0]->start;
	struct hci_dev *hdev;
	unsigned char id;

	spin_lock_init(&(info->lock));

	init_timer(&(info->timer));
	info->timer.function = &bluecard_activity_led_timeout;
	info->timer.data = (u_long)info;

	skb_queue_head_init(&(info->txq));

	info->rx_state = RECV_WAIT_PACKET_TYPE;
	info->rx_count = 0;
	info->rx_skb = NULL;

	/* Initialize HCI device */
	hdev = hci_alloc_dev();
	if (!hdev) {
		BT_ERR("Can't allocate HCI device");
		return -ENOMEM;
	}

	info->hdev = hdev;

	hdev->bus = HCI_PCCARD;
	hdev->driver_data = info;
	SET_HCIDEV_DEV(hdev, &info->p_dev->dev);

	hdev->open     = bluecard_hci_open;
	hdev->close    = bluecard_hci_close;
	hdev->flush    = bluecard_hci_flush;
	hdev->send     = bluecard_hci_send_frame;
	hdev->destruct = bluecard_hci_destruct;
	hdev->ioctl    = bluecard_hci_ioctl;

	hdev->owner = THIS_MODULE;

	id = inb(iobase + 0x30);

	if ((id & 0x0f) == 0x02)
		set_bit(CARD_HAS_PCCARD_ID, &(info->hw_state));

	if (id & 0x10)
		set_bit(CARD_HAS_POWER_LED, &(info->hw_state));

	if (id & 0x20)
		set_bit(CARD_HAS_ACTIVITY_LED, &(info->hw_state));

	/* Reset card */
	info->ctrl_reg = REG_CONTROL_BT_RESET | REG_CONTROL_CARD_RESET;
	outb(info->ctrl_reg, iobase + REG_CONTROL);

	/* Turn FPGA off */
	outb(0x80, iobase + 0x30);

	/* Wait some time */
	msleep(10);

	/* Turn FPGA on */
	outb(0x00, iobase + 0x30);

	/* Activate card */
	info->ctrl_reg = REG_CONTROL_BT_ON | REG_CONTROL_BT_RES_PU;
	outb(info->ctrl_reg, iobase + REG_CONTROL);

	/* Enable interrupt */
	outb(0xff, iobase + REG_INTERRUPT);
	info->ctrl_reg |= REG_CONTROL_INTERRUPT;
	outb(info->ctrl_reg, iobase + REG_CONTROL);

	if ((id & 0x0f) == 0x03) {
		/* Disable RTS */
		info->ctrl_reg |= REG_CONTROL_RTS;
		outb(info->ctrl_reg, iobase + REG_CONTROL);

		/* Set baud rate */
		info->ctrl_reg |= 0x03;
		outb(info->ctrl_reg, iobase + REG_CONTROL);

		/* Enable RTS */
		info->ctrl_reg &= ~REG_CONTROL_RTS;
		outb(info->ctrl_reg, iobase + REG_CONTROL);

		set_bit(XMIT_BUF_ONE_READY, &(info->tx_state));
		set_bit(XMIT_BUF_TWO_READY, &(info->tx_state));
		set_bit(XMIT_SENDING_READY, &(info->tx_state));
	}

	/* Start the RX buffers */
	outb(REG_COMMAND_RX_BUF_ONE, iobase + REG_COMMAND);
	outb(REG_COMMAND_RX_BUF_TWO, iobase + REG_COMMAND);

	/* Signal that the hardware is ready */
	set_bit(CARD_READY, &(info->hw_state));

	/* Drop TX queue */
	skb_queue_purge(&(info->txq));

	/* Control the point at which RTS is enabled */
	outb((0x0f << RTS_LEVEL_SHIFT_BITS) | 1, iobase + REG_RX_CONTROL);

	/* Timeout before it is safe to send the first HCI packet */
	msleep(1250);

	/* Register HCI device */
	if (hci_register_dev(hdev) < 0) {
		BT_ERR("Can't register HCI device");
		info->hdev = NULL;
		hci_free_dev(hdev);
		return -ENODEV;
	}

	return 0;
}


static int bluecard_close(bluecard_info_t *info)
{
	unsigned int iobase = info->p_dev->resource[0]->start;
	struct hci_dev *hdev = info->hdev;

	if (!hdev)
		return -ENODEV;

	bluecard_hci_close(hdev);

	clear_bit(CARD_READY, &(info->hw_state));

	/* Reset card */
	info->ctrl_reg = REG_CONTROL_BT_RESET | REG_CONTROL_CARD_RESET;
	outb(info->ctrl_reg, iobase + REG_CONTROL);

	/* Turn FPGA off */
	outb(0x80, iobase + 0x30);

	if (hci_unregister_dev(hdev) < 0)
		BT_ERR("Can't unregister HCI device %s", hdev->name);

	hci_free_dev(hdev);

	return 0;
}

static int bluecard_probe(struct pcmcia_device *link)
{
	bluecard_info_t *info;

	/* Create new info device */
	info = kzalloc(sizeof(*info), GFP_KERNEL);
	if (!info)
		return -ENOMEM;

	info->p_dev = link;
	link->priv = info;

<<<<<<< HEAD
	link->conf.Attributes = CONF_ENABLE_IRQ;
	link->conf.IntType = INT_MEMORY_AND_IO;
=======
	link->config_flags |= CONF_ENABLE_IRQ;
>>>>>>> 45f53cc9

	return bluecard_config(link);
}


static void bluecard_detach(struct pcmcia_device *link)
{
	bluecard_info_t *info = link->priv;

	bluecard_release(link);
	kfree(info);
}


static int bluecard_config(struct pcmcia_device *link)
{
	bluecard_info_t *info = link->priv;
	int i, n;

<<<<<<< HEAD
	link->conf.ConfigIndex = 0x20;
=======
	link->config_index = 0x20;
>>>>>>> 45f53cc9

	link->resource[0]->flags |= IO_DATA_PATH_WIDTH_8;
	link->resource[0]->end = 64;
	link->io_lines = 6;

	for (n = 0; n < 0x400; n += 0x40) {
		link->resource[0]->start = n ^ 0x300;
		i = pcmcia_request_io(link);
		if (i == 0)
			break;
	}

	if (i != 0)
		goto failed;

	i = pcmcia_request_irq(link, bluecard_interrupt);
	if (i != 0)
		goto failed;

	i = pcmcia_enable_device(link);
	if (i != 0)
		goto failed;

	if (bluecard_open(info) != 0)
		goto failed;

	return 0;

failed:
	bluecard_release(link);
	return -ENODEV;
}


static void bluecard_release(struct pcmcia_device *link)
{
	bluecard_info_t *info = link->priv;

	bluecard_close(info);

	del_timer(&(info->timer));

	pcmcia_disable_device(link);
}

static struct pcmcia_device_id bluecard_ids[] = {
	PCMCIA_DEVICE_PROD_ID12("BlueCard", "LSE041", 0xbaf16fbf, 0x657cc15e),
	PCMCIA_DEVICE_PROD_ID12("BTCFCARD", "LSE139", 0xe3987764, 0x2524b59c),
	PCMCIA_DEVICE_PROD_ID12("WSS", "LSE039", 0x0a0736ec, 0x24e6dfab),
	PCMCIA_DEVICE_NULL
};
MODULE_DEVICE_TABLE(pcmcia, bluecard_ids);

static struct pcmcia_driver bluecard_driver = {
	.owner		= THIS_MODULE,
	.name		= "bluecard_cs",
	.probe		= bluecard_probe,
	.remove		= bluecard_detach,
	.id_table	= bluecard_ids,
};

static int __init init_bluecard_cs(void)
{
	return pcmcia_register_driver(&bluecard_driver);
}


static void __exit exit_bluecard_cs(void)
{
	pcmcia_unregister_driver(&bluecard_driver);
}

module_init(init_bluecard_cs);
module_exit(exit_bluecard_cs);<|MERGE_RESOLUTION|>--- conflicted
+++ resolved
@@ -39,10 +39,6 @@
 #include <linux/skbuff.h>
 #include <linux/io.h>
 
-<<<<<<< HEAD
-#include <pcmcia/cs.h>
-=======
->>>>>>> 45f53cc9
 #include <pcmcia/cistpl.h>
 #include <pcmcia/ciscode.h>
 #include <pcmcia/ds.h>
@@ -868,12 +864,7 @@
 	info->p_dev = link;
 	link->priv = info;
 
-<<<<<<< HEAD
-	link->conf.Attributes = CONF_ENABLE_IRQ;
-	link->conf.IntType = INT_MEMORY_AND_IO;
-=======
 	link->config_flags |= CONF_ENABLE_IRQ;
->>>>>>> 45f53cc9
 
 	return bluecard_config(link);
 }
@@ -893,11 +884,7 @@
 	bluecard_info_t *info = link->priv;
 	int i, n;
 
-<<<<<<< HEAD
-	link->conf.ConfigIndex = 0x20;
-=======
 	link->config_index = 0x20;
->>>>>>> 45f53cc9
 
 	link->resource[0]->flags |= IO_DATA_PATH_WIDTH_8;
 	link->resource[0]->end = 64;
