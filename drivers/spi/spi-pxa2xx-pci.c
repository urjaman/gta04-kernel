/*
 * CE4100's SPI device is more or less the same one as found on PXA
 *
 */
#include <linux/pci.h>
#include <linux/platform_device.h>
#include <linux/of_device.h>
#include <linux/module.h>
#include <linux/spi/pxa2xx_spi.h>
#include <linux/clk.h>
#include <linux/clk-provider.h>

#include <linux/dmaengine.h>
#include <linux/platform_data/dma-dw.h>

enum {
	PORT_CE4100,
	PORT_BYT,
	PORT_BSW0,
	PORT_BSW1,
	PORT_BSW2,
<<<<<<< HEAD
=======
	PORT_QUARK_X1000,
>>>>>>> e529fea9
};

struct pxa_spi_info {
	enum pxa_ssp_type type;
	int port_id;
	int num_chipselect;
	unsigned long max_clk_rate;

	/* DMA channel request parameters */
	void *tx_param;
	void *rx_param;
};

static struct dw_dma_slave byt_tx_param = { .dst_id = 0 };
static struct dw_dma_slave byt_rx_param = { .src_id = 1 };

static struct dw_dma_slave bsw0_tx_param = { .dst_id = 0 };
static struct dw_dma_slave bsw0_rx_param = { .src_id = 1 };
static struct dw_dma_slave bsw1_tx_param = { .dst_id = 6 };
static struct dw_dma_slave bsw1_rx_param = { .src_id = 7 };
static struct dw_dma_slave bsw2_tx_param = { .dst_id = 8 };
static struct dw_dma_slave bsw2_rx_param = { .src_id = 9 };

static bool lpss_dma_filter(struct dma_chan *chan, void *param)
{
	struct dw_dma_slave *dws = param;

	if (dws->dma_dev != chan->device->dev)
		return false;

	chan->private = dws;
	return true;
}

static struct pxa_spi_info spi_info_configs[] = {
	[PORT_CE4100] = {
		.type = PXA25x_SSP,
		.port_id =  -1,
		.num_chipselect = -1,
		.max_clk_rate = 3686400,
	},
	[PORT_BYT] = {
		.type = LPSS_SSP,
		.port_id = 0,
		.num_chipselect = 1,
<<<<<<< HEAD
=======
		.max_clk_rate = 50000000,
		.tx_param = &byt_tx_param,
		.rx_param = &byt_rx_param,
	},
	[PORT_BSW0] = {
		.type = LPSS_SSP,
		.port_id = 0,
		.num_chipselect = 1,
		.max_clk_rate = 50000000,
		.tx_param = &bsw0_tx_param,
		.rx_param = &bsw0_rx_param,
	},
	[PORT_BSW1] = {
		.type = LPSS_SSP,
		.port_id = 1,
		.num_chipselect = 1,
		.max_clk_rate = 50000000,
		.tx_param = &bsw1_tx_param,
		.rx_param = &bsw1_rx_param,
	},
	[PORT_BSW2] = {
		.type = LPSS_SSP,
		.port_id = 2,
		.num_chipselect = 1,
		.max_clk_rate = 50000000,
		.tx_param = &bsw2_tx_param,
		.rx_param = &bsw2_rx_param,
	},
	[PORT_QUARK_X1000] = {
		.type = QUARK_X1000_SSP,
		.port_id = -1,
		.num_chipselect = 1,
>>>>>>> e529fea9
		.max_clk_rate = 50000000,
		.tx_param = &byt_tx_param,
		.rx_param = &byt_rx_param,
	},
	[PORT_BSW0] = {
		.type = LPSS_SSP,
		.port_id = 0,
		.num_chipselect = 1,
		.max_clk_rate = 50000000,
		.tx_param = &bsw0_tx_param,
		.rx_param = &bsw0_rx_param,
	},
	[PORT_BSW1] = {
		.type = LPSS_SSP,
		.port_id = 1,
		.num_chipselect = 1,
		.max_clk_rate = 50000000,
		.tx_param = &bsw1_tx_param,
		.rx_param = &bsw1_rx_param,
	},
	[PORT_BSW2] = {
		.type = LPSS_SSP,
		.port_id = 2,
		.num_chipselect = 1,
		.max_clk_rate = 50000000,
		.tx_param = &bsw2_tx_param,
		.rx_param = &bsw2_rx_param,
	},
};

static int pxa2xx_spi_pci_probe(struct pci_dev *dev,
		const struct pci_device_id *ent)
{
	struct platform_device_info pi;
	int ret;
	struct platform_device *pdev;
	struct pxa2xx_spi_master spi_pdata;
	struct ssp_device *ssp;
	struct pxa_spi_info *c;
	char buf[40];
	struct pci_dev *dma_dev;

	ret = pcim_enable_device(dev);
	if (ret)
		return ret;

	ret = pcim_iomap_regions(dev, 1 << 0, "PXA2xx SPI");
	if (ret)
		return ret;

	c = &spi_info_configs[ent->driver_data];

	memset(&spi_pdata, 0, sizeof(spi_pdata));
	spi_pdata.num_chipselect = (c->num_chipselect > 0) ?
					c->num_chipselect : dev->devfn;

	dma_dev = pci_get_slot(dev->bus, PCI_DEVFN(PCI_SLOT(dev->devfn), 0));

	if (c->tx_param) {
		struct dw_dma_slave *slave = c->tx_param;

		slave->dma_dev = &dma_dev->dev;
		slave->src_master = 1;
		slave->dst_master = 0;
	}

	if (c->rx_param) {
		struct dw_dma_slave *slave = c->rx_param;

		slave->dma_dev = &dma_dev->dev;
		slave->src_master = 1;
		slave->dst_master = 0;
	}

	spi_pdata.dma_filter = lpss_dma_filter;
	spi_pdata.tx_param = c->tx_param;
	spi_pdata.rx_param = c->rx_param;
	spi_pdata.enable_dma = c->rx_param && c->tx_param;

	ssp = &spi_pdata.ssp;
	ssp->phys_base = pci_resource_start(dev, 0);
	ssp->mmio_base = pcim_iomap_table(dev)[0];
	if (!ssp->mmio_base) {
		dev_err(&dev->dev, "failed to ioremap() registers\n");
		return -EIO;
	}
	ssp->irq = dev->irq;
	ssp->port_id = (c->port_id >= 0) ? c->port_id : dev->devfn;
	ssp->type = c->type;

	snprintf(buf, sizeof(buf), "pxa2xx-spi.%d", ssp->port_id);
	ssp->clk = clk_register_fixed_rate(&dev->dev, buf , NULL,
					CLK_IS_ROOT, c->max_clk_rate);
	 if (IS_ERR(ssp->clk))
		return PTR_ERR(ssp->clk);

	memset(&pi, 0, sizeof(pi));
	pi.parent = &dev->dev;
	pi.name = "pxa2xx-spi";
	pi.id = ssp->port_id;
	pi.data = &spi_pdata;
	pi.size_data = sizeof(spi_pdata);

	pdev = platform_device_register_full(&pi);
	if (IS_ERR(pdev)) {
		clk_unregister(ssp->clk);
		return PTR_ERR(pdev);
	}

	pci_set_drvdata(dev, pdev);

	return 0;
}

static void pxa2xx_spi_pci_remove(struct pci_dev *dev)
{
	struct platform_device *pdev = pci_get_drvdata(dev);
	struct pxa2xx_spi_master *spi_pdata;

	spi_pdata = dev_get_platdata(&pdev->dev);

	platform_device_unregister(pdev);
	clk_unregister(spi_pdata->ssp.clk);
}

static const struct pci_device_id pxa2xx_spi_pci_devices[] = {
	{ PCI_VDEVICE(INTEL, 0x2e6a), PORT_CE4100 },
	{ PCI_VDEVICE(INTEL, 0x0935), PORT_QUARK_X1000 },
	{ PCI_VDEVICE(INTEL, 0x0f0e), PORT_BYT },
	{ PCI_VDEVICE(INTEL, 0x228e), PORT_BSW0 },
	{ PCI_VDEVICE(INTEL, 0x2290), PORT_BSW1 },
	{ PCI_VDEVICE(INTEL, 0x22ac), PORT_BSW2 },
	{ },
};
MODULE_DEVICE_TABLE(pci, pxa2xx_spi_pci_devices);

static struct pci_driver pxa2xx_spi_pci_driver = {
	.name           = "pxa2xx_spi_pci",
	.id_table       = pxa2xx_spi_pci_devices,
	.probe          = pxa2xx_spi_pci_probe,
	.remove         = pxa2xx_spi_pci_remove,
};

module_pci_driver(pxa2xx_spi_pci_driver);

MODULE_DESCRIPTION("CE4100/LPSS PCI-SPI glue code for PXA's driver");
MODULE_LICENSE("GPL v2");
MODULE_AUTHOR("Sebastian Andrzej Siewior <bigeasy@linutronix.de>");<|MERGE_RESOLUTION|>--- conflicted
+++ resolved
@@ -19,10 +19,7 @@
 	PORT_BSW0,
 	PORT_BSW1,
 	PORT_BSW2,
-<<<<<<< HEAD
-=======
 	PORT_QUARK_X1000,
->>>>>>> e529fea9
 };
 
 struct pxa_spi_info {
@@ -68,8 +65,6 @@
 		.type = LPSS_SSP,
 		.port_id = 0,
 		.num_chipselect = 1,
-<<<<<<< HEAD
-=======
 		.max_clk_rate = 50000000,
 		.tx_param = &byt_tx_param,
 		.rx_param = &byt_rx_param,
@@ -102,34 +97,7 @@
 		.type = QUARK_X1000_SSP,
 		.port_id = -1,
 		.num_chipselect = 1,
->>>>>>> e529fea9
-		.max_clk_rate = 50000000,
-		.tx_param = &byt_tx_param,
-		.rx_param = &byt_rx_param,
-	},
-	[PORT_BSW0] = {
-		.type = LPSS_SSP,
-		.port_id = 0,
-		.num_chipselect = 1,
-		.max_clk_rate = 50000000,
-		.tx_param = &bsw0_tx_param,
-		.rx_param = &bsw0_rx_param,
-	},
-	[PORT_BSW1] = {
-		.type = LPSS_SSP,
-		.port_id = 1,
-		.num_chipselect = 1,
-		.max_clk_rate = 50000000,
-		.tx_param = &bsw1_tx_param,
-		.rx_param = &bsw1_rx_param,
-	},
-	[PORT_BSW2] = {
-		.type = LPSS_SSP,
-		.port_id = 2,
-		.num_chipselect = 1,
-		.max_clk_rate = 50000000,
-		.tx_param = &bsw2_tx_param,
-		.rx_param = &bsw2_rx_param,
+		.max_clk_rate = 50000000,
 	},
 };
 
