/*
 * Copyright 1998-2008 VIA Technologies, Inc. All Rights Reserved.
 * Copyright 2001-2008 S3 Graphics, Inc. All Rights Reserved.

 * This program is free software; you can redistribute it and/or
 * modify it under the terms of the GNU General Public
 * License as published by the Free Software Foundation;
 * either version 2, or (at your option) any later version.

 * This program is distributed in the hope that it will be useful,
 * but WITHOUT ANY WARRANTIES OR REPRESENTATIONS; without even
 * the implied warranty of MERCHANTABILITY or FITNESS FOR
 * A PARTICULAR PURPOSE.See the GNU General Public License
 * for more details.

 * You should have received a copy of the GNU General Public License
 * along with this program; if not, write to the Free Software
 * Foundation, Inc.,
 * 59 Temple Place - Suite 330, Boston, MA 02111-1307, USA.
 */

#include <linux/via-core.h>
#include "global.h"

static struct pll_map pll_value[] = {
	{25175000,
		{99, 7, 3},
		{85, 3, 4},	/* ignoring bit difference: 0x00008000 */
		{141, 5, 4},
		{141, 5, 4} },
	{29581000,
		{33, 4, 2},
		{66, 2, 4},	/* ignoring bit difference: 0x00808000 */
		{166, 5, 4},	/* ignoring bit difference: 0x00008000 */
		{165, 5, 4} },
	{26880000,
		{15, 4, 1},
		{30, 2, 3},	/* ignoring bit difference: 0x00808000 */
		{150, 5, 4},
		{150, 5, 4} },
	{31500000,
		{53, 3, 3},	/* ignoring bit difference: 0x00008000 */
		{141, 4, 4},	/* ignoring bit difference: 0x00008000 */
		{176, 5, 4},
		{176, 5, 4} },
	{31728000,
		{31, 7, 1},
		{177, 5, 4},	/* ignoring bit difference: 0x00008000 */
		{177, 5, 4},
		{142, 4, 4} },
	{32688000,
		{73, 4, 3},
		{146, 4, 4},	/* ignoring bit difference: 0x00008000 */
		{183, 5, 4},
		{146, 4, 4} },
	{36000000,
		{101, 5, 3},	/* ignoring bit difference: 0x00008000 */
		{161, 4, 4},	/* ignoring bit difference: 0x00008000 */
		{202, 5, 4},
		{161, 4, 4} },
	{40000000,
		{89, 4, 3},
		{89, 4, 3},	/* ignoring bit difference: 0x00008000 */
		{112, 5, 3},
		{112, 5, 3} },
	{41291000,
		{23, 4, 1},
		{69, 3, 3},	/* ignoring bit difference: 0x00008000 */
		{115, 5, 3},
		{115, 5, 3} },
	{43163000,
		{121, 5, 3},
		{121, 5, 3},	/* ignoring bit difference: 0x00008000 */
		{121, 5, 3},
		{121, 5, 3} },
	{45250000,
		{127, 5, 3},
		{127, 5, 3},	/* ignoring bit difference: 0x00808000 */
		{127, 5, 3},
		{127, 5, 3} },
	{46000000,
		{90, 7, 2},
		{103, 4, 3},	/* ignoring bit difference: 0x00008000 */
		{129, 5, 3},
		{103, 4, 3} },
	{46996000,
		{105, 4, 3},	/* ignoring bit difference: 0x00008000 */
		{131, 5, 3},	/* ignoring bit difference: 0x00808000 */
		{131, 5, 3},	/* ignoring bit difference: 0x00808000 */
		{105, 4, 3} },
	{48000000,
		{67, 20, 0},
		{134, 5, 3},	/* ignoring bit difference: 0x00808000 */
		{134, 5, 3},
		{134, 5, 3} },
	{48875000,
		{99, 29, 0},
		{82, 3, 3},	/* ignoring bit difference: 0x00808000 */
		{82, 3, 3},	/* ignoring bit difference: 0x00808000 */
		{137, 5, 3} },
	{49500000,
		{83, 6, 2},
		{83, 3, 3},	/* ignoring bit difference: 0x00008000 */
		{138, 5, 3},
		{83, 3, 3} },
	{52406000,
		{117, 4, 3},
		{117, 4, 3},	/* ignoring bit difference: 0x00008000 */
		{117, 4, 3},
		{88, 3, 3} },
	{52977000,
		{37, 5, 1},
		{148, 5, 3},	/* ignoring bit difference: 0x00808000 */
		{148, 5, 3},
		{148, 5, 3} },
	{56250000,
		{55, 7, 1},	/* ignoring bit difference: 0x00008000 */
		{126, 4, 3},	/* ignoring bit difference: 0x00008000 */
		{157, 5, 3},
		{157, 5, 3} },
	{57275000,
		{0, 0, 0},
		{2, 2, 0},
		{2, 2, 0},
		{157, 5, 3} },	/* ignoring bit difference: 0x00808000 */
	{60466000,
		{76, 9, 1},
		{169, 5, 3},	/* ignoring bit difference: 0x00808000 */
		{169, 5, 3},	/* FIXED: old = {72, 2, 3} */
		{169, 5, 3} },
	{61500000,
		{86, 20, 0},
		{172, 5, 3},	/* ignoring bit difference: 0x00808000 */
		{172, 5, 3},
		{172, 5, 3} },
	{65000000,
		{109, 6, 2},	/* ignoring bit difference: 0x00008000 */
		{109, 3, 3},	/* ignoring bit difference: 0x00008000 */
		{109, 3, 3},
		{109, 3, 3} },
	{65178000,
		{91, 5, 2},
		{182, 5, 3},	/* ignoring bit difference: 0x00808000 */
		{109, 3, 3},
		{182, 5, 3} },
	{66750000,
		{75, 4, 2},
		{150, 4, 3},	/* ignoring bit difference: 0x00808000 */
		{150, 4, 3},
		{112, 3, 3} },
	{68179000,
		{19, 4, 0},
		{114, 3, 3},	/* ignoring bit difference: 0x00008000 */
		{190, 5, 3},
		{191, 5, 3} },
	{69924000,
		{83, 17, 0},
		{195, 5, 3},	/* ignoring bit difference: 0x00808000 */
		{195, 5, 3},
		{195, 5, 3} },
	{70159000,
		{98, 20, 0},
		{196, 5, 3},	/* ignoring bit difference: 0x00808000 */
		{196, 5, 3},
		{195, 5, 3} },
	{72000000,
		{121, 24, 0},
		{161, 4, 3},	/* ignoring bit difference: 0x00808000 */
		{161, 4, 3},
		{161, 4, 3} },
	{78750000,
		{33, 3, 1},
		{66, 3, 2},	/* ignoring bit difference: 0x00008000 */
		{110, 5, 2},
		{110, 5, 2} },
	{80136000,
		{28, 5, 0},
		{68, 3, 2},	/* ignoring bit difference: 0x00008000 */
		{112, 5, 2},
		{112, 5, 2} },
	{83375000,
		{93, 2, 3},
		{93, 4, 2},	/* ignoring bit difference: 0x00800000 */
		{93, 4, 2},	/* ignoring bit difference: 0x00800000 */
		{117, 5, 2} },
	{83950000,
		{41, 7, 0},
		{117, 5, 2},	/* ignoring bit difference: 0x00008000 */
		{117, 5, 2},
		{117, 5, 2} },
	{84750000,
		{118, 5, 2},
		{118, 5, 2},	/* ignoring bit difference: 0x00808000 */
		{118, 5, 2},
		{118, 5, 2} },
	{85860000,
		{84, 7, 1},
		{120, 5, 2},	/* ignoring bit difference: 0x00808000 */
		{120, 5, 2},
		{118, 5, 2} },
	{88750000,
		{31, 5, 0},
		{124, 5, 2},	/* ignoring bit difference: 0x00808000 */
		{174, 7, 2},	/* ignoring bit difference: 0x00808000 */
		{124, 5, 2} },
	{94500000,
		{33, 5, 0},
		{132, 5, 2},	/* ignoring bit difference: 0x00008000 */
		{132, 5, 2},
		{132, 5, 2} },
	{97750000,
		{82, 6, 1},
		{137, 5, 2},	/* ignoring bit difference: 0x00808000 */
		{137, 5, 2},
		{137, 5, 2} },
	{101000000,
		{127, 9, 1},
		{141, 5, 2},	/* ignoring bit difference: 0x00808000 */
		{141, 5, 2},
		{141, 5, 2} },
	{106500000,
		{119, 4, 2},
		{119, 4, 2},	/* ignoring bit difference: 0x00808000 */
		{119, 4, 2},
		{149, 5, 2} },
	{108000000,
		{121, 4, 2},
		{121, 4, 2},	/* ignoring bit difference: 0x00808000 */
		{151, 5, 2},
		{151, 5, 2} },
	{113309000,
		{95, 12, 0},
		{95, 3, 2},	/* ignoring bit difference: 0x00808000 */
		{95, 3, 2},
		{159, 5, 2} },
	{118840000,
		{83, 5, 1},
		{166, 5, 2},	/* ignoring bit difference: 0x00808000 */
		{166, 5, 2},
		{166, 5, 2} },
	{119000000,
		{108, 13, 0},
		{133, 4, 2},	/* ignoring bit difference: 0x00808000 */
		{133, 4, 2},
		{167, 5, 2} },
	{121750000,
		{85, 5, 1},
		{170, 5, 2},	/* ignoring bit difference: 0x00808000 */
		{68, 2, 2},
		{0, 0, 0} },
	{125104000,
		{53, 6, 0},	/* ignoring bit difference: 0x00008000 */
		{106, 3, 2},	/* ignoring bit difference: 0x00008000 */
		{175, 5, 2},
		{0, 0, 0} },
	{135000000,
		{94, 5, 1},
		{28, 3, 0},	/* ignoring bit difference: 0x00804000 */
		{151, 4, 2},
		{189, 5, 2} },
	{136700000,
		{115, 12, 0},
		{191, 5, 2},	/* ignoring bit difference: 0x00808000 */
		{191, 5, 2},
		{191, 5, 2} },
	{138400000,
		{87, 9, 0},
		{116, 3, 2},	/* ignoring bit difference: 0x00808000 */
		{116, 3, 2},
		{194, 5, 2} },
	{146760000,
		{103, 5, 1},
		{206, 5, 2},	/* ignoring bit difference: 0x00808000 */
		{206, 5, 2},
		{206, 5, 2} },
	{153920000,
		{86, 8, 0},
		{86, 4, 1},	/* ignoring bit difference: 0x00808000 */
		{86, 4, 1},
		{86, 4, 1} },	/* FIXED: old = {84, 2, 1} */
	{156000000,
		{109, 5, 1},
		{109, 5, 1},	/* ignoring bit difference: 0x00808000 */
		{109, 5, 1},
		{108, 5, 1} },
	{157500000,
		{55, 5, 0},	/* ignoring bit difference: 0x00008000 */
		{22, 2, 0},	/* ignoring bit difference: 0x00802000 */
		{110, 5, 1},
		{110, 5, 1} },
	{162000000,
		{113, 5, 1},
		{113, 5, 1},	/* ignoring bit difference: 0x00808000 */
		{113, 5, 1},
		{113, 5, 1} },
	{187000000,
		{118, 9, 0},
		{131, 5, 1},	/* ignoring bit difference: 0x00808000 */
		{131, 5, 1},
		{131, 5, 1} },
	{193295000,
		{108, 8, 0},
		{81, 3, 1},	/* ignoring bit difference: 0x00808000 */
		{135, 5, 1},
		{135, 5, 1} },
	{202500000,
		{99, 7, 0},
		{85, 3, 1},	/* ignoring bit difference: 0x00808000 */
		{142, 5, 1},
		{142, 5, 1} },
	{204000000,
		{100, 7, 0},
		{143, 5, 1},	/* ignoring bit difference: 0x00808000 */
		{143, 5, 1},
		{143, 5, 1} },
	{218500000,
		{92, 6, 0},
		{153, 5, 1},	/* ignoring bit difference: 0x00808000 */
		{153, 5, 1},
		{153, 5, 1} },
	{234000000,
		{98, 6, 0},
		{98, 3, 1},	/* ignoring bit difference: 0x00008000 */
		{98, 3, 1},
		{164, 5, 1} },
	{267250000,
		{112, 6, 0},
		{112, 3, 1},	/* ignoring bit difference: 0x00808000 */
		{187, 5, 1},
		{187, 5, 1} },
	{297500000,
		{102, 5, 0},	/* ignoring bit difference: 0x00008000 */
		{166, 4, 1},	/* ignoring bit difference: 0x00008000 */
		{208, 5, 1},
		{208, 5, 1} },
	{74481000,
		{26, 5, 0},
		{125, 3, 3},	/* ignoring bit difference: 0x00808000 */
		{208, 5, 3},
		{209, 5, 3} },
	{172798000,
		{121, 5, 1},
		{121, 5, 1},	/* ignoring bit difference: 0x00808000 */
		{121, 5, 1},
		{121, 5, 1} },
	{122614000,
		{60, 7, 0},
		{137, 4, 2},	/* ignoring bit difference: 0x00808000 */
		{137, 4, 2},
		{172, 5, 2} },
	{74270000,
		{83, 8, 1},
		{208, 5, 3},
		{208, 5, 3},
		{0, 0, 0} },
	{148500000,
		{83, 8, 0},
		{208, 5, 2},
		{166, 4, 2},
		{208, 5, 2} }
};

static struct fifo_depth_select display_fifo_depth_reg = {
	/* IGA1 FIFO Depth_Select */
	{IGA1_FIFO_DEPTH_SELECT_REG_NUM, {{SR17, 0, 7} } },
	/* IGA2 FIFO Depth_Select */
	{IGA2_FIFO_DEPTH_SELECT_REG_NUM,
	 {{CR68, 4, 7}, {CR94, 7, 7}, {CR95, 7, 7} } }
};

static struct fifo_threshold_select fifo_threshold_select_reg = {
	/* IGA1 FIFO Threshold Select */
	{IGA1_FIFO_THRESHOLD_REG_NUM, {{SR16, 0, 5}, {SR16, 7, 7} } },
	/* IGA2 FIFO Threshold Select */
	{IGA2_FIFO_THRESHOLD_REG_NUM, {{CR68, 0, 3}, {CR95, 4, 6} } }
};

static struct fifo_high_threshold_select fifo_high_threshold_select_reg = {
	/* IGA1 FIFO High Threshold Select */
	{IGA1_FIFO_HIGH_THRESHOLD_REG_NUM, {{SR18, 0, 5}, {SR18, 7, 7} } },
	/* IGA2 FIFO High Threshold Select */
	{IGA2_FIFO_HIGH_THRESHOLD_REG_NUM, {{CR92, 0, 3}, {CR95, 0, 2} } }
};

static struct display_queue_expire_num display_queue_expire_num_reg = {
	/* IGA1 Display Queue Expire Num */
	{IGA1_DISPLAY_QUEUE_EXPIRE_NUM_REG_NUM, {{SR22, 0, 4} } },
	/* IGA2 Display Queue Expire Num */
	{IGA2_DISPLAY_QUEUE_EXPIRE_NUM_REG_NUM, {{CR94, 0, 6} } }
};

/* Definition Fetch Count Registers*/
static struct fetch_count fetch_count_reg = {
	/* IGA1 Fetch Count Register */
	{IGA1_FETCH_COUNT_REG_NUM, {{SR1C, 0, 7}, {SR1D, 0, 1} } },
	/* IGA2 Fetch Count Register */
	{IGA2_FETCH_COUNT_REG_NUM, {{CR65, 0, 7}, {CR67, 2, 3} } }
};

static struct iga1_crtc_timing iga1_crtc_reg = {
	/* IGA1 Horizontal Total */
	{IGA1_HOR_TOTAL_REG_NUM, {{CR00, 0, 7}, {CR36, 3, 3} } },
	/* IGA1 Horizontal Addressable Video */
	{IGA1_HOR_ADDR_REG_NUM, {{CR01, 0, 7} } },
	/* IGA1 Horizontal Blank Start */
	{IGA1_HOR_BLANK_START_REG_NUM, {{CR02, 0, 7} } },
	/* IGA1 Horizontal Blank End */
	{IGA1_HOR_BLANK_END_REG_NUM,
	 {{CR03, 0, 4}, {CR05, 7, 7}, {CR33, 5, 5} } },
	/* IGA1 Horizontal Sync Start */
	{IGA1_HOR_SYNC_START_REG_NUM, {{CR04, 0, 7}, {CR33, 4, 4} } },
	/* IGA1 Horizontal Sync End */
	{IGA1_HOR_SYNC_END_REG_NUM, {{CR05, 0, 4} } },
	/* IGA1 Vertical Total */
	{IGA1_VER_TOTAL_REG_NUM,
	 {{CR06, 0, 7}, {CR07, 0, 0}, {CR07, 5, 5}, {CR35, 0, 0} } },
	/* IGA1 Vertical Addressable Video */
	{IGA1_VER_ADDR_REG_NUM,
	 {{CR12, 0, 7}, {CR07, 1, 1}, {CR07, 6, 6}, {CR35, 2, 2} } },
	/* IGA1 Vertical Blank Start */
	{IGA1_VER_BLANK_START_REG_NUM,
	 {{CR15, 0, 7}, {CR07, 3, 3}, {CR09, 5, 5}, {CR35, 3, 3} } },
	/* IGA1 Vertical Blank End */
	{IGA1_VER_BLANK_END_REG_NUM, {{CR16, 0, 7} } },
	/* IGA1 Vertical Sync Start */
	{IGA1_VER_SYNC_START_REG_NUM,
	 {{CR10, 0, 7}, {CR07, 2, 2}, {CR07, 7, 7}, {CR35, 1, 1} } },
	/* IGA1 Vertical Sync End */
	{IGA1_VER_SYNC_END_REG_NUM, {{CR11, 0, 3} } }
};

static struct iga2_crtc_timing iga2_crtc_reg = {
	/* IGA2 Horizontal Total */
	{IGA2_HOR_TOTAL_REG_NUM, {{CR50, 0, 7}, {CR55, 0, 3} } },
	/* IGA2 Horizontal Addressable Video */
	{IGA2_HOR_ADDR_REG_NUM, {{CR51, 0, 7}, {CR55, 4, 6} } },
	/* IGA2 Horizontal Blank Start */
	{IGA2_HOR_BLANK_START_REG_NUM, {{CR52, 0, 7}, {CR54, 0, 2} } },
	/* IGA2 Horizontal Blank End */
	{IGA2_HOR_BLANK_END_REG_NUM,
	 {{CR53, 0, 7}, {CR54, 3, 5}, {CR5D, 6, 6} } },
	/* IGA2 Horizontal Sync Start */
	{IGA2_HOR_SYNC_START_REG_NUM,
	 {{CR56, 0, 7}, {CR54, 6, 7}, {CR5C, 7, 7}, {CR5D, 7, 7} } },
	/* IGA2 Horizontal Sync End */
	{IGA2_HOR_SYNC_END_REG_NUM, {{CR57, 0, 7}, {CR5C, 6, 6} } },
	/* IGA2 Vertical Total */
	{IGA2_VER_TOTAL_REG_NUM, {{CR58, 0, 7}, {CR5D, 0, 2} } },
	/* IGA2 Vertical Addressable Video */
	{IGA2_VER_ADDR_REG_NUM, {{CR59, 0, 7}, {CR5D, 3, 5} } },
	/* IGA2 Vertical Blank Start */
	{IGA2_VER_BLANK_START_REG_NUM, {{CR5A, 0, 7}, {CR5C, 0, 2} } },
	/* IGA2 Vertical Blank End */
	{IGA2_VER_BLANK_END_REG_NUM, {{CR5B, 0, 7}, {CR5C, 3, 5} } },
	/* IGA2 Vertical Sync Start */
	{IGA2_VER_SYNC_START_REG_NUM, {{CR5E, 0, 7}, {CR5F, 5, 7} } },
	/* IGA2 Vertical Sync End */
	{IGA2_VER_SYNC_END_REG_NUM, {{CR5F, 0, 4} } }
};

static struct rgbLUT palLUT_table[] = {
	/* {R,G,B} */
	/* Index 0x00~0x03 */
	{0x00, 0x00, 0x00}, {0x00, 0x00, 0x2A}, {0x00, 0x2A, 0x00}, {0x00,
								     0x2A,
								     0x2A},
	/* Index 0x04~0x07 */
	{0x2A, 0x00, 0x00}, {0x2A, 0x00, 0x2A}, {0x2A, 0x15, 0x00}, {0x2A,
								     0x2A,
								     0x2A},
	/* Index 0x08~0x0B */
	{0x15, 0x15, 0x15}, {0x15, 0x15, 0x3F}, {0x15, 0x3F, 0x15}, {0x15,
								     0x3F,
								     0x3F},
	/* Index 0x0C~0x0F */
	{0x3F, 0x15, 0x15}, {0x3F, 0x15, 0x3F}, {0x3F, 0x3F, 0x15}, {0x3F,
								     0x3F,
								     0x3F},
	/* Index 0x10~0x13 */
	{0x00, 0x00, 0x00}, {0x05, 0x05, 0x05}, {0x08, 0x08, 0x08}, {0x0B,
								     0x0B,
								     0x0B},
	/* Index 0x14~0x17 */
	{0x0E, 0x0E, 0x0E}, {0x11, 0x11, 0x11}, {0x14, 0x14, 0x14}, {0x18,
								     0x18,
								     0x18},
	/* Index 0x18~0x1B */
	{0x1C, 0x1C, 0x1C}, {0x20, 0x20, 0x20}, {0x24, 0x24, 0x24}, {0x28,
								     0x28,
								     0x28},
	/* Index 0x1C~0x1F */
	{0x2D, 0x2D, 0x2D}, {0x32, 0x32, 0x32}, {0x38, 0x38, 0x38}, {0x3F,
								     0x3F,
								     0x3F},
	/* Index 0x20~0x23 */
	{0x00, 0x00, 0x3F}, {0x10, 0x00, 0x3F}, {0x1F, 0x00, 0x3F}, {0x2F,
								     0x00,
								     0x3F},
	/* Index 0x24~0x27 */
	{0x3F, 0x00, 0x3F}, {0x3F, 0x00, 0x2F}, {0x3F, 0x00, 0x1F}, {0x3F,
								     0x00,
								     0x10},
	/* Index 0x28~0x2B */
	{0x3F, 0x00, 0x00}, {0x3F, 0x10, 0x00}, {0x3F, 0x1F, 0x00}, {0x3F,
								     0x2F,
								     0x00},
	/* Index 0x2C~0x2F */
	{0x3F, 0x3F, 0x00}, {0x2F, 0x3F, 0x00}, {0x1F, 0x3F, 0x00}, {0x10,
								     0x3F,
								     0x00},
	/* Index 0x30~0x33 */
	{0x00, 0x3F, 0x00}, {0x00, 0x3F, 0x10}, {0x00, 0x3F, 0x1F}, {0x00,
								     0x3F,
								     0x2F},
	/* Index 0x34~0x37 */
	{0x00, 0x3F, 0x3F}, {0x00, 0x2F, 0x3F}, {0x00, 0x1F, 0x3F}, {0x00,
								     0x10,
								     0x3F},
	/* Index 0x38~0x3B */
	{0x1F, 0x1F, 0x3F}, {0x27, 0x1F, 0x3F}, {0x2F, 0x1F, 0x3F}, {0x37,
								     0x1F,
								     0x3F},
	/* Index 0x3C~0x3F */
	{0x3F, 0x1F, 0x3F}, {0x3F, 0x1F, 0x37}, {0x3F, 0x1F, 0x2F}, {0x3F,
								     0x1F,
								     0x27},
	/* Index 0x40~0x43 */
	{0x3F, 0x1F, 0x1F}, {0x3F, 0x27, 0x1F}, {0x3F, 0x2F, 0x1F}, {0x3F,
								     0x3F,
								     0x1F},
	/* Index 0x44~0x47 */
	{0x3F, 0x3F, 0x1F}, {0x37, 0x3F, 0x1F}, {0x2F, 0x3F, 0x1F}, {0x27,
								     0x3F,
								     0x1F},
	/* Index 0x48~0x4B */
	{0x1F, 0x3F, 0x1F}, {0x1F, 0x3F, 0x27}, {0x1F, 0x3F, 0x2F}, {0x1F,
								     0x3F,
								     0x37},
	/* Index 0x4C~0x4F */
	{0x1F, 0x3F, 0x3F}, {0x1F, 0x37, 0x3F}, {0x1F, 0x2F, 0x3F}, {0x1F,
								     0x27,
								     0x3F},
	/* Index 0x50~0x53 */
	{0x2D, 0x2D, 0x3F}, {0x31, 0x2D, 0x3F}, {0x36, 0x2D, 0x3F}, {0x3A,
								     0x2D,
								     0x3F},
	/* Index 0x54~0x57 */
	{0x3F, 0x2D, 0x3F}, {0x3F, 0x2D, 0x3A}, {0x3F, 0x2D, 0x36}, {0x3F,
								     0x2D,
								     0x31},
	/* Index 0x58~0x5B */
	{0x3F, 0x2D, 0x2D}, {0x3F, 0x31, 0x2D}, {0x3F, 0x36, 0x2D}, {0x3F,
								     0x3A,
								     0x2D},
	/* Index 0x5C~0x5F */
	{0x3F, 0x3F, 0x2D}, {0x3A, 0x3F, 0x2D}, {0x36, 0x3F, 0x2D}, {0x31,
								     0x3F,
								     0x2D},
	/* Index 0x60~0x63 */
	{0x2D, 0x3F, 0x2D}, {0x2D, 0x3F, 0x31}, {0x2D, 0x3F, 0x36}, {0x2D,
								     0x3F,
								     0x3A},
	/* Index 0x64~0x67 */
	{0x2D, 0x3F, 0x3F}, {0x2D, 0x3A, 0x3F}, {0x2D, 0x36, 0x3F}, {0x2D,
								     0x31,
								     0x3F},
	/* Index 0x68~0x6B */
	{0x00, 0x00, 0x1C}, {0x07, 0x00, 0x1C}, {0x0E, 0x00, 0x1C}, {0x15,
								     0x00,
								     0x1C},
	/* Index 0x6C~0x6F */
	{0x1C, 0x00, 0x1C}, {0x1C, 0x00, 0x15}, {0x1C, 0x00, 0x0E}, {0x1C,
								     0x00,
								     0x07},
	/* Index 0x70~0x73 */
	{0x1C, 0x00, 0x00}, {0x1C, 0x07, 0x00}, {0x1C, 0x0E, 0x00}, {0x1C,
								     0x15,
								     0x00},
	/* Index 0x74~0x77 */
	{0x1C, 0x1C, 0x00}, {0x15, 0x1C, 0x00}, {0x0E, 0x1C, 0x00}, {0x07,
								     0x1C,
								     0x00},
	/* Index 0x78~0x7B */
	{0x00, 0x1C, 0x00}, {0x00, 0x1C, 0x07}, {0x00, 0x1C, 0x0E}, {0x00,
								     0x1C,
								     0x15},
	/* Index 0x7C~0x7F */
	{0x00, 0x1C, 0x1C}, {0x00, 0x15, 0x1C}, {0x00, 0x0E, 0x1C}, {0x00,
								     0x07,
								     0x1C},
	/* Index 0x80~0x83 */
	{0x0E, 0x0E, 0x1C}, {0x11, 0x0E, 0x1C}, {0x15, 0x0E, 0x1C}, {0x18,
								     0x0E,
								     0x1C},
	/* Index 0x84~0x87 */
	{0x1C, 0x0E, 0x1C}, {0x1C, 0x0E, 0x18}, {0x1C, 0x0E, 0x15}, {0x1C,
								     0x0E,
								     0x11},
	/* Index 0x88~0x8B */
	{0x1C, 0x0E, 0x0E}, {0x1C, 0x11, 0x0E}, {0x1C, 0x15, 0x0E}, {0x1C,
								     0x18,
								     0x0E},
	/* Index 0x8C~0x8F */
	{0x1C, 0x1C, 0x0E}, {0x18, 0x1C, 0x0E}, {0x15, 0x1C, 0x0E}, {0x11,
								     0x1C,
								     0x0E},
	/* Index 0x90~0x93 */
	{0x0E, 0x1C, 0x0E}, {0x0E, 0x1C, 0x11}, {0x0E, 0x1C, 0x15}, {0x0E,
								     0x1C,
								     0x18},
	/* Index 0x94~0x97 */
	{0x0E, 0x1C, 0x1C}, {0x0E, 0x18, 0x1C}, {0x0E, 0x15, 0x1C}, {0x0E,
								     0x11,
								     0x1C},
	/* Index 0x98~0x9B */
	{0x14, 0x14, 0x1C}, {0x16, 0x14, 0x1C}, {0x18, 0x14, 0x1C}, {0x1A,
								     0x14,
								     0x1C},
	/* Index 0x9C~0x9F */
	{0x1C, 0x14, 0x1C}, {0x1C, 0x14, 0x1A}, {0x1C, 0x14, 0x18}, {0x1C,
								     0x14,
								     0x16},
	/* Index 0xA0~0xA3 */
	{0x1C, 0x14, 0x14}, {0x1C, 0x16, 0x14}, {0x1C, 0x18, 0x14}, {0x1C,
								     0x1A,
								     0x14},
	/* Index 0xA4~0xA7 */
	{0x1C, 0x1C, 0x14}, {0x1A, 0x1C, 0x14}, {0x18, 0x1C, 0x14}, {0x16,
								     0x1C,
								     0x14},
	/* Index 0xA8~0xAB */
	{0x14, 0x1C, 0x14}, {0x14, 0x1C, 0x16}, {0x14, 0x1C, 0x18}, {0x14,
								     0x1C,
								     0x1A},
	/* Index 0xAC~0xAF */
	{0x14, 0x1C, 0x1C}, {0x14, 0x1A, 0x1C}, {0x14, 0x18, 0x1C}, {0x14,
								     0x16,
								     0x1C},
	/* Index 0xB0~0xB3 */
	{0x00, 0x00, 0x10}, {0x04, 0x00, 0x10}, {0x08, 0x00, 0x10}, {0x0C,
								     0x00,
								     0x10},
	/* Index 0xB4~0xB7 */
	{0x10, 0x00, 0x10}, {0x10, 0x00, 0x0C}, {0x10, 0x00, 0x08}, {0x10,
								     0x00,
								     0x04},
	/* Index 0xB8~0xBB */
	{0x10, 0x00, 0x00}, {0x10, 0x04, 0x00}, {0x10, 0x08, 0x00}, {0x10,
								     0x0C,
								     0x00},
	/* Index 0xBC~0xBF */
	{0x10, 0x10, 0x00}, {0x0C, 0x10, 0x00}, {0x08, 0x10, 0x00}, {0x04,
								     0x10,
								     0x00},
	/* Index 0xC0~0xC3 */
	{0x00, 0x10, 0x00}, {0x00, 0x10, 0x04}, {0x00, 0x10, 0x08}, {0x00,
								     0x10,
								     0x0C},
	/* Index 0xC4~0xC7 */
	{0x00, 0x10, 0x10}, {0x00, 0x0C, 0x10}, {0x00, 0x08, 0x10}, {0x00,
								     0x04,
								     0x10},
	/* Index 0xC8~0xCB */
	{0x08, 0x08, 0x10}, {0x0A, 0x08, 0x10}, {0x0C, 0x08, 0x10}, {0x0E,
								     0x08,
								     0x10},
	/* Index 0xCC~0xCF */
	{0x10, 0x08, 0x10}, {0x10, 0x08, 0x0E}, {0x10, 0x08, 0x0C}, {0x10,
								     0x08,
								     0x0A},
	/* Index 0xD0~0xD3 */
	{0x10, 0x08, 0x08}, {0x10, 0x0A, 0x08}, {0x10, 0x0C, 0x08}, {0x10,
								     0x0E,
								     0x08},
	/* Index 0xD4~0xD7 */
	{0x10, 0x10, 0x08}, {0x0E, 0x10, 0x08}, {0x0C, 0x10, 0x08}, {0x0A,
								     0x10,
								     0x08},
	/* Index 0xD8~0xDB */
	{0x08, 0x10, 0x08}, {0x08, 0x10, 0x0A}, {0x08, 0x10, 0x0C}, {0x08,
								     0x10,
								     0x0E},
	/* Index 0xDC~0xDF */
	{0x08, 0x10, 0x10}, {0x08, 0x0E, 0x10}, {0x08, 0x0C, 0x10}, {0x08,
								     0x0A,
								     0x10},
	/* Index 0xE0~0xE3 */
	{0x0B, 0x0B, 0x10}, {0x0C, 0x0B, 0x10}, {0x0D, 0x0B, 0x10}, {0x0F,
								     0x0B,
								     0x10},
	/* Index 0xE4~0xE7 */
	{0x10, 0x0B, 0x10}, {0x10, 0x0B, 0x0F}, {0x10, 0x0B, 0x0D}, {0x10,
								     0x0B,
								     0x0C},
	/* Index 0xE8~0xEB */
	{0x10, 0x0B, 0x0B}, {0x10, 0x0C, 0x0B}, {0x10, 0x0D, 0x0B}, {0x10,
								     0x0F,
								     0x0B},
	/* Index 0xEC~0xEF */
	{0x10, 0x10, 0x0B}, {0x0F, 0x10, 0x0B}, {0x0D, 0x10, 0x0B}, {0x0C,
								     0x10,
								     0x0B},
	/* Index 0xF0~0xF3 */
	{0x0B, 0x10, 0x0B}, {0x0B, 0x10, 0x0C}, {0x0B, 0x10, 0x0D}, {0x0B,
								     0x10,
								     0x0F},
	/* Index 0xF4~0xF7 */
	{0x0B, 0x10, 0x10}, {0x0B, 0x0F, 0x10}, {0x0B, 0x0D, 0x10}, {0x0B,
								     0x0C,
								     0x10},
	/* Index 0xF8~0xFB */
	{0x00, 0x00, 0x00}, {0x00, 0x00, 0x00}, {0x00, 0x00, 0x00}, {0x00,
								     0x00,
								     0x00},
	/* Index 0xFC~0xFF */
	{0x00, 0x00, 0x00}, {0x00, 0x00, 0x00}, {0x00, 0x00, 0x00}, {0x00,
								     0x00,
								     0x00}
};

static struct via_device_mapping device_mapping[] = {
	{VIA_LDVP0, "LDVP0"},
	{VIA_LDVP1, "LDVP1"},
	{VIA_DVP0, "DVP0"},
	{VIA_CRT, "CRT"},
	{VIA_DVP1, "DVP1"},
	{VIA_LVDS1, "LVDS1"},
	{VIA_LVDS2, "LVDS2"}
};

static void load_fix_bit_crtc_reg(void);
static void __devinit init_gfx_chip_info(int chip_type);
static void __devinit init_tmds_chip_info(void);
static void __devinit init_lvds_chip_info(void);
static void device_screen_off(void);
static void device_screen_on(void);
static void set_display_channel(void);
static void device_off(void);
static void device_on(void);
static void enable_second_display_channel(void);
static void disable_second_display_channel(void);

void viafb_lock_crt(void)
{
	viafb_write_reg_mask(CR11, VIACR, BIT7, BIT7);
}

void viafb_unlock_crt(void)
{
	viafb_write_reg_mask(CR11, VIACR, 0, BIT7);
	viafb_write_reg_mask(CR47, VIACR, 0, BIT0);
}

void write_dac_reg(u8 index, u8 r, u8 g, u8 b)
{
	outb(index, LUT_INDEX_WRITE);
	outb(r, LUT_DATA);
	outb(g, LUT_DATA);
	outb(b, LUT_DATA);
}

static u32 get_dvi_devices(int output_interface)
{
	switch (output_interface) {
	case INTERFACE_DVP0:
		return VIA_DVP0 | VIA_LDVP0;

	case INTERFACE_DVP1:
		if (viaparinfo->chip_info->gfx_chip_name == UNICHROME_CLE266)
			return VIA_LDVP1;
		else
			return VIA_DVP1;

	case INTERFACE_DFP_HIGH:
		if (viaparinfo->chip_info->gfx_chip_name == UNICHROME_CLE266)
			return 0;
		else
			return VIA_LVDS2 | VIA_DVP0;

	case INTERFACE_DFP_LOW:
		if (viaparinfo->chip_info->gfx_chip_name == UNICHROME_CLE266)
			return 0;
		else
			return VIA_DVP1 | VIA_LVDS1;

	case INTERFACE_TMDS:
		return VIA_LVDS1;
	}

	return 0;
}

static u32 get_lcd_devices(int output_interface)
{
	switch (output_interface) {
	case INTERFACE_DVP0:
		return VIA_DVP0;

	case INTERFACE_DVP1:
		return VIA_DVP1;

	case INTERFACE_DFP_HIGH:
		return VIA_LVDS2 | VIA_DVP0;

	case INTERFACE_DFP_LOW:
		return VIA_LVDS1 | VIA_DVP1;

	case INTERFACE_DFP:
		return VIA_LVDS1 | VIA_LVDS2;

	case INTERFACE_LVDS0:
	case INTERFACE_LVDS0LVDS1:
		return VIA_LVDS1;

	case INTERFACE_LVDS1:
		return VIA_LVDS2;
	}

	return 0;
}

/*Set IGA path for each device*/
void viafb_set_iga_path(void)
{

	if (viafb_SAMM_ON == 1) {
		if (viafb_CRT_ON) {
			if (viafb_primary_dev == CRT_Device)
				viaparinfo->crt_setting_info->iga_path = IGA1;
			else
				viaparinfo->crt_setting_info->iga_path = IGA2;
		}

		if (viafb_DVI_ON) {
			if (viafb_primary_dev == DVI_Device)
				viaparinfo->tmds_setting_info->iga_path = IGA1;
			else
				viaparinfo->tmds_setting_info->iga_path = IGA2;
		}

		if (viafb_LCD_ON) {
			if (viafb_primary_dev == LCD_Device) {
				if (viafb_dual_fb &&
					(viaparinfo->chip_info->gfx_chip_name ==
					UNICHROME_CLE266)) {
					viaparinfo->
					lvds_setting_info->iga_path = IGA2;
					viaparinfo->
					crt_setting_info->iga_path = IGA1;
					viaparinfo->
					tmds_setting_info->iga_path = IGA1;
				} else
					viaparinfo->
					lvds_setting_info->iga_path = IGA1;
			} else {
				viaparinfo->lvds_setting_info->iga_path = IGA2;
			}
		}
		if (viafb_LCD2_ON) {
			if (LCD2_Device == viafb_primary_dev)
				viaparinfo->lvds_setting_info2->iga_path = IGA1;
			else
				viaparinfo->lvds_setting_info2->iga_path = IGA2;
		}
	} else {
		viafb_SAMM_ON = 0;

		if (viafb_CRT_ON && viafb_LCD_ON) {
			viaparinfo->crt_setting_info->iga_path = IGA1;
			viaparinfo->lvds_setting_info->iga_path = IGA2;
		} else if (viafb_CRT_ON && viafb_DVI_ON) {
			viaparinfo->crt_setting_info->iga_path = IGA1;
			viaparinfo->tmds_setting_info->iga_path = IGA2;
		} else if (viafb_LCD_ON && viafb_DVI_ON) {
			viaparinfo->tmds_setting_info->iga_path = IGA1;
			viaparinfo->lvds_setting_info->iga_path = IGA2;
		} else if (viafb_LCD_ON && viafb_LCD2_ON) {
			viaparinfo->lvds_setting_info->iga_path = IGA2;
			viaparinfo->lvds_setting_info2->iga_path = IGA2;
		} else if (viafb_CRT_ON) {
			viaparinfo->crt_setting_info->iga_path = IGA1;
		} else if (viafb_LCD_ON) {
			viaparinfo->lvds_setting_info->iga_path = IGA2;
		} else if (viafb_DVI_ON) {
			viaparinfo->tmds_setting_info->iga_path = IGA1;
		}
	}

	viaparinfo->shared->iga1_devices = 0;
	viaparinfo->shared->iga2_devices = 0;
	if (viafb_CRT_ON) {
		if (viaparinfo->crt_setting_info->iga_path == IGA1)
			viaparinfo->shared->iga1_devices |= VIA_CRT;
		else
			viaparinfo->shared->iga2_devices |= VIA_CRT;
	}

	if (viafb_DVI_ON) {
		if (viaparinfo->tmds_setting_info->iga_path == IGA1)
			viaparinfo->shared->iga1_devices |= get_dvi_devices(
				viaparinfo->chip_info->
				tmds_chip_info.output_interface);
		else
			viaparinfo->shared->iga2_devices |= get_dvi_devices(
				viaparinfo->chip_info->
				tmds_chip_info.output_interface);
	}

	if (viafb_LCD_ON) {
		if (viaparinfo->lvds_setting_info->iga_path == IGA1)
			viaparinfo->shared->iga1_devices |= get_lcd_devices(
				viaparinfo->chip_info->
				lvds_chip_info.output_interface);
		else
			viaparinfo->shared->iga2_devices |= get_lcd_devices(
				viaparinfo->chip_info->
				lvds_chip_info.output_interface);
	}

	if (viafb_LCD2_ON) {
		if (viaparinfo->lvds_setting_info2->iga_path == IGA1)
			viaparinfo->shared->iga1_devices |= get_lcd_devices(
				viaparinfo->chip_info->
				lvds_chip_info2.output_interface);
		else
			viaparinfo->shared->iga2_devices |= get_lcd_devices(
				viaparinfo->chip_info->
				lvds_chip_info2.output_interface);
	}
}

static void set_color_register(u8 index, u8 red, u8 green, u8 blue)
{
	outb(0xFF, 0x3C6); /* bit mask of palette */
	outb(index, 0x3C8);
	outb(red, 0x3C9);
	outb(green, 0x3C9);
	outb(blue, 0x3C9);
}

void viafb_set_primary_color_register(u8 index, u8 red, u8 green, u8 blue)
{
	viafb_write_reg_mask(0x1A, VIASR, 0x00, 0x01);
	set_color_register(index, red, green, blue);
}

void viafb_set_secondary_color_register(u8 index, u8 red, u8 green, u8 blue)
{
	viafb_write_reg_mask(0x1A, VIASR, 0x01, 0x01);
	set_color_register(index, red, green, blue);
}

static void set_source_common(u8 index, u8 offset, u8 iga)
{
	u8 value, mask = 1 << offset;

	switch (iga) {
	case IGA1:
		value = 0x00;
		break;
	case IGA2:
		value = mask;
		break;
	default:
		printk(KERN_WARNING "viafb: Unsupported source: %d\n", iga);
		return;
	}

	via_write_reg_mask(VIACR, index, value, mask);
}

static void set_crt_source(u8 iga)
{
	u8 value;

	switch (iga) {
	case IGA1:
		value = 0x00;
		break;
	case IGA2:
		value = 0x40;
		break;
	default:
		printk(KERN_WARNING "viafb: Unsupported source: %d\n", iga);
		return;
	}

	via_write_reg_mask(VIASR, 0x16, value, 0x40);
}

static inline void set_ldvp0_source(u8 iga)
{
	set_source_common(0x6C, 7, iga);
}

static inline void set_ldvp1_source(u8 iga)
{
	set_source_common(0x93, 7, iga);
}

static inline void set_dvp0_source(u8 iga)
{
	set_source_common(0x96, 4, iga);
}

static inline void set_dvp1_source(u8 iga)
{
	set_source_common(0x9B, 4, iga);
}

static inline void set_lvds1_source(u8 iga)
{
	set_source_common(0x99, 4, iga);
}

static inline void set_lvds2_source(u8 iga)
{
	set_source_common(0x97, 4, iga);
}

void via_set_source(u32 devices, u8 iga)
{
	if (devices & VIA_LDVP0)
		set_ldvp0_source(iga);
	if (devices & VIA_LDVP1)
		set_ldvp1_source(iga);
	if (devices & VIA_DVP0)
		set_dvp0_source(iga);
	if (devices & VIA_CRT)
		set_crt_source(iga);
	if (devices & VIA_DVP1)
		set_dvp1_source(iga);
	if (devices & VIA_LVDS1)
		set_lvds1_source(iga);
	if (devices & VIA_LVDS2)
		set_lvds2_source(iga);
}

static void set_crt_state(u8 state)
{
	u8 value;

	switch (state) {
	case VIA_STATE_ON:
		value = 0x00;
		break;
	case VIA_STATE_STANDBY:
		value = 0x10;
		break;
	case VIA_STATE_SUSPEND:
		value = 0x20;
		break;
	case VIA_STATE_OFF:
		value = 0x30;
		break;
	default:
		return;
	}

	via_write_reg_mask(VIACR, 0x36, value, 0x30);
}

static void set_dvp0_state(u8 state)
{
	u8 value;

	switch (state) {
	case VIA_STATE_ON:
		value = 0xC0;
		break;
	case VIA_STATE_OFF:
		value = 0x00;
		break;
	default:
		return;
	}

	via_write_reg_mask(VIASR, 0x1E, value, 0xC0);
}

static void set_dvp1_state(u8 state)
{
	u8 value;

	switch (state) {
	case VIA_STATE_ON:
		value = 0x30;
		break;
	case VIA_STATE_OFF:
		value = 0x00;
		break;
	default:
		return;
	}

	via_write_reg_mask(VIASR, 0x1E, value, 0x30);
}

static void set_lvds1_state(u8 state)
{
	u8 value;

	switch (state) {
	case VIA_STATE_ON:
		value = 0x03;
		break;
	case VIA_STATE_OFF:
		value = 0x00;
		break;
	default:
		return;
	}

	via_write_reg_mask(VIASR, 0x2A, value, 0x03);
}

static void set_lvds2_state(u8 state)
{
	u8 value;

	switch (state) {
	case VIA_STATE_ON:
		value = 0x0C;
		break;
	case VIA_STATE_OFF:
		value = 0x00;
		break;
	default:
		return;
	}

	via_write_reg_mask(VIASR, 0x2A, value, 0x0C);
}

void via_set_state(u32 devices, u8 state)
{
	/*
	TODO: Can we enable/disable these devices? How?
	if (devices & VIA_LDVP0)
	if (devices & VIA_LDVP1)
	*/
	if (devices & VIA_DVP0)
		set_dvp0_state(state);
	if (devices & VIA_CRT)
		set_crt_state(state);
	if (devices & VIA_DVP1)
		set_dvp1_state(state);
	if (devices & VIA_LVDS1)
		set_lvds1_state(state);
	if (devices & VIA_LVDS2)
		set_lvds2_state(state);
}

void via_set_sync_polarity(u32 devices, u8 polarity)
{
	if (polarity & ~(VIA_HSYNC_NEGATIVE | VIA_VSYNC_NEGATIVE)) {
		printk(KERN_WARNING "viafb: Unsupported polarity: %d\n",
			polarity);
		return;
	}

	if (devices & VIA_CRT)
		via_write_misc_reg_mask(polarity << 6, 0xC0);
	if (devices & VIA_DVP1)
		via_write_reg_mask(VIACR, 0x9B, polarity << 5, 0x60);
	if (devices & VIA_LVDS1)
		via_write_reg_mask(VIACR, 0x99, polarity << 5, 0x60);
	if (devices & VIA_LVDS2)
		via_write_reg_mask(VIACR, 0x97, polarity << 5, 0x60);
}

u32 via_parse_odev(char *input, char **end)
{
	char *ptr = input;
	u32 odev = 0;
	bool next = true;
	int i, len;

	while (next) {
		next = false;
		for (i = 0; i < ARRAY_SIZE(device_mapping); i++) {
			len = strlen(device_mapping[i].name);
			if (!strncmp(ptr, device_mapping[i].name, len)) {
				odev |= device_mapping[i].device;
				ptr += len;
				if (*ptr == ',') {
					ptr++;
					next = true;
				}
			}
		}
	}

	*end = ptr;
	return odev;
}

void via_odev_to_seq(struct seq_file *m, u32 odev)
{
	int i, count = 0;

	for (i = 0; i < ARRAY_SIZE(device_mapping); i++) {
		if (odev & device_mapping[i].device) {
			if (count > 0)
				seq_putc(m, ',');

			seq_puts(m, device_mapping[i].name);
			count++;
		}
	}

	seq_putc(m, '\n');
}

static void load_fix_bit_crtc_reg(void)
{
	/* always set to 1 */
	viafb_write_reg_mask(CR03, VIACR, 0x80, BIT7);
	/* line compare should set all bits = 1 (extend modes) */
	viafb_write_reg(CR18, VIACR, 0xff);
	/* line compare should set all bits = 1 (extend modes) */
	viafb_write_reg_mask(CR07, VIACR, 0x10, BIT4);
	/* line compare should set all bits = 1 (extend modes) */
	viafb_write_reg_mask(CR09, VIACR, 0x40, BIT6);
	/* line compare should set all bits = 1 (extend modes) */
	viafb_write_reg_mask(CR35, VIACR, 0x10, BIT4);
	/* line compare should set all bits = 1 (extend modes) */
	viafb_write_reg_mask(CR33, VIACR, 0x06, BIT0 + BIT1 + BIT2);
	/*viafb_write_reg_mask(CR32, VIACR, 0x01, BIT0); */
	/* extend mode always set to e3h */
	viafb_write_reg(CR17, VIACR, 0xe3);
	/* extend mode always set to 0h */
	viafb_write_reg(CR08, VIACR, 0x00);
	/* extend mode always set to 0h */
	viafb_write_reg(CR14, VIACR, 0x00);

	/* If K8M800, enable Prefetch Mode. */
	if ((viaparinfo->chip_info->gfx_chip_name == UNICHROME_K800)
		|| (viaparinfo->chip_info->gfx_chip_name == UNICHROME_K8M890))
		viafb_write_reg_mask(CR33, VIACR, 0x08, BIT3);
	if ((viaparinfo->chip_info->gfx_chip_name == UNICHROME_CLE266)
	    && (viaparinfo->chip_info->gfx_chip_revision == CLE266_REVISION_AX))
		viafb_write_reg_mask(SR1A, VIASR, 0x02, BIT1);

}

void viafb_load_reg(int timing_value, int viafb_load_reg_num,
	struct io_register *reg,
	      int io_type)
{
	int reg_mask;
	int bit_num = 0;
	int data;
	int i, j;
	int shift_next_reg;
	int start_index, end_index, cr_index;
	u16 get_bit;

	for (i = 0; i < viafb_load_reg_num; i++) {
		reg_mask = 0;
		data = 0;
		start_index = reg[i].start_bit;
		end_index = reg[i].end_bit;
		cr_index = reg[i].io_addr;

		shift_next_reg = bit_num;
		for (j = start_index; j <= end_index; j++) {
			/*if (bit_num==8) timing_value = timing_value >>8; */
			reg_mask = reg_mask | (BIT0 << j);
			get_bit = (timing_value & (BIT0 << bit_num));
			data =
			    data | ((get_bit >> shift_next_reg) << start_index);
			bit_num++;
		}
		if (io_type == VIACR)
			viafb_write_reg_mask(cr_index, VIACR, data, reg_mask);
		else
			viafb_write_reg_mask(cr_index, VIASR, data, reg_mask);
	}

}

/* Write Registers */
void viafb_write_regx(struct io_reg RegTable[], int ItemNum)
{
	int i;

	/*DEBUG_MSG(KERN_INFO "Table Size : %x!!\n",ItemNum ); */

	for (i = 0; i < ItemNum; i++)
		via_write_reg_mask(RegTable[i].port, RegTable[i].index,
			RegTable[i].value, RegTable[i].mask);
}

void viafb_load_fetch_count_reg(int h_addr, int bpp_byte, int set_iga)
{
	int reg_value;
	int viafb_load_reg_num;
	struct io_register *reg = NULL;

	switch (set_iga) {
	case IGA1:
		reg_value = IGA1_FETCH_COUNT_FORMULA(h_addr, bpp_byte);
		viafb_load_reg_num = fetch_count_reg.
			iga1_fetch_count_reg.reg_num;
		reg = fetch_count_reg.iga1_fetch_count_reg.reg;
		viafb_load_reg(reg_value, viafb_load_reg_num, reg, VIASR);
		break;
	case IGA2:
		reg_value = IGA2_FETCH_COUNT_FORMULA(h_addr, bpp_byte);
		viafb_load_reg_num = fetch_count_reg.
			iga2_fetch_count_reg.reg_num;
		reg = fetch_count_reg.iga2_fetch_count_reg.reg;
		viafb_load_reg(reg_value, viafb_load_reg_num, reg, VIACR);
		break;
	}

}

void viafb_load_FIFO_reg(int set_iga, int hor_active, int ver_active)
{
	int reg_value;
	int viafb_load_reg_num;
	struct io_register *reg = NULL;
	int iga1_fifo_max_depth = 0, iga1_fifo_threshold =
	    0, iga1_fifo_high_threshold = 0, iga1_display_queue_expire_num = 0;
	int iga2_fifo_max_depth = 0, iga2_fifo_threshold =
	    0, iga2_fifo_high_threshold = 0, iga2_display_queue_expire_num = 0;

	if (set_iga == IGA1) {
		if (viaparinfo->chip_info->gfx_chip_name == UNICHROME_K800) {
			iga1_fifo_max_depth = K800_IGA1_FIFO_MAX_DEPTH;
			iga1_fifo_threshold = K800_IGA1_FIFO_THRESHOLD;
			iga1_fifo_high_threshold =
			    K800_IGA1_FIFO_HIGH_THRESHOLD;
			/* If resolution > 1280x1024, expire length = 64, else
			   expire length = 128 */
			if ((hor_active > 1280) && (ver_active > 1024))
				iga1_display_queue_expire_num = 16;
			else
				iga1_display_queue_expire_num =
				    K800_IGA1_DISPLAY_QUEUE_EXPIRE_NUM;

		}

		if (viaparinfo->chip_info->gfx_chip_name == UNICHROME_PM800) {
			iga1_fifo_max_depth = P880_IGA1_FIFO_MAX_DEPTH;
			iga1_fifo_threshold = P880_IGA1_FIFO_THRESHOLD;
			iga1_fifo_high_threshold =
			    P880_IGA1_FIFO_HIGH_THRESHOLD;
			iga1_display_queue_expire_num =
			    P880_IGA1_DISPLAY_QUEUE_EXPIRE_NUM;

			/* If resolution > 1280x1024, expire length = 64, else
			   expire length = 128 */
			if ((hor_active > 1280) && (ver_active > 1024))
				iga1_display_queue_expire_num = 16;
			else
				iga1_display_queue_expire_num =
				    P880_IGA1_DISPLAY_QUEUE_EXPIRE_NUM;
		}

		if (viaparinfo->chip_info->gfx_chip_name == UNICHROME_CN700) {
			iga1_fifo_max_depth = CN700_IGA1_FIFO_MAX_DEPTH;
			iga1_fifo_threshold = CN700_IGA1_FIFO_THRESHOLD;
			iga1_fifo_high_threshold =
			    CN700_IGA1_FIFO_HIGH_THRESHOLD;

			/* If resolution > 1280x1024, expire length = 64,
			   else expire length = 128 */
			if ((hor_active > 1280) && (ver_active > 1024))
				iga1_display_queue_expire_num = 16;
			else
				iga1_display_queue_expire_num =
				    CN700_IGA1_DISPLAY_QUEUE_EXPIRE_NUM;
		}

		if (viaparinfo->chip_info->gfx_chip_name == UNICHROME_CX700) {
			iga1_fifo_max_depth = CX700_IGA1_FIFO_MAX_DEPTH;
			iga1_fifo_threshold = CX700_IGA1_FIFO_THRESHOLD;
			iga1_fifo_high_threshold =
			    CX700_IGA1_FIFO_HIGH_THRESHOLD;
			iga1_display_queue_expire_num =
			    CX700_IGA1_DISPLAY_QUEUE_EXPIRE_NUM;
		}

		if (viaparinfo->chip_info->gfx_chip_name == UNICHROME_K8M890) {
			iga1_fifo_max_depth = K8M890_IGA1_FIFO_MAX_DEPTH;
			iga1_fifo_threshold = K8M890_IGA1_FIFO_THRESHOLD;
			iga1_fifo_high_threshold =
			    K8M890_IGA1_FIFO_HIGH_THRESHOLD;
			iga1_display_queue_expire_num =
			    K8M890_IGA1_DISPLAY_QUEUE_EXPIRE_NUM;
		}

		if (viaparinfo->chip_info->gfx_chip_name == UNICHROME_P4M890) {
			iga1_fifo_max_depth = P4M890_IGA1_FIFO_MAX_DEPTH;
			iga1_fifo_threshold = P4M890_IGA1_FIFO_THRESHOLD;
			iga1_fifo_high_threshold =
			    P4M890_IGA1_FIFO_HIGH_THRESHOLD;
			iga1_display_queue_expire_num =
			    P4M890_IGA1_DISPLAY_QUEUE_EXPIRE_NUM;
		}

		if (viaparinfo->chip_info->gfx_chip_name == UNICHROME_P4M900) {
			iga1_fifo_max_depth = P4M900_IGA1_FIFO_MAX_DEPTH;
			iga1_fifo_threshold = P4M900_IGA1_FIFO_THRESHOLD;
			iga1_fifo_high_threshold =
			    P4M900_IGA1_FIFO_HIGH_THRESHOLD;
			iga1_display_queue_expire_num =
			    P4M900_IGA1_DISPLAY_QUEUE_EXPIRE_NUM;
		}

		if (viaparinfo->chip_info->gfx_chip_name == UNICHROME_VX800) {
			iga1_fifo_max_depth = VX800_IGA1_FIFO_MAX_DEPTH;
			iga1_fifo_threshold = VX800_IGA1_FIFO_THRESHOLD;
			iga1_fifo_high_threshold =
			    VX800_IGA1_FIFO_HIGH_THRESHOLD;
			iga1_display_queue_expire_num =
			    VX800_IGA1_DISPLAY_QUEUE_EXPIRE_NUM;
		}

		if (viaparinfo->chip_info->gfx_chip_name == UNICHROME_VX855) {
			iga1_fifo_max_depth = VX855_IGA1_FIFO_MAX_DEPTH;
			iga1_fifo_threshold = VX855_IGA1_FIFO_THRESHOLD;
			iga1_fifo_high_threshold =
			    VX855_IGA1_FIFO_HIGH_THRESHOLD;
			iga1_display_queue_expire_num =
			    VX855_IGA1_DISPLAY_QUEUE_EXPIRE_NUM;
		}

		if (viaparinfo->chip_info->gfx_chip_name == UNICHROME_VX900) {
			iga1_fifo_max_depth = VX900_IGA1_FIFO_MAX_DEPTH;
			iga1_fifo_threshold = VX900_IGA1_FIFO_THRESHOLD;
			iga1_fifo_high_threshold =
			    VX900_IGA1_FIFO_HIGH_THRESHOLD;
			iga1_display_queue_expire_num =
			    VX900_IGA1_DISPLAY_QUEUE_EXPIRE_NUM;
		}

		/* Set Display FIFO Depath Select */
		reg_value = IGA1_FIFO_DEPTH_SELECT_FORMULA(iga1_fifo_max_depth);
		viafb_load_reg_num =
		    display_fifo_depth_reg.iga1_fifo_depth_select_reg.reg_num;
		reg = display_fifo_depth_reg.iga1_fifo_depth_select_reg.reg;
		viafb_load_reg(reg_value, viafb_load_reg_num, reg, VIASR);

		/* Set Display FIFO Threshold Select */
		reg_value = IGA1_FIFO_THRESHOLD_FORMULA(iga1_fifo_threshold);
		viafb_load_reg_num =
		    fifo_threshold_select_reg.
		    iga1_fifo_threshold_select_reg.reg_num;
		reg =
		    fifo_threshold_select_reg.
		    iga1_fifo_threshold_select_reg.reg;
		viafb_load_reg(reg_value, viafb_load_reg_num, reg, VIASR);

		/* Set FIFO High Threshold Select */
		reg_value =
		    IGA1_FIFO_HIGH_THRESHOLD_FORMULA(iga1_fifo_high_threshold);
		viafb_load_reg_num =
		    fifo_high_threshold_select_reg.
		    iga1_fifo_high_threshold_select_reg.reg_num;
		reg =
		    fifo_high_threshold_select_reg.
		    iga1_fifo_high_threshold_select_reg.reg;
		viafb_load_reg(reg_value, viafb_load_reg_num, reg, VIASR);

		/* Set Display Queue Expire Num */
		reg_value =
		    IGA1_DISPLAY_QUEUE_EXPIRE_NUM_FORMULA
		    (iga1_display_queue_expire_num);
		viafb_load_reg_num =
		    display_queue_expire_num_reg.
		    iga1_display_queue_expire_num_reg.reg_num;
		reg =
		    display_queue_expire_num_reg.
		    iga1_display_queue_expire_num_reg.reg;
		viafb_load_reg(reg_value, viafb_load_reg_num, reg, VIASR);

	} else {
		if (viaparinfo->chip_info->gfx_chip_name == UNICHROME_K800) {
			iga2_fifo_max_depth = K800_IGA2_FIFO_MAX_DEPTH;
			iga2_fifo_threshold = K800_IGA2_FIFO_THRESHOLD;
			iga2_fifo_high_threshold =
			    K800_IGA2_FIFO_HIGH_THRESHOLD;

			/* If resolution > 1280x1024, expire length = 64,
			   else  expire length = 128 */
			if ((hor_active > 1280) && (ver_active > 1024))
				iga2_display_queue_expire_num = 16;
			else
				iga2_display_queue_expire_num =
				    K800_IGA2_DISPLAY_QUEUE_EXPIRE_NUM;
		}

		if (viaparinfo->chip_info->gfx_chip_name == UNICHROME_PM800) {
			iga2_fifo_max_depth = P880_IGA2_FIFO_MAX_DEPTH;
			iga2_fifo_threshold = P880_IGA2_FIFO_THRESHOLD;
			iga2_fifo_high_threshold =
			    P880_IGA2_FIFO_HIGH_THRESHOLD;

			/* If resolution > 1280x1024, expire length = 64,
			   else  expire length = 128 */
			if ((hor_active > 1280) && (ver_active > 1024))
				iga2_display_queue_expire_num = 16;
			else
				iga2_display_queue_expire_num =
				    P880_IGA2_DISPLAY_QUEUE_EXPIRE_NUM;
		}

		if (viaparinfo->chip_info->gfx_chip_name == UNICHROME_CN700) {
			iga2_fifo_max_depth = CN700_IGA2_FIFO_MAX_DEPTH;
			iga2_fifo_threshold = CN700_IGA2_FIFO_THRESHOLD;
			iga2_fifo_high_threshold =
			    CN700_IGA2_FIFO_HIGH_THRESHOLD;

			/* If resolution > 1280x1024, expire length = 64,
			   else expire length = 128 */
			if ((hor_active > 1280) && (ver_active > 1024))
				iga2_display_queue_expire_num = 16;
			else
				iga2_display_queue_expire_num =
				    CN700_IGA2_DISPLAY_QUEUE_EXPIRE_NUM;
		}

		if (viaparinfo->chip_info->gfx_chip_name == UNICHROME_CX700) {
			iga2_fifo_max_depth = CX700_IGA2_FIFO_MAX_DEPTH;
			iga2_fifo_threshold = CX700_IGA2_FIFO_THRESHOLD;
			iga2_fifo_high_threshold =
			    CX700_IGA2_FIFO_HIGH_THRESHOLD;
			iga2_display_queue_expire_num =
			    CX700_IGA2_DISPLAY_QUEUE_EXPIRE_NUM;
		}

		if (viaparinfo->chip_info->gfx_chip_name == UNICHROME_K8M890) {
			iga2_fifo_max_depth = K8M890_IGA2_FIFO_MAX_DEPTH;
			iga2_fifo_threshold = K8M890_IGA2_FIFO_THRESHOLD;
			iga2_fifo_high_threshold =
			    K8M890_IGA2_FIFO_HIGH_THRESHOLD;
			iga2_display_queue_expire_num =
			    K8M890_IGA2_DISPLAY_QUEUE_EXPIRE_NUM;
		}

		if (viaparinfo->chip_info->gfx_chip_name == UNICHROME_P4M890) {
			iga2_fifo_max_depth = P4M890_IGA2_FIFO_MAX_DEPTH;
			iga2_fifo_threshold = P4M890_IGA2_FIFO_THRESHOLD;
			iga2_fifo_high_threshold =
			    P4M890_IGA2_FIFO_HIGH_THRESHOLD;
			iga2_display_queue_expire_num =
			    P4M890_IGA2_DISPLAY_QUEUE_EXPIRE_NUM;
		}

		if (viaparinfo->chip_info->gfx_chip_name == UNICHROME_P4M900) {
			iga2_fifo_max_depth = P4M900_IGA2_FIFO_MAX_DEPTH;
			iga2_fifo_threshold = P4M900_IGA2_FIFO_THRESHOLD;
			iga2_fifo_high_threshold =
			    P4M900_IGA2_FIFO_HIGH_THRESHOLD;
			iga2_display_queue_expire_num =
			    P4M900_IGA2_DISPLAY_QUEUE_EXPIRE_NUM;
		}

		if (viaparinfo->chip_info->gfx_chip_name == UNICHROME_VX800) {
			iga2_fifo_max_depth = VX800_IGA2_FIFO_MAX_DEPTH;
			iga2_fifo_threshold = VX800_IGA2_FIFO_THRESHOLD;
			iga2_fifo_high_threshold =
			    VX800_IGA2_FIFO_HIGH_THRESHOLD;
			iga2_display_queue_expire_num =
			    VX800_IGA2_DISPLAY_QUEUE_EXPIRE_NUM;
		}

		if (viaparinfo->chip_info->gfx_chip_name == UNICHROME_VX855) {
			iga2_fifo_max_depth = VX855_IGA2_FIFO_MAX_DEPTH;
			iga2_fifo_threshold = VX855_IGA2_FIFO_THRESHOLD;
			iga2_fifo_high_threshold =
			    VX855_IGA2_FIFO_HIGH_THRESHOLD;
			iga2_display_queue_expire_num =
			    VX855_IGA2_DISPLAY_QUEUE_EXPIRE_NUM;
		}

		if (viaparinfo->chip_info->gfx_chip_name == UNICHROME_VX900) {
			iga2_fifo_max_depth = VX900_IGA2_FIFO_MAX_DEPTH;
			iga2_fifo_threshold = VX900_IGA2_FIFO_THRESHOLD;
			iga2_fifo_high_threshold =
			    VX900_IGA2_FIFO_HIGH_THRESHOLD;
			iga2_display_queue_expire_num =
			    VX900_IGA2_DISPLAY_QUEUE_EXPIRE_NUM;
		}

		if (viaparinfo->chip_info->gfx_chip_name == UNICHROME_K800) {
			/* Set Display FIFO Depath Select */
			reg_value =
			    IGA2_FIFO_DEPTH_SELECT_FORMULA(iga2_fifo_max_depth)
			    - 1;
			/* Patch LCD in IGA2 case */
			viafb_load_reg_num =
			    display_fifo_depth_reg.
			    iga2_fifo_depth_select_reg.reg_num;
			reg =
			    display_fifo_depth_reg.
			    iga2_fifo_depth_select_reg.reg;
			viafb_load_reg(reg_value,
				viafb_load_reg_num, reg, VIACR);
		} else {

			/* Set Display FIFO Depath Select */
			reg_value =
			    IGA2_FIFO_DEPTH_SELECT_FORMULA(iga2_fifo_max_depth);
			viafb_load_reg_num =
			    display_fifo_depth_reg.
			    iga2_fifo_depth_select_reg.reg_num;
			reg =
			    display_fifo_depth_reg.
			    iga2_fifo_depth_select_reg.reg;
			viafb_load_reg(reg_value,
				viafb_load_reg_num, reg, VIACR);
		}

		/* Set Display FIFO Threshold Select */
		reg_value = IGA2_FIFO_THRESHOLD_FORMULA(iga2_fifo_threshold);
		viafb_load_reg_num =
		    fifo_threshold_select_reg.
		    iga2_fifo_threshold_select_reg.reg_num;
		reg =
		    fifo_threshold_select_reg.
		    iga2_fifo_threshold_select_reg.reg;
		viafb_load_reg(reg_value, viafb_load_reg_num, reg, VIACR);

		/* Set FIFO High Threshold Select */
		reg_value =
		    IGA2_FIFO_HIGH_THRESHOLD_FORMULA(iga2_fifo_high_threshold);
		viafb_load_reg_num =
		    fifo_high_threshold_select_reg.
		    iga2_fifo_high_threshold_select_reg.reg_num;
		reg =
		    fifo_high_threshold_select_reg.
		    iga2_fifo_high_threshold_select_reg.reg;
		viafb_load_reg(reg_value, viafb_load_reg_num, reg, VIACR);

		/* Set Display Queue Expire Num */
		reg_value =
		    IGA2_DISPLAY_QUEUE_EXPIRE_NUM_FORMULA
		    (iga2_display_queue_expire_num);
		viafb_load_reg_num =
		    display_queue_expire_num_reg.
		    iga2_display_queue_expire_num_reg.reg_num;
		reg =
		    display_queue_expire_num_reg.
		    iga2_display_queue_expire_num_reg.reg;
		viafb_load_reg(reg_value, viafb_load_reg_num, reg, VIACR);

	}

}

static u32 cle266_encode_pll(struct pll_config pll)
{
	return (pll.multiplier << 8)
		| (pll.rshift << 6)
		| pll.divisor;
}

static u32 k800_encode_pll(struct pll_config pll)
{
	return ((pll.divisor - 2) << 16)
		| (pll.rshift << 10)
		| (pll.multiplier - 2);
}

static u32 vx855_encode_pll(struct pll_config pll)
{
	return (pll.divisor << 16)
		| (pll.rshift << 10)
		| pll.multiplier;
}

u32 viafb_get_clk_value(int clk)
{
	u32 value = 0;
	int i = 0;

	while (i < NUM_TOTAL_PLL_TABLE && clk != pll_value[i].clk)
		i++;

	if (i == NUM_TOTAL_PLL_TABLE) {
		printk(KERN_WARNING "viafb_get_clk_value: PLL lookup failed!");
	} else {
		switch (viaparinfo->chip_info->gfx_chip_name) {
		case UNICHROME_CLE266:
		case UNICHROME_K400:
			value = cle266_encode_pll(pll_value[i].cle266_pll);
			break;

		case UNICHROME_K800:
		case UNICHROME_PM800:
		case UNICHROME_CN700:
			value = k800_encode_pll(pll_value[i].k800_pll);
			break;

		case UNICHROME_CX700:
		case UNICHROME_CN750:
		case UNICHROME_K8M890:
		case UNICHROME_P4M890:
		case UNICHROME_P4M900:
		case UNICHROME_VX800:
			value = k800_encode_pll(pll_value[i].cx700_pll);
			break;

		case UNICHROME_VX855:
<<<<<<< HEAD
=======
		case UNICHROME_VX900:
>>>>>>> 45f53cc9
			value = vx855_encode_pll(pll_value[i].vx855_pll);
			break;
		}
	}

	return value;
}

/* Set VCLK*/
void viafb_set_vclock(u32 clk, int set_iga)
{
	/* H.W. Reset : ON */
	viafb_write_reg_mask(CR17, VIACR, 0x00, BIT7);

	if (set_iga == IGA1) {
		/* Change D,N FOR VCLK */
		switch (viaparinfo->chip_info->gfx_chip_name) {
		case UNICHROME_CLE266:
		case UNICHROME_K400:
			via_write_reg(VIASR, SR46, (clk & 0x00FF));
			via_write_reg(VIASR, SR47, (clk & 0xFF00) >> 8);
			break;

		case UNICHROME_K800:
		case UNICHROME_PM800:
		case UNICHROME_CN700:
		case UNICHROME_CX700:
		case UNICHROME_CN750:
		case UNICHROME_K8M890:
		case UNICHROME_P4M890:
		case UNICHROME_P4M900:
		case UNICHROME_VX800:
		case UNICHROME_VX855:
<<<<<<< HEAD
=======
		case UNICHROME_VX900:
>>>>>>> 45f53cc9
			via_write_reg(VIASR, SR44, (clk & 0x0000FF));
			via_write_reg(VIASR, SR45, (clk & 0x00FF00) >> 8);
			via_write_reg(VIASR, SR46, (clk & 0xFF0000) >> 16);
			break;
		}
	}

	if (set_iga == IGA2) {
		/* Change D,N FOR LCK */
		switch (viaparinfo->chip_info->gfx_chip_name) {
		case UNICHROME_CLE266:
		case UNICHROME_K400:
			via_write_reg(VIASR, SR44, (clk & 0x00FF));
			via_write_reg(VIASR, SR45, (clk & 0xFF00) >> 8);
			break;

		case UNICHROME_K800:
		case UNICHROME_PM800:
		case UNICHROME_CN700:
		case UNICHROME_CX700:
		case UNICHROME_CN750:
		case UNICHROME_K8M890:
		case UNICHROME_P4M890:
		case UNICHROME_P4M900:
		case UNICHROME_VX800:
		case UNICHROME_VX855:
<<<<<<< HEAD
=======
		case UNICHROME_VX900:
>>>>>>> 45f53cc9
			via_write_reg(VIASR, SR4A, (clk & 0x0000FF));
			via_write_reg(VIASR, SR4B, (clk & 0x00FF00) >> 8);
			via_write_reg(VIASR, SR4C, (clk & 0xFF0000) >> 16);
			break;
		}
	}

	/* H.W. Reset : OFF */
	viafb_write_reg_mask(CR17, VIACR, 0x80, BIT7);

	/* Reset PLL */
	if (set_iga == IGA1) {
		viafb_write_reg_mask(SR40, VIASR, 0x02, BIT1);
		viafb_write_reg_mask(SR40, VIASR, 0x00, BIT1);
	}

	if (set_iga == IGA2) {
		viafb_write_reg_mask(SR40, VIASR, 0x04, BIT2);
		viafb_write_reg_mask(SR40, VIASR, 0x00, BIT2);
	}

	/* Fire! */
	via_write_misc_reg_mask(0x0C, 0x0C); /* select external clock */
}

void viafb_load_crtc_timing(struct display_timing device_timing,
	int set_iga)
{
	int i;
	int viafb_load_reg_num = 0;
	int reg_value = 0;
	struct io_register *reg = NULL;

	viafb_unlock_crt();

	for (i = 0; i < 12; i++) {
		if (set_iga == IGA1) {
			switch (i) {
			case H_TOTAL_INDEX:
				reg_value =
				    IGA1_HOR_TOTAL_FORMULA(device_timing.
							   hor_total);
				viafb_load_reg_num =
					iga1_crtc_reg.hor_total.reg_num;
				reg = iga1_crtc_reg.hor_total.reg;
				break;
			case H_ADDR_INDEX:
				reg_value =
				    IGA1_HOR_ADDR_FORMULA(device_timing.
							  hor_addr);
				viafb_load_reg_num =
					iga1_crtc_reg.hor_addr.reg_num;
				reg = iga1_crtc_reg.hor_addr.reg;
				break;
			case H_BLANK_START_INDEX:
				reg_value =
				    IGA1_HOR_BLANK_START_FORMULA
				    (device_timing.hor_blank_start);
				viafb_load_reg_num =
				    iga1_crtc_reg.hor_blank_start.reg_num;
				reg = iga1_crtc_reg.hor_blank_start.reg;
				break;
			case H_BLANK_END_INDEX:
				reg_value =
				    IGA1_HOR_BLANK_END_FORMULA
				    (device_timing.hor_blank_start,
				     device_timing.hor_blank_end);
				viafb_load_reg_num =
				    iga1_crtc_reg.hor_blank_end.reg_num;
				reg = iga1_crtc_reg.hor_blank_end.reg;
				break;
			case H_SYNC_START_INDEX:
				reg_value =
				    IGA1_HOR_SYNC_START_FORMULA
				    (device_timing.hor_sync_start);
				viafb_load_reg_num =
				    iga1_crtc_reg.hor_sync_start.reg_num;
				reg = iga1_crtc_reg.hor_sync_start.reg;
				break;
			case H_SYNC_END_INDEX:
				reg_value =
				    IGA1_HOR_SYNC_END_FORMULA
				    (device_timing.hor_sync_start,
				     device_timing.hor_sync_end);
				viafb_load_reg_num =
				    iga1_crtc_reg.hor_sync_end.reg_num;
				reg = iga1_crtc_reg.hor_sync_end.reg;
				break;
			case V_TOTAL_INDEX:
				reg_value =
				    IGA1_VER_TOTAL_FORMULA(device_timing.
							   ver_total);
				viafb_load_reg_num =
					iga1_crtc_reg.ver_total.reg_num;
				reg = iga1_crtc_reg.ver_total.reg;
				break;
			case V_ADDR_INDEX:
				reg_value =
				    IGA1_VER_ADDR_FORMULA(device_timing.
							  ver_addr);
				viafb_load_reg_num =
					iga1_crtc_reg.ver_addr.reg_num;
				reg = iga1_crtc_reg.ver_addr.reg;
				break;
			case V_BLANK_START_INDEX:
				reg_value =
				    IGA1_VER_BLANK_START_FORMULA
				    (device_timing.ver_blank_start);
				viafb_load_reg_num =
				    iga1_crtc_reg.ver_blank_start.reg_num;
				reg = iga1_crtc_reg.ver_blank_start.reg;
				break;
			case V_BLANK_END_INDEX:
				reg_value =
				    IGA1_VER_BLANK_END_FORMULA
				    (device_timing.ver_blank_start,
				     device_timing.ver_blank_end);
				viafb_load_reg_num =
				    iga1_crtc_reg.ver_blank_end.reg_num;
				reg = iga1_crtc_reg.ver_blank_end.reg;
				break;
			case V_SYNC_START_INDEX:
				reg_value =
				    IGA1_VER_SYNC_START_FORMULA
				    (device_timing.ver_sync_start);
				viafb_load_reg_num =
				    iga1_crtc_reg.ver_sync_start.reg_num;
				reg = iga1_crtc_reg.ver_sync_start.reg;
				break;
			case V_SYNC_END_INDEX:
				reg_value =
				    IGA1_VER_SYNC_END_FORMULA
				    (device_timing.ver_sync_start,
				     device_timing.ver_sync_end);
				viafb_load_reg_num =
				    iga1_crtc_reg.ver_sync_end.reg_num;
				reg = iga1_crtc_reg.ver_sync_end.reg;
				break;

			}
		}

		if (set_iga == IGA2) {
			switch (i) {
			case H_TOTAL_INDEX:
				reg_value =
				    IGA2_HOR_TOTAL_FORMULA(device_timing.
							   hor_total);
				viafb_load_reg_num =
					iga2_crtc_reg.hor_total.reg_num;
				reg = iga2_crtc_reg.hor_total.reg;
				break;
			case H_ADDR_INDEX:
				reg_value =
				    IGA2_HOR_ADDR_FORMULA(device_timing.
							  hor_addr);
				viafb_load_reg_num =
					iga2_crtc_reg.hor_addr.reg_num;
				reg = iga2_crtc_reg.hor_addr.reg;
				break;
			case H_BLANK_START_INDEX:
				reg_value =
				    IGA2_HOR_BLANK_START_FORMULA
				    (device_timing.hor_blank_start);
				viafb_load_reg_num =
				    iga2_crtc_reg.hor_blank_start.reg_num;
				reg = iga2_crtc_reg.hor_blank_start.reg;
				break;
			case H_BLANK_END_INDEX:
				reg_value =
				    IGA2_HOR_BLANK_END_FORMULA
				    (device_timing.hor_blank_start,
				     device_timing.hor_blank_end);
				viafb_load_reg_num =
				    iga2_crtc_reg.hor_blank_end.reg_num;
				reg = iga2_crtc_reg.hor_blank_end.reg;
				break;
			case H_SYNC_START_INDEX:
				reg_value =
				    IGA2_HOR_SYNC_START_FORMULA
				    (device_timing.hor_sync_start);
				if (UNICHROME_CN700 <=
					viaparinfo->chip_info->gfx_chip_name)
					viafb_load_reg_num =
					    iga2_crtc_reg.hor_sync_start.
					    reg_num;
				else
					viafb_load_reg_num = 3;
				reg = iga2_crtc_reg.hor_sync_start.reg;
				break;
			case H_SYNC_END_INDEX:
				reg_value =
				    IGA2_HOR_SYNC_END_FORMULA
				    (device_timing.hor_sync_start,
				     device_timing.hor_sync_end);
				viafb_load_reg_num =
				    iga2_crtc_reg.hor_sync_end.reg_num;
				reg = iga2_crtc_reg.hor_sync_end.reg;
				break;
			case V_TOTAL_INDEX:
				reg_value =
				    IGA2_VER_TOTAL_FORMULA(device_timing.
							   ver_total);
				viafb_load_reg_num =
					iga2_crtc_reg.ver_total.reg_num;
				reg = iga2_crtc_reg.ver_total.reg;
				break;
			case V_ADDR_INDEX:
				reg_value =
				    IGA2_VER_ADDR_FORMULA(device_timing.
							  ver_addr);
				viafb_load_reg_num =
					iga2_crtc_reg.ver_addr.reg_num;
				reg = iga2_crtc_reg.ver_addr.reg;
				break;
			case V_BLANK_START_INDEX:
				reg_value =
				    IGA2_VER_BLANK_START_FORMULA
				    (device_timing.ver_blank_start);
				viafb_load_reg_num =
				    iga2_crtc_reg.ver_blank_start.reg_num;
				reg = iga2_crtc_reg.ver_blank_start.reg;
				break;
			case V_BLANK_END_INDEX:
				reg_value =
				    IGA2_VER_BLANK_END_FORMULA
				    (device_timing.ver_blank_start,
				     device_timing.ver_blank_end);
				viafb_load_reg_num =
				    iga2_crtc_reg.ver_blank_end.reg_num;
				reg = iga2_crtc_reg.ver_blank_end.reg;
				break;
			case V_SYNC_START_INDEX:
				reg_value =
				    IGA2_VER_SYNC_START_FORMULA
				    (device_timing.ver_sync_start);
				viafb_load_reg_num =
				    iga2_crtc_reg.ver_sync_start.reg_num;
				reg = iga2_crtc_reg.ver_sync_start.reg;
				break;
			case V_SYNC_END_INDEX:
				reg_value =
				    IGA2_VER_SYNC_END_FORMULA
				    (device_timing.ver_sync_start,
				     device_timing.ver_sync_end);
				viafb_load_reg_num =
				    iga2_crtc_reg.ver_sync_end.reg_num;
				reg = iga2_crtc_reg.ver_sync_end.reg;
				break;

			}
		}
		viafb_load_reg(reg_value, viafb_load_reg_num, reg, VIACR);
	}

	viafb_lock_crt();
}

void viafb_fill_crtc_timing(struct crt_mode_table *crt_table,
	struct VideoModeTable *video_mode, int bpp_byte, int set_iga)
{
	struct display_timing crt_reg;
	int i;
	int index = 0;
	int h_addr, v_addr;
	u32 pll_D_N;

	for (i = 0; i < video_mode->mode_array; i++) {
		index = i;

		if (crt_table[i].refresh_rate == viaparinfo->
			crt_setting_info->refresh_rate)
			break;
	}

	crt_reg = crt_table[index].crtc;

	/* Mode 640x480 has border, but LCD/DFP didn't have border. */
	/* So we would delete border. */
	if ((viafb_LCD_ON | viafb_DVI_ON)
	    && video_mode->crtc[0].crtc.hor_addr == 640
	    && video_mode->crtc[0].crtc.ver_addr == 480
	    && viaparinfo->crt_setting_info->refresh_rate == 60) {
		/* The border is 8 pixels. */
		crt_reg.hor_blank_start = crt_reg.hor_blank_start - 8;

		/* Blanking time should add left and right borders. */
		crt_reg.hor_blank_end = crt_reg.hor_blank_end + 16;
	}

	h_addr = crt_reg.hor_addr;
	v_addr = crt_reg.ver_addr;
	if (set_iga == IGA1) {
		viafb_unlock_crt();
		viafb_write_reg(CR09, VIACR, 0x00);	/*initial CR09=0 */
		viafb_write_reg_mask(CR11, VIACR, 0x00, BIT4 + BIT5 + BIT6);
		viafb_write_reg_mask(CR17, VIACR, 0x00, BIT7);
	}

	switch (set_iga) {
	case IGA1:
		viafb_load_crtc_timing(crt_reg, IGA1);
		break;
	case IGA2:
		viafb_load_crtc_timing(crt_reg, IGA2);
		break;
	}

	load_fix_bit_crtc_reg();
	viafb_lock_crt();
	viafb_write_reg_mask(CR17, VIACR, 0x80, BIT7);
	viafb_load_fetch_count_reg(h_addr, bpp_byte, set_iga);

	/* load FIFO */
	if ((viaparinfo->chip_info->gfx_chip_name != UNICHROME_CLE266)
	    && (viaparinfo->chip_info->gfx_chip_name != UNICHROME_K400))
		viafb_load_FIFO_reg(set_iga, h_addr, v_addr);

	pll_D_N = viafb_get_clk_value(crt_table[index].clk);
	DEBUG_MSG(KERN_INFO "PLL=%x", pll_D_N);
	viafb_set_vclock(pll_D_N, set_iga);

}

void __devinit viafb_init_chip_info(int chip_type)
{
	init_gfx_chip_info(chip_type);
	init_tmds_chip_info();
	init_lvds_chip_info();

	viaparinfo->crt_setting_info->iga_path = IGA1;
	viaparinfo->crt_setting_info->refresh_rate = viafb_refresh;

	/*Set IGA path for each device */
	viafb_set_iga_path();

	viaparinfo->lvds_setting_info->display_method = viafb_lcd_dsp_method;
	viaparinfo->lvds_setting_info->lcd_mode = viafb_lcd_mode;
	viaparinfo->lvds_setting_info2->display_method =
		viaparinfo->lvds_setting_info->display_method;
	viaparinfo->lvds_setting_info2->lcd_mode =
		viaparinfo->lvds_setting_info->lcd_mode;
}

void viafb_update_device_setting(int hres, int vres,
	int bpp, int vmode_refresh, int flag)
{
	if (flag == 0) {
		viaparinfo->crt_setting_info->h_active = hres;
		viaparinfo->crt_setting_info->v_active = vres;
		viaparinfo->crt_setting_info->bpp = bpp;
		viaparinfo->crt_setting_info->refresh_rate =
			vmode_refresh;

		viaparinfo->tmds_setting_info->h_active = hres;
		viaparinfo->tmds_setting_info->v_active = vres;

		viaparinfo->lvds_setting_info->h_active = hres;
		viaparinfo->lvds_setting_info->v_active = vres;
		viaparinfo->lvds_setting_info->bpp = bpp;
		viaparinfo->lvds_setting_info->refresh_rate =
			vmode_refresh;
		viaparinfo->lvds_setting_info2->h_active = hres;
		viaparinfo->lvds_setting_info2->v_active = vres;
		viaparinfo->lvds_setting_info2->bpp = bpp;
		viaparinfo->lvds_setting_info2->refresh_rate =
			vmode_refresh;
	} else {

		if (viaparinfo->tmds_setting_info->iga_path == IGA2) {
			viaparinfo->tmds_setting_info->h_active = hres;
			viaparinfo->tmds_setting_info->v_active = vres;
		}

		if (viaparinfo->lvds_setting_info->iga_path == IGA2) {
			viaparinfo->lvds_setting_info->h_active = hres;
			viaparinfo->lvds_setting_info->v_active = vres;
			viaparinfo->lvds_setting_info->bpp = bpp;
			viaparinfo->lvds_setting_info->refresh_rate =
				vmode_refresh;
		}
		if (IGA2 == viaparinfo->lvds_setting_info2->iga_path) {
			viaparinfo->lvds_setting_info2->h_active = hres;
			viaparinfo->lvds_setting_info2->v_active = vres;
			viaparinfo->lvds_setting_info2->bpp = bpp;
			viaparinfo->lvds_setting_info2->refresh_rate =
				vmode_refresh;
		}
	}
}

static void __devinit init_gfx_chip_info(int chip_type)
{
	u8 tmp;

	viaparinfo->chip_info->gfx_chip_name = chip_type;

	/* Check revision of CLE266 Chip */
	if (viaparinfo->chip_info->gfx_chip_name == UNICHROME_CLE266) {
		/* CR4F only define in CLE266.CX chip */
		tmp = viafb_read_reg(VIACR, CR4F);
		viafb_write_reg(CR4F, VIACR, 0x55);
		if (viafb_read_reg(VIACR, CR4F) != 0x55)
			viaparinfo->chip_info->gfx_chip_revision =
			CLE266_REVISION_AX;
		else
			viaparinfo->chip_info->gfx_chip_revision =
			CLE266_REVISION_CX;
		/* restore orignal CR4F value */
		viafb_write_reg(CR4F, VIACR, tmp);
	}

	if (viaparinfo->chip_info->gfx_chip_name == UNICHROME_CX700) {
		tmp = viafb_read_reg(VIASR, SR43);
		DEBUG_MSG(KERN_INFO "SR43:%X\n", tmp);
		if (tmp & 0x02) {
			viaparinfo->chip_info->gfx_chip_revision =
				CX700_REVISION_700M2;
		} else if (tmp & 0x40) {
			viaparinfo->chip_info->gfx_chip_revision =
				CX700_REVISION_700M;
		} else {
			viaparinfo->chip_info->gfx_chip_revision =
				CX700_REVISION_700;
		}
	}

	/* Determine which 2D engine we have */
	switch (viaparinfo->chip_info->gfx_chip_name) {
	case UNICHROME_VX800:
	case UNICHROME_VX855:
	case UNICHROME_VX900:
		viaparinfo->chip_info->twod_engine = VIA_2D_ENG_M1;
		break;
	case UNICHROME_K8M890:
	case UNICHROME_P4M900:
		viaparinfo->chip_info->twod_engine = VIA_2D_ENG_H5;
		break;
	default:
		viaparinfo->chip_info->twod_engine = VIA_2D_ENG_H2;
		break;
	}
}

static void __devinit init_tmds_chip_info(void)
{
	viafb_tmds_trasmitter_identify();

	if (INTERFACE_NONE == viaparinfo->chip_info->tmds_chip_info.
		output_interface) {
		switch (viaparinfo->chip_info->gfx_chip_name) {
		case UNICHROME_CX700:
			{
				/* we should check support by hardware layout.*/
				if ((viafb_display_hardware_layout ==
				     HW_LAYOUT_DVI_ONLY)
				    || (viafb_display_hardware_layout ==
					HW_LAYOUT_LCD_DVI)) {
					viaparinfo->chip_info->tmds_chip_info.
					    output_interface = INTERFACE_TMDS;
				} else {
					viaparinfo->chip_info->tmds_chip_info.
						output_interface =
						INTERFACE_NONE;
				}
				break;
			}
		case UNICHROME_K8M890:
		case UNICHROME_P4M900:
		case UNICHROME_P4M890:
			/* TMDS on PCIE, we set DFPLOW as default. */
			viaparinfo->chip_info->tmds_chip_info.output_interface =
			    INTERFACE_DFP_LOW;
			break;
		default:
			{
				/* set DVP1 default for DVI */
				viaparinfo->chip_info->tmds_chip_info
				.output_interface = INTERFACE_DVP1;
			}
		}
	}

	DEBUG_MSG(KERN_INFO "TMDS Chip = %d\n",
		  viaparinfo->chip_info->tmds_chip_info.tmds_chip_name);
	viafb_init_dvi_size(&viaparinfo->shared->chip_info.tmds_chip_info,
		&viaparinfo->shared->tmds_setting_info);
}

static void __devinit init_lvds_chip_info(void)
{
	viafb_lvds_trasmitter_identify();
	viafb_init_lcd_size();
	viafb_init_lvds_output_interface(&viaparinfo->chip_info->lvds_chip_info,
				   viaparinfo->lvds_setting_info);
	if (viaparinfo->chip_info->lvds_chip_info2.lvds_chip_name) {
		viafb_init_lvds_output_interface(&viaparinfo->chip_info->
			lvds_chip_info2, viaparinfo->lvds_setting_info2);
	}
	/*If CX700,two singel LCD, we need to reassign
	   LCD interface to different LVDS port */
	if ((UNICHROME_CX700 == viaparinfo->chip_info->gfx_chip_name)
	    && (HW_LAYOUT_LCD1_LCD2 == viafb_display_hardware_layout)) {
		if ((INTEGRATED_LVDS == viaparinfo->chip_info->lvds_chip_info.
			lvds_chip_name) && (INTEGRATED_LVDS ==
			viaparinfo->chip_info->
			lvds_chip_info2.lvds_chip_name)) {
			viaparinfo->chip_info->lvds_chip_info.output_interface =
				INTERFACE_LVDS0;
			viaparinfo->chip_info->lvds_chip_info2.
				output_interface =
			    INTERFACE_LVDS1;
		}
	}

	DEBUG_MSG(KERN_INFO "LVDS Chip = %d\n",
		  viaparinfo->chip_info->lvds_chip_info.lvds_chip_name);
	DEBUG_MSG(KERN_INFO "LVDS1 output_interface = %d\n",
		  viaparinfo->chip_info->lvds_chip_info.output_interface);
	DEBUG_MSG(KERN_INFO "LVDS2 output_interface = %d\n",
		  viaparinfo->chip_info->lvds_chip_info.output_interface);
}

void __devinit viafb_init_dac(int set_iga)
{
	int i;
	u8 tmp;

	if (set_iga == IGA1) {
		/* access Primary Display's LUT */
		viafb_write_reg_mask(SR1A, VIASR, 0x00, BIT0);
		/* turn off LCK */
		viafb_write_reg_mask(SR1B, VIASR, 0x00, BIT7 + BIT6);
		for (i = 0; i < 256; i++) {
			write_dac_reg(i, palLUT_table[i].red,
				      palLUT_table[i].green,
				      palLUT_table[i].blue);
		}
		/* turn on LCK */
		viafb_write_reg_mask(SR1B, VIASR, 0xC0, BIT7 + BIT6);
	} else {
		tmp = viafb_read_reg(VIACR, CR6A);
		/* access Secondary Display's LUT */
		viafb_write_reg_mask(CR6A, VIACR, 0x40, BIT6);
		viafb_write_reg_mask(SR1A, VIASR, 0x01, BIT0);
		for (i = 0; i < 256; i++) {
			write_dac_reg(i, palLUT_table[i].red,
				      palLUT_table[i].green,
				      palLUT_table[i].blue);
		}
		/* set IGA1 DAC for default */
		viafb_write_reg_mask(SR1A, VIASR, 0x00, BIT0);
		viafb_write_reg(CR6A, VIACR, tmp);
	}
}

static void device_screen_off(void)
{
	/* turn off CRT screen (IGA1) */
	viafb_write_reg_mask(SR01, VIASR, 0x20, BIT5);
}

static void device_screen_on(void)
{
	/* turn on CRT screen (IGA1) */
	viafb_write_reg_mask(SR01, VIASR, 0x00, BIT5);
}

static void set_display_channel(void)
{
	/*If viafb_LCD2_ON, on cx700, internal lvds's information
	is keeped on lvds_setting_info2 */
	if (viafb_LCD2_ON &&
		viaparinfo->lvds_setting_info2->device_lcd_dualedge) {
		/* For dual channel LCD: */
		/* Set to Dual LVDS channel. */
		viafb_write_reg_mask(CRD2, VIACR, 0x20, BIT4 + BIT5);
	} else if (viafb_LCD_ON && viafb_DVI_ON) {
		/* For LCD+DFP: */
		/* Set to LVDS1 + TMDS channel. */
		viafb_write_reg_mask(CRD2, VIACR, 0x10, BIT4 + BIT5);
	} else if (viafb_DVI_ON) {
		/* Set to single TMDS channel. */
		viafb_write_reg_mask(CRD2, VIACR, 0x30, BIT4 + BIT5);
	} else if (viafb_LCD_ON) {
		if (viaparinfo->lvds_setting_info->device_lcd_dualedge) {
			/* For dual channel LCD: */
			/* Set to Dual LVDS channel. */
			viafb_write_reg_mask(CRD2, VIACR, 0x20, BIT4 + BIT5);
		} else {
			/* Set to LVDS0 + LVDS1 channel. */
			viafb_write_reg_mask(CRD2, VIACR, 0x00, BIT4 + BIT5);
		}
	}
}

static u8 get_sync(struct fb_info *info)
{
	u8 polarity = 0;

	if (!(info->var.sync & FB_SYNC_HOR_HIGH_ACT))
		polarity |= VIA_HSYNC_NEGATIVE;
	if (!(info->var.sync & FB_SYNC_VERT_HIGH_ACT))
		polarity |= VIA_VSYNC_NEGATIVE;
	return polarity;
}

int viafb_setmode(struct VideoModeTable *vmode_tbl, int video_bpp,
	struct VideoModeTable *vmode_tbl1, int video_bpp1)
{
	int i, j;
	int port;
	u32 devices = viaparinfo->shared->iga1_devices
		| viaparinfo->shared->iga2_devices;
	u8 value, index, mask;
	struct crt_mode_table *crt_timing;
	struct crt_mode_table *crt_timing1 = NULL;

	device_screen_off();
	crt_timing = vmode_tbl->crtc;

	if (viafb_SAMM_ON == 1) {
		crt_timing1 = vmode_tbl1->crtc;
	}

	inb(VIAStatus);
	outb(0x00, VIAAR);

	/* Write Common Setting for Video Mode */
	switch (viaparinfo->chip_info->gfx_chip_name) {
	case UNICHROME_CLE266:
		viafb_write_regx(CLE266_ModeXregs, NUM_TOTAL_CLE266_ModeXregs);
		break;

	case UNICHROME_K400:
		viafb_write_regx(KM400_ModeXregs, NUM_TOTAL_KM400_ModeXregs);
		break;

	case UNICHROME_K800:
	case UNICHROME_PM800:
		viafb_write_regx(CN400_ModeXregs, NUM_TOTAL_CN400_ModeXregs);
		break;

	case UNICHROME_CN700:
	case UNICHROME_K8M890:
	case UNICHROME_P4M890:
	case UNICHROME_P4M900:
		viafb_write_regx(CN700_ModeXregs, NUM_TOTAL_CN700_ModeXregs);
		break;

	case UNICHROME_CX700:
	case UNICHROME_VX800:
		viafb_write_regx(CX700_ModeXregs, NUM_TOTAL_CX700_ModeXregs);
		break;

	case UNICHROME_VX855:
	case UNICHROME_VX900:
		viafb_write_regx(VX855_ModeXregs, NUM_TOTAL_VX855_ModeXregs);
		break;
	}

	device_off();
	via_set_state(devices, VIA_STATE_OFF);

	/* Fill VPIT Parameters */
	/* Write Misc Register */
	outb(VPIT.Misc, VIA_MISC_REG_WRITE);

	/* Write Sequencer */
	for (i = 1; i <= StdSR; i++)
		via_write_reg(VIASR, i, VPIT.SR[i - 1]);

	viafb_write_reg_mask(0x15, VIASR, 0xA2, 0xA2);

	/* Write CRTC */
	viafb_fill_crtc_timing(crt_timing, vmode_tbl, video_bpp / 8, IGA1);

	/* Write Graphic Controller */
	for (i = 0; i < StdGR; i++)
		via_write_reg(VIAGR, i, VPIT.GR[i]);

	/* Write Attribute Controller */
	for (i = 0; i < StdAR; i++) {
		inb(VIAStatus);
		outb(i, VIAAR);
		outb(VPIT.AR[i], VIAAR);
	}

	inb(VIAStatus);
	outb(0x20, VIAAR);

	/* Update Patch Register */

	if ((viaparinfo->chip_info->gfx_chip_name == UNICHROME_CLE266
	    || viaparinfo->chip_info->gfx_chip_name == UNICHROME_K400)
	    && vmode_tbl->crtc[0].crtc.hor_addr == 1024
	    && vmode_tbl->crtc[0].crtc.ver_addr == 768) {
		for (j = 0; j < res_patch_table[0].table_length; j++) {
			index = res_patch_table[0].io_reg_table[j].index;
			port = res_patch_table[0].io_reg_table[j].port;
			value = res_patch_table[0].io_reg_table[j].value;
			mask = res_patch_table[0].io_reg_table[j].mask;
			viafb_write_reg_mask(index, port, value, mask);
		}
	}

	via_set_primary_pitch(viafbinfo->fix.line_length);
	via_set_secondary_pitch(viafb_dual_fb ? viafbinfo1->fix.line_length
		: viafbinfo->fix.line_length);
	via_set_primary_color_depth(viaparinfo->depth);
	via_set_secondary_color_depth(viafb_dual_fb ? viaparinfo1->depth
		: viaparinfo->depth);
	via_set_source(viaparinfo->shared->iga1_devices, IGA1);
	via_set_source(viaparinfo->shared->iga2_devices, IGA2);
	if (viaparinfo->shared->iga2_devices)
		enable_second_display_channel();
	else
		disable_second_display_channel();

	/* Update Refresh Rate Setting */

	/* Clear On Screen */

	/* CRT set mode */
	if (viafb_CRT_ON) {
		if (viafb_SAMM_ON && (viaparinfo->crt_setting_info->iga_path ==
			IGA2)) {
			viafb_fill_crtc_timing(crt_timing1, vmode_tbl1,
				video_bpp1 / 8,
				viaparinfo->crt_setting_info->iga_path);
		} else {
			viafb_fill_crtc_timing(crt_timing, vmode_tbl,
				video_bpp / 8,
				viaparinfo->crt_setting_info->iga_path);
		}

		/* Patch if set_hres is not 8 alignment (1366) to viafb_setmode
		to 8 alignment (1368),there is several pixels (2 pixels)
		on right side of screen. */
		if (vmode_tbl->crtc[0].crtc.hor_addr % 8) {
			viafb_unlock_crt();
			viafb_write_reg(CR02, VIACR,
				viafb_read_reg(VIACR, CR02) - 1);
			viafb_lock_crt();
		}
	}

	if (viafb_DVI_ON) {
		if (viafb_SAMM_ON &&
			(viaparinfo->tmds_setting_info->iga_path == IGA2)) {
			viafb_dvi_set_mode(viafb_get_mode
				     (viaparinfo->tmds_setting_info->h_active,
				      viaparinfo->tmds_setting_info->
				      v_active),
				     video_bpp1, viaparinfo->
				     tmds_setting_info->iga_path);
		} else {
			viafb_dvi_set_mode(viafb_get_mode
				     (viaparinfo->tmds_setting_info->h_active,
				      viaparinfo->
				      tmds_setting_info->v_active),
				     video_bpp, viaparinfo->
				     tmds_setting_info->iga_path);
		}
	}

	if (viafb_LCD_ON) {
		if (viafb_SAMM_ON &&
			(viaparinfo->lvds_setting_info->iga_path == IGA2)) {
			viaparinfo->lvds_setting_info->bpp = video_bpp1;
			viafb_lcd_set_mode(crt_timing1, viaparinfo->
				lvds_setting_info,
				     &viaparinfo->chip_info->lvds_chip_info);
		} else {
			/* IGA1 doesn't have LCD scaling, so set it center. */
			if (viaparinfo->lvds_setting_info->iga_path == IGA1) {
				viaparinfo->lvds_setting_info->display_method =
				    LCD_CENTERING;
			}
			viaparinfo->lvds_setting_info->bpp = video_bpp;
			viafb_lcd_set_mode(crt_timing, viaparinfo->
				lvds_setting_info,
				     &viaparinfo->chip_info->lvds_chip_info);
		}
	}
	if (viafb_LCD2_ON) {
		if (viafb_SAMM_ON &&
			(viaparinfo->lvds_setting_info2->iga_path == IGA2)) {
			viaparinfo->lvds_setting_info2->bpp = video_bpp1;
			viafb_lcd_set_mode(crt_timing1, viaparinfo->
				lvds_setting_info2,
				     &viaparinfo->chip_info->lvds_chip_info2);
		} else {
			/* IGA1 doesn't have LCD scaling, so set it center. */
			if (viaparinfo->lvds_setting_info2->iga_path == IGA1) {
				viaparinfo->lvds_setting_info2->display_method =
				    LCD_CENTERING;
			}
			viaparinfo->lvds_setting_info2->bpp = video_bpp;
			viafb_lcd_set_mode(crt_timing, viaparinfo->
				lvds_setting_info2,
				     &viaparinfo->chip_info->lvds_chip_info2);
		}
	}

	if ((viaparinfo->chip_info->gfx_chip_name == UNICHROME_CX700)
	    && (viafb_LCD_ON || viafb_DVI_ON))
		set_display_channel();

	/* If set mode normally, save resolution information for hot-plug . */
	if (!viafb_hotplug) {
		viafb_hotplug_Xres = vmode_tbl->crtc[0].crtc.hor_addr;
		viafb_hotplug_Yres = vmode_tbl->crtc[0].crtc.ver_addr;
		viafb_hotplug_bpp = video_bpp;
		viafb_hotplug_refresh = viafb_refresh;

		if (viafb_DVI_ON)
			viafb_DeviceStatus = DVI_Device;
		else
			viafb_DeviceStatus = CRT_Device;
	}
	device_on();
	if (!viafb_dual_fb)
		via_set_sync_polarity(devices, get_sync(viafbinfo));
	else {
		via_set_sync_polarity(viaparinfo->shared->iga1_devices,
			get_sync(viafbinfo));
		via_set_sync_polarity(viaparinfo->shared->iga2_devices,
			get_sync(viafbinfo1));
	}

	via_set_state(devices, VIA_STATE_ON);
	device_screen_on();
	return 1;
}

int viafb_get_pixclock(int hres, int vres, int vmode_refresh)
{
	int i;

	for (i = 0; i < NUM_TOTAL_RES_MAP_REFRESH; i++) {
		if ((hres == res_map_refresh_tbl[i].hres)
		    && (vres == res_map_refresh_tbl[i].vres)
		    && (vmode_refresh == res_map_refresh_tbl[i].vmode_refresh))
			return res_map_refresh_tbl[i].pixclock;
	}
	return RES_640X480_60HZ_PIXCLOCK;

}

int viafb_get_refresh(int hres, int vres, u32 long_refresh)
{
#define REFRESH_TOLERANCE 3
	int i, nearest = -1, diff = REFRESH_TOLERANCE;
	for (i = 0; i < NUM_TOTAL_RES_MAP_REFRESH; i++) {
		if ((hres == res_map_refresh_tbl[i].hres)
		    && (vres == res_map_refresh_tbl[i].vres)
		    && (diff > (abs(long_refresh -
		    res_map_refresh_tbl[i].vmode_refresh)))) {
			diff = abs(long_refresh - res_map_refresh_tbl[i].
				vmode_refresh);
			nearest = i;
		}
	}
#undef REFRESH_TOLERANCE
	if (nearest > 0)
		return res_map_refresh_tbl[nearest].vmode_refresh;
	return 60;
}

static void device_off(void)
{
	viafb_dvi_disable();
	viafb_lcd_disable();
}

static void device_on(void)
{
	if (viafb_DVI_ON == 1)
		viafb_dvi_enable();
	if (viafb_LCD_ON == 1)
		viafb_lcd_enable();
}

static void enable_second_display_channel(void)
{
	/* to enable second display channel. */
	viafb_write_reg_mask(CR6A, VIACR, 0x00, BIT6);
	viafb_write_reg_mask(CR6A, VIACR, BIT7, BIT7);
	viafb_write_reg_mask(CR6A, VIACR, BIT6, BIT6);
}

static void disable_second_display_channel(void)
{
	/* to disable second display channel. */
	viafb_write_reg_mask(CR6A, VIACR, 0x00, BIT6);
	viafb_write_reg_mask(CR6A, VIACR, 0x00, BIT7);
	viafb_write_reg_mask(CR6A, VIACR, BIT6, BIT6);
}

void viafb_set_dpa_gfx(int output_interface, struct GFX_DPA_SETTING\
					*p_gfx_dpa_setting)
{
	switch (output_interface) {
	case INTERFACE_DVP0:
		{
			/* DVP0 Clock Polarity and Adjust: */
			viafb_write_reg_mask(CR96, VIACR,
				       p_gfx_dpa_setting->DVP0, 0x0F);

			/* DVP0 Clock and Data Pads Driving: */
			viafb_write_reg_mask(SR1E, VIASR,
				       p_gfx_dpa_setting->DVP0ClockDri_S, BIT2);
			viafb_write_reg_mask(SR2A, VIASR,
				       p_gfx_dpa_setting->DVP0ClockDri_S1,
				       BIT4);
			viafb_write_reg_mask(SR1B, VIASR,
				       p_gfx_dpa_setting->DVP0DataDri_S, BIT1);
			viafb_write_reg_mask(SR2A, VIASR,
				       p_gfx_dpa_setting->DVP0DataDri_S1, BIT5);
			break;
		}

	case INTERFACE_DVP1:
		{
			/* DVP1 Clock Polarity and Adjust: */
			viafb_write_reg_mask(CR9B, VIACR,
				       p_gfx_dpa_setting->DVP1, 0x0F);

			/* DVP1 Clock and Data Pads Driving: */
			viafb_write_reg_mask(SR65, VIASR,
				       p_gfx_dpa_setting->DVP1Driving, 0x0F);
			break;
		}

	case INTERFACE_DFP_HIGH:
		{
			viafb_write_reg_mask(CR97, VIACR,
				       p_gfx_dpa_setting->DFPHigh, 0x0F);
			break;
		}

	case INTERFACE_DFP_LOW:
		{
			viafb_write_reg_mask(CR99, VIACR,
				       p_gfx_dpa_setting->DFPLow, 0x0F);
			break;
		}

	case INTERFACE_DFP:
		{
			viafb_write_reg_mask(CR97, VIACR,
				       p_gfx_dpa_setting->DFPHigh, 0x0F);
			viafb_write_reg_mask(CR99, VIACR,
				       p_gfx_dpa_setting->DFPLow, 0x0F);
			break;
		}
	}
}

/*According var's xres, yres fill var's other timing information*/
void viafb_fill_var_timing_info(struct fb_var_screeninfo *var, int refresh,
	struct VideoModeTable *vmode_tbl)
{
	struct crt_mode_table *crt_timing = NULL;
	struct display_timing crt_reg;
	int i = 0, index = 0;
	crt_timing = vmode_tbl->crtc;
	for (i = 0; i < vmode_tbl->mode_array; i++) {
		index = i;
		if (crt_timing[i].refresh_rate == refresh)
			break;
	}

	crt_reg = crt_timing[index].crtc;
	var->pixclock = viafb_get_pixclock(var->xres, var->yres, refresh);
	var->left_margin =
	    crt_reg.hor_total - (crt_reg.hor_sync_start + crt_reg.hor_sync_end);
	var->right_margin = crt_reg.hor_sync_start - crt_reg.hor_addr;
	var->hsync_len = crt_reg.hor_sync_end;
	var->upper_margin =
	    crt_reg.ver_total - (crt_reg.ver_sync_start + crt_reg.ver_sync_end);
	var->lower_margin = crt_reg.ver_sync_start - crt_reg.ver_addr;
	var->vsync_len = crt_reg.ver_sync_end;
	var->sync = 0;
	if (crt_timing[index].h_sync_polarity == POSITIVE)
		var->sync |= FB_SYNC_HOR_HIGH_ACT;
	if (crt_timing[index].v_sync_polarity == POSITIVE)
		var->sync |= FB_SYNC_VERT_HIGH_ACT;
}<|MERGE_RESOLUTION|>--- conflicted
+++ resolved
@@ -1707,10 +1707,7 @@
 			break;
 
 		case UNICHROME_VX855:
-<<<<<<< HEAD
-=======
 		case UNICHROME_VX900:
->>>>>>> 45f53cc9
 			value = vx855_encode_pll(pll_value[i].vx855_pll);
 			break;
 		}
@@ -1744,10 +1741,7 @@
 		case UNICHROME_P4M900:
 		case UNICHROME_VX800:
 		case UNICHROME_VX855:
-<<<<<<< HEAD
-=======
 		case UNICHROME_VX900:
->>>>>>> 45f53cc9
 			via_write_reg(VIASR, SR44, (clk & 0x0000FF));
 			via_write_reg(VIASR, SR45, (clk & 0x00FF00) >> 8);
 			via_write_reg(VIASR, SR46, (clk & 0xFF0000) >> 16);
@@ -1774,10 +1768,7 @@
 		case UNICHROME_P4M900:
 		case UNICHROME_VX800:
 		case UNICHROME_VX855:
-<<<<<<< HEAD
-=======
 		case UNICHROME_VX900:
->>>>>>> 45f53cc9
 			via_write_reg(VIASR, SR4A, (clk & 0x0000FF));
 			via_write_reg(VIASR, SR4B, (clk & 0x00FF00) >> 8);
 			via_write_reg(VIASR, SR4C, (clk & 0xFF0000) >> 16);
