/*
 * Copyright (C) 2009 Nokia Corporation
 * Author: Tomi Valkeinen <tomi.valkeinen@nokia.com>
 *
 * Some code and ideas taken from drivers/video/omap/ driver
 * by Imre Deak.
 *
 * This program is free software; you can redistribute it and/or modify it
 * under the terms of the GNU General Public License version 2 as published by
 * the Free Software Foundation.
 *
 * This program is distributed in the hope that it will be useful, but WITHOUT
 * ANY WARRANTY; without even the implied warranty of MERCHANTABILITY or
 * FITNESS FOR A PARTICULAR PURPOSE.  See the GNU General Public License for
 * more details.
 *
 * You should have received a copy of the GNU General Public License along with
 * this program.  If not, see <http://www.gnu.org/licenses/>.
 */

#define DSS_SUBSYS_NAME "DISPLAY"

#include <linux/kernel.h>
#include <linux/module.h>
#include <linux/platform_device.h>
#include <linux/sysfs.h>

#if IS_ENABLED(CONFIG_I2C)
#include <linux/i2c.h>
#else
static inline int i2c_verify_client(struct device *dev)
{
	return NULL;
}
#endif

#include <video/omapdss.h>
#include "dss.h"

static ssize_t display_name_show(struct omap_dss_device *dssdev, char *buf)
{
	return snprintf(buf, PAGE_SIZE, "%s\n",
			dssdev->name ?
			dssdev->name : "");
}

static ssize_t display_enabled_show(struct omap_dss_device *dssdev, char *buf)
{
	return snprintf(buf, PAGE_SIZE, "%d\n",
			omapdss_device_is_enabled(dssdev));
}

static ssize_t display_enabled_store(struct omap_dss_device *dssdev,
		const char *buf, size_t size)
{
	int r;
	bool enable;

	r = strtobool(buf, &enable);
	if (r)
		return r;

	if (enable == omapdss_device_is_enabled(dssdev))
		return size;

	if (omapdss_device_is_connected(dssdev) == false)
		return -ENODEV;

	if (enable) {
		r = dssdev->driver->enable(dssdev);
		if (r)
			return r;
	} else {
		dssdev->driver->disable(dssdev);
	}

	return size;
}

static ssize_t display_tear_show(struct omap_dss_device *dssdev, char *buf)
{
	return snprintf(buf, PAGE_SIZE, "%d\n",
			dssdev->driver->get_te ?
			dssdev->driver->get_te(dssdev) : 0);
}

static ssize_t display_tear_store(struct omap_dss_device *dssdev,
	const char *buf, size_t size)
{
	int r;
	bool te;

	if (!dssdev->driver->enable_te || !dssdev->driver->get_te)
		return -ENOENT;

	r = strtobool(buf, &te);
	if (r)
		return r;

	r = dssdev->driver->enable_te(dssdev, te);
	if (r)
		return r;

	return size;
}

static ssize_t display_timings_show(struct omap_dss_device *dssdev, char *buf)
{
	struct omap_video_timings t;

	if (!dssdev->driver->get_timings)
		return -ENOENT;

	dssdev->driver->get_timings(dssdev, &t);

	return snprintf(buf, PAGE_SIZE, "%u,%u/%u/%u/%u,%u/%u/%u/%u\n",
			t.pixelclock,
			t.x_res, t.hfp, t.hbp, t.hsw,
			t.y_res, t.vfp, t.vbp, t.vsw);
}

static ssize_t display_timings_store(struct omap_dss_device *dssdev,
	const char *buf, size_t size)
{
	struct omap_video_timings t = dssdev->panel.timings;
	int r, found;

	if (!dssdev->driver->set_timings || !dssdev->driver->check_timings)
		return -ENOENT;

	found = 0;
#ifdef CONFIG_OMAP2_DSS_VENC
	if (strncmp("pal", buf, 3) == 0) {
		t = omap_dss_pal_timings;
		found = 1;
	} else if (strncmp("ntsc", buf, 4) == 0) {
		t = omap_dss_ntsc_timings;
		found = 1;
	}
#endif
	if (!found && sscanf(buf, "%u,%hu/%hu/%hu/%hu,%hu/%hu/%hu/%hu",
				&t.pixelclock,
				&t.x_res, &t.hfp, &t.hbp, &t.hsw,
				&t.y_res, &t.vfp, &t.vbp, &t.vsw) != 9)
		return -EINVAL;

	r = dssdev->driver->check_timings(dssdev, &t);
	if (r)
		return r;

	dssdev->driver->disable(dssdev);
	dssdev->driver->set_timings(dssdev, &t);
	r = dssdev->driver->enable(dssdev);
	if (r)
		return r;

	return size;
}

static ssize_t display_rotate_show(struct omap_dss_device *dssdev, char *buf)
{
	int rotate;
	if (!dssdev->driver->get_rotate)
		return -ENOENT;
	rotate = dssdev->driver->get_rotate(dssdev);
	return snprintf(buf, PAGE_SIZE, "%u\n", rotate);
}

static ssize_t display_rotate_store(struct omap_dss_device *dssdev,
	const char *buf, size_t size)
{
	int rot, r;

	if (!dssdev->driver->set_rotate || !dssdev->driver->get_rotate)
		return -ENOENT;

	r = kstrtoint(buf, 0, &rot);
	if (r)
		return r;

	r = dssdev->driver->set_rotate(dssdev, rot);
	if (r)
		return r;

	return size;
}

static ssize_t display_mirror_show(struct omap_dss_device *dssdev, char *buf)
{
	int mirror;
	if (!dssdev->driver->get_mirror)
		return -ENOENT;
	mirror = dssdev->driver->get_mirror(dssdev);
	return snprintf(buf, PAGE_SIZE, "%u\n", mirror);
}

static ssize_t display_mirror_store(struct omap_dss_device *dssdev,
	const char *buf, size_t size)
{
	int r;
	bool mirror;

	if (!dssdev->driver->set_mirror || !dssdev->driver->get_mirror)
		return -ENOENT;

	r = strtobool(buf, &mirror);
	if (r)
		return r;

	r = dssdev->driver->set_mirror(dssdev, mirror);
	if (r)
		return r;

	return size;
}

static ssize_t display_wss_show(struct omap_dss_device *dssdev, char *buf)
{
	unsigned int wss;

	if (!dssdev->driver->get_wss)
		return -ENOENT;

	wss = dssdev->driver->get_wss(dssdev);

	return snprintf(buf, PAGE_SIZE, "0x%05x\n", wss);
}

static ssize_t display_wss_store(struct omap_dss_device *dssdev,
	const char *buf, size_t size)
{
	u32 wss;
	int r;

	if (!dssdev->driver->get_wss || !dssdev->driver->set_wss)
		return -ENOENT;

	r = kstrtou32(buf, 0, &wss);
	if (r)
		return r;

	if (wss > 0xfffff)
		return -EINVAL;

	r = dssdev->driver->set_wss(dssdev, wss);
	if (r)
		return r;

	return size;
}

<<<<<<< HEAD
static DEVICE_ATTR(display_name, S_IRUGO, display_name_show, NULL);
static DEVICE_ATTR(name, S_IRUGO, display_name_show, NULL);
static DEVICE_ATTR(enabled, S_IRUGO|S_IWUSR,
=======
struct display_attribute {
	struct attribute attr;
	ssize_t (*show)(struct omap_dss_device *, char *);
	ssize_t	(*store)(struct omap_dss_device *, const char *, size_t);
};

#define DISPLAY_ATTR(_name, _mode, _show, _store) \
	struct display_attribute display_attr_##_name = \
	__ATTR(_name, _mode, _show, _store)

static DISPLAY_ATTR(name, S_IRUGO, display_name_show, NULL);
static DISPLAY_ATTR(display_name, S_IRUGO, display_name_show, NULL);
static DISPLAY_ATTR(enabled, S_IRUGO|S_IWUSR,
>>>>>>> 06e5801b
		display_enabled_show, display_enabled_store);
static DISPLAY_ATTR(tear_elim, S_IRUGO|S_IWUSR,
		display_tear_show, display_tear_store);
static DISPLAY_ATTR(timings, S_IRUGO|S_IWUSR,
		display_timings_show, display_timings_store);
static DISPLAY_ATTR(rotate, S_IRUGO|S_IWUSR,
		display_rotate_show, display_rotate_store);
static DISPLAY_ATTR(mirror, S_IRUGO|S_IWUSR,
		display_mirror_show, display_mirror_store);
static DISPLAY_ATTR(wss, S_IRUGO|S_IWUSR,
		display_wss_show, display_wss_store);

static struct attribute *display_sysfs_attrs[] = {
	&display_attr_name.attr,
	&display_attr_display_name.attr,
	&display_attr_enabled.attr,
	&display_attr_tear_elim.attr,
	&display_attr_timings.attr,
	&display_attr_rotate.attr,
	&display_attr_mirror.attr,
	&display_attr_wss.attr,
	NULL
};

static ssize_t display_attr_show(struct kobject *kobj, struct attribute *attr,
		char *buf)
{
	struct omap_dss_device *dssdev;
	struct display_attribute *display_attr;

	dssdev = container_of(kobj, struct omap_dss_device, kobj);
	display_attr = container_of(attr, struct display_attribute, attr);

	if (!display_attr->show)
		return -ENOENT;

	return display_attr->show(dssdev, buf);
}

static ssize_t display_attr_store(struct kobject *kobj, struct attribute *attr,
		const char *buf, size_t size)
{
	struct omap_dss_device *dssdev;
	struct display_attribute *display_attr;

	dssdev = container_of(kobj, struct omap_dss_device, kobj);
	display_attr = container_of(attr, struct display_attribute, attr);

	if (!display_attr->store)
		return -ENOENT;

	return display_attr->store(dssdev, buf, size);
}

static const struct sysfs_ops display_sysfs_ops = {
	.show = display_attr_show,
	.store = display_attr_store,
};

static struct kobj_type display_ktype = {
	.sysfs_ops = &display_sysfs_ops,
	.default_attrs = display_sysfs_attrs,
};

int display_init_sysfs(struct platform_device *pdev)
{
	struct omap_dss_device *dssdev = NULL;
	int r;

	for_each_dss_dev(dssdev) {
		r = kobject_init_and_add(&dssdev->kobj, &display_ktype,
			&pdev->dev.kobj, dssdev->alias);
		if (r) {
			DSSERR("failed to create sysfs files\n");
<<<<<<< HEAD
			goto err;
		}
		if (!i2c_verify_client(dssdev->dev)) {
			/*
			 * Add 'name' file - not compatible with i2c, but
			 * need by Xorg for other devices.
			 */
			r = sysfs_create_file(kobj, &dev_attr_name.attr);
			if (r) {
				DSSERR("fail to create 'name' sysfs file\n");
				goto err;
			}
		}

		r = sysfs_create_link(&pdev->dev.kobj, kobj, dssdev->alias);
		if (r) {
			sysfs_remove_files(kobj, display_sysfs_attrs);

			DSSERR("failed to create sysfs display link\n");
=======
			omap_dss_put_device(dssdev);
>>>>>>> 06e5801b
			goto err;
		}
	}

	return 0;

err:
	display_uninit_sysfs(pdev);

	return r;
}

void display_uninit_sysfs(struct platform_device *pdev)
{
	struct omap_dss_device *dssdev = NULL;

	for_each_dss_dev(dssdev) {
<<<<<<< HEAD
		sysfs_remove_link(&pdev->dev.kobj, dssdev->alias);
		sysfs_remove_files(&dssdev->dev->kobj,
				display_sysfs_attrs);
		sysfs_remove_file(&dssdev->dev->kobj,
				  &dev_attr_name.attr);
=======
		if (kobject_name(&dssdev->kobj) == NULL)
			continue;

		kobject_del(&dssdev->kobj);
		kobject_put(&dssdev->kobj);

		memset(&dssdev->kobj, 0, sizeof(dssdev->kobj));
>>>>>>> 06e5801b
	}
}<|MERGE_RESOLUTION|>--- conflicted
+++ resolved
@@ -25,15 +25,6 @@
 #include <linux/platform_device.h>
 #include <linux/sysfs.h>
 
-#if IS_ENABLED(CONFIG_I2C)
-#include <linux/i2c.h>
-#else
-static inline int i2c_verify_client(struct device *dev)
-{
-	return NULL;
-}
-#endif
-
 #include <video/omapdss.h>
 #include "dss.h"
 
@@ -249,11 +240,6 @@
 	return size;
 }
 
-<<<<<<< HEAD
-static DEVICE_ATTR(display_name, S_IRUGO, display_name_show, NULL);
-static DEVICE_ATTR(name, S_IRUGO, display_name_show, NULL);
-static DEVICE_ATTR(enabled, S_IRUGO|S_IWUSR,
-=======
 struct display_attribute {
 	struct attribute attr;
 	ssize_t (*show)(struct omap_dss_device *, char *);
@@ -267,7 +253,6 @@
 static DISPLAY_ATTR(name, S_IRUGO, display_name_show, NULL);
 static DISPLAY_ATTR(display_name, S_IRUGO, display_name_show, NULL);
 static DISPLAY_ATTR(enabled, S_IRUGO|S_IWUSR,
->>>>>>> 06e5801b
 		display_enabled_show, display_enabled_store);
 static DISPLAY_ATTR(tear_elim, S_IRUGO|S_IWUSR,
 		display_tear_show, display_tear_store);
@@ -342,29 +327,7 @@
 			&pdev->dev.kobj, dssdev->alias);
 		if (r) {
 			DSSERR("failed to create sysfs files\n");
-<<<<<<< HEAD
-			goto err;
-		}
-		if (!i2c_verify_client(dssdev->dev)) {
-			/*
-			 * Add 'name' file - not compatible with i2c, but
-			 * need by Xorg for other devices.
-			 */
-			r = sysfs_create_file(kobj, &dev_attr_name.attr);
-			if (r) {
-				DSSERR("fail to create 'name' sysfs file\n");
-				goto err;
-			}
-		}
-
-		r = sysfs_create_link(&pdev->dev.kobj, kobj, dssdev->alias);
-		if (r) {
-			sysfs_remove_files(kobj, display_sysfs_attrs);
-
-			DSSERR("failed to create sysfs display link\n");
-=======
 			omap_dss_put_device(dssdev);
->>>>>>> 06e5801b
 			goto err;
 		}
 	}
@@ -382,13 +345,6 @@
 	struct omap_dss_device *dssdev = NULL;
 
 	for_each_dss_dev(dssdev) {
-<<<<<<< HEAD
-		sysfs_remove_link(&pdev->dev.kobj, dssdev->alias);
-		sysfs_remove_files(&dssdev->dev->kobj,
-				display_sysfs_attrs);
-		sysfs_remove_file(&dssdev->dev->kobj,
-				  &dev_attr_name.attr);
-=======
 		if (kobject_name(&dssdev->kobj) == NULL)
 			continue;
 
@@ -396,6 +352,5 @@
 		kobject_put(&dssdev->kobj);
 
 		memset(&dssdev->kobj, 0, sizeof(dssdev->kobj));
->>>>>>> 06e5801b
 	}
 }