/*
 * Generic DSI Command Mode panel driver
 *
 * Copyright (C) 2013 Texas Instruments
 * Author: Tomi Valkeinen <tomi.valkeinen@ti.com>
 *
 * This program is free software; you can redistribute it and/or modify it
 * under the terms of the GNU General Public License version 2 as published by
 * the Free Software Foundation.
 */

/* #define DEBUG */

#include <linux/backlight.h>
#include <linux/delay.h>
#include <linux/fb.h>
#include <linux/gpio.h>
#include <linux/interrupt.h>
#include <linux/jiffies.h>
#include <linux/module.h>
#include <linux/platform_device.h>
#include <linux/sched.h>
#include <linux/slab.h>
#include <linux/workqueue.h>
#include <linux/of_device.h>
#include <linux/of_gpio.h>

#include <video/omapdss.h>
#include <video/omap-panel-data.h>
#include <video/mipi_display.h>

/* DSI Virtual channel. Hardcoded for now. */
#define TCH 0

#define DCS_READ_NUM_ERRORS	0x05
#define DCS_BRIGHTNESS		0x51
#define DCS_CTRL_DISPLAY	0x53
#define DCS_GET_ID1		0xda
#define DCS_GET_ID2		0xdb
#define DCS_GET_ID3		0xdc

struct panel_drv_data {
	struct omap_dss_device dssdev;
	struct omap_dss_device *in;

	struct omap_video_timings timings;

	struct platform_device *pdev;

	struct mutex lock;

	struct backlight_device *bldev;

	unsigned long	hw_guard_end;	/* next value of jiffies when we can
					 * issue the next sleep in/out command
					 */
	unsigned long	hw_guard_wait;	/* max guard time in jiffies */

	/* panel HW configuration from DT or platform data */
	int reset_gpio;
	int ext_te_gpio;

	bool use_dsi_backlight;

	struct omap_dsi_pin_config pin_config;

	/* runtime variables */
	bool enabled;

	bool te_enabled;

	atomic_t do_update;
	int channel;

	struct delayed_work te_timeout_work;

	bool intro_printed;

	struct workqueue_struct *workqueue;

	bool ulps_enabled;
	unsigned ulps_timeout;
	struct delayed_work ulps_work;
};

#define to_panel_data(p) container_of(p, struct panel_drv_data, dssdev)

static irqreturn_t dsicm_te_isr(int irq, void *data);
static void dsicm_te_timeout_work_callback(struct work_struct *work);
static int _dsicm_enable_te(struct panel_drv_data *ddata, bool enable);

static int dsicm_panel_reset(struct panel_drv_data *ddata);

static void dsicm_ulps_work(struct work_struct *work);

static void hw_guard_start(struct panel_drv_data *ddata, int guard_msec)
{
	ddata->hw_guard_wait = msecs_to_jiffies(guard_msec);
	ddata->hw_guard_end = jiffies + ddata->hw_guard_wait;
}

static void hw_guard_wait(struct panel_drv_data *ddata)
{
	unsigned long wait = ddata->hw_guard_end - jiffies;

	if ((long)wait > 0 && wait <= ddata->hw_guard_wait) {
		set_current_state(TASK_UNINTERRUPTIBLE);
		schedule_timeout(wait);
	}
}

static int dsicm_dcs_read_1(struct panel_drv_data *ddata, u8 dcs_cmd, u8 *data)
{
	struct omap_dss_device *in = ddata->in;
	int r;
	u8 buf[1];

	r = in->ops.dsi->dcs_read(in, ddata->channel, dcs_cmd, buf, 1);

	if (r < 0)
		return r;

	*data = buf[0];

	return 0;
}

static int dsicm_dcs_write_0(struct panel_drv_data *ddata, u8 dcs_cmd)
{
	struct omap_dss_device *in = ddata->in;
	return in->ops.dsi->dcs_write(in, ddata->channel, &dcs_cmd, 1);
}

static int dsicm_dcs_write_1(struct panel_drv_data *ddata, u8 dcs_cmd, u8 param)
{
	struct omap_dss_device *in = ddata->in;
	u8 buf[2] = { dcs_cmd, param };

	return in->ops.dsi->dcs_write(in, ddata->channel, buf, 2);
}

static int dsicm_sleep_in(struct panel_drv_data *ddata)

{
	struct omap_dss_device *in = ddata->in;
	u8 cmd;
	int r;

	hw_guard_wait(ddata);

	cmd = MIPI_DCS_ENTER_SLEEP_MODE;
	r = in->ops.dsi->dcs_write_nosync(in, ddata->channel, &cmd, 1);
	if (r)
		return r;

	hw_guard_start(ddata, 120);

	usleep_range(5000, 10000);

	return 0;
}

static int dsicm_sleep_out(struct panel_drv_data *ddata)
{
	int r;

	hw_guard_wait(ddata);

	r = dsicm_dcs_write_0(ddata, MIPI_DCS_EXIT_SLEEP_MODE);
	if (r)
		return r;

	hw_guard_start(ddata, 120);

	usleep_range(5000, 10000);

	return 0;
}

static int dsicm_get_id(struct panel_drv_data *ddata, u8 *id1, u8 *id2, u8 *id3)
{
	int r;

	r = dsicm_dcs_read_1(ddata, DCS_GET_ID1, id1);
	if (r)
		return r;
	r = dsicm_dcs_read_1(ddata, DCS_GET_ID2, id2);
	if (r)
		return r;
	r = dsicm_dcs_read_1(ddata, DCS_GET_ID3, id3);
	if (r)
		return r;

	return 0;
}

static int dsicm_set_update_window(struct panel_drv_data *ddata,
		u16 x, u16 y, u16 w, u16 h)
{
	struct omap_dss_device *in = ddata->in;
	int r;
	u16 x1 = x;
	u16 x2 = x + w - 1;
	u16 y1 = y;
	u16 y2 = y + h - 1;

	u8 buf[5];
	buf[0] = MIPI_DCS_SET_COLUMN_ADDRESS;
	buf[1] = (x1 >> 8) & 0xff;
	buf[2] = (x1 >> 0) & 0xff;
	buf[3] = (x2 >> 8) & 0xff;
	buf[4] = (x2 >> 0) & 0xff;

	r = in->ops.dsi->dcs_write_nosync(in, ddata->channel, buf, sizeof(buf));
	if (r)
		return r;

	buf[0] = MIPI_DCS_SET_PAGE_ADDRESS;
	buf[1] = (y1 >> 8) & 0xff;
	buf[2] = (y1 >> 0) & 0xff;
	buf[3] = (y2 >> 8) & 0xff;
	buf[4] = (y2 >> 0) & 0xff;

	r = in->ops.dsi->dcs_write_nosync(in, ddata->channel, buf, sizeof(buf));
	if (r)
		return r;

	in->ops.dsi->bta_sync(in, ddata->channel);

	return r;
}

static void dsicm_queue_ulps_work(struct panel_drv_data *ddata)
{
	if (ddata->ulps_timeout > 0)
		queue_delayed_work(ddata->workqueue, &ddata->ulps_work,
				msecs_to_jiffies(ddata->ulps_timeout));
}

static void dsicm_cancel_ulps_work(struct panel_drv_data *ddata)
{
	cancel_delayed_work(&ddata->ulps_work);
}

static int dsicm_enter_ulps(struct panel_drv_data *ddata)
{
	struct omap_dss_device *in = ddata->in;
	int r;

	if (ddata->ulps_enabled)
		return 0;

	dsicm_cancel_ulps_work(ddata);

	r = _dsicm_enable_te(ddata, false);
	if (r)
		goto err;

	if (gpio_is_valid(ddata->ext_te_gpio))
		disable_irq(gpio_to_irq(ddata->ext_te_gpio));

	in->ops.dsi->disable(in, false, true);

	ddata->ulps_enabled = true;

	return 0;

err:
	dev_err(&ddata->pdev->dev, "enter ULPS failed");
	dsicm_panel_reset(ddata);

	ddata->ulps_enabled = false;

	dsicm_queue_ulps_work(ddata);

	return r;
}

static int dsicm_exit_ulps(struct panel_drv_data *ddata)
{
	struct omap_dss_device *in = ddata->in;
	int r;

	if (!ddata->ulps_enabled)
		return 0;

	r = in->ops.dsi->enable(in);
	if (r) {
		dev_err(&ddata->pdev->dev, "failed to enable DSI\n");
		goto err1;
	}

	in->ops.dsi->enable_hs(in, ddata->channel, true);

	r = _dsicm_enable_te(ddata, true);
	if (r) {
		dev_err(&ddata->pdev->dev, "failed to re-enable TE");
		goto err2;
	}

	if (gpio_is_valid(ddata->ext_te_gpio))
		enable_irq(gpio_to_irq(ddata->ext_te_gpio));

	dsicm_queue_ulps_work(ddata);

	ddata->ulps_enabled = false;

	return 0;

err2:
	dev_err(&ddata->pdev->dev, "failed to exit ULPS");

	r = dsicm_panel_reset(ddata);
	if (!r) {
		if (gpio_is_valid(ddata->ext_te_gpio))
			enable_irq(gpio_to_irq(ddata->ext_te_gpio));
		ddata->ulps_enabled = false;
	}
err1:
	dsicm_queue_ulps_work(ddata);

	return r;
}

static int dsicm_wake_up(struct panel_drv_data *ddata)
{
	if (ddata->ulps_enabled)
		return dsicm_exit_ulps(ddata);

	dsicm_cancel_ulps_work(ddata);
	dsicm_queue_ulps_work(ddata);
	return 0;
}

static int dsicm_bl_update_status(struct backlight_device *dev)
{
	struct panel_drv_data *ddata = dev_get_drvdata(&dev->dev);
	struct omap_dss_device *in = ddata->in;
	int r;
	int level;

	if (dev->props.fb_blank == FB_BLANK_UNBLANK &&
			dev->props.power == FB_BLANK_UNBLANK)
		level = dev->props.brightness;
	else
		level = 0;

	dev_dbg(&ddata->pdev->dev, "update brightness to %d\n", level);

	mutex_lock(&ddata->lock);

	if (ddata->enabled) {
		in->ops.dsi->bus_lock(in);

		r = dsicm_wake_up(ddata);
		if (!r)
			r = dsicm_dcs_write_1(ddata, DCS_BRIGHTNESS, level);

		in->ops.dsi->bus_unlock(in);
	} else {
		r = 0;
	}

	mutex_unlock(&ddata->lock);

	return r;
}

static int dsicm_bl_get_intensity(struct backlight_device *dev)
{
	if (dev->props.fb_blank == FB_BLANK_UNBLANK &&
			dev->props.power == FB_BLANK_UNBLANK)
		return dev->props.brightness;

	return 0;
}

static const struct backlight_ops dsicm_bl_ops = {
	.get_brightness = dsicm_bl_get_intensity,
	.update_status  = dsicm_bl_update_status,
};

static void dsicm_get_resolution(struct omap_dss_device *dssdev,
		u16 *xres, u16 *yres)
{
	*xres = dssdev->panel.timings.x_res;
	*yres = dssdev->panel.timings.y_res;
}

static ssize_t dsicm_num_errors_show(struct device *dev,
		struct device_attribute *attr, char *buf)
{
	struct platform_device *pdev = to_platform_device(dev);
	struct panel_drv_data *ddata = platform_get_drvdata(pdev);
	struct omap_dss_device *in = ddata->in;
	u8 errors = 0;
	int r;

	mutex_lock(&ddata->lock);

	if (ddata->enabled) {
		in->ops.dsi->bus_lock(in);

		r = dsicm_wake_up(ddata);
		if (!r)
			r = dsicm_dcs_read_1(ddata, DCS_READ_NUM_ERRORS,
					&errors);

		in->ops.dsi->bus_unlock(in);
	} else {
		r = -ENODEV;
	}

	mutex_unlock(&ddata->lock);

	if (r)
		return r;

	return snprintf(buf, PAGE_SIZE, "%d\n", errors);
}

static ssize_t dsicm_hw_revision_show(struct device *dev,
		struct device_attribute *attr, char *buf)
{
	struct platform_device *pdev = to_platform_device(dev);
	struct panel_drv_data *ddata = platform_get_drvdata(pdev);
	struct omap_dss_device *in = ddata->in;
	u8 id1, id2, id3;
	int r;

	mutex_lock(&ddata->lock);

	if (ddata->enabled) {
		in->ops.dsi->bus_lock(in);

		r = dsicm_wake_up(ddata);
		if (!r)
			r = dsicm_get_id(ddata, &id1, &id2, &id3);

		in->ops.dsi->bus_unlock(in);
	} else {
		r = -ENODEV;
	}

	mutex_unlock(&ddata->lock);

	if (r)
		return r;

	return snprintf(buf, PAGE_SIZE, "%02x.%02x.%02x\n", id1, id2, id3);
}

static ssize_t dsicm_store_ulps(struct device *dev,
		struct device_attribute *attr,
		const char *buf, size_t count)
{
	struct platform_device *pdev = to_platform_device(dev);
	struct panel_drv_data *ddata = platform_get_drvdata(pdev);
	struct omap_dss_device *in = ddata->in;
	unsigned long t;
	int r;

	r = kstrtoul(buf, 0, &t);
	if (r)
		return r;

	mutex_lock(&ddata->lock);

	if (ddata->enabled) {
		in->ops.dsi->bus_lock(in);

		if (t)
			r = dsicm_enter_ulps(ddata);
		else
			r = dsicm_wake_up(ddata);

		in->ops.dsi->bus_unlock(in);
	}

	mutex_unlock(&ddata->lock);

	if (r)
		return r;

	return count;
}

static ssize_t dsicm_show_ulps(struct device *dev,
		struct device_attribute *attr,
		char *buf)
{
	struct platform_device *pdev = to_platform_device(dev);
	struct panel_drv_data *ddata = platform_get_drvdata(pdev);
	unsigned t;

	mutex_lock(&ddata->lock);
	t = ddata->ulps_enabled;
	mutex_unlock(&ddata->lock);

	return snprintf(buf, PAGE_SIZE, "%u\n", t);
}

static ssize_t dsicm_store_ulps_timeout(struct device *dev,
		struct device_attribute *attr,
		const char *buf, size_t count)
{
	struct platform_device *pdev = to_platform_device(dev);
	struct panel_drv_data *ddata = platform_get_drvdata(pdev);
	struct omap_dss_device *in = ddata->in;
	unsigned long t;
	int r;

	r = kstrtoul(buf, 0, &t);
	if (r)
		return r;

	mutex_lock(&ddata->lock);
	ddata->ulps_timeout = t;

	if (ddata->enabled) {
		/* dsicm_wake_up will restart the timer */
		in->ops.dsi->bus_lock(in);
		r = dsicm_wake_up(ddata);
		in->ops.dsi->bus_unlock(in);
	}

	mutex_unlock(&ddata->lock);

	if (r)
		return r;

	return count;
}

static ssize_t dsicm_show_ulps_timeout(struct device *dev,
		struct device_attribute *attr,
		char *buf)
{
	struct platform_device *pdev = to_platform_device(dev);
	struct panel_drv_data *ddata = platform_get_drvdata(pdev);
	unsigned t;

	mutex_lock(&ddata->lock);
	t = ddata->ulps_timeout;
	mutex_unlock(&ddata->lock);

	return snprintf(buf, PAGE_SIZE, "%u\n", t);
}

static DEVICE_ATTR(num_dsi_errors, S_IRUGO, dsicm_num_errors_show, NULL);
static DEVICE_ATTR(hw_revision, S_IRUGO, dsicm_hw_revision_show, NULL);
static DEVICE_ATTR(ulps, S_IRUGO | S_IWUSR,
		dsicm_show_ulps, dsicm_store_ulps);
static DEVICE_ATTR(ulps_timeout, S_IRUGO | S_IWUSR,
		dsicm_show_ulps_timeout, dsicm_store_ulps_timeout);

static struct attribute *dsicm_attrs[] = {
	&dev_attr_num_dsi_errors.attr,
	&dev_attr_hw_revision.attr,
	&dev_attr_ulps.attr,
	&dev_attr_ulps_timeout.attr,
	NULL,
};

static struct attribute_group dsicm_attr_group = {
	.attrs = dsicm_attrs,
};

static void dsicm_hw_reset(struct panel_drv_data *ddata)
{
	if (!gpio_is_valid(ddata->reset_gpio))
		return;

	gpio_set_value(ddata->reset_gpio, 1);
	udelay(10);
	/* reset the panel */
	gpio_set_value(ddata->reset_gpio, 0);
	/* assert reset */
	udelay(10);
	gpio_set_value(ddata->reset_gpio, 1);
	/* wait after releasing reset */
	usleep_range(5000, 10000);
}

static int dsicm_power_on(struct panel_drv_data *ddata)
{
	struct omap_dss_device *in = ddata->in;
	u8 id1, id2, id3;
	int r;
	struct omap_dss_dsi_config dsi_config = {
		.mode = OMAP_DSS_DSI_CMD_MODE,
		.pixel_format = OMAP_DSS_DSI_FMT_RGB888,
		.timings = &ddata->timings,
		.hs_clk_min = 150000000,
		.hs_clk_max = 300000000,
		.lp_clk_min = 7000000,
		.lp_clk_max = 10000000,
	};

	if (ddata->pin_config.num_pins > 0) {
		r = in->ops.dsi->configure_pins(in, &ddata->pin_config);
		if (r) {
			dev_err(&ddata->pdev->dev,
				"failed to configure DSI pins\n");
			goto err0;
		}
	}

	r = in->ops.dsi->set_config(in, &dsi_config);
	if (r) {
		dev_err(&ddata->pdev->dev, "failed to configure DSI\n");
		goto err0;
	}

	r = in->ops.dsi->enable(in);
	if (r) {
		dev_err(&ddata->pdev->dev, "failed to enable DSI\n");
		goto err0;
	}

	dsicm_hw_reset(ddata);

	in->ops.dsi->enable_hs(in, ddata->channel, false);

	r = dsicm_sleep_out(ddata);
	if (r)
		goto err;

	r = dsicm_get_id(ddata, &id1, &id2, &id3);
	if (r)
		goto err;

	r = dsicm_dcs_write_1(ddata, DCS_BRIGHTNESS, 0xff);
	if (r)
		goto err;

	r = dsicm_dcs_write_1(ddata, DCS_CTRL_DISPLAY,
			(1<<2) | (1<<5));	/* BL | BCTRL */
	if (r)
		goto err;

	r = dsicm_dcs_write_1(ddata, MIPI_DCS_SET_PIXEL_FORMAT,
		MIPI_DCS_PIXEL_FMT_24BIT);
	if (r)
		goto err;

	r = dsicm_dcs_write_0(ddata, MIPI_DCS_SET_DISPLAY_ON);
	if (r)
		goto err;

	r = _dsicm_enable_te(ddata, ddata->te_enabled);
	if (r)
		goto err;

	r = in->ops.dsi->enable_video_output(in, ddata->channel);
	if (r)
		goto err;

	ddata->enabled = 1;

	if (!ddata->intro_printed) {
		dev_info(&ddata->pdev->dev, "panel revision %02x.%02x.%02x\n",
			id1, id2, id3);
		ddata->intro_printed = true;
	}

	in->ops.dsi->enable_hs(in, ddata->channel, true);

	return 0;
err:
	dev_err(&ddata->pdev->dev, "error while enabling panel, issuing HW reset\n");

	dsicm_hw_reset(ddata);

	in->ops.dsi->disable(in, true, false);
err0:
	return r;
}

static void dsicm_power_off(struct panel_drv_data *ddata)
{
	struct omap_dss_device *in = ddata->in;
	int r;

	in->ops.dsi->disable_video_output(in, ddata->channel);

	r = dsicm_dcs_write_0(ddata, MIPI_DCS_SET_DISPLAY_OFF);
	if (!r)
		r = dsicm_sleep_in(ddata);

	if (r) {
		dev_err(&ddata->pdev->dev,
				"error disabling panel, issuing HW reset\n");
		dsicm_hw_reset(ddata);
	}

	in->ops.dsi->disable(in, true, false);

	ddata->enabled = 0;
}

static int dsicm_panel_reset(struct panel_drv_data *ddata)
{
	dev_err(&ddata->pdev->dev, "performing LCD reset\n");

	dsicm_power_off(ddata);
	dsicm_hw_reset(ddata);
	return dsicm_power_on(ddata);
}

static int dsicm_connect(struct omap_dss_device *dssdev)
{
	struct panel_drv_data *ddata = to_panel_data(dssdev);
	struct omap_dss_device *in = ddata->in;
	struct device *dev = &ddata->pdev->dev;
	int r;

	if (omapdss_device_is_connected(dssdev))
		return 0;

	r = in->ops.dsi->connect(in, dssdev);
	if (r) {
		dev_err(dev, "Failed to connect to video source\n");
		return r;
	}

	r = in->ops.dsi->request_vc(ddata->in, &ddata->channel);
	if (r) {
		dev_err(dev, "failed to get virtual channel\n");
		goto err_req_vc;
	}

	r = in->ops.dsi->set_vc_id(ddata->in, ddata->channel, TCH);
	if (r) {
		dev_err(dev, "failed to set VC_ID\n");
		goto err_vc_id;
	}

	return 0;

err_vc_id:
	in->ops.dsi->release_vc(ddata->in, ddata->channel);
err_req_vc:
	in->ops.dsi->disconnect(in, dssdev);
	return r;
}

static void dsicm_disconnect(struct omap_dss_device *dssdev)
{
	struct panel_drv_data *ddata = to_panel_data(dssdev);
	struct omap_dss_device *in = ddata->in;

	if (!omapdss_device_is_connected(dssdev))
		return;

	in->ops.dsi->release_vc(in, ddata->channel);
	in->ops.dsi->disconnect(in, dssdev);
}

static int dsicm_enable(struct omap_dss_device *dssdev)
{
	struct panel_drv_data *ddata = to_panel_data(dssdev);
	struct omap_dss_device *in = ddata->in;
	int r;

	dev_dbg(&ddata->pdev->dev, "enable\n");

	mutex_lock(&ddata->lock);

	if (!omapdss_device_is_connected(dssdev)) {
		r = -ENODEV;
		goto err;
	}

	if (omapdss_device_is_enabled(dssdev)) {
		r = 0;
		goto err;
	}

	in->ops.dsi->bus_lock(in);

	r = dsicm_power_on(ddata);

	in->ops.dsi->bus_unlock(in);

	if (r)
		goto err;

	dssdev->state = OMAP_DSS_DISPLAY_ACTIVE;

	mutex_unlock(&ddata->lock);

	return 0;
err:
	dev_dbg(&ddata->pdev->dev, "enable failed\n");
	mutex_unlock(&ddata->lock);
	return r;
}

static void dsicm_disable(struct omap_dss_device *dssdev)
{
	struct panel_drv_data *ddata = to_panel_data(dssdev);
	struct omap_dss_device *in = ddata->in;
	int r;

	dev_dbg(&ddata->pdev->dev, "disable\n");

	mutex_lock(&ddata->lock);

	dsicm_cancel_ulps_work(ddata);

	in->ops.dsi->bus_lock(in);

	if (omapdss_device_is_enabled(dssdev)) {
		r = dsicm_wake_up(ddata);
		if (!r)
			dsicm_power_off(ddata);
	}

	in->ops.dsi->bus_unlock(in);

	dssdev->state = OMAP_DSS_DISPLAY_DISABLED;

	mutex_unlock(&ddata->lock);
}

static void dsicm_framedone_cb(int err, void *data)
{
	struct panel_drv_data *ddata = data;
	struct omap_dss_device *in = ddata->in;

	dev_dbg(&ddata->pdev->dev, "framedone, err %d\n", err);
	in->ops.dsi->bus_unlock(ddata->in);
}

static irqreturn_t dsicm_te_isr(int irq, void *data)
{
	struct panel_drv_data *ddata = data;
	struct omap_dss_device *in = ddata->in;
	int old;
	int r;

	old = atomic_cmpxchg(&ddata->do_update, 1, 0);

	if (old) {
		cancel_delayed_work(&ddata->te_timeout_work);

		r = in->ops.dsi->update(in, ddata->channel, dsicm_framedone_cb,
				ddata);
		if (r)
			goto err;
	}

	return IRQ_HANDLED;
err:
	dev_err(&ddata->pdev->dev, "start update failed\n");
	in->ops.dsi->bus_unlock(in);
	return IRQ_HANDLED;
}

static void dsicm_te_timeout_work_callback(struct work_struct *work)
{
	struct panel_drv_data *ddata = container_of(work, struct panel_drv_data,
					te_timeout_work.work);
	struct omap_dss_device *in = ddata->in;

	dev_err(&ddata->pdev->dev, "TE not received for 250ms!\n");

	atomic_set(&ddata->do_update, 0);
	in->ops.dsi->bus_unlock(in);
}

static int dsicm_update(struct omap_dss_device *dssdev,
				    u16 x, u16 y, u16 w, u16 h)
{
	struct panel_drv_data *ddata = to_panel_data(dssdev);
	struct omap_dss_device *in = ddata->in;
	int r;

	dev_dbg(&ddata->pdev->dev, "update %d, %d, %d x %d\n", x, y, w, h);

	mutex_lock(&ddata->lock);
	in->ops.dsi->bus_lock(in);

	r = dsicm_wake_up(ddata);
	if (r)
		goto err;

	if (!ddata->enabled) {
		r = 0;
		goto err;
	}

	/* XXX no need to send this every frame, but dsi break if not done */
	r = dsicm_set_update_window(ddata, 0, 0,
			dssdev->panel.timings.x_res,
			dssdev->panel.timings.y_res);
	if (r)
		goto err;

	if (ddata->te_enabled && gpio_is_valid(ddata->ext_te_gpio)) {
		schedule_delayed_work(&ddata->te_timeout_work,
				msecs_to_jiffies(250));
		atomic_set(&ddata->do_update, 1);
	} else {
		r = in->ops.dsi->update(in, ddata->channel, dsicm_framedone_cb,
				ddata);
		if (r)
			goto err;
	}

	/* note: no bus_unlock here. unlock is in framedone_cb */
	mutex_unlock(&ddata->lock);
	return 0;
err:
	in->ops.dsi->bus_unlock(in);
	mutex_unlock(&ddata->lock);
	return r;
}

static int dsicm_sync(struct omap_dss_device *dssdev)
{
	struct panel_drv_data *ddata = to_panel_data(dssdev);
	struct omap_dss_device *in = ddata->in;

	dev_dbg(&ddata->pdev->dev, "sync\n");

	mutex_lock(&ddata->lock);
	in->ops.dsi->bus_lock(in);
	in->ops.dsi->bus_unlock(in);
	mutex_unlock(&ddata->lock);

	dev_dbg(&ddata->pdev->dev, "sync done\n");

	return 0;
}

static int _dsicm_enable_te(struct panel_drv_data *ddata, bool enable)
{
	struct omap_dss_device *in = ddata->in;
	int r;

	if (enable)
		r = dsicm_dcs_write_1(ddata, MIPI_DCS_SET_TEAR_ON, 0);
	else
		r = dsicm_dcs_write_0(ddata, MIPI_DCS_SET_TEAR_OFF);

	if (!gpio_is_valid(ddata->ext_te_gpio))
		in->ops.dsi->enable_te(in, enable);

	/* possible panel bug */
	msleep(100);

	return r;
}

static int dsicm_enable_te(struct omap_dss_device *dssdev, bool enable)
{
	struct panel_drv_data *ddata = to_panel_data(dssdev);
	struct omap_dss_device *in = ddata->in;
	int r;

	mutex_lock(&ddata->lock);

	if (ddata->te_enabled == enable)
		goto end;

	in->ops.dsi->bus_lock(in);

	if (ddata->enabled) {
		r = dsicm_wake_up(ddata);
		if (r)
			goto err;

		r = _dsicm_enable_te(ddata, enable);
		if (r)
			goto err;
	}

	ddata->te_enabled = enable;

	in->ops.dsi->bus_unlock(in);
end:
	mutex_unlock(&ddata->lock);

	return 0;
err:
	in->ops.dsi->bus_unlock(in);
	mutex_unlock(&ddata->lock);

	return r;
}

static int dsicm_get_te(struct omap_dss_device *dssdev)
{
	struct panel_drv_data *ddata = to_panel_data(dssdev);
	int r;

	mutex_lock(&ddata->lock);
	r = ddata->te_enabled;
	mutex_unlock(&ddata->lock);

	return r;
}

static int dsicm_memory_read(struct omap_dss_device *dssdev,
		void *buf, size_t size,
		u16 x, u16 y, u16 w, u16 h)
{
	struct panel_drv_data *ddata = to_panel_data(dssdev);
	struct omap_dss_device *in = ddata->in;
	int r;
	int first = 1;
	int plen;
	unsigned buf_used = 0;

	if (size < w * h * 3)
		return -ENOMEM;

	mutex_lock(&ddata->lock);

	if (!ddata->enabled) {
		r = -ENODEV;
		goto err1;
	}

	size = min(w * h * 3,
			dssdev->panel.timings.x_res *
			dssdev->panel.timings.y_res * 3);

	in->ops.dsi->bus_lock(in);

	r = dsicm_wake_up(ddata);
	if (r)
		goto err2;

	/* plen 1 or 2 goes into short packet. until checksum error is fixed,
	 * use short packets. plen 32 works, but bigger packets seem to cause
	 * an error. */
	if (size % 2)
		plen = 1;
	else
		plen = 2;

	dsicm_set_update_window(ddata, x, y, w, h);

	r = in->ops.dsi->set_max_rx_packet_size(in, ddata->channel, plen);
	if (r)
		goto err2;

	while (buf_used < size) {
		u8 dcs_cmd = first ? 0x2e : 0x3e;
		first = 0;

		r = in->ops.dsi->dcs_read(in, ddata->channel, dcs_cmd,
				buf + buf_used, size - buf_used);

		if (r < 0) {
			dev_err(dssdev->dev, "read error\n");
			goto err3;
		}

		buf_used += r;

		if (r < plen) {
			dev_err(&ddata->pdev->dev, "short read\n");
			break;
		}

		if (signal_pending(current)) {
			dev_err(&ddata->pdev->dev, "signal pending, "
					"aborting memory read\n");
			r = -ERESTARTSYS;
			goto err3;
		}
	}

	r = buf_used;

err3:
	in->ops.dsi->set_max_rx_packet_size(in, ddata->channel, 1);
err2:
	in->ops.dsi->bus_unlock(in);
err1:
	mutex_unlock(&ddata->lock);
	return r;
}

static void dsicm_ulps_work(struct work_struct *work)
{
	struct panel_drv_data *ddata = container_of(work, struct panel_drv_data,
			ulps_work.work);
	struct omap_dss_device *dssdev = &ddata->dssdev;
	struct omap_dss_device *in = ddata->in;

	mutex_lock(&ddata->lock);

	if (dssdev->state != OMAP_DSS_DISPLAY_ACTIVE || !ddata->enabled) {
		mutex_unlock(&ddata->lock);
		return;
	}

	in->ops.dsi->bus_lock(in);

	dsicm_enter_ulps(ddata);

	in->ops.dsi->bus_unlock(in);
	mutex_unlock(&ddata->lock);
}

static struct omap_dss_driver dsicm_ops = {
	.connect	= dsicm_connect,
	.disconnect	= dsicm_disconnect,

	.enable		= dsicm_enable,
	.disable	= dsicm_disable,

	.update		= dsicm_update,
	.sync		= dsicm_sync,

	.get_resolution	= dsicm_get_resolution,
	.get_recommended_bpp = omapdss_default_get_recommended_bpp,

	.enable_te	= dsicm_enable_te,
	.get_te		= dsicm_get_te,

	.memory_read	= dsicm_memory_read,
};

static int dsicm_probe_pdata(struct platform_device *pdev)
{
	const struct panel_dsicm_platform_data *pdata;
	struct panel_drv_data *ddata = platform_get_drvdata(pdev);
	struct omap_dss_device *dssdev, *in;

	pdata = dev_get_platdata(&pdev->dev);

	in = omap_dss_find_output(pdata->source);
	if (in == NULL) {
		dev_err(&pdev->dev, "failed to find video source\n");
		return -EPROBE_DEFER;
	}
	ddata->in = in;

	ddata->reset_gpio = pdata->reset_gpio;

	if (pdata->use_ext_te)
		ddata->ext_te_gpio = pdata->ext_te_gpio;
	else
		ddata->ext_te_gpio = -1;

	ddata->ulps_timeout = pdata->ulps_timeout;

	ddata->use_dsi_backlight = pdata->use_dsi_backlight;

	ddata->pin_config = pdata->pin_config;

	dssdev = &ddata->dssdev;
	dssdev->name = pdata->name;

	return 0;
}

static int dsicm_probe_of(struct platform_device *pdev)
{
	struct device_node *node = pdev->dev.of_node;
	struct panel_drv_data *ddata = platform_get_drvdata(pdev);
	struct omap_dss_device *in;
	int gpio;

<<<<<<< HEAD
	gpio = of_get_gpio(node, 0);
=======
	gpio = of_get_named_gpio(node, "reset-gpios", 0);
>>>>>>> a7963eb7
	if (!gpio_is_valid(gpio)) {
		dev_err(&pdev->dev, "failed to parse reset gpio\n");
		return gpio;
	}
	ddata->reset_gpio = gpio;

<<<<<<< HEAD
	if (of_gpio_count(node) > 1) {
		gpio = of_get_gpio(node, 1);

		if (gpio_is_valid(gpio) || gpio == -ENOENT) {
			ddata->ext_te_gpio = gpio;
		} else {
			dev_err(&pdev->dev, "failed to parse TE gpio\n");
			return gpio;
		}
	} else {
		ddata->ext_te_gpio = -1;
=======
	gpio = of_get_named_gpio(node, "te-gpios", 0);
	if (gpio_is_valid(gpio) || gpio == -ENOENT) {
		ddata->ext_te_gpio = gpio;
	} else {
		dev_err(&pdev->dev, "failed to parse TE gpio\n");
		return gpio;
>>>>>>> a7963eb7
	}

	in = omapdss_of_find_source_for_first_ep(node);
	if (IS_ERR(in)) {
		dev_err(&pdev->dev, "failed to find video source\n");
		return PTR_ERR(in);
	}

	ddata->in = in;

	/* TODO: ulps, backlight */

	return 0;
}

static int dsicm_probe(struct platform_device *pdev)
{
	struct backlight_properties props;
	struct panel_drv_data *ddata;
	struct backlight_device *bldev = NULL;
	struct device *dev = &pdev->dev;
	struct omap_dss_device *dssdev;
	int r;

	dev_dbg(dev, "probe\n");

	ddata = devm_kzalloc(dev, sizeof(*ddata), GFP_KERNEL);
	if (!ddata)
		return -ENOMEM;

	platform_set_drvdata(pdev, ddata);
	ddata->pdev = pdev;

	if (dev_get_platdata(dev)) {
		r = dsicm_probe_pdata(pdev);
		if (r)
			return r;
	} else if (pdev->dev.of_node) {
		r = dsicm_probe_of(pdev);
		if (r)
			return r;
	} else {
		return -ENODEV;
	}

	ddata->timings.x_res = 864;
	ddata->timings.y_res = 480;
	ddata->timings.pixelclock = 864 * 480 * 60;

	dssdev = &ddata->dssdev;
	dssdev->dev = dev;
	dssdev->driver = &dsicm_ops;
	dssdev->panel.timings = ddata->timings;
	dssdev->type = OMAP_DISPLAY_TYPE_DSI;
	dssdev->owner = THIS_MODULE;

	dssdev->panel.dsi_pix_fmt = OMAP_DSS_DSI_FMT_RGB888;
	dssdev->caps = OMAP_DSS_DISPLAY_CAP_MANUAL_UPDATE |
		OMAP_DSS_DISPLAY_CAP_TEAR_ELIM;

	r = omapdss_register_display(dssdev);
	if (r) {
		dev_err(dev, "Failed to register panel\n");
		goto err_reg;
	}

	mutex_init(&ddata->lock);

	atomic_set(&ddata->do_update, 0);

	if (gpio_is_valid(ddata->reset_gpio)) {
		r = devm_gpio_request_one(dev, ddata->reset_gpio,
				GPIOF_OUT_INIT_LOW, "taal rst");
		if (r) {
			dev_err(dev, "failed to request reset gpio\n");
			return r;
		}
	}

	if (gpio_is_valid(ddata->ext_te_gpio)) {
		r = devm_gpio_request_one(dev, ddata->ext_te_gpio,
				GPIOF_IN, "taal irq");
		if (r) {
			dev_err(dev, "GPIO request failed\n");
			return r;
		}

		r = devm_request_irq(dev, gpio_to_irq(ddata->ext_te_gpio),
				dsicm_te_isr,
				IRQF_TRIGGER_RISING,
				"taal vsync", ddata);

		if (r) {
			dev_err(dev, "IRQ request failed\n");
			return r;
		}

		INIT_DEFERRABLE_WORK(&ddata->te_timeout_work,
					dsicm_te_timeout_work_callback);

		dev_dbg(dev, "Using GPIO TE\n");
	}

	ddata->workqueue = create_singlethread_workqueue("dsicm_wq");
	if (ddata->workqueue == NULL) {
		dev_err(dev, "can't create workqueue\n");
		return -ENOMEM;
	}
	INIT_DELAYED_WORK(&ddata->ulps_work, dsicm_ulps_work);

	dsicm_hw_reset(ddata);

	if (ddata->use_dsi_backlight) {
		memset(&props, 0, sizeof(struct backlight_properties));
		props.max_brightness = 255;

		props.type = BACKLIGHT_RAW;
		bldev = backlight_device_register(dev_name(dev),
				dev, ddata, &dsicm_bl_ops, &props);
		if (IS_ERR(bldev)) {
			r = PTR_ERR(bldev);
			goto err_bl;
		}

		ddata->bldev = bldev;

		bldev->props.fb_blank = FB_BLANK_UNBLANK;
		bldev->props.power = FB_BLANK_UNBLANK;
		bldev->props.brightness = 255;

		dsicm_bl_update_status(bldev);
	}

	r = sysfs_create_group(&dev->kobj, &dsicm_attr_group);
	if (r) {
		dev_err(dev, "failed to create sysfs files\n");
		goto err_sysfs_create;
	}

	return 0;

err_sysfs_create:
	if (bldev != NULL)
		backlight_device_unregister(bldev);
err_bl:
	destroy_workqueue(ddata->workqueue);
err_reg:
	return r;
}

static int __exit dsicm_remove(struct platform_device *pdev)
{
	struct panel_drv_data *ddata = platform_get_drvdata(pdev);
	struct omap_dss_device *dssdev = &ddata->dssdev;
	struct backlight_device *bldev;

	dev_dbg(&pdev->dev, "remove\n");

	omapdss_unregister_display(dssdev);

	dsicm_disable(dssdev);
	dsicm_disconnect(dssdev);

	sysfs_remove_group(&pdev->dev.kobj, &dsicm_attr_group);

	bldev = ddata->bldev;
	if (bldev != NULL) {
		bldev->props.power = FB_BLANK_POWERDOWN;
		dsicm_bl_update_status(bldev);
		backlight_device_unregister(bldev);
	}

	omap_dss_put_device(ddata->in);

	dsicm_cancel_ulps_work(ddata);
	destroy_workqueue(ddata->workqueue);

	/* reset, to be sure that the panel is in a valid state */
	dsicm_hw_reset(ddata);

	return 0;
}

static const struct of_device_id dsicm_of_match[] = {
	{ .compatible = "omapdss,panel-dsi-cm", },
	{},
};

MODULE_DEVICE_TABLE(of, dsicm_of_match);

static struct platform_driver dsicm_driver = {
	.probe = dsicm_probe,
	.remove = __exit_p(dsicm_remove),
	.driver = {
		.name = "panel-dsi-cm",
		.owner = THIS_MODULE,
		.of_match_table = dsicm_of_match,
	},
};

module_platform_driver(dsicm_driver);

MODULE_AUTHOR("Tomi Valkeinen <tomi.valkeinen@ti.com>");
MODULE_DESCRIPTION("Generic DSI Command Mode Panel Driver");
MODULE_LICENSE("GPL");<|MERGE_RESOLUTION|>--- conflicted
+++ resolved
@@ -1168,37 +1168,19 @@
 	struct omap_dss_device *in;
 	int gpio;
 
-<<<<<<< HEAD
-	gpio = of_get_gpio(node, 0);
-=======
 	gpio = of_get_named_gpio(node, "reset-gpios", 0);
->>>>>>> a7963eb7
 	if (!gpio_is_valid(gpio)) {
 		dev_err(&pdev->dev, "failed to parse reset gpio\n");
 		return gpio;
 	}
 	ddata->reset_gpio = gpio;
 
-<<<<<<< HEAD
-	if (of_gpio_count(node) > 1) {
-		gpio = of_get_gpio(node, 1);
-
-		if (gpio_is_valid(gpio) || gpio == -ENOENT) {
-			ddata->ext_te_gpio = gpio;
-		} else {
-			dev_err(&pdev->dev, "failed to parse TE gpio\n");
-			return gpio;
-		}
-	} else {
-		ddata->ext_te_gpio = -1;
-=======
 	gpio = of_get_named_gpio(node, "te-gpios", 0);
 	if (gpio_is_valid(gpio) || gpio == -ENOENT) {
 		ddata->ext_te_gpio = gpio;
 	} else {
 		dev_err(&pdev->dev, "failed to parse TE gpio\n");
 		return gpio;
->>>>>>> a7963eb7
 	}
 
 	in = omapdss_of_find_source_for_first_ep(node);
