--- conflicted
+++ resolved
@@ -293,19 +293,11 @@
 
 	ddata->in = in;
 
-<<<<<<< HEAD
-	adapter_node = of_parse_phandle(node, "i2c-bus", 0);
-	if (adapter_node) {
-		adapter = of_find_i2c_adapter_by_node(adapter_node);
-		if (adapter == NULL) {
-			dev_err(&pdev->dev, "failed to parse i2c-bus\n");
-=======
 	adapter_node = of_parse_phandle(node, "ddc-i2c-bus", 0);
 	if (adapter_node) {
 		adapter = of_find_i2c_adapter_by_node(adapter_node);
 		if (adapter == NULL) {
 			dev_err(&pdev->dev, "failed to parse ddc-i2c-bus\n");
->>>>>>> a7963eb7
 			omap_dss_put_device(ddata->in);
 			return -EPROBE_DEFER;
 		}
