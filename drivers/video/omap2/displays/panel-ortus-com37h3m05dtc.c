/*
 * Ortustech COM37H3M05DTC and COM37H3M99DTC panel support
 *
 * Copyright (C) 2008 Nokia Corporation
 * Author: Tomi Valkeinen <tomi.valkeinen@nokia.com>
 * Author: H. Nikolaus Schaller <hns@goldelico.com>
 *
 * This program is free software; you can redistribute it and/or modify it
 * under the terms of the GNU General Public License version 2 as published by
 * the Free Software Foundation.
 *
 * This program is distributed in the hope that it will be useful, but WITHOUT
 * ANY WARRANTY; without even the implied warranty of MERCHANTABILITY or
 * FITNESS FOR A PARTICULAR PURPOSE.  See the GNU General Public License for
 * more details.
 *
 * You should have received a copy of the GNU General Public License along with
 * this program.  If not, see <http://www.gnu.org/licenses/>.
 */

#include <linux/module.h>
#include <linux/delay.h>
#include <asm/mach-types.h>

<<<<<<< HEAD
#include <plat/display.h>
=======
//#include <plat/display.h>
#include <video/omapdss.h>
>>>>>>> 4f53c54f
#include <linux/gpio.h>

static struct omap_video_timings com37h3m05dtc_panel_timings = {
	.x_res		= 480,
	.y_res		= 640,
	/* could be lowered to reduce noise */
<<<<<<< HEAD
	.pixel_clock	= 22400,
=======
	.pixel_clock	= 22153,
>>>>>>> 4f53c54f
	/* this is short but long enough to work with both COM37H3M05DTC and COM37H3M99DTC */
	.hfp		= 8,
	.hsw		= 10,
	.hbp		= 10,
	.vfp		= 4,
	.vsw		= 3,
	.vbp		= 3,
	
	.vsync_level	= OMAPDSS_SIG_ACTIVE_LOW,	// OMAP_DSS_LCD_IVS
	.hsync_level	= OMAPDSS_SIG_ACTIVE_LOW,	// OMAP_DSS_LCD_IHS
	
	.data_pclk_edge	= OMAPDSS_DRIVE_SIG_FALLING_EDGE,
	.de_level	= OMAPDSS_SIG_ACTIVE_HIGH,
	.sync_pclk_edge	= OMAPDSS_DRIVE_SIG_OPPOSITE_EDGES,	
};


// FIXME: this should be passed from the board initialization structure or should be set by driver parameters
// #define GPIO_STBY 158	/* V1 adapter board for BeagleBoard */
#define GPIO_STBY 20		/* V2,V3,V4 adapter board for GTA04 */

static int com37h3m05dtc_panel_probe(struct omap_dss_device *dssdev)
{
	int rc = 0;
	printk("com37h3m05dtc_panel_probe()\n");
	/* not set: OMAP_DSS_LCD_IEO, OMAP_DSS_LCD_IPC, ACBI */
//	dssdev->panel.config = OMAP_DSS_LCD_TFT | OMAP_DSS_LCD_ONOFF | OMAP_DSS_LCD_RF | OMAP_DSS_LCD_IVS | OMAP_DSS_LCD_IHS;
	dssdev->panel.acb = 0x28;
	dssdev->panel.timings = com37h3m05dtc_panel_timings;
	rc = gpio_request(GPIO_STBY, "COM37_STBY");
	if(rc < 0)
		printk(KERN_ERR "Unable to get COM37_STBY GPIO %d\n", GPIO_STBY);
	gpio_direction_output(GPIO_STBY, true);
	
	return rc;
}

static void com37h3m05dtc_panel_remove(struct omap_dss_device *dssdev)
{
	printk("com37h3m05dtc_panel_remove()\n");
	gpio_free(GPIO_STBY);
}

static int com37h3m05dtc_panel_suspend(struct omap_dss_device *dssdev)
{ // set STBYB to 0
	printk("com37h3m05dtc_panel_suspend()\n");

	if (dssdev->state != OMAP_DSS_DISPLAY_ACTIVE)
		return 0;
	
	omapdss_dpi_display_disable(dssdev);
	
	/* turn off backlight */
	if (dssdev->platform_disable)
		dssdev->platform_disable(dssdev);

	gpio_set_value(GPIO_STBY, 0);
	
	dssdev->state = OMAP_DSS_DISPLAY_SUSPENDED;

	return 0;
}

static int com37h3m05dtc_panel_resume(struct omap_dss_device *dssdev)
{ // set STBYB to 1
	int rc;
	
	printk("com37h3m05dtc_panel_resume()\n");
	
	gpio_set_value(GPIO_STBY, 1);
	
	omapdss_dpi_set_timings(dssdev, &dssdev->panel.timings);
	omapdss_dpi_set_data_lines(dssdev, dssdev->phy.dpi.data_lines);
	rc = omapdss_dpi_display_enable(dssdev);
	if(rc)
		return -EIO;
	
	// turn on backlight
	if (dssdev->platform_enable)
		dssdev->platform_enable(dssdev);
	
	dssdev->state = OMAP_DSS_DISPLAY_ACTIVE;

	return 0;
}

static int com37h3m05dtc_panel_enable(struct omap_dss_device *dssdev)
{
	int rc = 0;
	
	if (dssdev->state == OMAP_DSS_DISPLAY_ACTIVE)
		return 0;

	printk("com37h3m05dtc_panel_enable()\n");

	if (dssdev->platform_enable)
		rc = dssdev->platform_enable(dssdev);	// enable e.g. power, backlight

	if(rc)
		return rc;

	// 1. standby_to_sleep()
	
	// 2. sleep_to_normal()
	
	com37h3m05dtc_panel_resume(dssdev);
	
	return rc ? -EIO : 0;
}

static void com37h3m05dtc_panel_disable(struct omap_dss_device *dssdev)
{
	
	printk("com37h3m05dtc_panel_disable()\n");
	if (dssdev->platform_disable)
		dssdev->platform_disable(dssdev);
	
	// 1. normal_to_sleep()
	
	com37h3m05dtc_panel_suspend(dssdev);

	// 2. sleep_to_standby()

	/* nothing to do */

	dssdev->state=OMAP_DSS_DISPLAY_DISABLED;
}

static void com37h3m05dtc_panel_set_timings(struct omap_dss_device *dssdev,
										 struct omap_video_timings *timings)
{
	omapdss_dpi_set_timings(dssdev, timings);
	dssdev->panel.timings = *timings;
}

static void com37h3m05dtc_panel_get_timings(struct omap_dss_device *dssdev,
										 struct omap_video_timings *timings)
{
	*timings = dssdev->panel.timings;
}

static int com37h3m05dtc_panel_check_timings(struct omap_dss_device *dssdev,
										  struct omap_video_timings *timings)
{
	return dpi_check_timings(dssdev, timings);
}

static struct omap_dss_driver com37h3m05dtc_driver = {
	.probe		= com37h3m05dtc_panel_probe,
	.remove		= com37h3m05dtc_panel_remove,

	.enable		= com37h3m05dtc_panel_enable,
	.disable	= com37h3m05dtc_panel_disable,
	.suspend	= com37h3m05dtc_panel_suspend,
	.resume		= com37h3m05dtc_panel_resume,

	.set_timings	= com37h3m05dtc_panel_set_timings,
	.get_timings	= com37h3m05dtc_panel_get_timings,
	.check_timings	= com37h3m05dtc_panel_check_timings,
	
	.driver         = {
		.name   = "com37h3m05dtc_panel",
		.owner  = THIS_MODULE,
	},
};

static int __init com37h3m05dtc_panel_drv_init(void)
{
	return omap_dss_register_driver(&com37h3m05dtc_driver);
}

static void __exit com37h3m05dtc_panel_drv_exit(void)
{
	omap_dss_unregister_driver(&com37h3m05dtc_driver);
}

module_init(com37h3m05dtc_panel_drv_init);
module_exit(com37h3m05dtc_panel_drv_exit);
MODULE_LICENSE("GPL");<|MERGE_RESOLUTION|>--- conflicted
+++ resolved
@@ -22,23 +22,15 @@
 #include <linux/delay.h>
 #include <asm/mach-types.h>
 
-<<<<<<< HEAD
-#include <plat/display.h>
-=======
 //#include <plat/display.h>
 #include <video/omapdss.h>
->>>>>>> 4f53c54f
 #include <linux/gpio.h>
 
 static struct omap_video_timings com37h3m05dtc_panel_timings = {
 	.x_res		= 480,
 	.y_res		= 640,
 	/* could be lowered to reduce noise */
-<<<<<<< HEAD
-	.pixel_clock	= 22400,
-=======
 	.pixel_clock	= 22153,
->>>>>>> 4f53c54f
 	/* this is short but long enough to work with both COM37H3M05DTC and COM37H3M99DTC */
 	.hfp		= 8,
 	.hsw		= 10,
