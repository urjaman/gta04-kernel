--- conflicted
+++ resolved
@@ -1471,8 +1471,6 @@
 	/* wait for the overlay to be disabled */
 	wait_pending_extra_info_updates();
 
-<<<<<<< HEAD
-=======
 	/* step 2: configure fifos/fifomerge */
 	spin_lock_irqsave(&data_lock, flags);
 
@@ -1488,7 +1486,6 @@
 	/* wait for fifo config to go in */
 	wait_pending_extra_info_updates();
 
->>>>>>> 942d34bd
 	mutex_unlock(&apply_lock);
 
 	return 0;
