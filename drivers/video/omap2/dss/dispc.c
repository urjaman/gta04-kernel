/*
 * linux/drivers/video/omap2/dss/dispc.c
 *
 * Copyright (C) 2009 Nokia Corporation
 * Author: Tomi Valkeinen <tomi.valkeinen@nokia.com>
 *
 * Some code and ideas taken from drivers/video/omap/ driver
 * by Imre Deak.
 *
 * This program is free software; you can redistribute it and/or modify it
 * under the terms of the GNU General Public License version 2 as published by
 * the Free Software Foundation.
 *
 * This program is distributed in the hope that it will be useful, but WITHOUT
 * ANY WARRANTY; without even the implied warranty of MERCHANTABILITY or
 * FITNESS FOR A PARTICULAR PURPOSE.  See the GNU General Public License for
 * more details.
 *
 * You should have received a copy of the GNU General Public License along with
 * this program.  If not, see <http://www.gnu.org/licenses/>.
 */

#define DSS_SUBSYS_NAME "DISPC"

#include <linux/kernel.h>
#include <linux/dma-mapping.h>
#include <linux/vmalloc.h>
#include <linux/clk.h>
#include <linux/io.h>
#include <linux/jiffies.h>
#include <linux/seq_file.h>
#include <linux/delay.h>
#include <linux/workqueue.h>
#include <linux/hardirq.h>
#include <linux/interrupt.h>
#include <linux/platform_device.h>
#include <linux/pm_runtime.h>
#include <linux/ratelimit.h>

#include <plat/sram.h>
#include <plat/clock.h>
#include <mach/tiler.h>

#include <video/omapdss.h>

#include "dss.h"
#include "dss_features.h"
#include "dispc.h"

/* DISPC */
#define DISPC_SZ_REGS			SZ_4K

#define DISPC_IRQ_MASK_ERROR            (DISPC_IRQ_GFX_FIFO_UNDERFLOW | \
					 DISPC_IRQ_OCP_ERR | \
					 DISPC_IRQ_VID1_FIFO_UNDERFLOW | \
					 DISPC_IRQ_VID2_FIFO_UNDERFLOW | \
					 DISPC_IRQ_SYNC_LOST | \
					 DISPC_IRQ_SYNC_LOST_DIGIT)

#define DISPC_MAX_NR_ISRS		8

struct omap_dispc_isr_data {
	omap_dispc_isr_t	isr;
	void			*arg;
	u32			mask;
};

enum omap_burst_size {
	BURST_SIZE_X2 = 0,
	BURST_SIZE_X4 = 1,
	BURST_SIZE_X8 = 2,
};

#define REG_GET(idx, start, end) \
	FLD_GET(dispc_read_reg(idx), start, end)

#define REG_FLD_MOD(idx, val, start, end)				\
	dispc_write_reg(idx, FLD_MOD(dispc_read_reg(idx), val, start, end))

struct dispc_irq_stats {
	unsigned long last_reset;
	unsigned irq_count;
	unsigned irqs[32];
};

static struct {
	struct platform_device *pdev;
	void __iomem    *base;

	int		ctx_loss_cnt;

	int irq;
	struct clk *dss_clk;

	u32	fifo_size[MAX_DSS_OVERLAYS];

	spinlock_t irq_lock;
	u32 irq_error_mask;
	struct omap_dispc_isr_data registered_isr[DISPC_MAX_NR_ISRS];
	u32 error_irqs;
	struct work_struct error_work;

	bool		ctx_valid;
	u32		ctx[DISPC_SZ_REGS / sizeof(u32)];

#ifdef CONFIG_OMAP2_DSS_COLLECT_IRQ_STATS
	spinlock_t irq_stats_lock;
	struct dispc_irq_stats irq_stats;
#endif
} dispc;

enum omap_color_component {
	/* used for all color formats for OMAP3 and earlier
	 * and for RGB and Y color component on OMAP4
	 */
	DISPC_COLOR_COMPONENT_RGB_Y		= 1 << 0,
	/* used for UV component for
	 * OMAP_DSS_COLOR_YUV2, OMAP_DSS_COLOR_UYVY, OMAP_DSS_COLOR_NV12
	 * color formats on OMAP4
	 */
	DISPC_COLOR_COMPONENT_UV		= 1 << 1,
};

static void _omap_dispc_set_irqs(void);

static inline void dispc_write_reg(const u16 idx, u32 val)
{
	__raw_writel(val, dispc.base + idx);
}

static inline u32 dispc_read_reg(const u16 idx)
{
	return __raw_readl(dispc.base + idx);
}

static int dispc_get_ctx_loss_count(void)
{
	struct device *dev = &dispc.pdev->dev;
	struct omap_display_platform_data *pdata = dev->platform_data;
	struct omap_dss_board_info *board_data = pdata->board_data;
	int cnt;

	if (!board_data->get_context_loss_count)
		return -ENOENT;

	cnt = board_data->get_context_loss_count(dev);

	WARN_ONCE(cnt < 0, "get_context_loss_count failed: %d\n", cnt);

	return cnt;
}

#define SR(reg) \
	dispc.ctx[DISPC_##reg / sizeof(u32)] = dispc_read_reg(DISPC_##reg)
#define RR(reg) \
	dispc_write_reg(DISPC_##reg, dispc.ctx[DISPC_##reg / sizeof(u32)])

static void dispc_save_context(void)
{
	int i, j;

	DSSDBG("dispc_save_context\n");

	SR(IRQENABLE);
	SR(CONTROL);
	SR(CONFIG);
	SR(LINE_NUMBER);
	if (dss_has_feature(FEAT_ALPHA_FIXED_ZORDER) ||
			dss_has_feature(FEAT_ALPHA_FREE_ZORDER))
		SR(GLOBAL_ALPHA);
	if (dss_has_feature(FEAT_MGR_LCD2)) {
		SR(CONTROL2);
		SR(CONFIG2);
	}

	for (i = 0; i < dss_feat_get_num_mgrs(); i++) {
		SR(DEFAULT_COLOR(i));
		SR(TRANS_COLOR(i));
		SR(SIZE_MGR(i));
		if (i == OMAP_DSS_CHANNEL_DIGIT)
			continue;
		SR(TIMING_H(i));
		SR(TIMING_V(i));
		SR(POL_FREQ(i));
		SR(DIVISORo(i));

		SR(DATA_CYCLE1(i));
		SR(DATA_CYCLE2(i));
		SR(DATA_CYCLE3(i));

		if (dss_has_feature(FEAT_CPR)) {
			SR(CPR_COEF_R(i));
			SR(CPR_COEF_G(i));
			SR(CPR_COEF_B(i));
		}
	}

	for (i = 0; i < dss_feat_get_num_ovls(); i++) {
		SR(OVL_BA0(i));
		SR(OVL_BA1(i));
		SR(OVL_POSITION(i));
		SR(OVL_SIZE(i));
		SR(OVL_ATTRIBUTES(i));
		SR(OVL_FIFO_THRESHOLD(i));
		SR(OVL_ROW_INC(i));
		SR(OVL_PIXEL_INC(i));
		if (dss_has_feature(FEAT_PRELOAD))
			SR(OVL_PRELOAD(i));
		if (i == OMAP_DSS_GFX) {
			SR(OVL_WINDOW_SKIP(i));
			SR(OVL_TABLE_BA(i));
			continue;
		}
		SR(OVL_FIR(i));
		SR(OVL_PICTURE_SIZE(i));
		SR(OVL_ACCU0(i));
		SR(OVL_ACCU1(i));
<<<<<<< HEAD

		for (j = 0; j < 8; j++)
			SR(OVL_FIR_COEF_H(i, j));

		for (j = 0; j < 8; j++)
			SR(OVL_FIR_COEF_HV(i, j));

		for (j = 0; j < 5; j++)
			SR(OVL_CONV_COEF(i, j));

		if (dss_has_feature(FEAT_FIR_COEF_V)) {
			for (j = 0; j < 8; j++)
				SR(OVL_FIR_COEF_V(i, j));
		}

		if (dss_has_feature(FEAT_HANDLE_UV_SEPARATE)) {
			SR(OVL_BA0_UV(i));
			SR(OVL_BA1_UV(i));
			SR(OVL_FIR2(i));
			SR(OVL_ACCU2_0(i));
			SR(OVL_ACCU2_1(i));

			for (j = 0; j < 8; j++)
				SR(OVL_FIR_COEF_H2(i, j));

			for (j = 0; j < 8; j++)
				SR(OVL_FIR_COEF_HV2(i, j));

			for (j = 0; j < 8; j++)
=======

		for (j = 0; j < 8; j++)
			SR(OVL_FIR_COEF_H(i, j));

		for (j = 0; j < 8; j++)
			SR(OVL_FIR_COEF_HV(i, j));

		for (j = 0; j < 5; j++)
			SR(OVL_CONV_COEF(i, j));

		if (dss_has_feature(FEAT_FIR_COEF_V)) {
			for (j = 0; j < 8; j++)
				SR(OVL_FIR_COEF_V(i, j));
		}

		if (dss_has_feature(FEAT_HANDLE_UV_SEPARATE)) {
			SR(OVL_BA0_UV(i));
			SR(OVL_BA1_UV(i));
			SR(OVL_FIR2(i));
			SR(OVL_ACCU2_0(i));
			SR(OVL_ACCU2_1(i));

			for (j = 0; j < 8; j++)
				SR(OVL_FIR_COEF_H2(i, j));

			for (j = 0; j < 8; j++)
				SR(OVL_FIR_COEF_HV2(i, j));

			for (j = 0; j < 8; j++)
>>>>>>> a95368a8
				SR(OVL_FIR_COEF_V2(i, j));
		}
		if (dss_has_feature(FEAT_ATTR2))
			SR(OVL_ATTRIBUTES2(i));
	}

	if (dss_has_feature(FEAT_CORE_CLK_DIV))
		SR(DIVISOR);

	dispc.ctx_loss_cnt = dispc_get_ctx_loss_count();
	dispc.ctx_valid = true;

	DSSDBG("context saved, ctx_loss_count %d\n", dispc.ctx_loss_cnt);
}

static void dispc_restore_context(void)
{
	int i, j, ctx;

	DSSDBG("dispc_restore_context\n");

	if (!dispc.ctx_valid)
		return;

	ctx = dispc_get_ctx_loss_count();

	if (ctx >= 0 && ctx == dispc.ctx_loss_cnt)
		return;

	DSSDBG("ctx_loss_count: saved %d, current %d\n",
			dispc.ctx_loss_cnt, ctx);

	/*RR(IRQENABLE);*/
	/*RR(CONTROL);*/
	RR(CONFIG);
	RR(LINE_NUMBER);
	if (dss_has_feature(FEAT_ALPHA_FIXED_ZORDER) ||
			dss_has_feature(FEAT_ALPHA_FREE_ZORDER))
		RR(GLOBAL_ALPHA);
	if (dss_has_feature(FEAT_MGR_LCD2))
		RR(CONFIG2);
<<<<<<< HEAD

	for (i = 0; i < dss_feat_get_num_mgrs(); i++) {
		RR(DEFAULT_COLOR(i));
		RR(TRANS_COLOR(i));
		RR(SIZE_MGR(i));
		if (i == OMAP_DSS_CHANNEL_DIGIT)
			continue;
		RR(TIMING_H(i));
		RR(TIMING_V(i));
		RR(POL_FREQ(i));
		RR(DIVISORo(i));

=======

	for (i = 0; i < dss_feat_get_num_mgrs(); i++) {
		RR(DEFAULT_COLOR(i));
		RR(TRANS_COLOR(i));
		RR(SIZE_MGR(i));
		if (i == OMAP_DSS_CHANNEL_DIGIT)
			continue;
		RR(TIMING_H(i));
		RR(TIMING_V(i));
		RR(POL_FREQ(i));
		RR(DIVISORo(i));

>>>>>>> a95368a8
		RR(DATA_CYCLE1(i));
		RR(DATA_CYCLE2(i));
		RR(DATA_CYCLE3(i));

		if (dss_has_feature(FEAT_CPR)) {
			RR(CPR_COEF_R(i));
			RR(CPR_COEF_G(i));
			RR(CPR_COEF_B(i));
		}
	}

	for (i = 0; i < dss_feat_get_num_ovls(); i++) {
		RR(OVL_BA0(i));
		RR(OVL_BA1(i));
		RR(OVL_POSITION(i));
		RR(OVL_SIZE(i));
		RR(OVL_ATTRIBUTES(i));
		RR(OVL_FIFO_THRESHOLD(i));
		RR(OVL_ROW_INC(i));
		RR(OVL_PIXEL_INC(i));
		if (dss_has_feature(FEAT_PRELOAD))
			RR(OVL_PRELOAD(i));
		if (i == OMAP_DSS_GFX) {
			RR(OVL_WINDOW_SKIP(i));
			RR(OVL_TABLE_BA(i));
			continue;
		}
		RR(OVL_FIR(i));
		RR(OVL_PICTURE_SIZE(i));
		RR(OVL_ACCU0(i));
		RR(OVL_ACCU1(i));

		for (j = 0; j < 8; j++)
			RR(OVL_FIR_COEF_H(i, j));

		for (j = 0; j < 8; j++)
			RR(OVL_FIR_COEF_HV(i, j));

		for (j = 0; j < 5; j++)
			RR(OVL_CONV_COEF(i, j));

		if (dss_has_feature(FEAT_FIR_COEF_V)) {
			for (j = 0; j < 8; j++)
				RR(OVL_FIR_COEF_V(i, j));
		}

		if (dss_has_feature(FEAT_HANDLE_UV_SEPARATE)) {
			RR(OVL_BA0_UV(i));
			RR(OVL_BA1_UV(i));
			RR(OVL_FIR2(i));
			RR(OVL_ACCU2_0(i));
			RR(OVL_ACCU2_1(i));

			for (j = 0; j < 8; j++)
				RR(OVL_FIR_COEF_H2(i, j));

			for (j = 0; j < 8; j++)
				RR(OVL_FIR_COEF_HV2(i, j));

			for (j = 0; j < 8; j++)
				RR(OVL_FIR_COEF_V2(i, j));
		}
		if (dss_has_feature(FEAT_ATTR2))
			RR(OVL_ATTRIBUTES2(i));
	}

	if (dss_has_feature(FEAT_CORE_CLK_DIV))
		RR(DIVISOR);

	/* enable last, because LCD & DIGIT enable are here */
	RR(CONTROL);
	if (dss_has_feature(FEAT_MGR_LCD2))
		RR(CONTROL2);
	/* clear spurious SYNC_LOST_DIGIT interrupts */
	dispc_write_reg(DISPC_IRQSTATUS, DISPC_IRQ_SYNC_LOST_DIGIT);

	/*
	 * enable last so IRQs won't trigger before
	 * the context is fully restored
	 */
	RR(IRQENABLE);

	DSSDBG("context restored\n");
}

#undef SR
#undef RR

int dispc_runtime_get(void)
{
	int r;

	DSSDBG("dispc_runtime_get\n");

	r = pm_runtime_get_sync(&dispc.pdev->dev);
	WARN_ON(r < 0);
	return r < 0 ? r : 0;
}

void dispc_runtime_put(void)
{
	int r;

	DSSDBG("dispc_runtime_put\n");

	r = pm_runtime_put_sync(&dispc.pdev->dev);
	WARN_ON(r < 0);
}

static inline bool dispc_mgr_is_lcd(enum omap_channel channel)
{
	if (channel == OMAP_DSS_CHANNEL_LCD ||
			channel == OMAP_DSS_CHANNEL_LCD2)
		return true;
	else
		return false;
}
<<<<<<< HEAD

static struct omap_dss_device *dispc_mgr_get_device(enum omap_channel channel)
{
	struct omap_overlay_manager *mgr =
		omap_dss_get_overlay_manager(channel);

	return mgr ? mgr->device : NULL;
}

=======

static struct omap_dss_device *dispc_mgr_get_device(enum omap_channel channel)
{
	struct omap_overlay_manager *mgr =
		omap_dss_get_overlay_manager(channel);

	return mgr ? mgr->device : NULL;
}

>>>>>>> a95368a8
bool dispc_mgr_go_busy(enum omap_channel channel)
{
	int bit;

	if (dispc_mgr_is_lcd(channel))
		bit = 5; /* GOLCD */
	else
		bit = 6; /* GODIGIT */

	if (channel == OMAP_DSS_CHANNEL_LCD2)
		return REG_GET(DISPC_CONTROL2, bit, bit) == 1;
	else
		return REG_GET(DISPC_CONTROL, bit, bit) == 1;
}

void dispc_mgr_go(enum omap_channel channel)
{
	int bit;
	bool enable_bit, go_bit;

	if (dispc_mgr_is_lcd(channel))
		bit = 0; /* LCDENABLE */
	else
		bit = 1; /* DIGITALENABLE */

	/* if the channel is not enabled, we don't need GO */
	if (channel == OMAP_DSS_CHANNEL_LCD2)
		enable_bit = REG_GET(DISPC_CONTROL2, bit, bit) == 1;
	else
		enable_bit = REG_GET(DISPC_CONTROL, bit, bit) == 1;

	if (!enable_bit)
		return;

	if (dispc_mgr_is_lcd(channel))
		bit = 5; /* GOLCD */
	else
		bit = 6; /* GODIGIT */

	if (channel == OMAP_DSS_CHANNEL_LCD2)
		go_bit = REG_GET(DISPC_CONTROL2, bit, bit) == 1;
	else
		go_bit = REG_GET(DISPC_CONTROL, bit, bit) == 1;

	if (go_bit) {
		DSSERR("GO bit not down for channel %d\n", channel);
		return;
	}

	DSSDBG("GO %s\n", channel == OMAP_DSS_CHANNEL_LCD ? "LCD" :
		(channel == OMAP_DSS_CHANNEL_LCD2 ? "LCD2" : "DIGIT"));

	if (channel == OMAP_DSS_CHANNEL_LCD2)
		REG_FLD_MOD(DISPC_CONTROL2, 1, bit, bit);
	else
		REG_FLD_MOD(DISPC_CONTROL, 1, bit, bit);
}

static void dispc_ovl_write_firh_reg(enum omap_plane plane, int reg, u32 value)
{
	dispc_write_reg(DISPC_OVL_FIR_COEF_H(plane, reg), value);
}

static void dispc_ovl_write_firhv_reg(enum omap_plane plane, int reg, u32 value)
{
	dispc_write_reg(DISPC_OVL_FIR_COEF_HV(plane, reg), value);
}

static void dispc_ovl_write_firv_reg(enum omap_plane plane, int reg, u32 value)
{
	dispc_write_reg(DISPC_OVL_FIR_COEF_V(plane, reg), value);
}

static void dispc_ovl_write_firh2_reg(enum omap_plane plane, int reg, u32 value)
{
	BUG_ON(plane == OMAP_DSS_GFX);

	dispc_write_reg(DISPC_OVL_FIR_COEF_H2(plane, reg), value);
}

static void dispc_ovl_write_firhv2_reg(enum omap_plane plane, int reg,
		u32 value)
{
	BUG_ON(plane == OMAP_DSS_GFX);

	dispc_write_reg(DISPC_OVL_FIR_COEF_HV2(plane, reg), value);
}

static void dispc_ovl_write_firv2_reg(enum omap_plane plane, int reg, u32 value)
{
	BUG_ON(plane == OMAP_DSS_GFX);

	dispc_write_reg(DISPC_OVL_FIR_COEF_V2(plane, reg), value);
}

static void dispc_ovl_set_scale_coef(enum omap_plane plane, int fir_hinc,
				int fir_vinc, int five_taps,
				enum omap_color_component color_comp)
{
	const struct dispc_coef *h_coef, *v_coef;
	int i;

	h_coef = dispc_ovl_get_scale_coef(fir_hinc, true);
	v_coef = dispc_ovl_get_scale_coef(fir_vinc, five_taps);

	for (i = 0; i < 8; i++) {
		u32 h, hv;

		h = FLD_VAL(h_coef[i].hc0_vc00, 7, 0)
			| FLD_VAL(h_coef[i].hc1_vc0, 15, 8)
			| FLD_VAL(h_coef[i].hc2_vc1, 23, 16)
			| FLD_VAL(h_coef[i].hc3_vc2, 31, 24);
		hv = FLD_VAL(h_coef[i].hc4_vc22, 7, 0)
			| FLD_VAL(v_coef[i].hc1_vc0, 15, 8)
			| FLD_VAL(v_coef[i].hc2_vc1, 23, 16)
			| FLD_VAL(v_coef[i].hc3_vc2, 31, 24);

		if (color_comp == DISPC_COLOR_COMPONENT_RGB_Y) {
			dispc_ovl_write_firh_reg(plane, i, h);
			dispc_ovl_write_firhv_reg(plane, i, hv);
		} else {
			dispc_ovl_write_firh2_reg(plane, i, h);
			dispc_ovl_write_firhv2_reg(plane, i, hv);
		}

	}

	if (five_taps) {
		for (i = 0; i < 8; i++) {
			u32 v;
			v = FLD_VAL(v_coef[i].hc0_vc00, 7, 0)
				| FLD_VAL(v_coef[i].hc4_vc22, 15, 8);
			if (color_comp == DISPC_COLOR_COMPONENT_RGB_Y)
				dispc_ovl_write_firv_reg(plane, i, v);
			else
				dispc_ovl_write_firv2_reg(plane, i, v);
		}
	}
}

void dispc_mgr_setup_color_conv_coef(enum omap_plane plane,
	const struct omap_dss_cconv_coefs *ct)
{
<<<<<<< HEAD
	BUG_ON(plane < OMAP_DSS_VIDEO1 || plane > OMAP_DSS_VIDEO3);

#define CVAL(x, y) (FLD_VAL(x, 26, 16) | FLD_VAL(y, 10, 0))

	dispc_write_reg(DISPC_OVL_CONV_COEF(plane, 0), CVAL(ct->rcr, ct->ry));
	dispc_write_reg(DISPC_OVL_CONV_COEF(plane, 1), CVAL(ct->gy,  ct->rcb));
	dispc_write_reg(DISPC_OVL_CONV_COEF(plane, 2), CVAL(ct->gcb, ct->gcr));
	dispc_write_reg(DISPC_OVL_CONV_COEF(plane, 3), CVAL(ct->bcr, ct->by));
	dispc_write_reg(DISPC_OVL_CONV_COEF(plane, 4), CVAL(0, ct->bcb));
#undef CVAL

	REG_FLD_MOD(DISPC_OVL_ATTRIBUTES(plane), ct->full_range, 11, 11);
=======
	int i;
	const struct color_conv_coef {
		int  ry,  rcr,  rcb,   gy,  gcr,  gcb,   by,  bcr,  bcb;
		int  full_range;
	}  ctbl_bt601_5 = {
		298,  409,    0,  298, -208, -100,  298,    0,  517, 0,
	};

	const struct color_conv_coef *ct;

#define CVAL(x, y) (FLD_VAL(x, 26, 16) | FLD_VAL(y, 10, 0))

	ct = &ctbl_bt601_5;

	for (i = 1; i < dss_feat_get_num_ovls(); i++) {
		dispc_write_reg(DISPC_OVL_CONV_COEF(i, 0),
			CVAL(ct->rcr, ct->ry));
		dispc_write_reg(DISPC_OVL_CONV_COEF(i, 1),
			CVAL(ct->gy,  ct->rcb));
		dispc_write_reg(DISPC_OVL_CONV_COEF(i, 2),
			CVAL(ct->gcb, ct->gcr));
		dispc_write_reg(DISPC_OVL_CONV_COEF(i, 3),
			CVAL(ct->bcr, ct->by));
		dispc_write_reg(DISPC_OVL_CONV_COEF(i, 4),
			CVAL(0, ct->bcb));

		REG_FLD_MOD(DISPC_OVL_ATTRIBUTES(i), ct->full_range,
			11, 11);
	}

#undef CVAL
>>>>>>> a95368a8
}


static void dispc_ovl_set_ba0(enum omap_plane plane, u32 paddr)
{
	dispc_write_reg(DISPC_OVL_BA0(plane), paddr);
}

static void dispc_ovl_set_ba1(enum omap_plane plane, u32 paddr)
{
	dispc_write_reg(DISPC_OVL_BA1(plane), paddr);
}

static void dispc_ovl_set_ba0_uv(enum omap_plane plane, u32 paddr)
{
	dispc_write_reg(DISPC_OVL_BA0_UV(plane), paddr);
}

static void dispc_ovl_set_ba1_uv(enum omap_plane plane, u32 paddr)
{
	dispc_write_reg(DISPC_OVL_BA1_UV(plane), paddr);
}

static void dispc_ovl_set_pos(enum omap_plane plane, int x, int y)
{
	u32 val = FLD_VAL(y, 26, 16) | FLD_VAL(x, 10, 0);

	dispc_write_reg(DISPC_OVL_POSITION(plane), val);
}

static void dispc_ovl_set_pic_size(enum omap_plane plane, int width, int height)
{
	u32 val = FLD_VAL(height - 1, 26, 16) | FLD_VAL(width - 1, 10, 0);

	if (plane == OMAP_DSS_GFX)
		dispc_write_reg(DISPC_OVL_SIZE(plane), val);
	else
		dispc_write_reg(DISPC_OVL_PICTURE_SIZE(plane), val);
}

static void dispc_ovl_set_vid_size(enum omap_plane plane, int width, int height)
{
	u32 val;

	BUG_ON(plane == OMAP_DSS_GFX);

	val = FLD_VAL(height - 1, 26, 16) | FLD_VAL(width - 1, 10, 0);

	dispc_write_reg(DISPC_OVL_SIZE(plane), val);
}

static void dispc_ovl_set_zorder(enum omap_plane plane, u8 zorder)
<<<<<<< HEAD
{
	struct omap_overlay *ovl = omap_dss_get_overlay(plane);

	if ((ovl->caps & OMAP_DSS_OVL_CAP_ZORDER) == 0)
		return;

	REG_FLD_MOD(DISPC_OVL_ATTRIBUTES(plane), zorder, 27, 26);
}

static void dispc_ovl_enable_zorder_planes(void)
{
	int i;

	if (!dss_has_feature(FEAT_ALPHA_FREE_ZORDER))
=======
{
	struct omap_overlay *ovl = omap_dss_get_overlay(plane);

	if ((ovl->caps & OMAP_DSS_OVL_CAP_ZORDER) == 0)
		return;

	REG_FLD_MOD(DISPC_OVL_ATTRIBUTES(plane), zorder, 27, 26);
}

static void dispc_ovl_enable_zorder_planes(void)
{
	int i;

	if (!dss_has_feature(FEAT_ALPHA_FREE_ZORDER))
		return;

	for (i = 0; i < dss_feat_get_num_ovls(); i++)
		REG_FLD_MOD(DISPC_OVL_ATTRIBUTES(i), 1, 25, 25);
}

static void dispc_ovl_set_pre_mult_alpha(enum omap_plane plane, bool enable)
{
	struct omap_overlay *ovl = omap_dss_get_overlay(plane);

	if ((ovl->caps & OMAP_DSS_OVL_CAP_PRE_MULT_ALPHA) == 0)
>>>>>>> a95368a8
		return;

	for (i = 0; i < dss_feat_get_num_ovls(); i++)
		REG_FLD_MOD(DISPC_OVL_ATTRIBUTES(i), 1, 25, 25);
}

<<<<<<< HEAD
static void dispc_ovl_set_pre_mult_alpha(enum omap_plane plane, bool enable)
{
	struct omap_overlay *ovl = omap_dss_get_overlay(plane);

	if ((ovl->caps & OMAP_DSS_OVL_CAP_PRE_MULT_ALPHA) == 0)
		return;

	REG_FLD_MOD(DISPC_OVL_ATTRIBUTES(plane), enable ? 1 : 0, 28, 28);
}

static void dispc_ovl_setup_global_alpha(enum omap_plane plane, u8 global_alpha)
{
	static const unsigned shifts[] = { 0, 8, 16, 24, };
	int shift;
	struct omap_overlay *ovl = omap_dss_get_overlay(plane);

=======
static void dispc_ovl_setup_global_alpha(enum omap_plane plane, u8 global_alpha)
{
	static const unsigned shifts[] = { 0, 8, 16, 24, };
	int shift;
	struct omap_overlay *ovl = omap_dss_get_overlay(plane);

>>>>>>> a95368a8
	if ((ovl->caps & OMAP_DSS_OVL_CAP_GLOBAL_ALPHA) == 0)
		return;

	shift = shifts[plane];
	REG_FLD_MOD(DISPC_GLOBAL_ALPHA, global_alpha, shift + 7, shift);
}

static void dispc_ovl_set_pix_inc(enum omap_plane plane, s32 inc)
{
	dispc_write_reg(DISPC_OVL_PIXEL_INC(plane), inc);
}

static void dispc_ovl_set_row_inc(enum omap_plane plane, s32 inc)
{
	dispc_write_reg(DISPC_OVL_ROW_INC(plane), inc);
}

static void dispc_ovl_set_color_mode(enum omap_plane plane,
		enum omap_color_mode color_mode)
{
	u32 m = 0;
	if (plane != OMAP_DSS_GFX) {
		switch (color_mode) {
		case OMAP_DSS_COLOR_NV12:
			m = 0x0; break;
		case OMAP_DSS_COLOR_RGBX16:
			m = 0x1; break;
		case OMAP_DSS_COLOR_RGBA16:
			m = 0x2; break;
		case OMAP_DSS_COLOR_RGB12U:
			m = 0x4; break;
		case OMAP_DSS_COLOR_ARGB16:
			m = 0x5; break;
		case OMAP_DSS_COLOR_RGB16:
			m = 0x6; break;
		case OMAP_DSS_COLOR_ARGB16_1555:
			m = 0x7; break;
		case OMAP_DSS_COLOR_RGB24U:
			m = 0x8; break;
		case OMAP_DSS_COLOR_RGB24P:
			m = 0x9; break;
		case OMAP_DSS_COLOR_YUV2:
			m = 0xa; break;
		case OMAP_DSS_COLOR_UYVY:
			m = 0xb; break;
		case OMAP_DSS_COLOR_ARGB32:
			m = 0xc; break;
		case OMAP_DSS_COLOR_RGBA32:
			m = 0xd; break;
		case OMAP_DSS_COLOR_RGBX32:
			m = 0xe; break;
		case OMAP_DSS_COLOR_XRGB16_1555:
			m = 0xf; break;
		default:
			BUG(); break;
		}
	} else {
		switch (color_mode) {
		case OMAP_DSS_COLOR_CLUT1:
			m = 0x0; break;
		case OMAP_DSS_COLOR_CLUT2:
			m = 0x1; break;
		case OMAP_DSS_COLOR_CLUT4:
			m = 0x2; break;
		case OMAP_DSS_COLOR_CLUT8:
			m = 0x3; break;
		case OMAP_DSS_COLOR_RGB12U:
			m = 0x4; break;
		case OMAP_DSS_COLOR_ARGB16:
			m = 0x5; break;
		case OMAP_DSS_COLOR_RGB16:
			m = 0x6; break;
		case OMAP_DSS_COLOR_ARGB16_1555:
			m = 0x7; break;
		case OMAP_DSS_COLOR_RGB24U:
			m = 0x8; break;
		case OMAP_DSS_COLOR_RGB24P:
			m = 0x9; break;
		case OMAP_DSS_COLOR_RGBX16:
			m = 0xa; break;
		case OMAP_DSS_COLOR_RGBA16:
			m = 0xb; break;
		case OMAP_DSS_COLOR_ARGB32:
			m = 0xc; break;
		case OMAP_DSS_COLOR_RGBA32:
			m = 0xd; break;
		case OMAP_DSS_COLOR_RGBX32:
			m = 0xe; break;
		case OMAP_DSS_COLOR_XRGB16_1555:
			m = 0xf; break;
		default:
			BUG(); break;
		}
	}

	REG_FLD_MOD(DISPC_OVL_ATTRIBUTES(plane), m, 4, 1);
}

static void dispc_ovl_set_channel_out(enum omap_plane plane,
		enum omap_channel channel)
{
	int shift;
	u32 val;
	int chan = 0, chan2 = 0;

	switch (plane) {
	case OMAP_DSS_GFX:
		shift = 8;
		break;
	case OMAP_DSS_VIDEO1:
	case OMAP_DSS_VIDEO2:
	case OMAP_DSS_VIDEO3:
		shift = 16;
		break;
	default:
		BUG();
		return;
	}

	val = dispc_read_reg(DISPC_OVL_ATTRIBUTES(plane));
	if (dss_has_feature(FEAT_MGR_LCD2)) {
		switch (channel) {
		case OMAP_DSS_CHANNEL_LCD:
			chan = 0;
			chan2 = 0;
			break;
		case OMAP_DSS_CHANNEL_DIGIT:
			chan = 1;
			chan2 = 0;
			break;
		case OMAP_DSS_CHANNEL_LCD2:
			chan = 0;
			chan2 = 1;
			break;
		default:
			BUG();
		}

		val = FLD_MOD(val, chan, shift, shift);
		val = FLD_MOD(val, chan2, 31, 30);
	} else {
		val = FLD_MOD(val, channel, shift, shift);
	}
	dispc_write_reg(DISPC_OVL_ATTRIBUTES(plane), val);
}

static void dispc_ovl_set_burst_size(enum omap_plane plane,
		enum omap_burst_size burst_size)
{
	static const unsigned shifts[] = { 6, 14, 14, 14, };
	int shift;

	shift = shifts[plane];
	REG_FLD_MOD(DISPC_OVL_ATTRIBUTES(plane), burst_size, shift + 1, shift);
}

static void dispc_configure_burst_sizes(void)
{
	int i;
	const int burst_size = BURST_SIZE_X8;

	/* Configure burst size always to maximum size */
	for (i = 0; i < omap_dss_get_num_overlays(); ++i)
		dispc_ovl_set_burst_size(i, burst_size);
}

u32 dispc_ovl_get_burst_size(enum omap_plane plane)
{
	unsigned unit = dss_feat_get_burst_size_unit();
	/* burst multiplier is always x8 (see dispc_configure_burst_sizes()) */
	return unit * 8;
}

void dispc_enable_gamma_table(bool enable)
{
	/*
	 * This is partially implemented to support only disabling of
	 * the gamma table.
	 */
	if (enable) {
		DSSWARN("Gamma table enabling for TV not yet supported");
		return;
	}

	REG_FLD_MOD(DISPC_CONFIG, enable, 9, 9);
}

void dispc_mgr_enable_cpr(enum omap_channel channel, bool enable)
{
	u16 reg;

	if (channel == OMAP_DSS_CHANNEL_LCD)
		reg = DISPC_CONFIG;
	else if (channel == OMAP_DSS_CHANNEL_LCD2)
		reg = DISPC_CONFIG2;
	else
		return;

	REG_FLD_MOD(reg, enable, 15, 15);
}

void dispc_mgr_set_cpr_coef(enum omap_channel channel,
		struct omap_dss_cpr_coefs *coefs)
{
	u32 coef_r, coef_g, coef_b;

	if (!dispc_mgr_is_lcd(channel))
		return;

	coef_r = FLD_VAL(coefs->rr, 31, 22) | FLD_VAL(coefs->rg, 20, 11) |
		FLD_VAL(coefs->rb, 9, 0);
	coef_g = FLD_VAL(coefs->gr, 31, 22) | FLD_VAL(coefs->gg, 20, 11) |
		FLD_VAL(coefs->gb, 9, 0);
	coef_b = FLD_VAL(coefs->br, 31, 22) | FLD_VAL(coefs->bg, 20, 11) |
		FLD_VAL(coefs->bb, 9, 0);

	dispc_write_reg(DISPC_CPR_COEF_R(channel), coef_r);
	dispc_write_reg(DISPC_CPR_COEF_G(channel), coef_g);
	dispc_write_reg(DISPC_CPR_COEF_B(channel), coef_b);
}

static void dispc_ovl_set_vid_color_conv(enum omap_plane plane, bool enable)
{
	u32 val;

	BUG_ON(plane == OMAP_DSS_GFX);

	val = dispc_read_reg(DISPC_OVL_ATTRIBUTES(plane));
	val = FLD_MOD(val, enable, 9, 9);
	dispc_write_reg(DISPC_OVL_ATTRIBUTES(plane), val);
}

static void dispc_ovl_enable_replication(enum omap_plane plane, bool enable)
{
	static const unsigned shifts[] = { 5, 10, 10, 10 };
	int shift;

	shift = shifts[plane];
	REG_FLD_MOD(DISPC_OVL_ATTRIBUTES(plane), enable, shift, shift);
}

void dispc_mgr_set_lcd_size(enum omap_channel channel, u16 width, u16 height)
{
	u32 val;

	if (cpu_is_omap54xx()) {
		BUG_ON((width > (1 << 12)) || (height > (1 << 12)));

		val = FLD_VAL(height - 1, 27, 16) | FLD_VAL(width - 1, 11, 0);
	} else {
		BUG_ON((width > (1 << 11)) || (height > (1 << 11)));

		val = FLD_VAL(height - 1, 26, 16) | FLD_VAL(width - 1, 10, 0);
	}
	dispc_write_reg(DISPC_SIZE_MGR(channel), val);
}

void dispc_set_digit_size(u16 width, u16 height)
{
	u32 val;

	if (cpu_is_omap54xx()) {
		BUG_ON((width > (1 << 12)) || (height > (1 << 12)));

		val = FLD_VAL(height - 1, 27, 16) | FLD_VAL(width - 1, 11, 0);
	} else {
		BUG_ON((width > (1 << 11)) || (height > (1 << 11)));

		val = FLD_VAL(height - 1, 26, 16) | FLD_VAL(width - 1, 10, 0);
	}
	dispc_write_reg(DISPC_SIZE_MGR(OMAP_DSS_CHANNEL_DIGIT), val);
}

static void dispc_read_plane_fifo_sizes(void)
{
	u32 size;
	int plane;
	u8 start, end;
	u32 unit;

	unit = dss_feat_get_buffer_size_unit();

	dss_feat_get_reg_field(FEAT_REG_FIFOSIZE, &start, &end);

	for (plane = 0; plane < dss_feat_get_num_ovls(); ++plane) {
		size = REG_GET(DISPC_OVL_FIFO_SIZE_STATUS(plane), start, end);
		size *= unit;
		dispc.fifo_size[plane] = size;
	}
}

u32 dispc_ovl_get_fifo_size(enum omap_plane plane)
{
	return dispc.fifo_size[plane];
}

static void dispc_ovl_set_fifo_threshold(enum omap_plane plane, u32 low,
		u32 high)
{
	u8 hi_start, hi_end, lo_start, lo_end;
	u32 unit;

	unit = dss_feat_get_buffer_size_unit();

	WARN_ON(low % unit != 0);
	WARN_ON(high % unit != 0);

	low /= unit;
	high /= unit;

	dss_feat_get_reg_field(FEAT_REG_FIFOHIGHTHRESHOLD, &hi_start, &hi_end);
	dss_feat_get_reg_field(FEAT_REG_FIFOLOWTHRESHOLD, &lo_start, &lo_end);

	DSSDBG("fifo(%d) low/high old %u/%u, new %u/%u\n",
			plane,
			REG_GET(DISPC_OVL_FIFO_THRESHOLD(plane),
				lo_start, lo_end),
			REG_GET(DISPC_OVL_FIFO_THRESHOLD(plane),
				hi_start, hi_end),
			low, high);

	/* preload to high threshold to avoid FIFO underflow */
	dispc_write_reg(DISPC_OVL_PRELOAD(plane), min(high, 0xfffu));

	dispc_write_reg(DISPC_OVL_FIFO_THRESHOLD(plane),
			FLD_VAL(high, hi_start, hi_end) |
			FLD_VAL(low, lo_start, lo_end));
}

void dispc_enable_fifomerge(bool enable)
{
	DSSDBG("FIFO merge %s\n", enable ? "enabled" : "disabled");
	REG_FLD_MOD(DISPC_CONFIG, enable ? 1 : 0, 14, 14);
}

static void dispc_ovl_set_fir(enum omap_plane plane,
				int hinc, int vinc,
				enum omap_color_component color_comp)
{
	u32 val;

	if (color_comp == DISPC_COLOR_COMPONENT_RGB_Y) {
		u8 hinc_start, hinc_end, vinc_start, vinc_end;

		dss_feat_get_reg_field(FEAT_REG_FIRHINC,
					&hinc_start, &hinc_end);
		dss_feat_get_reg_field(FEAT_REG_FIRVINC,
					&vinc_start, &vinc_end);
		val = FLD_VAL(vinc, vinc_start, vinc_end) |
				FLD_VAL(hinc, hinc_start, hinc_end);

		dispc_write_reg(DISPC_OVL_FIR(plane), val);
	} else {
		val = FLD_VAL(vinc, 28, 16) | FLD_VAL(hinc, 12, 0);
		dispc_write_reg(DISPC_OVL_FIR2(plane), val);
	}
}

static void dispc_ovl_set_vid_accu0(enum omap_plane plane, int haccu, int vaccu)
{
	u32 val;
	u8 hor_start, hor_end, vert_start, vert_end;

	dss_feat_get_reg_field(FEAT_REG_HORIZONTALACCU, &hor_start, &hor_end);
	dss_feat_get_reg_field(FEAT_REG_VERTICALACCU, &vert_start, &vert_end);

	val = FLD_VAL(vaccu, vert_start, vert_end) |
			FLD_VAL(haccu, hor_start, hor_end);

	dispc_write_reg(DISPC_OVL_ACCU0(plane), val);
}

static void dispc_ovl_set_vid_accu1(enum omap_plane plane, int haccu, int vaccu)
{
	u32 val;
	u8 hor_start, hor_end, vert_start, vert_end;

	dss_feat_get_reg_field(FEAT_REG_HORIZONTALACCU, &hor_start, &hor_end);
	dss_feat_get_reg_field(FEAT_REG_VERTICALACCU, &vert_start, &vert_end);

	val = FLD_VAL(vaccu, vert_start, vert_end) |
			FLD_VAL(haccu, hor_start, hor_end);

	dispc_write_reg(DISPC_OVL_ACCU1(plane), val);
}

static void dispc_ovl_set_vid_accu2_0(enum omap_plane plane, int haccu,
		int vaccu)
{
	u32 val;

	val = FLD_VAL(vaccu, 26, 16) | FLD_VAL(haccu, 10, 0);
	dispc_write_reg(DISPC_OVL_ACCU2_0(plane), val);
}

static void dispc_ovl_set_vid_accu2_1(enum omap_plane plane, int haccu,
		int vaccu)
{
	u32 val;

	val = FLD_VAL(vaccu, 26, 16) | FLD_VAL(haccu, 10, 0);
	dispc_write_reg(DISPC_OVL_ACCU2_1(plane), val);
}

static void dispc_ovl_set_scale_param(enum omap_plane plane,
		u16 orig_width, u16 orig_height,
		u16 out_width, u16 out_height,
		bool five_taps, u8 rotation,
		enum omap_color_component color_comp)
{
	int fir_hinc, fir_vinc;

	fir_hinc = 1024 * orig_width / out_width;
	fir_vinc = 1024 * orig_height / out_height;

	dispc_ovl_set_scale_coef(plane, fir_hinc, fir_vinc, five_taps,
				color_comp);
	dispc_ovl_set_fir(plane, fir_hinc, fir_vinc, color_comp);
}

static void dispc_ovl_set_scaling_common(enum omap_plane plane,
		u16 orig_width, u16 orig_height,
		u16 out_width, u16 out_height,
		bool ilace, bool five_taps,
		bool fieldmode, enum omap_color_mode color_mode,
		u8 rotation)
{
	int accu0 = 0;
	int accu1 = 0;
	u32 l;
	u16 y_adjust = color_mode == OMAP_DSS_COLOR_NV12 ? 2 : 0;

<<<<<<< HEAD
	dispc_ovl_set_scale_param(plane, orig_width, orig_height - y_adjust,
=======
	dispc_ovl_set_scale_param(plane, orig_width, orig_height,
>>>>>>> a95368a8
				out_width, out_height, five_taps,
				rotation, DISPC_COLOR_COMPONENT_RGB_Y);
	l = dispc_read_reg(DISPC_OVL_ATTRIBUTES(plane));

	/* RESIZEENABLE and VERTICALTAPS */
	l &= ~((0x3 << 5) | (0x1 << 21));
	l |= (orig_width != out_width) ? (1 << 5) : 0;
	l |= (orig_height != out_height) ? (1 << 6) : 0;
	l |= five_taps ? (1 << 21) : 0;

	/* VRESIZECONF and HRESIZECONF */
	if (dss_has_feature(FEAT_RESIZECONF)) {
		l &= ~(0x3 << 7);
		l |= (orig_width <= out_width) ? 0 : (1 << 7);
		l |= (orig_height <= out_height) ? 0 : (1 << 8);
	}

	/* LINEBUFFERSPLIT */
	if (dss_has_feature(FEAT_LINEBUFFERSPLIT)) {
		l &= ~(0x1 << 22);
		l |= five_taps ? (1 << 22) : 0;
	}

	dispc_write_reg(DISPC_OVL_ATTRIBUTES(plane), l);

	/*
	 * field 0 = even field = bottom field
	 * field 1 = odd field = top field
	 */
	if (ilace && !fieldmode) {
		accu1 = 0;
		accu0 = ((1024 * orig_height / out_height) / 2) & 0x3ff;
		if (accu0 >= 1024/2) {
			accu1 = 1024/2;
			accu0 -= accu1;
		}
	}

	dispc_ovl_set_vid_accu0(plane, 0, accu0);
	dispc_ovl_set_vid_accu1(plane, 0, accu1);
}

static void dispc_ovl_set_scaling_uv(enum omap_plane plane,
		u16 orig_width, u16 orig_height,
		u16 out_width, u16 out_height,
		bool ilace, bool five_taps,
		bool fieldmode, enum omap_color_mode color_mode,
		u8 rotation)
{
	int scale_x = out_width != orig_width;
	int scale_y = out_height != orig_height;
	u16 y_adjust = 0;

	if (!dss_has_feature(FEAT_HANDLE_UV_SEPARATE))
		return;
	if ((color_mode != OMAP_DSS_COLOR_YUV2 &&
			color_mode != OMAP_DSS_COLOR_UYVY &&
			color_mode != OMAP_DSS_COLOR_NV12)) {
		/* reset chroma resampling for RGB formats  */
		REG_FLD_MOD(DISPC_OVL_ATTRIBUTES2(plane), 0, 8, 8);
		return;
	}
	switch (color_mode) {
	case OMAP_DSS_COLOR_NV12:
		/* UV is subsampled by 2 vertically*/
		orig_height >>= 1;
		/* UV is subsampled by 2 horz.*/
		orig_width >>= 1;
		y_adjust = 1;
		break;
	case OMAP_DSS_COLOR_YUV2:
	case OMAP_DSS_COLOR_UYVY:
		/*For YUV422 with 90/270 rotation,
		 *we don't upsample chroma
		 */
		if (rotation == OMAP_DSS_ROT_0 ||
			rotation == OMAP_DSS_ROT_180)
			/* UV is subsampled by 2 hrz*/
			orig_width >>= 1;
		/* must use FIR for YUV422 if rotated */
		if (rotation != OMAP_DSS_ROT_0)
			scale_x = scale_y = true;
		break;
	default:
		BUG();
	}

	if (out_width != orig_width)
		scale_x = true;
	if (out_height != orig_height)
		scale_y = true;

<<<<<<< HEAD
	dispc_ovl_set_scale_param(plane, orig_width, orig_height - y_adjust,
=======
	dispc_ovl_set_scale_param(plane, orig_width, orig_height,
>>>>>>> a95368a8
			out_width, out_height, five_taps,
				rotation, DISPC_COLOR_COMPONENT_UV);

	REG_FLD_MOD(DISPC_OVL_ATTRIBUTES2(plane),
		(scale_x || scale_y) ? 1 : 0, 8, 8);
	/* set H scaling */
	REG_FLD_MOD(DISPC_OVL_ATTRIBUTES(plane), scale_x ? 1 : 0, 5, 5);
	/* set V scaling */
	REG_FLD_MOD(DISPC_OVL_ATTRIBUTES(plane), scale_y ? 1 : 0, 6, 6);

	dispc_ovl_set_vid_accu2_0(plane, 0x80, 0);
	dispc_ovl_set_vid_accu2_1(plane, 0x80, 0);
}

static void dispc_ovl_set_scaling(enum omap_plane plane,
		u16 orig_width, u16 orig_height,
		u16 out_width, u16 out_height,
		bool ilace, bool five_taps,
		bool fieldmode, enum omap_color_mode color_mode,
		u8 rotation)
{
	BUG_ON(plane == OMAP_DSS_GFX);

	dispc_ovl_set_scaling_common(plane,
			orig_width, orig_height,
			out_width, out_height,
			ilace, five_taps,
			fieldmode, color_mode,
			rotation);

	dispc_ovl_set_scaling_uv(plane,
		orig_width, orig_height,
		out_width, out_height,
		ilace, five_taps,
		fieldmode, color_mode,
		rotation);
}

static void dispc_ovl_set_rotation_attrs(enum omap_plane plane, u8 rotation,
<<<<<<< HEAD
		bool mirroring, enum omap_color_mode color_mode,
		enum omap_dss_rotation_type type)
=======
		bool mirroring, enum omap_color_mode color_mode)
>>>>>>> a95368a8
{
	bool row_repeat = false;
	int vidrot = 0;

	if (color_mode == OMAP_DSS_COLOR_YUV2 ||
			color_mode == OMAP_DSS_COLOR_UYVY) {

		if (mirroring) {
			switch (rotation) {
			case OMAP_DSS_ROT_0:
				vidrot = 2;
				break;
			case OMAP_DSS_ROT_90:
				vidrot = 1;
				break;
			case OMAP_DSS_ROT_180:
				vidrot = 0;
				break;
			case OMAP_DSS_ROT_270:
				vidrot = 3;
				break;
			}
		} else {
			switch (rotation) {
			case OMAP_DSS_ROT_0:
				vidrot = 0;
				break;
			case OMAP_DSS_ROT_90:
				vidrot = 1;
				break;
			case OMAP_DSS_ROT_180:
				vidrot = 2;
				break;
			case OMAP_DSS_ROT_270:
				vidrot = 3;
				break;
			}
		}

		if (rotation == OMAP_DSS_ROT_90 || rotation == OMAP_DSS_ROT_270)
			row_repeat = true;
		else
			row_repeat = false;
	}

	REG_FLD_MOD(DISPC_OVL_ATTRIBUTES(plane), vidrot, 13, 12);
	if (dss_has_feature(FEAT_ROWREPEATENABLE))
		REG_FLD_MOD(DISPC_OVL_ATTRIBUTES(plane),
			row_repeat ? 1 : 0, 18, 18);

	if (color_mode == OMAP_DSS_COLOR_NV12) {
		/* this will never happen for GFX */
		/* 1D NV12 buffer is always non-rotated or vert. mirrored */
		bool doublestride = (rotation == OMAP_DSS_ROT_0 ||
				     rotation == OMAP_DSS_ROT_180) &&
				     type == OMAP_DSS_ROT_TILER;
		/* DOUBLESTRIDE */
		REG_FLD_MOD(DISPC_OVL_ATTRIBUTES(plane), doublestride, 22, 22);
	}
}

static int color_mode_to_bpp(enum omap_color_mode color_mode)
{
	switch (color_mode) {
	case OMAP_DSS_COLOR_CLUT1:
		return 1;
	case OMAP_DSS_COLOR_CLUT2:
		return 2;
	case OMAP_DSS_COLOR_CLUT4:
		return 4;
	case OMAP_DSS_COLOR_CLUT8:
	case OMAP_DSS_COLOR_NV12:
		return 8;
	case OMAP_DSS_COLOR_RGB12U:
	case OMAP_DSS_COLOR_RGB16:
	case OMAP_DSS_COLOR_ARGB16:
	case OMAP_DSS_COLOR_YUV2:
	case OMAP_DSS_COLOR_UYVY:
	case OMAP_DSS_COLOR_RGBA16:
	case OMAP_DSS_COLOR_RGBX16:
	case OMAP_DSS_COLOR_ARGB16_1555:
	case OMAP_DSS_COLOR_XRGB16_1555:
		return 16;
	case OMAP_DSS_COLOR_RGB24P:
		return 24;
	case OMAP_DSS_COLOR_RGB24U:
	case OMAP_DSS_COLOR_ARGB32:
	case OMAP_DSS_COLOR_RGBA32:
	case OMAP_DSS_COLOR_RGBX32:
		return 32;
	default:
		BUG();
	}
}

static s32 pixinc(int pixels, u8 ps)
{
	if (!cpu_is_omap44xx() && !cpu_is_omap54xx())
		BUG_ON(pixels == 0);
	return 1 + (pixels - 1) * ps;
}

static void calc_tiler_row_rotation(struct tiler_view_t *view,
		u16 width, int bpp, int y_decim,
		s32 *row_inc, unsigned *offset1, bool ilace)
{
	/* assume TB. We worry about swapping top/bottom outside of this call */

	if (ilace) {
		/* even and odd frames are interleaved */

		/* offset1 is always at an odd line */
		*offset1 = view->v_inc * (y_decim | 1);
		y_decim *= 2;
	}
	*row_inc = view->v_inc * y_decim + 1 - width * bpp;

	DSSDBG(" ps: %d/%d, width: %d/%d, offset1: %d,"
		" height: %d, row_inc:%d\n", view->bpp, bpp,
		view->width, width, *offset1, view->height, *row_inc);

	return;
}

static void calc_vrfb_rotation_offset(u8 rotation, bool mirror,
		u16 screen_width,
		u16 width, u16 height,
		enum omap_color_mode color_mode, bool fieldmode,
		unsigned int field_offset,
		unsigned *offset0, unsigned *offset1,
		s32 *row_inc, s32 *pix_inc)
{
	u8 ps;

	/* FIXME CLUT formats */
	switch (color_mode) {
	case OMAP_DSS_COLOR_CLUT1:
	case OMAP_DSS_COLOR_CLUT2:
	case OMAP_DSS_COLOR_CLUT4:
	case OMAP_DSS_COLOR_CLUT8:
		BUG();
		return;
	case OMAP_DSS_COLOR_YUV2:
	case OMAP_DSS_COLOR_UYVY:
		ps = 4;
		break;
	default:
		ps = color_mode_to_bpp(color_mode) / 8;
		break;
	}

	DSSDBG("calc_rot(%d): scrw %d, %dx%d\n", rotation, screen_width,
			width, height);

	/*
	 * field 0 = even field = bottom field
	 * field 1 = odd field = top field
	 */
	switch (rotation + mirror * 4) {
	case OMAP_DSS_ROT_0:
	case OMAP_DSS_ROT_180:
		/*
		 * If the pixel format is YUV or UYVY divide the width
		 * of the image by 2 for 0 and 180 degree rotation.
		 */
		if (color_mode == OMAP_DSS_COLOR_YUV2 ||
			color_mode == OMAP_DSS_COLOR_UYVY)
			width = width >> 1;
	case OMAP_DSS_ROT_90:
	case OMAP_DSS_ROT_270:
		*offset1 = 0;
		if (field_offset)
			*offset0 = field_offset * screen_width * ps;
		else
			*offset0 = 0;

		*row_inc = pixinc(1 + (screen_width - width) +
				(fieldmode ? screen_width : 0),
				ps);
		*pix_inc = pixinc(1, ps);
		break;

	case OMAP_DSS_ROT_0 + 4:
	case OMAP_DSS_ROT_180 + 4:
		/* If the pixel format is YUV or UYVY divide the width
		 * of the image by 2  for 0 degree and 180 degree
		 */
		if (color_mode == OMAP_DSS_COLOR_YUV2 ||
			color_mode == OMAP_DSS_COLOR_UYVY)
			width = width >> 1;
	case OMAP_DSS_ROT_90 + 4:
	case OMAP_DSS_ROT_270 + 4:
		*offset1 = 0;
		if (field_offset)
			*offset0 = field_offset * screen_width * ps;
		else
			*offset0 = 0;
		*row_inc = pixinc(1 - (screen_width + width) -
				(fieldmode ? screen_width : 0),
				ps);
		*pix_inc = pixinc(1, ps);
		break;

	default:
		BUG();
	}
}

static void calc_dma_rotation_offset(u8 rotation, bool mirror,
		u16 screen_width,
		u16 width, u16 height,
		enum omap_color_mode color_mode, bool fieldmode,
		unsigned int field_offset,
		unsigned *offset0, unsigned *offset1,
		s32 *row_inc, s32 *pix_inc, int x_decim, int y_decim)
{
	u8 ps;
	u16 fbw, fbh;

	/* FIXME CLUT formats */
	switch (color_mode) {
	case OMAP_DSS_COLOR_CLUT1:
	case OMAP_DSS_COLOR_CLUT2:
	case OMAP_DSS_COLOR_CLUT4:
	case OMAP_DSS_COLOR_CLUT8:
		BUG();
		return;
	case OMAP_DSS_COLOR_YUV2:
	case OMAP_DSS_COLOR_UYVY:
		if (cpu_is_omap44xx() || cpu_is_omap54xx()) {
			/* on OMAP4/5 YUYV is handled as 32-bit data */
			ps = 4;
			screen_width /= 2;
			break;
		}
		/* fall through */
	default:
		ps = color_mode_to_bpp(color_mode) / 8;
		break;
	}

	DSSDBG("calc_rot(%d): scrw %d, %dx%d\n", rotation, screen_width,
			width, height);

	/* width & height are overlay sizes, convert to fb sizes */

	if (rotation == OMAP_DSS_ROT_0 || rotation == OMAP_DSS_ROT_180) {
		fbw = width;
		fbh = height;
	} else {
		fbw = height;
		fbh = width;
	}

	/*
	 * field 0 = even field = bottom field
	 * field 1 = odd field = top field
	 */
	switch (rotation + mirror * 4) {
	case OMAP_DSS_ROT_0:
		*offset1 = 0;
		if (field_offset)
			*offset0 = *offset1 + field_offset * screen_width * ps;
		else
			*offset0 = *offset1;
		*row_inc = pixinc(1 + (y_decim * screen_width - fbw * x_decim) +
				(fieldmode ? screen_width : 0),
				ps);
		*pix_inc = pixinc(x_decim, ps);
		break;
	case OMAP_DSS_ROT_90:
		*offset1 = screen_width * (fbh - 1) * ps;
		if (field_offset)
			*offset0 = *offset1 + field_offset * ps;
		else
			*offset0 = *offset1;
		*row_inc = pixinc(screen_width * (fbh - 1) + 1 +
				(fieldmode ? 1 : 0), ps);
		*pix_inc = pixinc(-screen_width, ps);
		break;
	case OMAP_DSS_ROT_180:
		*offset1 = (screen_width * (fbh - 1) + fbw - 1) * ps;
		if (field_offset)
			*offset0 = *offset1 - field_offset * screen_width * ps;
		else
			*offset0 = *offset1;
		*row_inc = pixinc(-1 -
				(screen_width - fbw) -
				(fieldmode ? screen_width : 0),
				ps);
		*pix_inc = pixinc(-1, ps);
		break;
	case OMAP_DSS_ROT_270:
		*offset1 = (fbw - 1) * ps;
		if (field_offset)
			*offset0 = *offset1 - field_offset * ps;
		else
			*offset0 = *offset1;
		*row_inc = pixinc(-screen_width * (fbh - 1) - 1 -
				(fieldmode ? 1 : 0), ps);
		*pix_inc = pixinc(screen_width, ps);
		break;

	/* mirroring */
	case OMAP_DSS_ROT_0 + 4:
		*offset1 = (fbw - 1) * ps;
		if (field_offset)
			*offset0 = *offset1 + field_offset * screen_width * ps;
		else
			*offset0 = *offset1;
		*row_inc = pixinc(screen_width * 2 - 1 +
				(fieldmode ? screen_width : 0),
				ps);
		*pix_inc = pixinc(-1, ps);
		break;

	case OMAP_DSS_ROT_90 + 4:
		*offset1 = 0;
		if (field_offset)
			*offset0 = *offset1 + field_offset * ps;
		else
			*offset0 = *offset1;
		*row_inc = pixinc(-screen_width * (fbh - 1) + 1 +
				(fieldmode ? 1 : 0),
				ps);
		*pix_inc = pixinc(screen_width, ps);
		break;

	case OMAP_DSS_ROT_180 + 4:
		*offset1 = screen_width * (fbh - 1) * ps;
		if (field_offset)
			*offset0 = *offset1 - field_offset * screen_width * ps;
		else
			*offset0 = *offset1;
		*row_inc = pixinc(1 - screen_width * 2 -
				(fieldmode ? screen_width : 0),
				ps);
		*pix_inc = pixinc(1, ps);
		break;

	case OMAP_DSS_ROT_270 + 4:
		*offset1 = (screen_width * (fbh - 1) + fbw - 1) * ps;
		if (field_offset)
			*offset0 = *offset1 - field_offset * ps;
		else
			*offset0 = *offset1;
		*row_inc = pixinc(screen_width * (fbh - 1) - 1 -
				(fieldmode ? 1 : 0),
				ps);
		*pix_inc = pixinc(-screen_width, ps);
		break;

	default:
		BUG();
	}
}

static unsigned long calc_fclk_five_taps(enum omap_channel channel, u16 width,
		u16 height, u16 out_width, u16 out_height,
		enum omap_color_mode color_mode)
{
	u32 fclk = 0;
	u64 tmp, pclk = dispc_mgr_pclk_rate(channel);

<<<<<<< HEAD
	if (cpu_is_omap44xx() || cpu_is_omap54xx()) {
		/* do conservative TRM value on OMAP4 ES1.0 & OMAP5 */
		if (omap_rev() == OMAP4430_REV_ES1_0)
			return pclk * DIV_ROUND_UP(width, out_width) *
					DIV_ROUND_UP(height, out_height);

		/* since 4430 ES2.0, fclk requirement only depends on width */
		pclk *= max(width, out_width);
		do_div(pclk, out_width);
		return pclk;
	}

=======
>>>>>>> a95368a8
	if (height <= out_height && width <= out_width)
		return (u32) pclk;

	if (height > out_height) {
		struct omap_dss_device *dssdev = dispc_mgr_get_device(channel);
		unsigned int ppl = dssdev->panel.timings.x_res;

		tmp = pclk * height * out_width;
		do_div(tmp, 2 * out_height * ppl);
		fclk = tmp;

		if (height > 2 * out_height) {
			if (ppl == out_width)
				return 0;

			tmp = pclk * (height - 2 * out_height) * out_width;
			do_div(tmp, 2 * out_height * (ppl - out_width));
			fclk = max(fclk, (u32) tmp);
		}
	}

	if (width > out_width) {
		tmp = pclk * width;
		do_div(tmp, out_width);
		fclk = max(fclk, (u32) tmp);

		if (color_mode == OMAP_DSS_COLOR_RGB24U)
			fclk <<= 1;
	}

	return fclk;
}

static unsigned long calc_fclk(enum omap_channel channel, u16 width,
		u16 height, u16 out_width, u16 out_height)
{
	unsigned int hf, vf;

	/* on OMAP4/5 three-tap and five-tap clock requirements are the same */
	if (cpu_is_omap44xx() || cpu_is_omap54xx())
		return calc_fclk_five_taps(channel, width, height, out_width,
					out_height, 0);

	/*
	 * FIXME how to determine the 'A' factor
	 * for the no downscaling case ?
	 */

	if (width > 3 * out_width)
		hf = 4;
	else if (width > 2 * out_width)
		hf = 3;
	else if (width > out_width)
		hf = 2;
	else
		hf = 1;

	if (height > out_height)
		vf = 2;
	else
		vf = 1;

	if (cpu_is_omap24xx()) {
		if (vf > 1 && hf > 1)
			return dispc_mgr_pclk_rate(channel) * 4;
		else
			return dispc_mgr_pclk_rate(channel) * 2;
	} else if (cpu_is_omap34xx())
		return dispc_mgr_pclk_rate(channel) * vf * hf;
	else
		return dispc_mgr_pclk_rate(channel) * hf;
}

<<<<<<< HEAD
int dispc_scaling_decision(enum omap_plane plane, struct omap_overlay_info *oi,
			enum omap_channel channel,
			u16 *x_decim, u16 *y_decim, bool *five_taps)
{
	const int maxdownscale = dss_feat_get_param_max(FEAT_PARAM_DOWNSCALE);
	int bpp = color_mode_to_bpp(oi->color_mode);

	/*
	 * For now only whole byte formats on OMAP4/5 can be predecimated.
	 * Later SDMA decimation support may be added
	 */
	bool can_decimate_x = (cpu_is_omap44xx() || cpu_is_omap54xx())
					&& !(bpp & 7);
	bool can_decimate_y = can_decimate_x;

	bool can_scale = plane != OMAP_DSS_GFX;

	u16 in_width, in_height;
	unsigned long fclk = 0, fclk5 = 0;
	int min_factor, max_factor;	/* decimation search limits */
	int x, y;			/* decimation search variables */
	unsigned long fclk_max = dispc_fclk_rate();
	u16 y_decim_limit = oi->rotation_type == OMAP_DSS_ROT_TILER ? 2 : 16;

	/* No decimation for bitmap formats */
	if (oi->color_mode == OMAP_DSS_COLOR_CLUT1 ||
	    oi->color_mode == OMAP_DSS_COLOR_CLUT2 ||
	    oi->color_mode == OMAP_DSS_COLOR_CLUT4 ||
	    oi->color_mode == OMAP_DSS_COLOR_CLUT8) {
		*x_decim = 1;
		*y_decim = 1;
		*five_taps = false;
		return 0;
	}

	/* restrict search region based on whether we can decimate */
	if (!can_decimate_x) {
		if (oi->min_x_decim > 1)
			return -EINVAL;
		oi->min_x_decim = oi->max_x_decim = 1;
	} else {
		if (oi->max_x_decim > 16)
			oi->max_x_decim = 16;
	}

	if (!can_decimate_y) {
		if (oi->min_y_decim > 1)
			return -EINVAL;
		oi->min_y_decim = oi->max_y_decim = 1;
	} else {
		if (oi->max_y_decim > y_decim_limit)
			oi->max_y_decim = y_decim_limit;
	}

	/*
	 * Find best supported quality.  In the search algorithm, we make use
	 * of the fact, that increased decimation in either direction will have
	 * lower quality.  However, we do not differentiate horizontal and
	 * vertical decimation even though they may affect quality differently
	 * given the exact geometry involved.
	 *
	 * Also, since the clock calculations are abstracted, we cannot make
	 * assumptions on how decimation affects the clock rates in our search.
	 *
	 * We search the whole search region in increasing layers from
	 * min_factor to max_factor.  In each layer we search in increasing
	 * factors alternating between x and y axis:
	 *
	 *   x:	1	2	3
	 * y:
	 * 1	1st |	3rd |	6th |
	 *	----+	    |	    |
	 * 2	2nd	4th |	8th |
	 *	------------+	    |
	 * 3	5th	7th	9th |
	*	--------------------+
	 */
	min_factor = min(oi->min_x_decim, oi->min_y_decim);
	max_factor = max(oi->max_x_decim, oi->max_y_decim);
	x = oi->min_x_decim;
	y = oi->min_y_decim;
	while (1) {
		if (x < oi->min_x_decim || x > oi->max_x_decim ||
			y < oi->min_y_decim || y > oi->max_y_decim)
			goto loop;

		in_width = DIV_ROUND_UP(oi->width, x);
		in_height = DIV_ROUND_UP(oi->height, y);

		if (in_width == oi->out_width && in_height == oi->out_height)
			break;

		if (!can_scale)
			goto loop;

		if (oi->out_width < in_width / maxdownscale ||
			oi->out_height < in_height / maxdownscale)
			goto loop;

		/* Use 5-tap filter unless must use 3-tap */
		if (!(cpu_is_omap44xx() || cpu_is_omap54xx()))
			*five_taps = in_width <= 1024;
		else if (omap_rev() == OMAP4430_REV_ES1_0)
			*five_taps = in_width <= 1280;
		else
			*five_taps = true;

		/*
		 * Predecimation on OMAP4 still fetches the whole lines
		 * :TODO: How does it affect the required clock speed?
		 */
		fclk = calc_fclk(channel, in_width, in_height,
					oi->out_width, oi->out_height);
		fclk5 = *five_taps ?
			calc_fclk_five_taps(channel, in_width, in_height,
				oi->out_width, oi->out_height, oi->color_mode) :
			0;

		DSSDBG("%d*%d,%d*%d->%d,%d requires %lu(3T), %lu(5T) Hz\n",
			in_width, x, in_height, y,
			oi->out_width, oi->out_height, fclk, fclk5);

		/* for now we always use 5-tap unless 3-tap is required */
		if (*five_taps)
			fclk = fclk5;

		/* OMAP2/3 has a scaler size limitation */
		if (!(cpu_is_omap44xx() || cpu_is_omap54xx()) && in_width >
				(1024 << !*five_taps))
			goto loop;

		DSSDBG("required fclk rate = %lu Hz\n", fclk);
		DSSDBG("current fclk rate = %lu Hz\n", fclk_max);

		if (fclk > fclk_max)
			goto loop;
		break;

loop:
		/* err if exhausted search region */
		if (x == oi->max_x_decim && y == oi->max_y_decim) {
			DSSERR("failed to set up scaling %u*%u to %u*%u, "
					"required fclk rate = %lu Hz, "
					"current = %lu Hz\n",
					oi->width, oi->height,
					oi->out_width, oi->out_height,
					fclk, fclk_max);
			return -EINVAL;
		}

		/* get to next factor */
		if (x == y) {
			x = min_factor;
			y++;
		} else {
			swap(x, y);
			if (x < y)
				x++;
		}
	}

	*x_decim = x;
	*y_decim = y;
	return 0;
}

=======
>>>>>>> a95368a8
static int dispc_ovl_calc_scaling(enum omap_plane plane,
		enum omap_channel channel, u16 width, u16 height,
		u16 out_width, u16 out_height,
		enum omap_color_mode color_mode, bool *five_taps)
{
	struct omap_overlay *ovl = omap_dss_get_overlay(plane);
	const int maxdownscale = dss_feat_get_param_max(FEAT_PARAM_DOWNSCALE);
<<<<<<< HEAD
=======
	const int maxlinewidth = dss_feat_get_param_max(FEAT_PARAM_LINEWIDTH);
	unsigned long fclk = 0;
>>>>>>> a95368a8

	if (width == out_width && height == out_height)
		return 0;

	if ((ovl->caps & OMAP_DSS_OVL_CAP_SCALE) == 0)
		return -EINVAL;

<<<<<<< HEAD
	if (out_width < width / maxdownscale)
		return -EINVAL;

	if (out_height < height / maxdownscale)
		return -EINVAL;

=======
	if (out_width < width / maxdownscale ||
			out_width > width * 8)
		return -EINVAL;

	if (out_height < height / maxdownscale ||
			out_height > height * 8)
		return -EINVAL;

	if (cpu_is_omap24xx()) {
		if (width > 768)
			DSSERR("Cannot scale max input width exceeded");
		*five_taps = false;
		fclk = calc_fclk(channel, width, height, out_width,
								out_height);
	} else if (cpu_is_omap34xx()) {
		if (width > (maxlinewidth * 2)) {
			DSSERR("Cannot setup scaling");
			DSSERR("width exceeds maximum width possible");
			return -EINVAL;
		}
		fclk = calc_fclk_five_taps(channel, width, height, out_width,
						out_height, color_mode);
		if (width > maxlinewidth) {
			if (height > out_height && height < out_height * 2)
				*five_taps = false;
			else {
				DSSERR("cannot setup scaling with five taps");
				return -EINVAL;
			}
		}
		if (!*five_taps)
			fclk = calc_fclk(channel, width, height, out_width,
					out_height);
	} else {
		if (width > maxlinewidth) {
			DSSERR("Cannot scale width exceeds max line width");
			return -EINVAL;
		}
		fclk = calc_fclk(channel, width, height, out_width,
				out_height);
	}

	DSSDBG("required fclk rate = %lu Hz\n", fclk);
	DSSDBG("current fclk rate = %lu Hz\n", dispc_fclk_rate());

	if (!fclk || fclk > dispc_fclk_rate()) {
		DSSERR("failed to set up scaling, "
			"required fclk rate = %lu Hz, "
			"current fclk rate = %lu Hz\n",
			fclk, dispc_fclk_rate());
		return -EINVAL;
	}

>>>>>>> a95368a8
	return 0;
}

int dispc_ovl_setup(enum omap_plane plane, struct omap_overlay_info *oi,
		bool ilace, enum omap_channel channel, bool replication,
<<<<<<< HEAD
		int x_decim, int y_decim, bool five_taps,
		u32 fifo_low, u32 fifo_high)
{
	struct omap_overlay *ovl = omap_dss_get_overlay(plane);
=======
		u32 fifo_low, u32 fifo_high)
{
	struct omap_overlay *ovl = omap_dss_get_overlay(plane);
	bool five_taps = true;
>>>>>>> a95368a8
	bool fieldmode = 0;
	int r, cconv = 0;
	unsigned offset0, offset1;
	s32 row_inc;
	s32 pix_inc;
	u16 frame_height = oi->height;
<<<<<<< HEAD
	int pixpg = 1;
	u32 orig_width, orig_height;
=======
>>>>>>> a95368a8
	unsigned int field_offset = 0;
	u8 global_alpha;

	DSSDBG("dispc_ovl_setup %d, pa %x, pa_uv %x, sw %d, %d,%d, %dx%d -> "
		"%dx%d, cmode %x, rot %d, mir %d, ilace %d chan %d repl %d "
		"fifo_low %d fifo high %d\n", plane, oi->paddr, oi->p_uv_addr,
		oi->screen_width, oi->pos_x, oi->pos_y, oi->width, oi->height,
		oi->out_width, oi->out_height, oi->color_mode, oi->rotation,
		oi->mirror, ilace, channel, replication, fifo_low, fifo_high);

	if (oi->paddr == 0)
		return -EINVAL;

	if (ilace && oi->height == oi->out_height)
		fieldmode = 1;

	if (ilace) {
		if (fieldmode)
			oi->height /= 2;
		oi->pos_y /= 2;
		oi->out_height /= 2;

		DSSDBG("adjusting for ilace: height %d, pos_y %d, "
				"out_height %d\n",
				oi->height, oi->pos_y, oi->out_height);
	}

	if (!dss_feat_color_mode_supported(plane, oi->color_mode))
		return -EINVAL;

<<<<<<< HEAD
	/* predecimate */

	/* adjust for group-of-pixels*/
	if (dss_has_feature(FEAT_HANDLE_UV_SEPARATE) &&
	    (oi->color_mode == OMAP_DSS_COLOR_YUV2 ||
	     oi->color_mode == OMAP_DSS_COLOR_UYVY))
		pixpg = 2;

	if (oi->rotation & 1)
		oi->height /= pixpg;
	else
		oi->width /= pixpg;

	/* we need to remember the original block's size for rotations */
	orig_width  = oi->width;
	orig_height = oi->height;

	oi->width = DIV_ROUND_UP(oi->width, x_decim);
	oi->height = DIV_ROUND_UP(oi->height, y_decim);

	/* NV12 width has to be even (height apparently does not) */
	if (oi->color_mode == OMAP_DSS_COLOR_NV12)
		oi->width &= ~1;

=======
>>>>>>> a95368a8
	r = dispc_ovl_calc_scaling(plane, channel, oi->width, oi->height,
			oi->out_width, oi->out_height, oi->color_mode,
			&five_taps);
	if (r)
		return r;

	if (oi->color_mode == OMAP_DSS_COLOR_YUV2 ||
			oi->color_mode == OMAP_DSS_COLOR_UYVY ||
			oi->color_mode == OMAP_DSS_COLOR_NV12)
		cconv = 1;

	if (ilace && !fieldmode) {
		/*
		 * when downscaling the bottom field may have to start several
		 * source lines below the top field. Unfortunately ACCUI
		 * registers will only hold the fractional part of the offset
		 * so the integer part must be added to the base address of the
		 * bottom field.
		 */
		if (!oi->height || oi->height == oi->out_height)
			field_offset = 0;
		else
			field_offset = oi->height / oi->out_height / 2;
	}

	/* Fields are independent but interleaved in memory. */
	if (fieldmode)
		field_offset = 1;

<<<<<<< HEAD
	/* default values */
	row_inc = pix_inc = 0x1;
	offset0 = offset1 = 0x0;

	/*
	 * :HACK: we piggy back on UV separate feature for TILER to avoid
	 * having to keep rebase our FEAT_ enum until they add TILER.
	 */
	if (dss_has_feature(FEAT_HANDLE_UV_SEPARATE)) {
		/* set BURSTTYPE */
		bool use_tiler = oi->rotation_type == OMAP_DSS_ROT_TILER;
		REG_FLD_MOD(DISPC_OVL_ATTRIBUTES(plane), use_tiler, 29, 29);
	}

	if (oi->rotation_type == OMAP_DSS_ROT_TILER) {
		struct tiler_view_t view = {0};
		u16 tiler_width = orig_width, tiler_height = orig_height;
		int bpp = color_mode_to_bpp(oi->color_mode) / 8;
		/* tiler needs 0-degree width & height */
		if (oi->rotation & 1)
			swap(tiler_width, tiler_height);

		tilview_create(&view, oi->paddr, tiler_width, tiler_height);
		tilview_rotate(&view, oi->rotation * 90);
		tilview_flip(&view, oi->mirror, false);
		oi->paddr = view.tsptr;

		/* we cannot do TB field interlaced in rotated view */
		pix_inc = 1 + (x_decim - 1) * bpp * pixpg;
		calc_tiler_row_rotation(&view, oi->width * x_decim, bpp * pixpg,
					y_decim, &row_inc, &offset1, ilace);
		DSSDBG("w, h = %u %u\n", tiler_width, tiler_height);

		if (oi->p_uv_addr) {
			tilview_create(&view, oi->p_uv_addr, tiler_width / 2,
					       tiler_height / 2);
			tilview_rotate(&view, oi->rotation * 90);
			tilview_flip(&view, oi->mirror, false);
			oi->p_uv_addr = view.tsptr;
		}

	} else if (oi->rotation_type == OMAP_DSS_ROT_DMA) {
		calc_dma_rotation_offset(oi->rotation, oi->mirror,
				oi->screen_width, oi->width, frame_height,
				oi->color_mode, fieldmode, field_offset,
				&offset0, &offset1, &row_inc, &pix_inc,
				x_decim, y_decim);
	} else {
=======
	if (oi->rotation_type == OMAP_DSS_ROT_DMA)
		calc_dma_rotation_offset(oi->rotation, oi->mirror,
				oi->screen_width, oi->width, frame_height,
				oi->color_mode, fieldmode, field_offset,
				&offset0, &offset1, &row_inc, &pix_inc);
	else
>>>>>>> a95368a8
		calc_vrfb_rotation_offset(oi->rotation, oi->mirror,
				oi->screen_width, oi->width, frame_height,
				oi->color_mode, fieldmode, field_offset,
				&offset0, &offset1, &row_inc, &pix_inc);
	}

	DSSDBG("offset0 %u, offset1 %u, row_inc %d, pix_inc %d\n",
			offset0, offset1, row_inc, pix_inc);

<<<<<<< HEAD
	/* adjust back to pixels */
	if (oi->rotation & 1)
		oi->height *= pixpg;
	else
		oi->width *= pixpg;

=======
>>>>>>> a95368a8
	dispc_ovl_set_color_mode(plane, oi->color_mode);

	dispc_ovl_set_ba0(plane, oi->paddr + offset0);
	dispc_ovl_set_ba1(plane, oi->paddr + offset1);

	if (OMAP_DSS_COLOR_NV12 == oi->color_mode) {
		dispc_ovl_set_ba0_uv(plane, oi->p_uv_addr + offset0);
		dispc_ovl_set_ba1_uv(plane, oi->p_uv_addr + offset1);
	}


	dispc_ovl_set_row_inc(plane, row_inc);
	dispc_ovl_set_pix_inc(plane, pix_inc);

<<<<<<< HEAD
	DSSDBG("%d,%d %d*%dx%d*%d -> %dx%d\n", oi->pos_x, oi->pos_y,
			oi->width, x_decim, oi->height, y_decim,
			oi->out_width, oi->out_height);
=======
	DSSDBG("%d,%d %dx%d -> %dx%d\n", oi->pos_x, oi->pos_y, oi->width,
			oi->height, oi->out_width, oi->out_height);
>>>>>>> a95368a8

	dispc_ovl_set_pos(plane, oi->pos_x, oi->pos_y);

	dispc_ovl_set_pic_size(plane, oi->width, oi->height);

	if (ovl->caps & OMAP_DSS_OVL_CAP_SCALE) {
		dispc_ovl_set_scaling(plane, oi->width, oi->height,
				   oi->out_width, oi->out_height,
				   ilace, five_taps, fieldmode,
				   oi->color_mode, oi->rotation);
		dispc_ovl_set_vid_size(plane, oi->out_width, oi->out_height);
		dispc_ovl_set_vid_color_conv(plane, cconv);
	}

	dispc_ovl_set_rotation_attrs(plane, oi->rotation, oi->mirror,
<<<<<<< HEAD
			oi->color_mode, oi->rotation_type);

	dispc_ovl_set_zorder(plane, oi->zorder);
	dispc_ovl_set_pre_mult_alpha(plane, oi->pre_mult_alpha);

	/* Errata OMAP5: Premultiply alpha global condition issue */
	global_alpha = oi->global_alpha;
	if (cpu_is_omap54xx() &&
			oi->pre_mult_alpha && global_alpha == 0xFF && !cconv) {
		if (oi->color_mode == OMAP_DSS_COLOR_ARGB16 ||
		    oi->color_mode == OMAP_DSS_COLOR_ARGB32 ||
		    oi->color_mode == OMAP_DSS_COLOR_ARGB16_1555 ||
		    oi->color_mode == OMAP_DSS_COLOR_RGBA16 ||
		    oi->color_mode == OMAP_DSS_COLOR_RGBA32)
			global_alpha--;
	}

	dispc_ovl_setup_global_alpha(plane, global_alpha);

=======
			oi->color_mode);

	dispc_ovl_set_zorder(plane, oi->zorder);
	dispc_ovl_set_pre_mult_alpha(plane, oi->pre_mult_alpha);
	dispc_ovl_setup_global_alpha(plane, oi->global_alpha);

>>>>>>> a95368a8
	dispc_ovl_set_channel_out(plane, channel);

	dispc_ovl_enable_replication(plane, replication);
	dispc_ovl_set_fifo_threshold(plane, fifo_low, fifo_high);

	return 0;
}

int dispc_ovl_enable(enum omap_plane plane, bool enable)
{
	DSSDBG("dispc_ovl_enable %d, %d\n", plane, enable);

	REG_FLD_MOD(DISPC_OVL_ATTRIBUTES(plane), enable ? 1 : 0, 0, 0);

	return 0;
}

static void dispc_disable_isr(void *data, u32 mask)
{
	struct completion *compl = data;
	complete(compl);
}

static void _enable_lcd_out(enum omap_channel channel, bool enable)
{
	if (channel == OMAP_DSS_CHANNEL_LCD2)
		REG_FLD_MOD(DISPC_CONTROL2, enable ? 1 : 0, 0, 0);
	else
		REG_FLD_MOD(DISPC_CONTROL, enable ? 1 : 0, 0, 0);
}

static void dispc_mgr_enable_lcd_out(enum omap_channel channel, bool enable)
{
	struct completion frame_done_completion;
	bool is_on;
	int r;
	u32 irq;

	/* When we disable LCD output, we need to wait until frame is done.
	 * Otherwise the DSS is still working, and turning off the clocks
	 * prevents DSS from going to OFF mode */
	is_on = channel == OMAP_DSS_CHANNEL_LCD2 ?
			REG_GET(DISPC_CONTROL2, 0, 0) :
			REG_GET(DISPC_CONTROL, 0, 0);

	irq = channel == OMAP_DSS_CHANNEL_LCD2 ? DISPC_IRQ_FRAMEDONE2 :
			DISPC_IRQ_FRAMEDONE;

	if (!enable && is_on) {
		init_completion(&frame_done_completion);

		r = omap_dispc_register_isr(dispc_disable_isr,
				&frame_done_completion, irq);

		if (r)
			DSSERR("failed to register FRAMEDONE isr\n");
	}

	_enable_lcd_out(channel, enable);

	if (!enable && is_on) {
		if (!wait_for_completion_timeout(&frame_done_completion,
					msecs_to_jiffies(100)))
			DSSERR("timeout waiting for FRAME DONE\n");

		r = omap_dispc_unregister_isr(dispc_disable_isr,
				&frame_done_completion, irq);

		if (r)
			DSSERR("failed to unregister FRAMEDONE isr\n");
	}
}

static void _enable_digit_out(bool enable)
{
	REG_FLD_MOD(DISPC_CONTROL, enable ? 1 : 0, 1, 1);
}

static void dispc_mgr_enable_digit_out(bool enable)
{
	struct completion frame_done_completion;
	enum dss_hdmi_venc_clk_source_select src;
	int r, i;
	u32 irq_mask;
	int num_irqs;

	if (REG_GET(DISPC_CONTROL, 1, 1) == enable)
		return;

	src = dss_get_hdmi_venc_clk_source();

	if (enable) {
		unsigned long flags;
		/* When we enable digit output, we'll get an extra digit
		 * sync lost interrupt, that we need to ignore */
		spin_lock_irqsave(&dispc.irq_lock, flags);
		dispc.irq_error_mask &= ~DISPC_IRQ_SYNC_LOST_DIGIT;
		_omap_dispc_set_irqs();
		spin_unlock_irqrestore(&dispc.irq_lock, flags);
	}

	/* When we disable digit output, we need to wait until fields are done.
	 * Otherwise the DSS is still working, and turning off the clocks
	 * prevents DSS from going to OFF mode. And when enabling, we need to
	 * wait for the extra sync losts */
	init_completion(&frame_done_completion);

	if (src == DSS_HDMI_M_PCLK && enable == false) {
		irq_mask = DISPC_IRQ_FRAMEDONETV;
		num_irqs = 1;
	} else {
		irq_mask = DISPC_IRQ_EVSYNC_EVEN | DISPC_IRQ_EVSYNC_ODD;
		/* XXX I understand from TRM that we should only wait for the
		 * current field to complete. But it seems we have to wait for
		 * both fields */
		num_irqs = 2;
	}

	r = omap_dispc_register_isr(dispc_disable_isr, &frame_done_completion,
			irq_mask);
	if (r)
		DSSERR("failed to register %x isr\n", irq_mask);

	_enable_digit_out(enable);

	for (i = 0; i < num_irqs; ++i) {
		if (!wait_for_completion_timeout(&frame_done_completion,
					msecs_to_jiffies(100)))
			DSSERR("timeout waiting for digit out to %s\n",
					enable ? "start" : "stop");
	}

	r = omap_dispc_unregister_isr(dispc_disable_isr, &frame_done_completion,
			irq_mask);
	if (r)
		DSSERR("failed to unregister %x isr\n", irq_mask);

	if (enable) {
		unsigned long flags;
		spin_lock_irqsave(&dispc.irq_lock, flags);
		dispc.irq_error_mask |= DISPC_IRQ_SYNC_LOST_DIGIT;
		dispc_write_reg(DISPC_IRQSTATUS, DISPC_IRQ_SYNC_LOST_DIGIT);
		_omap_dispc_set_irqs();
		spin_unlock_irqrestore(&dispc.irq_lock, flags);
	}
}

bool dispc_mgr_is_enabled(enum omap_channel channel)
{
	if (channel == OMAP_DSS_CHANNEL_LCD)
		return !!REG_GET(DISPC_CONTROL, 0, 0);
	else if (channel == OMAP_DSS_CHANNEL_DIGIT)
		return !!REG_GET(DISPC_CONTROL, 1, 1);
	else if (channel == OMAP_DSS_CHANNEL_LCD2)
		return !!REG_GET(DISPC_CONTROL2, 0, 0);
	else
		BUG();
}

void dispc_mgr_enable(enum omap_channel channel, bool enable)
{
	if (dispc_mgr_is_lcd(channel))
		dispc_mgr_enable_lcd_out(channel, enable);
	else if (channel == OMAP_DSS_CHANNEL_DIGIT)
		dispc_mgr_enable_digit_out(enable);
	else
		BUG();
}

void dispc_lcd_enable_signal_polarity(bool act_high)
{
	if (!dss_has_feature(FEAT_LCDENABLEPOL))
		return;

	REG_FLD_MOD(DISPC_CONTROL, act_high ? 1 : 0, 29, 29);
}

void dispc_lcd_enable_signal(bool enable)
{
	if (!dss_has_feature(FEAT_LCDENABLESIGNAL))
		return;

	REG_FLD_MOD(DISPC_CONTROL, enable ? 1 : 0, 28, 28);
}

void dispc_pck_free_enable(bool enable)
{
	if (!dss_has_feature(FEAT_PCKFREEENABLE))
		return;

	REG_FLD_MOD(DISPC_CONTROL, enable ? 1 : 0, 27, 27);
}

void dispc_mgr_enable_fifohandcheck(enum omap_channel channel, bool enable)
{
	if (channel == OMAP_DSS_CHANNEL_LCD2)
		REG_FLD_MOD(DISPC_CONFIG2, enable ? 1 : 0, 16, 16);
	else
		REG_FLD_MOD(DISPC_CONFIG, enable ? 1 : 0, 16, 16);
}


void dispc_mgr_set_lcd_display_type(enum omap_channel channel,
		enum omap_lcd_display_type type)
{
	int mode;

	switch (type) {
	case OMAP_DSS_LCD_DISPLAY_STN:
		mode = 0;
		break;

	case OMAP_DSS_LCD_DISPLAY_TFT:
		mode = 1;
		break;

	default:
		BUG();
		return;
	}

	if (channel == OMAP_DSS_CHANNEL_LCD2)
		REG_FLD_MOD(DISPC_CONTROL2, mode, 3, 3);
	else
		REG_FLD_MOD(DISPC_CONTROL, mode, 3, 3);
}

void dispc_set_loadmode(enum omap_dss_load_mode mode)
{
	REG_FLD_MOD(DISPC_CONFIG, mode, 2, 1);
}


void dispc_mgr_set_default_color(enum omap_channel channel, u32 color)
{
	dispc_write_reg(DISPC_DEFAULT_COLOR(channel), color);
}

u32 dispc_mgr_get_default_color(enum omap_channel channel)
{
	u32 l;

	BUG_ON(channel != OMAP_DSS_CHANNEL_DIGIT &&
		channel != OMAP_DSS_CHANNEL_LCD &&
		channel != OMAP_DSS_CHANNEL_LCD2);

	l = dispc_read_reg(DISPC_DEFAULT_COLOR(channel));

	return l;
}

void dispc_mgr_set_trans_key(enum omap_channel ch,
		enum omap_dss_trans_key_type type,
		u32 trans_key)
{
	if (ch == OMAP_DSS_CHANNEL_LCD)
		REG_FLD_MOD(DISPC_CONFIG, type, 11, 11);
	else if (ch == OMAP_DSS_CHANNEL_DIGIT)
		REG_FLD_MOD(DISPC_CONFIG, type, 13, 13);
	else /* OMAP_DSS_CHANNEL_LCD2 */
		REG_FLD_MOD(DISPC_CONFIG2, type, 11, 11);

	dispc_write_reg(DISPC_TRANS_COLOR(ch), trans_key);
}

void dispc_mgr_get_trans_key(enum omap_channel ch,
		enum omap_dss_trans_key_type *type,
		u32 *trans_key)
{
	if (type) {
		if (ch == OMAP_DSS_CHANNEL_LCD)
			*type = REG_GET(DISPC_CONFIG, 11, 11);
		else if (ch == OMAP_DSS_CHANNEL_DIGIT)
			*type = REG_GET(DISPC_CONFIG, 13, 13);
		else if (ch == OMAP_DSS_CHANNEL_LCD2)
			*type = REG_GET(DISPC_CONFIG2, 11, 11);
		else
			BUG();
	}

	if (trans_key)
		*trans_key = dispc_read_reg(DISPC_TRANS_COLOR(ch));
}

void dispc_mgr_enable_trans_key(enum omap_channel ch, bool enable)
{
	if (ch == OMAP_DSS_CHANNEL_LCD)
		REG_FLD_MOD(DISPC_CONFIG, enable, 10, 10);
	else if (ch == OMAP_DSS_CHANNEL_DIGIT)
		REG_FLD_MOD(DISPC_CONFIG, enable, 12, 12);
	else /* OMAP_DSS_CHANNEL_LCD2 */
		REG_FLD_MOD(DISPC_CONFIG2, enable, 10, 10);
}

void dispc_mgr_enable_alpha_fixed_zorder(enum omap_channel ch, bool enable)
{
	if (!dss_has_feature(FEAT_ALPHA_FIXED_ZORDER))
		return;

	if (ch == OMAP_DSS_CHANNEL_LCD)
		REG_FLD_MOD(DISPC_CONFIG, enable, 18, 18);
	else if (ch == OMAP_DSS_CHANNEL_DIGIT)
		REG_FLD_MOD(DISPC_CONFIG, enable, 19, 19);
}

bool dispc_mgr_alpha_fixed_zorder_enabled(enum omap_channel ch)
{
	bool enabled;

	if (!dss_has_feature(FEAT_ALPHA_FIXED_ZORDER))
		return false;

	if (ch == OMAP_DSS_CHANNEL_LCD)
		enabled = REG_GET(DISPC_CONFIG, 18, 18);
	else if (ch == OMAP_DSS_CHANNEL_DIGIT)
		enabled = REG_GET(DISPC_CONFIG, 19, 19);
<<<<<<< HEAD
	else if (ch == OMAP_DSS_CHANNEL_LCD2)
		enabled = false;
=======
>>>>>>> a95368a8
	else
		BUG();

	return enabled;
}

bool dispc_mgr_trans_key_enabled(enum omap_channel ch)
{
	bool enabled;

	if (ch == OMAP_DSS_CHANNEL_LCD)
		enabled = REG_GET(DISPC_CONFIG, 10, 10);
	else if (ch == OMAP_DSS_CHANNEL_DIGIT)
		enabled = REG_GET(DISPC_CONFIG, 12, 12);
	else if (ch == OMAP_DSS_CHANNEL_LCD2)
		enabled = REG_GET(DISPC_CONFIG2, 10, 10);
	else
		BUG();

	return enabled;
}


void dispc_mgr_set_tft_data_lines(enum omap_channel channel, u8 data_lines)
{
	int code;

	switch (data_lines) {
	case 12:
		code = 0;
		break;
	case 16:
		code = 1;
		break;
	case 18:
		code = 2;
		break;
	case 24:
		code = 3;
		break;
	default:
		BUG();
		return;
	}

	if (channel == OMAP_DSS_CHANNEL_LCD2)
		REG_FLD_MOD(DISPC_CONTROL2, code, 9, 8);
	else
		REG_FLD_MOD(DISPC_CONTROL, code, 9, 8);
}

void dispc_mgr_set_io_pad_mode(enum dss_io_pad_mode mode)
{
	u32 l;
	int gpout0, gpout1;

	switch (mode) {
	case DSS_IO_PAD_MODE_RESET:
		gpout0 = 0;
		gpout1 = 0;
		break;
	case DSS_IO_PAD_MODE_RFBI:
		gpout0 = 1;
		gpout1 = 0;
		break;
	case DSS_IO_PAD_MODE_BYPASS:
		gpout0 = 1;
		gpout1 = 1;
		break;
	default:
		BUG();
		return;
	}

	l = dispc_read_reg(DISPC_CONTROL);
	l = FLD_MOD(l, gpout0, 15, 15);
	l = FLD_MOD(l, gpout1, 16, 16);
	dispc_write_reg(DISPC_CONTROL, l);
}

void dispc_mgr_enable_stallmode(enum omap_channel channel, bool enable)
{
	if (channel == OMAP_DSS_CHANNEL_LCD2)
		REG_FLD_MOD(DISPC_CONTROL2, enable, 11, 11);
	else
		REG_FLD_MOD(DISPC_CONTROL, enable, 11, 11);
}

static bool _dispc_lcd_timings_ok(int hsw, int hfp, int hbp,
		int vsw, int vfp, int vbp)
{
	if (cpu_is_omap24xx() || omap_rev() < OMAP3430_REV_ES3_0) {
		if (hsw < 1 || hsw > 64 ||
				hfp < 1 || hfp > 256 ||
				hbp < 1 || hbp > 256 ||
				vsw < 1 || vsw > 64 ||
				vfp < 0 || vfp > 255 ||
				vbp < 0 || vbp > 255)
			return false;
	} else {
		if (hsw < 1 || hsw > 256 ||
				hfp < 1 || hfp > 4096 ||
				hbp < 1 || hbp > 4096 ||
				vsw < 1 || vsw > 256 ||
				vfp < 0 || vfp > 4095 ||
				vbp < 0 || vbp > 4095)
			return false;
	}

	return true;
}

bool dispc_lcd_timings_ok(struct omap_video_timings *timings)
{
	return _dispc_lcd_timings_ok(timings->hsw, timings->hfp,
			timings->hbp, timings->vsw,
			timings->vfp, timings->vbp);
}

static void _dispc_mgr_set_lcd_timings(enum omap_channel channel, int hsw,
		int hfp, int hbp, int vsw, int vfp, int vbp)
{
	u32 timing_h, timing_v;

	if (cpu_is_omap24xx() || omap_rev() < OMAP3430_REV_ES3_0) {
		timing_h = FLD_VAL(hsw-1, 5, 0) | FLD_VAL(hfp-1, 15, 8) |
			FLD_VAL(hbp-1, 27, 20);

		timing_v = FLD_VAL(vsw-1, 5, 0) | FLD_VAL(vfp, 15, 8) |
			FLD_VAL(vbp, 27, 20);
	} else {
		timing_h = FLD_VAL(hsw-1, 7, 0) | FLD_VAL(hfp-1, 19, 8) |
			FLD_VAL(hbp-1, 31, 20);

		timing_v = FLD_VAL(vsw-1, 7, 0) | FLD_VAL(vfp, 19, 8) |
			FLD_VAL(vbp, 31, 20);
	}

	dispc_write_reg(DISPC_TIMING_H(channel), timing_h);
	dispc_write_reg(DISPC_TIMING_V(channel), timing_v);
}

/* change name to mode? */
void dispc_mgr_set_lcd_timings(enum omap_channel channel,
		struct omap_video_timings *timings)
{
	unsigned xtot, ytot;
	unsigned long ht, vt;

	if (!_dispc_lcd_timings_ok(timings->hsw, timings->hfp,
				timings->hbp, timings->vsw,
				timings->vfp, timings->vbp))
		BUG();

	_dispc_mgr_set_lcd_timings(channel, timings->hsw, timings->hfp,
			timings->hbp, timings->vsw, timings->vfp,
			timings->vbp);

	dispc_mgr_set_lcd_size(channel, timings->x_res, timings->y_res);

	xtot = timings->x_res + timings->hfp + timings->hsw + timings->hbp;
	ytot = timings->y_res + timings->vfp + timings->vsw + timings->vbp;

	ht = (timings->pixel_clock * 1000) / xtot;
	vt = (timings->pixel_clock * 1000) / xtot / ytot;

	DSSDBG("channel %d xres %u yres %u\n", channel, timings->x_res,
			timings->y_res);
	DSSDBG("pck %u\n", timings->pixel_clock);
	DSSDBG("hsw %d hfp %d hbp %d vsw %d vfp %d vbp %d\n",
			timings->hsw, timings->hfp, timings->hbp,
			timings->vsw, timings->vfp, timings->vbp);

	DSSDBG("hsync %luHz, vsync %luHz\n", ht, vt);
}

static void dispc_mgr_set_lcd_divisor(enum omap_channel channel, u16 lck_div,
		u16 pck_div)
{
	BUG_ON(lck_div < 1);
	BUG_ON(pck_div < 1);

	dispc_write_reg(DISPC_DIVISORo(channel),
			FLD_VAL(lck_div, 23, 16) | FLD_VAL(pck_div, 7, 0));
}

static void dispc_mgr_get_lcd_divisor(enum omap_channel channel, int *lck_div,
		int *pck_div)
{
	u32 l;
	l = dispc_read_reg(DISPC_DIVISORo(channel));
	*lck_div = FLD_GET(l, 23, 16);
	*pck_div = FLD_GET(l, 7, 0);
}

unsigned long dispc_fclk_rate(void)
{
	struct platform_device *dsidev;
	unsigned long r = 0;

	switch (dss_get_dispc_clk_source()) {
	case OMAP_DSS_CLK_SRC_FCK:
		r = clk_get_rate(dispc.dss_clk);
		break;
	case OMAP_DSS_CLK_SRC_DSI_PLL_HSDIV_DISPC:
		dsidev = dsi_get_dsidev_from_id(0);
		r = dsi_get_pll_hsdiv_dispc_rate(dsidev);
		break;
	case OMAP_DSS_CLK_SRC_DSI2_PLL_HSDIV_DISPC:
		dsidev = dsi_get_dsidev_from_id(1);
		r = dsi_get_pll_hsdiv_dispc_rate(dsidev);
		break;
	default:
		BUG();
	}

	return r;
}

unsigned long dispc_mgr_lclk_rate(enum omap_channel channel)
{
	struct platform_device *dsidev;
	int lcd;
	unsigned long r;
	u32 l;

	l = dispc_read_reg(DISPC_DIVISORo(channel));

	lcd = FLD_GET(l, 23, 16);

	switch (dss_get_lcd_clk_source(channel)) {
	case OMAP_DSS_CLK_SRC_FCK:
		r = clk_get_rate(dispc.dss_clk);
		break;
	case OMAP_DSS_CLK_SRC_DSI_PLL_HSDIV_DISPC:
		dsidev = dsi_get_dsidev_from_id(0);
		r = dsi_get_pll_hsdiv_dispc_rate(dsidev);
		break;
	case OMAP_DSS_CLK_SRC_DSI2_PLL_HSDIV_DISPC:
		dsidev = dsi_get_dsidev_from_id(1);
		r = dsi_get_pll_hsdiv_dispc_rate(dsidev);
		break;
	default:
		BUG();
	}

	return r / lcd;
}

unsigned long dispc_mgr_pclk_rate(enum omap_channel channel)
{
	unsigned long r;

	if (dispc_mgr_is_lcd(channel)) {
		int pcd;
		u32 l;

		l = dispc_read_reg(DISPC_DIVISORo(channel));

		pcd = FLD_GET(l, 7, 0);

		r = dispc_mgr_lclk_rate(channel);

		return r / pcd;
	} else {
		struct omap_dss_device *dssdev =
			dispc_mgr_get_device(channel);

		switch (dssdev->type) {
		case OMAP_DISPLAY_TYPE_VENC:
			return venc_get_pixel_clock();
		case OMAP_DISPLAY_TYPE_HDMI:
			return hdmi_get_pixel_clock();
		default:
			BUG();
		}
	}
}

void dispc_dump_clocks(struct seq_file *s)
{
	int lcd, pcd;
	u32 l;
	enum omap_dss_clk_source dispc_clk_src = dss_get_dispc_clk_source();
	enum omap_dss_clk_source lcd_clk_src;

	if (dispc_runtime_get())
		return;

	seq_printf(s, "- DISPC -\n");

	seq_printf(s, "dispc fclk source = %s (%s)\n",
			dss_get_generic_clk_source_name(dispc_clk_src),
			dss_feat_get_clk_source_name(dispc_clk_src));

	seq_printf(s, "fck\t\t%-16lu\n", dispc_fclk_rate());

	if (dss_has_feature(FEAT_CORE_CLK_DIV)) {
		seq_printf(s, "- DISPC-CORE-CLK -\n");
		l = dispc_read_reg(DISPC_DIVISOR);
		lcd = FLD_GET(l, 23, 16);

		seq_printf(s, "lck\t\t%-16lulck div\t%u\n",
				(dispc_fclk_rate()/lcd), lcd);
	}
	seq_printf(s, "- LCD1 -\n");

	lcd_clk_src = dss_get_lcd_clk_source(OMAP_DSS_CHANNEL_LCD);

	seq_printf(s, "lcd1_clk source = %s (%s)\n",
		dss_get_generic_clk_source_name(lcd_clk_src),
		dss_feat_get_clk_source_name(lcd_clk_src));

	dispc_mgr_get_lcd_divisor(OMAP_DSS_CHANNEL_LCD, &lcd, &pcd);

	seq_printf(s, "lck\t\t%-16lulck div\t%u\n",
			dispc_mgr_lclk_rate(OMAP_DSS_CHANNEL_LCD), lcd);
	seq_printf(s, "pck\t\t%-16lupck div\t%u\n",
			dispc_mgr_pclk_rate(OMAP_DSS_CHANNEL_LCD), pcd);
	if (dss_has_feature(FEAT_MGR_LCD2)) {
		seq_printf(s, "- LCD2 -\n");

		lcd_clk_src = dss_get_lcd_clk_source(OMAP_DSS_CHANNEL_LCD2);

		seq_printf(s, "lcd2_clk source = %s (%s)\n",
			dss_get_generic_clk_source_name(lcd_clk_src),
			dss_feat_get_clk_source_name(lcd_clk_src));

		dispc_mgr_get_lcd_divisor(OMAP_DSS_CHANNEL_LCD2, &lcd, &pcd);

		seq_printf(s, "lck\t\t%-16lulck div\t%u\n",
				dispc_mgr_lclk_rate(OMAP_DSS_CHANNEL_LCD2), lcd);
		seq_printf(s, "pck\t\t%-16lupck div\t%u\n",
				dispc_mgr_pclk_rate(OMAP_DSS_CHANNEL_LCD2), pcd);
	}

	dispc_runtime_put();
}

#ifdef CONFIG_OMAP2_DSS_COLLECT_IRQ_STATS
void dispc_dump_irqs(struct seq_file *s)
{
	unsigned long flags;
	struct dispc_irq_stats stats;

	spin_lock_irqsave(&dispc.irq_stats_lock, flags);

	stats = dispc.irq_stats;
	memset(&dispc.irq_stats, 0, sizeof(dispc.irq_stats));
	dispc.irq_stats.last_reset = jiffies;

	spin_unlock_irqrestore(&dispc.irq_stats_lock, flags);

	seq_printf(s, "period %u ms\n",
			jiffies_to_msecs(jiffies - stats.last_reset));

	seq_printf(s, "irqs %d\n", stats.irq_count);
#define PIS(x) \
	seq_printf(s, "%-20s %10d\n", #x, stats.irqs[ffs(DISPC_IRQ_##x)-1]);

	PIS(FRAMEDONE);
	PIS(VSYNC);
	PIS(EVSYNC_EVEN);
	PIS(EVSYNC_ODD);
	PIS(ACBIAS_COUNT_STAT);
	PIS(PROG_LINE_NUM);
	PIS(GFX_FIFO_UNDERFLOW);
	PIS(GFX_END_WIN);
	PIS(PAL_GAMMA_MASK);
	PIS(OCP_ERR);
	PIS(VID1_FIFO_UNDERFLOW);
	PIS(VID1_END_WIN);
	PIS(VID2_FIFO_UNDERFLOW);
	PIS(VID2_END_WIN);
	if (dss_feat_get_num_ovls() > 3) {
		PIS(VID3_FIFO_UNDERFLOW);
		PIS(VID3_END_WIN);
	}
	PIS(SYNC_LOST);
	PIS(SYNC_LOST_DIGIT);
	PIS(WAKEUP);
	if (dss_has_feature(FEAT_MGR_LCD2)) {
		PIS(FRAMEDONE2);
		PIS(VSYNC2);
		PIS(ACBIAS_COUNT_STAT2);
		PIS(SYNC_LOST2);
	}
#undef PIS
}
#endif

void dispc_dump_regs(struct seq_file *s)
{
	int i, j;
	const char *mgr_names[] = {
		[OMAP_DSS_CHANNEL_LCD]		= "LCD",
		[OMAP_DSS_CHANNEL_DIGIT]	= "TV",
		[OMAP_DSS_CHANNEL_LCD2]		= "LCD2",
	};
	const char *ovl_names[] = {
		[OMAP_DSS_GFX]		= "GFX",
		[OMAP_DSS_VIDEO1]	= "VID1",
		[OMAP_DSS_VIDEO2]	= "VID2",
		[OMAP_DSS_VIDEO3]	= "VID3",
	};
	const char **p_names;

#define DUMPREG(r) seq_printf(s, "%-50s %08x\n", #r, dispc_read_reg(r))

	if (dispc_runtime_get())
		return;

	/* DISPC common registers */
	DUMPREG(DISPC_REVISION);
	DUMPREG(DISPC_SYSCONFIG);
	DUMPREG(DISPC_SYSSTATUS);
	DUMPREG(DISPC_IRQSTATUS);
	DUMPREG(DISPC_IRQENABLE);
	DUMPREG(DISPC_CONTROL);
	DUMPREG(DISPC_CONFIG);
	DUMPREG(DISPC_CAPABLE);
	DUMPREG(DISPC_LINE_STATUS);
	DUMPREG(DISPC_LINE_NUMBER);
	if (dss_has_feature(FEAT_ALPHA_FIXED_ZORDER) ||
			dss_has_feature(FEAT_ALPHA_FREE_ZORDER))
		DUMPREG(DISPC_GLOBAL_ALPHA);
	if (dss_has_feature(FEAT_MGR_LCD2)) {
		DUMPREG(DISPC_CONTROL2);
		DUMPREG(DISPC_CONFIG2);
	}

#undef DUMPREG

#define DISPC_REG(i, name) name(i)
#define DUMPREG(i, r) seq_printf(s, "%s(%s)%*s %08x\n", #r, p_names[i], \
	48 - strlen(#r) - strlen(p_names[i]), " ", \
	dispc_read_reg(DISPC_REG(i, r)))

	p_names = mgr_names;

	/* DISPC channel specific registers */
	for (i = 0; i < dss_feat_get_num_mgrs(); i++) {
		DUMPREG(i, DISPC_DEFAULT_COLOR);
		DUMPREG(i, DISPC_TRANS_COLOR);
		DUMPREG(i, DISPC_SIZE_MGR);

		if (i == OMAP_DSS_CHANNEL_DIGIT)
			continue;

		DUMPREG(i, DISPC_DEFAULT_COLOR);
		DUMPREG(i, DISPC_TRANS_COLOR);
		DUMPREG(i, DISPC_TIMING_H);
		DUMPREG(i, DISPC_TIMING_V);
		DUMPREG(i, DISPC_POL_FREQ);
		DUMPREG(i, DISPC_DIVISORo);
		DUMPREG(i, DISPC_SIZE_MGR);

		DUMPREG(i, DISPC_DATA_CYCLE1);
		DUMPREG(i, DISPC_DATA_CYCLE2);
		DUMPREG(i, DISPC_DATA_CYCLE3);

		if (dss_has_feature(FEAT_CPR)) {
			DUMPREG(i, DISPC_CPR_COEF_R);
			DUMPREG(i, DISPC_CPR_COEF_G);
			DUMPREG(i, DISPC_CPR_COEF_B);
		}
	}

	p_names = ovl_names;

	for (i = 0; i < dss_feat_get_num_ovls(); i++) {
		DUMPREG(i, DISPC_OVL_BA0);
		DUMPREG(i, DISPC_OVL_BA1);
		DUMPREG(i, DISPC_OVL_POSITION);
		DUMPREG(i, DISPC_OVL_SIZE);
		DUMPREG(i, DISPC_OVL_ATTRIBUTES);
		DUMPREG(i, DISPC_OVL_FIFO_THRESHOLD);
		DUMPREG(i, DISPC_OVL_FIFO_SIZE_STATUS);
		DUMPREG(i, DISPC_OVL_ROW_INC);
		DUMPREG(i, DISPC_OVL_PIXEL_INC);
		if (dss_has_feature(FEAT_PRELOAD))
			DUMPREG(i, DISPC_OVL_PRELOAD);

		if (i == OMAP_DSS_GFX) {
			DUMPREG(i, DISPC_OVL_WINDOW_SKIP);
			DUMPREG(i, DISPC_OVL_TABLE_BA);
			continue;
		}

		DUMPREG(i, DISPC_OVL_FIR);
		DUMPREG(i, DISPC_OVL_PICTURE_SIZE);
		DUMPREG(i, DISPC_OVL_ACCU0);
		DUMPREG(i, DISPC_OVL_ACCU1);
		if (dss_has_feature(FEAT_HANDLE_UV_SEPARATE)) {
			DUMPREG(i, DISPC_OVL_BA0_UV);
			DUMPREG(i, DISPC_OVL_BA1_UV);
			DUMPREG(i, DISPC_OVL_FIR2);
			DUMPREG(i, DISPC_OVL_ACCU2_0);
			DUMPREG(i, DISPC_OVL_ACCU2_1);
		}
		if (dss_has_feature(FEAT_ATTR2))
			DUMPREG(i, DISPC_OVL_ATTRIBUTES2);
		if (dss_has_feature(FEAT_PRELOAD))
			DUMPREG(i, DISPC_OVL_PRELOAD);
	}

#undef DISPC_REG
#undef DUMPREG

#define DISPC_REG(plane, name, i) name(plane, i)
#define DUMPREG(plane, name, i) \
	seq_printf(s, "%s_%d(%s)%*s %08x\n", #name, i, p_names[plane], \
	46 - strlen(#name) - strlen(p_names[plane]), " ", \
	dispc_read_reg(DISPC_REG(plane, name, i)))

	/* Video pipeline coefficient registers */

	/* start from OMAP_DSS_VIDEO1 */
	for (i = 1; i < dss_feat_get_num_ovls(); i++) {
		for (j = 0; j < 8; j++)
			DUMPREG(i, DISPC_OVL_FIR_COEF_H, j);

		for (j = 0; j < 8; j++)
			DUMPREG(i, DISPC_OVL_FIR_COEF_HV, j);

		for (j = 0; j < 5; j++)
			DUMPREG(i, DISPC_OVL_CONV_COEF, j);

		if (dss_has_feature(FEAT_FIR_COEF_V)) {
			for (j = 0; j < 8; j++)
				DUMPREG(i, DISPC_OVL_FIR_COEF_V, j);
		}

		if (dss_has_feature(FEAT_HANDLE_UV_SEPARATE)) {
			for (j = 0; j < 8; j++)
				DUMPREG(i, DISPC_OVL_FIR_COEF_H2, j);

			for (j = 0; j < 8; j++)
				DUMPREG(i, DISPC_OVL_FIR_COEF_HV2, j);

			for (j = 0; j < 8; j++)
				DUMPREG(i, DISPC_OVL_FIR_COEF_V2, j);
		}
	}

	dispc_runtime_put();

#undef DISPC_REG
#undef DUMPREG
}

static void _dispc_mgr_set_pol_freq(enum omap_channel channel, bool onoff,
		bool rf, bool ieo, bool ipc, bool ihs, bool ivs, u8 acbi,
		u8 acb)
{
	u32 l = 0;

	DSSDBG("onoff %d rf %d ieo %d ipc %d ihs %d ivs %d acbi %d acb %d\n",
			onoff, rf, ieo, ipc, ihs, ivs, acbi, acb);

	l |= FLD_VAL(onoff, 17, 17);
	l |= FLD_VAL(rf, 16, 16);
	l |= FLD_VAL(ieo, 15, 15);
	l |= FLD_VAL(ipc, 14, 14);
	l |= FLD_VAL(ihs, 13, 13);
	l |= FLD_VAL(ivs, 12, 12);
	l |= FLD_VAL(acbi, 11, 8);
	l |= FLD_VAL(acb, 7, 0);

	dispc_write_reg(DISPC_POL_FREQ(channel), l);
}

void dispc_mgr_set_pol_freq(enum omap_channel channel,
		enum omap_panel_config config, u8 acbi, u8 acb)
{
	_dispc_mgr_set_pol_freq(channel, (config & OMAP_DSS_LCD_ONOFF) != 0,
			(config & OMAP_DSS_LCD_RF) != 0,
			(config & OMAP_DSS_LCD_IEO) != 0,
			(config & OMAP_DSS_LCD_IPC) != 0,
			(config & OMAP_DSS_LCD_IHS) != 0,
			(config & OMAP_DSS_LCD_IVS) != 0,
			acbi, acb);
}

/* with fck as input clock rate, find dispc dividers that produce req_pck */
void dispc_find_clk_divs(bool is_tft, unsigned long req_pck, unsigned long fck,
		struct dispc_clock_info *cinfo)
{
	u16 pcd_min, pcd_max;
	unsigned long best_pck;
	u16 best_ld, cur_ld;
	u16 best_pd, cur_pd;

	pcd_min = dss_feat_get_param_min(FEAT_PARAM_DSS_PCD);
	pcd_max = dss_feat_get_param_max(FEAT_PARAM_DSS_PCD);

	if (!is_tft)
		pcd_min = 3;

	best_pck = 0;
	best_ld = 0;
	best_pd = 0;

	for (cur_ld = 1; cur_ld <= 255; ++cur_ld) {
		unsigned long lck = fck / cur_ld;

		for (cur_pd = pcd_min; cur_pd <= pcd_max; ++cur_pd) {
			unsigned long pck = lck / cur_pd;
			long old_delta = abs(best_pck - req_pck);
			long new_delta = abs(pck - req_pck);

			if (best_pck == 0 || new_delta < old_delta) {
				best_pck = pck;
				best_ld = cur_ld;
				best_pd = cur_pd;

				if (pck == req_pck)
					goto found;
			}

			if (pck < req_pck)
				break;
		}

		if (lck / pcd_min < req_pck)
			break;
	}

found:
	cinfo->lck_div = best_ld;
	cinfo->pck_div = best_pd;
	cinfo->lck = fck / cinfo->lck_div;
	cinfo->pck = cinfo->lck / cinfo->pck_div;
}

/* calculate clock rates using dividers in cinfo */
int dispc_calc_clock_rates(unsigned long dispc_fclk_rate,
		struct dispc_clock_info *cinfo)
{
	if (cinfo->lck_div > 255 || cinfo->lck_div == 0)
		return -EINVAL;
	if (cinfo->pck_div < 1 || cinfo->pck_div > 255)
		return -EINVAL;

	cinfo->lck = dispc_fclk_rate / cinfo->lck_div;
	cinfo->pck = cinfo->lck / cinfo->pck_div;

	return 0;
}

int dispc_mgr_set_clock_div(enum omap_channel channel,
		struct dispc_clock_info *cinfo)
{
	DSSDBG("lck = %lu (%u)\n", cinfo->lck, cinfo->lck_div);
	DSSDBG("pck = %lu (%u)\n", cinfo->pck, cinfo->pck_div);

	dispc_mgr_set_lcd_divisor(channel, cinfo->lck_div, cinfo->pck_div);

	return 0;
}

int dispc_mgr_get_clock_div(enum omap_channel channel,
		struct dispc_clock_info *cinfo)
{
	unsigned long fck;

	fck = dispc_fclk_rate();

	cinfo->lck_div = REG_GET(DISPC_DIVISORo(channel), 23, 16);
	cinfo->pck_div = REG_GET(DISPC_DIVISORo(channel), 7, 0);

	cinfo->lck = fck / cinfo->lck_div;
	cinfo->pck = cinfo->lck / cinfo->pck_div;

	return 0;
}

/* dispc.irq_lock has to be locked by the caller */
static void _omap_dispc_set_irqs(void)
{
	u32 mask;
	u32 old_mask;
	int i;
	struct omap_dispc_isr_data *isr_data;

	mask = dispc.irq_error_mask;

	for (i = 0; i < DISPC_MAX_NR_ISRS; i++) {
		isr_data = &dispc.registered_isr[i];

		if (isr_data->isr == NULL)
			continue;

		mask |= isr_data->mask;
	}

	old_mask = dispc_read_reg(DISPC_IRQENABLE);
	/* clear the irqstatus for newly enabled irqs */
	dispc_write_reg(DISPC_IRQSTATUS, (mask ^ old_mask) & mask);

	dispc_write_reg(DISPC_IRQENABLE, mask);
}

int omap_dispc_register_isr(omap_dispc_isr_t isr, void *arg, u32 mask)
{
	int i;
	int ret;
	unsigned long flags;
	struct omap_dispc_isr_data *isr_data;

	if (isr == NULL)
		return -EINVAL;

	spin_lock_irqsave(&dispc.irq_lock, flags);

	/* check for duplicate entry */
	for (i = 0; i < DISPC_MAX_NR_ISRS; i++) {
		isr_data = &dispc.registered_isr[i];
		if (isr_data->isr == isr && isr_data->arg == arg &&
				isr_data->mask == mask) {
			ret = -EINVAL;
			goto err;
		}
	}

	isr_data = NULL;
	ret = -EBUSY;

	for (i = 0; i < DISPC_MAX_NR_ISRS; i++) {
		isr_data = &dispc.registered_isr[i];

		if (isr_data->isr != NULL)
			continue;

		isr_data->isr = isr;
		isr_data->arg = arg;
		isr_data->mask = mask;
		ret = 0;

		break;
	}

	if (ret)
		goto err;

	_omap_dispc_set_irqs();

	spin_unlock_irqrestore(&dispc.irq_lock, flags);

	return 0;
err:
	spin_unlock_irqrestore(&dispc.irq_lock, flags);

	return ret;
}
EXPORT_SYMBOL(omap_dispc_register_isr);

int omap_dispc_unregister_isr(omap_dispc_isr_t isr, void *arg, u32 mask)
{
	int i;
	unsigned long flags;
	int ret = -EINVAL;
	struct omap_dispc_isr_data *isr_data;

	spin_lock_irqsave(&dispc.irq_lock, flags);

	for (i = 0; i < DISPC_MAX_NR_ISRS; i++) {
		isr_data = &dispc.registered_isr[i];
		if (isr_data->isr != isr || isr_data->arg != arg ||
				isr_data->mask != mask)
			continue;

		/* found the correct isr */

		isr_data->isr = NULL;
		isr_data->arg = NULL;
		isr_data->mask = 0;

		ret = 0;
		break;
	}

	if (ret == 0)
		_omap_dispc_set_irqs();

	spin_unlock_irqrestore(&dispc.irq_lock, flags);

	return ret;
}
EXPORT_SYMBOL(omap_dispc_unregister_isr);

#ifdef DEBUG
static void print_irq_status(u32 status)
{
	if ((status & dispc.irq_error_mask) == 0)
		return;

	printk(KERN_DEBUG "DISPC IRQ: 0x%x: ", status);

#define PIS(x) \
	if (status & DISPC_IRQ_##x) \
		printk(#x " ");
	PIS(GFX_FIFO_UNDERFLOW);
	PIS(OCP_ERR);
	PIS(VID1_FIFO_UNDERFLOW);
	PIS(VID2_FIFO_UNDERFLOW);
	if (dss_feat_get_num_ovls() > 3)
		PIS(VID3_FIFO_UNDERFLOW);
	PIS(SYNC_LOST);
	PIS(SYNC_LOST_DIGIT);
	if (dss_has_feature(FEAT_MGR_LCD2))
		PIS(SYNC_LOST2);
#undef PIS

	printk("\n");
}
#endif

/* Called from dss.c. Note that we don't touch clocks here,
 * but we presume they are on because we got an IRQ. However,
 * an irq handler may turn the clocks off, so we may not have
 * clock later in the function. */
static irqreturn_t omap_dispc_irq_handler(int irq, void *arg)
{
	int i;
	u32 irqstatus, irqenable;
	u32 handledirqs = 0;
	u32 unhandled_errors;
	struct omap_dispc_isr_data *isr_data;
	struct omap_dispc_isr_data registered_isr[DISPC_MAX_NR_ISRS];

	spin_lock(&dispc.irq_lock);

	irqstatus = dispc_read_reg(DISPC_IRQSTATUS);
	irqenable = dispc_read_reg(DISPC_IRQENABLE);

	/* IRQ is not for us */
	if (!(irqstatus & irqenable)) {
		spin_unlock(&dispc.irq_lock);
		return IRQ_NONE;
	}

#ifdef CONFIG_OMAP2_DSS_COLLECT_IRQ_STATS
	spin_lock(&dispc.irq_stats_lock);
	dispc.irq_stats.irq_count++;
	dss_collect_irq_stats(irqstatus, dispc.irq_stats.irqs);
	spin_unlock(&dispc.irq_stats_lock);
#endif

#ifdef DEBUG
	if (dss_debug)
		print_irq_status(irqstatus);
#endif
	/* Ack the interrupt. Do it here before clocks are possibly turned
	 * off */
	dispc_write_reg(DISPC_IRQSTATUS, irqstatus);
	/* flush posted write */
	dispc_read_reg(DISPC_IRQSTATUS);

	/* make a copy and unlock, so that isrs can unregister
	 * themselves */
	memcpy(registered_isr, dispc.registered_isr,
			sizeof(registered_isr));

	spin_unlock(&dispc.irq_lock);

	for (i = 0; i < DISPC_MAX_NR_ISRS; i++) {
		isr_data = &registered_isr[i];

		if (!isr_data->isr)
			continue;

		if (isr_data->mask & irqstatus) {
			isr_data->isr(isr_data->arg, irqstatus);
			handledirqs |= isr_data->mask;
		}
	}

	spin_lock(&dispc.irq_lock);

	unhandled_errors = irqstatus & ~handledirqs & dispc.irq_error_mask;

	if (unhandled_errors) {
		dispc.error_irqs |= unhandled_errors;

		dispc.irq_error_mask &= ~unhandled_errors;
		_omap_dispc_set_irqs();

		schedule_work(&dispc.error_work);
	}

	spin_unlock(&dispc.irq_lock);

	return IRQ_HANDLED;
}

static void dispc_error_worker(struct work_struct *work)
{
	int i;
	u32 errors;
	unsigned long flags;
	static const unsigned fifo_underflow_bits[] = {
		DISPC_IRQ_GFX_FIFO_UNDERFLOW,
		DISPC_IRQ_VID1_FIFO_UNDERFLOW,
		DISPC_IRQ_VID2_FIFO_UNDERFLOW,
		DISPC_IRQ_VID3_FIFO_UNDERFLOW,
	};

	static const unsigned sync_lost_bits[] = {
		DISPC_IRQ_SYNC_LOST,
		DISPC_IRQ_SYNC_LOST_DIGIT,
		DISPC_IRQ_SYNC_LOST2,
	};

	spin_lock_irqsave(&dispc.irq_lock, flags);
	errors = dispc.error_irqs;
	dispc.error_irqs = 0;
	spin_unlock_irqrestore(&dispc.irq_lock, flags);

	dispc_runtime_get();

	for (i = 0; i < omap_dss_get_num_overlays(); ++i) {
		struct omap_overlay *ovl;
		unsigned bit;

		ovl = omap_dss_get_overlay(i);
		bit = fifo_underflow_bits[i];

		if (bit & errors) {
			DSSERR("FIFO UNDERFLOW on %s, disabling the overlay\n",
					ovl->name);
			dispc_ovl_enable(ovl->id, false);
			dispc_mgr_go(ovl->manager->id);
			mdelay(50);
		}
	}

	for (i = 0; i < omap_dss_get_num_overlay_managers(); ++i) {
		struct omap_overlay_manager *mgr;
		unsigned bit;

		mgr = omap_dss_get_overlay_manager(i);
<<<<<<< HEAD

		if (!mgr->device->first_vsync) {
			DSSERR("First SYNC_LOST.. ignoring\n");
			break;
		}

=======
>>>>>>> a95368a8
		bit = sync_lost_bits[i];

		if (bit & errors) {
			struct omap_dss_device *dssdev = mgr->device;
			bool enable;

<<<<<<< HEAD
			pr_err_ratelimited("SYNC_LOST on channel %s, restarting"
					" the output with video overlays "
					"disabled\n", mgr->name);

			enable = dssdev->state == OMAP_DSS_DISPLAY_ACTIVE;

			mgr->device->sync_lost_error = true;
			dssdev->driver->disable(dssdev);
			mgr->device->sync_lost_error = false;

=======
			DSSERR("SYNC_LOST on channel %s, restarting the output "
					"with video overlays disabled\n",
					mgr->name);

			enable = dssdev->state == OMAP_DSS_DISPLAY_ACTIVE;
			dssdev->driver->disable(dssdev);

>>>>>>> a95368a8
			for (i = 0; i < omap_dss_get_num_overlays(); ++i) {
				struct omap_overlay *ovl;
				ovl = omap_dss_get_overlay(i);

				if (ovl->id != OMAP_DSS_GFX &&
						ovl->manager == mgr)
					dispc_ovl_enable(ovl->id, false);
			}

<<<<<<< HEAD

=======
>>>>>>> a95368a8
			dispc_mgr_go(mgr->id);
			mdelay(50);

			if (enable)
				dssdev->driver->enable(dssdev);
		}
	}

	if (errors & DISPC_IRQ_OCP_ERR) {
		DSSERR("OCP_ERR\n");
		for (i = 0; i < omap_dss_get_num_overlay_managers(); ++i) {
			struct omap_overlay_manager *mgr;
			mgr = omap_dss_get_overlay_manager(i);
			mgr->device->driver->disable(mgr->device);
		}
	}

	spin_lock_irqsave(&dispc.irq_lock, flags);
	dispc.irq_error_mask |= errors;
	_omap_dispc_set_irqs();
	spin_unlock_irqrestore(&dispc.irq_lock, flags);

	dispc_runtime_put();
}

int omap_dispc_wait_for_irq_timeout(u32 irqmask, unsigned long timeout)
{
	void dispc_irq_wait_handler(void *data, u32 mask)
	{
		complete((struct completion *)data);
	}

	int r;
	DECLARE_COMPLETION_ONSTACK(completion);

	r = omap_dispc_register_isr(dispc_irq_wait_handler, &completion,
			irqmask);

	if (r)
		return r;

	timeout = wait_for_completion_timeout(&completion, timeout);

	omap_dispc_unregister_isr(dispc_irq_wait_handler, &completion, irqmask);

	if (timeout == 0)
		return -ETIMEDOUT;

	if (timeout == -ERESTARTSYS)
		return -ERESTARTSYS;

	return 0;
}

int omap_dispc_wait_for_irq_interruptible_timeout(u32 irqmask,
		unsigned long timeout)
{
	void dispc_irq_wait_handler(void *data, u32 mask)
	{
		complete((struct completion *)data);
	}

	int r;
	DECLARE_COMPLETION_ONSTACK(completion);

	r = dispc_runtime_get();
	if (r)
		return r;

	r = omap_dispc_register_isr(dispc_irq_wait_handler, &completion,
			irqmask);

	if (r)
		goto done;

	timeout = wait_for_completion_interruptible_timeout(&completion,
			timeout);

	omap_dispc_unregister_isr(dispc_irq_wait_handler, &completion, irqmask);

	if (timeout == 0)
		r = -ETIMEDOUT;
	else  if (timeout == -ERESTARTSYS)
		r = timeout;

done:
	dispc_runtime_put();

	return r;
}

#ifdef CONFIG_OMAP2_DSS_FAKE_VSYNC
void dispc_fake_vsync_irq(void)
{
	u32 irqstatus = DISPC_IRQ_VSYNC;
	int i;

	WARN_ON(!in_interrupt());

	for (i = 0; i < DISPC_MAX_NR_ISRS; i++) {
		struct omap_dispc_isr_data *isr_data;
		isr_data = &dispc.registered_isr[i];

		if (!isr_data->isr)
			continue;

		if (isr_data->mask & irqstatus)
			isr_data->isr(isr_data->arg, irqstatus);
	}
}
#endif

static void _omap_dispc_initialize_irq(void)
{
	unsigned long flags;

	spin_lock_irqsave(&dispc.irq_lock, flags);

	memset(dispc.registered_isr, 0, sizeof(dispc.registered_isr));

	dispc.irq_error_mask = DISPC_IRQ_MASK_ERROR;
	if (dss_has_feature(FEAT_MGR_LCD2))
		dispc.irq_error_mask |= DISPC_IRQ_SYNC_LOST2;
	if (dss_feat_get_num_ovls() > 3)
		dispc.irq_error_mask |= DISPC_IRQ_VID3_FIFO_UNDERFLOW;

	/* there's SYNC_LOST_DIGIT waiting after enabling the DSS,
	 * so clear it */
	dispc_write_reg(DISPC_IRQSTATUS, dispc_read_reg(DISPC_IRQSTATUS));

	_omap_dispc_set_irqs();

	spin_unlock_irqrestore(&dispc.irq_lock, flags);
}

void dispc_enable_sidle(void)
{
	REG_FLD_MOD(DISPC_SYSCONFIG, 2, 4, 3);	/* SIDLEMODE: smart idle */
}

void dispc_disable_sidle(void)
{
	REG_FLD_MOD(DISPC_SYSCONFIG, 1, 4, 3);	/* SIDLEMODE: no idle */
}

static void _omap_dispc_initial_config(void)
{
	u32 l;

	/* Exclusively enable DISPC_CORE_CLK and set divider to 1 */
	if (dss_has_feature(FEAT_CORE_CLK_DIV)) {
		l = dispc_read_reg(DISPC_DIVISOR);
		/* Use DISPC_DIVISOR.LCD, instead of DISPC_DIVISOR1.LCD */
		l = FLD_MOD(l, 1, 0, 0);
		l = FLD_MOD(l, 1, 23, 16);
		dispc_write_reg(DISPC_DIVISOR, l);
	}

	/* FUNCGATED */
	if (dss_has_feature(FEAT_FUNCGATED))
		REG_FLD_MOD(DISPC_CONFIG, 1, 9, 9);

	REG_FLD_MOD(DISPC_CONFIG, 1, 17, 17);

	/* L3 firewall setting: enable access to OCM RAM */
	/* XXX this should be somewhere in plat-omap */
	if (cpu_is_omap24xx())
		__raw_writel(0x402000b0, OMAP2_L3_IO_ADDRESS(0x680050a0));

	dispc_set_loadmode(OMAP_DSS_LOAD_FRAME_ONLY);

	dispc_read_plane_fifo_sizes();

	dispc_configure_burst_sizes();

	dispc_ovl_enable_zorder_planes();
}

/* DISPC HW IP initialisation */
static int omap_dispchw_probe(struct platform_device *pdev)
{
	u32 rev;
	int r = 0;
	struct resource *dispc_mem;
	struct clk *clk;

	dispc.pdev = pdev;

	clk = clk_get(&pdev->dev, "fck");
	if (IS_ERR(clk)) {
		DSSERR("can't get fck\n");
		r = PTR_ERR(clk);
		goto err_get_clk;
	}

	dispc.dss_clk = clk;

	spin_lock_init(&dispc.irq_lock);

#ifdef CONFIG_OMAP2_DSS_COLLECT_IRQ_STATS
	spin_lock_init(&dispc.irq_stats_lock);
	dispc.irq_stats.last_reset = jiffies;
#endif

	INIT_WORK(&dispc.error_work, dispc_error_worker);

	dispc_mem = platform_get_resource(dispc.pdev, IORESOURCE_MEM, 0);
	if (!dispc_mem) {
		DSSERR("can't get IORESOURCE_MEM DISPC\n");
		r = -EINVAL;
		goto err_ioremap;
	}
	dispc.base = ioremap(dispc_mem->start, resource_size(dispc_mem));
	if (!dispc.base) {
		DSSERR("can't ioremap DISPC\n");
		r = -ENOMEM;
		goto err_ioremap;
	}
	dispc.irq = platform_get_irq(dispc.pdev, 0);
	if (dispc.irq < 0) {
		DSSERR("platform_get_irq failed\n");
		r = -ENODEV;
		goto err_irq;
	}

	r = request_irq(dispc.irq, omap_dispc_irq_handler, IRQF_SHARED,
		"OMAP DISPC", dispc.pdev);
	if (r < 0) {
		DSSERR("request_irq failed\n");
		goto err_irq;
	}

	pm_runtime_enable(&pdev->dev);

	r = dispc_runtime_get();
	if (r)
		goto err_runtime_get;

	_omap_dispc_initial_config();

	_omap_dispc_initialize_irq();

	rev = dispc_read_reg(DISPC_REVISION);
	dev_dbg(&pdev->dev, "OMAP DISPC rev %d.%d\n",
	       FLD_GET(rev, 7, 4), FLD_GET(rev, 3, 0));

	dispc_runtime_put();

	return 0;

err_runtime_get:
	pm_runtime_disable(&pdev->dev);
	free_irq(dispc.irq, dispc.pdev);
err_irq:
	iounmap(dispc.base);
err_ioremap:
	clk_put(dispc.dss_clk);
err_get_clk:
	return r;
}

static int omap_dispchw_remove(struct platform_device *pdev)
{
	pm_runtime_disable(&pdev->dev);

	clk_put(dispc.dss_clk);

	free_irq(dispc.irq, dispc.pdev);
	iounmap(dispc.base);
	return 0;
}

static int dispc_runtime_suspend(struct device *dev)
{
	dispc_save_context();
	dss_runtime_put();

	return 0;
}

static int dispc_runtime_resume(struct device *dev)
{
	int r;

	r = dss_runtime_get();
	if (r < 0)
		return r;

	dispc_restore_context();

	return 0;
}

static const struct dev_pm_ops dispc_pm_ops = {
	.runtime_suspend = dispc_runtime_suspend,
	.runtime_resume = dispc_runtime_resume,
};

static struct platform_driver omap_dispchw_driver = {
	.probe          = omap_dispchw_probe,
	.remove         = omap_dispchw_remove,
	.driver         = {
		.name   = "omapdss_dispc",
		.owner  = THIS_MODULE,
		.pm	= &dispc_pm_ops,
	},
};

int dispc_init_platform_driver(void)
{
	return platform_driver_register(&omap_dispchw_driver);
}

void dispc_uninit_platform_driver(void)
{
	return platform_driver_unregister(&omap_dispchw_driver);
}<|MERGE_RESOLUTION|>--- conflicted
+++ resolved
@@ -215,7 +215,6 @@
 		SR(OVL_PICTURE_SIZE(i));
 		SR(OVL_ACCU0(i));
 		SR(OVL_ACCU1(i));
-<<<<<<< HEAD
 
 		for (j = 0; j < 8; j++)
 			SR(OVL_FIR_COEF_H(i, j));
@@ -245,37 +244,6 @@
 				SR(OVL_FIR_COEF_HV2(i, j));
 
 			for (j = 0; j < 8; j++)
-=======
-
-		for (j = 0; j < 8; j++)
-			SR(OVL_FIR_COEF_H(i, j));
-
-		for (j = 0; j < 8; j++)
-			SR(OVL_FIR_COEF_HV(i, j));
-
-		for (j = 0; j < 5; j++)
-			SR(OVL_CONV_COEF(i, j));
-
-		if (dss_has_feature(FEAT_FIR_COEF_V)) {
-			for (j = 0; j < 8; j++)
-				SR(OVL_FIR_COEF_V(i, j));
-		}
-
-		if (dss_has_feature(FEAT_HANDLE_UV_SEPARATE)) {
-			SR(OVL_BA0_UV(i));
-			SR(OVL_BA1_UV(i));
-			SR(OVL_FIR2(i));
-			SR(OVL_ACCU2_0(i));
-			SR(OVL_ACCU2_1(i));
-
-			for (j = 0; j < 8; j++)
-				SR(OVL_FIR_COEF_H2(i, j));
-
-			for (j = 0; j < 8; j++)
-				SR(OVL_FIR_COEF_HV2(i, j));
-
-			for (j = 0; j < 8; j++)
->>>>>>> a95368a8
 				SR(OVL_FIR_COEF_V2(i, j));
 		}
 		if (dss_has_feature(FEAT_ATTR2))
@@ -317,7 +285,6 @@
 		RR(GLOBAL_ALPHA);
 	if (dss_has_feature(FEAT_MGR_LCD2))
 		RR(CONFIG2);
-<<<<<<< HEAD
 
 	for (i = 0; i < dss_feat_get_num_mgrs(); i++) {
 		RR(DEFAULT_COLOR(i));
@@ -330,20 +297,6 @@
 		RR(POL_FREQ(i));
 		RR(DIVISORo(i));
 
-=======
-
-	for (i = 0; i < dss_feat_get_num_mgrs(); i++) {
-		RR(DEFAULT_COLOR(i));
-		RR(TRANS_COLOR(i));
-		RR(SIZE_MGR(i));
-		if (i == OMAP_DSS_CHANNEL_DIGIT)
-			continue;
-		RR(TIMING_H(i));
-		RR(TIMING_V(i));
-		RR(POL_FREQ(i));
-		RR(DIVISORo(i));
-
->>>>>>> a95368a8
 		RR(DATA_CYCLE1(i));
 		RR(DATA_CYCLE2(i));
 		RR(DATA_CYCLE3(i));
@@ -461,7 +414,6 @@
 	else
 		return false;
 }
-<<<<<<< HEAD
 
 static struct omap_dss_device *dispc_mgr_get_device(enum omap_channel channel)
 {
@@ -471,17 +423,6 @@
 	return mgr ? mgr->device : NULL;
 }
 
-=======
-
-static struct omap_dss_device *dispc_mgr_get_device(enum omap_channel channel)
-{
-	struct omap_overlay_manager *mgr =
-		omap_dss_get_overlay_manager(channel);
-
-	return mgr ? mgr->device : NULL;
-}
-
->>>>>>> a95368a8
 bool dispc_mgr_go_busy(enum omap_channel channel)
 {
 	int bit;
@@ -625,7 +566,6 @@
 void dispc_mgr_setup_color_conv_coef(enum omap_plane plane,
 	const struct omap_dss_cconv_coefs *ct)
 {
-<<<<<<< HEAD
 	BUG_ON(plane < OMAP_DSS_VIDEO1 || plane > OMAP_DSS_VIDEO3);
 
 #define CVAL(x, y) (FLD_VAL(x, 26, 16) | FLD_VAL(y, 10, 0))
@@ -638,39 +578,6 @@
 #undef CVAL
 
 	REG_FLD_MOD(DISPC_OVL_ATTRIBUTES(plane), ct->full_range, 11, 11);
-=======
-	int i;
-	const struct color_conv_coef {
-		int  ry,  rcr,  rcb,   gy,  gcr,  gcb,   by,  bcr,  bcb;
-		int  full_range;
-	}  ctbl_bt601_5 = {
-		298,  409,    0,  298, -208, -100,  298,    0,  517, 0,
-	};
-
-	const struct color_conv_coef *ct;
-
-#define CVAL(x, y) (FLD_VAL(x, 26, 16) | FLD_VAL(y, 10, 0))
-
-	ct = &ctbl_bt601_5;
-
-	for (i = 1; i < dss_feat_get_num_ovls(); i++) {
-		dispc_write_reg(DISPC_OVL_CONV_COEF(i, 0),
-			CVAL(ct->rcr, ct->ry));
-		dispc_write_reg(DISPC_OVL_CONV_COEF(i, 1),
-			CVAL(ct->gy,  ct->rcb));
-		dispc_write_reg(DISPC_OVL_CONV_COEF(i, 2),
-			CVAL(ct->gcb, ct->gcr));
-		dispc_write_reg(DISPC_OVL_CONV_COEF(i, 3),
-			CVAL(ct->bcr, ct->by));
-		dispc_write_reg(DISPC_OVL_CONV_COEF(i, 4),
-			CVAL(0, ct->bcb));
-
-		REG_FLD_MOD(DISPC_OVL_ATTRIBUTES(i), ct->full_range,
-			11, 11);
-	}
-
-#undef CVAL
->>>>>>> a95368a8
 }
 
 
@@ -723,7 +630,6 @@
 }
 
 static void dispc_ovl_set_zorder(enum omap_plane plane, u8 zorder)
-<<<<<<< HEAD
 {
 	struct omap_overlay *ovl = omap_dss_get_overlay(plane);
 
@@ -738,40 +644,12 @@
 	int i;
 
 	if (!dss_has_feature(FEAT_ALPHA_FREE_ZORDER))
-=======
-{
-	struct omap_overlay *ovl = omap_dss_get_overlay(plane);
-
-	if ((ovl->caps & OMAP_DSS_OVL_CAP_ZORDER) == 0)
-		return;
-
-	REG_FLD_MOD(DISPC_OVL_ATTRIBUTES(plane), zorder, 27, 26);
-}
-
-static void dispc_ovl_enable_zorder_planes(void)
-{
-	int i;
-
-	if (!dss_has_feature(FEAT_ALPHA_FREE_ZORDER))
 		return;
 
 	for (i = 0; i < dss_feat_get_num_ovls(); i++)
 		REG_FLD_MOD(DISPC_OVL_ATTRIBUTES(i), 1, 25, 25);
 }
 
-static void dispc_ovl_set_pre_mult_alpha(enum omap_plane plane, bool enable)
-{
-	struct omap_overlay *ovl = omap_dss_get_overlay(plane);
-
-	if ((ovl->caps & OMAP_DSS_OVL_CAP_PRE_MULT_ALPHA) == 0)
->>>>>>> a95368a8
-		return;
-
-	for (i = 0; i < dss_feat_get_num_ovls(); i++)
-		REG_FLD_MOD(DISPC_OVL_ATTRIBUTES(i), 1, 25, 25);
-}
-
-<<<<<<< HEAD
 static void dispc_ovl_set_pre_mult_alpha(enum omap_plane plane, bool enable)
 {
 	struct omap_overlay *ovl = omap_dss_get_overlay(plane);
@@ -788,14 +666,6 @@
 	int shift;
 	struct omap_overlay *ovl = omap_dss_get_overlay(plane);
 
-=======
-static void dispc_ovl_setup_global_alpha(enum omap_plane plane, u8 global_alpha)
-{
-	static const unsigned shifts[] = { 0, 8, 16, 24, };
-	int shift;
-	struct omap_overlay *ovl = omap_dss_get_overlay(plane);
-
->>>>>>> a95368a8
 	if ((ovl->caps & OMAP_DSS_OVL_CAP_GLOBAL_ALPHA) == 0)
 		return;
 
@@ -1228,11 +1098,7 @@
 	u32 l;
 	u16 y_adjust = color_mode == OMAP_DSS_COLOR_NV12 ? 2 : 0;
 
-<<<<<<< HEAD
 	dispc_ovl_set_scale_param(plane, orig_width, orig_height - y_adjust,
-=======
-	dispc_ovl_set_scale_param(plane, orig_width, orig_height,
->>>>>>> a95368a8
 				out_width, out_height, five_taps,
 				rotation, DISPC_COLOR_COMPONENT_RGB_Y);
 	l = dispc_read_reg(DISPC_OVL_ATTRIBUTES(plane));
@@ -1325,11 +1191,7 @@
 	if (out_height != orig_height)
 		scale_y = true;
 
-<<<<<<< HEAD
 	dispc_ovl_set_scale_param(plane, orig_width, orig_height - y_adjust,
-=======
-	dispc_ovl_set_scale_param(plane, orig_width, orig_height,
->>>>>>> a95368a8
 			out_width, out_height, five_taps,
 				rotation, DISPC_COLOR_COMPONENT_UV);
 
@@ -1369,12 +1231,8 @@
 }
 
 static void dispc_ovl_set_rotation_attrs(enum omap_plane plane, u8 rotation,
-<<<<<<< HEAD
 		bool mirroring, enum omap_color_mode color_mode,
 		enum omap_dss_rotation_type type)
-=======
-		bool mirroring, enum omap_color_mode color_mode)
->>>>>>> a95368a8
 {
 	bool row_repeat = false;
 	int vidrot = 0;
@@ -1739,7 +1597,6 @@
 	u32 fclk = 0;
 	u64 tmp, pclk = dispc_mgr_pclk_rate(channel);
 
-<<<<<<< HEAD
 	if (cpu_is_omap44xx() || cpu_is_omap54xx()) {
 		/* do conservative TRM value on OMAP4 ES1.0 & OMAP5 */
 		if (omap_rev() == OMAP4430_REV_ES1_0)
@@ -1752,8 +1609,6 @@
 		return pclk;
 	}
 
-=======
->>>>>>> a95368a8
 	if (height <= out_height && width <= out_width)
 		return (u32) pclk;
 
@@ -1827,7 +1682,6 @@
 		return dispc_mgr_pclk_rate(channel) * hf;
 }
 
-<<<<<<< HEAD
 int dispc_scaling_decision(enum omap_plane plane, struct omap_overlay_info *oi,
 			enum omap_channel channel,
 			u16 *x_decim, u16 *y_decim, bool *five_taps)
@@ -1994,8 +1848,6 @@
 	return 0;
 }
 
-=======
->>>>>>> a95368a8
 static int dispc_ovl_calc_scaling(enum omap_plane plane,
 		enum omap_channel channel, u16 width, u16 height,
 		u16 out_width, u16 out_height,
@@ -2003,11 +1855,6 @@
 {
 	struct omap_overlay *ovl = omap_dss_get_overlay(plane);
 	const int maxdownscale = dss_feat_get_param_max(FEAT_PARAM_DOWNSCALE);
-<<<<<<< HEAD
-=======
-	const int maxlinewidth = dss_feat_get_param_max(FEAT_PARAM_LINEWIDTH);
-	unsigned long fclk = 0;
->>>>>>> a95368a8
 
 	if (width == out_width && height == out_height)
 		return 0;
@@ -2015,95 +1862,29 @@
 	if ((ovl->caps & OMAP_DSS_OVL_CAP_SCALE) == 0)
 		return -EINVAL;
 
-<<<<<<< HEAD
 	if (out_width < width / maxdownscale)
 		return -EINVAL;
 
 	if (out_height < height / maxdownscale)
 		return -EINVAL;
 
-=======
-	if (out_width < width / maxdownscale ||
-			out_width > width * 8)
-		return -EINVAL;
-
-	if (out_height < height / maxdownscale ||
-			out_height > height * 8)
-		return -EINVAL;
-
-	if (cpu_is_omap24xx()) {
-		if (width > 768)
-			DSSERR("Cannot scale max input width exceeded");
-		*five_taps = false;
-		fclk = calc_fclk(channel, width, height, out_width,
-								out_height);
-	} else if (cpu_is_omap34xx()) {
-		if (width > (maxlinewidth * 2)) {
-			DSSERR("Cannot setup scaling");
-			DSSERR("width exceeds maximum width possible");
-			return -EINVAL;
-		}
-		fclk = calc_fclk_five_taps(channel, width, height, out_width,
-						out_height, color_mode);
-		if (width > maxlinewidth) {
-			if (height > out_height && height < out_height * 2)
-				*five_taps = false;
-			else {
-				DSSERR("cannot setup scaling with five taps");
-				return -EINVAL;
-			}
-		}
-		if (!*five_taps)
-			fclk = calc_fclk(channel, width, height, out_width,
-					out_height);
-	} else {
-		if (width > maxlinewidth) {
-			DSSERR("Cannot scale width exceeds max line width");
-			return -EINVAL;
-		}
-		fclk = calc_fclk(channel, width, height, out_width,
-				out_height);
-	}
-
-	DSSDBG("required fclk rate = %lu Hz\n", fclk);
-	DSSDBG("current fclk rate = %lu Hz\n", dispc_fclk_rate());
-
-	if (!fclk || fclk > dispc_fclk_rate()) {
-		DSSERR("failed to set up scaling, "
-			"required fclk rate = %lu Hz, "
-			"current fclk rate = %lu Hz\n",
-			fclk, dispc_fclk_rate());
-		return -EINVAL;
-	}
-
->>>>>>> a95368a8
 	return 0;
 }
 
 int dispc_ovl_setup(enum omap_plane plane, struct omap_overlay_info *oi,
 		bool ilace, enum omap_channel channel, bool replication,
-<<<<<<< HEAD
 		int x_decim, int y_decim, bool five_taps,
 		u32 fifo_low, u32 fifo_high)
 {
 	struct omap_overlay *ovl = omap_dss_get_overlay(plane);
-=======
-		u32 fifo_low, u32 fifo_high)
-{
-	struct omap_overlay *ovl = omap_dss_get_overlay(plane);
-	bool five_taps = true;
->>>>>>> a95368a8
 	bool fieldmode = 0;
 	int r, cconv = 0;
 	unsigned offset0, offset1;
 	s32 row_inc;
 	s32 pix_inc;
 	u16 frame_height = oi->height;
-<<<<<<< HEAD
 	int pixpg = 1;
 	u32 orig_width, orig_height;
-=======
->>>>>>> a95368a8
 	unsigned int field_offset = 0;
 	u8 global_alpha;
 
@@ -2134,7 +1915,6 @@
 	if (!dss_feat_color_mode_supported(plane, oi->color_mode))
 		return -EINVAL;
 
-<<<<<<< HEAD
 	/* predecimate */
 
 	/* adjust for group-of-pixels*/
@@ -2159,8 +1939,6 @@
 	if (oi->color_mode == OMAP_DSS_COLOR_NV12)
 		oi->width &= ~1;
 
-=======
->>>>>>> a95368a8
 	r = dispc_ovl_calc_scaling(plane, channel, oi->width, oi->height,
 			oi->out_width, oi->out_height, oi->color_mode,
 			&five_taps);
@@ -2190,7 +1968,6 @@
 	if (fieldmode)
 		field_offset = 1;
 
-<<<<<<< HEAD
 	/* default values */
 	row_inc = pix_inc = 0x1;
 	offset0 = offset1 = 0x0;
@@ -2239,14 +2016,6 @@
 				&offset0, &offset1, &row_inc, &pix_inc,
 				x_decim, y_decim);
 	} else {
-=======
-	if (oi->rotation_type == OMAP_DSS_ROT_DMA)
-		calc_dma_rotation_offset(oi->rotation, oi->mirror,
-				oi->screen_width, oi->width, frame_height,
-				oi->color_mode, fieldmode, field_offset,
-				&offset0, &offset1, &row_inc, &pix_inc);
-	else
->>>>>>> a95368a8
 		calc_vrfb_rotation_offset(oi->rotation, oi->mirror,
 				oi->screen_width, oi->width, frame_height,
 				oi->color_mode, fieldmode, field_offset,
@@ -2256,15 +2025,12 @@
 	DSSDBG("offset0 %u, offset1 %u, row_inc %d, pix_inc %d\n",
 			offset0, offset1, row_inc, pix_inc);
 
-<<<<<<< HEAD
 	/* adjust back to pixels */
 	if (oi->rotation & 1)
 		oi->height *= pixpg;
 	else
 		oi->width *= pixpg;
 
-=======
->>>>>>> a95368a8
 	dispc_ovl_set_color_mode(plane, oi->color_mode);
 
 	dispc_ovl_set_ba0(plane, oi->paddr + offset0);
@@ -2279,14 +2045,9 @@
 	dispc_ovl_set_row_inc(plane, row_inc);
 	dispc_ovl_set_pix_inc(plane, pix_inc);
 
-<<<<<<< HEAD
 	DSSDBG("%d,%d %d*%dx%d*%d -> %dx%d\n", oi->pos_x, oi->pos_y,
 			oi->width, x_decim, oi->height, y_decim,
 			oi->out_width, oi->out_height);
-=======
-	DSSDBG("%d,%d %dx%d -> %dx%d\n", oi->pos_x, oi->pos_y, oi->width,
-			oi->height, oi->out_width, oi->out_height);
->>>>>>> a95368a8
 
 	dispc_ovl_set_pos(plane, oi->pos_x, oi->pos_y);
 
@@ -2302,7 +2063,6 @@
 	}
 
 	dispc_ovl_set_rotation_attrs(plane, oi->rotation, oi->mirror,
-<<<<<<< HEAD
 			oi->color_mode, oi->rotation_type);
 
 	dispc_ovl_set_zorder(plane, oi->zorder);
@@ -2322,14 +2082,6 @@
 
 	dispc_ovl_setup_global_alpha(plane, global_alpha);
 
-=======
-			oi->color_mode);
-
-	dispc_ovl_set_zorder(plane, oi->zorder);
-	dispc_ovl_set_pre_mult_alpha(plane, oi->pre_mult_alpha);
-	dispc_ovl_setup_global_alpha(plane, oi->global_alpha);
-
->>>>>>> a95368a8
 	dispc_ovl_set_channel_out(plane, channel);
 
 	dispc_ovl_enable_replication(plane, replication);
@@ -2646,11 +2398,8 @@
 		enabled = REG_GET(DISPC_CONFIG, 18, 18);
 	else if (ch == OMAP_DSS_CHANNEL_DIGIT)
 		enabled = REG_GET(DISPC_CONFIG, 19, 19);
-<<<<<<< HEAD
 	else if (ch == OMAP_DSS_CHANNEL_LCD2)
 		enabled = false;
-=======
->>>>>>> a95368a8
 	else
 		BUG();
 
@@ -3593,22 +3342,18 @@
 		unsigned bit;
 
 		mgr = omap_dss_get_overlay_manager(i);
-<<<<<<< HEAD
 
 		if (!mgr->device->first_vsync) {
 			DSSERR("First SYNC_LOST.. ignoring\n");
 			break;
 		}
 
-=======
->>>>>>> a95368a8
 		bit = sync_lost_bits[i];
 
 		if (bit & errors) {
 			struct omap_dss_device *dssdev = mgr->device;
 			bool enable;
 
-<<<<<<< HEAD
 			pr_err_ratelimited("SYNC_LOST on channel %s, restarting"
 					" the output with video overlays "
 					"disabled\n", mgr->name);
@@ -3619,15 +3364,6 @@
 			dssdev->driver->disable(dssdev);
 			mgr->device->sync_lost_error = false;
 
-=======
-			DSSERR("SYNC_LOST on channel %s, restarting the output "
-					"with video overlays disabled\n",
-					mgr->name);
-
-			enable = dssdev->state == OMAP_DSS_DISPLAY_ACTIVE;
-			dssdev->driver->disable(dssdev);
-
->>>>>>> a95368a8
 			for (i = 0; i < omap_dss_get_num_overlays(); ++i) {
 				struct omap_overlay *ovl;
 				ovl = omap_dss_get_overlay(i);
@@ -3637,10 +3373,7 @@
 					dispc_ovl_enable(ovl->id, false);
 			}
 
-<<<<<<< HEAD
-
-=======
->>>>>>> a95368a8
+
 			dispc_mgr_go(mgr->id);
 			mdelay(50);
 
