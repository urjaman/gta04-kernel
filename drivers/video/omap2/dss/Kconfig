--- conflicted
+++ resolved
@@ -66,12 +66,6 @@
 config OMAP4_DSS_HDMI
 	bool "OMAP4 HDMI support"
 	depends on ARCH_OMAP4 || ANDROID_SWITCH
-<<<<<<< HEAD
-	select FB
-	select FB_MODE_HELPERS
-	select FB_OMAP2
-=======
->>>>>>> 4ead8497
         default y
 	select I2C_ALGOBIT
 	help
@@ -94,9 +88,6 @@
 	select GPIO_PCA953X
 	select MFD_PALMAS
 	select REGULATOR_PALMAS
-	select FB
-	select FB_MODE_HELPERS
-	select FB_OMAP2
 	help
 	    HDMI Interface.This add the High Deinition Multimedia Interface.
 	    See http://wwww.hdmi.org/ for HDMI specification.
@@ -111,8 +102,6 @@
 	  EDID can be read using direct I2C commands sent to the external display
 	  over I2C lines or by configuring the DDC registers in the core.
 
-<<<<<<< HEAD
-=======
 config OMAP4_HDCP_SUPPORT
 	bool "OMAP4 HDCP support"
 	depends on OMAP4_DSS_HDMI
@@ -121,7 +110,6 @@
 	  High-bandwidth Digital Content Protection (HDCP).
 	  This option required for OMAP4 HDCP support.
 
->>>>>>> 4ead8497
 config OMAP2_DSS_SDI
 	bool "SDI support"
         default n
@@ -173,12 +161,6 @@
 
 config USE_FB_MODE_DB
 	bool "Enable FB mode db support"
-<<<<<<< HEAD
-	default y
-	help
-	  Enable FB mode support.
-
-=======
 	default n
 	select FB
 	select FB_MODE_HELPERS
@@ -194,5 +176,4 @@
 	  HDMI HDP switch state interface. This adds support for sending
 	  HDMI HPD switch state events to user space.
 
->>>>>>> 4ead8497
 endif