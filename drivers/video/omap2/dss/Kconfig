--- conflicted
+++ resolved
@@ -159,7 +159,6 @@
 	  This option enables the sleep, and is enabled by default. You can
 	  disable the sleep if it doesn't cause problems on your platform.
 
-<<<<<<< HEAD
 config USE_FB_MODE_DB
 	bool "Enable FB mode db support"
 	default n
@@ -176,7 +175,7 @@
 	help
 	  HDMI HDP switch state interface. This adds support for sending
 	  HDMI HPD switch state events to user space.
-=======
+
 config DISPLAY_SKIP_INIT
 	bool "Skip display initialization during bootup"
 	default n
@@ -184,6 +183,5 @@
 		This allows for skipping display initialization during bootup
 		for cases where the display is initialized elsewhere - like
 		u-boot or other processors
->>>>>>> 8f8be9aa
 
 endif