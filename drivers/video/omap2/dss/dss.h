/*
 * linux/drivers/video/omap2/dss/dss.h
 *
 * Copyright (C) 2009 Nokia Corporation
 * Author: Tomi Valkeinen <tomi.valkeinen@nokia.com>
 *
 * Some code and ideas taken from drivers/video/omap/ driver
 * by Imre Deak.
 *
 * This program is free software; you can redistribute it and/or modify it
 * under the terms of the GNU General Public License version 2 as published by
 * the Free Software Foundation.
 *
 * This program is distributed in the hope that it will be useful, but WITHOUT
 * ANY WARRANTY; without even the implied warranty of MERCHANTABILITY or
 * FITNESS FOR A PARTICULAR PURPOSE.  See the GNU General Public License for
 * more details.
 *
 * You should have received a copy of the GNU General Public License along with
 * this program.  If not, see <http://www.gnu.org/licenses/>.
 */

#ifndef __OMAP2_DSS_H
#define __OMAP2_DSS_H

#include <linux/interrupt.h>
#include <linux/i2c.h>

#ifdef pr_fmt
#undef pr_fmt
#endif

#ifdef DSS_SUBSYS_NAME
#define pr_fmt(fmt) DSS_SUBSYS_NAME ": " fmt
#else
#define pr_fmt(fmt) fmt
#endif

#define DSSDBG(format, ...) \
	pr_debug(format, ## __VA_ARGS__)

#ifdef DSS_SUBSYS_NAME
#define DSSERR(format, ...) \
	printk(KERN_ERR "omapdss " DSS_SUBSYS_NAME " error: " format, \
	## __VA_ARGS__)
#else
#define DSSERR(format, ...) \
	printk(KERN_ERR "omapdss error: " format, ## __VA_ARGS__)
#endif

#ifdef DSS_SUBSYS_NAME
#define DSSINFO(format, ...) \
	printk(KERN_INFO "omapdss " DSS_SUBSYS_NAME ": " format, \
	## __VA_ARGS__)
#else
#define DSSINFO(format, ...) \
	printk(KERN_INFO "omapdss: " format, ## __VA_ARGS__)
#endif

#ifdef DSS_SUBSYS_NAME
#define DSSWARN(format, ...) \
	printk(KERN_WARNING "omapdss " DSS_SUBSYS_NAME ": " format, \
	## __VA_ARGS__)
#else
#define DSSWARN(format, ...) \
	printk(KERN_WARNING "omapdss: " format, ## __VA_ARGS__)
#endif

/* OMAP TRM gives bitfields as start:end, where start is the higher bit
   number. For example 7:0 */
#define FLD_MASK(start, end)	(((1 << ((start) - (end) + 1)) - 1) << (end))
#define FLD_VAL(val, start, end) (((val) << (end)) & FLD_MASK(start, end))
#define FLD_GET(val, start, end) (((val) & FLD_MASK(start, end)) >> (end))
#define FLD_MOD(orig, val, start, end) \
	(((orig) & ~FLD_MASK(start, end)) | FLD_VAL(val, start, end))

enum dss_io_pad_mode {
	DSS_IO_PAD_MODE_RESET,
	DSS_IO_PAD_MODE_RFBI,
	DSS_IO_PAD_MODE_BYPASS,
};

enum dss_hdmi_venc_clk_source_select {
	DSS_VENC_TV_CLK = 0,
	DSS_HDMI_M_PCLK = 1,
};

enum dss_dsi_content_type {
	DSS_DSI_CONTENT_DCS,
	DSS_DSI_CONTENT_GENERIC,
};

enum dss_writeback_channel {
	DSS_WB_LCD1_MGR =	0,
	DSS_WB_LCD2_MGR =	1,
	DSS_WB_TV_MGR =		2,
	DSS_WB_OVL0 =		3,
	DSS_WB_OVL1 =		4,
	DSS_WB_OVL2 =		5,
	DSS_WB_OVL3 =		6,
	DSS_WB_LCD3_MGR =	7,
};

enum dss_dpll {
	DSS_DPLL_VIDEO1 = 0,
	DSS_DPLL_VIDEO2,
	DSS_DPLL_HDMI,
	DSS_DPLL_NONE,
};

struct dss_clock_info {
	/* rates that we get with dividers below */
	unsigned long fck;

	/* dividers */
	u16 fck_div;
};

struct dispc_clock_info {
	/* rates that we get with dividers below */
	unsigned long lck;
	unsigned long pck;

	/* dividers */
	u16 lck_div;
	u16 pck_div;
};

struct dsi_clock_info {
	/* rates that we get with dividers below */
	unsigned long fint;
	unsigned long clkin4ddr;
	unsigned long clkin;
	unsigned long dsi_pll_hsdiv_dispc_clk;	/* OMAP3: DSI1_PLL_CLK
						 * OMAP4: PLLx_CLK1 */
	unsigned long dsi_pll_hsdiv_dsi_clk;	/* OMAP3: DSI2_PLL_CLK
						 * OMAP4: PLLx_CLK2 */
	unsigned long lp_clk;

	/* dividers */
	u16 regn;
	u16 regm;
	u16 regm_dispc;	/* OMAP3: REGM3
			 * OMAP4: REGM4 */
	u16 regm_dsi;	/* OMAP3: REGM4
			 * OMAP4: REGM5 */
	u16 lp_clk_div;
};

struct dss_dpll_cinfo {
	unsigned long fint, clkin, clkout, hsdiv_clk;

	u16 regm, regn, regm_hsdiv;
};

struct reg_field {
	u16 reg;
	u8 high;
	u8 low;
};

struct dss_lcd_mgr_config {
	enum dss_io_pad_mode io_pad_mode;

	bool stallmode;
	bool fifohandcheck;

	struct dispc_clock_info clock_info;

	int video_port_width;

	int lcden_sig_polarity;
};

struct dpi_common_ops {
	int (*enable) (struct omap_dss_device *dssdev);
	void (*disable) (struct omap_dss_device *dssdev);
	void (*set_timings) (struct omap_dss_device *dssdev,
		struct omap_video_timings *timings);
	int (*check_timings) (struct omap_dss_device *dssdev,
		struct omap_video_timings *timings);
	void (*set_data_lines) (struct omap_dss_device *dssdev,
		int data_lines);
};

struct seq_file;
struct platform_device;

/* core */
struct platform_device *dss_get_core_pdev(void);
struct bus_type *dss_get_bus(void);
struct regulator *dss_get_vdds_dsi(void);
struct regulator *dss_get_vdds_sdi(void);
int dss_dsi_enable_pads(int dsi_id, unsigned lane_mask);
void dss_dsi_disable_pads(int dsi_id, unsigned lane_mask);
int dss_set_min_bus_tput(struct device *dev, unsigned long tput);
int dss_debugfs_create_file(const char *name, void (*write)(struct seq_file *));

struct omap_dss_device *dss_alloc_and_init_device(struct device *parent);
int dss_add_device(struct omap_dss_device *dssdev);
void dss_unregister_device(struct omap_dss_device *dssdev);
void dss_unregister_child_devices(struct device *parent);
void dss_put_device(struct omap_dss_device *dssdev);
void dss_copy_device_pdata(struct omap_dss_device *dst,
		const struct omap_dss_device *src);

/* output */
void dss_register_output(struct omap_dss_output *out);
void dss_unregister_output(struct omap_dss_output *out);

/* display */
int dss_suspend_all_devices(void);
int dss_resume_all_devices(void);
void dss_disable_all_devices(void);

int display_init_sysfs(struct platform_device *pdev,
		struct omap_dss_device *dssdev);
void display_uninit_sysfs(struct platform_device *pdev,
		struct omap_dss_device *dssdev);

/* manager */
int dss_init_overlay_managers(struct platform_device *pdev);
void dss_uninit_overlay_managers(struct platform_device *pdev);
int dss_mgr_simple_check(struct omap_overlay_manager *mgr,
		const struct omap_overlay_manager_info *info);
int dss_mgr_check_timings(struct omap_overlay_manager *mgr,
		const struct omap_video_timings *timings);
int dss_mgr_check(struct omap_overlay_manager *mgr,
		struct omap_overlay_manager_info *info,
		const struct omap_video_timings *mgr_timings,
		const struct dss_lcd_mgr_config *config,
		struct omap_overlay_info **overlay_infos);

static inline bool dss_mgr_is_lcd(enum omap_channel id)
{
	if (id == OMAP_DSS_CHANNEL_LCD || id == OMAP_DSS_CHANNEL_LCD2 ||
			id == OMAP_DSS_CHANNEL_LCD3)
		return true;
	else
		return false;
}

int dss_manager_kobj_init(struct omap_overlay_manager *mgr,
		struct platform_device *pdev);
void dss_manager_kobj_uninit(struct omap_overlay_manager *mgr);

/* overlay */
void dss_init_overlays(struct platform_device *pdev);
void dss_uninit_overlays(struct platform_device *pdev);
void dss_overlay_setup_dispc_manager(struct omap_overlay_manager *mgr);
int dss_ovl_simple_check(struct omap_overlay *ovl,
		const struct omap_overlay_info *info);
int dss_ovl_check(struct omap_overlay *ovl, struct omap_overlay_info *info,
		const struct omap_video_timings *mgr_timings);
bool dss_ovl_use_replication(struct dss_lcd_mgr_config config,
		enum omap_color_mode mode);
int dss_overlay_kobj_init(struct omap_overlay *ovl,
		struct platform_device *pdev);
void dss_overlay_kobj_uninit(struct omap_overlay *ovl);

/* DSS */
int dss_init_platform_driver(void) __init;
void dss_uninit_platform_driver(void);

unsigned long dss_get_dispc_clk_rate(void);
int dss_dpi_select_source(int module_id, enum omap_channel channel);
void dss_select_hdmi_venc_clk_source(enum dss_hdmi_venc_clk_source_select);
enum dss_hdmi_venc_clk_source_select dss_get_hdmi_venc_clk_source(void);
void dss_use_dpll_lcd(enum omap_channel channel, bool use_dpll);
const char *dss_get_generic_clk_source_name(enum omap_dss_clk_source clk_src);
void dss_dump_clocks(struct seq_file *s);

#if defined(CONFIG_OMAP2_DSS_DEBUGFS)
void dss_debug_dump_clocks(struct seq_file *s);
#endif

int dss_get_ctx_loss_count(void);

void dss_sdi_init(int datapairs);
int dss_sdi_enable(void);
void dss_sdi_disable(void);

void dss_select_dsi_clk_source(int dsi_module,
		enum omap_dss_clk_source clk_src);
void dss_select_lcd_clk_source(enum omap_channel channel,
		enum omap_dss_clk_source clk_src);
enum omap_dss_clk_source dss_get_dispc_clk_source(void);
enum omap_dss_clk_source dss_get_dsi_clk_source(int dsi_module);
enum omap_dss_clk_source dss_get_lcd_clk_source(enum omap_channel channel);

void dss_set_venc_output(enum omap_dss_venc_type type);
void dss_set_dac_pwrdn_bgz(bool enable);

unsigned long dss_get_dpll4_rate(void);
int dss_calc_clock_rates(struct dss_clock_info *cinfo);
int dss_set_clock_div(struct dss_clock_info *cinfo);
int dss_calc_clock_div(unsigned long req_pck, struct dss_clock_info *dss_cinfo,
		struct dispc_clock_info *dispc_cinfo);

/* SDI */
int sdi_init_platform_driver(void) __init;
void sdi_uninit_platform_driver(void) __exit;

/* DSI */
#ifdef CONFIG_OMAP2_DSS_DSI

struct dentry;
struct file_operations;

int dsi_init_platform_driver(void) __init;
void dsi_uninit_platform_driver(void) __exit;

int dsi_runtime_get(struct platform_device *dsidev);
void dsi_runtime_put(struct platform_device *dsidev);

void dsi_dump_clocks(struct seq_file *s);

void dsi_irq_handler(void);
u8 dsi_get_pixel_size(enum omap_dss_dsi_pixel_format fmt);

unsigned long dsi_get_pll_hsdiv_dispc_rate(struct platform_device *dsidev);
int dsi_pll_set_clock_div(struct platform_device *dsidev,
		struct dsi_clock_info *cinfo);
int dsi_pll_calc_clock_div_pck(struct platform_device *dsidev,
		unsigned long req_pck, struct dsi_clock_info *cinfo,
		struct dispc_clock_info *dispc_cinfo);
int dsi_pll_init(struct platform_device *dsidev, bool enable_hsclk,
		bool enable_hsdiv);
void dsi_pll_uninit(struct platform_device *dsidev, bool disconnect_lanes);
void dsi_wait_pll_hsdiv_dispc_active(struct platform_device *dsidev);
void dsi_wait_pll_hsdiv_dsi_active(struct platform_device *dsidev);
struct platform_device *dsi_get_dsidev_from_id(int module);
#else
static inline int dsi_runtime_get(struct platform_device *dsidev)
{
	return 0;
}
static inline void dsi_runtime_put(struct platform_device *dsidev)
{
}
static inline u8 dsi_get_pixel_size(enum omap_dss_dsi_pixel_format fmt)
{
	WARN("%s: DSI not compiled in, returning pixel_size as 0\n", __func__);
	return 0;
}
static inline unsigned long dsi_get_pll_hsdiv_dispc_rate(struct platform_device *dsidev)
{
	WARN("%s: DSI not compiled in, returning rate as 0\n", __func__);
	return 0;
}
static inline int dsi_pll_set_clock_div(struct platform_device *dsidev,
		struct dsi_clock_info *cinfo)
{
	WARN("%s: DSI not compiled in\n", __func__);
	return -ENODEV;
}
static inline int dsi_pll_calc_clock_div_pck(struct platform_device *dsidev,
		unsigned long req_pck,
		struct dsi_clock_info *dsi_cinfo,
		struct dispc_clock_info *dispc_cinfo)
{
	WARN("%s: DSI not compiled in\n", __func__);
	return -ENODEV;
}
static inline int dsi_pll_init(struct platform_device *dsidev,
		bool enable_hsclk, bool enable_hsdiv)
{
	WARN("%s: DSI not compiled in\n", __func__);
	return -ENODEV;
}
static inline void dsi_pll_uninit(struct platform_device *dsidev,
		bool disconnect_lanes)
{
}
static inline void dsi_wait_pll_hsdiv_dispc_active(struct platform_device *dsidev)
{
}
static inline void dsi_wait_pll_hsdiv_dsi_active(struct platform_device *dsidev)
{
}
static inline struct platform_device *dsi_get_dsidev_from_id(int module)
{
	return NULL;
}
#endif

/* DPI */
void dpi_common_set_ops(struct dpi_common_ops *ops);
int omap_dpi_init_platform_driver(void) __init;
void omap_dpi_uninit_platform_driver(void) __exit;

int dra7xx_dpi_init_platform_driver(void) __init;
void dra7xx_dpi_uninit_platform_driver(void) __exit;

/* DISPC */
int dispc_init_platform_driver(void) __init;
void dispc_uninit_platform_driver(void) __exit;
void dispc_dump_clocks(struct seq_file *s);

void dispc_enable_sidle(void);
void dispc_disable_sidle(void);

void dispc_lcd_enable_signal(bool enable);
void dispc_pck_free_enable(bool enable);
void dispc_enable_fifomerge(bool enable);
void dispc_enable_gamma_table(bool enable);
void dispc_set_loadmode(enum omap_dss_load_mode mode);

bool dispc_mgr_timings_ok(enum omap_channel channel,
		const struct omap_video_timings *timings);
unsigned long dispc_fclk_rate(void);
void dispc_find_clk_divs(unsigned long req_pck, unsigned long fck,
		struct dispc_clock_info *cinfo);
int dispc_calc_clock_rates(unsigned long dispc_fclk_rate,
		struct dispc_clock_info *cinfo);


void dispc_ovl_set_fifo_threshold(enum omap_plane plane, u32 low, u32 high);
void dispc_ovl_compute_fifo_thresholds(enum omap_plane plane,
		u32 *fifo_low, u32 *fifo_high, bool use_fifomerge,
		bool manual_update);

unsigned long dispc_mgr_lclk_rate(enum omap_channel channel);
unsigned long dispc_mgr_pclk_rate(enum omap_channel channel);
unsigned long dispc_core_clk_rate(void);
void dispc_mgr_set_clock_div(enum omap_channel channel,
		const struct dispc_clock_info *cinfo);
int dispc_mgr_get_clock_div(enum omap_channel channel,
		struct dispc_clock_info *cinfo);

u32 dispc_wb_get_framedone_irq(void);
bool dispc_wb_go_busy(void);
void dispc_wb_go(void);
void dispc_wb_enable(bool enable);
bool dispc_wb_is_enabled(void);
void dispc_wb_set_channel_in(enum dss_writeback_channel channel);
int dispc_wb_setup(const struct omap_dss_writeback_info *wi,
		bool mem_to_mem, const struct omap_video_timings *timings);

/* VENC */
#ifdef CONFIG_OMAP2_DSS_VENC
int venc_init_platform_driver(void) __init;
void venc_uninit_platform_driver(void) __exit;
unsigned long venc_get_pixel_clock(void);
#else
static inline unsigned long venc_get_pixel_clock(void)
{
	WARN("%s: VENC not compiled in, returning pclk as 0\n", __func__);
	return 0;
}
#endif
int omapdss_venc_display_enable(struct omap_dss_device *dssdev);
void omapdss_venc_display_disable(struct omap_dss_device *dssdev);
void omapdss_venc_set_timings(struct omap_dss_device *dssdev,
		struct omap_video_timings *timings);
int omapdss_venc_check_timings(struct omap_dss_device *dssdev,
		struct omap_video_timings *timings);
u32 omapdss_venc_get_wss(struct omap_dss_device *dssdev);
int omapdss_venc_set_wss(struct omap_dss_device *dssdev, u32 wss);
void omapdss_venc_set_type(struct omap_dss_device *dssdev,
		enum omap_dss_venc_type type);
void omapdss_venc_invert_vid_out_polarity(struct omap_dss_device *dssdev,
		bool invert_polarity);
int venc_panel_init(void);
void venc_panel_exit(void);

/* HDMI */
#if defined(CONFIG_OMAP4_DSS_HDMI) || defined(CONFIG_OMAP5_DSS_HDMI)
int hdmi_init_platform_driver(void) __init;
void hdmi_uninit_platform_driver(void) __exit;
unsigned long hdmi_get_pixel_clock(void);
#else
static inline unsigned long hdmi_get_pixel_clock(void)
{
	WARN("%s: HDMI not compiled in, returning pclk as 0\n", __func__);
	return 0;
}
#endif
struct i2c_adapter *omapdss_hdmi_adapter(void);
int omapdss_hdmi_display_enable(struct omap_dss_device *dssdev);
void omapdss_hdmi_display_disable(struct omap_dss_device *dssdev);
int omapdss_hdmi_core_enable(struct omap_dss_device *dssdev);
void omapdss_hdmi_core_disable(struct omap_dss_device *dssdev);
void omapdss_hdmi_display_set_timing(struct omap_dss_device *dssdev,
		struct omap_video_timings *timings);
int omapdss_hdmi_display_check_timing(struct omap_dss_device *dssdev,
					struct omap_video_timings *timings);
int omapdss_hdmi_read_edid(u8 *buf, int len);
bool omapdss_hdmi_detect(void);
int omapdss_hdmi_get_range(void);
int omapdss_hdmi_set_range(int range);
int omapdss_hdmi_get_deepcolor(void);
int omapdss_hdmi_set_deepcolor(struct omap_dss_device *dssdev, int val,
		bool hdmi_restart);
int omapdss_hdmi_display_3d_enable(struct omap_dss_device *dssdev,
					struct s3d_disp_info *info, int code);
<<<<<<< HEAD
=======
void sel_i2c(void);
void sel_hdmi(void);
>>>>>>> e51ff8ae
int hdmi_panel_init(void);
void hdmi_panel_exit(void);
#if defined(CONFIG_OMAP4_DSS_HDMI_AUDIO) || \
	defined(CONFIG_OMAP5_DSS_HDMI_AUDIO)
int hdmi_audio_enable(void);
void hdmi_audio_disable(void);
int hdmi_audio_start(void);
void hdmi_audio_stop(void);
bool hdmi_mode_has_audio(void);
int hdmi_audio_config(struct omap_dss_audio *audio);
#endif

/* RFBI */
int rfbi_init_platform_driver(void) __init;
void rfbi_uninit_platform_driver(void) __exit;


#ifdef CONFIG_OMAP2_DSS_COLLECT_IRQ_STATS
static inline void dss_collect_irq_stats(u32 irqstatus, unsigned *irq_arr)
{
	int b;
	for (b = 0; b < 32; ++b) {
		if (irqstatus & (1 << b))
			irq_arr[b]++;
	}
}
#endif

bool dss_dpll_disabled(enum dss_dpll dpll);
int dss_dpll_calc_clock_div_pck(enum dss_dpll dpll, unsigned long pck_req,
		struct dss_dpll_cinfo *dpll_cinfo,
		struct dispc_clock_info *dispc_cinfo);
int dss_dpll_set_clock_div(enum dss_dpll dpll, struct dss_dpll_cinfo *cinfo);
void dss_dpll_enable_ctrl(enum dss_dpll dpll, bool enable);
int dss_dpll_activate(enum dss_dpll dpll);
void dss_dpll_set_control_mux(enum omap_channel channel, enum dss_dpll dpll);
void dss_dpll_disable(enum dss_dpll dpll);
int dss_dpll_configure(struct platform_device *pdev);
int dss_dpll_configure_ctrl(void);
void dss_dpll_unconfigure_ctrl(void);

#endif<|MERGE_RESOLUTION|>--- conflicted
+++ resolved
@@ -494,11 +494,8 @@
 		bool hdmi_restart);
 int omapdss_hdmi_display_3d_enable(struct omap_dss_device *dssdev,
 					struct s3d_disp_info *info, int code);
-<<<<<<< HEAD
-=======
 void sel_i2c(void);
 void sel_hdmi(void);
->>>>>>> e51ff8ae
 int hdmi_panel_init(void);
 void hdmi_panel_exit(void);
 #if defined(CONFIG_OMAP4_DSS_HDMI_AUDIO) || \
