--- conflicted
+++ resolved
@@ -100,7 +100,6 @@
 	DSS_WB_LCD3_MGR =	7,
 };
 
-<<<<<<< HEAD
 enum dss_dpll {
 	DSS_DPLL_VIDEO1 = 0,
 	DSS_DPLL_VIDEO2,
@@ -108,16 +107,6 @@
 	DSS_DPLL_NONE,
 };
 
-struct dss_clock_info {
-	/* rates that we get with dividers below */
-	unsigned long fck;
-
-	/* dividers */
-	u16 fck_div;
-};
-
-=======
->>>>>>> fc1fe6e7
 struct dispc_clock_info {
 	/* rates that we get with dividers below */
 	unsigned long lck;
