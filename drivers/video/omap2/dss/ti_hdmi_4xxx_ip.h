--- conflicted
+++ resolved
@@ -26,13 +26,10 @@
 #include "ti_hdmi.h"
 #define HDMI_HPD_LOW            0x10
 #define HDMI_HPD_HIGH           0x20
-<<<<<<< HEAD
-=======
 
 #define HDMI_BCAP               0x40
 #define HDMI_RI_ERR             0x80
 #define HDMI_CEC_INT            0x100
->>>>>>> 4ead8497
 
 /* HDMI Wrapper */
 
