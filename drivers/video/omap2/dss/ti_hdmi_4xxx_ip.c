/*
 * ti_hdmi_4xxx_ip.c
 *
 * HDMI TI81xx, TI38xx, TI OMAP4 etc IP driver Library
 * Copyright (C) 2010-2011 Texas Instruments Incorporated - http://www.ti.com/
 * Authors: Yong Zhi
 *	Mythri pk <mythripk@ti.com>
 *
 * This program is free software; you can redistribute it and/or modify it
 * under the terms of the GNU General Public License version 2 as published by
 * the Free Software Foundation.
 *
 * This program is distributed in the hope that it will be useful, but WITHOUT
 * ANY WARRANTY; without even the implied warranty of MERCHANTABILITY or
 * FITNESS FOR A PARTICULAR PURPOSE.  See the GNU General Public License for
 * more details.
 *
 * You should have received a copy of the GNU General Public License along with
 * this program.  If not, see <http://www.gnu.org/licenses/>.
 */

#include <linux/kernel.h>
#include <linux/module.h>
#include <linux/err.h>
#include <linux/io.h>
#include <linux/interrupt.h>
#include <linux/mutex.h>
#include <linux/delay.h>
#include <linux/string.h>
#include <linux/seq_file.h>
#include <linux/gpio.h>
#if defined(CONFIG_OMAP4_DSS_HDMI_AUDIO)
#include <sound/asound.h>
#include <sound/asoundef.h>
#endif

#include "ti_hdmi_4xxx_ip.h"
#include "dss.h"
#include "dss_features.h"

/* define here the required offset inside the core address space */
#define HDMI_CORE_SYS 0
#define HDMI_CORE_AV 0x500

static inline void hdmi_write_reg(void __iomem *base_addr,
				const u16 idx, u32 val)
{
	__raw_writel(val, base_addr + idx);
}

static inline u32 hdmi_read_reg(void __iomem *base_addr,
				const u16 idx)
{
	return __raw_readl(base_addr + idx);
}

static inline void __iomem *hdmi_wp_base(struct hdmi_ip_data *ip_data)
{
	return ip_data->base_wp;
}

static inline void __iomem *hdmi_phy_base(struct hdmi_ip_data *ip_data)
{
	return ip_data->base_txphyctrl;
}

static inline void __iomem *hdmi_pll_base(struct hdmi_ip_data *ip_data)
{
	return ip_data->base_pllctrl;
}

static inline void __iomem *hdmi_av_base(struct hdmi_ip_data *ip_data)
{
	return ip_data->base_core + HDMI_CORE_AV;
}

static inline void __iomem *hdmi_core_sys_base(struct hdmi_ip_data *ip_data)
{
	return ip_data->base_core + HDMI_CORE_SYS;
}

static inline int hdmi_wait_for_bit_change(void __iomem *base_addr,
				const u16 idx,
				int b2, int b1, u32 val)
{
	u32 t = 0;
	while (val != REG_GET(base_addr, idx, b2, b1)) {
		udelay(1);
		if (t++ > 10000)
			return !val;
	}
	return val;
}

static int hdmi_pll_init(struct hdmi_ip_data *ip_data)
{
	u32 r;
	void __iomem *pll_base = hdmi_pll_base(ip_data);
	struct hdmi_pll_info *fmt = &ip_data->pll_data;

	/* PLL start always use manual mode */
	REG_FLD_MOD(pll_base, PLLCTRL_PLL_CONTROL, 0x0, 0, 0);

	r = hdmi_read_reg(pll_base, PLLCTRL_CFG1);
	r = FLD_MOD(r, fmt->regm, 20, 9); /* CFG1_PLL_REGM */
	r = FLD_MOD(r, fmt->regn - 1, 8, 1);  /* CFG1_PLL_REGN */

	hdmi_write_reg(pll_base, PLLCTRL_CFG1, r);

	r = hdmi_read_reg(pll_base, PLLCTRL_CFG2);

	r = FLD_MOD(r, 0x0, 12, 12); /* PLL_HIGHFREQ divide by 2 */
	r = FLD_MOD(r, 0x1, 13, 13); /* PLL_REFEN */
	r = FLD_MOD(r, 0x0, 14, 14); /* PHY_CLKINEN de-assert during locking */
	r = FLD_MOD(r, fmt->refsel, 22, 21); /* REFSEL */

	if (fmt->dcofreq) {
		/* divider programming for frequency beyond 1000Mhz */
		REG_FLD_MOD(pll_base, PLLCTRL_CFG3, fmt->regsd, 17, 10);
		r = FLD_MOD(r, 0x4, 3, 1); /* 1000MHz and 2000MHz */
	} else {
		r = FLD_MOD(r, 0x2, 3, 1); /* 500MHz and 1000MHz */
	}

	hdmi_write_reg(pll_base, PLLCTRL_CFG2, r);

	r = hdmi_read_reg(pll_base, PLLCTRL_CFG4);
	r = FLD_MOD(r, fmt->regm2, 24, 18);
	r = FLD_MOD(r, fmt->regmf, 17, 0);

	hdmi_write_reg(pll_base, PLLCTRL_CFG4, r);

	/* go now */
	REG_FLD_MOD(pll_base, PLLCTRL_PLL_GO, 0x1, 0, 0);

	/* wait for bit change */
	if (hdmi_wait_for_bit_change(pll_base, PLLCTRL_PLL_GO,
							0, 0, 1) != 1) {
		pr_err("PLL GO bit not set\n");
		return -ETIMEDOUT;
	}

	/* Wait till the lock bit is set in PLL status */
	if (hdmi_wait_for_bit_change(pll_base,
				PLLCTRL_PLL_STATUS, 1, 1, 1) != 1) {
		pr_err("cannot lock PLL\n");
		pr_err("CFG1 0x%x\n",
			hdmi_read_reg(pll_base, PLLCTRL_CFG1));
		pr_err("CFG2 0x%x\n",
			hdmi_read_reg(pll_base, PLLCTRL_CFG2));
		pr_err("CFG4 0x%x\n",
			hdmi_read_reg(pll_base, PLLCTRL_CFG4));
		return -ETIMEDOUT;
	}

	pr_debug("PLL locked!\n");

	return 0;
}

/* PHY_PWR_CMD */
static int hdmi_set_phy_pwr(struct hdmi_ip_data *ip_data, enum hdmi_phy_pwr val)
{
	/* Return if already the state */
	if (REG_GET(hdmi_wp_base(ip_data), HDMI_WP_PWR_CTRL, 5, 4) == val)
		return 0;

	/* Command for power control of HDMI PHY */
	REG_FLD_MOD(hdmi_wp_base(ip_data), HDMI_WP_PWR_CTRL, val, 7, 6);

	/* Status of the power control of HDMI PHY */
	if (hdmi_wait_for_bit_change(hdmi_wp_base(ip_data),
				HDMI_WP_PWR_CTRL, 5, 4, val) != val) {
		pr_err("Failed to set PHY power mode to %d\n", val);
		return -ETIMEDOUT;
	}

	return 0;
}

/* PLL_PWR_CMD */
static int hdmi_set_pll_pwr(struct hdmi_ip_data *ip_data, enum hdmi_pll_pwr val)
{
	/* Command for power control of HDMI PLL */
	REG_FLD_MOD(hdmi_wp_base(ip_data), HDMI_WP_PWR_CTRL, val, 3, 2);

	/* wait till PHY_PWR_STATUS is set */
	if (hdmi_wait_for_bit_change(hdmi_wp_base(ip_data), HDMI_WP_PWR_CTRL,
						1, 0, val) != val) {
		pr_err("Failed to set PLL_PWR_STATUS\n");
		return -ETIMEDOUT;
	}

	return 0;
}

static int hdmi_pll_reset(struct hdmi_ip_data *ip_data)
{

	enum omapdss_version ver = omapdss_get_version();
	u32 val;

	switch (ver) {
	case OMAPDSS_VER_OMAP4430_ES1:
	case OMAPDSS_VER_OMAP4430_ES2:
	case OMAPDSS_VER_OMAP4:
		val = 0;
		break;
	case OMAPDSS_VER_OMAP5:
<<<<<<< HEAD
=======
	case OMAPDSS_VER_DRA7xx:
>>>>>>> e51ff8ae
		val = 1;
		break;
	default:
		DSSWARN("Invalid OMAP version");
		return -EINVAL;
	}

	/* SYSRESET  controlled by power FSM */
	REG_FLD_MOD(hdmi_pll_base(ip_data), PLLCTRL_PLL_CONTROL, val, 3, 3);


	/* READ 0x0 reset is in progress */
	if (hdmi_wait_for_bit_change(hdmi_pll_base(ip_data),
				PLLCTRL_PLL_STATUS, 0, 0, 1) != 1) {
		pr_err("Failed to sysreset PLL\n");
		return -ETIMEDOUT;
	}

	return 0;
}

int ti_hdmi_4xxx_pll_enable(struct hdmi_ip_data *ip_data)
{
	u16 r = 0;

	if (omapdss_get_version() == OMAPDSS_VER_DRA7xx)
		dss_dpll_enable_ctrl(DSS_DPLL_HDMI, true);

	r = hdmi_set_pll_pwr(ip_data, HDMI_PLLPWRCMD_ALLOFF);
	if (r)
		return r;

	r = hdmi_set_pll_pwr(ip_data, HDMI_PLLPWRCMD_BOTHON_ALLCLKS);
	if (r)
		return r;

	r = hdmi_pll_reset(ip_data);
	if (r)
		return r;

	r = hdmi_pll_init(ip_data);
	if (r)
		return r;

	return 0;
}

void ti_hdmi_4xxx_pll_disable(struct hdmi_ip_data *ip_data)
{
	hdmi_set_pll_pwr(ip_data, HDMI_PLLPWRCMD_ALLOFF);

	if (omapdss_get_version() == OMAPDSS_VER_DRA7xx)
		dss_dpll_enable_ctrl(DSS_DPLL_HDMI, false);
}

static int hdmi_check_hpd_state(struct hdmi_ip_data *ip_data)
{
	bool hpd;
	int r;

	mutex_lock(&ip_data->lock);

	hpd = gpio_get_value(ip_data->hpd_gpio);

	if (hpd)
		r = hdmi_set_phy_pwr(ip_data, HDMI_PHYPWRCMD_TXON);
	else
		r = hdmi_set_phy_pwr(ip_data, HDMI_PHYPWRCMD_LDOON);

	/*
	 * DRA7xx doesn't show the correct PHY transition changes in the
	 * WP_PWR_CTRL register, need to investigate
	 */
	if (omapdss_get_version() == OMAPDSS_VER_DRA7xx)
		r = 0;

	if (r) {
		DSSERR("Failed to %s PHY TX power\n",
				hpd ? "enable" : "disable");
		goto err;
	}
err:
	mutex_unlock(&ip_data->lock);
	return r;
}

static irqreturn_t hpd_irq_handler(int irq, void *data)
{
	struct hdmi_ip_data *ip_data = data;

	hdmi_check_hpd_state(ip_data);

	return IRQ_HANDLED;
}

int ti_hdmi_4xxx_phy_enable(struct hdmi_ip_data *ip_data)
{
	u16 r = 0;
	void __iomem *phy_base = hdmi_phy_base(ip_data);
	enum omapdss_version version = omapdss_get_version();
	unsigned long pclk = ip_data->cfg.timings.pixel_clock;
<<<<<<< HEAD
=======
	unsigned long dcofreq_min = dss_feat_get_param_max(FEAT_PARAM_DCOFREQ_LOW) / 1000;
>>>>>>> e51ff8ae
	u16 freqout = 1;

	/*
	 * In OMAP5, the HFBITCLK must be divided by 2 before issuing the
	 * HDMI_PHYPWRCMD_LDOON command.
	 */
<<<<<<< HEAD
	if (version == OMAPDSS_VER_OMAP5)
=======
	if (version == OMAPDSS_VER_OMAP5 || version == OMAPDSS_VER_DRA7xx)
>>>>>>> e51ff8ae
		REG_FLD_MOD(phy_base, HDMI_TXPHY_BIST_CONTROL, 1, 11, 11);

	r = hdmi_set_phy_pwr(ip_data, HDMI_PHYPWRCMD_LDOON);
	if (r)
		return r;

	/*
	 * Read address 0 in order to get the SCP reset done completed
	 * Dummy access performed to make sure reset is done
	 */
	hdmi_read_reg(phy_base, HDMI_TXPHY_TX_CTRL);

	/*
	 * Write to phy address 0 to configure the clock
	 * use HFBITCLK write HDMI_TXPHY_TX_CONTROL_FREQOUT field
	 */
	switch (version){
	case OMAPDSS_VER_OMAP4430_ES1:
	case OMAPDSS_VER_OMAP4430_ES2:
	case OMAPDSS_VER_OMAP4:
		freqout = 1;
		break;
	case OMAPDSS_VER_OMAP5:
<<<<<<< HEAD
		if (pclk < 62500) {
			freqout = 0;
		} else if ((pclk >= 62500) && (pclk < 185000)) {
=======
	case OMAPDSS_VER_DRA7xx:
		if (pclk < dcofreq_min) {
			freqout = 0;
		} else if ((pclk >= dcofreq_min) && (pclk < 185000)) {
>>>>>>> e51ff8ae
			freqout = 1;
		} else {
			/* clock frequency > 185MHz */
			freqout = 2;
		}
		break;
	default:
		DSSWARN("invalid omapdss version");
		return -EINVAL;
	}

	REG_FLD_MOD(phy_base, HDMI_TXPHY_TX_CTRL, freqout, 31, 30);

	/* Write to phy address 1 to start HDMI line (TXVALID and TMDSCLKEN) */
	hdmi_write_reg(phy_base, HDMI_TXPHY_DIGITAL_CTRL, 0xF0000000);

	/* OMAP5 HDMI PHY has these bits reserved */
<<<<<<< HEAD
	if (version != OMAPDSS_VER_OMAP5)
=======
	if (version != OMAPDSS_VER_OMAP5 && version != OMAPDSS_VER_DRA7xx)
>>>>>>> e51ff8ae
		/* Setup max LDO voltage */
		REG_FLD_MOD(phy_base, HDMI_TXPHY_POWER_CTRL, 0xB, 3, 0);

	/* Write to phy address 3 to change the polarity control */
	REG_FLD_MOD(phy_base, HDMI_TXPHY_PAD_CFG_CTRL, 0x1, 27, 27);

	r = request_threaded_irq(gpio_to_irq(ip_data->hpd_gpio),
				 NULL, hpd_irq_handler,
				 IRQF_TRIGGER_RISING | IRQF_TRIGGER_FALLING |
				 IRQF_ONESHOT, "hpd", ip_data);
	if (r) {
		DSSERR("HPD IRQ request failed\n");
		hdmi_set_phy_pwr(ip_data, HDMI_PHYPWRCMD_OFF);
		return r;
	}

	r = hdmi_check_hpd_state(ip_data);
	if (r) {
		free_irq(gpio_to_irq(ip_data->hpd_gpio), ip_data);
		hdmi_set_phy_pwr(ip_data, HDMI_PHYPWRCMD_OFF);
		return r;
	}

	return 0;
}

void ti_hdmi_4xxx_phy_disable(struct hdmi_ip_data *ip_data)
{
	free_irq(gpio_to_irq(ip_data->hpd_gpio), ip_data);

	hdmi_set_phy_pwr(ip_data, HDMI_PHYPWRCMD_OFF);
}

static int hdmi_core_ddc_init(struct hdmi_ip_data *ip_data)
{
	void __iomem *base = hdmi_core_sys_base(ip_data);

	/* Turn on CLK for DDC */
	REG_FLD_MOD(base, HDMI_CORE_AV_DPD, 0x7, 2, 0);

	/* IN_PROG */
	if (REG_GET(base, HDMI_CORE_DDC_STATUS, 4, 4) == 1) {
		/* Abort transaction */
		REG_FLD_MOD(base, HDMI_CORE_DDC_CMD, 0xf, 3, 0);
		/* IN_PROG */
		if (hdmi_wait_for_bit_change(base, HDMI_CORE_DDC_STATUS,
					4, 4, 0) != 0) {
			DSSERR("Timeout aborting DDC transaction\n");
			return -ETIMEDOUT;
		}
	}

	/* Clk SCL Devices */
	REG_FLD_MOD(base, HDMI_CORE_DDC_CMD, 0xA, 3, 0);

	/* HDMI_CORE_DDC_STATUS_IN_PROG */
	if (hdmi_wait_for_bit_change(base, HDMI_CORE_DDC_STATUS,
				4, 4, 0) != 0) {
		DSSERR("Timeout starting SCL clock\n");
		return -ETIMEDOUT;
	}

	/* Clear FIFO */
	REG_FLD_MOD(base, HDMI_CORE_DDC_CMD, 0x9, 3, 0);

	/* HDMI_CORE_DDC_STATUS_IN_PROG */
	if (hdmi_wait_for_bit_change(base, HDMI_CORE_DDC_STATUS,
				4, 4, 0) != 0) {
		DSSERR("Timeout clearing DDC fifo\n");
		return -ETIMEDOUT;
	}

	return 0;
}

static int hdmi_core_ddc_edid(struct hdmi_ip_data *ip_data,
		u8 *pedid, int ext)
{
	void __iomem *base = hdmi_core_sys_base(ip_data);
	u32 i;
	char checksum;
	u32 offset = 0;

	/* HDMI_CORE_DDC_STATUS_IN_PROG */
	if (hdmi_wait_for_bit_change(base, HDMI_CORE_DDC_STATUS,
				4, 4, 0) != 0) {
		DSSERR("Timeout waiting DDC to be ready\n");
		return -ETIMEDOUT;
	}

	if (ext % 2 != 0)
		offset = 0x80;

	/* Load Segment Address Register */
	REG_FLD_MOD(base, HDMI_CORE_DDC_SEGM, ext / 2, 7, 0);

	/* Load Slave Address Register */
	REG_FLD_MOD(base, HDMI_CORE_DDC_ADDR, 0xA0 >> 1, 7, 1);

	/* Load Offset Address Register */
	REG_FLD_MOD(base, HDMI_CORE_DDC_OFFSET, offset, 7, 0);

	/* Load Byte Count */
	REG_FLD_MOD(base, HDMI_CORE_DDC_COUNT1, 0x80, 7, 0);
	REG_FLD_MOD(base, HDMI_CORE_DDC_COUNT2, 0x0, 1, 0);

	/* Set DDC_CMD */
	if (ext)
		REG_FLD_MOD(base, HDMI_CORE_DDC_CMD, 0x4, 3, 0);
	else
		REG_FLD_MOD(base, HDMI_CORE_DDC_CMD, 0x2, 3, 0);

	/* HDMI_CORE_DDC_STATUS_BUS_LOW */
	if (REG_GET(base, HDMI_CORE_DDC_STATUS, 6, 6) == 1) {
		pr_err("I2C Bus Low?\n");
		return -EIO;
	}
	/* HDMI_CORE_DDC_STATUS_NO_ACK */
	if (REG_GET(base, HDMI_CORE_DDC_STATUS, 5, 5) == 1) {
		pr_err("I2C No Ack\n");
		return -EIO;
	}

	for (i = 0; i < 0x80; ++i) {
		int t;

		/* IN_PROG */
		if (REG_GET(base, HDMI_CORE_DDC_STATUS, 4, 4) == 0) {
			DSSERR("operation stopped when reading edid\n");
			return -EIO;
		}

		t = 0;
		/* FIFO_EMPTY */
		while (REG_GET(base, HDMI_CORE_DDC_STATUS, 2, 2) == 1) {
			if (t++ > 10000) {
				DSSERR("timeout reading edid\n");
				return -ETIMEDOUT;
			}
			udelay(1);
		}

		pedid[i] = REG_GET(base, HDMI_CORE_DDC_DATA, 7, 0);
	}

	checksum = 0;
	for (i = 0; i < 0x80; ++i)
		checksum += pedid[i];

	if (checksum != 0) {
		pr_err("E-EDID checksum failed!!\n");
		return -EIO;
	}

	return 0;
}

int ti_hdmi_4xxx_read_edid(struct hdmi_ip_data *ip_data,
				u8 *edid, int len)
{
	int r, l;

	if (len < 128)
		return -EINVAL;

	r = hdmi_core_ddc_init(ip_data);
	if (r)
		return r;

	r = hdmi_core_ddc_edid(ip_data, edid, 0);
	if (r)
		return r;

	l = 128;

	if (len >= 128 * 2 && edid[0x7e] > 0) {
		r = hdmi_core_ddc_edid(ip_data, edid + 0x80, 1);
		if (r)
			return r;
		l += 128;
	}

	return l;
}

bool ti_hdmi_4xxx_detect(struct hdmi_ip_data *ip_data)
{
	return gpio_get_value(ip_data->hpd_gpio);
}

static void hdmi_core_init(struct hdmi_core_video_config *video_cfg,
			struct hdmi_core_infoframe_avi *avi_cfg,
			struct hdmi_core_packet_enable_repeat *repeat_cfg)
{
	pr_debug("Enter hdmi_core_init\n");

	/* video core */
	video_cfg->ip_bus_width = HDMI_INPUT_8BIT;
	video_cfg->op_dither_truc = HDMI_OUTPUTTRUNCATION_8BIT;
	video_cfg->deep_color_pkt = HDMI_DEEPCOLORPACKECTDISABLE;
	video_cfg->pkt_mode = HDMI_PACKETMODERESERVEDVALUE;
	video_cfg->hdmi_dvi = HDMI_DVI;
	video_cfg->tclk_sel_clkmult = HDMI_FPLL10IDCK;

	/* info frame */
	avi_cfg->db1_format = 0;
	avi_cfg->db1_active_info = 0;
	avi_cfg->db1_bar_info_dv = 0;
	avi_cfg->db1_scan_info = 0;
	avi_cfg->db2_colorimetry = 0;
	avi_cfg->db2_aspect_ratio = 0;
	avi_cfg->db2_active_fmt_ar = 0;
	avi_cfg->db3_itc = 0;
	avi_cfg->db3_ec = 0;
	avi_cfg->db3_q_range = 0;
	avi_cfg->db3_nup_scaling = 0;
	avi_cfg->db4_videocode = 0;
	avi_cfg->db5_pixel_repeat = 0;
	avi_cfg->db6_7_line_eoftop = 0 ;
	avi_cfg->db8_9_line_sofbottom = 0;
	avi_cfg->db10_11_pixel_eofleft = 0;
	avi_cfg->db12_13_pixel_sofright = 0;

	/* packet enable and repeat */
	repeat_cfg->audio_pkt = 0;
	repeat_cfg->audio_pkt_repeat = 0;
	repeat_cfg->avi_infoframe = 0;
	repeat_cfg->avi_infoframe_repeat = 0;
	repeat_cfg->gen_cntrl_pkt = 0;
	repeat_cfg->gen_cntrl_pkt_repeat = 0;
	repeat_cfg->generic_pkt = 0;
	repeat_cfg->generic_pkt_repeat = 0;
}

static void hdmi_core_powerdown_disable(struct hdmi_ip_data *ip_data)
{
	pr_debug("Enter hdmi_core_powerdown_disable\n");
	REG_FLD_MOD(hdmi_core_sys_base(ip_data), HDMI_CORE_SYS_SYS_CTRL1, 0x0, 0, 0);
}

static void hdmi_core_swreset_release(struct hdmi_ip_data *ip_data)
{
	pr_debug("Enter hdmi_core_swreset_release\n");
	REG_FLD_MOD(hdmi_core_sys_base(ip_data), HDMI_CORE_SYS_SRST, 0x0, 0, 0);
}

static void hdmi_core_swreset_assert(struct hdmi_ip_data *ip_data)
{
	pr_debug("Enter hdmi_core_swreset_assert\n");
	REG_FLD_MOD(hdmi_core_sys_base(ip_data), HDMI_CORE_SYS_SRST, 0x1, 0, 0);
}

/* HDMI_CORE_VIDEO_CONFIG */
static void hdmi_core_video_config(struct hdmi_ip_data *ip_data,
				struct hdmi_core_video_config *cfg)
{
	u32 r = 0;
	void __iomem *core_sys_base = hdmi_core_sys_base(ip_data);

	/* sys_ctrl1 default configuration not tunable */
	r = hdmi_read_reg(core_sys_base, HDMI_CORE_SYS_SYS_CTRL1);
	r = FLD_MOD(r, HDMI_CORE_SYS_SYS_CTRL1_VEN_FOLLOWVSYNC, 5, 5);
	r = FLD_MOD(r, HDMI_CORE_SYS_SYS_CTRL1_HEN_FOLLOWHSYNC, 4, 4);
	r = FLD_MOD(r, HDMI_CORE_SYS_SYS_CTRL1_BSEL_24BITBUS, 2, 2);
	r = FLD_MOD(r, HDMI_CORE_SYS_SYS_CTRL1_EDGE_RISINGEDGE, 1, 1);
	hdmi_write_reg(core_sys_base, HDMI_CORE_SYS_SYS_CTRL1, r);

	REG_FLD_MOD(core_sys_base,
			HDMI_CORE_SYS_VID_ACEN, cfg->ip_bus_width, 7, 6);

	/* Vid_Mode */
	r = hdmi_read_reg(core_sys_base, HDMI_CORE_SYS_VID_MODE);

	/* dither truncation configuration */
	if (cfg->op_dither_truc > HDMI_OUTPUTTRUNCATION_12BIT) {
		r = FLD_MOD(r, cfg->op_dither_truc - 3, 7, 6);
		r = FLD_MOD(r, 1, 5, 5);
	} else {
		r = FLD_MOD(r, cfg->op_dither_truc, 7, 6);
		r = FLD_MOD(r, 0, 5, 5);
	}
	hdmi_write_reg(core_sys_base, HDMI_CORE_SYS_VID_MODE, r);

	/* HDMI_Ctrl */
	r = hdmi_read_reg(hdmi_av_base(ip_data), HDMI_CORE_AV_HDMI_CTRL);
	r = FLD_MOD(r, cfg->deep_color_pkt, 6, 6);
	r = FLD_MOD(r, cfg->pkt_mode, 5, 3);
	r = FLD_MOD(r, cfg->hdmi_dvi, 0, 0);
	hdmi_write_reg(hdmi_av_base(ip_data), HDMI_CORE_AV_HDMI_CTRL, r);

	/* TMDS_CTRL */
	REG_FLD_MOD(core_sys_base,
			HDMI_CORE_SYS_TMDS_CTRL, cfg->tclk_sel_clkmult, 6, 5);
}

static void hdmi_core_aux_infoframe_avi_config(struct hdmi_ip_data *ip_data)
{
	u32 val;
	char sum = 0, checksum = 0;
	void __iomem *av_base = hdmi_av_base(ip_data);
	struct hdmi_core_infoframe_avi info_avi = ip_data->avi_cfg;

	sum += 0x82 + 0x002 + 0x00D;
	hdmi_write_reg(av_base, HDMI_CORE_AV_AVI_TYPE, 0x082);
	hdmi_write_reg(av_base, HDMI_CORE_AV_AVI_VERS, 0x002);
	hdmi_write_reg(av_base, HDMI_CORE_AV_AVI_LEN, 0x00D);

	val = (info_avi.db1_format << 5) |
		(info_avi.db1_active_info << 4) |
		(info_avi.db1_bar_info_dv << 2) |
		(info_avi.db1_scan_info);
	hdmi_write_reg(av_base, HDMI_CORE_AV_AVI_DBYTE(0), val);
	sum += val;

	val = (info_avi.db2_colorimetry << 6) |
		(info_avi.db2_aspect_ratio << 4) |
		(info_avi.db2_active_fmt_ar);
	hdmi_write_reg(av_base, HDMI_CORE_AV_AVI_DBYTE(1), val);
	sum += val;

	val = (info_avi.db3_itc << 7) |
		(info_avi.db3_ec << 4) |
		(info_avi.db3_q_range << 2) |
		(info_avi.db3_nup_scaling);
	hdmi_write_reg(av_base, HDMI_CORE_AV_AVI_DBYTE(2), val);
	sum += val;

	hdmi_write_reg(av_base, HDMI_CORE_AV_AVI_DBYTE(3),
					info_avi.db4_videocode);
	sum += info_avi.db4_videocode;

	val = info_avi.db5_pixel_repeat;
	hdmi_write_reg(av_base, HDMI_CORE_AV_AVI_DBYTE(4), val);
	sum += val;

	val = info_avi.db6_7_line_eoftop & 0x00FF;
	hdmi_write_reg(av_base, HDMI_CORE_AV_AVI_DBYTE(5), val);
	sum += val;

	val = ((info_avi.db6_7_line_eoftop >> 8) & 0x00FF);
	hdmi_write_reg(av_base, HDMI_CORE_AV_AVI_DBYTE(6), val);
	sum += val;

	val = info_avi.db8_9_line_sofbottom & 0x00FF;
	hdmi_write_reg(av_base, HDMI_CORE_AV_AVI_DBYTE(7), val);
	sum += val;

	val = ((info_avi.db8_9_line_sofbottom >> 8) & 0x00FF);
	hdmi_write_reg(av_base, HDMI_CORE_AV_AVI_DBYTE(8), val);
	sum += val;

	val = info_avi.db10_11_pixel_eofleft & 0x00FF;
	hdmi_write_reg(av_base, HDMI_CORE_AV_AVI_DBYTE(9), val);
	sum += val;

	val = ((info_avi.db10_11_pixel_eofleft >> 8) & 0x00FF);
	hdmi_write_reg(av_base, HDMI_CORE_AV_AVI_DBYTE(10), val);
	sum += val;

	val = info_avi.db12_13_pixel_sofright & 0x00FF;
	hdmi_write_reg(av_base, HDMI_CORE_AV_AVI_DBYTE(11), val);
	sum += val;

	val = ((info_avi.db12_13_pixel_sofright >> 8) & 0x00FF);
	hdmi_write_reg(av_base, HDMI_CORE_AV_AVI_DBYTE(12), val);
	sum += val;

	checksum = 0x100 - sum;
	hdmi_write_reg(av_base, HDMI_CORE_AV_AVI_CHSUM, checksum);
}

static void hdmi_core_av_packet_config(struct hdmi_ip_data *ip_data,
		struct hdmi_core_packet_enable_repeat repeat_cfg)
{
	/* enable/repeat the infoframe */
	hdmi_write_reg(hdmi_av_base(ip_data), HDMI_CORE_AV_PB_CTRL1,
		(repeat_cfg.audio_pkt << 5) |
		(repeat_cfg.audio_pkt_repeat << 4) |
		(repeat_cfg.avi_infoframe << 1) |
		(repeat_cfg.avi_infoframe_repeat));

	/* enable/repeat the packet */
	hdmi_write_reg(hdmi_av_base(ip_data), HDMI_CORE_AV_PB_CTRL2,
		(repeat_cfg.gen_cntrl_pkt << 3) |
		(repeat_cfg.gen_cntrl_pkt_repeat << 2) |
		(repeat_cfg.generic_pkt << 1) |
		(repeat_cfg.generic_pkt_repeat));
}

void hdmi_wp_init(struct omap_video_timings *timings,
		  struct hdmi_video_format *video_fmt,
		  struct hdmi_irq_vector *irq_enable)
{
	pr_debug("Enter hdmi_wp_init\n");

	timings->hbp = 0;
	timings->hfp = 0;
	timings->hsw = 0;
	timings->vbp = 0;
	timings->vfp = 0;
	timings->vsw = 0;

	video_fmt->packing_mode = HDMI_PACK_10b_RGB_YUV444;
	video_fmt->y_res = 0;
	video_fmt->x_res = 0;

	irq_enable->pll_recal = 0;
	irq_enable->pll_unlock = 0;
	irq_enable->pll_lock = 0;
	irq_enable->phy_disconnect = 0;
	irq_enable->phy_connect = 0;
	irq_enable->phy_short_5v = 0;
	irq_enable->video_end_fr = 0;
	irq_enable->video_vsync = 0;
	irq_enable->fifo_sample_req = 0;
	irq_enable->fifo_overflow = 0;
	irq_enable->fifo_underflow = 0;
	irq_enable->ocp_timeout = 0;
	irq_enable->core = 0;
}

int ti_hdmi_4xxx_wp_video_start(struct hdmi_ip_data *ip_data)
{
	REG_FLD_MOD(hdmi_wp_base(ip_data), HDMI_WP_VIDEO_CFG, true, 31, 31);
	return 0;
}

void ti_hdmi_4xxx_wp_video_stop(struct hdmi_ip_data *ip_data)
{
	REG_FLD_MOD(hdmi_wp_base(ip_data), HDMI_WP_VIDEO_CFG, false, 31, 31);
}

void hdmi_wp_video_init_format(struct hdmi_video_format *video_fmt,
			       struct omap_video_timings *timings,
			       struct hdmi_config *param)
{
	pr_debug("Enter hdmi_wp_video_init_format\n");

	video_fmt->y_res = param->timings.y_res;
	video_fmt->x_res = param->timings.x_res;

	timings->hbp = param->timings.hbp;
	timings->hfp = param->timings.hfp;
	timings->hsw = param->timings.hsw;
	timings->vbp = param->timings.vbp;
	timings->vfp = param->timings.vfp;
	timings->vsw = param->timings.vsw;
}

void hdmi_wp_video_config_format(struct hdmi_ip_data *ip_data,
				 struct hdmi_video_format *video_fmt)
{
	u32 l = 0;

	REG_FLD_MOD(hdmi_wp_base(ip_data), HDMI_WP_VIDEO_CFG,
			video_fmt->packing_mode, 10, 8);

	l |= FLD_VAL(video_fmt->y_res, 31, 16);
	l |= FLD_VAL(video_fmt->x_res, 15, 0);
	hdmi_write_reg(hdmi_wp_base(ip_data), HDMI_WP_VIDEO_SIZE, l);
}

void hdmi_wp_video_config_interface(struct hdmi_ip_data *ip_data)
{
	u32 r;
	bool vsync_pol, hsync_pol;
	pr_debug("Enter hdmi_wp_video_config_interface\n");

	vsync_pol = ip_data->cfg.timings.vsync_level == OMAPDSS_SIG_ACTIVE_HIGH;
	hsync_pol = ip_data->cfg.timings.hsync_level == OMAPDSS_SIG_ACTIVE_HIGH;

	r = hdmi_read_reg(hdmi_wp_base(ip_data), HDMI_WP_VIDEO_CFG);
	r = FLD_MOD(r, vsync_pol, 7, 7);
	r = FLD_MOD(r, hsync_pol, 6, 6);
	r = FLD_MOD(r, ip_data->cfg.timings.interlace, 3, 3);
	r = FLD_MOD(r, ip_data->cfg.deep_color + 1 , 1, 0);
	hdmi_write_reg(hdmi_wp_base(ip_data), HDMI_WP_VIDEO_CFG, r);
}

void hdmi_wp_video_config_timing(struct hdmi_ip_data *ip_data,
				 struct omap_video_timings *timings)
{
	u32 timing_h = 0;
	u32 timing_v = 0;

	pr_debug("Enter hdmi_wp_video_config_timing\n");

	timing_h |= FLD_VAL(timings->hbp, 31, 20);
	timing_h |= FLD_VAL(timings->hfp, 19, 8);
	timing_h |= FLD_VAL(timings->hsw, 7, 0);
	hdmi_write_reg(hdmi_wp_base(ip_data), HDMI_WP_VIDEO_TIMING_H, timing_h);

	timing_v |= FLD_VAL(timings->vbp, 31, 20);
	timing_v |= FLD_VAL(timings->vfp, 19, 8);
	timing_v |= FLD_VAL(timings->vsw, 7, 0);
	hdmi_write_reg(hdmi_wp_base(ip_data), HDMI_WP_VIDEO_TIMING_V, timing_v);
}

void hdmi_wp_irq_enable(struct hdmi_ip_data *ip_data,
			struct hdmi_irq_vector *irq_enable)
{
	u32 r = 0;
	r = ((irq_enable->pll_recal << 31) |
		(irq_enable->pll_unlock << 30) |
		(irq_enable->pll_lock << 29) |
		(irq_enable->phy_disconnect << 26) |
		(irq_enable->phy_connect << 25) |
		(irq_enable->phy_short_5v << 24) |
		(irq_enable->video_end_fr << 17) |
		(irq_enable->video_vsync << 16) |
		(irq_enable->fifo_sample_req << 10) |
		(irq_enable->fifo_overflow << 9) |
		(irq_enable->fifo_underflow << 8) |
		(irq_enable->ocp_timeout << 4) |
		(irq_enable->core << 0));

	hdmi_write_reg(hdmi_wp_base(ip_data), HDMI_WP_IRQENABLE_SET, r);
}

int ti_hdmi_4xxx_core_irq_handler(struct hdmi_ip_data *ip_data)
{
	/*TODO: handle core interrupts*/
	return 0;
}

int ti_hdmi_4xxx_irq_handler(struct hdmi_ip_data *ip_data)
{
	u32 val = 0;
	void __iomem *wp_base = hdmi_wp_base(ip_data);

	pr_debug("Enter hdmi_ti_4xxx_irq_handler\n");

	val = hdmi_read_reg(wp_base, HDMI_WP_IRQSTATUS);
	if (val & HDMI_WP_IRQSTATUS_CORE_MASK)
		pr_debug("HDMI_WP_IRQSTATUS = 0x%x\n", val);

	/* Ack other interrupts if any */
	hdmi_write_reg(wp_base, HDMI_WP_IRQSTATUS, val);
	/* flush posted write */
	hdmi_read_reg(wp_base, HDMI_WP_IRQSTATUS);

	return val;
}

void ti_hdmi_4xxx_basic_configure(struct hdmi_ip_data *ip_data)
{
	/* HDMI */
	struct omap_video_timings video_timing;
	struct hdmi_video_format video_format;
	/* HDMI core */
	struct hdmi_core_infoframe_avi *avi_cfg = &ip_data->avi_cfg;
	struct hdmi_core_video_config v_core_cfg;
	struct hdmi_core_packet_enable_repeat repeat_cfg;
	struct hdmi_config *cfg = &ip_data->cfg;
	struct hdmi_irq_vector irq_enable;

	hdmi_wp_init(&video_timing, &video_format, &irq_enable);

	hdmi_core_init(&v_core_cfg, avi_cfg, &repeat_cfg);

	hdmi_wp_video_init_format(&video_format, &video_timing, cfg);

	hdmi_wp_video_config_timing(ip_data, &video_timing);

	/* video config */
	video_format.packing_mode = HDMI_PACK_24b_RGB_YUV444_YUV422;

	hdmi_wp_video_config_format(ip_data, &video_format);

	hdmi_wp_video_config_interface(ip_data);

	/*
	 * configure core video part
	 * set software reset in the core
	 */
	hdmi_core_swreset_assert(ip_data);

	/* power down off */
	hdmi_core_powerdown_disable(ip_data);

	v_core_cfg.pkt_mode = HDMI_PACKETMODE24BITPERPIXEL;
	v_core_cfg.hdmi_dvi = cfg->cm.mode;

	hdmi_core_video_config(ip_data, &v_core_cfg);

	/* release software reset in the core */
	hdmi_core_swreset_release(ip_data);

	/*
	 * configure packet
	 * info frame video see doc CEA861-D page 65
	 */
	avi_cfg->db1_format = HDMI_INFOFRAME_AVI_DB1Y_RGB;
	avi_cfg->db1_active_info =
			HDMI_INFOFRAME_AVI_DB1A_ACTIVE_FORMAT_OFF;
	avi_cfg->db1_bar_info_dv = HDMI_INFOFRAME_AVI_DB1B_NO;
	avi_cfg->db1_scan_info = HDMI_INFOFRAME_AVI_DB1S_0;
	avi_cfg->db2_colorimetry = HDMI_INFOFRAME_AVI_DB2C_NO;
	avi_cfg->db2_aspect_ratio = HDMI_INFOFRAME_AVI_DB2M_NO;
	avi_cfg->db2_active_fmt_ar = HDMI_INFOFRAME_AVI_DB2R_SAME;
	avi_cfg->db3_itc = HDMI_INFOFRAME_AVI_DB3ITC_NO;
	avi_cfg->db3_ec = HDMI_INFOFRAME_AVI_DB3EC_XVYUV601;
	avi_cfg->db3_q_range = HDMI_INFOFRAME_AVI_DB3Q_DEFAULT;
	avi_cfg->db3_nup_scaling = HDMI_INFOFRAME_AVI_DB3SC_NO;
	avi_cfg->db4_videocode = cfg->cm.code;
	avi_cfg->db5_pixel_repeat = HDMI_INFOFRAME_AVI_DB5PR_NO;
	avi_cfg->db6_7_line_eoftop = 0;
	avi_cfg->db8_9_line_sofbottom = 0;
	avi_cfg->db10_11_pixel_eofleft = 0;
	avi_cfg->db12_13_pixel_sofright = 0;

	hdmi_core_aux_infoframe_avi_config(ip_data);

	/* enable/repeat the infoframe */
	repeat_cfg.avi_infoframe = HDMI_PACKETENABLE;
	repeat_cfg.avi_infoframe_repeat = HDMI_PACKETREPEATON;
	/* wakeup */
	repeat_cfg.audio_pkt = HDMI_PACKETENABLE;
	repeat_cfg.audio_pkt_repeat = HDMI_PACKETREPEATON;
	hdmi_core_av_packet_config(ip_data, repeat_cfg);
}

void ti_hdmi_4xxx_wp_dump(struct hdmi_ip_data *ip_data, struct seq_file *s)
{
#define DUMPREG(r) seq_printf(s, "%-35s %08x\n", #r,\
		hdmi_read_reg(hdmi_wp_base(ip_data), r))

	DUMPREG(HDMI_WP_REVISION);
	DUMPREG(HDMI_WP_SYSCONFIG);
	DUMPREG(HDMI_WP_IRQSTATUS_RAW);
	DUMPREG(HDMI_WP_IRQSTATUS);
	DUMPREG(HDMI_WP_IRQENABLE_SET);
	DUMPREG(HDMI_WP_IRQENABLE_CLR);
	DUMPREG(HDMI_WP_IRQWAKEEN);
	DUMPREG(HDMI_WP_PWR_CTRL);
	DUMPREG(HDMI_WP_DEBOUNCE);
	DUMPREG(HDMI_WP_VIDEO_CFG);
	DUMPREG(HDMI_WP_VIDEO_SIZE);
	DUMPREG(HDMI_WP_VIDEO_TIMING_H);
	DUMPREG(HDMI_WP_VIDEO_TIMING_V);
	DUMPREG(HDMI_WP_WP_CLK);
	DUMPREG(HDMI_WP_AUDIO_CFG);
	DUMPREG(HDMI_WP_AUDIO_CFG2);
	DUMPREG(HDMI_WP_AUDIO_CTRL);
	DUMPREG(HDMI_WP_AUDIO_DATA);
}

void ti_hdmi_4xxx_pll_dump(struct hdmi_ip_data *ip_data, struct seq_file *s)
{
#define DUMPPLL(r) seq_printf(s, "%-35s %08x\n", #r,\
		hdmi_read_reg(hdmi_pll_base(ip_data), r))

	DUMPPLL(PLLCTRL_PLL_CONTROL);
	DUMPPLL(PLLCTRL_PLL_STATUS);
	DUMPPLL(PLLCTRL_PLL_GO);
	DUMPPLL(PLLCTRL_CFG1);
	DUMPPLL(PLLCTRL_CFG2);
	DUMPPLL(PLLCTRL_CFG3);
	DUMPPLL(PLLCTRL_SSC_CFG1);
	DUMPPLL(PLLCTRL_SSC_CFG2);
	DUMPPLL(PLLCTRL_CFG4);
}

void ti_hdmi_4xxx_core_dump(struct hdmi_ip_data *ip_data, struct seq_file *s)
{
	int i;

#define CORE_REG(i, name) name(i)
#define DUMPCORE(r) seq_printf(s, "%-35s %08x\n", #r,\
		hdmi_read_reg(hdmi_core_sys_base(ip_data), r))
#define DUMPCOREAV(r) seq_printf(s, "%-35s %08x\n", #r,\
		hdmi_read_reg(hdmi_av_base(ip_data), r))
#define DUMPCOREAV2(i, r) seq_printf(s, "%s[%d]%*s %08x\n", #r, i, \
		(i < 10) ? 32 - (int)strlen(#r) : 31 - (int)strlen(#r), " ", \
		hdmi_read_reg(hdmi_av_base(ip_data), CORE_REG(i, r)))

	DUMPCORE(HDMI_CORE_SYS_VND_IDL);
	DUMPCORE(HDMI_CORE_SYS_DEV_IDL);
	DUMPCORE(HDMI_CORE_SYS_DEV_IDH);
	DUMPCORE(HDMI_CORE_SYS_DEV_REV);
	DUMPCORE(HDMI_CORE_SYS_SRST);
	DUMPCORE(HDMI_CORE_SYS_SYS_CTRL1);
	DUMPCORE(HDMI_CORE_SYS_SYS_STAT);
	DUMPCORE(HDMI_CORE_SYS_SYS_CTRL3);
	DUMPCORE(HDMI_CORE_SYS_DE_DLY);
	DUMPCORE(HDMI_CORE_SYS_DE_CTRL);
	DUMPCORE(HDMI_CORE_SYS_DE_TOP);
	DUMPCORE(HDMI_CORE_SYS_DE_CNTL);
	DUMPCORE(HDMI_CORE_SYS_DE_CNTH);
	DUMPCORE(HDMI_CORE_SYS_DE_LINL);
	DUMPCORE(HDMI_CORE_SYS_DE_LINH_1);
	DUMPCORE(HDMI_CORE_SYS_HRES_L);
	DUMPCORE(HDMI_CORE_SYS_HRES_H);
	DUMPCORE(HDMI_CORE_SYS_VRES_L);
	DUMPCORE(HDMI_CORE_SYS_VRES_H);
	DUMPCORE(HDMI_CORE_SYS_IADJUST);
	DUMPCORE(HDMI_CORE_SYS_POLDETECT);
	DUMPCORE(HDMI_CORE_SYS_HWIDTH1);
	DUMPCORE(HDMI_CORE_SYS_HWIDTH2);
	DUMPCORE(HDMI_CORE_SYS_VWIDTH);
	DUMPCORE(HDMI_CORE_SYS_VID_CTRL);
	DUMPCORE(HDMI_CORE_SYS_VID_ACEN);
	DUMPCORE(HDMI_CORE_SYS_VID_MODE);
	DUMPCORE(HDMI_CORE_SYS_VID_BLANK1);
	DUMPCORE(HDMI_CORE_SYS_VID_BLANK3);
	DUMPCORE(HDMI_CORE_SYS_VID_BLANK1);
	DUMPCORE(HDMI_CORE_SYS_DC_HEADER);
	DUMPCORE(HDMI_CORE_SYS_VID_DITHER);
	DUMPCORE(HDMI_CORE_SYS_RGB2XVYCC_CT);
	DUMPCORE(HDMI_CORE_SYS_R2Y_COEFF_LOW);
	DUMPCORE(HDMI_CORE_SYS_R2Y_COEFF_UP);
	DUMPCORE(HDMI_CORE_SYS_G2Y_COEFF_LOW);
	DUMPCORE(HDMI_CORE_SYS_G2Y_COEFF_UP);
	DUMPCORE(HDMI_CORE_SYS_B2Y_COEFF_LOW);
	DUMPCORE(HDMI_CORE_SYS_B2Y_COEFF_UP);
	DUMPCORE(HDMI_CORE_SYS_R2CB_COEFF_LOW);
	DUMPCORE(HDMI_CORE_SYS_R2CB_COEFF_UP);
	DUMPCORE(HDMI_CORE_SYS_G2CB_COEFF_LOW);
	DUMPCORE(HDMI_CORE_SYS_G2CB_COEFF_UP);
	DUMPCORE(HDMI_CORE_SYS_B2CB_COEFF_LOW);
	DUMPCORE(HDMI_CORE_SYS_B2CB_COEFF_UP);
	DUMPCORE(HDMI_CORE_SYS_R2CR_COEFF_LOW);
	DUMPCORE(HDMI_CORE_SYS_R2CR_COEFF_UP);
	DUMPCORE(HDMI_CORE_SYS_G2CR_COEFF_LOW);
	DUMPCORE(HDMI_CORE_SYS_G2CR_COEFF_UP);
	DUMPCORE(HDMI_CORE_SYS_B2CR_COEFF_LOW);
	DUMPCORE(HDMI_CORE_SYS_B2CR_COEFF_UP);
	DUMPCORE(HDMI_CORE_SYS_RGB_OFFSET_LOW);
	DUMPCORE(HDMI_CORE_SYS_RGB_OFFSET_UP);
	DUMPCORE(HDMI_CORE_SYS_Y_OFFSET_LOW);
	DUMPCORE(HDMI_CORE_SYS_Y_OFFSET_UP);
	DUMPCORE(HDMI_CORE_SYS_CBCR_OFFSET_LOW);
	DUMPCORE(HDMI_CORE_SYS_CBCR_OFFSET_UP);
	DUMPCORE(HDMI_CORE_SYS_INTR_STATE);
	DUMPCORE(HDMI_CORE_SYS_INTR1);
	DUMPCORE(HDMI_CORE_SYS_INTR2);
	DUMPCORE(HDMI_CORE_SYS_INTR3);
	DUMPCORE(HDMI_CORE_SYS_INTR4);
	DUMPCORE(HDMI_CORE_SYS_INTR_UNMASK1);
	DUMPCORE(HDMI_CORE_SYS_INTR_UNMASK2);
	DUMPCORE(HDMI_CORE_SYS_INTR_UNMASK3);
	DUMPCORE(HDMI_CORE_SYS_INTR_UNMASK4);
	DUMPCORE(HDMI_CORE_SYS_INTR_CTRL);
	DUMPCORE(HDMI_CORE_SYS_TMDS_CTRL);

	DUMPCORE(HDMI_CORE_DDC_ADDR);
	DUMPCORE(HDMI_CORE_DDC_SEGM);
	DUMPCORE(HDMI_CORE_DDC_OFFSET);
	DUMPCORE(HDMI_CORE_DDC_COUNT1);
	DUMPCORE(HDMI_CORE_DDC_COUNT2);
	DUMPCORE(HDMI_CORE_DDC_STATUS);
	DUMPCORE(HDMI_CORE_DDC_CMD);
	DUMPCORE(HDMI_CORE_DDC_DATA);

	DUMPCOREAV(HDMI_CORE_AV_ACR_CTRL);
	DUMPCOREAV(HDMI_CORE_AV_FREQ_SVAL);
	DUMPCOREAV(HDMI_CORE_AV_N_SVAL1);
	DUMPCOREAV(HDMI_CORE_AV_N_SVAL2);
	DUMPCOREAV(HDMI_CORE_AV_N_SVAL3);
	DUMPCOREAV(HDMI_CORE_AV_CTS_SVAL1);
	DUMPCOREAV(HDMI_CORE_AV_CTS_SVAL2);
	DUMPCOREAV(HDMI_CORE_AV_CTS_SVAL3);
	DUMPCOREAV(HDMI_CORE_AV_CTS_HVAL1);
	DUMPCOREAV(HDMI_CORE_AV_CTS_HVAL2);
	DUMPCOREAV(HDMI_CORE_AV_CTS_HVAL3);
	DUMPCOREAV(HDMI_CORE_AV_AUD_MODE);
	DUMPCOREAV(HDMI_CORE_AV_SPDIF_CTRL);
	DUMPCOREAV(HDMI_CORE_AV_HW_SPDIF_FS);
	DUMPCOREAV(HDMI_CORE_AV_SWAP_I2S);
	DUMPCOREAV(HDMI_CORE_AV_SPDIF_ERTH);
	DUMPCOREAV(HDMI_CORE_AV_I2S_IN_MAP);
	DUMPCOREAV(HDMI_CORE_AV_I2S_IN_CTRL);
	DUMPCOREAV(HDMI_CORE_AV_I2S_CHST0);
	DUMPCOREAV(HDMI_CORE_AV_I2S_CHST1);
	DUMPCOREAV(HDMI_CORE_AV_I2S_CHST2);
	DUMPCOREAV(HDMI_CORE_AV_I2S_CHST4);
	DUMPCOREAV(HDMI_CORE_AV_I2S_CHST5);
	DUMPCOREAV(HDMI_CORE_AV_ASRC);
	DUMPCOREAV(HDMI_CORE_AV_I2S_IN_LEN);
	DUMPCOREAV(HDMI_CORE_AV_HDMI_CTRL);
	DUMPCOREAV(HDMI_CORE_AV_AUDO_TXSTAT);
	DUMPCOREAV(HDMI_CORE_AV_AUD_PAR_BUSCLK_1);
	DUMPCOREAV(HDMI_CORE_AV_AUD_PAR_BUSCLK_2);
	DUMPCOREAV(HDMI_CORE_AV_AUD_PAR_BUSCLK_3);
	DUMPCOREAV(HDMI_CORE_AV_TEST_TXCTRL);
	DUMPCOREAV(HDMI_CORE_AV_DPD);
	DUMPCOREAV(HDMI_CORE_AV_PB_CTRL1);
	DUMPCOREAV(HDMI_CORE_AV_PB_CTRL2);
	DUMPCOREAV(HDMI_CORE_AV_AVI_TYPE);
	DUMPCOREAV(HDMI_CORE_AV_AVI_VERS);
	DUMPCOREAV(HDMI_CORE_AV_AVI_LEN);
	DUMPCOREAV(HDMI_CORE_AV_AVI_CHSUM);

	for (i = 0; i < HDMI_CORE_AV_AVI_DBYTE_NELEMS; i++)
		DUMPCOREAV2(i, HDMI_CORE_AV_AVI_DBYTE);

	DUMPCOREAV(HDMI_CORE_AV_SPD_TYPE);
	DUMPCOREAV(HDMI_CORE_AV_SPD_VERS);
	DUMPCOREAV(HDMI_CORE_AV_SPD_LEN);
	DUMPCOREAV(HDMI_CORE_AV_SPD_CHSUM);

	for (i = 0; i < HDMI_CORE_AV_SPD_DBYTE_NELEMS; i++)
		DUMPCOREAV2(i, HDMI_CORE_AV_SPD_DBYTE);

	DUMPCOREAV(HDMI_CORE_AV_AUDIO_TYPE);
	DUMPCOREAV(HDMI_CORE_AV_AUDIO_VERS);
	DUMPCOREAV(HDMI_CORE_AV_AUDIO_LEN);
	DUMPCOREAV(HDMI_CORE_AV_AUDIO_CHSUM);

	for (i = 0; i < HDMI_CORE_AV_AUD_DBYTE_NELEMS; i++)
		DUMPCOREAV2(i, HDMI_CORE_AV_AUD_DBYTE);

	DUMPCOREAV(HDMI_CORE_AV_MPEG_TYPE);
	DUMPCOREAV(HDMI_CORE_AV_MPEG_VERS);
	DUMPCOREAV(HDMI_CORE_AV_MPEG_LEN);
	DUMPCOREAV(HDMI_CORE_AV_MPEG_CHSUM);

	for (i = 0; i < HDMI_CORE_AV_MPEG_DBYTE_NELEMS; i++)
		DUMPCOREAV2(i, HDMI_CORE_AV_MPEG_DBYTE);

	for (i = 0; i < HDMI_CORE_AV_GEN_DBYTE_NELEMS; i++)
		DUMPCOREAV2(i, HDMI_CORE_AV_GEN_DBYTE);

	DUMPCOREAV(HDMI_CORE_AV_CP_BYTE1);

	for (i = 0; i < HDMI_CORE_AV_GEN2_DBYTE_NELEMS; i++)
		DUMPCOREAV2(i, HDMI_CORE_AV_GEN2_DBYTE);

	DUMPCOREAV(HDMI_CORE_AV_CEC_ADDR_ID);
}

void ti_hdmi_4xxx_phy_dump(struct hdmi_ip_data *ip_data, struct seq_file *s)
{
	enum omapdss_version ver = omapdss_get_version();

#define DUMPPHY(r) seq_printf(s, "%-35s %08x\n", #r,\
		hdmi_read_reg(hdmi_phy_base(ip_data), r))

	DUMPPHY(HDMI_TXPHY_TX_CTRL);
	DUMPPHY(HDMI_TXPHY_DIGITAL_CTRL);
	DUMPPHY(HDMI_TXPHY_POWER_CTRL);
	DUMPPHY(HDMI_TXPHY_PAD_CFG_CTRL);
<<<<<<< HEAD
	if (omapdss_get_version() == OMAPDSS_VER_OMAP5)
		DUMPPHY(HDMI_TXPHY_BIST_CONTROL);
=======
	if (ver == OMAPDSS_VER_OMAP5 || ver == OMAPDSS_VER_DRA7xx)
		DUMPPHY(HDMI_TXPHY_BIST_CONTROL);
}

#if defined(CONFIG_OMAP4_DSS_HDMI_AUDIO) || \
	defined(CONFIG_OMAP5_DSS_HDMI_AUDIO)
void ti_hdmi_4xxx_wp_audio_config_dma(struct hdmi_ip_data *ip_data,
					struct hdmi_audio_dma *aud_dma)
{
	u32 r;

	DSSDBG("Enter hdmi_wp_audio_config_dma\n");

	r = hdmi_read_reg(hdmi_wp_base(ip_data), HDMI_WP_AUDIO_CFG2);
	r = FLD_MOD(r, aud_dma->transfer_size, 15, 8);
	r = FLD_MOD(r, aud_dma->block_size, 7, 0);
	hdmi_write_reg(hdmi_wp_base(ip_data), HDMI_WP_AUDIO_CFG2, r);

	r = hdmi_read_reg(hdmi_wp_base(ip_data), HDMI_WP_AUDIO_CTRL);
	r = FLD_MOD(r, aud_dma->mode, 9, 9);
	r = FLD_MOD(r, aud_dma->fifo_threshold, 8, 0);
	hdmi_write_reg(hdmi_wp_base(ip_data), HDMI_WP_AUDIO_CTRL, r);
>>>>>>> e51ff8ae
}
#endif

#if defined(CONFIG_OMAP4_DSS_HDMI_AUDIO) || \
	defined(CONFIG_OMAP5_DSS_HDMI_AUDIO)
void ti_hdmi_4xxx_wp_audio_config_dma(struct hdmi_ip_data *ip_data,
					struct hdmi_audio_dma *aud_dma)
{
	u32 r;

	DSSDBG("Enter hdmi_wp_audio_config_dma\n");

	r = hdmi_read_reg(hdmi_wp_base(ip_data), HDMI_WP_AUDIO_CFG2);
	r = FLD_MOD(r, aud_dma->transfer_size, 15, 8);
	r = FLD_MOD(r, aud_dma->block_size, 7, 0);
	hdmi_write_reg(hdmi_wp_base(ip_data), HDMI_WP_AUDIO_CFG2, r);

	r = hdmi_read_reg(hdmi_wp_base(ip_data), HDMI_WP_AUDIO_CTRL);
	r = FLD_MOD(r, aud_dma->mode, 9, 9);
	r = FLD_MOD(r, aud_dma->fifo_threshold, 8, 0);
	hdmi_write_reg(hdmi_wp_base(ip_data), HDMI_WP_AUDIO_CTRL, r);
}
#endif

#if defined(CONFIG_OMAP4_DSS_HDMI_AUDIO)
static void ti_hdmi_4xxx_wp_audio_config_format(struct hdmi_ip_data *ip_data,
					struct hdmi_audio_format *aud_fmt)
{
	u32 r;

	DSSDBG("Enter hdmi_wp_audio_config_format\n");

	r = hdmi_read_reg(hdmi_wp_base(ip_data), HDMI_WP_AUDIO_CFG);
	r = FLD_MOD(r, aud_fmt->stereo_channels, 26, 24);
	r = FLD_MOD(r, aud_fmt->active_chnnls_msk, 23, 16);
	r = FLD_MOD(r, aud_fmt->en_sig_blk_strt_end, 5, 5);
	r = FLD_MOD(r, aud_fmt->type, 4, 4);
	r = FLD_MOD(r, aud_fmt->justification, 3, 3);
	r = FLD_MOD(r, aud_fmt->sample_order, 2, 2);
	r = FLD_MOD(r, aud_fmt->samples_per_word, 1, 1);
	r = FLD_MOD(r, aud_fmt->sample_size, 0, 0);
	hdmi_write_reg(hdmi_wp_base(ip_data), HDMI_WP_AUDIO_CFG, r);
}

static void ti_hdmi_4xxx_core_audio_config(struct hdmi_ip_data *ip_data,
					struct hdmi_core_audio_config *cfg)
{
	u32 r;
	void __iomem *av_base = hdmi_av_base(ip_data);

	/*
	 * Parameters for generation of Audio Clock Recovery packets
	 */
	REG_FLD_MOD(av_base, HDMI_CORE_AV_N_SVAL1, cfg->n, 7, 0);
	REG_FLD_MOD(av_base, HDMI_CORE_AV_N_SVAL2, cfg->n >> 8, 7, 0);
	REG_FLD_MOD(av_base, HDMI_CORE_AV_N_SVAL3, cfg->n >> 16, 7, 0);

	if (cfg->cts_mode == HDMI_AUDIO_CTS_MODE_SW) {
		REG_FLD_MOD(av_base, HDMI_CORE_AV_CTS_SVAL1, cfg->cts, 7, 0);
		REG_FLD_MOD(av_base,
				HDMI_CORE_AV_CTS_SVAL2, cfg->cts >> 8, 7, 0);
		REG_FLD_MOD(av_base,
				HDMI_CORE_AV_CTS_SVAL3, cfg->cts >> 16, 7, 0);
	} else {
		REG_FLD_MOD(av_base, HDMI_CORE_AV_AUD_PAR_BUSCLK_1,
				cfg->aud_par_busclk, 7, 0);
		REG_FLD_MOD(av_base, HDMI_CORE_AV_AUD_PAR_BUSCLK_2,
				(cfg->aud_par_busclk >> 8), 7, 0);
		REG_FLD_MOD(av_base, HDMI_CORE_AV_AUD_PAR_BUSCLK_3,
				(cfg->aud_par_busclk >> 16), 7, 0);
	}

	/* Set ACR clock divisor */
	REG_FLD_MOD(av_base,
			HDMI_CORE_AV_FREQ_SVAL, cfg->mclk_mode, 2, 0);

	r = hdmi_read_reg(av_base, HDMI_CORE_AV_ACR_CTRL);
	/*
	 * Use TMDS clock for ACR packets. For devices that use
	 * the MCLK, this is the first part of the MCLK initialization.
	 */
	r = FLD_MOD(r, 0, 2, 2);

	r = FLD_MOD(r, cfg->en_acr_pkt, 1, 1);
	r = FLD_MOD(r, cfg->cts_mode, 0, 0);
	hdmi_write_reg(av_base, HDMI_CORE_AV_ACR_CTRL, r);

	/* For devices using MCLK, this completes its initialization. */
	if (cfg->use_mclk)
		REG_FLD_MOD(av_base, HDMI_CORE_AV_ACR_CTRL, 1, 2, 2);

	/* Override of SPDIF sample frequency with value in I2S_CHST4 */
	REG_FLD_MOD(av_base, HDMI_CORE_AV_SPDIF_CTRL,
						cfg->fs_override, 1, 1);

	/*
	 * Set IEC-60958-3 channel status word. It is passed to the IP
	 * just as it is received. The user of the driver is responsible
	 * for its contents.
	 */
	hdmi_write_reg(av_base, HDMI_CORE_AV_I2S_CHST0,
		       cfg->iec60958_cfg->status[0]);
	hdmi_write_reg(av_base, HDMI_CORE_AV_I2S_CHST1,
		       cfg->iec60958_cfg->status[1]);
	hdmi_write_reg(av_base, HDMI_CORE_AV_I2S_CHST2,
		       cfg->iec60958_cfg->status[2]);
	/* yes, this is correct: status[3] goes to CHST4 register */
	hdmi_write_reg(av_base, HDMI_CORE_AV_I2S_CHST4,
		       cfg->iec60958_cfg->status[3]);
	/* yes, this is correct: status[4] goes to CHST5 register */
	hdmi_write_reg(av_base, HDMI_CORE_AV_I2S_CHST5,
		       cfg->iec60958_cfg->status[4]);

	/* set I2S parameters */
	r = hdmi_read_reg(av_base, HDMI_CORE_AV_I2S_IN_CTRL);
	r = FLD_MOD(r, cfg->i2s_cfg.sck_edge_mode, 6, 6);
	r = FLD_MOD(r, cfg->i2s_cfg.vbit, 4, 4);
	r = FLD_MOD(r, cfg->i2s_cfg.justification, 2, 2);
	r = FLD_MOD(r, cfg->i2s_cfg.direction, 1, 1);
	r = FLD_MOD(r, cfg->i2s_cfg.shift, 0, 0);
	hdmi_write_reg(av_base, HDMI_CORE_AV_I2S_IN_CTRL, r);

	REG_FLD_MOD(av_base, HDMI_CORE_AV_I2S_IN_LEN,
			cfg->i2s_cfg.in_length_bits, 3, 0);

	/* Audio channels and mode parameters */
	REG_FLD_MOD(av_base, HDMI_CORE_AV_HDMI_CTRL, cfg->layout, 2, 1);
	r = hdmi_read_reg(av_base, HDMI_CORE_AV_AUD_MODE);
	r = FLD_MOD(r, cfg->i2s_cfg.active_sds, 7, 4);
	r = FLD_MOD(r, cfg->en_dsd_audio, 3, 3);
	r = FLD_MOD(r, cfg->en_parallel_aud_input, 2, 2);
	r = FLD_MOD(r, cfg->en_spdif, 1, 1);
	hdmi_write_reg(av_base, HDMI_CORE_AV_AUD_MODE, r);

	/* Audio channel mappings */
	/* TODO: Make channel mapping dynamic. For now, map channels
	 * in the ALSA order: FL/FR/RL/RR/C/LFE/SL/SR. Remapping is needed as
	 * HDMI speaker order is different. See CEA-861 Section 6.6.2.
	 */
	hdmi_write_reg(av_base, HDMI_CORE_AV_I2S_IN_MAP, 0x78);
	REG_FLD_MOD(av_base, HDMI_CORE_AV_SWAP_I2S, 1, 5, 5);
}

static void ti_hdmi_4xxx_core_audio_infoframe_cfg(struct hdmi_ip_data *ip_data,
		struct snd_cea_861_aud_if *info_aud)
{
	u8 sum = 0, checksum = 0;
	void __iomem *av_base = hdmi_av_base(ip_data);

	/*
	 * Set audio info frame type, version and length as
	 * described in HDMI 1.4a Section 8.2.2 specification.
	 * Checksum calculation is defined in Section 5.3.5.
	 */
	hdmi_write_reg(av_base, HDMI_CORE_AV_AUDIO_TYPE, 0x84);
	hdmi_write_reg(av_base, HDMI_CORE_AV_AUDIO_VERS, 0x01);
	hdmi_write_reg(av_base, HDMI_CORE_AV_AUDIO_LEN, 0x0a);
	sum += 0x84 + 0x001 + 0x00a;

	hdmi_write_reg(av_base, HDMI_CORE_AV_AUD_DBYTE(0),
		       info_aud->db1_ct_cc);
	sum += info_aud->db1_ct_cc;

	hdmi_write_reg(av_base, HDMI_CORE_AV_AUD_DBYTE(1),
		       info_aud->db2_sf_ss);
	sum += info_aud->db2_sf_ss;

	hdmi_write_reg(av_base, HDMI_CORE_AV_AUD_DBYTE(2), info_aud->db3);
	sum += info_aud->db3;

	hdmi_write_reg(av_base, HDMI_CORE_AV_AUD_DBYTE(3), info_aud->db4_ca);
	sum += info_aud->db4_ca;

	hdmi_write_reg(av_base, HDMI_CORE_AV_AUD_DBYTE(4),
		       info_aud->db5_dminh_lsv);
	sum += info_aud->db5_dminh_lsv;

	hdmi_write_reg(av_base, HDMI_CORE_AV_AUD_DBYTE(5), 0x00);
	hdmi_write_reg(av_base, HDMI_CORE_AV_AUD_DBYTE(6), 0x00);
	hdmi_write_reg(av_base, HDMI_CORE_AV_AUD_DBYTE(7), 0x00);
	hdmi_write_reg(av_base, HDMI_CORE_AV_AUD_DBYTE(8), 0x00);
	hdmi_write_reg(av_base, HDMI_CORE_AV_AUD_DBYTE(9), 0x00);

	checksum = 0x100 - sum;
	hdmi_write_reg(av_base,
					HDMI_CORE_AV_AUDIO_CHSUM, checksum);

	/*
	 * TODO: Add MPEG and SPD enable and repeat cfg when EDID parsing
	 * is available.
	 */
}

int ti_hdmi_4xxx_audio_config(struct hdmi_ip_data *ip_data,
		struct omap_dss_audio *audio)
{
	struct hdmi_audio_format audio_format;
	struct hdmi_audio_dma audio_dma;
	struct hdmi_core_audio_config core;
	int err, n, cts, channel_count;
	unsigned int fs_nr;
	bool word_length_16b = false;

	if (!audio || !audio->iec || !audio->cea || !ip_data)
		return -EINVAL;

	core.iec60958_cfg = audio->iec;
	/*
	 * In the IEC-60958 status word, check if the audio sample word length
	 * is 16-bit as several optimizations can be performed in such case.
	 */
	if (!(audio->iec->status[4] & IEC958_AES4_CON_MAX_WORDLEN_24))
		if (audio->iec->status[4] & IEC958_AES4_CON_WORDLEN_20_16)
			word_length_16b = true;

	/* I2S configuration. See Phillips' specification */
	if (word_length_16b)
		core.i2s_cfg.justification = HDMI_AUDIO_JUSTIFY_LEFT;
	else
		core.i2s_cfg.justification = HDMI_AUDIO_JUSTIFY_RIGHT;
	/*
	 * The I2S input word length is twice the lenght given in the IEC-60958
	 * status word. If the word size is greater than
	 * 20 bits, increment by one.
	 */
	core.i2s_cfg.in_length_bits = audio->iec->status[4]
		& IEC958_AES4_CON_WORDLEN;
	if (audio->iec->status[4] & IEC958_AES4_CON_MAX_WORDLEN_24)
		core.i2s_cfg.in_length_bits++;
	core.i2s_cfg.sck_edge_mode = HDMI_AUDIO_I2S_SCK_EDGE_RISING;
	core.i2s_cfg.vbit = HDMI_AUDIO_I2S_VBIT_FOR_PCM;
	core.i2s_cfg.direction = HDMI_AUDIO_I2S_MSB_SHIFTED_FIRST;
	core.i2s_cfg.shift = HDMI_AUDIO_I2S_FIRST_BIT_SHIFT;

	/* convert sample frequency to a number */
	switch (audio->iec->status[3] & IEC958_AES3_CON_FS) {
	case IEC958_AES3_CON_FS_32000:
		fs_nr = 32000;
		break;
	case IEC958_AES3_CON_FS_44100:
		fs_nr = 44100;
		break;
	case IEC958_AES3_CON_FS_48000:
		fs_nr = 48000;
		break;
	case IEC958_AES3_CON_FS_88200:
		fs_nr = 88200;
		break;
	case IEC958_AES3_CON_FS_96000:
		fs_nr = 96000;
		break;
	case IEC958_AES3_CON_FS_176400:
		fs_nr = 176400;
		break;
	case IEC958_AES3_CON_FS_192000:
		fs_nr = 192000;
		break;
	default:
		return -EINVAL;
	}

	err = hdmi_compute_acr(fs_nr, &n, &cts);

	/* Audio clock regeneration settings */
	core.n = n;
	core.cts = cts;
	if (dss_has_feature(FEAT_HDMI_CTS_SWMODE)) {
		core.aud_par_busclk = 0;
		core.cts_mode = HDMI_AUDIO_CTS_MODE_SW;
		core.use_mclk = dss_has_feature(FEAT_HDMI_AUDIO_USE_MCLK);
	} else {
		core.aud_par_busclk = (((128 * 31) - 1) << 8);
		core.cts_mode = HDMI_AUDIO_CTS_MODE_HW;
		core.use_mclk = true;
	}

	if (core.use_mclk)
		core.mclk_mode = HDMI_AUDIO_MCLK_128FS;

	/* Audio channels settings */
	channel_count = (audio->cea->db1_ct_cc &
			 CEA861_AUDIO_INFOFRAME_DB1CC) + 1;

	switch (channel_count) {
	case 2:
		audio_format.active_chnnls_msk = 0x03;
		break;
	case 3:
		audio_format.active_chnnls_msk = 0x07;
		break;
	case 4:
		audio_format.active_chnnls_msk = 0x0f;
		break;
	case 5:
		audio_format.active_chnnls_msk = 0x1f;
		break;
	case 6:
		audio_format.active_chnnls_msk = 0x3f;
		break;
	case 7:
		audio_format.active_chnnls_msk = 0x7f;
		break;
	case 8:
		audio_format.active_chnnls_msk = 0xff;
		break;
	default:
		return -EINVAL;
	}

	/*
	 * the HDMI IP needs to enable four stereo channels when transmitting
	 * more than 2 audio channels
	 */
	if (channel_count == 2) {
		audio_format.stereo_channels = HDMI_AUDIO_STEREO_ONECHANNEL;
		core.i2s_cfg.active_sds = HDMI_AUDIO_I2S_SD0_EN;
		core.layout = HDMI_AUDIO_LAYOUT_2CH;
	} else {
		audio_format.stereo_channels = HDMI_AUDIO_STEREO_FOURCHANNELS;
		core.i2s_cfg.active_sds = HDMI_AUDIO_I2S_SD0_EN |
				HDMI_AUDIO_I2S_SD1_EN | HDMI_AUDIO_I2S_SD2_EN |
				HDMI_AUDIO_I2S_SD3_EN;
		core.layout = HDMI_AUDIO_LAYOUT_8CH;
	}

	core.en_spdif = false;
	/* use sample frequency from channel status word */
	core.fs_override = true;
	/* enable ACR packets */
	core.en_acr_pkt = true;
	/* disable direct streaming digital audio */
	core.en_dsd_audio = false;
	/* use parallel audio interface */
	core.en_parallel_aud_input = true;

	/* DMA settings */
	if (word_length_16b)
		audio_dma.transfer_size = 0x10;
	else
		audio_dma.transfer_size = 0x20;
	audio_dma.block_size = 0xC0;
	audio_dma.mode = HDMI_AUDIO_TRANSF_DMA;
	audio_dma.fifo_threshold = 0x20; /* in number of samples */

	/* audio FIFO format settings */
	if (word_length_16b) {
		audio_format.samples_per_word = HDMI_AUDIO_ONEWORD_TWOSAMPLES;
		audio_format.sample_size = HDMI_AUDIO_SAMPLE_16BITS;
		audio_format.justification = HDMI_AUDIO_JUSTIFY_LEFT;
	} else {
		audio_format.samples_per_word = HDMI_AUDIO_ONEWORD_ONESAMPLE;
		audio_format.sample_size = HDMI_AUDIO_SAMPLE_24BITS;
		audio_format.justification = HDMI_AUDIO_JUSTIFY_RIGHT;
	}
	audio_format.type = HDMI_AUDIO_TYPE_LPCM;
	audio_format.sample_order = HDMI_AUDIO_SAMPLE_LEFT_FIRST;
	/* disable start/stop signals of IEC 60958 blocks */
	audio_format.en_sig_blk_strt_end = HDMI_AUDIO_BLOCK_SIG_STARTEND_ON;

	/* configure DMA and audio FIFO format*/
	ti_hdmi_4xxx_wp_audio_config_dma(ip_data, &audio_dma);
	ti_hdmi_4xxx_wp_audio_config_format(ip_data, &audio_format);

	/* configure the core*/
	ti_hdmi_4xxx_core_audio_config(ip_data, &core);

	/* configure CEA 861 audio infoframe*/
	ti_hdmi_4xxx_core_audio_infoframe_cfg(ip_data, audio->cea);

	return 0;
}

int ti_hdmi_4xxx_wp_audio_enable(struct hdmi_ip_data *ip_data)
{
	REG_FLD_MOD(hdmi_wp_base(ip_data),
		    HDMI_WP_AUDIO_CTRL, true, 31, 31);
	return 0;
}

void ti_hdmi_4xxx_wp_audio_disable(struct hdmi_ip_data *ip_data)
{
	REG_FLD_MOD(hdmi_wp_base(ip_data),
		    HDMI_WP_AUDIO_CTRL, false, 31, 31);
}

int ti_hdmi_4xxx_audio_start(struct hdmi_ip_data *ip_data)
{
	REG_FLD_MOD(hdmi_av_base(ip_data),
		    HDMI_CORE_AV_AUD_MODE, true, 0, 0);
	REG_FLD_MOD(hdmi_wp_base(ip_data),
		    HDMI_WP_AUDIO_CTRL, true, 30, 30);
	return 0;
}

void ti_hdmi_4xxx_audio_stop(struct hdmi_ip_data *ip_data)
{
	REG_FLD_MOD(hdmi_av_base(ip_data),
		    HDMI_CORE_AV_AUD_MODE, false, 0, 0);
	REG_FLD_MOD(hdmi_wp_base(ip_data),
		    HDMI_WP_AUDIO_CTRL, false, 30, 30);
}

int ti_hdmi_4xxx_audio_get_dma_port(u32 *offset, u32 *size)
{
	if (!offset || !size)
		return -EINVAL;
	*offset = HDMI_WP_AUDIO_DATA;
	*size = 4;
	return 0;
}
#endif<|MERGE_RESOLUTION|>--- conflicted
+++ resolved
@@ -207,10 +207,7 @@
 		val = 0;
 		break;
 	case OMAPDSS_VER_OMAP5:
-<<<<<<< HEAD
-=======
 	case OMAPDSS_VER_DRA7xx:
->>>>>>> e51ff8ae
 		val = 1;
 		break;
 	default:
@@ -312,21 +309,14 @@
 	void __iomem *phy_base = hdmi_phy_base(ip_data);
 	enum omapdss_version version = omapdss_get_version();
 	unsigned long pclk = ip_data->cfg.timings.pixel_clock;
-<<<<<<< HEAD
-=======
 	unsigned long dcofreq_min = dss_feat_get_param_max(FEAT_PARAM_DCOFREQ_LOW) / 1000;
->>>>>>> e51ff8ae
 	u16 freqout = 1;
 
 	/*
 	 * In OMAP5, the HFBITCLK must be divided by 2 before issuing the
 	 * HDMI_PHYPWRCMD_LDOON command.
 	 */
-<<<<<<< HEAD
-	if (version == OMAPDSS_VER_OMAP5)
-=======
 	if (version == OMAPDSS_VER_OMAP5 || version == OMAPDSS_VER_DRA7xx)
->>>>>>> e51ff8ae
 		REG_FLD_MOD(phy_base, HDMI_TXPHY_BIST_CONTROL, 1, 11, 11);
 
 	r = hdmi_set_phy_pwr(ip_data, HDMI_PHYPWRCMD_LDOON);
@@ -350,16 +340,10 @@
 		freqout = 1;
 		break;
 	case OMAPDSS_VER_OMAP5:
-<<<<<<< HEAD
-		if (pclk < 62500) {
-			freqout = 0;
-		} else if ((pclk >= 62500) && (pclk < 185000)) {
-=======
 	case OMAPDSS_VER_DRA7xx:
 		if (pclk < dcofreq_min) {
 			freqout = 0;
 		} else if ((pclk >= dcofreq_min) && (pclk < 185000)) {
->>>>>>> e51ff8ae
 			freqout = 1;
 		} else {
 			/* clock frequency > 185MHz */
@@ -377,11 +361,7 @@
 	hdmi_write_reg(phy_base, HDMI_TXPHY_DIGITAL_CTRL, 0xF0000000);
 
 	/* OMAP5 HDMI PHY has these bits reserved */
-<<<<<<< HEAD
-	if (version != OMAPDSS_VER_OMAP5)
-=======
 	if (version != OMAPDSS_VER_OMAP5 && version != OMAPDSS_VER_DRA7xx)
->>>>>>> e51ff8ae
 		/* Setup max LDO voltage */
 		REG_FLD_MOD(phy_base, HDMI_TXPHY_POWER_CTRL, 0xB, 3, 0);
 
@@ -1224,35 +1204,9 @@
 	DUMPPHY(HDMI_TXPHY_DIGITAL_CTRL);
 	DUMPPHY(HDMI_TXPHY_POWER_CTRL);
 	DUMPPHY(HDMI_TXPHY_PAD_CFG_CTRL);
-<<<<<<< HEAD
-	if (omapdss_get_version() == OMAPDSS_VER_OMAP5)
-		DUMPPHY(HDMI_TXPHY_BIST_CONTROL);
-=======
 	if (ver == OMAPDSS_VER_OMAP5 || ver == OMAPDSS_VER_DRA7xx)
 		DUMPPHY(HDMI_TXPHY_BIST_CONTROL);
 }
-
-#if defined(CONFIG_OMAP4_DSS_HDMI_AUDIO) || \
-	defined(CONFIG_OMAP5_DSS_HDMI_AUDIO)
-void ti_hdmi_4xxx_wp_audio_config_dma(struct hdmi_ip_data *ip_data,
-					struct hdmi_audio_dma *aud_dma)
-{
-	u32 r;
-
-	DSSDBG("Enter hdmi_wp_audio_config_dma\n");
-
-	r = hdmi_read_reg(hdmi_wp_base(ip_data), HDMI_WP_AUDIO_CFG2);
-	r = FLD_MOD(r, aud_dma->transfer_size, 15, 8);
-	r = FLD_MOD(r, aud_dma->block_size, 7, 0);
-	hdmi_write_reg(hdmi_wp_base(ip_data), HDMI_WP_AUDIO_CFG2, r);
-
-	r = hdmi_read_reg(hdmi_wp_base(ip_data), HDMI_WP_AUDIO_CTRL);
-	r = FLD_MOD(r, aud_dma->mode, 9, 9);
-	r = FLD_MOD(r, aud_dma->fifo_threshold, 8, 0);
-	hdmi_write_reg(hdmi_wp_base(ip_data), HDMI_WP_AUDIO_CTRL, r);
->>>>>>> e51ff8ae
-}
-#endif
 
 #if defined(CONFIG_OMAP4_DSS_HDMI_AUDIO) || \
 	defined(CONFIG_OMAP5_DSS_HDMI_AUDIO)
