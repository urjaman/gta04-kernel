/*
 * hdmi.c
 *
 * HDMI interface DSS driver setting for TI's OMAP4 family of processor.
 * Copyright (C) 2010-2011 Texas Instruments Incorporated - http://www.ti.com/
 * Authors: Yong Zhi
 *	Mythri pk <mythripk@ti.com>
 *
 * This program is free software; you can redistribute it and/or modify it
 * under the terms of the GNU General Public License version 2 as published by
 * the Free Software Foundation.
 *
 * This program is distributed in the hope that it will be useful, but WITHOUT
 * ANY WARRANTY; without even the implied warranty of MERCHANTABILITY or
 * FITNESS FOR A PARTICULAR PURPOSE.  See the GNU General Public License for
 * more details.
 *
 * You should have received a copy of the GNU General Public License along with
 * this program.  If not, see <http://www.gnu.org/licenses/>.
 */

#define DSS_SUBSYS_NAME "HDMI"

#include <linux/kernel.h>
#include <linux/module.h>
#include <linux/err.h>
#include <linux/io.h>
#include <linux/interrupt.h>
#include <linux/mutex.h>
#include <linux/delay.h>
#include <linux/string.h>
#include <linux/platform_device.h>
#include <linux/pm_runtime.h>
#include <linux/clk.h>
#include <linux/gpio.h>
#include <linux/regulator/consumer.h>
#include <linux/slab.h>
#include <linux/of_gpio.h>
#include <linux/of_i2c.h>
#include <linux/fb.h>
#include <linux/omapfb.h>
#include <video/omapdss.h>
#include <linux/i2c.h>
#include <linux/i2c-algo-bit.h>

#include "ti_hdmi_4xxx_ip.h"
#include "ti_hdmi.h"
#include "dss.h"
#include "dss_features.h"
#include "hdmi.h"

/* HDMI EDID Length move this */
#define HDMI_EDID_MAX_LENGTH			512
#define EDID_TIMING_DESCRIPTOR_SIZE		0x12
#define EDID_DESCRIPTOR_BLOCK0_ADDRESS		0x36
#define EDID_DESCRIPTOR_BLOCK1_ADDRESS		0x80
#define EDID_HDMI_VENDOR_SPECIFIC_DATA_BLOCK	128
#define EDID_SIZE_BLOCK0_TIMING_DESCRIPTOR	4
#define EDID_SIZE_BLOCK1_TIMING_DESCRIPTOR	4

static struct {
	struct mutex lock;
	struct platform_device *pdev;
#if defined(CONFIG_OMAP4_DSS_HDMI_AUDIO) || \
	defined(CONFIG_OMAP5_DSS_HDMI_AUDIO)
	struct platform_device *audio_pdev;
#endif
	int code;
	int mode;
	u8 edid[HDMI_EDID_MAX_LENGTH];
	bool edid_set;
	bool custom_set;
	bool can_do_hdmi;
	bool force_timings;
	int source_physical_address;

	struct hdmi_ip_data ip_data;
	int hdmi_irq;

	struct clk *sys_clk;
	struct regulator *vdda_hdmi_dac_reg;

	/* voltage required by the ip*/
	u32 microvolt_min;
	u32 microvolt_max;

	/* GPIO pins */
	int ct_cp_hpd_gpio;
	int ls_oe_gpio;
	int hpd_gpio;

	/* level shifter state */
	enum level_shifter_state ls_state;

	/*
	 * i2c adapter info(this could be either a bitbanged adapter, or a
	 * 'real' i2c adapter
	 */
	struct i2c_adapter *adap;

	/* these are needed in case it's a bitbanged adapter */
	struct i2c_algo_bit_data bit_data;
	int scl_pin;
	int sda_pin;

	void (*hdmi_start_frame_cb)(void);
	bool (*hdmi_power_on_cb)(void);
	void (*hdmi_hdcp_irq_cb)(int);

	struct omap_dss_output output;
} hdmi;

static const u8 edid_header[8] = {0x0, 0xff, 0xff, 0xff, 0xff, 0xff, 0xff, 0x0};

/*
 * Logic for the below structure :
 * user enters the CEA or VESA timings by specifying the HDMI/DVI code.
 * There is a correspondence between CEA/VESA timing and code, please
 * refer to section 6.3 in HDMI 1.3 specification for timing code.
 *
 * In the below structure, cea_vesa_timings corresponds to all OMAP4
 * supported CEA and VESA timing values.code_cea corresponds to the CEA
 * code, It is used to get the timing from cea_vesa_timing array.Similarly
 * with code_vesa. Code_index is used for back mapping, that is once EDID
 * is read from the TV, EDID is parsed to find the timing values and then
 * map it to corresponding CEA or VESA index.
 */

static const struct hdmi_config cea_timings[] = {
	{
		{ 640, 480, 25200, 96, 16, 48, 2, 10, 33,
			OMAPDSS_SIG_ACTIVE_LOW, OMAPDSS_SIG_ACTIVE_LOW,
			false, },
		{ 1, HDMI_HDMI },
	},
	{
		{ 720, 480, 27027, 62, 16, 60, 6, 9, 30,
			OMAPDSS_SIG_ACTIVE_LOW, OMAPDSS_SIG_ACTIVE_LOW,
			false, },
		{ 2, HDMI_HDMI },
	},
	{
		{ 1280, 720, 74250, 40, 110, 220, 5, 5, 20,
			OMAPDSS_SIG_ACTIVE_HIGH, OMAPDSS_SIG_ACTIVE_HIGH,
			false, },
		{ 4, HDMI_HDMI },
	},
	{
		{ 1920, 540, 74250, 44, 88, 148, 5, 2, 15,
			OMAPDSS_SIG_ACTIVE_HIGH, OMAPDSS_SIG_ACTIVE_HIGH,
			true, },
		{ 5, HDMI_HDMI },
	},
	{
		{ 1440, 240, 27027, 124, 38, 114, 3, 4, 15,
			OMAPDSS_SIG_ACTIVE_LOW, OMAPDSS_SIG_ACTIVE_LOW,
			true, },
		{ 6, HDMI_HDMI },
	},
	{
		{ 1920, 1080, 148500, 44, 88, 148, 5, 4, 36,
			OMAPDSS_SIG_ACTIVE_HIGH, OMAPDSS_SIG_ACTIVE_HIGH,
			false, },
		{ 16, HDMI_HDMI },
	},
	{
		{ 720, 576, 27000, 64, 12, 68, 5, 5, 39,
			OMAPDSS_SIG_ACTIVE_LOW, OMAPDSS_SIG_ACTIVE_LOW,
			false, },
		{ 17, HDMI_HDMI },
	},
	{
		{ 1280, 720, 74250, 40, 440, 220, 5, 5, 20,
			OMAPDSS_SIG_ACTIVE_HIGH, OMAPDSS_SIG_ACTIVE_HIGH,
			false, },
		{ 19, HDMI_HDMI },
	},
	{
		{ 1920, 540, 74250, 44, 528, 148, 5, 2, 15,
			OMAPDSS_SIG_ACTIVE_HIGH, OMAPDSS_SIG_ACTIVE_HIGH,
			true, },
		{ 20, HDMI_HDMI },
	},
	{
		{ 1440, 288, 27000, 126, 24, 138, 3, 2, 19,
			OMAPDSS_SIG_ACTIVE_LOW, OMAPDSS_SIG_ACTIVE_LOW,
			true, },
		{ 21, HDMI_HDMI },
	},
	{
		{ 1440, 576, 54000, 128, 24, 136, 5, 5, 39,
			OMAPDSS_SIG_ACTIVE_LOW, OMAPDSS_SIG_ACTIVE_LOW,
			false, },
		{ 29, HDMI_HDMI },
	},
	{
		{ 1920, 1080, 148500, 44, 528, 148, 5, 4, 36,
			OMAPDSS_SIG_ACTIVE_HIGH, OMAPDSS_SIG_ACTIVE_HIGH,
			false, },
		{ 31, HDMI_HDMI },
	},
	{
		{ 1920, 1080, 74250, 44, 638, 148, 5, 4, 36,
			OMAPDSS_SIG_ACTIVE_HIGH, OMAPDSS_SIG_ACTIVE_HIGH,
			false, },
		{ 32, HDMI_HDMI },
	},
	{
		{ 2880, 480, 108108, 248, 64, 240, 6, 9, 30,
			OMAPDSS_SIG_ACTIVE_LOW, OMAPDSS_SIG_ACTIVE_LOW,
			false, },
		{ 35, HDMI_HDMI },
	},
	{
		{ 2880, 576, 108000, 256, 48, 272, 5, 5, 39,
			OMAPDSS_SIG_ACTIVE_LOW, OMAPDSS_SIG_ACTIVE_LOW,
			false, },
		{ 37, HDMI_HDMI },
	},
};

static const struct hdmi_config vesa_timings[] = {
/* VESA From Here */
	{
		{ 640, 480, 25175, 96, 16, 48, 2, 11, 31,
			OMAPDSS_SIG_ACTIVE_LOW, OMAPDSS_SIG_ACTIVE_LOW,
			false, },
		{ 4, HDMI_DVI },
	},
	{
		{ 800, 600, 40000, 128, 40, 88, 4, 1, 23,
			OMAPDSS_SIG_ACTIVE_HIGH, OMAPDSS_SIG_ACTIVE_HIGH,
			false, },
		{ 9, HDMI_DVI },
	},
	{
		{ 848, 480, 33750, 112, 16, 112, 8, 6, 23,
			OMAPDSS_SIG_ACTIVE_HIGH, OMAPDSS_SIG_ACTIVE_HIGH,
			false, },
		{ 0xE, HDMI_DVI },
	},
	{
		{ 1280, 768, 79500, 128, 64, 192, 7, 3, 20,
			OMAPDSS_SIG_ACTIVE_HIGH, OMAPDSS_SIG_ACTIVE_LOW,
			false, },
		{ 0x17, HDMI_DVI },
	},
	{
		{ 1280, 800, 83500, 128, 72, 200, 6, 3, 22,
			OMAPDSS_SIG_ACTIVE_HIGH, OMAPDSS_SIG_ACTIVE_LOW,
			false, },
		{ 0x1C, HDMI_DVI },
	},
	{
		{ 1360, 768, 85500, 112, 64, 256, 6, 3, 18,
			OMAPDSS_SIG_ACTIVE_HIGH, OMAPDSS_SIG_ACTIVE_HIGH,
			false, },
		{ 0x27, HDMI_DVI },
	},
	{
		{ 1280, 960, 108000, 112, 96, 312, 3, 1, 36,
			OMAPDSS_SIG_ACTIVE_HIGH, OMAPDSS_SIG_ACTIVE_HIGH,
			false, },
		{ 0x20, HDMI_DVI },
	},
	{
		{ 1280, 1024, 108000, 112, 48, 248, 3, 1, 38,
			OMAPDSS_SIG_ACTIVE_HIGH, OMAPDSS_SIG_ACTIVE_HIGH,
			false, },
		{ 0x23, HDMI_DVI },
	},
	{
		{ 1024, 768, 65000, 136, 24, 160, 6, 3, 29,
			OMAPDSS_SIG_ACTIVE_LOW, OMAPDSS_SIG_ACTIVE_LOW,
			false, },
		{ 0x10, HDMI_DVI },
	},
	{
		{ 1400, 1050, 121750, 144, 88, 232, 4, 3, 32,
			OMAPDSS_SIG_ACTIVE_HIGH, OMAPDSS_SIG_ACTIVE_LOW,
			false, },
		{ 0x2A, HDMI_DVI },
	},
	{
		{ 1440, 900, 106500, 152, 80, 232, 6, 3, 25,
			OMAPDSS_SIG_ACTIVE_HIGH, OMAPDSS_SIG_ACTIVE_LOW,
			false, },
		{ 0x2F, HDMI_DVI },
	},
	{
		{ 1680, 1050, 146250, 176 , 104, 280, 6, 3, 30,
			OMAPDSS_SIG_ACTIVE_HIGH, OMAPDSS_SIG_ACTIVE_LOW,
			false, },
		{ 0x3A, HDMI_DVI },
	},
	{
		{ 1366, 768, 85500, 143, 70, 213, 3, 3, 24,
			OMAPDSS_SIG_ACTIVE_HIGH, OMAPDSS_SIG_ACTIVE_HIGH,
			false, },
		{ 0x51, HDMI_DVI },
	},
	{
		{ 1920, 1080, 148500, 44, 148, 80, 5, 4, 36,
			OMAPDSS_SIG_ACTIVE_HIGH, OMAPDSS_SIG_ACTIVE_HIGH,
			false, },
		{ 0x52, HDMI_DVI },
	},
	{
		{ 1280, 768, 68250, 32, 48, 80, 7, 3, 12,
			OMAPDSS_SIG_ACTIVE_LOW, OMAPDSS_SIG_ACTIVE_HIGH,
			false, },
		{ 0x16, HDMI_DVI },
	},
	{
		{ 1400, 1050, 101000, 32, 48, 80, 4, 3, 23,
			OMAPDSS_SIG_ACTIVE_LOW, OMAPDSS_SIG_ACTIVE_HIGH,
			false, },
		{ 0x29, HDMI_DVI },
	},
	{
		{ 1680, 1050, 119000, 32, 48, 80, 6, 3, 21,
			OMAPDSS_SIG_ACTIVE_LOW, OMAPDSS_SIG_ACTIVE_HIGH,
			false, },
		{ 0x39, HDMI_DVI },
	},
	{
		{ 1280, 800, 79500, 32, 48, 80, 6, 3, 14,
			OMAPDSS_SIG_ACTIVE_LOW, OMAPDSS_SIG_ACTIVE_HIGH,
			false, },
		{ 0x1B, HDMI_DVI },
	},
	{
		{ 1280, 720, 74250, 40, 110, 220, 5, 5, 20,
			OMAPDSS_SIG_ACTIVE_HIGH, OMAPDSS_SIG_ACTIVE_HIGH,
			false, },
		{ 0x55, HDMI_DVI },
	},
	{
		{ 1920, 1200, 154000, 32, 48, 80, 6, 3, 26,
			OMAPDSS_SIG_ACTIVE_LOW, OMAPDSS_SIG_ACTIVE_HIGH,
			false, },
		{ 0x44, HDMI_DVI },
	},
};

static const struct hdmi_config s3d_timings[] = {
	{
		{ 1280, 1470, 148500, 40, 110, 220, 5, 5, 20,
			OMAPDSS_SIG_ACTIVE_HIGH, OMAPDSS_SIG_ACTIVE_HIGH,
			false, },
		{ 4, HDMI_HDMI },
	},
	{
		{ 1280, 1470, 148500, 40, 440, 220, 5, 5, 20,
			OMAPDSS_SIG_ACTIVE_HIGH, OMAPDSS_SIG_ACTIVE_HIGH,
			false, },
		{ 19, HDMI_HDMI },
	},
	{
		{ 1920, 2205, 148500, 44, 638, 148, 5, 4, 36,
			OMAPDSS_SIG_ACTIVE_HIGH, OMAPDSS_SIG_ACTIVE_HIGH,
			false, },
		{ 32, HDMI_HDMI },
	},
};

void hdmi_set_ls_state(enum level_shifter_state state)
{
	bool hpd_enable = false;
	bool ls_enable = false;

	/* return early if we have nothing to do */
	if (state == hdmi.ls_state)
		return;

	sel_i2c();

	switch (state) {
	case LS_HPD_ON:
		hpd_enable = true;
		break;

	case LS_ENABLED:
		hpd_enable = true;
		ls_enable = true;
		break;

	case LS_DISABLED:
	default:
		break;
	}

	gpio_set_value_cansleep(hdmi.ct_cp_hpd_gpio, hpd_enable);

	gpio_set_value_cansleep(hdmi.ls_oe_gpio, ls_enable);

	/* wait 300us after asserting CT_CP_HPD for the 5V rail to reach 90% */
	if (hdmi.ls_state == LS_DISABLED)
		udelay(300);

	hdmi.ls_state = state;

	if (ls_enable)
		sel_hdmi();
}

<<<<<<< HEAD
=======
#ifdef CONFIG_USE_FB_MODE_DB
>>>>>>> 4ead8497
static int relaxed_fb_mode_is_equal(const struct fb_videomode *mode1,
					const struct fb_videomode *mode2)
{
	u32 ratio1 = mode1->flag & (FB_FLAG_RATIO_4_3 | FB_FLAG_RATIO_16_9);
	u32 ratio2 = mode2->flag & (FB_FLAG_RATIO_4_3 | FB_FLAG_RATIO_16_9);
	return (mode1->xres         == mode2->xres &&
		mode1->yres         == mode2->yres &&
		mode1->pixclock     <= mode2->pixclock * 201 / 200 &&
		mode1->pixclock     >= mode2->pixclock * 200 / 201 &&
		mode1->hsync_len + mode1->left_margin + mode1->right_margin ==
		mode2->hsync_len + mode2->left_margin + mode2->right_margin &&
		mode1->vsync_len + mode1->upper_margin + mode1->lower_margin ==
		mode2->vsync_len + mode2->upper_margin + mode2->lower_margin &&
		(!ratio1 || !ratio2 || ratio1 == ratio2) &&
		(mode1->vmode & FB_VMODE_INTERLACED) ==
		(mode2->vmode & FB_VMODE_INTERLACED));

}

static int hdmi_set_timings(struct fb_videomode *vm, bool check_only)
{
	int i = 0;
	int r = 0;
	DSSDBG("hdmi_set_timings\n");

	if (!vm->xres || !vm->yres || !vm->pixclock)
		goto fail;

	for (i = 0; i < CEA_MODEDB_SIZE; i++) {
		if (relaxed_fb_mode_is_equal(cea_modes + i, vm)) {
			*vm = cea_modes[i];
			if (check_only)
				return 1;
			hdmi.ip_data.cfg.cm.code = i;
			hdmi.ip_data.cfg.cm.mode = HDMI_HDMI;
			hdmi.ip_data.cfg.timingsfb =
			cea_modes[hdmi.ip_data.cfg.cm.code];
			goto done;
		}
	}
	for (i = 0; i < VESA_MODEDB_SIZE; i++) {
		if (relaxed_fb_mode_is_equal(vesa_modes + i, vm)) {
			*vm = vesa_modes[i];
			if (check_only)
				return 1;
			hdmi.ip_data.cfg.cm.code = i;
			hdmi.ip_data.cfg.cm.mode = HDMI_DVI;
			hdmi.ip_data.cfg.timingsfb =
			vesa_modes[hdmi.ip_data.cfg.cm.code];
			goto done;
		}
	}
fail:
	if (check_only)
		return 0;
	hdmi.ip_data.cfg.cm.code = 1;
	hdmi.ip_data.cfg.cm.mode = HDMI_HDMI;
	hdmi.ip_data.cfg.timingsfb = cea_modes[hdmi.ip_data.cfg.cm.code];
	i = -1;
done:
	DSSDBG("%s-%d\n", hdmi.ip_data.cfg.cm.mode ? "CEA" : "VESA",
		hdmi.ip_data.cfg.cm.code);

	/* convert fb timing to dss timings to be in sync. */
<<<<<<< HEAD
	omapfb_fb2dss_timings(&hdmi.ip_data.cfg.timingsfb,&hdmi.ip_data.cfg.timings);
=======
	omapfb_fb2dss_timings(&hdmi.ip_data.cfg.timingsfb,
			&hdmi.ip_data.cfg.timings);
>>>>>>> 4ead8497

	r = i >= 0 ? 1 : 0;
	return r;

<<<<<<< HEAD
}

void hdmi_get_monspecs(struct omap_dss_device *dssdev)
{
	int i, j;
	char *edid = (char *)hdmi.edid;
	struct fb_monspecs *specs = &dssdev->panel.monspecs;
	u32 fclk = dispc_fclk_rate() / 1000;
	u32 max_pclk = dssdev->clocks.hdmi.max_pixclk_khz;

	if (max_pclk && max_pclk < fclk)
		fclk = max_pclk;

	memset(specs, 0x0, sizeof(*specs));
	if (!hdmi.edid_set)
		return;
	fb_edid_to_monspecs(edid, specs);
	if (specs->modedb == NULL)
		return;

	for (i = 1; i <= edid[0x7e] && i * 128 < HDMI_EDID_MAX_LENGTH; i++) {
		if (edid[i * 128] == 0x2)
			fb_edid_add_monspecs(edid + i * 128, specs);
	}
	if (hdmi.force_timings) {
		for (i = 0; i < specs->modedb_len; i++) {
			specs->modedb[i++] = hdmi.ip_data.cfg.timingsfb;
			break;
		}
		specs->modedb_len = i;
		hdmi.force_timings = false;
		return;
	}

	hdmi.can_do_hdmi = specs->misc & FB_MISC_HDMI;

	/* filter out resolutions we don't support */
	for (i = j = 0; i < specs->modedb_len; i++) {
		if (!hdmi_set_timings(&specs->modedb[i], true))
			continue;
		if (fclk < PICOS2KHZ(specs->modedb[i].pixclock))
			continue;
		if (specs->modedb[i].flag & FB_FLAG_PIXEL_REPEAT)
			continue;
		specs->modedb[j++] = specs->modedb[i];
	}
	specs->modedb_len = j;

=======
>>>>>>> 4ead8497
}

void hdmi_get_monspecs(struct omap_dss_device *dssdev)
{
	int i, j;
	char *edid = (char *)hdmi.edid;
	struct fb_monspecs *specs = &dssdev->panel.monspecs;
	u32 fclk = dispc_fclk_rate() / 1000;
	u32 max_pclk = dssdev->clocks.hdmi.max_pixclk_khz;

	if (max_pclk && max_pclk < fclk)
		fclk = max_pclk;

	memset(specs, 0x0, sizeof(*specs));
	if (!hdmi.edid_set)
		return;
	fb_edid_to_monspecs(edid, specs);
	if (specs->modedb == NULL)
		return;

	for (i = 1; i <= edid[0x7e] && i * 128 < HDMI_EDID_MAX_LENGTH; i++) {
		if (edid[i * 128] == 0x2)
			fb_edid_add_monspecs(edid + i * 128, specs);
	}
	if (hdmi.force_timings) {
		for (i = 0; i < specs->modedb_len; i++) {
			specs->modedb[i++] = hdmi.ip_data.cfg.timingsfb;
			break;
		}
		specs->modedb_len = i;
		hdmi.force_timings = false;
		return;
	}

	hdmi.can_do_hdmi = specs->misc & FB_MISC_HDMI;

	/* filter out resolutions we don't support */
	for (i = j = 0; i < specs->modedb_len; i++) {
		if (!hdmi_set_timings(&specs->modedb[i], true))
			continue;
		if (fclk < PICOS2KHZ(specs->modedb[i].pixclock))
			continue;
		if (specs->modedb[i].flag & FB_FLAG_PIXEL_REPEAT)
			continue;
		specs->modedb[j++] = specs->modedb[i];
	}
	specs->modedb_len = j;

}
#endif

int hdmi_runtime_get(void)
{
	int r;

	DSSDBG("hdmi_runtime_get\n");

	r = pm_runtime_get_sync(&hdmi.pdev->dev);
	WARN_ON(r < 0);
	if (r < 0)
		return r;

	return 0;
}

void hdmi_runtime_put(void)
{
	int r;

	DSSDBG("hdmi_runtime_put\n");

	r = pm_runtime_put_sync(&hdmi.pdev->dev);
	WARN_ON(r < 0 && r != -ENOSYS);
}

static int __init hdmi_init_display(struct omap_dss_device *dssdev)
{
	int r;

	struct gpio gpios[] = {
		{ hdmi.ct_cp_hpd_gpio, GPIOF_OUT_INIT_LOW, "hdmi_ct_cp_hpd" },
		{ hdmi.ls_oe_gpio, GPIOF_OUT_INIT_LOW, "hdmi_ls_oe" },
		{ hdmi.hpd_gpio, GPIOF_DIR_IN, "hdmi_hpd" },
	};

	DSSDBG("init_display\n");

	if (hdmi.vdda_hdmi_dac_reg == NULL) {
		struct regulator *reg;

		reg = devm_regulator_get(&hdmi.pdev->dev, "vdda_hdmi_dac");

		/* DT HACK: try VDAC to make omapdss work for o4 sdp/panda */
		if (IS_ERR(reg))
			reg = devm_regulator_get(&hdmi.pdev->dev, "VDAC");

		if (IS_ERR(reg)) {
			DSSERR("can't get VDDA_HDMI_DAC regulator\n");
			return PTR_ERR(reg);
		}

		r = regulator_set_voltage(reg, hdmi.microvolt_min, hdmi.microvolt_max);
		if(r) {
			DSSERR("can't set the voltage regulator");
		}

		hdmi.vdda_hdmi_dac_reg = reg;
	}

	r = gpio_request_array(gpios, ARRAY_SIZE(gpios));
	if (r)
		return r;

	return 0;
}

static void hdmi_uninit_display(struct omap_dss_device *dssdev)
{
	DSSDBG("uninit_display\n");

	gpio_free(hdmi.ct_cp_hpd_gpio);
	gpio_free(hdmi.ls_oe_gpio);
	gpio_free(hdmi.hpd_gpio);
}

#ifndef CONFIG_USE_FB_MODE_DB
static const struct hdmi_config *hdmi_find_timing(
					const struct hdmi_config *timings_arr,
					int len)
{
	int i;

	for (i = 0; i < len; i++) {
		if (timings_arr[i].cm.code == hdmi.ip_data.cfg.cm.code)
			return &timings_arr[i];
	}
	return NULL;
}

static const struct hdmi_config *hdmi_get_timings(void)
{
       const struct hdmi_config *arr;
       int len;

	if (!hdmi.ip_data.cfg.s3d_enabled) {
		if (hdmi.ip_data.cfg.cm.mode == HDMI_DVI) {
			arr = vesa_timings;
			len = ARRAY_SIZE(vesa_timings);
		} else {
			arr = cea_timings;
			len = ARRAY_SIZE(cea_timings);
		}
	} else {
		arr = s3d_timings;
		len = ARRAY_SIZE(s3d_timings);
	}

	return hdmi_find_timing(arr, len);
}

static bool hdmi_timings_compare(struct omap_video_timings *timing1,
				const struct omap_video_timings *timing2)
{
	int timing1_vsync, timing1_hsync, timing2_vsync, timing2_hsync;

	if ((DIV_ROUND_CLOSEST(timing2->pixel_clock, 1000) ==
			DIV_ROUND_CLOSEST(timing1->pixel_clock, 1000)) &&
		(timing2->x_res == timing1->x_res) &&
		(timing2->y_res == timing1->y_res)) {

		timing2_hsync = timing2->hfp + timing2->hsw + timing2->hbp;
		timing1_hsync = timing1->hfp + timing1->hsw + timing1->hbp;
		timing2_vsync = timing2->vfp + timing2->vsw + timing2->vbp;
		timing1_vsync = timing2->vfp + timing2->vsw + timing2->vbp;

		DSSDBG("timing1_hsync = %d timing1_vsync = %d"\
			"timing2_hsync = %d timing2_vsync = %d\n",
			timing1_hsync, timing1_vsync,
			timing2_hsync, timing2_vsync);

		if ((timing1_hsync == timing2_hsync) &&
			(timing1_vsync == timing2_vsync)) {
			return true;
		}
	}
	return false;
}

static struct hdmi_cm hdmi_get_code(struct omap_video_timings *timing)
{
	int i;
	struct hdmi_cm cm = {-1};
	DSSDBG("hdmi_get_code\n");

	for (i = 0; i < ARRAY_SIZE(cea_timings); i++) {
		if (hdmi_timings_compare(timing, &cea_timings[i].timings)) {
			cm = cea_timings[i].cm;
			goto end;
		}
	}
	for (i = 0; i < ARRAY_SIZE(vesa_timings); i++) {
		if (hdmi_timings_compare(timing, &vesa_timings[i].timings)) {
			cm = vesa_timings[i].cm;
			goto end;
		}
	}
	for (i = 0; i < ARRAY_SIZE(s3d_timings); i++) {
		if (hdmi_timings_compare(timing, &s3d_timings[i].timings)) {
			cm = s3d_timings[i].cm;
			goto end;
		}
	}

end:	return cm;

}
#endif

u8 *hdmi_read_valid_edid(void)
{
	int ret, i;
	void __iomem *clk_base;

	if (hdmi.edid_set)
		return hdmi.edid;

	memset(hdmi.edid, 0, HDMI_EDID_MAX_LENGTH);

	hdmi_runtime_get();
	/* HACK: TO BE Fixed later
	 * set DSS clock domain in sw supervised wkup to force DSS_L3_GICLK
	 */
	clk_base = ioremap(0x4A009000, SZ_4K);
	__raw_writel(0x2, clk_base + 0x100);
	DSSINFO("%s: CM_DSS_CLKSTCTRL %x\n",
		__func__, __raw_readl(clk_base + 0x100));

	ret = hdmi.ip_data.ops->read_edid(&hdmi.ip_data, hdmi.edid,
						  HDMI_EDID_MAX_LENGTH);

	/* revert DSS clock domain back to HW_AUTO*/
	__raw_writel(0x3, clk_base + 0x100);
	iounmap(clk_base);
	hdmi_runtime_put();

	for (i = 0; i < HDMI_EDID_MAX_LENGTH; i += 16)
		DSSDBG("edid[%03x] = %02x %02x %02x %02x %02x %02x %02x %02x "
			"%02x %02x %02x %02x %02x %02x %02x %02x\n", i,
			hdmi.edid[i], hdmi.edid[i + 1], hdmi.edid[i + 2],
			hdmi.edid[i + 3], hdmi.edid[i + 4], hdmi.edid[i + 5],
			hdmi.edid[i + 6], hdmi.edid[i + 7], hdmi.edid[i + 8],
			hdmi.edid[i + 9], hdmi.edid[i + 10], hdmi.edid[i + 11],
			hdmi.edid[i + 12], hdmi.edid[i + 13], hdmi.edid[i + 14],
			hdmi.edid[i + 15]);

	if (ret) {
		DSSWARN("failed to read E-EDID\n");
		return NULL;
	}
	if (memcmp(hdmi.edid, edid_header, sizeof(edid_header))) {
		DSSWARN("failed to read E-EDID: wrong header\n");
		return NULL;
	}
	hdmi.edid_set = true;

	return hdmi.edid;
}

u8 *hdmi_read_valid_edid(void)
{
	int ret, i;
	void __iomem *clk_base;

	if (hdmi.edid_set)
		return hdmi.edid;

	memset(hdmi.edid, 0, HDMI_EDID_MAX_LENGTH);

	hdmi_runtime_get();
	/* HACK: TO BE Fixed later
	 * set DSS clock domain in sw supervised wkup to force DSS_L3_GICLK
	 */
	clk_base = ioremap(0x4A009000, SZ_4K);
	__raw_writel(0x2, clk_base + 0x100);
	DSSINFO("%s: CM_DSS_CLKSTCTRL %x\n",
		__func__, __raw_readl(clk_base + 0x100));

	ret = hdmi.ip_data.ops->read_edid(&hdmi.ip_data, hdmi.edid,
						  HDMI_EDID_MAX_LENGTH);

	/* revert DSS clock domain back to HW_AUTO*/
	__raw_writel(0x3, clk_base + 0x100);
	iounmap(clk_base);
	hdmi_runtime_put();

	for (i = 0; i < HDMI_EDID_MAX_LENGTH; i += 16)
		DSSDBG("edid[%03x] = %02x %02x %02x %02x %02x %02x %02x %02x "\
			"%02x %02x %02x %02x %02x %02x %02x %02x\n", i,
			hdmi.edid[i], hdmi.edid[i + 1], hdmi.edid[i + 2],
			hdmi.edid[i + 3], hdmi.edid[i + 4], hdmi.edid[i + 5],
			hdmi.edid[i + 6], hdmi.edid[i + 7], hdmi.edid[i + 8],
			hdmi.edid[i + 9], hdmi.edid[i + 10], hdmi.edid[i + 11],
			hdmi.edid[i + 12], hdmi.edid[i + 13], hdmi.edid[i + 14],
			hdmi.edid[i + 15]);

	if (ret) {
		DSSWARN("failed to read E-EDID\n");
		return NULL;
	}
	if (memcmp(hdmi.edid, edid_header, sizeof(edid_header))) {
		DSSWARN("failed to read E-EDID: wrong header\n");
		return NULL;
	}
	hdmi.edid_set = true;

	return hdmi.edid;
}

unsigned long hdmi_get_pixel_clock(void)
{
	/* HDMI Pixel Clock in Mhz */
	return hdmi.ip_data.cfg.timings.pixel_clock * 1000;
}

static int hdmi_compute_pll(struct omap_dss_device *dssdev, int phy,
		struct hdmi_pll_info *pi)
{
	unsigned long clkin, refclk;
	int phy_calc;
	unsigned long regn_max, regn_min, regm_min, regm_max;
	unsigned long fint_min, fint_max;
	unsigned long dco_low_min, dco_high_min;
	bool found = false;
	u32 mf;

	clkin = clk_get_rate(hdmi.sys_clk) / 10000;

	fint_min = dss_feat_get_param_min(FEAT_PARAM_HDMIPLL_FINT) / 10000;
	fint_max = dss_feat_get_param_max(FEAT_PARAM_HDMIPLL_FINT) / 10000;

	/* clkin limits */
	/* .62 MHz < CLKIN/REGN < 2.5MHz */
	regn_min = clkin / fint_max + 1;
	regn_max = clkin / fint_min;

	/* Fractional limits on REGM */
	regm_min = dss_feat_get_param_min(FEAT_PARAM_HDMIPLL_REGM);
	regm_max = dss_feat_get_param_max(FEAT_PARAM_HDMIPLL_REGM);

	/* DCO frequency ranges */

	/* DCO lowest frequency supported */
	dco_low_min = dss_feat_get_param_min(FEAT_PARAM_DCOFREQ_LOW) / 10000;

	/* Starting frequency of high frequency range(in Mhz) */
	dco_high_min = dss_feat_get_param_min(FEAT_PARAM_DCOFREQ_HIGH);

	/* set dcofreq to 1 if required clock is > 1.25GHz */
	pi->dcofreq = phy > (dco_high_min / 10000);

	if (phy < dco_low_min) {
		/* Calculate CLKOUTLDO - low frequency */
		for (pi->regn = regn_min; pi->regn < regn_max; pi->regn++) {
			refclk = clkin / pi->regn;

			regm_min = ((dco_low_min / refclk) < regm_min) ?
					regm_min : (dco_low_min / refclk);

			for (pi->regm2 = 3; pi->regm2 <= 127; pi->regm2++) {
				pi->regm = phy * pi->regm2 / refclk;
				if (pi->regm < regm_min || pi->regm > regm_max)
					continue;

				pi->regsd = DIV_ROUND_UP((pi->regm * clkin / 100),
							pi->regn * 250);
				phy_calc = clkin * pi->regm / pi->regn /
						pi->regm2;

				if (pi->regsd && pi->regsd < 255 &&
					phy_calc <= phy) {
					found = true;
					break;
				}
			}

			if (found)
				break;
		}
	} else {
		pi->regm2 = 1;

		/* CLKDCOLDO - high frequency */
		for (pi->regn = regn_min; pi->regn < regn_max; pi->regn++) {
			refclk = clkin / pi->regn;
			pi->regm = phy / refclk;

			if (pi->regm < regm_min || pi->regm > regm_max)
				continue;

			pi->regsd = DIV_ROUND_UP((pi->regm * clkin / 100),
						pi->regn * 250);

			phy_calc = clkin * pi->regm / pi->regn;

			if (pi->regsd < 255 && phy_calc <= phy) {
				found = true;
				break;
			}
		}
	}

	if (!found) {
		DSSERR("Failed to find pll settings\n");
		return 1;
	}

	/*
	 * fractional multiplier is remainder of the difference between
	 * multiplier and actual phy(required pixel clock thus should be
	 * multiplied by 2^18(262144) divided by the reference clock
	 */
	mf = (phy - refclk * pi->regm / pi->regm2) * 262144;
	pi->regmf = pi->regm2 * mf / refclk;

	if (pi->regmf > 262144)
		pi->regmf = 0;

	/* Set the reference clock to sysclk reference */
	pi->refsel = HDMI_REFSEL_SYSCLK;

	DSSERR("M = %d Mf = %d\n", pi->regm, pi->regmf);
	DSSERR("range = %d sd = %d\n", pi->dcofreq, pi->regsd);

	return 0;
}

static void hdmi_load_hdcp_keys(struct omap_dss_device *dssdev)
{
	DSSDBG("hdmi_load_hdcp_keys\n");
	if (hdmi.hdmi_power_on_cb()) {
		if (omapdss_get_version() == OMAPDSS_VER_OMAP4) {
			/* load the keys and reset the wrapper to populate
			 * the AKSV registers
			 */
			hdmi.ip_data.ops->reset_wrapper(&hdmi.ip_data);
			DSSINFO("HDMI_WRAPPER RESET DONE\n");
		}
	}
}

static int hdmi_power_on_core(struct omap_dss_device *dssdev)
{
	int r;

	hdmi_set_ls_state(LS_ENABLED);

	r = regulator_enable(hdmi.vdda_hdmi_dac_reg);
	if (r)
		goto err_vdac_enable;

	r = hdmi_runtime_get();
	if (r)
		goto err_runtime_get;

	/* Make selection of HDMI in DSS */
	dss_select_hdmi_venc_clk_source(DSS_HDMI_M_PCLK);

	return 0;

err_runtime_get:
	regulator_disable(hdmi.vdda_hdmi_dac_reg);
err_vdac_enable:
	hdmi_set_ls_state(LS_HPD_ON);
	return r;
}

static void hdmi_power_off_core(struct omap_dss_device *dssdev)
{
	hdmi_runtime_put();
	regulator_disable(hdmi.vdda_hdmi_dac_reg);

	hdmi_set_ls_state(LS_HPD_ON);
}

static int hdmi_power_on_full(struct omap_dss_device *dssdev)
{
	int r;
	struct omap_video_timings *p;
	struct omap_overlay_manager *mgr = dssdev->output->manager;
	unsigned long phy;

	r = hdmi_power_on_core(dssdev);
	if (r)
		return r;

	dss_mgr_disable(mgr);

	p = &hdmi.ip_data.cfg.timings;

	DSSDBG("hdmi_power_on x_res= %d y_res = %d\n", p->x_res, p->y_res);
#ifdef CONFIG_USE_FB_MODE_DB
	if (!hdmi.custom_set) {
		struct fb_videomode fb_mode = vesa_modes[4];
		if ((hdmi.ip_data.cfg.cm.code != 4) &&
			(hdmi.ip_data.cfg.cm.mode != HDMI_DVI)) {
			if (hdmi.ip_data.cfg.cm.mode == HDMI_DVI)
				fb_mode = vesa_modes[hdmi.ip_data.cfg.cm.code];
			else
				fb_mode = cea_modes[hdmi.ip_data.cfg.cm.code];
		}
		if (!hdmi_set_timings(&fb_mode, false)) {
			/* Fallback in case we cannot set the timings */
			DSSERR("fallback to vesa default code");
			fb_mode = vesa_modes[4];
			hdmi_set_timings(&fb_mode, false);
		}
	}

	/* Update the panel timing in dssdev */
	omapfb_fb2dss_timings(&hdmi.ip_data.cfg.timingsfb,
					&dssdev->panel.timings);
#endif
	switch (hdmi.ip_data.cfg.deep_color) {
	case HDMI_DEEP_COLOR_30BIT:
		phy = (p->pixel_clock * 125) / 100 ;
		break;
	case HDMI_DEEP_COLOR_36BIT:
		phy = (p->pixel_clock * 150) / 100;

		if (phy >= dss_feat_get_param_max(FEAT_PARAM_HDMI_PCLK)) {
			DSSERR("36 bit deep color not supported for the pixel clock %d\n",
				p->pixel_clock);
			goto err_deep_color;
		}
		break;
	case HDMI_DEEP_COLOR_24BIT:
	default:
		phy = p->pixel_clock;
		break;
	}

	if (hdmi_compute_pll(dssdev, phy, &hdmi.ip_data.pll_data))
		goto err_pll_compute;

	hdmi.ip_data.ops->video_disable(&hdmi.ip_data);

	if (hdmi.hdmi_power_on_cb)
		hdmi_load_hdcp_keys(dssdev);

	/* config the PLL and PHY hdmi_set_pll_pwrfirst */
	r = hdmi.ip_data.ops->pll_enable(&hdmi.ip_data);
	if (r) {
		DSSDBG("Failed to lock PLL\n");
		goto err_pll_enable;
	}

	r = hdmi.ip_data.ops->phy_enable(&hdmi.ip_data);
	/*
	 * DRA7xx doesn't show the correct PHY transition changes in the
	 * WP_PWR_CTRL register, need to investigate
	 */
	if (omapdss_get_version() == OMAPDSS_VER_DRA7xx)
		r = 0;

	if (r) {
		DSSDBG("Failed to start PHY\n");
		goto err_phy_enable;
	}

	hdmi.ip_data.cfg.cm.mode = hdmi.can_do_hdmi ? hdmi.mode : HDMI_DVI;

	hdmi.ip_data.ops->video_configure(&hdmi.ip_data);

	/* Make selection of HDMI in DSS */
	dss_select_hdmi_venc_clk_source(DSS_HDMI_M_PCLK);

	/* Select the dispc clock source as PRCM clock, to ensure that it is not
	 * DSI PLL source as the clock selected by DSI PLL might not be
	 * sufficient for the resolution selected / that can be changed
	 * dynamically by user. This can be moved to single location , say
	 * Boardfile.
	 */
	dss_select_dispc_clk_source(dssdev->clocks.dispc.dispc_fclk_src);

	/* bypass TV gamma table */
	dispc_enable_gamma_table(0);

	/* tv size */
	dss_mgr_set_timings(mgr, p);

	r = hdmi.ip_data.ops->video_enable(&hdmi.ip_data);
	if (r)
		goto err_vid_enable;

	if (hdmi.hdmi_start_frame_cb
#ifdef CONFIG_USE_FB_MODE_DB
	    && hdmi.custom_set
#endif
	    )
		(*hdmi.hdmi_start_frame_cb)();

	r = dss_mgr_enable(mgr);
	if (r)
		goto err_mgr_enable;

	return 0;

err_mgr_enable:
	hdmi.ip_data.ops->video_disable(&hdmi.ip_data);
err_vid_enable:
	hdmi.ip_data.ops->phy_disable(&hdmi.ip_data);
err_phy_enable:
	hdmi.ip_data.ops->pll_disable(&hdmi.ip_data);
err_pll_enable:
err_pll_compute:
err_deep_color:
	hdmi_power_off_core(dssdev);
	return -EIO;
}

static void hdmi_power_off_full(struct omap_dss_device *dssdev)
{
	struct omap_overlay_manager *mgr = dssdev->output->manager;

	if ((omapdss_get_version() == OMAPDSS_VER_OMAP4)
	    && hdmi.hdmi_hdcp_irq_cb)
		hdmi.hdmi_hdcp_irq_cb(HDMI_HPD_LOW);

	dss_mgr_disable(mgr);

	if (hdmi.ip_data.ops->hdcp_disable)
		hdmi.ip_data.ops->hdcp_disable(&hdmi.ip_data);

	hdmi.ip_data.ops->video_disable(&hdmi.ip_data);
	hdmi.ip_data.ops->phy_disable(&hdmi.ip_data);
	hdmi.ip_data.ops->pll_disable(&hdmi.ip_data);

	hdmi.ip_data.cfg.deep_color = HDMI_DEEP_COLOR_24BIT;

	hdmi_power_off_core(dssdev);
}

void omapdss_hdmi_register_hdcp_callbacks(void (*hdmi_start_frame_cb)(void),
				bool (*hdmi_power_on_cb)(void),
				void (*hdmi_hdcp_irq_cb)(int))
{
	hdmi.hdmi_start_frame_cb = hdmi_start_frame_cb;
	hdmi.hdmi_power_on_cb = hdmi_power_on_cb;
	hdmi.hdmi_hdcp_irq_cb = hdmi_hdcp_irq_cb;
}



struct hdmi_ip_data *get_hdmi_ip_data(void)
{
	return &hdmi.ip_data;
}

int omapdss_hdmi_set_deepcolor(struct omap_dss_device *dssdev, int val,
		bool hdmi_restart)
{
	int r;

	if (!hdmi_restart) {
		hdmi.ip_data.cfg.deep_color = val;
		return 0;
	}

	omapdss_hdmi_display_disable(dssdev);

	hdmi.ip_data.cfg.deep_color = val;

	r = omapdss_hdmi_display_enable(dssdev);
	if (r)
		return r;

	return 0;
}

int omapdss_hdmi_get_deepcolor(void)
{
	return hdmi.ip_data.cfg.deep_color;
}

int omapdss_hdmi_set_range(int range)
{
	int r = 0;
	enum hdmi_range old_range;

	old_range = hdmi.ip_data.cfg.range;
	hdmi.ip_data.cfg.range = range;

	/* HDMI 1.3 section 6.6 VGA (640x480) format requires Full Range */
	if ((range == 0) &&
		((hdmi.ip_data.cfg.cm.code == 4 &&
		hdmi.ip_data.cfg.cm.mode == HDMI_DVI) ||
		(hdmi.ip_data.cfg.cm.code == 1 &&
		hdmi.ip_data.cfg.cm.mode == HDMI_HDMI)))
			return -EINVAL;

	r = hdmi.ip_data.ops->configure_range(&hdmi.ip_data);
	if (r)
		hdmi.ip_data.cfg.range = old_range;

	return r;
}

int omapdss_hdmi_get_range(void)
{
	return hdmi.ip_data.cfg.range;
}

int omapdss_hdmi_display_check_timing(struct omap_dss_device *dssdev,
					struct omap_video_timings *timings)
{
#ifdef CONFIG_USE_FB_MODE_DB
	struct fb_videomode t;
	omapfb_dss2fb_timings(timings, &t);

	/* also check interlaced timings */
	if (!hdmi_set_timings(&t, true)) {
		t.yres *= 2;
		t.vmode |= FB_VMODE_INTERLACED;
	}
	if (!hdmi_set_timings(&t, true))
		return -EINVAL;
#else
	struct hdmi_cm cm;

	cm = hdmi_get_code(timings);
	if (cm.code == -1) {
		return -EINVAL;
	}

#endif
	return 0;
}

int omapdss_hdmi_display_set_mode2(struct omap_dss_device *dssdev,
				   struct fb_videomode *vm,
				   int code, int mode)
{
	hdmi.ip_data.set_mode = true;
	dssdev->driver->disable(dssdev);
	hdmi.ip_data.set_mode = false;
	hdmi.ip_data.cfg.timingsfb = *vm;
	hdmi.custom_set = 1;
	hdmi.code = code;
	hdmi.mode = mode;
	return dssdev->driver->enable(dssdev);
}

<<<<<<< HEAD
=======
#ifdef CONFIG_USE_FB_MODE_DB
>>>>>>> 4ead8497
int omapdss_hdmi_display_set_mode(struct omap_dss_device *dssdev,
				  struct fb_videomode *vm)
{
	int r1, r2;
	/* turn the hdmi off and on to get new timings to use */
	hdmi.ip_data.set_mode = true;
	dssdev->driver->disable(dssdev);
	hdmi.ip_data.set_mode = false;
	r1 = hdmi_set_timings(vm, false) ? 0 : -EINVAL;
	hdmi.custom_set = true;
	hdmi.code = hdmi.ip_data.cfg.cm.code;
	hdmi.mode = hdmi.ip_data.cfg.cm.mode;
	r2 = dssdev->driver->enable(dssdev);
	return r1 ? : r2;
}
<<<<<<< HEAD
=======
#endif
>>>>>>> 4ead8497

int hdmi_notify_hpd(struct omap_dss_device *dssdev, bool hpd)
{
	if (dssdev->state != OMAP_DSS_DISPLAY_ACTIVE)
		return -1;
	return hdmi.ip_data.ops->set_phy(&hdmi.ip_data, hpd);
}

int omapdss_hdmi_display_3d_enable(struct omap_dss_device *dssdev,
					struct s3d_disp_info *info, int code)
{
	struct omap_dss_output *out = dssdev->output;
	int r = 0;

	DSSDBG("ENTER hdmi_display_3d_enable\n");

	mutex_lock(&hdmi.lock);

	if (out == NULL || out->manager == NULL) {
		DSSERR("failed to enable display: no output/manager\n");
		r = -ENODEV;
		goto err0;
	}

	r = omap_dss_start_device(dssdev);
	if (r) {
		DSSERR("failed to start device\n");
		goto err0;
	}

	if (dssdev->platform_enable) {
		r = dssdev->platform_enable(dssdev);
		if (r) {
			DSSERR("failed to enable GPIO's\n");
			goto err1;
		}
	}

	/* hdmi.s3d_enabled will be updated when powering display up */
	/* if there's no S3D support it will be reset to false */
	switch (info->type) {
	case S3D_DISP_OVERUNDER:
		if (info->sub_samp == S3D_DISP_SUB_SAMPLE_NONE) {
			dssdev->panel.s3d_info = *info;
			hdmi.ip_data.cfg.s3d_info.frame_struct =
				HDMI_S3D_FRAME_PACKING;
			hdmi.ip_data.cfg.s3d_info.subsamp = false;
			hdmi.ip_data.cfg.s3d_info.subsamp_pos = 0;
			hdmi.ip_data.cfg.s3d_enabled = true;
			hdmi.ip_data.cfg.s3d_info.vsi_enabled = true;
		} else {
			goto err2;
		}
		break;
	case S3D_DISP_SIDEBYSIDE:
		dssdev->panel.s3d_info = *info;
		if (info->sub_samp == S3D_DISP_SUB_SAMPLE_NONE) {
			hdmi.ip_data.cfg.s3d_info.frame_struct =
				HDMI_S3D_SIDE_BY_SIDE_FULL;
			hdmi.ip_data.cfg.s3d_info.subsamp = true;
			hdmi.ip_data.cfg.s3d_info.subsamp_pos =
				HDMI_S3D_HOR_EL_ER;
			hdmi.ip_data.cfg.s3d_enabled = true;
			hdmi.ip_data.cfg.s3d_info.vsi_enabled = true;
		} else if (info->sub_samp == S3D_DISP_SUB_SAMPLE_H) {
			hdmi.ip_data.cfg.s3d_info.frame_struct =
				HDMI_S3D_SIDE_BY_SIDE_HALF;
			hdmi.ip_data.cfg.s3d_info.subsamp = true;
			hdmi.ip_data.cfg.s3d_info.subsamp_pos =
				HDMI_S3D_HOR_EL_ER;
			hdmi.ip_data.cfg.s3d_info.vsi_enabled = true;
		} else {
			goto err2;
		}
		break;
	default:
		goto err2;
	}
	if (hdmi.ip_data.cfg.s3d_enabled) {
		hdmi.ip_data.cfg.cm.code = code;
		hdmi.ip_data.cfg.cm.mode = HDMI_HDMI;
	}

	r = hdmi_power_on_full(dssdev);
	if (r) {
		DSSERR("failed to power on device\n");
		goto err2;
	}

	mutex_unlock(&hdmi.lock);
	return 0;

err2:
	if (dssdev->platform_disable)
		dssdev->platform_disable(dssdev);
err1:
	omap_dss_stop_device(dssdev);
err0:
	mutex_unlock(&hdmi.lock);
	return r;
}

void omapdss_hdmi_display_set_timing(struct omap_dss_device *dssdev,
		struct omap_video_timings *timings)
{
#ifdef CONFIG_USE_FB_MODE_DB
	struct fb_videomode t;

	DSSDBG("x_res= %d y_res = %d\n",
		dssdev->panel.timings.x_res,
		dssdev->panel.timings.y_res);

	omapfb_dss2fb_timings(&dssdev->panel.timings, &t);
	/* also check interlaced timings */
	if (!hdmi_set_timings(&t, true)) {
		t.yres *= 2;
		t.vmode |= FB_VMODE_INTERLACED;
	}
	omapdss_hdmi_display_set_mode(dssdev, &t);
#else
	struct hdmi_cm cm;
	const struct hdmi_config *t;

	mutex_lock(&hdmi.lock);

	cm = hdmi_get_code(timings);
	hdmi.ip_data.cfg.cm = cm;

	t = hdmi_get_timings();
	if (t != NULL)
		hdmi.ip_data.cfg = *t;

	mutex_unlock(&hdmi.lock);
#endif
}

static void hdmi_dump_regs(struct seq_file *s)
{
	mutex_lock(&hdmi.lock);

	if (hdmi_runtime_get()) {
		mutex_unlock(&hdmi.lock);
		return;
	}

	hdmi.ip_data.ops->dump_wrapper(&hdmi.ip_data, s);
	hdmi.ip_data.ops->dump_pll(&hdmi.ip_data, s);
	hdmi.ip_data.ops->dump_phy(&hdmi.ip_data, s);
	hdmi.ip_data.ops->dump_core(&hdmi.ip_data, s);

	hdmi_runtime_put();
	mutex_unlock(&hdmi.lock);
}

int omapdss_hdmi_read_edid(u8 *buf, int len)
{
	int r;
	enum level_shifter_state restore_state = hdmi.ls_state;

	/* skip if no monitor attached */
	if (!gpio_get_value(hdmi.hpd_gpio))
		return -ENODEV;

	mutex_lock(&hdmi.lock);

	r = hdmi_runtime_get();
	BUG_ON(r);

	hdmi_set_ls_state(LS_ENABLED);

<<<<<<< HEAD
	//r = hdmi.ip_data.ops->read_edid(&hdmi.ip_data, buf, len);
	if(hdmi_read_valid_edid())
=======
	if (hdmi_read_valid_edid())
>>>>>>> 4ead8497
		omapdss_get_edid(buf);
	else
		r = -1;

	/* restore level shifter state */
	hdmi_set_ls_state(restore_state);

	hdmi_runtime_put();
	mutex_unlock(&hdmi.lock);


	return r;
}

bool omapdss_hdmi_detect(void)
{
	int r;

	mutex_lock(&hdmi.lock);

	r = hdmi_runtime_get();
	BUG_ON(r);

	r = hdmi.ip_data.ops->detect(&hdmi.ip_data);

	hdmi_runtime_put();
	mutex_unlock(&hdmi.lock);

	return r == 1;
}

<<<<<<< HEAD
=======
#ifdef CONFIG_USE_FB_MODE_DB
bool omapdss_hdmi_get_force_timings(void)
{
	return hdmi.force_timings;
}

void omapdss_hdmi_reset_force_timings(void)
{
	hdmi.force_timings = false;
}

>>>>>>> 4ead8497
static ssize_t hdmi_timings_show(struct device *dev,
		struct device_attribute *attr, char *buf)
{
	struct fb_videomode *t = &hdmi.ip_data.cfg.timingsfb;
	return snprintf(buf, PAGE_SIZE,
			"%u,%u/%u/%u/%u,%u/%u/%u/%u,%c/%c,%s-%u\n",
			t->pixclock ? (u32)PICOS2KHZ(t->pixclock) : 0,
			t->xres, t->right_margin, t->left_margin, t->hsync_len,
			t->yres, t->lower_margin, t->upper_margin, t->vsync_len,
			(t->sync & FB_SYNC_HOR_HIGH_ACT) ? '+' : '-',
			(t->sync & FB_SYNC_VERT_HIGH_ACT) ? '+' : '-',
			hdmi.ip_data.cfg.cm.mode == HDMI_HDMI ? "CEA" : "VESA",
			hdmi.ip_data.cfg.cm.code);
}

static ssize_t hdmi_timings_store(struct device *dev,
		struct device_attribute *attr,
		const char *buf, size_t size)
{
	struct fb_videomode t = { .pixclock = 0 }, c;
	u32 code, x, y, old_rate, new_rate = 0;
	int mode = -1, pos = 0, pos2 = 0;
	char hsync, vsync, ilace;
	int hpd;

	/* check for timings */
	if (sscanf(buf, "%u,%u/%u/%u/%u,%u/%u/%u/%u,%c/%c%n",
		&t.pixclock,
		&t.xres, &t.right_margin, &t.left_margin, &t.hsync_len,
		&t.yres, &t.lower_margin, &t.upper_margin, &t.vsync_len,
		&hsync, &vsync, &pos) >= 11 &&
		(hsync == '+' || hsync == '-') &&
		(vsync == '+' || vsync == '-') && t.pixclock) {
		t.sync = (hsync == '+' ? FB_SYNC_HOR_HIGH_ACT : 0) |
			(vsync == '+' ? FB_SYNC_VERT_HIGH_ACT : 0);
		t.pixclock = KHZ2PICOS(t.pixclock);
		buf += pos;
		if (*buf == ',')
			buf++;
	} else {
		t.pixclock = 0;
	}

	/* check for CEA/VESA code/mode */
	pos = 0;
	if (sscanf(buf, "CEA-%u%n", &code, &pos) >= 1 &&
	    code < CEA_MODEDB_SIZE) {
		mode = HDMI_HDMI;
		if (t.pixclock)
			t.flag = cea_modes[code].flag;
		else
			t = cea_modes[code];
	} else if (sscanf(buf, "VESA-%u%n", &code, &pos) >= 1 &&
		   code < VESA_MODEDB_SIZE) {
		mode = HDMI_DVI;
		if (!t.pixclock)
			t = vesa_modes[code];
	} else if (!t.pixclock &&
		   sscanf(buf, "%u*%u%c,%uHz%n",
			  &t.xres, &t.yres, &ilace, &t.refresh, &pos) >= 4 &&
		   (ilace == 'p' || ilace == 'i')) {

		/* optional aspect ratio (defaults to 16:9) for 720p */
		if (sscanf(buf + pos, ",%u:%u%n", &x, &y, &pos2) >= 2 &&
		      (x * 9 == y * 16 || x * 3 == y * 4) && x) {
			pos += pos2;
		} else {
			x = t.yres >= 720 ? 16 : 4;
			y = t.yres >= 720 ? 9 : 3;
		}

		pr_err("looking for %u*%u%c,%uHz,%u:%u\n",
		       t.xres, t.yres, ilace, t.refresh, x, y);
		/* CEA shorthand */
#define RATE(x) ((x) + ((x) % 6 == 5))
		t.flag = (x * 9 == y * 16) ? FB_FLAG_RATIO_16_9 :
							FB_FLAG_RATIO_4_3;
		t.vmode = (ilace == 'i') ? FB_VMODE_INTERLACED :
							FB_VMODE_NONINTERLACED;
		for (code = 0; code < CEA_MODEDB_SIZE; code++) {
			c = cea_modes[code];
			if (t.xres == c.xres &&
			    t.yres == c.yres &&
			    RATE(t.refresh) == RATE(c.refresh) &&
			    t.vmode == (c.vmode & FB_VMODE_MASK) &&
			    t.flag == (c.flag &
				(FB_FLAG_RATIO_16_9 | FB_FLAG_RATIO_4_3)))
				break;
		}
		if (code >= CEA_MODEDB_SIZE)
			return -EINVAL;
		mode = HDMI_HDMI;
		if (t.refresh != c.refresh)
			new_rate = t.refresh;
		t = c;
	} else {
		mode = HDMI_DVI;
		code = 0;
	}

	if (!t.pixclock)
		return -EINVAL;

	pos2 = 0;
	if (new_rate || sscanf(buf + pos, ",%uHz%n", &new_rate, &pos2) == 1) {
		u64 temp;
		pos += pos2;
		new_rate = RATE(new_rate) * 1000000 /
					(1000 + ((new_rate % 6) == 5));
		old_rate = RATE(t.refresh) * 1000000 /
					(1000 + ((t.refresh % 6) == 5));
		pr_err("%u mHz => %u mHz (%u", old_rate, new_rate, t.pixclock);
		temp = (u64) t.pixclock * old_rate;
		do_div(temp, new_rate);
		t.pixclock = temp;
		pr_err("=>%u)\n", t.pixclock);
	}

	pr_info("setting %u,%u/%u/%u/%u,%u/%u/%u/%u,%c/%c,%s-%u\n",
			t.pixclock ? (u32) PICOS2KHZ(t.pixclock) : 0,
			t.xres, t.right_margin, t.left_margin, t.hsync_len,
			t.yres, t.lower_margin, t.upper_margin, t.vsync_len,
			(t.sync & FB_SYNC_HOR_HIGH_ACT) ? '+' : '-',
			(t.sync & FB_SYNC_VERT_HIGH_ACT) ? '+' : '-',
			mode == HDMI_HDMI ? "CEA" : "VESA",
			code);

	hpd = !strncmp(buf + pos, "+hpd", 4);
	if (hpd) {
		hdmi.force_timings = true;
		hdmi_panel_hpd_handler(0);
		msleep(500);
		hdmi_panel_set_mode(&t, code, mode);
		hdmi_panel_hpd_handler(1);
	} else {
		size = hdmi_panel_set_mode(&t,
						code, mode) ? : size;
	}
	return size;
}

DEVICE_ATTR(hdmi_timings, S_IRUGO | S_IWUSR,
	    hdmi_timings_show, hdmi_timings_store);
<<<<<<< HEAD
=======
#endif
>>>>>>> 4ead8497

int omapdss_hdmi_display_enable(struct omap_dss_device *dssdev)
{
	struct omap_dss_output *out = dssdev->output;
	int r = 0;

	DSSDBG("ENTER hdmi_display_enable\n");

	mutex_lock(&hdmi.lock);

	if (out == NULL || out->manager == NULL) {
		DSSERR("failed to enable display: no output/manager\n");
		r = -ENODEV;
		goto err0;
	}

	hdmi.ip_data.hpd_gpio = hdmi.hpd_gpio;

	r = omap_dss_start_device(dssdev);
	if (r) {
		DSSERR("failed to start device\n");
		goto err0;
	}

<<<<<<< HEAD
=======
#ifdef CONFIG_USE_FB_MODE_DB
>>>>>>> 4ead8497
	/* Update the mode db database */
	if (hdmi.edid_set) {
		/* get monspecs from edid */
		hdmi_get_monspecs(dssdev);
	}
<<<<<<< HEAD
=======
#endif
>>>>>>> 4ead8497

	r = hdmi_power_on_full(dssdev);
	if (r) {
		DSSERR("failed to power on device\n");
		goto err1;
	}

	mutex_unlock(&hdmi.lock);
	return 0;

err1:
	omap_dss_stop_device(dssdev);
err0:
	mutex_unlock(&hdmi.lock);
	return r;
}

void omapdss_hdmi_display_disable(struct omap_dss_device *dssdev)
{
	DSSDBG("Enter hdmi_display_disable\n");

	mutex_lock(&hdmi.lock);

	hdmi_power_off_full(dssdev);

	omap_dss_stop_device(dssdev);

	mutex_unlock(&hdmi.lock);
}

int omapdss_hdmi_core_enable(struct omap_dss_device *dssdev)
{
	int r = 0;

	DSSDBG("ENTER omapdss_hdmi_core_enable\n");

	mutex_lock(&hdmi.lock);

	hdmi.ip_data.hpd_gpio = hdmi.hpd_gpio;

	r = hdmi_power_on_core(dssdev);
	if (r) {
		DSSERR("failed to power on device\n");
		goto err0;
	}

	mutex_unlock(&hdmi.lock);
	return 0;

err0:
	mutex_unlock(&hdmi.lock);
	return r;
}

void omapdss_hdmi_core_disable(struct omap_dss_device *dssdev)
{
	DSSDBG("Enter omapdss_hdmi_core_disable\n");

	mutex_lock(&hdmi.lock);

	hdmi_power_off_core(dssdev);

	mutex_unlock(&hdmi.lock);
}

void omapdss_hdmi_clear_edid(void)
{
	hdmi.edid_set = false;
	hdmi.custom_set = false;
}

ssize_t omapdss_get_edid(char *buf)
{
	ssize_t size = hdmi.edid_set ? HDMI_EDID_MAX_LENGTH : 0;
	memcpy(buf, hdmi.edid, size);
	return size;
}

static irqreturn_t hdmi_irq_handler(int irq, void *arg)
{
	int r = 0;

	r = hdmi.ip_data.ops->irq_handler(&hdmi.ip_data);
	DSSDBG("Received HDMI IRQ = %08x\n", r);

	if (hdmi.hdmi_hdcp_irq_cb && (r & HDMI_HDCP_INT))
		hdmi.hdmi_hdcp_irq_cb(HDMI_HPD_HIGH);

	r = hdmi.ip_data.ops->irq_core_handler(&hdmi.ip_data);
	DSSDBG("Received HDMI core IRQ = %08x\n", r);

	return IRQ_HANDLED;
}

static int hdmi_get_clocks(struct platform_device *pdev)
{
	struct clk *clk;

	clk = clk_get(&pdev->dev, "sys_clk");
	if (IS_ERR(clk)) {
		DSSERR("can't get sys_clk\n");
		return PTR_ERR(clk);
	}

	hdmi.sys_clk = clk;

	return 0;
}

static void hdmi_put_clocks(void)
{
	if (hdmi.sys_clk)
		clk_put(hdmi.sys_clk);
}

#if defined(CONFIG_OMAP4_DSS_HDMI_AUDIO) || \
	defined(CONFIG_OMAP5_DSS_HDMI_AUDIO)
static int hdmi_probe_audio(struct platform_device *pdev)
{
	struct resource *res;
	struct platform_device *aud_pdev;
	u32 port_offset, port_size;
	struct resource aud_res[2] = {
		DEFINE_RES_MEM(-1, -1),
		DEFINE_RES_DMA(-1),
	};

	res = platform_get_resource(hdmi.pdev, IORESOURCE_MEM, 0);
	if (!res) {
		DSSERR("can't get IORESOURCE_MEM HDMI\n");
		return -EINVAL;
	}

	/*
	 * Pass DMA audio port to audio drivers.
	 * Audio drivers should not ioremap it.
	 */
	hdmi.ip_data.ops->audio_get_dma_port(&port_offset, &port_size);

	aud_res[0].start = res->start + port_offset;
	aud_res[0].end =  aud_res[0].start + port_size - 1;

	res = platform_get_resource(hdmi.pdev, IORESOURCE_DMA, 0);
	if (!res) {
		DSSERR("can't get IORESOURCE_DMA HDMI\n");
		return -EINVAL;
	}

	/* Pass the audio DMA request resource to audio drivers. */
	aud_res[1].start = res->start;

	/* create platform device for HDMI audio driver */
	aud_pdev = platform_device_register_simple("omap-hdmi-audio",
						   pdev->id, aud_res,
						   ARRAY_SIZE(aud_res));
	if (IS_ERR(aud_pdev)) {
		DSSERR("Can't instantiate hdmi-audio\n");
		return -ENODEV;
	}

	hdmi.audio_pdev = aud_pdev;

	return 0;
}

int hdmi_compute_acr(u32 sample_freq, u32 *n, u32 *cts)
{
	int r;
	u32 deep_color;
	u32 pclk = hdmi.ip_data.cfg.timings.pixel_clock;

	if (n == NULL || cts == NULL || sample_freq == 0)
		return -EINVAL;

	/* TODO: When implemented, query deep color mode here. */
	deep_color = 100;

	switch (sample_freq) {
	case 32000:
		if (deep_color == 125 && pclk == 74250) {
			*n = 8192;
			break;
		}

		if (deep_color == 125 && pclk == 27027) {
			/*
			 * For this specific configuration, no value within the
			 * allowed interval of N (as per the HDMI spec) will
			 * produce an integer value of CTS. The value we use
			 * here will produce CTS = 11587.000427246, which is
			 * slightly larger than the integer. This difference
			 * could cause the audio clock at the sink to slowly
			 * drift. The true solution requires alternating between
			 * two CTS relevant values with careful timing in order
			 * to, on average, obtain the true CTS float value.
			*/
			*n = 13529;
			break;
		}

		if (deep_color == 150 && pclk == 27027) {
			*n = 8192;
			break;
		}

		*n = 4096;
		break;
	case 44100:
		if (deep_color == 125 && pclk == 27027) {
			*n = 12544;
			break;
		}

		*n = 6272;
		break;
	case 48000:
		if (deep_color == 125 && (pclk == 27027 || pclk == 74250)) {
			*n = 8192;
			break;
		}

		if (deep_color == 150 && pclk == 27027) {
			*n = 8192;
			break;
		}

		*n = 6144;
		break;
	case 88200:
		r = hdmi_compute_acr(44100, n, cts);
		*n *= 2;
		return r;
	case 96000:
		r = hdmi_compute_acr(48000, n, cts);
		*n *= 2;
		return r;
	case 176400:
		r = hdmi_compute_acr(44100, n, cts);
		*n *= 4;
		return r;
	case 192000:
		r = hdmi_compute_acr(48000, n, cts);
		*n *= 4;
		return r;
	default:
		return -EINVAL;
	}

	/*
	 * Calculate CTS. See HDMI 1.3a or 1.4a specifications. Preserve the
	 * remainder in case N is not a multiple of 128.
	 */
	*cts = (*n / 128) * pclk * deep_color;
	*cts += (*n % 128) * pclk * deep_color / 128;
	*cts /= (sample_freq / 10);

	if ((pclk * (*n / 128) * deep_color) % (sample_freq / 10))
		DSSWARN("CTS is not integer fs[%u]pclk[%u]N[%u]\n",
			sample_freq, pclk, *n);

	return 0;
}

int hdmi_audio_enable(void)
{
	DSSDBG("audio_enable\n");

	return hdmi.ip_data.ops->audio_enable(&hdmi.ip_data);
}

void hdmi_audio_disable(void)
{
	DSSDBG("audio_disable\n");

	hdmi.ip_data.ops->audio_disable(&hdmi.ip_data);
}

int hdmi_audio_start(void)
{
	DSSDBG("audio_start\n");

	return hdmi.ip_data.ops->audio_start(&hdmi.ip_data);
}

void hdmi_audio_stop(void)
{
	DSSDBG("audio_stop\n");

	hdmi.ip_data.ops->audio_stop(&hdmi.ip_data);
}

bool hdmi_mode_has_audio(void)
{
	if (hdmi.ip_data.cfg.cm.mode == HDMI_HDMI)
		return true;
	else
		return false;
}

int hdmi_audio_config(struct omap_dss_audio *audio)
{
	return hdmi.ip_data.ops->audio_config(&hdmi.ip_data, audio);
}

#endif

static struct omap_dss_device * __init hdmi_find_dssdev(struct platform_device *pdev)
{
	struct omap_dss_board_info *pdata = pdev->dev.platform_data;
	const char *def_disp_name = omapdss_get_default_display_name();
	struct omap_dss_device *def_dssdev;
	int i;

	def_dssdev = NULL;

	for (i = 0; i < pdata->num_devices; ++i) {
		struct omap_dss_device *dssdev = pdata->devices[i];

		if (dssdev->type != OMAP_DISPLAY_TYPE_HDMI)
			continue;

		if (def_dssdev == NULL)
			def_dssdev = dssdev;

		if (def_disp_name != NULL &&
				strcmp(dssdev->name, def_disp_name) == 0) {
			def_dssdev = dssdev;
			break;
		}
	}

	return def_dssdev;
}

static void __init hdmi_probe_pdata(struct platform_device *pdev)
{
	struct omap_dss_device *plat_dssdev;
	struct omap_dss_device *dssdev;
	struct omap_dss_hdmi_data *priv;
	int r;

	plat_dssdev = hdmi_find_dssdev(pdev);

	if (!plat_dssdev)
		return;

	dssdev = dss_alloc_and_init_device(&pdev->dev);
	if (!dssdev)
		return;

	dss_copy_device_pdata(dssdev, plat_dssdev);

	priv = dssdev->data;

	hdmi.ct_cp_hpd_gpio = priv->ct_cp_hpd_gpio;
	hdmi.ls_oe_gpio = priv->ls_oe_gpio;
	hdmi.hpd_gpio = priv->hpd_gpio;

	dssdev->channel = OMAP_DSS_CHANNEL_DIGIT;

	r = hdmi_init_display(dssdev);
	if (r) {
		DSSERR("device %s init failed: %d\n", dssdev->name, r);
		dss_put_device(dssdev);
		return;
	}

	r = omapdss_output_set_device(&hdmi.output, dssdev);
	if (r) {
		DSSERR("failed to connect output to new device: %s\n",
				dssdev->name);
		dss_put_device(dssdev);
		return;
	}

	r = dss_add_device(dssdev);
	if (r) {
		DSSERR("device %s register failed: %d\n", dssdev->name, r);
		omapdss_output_unset_device(&hdmi.output);
		hdmi_uninit_display(dssdev);
		dss_put_device(dssdev);
		return;
	}
}

struct i2c_adapter *omapdss_hdmi_adapter(void)
{
	return hdmi.adap;
}

static void ddc_set_sda(void *data, int state)
{
	if (state)
		gpio_direction_input(hdmi.sda_pin);
	else
		gpio_direction_output(hdmi.sda_pin, 0);
}

static void ddc_set_scl(void *data, int state)
{
	if (state)
		gpio_direction_input(hdmi.scl_pin);
	else
		gpio_direction_output(hdmi.scl_pin, 0);
}

static int ddc_get_sda(void *data)
{
	return gpio_get_value(hdmi.sda_pin);
}

static int ddc_get_scl(void *data)
{
	return gpio_get_value(hdmi.scl_pin);
}

static int ddc_pre_xfer(struct i2c_adapter *adap)
{
	/* don't read if no hdmi connected */
	if (!gpio_get_value(hdmi.hpd_gpio))
		return -ENODEV;

	gpio_set_value_cansleep(hdmi.ls_oe_gpio, 1);

	return 0;
}
static void ddc_post_xfer(struct i2c_adapter *adap)
{
	hdmi_set_ls_state(hdmi.ls_state);
}

static void ddc_i2c_init(struct platform_device *pdev)
{

	hdmi.adap = kzalloc(sizeof(*hdmi.adap), GFP_KERNEL);

	if (!hdmi.adap) {
		pr_err("Failed to allocate i2c adapter\n");
		return;
	}

	hdmi.adap->owner = THIS_MODULE;
	hdmi.adap->class = I2C_CLASS_DDC;
	hdmi.adap->dev.parent = &pdev->dev;
	hdmi.adap->algo_data = &hdmi.bit_data;
	hdmi.adap->algo = &i2c_bit_algo;
	hdmi.bit_data.udelay = 2;
	hdmi.bit_data.timeout = HZ/10;
	hdmi.bit_data.setsda = ddc_set_sda;
	hdmi.bit_data.setscl = ddc_set_scl;
	hdmi.bit_data.getsda = ddc_get_sda;
	hdmi.bit_data.getscl = ddc_get_scl;
	hdmi.bit_data.pre_xfer = ddc_pre_xfer;
	hdmi.bit_data.post_xfer = ddc_post_xfer;

	gpio_request(hdmi.sda_pin, "DDC SDA");
	gpio_request(hdmi.scl_pin, "DDC SCL");
	snprintf(hdmi.adap->name, sizeof(hdmi.adap->name),
		"DSS DDC-EDID adapter");
	if (i2c_add_adapter(hdmi.adap)) {
		DSSERR("Cannot initialize DDC I2c\n");
		kfree(hdmi.adap);
		hdmi.adap = NULL;
	}
}

static void init_sel_i2c_hdmi(void)
{
	void __iomem *clk_base = ioremap(0x4A009000, SZ_4K);
	void __iomem *mcasp8_base = ioremap(0x4847C000, SZ_1K);
	
	if (omapdss_get_version() != OMAPDSS_VER_DRA7xx)
		goto err;

	if (!clk_base || !mcasp8_base)
		DSSERR("couldn't ioremap for clk or mcasp8\n");

	/* set CM_L4PER2_CLKSTCTRL to sw supervised wkup */
	__raw_writel(0x2, clk_base + 0x8fc);

	/* Enable the MCASP8_AUX_GFCLK[22:23]: 0x0 - use default
	 * CM_L4PER2_MCASP8_CLKCTRL[1:0]: 0x2 - Enable explicitly
	 */
	__raw_writel(0x2, clk_base + 0x890);
	DSSINFO("%s: CM_L4PER2_CLKSTCTRL 0x%8x\n",
		__func__, __raw_readl(clk_base + 0x8fc));

	/*
	 * make mcasp8_axr2 a gpio and set direction to high
	 */
	__raw_writel(0x4, mcasp8_base + 0x10); /* MCASP8_PFUNC */
	__raw_writel(0x4, mcasp8_base + 0x14); /* MCASP8_PDIR */
	DSSDBG("MCASP8_PFUNC : 0x%x\n", __raw_readl(mcasp8_base + 0x10));
	DSSDBG("MCASP8_PDIR  : 0x%x\n", __raw_readl(mcasp8_base + 0x14));

err:
	iounmap(clk_base);
	iounmap(mcasp8_base);
}

/* use this to configure the pcf8575@22 to set LS_OE and CT_HPD */
void sel_i2c(void)
{
	void __iomem *clk_base = ioremap(0x4A009000, SZ_4K);
	void __iomem *mcasp8_base = ioremap(0x4847C000, SZ_1K);
	void __iomem *core_base = ioremap(0x4a003400, SZ_1K);

	if (omapdss_get_version() != OMAPDSS_VER_DRA7xx)
		goto err;

	/* set CM_L4PER2_CLKSTCTRL to sw supervised wkup */
	__raw_writel(0x2, clk_base + 0x8fc);

	/* Enable the MCASP8_AUX_GFCLK[22:23]: 0x1- Switch to VIDEO1_CLK
	 * CM_L4PER2_MCASP8_CLKCTRL[1:0]: 0x2 - Enable explicitly
	 */
	__raw_writel(0x400002, clk_base + 0x890);
	DSSINFO("%s: CM_L4PER2_CLKSTCTRL 0x%8x\n",
		__func__, __raw_readl(clk_base + 0x8fc));
<<<<<<< HEAD

	/* drive MCASP8_PDOUT to low to select I2C2*/
	__raw_writel(0x0, mcasp8_base + 0x18);
	DSSDBG("PDOUT sel_i2c  %x\n", __raw_readl(mcasp8_base + 0x18));

=======

	/* drive MCASP8_PDOUT to low to select I2C2*/
	__raw_writel(0x0, mcasp8_base + 0x18);
	DSSDBG("PDOUT sel_i2c  %x\n", __raw_readl(mcasp8_base + 0x18));

>>>>>>> 4ead8497
#ifdef CONFIG_OMAP5_DSS_HDMI_DDC
	/* select I2C scl/sda*/
	__raw_writel(0x60000, core_base + 0x408);
	__raw_writel(0x60000, core_base + 0x40c);

	DSSDBG("I2C2_SCL sel_i2c %x\n", __raw_readl(core_base + 0x408));
	DSSDBG("I2C2_SDA sel_i2c %x\n", __raw_readl(core_base + 0x40C));
#endif

err:
	iounmap(core_base);
	iounmap(mcasp8_base);
	iounmap(clk_base);
}

/* use this to select HDMI and read edid over ddc lines*/
void sel_hdmi(void)
{
	void __iomem *mcasp8_base = ioremap(0x4847C000, SZ_1K);
	void __iomem *core_base = ioremap(0x4a003400, SZ_1K);

	if (omapdss_get_version() != OMAPDSS_VER_DRA7xx)
		goto err;

	/* drive MCASP8_PDOUT to high to select HDMI*/
	__raw_writel(0x4, mcasp8_base + 0x18);
	DSSDBG("PDOUT sel_hdmi %x\n", __raw_readl(mcasp8_base + 0x18));

#ifdef CONFIG_OMAP5_DSS_HDMI_DDC
	/* select hdmi ddc scl/sda*/
	__raw_writel(0x60001, core_base + 0x408);
	__raw_writel(0x60001, core_base + 0x40c);

	DSSDBG("I2C2_SCL sel_hdmi %x\n", __raw_readl(core_base + 0x408));
	DSSDBG("I2C2_SDA sel_hdmi %x\n", __raw_readl(core_base + 0x40C));
#endif

err:
	iounmap(core_base);
	iounmap(mcasp8_base);
}

static void __init hdmi_probe_of(struct platform_device *pdev)
{
	struct device_node *node = pdev->dev.of_node;
	struct device_node *child;
	struct omap_dss_device *dssdev;
	struct omap_dss_hdmi_data *hdmi_data;
	struct device_node *adapter_node;
	struct i2c_adapter *adapter = NULL;
	int r, gpio;
	enum omap_channel channel;
	u32 v, volt;
	int gpio_count;

	r = of_property_read_u32(node, "video-source", &v);
	if (r) {
		DSSERR("parsing channel failed\n");
		return;
	}

	channel = v;

	r = of_property_read_u32(node, "vdda_hdmi_microvolt_min", &volt);
	if (r) {
		DSSERR("parsing microvolt_min failed\n");
		return;
	}
	hdmi.microvolt_min = volt;

	r = of_property_read_u32(node, "vdda_hdmi_microvolt_max", &volt);
	if (r) {
		DSSERR("parsing microvolt_max failed\n");
		return;
	}
	hdmi.microvolt_max = volt;

	node = of_find_compatible_node(node, NULL, "ti,tpd12s015");
	if (!node)
		return;

	child = of_get_next_available_child(node, NULL);
	if (!child)
		return;

	gpio_count = of_gpio_count(node);

	/* OMAP4 derivatives have 3 pins defined, OMAP5 derivatives have 5 */
	if (gpio_count != 5 && gpio_count != 3) {
		DSSERR("wrong number of GPIOs\n");
		return;
	}

	gpio = of_get_gpio(node, 0);
	if (gpio_is_valid(gpio)) {
		hdmi.ct_cp_hpd_gpio = gpio;
	} else {
		DSSERR("failed to parse CT CP HPD gpio\n");
		return;
	}

	gpio = of_get_gpio(node, 1);
	if (gpio_is_valid(gpio)) {
		hdmi.ls_oe_gpio = gpio;
	} else {
		DSSERR("failed to parse LS OE gpio\n");
		return;
	}

	gpio = of_get_gpio(node, 2);
	if (gpio_is_valid(gpio)) {
		hdmi.hpd_gpio = gpio;
	} else {
		DSSERR("failed to parse HPD gpio\n");
		return;
	}

	adapter_node = of_parse_phandle(node, "hdmi_ddc", 0);
	if (adapter_node)
		adapter = of_find_i2c_adapter_by_node(adapter_node);

	/*
	 * if I2C SCL and SDA pins are defined, parse them, if an adapter is
	 * present, use the i2c adapter rather than bitbanging i2c. If there
	 * isn't an adapter either, assume that we are using the hdmi core IP's
	 * ddc.
	 */
	if (gpio_count == 5) {
		gpio = of_get_gpio(node, 3);
		if (gpio_is_valid(gpio)) {
			hdmi.scl_pin = gpio;
		} else {
			DSSERR("failed to parse SCL gpio\n");
			return;
		}

		gpio = of_get_gpio(node, 4);
		if (gpio_is_valid(gpio)) {
			hdmi.sda_pin = gpio;
		} else {
			DSSERR("failed to parse SDA gpio\n");
			return;
		}
	} else if (adapter != NULL) {
		hdmi.adap = adapter;

		/*
		 * we have SEL_I2C_HDMI pin which acts as a control line to
		 * a demux which choses the i2c lines to go either to hdmi
		 * or to the other i2c2 slaves. This line is used as a mcasp2
		 * gpio. Init the gpio pin so that it can be used to control
		 * the demux.
		 */
		init_sel_i2c_hdmi();
		sel_i2c();
	}

	dssdev = dss_alloc_and_init_device(&pdev->dev);
	if (!dssdev)
		return;

	dssdev->dev.of_node = child;
	dssdev->type = OMAP_DISPLAY_TYPE_HDMI;
	dssdev->name = child->name;
	dssdev->channel = channel;
	hdmi_data = kzalloc(sizeof(*hdmi_data), GFP_KERNEL);
	if (!hdmi_data)
		return;
	hdmi_data->ct_cp_hpd_gpio = hdmi.ct_cp_hpd_gpio;
	hdmi_data->ls_oe_gpio = hdmi.ls_oe_gpio;
	hdmi_data->hpd_gpio = hdmi.hpd_gpio;
	dssdev->data = hdmi_data;

	r = hdmi_init_display(dssdev);
	if (r) {
		DSSERR("device %s init failed: %d\n", dssdev->name, r);
		dss_put_device(dssdev);
		return;
	}

	r = omapdss_output_set_device(&hdmi.output, dssdev);
	if (r) {
		DSSERR("failed to connect output to new device: %s\n",
				dssdev->name);
		dss_put_device(dssdev);
		return;
	}

	r = dss_add_device(dssdev);
	if (r) {
		DSSERR("dss_add_device failed %d\n", r);
		dss_put_device(dssdev);
		return;
	}
}

static void __init hdmi_init_output(struct platform_device *pdev)
{
	struct omap_dss_output *out = &hdmi.output;

	out->pdev = pdev;
	out->id = OMAP_DSS_OUTPUT_HDMI;
	out->type = OMAP_DISPLAY_TYPE_HDMI;

	dss_register_output(out);
}

static void __exit hdmi_uninit_output(struct platform_device *pdev)
{
	struct omap_dss_output *out = &hdmi.output;

	dss_unregister_output(out);
}

/* HDMI HW IP initialisation */
static int __init omapdss_hdmihw_probe(struct platform_device *pdev)
{
	struct resource *res;
	int r;

	hdmi.pdev = pdev;

	mutex_init(&hdmi.lock);
	mutex_init(&hdmi.ip_data.lock);

	dss_init_hdmi_ip_ops(&hdmi.ip_data, omapdss_get_version());

	/* HDMI wrapper memory remap */
	res = platform_get_resource_byname(hdmi.pdev,
					   IORESOURCE_MEM, "hdmi_wp");
	if (!res) {
		DSSERR("can't get WP IORESOURCE_MEM HDMI\n");
		return -EINVAL;
	}

	/* Base address taken from platform */
	hdmi.ip_data.base_wp = devm_request_and_ioremap(&pdev->dev, res);
	if (!hdmi.ip_data.base_wp) {
		DSSERR("can't ioremap WP\n");
		return -ENOMEM;
	}

	/* HDMI PLLCTRL memory remap */
	res = platform_get_resource_byname(hdmi.pdev,
					   IORESOURCE_MEM, "pllctrl");
	if (!res) {
		DSSERR("can't get PLL CTRL IORESOURCE_MEM HDMI\n");
		return -EINVAL;
	}

	hdmi.ip_data.base_pllctrl = devm_request_and_ioremap(&pdev->dev, res);
	if (!hdmi.ip_data.base_pllctrl) {
		DSSERR("can't ioremap PLL ctrl\n");
		return -ENOMEM;
	}

	/* HDMI TXPHYCTRL memory remap */
	res = platform_get_resource_byname(hdmi.pdev,
					   IORESOURCE_MEM, "hdmitxphy");
	if (!res) {
		DSSERR("can't get TXPHY CTRL IORESOURCE_MEM HDMI\n");
		return -EINVAL;
	}

	hdmi.ip_data.base_txphyctrl = devm_request_and_ioremap(&pdev->dev, res);
	if (!hdmi.ip_data.base_txphyctrl) {
		DSSERR("can't ioremap TXPHY ctrl\n");
		return -ENOMEM;
	}

	/* HDMI core memory remap */
	res = platform_get_resource_byname(hdmi.pdev,
					   IORESOURCE_MEM, "hdmi_core");
	if (!res) {
		DSSERR("can't get core IORESOURCE_MEM HDMI\n");
		return -EINVAL;
	}

	hdmi.ip_data.base_core = devm_request_and_ioremap(&pdev->dev, res);
	if (!hdmi.ip_data.base_core) {
		DSSERR("can't ioremap core\n");
		return -ENOMEM;
	}

	r = hdmi_get_clocks(pdev);
	if (r) {
		DSSERR("can't get clocks\n");
		return r;
	}

	pm_runtime_enable(&pdev->dev);

	hdmi.hdmi_irq = platform_get_irq(pdev, 0);
	r = request_irq(hdmi.hdmi_irq, hdmi_irq_handler, 0, "OMAP HDMI", NULL);
	if (r < 0) {
		pr_err("hdmi: request_irq %s failed\n", pdev->name);
		return -EINVAL;
	}

	r = hdmi_panel_init();
	if (r) {
		DSSERR("can't init panel\n");
		goto err_panel_init;
	}

<<<<<<< HEAD
        hdmi.edid_set = false;
=======
	hdmi.edid_set = false;
>>>>>>> 4ead8497

	dss_debugfs_create_file("hdmi", hdmi_dump_regs);

	hdmi_init_output(pdev);

	if (pdev->dev.of_node)
		hdmi_probe_of(pdev);
	else if (pdev->dev.platform_data)
		hdmi_probe_pdata(pdev);

	/* if i2c pins defined, setup I2C adapter */
	if (hdmi.scl_pin && hdmi.sda_pin)
		ddc_i2c_init(pdev);

#if defined(CONFIG_OMAP4_DSS_HDMI_AUDIO) || \
	defined(CONFIG_OMAP5_DSS_HDMI_AUDIO)
	r = hdmi_probe_audio(pdev);
	if (r)
		DSSWARN("could not create platform device for audio");
#endif

	if (hdmi_get_current_hpd())
		hdmi_panel_hpd_handler(1);

	return 0;

err_panel_init:
	hdmi_put_clocks();
	return r;
}

static int __exit hdmi_remove_child(struct device *dev, void *data)
{
	struct omap_dss_device *dssdev = to_dss_device(dev);
	hdmi_uninit_display(dssdev);
	return 0;
}

static int __exit omapdss_hdmihw_remove(struct platform_device *pdev)
{
#if defined(CONFIG_OMAP4_DSS_HDMI_AUDIO) || \
	defined(CONFIG_OMAP5_DSS_HDMI_AUDIO)
	if (hdmi.audio_pdev != NULL)
		platform_device_unregister(hdmi.audio_pdev);
#endif

	kfree(hdmi.adap);

	device_for_each_child(&pdev->dev, NULL, hdmi_remove_child);

	dss_unregister_child_devices(&pdev->dev);

	hdmi_panel_exit();

	hdmi_uninit_output(pdev);

	pm_runtime_disable(&pdev->dev);

	hdmi_put_clocks();

	return 0;
}

static int hdmi_runtime_suspend(struct device *dev)
{
	clk_disable_unprepare(hdmi.sys_clk);

	dispc_runtime_put();

	return 0;
}

static int hdmi_runtime_resume(struct device *dev)
{
	int r;

	r = dispc_runtime_get();
	if (r < 0)
		return r;

	clk_prepare_enable(hdmi.sys_clk);

	return 0;
}

static const struct dev_pm_ops hdmi_pm_ops = {
	.runtime_suspend = hdmi_runtime_suspend,
	.runtime_resume = hdmi_runtime_resume,
};

#if defined(CONFIG_OF)
static const struct of_device_id hdmi_of_match[] = {
	{
		.compatible = "ti,omap4-hdmi",
	},
	{},
};
#else
#define hdmi_of_match NULL
#endif

static struct platform_driver omapdss_hdmihw_driver = {
	.remove         = __exit_p(omapdss_hdmihw_remove),
	.driver         = {
		.name   = "omapdss_hdmi",
		.owner  = THIS_MODULE,
		.pm	= &hdmi_pm_ops,
		.of_match_table = hdmi_of_match,
	},
};

int __init hdmi_init_platform_driver(void)
{
	return platform_driver_probe(&omapdss_hdmihw_driver, omapdss_hdmihw_probe);
}

void __exit hdmi_uninit_platform_driver(void)
{
	platform_driver_unregister(&omapdss_hdmihw_driver);
}<|MERGE_RESOLUTION|>--- conflicted
+++ resolved
@@ -404,10 +404,7 @@
 		sel_hdmi();
 }
 
-<<<<<<< HEAD
-=======
 #ifdef CONFIG_USE_FB_MODE_DB
->>>>>>> 4ead8497
 static int relaxed_fb_mode_is_equal(const struct fb_videomode *mode1,
 					const struct fb_videomode *mode2)
 {
@@ -472,17 +469,12 @@
 		hdmi.ip_data.cfg.cm.code);
 
 	/* convert fb timing to dss timings to be in sync. */
-<<<<<<< HEAD
-	omapfb_fb2dss_timings(&hdmi.ip_data.cfg.timingsfb,&hdmi.ip_data.cfg.timings);
-=======
 	omapfb_fb2dss_timings(&hdmi.ip_data.cfg.timingsfb,
 			&hdmi.ip_data.cfg.timings);
->>>>>>> 4ead8497
 
 	r = i >= 0 ? 1 : 0;
 	return r;
 
-<<<<<<< HEAD
 }
 
 void hdmi_get_monspecs(struct omap_dss_device *dssdev)
@@ -531,56 +523,6 @@
 	}
 	specs->modedb_len = j;
 
-=======
->>>>>>> 4ead8497
-}
-
-void hdmi_get_monspecs(struct omap_dss_device *dssdev)
-{
-	int i, j;
-	char *edid = (char *)hdmi.edid;
-	struct fb_monspecs *specs = &dssdev->panel.monspecs;
-	u32 fclk = dispc_fclk_rate() / 1000;
-	u32 max_pclk = dssdev->clocks.hdmi.max_pixclk_khz;
-
-	if (max_pclk && max_pclk < fclk)
-		fclk = max_pclk;
-
-	memset(specs, 0x0, sizeof(*specs));
-	if (!hdmi.edid_set)
-		return;
-	fb_edid_to_monspecs(edid, specs);
-	if (specs->modedb == NULL)
-		return;
-
-	for (i = 1; i <= edid[0x7e] && i * 128 < HDMI_EDID_MAX_LENGTH; i++) {
-		if (edid[i * 128] == 0x2)
-			fb_edid_add_monspecs(edid + i * 128, specs);
-	}
-	if (hdmi.force_timings) {
-		for (i = 0; i < specs->modedb_len; i++) {
-			specs->modedb[i++] = hdmi.ip_data.cfg.timingsfb;
-			break;
-		}
-		specs->modedb_len = i;
-		hdmi.force_timings = false;
-		return;
-	}
-
-	hdmi.can_do_hdmi = specs->misc & FB_MISC_HDMI;
-
-	/* filter out resolutions we don't support */
-	for (i = j = 0; i < specs->modedb_len; i++) {
-		if (!hdmi_set_timings(&specs->modedb[i], true))
-			continue;
-		if (fclk < PICOS2KHZ(specs->modedb[i].pixclock))
-			continue;
-		if (specs->modedb[i].flag & FB_FLAG_PIXEL_REPEAT)
-			continue;
-		specs->modedb[j++] = specs->modedb[i];
-	}
-	specs->modedb_len = j;
-
 }
 #endif
 
@@ -780,56 +722,6 @@
 
 	for (i = 0; i < HDMI_EDID_MAX_LENGTH; i += 16)
 		DSSDBG("edid[%03x] = %02x %02x %02x %02x %02x %02x %02x %02x "
-			"%02x %02x %02x %02x %02x %02x %02x %02x\n", i,
-			hdmi.edid[i], hdmi.edid[i + 1], hdmi.edid[i + 2],
-			hdmi.edid[i + 3], hdmi.edid[i + 4], hdmi.edid[i + 5],
-			hdmi.edid[i + 6], hdmi.edid[i + 7], hdmi.edid[i + 8],
-			hdmi.edid[i + 9], hdmi.edid[i + 10], hdmi.edid[i + 11],
-			hdmi.edid[i + 12], hdmi.edid[i + 13], hdmi.edid[i + 14],
-			hdmi.edid[i + 15]);
-
-	if (ret) {
-		DSSWARN("failed to read E-EDID\n");
-		return NULL;
-	}
-	if (memcmp(hdmi.edid, edid_header, sizeof(edid_header))) {
-		DSSWARN("failed to read E-EDID: wrong header\n");
-		return NULL;
-	}
-	hdmi.edid_set = true;
-
-	return hdmi.edid;
-}
-
-u8 *hdmi_read_valid_edid(void)
-{
-	int ret, i;
-	void __iomem *clk_base;
-
-	if (hdmi.edid_set)
-		return hdmi.edid;
-
-	memset(hdmi.edid, 0, HDMI_EDID_MAX_LENGTH);
-
-	hdmi_runtime_get();
-	/* HACK: TO BE Fixed later
-	 * set DSS clock domain in sw supervised wkup to force DSS_L3_GICLK
-	 */
-	clk_base = ioremap(0x4A009000, SZ_4K);
-	__raw_writel(0x2, clk_base + 0x100);
-	DSSINFO("%s: CM_DSS_CLKSTCTRL %x\n",
-		__func__, __raw_readl(clk_base + 0x100));
-
-	ret = hdmi.ip_data.ops->read_edid(&hdmi.ip_data, hdmi.edid,
-						  HDMI_EDID_MAX_LENGTH);
-
-	/* revert DSS clock domain back to HW_AUTO*/
-	__raw_writel(0x3, clk_base + 0x100);
-	iounmap(clk_base);
-	hdmi_runtime_put();
-
-	for (i = 0; i < HDMI_EDID_MAX_LENGTH; i += 16)
-		DSSDBG("edid[%03x] = %02x %02x %02x %02x %02x %02x %02x %02x "\
 			"%02x %02x %02x %02x %02x %02x %02x %02x\n", i,
 			hdmi.edid[i], hdmi.edid[i + 1], hdmi.edid[i + 2],
 			hdmi.edid[i + 3], hdmi.edid[i + 4], hdmi.edid[i + 5],
@@ -1285,10 +1177,7 @@
 	return dssdev->driver->enable(dssdev);
 }
 
-<<<<<<< HEAD
-=======
 #ifdef CONFIG_USE_FB_MODE_DB
->>>>>>> 4ead8497
 int omapdss_hdmi_display_set_mode(struct omap_dss_device *dssdev,
 				  struct fb_videomode *vm)
 {
@@ -1304,10 +1193,7 @@
 	r2 = dssdev->driver->enable(dssdev);
 	return r1 ? : r2;
 }
-<<<<<<< HEAD
-=======
 #endif
->>>>>>> 4ead8497
 
 int hdmi_notify_hpd(struct omap_dss_device *dssdev, bool hpd)
 {
@@ -1476,14 +1362,10 @@
 	r = hdmi_runtime_get();
 	BUG_ON(r);
 
+
 	hdmi_set_ls_state(LS_ENABLED);
 
-<<<<<<< HEAD
-	//r = hdmi.ip_data.ops->read_edid(&hdmi.ip_data, buf, len);
-	if(hdmi_read_valid_edid())
-=======
 	if (hdmi_read_valid_edid())
->>>>>>> 4ead8497
 		omapdss_get_edid(buf);
 	else
 		r = -1;
@@ -1494,7 +1376,6 @@
 	hdmi_runtime_put();
 	mutex_unlock(&hdmi.lock);
 
-
 	return r;
 }
 
@@ -1515,8 +1396,6 @@
 	return r == 1;
 }
 
-<<<<<<< HEAD
-=======
 #ifdef CONFIG_USE_FB_MODE_DB
 bool omapdss_hdmi_get_force_timings(void)
 {
@@ -1528,7 +1407,6 @@
 	hdmi.force_timings = false;
 }
 
->>>>>>> 4ead8497
 static ssize_t hdmi_timings_show(struct device *dev,
 		struct device_attribute *attr, char *buf)
 {
@@ -1672,10 +1550,7 @@
 
 DEVICE_ATTR(hdmi_timings, S_IRUGO | S_IWUSR,
 	    hdmi_timings_show, hdmi_timings_store);
-<<<<<<< HEAD
-=======
 #endif
->>>>>>> 4ead8497
 
 int omapdss_hdmi_display_enable(struct omap_dss_device *dssdev)
 {
@@ -1700,19 +1575,13 @@
 		goto err0;
 	}
 
-<<<<<<< HEAD
-=======
 #ifdef CONFIG_USE_FB_MODE_DB
->>>>>>> 4ead8497
 	/* Update the mode db database */
 	if (hdmi.edid_set) {
 		/* get monspecs from edid */
 		hdmi_get_monspecs(dssdev);
 	}
-<<<<<<< HEAD
-=======
 #endif
->>>>>>> 4ead8497
 
 	r = hdmi_power_on_full(dssdev);
 	if (r) {
@@ -2232,19 +2101,11 @@
 	__raw_writel(0x400002, clk_base + 0x890);
 	DSSINFO("%s: CM_L4PER2_CLKSTCTRL 0x%8x\n",
 		__func__, __raw_readl(clk_base + 0x8fc));
-<<<<<<< HEAD
 
 	/* drive MCASP8_PDOUT to low to select I2C2*/
 	__raw_writel(0x0, mcasp8_base + 0x18);
 	DSSDBG("PDOUT sel_i2c  %x\n", __raw_readl(mcasp8_base + 0x18));
 
-=======
-
-	/* drive MCASP8_PDOUT to low to select I2C2*/
-	__raw_writel(0x0, mcasp8_base + 0x18);
-	DSSDBG("PDOUT sel_i2c  %x\n", __raw_readl(mcasp8_base + 0x18));
-
->>>>>>> 4ead8497
 #ifdef CONFIG_OMAP5_DSS_HDMI_DDC
 	/* select I2C scl/sda*/
 	__raw_writel(0x60000, core_base + 0x408);
@@ -2550,11 +2411,7 @@
 		goto err_panel_init;
 	}
 
-<<<<<<< HEAD
-        hdmi.edid_set = false;
-=======
 	hdmi.edid_set = false;
->>>>>>> 4ead8497
 
 	dss_debugfs_create_file("hdmi", hdmi_dump_regs);
 
