--- conflicted
+++ resolved
@@ -34,10 +34,6 @@
 #include <linux/platform_device.h>
 #include <linux/regulator/consumer.h>
 #include <linux/pm_runtime.h>
-<<<<<<< HEAD
-#include <linux/omap-tvout.h>
-=======
->>>>>>> a7963eb7
 #include <linux/of.h>
 
 #include <video/omapdss.h>
@@ -308,8 +304,6 @@
 	struct omap_video_timings timings;
 	enum omap_dss_venc_type type;
 	bool invert_polarity;
-	bool bypass;
-	bool acbias;
 
 	struct omap_dss_device output;
 } venc;
@@ -462,18 +456,6 @@
 
 	venc_write_reg(VENC_OUTPUT_CONTROL, l);
 
-#if FIXME
-	/* apply bypass and acbias */
-	l = tvout_read();
-
-	if (venc.bypass == true)
-		l |= 1 << 18;
-
-	if (venc.acbias == true)
-		l |= 1 << 11;
-
-	tvout_write(l);
-#endif
 	dss_mgr_set_timings(mgr, &venc.timings);
 
 	r = regulator_enable(venc.vdda_dac_reg);
@@ -500,20 +482,10 @@
 static void venc_power_off(struct omap_dss_device *dssdev)
 {
 	struct omap_overlay_manager *mgr = venc.output.manager;
-	int reg;
 
 	venc_write_reg(VENC_OUTPUT_CONTROL, 0);
 	dss_set_dac_pwrdn_bgz(0);
 
-	/* clear bypass and acbias */
-#if FIXME
-	reg = tvout_read();
-
-	reg &= ~(1 << 18);
-	reg &= ~(1 << 11);
-
-	tvout_write(reg);
-#endif
 	dss_mgr_disable(mgr);
 
 	regulator_disable(venc.vdda_dac_reg);
@@ -658,17 +630,6 @@
 	mutex_unlock(&venc.venc_lock);
 }
 
-static void venc_bypass_and_acbias(struct omap_dss_device *dssdev,
-		bool bypass, bool acbias)
-{
-	mutex_lock(&venc.venc_lock);
-
-	venc.bypass = bypass;
-	venc.acbias = acbias;
-
-	mutex_unlock(&venc.venc_lock);
-}
-
 static int venc_init_regulator(void)
 {
 	struct regulator *vdda_dac;
@@ -676,15 +637,9 @@
 	if (venc.vdda_dac_reg != NULL)
 		return 0;
 
-<<<<<<< HEAD
-	vdda_dac = devm_regulator_get(&venc.pdev->dev, "vdda");
-
-	if (IS_ERR(vdda_dac))
-=======
 	if (venc.pdev->dev.of_node)
 		vdda_dac = devm_regulator_get(&venc.pdev->dev, "vdda");
 	else
->>>>>>> a7963eb7
 		vdda_dac = devm_regulator_get(&venc.pdev->dev, "vdda_dac");
 
 	if (IS_ERR(vdda_dac)) {
@@ -827,7 +782,6 @@
 
 	.set_type = venc_set_type,
 	.invert_vid_out_polarity = venc_invert_vid_out_polarity,
-	.bypass_and_acbias = venc_bypass_and_acbias,
 
 	.set_wss = venc_set_wss,
 	.get_wss = venc_get_wss,
