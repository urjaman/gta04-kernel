/*
 * linux/drivers/video/omap2/dss/dss.c
 *
 * Copyright (C) 2009 Nokia Corporation
 * Author: Tomi Valkeinen <tomi.valkeinen@nokia.com>
 *
 * Some code and ideas taken from drivers/video/omap/ driver
 * by Imre Deak.
 *
 * This program is free software; you can redistribute it and/or modify it
 * under the terms of the GNU General Public License version 2 as published by
 * the Free Software Foundation.
 *
 * This program is distributed in the hope that it will be useful, but WITHOUT
 * ANY WARRANTY; without even the implied warranty of MERCHANTABILITY or
 * FITNESS FOR A PARTICULAR PURPOSE.  See the GNU General Public License for
 * more details.
 *
 * You should have received a copy of the GNU General Public License along with
 * this program.  If not, see <http://www.gnu.org/licenses/>.
 */

#define DSS_SUBSYS_NAME "DSS"

#include <linux/kernel.h>
#include <linux/io.h>
#include <linux/err.h>
#include <linux/delay.h>
#include <linux/seq_file.h>
#include <linux/clk.h>
#include <linux/platform_device.h>
#include <linux/pm_runtime.h>
#include <linux/pm_qos.h>

#include <video/omapdss.h>
#include <plat/clock.h>
#include "dss.h"
#include "dss_features.h"

#define DSS_SZ_REGS			SZ_512

struct dss_reg {
	u16 idx;
};

#define DSS_REG(idx)			((const struct dss_reg) { idx })

#define DSS_REVISION			DSS_REG(0x0000)
#define DSS_SYSCONFIG			DSS_REG(0x0010)
#define DSS_SYSSTATUS			DSS_REG(0x0014)
#define DSS_CONTROL			DSS_REG(0x0040)
#define DSS_SDI_CONTROL			DSS_REG(0x0044)
#define DSS_PLL_CONTROL			DSS_REG(0x0048)
#define DSS_SDI_STATUS			DSS_REG(0x005C)

#define REG_GET(idx, start, end) \
	FLD_GET(dss_read_reg(idx), start, end)

#define REG_FLD_MOD(idx, val, start, end) \
	dss_write_reg(idx, FLD_MOD(dss_read_reg(idx), val, start, end))

static struct {
	struct platform_device *pdev;
	void __iomem    *base;

	struct clk	*dpll4_m4_ck;
	struct clk	*dss_clk;

	unsigned long	cache_req_pck;
	unsigned long	cache_prate;
	struct dss_clock_info cache_dss_cinfo;
	struct dispc_clock_info cache_dispc_cinfo;
	struct pm_qos_request pm_qos_handle;

	enum omap_dss_clk_source dsi_clk_source[MAX_NUM_DSI];
	enum omap_dss_clk_source dispc_clk_source;
	enum omap_dss_clk_source lcd_clk_source[MAX_DSS_LCD_MANAGERS];

	bool		ctx_valid;
	u32		ctx[DSS_SZ_REGS / sizeof(u32)];
} dss;

static const char * const dss_generic_clk_source_names[] = {
	[OMAP_DSS_CLK_SRC_DSI_PLL_HSDIV_DISPC]	= "DSI_PLL_HSDIV_DISPC",
	[OMAP_DSS_CLK_SRC_DSI_PLL_HSDIV_DSI]	= "DSI_PLL_HSDIV_DSI",
	[OMAP_DSS_CLK_SRC_FCK]			= "DSS_FCK",
};

static inline void dss_write_reg(const struct dss_reg idx, u32 val)
{
	__raw_writel(val, dss.base + idx.idx);
}

static inline u32 dss_read_reg(const struct dss_reg idx)
{
	return __raw_readl(dss.base + idx.idx);
}

#define SR(reg) \
	dss.ctx[(DSS_##reg).idx / sizeof(u32)] = dss_read_reg(DSS_##reg)
#define RR(reg) \
	dss_write_reg(DSS_##reg, dss.ctx[(DSS_##reg).idx / sizeof(u32)])

static void dss_save_context(void)
{
	DSSDBG("dss_save_context\n");

	SR(CONTROL);

	if (dss_feat_get_supported_displays(OMAP_DSS_CHANNEL_LCD) &
			OMAP_DISPLAY_TYPE_SDI) {
		SR(SDI_CONTROL);
		SR(PLL_CONTROL);
	}

	dss.ctx_valid = true;

	DSSDBG("context saved\n");
}

static void dss_restore_context(void)
{
	DSSDBG("dss_restore_context\n");

	if (!dss.ctx_valid)
		return;

	RR(CONTROL);

	if (dss_feat_get_supported_displays(OMAP_DSS_CHANNEL_LCD) &
			OMAP_DISPLAY_TYPE_SDI) {
		RR(SDI_CONTROL);
		RR(PLL_CONTROL);
	}

	DSSDBG("context restored\n");
}

#undef SR
#undef RR

void dss_sdi_init(u8 datapairs)
{
	u32 l;

	BUG_ON(datapairs > 3 || datapairs < 1);

	l = dss_read_reg(DSS_SDI_CONTROL);
	l = FLD_MOD(l, 0xf, 19, 15);		/* SDI_PDIV */
	l = FLD_MOD(l, datapairs-1, 3, 2);	/* SDI_PRSEL */
	l = FLD_MOD(l, 2, 1, 0);		/* SDI_BWSEL */
	dss_write_reg(DSS_SDI_CONTROL, l);

	l = dss_read_reg(DSS_PLL_CONTROL);
	l = FLD_MOD(l, 0x7, 25, 22);	/* SDI_PLL_FREQSEL */
	l = FLD_MOD(l, 0xb, 16, 11);	/* SDI_PLL_REGN */
	l = FLD_MOD(l, 0xb4, 10, 1);	/* SDI_PLL_REGM */
	dss_write_reg(DSS_PLL_CONTROL, l);
}

int dss_sdi_enable(void)
{
	unsigned long timeout;

	dispc_pck_free_enable(1);

	/* Reset SDI PLL */
	REG_FLD_MOD(DSS_PLL_CONTROL, 1, 18, 18); /* SDI_PLL_SYSRESET */
	udelay(1);	/* wait 2x PCLK */

	/* Lock SDI PLL */
	REG_FLD_MOD(DSS_PLL_CONTROL, 1, 28, 28); /* SDI_PLL_GOBIT */

	/* Waiting for PLL lock request to complete */
	timeout = jiffies + msecs_to_jiffies(500);
	while (dss_read_reg(DSS_SDI_STATUS) & (1 << 6)) {
		if (time_after_eq(jiffies, timeout)) {
			DSSERR("PLL lock request timed out\n");
			goto err1;
		}
	}

	/* Clearing PLL_GO bit */
	REG_FLD_MOD(DSS_PLL_CONTROL, 0, 28, 28);

	/* Waiting for PLL to lock */
	timeout = jiffies + msecs_to_jiffies(500);
	while (!(dss_read_reg(DSS_SDI_STATUS) & (1 << 5))) {
		if (time_after_eq(jiffies, timeout)) {
			DSSERR("PLL lock timed out\n");
			goto err1;
		}
	}

	dispc_lcd_enable_signal(1);

	/* Waiting for SDI reset to complete */
	timeout = jiffies + msecs_to_jiffies(500);
	while (!(dss_read_reg(DSS_SDI_STATUS) & (1 << 2))) {
		if (time_after_eq(jiffies, timeout)) {
			DSSERR("SDI reset timed out\n");
			goto err2;
		}
	}

	return 0;

 err2:
	dispc_lcd_enable_signal(0);
 err1:
	/* Reset SDI PLL */
	REG_FLD_MOD(DSS_PLL_CONTROL, 0, 18, 18); /* SDI_PLL_SYSRESET */

	dispc_pck_free_enable(0);

	return -ETIMEDOUT;
}

void dss_sdi_disable(void)
{
	dispc_lcd_enable_signal(0);

	dispc_pck_free_enable(0);

	/* Reset SDI PLL */
	REG_FLD_MOD(DSS_PLL_CONTROL, 0, 18, 18); /* SDI_PLL_SYSRESET */
}

const char *dss_get_generic_clk_source_name(enum omap_dss_clk_source clk_src)
{
	return dss_generic_clk_source_names[clk_src];
}


void dss_dump_clocks(struct seq_file *s)
{
	unsigned long dpll4_ck_rate;
	unsigned long dpll4_m4_ck_rate;
	const char *fclk_name, *fclk_real_name;
	unsigned long fclk_rate;

	if (dss_runtime_get())
		return;

	seq_printf(s, "- DSS -\n");

	fclk_name = dss_get_generic_clk_source_name(OMAP_DSS_CLK_SRC_FCK);
	fclk_real_name = dss_feat_get_clk_source_name(OMAP_DSS_CLK_SRC_FCK);
	fclk_rate = clk_get_rate(dss.dss_clk);

	if (dss.dpll4_m4_ck) {
		dpll4_ck_rate = clk_get_rate(clk_get_parent(dss.dpll4_m4_ck));
		dpll4_m4_ck_rate = clk_get_rate(dss.dpll4_m4_ck);

		seq_printf(s, "dpll4_ck %lu\n", dpll4_ck_rate);

		if (cpu_is_omap3630() || cpu_is_omap44xx())
			seq_printf(s, "%s (%s) = %lu / %lu  = %lu\n",
					fclk_name, fclk_real_name,
					dpll4_ck_rate,
					dpll4_ck_rate / dpll4_m4_ck_rate,
					fclk_rate);
		else
			seq_printf(s, "%s (%s) = %lu / %lu * 2 = %lu\n",
					fclk_name, fclk_real_name,
					dpll4_ck_rate,
					dpll4_ck_rate / dpll4_m4_ck_rate,
					fclk_rate);
	} else {
		seq_printf(s, "%s (%s) = %lu\n",
				fclk_name, fclk_real_name,
				fclk_rate);
	}

	dss_runtime_put();
}

void dss_dump_regs(struct seq_file *s)
{
#define DUMPREG(r) seq_printf(s, "%-35s %08x\n", #r, dss_read_reg(r))

	if (dss_runtime_get())
		return;

	DUMPREG(DSS_REVISION);
	DUMPREG(DSS_SYSCONFIG);
	DUMPREG(DSS_SYSSTATUS);
	DUMPREG(DSS_CONTROL);

	if (dss_feat_get_supported_displays(OMAP_DSS_CHANNEL_LCD) &
			OMAP_DISPLAY_TYPE_SDI) {
		DUMPREG(DSS_SDI_CONTROL);
		DUMPREG(DSS_PLL_CONTROL);
		DUMPREG(DSS_SDI_STATUS);
	}

	dss_runtime_put();
#undef DUMPREG
}

void dss_select_dispc_clk_source(enum omap_dss_clk_source clk_src)
{
	struct platform_device *dsidev;
	int b;
	u8 start, end;

	switch (clk_src) {
	case OMAP_DSS_CLK_SRC_FCK:
		b = 0;
		break;
	case OMAP_DSS_CLK_SRC_DSI_PLL_HSDIV_DISPC:
		b = 1;
		dsidev = dsi_get_dsidev_from_id(0);
		dsi_wait_pll_hsdiv_dispc_active(dsidev);
		break;
	case OMAP_DSS_CLK_SRC_DSI2_PLL_HSDIV_DISPC:
		b = 2;
		dsidev = dsi_get_dsidev_from_id(1);
		dsi_wait_pll_hsdiv_dispc_active(dsidev);
		break;
	default:
		BUG();
	}

	dss_feat_get_reg_field(FEAT_REG_DISPC_CLK_SWITCH, &start, &end);

	REG_FLD_MOD(DSS_CONTROL, b, start, end);	/* DISPC_CLK_SWITCH */

	dss.dispc_clk_source = clk_src;
}

void dss_select_dsi_clk_source(int dsi_module,
		enum omap_dss_clk_source clk_src)
{
	struct platform_device *dsidev;
	int b;

	switch (clk_src) {
	case OMAP_DSS_CLK_SRC_FCK:
		b = 0;
		break;
	case OMAP_DSS_CLK_SRC_DSI_PLL_HSDIV_DSI:
		BUG_ON(dsi_module != 0);
		b = 1;
		dsidev = dsi_get_dsidev_from_id(0);
		dsi_wait_pll_hsdiv_dsi_active(dsidev);
		break;
	case OMAP_DSS_CLK_SRC_DSI2_PLL_HSDIV_DSI:
		BUG_ON(dsi_module != 1);
		b = 1;
		dsidev = dsi_get_dsidev_from_id(1);
		dsi_wait_pll_hsdiv_dsi_active(dsidev);
		break;
	default:
		BUG();
	}

	REG_FLD_MOD(DSS_CONTROL, b, 1, 1);	/* DSI_CLK_SWITCH */

	dss.dsi_clk_source[dsi_module] = clk_src;
}

void dss_select_lcd_clk_source(enum omap_channel channel,
		enum omap_dss_clk_source clk_src)
{
	struct platform_device *dsidev;
	int b, ix, pos;

	if (!dss_has_feature(FEAT_LCD_CLK_SRC))
		return;

	switch (clk_src) {
	case OMAP_DSS_CLK_SRC_FCK:
		b = 0;
		break;
	case OMAP_DSS_CLK_SRC_DSI_PLL_HSDIV_DISPC:
		BUG_ON(channel != OMAP_DSS_CHANNEL_LCD);
		b = 1;
		dsidev = dsi_get_dsidev_from_id(0);
		dsi_wait_pll_hsdiv_dispc_active(dsidev);
		break;
	case OMAP_DSS_CLK_SRC_DSI2_PLL_HSDIV_DISPC:
		BUG_ON(channel != OMAP_DSS_CHANNEL_LCD2);
		b = 1;
		dsidev = dsi_get_dsidev_from_id(1);
		dsi_wait_pll_hsdiv_dispc_active(dsidev);
		break;
	default:
		BUG();
	}

	pos = channel == OMAP_DSS_CHANNEL_LCD ? 0 : 12;
	REG_FLD_MOD(DSS_CONTROL, b, pos, pos);	/* LCDx_CLK_SWITCH */

	ix = channel == OMAP_DSS_CHANNEL_LCD ? 0 : 1;
	dss.lcd_clk_source[ix] = clk_src;
}

void dss_select_dpi_manager(enum omap_channel channel)
{
	int b;

	switch (channel) {
	case OMAP_DSS_CHANNEL_LCD:
		b = 1;
		break;
	case OMAP_DSS_CHANNEL_DIGIT:
		b = 0;
		break;
	case OMAP_DSS_CHANNEL_LCD2:
		b = 2;
		break;
	default:
		BUG();
	}

	REG_FLD_MOD(DSS_CONTROL, b, 17, 16);
}

enum omap_dss_clk_source dss_get_dispc_clk_source(void)
{
	return dss.dispc_clk_source;
}

enum omap_dss_clk_source dss_get_dsi_clk_source(int dsi_module)
{
	return dss.dsi_clk_source[dsi_module];
}

enum omap_dss_clk_source dss_get_lcd_clk_source(enum omap_channel channel)
{
	if (dss_has_feature(FEAT_LCD_CLK_SRC)) {
		int ix = channel == OMAP_DSS_CHANNEL_LCD ? 0 : 1;
		return dss.lcd_clk_source[ix];
	} else {
		/* LCD_CLK source is the same as DISPC_FCLK source for
		 * OMAP2 and OMAP3 */
		return dss.dispc_clk_source;
	}
}

/* calculate clock rates using dividers in cinfo */
int dss_calc_clock_rates(struct dss_clock_info *cinfo)
{
	if (dss.dpll4_m4_ck) {
		unsigned long prate;
		u16 fck_div_max = 16;

		if (cpu_is_omap3630() || cpu_is_omap44xx())
			fck_div_max = 32;

		if (cpu_is_omap54xx())
			fck_div_max = 64;

		if (cinfo->fck_div > fck_div_max || cinfo->fck_div == 0)
			return -EINVAL;

		prate = clk_get_rate(clk_get_parent(dss.dpll4_m4_ck));

		cinfo->fck = prate / cinfo->fck_div;
	} else {
		if (cinfo->fck_div != 0)
			return -EINVAL;
		cinfo->fck = clk_get_rate(dss.dss_clk);
	}

	return 0;
}

int dss_set_clock_div(struct dss_clock_info *cinfo)
{
	if (dss.dpll4_m4_ck) {
		unsigned long prate;
		int r;

		prate = clk_get_rate(clk_get_parent(dss.dpll4_m4_ck));
		DSSDBG("dpll4_m4 = %ld\n", prate);

		r = clk_set_rate(dss.dpll4_m4_ck, prate / cinfo->fck_div);
		if (r)
			return r;
	} else {
		if (cinfo->fck_div != 0)
			return -EINVAL;
	}

	DSSDBG("fck = %ld (%d)\n", cinfo->fck, cinfo->fck_div);

	return 0;
}

int dss_get_clock_div(struct dss_clock_info *cinfo)
{
	cinfo->fck = clk_get_rate(dss.dss_clk);

	if (dss.dpll4_m4_ck) {
		unsigned long prate;

		prate = clk_get_rate(clk_get_parent(dss.dpll4_m4_ck));

		if (cpu_is_omap3630() || cpu_is_omap44xx() || cpu_is_omap54xx())
			cinfo->fck_div = prate / (cinfo->fck);
		else
			cinfo->fck_div = prate / (cinfo->fck / 2);
	} else {
		cinfo->fck_div = 0;
	}

	return 0;
}

unsigned long dss_get_dpll4_rate(void)
{
	if (dss.dpll4_m4_ck)
		return clk_get_rate(clk_get_parent(dss.dpll4_m4_ck));
	else
		return 0;
}

int dss_calc_clock_div(bool is_tft, unsigned long req_pck,
		struct dss_clock_info *dss_cinfo,
		struct dispc_clock_info *dispc_cinfo)
{
	unsigned long prate;
	struct dss_clock_info best_dss;
	struct dispc_clock_info best_dispc;

	unsigned long fck, max_dss_fck;

	u16 fck_div, fck_div_max = 16;

	int match = 0;
	int min_fck_per_pck;

	prate = dss_get_dpll4_rate();

	max_dss_fck = dss_feat_get_param_max(FEAT_PARAM_DSS_FCK);

	fck = clk_get_rate(dss.dss_clk);
	if (req_pck == dss.cache_req_pck &&
			((cpu_is_omap34xx() && prate == dss.cache_prate) ||
			 dss.cache_dss_cinfo.fck == fck)) {
		DSSDBG("dispc clock info found from cache.\n");
		*dss_cinfo = dss.cache_dss_cinfo;
		*dispc_cinfo = dss.cache_dispc_cinfo;
		return 0;
	}

	min_fck_per_pck = CONFIG_OMAP2_DSS_MIN_FCK_PER_PCK;

	if (min_fck_per_pck &&
		req_pck * min_fck_per_pck > max_dss_fck) {
		DSSERR("Requested pixel clock not possible with the current "
				"OMAP2_DSS_MIN_FCK_PER_PCK setting. Turning "
				"the constraint off.\n");
		min_fck_per_pck = 0;
	}

retry:
	memset(&best_dss, 0, sizeof(best_dss));
	memset(&best_dispc, 0, sizeof(best_dispc));

	if (dss.dpll4_m4_ck == NULL) {
		struct dispc_clock_info cur_dispc;
		/* XXX can we change the clock on omap2? */
		fck = clk_get_rate(dss.dss_clk);
		fck_div = 1;

		dispc_find_clk_divs(is_tft, req_pck, fck, &cur_dispc);
		match = 1;

		best_dss.fck = fck;
		best_dss.fck_div = fck_div;

		best_dispc = cur_dispc;

		goto found;
	} else {
		if (cpu_is_omap3630() || cpu_is_omap44xx())
			fck_div_max = 32;

		if (cpu_is_omap54xx())
			fck_div_max = 64;

		for (fck_div = fck_div_max; fck_div > 0; --fck_div) {
			struct dispc_clock_info cur_dispc;

			if (fck_div_max == 32 || fck_div_max == 64)
				fck = prate / fck_div;
			else
				fck = prate / fck_div * 2;

			if (fck > max_dss_fck)
				continue;

			if (min_fck_per_pck &&
					fck < req_pck * min_fck_per_pck)
				continue;

			match = 1;

			dispc_find_clk_divs(is_tft, req_pck, fck, &cur_dispc);

			if (abs(cur_dispc.pck - req_pck) <
					abs(best_dispc.pck - req_pck)) {

				best_dss.fck = fck;
				best_dss.fck_div = fck_div;

				best_dispc = cur_dispc;

				if (cur_dispc.pck == req_pck)
					goto found;
			}
		}
	}

found:
	if (!match) {
		if (min_fck_per_pck) {
			DSSERR("Could not find suitable clock settings.\n"
					"Turning FCK/PCK constraint off and"
					"trying again.\n");
			min_fck_per_pck = 0;
			goto retry;
		}

		DSSERR("Could not find suitable clock settings.\n");

		return -EINVAL;
	}

	if (dss_cinfo)
		*dss_cinfo = best_dss;
	if (dispc_cinfo)
		*dispc_cinfo = best_dispc;

	dss.cache_req_pck = req_pck;
	dss.cache_prate = prate;
	dss.cache_dss_cinfo = best_dss;
	dss.cache_dispc_cinfo = best_dispc;

	return 0;
}

void dss_set_venc_output(enum omap_dss_venc_type type)
{
	int l = 0;

	if (type == OMAP_DSS_VENC_TYPE_COMPOSITE)
		l = 0;
	else if (type == OMAP_DSS_VENC_TYPE_SVIDEO)
		l = 1;
	else
		BUG();

	/* venc out selection. 0 = comp, 1 = svideo */
	REG_FLD_MOD(DSS_CONTROL, l, 6, 6);
}

void dss_set_dac_pwrdn_bgz(bool enable)
{
	REG_FLD_MOD(DSS_CONTROL, enable, 5, 5);	/* DAC Power-Down Control */
}

void dss_select_hdmi_venc_clk_source(enum dss_hdmi_venc_clk_source_select hdmi)
{
	/* TV clock is not selectable on OMAP5 */
	if (cpu_is_omap54xx())
		return;

	REG_FLD_MOD(DSS_CONTROL, hdmi, 15, 15);	/* VENC_HDMI_SWITCH */
}

enum dss_hdmi_venc_clk_source_select dss_get_hdmi_venc_clk_source(void)
{
	enum omap_display_type displays;

	displays = dss_feat_get_supported_displays(OMAP_DSS_CHANNEL_DIGIT);
	if ((displays & OMAP_DISPLAY_TYPE_HDMI) == 0)
		return DSS_VENC_TV_CLK;

<<<<<<< HEAD
	/* TV clock is always M_PCLK on OMAP5 */
	if (cpu_is_omap54xx())
		return DSS_HDMI_M_PCLK;

=======
>>>>>>> a95368a8
	return REG_GET(DSS_CONTROL, 15, 15);
}

static int dss_get_clocks(void)
{
	struct clk *clk;
	int r;

	clk = clk_get(&dss.pdev->dev, "fck");
	if (IS_ERR(clk)) {
		DSSERR("can't get clock fck\n");
		r = PTR_ERR(clk);
		goto err;
	}

	dss.dss_clk = clk;

	if (cpu_is_omap34xx()) {
		clk = clk_get(NULL, "dpll4_m4_ck");
		if (IS_ERR(clk)) {
			DSSERR("Failed to get dpll4_m4_ck\n");
			r = PTR_ERR(clk);
			goto err;
		}
	} else if (cpu_is_omap44xx()) {
		clk = clk_get(NULL, "dpll_per_m5x2_ck");
		if (IS_ERR(clk)) {
			DSSERR("Failed to get dpll_per_m5x2_ck\n");
			r = PTR_ERR(clk);
			goto err;
		}
	} else if (cpu_is_omap54xx()) {
		clk = clk_get(NULL, "dpll_per_h12x2_ck");
		if (IS_ERR(clk)) {
			DSSERR("Failed to get dpll_per_h12x2_ck\n");
			r = PTR_ERR(clk);
			goto err;
		}
	} else { /* omap24xx */
		clk = NULL;
	}

	dss.dpll4_m4_ck = clk;

	return 0;

err:
	if (dss.dss_clk)
		clk_put(dss.dss_clk);
	if (dss.dpll4_m4_ck)
		clk_put(dss.dpll4_m4_ck);

	return r;
}

static void dss_put_clocks(void)
{
	if (dss.dpll4_m4_ck)
		clk_put(dss.dpll4_m4_ck);
	clk_put(dss.dss_clk);
}

int dss_runtime_get(void)
{
	int r;

	DSSDBG("dss_runtime_get\n");

	r = pm_runtime_get_sync(&dss.pdev->dev);
	WARN_ON(r < 0);
	return r < 0 ? r : 0;
}

void dss_runtime_put(void)
{
	int r;

	DSSDBG("dss_runtime_put\n");

	r = pm_runtime_put_sync(&dss.pdev->dev);
	WARN_ON(r < 0);
}

/* DEBUGFS */
#if defined(CONFIG_DEBUG_FS) && defined(CONFIG_OMAP2_DSS_DEBUG_SUPPORT)
void dss_debug_dump_clocks(struct seq_file *s)
{
	dss_dump_clocks(s);
	dispc_dump_clocks(s);
#ifdef CONFIG_OMAP2_DSS_DSI
	dsi_dump_clocks(s);
#endif
}
#endif

/* DSS HW IP initialisation */
static int omap_dsshw_probe(struct platform_device *pdev)
{
	struct resource *dss_mem;
	u32 rev;
	int r;

	dss.pdev = pdev;

	dss_mem = platform_get_resource(dss.pdev, IORESOURCE_MEM, 0);
	if (!dss_mem) {
		DSSERR("can't get IORESOURCE_MEM DSS\n");
		r = -EINVAL;
		goto err_ioremap;
	}
	dss.base = ioremap(dss_mem->start, resource_size(dss_mem));
	if (!dss.base) {
		DSSERR("can't ioremap DSS\n");
		r = -ENOMEM;
		goto err_ioremap;
	}

	r = dss_get_clocks();
	if (r)
		goto err_clocks;

	pm_runtime_enable(&pdev->dev);

	r = dss_runtime_get();
	if (r)
		goto err_runtime_get;

	/* Select DPLL */
	REG_FLD_MOD(DSS_CONTROL, 0, 0, 0);

#ifdef CONFIG_OMAP2_DSS_VENC
	REG_FLD_MOD(DSS_CONTROL, 1, 4, 4);	/* venc dac demen */
	REG_FLD_MOD(DSS_CONTROL, 1, 3, 3);	/* venc clock 4x enable */
	REG_FLD_MOD(DSS_CONTROL, 0, 2, 2);	/* venc clock mode = normal */
#endif
	dss.dsi_clk_source[0] = OMAP_DSS_CLK_SRC_FCK;
	dss.dsi_clk_source[1] = OMAP_DSS_CLK_SRC_FCK;
	dss.dispc_clk_source = OMAP_DSS_CLK_SRC_FCK;
	dss.lcd_clk_source[0] = OMAP_DSS_CLK_SRC_FCK;
	dss.lcd_clk_source[1] = OMAP_DSS_CLK_SRC_FCK;

	r = dpi_init();
	if (r) {
		DSSERR("Failed to initialize DPI\n");
		goto err_dpi;
	}

	r = sdi_init();
	if (r) {
		DSSERR("Failed to initialize SDI\n");
		goto err_sdi;
	}

	rev = dss_read_reg(DSS_REVISION);
	printk(KERN_INFO "OMAP DSS rev %d.%d\n",
			FLD_GET(rev, 7, 4), FLD_GET(rev, 3, 0));

	dss_runtime_put();

	return 0;
err_sdi:
	dpi_exit();
err_dpi:
	dss_runtime_put();
err_runtime_get:
	pm_runtime_disable(&pdev->dev);
	dss_put_clocks();
err_clocks:
	iounmap(dss.base);
err_ioremap:
	return r;
}

static int omap_dsshw_remove(struct platform_device *pdev)
{
	dpi_exit();
	sdi_exit();

	iounmap(dss.base);

	pm_runtime_disable(&pdev->dev);

	dss_put_clocks();

	return 0;
}

static int dss_runtime_suspend(struct device *dev)
{
	dss_save_context();
<<<<<<< HEAD
=======

	pm_qos_remove_request(&dss.pm_qos_handle);

>>>>>>> a95368a8
	return 0;
}

static int dss_runtime_resume(struct device *dev)
{
<<<<<<< HEAD
=======
	/* Force OPP100 to ensure full L3 bandwidth and maximum DSS clock
	 * limit as many DSS usecase would require a higher bandwidth.
	 */
	pm_qos_add_request(&dss.pm_qos_handle,
			PM_QOS_MEMORY_THROUGHPUT, 100000000);

>>>>>>> a95368a8
	dss_restore_context();
	return 0;
}

static const struct dev_pm_ops dss_pm_ops = {
	.runtime_suspend = dss_runtime_suspend,
	.runtime_resume = dss_runtime_resume,
};

static struct platform_driver omap_dsshw_driver = {
	.probe          = omap_dsshw_probe,
	.remove         = omap_dsshw_remove,
	.driver         = {
		.name   = "omapdss_dss",
		.owner  = THIS_MODULE,
		.pm	= &dss_pm_ops,
	},
};

int dss_init_platform_driver(void)
{
	return platform_driver_register(&omap_dsshw_driver);
}

void dss_uninit_platform_driver(void)
{
	return platform_driver_unregister(&omap_dsshw_driver);
}<|MERGE_RESOLUTION|>--- conflicted
+++ resolved
@@ -680,13 +680,10 @@
 	if ((displays & OMAP_DISPLAY_TYPE_HDMI) == 0)
 		return DSS_VENC_TV_CLK;
 
-<<<<<<< HEAD
 	/* TV clock is always M_PCLK on OMAP5 */
 	if (cpu_is_omap54xx())
 		return DSS_HDMI_M_PCLK;
 
-=======
->>>>>>> a95368a8
 	return REG_GET(DSS_CONTROL, 15, 15);
 }
 
@@ -877,26 +874,20 @@
 static int dss_runtime_suspend(struct device *dev)
 {
 	dss_save_context();
-<<<<<<< HEAD
-=======
 
 	pm_qos_remove_request(&dss.pm_qos_handle);
 
->>>>>>> a95368a8
 	return 0;
 }
 
 static int dss_runtime_resume(struct device *dev)
 {
-<<<<<<< HEAD
-=======
 	/* Force OPP100 to ensure full L3 bandwidth and maximum DSS clock
 	 * limit as many DSS usecase would require a higher bandwidth.
 	 */
 	pm_qos_add_request(&dss.pm_qos_handle,
 			PM_QOS_MEMORY_THROUGHPUT, 100000000);
 
->>>>>>> a95368a8
 	dss_restore_context();
 	return 0;
 }
