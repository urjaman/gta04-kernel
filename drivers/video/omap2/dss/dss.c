--- conflicted
+++ resolved
@@ -457,7 +457,7 @@
 	fckd_stop = max(DIV_ROUND_UP(prate * m, fck_hw_max), 1ul);
 
 	for (fckd = fckd_start; fckd >= fckd_stop; --fckd) {
-		fck = DIV_ROUND_UP(prate, fckd) * m;
+		fck = prate / fckd * m;
 
 		if (func(fck, data))
 			return true;
@@ -506,7 +506,7 @@
 
 		fck_div = DIV_ROUND_UP(prate * dss.feat->dss_fck_multiplier,
 				max_dss_fck);
-		fck = DIV_ROUND_UP(prate, fck_div) * dss.feat->dss_fck_multiplier;
+		fck = prate / fck_div * dss.feat->dss_fck_multiplier;
 	}
 
 	r = dss_set_fck_rate(fck);
@@ -774,22 +774,15 @@
 	return 0;
 }
 
-<<<<<<< HEAD
-static int dss_init_ports(struct platform_device *pdev)
-=======
 static int __init dss_init_ports(struct platform_device *pdev)
->>>>>>> a7963eb7
 {
 	struct device_node *parent = pdev->dev.of_node;
 	struct device_node *port;
 	int r;
 
-<<<<<<< HEAD
-=======
 	if (parent == NULL)
 		return 0;
 
->>>>>>> a7963eb7
 	port = omapdss_of_get_next_port(parent, NULL);
 	if (!port) {
 #ifdef CONFIG_OMAP2_DSS_DPI
