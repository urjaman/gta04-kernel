#include <linux/kernel.h>
#include <linux/slab.h>
#include <linux/sched.h>
#include <linux/vmalloc.h>
#include <mach/tiler.h>
#include <video/dsscomp.h>
#include <plat/dsscomp.h>
#include "dsscomp.h"

#ifdef CONFIG_HAS_EARLYSUSPEND
#include <linux/earlysuspend.h>
#endif
static bool blanked;

#define NUM_TILER1D_SLOTS 2
#define TILER1D_SLOT_SIZE (16 << 20)

static struct tiler1d_slot {
	struct list_head q;
	tiler_blk_handle slot;
	u32 phys;
	u32 size;
	u32 *page_map;
} slots[NUM_TILER1D_SLOTS];
static struct list_head free_slots;
static struct dsscomp_dev *cdev;
static DEFINE_MUTEX(mtx);
static struct semaphore free_slots_sem =
				__SEMAPHORE_INITIALIZER(free_slots_sem, 0);

/* gralloc composition sync object */
struct dsscomp_gralloc_t {
	void (*cb_fn)(void *, int);
	void *cb_arg;
	struct list_head q;
	struct list_head slots;
	atomic_t refs;
	bool early_callback;
	bool programmed;
};

/* queued gralloc compositions */
static LIST_HEAD(flip_queue);

static u32 ovl_use_mask[MAX_MANAGERS];

static void unpin_tiler_blocks(struct list_head *slots)
{
	struct tiler1d_slot *slot;

	/* unpin any tiler memory */
	list_for_each_entry(slot, slots, q) {
		tiler_unpin_block(slot->slot);
		up(&free_slots_sem);
	}

	/* free tiler slots */
	list_splice_init(slots, &free_slots);
}

static void dsscomp_gralloc_cb(void *data, int status)
{
	struct dsscomp_gralloc_t *gsync = data, *gsync_;
	bool early_cbs = true;
	LIST_HEAD(done);

	mutex_lock(&mtx);
	if (gsync->early_callback && status == DSS_COMPLETION_PROGRAMMED)
		gsync->programmed = true;

	if (status & DSS_COMPLETION_RELEASED) {
		if (atomic_dec_and_test(&gsync->refs))
			unpin_tiler_blocks(&gsync->slots);

		log_event(0, 0, gsync, "--refs=%d on %s",
				atomic_read(&gsync->refs),
				(u32) log_status_str(status));
	}

	/* get completed list items in order, if any */
	list_for_each_entry_safe(gsync, gsync_, &flip_queue, q) {
		if (gsync->cb_fn) {
			early_cbs &= gsync->early_callback && gsync->programmed;
			if (early_cbs) {
				gsync->cb_fn(gsync->cb_arg, 1);
				gsync->cb_fn = NULL;
			}
		}
		if (gsync->refs.counter && gsync->cb_fn)
			break;
		if (gsync->refs.counter == 0)
			list_move_tail(&gsync->q, &done);
	}
	mutex_unlock(&mtx);

	/* call back for completed composition with mutex unlocked */
	list_for_each_entry_safe(gsync, gsync_, &done, q) {
		if (debug & DEBUG_GRALLOC_PHASES)
			dev_info(DEV(cdev), "[%p] completed flip\n", gsync);

		log_event(0, 0, gsync, "calling %pf [%p]",
				(u32) gsync->cb_fn, (u32) gsync->cb_arg);

		if (gsync->cb_fn)
			gsync->cb_fn(gsync->cb_arg, 1);
		kfree(gsync);
	}
}

/* This is just test code for now that does the setup + apply.
   It still uses userspace virtual addresses, but maps non
   TILER buffers into 1D */
int dsscomp_gralloc_queue_ioctl(struct dsscomp_setup_dispc_data *d)
{
	struct tiler_pa_info *pas[MAX_OVERLAYS];
	s32 ret;
	u32 i;

	/* convert virtual addresses to physical and get tiler pa infos */
	for (i = 0; i < d->num_ovls; i++) {
		struct dss2_ovl_info *oi = d->ovls + i;
		u32 addr = (u32) oi->address;

		pas[i] = NULL;

		/* assume virtual NV12 for now */
		if (oi->cfg.color_mode == OMAP_DSS_COLOR_NV12)
			oi->uv = tiler_virt2phys(addr +
					oi->cfg.height * oi->cfg.stride);
		else
			oi->uv = 0;
		oi->ba = tiler_virt2phys(addr);

		/* map non-TILER buffers to 1D */
		if ((oi->ba < 0x60000000 || oi->ba >= 0x80000000) && oi->ba)
			pas[i] = user_block_to_pa(addr & PAGE_MASK,
				PAGE_ALIGN(oi->cfg.height * oi->cfg.stride +
					(addr & ~PAGE_MASK)) >> PAGE_SHIFT);
	}
	ret = dsscomp_gralloc_queue(d, pas, false, NULL, NULL);
	for (i = 0; i < d->num_ovls; i++)
		tiler_pa_free(pas[i]);
	return ret;
}

int dsscomp_gralloc_queue(struct dsscomp_setup_dispc_data *d,
			struct tiler_pa_info **pas,
			bool early_callback,
			void (*cb_fn)(void *, int), void *cb_arg)
{
	u32 i;
	int r = 0;
	struct omap_dss_device *dev;
	struct omap_overlay_manager *mgr;
	static DEFINE_MUTEX(local_mtx);
	dsscomp_t comp[MAX_MANAGERS];
	u32 ovl_new_use_mask[MAX_MANAGERS];
	u32 mgr_set_mask = 0;
	u32 ovl_set_mask = 0;
	struct tiler1d_slot *slot = NULL;
	u32 slot_used = 0;
#ifdef CONFIG_DEBUG_FS
	u32 ms = ktime_to_ms(ktime_get());
#endif
	u32 channels[ARRAY_SIZE(d->mgrs)], ch;
	int skip;
	struct dsscomp_gralloc_t *gsync;
	struct dss2_rect_t win = { .w = 0 };

	/* reserve tiler areas if not already done so */
	dsscomp_gralloc_init(cdev);

	dump_total_comp_info(cdev, d, "queue");
	for (i = 0; i < d->num_ovls; i++)
		dump_ovl_info(cdev, d->ovls + i);

	mutex_lock(&local_mtx);

	mutex_lock(&mtx);

	/* create sync object with 1 temporary ref */
	gsync = kzalloc(sizeof(*gsync), GFP_KERNEL);
	gsync->cb_arg = cb_arg;
	gsync->cb_fn = cb_fn;
	gsync->refs.counter = 1;
	gsync->early_callback = early_callback;
	INIT_LIST_HEAD(&gsync->slots);
	list_add_tail(&gsync->q, &flip_queue);
	if (debug & DEBUG_GRALLOC_PHASES)
		dev_info(DEV(cdev), "[%p] queuing flip\n", gsync);

	log_event(0, ms, gsync, "new in %pf (refs=1)",
			(u32) dsscomp_gralloc_queue, 0);

	/* ignore frames while we are blanked */
	skip = blanked;
	if (skip && (debug & DEBUG_PHASES))
		dev_info(DEV(cdev), "[%p,%08x] ignored\n", gsync, d->sync_id);

	/* mark blank frame by NULL tiler pa pointer */
	if (!skip && pas == NULL)
		blanked = true;

	mutex_unlock(&mtx);

	d->num_mgrs = min(d->num_mgrs, (u16) ARRAY_SIZE(d->mgrs));
	d->num_ovls = min(d->num_ovls, (u16) ARRAY_SIZE(d->ovls));

	memset(comp, 0, sizeof(comp));
	memset(ovl_new_use_mask, 0, sizeof(ovl_new_use_mask));

	if (skip)
		goto skip_comp;

	d->mode = DSSCOMP_SETUP_DISPLAY;

	/* mark managers we are using */
	for (i = 0; i < d->num_mgrs; i++) {
		/* verify display is valid & connected, ignore if not */
		if (d->mgrs[i].ix >= cdev->num_displays)
			continue;
		dev = cdev->displays[d->mgrs[i].ix];
		if (!dev) {
			dev_warn(DEV(cdev), "failed to get display%d\n",
								d->mgrs[i].ix);
			continue;
		}
		mgr = dev->manager;
		if (!mgr) {
			dev_warn(DEV(cdev), "no manager for display%d\n",
								d->mgrs[i].ix);
			continue;
		}
		channels[i] = ch = mgr->id;
		mgr_set_mask |= 1 << ch;

		/* swap red & blue if requested */
		if (d->mgrs[i].swap_rb)
			swap_rb_in_mgr_info(d->mgrs + i);
	}

	/* create dsscomp objects for set managers (including active ones) */
	for (ch = 0; ch < MAX_MANAGERS; ch++) {
		if (!(mgr_set_mask & (1 << ch)) && !ovl_use_mask[ch])
			continue;

		mgr = cdev->mgrs[ch];

		comp[ch] = dsscomp_new(mgr);
		if (IS_ERR(comp[ch])) {
			comp[ch] = NULL;
			dev_warn(DEV(cdev), "failed to get composition on %s\n",
								mgr->name);
			continue;
		}

		/* set basic manager information for blanked managers */
		if (!(mgr_set_mask & (1 << ch))) {
			struct dss2_mgr_info mi = {
				.alpha_blending = true,
				.ix = comp[ch]->frm.mgr.ix,
			};
			dsscomp_set_mgr(comp[ch], &mi);
		}

		comp[ch]->must_apply = true;
		r = dsscomp_setup(comp[ch], d->mode, win);
		if (r)
			dev_err(DEV(cdev), "failed to setup comp (%d)\n", r);
	}

	/* configure manager data from gralloc composition */
	for (i = 0; i < d->num_mgrs; i++) {
		ch = channels[i];
		r = dsscomp_set_mgr(comp[ch], d->mgrs + i);
		if (r)
			dev_err(DEV(cdev), "failed to set mgr%d (%d)\n", ch, r);
	}

	/* NOTE: none of the dsscomp sets should fail as composition is new */
	for (i = 0; i < d->num_ovls; i++) {
		struct dss2_ovl_info *oi = d->ovls + i;
		u32 mgr_ix = oi->cfg.mgr_ix;
		u32 size;

		/* verify manager index */
		if (mgr_ix >= d->num_mgrs) {
			dev_err(DEV(cdev), "invalid manager for ovl%d\n",
								oi->cfg.ix);
			continue;
		}
		ch = channels[mgr_ix];

		/* skip overlays on compositions we could not create */
		if (!comp[ch])
			continue;

		/* swap red & blue if requested */
		if (d->mgrs[mgr_ix].swap_rb)
			swap_rb_in_ovl_info(d->ovls + i);

		/* copy prior overlay to avoid mapping layers twice to 1D */
		if (oi->addressing == OMAP_DSS_BUFADDR_OVL_IX) {
			unsigned int j = oi->ba;
			if (j >= i) {
				WARN(1, "Invalid clone layer (%u)", j);
				goto skip_buffer;
			}

			oi->ba = d->ovls[j].ba;
			oi->uv = d->ovls[j].uv;
			goto skip_map1d;
		} else if (oi->addressing == OMAP_DSS_BUFADDR_FB) {
			/* get fb */
			int fb_ix = (oi->ba >> 28);
			int fb_uv_ix = (oi->uv >> 28);
			struct fb_info *fbi = NULL, *fbi_uv = NULL;
			size_t size = oi->cfg.height * oi->cfg.stride;
			if (fb_ix >= num_registered_fb ||
			    (oi->cfg.color_mode == OMAP_DSS_COLOR_NV12 &&
			     fb_uv_ix >= num_registered_fb)) {
				WARN(1, "display has no framebuffer");
				goto skip_buffer;
			}

			fbi = fbi_uv = registered_fb[fb_ix];
			if (oi->cfg.color_mode == OMAP_DSS_COLOR_NV12)
				fbi_uv = registered_fb[fb_uv_ix];

			if (size + oi->ba > fbi->fix.smem_len ||
			    (oi->cfg.color_mode == OMAP_DSS_COLOR_NV12 &&
			     (size >> 1) + oi->uv > fbi_uv->fix.smem_len)) {
				WARN(1, "image outside of framebuffer memory");
				goto skip_buffer;
			}

<<<<<<< HEAD
=======
			oi->ba += fbi->fix.smem_start;
			oi->uv += fbi_uv->fix.smem_start;
			goto skip_map1d;
		}

		/* map non-TILER buffers to 1D */

		/* skip 2D and disabled layers */
		if (!pas[i] || !oi->cfg.enabled)
			goto skip_map1d;

>>>>>>> f59af41f
		if (!slot) {
			if (down_timeout(&free_slots_sem,
						msecs_to_jiffies(100))) {
				dev_warn(DEV(cdev), "could not obtain tiler slot");
				goto skip_buffer;
			}
			mutex_lock(&mtx);
			slot = list_first_entry(&free_slots, typeof(*slot), q);
			list_move(&slot->q, &gsync->slots);
			mutex_unlock(&mtx);
		}

		size = oi->cfg.stride * oi->cfg.height;
		if (oi->cfg.color_mode == OMAP_DSS_COLOR_NV12)
			size += size >> 2;
		size = DIV_ROUND_UP(size, PAGE_SIZE);

		if (slot_used + size > slot->size) {
			dev_err(DEV(cdev), "tiler slot not big enough for frame %d + %d > %d",
				slot_used, size, slot->size);
			goto skip_buffer;
		}

		/* "map" into TILER 1D - will happen after loop */
		oi->ba = slot->phys + (slot_used << PAGE_SHIFT) +
			(oi->ba & ~PAGE_MASK);
		memcpy(slot->page_map + slot_used, pas[i]->mem,
		       sizeof(*slot->page_map) * size);
		slot_used += size;
		goto skip_map1d;

skip_buffer:
		oi->cfg.enabled = false;
skip_map1d:

		if (oi->cfg.enabled)
			ovl_new_use_mask[ch] |= 1 << oi->cfg.ix;

		r = dsscomp_set_ovl(comp[ch], oi);
		if (r)
			dev_err(DEV(cdev), "failed to set ovl%d (%d)\n",
								oi->cfg.ix, r);
		else
			ovl_set_mask |= 1 << oi->cfg.ix;
	}

	if (slot && slot_used) {
		r = tiler_pin_block(slot->slot, slot->page_map,
						slot_used);
		if (r)
			dev_err(DEV(cdev), "failed to pin %d pages into"
				" %d-pg slots (%d)\n", slot_used,
				TILER1D_SLOT_SIZE >> PAGE_SHIFT, r);
	}

	for (ch = 0; ch < MAX_MANAGERS; ch++) {
		/* disable all overlays not specifically set from prior frame */
		u32 mask = ovl_use_mask[ch] & ~ovl_set_mask;

		if (!comp[ch])
			continue;

		while (mask) {
			struct dss2_ovl_info oi = {
				.cfg.zonly = true,
				.cfg.enabled = false,
				.cfg.ix = fls(mask) - 1,
			};
			dsscomp_set_ovl(comp[ch], &oi);
			mask &= ~(1 << oi.cfg.ix);
		}

		/* associate dsscomp objects with this gralloc composition */
		comp[ch]->extra_cb = dsscomp_gralloc_cb;
		comp[ch]->extra_cb_data = gsync;
		atomic_inc(&gsync->refs);
		log_event(0, ms, gsync, "++refs=%d for [%p]",
				atomic_read(&gsync->refs), (u32) comp[ch]);

		r = dsscomp_delayed_apply(comp[ch]);
		if (r)
			dev_err(DEV(cdev), "failed to apply comp (%d)\n", r);
		else
			ovl_use_mask[ch] = ovl_new_use_mask[ch];
	}
skip_comp:
	/* release sync object ref - this completes unapplied compositions */
	dsscomp_gralloc_cb(gsync, DSS_COMPLETION_RELEASED);

	mutex_unlock(&local_mtx);

	return r;
}

#ifdef CONFIG_EARLYSUSPEND
static int blank_complete;
static DECLARE_WAIT_QUEUE_HEAD(early_suspend_wq);

static void dsscomp_early_suspend_cb(void *data, int status)
{
	blank_complete = true;
	wake_up(&early_suspend_wq);
}

static void dsscomp_early_suspend(struct early_suspend *h)
{
	struct dsscomp_setup_dispc_data d = {
		.num_mgrs = 0,
	};
	int err;

	pr_info("DSSCOMP: %s\n", __func__);

	/* use gralloc queue as we need to blank all screens */
	blank_complete = false;
	dsscomp_gralloc_queue(&d, NULL, false, dsscomp_early_suspend_cb, NULL);

	/* wait until composition is displayed */
	err = wait_event_timeout(early_suspend_wq, blank_complete,
				 msecs_to_jiffies(500));
	if (err == 0)
		pr_warn("DSSCOMP: timeout blanking screen\n");
	else
		pr_info("DSSCOMP: blanked screen\n");
}

static void dsscomp_late_resume(struct early_suspend *h)
{
	pr_info("DSSCOMP: %s\n", __func__);
	blanked = false;
}

static struct early_suspend early_suspend_info = {
	.suspend = dsscomp_early_suspend,
	.resume = dsscomp_late_resume,
	.level = EARLY_SUSPEND_LEVEL_DISABLE_FB,
};
#endif

void dsscomp_dbg_gralloc(struct seq_file *s)
{
#ifdef CONFIG_DEBUG_FS
	struct dsscomp_gralloc_t *g;
	struct tiler1d_slot *t;
	dsscomp_t c;
	int i;

	mutex_lock(&dbg_mtx);
	seq_printf(s, "ACTIVE GRALLOC FLIPS\n\n");
	list_for_each_entry(g, &flip_queue, q) {
		char *sep = "";
		seq_printf(s, "  [%p] (refs=%d)\n"
			   "    slots=[", g, atomic_read(&g->refs));
		list_for_each_entry(t, &g->slots, q) {
			seq_printf(s, "%s%08x", sep, t->phys);
			sep = ", ";
		}
		seq_printf(s, "]\n    cmdcb=[%08x] ", (u32) g->cb_arg);
		if (g->cb_fn)
			seq_printf(s, "%pf\n\n  ", g->cb_fn);
		else
			seq_printf(s, "(called)\n\n  ");

		list_for_each_entry(c, &dbg_comps, dbg_q) {
			if (c->extra_cb && c->extra_cb_data == g)
				seq_printf(s, "|      %8s      ",
					cdev->mgrs[c->ix]->name);
		}
		seq_printf(s, "\n  ");
		list_for_each_entry(c, &dbg_comps, dbg_q) {
			if (c->extra_cb && c->extra_cb_data == g)
				seq_printf(s, "| [%08x] %7s ", (u32) c,
					   log_state_str(c->state));
		}
#ifdef CONFIG_DSSCOMP_DEBUG_LOG
		for (i = 0; i < ARRAY_SIZE(c->dbg_log); i++) {
			int go = false;
			seq_printf(s, "\n  ");
			list_for_each_entry(c, &dbg_comps, dbg_q) {
				if (!c->extra_cb || c->extra_cb_data != g)
					continue;
				if (i < c->dbg_used) {
					u32 t = c->dbg_log[i].t;
					u32 state = c->dbg_log[i].state;
					seq_printf(s, "| % 6d.%03d %7s ",
						t / 1000, t % 1000,
						log_state_str(state));
					go |= c->dbg_used > i + 1;
				} else {
					seq_printf(s, "%-21s", "|");
				}
			}
			if (!go)
				break;
		}
#endif
		seq_printf(s, "\n\n");
	}
	seq_printf(s, "\n");
	mutex_unlock(&dbg_mtx);
#endif
}

void dsscomp_gralloc_init(struct dsscomp_dev *cdev_)
{
	int i;

	/* save at least cdev pointer */
	if (!cdev && cdev_) {
		cdev = cdev_;

#ifdef CONFIG_HAS_EARLYSUSPEND
		register_early_suspend(&early_suspend_info);
#endif
	}

	if (!free_slots.next) {
		INIT_LIST_HEAD(&free_slots);
		for (i = 0; i < NUM_TILER1D_SLOTS; i++) {
			u32 phys;
			tiler_blk_handle slot =
				tiler_alloc_block_area(TILFMT_PAGE,
					TILER1D_SLOT_SIZE, 1, &phys, NULL);
			if (IS_ERR_OR_NULL(slot)) {
				pr_err("could not allocate slot");
				break;
			}
			slots[i].slot = slot;
			slots[i].phys = phys;
			slots[i].size = TILER1D_SLOT_SIZE >> PAGE_SHIFT;
			slots[i].page_map = vmalloc(sizeof(*slots[i].page_map) *
						slots[i].size);
			if (!slots[i].page_map) {
				pr_err("could not allocate page_map");
				tiler_free_block_area(slot);
				break;
			}
			list_add(&slots[i].q, &free_slots);
			up(&free_slots_sem);
		}
		/* reset free_slots if no TILER memory could be reserved */
		if (!i)
			ZERO(free_slots);
	}
}

void dsscomp_gralloc_exit(void)
{
	struct tiler1d_slot *slot;

#ifdef CONFIG_HAS_EARLYSUSPEND
	unregister_early_suspend(&early_suspend_info);
#endif

	list_for_each_entry(slot, &free_slots, q) {
		vfree(slot->page_map);
		tiler_free_block_area(slot->slot);
	}
	INIT_LIST_HEAD(&free_slots);
}<|MERGE_RESOLUTION|>--- conflicted
+++ resolved
@@ -334,8 +334,6 @@
 				goto skip_buffer;
 			}
 
-<<<<<<< HEAD
-=======
 			oi->ba += fbi->fix.smem_start;
 			oi->uv += fbi_uv->fix.smem_start;
 			goto skip_map1d;
@@ -347,7 +345,6 @@
 		if (!pas[i] || !oi->cfg.enabled)
 			goto skip_map1d;
 
->>>>>>> f59af41f
 		if (!slot) {
 			if (down_timeout(&free_slots_sem,
 						msecs_to_jiffies(100))) {
