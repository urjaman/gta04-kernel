/*
 * pinmux driver for CSR SiRFprimaII
 *
 * Copyright (c) 2011 Cambridge Silicon Radio Limited, a CSR plc group company.
 *
 * Licensed under GPLv2 or later.
 */

#include <linux/init.h>
#include <linux/module.h>
#include <linux/irq.h>
#include <linux/platform_device.h>
#include <linux/io.h>
#include <linux/slab.h>
#include <linux/err.h>
#include <linux/irqdomain.h>
#include <linux/pinctrl/pinctrl.h>
#include <linux/pinctrl/pinmux.h>
#include <linux/pinctrl/consumer.h>
#include <linux/pinctrl/machine.h>
#include <linux/of.h>
#include <linux/of_address.h>
#include <linux/of_device.h>
#include <linux/of_platform.h>
#include <linux/bitops.h>
#include <linux/gpio.h>
#include <linux/of_gpio.h>
#include <asm/mach/irq.h>

#define DRIVER_NAME "pinmux-sirf"

#define SIRFSOC_NUM_PADS    622
#define SIRFSOC_RSC_PIN_MUX 0x4

#define SIRFSOC_GPIO_PAD_EN(g)		((g)*0x100 + 0x84)
#define SIRFSOC_GPIO_PAD_EN_CLR(g)	((g)*0x100 + 0x90)
#define SIRFSOC_GPIO_CTRL(g, i)			((g)*0x100 + (i)*4)
#define SIRFSOC_GPIO_DSP_EN0			(0x80)
#define SIRFSOC_GPIO_INT_STATUS(g)		((g)*0x100 + 0x8C)

#define SIRFSOC_GPIO_CTL_INTR_LOW_MASK		0x1
#define SIRFSOC_GPIO_CTL_INTR_HIGH_MASK		0x2
#define SIRFSOC_GPIO_CTL_INTR_TYPE_MASK		0x4
#define SIRFSOC_GPIO_CTL_INTR_EN_MASK		0x8
#define SIRFSOC_GPIO_CTL_INTR_STS_MASK		0x10
#define SIRFSOC_GPIO_CTL_OUT_EN_MASK		0x20
#define SIRFSOC_GPIO_CTL_DATAOUT_MASK		0x40
#define SIRFSOC_GPIO_CTL_DATAIN_MASK		0x80
#define SIRFSOC_GPIO_CTL_PULL_MASK		0x100
#define SIRFSOC_GPIO_CTL_PULL_HIGH		0x200
#define SIRFSOC_GPIO_CTL_DSP_INT		0x400

#define SIRFSOC_GPIO_NO_OF_BANKS        5
#define SIRFSOC_GPIO_BANK_SIZE          32
#define SIRFSOC_GPIO_NUM(bank, index)	(((bank)*(32)) + (index))

struct sirfsoc_gpio_bank {
	struct of_mm_gpio_chip chip;
	struct irq_domain *domain;
	int id;
	int parent_irq;
	spinlock_t lock;
	bool is_marco; /* for marco, some registers are different with prima2 */
};

static struct sirfsoc_gpio_bank sgpio_bank[SIRFSOC_GPIO_NO_OF_BANKS];
static DEFINE_SPINLOCK(sgpio_lock);

/*
 * pad list for the pinmux subsystem
 * refer to CS-131858-DC-6A.xls
 */
static const struct pinctrl_pin_desc sirfsoc_pads[] = {
	PINCTRL_PIN(0, "gpio0-0"),
	PINCTRL_PIN(1, "gpio0-1"),
	PINCTRL_PIN(2, "gpio0-2"),
	PINCTRL_PIN(3, "gpio0-3"),
	PINCTRL_PIN(4, "pwm0"),
	PINCTRL_PIN(5, "pwm1"),
	PINCTRL_PIN(6, "pwm2"),
	PINCTRL_PIN(7, "pwm3"),
	PINCTRL_PIN(8, "warm_rst_b"),
	PINCTRL_PIN(9, "odo_0"),
	PINCTRL_PIN(10, "odo_1"),
	PINCTRL_PIN(11, "dr_dir"),
	PINCTRL_PIN(12, "viprom_fa"),
	PINCTRL_PIN(13, "scl_1"),
	PINCTRL_PIN(14, "ntrst"),
	PINCTRL_PIN(15, "sda_1"),
	PINCTRL_PIN(16, "x_ldd[16]"),
	PINCTRL_PIN(17, "x_ldd[17]"),
	PINCTRL_PIN(18, "x_ldd[18]"),
	PINCTRL_PIN(19, "x_ldd[19]"),
	PINCTRL_PIN(20, "x_ldd[20]"),
	PINCTRL_PIN(21, "x_ldd[21]"),
	PINCTRL_PIN(22, "x_ldd[22]"),
	PINCTRL_PIN(23, "x_ldd[23], lcdrom_frdy"),
	PINCTRL_PIN(24, "gps_sgn"),
	PINCTRL_PIN(25, "gps_mag"),
	PINCTRL_PIN(26, "gps_clk"),
	PINCTRL_PIN(27,	"sd_cd_b_1"),
	PINCTRL_PIN(28, "sd_vcc_on_1"),
	PINCTRL_PIN(29, "sd_wp_b_1"),
	PINCTRL_PIN(30, "sd_clk_3"),
	PINCTRL_PIN(31, "sd_cmd_3"),

	PINCTRL_PIN(32, "x_sd_dat_3[0]"),
	PINCTRL_PIN(33, "x_sd_dat_3[1]"),
	PINCTRL_PIN(34, "x_sd_dat_3[2]"),
	PINCTRL_PIN(35, "x_sd_dat_3[3]"),
	PINCTRL_PIN(36, "x_sd_clk_4"),
	PINCTRL_PIN(37, "x_sd_cmd_4"),
	PINCTRL_PIN(38, "x_sd_dat_4[0]"),
	PINCTRL_PIN(39, "x_sd_dat_4[1]"),
	PINCTRL_PIN(40, "x_sd_dat_4[2]"),
	PINCTRL_PIN(41, "x_sd_dat_4[3]"),
	PINCTRL_PIN(42, "x_cko_1"),
	PINCTRL_PIN(43, "x_ac97_bit_clk"),
	PINCTRL_PIN(44, "x_ac97_dout"),
	PINCTRL_PIN(45, "x_ac97_din"),
	PINCTRL_PIN(46, "x_ac97_sync"),
	PINCTRL_PIN(47, "x_txd_1"),
	PINCTRL_PIN(48, "x_txd_2"),
	PINCTRL_PIN(49, "x_rxd_1"),
	PINCTRL_PIN(50, "x_rxd_2"),
	PINCTRL_PIN(51, "x_usclk_0"),
	PINCTRL_PIN(52, "x_utxd_0"),
	PINCTRL_PIN(53, "x_urxd_0"),
	PINCTRL_PIN(54, "x_utfs_0"),
	PINCTRL_PIN(55, "x_urfs_0"),
	PINCTRL_PIN(56, "x_usclk_1"),
	PINCTRL_PIN(57, "x_utxd_1"),
	PINCTRL_PIN(58, "x_urxd_1"),
	PINCTRL_PIN(59, "x_utfs_1"),
	PINCTRL_PIN(60, "x_urfs_1"),
	PINCTRL_PIN(61, "x_usclk_2"),
	PINCTRL_PIN(62, "x_utxd_2"),
	PINCTRL_PIN(63, "x_urxd_2"),

	PINCTRL_PIN(64, "x_utfs_2"),
	PINCTRL_PIN(65, "x_urfs_2"),
	PINCTRL_PIN(66, "x_df_we_b"),
	PINCTRL_PIN(67, "x_df_re_b"),
	PINCTRL_PIN(68, "x_txd_0"),
	PINCTRL_PIN(69, "x_rxd_0"),
	PINCTRL_PIN(78, "x_cko_0"),
	PINCTRL_PIN(79, "x_vip_pxd[7]"),
	PINCTRL_PIN(80, "x_vip_pxd[6]"),
	PINCTRL_PIN(81, "x_vip_pxd[5]"),
	PINCTRL_PIN(82, "x_vip_pxd[4]"),
	PINCTRL_PIN(83, "x_vip_pxd[3]"),
	PINCTRL_PIN(84, "x_vip_pxd[2]"),
	PINCTRL_PIN(85, "x_vip_pxd[1]"),
	PINCTRL_PIN(86, "x_vip_pxd[0]"),
	PINCTRL_PIN(87, "x_vip_vsync"),
	PINCTRL_PIN(88, "x_vip_hsync"),
	PINCTRL_PIN(89, "x_vip_pxclk"),
	PINCTRL_PIN(90, "x_sda_0"),
	PINCTRL_PIN(91, "x_scl_0"),
	PINCTRL_PIN(92, "x_df_ry_by"),
	PINCTRL_PIN(93, "x_df_cs_b[1]"),
	PINCTRL_PIN(94, "x_df_cs_b[0]"),
	PINCTRL_PIN(95, "x_l_pclk"),

	PINCTRL_PIN(96, "x_l_lck"),
	PINCTRL_PIN(97, "x_l_fck"),
	PINCTRL_PIN(98, "x_l_de"),
	PINCTRL_PIN(99, "x_ldd[0]"),
	PINCTRL_PIN(100, "x_ldd[1]"),
	PINCTRL_PIN(101, "x_ldd[2]"),
	PINCTRL_PIN(102, "x_ldd[3]"),
	PINCTRL_PIN(103, "x_ldd[4]"),
	PINCTRL_PIN(104, "x_ldd[5]"),
	PINCTRL_PIN(105, "x_ldd[6]"),
	PINCTRL_PIN(106, "x_ldd[7]"),
	PINCTRL_PIN(107, "x_ldd[8]"),
	PINCTRL_PIN(108, "x_ldd[9]"),
	PINCTRL_PIN(109, "x_ldd[10]"),
	PINCTRL_PIN(110, "x_ldd[11]"),
	PINCTRL_PIN(111, "x_ldd[12]"),
	PINCTRL_PIN(112, "x_ldd[13]"),
	PINCTRL_PIN(113, "x_ldd[14]"),
	PINCTRL_PIN(114, "x_ldd[15]"),
};

/**
 * @dev: a pointer back to containing device
 * @virtbase: the offset to the controller in virtual memory
 */
struct sirfsoc_pmx {
	struct device *dev;
	struct pinctrl_dev *pmx;
	void __iomem *gpio_virtbase;
	void __iomem *rsc_virtbase;
	bool is_marco;
};

/* SIRFSOC_GPIO_PAD_EN set */
struct sirfsoc_muxmask {
	unsigned long group;
	unsigned long mask;
};

struct sirfsoc_padmux {
	unsigned long muxmask_counts;
	const struct sirfsoc_muxmask *muxmask;
	/* RSC_PIN_MUX set */
	unsigned long funcmask;
	unsigned long funcval;
};

 /**
 * struct sirfsoc_pin_group - describes a SiRFprimaII pin group
 * @name: the name of this specific pin group
 * @pins: an array of discrete physical pins used in this group, taken
 *	from the driver-local pin enumeration space
 * @num_pins: the number of pins in this group array, i.e. the number of
 *	elements in .pins so we can iterate over that array
 */
struct sirfsoc_pin_group {
	const char *name;
	const unsigned int *pins;
	const unsigned num_pins;
};

static const struct sirfsoc_muxmask lcd_16bits_sirfsoc_muxmask[] = {
	{
		.group = 3,
		.mask = BIT(0) | BIT(1) | BIT(2) | BIT(3) | BIT(4) | BIT(5) | BIT(6) | BIT(7) | BIT(8) |
			BIT(9) | BIT(10) | BIT(11) | BIT(12) | BIT(13) | BIT(14) | BIT(15) | BIT(16) |
			BIT(17) | BIT(18),
	}, {
		.group = 2,
		.mask = BIT(31),
	},
};

static const struct sirfsoc_padmux lcd_16bits_padmux = {
	.muxmask_counts = ARRAY_SIZE(lcd_16bits_sirfsoc_muxmask),
	.muxmask = lcd_16bits_sirfsoc_muxmask,
	.funcmask = BIT(4),
	.funcval = 0,
};

static const unsigned lcd_16bits_pins[] = { 95, 96, 97, 98, 99, 100, 101, 102, 103, 104,
	105, 106, 107, 108, 109, 110, 111, 112, 113, 114 };

static const struct sirfsoc_muxmask lcd_18bits_muxmask[] = {
	{
		.group = 3,
		.mask = BIT(0) | BIT(1) | BIT(2) | BIT(3) | BIT(4) | BIT(5) | BIT(6) | BIT(7) | BIT(8) |
			BIT(9) | BIT(10) | BIT(11) | BIT(12) | BIT(13) | BIT(14) | BIT(15) | BIT(16) |
			BIT(17) | BIT(18),
	}, {
		.group = 2,
		.mask = BIT(31),
	}, {
		.group = 0,
		.mask = BIT(16) | BIT(17),
	},
};

static const struct sirfsoc_padmux lcd_18bits_padmux = {
	.muxmask_counts = ARRAY_SIZE(lcd_18bits_muxmask),
	.muxmask = lcd_18bits_muxmask,
	.funcmask = BIT(4),
	.funcval = 0,
};

static const unsigned lcd_18bits_pins[] = { 16, 17, 95, 96, 97, 98, 99, 100, 101, 102, 103, 104,
	105, 106, 107, 108, 109, 110, 111, 112, 113, 114};

static const struct sirfsoc_muxmask lcd_24bits_muxmask[] = {
	{
		.group = 3,
		.mask = BIT(0) | BIT(1) | BIT(2) | BIT(3) | BIT(4) | BIT(5) | BIT(6) | BIT(7) | BIT(8) |
			BIT(9) | BIT(10) | BIT(11) | BIT(12) | BIT(13) | BIT(14) | BIT(15) | BIT(16) |
			BIT(17) | BIT(18),
	}, {
		.group = 2,
		.mask = BIT(31),
	}, {
		.group = 0,
		.mask = BIT(16) | BIT(17) | BIT(18) | BIT(19) | BIT(20) | BIT(21) | BIT(22) | BIT(23),
	},
};

static const struct sirfsoc_padmux lcd_24bits_padmux = {
	.muxmask_counts = ARRAY_SIZE(lcd_24bits_muxmask),
	.muxmask = lcd_24bits_muxmask,
	.funcmask = BIT(4),
	.funcval = 0,
};

static const unsigned lcd_24bits_pins[] = { 16, 17, 18, 19, 20, 21, 22, 23, 95, 96, 97, 98, 99, 100, 101, 102, 103, 104,
	105, 106, 107, 108, 109, 110, 111, 112, 113, 114 };

static const struct sirfsoc_muxmask lcdrom_muxmask[] = {
	{
		.group = 3,
		.mask = BIT(0) | BIT(1) | BIT(2) | BIT(3) | BIT(4) | BIT(5) | BIT(6) | BIT(7) | BIT(8) |
			BIT(9) | BIT(10) | BIT(11) | BIT(12) | BIT(13) | BIT(14) | BIT(15) | BIT(16) |
			BIT(17) | BIT(18),
	}, {
		.group = 2,
		.mask = BIT(31),
	}, {
		.group = 0,
		.mask = BIT(23),
	},
};

static const struct sirfsoc_padmux lcdrom_padmux = {
	.muxmask_counts = ARRAY_SIZE(lcdrom_muxmask),
	.muxmask = lcdrom_muxmask,
	.funcmask = BIT(4),
	.funcval = BIT(4),
};

static const unsigned lcdrom_pins[] = { 23, 95, 96, 97, 98, 99, 100, 101, 102, 103, 104,
	105, 106, 107, 108, 109, 110, 111, 112, 113, 114 };

static const struct sirfsoc_muxmask uart0_muxmask[] = {
	{
		.group = 2,
		.mask = BIT(4) | BIT(5),
	}, {
		.group = 1,
		.mask = BIT(23) | BIT(28),
	},
};

static const struct sirfsoc_padmux uart0_padmux = {
	.muxmask_counts = ARRAY_SIZE(uart0_muxmask),
	.muxmask = uart0_muxmask,
	.funcmask = BIT(9),
	.funcval = BIT(9),
};

static const unsigned uart0_pins[] = { 55, 60, 68, 69 };

static const struct sirfsoc_muxmask uart0_nostreamctrl_muxmask[] = {
	{
		.group = 2,
		.mask = BIT(4) | BIT(5),
	},
};

static const struct sirfsoc_padmux uart0_nostreamctrl_padmux = {
	.muxmask_counts = ARRAY_SIZE(uart0_nostreamctrl_muxmask),
	.muxmask = uart0_nostreamctrl_muxmask,
};

static const unsigned uart0_nostreamctrl_pins[] = { 68, 39 };

static const struct sirfsoc_muxmask uart1_muxmask[] = {
	{
		.group = 1,
		.mask = BIT(15) | BIT(17),
	},
};

static const struct sirfsoc_padmux uart1_padmux = {
	.muxmask_counts = ARRAY_SIZE(uart1_muxmask),
	.muxmask = uart1_muxmask,
};

static const unsigned uart1_pins[] = { 47, 49 };

static const struct sirfsoc_muxmask uart2_muxmask[] = {
	{
		.group = 1,
		.mask = BIT(16) | BIT(18) | BIT(24) | BIT(27),
	},
};

static const struct sirfsoc_padmux uart2_padmux = {
	.muxmask_counts = ARRAY_SIZE(uart2_muxmask),
	.muxmask = uart2_muxmask,
	.funcmask = BIT(10),
	.funcval = BIT(10),
};

static const unsigned uart2_pins[] = { 48, 50, 56, 59 };

static const struct sirfsoc_muxmask uart2_nostreamctrl_muxmask[] = {
	{
		.group = 1,
		.mask = BIT(16) | BIT(18),
	},
};

static const struct sirfsoc_padmux uart2_nostreamctrl_padmux = {
	.muxmask_counts = ARRAY_SIZE(uart2_nostreamctrl_muxmask),
	.muxmask = uart2_nostreamctrl_muxmask,
};

static const unsigned uart2_nostreamctrl_pins[] = { 48, 50 };

static const struct sirfsoc_muxmask sdmmc3_muxmask[] = {
	{
		.group = 0,
		.mask = BIT(30) | BIT(31),
	}, {
		.group = 1,
		.mask = BIT(0) | BIT(1) | BIT(2) | BIT(3),
	},
};

static const struct sirfsoc_padmux sdmmc3_padmux = {
	.muxmask_counts = ARRAY_SIZE(sdmmc3_muxmask),
	.muxmask = sdmmc3_muxmask,
	.funcmask = BIT(7),
	.funcval = 0,
};

static const unsigned sdmmc3_pins[] = { 30, 31, 32, 33, 34, 35 };

static const struct sirfsoc_muxmask spi0_muxmask[] = {
	{
		.group = 1,
		.mask = BIT(0) | BIT(1) | BIT(2) | BIT(3),
	},
};

static const struct sirfsoc_padmux spi0_padmux = {
	.muxmask_counts = ARRAY_SIZE(spi0_muxmask),
	.muxmask = spi0_muxmask,
	.funcmask = BIT(7),
	.funcval = BIT(7),
};

static const unsigned spi0_pins[] = { 32, 33, 34, 35 };

static const struct sirfsoc_muxmask sdmmc4_muxmask[] = {
	{
		.group = 1,
		.mask = BIT(4) | BIT(5) | BIT(6) | BIT(7) | BIT(8) | BIT(9),
	},
};

static const struct sirfsoc_padmux sdmmc4_padmux = {
	.muxmask_counts = ARRAY_SIZE(sdmmc4_muxmask),
	.muxmask = sdmmc4_muxmask,
};

static const unsigned sdmmc4_pins[] = { 36, 37, 38, 39, 40, 41 };

static const struct sirfsoc_muxmask cko1_muxmask[] = {
	{
		.group = 1,
		.mask = BIT(10),
	},
};

static const struct sirfsoc_padmux cko1_padmux = {
	.muxmask_counts = ARRAY_SIZE(cko1_muxmask),
	.muxmask = cko1_muxmask,
	.funcmask = BIT(3),
	.funcval = 0,
};

static const unsigned cko1_pins[] = { 42 };

static const struct sirfsoc_muxmask i2s_muxmask[] = {
	{
		.group = 1,
		.mask =
			BIT(10) | BIT(11) | BIT(12) | BIT(13) | BIT(14) | BIT(19)
				| BIT(23) | BIT(28),
	},
};

static const struct sirfsoc_padmux i2s_padmux = {
	.muxmask_counts = ARRAY_SIZE(i2s_muxmask),
	.muxmask = i2s_muxmask,
	.funcmask = BIT(3) | BIT(9),
	.funcval = BIT(3),
};

static const unsigned i2s_pins[] = { 42, 43, 44, 45, 46, 51, 55, 60 };

static const struct sirfsoc_muxmask ac97_muxmask[] = {
	{
		.group = 1,
		.mask = BIT(11) | BIT(12) | BIT(13) | BIT(14),
	},
};

static const struct sirfsoc_padmux ac97_padmux = {
	.muxmask_counts = ARRAY_SIZE(ac97_muxmask),
	.muxmask = ac97_muxmask,
	.funcmask = BIT(8),
	.funcval = 0,
};

static const unsigned ac97_pins[] = { 33, 34, 35, 36 };

static const struct sirfsoc_muxmask spi1_muxmask[] = {
	{
		.group = 1,
		.mask = BIT(11) | BIT(12) | BIT(13) | BIT(14),
	},
};

static const struct sirfsoc_padmux spi1_padmux = {
	.muxmask_counts = ARRAY_SIZE(spi1_muxmask),
	.muxmask = spi1_muxmask,
	.funcmask = BIT(8),
	.funcval = BIT(8),
};

static const unsigned spi1_pins[] = { 43, 44, 45, 46 };

static const struct sirfsoc_muxmask sdmmc1_muxmask[] = {
	{
		.group = 0,
		.mask = BIT(27) | BIT(28) | BIT(29),
	},
};

static const struct sirfsoc_padmux sdmmc1_padmux = {
	.muxmask_counts = ARRAY_SIZE(sdmmc1_muxmask),
	.muxmask = sdmmc1_muxmask,
};

static const unsigned sdmmc1_pins[] = { 27, 28, 29 };

static const struct sirfsoc_muxmask gps_muxmask[] = {
	{
		.group = 0,
		.mask = BIT(24) | BIT(25) | BIT(26),
	},
};

static const struct sirfsoc_padmux gps_padmux = {
	.muxmask_counts = ARRAY_SIZE(gps_muxmask),
	.muxmask = gps_muxmask,
	.funcmask = BIT(12) | BIT(13) | BIT(14),
	.funcval = BIT(12),
};

static const unsigned gps_pins[] = { 24, 25, 26 };

static const struct sirfsoc_muxmask sdmmc5_muxmask[] = {
	{
		.group = 0,
		.mask = BIT(24) | BIT(25) | BIT(26),
	}, {
		.group = 1,
		.mask = BIT(29),
	}, {
		.group = 2,
		.mask = BIT(0) | BIT(1),
	},
};

static const struct sirfsoc_padmux sdmmc5_padmux = {
	.muxmask_counts = ARRAY_SIZE(sdmmc5_muxmask),
	.muxmask = sdmmc5_muxmask,
	.funcmask = BIT(13) | BIT(14),
	.funcval = BIT(13) | BIT(14),
};

static const unsigned sdmmc5_pins[] = { 24, 25, 26, 61, 64, 65 };

static const struct sirfsoc_muxmask usp0_muxmask[] = {
	{
		.group = 1,
		.mask = BIT(19) | BIT(20) | BIT(21) | BIT(22) | BIT(23),
	},
};

static const struct sirfsoc_padmux usp0_padmux = {
	.muxmask_counts = ARRAY_SIZE(usp0_muxmask),
	.muxmask = usp0_muxmask,
	.funcmask = BIT(1) | BIT(2) | BIT(6) | BIT(9),
	.funcval = 0,
};

static const unsigned usp0_pins[] = { 51, 52, 53, 54, 55 };

static const struct sirfsoc_muxmask usp1_muxmask[] = {
	{
		.group = 1,
		.mask = BIT(24) | BIT(25) | BIT(26) | BIT(27) | BIT(28),
	},
};

static const struct sirfsoc_padmux usp1_padmux = {
	.muxmask_counts = ARRAY_SIZE(usp1_muxmask),
	.muxmask = usp1_muxmask,
	.funcmask = BIT(1) | BIT(9) | BIT(10) | BIT(11),
	.funcval = 0,
};

static const unsigned usp1_pins[] = { 56, 57, 58, 59, 60 };

static const struct sirfsoc_muxmask usp2_muxmask[] = {
	{
		.group = 1,
		.mask = BIT(29) | BIT(30) | BIT(31),
	}, {
		.group = 2,
		.mask = BIT(0) | BIT(1),
	},
};

static const struct sirfsoc_padmux usp2_padmux = {
	.muxmask_counts = ARRAY_SIZE(usp2_muxmask),
	.muxmask = usp2_muxmask,
	.funcmask = BIT(13) | BIT(14),
	.funcval = 0,
};

static const unsigned usp2_pins[] = { 61, 62, 63, 64, 65 };

static const struct sirfsoc_muxmask nand_muxmask[] = {
	{
		.group = 2,
		.mask = BIT(2) | BIT(3) | BIT(28) | BIT(29) | BIT(30),
	},
};

static const struct sirfsoc_padmux nand_padmux = {
	.muxmask_counts = ARRAY_SIZE(nand_muxmask),
	.muxmask = nand_muxmask,
	.funcmask = BIT(5),
	.funcval = 0,
};

static const unsigned nand_pins[] = { 64, 65, 92, 93, 94 };

static const struct sirfsoc_padmux sdmmc0_padmux = {
	.muxmask_counts = 0,
	.funcmask = BIT(5),
	.funcval = 0,
};

static const unsigned sdmmc0_pins[] = { };

static const struct sirfsoc_muxmask sdmmc2_muxmask[] = {
	{
		.group = 2,
		.mask = BIT(2) | BIT(3),
	},
};

static const struct sirfsoc_padmux sdmmc2_padmux = {
	.muxmask_counts = ARRAY_SIZE(sdmmc2_muxmask),
	.muxmask = sdmmc2_muxmask,
	.funcmask = BIT(5),
	.funcval = BIT(5),
};

static const unsigned sdmmc2_pins[] = { 66, 67 };

static const struct sirfsoc_muxmask cko0_muxmask[] = {
	{
		.group = 2,
		.mask = BIT(14),
	},
};

static const struct sirfsoc_padmux cko0_padmux = {
	.muxmask_counts = ARRAY_SIZE(cko0_muxmask),
	.muxmask = cko0_muxmask,
};

static const unsigned cko0_pins[] = { 78 };

static const struct sirfsoc_muxmask vip_muxmask[] = {
	{
		.group = 2,
		.mask = BIT(15) | BIT(16) | BIT(17) | BIT(18) | BIT(19)
			| BIT(20) | BIT(21) | BIT(22) | BIT(23) | BIT(24) |
			BIT(25),
	},
};

static const struct sirfsoc_padmux vip_padmux = {
	.muxmask_counts = ARRAY_SIZE(vip_muxmask),
	.muxmask = vip_muxmask,
	.funcmask = BIT(0),
	.funcval = 0,
};

static const unsigned vip_pins[] = { 79, 80, 81, 82, 83, 84, 85, 86, 87, 88, 89 };

static const struct sirfsoc_muxmask i2c0_muxmask[] = {
	{
		.group = 2,
		.mask = BIT(26) | BIT(27),
	},
};

static const struct sirfsoc_padmux i2c0_padmux = {
	.muxmask_counts = ARRAY_SIZE(i2c0_muxmask),
	.muxmask = i2c0_muxmask,
};

static const unsigned i2c0_pins[] = { 90, 91 };

static const struct sirfsoc_muxmask i2c1_muxmask[] = {
	{
		.group = 0,
		.mask = BIT(13) | BIT(15),
	},
};

static const struct sirfsoc_padmux i2c1_padmux = {
	.muxmask_counts = ARRAY_SIZE(i2c1_muxmask),
	.muxmask = i2c1_muxmask,
};

static const unsigned i2c1_pins[] = { 13, 15 };

static const struct sirfsoc_muxmask viprom_muxmask[] = {
	{
		.group = 2,
		.mask = BIT(15) | BIT(16) | BIT(17) | BIT(18) | BIT(19)
			| BIT(20) | BIT(21) | BIT(22) | BIT(23) | BIT(24) |
			BIT(25),
	}, {
		.group = 0,
		.mask = BIT(12),
	},
};

static const struct sirfsoc_padmux viprom_padmux = {
	.muxmask_counts = ARRAY_SIZE(viprom_muxmask),
	.muxmask = viprom_muxmask,
	.funcmask = BIT(0),
	.funcval = BIT(0),
};

static const unsigned viprom_pins[] = { 12, 79, 80, 81, 82, 83, 84, 85, 86, 87, 88, 89 };

static const struct sirfsoc_muxmask pwm0_muxmask[] = {
	{
		.group = 0,
		.mask = BIT(4),
	},
};

static const struct sirfsoc_padmux pwm0_padmux = {
	.muxmask_counts = ARRAY_SIZE(pwm0_muxmask),
	.muxmask = pwm0_muxmask,
	.funcmask = BIT(12),
	.funcval = 0,
};

static const unsigned pwm0_pins[] = { 4 };

static const struct sirfsoc_muxmask pwm1_muxmask[] = {
	{
		.group = 0,
		.mask = BIT(5),
	},
};

static const struct sirfsoc_padmux pwm1_padmux = {
	.muxmask_counts = ARRAY_SIZE(pwm1_muxmask),
	.muxmask = pwm1_muxmask,
};

static const unsigned pwm1_pins[] = { 5 };

static const struct sirfsoc_muxmask pwm2_muxmask[] = {
	{
		.group = 0,
		.mask = BIT(6),
	},
};

static const struct sirfsoc_padmux pwm2_padmux = {
	.muxmask_counts = ARRAY_SIZE(pwm2_muxmask),
	.muxmask = pwm2_muxmask,
};

static const unsigned pwm2_pins[] = { 6 };

static const struct sirfsoc_muxmask pwm3_muxmask[] = {
	{
		.group = 0,
		.mask = BIT(7),
	},
};

static const struct sirfsoc_padmux pwm3_padmux = {
	.muxmask_counts = ARRAY_SIZE(pwm3_muxmask),
	.muxmask = pwm3_muxmask,
};

static const unsigned pwm3_pins[] = { 7 };

static const struct sirfsoc_muxmask warm_rst_muxmask[] = {
	{
		.group = 0,
		.mask = BIT(8),
	},
};

static const struct sirfsoc_padmux warm_rst_padmux = {
	.muxmask_counts = ARRAY_SIZE(warm_rst_muxmask),
	.muxmask = warm_rst_muxmask,
};

static const unsigned warm_rst_pins[] = { 8 };

static const struct sirfsoc_muxmask usb0_utmi_drvbus_muxmask[] = {
	{
		.group = 1,
		.mask = BIT(22),
	},
};
static const struct sirfsoc_padmux usb0_utmi_drvbus_padmux = {
	.muxmask_counts = ARRAY_SIZE(usb0_utmi_drvbus_muxmask),
	.muxmask = usb0_utmi_drvbus_muxmask,
	.funcmask = BIT(6),
	.funcval = BIT(6), /* refer to PAD_UTMI_DRVVBUS0_ENABLE */
};

static const unsigned usb0_utmi_drvbus_pins[] = { 54 };

static const struct sirfsoc_muxmask usb1_utmi_drvbus_muxmask[] = {
	{
		.group = 1,
		.mask = BIT(27),
	},
};

static const struct sirfsoc_padmux usb1_utmi_drvbus_padmux = {
	.muxmask_counts = ARRAY_SIZE(usb1_utmi_drvbus_muxmask),
	.muxmask = usb1_utmi_drvbus_muxmask,
	.funcmask = BIT(11),
	.funcval = BIT(11), /* refer to PAD_UTMI_DRVVBUS1_ENABLE */
};

static const unsigned usb1_utmi_drvbus_pins[] = { 59 };

static const struct sirfsoc_muxmask pulse_count_muxmask[] = {
	{
		.group = 0,
		.mask = BIT(9) | BIT(10) | BIT(11),
	},
};

static const struct sirfsoc_padmux pulse_count_padmux = {
	.muxmask_counts = ARRAY_SIZE(pulse_count_muxmask),
	.muxmask = pulse_count_muxmask,
};

static const unsigned pulse_count_pins[] = { 9, 10, 11 };

#define SIRFSOC_PIN_GROUP(n, p)  \
	{			\
		.name = n,	\
		.pins = p,	\
		.num_pins = ARRAY_SIZE(p),	\
	}

static const struct sirfsoc_pin_group sirfsoc_pin_groups[] = {
	SIRFSOC_PIN_GROUP("lcd_16bitsgrp", lcd_16bits_pins),
	SIRFSOC_PIN_GROUP("lcd_18bitsgrp", lcd_18bits_pins),
	SIRFSOC_PIN_GROUP("lcd_24bitsgrp", lcd_24bits_pins),
	SIRFSOC_PIN_GROUP("lcdrom_grp", lcdrom_pins),
	SIRFSOC_PIN_GROUP("uart0grp", uart0_pins),
	SIRFSOC_PIN_GROUP("uart1grp", uart1_pins),
	SIRFSOC_PIN_GROUP("uart2grp", uart2_pins),
	SIRFSOC_PIN_GROUP("uart2_nostreamctrlgrp", uart2_nostreamctrl_pins),
	SIRFSOC_PIN_GROUP("usp0grp", usp0_pins),
	SIRFSOC_PIN_GROUP("usp1grp", usp1_pins),
	SIRFSOC_PIN_GROUP("usp2grp", usp2_pins),
	SIRFSOC_PIN_GROUP("i2c0grp", i2c0_pins),
	SIRFSOC_PIN_GROUP("i2c1grp", i2c1_pins),
	SIRFSOC_PIN_GROUP("pwm0grp", pwm0_pins),
	SIRFSOC_PIN_GROUP("pwm1grp", pwm1_pins),
	SIRFSOC_PIN_GROUP("pwm2grp", pwm2_pins),
	SIRFSOC_PIN_GROUP("pwm3grp", pwm3_pins),
	SIRFSOC_PIN_GROUP("vipgrp", vip_pins),
	SIRFSOC_PIN_GROUP("vipromgrp", viprom_pins),
	SIRFSOC_PIN_GROUP("warm_rstgrp", warm_rst_pins),
	SIRFSOC_PIN_GROUP("cko0_rstgrp", cko0_pins),
	SIRFSOC_PIN_GROUP("cko1_rstgrp", cko1_pins),
	SIRFSOC_PIN_GROUP("sdmmc0grp", sdmmc0_pins),
	SIRFSOC_PIN_GROUP("sdmmc1grp", sdmmc1_pins),
	SIRFSOC_PIN_GROUP("sdmmc2grp", sdmmc2_pins),
	SIRFSOC_PIN_GROUP("sdmmc3grp", sdmmc3_pins),
	SIRFSOC_PIN_GROUP("sdmmc4grp", sdmmc4_pins),
	SIRFSOC_PIN_GROUP("sdmmc5grp", sdmmc5_pins),
	SIRFSOC_PIN_GROUP("usb0_utmi_drvbusgrp", usb0_utmi_drvbus_pins),
	SIRFSOC_PIN_GROUP("usb1_utmi_drvbusgrp", usb1_utmi_drvbus_pins),
	SIRFSOC_PIN_GROUP("pulse_countgrp", pulse_count_pins),
	SIRFSOC_PIN_GROUP("i2sgrp", i2s_pins),
	SIRFSOC_PIN_GROUP("ac97grp", ac97_pins),
	SIRFSOC_PIN_GROUP("nandgrp", nand_pins),
	SIRFSOC_PIN_GROUP("spi0grp", spi0_pins),
	SIRFSOC_PIN_GROUP("spi1grp", spi1_pins),
	SIRFSOC_PIN_GROUP("gpsgrp", gps_pins),
};

static int sirfsoc_get_groups_count(struct pinctrl_dev *pctldev)
{
	return ARRAY_SIZE(sirfsoc_pin_groups);
}

static const char *sirfsoc_get_group_name(struct pinctrl_dev *pctldev,
				       unsigned selector)
{
	return sirfsoc_pin_groups[selector].name;
}

static int sirfsoc_get_group_pins(struct pinctrl_dev *pctldev, unsigned selector,
			       const unsigned **pins,
			       unsigned *num_pins)
{
	*pins = sirfsoc_pin_groups[selector].pins;
	*num_pins = sirfsoc_pin_groups[selector].num_pins;
	return 0;
}

static void sirfsoc_pin_dbg_show(struct pinctrl_dev *pctldev, struct seq_file *s,
		   unsigned offset)
{
	seq_printf(s, " " DRIVER_NAME);
}

static int sirfsoc_dt_node_to_map(struct pinctrl_dev *pctldev,
				 struct device_node *np_config,
				 struct pinctrl_map **map, unsigned *num_maps)
{
	struct sirfsoc_pmx *spmx = pinctrl_dev_get_drvdata(pctldev);
	struct device_node *np;
	struct property *prop;
	const char *function, *group;
	int ret, index = 0, count = 0;

	/* calculate number of maps required */
	for_each_child_of_node(np_config, np) {
		ret = of_property_read_string(np, "sirf,function", &function);
		if (ret < 0)
			return ret;

		ret = of_property_count_strings(np, "sirf,pins");
		if (ret < 0)
			return ret;

		count += ret;
	}

	if (!count) {
		dev_err(spmx->dev, "No child nodes passed via DT\n");
		return -ENODEV;
	}

	*map = kzalloc(sizeof(**map) * count, GFP_KERNEL);
	if (!*map)
		return -ENOMEM;

	for_each_child_of_node(np_config, np) {
		of_property_read_string(np, "sirf,function", &function);
		of_property_for_each_string(np, "sirf,pins", prop, group) {
			(*map)[index].type = PIN_MAP_TYPE_MUX_GROUP;
			(*map)[index].data.mux.group = group;
			(*map)[index].data.mux.function = function;
			index++;
		}
	}

	*num_maps = count;

	return 0;
}

static void sirfsoc_dt_free_map(struct pinctrl_dev *pctldev,
		struct pinctrl_map *map, unsigned num_maps)
{
	kfree(map);
}

static struct pinctrl_ops sirfsoc_pctrl_ops = {
	.get_groups_count = sirfsoc_get_groups_count,
	.get_group_name = sirfsoc_get_group_name,
	.get_group_pins = sirfsoc_get_group_pins,
	.pin_dbg_show = sirfsoc_pin_dbg_show,
	.dt_node_to_map = sirfsoc_dt_node_to_map,
	.dt_free_map = sirfsoc_dt_free_map,
};

struct sirfsoc_pmx_func {
	const char *name;
	const char * const *groups;
	const unsigned num_groups;
	const struct sirfsoc_padmux *padmux;
};

static const char * const lcd_16bitsgrp[] = { "lcd_16bitsgrp" };
static const char * const lcd_18bitsgrp[] = { "lcd_18bitsgrp" };
static const char * const lcd_24bitsgrp[] = { "lcd_24bitsgrp" };
static const char * const lcdromgrp[] = { "lcdromgrp" };
static const char * const uart0grp[] = { "uart0grp" };
static const char * const uart1grp[] = { "uart1grp" };
static const char * const uart2grp[] = { "uart2grp" };
static const char * const uart2_nostreamctrlgrp[] = { "uart2_nostreamctrlgrp" };
static const char * const usp0grp[] = { "usp0grp" };
static const char * const usp1grp[] = { "usp1grp" };
static const char * const usp2grp[] = { "usp2grp" };
static const char * const i2c0grp[] = { "i2c0grp" };
static const char * const i2c1grp[] = { "i2c1grp" };
static const char * const pwm0grp[] = { "pwm0grp" };
static const char * const pwm1grp[] = { "pwm1grp" };
static const char * const pwm2grp[] = { "pwm2grp" };
static const char * const pwm3grp[] = { "pwm3grp" };
static const char * const vipgrp[] = { "vipgrp" };
static const char * const vipromgrp[] = { "vipromgrp" };
static const char * const warm_rstgrp[] = { "warm_rstgrp" };
static const char * const cko0grp[] = { "cko0grp" };
static const char * const cko1grp[] = { "cko1grp" };
static const char * const sdmmc0grp[] = { "sdmmc0grp" };
static const char * const sdmmc1grp[] = { "sdmmc1grp" };
static const char * const sdmmc2grp[] = { "sdmmc2grp" };
static const char * const sdmmc3grp[] = { "sdmmc3grp" };
static const char * const sdmmc4grp[] = { "sdmmc4grp" };
static const char * const sdmmc5grp[] = { "sdmmc5grp" };
static const char * const usb0_utmi_drvbusgrp[] = { "usb0_utmi_drvbusgrp" };
static const char * const usb1_utmi_drvbusgrp[] = { "usb1_utmi_drvbusgrp" };
static const char * const pulse_countgrp[] = { "pulse_countgrp" };
static const char * const i2sgrp[] = { "i2sgrp" };
static const char * const ac97grp[] = { "ac97grp" };
static const char * const nandgrp[] = { "nandgrp" };
static const char * const spi0grp[] = { "spi0grp" };
static const char * const spi1grp[] = { "spi1grp" };
static const char * const gpsgrp[] = { "gpsgrp" };

#define SIRFSOC_PMX_FUNCTION(n, g, m)		\
	{					\
		.name = n,			\
		.groups = g,			\
		.num_groups = ARRAY_SIZE(g),	\
		.padmux = &m,			\
	}

static const struct sirfsoc_pmx_func sirfsoc_pmx_functions[] = {
	SIRFSOC_PMX_FUNCTION("lcd_16bits", lcd_16bitsgrp, lcd_16bits_padmux),
	SIRFSOC_PMX_FUNCTION("lcd_18bits", lcd_18bitsgrp, lcd_18bits_padmux),
	SIRFSOC_PMX_FUNCTION("lcd_24bits", lcd_24bitsgrp, lcd_24bits_padmux),
	SIRFSOC_PMX_FUNCTION("lcdrom", lcdromgrp, lcdrom_padmux),
	SIRFSOC_PMX_FUNCTION("uart0", uart0grp, uart0_padmux),
	SIRFSOC_PMX_FUNCTION("uart1", uart1grp, uart1_padmux),
	SIRFSOC_PMX_FUNCTION("uart2", uart2grp, uart2_padmux),
	SIRFSOC_PMX_FUNCTION("uart2_nostreamctrl", uart2_nostreamctrlgrp, uart2_nostreamctrl_padmux),
	SIRFSOC_PMX_FUNCTION("usp0", usp0grp, usp0_padmux),
	SIRFSOC_PMX_FUNCTION("usp1", usp1grp, usp1_padmux),
	SIRFSOC_PMX_FUNCTION("usp2", usp2grp, usp2_padmux),
	SIRFSOC_PMX_FUNCTION("i2c0", i2c0grp, i2c0_padmux),
	SIRFSOC_PMX_FUNCTION("i2c1", i2c1grp, i2c1_padmux),
	SIRFSOC_PMX_FUNCTION("pwm0", pwm0grp, pwm0_padmux),
	SIRFSOC_PMX_FUNCTION("pwm1", pwm1grp, pwm1_padmux),
	SIRFSOC_PMX_FUNCTION("pwm2", pwm2grp, pwm2_padmux),
	SIRFSOC_PMX_FUNCTION("pwm3", pwm3grp, pwm3_padmux),
	SIRFSOC_PMX_FUNCTION("vip", vipgrp, vip_padmux),
	SIRFSOC_PMX_FUNCTION("viprom", vipromgrp, viprom_padmux),
	SIRFSOC_PMX_FUNCTION("warm_rst", warm_rstgrp, warm_rst_padmux),
	SIRFSOC_PMX_FUNCTION("cko0", cko0grp, cko0_padmux),
	SIRFSOC_PMX_FUNCTION("cko1", cko1grp, cko1_padmux),
	SIRFSOC_PMX_FUNCTION("sdmmc0", sdmmc0grp, sdmmc0_padmux),
	SIRFSOC_PMX_FUNCTION("sdmmc1", sdmmc1grp, sdmmc1_padmux),
	SIRFSOC_PMX_FUNCTION("sdmmc2", sdmmc2grp, sdmmc2_padmux),
	SIRFSOC_PMX_FUNCTION("sdmmc3", sdmmc3grp, sdmmc3_padmux),
	SIRFSOC_PMX_FUNCTION("sdmmc4", sdmmc4grp, sdmmc4_padmux),
	SIRFSOC_PMX_FUNCTION("sdmmc5", sdmmc5grp, sdmmc5_padmux),
	SIRFSOC_PMX_FUNCTION("usb0_utmi_drvbus", usb0_utmi_drvbusgrp, usb0_utmi_drvbus_padmux),
	SIRFSOC_PMX_FUNCTION("usb1_utmi_drvbus", usb1_utmi_drvbusgrp, usb1_utmi_drvbus_padmux),
	SIRFSOC_PMX_FUNCTION("pulse_count", pulse_countgrp, pulse_count_padmux),
	SIRFSOC_PMX_FUNCTION("i2s", i2sgrp, i2s_padmux),
	SIRFSOC_PMX_FUNCTION("ac97", ac97grp, ac97_padmux),
	SIRFSOC_PMX_FUNCTION("nand", nandgrp, nand_padmux),
	SIRFSOC_PMX_FUNCTION("spi0", spi0grp, spi0_padmux),
	SIRFSOC_PMX_FUNCTION("spi1", spi1grp, spi1_padmux),
	SIRFSOC_PMX_FUNCTION("gps", gpsgrp, gps_padmux),
};

static void sirfsoc_pinmux_endisable(struct sirfsoc_pmx *spmx, unsigned selector,
	bool enable)
{
	int i;
	const struct sirfsoc_padmux *mux = sirfsoc_pmx_functions[selector].padmux;
	const struct sirfsoc_muxmask *mask = mux->muxmask;

	for (i = 0; i < mux->muxmask_counts; i++) {
		u32 muxval;
		if (!spmx->is_marco) {
			muxval = readl(spmx->gpio_virtbase + SIRFSOC_GPIO_PAD_EN(mask[i].group));
			if (enable)
				muxval = muxval & ~mask[i].mask;
			else
				muxval = muxval | mask[i].mask;
			writel(muxval, spmx->gpio_virtbase + SIRFSOC_GPIO_PAD_EN(mask[i].group));
		} else {
			if (enable)
				writel(mask[i].mask, spmx->gpio_virtbase +
					SIRFSOC_GPIO_PAD_EN_CLR(mask[i].group));
			else
				writel(mask[i].mask, spmx->gpio_virtbase +
					SIRFSOC_GPIO_PAD_EN(mask[i].group));
		}
	}

	if (mux->funcmask && enable) {
		u32 func_en_val;
		func_en_val =
			readl(spmx->rsc_virtbase + SIRFSOC_RSC_PIN_MUX);
		func_en_val =
			(func_en_val & ~mux->funcmask) | (mux->
				funcval);
		writel(func_en_val, spmx->rsc_virtbase + SIRFSOC_RSC_PIN_MUX);
	}
}

static int sirfsoc_pinmux_enable(struct pinctrl_dev *pmxdev, unsigned selector,
	unsigned group)
{
	struct sirfsoc_pmx *spmx;

	spmx = pinctrl_dev_get_drvdata(pmxdev);
	sirfsoc_pinmux_endisable(spmx, selector, true);

	return 0;
}

static void sirfsoc_pinmux_disable(struct pinctrl_dev *pmxdev, unsigned selector,
	unsigned group)
{
	struct sirfsoc_pmx *spmx;

	spmx = pinctrl_dev_get_drvdata(pmxdev);
	sirfsoc_pinmux_endisable(spmx, selector, false);
}

static int sirfsoc_pinmux_get_funcs_count(struct pinctrl_dev *pmxdev)
{
	return ARRAY_SIZE(sirfsoc_pmx_functions);
}

static const char *sirfsoc_pinmux_get_func_name(struct pinctrl_dev *pctldev,
					  unsigned selector)
{
	return sirfsoc_pmx_functions[selector].name;
}

static int sirfsoc_pinmux_get_groups(struct pinctrl_dev *pctldev, unsigned selector,
			       const char * const **groups,
			       unsigned * const num_groups)
{
	*groups = sirfsoc_pmx_functions[selector].groups;
	*num_groups = sirfsoc_pmx_functions[selector].num_groups;
	return 0;
}

static int sirfsoc_pinmux_request_gpio(struct pinctrl_dev *pmxdev,
	struct pinctrl_gpio_range *range, unsigned offset)
{
	struct sirfsoc_pmx *spmx;

	int group = range->id;

	u32 muxval;

	spmx = pinctrl_dev_get_drvdata(pmxdev);

	if (!spmx->is_marco) {
		muxval = readl(spmx->gpio_virtbase + SIRFSOC_GPIO_PAD_EN(group));
		muxval = muxval | (1 << (offset - range->pin_base));
		writel(muxval, spmx->gpio_virtbase + SIRFSOC_GPIO_PAD_EN(group));
	} else {
		writel(1 << (offset - range->pin_base), spmx->gpio_virtbase +
			SIRFSOC_GPIO_PAD_EN(group));
	}

	return 0;
}

static struct pinmux_ops sirfsoc_pinmux_ops = {
	.enable = sirfsoc_pinmux_enable,
	.disable = sirfsoc_pinmux_disable,
	.get_functions_count = sirfsoc_pinmux_get_funcs_count,
	.get_function_name = sirfsoc_pinmux_get_func_name,
	.get_function_groups = sirfsoc_pinmux_get_groups,
	.gpio_request_enable = sirfsoc_pinmux_request_gpio,
};

static struct pinctrl_desc sirfsoc_pinmux_desc = {
	.name = DRIVER_NAME,
	.pins = sirfsoc_pads,
	.npins = ARRAY_SIZE(sirfsoc_pads),
	.pctlops = &sirfsoc_pctrl_ops,
	.pmxops = &sirfsoc_pinmux_ops,
	.owner = THIS_MODULE,
};

/*
 * Todo: bind irq_chip to every pinctrl_gpio_range
 */
static struct pinctrl_gpio_range sirfsoc_gpio_ranges[] = {
	{
		.name = "sirfsoc-gpio*",
		.id = 0,
		.base = 0,
		.pin_base = 0,
		.npins = 32,
	}, {
		.name = "sirfsoc-gpio*",
		.id = 1,
		.base = 32,
		.pin_base = 32,
		.npins = 32,
	}, {
		.name = "sirfsoc-gpio*",
		.id = 2,
		.base = 64,
		.pin_base = 64,
		.npins = 32,
	}, {
		.name = "sirfsoc-gpio*",
		.id = 3,
		.base = 96,
		.pin_base = 96,
		.npins = 19,
	},
};

static void __iomem *sirfsoc_rsc_of_iomap(void)
{
	const struct of_device_id rsc_ids[]  = {
		{ .compatible = "sirf,prima2-rsc" },
		{ .compatible = "sirf,marco-rsc" },
		{}
	};
	struct device_node *np;

	np = of_find_matching_node(NULL, rsc_ids);
	if (!np)
		panic("unable to find compatible rsc node in dtb\n");

	return of_iomap(np, 0);
}

<<<<<<< HEAD
=======
static int sirfsoc_gpio_of_xlate(struct gpio_chip *gc,
       const struct of_phandle_args *gpiospec,
       u32 *flags)
{
       if (gpiospec->args[0] > SIRFSOC_GPIO_NO_OF_BANKS * SIRFSOC_GPIO_BANK_SIZE)
               return -EINVAL;

       if (gc != &sgpio_bank[gpiospec->args[0] / SIRFSOC_GPIO_BANK_SIZE].chip.gc)
               return -EINVAL;

       if (flags)
               *flags = gpiospec->args[1];

       return gpiospec->args[0] % SIRFSOC_GPIO_BANK_SIZE;
}

>>>>>>> 836dc9e3
static int sirfsoc_pinmux_probe(struct platform_device *pdev)
{
	int ret;
	struct sirfsoc_pmx *spmx;
	struct device_node *np = pdev->dev.of_node;
	int i;

	/* Create state holders etc for this driver */
	spmx = devm_kzalloc(&pdev->dev, sizeof(*spmx), GFP_KERNEL);
	if (!spmx)
		return -ENOMEM;

	spmx->dev = &pdev->dev;

	platform_set_drvdata(pdev, spmx);

	spmx->gpio_virtbase = of_iomap(np, 0);
	if (!spmx->gpio_virtbase) {
		ret = -ENOMEM;
		dev_err(&pdev->dev, "can't map gpio registers\n");
		goto out_no_gpio_remap;
	}

	spmx->rsc_virtbase = sirfsoc_rsc_of_iomap();
	if (!spmx->rsc_virtbase) {
		ret = -ENOMEM;
		dev_err(&pdev->dev, "can't map rsc registers\n");
		goto out_no_rsc_remap;
	}

	if (of_device_is_compatible(np, "sirf,marco-pinctrl"))
		spmx->is_marco = 1;

	/* Now register the pin controller and all pins it handles */
	spmx->pmx = pinctrl_register(&sirfsoc_pinmux_desc, &pdev->dev, spmx);
	if (!spmx->pmx) {
		dev_err(&pdev->dev, "could not register SIRFSOC pinmux driver\n");
		ret = -EINVAL;
		goto out_no_pmx;
	}

	for (i = 0; i < ARRAY_SIZE(sirfsoc_gpio_ranges); i++) {
		sirfsoc_gpio_ranges[i].gc = &sgpio_bank[i].chip.gc;
		pinctrl_add_gpio_range(spmx->pmx, &sirfsoc_gpio_ranges[i]);
	}

	dev_info(&pdev->dev, "initialized SIRFSOC pinmux driver\n");

	return 0;

out_no_pmx:
	iounmap(spmx->rsc_virtbase);
out_no_rsc_remap:
	iounmap(spmx->gpio_virtbase);
out_no_gpio_remap:
	platform_set_drvdata(pdev, NULL);
	return ret;
}

static const struct of_device_id pinmux_ids[] = {
	{ .compatible = "sirf,prima2-pinctrl" },
	{ .compatible = "sirf,marco-pinctrl" },
	{}
};

static struct platform_driver sirfsoc_pinmux_driver = {
	.driver = {
		.name = DRIVER_NAME,
		.owner = THIS_MODULE,
		.of_match_table = pinmux_ids,
	},
	.probe = sirfsoc_pinmux_probe,
};

static int __init sirfsoc_pinmux_init(void)
{
	return platform_driver_register(&sirfsoc_pinmux_driver);
}
arch_initcall(sirfsoc_pinmux_init);

static inline int sirfsoc_gpio_to_irq(struct gpio_chip *chip, unsigned offset)
{
	struct sirfsoc_gpio_bank *bank = container_of(to_of_mm_gpio_chip(chip),
		struct sirfsoc_gpio_bank, chip);

	return irq_find_mapping(bank->domain, offset);
}

static inline int sirfsoc_gpio_to_offset(unsigned int gpio)
{
	return gpio % SIRFSOC_GPIO_BANK_SIZE;
}

static inline struct sirfsoc_gpio_bank *sirfsoc_gpio_to_bank(unsigned int gpio)
{
	return &sgpio_bank[gpio / SIRFSOC_GPIO_BANK_SIZE];
}

static inline struct sirfsoc_gpio_bank *sirfsoc_irqchip_to_bank(struct gpio_chip *chip)
{
	return container_of(to_of_mm_gpio_chip(chip), struct sirfsoc_gpio_bank, chip);
}

static void sirfsoc_gpio_irq_ack(struct irq_data *d)
{
	struct sirfsoc_gpio_bank *bank = irq_data_get_irq_chip_data(d);
	int idx = d->hwirq % SIRFSOC_GPIO_BANK_SIZE;
	u32 val, offset;
	unsigned long flags;

	offset = SIRFSOC_GPIO_CTRL(bank->id, idx);

	spin_lock_irqsave(&sgpio_lock, flags);

	val = readl(bank->chip.regs + offset);

	writel(val, bank->chip.regs + offset);

	spin_unlock_irqrestore(&sgpio_lock, flags);
}

static void __sirfsoc_gpio_irq_mask(struct sirfsoc_gpio_bank *bank, int idx)
{
	u32 val, offset;
	unsigned long flags;

	offset = SIRFSOC_GPIO_CTRL(bank->id, idx);

	spin_lock_irqsave(&sgpio_lock, flags);

	val = readl(bank->chip.regs + offset);
	val &= ~SIRFSOC_GPIO_CTL_INTR_EN_MASK;
	val &= ~SIRFSOC_GPIO_CTL_INTR_STS_MASK;
	writel(val, bank->chip.regs + offset);

	spin_unlock_irqrestore(&sgpio_lock, flags);
}

static void sirfsoc_gpio_irq_mask(struct irq_data *d)
{
	struct sirfsoc_gpio_bank *bank = irq_data_get_irq_chip_data(d);

	__sirfsoc_gpio_irq_mask(bank, d->hwirq % SIRFSOC_GPIO_BANK_SIZE);
}

static void sirfsoc_gpio_irq_unmask(struct irq_data *d)
{
	struct sirfsoc_gpio_bank *bank = irq_data_get_irq_chip_data(d);
	int idx = d->hwirq % SIRFSOC_GPIO_BANK_SIZE;
	u32 val, offset;
	unsigned long flags;

	offset = SIRFSOC_GPIO_CTRL(bank->id, idx);

	spin_lock_irqsave(&sgpio_lock, flags);

	val = readl(bank->chip.regs + offset);
	val &= ~SIRFSOC_GPIO_CTL_INTR_STS_MASK;
	val |= SIRFSOC_GPIO_CTL_INTR_EN_MASK;
	writel(val, bank->chip.regs + offset);

	spin_unlock_irqrestore(&sgpio_lock, flags);
}

static int sirfsoc_gpio_irq_type(struct irq_data *d, unsigned type)
{
	struct sirfsoc_gpio_bank *bank = irq_data_get_irq_chip_data(d);
	int idx = d->hwirq % SIRFSOC_GPIO_BANK_SIZE;
	u32 val, offset;
	unsigned long flags;

	offset = SIRFSOC_GPIO_CTRL(bank->id, idx);

	spin_lock_irqsave(&sgpio_lock, flags);

	val = readl(bank->chip.regs + offset);
	val &= ~SIRFSOC_GPIO_CTL_INTR_STS_MASK;

	switch (type) {
	case IRQ_TYPE_NONE:
		break;
	case IRQ_TYPE_EDGE_RISING:
		val |= SIRFSOC_GPIO_CTL_INTR_HIGH_MASK | SIRFSOC_GPIO_CTL_INTR_TYPE_MASK;
		val &= ~SIRFSOC_GPIO_CTL_INTR_LOW_MASK;
		break;
	case IRQ_TYPE_EDGE_FALLING:
		val &= ~SIRFSOC_GPIO_CTL_INTR_HIGH_MASK;
		val |= SIRFSOC_GPIO_CTL_INTR_LOW_MASK | SIRFSOC_GPIO_CTL_INTR_TYPE_MASK;
		break;
	case IRQ_TYPE_EDGE_BOTH:
		val |= SIRFSOC_GPIO_CTL_INTR_HIGH_MASK | SIRFSOC_GPIO_CTL_INTR_LOW_MASK |
			 SIRFSOC_GPIO_CTL_INTR_TYPE_MASK;
		break;
	case IRQ_TYPE_LEVEL_LOW:
		val &= ~(SIRFSOC_GPIO_CTL_INTR_HIGH_MASK | SIRFSOC_GPIO_CTL_INTR_TYPE_MASK);
		val |= SIRFSOC_GPIO_CTL_INTR_LOW_MASK;
		break;
	case IRQ_TYPE_LEVEL_HIGH:
		val |= SIRFSOC_GPIO_CTL_INTR_HIGH_MASK;
		val &= ~(SIRFSOC_GPIO_CTL_INTR_LOW_MASK | SIRFSOC_GPIO_CTL_INTR_TYPE_MASK);
		break;
	}

	writel(val, bank->chip.regs + offset);

	spin_unlock_irqrestore(&sgpio_lock, flags);

	return 0;
}

static struct irq_chip sirfsoc_irq_chip = {
	.name = "sirf-gpio-irq",
	.irq_ack = sirfsoc_gpio_irq_ack,
	.irq_mask = sirfsoc_gpio_irq_mask,
	.irq_unmask = sirfsoc_gpio_irq_unmask,
	.irq_set_type = sirfsoc_gpio_irq_type,
};

static void sirfsoc_gpio_handle_irq(unsigned int irq, struct irq_desc *desc)
{
	struct sirfsoc_gpio_bank *bank = irq_get_handler_data(irq);
	u32 status, ctrl;
	int idx = 0;
	unsigned int first_irq;
	struct irq_chip *chip = irq_get_chip(irq);

	chained_irq_enter(chip, desc);

	status = readl(bank->chip.regs + SIRFSOC_GPIO_INT_STATUS(bank->id));
	if (!status) {
		printk(KERN_WARNING
			"%s: gpio id %d status %#x no interrupt is flaged\n",
			__func__, bank->id, status);
		handle_bad_irq(irq, desc);
		return;
	}

	first_irq = bank->domain->revmap_data.legacy.first_irq;

	while (status) {
		ctrl = readl(bank->chip.regs + SIRFSOC_GPIO_CTRL(bank->id, idx));

		/*
		 * Here we must check whether the corresponding GPIO's interrupt
		 * has been enabled, otherwise just skip it
		 */
		if ((status & 0x1) && (ctrl & SIRFSOC_GPIO_CTL_INTR_EN_MASK)) {
			pr_debug("%s: gpio id %d idx %d happens\n",
				__func__, bank->id, idx);
			generic_handle_irq(first_irq + idx);
		}

		idx++;
		status = status >> 1;
	}

	chained_irq_exit(chip, desc);
}

static inline void sirfsoc_gpio_set_input(struct sirfsoc_gpio_bank *bank, unsigned ctrl_offset)
{
	u32 val;

	val = readl(bank->chip.regs + ctrl_offset);
	val &= ~SIRFSOC_GPIO_CTL_OUT_EN_MASK;
	writel(val, bank->chip.regs + ctrl_offset);
}

static int sirfsoc_gpio_request(struct gpio_chip *chip, unsigned offset)
{
	struct sirfsoc_gpio_bank *bank = sirfsoc_irqchip_to_bank(chip);
	unsigned long flags;

	if (pinctrl_request_gpio(chip->base + offset))
		return -ENODEV;

	spin_lock_irqsave(&bank->lock, flags);

	/*
	 * default status:
	 * set direction as input and mask irq
	 */
	sirfsoc_gpio_set_input(bank, SIRFSOC_GPIO_CTRL(bank->id, offset));
	__sirfsoc_gpio_irq_mask(bank, offset);

	spin_unlock_irqrestore(&bank->lock, flags);

	return 0;
}

static void sirfsoc_gpio_free(struct gpio_chip *chip, unsigned offset)
{
	struct sirfsoc_gpio_bank *bank = sirfsoc_irqchip_to_bank(chip);
	unsigned long flags;

	spin_lock_irqsave(&bank->lock, flags);

	__sirfsoc_gpio_irq_mask(bank, offset);
	sirfsoc_gpio_set_input(bank, SIRFSOC_GPIO_CTRL(bank->id, offset));

	spin_unlock_irqrestore(&bank->lock, flags);

	pinctrl_free_gpio(chip->base + offset);
}

static int sirfsoc_gpio_direction_input(struct gpio_chip *chip, unsigned gpio)
{
	struct sirfsoc_gpio_bank *bank = sirfsoc_irqchip_to_bank(chip);
	int idx = sirfsoc_gpio_to_offset(gpio);
	unsigned long flags;
	unsigned offset;

	offset = SIRFSOC_GPIO_CTRL(bank->id, idx);

	spin_lock_irqsave(&bank->lock, flags);

	sirfsoc_gpio_set_input(bank, offset);

	spin_unlock_irqrestore(&bank->lock, flags);

	return 0;
}

static inline void sirfsoc_gpio_set_output(struct sirfsoc_gpio_bank *bank, unsigned offset,
	int value)
{
	u32 out_ctrl;
	unsigned long flags;

	spin_lock_irqsave(&bank->lock, flags);

	out_ctrl = readl(bank->chip.regs + offset);
	if (value)
		out_ctrl |= SIRFSOC_GPIO_CTL_DATAOUT_MASK;
	else
		out_ctrl &= ~SIRFSOC_GPIO_CTL_DATAOUT_MASK;

	out_ctrl &= ~SIRFSOC_GPIO_CTL_INTR_EN_MASK;
	out_ctrl |= SIRFSOC_GPIO_CTL_OUT_EN_MASK;
	writel(out_ctrl, bank->chip.regs + offset);

	spin_unlock_irqrestore(&bank->lock, flags);
}

static int sirfsoc_gpio_direction_output(struct gpio_chip *chip, unsigned gpio, int value)
{
	struct sirfsoc_gpio_bank *bank = sirfsoc_irqchip_to_bank(chip);
	int idx = sirfsoc_gpio_to_offset(gpio);
	u32 offset;
	unsigned long flags;

	offset = SIRFSOC_GPIO_CTRL(bank->id, idx);

	spin_lock_irqsave(&sgpio_lock, flags);

	sirfsoc_gpio_set_output(bank, offset, value);

	spin_unlock_irqrestore(&sgpio_lock, flags);

	return 0;
}

static int sirfsoc_gpio_get_value(struct gpio_chip *chip, unsigned offset)
{
	struct sirfsoc_gpio_bank *bank = sirfsoc_irqchip_to_bank(chip);
	u32 val;
	unsigned long flags;

	spin_lock_irqsave(&bank->lock, flags);

	val = readl(bank->chip.regs + SIRFSOC_GPIO_CTRL(bank->id, offset));

	spin_unlock_irqrestore(&bank->lock, flags);

	return !!(val & SIRFSOC_GPIO_CTL_DATAIN_MASK);
}

static void sirfsoc_gpio_set_value(struct gpio_chip *chip, unsigned offset,
	int value)
{
	struct sirfsoc_gpio_bank *bank = sirfsoc_irqchip_to_bank(chip);
	u32 ctrl;
	unsigned long flags;

	spin_lock_irqsave(&bank->lock, flags);

	ctrl = readl(bank->chip.regs + SIRFSOC_GPIO_CTRL(bank->id, offset));
	if (value)
		ctrl |= SIRFSOC_GPIO_CTL_DATAOUT_MASK;
	else
		ctrl &= ~SIRFSOC_GPIO_CTL_DATAOUT_MASK;
	writel(ctrl, bank->chip.regs + SIRFSOC_GPIO_CTRL(bank->id, offset));

	spin_unlock_irqrestore(&bank->lock, flags);
}

static int sirfsoc_gpio_irq_map(struct irq_domain *d, unsigned int irq,
				irq_hw_number_t hwirq)
{
	struct sirfsoc_gpio_bank *bank = d->host_data;

	if (!bank)
		return -EINVAL;

	irq_set_chip(irq, &sirfsoc_irq_chip);
	irq_set_handler(irq, handle_level_irq);
	irq_set_chip_data(irq, bank);
	set_irq_flags(irq, IRQF_VALID);

	return 0;
}

const struct irq_domain_ops sirfsoc_gpio_irq_simple_ops = {
	.map = sirfsoc_gpio_irq_map,
	.xlate = irq_domain_xlate_twocell,
};

static void sirfsoc_gpio_set_pullup(const u32 *pullups)
{
	int i, n;
	const unsigned long *p = (const unsigned long *)pullups;

	for (i = 0; i < SIRFSOC_GPIO_NO_OF_BANKS; i++) {
		n = find_first_bit(p + i, BITS_PER_LONG);
		while (n < BITS_PER_LONG) {
			u32 offset = SIRFSOC_GPIO_CTRL(i, n);
			u32 val = readl(sgpio_bank[i].chip.regs + offset);
			val |= SIRFSOC_GPIO_CTL_PULL_MASK;
			val |= SIRFSOC_GPIO_CTL_PULL_HIGH;
			writel(val, sgpio_bank[i].chip.regs + offset);

			n = find_next_bit(p + i, BITS_PER_LONG, n + 1);
		}
	}
}

static void sirfsoc_gpio_set_pulldown(const u32 *pulldowns)
{
	int i, n;
	const unsigned long *p = (const unsigned long *)pulldowns;

	for (i = 0; i < SIRFSOC_GPIO_NO_OF_BANKS; i++) {
		n = find_first_bit(p + i, BITS_PER_LONG);
		while (n < BITS_PER_LONG) {
			u32 offset = SIRFSOC_GPIO_CTRL(i, n);
			u32 val = readl(sgpio_bank[i].chip.regs + offset);
			val |= SIRFSOC_GPIO_CTL_PULL_MASK;
			val &= ~SIRFSOC_GPIO_CTL_PULL_HIGH;
			writel(val, sgpio_bank[i].chip.regs + offset);

			n = find_next_bit(p + i, BITS_PER_LONG, n + 1);
		}
	}
}

static int sirfsoc_gpio_probe(struct device_node *np)
{
	int i, err = 0;
	struct sirfsoc_gpio_bank *bank;
	void *regs;
	struct platform_device *pdev;
	bool is_marco = false;

	u32 pullups[SIRFSOC_GPIO_NO_OF_BANKS], pulldowns[SIRFSOC_GPIO_NO_OF_BANKS];

	pdev = of_find_device_by_node(np);
	if (!pdev)
		return -ENODEV;

	regs = of_iomap(np, 0);
	if (!regs)
		return -ENOMEM;

	if (of_device_is_compatible(np, "sirf,marco-pinctrl"))
		is_marco = 1;

	for (i = 0; i < SIRFSOC_GPIO_NO_OF_BANKS; i++) {
		bank = &sgpio_bank[i];
		spin_lock_init(&bank->lock);
		bank->chip.gc.request = sirfsoc_gpio_request;
		bank->chip.gc.free = sirfsoc_gpio_free;
		bank->chip.gc.direction_input = sirfsoc_gpio_direction_input;
		bank->chip.gc.get = sirfsoc_gpio_get_value;
		bank->chip.gc.direction_output = sirfsoc_gpio_direction_output;
		bank->chip.gc.set = sirfsoc_gpio_set_value;
		bank->chip.gc.to_irq = sirfsoc_gpio_to_irq;
		bank->chip.gc.base = i * SIRFSOC_GPIO_BANK_SIZE;
		bank->chip.gc.ngpio = SIRFSOC_GPIO_BANK_SIZE;
		bank->chip.gc.label = kstrdup(np->full_name, GFP_KERNEL);
		bank->chip.gc.of_node = np;
		bank->chip.gc.of_xlate = sirfsoc_gpio_of_xlate;
		bank->chip.gc.of_gpio_n_cells = 2;
		bank->chip.regs = regs;
		bank->id = i;
		bank->is_marco = is_marco;
		bank->parent_irq = platform_get_irq(pdev, i);
		if (bank->parent_irq < 0) {
			err = bank->parent_irq;
			goto out;
		}

		err = gpiochip_add(&bank->chip.gc);
		if (err) {
			pr_err("%s: error in probe function with status %d\n",
				np->full_name, err);
			goto out;
		}

		bank->domain = irq_domain_add_legacy(np, SIRFSOC_GPIO_BANK_SIZE,
			SIRFSOC_GPIO_IRQ_START + i * SIRFSOC_GPIO_BANK_SIZE, 0,
			&sirfsoc_gpio_irq_simple_ops, bank);

		if (!bank->domain) {
			pr_err("%s: Failed to create irqdomain\n", np->full_name);
			err = -ENOSYS;
			goto out;
		}

		irq_set_chained_handler(bank->parent_irq, sirfsoc_gpio_handle_irq);
		irq_set_handler_data(bank->parent_irq, bank);
	}

	if (!of_property_read_u32_array(np, "sirf,pullups", pullups,
		SIRFSOC_GPIO_NO_OF_BANKS))
		sirfsoc_gpio_set_pullup(pullups);

	if (!of_property_read_u32_array(np, "sirf,pulldowns", pulldowns,
		SIRFSOC_GPIO_NO_OF_BANKS))
		sirfsoc_gpio_set_pulldown(pulldowns);

	return 0;

out:
	iounmap(regs);
	return err;
}

static int __init sirfsoc_gpio_init(void)
{

	struct device_node *np;

	np = of_find_matching_node(NULL, pinmux_ids);

	if (!np)
		return -ENODEV;

	return sirfsoc_gpio_probe(np);
}
subsys_initcall(sirfsoc_gpio_init);

MODULE_AUTHOR("Rongjun Ying <rongjun.ying@csr.com>, "
	"Yuping Luo <yuping.luo@csr.com>, "
	"Barry Song <baohua.song@csr.com>");
MODULE_DESCRIPTION("SIRFSOC pin control driver");
MODULE_LICENSE("GPL");<|MERGE_RESOLUTION|>--- conflicted
+++ resolved
@@ -1246,8 +1246,6 @@
 	return of_iomap(np, 0);
 }
 
-<<<<<<< HEAD
-=======
 static int sirfsoc_gpio_of_xlate(struct gpio_chip *gc,
        const struct of_phandle_args *gpiospec,
        u32 *flags)
@@ -1264,7 +1262,6 @@
        return gpiospec->args[0] % SIRFSOC_GPIO_BANK_SIZE;
 }
 
->>>>>>> 836dc9e3
 static int sirfsoc_pinmux_probe(struct platform_device *pdev)
 {
 	int ret;
