#
# MMC/SD host controller drivers
#

comment "MMC/SD/SDIO Host Controller Drivers"

config MMC_ARMMMCI
	tristate "ARM AMBA Multimedia Card Interface support"
	depends on ARM_AMBA
	help
	  This selects the ARM(R) AMBA(R) PrimeCell Multimedia Card
	  Interface (PL180 and PL181) support.  If you have an ARM(R)
	  platform with a Multimedia Card slot, say Y or M here.

	  If unsure, say N.

config MMC_QCOM_DML
	tristate "Qualcomm Data Mover for SD Card Controller"
	depends on MMC_ARMMMCI && QCOM_BAM_DMA
	default y
	help
	  This selects the Qualcomm Data Mover lite/local on SD Card controller.
	  This option will enable the dma to work correctly, if you are using
	  Qcom SOCs and MMC, you would probably need this option to get DMA working.

	  if unsure, say N.

config MMC_PXA
	tristate "Intel PXA25x/26x/27x Multimedia Card Interface support"
	depends on ARCH_PXA
	help
	  This selects the Intel(R) PXA(R) Multimedia card Interface.
	  If you have a PXA(R) platform with a Multimedia Card slot,
	  say Y or M here.

	  If unsure, say N.

config MMC_SDHCI
	tristate "Secure Digital Host Controller Interface support"
	depends on HAS_DMA
	help
	  This selects the generic Secure Digital Host Controller Interface.
	  It is used by manufacturers such as Texas Instruments(R), Ricoh(R)
	  and Toshiba(R). Most controllers found in laptops are of this type.

	  If you have a controller with this interface, say Y or M here. You
	  also need to enable an appropriate bus interface.

	  If unsure, say N.

config MMC_SDHCI_IO_ACCESSORS
	bool
	depends on MMC_SDHCI
	help
	  This is silent Kconfig symbol that is selected by the drivers that
	  need to overwrite SDHCI IO memory accessors.

config MMC_SDHCI_BIG_ENDIAN_32BIT_BYTE_SWAPPER
	bool
	select MMC_SDHCI_IO_ACCESSORS
	help
	  This option is selected by drivers running on big endian hosts
	  and performing I/O to a SDHCI controller through a bus that
	  implements a hardware byte swapper using a 32-bit datum.
	  This endian mapping mode is called "data invariance" and
	  has the effect of scrambling the addresses and formats of data
	  accessed in sizes other than the datum size.

	  This is the case for the Freescale eSDHC and Nintendo Wii SDHCI.

config MMC_SDHCI_PCI
	tristate "SDHCI support on PCI bus"
	depends on MMC_SDHCI && PCI
	help
	  This selects the PCI Secure Digital Host Controller Interface.
	  Most controllers found today are PCI devices.

	  If you have a controller with this interface, say Y or M here.

	  If unsure, say N.

config MMC_RICOH_MMC
	bool "Ricoh MMC Controller Disabler"
	depends on MMC_SDHCI_PCI
	help
	  This adds a pci quirk to disable Ricoh MMC Controller. This
	  proprietary controller is unnecessary because the SDHCI driver
	  supports MMC cards on the SD controller, but if it is not
	  disabled, it will steal the MMC cards away - rendering them
	  useless. It is safe to select this even if you don't
	  have a Ricoh based card reader.

	  If unsure, say Y.

config MMC_SDHCI_ACPI
	tristate "SDHCI support for ACPI enumerated SDHCI controllers"
	depends on MMC_SDHCI && ACPI
	help
	  This selects support for ACPI enumerated SDHCI controllers,
	  identified by ACPI Compatibility ID PNP0D40 or specific
	  ACPI Hardware IDs.

	  If you have a controller with this interface, say Y or M here.

	  If unsure, say N.

config MMC_SDHCI_PLTFM
	tristate "SDHCI platform and OF driver helper"
	depends on MMC_SDHCI
	help
	  This selects the common helper functions support for Secure Digital
	  Host Controller Interface based platform and OF drivers.

	  If you have a controller with this interface, say Y or M here.

	  If unsure, say N.

config MMC_SDHCI_OF_ARASAN
	tristate "SDHCI OF support for the Arasan SDHCI controllers"
	depends on MMC_SDHCI_PLTFM
	depends on OF
	help
	  This selects the Arasan Secure Digital Host Controller Interface
	  (SDHCI). This hardware is found e.g. in Xilinx' Zynq SoC.

	  If you have a controller with this interface, say Y or M here.

	  If unsure, say N.

config MMC_SDHCI_OF_ESDHC
	tristate "SDHCI OF support for the Freescale eSDHC controller"
	depends on MMC_SDHCI_PLTFM
	depends on PPC_OF
	select MMC_SDHCI_BIG_ENDIAN_32BIT_BYTE_SWAPPER
	help
	  This selects the Freescale eSDHC controller support.

	  If you have a controller with this interface, say Y or M here.

	  If unsure, say N.

config MMC_SDHCI_OF_HLWD
	tristate "SDHCI OF support for the Nintendo Wii SDHCI controllers"
	depends on MMC_SDHCI_PLTFM
	depends on PPC_OF
	select MMC_SDHCI_BIG_ENDIAN_32BIT_BYTE_SWAPPER
	help
	  This selects the Secure Digital Host Controller Interface (SDHCI)
	  found in the "Hollywood" chipset of the Nintendo Wii video game
	  console.

	  If you have a controller with this interface, say Y or M here.

	  If unsure, say N.

config MMC_SDHCI_CNS3XXX
	tristate "SDHCI support on the Cavium Networks CNS3xxx SoC"
	depends on ARCH_CNS3XXX
	depends on MMC_SDHCI_PLTFM
	help
	  This selects the SDHCI support for CNS3xxx System-on-Chip devices.

	  If you have a controller with this interface, say Y or M here.

	  If unsure, say N.

config MMC_SDHCI_ESDHC_IMX
	tristate "SDHCI support for the Freescale eSDHC/uSDHC i.MX controller"
	depends on ARCH_MXC
	depends on MMC_SDHCI_PLTFM
	select MMC_SDHCI_IO_ACCESSORS
	help
	  This selects the Freescale eSDHC/uSDHC controller support
	  found on i.MX25, i.MX35 i.MX5x and i.MX6x.

	  If you have a controller with this interface, say Y or M here.

	  If unsure, say N.

config MMC_SDHCI_DOVE
	tristate "SDHCI support on Marvell's Dove SoC"
	depends on ARCH_DOVE || MACH_DOVE
	depends on MMC_SDHCI_PLTFM
	select MMC_SDHCI_IO_ACCESSORS
	help
	  This selects the Secure Digital Host Controller Interface in
	  Marvell's Dove SoC.

	  If you have a controller with this interface, say Y or M here.

	  If unsure, say N.

config MMC_SDHCI_TEGRA
	tristate "SDHCI platform support for the Tegra SD/MMC Controller"
	depends on ARCH_TEGRA
	depends on MMC_SDHCI_PLTFM
	select MMC_SDHCI_IO_ACCESSORS
	help
	  This selects the Tegra SD/MMC controller. If you have a Tegra
	  platform with SD or MMC devices, say Y or M here.

	  If unsure, say N.

config MMC_SDHCI_S3C
	tristate "SDHCI support on Samsung S3C SoC"
	depends on MMC_SDHCI && PLAT_SAMSUNG
	help
	  This selects the Secure Digital Host Controller Interface (SDHCI)
	  often referrered to as the HSMMC block in some of the Samsung S3C
	  range of SoC.

	  If you have a controller with this interface, say Y or M here.

	  If unsure, say N.

config MMC_SDHCI_SIRF
	tristate "SDHCI support on CSR SiRFprimaII and SiRFmarco SoCs"
	depends on ARCH_SIRF
	depends on MMC_SDHCI_PLTFM
	help
	  This selects the SDHCI support for SiRF System-on-Chip devices.

	  If you have a controller with this interface, say Y or M here.

	  If unsure, say N.

config MMC_SDHCI_PXAV3
	tristate "Marvell MMP2 SD Host Controller support (PXAV3)"
	depends on CLKDEV_LOOKUP
	depends on MMC_SDHCI_PLTFM
	default CPU_MMP2
	help
	  This selects the Marvell(R) PXAV3 SD Host Controller.
	  If you have a MMP2 platform with SD Host Controller
	  and a card slot, say Y or M here.

	  If unsure, say N.

config MMC_SDHCI_PXAV2
	tristate "Marvell PXA9XX SD Host Controller support (PXAV2)"
	depends on CLKDEV_LOOKUP
	depends on MMC_SDHCI_PLTFM
	default CPU_PXA910
	help
	  This selects the Marvell(R) PXAV2 SD Host Controller.
	  If you have a PXA9XX platform with SD Host Controller
	  and a card slot, say Y or M here.

	  If unsure, say N.

config MMC_SDHCI_SPEAR
	tristate "SDHCI support on ST SPEAr platform"
	depends on MMC_SDHCI && PLAT_SPEAR
	help
	  This selects the Secure Digital Host Controller Interface (SDHCI)
	  often referrered to as the HSMMC block in some of the ST SPEAR range
	  of SoC

	  If you have a controller with this interface, say Y or M here.

	  If unsure, say N.

config MMC_SDHCI_S3C_DMA
	bool "DMA support on S3C SDHCI"
	depends on MMC_SDHCI_S3C
	help
	  Enable DMA support on the Samsung S3C SDHCI glue. The DMA
	  has proved to be problematic if the controller encounters
	  certain errors, and thus should be treated with care.

	  YMMV.

config MMC_SDHCI_BCM_KONA
	tristate "SDHCI support on Broadcom KONA platform"
	depends on ARCH_BCM_MOBILE
	depends on MMC_SDHCI_PLTFM
	help
	  This selects the Broadcom Kona Secure Digital Host Controller
	  Interface(SDHCI) support.
	  This is used in Broadcom mobile SoCs.

	  If you have a controller with this interface, say Y or M here.

config MMC_SDHCI_BCM2835
	tristate "SDHCI platform support for the BCM2835 SD/MMC Controller"
	depends on ARCH_BCM2835
	depends on MMC_SDHCI_PLTFM
	select MMC_SDHCI_IO_ACCESSORS
	help
	  This selects the BCM2835 SD/MMC controller. If you have a BCM2835
	  platform with SD or MMC devices, say Y or M here.

	  If unsure, say N.

config MMC_MOXART
	tristate "MOXART SD/MMC Host Controller support"
	depends on ARCH_MOXART && MMC
	help
	  This selects support for the MOXART SD/MMC Host Controller.
	  MOXA provides one multi-functional card reader which can
	  be found on some embedded hardware such as UC-7112-LX.
	  If you have a controller with this interface, say Y here.

config MMC_SDHCI_ST
	tristate "SDHCI support on STMicroelectronics SoC"
	depends on ARCH_STI
	depends on MMC_SDHCI_PLTFM
	select MMC_SDHCI_IO_ACCESSORS
	help
	  This selects the Secure Digital Host Controller Interface in
	  STMicroelectronics SoCs.

	  If you have a controller with this interface, say Y or M here.
	  If unsure, say N.

config MMC_OMAP
	tristate "TI OMAP Multimedia Card Interface support"
	depends on ARCH_OMAP
	depends on TPS65010 || !MACH_OMAP_H2
	help
	  This selects the TI OMAP Multimedia card Interface.
	  If you have an OMAP board with a Multimedia Card slot,
	  say Y or M here.

	  If unsure, say N.

config MMC_OMAP_HS
	tristate "TI OMAP High Speed Multimedia Card Interface support"
	depends on HAS_DMA
	depends on ARCH_OMAP2PLUS || COMPILE_TEST
	help
	  This selects the TI OMAP High Speed Multimedia card Interface.
	  If you have an omap2plus board with a Multimedia Card slot,
	  say Y or M here.

	  If unsure, say N.

config MMC_WBSD
	tristate "Winbond W83L51xD SD/MMC Card Interface support"
	depends on ISA_DMA_API
	help
	  This selects the Winbond(R) W83L51xD Secure digital and
          Multimedia card Interface.
	  If you have a machine with a integrated W83L518D or W83L519D
	  SD/MMC card reader, say Y or M here.

	  If unsure, say N.

config MMC_AU1X
	tristate "Alchemy AU1XX0 MMC Card Interface support"
	depends on MIPS_ALCHEMY
	help
	  This selects the AMD Alchemy(R) Multimedia card interface.
	  If you have a Alchemy platform with a MMC slot, say Y or M here.

	  If unsure, say N.

config MMC_ATMELMCI
	tristate "Atmel SD/MMC Driver (Multimedia Card Interface)"
	depends on AVR32 || ARCH_AT91
	help
	  This selects the Atmel Multimedia Card Interface driver. If
	  you have an AT32 (AVR32) or AT91 platform with a Multimedia
	  Card slot, say Y or M here.

	  If unsure, say N.

config MMC_SDHCI_MSM
	tristate "Qualcomm SDHCI Controller Support"
	depends on ARCH_QCOM || (ARM && COMPILE_TEST)
	depends on MMC_SDHCI_PLTFM
	help
	  This selects the Secure Digital Host Controller Interface (SDHCI)
	  support present in Qualcomm SOCs. The controller supports
	  SD/MMC/SDIO devices.

	  If you have a controller with this interface, say Y or M here.

	  If unsure, say N.

config MMC_MSM
	tristate "Qualcomm SDCC Controller Support"
	depends on MMC && (ARCH_MSM7X00A || ARCH_MSM7X30 || ARCH_QSD8X50)
	help
	  This provides support for the SD/MMC cell found in the
	  MSM and QSD SOCs from Qualcomm. The controller also has
	  support for SDIO devices.

config MMC_MXC
	tristate "Freescale i.MX21/27/31 or MPC512x Multimedia Card support"
	depends on ARCH_MXC || PPC_MPC512x
	help
	  This selects the Freescale i.MX21, i.MX27, i.MX31 or MPC512x
	  Multimedia Card Interface. If you have an i.MX or MPC512x platform
	  with a Multimedia Card slot, say Y or M here.

	  If unsure, say N.

config MMC_MXS
	tristate "Freescale MXS Multimedia Card Interface support"
	depends on ARCH_MXS && MXS_DMA
	help
	  This selects the Freescale SSP MMC controller found on MXS based
	  platforms like mx23/28.

	  If unsure, say N.

config MMC_TIFM_SD
	tristate "TI Flash Media MMC/SD Interface support"
	depends on PCI
	select TIFM_CORE
	help
	  Say Y here if you want to be able to access MMC/SD cards with
	  the Texas Instruments(R) Flash Media card reader, found in many
	  laptops.
	  This option 'selects' (turns on, enables) 'TIFM_CORE', but you
	  probably also need appropriate card reader host adapter, such as
	  'Misc devices: TI Flash Media PCI74xx/PCI76xx host adapter support
	  (TIFM_7XX1)'.

          To compile this driver as a module, choose M here: the
	  module will be called tifm_sd.

config MMC_MVSDIO
	tristate "Marvell MMC/SD/SDIO host driver"
	depends on PLAT_ORION
	---help---
	  This selects the Marvell SDIO host driver.
	  SDIO may currently be found on the Kirkwood 88F6281 and 88F6192
	  SoC controllers.

	  To compile this driver as a module, choose M here: the
	  module will be called mvsdio.

config MMC_DAVINCI
        tristate "TI DAVINCI Multimedia Card Interface support"
        depends on ARCH_DAVINCI
        help
          This selects the TI DAVINCI Multimedia card Interface.
          If you have an DAVINCI board with a Multimedia Card slot,
          say Y or M here.  If unsure, say N.

config MMC_GOLDFISH
	tristate "goldfish qemu Multimedia Card Interface support"
	depends on GOLDFISH
	help
	  This selects the Goldfish Multimedia card Interface emulation
	  found on the Goldfish Android virtual device emulation.

config MMC_SPI
	tristate "MMC/SD/SDIO over SPI"
	depends on SPI_MASTER && !HIGHMEM && HAS_DMA
	select CRC7
	select CRC_ITU_T
	help
	  Some systems access MMC/SD/SDIO cards using a SPI controller
	  instead of using a "native" MMC/SD/SDIO controller.  This has a
	  disadvantage of being relatively high overhead, but a compensating
	  advantage of working on many systems without dedicated MMC/SD/SDIO
	  controllers.

	  If unsure, or if your system has no SPI master driver, say N.

config MMC_S3C
	tristate "Samsung S3C SD/MMC Card Interface support"
	depends on ARCH_S3C24XX
	depends on S3C24XX_DMAC
	help
	  This selects a driver for the MCI interface found in
          Samsung's S3C2410, S3C2412, S3C2440, S3C2442 CPUs.
	  If you have a board based on one of those and a MMC/SD
	  slot, say Y or M here.

	  If unsure, say N.

config MMC_S3C_HW_SDIO_IRQ
       bool "Hardware support for SDIO IRQ"
       depends on MMC_S3C
       help
         Enable the hardware support for SDIO interrupts instead of using
	 the generic polling code.

choice
	prompt "Samsung S3C SD/MMC transfer code"
	depends on MMC_S3C

config MMC_S3C_PIO
	bool "Use PIO transfers only"
	help
	  Use PIO to transfer data between memory and the hardware.

	  PIO is slower than DMA as it requires CPU instructions to
	  move the data. This has been the traditional default for
	  the S3C MCI driver.

config MMC_S3C_DMA
	bool "Use DMA transfers only"
	help
	  Use DMA to transfer data between memory and the hardare.

	  Currently, the DMA support in this driver seems to not be
	  working properly and needs to be debugged before this
	  option is useful.

endchoice

config MMC_SDRICOH_CS
	tristate "MMC/SD driver for Ricoh Bay1Controllers"
	depends on PCI && PCMCIA
	help
	  Say Y here if your Notebook reports a Ricoh Bay1Controller PCMCIA
	  card whenever you insert a MMC or SD card into the card slot.

	  To compile this driver as a module, choose M here: the
	  module will be called sdricoh_cs.

config MMC_TMIO_CORE
	tristate

config MMC_TMIO
	tristate "Toshiba Mobile IO Controller (TMIO) MMC/SD function support"
	depends on MFD_TMIO || MFD_ASIC3
	select MMC_TMIO_CORE
	help
	  This provides support for the SD/MMC cell found in TC6393XB,
	  T7L66XB and also HTC ASIC3

config MMC_SDHI
	tristate "SH-Mobile SDHI SD/SDIO controller support"
	depends on SUPERH || ARM
	depends on SUPERH || ARCH_SHMOBILE || COMPILE_TEST
	select MMC_TMIO_CORE
	help
	  This provides support for the SDHI SD/SDIO controller found in
	  SuperH and ARM SH-Mobile SoCs

config MMC_CB710
	tristate "ENE CB710 MMC/SD Interface support"
	depends on PCI
	select CB710_CORE
	help
	  This option enables support for MMC/SD part of ENE CB710/720 Flash
	  memory card reader found in some laptops (ie. some versions of
	  HP Compaq nx9500).

	  This driver can also be built as a module. If so, the module
	  will be called cb710-mmc.

config MMC_VIA_SDMMC
	tristate "VIA SD/MMC Card Reader Driver"
	depends on PCI
	help
	  This selects the VIA SD/MMC Card Reader driver, say Y or M here.
	  VIA provides one multi-functional card reader which integrated into
	  some motherboards manufactured by VIA. This card reader supports
	  SD/MMC/SDHC.
	  If you have a controller with this interface, say Y or M here.

	  If unsure, say N.

config SDH_BFIN
	tristate "Blackfin Secure Digital Host support"
	depends on (BF54x && !BF544) || (BF51x && !BF512)
	help
	  If you say yes here you will get support for the Blackfin on-chip
	  Secure Digital Host interface.  This includes support for MMC and
	  SD cards.

	  To compile this driver as a module, choose M here: the
	  module will be called bfin_sdh.

	  If unsure, say N.

config SDH_BFIN_MISSING_CMD_PULLUP_WORKAROUND
	bool "Blackfin EZkit Missing SDH_CMD Pull Up Resistor Workaround"
	depends on SDH_BFIN
	help
	  If you say yes here SD-Cards may work on the EZkit.

config MMC_DW
	tristate "Synopsys DesignWare Memory Card Interface"
	depends on HAS_DMA
<<<<<<< HEAD
	depends on ARC || ARM || MIPS || COMPILE_TEST
=======
	depends on ARC || ARM || ARM64 || MIPS || COMPILE_TEST
>>>>>>> e529fea9
	help
	  This selects support for the Synopsys DesignWare Mobile Storage IP
	  block, this provides host support for SD and MMC interfaces, in both
	  PIO and external DMA modes.

config MMC_DW_IDMAC
	bool "Internal DMAC interface"
	depends on MMC_DW
	help
	  This selects support for the internal DMAC block within the Synopsys
	  Designware Mobile Storage IP block. This disables the external DMA
	  interface.

config MMC_DW_PLTFM
	tristate "Synopsys Designware MCI Support as platform device"
	depends on MMC_DW
	default y
	help
	  This selects the common helper functions support for Host Controller
	  Interface based platform driver. Please select this option if the IP
	  is present as a platform device. This is the common interface for the
	  Synopsys Designware IP.

	  If you have a controller with this interface, say Y or M here.

	  If unsure, say Y.

config MMC_DW_EXYNOS
	tristate "Exynos specific extensions for Synopsys DW Memory Card Interface"
	depends on MMC_DW
	select MMC_DW_PLTFM
	help
	  This selects support for Samsung Exynos SoC specific extensions to the
	  Synopsys DesignWare Memory Card Interface driver. Select this option
	  for platforms based on Exynos4 and Exynos5 SoC's.

config MMC_DW_K3
	tristate "K3 specific extensions for Synopsys DW Memory Card Interface"
	depends on MMC_DW
	select MMC_DW_PLTFM
	select MMC_DW_IDMAC
	help
	  This selects support for Hisilicon K3 SoC specific extensions to the
	  Synopsys DesignWare Memory Card Interface driver. Select this option
	  for platforms based on Hisilicon K3 SoC's.

config MMC_DW_PCI
	tristate "Synopsys Designware MCI support on PCI bus"
	depends on MMC_DW && PCI
	help
	  This selects the PCI bus for the Synopsys Designware Mobile Storage IP.
	  Select this option if the IP is present on PCI platform.

	  If you have a controller with this interface, say Y or M here.

	  If unsure, say N.

config MMC_DW_ROCKCHIP
	tristate "Rockchip specific extensions for Synopsys DW Memory Card Interface"
	depends on MMC_DW && ARCH_ROCKCHIP
	select MMC_DW_PLTFM
	help
	  This selects support for Rockchip SoC specific extensions to the
	  Synopsys DesignWare Memory Card Interface driver. Select this option
	  for platforms based on RK3066, RK3188 and RK3288 SoC's.

config MMC_SH_MMCIF
	tristate "SuperH Internal MMCIF support"
	depends on MMC_BLOCK && HAS_DMA
	depends on SUPERH || ARCH_SHMOBILE || COMPILE_TEST
	help
	  This selects the MMC Host Interface controller (MMCIF).

	  This driver supports MMCIF in sh7724/sh7757/sh7372.

config MMC_JZ4740
	tristate "JZ4740 SD/Multimedia Card Interface support"
	depends on MACH_JZ4740
	help
	  This selects support for the SD/MMC controller on Ingenic JZ4740
	  SoCs.
	  If you have a board based on such a SoC and with a SD/MMC slot,
	  say Y or M here.

config MMC_VUB300
	tristate "VUB300 USB to SDIO/SD/MMC Host Controller support"
	depends on USB
	help
	  This selects support for Elan Digital Systems' VUB300 chip.

	  The VUB300 is a USB-SDIO Host Controller Interface chip
	  that enables the host computer to use SDIO/SD/MMC cards
	  via a USB 2.0 or USB 1.1 host.

	  The VUB300 chip will be found in both physically separate
	  USB to SDIO/SD/MMC adapters and embedded on some motherboards.

	  The VUB300 chip supports SD and MMC memory cards in addition
	  to single and multifunction SDIO cards.

	  Some SDIO cards will need a firmware file to be loaded and
	  sent to VUB300 chip in order to achieve better data throughput.
	  Download these "Offload Pseudocode" from Elan Digital Systems'
	  web-site http://www.elandigitalsystems.com/support/downloads.php
	  and put them in /lib/firmware. Note that without these additional
	  firmware files the VUB300 chip will still function, but not at
	  the best obtainable data rate.

	  To compile this mmc host controller driver as a module,
	  choose M here: the module will be called vub300.

	  If you have a computer with an embedded VUB300 chip
	  or if you intend connecting a USB adapter based on a
	  VUB300 chip say Y or M here.

config MMC_USHC
	tristate "USB SD Host Controller (USHC) support"
	depends on USB
	help
	  This selects support for USB SD Host Controllers based on
	  the Cypress Astoria chip with firmware compliant with CSR's
	  USB SD Host Controller specification (CS-118793-SP).

	  CSR boards with this device include: USB<>SDIO (M1985v2),
	  and Ultrasira.

	  Note: These controllers only support SDIO cards and do not
	  support MMC or SD memory cards.

config MMC_WMT
	tristate "Wondermedia SD/MMC Host Controller support"
	depends on ARCH_VT8500
	default y
	help
	  This selects support for the SD/MMC Host Controller on
	  Wondermedia WM8505/WM8650 based SoCs.

	  To compile this driver as a module, choose M here: the
	  module will be called wmt-sdmmc.

config MMC_USDHI6ROL0
	tristate "Renesas USDHI6ROL0 SD/SDIO Host Controller support"
	depends on HAS_DMA
	help
	  This selects support for the Renesas USDHI6ROL0 SD/SDIO
	  Host Controller

config MMC_REALTEK_PCI
	tristate "Realtek PCI-E SD/MMC Card Interface Driver"
	depends on MFD_RTSX_PCI
	help
	  Say Y here to include driver code to support SD/MMC card interface
	  of Realtek PCI-E card reader

config MMC_REALTEK_USB
	tristate "Realtek USB SD/MMC Card Interface Driver"
	depends on MFD_RTSX_USB
	help
	  Say Y here to include driver code to support SD/MMC card interface
	  of Realtek RTS5129/39 series card reader

config MMC_SUNXI
	tristate "Allwinner sunxi SD/MMC Host Controller support"
	depends on ARCH_SUNXI
	help
	  This selects support for the SD/MMC Host Controller on
	  Allwinner sunxi SoCs.

config MMC_TOSHIBA_PCI
	tristate "Toshiba Type A SD/MMC Card Interface Driver"
	depends on PCI
	help<|MERGE_RESOLUTION|>--- conflicted
+++ resolved
@@ -580,11 +580,7 @@
 config MMC_DW
 	tristate "Synopsys DesignWare Memory Card Interface"
 	depends on HAS_DMA
-<<<<<<< HEAD
-	depends on ARC || ARM || MIPS || COMPILE_TEST
-=======
 	depends on ARC || ARM || ARM64 || MIPS || COMPILE_TEST
->>>>>>> e529fea9
 	help
 	  This selects support for the Synopsys DesignWare Mobile Storage IP
 	  block, this provides host support for SD and MMC interfaces, in both
