--- conflicted
+++ resolved
@@ -2383,12 +2383,9 @@
 {
 	int ret;
 	bool has_tuning_timer;
-<<<<<<< HEAD
-=======
 
 	if (host->ops->platform_suspend)
 		host->ops->platform_suspend(host);
->>>>>>> e816b57a
 
 	sdhci_disable_card_detection(host);
 
