/*
 * Portions copyright (C) 2003 Russell King, PXA MMCI Driver
 * Portions copyright (C) 2004-2005 Pierre Ossman, W83L51xD SD/MMC driver
 *
 * Copyright 2008 Embedded Alley Solutions, Inc.
 * Copyright 2009-2011 Freescale Semiconductor, Inc.
 *
 * This program is free software; you can redistribute it and/or modify
 * it under the terms of the GNU General Public License as published by
 * the Free Software Foundation; either version 2 of the License, or
 * (at your option) any later version.
 *
 * This program is distributed in the hope that it will be useful,
 * but WITHOUT ANY WARRANTY; without even the implied warranty of
 * MERCHANTABILITY or FITNESS FOR A PARTICULAR PURPOSE.  See the
 * GNU General Public License for more details.
 *
 * You should have received a copy of the GNU General Public License along
 * with this program; if not, write to the Free Software Foundation, Inc.,
 * 51 Franklin Street, Fifth Floor, Boston, MA 02110-1301 USA.
 */

#include <linux/kernel.h>
#include <linux/init.h>
#include <linux/ioport.h>
#include <linux/platform_device.h>
#include <linux/delay.h>
#include <linux/interrupt.h>
#include <linux/dma-mapping.h>
#include <linux/dmaengine.h>
#include <linux/highmem.h>
#include <linux/clk.h>
#include <linux/err.h>
#include <linux/completion.h>
#include <linux/mmc/host.h>
#include <linux/mmc/mmc.h>
#include <linux/mmc/sdio.h>
#include <linux/gpio.h>
#include <linux/regulator/consumer.h>
#include <linux/module.h>
#include <linux/fsl/mxs-dma.h>

#include <mach/mxs.h>
#include <mach/common.h>
#include <mach/mmc.h>

#define DRIVER_NAME	"mxs-mmc"

/* card detect polling timeout */
#define MXS_MMC_DETECT_TIMEOUT			(HZ/2)

#define SSP_VERSION_LATEST	4
#define ssp_is_old()		(host->version < SSP_VERSION_LATEST)

/* SSP registers */
#define HW_SSP_CTRL0				0x000
#define  BM_SSP_CTRL0_RUN			(1 << 29)
#define  BM_SSP_CTRL0_SDIO_IRQ_CHECK		(1 << 28)
#define  BM_SSP_CTRL0_IGNORE_CRC		(1 << 26)
#define  BM_SSP_CTRL0_READ			(1 << 25)
#define  BM_SSP_CTRL0_DATA_XFER			(1 << 24)
#define  BP_SSP_CTRL0_BUS_WIDTH			(22)
#define  BM_SSP_CTRL0_BUS_WIDTH			(0x3 << 22)
#define  BM_SSP_CTRL0_WAIT_FOR_IRQ		(1 << 21)
#define  BM_SSP_CTRL0_LONG_RESP			(1 << 19)
#define  BM_SSP_CTRL0_GET_RESP			(1 << 17)
#define  BM_SSP_CTRL0_ENABLE			(1 << 16)
#define  BP_SSP_CTRL0_XFER_COUNT		(0)
#define  BM_SSP_CTRL0_XFER_COUNT		(0xffff)
#define HW_SSP_CMD0				0x010
#define  BM_SSP_CMD0_DBL_DATA_RATE_EN		(1 << 25)
#define  BM_SSP_CMD0_SLOW_CLKING_EN		(1 << 22)
#define  BM_SSP_CMD0_CONT_CLKING_EN		(1 << 21)
#define  BM_SSP_CMD0_APPEND_8CYC		(1 << 20)
#define  BP_SSP_CMD0_BLOCK_SIZE			(16)
#define  BM_SSP_CMD0_BLOCK_SIZE			(0xf << 16)
#define  BP_SSP_CMD0_BLOCK_COUNT		(8)
#define  BM_SSP_CMD0_BLOCK_COUNT		(0xff << 8)
#define  BP_SSP_CMD0_CMD			(0)
#define  BM_SSP_CMD0_CMD			(0xff)
#define HW_SSP_CMD1				0x020
#define HW_SSP_XFER_SIZE			0x030
#define HW_SSP_BLOCK_SIZE			0x040
#define  BP_SSP_BLOCK_SIZE_BLOCK_COUNT		(4)
#define  BM_SSP_BLOCK_SIZE_BLOCK_COUNT		(0xffffff << 4)
#define  BP_SSP_BLOCK_SIZE_BLOCK_SIZE		(0)
#define  BM_SSP_BLOCK_SIZE_BLOCK_SIZE		(0xf)
#define HW_SSP_TIMING				(ssp_is_old() ? 0x050 : 0x070)
#define  BP_SSP_TIMING_TIMEOUT			(16)
#define  BM_SSP_TIMING_TIMEOUT			(0xffff << 16)
#define  BP_SSP_TIMING_CLOCK_DIVIDE		(8)
#define  BM_SSP_TIMING_CLOCK_DIVIDE		(0xff << 8)
#define  BP_SSP_TIMING_CLOCK_RATE		(0)
#define  BM_SSP_TIMING_CLOCK_RATE		(0xff)
#define HW_SSP_CTRL1				(ssp_is_old() ? 0x060 : 0x080)
#define  BM_SSP_CTRL1_SDIO_IRQ			(1 << 31)
#define  BM_SSP_CTRL1_SDIO_IRQ_EN		(1 << 30)
#define  BM_SSP_CTRL1_RESP_ERR_IRQ		(1 << 29)
#define  BM_SSP_CTRL1_RESP_ERR_IRQ_EN		(1 << 28)
#define  BM_SSP_CTRL1_RESP_TIMEOUT_IRQ		(1 << 27)
#define  BM_SSP_CTRL1_RESP_TIMEOUT_IRQ_EN	(1 << 26)
#define  BM_SSP_CTRL1_DATA_TIMEOUT_IRQ		(1 << 25)
#define  BM_SSP_CTRL1_DATA_TIMEOUT_IRQ_EN	(1 << 24)
#define  BM_SSP_CTRL1_DATA_CRC_IRQ		(1 << 23)
#define  BM_SSP_CTRL1_DATA_CRC_IRQ_EN		(1 << 22)
#define  BM_SSP_CTRL1_FIFO_UNDERRUN_IRQ		(1 << 21)
#define  BM_SSP_CTRL1_FIFO_UNDERRUN_IRQ_EN	(1 << 20)
#define  BM_SSP_CTRL1_RECV_TIMEOUT_IRQ		(1 << 17)
#define  BM_SSP_CTRL1_RECV_TIMEOUT_IRQ_EN	(1 << 16)
#define  BM_SSP_CTRL1_FIFO_OVERRUN_IRQ		(1 << 15)
#define  BM_SSP_CTRL1_FIFO_OVERRUN_IRQ_EN	(1 << 14)
#define  BM_SSP_CTRL1_DMA_ENABLE		(1 << 13)
#define  BM_SSP_CTRL1_POLARITY			(1 << 9)
#define  BP_SSP_CTRL1_WORD_LENGTH		(4)
#define  BM_SSP_CTRL1_WORD_LENGTH		(0xf << 4)
#define  BP_SSP_CTRL1_SSP_MODE			(0)
#define  BM_SSP_CTRL1_SSP_MODE			(0xf)
#define HW_SSP_SDRESP0				(ssp_is_old() ? 0x080 : 0x0a0)
#define HW_SSP_SDRESP1				(ssp_is_old() ? 0x090 : 0x0b0)
#define HW_SSP_SDRESP2				(ssp_is_old() ? 0x0a0 : 0x0c0)
#define HW_SSP_SDRESP3				(ssp_is_old() ? 0x0b0 : 0x0d0)
#define HW_SSP_STATUS				(ssp_is_old() ? 0x0c0 : 0x100)
#define  BM_SSP_STATUS_CARD_DETECT		(1 << 28)
#define  BM_SSP_STATUS_SDIO_IRQ			(1 << 17)
#define HW_SSP_VERSION				(cpu_is_mx23() ? 0x110 : 0x130)
#define  BP_SSP_VERSION_MAJOR			(24)

#define BF_SSP(value, field)	(((value) << BP_SSP_##field) & BM_SSP_##field)

#define MXS_MMC_IRQ_BITS	(BM_SSP_CTRL1_SDIO_IRQ		| \
				 BM_SSP_CTRL1_RESP_ERR_IRQ	| \
				 BM_SSP_CTRL1_RESP_TIMEOUT_IRQ	| \
				 BM_SSP_CTRL1_DATA_TIMEOUT_IRQ	| \
				 BM_SSP_CTRL1_DATA_CRC_IRQ	| \
				 BM_SSP_CTRL1_FIFO_UNDERRUN_IRQ	| \
				 BM_SSP_CTRL1_RECV_TIMEOUT_IRQ  | \
				 BM_SSP_CTRL1_FIFO_OVERRUN_IRQ)

#define SSP_PIO_NUM	3

struct mxs_mmc_host {
	struct mmc_host			*mmc;
	struct mmc_request		*mrq;
	struct mmc_command		*cmd;
	struct mmc_data			*data;

	void __iomem			*base;
	int				irq;
	struct resource			*res;
	struct resource			*dma_res;
	struct clk			*clk;
	unsigned int			clk_rate;

	struct dma_chan         	*dmach;
	struct mxs_dma_data		dma_data;
	unsigned int			dma_dir;
	enum dma_transfer_direction	slave_dirn;
	u32				ssp_pio_words[SSP_PIO_NUM];

	unsigned int			version;
	unsigned char			bus_width;
	spinlock_t			lock;
	int				sdio_irq_en;
};

static int mxs_mmc_get_ro(struct mmc_host *mmc)
{
	struct mxs_mmc_host *host = mmc_priv(mmc);
	struct mxs_mmc_platform_data *pdata =
		mmc_dev(host->mmc)->platform_data;

	if (!pdata)
		return -EFAULT;

	if (!gpio_is_valid(pdata->wp_gpio))
		return -EINVAL;

	return gpio_get_value(pdata->wp_gpio);
}

static int mxs_mmc_get_cd(struct mmc_host *mmc)
{
	struct mxs_mmc_host *host = mmc_priv(mmc);

	return !(readl(host->base + HW_SSP_STATUS) &
		 BM_SSP_STATUS_CARD_DETECT);
}

static void mxs_mmc_reset(struct mxs_mmc_host *host)
{
	u32 ctrl0, ctrl1;

	mxs_reset_block(host->base);

	ctrl0 = BM_SSP_CTRL0_IGNORE_CRC;
	ctrl1 = BF_SSP(0x3, CTRL1_SSP_MODE) |
		BF_SSP(0x7, CTRL1_WORD_LENGTH) |
		BM_SSP_CTRL1_DMA_ENABLE |
		BM_SSP_CTRL1_POLARITY |
		BM_SSP_CTRL1_RECV_TIMEOUT_IRQ_EN |
		BM_SSP_CTRL1_DATA_CRC_IRQ_EN |
		BM_SSP_CTRL1_DATA_TIMEOUT_IRQ_EN |
		BM_SSP_CTRL1_RESP_TIMEOUT_IRQ_EN |
		BM_SSP_CTRL1_RESP_ERR_IRQ_EN;

	writel(BF_SSP(0xffff, TIMING_TIMEOUT) |
	       BF_SSP(2, TIMING_CLOCK_DIVIDE) |
	       BF_SSP(0, TIMING_CLOCK_RATE),
	       host->base + HW_SSP_TIMING);

	if (host->sdio_irq_en) {
		ctrl0 |= BM_SSP_CTRL0_SDIO_IRQ_CHECK;
		ctrl1 |= BM_SSP_CTRL1_SDIO_IRQ_EN;
	}

	writel(ctrl0, host->base + HW_SSP_CTRL0);
	writel(ctrl1, host->base + HW_SSP_CTRL1);
}

static void mxs_mmc_start_cmd(struct mxs_mmc_host *host,
			      struct mmc_command *cmd);

static void mxs_mmc_request_done(struct mxs_mmc_host *host)
{
	struct mmc_command *cmd = host->cmd;
	struct mmc_data *data = host->data;
	struct mmc_request *mrq = host->mrq;

	if (mmc_resp_type(cmd) & MMC_RSP_PRESENT) {
		if (mmc_resp_type(cmd) & MMC_RSP_136) {
			cmd->resp[3] = readl(host->base + HW_SSP_SDRESP0);
			cmd->resp[2] = readl(host->base + HW_SSP_SDRESP1);
			cmd->resp[1] = readl(host->base + HW_SSP_SDRESP2);
			cmd->resp[0] = readl(host->base + HW_SSP_SDRESP3);
		} else {
			cmd->resp[0] = readl(host->base + HW_SSP_SDRESP0);
		}
	}

	if (data) {
		dma_unmap_sg(mmc_dev(host->mmc), data->sg,
			     data->sg_len, host->dma_dir);
		/*
		 * If there was an error on any block, we mark all
		 * data blocks as being in error.
		 */
		if (!data->error)
			data->bytes_xfered = data->blocks * data->blksz;
		else
			data->bytes_xfered = 0;

		host->data = NULL;
		if (mrq->stop) {
			mxs_mmc_start_cmd(host, mrq->stop);
			return;
		}
	}

	host->mrq = NULL;
	mmc_request_done(host->mmc, mrq);
}

static void mxs_mmc_dma_irq_callback(void *param)
{
	struct mxs_mmc_host *host = param;

	mxs_mmc_request_done(host);
}

static irqreturn_t mxs_mmc_irq_handler(int irq, void *dev_id)
{
	struct mxs_mmc_host *host = dev_id;
	struct mmc_command *cmd = host->cmd;
	struct mmc_data *data = host->data;
	u32 stat;

	spin_lock(&host->lock);

	stat = readl(host->base + HW_SSP_CTRL1);
	writel(stat & MXS_MMC_IRQ_BITS,
	       host->base + HW_SSP_CTRL1 + MXS_CLR_ADDR);

	if ((stat & BM_SSP_CTRL1_SDIO_IRQ) && (stat & BM_SSP_CTRL1_SDIO_IRQ_EN))
		mmc_signal_sdio_irq(host->mmc);

	spin_unlock(&host->lock);

	if (stat & BM_SSP_CTRL1_RESP_TIMEOUT_IRQ)
		cmd->error = -ETIMEDOUT;
	else if (stat & BM_SSP_CTRL1_RESP_ERR_IRQ)
		cmd->error = -EIO;

	if (data) {
		if (stat & (BM_SSP_CTRL1_DATA_TIMEOUT_IRQ |
			    BM_SSP_CTRL1_RECV_TIMEOUT_IRQ))
			data->error = -ETIMEDOUT;
		else if (stat & BM_SSP_CTRL1_DATA_CRC_IRQ)
			data->error = -EILSEQ;
		else if (stat & (BM_SSP_CTRL1_FIFO_UNDERRUN_IRQ |
				 BM_SSP_CTRL1_FIFO_OVERRUN_IRQ))
			data->error = -EIO;
	}

	return IRQ_HANDLED;
}

static struct dma_async_tx_descriptor *mxs_mmc_prep_dma(
	struct mxs_mmc_host *host, unsigned long flags)
{
	struct dma_async_tx_descriptor *desc;
	struct mmc_data *data = host->data;
	struct scatterlist * sgl;
	unsigned int sg_len;

	if (data) {
		/* data */
		dma_map_sg(mmc_dev(host->mmc), data->sg,
			   data->sg_len, host->dma_dir);
		sgl = data->sg;
		sg_len = data->sg_len;
	} else {
		/* pio */
		sgl = (struct scatterlist *) host->ssp_pio_words;
		sg_len = SSP_PIO_NUM;
	}

<<<<<<< HEAD
	desc = host->dmach->device->device_prep_slave_sg(host->dmach,
				sgl, sg_len, host->slave_dirn, append);
=======
	desc = dmaengine_prep_slave_sg(host->dmach,
				sgl, sg_len, host->slave_dirn, flags);
>>>>>>> e816b57a
	if (desc) {
		desc->callback = mxs_mmc_dma_irq_callback;
		desc->callback_param = host;
	} else {
		if (data)
			dma_unmap_sg(mmc_dev(host->mmc), data->sg,
				     data->sg_len, host->dma_dir);
	}

	return desc;
}

static void mxs_mmc_bc(struct mxs_mmc_host *host)
{
	struct mmc_command *cmd = host->cmd;
	struct dma_async_tx_descriptor *desc;
	u32 ctrl0, cmd0, cmd1;

	ctrl0 = BM_SSP_CTRL0_ENABLE | BM_SSP_CTRL0_IGNORE_CRC;
	cmd0 = BF_SSP(cmd->opcode, CMD0_CMD) | BM_SSP_CMD0_APPEND_8CYC;
	cmd1 = cmd->arg;

	if (host->sdio_irq_en) {
		ctrl0 |= BM_SSP_CTRL0_SDIO_IRQ_CHECK;
		cmd0 |= BM_SSP_CMD0_CONT_CLKING_EN | BM_SSP_CMD0_SLOW_CLKING_EN;
	}

	host->ssp_pio_words[0] = ctrl0;
	host->ssp_pio_words[1] = cmd0;
	host->ssp_pio_words[2] = cmd1;
	host->dma_dir = DMA_NONE;
	host->slave_dirn = DMA_TRANS_NONE;
<<<<<<< HEAD
	desc = mxs_mmc_prep_dma(host, 0);
=======
	desc = mxs_mmc_prep_dma(host, DMA_CTRL_ACK);
>>>>>>> e816b57a
	if (!desc)
		goto out;

	dmaengine_submit(desc);
	return;

out:
	dev_warn(mmc_dev(host->mmc),
		 "%s: failed to prep dma\n", __func__);
}

static void mxs_mmc_ac(struct mxs_mmc_host *host)
{
	struct mmc_command *cmd = host->cmd;
	struct dma_async_tx_descriptor *desc;
	u32 ignore_crc, get_resp, long_resp;
	u32 ctrl0, cmd0, cmd1;

	ignore_crc = (mmc_resp_type(cmd) & MMC_RSP_CRC) ?
			0 : BM_SSP_CTRL0_IGNORE_CRC;
	get_resp = (mmc_resp_type(cmd) & MMC_RSP_PRESENT) ?
			BM_SSP_CTRL0_GET_RESP : 0;
	long_resp = (mmc_resp_type(cmd) & MMC_RSP_136) ?
			BM_SSP_CTRL0_LONG_RESP : 0;

	ctrl0 = BM_SSP_CTRL0_ENABLE | ignore_crc | get_resp | long_resp;
	cmd0 = BF_SSP(cmd->opcode, CMD0_CMD);
	cmd1 = cmd->arg;

	if (host->sdio_irq_en) {
		ctrl0 |= BM_SSP_CTRL0_SDIO_IRQ_CHECK;
		cmd0 |= BM_SSP_CMD0_CONT_CLKING_EN | BM_SSP_CMD0_SLOW_CLKING_EN;
	}

	host->ssp_pio_words[0] = ctrl0;
	host->ssp_pio_words[1] = cmd0;
	host->ssp_pio_words[2] = cmd1;
	host->dma_dir = DMA_NONE;
	host->slave_dirn = DMA_TRANS_NONE;
<<<<<<< HEAD
	desc = mxs_mmc_prep_dma(host, 0);
=======
	desc = mxs_mmc_prep_dma(host, DMA_CTRL_ACK);
>>>>>>> e816b57a
	if (!desc)
		goto out;

	dmaengine_submit(desc);
	return;

out:
	dev_warn(mmc_dev(host->mmc),
		 "%s: failed to prep dma\n", __func__);
}

static unsigned short mxs_ns_to_ssp_ticks(unsigned clock_rate, unsigned ns)
{
	const unsigned int ssp_timeout_mul = 4096;
	/*
	 * Calculate ticks in ms since ns are large numbers
	 * and might overflow
	 */
	const unsigned int clock_per_ms = clock_rate / 1000;
	const unsigned int ms = ns / 1000;
	const unsigned int ticks = ms * clock_per_ms;
	const unsigned int ssp_ticks = ticks / ssp_timeout_mul;

	WARN_ON(ssp_ticks == 0);
	return ssp_ticks;
}

static void mxs_mmc_adtc(struct mxs_mmc_host *host)
{
	struct mmc_command *cmd = host->cmd;
	struct mmc_data *data = cmd->data;
	struct dma_async_tx_descriptor *desc;
	struct scatterlist *sgl = data->sg, *sg;
	unsigned int sg_len = data->sg_len;
	int i;

	unsigned short dma_data_dir, timeout;
	enum dma_transfer_direction slave_dirn;
	unsigned int data_size = 0, log2_blksz;
	unsigned int blocks = data->blocks;

	u32 ignore_crc, get_resp, long_resp, read;
	u32 ctrl0, cmd0, cmd1, val;

	ignore_crc = (mmc_resp_type(cmd) & MMC_RSP_CRC) ?
			0 : BM_SSP_CTRL0_IGNORE_CRC;
	get_resp = (mmc_resp_type(cmd) & MMC_RSP_PRESENT) ?
			BM_SSP_CTRL0_GET_RESP : 0;
	long_resp = (mmc_resp_type(cmd) & MMC_RSP_136) ?
			BM_SSP_CTRL0_LONG_RESP : 0;

	if (data->flags & MMC_DATA_WRITE) {
		dma_data_dir = DMA_TO_DEVICE;
		slave_dirn = DMA_MEM_TO_DEV;
		read = 0;
	} else {
		dma_data_dir = DMA_FROM_DEVICE;
		slave_dirn = DMA_DEV_TO_MEM;
		read = BM_SSP_CTRL0_READ;
	}

	ctrl0 = BF_SSP(host->bus_width, CTRL0_BUS_WIDTH) |
		ignore_crc | get_resp | long_resp |
		BM_SSP_CTRL0_DATA_XFER | read |
		BM_SSP_CTRL0_WAIT_FOR_IRQ |
		BM_SSP_CTRL0_ENABLE;

	cmd0 = BF_SSP(cmd->opcode, CMD0_CMD);

	/* get logarithm to base 2 of block size for setting register */
	log2_blksz = ilog2(data->blksz);

	/*
	 * take special care of the case that data size from data->sg
	 * is not equal to blocks x blksz
	 */
	for_each_sg(sgl, sg, sg_len, i)
		data_size += sg->length;

	if (data_size != data->blocks * data->blksz)
		blocks = 1;

	/* xfer count, block size and count need to be set differently */
	if (ssp_is_old()) {
		ctrl0 |= BF_SSP(data_size, CTRL0_XFER_COUNT);
		cmd0 |= BF_SSP(log2_blksz, CMD0_BLOCK_SIZE) |
			BF_SSP(blocks - 1, CMD0_BLOCK_COUNT);
	} else {
		writel(data_size, host->base + HW_SSP_XFER_SIZE);
		writel(BF_SSP(log2_blksz, BLOCK_SIZE_BLOCK_SIZE) |
		       BF_SSP(blocks - 1, BLOCK_SIZE_BLOCK_COUNT),
		       host->base + HW_SSP_BLOCK_SIZE);
	}

	if ((cmd->opcode == MMC_STOP_TRANSMISSION) ||
	    (cmd->opcode == SD_IO_RW_EXTENDED))
		cmd0 |= BM_SSP_CMD0_APPEND_8CYC;

	cmd1 = cmd->arg;

	if (host->sdio_irq_en) {
		ctrl0 |= BM_SSP_CTRL0_SDIO_IRQ_CHECK;
		cmd0 |= BM_SSP_CMD0_CONT_CLKING_EN | BM_SSP_CMD0_SLOW_CLKING_EN;
	}

	/* set the timeout count */
	timeout = mxs_ns_to_ssp_ticks(host->clk_rate, data->timeout_ns);
	val = readl(host->base + HW_SSP_TIMING);
	val &= ~(BM_SSP_TIMING_TIMEOUT);
	val |= BF_SSP(timeout, TIMING_TIMEOUT);
	writel(val, host->base + HW_SSP_TIMING);

	/* pio */
	host->ssp_pio_words[0] = ctrl0;
	host->ssp_pio_words[1] = cmd0;
	host->ssp_pio_words[2] = cmd1;
	host->dma_dir = DMA_NONE;
	host->slave_dirn = DMA_TRANS_NONE;
	desc = mxs_mmc_prep_dma(host, 0);
	if (!desc)
		goto out;

	/* append data sg */
	WARN_ON(host->data != NULL);
	host->data = data;
	host->dma_dir = dma_data_dir;
	host->slave_dirn = slave_dirn;
<<<<<<< HEAD
	desc = mxs_mmc_prep_dma(host, 1);
=======
	desc = mxs_mmc_prep_dma(host, DMA_PREP_INTERRUPT | DMA_CTRL_ACK);
>>>>>>> e816b57a
	if (!desc)
		goto out;

	dmaengine_submit(desc);
	return;
out:
	dev_warn(mmc_dev(host->mmc),
		 "%s: failed to prep dma\n", __func__);
}

static void mxs_mmc_start_cmd(struct mxs_mmc_host *host,
			      struct mmc_command *cmd)
{
	host->cmd = cmd;

	switch (mmc_cmd_type(cmd)) {
	case MMC_CMD_BC:
		mxs_mmc_bc(host);
		break;
	case MMC_CMD_BCR:
		mxs_mmc_ac(host);
		break;
	case MMC_CMD_AC:
		mxs_mmc_ac(host);
		break;
	case MMC_CMD_ADTC:
		mxs_mmc_adtc(host);
		break;
	default:
		dev_warn(mmc_dev(host->mmc),
			 "%s: unknown MMC command\n", __func__);
		break;
	}
}

static void mxs_mmc_request(struct mmc_host *mmc, struct mmc_request *mrq)
{
	struct mxs_mmc_host *host = mmc_priv(mmc);

	WARN_ON(host->mrq != NULL);
	host->mrq = mrq;
	mxs_mmc_start_cmd(host, mrq->cmd);
}

static void mxs_mmc_set_clk_rate(struct mxs_mmc_host *host, unsigned int rate)
{
	unsigned int ssp_clk, ssp_sck;
	u32 clock_divide, clock_rate;
	u32 val;

	ssp_clk = clk_get_rate(host->clk);

	for (clock_divide = 2; clock_divide <= 254; clock_divide += 2) {
		clock_rate = DIV_ROUND_UP(ssp_clk, rate * clock_divide);
		clock_rate = (clock_rate > 0) ? clock_rate - 1 : 0;
		if (clock_rate <= 255)
			break;
	}

	if (clock_divide > 254) {
		dev_err(mmc_dev(host->mmc),
			"%s: cannot set clock to %d\n", __func__, rate);
		return;
	}

	ssp_sck = ssp_clk / clock_divide / (1 + clock_rate);

	val = readl(host->base + HW_SSP_TIMING);
	val &= ~(BM_SSP_TIMING_CLOCK_DIVIDE | BM_SSP_TIMING_CLOCK_RATE);
	val |= BF_SSP(clock_divide, TIMING_CLOCK_DIVIDE);
	val |= BF_SSP(clock_rate, TIMING_CLOCK_RATE);
	writel(val, host->base + HW_SSP_TIMING);

	host->clk_rate = ssp_sck;

	dev_dbg(mmc_dev(host->mmc),
		"%s: clock_divide %d, clock_rate %d, ssp_clk %d, rate_actual %d, rate_requested %d\n",
		__func__, clock_divide, clock_rate, ssp_clk, ssp_sck, rate);
}

static void mxs_mmc_set_ios(struct mmc_host *mmc, struct mmc_ios *ios)
{
	struct mxs_mmc_host *host = mmc_priv(mmc);

	if (ios->bus_width == MMC_BUS_WIDTH_8)
		host->bus_width = 2;
	else if (ios->bus_width == MMC_BUS_WIDTH_4)
		host->bus_width = 1;
	else
		host->bus_width = 0;

	if (ios->clock)
		mxs_mmc_set_clk_rate(host, ios->clock);
}

static void mxs_mmc_enable_sdio_irq(struct mmc_host *mmc, int enable)
{
	struct mxs_mmc_host *host = mmc_priv(mmc);
	unsigned long flags;

	spin_lock_irqsave(&host->lock, flags);

	host->sdio_irq_en = enable;

	if (enable) {
		writel(BM_SSP_CTRL0_SDIO_IRQ_CHECK,
		       host->base + HW_SSP_CTRL0 + MXS_SET_ADDR);
		writel(BM_SSP_CTRL1_SDIO_IRQ_EN,
		       host->base + HW_SSP_CTRL1 + MXS_SET_ADDR);

		if (readl(host->base + HW_SSP_STATUS) & BM_SSP_STATUS_SDIO_IRQ)
			mmc_signal_sdio_irq(host->mmc);

	} else {
		writel(BM_SSP_CTRL0_SDIO_IRQ_CHECK,
		       host->base + HW_SSP_CTRL0 + MXS_CLR_ADDR);
		writel(BM_SSP_CTRL1_SDIO_IRQ_EN,
		       host->base + HW_SSP_CTRL1 + MXS_CLR_ADDR);
	}

	spin_unlock_irqrestore(&host->lock, flags);
}

static const struct mmc_host_ops mxs_mmc_ops = {
	.request = mxs_mmc_request,
	.get_ro = mxs_mmc_get_ro,
	.get_cd = mxs_mmc_get_cd,
	.set_ios = mxs_mmc_set_ios,
	.enable_sdio_irq = mxs_mmc_enable_sdio_irq,
};

static bool mxs_mmc_dma_filter(struct dma_chan *chan, void *param)
{
	struct mxs_mmc_host *host = param;

	if (!mxs_dma_is_apbh(chan))
		return false;

	if (chan->chan_id != host->dma_res->start)
		return false;

	chan->private = &host->dma_data;

	return true;
}

static int mxs_mmc_probe(struct platform_device *pdev)
{
	struct mxs_mmc_host *host;
	struct mmc_host *mmc;
	struct resource *iores, *dmares, *r;
	struct mxs_mmc_platform_data *pdata;
	int ret = 0, irq_err, irq_dma;
	dma_cap_mask_t mask;

	iores = platform_get_resource(pdev, IORESOURCE_MEM, 0);
	dmares = platform_get_resource(pdev, IORESOURCE_DMA, 0);
	irq_err = platform_get_irq(pdev, 0);
	irq_dma = platform_get_irq(pdev, 1);
	if (!iores || !dmares || irq_err < 0 || irq_dma < 0)
		return -EINVAL;

	r = request_mem_region(iores->start, resource_size(iores), pdev->name);
	if (!r)
		return -EBUSY;

	mmc = mmc_alloc_host(sizeof(struct mxs_mmc_host), &pdev->dev);
	if (!mmc) {
		ret = -ENOMEM;
		goto out_release_mem;
	}

	host = mmc_priv(mmc);
	host->base = ioremap(r->start, resource_size(r));
	if (!host->base) {
		ret = -ENOMEM;
		goto out_mmc_free;
	}

	/* only major verion does matter */
	host->version = readl(host->base + HW_SSP_VERSION) >>
			BP_SSP_VERSION_MAJOR;

	host->mmc = mmc;
	host->res = r;
	host->dma_res = dmares;
	host->irq = irq_err;
	host->sdio_irq_en = 0;

	host->clk = clk_get(&pdev->dev, NULL);
	if (IS_ERR(host->clk)) {
		ret = PTR_ERR(host->clk);
		goto out_iounmap;
	}
	clk_prepare_enable(host->clk);

	mxs_mmc_reset(host);

	dma_cap_zero(mask);
	dma_cap_set(DMA_SLAVE, mask);
	host->dma_data.chan_irq = irq_dma;
	host->dmach = dma_request_channel(mask, mxs_mmc_dma_filter, host);
	if (!host->dmach) {
		dev_err(mmc_dev(host->mmc),
			"%s: failed to request dma\n", __func__);
		goto out_clk_put;
	}

	/* set mmc core parameters */
	mmc->ops = &mxs_mmc_ops;
	mmc->caps = MMC_CAP_SD_HIGHSPEED | MMC_CAP_MMC_HIGHSPEED |
		    MMC_CAP_SDIO_IRQ | MMC_CAP_NEEDS_POLL;

	pdata =	mmc_dev(host->mmc)->platform_data;
	if (pdata) {
		if (pdata->flags & SLOTF_8_BIT_CAPABLE)
			mmc->caps |= MMC_CAP_4_BIT_DATA | MMC_CAP_8_BIT_DATA;
		if (pdata->flags & SLOTF_4_BIT_CAPABLE)
			mmc->caps |= MMC_CAP_4_BIT_DATA;
	}

	mmc->f_min = 400000;
	mmc->f_max = 288000000;
	mmc->ocr_avail = MMC_VDD_32_33 | MMC_VDD_33_34;

	mmc->max_segs = 52;
	mmc->max_blk_size = 1 << 0xf;
	mmc->max_blk_count = (ssp_is_old()) ? 0xff : 0xffffff;
	mmc->max_req_size = (ssp_is_old()) ? 0xffff : 0xffffffff;
	mmc->max_seg_size = dma_get_max_seg_size(host->dmach->device->dev);

	platform_set_drvdata(pdev, mmc);

	ret = request_irq(host->irq, mxs_mmc_irq_handler, 0, DRIVER_NAME, host);
	if (ret)
		goto out_free_dma;

	spin_lock_init(&host->lock);

	ret = mmc_add_host(mmc);
	if (ret)
		goto out_free_irq;

	dev_info(mmc_dev(host->mmc), "initialized\n");

	return 0;

out_free_irq:
	free_irq(host->irq, host);
out_free_dma:
	if (host->dmach)
		dma_release_channel(host->dmach);
out_clk_put:
	clk_disable_unprepare(host->clk);
	clk_put(host->clk);
out_iounmap:
	iounmap(host->base);
out_mmc_free:
	mmc_free_host(mmc);
out_release_mem:
	release_mem_region(iores->start, resource_size(iores));
	return ret;
}

static int mxs_mmc_remove(struct platform_device *pdev)
{
	struct mmc_host *mmc = platform_get_drvdata(pdev);
	struct mxs_mmc_host *host = mmc_priv(mmc);
	struct resource *res = host->res;

	mmc_remove_host(mmc);

	free_irq(host->irq, host);

	platform_set_drvdata(pdev, NULL);

	if (host->dmach)
		dma_release_channel(host->dmach);

	clk_disable_unprepare(host->clk);
	clk_put(host->clk);

	iounmap(host->base);

	mmc_free_host(mmc);

	release_mem_region(res->start, resource_size(res));

	return 0;
}

#ifdef CONFIG_PM
static int mxs_mmc_suspend(struct device *dev)
{
	struct mmc_host *mmc = dev_get_drvdata(dev);
	struct mxs_mmc_host *host = mmc_priv(mmc);
	int ret = 0;

	ret = mmc_suspend_host(mmc);

	clk_disable_unprepare(host->clk);

	return ret;
}

static int mxs_mmc_resume(struct device *dev)
{
	struct mmc_host *mmc = dev_get_drvdata(dev);
	struct mxs_mmc_host *host = mmc_priv(mmc);
	int ret = 0;

	clk_prepare_enable(host->clk);

	ret = mmc_resume_host(mmc);

	return ret;
}

static const struct dev_pm_ops mxs_mmc_pm_ops = {
	.suspend	= mxs_mmc_suspend,
	.resume		= mxs_mmc_resume,
};
#endif

static struct platform_driver mxs_mmc_driver = {
	.probe		= mxs_mmc_probe,
	.remove		= mxs_mmc_remove,
	.driver		= {
		.name	= DRIVER_NAME,
		.owner	= THIS_MODULE,
#ifdef CONFIG_PM
		.pm	= &mxs_mmc_pm_ops,
#endif
	},
};

module_platform_driver(mxs_mmc_driver);

MODULE_DESCRIPTION("FREESCALE MXS MMC peripheral");
MODULE_AUTHOR("Freescale Semiconductor");
MODULE_LICENSE("GPL");<|MERGE_RESOLUTION|>--- conflicted
+++ resolved
@@ -324,13 +324,8 @@
 		sg_len = SSP_PIO_NUM;
 	}
 
-<<<<<<< HEAD
-	desc = host->dmach->device->device_prep_slave_sg(host->dmach,
-				sgl, sg_len, host->slave_dirn, append);
-=======
 	desc = dmaengine_prep_slave_sg(host->dmach,
 				sgl, sg_len, host->slave_dirn, flags);
->>>>>>> e816b57a
 	if (desc) {
 		desc->callback = mxs_mmc_dma_irq_callback;
 		desc->callback_param = host;
@@ -363,11 +358,7 @@
 	host->ssp_pio_words[2] = cmd1;
 	host->dma_dir = DMA_NONE;
 	host->slave_dirn = DMA_TRANS_NONE;
-<<<<<<< HEAD
-	desc = mxs_mmc_prep_dma(host, 0);
-=======
 	desc = mxs_mmc_prep_dma(host, DMA_CTRL_ACK);
->>>>>>> e816b57a
 	if (!desc)
 		goto out;
 
@@ -407,11 +398,7 @@
 	host->ssp_pio_words[2] = cmd1;
 	host->dma_dir = DMA_NONE;
 	host->slave_dirn = DMA_TRANS_NONE;
-<<<<<<< HEAD
-	desc = mxs_mmc_prep_dma(host, 0);
-=======
 	desc = mxs_mmc_prep_dma(host, DMA_CTRL_ACK);
->>>>>>> e816b57a
 	if (!desc)
 		goto out;
 
@@ -539,11 +526,7 @@
 	host->data = data;
 	host->dma_dir = dma_data_dir;
 	host->slave_dirn = slave_dirn;
-<<<<<<< HEAD
-	desc = mxs_mmc_prep_dma(host, 1);
-=======
 	desc = mxs_mmc_prep_dma(host, DMA_PREP_INTERRUPT | DMA_CTRL_ACK);
->>>>>>> e816b57a
 	if (!desc)
 		goto out;
 
