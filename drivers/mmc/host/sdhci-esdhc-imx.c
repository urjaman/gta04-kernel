/*
 * Freescale eSDHC i.MX controller driver for the platform bus.
 *
 * derived from the OF-version.
 *
 * Copyright (c) 2010 Pengutronix e.K.
 *   Author: Wolfram Sang <w.sang@pengutronix.de>
 *
 * This program is free software; you can redistribute it and/or modify
 * it under the terms of the GNU General Public License as published by
 * the Free Software Foundation; either version 2 of the License.
 */

#include <linux/io.h>
#include <linux/delay.h>
#include <linux/err.h>
#include <linux/clk.h>
#include <linux/gpio.h>
#include <linux/module.h>
#include <linux/slab.h>
#include <linux/mmc/host.h>
#include <linux/mmc/mmc.h>
#include <linux/mmc/sdio.h>
#include <linux/of.h>
#include <linux/of_device.h>
#include <linux/of_gpio.h>
#include <linux/pinctrl/consumer.h>
#include <mach/esdhc.h>
#include "sdhci-pltfm.h"
#include "sdhci-esdhc.h"

#define	SDHCI_CTRL_D3CD			0x08
/* VENDOR SPEC register */
#define SDHCI_VENDOR_SPEC		0xC0
#define  SDHCI_VENDOR_SPEC_SDIO_QUIRK	0x00000002
#define SDHCI_WTMK_LVL			0x44
#define SDHCI_MIX_CTRL			0x48

/*
 * There is an INT DMA ERR mis-match between eSDHC and STD SDHC SPEC:
 * Bit25 is used in STD SPEC, and is reserved in fsl eSDHC design,
 * but bit28 is used as the INT DMA ERR in fsl eSDHC design.
 * Define this macro DMA error INT for fsl eSDHC
 */
#define SDHCI_INT_VENDOR_SPEC_DMA_ERR	0x10000000

/*
 * The CMDTYPE of the CMD register (offset 0xE) should be set to
 * "11" when the STOP CMD12 is issued on imx53 to abort one
 * open ended multi-blk IO. Otherwise the TC INT wouldn't
 * be generated.
 * In exact block transfer, the controller doesn't complete the
 * operations automatically as required at the end of the
 * transfer and remains on hold if the abort command is not sent.
 * As a result, the TC flag is not asserted and SW  received timeout
 * exeception. Bit1 of Vendor Spec registor is used to fix it.
 */
#define ESDHC_FLAG_MULTIBLK_NO_INT	(1 << 1)

enum imx_esdhc_type {
	IMX25_ESDHC,
	IMX35_ESDHC,
	IMX51_ESDHC,
	IMX53_ESDHC,
	IMX6Q_USDHC,
};

struct pltfm_imx_data {
	int flags;
	u32 scratchpad;
	enum imx_esdhc_type devtype;
	struct pinctrl *pinctrl;
	struct esdhc_platform_data boarddata;
	struct clk *clk_ipg;
	struct clk *clk_ahb;
	struct clk *clk_per;
};

static struct platform_device_id imx_esdhc_devtype[] = {
	{
		.name = "sdhci-esdhc-imx25",
		.driver_data = IMX25_ESDHC,
	}, {
		.name = "sdhci-esdhc-imx35",
		.driver_data = IMX35_ESDHC,
	}, {
		.name = "sdhci-esdhc-imx51",
		.driver_data = IMX51_ESDHC,
	}, {
		.name = "sdhci-esdhc-imx53",
		.driver_data = IMX53_ESDHC,
	}, {
		.name = "sdhci-usdhc-imx6q",
		.driver_data = IMX6Q_USDHC,
	}, {
		/* sentinel */
	}
};
MODULE_DEVICE_TABLE(platform, imx_esdhc_devtype);

static const struct of_device_id imx_esdhc_dt_ids[] = {
	{ .compatible = "fsl,imx25-esdhc", .data = &imx_esdhc_devtype[IMX25_ESDHC], },
	{ .compatible = "fsl,imx35-esdhc", .data = &imx_esdhc_devtype[IMX35_ESDHC], },
	{ .compatible = "fsl,imx51-esdhc", .data = &imx_esdhc_devtype[IMX51_ESDHC], },
	{ .compatible = "fsl,imx53-esdhc", .data = &imx_esdhc_devtype[IMX53_ESDHC], },
	{ .compatible = "fsl,imx6q-usdhc", .data = &imx_esdhc_devtype[IMX6Q_USDHC], },
	{ /* sentinel */ }
};
MODULE_DEVICE_TABLE(of, imx_esdhc_dt_ids);

static inline int is_imx25_esdhc(struct pltfm_imx_data *data)
{
	return data->devtype == IMX25_ESDHC;
}

static inline int is_imx35_esdhc(struct pltfm_imx_data *data)
{
	return data->devtype == IMX35_ESDHC;
}

static inline int is_imx51_esdhc(struct pltfm_imx_data *data)
{
	return data->devtype == IMX51_ESDHC;
}

static inline int is_imx53_esdhc(struct pltfm_imx_data *data)
{
	return data->devtype == IMX53_ESDHC;
}

static inline int is_imx6q_usdhc(struct pltfm_imx_data *data)
{
	return data->devtype == IMX6Q_USDHC;
}

static inline void esdhc_clrset_le(struct sdhci_host *host, u32 mask, u32 val, int reg)
{
	void __iomem *base = host->ioaddr + (reg & ~0x3);
	u32 shift = (reg & 0x3) * 8;

	writel(((readl(base) & ~(mask << shift)) | (val << shift)), base);
}

static u32 esdhc_readl_le(struct sdhci_host *host, int reg)
{
	struct sdhci_pltfm_host *pltfm_host = sdhci_priv(host);
	struct pltfm_imx_data *imx_data = pltfm_host->priv;
	struct esdhc_platform_data *boarddata = &imx_data->boarddata;

	/* fake CARD_PRESENT flag */
	u32 val = readl(host->ioaddr + reg);

	if (unlikely((reg == SDHCI_PRESENT_STATE)
			&& gpio_is_valid(boarddata->cd_gpio))) {
		if (gpio_get_value(boarddata->cd_gpio))
			/* no card, if a valid gpio says so... */
			val &= ~SDHCI_CARD_PRESENT;
		else
			/* ... in all other cases assume card is present */
			val |= SDHCI_CARD_PRESENT;
	}

	if (unlikely(reg == SDHCI_CAPABILITIES)) {
		/* In FSL esdhc IC module, only bit20 is used to indicate the
		 * ADMA2 capability of esdhc, but this bit is messed up on
		 * some SOCs (e.g. on MX25, MX35 this bit is set, but they
		 * don't actually support ADMA2). So set the BROKEN_ADMA
		 * uirk on MX25/35 platforms.
		 */

		if (val & SDHCI_CAN_DO_ADMA1) {
			val &= ~SDHCI_CAN_DO_ADMA1;
			val |= SDHCI_CAN_DO_ADMA2;
		}
	}

	if (unlikely(reg == SDHCI_INT_STATUS)) {
		if (val & SDHCI_INT_VENDOR_SPEC_DMA_ERR) {
			val &= ~SDHCI_INT_VENDOR_SPEC_DMA_ERR;
			val |= SDHCI_INT_ADMA_ERROR;
		}
	}

	return val;
}

static void esdhc_writel_le(struct sdhci_host *host, u32 val, int reg)
{
	struct sdhci_pltfm_host *pltfm_host = sdhci_priv(host);
	struct pltfm_imx_data *imx_data = pltfm_host->priv;
	struct esdhc_platform_data *boarddata = &imx_data->boarddata;
	u32 data;

	if (unlikely(reg == SDHCI_INT_ENABLE || reg == SDHCI_SIGNAL_ENABLE)) {
		if (boarddata->cd_type == ESDHC_CD_GPIO)
			/*
			 * These interrupts won't work with a custom
			 * card_detect gpio (only applied to mx25/35)
			 */
			val &= ~(SDHCI_INT_CARD_REMOVE | SDHCI_INT_CARD_INSERT);

		if (val & SDHCI_INT_CARD_INT) {
			/*
			 * Clear and then set D3CD bit to avoid missing the
			 * card interrupt.  This is a eSDHC controller problem
			 * so we need to apply the following workaround: clear
			 * and set D3CD bit will make eSDHC re-sample the card
			 * interrupt. In case a card interrupt was lost,
			 * re-sample it by the following steps.
			 */
			data = readl(host->ioaddr + SDHCI_HOST_CONTROL);
			data &= ~SDHCI_CTRL_D3CD;
			writel(data, host->ioaddr + SDHCI_HOST_CONTROL);
			data |= SDHCI_CTRL_D3CD;
			writel(data, host->ioaddr + SDHCI_HOST_CONTROL);
		}
	}

	if (unlikely((imx_data->flags & ESDHC_FLAG_MULTIBLK_NO_INT)
				&& (reg == SDHCI_INT_STATUS)
				&& (val & SDHCI_INT_DATA_END))) {
			u32 v;
			v = readl(host->ioaddr + SDHCI_VENDOR_SPEC);
			v &= ~SDHCI_VENDOR_SPEC_SDIO_QUIRK;
			writel(v, host->ioaddr + SDHCI_VENDOR_SPEC);
	}

	if (unlikely(reg == SDHCI_INT_ENABLE || reg == SDHCI_SIGNAL_ENABLE)) {
		if (val & SDHCI_INT_ADMA_ERROR) {
			val &= ~SDHCI_INT_ADMA_ERROR;
			val |= SDHCI_INT_VENDOR_SPEC_DMA_ERR;
		}
	}

	writel(val, host->ioaddr + reg);
}

static u16 esdhc_readw_le(struct sdhci_host *host, int reg)
{
	if (unlikely(reg == SDHCI_HOST_VERSION)) {
		u16 val = readw(host->ioaddr + (reg ^ 2));
		/*
		 * uSDHC supports SDHCI v3.0, but it's encoded as value
		 * 0x3 in host controller version register, which violates
		 * SDHCI_SPEC_300 definition.  Work it around here.
		 */
		if ((val & SDHCI_SPEC_VER_MASK) == 3)
			return --val;
	}

	return readw(host->ioaddr + reg);
}

static void esdhc_writew_le(struct sdhci_host *host, u16 val, int reg)
{
	struct sdhci_pltfm_host *pltfm_host = sdhci_priv(host);
	struct pltfm_imx_data *imx_data = pltfm_host->priv;

	switch (reg) {
	case SDHCI_TRANSFER_MODE:
		/*
		 * Postpone this write, we must do it together with a
		 * command write that is down below.
		 */
		if ((imx_data->flags & ESDHC_FLAG_MULTIBLK_NO_INT)
				&& (host->cmd->opcode == SD_IO_RW_EXTENDED)
				&& (host->cmd->data->blocks > 1)
				&& (host->cmd->data->flags & MMC_DATA_READ)) {
			u32 v;
			v = readl(host->ioaddr + SDHCI_VENDOR_SPEC);
			v |= SDHCI_VENDOR_SPEC_SDIO_QUIRK;
			writel(v, host->ioaddr + SDHCI_VENDOR_SPEC);
		}
		imx_data->scratchpad = val;
		return;
	case SDHCI_COMMAND:
		if ((host->cmd->opcode == MMC_STOP_TRANSMISSION ||
		     host->cmd->opcode == MMC_SET_BLOCK_COUNT) &&
	            (imx_data->flags & ESDHC_FLAG_MULTIBLK_NO_INT))
			val |= SDHCI_CMD_ABORTCMD;

		if (is_imx6q_usdhc(imx_data)) {
			u32 m = readl(host->ioaddr + SDHCI_MIX_CTRL);
			m = imx_data->scratchpad | (m & 0xffff0000);
			writel(m, host->ioaddr + SDHCI_MIX_CTRL);
			writel(val << 16,
			       host->ioaddr + SDHCI_TRANSFER_MODE);
		} else {
			writel(val << 16 | imx_data->scratchpad,
			       host->ioaddr + SDHCI_TRANSFER_MODE);
		}
		return;
	case SDHCI_BLOCK_SIZE:
		val &= ~SDHCI_MAKE_BLKSZ(0x7, 0);
		break;
	}
	esdhc_clrset_le(host, 0xffff, val, reg);
}

static void esdhc_writeb_le(struct sdhci_host *host, u8 val, int reg)
{
	u32 new_val;

	switch (reg) {
	case SDHCI_POWER_CONTROL:
		/*
		 * FSL put some DMA bits here
		 * If your board has a regulator, code should be here
		 */
		return;
	case SDHCI_HOST_CONTROL:
		/* FSL messed up here, so we can just keep those three */
		new_val = val & (SDHCI_CTRL_LED | \
				SDHCI_CTRL_4BITBUS | \
				SDHCI_CTRL_D3CD);
		/* ensure the endianess */
		new_val |= ESDHC_HOST_CONTROL_LE;
		/* DMA mode bits are shifted */
		new_val |= (val & SDHCI_CTRL_DMA_MASK) << 5;

		esdhc_clrset_le(host, 0xffff, new_val, reg);
		return;
	}
	esdhc_clrset_le(host, 0xff, val, reg);

	/*
	 * The esdhc has a design violation to SDHC spec which tells
	 * that software reset should not affect card detection circuit.
	 * But esdhc clears its SYSCTL register bits [0..2] during the
	 * software reset.  This will stop those clocks that card detection
	 * circuit relies on.  To work around it, we turn the clocks on back
	 * to keep card detection circuit functional.
	 */
	if ((reg == SDHCI_SOFTWARE_RESET) && (val & 1))
		esdhc_clrset_le(host, 0x7, 0x7, ESDHC_SYSTEM_CONTROL);
}

static unsigned int esdhc_pltfm_get_max_clock(struct sdhci_host *host)
{
	struct sdhci_pltfm_host *pltfm_host = sdhci_priv(host);

	return clk_get_rate(pltfm_host->clk);
}

static unsigned int esdhc_pltfm_get_min_clock(struct sdhci_host *host)
{
	struct sdhci_pltfm_host *pltfm_host = sdhci_priv(host);

	return clk_get_rate(pltfm_host->clk) / 256 / 16;
}

static unsigned int esdhc_pltfm_get_ro(struct sdhci_host *host)
{
	struct sdhci_pltfm_host *pltfm_host = sdhci_priv(host);
	struct pltfm_imx_data *imx_data = pltfm_host->priv;
	struct esdhc_platform_data *boarddata = &imx_data->boarddata;

	switch (boarddata->wp_type) {
	case ESDHC_WP_GPIO:
		if (gpio_is_valid(boarddata->wp_gpio))
			return gpio_get_value(boarddata->wp_gpio);
	case ESDHC_WP_CONTROLLER:
		return !(readl(host->ioaddr + SDHCI_PRESENT_STATE) &
			       SDHCI_WRITE_PROTECT);
	case ESDHC_WP_NONE:
		break;
	}

	return -ENOSYS;
}

static struct sdhci_ops sdhci_esdhc_ops = {
	.read_l = esdhc_readl_le,
	.read_w = esdhc_readw_le,
	.write_l = esdhc_writel_le,
	.write_w = esdhc_writew_le,
	.write_b = esdhc_writeb_le,
	.set_clock = esdhc_set_clock,
	.get_max_clock = esdhc_pltfm_get_max_clock,
	.get_min_clock = esdhc_pltfm_get_min_clock,
	.get_ro = esdhc_pltfm_get_ro,
};

static struct sdhci_pltfm_data sdhci_esdhc_imx_pdata = {
	.quirks = ESDHC_DEFAULT_QUIRKS | SDHCI_QUIRK_NO_HISPD_BIT
			| SDHCI_QUIRK_NO_ENDATTR_IN_NOPDESC
			| SDHCI_QUIRK_BROKEN_ADMA_ZEROLEN_DESC
			| SDHCI_QUIRK_BROKEN_CARD_DETECTION,
	.ops = &sdhci_esdhc_ops,
};

static irqreturn_t cd_irq(int irq, void *data)
{
	struct sdhci_host *sdhost = (struct sdhci_host *)data;

	tasklet_schedule(&sdhost->card_tasklet);
	return IRQ_HANDLED;
};

#ifdef CONFIG_OF
static int __devinit
sdhci_esdhc_imx_probe_dt(struct platform_device *pdev,
			 struct esdhc_platform_data *boarddata)
{
	struct device_node *np = pdev->dev.of_node;

	if (!np)
		return -ENODEV;

	if (of_get_property(np, "non-removable", NULL))
		boarddata->cd_type = ESDHC_CD_PERMANENT;

	if (of_get_property(np, "fsl,cd-controller", NULL))
		boarddata->cd_type = ESDHC_CD_CONTROLLER;

	if (of_get_property(np, "fsl,wp-controller", NULL))
		boarddata->wp_type = ESDHC_WP_CONTROLLER;

	boarddata->cd_gpio = of_get_named_gpio(np, "cd-gpios", 0);
	if (gpio_is_valid(boarddata->cd_gpio))
		boarddata->cd_type = ESDHC_CD_GPIO;

	boarddata->wp_gpio = of_get_named_gpio(np, "wp-gpios", 0);
	if (gpio_is_valid(boarddata->wp_gpio))
		boarddata->wp_type = ESDHC_WP_GPIO;

	return 0;
}
#else
static inline int
sdhci_esdhc_imx_probe_dt(struct platform_device *pdev,
			 struct esdhc_platform_data *boarddata)
{
	return -ENODEV;
}
#endif

static int __devinit sdhci_esdhc_imx_probe(struct platform_device *pdev)
{
	const struct of_device_id *of_id =
			of_match_device(imx_esdhc_dt_ids, &pdev->dev);
	struct sdhci_pltfm_host *pltfm_host;
	struct sdhci_host *host;
	struct esdhc_platform_data *boarddata;
	int err;
	struct pltfm_imx_data *imx_data;

	host = sdhci_pltfm_init(pdev, &sdhci_esdhc_imx_pdata);
	if (IS_ERR(host))
		return PTR_ERR(host);

	pltfm_host = sdhci_priv(host);

	imx_data = kzalloc(sizeof(struct pltfm_imx_data), GFP_KERNEL);
	if (!imx_data) {
		err = -ENOMEM;
		goto err_imx_data;
	}

	if (of_id)
		pdev->id_entry = of_id->data;
	imx_data->devtype = pdev->id_entry->driver_data;
	pltfm_host->priv = imx_data;

	imx_data->clk_ipg = devm_clk_get(&pdev->dev, "ipg");
	if (IS_ERR(imx_data->clk_ipg)) {
		err = PTR_ERR(imx_data->clk_ipg);
		goto err_clk_get;
	}

<<<<<<< HEAD
=======
	imx_data->clk_ahb = devm_clk_get(&pdev->dev, "ahb");
	if (IS_ERR(imx_data->clk_ahb)) {
		err = PTR_ERR(imx_data->clk_ahb);
		goto err_clk_get;
	}

	imx_data->clk_per = devm_clk_get(&pdev->dev, "per");
	if (IS_ERR(imx_data->clk_per)) {
		err = PTR_ERR(imx_data->clk_per);
		goto err_clk_get;
	}

	pltfm_host->clk = imx_data->clk_per;

	clk_prepare_enable(imx_data->clk_per);
	clk_prepare_enable(imx_data->clk_ipg);
	clk_prepare_enable(imx_data->clk_ahb);

	imx_data->pinctrl = devm_pinctrl_get_select_default(&pdev->dev);
	if (IS_ERR(imx_data->pinctrl)) {
		err = PTR_ERR(imx_data->pinctrl);
		goto pin_err;
	}

>>>>>>> cfaf0251
	host->quirks |= SDHCI_QUIRK_BROKEN_TIMEOUT_VAL;

	if (is_imx25_esdhc(imx_data) || is_imx35_esdhc(imx_data))
		/* Fix errata ENGcm07207 present on i.MX25 and i.MX35 */
		host->quirks |= SDHCI_QUIRK_NO_MULTIBLOCK
			| SDHCI_QUIRK_BROKEN_ADMA;

	if (is_imx53_esdhc(imx_data))
		imx_data->flags |= ESDHC_FLAG_MULTIBLK_NO_INT;

	/*
	 * The imx6q ROM code will change the default watermark level setting
	 * to something insane.  Change it back here.
	 */
	if (is_imx6q_usdhc(imx_data))
		writel(0x08100810, host->ioaddr + SDHCI_WTMK_LVL);

	boarddata = &imx_data->boarddata;
	if (sdhci_esdhc_imx_probe_dt(pdev, boarddata) < 0) {
		if (!host->mmc->parent->platform_data) {
			dev_err(mmc_dev(host->mmc), "no board data!\n");
			err = -EINVAL;
			goto no_board_data;
		}
		imx_data->boarddata = *((struct esdhc_platform_data *)
					host->mmc->parent->platform_data);
	}

	/* write_protect */
	if (boarddata->wp_type == ESDHC_WP_GPIO) {
		err = gpio_request_one(boarddata->wp_gpio, GPIOF_IN, "ESDHC_WP");
		if (err) {
			dev_warn(mmc_dev(host->mmc),
				 "no write-protect pin available!\n");
			boarddata->wp_gpio = -EINVAL;
		}
	} else {
		boarddata->wp_gpio = -EINVAL;
	}

	/* card_detect */
	if (boarddata->cd_type != ESDHC_CD_GPIO)
		boarddata->cd_gpio = -EINVAL;

	switch (boarddata->cd_type) {
	case ESDHC_CD_GPIO:
		err = gpio_request_one(boarddata->cd_gpio, GPIOF_IN, "ESDHC_CD");
		if (err) {
			dev_err(mmc_dev(host->mmc),
				"no card-detect pin available!\n");
			goto no_card_detect_pin;
		}

		err = request_irq(gpio_to_irq(boarddata->cd_gpio), cd_irq,
				 IRQF_TRIGGER_FALLING | IRQF_TRIGGER_RISING,
				 mmc_hostname(host->mmc), host);
		if (err) {
			dev_err(mmc_dev(host->mmc), "request irq error\n");
			goto no_card_detect_irq;
		}
		/* fall through */

	case ESDHC_CD_CONTROLLER:
		/* we have a working card_detect back */
		host->quirks &= ~SDHCI_QUIRK_BROKEN_CARD_DETECTION;
		break;

	case ESDHC_CD_PERMANENT:
		host->mmc->caps = MMC_CAP_NONREMOVABLE;
		break;

	case ESDHC_CD_NONE:
		break;
	}

	err = sdhci_add_host(host);
	if (err)
		goto err_add_host;

	return 0;

err_add_host:
	if (gpio_is_valid(boarddata->cd_gpio))
		free_irq(gpio_to_irq(boarddata->cd_gpio), host);
no_card_detect_irq:
	if (gpio_is_valid(boarddata->cd_gpio))
		gpio_free(boarddata->cd_gpio);
	if (gpio_is_valid(boarddata->wp_gpio))
		gpio_free(boarddata->wp_gpio);
no_card_detect_pin:
no_board_data:
pin_err:
	clk_disable_unprepare(imx_data->clk_per);
	clk_disable_unprepare(imx_data->clk_ipg);
	clk_disable_unprepare(imx_data->clk_ahb);
err_clk_get:
	kfree(imx_data);
err_imx_data:
	sdhci_pltfm_free(pdev);
	return err;
}

static int __devexit sdhci_esdhc_imx_remove(struct platform_device *pdev)
{
	struct sdhci_host *host = platform_get_drvdata(pdev);
	struct sdhci_pltfm_host *pltfm_host = sdhci_priv(host);
	struct pltfm_imx_data *imx_data = pltfm_host->priv;
	struct esdhc_platform_data *boarddata = &imx_data->boarddata;
	int dead = (readl(host->ioaddr + SDHCI_INT_STATUS) == 0xffffffff);

	sdhci_remove_host(host, dead);

	if (gpio_is_valid(boarddata->wp_gpio))
		gpio_free(boarddata->wp_gpio);

	if (gpio_is_valid(boarddata->cd_gpio)) {
		free_irq(gpio_to_irq(boarddata->cd_gpio), host);
		gpio_free(boarddata->cd_gpio);
	}

	clk_disable_unprepare(imx_data->clk_per);
	clk_disable_unprepare(imx_data->clk_ipg);
	clk_disable_unprepare(imx_data->clk_ahb);

	kfree(imx_data);

	sdhci_pltfm_free(pdev);

	return 0;
}

static struct platform_driver sdhci_esdhc_imx_driver = {
	.driver		= {
		.name	= "sdhci-esdhc-imx",
		.owner	= THIS_MODULE,
		.of_match_table = imx_esdhc_dt_ids,
		.pm	= SDHCI_PLTFM_PMOPS,
	},
	.id_table	= imx_esdhc_devtype,
	.probe		= sdhci_esdhc_imx_probe,
	.remove		= __devexit_p(sdhci_esdhc_imx_remove),
};

module_platform_driver(sdhci_esdhc_imx_driver);

MODULE_DESCRIPTION("SDHCI driver for Freescale i.MX eSDHC");
MODULE_AUTHOR("Wolfram Sang <w.sang@pengutronix.de>");
MODULE_LICENSE("GPL v2");<|MERGE_RESOLUTION|>--- conflicted
+++ resolved
@@ -468,8 +468,6 @@
 		goto err_clk_get;
 	}
 
-<<<<<<< HEAD
-=======
 	imx_data->clk_ahb = devm_clk_get(&pdev->dev, "ahb");
 	if (IS_ERR(imx_data->clk_ahb)) {
 		err = PTR_ERR(imx_data->clk_ahb);
@@ -494,7 +492,6 @@
 		goto pin_err;
 	}
 
->>>>>>> cfaf0251
 	host->quirks |= SDHCI_QUIRK_BROKEN_TIMEOUT_VAL;
 
 	if (is_imx25_esdhc(imx_data) || is_imx35_esdhc(imx_data))
