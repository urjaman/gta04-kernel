--- conflicted
+++ resolved
@@ -2400,15 +2400,10 @@
 	tasklet_init(&host->tasklet, atmci_tasklet_func, (unsigned long)host);
 
 	ret = request_irq(irq, atmci_interrupt, 0, dev_name(&pdev->dev), host);
-<<<<<<< HEAD
-	if (ret)
-		return ret;
-=======
 	if (ret) {
 		clk_disable_unprepare(host->mck);
 		return ret;
 	}
->>>>>>> e529fea9
 
 	/* Get MCI capabilities and set operations according to it */
 	atmci_get_cap(host);
@@ -2494,10 +2489,6 @@
 			atmci_cleanup_slot(host->slot[i], i);
 	}
 err_init_slot:
-<<<<<<< HEAD
-	del_timer_sync(&host->timer);
-	if (host->dma.chan)
-=======
 	clk_disable_unprepare(host->mck);
 
 	pm_runtime_disable(&pdev->dev);
@@ -2505,7 +2496,6 @@
 
 	del_timer_sync(&host->timer);
 	if (!IS_ERR(host->dma.chan))
->>>>>>> e529fea9
 		dma_release_channel(host->dma.chan);
 err_dma_probe_defer:
 	free_irq(irq, host);
@@ -2533,12 +2523,6 @@
 	atmci_readl(host, ATMCI_SR);
 
 	del_timer_sync(&host->timer);
-<<<<<<< HEAD
-	if (host->dma.chan)
-		dma_release_channel(host->dma.chan);
-
-	free_irq(platform_get_irq(pdev, 0), host);
-=======
 	if (!IS_ERR(host->dma.chan))
 		dma_release_channel(host->dma.chan);
 
@@ -2548,7 +2532,6 @@
 
 	pm_runtime_disable(&pdev->dev);
 	pm_runtime_put_noidle(&pdev->dev);
->>>>>>> e529fea9
 
 	return 0;
 }
