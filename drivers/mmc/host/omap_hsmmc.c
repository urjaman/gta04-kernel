/*
 * drivers/mmc/host/omap_hsmmc.c
 *
 * Driver for OMAP2430/3430 MMC controller.
 *
 * Copyright (C) 2007 Texas Instruments.
 *
 * Authors:
 *	Syed Mohammed Khasim	<x0khasim@ti.com>
 *	Madhusudhan		<madhu.cr@ti.com>
 *	Mohit Jalori		<mjalori@ti.com>
 *
 * This file is licensed under the terms of the GNU General Public License
 * version 2. This program is licensed "as is" without any warranty of any
 * kind, whether express or implied.
 */

#include <linux/module.h>
#include <linux/init.h>
#include <linux/kernel.h>
#include <linux/debugfs.h>
#include <linux/dmaengine.h>
#include <linux/seq_file.h>
#include <linux/sizes.h>
#include <linux/interrupt.h>
#include <linux/delay.h>
#include <linux/dma-mapping.h>
#include <linux/platform_device.h>
#include <linux/timer.h>
#include <linux/clk.h>
#include <linux/of.h>
#include <linux/of_irq.h>
#include <linux/of_gpio.h>
#include <linux/of_device.h>
#include <linux/omap-dmaengine.h>
#include <linux/mmc/host.h>
#include <linux/mmc/core.h>
#include <linux/mmc/mmc.h>
#include <linux/mmc/slot-gpio.h>
#include <linux/io.h>
#include <linux/irq.h>
#include <linux/gpio.h>
#include <linux/regulator/consumer.h>
#include <linux/pinctrl/consumer.h>
#include <linux/pm_runtime.h>
#include <linux/platform_data/hsmmc-omap.h>

/* OMAP HSMMC Host Controller Registers */
#define OMAP_HSMMC_SYSSTATUS	0x0014
#define OMAP_HSMMC_CON		0x002C
#define OMAP_HSMMC_SDMASA	0x0100
#define OMAP_HSMMC_BLK		0x0104
#define OMAP_HSMMC_ARG		0x0108
#define OMAP_HSMMC_CMD		0x010C
#define OMAP_HSMMC_RSP10	0x0110
#define OMAP_HSMMC_RSP32	0x0114
#define OMAP_HSMMC_RSP54	0x0118
#define OMAP_HSMMC_RSP76	0x011C
#define OMAP_HSMMC_DATA		0x0120
#define OMAP_HSMMC_PSTATE	0x0124
#define OMAP_HSMMC_HCTL		0x0128
#define OMAP_HSMMC_SYSCTL	0x012C
#define OMAP_HSMMC_STAT		0x0130
#define OMAP_HSMMC_IE		0x0134
#define OMAP_HSMMC_ISE		0x0138
#define OMAP_HSMMC_AC12		0x013C
#define OMAP_HSMMC_CAPA		0x0140

#define VS18			(1 << 26)
#define VS30			(1 << 25)
#define HSS			(1 << 21)
#define SDVS18			(0x5 << 9)
#define SDVS30			(0x6 << 9)
#define SDVS33			(0x7 << 9)
#define SDVS_MASK		0x00000E00
#define SDVSCLR			0xFFFFF1FF
#define SDVSDET			0x00000400
#define AUTOIDLE		0x1
#define SDBP			(1 << 8)
#define DTO			0xe
#define ICE			0x1
#define ICS			0x2
#define CEN			(1 << 2)
#define CLKD_MAX		0x3FF		/* max clock divisor: 1023 */
#define CLKD_MASK		0x0000FFC0
#define CLKD_SHIFT		6
#define DTO_MASK		0x000F0000
#define DTO_SHIFT		16
#define INIT_STREAM		(1 << 1)
#define ACEN_ACMD23		(2 << 2)
#define DP_SELECT		(1 << 21)
#define DDIR			(1 << 4)
#define DMAE			0x1
#define MSBS			(1 << 5)
#define BCE			(1 << 1)
#define FOUR_BIT		(1 << 1)
#define HSPE			(1 << 2)
#define IWE			(1 << 24)
#define DDR			(1 << 19)
#define CLKEXTFREE		(1 << 16)
#define CTPL			(1 << 11)
#define DW8			(1 << 5)
#define OD			0x1
#define STAT_CLEAR		0xFFFFFFFF
#define INIT_STREAM_CMD		0x00000000
#define DUAL_VOLT_OCR_BIT	7
#define SRC			(1 << 25)
#define SRD			(1 << 26)
#define SOFTRESET		(1 << 1)

/* PSTATE */
#define DLEV_DAT(x)		(1 << (20 + (x)))

/* Interrupt masks for IE and ISE register */
#define CC_EN			(1 << 0)
#define TC_EN			(1 << 1)
#define BWR_EN			(1 << 4)
#define BRR_EN			(1 << 5)
#define CIRQ_EN			(1 << 8)
#define ERR_EN			(1 << 15)
#define CTO_EN			(1 << 16)
#define CCRC_EN			(1 << 17)
#define CEB_EN			(1 << 18)
#define CIE_EN			(1 << 19)
#define DTO_EN			(1 << 20)
#define DCRC_EN			(1 << 21)
#define DEB_EN			(1 << 22)
#define ACE_EN			(1 << 24)
#define CERR_EN			(1 << 28)
#define BADA_EN			(1 << 29)

#define INT_EN_MASK (BADA_EN | CERR_EN | ACE_EN | DEB_EN | DCRC_EN |\
		DTO_EN | CIE_EN | CEB_EN | CCRC_EN | CTO_EN | \
		BRR_EN | BWR_EN | TC_EN | CC_EN)

#define CNI	(1 << 7)
#define ACIE	(1 << 4)
#define ACEB	(1 << 3)
#define ACCE	(1 << 2)
#define ACTO	(1 << 1)
#define ACNE	(1 << 0)

#define MMC_AUTOSUSPEND_DELAY	100
#define MMC_TIMEOUT_MS		20		/* 20 mSec */
#define MMC_TIMEOUT_US		20000		/* 20000 micro Sec */
#define OMAP_MMC_MIN_CLOCK	400000
#define OMAP_MMC_MAX_CLOCK	52000000
#define DRIVER_NAME		"omap_hsmmc"

#define VDD_1V8			1800000		/* 180000 uV */
#define VDD_3V0			3000000		/* 300000 uV */
#define VDD_165_195		(ffs(MMC_VDD_165_195) - 1)

/*
 * One controller can have multiple slots, like on some omap boards using
 * omap.c controller driver. Luckily this is not currently done on any known
 * omap_hsmmc.c device.
 */
#define mmc_pdata(host)		host->pdata

/*
 * MMC Host controller read/write API's
 */
#define OMAP_HSMMC_READ(base, reg)	\
	__raw_readl((base) + OMAP_HSMMC_##reg)

#define OMAP_HSMMC_WRITE(base, reg, val) \
	__raw_writel((val), (base) + OMAP_HSMMC_##reg)

struct omap_hsmmc_next {
	unsigned int	dma_len;
	s32		cookie;
};

struct omap_hsmmc_host {
	struct	device		*dev;
	struct	mmc_host	*mmc;
	struct	mmc_request	*mrq;
	struct	mmc_command	*cmd;
	struct	mmc_data	*data;
	struct	clk		*fclk;
	struct	clk		*dbclk;
	/*
	 * vcc == configured supply
	 * vcc_aux == optional
	 *   -	MMC1, supply for DAT4..DAT7
	 *   -	MMC2/MMC2, external level shifter voltage supply, for
	 *	chip (SDIO, eMMC, etc) or transceiver (MMC2 only)
	 */
	struct	regulator	*vcc;
	struct	regulator	*vcc_aux;
	struct	regulator	*pbias;
	bool			pbias_enabled;
	void	__iomem		*base;
	resource_size_t		mapbase;
	spinlock_t		irq_lock; /* Prevent races with irq handler */
	unsigned int		dma_len;
	unsigned int		dma_sg_idx;
	unsigned char		bus_mode;
	unsigned char		power_mode;
	int			suspended;
	u32			con;
	u32			hctl;
	u32			sysctl;
	u32			capa;
	int			irq;
	int			wake_irq;
	int			use_dma, dma_ch;
	struct dma_chan		*tx_chan;
	struct dma_chan		*rx_chan;
	int			response_busy;
	int			context_loss;
	int			protect_card;
	int			reqs_blocked;
	int			use_reg;
	int			req_in_progress;
	unsigned long		clk_rate;
	unsigned int		flags;
#define AUTO_CMD23		(1 << 0)        /* Auto CMD23 support */
#define HSMMC_SDIO_IRQ_ENABLED	(1 << 1)        /* SDIO irq enabled */
#define HSMMC_WAKE_IRQ_ENABLED	(1 << 2)
	struct omap_hsmmc_next	next_data;
	struct	omap_hsmmc_platform_data	*pdata;

	/* To handle board related suspend/resume functionality for MMC */
	int (*suspend)(struct device *dev);
	int (*resume)(struct device *dev);

	/* return MMC cover switch state, can be NULL if not supported.
	 *
	 * possible return values:
	 *   0 - closed
	 *   1 - open
	 */
	int (*get_cover_state)(struct device *dev);

	/* Card detection IRQs */
	int card_detect_irq;

	int (*card_detect)(struct device *dev);
	int (*get_ro)(struct device *dev);

};

struct omap_mmc_of_data {
	u32 reg_offset;
	u8 controller_flags;
};

static void omap_hsmmc_start_dma_transfer(struct omap_hsmmc_host *host);

static int omap_hsmmc_card_detect(struct device *dev)
{
	struct omap_hsmmc_host *host = dev_get_drvdata(dev);
<<<<<<< HEAD

	return mmc_gpio_get_cd(host->mmc);
=======
	struct omap_hsmmc_platform_data *mmc = host->pdata;

	/* NOTE: assumes card detect signal is active-low */
	return !gpio_get_value_cansleep(mmc->switch_pin);
>>>>>>> 97bf6af1
}

static int omap_hsmmc_get_wp(struct device *dev)
{
	struct omap_hsmmc_host *host = dev_get_drvdata(dev);
<<<<<<< HEAD

	return mmc_gpio_get_ro(host->mmc);
=======
	struct omap_hsmmc_platform_data *mmc = host->pdata;

	/* NOTE: assumes write protect signal is active-high */
	return gpio_get_value_cansleep(mmc->gpio_wp);
>>>>>>> 97bf6af1
}

static int omap_hsmmc_get_cover_state(struct device *dev)
{
	struct omap_hsmmc_host *host = dev_get_drvdata(dev);
<<<<<<< HEAD

	return mmc_gpio_get_cd(host->mmc);
}

=======
	struct omap_hsmmc_platform_data *mmc = host->pdata;

	/* NOTE: assumes card detect signal is active-low */
	return !gpio_get_value_cansleep(mmc->switch_pin);
}

#ifdef CONFIG_PM

static int omap_hsmmc_suspend_cdirq(struct device *dev)
{
	struct omap_hsmmc_host *host = dev_get_drvdata(dev);

	disable_irq(host->card_detect_irq);
	return 0;
}

static int omap_hsmmc_resume_cdirq(struct device *dev)
{
	struct omap_hsmmc_host *host = dev_get_drvdata(dev);

	enable_irq(host->card_detect_irq);
	return 0;
}

#else

#define omap_hsmmc_suspend_cdirq	NULL
#define omap_hsmmc_resume_cdirq		NULL

#endif

>>>>>>> 97bf6af1
#ifdef CONFIG_REGULATOR

static int omap_hsmmc_set_power(struct device *dev, int power_on, int vdd)
{
	struct omap_hsmmc_host *host =
		platform_get_drvdata(to_platform_device(dev));
	int ret = 0;

	/*
	 * If we don't see a Vcc regulator, assume it's a fixed
	 * voltage always-on regulator.
	 */
	if (!host->vcc)
		return 0;

	if (mmc_pdata(host)->before_set_reg)
		mmc_pdata(host)->before_set_reg(dev, power_on, vdd);

	if (host->pbias) {
		if (host->pbias_enabled == 1) {
			ret = regulator_disable(host->pbias);
			if (!ret)
				host->pbias_enabled = 0;
		}
		regulator_set_voltage(host->pbias, VDD_3V0, VDD_3V0);
	}

	/*
	 * Assume Vcc regulator is used only to power the card ... OMAP
	 * VDDS is used to power the pins, optionally with a transceiver to
	 * support cards using voltages other than VDDS (1.8V nominal).  When a
	 * transceiver is used, DAT3..7 are muxed as transceiver control pins.
	 *
	 * In some cases this regulator won't support enable/disable;
	 * e.g. it's a fixed rail for a WLAN chip.
	 *
	 * In other cases vcc_aux switches interface power.  Example, for
	 * eMMC cards it represents VccQ.  Sometimes transceivers or SDIO
	 * chips/cards need an interface voltage rail too.
	 */
	if (power_on) {
		if (host->vcc)
			ret = mmc_regulator_set_ocr(host->mmc, host->vcc, vdd);
		/* Enable interface voltage rail, if needed */
		if (ret == 0 && host->vcc_aux) {
			ret = regulator_enable(host->vcc_aux);
			if (ret < 0 && host->vcc)
				ret = mmc_regulator_set_ocr(host->mmc,
							host->vcc, 0);
		}
	} else {
		/* Shut down the rail */
		if (host->vcc_aux)
			ret = regulator_disable(host->vcc_aux);
		if (host->vcc) {
			/* Then proceed to shut down the local regulator */
			ret = mmc_regulator_set_ocr(host->mmc,
						host->vcc, 0);
		}
	}

	if (host->pbias) {
		if (vdd <= VDD_165_195)
			ret = regulator_set_voltage(host->pbias, VDD_1V8,
								VDD_1V8);
		else
			ret = regulator_set_voltage(host->pbias, VDD_3V0,
								VDD_3V0);
		if (ret < 0)
			goto error_set_power;

		if (host->pbias_enabled == 0) {
			ret = regulator_enable(host->pbias);
			if (!ret)
				host->pbias_enabled = 1;
		}
	}

	if (mmc_pdata(host)->after_set_reg)
		mmc_pdata(host)->after_set_reg(dev, power_on, vdd);

error_set_power:
	return ret;
}

static int omap_hsmmc_reg_get(struct omap_hsmmc_host *host)
{
	struct regulator *reg;
	int ocr_value = 0;

	reg = devm_regulator_get(host->dev, "vmmc");
	if (IS_ERR(reg)) {
		dev_err(host->dev, "unable to get vmmc regulator %ld\n",
			PTR_ERR(reg));
		return PTR_ERR(reg);
	} else {
		host->vcc = reg;
		ocr_value = mmc_regulator_get_ocrmask(reg);
		if (!mmc_pdata(host)->ocr_mask) {
			mmc_pdata(host)->ocr_mask = ocr_value;
		} else {
			if (!(mmc_pdata(host)->ocr_mask & ocr_value)) {
				dev_err(host->dev, "ocrmask %x is not supported\n",
					mmc_pdata(host)->ocr_mask);
				mmc_pdata(host)->ocr_mask = 0;
				return -EINVAL;
			}
		}
	}
	mmc_pdata(host)->set_power = omap_hsmmc_set_power;

	/* Allow an aux regulator */
	reg = devm_regulator_get_optional(host->dev, "vmmc_aux");
	host->vcc_aux = IS_ERR(reg) ? NULL : reg;

	reg = devm_regulator_get_optional(host->dev, "pbias");
	host->pbias = IS_ERR(reg) ? NULL : reg;

	/* For eMMC do not power off when not in sleep state */
	if (mmc_pdata(host)->no_regulator_off_init)
		return 0;
	/*
	 * To disable boot_on regulator, enable regulator
	 * to increase usecount and then disable it.
	 */
	if ((host->vcc && regulator_is_enabled(host->vcc) > 0) ||
	    (host->vcc_aux && regulator_is_enabled(host->vcc_aux))) {
		int vdd = ffs(mmc_pdata(host)->ocr_mask) - 1;

		mmc_pdata(host)->set_power(host->dev, 1, vdd);
		mmc_pdata(host)->set_power(host->dev, 0, 0);
	}

	return 0;
}

static void omap_hsmmc_reg_put(struct omap_hsmmc_host *host)
{
	mmc_pdata(host)->set_power = NULL;
}

static inline int omap_hsmmc_have_reg(void)
{
	return 1;
}

#else

static inline int omap_hsmmc_reg_get(struct omap_hsmmc_host *host)
{
	return -EINVAL;
}

static inline void omap_hsmmc_reg_put(struct omap_hsmmc_host *host)
{
}

static inline int omap_hsmmc_have_reg(void)
{
	return 0;
}

#endif

<<<<<<< HEAD
static irqreturn_t omap_hsmmc_detect(int irq, void *dev_id);

static int omap_hsmmc_gpio_init(struct mmc_host *mmc,
				struct omap_mmc_platform_data *pdata)
=======
static int omap_hsmmc_gpio_init(struct omap_hsmmc_host *host,
				struct omap_hsmmc_platform_data *pdata)
>>>>>>> 97bf6af1
{
	int ret;

	if (gpio_is_valid(pdata->switch_pin)) {
		if (pdata->cover)
			host->get_cover_state =
				omap_hsmmc_get_cover_state;
		else
<<<<<<< HEAD
			pdata->slots[0].card_detect = omap_hsmmc_card_detect;
		pdata->slots[0].card_detect_irq =
				gpio_to_irq(pdata->slots[0].switch_pin);
		ret = mmc_gpio_request_cd_isr(mmc, omap_hsmmc_detect);
		if (ret)
			return ret;
		ret = mmc_gpio_request_cd(mmc, pdata->slots[0].switch_pin, 0);
		if (ret)
			return ret;
	} else
		pdata->slots[0].switch_pin = -EINVAL;

	if (gpio_is_valid(pdata->slots[0].gpio_wp)) {
		pdata->slots[0].get_ro = omap_hsmmc_get_wp;
		ret = mmc_gpio_request_ro(mmc, pdata->slots[0].gpio_wp);
		if (ret)
			return ret;
	} else
		pdata->slots[0].gpio_wp = -EINVAL;

	return 0;
=======
			host->card_detect = omap_hsmmc_card_detect;
		host->card_detect_irq =
				gpio_to_irq(pdata->switch_pin);
		ret = gpio_request(pdata->switch_pin, "mmc_cd");
		if (ret)
			return ret;
		ret = gpio_direction_input(pdata->switch_pin);
		if (ret)
			goto err_free_sp;
	} else {
		pdata->switch_pin = -EINVAL;
	}

	if (gpio_is_valid(pdata->gpio_wp)) {
		host->get_ro = omap_hsmmc_get_wp;
		ret = gpio_request(pdata->gpio_wp, "mmc_wp");
		if (ret)
			goto err_free_cd;
		ret = gpio_direction_input(pdata->gpio_wp);
		if (ret)
			goto err_free_wp;
	} else {
		pdata->gpio_wp = -EINVAL;
	}

	return 0;

err_free_wp:
	gpio_free(pdata->gpio_wp);
err_free_cd:
	if (gpio_is_valid(pdata->switch_pin))
err_free_sp:
		gpio_free(pdata->switch_pin);
	return ret;
>>>>>>> 97bf6af1
}

static void omap_hsmmc_gpio_free(struct omap_hsmmc_host *host,
				 struct omap_hsmmc_platform_data *pdata)
{
	if (gpio_is_valid(pdata->gpio_wp))
		gpio_free(pdata->gpio_wp);
	if (gpio_is_valid(pdata->switch_pin))
		gpio_free(pdata->switch_pin);
}

/*
 * Start clock to the card
 */
static void omap_hsmmc_start_clock(struct omap_hsmmc_host *host)
{
	OMAP_HSMMC_WRITE(host->base, SYSCTL,
		OMAP_HSMMC_READ(host->base, SYSCTL) | CEN);
}

/*
 * Stop clock to the card
 */
static void omap_hsmmc_stop_clock(struct omap_hsmmc_host *host)
{
	OMAP_HSMMC_WRITE(host->base, SYSCTL,
		OMAP_HSMMC_READ(host->base, SYSCTL) & ~CEN);
	if ((OMAP_HSMMC_READ(host->base, SYSCTL) & CEN) != 0x0)
		dev_dbg(mmc_dev(host->mmc), "MMC Clock is not stopped\n");
}

static void omap_hsmmc_enable_irq(struct omap_hsmmc_host *host,
				  struct mmc_command *cmd)
{
	u32 irq_mask = INT_EN_MASK;
	unsigned long flags;

	if (host->use_dma)
		irq_mask &= ~(BRR_EN | BWR_EN);

	/* Disable timeout for erases */
	if (cmd->opcode == MMC_ERASE)
		irq_mask &= ~DTO_EN;

	spin_lock_irqsave(&host->irq_lock, flags);
	OMAP_HSMMC_WRITE(host->base, STAT, STAT_CLEAR);
	OMAP_HSMMC_WRITE(host->base, ISE, irq_mask);

	/* latch pending CIRQ, but don't signal MMC core */
	if (host->flags & HSMMC_SDIO_IRQ_ENABLED)
		irq_mask |= CIRQ_EN;
	OMAP_HSMMC_WRITE(host->base, IE, irq_mask);
	spin_unlock_irqrestore(&host->irq_lock, flags);
}

static void omap_hsmmc_disable_irq(struct omap_hsmmc_host *host)
{
	u32 irq_mask = 0;
	unsigned long flags;

	spin_lock_irqsave(&host->irq_lock, flags);
	/* no transfer running but need to keep cirq if enabled */
	if (host->flags & HSMMC_SDIO_IRQ_ENABLED)
		irq_mask |= CIRQ_EN;
	OMAP_HSMMC_WRITE(host->base, ISE, irq_mask);
	OMAP_HSMMC_WRITE(host->base, IE, irq_mask);
	OMAP_HSMMC_WRITE(host->base, STAT, STAT_CLEAR);
	spin_unlock_irqrestore(&host->irq_lock, flags);
}

/* Calculate divisor for the given clock frequency */
static u16 calc_divisor(struct omap_hsmmc_host *host, struct mmc_ios *ios)
{
	u16 dsor = 0;

	if (ios->clock) {
		dsor = DIV_ROUND_UP(clk_get_rate(host->fclk), ios->clock);
		if (dsor > CLKD_MAX)
			dsor = CLKD_MAX;
	}

	return dsor;
}

static void omap_hsmmc_set_clock(struct omap_hsmmc_host *host)
{
	struct mmc_ios *ios = &host->mmc->ios;
	unsigned long regval;
	unsigned long timeout;
	unsigned long clkdiv;

	dev_vdbg(mmc_dev(host->mmc), "Set clock to %uHz\n", ios->clock);

	omap_hsmmc_stop_clock(host);

	regval = OMAP_HSMMC_READ(host->base, SYSCTL);
	regval = regval & ~(CLKD_MASK | DTO_MASK);
	clkdiv = calc_divisor(host, ios);
	regval = regval | (clkdiv << 6) | (DTO << 16);
	OMAP_HSMMC_WRITE(host->base, SYSCTL, regval);
	OMAP_HSMMC_WRITE(host->base, SYSCTL,
		OMAP_HSMMC_READ(host->base, SYSCTL) | ICE);

	/* Wait till the ICS bit is set */
	timeout = jiffies + msecs_to_jiffies(MMC_TIMEOUT_MS);
	while ((OMAP_HSMMC_READ(host->base, SYSCTL) & ICS) != ICS
		&& time_before(jiffies, timeout))
		cpu_relax();

	/*
	 * Enable High-Speed Support
	 * Pre-Requisites
	 *	- Controller should support High-Speed-Enable Bit
	 *	- Controller should not be using DDR Mode
	 *	- Controller should advertise that it supports High Speed
	 *	  in capabilities register
	 *	- MMC/SD clock coming out of controller > 25MHz
	 */
	if ((mmc_pdata(host)->features & HSMMC_HAS_HSPE_SUPPORT) &&
	    (ios->timing != MMC_TIMING_MMC_DDR52) &&
	    (ios->timing != MMC_TIMING_UHS_DDR50) &&
	    ((OMAP_HSMMC_READ(host->base, CAPA) & HSS) == HSS)) {
		regval = OMAP_HSMMC_READ(host->base, HCTL);
		if (clkdiv && (clk_get_rate(host->fclk)/clkdiv) > 25000000)
			regval |= HSPE;
		else
			regval &= ~HSPE;

		OMAP_HSMMC_WRITE(host->base, HCTL, regval);
	}

	omap_hsmmc_start_clock(host);
}

static void omap_hsmmc_set_bus_width(struct omap_hsmmc_host *host)
{
	struct mmc_ios *ios = &host->mmc->ios;
	u32 con;

	con = OMAP_HSMMC_READ(host->base, CON);
	if (ios->timing == MMC_TIMING_MMC_DDR52 ||
	    ios->timing == MMC_TIMING_UHS_DDR50)
		con |= DDR;	/* configure in DDR mode */
	else
		con &= ~DDR;
	switch (ios->bus_width) {
	case MMC_BUS_WIDTH_8:
		OMAP_HSMMC_WRITE(host->base, CON, con | DW8);
		break;
	case MMC_BUS_WIDTH_4:
		OMAP_HSMMC_WRITE(host->base, CON, con & ~DW8);
		OMAP_HSMMC_WRITE(host->base, HCTL,
			OMAP_HSMMC_READ(host->base, HCTL) | FOUR_BIT);
		break;
	case MMC_BUS_WIDTH_1:
		OMAP_HSMMC_WRITE(host->base, CON, con & ~DW8);
		OMAP_HSMMC_WRITE(host->base, HCTL,
			OMAP_HSMMC_READ(host->base, HCTL) & ~FOUR_BIT);
		break;
	}
}

static void omap_hsmmc_set_bus_mode(struct omap_hsmmc_host *host)
{
	struct mmc_ios *ios = &host->mmc->ios;
	u32 con;

	con = OMAP_HSMMC_READ(host->base, CON);
	if (ios->bus_mode == MMC_BUSMODE_OPENDRAIN)
		OMAP_HSMMC_WRITE(host->base, CON, con | OD);
	else
		OMAP_HSMMC_WRITE(host->base, CON, con & ~OD);
}

#ifdef CONFIG_PM

/*
 * Restore the MMC host context, if it was lost as result of a
 * power state change.
 */
static int omap_hsmmc_context_restore(struct omap_hsmmc_host *host)
{
	struct mmc_ios *ios = &host->mmc->ios;
	u32 hctl, capa;
	unsigned long timeout;

	if (host->con == OMAP_HSMMC_READ(host->base, CON) &&
	    host->hctl == OMAP_HSMMC_READ(host->base, HCTL) &&
	    host->sysctl == OMAP_HSMMC_READ(host->base, SYSCTL) &&
	    host->capa == OMAP_HSMMC_READ(host->base, CAPA))
		return 0;

	host->context_loss++;

	if (host->pdata->controller_flags & OMAP_HSMMC_SUPPORTS_DUAL_VOLT) {
		if (host->power_mode != MMC_POWER_OFF &&
		    (1 << ios->vdd) <= MMC_VDD_23_24)
			hctl = SDVS18;
		else
			hctl = SDVS30;
		capa = VS30 | VS18;
	} else {
		hctl = SDVS18;
		capa = VS18;
	}

	if (host->mmc->caps & MMC_CAP_SDIO_IRQ)
		hctl |= IWE;

	OMAP_HSMMC_WRITE(host->base, HCTL,
			OMAP_HSMMC_READ(host->base, HCTL) | hctl);

	OMAP_HSMMC_WRITE(host->base, CAPA,
			OMAP_HSMMC_READ(host->base, CAPA) | capa);

	OMAP_HSMMC_WRITE(host->base, HCTL,
			OMAP_HSMMC_READ(host->base, HCTL) | SDBP);

	timeout = jiffies + msecs_to_jiffies(MMC_TIMEOUT_MS);
	while ((OMAP_HSMMC_READ(host->base, HCTL) & SDBP) != SDBP
		&& time_before(jiffies, timeout))
		;

	OMAP_HSMMC_WRITE(host->base, ISE, 0);
	OMAP_HSMMC_WRITE(host->base, IE, 0);
	OMAP_HSMMC_WRITE(host->base, STAT, STAT_CLEAR);

	/* Do not initialize card-specific things if the power is off */
	if (host->power_mode == MMC_POWER_OFF)
		goto out;

	omap_hsmmc_set_bus_width(host);

	omap_hsmmc_set_clock(host);

	omap_hsmmc_set_bus_mode(host);

out:
	dev_dbg(mmc_dev(host->mmc), "context is restored: restore count %d\n",
		host->context_loss);
	return 0;
}

/*
 * Save the MMC host context (store the number of power state changes so far).
 */
static void omap_hsmmc_context_save(struct omap_hsmmc_host *host)
{
	host->con =  OMAP_HSMMC_READ(host->base, CON);
	host->hctl = OMAP_HSMMC_READ(host->base, HCTL);
	host->sysctl =  OMAP_HSMMC_READ(host->base, SYSCTL);
	host->capa = OMAP_HSMMC_READ(host->base, CAPA);
}

#else

static int omap_hsmmc_context_restore(struct omap_hsmmc_host *host)
{
	return 0;
}

static void omap_hsmmc_context_save(struct omap_hsmmc_host *host)
{
}

#endif

/*
 * Send init stream sequence to card
 * before sending IDLE command
 */
static void send_init_stream(struct omap_hsmmc_host *host)
{
	int reg = 0;
	unsigned long timeout;

	if (host->protect_card)
		return;

	disable_irq(host->irq);

	OMAP_HSMMC_WRITE(host->base, IE, INT_EN_MASK);
	OMAP_HSMMC_WRITE(host->base, CON,
		OMAP_HSMMC_READ(host->base, CON) | INIT_STREAM);
	OMAP_HSMMC_WRITE(host->base, CMD, INIT_STREAM_CMD);

	timeout = jiffies + msecs_to_jiffies(MMC_TIMEOUT_MS);
	while ((reg != CC_EN) && time_before(jiffies, timeout))
		reg = OMAP_HSMMC_READ(host->base, STAT) & CC_EN;

	OMAP_HSMMC_WRITE(host->base, CON,
		OMAP_HSMMC_READ(host->base, CON) & ~INIT_STREAM);

	OMAP_HSMMC_WRITE(host->base, STAT, STAT_CLEAR);
	OMAP_HSMMC_READ(host->base, STAT);

	enable_irq(host->irq);
}

static inline
int omap_hsmmc_cover_is_closed(struct omap_hsmmc_host *host)
{
	int r = 1;

	if (host->get_cover_state)
		r = host->get_cover_state(host->dev);
	return r;
}

static ssize_t
omap_hsmmc_show_cover_switch(struct device *dev, struct device_attribute *attr,
			   char *buf)
{
	struct mmc_host *mmc = container_of(dev, struct mmc_host, class_dev);
	struct omap_hsmmc_host *host = mmc_priv(mmc);

	return sprintf(buf, "%s\n",
			omap_hsmmc_cover_is_closed(host) ? "closed" : "open");
}

static DEVICE_ATTR(cover_switch, S_IRUGO, omap_hsmmc_show_cover_switch, NULL);

static ssize_t
omap_hsmmc_show_slot_name(struct device *dev, struct device_attribute *attr,
			char *buf)
{
	struct mmc_host *mmc = container_of(dev, struct mmc_host, class_dev);
	struct omap_hsmmc_host *host = mmc_priv(mmc);

	return sprintf(buf, "%s\n", mmc_pdata(host)->name);
}

static DEVICE_ATTR(slot_name, S_IRUGO, omap_hsmmc_show_slot_name, NULL);

/*
 * Configure the response type and send the cmd.
 */
static void
omap_hsmmc_start_command(struct omap_hsmmc_host *host, struct mmc_command *cmd,
	struct mmc_data *data)
{
	int cmdreg = 0, resptype = 0, cmdtype = 0;

	dev_vdbg(mmc_dev(host->mmc), "%s: CMD%d, argument 0x%08x\n",
		mmc_hostname(host->mmc), cmd->opcode, cmd->arg);
	host->cmd = cmd;

	omap_hsmmc_enable_irq(host, cmd);

	host->response_busy = 0;
	if (cmd->flags & MMC_RSP_PRESENT) {
		if (cmd->flags & MMC_RSP_136)
			resptype = 1;
		else if (cmd->flags & MMC_RSP_BUSY) {
			resptype = 3;
			host->response_busy = 1;
		} else
			resptype = 2;
	}

	/*
	 * Unlike OMAP1 controller, the cmdtype does not seem to be based on
	 * ac, bc, adtc, bcr. Only commands ending an open ended transfer need
	 * a val of 0x3, rest 0x0.
	 */
	if (cmd == host->mrq->stop)
		cmdtype = 0x3;

	cmdreg = (cmd->opcode << 24) | (resptype << 16) | (cmdtype << 22);

	if ((host->flags & AUTO_CMD23) && mmc_op_multi(cmd->opcode) &&
	    host->mrq->sbc) {
		cmdreg |= ACEN_ACMD23;
		OMAP_HSMMC_WRITE(host->base, SDMASA, host->mrq->sbc->arg);
	}
	if (data) {
		cmdreg |= DP_SELECT | MSBS | BCE;
		if (data->flags & MMC_DATA_READ)
			cmdreg |= DDIR;
		else
			cmdreg &= ~(DDIR);
	}

	if (host->use_dma)
		cmdreg |= DMAE;

	host->req_in_progress = 1;

	OMAP_HSMMC_WRITE(host->base, ARG, cmd->arg);
	OMAP_HSMMC_WRITE(host->base, CMD, cmdreg);
}

static int
omap_hsmmc_get_dma_dir(struct omap_hsmmc_host *host, struct mmc_data *data)
{
	if (data->flags & MMC_DATA_WRITE)
		return DMA_TO_DEVICE;
	else
		return DMA_FROM_DEVICE;
}

static struct dma_chan *omap_hsmmc_get_dma_chan(struct omap_hsmmc_host *host,
	struct mmc_data *data)
{
	return data->flags & MMC_DATA_WRITE ? host->tx_chan : host->rx_chan;
}

static void omap_hsmmc_request_done(struct omap_hsmmc_host *host, struct mmc_request *mrq)
{
	int dma_ch;
	unsigned long flags;

	spin_lock_irqsave(&host->irq_lock, flags);
	host->req_in_progress = 0;
	dma_ch = host->dma_ch;
	spin_unlock_irqrestore(&host->irq_lock, flags);

	omap_hsmmc_disable_irq(host);
	/* Do not complete the request if DMA is still in progress */
	if (mrq->data && host->use_dma && dma_ch != -1)
		return;
	host->mrq = NULL;
	mmc_request_done(host->mmc, mrq);
}

/*
 * Notify the transfer complete to MMC core
 */
static void
omap_hsmmc_xfer_done(struct omap_hsmmc_host *host, struct mmc_data *data)
{
	if (!data) {
		struct mmc_request *mrq = host->mrq;

		/* TC before CC from CMD6 - don't know why, but it happens */
		if (host->cmd && host->cmd->opcode == 6 &&
		    host->response_busy) {
			host->response_busy = 0;
			return;
		}

		omap_hsmmc_request_done(host, mrq);
		return;
	}

	host->data = NULL;

	if (!data->error)
		data->bytes_xfered += data->blocks * (data->blksz);
	else
		data->bytes_xfered = 0;

	if (data->stop && (data->error || !host->mrq->sbc))
		omap_hsmmc_start_command(host, data->stop, NULL);
	else
		omap_hsmmc_request_done(host, data->mrq);
}

/*
 * Notify the core about command completion
 */
static void
omap_hsmmc_cmd_done(struct omap_hsmmc_host *host, struct mmc_command *cmd)
{
	if (host->mrq->sbc && (host->cmd == host->mrq->sbc) &&
	    !host->mrq->sbc->error && !(host->flags & AUTO_CMD23)) {
		host->cmd = NULL;
		omap_hsmmc_start_dma_transfer(host);
		omap_hsmmc_start_command(host, host->mrq->cmd,
						host->mrq->data);
		return;
	}

	host->cmd = NULL;

	if (cmd->flags & MMC_RSP_PRESENT) {
		if (cmd->flags & MMC_RSP_136) {
			/* response type 2 */
			cmd->resp[3] = OMAP_HSMMC_READ(host->base, RSP10);
			cmd->resp[2] = OMAP_HSMMC_READ(host->base, RSP32);
			cmd->resp[1] = OMAP_HSMMC_READ(host->base, RSP54);
			cmd->resp[0] = OMAP_HSMMC_READ(host->base, RSP76);
		} else {
			/* response types 1, 1b, 3, 4, 5, 6 */
			cmd->resp[0] = OMAP_HSMMC_READ(host->base, RSP10);
		}
	}
	if ((host->data == NULL && !host->response_busy) || cmd->error)
		omap_hsmmc_request_done(host, host->mrq);
}

/*
 * DMA clean up for command errors
 */
static void omap_hsmmc_dma_cleanup(struct omap_hsmmc_host *host, int errno)
{
	int dma_ch;
	unsigned long flags;

	host->data->error = errno;

	spin_lock_irqsave(&host->irq_lock, flags);
	dma_ch = host->dma_ch;
	host->dma_ch = -1;
	spin_unlock_irqrestore(&host->irq_lock, flags);

	if (host->use_dma && dma_ch != -1) {
		struct dma_chan *chan = omap_hsmmc_get_dma_chan(host, host->data);

		dmaengine_terminate_all(chan);
		dma_unmap_sg(chan->device->dev,
			host->data->sg, host->data->sg_len,
			omap_hsmmc_get_dma_dir(host, host->data));

		host->data->host_cookie = 0;
	}
	host->data = NULL;
}

/*
 * Readable error output
 */
#ifdef CONFIG_MMC_DEBUG
static void omap_hsmmc_dbg_report_irq(struct omap_hsmmc_host *host, u32 status)
{
	/* --- means reserved bit without definition at documentation */
	static const char *omap_hsmmc_status_bits[] = {
		"CC"  , "TC"  , "BGE", "---", "BWR" , "BRR" , "---" , "---" ,
		"CIRQ",	"OBI" , "---", "---", "---" , "---" , "---" , "ERRI",
		"CTO" , "CCRC", "CEB", "CIE", "DTO" , "DCRC", "DEB" , "---" ,
		"ACE" , "---" , "---", "---", "CERR", "BADA", "---" , "---"
	};
	char res[256];
	char *buf = res;
	int len, i;

	len = sprintf(buf, "MMC IRQ 0x%x :", status);
	buf += len;

	for (i = 0; i < ARRAY_SIZE(omap_hsmmc_status_bits); i++)
		if (status & (1 << i)) {
			len = sprintf(buf, " %s", omap_hsmmc_status_bits[i]);
			buf += len;
		}

	dev_vdbg(mmc_dev(host->mmc), "%s\n", res);
}
#else
static inline void omap_hsmmc_dbg_report_irq(struct omap_hsmmc_host *host,
					     u32 status)
{
}
#endif  /* CONFIG_MMC_DEBUG */

/*
 * MMC controller internal state machines reset
 *
 * Used to reset command or data internal state machines, using respectively
 *  SRC or SRD bit of SYSCTL register
 * Can be called from interrupt context
 */
static inline void omap_hsmmc_reset_controller_fsm(struct omap_hsmmc_host *host,
						   unsigned long bit)
{
	unsigned long i = 0;
	unsigned long limit = MMC_TIMEOUT_US;

	OMAP_HSMMC_WRITE(host->base, SYSCTL,
			 OMAP_HSMMC_READ(host->base, SYSCTL) | bit);

	/*
	 * OMAP4 ES2 and greater has an updated reset logic.
	 * Monitor a 0->1 transition first
	 */
	if (mmc_pdata(host)->features & HSMMC_HAS_UPDATED_RESET) {
		while ((!(OMAP_HSMMC_READ(host->base, SYSCTL) & bit))
					&& (i++ < limit))
			udelay(1);
	}
	i = 0;

	while ((OMAP_HSMMC_READ(host->base, SYSCTL) & bit) &&
		(i++ < limit))
		udelay(1);

	if (OMAP_HSMMC_READ(host->base, SYSCTL) & bit)
		dev_err(mmc_dev(host->mmc),
			"Timeout waiting on controller reset in %s\n",
			__func__);
}

static void hsmmc_command_incomplete(struct omap_hsmmc_host *host,
					int err, int end_cmd)
{
	if (end_cmd) {
		omap_hsmmc_reset_controller_fsm(host, SRC);
		if (host->cmd)
			host->cmd->error = err;
	}

	if (host->data) {
		omap_hsmmc_reset_controller_fsm(host, SRD);
		omap_hsmmc_dma_cleanup(host, err);
	} else if (host->mrq && host->mrq->cmd)
		host->mrq->cmd->error = err;
}

static void omap_hsmmc_do_irq(struct omap_hsmmc_host *host, int status)
{
	struct mmc_data *data;
	int end_cmd = 0, end_trans = 0;
	int error = 0;

	data = host->data;
	dev_vdbg(mmc_dev(host->mmc), "IRQ Status is %x\n", status);

	if (status & ERR_EN) {
		omap_hsmmc_dbg_report_irq(host, status);

		if (status & (CTO_EN | CCRC_EN))
			end_cmd = 1;
		if (status & (CTO_EN | DTO_EN))
			hsmmc_command_incomplete(host, -ETIMEDOUT, end_cmd);
		else if (status & (CCRC_EN | DCRC_EN))
			hsmmc_command_incomplete(host, -EILSEQ, end_cmd);

		if (status & ACE_EN) {
			u32 ac12;
			ac12 = OMAP_HSMMC_READ(host->base, AC12);
			if (!(ac12 & ACNE) && host->mrq->sbc) {
				end_cmd = 1;
				if (ac12 & ACTO)
					error =  -ETIMEDOUT;
				else if (ac12 & (ACCE | ACEB | ACIE))
					error = -EILSEQ;
				host->mrq->sbc->error = error;
				hsmmc_command_incomplete(host, error, end_cmd);
			}
			dev_dbg(mmc_dev(host->mmc), "AC12 err: 0x%x\n", ac12);
		}
		if (host->data || host->response_busy) {
			end_trans = !end_cmd;
			host->response_busy = 0;
		}
	}

	OMAP_HSMMC_WRITE(host->base, STAT, status);
	if (end_cmd || ((status & CC_EN) && host->cmd))
		omap_hsmmc_cmd_done(host, host->cmd);
	if ((end_trans || (status & TC_EN)) && host->mrq)
		omap_hsmmc_xfer_done(host, data);
}

/*
 * MMC controller IRQ handler
 */
static irqreturn_t omap_hsmmc_irq(int irq, void *dev_id)
{
	struct omap_hsmmc_host *host = dev_id;
	int status;

	status = OMAP_HSMMC_READ(host->base, STAT);
	while (status & (INT_EN_MASK | CIRQ_EN)) {
		if (host->req_in_progress)
			omap_hsmmc_do_irq(host, status);

		if (status & CIRQ_EN)
			mmc_signal_sdio_irq(host->mmc);

		/* Flush posted write */
		status = OMAP_HSMMC_READ(host->base, STAT);
	}

	return IRQ_HANDLED;
}

static irqreturn_t omap_hsmmc_wake_irq(int irq, void *dev_id)
{
	struct omap_hsmmc_host *host = dev_id;

	/* cirq is level triggered, disable to avoid infinite loop */
	spin_lock(&host->irq_lock);
	if (host->flags & HSMMC_WAKE_IRQ_ENABLED) {
		disable_irq_nosync(host->wake_irq);
		host->flags &= ~HSMMC_WAKE_IRQ_ENABLED;
	}
	spin_unlock(&host->irq_lock);
	pm_request_resume(host->dev); /* no use counter */

	return IRQ_HANDLED;
}

static void set_sd_bus_power(struct omap_hsmmc_host *host)
{
	unsigned long i;

	OMAP_HSMMC_WRITE(host->base, HCTL,
			 OMAP_HSMMC_READ(host->base, HCTL) | SDBP);
	for (i = 0; i < loops_per_jiffy; i++) {
		if (OMAP_HSMMC_READ(host->base, HCTL) & SDBP)
			break;
		cpu_relax();
	}
}

/*
 * Switch MMC interface voltage ... only relevant for MMC1.
 *
 * MMC2 and MMC3 use fixed 1.8V levels, and maybe a transceiver.
 * The MMC2 transceiver controls are used instead of DAT4..DAT7.
 * Some chips, like eMMC ones, use internal transceivers.
 */
static int omap_hsmmc_switch_opcond(struct omap_hsmmc_host *host, int vdd)
{
	u32 reg_val = 0;
	int ret;

	/* Disable the clocks */
	pm_runtime_put_sync(host->dev);
	if (host->dbclk)
		clk_disable_unprepare(host->dbclk);

	/* Turn the power off */
	ret = mmc_pdata(host)->set_power(host->dev, 0, 0);

	/* Turn the power ON with given VDD 1.8 or 3.0v */
	if (!ret)
		ret = mmc_pdata(host)->set_power(host->dev, 1, vdd);
	pm_runtime_get_sync(host->dev);
	if (host->dbclk)
		clk_prepare_enable(host->dbclk);

	if (ret != 0)
		goto err;

	OMAP_HSMMC_WRITE(host->base, HCTL,
		OMAP_HSMMC_READ(host->base, HCTL) & SDVSCLR);
	reg_val = OMAP_HSMMC_READ(host->base, HCTL);

	/*
	 * If a MMC dual voltage card is detected, the set_ios fn calls
	 * this fn with VDD bit set for 1.8V. Upon card removal from the
	 * slot, omap_hsmmc_set_ios sets the VDD back to 3V on MMC_POWER_OFF.
	 *
	 * Cope with a bit of slop in the range ... per data sheets:
	 *  - "1.8V" for vdds_mmc1/vdds_mmc1a can be up to 2.45V max,
	 *    but recommended values are 1.71V to 1.89V
	 *  - "3.0V" for vdds_mmc1/vdds_mmc1a can be up to 3.5V max,
	 *    but recommended values are 2.7V to 3.3V
	 *
	 * Board setup code shouldn't permit anything very out-of-range.
	 * TWL4030-family VMMC1 and VSIM regulators are fine (avoiding the
	 * middle range) but VSIM can't power DAT4..DAT7 at more than 3V.
	 */
	if ((1 << vdd) <= MMC_VDD_23_24)
		reg_val |= SDVS18;
	else
		reg_val |= SDVS30;

	OMAP_HSMMC_WRITE(host->base, HCTL, reg_val);
	set_sd_bus_power(host);

	return 0;
err:
	dev_err(mmc_dev(host->mmc), "Unable to switch operating voltage\n");
	return ret;
}

/* Protect the card while the cover is open */
static void omap_hsmmc_protect_card(struct omap_hsmmc_host *host)
{
	if (!host->get_cover_state)
		return;

	host->reqs_blocked = 0;
	if (host->get_cover_state(host->dev)) {
		if (host->protect_card) {
			dev_info(host->dev, "%s: cover is closed, "
					 "card is now accessible\n",
					 mmc_hostname(host->mmc));
			host->protect_card = 0;
		}
	} else {
		if (!host->protect_card) {
			dev_info(host->dev, "%s: cover is open, "
					 "card is now inaccessible\n",
					 mmc_hostname(host->mmc));
			host->protect_card = 1;
		}
	}
}

/*
 * irq handler to notify the core about card insertion/removal
 */
static irqreturn_t omap_hsmmc_detect(int irq, void *dev_id)
{
	struct omap_hsmmc_host *host = dev_id;
	int carddetect;

	sysfs_notify(&host->mmc->class_dev.kobj, NULL, "cover_switch");

	if (host->card_detect)
		carddetect = host->card_detect(host->dev);
	else {
		omap_hsmmc_protect_card(host);
		carddetect = -ENOSYS;
	}

	if (carddetect)
		mmc_detect_change(host->mmc, (HZ * 200) / 1000);
	else
		mmc_detect_change(host->mmc, (HZ * 50) / 1000);
	return IRQ_HANDLED;
}

static void omap_hsmmc_dma_callback(void *param)
{
	struct omap_hsmmc_host *host = param;
	struct dma_chan *chan;
	struct mmc_data *data;
	int req_in_progress;

	spin_lock_irq(&host->irq_lock);
	if (host->dma_ch < 0) {
		spin_unlock_irq(&host->irq_lock);
		return;
	}

	data = host->mrq->data;
	chan = omap_hsmmc_get_dma_chan(host, data);
	if (!data->host_cookie)
		dma_unmap_sg(chan->device->dev,
			     data->sg, data->sg_len,
			     omap_hsmmc_get_dma_dir(host, data));

	req_in_progress = host->req_in_progress;
	host->dma_ch = -1;
	spin_unlock_irq(&host->irq_lock);

	/* If DMA has finished after TC, complete the request */
	if (!req_in_progress) {
		struct mmc_request *mrq = host->mrq;

		host->mrq = NULL;
		mmc_request_done(host->mmc, mrq);
	}
}

static int omap_hsmmc_pre_dma_transfer(struct omap_hsmmc_host *host,
				       struct mmc_data *data,
				       struct omap_hsmmc_next *next,
				       struct dma_chan *chan)
{
	int dma_len;

	if (!next && data->host_cookie &&
	    data->host_cookie != host->next_data.cookie) {
		dev_warn(host->dev, "[%s] invalid cookie: data->host_cookie %d"
		       " host->next_data.cookie %d\n",
		       __func__, data->host_cookie, host->next_data.cookie);
		data->host_cookie = 0;
	}

	/* Check if next job is already prepared */
	if (next || data->host_cookie != host->next_data.cookie) {
		dma_len = dma_map_sg(chan->device->dev, data->sg, data->sg_len,
				     omap_hsmmc_get_dma_dir(host, data));

	} else {
		dma_len = host->next_data.dma_len;
		host->next_data.dma_len = 0;
	}


	if (dma_len == 0)
		return -EINVAL;

	if (next) {
		next->dma_len = dma_len;
		data->host_cookie = ++next->cookie < 0 ? 1 : next->cookie;
	} else
		host->dma_len = dma_len;

	return 0;
}

/*
 * Routine to configure and start DMA for the MMC card
 */
static int omap_hsmmc_setup_dma_transfer(struct omap_hsmmc_host *host,
					struct mmc_request *req)
{
	struct dma_slave_config cfg;
	struct dma_async_tx_descriptor *tx;
	int ret = 0, i;
	struct mmc_data *data = req->data;
	struct dma_chan *chan;

	/* Sanity check: all the SG entries must be aligned by block size. */
	for (i = 0; i < data->sg_len; i++) {
		struct scatterlist *sgl;

		sgl = data->sg + i;
		if (sgl->length % data->blksz)
			return -EINVAL;
	}
	if ((data->blksz % 4) != 0)
		/* REVISIT: The MMC buffer increments only when MSB is written.
		 * Return error for blksz which is non multiple of four.
		 */
		return -EINVAL;

	BUG_ON(host->dma_ch != -1);

	chan = omap_hsmmc_get_dma_chan(host, data);

	cfg.src_addr = host->mapbase + OMAP_HSMMC_DATA;
	cfg.dst_addr = host->mapbase + OMAP_HSMMC_DATA;
	cfg.src_addr_width = DMA_SLAVE_BUSWIDTH_4_BYTES;
	cfg.dst_addr_width = DMA_SLAVE_BUSWIDTH_4_BYTES;
	cfg.src_maxburst = data->blksz / 4;
	cfg.dst_maxburst = data->blksz / 4;

	ret = dmaengine_slave_config(chan, &cfg);
	if (ret)
		return ret;

	ret = omap_hsmmc_pre_dma_transfer(host, data, NULL, chan);
	if (ret)
		return ret;

	tx = dmaengine_prep_slave_sg(chan, data->sg, data->sg_len,
		data->flags & MMC_DATA_WRITE ? DMA_MEM_TO_DEV : DMA_DEV_TO_MEM,
		DMA_PREP_INTERRUPT | DMA_CTRL_ACK);
	if (!tx) {
		dev_err(mmc_dev(host->mmc), "prep_slave_sg() failed\n");
		/* FIXME: cleanup */
		return -1;
	}

	tx->callback = omap_hsmmc_dma_callback;
	tx->callback_param = host;

	/* Does not fail */
	dmaengine_submit(tx);

	host->dma_ch = 1;

	return 0;
}

static void set_data_timeout(struct omap_hsmmc_host *host,
			     unsigned int timeout_ns,
			     unsigned int timeout_clks)
{
	unsigned int timeout, cycle_ns;
	uint32_t reg, clkd, dto = 0;

	reg = OMAP_HSMMC_READ(host->base, SYSCTL);
	clkd = (reg & CLKD_MASK) >> CLKD_SHIFT;
	if (clkd == 0)
		clkd = 1;

	cycle_ns = 1000000000 / (host->clk_rate / clkd);
	timeout = timeout_ns / cycle_ns;
	timeout += timeout_clks;
	if (timeout) {
		while ((timeout & 0x80000000) == 0) {
			dto += 1;
			timeout <<= 1;
		}
		dto = 31 - dto;
		timeout <<= 1;
		if (timeout && dto)
			dto += 1;
		if (dto >= 13)
			dto -= 13;
		else
			dto = 0;
		if (dto > 14)
			dto = 14;
	}

	reg &= ~DTO_MASK;
	reg |= dto << DTO_SHIFT;
	OMAP_HSMMC_WRITE(host->base, SYSCTL, reg);
}

static void omap_hsmmc_start_dma_transfer(struct omap_hsmmc_host *host)
{
	struct mmc_request *req = host->mrq;
	struct dma_chan *chan;

	if (!req->data)
		return;
	OMAP_HSMMC_WRITE(host->base, BLK, (req->data->blksz)
				| (req->data->blocks << 16));
	set_data_timeout(host, req->data->timeout_ns,
				req->data->timeout_clks);
	chan = omap_hsmmc_get_dma_chan(host, req->data);
	dma_async_issue_pending(chan);
}

/*
 * Configure block length for MMC/SD cards and initiate the transfer.
 */
static int
omap_hsmmc_prepare_data(struct omap_hsmmc_host *host, struct mmc_request *req)
{
	int ret;
	host->data = req->data;

	if (req->data == NULL) {
		OMAP_HSMMC_WRITE(host->base, BLK, 0);
		/*
		 * Set an arbitrary 100ms data timeout for commands with
		 * busy signal.
		 */
		if (req->cmd->flags & MMC_RSP_BUSY)
			set_data_timeout(host, 100000000U, 0);
		return 0;
	}

	if (host->use_dma) {
		ret = omap_hsmmc_setup_dma_transfer(host, req);
		if (ret != 0) {
			dev_err(mmc_dev(host->mmc), "MMC start dma failure\n");
			return ret;
		}
	}
	return 0;
}

static void omap_hsmmc_post_req(struct mmc_host *mmc, struct mmc_request *mrq,
				int err)
{
	struct omap_hsmmc_host *host = mmc_priv(mmc);
	struct mmc_data *data = mrq->data;

	if (host->use_dma && data->host_cookie) {
		struct dma_chan *c = omap_hsmmc_get_dma_chan(host, data);

		dma_unmap_sg(c->device->dev, data->sg, data->sg_len,
			     omap_hsmmc_get_dma_dir(host, data));
		data->host_cookie = 0;
	}
}

static void omap_hsmmc_pre_req(struct mmc_host *mmc, struct mmc_request *mrq,
			       bool is_first_req)
{
	struct omap_hsmmc_host *host = mmc_priv(mmc);

	if (mrq->data->host_cookie) {
		mrq->data->host_cookie = 0;
		return ;
	}

	if (host->use_dma) {
		struct dma_chan *c = omap_hsmmc_get_dma_chan(host, mrq->data);

		if (omap_hsmmc_pre_dma_transfer(host, mrq->data,
						&host->next_data, c))
			mrq->data->host_cookie = 0;
	}
}

/*
 * Request function. for read/write operation
 */
static void omap_hsmmc_request(struct mmc_host *mmc, struct mmc_request *req)
{
	struct omap_hsmmc_host *host = mmc_priv(mmc);
	int err;

	BUG_ON(host->req_in_progress);
	BUG_ON(host->dma_ch != -1);
	if (host->protect_card) {
		if (host->reqs_blocked < 3) {
			/*
			 * Ensure the controller is left in a consistent
			 * state by resetting the command and data state
			 * machines.
			 */
			omap_hsmmc_reset_controller_fsm(host, SRD);
			omap_hsmmc_reset_controller_fsm(host, SRC);
			host->reqs_blocked += 1;
		}
		req->cmd->error = -EBADF;
		if (req->data)
			req->data->error = -EBADF;
		req->cmd->retries = 0;
		mmc_request_done(mmc, req);
		return;
	} else if (host->reqs_blocked)
		host->reqs_blocked = 0;
	WARN_ON(host->mrq != NULL);
	host->mrq = req;
	host->clk_rate = clk_get_rate(host->fclk);
	err = omap_hsmmc_prepare_data(host, req);
	if (err) {
		req->cmd->error = err;
		if (req->data)
			req->data->error = err;
		host->mrq = NULL;
		mmc_request_done(mmc, req);
		return;
	}
	if (req->sbc && !(host->flags & AUTO_CMD23)) {
		omap_hsmmc_start_command(host, req->sbc, NULL);
		return;
	}

	omap_hsmmc_start_dma_transfer(host);
	omap_hsmmc_start_command(host, req->cmd, req->data);
}

/* Routine to configure clock values. Exposed API to core */
static void omap_hsmmc_set_ios(struct mmc_host *mmc, struct mmc_ios *ios)
{
	struct omap_hsmmc_host *host = mmc_priv(mmc);
	int do_send_init_stream = 0;

	pm_runtime_get_sync(host->dev);

	if (ios->power_mode != host->power_mode) {
		switch (ios->power_mode) {
		case MMC_POWER_OFF:
			mmc_pdata(host)->set_power(host->dev, 0, 0);
			break;
		case MMC_POWER_UP:
			mmc_pdata(host)->set_power(host->dev, 1, ios->vdd);
			break;
		case MMC_POWER_ON:
			do_send_init_stream = 1;
			break;
		}
		host->power_mode = ios->power_mode;
	}

	/* FIXME: set registers based only on changes to ios */

	omap_hsmmc_set_bus_width(host);

	if (host->pdata->controller_flags & OMAP_HSMMC_SUPPORTS_DUAL_VOLT) {
		/* Only MMC1 can interface at 3V without some flavor
		 * of external transceiver; but they all handle 1.8V.
		 */
		if ((OMAP_HSMMC_READ(host->base, HCTL) & SDVSDET) &&
			(ios->vdd == DUAL_VOLT_OCR_BIT)) {
				/*
				 * The mmc_select_voltage fn of the core does
				 * not seem to set the power_mode to
				 * MMC_POWER_UP upon recalculating the voltage.
				 * vdd 1.8v.
				 */
			if (omap_hsmmc_switch_opcond(host, ios->vdd) != 0)
				dev_dbg(mmc_dev(host->mmc),
						"Switch operation failed\n");
		}
	}

	omap_hsmmc_set_clock(host);

	if (do_send_init_stream)
		send_init_stream(host);

	omap_hsmmc_set_bus_mode(host);

	pm_runtime_put_autosuspend(host->dev);
}

static int omap_hsmmc_get_cd(struct mmc_host *mmc)
{
	struct omap_hsmmc_host *host = mmc_priv(mmc);

	if (!host->card_detect)
		return -ENOSYS;
	return host->card_detect(host->dev);
}

static int omap_hsmmc_get_ro(struct mmc_host *mmc)
{
	struct omap_hsmmc_host *host = mmc_priv(mmc);

	if (!host->get_ro)
		return -ENOSYS;
	return host->get_ro(host->dev);
}

static void omap_hsmmc_init_card(struct mmc_host *mmc, struct mmc_card *card)
{
	struct omap_hsmmc_host *host = mmc_priv(mmc);

	if (mmc_pdata(host)->init_card)
		mmc_pdata(host)->init_card(card);
}

static void omap_hsmmc_enable_sdio_irq(struct mmc_host *mmc, int enable)
{
	struct omap_hsmmc_host *host = mmc_priv(mmc);
	u32 irq_mask, con;
	unsigned long flags;

	spin_lock_irqsave(&host->irq_lock, flags);

	con = OMAP_HSMMC_READ(host->base, CON);
	irq_mask = OMAP_HSMMC_READ(host->base, ISE);
	if (enable) {
		host->flags |= HSMMC_SDIO_IRQ_ENABLED;
		irq_mask |= CIRQ_EN;
		con |= CTPL | CLKEXTFREE;
	} else {
		host->flags &= ~HSMMC_SDIO_IRQ_ENABLED;
		irq_mask &= ~CIRQ_EN;
		con &= ~(CTPL | CLKEXTFREE);
	}
	OMAP_HSMMC_WRITE(host->base, CON, con);
	OMAP_HSMMC_WRITE(host->base, IE, irq_mask);

	/*
	 * if enable, piggy back detection on current request
	 * but always disable immediately
	 */
	if (!host->req_in_progress || !enable)
		OMAP_HSMMC_WRITE(host->base, ISE, irq_mask);

	/* flush posted write */
	OMAP_HSMMC_READ(host->base, IE);

	spin_unlock_irqrestore(&host->irq_lock, flags);
}

static int omap_hsmmc_configure_wake_irq(struct omap_hsmmc_host *host)
{
	struct mmc_host *mmc = host->mmc;
	int ret;

	/*
	 * For omaps with wake-up path, wakeirq will be irq from pinctrl and
	 * for other omaps, wakeirq will be from GPIO (dat line remuxed to
	 * gpio). wakeirq is needed to detect sdio irq in runtime suspend state
	 * with functional clock disabled.
	 */
	if (!host->dev->of_node || !host->wake_irq)
		return -ENODEV;

	/* Prevent auto-enabling of IRQ */
	irq_set_status_flags(host->wake_irq, IRQ_NOAUTOEN);
	ret = devm_request_irq(host->dev, host->wake_irq, omap_hsmmc_wake_irq,
			       IRQF_TRIGGER_LOW | IRQF_ONESHOT,
			       mmc_hostname(mmc), host);
	if (ret) {
		dev_err(mmc_dev(host->mmc), "Unable to request wake IRQ\n");
		goto err;
	}

	/*
	 * Some omaps don't have wake-up path from deeper idle states
	 * and need to remux SDIO DAT1 to GPIO for wake-up from idle.
	 */
	if (host->pdata->controller_flags & OMAP_HSMMC_SWAKEUP_MISSING) {
		struct pinctrl *p = devm_pinctrl_get(host->dev);
		if (!p) {
			ret = -ENODEV;
			goto err_free_irq;
		}
		if (IS_ERR(pinctrl_lookup_state(p, PINCTRL_STATE_DEFAULT))) {
			dev_info(host->dev, "missing default pinctrl state\n");
			devm_pinctrl_put(p);
			ret = -EINVAL;
			goto err_free_irq;
		}

		if (IS_ERR(pinctrl_lookup_state(p, PINCTRL_STATE_IDLE))) {
			dev_info(host->dev, "missing idle pinctrl state\n");
			devm_pinctrl_put(p);
			ret = -EINVAL;
			goto err_free_irq;
		}
		devm_pinctrl_put(p);
	}

	OMAP_HSMMC_WRITE(host->base, HCTL,
			 OMAP_HSMMC_READ(host->base, HCTL) | IWE);
	return 0;

err_free_irq:
	devm_free_irq(host->dev, host->wake_irq, host);
err:
	dev_warn(host->dev, "no SDIO IRQ support, falling back to polling\n");
	host->wake_irq = 0;
	return ret;
}

static void omap_hsmmc_conf_bus_power(struct omap_hsmmc_host *host)
{
	u32 hctl, capa, value;

	/* Only MMC1 supports 3.0V */
	if (host->pdata->controller_flags & OMAP_HSMMC_SUPPORTS_DUAL_VOLT) {
		hctl = SDVS30;
		capa = VS30 | VS18;
	} else {
		hctl = SDVS18;
		capa = VS18;
	}

	value = OMAP_HSMMC_READ(host->base, HCTL) & ~SDVS_MASK;
	OMAP_HSMMC_WRITE(host->base, HCTL, value | hctl);

	value = OMAP_HSMMC_READ(host->base, CAPA);
	OMAP_HSMMC_WRITE(host->base, CAPA, value | capa);

	/* Set SD bus power bit */
	set_sd_bus_power(host);
}

static int omap_hsmmc_enable_fclk(struct mmc_host *mmc)
{
	struct omap_hsmmc_host *host = mmc_priv(mmc);

	pm_runtime_get_sync(host->dev);

	return 0;
}

static int omap_hsmmc_disable_fclk(struct mmc_host *mmc)
{
	struct omap_hsmmc_host *host = mmc_priv(mmc);

	pm_runtime_mark_last_busy(host->dev);
	pm_runtime_put_autosuspend(host->dev);

	return 0;
}

static int omap_hsmmc_multi_io_quirk(struct mmc_card *card,
				     unsigned int direction, int blk_size)
{
	/* This controller can't do multiblock reads due to hw bugs */
	if (direction == MMC_DATA_READ)
		return 1;

	return blk_size;
}

static struct mmc_host_ops omap_hsmmc_ops = {
	.enable = omap_hsmmc_enable_fclk,
	.disable = omap_hsmmc_disable_fclk,
	.post_req = omap_hsmmc_post_req,
	.pre_req = omap_hsmmc_pre_req,
	.request = omap_hsmmc_request,
	.set_ios = omap_hsmmc_set_ios,
	.get_cd = omap_hsmmc_get_cd,
	.get_ro = omap_hsmmc_get_ro,
	.init_card = omap_hsmmc_init_card,
	.enable_sdio_irq = omap_hsmmc_enable_sdio_irq,
};

#ifdef CONFIG_DEBUG_FS

static int omap_hsmmc_regs_show(struct seq_file *s, void *data)
{
	struct mmc_host *mmc = s->private;
	struct omap_hsmmc_host *host = mmc_priv(mmc);

	seq_printf(s, "mmc%d:\n", mmc->index);
	seq_printf(s, "sdio irq mode\t%s\n",
		   (mmc->caps & MMC_CAP_SDIO_IRQ) ? "interrupt" : "polling");

	if (mmc->caps & MMC_CAP_SDIO_IRQ) {
		seq_printf(s, "sdio irq \t%s\n",
			   (host->flags & HSMMC_SDIO_IRQ_ENABLED) ?  "enabled"
			   : "disabled");
	}
	seq_printf(s, "ctx_loss:\t%d\n", host->context_loss);

	pm_runtime_get_sync(host->dev);
	seq_puts(s, "\nregs:\n");
	seq_printf(s, "CON:\t\t0x%08x\n",
			OMAP_HSMMC_READ(host->base, CON));
	seq_printf(s, "PSTATE:\t\t0x%08x\n",
		   OMAP_HSMMC_READ(host->base, PSTATE));
	seq_printf(s, "HCTL:\t\t0x%08x\n",
			OMAP_HSMMC_READ(host->base, HCTL));
	seq_printf(s, "SYSCTL:\t\t0x%08x\n",
			OMAP_HSMMC_READ(host->base, SYSCTL));
	seq_printf(s, "IE:\t\t0x%08x\n",
			OMAP_HSMMC_READ(host->base, IE));
	seq_printf(s, "ISE:\t\t0x%08x\n",
			OMAP_HSMMC_READ(host->base, ISE));
	seq_printf(s, "CAPA:\t\t0x%08x\n",
			OMAP_HSMMC_READ(host->base, CAPA));

	pm_runtime_mark_last_busy(host->dev);
	pm_runtime_put_autosuspend(host->dev);

	return 0;
}

static int omap_hsmmc_regs_open(struct inode *inode, struct file *file)
{
	return single_open(file, omap_hsmmc_regs_show, inode->i_private);
}

static const struct file_operations mmc_regs_fops = {
	.open           = omap_hsmmc_regs_open,
	.read           = seq_read,
	.llseek         = seq_lseek,
	.release        = single_release,
};

static void omap_hsmmc_debugfs(struct mmc_host *mmc)
{
	if (mmc->debugfs_root)
		debugfs_create_file("regs", S_IRUSR, mmc->debugfs_root,
			mmc, &mmc_regs_fops);
}

#else

static void omap_hsmmc_debugfs(struct mmc_host *mmc)
{
}

#endif

#ifdef CONFIG_OF
static const struct omap_mmc_of_data omap3_pre_es3_mmc_of_data = {
	/* See 35xx errata 2.1.1.128 in SPRZ278F */
	.controller_flags = OMAP_HSMMC_BROKEN_MULTIBLOCK_READ,
};

static const struct omap_mmc_of_data omap4_mmc_of_data = {
	.reg_offset = 0x100,
};
static const struct omap_mmc_of_data am33xx_mmc_of_data = {
	.reg_offset = 0x100,
	.controller_flags = OMAP_HSMMC_SWAKEUP_MISSING,
};

static const struct of_device_id omap_mmc_of_match[] = {
	{
		.compatible = "ti,omap2-hsmmc",
	},
	{
		.compatible = "ti,omap3-pre-es3-hsmmc",
		.data = &omap3_pre_es3_mmc_of_data,
	},
	{
		.compatible = "ti,omap3-hsmmc",
	},
	{
		.compatible = "ti,omap4-hsmmc",
		.data = &omap4_mmc_of_data,
	},
	{
		.compatible = "ti,am33xx-hsmmc",
		.data = &am33xx_mmc_of_data,
	},
	{},
};
MODULE_DEVICE_TABLE(of, omap_mmc_of_match);

static struct omap_hsmmc_platform_data *of_get_hsmmc_pdata(struct device *dev)
{
	struct omap_hsmmc_platform_data *pdata;
	struct device_node *np = dev->of_node;

	pdata = devm_kzalloc(dev, sizeof(*pdata), GFP_KERNEL);
	if (!pdata)
		return ERR_PTR(-ENOMEM); /* out of memory */

	if (of_find_property(np, "ti,dual-volt", NULL))
		pdata->controller_flags |= OMAP_HSMMC_SUPPORTS_DUAL_VOLT;

<<<<<<< HEAD
	/* This driver only supports 1 slot */
	pdata->nr_slots = 1;
	pdata->slots[0].switch_pin = -EINVAL;
	pdata->slots[0].gpio_wp = -EINVAL;
=======
	pdata->switch_pin = cd_gpio;
	pdata->gpio_wp = wp_gpio;
>>>>>>> 97bf6af1

	if (of_find_property(np, "ti,non-removable", NULL)) {
		pdata->nonremovable = true;
		pdata->no_regulator_off_init = true;
	}
<<<<<<< HEAD
=======
	of_property_read_u32(np, "bus-width", &bus_width);
	if (bus_width == 4)
		pdata->caps |= MMC_CAP_4_BIT_DATA;
	else if (bus_width == 8)
		pdata->caps |= MMC_CAP_8_BIT_DATA;
>>>>>>> 97bf6af1

	if (of_find_property(np, "ti,needs-special-reset", NULL))
		pdata->features |= HSMMC_HAS_UPDATED_RESET;

	if (of_find_property(np, "ti,needs-special-hs-handling", NULL))
		pdata->features |= HSMMC_HAS_HSPE_SUPPORT;

<<<<<<< HEAD
=======
	if (of_find_property(np, "keep-power-in-suspend", NULL))
		pdata->pm_caps |= MMC_PM_KEEP_POWER;

	if (of_find_property(np, "enable-sdio-wakeup", NULL))
		pdata->pm_caps |= MMC_PM_WAKE_SDIO_IRQ;

>>>>>>> 97bf6af1
	return pdata;
}
#else
static inline struct omap_hsmmc_platform_data
			*of_get_hsmmc_pdata(struct device *dev)
{
	return ERR_PTR(-EINVAL);
}
#endif

static int omap_hsmmc_probe(struct platform_device *pdev)
{
	struct omap_hsmmc_platform_data *pdata = pdev->dev.platform_data;
	struct mmc_host *mmc;
	struct omap_hsmmc_host *host = NULL;
	struct resource *res;
	int ret, irq;
	const struct of_device_id *match;
	dma_cap_mask_t mask;
	unsigned tx_req, rx_req;
	const struct omap_mmc_of_data *data;
	void __iomem *base;

	match = of_match_device(of_match_ptr(omap_mmc_of_match), &pdev->dev);
	if (match) {
		pdata = of_get_hsmmc_pdata(&pdev->dev);

		if (IS_ERR(pdata))
			return PTR_ERR(pdata);

		if (match->data) {
			data = match->data;
			pdata->reg_offset = data->reg_offset;
			pdata->controller_flags |= data->controller_flags;
		}
	}

	if (pdata == NULL) {
		dev_err(&pdev->dev, "Platform Data is missing\n");
		return -ENXIO;
	}

	res = platform_get_resource(pdev, IORESOURCE_MEM, 0);
	irq = platform_get_irq(pdev, 0);
	if (res == NULL || irq < 0)
		return -ENXIO;

	base = devm_ioremap_resource(&pdev->dev, res);
	if (IS_ERR(base))
		return PTR_ERR(base);

	mmc = mmc_alloc_host(sizeof(struct omap_hsmmc_host), &pdev->dev);
	if (!mmc) {
		ret = -ENOMEM;
		goto err;
	}

	ret = omap_hsmmc_gpio_init(mmc, pdata);
	if (ret)
		goto err1;

	ret = mmc_of_parse(mmc);
	if (ret)
		goto err1;

	host		= mmc_priv(mmc);
	host->mmc	= mmc;
	host->pdata	= pdata;
	host->dev	= &pdev->dev;
	host->use_dma	= 1;
	host->dma_ch	= -1;
	host->irq	= irq;
	host->mapbase	= res->start + pdata->reg_offset;
	host->base	= base + pdata->reg_offset;
	host->power_mode = MMC_POWER_OFF;
	host->next_data.cookie = 1;
	host->pbias_enabled = 0;

	ret = omap_hsmmc_gpio_init(host, pdata);
	if (ret)
		goto err_gpio;

	platform_set_drvdata(pdev, host);

	if (pdev->dev.of_node)
		host->wake_irq = irq_of_parse_and_map(pdev->dev.of_node, 1);

	mmc->ops	= &omap_hsmmc_ops;

	mmc->f_min = OMAP_MMC_MIN_CLOCK;

	if (pdata->max_freq > 0)
		mmc->f_max = pdata->max_freq;
	else if (mmc->f_max == 0)
		mmc->f_max = OMAP_MMC_MAX_CLOCK;

	spin_lock_init(&host->irq_lock);

	host->fclk = devm_clk_get(&pdev->dev, "fck");
	if (IS_ERR(host->fclk)) {
		ret = PTR_ERR(host->fclk);
		host->fclk = NULL;
		goto err1;
	}

	if (host->pdata->controller_flags & OMAP_HSMMC_BROKEN_MULTIBLOCK_READ) {
		dev_info(&pdev->dev, "multiblock reads disabled due to 35xx erratum 2.1.1.128; MMC read performance may suffer\n");
		omap_hsmmc_ops.multi_io_quirk = omap_hsmmc_multi_io_quirk;
	}

	pm_runtime_enable(host->dev);
	pm_runtime_get_sync(host->dev);
	pm_runtime_set_autosuspend_delay(host->dev, MMC_AUTOSUSPEND_DELAY);
	pm_runtime_use_autosuspend(host->dev);

	omap_hsmmc_context_save(host);

	host->dbclk = devm_clk_get(&pdev->dev, "mmchsdb_fck");
	/*
	 * MMC can still work without debounce clock.
	 */
	if (IS_ERR(host->dbclk)) {
		host->dbclk = NULL;
	} else if (clk_prepare_enable(host->dbclk) != 0) {
		dev_warn(mmc_dev(host->mmc), "Failed to enable debounce clk\n");
		host->dbclk = NULL;
	}

	/* Since we do only SG emulation, we can have as many segs
	 * as we want. */
	mmc->max_segs = 1024;

	mmc->max_blk_size = 512;       /* Block Length at max can be 1024 */
	mmc->max_blk_count = 0xFFFF;    /* No. of Blocks is 16 bits */
	mmc->max_req_size = mmc->max_blk_size * mmc->max_blk_count;
	mmc->max_seg_size = mmc->max_req_size;

	mmc->caps |= MMC_CAP_MMC_HIGHSPEED | MMC_CAP_SD_HIGHSPEED |
		     MMC_CAP_WAIT_WHILE_BUSY | MMC_CAP_ERASE;

	mmc->caps |= mmc_pdata(host)->caps;
	if (mmc->caps & MMC_CAP_8_BIT_DATA)
		mmc->caps |= MMC_CAP_4_BIT_DATA;

	if (mmc_pdata(host)->nonremovable)
		mmc->caps |= MMC_CAP_NONREMOVABLE;

<<<<<<< HEAD
	mmc->pm_caps |= mmc_slot(host).pm_caps;
=======
	mmc->pm_caps = mmc_pdata(host)->pm_caps;
>>>>>>> 97bf6af1

	omap_hsmmc_conf_bus_power(host);

	if (!pdev->dev.of_node) {
		res = platform_get_resource_byname(pdev, IORESOURCE_DMA, "tx");
		if (!res) {
			dev_err(mmc_dev(host->mmc), "cannot get DMA TX channel\n");
			ret = -ENXIO;
			goto err_irq;
		}
		tx_req = res->start;

		res = platform_get_resource_byname(pdev, IORESOURCE_DMA, "rx");
		if (!res) {
			dev_err(mmc_dev(host->mmc), "cannot get DMA RX channel\n");
			ret = -ENXIO;
			goto err_irq;
		}
		rx_req = res->start;
	}

	dma_cap_zero(mask);
	dma_cap_set(DMA_SLAVE, mask);

	host->rx_chan =
		dma_request_slave_channel_compat(mask, omap_dma_filter_fn,
						 &rx_req, &pdev->dev, "rx");

	if (!host->rx_chan) {
		dev_err(mmc_dev(host->mmc), "unable to obtain RX DMA engine channel %u\n", rx_req);
		ret = -ENXIO;
		goto err_irq;
	}

	host->tx_chan =
		dma_request_slave_channel_compat(mask, omap_dma_filter_fn,
						 &tx_req, &pdev->dev, "tx");

	if (!host->tx_chan) {
		dev_err(mmc_dev(host->mmc), "unable to obtain TX DMA engine channel %u\n", tx_req);
		ret = -ENXIO;
		goto err_irq;
	}

	/* Request IRQ for MMC operations */
	ret = devm_request_irq(&pdev->dev, host->irq, omap_hsmmc_irq, 0,
			mmc_hostname(mmc), host);
	if (ret) {
		dev_err(mmc_dev(host->mmc), "Unable to grab HSMMC IRQ\n");
		goto err_irq;
	}

	if (omap_hsmmc_have_reg() && !mmc_pdata(host)->set_power) {
		ret = omap_hsmmc_reg_get(host);
		if (ret)
			goto err_irq;
		host->use_reg = 1;
	}

	mmc->ocr_avail = mmc_pdata(host)->ocr_mask;

<<<<<<< HEAD
=======
	/* Request IRQ for card detect */
	if (host->card_detect_irq) {
		ret = devm_request_threaded_irq(&pdev->dev,
						host->card_detect_irq,
						NULL, omap_hsmmc_detect,
					   IRQF_TRIGGER_RISING | IRQF_TRIGGER_FALLING | IRQF_ONESHOT,
					   mmc_hostname(mmc), host);
		if (ret) {
			dev_err(mmc_dev(host->mmc),
				"Unable to grab MMC CD IRQ\n");
			goto err_irq_cd;
		}
		host->suspend = omap_hsmmc_suspend_cdirq;
		host->resume = omap_hsmmc_resume_cdirq;
	}

>>>>>>> 97bf6af1
	omap_hsmmc_disable_irq(host);

	/*
	 * For now, only support SDIO interrupt if we have a separate
	 * wake-up interrupt configured from device tree. This is because
	 * the wake-up interrupt is needed for idle state and some
	 * platforms need special quirks. And we don't want to add new
	 * legacy mux platform init code callbacks any longer as we
	 * are moving to DT based booting anyways.
	 */
	ret = omap_hsmmc_configure_wake_irq(host);
	if (!ret)
		mmc->caps |= MMC_CAP_SDIO_IRQ;

	omap_hsmmc_protect_card(host);

	mmc_add_host(mmc);

	if (mmc_pdata(host)->name != NULL) {
		ret = device_create_file(&mmc->class_dev, &dev_attr_slot_name);
		if (ret < 0)
			goto err_slot_name;
	}
	if (host->card_detect_irq && host->get_cover_state) {
		ret = device_create_file(&mmc->class_dev,
					&dev_attr_cover_switch);
		if (ret < 0)
			goto err_slot_name;
	}

	omap_hsmmc_debugfs(mmc);
	pm_runtime_mark_last_busy(host->dev);
	pm_runtime_put_autosuspend(host->dev);

	return 0;

err_slot_name:
	mmc_remove_host(mmc);
	if (host->use_reg)
		omap_hsmmc_reg_put(host);
err_irq:
	if (host->tx_chan)
		dma_release_channel(host->tx_chan);
	if (host->rx_chan)
		dma_release_channel(host->rx_chan);
	pm_runtime_put_sync(host->dev);
	pm_runtime_disable(host->dev);
	if (host->dbclk)
		clk_disable_unprepare(host->dbclk);
err1:
	omap_hsmmc_gpio_free(host, pdata);
err_gpio:
	mmc_free_host(mmc);
<<<<<<< HEAD
err_alloc:
=======
err:
>>>>>>> 97bf6af1
	return ret;
}

static int omap_hsmmc_remove(struct platform_device *pdev)
{
	struct omap_hsmmc_host *host = platform_get_drvdata(pdev);

	pm_runtime_get_sync(host->dev);
	mmc_remove_host(host->mmc);
	if (host->use_reg)
		omap_hsmmc_reg_put(host);

	if (host->tx_chan)
		dma_release_channel(host->tx_chan);
	if (host->rx_chan)
		dma_release_channel(host->rx_chan);

	pm_runtime_put_sync(host->dev);
	pm_runtime_disable(host->dev);
	if (host->dbclk)
		clk_disable_unprepare(host->dbclk);

<<<<<<< HEAD
=======
	omap_hsmmc_gpio_free(host, host->pdata);
>>>>>>> 97bf6af1
	mmc_free_host(host->mmc);

	return 0;
}

#ifdef CONFIG_PM
<<<<<<< HEAD
=======
static int omap_hsmmc_prepare(struct device *dev)
{
	struct omap_hsmmc_host *host = dev_get_drvdata(dev);

	if (host->suspend)
		return host->suspend(dev);

	return 0;
}

static void omap_hsmmc_complete(struct device *dev)
{
	struct omap_hsmmc_host *host = dev_get_drvdata(dev);

	if (host->resume)
		host->resume(dev);

}

>>>>>>> 97bf6af1
static int omap_hsmmc_suspend(struct device *dev)
{
	struct omap_hsmmc_host *host = dev_get_drvdata(dev);

	if (!host)
		return 0;

	pm_runtime_get_sync(host->dev);

	if (!(host->mmc->pm_flags & MMC_PM_KEEP_POWER)) {
		OMAP_HSMMC_WRITE(host->base, ISE, 0);
		OMAP_HSMMC_WRITE(host->base, IE, 0);
		OMAP_HSMMC_WRITE(host->base, STAT, STAT_CLEAR);
		OMAP_HSMMC_WRITE(host->base, HCTL,
				OMAP_HSMMC_READ(host->base, HCTL) & ~SDBP);
	}

	/* do not wake up due to sdio irq */
	if ((host->mmc->caps & MMC_CAP_SDIO_IRQ) &&
	    !(host->mmc->pm_flags & MMC_PM_WAKE_SDIO_IRQ))
		disable_irq(host->wake_irq);

	if (host->dbclk)
		clk_disable_unprepare(host->dbclk);

	pm_runtime_put_sync(host->dev);
	return 0;
}

/* Routine to resume the MMC device */
static int omap_hsmmc_resume(struct device *dev)
{
	struct omap_hsmmc_host *host = dev_get_drvdata(dev);

	if (!host)
		return 0;

	pm_runtime_get_sync(host->dev);

	if (host->dbclk)
		clk_prepare_enable(host->dbclk);

	if (!(host->mmc->pm_flags & MMC_PM_KEEP_POWER))
		omap_hsmmc_conf_bus_power(host);

	omap_hsmmc_protect_card(host);

	if ((host->mmc->caps & MMC_CAP_SDIO_IRQ) &&
	    !(host->mmc->pm_flags & MMC_PM_WAKE_SDIO_IRQ))
		enable_irq(host->wake_irq);

	pm_runtime_mark_last_busy(host->dev);
	pm_runtime_put_autosuspend(host->dev);
	return 0;
}

#else
#define omap_hsmmc_suspend	NULL
#define omap_hsmmc_resume	NULL
#endif

static int omap_hsmmc_runtime_suspend(struct device *dev)
{
	struct omap_hsmmc_host *host;
	unsigned long flags;
	int ret = 0;

	host = platform_get_drvdata(to_platform_device(dev));
	omap_hsmmc_context_save(host);
	dev_dbg(dev, "disabled\n");

	spin_lock_irqsave(&host->irq_lock, flags);
	if ((host->mmc->caps & MMC_CAP_SDIO_IRQ) &&
	    (host->flags & HSMMC_SDIO_IRQ_ENABLED)) {
		/* disable sdio irq handling to prevent race */
		OMAP_HSMMC_WRITE(host->base, ISE, 0);
		OMAP_HSMMC_WRITE(host->base, IE, 0);

		if (!(OMAP_HSMMC_READ(host->base, PSTATE) & DLEV_DAT(1))) {
			/*
			 * dat1 line low, pending sdio irq
			 * race condition: possible irq handler running on
			 * multi-core, abort
			 */
			dev_dbg(dev, "pending sdio irq, abort suspend\n");
			OMAP_HSMMC_WRITE(host->base, STAT, STAT_CLEAR);
			OMAP_HSMMC_WRITE(host->base, ISE, CIRQ_EN);
			OMAP_HSMMC_WRITE(host->base, IE, CIRQ_EN);
			pm_runtime_mark_last_busy(dev);
			ret = -EBUSY;
			goto abort;
		}

		pinctrl_pm_select_idle_state(dev);

		WARN_ON(host->flags & HSMMC_WAKE_IRQ_ENABLED);
		enable_irq(host->wake_irq);
		host->flags |= HSMMC_WAKE_IRQ_ENABLED;
	} else {
		pinctrl_pm_select_idle_state(dev);
	}

abort:
	spin_unlock_irqrestore(&host->irq_lock, flags);
	return ret;
}

static int omap_hsmmc_runtime_resume(struct device *dev)
{
	struct omap_hsmmc_host *host;
	unsigned long flags;

	host = platform_get_drvdata(to_platform_device(dev));
	omap_hsmmc_context_restore(host);
	dev_dbg(dev, "enabled\n");

	spin_lock_irqsave(&host->irq_lock, flags);
	if ((host->mmc->caps & MMC_CAP_SDIO_IRQ) &&
	    (host->flags & HSMMC_SDIO_IRQ_ENABLED)) {
		/* sdio irq flag can't change while in runtime suspend */
		if (host->flags & HSMMC_WAKE_IRQ_ENABLED) {
			disable_irq_nosync(host->wake_irq);
			host->flags &= ~HSMMC_WAKE_IRQ_ENABLED;
		}

		pinctrl_pm_select_default_state(host->dev);

		/* irq lost, if pinmux incorrect */
		OMAP_HSMMC_WRITE(host->base, STAT, STAT_CLEAR);
		OMAP_HSMMC_WRITE(host->base, ISE, CIRQ_EN);
		OMAP_HSMMC_WRITE(host->base, IE, CIRQ_EN);
	} else {
		pinctrl_pm_select_default_state(host->dev);
	}
	spin_unlock_irqrestore(&host->irq_lock, flags);
	return 0;
}

static struct dev_pm_ops omap_hsmmc_dev_pm_ops = {
	.suspend	= omap_hsmmc_suspend,
	.resume		= omap_hsmmc_resume,
	.runtime_suspend = omap_hsmmc_runtime_suspend,
	.runtime_resume = omap_hsmmc_runtime_resume,
};

static struct platform_driver omap_hsmmc_driver = {
	.probe		= omap_hsmmc_probe,
	.remove		= omap_hsmmc_remove,
	.driver		= {
		.name = DRIVER_NAME,
		.pm = &omap_hsmmc_dev_pm_ops,
		.of_match_table = of_match_ptr(omap_mmc_of_match),
	},
};

module_platform_driver(omap_hsmmc_driver);
MODULE_DESCRIPTION("OMAP High Speed Multimedia Card driver");
MODULE_LICENSE("GPL");
MODULE_ALIAS("platform:" DRIVER_NAME);
MODULE_AUTHOR("Texas Instruments Inc");<|MERGE_RESOLUTION|>--- conflicted
+++ resolved
@@ -36,7 +36,6 @@
 #include <linux/mmc/host.h>
 #include <linux/mmc/core.h>
 #include <linux/mmc/mmc.h>
-#include <linux/mmc/slot-gpio.h>
 #include <linux/io.h>
 #include <linux/irq.h>
 #include <linux/gpio.h>
@@ -252,40 +251,24 @@
 static int omap_hsmmc_card_detect(struct device *dev)
 {
 	struct omap_hsmmc_host *host = dev_get_drvdata(dev);
-<<<<<<< HEAD
-
-	return mmc_gpio_get_cd(host->mmc);
-=======
 	struct omap_hsmmc_platform_data *mmc = host->pdata;
 
 	/* NOTE: assumes card detect signal is active-low */
 	return !gpio_get_value_cansleep(mmc->switch_pin);
->>>>>>> 97bf6af1
 }
 
 static int omap_hsmmc_get_wp(struct device *dev)
 {
 	struct omap_hsmmc_host *host = dev_get_drvdata(dev);
-<<<<<<< HEAD
-
-	return mmc_gpio_get_ro(host->mmc);
-=======
 	struct omap_hsmmc_platform_data *mmc = host->pdata;
 
 	/* NOTE: assumes write protect signal is active-high */
 	return gpio_get_value_cansleep(mmc->gpio_wp);
->>>>>>> 97bf6af1
 }
 
 static int omap_hsmmc_get_cover_state(struct device *dev)
 {
 	struct omap_hsmmc_host *host = dev_get_drvdata(dev);
-<<<<<<< HEAD
-
-	return mmc_gpio_get_cd(host->mmc);
-}
-
-=======
 	struct omap_hsmmc_platform_data *mmc = host->pdata;
 
 	/* NOTE: assumes card detect signal is active-low */
@@ -317,7 +300,6 @@
 
 #endif
 
->>>>>>> 97bf6af1
 #ifdef CONFIG_REGULATOR
 
 static int omap_hsmmc_set_power(struct device *dev, int power_on, int vdd)
@@ -482,15 +464,8 @@
 
 #endif
 
-<<<<<<< HEAD
-static irqreturn_t omap_hsmmc_detect(int irq, void *dev_id);
-
-static int omap_hsmmc_gpio_init(struct mmc_host *mmc,
-				struct omap_mmc_platform_data *pdata)
-=======
 static int omap_hsmmc_gpio_init(struct omap_hsmmc_host *host,
 				struct omap_hsmmc_platform_data *pdata)
->>>>>>> 97bf6af1
 {
 	int ret;
 
@@ -499,29 +474,6 @@
 			host->get_cover_state =
 				omap_hsmmc_get_cover_state;
 		else
-<<<<<<< HEAD
-			pdata->slots[0].card_detect = omap_hsmmc_card_detect;
-		pdata->slots[0].card_detect_irq =
-				gpio_to_irq(pdata->slots[0].switch_pin);
-		ret = mmc_gpio_request_cd_isr(mmc, omap_hsmmc_detect);
-		if (ret)
-			return ret;
-		ret = mmc_gpio_request_cd(mmc, pdata->slots[0].switch_pin, 0);
-		if (ret)
-			return ret;
-	} else
-		pdata->slots[0].switch_pin = -EINVAL;
-
-	if (gpio_is_valid(pdata->slots[0].gpio_wp)) {
-		pdata->slots[0].get_ro = omap_hsmmc_get_wp;
-		ret = mmc_gpio_request_ro(mmc, pdata->slots[0].gpio_wp);
-		if (ret)
-			return ret;
-	} else
-		pdata->slots[0].gpio_wp = -EINVAL;
-
-	return 0;
-=======
 			host->card_detect = omap_hsmmc_card_detect;
 		host->card_detect_irq =
 				gpio_to_irq(pdata->switch_pin);
@@ -556,7 +508,6 @@
 err_free_sp:
 		gpio_free(pdata->switch_pin);
 	return ret;
->>>>>>> 97bf6af1
 }
 
 static void omap_hsmmc_gpio_free(struct omap_hsmmc_host *host,
@@ -2027,6 +1978,13 @@
 {
 	struct omap_hsmmc_platform_data *pdata;
 	struct device_node *np = dev->of_node;
+	u32 bus_width, max_freq;
+	int cd_gpio, wp_gpio;
+
+	cd_gpio = of_get_named_gpio(np, "cd-gpios", 0);
+	wp_gpio = of_get_named_gpio(np, "wp-gpios", 0);
+	if (cd_gpio == -EPROBE_DEFER || wp_gpio == -EPROBE_DEFER)
+		return ERR_PTR(-EPROBE_DEFER);
 
 	pdata = devm_kzalloc(dev, sizeof(*pdata), GFP_KERNEL);
 	if (!pdata)
@@ -2035,44 +1993,34 @@
 	if (of_find_property(np, "ti,dual-volt", NULL))
 		pdata->controller_flags |= OMAP_HSMMC_SUPPORTS_DUAL_VOLT;
 
-<<<<<<< HEAD
-	/* This driver only supports 1 slot */
-	pdata->nr_slots = 1;
-	pdata->slots[0].switch_pin = -EINVAL;
-	pdata->slots[0].gpio_wp = -EINVAL;
-=======
 	pdata->switch_pin = cd_gpio;
 	pdata->gpio_wp = wp_gpio;
->>>>>>> 97bf6af1
 
 	if (of_find_property(np, "ti,non-removable", NULL)) {
 		pdata->nonremovable = true;
 		pdata->no_regulator_off_init = true;
 	}
-<<<<<<< HEAD
-=======
 	of_property_read_u32(np, "bus-width", &bus_width);
 	if (bus_width == 4)
 		pdata->caps |= MMC_CAP_4_BIT_DATA;
 	else if (bus_width == 8)
 		pdata->caps |= MMC_CAP_8_BIT_DATA;
->>>>>>> 97bf6af1
 
 	if (of_find_property(np, "ti,needs-special-reset", NULL))
 		pdata->features |= HSMMC_HAS_UPDATED_RESET;
 
+	if (!of_property_read_u32(np, "max-frequency", &max_freq))
+		pdata->max_freq = max_freq;
+
 	if (of_find_property(np, "ti,needs-special-hs-handling", NULL))
 		pdata->features |= HSMMC_HAS_HSPE_SUPPORT;
 
-<<<<<<< HEAD
-=======
 	if (of_find_property(np, "keep-power-in-suspend", NULL))
 		pdata->pm_caps |= MMC_PM_KEEP_POWER;
 
 	if (of_find_property(np, "enable-sdio-wakeup", NULL))
 		pdata->pm_caps |= MMC_PM_WAKE_SDIO_IRQ;
 
->>>>>>> 97bf6af1
 	return pdata;
 }
 #else
@@ -2129,14 +2077,6 @@
 		ret = -ENOMEM;
 		goto err;
 	}
-
-	ret = omap_hsmmc_gpio_init(mmc, pdata);
-	if (ret)
-		goto err1;
-
-	ret = mmc_of_parse(mmc);
-	if (ret)
-		goto err1;
 
 	host		= mmc_priv(mmc);
 	host->mmc	= mmc;
@@ -2166,7 +2106,7 @@
 
 	if (pdata->max_freq > 0)
 		mmc->f_max = pdata->max_freq;
-	else if (mmc->f_max == 0)
+	else
 		mmc->f_max = OMAP_MMC_MAX_CLOCK;
 
 	spin_lock_init(&host->irq_lock);
@@ -2220,11 +2160,7 @@
 	if (mmc_pdata(host)->nonremovable)
 		mmc->caps |= MMC_CAP_NONREMOVABLE;
 
-<<<<<<< HEAD
-	mmc->pm_caps |= mmc_slot(host).pm_caps;
-=======
 	mmc->pm_caps = mmc_pdata(host)->pm_caps;
->>>>>>> 97bf6af1
 
 	omap_hsmmc_conf_bus_power(host);
 
@@ -2286,8 +2222,6 @@
 
 	mmc->ocr_avail = mmc_pdata(host)->ocr_mask;
 
-<<<<<<< HEAD
-=======
 	/* Request IRQ for card detect */
 	if (host->card_detect_irq) {
 		ret = devm_request_threaded_irq(&pdev->dev,
@@ -2304,7 +2238,6 @@
 		host->resume = omap_hsmmc_resume_cdirq;
 	}
 
->>>>>>> 97bf6af1
 	omap_hsmmc_disable_irq(host);
 
 	/*
@@ -2343,6 +2276,7 @@
 
 err_slot_name:
 	mmc_remove_host(mmc);
+err_irq_cd:
 	if (host->use_reg)
 		omap_hsmmc_reg_put(host);
 err_irq:
@@ -2358,11 +2292,7 @@
 	omap_hsmmc_gpio_free(host, pdata);
 err_gpio:
 	mmc_free_host(mmc);
-<<<<<<< HEAD
-err_alloc:
-=======
 err:
->>>>>>> 97bf6af1
 	return ret;
 }
 
@@ -2385,18 +2315,13 @@
 	if (host->dbclk)
 		clk_disable_unprepare(host->dbclk);
 
-<<<<<<< HEAD
-=======
 	omap_hsmmc_gpio_free(host, host->pdata);
->>>>>>> 97bf6af1
 	mmc_free_host(host->mmc);
 
 	return 0;
 }
 
 #ifdef CONFIG_PM
-<<<<<<< HEAD
-=======
 static int omap_hsmmc_prepare(struct device *dev)
 {
 	struct omap_hsmmc_host *host = dev_get_drvdata(dev);
@@ -2416,7 +2341,6 @@
 
 }
 
->>>>>>> 97bf6af1
 static int omap_hsmmc_suspend(struct device *dev)
 {
 	struct omap_hsmmc_host *host = dev_get_drvdata(dev);
@@ -2474,6 +2398,8 @@
 }
 
 #else
+#define omap_hsmmc_prepare	NULL
+#define omap_hsmmc_complete	NULL
 #define omap_hsmmc_suspend	NULL
 #define omap_hsmmc_resume	NULL
 #endif
@@ -2558,6 +2484,8 @@
 static struct dev_pm_ops omap_hsmmc_dev_pm_ops = {
 	.suspend	= omap_hsmmc_suspend,
 	.resume		= omap_hsmmc_resume,
+	.prepare	= omap_hsmmc_prepare,
+	.complete	= omap_hsmmc_complete,
 	.runtime_suspend = omap_hsmmc_runtime_suspend,
 	.runtime_resume = omap_hsmmc_runtime_resume,
 };
