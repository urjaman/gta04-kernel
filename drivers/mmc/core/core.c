/*
 *  linux/drivers/mmc/core/core.c
 *
 *  Copyright (C) 2003-2004 Russell King, All Rights Reserved.
 *  SD support Copyright (C) 2004 Ian Molton, All Rights Reserved.
 *  Copyright (C) 2005-2008 Pierre Ossman, All Rights Reserved.
 *  MMCv4 support Copyright (C) 2006 Philip Langdale, All Rights Reserved.
 *
 * This program is free software; you can redistribute it and/or modify
 * it under the terms of the GNU General Public License version 2 as
 * published by the Free Software Foundation.
 */
#include <linux/module.h>
#include <linux/init.h>
#include <linux/interrupt.h>
#include <linux/completion.h>
#include <linux/device.h>
#include <linux/delay.h>
#include <linux/pagemap.h>
#include <linux/err.h>
#include <linux/leds.h>
#include <linux/scatterlist.h>
#include <linux/log2.h>
#include <linux/regulator/consumer.h>
#include <linux/wakelock.h>

#include <linux/mmc/card.h>
#include <linux/mmc/host.h>
#include <linux/mmc/mmc.h>
#include <linux/mmc/sd.h>

#include "core.h"
#include "bus.h"
#include "host.h"
#include "sdio_bus.h"

#include "mmc_ops.h"
#include "sd_ops.h"
#include "sdio_ops.h"

static struct workqueue_struct *workqueue;
static struct wake_lock mmc_delayed_work_wake_lock;

/*
 * Enabling software CRCs on the data blocks can be a significant (30%)
 * performance cost, and for other reasons may not always be desired.
 * So we allow it it to be disabled.
 */
int use_spi_crc = 1;
module_param(use_spi_crc, bool, 0);

/*
 * We normally treat cards as removed during suspend if they are not
 * known to be on a non-removable bus, to avoid the risk of writing
 * back data to a different card after resume.  Allow this to be
 * overridden if necessary.
 */
#ifdef CONFIG_MMC_UNSAFE_RESUME
int mmc_assume_removable;
#else
int mmc_assume_removable = 1;
#endif
module_param_named(removable, mmc_assume_removable, bool, 0644);
MODULE_PARM_DESC(
	removable,
	"MMC/SD cards are removable and may be removed during suspend");

/*
 * Internal function. Schedule delayed work in the MMC work queue.
 */
static int mmc_schedule_delayed_work(struct delayed_work *work,
				     unsigned long delay)
{
	wake_lock(&mmc_delayed_work_wake_lock);
	return queue_delayed_work(workqueue, work, delay);
}

/*
 * Internal function. Flush all scheduled work from the MMC work queue.
 */
static void mmc_flush_scheduled_work(void)
{
	flush_workqueue(workqueue);
}

/**
 *	mmc_request_done - finish processing an MMC request
 *	@host: MMC host which completed request
 *	@mrq: MMC request which request
 *
 *	MMC drivers should call this function when they have completed
 *	their processing of a request.
 */
void mmc_request_done(struct mmc_host *host, struct mmc_request *mrq)
{
	struct mmc_command *cmd = mrq->cmd;
	int err = cmd->error;

	if (err && cmd->retries && mmc_host_is_spi(host)) {
		if (cmd->resp[0] & R1_SPI_ILLEGAL_COMMAND)
			cmd->retries = 0;
	}

	if (err && cmd->retries) {
		pr_debug("%s: req failed (CMD%u): %d, retrying...\n",
			mmc_hostname(host), cmd->opcode, err);

		cmd->retries--;
		cmd->error = 0;
		host->ops->request(host, mrq);
	} else {
		led_trigger_event(host->led, LED_OFF);

		pr_debug("%s: req done (CMD%u): %d: %08x %08x %08x %08x\n",
			mmc_hostname(host), cmd->opcode, err,
			cmd->resp[0], cmd->resp[1],
			cmd->resp[2], cmd->resp[3]);

		if (mrq->data) {
			pr_debug("%s:     %d bytes transferred: %d\n",
				mmc_hostname(host),
				mrq->data->bytes_xfered, mrq->data->error);
		}

		if (mrq->stop) {
			pr_debug("%s:     (CMD%u): %d: %08x %08x %08x %08x\n",
				mmc_hostname(host), mrq->stop->opcode,
				mrq->stop->error,
				mrq->stop->resp[0], mrq->stop->resp[1],
				mrq->stop->resp[2], mrq->stop->resp[3]);
		}

		if (mrq->done)
			mrq->done(mrq);
	}
}

EXPORT_SYMBOL(mmc_request_done);

static void
mmc_start_request(struct mmc_host *host, struct mmc_request *mrq)
{
#ifdef CONFIG_MMC_DEBUG
	unsigned int i, sz;
	struct scatterlist *sg;
#endif

	pr_debug("%s: starting CMD%u arg %08x flags %08x\n",
		 mmc_hostname(host), mrq->cmd->opcode,
		 mrq->cmd->arg, mrq->cmd->flags);

	if (mrq->data) {
		pr_debug("%s:     blksz %d blocks %d flags %08x "
			"tsac %d ms nsac %d\n",
			mmc_hostname(host), mrq->data->blksz,
			mrq->data->blocks, mrq->data->flags,
			mrq->data->timeout_ns / 1000000,
			mrq->data->timeout_clks);
	}

	if (mrq->stop) {
		pr_debug("%s:     CMD%u arg %08x flags %08x\n",
			 mmc_hostname(host), mrq->stop->opcode,
			 mrq->stop->arg, mrq->stop->flags);
	}

	WARN_ON(!host->claimed);

	led_trigger_event(host->led, LED_FULL);

	mrq->cmd->error = 0;
	mrq->cmd->mrq = mrq;
	if (mrq->data) {
		BUG_ON(mrq->data->blksz > host->max_blk_size);
		BUG_ON(mrq->data->blocks > host->max_blk_count);
		BUG_ON(mrq->data->blocks * mrq->data->blksz >
			host->max_req_size);

#ifdef CONFIG_MMC_DEBUG
		sz = 0;
		for_each_sg(mrq->data->sg, sg, mrq->data->sg_len, i)
			sz += sg->length;
		BUG_ON(sz != mrq->data->blocks * mrq->data->blksz);
#endif

		mrq->cmd->data = mrq->data;
		mrq->data->error = 0;
		mrq->data->mrq = mrq;
		if (mrq->stop) {
			mrq->data->stop = mrq->stop;
			mrq->stop->error = 0;
			mrq->stop->mrq = mrq;
		}
	}
	host->ops->request(host, mrq);
}

static void mmc_wait_done(struct mmc_request *mrq)
{
	complete(mrq->done_data);
}

/**
 *	mmc_wait_for_req - start a request and wait for completion
 *	@host: MMC host to start command
 *	@mrq: MMC request to start
 *
 *	Start a new MMC custom command request for a host, and wait
 *	for the command to complete. Does not attempt to parse the
 *	response.
 */
void mmc_wait_for_req(struct mmc_host *host, struct mmc_request *mrq)
{
	DECLARE_COMPLETION_ONSTACK(complete);

	mrq->done_data = &complete;
	mrq->done = mmc_wait_done;

	mmc_start_request(host, mrq);

	wait_for_completion(&complete);
}

EXPORT_SYMBOL(mmc_wait_for_req);

/**
 *	mmc_wait_for_cmd - start a command and wait for completion
 *	@host: MMC host to start command
 *	@cmd: MMC command to start
 *	@retries: maximum number of retries
 *
 *	Start a new MMC command for a host, and wait for the command
 *	to complete.  Return any error that occurred while the command
 *	was executing.  Do not attempt to parse the response.
 */
int mmc_wait_for_cmd(struct mmc_host *host, struct mmc_command *cmd, int retries)
{
	struct mmc_request mrq;

	WARN_ON(!host->claimed);

	memset(&mrq, 0, sizeof(struct mmc_request));

	memset(cmd->resp, 0, sizeof(cmd->resp));
	cmd->retries = retries;

	mrq.cmd = cmd;
	cmd->data = NULL;

	mmc_wait_for_req(host, &mrq);

	return cmd->error;
}

EXPORT_SYMBOL(mmc_wait_for_cmd);

/**
 *	mmc_set_data_timeout - set the timeout for a data command
 *	@data: data phase for command
 *	@card: the MMC card associated with the data transfer
 *
 *	Computes the data timeout parameters according to the
 *	correct algorithm given the card type.
 */
void mmc_set_data_timeout(struct mmc_data *data, const struct mmc_card *card)
{
	unsigned int mult;

	/*
	 * SDIO cards only define an upper 1 s limit on access.
	 */
	if (mmc_card_sdio(card)) {
		data->timeout_ns = 1000000000;
		data->timeout_clks = 0;
		return;
	}

	/*
	 * SD cards use a 100 multiplier rather than 10
	 */
	mult = mmc_card_sd(card) ? 100 : 10;

	/*
	 * Scale up the multiplier (and therefore the timeout) by
	 * the r2w factor for writes.
	 */
	if (data->flags & MMC_DATA_WRITE)
		mult <<= card->csd.r2w_factor;

	data->timeout_ns = card->csd.tacc_ns * mult;
	data->timeout_clks = card->csd.tacc_clks * mult;

	/*
	 * SD cards also have an upper limit on the timeout.
	 */
	if (mmc_card_sd(card)) {
		unsigned int timeout_us, limit_us;

		timeout_us = data->timeout_ns / 1000;
		timeout_us += data->timeout_clks * 1000 /
			(card->host->ios.clock / 1000);

		if (data->flags & MMC_DATA_WRITE)
			/*
			 * The limit is really 250 ms, but that is
			 * insufficient for some crappy cards.
			 */
			limit_us = 300000;
		else
			limit_us = 100000;

		/*
		 * SDHC cards always use these fixed values.
		 */
		if (timeout_us > limit_us || mmc_card_blockaddr(card)) {
			data->timeout_ns = limit_us * 1000;
			data->timeout_clks = 0;
		}
	}
	/*
	 * Some cards need very high timeouts if driven in SPI mode.
	 * The worst observed timeout was 900ms after writing a
	 * continuous stream of data until the internal logic
	 * overflowed.
	 */
	if (mmc_host_is_spi(card->host)) {
		if (data->flags & MMC_DATA_WRITE) {
			if (data->timeout_ns < 1000000000)
				data->timeout_ns = 1000000000;	/* 1s */
		} else {
			if (data->timeout_ns < 100000000)
				data->timeout_ns =  100000000;	/* 100ms */
		}
	}
}
EXPORT_SYMBOL(mmc_set_data_timeout);

/**
 *	mmc_align_data_size - pads a transfer size to a more optimal value
 *	@card: the MMC card associated with the data transfer
 *	@sz: original transfer size
 *
 *	Pads the original data size with a number of extra bytes in
 *	order to avoid controller bugs and/or performance hits
 *	(e.g. some controllers revert to PIO for certain sizes).
 *
 *	Returns the improved size, which might be unmodified.
 *
 *	Note that this function is only relevant when issuing a
 *	single scatter gather entry.
 */
unsigned int mmc_align_data_size(struct mmc_card *card, unsigned int sz)
{
	/*
	 * FIXME: We don't have a system for the controller to tell
	 * the core about its problems yet, so for now we just 32-bit
	 * align the size.
	 */
	sz = ((sz + 3) / 4) * 4;

	return sz;
}
EXPORT_SYMBOL(mmc_align_data_size);

/**
 *	mmc_host_enable - enable a host.
 *	@host: mmc host to enable
 *
 *	Hosts that support power saving can use the 'enable' and 'disable'
 *	methods to exit and enter power saving states. For more information
 *	see comments for struct mmc_host_ops.
 */
int mmc_host_enable(struct mmc_host *host)
{
	if (!(host->caps & MMC_CAP_DISABLE))
		return 0;

	if (host->en_dis_recurs)
		return 0;

	if (host->nesting_cnt++)
		return 0;

	cancel_delayed_work_sync(&host->disable);

	if (host->enabled)
		return 0;

	if (host->ops->enable) {
		int err;

		host->en_dis_recurs = 1;
		err = host->ops->enable(host);
		host->en_dis_recurs = 0;

		if (err) {
			pr_debug("%s: enable error %d\n",
				 mmc_hostname(host), err);
			return err;
		}
	}
	host->enabled = 1;
	return 0;
}
EXPORT_SYMBOL(mmc_host_enable);

static int mmc_host_do_disable(struct mmc_host *host, int lazy)
{
	if (host->ops->disable) {
		int err;

		host->en_dis_recurs = 1;
		err = host->ops->disable(host, lazy);
		host->en_dis_recurs = 0;

		if (err < 0) {
			pr_debug("%s: disable error %d\n",
				 mmc_hostname(host), err);
			return err;
		}
		if (err > 0) {
			unsigned long delay = msecs_to_jiffies(err);

			mmc_schedule_delayed_work(&host->disable, delay);
		}
	}
	host->enabled = 0;
	return 0;
}

/**
 *	mmc_host_disable - disable a host.
 *	@host: mmc host to disable
 *
 *	Hosts that support power saving can use the 'enable' and 'disable'
 *	methods to exit and enter power saving states. For more information
 *	see comments for struct mmc_host_ops.
 */
int mmc_host_disable(struct mmc_host *host)
{
	int err;

	if (!(host->caps & MMC_CAP_DISABLE))
		return 0;

	if (host->en_dis_recurs)
		return 0;

	if (--host->nesting_cnt)
		return 0;

	if (!host->enabled)
		return 0;

	err = mmc_host_do_disable(host, 0);
	return err;
}
EXPORT_SYMBOL(mmc_host_disable);

/**
 *	__mmc_claim_host - exclusively claim a host
 *	@host: mmc host to claim
 *	@abort: whether or not the operation should be aborted
 *
 *	Claim a host for a set of operations.  If @abort is non null and
 *	dereference a non-zero value then this will return prematurely with
 *	that non-zero value without acquiring the lock.  Returns zero
 *	with the lock held otherwise.
 */
int __mmc_claim_host(struct mmc_host *host, atomic_t *abort)
{
	DECLARE_WAITQUEUE(wait, current);
	unsigned long flags;
	int stop;

	might_sleep();

	add_wait_queue(&host->wq, &wait);
	spin_lock_irqsave(&host->lock, flags);
	while (1) {
		set_current_state(TASK_UNINTERRUPTIBLE);
		stop = abort ? atomic_read(abort) : 0;
		if (stop || !host->claimed || host->claimer == current)
			break;
		spin_unlock_irqrestore(&host->lock, flags);
		schedule();
		spin_lock_irqsave(&host->lock, flags);
	}
	set_current_state(TASK_RUNNING);
	if (!stop) {
		host->claimed = 1;
		host->claimer = current;
		host->claim_cnt += 1;
	} else
		wake_up(&host->wq);
	spin_unlock_irqrestore(&host->lock, flags);
	remove_wait_queue(&host->wq, &wait);
	if (!stop)
		mmc_host_enable(host);
	return stop;
}

EXPORT_SYMBOL(__mmc_claim_host);

/**
 *	mmc_try_claim_host - try exclusively to claim a host
 *	@host: mmc host to claim
 *
 *	Returns %1 if the host is claimed, %0 otherwise.
 */
int mmc_try_claim_host(struct mmc_host *host)
{
	int claimed_host = 0;
	unsigned long flags;

	spin_lock_irqsave(&host->lock, flags);
	if (!host->claimed || host->claimer == current) {
		host->claimed = 1;
		host->claimer = current;
		host->claim_cnt += 1;
		claimed_host = 1;
	}
	spin_unlock_irqrestore(&host->lock, flags);
	return claimed_host;
}
EXPORT_SYMBOL(mmc_try_claim_host);

static void mmc_do_release_host(struct mmc_host *host)
{
	unsigned long flags;

	spin_lock_irqsave(&host->lock, flags);
	if (--host->claim_cnt) {
		/* Release for nested claim */
		spin_unlock_irqrestore(&host->lock, flags);
	} else {
		host->claimed = 0;
		host->claimer = NULL;
		spin_unlock_irqrestore(&host->lock, flags);
		wake_up(&host->wq);
	}
}

void mmc_host_deeper_disable(struct work_struct *work)
{
	struct mmc_host *host =
		container_of(work, struct mmc_host, disable.work);

	/* If the host is claimed then we do not want to disable it anymore */
	if (!mmc_try_claim_host(host))
		goto out;
	mmc_host_do_disable(host, 1);
	mmc_do_release_host(host);

out:
	wake_unlock(&mmc_delayed_work_wake_lock);
}

/**
 *	mmc_host_lazy_disable - lazily disable a host.
 *	@host: mmc host to disable
 *
 *	Hosts that support power saving can use the 'enable' and 'disable'
 *	methods to exit and enter power saving states. For more information
 *	see comments for struct mmc_host_ops.
 */
int mmc_host_lazy_disable(struct mmc_host *host)
{
	if (!(host->caps & MMC_CAP_DISABLE))
		return 0;

	if (host->en_dis_recurs)
		return 0;

	if (--host->nesting_cnt)
		return 0;

	if (!host->enabled)
		return 0;

	if (host->disable_delay) {
		mmc_schedule_delayed_work(&host->disable,
				msecs_to_jiffies(host->disable_delay));
		return 0;
	} else
		return mmc_host_do_disable(host, 1);
}
EXPORT_SYMBOL(mmc_host_lazy_disable);

/**
 *	mmc_release_host - release a host
 *	@host: mmc host to release
 *
 *	Release a MMC host, allowing others to claim the host
 *	for their operations.
 */
void mmc_release_host(struct mmc_host *host)
{
	WARN_ON(!host->claimed);

	mmc_host_lazy_disable(host);

	mmc_do_release_host(host);
}

EXPORT_SYMBOL(mmc_release_host);

/*
 * Internal function that does the actual ios call to the host driver,
 * optionally printing some debug output.
 */
static inline void mmc_set_ios(struct mmc_host *host)
{
	struct mmc_ios *ios = &host->ios;

	pr_debug("%s: clock %uHz busmode %u powermode %u cs %u Vdd %u "
		"width %u timing %u\n",
		 mmc_hostname(host), ios->clock, ios->bus_mode,
		 ios->power_mode, ios->chip_select, ios->vdd,
		 ios->bus_width, ios->timing);

	host->ops->set_ios(host, ios);
}

/*
 * Control chip select pin on a host.
 */
void mmc_set_chip_select(struct mmc_host *host, int mode)
{
	host->ios.chip_select = mode;
	mmc_set_ios(host);
}

/*
 * Sets the host clock to the highest possible frequency that
 * is below "hz".
 */
void mmc_set_clock(struct mmc_host *host, unsigned int hz)
{
	WARN_ON(hz < host->f_min);

	if (hz > host->f_max)
		hz = host->f_max;

	host->ios.clock = hz;
	mmc_set_ios(host);
}

/*
 * Change the bus mode (open drain/push-pull) of a host.
 */
void mmc_set_bus_mode(struct mmc_host *host, unsigned int mode)
{
	host->ios.bus_mode = mode;
	mmc_set_ios(host);
}

/*
 * Change data bus width of a host.
 */
void mmc_set_bus_width(struct mmc_host *host, unsigned int width)
{
	host->ios.bus_width = width;
	mmc_set_ios(host);
}

/**
 * mmc_vdd_to_ocrbitnum - Convert a voltage to the OCR bit number
 * @vdd:	voltage (mV)
 * @low_bits:	prefer low bits in boundary cases
 *
 * This function returns the OCR bit number according to the provided @vdd
 * value. If conversion is not possible a negative errno value returned.
 *
 * Depending on the @low_bits flag the function prefers low or high OCR bits
 * on boundary voltages. For example,
 * with @low_bits = true, 3300 mV translates to ilog2(MMC_VDD_32_33);
 * with @low_bits = false, 3300 mV translates to ilog2(MMC_VDD_33_34);
 *
 * Any value in the [1951:1999] range translates to the ilog2(MMC_VDD_20_21).
 */
static int mmc_vdd_to_ocrbitnum(int vdd, bool low_bits)
{
	const int max_bit = ilog2(MMC_VDD_35_36);
	int bit;

	if (vdd < 1650 || vdd > 3600)
		return -EINVAL;

	if (vdd >= 1650 && vdd <= 1950)
		return ilog2(MMC_VDD_165_195);

	if (low_bits)
		vdd -= 1;

	/* Base 2000 mV, step 100 mV, bit's base 8. */
	bit = (vdd - 2000) / 100 + 8;
	if (bit > max_bit)
		return max_bit;
	return bit;
}

/**
 * mmc_vddrange_to_ocrmask - Convert a voltage range to the OCR mask
 * @vdd_min:	minimum voltage value (mV)
 * @vdd_max:	maximum voltage value (mV)
 *
 * This function returns the OCR mask bits according to the provided @vdd_min
 * and @vdd_max values. If conversion is not possible the function returns 0.
 *
 * Notes wrt boundary cases:
 * This function sets the OCR bits for all boundary voltages, for example
 * [3300:3400] range is translated to MMC_VDD_32_33 | MMC_VDD_33_34 |
 * MMC_VDD_34_35 mask.
 */
u32 mmc_vddrange_to_ocrmask(int vdd_min, int vdd_max)
{
	u32 mask = 0;

	if (vdd_max < vdd_min)
		return 0;

	/* Prefer high bits for the boundary vdd_max values. */
	vdd_max = mmc_vdd_to_ocrbitnum(vdd_max, false);
	if (vdd_max < 0)
		return 0;

	/* Prefer low bits for the boundary vdd_min values. */
	vdd_min = mmc_vdd_to_ocrbitnum(vdd_min, true);
	if (vdd_min < 0)
		return 0;

	/* Fill the mask, from max bit to min bit. */
	while (vdd_max >= vdd_min)
		mask |= 1 << vdd_max--;

	return mask;
}
EXPORT_SYMBOL(mmc_vddrange_to_ocrmask);

#ifdef CONFIG_REGULATOR

/**
 * mmc_regulator_get_ocrmask - return mask of supported voltages
 * @supply: regulator to use
 *
 * This returns either a negative errno, or a mask of voltages that
 * can be provided to MMC/SD/SDIO devices using the specified voltage
 * regulator.  This would normally be called before registering the
 * MMC host adapter.
 */
int mmc_regulator_get_ocrmask(struct regulator *supply)
{
	int			result = 0;
	int			count;
	int			i;

	count = regulator_count_voltages(supply);
	if (count < 0)
		return count;

	for (i = 0; i < count; i++) {
		int		vdd_uV;
		int		vdd_mV;

		vdd_uV = regulator_list_voltage(supply, i);
		if (vdd_uV <= 0)
			continue;

		vdd_mV = vdd_uV / 1000;
		result |= mmc_vddrange_to_ocrmask(vdd_mV, vdd_mV);
	}

	return result;
}
EXPORT_SYMBOL(mmc_regulator_get_ocrmask);

/**
 * mmc_regulator_set_ocr - set regulator to match host->ios voltage
 * @vdd_bit: zero for power off, else a bit number (host->ios.vdd)
 * @supply: regulator to use
 *
 * Returns zero on success, else negative errno.
 *
 * MMC host drivers may use this to enable or disable a regulator using
 * a particular supply voltage.  This would normally be called from the
 * set_ios() method.
 */
int mmc_regulator_set_ocr(struct regulator *supply, unsigned short vdd_bit)
{
	int			result = 0;
	int			min_uV, max_uV;
	int			enabled;

	enabled = regulator_is_enabled(supply);
	if (enabled < 0)
		return enabled;

	if (vdd_bit) {
		int		tmp;
		int		voltage;

		/* REVISIT mmc_vddrange_to_ocrmask() may have set some
		 * bits this regulator doesn't quite support ... don't
		 * be too picky, most cards and regulators are OK with
		 * a 0.1V range goof (it's a small error percentage).
		 */
		tmp = vdd_bit - ilog2(MMC_VDD_165_195);
		if (tmp == 0) {
			min_uV = 1650 * 1000;
			max_uV = 1950 * 1000;
		} else {
			min_uV = 1900 * 1000 + tmp * 100 * 1000;
			max_uV = min_uV + 100 * 1000;
		}

		/* avoid needless changes to this voltage; the regulator
		 * might not allow this operation
		 */
		voltage = regulator_get_voltage(supply);
		if (voltage < 0)
			result = voltage;
		else if (voltage < min_uV || voltage > max_uV)
			result = regulator_set_voltage(supply, min_uV, max_uV);
		else
			result = 0;

		if (result == 0 && !enabled)
			result = regulator_enable(supply);
	} else if (enabled) {
		result = regulator_disable(supply);
	}

	return result;
}
EXPORT_SYMBOL(mmc_regulator_set_ocr);

#endif

/*
 * Mask off any voltages we don't support and select
 * the lowest voltage
 */
u32 mmc_select_voltage(struct mmc_host *host, u32 ocr)
{
	int bit;

	ocr &= host->ocr_avail;

	bit = ffs(ocr);
	if (bit) {
		bit -= 1;

		ocr &= 3 << bit;

		host->ios.vdd = bit;
		mmc_set_ios(host);
	} else {
		pr_warning("%s: host doesn't support card's voltages\n",
				mmc_hostname(host));
		ocr = 0;
	}

	return ocr;
}

/*
 * Select timing parameters for host.
 */
void mmc_set_timing(struct mmc_host *host, unsigned int timing)
{
	host->ios.timing = timing;
	mmc_set_ios(host);
}

/*
 * Apply power to the MMC stack.  This is a two-stage process.
 * First, we enable power to the card without the clock running.
 * We then wait a bit for the power to stabilise.  Finally,
 * enable the bus drivers and clock to the card.
 *
 * We must _NOT_ enable the clock prior to power stablising.
 *
 * If a host does all the power sequencing itself, ignore the
 * initial MMC_POWER_UP stage.
 */
static void mmc_power_up(struct mmc_host *host)
{
	int bit;

	/* If ocr is set, we use it */
	if (host->ocr)
		bit = ffs(host->ocr) - 1;
	else
		bit = fls(host->ocr_avail) - 1;

	host->ios.vdd = bit;
	if (mmc_host_is_spi(host)) {
		host->ios.chip_select = MMC_CS_HIGH;
		host->ios.bus_mode = MMC_BUSMODE_PUSHPULL;
	} else {
		host->ios.chip_select = MMC_CS_DONTCARE;
		host->ios.bus_mode = MMC_BUSMODE_OPENDRAIN;
	}
	host->ios.power_mode = MMC_POWER_UP;
	host->ios.bus_width = MMC_BUS_WIDTH_1;
	host->ios.timing = MMC_TIMING_LEGACY;
	mmc_set_ios(host);

	/*
	 * This delay should be sufficient to allow the power supply
	 * to reach the minimum voltage.
	 */
	mmc_delay(10);

	host->ios.clock = host->f_min;

	host->ios.power_mode = MMC_POWER_ON;
	mmc_set_ios(host);

	/*
	 * This delay must be at least 74 clock sizes, or 1 ms, or the
	 * time required to reach a stable voltage.
	 */
	mmc_delay(10);
}

static void mmc_power_off(struct mmc_host *host)
{
	host->ios.clock = 0;
	host->ios.vdd = 0;
	if (!mmc_host_is_spi(host)) {
		host->ios.bus_mode = MMC_BUSMODE_OPENDRAIN;
		host->ios.chip_select = MMC_CS_DONTCARE;
	}
	host->ios.power_mode = MMC_POWER_OFF;
	host->ios.bus_width = MMC_BUS_WIDTH_1;
	host->ios.timing = MMC_TIMING_LEGACY;
	mmc_set_ios(host);
}

/*
 * Cleanup when the last reference to the bus operator is dropped.
 */
static void __mmc_release_bus(struct mmc_host *host)
{
	BUG_ON(!host);
	BUG_ON(host->bus_refs);
	BUG_ON(!host->bus_dead);

	host->bus_ops = NULL;
}

/*
 * Increase reference count of bus operator
 */
static inline void mmc_bus_get(struct mmc_host *host)
{
	unsigned long flags;

	spin_lock_irqsave(&host->lock, flags);
	host->bus_refs++;
	spin_unlock_irqrestore(&host->lock, flags);
}

/*
 * Decrease reference count of bus operator and free it if
 * it is the last reference.
 */
static inline void mmc_bus_put(struct mmc_host *host)
{
	unsigned long flags;

	spin_lock_irqsave(&host->lock, flags);
	host->bus_refs--;
	if ((host->bus_refs == 0) && host->bus_ops)
		__mmc_release_bus(host);
	spin_unlock_irqrestore(&host->lock, flags);
}

int mmc_resume_bus(struct mmc_host *host)
{
	if (!mmc_bus_needs_resume(host))
		return -EINVAL;

	printk("%s: Starting deferred resume\n", mmc_hostname(host));
	host->bus_resume_flags &= ~MMC_BUSRESUME_NEEDS_RESUME;
	mmc_bus_get(host);
	if (host->bus_ops && !host->bus_dead) {
		mmc_power_up(host);
		BUG_ON(!host->bus_ops->resume);
		host->bus_ops->resume(host);
	}

	if (host->bus_ops->detect && !host->bus_dead)
		host->bus_ops->detect(host);

	mmc_bus_put(host);
	printk("%s: Deferred resume completed\n", mmc_hostname(host));
	return 0;
}

EXPORT_SYMBOL(mmc_resume_bus);

/*
 * Assign a mmc bus handler to a host. Only one bus handler may control a
 * host at any given time.
 */
void mmc_attach_bus(struct mmc_host *host, const struct mmc_bus_ops *ops)
{
	unsigned long flags;

	BUG_ON(!host);
	BUG_ON(!ops);

	WARN_ON(!host->claimed);

	spin_lock_irqsave(&host->lock, flags);

	BUG_ON(host->bus_ops);
	BUG_ON(host->bus_refs);

	host->bus_ops = ops;
	host->bus_refs = 1;
	host->bus_dead = 0;

	spin_unlock_irqrestore(&host->lock, flags);
}

/*
 * Remove the current bus handler from a host. Assumes that there are
 * no interesting cards left, so the bus is powered down.
 */
void mmc_detach_bus(struct mmc_host *host)
{
	unsigned long flags;

	BUG_ON(!host);

	WARN_ON(!host->claimed);
	WARN_ON(!host->bus_ops);

	spin_lock_irqsave(&host->lock, flags);

	host->bus_dead = 1;

	spin_unlock_irqrestore(&host->lock, flags);

	mmc_power_off(host);

	mmc_bus_put(host);
}

/**
 *	mmc_detect_change - process change of state on a MMC socket
 *	@host: host which changed state.
 *	@delay: optional delay to wait before detection (jiffies)
 *
 *	MMC drivers should call this when they detect a card has been
 *	inserted or removed. The MMC layer will confirm that any
 *	present card is still functional, and initialize any newly
 *	inserted.
 */
void mmc_detect_change(struct mmc_host *host, unsigned long delay)
{
#ifdef CONFIG_MMC_DEBUG
	unsigned long flags;
	spin_lock_irqsave(&host->lock, flags);
	WARN_ON(host->removed);
	spin_unlock_irqrestore(&host->lock, flags);
#endif

	mmc_schedule_delayed_work(&host->detect, delay);
}

EXPORT_SYMBOL(mmc_detect_change);


void mmc_rescan(struct work_struct *work)
{
	struct mmc_host *host =
		container_of(work, struct mmc_host, detect.work);
	u32 ocr;
	int err;
<<<<<<< HEAD
	int extend_wakelock = 0;
=======
	unsigned long flags;

	spin_lock_irqsave(&host->lock, flags);

	if (host->rescan_disable) {
		spin_unlock_irqrestore(&host->lock, flags);
		return;
	}

	spin_unlock_irqrestore(&host->lock, flags);

>>>>>>> ea8a52f9

	mmc_bus_get(host);

	/* if there is a card registered, check whether it is still present */
	if ((host->bus_ops != NULL) && host->bus_ops->detect && !host->bus_dead)
		host->bus_ops->detect(host);

	/* If the card was removed the bus will be marked
	 * as dead - extend the wakelock so userspace
	 * can respond */
	if (host->bus_dead)
		extend_wakelock = 1;

	mmc_bus_put(host);


	mmc_bus_get(host);

	/* if there still is a card present, stop here */
	if (host->bus_ops != NULL) {
		mmc_bus_put(host);
		goto out;
	}

	/* detect a newly inserted card */

	/*
	 * Only we can add a new handler, so it's safe to
	 * release the lock here.
	 */
	mmc_bus_put(host);

	if (host->ops->get_cd && host->ops->get_cd(host) == 0)
		goto out;

	mmc_claim_host(host);

	mmc_power_up(host);
	sdio_reset(host);
	mmc_go_idle(host);

	mmc_send_if_cond(host, host->ocr_avail);

	/*
	 * First we search for SDIO...
	 */
	err = mmc_send_io_op_cond(host, 0, &ocr);
	if (!err) {
		if (mmc_attach_sdio(host, ocr))
			mmc_power_off(host);
		extend_wakelock = 1;
		goto out;
	}

	/*
	 * ...then normal SD...
	 */
	err = mmc_send_app_op_cond(host, 0, &ocr);
	if (!err) {
		if (mmc_attach_sd(host, ocr))
			mmc_power_off(host);
		extend_wakelock = 1;
		goto out;
	}

	/*
	 * ...and finally MMC.
	 */
	err = mmc_send_op_cond(host, 0, &ocr);
	if (!err) {
		if (mmc_attach_mmc(host, ocr))
			mmc_power_off(host);
		extend_wakelock = 1;
		goto out;
	}

	mmc_release_host(host);
	mmc_power_off(host);

out:
	if (extend_wakelock)
		wake_lock_timeout(&mmc_delayed_work_wake_lock, HZ / 2);
	else
		wake_unlock(&mmc_delayed_work_wake_lock);

	if (host->caps & MMC_CAP_NEEDS_POLL)
		mmc_schedule_delayed_work(&host->detect, HZ);
}

void mmc_start_host(struct mmc_host *host)
{
	mmc_power_off(host);
	mmc_detect_change(host, 0);
}

void mmc_stop_host(struct mmc_host *host)
{
#ifdef CONFIG_MMC_DEBUG
	unsigned long flags;
	spin_lock_irqsave(&host->lock, flags);
	host->removed = 1;
	spin_unlock_irqrestore(&host->lock, flags);
#endif

	if (host->caps & MMC_CAP_DISABLE)
		cancel_delayed_work(&host->disable);
	cancel_delayed_work(&host->detect);
	mmc_flush_scheduled_work();

	/* clear pm flags now and let card drivers set them as needed */
	host->pm_flags = 0;

	mmc_bus_get(host);
	if (host->bus_ops && !host->bus_dead) {
		if (host->bus_ops->remove)
			host->bus_ops->remove(host);

		mmc_claim_host(host);
		mmc_detach_bus(host);
		mmc_release_host(host);
		mmc_bus_put(host);
		return;
	}
	mmc_bus_put(host);

	BUG_ON(host->card);

	mmc_power_off(host);
}

void mmc_power_save_host(struct mmc_host *host)
{
	mmc_bus_get(host);

	if (!host->bus_ops || host->bus_dead || !host->bus_ops->power_restore) {
		mmc_bus_put(host);
		return;
	}

	if (host->bus_ops->power_save)
		host->bus_ops->power_save(host);

	mmc_bus_put(host);

	mmc_power_off(host);
}
EXPORT_SYMBOL(mmc_power_save_host);

void mmc_power_restore_host(struct mmc_host *host)
{
	mmc_bus_get(host);

	if (!host->bus_ops || host->bus_dead || !host->bus_ops->power_restore) {
		mmc_bus_put(host);
		return;
	}

	mmc_power_up(host);
	host->bus_ops->power_restore(host);

	mmc_bus_put(host);
}
EXPORT_SYMBOL(mmc_power_restore_host);

int mmc_card_awake(struct mmc_host *host)
{
	int err = -ENOSYS;

	mmc_bus_get(host);

	if (host->bus_ops && !host->bus_dead && host->bus_ops->awake)
		err = host->bus_ops->awake(host);

	mmc_bus_put(host);

	return err;
}
EXPORT_SYMBOL(mmc_card_awake);

int mmc_card_sleep(struct mmc_host *host)
{
	int err = -ENOSYS;

	mmc_bus_get(host);

	if (host->bus_ops && !host->bus_dead && host->bus_ops->awake)
		err = host->bus_ops->sleep(host);

	mmc_bus_put(host);

	return err;
}
EXPORT_SYMBOL(mmc_card_sleep);

int mmc_card_can_sleep(struct mmc_host *host)
{
	struct mmc_card *card = host->card;

	if (card && mmc_card_mmc(card) && card->ext_csd.rev >= 3)
		return 1;
	return 0;
}
EXPORT_SYMBOL(mmc_card_can_sleep);

#ifdef CONFIG_PM

/**
 *	mmc_suspend_host - suspend a host
 *	@host: mmc host
 */
int mmc_suspend_host(struct mmc_host *host)
{
	int err = 0;

	if (mmc_bus_needs_resume(host))
		return 0;

	if (host->caps & MMC_CAP_DISABLE)
		cancel_delayed_work(&host->disable);
	cancel_delayed_work(&host->detect);
	mmc_flush_scheduled_work();

	mmc_bus_get(host);
	if (host->bus_ops && !host->bus_dead) {
		if (host->bus_ops->suspend)
			err = host->bus_ops->suspend(host);
	}
	mmc_bus_put(host);

	if (!err && !(host->pm_flags & MMC_PM_KEEP_POWER))
		mmc_power_off(host);

	return err;
}

EXPORT_SYMBOL(mmc_suspend_host);

/**
 *	mmc_resume_host - resume a previously suspended host
 *	@host: mmc host
 */
int mmc_resume_host(struct mmc_host *host)
{
	int err = 0;

	mmc_bus_get(host);
	if (host->bus_resume_flags & MMC_BUSRESUME_MANUAL_RESUME) {
		host->bus_resume_flags |= MMC_BUSRESUME_NEEDS_RESUME;
		mmc_bus_put(host);
		return 0;
	}

	if (host->bus_ops && !host->bus_dead) {
		if (!(host->pm_flags & MMC_PM_KEEP_POWER)) {
			mmc_power_up(host);
			mmc_select_voltage(host, host->ocr);
		}
		BUG_ON(!host->bus_ops->resume);
		err = host->bus_ops->resume(host);
		if (err) {
			printk(KERN_WARNING "%s: error %d during resume "
					    "(card was removed?)\n",
					    mmc_hostname(host), err);
			err = 0;
		}
	}
	mmc_bus_put(host);

	return err;
}
EXPORT_SYMBOL(mmc_resume_host);

/* Do the card removal on suspend if card is assumed removeable
 * Do that in pm notifier while userspace isn't yet frozen, so we will be able
   to sync the card.
*/
int mmc_pm_notify(struct notifier_block *notify_block,
					unsigned long mode, void *unused)
{
	struct mmc_host *host = container_of(
		notify_block, struct mmc_host, pm_notify);
	unsigned long flags;


	switch (mode) {
	case PM_HIBERNATION_PREPARE:
	case PM_SUSPEND_PREPARE:

		spin_lock_irqsave(&host->lock, flags);
		host->rescan_disable = 1;
		spin_unlock_irqrestore(&host->lock, flags);
		cancel_delayed_work_sync(&host->detect);

		if (!host->bus_ops || host->bus_ops->suspend)
			break;

		mmc_claim_host(host);

		if (host->bus_ops->remove)
			host->bus_ops->remove(host);

		mmc_detach_bus(host);
		mmc_release_host(host);
		host->pm_flags = 0;
		break;

	case PM_POST_SUSPEND:
	case PM_POST_HIBERNATION:

		spin_lock_irqsave(&host->lock, flags);
		host->rescan_disable = 0;
		spin_unlock_irqrestore(&host->lock, flags);
		mmc_detect_change(host, 0);

	}

	return 0;
}
#endif

#ifdef CONFIG_MMC_EMBEDDED_SDIO
void mmc_set_embedded_sdio_data(struct mmc_host *host,
				struct sdio_cis *cis,
				struct sdio_cccr *cccr,
				struct sdio_embedded_func *funcs,
				int num_funcs)
{
	host->embedded_sdio_data.cis = cis;
	host->embedded_sdio_data.cccr = cccr;
	host->embedded_sdio_data.funcs = funcs;
	host->embedded_sdio_data.num_funcs = num_funcs;
}

EXPORT_SYMBOL(mmc_set_embedded_sdio_data);
#endif

static int __init mmc_init(void)
{
	int ret;

	wake_lock_init(&mmc_delayed_work_wake_lock, WAKE_LOCK_SUSPEND, "mmc_delayed_work");

	workqueue = create_singlethread_workqueue("kmmcd");
	if (!workqueue)
		return -ENOMEM;

	ret = mmc_register_bus();
	if (ret)
		goto destroy_workqueue;

	ret = mmc_register_host_class();
	if (ret)
		goto unregister_bus;

	ret = sdio_register_bus();
	if (ret)
		goto unregister_host_class;

	return 0;

unregister_host_class:
	mmc_unregister_host_class();
unregister_bus:
	mmc_unregister_bus();
destroy_workqueue:
	destroy_workqueue(workqueue);

	return ret;
}

static void __exit mmc_exit(void)
{
	sdio_unregister_bus();
	mmc_unregister_host_class();
	mmc_unregister_bus();
	destroy_workqueue(workqueue);
	wake_lock_destroy(&mmc_delayed_work_wake_lock);
}

subsys_initcall(mmc_init);
module_exit(mmc_exit);

MODULE_LICENSE("GPL");<|MERGE_RESOLUTION|>--- conflicted
+++ resolved
@@ -1082,10 +1082,8 @@
 		container_of(work, struct mmc_host, detect.work);
 	u32 ocr;
 	int err;
-<<<<<<< HEAD
+	unsigned long flags;
 	int extend_wakelock = 0;
-=======
-	unsigned long flags;
 
 	spin_lock_irqsave(&host->lock, flags);
 
@@ -1096,7 +1094,6 @@
 
 	spin_unlock_irqrestore(&host->lock, flags);
 
->>>>>>> ea8a52f9
 
 	mmc_bus_get(host);
 
