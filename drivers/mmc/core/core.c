/*
 *  linux/drivers/mmc/core/core.c
 *
 *  Copyright (C) 2003-2004 Russell King, All Rights Reserved.
 *  SD support Copyright (C) 2004 Ian Molton, All Rights Reserved.
 *  Copyright (C) 2005-2008 Pierre Ossman, All Rights Reserved.
 *  MMCv4 support Copyright (C) 2006 Philip Langdale, All Rights Reserved.
 *
 * This program is free software; you can redistribute it and/or modify
 * it under the terms of the GNU General Public License version 2 as
 * published by the Free Software Foundation.
 */
#include <linux/module.h>
#include <linux/init.h>
#include <linux/interrupt.h>
#include <linux/completion.h>
#include <linux/device.h>
#include <linux/delay.h>
#include <linux/pagemap.h>
#include <linux/err.h>
#include <linux/leds.h>
#include <linux/scatterlist.h>
#include <linux/log2.h>
#include <linux/regulator/consumer.h>
#include <linux/wakelock.h>

#include <linux/mmc/card.h>
#include <linux/mmc/host.h>
#include <linux/mmc/mmc.h>
#include <linux/mmc/sd.h>

#include "core.h"
#include "bus.h"
#include "host.h"
#include "sdio_bus.h"

#include "mmc_ops.h"
#include "sd_ops.h"
#include "sdio_ops.h"

static struct workqueue_struct *workqueue;
static struct wake_lock mmc_delayed_work_wake_lock;

/*
 * Enabling software CRCs on the data blocks can be a significant (30%)
 * performance cost, and for other reasons may not always be desired.
 * So we allow it it to be disabled.
 */
int use_spi_crc = 1;
module_param(use_spi_crc, bool, 0);

/*
 * We normally treat cards as removed during suspend if they are not
 * known to be on a non-removable bus, to avoid the risk of writing
 * back data to a different card after resume.  Allow this to be
 * overridden if necessary.
 */
#ifdef CONFIG_MMC_UNSAFE_RESUME
int mmc_assume_removable;
#else
int mmc_assume_removable = 1;
#endif
module_param_named(removable, mmc_assume_removable, bool, 0644);
MODULE_PARM_DESC(
	removable,
	"MMC/SD cards are removable and may be removed during suspend");

/*
 * Internal function. Schedule delayed work in the MMC work queue.
 */
static int mmc_schedule_delayed_work(struct delayed_work *work,
				     unsigned long delay)
{
	wake_lock(&mmc_delayed_work_wake_lock);
	return queue_delayed_work(workqueue, work, delay);
}

/*
 * Internal function. Flush all scheduled work from the MMC work queue.
 */
static void mmc_flush_scheduled_work(void)
{
	flush_workqueue(workqueue);
}

/**
 *	mmc_request_done - finish processing an MMC request
 *	@host: MMC host which completed request
 *	@mrq: MMC request which request
 *
 *	MMC drivers should call this function when they have completed
 *	their processing of a request.
 */
void mmc_request_done(struct mmc_host *host, struct mmc_request *mrq)
{
	struct mmc_command *cmd = mrq->cmd;
	int err = cmd->error;

	if (err && cmd->retries && mmc_host_is_spi(host)) {
		if (cmd->resp[0] & R1_SPI_ILLEGAL_COMMAND)
			cmd->retries = 0;
	}

	if (err && cmd->retries) {
		pr_debug("%s: req failed (CMD%u): %d, retrying...\n",
			mmc_hostname(host), cmd->opcode, err);

		cmd->retries--;
		cmd->error = 0;
		host->ops->request(host, mrq);
	} else {
		led_trigger_event(host->led, LED_OFF);

		pr_debug("%s: req done (CMD%u): %d: %08x %08x %08x %08x\n",
			mmc_hostname(host), cmd->opcode, err,
			cmd->resp[0], cmd->resp[1],
			cmd->resp[2], cmd->resp[3]);

		if (mrq->data) {
			pr_debug("%s:     %d bytes transferred: %d\n",
				mmc_hostname(host),
				mrq->data->bytes_xfered, mrq->data->error);
		}

		if (mrq->stop) {
			pr_debug("%s:     (CMD%u): %d: %08x %08x %08x %08x\n",
				mmc_hostname(host), mrq->stop->opcode,
				mrq->stop->error,
				mrq->stop->resp[0], mrq->stop->resp[1],
				mrq->stop->resp[2], mrq->stop->resp[3]);
		}

		if (mrq->done)
			mrq->done(mrq);
	}
}

EXPORT_SYMBOL(mmc_request_done);

static void
mmc_start_request(struct mmc_host *host, struct mmc_request *mrq)
{
#ifdef CONFIG_MMC_DEBUG
	unsigned int i, sz;
	struct scatterlist *sg;
#endif

	pr_debug("%s: starting CMD%u arg %08x flags %08x\n",
		 mmc_hostname(host), mrq->cmd->opcode,
		 mrq->cmd->arg, mrq->cmd->flags);

	if (mrq->data) {
		pr_debug("%s:     blksz %d blocks %d flags %08x "
			"tsac %d ms nsac %d\n",
			mmc_hostname(host), mrq->data->blksz,
			mrq->data->blocks, mrq->data->flags,
			mrq->data->timeout_ns / 1000000,
			mrq->data->timeout_clks);
	}

	if (mrq->stop) {
		pr_debug("%s:     CMD%u arg %08x flags %08x\n",
			 mmc_hostname(host), mrq->stop->opcode,
			 mrq->stop->arg, mrq->stop->flags);
	}

	WARN_ON(!host->claimed);

	led_trigger_event(host->led, LED_FULL);

	mrq->cmd->error = 0;
	mrq->cmd->mrq = mrq;
	if (mrq->data) {
		BUG_ON(mrq->data->blksz > host->max_blk_size);
		BUG_ON(mrq->data->blocks > host->max_blk_count);
		BUG_ON(mrq->data->blocks * mrq->data->blksz >
			host->max_req_size);

#ifdef CONFIG_MMC_DEBUG
		sz = 0;
		for_each_sg(mrq->data->sg, sg, mrq->data->sg_len, i)
			sz += sg->length;
		BUG_ON(sz != mrq->data->blocks * mrq->data->blksz);
#endif

		mrq->cmd->data = mrq->data;
		mrq->data->error = 0;
		mrq->data->mrq = mrq;
		if (mrq->stop) {
			mrq->data->stop = mrq->stop;
			mrq->stop->error = 0;
			mrq->stop->mrq = mrq;
		}
	}
	host->ops->request(host, mrq);
}

static void mmc_wait_done(struct mmc_request *mrq)
{
	complete(mrq->done_data);
}

/**
 *	mmc_wait_for_req - start a request and wait for completion
 *	@host: MMC host to start command
 *	@mrq: MMC request to start
 *
 *	Start a new MMC custom command request for a host, and wait
 *	for the command to complete. Does not attempt to parse the
 *	response.
 */
void mmc_wait_for_req(struct mmc_host *host, struct mmc_request *mrq)
{
	DECLARE_COMPLETION_ONSTACK(complete);

	mrq->done_data = &complete;
	mrq->done = mmc_wait_done;

	mmc_start_request(host, mrq);

	wait_for_completion(&complete);
}

EXPORT_SYMBOL(mmc_wait_for_req);

/**
 *	mmc_wait_for_cmd - start a command and wait for completion
 *	@host: MMC host to start command
 *	@cmd: MMC command to start
 *	@retries: maximum number of retries
 *
 *	Start a new MMC command for a host, and wait for the command
 *	to complete.  Return any error that occurred while the command
 *	was executing.  Do not attempt to parse the response.
 */
int mmc_wait_for_cmd(struct mmc_host *host, struct mmc_command *cmd, int retries)
{
	struct mmc_request mrq;

	WARN_ON(!host->claimed);

	memset(&mrq, 0, sizeof(struct mmc_request));

	memset(cmd->resp, 0, sizeof(cmd->resp));
	cmd->retries = retries;

	mrq.cmd = cmd;
	cmd->data = NULL;

	mmc_wait_for_req(host, &mrq);

	return cmd->error;
}

EXPORT_SYMBOL(mmc_wait_for_cmd);

/**
 *	mmc_set_data_timeout - set the timeout for a data command
 *	@data: data phase for command
 *	@card: the MMC card associated with the data transfer
 *
 *	Computes the data timeout parameters according to the
 *	correct algorithm given the card type.
 */
void mmc_set_data_timeout(struct mmc_data *data, const struct mmc_card *card)
{
	unsigned int mult;

	/*
	 * SDIO cards only define an upper 1 s limit on access.
	 */
	if (mmc_card_sdio(card)) {
		data->timeout_ns = 1000000000;
		data->timeout_clks = 0;
		return;
	}

	/*
	 * SD cards use a 100 multiplier rather than 10
	 */
	mult = mmc_card_sd(card) ? 100 : 10;

	/*
	 * Scale up the multiplier (and therefore the timeout) by
	 * the r2w factor for writes.
	 */
	if (data->flags & MMC_DATA_WRITE)
		mult <<= card->csd.r2w_factor;

	data->timeout_ns = card->csd.tacc_ns * mult;
	data->timeout_clks = card->csd.tacc_clks * mult;

	/*
	 * SD cards also have an upper limit on the timeout.
	 */
	if (mmc_card_sd(card)) {
		unsigned int timeout_us, limit_us;

		timeout_us = data->timeout_ns / 1000;
		timeout_us += data->timeout_clks * 1000 /
			(card->host->ios.clock / 1000);

		if (data->flags & MMC_DATA_WRITE)
			/*
			 * The limit is really 250 ms, but that is
			 * insufficient for some crappy cards.
			 */
			limit_us = 300000;
		else
			limit_us = 100000;

		/*
		 * SDHC cards always use these fixed values.
		 */
		if (timeout_us > limit_us || mmc_card_blockaddr(card)) {
			data->timeout_ns = limit_us * 1000;
			data->timeout_clks = 0;
		}
	}
	/*
	 * Some cards need very high timeouts if driven in SPI mode.
	 * The worst observed timeout was 900ms after writing a
	 * continuous stream of data until the internal logic
	 * overflowed.
	 */
	if (mmc_host_is_spi(card->host)) {
		if (data->flags & MMC_DATA_WRITE) {
			if (data->timeout_ns < 1000000000)
				data->timeout_ns = 1000000000;	/* 1s */
		} else {
			if (data->timeout_ns < 100000000)
				data->timeout_ns =  100000000;	/* 100ms */
		}
	}
}
EXPORT_SYMBOL(mmc_set_data_timeout);

/**
 *	mmc_align_data_size - pads a transfer size to a more optimal value
 *	@card: the MMC card associated with the data transfer
 *	@sz: original transfer size
 *
 *	Pads the original data size with a number of extra bytes in
 *	order to avoid controller bugs and/or performance hits
 *	(e.g. some controllers revert to PIO for certain sizes).
 *
 *	Returns the improved size, which might be unmodified.
 *
 *	Note that this function is only relevant when issuing a
 *	single scatter gather entry.
 */
unsigned int mmc_align_data_size(struct mmc_card *card, unsigned int sz)
{
	/*
	 * FIXME: We don't have a system for the controller to tell
	 * the core about its problems yet, so for now we just 32-bit
	 * align the size.
	 */
	sz = ((sz + 3) / 4) * 4;

	return sz;
}
EXPORT_SYMBOL(mmc_align_data_size);

/**
 *	mmc_host_enable - enable a host.
 *	@host: mmc host to enable
 *
 *	Hosts that support power saving can use the 'enable' and 'disable'
 *	methods to exit and enter power saving states. For more information
 *	see comments for struct mmc_host_ops.
 */
int mmc_host_enable(struct mmc_host *host)
{
	if (!(host->caps & MMC_CAP_DISABLE))
		return 0;

	if (host->en_dis_recurs)
		return 0;

	if (host->nesting_cnt++)
		return 0;

	cancel_delayed_work_sync(&host->disable);

	if (host->enabled)
		return 0;

	if (host->ops->enable) {
		int err;

		host->en_dis_recurs = 1;
		err = host->ops->enable(host);
		host->en_dis_recurs = 0;

		if (err) {
			pr_debug("%s: enable error %d\n",
				 mmc_hostname(host), err);
			return err;
		}
	}
	host->enabled = 1;
	return 0;
}
EXPORT_SYMBOL(mmc_host_enable);

static int mmc_host_do_disable(struct mmc_host *host, int lazy)
{
	if (host->ops->disable) {
		int err;

		host->en_dis_recurs = 1;
		err = host->ops->disable(host, lazy);
		host->en_dis_recurs = 0;

		if (err < 0) {
			pr_debug("%s: disable error %d\n",
				 mmc_hostname(host), err);
			return err;
		}
		if (err > 0) {
			unsigned long delay = msecs_to_jiffies(err);

			mmc_schedule_delayed_work(&host->disable, delay);
		}
	}
	host->enabled = 0;
	return 0;
}

/**
 *	mmc_host_disable - disable a host.
 *	@host: mmc host to disable
 *
 *	Hosts that support power saving can use the 'enable' and 'disable'
 *	methods to exit and enter power saving states. For more information
 *	see comments for struct mmc_host_ops.
 */
int mmc_host_disable(struct mmc_host *host)
{
	int err;

	if (!(host->caps & MMC_CAP_DISABLE))
		return 0;

	if (host->en_dis_recurs)
		return 0;

	if (--host->nesting_cnt)
		return 0;

	if (!host->enabled)
		return 0;

	err = mmc_host_do_disable(host, 0);
	return err;
}
EXPORT_SYMBOL(mmc_host_disable);

/**
 *	__mmc_claim_host - exclusively claim a host
 *	@host: mmc host to claim
 *	@abort: whether or not the operation should be aborted
 *
 *	Claim a host for a set of operations.  If @abort is non null and
 *	dereference a non-zero value then this will return prematurely with
 *	that non-zero value without acquiring the lock.  Returns zero
 *	with the lock held otherwise.
 */
int __mmc_claim_host(struct mmc_host *host, atomic_t *abort)
{
	DECLARE_WAITQUEUE(wait, current);
	unsigned long flags;
	int stop;

	might_sleep();

	add_wait_queue(&host->wq, &wait);
	spin_lock_irqsave(&host->lock, flags);
	while (1) {
		set_current_state(TASK_UNINTERRUPTIBLE);
		stop = abort ? atomic_read(abort) : 0;
		if (stop || !host->claimed || host->claimer == current)
			break;
		spin_unlock_irqrestore(&host->lock, flags);
		schedule();
		spin_lock_irqsave(&host->lock, flags);
	}
	set_current_state(TASK_RUNNING);
	if (!stop) {
		host->claimed = 1;
		host->claimer = current;
		host->claim_cnt += 1;
	} else
		wake_up(&host->wq);
	spin_unlock_irqrestore(&host->lock, flags);
	remove_wait_queue(&host->wq, &wait);
	if (!stop)
		mmc_host_enable(host);
	return stop;
}

EXPORT_SYMBOL(__mmc_claim_host);

/**
 *	mmc_try_claim_host - try exclusively to claim a host
 *	@host: mmc host to claim
 *
 *	Returns %1 if the host is claimed, %0 otherwise.
 */
int mmc_try_claim_host(struct mmc_host *host)
{
	int claimed_host = 0;
	unsigned long flags;

	spin_lock_irqsave(&host->lock, flags);
	if (!host->claimed || host->claimer == current) {
		host->claimed = 1;
		host->claimer = current;
		host->claim_cnt += 1;
		claimed_host = 1;
	}
	spin_unlock_irqrestore(&host->lock, flags);
	return claimed_host;
}
EXPORT_SYMBOL(mmc_try_claim_host);

static void mmc_do_release_host(struct mmc_host *host)
{
	unsigned long flags;

	spin_lock_irqsave(&host->lock, flags);
	if (--host->claim_cnt) {
		/* Release for nested claim */
		spin_unlock_irqrestore(&host->lock, flags);
	} else {
		host->claimed = 0;
		host->claimer = NULL;
		spin_unlock_irqrestore(&host->lock, flags);
		wake_up(&host->wq);
	}
}

void mmc_host_deeper_disable(struct work_struct *work)
{
	struct mmc_host *host =
		container_of(work, struct mmc_host, disable.work);

	/* If the host is claimed then we do not want to disable it anymore */
	if (!mmc_try_claim_host(host))
		goto out;
	mmc_host_do_disable(host, 1);
	mmc_do_release_host(host);

out:
	wake_unlock(&mmc_delayed_work_wake_lock);
}

/**
 *	mmc_host_lazy_disable - lazily disable a host.
 *	@host: mmc host to disable
 *
 *	Hosts that support power saving can use the 'enable' and 'disable'
 *	methods to exit and enter power saving states. For more information
 *	see comments for struct mmc_host_ops.
 */
int mmc_host_lazy_disable(struct mmc_host *host)
{
	if (!(host->caps & MMC_CAP_DISABLE))
		return 0;

	if (host->en_dis_recurs)
		return 0;

	if (--host->nesting_cnt)
		return 0;

	if (!host->enabled)
		return 0;

	if (host->disable_delay) {
		mmc_schedule_delayed_work(&host->disable,
				msecs_to_jiffies(host->disable_delay));
		return 0;
	} else
		return mmc_host_do_disable(host, 1);
}
EXPORT_SYMBOL(mmc_host_lazy_disable);

/**
 *	mmc_release_host - release a host
 *	@host: mmc host to release
 *
 *	Release a MMC host, allowing others to claim the host
 *	for their operations.
 */
void mmc_release_host(struct mmc_host *host)
{
	WARN_ON(!host->claimed);

	mmc_host_lazy_disable(host);

	mmc_do_release_host(host);
}

EXPORT_SYMBOL(mmc_release_host);

/*
 * Internal function that does the actual ios call to the host driver,
 * optionally printing some debug output.
 */
static inline void mmc_set_ios(struct mmc_host *host)
{
	struct mmc_ios *ios = &host->ios;

	pr_debug("%s: clock %uHz busmode %u powermode %u cs %u Vdd %u "
		"width %u timing %u\n",
		 mmc_hostname(host), ios->clock, ios->bus_mode,
		 ios->power_mode, ios->chip_select, ios->vdd,
		 ios->bus_width, ios->timing);

	host->ops->set_ios(host, ios);
}

/*
 * Control chip select pin on a host.
 */
void mmc_set_chip_select(struct mmc_host *host, int mode)
{
	host->ios.chip_select = mode;
	mmc_set_ios(host);
}

/*
 * Sets the host clock to the highest possible frequency that
 * is below "hz".
 */
void mmc_set_clock(struct mmc_host *host, unsigned int hz)
{
	WARN_ON(hz < host->f_min);

	if (hz > host->f_max)
		hz = host->f_max;

	host->ios.clock = hz;
	mmc_set_ios(host);
}

/*
 * Change the bus mode (open drain/push-pull) of a host.
 */
void mmc_set_bus_mode(struct mmc_host *host, unsigned int mode)
{
	host->ios.bus_mode = mode;
	mmc_set_ios(host);
}

/*
 * Change data bus width of a host.
 */
void mmc_set_bus_width(struct mmc_host *host, unsigned int width)
{
	host->ios.bus_width = width;
	mmc_set_ios(host);
}

/**
 * mmc_vdd_to_ocrbitnum - Convert a voltage to the OCR bit number
 * @vdd:	voltage (mV)
 * @low_bits:	prefer low bits in boundary cases
 *
 * This function returns the OCR bit number according to the provided @vdd
 * value. If conversion is not possible a negative errno value returned.
 *
 * Depending on the @low_bits flag the function prefers low or high OCR bits
 * on boundary voltages. For example,
 * with @low_bits = true, 3300 mV translates to ilog2(MMC_VDD_32_33);
 * with @low_bits = false, 3300 mV translates to ilog2(MMC_VDD_33_34);
 *
 * Any value in the [1951:1999] range translates to the ilog2(MMC_VDD_20_21).
 */
static int mmc_vdd_to_ocrbitnum(int vdd, bool low_bits)
{
	const int max_bit = ilog2(MMC_VDD_35_36);
	int bit;

	if (vdd < 1650 || vdd > 3600)
		return -EINVAL;

	if (vdd >= 1650 && vdd <= 1950)
		return ilog2(MMC_VDD_165_195);

	if (low_bits)
		vdd -= 1;

	/* Base 2000 mV, step 100 mV, bit's base 8. */
	bit = (vdd - 2000) / 100 + 8;
	if (bit > max_bit)
		return max_bit;
	return bit;
}

/**
 * mmc_vddrange_to_ocrmask - Convert a voltage range to the OCR mask
 * @vdd_min:	minimum voltage value (mV)
 * @vdd_max:	maximum voltage value (mV)
 *
 * This function returns the OCR mask bits according to the provided @vdd_min
 * and @vdd_max values. If conversion is not possible the function returns 0.
 *
 * Notes wrt boundary cases:
 * This function sets the OCR bits for all boundary voltages, for example
 * [3300:3400] range is translated to MMC_VDD_32_33 | MMC_VDD_33_34 |
 * MMC_VDD_34_35 mask.
 */
u32 mmc_vddrange_to_ocrmask(int vdd_min, int vdd_max)
{
	u32 mask = 0;

	if (vdd_max < vdd_min)
		return 0;

	/* Prefer high bits for the boundary vdd_max values. */
	vdd_max = mmc_vdd_to_ocrbitnum(vdd_max, false);
	if (vdd_max < 0)
		return 0;

	/* Prefer low bits for the boundary vdd_min values. */
	vdd_min = mmc_vdd_to_ocrbitnum(vdd_min, true);
	if (vdd_min < 0)
		return 0;

	/* Fill the mask, from max bit to min bit. */
	while (vdd_max >= vdd_min)
		mask |= 1 << vdd_max--;

	return mask;
}
EXPORT_SYMBOL(mmc_vddrange_to_ocrmask);

#ifdef CONFIG_REGULATOR

/**
 * mmc_regulator_get_ocrmask - return mask of supported voltages
 * @supply: regulator to use
 *
 * This returns either a negative errno, or a mask of voltages that
 * can be provided to MMC/SD/SDIO devices using the specified voltage
 * regulator.  This would normally be called before registering the
 * MMC host adapter.
 */
int mmc_regulator_get_ocrmask(struct regulator *supply)
{
	int			result = 0;
	int			count;
	int			i;

	count = regulator_count_voltages(supply);
	if (count < 0)
		return count;

	for (i = 0; i < count; i++) {
		int		vdd_uV;
		int		vdd_mV;

		vdd_uV = regulator_list_voltage(supply, i);
		if (vdd_uV <= 0)
			continue;

		vdd_mV = vdd_uV / 1000;
		result |= mmc_vddrange_to_ocrmask(vdd_mV, vdd_mV);
	}

	return result;
}
EXPORT_SYMBOL(mmc_regulator_get_ocrmask);

/**
 * mmc_regulator_set_ocr - set regulator to match host->ios voltage
 * @vdd_bit: zero for power off, else a bit number (host->ios.vdd)
 * @supply: regulator to use
 *
 * Returns zero on success, else negative errno.
 *
 * MMC host drivers may use this to enable or disable a regulator using
 * a particular supply voltage.  This would normally be called from the
 * set_ios() method.
 */
int mmc_regulator_set_ocr(struct regulator *supply, unsigned short vdd_bit)
{
	int			result = 0;
	int			min_uV, max_uV;
	int			enabled;

	enabled = regulator_is_enabled(supply);
	if (enabled < 0)
		return enabled;

	if (vdd_bit) {
		int		tmp;
		int		voltage;

		/* REVISIT mmc_vddrange_to_ocrmask() may have set some
		 * bits this regulator doesn't quite support ... don't
		 * be too picky, most cards and regulators are OK with
		 * a 0.1V range goof (it's a small error percentage).
		 */
		tmp = vdd_bit - ilog2(MMC_VDD_165_195);
		if (tmp == 0) {
			min_uV = 1650 * 1000;
			max_uV = 1950 * 1000;
		} else {
			min_uV = 1900 * 1000 + tmp * 100 * 1000;
			max_uV = min_uV + 100 * 1000;
		}

		/* avoid needless changes to this voltage; the regulator
		 * might not allow this operation
		 */
		voltage = regulator_get_voltage(supply);
		if (voltage < 0)
			result = voltage;
		else if (voltage < min_uV || voltage > max_uV)
			result = regulator_set_voltage(supply, min_uV, max_uV);
		else
			result = 0;

		if (result == 0 && !enabled)
			result = regulator_enable(supply);
	} else if (enabled) {
		result = regulator_disable(supply);
	}

	return result;
}
EXPORT_SYMBOL(mmc_regulator_set_ocr);

#endif

/*
 * Mask off any voltages we don't support and select
 * the lowest voltage
 */
u32 mmc_select_voltage(struct mmc_host *host, u32 ocr)
{
	int bit;

	ocr &= host->ocr_avail;

	bit = ffs(ocr);
	if (bit) {
		bit -= 1;

		ocr &= 3 << bit;

		host->ios.vdd = bit;
		mmc_set_ios(host);
	} else {
		pr_warning("%s: host doesn't support card's voltages\n",
				mmc_hostname(host));
		ocr = 0;
	}

	return ocr;
}

/*
 * Select timing parameters for host.
 */
void mmc_set_timing(struct mmc_host *host, unsigned int timing)
{
	host->ios.timing = timing;
	mmc_set_ios(host);
}

/*
 * Apply power to the MMC stack.  This is a two-stage process.
 * First, we enable power to the card without the clock running.
 * We then wait a bit for the power to stabilise.  Finally,
 * enable the bus drivers and clock to the card.
 *
 * We must _NOT_ enable the clock prior to power stablising.
 *
 * If a host does all the power sequencing itself, ignore the
 * initial MMC_POWER_UP stage.
 */
static void mmc_power_up(struct mmc_host *host)
{
	int bit;

	/* If ocr is set, we use it */
	if (host->ocr)
		bit = ffs(host->ocr) - 1;
	else
		bit = fls(host->ocr_avail) - 1;

	host->ios.vdd = bit;
	if (mmc_host_is_spi(host)) {
		host->ios.chip_select = MMC_CS_HIGH;
		host->ios.bus_mode = MMC_BUSMODE_PUSHPULL;
	} else {
		host->ios.chip_select = MMC_CS_DONTCARE;
		host->ios.bus_mode = MMC_BUSMODE_OPENDRAIN;
	}
	host->ios.power_mode = MMC_POWER_UP;
	host->ios.bus_width = MMC_BUS_WIDTH_1;
	host->ios.timing = MMC_TIMING_LEGACY;
	mmc_set_ios(host);

	/*
	 * This delay should be sufficient to allow the power supply
	 * to reach the minimum voltage.
	 */
	mmc_delay(10);

	host->ios.clock = host->f_min;

	host->ios.power_mode = MMC_POWER_ON;
	mmc_set_ios(host);

	/*
	 * This delay must be at least 74 clock sizes, or 1 ms, or the
	 * time required to reach a stable voltage.
	 */
	mmc_delay(10);
}

static void mmc_power_off(struct mmc_host *host)
{
	host->ios.clock = 0;
	host->ios.vdd = 0;
	if (!mmc_host_is_spi(host)) {
		host->ios.bus_mode = MMC_BUSMODE_OPENDRAIN;
		host->ios.chip_select = MMC_CS_DONTCARE;
	}
	host->ios.power_mode = MMC_POWER_OFF;
	host->ios.bus_width = MMC_BUS_WIDTH_1;
	host->ios.timing = MMC_TIMING_LEGACY;
	mmc_set_ios(host);
}

/*
 * Cleanup when the last reference to the bus operator is dropped.
 */
static void __mmc_release_bus(struct mmc_host *host)
{
	BUG_ON(!host);
	BUG_ON(host->bus_refs);
	BUG_ON(!host->bus_dead);

	host->bus_ops = NULL;
}

/*
 * Increase reference count of bus operator
 */
static inline void mmc_bus_get(struct mmc_host *host)
{
	unsigned long flags;

	spin_lock_irqsave(&host->lock, flags);
	host->bus_refs++;
	spin_unlock_irqrestore(&host->lock, flags);
}

/*
 * Decrease reference count of bus operator and free it if
 * it is the last reference.
 */
static inline void mmc_bus_put(struct mmc_host *host)
{
	unsigned long flags;

	spin_lock_irqsave(&host->lock, flags);
	host->bus_refs--;
	if ((host->bus_refs == 0) && host->bus_ops)
		__mmc_release_bus(host);
	spin_unlock_irqrestore(&host->lock, flags);
}

int mmc_resume_bus(struct mmc_host *host)
{
	if (!mmc_bus_needs_resume(host))
		return -EINVAL;

	printk("%s: Starting deferred resume\n", mmc_hostname(host));
	host->bus_resume_flags &= ~MMC_BUSRESUME_NEEDS_RESUME;
	mmc_bus_get(host);
	if (host->bus_ops && !host->bus_dead) {
		mmc_power_up(host);
		BUG_ON(!host->bus_ops->resume);
		host->bus_ops->resume(host);
	}

	if (host->bus_ops->detect && !host->bus_dead)
		host->bus_ops->detect(host);

	mmc_bus_put(host);
	printk("%s: Deferred resume completed\n", mmc_hostname(host));
	return 0;
}

EXPORT_SYMBOL(mmc_resume_bus);

/*
 * Assign a mmc bus handler to a host. Only one bus handler may control a
 * host at any given time.
 */
void mmc_attach_bus(struct mmc_host *host, const struct mmc_bus_ops *ops)
{
	unsigned long flags;

	BUG_ON(!host);
	BUG_ON(!ops);

	WARN_ON(!host->claimed);

	spin_lock_irqsave(&host->lock, flags);

	BUG_ON(host->bus_ops);
	BUG_ON(host->bus_refs);

	host->bus_ops = ops;
	host->bus_refs = 1;
	host->bus_dead = 0;

	spin_unlock_irqrestore(&host->lock, flags);
}

/*
 * Remove the current bus handler from a host. Assumes that there are
 * no interesting cards left, so the bus is powered down.
 */
void mmc_detach_bus(struct mmc_host *host)
{
	unsigned long flags;

	BUG_ON(!host);

	WARN_ON(!host->claimed);
	WARN_ON(!host->bus_ops);

	spin_lock_irqsave(&host->lock, flags);

	host->bus_dead = 1;

	spin_unlock_irqrestore(&host->lock, flags);

	mmc_power_off(host);

	mmc_bus_put(host);
}

/**
 *	mmc_detect_change - process change of state on a MMC socket
 *	@host: host which changed state.
 *	@delay: optional delay to wait before detection (jiffies)
 *
 *	MMC drivers should call this when they detect a card has been
 *	inserted or removed. The MMC layer will confirm that any
 *	present card is still functional, and initialize any newly
 *	inserted.
 */
void mmc_detect_change(struct mmc_host *host, unsigned long delay)
{
#ifdef CONFIG_MMC_DEBUG
	unsigned long flags;
	spin_lock_irqsave(&host->lock, flags);
	WARN_ON(host->removed);
	spin_unlock_irqrestore(&host->lock, flags);
#endif

	mmc_schedule_delayed_work(&host->detect, delay);
}

EXPORT_SYMBOL(mmc_detect_change);


void mmc_rescan(struct work_struct *work)
{
	struct mmc_host *host =
		container_of(work, struct mmc_host, detect.work);
	u32 ocr;
	int err;
	int extend_wakelock = 0;

	mmc_bus_get(host);

	/* if there is a card registered, check whether it is still present */
	if ((host->bus_ops != NULL) && host->bus_ops->detect && !host->bus_dead)
		host->bus_ops->detect(host);

	/* If the card was removed the bus will be marked
	 * as dead - extend the wakelock so userspace
	 * can respond */
	if (host->bus_dead)
		extend_wakelock = 1;

	mmc_bus_put(host);


	mmc_bus_get(host);

	/* if there still is a card present, stop here */
	if (host->bus_ops != NULL) {
		mmc_bus_put(host);
		goto out;
	}

	/* detect a newly inserted card */

	/*
	 * Only we can add a new handler, so it's safe to
	 * release the lock here.
	 */
	mmc_bus_put(host);

	if (host->ops->get_cd && host->ops->get_cd(host) == 0)
		goto out;

	mmc_claim_host(host);

	mmc_power_up(host);
	sdio_reset(host);
	mmc_go_idle(host);

	mmc_send_if_cond(host, host->ocr_avail);

	/*
	 * First we search for SDIO...
	 */
	err = mmc_send_io_op_cond(host, 0, &ocr);
	if (!err) {
		if (mmc_attach_sdio(host, ocr))
			mmc_power_off(host);
		extend_wakelock = 1;
		goto out;
	}

	/*
	 * ...then normal SD...
	 */
	err = mmc_send_app_op_cond(host, 0, &ocr);
	if (!err) {
		if (mmc_attach_sd(host, ocr))
			mmc_power_off(host);
		extend_wakelock = 1;
		goto out;
	}

	/*
	 * ...and finally MMC.
	 */
	err = mmc_send_op_cond(host, 0, &ocr);
	if (!err) {
		if (mmc_attach_mmc(host, ocr))
			mmc_power_off(host);
		extend_wakelock = 1;
		goto out;
	}

	mmc_release_host(host);
	mmc_power_off(host);

out:
	if (extend_wakelock)
		wake_lock_timeout(&mmc_delayed_work_wake_lock, HZ / 2);
	else
		wake_unlock(&mmc_delayed_work_wake_lock);

	if (host->caps & MMC_CAP_NEEDS_POLL)
		mmc_schedule_delayed_work(&host->detect, HZ);
}

void mmc_start_host(struct mmc_host *host)
{
	mmc_power_off(host);
	mmc_detect_change(host, 0);
}

void mmc_stop_host(struct mmc_host *host)
{
#ifdef CONFIG_MMC_DEBUG
	unsigned long flags;
	spin_lock_irqsave(&host->lock, flags);
	host->removed = 1;
	spin_unlock_irqrestore(&host->lock, flags);
#endif

	if (host->caps & MMC_CAP_DISABLE)
		cancel_delayed_work(&host->disable);
	cancel_delayed_work(&host->detect);
	mmc_flush_scheduled_work();

	/* clear pm flags now and let card drivers set them as needed */
	host->pm_flags = 0;

	mmc_bus_get(host);
	if (host->bus_ops && !host->bus_dead) {
		if (host->bus_ops->remove)
			host->bus_ops->remove(host);

		mmc_claim_host(host);
		mmc_detach_bus(host);
		mmc_release_host(host);
		mmc_bus_put(host);
		return;
	}
	mmc_bus_put(host);

	BUG_ON(host->card);

	mmc_power_off(host);
}

void mmc_power_save_host(struct mmc_host *host)
{
	mmc_bus_get(host);

	if (!host->bus_ops || host->bus_dead || !host->bus_ops->power_restore) {
		mmc_bus_put(host);
		return;
	}

	if (host->bus_ops->power_save)
		host->bus_ops->power_save(host);

	mmc_bus_put(host);

	mmc_power_off(host);
}
EXPORT_SYMBOL(mmc_power_save_host);

void mmc_power_restore_host(struct mmc_host *host)
{
	mmc_bus_get(host);

	if (!host->bus_ops || host->bus_dead || !host->bus_ops->power_restore) {
		mmc_bus_put(host);
		return;
	}

	mmc_power_up(host);
	host->bus_ops->power_restore(host);

	mmc_bus_put(host);
}
EXPORT_SYMBOL(mmc_power_restore_host);

int mmc_card_awake(struct mmc_host *host)
{
	int err = -ENOSYS;

	mmc_bus_get(host);

	if (host->bus_ops && !host->bus_dead && host->bus_ops->awake)
		err = host->bus_ops->awake(host);

	mmc_bus_put(host);

	return err;
}
EXPORT_SYMBOL(mmc_card_awake);

int mmc_card_sleep(struct mmc_host *host)
{
	int err = -ENOSYS;

	mmc_bus_get(host);

	if (host->bus_ops && !host->bus_dead && host->bus_ops->awake)
		err = host->bus_ops->sleep(host);

	mmc_bus_put(host);

	return err;
}
EXPORT_SYMBOL(mmc_card_sleep);

int mmc_card_can_sleep(struct mmc_host *host)
{
	struct mmc_card *card = host->card;

	if (card && mmc_card_mmc(card) && card->ext_csd.rev >= 3)
		return 1;
	return 0;
}
EXPORT_SYMBOL(mmc_card_can_sleep);

#ifdef CONFIG_PM

/**
 *	mmc_suspend_host - suspend a host
 *	@host: mmc host
 */
int mmc_suspend_host(struct mmc_host *host)
{
	int err = 0;

	if (mmc_bus_needs_resume(host))
		return 0;

	if (host->caps & MMC_CAP_DISABLE)
		cancel_delayed_work(&host->disable);
	cancel_delayed_work(&host->detect);
	mmc_flush_scheduled_work();

	mmc_bus_get(host);
	if (host->bus_ops && !host->bus_dead) {
		if (host->bus_ops->suspend)
			err = host->bus_ops->suspend(host);
		if (err == -ENOSYS || !host->bus_ops->resume) {
			/*
			 * We simply "remove" the card in this case.
			 * It will be redetected on resume.
			 */
			if (host->bus_ops->remove)
				host->bus_ops->remove(host);
			mmc_claim_host(host);
			mmc_detach_bus(host);
			mmc_release_host(host);
			host->pm_flags = 0;
			err = 0;
		}
	}
	mmc_bus_put(host);

	if (!err && !(host->pm_flags & MMC_PM_KEEP_POWER))
		mmc_power_off(host);

	return err;
}

EXPORT_SYMBOL(mmc_suspend_host);

/**
 *	mmc_resume_host - resume a previously suspended host
 *	@host: mmc host
 */
int mmc_resume_host(struct mmc_host *host)
{
	int err = 0;

	mmc_bus_get(host);
	if (host->bus_resume_flags & MMC_BUSRESUME_MANUAL_RESUME) {
		host->bus_resume_flags |= MMC_BUSRESUME_NEEDS_RESUME;
		mmc_bus_put(host);
		return 0;
	}

	if (host->bus_ops && !host->bus_dead) {
		if (!(host->pm_flags & MMC_PM_KEEP_POWER)) {
			mmc_power_up(host);
			mmc_select_voltage(host, host->ocr);
		}
		BUG_ON(!host->bus_ops->resume);
		err = host->bus_ops->resume(host);
		if (err) {
			printk(KERN_WARNING "%s: error %d during resume "
					    "(card was removed?)\n",
					    mmc_hostname(host), err);
			if (host->bus_ops->remove)
				host->bus_ops->remove(host);
			mmc_claim_host(host);
			mmc_detach_bus(host);
			mmc_release_host(host);
			/* no need to bother upper layers */
			err = 0;
		}
	}
	mmc_bus_put(host);

	/*
	 * We add a slight delay here so that resume can progress
	 * in parallel.
	 */
	mmc_detect_change(host, 1);

	return err;
}

EXPORT_SYMBOL(mmc_resume_host);

#endif

<<<<<<< HEAD
#ifdef CONFIG_TIWLAN_SDIO
void mmc_set_embedded_sdio_data(struct mmc_host *host,
				struct sdio_cis *cis,
				struct sdio_embedded_func *funcs,
				unsigned int quirks)
{
       host->embedded_sdio_data.cis = cis;
       host->embedded_sdio_data.funcs = funcs;
	host->embedded_sdio_data.quirks = quirks;
}
=======
#ifdef CONFIG_MMC_EMBEDDED_SDIO
void mmc_set_embedded_sdio_data(struct mmc_host *host,
				struct sdio_cis *cis,
				struct sdio_cccr *cccr,
				struct sdio_embedded_func *funcs,
				int num_funcs)
{
	host->embedded_sdio_data.cis = cis;
	host->embedded_sdio_data.cccr = cccr;
	host->embedded_sdio_data.funcs = funcs;
	host->embedded_sdio_data.num_funcs = num_funcs;
}

>>>>>>> 8ffcd44d
EXPORT_SYMBOL(mmc_set_embedded_sdio_data);
#endif

static int __init mmc_init(void)
{
	int ret;

	wake_lock_init(&mmc_delayed_work_wake_lock, WAKE_LOCK_SUSPEND, "mmc_delayed_work");

	workqueue = create_singlethread_workqueue("kmmcd");
	if (!workqueue)
		return -ENOMEM;

	ret = mmc_register_bus();
	if (ret)
		goto destroy_workqueue;

	ret = mmc_register_host_class();
	if (ret)
		goto unregister_bus;

	ret = sdio_register_bus();
	if (ret)
		goto unregister_host_class;

	return 0;

unregister_host_class:
	mmc_unregister_host_class();
unregister_bus:
	mmc_unregister_bus();
destroy_workqueue:
	destroy_workqueue(workqueue);

	return ret;
}

static void __exit mmc_exit(void)
{
	sdio_unregister_bus();
	mmc_unregister_host_class();
	mmc_unregister_bus();
	destroy_workqueue(workqueue);
	wake_lock_destroy(&mmc_delayed_work_wake_lock);
}

subsys_initcall(mmc_init);
module_exit(mmc_exit);

MODULE_LICENSE("GPL");<|MERGE_RESOLUTION|>--- conflicted
+++ resolved
@@ -1383,7 +1383,6 @@
 
 #endif
 
-<<<<<<< HEAD
 #ifdef CONFIG_TIWLAN_SDIO
 void mmc_set_embedded_sdio_data(struct mmc_host *host,
 				struct sdio_cis *cis,
@@ -1394,21 +1393,7 @@
        host->embedded_sdio_data.funcs = funcs;
 	host->embedded_sdio_data.quirks = quirks;
 }
-=======
-#ifdef CONFIG_MMC_EMBEDDED_SDIO
-void mmc_set_embedded_sdio_data(struct mmc_host *host,
-				struct sdio_cis *cis,
-				struct sdio_cccr *cccr,
-				struct sdio_embedded_func *funcs,
-				int num_funcs)
-{
-	host->embedded_sdio_data.cis = cis;
-	host->embedded_sdio_data.cccr = cccr;
-	host->embedded_sdio_data.funcs = funcs;
-	host->embedded_sdio_data.num_funcs = num_funcs;
-}
-
->>>>>>> 8ffcd44d
+
 EXPORT_SYMBOL(mmc_set_embedded_sdio_data);
 #endif
 
