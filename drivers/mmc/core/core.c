--- conflicted
+++ resolved
@@ -1712,13 +1712,10 @@
 	if (host->ios.power_mode == MMC_POWER_ON)
 		return;
 
-<<<<<<< HEAD
 	mmc_host_clk_hold(host);
 
 	/* Reset during power-off */
 	mmc_gpio_set_rs(host, 1);
-=======
->>>>>>> 8005c49d
 	mmc_pwrseq_pre_power_on(host);
 
 	host->ios.vdd = fls(ocr) - 1;
@@ -1752,12 +1749,9 @@
 	 * time required to reach a stable voltage.
 	 */
 	mmc_delay(10);
-<<<<<<< HEAD
 	mmc_gpio_set_rs(host, 0);
 
 	mmc_host_clk_release(host);
-=======
->>>>>>> 8005c49d
 }
 
 void mmc_power_off(struct mmc_host *host)
