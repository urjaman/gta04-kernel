--- conflicted
+++ resolved
@@ -980,11 +980,7 @@
 	if (mmc_card_is_removable(host) || !mmc_card_keep_power(host)) {
 		sdio_reset(host);
 		mmc_go_idle(host);
-<<<<<<< HEAD
-		mmc_send_if_cond(host, host->ocr_avail);
-=======
 		mmc_send_if_cond(host, host->card->ocr);
->>>>>>> 97bf6af1
 		err = mmc_send_io_op_cond(host, 0, NULL);
 		if (!err)
 			err = mmc_sdio_init_card(host, host->card->ocr,
