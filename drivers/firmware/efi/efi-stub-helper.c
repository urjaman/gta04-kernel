/*
 * Helper functions used by the EFI stub on multiple
 * architectures. This should be #included by the EFI stub
 * implementation files.
 *
 * Copyright 2011 Intel Corporation; author Matt Fleming
 *
 * This file is part of the Linux kernel, and is made available
 * under the terms of the GNU General Public License version 2.
 *
 */
#define EFI_READ_CHUNK_SIZE	(1024 * 1024)

/* error code which can't be mistaken for valid address */
#define EFI_ERROR	(~0UL)


struct file_info {
	efi_file_handle_t *handle;
	u64 size;
};

static void efi_printk(efi_system_table_t *sys_table_arg, char *str)
{
	char *s8;

	for (s8 = str; *s8; s8++) {
		efi_char16_t ch[2] = { 0 };

		ch[0] = *s8;
		if (*s8 == '\n') {
			efi_char16_t nl[2] = { '\r', 0 };
			efi_char16_printk(sys_table_arg, nl);
		}

		efi_char16_printk(sys_table_arg, ch);
	}
}

#define pr_efi(sys_table, msg)     efi_printk(sys_table, "EFI stub: "msg)
#define pr_efi_err(sys_table, msg) efi_printk(sys_table, "EFI stub: ERROR: "msg)


static efi_status_t efi_get_memory_map(efi_system_table_t *sys_table_arg,
				       efi_memory_desc_t **map,
				       unsigned long *map_size,
				       unsigned long *desc_size,
				       u32 *desc_ver,
				       unsigned long *key_ptr)
{
	efi_memory_desc_t *m = NULL;
	efi_status_t status;
	unsigned long key;
	u32 desc_version;

	*map_size = sizeof(*m) * 32;
again:
	/*
	 * Add an additional efi_memory_desc_t because we're doing an
	 * allocation which may be in a new descriptor region.
	 */
	*map_size += sizeof(*m);
	status = efi_call_early(allocate_pool, EFI_LOADER_DATA,
				*map_size, (void **)&m);
	if (status != EFI_SUCCESS)
		goto fail;

	*desc_size = 0;
	key = 0;
	status = efi_call_early(get_memory_map, map_size, m,
				&key, desc_size, &desc_version);
	if (status == EFI_BUFFER_TOO_SMALL) {
		efi_call_early(free_pool, m);
		goto again;
	}

	if (status != EFI_SUCCESS)
		efi_call_early(free_pool, m);

	if (key_ptr && status == EFI_SUCCESS)
		*key_ptr = key;
	if (desc_ver && status == EFI_SUCCESS)
		*desc_ver = desc_version;

fail:
	*map = m;
	return status;
}


static unsigned long __init get_dram_base(efi_system_table_t *sys_table_arg)
{
	efi_status_t status;
	unsigned long map_size;
	unsigned long membase  = EFI_ERROR;
	struct efi_memory_map map;
	efi_memory_desc_t *md;

	status = efi_get_memory_map(sys_table_arg, (efi_memory_desc_t **)&map.map,
				    &map_size, &map.desc_size, NULL, NULL);
	if (status != EFI_SUCCESS)
		return membase;

	map.map_end = map.map + map_size;

	for_each_efi_memory_desc(&map, md)
		if (md->attribute & EFI_MEMORY_WB)
			if (membase > md->phys_addr)
				membase = md->phys_addr;

	efi_call_early(free_pool, map.map);

	return membase;
}

/*
 * Allocate at the highest possible address that is not above 'max'.
 */
static efi_status_t efi_high_alloc(efi_system_table_t *sys_table_arg,
			       unsigned long size, unsigned long align,
			       unsigned long *addr, unsigned long max)
{
	unsigned long map_size, desc_size;
	efi_memory_desc_t *map;
	efi_status_t status;
	unsigned long nr_pages;
	u64 max_addr = 0;
	int i;

	status = efi_get_memory_map(sys_table_arg, &map, &map_size, &desc_size,
				    NULL, NULL);
	if (status != EFI_SUCCESS)
		goto fail;

	/*
	 * Enforce minimum alignment that EFI requires when requesting
	 * a specific address.  We are doing page-based allocations,
	 * so we must be aligned to a page.
	 */
	if (align < EFI_PAGE_SIZE)
		align = EFI_PAGE_SIZE;

	nr_pages = round_up(size, EFI_PAGE_SIZE) / EFI_PAGE_SIZE;
again:
	for (i = 0; i < map_size / desc_size; i++) {
		efi_memory_desc_t *desc;
		unsigned long m = (unsigned long)map;
		u64 start, end;

		desc = (efi_memory_desc_t *)(m + (i * desc_size));
		if (desc->type != EFI_CONVENTIONAL_MEMORY)
			continue;

		if (desc->num_pages < nr_pages)
			continue;

		start = desc->phys_addr;
		end = start + desc->num_pages * (1UL << EFI_PAGE_SHIFT);

		if ((start + size) > end || (start + size) > max)
			continue;

		if (end - size > max)
			end = max;

		if (round_down(end - size, align) < start)
			continue;

		start = round_down(end - size, align);

		/*
		 * Don't allocate at 0x0. It will confuse code that
		 * checks pointers against NULL.
		 */
		if (start == 0x0)
			continue;

		if (start > max_addr)
			max_addr = start;
	}

	if (!max_addr)
		status = EFI_NOT_FOUND;
	else {
		status = efi_call_early(allocate_pages,
					EFI_ALLOCATE_ADDRESS, EFI_LOADER_DATA,
					nr_pages, &max_addr);
		if (status != EFI_SUCCESS) {
			max = max_addr;
			max_addr = 0;
			goto again;
		}

		*addr = max_addr;
	}

	efi_call_early(free_pool, map);
fail:
	return status;
}

/*
 * Allocate at the lowest possible address.
 */
static efi_status_t efi_low_alloc(efi_system_table_t *sys_table_arg,
			      unsigned long size, unsigned long align,
			      unsigned long *addr)
{
	unsigned long map_size, desc_size;
	efi_memory_desc_t *map;
	efi_status_t status;
	unsigned long nr_pages;
	int i;

	status = efi_get_memory_map(sys_table_arg, &map, &map_size, &desc_size,
				    NULL, NULL);
	if (status != EFI_SUCCESS)
		goto fail;

	/*
	 * Enforce minimum alignment that EFI requires when requesting
	 * a specific address.  We are doing page-based allocations,
	 * so we must be aligned to a page.
	 */
	if (align < EFI_PAGE_SIZE)
		align = EFI_PAGE_SIZE;

	nr_pages = round_up(size, EFI_PAGE_SIZE) / EFI_PAGE_SIZE;
	for (i = 0; i < map_size / desc_size; i++) {
		efi_memory_desc_t *desc;
		unsigned long m = (unsigned long)map;
		u64 start, end;

		desc = (efi_memory_desc_t *)(m + (i * desc_size));

		if (desc->type != EFI_CONVENTIONAL_MEMORY)
			continue;

		if (desc->num_pages < nr_pages)
			continue;

		start = desc->phys_addr;
		end = start + desc->num_pages * (1UL << EFI_PAGE_SHIFT);

		/*
		 * Don't allocate at 0x0. It will confuse code that
		 * checks pointers against NULL. Skip the first 8
		 * bytes so we start at a nice even number.
		 */
		if (start == 0x0)
			start += 8;

		start = round_up(start, align);
		if ((start + size) > end)
			continue;

		status = efi_call_early(allocate_pages,
					EFI_ALLOCATE_ADDRESS, EFI_LOADER_DATA,
					nr_pages, &start);
		if (status == EFI_SUCCESS) {
			*addr = start;
			break;
		}
	}

	if (i == map_size / desc_size)
		status = EFI_NOT_FOUND;

	efi_call_early(free_pool, map);
fail:
	return status;
}

static void efi_free(efi_system_table_t *sys_table_arg, unsigned long size,
		     unsigned long addr)
{
	unsigned long nr_pages;

	if (!size)
		return;

	nr_pages = round_up(size, EFI_PAGE_SIZE) / EFI_PAGE_SIZE;
	efi_call_early(free_pages, addr, nr_pages);
}


/*
 * Check the cmdline for a LILO-style file= arguments.
 *
 * We only support loading a file from the same filesystem as
 * the kernel image.
 */
static efi_status_t handle_cmdline_files(efi_system_table_t *sys_table_arg,
					 efi_loaded_image_t *image,
					 char *cmd_line, char *option_string,
					 unsigned long max_addr,
					 unsigned long *load_addr,
					 unsigned long *load_size)
{
	struct file_info *files;
	unsigned long file_addr;
	u64 file_size_total;
	efi_file_handle_t *fh = NULL;
	efi_status_t status;
	int nr_files;
	char *str;
	int i, j, k;

	file_addr = 0;
	file_size_total = 0;

	str = cmd_line;

	j = 0;			/* See close_handles */

	if (!load_addr || !load_size)
		return EFI_INVALID_PARAMETER;

	*load_addr = 0;
	*load_size = 0;

	if (!str || !*str)
		return EFI_SUCCESS;

	for (nr_files = 0; *str; nr_files++) {
		str = strstr(str, option_string);
		if (!str)
			break;

		str += strlen(option_string);

		/* Skip any leading slashes */
		while (*str == '/' || *str == '\\')
			str++;

		while (*str && *str != ' ' && *str != '\n')
			str++;
	}

	if (!nr_files)
		return EFI_SUCCESS;

	status = efi_call_early(allocate_pool, EFI_LOADER_DATA,
				nr_files * sizeof(*files), (void **)&files);
	if (status != EFI_SUCCESS) {
		pr_efi_err(sys_table_arg, "Failed to alloc mem for file handle list\n");
		goto fail;
	}

	str = cmd_line;
	for (i = 0; i < nr_files; i++) {
		struct file_info *file;
		efi_char16_t filename_16[256];
		efi_char16_t *p;

		str = strstr(str, option_string);
		if (!str)
			break;

		str += strlen(option_string);

		file = &files[i];
		p = filename_16;

		/* Skip any leading slashes */
		while (*str == '/' || *str == '\\')
			str++;

		while (*str && *str != ' ' && *str != '\n') {
			if ((u8 *)p >= (u8 *)filename_16 + sizeof(filename_16))
				break;

			if (*str == '/') {
				*p++ = '\\';
				str++;
			} else {
				*p++ = *str++;
			}
		}

		*p = '\0';

		/* Only open the volume once. */
		if (!i) {
			status = efi_open_volume(sys_table_arg, image,
						 (void **)&fh);
			if (status != EFI_SUCCESS)
				goto free_files;
		}

		status = efi_file_size(sys_table_arg, fh, filename_16,
				       (void **)&file->handle, &file->size);
		if (status != EFI_SUCCESS)
			goto close_handles;

		file_size_total += file->size;
	}

	if (file_size_total) {
		unsigned long addr;

		/*
		 * Multiple files need to be at consecutive addresses in memory,
		 * so allocate enough memory for all the files.  This is used
		 * for loading multiple files.
		 */
		status = efi_high_alloc(sys_table_arg, file_size_total, 0x1000,
				    &file_addr, max_addr);
		if (status != EFI_SUCCESS) {
			pr_efi_err(sys_table_arg, "Failed to alloc highmem for files\n");
			goto close_handles;
		}

		/* We've run out of free low memory. */
		if (file_addr > max_addr) {
			pr_efi_err(sys_table_arg, "We've run out of free low memory\n");
			status = EFI_INVALID_PARAMETER;
			goto free_file_total;
		}

		addr = file_addr;
		for (j = 0; j < nr_files; j++) {
			unsigned long size;

			size = files[j].size;
			while (size) {
				unsigned long chunksize;
				if (size > EFI_READ_CHUNK_SIZE)
					chunksize = EFI_READ_CHUNK_SIZE;
				else
					chunksize = size;
<<<<<<< HEAD
				status = efi_call_phys3(files[j].handle->read,
							files[j].handle,
							&chunksize,
							(void *)addr);
=======

				status = efi_file_read(files[j].handle,
						       &chunksize,
						       (void *)addr);
>>>>>>> c7aae4d4
				if (status != EFI_SUCCESS) {
					pr_efi_err(sys_table_arg, "Failed to read file\n");
					goto free_file_total;
				}
				addr += chunksize;
				size -= chunksize;
			}

<<<<<<< HEAD
			efi_call_phys1(files[j].handle->close, files[j].handle);
=======
			efi_file_close(files[j].handle);
>>>>>>> c7aae4d4
		}

	}

	efi_call_early(free_pool, files);

	*load_addr = file_addr;
	*load_size = file_size_total;

	return status;

free_file_total:
	efi_free(sys_table_arg, file_size_total, file_addr);

close_handles:
	for (k = j; k < i; k++)
<<<<<<< HEAD
		efi_call_phys1(files[k].handle->close, files[k].handle);
=======
		efi_file_close(files[k].handle);
>>>>>>> c7aae4d4
free_files:
	efi_call_early(free_pool, files);
fail:
	*load_addr = 0;
	*load_size = 0;

	return status;
}
/*
 * Relocate a kernel image, either compressed or uncompressed.
 * In the ARM64 case, all kernel images are currently
 * uncompressed, and as such when we relocate it we need to
 * allocate additional space for the BSS segment. Any low
 * memory that this function should avoid needs to be
 * unavailable in the EFI memory map, as if the preferred
 * address is not available the lowest available address will
 * be used.
 */
static efi_status_t efi_relocate_kernel(efi_system_table_t *sys_table_arg,
					unsigned long *image_addr,
					unsigned long image_size,
					unsigned long alloc_size,
					unsigned long preferred_addr,
					unsigned long alignment)
{
	unsigned long cur_image_addr;
	unsigned long new_addr = 0;
	efi_status_t status;
	unsigned long nr_pages;
	efi_physical_addr_t efi_addr = preferred_addr;

	if (!image_addr || !image_size || !alloc_size)
		return EFI_INVALID_PARAMETER;
	if (alloc_size < image_size)
		return EFI_INVALID_PARAMETER;

	cur_image_addr = *image_addr;

	/*
	 * The EFI firmware loader could have placed the kernel image
	 * anywhere in memory, but the kernel has restrictions on the
	 * max physical address it can run at.  Some architectures
	 * also have a prefered address, so first try to relocate
	 * to the preferred address.  If that fails, allocate as low
	 * as possible while respecting the required alignment.
	 */
	nr_pages = round_up(alloc_size, EFI_PAGE_SIZE) / EFI_PAGE_SIZE;
	status = efi_call_early(allocate_pages,
				EFI_ALLOCATE_ADDRESS, EFI_LOADER_DATA,
				nr_pages, &efi_addr);
	new_addr = efi_addr;
	/*
	 * If preferred address allocation failed allocate as low as
	 * possible.
	 */
	if (status != EFI_SUCCESS) {
		status = efi_low_alloc(sys_table_arg, alloc_size, alignment,
				       &new_addr);
	}
	if (status != EFI_SUCCESS) {
		pr_efi_err(sys_table_arg, "Failed to allocate usable memory for kernel.\n");
		return status;
	}

	/*
	 * We know source/dest won't overlap since both memory ranges
	 * have been allocated by UEFI, so we can safely use memcpy.
	 */
	memcpy((void *)new_addr, (void *)cur_image_addr, image_size);

	/* Return the new address of the relocated image. */
	*image_addr = new_addr;

	return status;
}

/*
 * Get the number of UTF-8 bytes corresponding to an UTF-16 character.
 * This overestimates for surrogates, but that is okay.
 */
static int efi_utf8_bytes(u16 c)
{
	return 1 + (c >= 0x80) + (c >= 0x800);
}

/*
 * Convert an UTF-16 string, not necessarily null terminated, to UTF-8.
 */
static u8 *efi_utf16_to_utf8(u8 *dst, const u16 *src, int n)
{
	unsigned int c;

	while (n--) {
		c = *src++;
		if (n && c >= 0xd800 && c <= 0xdbff &&
		    *src >= 0xdc00 && *src <= 0xdfff) {
			c = 0x10000 + ((c & 0x3ff) << 10) + (*src & 0x3ff);
			src++;
			n--;
		}
		if (c >= 0xd800 && c <= 0xdfff)
			c = 0xfffd; /* Unmatched surrogate */
		if (c < 0x80) {
			*dst++ = c;
			continue;
		}
		if (c < 0x800) {
			*dst++ = 0xc0 + (c >> 6);
			goto t1;
		}
		if (c < 0x10000) {
			*dst++ = 0xe0 + (c >> 12);
			goto t2;
		}
		*dst++ = 0xf0 + (c >> 18);
		*dst++ = 0x80 + ((c >> 12) & 0x3f);
	t2:
		*dst++ = 0x80 + ((c >> 6) & 0x3f);
	t1:
		*dst++ = 0x80 + (c & 0x3f);
	}

	return dst;
}

/*
 * Convert the unicode UEFI command line to ASCII to pass to kernel.
 * Size of memory allocated return in *cmd_line_len.
 * Returns NULL on error.
 */
static char *efi_convert_cmdline(efi_system_table_t *sys_table_arg,
				 efi_loaded_image_t *image,
				 int *cmd_line_len)
{
	const u16 *s2;
	u8 *s1 = NULL;
	unsigned long cmdline_addr = 0;
	int load_options_chars = image->load_options_size / 2; /* UTF-16 */
	const u16 *options = image->load_options;
	int options_bytes = 0;  /* UTF-8 bytes */
	int options_chars = 0;  /* UTF-16 chars */
	efi_status_t status;
	u16 zero = 0;

	if (options) {
		s2 = options;
		while (*s2 && *s2 != '\n'
		       && options_chars < load_options_chars) {
			options_bytes += efi_utf8_bytes(*s2++);
			options_chars++;
		}
	}

	if (!options_chars) {
		/* No command line options, so return empty string*/
		options = &zero;
	}

	options_bytes++;	/* NUL termination */

	status = efi_low_alloc(sys_table_arg, options_bytes, 0, &cmdline_addr);
	if (status != EFI_SUCCESS)
		return NULL;

	s1 = (u8 *)cmdline_addr;
	s2 = (const u16 *)options;

	s1 = efi_utf16_to_utf8(s1, s2, options_chars);
	*s1 = '\0';

	*cmd_line_len = options_bytes;
	return (char *)cmdline_addr;
}<|MERGE_RESOLUTION|>--- conflicted
+++ resolved
@@ -429,17 +429,10 @@
 					chunksize = EFI_READ_CHUNK_SIZE;
 				else
 					chunksize = size;
-<<<<<<< HEAD
-				status = efi_call_phys3(files[j].handle->read,
-							files[j].handle,
-							&chunksize,
-							(void *)addr);
-=======
 
 				status = efi_file_read(files[j].handle,
 						       &chunksize,
 						       (void *)addr);
->>>>>>> c7aae4d4
 				if (status != EFI_SUCCESS) {
 					pr_efi_err(sys_table_arg, "Failed to read file\n");
 					goto free_file_total;
@@ -448,11 +441,7 @@
 				size -= chunksize;
 			}
 
-<<<<<<< HEAD
-			efi_call_phys1(files[j].handle->close, files[j].handle);
-=======
 			efi_file_close(files[j].handle);
->>>>>>> c7aae4d4
 		}
 
 	}
@@ -469,11 +458,7 @@
 
 close_handles:
 	for (k = j; k < i; k++)
-<<<<<<< HEAD
-		efi_call_phys1(files[k].handle->close, files[k].handle);
-=======
 		efi_file_close(files[k].handle);
->>>>>>> c7aae4d4
 free_files:
 	efi_call_early(free_pool, files);
 fail:
