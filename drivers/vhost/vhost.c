/* Copyright (C) 2009 Red Hat, Inc.
 * Copyright (C) 2006 Rusty Russell IBM Corporation
 *
 * Author: Michael S. Tsirkin <mst@redhat.com>
 *
 * Inspiration, some code, and most witty comments come from
 * Documentation/virtual/lguest/lguest.c, by Rusty Russell
 *
 * This work is licensed under the terms of the GNU GPL, version 2.
 *
 * Generic code for virtio server in host kernel.
 */

#include <linux/eventfd.h>
#include <linux/vhost.h>
#include <linux/uio.h>
#include <linux/mm.h>
#include <linux/mmu_context.h>
#include <linux/miscdevice.h>
#include <linux/mutex.h>
#include <linux/poll.h>
#include <linux/file.h>
#include <linux/highmem.h>
#include <linux/slab.h>
#include <linux/vmalloc.h>
#include <linux/kthread.h>
#include <linux/cgroup.h>
#include <linux/module.h>
#include <linux/sort.h>

#include "vhost.h"

static ushort max_mem_regions = 64;
module_param(max_mem_regions, ushort, 0444);
MODULE_PARM_DESC(max_mem_regions,
	"Maximum number of memory regions in memory map. (default: 64)");

enum {
	VHOST_MEMORY_F_LOG = 0x1,
};

#define vhost_used_event(vq) ((__virtio16 __user *)&vq->avail->ring[vq->num])
#define vhost_avail_event(vq) ((__virtio16 __user *)&vq->used->ring[vq->num])

#ifdef CONFIG_VHOST_CROSS_ENDIAN_LEGACY
static void vhost_vq_reset_user_be(struct vhost_virtqueue *vq)
{
	vq->user_be = !virtio_legacy_is_little_endian();
}

static long vhost_set_vring_endian(struct vhost_virtqueue *vq, int __user *argp)
{
	struct vhost_vring_state s;

	if (vq->private_data)
		return -EBUSY;

	if (copy_from_user(&s, argp, sizeof(s)))
		return -EFAULT;

	if (s.num != VHOST_VRING_LITTLE_ENDIAN &&
	    s.num != VHOST_VRING_BIG_ENDIAN)
		return -EINVAL;

	vq->user_be = s.num;

	return 0;
}

static long vhost_get_vring_endian(struct vhost_virtqueue *vq, u32 idx,
				   int __user *argp)
{
	struct vhost_vring_state s = {
		.index = idx,
		.num = vq->user_be
	};

	if (copy_to_user(argp, &s, sizeof(s)))
		return -EFAULT;

	return 0;
}

static void vhost_init_is_le(struct vhost_virtqueue *vq)
{
	/* Note for legacy virtio: user_be is initialized at reset time
	 * according to the host endianness. If userspace does not set an
	 * explicit endianness, the default behavior is native endian, as
	 * expected by legacy virtio.
	 */
	vq->is_le = vhost_has_feature(vq, VIRTIO_F_VERSION_1) || !vq->user_be;
}
#else
static void vhost_vq_reset_user_be(struct vhost_virtqueue *vq)
{
}

static long vhost_set_vring_endian(struct vhost_virtqueue *vq, int __user *argp)
{
	return -ENOIOCTLCMD;
}

static long vhost_get_vring_endian(struct vhost_virtqueue *vq, u32 idx,
				   int __user *argp)
{
	return -ENOIOCTLCMD;
}

static void vhost_init_is_le(struct vhost_virtqueue *vq)
{
	if (vhost_has_feature(vq, VIRTIO_F_VERSION_1))
		vq->is_le = true;
}
#endif /* CONFIG_VHOST_CROSS_ENDIAN_LEGACY */

static void vhost_poll_func(struct file *file, wait_queue_head_t *wqh,
			    poll_table *pt)
{
	struct vhost_poll *poll;

	poll = container_of(pt, struct vhost_poll, table);
	poll->wqh = wqh;
	add_wait_queue(wqh, &poll->wait);
}

static int vhost_poll_wakeup(wait_queue_t *wait, unsigned mode, int sync,
			     void *key)
{
	struct vhost_poll *poll = container_of(wait, struct vhost_poll, wait);

	if (!((unsigned long)key & poll->mask))
		return 0;

	vhost_poll_queue(poll);
	return 0;
}

void vhost_work_init(struct vhost_work *work, vhost_work_fn_t fn)
{
	INIT_LIST_HEAD(&work->node);
	work->fn = fn;
	init_waitqueue_head(&work->done);
	work->flushing = 0;
	work->queue_seq = work->done_seq = 0;
}
EXPORT_SYMBOL_GPL(vhost_work_init);

/* Init poll structure */
void vhost_poll_init(struct vhost_poll *poll, vhost_work_fn_t fn,
		     unsigned long mask, struct vhost_dev *dev)
{
	init_waitqueue_func_entry(&poll->wait, vhost_poll_wakeup);
	init_poll_funcptr(&poll->table, vhost_poll_func);
	poll->mask = mask;
	poll->dev = dev;
	poll->wqh = NULL;

	vhost_work_init(&poll->work, fn);
}
EXPORT_SYMBOL_GPL(vhost_poll_init);

/* Start polling a file. We add ourselves to file's wait queue. The caller must
 * keep a reference to a file until after vhost_poll_stop is called. */
int vhost_poll_start(struct vhost_poll *poll, struct file *file)
{
	unsigned long mask;
	int ret = 0;

	if (poll->wqh)
		return 0;

	mask = file->f_op->poll(file, &poll->table);
	if (mask)
		vhost_poll_wakeup(&poll->wait, 0, 0, (void *)mask);
	if (mask & POLLERR) {
		if (poll->wqh)
			remove_wait_queue(poll->wqh, &poll->wait);
		ret = -EINVAL;
	}

	return ret;
}
EXPORT_SYMBOL_GPL(vhost_poll_start);

/* Stop polling a file. After this function returns, it becomes safe to drop the
 * file reference. You must also flush afterwards. */
void vhost_poll_stop(struct vhost_poll *poll)
{
	if (poll->wqh) {
		remove_wait_queue(poll->wqh, &poll->wait);
		poll->wqh = NULL;
	}
}
EXPORT_SYMBOL_GPL(vhost_poll_stop);

static bool vhost_work_seq_done(struct vhost_dev *dev, struct vhost_work *work,
				unsigned seq)
{
	int left;

	spin_lock_irq(&dev->work_lock);
	left = seq - work->done_seq;
	spin_unlock_irq(&dev->work_lock);
	return left <= 0;
}

void vhost_work_flush(struct vhost_dev *dev, struct vhost_work *work)
{
	unsigned seq;
	int flushing;

	spin_lock_irq(&dev->work_lock);
	seq = work->queue_seq;
	work->flushing++;
	spin_unlock_irq(&dev->work_lock);
	wait_event(work->done, vhost_work_seq_done(dev, work, seq));
	spin_lock_irq(&dev->work_lock);
	flushing = --work->flushing;
	spin_unlock_irq(&dev->work_lock);
	BUG_ON(flushing < 0);
}
EXPORT_SYMBOL_GPL(vhost_work_flush);

/* Flush any work that has been scheduled. When calling this, don't hold any
 * locks that are also used by the callback. */
void vhost_poll_flush(struct vhost_poll *poll)
{
	vhost_work_flush(poll->dev, &poll->work);
}
EXPORT_SYMBOL_GPL(vhost_poll_flush);

void vhost_work_queue(struct vhost_dev *dev, struct vhost_work *work)
{
	unsigned long flags;

	spin_lock_irqsave(&dev->work_lock, flags);
	if (list_empty(&work->node)) {
		list_add_tail(&work->node, &dev->work_list);
		work->queue_seq++;
		spin_unlock_irqrestore(&dev->work_lock, flags);
		wake_up_process(dev->worker);
	} else {
		spin_unlock_irqrestore(&dev->work_lock, flags);
	}
}
EXPORT_SYMBOL_GPL(vhost_work_queue);

void vhost_poll_queue(struct vhost_poll *poll)
{
	vhost_work_queue(poll->dev, &poll->work);
}
EXPORT_SYMBOL_GPL(vhost_poll_queue);

static void vhost_vq_reset(struct vhost_dev *dev,
			   struct vhost_virtqueue *vq)
{
	vq->num = 1;
	vq->desc = NULL;
	vq->avail = NULL;
	vq->used = NULL;
	vq->last_avail_idx = 0;
	vq->avail_idx = 0;
	vq->last_used_idx = 0;
	vq->signalled_used = 0;
	vq->signalled_used_valid = false;
	vq->used_flags = 0;
	vq->log_used = false;
	vq->log_addr = -1ull;
	vq->private_data = NULL;
	vq->acked_features = 0;
	vq->log_base = NULL;
	vq->error_ctx = NULL;
	vq->error = NULL;
	vq->kick = NULL;
	vq->call_ctx = NULL;
	vq->call = NULL;
	vq->log_ctx = NULL;
	vq->memory = NULL;
	vq->is_le = virtio_legacy_is_little_endian();
	vhost_vq_reset_user_be(vq);
}

static int vhost_worker(void *data)
{
	struct vhost_dev *dev = data;
	struct vhost_work *work = NULL;
	unsigned uninitialized_var(seq);
	mm_segment_t oldfs = get_fs();

	set_fs(USER_DS);
	use_mm(dev->mm);

	for (;;) {
		/* mb paired w/ kthread_stop */
		set_current_state(TASK_INTERRUPTIBLE);

		spin_lock_irq(&dev->work_lock);
		if (work) {
			work->done_seq = seq;
			if (work->flushing)
				wake_up_all(&work->done);
		}

		if (kthread_should_stop()) {
			spin_unlock_irq(&dev->work_lock);
			__set_current_state(TASK_RUNNING);
			break;
		}
		if (!list_empty(&dev->work_list)) {
			work = list_first_entry(&dev->work_list,
						struct vhost_work, node);
			list_del_init(&work->node);
			seq = work->queue_seq;
		} else
			work = NULL;
		spin_unlock_irq(&dev->work_lock);

		if (work) {
			__set_current_state(TASK_RUNNING);
			work->fn(work);
			if (need_resched())
				schedule();
		} else
			schedule();

	}
	unuse_mm(dev->mm);
	set_fs(oldfs);
	return 0;
}

static void vhost_vq_free_iovecs(struct vhost_virtqueue *vq)
{
	kfree(vq->indirect);
	vq->indirect = NULL;
	kfree(vq->log);
	vq->log = NULL;
	kfree(vq->heads);
	vq->heads = NULL;
}

/* Helper to allocate iovec buffers for all vqs. */
static long vhost_dev_alloc_iovecs(struct vhost_dev *dev)
{
	struct vhost_virtqueue *vq;
	int i;

	for (i = 0; i < dev->nvqs; ++i) {
		vq = dev->vqs[i];
		vq->indirect = kmalloc(sizeof *vq->indirect * UIO_MAXIOV,
				       GFP_KERNEL);
		vq->log = kmalloc(sizeof *vq->log * UIO_MAXIOV, GFP_KERNEL);
		vq->heads = kmalloc(sizeof *vq->heads * UIO_MAXIOV, GFP_KERNEL);
		if (!vq->indirect || !vq->log || !vq->heads)
			goto err_nomem;
	}
	return 0;

err_nomem:
	for (; i >= 0; --i)
		vhost_vq_free_iovecs(dev->vqs[i]);
	return -ENOMEM;
}

static void vhost_dev_free_iovecs(struct vhost_dev *dev)
{
	int i;

	for (i = 0; i < dev->nvqs; ++i)
		vhost_vq_free_iovecs(dev->vqs[i]);
}

void vhost_dev_init(struct vhost_dev *dev,
		    struct vhost_virtqueue **vqs, int nvqs)
{
	struct vhost_virtqueue *vq;
	int i;

	dev->vqs = vqs;
	dev->nvqs = nvqs;
	mutex_init(&dev->mutex);
	dev->log_ctx = NULL;
	dev->log_file = NULL;
	dev->memory = NULL;
	dev->mm = NULL;
	spin_lock_init(&dev->work_lock);
	INIT_LIST_HEAD(&dev->work_list);
	dev->worker = NULL;

	for (i = 0; i < dev->nvqs; ++i) {
		vq = dev->vqs[i];
		vq->log = NULL;
		vq->indirect = NULL;
		vq->heads = NULL;
		vq->dev = dev;
		mutex_init(&vq->mutex);
		vhost_vq_reset(dev, vq);
		if (vq->handle_kick)
			vhost_poll_init(&vq->poll, vq->handle_kick,
					POLLIN, dev);
	}
}
EXPORT_SYMBOL_GPL(vhost_dev_init);

/* Caller should have device mutex */
long vhost_dev_check_owner(struct vhost_dev *dev)
{
	/* Are you the owner? If not, I don't think you mean to do that */
	return dev->mm == current->mm ? 0 : -EPERM;
}
EXPORT_SYMBOL_GPL(vhost_dev_check_owner);

struct vhost_attach_cgroups_struct {
	struct vhost_work work;
	struct task_struct *owner;
	int ret;
};

static void vhost_attach_cgroups_work(struct vhost_work *work)
{
	struct vhost_attach_cgroups_struct *s;

	s = container_of(work, struct vhost_attach_cgroups_struct, work);
	s->ret = cgroup_attach_task_all(s->owner, current);
}

static int vhost_attach_cgroups(struct vhost_dev *dev)
{
	struct vhost_attach_cgroups_struct attach;

	attach.owner = current;
	vhost_work_init(&attach.work, vhost_attach_cgroups_work);
	vhost_work_queue(dev, &attach.work);
	vhost_work_flush(dev, &attach.work);
	return attach.ret;
}

/* Caller should have device mutex */
bool vhost_dev_has_owner(struct vhost_dev *dev)
{
	return dev->mm;
}
EXPORT_SYMBOL_GPL(vhost_dev_has_owner);

/* Caller should have device mutex */
long vhost_dev_set_owner(struct vhost_dev *dev)
{
	struct task_struct *worker;
	int err;

	/* Is there an owner already? */
	if (vhost_dev_has_owner(dev)) {
		err = -EBUSY;
		goto err_mm;
	}

	/* No owner, become one */
	dev->mm = get_task_mm(current);
	worker = kthread_create(vhost_worker, dev, "vhost-%d", current->pid);
	if (IS_ERR(worker)) {
		err = PTR_ERR(worker);
		goto err_worker;
	}

	dev->worker = worker;
	wake_up_process(worker);	/* avoid contributing to loadavg */

	err = vhost_attach_cgroups(dev);
	if (err)
		goto err_cgroup;

	err = vhost_dev_alloc_iovecs(dev);
	if (err)
		goto err_cgroup;

	return 0;
err_cgroup:
	kthread_stop(worker);
	dev->worker = NULL;
err_worker:
	if (dev->mm)
		mmput(dev->mm);
	dev->mm = NULL;
err_mm:
	return err;
}
EXPORT_SYMBOL_GPL(vhost_dev_set_owner);

struct vhost_memory *vhost_dev_reset_owner_prepare(void)
{
	return kmalloc(offsetof(struct vhost_memory, regions), GFP_KERNEL);
}
EXPORT_SYMBOL_GPL(vhost_dev_reset_owner_prepare);

/* Caller should have device mutex */
void vhost_dev_reset_owner(struct vhost_dev *dev, struct vhost_memory *memory)
{
	int i;

	vhost_dev_cleanup(dev, true);

	/* Restore memory to default empty mapping. */
	memory->nregions = 0;
	dev->memory = memory;
	/* We don't need VQ locks below since vhost_dev_cleanup makes sure
	 * VQs aren't running.
	 */
	for (i = 0; i < dev->nvqs; ++i)
		dev->vqs[i]->memory = memory;
}
EXPORT_SYMBOL_GPL(vhost_dev_reset_owner);

void vhost_dev_stop(struct vhost_dev *dev)
{
	int i;

	for (i = 0; i < dev->nvqs; ++i) {
		if (dev->vqs[i]->kick && dev->vqs[i]->handle_kick) {
			vhost_poll_stop(&dev->vqs[i]->poll);
			vhost_poll_flush(&dev->vqs[i]->poll);
		}
	}
}
EXPORT_SYMBOL_GPL(vhost_dev_stop);

/* Caller should have device mutex if and only if locked is set */
void vhost_dev_cleanup(struct vhost_dev *dev, bool locked)
{
	int i;

	for (i = 0; i < dev->nvqs; ++i) {
		if (dev->vqs[i]->error_ctx)
			eventfd_ctx_put(dev->vqs[i]->error_ctx);
		if (dev->vqs[i]->error)
			fput(dev->vqs[i]->error);
		if (dev->vqs[i]->kick)
			fput(dev->vqs[i]->kick);
		if (dev->vqs[i]->call_ctx)
			eventfd_ctx_put(dev->vqs[i]->call_ctx);
		if (dev->vqs[i]->call)
			fput(dev->vqs[i]->call);
		vhost_vq_reset(dev, dev->vqs[i]);
	}
	vhost_dev_free_iovecs(dev);
	if (dev->log_ctx)
		eventfd_ctx_put(dev->log_ctx);
	dev->log_ctx = NULL;
	if (dev->log_file)
		fput(dev->log_file);
	dev->log_file = NULL;
	/* No one will access memory at this point */
	kvfree(dev->memory);
	dev->memory = NULL;
	WARN_ON(!list_empty(&dev->work_list));
	if (dev->worker) {
		kthread_stop(dev->worker);
		dev->worker = NULL;
	}
	if (dev->mm)
		mmput(dev->mm);
	dev->mm = NULL;
}
EXPORT_SYMBOL_GPL(vhost_dev_cleanup);

static int log_access_ok(void __user *log_base, u64 addr, unsigned long sz)
{
	u64 a = addr / VHOST_PAGE_SIZE / 8;

	/* Make sure 64 bit math will not overflow. */
	if (a > ULONG_MAX - (unsigned long)log_base ||
	    a + (unsigned long)log_base > ULONG_MAX)
		return 0;

	return access_ok(VERIFY_WRITE, log_base + a,
			 (sz + VHOST_PAGE_SIZE * 8 - 1) / VHOST_PAGE_SIZE / 8);
}

/* Caller should have vq mutex and device mutex. */
static int vq_memory_access_ok(void __user *log_base, struct vhost_memory *mem,
			       int log_all)
{
	int i;

	if (!mem)
		return 0;

	for (i = 0; i < mem->nregions; ++i) {
		struct vhost_memory_region *m = mem->regions + i;
		unsigned long a = m->userspace_addr;
		if (m->memory_size > ULONG_MAX)
			return 0;
		else if (!access_ok(VERIFY_WRITE, (void __user *)a,
				    m->memory_size))
			return 0;
		else if (log_all && !log_access_ok(log_base,
						   m->guest_phys_addr,
						   m->memory_size))
			return 0;
	}
	return 1;
}

/* Can we switch to this memory table? */
/* Caller should have device mutex but not vq mutex */
static int memory_access_ok(struct vhost_dev *d, struct vhost_memory *mem,
			    int log_all)
{
	int i;

	for (i = 0; i < d->nvqs; ++i) {
		int ok;
		bool log;

		mutex_lock(&d->vqs[i]->mutex);
		log = log_all || vhost_has_feature(d->vqs[i], VHOST_F_LOG_ALL);
		/* If ring is inactive, will check when it's enabled. */
		if (d->vqs[i]->private_data)
			ok = vq_memory_access_ok(d->vqs[i]->log_base, mem, log);
		else
			ok = 1;
		mutex_unlock(&d->vqs[i]->mutex);
		if (!ok)
			return 0;
	}
	return 1;
}

static int vq_access_ok(struct vhost_virtqueue *vq, unsigned int num,
			struct vring_desc __user *desc,
			struct vring_avail __user *avail,
			struct vring_used __user *used)
{
	size_t s = vhost_has_feature(vq, VIRTIO_RING_F_EVENT_IDX) ? 2 : 0;
	return access_ok(VERIFY_READ, desc, num * sizeof *desc) &&
	       access_ok(VERIFY_READ, avail,
			 sizeof *avail + num * sizeof *avail->ring + s) &&
	       access_ok(VERIFY_WRITE, used,
			sizeof *used + num * sizeof *used->ring + s);
}

/* Can we log writes? */
/* Caller should have device mutex but not vq mutex */
int vhost_log_access_ok(struct vhost_dev *dev)
{
	return memory_access_ok(dev, dev->memory, 1);
}
EXPORT_SYMBOL_GPL(vhost_log_access_ok);

/* Verify access for write logging. */
/* Caller should have vq mutex and device mutex */
static int vq_log_access_ok(struct vhost_virtqueue *vq,
			    void __user *log_base)
{
	size_t s = vhost_has_feature(vq, VIRTIO_RING_F_EVENT_IDX) ? 2 : 0;

	return vq_memory_access_ok(log_base, vq->memory,
				   vhost_has_feature(vq, VHOST_F_LOG_ALL)) &&
		(!vq->log_used || log_access_ok(log_base, vq->log_addr,
					sizeof *vq->used +
					vq->num * sizeof *vq->used->ring + s));
}

/* Can we start vq? */
/* Caller should have vq mutex and device mutex */
int vhost_vq_access_ok(struct vhost_virtqueue *vq)
{
	return vq_access_ok(vq, vq->num, vq->desc, vq->avail, vq->used) &&
		vq_log_access_ok(vq, vq->log_base);
}
EXPORT_SYMBOL_GPL(vhost_vq_access_ok);

static int vhost_memory_reg_sort_cmp(const void *p1, const void *p2)
{
	const struct vhost_memory_region *r1 = p1, *r2 = p2;
	if (r1->guest_phys_addr < r2->guest_phys_addr)
		return 1;
	if (r1->guest_phys_addr > r2->guest_phys_addr)
		return -1;
	return 0;
}

static void *vhost_kvzalloc(unsigned long size)
{
	void *n = kzalloc(size, GFP_KERNEL | __GFP_NOWARN | __GFP_REPEAT);

<<<<<<< HEAD
	if (!n) {
		n = vzalloc(size);
		if (!n)
			return ERR_PTR(-ENOMEM);
	}
=======
	if (!n)
		n = vzalloc(size);
>>>>>>> 3cb5ff02
	return n;
}

static long vhost_set_memory(struct vhost_dev *d, struct vhost_memory __user *m)
{
	struct vhost_memory mem, *newmem, *oldmem;
	unsigned long size = offsetof(struct vhost_memory, regions);
	int i;

	if (copy_from_user(&mem, m, size))
		return -EFAULT;
	if (mem.padding)
		return -EOPNOTSUPP;
	if (mem.nregions > max_mem_regions)
		return -E2BIG;
	newmem = vhost_kvzalloc(size + mem.nregions * sizeof(*m->regions));
	if (!newmem)
		return -ENOMEM;

	memcpy(newmem, &mem, size);
	if (copy_from_user(newmem->regions, m->regions,
			   mem.nregions * sizeof *m->regions)) {
		kvfree(newmem);
		return -EFAULT;
	}
	sort(newmem->regions, newmem->nregions, sizeof(*newmem->regions),
		vhost_memory_reg_sort_cmp, NULL);

	if (!memory_access_ok(d, newmem, 0)) {
		kvfree(newmem);
		return -EFAULT;
	}
	oldmem = d->memory;
	d->memory = newmem;

	/* All memory accesses are done under some VQ mutex. */
	for (i = 0; i < d->nvqs; ++i) {
		mutex_lock(&d->vqs[i]->mutex);
		d->vqs[i]->memory = newmem;
		mutex_unlock(&d->vqs[i]->mutex);
	}
	kvfree(oldmem);
	return 0;
}

long vhost_vring_ioctl(struct vhost_dev *d, int ioctl, void __user *argp)
{
	struct file *eventfp, *filep = NULL;
	bool pollstart = false, pollstop = false;
	struct eventfd_ctx *ctx = NULL;
	u32 __user *idxp = argp;
	struct vhost_virtqueue *vq;
	struct vhost_vring_state s;
	struct vhost_vring_file f;
	struct vhost_vring_addr a;
	u32 idx;
	long r;

	r = get_user(idx, idxp);
	if (r < 0)
		return r;
	if (idx >= d->nvqs)
		return -ENOBUFS;

	vq = d->vqs[idx];

	mutex_lock(&vq->mutex);

	switch (ioctl) {
	case VHOST_SET_VRING_NUM:
		/* Resizing ring with an active backend?
		 * You don't want to do that. */
		if (vq->private_data) {
			r = -EBUSY;
			break;
		}
		if (copy_from_user(&s, argp, sizeof s)) {
			r = -EFAULT;
			break;
		}
		if (!s.num || s.num > 0xffff || (s.num & (s.num - 1))) {
			r = -EINVAL;
			break;
		}
		vq->num = s.num;
		break;
	case VHOST_SET_VRING_BASE:
		/* Moving base with an active backend?
		 * You don't want to do that. */
		if (vq->private_data) {
			r = -EBUSY;
			break;
		}
		if (copy_from_user(&s, argp, sizeof s)) {
			r = -EFAULT;
			break;
		}
		if (s.num > 0xffff) {
			r = -EINVAL;
			break;
		}
		vq->last_avail_idx = s.num;
		/* Forget the cached index value. */
		vq->avail_idx = vq->last_avail_idx;
		break;
	case VHOST_GET_VRING_BASE:
		s.index = idx;
		s.num = vq->last_avail_idx;
		if (copy_to_user(argp, &s, sizeof s))
			r = -EFAULT;
		break;
	case VHOST_SET_VRING_ADDR:
		if (copy_from_user(&a, argp, sizeof a)) {
			r = -EFAULT;
			break;
		}
		if (a.flags & ~(0x1 << VHOST_VRING_F_LOG)) {
			r = -EOPNOTSUPP;
			break;
		}
		/* For 32bit, verify that the top 32bits of the user
		   data are set to zero. */
		if ((u64)(unsigned long)a.desc_user_addr != a.desc_user_addr ||
		    (u64)(unsigned long)a.used_user_addr != a.used_user_addr ||
		    (u64)(unsigned long)a.avail_user_addr != a.avail_user_addr) {
			r = -EFAULT;
			break;
		}

		/* Make sure it's safe to cast pointers to vring types. */
		BUILD_BUG_ON(__alignof__ *vq->avail > VRING_AVAIL_ALIGN_SIZE);
		BUILD_BUG_ON(__alignof__ *vq->used > VRING_USED_ALIGN_SIZE);
		if ((a.avail_user_addr & (VRING_AVAIL_ALIGN_SIZE - 1)) ||
		    (a.used_user_addr & (VRING_USED_ALIGN_SIZE - 1)) ||
		    (a.log_guest_addr & (sizeof(u64) - 1))) {
			r = -EINVAL;
			break;
		}

		/* We only verify access here if backend is configured.
		 * If it is not, we don't as size might not have been setup.
		 * We will verify when backend is configured. */
		if (vq->private_data) {
			if (!vq_access_ok(vq, vq->num,
				(void __user *)(unsigned long)a.desc_user_addr,
				(void __user *)(unsigned long)a.avail_user_addr,
				(void __user *)(unsigned long)a.used_user_addr)) {
				r = -EINVAL;
				break;
			}

			/* Also validate log access for used ring if enabled. */
			if ((a.flags & (0x1 << VHOST_VRING_F_LOG)) &&
			    !log_access_ok(vq->log_base, a.log_guest_addr,
					   sizeof *vq->used +
					   vq->num * sizeof *vq->used->ring)) {
				r = -EINVAL;
				break;
			}
		}

		vq->log_used = !!(a.flags & (0x1 << VHOST_VRING_F_LOG));
		vq->desc = (void __user *)(unsigned long)a.desc_user_addr;
		vq->avail = (void __user *)(unsigned long)a.avail_user_addr;
		vq->log_addr = a.log_guest_addr;
		vq->used = (void __user *)(unsigned long)a.used_user_addr;
		break;
	case VHOST_SET_VRING_KICK:
		if (copy_from_user(&f, argp, sizeof f)) {
			r = -EFAULT;
			break;
		}
		eventfp = f.fd == -1 ? NULL : eventfd_fget(f.fd);
		if (IS_ERR(eventfp)) {
			r = PTR_ERR(eventfp);
			break;
		}
		if (eventfp != vq->kick) {
			pollstop = (filep = vq->kick) != NULL;
			pollstart = (vq->kick = eventfp) != NULL;
		} else
			filep = eventfp;
		break;
	case VHOST_SET_VRING_CALL:
		if (copy_from_user(&f, argp, sizeof f)) {
			r = -EFAULT;
			break;
		}
		eventfp = f.fd == -1 ? NULL : eventfd_fget(f.fd);
		if (IS_ERR(eventfp)) {
			r = PTR_ERR(eventfp);
			break;
		}
		if (eventfp != vq->call) {
			filep = vq->call;
			ctx = vq->call_ctx;
			vq->call = eventfp;
			vq->call_ctx = eventfp ?
				eventfd_ctx_fileget(eventfp) : NULL;
		} else
			filep = eventfp;
		break;
	case VHOST_SET_VRING_ERR:
		if (copy_from_user(&f, argp, sizeof f)) {
			r = -EFAULT;
			break;
		}
		eventfp = f.fd == -1 ? NULL : eventfd_fget(f.fd);
		if (IS_ERR(eventfp)) {
			r = PTR_ERR(eventfp);
			break;
		}
		if (eventfp != vq->error) {
			filep = vq->error;
			vq->error = eventfp;
			ctx = vq->error_ctx;
			vq->error_ctx = eventfp ?
				eventfd_ctx_fileget(eventfp) : NULL;
		} else
			filep = eventfp;
		break;
	case VHOST_SET_VRING_ENDIAN:
		r = vhost_set_vring_endian(vq, argp);
		break;
	case VHOST_GET_VRING_ENDIAN:
		r = vhost_get_vring_endian(vq, idx, argp);
		break;
	default:
		r = -ENOIOCTLCMD;
	}

	if (pollstop && vq->handle_kick)
		vhost_poll_stop(&vq->poll);

	if (ctx)
		eventfd_ctx_put(ctx);
	if (filep)
		fput(filep);

	if (pollstart && vq->handle_kick)
		r = vhost_poll_start(&vq->poll, vq->kick);

	mutex_unlock(&vq->mutex);

	if (pollstop && vq->handle_kick)
		vhost_poll_flush(&vq->poll);
	return r;
}
EXPORT_SYMBOL_GPL(vhost_vring_ioctl);

/* Caller must have device mutex */
long vhost_dev_ioctl(struct vhost_dev *d, unsigned int ioctl, void __user *argp)
{
	struct file *eventfp, *filep = NULL;
	struct eventfd_ctx *ctx = NULL;
	u64 p;
	long r;
	int i, fd;

	/* If you are not the owner, you can become one */
	if (ioctl == VHOST_SET_OWNER) {
		r = vhost_dev_set_owner(d);
		goto done;
	}

	/* You must be the owner to do anything else */
	r = vhost_dev_check_owner(d);
	if (r)
		goto done;

	switch (ioctl) {
	case VHOST_SET_MEM_TABLE:
		r = vhost_set_memory(d, argp);
		break;
	case VHOST_SET_LOG_BASE:
		if (copy_from_user(&p, argp, sizeof p)) {
			r = -EFAULT;
			break;
		}
		if ((u64)(unsigned long)p != p) {
			r = -EFAULT;
			break;
		}
		for (i = 0; i < d->nvqs; ++i) {
			struct vhost_virtqueue *vq;
			void __user *base = (void __user *)(unsigned long)p;
			vq = d->vqs[i];
			mutex_lock(&vq->mutex);
			/* If ring is inactive, will check when it's enabled. */
			if (vq->private_data && !vq_log_access_ok(vq, base))
				r = -EFAULT;
			else
				vq->log_base = base;
			mutex_unlock(&vq->mutex);
		}
		break;
	case VHOST_SET_LOG_FD:
		r = get_user(fd, (int __user *)argp);
		if (r < 0)
			break;
		eventfp = fd == -1 ? NULL : eventfd_fget(fd);
		if (IS_ERR(eventfp)) {
			r = PTR_ERR(eventfp);
			break;
		}
		if (eventfp != d->log_file) {
			filep = d->log_file;
			d->log_file = eventfp;
			ctx = d->log_ctx;
			d->log_ctx = eventfp ?
				eventfd_ctx_fileget(eventfp) : NULL;
		} else
			filep = eventfp;
		for (i = 0; i < d->nvqs; ++i) {
			mutex_lock(&d->vqs[i]->mutex);
			d->vqs[i]->log_ctx = d->log_ctx;
			mutex_unlock(&d->vqs[i]->mutex);
		}
		if (ctx)
			eventfd_ctx_put(ctx);
		if (filep)
			fput(filep);
		break;
	default:
		r = -ENOIOCTLCMD;
		break;
	}
done:
	return r;
}
EXPORT_SYMBOL_GPL(vhost_dev_ioctl);

static const struct vhost_memory_region *find_region(struct vhost_memory *mem,
						     __u64 addr, __u32 len)
{
	const struct vhost_memory_region *reg;
	int start = 0, end = mem->nregions;

	while (start < end) {
		int slot = start + (end - start) / 2;
		reg = mem->regions + slot;
		if (addr >= reg->guest_phys_addr)
			end = slot;
		else
			start = slot + 1;
	}

	reg = mem->regions + start;
	if (addr >= reg->guest_phys_addr &&
		reg->guest_phys_addr + reg->memory_size > addr)
		return reg;
	return NULL;
}

/* TODO: This is really inefficient.  We need something like get_user()
 * (instruction directly accesses the data, with an exception table entry
 * returning -EFAULT). See Documentation/x86/exception-tables.txt.
 */
static int set_bit_to_user(int nr, void __user *addr)
{
	unsigned long log = (unsigned long)addr;
	struct page *page;
	void *base;
	int bit = nr + (log % PAGE_SIZE) * 8;
	int r;

	r = get_user_pages_fast(log, 1, 1, &page);
	if (r < 0)
		return r;
	BUG_ON(r != 1);
	base = kmap_atomic(page);
	set_bit(bit, base);
	kunmap_atomic(base);
	set_page_dirty_lock(page);
	put_page(page);
	return 0;
}

static int log_write(void __user *log_base,
		     u64 write_address, u64 write_length)
{
	u64 write_page = write_address / VHOST_PAGE_SIZE;
	int r;

	if (!write_length)
		return 0;
	write_length += write_address % VHOST_PAGE_SIZE;
	for (;;) {
		u64 base = (u64)(unsigned long)log_base;
		u64 log = base + write_page / 8;
		int bit = write_page % 8;
		if ((u64)(unsigned long)log != log)
			return -EFAULT;
		r = set_bit_to_user(bit, (void __user *)(unsigned long)log);
		if (r < 0)
			return r;
		if (write_length <= VHOST_PAGE_SIZE)
			break;
		write_length -= VHOST_PAGE_SIZE;
		write_page += 1;
	}
	return r;
}

int vhost_log_write(struct vhost_virtqueue *vq, struct vhost_log *log,
		    unsigned int log_num, u64 len)
{
	int i, r;

	/* Make sure data written is seen before log. */
	smp_wmb();
	for (i = 0; i < log_num; ++i) {
		u64 l = min(log[i].len, len);
		r = log_write(vq->log_base, log[i].addr, l);
		if (r < 0)
			return r;
		len -= l;
		if (!len) {
			if (vq->log_ctx)
				eventfd_signal(vq->log_ctx, 1);
			return 0;
		}
	}
	/* Length written exceeds what we have stored. This is a bug. */
	BUG();
	return 0;
}
EXPORT_SYMBOL_GPL(vhost_log_write);

static int vhost_update_used_flags(struct vhost_virtqueue *vq)
{
	void __user *used;
	if (__put_user(cpu_to_vhost16(vq, vq->used_flags), &vq->used->flags) < 0)
		return -EFAULT;
	if (unlikely(vq->log_used)) {
		/* Make sure the flag is seen before log. */
		smp_wmb();
		/* Log used flag write. */
		used = &vq->used->flags;
		log_write(vq->log_base, vq->log_addr +
			  (used - (void __user *)vq->used),
			  sizeof vq->used->flags);
		if (vq->log_ctx)
			eventfd_signal(vq->log_ctx, 1);
	}
	return 0;
}

static int vhost_update_avail_event(struct vhost_virtqueue *vq, u16 avail_event)
{
	if (__put_user(cpu_to_vhost16(vq, vq->avail_idx), vhost_avail_event(vq)))
		return -EFAULT;
	if (unlikely(vq->log_used)) {
		void __user *used;
		/* Make sure the event is seen before log. */
		smp_wmb();
		/* Log avail event write */
		used = vhost_avail_event(vq);
		log_write(vq->log_base, vq->log_addr +
			  (used - (void __user *)vq->used),
			  sizeof *vhost_avail_event(vq));
		if (vq->log_ctx)
			eventfd_signal(vq->log_ctx, 1);
	}
	return 0;
}

int vhost_init_used(struct vhost_virtqueue *vq)
{
	__virtio16 last_used_idx;
	int r;
	if (!vq->private_data) {
		vq->is_le = virtio_legacy_is_little_endian();
		return 0;
	}

	vhost_init_is_le(vq);

	r = vhost_update_used_flags(vq);
	if (r)
		return r;
	vq->signalled_used_valid = false;
	if (!access_ok(VERIFY_READ, &vq->used->idx, sizeof vq->used->idx))
		return -EFAULT;
	r = __get_user(last_used_idx, &vq->used->idx);
	if (r)
		return r;
	vq->last_used_idx = vhost16_to_cpu(vq, last_used_idx);
	return 0;
}
EXPORT_SYMBOL_GPL(vhost_init_used);

static int translate_desc(struct vhost_virtqueue *vq, u64 addr, u32 len,
			  struct iovec iov[], int iov_size)
{
	const struct vhost_memory_region *reg;
	struct vhost_memory *mem;
	struct iovec *_iov;
	u64 s = 0;
	int ret = 0;

	mem = vq->memory;
	while ((u64)len > s) {
		u64 size;
		if (unlikely(ret >= iov_size)) {
			ret = -ENOBUFS;
			break;
		}
		reg = find_region(mem, addr, len);
		if (unlikely(!reg)) {
			ret = -EFAULT;
			break;
		}
		_iov = iov + ret;
		size = reg->memory_size - addr + reg->guest_phys_addr;
		_iov->iov_len = min((u64)len - s, size);
		_iov->iov_base = (void __user *)(unsigned long)
			(reg->userspace_addr + addr - reg->guest_phys_addr);
		s += size;
		addr += size;
		++ret;
	}

	return ret;
}

/* Each buffer in the virtqueues is actually a chain of descriptors.  This
 * function returns the next descriptor in the chain,
 * or -1U if we're at the end. */
static unsigned next_desc(struct vhost_virtqueue *vq, struct vring_desc *desc)
{
	unsigned int next;

	/* If this descriptor says it doesn't chain, we're done. */
	if (!(desc->flags & cpu_to_vhost16(vq, VRING_DESC_F_NEXT)))
		return -1U;

	/* Check they're not leading us off end of descriptors. */
	next = vhost16_to_cpu(vq, desc->next);
	/* Make sure compiler knows to grab that: we don't want it changing! */
	/* We will use the result as an index in an array, so most
	 * architectures only need a compiler barrier here. */
	read_barrier_depends();

	return next;
}

static int get_indirect(struct vhost_virtqueue *vq,
			struct iovec iov[], unsigned int iov_size,
			unsigned int *out_num, unsigned int *in_num,
			struct vhost_log *log, unsigned int *log_num,
			struct vring_desc *indirect)
{
	struct vring_desc desc;
	unsigned int i = 0, count, found = 0;
	u32 len = vhost32_to_cpu(vq, indirect->len);
	struct iov_iter from;
	int ret;

	/* Sanity check */
	if (unlikely(len % sizeof desc)) {
		vq_err(vq, "Invalid length in indirect descriptor: "
		       "len 0x%llx not multiple of 0x%zx\n",
		       (unsigned long long)len,
		       sizeof desc);
		return -EINVAL;
	}

	ret = translate_desc(vq, vhost64_to_cpu(vq, indirect->addr), len, vq->indirect,
			     UIO_MAXIOV);
	if (unlikely(ret < 0)) {
		vq_err(vq, "Translation failure %d in indirect.\n", ret);
		return ret;
	}
	iov_iter_init(&from, READ, vq->indirect, ret, len);

	/* We will use the result as an address to read from, so most
	 * architectures only need a compiler barrier here. */
	read_barrier_depends();

	count = len / sizeof desc;
	/* Buffers are chained via a 16 bit next field, so
	 * we can have at most 2^16 of these. */
	if (unlikely(count > USHRT_MAX + 1)) {
		vq_err(vq, "Indirect buffer length too big: %d\n",
		       indirect->len);
		return -E2BIG;
	}

	do {
		unsigned iov_count = *in_num + *out_num;
		if (unlikely(++found > count)) {
			vq_err(vq, "Loop detected: last one at %u "
			       "indirect size %u\n",
			       i, count);
			return -EINVAL;
		}
		if (unlikely(copy_from_iter(&desc, sizeof(desc), &from) !=
			     sizeof(desc))) {
			vq_err(vq, "Failed indirect descriptor: idx %d, %zx\n",
			       i, (size_t)vhost64_to_cpu(vq, indirect->addr) + i * sizeof desc);
			return -EINVAL;
		}
		if (unlikely(desc.flags & cpu_to_vhost16(vq, VRING_DESC_F_INDIRECT))) {
			vq_err(vq, "Nested indirect descriptor: idx %d, %zx\n",
			       i, (size_t)vhost64_to_cpu(vq, indirect->addr) + i * sizeof desc);
			return -EINVAL;
		}

		ret = translate_desc(vq, vhost64_to_cpu(vq, desc.addr),
				     vhost32_to_cpu(vq, desc.len), iov + iov_count,
				     iov_size - iov_count);
		if (unlikely(ret < 0)) {
			vq_err(vq, "Translation failure %d indirect idx %d\n",
			       ret, i);
			return ret;
		}
		/* If this is an input descriptor, increment that count. */
		if (desc.flags & cpu_to_vhost16(vq, VRING_DESC_F_WRITE)) {
			*in_num += ret;
			if (unlikely(log)) {
				log[*log_num].addr = vhost64_to_cpu(vq, desc.addr);
				log[*log_num].len = vhost32_to_cpu(vq, desc.len);
				++*log_num;
			}
		} else {
			/* If it's an output descriptor, they're all supposed
			 * to come before any input descriptors. */
			if (unlikely(*in_num)) {
				vq_err(vq, "Indirect descriptor "
				       "has out after in: idx %d\n", i);
				return -EINVAL;
			}
			*out_num += ret;
		}
	} while ((i = next_desc(vq, &desc)) != -1);
	return 0;
}

/* This looks in the virtqueue and for the first available buffer, and converts
 * it to an iovec for convenient access.  Since descriptors consist of some
 * number of output then some number of input descriptors, it's actually two
 * iovecs, but we pack them into one and note how many of each there were.
 *
 * This function returns the descriptor number found, or vq->num (which is
 * never a valid descriptor number) if none was found.  A negative code is
 * returned on error. */
int vhost_get_vq_desc(struct vhost_virtqueue *vq,
		      struct iovec iov[], unsigned int iov_size,
		      unsigned int *out_num, unsigned int *in_num,
		      struct vhost_log *log, unsigned int *log_num)
{
	struct vring_desc desc;
	unsigned int i, head, found = 0;
	u16 last_avail_idx;
	__virtio16 avail_idx;
	__virtio16 ring_head;
	int ret;

	/* Check it isn't doing very strange things with descriptor numbers. */
	last_avail_idx = vq->last_avail_idx;
	if (unlikely(__get_user(avail_idx, &vq->avail->idx))) {
		vq_err(vq, "Failed to access avail idx at %p\n",
		       &vq->avail->idx);
		return -EFAULT;
	}
	vq->avail_idx = vhost16_to_cpu(vq, avail_idx);

	if (unlikely((u16)(vq->avail_idx - last_avail_idx) > vq->num)) {
		vq_err(vq, "Guest moved used index from %u to %u",
		       last_avail_idx, vq->avail_idx);
		return -EFAULT;
	}

	/* If there's nothing new since last we looked, return invalid. */
	if (vq->avail_idx == last_avail_idx)
		return vq->num;

	/* Only get avail ring entries after they have been exposed by guest. */
	smp_rmb();

	/* Grab the next descriptor number they're advertising, and increment
	 * the index we've seen. */
	if (unlikely(__get_user(ring_head,
				&vq->avail->ring[last_avail_idx % vq->num]))) {
		vq_err(vq, "Failed to read head: idx %d address %p\n",
		       last_avail_idx,
		       &vq->avail->ring[last_avail_idx % vq->num]);
		return -EFAULT;
	}

	head = vhost16_to_cpu(vq, ring_head);

	/* If their number is silly, that's an error. */
	if (unlikely(head >= vq->num)) {
		vq_err(vq, "Guest says index %u > %u is available",
		       head, vq->num);
		return -EINVAL;
	}

	/* When we start there are none of either input nor output. */
	*out_num = *in_num = 0;
	if (unlikely(log))
		*log_num = 0;

	i = head;
	do {
		unsigned iov_count = *in_num + *out_num;
		if (unlikely(i >= vq->num)) {
			vq_err(vq, "Desc index is %u > %u, head = %u",
			       i, vq->num, head);
			return -EINVAL;
		}
		if (unlikely(++found > vq->num)) {
			vq_err(vq, "Loop detected: last one at %u "
			       "vq size %u head %u\n",
			       i, vq->num, head);
			return -EINVAL;
		}
		ret = __copy_from_user(&desc, vq->desc + i, sizeof desc);
		if (unlikely(ret)) {
			vq_err(vq, "Failed to get descriptor: idx %d addr %p\n",
			       i, vq->desc + i);
			return -EFAULT;
		}
		if (desc.flags & cpu_to_vhost16(vq, VRING_DESC_F_INDIRECT)) {
			ret = get_indirect(vq, iov, iov_size,
					   out_num, in_num,
					   log, log_num, &desc);
			if (unlikely(ret < 0)) {
				vq_err(vq, "Failure detected "
				       "in indirect descriptor at idx %d\n", i);
				return ret;
			}
			continue;
		}

		ret = translate_desc(vq, vhost64_to_cpu(vq, desc.addr),
				     vhost32_to_cpu(vq, desc.len), iov + iov_count,
				     iov_size - iov_count);
		if (unlikely(ret < 0)) {
			vq_err(vq, "Translation failure %d descriptor idx %d\n",
			       ret, i);
			return ret;
		}
		if (desc.flags & cpu_to_vhost16(vq, VRING_DESC_F_WRITE)) {
			/* If this is an input descriptor,
			 * increment that count. */
			*in_num += ret;
			if (unlikely(log)) {
				log[*log_num].addr = vhost64_to_cpu(vq, desc.addr);
				log[*log_num].len = vhost32_to_cpu(vq, desc.len);
				++*log_num;
			}
		} else {
			/* If it's an output descriptor, they're all supposed
			 * to come before any input descriptors. */
			if (unlikely(*in_num)) {
				vq_err(vq, "Descriptor has out after in: "
				       "idx %d\n", i);
				return -EINVAL;
			}
			*out_num += ret;
		}
	} while ((i = next_desc(vq, &desc)) != -1);

	/* On success, increment avail index. */
	vq->last_avail_idx++;

	/* Assume notifications from guest are disabled at this point,
	 * if they aren't we would need to update avail_event index. */
	BUG_ON(!(vq->used_flags & VRING_USED_F_NO_NOTIFY));
	return head;
}
EXPORT_SYMBOL_GPL(vhost_get_vq_desc);

/* Reverse the effect of vhost_get_vq_desc. Useful for error handling. */
void vhost_discard_vq_desc(struct vhost_virtqueue *vq, int n)
{
	vq->last_avail_idx -= n;
}
EXPORT_SYMBOL_GPL(vhost_discard_vq_desc);

/* After we've used one of their buffers, we tell them about it.  We'll then
 * want to notify the guest, using eventfd. */
int vhost_add_used(struct vhost_virtqueue *vq, unsigned int head, int len)
{
	struct vring_used_elem heads = {
		cpu_to_vhost32(vq, head),
		cpu_to_vhost32(vq, len)
	};

	return vhost_add_used_n(vq, &heads, 1);
}
EXPORT_SYMBOL_GPL(vhost_add_used);

static int __vhost_add_used_n(struct vhost_virtqueue *vq,
			    struct vring_used_elem *heads,
			    unsigned count)
{
	struct vring_used_elem __user *used;
	u16 old, new;
	int start;

	start = vq->last_used_idx % vq->num;
	used = vq->used->ring + start;
	if (count == 1) {
		if (__put_user(heads[0].id, &used->id)) {
			vq_err(vq, "Failed to write used id");
			return -EFAULT;
		}
		if (__put_user(heads[0].len, &used->len)) {
			vq_err(vq, "Failed to write used len");
			return -EFAULT;
		}
	} else if (__copy_to_user(used, heads, count * sizeof *used)) {
		vq_err(vq, "Failed to write used");
		return -EFAULT;
	}
	if (unlikely(vq->log_used)) {
		/* Make sure data is seen before log. */
		smp_wmb();
		/* Log used ring entry write. */
		log_write(vq->log_base,
			  vq->log_addr +
			   ((void __user *)used - (void __user *)vq->used),
			  count * sizeof *used);
	}
	old = vq->last_used_idx;
	new = (vq->last_used_idx += count);
	/* If the driver never bothers to signal in a very long while,
	 * used index might wrap around. If that happens, invalidate
	 * signalled_used index we stored. TODO: make sure driver
	 * signals at least once in 2^16 and remove this. */
	if (unlikely((u16)(new - vq->signalled_used) < (u16)(new - old)))
		vq->signalled_used_valid = false;
	return 0;
}

/* After we've used one of their buffers, we tell them about it.  We'll then
 * want to notify the guest, using eventfd. */
int vhost_add_used_n(struct vhost_virtqueue *vq, struct vring_used_elem *heads,
		     unsigned count)
{
	int start, n, r;

	start = vq->last_used_idx % vq->num;
	n = vq->num - start;
	if (n < count) {
		r = __vhost_add_used_n(vq, heads, n);
		if (r < 0)
			return r;
		heads += n;
		count -= n;
	}
	r = __vhost_add_used_n(vq, heads, count);

	/* Make sure buffer is written before we update index. */
	smp_wmb();
	if (__put_user(cpu_to_vhost16(vq, vq->last_used_idx), &vq->used->idx)) {
		vq_err(vq, "Failed to increment used idx");
		return -EFAULT;
	}
	if (unlikely(vq->log_used)) {
		/* Log used index update. */
		log_write(vq->log_base,
			  vq->log_addr + offsetof(struct vring_used, idx),
			  sizeof vq->used->idx);
		if (vq->log_ctx)
			eventfd_signal(vq->log_ctx, 1);
	}
	return r;
}
EXPORT_SYMBOL_GPL(vhost_add_used_n);

static bool vhost_notify(struct vhost_dev *dev, struct vhost_virtqueue *vq)
{
	__u16 old, new;
	__virtio16 event;
	bool v;
	/* Flush out used index updates. This is paired
	 * with the barrier that the Guest executes when enabling
	 * interrupts. */
	smp_mb();

	if (vhost_has_feature(vq, VIRTIO_F_NOTIFY_ON_EMPTY) &&
	    unlikely(vq->avail_idx == vq->last_avail_idx))
		return true;

	if (!vhost_has_feature(vq, VIRTIO_RING_F_EVENT_IDX)) {
		__virtio16 flags;
		if (__get_user(flags, &vq->avail->flags)) {
			vq_err(vq, "Failed to get flags");
			return true;
		}
		return !(flags & cpu_to_vhost16(vq, VRING_AVAIL_F_NO_INTERRUPT));
	}
	old = vq->signalled_used;
	v = vq->signalled_used_valid;
	new = vq->signalled_used = vq->last_used_idx;
	vq->signalled_used_valid = true;

	if (unlikely(!v))
		return true;

	if (__get_user(event, vhost_used_event(vq))) {
		vq_err(vq, "Failed to get used event idx");
		return true;
	}
	return vring_need_event(vhost16_to_cpu(vq, event), new, old);
}

/* This actually signals the guest, using eventfd. */
void vhost_signal(struct vhost_dev *dev, struct vhost_virtqueue *vq)
{
	/* Signal the Guest tell them we used something up. */
	if (vq->call_ctx && vhost_notify(dev, vq))
		eventfd_signal(vq->call_ctx, 1);
}
EXPORT_SYMBOL_GPL(vhost_signal);

/* And here's the combo meal deal.  Supersize me! */
void vhost_add_used_and_signal(struct vhost_dev *dev,
			       struct vhost_virtqueue *vq,
			       unsigned int head, int len)
{
	vhost_add_used(vq, head, len);
	vhost_signal(dev, vq);
}
EXPORT_SYMBOL_GPL(vhost_add_used_and_signal);

/* multi-buffer version of vhost_add_used_and_signal */
void vhost_add_used_and_signal_n(struct vhost_dev *dev,
				 struct vhost_virtqueue *vq,
				 struct vring_used_elem *heads, unsigned count)
{
	vhost_add_used_n(vq, heads, count);
	vhost_signal(dev, vq);
}
EXPORT_SYMBOL_GPL(vhost_add_used_and_signal_n);

/* OK, now we need to know about added descriptors. */
bool vhost_enable_notify(struct vhost_dev *dev, struct vhost_virtqueue *vq)
{
	__virtio16 avail_idx;
	int r;

	if (!(vq->used_flags & VRING_USED_F_NO_NOTIFY))
		return false;
	vq->used_flags &= ~VRING_USED_F_NO_NOTIFY;
	if (!vhost_has_feature(vq, VIRTIO_RING_F_EVENT_IDX)) {
		r = vhost_update_used_flags(vq);
		if (r) {
			vq_err(vq, "Failed to enable notification at %p: %d\n",
			       &vq->used->flags, r);
			return false;
		}
	} else {
		r = vhost_update_avail_event(vq, vq->avail_idx);
		if (r) {
			vq_err(vq, "Failed to update avail event index at %p: %d\n",
			       vhost_avail_event(vq), r);
			return false;
		}
	}
	/* They could have slipped one in as we were doing that: make
	 * sure it's written, then check again. */
	smp_mb();
	r = __get_user(avail_idx, &vq->avail->idx);
	if (r) {
		vq_err(vq, "Failed to check avail idx at %p: %d\n",
		       &vq->avail->idx, r);
		return false;
	}

	return vhost16_to_cpu(vq, avail_idx) != vq->avail_idx;
}
EXPORT_SYMBOL_GPL(vhost_enable_notify);

/* We don't need to be notified again. */
void vhost_disable_notify(struct vhost_dev *dev, struct vhost_virtqueue *vq)
{
	int r;

	if (vq->used_flags & VRING_USED_F_NO_NOTIFY)
		return;
	vq->used_flags |= VRING_USED_F_NO_NOTIFY;
	if (!vhost_has_feature(vq, VIRTIO_RING_F_EVENT_IDX)) {
		r = vhost_update_used_flags(vq);
		if (r)
			vq_err(vq, "Failed to enable notification at %p: %d\n",
			       &vq->used->flags, r);
	}
}
EXPORT_SYMBOL_GPL(vhost_disable_notify);

static int __init vhost_init(void)
{
	return 0;
}

static void __exit vhost_exit(void)
{
}

module_init(vhost_init);
module_exit(vhost_exit);

MODULE_VERSION("0.0.1");
MODULE_LICENSE("GPL v2");
MODULE_AUTHOR("Michael S. Tsirkin");
MODULE_DESCRIPTION("Host kernel accelerator for virtio");<|MERGE_RESOLUTION|>--- conflicted
+++ resolved
@@ -683,16 +683,8 @@
 {
 	void *n = kzalloc(size, GFP_KERNEL | __GFP_NOWARN | __GFP_REPEAT);
 
-<<<<<<< HEAD
-	if (!n) {
-		n = vzalloc(size);
-		if (!n)
-			return ERR_PTR(-ENOMEM);
-	}
-=======
 	if (!n)
 		n = vzalloc(size);
->>>>>>> 3cb5ff02
 	return n;
 }
 
