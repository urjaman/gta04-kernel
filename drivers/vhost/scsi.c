--- conflicted
+++ resolved
@@ -911,7 +911,6 @@
 	return 0;
 }
 
-<<<<<<< HEAD
 static int vhost_scsi_to_tcm_attr(int attr)
 {
 	switch (attr) {
@@ -927,7 +926,8 @@
 		break;
 	}
 	return TCM_SIMPLE_TAG;
-=======
+}
+
 static int
 vhost_scsi_calc_sgls(struct iovec *iov, size_t off, size_t bytes,
 		     int *niov, int max_sgls)
@@ -1031,7 +1031,6 @@
 
 	return vhost_scsi_iov_to_sgl(cmd, write, data_iov, data_off,
 				     niov, cmd->tvc_sgl, data_sgl_count);
->>>>>>> 8c04be24
 }
 
 static void tcm_vhost_submission_work(struct work_struct *work)
