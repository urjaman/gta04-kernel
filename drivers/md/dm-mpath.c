--- conflicted
+++ resolved
@@ -1676,11 +1676,7 @@
  *---------------------------------------------------------------*/
 static struct target_type multipath_target = {
 	.name = "multipath",
-<<<<<<< HEAD
-	.version = {1, 2, 0},
-=======
 	.version = {1, 3, 0},
->>>>>>> 105e53f8
 	.module = THIS_MODULE,
 	.ctr = multipath_ctr,
 	.dtr = multipath_dtr,
