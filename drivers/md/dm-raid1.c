--- conflicted
+++ resolved
@@ -1254,11 +1254,6 @@
 			dm_bio_restore(bd, bio);
 			bio_record->details.bi_bdev = NULL;
 
-<<<<<<< HEAD
-			bio_inc_remaining(bio);
-
-=======
->>>>>>> 7622e6bc
 			queue_bio(ms, bio, rw);
 			return DM_ENDIO_INCOMPLETE;
 		}
