/*
 * raid1.c : Multiple Devices driver for Linux
 *
 * Copyright (C) 1999, 2000, 2001 Ingo Molnar, Red Hat
 *
 * Copyright (C) 1996, 1997, 1998 Ingo Molnar, Miguel de Icaza, Gadi Oxman
 *
 * RAID-1 management functions.
 *
 * Better read-balancing code written by Mika Kuoppala <miku@iki.fi>, 2000
 *
 * Fixes to reconstruction by Jakob Østergaard" <jakob@ostenfeld.dk>
 * Various fixes by Neil Brown <neilb@cse.unsw.edu.au>
 *
 * Changes by Peter T. Breuer <ptb@it.uc3m.es> 31/1/2003 to support
 * bitmapped intelligence in resync:
 *
 *      - bitmap marked during normal i/o
 *      - bitmap used to skip nondirty blocks during sync
 *
 * Additions to bitmap code, (C) 2003-2004 Paul Clements, SteelEye Technology:
 * - persistent bitmap code
 *
 * This program is free software; you can redistribute it and/or modify
 * it under the terms of the GNU General Public License as published by
 * the Free Software Foundation; either version 2, or (at your option)
 * any later version.
 *
 * You should have received a copy of the GNU General Public License
 * (for example /usr/src/linux/COPYING); if not, write to the Free
 * Software Foundation, Inc., 675 Mass Ave, Cambridge, MA 02139, USA.
 */

#include <linux/slab.h>
#include <linux/delay.h>
#include <linux/blkdev.h>
#include <linux/module.h>
#include <linux/seq_file.h>
#include <linux/ratelimit.h>
#include "md.h"
#include "raid1.h"
#include "bitmap.h"

/*
 * Number of guaranteed r1bios in case of extreme VM load:
 */
#define	NR_RAID1_BIOS 256

/* when we get a read error on a read-only array, we redirect to another
 * device without failing the first device, or trying to over-write to
 * correct the read error.  To keep track of bad blocks on a per-bio
 * level, we store IO_BLOCKED in the appropriate 'bios' pointer
 */
#define IO_BLOCKED ((struct bio *)1)
/* When we successfully write to a known bad-block, we need to remove the
 * bad-block marking which must be done from process context.  So we record
 * the success by setting devs[n].bio to IO_MADE_GOOD
 */
#define IO_MADE_GOOD ((struct bio *)2)

#define BIO_SPECIAL(bio) ((unsigned long)bio <= 2)

/* When there are this many requests queue to be written by
 * the raid1 thread, we become 'congested' to provide back-pressure
 * for writeback.
 */
static int max_queued_requests = 1024;

static void allow_barrier(struct r1conf *conf);
static void lower_barrier(struct r1conf *conf);

static void * r1bio_pool_alloc(gfp_t gfp_flags, void *data)
{
	struct pool_info *pi = data;
	int size = offsetof(struct r1bio, bios[pi->raid_disks]);

	/* allocate a r1bio with room for raid_disks entries in the bios array */
	return kzalloc(size, gfp_flags);
}

static void r1bio_pool_free(void *r1_bio, void *data)
{
	kfree(r1_bio);
}

#define RESYNC_BLOCK_SIZE (64*1024)
//#define RESYNC_BLOCK_SIZE PAGE_SIZE
#define RESYNC_SECTORS (RESYNC_BLOCK_SIZE >> 9)
#define RESYNC_PAGES ((RESYNC_BLOCK_SIZE + PAGE_SIZE-1) / PAGE_SIZE)
#define RESYNC_WINDOW (2048*1024)

static void * r1buf_pool_alloc(gfp_t gfp_flags, void *data)
{
	struct pool_info *pi = data;
	struct page *page;
	struct r1bio *r1_bio;
	struct bio *bio;
	int i, j;

	r1_bio = r1bio_pool_alloc(gfp_flags, pi);
	if (!r1_bio)
		return NULL;

	/*
	 * Allocate bios : 1 for reading, n-1 for writing
	 */
	for (j = pi->raid_disks ; j-- ; ) {
		bio = bio_kmalloc(gfp_flags, RESYNC_PAGES);
		if (!bio)
			goto out_free_bio;
		r1_bio->bios[j] = bio;
	}
	/*
	 * Allocate RESYNC_PAGES data pages and attach them to
	 * the first bio.
	 * If this is a user-requested check/repair, allocate
	 * RESYNC_PAGES for each bio.
	 */
	if (test_bit(MD_RECOVERY_REQUESTED, &pi->mddev->recovery))
		j = pi->raid_disks;
	else
		j = 1;
	while(j--) {
		bio = r1_bio->bios[j];
		for (i = 0; i < RESYNC_PAGES; i++) {
			page = alloc_page(gfp_flags);
			if (unlikely(!page))
				goto out_free_pages;

			bio->bi_io_vec[i].bv_page = page;
			bio->bi_vcnt = i+1;
		}
	}
	/* If not user-requests, copy the page pointers to all bios */
	if (!test_bit(MD_RECOVERY_REQUESTED, &pi->mddev->recovery)) {
		for (i=0; i<RESYNC_PAGES ; i++)
			for (j=1; j<pi->raid_disks; j++)
				r1_bio->bios[j]->bi_io_vec[i].bv_page =
					r1_bio->bios[0]->bi_io_vec[i].bv_page;
	}

	r1_bio->master_bio = NULL;

	return r1_bio;

out_free_pages:
	for (j=0 ; j < pi->raid_disks; j++)
		for (i=0; i < r1_bio->bios[j]->bi_vcnt ; i++)
			put_page(r1_bio->bios[j]->bi_io_vec[i].bv_page);
	j = -1;
out_free_bio:
	while (++j < pi->raid_disks)
		bio_put(r1_bio->bios[j]);
	r1bio_pool_free(r1_bio, data);
	return NULL;
}

static void r1buf_pool_free(void *__r1_bio, void *data)
{
	struct pool_info *pi = data;
	int i,j;
	struct r1bio *r1bio = __r1_bio;

	for (i = 0; i < RESYNC_PAGES; i++)
		for (j = pi->raid_disks; j-- ;) {
			if (j == 0 ||
			    r1bio->bios[j]->bi_io_vec[i].bv_page !=
			    r1bio->bios[0]->bi_io_vec[i].bv_page)
				safe_put_page(r1bio->bios[j]->bi_io_vec[i].bv_page);
		}
	for (i=0 ; i < pi->raid_disks; i++)
		bio_put(r1bio->bios[i]);

	r1bio_pool_free(r1bio, data);
}

static void put_all_bios(struct r1conf *conf, struct r1bio *r1_bio)
{
	int i;

	for (i = 0; i < conf->raid_disks * 2; i++) {
		struct bio **bio = r1_bio->bios + i;
		if (!BIO_SPECIAL(*bio))
			bio_put(*bio);
		*bio = NULL;
	}
}

static void free_r1bio(struct r1bio *r1_bio)
{
	struct r1conf *conf = r1_bio->mddev->private;

	put_all_bios(conf, r1_bio);
	mempool_free(r1_bio, conf->r1bio_pool);
}

static void put_buf(struct r1bio *r1_bio)
{
	struct r1conf *conf = r1_bio->mddev->private;
	int i;

	for (i = 0; i < conf->raid_disks * 2; i++) {
		struct bio *bio = r1_bio->bios[i];
		if (bio->bi_end_io)
			rdev_dec_pending(conf->mirrors[i].rdev, r1_bio->mddev);
	}

	mempool_free(r1_bio, conf->r1buf_pool);

	lower_barrier(conf);
}

static void reschedule_retry(struct r1bio *r1_bio)
{
	unsigned long flags;
	struct mddev *mddev = r1_bio->mddev;
	struct r1conf *conf = mddev->private;

	spin_lock_irqsave(&conf->device_lock, flags);
	list_add(&r1_bio->retry_list, &conf->retry_list);
	conf->nr_queued ++;
	spin_unlock_irqrestore(&conf->device_lock, flags);

	wake_up(&conf->wait_barrier);
	md_wakeup_thread(mddev->thread);
}

/*
 * raid_end_bio_io() is called when we have finished servicing a mirrored
 * operation and are ready to return a success/failure code to the buffer
 * cache layer.
 */
static void call_bio_endio(struct r1bio *r1_bio)
{
	struct bio *bio = r1_bio->master_bio;
	int done;
	struct r1conf *conf = r1_bio->mddev->private;

	if (bio->bi_phys_segments) {
		unsigned long flags;
		spin_lock_irqsave(&conf->device_lock, flags);
		bio->bi_phys_segments--;
		done = (bio->bi_phys_segments == 0);
		spin_unlock_irqrestore(&conf->device_lock, flags);
	} else
		done = 1;

	if (!test_bit(R1BIO_Uptodate, &r1_bio->state))
		clear_bit(BIO_UPTODATE, &bio->bi_flags);
	if (done) {
		bio_endio(bio, 0);
		/*
		 * Wake up any possible resync thread that waits for the device
		 * to go idle.
		 */
		allow_barrier(conf);
	}
}

static void raid_end_bio_io(struct r1bio *r1_bio)
{
	struct bio *bio = r1_bio->master_bio;

	/* if nobody has done the final endio yet, do it now */
	if (!test_and_set_bit(R1BIO_Returned, &r1_bio->state)) {
		pr_debug("raid1: sync end %s on sectors %llu-%llu\n",
			 (bio_data_dir(bio) == WRITE) ? "write" : "read",
			 (unsigned long long) bio->bi_sector,
			 (unsigned long long) bio->bi_sector +
			 (bio->bi_size >> 9) - 1);

		call_bio_endio(r1_bio);
	}
	free_r1bio(r1_bio);
}

/*
 * Update disk head position estimator based on IRQ completion info.
 */
static inline void update_head_pos(int disk, struct r1bio *r1_bio)
{
	struct r1conf *conf = r1_bio->mddev->private;

	conf->mirrors[disk].head_position =
		r1_bio->sector + (r1_bio->sectors);
}

/*
 * Find the disk number which triggered given bio
 */
static int find_bio_disk(struct r1bio *r1_bio, struct bio *bio)
{
	int mirror;
	struct r1conf *conf = r1_bio->mddev->private;
	int raid_disks = conf->raid_disks;

	for (mirror = 0; mirror < raid_disks * 2; mirror++)
		if (r1_bio->bios[mirror] == bio)
			break;

	BUG_ON(mirror == raid_disks * 2);
	update_head_pos(mirror, r1_bio);

	return mirror;
}

static void raid1_end_read_request(struct bio *bio, int error)
{
	int uptodate = test_bit(BIO_UPTODATE, &bio->bi_flags);
	struct r1bio *r1_bio = bio->bi_private;
	int mirror;
	struct r1conf *conf = r1_bio->mddev->private;

	mirror = r1_bio->read_disk;
	/*
	 * this branch is our 'one mirror IO has finished' event handler:
	 */
	update_head_pos(mirror, r1_bio);

	if (uptodate)
		set_bit(R1BIO_Uptodate, &r1_bio->state);
	else {
		/* If all other devices have failed, we want to return
		 * the error upwards rather than fail the last device.
		 * Here we redefine "uptodate" to mean "Don't want to retry"
		 */
		unsigned long flags;
		spin_lock_irqsave(&conf->device_lock, flags);
		if (r1_bio->mddev->degraded == conf->raid_disks ||
		    (r1_bio->mddev->degraded == conf->raid_disks-1 &&
		     !test_bit(Faulty, &conf->mirrors[mirror].rdev->flags)))
			uptodate = 1;
		spin_unlock_irqrestore(&conf->device_lock, flags);
	}

	if (uptodate)
		raid_end_bio_io(r1_bio);
	else {
		/*
		 * oops, read error:
		 */
		char b[BDEVNAME_SIZE];
		printk_ratelimited(
			KERN_ERR "md/raid1:%s: %s: "
			"rescheduling sector %llu\n",
			mdname(conf->mddev),
			bdevname(conf->mirrors[mirror].rdev->bdev,
				 b),
			(unsigned long long)r1_bio->sector);
		set_bit(R1BIO_ReadError, &r1_bio->state);
		reschedule_retry(r1_bio);
	}

	rdev_dec_pending(conf->mirrors[mirror].rdev, conf->mddev);
}

static void close_write(struct r1bio *r1_bio)
{
	/* it really is the end of this request */
	if (test_bit(R1BIO_BehindIO, &r1_bio->state)) {
		/* free extra copy of the data pages */
		int i = r1_bio->behind_page_count;
		while (i--)
			safe_put_page(r1_bio->behind_bvecs[i].bv_page);
		kfree(r1_bio->behind_bvecs);
		r1_bio->behind_bvecs = NULL;
	}
	/* clear the bitmap if all writes complete successfully */
	bitmap_endwrite(r1_bio->mddev->bitmap, r1_bio->sector,
			r1_bio->sectors,
			!test_bit(R1BIO_Degraded, &r1_bio->state),
			test_bit(R1BIO_BehindIO, &r1_bio->state));
	md_write_end(r1_bio->mddev);
}

static void r1_bio_write_done(struct r1bio *r1_bio)
{
	if (!atomic_dec_and_test(&r1_bio->remaining))
		return;

	if (test_bit(R1BIO_WriteError, &r1_bio->state))
		reschedule_retry(r1_bio);
	else {
		close_write(r1_bio);
		if (test_bit(R1BIO_MadeGood, &r1_bio->state))
			reschedule_retry(r1_bio);
		else
			raid_end_bio_io(r1_bio);
	}
}

static void raid1_end_write_request(struct bio *bio, int error)
{
	int uptodate = test_bit(BIO_UPTODATE, &bio->bi_flags);
	struct r1bio *r1_bio = bio->bi_private;
	int mirror, behind = test_bit(R1BIO_BehindIO, &r1_bio->state);
	struct r1conf *conf = r1_bio->mddev->private;
	struct bio *to_put = NULL;

	mirror = find_bio_disk(r1_bio, bio);

	/*
	 * 'one mirror IO has finished' event handler:
	 */
	if (!uptodate) {
		set_bit(WriteErrorSeen,
			&conf->mirrors[mirror].rdev->flags);
		if (!test_and_set_bit(WantReplacement,
				      &conf->mirrors[mirror].rdev->flags))
			set_bit(MD_RECOVERY_NEEDED, &
				conf->mddev->recovery);

		set_bit(R1BIO_WriteError, &r1_bio->state);
	} else {
		/*
		 * Set R1BIO_Uptodate in our master bio, so that we
		 * will return a good error code for to the higher
		 * levels even if IO on some other mirrored buffer
		 * fails.
		 *
		 * The 'master' represents the composite IO operation
		 * to user-side. So if something waits for IO, then it
		 * will wait for the 'master' bio.
		 */
		sector_t first_bad;
		int bad_sectors;

		r1_bio->bios[mirror] = NULL;
		to_put = bio;
		set_bit(R1BIO_Uptodate, &r1_bio->state);

		/* Maybe we can clear some bad blocks. */
		if (is_badblock(conf->mirrors[mirror].rdev,
				r1_bio->sector, r1_bio->sectors,
				&first_bad, &bad_sectors)) {
			r1_bio->bios[mirror] = IO_MADE_GOOD;
			set_bit(R1BIO_MadeGood, &r1_bio->state);
		}
	}

	if (behind) {
		if (test_bit(WriteMostly, &conf->mirrors[mirror].rdev->flags))
			atomic_dec(&r1_bio->behind_remaining);

		/*
		 * In behind mode, we ACK the master bio once the I/O
		 * has safely reached all non-writemostly
		 * disks. Setting the Returned bit ensures that this
		 * gets done only once -- we don't ever want to return
		 * -EIO here, instead we'll wait
		 */
		if (atomic_read(&r1_bio->behind_remaining) >= (atomic_read(&r1_bio->remaining)-1) &&
		    test_bit(R1BIO_Uptodate, &r1_bio->state)) {
			/* Maybe we can return now */
			if (!test_and_set_bit(R1BIO_Returned, &r1_bio->state)) {
				struct bio *mbio = r1_bio->master_bio;
				pr_debug("raid1: behind end write sectors"
					 " %llu-%llu\n",
					 (unsigned long long) mbio->bi_sector,
					 (unsigned long long) mbio->bi_sector +
					 (mbio->bi_size >> 9) - 1);
				call_bio_endio(r1_bio);
			}
		}
	}
	if (r1_bio->bios[mirror] == NULL)
		rdev_dec_pending(conf->mirrors[mirror].rdev,
				 conf->mddev);

	/*
	 * Let's see if all mirrored write operations have finished
	 * already.
	 */
	r1_bio_write_done(r1_bio);

	if (to_put)
		bio_put(to_put);
}


/*
 * This routine returns the disk from which the requested read should
 * be done. There is a per-array 'next expected sequential IO' sector
 * number - if this matches on the next IO then we use the last disk.
 * There is also a per-disk 'last know head position' sector that is
 * maintained from IRQ contexts, both the normal and the resync IO
 * completion handlers update this position correctly. If there is no
 * perfect sequential match then we pick the disk whose head is closest.
 *
 * If there are 2 mirrors in the same 2 devices, performance degrades
 * because position is mirror, not device based.
 *
 * The rdev for the device selected will have nr_pending incremented.
 */
static int read_balance(struct r1conf *conf, struct r1bio *r1_bio, int *max_sectors)
{
	const sector_t this_sector = r1_bio->sector;
	int sectors;
	int best_good_sectors;
	int best_disk, best_dist_disk, best_pending_disk;
	int has_nonrot_disk;
	int disk;
	sector_t best_dist;
	unsigned int min_pending;
	struct md_rdev *rdev;
	int choose_first;
	int choose_next_idle;

	rcu_read_lock();
	/*
	 * Check if we can balance. We can balance on the whole
	 * device if no resync is going on, or below the resync window.
	 * We take the first readable disk when above the resync window.
	 */
 retry:
	sectors = r1_bio->sectors;
	best_disk = -1;
	best_dist_disk = -1;
	best_dist = MaxSector;
	best_pending_disk = -1;
	min_pending = UINT_MAX;
	best_good_sectors = 0;
	has_nonrot_disk = 0;
	choose_next_idle = 0;

	if (conf->mddev->recovery_cp < MaxSector &&
	    (this_sector + sectors >= conf->next_resync))
		choose_first = 1;
	else
		choose_first = 0;

	for (disk = 0 ; disk < conf->raid_disks * 2 ; disk++) {
		sector_t dist;
		sector_t first_bad;
		int bad_sectors;
<<<<<<< HEAD

		int disk = start_disk + i;
		if (disk >= conf->raid_disks * 2)
			disk -= conf->raid_disks * 2;
=======
		unsigned int pending;
		bool nonrot;
>>>>>>> d9875690

		rdev = rcu_dereference(conf->mirrors[disk].rdev);
		if (r1_bio->bios[disk] == IO_BLOCKED
		    || rdev == NULL
		    || test_bit(Unmerged, &rdev->flags)
		    || test_bit(Faulty, &rdev->flags))
			continue;
		if (!test_bit(In_sync, &rdev->flags) &&
		    rdev->recovery_offset < this_sector + sectors)
			continue;
		if (test_bit(WriteMostly, &rdev->flags)) {
			/* Don't balance among write-mostly, just
			 * use the first as a last resort */
			if (best_disk < 0) {
				if (is_badblock(rdev, this_sector, sectors,
						&first_bad, &bad_sectors)) {
					if (first_bad < this_sector)
						/* Cannot use this */
						continue;
					best_good_sectors = first_bad - this_sector;
				} else
					best_good_sectors = sectors;
				best_disk = disk;
			}
			continue;
		}
		/* This is a reasonable device to use.  It might
		 * even be best.
		 */
		if (is_badblock(rdev, this_sector, sectors,
				&first_bad, &bad_sectors)) {
			if (best_dist < MaxSector)
				/* already have a better device */
				continue;
			if (first_bad <= this_sector) {
				/* cannot read here. If this is the 'primary'
				 * device, then we must not read beyond
				 * bad_sectors from another device..
				 */
				bad_sectors -= (this_sector - first_bad);
				if (choose_first && sectors > bad_sectors)
					sectors = bad_sectors;
				if (best_good_sectors > sectors)
					best_good_sectors = sectors;

			} else {
				sector_t good_sectors = first_bad - this_sector;
				if (good_sectors > best_good_sectors) {
					best_good_sectors = good_sectors;
					best_disk = disk;
				}
				if (choose_first)
					break;
			}
			continue;
		} else
			best_good_sectors = sectors;

		nonrot = blk_queue_nonrot(bdev_get_queue(rdev->bdev));
		has_nonrot_disk |= nonrot;
		pending = atomic_read(&rdev->nr_pending);
		dist = abs(this_sector - conf->mirrors[disk].head_position);
		if (choose_first) {
			best_disk = disk;
			break;
		}
		/* Don't change to another disk for sequential reads */
		if (conf->mirrors[disk].next_seq_sect == this_sector
		    || dist == 0) {
			int opt_iosize = bdev_io_opt(rdev->bdev) >> 9;
			struct raid1_info *mirror = &conf->mirrors[disk];

			best_disk = disk;
			/*
			 * If buffered sequential IO size exceeds optimal
			 * iosize, check if there is idle disk. If yes, choose
			 * the idle disk. read_balance could already choose an
			 * idle disk before noticing it's a sequential IO in
			 * this disk. This doesn't matter because this disk
			 * will idle, next time it will be utilized after the
			 * first disk has IO size exceeds optimal iosize. In
			 * this way, iosize of the first disk will be optimal
			 * iosize at least. iosize of the second disk might be
			 * small, but not a big deal since when the second disk
			 * starts IO, the first disk is likely still busy.
			 */
			if (nonrot && opt_iosize > 0 &&
			    mirror->seq_start != MaxSector &&
			    mirror->next_seq_sect > opt_iosize &&
			    mirror->next_seq_sect - opt_iosize >=
			    mirror->seq_start) {
				choose_next_idle = 1;
				continue;
			}
			break;
		}
		/* If device is idle, use it */
		if (pending == 0) {
			best_disk = disk;
			break;
		}

		if (choose_next_idle)
			continue;

		if (min_pending > pending) {
			min_pending = pending;
			best_pending_disk = disk;
		}

		if (dist < best_dist) {
			best_dist = dist;
			best_dist_disk = disk;
		}
	}

	/*
	 * If all disks are rotational, choose the closest disk. If any disk is
	 * non-rotational, choose the disk with less pending request even the
	 * disk is rotational, which might/might not be optimal for raids with
	 * mixed ratation/non-rotational disks depending on workload.
	 */
	if (best_disk == -1) {
		if (has_nonrot_disk)
			best_disk = best_pending_disk;
		else
			best_disk = best_dist_disk;
	}

	if (best_disk >= 0) {
		rdev = rcu_dereference(conf->mirrors[best_disk].rdev);
		if (!rdev)
			goto retry;
		atomic_inc(&rdev->nr_pending);
		if (test_bit(Faulty, &rdev->flags)) {
			/* cannot risk returning a device that failed
			 * before we inc'ed nr_pending
			 */
			rdev_dec_pending(rdev, conf->mddev);
			goto retry;
		}
		sectors = best_good_sectors;

		if (conf->mirrors[best_disk].next_seq_sect != this_sector)
			conf->mirrors[best_disk].seq_start = this_sector;

		conf->mirrors[best_disk].next_seq_sect = this_sector + sectors;
	}
	rcu_read_unlock();
	*max_sectors = sectors;

	return best_disk;
}

static int raid1_mergeable_bvec(struct request_queue *q,
				struct bvec_merge_data *bvm,
				struct bio_vec *biovec)
{
	struct mddev *mddev = q->queuedata;
	struct r1conf *conf = mddev->private;
	sector_t sector = bvm->bi_sector + get_start_sect(bvm->bi_bdev);
	int max = biovec->bv_len;

	if (mddev->merge_check_needed) {
		int disk;
		rcu_read_lock();
		for (disk = 0; disk < conf->raid_disks * 2; disk++) {
			struct md_rdev *rdev = rcu_dereference(
				conf->mirrors[disk].rdev);
			if (rdev && !test_bit(Faulty, &rdev->flags)) {
				struct request_queue *q =
					bdev_get_queue(rdev->bdev);
				if (q->merge_bvec_fn) {
					bvm->bi_sector = sector +
						rdev->data_offset;
					bvm->bi_bdev = rdev->bdev;
					max = min(max, q->merge_bvec_fn(
							  q, bvm, biovec));
				}
			}
		}
		rcu_read_unlock();
	}
	return max;

}

int md_raid1_congested(struct mddev *mddev, int bits)
{
	struct r1conf *conf = mddev->private;
	int i, ret = 0;

	if ((bits & (1 << BDI_async_congested)) &&
	    conf->pending_count >= max_queued_requests)
		return 1;

	rcu_read_lock();
	for (i = 0; i < conf->raid_disks * 2; i++) {
		struct md_rdev *rdev = rcu_dereference(conf->mirrors[i].rdev);
		if (rdev && !test_bit(Faulty, &rdev->flags)) {
			struct request_queue *q = bdev_get_queue(rdev->bdev);

			BUG_ON(!q);

			/* Note the '|| 1' - when read_balance prefers
			 * non-congested targets, it can be removed
			 */
			if ((bits & (1<<BDI_async_congested)) || 1)
				ret |= bdi_congested(&q->backing_dev_info, bits);
			else
				ret &= bdi_congested(&q->backing_dev_info, bits);
		}
	}
	rcu_read_unlock();
	return ret;
}
EXPORT_SYMBOL_GPL(md_raid1_congested);

static int raid1_congested(void *data, int bits)
{
	struct mddev *mddev = data;

	return mddev_congested(mddev, bits) ||
		md_raid1_congested(mddev, bits);
}

static void flush_pending_writes(struct r1conf *conf)
{
	/* Any writes that have been queued but are awaiting
	 * bitmap updates get flushed here.
	 */
	spin_lock_irq(&conf->device_lock);

	if (conf->pending_bio_list.head) {
		struct bio *bio;
		bio = bio_list_get(&conf->pending_bio_list);
		conf->pending_count = 0;
		spin_unlock_irq(&conf->device_lock);
		/* flush any pending bitmap writes to
		 * disk before proceeding w/ I/O */
		bitmap_unplug(conf->mddev->bitmap);
		wake_up(&conf->wait_barrier);

		while (bio) { /* submit pending writes */
			struct bio *next = bio->bi_next;
			bio->bi_next = NULL;
			generic_make_request(bio);
			bio = next;
		}
	} else
		spin_unlock_irq(&conf->device_lock);
}

/* Barriers....
 * Sometimes we need to suspend IO while we do something else,
 * either some resync/recovery, or reconfigure the array.
 * To do this we raise a 'barrier'.
 * The 'barrier' is a counter that can be raised multiple times
 * to count how many activities are happening which preclude
 * normal IO.
 * We can only raise the barrier if there is no pending IO.
 * i.e. if nr_pending == 0.
 * We choose only to raise the barrier if no-one is waiting for the
 * barrier to go down.  This means that as soon as an IO request
 * is ready, no other operations which require a barrier will start
 * until the IO request has had a chance.
 *
 * So: regular IO calls 'wait_barrier'.  When that returns there
 *    is no backgroup IO happening,  It must arrange to call
 *    allow_barrier when it has finished its IO.
 * backgroup IO calls must call raise_barrier.  Once that returns
 *    there is no normal IO happeing.  It must arrange to call
 *    lower_barrier when the particular background IO completes.
 */
#define RESYNC_DEPTH 32

static void raise_barrier(struct r1conf *conf)
{
	spin_lock_irq(&conf->resync_lock);

	/* Wait until no block IO is waiting */
	wait_event_lock_irq(conf->wait_barrier, !conf->nr_waiting,
			    conf->resync_lock, );

	/* block any new IO from starting */
	conf->barrier++;

	/* Now wait for all pending IO to complete */
	wait_event_lock_irq(conf->wait_barrier,
			    !conf->nr_pending && conf->barrier < RESYNC_DEPTH,
			    conf->resync_lock, );

	spin_unlock_irq(&conf->resync_lock);
}

static void lower_barrier(struct r1conf *conf)
{
	unsigned long flags;
	BUG_ON(conf->barrier <= 0);
	spin_lock_irqsave(&conf->resync_lock, flags);
	conf->barrier--;
	spin_unlock_irqrestore(&conf->resync_lock, flags);
	wake_up(&conf->wait_barrier);
}

static void wait_barrier(struct r1conf *conf)
{
	spin_lock_irq(&conf->resync_lock);
	if (conf->barrier) {
		conf->nr_waiting++;
		/* Wait for the barrier to drop.
		 * However if there are already pending
		 * requests (preventing the barrier from
		 * rising completely), and the
		 * pre-process bio queue isn't empty,
		 * then don't wait, as we need to empty
		 * that queue to get the nr_pending
		 * count down.
		 */
		wait_event_lock_irq(conf->wait_barrier,
				    !conf->barrier ||
				    (conf->nr_pending &&
				     current->bio_list &&
				     !bio_list_empty(current->bio_list)),
				    conf->resync_lock,
			);
		conf->nr_waiting--;
	}
	conf->nr_pending++;
	spin_unlock_irq(&conf->resync_lock);
}

static void allow_barrier(struct r1conf *conf)
{
	unsigned long flags;
	spin_lock_irqsave(&conf->resync_lock, flags);
	conf->nr_pending--;
	spin_unlock_irqrestore(&conf->resync_lock, flags);
	wake_up(&conf->wait_barrier);
}

static void freeze_array(struct r1conf *conf)
{
	/* stop syncio and normal IO and wait for everything to
	 * go quite.
	 * We increment barrier and nr_waiting, and then
	 * wait until nr_pending match nr_queued+1
	 * This is called in the context of one normal IO request
	 * that has failed. Thus any sync request that might be pending
	 * will be blocked by nr_pending, and we need to wait for
	 * pending IO requests to complete or be queued for re-try.
	 * Thus the number queued (nr_queued) plus this request (1)
	 * must match the number of pending IOs (nr_pending) before
	 * we continue.
	 */
	spin_lock_irq(&conf->resync_lock);
	conf->barrier++;
	conf->nr_waiting++;
	wait_event_lock_irq(conf->wait_barrier,
			    conf->nr_pending == conf->nr_queued+1,
			    conf->resync_lock,
			    flush_pending_writes(conf));
	spin_unlock_irq(&conf->resync_lock);
}
static void unfreeze_array(struct r1conf *conf)
{
	/* reverse the effect of the freeze */
	spin_lock_irq(&conf->resync_lock);
	conf->barrier--;
	conf->nr_waiting--;
	wake_up(&conf->wait_barrier);
	spin_unlock_irq(&conf->resync_lock);
}


/* duplicate the data pages for behind I/O 
 */
static void alloc_behind_pages(struct bio *bio, struct r1bio *r1_bio)
{
	int i;
	struct bio_vec *bvec;
	struct bio_vec *bvecs = kzalloc(bio->bi_vcnt * sizeof(struct bio_vec),
					GFP_NOIO);
	if (unlikely(!bvecs))
		return;

	bio_for_each_segment(bvec, bio, i) {
		bvecs[i] = *bvec;
		bvecs[i].bv_page = alloc_page(GFP_NOIO);
		if (unlikely(!bvecs[i].bv_page))
			goto do_sync_io;
		memcpy(kmap(bvecs[i].bv_page) + bvec->bv_offset,
		       kmap(bvec->bv_page) + bvec->bv_offset, bvec->bv_len);
		kunmap(bvecs[i].bv_page);
		kunmap(bvec->bv_page);
	}
	r1_bio->behind_bvecs = bvecs;
	r1_bio->behind_page_count = bio->bi_vcnt;
	set_bit(R1BIO_BehindIO, &r1_bio->state);
	return;

do_sync_io:
	for (i = 0; i < bio->bi_vcnt; i++)
		if (bvecs[i].bv_page)
			put_page(bvecs[i].bv_page);
	kfree(bvecs);
	pr_debug("%dB behind alloc failed, doing sync I/O\n", bio->bi_size);
}

struct raid1_plug_cb {
	struct blk_plug_cb	cb;
	struct bio_list		pending;
	int			pending_cnt;
};

static void raid1_unplug(struct blk_plug_cb *cb, bool from_schedule)
{
	struct raid1_plug_cb *plug = container_of(cb, struct raid1_plug_cb,
						  cb);
	struct mddev *mddev = plug->cb.data;
	struct r1conf *conf = mddev->private;
	struct bio *bio;

	if (from_schedule) {
		spin_lock_irq(&conf->device_lock);
		bio_list_merge(&conf->pending_bio_list, &plug->pending);
		conf->pending_count += plug->pending_cnt;
		spin_unlock_irq(&conf->device_lock);
		md_wakeup_thread(mddev->thread);
		kfree(plug);
		return;
	}

	/* we aren't scheduling, so we can do the write-out directly. */
	bio = bio_list_get(&plug->pending);
	bitmap_unplug(mddev->bitmap);
	wake_up(&conf->wait_barrier);

	while (bio) { /* submit pending writes */
		struct bio *next = bio->bi_next;
		bio->bi_next = NULL;
		generic_make_request(bio);
		bio = next;
	}
	kfree(plug);
}

static void make_request(struct mddev *mddev, struct bio * bio)
{
	struct r1conf *conf = mddev->private;
	struct raid1_info *mirror;
	struct r1bio *r1_bio;
	struct bio *read_bio;
	int i, disks;
	struct bitmap *bitmap;
	unsigned long flags;
	const int rw = bio_data_dir(bio);
	const unsigned long do_sync = (bio->bi_rw & REQ_SYNC);
	const unsigned long do_flush_fua = (bio->bi_rw & (REQ_FLUSH | REQ_FUA));
	struct md_rdev *blocked_rdev;
<<<<<<< HEAD
=======
	struct blk_plug_cb *cb;
	struct raid1_plug_cb *plug = NULL;
>>>>>>> d9875690
	int first_clone;
	int sectors_handled;
	int max_sectors;

	/*
	 * Register the new request and wait if the reconstruction
	 * thread has put up a bar for new requests.
	 * Continue immediately if no resync is active currently.
	 */

	md_write_start(mddev, bio); /* wait on superblock update early */

	if (bio_data_dir(bio) == WRITE &&
	    bio->bi_sector + bio->bi_size/512 > mddev->suspend_lo &&
	    bio->bi_sector < mddev->suspend_hi) {
		/* As the suspend_* range is controlled by
		 * userspace, we want an interruptible
		 * wait.
		 */
		DEFINE_WAIT(w);
		for (;;) {
			flush_signals(current);
			prepare_to_wait(&conf->wait_barrier,
					&w, TASK_INTERRUPTIBLE);
			if (bio->bi_sector + bio->bi_size/512 <= mddev->suspend_lo ||
			    bio->bi_sector >= mddev->suspend_hi)
				break;
			schedule();
		}
		finish_wait(&conf->wait_barrier, &w);
	}

	wait_barrier(conf);

	bitmap = mddev->bitmap;

	/*
	 * make_request() can abort the operation when READA is being
	 * used and no empty request is available.
	 *
	 */
	r1_bio = mempool_alloc(conf->r1bio_pool, GFP_NOIO);

	r1_bio->master_bio = bio;
	r1_bio->sectors = bio->bi_size >> 9;
	r1_bio->state = 0;
	r1_bio->mddev = mddev;
	r1_bio->sector = bio->bi_sector;

	/* We might need to issue multiple reads to different
	 * devices if there are bad blocks around, so we keep
	 * track of the number of reads in bio->bi_phys_segments.
	 * If this is 0, there is only one r1_bio and no locking
	 * will be needed when requests complete.  If it is
	 * non-zero, then it is the number of not-completed requests.
	 */
	bio->bi_phys_segments = 0;
	clear_bit(BIO_SEG_VALID, &bio->bi_flags);

	if (rw == READ) {
		/*
		 * read balancing logic:
		 */
		int rdisk;

read_again:
		rdisk = read_balance(conf, r1_bio, &max_sectors);

		if (rdisk < 0) {
			/* couldn't find anywhere to read from */
			raid_end_bio_io(r1_bio);
			return;
		}
		mirror = conf->mirrors + rdisk;

		if (test_bit(WriteMostly, &mirror->rdev->flags) &&
		    bitmap) {
			/* Reading from a write-mostly device must
			 * take care not to over-take any writes
			 * that are 'behind'
			 */
			wait_event(bitmap->behind_wait,
				   atomic_read(&bitmap->behind_writes) == 0);
		}
		r1_bio->read_disk = rdisk;

		read_bio = bio_clone_mddev(bio, GFP_NOIO, mddev);
		md_trim_bio(read_bio, r1_bio->sector - bio->bi_sector,
			    max_sectors);

		r1_bio->bios[rdisk] = read_bio;

		read_bio->bi_sector = r1_bio->sector + mirror->rdev->data_offset;
		read_bio->bi_bdev = mirror->rdev->bdev;
		read_bio->bi_end_io = raid1_end_read_request;
		read_bio->bi_rw = READ | do_sync;
		read_bio->bi_private = r1_bio;

		if (max_sectors < r1_bio->sectors) {
			/* could not read all from this device, so we will
			 * need another r1_bio.
			 */

			sectors_handled = (r1_bio->sector + max_sectors
					   - bio->bi_sector);
			r1_bio->sectors = max_sectors;
			spin_lock_irq(&conf->device_lock);
			if (bio->bi_phys_segments == 0)
				bio->bi_phys_segments = 2;
			else
				bio->bi_phys_segments++;
			spin_unlock_irq(&conf->device_lock);
			/* Cannot call generic_make_request directly
			 * as that will be queued in __make_request
			 * and subsequent mempool_alloc might block waiting
			 * for it.  So hand bio over to raid1d.
			 */
			reschedule_retry(r1_bio);

			r1_bio = mempool_alloc(conf->r1bio_pool, GFP_NOIO);

			r1_bio->master_bio = bio;
			r1_bio->sectors = (bio->bi_size >> 9) - sectors_handled;
			r1_bio->state = 0;
			r1_bio->mddev = mddev;
			r1_bio->sector = bio->bi_sector + sectors_handled;
			goto read_again;
		} else
			generic_make_request(read_bio);
		return;
	}

	/*
	 * WRITE:
	 */
	if (conf->pending_count >= max_queued_requests) {
		md_wakeup_thread(mddev->thread);
		wait_event(conf->wait_barrier,
			   conf->pending_count < max_queued_requests);
	}
	/* first select target devices under rcu_lock and
	 * inc refcount on their rdev.  Record them by setting
	 * bios[x] to bio
	 * If there are known/acknowledged bad blocks on any device on
	 * which we have seen a write error, we want to avoid writing those
	 * blocks.
	 * This potentially requires several writes to write around
	 * the bad blocks.  Each set of writes gets it's own r1bio
	 * with a set of bios attached.
	 */

	disks = conf->raid_disks * 2;
 retry_write:
	blocked_rdev = NULL;
	rcu_read_lock();
	max_sectors = r1_bio->sectors;
	for (i = 0;  i < disks; i++) {
		struct md_rdev *rdev = rcu_dereference(conf->mirrors[i].rdev);
		if (rdev && unlikely(test_bit(Blocked, &rdev->flags))) {
			atomic_inc(&rdev->nr_pending);
			blocked_rdev = rdev;
			break;
		}
		r1_bio->bios[i] = NULL;
		if (!rdev || test_bit(Faulty, &rdev->flags)
		    || test_bit(Unmerged, &rdev->flags)) {
			if (i < conf->raid_disks)
				set_bit(R1BIO_Degraded, &r1_bio->state);
			continue;
		}

		atomic_inc(&rdev->nr_pending);
		if (test_bit(WriteErrorSeen, &rdev->flags)) {
			sector_t first_bad;
			int bad_sectors;
			int is_bad;

			is_bad = is_badblock(rdev, r1_bio->sector,
					     max_sectors,
					     &first_bad, &bad_sectors);
			if (is_bad < 0) {
				/* mustn't write here until the bad block is
				 * acknowledged*/
				set_bit(BlockedBadBlocks, &rdev->flags);
				blocked_rdev = rdev;
				break;
			}
			if (is_bad && first_bad <= r1_bio->sector) {
				/* Cannot write here at all */
				bad_sectors -= (r1_bio->sector - first_bad);
				if (bad_sectors < max_sectors)
					/* mustn't write more than bad_sectors
					 * to other devices yet
					 */
					max_sectors = bad_sectors;
				rdev_dec_pending(rdev, mddev);
				/* We don't set R1BIO_Degraded as that
				 * only applies if the disk is
				 * missing, so it might be re-added,
				 * and we want to know to recover this
				 * chunk.
				 * In this case the device is here,
				 * and the fact that this chunk is not
				 * in-sync is recorded in the bad
				 * block log
				 */
				continue;
			}
			if (is_bad) {
				int good_sectors = first_bad - r1_bio->sector;
				if (good_sectors < max_sectors)
					max_sectors = good_sectors;
			}
		}
		r1_bio->bios[i] = bio;
	}
	rcu_read_unlock();

	if (unlikely(blocked_rdev)) {
		/* Wait for this device to become unblocked */
		int j;

		for (j = 0; j < i; j++)
			if (r1_bio->bios[j])
				rdev_dec_pending(conf->mirrors[j].rdev, mddev);
		r1_bio->state = 0;
		allow_barrier(conf);
		md_wait_for_blocked_rdev(blocked_rdev, mddev);
		wait_barrier(conf);
		goto retry_write;
	}

	if (max_sectors < r1_bio->sectors) {
		/* We are splitting this write into multiple parts, so
		 * we need to prepare for allocating another r1_bio.
		 */
		r1_bio->sectors = max_sectors;
		spin_lock_irq(&conf->device_lock);
		if (bio->bi_phys_segments == 0)
			bio->bi_phys_segments = 2;
		else
			bio->bi_phys_segments++;
		spin_unlock_irq(&conf->device_lock);
	}
	sectors_handled = r1_bio->sector + max_sectors - bio->bi_sector;

	atomic_set(&r1_bio->remaining, 1);
	atomic_set(&r1_bio->behind_remaining, 0);

	first_clone = 1;
	for (i = 0; i < disks; i++) {
		struct bio *mbio;
		if (!r1_bio->bios[i])
			continue;

		mbio = bio_clone_mddev(bio, GFP_NOIO, mddev);
		md_trim_bio(mbio, r1_bio->sector - bio->bi_sector, max_sectors);

		if (first_clone) {
			/* do behind I/O ?
			 * Not if there are too many, or cannot
			 * allocate memory, or a reader on WriteMostly
			 * is waiting for behind writes to flush */
			if (bitmap &&
			    (atomic_read(&bitmap->behind_writes)
			     < mddev->bitmap_info.max_write_behind) &&
			    !waitqueue_active(&bitmap->behind_wait))
				alloc_behind_pages(mbio, r1_bio);

			bitmap_startwrite(bitmap, r1_bio->sector,
					  r1_bio->sectors,
					  test_bit(R1BIO_BehindIO,
						   &r1_bio->state));
			first_clone = 0;
		}
		if (r1_bio->behind_bvecs) {
			struct bio_vec *bvec;
			int j;

			/* Yes, I really want the '__' version so that
			 * we clear any unused pointer in the io_vec, rather
			 * than leave them unchanged.  This is important
			 * because when we come to free the pages, we won't
			 * know the original bi_idx, so we just free
			 * them all
			 */
			__bio_for_each_segment(bvec, mbio, j, 0)
				bvec->bv_page = r1_bio->behind_bvecs[j].bv_page;
			if (test_bit(WriteMostly, &conf->mirrors[i].rdev->flags))
				atomic_inc(&r1_bio->behind_remaining);
		}

		r1_bio->bios[i] = mbio;

		mbio->bi_sector	= (r1_bio->sector +
				   conf->mirrors[i].rdev->data_offset);
		mbio->bi_bdev = conf->mirrors[i].rdev->bdev;
		mbio->bi_end_io	= raid1_end_write_request;
		mbio->bi_rw = WRITE | do_flush_fua | do_sync;
		mbio->bi_private = r1_bio;

		atomic_inc(&r1_bio->remaining);

		cb = blk_check_plugged(raid1_unplug, mddev, sizeof(*plug));
		if (cb)
			plug = container_of(cb, struct raid1_plug_cb, cb);
		else
			plug = NULL;
		spin_lock_irqsave(&conf->device_lock, flags);
		if (plug) {
			bio_list_add(&plug->pending, mbio);
			plug->pending_cnt++;
		} else {
			bio_list_add(&conf->pending_bio_list, mbio);
			conf->pending_count++;
		}
		spin_unlock_irqrestore(&conf->device_lock, flags);
<<<<<<< HEAD
		if (!mddev_check_plugged(mddev))
=======
		if (!plug)
>>>>>>> d9875690
			md_wakeup_thread(mddev->thread);
	}
	/* Mustn't call r1_bio_write_done before this next test,
	 * as it could result in the bio being freed.
	 */
	if (sectors_handled < (bio->bi_size >> 9)) {
		r1_bio_write_done(r1_bio);
		/* We need another r1_bio.  It has already been counted
		 * in bio->bi_phys_segments
		 */
		r1_bio = mempool_alloc(conf->r1bio_pool, GFP_NOIO);
		r1_bio->master_bio = bio;
		r1_bio->sectors = (bio->bi_size >> 9) - sectors_handled;
		r1_bio->state = 0;
		r1_bio->mddev = mddev;
		r1_bio->sector = bio->bi_sector + sectors_handled;
		goto retry_write;
	}

	r1_bio_write_done(r1_bio);

	/* In case raid1d snuck in to freeze_array */
	wake_up(&conf->wait_barrier);
}

static void status(struct seq_file *seq, struct mddev *mddev)
{
	struct r1conf *conf = mddev->private;
	int i;

	seq_printf(seq, " [%d/%d] [", conf->raid_disks,
		   conf->raid_disks - mddev->degraded);
	rcu_read_lock();
	for (i = 0; i < conf->raid_disks; i++) {
		struct md_rdev *rdev = rcu_dereference(conf->mirrors[i].rdev);
		seq_printf(seq, "%s",
			   rdev && test_bit(In_sync, &rdev->flags) ? "U" : "_");
	}
	rcu_read_unlock();
	seq_printf(seq, "]");
}


static void error(struct mddev *mddev, struct md_rdev *rdev)
{
	char b[BDEVNAME_SIZE];
	struct r1conf *conf = mddev->private;

	/*
	 * If it is not operational, then we have already marked it as dead
	 * else if it is the last working disks, ignore the error, let the
	 * next level up know.
	 * else mark the drive as failed
	 */
	if (test_bit(In_sync, &rdev->flags)
	    && (conf->raid_disks - mddev->degraded) == 1) {
		/*
		 * Don't fail the drive, act as though we were just a
		 * normal single drive.
		 * However don't try a recovery from this drive as
		 * it is very likely to fail.
		 */
		conf->recovery_disabled = mddev->recovery_disabled;
		return;
	}
	set_bit(Blocked, &rdev->flags);
	if (test_and_clear_bit(In_sync, &rdev->flags)) {
		unsigned long flags;
		spin_lock_irqsave(&conf->device_lock, flags);
		mddev->degraded++;
		set_bit(Faulty, &rdev->flags);
		spin_unlock_irqrestore(&conf->device_lock, flags);
		/*
		 * if recovery is running, make sure it aborts.
		 */
		set_bit(MD_RECOVERY_INTR, &mddev->recovery);
	} else
		set_bit(Faulty, &rdev->flags);
	set_bit(MD_CHANGE_DEVS, &mddev->flags);
	printk(KERN_ALERT
	       "md/raid1:%s: Disk failure on %s, disabling device.\n"
	       "md/raid1:%s: Operation continuing on %d devices.\n",
	       mdname(mddev), bdevname(rdev->bdev, b),
	       mdname(mddev), conf->raid_disks - mddev->degraded);
}

static void print_conf(struct r1conf *conf)
{
	int i;

	printk(KERN_DEBUG "RAID1 conf printout:\n");
	if (!conf) {
		printk(KERN_DEBUG "(!conf)\n");
		return;
	}
	printk(KERN_DEBUG " --- wd:%d rd:%d\n", conf->raid_disks - conf->mddev->degraded,
		conf->raid_disks);

	rcu_read_lock();
	for (i = 0; i < conf->raid_disks; i++) {
		char b[BDEVNAME_SIZE];
		struct md_rdev *rdev = rcu_dereference(conf->mirrors[i].rdev);
		if (rdev)
			printk(KERN_DEBUG " disk %d, wo:%d, o:%d, dev:%s\n",
			       i, !test_bit(In_sync, &rdev->flags),
			       !test_bit(Faulty, &rdev->flags),
			       bdevname(rdev->bdev,b));
	}
	rcu_read_unlock();
}

static void close_sync(struct r1conf *conf)
{
	wait_barrier(conf);
	allow_barrier(conf);

	mempool_destroy(conf->r1buf_pool);
	conf->r1buf_pool = NULL;
}

static int raid1_spare_active(struct mddev *mddev)
{
	int i;
	struct r1conf *conf = mddev->private;
	int count = 0;
	unsigned long flags;

	/*
	 * Find all failed disks within the RAID1 configuration 
	 * and mark them readable.
	 * Called under mddev lock, so rcu protection not needed.
	 */
	for (i = 0; i < conf->raid_disks; i++) {
		struct md_rdev *rdev = conf->mirrors[i].rdev;
		struct md_rdev *repl = conf->mirrors[conf->raid_disks + i].rdev;
		if (repl
		    && repl->recovery_offset == MaxSector
		    && !test_bit(Faulty, &repl->flags)
		    && !test_and_set_bit(In_sync, &repl->flags)) {
			/* replacement has just become active */
			if (!rdev ||
			    !test_and_clear_bit(In_sync, &rdev->flags))
				count++;
			if (rdev) {
				/* Replaced device not technically
				 * faulty, but we need to be sure
				 * it gets removed and never re-added
				 */
				set_bit(Faulty, &rdev->flags);
				sysfs_notify_dirent_safe(
					rdev->sysfs_state);
			}
		}
		if (rdev
		    && !test_bit(Faulty, &rdev->flags)
		    && !test_and_set_bit(In_sync, &rdev->flags)) {
			count++;
			sysfs_notify_dirent_safe(rdev->sysfs_state);
		}
	}
	spin_lock_irqsave(&conf->device_lock, flags);
	mddev->degraded -= count;
	spin_unlock_irqrestore(&conf->device_lock, flags);

	print_conf(conf);
	return count;
}


static int raid1_add_disk(struct mddev *mddev, struct md_rdev *rdev)
{
	struct r1conf *conf = mddev->private;
	int err = -EEXIST;
	int mirror = 0;
	struct raid1_info *p;
	int first = 0;
	int last = conf->raid_disks - 1;
	struct request_queue *q = bdev_get_queue(rdev->bdev);

	if (mddev->recovery_disabled == conf->recovery_disabled)
		return -EBUSY;

	if (rdev->raid_disk >= 0)
		first = last = rdev->raid_disk;

	if (q->merge_bvec_fn) {
		set_bit(Unmerged, &rdev->flags);
		mddev->merge_check_needed = 1;
	}

	for (mirror = first; mirror <= last; mirror++) {
		p = conf->mirrors+mirror;
		if (!p->rdev) {

			disk_stack_limits(mddev->gendisk, rdev->bdev,
					  rdev->data_offset << 9);

			p->head_position = 0;
			rdev->raid_disk = mirror;
			err = 0;
			/* As all devices are equivalent, we don't need a full recovery
			 * if this was recently any drive of the array
			 */
			if (rdev->saved_raid_disk < 0)
				conf->fullsync = 1;
			rcu_assign_pointer(p->rdev, rdev);
			break;
		}
		if (test_bit(WantReplacement, &p->rdev->flags) &&
		    p[conf->raid_disks].rdev == NULL) {
			/* Add this device as a replacement */
			clear_bit(In_sync, &rdev->flags);
			set_bit(Replacement, &rdev->flags);
			rdev->raid_disk = mirror;
			err = 0;
			conf->fullsync = 1;
			rcu_assign_pointer(p[conf->raid_disks].rdev, rdev);
			break;
		}
	}
	if (err == 0 && test_bit(Unmerged, &rdev->flags)) {
		/* Some requests might not have seen this new
		 * merge_bvec_fn.  We must wait for them to complete
		 * before merging the device fully.
		 * First we make sure any code which has tested
		 * our function has submitted the request, then
		 * we wait for all outstanding requests to complete.
		 */
		synchronize_sched();
		raise_barrier(conf);
		lower_barrier(conf);
		clear_bit(Unmerged, &rdev->flags);
	}
	md_integrity_add_rdev(rdev, mddev);
	print_conf(conf);
	return err;
}

static int raid1_remove_disk(struct mddev *mddev, struct md_rdev *rdev)
{
	struct r1conf *conf = mddev->private;
	int err = 0;
	int number = rdev->raid_disk;
	struct raid1_info *p = conf->mirrors + number;

	if (rdev != p->rdev)
		p = conf->mirrors + conf->raid_disks + number;

	print_conf(conf);
	if (rdev == p->rdev) {
		if (test_bit(In_sync, &rdev->flags) ||
		    atomic_read(&rdev->nr_pending)) {
			err = -EBUSY;
			goto abort;
		}
		/* Only remove non-faulty devices if recovery
		 * is not possible.
		 */
		if (!test_bit(Faulty, &rdev->flags) &&
		    mddev->recovery_disabled != conf->recovery_disabled &&
		    mddev->degraded < conf->raid_disks) {
			err = -EBUSY;
			goto abort;
		}
		p->rdev = NULL;
		synchronize_rcu();
		if (atomic_read(&rdev->nr_pending)) {
			/* lost the race, try later */
			err = -EBUSY;
			p->rdev = rdev;
			goto abort;
		} else if (conf->mirrors[conf->raid_disks + number].rdev) {
			/* We just removed a device that is being replaced.
			 * Move down the replacement.  We drain all IO before
			 * doing this to avoid confusion.
			 */
			struct md_rdev *repl =
				conf->mirrors[conf->raid_disks + number].rdev;
			raise_barrier(conf);
			clear_bit(Replacement, &repl->flags);
			p->rdev = repl;
			conf->mirrors[conf->raid_disks + number].rdev = NULL;
			lower_barrier(conf);
			clear_bit(WantReplacement, &rdev->flags);
		} else
			clear_bit(WantReplacement, &rdev->flags);
		err = md_integrity_register(mddev);
	}
abort:

	print_conf(conf);
	return err;
}


static void end_sync_read(struct bio *bio, int error)
{
	struct r1bio *r1_bio = bio->bi_private;

	update_head_pos(r1_bio->read_disk, r1_bio);

	/*
	 * we have read a block, now it needs to be re-written,
	 * or re-read if the read failed.
	 * We don't do much here, just schedule handling by raid1d
	 */
	if (test_bit(BIO_UPTODATE, &bio->bi_flags))
		set_bit(R1BIO_Uptodate, &r1_bio->state);

	if (atomic_dec_and_test(&r1_bio->remaining))
		reschedule_retry(r1_bio);
}

static void end_sync_write(struct bio *bio, int error)
{
	int uptodate = test_bit(BIO_UPTODATE, &bio->bi_flags);
	struct r1bio *r1_bio = bio->bi_private;
	struct mddev *mddev = r1_bio->mddev;
	struct r1conf *conf = mddev->private;
	int mirror=0;
	sector_t first_bad;
	int bad_sectors;

	mirror = find_bio_disk(r1_bio, bio);

	if (!uptodate) {
		sector_t sync_blocks = 0;
		sector_t s = r1_bio->sector;
		long sectors_to_go = r1_bio->sectors;
		/* make sure these bits doesn't get cleared. */
		do {
			bitmap_end_sync(mddev->bitmap, s,
					&sync_blocks, 1);
			s += sync_blocks;
			sectors_to_go -= sync_blocks;
		} while (sectors_to_go > 0);
		set_bit(WriteErrorSeen,
			&conf->mirrors[mirror].rdev->flags);
		if (!test_and_set_bit(WantReplacement,
				      &conf->mirrors[mirror].rdev->flags))
			set_bit(MD_RECOVERY_NEEDED, &
				mddev->recovery);
		set_bit(R1BIO_WriteError, &r1_bio->state);
	} else if (is_badblock(conf->mirrors[mirror].rdev,
			       r1_bio->sector,
			       r1_bio->sectors,
			       &first_bad, &bad_sectors) &&
		   !is_badblock(conf->mirrors[r1_bio->read_disk].rdev,
				r1_bio->sector,
				r1_bio->sectors,
				&first_bad, &bad_sectors)
		)
		set_bit(R1BIO_MadeGood, &r1_bio->state);

	if (atomic_dec_and_test(&r1_bio->remaining)) {
		int s = r1_bio->sectors;
		if (test_bit(R1BIO_MadeGood, &r1_bio->state) ||
		    test_bit(R1BIO_WriteError, &r1_bio->state))
			reschedule_retry(r1_bio);
		else {
			put_buf(r1_bio);
			md_done_sync(mddev, s, uptodate);
		}
	}
}

static int r1_sync_page_io(struct md_rdev *rdev, sector_t sector,
			    int sectors, struct page *page, int rw)
{
	if (sync_page_io(rdev, sector, sectors << 9, page, rw, false))
		/* success */
		return 1;
	if (rw == WRITE) {
		set_bit(WriteErrorSeen, &rdev->flags);
		if (!test_and_set_bit(WantReplacement,
				      &rdev->flags))
			set_bit(MD_RECOVERY_NEEDED, &
				rdev->mddev->recovery);
	}
	/* need to record an error - either for the block or the device */
	if (!rdev_set_badblocks(rdev, sector, sectors, 0))
		md_error(rdev->mddev, rdev);
	return 0;
}

static int fix_sync_read_error(struct r1bio *r1_bio)
{
	/* Try some synchronous reads of other devices to get
	 * good data, much like with normal read errors.  Only
	 * read into the pages we already have so we don't
	 * need to re-issue the read request.
	 * We don't need to freeze the array, because being in an
	 * active sync request, there is no normal IO, and
	 * no overlapping syncs.
	 * We don't need to check is_badblock() again as we
	 * made sure that anything with a bad block in range
	 * will have bi_end_io clear.
	 */
	struct mddev *mddev = r1_bio->mddev;
	struct r1conf *conf = mddev->private;
	struct bio *bio = r1_bio->bios[r1_bio->read_disk];
	sector_t sect = r1_bio->sector;
	int sectors = r1_bio->sectors;
	int idx = 0;

	while(sectors) {
		int s = sectors;
		int d = r1_bio->read_disk;
		int success = 0;
		struct md_rdev *rdev;
		int start;

		if (s > (PAGE_SIZE>>9))
			s = PAGE_SIZE >> 9;
		do {
			if (r1_bio->bios[d]->bi_end_io == end_sync_read) {
				/* No rcu protection needed here devices
				 * can only be removed when no resync is
				 * active, and resync is currently active
				 */
				rdev = conf->mirrors[d].rdev;
				if (sync_page_io(rdev, sect, s<<9,
						 bio->bi_io_vec[idx].bv_page,
						 READ, false)) {
					success = 1;
					break;
				}
			}
			d++;
			if (d == conf->raid_disks * 2)
				d = 0;
		} while (!success && d != r1_bio->read_disk);

		if (!success) {
			char b[BDEVNAME_SIZE];
			int abort = 0;
			/* Cannot read from anywhere, this block is lost.
			 * Record a bad block on each device.  If that doesn't
			 * work just disable and interrupt the recovery.
			 * Don't fail devices as that won't really help.
			 */
			printk(KERN_ALERT "md/raid1:%s: %s: unrecoverable I/O read error"
			       " for block %llu\n",
			       mdname(mddev),
			       bdevname(bio->bi_bdev, b),
			       (unsigned long long)r1_bio->sector);
			for (d = 0; d < conf->raid_disks * 2; d++) {
				rdev = conf->mirrors[d].rdev;
				if (!rdev || test_bit(Faulty, &rdev->flags))
					continue;
				if (!rdev_set_badblocks(rdev, sect, s, 0))
					abort = 1;
			}
			if (abort) {
				conf->recovery_disabled =
					mddev->recovery_disabled;
				set_bit(MD_RECOVERY_INTR, &mddev->recovery);
				md_done_sync(mddev, r1_bio->sectors, 0);
				put_buf(r1_bio);
				return 0;
			}
			/* Try next page */
			sectors -= s;
			sect += s;
			idx++;
			continue;
		}

		start = d;
		/* write it back and re-read */
		while (d != r1_bio->read_disk) {
			if (d == 0)
				d = conf->raid_disks * 2;
			d--;
			if (r1_bio->bios[d]->bi_end_io != end_sync_read)
				continue;
			rdev = conf->mirrors[d].rdev;
			if (r1_sync_page_io(rdev, sect, s,
					    bio->bi_io_vec[idx].bv_page,
					    WRITE) == 0) {
				r1_bio->bios[d]->bi_end_io = NULL;
				rdev_dec_pending(rdev, mddev);
			}
		}
		d = start;
		while (d != r1_bio->read_disk) {
			if (d == 0)
				d = conf->raid_disks * 2;
			d--;
			if (r1_bio->bios[d]->bi_end_io != end_sync_read)
				continue;
			rdev = conf->mirrors[d].rdev;
			if (r1_sync_page_io(rdev, sect, s,
					    bio->bi_io_vec[idx].bv_page,
					    READ) != 0)
				atomic_add(s, &rdev->corrected_errors);
		}
		sectors -= s;
		sect += s;
		idx ++;
	}
	set_bit(R1BIO_Uptodate, &r1_bio->state);
	set_bit(BIO_UPTODATE, &bio->bi_flags);
	return 1;
}

static int process_checks(struct r1bio *r1_bio)
{
	/* We have read all readable devices.  If we haven't
	 * got the block, then there is no hope left.
	 * If we have, then we want to do a comparison
	 * and skip the write if everything is the same.
	 * If any blocks failed to read, then we need to
	 * attempt an over-write
	 */
	struct mddev *mddev = r1_bio->mddev;
	struct r1conf *conf = mddev->private;
	int primary;
	int i;
	int vcnt;

	for (primary = 0; primary < conf->raid_disks * 2; primary++)
		if (r1_bio->bios[primary]->bi_end_io == end_sync_read &&
		    test_bit(BIO_UPTODATE, &r1_bio->bios[primary]->bi_flags)) {
			r1_bio->bios[primary]->bi_end_io = NULL;
			rdev_dec_pending(conf->mirrors[primary].rdev, mddev);
			break;
		}
	r1_bio->read_disk = primary;
	vcnt = (r1_bio->sectors + PAGE_SIZE / 512 - 1) >> (PAGE_SHIFT - 9);
	for (i = 0; i < conf->raid_disks * 2; i++) {
		int j;
		struct bio *pbio = r1_bio->bios[primary];
		struct bio *sbio = r1_bio->bios[i];
		int size;

		if (r1_bio->bios[i]->bi_end_io != end_sync_read)
			continue;

		if (test_bit(BIO_UPTODATE, &sbio->bi_flags)) {
			for (j = vcnt; j-- ; ) {
				struct page *p, *s;
				p = pbio->bi_io_vec[j].bv_page;
				s = sbio->bi_io_vec[j].bv_page;
				if (memcmp(page_address(p),
					   page_address(s),
					   sbio->bi_io_vec[j].bv_len))
					break;
			}
		} else
			j = 0;
		if (j >= 0)
			mddev->resync_mismatches += r1_bio->sectors;
		if (j < 0 || (test_bit(MD_RECOVERY_CHECK, &mddev->recovery)
			      && test_bit(BIO_UPTODATE, &sbio->bi_flags))) {
			/* No need to write to this device. */
			sbio->bi_end_io = NULL;
			rdev_dec_pending(conf->mirrors[i].rdev, mddev);
			continue;
		}
		/* fixup the bio for reuse */
		sbio->bi_vcnt = vcnt;
		sbio->bi_size = r1_bio->sectors << 9;
		sbio->bi_idx = 0;
		sbio->bi_phys_segments = 0;
		sbio->bi_flags &= ~(BIO_POOL_MASK - 1);
		sbio->bi_flags |= 1 << BIO_UPTODATE;
		sbio->bi_next = NULL;
		sbio->bi_sector = r1_bio->sector +
			conf->mirrors[i].rdev->data_offset;
		sbio->bi_bdev = conf->mirrors[i].rdev->bdev;
		size = sbio->bi_size;
		for (j = 0; j < vcnt ; j++) {
			struct bio_vec *bi;
			bi = &sbio->bi_io_vec[j];
			bi->bv_offset = 0;
			if (size > PAGE_SIZE)
				bi->bv_len = PAGE_SIZE;
			else
				bi->bv_len = size;
			size -= PAGE_SIZE;
			memcpy(page_address(bi->bv_page),
			       page_address(pbio->bi_io_vec[j].bv_page),
			       PAGE_SIZE);
		}
	}
	return 0;
}

static void sync_request_write(struct mddev *mddev, struct r1bio *r1_bio)
{
	struct r1conf *conf = mddev->private;
	int i;
	int disks = conf->raid_disks * 2;
	struct bio *bio, *wbio;

	bio = r1_bio->bios[r1_bio->read_disk];

	if (!test_bit(R1BIO_Uptodate, &r1_bio->state))
		/* ouch - failed to read all of that. */
		if (!fix_sync_read_error(r1_bio))
			return;

	if (test_bit(MD_RECOVERY_REQUESTED, &mddev->recovery))
		if (process_checks(r1_bio) < 0)
			return;
	/*
	 * schedule writes
	 */
	atomic_set(&r1_bio->remaining, 1);
	for (i = 0; i < disks ; i++) {
		wbio = r1_bio->bios[i];
		if (wbio->bi_end_io == NULL ||
		    (wbio->bi_end_io == end_sync_read &&
		     (i == r1_bio->read_disk ||
		      !test_bit(MD_RECOVERY_SYNC, &mddev->recovery))))
			continue;

		wbio->bi_rw = WRITE;
		wbio->bi_end_io = end_sync_write;
		atomic_inc(&r1_bio->remaining);
		md_sync_acct(conf->mirrors[i].rdev->bdev, wbio->bi_size >> 9);

		generic_make_request(wbio);
	}

	if (atomic_dec_and_test(&r1_bio->remaining)) {
		/* if we're here, all write(s) have completed, so clean up */
		int s = r1_bio->sectors;
		if (test_bit(R1BIO_MadeGood, &r1_bio->state) ||
		    test_bit(R1BIO_WriteError, &r1_bio->state))
			reschedule_retry(r1_bio);
		else {
			put_buf(r1_bio);
			md_done_sync(mddev, s, 1);
		}
	}
}

/*
 * This is a kernel thread which:
 *
 *	1.	Retries failed read operations on working mirrors.
 *	2.	Updates the raid superblock when problems encounter.
 *	3.	Performs writes following reads for array synchronising.
 */

static void fix_read_error(struct r1conf *conf, int read_disk,
			   sector_t sect, int sectors)
{
	struct mddev *mddev = conf->mddev;
	while(sectors) {
		int s = sectors;
		int d = read_disk;
		int success = 0;
		int start;
		struct md_rdev *rdev;

		if (s > (PAGE_SIZE>>9))
			s = PAGE_SIZE >> 9;

		do {
			/* Note: no rcu protection needed here
			 * as this is synchronous in the raid1d thread
			 * which is the thread that might remove
			 * a device.  If raid1d ever becomes multi-threaded....
			 */
			sector_t first_bad;
			int bad_sectors;

			rdev = conf->mirrors[d].rdev;
			if (rdev &&
			    (test_bit(In_sync, &rdev->flags) ||
			     (!test_bit(Faulty, &rdev->flags) &&
			      rdev->recovery_offset >= sect + s)) &&
			    is_badblock(rdev, sect, s,
					&first_bad, &bad_sectors) == 0 &&
			    sync_page_io(rdev, sect, s<<9,
					 conf->tmppage, READ, false))
				success = 1;
			else {
				d++;
				if (d == conf->raid_disks * 2)
					d = 0;
			}
		} while (!success && d != read_disk);

		if (!success) {
			/* Cannot read from anywhere - mark it bad */
			struct md_rdev *rdev = conf->mirrors[read_disk].rdev;
			if (!rdev_set_badblocks(rdev, sect, s, 0))
				md_error(mddev, rdev);
			break;
		}
		/* write it back and re-read */
		start = d;
		while (d != read_disk) {
			if (d==0)
				d = conf->raid_disks * 2;
			d--;
			rdev = conf->mirrors[d].rdev;
			if (rdev &&
			    test_bit(In_sync, &rdev->flags))
				r1_sync_page_io(rdev, sect, s,
						conf->tmppage, WRITE);
		}
		d = start;
		while (d != read_disk) {
			char b[BDEVNAME_SIZE];
			if (d==0)
				d = conf->raid_disks * 2;
			d--;
			rdev = conf->mirrors[d].rdev;
			if (rdev &&
			    test_bit(In_sync, &rdev->flags)) {
				if (r1_sync_page_io(rdev, sect, s,
						    conf->tmppage, READ)) {
					atomic_add(s, &rdev->corrected_errors);
					printk(KERN_INFO
					       "md/raid1:%s: read error corrected "
					       "(%d sectors at %llu on %s)\n",
					       mdname(mddev), s,
					       (unsigned long long)(sect +
					           rdev->data_offset),
					       bdevname(rdev->bdev, b));
				}
			}
		}
		sectors -= s;
		sect += s;
	}
}

static void bi_complete(struct bio *bio, int error)
{
	complete((struct completion *)bio->bi_private);
}

static int submit_bio_wait(int rw, struct bio *bio)
{
	struct completion event;
	rw |= REQ_SYNC;

	init_completion(&event);
	bio->bi_private = &event;
	bio->bi_end_io = bi_complete;
	submit_bio(rw, bio);
	wait_for_completion(&event);

	return test_bit(BIO_UPTODATE, &bio->bi_flags);
}

static int narrow_write_error(struct r1bio *r1_bio, int i)
{
	struct mddev *mddev = r1_bio->mddev;
	struct r1conf *conf = mddev->private;
	struct md_rdev *rdev = conf->mirrors[i].rdev;
	int vcnt, idx;
	struct bio_vec *vec;

	/* bio has the data to be written to device 'i' where
	 * we just recently had a write error.
	 * We repeatedly clone the bio and trim down to one block,
	 * then try the write.  Where the write fails we record
	 * a bad block.
	 * It is conceivable that the bio doesn't exactly align with
	 * blocks.  We must handle this somehow.
	 *
	 * We currently own a reference on the rdev.
	 */

	int block_sectors;
	sector_t sector;
	int sectors;
	int sect_to_write = r1_bio->sectors;
	int ok = 1;

	if (rdev->badblocks.shift < 0)
		return 0;

	block_sectors = 1 << rdev->badblocks.shift;
	sector = r1_bio->sector;
	sectors = ((sector + block_sectors)
		   & ~(sector_t)(block_sectors - 1))
		- sector;

	if (test_bit(R1BIO_BehindIO, &r1_bio->state)) {
		vcnt = r1_bio->behind_page_count;
		vec = r1_bio->behind_bvecs;
		idx = 0;
		while (vec[idx].bv_page == NULL)
			idx++;
	} else {
		vcnt = r1_bio->master_bio->bi_vcnt;
		vec = r1_bio->master_bio->bi_io_vec;
		idx = r1_bio->master_bio->bi_idx;
	}
	while (sect_to_write) {
		struct bio *wbio;
		if (sectors > sect_to_write)
			sectors = sect_to_write;
		/* Write at 'sector' for 'sectors'*/

		wbio = bio_alloc_mddev(GFP_NOIO, vcnt, mddev);
		memcpy(wbio->bi_io_vec, vec, vcnt * sizeof(struct bio_vec));
		wbio->bi_sector = r1_bio->sector;
		wbio->bi_rw = WRITE;
		wbio->bi_vcnt = vcnt;
		wbio->bi_size = r1_bio->sectors << 9;
		wbio->bi_idx = idx;

		md_trim_bio(wbio, sector - r1_bio->sector, sectors);
		wbio->bi_sector += rdev->data_offset;
		wbio->bi_bdev = rdev->bdev;
		if (submit_bio_wait(WRITE, wbio) == 0)
			/* failure! */
			ok = rdev_set_badblocks(rdev, sector,
						sectors, 0)
				&& ok;

		bio_put(wbio);
		sect_to_write -= sectors;
		sector += sectors;
		sectors = block_sectors;
	}
	return ok;
}

static void handle_sync_write_finished(struct r1conf *conf, struct r1bio *r1_bio)
{
	int m;
	int s = r1_bio->sectors;
	for (m = 0; m < conf->raid_disks * 2 ; m++) {
		struct md_rdev *rdev = conf->mirrors[m].rdev;
		struct bio *bio = r1_bio->bios[m];
		if (bio->bi_end_io == NULL)
			continue;
		if (test_bit(BIO_UPTODATE, &bio->bi_flags) &&
		    test_bit(R1BIO_MadeGood, &r1_bio->state)) {
			rdev_clear_badblocks(rdev, r1_bio->sector, s, 0);
		}
		if (!test_bit(BIO_UPTODATE, &bio->bi_flags) &&
		    test_bit(R1BIO_WriteError, &r1_bio->state)) {
			if (!rdev_set_badblocks(rdev, r1_bio->sector, s, 0))
				md_error(conf->mddev, rdev);
		}
	}
	put_buf(r1_bio);
	md_done_sync(conf->mddev, s, 1);
}

static void handle_write_finished(struct r1conf *conf, struct r1bio *r1_bio)
{
	int m;
	for (m = 0; m < conf->raid_disks * 2 ; m++)
		if (r1_bio->bios[m] == IO_MADE_GOOD) {
			struct md_rdev *rdev = conf->mirrors[m].rdev;
			rdev_clear_badblocks(rdev,
					     r1_bio->sector,
					     r1_bio->sectors, 0);
			rdev_dec_pending(rdev, conf->mddev);
		} else if (r1_bio->bios[m] != NULL) {
			/* This drive got a write error.  We need to
			 * narrow down and record precise write
			 * errors.
			 */
			if (!narrow_write_error(r1_bio, m)) {
				md_error(conf->mddev,
					 conf->mirrors[m].rdev);
				/* an I/O failed, we can't clear the bitmap */
				set_bit(R1BIO_Degraded, &r1_bio->state);
			}
			rdev_dec_pending(conf->mirrors[m].rdev,
					 conf->mddev);
		}
	if (test_bit(R1BIO_WriteError, &r1_bio->state))
		close_write(r1_bio);
	raid_end_bio_io(r1_bio);
}

static void handle_read_error(struct r1conf *conf, struct r1bio *r1_bio)
{
	int disk;
	int max_sectors;
	struct mddev *mddev = conf->mddev;
	struct bio *bio;
	char b[BDEVNAME_SIZE];
	struct md_rdev *rdev;

	clear_bit(R1BIO_ReadError, &r1_bio->state);
	/* we got a read error. Maybe the drive is bad.  Maybe just
	 * the block and we can fix it.
	 * We freeze all other IO, and try reading the block from
	 * other devices.  When we find one, we re-write
	 * and check it that fixes the read error.
	 * This is all done synchronously while the array is
	 * frozen
	 */
	if (mddev->ro == 0) {
		freeze_array(conf);
		fix_read_error(conf, r1_bio->read_disk,
			       r1_bio->sector, r1_bio->sectors);
		unfreeze_array(conf);
	} else
		md_error(mddev, conf->mirrors[r1_bio->read_disk].rdev);

	bio = r1_bio->bios[r1_bio->read_disk];
	bdevname(bio->bi_bdev, b);
read_more:
	disk = read_balance(conf, r1_bio, &max_sectors);
	if (disk == -1) {
		printk(KERN_ALERT "md/raid1:%s: %s: unrecoverable I/O"
		       " read error for block %llu\n",
		       mdname(mddev), b, (unsigned long long)r1_bio->sector);
		raid_end_bio_io(r1_bio);
	} else {
		const unsigned long do_sync
			= r1_bio->master_bio->bi_rw & REQ_SYNC;
		if (bio) {
			r1_bio->bios[r1_bio->read_disk] =
				mddev->ro ? IO_BLOCKED : NULL;
			bio_put(bio);
		}
		r1_bio->read_disk = disk;
		bio = bio_clone_mddev(r1_bio->master_bio, GFP_NOIO, mddev);
		md_trim_bio(bio, r1_bio->sector - bio->bi_sector, max_sectors);
		r1_bio->bios[r1_bio->read_disk] = bio;
		rdev = conf->mirrors[disk].rdev;
		printk_ratelimited(KERN_ERR
				   "md/raid1:%s: redirecting sector %llu"
				   " to other mirror: %s\n",
				   mdname(mddev),
				   (unsigned long long)r1_bio->sector,
				   bdevname(rdev->bdev, b));
		bio->bi_sector = r1_bio->sector + rdev->data_offset;
		bio->bi_bdev = rdev->bdev;
		bio->bi_end_io = raid1_end_read_request;
		bio->bi_rw = READ | do_sync;
		bio->bi_private = r1_bio;
		if (max_sectors < r1_bio->sectors) {
			/* Drat - have to split this up more */
			struct bio *mbio = r1_bio->master_bio;
			int sectors_handled = (r1_bio->sector + max_sectors
					       - mbio->bi_sector);
			r1_bio->sectors = max_sectors;
			spin_lock_irq(&conf->device_lock);
			if (mbio->bi_phys_segments == 0)
				mbio->bi_phys_segments = 2;
			else
				mbio->bi_phys_segments++;
			spin_unlock_irq(&conf->device_lock);
			generic_make_request(bio);
			bio = NULL;

			r1_bio = mempool_alloc(conf->r1bio_pool, GFP_NOIO);

			r1_bio->master_bio = mbio;
			r1_bio->sectors = (mbio->bi_size >> 9)
					  - sectors_handled;
			r1_bio->state = 0;
			set_bit(R1BIO_ReadError, &r1_bio->state);
			r1_bio->mddev = mddev;
			r1_bio->sector = mbio->bi_sector + sectors_handled;

			goto read_more;
		} else
			generic_make_request(bio);
	}
}

static void raid1d(struct mddev *mddev)
{
	struct r1bio *r1_bio;
	unsigned long flags;
	struct r1conf *conf = mddev->private;
	struct list_head *head = &conf->retry_list;
	struct blk_plug plug;

	md_check_recovery(mddev);

	blk_start_plug(&plug);
	for (;;) {

		flush_pending_writes(conf);

		spin_lock_irqsave(&conf->device_lock, flags);
		if (list_empty(head)) {
			spin_unlock_irqrestore(&conf->device_lock, flags);
			break;
		}
		r1_bio = list_entry(head->prev, struct r1bio, retry_list);
		list_del(head->prev);
		conf->nr_queued--;
		spin_unlock_irqrestore(&conf->device_lock, flags);

		mddev = r1_bio->mddev;
		conf = mddev->private;
		if (test_bit(R1BIO_IsSync, &r1_bio->state)) {
			if (test_bit(R1BIO_MadeGood, &r1_bio->state) ||
			    test_bit(R1BIO_WriteError, &r1_bio->state))
				handle_sync_write_finished(conf, r1_bio);
			else
				sync_request_write(mddev, r1_bio);
		} else if (test_bit(R1BIO_MadeGood, &r1_bio->state) ||
			   test_bit(R1BIO_WriteError, &r1_bio->state))
			handle_write_finished(conf, r1_bio);
		else if (test_bit(R1BIO_ReadError, &r1_bio->state))
			handle_read_error(conf, r1_bio);
		else
			/* just a partial read to be scheduled from separate
			 * context
			 */
			generic_make_request(r1_bio->bios[r1_bio->read_disk]);

		cond_resched();
		if (mddev->flags & ~(1<<MD_CHANGE_PENDING))
			md_check_recovery(mddev);
	}
	blk_finish_plug(&plug);
}


static int init_resync(struct r1conf *conf)
{
	int buffs;

	buffs = RESYNC_WINDOW / RESYNC_BLOCK_SIZE;
	BUG_ON(conf->r1buf_pool);
	conf->r1buf_pool = mempool_create(buffs, r1buf_pool_alloc, r1buf_pool_free,
					  conf->poolinfo);
	if (!conf->r1buf_pool)
		return -ENOMEM;
	conf->next_resync = 0;
	return 0;
}

/*
 * perform a "sync" on one "block"
 *
 * We need to make sure that no normal I/O request - particularly write
 * requests - conflict with active sync requests.
 *
 * This is achieved by tracking pending requests and a 'barrier' concept
 * that can be installed to exclude normal IO requests.
 */

static sector_t sync_request(struct mddev *mddev, sector_t sector_nr, int *skipped, int go_faster)
{
	struct r1conf *conf = mddev->private;
	struct r1bio *r1_bio;
	struct bio *bio;
	sector_t max_sector, nr_sectors;
	int disk = -1;
	int i;
	int wonly = -1;
	int write_targets = 0, read_targets = 0;
	sector_t sync_blocks;
	int still_degraded = 0;
	int good_sectors = RESYNC_SECTORS;
	int min_bad = 0; /* number of sectors that are bad in all devices */

	if (!conf->r1buf_pool)
		if (init_resync(conf))
			return 0;

	max_sector = mddev->dev_sectors;
	if (sector_nr >= max_sector) {
		/* If we aborted, we need to abort the
		 * sync on the 'current' bitmap chunk (there will
		 * only be one in raid1 resync.
		 * We can find the current addess in mddev->curr_resync
		 */
		if (mddev->curr_resync < max_sector) /* aborted */
			bitmap_end_sync(mddev->bitmap, mddev->curr_resync,
						&sync_blocks, 1);
		else /* completed sync */
			conf->fullsync = 0;

		bitmap_close_sync(mddev->bitmap);
		close_sync(conf);
		return 0;
	}

	if (mddev->bitmap == NULL &&
	    mddev->recovery_cp == MaxSector &&
	    !test_bit(MD_RECOVERY_REQUESTED, &mddev->recovery) &&
	    conf->fullsync == 0) {
		*skipped = 1;
		return max_sector - sector_nr;
	}
	/* before building a request, check if we can skip these blocks..
	 * This call the bitmap_start_sync doesn't actually record anything
	 */
	if (!bitmap_start_sync(mddev->bitmap, sector_nr, &sync_blocks, 1) &&
	    !conf->fullsync && !test_bit(MD_RECOVERY_REQUESTED, &mddev->recovery)) {
		/* We can skip this block, and probably several more */
		*skipped = 1;
		return sync_blocks;
	}
	/*
	 * If there is non-resync activity waiting for a turn,
	 * and resync is going fast enough,
	 * then let it though before starting on this new sync request.
	 */
	if (!go_faster && conf->nr_waiting)
		msleep_interruptible(1000);

	bitmap_cond_end_sync(mddev->bitmap, sector_nr);
	r1_bio = mempool_alloc(conf->r1buf_pool, GFP_NOIO);
	raise_barrier(conf);

	conf->next_resync = sector_nr;

	rcu_read_lock();
	/*
	 * If we get a correctably read error during resync or recovery,
	 * we might want to read from a different device.  So we
	 * flag all drives that could conceivably be read from for READ,
	 * and any others (which will be non-In_sync devices) for WRITE.
	 * If a read fails, we try reading from something else for which READ
	 * is OK.
	 */

	r1_bio->mddev = mddev;
	r1_bio->sector = sector_nr;
	r1_bio->state = 0;
	set_bit(R1BIO_IsSync, &r1_bio->state);

	for (i = 0; i < conf->raid_disks * 2; i++) {
		struct md_rdev *rdev;
		bio = r1_bio->bios[i];

		/* take from bio_init */
		bio->bi_next = NULL;
		bio->bi_flags &= ~(BIO_POOL_MASK-1);
		bio->bi_flags |= 1 << BIO_UPTODATE;
		bio->bi_rw = READ;
		bio->bi_vcnt = 0;
		bio->bi_idx = 0;
		bio->bi_phys_segments = 0;
		bio->bi_size = 0;
		bio->bi_end_io = NULL;
		bio->bi_private = NULL;

		rdev = rcu_dereference(conf->mirrors[i].rdev);
		if (rdev == NULL ||
		    test_bit(Faulty, &rdev->flags)) {
			if (i < conf->raid_disks)
				still_degraded = 1;
		} else if (!test_bit(In_sync, &rdev->flags)) {
			bio->bi_rw = WRITE;
			bio->bi_end_io = end_sync_write;
			write_targets ++;
		} else {
			/* may need to read from here */
			sector_t first_bad = MaxSector;
			int bad_sectors;

			if (is_badblock(rdev, sector_nr, good_sectors,
					&first_bad, &bad_sectors)) {
				if (first_bad > sector_nr)
					good_sectors = first_bad - sector_nr;
				else {
					bad_sectors -= (sector_nr - first_bad);
					if (min_bad == 0 ||
					    min_bad > bad_sectors)
						min_bad = bad_sectors;
				}
			}
			if (sector_nr < first_bad) {
				if (test_bit(WriteMostly, &rdev->flags)) {
					if (wonly < 0)
						wonly = i;
				} else {
					if (disk < 0)
						disk = i;
				}
				bio->bi_rw = READ;
				bio->bi_end_io = end_sync_read;
				read_targets++;
			} else if (!test_bit(WriteErrorSeen, &rdev->flags) &&
				test_bit(MD_RECOVERY_SYNC, &mddev->recovery) &&
				!test_bit(MD_RECOVERY_CHECK, &mddev->recovery)) {
				/*
				 * The device is suitable for reading (InSync),
				 * but has bad block(s) here. Let's try to correct them,
				 * if we are doing resync or repair. Otherwise, leave
				 * this device alone for this sync request.
				 */
				bio->bi_rw = WRITE;
				bio->bi_end_io = end_sync_write;
				write_targets++;
			}
		}
		if (bio->bi_end_io) {
			atomic_inc(&rdev->nr_pending);
			bio->bi_sector = sector_nr + rdev->data_offset;
			bio->bi_bdev = rdev->bdev;
			bio->bi_private = r1_bio;
		}
	}
	rcu_read_unlock();
	if (disk < 0)
		disk = wonly;
	r1_bio->read_disk = disk;

	if (read_targets == 0 && min_bad > 0) {
		/* These sectors are bad on all InSync devices, so we
		 * need to mark them bad on all write targets
		 */
		int ok = 1;
		for (i = 0 ; i < conf->raid_disks * 2 ; i++)
			if (r1_bio->bios[i]->bi_end_io == end_sync_write) {
				struct md_rdev *rdev = conf->mirrors[i].rdev;
				ok = rdev_set_badblocks(rdev, sector_nr,
							min_bad, 0
					) && ok;
			}
		set_bit(MD_CHANGE_DEVS, &mddev->flags);
		*skipped = 1;
		put_buf(r1_bio);

		if (!ok) {
			/* Cannot record the badblocks, so need to
			 * abort the resync.
			 * If there are multiple read targets, could just
			 * fail the really bad ones ???
			 */
			conf->recovery_disabled = mddev->recovery_disabled;
			set_bit(MD_RECOVERY_INTR, &mddev->recovery);
			return 0;
		} else
			return min_bad;

	}
	if (min_bad > 0 && min_bad < good_sectors) {
		/* only resync enough to reach the next bad->good
		 * transition */
		good_sectors = min_bad;
	}

	if (test_bit(MD_RECOVERY_SYNC, &mddev->recovery) && read_targets > 0)
		/* extra read targets are also write targets */
		write_targets += read_targets-1;

	if (write_targets == 0 || read_targets == 0) {
		/* There is nowhere to write, so all non-sync
		 * drives must be failed - so we are finished
		 */
		sector_t rv;
		if (min_bad > 0)
			max_sector = sector_nr + min_bad;
		rv = max_sector - sector_nr;
		*skipped = 1;
		put_buf(r1_bio);
		return rv;
	}

	if (max_sector > mddev->resync_max)
		max_sector = mddev->resync_max; /* Don't do IO beyond here */
	if (max_sector > sector_nr + good_sectors)
		max_sector = sector_nr + good_sectors;
	nr_sectors = 0;
	sync_blocks = 0;
	do {
		struct page *page;
		int len = PAGE_SIZE;
		if (sector_nr + (len>>9) > max_sector)
			len = (max_sector - sector_nr) << 9;
		if (len == 0)
			break;
		if (sync_blocks == 0) {
			if (!bitmap_start_sync(mddev->bitmap, sector_nr,
					       &sync_blocks, still_degraded) &&
			    !conf->fullsync &&
			    !test_bit(MD_RECOVERY_REQUESTED, &mddev->recovery))
				break;
			BUG_ON(sync_blocks < (PAGE_SIZE>>9));
			if ((len >> 9) > sync_blocks)
				len = sync_blocks<<9;
		}

		for (i = 0 ; i < conf->raid_disks * 2; i++) {
			bio = r1_bio->bios[i];
			if (bio->bi_end_io) {
				page = bio->bi_io_vec[bio->bi_vcnt].bv_page;
				if (bio_add_page(bio, page, len, 0) == 0) {
					/* stop here */
					bio->bi_io_vec[bio->bi_vcnt].bv_page = page;
					while (i > 0) {
						i--;
						bio = r1_bio->bios[i];
						if (bio->bi_end_io==NULL)
							continue;
						/* remove last page from this bio */
						bio->bi_vcnt--;
						bio->bi_size -= len;
						bio->bi_flags &= ~(1<< BIO_SEG_VALID);
					}
					goto bio_full;
				}
			}
		}
		nr_sectors += len>>9;
		sector_nr += len>>9;
		sync_blocks -= (len>>9);
	} while (r1_bio->bios[disk]->bi_vcnt < RESYNC_PAGES);
 bio_full:
	r1_bio->sectors = nr_sectors;

	/* For a user-requested sync, we read all readable devices and do a
	 * compare
	 */
	if (test_bit(MD_RECOVERY_REQUESTED, &mddev->recovery)) {
		atomic_set(&r1_bio->remaining, read_targets);
		for (i = 0; i < conf->raid_disks * 2 && read_targets; i++) {
			bio = r1_bio->bios[i];
			if (bio->bi_end_io == end_sync_read) {
				read_targets--;
				md_sync_acct(bio->bi_bdev, nr_sectors);
				generic_make_request(bio);
			}
		}
	} else {
		atomic_set(&r1_bio->remaining, 1);
		bio = r1_bio->bios[r1_bio->read_disk];
		md_sync_acct(bio->bi_bdev, nr_sectors);
		generic_make_request(bio);

	}
	return nr_sectors;
}

static sector_t raid1_size(struct mddev *mddev, sector_t sectors, int raid_disks)
{
	if (sectors)
		return sectors;

	return mddev->dev_sectors;
}

static struct r1conf *setup_conf(struct mddev *mddev)
{
	struct r1conf *conf;
	int i;
	struct raid1_info *disk;
	struct md_rdev *rdev;
	int err = -ENOMEM;

	conf = kzalloc(sizeof(struct r1conf), GFP_KERNEL);
	if (!conf)
		goto abort;

	conf->mirrors = kzalloc(sizeof(struct raid1_info)
				* mddev->raid_disks * 2,
				 GFP_KERNEL);
	if (!conf->mirrors)
		goto abort;

	conf->tmppage = alloc_page(GFP_KERNEL);
	if (!conf->tmppage)
		goto abort;

	conf->poolinfo = kzalloc(sizeof(*conf->poolinfo), GFP_KERNEL);
	if (!conf->poolinfo)
		goto abort;
	conf->poolinfo->raid_disks = mddev->raid_disks * 2;
	conf->r1bio_pool = mempool_create(NR_RAID1_BIOS, r1bio_pool_alloc,
					  r1bio_pool_free,
					  conf->poolinfo);
	if (!conf->r1bio_pool)
		goto abort;

	conf->poolinfo->mddev = mddev;

	err = -EINVAL;
	spin_lock_init(&conf->device_lock);
	rdev_for_each(rdev, mddev) {
		struct request_queue *q;
		int disk_idx = rdev->raid_disk;
		if (disk_idx >= mddev->raid_disks
		    || disk_idx < 0)
			continue;
		if (test_bit(Replacement, &rdev->flags))
			disk = conf->mirrors + conf->raid_disks + disk_idx;
		else
			disk = conf->mirrors + disk_idx;

		if (disk->rdev)
			goto abort;
		disk->rdev = rdev;
		q = bdev_get_queue(rdev->bdev);
		if (q->merge_bvec_fn)
			mddev->merge_check_needed = 1;

		disk->head_position = 0;
		disk->seq_start = MaxSector;
	}
	conf->raid_disks = mddev->raid_disks;
	conf->mddev = mddev;
	INIT_LIST_HEAD(&conf->retry_list);

	spin_lock_init(&conf->resync_lock);
	init_waitqueue_head(&conf->wait_barrier);

	bio_list_init(&conf->pending_bio_list);
	conf->pending_count = 0;
	conf->recovery_disabled = mddev->recovery_disabled - 1;

	err = -EIO;
	for (i = 0; i < conf->raid_disks * 2; i++) {

		disk = conf->mirrors + i;

		if (i < conf->raid_disks &&
		    disk[conf->raid_disks].rdev) {
			/* This slot has a replacement. */
			if (!disk->rdev) {
				/* No original, just make the replacement
				 * a recovering spare
				 */
				disk->rdev =
					disk[conf->raid_disks].rdev;
				disk[conf->raid_disks].rdev = NULL;
			} else if (!test_bit(In_sync, &disk->rdev->flags))
				/* Original is not in_sync - bad */
				goto abort;
		}

		if (!disk->rdev ||
		    !test_bit(In_sync, &disk->rdev->flags)) {
			disk->head_position = 0;
			if (disk->rdev &&
			    (disk->rdev->saved_raid_disk < 0))
				conf->fullsync = 1;
		}
	}

	err = -ENOMEM;
	conf->thread = md_register_thread(raid1d, mddev, "raid1");
	if (!conf->thread) {
		printk(KERN_ERR
		       "md/raid1:%s: couldn't allocate thread\n",
		       mdname(mddev));
		goto abort;
	}

	return conf;

 abort:
	if (conf) {
		if (conf->r1bio_pool)
			mempool_destroy(conf->r1bio_pool);
		kfree(conf->mirrors);
		safe_put_page(conf->tmppage);
		kfree(conf->poolinfo);
		kfree(conf);
	}
	return ERR_PTR(err);
}

static int stop(struct mddev *mddev);
static int run(struct mddev *mddev)
{
	struct r1conf *conf;
	int i;
	struct md_rdev *rdev;
	int ret;

	if (mddev->level != 1) {
		printk(KERN_ERR "md/raid1:%s: raid level not set to mirroring (%d)\n",
		       mdname(mddev), mddev->level);
		return -EIO;
	}
	if (mddev->reshape_position != MaxSector) {
		printk(KERN_ERR "md/raid1:%s: reshape_position set but not supported\n",
		       mdname(mddev));
		return -EIO;
	}
	/*
	 * copy the already verified devices into our private RAID1
	 * bookkeeping area. [whatever we allocate in run(),
	 * should be freed in stop()]
	 */
	if (mddev->private == NULL)
		conf = setup_conf(mddev);
	else
		conf = mddev->private;

	if (IS_ERR(conf))
		return PTR_ERR(conf);

	rdev_for_each(rdev, mddev) {
		if (!mddev->gendisk)
			continue;
		disk_stack_limits(mddev->gendisk, rdev->bdev,
				  rdev->data_offset << 9);
	}

	mddev->degraded = 0;
	for (i=0; i < conf->raid_disks; i++)
		if (conf->mirrors[i].rdev == NULL ||
		    !test_bit(In_sync, &conf->mirrors[i].rdev->flags) ||
		    test_bit(Faulty, &conf->mirrors[i].rdev->flags))
			mddev->degraded++;

	if (conf->raid_disks - mddev->degraded == 1)
		mddev->recovery_cp = MaxSector;

	if (mddev->recovery_cp != MaxSector)
		printk(KERN_NOTICE "md/raid1:%s: not clean"
		       " -- starting background reconstruction\n",
		       mdname(mddev));
	printk(KERN_INFO 
		"md/raid1:%s: active with %d out of %d mirrors\n",
		mdname(mddev), mddev->raid_disks - mddev->degraded, 
		mddev->raid_disks);

	/*
	 * Ok, everything is just fine now
	 */
	mddev->thread = conf->thread;
	conf->thread = NULL;
	mddev->private = conf;

	md_set_array_sectors(mddev, raid1_size(mddev, 0, 0));

	if (mddev->queue) {
		mddev->queue->backing_dev_info.congested_fn = raid1_congested;
		mddev->queue->backing_dev_info.congested_data = mddev;
		blk_queue_merge_bvec(mddev->queue, raid1_mergeable_bvec);
	}

	ret =  md_integrity_register(mddev);
	if (ret)
		stop(mddev);
	return ret;
}

static int stop(struct mddev *mddev)
{
	struct r1conf *conf = mddev->private;
	struct bitmap *bitmap = mddev->bitmap;

	/* wait for behind writes to complete */
	if (bitmap && atomic_read(&bitmap->behind_writes) > 0) {
		printk(KERN_INFO "md/raid1:%s: behind writes in progress - waiting to stop.\n",
		       mdname(mddev));
		/* need to kick something here to make sure I/O goes? */
		wait_event(bitmap->behind_wait,
			   atomic_read(&bitmap->behind_writes) == 0);
	}

	raise_barrier(conf);
	lower_barrier(conf);

	md_unregister_thread(&mddev->thread);
	if (conf->r1bio_pool)
		mempool_destroy(conf->r1bio_pool);
	kfree(conf->mirrors);
	kfree(conf->poolinfo);
	kfree(conf);
	mddev->private = NULL;
	return 0;
}

static int raid1_resize(struct mddev *mddev, sector_t sectors)
{
	/* no resync is happening, and there is enough space
	 * on all devices, so we can resize.
	 * We need to make sure resync covers any new space.
	 * If the array is shrinking we should possibly wait until
	 * any io in the removed space completes, but it hardly seems
	 * worth it.
	 */
	sector_t newsize = raid1_size(mddev, sectors, 0);
	if (mddev->external_size &&
	    mddev->array_sectors > newsize)
		return -EINVAL;
	if (mddev->bitmap) {
		int ret = bitmap_resize(mddev->bitmap, newsize, 0, 0);
		if (ret)
			return ret;
	}
	md_set_array_sectors(mddev, newsize);
	set_capacity(mddev->gendisk, mddev->array_sectors);
	revalidate_disk(mddev->gendisk);
	if (sectors > mddev->dev_sectors &&
	    mddev->recovery_cp > mddev->dev_sectors) {
		mddev->recovery_cp = mddev->dev_sectors;
		set_bit(MD_RECOVERY_NEEDED, &mddev->recovery);
	}
	mddev->dev_sectors = sectors;
	mddev->resync_max_sectors = sectors;
	return 0;
}

static int raid1_reshape(struct mddev *mddev)
{
	/* We need to:
	 * 1/ resize the r1bio_pool
	 * 2/ resize conf->mirrors
	 *
	 * We allocate a new r1bio_pool if we can.
	 * Then raise a device barrier and wait until all IO stops.
	 * Then resize conf->mirrors and swap in the new r1bio pool.
	 *
	 * At the same time, we "pack" the devices so that all the missing
	 * devices have the higher raid_disk numbers.
	 */
	mempool_t *newpool, *oldpool;
	struct pool_info *newpoolinfo;
	struct raid1_info *newmirrors;
	struct r1conf *conf = mddev->private;
	int cnt, raid_disks;
	unsigned long flags;
	int d, d2, err;

	/* Cannot change chunk_size, layout, or level */
	if (mddev->chunk_sectors != mddev->new_chunk_sectors ||
	    mddev->layout != mddev->new_layout ||
	    mddev->level != mddev->new_level) {
		mddev->new_chunk_sectors = mddev->chunk_sectors;
		mddev->new_layout = mddev->layout;
		mddev->new_level = mddev->level;
		return -EINVAL;
	}

	err = md_allow_write(mddev);
	if (err)
		return err;

	raid_disks = mddev->raid_disks + mddev->delta_disks;

	if (raid_disks < conf->raid_disks) {
		cnt=0;
		for (d= 0; d < conf->raid_disks; d++)
			if (conf->mirrors[d].rdev)
				cnt++;
		if (cnt > raid_disks)
			return -EBUSY;
	}

	newpoolinfo = kmalloc(sizeof(*newpoolinfo), GFP_KERNEL);
	if (!newpoolinfo)
		return -ENOMEM;
	newpoolinfo->mddev = mddev;
	newpoolinfo->raid_disks = raid_disks * 2;

	newpool = mempool_create(NR_RAID1_BIOS, r1bio_pool_alloc,
				 r1bio_pool_free, newpoolinfo);
	if (!newpool) {
		kfree(newpoolinfo);
		return -ENOMEM;
	}
	newmirrors = kzalloc(sizeof(struct raid1_info) * raid_disks * 2,
			     GFP_KERNEL);
	if (!newmirrors) {
		kfree(newpoolinfo);
		mempool_destroy(newpool);
		return -ENOMEM;
	}

	raise_barrier(conf);

	/* ok, everything is stopped */
	oldpool = conf->r1bio_pool;
	conf->r1bio_pool = newpool;

	for (d = d2 = 0; d < conf->raid_disks; d++) {
		struct md_rdev *rdev = conf->mirrors[d].rdev;
		if (rdev && rdev->raid_disk != d2) {
			sysfs_unlink_rdev(mddev, rdev);
			rdev->raid_disk = d2;
			sysfs_unlink_rdev(mddev, rdev);
			if (sysfs_link_rdev(mddev, rdev))
				printk(KERN_WARNING
				       "md/raid1:%s: cannot register rd%d\n",
				       mdname(mddev), rdev->raid_disk);
		}
		if (rdev)
			newmirrors[d2++].rdev = rdev;
	}
	kfree(conf->mirrors);
	conf->mirrors = newmirrors;
	kfree(conf->poolinfo);
	conf->poolinfo = newpoolinfo;

	spin_lock_irqsave(&conf->device_lock, flags);
	mddev->degraded += (raid_disks - conf->raid_disks);
	spin_unlock_irqrestore(&conf->device_lock, flags);
	conf->raid_disks = mddev->raid_disks = raid_disks;
	mddev->delta_disks = 0;

	lower_barrier(conf);

	set_bit(MD_RECOVERY_NEEDED, &mddev->recovery);
	md_wakeup_thread(mddev->thread);

	mempool_destroy(oldpool);
	return 0;
}

static void raid1_quiesce(struct mddev *mddev, int state)
{
	struct r1conf *conf = mddev->private;

	switch(state) {
	case 2: /* wake for suspend */
		wake_up(&conf->wait_barrier);
		break;
	case 1:
		raise_barrier(conf);
		break;
	case 0:
		lower_barrier(conf);
		break;
	}
}

static void *raid1_takeover(struct mddev *mddev)
{
	/* raid1 can take over:
	 *  raid5 with 2 devices, any layout or chunk size
	 */
	if (mddev->level == 5 && mddev->raid_disks == 2) {
		struct r1conf *conf;
		mddev->new_level = 1;
		mddev->new_layout = 0;
		mddev->new_chunk_sectors = 0;
		conf = setup_conf(mddev);
		if (!IS_ERR(conf))
			conf->barrier = 1;
		return conf;
	}
	return ERR_PTR(-EINVAL);
}

static struct md_personality raid1_personality =
{
	.name		= "raid1",
	.level		= 1,
	.owner		= THIS_MODULE,
	.make_request	= make_request,
	.run		= run,
	.stop		= stop,
	.status		= status,
	.error_handler	= error,
	.hot_add_disk	= raid1_add_disk,
	.hot_remove_disk= raid1_remove_disk,
	.spare_active	= raid1_spare_active,
	.sync_request	= sync_request,
	.resize		= raid1_resize,
	.size		= raid1_size,
	.check_reshape	= raid1_reshape,
	.quiesce	= raid1_quiesce,
	.takeover	= raid1_takeover,
};

static int __init raid_init(void)
{
	return register_md_personality(&raid1_personality);
}

static void raid_exit(void)
{
	unregister_md_personality(&raid1_personality);
}

module_init(raid_init);
module_exit(raid_exit);
MODULE_LICENSE("GPL");
MODULE_DESCRIPTION("RAID1 (mirroring) personality for MD");
MODULE_ALIAS("md-personality-3"); /* RAID1 */
MODULE_ALIAS("md-raid1");
MODULE_ALIAS("md-level-1");

module_param(max_queued_requests, int, S_IRUGO|S_IWUSR);<|MERGE_RESOLUTION|>--- conflicted
+++ resolved
@@ -533,15 +533,8 @@
 		sector_t dist;
 		sector_t first_bad;
 		int bad_sectors;
-<<<<<<< HEAD
-
-		int disk = start_disk + i;
-		if (disk >= conf->raid_disks * 2)
-			disk -= conf->raid_disks * 2;
-=======
 		unsigned int pending;
 		bool nonrot;
->>>>>>> d9875690
 
 		rdev = rcu_dereference(conf->mirrors[disk].rdev);
 		if (r1_bio->bios[disk] == IO_BLOCKED
@@ -1002,11 +995,8 @@
 	const unsigned long do_sync = (bio->bi_rw & REQ_SYNC);
 	const unsigned long do_flush_fua = (bio->bi_rw & (REQ_FLUSH | REQ_FUA));
 	struct md_rdev *blocked_rdev;
-<<<<<<< HEAD
-=======
 	struct blk_plug_cb *cb;
 	struct raid1_plug_cb *plug = NULL;
->>>>>>> d9875690
 	int first_clone;
 	int sectors_handled;
 	int max_sectors;
@@ -1324,11 +1314,7 @@
 			conf->pending_count++;
 		}
 		spin_unlock_irqrestore(&conf->device_lock, flags);
-<<<<<<< HEAD
-		if (!mddev_check_plugged(mddev))
-=======
 		if (!plug)
->>>>>>> d9875690
 			md_wakeup_thread(mddev->thread);
 	}
 	/* Mustn't call r1_bio_write_done before this next test,
