--- conflicted
+++ resolved
@@ -1966,11 +1966,6 @@
 			__bdevname(dev, b));
 		return PTR_ERR(bdev);
 	}
-<<<<<<< HEAD
-	if (!shared)
-		set_bit(AllReserved, &rdev->flags);
-=======
->>>>>>> 105e53f8
 	rdev->bdev = bdev;
 	return err;
 }
