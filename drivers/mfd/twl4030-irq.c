--- conflicted
+++ resolved
@@ -674,11 +674,7 @@
 	irq_set_handler_data(irq, agent);
 	agent->irq_name = kasprintf(GFP_KERNEL, "twl4030_%s", sih->name);
 	status = request_threaded_irq(irq, NULL, handle_twl4030_sih,
-<<<<<<< HEAD
-				      0/*IRQF_EARLY_RESUME*/,
-=======
 				      IRQF_EARLY_RESUME | IRQF_ONESHOT,
->>>>>>> 6eae81a5
 				      agent->irq_name ?: sih->name, NULL);
 
 	dev_info(dev, "%s (irq %d) chaining IRQs %d..%d\n", sih->name,
