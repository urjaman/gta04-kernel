/*
 * linux/drivers/i2c/chips/twl4030-power.c
 *
 * Handle TWL4030 Power initialization
 *
 * Copyright (C) 2008 Nokia Corporation
 * Copyright (C) 2006 Texas Instruments, Inc
 *
 * Written by 	Kalle Jokiniemi
 *		Peter De Schrijver <peter.de-schrijver@nokia.com>
 * Several fixes by Amit Kucheria <amit.kucheria@verdurent.com>
 *
 * This file is subject to the terms and conditions of the GNU General
 * Public License. See the file "COPYING" in the main directory of this
 * archive for more details.
 *
 * This program is distributed in the hope that it will be useful,
 * but WITHOUT ANY WARRANTY; without even the implied warranty of
 * MERCHANTABILITY or FITNESS FOR A PARTICULAR PURPOSE.  See the
 * GNU General Public License for more details.
 *
 * You should have received a copy of the GNU General Public License
 * along with this program; if not, write to the Free Software
 * Foundation, Inc., 59 Temple Place, Suite 330, Boston, MA  02111-1307  USA
 */

#include <linux/module.h>
#include <linux/pm.h>
#include <linux/i2c/twl.h>
#include <linux/platform_device.h>
#include <linux/of.h>
#include <linux/of_device.h>

#include <asm/mach-types.h>

static u8 twl4030_start_script_address = 0x2b;

/* Register bits for P1, P2 and P3_SW_EVENTS */
#define PWR_STOPON_PRWON	BIT(6)
#define PWR_STOPON_SYSEN	BIT(5)
#define PWR_ENABLE_WARMRESET	BIT(4)
#define PWR_LVL_WAKEUP		BIT(3)
#define PWR_DEVACT		BIT(2)
#define PWR_DEVSLP		BIT(1)
#define PWR_DEVOFF		BIT(0)

#define SEQ_OFFSYNC		(1 << 0)

#define PHY_TO_OFF_PM_MASTER(p)		(p - 0x36)
#define PHY_TO_OFF_PM_RECEIVER(p)	(p - 0x5b)

/* resource - hfclk */
#define R_HFCLKOUT_DEV_GRP 	PHY_TO_OFF_PM_RECEIVER(0xe6)

/* PM events */
#define R_P1_SW_EVENTS		PHY_TO_OFF_PM_MASTER(0x46)
#define R_P2_SW_EVENTS		PHY_TO_OFF_PM_MASTER(0x47)
#define R_P3_SW_EVENTS		PHY_TO_OFF_PM_MASTER(0x48)
#define R_CFG_P1_TRANSITION	PHY_TO_OFF_PM_MASTER(0x36)
#define R_CFG_P2_TRANSITION	PHY_TO_OFF_PM_MASTER(0x37)
#define R_CFG_P3_TRANSITION	PHY_TO_OFF_PM_MASTER(0x38)

<<<<<<< HEAD
#define LVL_WAKEUP	0x08

#define	STARTON_PWON	BIT(0)	/* power-on button */
#define	STARTON_CHG	BIT(1)	/* charger inserted */
#define	STARTON_USB	BIT(2)	/* USB plug-in */
#define	STARTON_RTC	BIT(3)	/* RTC alarm */
#define	STARTON_VBAT	BIT(4)	/* Battery plugged in */
#define	STARTON_VBUS	BIT(5)	/* voltage detection */

#define ENABLE_WARMRESET (1<<4)

=======
>>>>>>> 7171511e
#define END_OF_SCRIPT		0x3f

#define R_SEQ_ADD_A2S		PHY_TO_OFF_PM_MASTER(0x55)
#define R_SEQ_ADD_S2A12		PHY_TO_OFF_PM_MASTER(0x56)
#define	R_SEQ_ADD_S2A3		PHY_TO_OFF_PM_MASTER(0x57)
#define	R_SEQ_ADD_WARM		PHY_TO_OFF_PM_MASTER(0x58)
#define R_MEMORY_ADDRESS	PHY_TO_OFF_PM_MASTER(0x59)
#define R_MEMORY_DATA		PHY_TO_OFF_PM_MASTER(0x5a)

/* resource configuration registers
   <RESOURCE>_DEV_GRP   at address 'n+0'
   <RESOURCE>_TYPE      at address 'n+1'
   <RESOURCE>_REMAP     at address 'n+2'
   <RESOURCE>_DEDICATED at address 'n+3'
*/
#define DEV_GRP_OFFSET		0
#define TYPE_OFFSET		1
#define REMAP_OFFSET		2
#define DEDICATED_OFFSET	3

/* Bit positions in the registers */

/* <RESOURCE>_DEV_GRP */
#define DEV_GRP_SHIFT		5
#define DEV_GRP_MASK		(7 << DEV_GRP_SHIFT)

/* <RESOURCE>_TYPE */
#define TYPE_SHIFT		0
#define TYPE_MASK		(7 << TYPE_SHIFT)
#define TYPE2_SHIFT		3
#define TYPE2_MASK		(3 << TYPE2_SHIFT)

/* <RESOURCE>_REMAP */
#define SLEEP_STATE_SHIFT	0
#define SLEEP_STATE_MASK	(0xf << SLEEP_STATE_SHIFT)
#define OFF_STATE_SHIFT		4
#define OFF_STATE_MASK		(0xf << OFF_STATE_SHIFT)

static u8 res_config_addrs[] = {
	[RES_VAUX1]	= 0x17,
	[RES_VAUX2]	= 0x1b,
	[RES_VAUX3]	= 0x1f,
	[RES_VAUX4]	= 0x23,
	[RES_VMMC1]	= 0x27,
	[RES_VMMC2]	= 0x2b,
	[RES_VPLL1]	= 0x2f,
	[RES_VPLL2]	= 0x33,
	[RES_VSIM]	= 0x37,
	[RES_VDAC]	= 0x3b,
	[RES_VINTANA1]	= 0x3f,
	[RES_VINTANA2]	= 0x43,
	[RES_VINTDIG]	= 0x47,
	[RES_VIO]	= 0x4b,
	[RES_VDD1]	= 0x55,
	[RES_VDD2]	= 0x63,
	[RES_VUSB_1V5]	= 0x71,
	[RES_VUSB_1V8]	= 0x74,
	[RES_VUSB_3V1]	= 0x77,
	[RES_VUSBCP]	= 0x7a,
	[RES_REGEN]	= 0x7f,
	[RES_NRES_PWRON] = 0x82,
	[RES_CLKEN]	= 0x85,
	[RES_SYSEN]	= 0x88,
	[RES_HFCLKOUT]	= 0x8b,
	[RES_32KCLKOUT]	= 0x8e,
	[RES_RESET]	= 0x91,
	[RES_MAIN_REF]	= 0x94,
};

/*
 * Usable values for .remap_sleep and .remap_off
 * Based on table "5.3.3 Resource Operating modes"
 */
enum {
	TWL_REMAP_OFF = 0,
	TWL_REMAP_SLEEP = 8,
	TWL_REMAP_ACTIVE = 9,
};

/*
 * Macros to configure the PM register states for various resources.
 * Note that we can make MSG_SINGULAR etc private to this driver once
 * omap3 has been made DT only.
 */
#define TWL_DFLT_DELAY		2	/* typically 2 32 KiHz cycles */
#define TWL_DEV_GRP_P123	(DEV_GRP_P1 | DEV_GRP_P2 | DEV_GRP_P3)
#define TWL_RESOURCE_SET(res, state)					\
	{ MSG_SINGULAR(DEV_GRP_NULL, (res), (state)), TWL_DFLT_DELAY }
#define TWL_RESOURCE_ON(res)	TWL_RESOURCE_SET(res, RES_STATE_ACTIVE)
#define TWL_RESOURCE_OFF(res)	TWL_RESOURCE_SET(res, RES_STATE_OFF)
#define TWL_RESOURCE_RESET(res)	TWL_RESOURCE_SET(res, RES_STATE_WRST)
/*
 * It seems that type1 and type2 is just the resource init order
 * number for the type1 and type2 group.
 */
#define TWL_RESOURCE_SET_ACTIVE(res, state)			       	\
	{ MSG_SINGULAR(DEV_GRP_NULL, (res), RES_STATE_ACTIVE), (state) }
#define TWL_RESOURCE_GROUP_RESET(group, type1, type2)			\
	{ MSG_BROADCAST(DEV_GRP_NULL, (group), (type1), (type2),	\
		RES_STATE_WRST), TWL_DFLT_DELAY }
#define TWL_RESOURCE_GROUP_SLEEP(group, type, type2)			\
	{ MSG_BROADCAST(DEV_GRP_NULL, (group), (type), (type2),		\
		RES_STATE_SLEEP), TWL_DFLT_DELAY }
#define TWL_RESOURCE_GROUP_ACTIVE(group, type, type2)			\
	{ MSG_BROADCAST(DEV_GRP_NULL, (group), (type), (type2),		\
		RES_STATE_ACTIVE), TWL_DFLT_DELAY }
#define TWL_REMAP_SLEEP(res, devgrp, typ, typ2)				\
	{ .resource = (res), .devgroup = (devgrp),			\
	  .type = (typ), .type2 = (typ2),				\
	  .remap_off = TWL_REMAP_OFF,					\
	  .remap_sleep = TWL_REMAP_SLEEP, }
#define TWL_REMAP_OFF(res, devgrp, typ, typ2)				\
	{ .resource = (res), .devgroup = (devgrp),			\
	  .type = (typ), .type2 = (typ2),				\
	  .remap_off = TWL_REMAP_OFF, .remap_sleep = TWL_REMAP_OFF, }

static int twl4030_write_script_byte(u8 address, u8 byte)
{
	int err;

	err = twl_i2c_write_u8(TWL_MODULE_PM_MASTER, address, R_MEMORY_ADDRESS);
	if (err)
		goto out;
	err = twl_i2c_write_u8(TWL_MODULE_PM_MASTER, byte, R_MEMORY_DATA);
out:
	return err;
}

static int twl4030_write_script_ins(u8 address, u16 pmb_message,
					   u8 delay, u8 next)
{
	int err;

	address *= 4;
	err = twl4030_write_script_byte(address++, pmb_message >> 8);
	if (err)
		goto out;
	err = twl4030_write_script_byte(address++, pmb_message & 0xff);
	if (err)
		goto out;
	err = twl4030_write_script_byte(address++, delay);
	if (err)
		goto out;
	err = twl4030_write_script_byte(address++, next);
out:
	return err;
}

static int twl4030_write_script(u8 address, struct twl4030_ins *script,
				       int len)
{
	int err = -EINVAL;

	for (; len; len--, address++, script++) {
		if (len == 1) {
			err = twl4030_write_script_ins(address,
						script->pmb_message,
						script->delay,
						END_OF_SCRIPT);
			if (err)
				break;
		} else {
			err = twl4030_write_script_ins(address,
						script->pmb_message,
						script->delay,
						address + 1);
			if (err)
				break;
		}
	}
	return err;
}

static int twl4030_config_wakeup3_sequence(u8 address)
{
	int err;
	u8 data;

	/* Set SLEEP to ACTIVE SEQ address for P3 */
	err = twl_i2c_write_u8(TWL_MODULE_PM_MASTER, address, R_SEQ_ADD_S2A3);
	if (err)
		goto out;

	/* P3 LVL_WAKEUP should be on LEVEL */
	err = twl_i2c_read_u8(TWL_MODULE_PM_MASTER, &data, R_P3_SW_EVENTS);
	if (err)
		goto out;
	data |= PWR_LVL_WAKEUP;
	err = twl_i2c_write_u8(TWL_MODULE_PM_MASTER, data, R_P3_SW_EVENTS);
out:
	if (err)
		pr_err("TWL4030 wakeup sequence for P3 config error\n");
	return err;
}

static int twl4030_config_wakeup12_sequence(u8 address)
{
	int err = 0;
	u8 data;

	/* Set SLEEP to ACTIVE SEQ address for P1 and P2 */
	err = twl_i2c_write_u8(TWL_MODULE_PM_MASTER, address, R_SEQ_ADD_S2A12);
	if (err)
		goto out;

	/* P1/P2 LVL_WAKEUP should be on LEVEL */
	err = twl_i2c_read_u8(TWL_MODULE_PM_MASTER, &data, R_P1_SW_EVENTS);
	if (err)
		goto out;

	data |= PWR_LVL_WAKEUP;
	err = twl_i2c_write_u8(TWL_MODULE_PM_MASTER, data, R_P1_SW_EVENTS);
	if (err)
		goto out;

	err = twl_i2c_read_u8(TWL_MODULE_PM_MASTER, &data, R_P2_SW_EVENTS);
	if (err)
		goto out;

	data |= PWR_LVL_WAKEUP;
	err = twl_i2c_write_u8(TWL_MODULE_PM_MASTER, data, R_P2_SW_EVENTS);
	if (err)
		goto out;

	if (1) {
		/* Disabling AC charger effect on sleep-active transitions */
		err = twl_i2c_read_u8(TWL_MODULE_PM_MASTER, &data,
				      R_CFG_P1_TRANSITION);
		if (err)
			goto out;
		data &= ~(STARTON_CHG|STARTON_VBUS|STARTON_VBAT|STARTON_USB);
		err = twl_i2c_write_u8(TWL_MODULE_PM_MASTER, data,
				       R_CFG_P1_TRANSITION);
		if (err)
			goto out;
	}

out:
	if (err)
		pr_err("TWL4030 wakeup sequence for P1 and P2" \
			"config error\n");
	return err;
}

static int twl4030_config_sleep_sequence(u8 address)
{
	int err;

	/* Set ACTIVE to SLEEP SEQ address in T2 memory*/
	err = twl_i2c_write_u8(TWL_MODULE_PM_MASTER, address, R_SEQ_ADD_A2S);

	if (err)
		pr_err("TWL4030 sleep sequence config error\n");

	return err;
}

static int twl4030_config_warmreset_sequence(u8 address)
{
	int err;
	u8 rd_data;

	/* Set WARM RESET SEQ address for P1 */
	err = twl_i2c_write_u8(TWL_MODULE_PM_MASTER, address, R_SEQ_ADD_WARM);
	if (err)
		goto out;

	/* P1/P2/P3 enable WARMRESET */
	err = twl_i2c_read_u8(TWL_MODULE_PM_MASTER, &rd_data, R_P1_SW_EVENTS);
	if (err)
		goto out;

	rd_data |= PWR_ENABLE_WARMRESET;
	err = twl_i2c_write_u8(TWL_MODULE_PM_MASTER, rd_data, R_P1_SW_EVENTS);
	if (err)
		goto out;

	err = twl_i2c_read_u8(TWL_MODULE_PM_MASTER, &rd_data, R_P2_SW_EVENTS);
	if (err)
		goto out;

	rd_data |= PWR_ENABLE_WARMRESET;
	err = twl_i2c_write_u8(TWL_MODULE_PM_MASTER, rd_data, R_P2_SW_EVENTS);
	if (err)
		goto out;

	err = twl_i2c_read_u8(TWL_MODULE_PM_MASTER, &rd_data, R_P3_SW_EVENTS);
	if (err)
		goto out;

	rd_data |= PWR_ENABLE_WARMRESET;
	err = twl_i2c_write_u8(TWL_MODULE_PM_MASTER, rd_data, R_P3_SW_EVENTS);
out:
	if (err)
		pr_err("TWL4030 warmreset seq config error\n");
	return err;
}

static int twl4030_configure_resource(struct twl4030_resconfig *rconfig)
{
	int rconfig_addr;
	int err;
	u8 type;
	u8 grp;
	u8 remap;

	if (rconfig->resource > TOTAL_RESOURCES) {
		pr_err("TWL4030 Resource %d does not exist\n",
			rconfig->resource);
		return -EINVAL;
	}

	rconfig_addr = res_config_addrs[rconfig->resource];

	/* Set resource group */
	err = twl_i2c_read_u8(TWL_MODULE_PM_RECEIVER, &grp,
			      rconfig_addr + DEV_GRP_OFFSET);
	if (err) {
		pr_err("TWL4030 Resource %d group could not be read\n",
			rconfig->resource);
		return err;
	}

	if (rconfig->devgroup != TWL4030_RESCONFIG_UNDEF) {
		grp &= ~DEV_GRP_MASK;
		grp |= rconfig->devgroup << DEV_GRP_SHIFT;
		err = twl_i2c_write_u8(TWL_MODULE_PM_RECEIVER,
				       grp, rconfig_addr + DEV_GRP_OFFSET);
		if (err < 0) {
			pr_err("TWL4030 failed to program devgroup\n");
			return err;
		}
	}

	/* Set resource types */
	err = twl_i2c_read_u8(TWL_MODULE_PM_RECEIVER, &type,
				rconfig_addr + TYPE_OFFSET);
	if (err < 0) {
		pr_err("TWL4030 Resource %d type could not be read\n",
			rconfig->resource);
		return err;
	}

	if (rconfig->type != TWL4030_RESCONFIG_UNDEF) {
		type &= ~TYPE_MASK;
		type |= rconfig->type << TYPE_SHIFT;
	}

	if (rconfig->type2 != TWL4030_RESCONFIG_UNDEF) {
		type &= ~TYPE2_MASK;
		type |= rconfig->type2 << TYPE2_SHIFT;
	}

	err = twl_i2c_write_u8(TWL_MODULE_PM_RECEIVER,
				type, rconfig_addr + TYPE_OFFSET);
	if (err < 0) {
		pr_err("TWL4030 failed to program resource type\n");
		return err;
	}

	/* Set remap states */
	err = twl_i2c_read_u8(TWL_MODULE_PM_RECEIVER, &remap,
			      rconfig_addr + REMAP_OFFSET);
	if (err < 0) {
		pr_err("TWL4030 Resource %d remap could not be read\n",
			rconfig->resource);
		return err;
	}

	if (rconfig->remap_off != TWL4030_RESCONFIG_UNDEF) {
		remap &= ~OFF_STATE_MASK;
		remap |= rconfig->remap_off << OFF_STATE_SHIFT;
	}

	if (rconfig->remap_sleep != TWL4030_RESCONFIG_UNDEF) {
		remap &= ~SLEEP_STATE_MASK;
		remap |= rconfig->remap_sleep << SLEEP_STATE_SHIFT;
	}

	err = twl_i2c_write_u8(TWL_MODULE_PM_RECEIVER,
			       remap,
			       rconfig_addr + REMAP_OFFSET);
	if (err < 0) {
		pr_err("TWL4030 failed to program remap\n");
		return err;
	}

	return 0;
}

static int load_twl4030_script(struct twl4030_script *tscript,
	       u8 address)
{
	int err;
	static int order;

	/* Make sure the script isn't going beyond last valid address (0x3f) */
	if ((address + tscript->size) > END_OF_SCRIPT) {
		pr_err("TWL4030 scripts too big error\n");
		return -EINVAL;
	}

	err = twl4030_write_script(address, tscript->script, tscript->size);
	if (err)
		goto out;

	if (tscript->flags & TWL4030_WRST_SCRIPT) {
		err = twl4030_config_warmreset_sequence(address);
		if (err)
			goto out;
	}
	if (tscript->flags & TWL4030_WAKEUP12_SCRIPT) {
		/* Reset any existing sleep script to avoid hangs on reboot */
		err = twl_i2c_write_u8(TWL_MODULE_PM_MASTER, END_OF_SCRIPT,
				       R_SEQ_ADD_A2S);
		if (err)
			goto out;

		err = twl4030_config_wakeup12_sequence(address);
		if (err)
			goto out;
		order = 1;
	}
	if (tscript->flags & TWL4030_WAKEUP3_SCRIPT) {
		err = twl4030_config_wakeup3_sequence(address);
		if (err)
			goto out;
	}
	if (tscript->flags & TWL4030_SLEEP_SCRIPT) {
		if (!order)
			pr_warning("TWL4030: Bad order of scripts (sleep "\
					"script before wakeup) Leads to boot"\
					"failure on some boards\n");
		err = twl4030_config_sleep_sequence(address);
	}
out:
	return err;
}

int twl4030_remove_script(u8 flags)
{
	int err = 0;

	err = twl_i2c_write_u8(TWL_MODULE_PM_MASTER, TWL4030_PM_MASTER_KEY_CFG1,
			       TWL4030_PM_MASTER_PROTECT_KEY);
	if (err) {
		pr_err("twl4030: unable to unlock PROTECT_KEY\n");
		return err;
	}

	err = twl_i2c_write_u8(TWL_MODULE_PM_MASTER, TWL4030_PM_MASTER_KEY_CFG2,
			       TWL4030_PM_MASTER_PROTECT_KEY);
	if (err) {
		pr_err("twl4030: unable to unlock PROTECT_KEY\n");
		return err;
	}

	if (flags & TWL4030_WRST_SCRIPT) {
		err = twl_i2c_write_u8(TWL_MODULE_PM_MASTER, END_OF_SCRIPT,
				       R_SEQ_ADD_WARM);
		if (err)
			return err;
	}
	if (flags & TWL4030_WAKEUP12_SCRIPT) {
		err = twl_i2c_write_u8(TWL_MODULE_PM_MASTER, END_OF_SCRIPT,
				       R_SEQ_ADD_S2A12);
		if (err)
			return err;
	}
	if (flags & TWL4030_WAKEUP3_SCRIPT) {
		err = twl_i2c_write_u8(TWL_MODULE_PM_MASTER, END_OF_SCRIPT,
				       R_SEQ_ADD_S2A3);
		if (err)
			return err;
	}
	if (flags & TWL4030_SLEEP_SCRIPT) {
		err = twl_i2c_write_u8(TWL_MODULE_PM_MASTER, END_OF_SCRIPT,
				       R_SEQ_ADD_A2S);
		if (err)
			return err;
	}

	err = twl_i2c_write_u8(TWL_MODULE_PM_MASTER, 0,
			       TWL4030_PM_MASTER_PROTECT_KEY);
	if (err)
		pr_err("TWL4030 Unable to relock registers\n");

	return err;
}

static int
twl4030_power_configure_scripts(const struct twl4030_power_data *pdata)
{
	int err;
	int i;
	u8 address = twl4030_start_script_address;

	for (i = 0; i < pdata->num; i++) {
		err = load_twl4030_script(pdata->scripts[i], address);
		if (err)
			return err;
		address += pdata->scripts[i]->size;
	}

	return 0;
}

static void twl4030_patch_rconfig(struct twl4030_resconfig *common,
				  struct twl4030_resconfig *board)
{
	while (common->resource) {
		struct twl4030_resconfig *b = board;

		while (b->resource) {
			if (b->resource == common->resource) {
				*common = *b;
				break;
			}
			b++;
		}
		common++;
	}
}

static int
twl4030_power_configure_resources(const struct twl4030_power_data *pdata)
{
	struct twl4030_resconfig *resconfig = pdata->resource_config;
	struct twl4030_resconfig *boardconf = pdata->board_config;
	int err;

	if (resconfig) {
		if (boardconf)
			twl4030_patch_rconfig(resconfig, boardconf);

		while (resconfig->resource) {
			err = twl4030_configure_resource(resconfig);
			if (err)
				return err;
			resconfig++;
		}
	}

	return 0;
}

/*
 * In master mode, start the power off sequence.
 * After a successful execution, TWL shuts down the power to the SoC
 * and all peripherals connected to it.
 */
void twl4030_power_off(void)
{
	int err;

	err = twl_i2c_write_u8(TWL_MODULE_PM_MASTER, PWR_DEVOFF,
			       TWL4030_PM_MASTER_P1_SW_EVENTS);
	if (err)
		pr_err("TWL4030 Unable to power off\n");
}

static bool twl4030_power_use_poweroff(const struct twl4030_power_data *pdata,
					struct device_node *node)
{
	if (pdata && pdata->use_poweroff)
		return true;

	if (of_property_read_bool(node, "ti,use_poweroff"))
		return true;

	return false;
}

#ifdef CONFIG_OF

/* Generic warm reset configuration for omap3 */

static struct twl4030_ins omap3_wrst_seq[] = {
	TWL_RESOURCE_OFF(RES_NRES_PWRON),
	TWL_RESOURCE_OFF(RES_RESET),
	TWL_RESOURCE_RESET(RES_MAIN_REF),
	TWL_RESOURCE_GROUP_RESET(RES_GRP_ALL, RES_TYPE_R0, RES_TYPE2_R2),
	TWL_RESOURCE_RESET(RES_VUSB_3V1),
	TWL_RESOURCE_GROUP_RESET(RES_GRP_ALL, RES_TYPE_R0, RES_TYPE2_R1),
	TWL_RESOURCE_GROUP_RESET(RES_GRP_RC, RES_TYPE_ALL, RES_TYPE2_R0),
	TWL_RESOURCE_ON(RES_RESET),
	TWL_RESOURCE_ON(RES_NRES_PWRON),
};

static struct twl4030_script omap3_wrst_script = {
	.script	= omap3_wrst_seq,
	.size	= ARRAY_SIZE(omap3_wrst_seq),
	.flags	= TWL4030_WRST_SCRIPT,
};

static struct twl4030_script *omap3_reset_scripts[] = {
	&omap3_wrst_script,
};

static struct twl4030_resconfig omap3_rconfig[] = {
	TWL_REMAP_SLEEP(RES_HFCLKOUT, DEV_GRP_P3, -1, -1),
	TWL_REMAP_SLEEP(RES_VDD1, DEV_GRP_P1, -1, -1),
	TWL_REMAP_SLEEP(RES_VDD2, DEV_GRP_P1, -1, -1),
	{ 0, 0 },
};

static struct twl4030_power_data omap3_reset = {
	.scripts		= omap3_reset_scripts,
	.num			= ARRAY_SIZE(omap3_reset_scripts),
	.resource_config	= omap3_rconfig,
};

/* Recommended generic default idle configuration for off-idle */

/* Broadcast message to put res to sleep */
static struct twl4030_ins omap3_idle_sleep_on_seq[] = {
	TWL_RESOURCE_GROUP_SLEEP(RES_GRP_ALL, RES_TYPE_ALL, 0),
};

static struct twl4030_script omap3_idle_sleep_on_script = {
	.script	= omap3_idle_sleep_on_seq,
	.size	= ARRAY_SIZE(omap3_idle_sleep_on_seq),
	.flags	= TWL4030_SLEEP_SCRIPT,
};

/* Broadcast message to put res to active */
static struct twl4030_ins omap3_idle_wakeup_p12_seq[] = {
	TWL_RESOURCE_GROUP_ACTIVE(RES_GRP_ALL, RES_TYPE_ALL, 0),
};

static struct twl4030_script omap3_idle_wakeup_p12_script = {
	.script	= omap3_idle_wakeup_p12_seq,
	.size	= ARRAY_SIZE(omap3_idle_wakeup_p12_seq),
	.flags	= TWL4030_WAKEUP12_SCRIPT,
};

/* Broadcast message to put res to active */
static struct twl4030_ins omap3_idle_wakeup_p3_seq[] = {
	TWL_RESOURCE_SET_ACTIVE(RES_CLKEN, 0x37),
	TWL_RESOURCE_GROUP_ACTIVE(RES_GRP_ALL, RES_TYPE_ALL, 0),
};

static struct twl4030_script omap3_idle_wakeup_p3_script = {
	.script	= omap3_idle_wakeup_p3_seq,
	.size	= ARRAY_SIZE(omap3_idle_wakeup_p3_seq),
	.flags	= TWL4030_WAKEUP3_SCRIPT,
};

static struct twl4030_script *omap3_idle_scripts[] = {
	&omap3_idle_wakeup_p12_script,
	&omap3_idle_wakeup_p3_script,
	&omap3_wrst_script,
	&omap3_idle_sleep_on_script,
};

/*
 * Recommended configuration based on "Recommended Sleep
 * Sequences for the Zoom Platform":
 * http://omappedia.com/wiki/File:Recommended_Sleep_Sequences_Zoom.pdf
 * Note that the type1 and type2 seem to be just the init order number
 * for type1 and type2 groups as specified in the document mentioned
 * above.
 */
static struct twl4030_resconfig omap3_idle_rconfig[] = {
	TWL_REMAP_SLEEP(RES_VAUX1, DEV_GRP_NULL, 0, 0),
	TWL_REMAP_SLEEP(RES_VAUX2, DEV_GRP_NULL, 0, 0),
	TWL_REMAP_SLEEP(RES_VAUX3, DEV_GRP_NULL, 0, 0),
	TWL_REMAP_SLEEP(RES_VAUX4, DEV_GRP_NULL, 0, 0),
	TWL_REMAP_SLEEP(RES_VMMC1, DEV_GRP_NULL, 0, 0),
	TWL_REMAP_SLEEP(RES_VMMC2, DEV_GRP_NULL, 0, 0),
	TWL_REMAP_OFF(RES_VPLL1, DEV_GRP_P1, 3, 1),
	TWL_REMAP_SLEEP(RES_VPLL2, DEV_GRP_P1, 0, 0),
	TWL_REMAP_SLEEP(RES_VSIM, DEV_GRP_NULL, 0, 0),
	TWL_REMAP_SLEEP(RES_VDAC, DEV_GRP_NULL, 0, 0),
	TWL_REMAP_SLEEP(RES_VINTANA1, TWL_DEV_GRP_P123, 1, 2),
	TWL_REMAP_SLEEP(RES_VINTANA2, TWL_DEV_GRP_P123, 0, 2),
	TWL_REMAP_SLEEP(RES_VINTDIG, TWL_DEV_GRP_P123, 1, 2),
	TWL_REMAP_SLEEP(RES_VIO, TWL_DEV_GRP_P123, 2, 2),
	TWL_REMAP_OFF(RES_VDD1, DEV_GRP_P1, 4, 1),
	TWL_REMAP_OFF(RES_VDD2, DEV_GRP_P1, 3, 1),
	TWL_REMAP_SLEEP(RES_VUSB_1V5, DEV_GRP_NULL, 0, 0),
	TWL_REMAP_SLEEP(RES_VUSB_1V8, DEV_GRP_NULL, 0, 0),
	TWL_REMAP_SLEEP(RES_VUSB_3V1, TWL_DEV_GRP_P123, 0, 0),
	/* Resource #20 USB charge pump skipped */
	TWL_REMAP_SLEEP(RES_REGEN, TWL_DEV_GRP_P123, 2, 1),
	TWL_REMAP_SLEEP(RES_NRES_PWRON, TWL_DEV_GRP_P123, 0, 1),
	TWL_REMAP_SLEEP(RES_CLKEN, TWL_DEV_GRP_P123, 3, 2),
	TWL_REMAP_SLEEP(RES_SYSEN, TWL_DEV_GRP_P123, 6, 1),
	TWL_REMAP_SLEEP(RES_HFCLKOUT, DEV_GRP_P3, 0, 2),
	TWL_REMAP_SLEEP(RES_32KCLKOUT, TWL_DEV_GRP_P123, 0, 0),
	TWL_REMAP_SLEEP(RES_RESET, TWL_DEV_GRP_P123, 6, 0),
	TWL_REMAP_SLEEP(RES_MAIN_REF, TWL_DEV_GRP_P123, 0, 0),
	{ /* Terminator */ },
};

static struct twl4030_power_data omap3_idle = {
	.scripts		= omap3_idle_scripts,
	.num			= ARRAY_SIZE(omap3_idle_scripts),
	.resource_config	= omap3_idle_rconfig,
};

/* Disable 32 KiHz oscillator during idle */
static struct twl4030_resconfig osc_off_rconfig[] = {
	TWL_REMAP_OFF(RES_CLKEN, DEV_GRP_P1 | DEV_GRP_P3, 3, 2),
	{ /* Terminator */ },
};

static struct twl4030_power_data osc_off_idle = {
	.scripts		= omap3_idle_scripts,
	.num			= ARRAY_SIZE(omap3_idle_scripts),
	.resource_config	= omap3_idle_rconfig,
	.board_config		= osc_off_rconfig,
};

static struct of_device_id twl4030_power_of_match[] = {
	{
		.compatible = "ti,twl4030-power-reset",
		.data = &omap3_reset,
	},
	{
		.compatible = "ti,twl4030-power-idle",
		.data = &omap3_idle,
	},
	{
		.compatible = "ti,twl4030-power-idle-osc-off",
		.data = &osc_off_idle,
	},
	{ },
};
MODULE_DEVICE_TABLE(of, twl4030_power_of_match);
#endif	/* CONFIG_OF */

static int twl4030_power_probe(struct platform_device *pdev)
{
	const struct twl4030_power_data *pdata = dev_get_platdata(&pdev->dev);
	struct device_node *node = pdev->dev.of_node;
	const struct of_device_id *match;
	int err = 0;
	int err2 = 0;
	u8 val;

	if (!pdata && !node) {
		dev_err(&pdev->dev, "Platform data is missing\n");
		return -EINVAL;
	}

	err = twl_i2c_write_u8(TWL_MODULE_PM_MASTER, TWL4030_PM_MASTER_KEY_CFG1,
			       TWL4030_PM_MASTER_PROTECT_KEY);
	err |= twl_i2c_write_u8(TWL_MODULE_PM_MASTER,
			       TWL4030_PM_MASTER_KEY_CFG2,
			       TWL4030_PM_MASTER_PROTECT_KEY);

	if (err) {
		pr_err("TWL4030 Unable to unlock registers\n");
		return err;
	}

	match = of_match_device(of_match_ptr(twl4030_power_of_match),
				&pdev->dev);
	if (match && match->data)
		pdata = match->data;

	if (pdata) {
		err = twl4030_power_configure_scripts(pdata);
		if (err) {
			pr_err("TWL4030 failed to load scripts\n");
			goto relock;
		}
		err = twl4030_power_configure_resources(pdata);
		if (err) {
			pr_err("TWL4030 failed to configure resource\n");
			goto relock;
		}
	}

	/* Board has to be wired properly to use this feature */
	if (twl4030_power_use_poweroff(pdata, node) && !pm_power_off) {
		/* Default for SEQ_OFFSYNC is set, lets ensure this */
		err = twl_i2c_read_u8(TWL_MODULE_PM_MASTER, &val,
				      TWL4030_PM_MASTER_CFG_P123_TRANSITION);
		if (err) {
			pr_warning("TWL4030 Unable to read registers\n");

		} else if (!(val & SEQ_OFFSYNC)) {
			val |= SEQ_OFFSYNC;
			err = twl_i2c_write_u8(TWL_MODULE_PM_MASTER, val,
					TWL4030_PM_MASTER_CFG_P123_TRANSITION);
			if (err) {
				pr_err("TWL4030 Unable to setup SEQ_OFFSYNC\n");
				goto relock;
			}
		}

		pm_power_off = twl4030_power_off;
	}

relock:
	err2 = twl_i2c_write_u8(TWL_MODULE_PM_MASTER, 0,
			       TWL4030_PM_MASTER_PROTECT_KEY);
	if (err2) {
		pr_err("TWL4030 Unable to relock registers\n");
		return err2;
	}

	return err;
}

static int twl4030_power_remove(struct platform_device *pdev)
{
	return 0;
}

static struct platform_driver twl4030_power_driver = {
	.driver = {
		.name	= "twl4030_power",
		.owner	= THIS_MODULE,
		.of_match_table = of_match_ptr(twl4030_power_of_match),
	},
	.probe		= twl4030_power_probe,
	.remove		= twl4030_power_remove,
};

module_platform_driver(twl4030_power_driver);

MODULE_AUTHOR("Nokia Corporation");
MODULE_AUTHOR("Texas Instruments, Inc.");
MODULE_DESCRIPTION("Power management for TWL4030");
MODULE_LICENSE("GPL");
MODULE_ALIAS("platform:twl4030_power");<|MERGE_RESOLUTION|>--- conflicted
+++ resolved
@@ -60,9 +60,6 @@
 #define R_CFG_P2_TRANSITION	PHY_TO_OFF_PM_MASTER(0x37)
 #define R_CFG_P3_TRANSITION	PHY_TO_OFF_PM_MASTER(0x38)
 
-<<<<<<< HEAD
-#define LVL_WAKEUP	0x08
-
 #define	STARTON_PWON	BIT(0)	/* power-on button */
 #define	STARTON_CHG	BIT(1)	/* charger inserted */
 #define	STARTON_USB	BIT(2)	/* USB plug-in */
@@ -70,10 +67,6 @@
 #define	STARTON_VBAT	BIT(4)	/* Battery plugged in */
 #define	STARTON_VBUS	BIT(5)	/* voltage detection */
 
-#define ENABLE_WARMRESET (1<<4)
-
-=======
->>>>>>> 7171511e
 #define END_OF_SCRIPT		0x3f
 
 #define R_SEQ_ADD_A2S		PHY_TO_OFF_PM_MASTER(0x55)
