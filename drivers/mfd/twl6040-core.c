--- conflicted
+++ resolved
@@ -523,29 +523,18 @@
 				     const struct i2c_device_id *id)
 {
 	struct twl6040_platform_data *pdata = client->dev.platform_data;
-<<<<<<< HEAD
-=======
 	struct device_node *node = client->dev.of_node;
->>>>>>> cfaf0251
 	struct twl6040 *twl6040;
 	struct mfd_cell *cell = NULL;
 	int irq, ret, children = 0;
 
-<<<<<<< HEAD
-	if (!pdata) {
-=======
 	if (!pdata && !node) {
->>>>>>> cfaf0251
 		dev_err(&client->dev, "Platform data is missing\n");
 		return -EINVAL;
 	}
 
 	/* In order to operate correctly we need valid interrupt config */
-<<<<<<< HEAD
-	if (!client->irq || !pdata->irq_base) {
-=======
 	if (!client->irq) {
->>>>>>> cfaf0251
 		dev_err(&client->dev, "Invalid IRQ configuration\n");
 		return -EINVAL;
 	}
@@ -557,23 +546,11 @@
 		goto err;
 	}
 
-<<<<<<< HEAD
-	twl6040->regmap = regmap_init_i2c(client, &twl6040_regmap_config);
-=======
 	twl6040->regmap = devm_regmap_init_i2c(client, &twl6040_regmap_config);
->>>>>>> cfaf0251
 	if (IS_ERR(twl6040->regmap)) {
 		ret = PTR_ERR(twl6040->regmap);
 		goto err;
 	}
-<<<<<<< HEAD
-
-	i2c_set_clientdata(client, twl6040);
-
-	twl6040->dev = &client->dev;
-	twl6040->irq = client->irq;
-	twl6040->irq_base = pdata->irq_base;
-=======
 
 	i2c_set_clientdata(client, twl6040);
 
@@ -594,7 +571,6 @@
 
 	twl6040->dev = &client->dev;
 	twl6040->irq = client->irq;
->>>>>>> cfaf0251
 
 	mutex_init(&twl6040->mutex);
 	mutex_init(&twl6040->io_mutex);
@@ -672,20 +648,9 @@
 		children++;
 	}
 
-<<<<<<< HEAD
-	if (children) {
-		ret = mfd_add_devices(&client->dev, -1, twl6040->cells,
-				      children, NULL, 0);
-		if (ret)
-			goto mfd_err;
-	} else {
-		dev_err(&client->dev, "No platform data found for children\n");
-		ret = -ENODEV;
-=======
 	ret = mfd_add_devices(&client->dev, -1, twl6040->cells, children,
 			      NULL, 0);
 	if (ret)
->>>>>>> cfaf0251
 		goto mfd_err;
 
 	return 0;
@@ -697,18 +662,12 @@
 irq_init_err:
 	if (gpio_is_valid(twl6040->audpwron))
 		gpio_free(twl6040->audpwron);
-<<<<<<< HEAD
-gpio1_err:
-	i2c_set_clientdata(client, NULL);
-	regmap_exit(twl6040->regmap);
-=======
 gpio_err:
 	regulator_bulk_disable(TWL6040_NUM_SUPPLIES, twl6040->supplies);
 power_err:
 	regulator_bulk_free(TWL6040_NUM_SUPPLIES, twl6040->supplies);
 regulator_get_err:
 	i2c_set_clientdata(client, NULL);
->>>>>>> cfaf0251
 err:
 	return ret;
 }
@@ -728,13 +687,9 @@
 
 	mfd_remove_devices(&client->dev);
 	i2c_set_clientdata(client, NULL);
-<<<<<<< HEAD
-	regmap_exit(twl6040->regmap);
-=======
 
 	regulator_bulk_disable(TWL6040_NUM_SUPPLIES, twl6040->supplies);
 	regulator_bulk_free(TWL6040_NUM_SUPPLIES, twl6040->supplies);
->>>>>>> cfaf0251
 
 	return 0;
 }
