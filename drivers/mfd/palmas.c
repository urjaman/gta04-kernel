/*
 * TI Palmas MFD Driver
 *
 * Copyright 2011-2012 Texas Instruments Inc.
 *
 * Author: Graeme Gregory <gg@slimlogic.co.uk>
 *
 *  This program is free software; you can redistribute it and/or modify it
 *  under  the terms of the GNU General  Public License as published by the
 *  Free Software Foundation;  either version 2 of the License, or (at your
 *  option) any later version.
 *
 */

#include <linux/module.h>
#include <linux/moduleparam.h>
#include <linux/init.h>
#include <linux/slab.h>
#include <linux/i2c.h>
#include <linux/interrupt.h>
#include <linux/irq.h>
#include <linux/regmap.h>
#include <linux/err.h>
#include <linux/mfd/core.h>
#include <linux/mfd/palmas.h>
#include <linux/of_platform.h>

enum palmas_ids {
	PALMAS_PMIC_ID,
	PALMAS_GPIO_ID,
	PALMAS_LEDS_ID,
	PALMAS_WDT_ID,
	PALMAS_RTC_ID,
	PALMAS_PWRBUTTON_ID,
	PALMAS_GPADC_ID,
	PALMAS_RESOURCE_ID,
	PALMAS_CLK_ID,
	PALMAS_PWM_ID,
	PALMAS_USB_ID,
};

static struct resource palmas_rtc_resources[] = {
	{
		.start  = PALMAS_RTC_ALARM_IRQ,
		.end    = PALMAS_RTC_ALARM_IRQ,
		.flags  = IORESOURCE_IRQ,
	},
};

static const struct mfd_cell palmas_children[] = {
	{
		.name = "palmas-pmic",
		.id = PALMAS_PMIC_ID,
	},
	{
		.name = "palmas-gpio",
		.id = PALMAS_GPIO_ID,
	},
	{
		.name = "palmas-leds",
		.id = PALMAS_LEDS_ID,
	},
	{
		.name = "palmas-wdt",
		.id = PALMAS_WDT_ID,
	},
	{
		.name = "palmas-rtc",
		.id = PALMAS_RTC_ID,
		.resources = &palmas_rtc_resources[0],
		.num_resources = ARRAY_SIZE(palmas_rtc_resources),
	},
	{
		.name = "palmas-pwrbutton",
		.id = PALMAS_PWRBUTTON_ID,
	},
	{
		.name = "palmas-gpadc",
		.id = PALMAS_GPADC_ID,
	},
	{
		.name = "palmas-resource",
		.id = PALMAS_RESOURCE_ID,
	},
	{
		.name = "palmas-clk",
		.id = PALMAS_CLK_ID,
	},
	{
		.name = "palmas-pwm",
		.id = PALMAS_PWM_ID,
	},
	{
		.name = "palmas-usb",
		.id = PALMAS_USB_ID,
	}
};

static const struct mfd_cell tps659038_children[] = {
	{
		.name = "tps659038-pmic",
		.id = PALMAS_PMIC_ID,
	},
	{
		.name = "tps659038-gpio",
		.id = PALMAS_GPIO_ID,
	},
	{
		.name = "tps659038-leds",
		.id = PALMAS_LEDS_ID,
	},
	{
		.name = "tps659038-wdt",
		.id = PALMAS_WDT_ID,
	},
	{
		.name = "tps659038-rtc",
		.id = PALMAS_RTC_ID,
	},
	{
		.name = "tps659038-pwrbutton",
		.id = PALMAS_PWRBUTTON_ID,
	},
	{
		.name = "tps659038-gpadc",
		.id = PALMAS_GPADC_ID,
	},
	{
		.name = "tps659038-resource",
		.id = PALMAS_RESOURCE_ID,
	},
	{
		.name = "tps659038-clk",
		.id = PALMAS_CLK_ID,
	},
	{
		.name = "tps659038-pwm",
		.id = PALMAS_PWM_ID,
	}
};

static const struct regmap_config palmas_regmap_config[PALMAS_NUM_CLIENTS] = {
	{
		.reg_bits = 8,
		.val_bits = 8,
		.max_register = PALMAS_BASE_TO_REG(PALMAS_PU_PD_OD_BASE,
					PALMAS_PRIMARY_SECONDARY_PAD3),
	},
	{
		.reg_bits = 8,
		.val_bits = 8,
		.max_register = PALMAS_BASE_TO_REG(PALMAS_GPADC_BASE,
					PALMAS_GPADC_SMPS_VSEL_MONITORING),
	},
	{
		.reg_bits = 8,
		.val_bits = 8,
		.max_register = PALMAS_BASE_TO_REG(PALMAS_TRIM_GPADC_BASE,
					PALMAS_GPADC_TRIM16),
	},
};

static const struct regmap_irq palmas_irqs[] = {
	/* INT1 IRQs */
	[PALMAS_CHARG_DET_N_VBUS_OVV_IRQ] = {
		.mask = PALMAS_INT1_STATUS_CHARG_DET_N_VBUS_OVV,
	},
	[PALMAS_PWRON_IRQ] = {
		.mask = PALMAS_INT1_STATUS_PWRON,
	},
	[PALMAS_LONG_PRESS_KEY_IRQ] = {
		.mask = PALMAS_INT1_STATUS_LONG_PRESS_KEY,
	},
	[PALMAS_RPWRON_IRQ] = {
		.mask = PALMAS_INT1_STATUS_RPWRON,
	},
	[PALMAS_PWRDOWN_IRQ] = {
		.mask = PALMAS_INT1_STATUS_PWRDOWN,
	},
	[PALMAS_HOTDIE_IRQ] = {
		.mask = PALMAS_INT1_STATUS_HOTDIE,
	},
	[PALMAS_VSYS_MON_IRQ] = {
		.mask = PALMAS_INT1_STATUS_VSYS_MON,
	},
	[PALMAS_VBAT_MON_IRQ] = {
		.mask = PALMAS_INT1_STATUS_VBAT_MON,
	},
	/* INT2 IRQs*/
	[PALMAS_RTC_ALARM_IRQ] = {
		.mask = PALMAS_INT2_STATUS_RTC_ALARM,
		.reg_offset = 1,
	},
	[PALMAS_RTC_TIMER_IRQ] = {
		.mask = PALMAS_INT2_STATUS_RTC_TIMER,
		.reg_offset = 1,
	},
	[PALMAS_WDT_IRQ] = {
		.mask = PALMAS_INT2_STATUS_WDT,
		.reg_offset = 1,
	},
	[PALMAS_BATREMOVAL_IRQ] = {
		.mask = PALMAS_INT2_STATUS_BATREMOVAL,
		.reg_offset = 1,
	},
	[PALMAS_RESET_IN_IRQ] = {
		.mask = PALMAS_INT2_STATUS_RESET_IN,
		.reg_offset = 1,
	},
	[PALMAS_FBI_BB_IRQ] = {
		.mask = PALMAS_INT2_STATUS_FBI_BB,
		.reg_offset = 1,
	},
	[PALMAS_SHORT_IRQ] = {
		.mask = PALMAS_INT2_STATUS_SHORT,
		.reg_offset = 1,
	},
	[PALMAS_VAC_ACOK_IRQ] = {
		.mask = PALMAS_INT2_STATUS_VAC_ACOK,
		.reg_offset = 1,
	},
	/* INT3 IRQs */
	[PALMAS_GPADC_AUTO_0_IRQ] = {
		.mask = PALMAS_INT3_STATUS_GPADC_AUTO_0,
		.reg_offset = 2,
	},
	[PALMAS_GPADC_AUTO_1_IRQ] = {
		.mask = PALMAS_INT3_STATUS_GPADC_AUTO_1,
		.reg_offset = 2,
	},
	[PALMAS_GPADC_EOC_SW_IRQ] = {
		.mask = PALMAS_INT3_STATUS_GPADC_EOC_SW,
		.reg_offset = 2,
	},
	[PALMAS_GPADC_EOC_RT_IRQ] = {
		.mask = PALMAS_INT3_STATUS_GPADC_EOC_RT,
		.reg_offset = 2,
	},
	[PALMAS_ID_OTG_IRQ] = {
		.mask = PALMAS_INT3_STATUS_ID_OTG,
		.reg_offset = 2,
	},
	[PALMAS_ID_IRQ] = {
		.mask = PALMAS_INT3_STATUS_ID,
		.reg_offset = 2,
	},
	[PALMAS_VBUS_OTG_IRQ] = {
		.mask = PALMAS_INT3_STATUS_VBUS_OTG,
		.reg_offset = 2,
	},
	[PALMAS_VBUS_IRQ] = {
		.mask = PALMAS_INT3_STATUS_VBUS,
		.reg_offset = 2,
	},
	/* INT4 IRQs */
	[PALMAS_GPIO_0_IRQ] = {
		.mask = PALMAS_INT4_STATUS_GPIO_0,
		.reg_offset = 3,
	},
	[PALMAS_GPIO_1_IRQ] = {
		.mask = PALMAS_INT4_STATUS_GPIO_1,
		.reg_offset = 3,
	},
	[PALMAS_GPIO_2_IRQ] = {
		.mask = PALMAS_INT4_STATUS_GPIO_2,
		.reg_offset = 3,
	},
	[PALMAS_GPIO_3_IRQ] = {
		.mask = PALMAS_INT4_STATUS_GPIO_3,
		.reg_offset = 3,
	},
	[PALMAS_GPIO_4_IRQ] = {
		.mask = PALMAS_INT4_STATUS_GPIO_4,
		.reg_offset = 3,
	},
	[PALMAS_GPIO_5_IRQ] = {
		.mask = PALMAS_INT4_STATUS_GPIO_5,
		.reg_offset = 3,
	},
	[PALMAS_GPIO_6_IRQ] = {
		.mask = PALMAS_INT4_STATUS_GPIO_6,
		.reg_offset = 3,
	},
	[PALMAS_GPIO_7_IRQ] = {
		.mask = PALMAS_INT4_STATUS_GPIO_7,
		.reg_offset = 3,
	},
};

static struct regmap_irq_chip palmas_irq_chip = {
	.name = "palmas",
	.irqs = palmas_irqs,
	.num_irqs = ARRAY_SIZE(palmas_irqs),

	.num_regs = 4,
	.irq_reg_stride = 5,
	.status_base = PALMAS_BASE_TO_REG(PALMAS_INTERRUPT_BASE,
			PALMAS_INT1_STATUS),
	.mask_base = PALMAS_BASE_TO_REG(PALMAS_INTERRUPT_BASE,
			PALMAS_INT1_MASK),
};

static void palmas_dt_to_pdata(struct device_node *node,
		struct palmas_platform_data *pdata)
{
	int ret;
	u32 prop;

	ret = of_property_read_u32(node, "ti,mux_pad1", &prop);
	if (!ret) {
		pdata->mux_from_pdata = 1;
		pdata->pad1 = prop;
	}

	ret = of_property_read_u32(node, "ti,mux_pad2", &prop);
	if (!ret) {
		pdata->mux_from_pdata = 1;
		pdata->pad2 = prop;
	}

	/* The default for this register is all masked */
	ret = of_property_read_u32(node, "ti,power_ctrl", &prop);
	if (!ret)
		pdata->power_ctrl = prop;
	else
		pdata->power_ctrl = PALMAS_POWER_CTRL_NSLEEP_MASK |
					PALMAS_POWER_CTRL_ENABLE1_MASK |
					PALMAS_POWER_CTRL_ENABLE2_MASK;
}

static int palmas_print_info(struct palmas *palmas)
{
	int ret;
	unsigned int reg, addr;
	int slave;

	/* Read varient info from the device */
	slave = PALMAS_BASE_TO_SLAVE(PALMAS_ID_BASE);
	addr = PALMAS_BASE_TO_REG(PALMAS_ID_BASE, PALMAS_PRODUCT_ID_LSB);
	ret = regmap_read(palmas->regmap[slave], addr, &reg);
	if (ret < 0) {
		dev_err(palmas->dev, "Unable to read ID err: %d\n", ret);
		goto err;
	}

	palmas->id = reg;

	slave = PALMAS_BASE_TO_SLAVE(PALMAS_ID_BASE);
	addr = PALMAS_BASE_TO_REG(PALMAS_ID_BASE, PALMAS_PRODUCT_ID_MSB);
	ret = regmap_read(palmas->regmap[slave], addr, &reg);
	if (ret < 0) {
		dev_err(palmas->dev, "Unable to read ID err: %d\n", ret);
		goto err;
	}

	palmas->id |= reg << 8;

	dev_info(palmas->dev, "Product ID %x\n", palmas->id);

	slave = PALMAS_BASE_TO_SLAVE(PALMAS_DESIGNREV_BASE);
	addr = PALMAS_BASE_TO_REG(PALMAS_DESIGNREV_BASE, PALMAS_DESIGNREV);
	ret = regmap_read(palmas->regmap[slave], addr, &reg);
	if (ret < 0) {
		dev_err(palmas->dev, "Unable to read DESIGNREV err: %d\n", ret);
		goto err;
	}

	palmas->designrev = reg & PALMAS_DESIGNREV_DESIGNREV_MASK;

	dev_info(palmas->dev, "Product Design Rev %x\n", palmas->designrev);

	slave = PALMAS_BASE_TO_SLAVE(PALMAS_PMU_CONTROL_BASE);
	addr = PALMAS_BASE_TO_REG(PALMAS_PMU_CONTROL_BASE, PALMAS_SW_REVISION);
	ret = regmap_read(palmas->regmap[slave], addr, &reg);
	if (ret < 0) {
		dev_err(palmas->dev, "Unable to read SW_REVISION err: %d\n",
			ret);
		goto err;
	}

	palmas->sw_revision = reg;

	dev_info(palmas->dev, "Product SW Rev %x\n", palmas->sw_revision);
	return 0;
err:
	return ret;
}

<<<<<<< HEAD
=======
static struct palmas_pmic_data palmas_data = {
	.irq_chip = &palmas_irq_chip,
	.regmap_config = palmas_regmap_config,
	.mfd_cell = palmas_children,
	.id = TWL6035,
	.has_usb = 1,
};

static struct palmas_pmic_data tps659038_data = {
	.irq_chip = &palmas_irq_chip,
	.regmap_config = palmas_regmap_config,
	.mfd_cell = tps659038_children,
	.id = TPS659038,
	.has_usb = 0,
};

static const struct of_device_id of_palmas_match_tbl[] = {
	{
		.compatible = "ti,palmas",
		.data = &palmas_data,
	},
	{
		.compatible = "ti,tps659038",
		.data = &tps659038_data,
	},
	{ },
};

>>>>>>> 1215e6de
static int palmas_i2c_probe(struct i2c_client *i2c,
			    const struct i2c_device_id *id)
{
	struct palmas *palmas;
	struct palmas_platform_data *pdata;
	struct device_node *node = i2c->dev.of_node;
	int ret = 0, i;
	unsigned int reg, addr;
	int slave;
	struct mfd_cell *children;
	const struct of_device_id *match;
	const struct palmas_pmic_data *pmic_data;

	pdata = dev_get_platdata(&i2c->dev);

	if (node && !pdata) {
		pdata = devm_kzalloc(&i2c->dev, sizeof(*pdata), GFP_KERNEL);

		if (!pdata)
			return -ENOMEM;

		palmas_dt_to_pdata(node, pdata);
	}

	if (!pdata)
		return -EINVAL;

	palmas = devm_kzalloc(&i2c->dev, sizeof(struct palmas), GFP_KERNEL);
	if (palmas == NULL)
		return -ENOMEM;

	i2c_set_clientdata(i2c, palmas);
	palmas->dev = &i2c->dev;
	palmas->palmas_id = id->driver_data;
	palmas->irq = i2c->irq;

	match = of_match_device(of_match_ptr(of_palmas_match_tbl), &i2c->dev);

	if (match) {
		pmic_data = match->data;
		palmas->palmas_id = pmic_data->id;
	} else {
		return -ENODATA;
	}

	for (i = 0; i < PALMAS_NUM_CLIENTS; i++) {
		if (i == 0)
			palmas->i2c_clients[i] = i2c;
		else {
			palmas->i2c_clients[i] =
					i2c_new_dummy(i2c->adapter,
							i2c->addr + i);
			if (!palmas->i2c_clients[i]) {
				dev_err(palmas->dev,
					"can't attach client %d\n", i);
				ret = -ENOMEM;
				goto err;
			}
		}
		palmas->regmap[i] = devm_regmap_init_i2c(palmas->i2c_clients[i],
				pmic_data->regmap_config + i);
		if (IS_ERR(palmas->regmap[i])) {
			ret = PTR_ERR(palmas->regmap[i]);
			dev_err(palmas->dev,
				"Failed to allocate regmap %d, err: %d\n",
				i, ret);
			goto err;
		}
	}

	/* Avoid irq requesting for TOS659038 as the IRQ line
		is only connected to a test point */
	if (palmas->palmas_id != TPS659038) {
		/* Change IRQ into clear on read mode for efficiency */
		slave = PALMAS_BASE_TO_SLAVE(PALMAS_INTERRUPT_BASE);
		addr = PALMAS_BASE_TO_REG(PALMAS_INTERRUPT_BASE,
					  PALMAS_INT_CTRL);
		reg = PALMAS_INT_CTRL_INT_CLEAR;

		regmap_write(palmas->regmap[slave], addr, reg);

<<<<<<< HEAD
	ret = regmap_add_irq_chip(palmas->regmap[slave], palmas->irq,
			IRQF_ONESHOT, 0, &palmas_irq_chip,
			&palmas->irq_data);
	if (ret < 0)
		goto err;
=======
		ret = regmap_add_irq_chip(palmas->regmap[slave], palmas->irq,
				IRQF_ONESHOT, 0, pmic_data->irq_chip,
				&palmas->irq_data);
		if (ret < 0)
			goto err;
	}
>>>>>>> 1215e6de

	slave = PALMAS_BASE_TO_SLAVE(PALMAS_PU_PD_OD_BASE);
	addr = PALMAS_BASE_TO_REG(PALMAS_PU_PD_OD_BASE,
			PALMAS_PRIMARY_SECONDARY_PAD1);

	if (pdata->mux_from_pdata) {
		reg = pdata->pad1;
		ret = regmap_write(palmas->regmap[slave], addr, reg);
		if (ret)
			goto err_irq;
	} else {
		ret = regmap_read(palmas->regmap[slave], addr, &reg);
		if (ret)
			goto err_irq;
	}

	if (!(reg & PALMAS_PRIMARY_SECONDARY_PAD1_GPIO_0))
		palmas->gpio_muxed |= PALMAS_GPIO_0_MUXED;
	if (!(reg & PALMAS_PRIMARY_SECONDARY_PAD1_GPIO_1_MASK))
		palmas->gpio_muxed |= PALMAS_GPIO_1_MUXED;
	else if ((reg & PALMAS_PRIMARY_SECONDARY_PAD1_GPIO_1_MASK) ==
			(2 << PALMAS_PRIMARY_SECONDARY_PAD1_GPIO_1_SHIFT))
		palmas->led_muxed |= PALMAS_LED1_MUXED;
	else if ((reg & PALMAS_PRIMARY_SECONDARY_PAD1_GPIO_1_MASK) ==
			(3 << PALMAS_PRIMARY_SECONDARY_PAD1_GPIO_1_SHIFT))
		palmas->pwm_muxed |= PALMAS_PWM1_MUXED;
	if (!(reg & PALMAS_PRIMARY_SECONDARY_PAD1_GPIO_2_MASK))
		palmas->gpio_muxed |= PALMAS_GPIO_2_MUXED;
	else if ((reg & PALMAS_PRIMARY_SECONDARY_PAD1_GPIO_2_MASK) ==
			(2 << PALMAS_PRIMARY_SECONDARY_PAD1_GPIO_2_SHIFT))
		palmas->led_muxed |= PALMAS_LED2_MUXED;
	else if ((reg & PALMAS_PRIMARY_SECONDARY_PAD1_GPIO_2_MASK) ==
			(3 << PALMAS_PRIMARY_SECONDARY_PAD1_GPIO_2_SHIFT))
		palmas->pwm_muxed |= PALMAS_PWM2_MUXED;
	if (!(reg & PALMAS_PRIMARY_SECONDARY_PAD1_GPIO_3))
		palmas->gpio_muxed |= PALMAS_GPIO_3_MUXED;

	addr = PALMAS_BASE_TO_REG(PALMAS_PU_PD_OD_BASE,
			PALMAS_PRIMARY_SECONDARY_PAD2);

	if (pdata->mux_from_pdata) {
		reg = pdata->pad2;
		ret = regmap_write(palmas->regmap[slave], addr, reg);
		if (ret)
			goto err_irq;
	} else {
		ret = regmap_read(palmas->regmap[slave], addr, &reg);
		if (ret)
			goto err_irq;
	}

	if (!(reg & PALMAS_PRIMARY_SECONDARY_PAD2_GPIO_4))
		palmas->gpio_muxed |= PALMAS_GPIO_4_MUXED;
	if (!(reg & PALMAS_PRIMARY_SECONDARY_PAD2_GPIO_5_MASK))
		palmas->gpio_muxed |= PALMAS_GPIO_5_MUXED;
	if (!(reg & PALMAS_PRIMARY_SECONDARY_PAD2_GPIO_6))
		palmas->gpio_muxed |= PALMAS_GPIO_6_MUXED;
	if (!(reg & PALMAS_PRIMARY_SECONDARY_PAD2_GPIO_7_MASK))
		palmas->gpio_muxed |= PALMAS_GPIO_7_MUXED;

	dev_info(palmas->dev, "Muxing GPIO %x, PWM %x, LED %x\n",
			palmas->gpio_muxed, palmas->pwm_muxed,
			palmas->led_muxed);

	reg = pdata->power_ctrl;

	slave = PALMAS_BASE_TO_SLAVE(PALMAS_PMU_CONTROL_BASE);
	addr = PALMAS_BASE_TO_REG(PALMAS_PMU_CONTROL_BASE, PALMAS_POWER_CTRL);

	ret = regmap_write(palmas->regmap[slave], addr, reg);
	if (ret)
		goto err_irq;

	palmas_print_info(palmas);

	/*
	 * If we are probing with DT do this the DT way and return here
	 * otherwise continue and add devices using mfd helpers.
	 */
	if (node) {
		ret = of_platform_populate(node, NULL, NULL, &i2c->dev);
		if (ret < 0)
			goto err_irq;
		else
			return ret;
	}

	/*
	 * For now all PMICs belonging to palmas family are assumed to get the
	 * same childern as PALMAS
	 */
	children = kmemdup(palmas_children, sizeof(palmas_children),
			   GFP_KERNEL);
	if (!children) {
		ret = -ENOMEM;
		goto err_irq;
	}

	children[PALMAS_PMIC_ID].platform_data = pdata->pmic_pdata;
	children[PALMAS_PMIC_ID].pdata_size = sizeof(*pdata->pmic_pdata);

	children[PALMAS_GPADC_ID].platform_data = pdata->gpadc_pdata;
	children[PALMAS_GPADC_ID].pdata_size = sizeof(*pdata->gpadc_pdata);

	children[PALMAS_RESOURCE_ID].platform_data = pdata->resource_pdata;
	children[PALMAS_RESOURCE_ID].pdata_size =
			sizeof(*pdata->resource_pdata);

	/* TPS659038 does not have USB */
	if (pmic_data->has_usb) {
		children[PALMAS_USB_ID].platform_data = pdata->usb_pdata;
		children[PALMAS_USB_ID].pdata_size = sizeof(*pdata->usb_pdata);
	}

	children[PALMAS_CLK_ID].platform_data = pdata->clk_pdata;
	children[PALMAS_CLK_ID].pdata_size = sizeof(*pdata->clk_pdata);

	ret = mfd_add_devices(palmas->dev, -1,
			      children, ARRAY_SIZE(palmas_children),
<<<<<<< HEAD
			      NULL, regmap_irq_chip_get_base(palmas->irq_data),
			      NULL);
=======
			      NULL, 0,
			      regmap_irq_get_domain(palmas->irq_data));
>>>>>>> 1215e6de

	kfree(children);

	if (ret < 0)
		goto err_devices;

	return ret;

err_devices:
	mfd_remove_devices(palmas->dev);
err_irq:
	regmap_del_irq_chip(palmas->irq, palmas->irq_data);
err:
	return ret;
}

static int palmas_i2c_remove(struct i2c_client *i2c)
{
	struct palmas *palmas = i2c_get_clientdata(i2c);

	mfd_remove_devices(palmas->dev);
	regmap_del_irq_chip(palmas->irq, palmas->irq_data);

	return 0;
}

static const struct i2c_device_id palmas_i2c_id[] = {
	{ "palmas", TWL6035},
	{ "twl6035", TWL6035},
	{ "twl6037", TWL6037},
	{ "tps65913", TPS65913},
	{ "tps659038", TPS659038},
	{ /* end */ }
};
MODULE_DEVICE_TABLE(i2c, palmas_i2c_id);

static struct i2c_driver palmas_i2c_driver = {
	.driver = {
		   .name = "palmas",
		   .of_match_table = of_palmas_match_tbl,
		   .owner = THIS_MODULE,
	},
	.probe = palmas_i2c_probe,
	.remove = palmas_i2c_remove,
	.id_table = palmas_i2c_id,
};

static int __init palmas_i2c_init(void)
{
	return i2c_add_driver(&palmas_i2c_driver);
}
/* init early so consumer devices can complete system boot */
subsys_initcall(palmas_i2c_init);

static void __exit palmas_i2c_exit(void)
{
	i2c_del_driver(&palmas_i2c_driver);
}
module_exit(palmas_i2c_exit);

MODULE_AUTHOR("Graeme Gregory <gg@slimlogic.co.uk>");
MODULE_DESCRIPTION("Palmas chip family multi-function driver");
MODULE_LICENSE("GPL");<|MERGE_RESOLUTION|>--- conflicted
+++ resolved
@@ -386,8 +386,6 @@
 	return ret;
 }
 
-<<<<<<< HEAD
-=======
 static struct palmas_pmic_data palmas_data = {
 	.irq_chip = &palmas_irq_chip,
 	.regmap_config = palmas_regmap_config,
@@ -416,7 +414,6 @@
 	{ },
 };
 
->>>>>>> 1215e6de
 static int palmas_i2c_probe(struct i2c_client *i2c,
 			    const struct i2c_device_id *id)
 {
@@ -498,20 +495,12 @@
 
 		regmap_write(palmas->regmap[slave], addr, reg);
 
-<<<<<<< HEAD
-	ret = regmap_add_irq_chip(palmas->regmap[slave], palmas->irq,
-			IRQF_ONESHOT, 0, &palmas_irq_chip,
-			&palmas->irq_data);
-	if (ret < 0)
-		goto err;
-=======
 		ret = regmap_add_irq_chip(palmas->regmap[slave], palmas->irq,
 				IRQF_ONESHOT, 0, pmic_data->irq_chip,
 				&palmas->irq_data);
 		if (ret < 0)
 			goto err;
 	}
->>>>>>> 1215e6de
 
 	slave = PALMAS_BASE_TO_SLAVE(PALMAS_PU_PD_OD_BASE);
 	addr = PALMAS_BASE_TO_REG(PALMAS_PU_PD_OD_BASE,
@@ -631,13 +620,8 @@
 
 	ret = mfd_add_devices(palmas->dev, -1,
 			      children, ARRAY_SIZE(palmas_children),
-<<<<<<< HEAD
-			      NULL, regmap_irq_chip_get_base(palmas->irq_data),
-			      NULL);
-=======
 			      NULL, 0,
 			      regmap_irq_get_domain(palmas->irq_data));
->>>>>>> 1215e6de
 
 	kfree(children);
 
