--- conflicted
+++ resolved
@@ -230,28 +230,7 @@
 		return -ENOMEM;
 
 	rproc->late_attach = pdata->late_attach;
-<<<<<<< HEAD
-
-	for (i = 0; i < pdata->carveouts_cnt; i++) {
-		carveout = &pdata->carveouts[i];
-
-		dma = pdata->carveouts[i].dma;
-		len = pdata->carveouts[i].len;
-		pr_info("omap_rproc_probe: ioremap_nocache(0x%llx, 0x%x)\n",
-				(unsigned long long)dma, len);
-		va = ioremap_nocache(dma, len);
-		if (!va) {
-			dev_err(&pdev->dev, "ioremap_nocache err: %d\n", len);
-			ret = -ENOMEM;
-			goto free_rproc;
-		}
-
-		carveout->va = va;
-
-		list_add_tail(&carveout->node, &rproc->carveouts);
-	}
-=======
->>>>>>> ced4fafe
+
 	oproc = rproc->priv;
 	oproc->rproc = rproc;
 
