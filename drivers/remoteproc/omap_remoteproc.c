/*
 * OMAP Remote Processor driver
 *
 * Copyright (C) 2011-2013 Texas Instruments, Inc.
 * Copyright (C) 2011 Google, Inc.
 *
 * Ohad Ben-Cohen <ohad@wizery.com>
 * Brian Swetland <swetland@google.com>
 * Fernando Guzman Lugo <fernando.lugo@ti.com>
 * Mark Grosen <mgrosen@ti.com>
 * Suman Anna <s-anna@ti.com>
 * Hari Kanigeri <h-kanigeri2@ti.com>
 *
 * This program is free software; you can redistribute it and/or
 * modify it under the terms of the GNU General Public License
 * version 2 as published by the Free Software Foundation.
 *
 * This program is distributed in the hope that it will be useful,
 * but WITHOUT ANY WARRANTY; without even the implied warranty of
 * MERCHANTABILITY or FITNESS FOR A PARTICULAR PURPOSE.  See the
 * GNU General Public License for more details.
 */

#include <linux/kernel.h>
#include <linux/module.h>
#include <linux/err.h>
#include <linux/platform_device.h>
#include <linux/dma-mapping.h>
#include <linux/remoteproc.h>
#include <linux/mailbox.h>

#include <linux/platform_data/remoteproc-omap.h>

#include "omap_remoteproc.h"
#include "remoteproc_internal.h"

/**
 * struct omap_rproc - omap remote processor state
 * @mbox: omap mailbox handle
 * @nb: notifier block that will be invoked on inbound mailbox messages
 * @rproc: rproc handle
 */
struct omap_rproc {
	struct mailbox *mbox;
	struct notifier_block nb;
	struct rproc *rproc;
};

/**
 * omap_rproc_mbox_callback() - inbound mailbox message handler
 * @this: notifier block
 * @index: unused
 * @data: mailbox payload
 *
 * This handler is invoked by omap's mailbox driver whenever a mailbox
 * message is received. Usually, the mailbox payload simply contains
 * the index of the virtqueue that is kicked by the remote processor,
 * and we let remoteproc core handle it.
 *
 * In addition to virtqueue indices, we also have some out-of-band values
 * that indicates different events. Those values are deliberately very
 * big so they don't coincide with virtqueue indices.
 */
static int omap_rproc_mbox_callback(struct notifier_block *this,
					unsigned long index, void *data)
{
	struct omap_rproc *oproc = container_of(this, struct omap_rproc, nb);
	struct device *dev = oproc->rproc->dev.parent;
	struct mailbox_msg *msg = data;
	const char *name = oproc->rproc->name;
	u32 msg_data = (u32)msg->pdata;

	dev_dbg(dev, "mbox msg: 0x%x\n", msg_data);

	switch (msg_data) {
	case RP_MBOX_CRASH:
		/* just log this for now. later, we'll also do recovery */
		dev_err(dev, "omap rproc %s crashed\n", name);
		break;
	case RP_MBOX_ECHO_REPLY:
		dev_info(dev, "received echo reply from %s\n", name);
		break;
	default:
		if (msg_data >= RP_MBOX_END_MSG) {
			dev_err(dev, "dropping unknown message %x", msg_data);
			return NOTIFY_DONE;
		}
		/* msg contains the index of the triggered vring */
		if (rproc_vq_interrupt(oproc->rproc, msg_data) == IRQ_NONE)
			dev_dbg(dev, "no message was found in vqid %d\n",
								msg_data);
	}

	return NOTIFY_DONE;
}

/* kick a virtqueue */
static void omap_rproc_kick(struct rproc *rproc, int vqid)
{
	struct omap_rproc *oproc = rproc->priv;
	struct device *dev = rproc->dev.parent;
	struct mailbox_msg msg;
	int ret;

	/* send the index of the triggered virtqueue in the mailbox payload */
	MAILBOX_FILL_MSG(msg, 0, vqid, 0);
	ret = mailbox_msg_send(oproc->mbox, &msg);
	if (ret)
		dev_err(dev, "mailbox_msg_send failed: %d\n", ret);
}

/*
 * Power up the remote processor.
 *
 * This function will be invoked only after the firmware for this rproc
 * was loaded, parsed successfully, and all of its resource requirements
 * were met.
 */
static int omap_rproc_start(struct rproc *rproc)
{
	struct omap_rproc *oproc = rproc->priv;
	struct device *dev = rproc->dev.parent;
	struct platform_device *pdev = to_platform_device(dev);
	struct omap_rproc_pdata *pdata = pdev->dev.platform_data;
	struct mailbox_msg msg;
	int ret;

	if (pdata->set_bootaddr && !pdata->late_attach)
		pdata->set_bootaddr(rproc->bootaddr);

	oproc->nb.notifier_call = omap_rproc_mbox_callback;

	/* every omap rproc is assigned a mailbox instance for messaging */
	oproc->mbox = mailbox_get(pdata->mbox_name, &oproc->nb);
	if (IS_ERR(oproc->mbox)) {
		ret = PTR_ERR(oproc->mbox);
		dev_err(dev, "mailbox_get failed: %d\n", ret);
		return ret;
	}

	/*
	 * Ping the remote processor. this is only for sanity-sake;
	 * there is no functional effect whatsoever.
	 *
	 * Note that the reply will _not_ arrive immediately: this message
	 * will wait in the mailbox fifo until the remote processor is booted.
	 */
	MAILBOX_FILL_MSG(msg, 0, RP_MBOX_ECHO_REQUEST, 0);
	ret = mailbox_msg_send(oproc->mbox, &msg);
	if (ret) {
		dev_err(dev, "mailbox_get failed: %d\n", ret);
		goto put_mbox;
	}

	if (pdata->enable_timers) {
		ret = pdata->enable_timers(pdev, true);
		if (ret) {
			dev_err(dev, "enable_timers failed: %d\n", ret);
			goto put_mbox;
		}
	}

	ret = pdata->device_enable(pdev);
	if (ret) {
		dev_err(dev, "omap_device_enable failed: %d\n", ret);
		goto reset_timers;
	}

	return 0;

reset_timers:
	if (pdata->disable_timers)
		pdata->disable_timers(pdev, true);
put_mbox:
	mailbox_put(oproc->mbox, &oproc->nb);
	return ret;
}

/* power off the remote processor */
static int omap_rproc_stop(struct rproc *rproc)
{
	struct device *dev = rproc->dev.parent;
	struct platform_device *pdev = to_platform_device(dev);
	struct omap_rproc_pdata *pdata = pdev->dev.platform_data;
	struct omap_rproc *oproc = rproc->priv;
	int ret;

	ret = pdata->device_shutdown(pdev);
	if (ret)
		return ret;

	if (pdata->disable_timers) {
		ret = pdata->disable_timers(pdev, true);
		if (ret)
			return ret;
	}

	mailbox_put(oproc->mbox, &oproc->nb);

	return 0;
}

static struct rproc_ops omap_rproc_ops = {
	.start		= omap_rproc_start,
	.stop		= omap_rproc_stop,
	.kick		= omap_rproc_kick,
};

static int omap_rproc_probe(struct platform_device *pdev)
{
	struct omap_rproc_pdata *pdata = pdev->dev.platform_data;
	struct omap_rproc *oproc;
	struct rproc *rproc;
	struct rproc_mem_entry *carveout;
	dma_addr_t dma;
	void *va;
	int len;
	int i;
	int ret;

	ret = dma_set_coherent_mask(&pdev->dev, DMA_BIT_MASK(32));
	if (ret) {
		dev_err(&pdev->dev, "dma_set_coherent_mask: %d\n", ret);
		return ret;
	}

	rproc = rproc_alloc(&pdev->dev, pdata->name, &omap_rproc_ops,
				pdata->firmware, sizeof(*oproc));
	if (!rproc)
		return -ENOMEM;

<<<<<<< HEAD
	for (i = 0; i < pdata->carveouts_cnt; i++) {
		carveout = &pdata->carveouts[i];

		dma = pdata->carveouts[i].dma;
		len = pdata->carveouts[i].len;
		pr_info("omap_rproc_probe: ioremap_nocache(0x%llx, 0x%x)\n",
				(unsigned long long)dma, len);
		va = ioremap_nocache(dma, len);
		if (!va) {
			dev_err(&pdev->dev, "ioremap_nocache err: %d\n", len);
			ret = -ENOMEM;
			goto free_rproc;
		}

		carveout->va = va;

		list_add_tail(&carveout->node, &rproc->carveouts);
	}
=======
	rproc->late_attach = pdata->late_attach;

>>>>>>> 809dc00e
	oproc = rproc->priv;
	oproc->rproc = rproc;

	platform_set_drvdata(pdev, rproc);

	ret = rproc_add(rproc);
	if (ret)
		goto free_rproc;

	return 0;

free_rproc:
	rproc_put(rproc);
	return ret;
}

static int omap_rproc_remove(struct platform_device *pdev)
{
	struct rproc *rproc = platform_get_drvdata(pdev);

	struct rproc_mem_entry *carveout;

	list_for_each_entry(carveout, &rproc->carveouts, node) {
		if (carveout->priv)
			iounmap(carveout->va);
	}
	rproc_del(rproc);
	rproc_put(rproc);

	return 0;
}

static struct platform_driver omap_rproc_driver = {
	.probe = omap_rproc_probe,
	.remove = omap_rproc_remove,
	.driver = {
		.name = "omap-rproc",
		.owner = THIS_MODULE,
	},
};

module_platform_driver(omap_rproc_driver);

MODULE_LICENSE("GPL v2");
MODULE_DESCRIPTION("OMAP Remote Processor control driver");<|MERGE_RESOLUTION|>--- conflicted
+++ resolved
@@ -229,7 +229,8 @@
 	if (!rproc)
 		return -ENOMEM;
 
-<<<<<<< HEAD
+	rproc->late_attach = pdata->late_attach;
+
 	for (i = 0; i < pdata->carveouts_cnt; i++) {
 		carveout = &pdata->carveouts[i];
 
@@ -248,10 +249,6 @@
 
 		list_add_tail(&carveout->node, &rproc->carveouts);
 	}
-=======
-	rproc->late_attach = pdata->late_attach;
-
->>>>>>> 809dc00e
 	oproc = rproc->priv;
 	oproc->rproc = rproc;
 
