//#define DEBUG
#include <linux/spinlock.h>
#include <linux/slab.h>
#include <linux/blkdev.h>
#include <linux/hdreg.h>
#include <linux/module.h>
<<<<<<< HEAD
=======
#include <linux/mutex.h>
>>>>>>> dcd6c922
#include <linux/virtio.h>
#include <linux/virtio_blk.h>
#include <linux/scatterlist.h>
#include <linux/string_helpers.h>
#include <scsi/scsi_cmnd.h>
#include <linux/idr.h>

#define PART_BITS 4

static int major;
static DEFINE_IDA(vd_index_ida);

struct workqueue_struct *virtblk_wq;

struct virtio_blk
{
	spinlock_t lock;

	struct virtio_device *vdev;
	struct virtqueue *vq;

	/* The disk structure for the kernel. */
	struct gendisk *disk;

	/* Request tracking. */
	struct list_head reqs;

	mempool_t *pool;

	/* Process context for config space updates */
	struct work_struct config_work;

	/* Lock for config space updates */
	struct mutex config_lock;

	/* enable config space updates */
	bool config_enable;

	/* What host tells us, plus 2 for header & tailer. */
	unsigned int sg_elems;

	/* Ida index - used to track minor number allocations. */
	int index;

	/* Scatterlist: can be too big for stack. */
	struct scatterlist sg[/*sg_elems*/];
};

struct virtblk_req
{
	struct list_head list;
	struct request *req;
	struct virtio_blk_outhdr out_hdr;
	struct virtio_scsi_inhdr in_hdr;
	u8 status;
};

static void blk_done(struct virtqueue *vq)
{
	struct virtio_blk *vblk = vq->vdev->priv;
	struct virtblk_req *vbr;
	unsigned int len;
	unsigned long flags;

	spin_lock_irqsave(&vblk->lock, flags);
	while ((vbr = virtqueue_get_buf(vblk->vq, &len)) != NULL) {
		int error;

		switch (vbr->status) {
		case VIRTIO_BLK_S_OK:
			error = 0;
			break;
		case VIRTIO_BLK_S_UNSUPP:
			error = -ENOTTY;
			break;
		default:
			error = -EIO;
			break;
		}

		switch (vbr->req->cmd_type) {
		case REQ_TYPE_BLOCK_PC:
			vbr->req->resid_len = vbr->in_hdr.residual;
			vbr->req->sense_len = vbr->in_hdr.sense_len;
			vbr->req->errors = vbr->in_hdr.errors;
			break;
		case REQ_TYPE_SPECIAL:
			vbr->req->errors = (error != 0);
			break;
		default:
			break;
		}

		__blk_end_request_all(vbr->req, error);
		list_del(&vbr->list);
		mempool_free(vbr, vblk->pool);
	}
	/* In case queue is stopped waiting for more buffers. */
	blk_start_queue(vblk->disk->queue);
	spin_unlock_irqrestore(&vblk->lock, flags);
}

static bool do_req(struct request_queue *q, struct virtio_blk *vblk,
		   struct request *req)
{
	unsigned long num, out = 0, in = 0;
	struct virtblk_req *vbr;

	vbr = mempool_alloc(vblk->pool, GFP_ATOMIC);
	if (!vbr)
		/* When another request finishes we'll try again. */
		return false;

	vbr->req = req;

	if (req->cmd_flags & REQ_FLUSH) {
		vbr->out_hdr.type = VIRTIO_BLK_T_FLUSH;
		vbr->out_hdr.sector = 0;
		vbr->out_hdr.ioprio = req_get_ioprio(vbr->req);
	} else {
		switch (req->cmd_type) {
		case REQ_TYPE_FS:
			vbr->out_hdr.type = 0;
			vbr->out_hdr.sector = blk_rq_pos(vbr->req);
			vbr->out_hdr.ioprio = req_get_ioprio(vbr->req);
			break;
		case REQ_TYPE_BLOCK_PC:
			vbr->out_hdr.type = VIRTIO_BLK_T_SCSI_CMD;
			vbr->out_hdr.sector = 0;
			vbr->out_hdr.ioprio = req_get_ioprio(vbr->req);
			break;
		case REQ_TYPE_SPECIAL:
			vbr->out_hdr.type = VIRTIO_BLK_T_GET_ID;
			vbr->out_hdr.sector = 0;
			vbr->out_hdr.ioprio = req_get_ioprio(vbr->req);
			break;
		default:
			/* We don't put anything else in the queue. */
			BUG();
		}
	}

	sg_set_buf(&vblk->sg[out++], &vbr->out_hdr, sizeof(vbr->out_hdr));

	/*
	 * If this is a packet command we need a couple of additional headers.
	 * Behind the normal outhdr we put a segment with the scsi command
	 * block, and before the normal inhdr we put the sense data and the
	 * inhdr with additional status information before the normal inhdr.
	 */
	if (vbr->req->cmd_type == REQ_TYPE_BLOCK_PC)
		sg_set_buf(&vblk->sg[out++], vbr->req->cmd, vbr->req->cmd_len);

	num = blk_rq_map_sg(q, vbr->req, vblk->sg + out);

	if (vbr->req->cmd_type == REQ_TYPE_BLOCK_PC) {
		sg_set_buf(&vblk->sg[num + out + in++], vbr->req->sense, SCSI_SENSE_BUFFERSIZE);
		sg_set_buf(&vblk->sg[num + out + in++], &vbr->in_hdr,
			   sizeof(vbr->in_hdr));
	}

	sg_set_buf(&vblk->sg[num + out + in++], &vbr->status,
		   sizeof(vbr->status));

	if (num) {
		if (rq_data_dir(vbr->req) == WRITE) {
			vbr->out_hdr.type |= VIRTIO_BLK_T_OUT;
			out += num;
		} else {
			vbr->out_hdr.type |= VIRTIO_BLK_T_IN;
			in += num;
		}
	}

	if (virtqueue_add_buf(vblk->vq, vblk->sg, out, in, vbr, GFP_ATOMIC)<0) {
		mempool_free(vbr, vblk->pool);
		return false;
	}

	list_add_tail(&vbr->list, &vblk->reqs);
	return true;
}

static void do_virtblk_request(struct request_queue *q)
{
	struct virtio_blk *vblk = q->queuedata;
	struct request *req;
	unsigned int issued = 0;

	while ((req = blk_peek_request(q)) != NULL) {
		BUG_ON(req->nr_phys_segments + 2 > vblk->sg_elems);

		/* If this request fails, stop queue and wait for something to
		   finish to restart it. */
		if (!do_req(q, vblk, req)) {
			blk_stop_queue(q);
			break;
		}
		blk_start_request(req);
		issued++;
	}

	if (issued)
		virtqueue_kick(vblk->vq);
}

/* return id (s/n) string for *disk to *id_str
 */
static int virtblk_get_id(struct gendisk *disk, char *id_str)
{
	struct virtio_blk *vblk = disk->private_data;
	struct request *req;
	struct bio *bio;
	int err;

	bio = bio_map_kern(vblk->disk->queue, id_str, VIRTIO_BLK_ID_BYTES,
			   GFP_KERNEL);
	if (IS_ERR(bio))
		return PTR_ERR(bio);

	req = blk_make_request(vblk->disk->queue, bio, GFP_KERNEL);
	if (IS_ERR(req)) {
		bio_put(bio);
		return PTR_ERR(req);
	}

	req->cmd_type = REQ_TYPE_SPECIAL;
	err = blk_execute_rq(vblk->disk->queue, vblk->disk, req, false);
	blk_put_request(req);

	return err;
}

static int virtblk_ioctl(struct block_device *bdev, fmode_t mode,
			     unsigned int cmd, unsigned long data)
{
	struct gendisk *disk = bdev->bd_disk;
	struct virtio_blk *vblk = disk->private_data;

	/*
	 * Only allow the generic SCSI ioctls if the host can support it.
	 */
	if (!virtio_has_feature(vblk->vdev, VIRTIO_BLK_F_SCSI))
		return -ENOTTY;

	return scsi_cmd_blk_ioctl(bdev, mode, cmd,
				  (void __user *)data);
}

/* We provide getgeo only to please some old bootloader/partitioning tools */
static int virtblk_getgeo(struct block_device *bd, struct hd_geometry *geo)
{
	struct virtio_blk *vblk = bd->bd_disk->private_data;
	struct virtio_blk_geometry vgeo;
	int err;

	/* see if the host passed in geometry config */
	err = virtio_config_val(vblk->vdev, VIRTIO_BLK_F_GEOMETRY,
				offsetof(struct virtio_blk_config, geometry),
				&vgeo);

	if (!err) {
		geo->heads = vgeo.heads;
		geo->sectors = vgeo.sectors;
		geo->cylinders = vgeo.cylinders;
	} else {
		/* some standard values, similar to sd */
		geo->heads = 1 << 6;
		geo->sectors = 1 << 5;
		geo->cylinders = get_capacity(bd->bd_disk) >> 11;
	}
	return 0;
}

static const struct block_device_operations virtblk_fops = {
	.ioctl  = virtblk_ioctl,
	.owner  = THIS_MODULE,
	.getgeo = virtblk_getgeo,
};

static int index_to_minor(int index)
{
	return index << PART_BITS;
}

static int minor_to_index(int minor)
{
	return minor >> PART_BITS;
}

static ssize_t virtblk_serial_show(struct device *dev,
				struct device_attribute *attr, char *buf)
{
	struct gendisk *disk = dev_to_disk(dev);
	int err;

	/* sysfs gives us a PAGE_SIZE buffer */
	BUILD_BUG_ON(PAGE_SIZE < VIRTIO_BLK_ID_BYTES);

	buf[VIRTIO_BLK_ID_BYTES] = '\0';
	err = virtblk_get_id(disk, buf);
	if (!err)
		return strlen(buf);

	if (err == -EIO) /* Unsupported? Make it empty. */
		return 0;

	return err;
}
DEVICE_ATTR(serial, S_IRUGO, virtblk_serial_show, NULL);

static void virtblk_config_changed_work(struct work_struct *work)
{
	struct virtio_blk *vblk =
		container_of(work, struct virtio_blk, config_work);
	struct virtio_device *vdev = vblk->vdev;
	struct request_queue *q = vblk->disk->queue;
	char cap_str_2[10], cap_str_10[10];
	u64 capacity, size;

	mutex_lock(&vblk->config_lock);
	if (!vblk->config_enable)
		goto done;

	/* Host must always specify the capacity. */
	vdev->config->get(vdev, offsetof(struct virtio_blk_config, capacity),
			  &capacity, sizeof(capacity));

	/* If capacity is too big, truncate with warning. */
	if ((sector_t)capacity != capacity) {
		dev_warn(&vdev->dev, "Capacity %llu too large: truncating\n",
			 (unsigned long long)capacity);
		capacity = (sector_t)-1;
	}

	size = capacity * queue_logical_block_size(q);
	string_get_size(size, STRING_UNITS_2, cap_str_2, sizeof(cap_str_2));
	string_get_size(size, STRING_UNITS_10, cap_str_10, sizeof(cap_str_10));

	dev_notice(&vdev->dev,
		  "new size: %llu %d-byte logical blocks (%s/%s)\n",
		  (unsigned long long)capacity,
		  queue_logical_block_size(q),
		  cap_str_10, cap_str_2);

	set_capacity(vblk->disk, capacity);
done:
	mutex_unlock(&vblk->config_lock);
}

static void virtblk_config_changed(struct virtio_device *vdev)
{
	struct virtio_blk *vblk = vdev->priv;

	queue_work(virtblk_wq, &vblk->config_work);
}

static int init_vq(struct virtio_blk *vblk)
{
	int err = 0;

	/* We expect one virtqueue, for output. */
	vblk->vq = virtio_find_single_vq(vblk->vdev, blk_done, "requests");
	if (IS_ERR(vblk->vq))
		err = PTR_ERR(vblk->vq);

	return err;
}

static int __devinit virtblk_probe(struct virtio_device *vdev)
{
	struct virtio_blk *vblk;
	struct request_queue *q;
	int err, index;
	u64 cap;
	u32 v, blk_size, sg_elems, opt_io_size;
	u16 min_io_size;
	u8 physical_block_exp, alignment_offset;

	err = ida_simple_get(&vd_index_ida, 0, minor_to_index(1 << MINORBITS),
			     GFP_KERNEL);
	if (err < 0)
		goto out;
	index = err;

	/* We need to know how many segments before we allocate. */
	err = virtio_config_val(vdev, VIRTIO_BLK_F_SEG_MAX,
				offsetof(struct virtio_blk_config, seg_max),
				&sg_elems);

	/* We need at least one SG element, whatever they say. */
	if (err || !sg_elems)
		sg_elems = 1;

	/* We need an extra sg elements at head and tail. */
	sg_elems += 2;
	vdev->priv = vblk = kmalloc(sizeof(*vblk) +
				    sizeof(vblk->sg[0]) * sg_elems, GFP_KERNEL);
	if (!vblk) {
		err = -ENOMEM;
		goto out_free_index;
	}

	INIT_LIST_HEAD(&vblk->reqs);
	spin_lock_init(&vblk->lock);
	vblk->vdev = vdev;
	vblk->sg_elems = sg_elems;
	sg_init_table(vblk->sg, vblk->sg_elems);
	mutex_init(&vblk->config_lock);
	INIT_WORK(&vblk->config_work, virtblk_config_changed_work);
	vblk->config_enable = true;

	err = init_vq(vblk);
	if (err)
		goto out_free_vblk;

	vblk->pool = mempool_create_kmalloc_pool(1,sizeof(struct virtblk_req));
	if (!vblk->pool) {
		err = -ENOMEM;
		goto out_free_vq;
	}

	/* FIXME: How many partitions?  How long is a piece of string? */
	vblk->disk = alloc_disk(1 << PART_BITS);
	if (!vblk->disk) {
		err = -ENOMEM;
		goto out_mempool;
	}

	q = vblk->disk->queue = blk_init_queue(do_virtblk_request, &vblk->lock);
	if (!q) {
		err = -ENOMEM;
		goto out_put_disk;
	}

	q->queuedata = vblk;

	if (index < 26) {
		sprintf(vblk->disk->disk_name, "vd%c", 'a' + index % 26);
	} else if (index < (26 + 1) * 26) {
		sprintf(vblk->disk->disk_name, "vd%c%c",
			'a' + index / 26 - 1, 'a' + index % 26);
	} else {
		const unsigned int m1 = (index / 26 - 1) / 26 - 1;
		const unsigned int m2 = (index / 26 - 1) % 26;
		const unsigned int m3 =  index % 26;
		sprintf(vblk->disk->disk_name, "vd%c%c%c",
			'a' + m1, 'a' + m2, 'a' + m3);
	}

	vblk->disk->major = major;
	vblk->disk->first_minor = index_to_minor(index);
	vblk->disk->private_data = vblk;
	vblk->disk->fops = &virtblk_fops;
	vblk->disk->driverfs_dev = &vdev->dev;
	vblk->index = index;

	/* configure queue flush support */
	if (virtio_has_feature(vdev, VIRTIO_BLK_F_FLUSH))
		blk_queue_flush(q, REQ_FLUSH);

	/* If disk is read-only in the host, the guest should obey */
	if (virtio_has_feature(vdev, VIRTIO_BLK_F_RO))
		set_disk_ro(vblk->disk, 1);

	/* Host must always specify the capacity. */
	vdev->config->get(vdev, offsetof(struct virtio_blk_config, capacity),
			  &cap, sizeof(cap));

	/* If capacity is too big, truncate with warning. */
	if ((sector_t)cap != cap) {
		dev_warn(&vdev->dev, "Capacity %llu too large: truncating\n",
			 (unsigned long long)cap);
		cap = (sector_t)-1;
	}
	set_capacity(vblk->disk, cap);

	/* We can handle whatever the host told us to handle. */
	blk_queue_max_segments(q, vblk->sg_elems-2);

	/* No need to bounce any requests */
	blk_queue_bounce_limit(q, BLK_BOUNCE_ANY);

	/* No real sector limit. */
	blk_queue_max_hw_sectors(q, -1U);

	/* Host can optionally specify maximum segment size and number of
	 * segments. */
	err = virtio_config_val(vdev, VIRTIO_BLK_F_SIZE_MAX,
				offsetof(struct virtio_blk_config, size_max),
				&v);
	if (!err)
		blk_queue_max_segment_size(q, v);
	else
		blk_queue_max_segment_size(q, -1U);

	/* Host can optionally specify the block size of the device */
	err = virtio_config_val(vdev, VIRTIO_BLK_F_BLK_SIZE,
				offsetof(struct virtio_blk_config, blk_size),
				&blk_size);
	if (!err)
		blk_queue_logical_block_size(q, blk_size);
	else
		blk_size = queue_logical_block_size(q);

	/* Use topology information if available */
	err = virtio_config_val(vdev, VIRTIO_BLK_F_TOPOLOGY,
			offsetof(struct virtio_blk_config, physical_block_exp),
			&physical_block_exp);
	if (!err && physical_block_exp)
		blk_queue_physical_block_size(q,
				blk_size * (1 << physical_block_exp));

	err = virtio_config_val(vdev, VIRTIO_BLK_F_TOPOLOGY,
			offsetof(struct virtio_blk_config, alignment_offset),
			&alignment_offset);
	if (!err && alignment_offset)
		blk_queue_alignment_offset(q, blk_size * alignment_offset);

	err = virtio_config_val(vdev, VIRTIO_BLK_F_TOPOLOGY,
			offsetof(struct virtio_blk_config, min_io_size),
			&min_io_size);
	if (!err && min_io_size)
		blk_queue_io_min(q, blk_size * min_io_size);

	err = virtio_config_val(vdev, VIRTIO_BLK_F_TOPOLOGY,
			offsetof(struct virtio_blk_config, opt_io_size),
			&opt_io_size);
	if (!err && opt_io_size)
		blk_queue_io_opt(q, blk_size * opt_io_size);


	add_disk(vblk->disk);
	err = device_create_file(disk_to_dev(vblk->disk), &dev_attr_serial);
	if (err)
		goto out_del_disk;

	return 0;

out_del_disk:
	del_gendisk(vblk->disk);
	blk_cleanup_queue(vblk->disk->queue);
out_put_disk:
	put_disk(vblk->disk);
out_mempool:
	mempool_destroy(vblk->pool);
out_free_vq:
	vdev->config->del_vqs(vdev);
out_free_vblk:
	kfree(vblk);
out_free_index:
	ida_simple_remove(&vd_index_ida, index);
out:
	return err;
}

static void __devexit virtblk_remove(struct virtio_device *vdev)
{
	struct virtio_blk *vblk = vdev->priv;
	int index = vblk->index;

	/* Prevent config work handler from accessing the device. */
	mutex_lock(&vblk->config_lock);
	vblk->config_enable = false;
	mutex_unlock(&vblk->config_lock);

	/* Nothing should be pending. */
	BUG_ON(!list_empty(&vblk->reqs));

	/* Stop all the virtqueues. */
	vdev->config->reset(vdev);

	flush_work(&vblk->config_work);

	del_gendisk(vblk->disk);
	blk_cleanup_queue(vblk->disk->queue);
	put_disk(vblk->disk);
	mempool_destroy(vblk->pool);
	vdev->config->del_vqs(vdev);
	kfree(vblk);
	ida_simple_remove(&vd_index_ida, index);
<<<<<<< HEAD
=======
}

#ifdef CONFIG_PM
static int virtblk_freeze(struct virtio_device *vdev)
{
	struct virtio_blk *vblk = vdev->priv;

	/* Ensure we don't receive any more interrupts */
	vdev->config->reset(vdev);

	/* Prevent config work handler from accessing the device. */
	mutex_lock(&vblk->config_lock);
	vblk->config_enable = false;
	mutex_unlock(&vblk->config_lock);

	flush_work(&vblk->config_work);

	spin_lock_irq(vblk->disk->queue->queue_lock);
	blk_stop_queue(vblk->disk->queue);
	spin_unlock_irq(vblk->disk->queue->queue_lock);
	blk_sync_queue(vblk->disk->queue);

	vdev->config->del_vqs(vdev);
	return 0;
}

static int virtblk_restore(struct virtio_device *vdev)
{
	struct virtio_blk *vblk = vdev->priv;
	int ret;

	vblk->config_enable = true;
	ret = init_vq(vdev->priv);
	if (!ret) {
		spin_lock_irq(vblk->disk->queue->queue_lock);
		blk_start_queue(vblk->disk->queue);
		spin_unlock_irq(vblk->disk->queue->queue_lock);
	}
	return ret;
>>>>>>> dcd6c922
}
#endif

static const struct virtio_device_id id_table[] = {
	{ VIRTIO_ID_BLOCK, VIRTIO_DEV_ANY_ID },
	{ 0 },
};

static unsigned int features[] = {
	VIRTIO_BLK_F_SEG_MAX, VIRTIO_BLK_F_SIZE_MAX, VIRTIO_BLK_F_GEOMETRY,
	VIRTIO_BLK_F_RO, VIRTIO_BLK_F_BLK_SIZE, VIRTIO_BLK_F_SCSI,
	VIRTIO_BLK_F_FLUSH, VIRTIO_BLK_F_TOPOLOGY
};

/*
 * virtio_blk causes spurious section mismatch warning by
 * simultaneously referring to a __devinit and a __devexit function.
 * Use __refdata to avoid this warning.
 */
static struct virtio_driver __refdata virtio_blk = {
	.feature_table		= features,
	.feature_table_size	= ARRAY_SIZE(features),
	.driver.name		= KBUILD_MODNAME,
	.driver.owner		= THIS_MODULE,
	.id_table		= id_table,
	.probe			= virtblk_probe,
	.remove			= __devexit_p(virtblk_remove),
	.config_changed		= virtblk_config_changed,
#ifdef CONFIG_PM
	.freeze			= virtblk_freeze,
	.restore		= virtblk_restore,
#endif
};

static int __init init(void)
{
	int error;

	virtblk_wq = alloc_workqueue("virtio-blk", 0, 0);
	if (!virtblk_wq)
		return -ENOMEM;

	major = register_blkdev(0, "virtblk");
	if (major < 0) {
		error = major;
		goto out_destroy_workqueue;
	}

	error = register_virtio_driver(&virtio_blk);
	if (error)
		goto out_unregister_blkdev;
	return 0;

out_unregister_blkdev:
	unregister_blkdev(major, "virtblk");
out_destroy_workqueue:
	destroy_workqueue(virtblk_wq);
	return error;
}

static void __exit fini(void)
{
	unregister_blkdev(major, "virtblk");
	unregister_virtio_driver(&virtio_blk);
	destroy_workqueue(virtblk_wq);
}
module_init(init);
module_exit(fini);

MODULE_DEVICE_TABLE(virtio, id_table);
MODULE_DESCRIPTION("Virtio block driver");
MODULE_LICENSE("GPL");<|MERGE_RESOLUTION|>--- conflicted
+++ resolved
@@ -4,10 +4,7 @@
 #include <linux/blkdev.h>
 #include <linux/hdreg.h>
 #include <linux/module.h>
-<<<<<<< HEAD
-=======
 #include <linux/mutex.h>
->>>>>>> dcd6c922
 #include <linux/virtio.h>
 #include <linux/virtio_blk.h>
 #include <linux/scatterlist.h>
@@ -589,8 +586,6 @@
 	vdev->config->del_vqs(vdev);
 	kfree(vblk);
 	ida_simple_remove(&vd_index_ida, index);
-<<<<<<< HEAD
-=======
 }
 
 #ifdef CONFIG_PM
@@ -630,7 +625,6 @@
 		spin_unlock_irq(vblk->disk->queue->queue_lock);
 	}
 	return ret;
->>>>>>> dcd6c922
 }
 #endif
 
