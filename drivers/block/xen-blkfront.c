/*
 * blkfront.c
 *
 * XenLinux virtual block device driver.
 *
 * Copyright (c) 2003-2004, Keir Fraser & Steve Hand
 * Modifications by Mark A. Williamson are (c) Intel Research Cambridge
 * Copyright (c) 2004, Christian Limpach
 * Copyright (c) 2004, Andrew Warfield
 * Copyright (c) 2005, Christopher Clark
 * Copyright (c) 2005, XenSource Ltd
 *
 * This program is free software; you can redistribute it and/or
 * modify it under the terms of the GNU General Public License version 2
 * as published by the Free Software Foundation; or, when distributed
 * separately from the Linux kernel or incorporated into other
 * software packages, subject to the following license:
 *
 * Permission is hereby granted, free of charge, to any person obtaining a copy
 * of this source file (the "Software"), to deal in the Software without
 * restriction, including without limitation the rights to use, copy, modify,
 * merge, publish, distribute, sublicense, and/or sell copies of the Software,
 * and to permit persons to whom the Software is furnished to do so, subject to
 * the following conditions:
 *
 * The above copyright notice and this permission notice shall be included in
 * all copies or substantial portions of the Software.
 *
 * THE SOFTWARE IS PROVIDED "AS IS", WITHOUT WARRANTY OF ANY KIND, EXPRESS OR
 * IMPLIED, INCLUDING BUT NOT LIMITED TO THE WARRANTIES OF MERCHANTABILITY,
 * FITNESS FOR A PARTICULAR PURPOSE AND NONINFRINGEMENT. IN NO EVENT SHALL THE
 * AUTHORS OR COPYRIGHT HOLDERS BE LIABLE FOR ANY CLAIM, DAMAGES OR OTHER
 * LIABILITY, WHETHER IN AN ACTION OF CONTRACT, TORT OR OTHERWISE, ARISING
 * FROM, OUT OF OR IN CONNECTION WITH THE SOFTWARE OR THE USE OR OTHER DEALINGS
 * IN THE SOFTWARE.
 */

#include <linux/interrupt.h>
#include <linux/blkdev.h>
#include <linux/hdreg.h>
#include <linux/cdrom.h>
#include <linux/module.h>
#include <linux/slab.h>
#include <linux/mutex.h>
#include <linux/scatterlist.h>
#include <linux/bitmap.h>
#include <linux/llist.h>

#include <xen/xen.h>
#include <xen/xenbus.h>
#include <xen/grant_table.h>
#include <xen/events.h>
#include <xen/page.h>
#include <xen/platform_pci.h>

#include <xen/interface/grant_table.h>
#include <xen/interface/io/blkif.h>
#include <xen/interface/io/protocols.h>

#include <asm/xen/hypervisor.h>

enum blkif_state {
	BLKIF_STATE_DISCONNECTED,
	BLKIF_STATE_CONNECTED,
	BLKIF_STATE_SUSPENDED,
};

struct grant {
	grant_ref_t gref;
	unsigned long pfn;
	struct llist_node node;
};

struct blk_shadow {
	struct blkif_request req;
	struct request *request;
	unsigned long frame[BLKIF_MAX_SEGMENTS_PER_REQUEST];
	struct grant *grants_used[BLKIF_MAX_SEGMENTS_PER_REQUEST];
};

static DEFINE_MUTEX(blkfront_mutex);
static const struct block_device_operations xlvbd_block_fops;

#define BLK_RING_SIZE __CONST_RING_SIZE(blkif, PAGE_SIZE)

/*
 * We have one of these per vbd, whether ide, scsi or 'other'.  They
 * hang in private_data off the gendisk structure. We may end up
 * putting all kinds of interesting stuff here :-)
 */
struct blkfront_info
{
	spinlock_t io_lock;
	struct mutex mutex;
	struct xenbus_device *xbdev;
	struct gendisk *gd;
	int vdevice;
	blkif_vdev_t handle;
	enum blkif_state connected;
	int ring_ref;
	struct blkif_front_ring ring;
	struct scatterlist sg[BLKIF_MAX_SEGMENTS_PER_REQUEST];
	unsigned int evtchn, irq;
	struct request_queue *rq;
	struct work_struct work;
	struct gnttab_free_callback callback;
	struct blk_shadow shadow[BLK_RING_SIZE];
	struct llist_head persistent_gnts;
	unsigned int persistent_gnts_c;
	unsigned long shadow_free;
	unsigned int feature_flush;
	unsigned int flush_op;
	unsigned int feature_discard:1;
	unsigned int feature_secdiscard:1;
	unsigned int discard_granularity;
	unsigned int discard_alignment;
	unsigned int feature_persistent:1;
	int is_ready;
};

static unsigned int nr_minors;
static unsigned long *minors;
static DEFINE_SPINLOCK(minor_lock);

#define MAXIMUM_OUTSTANDING_BLOCK_REQS \
	(BLKIF_MAX_SEGMENTS_PER_REQUEST * BLK_RING_SIZE)
#define GRANT_INVALID_REF	0

#define PARTS_PER_DISK		16
#define PARTS_PER_EXT_DISK      256

#define BLKIF_MAJOR(dev) ((dev)>>8)
#define BLKIF_MINOR(dev) ((dev) & 0xff)

#define EXT_SHIFT 28
#define EXTENDED (1<<EXT_SHIFT)
#define VDEV_IS_EXTENDED(dev) ((dev)&(EXTENDED))
#define BLKIF_MINOR_EXT(dev) ((dev)&(~EXTENDED))
#define EMULATED_HD_DISK_MINOR_OFFSET (0)
#define EMULATED_HD_DISK_NAME_OFFSET (EMULATED_HD_DISK_MINOR_OFFSET / 256)
#define EMULATED_SD_DISK_MINOR_OFFSET (0)
#define EMULATED_SD_DISK_NAME_OFFSET (EMULATED_SD_DISK_MINOR_OFFSET / 256)

#define DEV_NAME	"xvd"	/* name in /dev */

static int get_id_from_freelist(struct blkfront_info *info)
{
	unsigned long free = info->shadow_free;
	BUG_ON(free >= BLK_RING_SIZE);
	info->shadow_free = info->shadow[free].req.u.rw.id;
	info->shadow[free].req.u.rw.id = 0x0fffffee; /* debug */
	return free;
}

static int add_id_to_freelist(struct blkfront_info *info,
			       unsigned long id)
{
	if (info->shadow[id].req.u.rw.id != id)
		return -EINVAL;
	if (info->shadow[id].request == NULL)
		return -EINVAL;
	info->shadow[id].req.u.rw.id  = info->shadow_free;
	info->shadow[id].request = NULL;
	info->shadow_free = id;
	return 0;
}

static const char *op_name(int op)
{
	static const char *const names[] = {
		[BLKIF_OP_READ] = "read",
		[BLKIF_OP_WRITE] = "write",
		[BLKIF_OP_WRITE_BARRIER] = "barrier",
		[BLKIF_OP_FLUSH_DISKCACHE] = "flush",
		[BLKIF_OP_DISCARD] = "discard" };

	if (op < 0 || op >= ARRAY_SIZE(names))
		return "unknown";

	if (!names[op])
		return "reserved";

	return names[op];
}
static int xlbd_reserve_minors(unsigned int minor, unsigned int nr)
{
	unsigned int end = minor + nr;
	int rc;

	if (end > nr_minors) {
		unsigned long *bitmap, *old;

		bitmap = kcalloc(BITS_TO_LONGS(end), sizeof(*bitmap),
				 GFP_KERNEL);
		if (bitmap == NULL)
			return -ENOMEM;

		spin_lock(&minor_lock);
		if (end > nr_minors) {
			old = minors;
			memcpy(bitmap, minors,
			       BITS_TO_LONGS(nr_minors) * sizeof(*bitmap));
			minors = bitmap;
			nr_minors = BITS_TO_LONGS(end) * BITS_PER_LONG;
		} else
			old = bitmap;
		spin_unlock(&minor_lock);
		kfree(old);
	}

	spin_lock(&minor_lock);
	if (find_next_bit(minors, end, minor) >= end) {
		bitmap_set(minors, minor, nr);
		rc = 0;
	} else
		rc = -EBUSY;
	spin_unlock(&minor_lock);

	return rc;
}

static void xlbd_release_minors(unsigned int minor, unsigned int nr)
{
	unsigned int end = minor + nr;

	BUG_ON(end > nr_minors);
	spin_lock(&minor_lock);
	bitmap_clear(minors,  minor, nr);
	spin_unlock(&minor_lock);
}

static void blkif_restart_queue_callback(void *arg)
{
	struct blkfront_info *info = (struct blkfront_info *)arg;
	schedule_work(&info->work);
}

static int blkif_getgeo(struct block_device *bd, struct hd_geometry *hg)
{
	/* We don't have real geometry info, but let's at least return
	   values consistent with the size of the device */
	sector_t nsect = get_capacity(bd->bd_disk);
	sector_t cylinders = nsect;

	hg->heads = 0xff;
	hg->sectors = 0x3f;
	sector_div(cylinders, hg->heads * hg->sectors);
	hg->cylinders = cylinders;
	if ((sector_t)(hg->cylinders + 1) * hg->heads * hg->sectors < nsect)
		hg->cylinders = 0xffff;
	return 0;
}

static int blkif_ioctl(struct block_device *bdev, fmode_t mode,
		       unsigned command, unsigned long argument)
{
	struct blkfront_info *info = bdev->bd_disk->private_data;
	int i;

	dev_dbg(&info->xbdev->dev, "command: 0x%x, argument: 0x%lx\n",
		command, (long)argument);

	switch (command) {
	case CDROMMULTISESSION:
		dev_dbg(&info->xbdev->dev, "FIXME: support multisession CDs later\n");
		for (i = 0; i < sizeof(struct cdrom_multisession); i++)
			if (put_user(0, (char __user *)(argument + i)))
				return -EFAULT;
		return 0;

	case CDROM_GET_CAPABILITY: {
		struct gendisk *gd = info->gd;
		if (gd->flags & GENHD_FL_CD)
			return 0;
		return -EINVAL;
	}

	default:
		/*printk(KERN_ALERT "ioctl %08x not supported by Xen blkdev\n",
		  command);*/
		return -EINVAL; /* same return as native Linux */
	}

	return 0;
}

/*
 * Generate a Xen blkfront IO request from a blk layer request.  Reads
 * and writes are handled as expected.
 *
 * @req: a request struct
 */
static int blkif_queue_request(struct request *req)
{
	struct blkfront_info *info = req->rq_disk->private_data;
	unsigned long buffer_mfn;
	struct blkif_request *ring_req;
	unsigned long id;
	unsigned int fsect, lsect;
	int i, ref;

	/*
	 * Used to store if we are able to queue the request by just using
	 * existing persistent grants, or if we have to get new grants,
	 * as there are not sufficiently many free.
	 */
	bool new_persistent_gnts;
	grant_ref_t gref_head;
	struct page *granted_page;
	struct grant *gnt_list_entry = NULL;
	struct scatterlist *sg;

	if (unlikely(info->connected != BLKIF_STATE_CONNECTED))
		return 1;

	/* Check if we have enought grants to allocate a requests */
	if (info->persistent_gnts_c < BLKIF_MAX_SEGMENTS_PER_REQUEST) {
		new_persistent_gnts = 1;
		if (gnttab_alloc_grant_references(
		    BLKIF_MAX_SEGMENTS_PER_REQUEST - info->persistent_gnts_c,
		    &gref_head) < 0) {
			gnttab_request_free_callback(
				&info->callback,
				blkif_restart_queue_callback,
				info,
				BLKIF_MAX_SEGMENTS_PER_REQUEST);
			return 1;
		}
	} else
		new_persistent_gnts = 0;

	/* Fill out a communications ring structure. */
	ring_req = RING_GET_REQUEST(&info->ring, info->ring.req_prod_pvt);
	id = get_id_from_freelist(info);
	info->shadow[id].request = req;

	ring_req->u.rw.id = id;
	ring_req->u.rw.sector_number = (blkif_sector_t)blk_rq_pos(req);
	ring_req->u.rw.handle = info->handle;

	ring_req->operation = rq_data_dir(req) ?
		BLKIF_OP_WRITE : BLKIF_OP_READ;

	if (req->cmd_flags & (REQ_FLUSH | REQ_FUA)) {
		/*
		 * Ideally we can do an unordered flush-to-disk. In case the
		 * backend onlysupports barriers, use that. A barrier request
		 * a superset of FUA, so we can implement it the same
		 * way.  (It's also a FLUSH+FUA, since it is
		 * guaranteed ordered WRT previous writes.)
		 */
		ring_req->operation = info->flush_op;
	}

	if (unlikely(req->cmd_flags & (REQ_DISCARD | REQ_SECURE))) {
		/* id, sector_number and handle are set above. */
		ring_req->operation = BLKIF_OP_DISCARD;
		ring_req->u.discard.nr_sectors = blk_rq_sectors(req);
		if ((req->cmd_flags & REQ_SECURE) && info->feature_secdiscard)
			ring_req->u.discard.flag = BLKIF_DISCARD_SECURE;
		else
			ring_req->u.discard.flag = 0;
	} else {
		ring_req->u.rw.nr_segments = blk_rq_map_sg(req->q, req,
							   info->sg);
		BUG_ON(ring_req->u.rw.nr_segments >
		       BLKIF_MAX_SEGMENTS_PER_REQUEST);

		for_each_sg(info->sg, sg, ring_req->u.rw.nr_segments, i) {
			fsect = sg->offset >> 9;
			lsect = fsect + (sg->length >> 9) - 1;

			if (info->persistent_gnts_c) {
				BUG_ON(llist_empty(&info->persistent_gnts));
				gnt_list_entry = llist_entry(
					llist_del_first(&info->persistent_gnts),
					struct grant, node);

				ref = gnt_list_entry->gref;
				buffer_mfn = pfn_to_mfn(gnt_list_entry->pfn);
				info->persistent_gnts_c--;
			} else {
				ref = gnttab_claim_grant_reference(&gref_head);
				BUG_ON(ref == -ENOSPC);

				gnt_list_entry =
					kmalloc(sizeof(struct grant),
							 GFP_ATOMIC);
				if (!gnt_list_entry)
					return -ENOMEM;

				granted_page = alloc_page(GFP_ATOMIC);
				if (!granted_page) {
					kfree(gnt_list_entry);
					return -ENOMEM;
				}

				gnt_list_entry->pfn =
					page_to_pfn(granted_page);
				gnt_list_entry->gref = ref;

				buffer_mfn = pfn_to_mfn(page_to_pfn(
								granted_page));
				gnttab_grant_foreign_access_ref(ref,
					info->xbdev->otherend_id,
					buffer_mfn, 0);
			}

			info->shadow[id].grants_used[i] = gnt_list_entry;

			if (rq_data_dir(req)) {
				char *bvec_data;
				void *shared_data;

				BUG_ON(sg->offset + sg->length > PAGE_SIZE);

				shared_data = kmap_atomic(
					pfn_to_page(gnt_list_entry->pfn));
				bvec_data = kmap_atomic(sg_page(sg));

				/*
				 * this does not wipe data stored outside the
				 * range sg->offset..sg->offset+sg->length.
				 * Therefore, blkback *could* see data from
				 * previous requests. This is OK as long as
				 * persistent grants are shared with just one
				 * domain. It may need refactoring if this
				 * changes
				 */
				memcpy(shared_data + sg->offset,
				       bvec_data   + sg->offset,
				       sg->length);

				kunmap_atomic(bvec_data);
				kunmap_atomic(shared_data);
			}

			info->shadow[id].frame[i] = mfn_to_pfn(buffer_mfn);
			ring_req->u.rw.seg[i] =
					(struct blkif_request_segment) {
						.gref       = ref,
						.first_sect = fsect,
						.last_sect  = lsect };
		}
	}

	info->ring.req_prod_pvt++;

	/* Keep a private copy so we can reissue requests when recovering. */
	info->shadow[id].req = *ring_req;

	if (new_persistent_gnts)
		gnttab_free_grant_references(gref_head);

	return 0;
}


static inline void flush_requests(struct blkfront_info *info)
{
	int notify;

	RING_PUSH_REQUESTS_AND_CHECK_NOTIFY(&info->ring, notify);

	if (notify)
		notify_remote_via_irq(info->irq);
}

/*
 * do_blkif_request
 *  read a block; request is in a request queue
 */
static void do_blkif_request(struct request_queue *rq)
{
	struct blkfront_info *info = NULL;
	struct request *req;
	int queued;

	pr_debug("Entered do_blkif_request\n");

	queued = 0;

	while ((req = blk_peek_request(rq)) != NULL) {
		info = req->rq_disk->private_data;

		if (RING_FULL(&info->ring))
			goto wait;

		blk_start_request(req);

		if ((req->cmd_type != REQ_TYPE_FS) ||
		    ((req->cmd_flags & (REQ_FLUSH | REQ_FUA)) &&
		    !info->flush_op)) {
			__blk_end_request_all(req, -EIO);
			continue;
		}

		pr_debug("do_blk_req %p: cmd %p, sec %lx, "
			 "(%u/%u) buffer:%p [%s]\n",
			 req, req->cmd, (unsigned long)blk_rq_pos(req),
			 blk_rq_cur_sectors(req), blk_rq_sectors(req),
			 req->buffer, rq_data_dir(req) ? "write" : "read");

		if (blkif_queue_request(req)) {
			blk_requeue_request(rq, req);
wait:
			/* Avoid pointless unplugs. */
			blk_stop_queue(rq);
			break;
		}

		queued++;
	}

	if (queued != 0)
		flush_requests(info);
}

static int xlvbd_init_blk_queue(struct gendisk *gd, u16 sector_size)
{
	struct request_queue *rq;
	struct blkfront_info *info = gd->private_data;

	rq = blk_init_queue(do_blkif_request, &info->io_lock);
	if (rq == NULL)
		return -1;

	queue_flag_set_unlocked(QUEUE_FLAG_VIRT, rq);

	if (info->feature_discard) {
		queue_flag_set_unlocked(QUEUE_FLAG_DISCARD, rq);
		blk_queue_max_discard_sectors(rq, get_capacity(gd));
		rq->limits.discard_granularity = info->discard_granularity;
		rq->limits.discard_alignment = info->discard_alignment;
		if (info->feature_secdiscard)
			queue_flag_set_unlocked(QUEUE_FLAG_SECDISCARD, rq);
	}

	/* Hard sector size and max sectors impersonate the equiv. hardware. */
	blk_queue_logical_block_size(rq, sector_size);
	blk_queue_max_hw_sectors(rq, 512);

	/* Each segment in a request is up to an aligned page in size. */
	blk_queue_segment_boundary(rq, PAGE_SIZE - 1);
	blk_queue_max_segment_size(rq, PAGE_SIZE);

	/* Ensure a merged request will fit in a single I/O ring slot. */
	blk_queue_max_segments(rq, BLKIF_MAX_SEGMENTS_PER_REQUEST);

	/* Make sure buffer addresses are sector-aligned. */
	blk_queue_dma_alignment(rq, 511);

	/* Make sure we don't use bounce buffers. */
	blk_queue_bounce_limit(rq, BLK_BOUNCE_ANY);

	gd->queue = rq;

	return 0;
}


static void xlvbd_flush(struct blkfront_info *info)
{
	blk_queue_flush(info->rq, info->feature_flush);
	printk(KERN_INFO "blkfront: %s: %s: %s %s\n",
	       info->gd->disk_name,
	       info->flush_op == BLKIF_OP_WRITE_BARRIER ?
		"barrier" : (info->flush_op == BLKIF_OP_FLUSH_DISKCACHE ?
		"flush diskcache" : "barrier or flush"),
	       info->feature_flush ? "enabled" : "disabled",
	       info->feature_persistent ? "using persistent grants" : "");
}

static int xen_translate_vdev(int vdevice, int *minor, unsigned int *offset)
{
	int major;
	major = BLKIF_MAJOR(vdevice);
	*minor = BLKIF_MINOR(vdevice);
	switch (major) {
		case XEN_IDE0_MAJOR:
			*offset = (*minor / 64) + EMULATED_HD_DISK_NAME_OFFSET;
			*minor = ((*minor / 64) * PARTS_PER_DISK) +
				EMULATED_HD_DISK_MINOR_OFFSET;
			break;
		case XEN_IDE1_MAJOR:
			*offset = (*minor / 64) + 2 + EMULATED_HD_DISK_NAME_OFFSET;
			*minor = (((*minor / 64) + 2) * PARTS_PER_DISK) +
				EMULATED_HD_DISK_MINOR_OFFSET;
			break;
		case XEN_SCSI_DISK0_MAJOR:
			*offset = (*minor / PARTS_PER_DISK) + EMULATED_SD_DISK_NAME_OFFSET;
			*minor = *minor + EMULATED_SD_DISK_MINOR_OFFSET;
			break;
		case XEN_SCSI_DISK1_MAJOR:
		case XEN_SCSI_DISK2_MAJOR:
		case XEN_SCSI_DISK3_MAJOR:
		case XEN_SCSI_DISK4_MAJOR:
		case XEN_SCSI_DISK5_MAJOR:
		case XEN_SCSI_DISK6_MAJOR:
		case XEN_SCSI_DISK7_MAJOR:
			*offset = (*minor / PARTS_PER_DISK) + 
				((major - XEN_SCSI_DISK1_MAJOR + 1) * 16) +
				EMULATED_SD_DISK_NAME_OFFSET;
			*minor = *minor +
				((major - XEN_SCSI_DISK1_MAJOR + 1) * 16 * PARTS_PER_DISK) +
				EMULATED_SD_DISK_MINOR_OFFSET;
			break;
		case XEN_SCSI_DISK8_MAJOR:
		case XEN_SCSI_DISK9_MAJOR:
		case XEN_SCSI_DISK10_MAJOR:
		case XEN_SCSI_DISK11_MAJOR:
		case XEN_SCSI_DISK12_MAJOR:
		case XEN_SCSI_DISK13_MAJOR:
		case XEN_SCSI_DISK14_MAJOR:
		case XEN_SCSI_DISK15_MAJOR:
			*offset = (*minor / PARTS_PER_DISK) + 
				((major - XEN_SCSI_DISK8_MAJOR + 8) * 16) +
				EMULATED_SD_DISK_NAME_OFFSET;
			*minor = *minor +
				((major - XEN_SCSI_DISK8_MAJOR + 8) * 16 * PARTS_PER_DISK) +
				EMULATED_SD_DISK_MINOR_OFFSET;
			break;
		case XENVBD_MAJOR:
			*offset = *minor / PARTS_PER_DISK;
			break;
		default:
			printk(KERN_WARNING "blkfront: your disk configuration is "
					"incorrect, please use an xvd device instead\n");
			return -ENODEV;
	}
	return 0;
}

static char *encode_disk_name(char *ptr, unsigned int n)
{
	if (n >= 26)
		ptr = encode_disk_name(ptr, n / 26 - 1);
	*ptr = 'a' + n % 26;
	return ptr + 1;
}

static int xlvbd_alloc_gendisk(blkif_sector_t capacity,
			       struct blkfront_info *info,
			       u16 vdisk_info, u16 sector_size)
{
	struct gendisk *gd;
	int nr_minors = 1;
	int err;
	unsigned int offset;
	int minor;
	int nr_parts;
	char *ptr;

	BUG_ON(info->gd != NULL);
	BUG_ON(info->rq != NULL);

	if ((info->vdevice>>EXT_SHIFT) > 1) {
		/* this is above the extended range; something is wrong */
		printk(KERN_WARNING "blkfront: vdevice 0x%x is above the extended range; ignoring\n", info->vdevice);
		return -ENODEV;
	}

	if (!VDEV_IS_EXTENDED(info->vdevice)) {
		err = xen_translate_vdev(info->vdevice, &minor, &offset);
		if (err)
			return err;		
 		nr_parts = PARTS_PER_DISK;
	} else {
		minor = BLKIF_MINOR_EXT(info->vdevice);
		nr_parts = PARTS_PER_EXT_DISK;
		offset = minor / nr_parts;
		if (xen_hvm_domain() && offset < EMULATED_HD_DISK_NAME_OFFSET + 4)
			printk(KERN_WARNING "blkfront: vdevice 0x%x might conflict with "
					"emulated IDE disks,\n\t choose an xvd device name"
					"from xvde on\n", info->vdevice);
	}
	if (minor >> MINORBITS) {
		pr_warn("blkfront: %#x's minor (%#x) out of range; ignoring\n",
			info->vdevice, minor);
		return -ENODEV;
	}

	if ((minor % nr_parts) == 0)
		nr_minors = nr_parts;

	err = xlbd_reserve_minors(minor, nr_minors);
	if (err)
		goto out;
	err = -ENODEV;

	gd = alloc_disk(nr_minors);
	if (gd == NULL)
		goto release;

	strcpy(gd->disk_name, DEV_NAME);
	ptr = encode_disk_name(gd->disk_name + sizeof(DEV_NAME) - 1, offset);
	BUG_ON(ptr >= gd->disk_name + DISK_NAME_LEN);
	if (nr_minors > 1)
		*ptr = 0;
	else
		snprintf(ptr, gd->disk_name + DISK_NAME_LEN - ptr,
			 "%d", minor & (nr_parts - 1));

	gd->major = XENVBD_MAJOR;
	gd->first_minor = minor;
	gd->fops = &xlvbd_block_fops;
	gd->private_data = info;
	gd->driverfs_dev = &(info->xbdev->dev);
	set_capacity(gd, capacity);

	if (xlvbd_init_blk_queue(gd, sector_size)) {
		del_gendisk(gd);
		goto release;
	}

	info->rq = gd->queue;
	info->gd = gd;

	xlvbd_flush(info);

	if (vdisk_info & VDISK_READONLY)
		set_disk_ro(gd, 1);

	if (vdisk_info & VDISK_REMOVABLE)
		gd->flags |= GENHD_FL_REMOVABLE;

	if (vdisk_info & VDISK_CDROM)
		gd->flags |= GENHD_FL_CD;

	return 0;

 release:
	xlbd_release_minors(minor, nr_minors);
 out:
	return err;
}

static void xlvbd_release_gendisk(struct blkfront_info *info)
{
	unsigned int minor, nr_minors;
	unsigned long flags;

	if (info->rq == NULL)
		return;

	spin_lock_irqsave(&info->io_lock, flags);

	/* No more blkif_request(). */
	blk_stop_queue(info->rq);

	/* No more gnttab callback work. */
	gnttab_cancel_free_callback(&info->callback);
	spin_unlock_irqrestore(&info->io_lock, flags);

	/* Flush gnttab callback work. Must be done with no locks held. */
	flush_work(&info->work);

	del_gendisk(info->gd);

	minor = info->gd->first_minor;
	nr_minors = info->gd->minors;
	xlbd_release_minors(minor, nr_minors);

	blk_cleanup_queue(info->rq);
	info->rq = NULL;

	put_disk(info->gd);
	info->gd = NULL;
}

static void kick_pending_request_queues(struct blkfront_info *info)
{
	if (!RING_FULL(&info->ring)) {
		/* Re-enable calldowns. */
		blk_start_queue(info->rq);
		/* Kick things off immediately. */
		do_blkif_request(info->rq);
	}
}

static void blkif_restart_queue(struct work_struct *work)
{
	struct blkfront_info *info = container_of(work, struct blkfront_info, work);

	spin_lock_irq(&info->io_lock);
	if (info->connected == BLKIF_STATE_CONNECTED)
		kick_pending_request_queues(info);
	spin_unlock_irq(&info->io_lock);
}

static void blkif_free(struct blkfront_info *info, int suspend)
{
	struct llist_node *all_gnts;
	struct grant *persistent_gnt;
<<<<<<< HEAD
=======
	struct llist_node *n;
>>>>>>> 836dc9e3

	/* Prevent new requests being issued until we fix things up. */
	spin_lock_irq(&info->io_lock);
	info->connected = suspend ?
		BLKIF_STATE_SUSPENDED : BLKIF_STATE_DISCONNECTED;
	/* No more blkif_request(). */
	if (info->rq)
		blk_stop_queue(info->rq);

	/* Remove all persistent grants */
	if (info->persistent_gnts_c) {
		all_gnts = llist_del_all(&info->persistent_gnts);
<<<<<<< HEAD
		llist_for_each_entry(persistent_gnt, all_gnts, node) {
=======
		llist_for_each_entry_safe(persistent_gnt, n, all_gnts, node) {
>>>>>>> 836dc9e3
			gnttab_end_foreign_access(persistent_gnt->gref, 0, 0UL);
			__free_page(pfn_to_page(persistent_gnt->pfn));
			kfree(persistent_gnt);
		}
		info->persistent_gnts_c = 0;
	}

	/* No more gnttab callback work. */
	gnttab_cancel_free_callback(&info->callback);
	spin_unlock_irq(&info->io_lock);

	/* Flush gnttab callback work. Must be done with no locks held. */
	flush_work(&info->work);

	/* Free resources associated with old device channel. */
	if (info->ring_ref != GRANT_INVALID_REF) {
		gnttab_end_foreign_access(info->ring_ref, 0,
					  (unsigned long)info->ring.sring);
		info->ring_ref = GRANT_INVALID_REF;
		info->ring.sring = NULL;
	}
	if (info->irq)
		unbind_from_irqhandler(info->irq, info);
	info->evtchn = info->irq = 0;

}

static void blkif_completion(struct blk_shadow *s, struct blkfront_info *info,
			     struct blkif_response *bret)
{
<<<<<<< HEAD
	int i;
=======
	int i = 0;
>>>>>>> 836dc9e3
	struct bio_vec *bvec;
	struct req_iterator iter;
	unsigned long flags;
	char *bvec_data;
	void *shared_data;
	unsigned int offset = 0;

	if (bret->operation == BLKIF_OP_READ) {
		/*
		 * Copy the data received from the backend into the bvec.
		 * Since bv_offset can be different than 0, and bv_len different
		 * than PAGE_SIZE, we have to keep track of the current offset,
		 * to be sure we are copying the data from the right shared page.
		 */
		rq_for_each_segment(bvec, s->request, iter) {
			BUG_ON((bvec->bv_offset + bvec->bv_len) > PAGE_SIZE);
<<<<<<< HEAD
			i = offset >> PAGE_SHIFT;
=======
			if (bvec->bv_offset < offset)
				i++;
>>>>>>> 836dc9e3
			BUG_ON(i >= s->req.u.rw.nr_segments);
			shared_data = kmap_atomic(
				pfn_to_page(s->grants_used[i]->pfn));
			bvec_data = bvec_kmap_irq(bvec, &flags);
			memcpy(bvec_data, shared_data + bvec->bv_offset,
				bvec->bv_len);
			bvec_kunmap_irq(bvec_data, &flags);
			kunmap_atomic(shared_data);
<<<<<<< HEAD
			offset += bvec->bv_len;
=======
			offset = bvec->bv_offset + bvec->bv_len;
>>>>>>> 836dc9e3
		}
	}
	/* Add the persistent grant into the list of free grants */
	for (i = 0; i < s->req.u.rw.nr_segments; i++) {
		llist_add(&s->grants_used[i]->node, &info->persistent_gnts);
		info->persistent_gnts_c++;
	}
}

static irqreturn_t blkif_interrupt(int irq, void *dev_id)
{
	struct request *req;
	struct blkif_response *bret;
	RING_IDX i, rp;
	unsigned long flags;
	struct blkfront_info *info = (struct blkfront_info *)dev_id;
	int error;

	spin_lock_irqsave(&info->io_lock, flags);

	if (unlikely(info->connected != BLKIF_STATE_CONNECTED)) {
		spin_unlock_irqrestore(&info->io_lock, flags);
		return IRQ_HANDLED;
	}

 again:
	rp = info->ring.sring->rsp_prod;
	rmb(); /* Ensure we see queued responses up to 'rp'. */

	for (i = info->ring.rsp_cons; i != rp; i++) {
		unsigned long id;

		bret = RING_GET_RESPONSE(&info->ring, i);
		id   = bret->id;
		/*
		 * The backend has messed up and given us an id that we would
		 * never have given to it (we stamp it up to BLK_RING_SIZE -
		 * look in get_id_from_freelist.
		 */
		if (id >= BLK_RING_SIZE) {
			WARN(1, "%s: response to %s has incorrect id (%ld)\n",
			     info->gd->disk_name, op_name(bret->operation), id);
			/* We can't safely get the 'struct request' as
			 * the id is busted. */
			continue;
		}
		req  = info->shadow[id].request;

		if (bret->operation != BLKIF_OP_DISCARD)
			blkif_completion(&info->shadow[id], info, bret);

		if (add_id_to_freelist(info, id)) {
			WARN(1, "%s: response to %s (id %ld) couldn't be recycled!\n",
			     info->gd->disk_name, op_name(bret->operation), id);
			continue;
		}

		error = (bret->status == BLKIF_RSP_OKAY) ? 0 : -EIO;
		switch (bret->operation) {
		case BLKIF_OP_DISCARD:
			if (unlikely(bret->status == BLKIF_RSP_EOPNOTSUPP)) {
				struct request_queue *rq = info->rq;
				printk(KERN_WARNING "blkfront: %s: %s op failed\n",
					   info->gd->disk_name, op_name(bret->operation));
				error = -EOPNOTSUPP;
				info->feature_discard = 0;
				info->feature_secdiscard = 0;
				queue_flag_clear(QUEUE_FLAG_DISCARD, rq);
				queue_flag_clear(QUEUE_FLAG_SECDISCARD, rq);
			}
			__blk_end_request_all(req, error);
			break;
		case BLKIF_OP_FLUSH_DISKCACHE:
		case BLKIF_OP_WRITE_BARRIER:
			if (unlikely(bret->status == BLKIF_RSP_EOPNOTSUPP)) {
				printk(KERN_WARNING "blkfront: %s: %s op failed\n",
				       info->gd->disk_name, op_name(bret->operation));
				error = -EOPNOTSUPP;
			}
			if (unlikely(bret->status == BLKIF_RSP_ERROR &&
				     info->shadow[id].req.u.rw.nr_segments == 0)) {
				printk(KERN_WARNING "blkfront: %s: empty %s op failed\n",
				       info->gd->disk_name, op_name(bret->operation));
				error = -EOPNOTSUPP;
			}
			if (unlikely(error)) {
				if (error == -EOPNOTSUPP)
					error = 0;
				info->feature_flush = 0;
				info->flush_op = 0;
				xlvbd_flush(info);
			}
			/* fall through */
		case BLKIF_OP_READ:
		case BLKIF_OP_WRITE:
			if (unlikely(bret->status != BLKIF_RSP_OKAY))
				dev_dbg(&info->xbdev->dev, "Bad return from blkdev data "
					"request: %x\n", bret->status);

			__blk_end_request_all(req, error);
			break;
		default:
			BUG();
		}
	}

	info->ring.rsp_cons = i;

	if (i != info->ring.req_prod_pvt) {
		int more_to_do;
		RING_FINAL_CHECK_FOR_RESPONSES(&info->ring, more_to_do);
		if (more_to_do)
			goto again;
	} else
		info->ring.sring->rsp_event = i + 1;

	kick_pending_request_queues(info);

	spin_unlock_irqrestore(&info->io_lock, flags);

	return IRQ_HANDLED;
}


static int setup_blkring(struct xenbus_device *dev,
			 struct blkfront_info *info)
{
	struct blkif_sring *sring;
	int err;

	info->ring_ref = GRANT_INVALID_REF;

	sring = (struct blkif_sring *)__get_free_page(GFP_NOIO | __GFP_HIGH);
	if (!sring) {
		xenbus_dev_fatal(dev, -ENOMEM, "allocating shared ring");
		return -ENOMEM;
	}
	SHARED_RING_INIT(sring);
	FRONT_RING_INIT(&info->ring, sring, PAGE_SIZE);

	sg_init_table(info->sg, BLKIF_MAX_SEGMENTS_PER_REQUEST);

	err = xenbus_grant_ring(dev, virt_to_mfn(info->ring.sring));
	if (err < 0) {
		free_page((unsigned long)sring);
		info->ring.sring = NULL;
		goto fail;
	}
	info->ring_ref = err;

	err = xenbus_alloc_evtchn(dev, &info->evtchn);
	if (err)
		goto fail;

	err = bind_evtchn_to_irqhandler(info->evtchn, blkif_interrupt, 0,
					"blkif", info);
	if (err <= 0) {
		xenbus_dev_fatal(dev, err,
				 "bind_evtchn_to_irqhandler failed");
		goto fail;
	}
	info->irq = err;

	return 0;
fail:
	blkif_free(info, 0);
	return err;
}


/* Common code used when first setting up, and when resuming. */
static int talk_to_blkback(struct xenbus_device *dev,
			   struct blkfront_info *info)
{
	const char *message = NULL;
	struct xenbus_transaction xbt;
	int err;

	/* Create shared ring, alloc event channel. */
	err = setup_blkring(dev, info);
	if (err)
		goto out;

again:
	err = xenbus_transaction_start(&xbt);
	if (err) {
		xenbus_dev_fatal(dev, err, "starting transaction");
		goto destroy_blkring;
	}

	err = xenbus_printf(xbt, dev->nodename,
			    "ring-ref", "%u", info->ring_ref);
	if (err) {
		message = "writing ring-ref";
		goto abort_transaction;
	}
	err = xenbus_printf(xbt, dev->nodename,
			    "event-channel", "%u", info->evtchn);
	if (err) {
		message = "writing event-channel";
		goto abort_transaction;
	}
	err = xenbus_printf(xbt, dev->nodename, "protocol", "%s",
			    XEN_IO_PROTO_ABI_NATIVE);
	if (err) {
		message = "writing protocol";
		goto abort_transaction;
	}
	err = xenbus_printf(xbt, dev->nodename,
			    "feature-persistent", "%u", 1);
	if (err)
		dev_warn(&dev->dev,
			 "writing persistent grants feature to xenbus");

	err = xenbus_transaction_end(xbt, 0);
	if (err) {
		if (err == -EAGAIN)
			goto again;
		xenbus_dev_fatal(dev, err, "completing transaction");
		goto destroy_blkring;
	}

	xenbus_switch_state(dev, XenbusStateInitialised);

	return 0;

 abort_transaction:
	xenbus_transaction_end(xbt, 1);
	if (message)
		xenbus_dev_fatal(dev, err, "%s", message);
 destroy_blkring:
	blkif_free(info, 0);
 out:
	return err;
}

/**
 * Entry point to this code when a new device is created.  Allocate the basic
 * structures and the ring buffer for communication with the backend, and
 * inform the backend of the appropriate details for those.  Switch to
 * Initialised state.
 */
static int blkfront_probe(struct xenbus_device *dev,
			  const struct xenbus_device_id *id)
{
	int err, vdevice, i;
	struct blkfront_info *info;

	/* FIXME: Use dynamic device id if this is not set. */
	err = xenbus_scanf(XBT_NIL, dev->nodename,
			   "virtual-device", "%i", &vdevice);
	if (err != 1) {
		/* go looking in the extended area instead */
		err = xenbus_scanf(XBT_NIL, dev->nodename, "virtual-device-ext",
				   "%i", &vdevice);
		if (err != 1) {
			xenbus_dev_fatal(dev, err, "reading virtual-device");
			return err;
		}
	}

	if (xen_hvm_domain()) {
		char *type;
		int len;
		/* no unplug has been done: do not hook devices != xen vbds */
		if (xen_platform_pci_unplug & XEN_UNPLUG_UNNECESSARY) {
			int major;

			if (!VDEV_IS_EXTENDED(vdevice))
				major = BLKIF_MAJOR(vdevice);
			else
				major = XENVBD_MAJOR;

			if (major != XENVBD_MAJOR) {
				printk(KERN_INFO
						"%s: HVM does not support vbd %d as xen block device\n",
						__FUNCTION__, vdevice);
				return -ENODEV;
			}
		}
		/* do not create a PV cdrom device if we are an HVM guest */
		type = xenbus_read(XBT_NIL, dev->nodename, "device-type", &len);
		if (IS_ERR(type))
			return -ENODEV;
		if (strncmp(type, "cdrom", 5) == 0) {
			kfree(type);
			return -ENODEV;
		}
		kfree(type);
	}
	info = kzalloc(sizeof(*info), GFP_KERNEL);
	if (!info) {
		xenbus_dev_fatal(dev, -ENOMEM, "allocating info structure");
		return -ENOMEM;
	}

	mutex_init(&info->mutex);
	spin_lock_init(&info->io_lock);
	info->xbdev = dev;
	info->vdevice = vdevice;
	init_llist_head(&info->persistent_gnts);
	info->persistent_gnts_c = 0;
	info->connected = BLKIF_STATE_DISCONNECTED;
	INIT_WORK(&info->work, blkif_restart_queue);

	for (i = 0; i < BLK_RING_SIZE; i++)
		info->shadow[i].req.u.rw.id = i+1;
	info->shadow[BLK_RING_SIZE-1].req.u.rw.id = 0x0fffffff;

	/* Front end dir is a number, which is used as the id. */
	info->handle = simple_strtoul(strrchr(dev->nodename, '/')+1, NULL, 0);
	dev_set_drvdata(&dev->dev, info);

	err = talk_to_blkback(dev, info);
	if (err) {
		kfree(info);
		dev_set_drvdata(&dev->dev, NULL);
		return err;
	}

	return 0;
}


static int blkif_recover(struct blkfront_info *info)
{
	int i;
	struct blkif_request *req;
	struct blk_shadow *copy;
	int j;

	/* Stage 1: Make a safe copy of the shadow state. */
	copy = kmalloc(sizeof(info->shadow),
		       GFP_NOIO | __GFP_REPEAT | __GFP_HIGH);
	if (!copy)
		return -ENOMEM;
	memcpy(copy, info->shadow, sizeof(info->shadow));

	/* Stage 2: Set up free list. */
	memset(&info->shadow, 0, sizeof(info->shadow));
	for (i = 0; i < BLK_RING_SIZE; i++)
		info->shadow[i].req.u.rw.id = i+1;
	info->shadow_free = info->ring.req_prod_pvt;
	info->shadow[BLK_RING_SIZE-1].req.u.rw.id = 0x0fffffff;

	/* Stage 3: Find pending requests and requeue them. */
	for (i = 0; i < BLK_RING_SIZE; i++) {
		/* Not in use? */
		if (!copy[i].request)
			continue;

		/* Grab a request slot and copy shadow state into it. */
		req = RING_GET_REQUEST(&info->ring, info->ring.req_prod_pvt);
		*req = copy[i].req;

		/* We get a new request id, and must reset the shadow state. */
		req->u.rw.id = get_id_from_freelist(info);
		memcpy(&info->shadow[req->u.rw.id], &copy[i], sizeof(copy[i]));

		if (req->operation != BLKIF_OP_DISCARD) {
		/* Rewrite any grant references invalidated by susp/resume. */
			for (j = 0; j < req->u.rw.nr_segments; j++)
				gnttab_grant_foreign_access_ref(
					req->u.rw.seg[j].gref,
					info->xbdev->otherend_id,
					pfn_to_mfn(info->shadow[req->u.rw.id].frame[j]),
					0);
		}
		info->shadow[req->u.rw.id].req = *req;

		info->ring.req_prod_pvt++;
	}

	kfree(copy);

	xenbus_switch_state(info->xbdev, XenbusStateConnected);

	spin_lock_irq(&info->io_lock);

	/* Now safe for us to use the shared ring */
	info->connected = BLKIF_STATE_CONNECTED;

	/* Send off requeued requests */
	flush_requests(info);

	/* Kick any other new requests queued since we resumed */
	kick_pending_request_queues(info);

	spin_unlock_irq(&info->io_lock);

	return 0;
}

/**
 * We are reconnecting to the backend, due to a suspend/resume, or a backend
 * driver restart.  We tear down our blkif structure and recreate it, but
 * leave the device-layer structures intact so that this is transparent to the
 * rest of the kernel.
 */
static int blkfront_resume(struct xenbus_device *dev)
{
	struct blkfront_info *info = dev_get_drvdata(&dev->dev);
	int err;

	dev_dbg(&dev->dev, "blkfront_resume: %s\n", dev->nodename);

	blkif_free(info, info->connected == BLKIF_STATE_CONNECTED);

	err = talk_to_blkback(dev, info);
	if (info->connected == BLKIF_STATE_SUSPENDED && !err)
		err = blkif_recover(info);

	return err;
}

static void
blkfront_closing(struct blkfront_info *info)
{
	struct xenbus_device *xbdev = info->xbdev;
	struct block_device *bdev = NULL;

	mutex_lock(&info->mutex);

	if (xbdev->state == XenbusStateClosing) {
		mutex_unlock(&info->mutex);
		return;
	}

	if (info->gd)
		bdev = bdget_disk(info->gd, 0);

	mutex_unlock(&info->mutex);

	if (!bdev) {
		xenbus_frontend_closed(xbdev);
		return;
	}

	mutex_lock(&bdev->bd_mutex);

	if (bdev->bd_openers) {
		xenbus_dev_error(xbdev, -EBUSY,
				 "Device in use; refusing to close");
		xenbus_switch_state(xbdev, XenbusStateClosing);
	} else {
		xlvbd_release_gendisk(info);
		xenbus_frontend_closed(xbdev);
	}

	mutex_unlock(&bdev->bd_mutex);
	bdput(bdev);
}

static void blkfront_setup_discard(struct blkfront_info *info)
{
	int err;
	char *type;
	unsigned int discard_granularity;
	unsigned int discard_alignment;
	unsigned int discard_secure;

	type = xenbus_read(XBT_NIL, info->xbdev->otherend, "type", NULL);
	if (IS_ERR(type))
		return;

	info->feature_secdiscard = 0;
	if (strncmp(type, "phy", 3) == 0) {
		err = xenbus_gather(XBT_NIL, info->xbdev->otherend,
			"discard-granularity", "%u", &discard_granularity,
			"discard-alignment", "%u", &discard_alignment,
			NULL);
		if (!err) {
			info->feature_discard = 1;
			info->discard_granularity = discard_granularity;
			info->discard_alignment = discard_alignment;
		}
		err = xenbus_gather(XBT_NIL, info->xbdev->otherend,
			    "discard-secure", "%d", &discard_secure,
			    NULL);
		if (!err)
			info->feature_secdiscard = discard_secure;

	} else if (strncmp(type, "file", 4) == 0)
		info->feature_discard = 1;

	kfree(type);
}

/*
 * Invoked when the backend is finally 'ready' (and has told produced
 * the details about the physical device - #sectors, size, etc).
 */
static void blkfront_connect(struct blkfront_info *info)
{
	unsigned long long sectors;
	unsigned long sector_size;
	unsigned int binfo;
	int err;
	int barrier, flush, discard, persistent;

	switch (info->connected) {
	case BLKIF_STATE_CONNECTED:
		/*
		 * Potentially, the back-end may be signalling
		 * a capacity change; update the capacity.
		 */
		err = xenbus_scanf(XBT_NIL, info->xbdev->otherend,
				   "sectors", "%Lu", &sectors);
		if (XENBUS_EXIST_ERR(err))
			return;
		printk(KERN_INFO "Setting capacity to %Lu\n",
		       sectors);
		set_capacity(info->gd, sectors);
		revalidate_disk(info->gd);

		/* fall through */
	case BLKIF_STATE_SUSPENDED:
		return;

	default:
		break;
	}

	dev_dbg(&info->xbdev->dev, "%s:%s.\n",
		__func__, info->xbdev->otherend);

	err = xenbus_gather(XBT_NIL, info->xbdev->otherend,
			    "sectors", "%llu", &sectors,
			    "info", "%u", &binfo,
			    "sector-size", "%lu", &sector_size,
			    NULL);
	if (err) {
		xenbus_dev_fatal(info->xbdev, err,
				 "reading backend fields at %s",
				 info->xbdev->otherend);
		return;
	}

	info->feature_flush = 0;
	info->flush_op = 0;

	err = xenbus_gather(XBT_NIL, info->xbdev->otherend,
			    "feature-barrier", "%d", &barrier,
			    NULL);

	/*
	 * If there's no "feature-barrier" defined, then it means
	 * we're dealing with a very old backend which writes
	 * synchronously; nothing to do.
	 *
	 * If there are barriers, then we use flush.
	 */
	if (!err && barrier) {
		info->feature_flush = REQ_FLUSH | REQ_FUA;
		info->flush_op = BLKIF_OP_WRITE_BARRIER;
	}
	/*
	 * And if there is "feature-flush-cache" use that above
	 * barriers.
	 */
	err = xenbus_gather(XBT_NIL, info->xbdev->otherend,
			    "feature-flush-cache", "%d", &flush,
			    NULL);

	if (!err && flush) {
		info->feature_flush = REQ_FLUSH;
		info->flush_op = BLKIF_OP_FLUSH_DISKCACHE;
	}

	err = xenbus_gather(XBT_NIL, info->xbdev->otherend,
			    "feature-discard", "%d", &discard,
			    NULL);

	if (!err && discard)
		blkfront_setup_discard(info);

	err = xenbus_gather(XBT_NIL, info->xbdev->otherend,
			    "feature-persistent", "%u", &persistent,
			    NULL);
	if (err)
		info->feature_persistent = 0;
	else
		info->feature_persistent = persistent;

	err = xlvbd_alloc_gendisk(sectors, info, binfo, sector_size);
	if (err) {
		xenbus_dev_fatal(info->xbdev, err, "xlvbd_add at %s",
				 info->xbdev->otherend);
		return;
	}

	xenbus_switch_state(info->xbdev, XenbusStateConnected);

	/* Kick pending requests. */
	spin_lock_irq(&info->io_lock);
	info->connected = BLKIF_STATE_CONNECTED;
	kick_pending_request_queues(info);
	spin_unlock_irq(&info->io_lock);

	add_disk(info->gd);

	info->is_ready = 1;
}

/**
 * Callback received when the backend's state changes.
 */
static void blkback_changed(struct xenbus_device *dev,
			    enum xenbus_state backend_state)
{
	struct blkfront_info *info = dev_get_drvdata(&dev->dev);

	dev_dbg(&dev->dev, "blkfront:blkback_changed to state %d.\n", backend_state);

	switch (backend_state) {
	case XenbusStateInitialising:
	case XenbusStateInitWait:
	case XenbusStateInitialised:
	case XenbusStateReconfiguring:
	case XenbusStateReconfigured:
	case XenbusStateUnknown:
	case XenbusStateClosed:
		break;

	case XenbusStateConnected:
		blkfront_connect(info);
		break;

	case XenbusStateClosing:
		blkfront_closing(info);
		break;
	}
}

static int blkfront_remove(struct xenbus_device *xbdev)
{
	struct blkfront_info *info = dev_get_drvdata(&xbdev->dev);
	struct block_device *bdev = NULL;
	struct gendisk *disk;

	dev_dbg(&xbdev->dev, "%s removed", xbdev->nodename);

	blkif_free(info, 0);

	mutex_lock(&info->mutex);

	disk = info->gd;
	if (disk)
		bdev = bdget_disk(disk, 0);

	info->xbdev = NULL;
	mutex_unlock(&info->mutex);

	if (!bdev) {
		kfree(info);
		return 0;
	}

	/*
	 * The xbdev was removed before we reached the Closed
	 * state. See if it's safe to remove the disk. If the bdev
	 * isn't closed yet, we let release take care of it.
	 */

	mutex_lock(&bdev->bd_mutex);
	info = disk->private_data;

	dev_warn(disk_to_dev(disk),
		 "%s was hot-unplugged, %d stale handles\n",
		 xbdev->nodename, bdev->bd_openers);

	if (info && !bdev->bd_openers) {
		xlvbd_release_gendisk(info);
		disk->private_data = NULL;
		kfree(info);
	}

	mutex_unlock(&bdev->bd_mutex);
	bdput(bdev);

	return 0;
}

static int blkfront_is_ready(struct xenbus_device *dev)
{
	struct blkfront_info *info = dev_get_drvdata(&dev->dev);

	return info->is_ready && info->xbdev;
}

static int blkif_open(struct block_device *bdev, fmode_t mode)
{
	struct gendisk *disk = bdev->bd_disk;
	struct blkfront_info *info;
	int err = 0;

	mutex_lock(&blkfront_mutex);

	info = disk->private_data;
	if (!info) {
		/* xbdev gone */
		err = -ERESTARTSYS;
		goto out;
	}

	mutex_lock(&info->mutex);

	if (!info->gd)
		/* xbdev is closed */
		err = -ERESTARTSYS;

	mutex_unlock(&info->mutex);

out:
	mutex_unlock(&blkfront_mutex);
	return err;
}

static int blkif_release(struct gendisk *disk, fmode_t mode)
{
	struct blkfront_info *info = disk->private_data;
	struct block_device *bdev;
	struct xenbus_device *xbdev;

	mutex_lock(&blkfront_mutex);

	bdev = bdget_disk(disk, 0);

	if (bdev->bd_openers)
		goto out;

	/*
	 * Check if we have been instructed to close. We will have
	 * deferred this request, because the bdev was still open.
	 */

	mutex_lock(&info->mutex);
	xbdev = info->xbdev;

	if (xbdev && xbdev->state == XenbusStateClosing) {
		/* pending switch to state closed */
		dev_info(disk_to_dev(bdev->bd_disk), "releasing disk\n");
		xlvbd_release_gendisk(info);
		xenbus_frontend_closed(info->xbdev);
 	}

	mutex_unlock(&info->mutex);

	if (!xbdev) {
		/* sudden device removal */
		dev_info(disk_to_dev(bdev->bd_disk), "releasing disk\n");
		xlvbd_release_gendisk(info);
		disk->private_data = NULL;
		kfree(info);
	}

out:
	bdput(bdev);
	mutex_unlock(&blkfront_mutex);
	return 0;
}

static const struct block_device_operations xlvbd_block_fops =
{
	.owner = THIS_MODULE,
	.open = blkif_open,
	.release = blkif_release,
	.getgeo = blkif_getgeo,
	.ioctl = blkif_ioctl,
};


static const struct xenbus_device_id blkfront_ids[] = {
	{ "vbd" },
	{ "" }
};

static DEFINE_XENBUS_DRIVER(blkfront, ,
	.probe = blkfront_probe,
	.remove = blkfront_remove,
	.resume = blkfront_resume,
	.otherend_changed = blkback_changed,
	.is_ready = blkfront_is_ready,
);

static int __init xlblk_init(void)
{
	int ret;

	if (!xen_domain())
		return -ENODEV;

	if (xen_hvm_domain() && !xen_platform_pci_unplug)
		return -ENODEV;

	if (register_blkdev(XENVBD_MAJOR, DEV_NAME)) {
		printk(KERN_WARNING "xen_blk: can't get major %d with name %s\n",
		       XENVBD_MAJOR, DEV_NAME);
		return -ENODEV;
	}

	ret = xenbus_register_frontend(&blkfront_driver);
	if (ret) {
		unregister_blkdev(XENVBD_MAJOR, DEV_NAME);
		return ret;
	}

	return 0;
}
module_init(xlblk_init);


static void __exit xlblk_exit(void)
{
	xenbus_unregister_driver(&blkfront_driver);
	unregister_blkdev(XENVBD_MAJOR, DEV_NAME);
	kfree(minors);
}
module_exit(xlblk_exit);

MODULE_DESCRIPTION("Xen virtual block device frontend");
MODULE_LICENSE("GPL");
MODULE_ALIAS_BLOCKDEV_MAJOR(XENVBD_MAJOR);
MODULE_ALIAS("xen:vbd");
MODULE_ALIAS("xenblk");<|MERGE_RESOLUTION|>--- conflicted
+++ resolved
@@ -792,10 +792,7 @@
 {
 	struct llist_node *all_gnts;
 	struct grant *persistent_gnt;
-<<<<<<< HEAD
-=======
 	struct llist_node *n;
->>>>>>> 836dc9e3
 
 	/* Prevent new requests being issued until we fix things up. */
 	spin_lock_irq(&info->io_lock);
@@ -808,11 +805,7 @@
 	/* Remove all persistent grants */
 	if (info->persistent_gnts_c) {
 		all_gnts = llist_del_all(&info->persistent_gnts);
-<<<<<<< HEAD
-		llist_for_each_entry(persistent_gnt, all_gnts, node) {
-=======
 		llist_for_each_entry_safe(persistent_gnt, n, all_gnts, node) {
->>>>>>> 836dc9e3
 			gnttab_end_foreign_access(persistent_gnt->gref, 0, 0UL);
 			__free_page(pfn_to_page(persistent_gnt->pfn));
 			kfree(persistent_gnt);
@@ -843,11 +836,7 @@
 static void blkif_completion(struct blk_shadow *s, struct blkfront_info *info,
 			     struct blkif_response *bret)
 {
-<<<<<<< HEAD
-	int i;
-=======
 	int i = 0;
->>>>>>> 836dc9e3
 	struct bio_vec *bvec;
 	struct req_iterator iter;
 	unsigned long flags;
@@ -864,12 +853,8 @@
 		 */
 		rq_for_each_segment(bvec, s->request, iter) {
 			BUG_ON((bvec->bv_offset + bvec->bv_len) > PAGE_SIZE);
-<<<<<<< HEAD
-			i = offset >> PAGE_SHIFT;
-=======
 			if (bvec->bv_offset < offset)
 				i++;
->>>>>>> 836dc9e3
 			BUG_ON(i >= s->req.u.rw.nr_segments);
 			shared_data = kmap_atomic(
 				pfn_to_page(s->grants_used[i]->pfn));
@@ -878,11 +863,7 @@
 				bvec->bv_len);
 			bvec_kunmap_irq(bvec_data, &flags);
 			kunmap_atomic(shared_data);
-<<<<<<< HEAD
-			offset += bvec->bv_len;
-=======
 			offset = bvec->bv_offset + bvec->bv_len;
->>>>>>> 836dc9e3
 		}
 	}
 	/* Add the persistent grant into the list of free grants */
