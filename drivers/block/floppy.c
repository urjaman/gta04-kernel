/*
 *  linux/drivers/block/floppy.c
 *
 *  Copyright (C) 1991, 1992  Linus Torvalds
 *  Copyright (C) 1993, 1994  Alain Knaff
 *  Copyright (C) 1998 Alan Cox
 */

/*
 * 02.12.91 - Changed to static variables to indicate need for reset
 * and recalibrate. This makes some things easier (output_byte reset
 * checking etc), and means less interrupt jumping in case of errors,
 * so the code is hopefully easier to understand.
 */

/*
 * This file is certainly a mess. I've tried my best to get it working,
 * but I don't like programming floppies, and I have only one anyway.
 * Urgel. I should check for more errors, and do more graceful error
 * recovery. Seems there are problems with several drives. I've tried to
 * correct them. No promises.
 */

/*
 * As with hd.c, all routines within this file can (and will) be called
 * by interrupts, so extreme caution is needed. A hardware interrupt
 * handler may not sleep, or a kernel panic will happen. Thus I cannot
 * call "floppy-on" directly, but have to set a special timer interrupt
 * etc.
 */

/*
 * 28.02.92 - made track-buffering routines, based on the routines written
 * by entropy@wintermute.wpi.edu (Lawrence Foard). Linus.
 */

/*
 * Automatic floppy-detection and formatting written by Werner Almesberger
 * (almesber@nessie.cs.id.ethz.ch), who also corrected some problems with
 * the floppy-change signal detection.
 */

/*
 * 1992/7/22 -- Hennus Bergman: Added better error reporting, fixed
 * FDC data overrun bug, added some preliminary stuff for vertical
 * recording support.
 *
 * 1992/9/17: Added DMA allocation & DMA functions. -- hhb.
 *
 * TODO: Errors are still not counted properly.
 */

/* 1992/9/20
 * Modifications for ``Sector Shifting'' by Rob Hooft (hooft@chem.ruu.nl)
 * modeled after the freeware MS-DOS program fdformat/88 V1.8 by
 * Christoph H. Hochst\"atter.
 * I have fixed the shift values to the ones I always use. Maybe a new
 * ioctl() should be created to be able to modify them.
 * There is a bug in the driver that makes it impossible to format a
 * floppy as the first thing after bootup.
 */

/*
 * 1993/4/29 -- Linus -- cleaned up the timer handling in the kernel, and
 * this helped the floppy driver as well. Much cleaner, and still seems to
 * work.
 */

/* 1994/6/24 --bbroad-- added the floppy table entries and made
 * minor modifications to allow 2.88 floppies to be run.
 */

/* 1994/7/13 -- Paul Vojta -- modified the probing code to allow three or more
 * disk types.
 */

/*
 * 1994/8/8 -- Alain Knaff -- Switched to fdpatch driver: Support for bigger
 * format bug fixes, but unfortunately some new bugs too...
 */

/* 1994/9/17 -- Koen Holtman -- added logging of physical floppy write
 * errors to allow safe writing by specialized programs.
 */

/* 1995/4/24 -- Dan Fandrich -- added support for Commodore 1581 3.5" disks
 * by defining bit 1 of the "stretch" parameter to mean put sectors on the
 * opposite side of the disk, leaving the sector IDs alone (i.e. Commodore's
 * drives are "upside-down").
 */

/*
 * 1995/8/26 -- Andreas Busse -- added Mips support.
 */

/*
 * 1995/10/18 -- Ralf Baechle -- Portability cleanup; move machine dependent
 * features to asm/floppy.h.
 */

/*
 * 1998/1/21 -- Richard Gooch <rgooch@atnf.csiro.au> -- devfs support
 */

/*
 * 1998/05/07 -- Russell King -- More portability cleanups; moved definition of
 * interrupt and dma channel to asm/floppy.h. Cleaned up some formatting &
 * use of '0' for NULL.
 */

/*
 * 1998/06/07 -- Alan Cox -- Merged the 2.0.34 fixes for resource allocation
 * failures.
 */

/*
 * 1998/09/20 -- David Weinehall -- Added slow-down code for buggy PS/2-drives.
 */

/*
 * 1999/08/13 -- Paul Slootman -- floppy stopped working on Alpha after 24
 * days, 6 hours, 32 minutes and 32 seconds (i.e. MAXINT jiffies; ints were
 * being used to store jiffies, which are unsigned longs).
 */

/*
 * 2000/08/28 -- Arnaldo Carvalho de Melo <acme@conectiva.com.br>
 * - get rid of check_region
 * - s/suser/capable/
 */

/*
 * 2001/08/26 -- Paul Gortmaker - fix insmod oops on machines with no
 * floppy controller (lingering task on list after module is gone... boom.)
 */

/*
 * 2002/02/07 -- Anton Altaparmakov - Fix io ports reservation to correct range
 * (0x3f2-0x3f5, 0x3f7). This fix is a bit of a hack but the proper fix
 * requires many non-obvious changes in arch dependent code.
 */

/* 2003/07/28 -- Daniele Bellucci <bellucda@tiscali.it>.
 * Better audit of register_blkdev.
 */

#undef  FLOPPY_SILENT_DCL_CLEAR

#define REALLY_SLOW_IO

#define DEBUGT 2

#define DPRINT(format, args...) \
	pr_info("floppy%d: " format, current_drive, ##args)

#define DCL_DEBUG		/* debug disk change line */
#ifdef DCL_DEBUG
#define debug_dcl(test, fmt, args...) \
	do { if ((test) & FD_DEBUG) DPRINT(fmt, ##args); } while (0)
#else
#define debug_dcl(test, fmt, args...) \
	do { if (0) DPRINT(fmt, ##args); } while (0)
#endif

/* do print messages for unexpected interrupts */
static int print_unex = 1;
#include <linux/module.h>
#include <linux/sched.h>
#include <linux/fs.h>
#include <linux/kernel.h>
#include <linux/timer.h>
#include <linux/workqueue.h>
#define FDPATCHES
#include <linux/fdreg.h>
#include <linux/fd.h>
#include <linux/hdreg.h>
#include <linux/errno.h>
#include <linux/slab.h>
#include <linux/mm.h>
#include <linux/bio.h>
#include <linux/string.h>
#include <linux/jiffies.h>
#include <linux/fcntl.h>
#include <linux/delay.h>
#include <linux/mc146818rtc.h>	/* CMOS defines */
#include <linux/ioport.h>
#include <linux/interrupt.h>
#include <linux/init.h>
#include <linux/platform_device.h>
#include <linux/mod_devicetable.h>
#include <linux/mutex.h>
#include <linux/io.h>
#include <linux/uaccess.h>

/*
 * PS/2 floppies have much slower step rates than regular floppies.
 * It's been recommended that take about 1/4 of the default speed
 * in some more extreme cases.
 */
static DEFINE_MUTEX(floppy_mutex);
static int slow_floppy;

#include <asm/dma.h>
#include <asm/irq.h>

static int FLOPPY_IRQ = 6;
static int FLOPPY_DMA = 2;
static int can_use_virtual_dma = 2;
/* =======
 * can use virtual DMA:
 * 0 = use of virtual DMA disallowed by config
 * 1 = use of virtual DMA prescribed by config
 * 2 = no virtual DMA preference configured.  By default try hard DMA,
 * but fall back on virtual DMA when not enough memory available
 */

static int use_virtual_dma;
/* =======
 * use virtual DMA
 * 0 using hard DMA
 * 1 using virtual DMA
 * This variable is set to virtual when a DMA mem problem arises, and
 * reset back in floppy_grab_irq_and_dma.
 * It is not safe to reset it in other circumstances, because the floppy
 * driver may have several buffers in use at once, and we do currently not
 * record each buffers capabilities
 */

static DEFINE_SPINLOCK(floppy_lock);

static unsigned short virtual_dma_port = 0x3f0;
irqreturn_t floppy_interrupt(int irq, void *dev_id);
static int set_dor(int fdc, char mask, char data);

#define K_64	0x10000		/* 64KB */

/* the following is the mask of allowed drives. By default units 2 and
 * 3 of both floppy controllers are disabled, because switching on the
 * motor of these drives causes system hangs on some PCI computers. drive
 * 0 is the low bit (0x1), and drive 7 is the high bit (0x80). Bits are on if
 * a drive is allowed.
 *
 * NOTE: This must come before we include the arch floppy header because
 *       some ports reference this variable from there. -DaveM
 */

static int allowed_drive_mask = 0x33;

#include <asm/floppy.h>

static int irqdma_allocated;

#include <linux/blkdev.h>
#include <linux/blkpg.h>
#include <linux/cdrom.h>	/* for the compatibility eject ioctl */
#include <linux/completion.h>

static struct request *current_req;
static void do_fd_request(struct request_queue *q);
static int set_next_request(void);

#ifndef fd_get_dma_residue
#define fd_get_dma_residue() get_dma_residue(FLOPPY_DMA)
#endif

/* Dma Memory related stuff */

#ifndef fd_dma_mem_free
#define fd_dma_mem_free(addr, size) free_pages(addr, get_order(size))
#endif

#ifndef fd_dma_mem_alloc
#define fd_dma_mem_alloc(size) __get_dma_pages(GFP_KERNEL, get_order(size))
#endif

static inline void fallback_on_nodma_alloc(char **addr, size_t l)
{
#ifdef FLOPPY_CAN_FALLBACK_ON_NODMA
	if (*addr)
		return;		/* we have the memory */
	if (can_use_virtual_dma != 2)
		return;		/* no fallback allowed */
	pr_info("DMA memory shortage. Temporarily falling back on virtual DMA\n");
	*addr = (char *)nodma_mem_alloc(l);
#else
	return;
#endif
}

/* End dma memory related stuff */

static unsigned long fake_change;
static bool initialized;

#define ITYPE(x)	(((x) >> 2) & 0x1f)
#define TOMINOR(x)	((x & 3) | ((x & 4) << 5))
#define UNIT(x)		((x) & 0x03)		/* drive on fdc */
#define FDC(x)		(((x) & 0x04) >> 2)	/* fdc of drive */
	/* reverse mapping from unit and fdc to drive */
#define REVDRIVE(fdc, unit) ((unit) + ((fdc) << 2))

#define DP	(&drive_params[current_drive])
#define DRS	(&drive_state[current_drive])
#define DRWE	(&write_errors[current_drive])
#define FDCS	(&fdc_state[fdc])

#define UDP	(&drive_params[drive])
#define UDRS	(&drive_state[drive])
#define UDRWE	(&write_errors[drive])
#define UFDCS	(&fdc_state[FDC(drive)])

#define PH_HEAD(floppy, head) (((((floppy)->stretch & 2) >> 1) ^ head) << 2)
#define STRETCH(floppy)	((floppy)->stretch & FD_STRETCH)

/* read/write */
#define COMMAND		(raw_cmd->cmd[0])
#define DR_SELECT	(raw_cmd->cmd[1])
#define TRACK		(raw_cmd->cmd[2])
#define HEAD		(raw_cmd->cmd[3])
#define SECTOR		(raw_cmd->cmd[4])
#define SIZECODE	(raw_cmd->cmd[5])
#define SECT_PER_TRACK	(raw_cmd->cmd[6])
#define GAP		(raw_cmd->cmd[7])
#define SIZECODE2	(raw_cmd->cmd[8])
#define NR_RW 9

/* format */
#define F_SIZECODE	(raw_cmd->cmd[2])
#define F_SECT_PER_TRACK (raw_cmd->cmd[3])
#define F_GAP		(raw_cmd->cmd[4])
#define F_FILL		(raw_cmd->cmd[5])
#define NR_F 6

/*
 * Maximum disk size (in kilobytes).
 * This default is used whenever the current disk size is unknown.
 * [Now it is rather a minimum]
 */
#define MAX_DISK_SIZE 4		/* 3984 */

/*
 * globals used by 'result()'
 */
#define MAX_REPLIES 16
static unsigned char reply_buffer[MAX_REPLIES];
static int inr;		/* size of reply buffer, when called from interrupt */
#define ST0		(reply_buffer[0])
#define ST1		(reply_buffer[1])
#define ST2		(reply_buffer[2])
#define ST3		(reply_buffer[0])	/* result of GETSTATUS */
#define R_TRACK		(reply_buffer[3])
#define R_HEAD		(reply_buffer[4])
#define R_SECTOR	(reply_buffer[5])
#define R_SIZECODE	(reply_buffer[6])

#define SEL_DLY		(2 * HZ / 100)

/*
 * this struct defines the different floppy drive types.
 */
static struct {
	struct floppy_drive_params params;
	const char *name;	/* name printed while booting */
} default_drive_params[] = {
/* NOTE: the time values in jiffies should be in msec!
 CMOS drive type
  |     Maximum data rate supported by drive type
  |     |   Head load time, msec
  |     |   |   Head unload time, msec (not used)
  |     |   |   |     Step rate interval, usec
  |     |   |   |     |       Time needed for spinup time (jiffies)
  |     |   |   |     |       |      Timeout for spinning down (jiffies)
  |     |   |   |     |       |      |   Spindown offset (where disk stops)
  |     |   |   |     |       |      |   |     Select delay
  |     |   |   |     |       |      |   |     |     RPS
  |     |   |   |     |       |      |   |     |     |    Max number of tracks
  |     |   |   |     |       |      |   |     |     |    |     Interrupt timeout
  |     |   |   |     |       |      |   |     |     |    |     |   Max nonintlv. sectors
  |     |   |   |     |       |      |   |     |     |    |     |   | -Max Errors- flags */
{{0,  500, 16, 16, 8000,    1*HZ, 3*HZ,  0, SEL_DLY, 5,  80, 3*HZ, 20, {3,1,2,0,2}, 0,
      0, { 7, 4, 8, 2, 1, 5, 3,10}, 3*HZ/2, 0 }, "unknown" },

{{1,  300, 16, 16, 8000,    1*HZ, 3*HZ,  0, SEL_DLY, 5,  40, 3*HZ, 17, {3,1,2,0,2}, 0,
      0, { 1, 0, 0, 0, 0, 0, 0, 0}, 3*HZ/2, 1 }, "360K PC" }, /*5 1/4 360 KB PC*/

{{2,  500, 16, 16, 6000, 4*HZ/10, 3*HZ, 14, SEL_DLY, 6,  83, 3*HZ, 17, {3,1,2,0,2}, 0,
      0, { 2, 5, 6,23,10,20,12, 0}, 3*HZ/2, 2 }, "1.2M" }, /*5 1/4 HD AT*/

{{3,  250, 16, 16, 3000,    1*HZ, 3*HZ,  0, SEL_DLY, 5,  83, 3*HZ, 20, {3,1,2,0,2}, 0,
      0, { 4,22,21,30, 3, 0, 0, 0}, 3*HZ/2, 4 }, "720k" }, /*3 1/2 DD*/

{{4,  500, 16, 16, 4000, 4*HZ/10, 3*HZ, 10, SEL_DLY, 5,  83, 3*HZ, 20, {3,1,2,0,2}, 0,
      0, { 7, 4,25,22,31,21,29,11}, 3*HZ/2, 7 }, "1.44M" }, /*3 1/2 HD*/

{{5, 1000, 15,  8, 3000, 4*HZ/10, 3*HZ, 10, SEL_DLY, 5,  83, 3*HZ, 40, {3,1,2,0,2}, 0,
      0, { 7, 8, 4,25,28,22,31,21}, 3*HZ/2, 8 }, "2.88M AMI BIOS" }, /*3 1/2 ED*/

{{6, 1000, 15,  8, 3000, 4*HZ/10, 3*HZ, 10, SEL_DLY, 5,  83, 3*HZ, 40, {3,1,2,0,2}, 0,
      0, { 7, 8, 4,25,28,22,31,21}, 3*HZ/2, 8 }, "2.88M" } /*3 1/2 ED*/
/*    |  --autodetected formats---    |      |      |
 *    read_track                      |      |    Name printed when booting
 *				      |     Native format
 *	            Frequency of disk change checks */
};

static struct floppy_drive_params drive_params[N_DRIVE];
static struct floppy_drive_struct drive_state[N_DRIVE];
static struct floppy_write_errors write_errors[N_DRIVE];
static struct timer_list motor_off_timer[N_DRIVE];
static struct gendisk *disks[N_DRIVE];
static struct block_device *opened_bdev[N_DRIVE];
static DEFINE_MUTEX(open_lock);
static struct floppy_raw_cmd *raw_cmd, default_raw_cmd;
static int fdc_queue;

/*
 * This struct defines the different floppy types.
 *
 * Bit 0 of 'stretch' tells if the tracks need to be doubled for some
 * types (e.g. 360kB diskette in 1.2MB drive, etc.).  Bit 1 of 'stretch'
 * tells if the disk is in Commodore 1581 format, which means side 0 sectors
 * are located on side 1 of the disk but with a side 0 ID, and vice-versa.
 * This is the same as the Sharp MZ-80 5.25" CP/M disk format, except that the
 * 1581's logical side 0 is on physical side 1, whereas the Sharp's logical
 * side 0 is on physical side 0 (but with the misnamed sector IDs).
 * 'stretch' should probably be renamed to something more general, like
 * 'options'.
 *
 * Bits 2 through 9 of 'stretch' tell the number of the first sector.
 * The LSB (bit 2) is flipped. For most disks, the first sector
 * is 1 (represented by 0x00<<2).  For some CP/M and music sampler
 * disks (such as Ensoniq EPS 16plus) it is 0 (represented as 0x01<<2).
 * For Amstrad CPC disks it is 0xC1 (represented as 0xC0<<2).
 *
 * Other parameters should be self-explanatory (see also setfdprm(8)).
 */
/*
	    Size
	     |  Sectors per track
	     |  | Head
	     |  | |  Tracks
	     |  | |  | Stretch
	     |  | |  | |  Gap 1 size
	     |  | |  | |    |  Data rate, | 0x40 for perp
	     |  | |  | |    |    |  Spec1 (stepping rate, head unload
	     |  | |  | |    |    |    |    /fmt gap (gap2) */
static struct floppy_struct floppy_type[32] = {
	{    0, 0,0, 0,0,0x00,0x00,0x00,0x00,NULL    },	/*  0 no testing    */
	{  720, 9,2,40,0,0x2A,0x02,0xDF,0x50,"d360"  }, /*  1 360KB PC      */
	{ 2400,15,2,80,0,0x1B,0x00,0xDF,0x54,"h1200" },	/*  2 1.2MB AT      */
	{  720, 9,1,80,0,0x2A,0x02,0xDF,0x50,"D360"  },	/*  3 360KB SS 3.5" */
	{ 1440, 9,2,80,0,0x2A,0x02,0xDF,0x50,"D720"  },	/*  4 720KB 3.5"    */
	{  720, 9,2,40,1,0x23,0x01,0xDF,0x50,"h360"  },	/*  5 360KB AT      */
	{ 1440, 9,2,80,0,0x23,0x01,0xDF,0x50,"h720"  },	/*  6 720KB AT      */
	{ 2880,18,2,80,0,0x1B,0x00,0xCF,0x6C,"H1440" },	/*  7 1.44MB 3.5"   */
	{ 5760,36,2,80,0,0x1B,0x43,0xAF,0x54,"E2880" },	/*  8 2.88MB 3.5"   */
	{ 6240,39,2,80,0,0x1B,0x43,0xAF,0x28,"E3120" },	/*  9 3.12MB 3.5"   */

	{ 2880,18,2,80,0,0x25,0x00,0xDF,0x02,"h1440" }, /* 10 1.44MB 5.25"  */
	{ 3360,21,2,80,0,0x1C,0x00,0xCF,0x0C,"H1680" }, /* 11 1.68MB 3.5"   */
	{  820,10,2,41,1,0x25,0x01,0xDF,0x2E,"h410"  },	/* 12 410KB 5.25"   */
	{ 1640,10,2,82,0,0x25,0x02,0xDF,0x2E,"H820"  },	/* 13 820KB 3.5"    */
	{ 2952,18,2,82,0,0x25,0x00,0xDF,0x02,"h1476" },	/* 14 1.48MB 5.25"  */
	{ 3444,21,2,82,0,0x25,0x00,0xDF,0x0C,"H1722" },	/* 15 1.72MB 3.5"   */
	{  840,10,2,42,1,0x25,0x01,0xDF,0x2E,"h420"  },	/* 16 420KB 5.25"   */
	{ 1660,10,2,83,0,0x25,0x02,0xDF,0x2E,"H830"  },	/* 17 830KB 3.5"    */
	{ 2988,18,2,83,0,0x25,0x00,0xDF,0x02,"h1494" },	/* 18 1.49MB 5.25"  */
	{ 3486,21,2,83,0,0x25,0x00,0xDF,0x0C,"H1743" }, /* 19 1.74 MB 3.5"  */

	{ 1760,11,2,80,0,0x1C,0x09,0xCF,0x00,"h880"  }, /* 20 880KB 5.25"   */
	{ 2080,13,2,80,0,0x1C,0x01,0xCF,0x00,"D1040" }, /* 21 1.04MB 3.5"   */
	{ 2240,14,2,80,0,0x1C,0x19,0xCF,0x00,"D1120" }, /* 22 1.12MB 3.5"   */
	{ 3200,20,2,80,0,0x1C,0x20,0xCF,0x2C,"h1600" }, /* 23 1.6MB 5.25"   */
	{ 3520,22,2,80,0,0x1C,0x08,0xCF,0x2e,"H1760" }, /* 24 1.76MB 3.5"   */
	{ 3840,24,2,80,0,0x1C,0x20,0xCF,0x00,"H1920" }, /* 25 1.92MB 3.5"   */
	{ 6400,40,2,80,0,0x25,0x5B,0xCF,0x00,"E3200" }, /* 26 3.20MB 3.5"   */
	{ 7040,44,2,80,0,0x25,0x5B,0xCF,0x00,"E3520" }, /* 27 3.52MB 3.5"   */
	{ 7680,48,2,80,0,0x25,0x63,0xCF,0x00,"E3840" }, /* 28 3.84MB 3.5"   */
	{ 3680,23,2,80,0,0x1C,0x10,0xCF,0x00,"H1840" }, /* 29 1.84MB 3.5"   */

	{ 1600,10,2,80,0,0x25,0x02,0xDF,0x2E,"D800"  },	/* 30 800KB 3.5"    */
	{ 3200,20,2,80,0,0x1C,0x00,0xCF,0x2C,"H1600" }, /* 31 1.6MB 3.5"    */
};

#define SECTSIZE (_FD_SECTSIZE(*floppy))

/* Auto-detection: Disk type used until the next media change occurs. */
static struct floppy_struct *current_type[N_DRIVE];

/*
 * User-provided type information. current_type points to
 * the respective entry of this array.
 */
static struct floppy_struct user_params[N_DRIVE];

static sector_t floppy_sizes[256];

static char floppy_device_name[] = "floppy";

/*
 * The driver is trying to determine the correct media format
 * while probing is set. rw_interrupt() clears it after a
 * successful access.
 */
static int probing;

/* Synchronization of FDC access. */
#define FD_COMMAND_NONE		-1
#define FD_COMMAND_ERROR	2
#define FD_COMMAND_OKAY		3

static volatile int command_status = FD_COMMAND_NONE;
static unsigned long fdc_busy;
static DECLARE_WAIT_QUEUE_HEAD(fdc_wait);
static DECLARE_WAIT_QUEUE_HEAD(command_done);

/* Errors during formatting are counted here. */
static int format_errors;

/* Format request descriptor. */
static struct format_descr format_req;

/*
 * Rate is 0 for 500kb/s, 1 for 300kbps, 2 for 250kbps
 * Spec1 is 0xSH, where S is stepping rate (F=1ms, E=2ms, D=3ms etc),
 * H is head unload time (1=16ms, 2=32ms, etc)
 */

/*
 * Track buffer
 * Because these are written to by the DMA controller, they must
 * not contain a 64k byte boundary crossing, or data will be
 * corrupted/lost.
 */
static char *floppy_track_buffer;
static int max_buffer_sectors;

static int *errors;
typedef void (*done_f)(int);
static const struct cont_t {
	void (*interrupt)(void);
				/* this is called after the interrupt of the
				 * main command */
	void (*redo)(void);	/* this is called to retry the operation */
	void (*error)(void);	/* this is called to tally an error */
	done_f done;		/* this is called to say if the operation has
				 * succeeded/failed */
} *cont;

static void floppy_ready(void);
static void floppy_start(void);
static void process_fd_request(void);
static void recalibrate_floppy(void);
static void floppy_shutdown(struct work_struct *);

static int floppy_request_regions(int);
static void floppy_release_regions(int);
static int floppy_grab_irq_and_dma(void);
static void floppy_release_irq_and_dma(void);

/*
 * The "reset" variable should be tested whenever an interrupt is scheduled,
 * after the commands have been sent. This is to ensure that the driver doesn't
 * get wedged when the interrupt doesn't come because of a failed command.
 * reset doesn't need to be tested before sending commands, because
 * output_byte is automatically disabled when reset is set.
 */
static void reset_fdc(void);

/*
 * These are global variables, as that's the easiest way to give
 * information to interrupts. They are the data used for the current
 * request.
 */
#define NO_TRACK	-1
#define NEED_1_RECAL	-2
#define NEED_2_RECAL	-3

static atomic_t usage_count = ATOMIC_INIT(0);

/* buffer related variables */
static int buffer_track = -1;
static int buffer_drive = -1;
static int buffer_min = -1;
static int buffer_max = -1;

/* fdc related variables, should end up in a struct */
static struct floppy_fdc_state fdc_state[N_FDC];
static int fdc;			/* current fdc */

static struct workqueue_struct *floppy_wq;

static struct floppy_struct *_floppy = floppy_type;
static unsigned char current_drive;
static long current_count_sectors;
static unsigned char fsector_t;	/* sector in track */
static unsigned char in_sector_offset;	/* offset within physical sector,
					 * expressed in units of 512 bytes */

static inline bool drive_no_geom(int drive)
{
	return !current_type[drive] && !ITYPE(UDRS->fd_device);
}

#ifndef fd_eject
static inline int fd_eject(int drive)
{
	return -EINVAL;
}
#endif

/*
 * Debugging
 * =========
 */
#ifdef DEBUGT
static long unsigned debugtimer;

static inline void set_debugt(void)
{
	debugtimer = jiffies;
}

static inline void debugt(const char *func, const char *msg)
{
	if (DP->flags & DEBUGT)
		pr_info("%s:%s dtime=%lu\n", func, msg, jiffies - debugtimer);
}
#else
static inline void set_debugt(void) { }
static inline void debugt(const char *func, const char *msg) { }
#endif /* DEBUGT */


static DECLARE_DELAYED_WORK(fd_timeout, floppy_shutdown);
static const char *timeout_message;

static void is_alive(const char *func, const char *message)
{
	/* this routine checks whether the floppy driver is "alive" */
	if (test_bit(0, &fdc_busy) && command_status < 2 &&
	    !delayed_work_pending(&fd_timeout)) {
		DPRINT("%s: timeout handler died.  %s\n", func, message);
	}
}

static void (*do_floppy)(void) = NULL;

#define OLOGSIZE 20

static void (*lasthandler)(void);
static unsigned long interruptjiffies;
static unsigned long resultjiffies;
static int resultsize;
static unsigned long lastredo;

static struct output_log {
	unsigned char data;
	unsigned char status;
	unsigned long jiffies;
} output_log[OLOGSIZE];

static int output_log_pos;

#define current_reqD -1
#define MAXTIMEOUT -2

static void __reschedule_timeout(int drive, const char *message)
{
	unsigned long delay;

	if (drive == current_reqD)
		drive = current_drive;
<<<<<<< HEAD
=======
	__cancel_delayed_work(&fd_timeout);
>>>>>>> bd0a521e

	if (drive < 0 || drive >= N_DRIVE) {
		delay = 20UL * HZ;
		drive = 0;
	} else
		delay = UDP->timeout;

	queue_delayed_work(floppy_wq, &fd_timeout, delay);
	if (UDP->flags & FD_DEBUG)
		DPRINT("reschedule timeout %s\n", message);
	timeout_message = message;
}

static void reschedule_timeout(int drive, const char *message)
{
	unsigned long flags;

	spin_lock_irqsave(&floppy_lock, flags);
	__reschedule_timeout(drive, message);
	spin_unlock_irqrestore(&floppy_lock, flags);
}

#define INFBOUND(a, b) (a) = max_t(int, a, b)
#define SUPBOUND(a, b) (a) = min_t(int, a, b)

/*
 * Bottom half floppy driver.
 * ==========================
 *
 * This part of the file contains the code talking directly to the hardware,
 * and also the main service loop (seek-configure-spinup-command)
 */

/*
 * disk change.
 * This routine is responsible for maintaining the FD_DISK_CHANGE flag,
 * and the last_checked date.
 *
 * last_checked is the date of the last check which showed 'no disk change'
 * FD_DISK_CHANGE is set under two conditions:
 * 1. The floppy has been changed after some i/o to that floppy already
 *    took place.
 * 2. No floppy disk is in the drive. This is done in order to ensure that
 *    requests are quickly flushed in case there is no disk in the drive. It
 *    follows that FD_DISK_CHANGE can only be cleared if there is a disk in
 *    the drive.
 *
 * For 1., maxblock is observed. Maxblock is 0 if no i/o has taken place yet.
 * For 2., FD_DISK_NEWCHANGE is watched. FD_DISK_NEWCHANGE is cleared on
 *  each seek. If a disk is present, the disk change line should also be
 *  cleared on each seek. Thus, if FD_DISK_NEWCHANGE is clear, but the disk
 *  change line is set, this means either that no disk is in the drive, or
 *  that it has been removed since the last seek.
 *
 * This means that we really have a third possibility too:
 *  The floppy has been changed after the last seek.
 */

static int disk_change(int drive)
{
	int fdc = FDC(drive);

	if (time_before(jiffies, UDRS->select_date + UDP->select_delay))
		DPRINT("WARNING disk change called early\n");
	if (!(FDCS->dor & (0x10 << UNIT(drive))) ||
	    (FDCS->dor & 3) != UNIT(drive) || fdc != FDC(drive)) {
		DPRINT("probing disk change on unselected drive\n");
		DPRINT("drive=%d fdc=%d dor=%x\n", drive, FDC(drive),
		       (unsigned int)FDCS->dor);
	}

	debug_dcl(UDP->flags,
		  "checking disk change line for drive %d\n", drive);
	debug_dcl(UDP->flags, "jiffies=%lu\n", jiffies);
	debug_dcl(UDP->flags, "disk change line=%x\n", fd_inb(FD_DIR) & 0x80);
	debug_dcl(UDP->flags, "flags=%lx\n", UDRS->flags);

	if (UDP->flags & FD_BROKEN_DCL)
		return test_bit(FD_DISK_CHANGED_BIT, &UDRS->flags);
	if ((fd_inb(FD_DIR) ^ UDP->flags) & 0x80) {
		set_bit(FD_VERIFY_BIT, &UDRS->flags);
					/* verify write protection */

		if (UDRS->maxblock)	/* mark it changed */
			set_bit(FD_DISK_CHANGED_BIT, &UDRS->flags);

		/* invalidate its geometry */
		if (UDRS->keep_data >= 0) {
			if ((UDP->flags & FTD_MSG) &&
			    current_type[drive] != NULL)
				DPRINT("Disk type is undefined after disk change\n");
			current_type[drive] = NULL;
			floppy_sizes[TOMINOR(drive)] = MAX_DISK_SIZE << 1;
		}

		return 1;
	} else {
		UDRS->last_checked = jiffies;
		clear_bit(FD_DISK_NEWCHANGE_BIT, &UDRS->flags);
	}
	return 0;
}

static inline int is_selected(int dor, int unit)
{
	return ((dor & (0x10 << unit)) && (dor & 3) == unit);
}

static bool is_ready_state(int status)
{
	int state = status & (STATUS_READY | STATUS_DIR | STATUS_DMA);
	return state == STATUS_READY;
}

static int set_dor(int fdc, char mask, char data)
{
	unsigned char unit;
	unsigned char drive;
	unsigned char newdor;
	unsigned char olddor;

	if (FDCS->address == -1)
		return -1;

	olddor = FDCS->dor;
	newdor = (olddor & mask) | data;
	if (newdor != olddor) {
		unit = olddor & 0x3;
		if (is_selected(olddor, unit) && !is_selected(newdor, unit)) {
			drive = REVDRIVE(fdc, unit);
			debug_dcl(UDP->flags,
				  "calling disk change from set_dor\n");
			disk_change(drive);
		}
		FDCS->dor = newdor;
		fd_outb(newdor, FD_DOR);

		unit = newdor & 0x3;
		if (!is_selected(olddor, unit) && is_selected(newdor, unit)) {
			drive = REVDRIVE(fdc, unit);
			UDRS->select_date = jiffies;
		}
	}
	return olddor;
}

static void twaddle(void)
{
	if (DP->select_delay)
		return;
	fd_outb(FDCS->dor & ~(0x10 << UNIT(current_drive)), FD_DOR);
	fd_outb(FDCS->dor, FD_DOR);
	DRS->select_date = jiffies;
}

/*
 * Reset all driver information about the current fdc.
 * This is needed after a reset, and after a raw command.
 */
static void reset_fdc_info(int mode)
{
	int drive;

	FDCS->spec1 = FDCS->spec2 = -1;
	FDCS->need_configure = 1;
	FDCS->perp_mode = 1;
	FDCS->rawcmd = 0;
	for (drive = 0; drive < N_DRIVE; drive++)
		if (FDC(drive) == fdc && (mode || UDRS->track != NEED_1_RECAL))
			UDRS->track = NEED_2_RECAL;
}

/* selects the fdc and drive, and enables the fdc's input/dma. */
static void set_fdc(int drive)
{
	if (drive >= 0 && drive < N_DRIVE) {
		fdc = FDC(drive);
		current_drive = drive;
	}
	if (fdc != 1 && fdc != 0) {
		pr_info("bad fdc value\n");
		return;
	}
	set_dor(fdc, ~0, 8);
#if N_FDC > 1
	set_dor(1 - fdc, ~8, 0);
#endif
	if (FDCS->rawcmd == 2)
		reset_fdc_info(1);
	if (fd_inb(FD_STATUS) != STATUS_READY)
		FDCS->reset = 1;
}

/* locks the driver */
static int lock_fdc(int drive, bool interruptible)
{
	if (WARN(atomic_read(&usage_count) == 0,
		 "Trying to lock fdc while usage count=0\n"))
		return -1;

	if (wait_event_interruptible(fdc_wait, !test_and_set_bit(0, &fdc_busy)))
		return -EINTR;

	command_status = FD_COMMAND_NONE;

	reschedule_timeout(drive, "lock fdc");
	set_fdc(drive);
	return 0;
}

/* unlocks the driver */
static void unlock_fdc(void)
{
	if (!test_bit(0, &fdc_busy))
		DPRINT("FDC access conflict!\n");

	raw_cmd = NULL;
	command_status = FD_COMMAND_NONE;
	__cancel_delayed_work(&fd_timeout);
	do_floppy = NULL;
	cont = NULL;
	clear_bit(0, &fdc_busy);
	wake_up(&fdc_wait);
}

/* switches the motor off after a given timeout */
static void motor_off_callback(unsigned long nr)
{
	unsigned char mask = ~(0x10 << UNIT(nr));

	set_dor(FDC(nr), mask, 0);
}

/* schedules motor off */
static void floppy_off(unsigned int drive)
{
	unsigned long volatile delta;
	int fdc = FDC(drive);

	if (!(FDCS->dor & (0x10 << UNIT(drive))))
		return;

	del_timer(motor_off_timer + drive);

	/* make spindle stop in a position which minimizes spinup time
	 * next time */
	if (UDP->rps) {
		delta = jiffies - UDRS->first_read_date + HZ -
		    UDP->spindown_offset;
		delta = ((delta * UDP->rps) % HZ) / UDP->rps;
		motor_off_timer[drive].expires =
		    jiffies + UDP->spindown - delta;
	}
	add_timer(motor_off_timer + drive);
}

/*
 * cycle through all N_DRIVE floppy drives, for disk change testing.
 * stopping at current drive. This is done before any long operation, to
 * be sure to have up to date disk change information.
 */
static void scandrives(void)
{
	int i;
	int drive;
	int saved_drive;

	if (DP->select_delay)
		return;

	saved_drive = current_drive;
	for (i = 0; i < N_DRIVE; i++) {
		drive = (saved_drive + i + 1) % N_DRIVE;
		if (UDRS->fd_ref == 0 || UDP->select_delay != 0)
			continue;	/* skip closed drives */
		set_fdc(drive);
		if (!(set_dor(fdc, ~3, UNIT(drive) | (0x10 << UNIT(drive))) &
		      (0x10 << UNIT(drive))))
			/* switch the motor off again, if it was off to
			 * begin with */
			set_dor(fdc, ~(0x10 << UNIT(drive)), 0);
	}
	set_fdc(saved_drive);
}

static void empty(void)
{
}

static DECLARE_WORK(floppy_work, NULL);

static void schedule_bh(void (*handler)(void))
{
	WARN_ON(work_pending(&floppy_work));

	PREPARE_WORK(&floppy_work, (work_func_t)handler);
	queue_work(floppy_wq, &floppy_work);
}

static DECLARE_DELAYED_WORK(fd_timer, NULL);

static void cancel_activity(void)
{
	do_floppy = NULL;
	cancel_delayed_work_sync(&fd_timer);
	cancel_work_sync(&floppy_work);
}

/* this function makes sure that the disk stays in the drive during the
 * transfer */
static void fd_watchdog(struct work_struct *arg)
{
	debug_dcl(DP->flags, "calling disk change from watchdog\n");

	if (disk_change(current_drive)) {
		DPRINT("disk removed during i/o\n");
		cancel_activity();
		cont->done(0);
		reset_fdc();
	} else {
		cancel_delayed_work(&fd_timer);
		PREPARE_DELAYED_WORK(&fd_timer, fd_watchdog);
		queue_delayed_work(floppy_wq, &fd_timer, HZ / 10);
	}
}

static void main_command_interrupt(void)
{
	cancel_delayed_work(&fd_timer);
	cont->interrupt();
}

/* waits for a delay (spinup or select) to pass */
static int fd_wait_for_completion(unsigned long expires, work_func_t function)
{
	if (FDCS->reset) {
		reset_fdc();	/* do the reset during sleep to win time
				 * if we don't need to sleep, it's a good
				 * occasion anyways */
		return 1;
	}

	if (time_before(jiffies, expires)) {
		cancel_delayed_work(&fd_timer);
		PREPARE_DELAYED_WORK(&fd_timer, function);
		queue_delayed_work(floppy_wq, &fd_timer, expires - jiffies);
		return 1;
	}
	return 0;
}

static void setup_DMA(void)
{
	unsigned long f;

	if (raw_cmd->length == 0) {
		int i;

		pr_info("zero dma transfer size:");
		for (i = 0; i < raw_cmd->cmd_count; i++)
			pr_cont("%x,", raw_cmd->cmd[i]);
		pr_cont("\n");
		cont->done(0);
		FDCS->reset = 1;
		return;
	}
	if (((unsigned long)raw_cmd->kernel_data) % 512) {
		pr_info("non aligned address: %p\n", raw_cmd->kernel_data);
		cont->done(0);
		FDCS->reset = 1;
		return;
	}
	f = claim_dma_lock();
	fd_disable_dma();
#ifdef fd_dma_setup
	if (fd_dma_setup(raw_cmd->kernel_data, raw_cmd->length,
			 (raw_cmd->flags & FD_RAW_READ) ?
			 DMA_MODE_READ : DMA_MODE_WRITE, FDCS->address) < 0) {
		release_dma_lock(f);
		cont->done(0);
		FDCS->reset = 1;
		return;
	}
	release_dma_lock(f);
#else
	fd_clear_dma_ff();
	fd_cacheflush(raw_cmd->kernel_data, raw_cmd->length);
	fd_set_dma_mode((raw_cmd->flags & FD_RAW_READ) ?
			DMA_MODE_READ : DMA_MODE_WRITE);
	fd_set_dma_addr(raw_cmd->kernel_data);
	fd_set_dma_count(raw_cmd->length);
	virtual_dma_port = FDCS->address;
	fd_enable_dma();
	release_dma_lock(f);
#endif
}

static void show_floppy(void);

/* waits until the fdc becomes ready */
static int wait_til_ready(void)
{
	int status;
	int counter;

	if (FDCS->reset)
		return -1;
	for (counter = 0; counter < 10000; counter++) {
		status = fd_inb(FD_STATUS);
		if (status & STATUS_READY)
			return status;
	}
	if (initialized) {
		DPRINT("Getstatus times out (%x) on fdc %d\n", status, fdc);
		show_floppy();
	}
	FDCS->reset = 1;
	return -1;
}

/* sends a command byte to the fdc */
static int output_byte(char byte)
{
	int status = wait_til_ready();

	if (status < 0)
		return -1;

	if (is_ready_state(status)) {
		fd_outb(byte, FD_DATA);
		output_log[output_log_pos].data = byte;
		output_log[output_log_pos].status = status;
		output_log[output_log_pos].jiffies = jiffies;
		output_log_pos = (output_log_pos + 1) % OLOGSIZE;
		return 0;
	}
	FDCS->reset = 1;
	if (initialized) {
		DPRINT("Unable to send byte %x to FDC. Fdc=%x Status=%x\n",
		       byte, fdc, status);
		show_floppy();
	}
	return -1;
}

/* gets the response from the fdc */
static int result(void)
{
	int i;
	int status = 0;

	for (i = 0; i < MAX_REPLIES; i++) {
		status = wait_til_ready();
		if (status < 0)
			break;
		status &= STATUS_DIR | STATUS_READY | STATUS_BUSY | STATUS_DMA;
		if ((status & ~STATUS_BUSY) == STATUS_READY) {
			resultjiffies = jiffies;
			resultsize = i;
			return i;
		}
		if (status == (STATUS_DIR | STATUS_READY | STATUS_BUSY))
			reply_buffer[i] = fd_inb(FD_DATA);
		else
			break;
	}
	if (initialized) {
		DPRINT("get result error. Fdc=%d Last status=%x Read bytes=%d\n",
		       fdc, status, i);
		show_floppy();
	}
	FDCS->reset = 1;
	return -1;
}

#define MORE_OUTPUT -2
/* does the fdc need more output? */
static int need_more_output(void)
{
	int status = wait_til_ready();

	if (status < 0)
		return -1;

	if (is_ready_state(status))
		return MORE_OUTPUT;

	return result();
}

/* Set perpendicular mode as required, based on data rate, if supported.
 * 82077 Now tested. 1Mbps data rate only possible with 82077-1.
 */
static void perpendicular_mode(void)
{
	unsigned char perp_mode;

	if (raw_cmd->rate & 0x40) {
		switch (raw_cmd->rate & 3) {
		case 0:
			perp_mode = 2;
			break;
		case 3:
			perp_mode = 3;
			break;
		default:
			DPRINT("Invalid data rate for perpendicular mode!\n");
			cont->done(0);
			FDCS->reset = 1;
					/*
					 * convenient way to return to
					 * redo without too much hassle
					 * (deep stack et al.)
					 */
			return;
		}
	} else
		perp_mode = 0;

	if (FDCS->perp_mode == perp_mode)
		return;
	if (FDCS->version >= FDC_82077_ORIG) {
		output_byte(FD_PERPENDICULAR);
		output_byte(perp_mode);
		FDCS->perp_mode = perp_mode;
	} else if (perp_mode) {
		DPRINT("perpendicular mode not supported by this FDC.\n");
	}
}				/* perpendicular_mode */

static int fifo_depth = 0xa;
static int no_fifo;

static int fdc_configure(void)
{
	/* Turn on FIFO */
	output_byte(FD_CONFIGURE);
	if (need_more_output() != MORE_OUTPUT)
		return 0;
	output_byte(0);
	output_byte(0x10 | (no_fifo & 0x20) | (fifo_depth & 0xf));
	output_byte(0);		/* pre-compensation from track
				   0 upwards */
	return 1;
}

#define NOMINAL_DTR 500

/* Issue a "SPECIFY" command to set the step rate time, head unload time,
 * head load time, and DMA disable flag to values needed by floppy.
 *
 * The value "dtr" is the data transfer rate in Kbps.  It is needed
 * to account for the data rate-based scaling done by the 82072 and 82077
 * FDC types.  This parameter is ignored for other types of FDCs (i.e.
 * 8272a).
 *
 * Note that changing the data transfer rate has a (probably deleterious)
 * effect on the parameters subject to scaling for 82072/82077 FDCs, so
 * fdc_specify is called again after each data transfer rate
 * change.
 *
 * srt: 1000 to 16000 in microseconds
 * hut: 16 to 240 milliseconds
 * hlt: 2 to 254 milliseconds
 *
 * These values are rounded up to the next highest available delay time.
 */
static void fdc_specify(void)
{
	unsigned char spec1;
	unsigned char spec2;
	unsigned long srt;
	unsigned long hlt;
	unsigned long hut;
	unsigned long dtr = NOMINAL_DTR;
	unsigned long scale_dtr = NOMINAL_DTR;
	int hlt_max_code = 0x7f;
	int hut_max_code = 0xf;

	if (FDCS->need_configure && FDCS->version >= FDC_82072A) {
		fdc_configure();
		FDCS->need_configure = 0;
	}

	switch (raw_cmd->rate & 0x03) {
	case 3:
		dtr = 1000;
		break;
	case 1:
		dtr = 300;
		if (FDCS->version >= FDC_82078) {
			/* chose the default rate table, not the one
			 * where 1 = 2 Mbps */
			output_byte(FD_DRIVESPEC);
			if (need_more_output() == MORE_OUTPUT) {
				output_byte(UNIT(current_drive));
				output_byte(0xc0);
			}
		}
		break;
	case 2:
		dtr = 250;
		break;
	}

	if (FDCS->version >= FDC_82072) {
		scale_dtr = dtr;
		hlt_max_code = 0x00;	/* 0==256msec*dtr0/dtr (not linear!) */
		hut_max_code = 0x0;	/* 0==256msec*dtr0/dtr (not linear!) */
	}

	/* Convert step rate from microseconds to milliseconds and 4 bits */
	srt = 16 - DIV_ROUND_UP(DP->srt * scale_dtr / 1000, NOMINAL_DTR);
	if (slow_floppy)
		srt = srt / 4;

	SUPBOUND(srt, 0xf);
	INFBOUND(srt, 0);

	hlt = DIV_ROUND_UP(DP->hlt * scale_dtr / 2, NOMINAL_DTR);
	if (hlt < 0x01)
		hlt = 0x01;
	else if (hlt > 0x7f)
		hlt = hlt_max_code;

	hut = DIV_ROUND_UP(DP->hut * scale_dtr / 16, NOMINAL_DTR);
	if (hut < 0x1)
		hut = 0x1;
	else if (hut > 0xf)
		hut = hut_max_code;

	spec1 = (srt << 4) | hut;
	spec2 = (hlt << 1) | (use_virtual_dma & 1);

	/* If these parameters did not change, just return with success */
	if (FDCS->spec1 != spec1 || FDCS->spec2 != spec2) {
		/* Go ahead and set spec1 and spec2 */
		output_byte(FD_SPECIFY);
		output_byte(FDCS->spec1 = spec1);
		output_byte(FDCS->spec2 = spec2);
	}
}				/* fdc_specify */

/* Set the FDC's data transfer rate on behalf of the specified drive.
 * NOTE: with 82072/82077 FDCs, changing the data rate requires a reissue
 * of the specify command (i.e. using the fdc_specify function).
 */
static int fdc_dtr(void)
{
	/* If data rate not already set to desired value, set it. */
	if ((raw_cmd->rate & 3) == FDCS->dtr)
		return 0;

	/* Set dtr */
	fd_outb(raw_cmd->rate & 3, FD_DCR);

	/* TODO: some FDC/drive combinations (C&T 82C711 with TEAC 1.2MB)
	 * need a stabilization period of several milliseconds to be
	 * enforced after data rate changes before R/W operations.
	 * Pause 5 msec to avoid trouble. (Needs to be 2 jiffies)
	 */
	FDCS->dtr = raw_cmd->rate & 3;
	return fd_wait_for_completion(jiffies + 2UL * HZ / 100,
				      (work_func_t)floppy_ready);
}				/* fdc_dtr */

static void tell_sector(void)
{
	pr_cont(": track %d, head %d, sector %d, size %d",
		R_TRACK, R_HEAD, R_SECTOR, R_SIZECODE);
}				/* tell_sector */

static void print_errors(void)
{
	DPRINT("");
	if (ST0 & ST0_ECE) {
		pr_cont("Recalibrate failed!");
	} else if (ST2 & ST2_CRC) {
		pr_cont("data CRC error");
		tell_sector();
	} else if (ST1 & ST1_CRC) {
		pr_cont("CRC error");
		tell_sector();
	} else if ((ST1 & (ST1_MAM | ST1_ND)) ||
		   (ST2 & ST2_MAM)) {
		if (!probing) {
			pr_cont("sector not found");
			tell_sector();
		} else
			pr_cont("probe failed...");
	} else if (ST2 & ST2_WC) {	/* seek error */
		pr_cont("wrong cylinder");
	} else if (ST2 & ST2_BC) {	/* cylinder marked as bad */
		pr_cont("bad cylinder");
	} else {
		pr_cont("unknown error. ST[0..2] are: 0x%x 0x%x 0x%x",
			ST0, ST1, ST2);
		tell_sector();
	}
	pr_cont("\n");
}

/*
 * OK, this error interpreting routine is called after a
 * DMA read/write has succeeded
 * or failed, so we check the results, and copy any buffers.
 * hhb: Added better error reporting.
 * ak: Made this into a separate routine.
 */
static int interpret_errors(void)
{
	char bad;

	if (inr != 7) {
		DPRINT("-- FDC reply error\n");
		FDCS->reset = 1;
		return 1;
	}

	/* check IC to find cause of interrupt */
	switch (ST0 & ST0_INTR) {
	case 0x40:		/* error occurred during command execution */
		if (ST1 & ST1_EOC)
			return 0;	/* occurs with pseudo-DMA */
		bad = 1;
		if (ST1 & ST1_WP) {
			DPRINT("Drive is write protected\n");
			clear_bit(FD_DISK_WRITABLE_BIT, &DRS->flags);
			cont->done(0);
			bad = 2;
		} else if (ST1 & ST1_ND) {
			set_bit(FD_NEED_TWADDLE_BIT, &DRS->flags);
		} else if (ST1 & ST1_OR) {
			if (DP->flags & FTD_MSG)
				DPRINT("Over/Underrun - retrying\n");
			bad = 0;
		} else if (*errors >= DP->max_errors.reporting) {
			print_errors();
		}
		if (ST2 & ST2_WC || ST2 & ST2_BC)
			/* wrong cylinder => recal */
			DRS->track = NEED_2_RECAL;
		return bad;
	case 0x80:		/* invalid command given */
		DPRINT("Invalid FDC command given!\n");
		cont->done(0);
		return 2;
	case 0xc0:
		DPRINT("Abnormal termination caused by polling\n");
		cont->error();
		return 2;
	default:		/* (0) Normal command termination */
		return 0;
	}
}

/*
 * This routine is called when everything should be correctly set up
 * for the transfer (i.e. floppy motor is on, the correct floppy is
 * selected, and the head is sitting on the right track).
 */
static void setup_rw_floppy(void)
{
	int i;
	int r;
	int flags;
	int dflags;
	unsigned long ready_date;
	work_func_t function;

	flags = raw_cmd->flags;
	if (flags & (FD_RAW_READ | FD_RAW_WRITE))
		flags |= FD_RAW_INTR;

	if ((flags & FD_RAW_SPIN) && !(flags & FD_RAW_NO_MOTOR)) {
		ready_date = DRS->spinup_date + DP->spinup;
		/* If spinup will take a long time, rerun scandrives
		 * again just before spinup completion. Beware that
		 * after scandrives, we must again wait for selection.
		 */
		if (time_after(ready_date, jiffies + DP->select_delay)) {
			ready_date -= DP->select_delay;
			function = (work_func_t)floppy_start;
		} else
			function = (work_func_t)setup_rw_floppy;

		/* wait until the floppy is spinning fast enough */
		if (fd_wait_for_completion(ready_date, function))
			return;
	}
	dflags = DRS->flags;

	if ((flags & FD_RAW_READ) || (flags & FD_RAW_WRITE))
		setup_DMA();

	if (flags & FD_RAW_INTR)
		do_floppy = main_command_interrupt;

	r = 0;
	for (i = 0; i < raw_cmd->cmd_count; i++)
		r |= output_byte(raw_cmd->cmd[i]);

	debugt(__func__, "rw_command");

	if (r) {
		cont->error();
		reset_fdc();
		return;
	}

	if (!(flags & FD_RAW_INTR)) {
		inr = result();
		cont->interrupt();
	} else if (flags & FD_RAW_NEED_DISK)
		fd_watchdog(NULL);
}

static int blind_seek;

/*
 * This is the routine called after every seek (or recalibrate) interrupt
 * from the floppy controller.
 */
static void seek_interrupt(void)
{
	debugt(__func__, "");
	if (inr != 2 || (ST0 & 0xF8) != 0x20) {
		DPRINT("seek failed\n");
		DRS->track = NEED_2_RECAL;
		cont->error();
		cont->redo();
		return;
	}
	if (DRS->track >= 0 && DRS->track != ST1 && !blind_seek) {
		debug_dcl(DP->flags,
			  "clearing NEWCHANGE flag because of effective seek\n");
		debug_dcl(DP->flags, "jiffies=%lu\n", jiffies);
		clear_bit(FD_DISK_NEWCHANGE_BIT, &DRS->flags);
					/* effective seek */
		DRS->select_date = jiffies;
	}
	DRS->track = ST1;
	floppy_ready();
}

static void check_wp(void)
{
	if (test_bit(FD_VERIFY_BIT, &DRS->flags)) {
					/* check write protection */
		output_byte(FD_GETSTATUS);
		output_byte(UNIT(current_drive));
		if (result() != 1) {
			FDCS->reset = 1;
			return;
		}
		clear_bit(FD_VERIFY_BIT, &DRS->flags);
		clear_bit(FD_NEED_TWADDLE_BIT, &DRS->flags);
		debug_dcl(DP->flags,
			  "checking whether disk is write protected\n");
		debug_dcl(DP->flags, "wp=%x\n", ST3 & 0x40);
		if (!(ST3 & 0x40))
			set_bit(FD_DISK_WRITABLE_BIT, &DRS->flags);
		else
			clear_bit(FD_DISK_WRITABLE_BIT, &DRS->flags);
	}
}

static void seek_floppy(void)
{
	int track;

	blind_seek = 0;

	debug_dcl(DP->flags, "calling disk change from %s\n", __func__);

	if (!test_bit(FD_DISK_NEWCHANGE_BIT, &DRS->flags) &&
	    disk_change(current_drive) && (raw_cmd->flags & FD_RAW_NEED_DISK)) {
		/* the media changed flag should be cleared after the seek.
		 * If it isn't, this means that there is really no disk in
		 * the drive.
		 */
		set_bit(FD_DISK_CHANGED_BIT, &DRS->flags);
		cont->done(0);
		cont->redo();
		return;
	}
	if (DRS->track <= NEED_1_RECAL) {
		recalibrate_floppy();
		return;
	} else if (test_bit(FD_DISK_NEWCHANGE_BIT, &DRS->flags) &&
		   (raw_cmd->flags & FD_RAW_NEED_DISK) &&
		   (DRS->track <= NO_TRACK || DRS->track == raw_cmd->track)) {
		/* we seek to clear the media-changed condition. Does anybody
		 * know a more elegant way, which works on all drives? */
		if (raw_cmd->track)
			track = raw_cmd->track - 1;
		else {
			if (DP->flags & FD_SILENT_DCL_CLEAR) {
				set_dor(fdc, ~(0x10 << UNIT(current_drive)), 0);
				blind_seek = 1;
				raw_cmd->flags |= FD_RAW_NEED_SEEK;
			}
			track = 1;
		}
	} else {
		check_wp();
		if (raw_cmd->track != DRS->track &&
		    (raw_cmd->flags & FD_RAW_NEED_SEEK))
			track = raw_cmd->track;
		else {
			setup_rw_floppy();
			return;
		}
	}

	do_floppy = seek_interrupt;
	output_byte(FD_SEEK);
	output_byte(UNIT(current_drive));
	if (output_byte(track) < 0) {
		reset_fdc();
		return;
	}
	debugt(__func__, "");
}

static void recal_interrupt(void)
{
	debugt(__func__, "");
	if (inr != 2)
		FDCS->reset = 1;
	else if (ST0 & ST0_ECE) {
		switch (DRS->track) {
		case NEED_1_RECAL:
			debugt(__func__, "need 1 recal");
			/* after a second recalibrate, we still haven't
			 * reached track 0. Probably no drive. Raise an
			 * error, as failing immediately might upset
			 * computers possessed by the Devil :-) */
			cont->error();
			cont->redo();
			return;
		case NEED_2_RECAL:
			debugt(__func__, "need 2 recal");
			/* If we already did a recalibrate,
			 * and we are not at track 0, this
			 * means we have moved. (The only way
			 * not to move at recalibration is to
			 * be already at track 0.) Clear the
			 * new change flag */
			debug_dcl(DP->flags,
				  "clearing NEWCHANGE flag because of second recalibrate\n");

			clear_bit(FD_DISK_NEWCHANGE_BIT, &DRS->flags);
			DRS->select_date = jiffies;
			/* fall through */
		default:
			debugt(__func__, "default");
			/* Recalibrate moves the head by at
			 * most 80 steps. If after one
			 * recalibrate we don't have reached
			 * track 0, this might mean that we
			 * started beyond track 80.  Try
			 * again.  */
			DRS->track = NEED_1_RECAL;
			break;
		}
	} else
		DRS->track = ST1;
	floppy_ready();
}

static void print_result(char *message, int inr)
{
	int i;

	DPRINT("%s ", message);
	if (inr >= 0)
		for (i = 0; i < inr; i++)
			pr_cont("repl[%d]=%x ", i, reply_buffer[i]);
	pr_cont("\n");
}

/* interrupt handler. Note that this can be called externally on the Sparc */
irqreturn_t floppy_interrupt(int irq, void *dev_id)
{
	int do_print;
	unsigned long f;
	void (*handler)(void) = do_floppy;

	lasthandler = handler;
	interruptjiffies = jiffies;

	f = claim_dma_lock();
	fd_disable_dma();
	release_dma_lock(f);

	do_floppy = NULL;
	if (fdc >= N_FDC || FDCS->address == -1) {
		/* we don't even know which FDC is the culprit */
		pr_info("DOR0=%x\n", fdc_state[0].dor);
		pr_info("floppy interrupt on bizarre fdc %d\n", fdc);
		pr_info("handler=%pf\n", handler);
		is_alive(__func__, "bizarre fdc");
		return IRQ_NONE;
	}

	FDCS->reset = 0;
	/* We have to clear the reset flag here, because apparently on boxes
	 * with level triggered interrupts (PS/2, Sparc, ...), it is needed to
	 * emit SENSEI's to clear the interrupt line. And FDCS->reset blocks the
	 * emission of the SENSEI's.
	 * It is OK to emit floppy commands because we are in an interrupt
	 * handler here, and thus we have to fear no interference of other
	 * activity.
	 */

	do_print = !handler && print_unex && initialized;

	inr = result();
	if (do_print)
		print_result("unexpected interrupt", inr);
	if (inr == 0) {
		int max_sensei = 4;
		do {
			output_byte(FD_SENSEI);
			inr = result();
			if (do_print)
				print_result("sensei", inr);
			max_sensei--;
		} while ((ST0 & 0x83) != UNIT(current_drive) &&
			 inr == 2 && max_sensei);
	}
	if (!handler) {
		FDCS->reset = 1;
		return IRQ_NONE;
	}
	schedule_bh(handler);
	is_alive(__func__, "normal interrupt end");

	/* FIXME! Was it really for us? */
	return IRQ_HANDLED;
}

static void recalibrate_floppy(void)
{
	debugt(__func__, "");
	do_floppy = recal_interrupt;
	output_byte(FD_RECALIBRATE);
	if (output_byte(UNIT(current_drive)) < 0)
		reset_fdc();
}

/*
 * Must do 4 FD_SENSEIs after reset because of ``drive polling''.
 */
static void reset_interrupt(void)
{
	debugt(__func__, "");
	result();		/* get the status ready for set_fdc */
	if (FDCS->reset) {
		pr_info("reset set in interrupt, calling %pf\n", cont->error);
		cont->error();	/* a reset just after a reset. BAD! */
	}
	cont->redo();
}

/*
 * reset is done by pulling bit 2 of DOR low for a while (old FDCs),
 * or by setting the self clearing bit 7 of STATUS (newer FDCs)
 */
static void reset_fdc(void)
{
	unsigned long flags;

	do_floppy = reset_interrupt;
	FDCS->reset = 0;
	reset_fdc_info(0);

	/* Pseudo-DMA may intercept 'reset finished' interrupt.  */
	/* Irrelevant for systems with true DMA (i386).          */

	flags = claim_dma_lock();
	fd_disable_dma();
	release_dma_lock(flags);

	if (FDCS->version >= FDC_82072A)
		fd_outb(0x80 | (FDCS->dtr & 3), FD_STATUS);
	else {
		fd_outb(FDCS->dor & ~0x04, FD_DOR);
		udelay(FD_RESET_DELAY);
		fd_outb(FDCS->dor, FD_DOR);
	}
}

static void show_floppy(void)
{
	int i;

	pr_info("\n");
	pr_info("floppy driver state\n");
	pr_info("-------------------\n");
	pr_info("now=%lu last interrupt=%lu diff=%lu last called handler=%pf\n",
		jiffies, interruptjiffies, jiffies - interruptjiffies,
		lasthandler);

	pr_info("timeout_message=%s\n", timeout_message);
	pr_info("last output bytes:\n");
	for (i = 0; i < OLOGSIZE; i++)
		pr_info("%2x %2x %lu\n",
			output_log[(i + output_log_pos) % OLOGSIZE].data,
			output_log[(i + output_log_pos) % OLOGSIZE].status,
			output_log[(i + output_log_pos) % OLOGSIZE].jiffies);
	pr_info("last result at %lu\n", resultjiffies);
	pr_info("last redo_fd_request at %lu\n", lastredo);
	print_hex_dump(KERN_INFO, "", DUMP_PREFIX_NONE, 16, 1,
		       reply_buffer, resultsize, true);

	pr_info("status=%x\n", fd_inb(FD_STATUS));
	pr_info("fdc_busy=%lu\n", fdc_busy);
	if (do_floppy)
		pr_info("do_floppy=%pf\n", do_floppy);
	if (work_pending(&floppy_work))
		pr_info("floppy_work.func=%pf\n", floppy_work.func);
	if (delayed_work_pending(&fd_timer))
		pr_info("delayed work.function=%p expires=%ld\n",
		       fd_timer.work.func,
		       fd_timer.timer.expires - jiffies);
	if (delayed_work_pending(&fd_timeout))
		pr_info("timer_function=%p expires=%ld\n",
		       fd_timeout.work.func,
		       fd_timeout.timer.expires - jiffies);

	pr_info("cont=%p\n", cont);
	pr_info("current_req=%p\n", current_req);
	pr_info("command_status=%d\n", command_status);
	pr_info("\n");
}

static void floppy_shutdown(struct work_struct *arg)
{
	unsigned long flags;

	if (initialized)
		show_floppy();
	cancel_activity();

	flags = claim_dma_lock();
	fd_disable_dma();
	release_dma_lock(flags);

	/* avoid dma going to a random drive after shutdown */

	if (initialized)
		DPRINT("floppy timeout called\n");
	FDCS->reset = 1;
	if (cont) {
		cont->done(0);
		cont->redo();	/* this will recall reset when needed */
	} else {
		pr_info("no cont in shutdown!\n");
		process_fd_request();
	}
	is_alive(__func__, "");
}

/* start motor, check media-changed condition and write protection */
static int start_motor(void (*function)(void))
{
	int mask;
	int data;

	mask = 0xfc;
	data = UNIT(current_drive);
	if (!(raw_cmd->flags & FD_RAW_NO_MOTOR)) {
		if (!(FDCS->dor & (0x10 << UNIT(current_drive)))) {
			set_debugt();
			/* no read since this drive is running */
			DRS->first_read_date = 0;
			/* note motor start time if motor is not yet running */
			DRS->spinup_date = jiffies;
			data |= (0x10 << UNIT(current_drive));
		}
	} else if (FDCS->dor & (0x10 << UNIT(current_drive)))
		mask &= ~(0x10 << UNIT(current_drive));

	/* starts motor and selects floppy */
	del_timer(motor_off_timer + current_drive);
	set_dor(fdc, mask, data);

	/* wait_for_completion also schedules reset if needed. */
	return fd_wait_for_completion(DRS->select_date + DP->select_delay,
				      (work_func_t)function);
}

static void floppy_ready(void)
{
	if (FDCS->reset) {
		reset_fdc();
		return;
	}
	if (start_motor(floppy_ready))
		return;
	if (fdc_dtr())
		return;

	debug_dcl(DP->flags, "calling disk change from floppy_ready\n");
	if (!(raw_cmd->flags & FD_RAW_NO_MOTOR) &&
	    disk_change(current_drive) && !DP->select_delay)
		twaddle();	/* this clears the dcl on certain
				 * drive/controller combinations */

#ifdef fd_chose_dma_mode
	if ((raw_cmd->flags & FD_RAW_READ) || (raw_cmd->flags & FD_RAW_WRITE)) {
		unsigned long flags = claim_dma_lock();
		fd_chose_dma_mode(raw_cmd->kernel_data, raw_cmd->length);
		release_dma_lock(flags);
	}
#endif

	if (raw_cmd->flags & (FD_RAW_NEED_SEEK | FD_RAW_NEED_DISK)) {
		perpendicular_mode();
		fdc_specify();	/* must be done here because of hut, hlt ... */
		seek_floppy();
	} else {
		if ((raw_cmd->flags & FD_RAW_READ) ||
		    (raw_cmd->flags & FD_RAW_WRITE))
			fdc_specify();
		setup_rw_floppy();
	}
}

static void floppy_start(void)
{
	reschedule_timeout(current_reqD, "floppy start");

	scandrives();
	debug_dcl(DP->flags, "setting NEWCHANGE in floppy_start\n");
	set_bit(FD_DISK_NEWCHANGE_BIT, &DRS->flags);
	floppy_ready();
}

/*
 * ========================================================================
 * here ends the bottom half. Exported routines are:
 * floppy_start, floppy_off, floppy_ready, lock_fdc, unlock_fdc, set_fdc,
 * start_motor, reset_fdc, reset_fdc_info, interpret_errors.
 * Initialization also uses output_byte, result, set_dor, floppy_interrupt
 * and set_dor.
 * ========================================================================
 */
/*
 * General purpose continuations.
 * ==============================
 */

static void do_wakeup(void)
{
	reschedule_timeout(MAXTIMEOUT, "do wakeup");
	cont = NULL;
	command_status += 2;
	wake_up(&command_done);
}

static const struct cont_t wakeup_cont = {
	.interrupt	= empty,
	.redo		= do_wakeup,
	.error		= empty,
	.done		= (done_f)empty
};

static const struct cont_t intr_cont = {
	.interrupt	= empty,
	.redo		= process_fd_request,
	.error		= empty,
	.done		= (done_f)empty
};

static int wait_til_done(void (*handler)(void), bool interruptible)
{
	int ret;

	schedule_bh(handler);

	if (interruptible)
		wait_event_interruptible(command_done, command_status >= 2);
	else
		wait_event(command_done, command_status >= 2);

	if (command_status < 2) {
		cancel_activity();
		cont = &intr_cont;
		reset_fdc();
		return -EINTR;
	}

	if (FDCS->reset)
		command_status = FD_COMMAND_ERROR;
	if (command_status == FD_COMMAND_OKAY)
		ret = 0;
	else
		ret = -EIO;
	command_status = FD_COMMAND_NONE;
	return ret;
}

static void generic_done(int result)
{
	command_status = result;
	cont = &wakeup_cont;
}

static void generic_success(void)
{
	cont->done(1);
}

static void generic_failure(void)
{
	cont->done(0);
}

static void success_and_wakeup(void)
{
	generic_success();
	cont->redo();
}

/*
 * formatting and rw support.
 * ==========================
 */

static int next_valid_format(void)
{
	int probed_format;

	probed_format = DRS->probed_format;
	while (1) {
		if (probed_format >= 8 || !DP->autodetect[probed_format]) {
			DRS->probed_format = 0;
			return 1;
		}
		if (floppy_type[DP->autodetect[probed_format]].sect) {
			DRS->probed_format = probed_format;
			return 0;
		}
		probed_format++;
	}
}

static void bad_flp_intr(void)
{
	int err_count;

	if (probing) {
		DRS->probed_format++;
		if (!next_valid_format())
			return;
	}
	err_count = ++(*errors);
	INFBOUND(DRWE->badness, err_count);
	if (err_count > DP->max_errors.abort)
		cont->done(0);
	if (err_count > DP->max_errors.reset)
		FDCS->reset = 1;
	else if (err_count > DP->max_errors.recal)
		DRS->track = NEED_2_RECAL;
}

static void set_floppy(int drive)
{
	int type = ITYPE(UDRS->fd_device);

	if (type)
		_floppy = floppy_type + type;
	else
		_floppy = current_type[drive];
}

/*
 * formatting support.
 * ===================
 */
static void format_interrupt(void)
{
	switch (interpret_errors()) {
	case 1:
		cont->error();
	case 2:
		break;
	case 0:
		cont->done(1);
	}
	cont->redo();
}

#define FM_MODE(x, y) ((y) & ~(((x)->rate & 0x80) >> 1))
#define CT(x) ((x) | 0xc0)

static void setup_format_params(int track)
{
	int n;
	int il;
	int count;
	int head_shift;
	int track_shift;
	struct fparm {
		unsigned char track, head, sect, size;
	} *here = (struct fparm *)floppy_track_buffer;

	raw_cmd = &default_raw_cmd;
	raw_cmd->track = track;

	raw_cmd->flags = (FD_RAW_WRITE | FD_RAW_INTR | FD_RAW_SPIN |
			  FD_RAW_NEED_DISK | FD_RAW_NEED_SEEK);
	raw_cmd->rate = _floppy->rate & 0x43;
	raw_cmd->cmd_count = NR_F;
	COMMAND = FM_MODE(_floppy, FD_FORMAT);
	DR_SELECT = UNIT(current_drive) + PH_HEAD(_floppy, format_req.head);
	F_SIZECODE = FD_SIZECODE(_floppy);
	F_SECT_PER_TRACK = _floppy->sect << 2 >> F_SIZECODE;
	F_GAP = _floppy->fmt_gap;
	F_FILL = FD_FILL_BYTE;

	raw_cmd->kernel_data = floppy_track_buffer;
	raw_cmd->length = 4 * F_SECT_PER_TRACK;

	/* allow for about 30ms for data transport per track */
	head_shift = (F_SECT_PER_TRACK + 5) / 6;

	/* a ``cylinder'' is two tracks plus a little stepping time */
	track_shift = 2 * head_shift + 3;

	/* position of logical sector 1 on this track */
	n = (track_shift * format_req.track + head_shift * format_req.head)
	    % F_SECT_PER_TRACK;

	/* determine interleave */
	il = 1;
	if (_floppy->fmt_gap < 0x22)
		il++;

	/* initialize field */
	for (count = 0; count < F_SECT_PER_TRACK; ++count) {
		here[count].track = format_req.track;
		here[count].head = format_req.head;
		here[count].sect = 0;
		here[count].size = F_SIZECODE;
	}
	/* place logical sectors */
	for (count = 1; count <= F_SECT_PER_TRACK; ++count) {
		here[n].sect = count;
		n = (n + il) % F_SECT_PER_TRACK;
		if (here[n].sect) {	/* sector busy, find next free sector */
			++n;
			if (n >= F_SECT_PER_TRACK) {
				n -= F_SECT_PER_TRACK;
				while (here[n].sect)
					++n;
			}
		}
	}
	if (_floppy->stretch & FD_SECTBASEMASK) {
		for (count = 0; count < F_SECT_PER_TRACK; count++)
			here[count].sect += FD_SECTBASE(_floppy) - 1;
	}
}

static void redo_format(void)
{
	buffer_track = -1;
	setup_format_params(format_req.track << STRETCH(_floppy));
	floppy_start();
	debugt(__func__, "queue format request");
}

static const struct cont_t format_cont = {
	.interrupt	= format_interrupt,
	.redo		= redo_format,
	.error		= bad_flp_intr,
	.done		= generic_done
};

static int do_format(int drive, struct format_descr *tmp_format_req)
{
	int ret;

	if (lock_fdc(drive, true))
		return -EINTR;

	set_floppy(drive);
	if (!_floppy ||
	    _floppy->track > DP->tracks ||
	    tmp_format_req->track >= _floppy->track ||
	    tmp_format_req->head >= _floppy->head ||
	    (_floppy->sect << 2) % (1 << FD_SIZECODE(_floppy)) ||
	    !_floppy->fmt_gap) {
		process_fd_request();
		return -EINVAL;
	}
	format_req = *tmp_format_req;
	format_errors = 0;
	cont = &format_cont;
	errors = &format_errors;
	ret = wait_til_done(redo_format, true);
	if (ret == -EINTR)
		return -EINTR;
	process_fd_request();
	return ret;
}

/*
 * Buffer read/write and support
 * =============================
 */

static void floppy_end_request(struct request *req, int error)
{
	unsigned int nr_sectors = current_count_sectors;
	unsigned int drive = (unsigned long)req->rq_disk->private_data;

	/* current_count_sectors can be zero if transfer failed */
	if (error)
		nr_sectors = blk_rq_cur_sectors(req);
	if (__blk_end_request(req, error, nr_sectors << 9))
		return;

	/* We're done with the request */
	floppy_off(drive);
	current_req = NULL;
}

/* new request_done. Can handle physical sectors which are smaller than a
 * logical buffer */
static void request_done(int uptodate)
{
	struct request *req = current_req;
	struct request_queue *q;
	unsigned long flags;
	int block;
	char msg[sizeof("request done ") + sizeof(int) * 3];

	probing = 0;
	snprintf(msg, sizeof(msg), "request done %d", uptodate);
	reschedule_timeout(MAXTIMEOUT, msg);

	if (!req) {
		pr_info("floppy.c: no request in request_done\n");
		return;
	}

	q = req->q;

	if (uptodate) {
		/* maintain values for invalidation on geometry
		 * change */
		block = current_count_sectors + blk_rq_pos(req);
		INFBOUND(DRS->maxblock, block);
		if (block > _floppy->sect)
			DRS->maxtrack = 1;

		/* unlock chained buffers */
		spin_lock_irqsave(q->queue_lock, flags);
		floppy_end_request(req, 0);
		spin_unlock_irqrestore(q->queue_lock, flags);
	} else {
		if (rq_data_dir(req) == WRITE) {
			/* record write error information */
			DRWE->write_errors++;
			if (DRWE->write_errors == 1) {
				DRWE->first_error_sector = blk_rq_pos(req);
				DRWE->first_error_generation = DRS->generation;
			}
			DRWE->last_error_sector = blk_rq_pos(req);
			DRWE->last_error_generation = DRS->generation;
		}
		spin_lock_irqsave(q->queue_lock, flags);
		floppy_end_request(req, -EIO);
		spin_unlock_irqrestore(q->queue_lock, flags);
	}
}

/* Interrupt handler evaluating the result of the r/w operation */
static void rw_interrupt(void)
{
	int eoc;
	int ssize;
	int heads;
	int nr_sectors;

	if (R_HEAD >= 2) {
		/* some Toshiba floppy controllers occasionnally seem to
		 * return bogus interrupts after read/write operations, which
		 * can be recognized by a bad head number (>= 2) */
		return;
	}

	if (!DRS->first_read_date)
		DRS->first_read_date = jiffies;

	nr_sectors = 0;
	ssize = DIV_ROUND_UP(1 << SIZECODE, 4);

	if (ST1 & ST1_EOC)
		eoc = 1;
	else
		eoc = 0;

	if (COMMAND & 0x80)
		heads = 2;
	else
		heads = 1;

	nr_sectors = (((R_TRACK - TRACK) * heads +
		       R_HEAD - HEAD) * SECT_PER_TRACK +
		      R_SECTOR - SECTOR + eoc) << SIZECODE >> 2;

	if (nr_sectors / ssize >
	    DIV_ROUND_UP(in_sector_offset + current_count_sectors, ssize)) {
		DPRINT("long rw: %x instead of %lx\n",
		       nr_sectors, current_count_sectors);
		pr_info("rs=%d s=%d\n", R_SECTOR, SECTOR);
		pr_info("rh=%d h=%d\n", R_HEAD, HEAD);
		pr_info("rt=%d t=%d\n", R_TRACK, TRACK);
		pr_info("heads=%d eoc=%d\n", heads, eoc);
		pr_info("spt=%d st=%d ss=%d\n",
			SECT_PER_TRACK, fsector_t, ssize);
		pr_info("in_sector_offset=%d\n", in_sector_offset);
	}

	nr_sectors -= in_sector_offset;
	INFBOUND(nr_sectors, 0);
	SUPBOUND(current_count_sectors, nr_sectors);

	switch (interpret_errors()) {
	case 2:
		cont->redo();
		return;
	case 1:
		if (!current_count_sectors) {
			cont->error();
			cont->redo();
			return;
		}
		break;
	case 0:
		if (!current_count_sectors) {
			cont->redo();
			return;
		}
		current_type[current_drive] = _floppy;
		floppy_sizes[TOMINOR(current_drive)] = _floppy->size;
		break;
	}

	if (probing) {
		if (DP->flags & FTD_MSG)
			DPRINT("Auto-detected floppy type %s in fd%d\n",
			       _floppy->name, current_drive);
		current_type[current_drive] = _floppy;
		floppy_sizes[TOMINOR(current_drive)] = _floppy->size;
		probing = 0;
	}

	if (CT(COMMAND) != FD_READ ||
	    raw_cmd->kernel_data == current_req->buffer) {
		/* transfer directly from buffer */
		cont->done(1);
	} else if (CT(COMMAND) == FD_READ) {
		buffer_track = raw_cmd->track;
		buffer_drive = current_drive;
		INFBOUND(buffer_max, nr_sectors + fsector_t);
	}
	cont->redo();
}

/* Compute maximal contiguous buffer size. */
static int buffer_chain_size(void)
{
	struct bio_vec *bv;
	int size;
	struct req_iterator iter;
	char *base;

	base = bio_data(current_req->bio);
	size = 0;

	rq_for_each_segment(bv, current_req, iter) {
		if (page_address(bv->bv_page) + bv->bv_offset != base + size)
			break;

		size += bv->bv_len;
	}

	return size >> 9;
}

/* Compute the maximal transfer size */
static int transfer_size(int ssize, int max_sector, int max_size)
{
	SUPBOUND(max_sector, fsector_t + max_size);

	/* alignment */
	max_sector -= (max_sector % _floppy->sect) % ssize;

	/* transfer size, beginning not aligned */
	current_count_sectors = max_sector - fsector_t;

	return max_sector;
}

/*
 * Move data from/to the track buffer to/from the buffer cache.
 */
static void copy_buffer(int ssize, int max_sector, int max_sector_2)
{
	int remaining;		/* number of transferred 512-byte sectors */
	struct bio_vec *bv;
	char *buffer;
	char *dma_buffer;
	int size;
	struct req_iterator iter;

	max_sector = transfer_size(ssize,
				   min(max_sector, max_sector_2),
				   blk_rq_sectors(current_req));

	if (current_count_sectors <= 0 && CT(COMMAND) == FD_WRITE &&
	    buffer_max > fsector_t + blk_rq_sectors(current_req))
		current_count_sectors = min_t(int, buffer_max - fsector_t,
					      blk_rq_sectors(current_req));

	remaining = current_count_sectors << 9;
	if (remaining > blk_rq_bytes(current_req) && CT(COMMAND) == FD_WRITE) {
		DPRINT("in copy buffer\n");
		pr_info("current_count_sectors=%ld\n", current_count_sectors);
		pr_info("remaining=%d\n", remaining >> 9);
		pr_info("current_req->nr_sectors=%u\n",
			blk_rq_sectors(current_req));
		pr_info("current_req->current_nr_sectors=%u\n",
			blk_rq_cur_sectors(current_req));
		pr_info("max_sector=%d\n", max_sector);
		pr_info("ssize=%d\n", ssize);
	}

	buffer_max = max(max_sector, buffer_max);

	dma_buffer = floppy_track_buffer + ((fsector_t - buffer_min) << 9);

	size = blk_rq_cur_bytes(current_req);

	rq_for_each_segment(bv, current_req, iter) {
		if (!remaining)
			break;

		size = bv->bv_len;
		SUPBOUND(size, remaining);

		buffer = page_address(bv->bv_page) + bv->bv_offset;
		if (dma_buffer + size >
		    floppy_track_buffer + (max_buffer_sectors << 10) ||
		    dma_buffer < floppy_track_buffer) {
			DPRINT("buffer overrun in copy buffer %d\n",
			       (int)((floppy_track_buffer - dma_buffer) >> 9));
			pr_info("fsector_t=%d buffer_min=%d\n",
				fsector_t, buffer_min);
			pr_info("current_count_sectors=%ld\n",
				current_count_sectors);
			if (CT(COMMAND) == FD_READ)
				pr_info("read\n");
			if (CT(COMMAND) == FD_WRITE)
				pr_info("write\n");
			break;
		}
		if (((unsigned long)buffer) % 512)
			DPRINT("%p buffer not aligned\n", buffer);

		if (CT(COMMAND) == FD_READ)
			memcpy(buffer, dma_buffer, size);
		else
			memcpy(dma_buffer, buffer, size);

		remaining -= size;
		dma_buffer += size;
	}
	if (remaining) {
		if (remaining > 0)
			max_sector -= remaining >> 9;
		DPRINT("weirdness: remaining %d\n", remaining >> 9);
	}
}

/* work around a bug in pseudo DMA
 * (on some FDCs) pseudo DMA does not stop when the CPU stops
 * sending data.  Hence we need a different way to signal the
 * transfer length:  We use SECT_PER_TRACK.  Unfortunately, this
 * does not work with MT, hence we can only transfer one head at
 * a time
 */
static void virtualdmabug_workaround(void)
{
	int hard_sectors;
	int end_sector;

	if (CT(COMMAND) == FD_WRITE) {
		COMMAND &= ~0x80;	/* switch off multiple track mode */

		hard_sectors = raw_cmd->length >> (7 + SIZECODE);
		end_sector = SECTOR + hard_sectors - 1;
		if (end_sector > SECT_PER_TRACK) {
			pr_info("too many sectors %d > %d\n",
				end_sector, SECT_PER_TRACK);
			return;
		}
		SECT_PER_TRACK = end_sector;
					/* make sure SECT_PER_TRACK
					 * points to end of transfer */
	}
}

/*
 * Formulate a read/write request.
 * this routine decides where to load the data (directly to buffer, or to
 * tmp floppy area), how much data to load (the size of the buffer, the whole
 * track, or a single sector)
 * All floppy_track_buffer handling goes in here. If we ever add track buffer
 * allocation on the fly, it should be done here. No other part should need
 * modification.
 */

static int make_raw_rw_request(void)
{
	int aligned_sector_t;
	int max_sector;
	int max_size;
	int tracksize;
	int ssize;

	if (WARN(max_buffer_sectors == 0, "VFS: Block I/O scheduled on unopened device\n"))
		return 0;

	set_fdc((long)current_req->rq_disk->private_data);

	raw_cmd = &default_raw_cmd;
	raw_cmd->flags = FD_RAW_SPIN | FD_RAW_NEED_DISK | FD_RAW_NEED_DISK |
	    FD_RAW_NEED_SEEK;
	raw_cmd->cmd_count = NR_RW;
	if (rq_data_dir(current_req) == READ) {
		raw_cmd->flags |= FD_RAW_READ;
		COMMAND = FM_MODE(_floppy, FD_READ);
	} else if (rq_data_dir(current_req) == WRITE) {
		raw_cmd->flags |= FD_RAW_WRITE;
		COMMAND = FM_MODE(_floppy, FD_WRITE);
	} else {
		DPRINT("%s: unknown command\n", __func__);
		return 0;
	}

	max_sector = _floppy->sect * _floppy->head;

	TRACK = (int)blk_rq_pos(current_req) / max_sector;
	fsector_t = (int)blk_rq_pos(current_req) % max_sector;
	if (_floppy->track && TRACK >= _floppy->track) {
		if (blk_rq_cur_sectors(current_req) & 1) {
			current_count_sectors = 1;
			return 1;
		} else
			return 0;
	}
	HEAD = fsector_t / _floppy->sect;

	if (((_floppy->stretch & (FD_SWAPSIDES | FD_SECTBASEMASK)) ||
	     test_bit(FD_NEED_TWADDLE_BIT, &DRS->flags)) &&
	    fsector_t < _floppy->sect)
		max_sector = _floppy->sect;

	/* 2M disks have phantom sectors on the first track */
	if ((_floppy->rate & FD_2M) && (!TRACK) && (!HEAD)) {
		max_sector = 2 * _floppy->sect / 3;
		if (fsector_t >= max_sector) {
			current_count_sectors =
			    min_t(int, _floppy->sect - fsector_t,
				  blk_rq_sectors(current_req));
			return 1;
		}
		SIZECODE = 2;
	} else
		SIZECODE = FD_SIZECODE(_floppy);
	raw_cmd->rate = _floppy->rate & 0x43;
	if ((_floppy->rate & FD_2M) && (TRACK || HEAD) && raw_cmd->rate == 2)
		raw_cmd->rate = 1;

	if (SIZECODE)
		SIZECODE2 = 0xff;
	else
		SIZECODE2 = 0x80;
	raw_cmd->track = TRACK << STRETCH(_floppy);
	DR_SELECT = UNIT(current_drive) + PH_HEAD(_floppy, HEAD);
	GAP = _floppy->gap;
	ssize = DIV_ROUND_UP(1 << SIZECODE, 4);
	SECT_PER_TRACK = _floppy->sect << 2 >> SIZECODE;
	SECTOR = ((fsector_t % _floppy->sect) << 2 >> SIZECODE) +
	    FD_SECTBASE(_floppy);

	/* tracksize describes the size which can be filled up with sectors
	 * of size ssize.
	 */
	tracksize = _floppy->sect - _floppy->sect % ssize;
	if (tracksize < _floppy->sect) {
		SECT_PER_TRACK++;
		if (tracksize <= fsector_t % _floppy->sect)
			SECTOR--;

		/* if we are beyond tracksize, fill up using smaller sectors */
		while (tracksize <= fsector_t % _floppy->sect) {
			while (tracksize + ssize > _floppy->sect) {
				SIZECODE--;
				ssize >>= 1;
			}
			SECTOR++;
			SECT_PER_TRACK++;
			tracksize += ssize;
		}
		max_sector = HEAD * _floppy->sect + tracksize;
	} else if (!TRACK && !HEAD && !(_floppy->rate & FD_2M) && probing) {
		max_sector = _floppy->sect;
	} else if (!HEAD && CT(COMMAND) == FD_WRITE) {
		/* for virtual DMA bug workaround */
		max_sector = _floppy->sect;
	}

	in_sector_offset = (fsector_t % _floppy->sect) % ssize;
	aligned_sector_t = fsector_t - in_sector_offset;
	max_size = blk_rq_sectors(current_req);
	if ((raw_cmd->track == buffer_track) &&
	    (current_drive == buffer_drive) &&
	    (fsector_t >= buffer_min) && (fsector_t < buffer_max)) {
		/* data already in track buffer */
		if (CT(COMMAND) == FD_READ) {
			copy_buffer(1, max_sector, buffer_max);
			return 1;
		}
	} else if (in_sector_offset || blk_rq_sectors(current_req) < ssize) {
		if (CT(COMMAND) == FD_WRITE) {
			unsigned int sectors;

			sectors = fsector_t + blk_rq_sectors(current_req);
			if (sectors > ssize && sectors < ssize + ssize)
				max_size = ssize + ssize;
			else
				max_size = ssize;
		}
		raw_cmd->flags &= ~FD_RAW_WRITE;
		raw_cmd->flags |= FD_RAW_READ;
		COMMAND = FM_MODE(_floppy, FD_READ);
	} else if ((unsigned long)current_req->buffer < MAX_DMA_ADDRESS) {
		unsigned long dma_limit;
		int direct, indirect;

		indirect =
		    transfer_size(ssize, max_sector,
				  max_buffer_sectors * 2) - fsector_t;

		/*
		 * Do NOT use minimum() here---MAX_DMA_ADDRESS is 64 bits wide
		 * on a 64 bit machine!
		 */
		max_size = buffer_chain_size();
		dma_limit = (MAX_DMA_ADDRESS -
			     ((unsigned long)current_req->buffer)) >> 9;
		if ((unsigned long)max_size > dma_limit)
			max_size = dma_limit;
		/* 64 kb boundaries */
		if (CROSS_64KB(current_req->buffer, max_size << 9))
			max_size = (K_64 -
				    ((unsigned long)current_req->buffer) %
				    K_64) >> 9;
		direct = transfer_size(ssize, max_sector, max_size) - fsector_t;
		/*
		 * We try to read tracks, but if we get too many errors, we
		 * go back to reading just one sector at a time.
		 *
		 * This means we should be able to read a sector even if there
		 * are other bad sectors on this track.
		 */
		if (!direct ||
		    (indirect * 2 > direct * 3 &&
		     *errors < DP->max_errors.read_track &&
		     ((!probing ||
		       (DP->read_track & (1 << DRS->probed_format)))))) {
			max_size = blk_rq_sectors(current_req);
		} else {
			raw_cmd->kernel_data = current_req->buffer;
			raw_cmd->length = current_count_sectors << 9;
			if (raw_cmd->length == 0) {
				DPRINT("%s: zero dma transfer attempted\n", __func__);
				DPRINT("indirect=%d direct=%d fsector_t=%d\n",
				       indirect, direct, fsector_t);
				return 0;
			}
			virtualdmabug_workaround();
			return 2;
		}
	}

	if (CT(COMMAND) == FD_READ)
		max_size = max_sector;	/* unbounded */

	/* claim buffer track if needed */
	if (buffer_track != raw_cmd->track ||	/* bad track */
	    buffer_drive != current_drive ||	/* bad drive */
	    fsector_t > buffer_max ||
	    fsector_t < buffer_min ||
	    ((CT(COMMAND) == FD_READ ||
	      (!in_sector_offset && blk_rq_sectors(current_req) >= ssize)) &&
	     max_sector > 2 * max_buffer_sectors + buffer_min &&
	     max_size + fsector_t > 2 * max_buffer_sectors + buffer_min)) {
		/* not enough space */
		buffer_track = -1;
		buffer_drive = current_drive;
		buffer_max = buffer_min = aligned_sector_t;
	}
	raw_cmd->kernel_data = floppy_track_buffer +
		((aligned_sector_t - buffer_min) << 9);

	if (CT(COMMAND) == FD_WRITE) {
		/* copy write buffer to track buffer.
		 * if we get here, we know that the write
		 * is either aligned or the data already in the buffer
		 * (buffer will be overwritten) */
		if (in_sector_offset && buffer_track == -1)
			DPRINT("internal error offset !=0 on write\n");
		buffer_track = raw_cmd->track;
		buffer_drive = current_drive;
		copy_buffer(ssize, max_sector,
			    2 * max_buffer_sectors + buffer_min);
	} else
		transfer_size(ssize, max_sector,
			      2 * max_buffer_sectors + buffer_min -
			      aligned_sector_t);

	/* round up current_count_sectors to get dma xfer size */
	raw_cmd->length = in_sector_offset + current_count_sectors;
	raw_cmd->length = ((raw_cmd->length - 1) | (ssize - 1)) + 1;
	raw_cmd->length <<= 9;
	if ((raw_cmd->length < current_count_sectors << 9) ||
	    (raw_cmd->kernel_data != current_req->buffer &&
	     CT(COMMAND) == FD_WRITE &&
	     (aligned_sector_t + (raw_cmd->length >> 9) > buffer_max ||
	      aligned_sector_t < buffer_min)) ||
	    raw_cmd->length % (128 << SIZECODE) ||
	    raw_cmd->length <= 0 || current_count_sectors <= 0) {
		DPRINT("fractionary current count b=%lx s=%lx\n",
		       raw_cmd->length, current_count_sectors);
		if (raw_cmd->kernel_data != current_req->buffer)
			pr_info("addr=%d, length=%ld\n",
				(int)((raw_cmd->kernel_data -
				       floppy_track_buffer) >> 9),
				current_count_sectors);
		pr_info("st=%d ast=%d mse=%d msi=%d\n",
			fsector_t, aligned_sector_t, max_sector, max_size);
		pr_info("ssize=%x SIZECODE=%d\n", ssize, SIZECODE);
		pr_info("command=%x SECTOR=%d HEAD=%d, TRACK=%d\n",
			COMMAND, SECTOR, HEAD, TRACK);
		pr_info("buffer drive=%d\n", buffer_drive);
		pr_info("buffer track=%d\n", buffer_track);
		pr_info("buffer_min=%d\n", buffer_min);
		pr_info("buffer_max=%d\n", buffer_max);
		return 0;
	}

	if (raw_cmd->kernel_data != current_req->buffer) {
		if (raw_cmd->kernel_data < floppy_track_buffer ||
		    current_count_sectors < 0 ||
		    raw_cmd->length < 0 ||
		    raw_cmd->kernel_data + raw_cmd->length >
		    floppy_track_buffer + (max_buffer_sectors << 10)) {
			DPRINT("buffer overrun in schedule dma\n");
			pr_info("fsector_t=%d buffer_min=%d current_count=%ld\n",
				fsector_t, buffer_min, raw_cmd->length >> 9);
			pr_info("current_count_sectors=%ld\n",
				current_count_sectors);
			if (CT(COMMAND) == FD_READ)
				pr_info("read\n");
			if (CT(COMMAND) == FD_WRITE)
				pr_info("write\n");
			return 0;
		}
	} else if (raw_cmd->length > blk_rq_bytes(current_req) ||
		   current_count_sectors > blk_rq_sectors(current_req)) {
		DPRINT("buffer overrun in direct transfer\n");
		return 0;
	} else if (raw_cmd->length < current_count_sectors << 9) {
		DPRINT("more sectors than bytes\n");
		pr_info("bytes=%ld\n", raw_cmd->length >> 9);
		pr_info("sectors=%ld\n", current_count_sectors);
	}
	if (raw_cmd->length == 0) {
		DPRINT("zero dma transfer attempted from make_raw_request\n");
		return 0;
	}

	virtualdmabug_workaround();
	return 2;
}

/*
 * Round-robin between our available drives, doing one request from each
 */
static int set_next_request(void)
{
	struct request_queue *q;
	int old_pos = fdc_queue;

	do {
		q = disks[fdc_queue]->queue;
		if (++fdc_queue == N_DRIVE)
			fdc_queue = 0;
		if (q) {
			current_req = blk_fetch_request(q);
			if (current_req)
				break;
		}
	} while (fdc_queue != old_pos);

	return current_req != NULL;
}

static void redo_fd_request(void)
{
	int drive;
	int tmp;

	lastredo = jiffies;
	if (current_drive < N_DRIVE)
		floppy_off(current_drive);

do_request:
	if (!current_req) {
		int pending;

		spin_lock_irq(&floppy_lock);
		pending = set_next_request();
		spin_unlock_irq(&floppy_lock);
		if (!pending) {
			do_floppy = NULL;
			unlock_fdc();
			return;
		}
	}
	drive = (long)current_req->rq_disk->private_data;
	set_fdc(drive);
	reschedule_timeout(current_reqD, "redo fd request");

	set_floppy(drive);
	raw_cmd = &default_raw_cmd;
	raw_cmd->flags = 0;
	if (start_motor(redo_fd_request))
		return;

	disk_change(current_drive);
	if (test_bit(current_drive, &fake_change) ||
	    test_bit(FD_DISK_CHANGED_BIT, &DRS->flags)) {
		DPRINT("disk absent or changed during operation\n");
		request_done(0);
		goto do_request;
	}
	if (!_floppy) {	/* Autodetection */
		if (!probing) {
			DRS->probed_format = 0;
			if (next_valid_format()) {
				DPRINT("no autodetectable formats\n");
				_floppy = NULL;
				request_done(0);
				goto do_request;
			}
		}
		probing = 1;
		_floppy = floppy_type + DP->autodetect[DRS->probed_format];
	} else
		probing = 0;
	errors = &(current_req->errors);
	tmp = make_raw_rw_request();
	if (tmp < 2) {
		request_done(tmp);
		goto do_request;
	}

	if (test_bit(FD_NEED_TWADDLE_BIT, &DRS->flags))
		twaddle();
	schedule_bh(floppy_start);
	debugt(__func__, "queue fd request");
	return;
}

static const struct cont_t rw_cont = {
	.interrupt	= rw_interrupt,
	.redo		= redo_fd_request,
	.error		= bad_flp_intr,
	.done		= request_done
};

static void process_fd_request(void)
{
	cont = &rw_cont;
	schedule_bh(redo_fd_request);
}

static void do_fd_request(struct request_queue *q)
{
	if (WARN(max_buffer_sectors == 0,
		 "VFS: %s called on non-open device\n", __func__))
		return;

	if (WARN(atomic_read(&usage_count) == 0,
		 "warning: usage count=0, current_req=%p sect=%ld type=%x flags=%x\n",
		 current_req, (long)blk_rq_pos(current_req), current_req->cmd_type,
		 current_req->cmd_flags))
		return;

	if (test_and_set_bit(0, &fdc_busy)) {
		/* fdc busy, this new request will be treated when the
		   current one is done */
		is_alive(__func__, "old request running");
		return;
	}
	command_status = FD_COMMAND_NONE;
	__reschedule_timeout(MAXTIMEOUT, "fd_request");
	set_fdc(0);
	process_fd_request();
	is_alive(__func__, "");
}

static const struct cont_t poll_cont = {
	.interrupt	= success_and_wakeup,
	.redo		= floppy_ready,
	.error		= generic_failure,
	.done		= generic_done
};

static int poll_drive(bool interruptible, int flag)
{
	/* no auto-sense, just clear dcl */
	raw_cmd = &default_raw_cmd;
	raw_cmd->flags = flag;
	raw_cmd->track = 0;
	raw_cmd->cmd_count = 0;
	cont = &poll_cont;
	debug_dcl(DP->flags, "setting NEWCHANGE in poll_drive\n");
	set_bit(FD_DISK_NEWCHANGE_BIT, &DRS->flags);

	return wait_til_done(floppy_ready, interruptible);
}

/*
 * User triggered reset
 * ====================
 */

static void reset_intr(void)
{
	pr_info("weird, reset interrupt called\n");
}

static const struct cont_t reset_cont = {
	.interrupt	= reset_intr,
	.redo		= success_and_wakeup,
	.error		= generic_failure,
	.done		= generic_done
};

static int user_reset_fdc(int drive, int arg, bool interruptible)
{
	int ret;

	if (lock_fdc(drive, interruptible))
		return -EINTR;

	if (arg == FD_RESET_ALWAYS)
		FDCS->reset = 1;
	if (FDCS->reset) {
		cont = &reset_cont;
		ret = wait_til_done(reset_fdc, interruptible);
		if (ret == -EINTR)
			return -EINTR;
	}
	process_fd_request();
	return 0;
}

/*
 * Misc Ioctl's and support
 * ========================
 */
static inline int fd_copyout(void __user *param, const void *address,
			     unsigned long size)
{
	return copy_to_user(param, address, size) ? -EFAULT : 0;
}

static inline int fd_copyin(void __user *param, void *address,
			    unsigned long size)
{
	return copy_from_user(address, param, size) ? -EFAULT : 0;
}

static const char *drive_name(int type, int drive)
{
	struct floppy_struct *floppy;

	if (type)
		floppy = floppy_type + type;
	else {
		if (UDP->native_format)
			floppy = floppy_type + UDP->native_format;
		else
			return "(null)";
	}
	if (floppy->name)
		return floppy->name;
	else
		return "(null)";
}

/* raw commands */
static void raw_cmd_done(int flag)
{
	int i;

	if (!flag) {
		raw_cmd->flags |= FD_RAW_FAILURE;
		raw_cmd->flags |= FD_RAW_HARDFAILURE;
	} else {
		raw_cmd->reply_count = inr;
		if (raw_cmd->reply_count > MAX_REPLIES)
			raw_cmd->reply_count = 0;
		for (i = 0; i < raw_cmd->reply_count; i++)
			raw_cmd->reply[i] = reply_buffer[i];

		if (raw_cmd->flags & (FD_RAW_READ | FD_RAW_WRITE)) {
			unsigned long flags;
			flags = claim_dma_lock();
			raw_cmd->length = fd_get_dma_residue();
			release_dma_lock(flags);
		}

		if ((raw_cmd->flags & FD_RAW_SOFTFAILURE) &&
		    (!raw_cmd->reply_count || (raw_cmd->reply[0] & 0xc0)))
			raw_cmd->flags |= FD_RAW_FAILURE;

		if (disk_change(current_drive))
			raw_cmd->flags |= FD_RAW_DISK_CHANGE;
		else
			raw_cmd->flags &= ~FD_RAW_DISK_CHANGE;
		if (raw_cmd->flags & FD_RAW_NO_MOTOR_AFTER)
			motor_off_callback(current_drive);

		if (raw_cmd->next &&
		    (!(raw_cmd->flags & FD_RAW_FAILURE) ||
		     !(raw_cmd->flags & FD_RAW_STOP_IF_FAILURE)) &&
		    ((raw_cmd->flags & FD_RAW_FAILURE) ||
		     !(raw_cmd->flags & FD_RAW_STOP_IF_SUCCESS))) {
			raw_cmd = raw_cmd->next;
			return;
		}
	}
	generic_done(flag);
}

static const struct cont_t raw_cmd_cont = {
	.interrupt	= success_and_wakeup,
	.redo		= floppy_start,
	.error		= generic_failure,
	.done		= raw_cmd_done
};

static int raw_cmd_copyout(int cmd, void __user *param,
				  struct floppy_raw_cmd *ptr)
{
	int ret;

	while (ptr) {
		ret = copy_to_user(param, ptr, sizeof(*ptr));
		if (ret)
			return -EFAULT;
		param += sizeof(struct floppy_raw_cmd);
		if ((ptr->flags & FD_RAW_READ) && ptr->buffer_length) {
			if (ptr->length >= 0 &&
			    ptr->length <= ptr->buffer_length) {
				long length = ptr->buffer_length - ptr->length;
				ret = fd_copyout(ptr->data, ptr->kernel_data,
						 length);
				if (ret)
					return ret;
			}
		}
		ptr = ptr->next;
	}

	return 0;
}

static void raw_cmd_free(struct floppy_raw_cmd **ptr)
{
	struct floppy_raw_cmd *next;
	struct floppy_raw_cmd *this;

	this = *ptr;
	*ptr = NULL;
	while (this) {
		if (this->buffer_length) {
			fd_dma_mem_free((unsigned long)this->kernel_data,
					this->buffer_length);
			this->buffer_length = 0;
		}
		next = this->next;
		kfree(this);
		this = next;
	}
}

static int raw_cmd_copyin(int cmd, void __user *param,
				 struct floppy_raw_cmd **rcmd)
{
	struct floppy_raw_cmd *ptr;
	int ret;
	int i;

	*rcmd = NULL;

loop:
	ptr = kmalloc(sizeof(struct floppy_raw_cmd), GFP_USER);
	if (!ptr)
		return -ENOMEM;
	*rcmd = ptr;
	ret = copy_from_user(ptr, param, sizeof(*ptr));
	if (ret)
		return -EFAULT;
	ptr->next = NULL;
	ptr->buffer_length = 0;
	param += sizeof(struct floppy_raw_cmd);
	if (ptr->cmd_count > 33)
			/* the command may now also take up the space
			 * initially intended for the reply & the
			 * reply count. Needed for long 82078 commands
			 * such as RESTORE, which takes ... 17 command
			 * bytes. Murphy's law #137: When you reserve
			 * 16 bytes for a structure, you'll one day
			 * discover that you really need 17...
			 */
		return -EINVAL;

	for (i = 0; i < 16; i++)
		ptr->reply[i] = 0;
	ptr->resultcode = 0;
	ptr->kernel_data = NULL;

	if (ptr->flags & (FD_RAW_READ | FD_RAW_WRITE)) {
		if (ptr->length <= 0)
			return -EINVAL;
		ptr->kernel_data = (char *)fd_dma_mem_alloc(ptr->length);
		fallback_on_nodma_alloc(&ptr->kernel_data, ptr->length);
		if (!ptr->kernel_data)
			return -ENOMEM;
		ptr->buffer_length = ptr->length;
	}
	if (ptr->flags & FD_RAW_WRITE) {
		ret = fd_copyin(ptr->data, ptr->kernel_data, ptr->length);
		if (ret)
			return ret;
	}

	if (ptr->flags & FD_RAW_MORE) {
		rcmd = &(ptr->next);
		ptr->rate &= 0x43;
		goto loop;
	}

	return 0;
}

static int raw_cmd_ioctl(int cmd, void __user *param)
{
	struct floppy_raw_cmd *my_raw_cmd;
	int drive;
	int ret2;
	int ret;

	if (FDCS->rawcmd <= 1)
		FDCS->rawcmd = 1;
	for (drive = 0; drive < N_DRIVE; drive++) {
		if (FDC(drive) != fdc)
			continue;
		if (drive == current_drive) {
			if (UDRS->fd_ref > 1) {
				FDCS->rawcmd = 2;
				break;
			}
		} else if (UDRS->fd_ref) {
			FDCS->rawcmd = 2;
			break;
		}
	}

	if (FDCS->reset)
		return -EIO;

	ret = raw_cmd_copyin(cmd, param, &my_raw_cmd);
	if (ret) {
		raw_cmd_free(&my_raw_cmd);
		return ret;
	}

	raw_cmd = my_raw_cmd;
	cont = &raw_cmd_cont;
	ret = wait_til_done(floppy_start, true);
	debug_dcl(DP->flags, "calling disk change from raw_cmd ioctl\n");

	if (ret != -EINTR && FDCS->reset)
		ret = -EIO;

	DRS->track = NO_TRACK;

	ret2 = raw_cmd_copyout(cmd, param, my_raw_cmd);
	if (!ret)
		ret = ret2;
	raw_cmd_free(&my_raw_cmd);
	return ret;
}

static int invalidate_drive(struct block_device *bdev)
{
	/* invalidate the buffer track to force a reread */
	set_bit((long)bdev->bd_disk->private_data, &fake_change);
	process_fd_request();
	check_disk_change(bdev);
	return 0;
}

static int set_geometry(unsigned int cmd, struct floppy_struct *g,
			       int drive, int type, struct block_device *bdev)
{
	int cnt;

	/* sanity checking for parameters. */
	if (g->sect <= 0 ||
	    g->head <= 0 ||
	    g->track <= 0 || g->track > UDP->tracks >> STRETCH(g) ||
	    /* check if reserved bits are set */
	    (g->stretch & ~(FD_STRETCH | FD_SWAPSIDES | FD_SECTBASEMASK)) != 0)
		return -EINVAL;
	if (type) {
		if (!capable(CAP_SYS_ADMIN))
			return -EPERM;
		mutex_lock(&open_lock);
		if (lock_fdc(drive, true)) {
			mutex_unlock(&open_lock);
			return -EINTR;
		}
		floppy_type[type] = *g;
		floppy_type[type].name = "user format";
		for (cnt = type << 2; cnt < (type << 2) + 4; cnt++)
			floppy_sizes[cnt] = floppy_sizes[cnt + 0x80] =
			    floppy_type[type].size + 1;
		process_fd_request();
		for (cnt = 0; cnt < N_DRIVE; cnt++) {
			struct block_device *bdev = opened_bdev[cnt];
			if (!bdev || ITYPE(drive_state[cnt].fd_device) != type)
				continue;
			__invalidate_device(bdev, true);
		}
		mutex_unlock(&open_lock);
	} else {
		int oldStretch;

		if (lock_fdc(drive, true))
			return -EINTR;
		if (cmd != FDDEFPRM) {
			/* notice a disk change immediately, else
			 * we lose our settings immediately*/
			if (poll_drive(true, FD_RAW_NEED_DISK) == -EINTR)
				return -EINTR;
		}
		oldStretch = g->stretch;
		user_params[drive] = *g;
		if (buffer_drive == drive)
			SUPBOUND(buffer_max, user_params[drive].sect);
		current_type[drive] = &user_params[drive];
		floppy_sizes[drive] = user_params[drive].size;
		if (cmd == FDDEFPRM)
			DRS->keep_data = -1;
		else
			DRS->keep_data = 1;
		/* invalidation. Invalidate only when needed, i.e.
		 * when there are already sectors in the buffer cache
		 * whose number will change. This is useful, because
		 * mtools often changes the geometry of the disk after
		 * looking at the boot block */
		if (DRS->maxblock > user_params[drive].sect ||
		    DRS->maxtrack ||
		    ((user_params[drive].sect ^ oldStretch) &
		     (FD_SWAPSIDES | FD_SECTBASEMASK)))
			invalidate_drive(bdev);
		else
			process_fd_request();
	}
	return 0;
}

/* handle obsolete ioctl's */
static unsigned int ioctl_table[] = {
	FDCLRPRM,
	FDSETPRM,
	FDDEFPRM,
	FDGETPRM,
	FDMSGON,
	FDMSGOFF,
	FDFMTBEG,
	FDFMTTRK,
	FDFMTEND,
	FDSETEMSGTRESH,
	FDFLUSH,
	FDSETMAXERRS,
	FDGETMAXERRS,
	FDGETDRVTYP,
	FDSETDRVPRM,
	FDGETDRVPRM,
	FDGETDRVSTAT,
	FDPOLLDRVSTAT,
	FDRESET,
	FDGETFDCSTAT,
	FDWERRORCLR,
	FDWERRORGET,
	FDRAWCMD,
	FDEJECT,
	FDTWADDLE
};

static int normalize_ioctl(unsigned int *cmd, int *size)
{
	int i;

	for (i = 0; i < ARRAY_SIZE(ioctl_table); i++) {
		if ((*cmd & 0xffff) == (ioctl_table[i] & 0xffff)) {
			*size = _IOC_SIZE(*cmd);
			*cmd = ioctl_table[i];
			if (*size > _IOC_SIZE(*cmd)) {
				pr_info("ioctl not yet supported\n");
				return -EFAULT;
			}
			return 0;
		}
	}
	return -EINVAL;
}

static int get_floppy_geometry(int drive, int type, struct floppy_struct **g)
{
	if (type)
		*g = &floppy_type[type];
	else {
		if (lock_fdc(drive, false))
			return -EINTR;
		if (poll_drive(false, 0) == -EINTR)
			return -EINTR;
		process_fd_request();
		*g = current_type[drive];
	}
	if (!*g)
		return -ENODEV;
	return 0;
}

static int fd_getgeo(struct block_device *bdev, struct hd_geometry *geo)
{
	int drive = (long)bdev->bd_disk->private_data;
	int type = ITYPE(drive_state[drive].fd_device);
	struct floppy_struct *g;
	int ret;

	ret = get_floppy_geometry(drive, type, &g);
	if (ret)
		return ret;

	geo->heads = g->head;
	geo->sectors = g->sect;
	geo->cylinders = g->track;
	return 0;
}

static int fd_locked_ioctl(struct block_device *bdev, fmode_t mode, unsigned int cmd,
		    unsigned long param)
{
	int drive = (long)bdev->bd_disk->private_data;
	int type = ITYPE(UDRS->fd_device);
	int i;
	int ret;
	int size;
	union inparam {
		struct floppy_struct g;	/* geometry */
		struct format_descr f;
		struct floppy_max_errors max_errors;
		struct floppy_drive_params dp;
	} inparam;		/* parameters coming from user space */
	const void *outparam;	/* parameters passed back to user space */

	/* convert compatibility eject ioctls into floppy eject ioctl.
	 * We do this in order to provide a means to eject floppy disks before
	 * installing the new fdutils package */
	if (cmd == CDROMEJECT ||	/* CD-ROM eject */
	    cmd == 0x6470) {		/* SunOS floppy eject */
		DPRINT("obsolete eject ioctl\n");
		DPRINT("please use floppycontrol --eject\n");
		cmd = FDEJECT;
	}

	if (!((cmd & 0xff00) == 0x0200))
		return -EINVAL;

	/* convert the old style command into a new style command */
	ret = normalize_ioctl(&cmd, &size);
	if (ret)
		return ret;

	/* permission checks */
	if (((cmd & 0x40) && !(mode & (FMODE_WRITE | FMODE_WRITE_IOCTL))) ||
	    ((cmd & 0x80) && !capable(CAP_SYS_ADMIN)))
		return -EPERM;

	if (WARN_ON(size < 0 || size > sizeof(inparam)))
		return -EINVAL;

	/* copyin */
	memset(&inparam, 0, sizeof(inparam));
	if (_IOC_DIR(cmd) & _IOC_WRITE) {
		ret = fd_copyin((void __user *)param, &inparam, size);
		if (ret)
			return ret;
	}

	switch (cmd) {
	case FDEJECT:
		if (UDRS->fd_ref != 1)
			/* somebody else has this drive open */
			return -EBUSY;
		if (lock_fdc(drive, true))
			return -EINTR;

		/* do the actual eject. Fails on
		 * non-Sparc architectures */
		ret = fd_eject(UNIT(drive));

		set_bit(FD_DISK_CHANGED_BIT, &UDRS->flags);
		set_bit(FD_VERIFY_BIT, &UDRS->flags);
		process_fd_request();
		return ret;
	case FDCLRPRM:
		if (lock_fdc(drive, true))
			return -EINTR;
		current_type[drive] = NULL;
		floppy_sizes[drive] = MAX_DISK_SIZE << 1;
		UDRS->keep_data = 0;
		return invalidate_drive(bdev);
	case FDSETPRM:
	case FDDEFPRM:
		return set_geometry(cmd, &inparam.g, drive, type, bdev);
	case FDGETPRM:
		ret = get_floppy_geometry(drive, type,
					  (struct floppy_struct **)&outparam);
		if (ret)
			return ret;
		break;
	case FDMSGON:
		UDP->flags |= FTD_MSG;
		return 0;
	case FDMSGOFF:
		UDP->flags &= ~FTD_MSG;
		return 0;
	case FDFMTBEG:
		if (lock_fdc(drive, true))
			return -EINTR;
		if (poll_drive(true, FD_RAW_NEED_DISK) == -EINTR)
			return -EINTR;
		ret = UDRS->flags;
		process_fd_request();
		if (ret & FD_VERIFY)
			return -ENODEV;
		if (!(ret & FD_DISK_WRITABLE))
			return -EROFS;
		return 0;
	case FDFMTTRK:
		if (UDRS->fd_ref != 1)
			return -EBUSY;
		return do_format(drive, &inparam.f);
	case FDFMTEND:
	case FDFLUSH:
		if (lock_fdc(drive, true))
			return -EINTR;
		return invalidate_drive(bdev);
	case FDSETEMSGTRESH:
		UDP->max_errors.reporting = (unsigned short)(param & 0x0f);
		return 0;
	case FDGETMAXERRS:
		outparam = &UDP->max_errors;
		break;
	case FDSETMAXERRS:
		UDP->max_errors = inparam.max_errors;
		break;
	case FDGETDRVTYP:
		outparam = drive_name(type, drive);
		SUPBOUND(size, strlen((const char *)outparam) + 1);
		break;
	case FDSETDRVPRM:
		*UDP = inparam.dp;
		break;
	case FDGETDRVPRM:
		outparam = UDP;
		break;
	case FDPOLLDRVSTAT:
		if (lock_fdc(drive, true))
			return -EINTR;
		if (poll_drive(true, FD_RAW_NEED_DISK) == -EINTR)
			return -EINTR;
		process_fd_request();
		/* fall through */
	case FDGETDRVSTAT:
		outparam = UDRS;
		break;
	case FDRESET:
		return user_reset_fdc(drive, (int)param, true);
	case FDGETFDCSTAT:
		outparam = UFDCS;
		break;
	case FDWERRORCLR:
		memset(UDRWE, 0, sizeof(*UDRWE));
		return 0;
	case FDWERRORGET:
		outparam = UDRWE;
		break;
	case FDRAWCMD:
		if (type)
			return -EINVAL;
		if (lock_fdc(drive, true))
			return -EINTR;
		set_floppy(drive);
		i = raw_cmd_ioctl(cmd, (void __user *)param);
		if (i == -EINTR)
			return -EINTR;
		process_fd_request();
		return i;
	case FDTWADDLE:
		if (lock_fdc(drive, true))
			return -EINTR;
		twaddle();
		process_fd_request();
		return 0;
	default:
		return -EINVAL;
	}

	if (_IOC_DIR(cmd) & _IOC_READ)
		return fd_copyout((void __user *)param, outparam, size);

	return 0;
}

static int fd_ioctl(struct block_device *bdev, fmode_t mode,
			     unsigned int cmd, unsigned long param)
{
	int ret;

	mutex_lock(&floppy_mutex);
	ret = fd_locked_ioctl(bdev, mode, cmd, param);
	mutex_unlock(&floppy_mutex);

	return ret;
}

static void __init config_types(void)
{
	bool has_drive = false;
	int drive;

	/* read drive info out of physical CMOS */
	drive = 0;
	if (!UDP->cmos)
		UDP->cmos = FLOPPY0_TYPE;
	drive = 1;
	if (!UDP->cmos && FLOPPY1_TYPE)
		UDP->cmos = FLOPPY1_TYPE;

	/* FIXME: additional physical CMOS drive detection should go here */

	for (drive = 0; drive < N_DRIVE; drive++) {
		unsigned int type = UDP->cmos;
		struct floppy_drive_params *params;
		const char *name = NULL;
		static char temparea[32];

		if (type < ARRAY_SIZE(default_drive_params)) {
			params = &default_drive_params[type].params;
			if (type) {
				name = default_drive_params[type].name;
				allowed_drive_mask |= 1 << drive;
			} else
				allowed_drive_mask &= ~(1 << drive);
		} else {
			params = &default_drive_params[0].params;
			sprintf(temparea, "unknown type %d (usb?)", type);
			name = temparea;
		}
		if (name) {
			const char *prepend;
			if (!has_drive) {
				prepend = "";
				has_drive = true;
				pr_info("Floppy drive(s):");
			} else {
				prepend = ",";
			}

			pr_cont("%s fd%d is %s", prepend, drive, name);
		}
		*UDP = *params;
	}

	if (has_drive)
		pr_cont("\n");
}

static int floppy_release(struct gendisk *disk, fmode_t mode)
{
	int drive = (long)disk->private_data;

	mutex_lock(&floppy_mutex);
	mutex_lock(&open_lock);
	if (!UDRS->fd_ref--) {
		DPRINT("floppy_release with fd_ref == 0");
		UDRS->fd_ref = 0;
	}
	if (!UDRS->fd_ref)
		opened_bdev[drive] = NULL;
	mutex_unlock(&open_lock);
	mutex_unlock(&floppy_mutex);

	return 0;
}

/*
 * floppy_open check for aliasing (/dev/fd0 can be the same as
 * /dev/PS0 etc), and disallows simultaneous access to the same
 * drive with different device numbers.
 */
static int floppy_open(struct block_device *bdev, fmode_t mode)
{
	int drive = (long)bdev->bd_disk->private_data;
	int old_dev, new_dev;
	int try;
	int res = -EBUSY;
	char *tmp;

	mutex_lock(&floppy_mutex);
	mutex_lock(&open_lock);
	old_dev = UDRS->fd_device;
	if (opened_bdev[drive] && opened_bdev[drive] != bdev)
		goto out2;

	if (!UDRS->fd_ref && (UDP->flags & FD_BROKEN_DCL)) {
		set_bit(FD_DISK_CHANGED_BIT, &UDRS->flags);
		set_bit(FD_VERIFY_BIT, &UDRS->flags);
	}

	UDRS->fd_ref++;

	opened_bdev[drive] = bdev;

	res = -ENXIO;

	if (!floppy_track_buffer) {
		/* if opening an ED drive, reserve a big buffer,
		 * else reserve a small one */
		if ((UDP->cmos == 6) || (UDP->cmos == 5))
			try = 64;	/* Only 48 actually useful */
		else
			try = 32;	/* Only 24 actually useful */

		tmp = (char *)fd_dma_mem_alloc(1024 * try);
		if (!tmp && !floppy_track_buffer) {
			try >>= 1;	/* buffer only one side */
			INFBOUND(try, 16);
			tmp = (char *)fd_dma_mem_alloc(1024 * try);
		}
		if (!tmp && !floppy_track_buffer)
			fallback_on_nodma_alloc(&tmp, 2048 * try);
		if (!tmp && !floppy_track_buffer) {
			DPRINT("Unable to allocate DMA memory\n");
			goto out;
		}
		if (floppy_track_buffer) {
			if (tmp)
				fd_dma_mem_free((unsigned long)tmp, try * 1024);
		} else {
			buffer_min = buffer_max = -1;
			floppy_track_buffer = tmp;
			max_buffer_sectors = try;
		}
	}

	new_dev = MINOR(bdev->bd_dev);
	UDRS->fd_device = new_dev;
	set_capacity(disks[drive], floppy_sizes[new_dev]);
	if (old_dev != -1 && old_dev != new_dev) {
		if (buffer_drive == drive)
			buffer_track = -1;
	}

	if (UFDCS->rawcmd == 1)
		UFDCS->rawcmd = 2;

	if (!(mode & FMODE_NDELAY)) {
		if (mode & (FMODE_READ|FMODE_WRITE)) {
			UDRS->last_checked = 0;
			check_disk_change(bdev);
			if (test_bit(FD_DISK_CHANGED_BIT, &UDRS->flags))
				goto out;
		}
		res = -EROFS;
		if ((mode & FMODE_WRITE) &&
		    !test_bit(FD_DISK_WRITABLE_BIT, &UDRS->flags))
			goto out;
	}
	mutex_unlock(&open_lock);
	mutex_unlock(&floppy_mutex);
	return 0;
out:
	UDRS->fd_ref--;

	if (!UDRS->fd_ref)
		opened_bdev[drive] = NULL;
out2:
	mutex_unlock(&open_lock);
	mutex_unlock(&floppy_mutex);
	return res;
}

/*
 * Check if the disk has been changed or if a change has been faked.
 */
static unsigned int floppy_check_events(struct gendisk *disk,
					unsigned int clearing)
{
	int drive = (long)disk->private_data;

	if (test_bit(FD_DISK_CHANGED_BIT, &UDRS->flags) ||
	    test_bit(FD_VERIFY_BIT, &UDRS->flags))
		return DISK_EVENT_MEDIA_CHANGE;

	if (time_after(jiffies, UDRS->last_checked + UDP->checkfreq)) {
		lock_fdc(drive, false);
		poll_drive(false, 0);
		process_fd_request();
	}

	if (test_bit(FD_DISK_CHANGED_BIT, &UDRS->flags) ||
	    test_bit(FD_VERIFY_BIT, &UDRS->flags) ||
	    test_bit(drive, &fake_change) ||
	    drive_no_geom(drive))
		return DISK_EVENT_MEDIA_CHANGE;
	return 0;
}

/*
 * This implements "read block 0" for floppy_revalidate().
 * Needed for format autodetection, checking whether there is
 * a disk in the drive, and whether that disk is writable.
 */

static void floppy_rb0_complete(struct bio *bio, int err)
{
	complete((struct completion *)bio->bi_private);
}

static int __floppy_read_block_0(struct block_device *bdev)
{
	struct bio bio;
	struct bio_vec bio_vec;
	struct completion complete;
	struct page *page;
	size_t size;

	page = alloc_page(GFP_NOIO);
	if (!page) {
		process_fd_request();
		return -ENOMEM;
	}

	size = bdev->bd_block_size;
	if (!size)
		size = 1024;

	bio_init(&bio);
	bio.bi_io_vec = &bio_vec;
	bio_vec.bv_page = page;
	bio_vec.bv_len = size;
	bio_vec.bv_offset = 0;
	bio.bi_vcnt = 1;
	bio.bi_idx = 0;
	bio.bi_size = size;
	bio.bi_bdev = bdev;
	bio.bi_sector = 0;
	bio.bi_flags = (1 << BIO_QUIET);
	init_completion(&complete);
	bio.bi_private = &complete;
	bio.bi_end_io = floppy_rb0_complete;

	submit_bio(READ, &bio);
	process_fd_request();
	wait_for_completion(&complete);

	__free_page(page);

	return 0;
}

/* revalidate the floppy disk, i.e. trigger format autodetection by reading
 * the bootblock (block 0). "Autodetection" is also needed to check whether
 * there is a disk in the drive at all... Thus we also do it for fixed
 * geometry formats */
static int floppy_revalidate(struct gendisk *disk)
{
	int drive = (long)disk->private_data;
	int cf;
	int res = 0;

	if (test_bit(FD_DISK_CHANGED_BIT, &UDRS->flags) ||
	    test_bit(FD_VERIFY_BIT, &UDRS->flags) ||
	    test_bit(drive, &fake_change) ||
	    drive_no_geom(drive)) {
		if (WARN(atomic_read(&usage_count) == 0,
			 "VFS: revalidate called on non-open device.\n"))
			return -EFAULT;

		lock_fdc(drive, false);
		cf = (test_bit(FD_DISK_CHANGED_BIT, &UDRS->flags) ||
		      test_bit(FD_VERIFY_BIT, &UDRS->flags));
		if (!(cf || test_bit(drive, &fake_change) || drive_no_geom(drive))) {
			process_fd_request();	/*already done by another thread */
			return 0;
		}
		UDRS->maxblock = 0;
		UDRS->maxtrack = 0;
		if (buffer_drive == drive)
			buffer_track = -1;
		clear_bit(drive, &fake_change);
		clear_bit(FD_DISK_CHANGED_BIT, &UDRS->flags);
		if (cf)
			UDRS->generation++;
		if (drive_no_geom(drive)) {
			/* auto-sensing */
			res = __floppy_read_block_0(opened_bdev[drive]);
		} else {
			if (cf)
				poll_drive(false, FD_RAW_NEED_DISK);
			process_fd_request();
		}
	}
	set_capacity(disk, floppy_sizes[UDRS->fd_device]);
	return res;
}

static const struct block_device_operations floppy_fops = {
	.owner			= THIS_MODULE,
	.open			= floppy_open,
	.release		= floppy_release,
	.ioctl			= fd_ioctl,
	.getgeo			= fd_getgeo,
	.check_events		= floppy_check_events,
	.revalidate_disk	= floppy_revalidate,
};

/*
 * Floppy Driver initialization
 * =============================
 */

/* Determine the floppy disk controller type */
/* This routine was written by David C. Niemi */
static char __init get_fdc_version(void)
{
	int r;

	output_byte(FD_DUMPREGS);	/* 82072 and better know DUMPREGS */
	if (FDCS->reset)
		return FDC_NONE;
	r = result();
	if (r <= 0x00)
		return FDC_NONE;	/* No FDC present ??? */
	if ((r == 1) && (reply_buffer[0] == 0x80)) {
		pr_info("FDC %d is an 8272A\n", fdc);
		return FDC_8272A;	/* 8272a/765 don't know DUMPREGS */
	}
	if (r != 10) {
		pr_info("FDC %d init: DUMPREGS: unexpected return of %d bytes.\n",
			fdc, r);
		return FDC_UNKNOWN;
	}

	if (!fdc_configure()) {
		pr_info("FDC %d is an 82072\n", fdc);
		return FDC_82072;	/* 82072 doesn't know CONFIGURE */
	}

	output_byte(FD_PERPENDICULAR);
	if (need_more_output() == MORE_OUTPUT) {
		output_byte(0);
	} else {
		pr_info("FDC %d is an 82072A\n", fdc);
		return FDC_82072A;	/* 82072A as found on Sparcs. */
	}

	output_byte(FD_UNLOCK);
	r = result();
	if ((r == 1) && (reply_buffer[0] == 0x80)) {
		pr_info("FDC %d is a pre-1991 82077\n", fdc);
		return FDC_82077_ORIG;	/* Pre-1991 82077, doesn't know
					 * LOCK/UNLOCK */
	}
	if ((r != 1) || (reply_buffer[0] != 0x00)) {
		pr_info("FDC %d init: UNLOCK: unexpected return of %d bytes.\n",
			fdc, r);
		return FDC_UNKNOWN;
	}
	output_byte(FD_PARTID);
	r = result();
	if (r != 1) {
		pr_info("FDC %d init: PARTID: unexpected return of %d bytes.\n",
			fdc, r);
		return FDC_UNKNOWN;
	}
	if (reply_buffer[0] == 0x80) {
		pr_info("FDC %d is a post-1991 82077\n", fdc);
		return FDC_82077;	/* Revised 82077AA passes all the tests */
	}
	switch (reply_buffer[0] >> 5) {
	case 0x0:
		/* Either a 82078-1 or a 82078SL running at 5Volt */
		pr_info("FDC %d is an 82078.\n", fdc);
		return FDC_82078;
	case 0x1:
		pr_info("FDC %d is a 44pin 82078\n", fdc);
		return FDC_82078;
	case 0x2:
		pr_info("FDC %d is a S82078B\n", fdc);
		return FDC_S82078B;
	case 0x3:
		pr_info("FDC %d is a National Semiconductor PC87306\n", fdc);
		return FDC_87306;
	default:
		pr_info("FDC %d init: 82078 variant with unknown PARTID=%d.\n",
			fdc, reply_buffer[0] >> 5);
		return FDC_82078_UNKN;
	}
}				/* get_fdc_version */

/* lilo configuration */

static void __init floppy_set_flags(int *ints, int param, int param2)
{
	int i;

	for (i = 0; i < ARRAY_SIZE(default_drive_params); i++) {
		if (param)
			default_drive_params[i].params.flags |= param2;
		else
			default_drive_params[i].params.flags &= ~param2;
	}
	DPRINT("%s flag 0x%x\n", param2 ? "Setting" : "Clearing", param);
}

static void __init daring(int *ints, int param, int param2)
{
	int i;

	for (i = 0; i < ARRAY_SIZE(default_drive_params); i++) {
		if (param) {
			default_drive_params[i].params.select_delay = 0;
			default_drive_params[i].params.flags |=
			    FD_SILENT_DCL_CLEAR;
		} else {
			default_drive_params[i].params.select_delay =
			    2 * HZ / 100;
			default_drive_params[i].params.flags &=
			    ~FD_SILENT_DCL_CLEAR;
		}
	}
	DPRINT("Assuming %s floppy hardware\n", param ? "standard" : "broken");
}

static void __init set_cmos(int *ints, int dummy, int dummy2)
{
	int current_drive = 0;

	if (ints[0] != 2) {
		DPRINT("wrong number of parameters for CMOS\n");
		return;
	}
	current_drive = ints[1];
	if (current_drive < 0 || current_drive >= 8) {
		DPRINT("bad drive for set_cmos\n");
		return;
	}
#if N_FDC > 1
	if (current_drive >= 4 && !FDC2)
		FDC2 = 0x370;
#endif
	DP->cmos = ints[2];
	DPRINT("setting CMOS code to %d\n", ints[2]);
}

static struct param_table {
	const char *name;
	void (*fn) (int *ints, int param, int param2);
	int *var;
	int def_param;
	int param2;
} config_params[] __initdata = {
	{"allowed_drive_mask", NULL, &allowed_drive_mask, 0xff, 0}, /* obsolete */
	{"all_drives", NULL, &allowed_drive_mask, 0xff, 0},	/* obsolete */
	{"asus_pci", NULL, &allowed_drive_mask, 0x33, 0},
	{"irq", NULL, &FLOPPY_IRQ, 6, 0},
	{"dma", NULL, &FLOPPY_DMA, 2, 0},
	{"daring", daring, NULL, 1, 0},
#if N_FDC > 1
	{"two_fdc", NULL, &FDC2, 0x370, 0},
	{"one_fdc", NULL, &FDC2, 0, 0},
#endif
	{"thinkpad", floppy_set_flags, NULL, 1, FD_INVERTED_DCL},
	{"broken_dcl", floppy_set_flags, NULL, 1, FD_BROKEN_DCL},
	{"messages", floppy_set_flags, NULL, 1, FTD_MSG},
	{"silent_dcl_clear", floppy_set_flags, NULL, 1, FD_SILENT_DCL_CLEAR},
	{"debug", floppy_set_flags, NULL, 1, FD_DEBUG},
	{"nodma", NULL, &can_use_virtual_dma, 1, 0},
	{"omnibook", NULL, &can_use_virtual_dma, 1, 0},
	{"yesdma", NULL, &can_use_virtual_dma, 0, 0},
	{"fifo_depth", NULL, &fifo_depth, 0xa, 0},
	{"nofifo", NULL, &no_fifo, 0x20, 0},
	{"usefifo", NULL, &no_fifo, 0, 0},
	{"cmos", set_cmos, NULL, 0, 0},
	{"slow", NULL, &slow_floppy, 1, 0},
	{"unexpected_interrupts", NULL, &print_unex, 1, 0},
	{"no_unexpected_interrupts", NULL, &print_unex, 0, 0},
	{"L40SX", NULL, &print_unex, 0, 0}

	EXTRA_FLOPPY_PARAMS
};

static int __init floppy_setup(char *str)
{
	int i;
	int param;
	int ints[11];

	str = get_options(str, ARRAY_SIZE(ints), ints);
	if (str) {
		for (i = 0; i < ARRAY_SIZE(config_params); i++) {
			if (strcmp(str, config_params[i].name) == 0) {
				if (ints[0])
					param = ints[1];
				else
					param = config_params[i].def_param;
				if (config_params[i].fn)
					config_params[i].fn(ints, param,
							    config_params[i].
							    param2);
				if (config_params[i].var) {
					DPRINT("%s=%d\n", str, param);
					*config_params[i].var = param;
				}
				return 1;
			}
		}
	}
	if (str) {
		DPRINT("unknown floppy option [%s]\n", str);

		DPRINT("allowed options are:");
		for (i = 0; i < ARRAY_SIZE(config_params); i++)
			pr_cont(" %s", config_params[i].name);
		pr_cont("\n");
	} else
		DPRINT("botched floppy option\n");
	DPRINT("Read Documentation/blockdev/floppy.txt\n");
	return 0;
}

static int have_no_fdc = -ENODEV;

static ssize_t floppy_cmos_show(struct device *dev,
				struct device_attribute *attr, char *buf)
{
	struct platform_device *p = to_platform_device(dev);
	int drive;

	drive = p->id;
	return sprintf(buf, "%X\n", UDP->cmos);
}

static DEVICE_ATTR(cmos, S_IRUGO, floppy_cmos_show, NULL);

static void floppy_device_release(struct device *dev)
{
}

static int floppy_resume(struct device *dev)
{
	int fdc;

	for (fdc = 0; fdc < N_FDC; fdc++)
		if (FDCS->address != -1)
			user_reset_fdc(-1, FD_RESET_ALWAYS, false);

	return 0;
}

static const struct dev_pm_ops floppy_pm_ops = {
	.resume = floppy_resume,
	.restore = floppy_resume,
};

static struct platform_driver floppy_driver = {
	.driver = {
		   .name = "floppy",
		   .pm = &floppy_pm_ops,
	},
};

static struct platform_device floppy_device[N_DRIVE];

static struct kobject *floppy_find(dev_t dev, int *part, void *data)
{
	int drive = (*part & 3) | ((*part & 0x80) >> 5);
	if (drive >= N_DRIVE ||
	    !(allowed_drive_mask & (1 << drive)) ||
	    fdc_state[FDC(drive)].version == FDC_NONE)
		return NULL;
	if (((*part >> 2) & 0x1f) >= ARRAY_SIZE(floppy_type))
		return NULL;
	*part = 0;
	return get_disk(disks[drive]);
}

static int __init floppy_init(void)
{
	int i, unit, drive;
	int err, dr;

	set_debugt();
	interruptjiffies = resultjiffies = jiffies;

#if defined(CONFIG_PPC)
	if (check_legacy_ioport(FDC1))
		return -ENODEV;
#endif

	raw_cmd = NULL;

	for (dr = 0; dr < N_DRIVE; dr++) {
		disks[dr] = alloc_disk(1);
		if (!disks[dr]) {
			err = -ENOMEM;
			goto out_put_disk;
		}

		floppy_wq = alloc_ordered_workqueue("floppy", 0);
		if (!floppy_wq) {
			err = -ENOMEM;
			goto out_put_disk;
		}

		disks[dr]->queue = blk_init_queue(do_fd_request, &floppy_lock);
		if (!disks[dr]->queue) {
			err = -ENOMEM;
			goto out_destroy_workq;
		}

		blk_queue_max_hw_sectors(disks[dr]->queue, 64);
		disks[dr]->major = FLOPPY_MAJOR;
		disks[dr]->first_minor = TOMINOR(dr);
		disks[dr]->fops = &floppy_fops;
		sprintf(disks[dr]->disk_name, "fd%d", dr);

		init_timer(&motor_off_timer[dr]);
		motor_off_timer[dr].data = dr;
		motor_off_timer[dr].function = motor_off_callback;
	}

	err = register_blkdev(FLOPPY_MAJOR, "fd");
	if (err)
		goto out_put_disk;

	err = platform_driver_register(&floppy_driver);
	if (err)
		goto out_unreg_blkdev;

	blk_register_region(MKDEV(FLOPPY_MAJOR, 0), 256, THIS_MODULE,
			    floppy_find, NULL, NULL);

	for (i = 0; i < 256; i++)
		if (ITYPE(i))
			floppy_sizes[i] = floppy_type[ITYPE(i)].size;
		else
			floppy_sizes[i] = MAX_DISK_SIZE << 1;

	reschedule_timeout(MAXTIMEOUT, "floppy init");
	config_types();

	for (i = 0; i < N_FDC; i++) {
		fdc = i;
		memset(FDCS, 0, sizeof(*FDCS));
		FDCS->dtr = -1;
		FDCS->dor = 0x4;
#if defined(__sparc__) || defined(__mc68000__)
	/*sparcs/sun3x don't have a DOR reset which we can fall back on to */
#ifdef __mc68000__
		if (MACH_IS_SUN3X)
#endif
			FDCS->version = FDC_82072A;
#endif
	}

	use_virtual_dma = can_use_virtual_dma & 1;
	fdc_state[0].address = FDC1;
	if (fdc_state[0].address == -1) {
		cancel_delayed_work(&fd_timeout);
		err = -ENODEV;
		goto out_unreg_region;
	}
#if N_FDC > 1
	fdc_state[1].address = FDC2;
#endif

	fdc = 0;		/* reset fdc in case of unexpected interrupt */
	err = floppy_grab_irq_and_dma();
	if (err) {
		cancel_delayed_work(&fd_timeout);
		err = -EBUSY;
		goto out_unreg_region;
	}

	/* initialise drive state */
	for (drive = 0; drive < N_DRIVE; drive++) {
		memset(UDRS, 0, sizeof(*UDRS));
		memset(UDRWE, 0, sizeof(*UDRWE));
		set_bit(FD_DISK_NEWCHANGE_BIT, &UDRS->flags);
		set_bit(FD_DISK_CHANGED_BIT, &UDRS->flags);
		set_bit(FD_VERIFY_BIT, &UDRS->flags);
		UDRS->fd_device = -1;
		floppy_track_buffer = NULL;
		max_buffer_sectors = 0;
	}
	/*
	 * Small 10 msec delay to let through any interrupt that
	 * initialization might have triggered, to not
	 * confuse detection:
	 */
	msleep(10);

	for (i = 0; i < N_FDC; i++) {
		fdc = i;
		FDCS->driver_version = FD_DRIVER_VERSION;
		for (unit = 0; unit < 4; unit++)
			FDCS->track[unit] = 0;
		if (FDCS->address == -1)
			continue;
		FDCS->rawcmd = 2;
		if (user_reset_fdc(-1, FD_RESET_ALWAYS, false)) {
			/* free ioports reserved by floppy_grab_irq_and_dma() */
			floppy_release_regions(fdc);
			FDCS->address = -1;
			FDCS->version = FDC_NONE;
			continue;
		}
		/* Try to determine the floppy controller type */
		FDCS->version = get_fdc_version();
		if (FDCS->version == FDC_NONE) {
			/* free ioports reserved by floppy_grab_irq_and_dma() */
			floppy_release_regions(fdc);
			FDCS->address = -1;
			continue;
		}
		if (can_use_virtual_dma == 2 && FDCS->version < FDC_82072A)
			can_use_virtual_dma = 0;

		have_no_fdc = 0;
		/* Not all FDCs seem to be able to handle the version command
		 * properly, so force a reset for the standard FDC clones,
		 * to avoid interrupt garbage.
		 */
		user_reset_fdc(-1, FD_RESET_ALWAYS, false);
	}
	fdc = 0;
	cancel_delayed_work(&fd_timeout);
	current_drive = 0;
	initialized = true;
	if (have_no_fdc) {
		DPRINT("no floppy controllers found\n");
		err = have_no_fdc;
		goto out_release_dma;
	}

	for (drive = 0; drive < N_DRIVE; drive++) {
		if (!(allowed_drive_mask & (1 << drive)))
			continue;
		if (fdc_state[FDC(drive)].version == FDC_NONE)
			continue;

		floppy_device[drive].name = floppy_device_name;
		floppy_device[drive].id = drive;
		floppy_device[drive].dev.release = floppy_device_release;

		err = platform_device_register(&floppy_device[drive]);
		if (err)
			goto out_release_dma;

		err = device_create_file(&floppy_device[drive].dev,
					 &dev_attr_cmos);
		if (err)
			goto out_unreg_platform_dev;

		/* to be cleaned up... */
		disks[drive]->private_data = (void *)(long)drive;
		disks[drive]->flags |= GENHD_FL_REMOVABLE;
		disks[drive]->driverfs_dev = &floppy_device[drive].dev;
		add_disk(disks[drive]);
	}

	return 0;

out_unreg_platform_dev:
	platform_device_unregister(&floppy_device[drive]);
out_release_dma:
	if (atomic_read(&usage_count))
		floppy_release_irq_and_dma();
out_unreg_region:
	blk_unregister_region(MKDEV(FLOPPY_MAJOR, 0), 256);
	platform_driver_unregister(&floppy_driver);
out_destroy_workq:
	destroy_workqueue(floppy_wq);
out_unreg_blkdev:
	unregister_blkdev(FLOPPY_MAJOR, "fd");
out_put_disk:
	while (dr--) {
		del_timer_sync(&motor_off_timer[dr]);
		if (disks[dr]->queue) {
			blk_cleanup_queue(disks[dr]->queue);
			/*
			 * put_disk() is not paired with add_disk() and
			 * will put queue reference one extra time. fix it.
			 */
			disks[dr]->queue = NULL;
		}
		put_disk(disks[dr]);
	}
	return err;
}

static const struct io_region {
	int offset;
	int size;
} io_regions[] = {
	{ 2, 1 },
	/* address + 3 is sometimes reserved by pnp bios for motherboard */
	{ 4, 2 },
	/* address + 6 is reserved, and may be taken by IDE.
	 * Unfortunately, Adaptec doesn't know this :-(, */
	{ 7, 1 },
};

static void floppy_release_allocated_regions(int fdc, const struct io_region *p)
{
	while (p != io_regions) {
		p--;
		release_region(FDCS->address + p->offset, p->size);
	}
}

#define ARRAY_END(X) (&((X)[ARRAY_SIZE(X)]))

static int floppy_request_regions(int fdc)
{
	const struct io_region *p;

	for (p = io_regions; p < ARRAY_END(io_regions); p++) {
		if (!request_region(FDCS->address + p->offset,
				    p->size, "floppy")) {
			DPRINT("Floppy io-port 0x%04lx in use\n",
			       FDCS->address + p->offset);
			floppy_release_allocated_regions(fdc, p);
			return -EBUSY;
		}
	}
	return 0;
}

static void floppy_release_regions(int fdc)
{
	floppy_release_allocated_regions(fdc, ARRAY_END(io_regions));
}

static int floppy_grab_irq_and_dma(void)
{
	if (atomic_inc_return(&usage_count) > 1)
		return 0;

	/*
	 * We might have scheduled a free_irq(), wait it to
	 * drain first:
	 */
	flush_workqueue(floppy_wq);

	if (fd_request_irq()) {
		DPRINT("Unable to grab IRQ%d for the floppy driver\n",
		       FLOPPY_IRQ);
		atomic_dec(&usage_count);
		return -1;
	}
	if (fd_request_dma()) {
		DPRINT("Unable to grab DMA%d for the floppy driver\n",
		       FLOPPY_DMA);
		if (can_use_virtual_dma & 2)
			use_virtual_dma = can_use_virtual_dma = 1;
		if (!(can_use_virtual_dma & 1)) {
			fd_free_irq();
			atomic_dec(&usage_count);
			return -1;
		}
	}

	for (fdc = 0; fdc < N_FDC; fdc++) {
		if (FDCS->address != -1) {
			if (floppy_request_regions(fdc))
				goto cleanup;
		}
	}
	for (fdc = 0; fdc < N_FDC; fdc++) {
		if (FDCS->address != -1) {
			reset_fdc_info(1);
			fd_outb(FDCS->dor, FD_DOR);
		}
	}
	fdc = 0;
	set_dor(0, ~0, 8);	/* avoid immediate interrupt */

	for (fdc = 0; fdc < N_FDC; fdc++)
		if (FDCS->address != -1)
			fd_outb(FDCS->dor, FD_DOR);
	/*
	 * The driver will try and free resources and relies on us
	 * to know if they were allocated or not.
	 */
	fdc = 0;
	irqdma_allocated = 1;
	return 0;
cleanup:
	fd_free_irq();
	fd_free_dma();
	while (--fdc >= 0)
		floppy_release_regions(fdc);
	atomic_dec(&usage_count);
	return -1;
}

static void floppy_release_irq_and_dma(void)
{
	int old_fdc;
#ifndef __sparc__
	int drive;
#endif
	long tmpsize;
	unsigned long tmpaddr;

	if (!atomic_dec_and_test(&usage_count))
		return;

	if (irqdma_allocated) {
		fd_disable_dma();
		fd_free_dma();
		fd_free_irq();
		irqdma_allocated = 0;
	}
	set_dor(0, ~0, 8);
#if N_FDC > 1
	set_dor(1, ~8, 0);
#endif

	if (floppy_track_buffer && max_buffer_sectors) {
		tmpsize = max_buffer_sectors * 1024;
		tmpaddr = (unsigned long)floppy_track_buffer;
		floppy_track_buffer = NULL;
		max_buffer_sectors = 0;
		buffer_min = buffer_max = -1;
		fd_dma_mem_free(tmpaddr, tmpsize);
	}
#ifndef __sparc__
	for (drive = 0; drive < N_FDC * 4; drive++)
		if (timer_pending(motor_off_timer + drive))
			pr_info("motor off timer %d still active\n", drive);
#endif

	if (delayed_work_pending(&fd_timeout))
		pr_info("floppy timer still active:%s\n", timeout_message);
	if (delayed_work_pending(&fd_timer))
		pr_info("auxiliary floppy timer still active\n");
	if (work_pending(&floppy_work))
		pr_info("work still pending\n");
	old_fdc = fdc;
	for (fdc = 0; fdc < N_FDC; fdc++)
		if (FDCS->address != -1)
			floppy_release_regions(fdc);
	fdc = old_fdc;
}

#ifdef MODULE

static char *floppy;

static void __init parse_floppy_cfg_string(char *cfg)
{
	char *ptr;

	while (*cfg) {
		ptr = cfg;
		while (*cfg && *cfg != ' ' && *cfg != '\t')
			cfg++;
		if (*cfg) {
			*cfg = '\0';
			cfg++;
		}
		if (*ptr)
			floppy_setup(ptr);
	}
}

static int __init floppy_module_init(void)
{
	if (floppy)
		parse_floppy_cfg_string(floppy);
	return floppy_init();
}
module_init(floppy_module_init);

static void __exit floppy_module_exit(void)
{
	int drive;

	blk_unregister_region(MKDEV(FLOPPY_MAJOR, 0), 256);
	unregister_blkdev(FLOPPY_MAJOR, "fd");
	platform_driver_unregister(&floppy_driver);

	for (drive = 0; drive < N_DRIVE; drive++) {
		del_timer_sync(&motor_off_timer[drive]);

		if ((allowed_drive_mask & (1 << drive)) &&
		    fdc_state[FDC(drive)].version != FDC_NONE) {
			del_gendisk(disks[drive]);
			device_remove_file(&floppy_device[drive].dev, &dev_attr_cmos);
			platform_device_unregister(&floppy_device[drive]);
		}
		blk_cleanup_queue(disks[drive]->queue);

		/*
		 * These disks have not called add_disk().  Don't put down
		 * queue reference in put_disk().
		 */
		if (!(allowed_drive_mask & (1 << drive)) ||
		    fdc_state[FDC(drive)].version == FDC_NONE)
			disks[drive]->queue = NULL;

		put_disk(disks[drive]);
	}

	cancel_delayed_work_sync(&fd_timeout);
	cancel_delayed_work_sync(&fd_timer);
	destroy_workqueue(floppy_wq);

	if (atomic_read(&usage_count))
		floppy_release_irq_and_dma();

	/* eject disk, if any */
	fd_eject(0);
}

module_exit(floppy_module_exit);

module_param(floppy, charp, 0);
module_param(FLOPPY_IRQ, int, 0);
module_param(FLOPPY_DMA, int, 0);
MODULE_AUTHOR("Alain L. Knaff");
MODULE_SUPPORTED_DEVICE("fd");
MODULE_LICENSE("GPL");

/* This doesn't actually get used other than for module information */
static const struct pnp_device_id floppy_pnpids[] = {
	{"PNP0700", 0},
	{}
};

MODULE_DEVICE_TABLE(pnp, floppy_pnpids);

#else

__setup("floppy=", floppy_setup);
module_init(floppy_init)
#endif

MODULE_ALIAS_BLOCKDEV_MAJOR(FLOPPY_MAJOR);<|MERGE_RESOLUTION|>--- conflicted
+++ resolved
@@ -671,10 +671,7 @@
 
 	if (drive == current_reqD)
 		drive = current_drive;
-<<<<<<< HEAD
-=======
 	__cancel_delayed_work(&fd_timeout);
->>>>>>> bd0a521e
 
 	if (drive < 0 || drive >= N_DRIVE) {
 		delay = 20UL * HZ;
