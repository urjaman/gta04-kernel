--- conflicted
+++ resolved
@@ -480,11 +480,8 @@
 		__drbd_chk_io_error(mdev, false);
 
 	goto_queue_for_net_read:
-<<<<<<< HEAD
-=======
 
 		D_ASSERT(!(req->rq_state & RQ_NET_MASK));
->>>>>>> bd0a521e
 
 		/* no point in retrying if there is no good remote data,
 		 * or we have no connection. */
