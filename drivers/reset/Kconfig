--- conflicted
+++ resolved
@@ -14,15 +14,6 @@
 
 if	RESET_CONTROLLER
 
-<<<<<<< HEAD
-config	RESET_AMX3
-	bool "AMx3 reset controller"
-	help
-	  Reset controller support for AM43x/AM335x SoC's
-
-	  Reset controller found in TI's AM series of SoC's like
-	  AM335x and AM43x
-=======
 config	RESET_TI
 	bool "TI reset controller"
 	help
@@ -30,7 +21,6 @@
 
 	  Reset controller found in TI's AM series of SoC's like
 	  AM335x and AM43x and OMAP SoC's like OMAP5 and DRA7
->>>>>>> e64c7a57
 
 	  If unsure, say no.
 
