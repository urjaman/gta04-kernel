--- conflicted
+++ resolved
@@ -477,17 +477,10 @@
 	    ((!(cflag & CRTSCTS)))) {
 		unsigned short status;
 
-<<<<<<< HEAD
-		status = sci_in(port, SCSPTR);
-		status &= ~SCSPTR_CTSIO;
-		status |= SCSPTR_RTSIO;
-		sci_out(port, SCSPTR, status); /* Set RTS = 1 */
-=======
 		status = serial_port_in(port, SCSPTR);
 		status &= ~SCSPTR_CTSIO;
 		status |= SCSPTR_RTSIO;
 		serial_port_out(port, SCSPTR, status); /* Set RTS = 1 */
->>>>>>> e816b57a
 	}
 }
 
@@ -633,15 +626,9 @@
 				tty_insert_flip_char(tty, c, TTY_NORMAL);
 		} else {
 			for (i = 0; i < count; i++) {
-<<<<<<< HEAD
-				char c = sci_in(port, SCxRDR);
-
-				status = sci_in(port, SCxSR);
-=======
 				char c = serial_port_in(port, SCxRDR);
 
 				status = serial_port_in(port, SCxSR);
->>>>>>> e816b57a
 #if defined(CONFIG_CPU_SH3)
 				/* Skip "chars" during break */
 				if (sci_port->break_flag) {
@@ -816,8 +803,6 @@
 
 	if ((serial_port_in(port, SCLSR) & (1 << s->cfg->overrun_bit))) {
 		serial_port_out(port, SCLSR, 0);
-
-		port->icount.overrun++;
 
 		port->icount.overrun++;
 
@@ -1210,11 +1195,7 @@
 		 */
 		reg = sci_getreg(port, SCFCR);
 		if (reg->size)
-<<<<<<< HEAD
-			sci_out(port, SCFCR, sci_in(port, SCFCR) | 1);
-=======
 			serial_port_out(port, SCFCR, serial_port_in(port, SCFCR) | 1);
->>>>>>> e816b57a
 	}
 }
 
@@ -1357,11 +1338,7 @@
 		struct scatterlist *sg = &s->sg_rx[i];
 		struct dma_async_tx_descriptor *desc;
 
-<<<<<<< HEAD
-		desc = chan->device->device_prep_slave_sg(chan,
-=======
 		desc = dmaengine_prep_slave_sg(chan,
->>>>>>> e816b57a
 			sg, 1, DMA_DEV_TO_MEM, DMA_PREP_INTERRUPT);
 
 		if (desc) {
@@ -1476,11 +1453,7 @@
 
 	BUG_ON(!sg_dma_len(sg));
 
-<<<<<<< HEAD
-	desc = chan->device->device_prep_slave_sg(chan,
-=======
 	desc = dmaengine_prep_slave_sg(chan,
->>>>>>> e816b57a
 			sg, s->sg_len_tx, DMA_MEM_TO_DEV,
 			DMA_PREP_INTERRUPT | DMA_CTRL_ACK);
 	if (!desc) {
@@ -1807,11 +1780,7 @@
 
 	reg = sci_getreg(port, SCFCR);
 	if (reg->size)
-<<<<<<< HEAD
-		sci_out(port, SCFCR, SCFCR_RFRST | SCFCR_TFRST);
-=======
 		serial_port_out(port, SCFCR, SCFCR_RFRST | SCFCR_TFRST);
->>>>>>> e816b57a
 }
 
 static void sci_set_termios(struct uart_port *port, struct ktermios *termios,
@@ -1870,30 +1839,6 @@
 	}
 
 	sci_init_pins(port, termios->c_cflag);
-<<<<<<< HEAD
-
-	reg = sci_getreg(port, SCFCR);
-	if (reg->size) {
-		unsigned short ctrl = sci_in(port, SCFCR);
-
-		if (s->cfg->capabilities & SCIx_HAVE_RTSCTS) {
-			if (termios->c_cflag & CRTSCTS)
-				ctrl |= SCFCR_MCE;
-			else
-				ctrl &= ~SCFCR_MCE;
-		}
-
-		/*
-		 * As we've done a sci_reset() above, ensure we don't
-		 * interfere with the FIFOs while toggling MCE. As the
-		 * reset values could still be set, simply mask them out.
-		 */
-		ctrl &= ~(SCFCR_RFRST | SCFCR_TFRST);
-
-		sci_out(port, SCFCR, ctrl);
-	}
-=======
->>>>>>> e816b57a
 
 	reg = sci_getreg(port, SCFCR);
 	if (reg->size) {
@@ -2312,21 +2257,12 @@
 	if (uart_console(port)) {
 		struct plat_sci_reg *reg;
 
-<<<<<<< HEAD
-		sci_port->saved_smr = sci_in(port, SCSMR);
-		sci_port->saved_brr = sci_in(port, SCBRR);
-
-		reg = sci_getreg(port, SCFCR);
-		if (reg->size)
-			sci_port->saved_fcr = sci_in(port, SCFCR);
-=======
 		sci_port->saved_smr = serial_port_in(port, SCSMR);
 		sci_port->saved_brr = serial_port_in(port, SCBRR);
 
 		reg = sci_getreg(port, SCFCR);
 		if (reg->size)
 			sci_port->saved_fcr = serial_port_in(port, SCFCR);
->>>>>>> e816b57a
 		else
 			sci_port->saved_fcr = 0;
 	}
@@ -2340,15 +2276,6 @@
 
 	if (uart_console(port)) {
 		sci_reset(port);
-<<<<<<< HEAD
-		sci_out(port, SCSMR, sci_port->saved_smr);
-		sci_out(port, SCBRR, sci_port->saved_brr);
-
-		if (sci_port->saved_fcr)
-			sci_out(port, SCFCR, sci_port->saved_fcr);
-
-		sci_out(port, SCSCR, sci_port->cfg->scscr);
-=======
 		serial_port_out(port, SCSMR, sci_port->saved_smr);
 		serial_port_out(port, SCBRR, sci_port->saved_brr);
 
@@ -2356,7 +2283,6 @@
 			serial_port_out(port, SCFCR, sci_port->saved_fcr);
 
 		serial_port_out(port, SCSCR, sci_port->cfg->scscr);
->>>>>>> e816b57a
 	}
 	return 0;
 }
