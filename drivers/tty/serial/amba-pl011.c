--- conflicted
+++ resolved
@@ -1259,23 +1259,11 @@
 	spin_lock(&uap->port.lock);
 }
 
-<<<<<<< HEAD
-/*
- * Transmit a character
- *
- * Returns true if the character was successfully queued to the FIFO.
- * Returns false otherwise.
- */
-static bool pl011_tx_char(struct uart_amba_port *uap, unsigned char c)
-{
-	if (readw(uap->port.membase + UART01x_FR) & UART01x_FR_TXFF)
-=======
 static bool pl011_tx_char(struct uart_amba_port *uap, unsigned char c,
 			  bool from_irq)
 {
 	if (unlikely(!from_irq) &&
 	    readw(uap->port.membase + UART01x_FR) & UART01x_FR_TXFF)
->>>>>>> a5edce42
 		return false; /* unable to transmit character */
 
 	writew(c, uap->port.membase + UART01x_DR);
@@ -1290,13 +1278,8 @@
 	int count = uap->fifosize >> 1;
 
 	if (uap->port.x_char) {
-<<<<<<< HEAD
-		if (!pl011_tx_char(uap, uap->port.x_char))
-			goto done;
-=======
 		if (!pl011_tx_char(uap, uap->port.x_char, from_irq))
 			return;
->>>>>>> a5edce42
 		uap->port.x_char = 0;
 		--count;
 	}
