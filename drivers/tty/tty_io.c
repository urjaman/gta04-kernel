--- conflicted
+++ resolved
@@ -779,13 +779,7 @@
 
 void tty_hangup(struct tty_struct *tty)
 {
-<<<<<<< HEAD
-#ifdef TTY_DEBUG_HANGUP
-	printk(KERN_DEBUG "%s hangup...\n", tty_name(tty));
-#endif
-=======
 	tty_debug_hangup(tty, "\n");
->>>>>>> 9fe8ecca
 	schedule_work(&tty->hangup_work);
 }
 
@@ -802,13 +796,7 @@
 
 void tty_vhangup(struct tty_struct *tty)
 {
-<<<<<<< HEAD
-#ifdef TTY_DEBUG_HANGUP
-	printk(KERN_DEBUG "%s vhangup...\n", tty_name(tty));
-#endif
-=======
 	tty_debug_hangup(tty, "\n");
->>>>>>> 9fe8ecca
 	__tty_hangup(tty, 0);
 }
 
@@ -845,13 +833,7 @@
 
 static void tty_vhangup_session(struct tty_struct *tty)
 {
-<<<<<<< HEAD
-#ifdef TTY_DEBUG_HANGUP
-	printk(KERN_DEBUG "%s vhangup session...\n", tty_name(tty));
-#endif
-=======
 	tty_debug_hangup(tty, "\n");
->>>>>>> 9fe8ecca
 	__tty_hangup(tty, 1);
 }
 
@@ -1802,14 +1784,7 @@
 		return 0;
 	}
 
-<<<<<<< HEAD
-#ifdef TTY_DEBUG_HANGUP
-	printk(KERN_DEBUG "%s: %s (tty count=%d)...\n", __func__,
-			tty_name(tty), tty->count);
-#endif
-=======
 	tty_debug_hangup(tty, "(tty count=%d)...\n", tty->count);
->>>>>>> 9fe8ecca
 
 	if (tty->ops->close)
 		tty->ops->close(tty, filp);
@@ -1919,13 +1894,7 @@
 	if (!final)
 		return 0;
 
-<<<<<<< HEAD
-#ifdef TTY_DEBUG_HANGUP
-	printk(KERN_DEBUG "%s: %s: final close\n", __func__, tty_name(tty));
-#endif
-=======
 	tty_debug_hangup(tty, "final close\n");
->>>>>>> 9fe8ecca
 	/*
 	 * Ask the line discipline code to release its structures
 	 */
@@ -1934,14 +1903,7 @@
 	/* Wait for pending work before tty destruction commmences */
 	tty_flush_works(tty);
 
-<<<<<<< HEAD
-#ifdef TTY_DEBUG_HANGUP
-	printk(KERN_DEBUG "%s: %s: freeing structure...\n", __func__,
-	       tty_name(tty));
-#endif
-=======
 	tty_debug_hangup(tty, "freeing structure...\n");
->>>>>>> 9fe8ecca
 	/*
 	 * The release_tty function takes care of the details of clearing
 	 * the slots and preserving the termios structure. The tty_unlock_pair
