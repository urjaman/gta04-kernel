/*
 *  linux/drivers/char/vt.c
 *
 *  Copyright (C) 1991, 1992  Linus Torvalds
 */

/*
 * Hopefully this will be a rather complete VT102 implementation.
 *
 * Beeping thanks to John T Kohl.
 *
 * Virtual Consoles, Screen Blanking, Screen Dumping, Color, Graphics
 *   Chars, and VT100 enhancements by Peter MacDonald.
 *
 * Copy and paste function by Andrew Haylett,
 *   some enhancements by Alessandro Rubini.
 *
 * Code to check for different video-cards mostly by Galen Hunt,
 * <g-hunt@ee.utah.edu>
 *
 * Rudimentary ISO 10646/Unicode/UTF-8 character set support by
 * Markus Kuhn, <mskuhn@immd4.informatik.uni-erlangen.de>.
 *
 * Dynamic allocation of consoles, aeb@cwi.nl, May 1994
 * Resizing of consoles, aeb, 940926
 *
 * Code for xterm like mouse click reporting by Peter Orbaek 20-Jul-94
 * <poe@daimi.aau.dk>
 *
 * User-defined bell sound, new setterm control sequences and printk
 * redirection by Martin Mares <mj@k332.feld.cvut.cz> 19-Nov-95
 *
 * APM screenblank bug fixed Takashi Manabe <manabe@roy.dsl.tutics.tut.jp>
 *
 * Merge with the abstract console driver by Geert Uytterhoeven
 * <geert@linux-m68k.org>, Jan 1997.
 *
 *   Original m68k console driver modifications by
 *
 *     - Arno Griffioen <arno@usn.nl>
 *     - David Carter <carter@cs.bris.ac.uk>
 * 
 *   The abstract console driver provides a generic interface for a text
 *   console. It supports VGA text mode, frame buffer based graphical consoles
 *   and special graphics processors that are only accessible through some
 *   registers (e.g. a TMS340x0 GSP).
 *
 *   The interface to the hardware is specified using a special structure
 *   (struct consw) which contains function pointers to console operations
 *   (see <linux/console.h> for more information).
 *
 * Support for changeable cursor shape
 * by Pavel Machek <pavel@atrey.karlin.mff.cuni.cz>, August 1997
 *
 * Ported to i386 and con_scrolldelta fixed
 * by Emmanuel Marty <core@ggi-project.org>, April 1998
 *
 * Resurrected character buffers in videoram plus lots of other trickery
 * by Martin Mares <mj@atrey.karlin.mff.cuni.cz>, July 1998
 *
 * Removed old-style timers, introduced console_timer, made timer
 * deletion SMP-safe.  17Jun00, Andrew Morton
 *
 * Removed console_lock, enabled interrupts across all console operations
 * 13 March 2001, Andrew Morton
 *
 * Fixed UTF-8 mode so alternate charset modes always work according
 * to control sequences interpreted in do_con_trol function
 * preserving backward VT100 semigraphics compatibility,
 * malformed UTF sequences represented as sequences of replacement glyphs,
 * original codes or '?' as a last resort if replacement glyph is undefined
 * by Adam Tla/lka <atlka@pg.gda.pl>, Aug 2006
 */

#include <linux/module.h>
#include <linux/types.h>
#include <linux/sched.h>
#include <linux/tty.h>
#include <linux/tty_flip.h>
#include <linux/kernel.h>
#include <linux/string.h>
#include <linux/errno.h>
#include <linux/kd.h>
#include <linux/slab.h>
#include <linux/major.h>
#include <linux/mm.h>
#include <linux/console.h>
#include <linux/init.h>
#include <linux/mutex.h>
#include <linux/vt_kern.h>
#include <linux/selection.h>
#include <linux/tiocl.h>
#include <linux/kbd_kern.h>
#include <linux/consolemap.h>
#include <linux/timer.h>
#include <linux/interrupt.h>
#include <linux/workqueue.h>
#include <linux/pm.h>
#include <linux/font.h>
#include <linux/bitops.h>
#include <linux/notifier.h>
#include <linux/device.h>
#include <linux/io.h>
#include <asm/system.h>
#include <linux/uaccess.h>
#include <linux/kdb.h>
#include <linux/ctype.h>

#define MAX_NR_CON_DRIVER 16

#define CON_DRIVER_FLAG_MODULE 1
#define CON_DRIVER_FLAG_INIT   2
#define CON_DRIVER_FLAG_ATTR   4

struct con_driver {
	const struct consw *con;
	const char *desc;
	struct device *dev;
	int node;
	int first;
	int last;
	int flag;
};

static struct con_driver registered_con_driver[MAX_NR_CON_DRIVER];
const struct consw *conswitchp;

/* A bitmap for codes <32. A bit of 1 indicates that the code
 * corresponding to that bit number invokes some special action
 * (such as cursor movement) and should not be displayed as a
 * glyph unless the disp_ctrl mode is explicitly enabled.
 */
#define CTRL_ACTION 0x0d00ff81
#define CTRL_ALWAYS 0x0800f501	/* Cannot be overridden by disp_ctrl */

/*
 * Here is the default bell parameters: 750HZ, 1/8th of a second
 */
#define DEFAULT_BELL_PITCH	750
#define DEFAULT_BELL_DURATION	(HZ/8)

struct vc vc_cons [MAX_NR_CONSOLES];

#ifndef VT_SINGLE_DRIVER
static const struct consw *con_driver_map[MAX_NR_CONSOLES];
#endif

static int con_open(struct tty_struct *, struct file *);
static void vc_init(struct vc_data *vc, unsigned int rows,
		    unsigned int cols, int do_clear);
static void gotoxy(struct vc_data *vc, int new_x, int new_y);
static void save_cur(struct vc_data *vc);
static void reset_terminal(struct vc_data *vc, int do_clear);
static void con_flush_chars(struct tty_struct *tty);
static int set_vesa_blanking(char __user *p);
static void set_cursor(struct vc_data *vc);
static void hide_cursor(struct vc_data *vc);
static void console_callback(struct work_struct *ignored);
static void blank_screen_t(unsigned long dummy);
static void set_palette(struct vc_data *vc);

static int printable;		/* Is console ready for printing? */
int default_utf8 = true;
module_param(default_utf8, int, S_IRUGO | S_IWUSR);
int global_cursor_default = -1;
module_param(global_cursor_default, int, S_IRUGO | S_IWUSR);

static int cur_default = CUR_DEFAULT;
module_param(cur_default, int, S_IRUGO | S_IWUSR);

/*
 * ignore_poke: don't unblank the screen when things are typed.  This is
 * mainly for the privacy of braille terminal users.
 */
static int ignore_poke;

int do_poke_blanked_console;
int console_blanked;

static int vesa_blank_mode; /* 0:none 1:suspendV 2:suspendH 3:powerdown */
static int vesa_off_interval;
static int blankinterval = 10*60;
core_param(consoleblank, blankinterval, int, 0444);

static DECLARE_WORK(console_work, console_callback);

/*
 * fg_console is the current virtual console,
 * last_console is the last used one,
 * want_console is the console we want to switch to,
 * saved_* variants are for save/restore around kernel debugger enter/leave
 */
int fg_console;
int last_console;
int want_console = -1;
static int saved_fg_console;
static int saved_last_console;
static int saved_want_console;
static int saved_vc_mode;
static int saved_console_blanked;

/*
 * For each existing display, we have a pointer to console currently visible
 * on that display, allowing consoles other than fg_console to be refreshed
 * appropriately. Unless the low-level driver supplies its own display_fg
 * variable, we use this one for the "master display".
 */
static struct vc_data *master_display_fg;

/*
 * Unfortunately, we need to delay tty echo when we're currently writing to the
 * console since the code is (and always was) not re-entrant, so we schedule
 * all flip requests to process context with schedule-task() and run it from
 * console_callback().
 */

/*
 * For the same reason, we defer scrollback to the console callback.
 */
static int scrollback_delta;

/*
 * Hook so that the power management routines can (un)blank
 * the console on our behalf.
 */
int (*console_blank_hook)(int);

static DEFINE_TIMER(console_timer, blank_screen_t, 0, 0);
static int blank_state;
static int blank_timer_expired;
enum {
	blank_off = 0,
	blank_normal_wait,
	blank_vesa_wait,
};

/*
 * /sys/class/tty/tty0/
 *
 * the attribute 'active' contains the name of the current vc
 * console and it supports poll() to detect vc switches
 */
static struct device *tty0dev;

/*
 * Notifier list for console events.
 */
static ATOMIC_NOTIFIER_HEAD(vt_notifier_list);

int register_vt_notifier(struct notifier_block *nb)
{
	return atomic_notifier_chain_register(&vt_notifier_list, nb);
}
EXPORT_SYMBOL_GPL(register_vt_notifier);

int unregister_vt_notifier(struct notifier_block *nb)
{
	return atomic_notifier_chain_unregister(&vt_notifier_list, nb);
}
EXPORT_SYMBOL_GPL(unregister_vt_notifier);

static void notify_write(struct vc_data *vc, unsigned int unicode)
{
	struct vt_notifier_param param = { .vc = vc, unicode = unicode };
	atomic_notifier_call_chain(&vt_notifier_list, VT_WRITE, &param);
}

static void notify_update(struct vc_data *vc)
{
	struct vt_notifier_param param = { .vc = vc };
	atomic_notifier_call_chain(&vt_notifier_list, VT_UPDATE, &param);
}
/*
 *	Low-Level Functions
 */

#define IS_FG(vc)	((vc)->vc_num == fg_console)

#ifdef VT_BUF_VRAM_ONLY
#define DO_UPDATE(vc)	0
#else
#define DO_UPDATE(vc)	(CON_IS_VISIBLE(vc) && !console_blanked)
#endif

static inline unsigned short *screenpos(struct vc_data *vc, int offset, int viewed)
{
	unsigned short *p;
	
	if (!viewed)
		p = (unsigned short *)(vc->vc_origin + offset);
	else if (!vc->vc_sw->con_screen_pos)
		p = (unsigned short *)(vc->vc_visible_origin + offset);
	else
		p = vc->vc_sw->con_screen_pos(vc, offset);
	return p;
}

/* Called  from the keyboard irq path.. */
static inline void scrolldelta(int lines)
{
	/* FIXME */
	/* scrolldelta needs some kind of consistency lock, but the BKL was
	   and still is not protecting versus the scheduled back end */
	scrollback_delta += lines;
	schedule_console_callback();
}

void schedule_console_callback(void)
{
	schedule_work(&console_work);
}

static void scrup(struct vc_data *vc, unsigned int t, unsigned int b, int nr)
{
	unsigned short *d, *s;

	if (t+nr >= b)
		nr = b - t - 1;
	if (b > vc->vc_rows || t >= b || nr < 1)
		return;
	if (CON_IS_VISIBLE(vc) && vc->vc_sw->con_scroll(vc, t, b, SM_UP, nr))
		return;
	d = (unsigned short *)(vc->vc_origin + vc->vc_size_row * t);
	s = (unsigned short *)(vc->vc_origin + vc->vc_size_row * (t + nr));
	scr_memmovew(d, s, (b - t - nr) * vc->vc_size_row);
	scr_memsetw(d + (b - t - nr) * vc->vc_cols, vc->vc_video_erase_char,
		    vc->vc_size_row * nr);
}

static void scrdown(struct vc_data *vc, unsigned int t, unsigned int b, int nr)
{
	unsigned short *s;
	unsigned int step;

	if (t+nr >= b)
		nr = b - t - 1;
	if (b > vc->vc_rows || t >= b || nr < 1)
		return;
	if (CON_IS_VISIBLE(vc) && vc->vc_sw->con_scroll(vc, t, b, SM_DOWN, nr))
		return;
	s = (unsigned short *)(vc->vc_origin + vc->vc_size_row * t);
	step = vc->vc_cols * nr;
	scr_memmovew(s + step, s, (b - t - nr) * vc->vc_size_row);
	scr_memsetw(s, vc->vc_video_erase_char, 2 * step);
}

static void do_update_region(struct vc_data *vc, unsigned long start, int count)
{
#ifndef VT_BUF_VRAM_ONLY
	unsigned int xx, yy, offset;
	u16 *p;

	p = (u16 *) start;
	if (!vc->vc_sw->con_getxy) {
		offset = (start - vc->vc_origin) / 2;
		xx = offset % vc->vc_cols;
		yy = offset / vc->vc_cols;
	} else {
		int nxx, nyy;
		start = vc->vc_sw->con_getxy(vc, start, &nxx, &nyy);
		xx = nxx; yy = nyy;
	}
	for(;;) {
		u16 attrib = scr_readw(p) & 0xff00;
		int startx = xx;
		u16 *q = p;
		while (xx < vc->vc_cols && count) {
			if (attrib != (scr_readw(p) & 0xff00)) {
				if (p > q)
					vc->vc_sw->con_putcs(vc, q, p-q, yy, startx);
				startx = xx;
				q = p;
				attrib = scr_readw(p) & 0xff00;
			}
			p++;
			xx++;
			count--;
		}
		if (p > q)
			vc->vc_sw->con_putcs(vc, q, p-q, yy, startx);
		if (!count)
			break;
		xx = 0;
		yy++;
		if (vc->vc_sw->con_getxy) {
			p = (u16 *)start;
			start = vc->vc_sw->con_getxy(vc, start, NULL, NULL);
		}
	}
#endif
}

void update_region(struct vc_data *vc, unsigned long start, int count)
{
	WARN_CONSOLE_UNLOCKED();

	if (DO_UPDATE(vc)) {
		hide_cursor(vc);
		do_update_region(vc, start, count);
		set_cursor(vc);
	}
}

/* Structure of attributes is hardware-dependent */

static u8 build_attr(struct vc_data *vc, u8 _color, u8 _intensity, u8 _blink,
    u8 _underline, u8 _reverse, u8 _italic)
{
	if (vc->vc_sw->con_build_attr)
		return vc->vc_sw->con_build_attr(vc, _color, _intensity,
		       _blink, _underline, _reverse, _italic);

#ifndef VT_BUF_VRAM_ONLY
/*
 * ++roman: I completely changed the attribute format for monochrome
 * mode (!can_do_color). The formerly used MDA (monochrome display
 * adapter) format didn't allow the combination of certain effects.
 * Now the attribute is just a bit vector:
 *  Bit 0..1: intensity (0..2)
 *  Bit 2   : underline
 *  Bit 3   : reverse
 *  Bit 7   : blink
 */
	{
	u8 a = _color;
	if (!vc->vc_can_do_color)
		return _intensity |
		       (_italic ? 2 : 0) |
		       (_underline ? 4 : 0) |
		       (_reverse ? 8 : 0) |
		       (_blink ? 0x80 : 0);
	if (_italic)
		a = (a & 0xF0) | vc->vc_itcolor;
	else if (_underline)
		a = (a & 0xf0) | vc->vc_ulcolor;
	else if (_intensity == 0)
		a = (a & 0xf0) | vc->vc_ulcolor;
	if (_reverse)
		a = ((a) & 0x88) | ((((a) >> 4) | ((a) << 4)) & 0x77);
	if (_blink)
		a ^= 0x80;
	if (_intensity == 2)
		a ^= 0x08;
	if (vc->vc_hi_font_mask == 0x100)
		a <<= 1;
	return a;
	}
#else
	return 0;
#endif
}

static void update_attr(struct vc_data *vc)
{
	vc->vc_attr = build_attr(vc, vc->vc_color, vc->vc_intensity,
	              vc->vc_blink, vc->vc_underline,
	              vc->vc_reverse ^ vc->vc_decscnm, vc->vc_italic);
	vc->vc_video_erase_char = (build_attr(vc, vc->vc_color, 1, vc->vc_blink, 0, vc->vc_decscnm, 0) << 8) | ' ';
}

/* Note: inverting the screen twice should revert to the original state */
void invert_screen(struct vc_data *vc, int offset, int count, int viewed)
{
	unsigned short *p;

	WARN_CONSOLE_UNLOCKED();

	count /= 2;
	p = screenpos(vc, offset, viewed);
	if (vc->vc_sw->con_invert_region)
		vc->vc_sw->con_invert_region(vc, p, count);
#ifndef VT_BUF_VRAM_ONLY
	else {
		u16 *q = p;
		int cnt = count;
		u16 a;

		if (!vc->vc_can_do_color) {
			while (cnt--) {
			    a = scr_readw(q);
			    a ^= 0x0800;
			    scr_writew(a, q);
			    q++;
			}
		} else if (vc->vc_hi_font_mask == 0x100) {
			while (cnt--) {
				a = scr_readw(q);
				a = ((a) & 0x11ff) | (((a) & 0xe000) >> 4) | (((a) & 0x0e00) << 4);
				scr_writew(a, q);
				q++;
			}
		} else {
			while (cnt--) {
				a = scr_readw(q);
				a = ((a) & 0x88ff) | (((a) & 0x7000) >> 4) | (((a) & 0x0700) << 4);
				scr_writew(a, q);
				q++;
			}
		}
	}
#endif
	if (DO_UPDATE(vc))
		do_update_region(vc, (unsigned long) p, count);
}

/* used by selection: complement pointer position */
void complement_pos(struct vc_data *vc, int offset)
{
	static int old_offset = -1;
	static unsigned short old;
	static unsigned short oldx, oldy;

	WARN_CONSOLE_UNLOCKED();

	if (old_offset != -1 && old_offset >= 0 &&
	    old_offset < vc->vc_screenbuf_size) {
		scr_writew(old, screenpos(vc, old_offset, 1));
		if (DO_UPDATE(vc))
			vc->vc_sw->con_putc(vc, old, oldy, oldx);
	}

	old_offset = offset;

	if (offset != -1 && offset >= 0 &&
	    offset < vc->vc_screenbuf_size) {
		unsigned short new;
		unsigned short *p;
		p = screenpos(vc, offset, 1);
		old = scr_readw(p);
		new = old ^ vc->vc_complement_mask;
		scr_writew(new, p);
		if (DO_UPDATE(vc)) {
			oldx = (offset >> 1) % vc->vc_cols;
			oldy = (offset >> 1) / vc->vc_cols;
			vc->vc_sw->con_putc(vc, new, oldy, oldx);
		}
	}

}

static void insert_char(struct vc_data *vc, unsigned int nr)
{
	unsigned short *p, *q = (unsigned short *)vc->vc_pos;

	p = q + vc->vc_cols - nr - vc->vc_x;
	while (--p >= q)
		scr_writew(scr_readw(p), p + nr);
	scr_memsetw(q, vc->vc_video_erase_char, nr * 2);
	vc->vc_need_wrap = 0;
	if (DO_UPDATE(vc)) {
		unsigned short oldattr = vc->vc_attr;
		vc->vc_sw->con_bmove(vc, vc->vc_y, vc->vc_x, vc->vc_y, vc->vc_x + nr, 1,
				     vc->vc_cols - vc->vc_x - nr);
		vc->vc_attr = vc->vc_video_erase_char >> 8;
		while (nr--)
			vc->vc_sw->con_putc(vc, vc->vc_video_erase_char, vc->vc_y, vc->vc_x + nr);
		vc->vc_attr = oldattr;
	}
}

static void delete_char(struct vc_data *vc, unsigned int nr)
{
	unsigned int i = vc->vc_x;
	unsigned short *p = (unsigned short *)vc->vc_pos;

	while (++i <= vc->vc_cols - nr) {
		scr_writew(scr_readw(p+nr), p);
		p++;
	}
	scr_memsetw(p, vc->vc_video_erase_char, nr * 2);
	vc->vc_need_wrap = 0;
	if (DO_UPDATE(vc)) {
		unsigned short oldattr = vc->vc_attr;
		vc->vc_sw->con_bmove(vc, vc->vc_y, vc->vc_x + nr, vc->vc_y, vc->vc_x, 1,
				     vc->vc_cols - vc->vc_x - nr);
		vc->vc_attr = vc->vc_video_erase_char >> 8;
		while (nr--)
			vc->vc_sw->con_putc(vc, vc->vc_video_erase_char, vc->vc_y,
				     vc->vc_cols - 1 - nr);
		vc->vc_attr = oldattr;
	}
}

static int softcursor_original;

static void add_softcursor(struct vc_data *vc)
{
	int i = scr_readw((u16 *) vc->vc_pos);
	u32 type = vc->vc_cursor_type;

	if (! (type & 0x10)) return;
	if (softcursor_original != -1) return;
	softcursor_original = i;
	i |= ((type >> 8) & 0xff00 );
	i ^= ((type) & 0xff00 );
	if ((type & 0x20) && ((softcursor_original & 0x7000) == (i & 0x7000))) i ^= 0x7000;
	if ((type & 0x40) && ((i & 0x700) == ((i & 0x7000) >> 4))) i ^= 0x0700;
	scr_writew(i, (u16 *) vc->vc_pos);
	if (DO_UPDATE(vc))
		vc->vc_sw->con_putc(vc, i, vc->vc_y, vc->vc_x);
}

static void hide_softcursor(struct vc_data *vc)
{
	if (softcursor_original != -1) {
		scr_writew(softcursor_original, (u16 *)vc->vc_pos);
		if (DO_UPDATE(vc))
			vc->vc_sw->con_putc(vc, softcursor_original,
					vc->vc_y, vc->vc_x);
		softcursor_original = -1;
	}
}

static void hide_cursor(struct vc_data *vc)
{
	if (vc == sel_cons)
		clear_selection();
	vc->vc_sw->con_cursor(vc, CM_ERASE);
	hide_softcursor(vc);
}

static void set_cursor(struct vc_data *vc)
{
	if (!IS_FG(vc) || console_blanked ||
	    vc->vc_mode == KD_GRAPHICS)
		return;
	if (vc->vc_deccm) {
		if (vc == sel_cons)
			clear_selection();
		add_softcursor(vc);
		if ((vc->vc_cursor_type & 0x0f) != 1)
			vc->vc_sw->con_cursor(vc, CM_DRAW);
	} else
		hide_cursor(vc);
}

static void set_origin(struct vc_data *vc)
{
	WARN_CONSOLE_UNLOCKED();

	if (!CON_IS_VISIBLE(vc) ||
	    !vc->vc_sw->con_set_origin ||
	    !vc->vc_sw->con_set_origin(vc))
		vc->vc_origin = (unsigned long)vc->vc_screenbuf;
	vc->vc_visible_origin = vc->vc_origin;
	vc->vc_scr_end = vc->vc_origin + vc->vc_screenbuf_size;
	vc->vc_pos = vc->vc_origin + vc->vc_size_row * vc->vc_y + 2 * vc->vc_x;
}

static inline void save_screen(struct vc_data *vc)
{
	WARN_CONSOLE_UNLOCKED();

	if (vc->vc_sw->con_save_screen)
		vc->vc_sw->con_save_screen(vc);
}

/*
 *	Redrawing of screen
 */

static void clear_buffer_attributes(struct vc_data *vc)
{
	unsigned short *p = (unsigned short *)vc->vc_origin;
	int count = vc->vc_screenbuf_size / 2;
	int mask = vc->vc_hi_font_mask | 0xff;

	for (; count > 0; count--, p++) {
		scr_writew((scr_readw(p)&mask) | (vc->vc_video_erase_char & ~mask), p);
	}
}

void redraw_screen(struct vc_data *vc, int is_switch)
{
	int redraw = 0;

	WARN_CONSOLE_UNLOCKED();

	if (!vc) {
		/* strange ... */
		/* printk("redraw_screen: tty %d not allocated ??\n", new_console+1); */
		return;
	}

	if (is_switch) {
		struct vc_data *old_vc = vc_cons[fg_console].d;
		if (old_vc == vc)
			return;
		if (!CON_IS_VISIBLE(vc))
			redraw = 1;
		*vc->vc_display_fg = vc;
		fg_console = vc->vc_num;
		hide_cursor(old_vc);
		if (!CON_IS_VISIBLE(old_vc)) {
			save_screen(old_vc);
			set_origin(old_vc);
		}
		if (tty0dev)
			sysfs_notify(&tty0dev->kobj, NULL, "active");
	} else {
		hide_cursor(vc);
		redraw = 1;
	}

	if (redraw) {
		int update;
		int old_was_color = vc->vc_can_do_color;

		set_origin(vc);
		update = vc->vc_sw->con_switch(vc);
		set_palette(vc);
		/*
		 * If console changed from mono<->color, the best we can do
		 * is to clear the buffer attributes. As it currently stands,
		 * rebuilding new attributes from the old buffer is not doable
		 * without overly complex code.
		 */
		if (old_was_color != vc->vc_can_do_color) {
			update_attr(vc);
			clear_buffer_attributes(vc);
		}

		/* Forcibly update if we're panicing */
		if ((update && vc->vc_mode != KD_GRAPHICS) ||
		    vt_force_oops_output(vc))
			do_update_region(vc, vc->vc_origin, vc->vc_screenbuf_size / 2);
	}
	set_cursor(vc);
	if (is_switch) {
		set_leds();
		compute_shiftstate();
		notify_update(vc);
	}
}

/*
 *	Allocation, freeing and resizing of VTs.
 */

int vc_cons_allocated(unsigned int i)
{
	return (i < MAX_NR_CONSOLES && vc_cons[i].d);
}

static void visual_init(struct vc_data *vc, int num, int init)
{
	/* ++Geert: vc->vc_sw->con_init determines console size */
	if (vc->vc_sw)
		module_put(vc->vc_sw->owner);
	vc->vc_sw = conswitchp;
#ifndef VT_SINGLE_DRIVER
	if (con_driver_map[num])
		vc->vc_sw = con_driver_map[num];
#endif
	__module_get(vc->vc_sw->owner);
	vc->vc_num = num;
	vc->vc_display_fg = &master_display_fg;
	vc->vc_uni_pagedir_loc = &vc->vc_uni_pagedir;
	vc->vc_uni_pagedir = 0;
	vc->vc_hi_font_mask = 0;
	vc->vc_complement_mask = 0;
	vc->vc_can_do_color = 0;
	vc->vc_panic_force_write = false;
	vc->vc_sw->con_init(vc, init);
	if (!vc->vc_complement_mask)
		vc->vc_complement_mask = vc->vc_can_do_color ? 0x7700 : 0x0800;
	vc->vc_s_complement_mask = vc->vc_complement_mask;
	vc->vc_size_row = vc->vc_cols << 1;
	vc->vc_screenbuf_size = vc->vc_rows * vc->vc_size_row;
}

int vc_allocate(unsigned int currcons)	/* return 0 on success */
{
	WARN_CONSOLE_UNLOCKED();

	if (currcons >= MAX_NR_CONSOLES)
		return -ENXIO;
	if (!vc_cons[currcons].d) {
	    struct vc_data *vc;
	    struct vt_notifier_param param;

	    /* prevent users from taking too much memory */
	    if (currcons >= MAX_NR_USER_CONSOLES && !capable(CAP_SYS_RESOURCE))
	      return -EPERM;

	    /* due to the granularity of kmalloc, we waste some memory here */
	    /* the alloc is done in two steps, to optimize the common situation
	       of a 25x80 console (structsize=216, screenbuf_size=4000) */
	    /* although the numbers above are not valid since long ago, the
	       point is still up-to-date and the comment still has its value
	       even if only as a historical artifact.  --mj, July 1998 */
	    param.vc = vc = kzalloc(sizeof(struct vc_data), GFP_KERNEL);
	    if (!vc)
		return -ENOMEM;
	    vc_cons[currcons].d = vc;
	    tty_port_init(&vc->port);
	    INIT_WORK(&vc_cons[currcons].SAK_work, vc_SAK);
	    visual_init(vc, currcons, 1);
	    if (!*vc->vc_uni_pagedir_loc)
		con_set_default_unimap(vc);
	    vc->vc_screenbuf = kmalloc(vc->vc_screenbuf_size, GFP_KERNEL);
	    if (!vc->vc_screenbuf) {
		kfree(vc);
		vc_cons[currcons].d = NULL;
		return -ENOMEM;
	    }

	    /* If no drivers have overridden us and the user didn't pass a
	       boot option, default to displaying the cursor */
	    if (global_cursor_default == -1)
		    global_cursor_default = 1;

	    vc_init(vc, vc->vc_rows, vc->vc_cols, 1);
	    vcs_make_sysfs(currcons);
	    atomic_notifier_call_chain(&vt_notifier_list, VT_ALLOCATE, &param);
	}
	return 0;
}

static inline int resize_screen(struct vc_data *vc, int width, int height,
				int user)
{
	/* Resizes the resolution of the display adapater */
	int err = 0;

	if (vc->vc_mode != KD_GRAPHICS && vc->vc_sw->con_resize)
		err = vc->vc_sw->con_resize(vc, width, height, user);

	return err;
}

/*
 * Change # of rows and columns (0 means unchanged/the size of fg_console)
 * [this is to be used together with some user program
 * like resize that changes the hardware videomode]
 */
#define VC_RESIZE_MAXCOL (32767)
#define VC_RESIZE_MAXROW (32767)

/**
 *	vc_do_resize	-	resizing method for the tty
 *	@tty: tty being resized
 *	@real_tty: real tty (different to tty if a pty/tty pair)
 *	@vc: virtual console private data
 *	@cols: columns
 *	@lines: lines
 *
 *	Resize a virtual console, clipping according to the actual constraints.
 *	If the caller passes a tty structure then update the termios winsize
 *	information and perform any necessary signal handling.
 *
 *	Caller must hold the console semaphore. Takes the termios mutex and
 *	ctrl_lock of the tty IFF a tty is passed.
 */

static int vc_do_resize(struct tty_struct *tty, struct vc_data *vc,
				unsigned int cols, unsigned int lines)
{
	unsigned long old_origin, new_origin, new_scr_end, rlth, rrem, err = 0;
	unsigned long end;
	unsigned int old_cols, old_rows, old_row_size, old_screen_size;
	unsigned int new_cols, new_rows, new_row_size, new_screen_size;
	unsigned int user;
	unsigned short *newscreen;

	WARN_CONSOLE_UNLOCKED();

	if (!vc)
		return -ENXIO;

	user = vc->vc_resize_user;
	vc->vc_resize_user = 0;

	if (cols > VC_RESIZE_MAXCOL || lines > VC_RESIZE_MAXROW)
		return -EINVAL;

	new_cols = (cols ? cols : vc->vc_cols);
	new_rows = (lines ? lines : vc->vc_rows);
	new_row_size = new_cols << 1;
	new_screen_size = new_row_size * new_rows;

	if (new_cols == vc->vc_cols && new_rows == vc->vc_rows)
		return 0;

	newscreen = kmalloc(new_screen_size, GFP_USER);
	if (!newscreen)
		return -ENOMEM;

	old_rows = vc->vc_rows;
	old_cols = vc->vc_cols;
	old_row_size = vc->vc_size_row;
	old_screen_size = vc->vc_screenbuf_size;

	err = resize_screen(vc, new_cols, new_rows, user);
	if (err) {
		kfree(newscreen);
		return err;
	}

	vc->vc_rows = new_rows;
	vc->vc_cols = new_cols;
	vc->vc_size_row = new_row_size;
	vc->vc_screenbuf_size = new_screen_size;

	rlth = min(old_row_size, new_row_size);
	rrem = new_row_size - rlth;
	old_origin = vc->vc_origin;
	new_origin = (long) newscreen;
	new_scr_end = new_origin + new_screen_size;

	if (vc->vc_y > new_rows) {
		if (old_rows - vc->vc_y < new_rows) {
			/*
			 * Cursor near the bottom, copy contents from the
			 * bottom of buffer
			 */
			old_origin += (old_rows - new_rows) * old_row_size;
		} else {
			/*
			 * Cursor is in no man's land, copy 1/2 screenful
			 * from the top and bottom of cursor position
			 */
			old_origin += (vc->vc_y - new_rows/2) * old_row_size;
		}
	}

	end = old_origin + old_row_size * min(old_rows, new_rows);

	update_attr(vc);

	while (old_origin < end) {
		scr_memcpyw((unsigned short *) new_origin,
			    (unsigned short *) old_origin, rlth);
		if (rrem)
			scr_memsetw((void *)(new_origin + rlth),
				    vc->vc_video_erase_char, rrem);
		old_origin += old_row_size;
		new_origin += new_row_size;
	}
	if (new_scr_end > new_origin)
		scr_memsetw((void *)new_origin, vc->vc_video_erase_char,
			    new_scr_end - new_origin);
	kfree(vc->vc_screenbuf);
	vc->vc_screenbuf = newscreen;
	vc->vc_screenbuf_size = new_screen_size;
	set_origin(vc);

	/* do part of a reset_terminal() */
	vc->vc_top = 0;
	vc->vc_bottom = vc->vc_rows;
	gotoxy(vc, vc->vc_x, vc->vc_y);
	save_cur(vc);

	if (tty) {
		/* Rewrite the requested winsize data with the actual
		   resulting sizes */
		struct winsize ws;
		memset(&ws, 0, sizeof(ws));
		ws.ws_row = vc->vc_rows;
		ws.ws_col = vc->vc_cols;
		ws.ws_ypixel = vc->vc_scan_lines;
		tty_do_resize(tty, &ws);
	}

	if (CON_IS_VISIBLE(vc))
		update_screen(vc);
	vt_event_post(VT_EVENT_RESIZE, vc->vc_num, vc->vc_num);
	return err;
}

/**
 *	vc_resize		-	resize a VT
 *	@vc: virtual console
 *	@cols: columns
 *	@rows: rows
 *
 *	Resize a virtual console as seen from the console end of things. We
 *	use the common vc_do_resize methods to update the structures. The
 *	caller must hold the console sem to protect console internals and
 *	vc->port.tty
 */

int vc_resize(struct vc_data *vc, unsigned int cols, unsigned int rows)
{
	return vc_do_resize(vc->port.tty, vc, cols, rows);
}

/**
 *	vt_resize		-	resize a VT
 *	@tty: tty to resize
 *	@ws: winsize attributes
 *
 *	Resize a virtual terminal. This is called by the tty layer as we
 *	register our own handler for resizing. The mutual helper does all
 *	the actual work.
 *
 *	Takes the console sem and the called methods then take the tty
 *	termios_mutex and the tty ctrl_lock in that order.
 */
static int vt_resize(struct tty_struct *tty, struct winsize *ws)
{
	struct vc_data *vc = tty->driver_data;
	int ret;

	console_lock();
	ret = vc_do_resize(tty, vc, ws->ws_col, ws->ws_row);
	console_unlock();
	return ret;
}

void vc_deallocate(unsigned int currcons)
{
	WARN_CONSOLE_UNLOCKED();

	if (vc_cons_allocated(currcons)) {
		struct vc_data *vc = vc_cons[currcons].d;
		struct vt_notifier_param param = { .vc = vc };

		atomic_notifier_call_chain(&vt_notifier_list, VT_DEALLOCATE, &param);
		vcs_remove_sysfs(currcons);
		vc->vc_sw->con_deinit(vc);
		put_pid(vc->vt_pid);
		module_put(vc->vc_sw->owner);
		kfree(vc->vc_screenbuf);
		if (currcons >= MIN_NR_CONSOLES)
			kfree(vc);
		vc_cons[currcons].d = NULL;
	}
}

/*
 *	VT102 emulator
 */

#define set_kbd(vc, x)	set_vc_kbd_mode(kbd_table + (vc)->vc_num, (x))
#define clr_kbd(vc, x)	clr_vc_kbd_mode(kbd_table + (vc)->vc_num, (x))
#define is_kbd(vc, x)	vc_kbd_mode(kbd_table + (vc)->vc_num, (x))

#define decarm		VC_REPEAT
#define decckm		VC_CKMODE
#define kbdapplic	VC_APPLIC
#define lnm		VC_CRLF

/*
 * this is what the terminal answers to a ESC-Z or csi0c query.
 */
#define VT100ID "\033[?1;2c"
#define VT102ID "\033[?6c"

unsigned char color_table[] = { 0, 4, 2, 6, 1, 5, 3, 7,
				       8,12,10,14, 9,13,11,15 };

/* the default colour table, for VGA+ colour systems */
int default_red[] = {0x00,0xaa,0x00,0xaa,0x00,0xaa,0x00,0xaa,
    0x55,0xff,0x55,0xff,0x55,0xff,0x55,0xff};
int default_grn[] = {0x00,0x00,0xaa,0x55,0x00,0x00,0xaa,0xaa,
    0x55,0x55,0xff,0xff,0x55,0x55,0xff,0xff};
int default_blu[] = {0x00,0x00,0x00,0x00,0xaa,0xaa,0xaa,0xaa,
    0x55,0x55,0x55,0x55,0xff,0xff,0xff,0xff};

module_param_array(default_red, int, NULL, S_IRUGO | S_IWUSR);
module_param_array(default_grn, int, NULL, S_IRUGO | S_IWUSR);
module_param_array(default_blu, int, NULL, S_IRUGO | S_IWUSR);

/*
 * gotoxy() must verify all boundaries, because the arguments
 * might also be negative. If the given position is out of
 * bounds, the cursor is placed at the nearest margin.
 */
static void gotoxy(struct vc_data *vc, int new_x, int new_y)
{
	int min_y, max_y;

	if (new_x < 0)
		vc->vc_x = 0;
	else {
		if (new_x >= vc->vc_cols)
			vc->vc_x = vc->vc_cols - 1;
		else
			vc->vc_x = new_x;
	}

 	if (vc->vc_decom) {
		min_y = vc->vc_top;
		max_y = vc->vc_bottom;
	} else {
		min_y = 0;
		max_y = vc->vc_rows;
	}
	if (new_y < min_y)
		vc->vc_y = min_y;
	else if (new_y >= max_y)
		vc->vc_y = max_y - 1;
	else
		vc->vc_y = new_y;
	vc->vc_pos = vc->vc_origin + vc->vc_y * vc->vc_size_row + (vc->vc_x<<1);
	vc->vc_need_wrap = 0;
}

/* for absolute user moves, when decom is set */
static void gotoxay(struct vc_data *vc, int new_x, int new_y)
{
	gotoxy(vc, new_x, vc->vc_decom ? (vc->vc_top + new_y) : new_y);
}

void scrollback(struct vc_data *vc, int lines)
{
	if (!lines)
		lines = vc->vc_rows / 2;
	scrolldelta(-lines);
}

void scrollfront(struct vc_data *vc, int lines)
{
	if (!lines)
		lines = vc->vc_rows / 2;
	scrolldelta(lines);
}

static void lf(struct vc_data *vc)
{
    	/* don't scroll if above bottom of scrolling region, or
	 * if below scrolling region
	 */
    	if (vc->vc_y + 1 == vc->vc_bottom)
		scrup(vc, vc->vc_top, vc->vc_bottom, 1);
	else if (vc->vc_y < vc->vc_rows - 1) {
	    	vc->vc_y++;
		vc->vc_pos += vc->vc_size_row;
	}
	vc->vc_need_wrap = 0;
	notify_write(vc, '\n');
}

static void ri(struct vc_data *vc)
{
    	/* don't scroll if below top of scrolling region, or
	 * if above scrolling region
	 */
	if (vc->vc_y == vc->vc_top)
		scrdown(vc, vc->vc_top, vc->vc_bottom, 1);
	else if (vc->vc_y > 0) {
		vc->vc_y--;
		vc->vc_pos -= vc->vc_size_row;
	}
	vc->vc_need_wrap = 0;
}

static inline void cr(struct vc_data *vc)
{
	vc->vc_pos -= vc->vc_x << 1;
	vc->vc_need_wrap = vc->vc_x = 0;
	notify_write(vc, '\r');
}

static inline void bs(struct vc_data *vc)
{
	if (vc->vc_x) {
		vc->vc_pos -= 2;
		vc->vc_x--;
		vc->vc_need_wrap = 0;
		notify_write(vc, '\b');
	}
}

static inline void del(struct vc_data *vc)
{
	/* ignored */
}

static void csi_J(struct vc_data *vc, int vpar)
{
	unsigned int count;
	unsigned short * start;

	switch (vpar) {
		case 0:	/* erase from cursor to end of display */
			count = (vc->vc_scr_end - vc->vc_pos) >> 1;
			start = (unsigned short *)vc->vc_pos;
			if (DO_UPDATE(vc)) {
				/* do in two stages */
				vc->vc_sw->con_clear(vc, vc->vc_y, vc->vc_x, 1,
					      vc->vc_cols - vc->vc_x);
				vc->vc_sw->con_clear(vc, vc->vc_y + 1, 0,
					      vc->vc_rows - vc->vc_y - 1,
					      vc->vc_cols);
			}
			break;
		case 1:	/* erase from start to cursor */
			count = ((vc->vc_pos - vc->vc_origin) >> 1) + 1;
			start = (unsigned short *)vc->vc_origin;
			if (DO_UPDATE(vc)) {
				/* do in two stages */
				vc->vc_sw->con_clear(vc, 0, 0, vc->vc_y,
					      vc->vc_cols);
				vc->vc_sw->con_clear(vc, vc->vc_y, 0, 1,
					      vc->vc_x + 1);
			}
			break;
		case 2: /* erase whole display */
			count = vc->vc_cols * vc->vc_rows;
			start = (unsigned short *)vc->vc_origin;
			if (DO_UPDATE(vc))
				vc->vc_sw->con_clear(vc, 0, 0,
					      vc->vc_rows,
					      vc->vc_cols);
			break;
		default:
			return;
	}
	scr_memsetw(start, vc->vc_video_erase_char, 2 * count);
	vc->vc_need_wrap = 0;
}

static void csi_K(struct vc_data *vc, int vpar)
{
	unsigned int count;
	unsigned short * start;

	switch (vpar) {
		case 0:	/* erase from cursor to end of line */
			count = vc->vc_cols - vc->vc_x;
			start = (unsigned short *)vc->vc_pos;
			if (DO_UPDATE(vc))
				vc->vc_sw->con_clear(vc, vc->vc_y, vc->vc_x, 1,
						     vc->vc_cols - vc->vc_x);
			break;
		case 1:	/* erase from start of line to cursor */
			start = (unsigned short *)(vc->vc_pos - (vc->vc_x << 1));
			count = vc->vc_x + 1;
			if (DO_UPDATE(vc))
				vc->vc_sw->con_clear(vc, vc->vc_y, 0, 1,
						     vc->vc_x + 1);
			break;
		case 2: /* erase whole line */
			start = (unsigned short *)(vc->vc_pos - (vc->vc_x << 1));
			count = vc->vc_cols;
			if (DO_UPDATE(vc))
				vc->vc_sw->con_clear(vc, vc->vc_y, 0, 1,
					      vc->vc_cols);
			break;
		default:
			return;
	}
	scr_memsetw(start, vc->vc_video_erase_char, 2 * count);
	vc->vc_need_wrap = 0;
}

static void csi_X(struct vc_data *vc, int vpar) /* erase the following vpar positions */
{					  /* not vt100? */
	int count;

	if (!vpar)
		vpar++;
	count = (vpar > vc->vc_cols - vc->vc_x) ? (vc->vc_cols - vc->vc_x) : vpar;

	scr_memsetw((unsigned short *)vc->vc_pos, vc->vc_video_erase_char, 2 * count);
	if (DO_UPDATE(vc))
		vc->vc_sw->con_clear(vc, vc->vc_y, vc->vc_x, 1, count);
	vc->vc_need_wrap = 0;
}

static void default_attr(struct vc_data *vc)
{
	vc->vc_intensity = 1;
	vc->vc_italic = 0;
	vc->vc_underline = 0;
	vc->vc_reverse = 0;
	vc->vc_blink = 0;
	vc->vc_color = vc->vc_def_color;
}

/* console_lock is held */
static void csi_m(struct vc_data *vc)
{
	int i;

	for (i = 0; i <= vc->vc_npar; i++)
		switch (vc->vc_par[i]) {
			case 0:	/* all attributes off */
				default_attr(vc);
				break;
			case 1:
				vc->vc_intensity = 2;
				break;
			case 2:
				vc->vc_intensity = 0;
				break;
			case 3:
				vc->vc_italic = 1;
				break;
			case 4:
				vc->vc_underline = 1;
				break;
			case 5:
				vc->vc_blink = 1;
				break;
			case 7:
				vc->vc_reverse = 1;
				break;
			case 10: /* ANSI X3.64-1979 (SCO-ish?)
				  * Select primary font, don't display
				  * control chars if defined, don't set
				  * bit 8 on output.
				  */
				vc->vc_translate = set_translate(vc->vc_charset == 0
						? vc->vc_G0_charset
						: vc->vc_G1_charset, vc);
				vc->vc_disp_ctrl = 0;
				vc->vc_toggle_meta = 0;
				break;
			case 11: /* ANSI X3.64-1979 (SCO-ish?)
				  * Select first alternate font, lets
				  * chars < 32 be displayed as ROM chars.
				  */
				vc->vc_translate = set_translate(IBMPC_MAP, vc);
				vc->vc_disp_ctrl = 1;
				vc->vc_toggle_meta = 0;
				break;
			case 12: /* ANSI X3.64-1979 (SCO-ish?)
				  * Select second alternate font, toggle
				  * high bit before displaying as ROM char.
				  */
				vc->vc_translate = set_translate(IBMPC_MAP, vc);
				vc->vc_disp_ctrl = 1;
				vc->vc_toggle_meta = 1;
				break;
			case 21:
			case 22:
				vc->vc_intensity = 1;
				break;
			case 23:
				vc->vc_italic = 0;
				break;
			case 24:
				vc->vc_underline = 0;
				break;
			case 25:
				vc->vc_blink = 0;
				break;
			case 27:
				vc->vc_reverse = 0;
				break;
			case 38: /* ANSI X3.64-1979 (SCO-ish?)
				  * Enables underscore, white foreground
				  * with white underscore (Linux - use
				  * default foreground).
				  */
				vc->vc_color = (vc->vc_def_color & 0x0f) | (vc->vc_color & 0xf0);
				vc->vc_underline = 1;
				break;
			case 39: /* ANSI X3.64-1979 (SCO-ish?)
				  * Disable underline option.
				  * Reset colour to default? It did this
				  * before...
				  */
				vc->vc_color = (vc->vc_def_color & 0x0f) | (vc->vc_color & 0xf0);
				vc->vc_underline = 0;
				break;
			case 49:
				vc->vc_color = (vc->vc_def_color & 0xf0) | (vc->vc_color & 0x0f);
				break;
			default:
				if (vc->vc_par[i] >= 30 && vc->vc_par[i] <= 37)
					vc->vc_color = color_table[vc->vc_par[i] - 30]
						| (vc->vc_color & 0xf0);
				else if (vc->vc_par[i] >= 40 && vc->vc_par[i] <= 47)
					vc->vc_color = (color_table[vc->vc_par[i] - 40] << 4)
						| (vc->vc_color & 0x0f);
				break;
		}
	update_attr(vc);
}

static void respond_string(const char *p, struct tty_struct *tty)
{
	while (*p) {
		tty_insert_flip_char(tty, *p, 0);
		p++;
	}
	con_schedule_flip(tty);
}

static void cursor_report(struct vc_data *vc, struct tty_struct *tty)
{
	char buf[40];

	sprintf(buf, "\033[%d;%dR", vc->vc_y + (vc->vc_decom ? vc->vc_top + 1 : 1), vc->vc_x + 1);
	respond_string(buf, tty);
}

static inline void status_report(struct tty_struct *tty)
{
	respond_string("\033[0n", tty);	/* Terminal ok */
}

static inline void respond_ID(struct tty_struct * tty)
{
	respond_string(VT102ID, tty);
}

void mouse_report(struct tty_struct *tty, int butt, int mrx, int mry)
{
	char buf[8];

	sprintf(buf, "\033[M%c%c%c", (char)(' ' + butt), (char)('!' + mrx),
		(char)('!' + mry));
	respond_string(buf, tty);
}

/* invoked via ioctl(TIOCLINUX) and through set_selection */
int mouse_reporting(void)
{
	return vc_cons[fg_console].d->vc_report_mouse;
}

/* console_lock is held */
static void set_mode(struct vc_data *vc, int on_off)
{
	int i;

	for (i = 0; i <= vc->vc_npar; i++)
		if (vc->vc_ques) {
			switch(vc->vc_par[i]) {	/* DEC private modes set/reset */
			case 1:			/* Cursor keys send ^[Ox/^[[x */
				if (on_off)
					set_kbd(vc, decckm);
				else
					clr_kbd(vc, decckm);
				break;
			case 3:	/* 80/132 mode switch unimplemented */
				vc->vc_deccolm = on_off;
#if 0
				vc_resize(deccolm ? 132 : 80, vc->vc_rows);
				/* this alone does not suffice; some user mode
				   utility has to change the hardware regs */
#endif
				break;
			case 5:			/* Inverted screen on/off */
				if (vc->vc_decscnm != on_off) {
					vc->vc_decscnm = on_off;
					invert_screen(vc, 0, vc->vc_screenbuf_size, 0);
					update_attr(vc);
				}
				break;
			case 6:			/* Origin relative/absolute */
				vc->vc_decom = on_off;
				gotoxay(vc, 0, 0);
				break;
			case 7:			/* Autowrap on/off */
				vc->vc_decawm = on_off;
				break;
			case 8:			/* Autorepeat on/off */
				if (on_off)
					set_kbd(vc, decarm);
				else
					clr_kbd(vc, decarm);
				break;
			case 9:
				vc->vc_report_mouse = on_off ? 1 : 0;
				break;
			case 25:		/* Cursor on/off */
				vc->vc_deccm = on_off;
				break;
			case 1000:
				vc->vc_report_mouse = on_off ? 2 : 0;
				break;
			}
		} else {
			switch(vc->vc_par[i]) {	/* ANSI modes set/reset */
			case 3:			/* Monitor (display ctrls) */
				vc->vc_disp_ctrl = on_off;
				break;
			case 4:			/* Insert Mode on/off */
				vc->vc_decim = on_off;
				break;
			case 20:		/* Lf, Enter == CrLf/Lf */
				if (on_off)
					set_kbd(vc, lnm);
				else
					clr_kbd(vc, lnm);
				break;
			}
		}
}

/* console_lock is held */
static void setterm_command(struct vc_data *vc)
{
	switch(vc->vc_par[0]) {
		case 1:	/* set color for underline mode */
			if (vc->vc_can_do_color &&
					vc->vc_par[1] < 16) {
				vc->vc_ulcolor = color_table[vc->vc_par[1]];
				if (vc->vc_underline)
					update_attr(vc);
			}
			break;
		case 2:	/* set color for half intensity mode */
			if (vc->vc_can_do_color &&
					vc->vc_par[1] < 16) {
				vc->vc_halfcolor = color_table[vc->vc_par[1]];
				if (vc->vc_intensity == 0)
					update_attr(vc);
			}
			break;
		case 8:	/* store colors as defaults */
			vc->vc_def_color = vc->vc_attr;
			if (vc->vc_hi_font_mask == 0x100)
				vc->vc_def_color >>= 1;
			default_attr(vc);
			update_attr(vc);
			break;
		case 9:	/* set blanking interval */
			blankinterval = ((vc->vc_par[1] < 60) ? vc->vc_par[1] : 60) * 60;
			poke_blanked_console();
			break;
		case 10: /* set bell frequency in Hz */
			if (vc->vc_npar >= 1)
				vc->vc_bell_pitch = vc->vc_par[1];
			else
				vc->vc_bell_pitch = DEFAULT_BELL_PITCH;
			break;
		case 11: /* set bell duration in msec */
			if (vc->vc_npar >= 1)
				vc->vc_bell_duration = (vc->vc_par[1] < 2000) ?
					vc->vc_par[1] * HZ / 1000 : 0;
			else
				vc->vc_bell_duration = DEFAULT_BELL_DURATION;
			break;
		case 12: /* bring specified console to the front */
			if (vc->vc_par[1] >= 1 && vc_cons_allocated(vc->vc_par[1] - 1))
				set_console(vc->vc_par[1] - 1);
			break;
		case 13: /* unblank the screen */
			poke_blanked_console();
			break;
		case 14: /* set vesa powerdown interval */
			vesa_off_interval = ((vc->vc_par[1] < 60) ? vc->vc_par[1] : 60) * 60 * HZ;
			break;
		case 15: /* activate the previous console */
			set_console(last_console);
			break;
	}
}

/* console_lock is held */
static void csi_at(struct vc_data *vc, unsigned int nr)
{
	if (nr > vc->vc_cols - vc->vc_x)
		nr = vc->vc_cols - vc->vc_x;
	else if (!nr)
		nr = 1;
	insert_char(vc, nr);
}

/* console_lock is held */
static void csi_L(struct vc_data *vc, unsigned int nr)
{
	if (nr > vc->vc_rows - vc->vc_y)
		nr = vc->vc_rows - vc->vc_y;
	else if (!nr)
		nr = 1;
	scrdown(vc, vc->vc_y, vc->vc_bottom, nr);
	vc->vc_need_wrap = 0;
}

/* console_lock is held */
static void csi_P(struct vc_data *vc, unsigned int nr)
{
	if (nr > vc->vc_cols - vc->vc_x)
		nr = vc->vc_cols - vc->vc_x;
	else if (!nr)
		nr = 1;
	delete_char(vc, nr);
}

/* console_lock is held */
static void csi_M(struct vc_data *vc, unsigned int nr)
{
	if (nr > vc->vc_rows - vc->vc_y)
		nr = vc->vc_rows - vc->vc_y;
	else if (!nr)
		nr=1;
	scrup(vc, vc->vc_y, vc->vc_bottom, nr);
	vc->vc_need_wrap = 0;
}

/* console_lock is held (except via vc_init->reset_terminal */
static void save_cur(struct vc_data *vc)
{
	vc->vc_saved_x		= vc->vc_x;
	vc->vc_saved_y		= vc->vc_y;
	vc->vc_s_intensity	= vc->vc_intensity;
	vc->vc_s_italic         = vc->vc_italic;
	vc->vc_s_underline	= vc->vc_underline;
	vc->vc_s_blink		= vc->vc_blink;
	vc->vc_s_reverse	= vc->vc_reverse;
	vc->vc_s_charset	= vc->vc_charset;
	vc->vc_s_color		= vc->vc_color;
	vc->vc_saved_G0		= vc->vc_G0_charset;
	vc->vc_saved_G1		= vc->vc_G1_charset;
}

/* console_lock is held */
static void restore_cur(struct vc_data *vc)
{
	gotoxy(vc, vc->vc_saved_x, vc->vc_saved_y);
	vc->vc_intensity	= vc->vc_s_intensity;
	vc->vc_italic		= vc->vc_s_italic;
	vc->vc_underline	= vc->vc_s_underline;
	vc->vc_blink		= vc->vc_s_blink;
	vc->vc_reverse		= vc->vc_s_reverse;
	vc->vc_charset		= vc->vc_s_charset;
	vc->vc_color		= vc->vc_s_color;
	vc->vc_G0_charset	= vc->vc_saved_G0;
	vc->vc_G1_charset	= vc->vc_saved_G1;
	vc->vc_translate	= set_translate(vc->vc_charset ? vc->vc_G1_charset : vc->vc_G0_charset, vc);
	update_attr(vc);
	vc->vc_need_wrap = 0;
}

enum { ESnormal, ESesc, ESsquare, ESgetpars, ESgotpars, ESfunckey,
	EShash, ESsetG0, ESsetG1, ESpercent, ESignore, ESnonstd,
	ESpalette };

/* console_lock is held (except via vc_init()) */
static void reset_terminal(struct vc_data *vc, int do_clear)
{
	vc->vc_top		= 0;
	vc->vc_bottom		= vc->vc_rows;
	vc->vc_state		= ESnormal;
	vc->vc_ques		= 0;
	vc->vc_translate	= set_translate(LAT1_MAP, vc);
	vc->vc_G0_charset	= LAT1_MAP;
	vc->vc_G1_charset	= GRAF_MAP;
	vc->vc_charset		= 0;
	vc->vc_need_wrap	= 0;
	vc->vc_report_mouse	= 0;
	vc->vc_utf              = default_utf8;
	vc->vc_utf_count	= 0;

	vc->vc_disp_ctrl	= 0;
	vc->vc_toggle_meta	= 0;

	vc->vc_decscnm		= 0;
	vc->vc_decom		= 0;
	vc->vc_decawm		= 1;
	vc->vc_deccm		= global_cursor_default;
	vc->vc_decim		= 0;

	set_kbd(vc, decarm);
	clr_kbd(vc, decckm);
	clr_kbd(vc, kbdapplic);
	clr_kbd(vc, lnm);
	kbd_table[vc->vc_num].lockstate = 0;
	kbd_table[vc->vc_num].slockstate = 0;
	kbd_table[vc->vc_num].ledmode = LED_SHOW_FLAGS;
	kbd_table[vc->vc_num].ledflagstate = kbd_table[vc->vc_num].default_ledflagstate;
	/* do not do set_leds here because this causes an endless tasklet loop
	   when the keyboard hasn't been initialized yet */

	vc->vc_cursor_type = cur_default;
	vc->vc_complement_mask = vc->vc_s_complement_mask;

	default_attr(vc);
	update_attr(vc);

	vc->vc_tab_stop[0]	= 0x01010100;
	vc->vc_tab_stop[1]	=
	vc->vc_tab_stop[2]	=
	vc->vc_tab_stop[3]	=
	vc->vc_tab_stop[4]	=
	vc->vc_tab_stop[5]	=
	vc->vc_tab_stop[6]	=
	vc->vc_tab_stop[7]	= 0x01010101;

	vc->vc_bell_pitch = DEFAULT_BELL_PITCH;
	vc->vc_bell_duration = DEFAULT_BELL_DURATION;

	gotoxy(vc, 0, 0);
	save_cur(vc);
	if (do_clear)
	    csi_J(vc, 2);
}

/* console_lock is held */
static void do_con_trol(struct tty_struct *tty, struct vc_data *vc, int c)
{
	/*
	 *  Control characters can be used in the _middle_
	 *  of an escape sequence.
	 */
	switch (c) {
	case 0:
		return;
	case 7:
		if (vc->vc_bell_duration)
			kd_mksound(vc->vc_bell_pitch, vc->vc_bell_duration);
		return;
	case 8:
		bs(vc);
		return;
	case 9:
		vc->vc_pos -= (vc->vc_x << 1);
		while (vc->vc_x < vc->vc_cols - 1) {
			vc->vc_x++;
			if (vc->vc_tab_stop[vc->vc_x >> 5] & (1 << (vc->vc_x & 31)))
				break;
		}
		vc->vc_pos += (vc->vc_x << 1);
		notify_write(vc, '\t');
		return;
	case 10: case 11: case 12:
		lf(vc);
		if (!is_kbd(vc, lnm))
			return;
	case 13:
		cr(vc);
		return;
	case 14:
		vc->vc_charset = 1;
		vc->vc_translate = set_translate(vc->vc_G1_charset, vc);
		vc->vc_disp_ctrl = 1;
		return;
	case 15:
		vc->vc_charset = 0;
		vc->vc_translate = set_translate(vc->vc_G0_charset, vc);
		vc->vc_disp_ctrl = 0;
		return;
	case 24: case 26:
		vc->vc_state = ESnormal;
		return;
	case 27:
		vc->vc_state = ESesc;
		return;
	case 127:
		del(vc);
		return;
	case 128+27:
		vc->vc_state = ESsquare;
		return;
	}
	switch(vc->vc_state) {
	case ESesc:
		vc->vc_state = ESnormal;
		switch (c) {
		case '[':
			vc->vc_state = ESsquare;
			return;
		case ']':
			vc->vc_state = ESnonstd;
			return;
		case '%':
			vc->vc_state = ESpercent;
			return;
		case 'E':
			cr(vc);
			lf(vc);
			return;
		case 'M':
			ri(vc);
			return;
		case 'D':
			lf(vc);
			return;
		case 'H':
			vc->vc_tab_stop[vc->vc_x >> 5] |= (1 << (vc->vc_x & 31));
			return;
		case 'Z':
			respond_ID(tty);
			return;
		case '7':
			save_cur(vc);
			return;
		case '8':
			restore_cur(vc);
			return;
		case '(':
			vc->vc_state = ESsetG0;
			return;
		case ')':
			vc->vc_state = ESsetG1;
			return;
		case '#':
			vc->vc_state = EShash;
			return;
		case 'c':
			reset_terminal(vc, 1);
			return;
		case '>':  /* Numeric keypad */
			clr_kbd(vc, kbdapplic);
			return;
		case '=':  /* Appl. keypad */
			set_kbd(vc, kbdapplic);
			return;
		}
		return;
	case ESnonstd:
		if (c=='P') {   /* palette escape sequence */
			for (vc->vc_npar = 0; vc->vc_npar < NPAR; vc->vc_npar++)
				vc->vc_par[vc->vc_npar] = 0;
			vc->vc_npar = 0;
			vc->vc_state = ESpalette;
			return;
		} else if (c=='R') {   /* reset palette */
			reset_palette(vc);
			vc->vc_state = ESnormal;
		} else
			vc->vc_state = ESnormal;
		return;
	case ESpalette:
		if (isxdigit(c)) {
			vc->vc_par[vc->vc_npar++] = hex_to_bin(c);
			if (vc->vc_npar == 7) {
				int i = vc->vc_par[0] * 3, j = 1;
				vc->vc_palette[i] = 16 * vc->vc_par[j++];
				vc->vc_palette[i++] += vc->vc_par[j++];
				vc->vc_palette[i] = 16 * vc->vc_par[j++];
				vc->vc_palette[i++] += vc->vc_par[j++];
				vc->vc_palette[i] = 16 * vc->vc_par[j++];
				vc->vc_palette[i] += vc->vc_par[j];
				set_palette(vc);
				vc->vc_state = ESnormal;
			}
		} else
			vc->vc_state = ESnormal;
		return;
	case ESsquare:
		for (vc->vc_npar = 0; vc->vc_npar < NPAR; vc->vc_npar++)
			vc->vc_par[vc->vc_npar] = 0;
		vc->vc_npar = 0;
		vc->vc_state = ESgetpars;
		if (c == '[') { /* Function key */
			vc->vc_state=ESfunckey;
			return;
		}
		vc->vc_ques = (c == '?');
		if (vc->vc_ques)
			return;
	case ESgetpars:
		if (c == ';' && vc->vc_npar < NPAR - 1) {
			vc->vc_npar++;
			return;
		} else if (c>='0' && c<='9') {
			vc->vc_par[vc->vc_npar] *= 10;
			vc->vc_par[vc->vc_npar] += c - '0';
			return;
		} else
			vc->vc_state = ESgotpars;
	case ESgotpars:
		vc->vc_state = ESnormal;
		switch(c) {
		case 'h':
			set_mode(vc, 1);
			return;
		case 'l':
			set_mode(vc, 0);
			return;
		case 'c':
			if (vc->vc_ques) {
				if (vc->vc_par[0])
					vc->vc_cursor_type = vc->vc_par[0] | (vc->vc_par[1] << 8) | (vc->vc_par[2] << 16);
				else
					vc->vc_cursor_type = cur_default;
				return;
			}
			break;
		case 'm':
			if (vc->vc_ques) {
				clear_selection();
				if (vc->vc_par[0])
					vc->vc_complement_mask = vc->vc_par[0] << 8 | vc->vc_par[1];
				else
					vc->vc_complement_mask = vc->vc_s_complement_mask;
				return;
			}
			break;
		case 'n':
			if (!vc->vc_ques) {
				if (vc->vc_par[0] == 5)
					status_report(tty);
				else if (vc->vc_par[0] == 6)
					cursor_report(vc, tty);
			}
			return;
		}
		if (vc->vc_ques) {
			vc->vc_ques = 0;
			return;
		}
		switch(c) {
		case 'G': case '`':
			if (vc->vc_par[0])
				vc->vc_par[0]--;
			gotoxy(vc, vc->vc_par[0], vc->vc_y);
			return;
		case 'A':
			if (!vc->vc_par[0])
				vc->vc_par[0]++;
			gotoxy(vc, vc->vc_x, vc->vc_y - vc->vc_par[0]);
			return;
		case 'B': case 'e':
			if (!vc->vc_par[0])
				vc->vc_par[0]++;
			gotoxy(vc, vc->vc_x, vc->vc_y + vc->vc_par[0]);
			return;
		case 'C': case 'a':
			if (!vc->vc_par[0])
				vc->vc_par[0]++;
			gotoxy(vc, vc->vc_x + vc->vc_par[0], vc->vc_y);
			return;
		case 'D':
			if (!vc->vc_par[0])
				vc->vc_par[0]++;
			gotoxy(vc, vc->vc_x - vc->vc_par[0], vc->vc_y);
			return;
		case 'E':
			if (!vc->vc_par[0])
				vc->vc_par[0]++;
			gotoxy(vc, 0, vc->vc_y + vc->vc_par[0]);
			return;
		case 'F':
			if (!vc->vc_par[0])
				vc->vc_par[0]++;
			gotoxy(vc, 0, vc->vc_y - vc->vc_par[0]);
			return;
		case 'd':
			if (vc->vc_par[0])
				vc->vc_par[0]--;
			gotoxay(vc, vc->vc_x ,vc->vc_par[0]);
			return;
		case 'H': case 'f':
			if (vc->vc_par[0])
				vc->vc_par[0]--;
			if (vc->vc_par[1])
				vc->vc_par[1]--;
			gotoxay(vc, vc->vc_par[1], vc->vc_par[0]);
			return;
		case 'J':
			csi_J(vc, vc->vc_par[0]);
			return;
		case 'K':
			csi_K(vc, vc->vc_par[0]);
			return;
		case 'L':
			csi_L(vc, vc->vc_par[0]);
			return;
		case 'M':
			csi_M(vc, vc->vc_par[0]);
			return;
		case 'P':
			csi_P(vc, vc->vc_par[0]);
			return;
		case 'c':
			if (!vc->vc_par[0])
				respond_ID(tty);
			return;
		case 'g':
			if (!vc->vc_par[0])
				vc->vc_tab_stop[vc->vc_x >> 5] &= ~(1 << (vc->vc_x & 31));
			else if (vc->vc_par[0] == 3) {
				vc->vc_tab_stop[0] =
					vc->vc_tab_stop[1] =
					vc->vc_tab_stop[2] =
					vc->vc_tab_stop[3] =
					vc->vc_tab_stop[4] =
					vc->vc_tab_stop[5] =
					vc->vc_tab_stop[6] =
					vc->vc_tab_stop[7] = 0;
			}
			return;
		case 'm':
			csi_m(vc);
			return;
		case 'q': /* DECLL - but only 3 leds */
			/* map 0,1,2,3 to 0,1,2,4 */
			if (vc->vc_par[0] < 4)
				setledstate(kbd_table + vc->vc_num,
					    (vc->vc_par[0] < 3) ? vc->vc_par[0] : 4);
			return;
		case 'r':
			if (!vc->vc_par[0])
				vc->vc_par[0]++;
			if (!vc->vc_par[1])
				vc->vc_par[1] = vc->vc_rows;
			/* Minimum allowed region is 2 lines */
			if (vc->vc_par[0] < vc->vc_par[1] &&
			    vc->vc_par[1] <= vc->vc_rows) {
				vc->vc_top = vc->vc_par[0] - 1;
				vc->vc_bottom = vc->vc_par[1];
				gotoxay(vc, 0, 0);
			}
			return;
		case 's':
			save_cur(vc);
			return;
		case 'u':
			restore_cur(vc);
			return;
		case 'X':
			csi_X(vc, vc->vc_par[0]);
			return;
		case '@':
			csi_at(vc, vc->vc_par[0]);
			return;
		case ']': /* setterm functions */
			setterm_command(vc);
			return;
		}
		return;
	case ESpercent:
		vc->vc_state = ESnormal;
		switch (c) {
		case '@':  /* defined in ISO 2022 */
			vc->vc_utf = 0;
			return;
		case 'G':  /* prelim official escape code */
		case '8':  /* retained for compatibility */
			vc->vc_utf = 1;
			return;
		}
		return;
	case ESfunckey:
		vc->vc_state = ESnormal;
		return;
	case EShash:
		vc->vc_state = ESnormal;
		if (c == '8') {
			/* DEC screen alignment test. kludge :-) */
			vc->vc_video_erase_char =
				(vc->vc_video_erase_char & 0xff00) | 'E';
			csi_J(vc, 2);
			vc->vc_video_erase_char =
				(vc->vc_video_erase_char & 0xff00) | ' ';
			do_update_region(vc, vc->vc_origin, vc->vc_screenbuf_size / 2);
		}
		return;
	case ESsetG0:
		if (c == '0')
			vc->vc_G0_charset = GRAF_MAP;
		else if (c == 'B')
			vc->vc_G0_charset = LAT1_MAP;
		else if (c == 'U')
			vc->vc_G0_charset = IBMPC_MAP;
		else if (c == 'K')
			vc->vc_G0_charset = USER_MAP;
		if (vc->vc_charset == 0)
			vc->vc_translate = set_translate(vc->vc_G0_charset, vc);
		vc->vc_state = ESnormal;
		return;
	case ESsetG1:
		if (c == '0')
			vc->vc_G1_charset = GRAF_MAP;
		else if (c == 'B')
			vc->vc_G1_charset = LAT1_MAP;
		else if (c == 'U')
			vc->vc_G1_charset = IBMPC_MAP;
		else if (c == 'K')
			vc->vc_G1_charset = USER_MAP;
		if (vc->vc_charset == 1)
			vc->vc_translate = set_translate(vc->vc_G1_charset, vc);
		vc->vc_state = ESnormal;
		return;
	default:
		vc->vc_state = ESnormal;
	}
}

/* is_double_width() is based on the wcwidth() implementation by
 * Markus Kuhn -- 2007-05-26 (Unicode 5.0)
 * Latest version: http://www.cl.cam.ac.uk/~mgk25/ucs/wcwidth.c
 */
struct interval {
	uint32_t first;
	uint32_t last;
};

static int bisearch(uint32_t ucs, const struct interval *table, int max)
{
	int min = 0;
	int mid;

	if (ucs < table[0].first || ucs > table[max].last)
		return 0;
	while (max >= min) {
		mid = (min + max) / 2;
		if (ucs > table[mid].last)
			min = mid + 1;
		else if (ucs < table[mid].first)
			max = mid - 1;
		else
			return 1;
	}
	return 0;
}

static int is_double_width(uint32_t ucs)
{
	static const struct interval double_width[] = {
		{ 0x1100, 0x115F }, { 0x2329, 0x232A }, { 0x2E80, 0x303E },
		{ 0x3040, 0xA4CF }, { 0xAC00, 0xD7A3 }, { 0xF900, 0xFAFF },
		{ 0xFE10, 0xFE19 }, { 0xFE30, 0xFE6F }, { 0xFF00, 0xFF60 },
		{ 0xFFE0, 0xFFE6 }, { 0x20000, 0x2FFFD }, { 0x30000, 0x3FFFD }
	};
	return bisearch(ucs, double_width, ARRAY_SIZE(double_width) - 1);
}

/* acquires console_lock */
static int do_con_write(struct tty_struct *tty, const unsigned char *buf, int count)
{
#ifdef VT_BUF_VRAM_ONLY
#define FLUSH do { } while(0);
#else
#define FLUSH if (draw_x >= 0) { \
	vc->vc_sw->con_putcs(vc, (u16 *)draw_from, (u16 *)draw_to - (u16 *)draw_from, vc->vc_y, draw_x); \
	draw_x = -1; \
	}
#endif

	int c, tc, ok, n = 0, draw_x = -1;
	unsigned int currcons;
	unsigned long draw_from = 0, draw_to = 0;
	struct vc_data *vc;
	unsigned char vc_attr;
	struct vt_notifier_param param;
	uint8_t rescan;
	uint8_t inverse;
	uint8_t width;
	u16 himask, charmask;

	if (in_interrupt())
		return count;

	might_sleep();

	console_lock();
	vc = tty->driver_data;
	if (vc == NULL) {
		printk(KERN_ERR "vt: argh, driver_data is NULL !\n");
		console_unlock();
		return 0;
	}

	currcons = vc->vc_num;
	if (!vc_cons_allocated(currcons)) {
<<<<<<< HEAD
	    /* could this happen? */
		printk_once("con_write: tty %d not allocated\n", currcons+1);
	    console_unlock();
	    return 0;
=======
		/* could this happen? */
		pr_warn_once("con_write: tty %d not allocated\n", currcons+1);
		console_unlock();
		return 0;
>>>>>>> 0ce790e7
	}

	himask = vc->vc_hi_font_mask;
	charmask = himask ? 0x1ff : 0xff;

	/* undraw cursor first */
	if (IS_FG(vc))
		hide_cursor(vc);

	param.vc = vc;

	while (!tty->stopped && count) {
		int orig = *buf;
		c = orig;
		buf++;
		n++;
		count--;
		rescan = 0;
		inverse = 0;
		width = 1;

		/* Do no translation at all in control states */
		if (vc->vc_state != ESnormal) {
			tc = c;
		} else if (vc->vc_utf && !vc->vc_disp_ctrl) {
		    /* Combine UTF-8 into Unicode in vc_utf_char.
		     * vc_utf_count is the number of continuation bytes still
		     * expected to arrive.
		     * vc_npar is the number of continuation bytes arrived so
		     * far
		     */
rescan_last_byte:
		    if ((c & 0xc0) == 0x80) {
			/* Continuation byte received */
			static const uint32_t utf8_length_changes[] = { 0x0000007f, 0x000007ff, 0x0000ffff, 0x001fffff, 0x03ffffff, 0x7fffffff };
			if (vc->vc_utf_count) {
			    vc->vc_utf_char = (vc->vc_utf_char << 6) | (c & 0x3f);
			    vc->vc_npar++;
			    if (--vc->vc_utf_count) {
				/* Still need some bytes */
				continue;
			    }
			    /* Got a whole character */
			    c = vc->vc_utf_char;
			    /* Reject overlong sequences */
			    if (c <= utf8_length_changes[vc->vc_npar - 1] ||
					c > utf8_length_changes[vc->vc_npar])
				c = 0xfffd;
			} else {
			    /* Unexpected continuation byte */
			    vc->vc_utf_count = 0;
			    c = 0xfffd;
			}
		    } else {
			/* Single ASCII byte or first byte of a sequence received */
			if (vc->vc_utf_count) {
			    /* Continuation byte expected */
			    rescan = 1;
			    vc->vc_utf_count = 0;
			    c = 0xfffd;
			} else if (c > 0x7f) {
			    /* First byte of a multibyte sequence received */
			    vc->vc_npar = 0;
			    if ((c & 0xe0) == 0xc0) {
				vc->vc_utf_count = 1;
				vc->vc_utf_char = (c & 0x1f);
			    } else if ((c & 0xf0) == 0xe0) {
				vc->vc_utf_count = 2;
				vc->vc_utf_char = (c & 0x0f);
			    } else if ((c & 0xf8) == 0xf0) {
				vc->vc_utf_count = 3;
				vc->vc_utf_char = (c & 0x07);
			    } else if ((c & 0xfc) == 0xf8) {
				vc->vc_utf_count = 4;
				vc->vc_utf_char = (c & 0x03);
			    } else if ((c & 0xfe) == 0xfc) {
				vc->vc_utf_count = 5;
				vc->vc_utf_char = (c & 0x01);
			    } else {
				/* 254 and 255 are invalid */
				c = 0xfffd;
			    }
			    if (vc->vc_utf_count) {
				/* Still need some bytes */
				continue;
			    }
			}
			/* Nothing to do if an ASCII byte was received */
		    }
		    /* End of UTF-8 decoding. */
		    /* c is the received character, or U+FFFD for invalid sequences. */
		    /* Replace invalid Unicode code points with U+FFFD too */
		    if ((c >= 0xd800 && c <= 0xdfff) || c == 0xfffe || c == 0xffff)
			c = 0xfffd;
		    tc = c;
		} else {	/* no utf or alternate charset mode */
		    tc = vc_translate(vc, c);
		}

		param.c = tc;
		if (atomic_notifier_call_chain(&vt_notifier_list, VT_PREWRITE,
					&param) == NOTIFY_STOP)
			continue;

                /* If the original code was a control character we
                 * only allow a glyph to be displayed if the code is
                 * not normally used (such as for cursor movement) or
                 * if the disp_ctrl mode has been explicitly enabled.
                 * Certain characters (as given by the CTRL_ALWAYS
                 * bitmap) are always displayed as control characters,
                 * as the console would be pretty useless without
                 * them; to display an arbitrary font position use the
                 * direct-to-font zone in UTF-8 mode.
                 */
                ok = tc && (c >= 32 ||
			    !(vc->vc_disp_ctrl ? (CTRL_ALWAYS >> c) & 1 :
				  vc->vc_utf || ((CTRL_ACTION >> c) & 1)))
			&& (c != 127 || vc->vc_disp_ctrl)
			&& (c != 128+27);

		if (vc->vc_state == ESnormal && ok) {
			if (vc->vc_utf && !vc->vc_disp_ctrl) {
				if (is_double_width(c))
					width = 2;
			}
			/* Now try to find out how to display it */
			tc = conv_uni_to_pc(vc, tc);
			if (tc & ~charmask) {
				if (tc == -1 || tc == -2) {
				    continue; /* nothing to display */
				}
				/* Glyph not found */
				if ((!(vc->vc_utf && !vc->vc_disp_ctrl) || c < 128) && !(c & ~charmask)) {
				    /* In legacy mode use the glyph we get by a 1:1 mapping.
				       This would make absolutely no sense with Unicode in mind,
				       but do this for ASCII characters since a font may lack
				       Unicode mapping info and we don't want to end up with
				       having question marks only. */
				    tc = c;
				} else {
				    /* Display U+FFFD. If it's not found, display an inverse question mark. */
				    tc = conv_uni_to_pc(vc, 0xfffd);
				    if (tc < 0) {
					inverse = 1;
					tc = conv_uni_to_pc(vc, '?');
					if (tc < 0) tc = '?';
				    }
				}
			}

			if (!inverse) {
				vc_attr = vc->vc_attr;
			} else {
				/* invert vc_attr */
				if (!vc->vc_can_do_color) {
					vc_attr = (vc->vc_attr) ^ 0x08;
				} else if (vc->vc_hi_font_mask == 0x100) {
					vc_attr = ((vc->vc_attr) & 0x11) | (((vc->vc_attr) & 0xe0) >> 4) | (((vc->vc_attr) & 0x0e) << 4);
				} else {
					vc_attr = ((vc->vc_attr) & 0x88) | (((vc->vc_attr) & 0x70) >> 4) | (((vc->vc_attr) & 0x07) << 4);
				}
				FLUSH
			}

			while (1) {
				if (vc->vc_need_wrap || vc->vc_decim)
					FLUSH
				if (vc->vc_need_wrap) {
					cr(vc);
					lf(vc);
				}
				if (vc->vc_decim)
					insert_char(vc, 1);
				scr_writew(himask ?
					     ((vc_attr << 8) & ~himask) + ((tc & 0x100) ? himask : 0) + (tc & 0xff) :
					     (vc_attr << 8) + tc,
					   (u16 *) vc->vc_pos);
				if (DO_UPDATE(vc) && draw_x < 0) {
					draw_x = vc->vc_x;
					draw_from = vc->vc_pos;
				}
				if (vc->vc_x == vc->vc_cols - 1) {
					vc->vc_need_wrap = vc->vc_decawm;
					draw_to = vc->vc_pos + 2;
				} else {
					vc->vc_x++;
					draw_to = (vc->vc_pos += 2);
				}

				if (!--width) break;

				tc = conv_uni_to_pc(vc, ' '); /* A space is printed in the second column */
				if (tc < 0) tc = ' ';
			}
			notify_write(vc, c);

			if (inverse) {
				FLUSH
			}

			if (rescan) {
				rescan = 0;
				inverse = 0;
				width = 1;
				c = orig;
				goto rescan_last_byte;
			}
			continue;
		}
		FLUSH
		do_con_trol(tty, vc, orig);
	}
	FLUSH
	console_conditional_schedule();
	console_unlock();
	notify_update(vc);
	return n;
#undef FLUSH
}

/*
 * This is the console switching callback.
 *
 * Doing console switching in a process context allows
 * us to do the switches asynchronously (needed when we want
 * to switch due to a keyboard interrupt).  Synchronization
 * with other console code and prevention of re-entrancy is
 * ensured with console_lock.
 */
static void console_callback(struct work_struct *ignored)
{
	console_lock();

	if (want_console >= 0) {
		if (want_console != fg_console &&
		    vc_cons_allocated(want_console)) {
			hide_cursor(vc_cons[fg_console].d);
			change_console(vc_cons[want_console].d);
			/* we only changed when the console had already
			   been allocated - a new console is not created
			   in an interrupt routine */
		}
		want_console = -1;
	}
	if (do_poke_blanked_console) { /* do not unblank for a LED change */
		do_poke_blanked_console = 0;
		poke_blanked_console();
	}
	if (scrollback_delta) {
		struct vc_data *vc = vc_cons[fg_console].d;
		clear_selection();
		if (vc->vc_mode == KD_TEXT)
			vc->vc_sw->con_scrolldelta(vc, scrollback_delta);
		scrollback_delta = 0;
	}
	if (blank_timer_expired) {
		do_blank_screen(0);
		blank_timer_expired = 0;
	}
	notify_update(vc_cons[fg_console].d);

	console_unlock();
}

int set_console(int nr)
{
	struct vc_data *vc = vc_cons[fg_console].d;

	if (!vc_cons_allocated(nr) || vt_dont_switch ||
		(vc->vt_mode.mode == VT_AUTO && vc->vc_mode == KD_GRAPHICS)) {

		/*
		 * Console switch will fail in console_callback() or
		 * change_console() so there is no point scheduling
		 * the callback
		 *
		 * Existing set_console() users don't check the return
		 * value so this shouldn't break anything
		 */
		return -EINVAL;
	}

	want_console = nr;
	schedule_console_callback();

	return 0;
}

struct tty_driver *console_driver;

#ifdef CONFIG_VT_CONSOLE

/**
 * vt_kmsg_redirect() - Sets/gets the kernel message console
 * @new:	The new virtual terminal number or -1 if the console should stay
 * 		unchanged
 *
 * By default, the kernel messages are always printed on the current virtual
 * console. However, the user may modify that default with the
 * TIOCL_SETKMSGREDIRECT ioctl call.
 *
 * This function sets the kernel message console to be @new. It returns the old
 * virtual console number. The virtual terminal number 0 (both as parameter and
 * return value) means no redirection (i.e. always printed on the currently
 * active console).
 *
 * The parameter -1 means that only the current console is returned, but the
 * value is not modified. You may use the macro vt_get_kmsg_redirect() in that
 * case to make the code more understandable.
 *
 * When the kernel is compiled without CONFIG_VT_CONSOLE, this function ignores
 * the parameter and always returns 0.
 */
int vt_kmsg_redirect(int new)
{
	static int kmsg_con;

	if (new != -1)
		return xchg(&kmsg_con, new);
	else
		return kmsg_con;
}

/*
 *	Console on virtual terminal
 *
 * The console must be locked when we get here.
 */

static void vt_console_print(struct console *co, const char *b, unsigned count)
{
	struct vc_data *vc = vc_cons[fg_console].d;
	unsigned char c;
	static DEFINE_SPINLOCK(printing_lock);
	const ushort *start;
	ushort cnt = 0;
	ushort myx;
	int kmsg_console;

	/* console busy or not yet initialized */
	if (!printable)
		return;
	if (!spin_trylock(&printing_lock))
		return;

	kmsg_console = vt_get_kmsg_redirect();
	if (kmsg_console && vc_cons_allocated(kmsg_console - 1))
		vc = vc_cons[kmsg_console - 1].d;

	/* read `x' only after setting currcons properly (otherwise
	   the `x' macro will read the x of the foreground console). */
	myx = vc->vc_x;

	if (!vc_cons_allocated(fg_console)) {
		/* impossible */
		/* printk("vt_console_print: tty %d not allocated ??\n", currcons+1); */
		goto quit;
	}

	if (vc->vc_mode != KD_TEXT && !vt_force_oops_output(vc))
		goto quit;

	/* undraw cursor first */
	if (IS_FG(vc))
		hide_cursor(vc);

	start = (ushort *)vc->vc_pos;

	/* Contrived structure to try to emulate original need_wrap behaviour
	 * Problems caused when we have need_wrap set on '\n' character */
	while (count--) {
		c = *b++;
		if (c == 10 || c == 13 || c == 8 || vc->vc_need_wrap) {
			if (cnt > 0) {
				if (CON_IS_VISIBLE(vc))
					vc->vc_sw->con_putcs(vc, start, cnt, vc->vc_y, vc->vc_x);
				vc->vc_x += cnt;
				if (vc->vc_need_wrap)
					vc->vc_x--;
				cnt = 0;
			}
			if (c == 8) {		/* backspace */
				bs(vc);
				start = (ushort *)vc->vc_pos;
				myx = vc->vc_x;
				continue;
			}
			if (c != 13)
				lf(vc);
			cr(vc);
			start = (ushort *)vc->vc_pos;
			myx = vc->vc_x;
			if (c == 10 || c == 13)
				continue;
		}
		scr_writew((vc->vc_attr << 8) + c, (unsigned short *)vc->vc_pos);
		notify_write(vc, c);
		cnt++;
		if (myx == vc->vc_cols - 1) {
			vc->vc_need_wrap = 1;
			continue;
		}
		vc->vc_pos += 2;
		myx++;
	}
	if (cnt > 0) {
		if (CON_IS_VISIBLE(vc))
			vc->vc_sw->con_putcs(vc, start, cnt, vc->vc_y, vc->vc_x);
		vc->vc_x += cnt;
		if (vc->vc_x == vc->vc_cols) {
			vc->vc_x--;
			vc->vc_need_wrap = 1;
		}
	}
	set_cursor(vc);
	notify_update(vc);

quit:
	spin_unlock(&printing_lock);
}

static struct tty_driver *vt_console_device(struct console *c, int *index)
{
	*index = c->index ? c->index-1 : fg_console;
	return console_driver;
}

static struct console vt_console_driver = {
	.name		= "tty",
	.write		= vt_console_print,
	.device		= vt_console_device,
	.unblank	= unblank_screen,
	.flags		= CON_PRINTBUFFER,
	.index		= -1,
};
#endif

/*
 *	Handling of Linux-specific VC ioctls
 */

/*
 * Generally a bit racy with respect to console_lock();.
 *
 * There are some functions which don't need it.
 *
 * There are some functions which can sleep for arbitrary periods
 * (paste_selection) but we don't need the lock there anyway.
 *
 * set_selection has locking, and definitely needs it
 */

int tioclinux(struct tty_struct *tty, unsigned long arg)
{
	char type, data;
	char __user *p = (char __user *)arg;
	int lines;
	int ret;

	if (current->signal->tty != tty && !capable(CAP_SYS_ADMIN))
		return -EPERM;
	if (get_user(type, p))
		return -EFAULT;
	ret = 0;

	switch (type)
	{
		case TIOCL_SETSEL:
			console_lock();
			ret = set_selection((struct tiocl_selection __user *)(p+1), tty);
			console_unlock();
			break;
		case TIOCL_PASTESEL:
			ret = paste_selection(tty);
			break;
		case TIOCL_UNBLANKSCREEN:
			console_lock();
			unblank_screen();
			console_unlock();
			break;
		case TIOCL_SELLOADLUT:
			ret = sel_loadlut(p);
			break;
		case TIOCL_GETSHIFTSTATE:

	/*
	 * Make it possible to react to Shift+Mousebutton.
	 * Note that 'shift_state' is an undocumented
	 * kernel-internal variable; programs not closely
	 * related to the kernel should not use this.
	 */
	 		data = shift_state;
			ret = __put_user(data, p);
			break;
		case TIOCL_GETMOUSEREPORTING:
			data = mouse_reporting();
			ret = __put_user(data, p);
			break;
		case TIOCL_SETVESABLANK:
			ret = set_vesa_blanking(p);
			break;
		case TIOCL_GETKMSGREDIRECT:
			data = vt_get_kmsg_redirect();
			ret = __put_user(data, p);
			break;
		case TIOCL_SETKMSGREDIRECT:
			if (!capable(CAP_SYS_ADMIN)) {
				ret = -EPERM;
			} else {
				if (get_user(data, p+1))
					ret = -EFAULT;
				else
					vt_kmsg_redirect(data);
			}
			break;
		case TIOCL_GETFGCONSOLE:
			ret = fg_console;
			break;
		case TIOCL_SCROLLCONSOLE:
			if (get_user(lines, (s32 __user *)(p+4))) {
				ret = -EFAULT;
			} else {
				scrollfront(vc_cons[fg_console].d, lines);
				ret = 0;
			}
			break;
		case TIOCL_BLANKSCREEN:	/* until explicitly unblanked, not only poked */
			console_lock();
			ignore_poke = 1;
			do_blank_screen(0);
			console_unlock();
			break;
		case TIOCL_BLANKEDSCREEN:
			ret = console_blanked;
			break;
		default:
			ret = -EINVAL;
			break;
	}
	return ret;
}

/*
 * /dev/ttyN handling
 */

static int con_write(struct tty_struct *tty, const unsigned char *buf, int count)
{
	int	retval;

	retval = do_con_write(tty, buf, count);
	con_flush_chars(tty);

	return retval;
}

static int con_put_char(struct tty_struct *tty, unsigned char ch)
{
	if (in_interrupt())
		return 0;	/* n_r3964 calls put_char() from interrupt context */
	return do_con_write(tty, &ch, 1);
}

static int con_write_room(struct tty_struct *tty)
{
	if (tty->stopped)
		return 0;
	return 32768;		/* No limit, really; we're not buffering */
}

static int con_chars_in_buffer(struct tty_struct *tty)
{
	return 0;		/* we're not buffering */
}

/*
 * con_throttle and con_unthrottle are only used for
 * paste_selection(), which has to stuff in a large number of
 * characters...
 */
static void con_throttle(struct tty_struct *tty)
{
}

static void con_unthrottle(struct tty_struct *tty)
{
	struct vc_data *vc = tty->driver_data;

	wake_up_interruptible(&vc->paste_wait);
}

/*
 * Turn the Scroll-Lock LED on when the tty is stopped
 */
static void con_stop(struct tty_struct *tty)
{
	int console_num;
	if (!tty)
		return;
	console_num = tty->index;
	if (!vc_cons_allocated(console_num))
		return;
	set_vc_kbd_led(kbd_table + console_num, VC_SCROLLOCK);
	set_leds();
}

/*
 * Turn the Scroll-Lock LED off when the console is started
 */
static void con_start(struct tty_struct *tty)
{
	int console_num;
	if (!tty)
		return;
	console_num = tty->index;
	if (!vc_cons_allocated(console_num))
		return;
	clr_vc_kbd_led(kbd_table + console_num, VC_SCROLLOCK);
	set_leds();
}

static void con_flush_chars(struct tty_struct *tty)
{
	struct vc_data *vc;

	if (in_interrupt())	/* from flush_to_ldisc */
		return;

	/* if we race with con_close(), vt may be null */
	console_lock();
	vc = tty->driver_data;
	if (vc)
		set_cursor(vc);
	console_unlock();
}

/*
 * Allocate the console screen memory.
 */
static int con_open(struct tty_struct *tty, struct file *filp)
{
	unsigned int currcons = tty->index;
	int ret = 0;

	console_lock();
	if (tty->driver_data == NULL) {
		ret = vc_allocate(currcons);
		if (ret == 0) {
			struct vc_data *vc = vc_cons[currcons].d;

			/* Still being freed */
			if (vc->port.tty) {
				console_unlock();
				return -ERESTARTSYS;
			}
			tty->driver_data = vc;
			vc->port.tty = tty;

			if (!tty->winsize.ws_row && !tty->winsize.ws_col) {
				tty->winsize.ws_row = vc_cons[currcons].d->vc_rows;
				tty->winsize.ws_col = vc_cons[currcons].d->vc_cols;
			}
			if (vc->vc_utf)
				tty->termios->c_iflag |= IUTF8;
			else
				tty->termios->c_iflag &= ~IUTF8;
			console_unlock();
			return ret;
		}
	}
	console_unlock();
	return ret;
}

static void con_close(struct tty_struct *tty, struct file *filp)
{
	/* Nothing to do - we defer to shutdown */
}

static void con_shutdown(struct tty_struct *tty)
{
	struct vc_data *vc = tty->driver_data;
	BUG_ON(vc == NULL);
	console_lock();
	vc->port.tty = NULL;
	console_unlock();
	tty_shutdown(tty);
}

static int default_italic_color    = 2; // green (ASCII)
static int default_underline_color = 3; // cyan (ASCII)
module_param_named(italic, default_italic_color, int, S_IRUGO | S_IWUSR);
module_param_named(underline, default_underline_color, int, S_IRUGO | S_IWUSR);

static void vc_init(struct vc_data *vc, unsigned int rows,
		    unsigned int cols, int do_clear)
{
	int j, k ;

	vc->vc_cols = cols;
	vc->vc_rows = rows;
	vc->vc_size_row = cols << 1;
	vc->vc_screenbuf_size = vc->vc_rows * vc->vc_size_row;

	set_origin(vc);
	vc->vc_pos = vc->vc_origin;
	reset_vc(vc);
	for (j=k=0; j<16; j++) {
		vc->vc_palette[k++] = default_red[j] ;
		vc->vc_palette[k++] = default_grn[j] ;
		vc->vc_palette[k++] = default_blu[j] ;
	}
	vc->vc_def_color       = 0x07;   /* white */
	vc->vc_ulcolor         = default_underline_color;
	vc->vc_itcolor         = default_italic_color;
	vc->vc_halfcolor       = 0x08;   /* grey */
	init_waitqueue_head(&vc->paste_wait);
	reset_terminal(vc, do_clear);
}

/*
 * This routine initializes console interrupts, and does nothing
 * else. If you want the screen to clear, call tty_write with
 * the appropriate escape-sequence.
 */

static int __init con_init(void)
{
	const char *display_desc = NULL;
	struct vc_data *vc;
	unsigned int currcons = 0, i;

	console_lock();

	if (conswitchp)
		display_desc = conswitchp->con_startup();
	if (!display_desc) {
		fg_console = 0;
		console_unlock();
		return 0;
	}

	for (i = 0; i < MAX_NR_CON_DRIVER; i++) {
		struct con_driver *con_driver = &registered_con_driver[i];

		if (con_driver->con == NULL) {
			con_driver->con = conswitchp;
			con_driver->desc = display_desc;
			con_driver->flag = CON_DRIVER_FLAG_INIT;
			con_driver->first = 0;
			con_driver->last = MAX_NR_CONSOLES - 1;
			break;
		}
	}

	for (i = 0; i < MAX_NR_CONSOLES; i++)
		con_driver_map[i] = conswitchp;

	if (blankinterval) {
		blank_state = blank_normal_wait;
		mod_timer(&console_timer, jiffies + (blankinterval * HZ));
	}

	for (currcons = 0; currcons < MIN_NR_CONSOLES; currcons++) {
		vc_cons[currcons].d = vc = kzalloc(sizeof(struct vc_data), GFP_NOWAIT);
		INIT_WORK(&vc_cons[currcons].SAK_work, vc_SAK);
		tty_port_init(&vc->port);
		visual_init(vc, currcons, 1);
		vc->vc_screenbuf = kzalloc(vc->vc_screenbuf_size, GFP_NOWAIT);
		vc_init(vc, vc->vc_rows, vc->vc_cols,
			currcons || !vc->vc_sw->con_save_screen);
	}
	currcons = fg_console = 0;
	master_display_fg = vc = vc_cons[currcons].d;
	set_origin(vc);
	save_screen(vc);
	gotoxy(vc, vc->vc_x, vc->vc_y);
	csi_J(vc, 0);
	update_screen(vc);
	pr_info("Console: %s %s %dx%d",
		vc->vc_can_do_color ? "colour" : "mono",
		display_desc, vc->vc_cols, vc->vc_rows);
	printable = 1;
	printk("\n");

	console_unlock();

#ifdef CONFIG_VT_CONSOLE
	register_console(&vt_console_driver);
#endif
	return 0;
}
console_initcall(con_init);

static const struct tty_operations con_ops = {
	.open = con_open,
	.close = con_close,
	.write = con_write,
	.write_room = con_write_room,
	.put_char = con_put_char,
	.flush_chars = con_flush_chars,
	.chars_in_buffer = con_chars_in_buffer,
	.ioctl = vt_ioctl,
#ifdef CONFIG_COMPAT
	.compat_ioctl = vt_compat_ioctl,
#endif
	.stop = con_stop,
	.start = con_start,
	.throttle = con_throttle,
	.unthrottle = con_unthrottle,
	.resize = vt_resize,
	.shutdown = con_shutdown
};

static struct cdev vc0_cdev;

static ssize_t show_tty_active(struct device *dev,
				struct device_attribute *attr, char *buf)
{
	return sprintf(buf, "tty%d\n", fg_console + 1);
}
static DEVICE_ATTR(active, S_IRUGO, show_tty_active, NULL);

int __init vty_init(const struct file_operations *console_fops)
{
	cdev_init(&vc0_cdev, console_fops);
	if (cdev_add(&vc0_cdev, MKDEV(TTY_MAJOR, 0), 1) ||
	    register_chrdev_region(MKDEV(TTY_MAJOR, 0), 1, "/dev/vc/0") < 0)
		panic("Couldn't register /dev/tty0 driver\n");
	tty0dev = device_create(tty_class, NULL, MKDEV(TTY_MAJOR, 0), NULL, "tty0");
	if (IS_ERR(tty0dev))
		tty0dev = NULL;
	else
		WARN_ON(device_create_file(tty0dev, &dev_attr_active) < 0);

	vcs_init();

	console_driver = alloc_tty_driver(MAX_NR_CONSOLES);
	if (!console_driver)
		panic("Couldn't allocate console driver\n");
	console_driver->owner = THIS_MODULE;
	console_driver->name = "tty";
	console_driver->name_base = 1;
	console_driver->major = TTY_MAJOR;
	console_driver->minor_start = 1;
	console_driver->type = TTY_DRIVER_TYPE_CONSOLE;
	console_driver->init_termios = tty_std_termios;
	if (default_utf8)
		console_driver->init_termios.c_iflag |= IUTF8;
	console_driver->flags = TTY_DRIVER_REAL_RAW | TTY_DRIVER_RESET_TERMIOS;
	tty_set_operations(console_driver, &con_ops);
	if (tty_register_driver(console_driver))
		panic("Couldn't register console driver\n");
	kbd_init();
	console_map_init();
#ifdef CONFIG_MDA_CONSOLE
	mda_console_init();
#endif
	return 0;
}

#ifndef VT_SINGLE_DRIVER

static struct class *vtconsole_class;

static int bind_con_driver(const struct consw *csw, int first, int last,
			   int deflt)
{
	struct module *owner = csw->owner;
	const char *desc = NULL;
	struct con_driver *con_driver;
	int i, j = -1, k = -1, retval = -ENODEV;

	if (!try_module_get(owner))
		return -ENODEV;

	console_lock();

	/* check if driver is registered */
	for (i = 0; i < MAX_NR_CON_DRIVER; i++) {
		con_driver = &registered_con_driver[i];

		if (con_driver->con == csw) {
			desc = con_driver->desc;
			retval = 0;
			break;
		}
	}

	if (retval)
		goto err;

	if (!(con_driver->flag & CON_DRIVER_FLAG_INIT)) {
		csw->con_startup();
		con_driver->flag |= CON_DRIVER_FLAG_INIT;
	}

	if (deflt) {
		if (conswitchp)
			module_put(conswitchp->owner);

		__module_get(owner);
		conswitchp = csw;
	}

	first = max(first, con_driver->first);
	last = min(last, con_driver->last);

	for (i = first; i <= last; i++) {
		int old_was_color;
		struct vc_data *vc = vc_cons[i].d;

		if (con_driver_map[i])
			module_put(con_driver_map[i]->owner);
		__module_get(owner);
		con_driver_map[i] = csw;

		if (!vc || !vc->vc_sw)
			continue;

		j = i;

		if (CON_IS_VISIBLE(vc)) {
			k = i;
			save_screen(vc);
		}

		old_was_color = vc->vc_can_do_color;
		vc->vc_sw->con_deinit(vc);
		vc->vc_origin = (unsigned long)vc->vc_screenbuf;
		visual_init(vc, i, 0);
		set_origin(vc);
		update_attr(vc);

		/* If the console changed between mono <-> color, then
		 * the attributes in the screenbuf will be wrong.  The
		 * following resets all attributes to something sane.
		 */
		if (old_was_color != vc->vc_can_do_color)
			clear_buffer_attributes(vc);
	}

	pr_info("Console: switching ");
	if (!deflt)
		printk("consoles %d-%d ", first+1, last+1);
	if (j >= 0) {
		struct vc_data *vc = vc_cons[j].d;

		printk("to %s %s %dx%d\n",
		       vc->vc_can_do_color ? "colour" : "mono",
		       desc, vc->vc_cols, vc->vc_rows);

		if (k >= 0) {
			vc = vc_cons[k].d;
			update_screen(vc);
		}
	} else
		printk("to %s\n", desc);

	retval = 0;
err:
	console_unlock();
	module_put(owner);
	return retval;
};

#ifdef CONFIG_VT_HW_CONSOLE_BINDING
static int con_is_graphics(const struct consw *csw, int first, int last)
{
	int i, retval = 0;

	for (i = first; i <= last; i++) {
		struct vc_data *vc = vc_cons[i].d;

		if (vc && vc->vc_mode == KD_GRAPHICS) {
			retval = 1;
			break;
		}
	}

	return retval;
}

/**
 * unbind_con_driver - unbind a console driver
 * @csw: pointer to console driver to unregister
 * @first: first in range of consoles that @csw should be unbound from
 * @last: last in range of consoles that @csw should be unbound from
 * @deflt: should next bound console driver be default after @csw is unbound?
 *
 * To unbind a driver from all possible consoles, pass 0 as @first and
 * %MAX_NR_CONSOLES as @last.
 *
 * @deflt controls whether the console that ends up replacing @csw should be
 * the default console.
 *
 * RETURNS:
 * -ENODEV if @csw isn't a registered console driver or can't be unregistered
 * or 0 on success.
 */
int unbind_con_driver(const struct consw *csw, int first, int last, int deflt)
{
	struct module *owner = csw->owner;
	const struct consw *defcsw = NULL;
	struct con_driver *con_driver = NULL, *con_back = NULL;
	int i, retval = -ENODEV;

	if (!try_module_get(owner))
		return -ENODEV;

	console_lock();

	/* check if driver is registered and if it is unbindable */
	for (i = 0; i < MAX_NR_CON_DRIVER; i++) {
		con_driver = &registered_con_driver[i];

		if (con_driver->con == csw &&
		    con_driver->flag & CON_DRIVER_FLAG_MODULE) {
			retval = 0;
			break;
		}
	}

	if (retval) {
		console_unlock();
		goto err;
	}

	retval = -ENODEV;

	/* check if backup driver exists */
	for (i = 0; i < MAX_NR_CON_DRIVER; i++) {
		con_back = &registered_con_driver[i];

		if (con_back->con &&
		    !(con_back->flag & CON_DRIVER_FLAG_MODULE)) {
			defcsw = con_back->con;
			retval = 0;
			break;
		}
	}

	if (retval) {
		console_unlock();
		goto err;
	}

	if (!con_is_bound(csw)) {
		console_unlock();
		goto err;
	}

	first = max(first, con_driver->first);
	last = min(last, con_driver->last);

	for (i = first; i <= last; i++) {
		if (con_driver_map[i] == csw) {
			module_put(csw->owner);
			con_driver_map[i] = NULL;
		}
	}

	if (!con_is_bound(defcsw)) {
		const struct consw *defconsw = conswitchp;

		defcsw->con_startup();
		con_back->flag |= CON_DRIVER_FLAG_INIT;
		/*
		 * vgacon may change the default driver to point
		 * to dummycon, we restore it here...
		 */
		conswitchp = defconsw;
	}

	if (!con_is_bound(csw))
		con_driver->flag &= ~CON_DRIVER_FLAG_INIT;

	console_unlock();
	/* ignore return value, binding should not fail */
	bind_con_driver(defcsw, first, last, deflt);
err:
	module_put(owner);
	return retval;

}
EXPORT_SYMBOL(unbind_con_driver);

static int vt_bind(struct con_driver *con)
{
	const struct consw *defcsw = NULL, *csw = NULL;
	int i, more = 1, first = -1, last = -1, deflt = 0;

 	if (!con->con || !(con->flag & CON_DRIVER_FLAG_MODULE) ||
	    con_is_graphics(con->con, con->first, con->last))
		goto err;

	csw = con->con;

	for (i = 0; i < MAX_NR_CON_DRIVER; i++) {
		struct con_driver *con = &registered_con_driver[i];

		if (con->con && !(con->flag & CON_DRIVER_FLAG_MODULE)) {
			defcsw = con->con;
			break;
		}
	}

	if (!defcsw)
		goto err;

	while (more) {
		more = 0;

		for (i = con->first; i <= con->last; i++) {
			if (con_driver_map[i] == defcsw) {
				if (first == -1)
					first = i;
				last = i;
				more = 1;
			} else if (first != -1)
				break;
		}

		if (first == 0 && last == MAX_NR_CONSOLES -1)
			deflt = 1;

		if (first != -1)
			bind_con_driver(csw, first, last, deflt);

		first = -1;
		last = -1;
		deflt = 0;
	}

err:
	return 0;
}

static int vt_unbind(struct con_driver *con)
{
	const struct consw *csw = NULL;
	int i, more = 1, first = -1, last = -1, deflt = 0;

 	if (!con->con || !(con->flag & CON_DRIVER_FLAG_MODULE) ||
	    con_is_graphics(con->con, con->first, con->last))
		goto err;

	csw = con->con;

	while (more) {
		more = 0;

		for (i = con->first; i <= con->last; i++) {
			if (con_driver_map[i] == csw) {
				if (first == -1)
					first = i;
				last = i;
				more = 1;
			} else if (first != -1)
				break;
		}

		if (first == 0 && last == MAX_NR_CONSOLES -1)
			deflt = 1;

		if (first != -1)
			unbind_con_driver(csw, first, last, deflt);

		first = -1;
		last = -1;
		deflt = 0;
	}

err:
	return 0;
}
#else
static inline int vt_bind(struct con_driver *con)
{
	return 0;
}
static inline int vt_unbind(struct con_driver *con)
{
	return 0;
}
#endif /* CONFIG_VT_HW_CONSOLE_BINDING */

static ssize_t store_bind(struct device *dev, struct device_attribute *attr,
			  const char *buf, size_t count)
{
	struct con_driver *con = dev_get_drvdata(dev);
	int bind = simple_strtoul(buf, NULL, 0);

	if (bind)
		vt_bind(con);
	else
		vt_unbind(con);

	return count;
}

static ssize_t show_bind(struct device *dev, struct device_attribute *attr,
			 char *buf)
{
	struct con_driver *con = dev_get_drvdata(dev);
	int bind = con_is_bound(con->con);

	return snprintf(buf, PAGE_SIZE, "%i\n", bind);
}

static ssize_t show_name(struct device *dev, struct device_attribute *attr,
			 char *buf)
{
	struct con_driver *con = dev_get_drvdata(dev);

	return snprintf(buf, PAGE_SIZE, "%s %s\n",
			(con->flag & CON_DRIVER_FLAG_MODULE) ? "(M)" : "(S)",
			 con->desc);

}

static struct device_attribute device_attrs[] = {
	__ATTR(bind, S_IRUGO|S_IWUSR, show_bind, store_bind),
	__ATTR(name, S_IRUGO, show_name, NULL),
};

static int vtconsole_init_device(struct con_driver *con)
{
	int i;
	int error = 0;

	con->flag |= CON_DRIVER_FLAG_ATTR;
	dev_set_drvdata(con->dev, con);
	for (i = 0; i < ARRAY_SIZE(device_attrs); i++) {
		error = device_create_file(con->dev, &device_attrs[i]);
		if (error)
			break;
	}

	if (error) {
		while (--i >= 0)
			device_remove_file(con->dev, &device_attrs[i]);
		con->flag &= ~CON_DRIVER_FLAG_ATTR;
	}

	return error;
}

static void vtconsole_deinit_device(struct con_driver *con)
{
	int i;

	if (con->flag & CON_DRIVER_FLAG_ATTR) {
		for (i = 0; i < ARRAY_SIZE(device_attrs); i++)
			device_remove_file(con->dev, &device_attrs[i]);
		con->flag &= ~CON_DRIVER_FLAG_ATTR;
	}
}

/**
 * con_is_bound - checks if driver is bound to the console
 * @csw: console driver
 *
 * RETURNS: zero if unbound, nonzero if bound
 *
 * Drivers can call this and if zero, they should release
 * all resources allocated on con_startup()
 */
int con_is_bound(const struct consw *csw)
{
	int i, bound = 0;

	for (i = 0; i < MAX_NR_CONSOLES; i++) {
		if (con_driver_map[i] == csw) {
			bound = 1;
			break;
		}
	}

	return bound;
}
EXPORT_SYMBOL(con_is_bound);

/**
 * con_debug_enter - prepare the console for the kernel debugger
 * @sw: console driver
 *
 * Called when the console is taken over by the kernel debugger, this
 * function needs to save the current console state, then put the console
 * into a state suitable for the kernel debugger.
 *
 * RETURNS:
 * Zero on success, nonzero if a failure occurred when trying to prepare
 * the console for the debugger.
 */
int con_debug_enter(struct vc_data *vc)
{
	int ret = 0;

	saved_fg_console = fg_console;
	saved_last_console = last_console;
	saved_want_console = want_console;
	saved_vc_mode = vc->vc_mode;
	saved_console_blanked = console_blanked;
	vc->vc_mode = KD_TEXT;
	console_blanked = 0;
	if (vc->vc_sw->con_debug_enter)
		ret = vc->vc_sw->con_debug_enter(vc);
#ifdef CONFIG_KGDB_KDB
	/* Set the initial LINES variable if it is not already set */
	if (vc->vc_rows < 999) {
		int linecount;
		char lns[4];
		const char *setargs[3] = {
			"set",
			"LINES",
			lns,
		};
		if (kdbgetintenv(setargs[0], &linecount)) {
			snprintf(lns, 4, "%i", vc->vc_rows);
			kdb_set(2, setargs);
		}
	}
#endif /* CONFIG_KGDB_KDB */
	return ret;
}
EXPORT_SYMBOL_GPL(con_debug_enter);

/**
 * con_debug_leave - restore console state
 * @sw: console driver
 *
 * Restore the console state to what it was before the kernel debugger
 * was invoked.
 *
 * RETURNS:
 * Zero on success, nonzero if a failure occurred when trying to restore
 * the console.
 */
int con_debug_leave(void)
{
	struct vc_data *vc;
	int ret = 0;

	fg_console = saved_fg_console;
	last_console = saved_last_console;
	want_console = saved_want_console;
	console_blanked = saved_console_blanked;
	vc_cons[fg_console].d->vc_mode = saved_vc_mode;

	vc = vc_cons[fg_console].d;
	if (vc->vc_sw->con_debug_leave)
		ret = vc->vc_sw->con_debug_leave(vc);
	return ret;
}
EXPORT_SYMBOL_GPL(con_debug_leave);

/**
 * register_con_driver - register console driver to console layer
 * @csw: console driver
 * @first: the first console to take over, minimum value is 0
 * @last: the last console to take over, maximum value is MAX_NR_CONSOLES -1
 *
 * DESCRIPTION: This function registers a console driver which can later
 * bind to a range of consoles specified by @first and @last. It will
 * also initialize the console driver by calling con_startup().
 */
int register_con_driver(const struct consw *csw, int first, int last)
{
	struct module *owner = csw->owner;
	struct con_driver *con_driver;
	const char *desc;
	int i, retval = 0;

	if (!try_module_get(owner))
		return -ENODEV;

	console_lock();

	for (i = 0; i < MAX_NR_CON_DRIVER; i++) {
		con_driver = &registered_con_driver[i];

		/* already registered */
		if (con_driver->con == csw)
			retval = -EBUSY;
	}

	if (retval)
		goto err;

	desc = csw->con_startup();

	if (!desc)
		goto err;

	retval = -EINVAL;

	for (i = 0; i < MAX_NR_CON_DRIVER; i++) {
		con_driver = &registered_con_driver[i];

		if (con_driver->con == NULL) {
			con_driver->con = csw;
			con_driver->desc = desc;
			con_driver->node = i;
			con_driver->flag = CON_DRIVER_FLAG_MODULE |
			                   CON_DRIVER_FLAG_INIT;
			con_driver->first = first;
			con_driver->last = last;
			retval = 0;
			break;
		}
	}

	if (retval)
		goto err;

	con_driver->dev = device_create(vtconsole_class, NULL,
						MKDEV(0, con_driver->node),
						NULL, "vtcon%i",
						con_driver->node);

	if (IS_ERR(con_driver->dev)) {
		printk(KERN_WARNING "Unable to create device for %s; "
		       "errno = %ld\n", con_driver->desc,
		       PTR_ERR(con_driver->dev));
		con_driver->dev = NULL;
	} else {
		vtconsole_init_device(con_driver);
	}

err:
	console_unlock();
	module_put(owner);
	return retval;
}
EXPORT_SYMBOL(register_con_driver);

/**
 * unregister_con_driver - unregister console driver from console layer
 * @csw: console driver
 *
 * DESCRIPTION: All drivers that registers to the console layer must
 * call this function upon exit, or if the console driver is in a state
 * where it won't be able to handle console services, such as the
 * framebuffer console without loaded framebuffer drivers.
 *
 * The driver must unbind first prior to unregistration.
 */
int unregister_con_driver(const struct consw *csw)
{
	int i, retval = -ENODEV;

	console_lock();

	/* cannot unregister a bound driver */
	if (con_is_bound(csw))
		goto err;

	for (i = 0; i < MAX_NR_CON_DRIVER; i++) {
		struct con_driver *con_driver = &registered_con_driver[i];

		if (con_driver->con == csw &&
		    con_driver->flag & CON_DRIVER_FLAG_MODULE) {
			vtconsole_deinit_device(con_driver);
			device_destroy(vtconsole_class,
				       MKDEV(0, con_driver->node));
			con_driver->con = NULL;
			con_driver->desc = NULL;
			con_driver->dev = NULL;
			con_driver->node = 0;
			con_driver->flag = 0;
			con_driver->first = 0;
			con_driver->last = 0;
			retval = 0;
			break;
		}
	}
err:
	console_unlock();
	return retval;
}
EXPORT_SYMBOL(unregister_con_driver);

/*
 *	If we support more console drivers, this function is used
 *	when a driver wants to take over some existing consoles
 *	and become default driver for newly opened ones.
 *
 *      take_over_console is basically a register followed by unbind
 */
int take_over_console(const struct consw *csw, int first, int last, int deflt)
{
	int err;

	err = register_con_driver(csw, first, last);
	/* if we get an busy error we still want to bind the console driver
	 * and return success, as we may have unbound the console driver
	 * but not unregistered it.
	*/
	if (err == -EBUSY)
		err = 0;
	if (!err)
		bind_con_driver(csw, first, last, deflt);

	return err;
}

/*
 * give_up_console is a wrapper to unregister_con_driver. It will only
 * work if driver is fully unbound.
 */
void give_up_console(const struct consw *csw)
{
	unregister_con_driver(csw);
}

static int __init vtconsole_class_init(void)
{
	int i;

	vtconsole_class = class_create(THIS_MODULE, "vtconsole");
	if (IS_ERR(vtconsole_class)) {
		printk(KERN_WARNING "Unable to create vt console class; "
		       "errno = %ld\n", PTR_ERR(vtconsole_class));
		vtconsole_class = NULL;
	}

	/* Add system drivers to sysfs */
	for (i = 0; i < MAX_NR_CON_DRIVER; i++) {
		struct con_driver *con = &registered_con_driver[i];

		if (con->con && !con->dev) {
			con->dev = device_create(vtconsole_class, NULL,
							 MKDEV(0, con->node),
							 NULL, "vtcon%i",
							 con->node);

			if (IS_ERR(con->dev)) {
				printk(KERN_WARNING "Unable to create "
				       "device for %s; errno = %ld\n",
				       con->desc, PTR_ERR(con->dev));
				con->dev = NULL;
			} else {
				vtconsole_init_device(con);
			}
		}
	}

	return 0;
}
postcore_initcall(vtconsole_class_init);

#endif

/*
 *	Screen blanking
 */

static int set_vesa_blanking(char __user *p)
{
	unsigned int mode;

	if (get_user(mode, p + 1))
		return -EFAULT;

	vesa_blank_mode = (mode < 4) ? mode : 0;
	return 0;
}

void do_blank_screen(int entering_gfx)
{
	struct vc_data *vc = vc_cons[fg_console].d;
	int i;

	WARN_CONSOLE_UNLOCKED();

	if (console_blanked) {
		if (blank_state == blank_vesa_wait) {
			blank_state = blank_off;
			vc->vc_sw->con_blank(vc, vesa_blank_mode + 1, 0);
		}
		return;
	}

	/* entering graphics mode? */
	if (entering_gfx) {
		hide_cursor(vc);
		save_screen(vc);
		vc->vc_sw->con_blank(vc, -1, 1);
		console_blanked = fg_console + 1;
		blank_state = blank_off;
		set_origin(vc);
		return;
	}

	if (blank_state != blank_normal_wait)
		return;
	blank_state = blank_off;

	/* don't blank graphics */
	if (vc->vc_mode != KD_TEXT) {
		console_blanked = fg_console + 1;
		return;
	}

	hide_cursor(vc);
	del_timer_sync(&console_timer);
	blank_timer_expired = 0;

	save_screen(vc);
	/* In case we need to reset origin, blanking hook returns 1 */
	i = vc->vc_sw->con_blank(vc, vesa_off_interval ? 1 : (vesa_blank_mode + 1), 0);
	console_blanked = fg_console + 1;
	if (i)
		set_origin(vc);

	if (console_blank_hook && console_blank_hook(1))
		return;

	if (vesa_off_interval && vesa_blank_mode) {
		blank_state = blank_vesa_wait;
		mod_timer(&console_timer, jiffies + vesa_off_interval);
	}
	vt_event_post(VT_EVENT_BLANK, vc->vc_num, vc->vc_num);
}
EXPORT_SYMBOL(do_blank_screen);

/*
 * Called by timer as well as from vt_console_driver
 */
void do_unblank_screen(int leaving_gfx)
{
	struct vc_data *vc;

	/* This should now always be called from a "sane" (read: can schedule)
	 * context for the sake of the low level drivers, except in the special
	 * case of oops_in_progress
	 */
	if (!oops_in_progress)
		might_sleep();

	WARN_CONSOLE_UNLOCKED();

	ignore_poke = 0;
	if (!console_blanked)
		return;
	if (!vc_cons_allocated(fg_console)) {
		/* impossible */
		pr_warning("unblank_screen: tty %d not allocated ??\n",
			   fg_console+1);
		return;
	}
	vc = vc_cons[fg_console].d;
	/* Try to unblank in oops case too */
	if (vc->vc_mode != KD_TEXT && !vt_force_oops_output(vc))
		return; /* but leave console_blanked != 0 */

	if (blankinterval) {
		mod_timer(&console_timer, jiffies + (blankinterval * HZ));
		blank_state = blank_normal_wait;
	}

	console_blanked = 0;
	if (vc->vc_sw->con_blank(vc, 0, leaving_gfx) || vt_force_oops_output(vc))
		/* Low-level driver cannot restore -> do it ourselves */
		update_screen(vc);
	if (console_blank_hook)
		console_blank_hook(0);
	set_palette(vc);
	set_cursor(vc);
	vt_event_post(VT_EVENT_UNBLANK, vc->vc_num, vc->vc_num);
}
EXPORT_SYMBOL(do_unblank_screen);

/*
 * This is called by the outside world to cause a forced unblank, mostly for
 * oopses. Currently, I just call do_unblank_screen(0), but we could eventually
 * call it with 1 as an argument and so force a mode restore... that may kill
 * X or at least garbage the screen but would also make the Oops visible...
 */
void unblank_screen(void)
{
	do_unblank_screen(0);
}

/*
 * We defer the timer blanking to work queue so it can take the console mutex
 * (console operations can still happen at irq time, but only from printk which
 * has the console mutex. Not perfect yet, but better than no locking
 */
static void blank_screen_t(unsigned long dummy)
{
	if (unlikely(!keventd_up())) {
		mod_timer(&console_timer, jiffies + (blankinterval * HZ));
		return;
	}
	blank_timer_expired = 1;
	schedule_work(&console_work);
}

void poke_blanked_console(void)
{
	WARN_CONSOLE_UNLOCKED();

	/* Add this so we quickly catch whoever might call us in a non
	 * safe context. Nowadays, unblank_screen() isn't to be called in
	 * atomic contexts and is allowed to schedule (with the special case
	 * of oops_in_progress, but that isn't of any concern for this
	 * function. --BenH.
	 */
	might_sleep();

	/* This isn't perfectly race free, but a race here would be mostly harmless,
	 * at worse, we'll do a spurrious blank and it's unlikely
	 */
	del_timer(&console_timer);
	blank_timer_expired = 0;

	if (ignore_poke || !vc_cons[fg_console].d || vc_cons[fg_console].d->vc_mode == KD_GRAPHICS)
		return;
	if (console_blanked)
		unblank_screen();
	else if (blankinterval) {
		mod_timer(&console_timer, jiffies + (blankinterval * HZ));
		blank_state = blank_normal_wait;
	}
}

/*
 *	Palettes
 */

static void set_palette(struct vc_data *vc)
{
	WARN_CONSOLE_UNLOCKED();

	if (vc->vc_mode != KD_GRAPHICS)
		vc->vc_sw->con_set_palette(vc, color_table);
}

static int set_get_cmap(unsigned char __user *arg, int set)
{
    int i, j, k;

    WARN_CONSOLE_UNLOCKED();

    for (i = 0; i < 16; i++)
	if (set) {
	    get_user(default_red[i], arg++);
	    get_user(default_grn[i], arg++);
	    get_user(default_blu[i], arg++);
	} else {
	    put_user(default_red[i], arg++);
	    put_user(default_grn[i], arg++);
	    put_user(default_blu[i], arg++);
	}
    if (set) {
	for (i = 0; i < MAX_NR_CONSOLES; i++)
	    if (vc_cons_allocated(i)) {
		for (j = k = 0; j < 16; j++) {
		    vc_cons[i].d->vc_palette[k++] = default_red[j];
		    vc_cons[i].d->vc_palette[k++] = default_grn[j];
		    vc_cons[i].d->vc_palette[k++] = default_blu[j];
		}
		set_palette(vc_cons[i].d);
	    }
    }
    return 0;
}

/*
 * Load palette into the DAC registers. arg points to a colour
 * map, 3 bytes per colour, 16 colours, range from 0 to 255.
 */

int con_set_cmap(unsigned char __user *arg)
{
	int rc;

	console_lock();
	rc = set_get_cmap (arg,1);
	console_unlock();

	return rc;
}

int con_get_cmap(unsigned char __user *arg)
{
	int rc;

	console_lock();
	rc = set_get_cmap (arg,0);
	console_unlock();

	return rc;
}

void reset_palette(struct vc_data *vc)
{
	int j, k;
	for (j=k=0; j<16; j++) {
		vc->vc_palette[k++] = default_red[j];
		vc->vc_palette[k++] = default_grn[j];
		vc->vc_palette[k++] = default_blu[j];
	}
	set_palette(vc);
}

/*
 *  Font switching
 *
 *  Currently we only support fonts up to 32 pixels wide, at a maximum height
 *  of 32 pixels. Userspace fontdata is stored with 32 bytes (shorts/ints, 
 *  depending on width) reserved for each character which is kinda wasty, but 
 *  this is done in order to maintain compatibility with the EGA/VGA fonts. It 
 *  is upto the actual low-level console-driver convert data into its favorite
 *  format (maybe we should add a `fontoffset' field to the `display'
 *  structure so we won't have to convert the fontdata all the time.
 *  /Jes
 */

#define max_font_size 65536

static int con_font_get(struct vc_data *vc, struct console_font_op *op)
{
	struct console_font font;
	int rc = -EINVAL;
	int c;

	if (vc->vc_mode != KD_TEXT)
		return -EINVAL;

	if (op->data) {
		font.data = kmalloc(max_font_size, GFP_KERNEL);
		if (!font.data)
			return -ENOMEM;
	} else
		font.data = NULL;

	console_lock();
	if (vc->vc_sw->con_font_get)
		rc = vc->vc_sw->con_font_get(vc, &font);
	else
		rc = -ENOSYS;
	console_unlock();

	if (rc)
		goto out;

	c = (font.width+7)/8 * 32 * font.charcount;

	if (op->data && font.charcount > op->charcount)
		rc = -ENOSPC;
	if (!(op->flags & KD_FONT_FLAG_OLD)) {
		if (font.width > op->width || font.height > op->height) 
			rc = -ENOSPC;
	} else {
		if (font.width != 8)
			rc = -EIO;
		else if ((op->height && font.height > op->height) ||
			 font.height > 32)
			rc = -ENOSPC;
	}
	if (rc)
		goto out;

	op->height = font.height;
	op->width = font.width;
	op->charcount = font.charcount;

	if (op->data && copy_to_user(op->data, font.data, c))
		rc = -EFAULT;

out:
	kfree(font.data);
	return rc;
}

static int con_font_set(struct vc_data *vc, struct console_font_op *op)
{
	struct console_font font;
	int rc = -EINVAL;
	int size;

	if (vc->vc_mode != KD_TEXT)
		return -EINVAL;
	if (!op->data)
		return -EINVAL;
	if (op->charcount > 512)
		return -EINVAL;
	if (!op->height) {		/* Need to guess font height [compat] */
		int h, i;
		u8 __user *charmap = op->data;
		u8 tmp;
		
		/* If from KDFONTOP ioctl, don't allow things which can be done in userland,
		   so that we can get rid of this soon */
		if (!(op->flags & KD_FONT_FLAG_OLD))
			return -EINVAL;
		for (h = 32; h > 0; h--)
			for (i = 0; i < op->charcount; i++) {
				if (get_user(tmp, &charmap[32*i+h-1]))
					return -EFAULT;
				if (tmp)
					goto nonzero;
			}
		return -EINVAL;
	nonzero:
		op->height = h;
	}
	if (op->width <= 0 || op->width > 32 || op->height > 32)
		return -EINVAL;
	size = (op->width+7)/8 * 32 * op->charcount;
	if (size > max_font_size)
		return -ENOSPC;
	font.charcount = op->charcount;
	font.height = op->height;
	font.width = op->width;
	font.data = memdup_user(op->data, size);
	if (IS_ERR(font.data))
		return PTR_ERR(font.data);
	console_lock();
	if (vc->vc_sw->con_font_set)
		rc = vc->vc_sw->con_font_set(vc, &font, op->flags);
	else
		rc = -ENOSYS;
	console_unlock();
	kfree(font.data);
	return rc;
}

static int con_font_default(struct vc_data *vc, struct console_font_op *op)
{
	struct console_font font = {.width = op->width, .height = op->height};
	char name[MAX_FONT_NAME];
	char *s = name;
	int rc;

	if (vc->vc_mode != KD_TEXT)
		return -EINVAL;

	if (!op->data)
		s = NULL;
	else if (strncpy_from_user(name, op->data, MAX_FONT_NAME - 1) < 0)
		return -EFAULT;
	else
		name[MAX_FONT_NAME - 1] = 0;

	console_lock();
	if (vc->vc_sw->con_font_default)
		rc = vc->vc_sw->con_font_default(vc, &font, s);
	else
		rc = -ENOSYS;
	console_unlock();
	if (!rc) {
		op->width = font.width;
		op->height = font.height;
	}
	return rc;
}

static int con_font_copy(struct vc_data *vc, struct console_font_op *op)
{
	int con = op->height;
	int rc;

	if (vc->vc_mode != KD_TEXT)
		return -EINVAL;

	console_lock();
	if (!vc->vc_sw->con_font_copy)
		rc = -ENOSYS;
	else if (con < 0 || !vc_cons_allocated(con))
		rc = -ENOTTY;
	else if (con == vc->vc_num)	/* nothing to do */
		rc = 0;
	else
		rc = vc->vc_sw->con_font_copy(vc, con);
	console_unlock();
	return rc;
}

int con_font_op(struct vc_data *vc, struct console_font_op *op)
{
	switch (op->op) {
	case KD_FONT_OP_SET:
		return con_font_set(vc, op);
	case KD_FONT_OP_GET:
		return con_font_get(vc, op);
	case KD_FONT_OP_SET_DEFAULT:
		return con_font_default(vc, op);
	case KD_FONT_OP_COPY:
		return con_font_copy(vc, op);
	}
	return -ENOSYS;
}

/*
 *	Interface exported to selection and vcs.
 */

/* used by selection */
u16 screen_glyph(struct vc_data *vc, int offset)
{
	u16 w = scr_readw(screenpos(vc, offset, 1));
	u16 c = w & 0xff;

	if (w & vc->vc_hi_font_mask)
		c |= 0x100;
	return c;
}
EXPORT_SYMBOL_GPL(screen_glyph);

/* used by vcs - note the word offset */
unsigned short *screen_pos(struct vc_data *vc, int w_offset, int viewed)
{
	return screenpos(vc, 2 * w_offset, viewed);
}

void getconsxy(struct vc_data *vc, unsigned char *p)
{
	p[0] = vc->vc_x;
	p[1] = vc->vc_y;
}

void putconsxy(struct vc_data *vc, unsigned char *p)
{
	hide_cursor(vc);
	gotoxy(vc, p[0], p[1]);
	set_cursor(vc);
}

u16 vcs_scr_readw(struct vc_data *vc, const u16 *org)
{
	if ((unsigned long)org == vc->vc_pos && softcursor_original != -1)
		return softcursor_original;
	return scr_readw(org);
}

void vcs_scr_writew(struct vc_data *vc, u16 val, u16 *org)
{
	scr_writew(val, org);
	if ((unsigned long)org == vc->vc_pos) {
		softcursor_original = -1;
		add_softcursor(vc);
	}
}

void vcs_scr_updated(struct vc_data *vc)
{
	notify_update(vc);
}

/*
 *	Visible symbols for modules
 */

EXPORT_SYMBOL(color_table);
EXPORT_SYMBOL(default_red);
EXPORT_SYMBOL(default_grn);
EXPORT_SYMBOL(default_blu);
EXPORT_SYMBOL(update_region);
EXPORT_SYMBOL(redraw_screen);
EXPORT_SYMBOL(vc_resize);
EXPORT_SYMBOL(fg_console);
EXPORT_SYMBOL(console_blank_hook);
EXPORT_SYMBOL(console_blanked);
EXPORT_SYMBOL(vc_cons);
EXPORT_SYMBOL(global_cursor_default);
#ifndef VT_SINGLE_DRIVER
EXPORT_SYMBOL(take_over_console);
EXPORT_SYMBOL(give_up_console);
#endif<|MERGE_RESOLUTION|>--- conflicted
+++ resolved
@@ -2144,17 +2144,10 @@
 
 	currcons = vc->vc_num;
 	if (!vc_cons_allocated(currcons)) {
-<<<<<<< HEAD
-	    /* could this happen? */
-		printk_once("con_write: tty %d not allocated\n", currcons+1);
-	    console_unlock();
-	    return 0;
-=======
 		/* could this happen? */
 		pr_warn_once("con_write: tty %d not allocated\n", currcons+1);
 		console_unlock();
 		return 0;
->>>>>>> 0ce790e7
 	}
 
 	himask = vc->vc_hi_font_mask;
