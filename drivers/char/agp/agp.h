/*
 * AGPGART
 * Copyright (C) 2004 Silicon Graphics, Inc.
 * Copyright (C) 2002-2004 Dave Jones
 * Copyright (C) 1999 Jeff Hartmann
 * Copyright (C) 1999 Precision Insight, Inc.
 * Copyright (C) 1999 Xi Graphics, Inc.
 *
 * Permission is hereby granted, free of charge, to any person obtaining a
 * copy of this software and associated documentation files (the "Software"),
 * to deal in the Software without restriction, including without limitation
 * the rights to use, copy, modify, merge, publish, distribute, sublicense,
 * and/or sell copies of the Software, and to permit persons to whom the
 * Software is furnished to do so, subject to the following conditions:
 *
 * The above copyright notice and this permission notice shall be included
 * in all copies or substantial portions of the Software.
 *
 * THE SOFTWARE IS PROVIDED "AS IS", WITHOUT WARRANTY OF ANY KIND, EXPRESS
 * OR IMPLIED, INCLUDING BUT NOT LIMITED TO THE WARRANTIES OF MERCHANTABILITY,
 * FITNESS FOR A PARTICULAR PURPOSE AND NONINFRINGEMENT.  IN NO EVENT SHALL
 * JEFF HARTMANN, OR ANY OTHER CONTRIBUTORS BE LIABLE FOR ANY CLAIM,
 * DAMAGES OR OTHER LIABILITY, WHETHER IN AN ACTION OF CONTRACT, TORT OR
 * OTHERWISE, ARISING FROM, OUT OF OR IN CONNECTION WITH THE SOFTWARE
 * OR THE USE OR OTHER DEALINGS IN THE SOFTWARE.
 *
 */

#ifndef _AGP_BACKEND_PRIV_H
#define _AGP_BACKEND_PRIV_H 1

#include <asm/agp.h>	/* for flush_agp_cache() */

#define PFX "agpgart: "

//#define AGP_DEBUG 1
#ifdef AGP_DEBUG
#define DBG(x,y...) printk (KERN_DEBUG PFX "%s: " x "\n", __func__ , ## y)
#else
#define DBG(x,y...) do { } while (0)
#endif

extern struct agp_bridge_data *agp_bridge;

enum aper_size_type {
	U8_APER_SIZE,
	U16_APER_SIZE,
	U32_APER_SIZE,
	LVL2_APER_SIZE,
	FIXED_APER_SIZE
};

struct gatt_mask {
	unsigned long mask;
	u32 type;
	/* totally device specific, for integrated chipsets that
	 * might have different types of memory masks.  For other
	 * devices this will probably be ignored */
};

#define AGP_PAGE_DESTROY_UNMAP 1
#define AGP_PAGE_DESTROY_FREE 2

struct aper_size_info_8 {
	int size;
	int num_entries;
	int page_order;
	u8 size_value;
};

struct aper_size_info_16 {
	int size;
	int num_entries;
	int page_order;
	u16 size_value;
};

struct aper_size_info_32 {
	int size;
	int num_entries;
	int page_order;
	u32 size_value;
};

struct aper_size_info_lvl2 {
	int size;
	int num_entries;
	u32 size_value;
};

struct aper_size_info_fixed {
	int size;
	int num_entries;
	int page_order;
};

struct agp_bridge_driver {
	struct module *owner;
	const void *aperture_sizes;
	int num_aperture_sizes;
	enum aper_size_type size_type;
	bool cant_use_aperture;
	bool needs_scratch_page;
	const struct gatt_mask *masks;
	int (*fetch_size)(void);
	int (*configure)(void);
	void (*agp_enable)(struct agp_bridge_data *, u32);
	void (*cleanup)(void);
	void (*tlb_flush)(struct agp_memory *);
	unsigned long (*mask_memory)(struct agp_bridge_data *, dma_addr_t, int);
	void (*cache_flush)(void);
	int (*create_gatt_table)(struct agp_bridge_data *);
	int (*free_gatt_table)(struct agp_bridge_data *);
	int (*insert_memory)(struct agp_memory *, off_t, int);
	int (*remove_memory)(struct agp_memory *, off_t, int);
	struct agp_memory *(*alloc_by_type) (size_t, int);
	void (*free_by_type)(struct agp_memory *);
	struct page *(*agp_alloc_page)(struct agp_bridge_data *);
	int (*agp_alloc_pages)(struct agp_bridge_data *, struct agp_memory *, size_t);
	void (*agp_destroy_page)(struct page *, int flags);
	void (*agp_destroy_pages)(struct agp_memory *);
	int (*agp_type_to_mask_type) (struct agp_bridge_data *, int);
<<<<<<< HEAD
	void (*chipset_flush)(struct agp_bridge_data *);
=======
>>>>>>> 3cbea436
};

struct agp_bridge_data {
	const struct agp_version *version;
	const struct agp_bridge_driver *driver;
	const struct vm_operations_struct *vm_ops;
	void *previous_size;
	void *current_size;
	void *dev_private_data;
	struct pci_dev *dev;
	u32 __iomem *gatt_table;
	u32 *gatt_table_real;
	unsigned long scratch_page;
	struct page *scratch_page_page;
	dma_addr_t scratch_page_dma;
	unsigned long gart_bus_addr;
	unsigned long gatt_bus_addr;
	u32 mode;
	enum chipset_type type;
	unsigned long *key_list;
	atomic_t current_memory_agp;
	atomic_t agp_in_use;
	int max_memory_agp;	/* in number of pages */
	int aperture_size_idx;
	int capndx;
	int flags;
	char major_version;
	char minor_version;
	struct list_head list;
	u32 apbase_config;
	/* list of agp_memory mapped to the aperture */
	struct list_head mapped_list;
	spinlock_t mapped_lock;
};

#define KB(x)	((x) * 1024)
#define MB(x)	(KB (KB (x)))
#define GB(x)	(MB (KB (x)))

#define A_SIZE_8(x)	((struct aper_size_info_8 *) x)
#define A_SIZE_16(x)	((struct aper_size_info_16 *) x)
#define A_SIZE_32(x)	((struct aper_size_info_32 *) x)
#define A_SIZE_LVL2(x)	((struct aper_size_info_lvl2 *) x)
#define A_SIZE_FIX(x)	((struct aper_size_info_fixed *) x)
#define A_IDX8(bridge)	(A_SIZE_8((bridge)->driver->aperture_sizes) + i)
#define A_IDX16(bridge)	(A_SIZE_16((bridge)->driver->aperture_sizes) + i)
#define A_IDX32(bridge)	(A_SIZE_32((bridge)->driver->aperture_sizes) + i)
#define MAXKEY		(4096 * 32)

#define PGE_EMPTY(b, p)	(!(p) || (p) == (unsigned long) (b)->scratch_page)


struct agp_device_ids {
	unsigned short device_id; /* first, to make table easier to read */
	enum chipset_type chipset;
	const char *chipset_name;
	int (*chipset_setup) (struct pci_dev *pdev);	/* used to override generic */
};

/* Driver registration */
struct agp_bridge_data *agp_alloc_bridge(void);
void agp_put_bridge(struct agp_bridge_data *bridge);
int agp_add_bridge(struct agp_bridge_data *bridge);
void agp_remove_bridge(struct agp_bridge_data *bridge);

/* Frontend routines. */
int agp_frontend_initialize(void);
void agp_frontend_cleanup(void);

/* Generic routines. */
void agp_generic_enable(struct agp_bridge_data *bridge, u32 mode);
int agp_generic_create_gatt_table(struct agp_bridge_data *bridge);
int agp_generic_free_gatt_table(struct agp_bridge_data *bridge);
struct agp_memory *agp_create_memory(int scratch_pages);
int agp_generic_insert_memory(struct agp_memory *mem, off_t pg_start, int type);
int agp_generic_remove_memory(struct agp_memory *mem, off_t pg_start, int type);
struct agp_memory *agp_generic_alloc_by_type(size_t page_count, int type);
void agp_generic_free_by_type(struct agp_memory *curr);
struct page *agp_generic_alloc_page(struct agp_bridge_data *bridge);
int agp_generic_alloc_pages(struct agp_bridge_data *agp_bridge,
			    struct agp_memory *memory, size_t page_count);
void agp_generic_destroy_page(struct page *page, int flags);
void agp_generic_destroy_pages(struct agp_memory *memory);
void agp_free_key(int key);
int agp_num_entries(void);
u32 agp_collect_device_status(struct agp_bridge_data *bridge, u32 mode, u32 command);
void agp_device_command(u32 command, bool agp_v3);
int agp_3_5_enable(struct agp_bridge_data *bridge);
void global_cache_flush(void);
void get_agp_version(struct agp_bridge_data *bridge);
unsigned long agp_generic_mask_memory(struct agp_bridge_data *bridge,
				      dma_addr_t phys, int type);
int agp_generic_type_to_mask_type(struct agp_bridge_data *bridge,
				  int type);
struct agp_bridge_data *agp_generic_find_bridge(struct pci_dev *pdev);

/* generic functions for user-populated AGP memory types */
struct agp_memory *agp_generic_alloc_user(size_t page_count, int type);
void agp_alloc_page_array(size_t size, struct agp_memory *mem);
void agp_free_page_array(struct agp_memory *mem);


/* generic routines for agp>=3 */
int agp3_generic_fetch_size(void);
void agp3_generic_tlbflush(struct agp_memory *mem);
int agp3_generic_configure(void);
void agp3_generic_cleanup(void);

/* aperture sizes have been standardised since v3 */
#define AGP_GENERIC_SIZES_ENTRIES 11
extern const struct aper_size_info_16 agp3_generic_sizes[];

extern int agp_off;
extern int agp_try_unsupported_boot;

long compat_agp_ioctl(struct file *file, unsigned int cmd, unsigned long arg);

/* Chipset independant registers (from AGP Spec) */
#define AGP_APBASE	0x10

#define AGPSTAT		0x4
#define AGPCMD		0x8
#define AGPNISTAT	0xc
#define AGPCTRL		0x10
#define AGPAPSIZE	0x14
#define AGPNEPG		0x16
#define AGPGARTLO	0x18
#define AGPGARTHI	0x1c
#define AGPNICMD	0x20

#define AGP_MAJOR_VERSION_SHIFT	(20)
#define AGP_MINOR_VERSION_SHIFT	(16)

#define AGPSTAT_RQ_DEPTH	(0xff000000)
#define AGPSTAT_RQ_DEPTH_SHIFT	24

#define AGPSTAT_CAL_MASK	(1<<12|1<<11|1<<10)
#define AGPSTAT_ARQSZ		(1<<15|1<<14|1<<13)
#define AGPSTAT_ARQSZ_SHIFT	13

#define AGPSTAT_SBA		(1<<9)
#define AGPSTAT_AGP_ENABLE	(1<<8)
#define AGPSTAT_FW		(1<<4)
#define AGPSTAT_MODE_3_0	(1<<3)

#define AGPSTAT2_1X		(1<<0)
#define AGPSTAT2_2X		(1<<1)
#define AGPSTAT2_4X		(1<<2)

#define AGPSTAT3_RSVD		(1<<2)
#define AGPSTAT3_8X		(1<<1)
#define AGPSTAT3_4X		(1)

#define AGPCTRL_APERENB		(1<<8)
#define AGPCTRL_GTLBEN		(1<<7)

#define AGP2_RESERVED_MASK 0x00fffcc8
#define AGP3_RESERVED_MASK 0x00ff00c4

#define AGP_ERRATA_FASTWRITES 1<<0
#define AGP_ERRATA_SBA	 1<<1
#define AGP_ERRATA_1X 1<<2

#endif	/* _AGP_BACKEND_PRIV_H */<|MERGE_RESOLUTION|>--- conflicted
+++ resolved
@@ -120,10 +120,6 @@
 	void (*agp_destroy_page)(struct page *, int flags);
 	void (*agp_destroy_pages)(struct agp_memory *);
 	int (*agp_type_to_mask_type) (struct agp_bridge_data *, int);
-<<<<<<< HEAD
-	void (*chipset_flush)(struct agp_bridge_data *);
-=======
->>>>>>> 3cbea436
 };
 
 struct agp_bridge_data {
