/*
 *  drivers/extcon/extcon_gpio.c
 *
 *  Single-state GPIO extcon driver based on extcon class
 *
 * Copyright (C) 2008 Google, Inc.
 * Author: Mike Lockwood <lockwood@android.com>
 *
 * Modified by MyungJoo Ham <myungjoo.ham@samsung.com> to support extcon
 * (originally switch class is supported)
 *
 * This software is licensed under the terms of the GNU General Public
 * License version 2, as published by the Free Software Foundation, and
 * may be copied, distributed, and modified under those terms.
 *
 * This program is distributed in the hope that it will be useful,
 * but WITHOUT ANY WARRANTY; without even the implied warranty of
 * MERCHANTABILITY or FITNESS FOR A PARTICULAR PURPOSE.  See the
 * GNU General Public License for more details.
 *
*/

#include <linux/module.h>
#include <linux/kernel.h>
#include <linux/init.h>
#include <linux/interrupt.h>
#include <linux/platform_device.h>
#include <linux/slab.h>
#include <linux/workqueue.h>
#include <linux/gpio.h>
#include <linux/extcon.h>
#include <linux/extcon/extcon-gpio.h>
#include <linux/of_platform.h>
#include <linux/of_gpio.h>

struct gpio_extcon_data {
	struct extcon_dev edev;
	unsigned gpio;
	bool gpio_active_low;
	const char *state_on;
	const char *state_off;
	int irq;
	struct delayed_work work;
	unsigned long debounce_jiffies;
	bool check_on_resume;
};

static void gpio_extcon_work(struct work_struct *work)
{
	int state;
	struct gpio_extcon_data	*data =
		container_of(to_delayed_work(work), struct gpio_extcon_data,
			     work);

	state = gpio_get_value(data->gpio);
	if (data->gpio_active_low)
		state = !state;
	extcon_set_state(&data->edev, state);
}

static irqreturn_t gpio_irq_handler(int irq, void *dev_id)
{
	struct gpio_extcon_data *extcon_data = dev_id;

	queue_delayed_work(system_power_efficient_wq, &extcon_data->work,
			      extcon_data->debounce_jiffies);
	return IRQ_HANDLED;
}

static ssize_t extcon_gpio_print_state(struct extcon_dev *edev, char *buf)
{
	struct gpio_extcon_data	*extcon_data =
		container_of(edev, struct gpio_extcon_data, edev);
	const char *state;
	if (extcon_get_state(edev))
		state = extcon_data->state_on;
	else
		state = extcon_data->state_off;

	if (state)
		return sprintf(buf, "%s\n", state);
	return -EINVAL;
}

#ifdef CONFIG_OF
static struct gpio_extcon_platform_data *
gpio_extcon_parse(struct device *dev)
{
	struct gpio_extcon_platform_data *pdata;
	struct device_node *np = dev->of_node;
	u32 num;

	if (!np)
		return NULL;
	pdata = devm_kzalloc(dev, sizeof(*pdata), GFP_KERNEL);
	if (!pdata)
		return NULL;
	pdata->name = dev_name(dev);
	of_property_read_string(np, "label", &pdata->name);
	pdata->gpio = of_get_named_gpio(np, "gpios", 0);
	if (pdata->gpio < 0)
		return ERR_PTR(pdata->gpio);
	if (of_property_read_u32(np, "irq-flags", &num) == 0)
		pdata->irq_flags = num;
	if (of_property_read_u32(np, "debounce-delay-ms", &num) == 0)
		pdata->debounce = num;
	of_property_read_string(np, "state-on", &pdata->state_on);
	of_property_read_string(np, "state-off", &pdata->state_off);
	return pdata;
}
#else
static inline struct gpio_extcon_platform_data *
gpio_extcon_parse(struct device *dev)
{
	return NULL;
}
#endif

static int gpio_extcon_probe(struct platform_device *pdev)
{
	struct gpio_extcon_platform_data *pdata = dev_get_platdata(&pdev->dev);
	struct gpio_extcon_data *extcon_data;
	int ret;

	if (!pdata)
		pdata = gpio_extcon_parse(&pdev->dev);
	if (!pdata)
		return -EBUSY;
	if (IS_ERR(pdata))
		return PTR_ERR(pdata);
	if (!pdata->irq_flags) {
		dev_err(&pdev->dev, "IRQ flag is not specified.\n");
		return -EINVAL;
	}

	extcon_data = devm_kzalloc(&pdev->dev, sizeof(struct gpio_extcon_data),
				   GFP_KERNEL);
	if (!extcon_data)
		return -ENOMEM;

	extcon_data->edev.name = pdata->name;
	extcon_data->edev.dev.parent = &pdev->dev;
	extcon_data->gpio = pdata->gpio;
	extcon_data->gpio_active_low = pdata->gpio_active_low;
	extcon_data->state_on = pdata->state_on;
	extcon_data->state_off = pdata->state_off;
	extcon_data->check_on_resume = pdata->check_on_resume;
	if (pdata->state_on && pdata->state_off)
		extcon_data->edev.print_state = extcon_gpio_print_state;
<<<<<<< HEAD
=======

	ret = devm_gpio_request_one(&pdev->dev, extcon_data->gpio, GPIOF_DIR_IN,
				    pdev->name);
	if (ret < 0)
		return ret;

	if (pdata->debounce) {
		ret = gpio_set_debounce(extcon_data->gpio,
					pdata->debounce * 1000);
		if (ret < 0)
			extcon_data->debounce_jiffies =
				msecs_to_jiffies(pdata->debounce);
	}

>>>>>>> 38dbfb59
	ret = extcon_dev_register(&extcon_data->edev);
	if (ret < 0)
		return ret;

<<<<<<< HEAD
	ret = devm_gpio_request_one(&pdev->dev, extcon_data->gpio, GPIOF_DIR_IN,
				    pdev->name);
	if (ret < 0)
		goto err;

	if (pdata->debounce) {
		ret = gpio_set_debounce(extcon_data->gpio,
								pdata->debounce * 1000);
		if (ret < 0)
			extcon_data->debounce_jiffies =
			msecs_to_jiffies(pdata->debounce);
	}
	
=======
>>>>>>> 38dbfb59
	INIT_DELAYED_WORK(&extcon_data->work, gpio_extcon_work);

	extcon_data->irq = gpio_to_irq(extcon_data->gpio);
	if (extcon_data->irq < 0) {
		ret = extcon_data->irq;
		goto err;
	}

	ret = request_any_context_irq(extcon_data->irq, gpio_irq_handler,
				      pdata->irq_flags, pdev->name,
				      extcon_data);
	if (ret < 0)
		goto err;

	platform_set_drvdata(pdev, extcon_data);
	/* Perform initial detection */
	gpio_extcon_work(&extcon_data->work.work);

	return 0;

err:
	extcon_dev_unregister(&extcon_data->edev);

	return ret;
}

static int gpio_extcon_remove(struct platform_device *pdev)
{
	struct gpio_extcon_data *extcon_data = platform_get_drvdata(pdev);

	cancel_delayed_work_sync(&extcon_data->work);
	free_irq(extcon_data->irq, extcon_data);
	extcon_dev_unregister(&extcon_data->edev);

	return 0;
}

<<<<<<< HEAD
#ifdef CONFIG_OF
static const struct of_device_id gpio_extcon_match[] = {
	{ .compatible = "linux,extcon-gpio" },
	{}
};
MODULE_DEVICE_TABLE(of, gpio_extcon_mastch);
#endif

=======
#ifdef CONFIG_PM_SLEEP
static int gpio_extcon_resume(struct device *dev)
{
	struct gpio_extcon_data *extcon_data;

	extcon_data = dev_get_drvdata(dev);
	if (extcon_data->check_on_resume)
		queue_delayed_work(system_power_efficient_wq,
			&extcon_data->work, extcon_data->debounce_jiffies);

	return 0;
}
#endif

static const struct dev_pm_ops gpio_extcon_pm_ops = {
	SET_SYSTEM_SLEEP_PM_OPS(NULL, gpio_extcon_resume)
};

>>>>>>> 38dbfb59
static struct platform_driver gpio_extcon_driver = {
	.probe		= gpio_extcon_probe,
	.remove		= gpio_extcon_remove,
	.driver		= {
		.name	= "extcon-gpio",
		.owner	= THIS_MODULE,
<<<<<<< HEAD
		.of_match_table = gpio_extcon_match,
=======
		.pm	= &gpio_extcon_pm_ops,
>>>>>>> 38dbfb59
	},
};

module_platform_driver(gpio_extcon_driver);

MODULE_AUTHOR("Mike Lockwood <lockwood@android.com>");
MODULE_DESCRIPTION("GPIO extcon driver");
MODULE_LICENSE("GPL");<|MERGE_RESOLUTION|>--- conflicted
+++ resolved
@@ -30,8 +30,6 @@
 #include <linux/gpio.h>
 #include <linux/extcon.h>
 #include <linux/extcon/extcon-gpio.h>
-#include <linux/of_platform.h>
-#include <linux/of_gpio.h>
 
 struct gpio_extcon_data {
 	struct extcon_dev edev;
@@ -82,40 +80,6 @@
 	return -EINVAL;
 }
 
-#ifdef CONFIG_OF
-static struct gpio_extcon_platform_data *
-gpio_extcon_parse(struct device *dev)
-{
-	struct gpio_extcon_platform_data *pdata;
-	struct device_node *np = dev->of_node;
-	u32 num;
-
-	if (!np)
-		return NULL;
-	pdata = devm_kzalloc(dev, sizeof(*pdata), GFP_KERNEL);
-	if (!pdata)
-		return NULL;
-	pdata->name = dev_name(dev);
-	of_property_read_string(np, "label", &pdata->name);
-	pdata->gpio = of_get_named_gpio(np, "gpios", 0);
-	if (pdata->gpio < 0)
-		return ERR_PTR(pdata->gpio);
-	if (of_property_read_u32(np, "irq-flags", &num) == 0)
-		pdata->irq_flags = num;
-	if (of_property_read_u32(np, "debounce-delay-ms", &num) == 0)
-		pdata->debounce = num;
-	of_property_read_string(np, "state-on", &pdata->state_on);
-	of_property_read_string(np, "state-off", &pdata->state_off);
-	return pdata;
-}
-#else
-static inline struct gpio_extcon_platform_data *
-gpio_extcon_parse(struct device *dev)
-{
-	return NULL;
-}
-#endif
-
 static int gpio_extcon_probe(struct platform_device *pdev)
 {
 	struct gpio_extcon_platform_data *pdata = dev_get_platdata(&pdev->dev);
@@ -123,11 +87,7 @@
 	int ret;
 
 	if (!pdata)
-		pdata = gpio_extcon_parse(&pdev->dev);
-	if (!pdata)
 		return -EBUSY;
-	if (IS_ERR(pdata))
-		return PTR_ERR(pdata);
 	if (!pdata->irq_flags) {
 		dev_err(&pdev->dev, "IRQ flag is not specified.\n");
 		return -EINVAL;
@@ -147,8 +107,6 @@
 	extcon_data->check_on_resume = pdata->check_on_resume;
 	if (pdata->state_on && pdata->state_off)
 		extcon_data->edev.print_state = extcon_gpio_print_state;
-<<<<<<< HEAD
-=======
 
 	ret = devm_gpio_request_one(&pdev->dev, extcon_data->gpio, GPIOF_DIR_IN,
 				    pdev->name);
@@ -163,27 +121,10 @@
 				msecs_to_jiffies(pdata->debounce);
 	}
 
->>>>>>> 38dbfb59
 	ret = extcon_dev_register(&extcon_data->edev);
 	if (ret < 0)
 		return ret;
 
-<<<<<<< HEAD
-	ret = devm_gpio_request_one(&pdev->dev, extcon_data->gpio, GPIOF_DIR_IN,
-				    pdev->name);
-	if (ret < 0)
-		goto err;
-
-	if (pdata->debounce) {
-		ret = gpio_set_debounce(extcon_data->gpio,
-								pdata->debounce * 1000);
-		if (ret < 0)
-			extcon_data->debounce_jiffies =
-			msecs_to_jiffies(pdata->debounce);
-	}
-	
-=======
->>>>>>> 38dbfb59
 	INIT_DELAYED_WORK(&extcon_data->work, gpio_extcon_work);
 
 	extcon_data->irq = gpio_to_irq(extcon_data->gpio);
@@ -221,16 +162,6 @@
 	return 0;
 }
 
-<<<<<<< HEAD
-#ifdef CONFIG_OF
-static const struct of_device_id gpio_extcon_match[] = {
-	{ .compatible = "linux,extcon-gpio" },
-	{}
-};
-MODULE_DEVICE_TABLE(of, gpio_extcon_mastch);
-#endif
-
-=======
 #ifdef CONFIG_PM_SLEEP
 static int gpio_extcon_resume(struct device *dev)
 {
@@ -249,18 +180,13 @@
 	SET_SYSTEM_SLEEP_PM_OPS(NULL, gpio_extcon_resume)
 };
 
->>>>>>> 38dbfb59
 static struct platform_driver gpio_extcon_driver = {
 	.probe		= gpio_extcon_probe,
 	.remove		= gpio_extcon_remove,
 	.driver		= {
 		.name	= "extcon-gpio",
 		.owner	= THIS_MODULE,
-<<<<<<< HEAD
-		.of_match_table = gpio_extcon_match,
-=======
 		.pm	= &gpio_extcon_pm_ops,
->>>>>>> 38dbfb59
 	},
 };
 
