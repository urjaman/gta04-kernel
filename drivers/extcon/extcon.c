--- conflicted
+++ resolved
@@ -124,36 +124,17 @@
 	return -EINVAL;
 }
 
-<<<<<<< HEAD
-static int find_cable_index_by_name(struct extcon_dev *edev, const char *name)
-{
-	unsigned int id = EXTCON_NONE;
-	int i = 0;
-
-	if (edev->max_supported == 0)
-		return -EINVAL;
-
-	/* Find the the number of extcon cable */
-=======
 static int find_cable_id_by_name(struct extcon_dev *edev, const char *name)
 {
 	unsigned int id = -EINVAL;
 	int i = 0;
 
 	/* Find the id of extcon cable */
->>>>>>> 3cb5ff02
 	while (extcon_name[i]) {
 		if (!strncmp(extcon_name[i], name, CABLE_NAME_MAX)) {
 			id = i;
 			break;
 		}
-<<<<<<< HEAD
-	}
-
-	if (id == EXTCON_NONE)
-		return -EINVAL;
-
-=======
 		i++;
 	}
 
@@ -172,7 +153,6 @@
 	if (id < 0)
 		return id;
 
->>>>>>> 3cb5ff02
 	return find_cable_index_by_id(edev, id);
 }
 
@@ -295,27 +275,14 @@
 	spin_lock_irqsave(&edev->lock, flags);
 
 	if (edev->state != ((edev->state & ~mask) | (state & mask))) {
-<<<<<<< HEAD
-=======
 		u32 old_state;
 
->>>>>>> 3cb5ff02
 		if (check_mutually_exclusive(edev, (edev->state & ~mask) |
 						   (state & mask))) {
 			spin_unlock_irqrestore(&edev->lock, flags);
 			return -EPERM;
 		}
 
-<<<<<<< HEAD
-		for (index = 0; index < edev->max_supported; index++) {
-			if (is_extcon_changed(edev->state, state, index, &attached))
-				raw_notifier_call_chain(&edev->nh[index], attached, edev);
-		}
-
-		edev->state &= ~mask;
-		edev->state |= state & mask;
-
-=======
 		old_state = edev->state;
 		edev->state &= ~mask;
 		edev->state |= state & mask;
@@ -327,7 +294,6 @@
 							attached, edev);
 		}
 
->>>>>>> 3cb5ff02
 		/* This could be in interrupt handler */
 		prop_buf = (char *)get_zeroed_page(GFP_ATOMIC);
 		if (prop_buf) {
@@ -391,19 +357,11 @@
 int extcon_get_cable_state_(struct extcon_dev *edev, const unsigned int id)
 {
 	int index;
-<<<<<<< HEAD
 
 	index = find_cable_index_by_id(edev, id);
 	if (index < 0)
 		return index;
 
-=======
-
-	index = find_cable_index_by_id(edev, id);
-	if (index < 0)
-		return index;
-
->>>>>>> 3cb5ff02
 	if (edev->max_supported && edev->max_supported <= index)
 		return -EINVAL;
 
@@ -420,10 +378,6 @@
  */
 int extcon_get_cable_state(struct extcon_dev *edev, const char *cable_name)
 {
-<<<<<<< HEAD
-	return extcon_get_cable_state_(edev, find_cable_index_by_name
-						(edev, cable_name));
-=======
 	unsigned int id;
 
 	id = find_cable_id_by_name(edev, cable_name);
@@ -431,7 +385,6 @@
 		return id;
 
 	return extcon_get_cable_state_(edev, id);
->>>>>>> 3cb5ff02
 }
 EXPORT_SYMBOL_GPL(extcon_get_cable_state);
 
@@ -473,10 +426,6 @@
 int extcon_set_cable_state(struct extcon_dev *edev,
 			const char *cable_name, bool cable_state)
 {
-<<<<<<< HEAD
-	return extcon_set_cable_state_(edev, find_cable_index_by_name
-					(edev, cable_name), cable_state);
-=======
 	unsigned int id;
 
 	id = find_cable_id_by_name(edev, cable_name);
@@ -484,7 +433,6 @@
 		return id;
 
 	return extcon_set_cable_state_(edev, id, cable_state);
->>>>>>> 3cb5ff02
 }
 EXPORT_SYMBOL_GPL(extcon_set_cable_state);
 
