--- conflicted
+++ resolved
@@ -707,30 +707,15 @@
 	  This driver can also be built as a module.  If so, the module
 	  will be called xilinx_i2c.
 
-<<<<<<< HEAD
-config I2C_EG20T
-	tristate "Intel EG20T PCH/LAPIS Semicon IOH(ML7213/ML7223/ML7831) I2C"
-	depends on PCI
-=======
 config I2C_XLR
 	tristate "XLR I2C support"
 	depends on CPU_XLR
->>>>>>> e816b57a
 	help
 	  This driver enables support for the on-chip I2C interface of
 	  the Netlogic XLR/XLS MIPS processors.
 
-<<<<<<< HEAD
-	  This driver also can be used for LAPIS Semiconductor IOH(Input/
-	  Output Hub), ML7213, ML7223 and ML7831.
-	  ML7213 IOH is for IVI(In-Vehicle Infotainment) use, ML7223 IOH is
-	  for MP(Media Phone) use and ML7831 IOH is for general purpose use.
-	  ML7213/ML7223/ML7831 is companion chip for Intel Atom E6xx series.
-	  ML7213/ML7223/ML7831 is completely compatible for Intel EG20T PCH.
-=======
 	  This driver can also be built as a module.  If so, the module
 	  will be called i2c-xlr.
->>>>>>> e816b57a
 
 comment "External I2C/SMBus adapter drivers"
 
