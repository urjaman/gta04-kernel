--- conflicted
+++ resolved
@@ -130,9 +130,6 @@
 # Virtualization drivers
 obj-$(CONFIG_VIRT_DRIVERS)	+= virt/
 
-<<<<<<< HEAD
 obj-$(CONFIG_DMM_OMAP)		+= media/
 obj-$(CONFIG_TILER_OMAP)	+= media/
-=======
-obj-$(CONFIG_OMAP_HSI)		+= omap_hsi/
->>>>>>> 37507a9f
+obj-$(CONFIG_OMAP_HSI)		+= omap_hsi/