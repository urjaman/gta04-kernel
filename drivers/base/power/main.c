--- conflicted
+++ resolved
@@ -339,35 +339,7 @@
 	return NULL;
 }
 
-<<<<<<< HEAD
-static char *pm_verb(int event)
-{
-	switch (event) {
-	case PM_EVENT_SUSPEND:
-		return "suspend";
-	case PM_EVENT_RESUME:
-		return "resume";
-	case PM_EVENT_FREEZE:
-		return "freeze";
-	case PM_EVENT_QUIESCE:
-		return "quiesce";
-	case PM_EVENT_HIBERNATE:
-		return "hibernate";
-	case PM_EVENT_THAW:
-		return "thaw";
-	case PM_EVENT_RESTORE:
-		return "restore";
-	case PM_EVENT_RECOVER:
-		return "recover";
-	default:
-		return "(unknown PM event)";
-	}
-}
-
-static void pm_dev_dbg(struct device *dev, pm_message_t state, char *info, void *cb)
-=======
 static void pm_dev_dbg(struct device *dev, pm_message_t state, char *info)
->>>>>>> 300893b0
 {
 	dev_dbg(dev, "%s%s %pf%s\n", info, pm_verb(state.event), cb,
 		((state.event & PM_EVENT_SLEEP) && device_may_wakeup(dev)) ?
@@ -1131,14 +1103,9 @@
 			callback = pm_op(dev->class->pm, state);
 			goto Run;
 		} else if (dev->class->suspend) {
-<<<<<<< HEAD
-			pm_dev_dbg(dev, state, "legacy class ", dev->class->suspend);
-			error = legacy_suspend(dev, state, dev->class->suspend);
-=======
 			pm_dev_dbg(dev, state, "legacy class ");
 			error = legacy_suspend(dev, state, dev->class->suspend,
 						"legacy class ");
->>>>>>> 300893b0
 			goto End;
 		}
 	}
@@ -1148,14 +1115,9 @@
 			info = "bus ";
 			callback = pm_op(dev->bus->pm, state);
 		} else if (dev->bus->suspend) {
-<<<<<<< HEAD
-			pm_dev_dbg(dev, state, "legacy bus ", dev->bus->suspend);
-			error = legacy_suspend(dev, state, dev->bus->suspend);
-=======
 			pm_dev_dbg(dev, state, "legacy bus ");
 			error = legacy_suspend(dev, state, dev->bus->suspend,
 						"legacy bus ");
->>>>>>> 300893b0
 			goto End;
 		}
 	}
