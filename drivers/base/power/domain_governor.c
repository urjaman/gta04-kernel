/*
 * drivers/base/power/domain_governor.c - Governors for device PM domains.
 *
 * Copyright (C) 2011 Rafael J. Wysocki <rjw@sisk.pl>, Renesas Electronics Corp.
 *
 * This file is released under the GPLv2.
 */

#include <linux/kernel.h>
#include <linux/pm_domain.h>
#include <linux/pm_qos.h>
#include <linux/hrtimer.h>

static int dev_update_qos_constraint(struct device *dev, void *data)
{
	s64 *constraint_ns_p = data;
	s32 constraint_ns = -1;

	if (dev->power.subsys_data && dev->power.subsys_data->domain_data)
		constraint_ns = dev_gpd_data(dev)->td.effective_constraint_ns;

	if (constraint_ns < 0) {
		constraint_ns = dev_pm_qos_read_value(dev);
		constraint_ns *= NSEC_PER_USEC;
	}
	if (constraint_ns == 0)
		return 0;

	/*
	 * constraint_ns cannot be negative here, because the device has been
	 * suspended.
	 */
	if (constraint_ns < *constraint_ns_p || *constraint_ns_p == 0)
		*constraint_ns_p = constraint_ns;

	return 0;
}

/**
 * default_stop_ok - Default PM domain governor routine for stopping devices.
 * @dev: Device to check.
 */
static bool default_stop_ok(struct device *dev)
{
	struct gpd_timing_data *td = &dev_gpd_data(dev)->td;
	unsigned long flags;
	s64 constraint_ns;

	dev_dbg(dev, "%s()\n", __func__);

	spin_lock_irqsave(&dev->power.lock, flags);

	if (!td->constraint_changed) {
		bool ret = td->cached_stop_ok;

		spin_unlock_irqrestore(&dev->power.lock, flags);
		return ret;
	}
	td->constraint_changed = false;
	td->cached_stop_ok = false;
	td->effective_constraint_ns = -1;
	constraint_ns = __dev_pm_qos_read_value(dev);

	spin_unlock_irqrestore(&dev->power.lock, flags);

	if (constraint_ns < 0)
		return false;

	constraint_ns *= NSEC_PER_USEC;
	/*
	 * We can walk the children without any additional locking, because
	 * they all have been suspended at this point and their
	 * effective_constraint_ns fields won't be modified in parallel with us.
	 */
	if (!dev->power.ignore_children)
		device_for_each_child(dev, &constraint_ns,
				      dev_update_qos_constraint);

	if (constraint_ns > 0) {
		constraint_ns -= td->start_latency_ns;
		if (constraint_ns == 0)
			return false;
	}
	td->effective_constraint_ns = constraint_ns;
	td->cached_stop_ok = constraint_ns > td->stop_latency_ns ||
				constraint_ns == 0;
	/*
	 * The children have been suspended already, so we don't need to take
	 * their stop latencies into account here.
	 */
	return td->cached_stop_ok;
}

/**
 * default_power_down_ok - Default generic PM domain power off governor routine.
 * @pd: PM domain to check.
 *
 * This routine must be executed under the PM domain's lock.
 */
static bool default_power_down_ok(struct dev_pm_domain *pd)
{
	struct generic_pm_domain *genpd = pd_to_genpd(pd);
	struct gpd_link *link;
	struct pm_domain_data *pdd;
	s64 min_off_time_ns;
	s64 off_on_time_ns;

	if (genpd->max_off_time_changed) {
		struct gpd_link *link;

		/*
		 * We have to invalidate the cached results for the masters, so
		 * use the observation that default_power_down_ok() is not
		 * going to be called for any master until this instance
		 * returns.
		 */
		list_for_each_entry(link, &genpd->slave_links, slave_node)
			link->master->max_off_time_changed = true;

		genpd->max_off_time_changed = false;
		genpd->cached_power_down_ok = false;
		genpd->max_off_time_ns = -1;
	} else {
		return genpd->cached_power_down_ok;
	}

	off_on_time_ns = genpd->power_off_latency_ns +
				genpd->power_on_latency_ns;
	/*
	 * It doesn't make sense to remove power from the domain if saving
	 * the state of all devices in it and the power off/power on operations
	 * take too much time.
	 *
	 * All devices in this domain have been stopped already at this point.
	 */
	list_for_each_entry(pdd, &genpd->dev_list, list_node) {
		if (pdd->dev->driver)
			off_on_time_ns +=
				to_gpd_data(pdd)->td.save_state_latency_ns;
	}

	min_off_time_ns = -1;
	/*
	 * Check if subdomains can be off for enough time.
	 *
	 * All subdomains have been powered off already at this point.
	 */
	list_for_each_entry(link, &genpd->master_links, master_node) {
		struct generic_pm_domain *sd = link->slave;
		s64 sd_max_off_ns = sd->max_off_time_ns;

		if (sd_max_off_ns < 0)
			continue;

		/*
		 * Check if the subdomain is allowed to be off long enough for
		 * the current domain to turn off and on (that's how much time
		 * it will have to wait worst case).
		 */
		if (sd_max_off_ns <= off_on_time_ns)
			return false;

		if (min_off_time_ns > sd_max_off_ns || min_off_time_ns < 0)
			min_off_time_ns = sd_max_off_ns;
	}

	/*
	 * Check if the devices in the domain can be off enough time.
	 */
	list_for_each_entry(pdd, &genpd->dev_list, list_node) {
		struct gpd_timing_data *td;
		s64 constraint_ns;

		if (!pdd->dev->driver)
			continue;

		/*
		 * Check if the device is allowed to be off long enough for the
		 * domain to turn off and on (that's how much time it will
		 * have to wait worst case).
		 */
		td = &to_gpd_data(pdd)->td;
		constraint_ns = td->effective_constraint_ns;
		/* default_stop_ok() need not be called before us. */
		if (constraint_ns < 0) {
			constraint_ns = dev_pm_qos_read_value(pdd->dev);
			constraint_ns *= NSEC_PER_USEC;
		}
		if (constraint_ns == 0)
			continue;

		/*
		 * constraint_ns cannot be negative here, because the device has
		 * been suspended.
		 */
		constraint_ns -= td->restore_state_latency_ns;
		if (constraint_ns <= off_on_time_ns)
			return false;

		if (min_off_time_ns > constraint_ns || min_off_time_ns < 0)
			min_off_time_ns = constraint_ns;
	}

	genpd->cached_power_down_ok = true;

	/*
	 * If the computed minimum device off time is negative, there are no
	 * latency constraints, so the domain can spend arbitrary time in the
	 * "off" state.
	 */
	if (min_off_time_ns < 0)
		return true;

	/*
	 * The difference between the computed minimum subdomain or device off
	 * time and the time needed to turn the domain on is the maximum
	 * theoretical time this domain can spend in the "off" state.
	 */
	genpd->max_off_time_ns = min_off_time_ns - genpd->power_on_latency_ns;
	return true;
}

static bool always_on_power_down_ok(struct dev_pm_domain *domain)
{
	return false;
}

<<<<<<< HEAD
#else /* !CONFIG_PM_RUNTIME */

static inline bool default_stop_ok(struct device *dev) { return false; }

#define default_power_down_ok	NULL
#define always_on_power_down_ok	NULL

#endif /* !CONFIG_PM_RUNTIME */

=======
>>>>>>> e529fea9
struct dev_power_governor simple_qos_governor = {
	.stop_ok = default_stop_ok,
	.power_down_ok = default_power_down_ok,
};

/**
 * pm_genpd_gov_always_on - A governor implementing an always-on policy
 */
struct dev_power_governor pm_domain_always_on_gov = {
	.power_down_ok = always_on_power_down_ok,
	.stop_ok = default_stop_ok,
};<|MERGE_RESOLUTION|>--- conflicted
+++ resolved
@@ -225,18 +225,6 @@
 	return false;
 }
 
-<<<<<<< HEAD
-#else /* !CONFIG_PM_RUNTIME */
-
-static inline bool default_stop_ok(struct device *dev) { return false; }
-
-#define default_power_down_ok	NULL
-#define always_on_power_down_ok	NULL
-
-#endif /* !CONFIG_PM_RUNTIME */
-
-=======
->>>>>>> e529fea9
 struct dev_power_governor simple_qos_governor = {
 	.stop_ok = default_stop_ok,
 	.power_down_ok = default_power_down_ok,
