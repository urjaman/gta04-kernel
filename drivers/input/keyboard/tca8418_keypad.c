--- conflicted
+++ resolved
@@ -392,13 +392,9 @@
 	{ }
 };
 MODULE_DEVICE_TABLE(of, tca8418_dt_ids);
-<<<<<<< HEAD
-/* the device tree based i2c loader looks for
-=======
 
 /*
  * The device tree based i2c loader looks for
->>>>>>> d6d211db
  * "i2c:" + second_component_of(property("compatible"))
  * and therefore we need an alias to be found.
  */
