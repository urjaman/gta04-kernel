/* drivers/input/keyboard/synaptics_i2c_rmi.c
 *
 * Copyright (C) 2007 Google, Inc.
 *
 * This software is licensed under the terms of the GNU General Public
 * License version 2, as published by the Free Software Foundation, and
 * may be copied, distributed, and modified under those terms.
 *
 * This program is distributed in the hope that it will be useful,
 * but WITHOUT ANY WARRANTY; without even the implied warranty of
 * MERCHANTABILITY or FITNESS FOR A PARTICULAR PURPOSE.  See the
 * GNU General Public License for more details.
 *
 */

#include <linux/module.h>
#include <linux/delay.h>
#include <linux/earlysuspend.h>
#include <linux/hrtimer.h>
#include <linux/i2c.h>
#include <linux/input.h>
#include <linux/interrupt.h>
#include <linux/io.h>
#include <linux/platform_device.h>
#include <linux/synaptics_i2c_rmi.h>

static struct workqueue_struct *synaptics_wq;

struct synaptics_ts_data {
	uint16_t addr;
	struct i2c_client *client;
	struct input_dev *input_dev;
	int use_irq;
	bool has_relative_report;
	struct hrtimer timer;
	struct work_struct  work;
	uint16_t max[2];
	int snap_state[2][2];
	int snap_down_on[2];
	int snap_down_off[2];
	int snap_up_on[2];
	int snap_up_off[2];
	int snap_down[2];
	int snap_up[2];
	uint32_t flags;
	int reported_finger_count;
	int8_t sensitivity_adjust;
	int (*power)(int on);
	struct early_suspend early_suspend;
};

#ifdef CONFIG_HAS_EARLYSUSPEND
static void synaptics_ts_early_suspend(struct early_suspend *h);
static void synaptics_ts_late_resume(struct early_suspend *h);
#endif

static int synaptics_init_panel(struct synaptics_ts_data *ts)
{
	int ret;

	ret = i2c_smbus_write_byte_data(ts->client, 0xff, 0x10); /* page select = 0x10 */
	if (ret < 0) {
		printk(KERN_ERR "i2c_smbus_write_byte_data failed for page select\n");
		goto err_page_select_failed;
	}
	ret = i2c_smbus_write_byte_data(ts->client, 0x41, 0x04); /* Set "No Clip Z" */
	if (ret < 0)
		printk(KERN_ERR "i2c_smbus_write_byte_data failed for No Clip Z\n");

	ret = i2c_smbus_write_byte_data(ts->client, 0x44,
					ts->sensitivity_adjust);
	if (ret < 0)
		pr_err("synaptics_ts: failed to set Sensitivity Adjust\n");

err_page_select_failed:
	ret = i2c_smbus_write_byte_data(ts->client, 0xff, 0x04); /* page select = 0x04 */
	if (ret < 0)
		printk(KERN_ERR "i2c_smbus_write_byte_data failed for page select\n");
	ret = i2c_smbus_write_byte_data(ts->client, 0xf0, 0x81); /* normal operation, 80 reports per second */
	if (ret < 0)
		printk(KERN_ERR "synaptics_ts_resume: i2c_smbus_write_byte_data failed\n");
	return ret;
}

static void synaptics_ts_work_func(struct work_struct *work)
{
	int i;
	int ret;
	int bad_data = 0;
	struct i2c_msg msg[2];
	uint8_t start_reg;
	uint8_t buf[15];
	struct synaptics_ts_data *ts = container_of(work, struct synaptics_ts_data, work);
	int buf_len = ts->has_relative_report ? 15 : 13;

	msg[0].addr = ts->client->addr;
	msg[0].flags = 0;
	msg[0].len = 1;
	msg[0].buf = &start_reg;
	start_reg = 0x00;
	msg[1].addr = ts->client->addr;
	msg[1].flags = I2C_M_RD;
	msg[1].len = buf_len;
	msg[1].buf = buf;

	/* printk("synaptics_ts_work_func\n"); */
	for (i = 0; i < ((ts->use_irq && !bad_data) ? 1 : 10); i++) {
		ret = i2c_transfer(ts->client->adapter, msg, 2);
		if (ret < 0) {
			printk(KERN_ERR "synaptics_ts_work_func: i2c_transfer failed\n");
			bad_data = 1;
		} else {
			/* printk("synaptics_ts_work_func: %x %x %x %x %x %x" */
			/*        " %x %x %x %x %x %x %x %x %x, ret %d\n", */
			/*        buf[0], buf[1], buf[2], buf[3], */
			/*        buf[4], buf[5], buf[6], buf[7], */
			/*        buf[8], buf[9], buf[10], buf[11], */
			/*        buf[12], buf[13], buf[14], ret); */
			if ((buf[buf_len - 1] & 0xc0) != 0x40) {
				printk(KERN_WARNING "synaptics_ts_work_func:"
				       " bad read %x %x %x %x %x %x %x %x %x"
				       " %x %x %x %x %x %x, ret %d\n",
				       buf[0], buf[1], buf[2], buf[3],
				       buf[4], buf[5], buf[6], buf[7],
				       buf[8], buf[9], buf[10], buf[11],
				       buf[12], buf[13], buf[14], ret);
				if (bad_data)
					synaptics_init_panel(ts);
				bad_data = 1;
				continue;
			}
			bad_data = 0;
			if ((buf[buf_len - 1] & 1) == 0) {
				/* printk("read %d coordinates\n", i); */
				break;
			} else {
				int pos[2][2];
				int f, a;
				int base;
				/* int x = buf[3] | (uint16_t)(buf[2] & 0x1f) << 8; */
				/* int y = buf[5] | (uint16_t)(buf[4] & 0x1f) << 8; */
				int z = buf[1];
				int w = buf[0] >> 4;
				int finger = buf[0] & 7;

				/* int x2 = buf[3+6] | (uint16_t)(buf[2+6] & 0x1f) << 8; */
				/* int y2 = buf[5+6] | (uint16_t)(buf[4+6] & 0x1f) << 8; */
				/* int z2 = buf[1+6]; */
				/* int w2 = buf[0+6] >> 4; */
				/* int finger2 = buf[0+6] & 7; */

				/* int dx = (int8_t)buf[12]; */
				/* int dy = (int8_t)buf[13]; */
				int finger2_pressed;

				/* printk("x %4d, y %4d, z %3d, w %2d, F %d, 2nd: x %4d, y %4d, z %3d, w %2d, F %d, dx %4d, dy %4d\n", */
				/*	x, y, z, w, finger, */
				/*	x2, y2, z2, w2, finger2, */
				/*	dx, dy); */

				base = 2;
				for (f = 0; f < 2; f++) {
					uint32_t flip_flag = SYNAPTICS_FLIP_X;
					for (a = 0; a < 2; a++) {
						int p = buf[base + 1];
						p |= (uint16_t)(buf[base] & 0x1f) << 8;
						if (ts->flags & flip_flag)
							p = ts->max[a] - p;
						if (ts->flags & SYNAPTICS_SNAP_TO_INACTIVE_EDGE) {
							if (ts->snap_state[f][a]) {
								if (p <= ts->snap_down_off[a])
									p = ts->snap_down[a];
								else if (p >= ts->snap_up_off[a])
									p = ts->snap_up[a];
								else
									ts->snap_state[f][a] = 0;
							} else {
								if (p <= ts->snap_down_on[a]) {
									p = ts->snap_down[a];
									ts->snap_state[f][a] = 1;
								} else if (p >= ts->snap_up_on[a]) {
									p = ts->snap_up[a];
									ts->snap_state[f][a] = 1;
								}
							}
						}
						pos[f][a] = p;
						base += 2;
						flip_flag <<= 1;
					}
					base += 2;
					if (ts->flags & SYNAPTICS_SWAP_XY)
						swap(pos[f][0], pos[f][1]);
				}
				if (z) {
					input_report_abs(ts->input_dev, ABS_X, pos[0][0]);
					input_report_abs(ts->input_dev, ABS_Y, pos[0][1]);
				}
				input_report_abs(ts->input_dev, ABS_PRESSURE, z);
				input_report_abs(ts->input_dev, ABS_TOOL_WIDTH, w);
				input_report_key(ts->input_dev, BTN_TOUCH, finger);
				finger2_pressed = finger > 1 && finger != 7;
				input_report_key(ts->input_dev, BTN_2, finger2_pressed);
				if (finger2_pressed) {
					input_report_abs(ts->input_dev, ABS_HAT0X, pos[1][0]);
					input_report_abs(ts->input_dev, ABS_HAT0Y, pos[1][1]);
				}

				if (!finger)
					z = 0;
				input_report_abs(ts->input_dev, ABS_MT_TOUCH_MAJOR, z);
				input_report_abs(ts->input_dev, ABS_MT_WIDTH_MAJOR, w);
				input_report_abs(ts->input_dev, ABS_MT_POSITION_X, pos[0][0]);
				input_report_abs(ts->input_dev, ABS_MT_POSITION_Y, pos[0][1]);
				input_mt_sync(ts->input_dev);
				if (finger2_pressed) {
					input_report_abs(ts->input_dev, ABS_MT_TOUCH_MAJOR, z);
					input_report_abs(ts->input_dev, ABS_MT_WIDTH_MAJOR, w);
					input_report_abs(ts->input_dev, ABS_MT_POSITION_X, pos[1][0]);
					input_report_abs(ts->input_dev, ABS_MT_POSITION_Y, pos[1][1]);
					input_mt_sync(ts->input_dev);
				} else if (ts->reported_finger_count > 1) {
					input_report_abs(ts->input_dev, ABS_MT_TOUCH_MAJOR, 0);
					input_report_abs(ts->input_dev, ABS_MT_WIDTH_MAJOR, 0);
					input_mt_sync(ts->input_dev);
				}
				ts->reported_finger_count = finger;
				input_sync(ts->input_dev);
			}
		}
	}
	if (ts->use_irq)
		enable_irq(ts->client->irq);
}

static enum hrtimer_restart synaptics_ts_timer_func(struct hrtimer *timer)
{
	struct synaptics_ts_data *ts = container_of(timer, struct synaptics_ts_data, timer);
	/* printk("synaptics_ts_timer_func\n"); */

	queue_work(synaptics_wq, &ts->work);

	hrtimer_start(&ts->timer, ktime_set(0, 12500000), HRTIMER_MODE_REL);
	return HRTIMER_NORESTART;
}

static irqreturn_t synaptics_ts_irq_handler(int irq, void *dev_id)
{
	struct synaptics_ts_data *ts = dev_id;

	/* printk("synaptics_ts_irq_handler\n"); */
	disable_irq_nosync(ts->client->irq);
	queue_work(synaptics_wq, &ts->work);
	return IRQ_HANDLED;
}

static int synaptics_ts_probe(
	struct i2c_client *client, const struct i2c_device_id *id)
{
	struct synaptics_ts_data *ts;
	uint8_t buf0[4];
	uint8_t buf1[8];
	struct i2c_msg msg[2];
	int ret = 0;
	uint16_t max_x, max_y;
	int fuzz_x, fuzz_y, fuzz_p, fuzz_w;
	struct synaptics_i2c_rmi_platform_data *pdata;
	unsigned long irqflags;
	int inactive_area_left;
	int inactive_area_right;
	int inactive_area_top;
	int inactive_area_bottom;
	int snap_left_on;
	int snap_left_off;
	int snap_right_on;
	int snap_right_off;
	int snap_top_on;
	int snap_top_off;
	int snap_bottom_on;
	int snap_bottom_off;
	uint32_t panel_version;

	if (!i2c_check_functionality(client->adapter, I2C_FUNC_I2C)) {
		printk(KERN_ERR "synaptics_ts_probe: need I2C_FUNC_I2C\n");
		ret = -ENODEV;
		goto err_check_functionality_failed;
	}

	ts = kzalloc(sizeof(*ts), GFP_KERNEL);
	if (ts == NULL) {
		ret = -ENOMEM;
		goto err_alloc_data_failed;
	}
	INIT_WORK(&ts->work, synaptics_ts_work_func);
	ts->client = client;
	i2c_set_clientdata(client, ts);
	pdata = client->dev.platform_data;
	if (pdata)
		ts->power = pdata->power;
	if (ts->power) {
		ret = ts->power(1);
		if (ret < 0) {
			printk(KERN_ERR "synaptics_ts_probe power on failed\n");
			goto err_power_failed;
		}
	}

	ret = i2c_smbus_write_byte_data(ts->client, 0xf4, 0x01); /* device command = reset */
	if (ret < 0) {
		printk(KERN_ERR "i2c_smbus_write_byte_data failed\n");
		/* fail? */
	}
	{
		int retry = 10;
		while (retry-- > 0) {
			ret = i2c_smbus_read_byte_data(ts->client, 0xe4);
			if (ret >= 0)
				break;
			msleep(100);
		}
	}
	if (ret < 0) {
		printk(KERN_ERR "i2c_smbus_read_byte_data failed\n");
		goto err_detect_failed;
	}
	printk(KERN_INFO "synaptics_ts_probe: Product Major Version %x\n", ret);
	panel_version = ret << 8;
	ret = i2c_smbus_read_byte_data(ts->client, 0xe5);
	if (ret < 0) {
		printk(KERN_ERR "i2c_smbus_read_byte_data failed\n");
		goto err_detect_failed;
	}
	printk(KERN_INFO "synaptics_ts_probe: Product Minor Version %x\n", ret);
	panel_version |= ret;

	ret = i2c_smbus_read_byte_data(ts->client, 0xe3);
	if (ret < 0) {
		printk(KERN_ERR "i2c_smbus_read_byte_data failed\n");
		goto err_detect_failed;
	}
	printk(KERN_INFO "synaptics_ts_probe: product property %x\n", ret);

	if (pdata) {
		while (pdata->version > panel_version)
			pdata++;
		ts->flags = pdata->flags;
<<<<<<< HEAD
=======
		ts->sensitivity_adjust = pdata->sensitivity_adjust;
>>>>>>> 3509ff63
		irqflags = pdata->irqflags;
		inactive_area_left = pdata->inactive_left;
		inactive_area_right = pdata->inactive_right;
		inactive_area_top = pdata->inactive_top;
		inactive_area_bottom = pdata->inactive_bottom;
		snap_left_on = pdata->snap_left_on;
		snap_left_off = pdata->snap_left_off;
		snap_right_on = pdata->snap_right_on;
		snap_right_off = pdata->snap_right_off;
		snap_top_on = pdata->snap_top_on;
		snap_top_off = pdata->snap_top_off;
		snap_bottom_on = pdata->snap_bottom_on;
		snap_bottom_off = pdata->snap_bottom_off;
		fuzz_x = pdata->fuzz_x;
		fuzz_y = pdata->fuzz_y;
		fuzz_p = pdata->fuzz_p;
		fuzz_w = pdata->fuzz_w;
	} else {
		irqflags = 0;
		inactive_area_left = 0;
		inactive_area_right = 0;
		inactive_area_top = 0;
		inactive_area_bottom = 0;
		snap_left_on = 0;
		snap_left_off = 0;
		snap_right_on = 0;
		snap_right_off = 0;
		snap_top_on = 0;
		snap_top_off = 0;
		snap_bottom_on = 0;
		snap_bottom_off = 0;
		fuzz_x = 0;
		fuzz_y = 0;
		fuzz_p = 0;
		fuzz_w = 0;
	}

	ret = i2c_smbus_read_byte_data(ts->client, 0xf0);
	if (ret < 0) {
		printk(KERN_ERR "i2c_smbus_read_byte_data failed\n");
		goto err_detect_failed;
	}
	printk(KERN_INFO "synaptics_ts_probe: device control %x\n", ret);

	ret = i2c_smbus_read_byte_data(ts->client, 0xf1);
	if (ret < 0) {
		printk(KERN_ERR "i2c_smbus_read_byte_data failed\n");
		goto err_detect_failed;
	}
	printk(KERN_INFO "synaptics_ts_probe: interrupt enable %x\n", ret);

	ret = i2c_smbus_write_byte_data(ts->client, 0xf1, 0); /* disable interrupt */
	if (ret < 0) {
		printk(KERN_ERR "i2c_smbus_write_byte_data failed\n");
		goto err_detect_failed;
	}

	msg[0].addr = ts->client->addr;
	msg[0].flags = 0;
	msg[0].len = 1;
	msg[0].buf = buf0;
	buf0[0] = 0xe0;
	msg[1].addr = ts->client->addr;
	msg[1].flags = I2C_M_RD;
	msg[1].len = 8;
	msg[1].buf = buf1;
	ret = i2c_transfer(ts->client->adapter, msg, 2);
	if (ret < 0) {
		printk(KERN_ERR "i2c_transfer failed\n");
		goto err_detect_failed;
	}
	printk(KERN_INFO "synaptics_ts_probe: 0xe0: %x %x %x %x %x %x %x %x\n",
	       buf1[0], buf1[1], buf1[2], buf1[3],
	       buf1[4], buf1[5], buf1[6], buf1[7]);

	ret = i2c_smbus_write_byte_data(ts->client, 0xff, 0x10); /* page select = 0x10 */
	if (ret < 0) {
		printk(KERN_ERR "i2c_smbus_write_byte_data failed for page select\n");
		goto err_detect_failed;
	}
	ret = i2c_smbus_read_word_data(ts->client, 0x02);
	if (ret < 0) {
		printk(KERN_ERR "i2c_smbus_read_word_data failed\n");
		goto err_detect_failed;
	}
	ts->has_relative_report = !(ret & 0x100);
	printk(KERN_INFO "synaptics_ts_probe: Sensor properties %x\n", ret);
	ret = i2c_smbus_read_word_data(ts->client, 0x04);
	if (ret < 0) {
		printk(KERN_ERR "i2c_smbus_read_word_data failed\n");
		goto err_detect_failed;
	}
	ts->max[0] = max_x = (ret >> 8 & 0xff) | ((ret & 0x1f) << 8);
	ret = i2c_smbus_read_word_data(ts->client, 0x06);
	if (ret < 0) {
		printk(KERN_ERR "i2c_smbus_read_word_data failed\n");
		goto err_detect_failed;
	}
	ts->max[1] = max_y = (ret >> 8 & 0xff) | ((ret & 0x1f) << 8);
	if (ts->flags & SYNAPTICS_SWAP_XY)
		swap(max_x, max_y);

	ret = synaptics_init_panel(ts); /* will also switch back to page 0x04 */
	if (ret < 0) {
		printk(KERN_ERR "synaptics_init_panel failed\n");
		goto err_detect_failed;
	}

	ts->input_dev = input_allocate_device();
	if (ts->input_dev == NULL) {
		ret = -ENOMEM;
		printk(KERN_ERR "synaptics_ts_probe: Failed to allocate input device\n");
		goto err_input_dev_alloc_failed;
	}
	ts->input_dev->name = "synaptics-rmi-touchscreen";
	set_bit(EV_SYN, ts->input_dev->evbit);
	set_bit(EV_KEY, ts->input_dev->evbit);
	set_bit(BTN_TOUCH, ts->input_dev->keybit);
	set_bit(BTN_2, ts->input_dev->keybit);
	set_bit(EV_ABS, ts->input_dev->evbit);
	inactive_area_left = inactive_area_left * max_x / 0x10000;
	inactive_area_right = inactive_area_right * max_x / 0x10000;
	inactive_area_top = inactive_area_top * max_y / 0x10000;
	inactive_area_bottom = inactive_area_bottom * max_y / 0x10000;
	snap_left_on = snap_left_on * max_x / 0x10000;
	snap_left_off = snap_left_off * max_x / 0x10000;
	snap_right_on = snap_right_on * max_x / 0x10000;
	snap_right_off = snap_right_off * max_x / 0x10000;
	snap_top_on = snap_top_on * max_y / 0x10000;
	snap_top_off = snap_top_off * max_y / 0x10000;
	snap_bottom_on = snap_bottom_on * max_y / 0x10000;
	snap_bottom_off = snap_bottom_off * max_y / 0x10000;
	fuzz_x = fuzz_x * max_x / 0x10000;
	fuzz_y = fuzz_y * max_y / 0x10000;
	ts->snap_down[!!(ts->flags & SYNAPTICS_SWAP_XY)] = -inactive_area_left;
	ts->snap_up[!!(ts->flags & SYNAPTICS_SWAP_XY)] = max_x + inactive_area_right;
	ts->snap_down[!(ts->flags & SYNAPTICS_SWAP_XY)] = -inactive_area_top;
	ts->snap_up[!(ts->flags & SYNAPTICS_SWAP_XY)] = max_y + inactive_area_bottom;
	ts->snap_down_on[!!(ts->flags & SYNAPTICS_SWAP_XY)] = snap_left_on;
	ts->snap_down_off[!!(ts->flags & SYNAPTICS_SWAP_XY)] = snap_left_off;
	ts->snap_up_on[!!(ts->flags & SYNAPTICS_SWAP_XY)] = max_x - snap_right_on;
	ts->snap_up_off[!!(ts->flags & SYNAPTICS_SWAP_XY)] = max_x - snap_right_off;
	ts->snap_down_on[!(ts->flags & SYNAPTICS_SWAP_XY)] = snap_top_on;
	ts->snap_down_off[!(ts->flags & SYNAPTICS_SWAP_XY)] = snap_top_off;
	ts->snap_up_on[!(ts->flags & SYNAPTICS_SWAP_XY)] = max_y - snap_bottom_on;
	ts->snap_up_off[!(ts->flags & SYNAPTICS_SWAP_XY)] = max_y - snap_bottom_off;
	printk(KERN_INFO "synaptics_ts_probe: max_x %d, max_y %d\n", max_x, max_y);
	printk(KERN_INFO "synaptics_ts_probe: inactive_x %d %d, inactive_y %d %d\n",
	       inactive_area_left, inactive_area_right,
	       inactive_area_top, inactive_area_bottom);
	printk(KERN_INFO "synaptics_ts_probe: snap_x %d-%d %d-%d, snap_y %d-%d %d-%d\n",
	       snap_left_on, snap_left_off, snap_right_on, snap_right_off,
	       snap_top_on, snap_top_off, snap_bottom_on, snap_bottom_off);
	input_set_abs_params(ts->input_dev, ABS_X, -inactive_area_left, max_x + inactive_area_right, fuzz_x, 0);
	input_set_abs_params(ts->input_dev, ABS_Y, -inactive_area_top, max_y + inactive_area_bottom, fuzz_y, 0);
	input_set_abs_params(ts->input_dev, ABS_PRESSURE, 0, 255, fuzz_p, 0);
	input_set_abs_params(ts->input_dev, ABS_TOOL_WIDTH, 0, 15, fuzz_w, 0);
	input_set_abs_params(ts->input_dev, ABS_HAT0X, -inactive_area_left, max_x + inactive_area_right, fuzz_x, 0);
	input_set_abs_params(ts->input_dev, ABS_HAT0Y, -inactive_area_top, max_y + inactive_area_bottom, fuzz_y, 0);
	input_set_abs_params(ts->input_dev, ABS_MT_POSITION_X, -inactive_area_left, max_x + inactive_area_right, fuzz_x, 0);
	input_set_abs_params(ts->input_dev, ABS_MT_POSITION_Y, -inactive_area_top, max_y + inactive_area_bottom, fuzz_y, 0);
	input_set_abs_params(ts->input_dev, ABS_MT_TOUCH_MAJOR, 0, 255, fuzz_p, 0);
	input_set_abs_params(ts->input_dev, ABS_MT_WIDTH_MAJOR, 0, 15, fuzz_w, 0);
	/* ts->input_dev->name = ts->keypad_info->name; */
	ret = input_register_device(ts->input_dev);
	if (ret) {
		printk(KERN_ERR "synaptics_ts_probe: Unable to register %s input device\n", ts->input_dev->name);
		goto err_input_register_device_failed;
	}
	if (client->irq) {
		ret = request_irq(client->irq, synaptics_ts_irq_handler, irqflags, client->name, ts);
		if (ret == 0) {
			ret = i2c_smbus_write_byte_data(ts->client, 0xf1, 0x01); /* enable abs int */
			if (ret)
				free_irq(client->irq, ts);
		}
		if (ret == 0)
			ts->use_irq = 1;
		else
			dev_err(&client->dev, "request_irq failed\n");
	}
	if (!ts->use_irq) {
		hrtimer_init(&ts->timer, CLOCK_MONOTONIC, HRTIMER_MODE_REL);
		ts->timer.function = synaptics_ts_timer_func;
		hrtimer_start(&ts->timer, ktime_set(1, 0), HRTIMER_MODE_REL);
	}
#ifdef CONFIG_HAS_EARLYSUSPEND
	ts->early_suspend.level = EARLY_SUSPEND_LEVEL_BLANK_SCREEN + 1;
	ts->early_suspend.suspend = synaptics_ts_early_suspend;
	ts->early_suspend.resume = synaptics_ts_late_resume;
	register_early_suspend(&ts->early_suspend);
#endif

	printk(KERN_INFO "synaptics_ts_probe: Start touchscreen %s in %s mode\n", ts->input_dev->name, ts->use_irq ? "interrupt" : "polling");

	return 0;

err_input_register_device_failed:
	input_free_device(ts->input_dev);

err_input_dev_alloc_failed:
err_detect_failed:
err_power_failed:
	kfree(ts);
err_alloc_data_failed:
err_check_functionality_failed:
	return ret;
}

static int synaptics_ts_remove(struct i2c_client *client)
{
	struct synaptics_ts_data *ts = i2c_get_clientdata(client);
	unregister_early_suspend(&ts->early_suspend);
	if (ts->use_irq)
		free_irq(client->irq, ts);
	else
		hrtimer_cancel(&ts->timer);
	input_unregister_device(ts->input_dev);
	kfree(ts);
	return 0;
}

static int synaptics_ts_suspend(struct i2c_client *client, pm_message_t mesg)
{
	int ret;
	struct synaptics_ts_data *ts = i2c_get_clientdata(client);

	if (ts->use_irq)
		disable_irq(client->irq);
	else
		hrtimer_cancel(&ts->timer);
	ret = cancel_work_sync(&ts->work);
	if (ret && ts->use_irq) /* if work was pending disable-count is now 2 */
		enable_irq(client->irq);
	ret = i2c_smbus_write_byte_data(ts->client, 0xf1, 0); /* disable interrupt */
	if (ret < 0)
		printk(KERN_ERR "synaptics_ts_suspend: i2c_smbus_write_byte_data failed\n");

	ret = i2c_smbus_write_byte_data(client, 0xf0, 0x86); /* deep sleep */
	if (ret < 0)
		printk(KERN_ERR "synaptics_ts_suspend: i2c_smbus_write_byte_data failed\n");
	if (ts->power) {
		ret = ts->power(0);
		if (ret < 0)
			printk(KERN_ERR "synaptics_ts_resume power off failed\n");
	}
	return 0;
}

static int synaptics_ts_resume(struct i2c_client *client)
{
	int ret;
	struct synaptics_ts_data *ts = i2c_get_clientdata(client);

	if (ts->power) {
		ret = ts->power(1);
		if (ret < 0)
			printk(KERN_ERR "synaptics_ts_resume power on failed\n");
	}

	synaptics_init_panel(ts);

	if (ts->use_irq)
		enable_irq(client->irq);

	if (!ts->use_irq)
		hrtimer_start(&ts->timer, ktime_set(1, 0), HRTIMER_MODE_REL);
	else
		i2c_smbus_write_byte_data(ts->client, 0xf1, 0x01); /* enable abs int */

	return 0;
}

#ifdef CONFIG_HAS_EARLYSUSPEND
static void synaptics_ts_early_suspend(struct early_suspend *h)
{
	struct synaptics_ts_data *ts;
	ts = container_of(h, struct synaptics_ts_data, early_suspend);
	synaptics_ts_suspend(ts->client, PMSG_SUSPEND);
}

static void synaptics_ts_late_resume(struct early_suspend *h)
{
	struct synaptics_ts_data *ts;
	ts = container_of(h, struct synaptics_ts_data, early_suspend);
	synaptics_ts_resume(ts->client);
}
#endif

static const struct i2c_device_id synaptics_ts_id[] = {
	{ SYNAPTICS_I2C_RMI_NAME, 0 },
	{ }
};

static struct i2c_driver synaptics_ts_driver = {
	.probe		= synaptics_ts_probe,
	.remove		= synaptics_ts_remove,
#ifndef CONFIG_HAS_EARLYSUSPEND
	.suspend	= synaptics_ts_suspend,
	.resume		= synaptics_ts_resume,
#endif
	.id_table	= synaptics_ts_id,
	.driver = {
		.name	= SYNAPTICS_I2C_RMI_NAME,
	},
};

static int __devinit synaptics_ts_init(void)
{
	synaptics_wq = create_singlethread_workqueue("synaptics_wq");
	if (!synaptics_wq)
		return -ENOMEM;
	return i2c_add_driver(&synaptics_ts_driver);
}

static void __exit synaptics_ts_exit(void)
{
	i2c_del_driver(&synaptics_ts_driver);
	if (synaptics_wq)
		destroy_workqueue(synaptics_wq);
}

module_init(synaptics_ts_init);
module_exit(synaptics_ts_exit);

MODULE_DESCRIPTION("Synaptics Touchscreen Driver");
MODULE_LICENSE("GPL");<|MERGE_RESOLUTION|>--- conflicted
+++ resolved
@@ -344,10 +344,7 @@
 		while (pdata->version > panel_version)
 			pdata++;
 		ts->flags = pdata->flags;
-<<<<<<< HEAD
-=======
 		ts->sensitivity_adjust = pdata->sensitivity_adjust;
->>>>>>> 3509ff63
 		irqflags = pdata->irqflags;
 		inactive_area_left = pdata->inactive_left;
 		inactive_area_right = pdata->inactive_right;
