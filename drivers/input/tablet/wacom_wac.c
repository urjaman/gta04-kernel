/*
 * drivers/input/tablet/wacom_wac.c
 *
 *  USB Wacom tablet support - Wacom specific code
 *
 */

/*
 * This program is free software; you can redistribute it and/or modify
 * it under the terms of the GNU General Public License as published by
 * the Free Software Foundation; either version 2 of the License, or
 * (at your option) any later version.
 */

#include "wacom_wac.h"
#include "wacom.h"

static int wacom_penpartner_irq(struct wacom_wac *wacom)
{
	unsigned char *data = wacom->data;
	struct input_dev *input = wacom->input;

	switch (data[0]) {
	case 1:
		if (data[5] & 0x80) {
			wacom->tool[0] = (data[5] & 0x20) ? BTN_TOOL_RUBBER : BTN_TOOL_PEN;
			wacom->id[0] = (data[5] & 0x20) ? ERASER_DEVICE_ID : STYLUS_DEVICE_ID;
			input_report_key(input, wacom->tool[0], 1);
			input_report_abs(input, ABS_MISC, wacom->id[0]); /* report tool id */
			input_report_abs(input, ABS_X, get_unaligned_le16(&data[1]));
			input_report_abs(input, ABS_Y, get_unaligned_le16(&data[3]));
			input_report_abs(input, ABS_PRESSURE, (signed char)data[6] + 127);
			input_report_key(input, BTN_TOUCH, ((signed char)data[6] > -127));
			input_report_key(input, BTN_STYLUS, (data[5] & 0x40));
		} else {
			input_report_key(input, wacom->tool[0], 0);
			input_report_abs(input, ABS_MISC, 0); /* report tool id */
			input_report_abs(input, ABS_PRESSURE, -1);
			input_report_key(input, BTN_TOUCH, 0);
		}
		break;

	case 2:
		input_report_key(input, BTN_TOOL_PEN, 1);
		input_report_abs(input, ABS_MISC, STYLUS_DEVICE_ID); /* report tool id */
		input_report_abs(input, ABS_X, get_unaligned_le16(&data[1]));
		input_report_abs(input, ABS_Y, get_unaligned_le16(&data[3]));
		input_report_abs(input, ABS_PRESSURE, (signed char)data[6] + 127);
		input_report_key(input, BTN_TOUCH, ((signed char)data[6] > -80) && !(data[5] & 0x20));
		input_report_key(input, BTN_STYLUS, (data[5] & 0x40));
		break;

	default:
		printk(KERN_INFO "wacom_penpartner_irq: received unknown report #%d\n", data[0]);
		return 0;
        }

	return 1;
}

static int wacom_pl_irq(struct wacom_wac *wacom)
{
	struct wacom_features *features = &wacom->features;
	unsigned char *data = wacom->data;
	struct input_dev *input = wacom->input;
	int prox, pressure;

	if (data[0] != WACOM_REPORT_PENABLED) {
		dbg("wacom_pl_irq: received unknown report #%d", data[0]);
		return 0;
	}

	prox = data[1] & 0x40;

	if (prox) {
		wacom->id[0] = ERASER_DEVICE_ID;
		pressure = (signed char)((data[7] << 1) | ((data[4] >> 2) & 1));
		if (features->pressure_max > 255)
			pressure = (pressure << 1) | ((data[4] >> 6) & 1);
		pressure += (features->pressure_max + 1) / 2;

		/*
		 * if going from out of proximity into proximity select between the eraser
		 * and the pen based on the state of the stylus2 button, choose eraser if
		 * pressed else choose pen. if not a proximity change from out to in, send
		 * an out of proximity for previous tool then a in for new tool.
		 */
		if (!wacom->tool[0]) {
			/* Eraser bit set for DTF */
			if (data[1] & 0x10)
				wacom->tool[1] = BTN_TOOL_RUBBER;
			else
				/* Going into proximity select tool */
				wacom->tool[1] = (data[4] & 0x20) ? BTN_TOOL_RUBBER : BTN_TOOL_PEN;
		} else {
			/* was entered with stylus2 pressed */
			if (wacom->tool[1] == BTN_TOOL_RUBBER && !(data[4] & 0x20)) {
				/* report out proximity for previous tool */
				input_report_key(input, wacom->tool[1], 0);
				input_sync(input);
				wacom->tool[1] = BTN_TOOL_PEN;
				return 0;
			}
		}
		if (wacom->tool[1] != BTN_TOOL_RUBBER) {
			/* Unknown tool selected default to pen tool */
			wacom->tool[1] = BTN_TOOL_PEN;
			wacom->id[0] = STYLUS_DEVICE_ID;
		}
		input_report_key(input, wacom->tool[1], prox); /* report in proximity for tool */
		input_report_abs(input, ABS_MISC, wacom->id[0]); /* report tool id */
		input_report_abs(input, ABS_X, data[3] | (data[2] << 7) | ((data[1] & 0x03) << 14));
		input_report_abs(input, ABS_Y, data[6] | (data[5] << 7) | ((data[4] & 0x03) << 14));
		input_report_abs(input, ABS_PRESSURE, pressure);

		input_report_key(input, BTN_TOUCH, data[4] & 0x08);
		input_report_key(input, BTN_STYLUS, data[4] & 0x10);
		/* Only allow the stylus2 button to be reported for the pen tool. */
		input_report_key(input, BTN_STYLUS2, (wacom->tool[1] == BTN_TOOL_PEN) && (data[4] & 0x20));
	} else {
		/* report proximity-out of a (valid) tool */
		if (wacom->tool[1] != BTN_TOOL_RUBBER) {
			/* Unknown tool selected default to pen tool */
			wacom->tool[1] = BTN_TOOL_PEN;
		}
		input_report_key(input, wacom->tool[1], prox);
	}

	wacom->tool[0] = prox; /* Save proximity state */
	return 1;
}

static int wacom_ptu_irq(struct wacom_wac *wacom)
{
	unsigned char *data = wacom->data;
	struct input_dev *input = wacom->input;

	if (data[0] != WACOM_REPORT_PENABLED) {
		printk(KERN_INFO "wacom_ptu_irq: received unknown report #%d\n", data[0]);
		return 0;
	}

	if (data[1] & 0x04) {
		input_report_key(input, BTN_TOOL_RUBBER, data[1] & 0x20);
		input_report_key(input, BTN_TOUCH, data[1] & 0x08);
		wacom->id[0] = ERASER_DEVICE_ID;
	} else {
		input_report_key(input, BTN_TOOL_PEN, data[1] & 0x20);
		input_report_key(input, BTN_TOUCH, data[1] & 0x01);
		wacom->id[0] = STYLUS_DEVICE_ID;
	}
	input_report_abs(input, ABS_MISC, wacom->id[0]); /* report tool id */
	input_report_abs(input, ABS_X, le16_to_cpup((__le16 *)&data[2]));
	input_report_abs(input, ABS_Y, le16_to_cpup((__le16 *)&data[4]));
	input_report_abs(input, ABS_PRESSURE, le16_to_cpup((__le16 *)&data[6]));
	input_report_key(input, BTN_STYLUS, data[1] & 0x02);
	input_report_key(input, BTN_STYLUS2, data[1] & 0x10);
	return 1;
}

static int wacom_dtu_irq(struct wacom_wac *wacom)
{
	struct wacom_features *features = &wacom->features;
	char *data = wacom->data;
	struct input_dev *input = wacom->input;
	int prox = data[1] & 0x20, pressure;

	dbg("wacom_dtu_irq: received report #%d", data[0]);

	if (prox) {
		/* Going into proximity select tool */
		wacom->tool[0] = (data[1] & 0x0c) ? BTN_TOOL_RUBBER : BTN_TOOL_PEN;
		if (wacom->tool[0] == BTN_TOOL_PEN)
			wacom->id[0] = STYLUS_DEVICE_ID;
		else
			wacom->id[0] = ERASER_DEVICE_ID;
	}
	input_report_key(input, BTN_STYLUS, data[1] & 0x02);
	input_report_key(input, BTN_STYLUS2, data[1] & 0x10);
	input_report_abs(input, ABS_X, le16_to_cpup((__le16 *)&data[2]));
	input_report_abs(input, ABS_Y, le16_to_cpup((__le16 *)&data[4]));
	pressure = ((data[7] & 0x01) << 8) | data[6];
	if (pressure < 0)
		pressure = features->pressure_max + pressure + 1;
	input_report_abs(input, ABS_PRESSURE, pressure);
	input_report_key(input, BTN_TOUCH, data[1] & 0x05);
	if (!prox) /* out-prox */
		wacom->id[0] = 0;
	input_report_key(input, wacom->tool[0], prox);
	input_report_abs(input, ABS_MISC, wacom->id[0]);
	return 1;
}

static int wacom_graphire_irq(struct wacom_wac *wacom)
{
	struct wacom_features *features = &wacom->features;
	unsigned char *data = wacom->data;
	struct input_dev *input = wacom->input;
	int prox;
	int rw = 0;
	int retval = 0;

	if (data[0] != WACOM_REPORT_PENABLED) {
		dbg("wacom_graphire_irq: received unknown report #%d", data[0]);
		goto exit;
	}

	prox = data[1] & 0x80;
	if (prox || wacom->id[0]) {
		if (prox) {
			switch ((data[1] >> 5) & 3) {

			case 0:	/* Pen */
				wacom->tool[0] = BTN_TOOL_PEN;
				wacom->id[0] = STYLUS_DEVICE_ID;
				break;

			case 1: /* Rubber */
				wacom->tool[0] = BTN_TOOL_RUBBER;
				wacom->id[0] = ERASER_DEVICE_ID;
				break;

			case 2: /* Mouse with wheel */
				input_report_key(input, BTN_MIDDLE, data[1] & 0x04);
				/* fall through */

			case 3: /* Mouse without wheel */
				wacom->tool[0] = BTN_TOOL_MOUSE;
				wacom->id[0] = CURSOR_DEVICE_ID;
				break;
			}
		}
		input_report_abs(input, ABS_X, le16_to_cpup((__le16 *)&data[2]));
		input_report_abs(input, ABS_Y, le16_to_cpup((__le16 *)&data[4]));
		if (wacom->tool[0] != BTN_TOOL_MOUSE) {
			input_report_abs(input, ABS_PRESSURE, data[6] | ((data[7] & 0x01) << 8));
			input_report_key(input, BTN_TOUCH, data[1] & 0x01);
			input_report_key(input, BTN_STYLUS, data[1] & 0x02);
			input_report_key(input, BTN_STYLUS2, data[1] & 0x04);
		} else {
			input_report_key(input, BTN_LEFT, data[1] & 0x01);
			input_report_key(input, BTN_RIGHT, data[1] & 0x02);
			if (features->type == WACOM_G4 ||
					features->type == WACOM_MO) {
				input_report_abs(input, ABS_DISTANCE, data[6] & 0x3f);
				rw = (data[7] & 0x04) - (data[7] & 0x03);
			} else {
				input_report_abs(input, ABS_DISTANCE, data[7] & 0x3f);
				rw = -(signed char)data[6];
			}
			input_report_rel(input, REL_WHEEL, rw);
		}

		if (!prox)
			wacom->id[0] = 0;
		input_report_abs(input, ABS_MISC, wacom->id[0]); /* report tool id */
		input_report_key(input, wacom->tool[0], prox);
		input_sync(input); /* sync last event */
	}

	/* send pad data */
	switch (features->type) {
	case WACOM_G4:
		prox = data[7] & 0xf8;
		if (prox || wacom->id[1]) {
			wacom->id[1] = PAD_DEVICE_ID;
			input_report_key(input, BTN_0, (data[7] & 0x40));
			input_report_key(input, BTN_4, (data[7] & 0x80));
			rw = ((data[7] & 0x18) >> 3) - ((data[7] & 0x20) >> 3);
			input_report_rel(input, REL_WHEEL, rw);
			input_report_key(input, BTN_TOOL_FINGER, 0xf0);
			if (!prox)
				wacom->id[1] = 0;
			input_report_abs(input, ABS_MISC, wacom->id[1]);
			input_event(input, EV_MSC, MSC_SERIAL, 0xf0);
			retval = 1;
		}
		break;

	case WACOM_MO:
		prox = (data[7] & 0xf8) || data[8];
		if (prox || wacom->id[1]) {
			wacom->id[1] = PAD_DEVICE_ID;
			input_report_key(input, BTN_0, (data[7] & 0x08));
			input_report_key(input, BTN_1, (data[7] & 0x20));
			input_report_key(input, BTN_4, (data[7] & 0x10));
			input_report_key(input, BTN_5, (data[7] & 0x40));
			input_report_abs(input, ABS_WHEEL, (data[8] & 0x7f));
			input_report_key(input, BTN_TOOL_FINGER, 0xf0);
			if (!prox)
				wacom->id[1] = 0;
			input_report_abs(input, ABS_MISC, wacom->id[1]);
			input_event(input, EV_MSC, MSC_SERIAL, 0xf0);
		}
		retval = 1;
		break;
	}
exit:
	return retval;
}

static int wacom_intuos_inout(struct wacom_wac *wacom)
{
	struct wacom_features *features = &wacom->features;
	unsigned char *data = wacom->data;
	struct input_dev *input = wacom->input;
	int idx = 0;

	/* tool number */
	if (features->type == INTUOS)
		idx = data[1] & 0x01;

	/* Enter report */
	if ((data[1] & 0xfc) == 0xc0) {
		/* serial number of the tool */
		wacom->serial[idx] = ((data[3] & 0x0f) << 28) +
			(data[4] << 20) + (data[5] << 12) +
			(data[6] << 4) + (data[7] >> 4);

		wacom->id[idx] = (data[2] << 4) | (data[3] >> 4) |
			((data[7] & 0x0f) << 20) | ((data[8] & 0xf0) << 12);

		switch (wacom->id[idx] & 0xfffff) {
		case 0x812: /* Inking pen */
		case 0x801: /* Intuos3 Inking pen */
		case 0x20802: /* Intuos4 Inking Pen */
		case 0x012:
			wacom->tool[idx] = BTN_TOOL_PENCIL;
			break;

		case 0x822: /* Pen */
		case 0x842:
		case 0x852:
		case 0x823: /* Intuos3 Grip Pen */
		case 0x813: /* Intuos3 Classic Pen */
		case 0x885: /* Intuos3 Marker Pen */
		case 0x802: /* Intuos4 General Pen */
		case 0x804: /* Intuos4 Marker Pen */
		case 0x40802: /* Intuos4 Classic Pen */
		case 0x022:
			wacom->tool[idx] = BTN_TOOL_PEN;
			break;

		case 0x832: /* Stroke pen */
		case 0x032:
			wacom->tool[idx] = BTN_TOOL_BRUSH;
			break;

		case 0x007: /* Mouse 4D and 2D */
		case 0x09c:
		case 0x094:
		case 0x017: /* Intuos3 2D Mouse */
		case 0x806: /* Intuos4 Mouse */
			wacom->tool[idx] = BTN_TOOL_MOUSE;
			break;

		case 0x096: /* Lens cursor */
		case 0x097: /* Intuos3 Lens cursor */
		case 0x006: /* Intuos4 Lens cursor */
			wacom->tool[idx] = BTN_TOOL_LENS;
			break;

		case 0x82a: /* Eraser */
		case 0x85a:
		case 0x91a:
		case 0xd1a:
		case 0x0fa:
		case 0x82b: /* Intuos3 Grip Pen Eraser */
		case 0x81b: /* Intuos3 Classic Pen Eraser */
		case 0x91b: /* Intuos3 Airbrush Eraser */
		case 0x80c: /* Intuos4 Marker Pen Eraser */
		case 0x80a: /* Intuos4 General Pen Eraser */
		case 0x4080a: /* Intuos4 Classic Pen Eraser */
		case 0x90a: /* Intuos4 Airbrush Eraser */
			wacom->tool[idx] = BTN_TOOL_RUBBER;
			break;

		case 0xd12:
		case 0x912:
		case 0x112:
		case 0x913: /* Intuos3 Airbrush */
		case 0x902: /* Intuos4 Airbrush */
			wacom->tool[idx] = BTN_TOOL_AIRBRUSH;
			break;

		default: /* Unknown tool */
			wacom->tool[idx] = BTN_TOOL_PEN;
			break;
		}
		return 1;
	}

	/* older I4 styli don't work with new Cintiqs */
	if (!((wacom->id[idx] >> 20) & 0x01) &&
			(features->type == WACOM_21UX2))
		return 1;

	/* Exit report */
	if ((data[1] & 0xfe) == 0x80) {
		/*
		 * Reset all states otherwise we lose the initial states
		 * when in-prox next time
		 */
		input_report_abs(input, ABS_X, 0);
		input_report_abs(input, ABS_Y, 0);
		input_report_abs(input, ABS_DISTANCE, 0);
		input_report_abs(input, ABS_TILT_X, 0);
		input_report_abs(input, ABS_TILT_Y, 0);
		if (wacom->tool[idx] >= BTN_TOOL_MOUSE) {
			input_report_key(input, BTN_LEFT, 0);
			input_report_key(input, BTN_MIDDLE, 0);
			input_report_key(input, BTN_RIGHT, 0);
			input_report_key(input, BTN_SIDE, 0);
			input_report_key(input, BTN_EXTRA, 0);
			input_report_abs(input, ABS_THROTTLE, 0);
			input_report_abs(input, ABS_RZ, 0);
		} else {
			input_report_abs(input, ABS_PRESSURE, 0);
			input_report_key(input, BTN_STYLUS, 0);
			input_report_key(input, BTN_STYLUS2, 0);
			input_report_key(input, BTN_TOUCH, 0);
			input_report_abs(input, ABS_WHEEL, 0);
			if (features->type >= INTUOS3S)
				input_report_abs(input, ABS_Z, 0);
		}
		input_report_key(input, wacom->tool[idx], 0);
		input_report_abs(input, ABS_MISC, 0); /* reset tool id */
		input_event(input, EV_MSC, MSC_SERIAL, wacom->serial[idx]);
		wacom->id[idx] = 0;
		return 2;
	}
	return 0;
}

static void wacom_intuos_general(struct wacom_wac *wacom)
{
	struct wacom_features *features = &wacom->features;
	unsigned char *data = wacom->data;
	struct input_dev *input = wacom->input;
	unsigned int t;

	/* general pen packet */
	if ((data[1] & 0xb8) == 0xa0) {
		t = (data[6] << 2) | ((data[7] >> 6) & 3);
		if ((features->type >= INTUOS4S && features->type <= INTUOS4L) ||
		    features->type == WACOM_21UX2) {
			t = (t << 1) | (data[1] & 1);
		}
		input_report_abs(input, ABS_PRESSURE, t);
		input_report_abs(input, ABS_TILT_X,
				((data[7] << 1) & 0x7e) | (data[8] >> 7));
		input_report_abs(input, ABS_TILT_Y, data[8] & 0x7f);
		input_report_key(input, BTN_STYLUS, data[1] & 2);
		input_report_key(input, BTN_STYLUS2, data[1] & 4);
		input_report_key(input, BTN_TOUCH, t > 10);
	}

	/* airbrush second packet */
	if ((data[1] & 0xbc) == 0xb4) {
		input_report_abs(input, ABS_WHEEL,
				(data[6] << 2) | ((data[7] >> 6) & 3));
		input_report_abs(input, ABS_TILT_X,
				((data[7] << 1) & 0x7e) | (data[8] >> 7));
		input_report_abs(input, ABS_TILT_Y, data[8] & 0x7f);
	}
}

static int wacom_intuos_irq(struct wacom_wac *wacom)
{
	struct wacom_features *features = &wacom->features;
	unsigned char *data = wacom->data;
	struct input_dev *input = wacom->input;
	unsigned int t;
	int idx = 0, result;

	if (data[0] != WACOM_REPORT_PENABLED && data[0] != WACOM_REPORT_INTUOSREAD
		&& data[0] != WACOM_REPORT_INTUOSWRITE && data[0] != WACOM_REPORT_INTUOSPAD) {
		dbg("wacom_intuos_irq: received unknown report #%d", data[0]);
                return 0;
	}

	/* tool number */
	if (features->type == INTUOS)
		idx = data[1] & 0x01;

	/* pad packets. Works as a second tool and is always in prox */
	if (data[0] == WACOM_REPORT_INTUOSPAD) {
		/* initiate the pad as a device */
		if (wacom->tool[1] != BTN_TOOL_FINGER)
			wacom->tool[1] = BTN_TOOL_FINGER;

		if (features->type >= INTUOS4S && features->type <= INTUOS4L) {
			input_report_key(input, BTN_0, (data[2] & 0x01));
			input_report_key(input, BTN_1, (data[3] & 0x01));
			input_report_key(input, BTN_2, (data[3] & 0x02));
			input_report_key(input, BTN_3, (data[3] & 0x04));
			input_report_key(input, BTN_4, (data[3] & 0x08));
			input_report_key(input, BTN_5, (data[3] & 0x10));
			input_report_key(input, BTN_6, (data[3] & 0x20));
			if (data[1] & 0x80) {
				input_report_abs(input, ABS_WHEEL, (data[1] & 0x7f));
			} else {
				/* Out of proximity, clear wheel value. */
				input_report_abs(input, ABS_WHEEL, 0);
			}
			if (features->type != INTUOS4S) {
				input_report_key(input, BTN_7, (data[3] & 0x40));
				input_report_key(input, BTN_8, (data[3] & 0x80));
			}
			if (data[1] | (data[2] & 0x01) | data[3]) {
				input_report_key(input, wacom->tool[1], 1);
				input_report_abs(input, ABS_MISC, PAD_DEVICE_ID);
			} else {
				input_report_key(input, wacom->tool[1], 0);
				input_report_abs(input, ABS_MISC, 0);
			}
		} else {
			if (features->type == WACOM_21UX2) {
				input_report_key(input, BTN_0, (data[5] & 0x01));
				input_report_key(input, BTN_1, (data[6] & 0x01));
				input_report_key(input, BTN_2, (data[6] & 0x02));
				input_report_key(input, BTN_3, (data[6] & 0x04));
				input_report_key(input, BTN_4, (data[6] & 0x08));
				input_report_key(input, BTN_5, (data[6] & 0x10));
				input_report_key(input, BTN_6, (data[6] & 0x20));
				input_report_key(input, BTN_7, (data[6] & 0x40));
				input_report_key(input, BTN_8, (data[6] & 0x80));
				input_report_key(input, BTN_9, (data[7] & 0x01));
				input_report_key(input, BTN_A, (data[8] & 0x01));
				input_report_key(input, BTN_B, (data[8] & 0x02));
				input_report_key(input, BTN_C, (data[8] & 0x04));
				input_report_key(input, BTN_X, (data[8] & 0x08));
				input_report_key(input, BTN_Y, (data[8] & 0x10));
				input_report_key(input, BTN_Z, (data[8] & 0x20));
				input_report_key(input, BTN_BASE, (data[8] & 0x40));
				input_report_key(input, BTN_BASE2, (data[8] & 0x80));
			} else {
				input_report_key(input, BTN_0, (data[5] & 0x01));
				input_report_key(input, BTN_1, (data[5] & 0x02));
				input_report_key(input, BTN_2, (data[5] & 0x04));
				input_report_key(input, BTN_3, (data[5] & 0x08));
				input_report_key(input, BTN_4, (data[6] & 0x01));
				input_report_key(input, BTN_5, (data[6] & 0x02));
				input_report_key(input, BTN_6, (data[6] & 0x04));
				input_report_key(input, BTN_7, (data[6] & 0x08));
				input_report_key(input, BTN_8, (data[5] & 0x10));
				input_report_key(input, BTN_9, (data[6] & 0x10));
			}
			input_report_abs(input, ABS_RX, ((data[1] & 0x1f) << 8) | data[2]);
			input_report_abs(input, ABS_RY, ((data[3] & 0x1f) << 8) | data[4]);

			if ((data[5] & 0x1f) | data[6] | (data[1] & 0x1f) |
				data[2] | (data[3] & 0x1f) | data[4] | data[8] |
				(data[7] & 0x01)) {
				input_report_key(input, wacom->tool[1], 1);
				input_report_abs(input, ABS_MISC, PAD_DEVICE_ID);
			} else {
				input_report_key(input, wacom->tool[1], 0);
				input_report_abs(input, ABS_MISC, 0);
			}
		}
		input_event(input, EV_MSC, MSC_SERIAL, 0xffffffff);
                return 1;
	}

	/* process in/out prox events */
	result = wacom_intuos_inout(wacom);
	if (result)
                return result - 1;

	/* don't proceed if we don't know the ID */
	if (!wacom->id[idx])
		return 0;

	/* Only large Intuos support Lense Cursor */
	if (wacom->tool[idx] == BTN_TOOL_LENS &&
	    (features->type == INTUOS3 ||
	     features->type == INTUOS3S ||
	     features->type == INTUOS4 ||
	     features->type == INTUOS4S)) {

		return 0;
	}

	/* Cintiq doesn't send data when RDY bit isn't set */
	if (features->type == CINTIQ && !(data[1] & 0x40))
                 return 0;

	if (features->type >= INTUOS3S) {
		input_report_abs(input, ABS_X, (data[2] << 9) | (data[3] << 1) | ((data[9] >> 1) & 1));
		input_report_abs(input, ABS_Y, (data[4] << 9) | (data[5] << 1) | (data[9] & 1));
		input_report_abs(input, ABS_DISTANCE, ((data[9] >> 2) & 0x3f));
	} else {
		input_report_abs(input, ABS_X, be16_to_cpup((__be16 *)&data[2]));
		input_report_abs(input, ABS_Y, be16_to_cpup((__be16 *)&data[4]));
		input_report_abs(input, ABS_DISTANCE, ((data[9] >> 3) & 0x1f));
	}

	/* process general packets */
	wacom_intuos_general(wacom);

	/* 4D mouse, 2D mouse, marker pen rotation, tilt mouse, or Lens cursor packets */
	if ((data[1] & 0xbc) == 0xa8 || (data[1] & 0xbe) == 0xb0 || (data[1] & 0xbc) == 0xac) {

		if (data[1] & 0x02) {
			/* Rotation packet */
			if (features->type >= INTUOS3S) {
				/* I3 marker pen rotation */
				t = (data[6] << 3) | ((data[7] >> 5) & 7);
				t = (data[7] & 0x20) ? ((t > 900) ? ((t-1) / 2 - 1350) :
					((t-1) / 2 + 450)) : (450 - t / 2) ;
				input_report_abs(input, ABS_Z, t);
			} else {
				/* 4D mouse rotation packet */
				t = (data[6] << 3) | ((data[7] >> 5) & 7);
				input_report_abs(input, ABS_RZ, (data[7] & 0x20) ?
					((t - 1) / 2) : -t / 2);
			}

		} else if (!(data[1] & 0x10) && features->type < INTUOS3S) {
			/* 4D mouse packet */
			input_report_key(input, BTN_LEFT,   data[8] & 0x01);
			input_report_key(input, BTN_MIDDLE, data[8] & 0x02);
			input_report_key(input, BTN_RIGHT,  data[8] & 0x04);

			input_report_key(input, BTN_SIDE,   data[8] & 0x20);
			input_report_key(input, BTN_EXTRA,  data[8] & 0x10);
			t = (data[6] << 2) | ((data[7] >> 6) & 3);
			input_report_abs(input, ABS_THROTTLE, (data[8] & 0x08) ? -t : t);

		} else if (wacom->tool[idx] == BTN_TOOL_MOUSE) {
			/* I4 mouse */
			if (features->type >= INTUOS4S && features->type <= INTUOS4L) {
				input_report_key(input, BTN_LEFT,   data[6] & 0x01);
				input_report_key(input, BTN_MIDDLE, data[6] & 0x02);
				input_report_key(input, BTN_RIGHT,  data[6] & 0x04);
				input_report_rel(input, REL_WHEEL, ((data[7] & 0x80) >> 7)
						 - ((data[7] & 0x40) >> 6));
				input_report_key(input, BTN_SIDE,   data[6] & 0x08);
				input_report_key(input, BTN_EXTRA,  data[6] & 0x10);

				input_report_abs(input, ABS_TILT_X,
					((data[7] << 1) & 0x7e) | (data[8] >> 7));
				input_report_abs(input, ABS_TILT_Y, data[8] & 0x7f);
			} else {
				/* 2D mouse packet */
				input_report_key(input, BTN_LEFT,   data[8] & 0x04);
				input_report_key(input, BTN_MIDDLE, data[8] & 0x08);
				input_report_key(input, BTN_RIGHT,  data[8] & 0x10);
				input_report_rel(input, REL_WHEEL, (data[8] & 0x01)
						 - ((data[8] & 0x02) >> 1));

				/* I3 2D mouse side buttons */
				if (features->type >= INTUOS3S && features->type <= INTUOS3L) {
					input_report_key(input, BTN_SIDE,   data[8] & 0x40);
					input_report_key(input, BTN_EXTRA,  data[8] & 0x20);
				}
			}
		} else if ((features->type < INTUOS3S || features->type == INTUOS3L ||
				features->type == INTUOS4L) &&
			   wacom->tool[idx] == BTN_TOOL_LENS) {
			/* Lens cursor packets */
			input_report_key(input, BTN_LEFT,   data[8] & 0x01);
			input_report_key(input, BTN_MIDDLE, data[8] & 0x02);
			input_report_key(input, BTN_RIGHT,  data[8] & 0x04);
			input_report_key(input, BTN_SIDE,   data[8] & 0x10);
			input_report_key(input, BTN_EXTRA,  data[8] & 0x08);
		}
	}

	input_report_abs(input, ABS_MISC, wacom->id[idx]); /* report tool id */
	input_report_key(input, wacom->tool[idx], 1);
	input_event(input, EV_MSC, MSC_SERIAL, wacom->serial[idx]);
	return 1;
}


static void wacom_tpc_finger_in(struct wacom_wac *wacom, char *data, int idx)
{
	struct input_dev *input = wacom->input;
	int finger = idx + 1;
	int x = le16_to_cpup((__le16 *)&data[finger * 2]) & 0x7fff;
	int y = le16_to_cpup((__le16 *)&data[4 + finger * 2]) & 0x7fff;

	/*
	 * Work around input core suppressing "duplicate" events since
	 * we are abusing ABS_X/ABS_Y to transmit multi-finger data.
	 * This should go away once we switch to true multitouch
	 * protocol.
	 */
	if (wacom->last_finger != finger) {
		if (x == input_abs_get_val(input, ABS_X))
			x++;

		if (y == input_abs_get_val(input, ABS_Y))
			y++;
	}

	input_report_abs(input, ABS_X, x);
	input_report_abs(input, ABS_Y, y);
	input_report_abs(input, ABS_MISC, wacom->id[0]);
	input_report_key(input, wacom->tool[finger], 1);
	if (!idx)
		input_report_key(input, BTN_TOUCH, 1);
	input_event(input, EV_MSC, MSC_SERIAL, finger);
	input_sync(input);

	wacom->last_finger = finger;
}

static void wacom_tpc_touch_out(struct wacom_wac *wacom, int idx)
{
	struct input_dev *input = wacom->input;
	int finger = idx + 1;

	input_report_abs(input, ABS_X, 0);
	input_report_abs(input, ABS_Y, 0);
	input_report_abs(input, ABS_MISC, 0);
	input_report_key(input, wacom->tool[finger], 0);
	if (!idx)
		input_report_key(input, BTN_TOUCH, 0);
	input_event(input, EV_MSC, MSC_SERIAL, finger);
	input_sync(input);
}

static void wacom_tpc_touch_in(struct wacom_wac *wacom, size_t len)
{
	char *data = wacom->data;
	struct input_dev *input = wacom->input;

	wacom->tool[1] = BTN_TOOL_DOUBLETAP;
	wacom->id[0] = TOUCH_DEVICE_ID;
	wacom->tool[2] = BTN_TOOL_TRIPLETAP;

	if (len != WACOM_PKGLEN_TPC1FG) {

		switch (data[0]) {

		case WACOM_REPORT_TPC1FG:
			input_report_abs(input, ABS_X, le16_to_cpup((__le16 *)&data[2]));
			input_report_abs(input, ABS_Y, le16_to_cpup((__le16 *)&data[4]));
			input_report_abs(input, ABS_PRESSURE, le16_to_cpup((__le16 *)&data[6]));
			input_report_key(input, BTN_TOUCH, le16_to_cpup((__le16 *)&data[6]));
			input_report_abs(input, ABS_MISC, wacom->id[0]);
			input_report_key(input, wacom->tool[1], 1);
			input_sync(input);
			break;

		case WACOM_REPORT_TPC2FG:
			if (data[1] & 0x01)
				wacom_tpc_finger_in(wacom, data, 0);
			else if (wacom->id[1] & 0x01)
				wacom_tpc_touch_out(wacom, 0);

			if (data[1] & 0x02)
				wacom_tpc_finger_in(wacom, data, 1);
			else if (wacom->id[1] & 0x02)
				wacom_tpc_touch_out(wacom, 1);
			break;
		}
	} else {
		input_report_abs(input, ABS_X, get_unaligned_le16(&data[1]));
		input_report_abs(input, ABS_Y, get_unaligned_le16(&data[3]));
		input_report_key(input, BTN_TOUCH, 1);
		input_report_abs(input, ABS_MISC, wacom->id[1]);
		input_report_key(input, wacom->tool[1], 1);
		input_sync(input);
	}
}

static int wacom_tpc_irq(struct wacom_wac *wacom, size_t len)
{
	struct wacom_features *features = &wacom->features;
	char *data = wacom->data;
	struct input_dev *input = wacom->input;
	int prox = 0, pressure;
	int retval = 0;

	dbg("wacom_tpc_irq: received report #%d", data[0]);

	if (len == WACOM_PKGLEN_TPC1FG ||		 /* single touch */
	    data[0] == WACOM_REPORT_TPC1FG ||		 /* single touch */
	    data[0] == WACOM_REPORT_TPC2FG) {		 /* 2FG touch */

		if (wacom->shared->stylus_in_proximity) {
			if (wacom->id[1] & 0x01)
				wacom_tpc_touch_out(wacom, 0);

			if (wacom->id[1] & 0x02)
				wacom_tpc_touch_out(wacom, 1);

			wacom->id[1] = 0;
			return 0;
		}

		if (len == WACOM_PKGLEN_TPC1FG) {	/* with touch */
			prox = data[0] & 0x01;
		} else {  /* with capacity */
			if (data[0] == WACOM_REPORT_TPC1FG)
				/* single touch */
				prox = data[1] & 0x01;
			else
				/* 2FG touch data */
				prox = data[1] & 0x03;
		}

		if (prox) {
			if (!wacom->id[1])
				wacom->last_finger = 1;
			wacom_tpc_touch_in(wacom, len);
		} else {
			if (data[0] == WACOM_REPORT_TPC2FG) {
				/* 2FGT out-prox */
				if (wacom->id[1] & 0x01)
					wacom_tpc_touch_out(wacom, 0);

				if (wacom->id[1] & 0x02)
					wacom_tpc_touch_out(wacom, 1);
			} else
				/* one finger touch */
				wacom_tpc_touch_out(wacom, 0);

			wacom->id[0] = 0;
		}
		/* keep prox bit to send proper out-prox event */
		wacom->id[1] = prox;
	} else if (data[0] == WACOM_REPORT_PENABLED) { /* Penabled */
		prox = data[1] & 0x20;

		if (!wacom->shared->stylus_in_proximity) { /* first in prox */
			/* Going into proximity select tool */
			wacom->tool[0] = (data[1] & 0x0c) ? BTN_TOOL_RUBBER : BTN_TOOL_PEN;
			if (wacom->tool[0] == BTN_TOOL_PEN)
				wacom->id[0] = STYLUS_DEVICE_ID;
			else
				wacom->id[0] = ERASER_DEVICE_ID;

			wacom->shared->stylus_in_proximity = true;
		}
		input_report_key(input, BTN_STYLUS, data[1] & 0x02);
		input_report_key(input, BTN_STYLUS2, data[1] & 0x10);
		input_report_abs(input, ABS_X, le16_to_cpup((__le16 *)&data[2]));
		input_report_abs(input, ABS_Y, le16_to_cpup((__le16 *)&data[4]));
		pressure = ((data[7] & 0x01) << 8) | data[6];
		if (pressure < 0)
			pressure = features->pressure_max + pressure + 1;
		input_report_abs(input, ABS_PRESSURE, pressure);
		input_report_key(input, BTN_TOUCH, data[1] & 0x05);
		if (!prox) { /* out-prox */
			wacom->id[0] = 0;
			wacom->shared->stylus_in_proximity = false;
		}
		input_report_key(input, wacom->tool[0], prox);
		input_report_abs(input, ABS_MISC, wacom->id[0]);
		retval = 1;
	}
	return retval;
}

static int wacom_bpt_touch(struct wacom_wac *wacom)
{
	struct wacom_features *features = &wacom->features;
	struct input_dev *input = wacom->input;
	unsigned char *data = wacom->data;
	int sp = 0, sx = 0, sy = 0, count = 0;
	int i;

	for (i = 0; i < 2; i++) {
		int p = data[9 * i + 2];
		input_mt_slot(input, i);
		/*
		 * Touch events need to be disabled while stylus is
		 * in proximity because user's hand is resting on touchpad
		 * and sending unwanted events.  User expects tablet buttons
		 * to continue working though.
		 */
		if (p && !wacom->shared->stylus_in_proximity) {
			int x = get_unaligned_be16(&data[9 * i + 3]) & 0x7ff;
			int y = get_unaligned_be16(&data[9 * i + 5]) & 0x7ff;
			if (features->quirks & WACOM_QUIRK_BBTOUCH_LOWRES) {
				x <<= 5;
				y <<= 5;
			}
			input_report_abs(input, ABS_MT_PRESSURE, p);
			input_report_abs(input, ABS_MT_POSITION_X, x);
			input_report_abs(input, ABS_MT_POSITION_Y, y);
			if (wacom->id[i] < 0)
				wacom->id[i] = wacom->trk_id++ & MAX_TRACKING_ID;
			if (!count++)
				sp = p, sx = x, sy = y;
		} else {
			wacom->id[i] = -1;
		}
		input_report_abs(input, ABS_MT_TRACKING_ID, wacom->id[i]);
	}

	input_report_key(input, BTN_TOUCH, count > 0);
	input_report_key(input, BTN_TOOL_FINGER, count == 1);
	input_report_key(input, BTN_TOOL_DOUBLETAP, count == 2);

	input_report_abs(input, ABS_PRESSURE, sp);
	input_report_abs(input, ABS_X, sx);
	input_report_abs(input, ABS_Y, sy);

	input_report_key(input, BTN_LEFT, (data[1] & 0x08) != 0);
	input_report_key(input, BTN_FORWARD, (data[1] & 0x04) != 0);
	input_report_key(input, BTN_BACK, (data[1] & 0x02) != 0);
	input_report_key(input, BTN_RIGHT, (data[1] & 0x01) != 0);

	input_sync(input);

	return 0;
}

static int wacom_bpt_pen(struct wacom_wac *wacom)
{
	struct input_dev *input = wacom->input;
	unsigned char *data = wacom->data;
	int prox = 0, x = 0, y = 0, p = 0, d = 0, pen = 0, btn1 = 0, btn2 = 0;

	/*
	 * Similar to Graphire protocol, data[1] & 0x20 is proximity and
	 * data[1] & 0x18 is tool ID.  0x30 is safety check to ignore
	 * 2 unused tool ID's.
	 */
	prox = (data[1] & 0x30) == 0x30;

	/*
	 * All reports shared between PEN and RUBBER tool must be
	 * forced to a known starting value (zero) when transitioning to
	 * out-of-prox.
	 *
	 * If not reset then, to userspace, it will look like lost events
	 * if new tool comes in-prox with same values as previous tool sent.
	 *
	 * Hardware does report zero in most out-of-prox cases but not all.
	 */
	if (prox) {
		if (!wacom->shared->stylus_in_proximity) {
			if (data[1] & 0x08) {
				wacom->tool[0] = BTN_TOOL_RUBBER;
				wacom->id[0] = ERASER_DEVICE_ID;
			} else {
				wacom->tool[0] = BTN_TOOL_PEN;
				wacom->id[0] = STYLUS_DEVICE_ID;
			}
			wacom->shared->stylus_in_proximity = true;
		}
		x = le16_to_cpup((__le16 *)&data[2]);
		y = le16_to_cpup((__le16 *)&data[4]);
		p = le16_to_cpup((__le16 *)&data[6]);
		d = data[8];
		pen = data[1] & 0x01;
		btn1 = data[1] & 0x02;
		btn2 = data[1] & 0x04;
	}

	input_report_key(input, BTN_TOUCH, pen);
	input_report_key(input, BTN_STYLUS, btn1);
	input_report_key(input, BTN_STYLUS2, btn2);

	input_report_abs(input, ABS_X, x);
	input_report_abs(input, ABS_Y, y);
	input_report_abs(input, ABS_PRESSURE, p);
	input_report_abs(input, ABS_DISTANCE, d);

	if (!prox) {
		wacom->id[0] = 0;
		wacom->shared->stylus_in_proximity = false;
	}

	input_report_key(input, wacom->tool[0], prox); /* PEN or RUBBER */
	input_report_abs(input, ABS_MISC, wacom->id[0]); /* TOOL ID */

	return 1;
}

static int wacom_bpt_irq(struct wacom_wac *wacom, size_t len)
{
	if (len == WACOM_PKGLEN_BBTOUCH)
		return wacom_bpt_touch(wacom);
	else if (len == WACOM_PKGLEN_BBFUN)
		return wacom_bpt_pen(wacom);

	return 0;
}

void wacom_wac_irq(struct wacom_wac *wacom_wac, size_t len)
{
	bool sync;

	switch (wacom_wac->features.type) {
	case PENPARTNER:
		sync = wacom_penpartner_irq(wacom_wac);
		break;

	case PL:
		sync = wacom_pl_irq(wacom_wac);
		break;

	case WACOM_G4:
	case GRAPHIRE:
	case WACOM_MO:
		sync = wacom_graphire_irq(wacom_wac);
		break;

	case PTU:
		sync = wacom_ptu_irq(wacom_wac);
		break;

	case DTU:
		sync = wacom_dtu_irq(wacom_wac);
		break;

	case INTUOS:
	case INTUOS3S:
	case INTUOS3:
	case INTUOS3L:
	case INTUOS4S:
	case INTUOS4:
	case INTUOS4L:
	case CINTIQ:
	case WACOM_BEE:
	case WACOM_21UX2:
		sync = wacom_intuos_irq(wacom_wac);
		break;

	case TABLETPC:
	case TABLETPC2FG:
		sync = wacom_tpc_irq(wacom_wac, len);
		break;

	case BAMBOO_PT:
		sync = wacom_bpt_irq(wacom_wac, len);
		break;

	default:
		sync = false;
		break;
	}

	if (sync)
		input_sync(wacom_wac->input);
}

static void wacom_setup_cintiq(struct wacom_wac *wacom_wac)
{
	struct input_dev *input_dev = wacom_wac->input;

	input_set_capability(input_dev, EV_MSC, MSC_SERIAL);

	__set_bit(BTN_TOOL_RUBBER, input_dev->keybit);
	__set_bit(BTN_TOOL_PEN, input_dev->keybit);
	__set_bit(BTN_TOOL_BRUSH, input_dev->keybit);
	__set_bit(BTN_TOOL_PENCIL, input_dev->keybit);
	__set_bit(BTN_TOOL_AIRBRUSH, input_dev->keybit);
	__set_bit(BTN_STYLUS, input_dev->keybit);
	__set_bit(BTN_STYLUS2, input_dev->keybit);

	input_set_abs_params(input_dev, ABS_DISTANCE,
			     0, wacom_wac->features.distance_max, 0, 0);
	input_set_abs_params(input_dev, ABS_WHEEL, 0, 1023, 0, 0);
	input_set_abs_params(input_dev, ABS_TILT_X, 0, 127, 0, 0);
	input_set_abs_params(input_dev, ABS_TILT_Y, 0, 127, 0, 0);
}

static void wacom_setup_intuos(struct wacom_wac *wacom_wac)
{
	struct input_dev *input_dev = wacom_wac->input;

	input_set_capability(input_dev, EV_REL, REL_WHEEL);

	wacom_setup_cintiq(wacom_wac);

	__set_bit(BTN_LEFT, input_dev->keybit);
	__set_bit(BTN_RIGHT, input_dev->keybit);
	__set_bit(BTN_MIDDLE, input_dev->keybit);
	__set_bit(BTN_SIDE, input_dev->keybit);
	__set_bit(BTN_EXTRA, input_dev->keybit);
	__set_bit(BTN_TOOL_MOUSE, input_dev->keybit);
	__set_bit(BTN_TOOL_LENS, input_dev->keybit);

	input_set_abs_params(input_dev, ABS_RZ, -900, 899, 0, 0);
	input_set_abs_params(input_dev, ABS_THROTTLE, -1023, 1023, 0, 0);
}

void wacom_setup_device_quirks(struct wacom_features *features)
{

	/* touch device found but size is not defined. use default */
	if (features->device_type == BTN_TOOL_DOUBLETAP && !features->x_max) {
		features->x_max = 1023;
		features->y_max = 1023;
	}

	/* these device have multiple inputs */
	if (features->type == TABLETPC || features->type == TABLETPC2FG ||
	    features->type == BAMBOO_PT)
		features->quirks |= WACOM_QUIRK_MULTI_INPUT;

	/* quirks for bamboo touch */
	if (features->type == BAMBOO_PT &&
	    features->device_type == BTN_TOOL_TRIPLETAP) {
		features->x_max <<= 5;
		features->y_max <<= 5;
		features->x_fuzz <<= 5;
		features->y_fuzz <<= 5;
		features->pressure_max = 256;
		features->pressure_fuzz = 16;
		features->quirks |= WACOM_QUIRK_BBTOUCH_LOWRES;
	}
}

void wacom_setup_input_capabilities(struct input_dev *input_dev,
				    struct wacom_wac *wacom_wac)
{
	struct wacom_features *features = &wacom_wac->features;
	int i;

	input_dev->evbit[0] |= BIT_MASK(EV_KEY) | BIT_MASK(EV_ABS);

	__set_bit(BTN_TOUCH, input_dev->keybit);

	input_set_abs_params(input_dev, ABS_X, 0, features->x_max,
			     features->x_fuzz, 0);
	input_set_abs_params(input_dev, ABS_Y, 0, features->y_max,
			     features->y_fuzz, 0);
	input_set_abs_params(input_dev, ABS_PRESSURE, 0, features->pressure_max,
			     features->pressure_fuzz, 0);

	__set_bit(ABS_MISC, input_dev->absbit);

	switch (wacom_wac->features.type) {
	case WACOM_MO:
		__set_bit(BTN_1, input_dev->keybit);
		__set_bit(BTN_5, input_dev->keybit);

		input_set_abs_params(input_dev, ABS_WHEEL, 0, 71, 0, 0);
		/* fall through */

	case WACOM_G4:
		input_set_capability(input_dev, EV_MSC, MSC_SERIAL);

		__set_bit(BTN_TOOL_FINGER, input_dev->keybit);
		__set_bit(BTN_0, input_dev->keybit);
		__set_bit(BTN_4, input_dev->keybit);
		/* fall through */

	case GRAPHIRE:
		input_set_capability(input_dev, EV_REL, REL_WHEEL);

		__set_bit(BTN_LEFT, input_dev->keybit);
		__set_bit(BTN_RIGHT, input_dev->keybit);
		__set_bit(BTN_MIDDLE, input_dev->keybit);

		__set_bit(BTN_TOOL_RUBBER, input_dev->keybit);
		__set_bit(BTN_TOOL_PEN, input_dev->keybit);
		__set_bit(BTN_TOOL_MOUSE, input_dev->keybit);
		__set_bit(BTN_STYLUS, input_dev->keybit);
		__set_bit(BTN_STYLUS2, input_dev->keybit);
		break;

	case WACOM_21UX2:
		__set_bit(BTN_A, input_dev->keybit);
		__set_bit(BTN_B, input_dev->keybit);
		__set_bit(BTN_C, input_dev->keybit);
		__set_bit(BTN_X, input_dev->keybit);
		__set_bit(BTN_Y, input_dev->keybit);
		__set_bit(BTN_Z, input_dev->keybit);
		__set_bit(BTN_BASE, input_dev->keybit);
		__set_bit(BTN_BASE2, input_dev->keybit);
		/* fall through */

	case WACOM_BEE:
		__set_bit(BTN_8, input_dev->keybit);
		__set_bit(BTN_9, input_dev->keybit);
		/* fall through */

	case CINTIQ:
		for (i = 0; i < 8; i++)
			__set_bit(BTN_0 + i, input_dev->keybit);
		__set_bit(BTN_TOOL_FINGER, input_dev->keybit);

		input_set_abs_params(input_dev, ABS_RX, 0, 4096, 0, 0);
		input_set_abs_params(input_dev, ABS_RY, 0, 4096, 0, 0);
		input_set_abs_params(input_dev, ABS_Z, -900, 899, 0, 0);
		wacom_setup_cintiq(wacom_wac);
		break;

	case INTUOS3:
	case INTUOS3L:
		__set_bit(BTN_4, input_dev->keybit);
		__set_bit(BTN_5, input_dev->keybit);
		__set_bit(BTN_6, input_dev->keybit);
		__set_bit(BTN_7, input_dev->keybit);

		input_set_abs_params(input_dev, ABS_RY, 0, 4096, 0, 0);
		/* fall through */

	case INTUOS3S:
		__set_bit(BTN_0, input_dev->keybit);
		__set_bit(BTN_1, input_dev->keybit);
		__set_bit(BTN_2, input_dev->keybit);
		__set_bit(BTN_3, input_dev->keybit);

		__set_bit(BTN_TOOL_FINGER, input_dev->keybit);

		input_set_abs_params(input_dev, ABS_RX, 0, 4096, 0, 0);
		input_set_abs_params(input_dev, ABS_Z, -900, 899, 0, 0);
		/* fall through */

	case INTUOS:
		wacom_setup_intuos(wacom_wac);
		break;

	case INTUOS4:
	case INTUOS4L:
		__set_bit(BTN_7, input_dev->keybit);
		__set_bit(BTN_8, input_dev->keybit);
		/* fall through */

	case INTUOS4S:
		for (i = 0; i < 7; i++)
			__set_bit(BTN_0 + i, input_dev->keybit);
		__set_bit(BTN_TOOL_FINGER, input_dev->keybit);

		input_set_abs_params(input_dev, ABS_Z, -900, 899, 0, 0);
		wacom_setup_intuos(wacom_wac);
		break;

	case TABLETPC2FG:
		if (features->device_type == BTN_TOOL_TRIPLETAP) {
			__set_bit(BTN_TOOL_TRIPLETAP, input_dev->keybit);
			input_set_capability(input_dev, EV_MSC, MSC_SERIAL);
		}
		/* fall through */

	case TABLETPC:
		if (features->device_type == BTN_TOOL_DOUBLETAP ||
		    features->device_type == BTN_TOOL_TRIPLETAP) {
			input_set_abs_params(input_dev, ABS_RX, 0, features->x_phy, 0, 0);
			input_set_abs_params(input_dev, ABS_RY, 0, features->y_phy, 0, 0);
			__set_bit(BTN_TOOL_DOUBLETAP, input_dev->keybit);
		}

		if (features->device_type != BTN_TOOL_PEN)
			break;  /* no need to process stylus stuff */

		/* fall through */

	case PL:
	case PTU:
	case DTU:
		__set_bit(BTN_TOOL_PEN, input_dev->keybit);
		__set_bit(BTN_STYLUS, input_dev->keybit);
		__set_bit(BTN_STYLUS2, input_dev->keybit);
		/* fall through */

	case PENPARTNER:
		__set_bit(BTN_TOOL_RUBBER, input_dev->keybit);
		break;

	case BAMBOO_PT:
		__clear_bit(ABS_MISC, input_dev->absbit);

		if (features->device_type == BTN_TOOL_TRIPLETAP) {
			__set_bit(BTN_LEFT, input_dev->keybit);
			__set_bit(BTN_FORWARD, input_dev->keybit);
			__set_bit(BTN_BACK, input_dev->keybit);
			__set_bit(BTN_RIGHT, input_dev->keybit);

			__set_bit(BTN_TOOL_FINGER, input_dev->keybit);
			__set_bit(BTN_TOOL_DOUBLETAP, input_dev->keybit);

			input_mt_create_slots(input_dev, 2);
			input_set_abs_params(input_dev, ABS_MT_POSITION_X,
					     0, features->x_max,
					     features->x_fuzz, 0);
			input_set_abs_params(input_dev, ABS_MT_POSITION_Y,
					     0, features->y_max,
					     features->y_fuzz, 0);
			input_set_abs_params(input_dev, ABS_MT_PRESSURE,
					     0, features->pressure_max,
					     features->pressure_fuzz, 0);
			input_set_abs_params(input_dev, ABS_MT_TRACKING_ID, 0,
					     MAX_TRACKING_ID, 0, 0);
		} else if (features->device_type == BTN_TOOL_PEN) {
			__set_bit(BTN_TOOL_RUBBER, input_dev->keybit);
			__set_bit(BTN_TOOL_PEN, input_dev->keybit);
			__set_bit(BTN_STYLUS, input_dev->keybit);
			__set_bit(BTN_STYLUS2, input_dev->keybit);
		}
		break;
	}
}

static const struct wacom_features wacom_features_0x00 =
	{ "Wacom Penpartner",     WACOM_PKGLEN_PENPRTN,    5040,  3780,  255,  0, PENPARTNER };
static const struct wacom_features wacom_features_0x10 =
	{ "Wacom Graphire",       WACOM_PKGLEN_GRAPHIRE,  10206,  7422,  511, 63, GRAPHIRE };
static const struct wacom_features wacom_features_0x11 =
	{ "Wacom Graphire2 4x5",  WACOM_PKGLEN_GRAPHIRE,  10206,  7422,  511, 63, GRAPHIRE };
static const struct wacom_features wacom_features_0x12 =
	{ "Wacom Graphire2 5x7",  WACOM_PKGLEN_GRAPHIRE,  13918, 10206,  511, 63, GRAPHIRE };
static const struct wacom_features wacom_features_0x13 =
	{ "Wacom Graphire3",      WACOM_PKGLEN_GRAPHIRE,  10208,  7424,  511, 63, GRAPHIRE };
static const struct wacom_features wacom_features_0x14 =
	{ "Wacom Graphire3 6x8",  WACOM_PKGLEN_GRAPHIRE,  16704, 12064,  511, 63, GRAPHIRE };
static const struct wacom_features wacom_features_0x15 =
	{ "Wacom Graphire4 4x5",  WACOM_PKGLEN_GRAPHIRE,  10208,  7424,  511, 63, WACOM_G4 };
static const struct wacom_features wacom_features_0x16 =
	{ "Wacom Graphire4 6x8",  WACOM_PKGLEN_GRAPHIRE,  16704, 12064,  511, 63, WACOM_G4 };
static const struct wacom_features wacom_features_0x17 =
	{ "Wacom BambooFun 4x5",  WACOM_PKGLEN_BBFUN,     14760,  9225,  511, 63, WACOM_MO };
static const struct wacom_features wacom_features_0x18 =
	{ "Wacom BambooFun 6x8",  WACOM_PKGLEN_BBFUN,     21648, 13530,  511, 63, WACOM_MO };
static const struct wacom_features wacom_features_0x19 =
	{ "Wacom Bamboo1 Medium", WACOM_PKGLEN_GRAPHIRE,  16704, 12064,  511, 63, GRAPHIRE };
static const struct wacom_features wacom_features_0x60 =
	{ "Wacom Volito",         WACOM_PKGLEN_GRAPHIRE,   5104,  3712,  511, 63, GRAPHIRE };
static const struct wacom_features wacom_features_0x61 =
	{ "Wacom PenStation2",    WACOM_PKGLEN_GRAPHIRE,   3250,  2320,  255, 63, GRAPHIRE };
static const struct wacom_features wacom_features_0x62 =
	{ "Wacom Volito2 4x5",    WACOM_PKGLEN_GRAPHIRE,   5104,  3712,  511, 63, GRAPHIRE };
static const struct wacom_features wacom_features_0x63 =
	{ "Wacom Volito2 2x3",    WACOM_PKGLEN_GRAPHIRE,   3248,  2320,  511, 63, GRAPHIRE };
static const struct wacom_features wacom_features_0x64 =
	{ "Wacom PenPartner2",    WACOM_PKGLEN_GRAPHIRE,   3250,  2320,  511, 63, GRAPHIRE };
static const struct wacom_features wacom_features_0x65 =
	{ "Wacom Bamboo",         WACOM_PKGLEN_BBFUN,     14760,  9225,  511, 63, WACOM_MO };
static const struct wacom_features wacom_features_0x69 =
	{ "Wacom Bamboo1",        WACOM_PKGLEN_GRAPHIRE,   5104,  3712,  511, 63, GRAPHIRE };
static const struct wacom_features wacom_features_0x20 =
	{ "Wacom Intuos 4x5",     WACOM_PKGLEN_INTUOS,    12700, 10600, 1023, 31, INTUOS };
static const struct wacom_features wacom_features_0x21 =
	{ "Wacom Intuos 6x8",     WACOM_PKGLEN_INTUOS,    20320, 16240, 1023, 31, INTUOS };
static const struct wacom_features wacom_features_0x22 =
	{ "Wacom Intuos 9x12",    WACOM_PKGLEN_INTUOS,    30480, 24060, 1023, 31, INTUOS };
static const struct wacom_features wacom_features_0x23 =
	{ "Wacom Intuos 12x12",   WACOM_PKGLEN_INTUOS,    30480, 31680, 1023, 31, INTUOS };
static const struct wacom_features wacom_features_0x24 =
	{ "Wacom Intuos 12x18",   WACOM_PKGLEN_INTUOS,    45720, 31680, 1023, 31, INTUOS };
static const struct wacom_features wacom_features_0x30 =
	{ "Wacom PL400",          WACOM_PKGLEN_GRAPHIRE,   5408,  4056,  255,  0, PL };
static const struct wacom_features wacom_features_0x31 =
	{ "Wacom PL500",          WACOM_PKGLEN_GRAPHIRE,   6144,  4608,  255,  0, PL };
static const struct wacom_features wacom_features_0x32 =
	{ "Wacom PL600",          WACOM_PKGLEN_GRAPHIRE,   6126,  4604,  255,  0, PL };
static const struct wacom_features wacom_features_0x33 =
	{ "Wacom PL600SX",        WACOM_PKGLEN_GRAPHIRE,   6260,  5016,  255,  0, PL };
static const struct wacom_features wacom_features_0x34 =
	{ "Wacom PL550",          WACOM_PKGLEN_GRAPHIRE,   6144,  4608,  511,  0, PL };
static const struct wacom_features wacom_features_0x35 =
	{ "Wacom PL800",          WACOM_PKGLEN_GRAPHIRE,   7220,  5780,  511,  0, PL };
static const struct wacom_features wacom_features_0x37 =
	{ "Wacom PL700",          WACOM_PKGLEN_GRAPHIRE,   6758,  5406,  511,  0, PL };
static const struct wacom_features wacom_features_0x38 =
	{ "Wacom PL510",          WACOM_PKGLEN_GRAPHIRE,   6282,  4762,  511,  0, PL };
static const struct wacom_features wacom_features_0x39 =
	{ "Wacom DTU710",         WACOM_PKGLEN_GRAPHIRE,  34080, 27660,  511,  0, PL };
static const struct wacom_features wacom_features_0xC4 =
	{ "Wacom DTF521",         WACOM_PKGLEN_GRAPHIRE,   6282,  4762,  511,  0, PL };
static const struct wacom_features wacom_features_0xC0 =
	{ "Wacom DTF720",         WACOM_PKGLEN_GRAPHIRE,   6858,  5506,  511,  0, PL };
static const struct wacom_features wacom_features_0xC2 =
	{ "Wacom DTF720a",        WACOM_PKGLEN_GRAPHIRE,   6858,  5506,  511,  0, PL };
static const struct wacom_features wacom_features_0x03 =
	{ "Wacom Cintiq Partner", WACOM_PKGLEN_GRAPHIRE,  20480, 15360,  511,  0, PTU };
static const struct wacom_features wacom_features_0x41 =
	{ "Wacom Intuos2 4x5",    WACOM_PKGLEN_INTUOS,    12700, 10600, 1023, 31, INTUOS };
static const struct wacom_features wacom_features_0x42 =
	{ "Wacom Intuos2 6x8",    WACOM_PKGLEN_INTUOS,    20320, 16240, 1023, 31, INTUOS };
static const struct wacom_features wacom_features_0x43 =
	{ "Wacom Intuos2 9x12",   WACOM_PKGLEN_INTUOS,    30480, 24060, 1023, 31, INTUOS };
static const struct wacom_features wacom_features_0x44 =
	{ "Wacom Intuos2 12x12",  WACOM_PKGLEN_INTUOS,    30480, 31680, 1023, 31, INTUOS };
static const struct wacom_features wacom_features_0x45 =
	{ "Wacom Intuos2 12x18",  WACOM_PKGLEN_INTUOS,    45720, 31680, 1023, 31, INTUOS };
static const struct wacom_features wacom_features_0xB0 =
	{ "Wacom Intuos3 4x5",    WACOM_PKGLEN_INTUOS,    25400, 20320, 1023, 63, INTUOS3S };
static const struct wacom_features wacom_features_0xB1 =
	{ "Wacom Intuos3 6x8",    WACOM_PKGLEN_INTUOS,    40640, 30480, 1023, 63, INTUOS3 };
static const struct wacom_features wacom_features_0xB2 =
	{ "Wacom Intuos3 9x12",   WACOM_PKGLEN_INTUOS,    60960, 45720, 1023, 63, INTUOS3 };
static const struct wacom_features wacom_features_0xB3 =
	{ "Wacom Intuos3 12x12",  WACOM_PKGLEN_INTUOS,    60960, 60960, 1023, 63, INTUOS3L };
static const struct wacom_features wacom_features_0xB4 =
	{ "Wacom Intuos3 12x19",  WACOM_PKGLEN_INTUOS,    97536, 60960, 1023, 63, INTUOS3L };
static const struct wacom_features wacom_features_0xB5 =
	{ "Wacom Intuos3 6x11",   WACOM_PKGLEN_INTUOS,    54204, 31750, 1023, 63, INTUOS3 };
static const struct wacom_features wacom_features_0xB7 =
	{ "Wacom Intuos3 4x6",    WACOM_PKGLEN_INTUOS,    31496, 19685, 1023, 63, INTUOS3S };
static const struct wacom_features wacom_features_0xB8 =
	{ "Wacom Intuos4 4x6",    WACOM_PKGLEN_INTUOS,    31496, 19685, 2047, 63, INTUOS4S };
static const struct wacom_features wacom_features_0xB9 =
	{ "Wacom Intuos4 6x9",    WACOM_PKGLEN_INTUOS,    44704, 27940, 2047, 63, INTUOS4 };
static const struct wacom_features wacom_features_0xBA =
	{ "Wacom Intuos4 8x13",   WACOM_PKGLEN_INTUOS,    65024, 40640, 2047, 63, INTUOS4L };
static const struct wacom_features wacom_features_0xBB =
	{ "Wacom Intuos4 12x19",  WACOM_PKGLEN_INTUOS,    97536, 60960, 2047, 63, INTUOS4L };
static const struct wacom_features wacom_features_0xBC =
	{ "Wacom Intuos4 WL",     WACOM_PKGLEN_INTUOS,    40840, 25400, 2047, 63, INTUOS4 };
static const struct wacom_features wacom_features_0x3F =
	{ "Wacom Cintiq 21UX",    WACOM_PKGLEN_INTUOS,    87200, 65600, 1023, 63, CINTIQ };
static const struct wacom_features wacom_features_0xC5 =
	{ "Wacom Cintiq 20WSX",   WACOM_PKGLEN_INTUOS,    86680, 54180, 1023, 63, WACOM_BEE };
static const struct wacom_features wacom_features_0xC6 =
	{ "Wacom Cintiq 12WX",    WACOM_PKGLEN_INTUOS,    53020, 33440, 1023, 63, WACOM_BEE };
static const struct wacom_features wacom_features_0xC7 =
	{ "Wacom DTU1931",        WACOM_PKGLEN_GRAPHIRE,  37832, 30305,  511,  0, PL };
static const struct wacom_features wacom_features_0xCE =
	{ "Wacom DTU2231",        WACOM_PKGLEN_GRAPHIRE,  47864, 27011,  511,  0, DTU };
static const struct wacom_features wacom_features_0xF0 =
	{ "Wacom DTU1631",        WACOM_PKGLEN_GRAPHIRE,  34623, 19553,  511,  0, DTU };
static const struct wacom_features wacom_features_0xCC =
	{ "Wacom Cintiq 21UX2",   WACOM_PKGLEN_INTUOS,    87200, 65600, 2047, 63, WACOM_21UX2 };
static const struct wacom_features wacom_features_0x90 =
	{ "Wacom ISDv4 90",       WACOM_PKGLEN_GRAPHIRE,  26202, 16325,  255,  0, TABLETPC };
static const struct wacom_features wacom_features_0x93 =
	{ "Wacom ISDv4 93",       WACOM_PKGLEN_GRAPHIRE,  26202, 16325,  255,  0, TABLETPC };
static const struct wacom_features wacom_features_0x9A =
	{ "Wacom ISDv4 9A",       WACOM_PKGLEN_GRAPHIRE,  26202, 16325,  255,  0, TABLETPC };
static const struct wacom_features wacom_features_0x9F =
	{ "Wacom ISDv4 9F",       WACOM_PKGLEN_GRAPHIRE,  26202, 16325,  255,  0, TABLETPC };
static const struct wacom_features wacom_features_0xE2 =
	{ "Wacom ISDv4 E2",       WACOM_PKGLEN_TPC2FG,    26202, 16325,  255,  0, TABLETPC2FG };
static const struct wacom_features wacom_features_0xE3 =
	{ "Wacom ISDv4 E3",       WACOM_PKGLEN_TPC2FG,    26202, 16325,  255,  0, TABLETPC2FG };
static const struct wacom_features wacom_features_0x47 =
	{ "Wacom Intuos2 6x8",    WACOM_PKGLEN_INTUOS,    20320, 16240, 1023, 31, INTUOS };
static struct wacom_features wacom_features_0xD0 =
	{ "Wacom Bamboo 2FG",     WACOM_PKGLEN_BBFUN,     14720,  9200, 1023, 63, BAMBOO_PT };
static struct wacom_features wacom_features_0xD1 =
	{ "Wacom Bamboo 2FG 4x5", WACOM_PKGLEN_BBFUN,     14720,  9200, 1023, 63, BAMBOO_PT };
static struct wacom_features wacom_features_0xD2 =
	{ "Wacom Bamboo Craft",   WACOM_PKGLEN_BBFUN,     14720,  9200, 1023, 63, BAMBOO_PT };
static struct wacom_features wacom_features_0xD3 =
	{ "Wacom Bamboo 2FG 6x8", WACOM_PKGLEN_BBFUN,     21648, 13530, 1023, 63, BAMBOO_PT };

#define USB_DEVICE_WACOM(prod)					\
	USB_DEVICE(USB_VENDOR_ID_WACOM, prod),			\
	.driver_info = (kernel_ulong_t)&wacom_features_##prod

const struct usb_device_id wacom_ids[] = {
	{ USB_DEVICE_WACOM(0x00) },
	{ USB_DEVICE_WACOM(0x10) },
	{ USB_DEVICE_WACOM(0x11) },
	{ USB_DEVICE_WACOM(0x12) },
	{ USB_DEVICE_WACOM(0x13) },
	{ USB_DEVICE_WACOM(0x14) },
	{ USB_DEVICE_WACOM(0x15) },
	{ USB_DEVICE_WACOM(0x16) },
	{ USB_DEVICE_WACOM(0x17) },
	{ USB_DEVICE_WACOM(0x18) },
	{ USB_DEVICE_WACOM(0x19) },
	{ USB_DEVICE_WACOM(0x60) },
	{ USB_DEVICE_WACOM(0x61) },
	{ USB_DEVICE_WACOM(0x62) },
	{ USB_DEVICE_WACOM(0x63) },
	{ USB_DEVICE_WACOM(0x64) },
	{ USB_DEVICE_WACOM(0x65) },
	{ USB_DEVICE_WACOM(0x69) },
	{ USB_DEVICE_WACOM(0x20) },
	{ USB_DEVICE_WACOM(0x21) },
	{ USB_DEVICE_WACOM(0x22) },
	{ USB_DEVICE_WACOM(0x23) },
	{ USB_DEVICE_WACOM(0x24) },
	{ USB_DEVICE_WACOM(0x30) },
	{ USB_DEVICE_WACOM(0x31) },
	{ USB_DEVICE_WACOM(0x32) },
	{ USB_DEVICE_WACOM(0x33) },
	{ USB_DEVICE_WACOM(0x34) },
	{ USB_DEVICE_WACOM(0x35) },
	{ USB_DEVICE_WACOM(0x37) },
	{ USB_DEVICE_WACOM(0x38) },
	{ USB_DEVICE_WACOM(0x39) },
	{ USB_DEVICE_WACOM(0xC4) },
	{ USB_DEVICE_WACOM(0xC0) },
	{ USB_DEVICE_WACOM(0xC2) },
	{ USB_DEVICE_WACOM(0x03) },
	{ USB_DEVICE_WACOM(0x41) },
	{ USB_DEVICE_WACOM(0x42) },
	{ USB_DEVICE_WACOM(0x43) },
	{ USB_DEVICE_WACOM(0x44) },
	{ USB_DEVICE_WACOM(0x45) },
	{ USB_DEVICE_WACOM(0xB0) },
	{ USB_DEVICE_WACOM(0xB1) },
	{ USB_DEVICE_WACOM(0xB2) },
	{ USB_DEVICE_WACOM(0xB3) },
	{ USB_DEVICE_WACOM(0xB4) },
	{ USB_DEVICE_WACOM(0xB5) },
	{ USB_DEVICE_WACOM(0xB7) },
	{ USB_DEVICE_WACOM(0xB8) },
	{ USB_DEVICE_WACOM(0xB9) },
	{ USB_DEVICE_WACOM(0xBA) },
	{ USB_DEVICE_WACOM(0xBB) },
	{ USB_DEVICE_WACOM(0xBC) },
	{ USB_DEVICE_WACOM(0x3F) },
	{ USB_DEVICE_WACOM(0xC5) },
	{ USB_DEVICE_WACOM(0xC6) },
	{ USB_DEVICE_WACOM(0xC7) },
	{ USB_DEVICE_WACOM(0xCE) },
<<<<<<< HEAD
=======
	{ USB_DEVICE_WACOM(0xD0) },
	{ USB_DEVICE_WACOM(0xD1) },
	{ USB_DEVICE_WACOM(0xD2) },
	{ USB_DEVICE_WACOM(0xD3) },
>>>>>>> 45f53cc9
	{ USB_DEVICE_WACOM(0xF0) },
	{ USB_DEVICE_WACOM(0xCC) },
	{ USB_DEVICE_WACOM(0x90) },
	{ USB_DEVICE_WACOM(0x93) },
	{ USB_DEVICE_WACOM(0x9A) },
	{ USB_DEVICE_WACOM(0x9F) },
	{ USB_DEVICE_WACOM(0xE2) },
	{ USB_DEVICE_WACOM(0xE3) },
	{ USB_DEVICE_WACOM(0x47) },
	{ }
};
MODULE_DEVICE_TABLE(usb, wacom_ids);<|MERGE_RESOLUTION|>--- conflicted
+++ resolved
@@ -1500,13 +1500,10 @@
 	{ USB_DEVICE_WACOM(0xC6) },
 	{ USB_DEVICE_WACOM(0xC7) },
 	{ USB_DEVICE_WACOM(0xCE) },
-<<<<<<< HEAD
-=======
 	{ USB_DEVICE_WACOM(0xD0) },
 	{ USB_DEVICE_WACOM(0xD1) },
 	{ USB_DEVICE_WACOM(0xD2) },
 	{ USB_DEVICE_WACOM(0xD3) },
->>>>>>> 45f53cc9
 	{ USB_DEVICE_WACOM(0xF0) },
 	{ USB_DEVICE_WACOM(0xCC) },
 	{ USB_DEVICE_WACOM(0x90) },
