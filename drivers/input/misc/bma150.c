--- conflicted
+++ resolved
@@ -428,17 +428,14 @@
 		y = ((0xc0 & data[2]) >> 6) | (data[3] << 2);
 		z = ((0xc0 & data[4]) >> 6) | (data[5] << 2);
 
-<<<<<<< HEAD
 		/* 10 bit sign extension (6 = 16 - 2) */
 		x = (s16) (x << 6) >> 6;
 		y = (s16) (y << 6) >> 6;
 		z = (s16) (z << 6) >> 6;
 	}
-=======
 	x = sign_extend32(x, 9);
 	y = sign_extend32(y, 9);
 	z = sign_extend32(z, 9);
->>>>>>> 6ff33f39
 
 	input_report_abs(bma150->input, ABS_X, x);
 	input_report_abs(bma150->input, ABS_Y, y);
