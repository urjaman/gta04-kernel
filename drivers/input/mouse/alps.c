/*
 * ALPS touchpad PS/2 mouse driver
 *
 * Copyright (c) 2003 Neil Brown <neilb@cse.unsw.edu.au>
 * Copyright (c) 2003-2005 Peter Osterlund <petero2@telia.com>
 * Copyright (c) 2004 Dmitry Torokhov <dtor@mail.ru>
 * Copyright (c) 2005 Vojtech Pavlik <vojtech@suse.cz>
 * Copyright (c) 2009 Sebastian Kapfer <sebastian_kapfer@gmx.net>
 *
 * ALPS detection, tap switching and status querying info is taken from
 * tpconfig utility (by C. Scott Ananian and Bruce Kall).
 *
 * This program is free software; you can redistribute it and/or modify it
 * under the terms of the GNU General Public License version 2 as published by
 * the Free Software Foundation.
 */

#include <linux/slab.h>
#include <linux/input.h>
#include <linux/input/mt.h>
#include <linux/serio.h>
#include <linux/libps2.h>

#include "psmouse.h"
#include "alps.h"

/*
 * Definitions for ALPS version 3 and 4 command mode protocol
 */
#define ALPS_CMD_NIBBLE_10	0x01f2

#define ALPS_REG_BASE_RUSHMORE	0xc2c0
#define ALPS_REG_BASE_PINNACLE	0x0000

static const struct alps_nibble_commands alps_v3_nibble_commands[] = {
	{ PSMOUSE_CMD_SETPOLL,		0x00 }, /* 0 */
	{ PSMOUSE_CMD_RESET_DIS,	0x00 }, /* 1 */
	{ PSMOUSE_CMD_SETSCALE21,	0x00 }, /* 2 */
	{ PSMOUSE_CMD_SETRATE,		0x0a }, /* 3 */
	{ PSMOUSE_CMD_SETRATE,		0x14 }, /* 4 */
	{ PSMOUSE_CMD_SETRATE,		0x28 }, /* 5 */
	{ PSMOUSE_CMD_SETRATE,		0x3c }, /* 6 */
	{ PSMOUSE_CMD_SETRATE,		0x50 }, /* 7 */
	{ PSMOUSE_CMD_SETRATE,		0x64 }, /* 8 */
	{ PSMOUSE_CMD_SETRATE,		0xc8 }, /* 9 */
	{ ALPS_CMD_NIBBLE_10,		0x00 }, /* a */
	{ PSMOUSE_CMD_SETRES,		0x00 }, /* b */
	{ PSMOUSE_CMD_SETRES,		0x01 }, /* c */
	{ PSMOUSE_CMD_SETRES,		0x02 }, /* d */
	{ PSMOUSE_CMD_SETRES,		0x03 }, /* e */
	{ PSMOUSE_CMD_SETSCALE11,	0x00 }, /* f */
};

static const struct alps_nibble_commands alps_v4_nibble_commands[] = {
	{ PSMOUSE_CMD_ENABLE,		0x00 }, /* 0 */
	{ PSMOUSE_CMD_RESET_DIS,	0x00 }, /* 1 */
	{ PSMOUSE_CMD_SETSCALE21,	0x00 }, /* 2 */
	{ PSMOUSE_CMD_SETRATE,		0x0a }, /* 3 */
	{ PSMOUSE_CMD_SETRATE,		0x14 }, /* 4 */
	{ PSMOUSE_CMD_SETRATE,		0x28 }, /* 5 */
	{ PSMOUSE_CMD_SETRATE,		0x3c }, /* 6 */
	{ PSMOUSE_CMD_SETRATE,		0x50 }, /* 7 */
	{ PSMOUSE_CMD_SETRATE,		0x64 }, /* 8 */
	{ PSMOUSE_CMD_SETRATE,		0xc8 }, /* 9 */
	{ ALPS_CMD_NIBBLE_10,		0x00 }, /* a */
	{ PSMOUSE_CMD_SETRES,		0x00 }, /* b */
	{ PSMOUSE_CMD_SETRES,		0x01 }, /* c */
	{ PSMOUSE_CMD_SETRES,		0x02 }, /* d */
	{ PSMOUSE_CMD_SETRES,		0x03 }, /* e */
	{ PSMOUSE_CMD_SETSCALE11,	0x00 }, /* f */
};

static const struct alps_nibble_commands alps_v6_nibble_commands[] = {
	{ PSMOUSE_CMD_ENABLE,		0x00 }, /* 0 */
	{ PSMOUSE_CMD_SETRATE,		0x0a }, /* 1 */
	{ PSMOUSE_CMD_SETRATE,		0x14 }, /* 2 */
	{ PSMOUSE_CMD_SETRATE,		0x28 }, /* 3 */
	{ PSMOUSE_CMD_SETRATE,		0x3c }, /* 4 */
	{ PSMOUSE_CMD_SETRATE,		0x50 }, /* 5 */
	{ PSMOUSE_CMD_SETRATE,		0x64 }, /* 6 */
	{ PSMOUSE_CMD_SETRATE,		0xc8 }, /* 7 */
	{ PSMOUSE_CMD_GETID,		0x00 }, /* 8 */
	{ PSMOUSE_CMD_GETINFO,		0x00 }, /* 9 */
	{ PSMOUSE_CMD_SETRES,		0x00 }, /* a */
	{ PSMOUSE_CMD_SETRES,		0x01 }, /* b */
	{ PSMOUSE_CMD_SETRES,		0x02 }, /* c */
	{ PSMOUSE_CMD_SETRES,		0x03 }, /* d */
	{ PSMOUSE_CMD_SETSCALE21,	0x00 }, /* e */
	{ PSMOUSE_CMD_SETSCALE11,	0x00 }, /* f */
};


#define ALPS_DUALPOINT		0x02	/* touchpad has trackstick */
#define ALPS_PASS		0x04	/* device has a pass-through port */

#define ALPS_WHEEL		0x08	/* hardware wheel present */
#define ALPS_FW_BK_1		0x10	/* front & back buttons present */
#define ALPS_FW_BK_2		0x20	/* front & back buttons present */
#define ALPS_FOUR_BUTTONS	0x40	/* 4 direction button present */
#define ALPS_PS2_INTERLEAVED	0x80	/* 3-byte PS/2 packet interleaved with
					   6-byte ALPS packet */
#define ALPS_BUTTONPAD		0x200	/* device is a clickpad */

static const struct alps_model_info alps_model_data[] = {
	{ { 0x32, 0x02, 0x14 }, 0x00, { ALPS_PROTO_V2, 0xf8, 0xf8, ALPS_PASS | ALPS_DUALPOINT } },	/* Toshiba Salellite Pro M10 */
	{ { 0x33, 0x02, 0x0a }, 0x00, { ALPS_PROTO_V1, 0x88, 0xf8, 0 } },				/* UMAX-530T */
	{ { 0x53, 0x02, 0x0a }, 0x00, { ALPS_PROTO_V2, 0xf8, 0xf8, 0 } },
	{ { 0x53, 0x02, 0x14 }, 0x00, { ALPS_PROTO_V2, 0xf8, 0xf8, 0 } },
	{ { 0x60, 0x03, 0xc8 }, 0x00, { ALPS_PROTO_V2, 0xf8, 0xf8, 0 } },				/* HP ze1115 */
	{ { 0x63, 0x02, 0x0a }, 0x00, { ALPS_PROTO_V2, 0xf8, 0xf8, 0 } },
	{ { 0x63, 0x02, 0x14 }, 0x00, { ALPS_PROTO_V2, 0xf8, 0xf8, 0 } },
	{ { 0x63, 0x02, 0x28 }, 0x00, { ALPS_PROTO_V2, 0xf8, 0xf8, ALPS_FW_BK_2 } },		/* Fujitsu Siemens S6010 */
	{ { 0x63, 0x02, 0x3c }, 0x00, { ALPS_PROTO_V2, 0x8f, 0x8f, ALPS_WHEEL } },		/* Toshiba Satellite S2400-103 */
	{ { 0x63, 0x02, 0x50 }, 0x00, { ALPS_PROTO_V2, 0xef, 0xef, ALPS_FW_BK_1 } },		/* NEC Versa L320 */
	{ { 0x63, 0x02, 0x64 }, 0x00, { ALPS_PROTO_V2, 0xf8, 0xf8, 0 } },
	{ { 0x63, 0x03, 0xc8 }, 0x00, { ALPS_PROTO_V2, 0xf8, 0xf8, ALPS_PASS | ALPS_DUALPOINT } },	/* Dell Latitude D800 */
	{ { 0x73, 0x00, 0x0a }, 0x00, { ALPS_PROTO_V2, 0xf8, 0xf8, ALPS_DUALPOINT } },		/* ThinkPad R61 8918-5QG */
	{ { 0x73, 0x02, 0x0a }, 0x00, { ALPS_PROTO_V2, 0xf8, 0xf8, 0 } },
	{ { 0x73, 0x02, 0x14 }, 0x00, { ALPS_PROTO_V2, 0xf8, 0xf8, ALPS_FW_BK_2 } },		/* Ahtec Laptop */

	/*
	 * XXX This entry is suspicious. First byte has zero lower nibble,
	 * which is what a normal mouse would report. Also, the value 0x0e
	 * isn't valid per PS/2 spec.
	 */
	{ { 0x20, 0x02, 0x0e }, 0x00, { ALPS_PROTO_V2, 0xf8, 0xf8, ALPS_PASS | ALPS_DUALPOINT } },

	{ { 0x22, 0x02, 0x0a }, 0x00, { ALPS_PROTO_V2, 0xf8, 0xf8, ALPS_PASS | ALPS_DUALPOINT } },
	{ { 0x22, 0x02, 0x14 }, 0x00, { ALPS_PROTO_V2, 0xff, 0xff, ALPS_PASS | ALPS_DUALPOINT } },	/* Dell Latitude D600 */
	/* Dell Latitude E5500, E6400, E6500, Precision M4400 */
	{ { 0x62, 0x02, 0x14 }, 0x00, { ALPS_PROTO_V2, 0xcf, 0xcf,
		ALPS_PASS | ALPS_DUALPOINT | ALPS_PS2_INTERLEAVED } },
	{ { 0x73, 0x00, 0x14 }, 0x00, { ALPS_PROTO_V6, 0xff, 0xff, ALPS_DUALPOINT } },		/* Dell XT2 */
	{ { 0x73, 0x02, 0x50 }, 0x00, { ALPS_PROTO_V2, 0xcf, 0xcf, ALPS_FOUR_BUTTONS } },	/* Dell Vostro 1400 */
	{ { 0x52, 0x01, 0x14 }, 0x00, { ALPS_PROTO_V2, 0xff, 0xff,
		ALPS_PASS | ALPS_DUALPOINT | ALPS_PS2_INTERLEAVED } },				/* Toshiba Tecra A11-11L */
	{ { 0x73, 0x02, 0x64 }, 0x8a, { ALPS_PROTO_V4, 0x8f, 0x8f, 0 } },
};

static const struct alps_protocol_info alps_v3_protocol_data = {
	ALPS_PROTO_V3, 0x8f, 0x8f, ALPS_DUALPOINT
};

static const struct alps_protocol_info alps_v3_rushmore_data = {
	ALPS_PROTO_V3_RUSHMORE, 0x8f, 0x8f, ALPS_DUALPOINT
};

static const struct alps_protocol_info alps_v5_protocol_data = {
	ALPS_PROTO_V5, 0xc8, 0xd8, 0
};

static const struct alps_protocol_info alps_v7_protocol_data = {
	ALPS_PROTO_V7, 0x48, 0x48, ALPS_DUALPOINT
};

static void alps_set_abs_params_st(struct alps_data *priv,
				   struct input_dev *dev1);
static void alps_set_abs_params_mt(struct alps_data *priv,
				   struct input_dev *dev1);

/* Packet formats are described in Documentation/input/alps.txt */

static bool alps_is_valid_first_byte(struct alps_data *priv,
				     unsigned char data)
{
	return (data & priv->mask0) == priv->byte0;
}

static void alps_report_buttons(struct input_dev *dev1, struct input_dev *dev2,
				int left, int right, int middle)
{
	struct input_dev *dev;

	/*
	 * If shared button has already been reported on the
	 * other device (dev2) then this event should be also
	 * sent through that device.
	 */
	dev = (dev2 && test_bit(BTN_LEFT, dev2->key)) ? dev2 : dev1;
	input_report_key(dev, BTN_LEFT, left);

	dev = (dev2 && test_bit(BTN_RIGHT, dev2->key)) ? dev2 : dev1;
	input_report_key(dev, BTN_RIGHT, right);

	dev = (dev2 && test_bit(BTN_MIDDLE, dev2->key)) ? dev2 : dev1;
	input_report_key(dev, BTN_MIDDLE, middle);

	/*
	 * Sync the _other_ device now, we'll do the first
	 * device later once we report the rest of the events.
	 */
	if (dev2)
		input_sync(dev2);
}

static void alps_process_packet_v1_v2(struct psmouse *psmouse)
{
	struct alps_data *priv = psmouse->private;
	unsigned char *packet = psmouse->packet;
	struct input_dev *dev = psmouse->dev;
	struct input_dev *dev2 = priv->dev2;
	int x, y, z, ges, fin, left, right, middle;
	int back = 0, forward = 0;

	if (priv->proto_version == ALPS_PROTO_V1) {
		left = packet[2] & 0x10;
		right = packet[2] & 0x08;
		middle = 0;
		x = packet[1] | ((packet[0] & 0x07) << 7);
		y = packet[4] | ((packet[3] & 0x07) << 7);
		z = packet[5];
	} else {
		left = packet[3] & 1;
		right = packet[3] & 2;
		middle = packet[3] & 4;
		x = packet[1] | ((packet[2] & 0x78) << (7 - 3));
		y = packet[4] | ((packet[3] & 0x70) << (7 - 4));
		z = packet[5];
	}

	if (priv->flags & ALPS_FW_BK_1) {
		back = packet[0] & 0x10;
		forward = packet[2] & 4;
	}

	if (priv->flags & ALPS_FW_BK_2) {
		back = packet[3] & 4;
		forward = packet[2] & 4;
		if ((middle = forward && back))
			forward = back = 0;
	}

	ges = packet[2] & 1;
	fin = packet[2] & 2;

	if ((priv->flags & ALPS_DUALPOINT) && z == 127) {
		input_report_rel(dev2, REL_X,  (x > 383 ? (x - 768) : x));
		input_report_rel(dev2, REL_Y, -(y > 255 ? (y - 512) : y));

		alps_report_buttons(dev2, dev, left, right, middle);

		input_sync(dev2);
		return;
	}

	alps_report_buttons(dev, dev2, left, right, middle);

	/* Convert hardware tap to a reasonable Z value */
	if (ges && !fin)
		z = 40;

	/*
	 * A "tap and drag" operation is reported by the hardware as a transition
	 * from (!fin && ges) to (fin && ges). This should be translated to the
	 * sequence Z>0, Z==0, Z>0, so the Z==0 event has to be generated manually.
	 */
	if (ges && fin && !priv->prev_fin) {
		input_report_abs(dev, ABS_X, x);
		input_report_abs(dev, ABS_Y, y);
		input_report_abs(dev, ABS_PRESSURE, 0);
		input_report_key(dev, BTN_TOOL_FINGER, 0);
		input_sync(dev);
	}
	priv->prev_fin = fin;

	if (z > 30)
		input_report_key(dev, BTN_TOUCH, 1);
	if (z < 25)
		input_report_key(dev, BTN_TOUCH, 0);

	if (z > 0) {
		input_report_abs(dev, ABS_X, x);
		input_report_abs(dev, ABS_Y, y);
	}

	input_report_abs(dev, ABS_PRESSURE, z);
	input_report_key(dev, BTN_TOOL_FINGER, z > 0);

	if (priv->flags & ALPS_WHEEL)
		input_report_rel(dev, REL_WHEEL, ((packet[2] << 1) & 0x08) - ((packet[0] >> 4) & 0x07));

	if (priv->flags & (ALPS_FW_BK_1 | ALPS_FW_BK_2)) {
		input_report_key(dev, BTN_FORWARD, forward);
		input_report_key(dev, BTN_BACK, back);
	}

	if (priv->flags & ALPS_FOUR_BUTTONS) {
		input_report_key(dev, BTN_0, packet[2] & 4);
		input_report_key(dev, BTN_1, packet[0] & 0x10);
		input_report_key(dev, BTN_2, packet[3] & 4);
		input_report_key(dev, BTN_3, packet[0] & 0x20);
	}

	input_sync(dev);
}

/*
 * Process bitmap data for V5 protocols. Return value is null.
 *
 * The bitmaps don't have enough data to track fingers, so this function
 * only generates points representing a bounding box of at most two contacts.
 * These two points are returned in fields->mt.
 */
static void alps_process_bitmap_dolphin(struct alps_data *priv,
					struct alps_fields *fields)
{
	int box_middle_x, box_middle_y;
	unsigned int x_map, y_map;
	unsigned char start_bit, end_bit;
	unsigned char x_msb, x_lsb, y_msb, y_lsb;

	x_map = fields->x_map;
	y_map = fields->y_map;

	if (!x_map || !y_map)
		return;

	/* Get Most-significant and Least-significant bit */
	x_msb = fls(x_map);
	x_lsb = ffs(x_map);
	y_msb = fls(y_map);
	y_lsb = ffs(y_map);

	/* Most-significant bit should never exceed max sensor line number */
	if (x_msb > priv->x_bits || y_msb > priv->y_bits)
		return;

	if (fields->fingers > 1) {
		start_bit = priv->x_bits - x_msb;
		end_bit = priv->x_bits - x_lsb;
		box_middle_x = (priv->x_max * (start_bit + end_bit)) /
				(2 * (priv->x_bits - 1));

		start_bit = y_lsb - 1;
		end_bit = y_msb - 1;
		box_middle_y = (priv->y_max * (start_bit + end_bit)) /
				(2 * (priv->y_bits - 1));
		fields->mt[0] = fields->st;
		fields->mt[1].x = 2 * box_middle_x - fields->mt[0].x;
		fields->mt[1].y = 2 * box_middle_y - fields->mt[0].y;
	}
}

static void alps_get_bitmap_points(unsigned int map,
				   struct alps_bitmap_point *low,
				   struct alps_bitmap_point *high,
				   int *fingers)
{
	struct alps_bitmap_point *point;
	int i, bit, prev_bit = 0;

	point = low;
	for (i = 0; map != 0; i++, map >>= 1) {
		bit = map & 1;
		if (bit) {
			if (!prev_bit) {
				point->start_bit = i;
				point->num_bits = 0;
				(*fingers)++;
			}
			point->num_bits++;
		} else {
			if (prev_bit)
				point = high;
		}
		prev_bit = bit;
	}
}

/*
 * Process bitmap data from v3 and v4 protocols. Returns the number of
 * fingers detected. A return value of 0 means at least one of the
 * bitmaps was empty.
 *
 * The bitmaps don't have enough data to track fingers, so this function
 * only generates points representing a bounding box of all contacts.
 * These points are returned in fields->mt when the return value
 * is greater than 0.
 */
static int alps_process_bitmap(struct alps_data *priv,
			       struct alps_fields *fields)
{
	int i, fingers_x = 0, fingers_y = 0, fingers;
	struct alps_bitmap_point x_low = {0,}, x_high = {0,};
	struct alps_bitmap_point y_low = {0,}, y_high = {0,};

	if (!fields->x_map || !fields->y_map)
		return 0;

	alps_get_bitmap_points(fields->x_map, &x_low, &x_high, &fingers_x);
	alps_get_bitmap_points(fields->y_map, &y_low, &y_high, &fingers_y);

	/*
	 * Fingers can overlap, so we use the maximum count of fingers
	 * on either axis as the finger count.
	 */
	fingers = max(fingers_x, fingers_y);

	/*
	 * If an axis reports only a single contact, we have overlapping or
	 * adjacent fingers. Divide the single contact between the two points.
	 */
	if (fingers_x == 1) {
		i = (x_low.num_bits - 1) / 2;
		x_low.num_bits = x_low.num_bits - i;
		x_high.start_bit = x_low.start_bit + i;
		x_high.num_bits = max(i, 1);
	}
	if (fingers_y == 1) {
		i = (y_low.num_bits - 1) / 2;
		y_low.num_bits = y_low.num_bits - i;
		y_high.start_bit = y_low.start_bit + i;
		y_high.num_bits = max(i, 1);
	}

	fields->mt[0].x =
		(priv->x_max * (2 * x_low.start_bit + x_low.num_bits - 1)) /
		(2 * (priv->x_bits - 1));
	fields->mt[0].y =
		(priv->y_max * (2 * y_low.start_bit + y_low.num_bits - 1)) /
		(2 * (priv->y_bits - 1));

	fields->mt[1].x =
		(priv->x_max * (2 * x_high.start_bit + x_high.num_bits - 1)) /
		(2 * (priv->x_bits - 1));
	fields->mt[1].y =
		(priv->y_max * (2 * y_high.start_bit + y_high.num_bits - 1)) /
		(2 * (priv->y_bits - 1));

	/* y-bitmap order is reversed, except on rushmore */
	if (priv->proto_version != ALPS_PROTO_V3_RUSHMORE) {
		fields->mt[0].y = priv->y_max - fields->mt[0].y;
		fields->mt[1].y = priv->y_max - fields->mt[1].y;
	}

	return fingers;
}

static void alps_set_slot(struct input_dev *dev, int slot, int x, int y)
{
	input_mt_slot(dev, slot);
	input_mt_report_slot_state(dev, MT_TOOL_FINGER, true);
	input_report_abs(dev, ABS_MT_POSITION_X, x);
	input_report_abs(dev, ABS_MT_POSITION_Y, y);
}

static void alps_report_mt_data(struct psmouse *psmouse, int n)
{
	struct alps_data *priv = psmouse->private;
	struct input_dev *dev = psmouse->dev;
	struct alps_fields *f = &priv->f;
	int i, slot[MAX_TOUCHES];

	input_mt_assign_slots(dev, slot, f->mt, n, 0);
	for (i = 0; i < n; i++)
		alps_set_slot(dev, slot[i], f->mt[i].x, f->mt[i].y);

	input_mt_sync_frame(dev);
}

static void alps_report_semi_mt_data(struct psmouse *psmouse, int fingers)
{
	struct alps_data *priv = psmouse->private;
	struct input_dev *dev = psmouse->dev;
	struct alps_fields *f = &priv->f;

	/* Use st data when we don't have mt data */
	if (fingers < 2) {
		f->mt[0].x = f->st.x;
		f->mt[0].y = f->st.y;
		fingers = f->pressure > 0 ? 1 : 0;
	}

	alps_report_mt_data(psmouse, (fingers <= 2) ? fingers : 2);

	input_mt_report_finger_count(dev, fingers);

	input_report_key(dev, BTN_LEFT, f->left);
	input_report_key(dev, BTN_RIGHT, f->right);
	input_report_key(dev, BTN_MIDDLE, f->middle);

	input_report_abs(dev, ABS_PRESSURE, f->pressure);

	input_sync(dev);
}

static void alps_process_trackstick_packet_v3(struct psmouse *psmouse)
{
	struct alps_data *priv = psmouse->private;
	unsigned char *packet = psmouse->packet;
	struct input_dev *dev = priv->dev2;
	int x, y, z, left, right, middle;

	/* It should be a DualPoint when received trackstick packet */
	if (!(priv->flags & ALPS_DUALPOINT)) {
		psmouse_warn(psmouse,
			     "Rejected trackstick packet from non DualPoint device");
		return;
	}

	/* Sanity check packet */
	if (!(packet[0] & 0x40)) {
		psmouse_dbg(psmouse, "Bad trackstick packet, discarding\n");
		return;
	}

	/*
	 * There's a special packet that seems to indicate the end
	 * of a stream of trackstick data. Filter these out.
	 */
	if (packet[1] == 0x7f && packet[2] == 0x7f && packet[4] == 0x7f)
		return;

	x = (s8)(((packet[0] & 0x20) << 2) | (packet[1] & 0x7f));
	y = (s8)(((packet[0] & 0x10) << 3) | (packet[2] & 0x7f));
	z = (packet[4] & 0x7c) >> 2;

	/*
	 * The x and y values tend to be quite large, and when used
	 * alone the trackstick is difficult to use. Scale them down
	 * to compensate.
	 */
	x /= 8;
	y /= 8;

	input_report_rel(dev, REL_X, x);
	input_report_rel(dev, REL_Y, -y);

	/*
	 * Most ALPS models report the trackstick buttons in the touchpad
	 * packets, but a few report them here. No reliable way has been
	 * found to differentiate between the models upfront, so we enable
	 * the quirk in response to seeing a button press in the trackstick
	 * packet.
	 */
	left = packet[3] & 0x01;
	right = packet[3] & 0x02;
	middle = packet[3] & 0x04;

	if (!(priv->quirks & ALPS_QUIRK_TRACKSTICK_BUTTONS) &&
	    (left || right || middle))
		priv->quirks |= ALPS_QUIRK_TRACKSTICK_BUTTONS;

	if (priv->quirks & ALPS_QUIRK_TRACKSTICK_BUTTONS) {
		input_report_key(dev, BTN_LEFT, left);
		input_report_key(dev, BTN_RIGHT, right);
		input_report_key(dev, BTN_MIDDLE, middle);
	}

	input_sync(dev);
	return;
}

static void alps_decode_buttons_v3(struct alps_fields *f, unsigned char *p)
{
	f->left = !!(p[3] & 0x01);
	f->right = !!(p[3] & 0x02);
	f->middle = !!(p[3] & 0x04);

	f->ts_left = !!(p[3] & 0x10);
	f->ts_right = !!(p[3] & 0x20);
	f->ts_middle = !!(p[3] & 0x40);
}

static int alps_decode_pinnacle(struct alps_fields *f, unsigned char *p,
				 struct psmouse *psmouse)
{
	f->first_mp = !!(p[4] & 0x40);
	f->is_mp = !!(p[0] & 0x40);

	f->fingers = (p[5] & 0x3) + 1;
	f->x_map = ((p[4] & 0x7e) << 8) |
		   ((p[1] & 0x7f) << 2) |
		   ((p[0] & 0x30) >> 4);
	f->y_map = ((p[3] & 0x70) << 4) |
		   ((p[2] & 0x7f) << 1) |
		   (p[4] & 0x01);

	f->st.x = ((p[1] & 0x7f) << 4) | ((p[4] & 0x30) >> 2) |
	       ((p[0] & 0x30) >> 4);
	f->st.y = ((p[2] & 0x7f) << 4) | (p[4] & 0x0f);
	f->pressure = p[5] & 0x7f;

	alps_decode_buttons_v3(f, p);

	return 0;
}

static int alps_decode_rushmore(struct alps_fields *f, unsigned char *p,
				 struct psmouse *psmouse)
{
	alps_decode_pinnacle(f, p, psmouse);

	/* Rushmore's packet decode has a bit difference with Pinnacle's */
	f->is_mp = !!(p[5] & 0x40);
	f->fingers = max((p[5] & 0x3), ((p[5] >> 2) & 0x3)) + 1;
	f->x_map |= (p[5] & 0x10) << 11;
	f->y_map |= (p[5] & 0x20) << 6;

	return 0;
}

static int alps_decode_dolphin(struct alps_fields *f, unsigned char *p,
				struct psmouse *psmouse)
{
	u64 palm_data = 0;
	struct alps_data *priv = psmouse->private;

	f->first_mp = !!(p[0] & 0x02);
	f->is_mp = !!(p[0] & 0x20);

	if (!f->is_mp) {
		f->st.x = ((p[1] & 0x7f) | ((p[4] & 0x0f) << 7));
		f->st.y = ((p[2] & 0x7f) | ((p[4] & 0xf0) << 3));
		f->pressure = (p[0] & 4) ? 0 : p[5] & 0x7f;
		alps_decode_buttons_v3(f, p);
	} else {
		f->fingers = ((p[0] & 0x6) >> 1 |
		     (p[0] & 0x10) >> 2);

		palm_data = (p[1] & 0x7f) |
			    ((p[2] & 0x7f) << 7) |
			    ((p[4] & 0x7f) << 14) |
			    ((p[5] & 0x7f) << 21) |
			    ((p[3] & 0x07) << 28) |
			    (((u64)p[3] & 0x70) << 27) |
			    (((u64)p[0] & 0x01) << 34);

		/* Y-profile is stored in P(0) to p(n-1), n = y_bits; */
		f->y_map = palm_data & (BIT(priv->y_bits) - 1);

		/* X-profile is stored in p(n) to p(n+m-1), m = x_bits; */
		f->x_map = (palm_data >> priv->y_bits) &
			   (BIT(priv->x_bits) - 1);
	}

	return 0;
}

static void alps_process_touchpad_packet_v3_v5(struct psmouse *psmouse)
{
	struct alps_data *priv = psmouse->private;
	unsigned char *packet = psmouse->packet;
	struct input_dev *dev2 = priv->dev2;
	struct alps_fields *f = &priv->f;
	int fingers = 0;

	memset(f, 0, sizeof(*f));

	priv->decode_fields(f, packet, psmouse);

	/*
	 * There's no single feature of touchpad position and bitmap packets
	 * that can be used to distinguish between them. We rely on the fact
	 * that a bitmap packet should always follow a position packet with
	 * bit 6 of packet[4] set.
	 */
	if (priv->multi_packet) {
		/*
		 * Sometimes a position packet will indicate a multi-packet
		 * sequence, but then what follows is another position
		 * packet. Check for this, and when it happens process the
		 * position packet as usual.
		 */
		if (f->is_mp) {
			fingers = f->fingers;
			if (priv->proto_version == ALPS_PROTO_V3 ||
			    priv->proto_version == ALPS_PROTO_V3_RUSHMORE) {
				if (alps_process_bitmap(priv, f) == 0)
					fingers = 0; /* Use st data */

				/* Now process position packet */
				priv->decode_fields(f, priv->multi_data,
						    psmouse);
			} else {
				/*
				 * Because Dolphin uses position packet's
				 * coordinate data as Pt1 and uses it to
				 * calculate Pt2, so we need to do position
				 * packet decode first.
				 */
				priv->decode_fields(f, priv->multi_data,
						    psmouse);

				/*
				 * Since Dolphin's finger number is reliable,
				 * there is no need to compare with bmap_fn.
				 */
				alps_process_bitmap_dolphin(priv, f);
			}
		} else {
			priv->multi_packet = 0;
		}
	}

	/*
	 * Bit 6 of byte 0 is not usually set in position packets. The only
	 * times it seems to be set is in situations where the data is
	 * suspect anyway, e.g. a palm resting flat on the touchpad. Given
	 * this combined with the fact that this bit is useful for filtering
	 * out misidentified bitmap packets, we reject anything with this
	 * bit set.
	 */
	if (f->is_mp)
		return;

	if (!priv->multi_packet && f->first_mp) {
		priv->multi_packet = 1;
		memcpy(priv->multi_data, packet, sizeof(priv->multi_data));
		return;
	}

	priv->multi_packet = 0;

	/*
	 * Sometimes the hardware sends a single packet with z = 0
	 * in the middle of a stream. Real releases generate packets
	 * with x, y, and z all zero, so these seem to be flukes.
	 * Ignore them.
	 */
	if (f->st.x && f->st.y && !f->pressure)
		return;

	alps_report_semi_mt_data(psmouse, fingers);

	if ((priv->flags & ALPS_DUALPOINT) &&
	    !(priv->quirks & ALPS_QUIRK_TRACKSTICK_BUTTONS)) {
		input_report_key(dev2, BTN_LEFT, f->ts_left);
		input_report_key(dev2, BTN_RIGHT, f->ts_right);
		input_report_key(dev2, BTN_MIDDLE, f->ts_middle);
		input_sync(dev2);
	}
}

static void alps_process_packet_v3(struct psmouse *psmouse)
{
	unsigned char *packet = psmouse->packet;

	/*
	 * v3 protocol packets come in three types, two representing
	 * touchpad data and one representing trackstick data.
	 * Trackstick packets seem to be distinguished by always
	 * having 0x3f in the last byte. This value has never been
	 * observed in the last byte of either of the other types
	 * of packets.
	 */
	if (packet[5] == 0x3f) {
		alps_process_trackstick_packet_v3(psmouse);
		return;
	}

	alps_process_touchpad_packet_v3_v5(psmouse);
}

static void alps_process_packet_v6(struct psmouse *psmouse)
{
	struct alps_data *priv = psmouse->private;
	unsigned char *packet = psmouse->packet;
	struct input_dev *dev = psmouse->dev;
	struct input_dev *dev2 = priv->dev2;
	int x, y, z, left, right, middle;

	/*
	 * We can use Byte5 to distinguish if the packet is from Touchpad
	 * or Trackpoint.
	 * Touchpad:	0 - 0x7E
	 * Trackpoint:	0x7F
	 */
	if (packet[5] == 0x7F) {
		/* It should be a DualPoint when received Trackpoint packet */
		if (!(priv->flags & ALPS_DUALPOINT)) {
			psmouse_warn(psmouse,
				     "Rejected trackstick packet from non DualPoint device");
			return;
		}

		/* Trackpoint packet */
		x = packet[1] | ((packet[3] & 0x20) << 2);
		y = packet[2] | ((packet[3] & 0x40) << 1);
		z = packet[4];
		left = packet[3] & 0x01;
		right = packet[3] & 0x02;
		middle = packet[3] & 0x04;

		/* To prevent the cursor jump when finger lifted */
		if (x == 0x7F && y == 0x7F && z == 0x7F)
			x = y = z = 0;

		/* Divide 4 since trackpoint's speed is too fast */
		input_report_rel(dev2, REL_X, (char)x / 4);
		input_report_rel(dev2, REL_Y, -((char)y / 4));

		input_report_key(dev2, BTN_LEFT, left);
		input_report_key(dev2, BTN_RIGHT, right);
		input_report_key(dev2, BTN_MIDDLE, middle);

		input_sync(dev2);
		return;
	}

	/* Touchpad packet */
	x = packet[1] | ((packet[3] & 0x78) << 4);
	y = packet[2] | ((packet[4] & 0x78) << 4);
	z = packet[5];
	left = packet[3] & 0x01;
	right = packet[3] & 0x02;

	if (z > 30)
		input_report_key(dev, BTN_TOUCH, 1);
	if (z < 25)
		input_report_key(dev, BTN_TOUCH, 0);

	if (z > 0) {
		input_report_abs(dev, ABS_X, x);
		input_report_abs(dev, ABS_Y, y);
	}

	input_report_abs(dev, ABS_PRESSURE, z);
	input_report_key(dev, BTN_TOOL_FINGER, z > 0);

	/* v6 touchpad does not have middle button */
	input_report_key(dev, BTN_LEFT, left);
	input_report_key(dev, BTN_RIGHT, right);

	input_sync(dev);
}

static void alps_process_packet_v4(struct psmouse *psmouse)
{
	struct alps_data *priv = psmouse->private;
	unsigned char *packet = psmouse->packet;
	struct alps_fields *f = &priv->f;
	int offset;

	/*
	 * v4 has a 6-byte encoding for bitmap data, but this data is
	 * broken up between 3 normal packets. Use priv->multi_packet to
	 * track our position in the bitmap packet.
	 */
	if (packet[6] & 0x40) {
		/* sync, reset position */
		priv->multi_packet = 0;
	}

	if (WARN_ON_ONCE(priv->multi_packet > 2))
		return;

	offset = 2 * priv->multi_packet;
	priv->multi_data[offset] = packet[6];
	priv->multi_data[offset + 1] = packet[7];

	if (++priv->multi_packet > 2) {
		priv->multi_packet = 0;

		f->x_map = ((priv->multi_data[2] & 0x1f) << 10) |
			   ((priv->multi_data[3] & 0x60) << 3) |
			   ((priv->multi_data[0] & 0x3f) << 2) |
			   ((priv->multi_data[1] & 0x60) >> 5);
		f->y_map = ((priv->multi_data[5] & 0x01) << 10) |
			   ((priv->multi_data[3] & 0x1f) << 5) |
			    (priv->multi_data[1] & 0x1f);

		f->fingers = alps_process_bitmap(priv, f);
	}

	f->left = !!(packet[4] & 0x01);
	f->right = !!(packet[4] & 0x02);

	f->st.x = ((packet[1] & 0x7f) << 4) | ((packet[3] & 0x30) >> 2) |
		  ((packet[0] & 0x30) >> 4);
	f->st.y = ((packet[2] & 0x7f) << 4) | (packet[3] & 0x0f);
	f->pressure = packet[5] & 0x7f;

	alps_report_semi_mt_data(psmouse, f->fingers);
}

static bool alps_is_valid_package_v7(struct psmouse *psmouse)
{
	switch (psmouse->pktcnt) {
	case 3:
		return (psmouse->packet[2] & 0x40) == 0x40;
	case 4:
		return (psmouse->packet[3] & 0x48) == 0x48;
	case 6:
		return (psmouse->packet[5] & 0x40) == 0x00;
	}
	return true;
}

static unsigned char alps_get_packet_id_v7(char *byte)
{
	unsigned char packet_id;

	if (byte[4] & 0x40)
		packet_id = V7_PACKET_ID_TWO;
	else if (byte[4] & 0x01)
		packet_id = V7_PACKET_ID_MULTI;
	else if ((byte[0] & 0x10) && !(byte[4] & 0x43))
		packet_id = V7_PACKET_ID_NEW;
	else if (byte[1] == 0x00 && byte[4] == 0x00)
		packet_id = V7_PACKET_ID_IDLE;
	else
		packet_id = V7_PACKET_ID_UNKNOWN;

	return packet_id;
}

static void alps_get_finger_coordinate_v7(struct input_mt_pos *mt,
					  unsigned char *pkt,
					  unsigned char pkt_id)
{
	mt[0].x = ((pkt[2] & 0x80) << 4);
	mt[0].x |= ((pkt[2] & 0x3F) << 5);
	mt[0].x |= ((pkt[3] & 0x30) >> 1);
	mt[0].x |= (pkt[3] & 0x07);
	mt[0].y = (pkt[1] << 3) | (pkt[0] & 0x07);

	mt[1].x = ((pkt[3] & 0x80) << 4);
	mt[1].x |= ((pkt[4] & 0x80) << 3);
	mt[1].x |= ((pkt[4] & 0x3F) << 4);
	mt[1].y = ((pkt[5] & 0x80) << 3);
	mt[1].y |= ((pkt[5] & 0x3F) << 4);

	switch (pkt_id) {
	case V7_PACKET_ID_TWO:
		mt[1].x &= ~0x000F;
		mt[1].y |= 0x000F;
		break;

	case V7_PACKET_ID_MULTI:
		mt[1].x &= ~0x003F;
		mt[1].y &= ~0x0020;
		mt[1].y |= ((pkt[4] & 0x02) << 4);
		mt[1].y |= 0x001F;
		break;

	case V7_PACKET_ID_NEW:
		mt[1].x &= ~0x003F;
		mt[1].x |= (pkt[0] & 0x20);
		mt[1].y |= 0x000F;
		break;
	}

	mt[0].y = 0x7FF - mt[0].y;
	mt[1].y = 0x7FF - mt[1].y;
}

static int alps_get_mt_count(struct input_mt_pos *mt)
{
	int i, fingers = 0;

	for (i = 0; i < MAX_TOUCHES; i++) {
		if (mt[i].x != 0 || mt[i].y != 0)
			fingers++;
	}

	return fingers;
}

static int alps_decode_packet_v7(struct alps_fields *f,
				  unsigned char *p,
				  struct psmouse *psmouse)
{
	struct alps_data *priv = psmouse->private;
	unsigned char pkt_id;

	pkt_id = alps_get_packet_id_v7(p);
	if (pkt_id == V7_PACKET_ID_IDLE)
		return 0;
	if (pkt_id == V7_PACKET_ID_UNKNOWN)
		return -1;
	/*
	 * NEW packets are send to indicate a discontinuity in the finger
	 * coordinate reporting. Specifically a finger may have moved from
	 * slot 0 to 1 or vice versa. INPUT_MT_TRACK takes care of this for
	 * us.
	 *
	 * NEW packets have 3 problems:
	 * 1) They do not contain middle / right button info (on non clickpads)
	 *    this can be worked around by preserving the old button state
	 * 2) They do not contain an accurate fingercount, and they are
	 *    typically send when the number of fingers changes. We cannot use
	 *    the old finger count as that may mismatch with the amount of
	 *    touch coordinates we've available in the NEW packet
	 * 3) Their x data for the second touch is inaccurate leading to
	 *    a possible jump of the x coordinate by 16 units when the first
	 *    non NEW packet comes in
	 * Since problems 2 & 3 cannot be worked around, just ignore them.
	 */
	if (pkt_id == V7_PACKET_ID_NEW)
		return 1;

	alps_get_finger_coordinate_v7(f->mt, p, pkt_id);

	if (pkt_id == V7_PACKET_ID_TWO)
		f->fingers = alps_get_mt_count(f->mt);
	else /* pkt_id == V7_PACKET_ID_MULTI */
		f->fingers = 3 + (p[5] & 0x03);

	f->left = (p[0] & 0x80) >> 7;
	if (priv->flags & ALPS_BUTTONPAD) {
		if (p[0] & 0x20)
			f->fingers++;
		if (p[0] & 0x10)
			f->fingers++;
	} else {
		f->right = (p[0] & 0x20) >> 5;
		f->middle = (p[0] & 0x10) >> 4;
	}

	/* Sometimes a single touch is reported in mt[1] rather then mt[0] */
	if (f->fingers == 1 && f->mt[0].x == 0 && f->mt[0].y == 0) {
		f->mt[0].x = f->mt[1].x;
		f->mt[0].y = f->mt[1].y;
		f->mt[1].x = 0;
		f->mt[1].y = 0;
	}

	return 0;
}

static void alps_process_trackstick_packet_v7(struct psmouse *psmouse)
{
	struct alps_data *priv = psmouse->private;
	unsigned char *packet = psmouse->packet;
	struct input_dev *dev2 = priv->dev2;
	int x, y, z, left, right, middle;

	/* It should be a DualPoint when received trackstick packet */
	if (!(priv->flags & ALPS_DUALPOINT)) {
		psmouse_warn(psmouse,
			     "Rejected trackstick packet from non DualPoint device");
		return;
	}
<<<<<<< HEAD

	/*
	 *        b7 b6 b5 b4 b3 b2 b1 b0
	 * Byte0   0  1  0  0  1  0  0  0
	 * Byte1   1  1  *  *  1  M  R  L
	 * Byte2  X7  1 X5 X4 X3 X2 X1 X0
	 * Byte3  Z6  1 Y6 X6  1 Y2 Y1 Y0
	 * Byte4  Y7  0 Y5 Y4 Y3  1  1  0
	 * Byte5 T&P  0 Z5 Z4 Z3 Z2 Z1 Z0
	 * M / R / L: Middle / Right / Left button
	 */
=======
>>>>>>> 4f28d86a

	x = ((packet[2] & 0xbf)) | ((packet[3] & 0x10) << 2);
	y = (packet[3] & 0x07) | (packet[4] & 0xb8) |
	    ((packet[3] & 0x20) << 1);
	z = (packet[5] & 0x3f) | ((packet[3] & 0x80) >> 1);

	left = (packet[1] & 0x01);
	right = (packet[1] & 0x02) >> 1;
	middle = (packet[1] & 0x04) >> 2;

	/* Divide 2 since trackpoint's speed is too fast */
	input_report_rel(dev2, REL_X, (char)x / 2);
	input_report_rel(dev2, REL_Y, -((char)y / 2));

	input_report_key(dev2, BTN_LEFT, left);
	input_report_key(dev2, BTN_RIGHT, right);
	input_report_key(dev2, BTN_MIDDLE, middle);

	input_sync(dev2);
}

static void alps_process_touchpad_packet_v7(struct psmouse *psmouse)
{
	struct alps_data *priv = psmouse->private;
	struct input_dev *dev = psmouse->dev;
	struct alps_fields *f = &priv->f;

	memset(f, 0, sizeof(*f));

	if (priv->decode_fields(f, psmouse->packet, psmouse))
		return;

	alps_report_mt_data(psmouse, alps_get_mt_count(f->mt));

	input_mt_report_finger_count(dev, f->fingers);

	input_report_key(dev, BTN_LEFT, f->left);
	input_report_key(dev, BTN_RIGHT, f->right);
	input_report_key(dev, BTN_MIDDLE, f->middle);

	input_sync(dev);
}

static void alps_process_packet_v7(struct psmouse *psmouse)
{
	unsigned char *packet = psmouse->packet;

	if (packet[0] == 0x48 && (packet[4] & 0x47) == 0x06)
		alps_process_trackstick_packet_v7(psmouse);
	else
		alps_process_touchpad_packet_v7(psmouse);
}

static DEFINE_MUTEX(alps_mutex);

static void alps_register_bare_ps2_mouse(struct work_struct *work)
{
	struct alps_data *priv =
		container_of(work, struct alps_data, dev3_register_work.work);
	struct psmouse *psmouse = priv->psmouse;
	struct input_dev *dev3;
	int error = 0;

	mutex_lock(&alps_mutex);

	if (priv->dev3)
		goto out;

	dev3 = input_allocate_device();
	if (!dev3) {
		psmouse_err(psmouse, "failed to allocate secondary device\n");
		error = -ENOMEM;
		goto out;
	}

	snprintf(priv->phys3, sizeof(priv->phys3), "%s/%s",
		 psmouse->ps2dev.serio->phys,
		 (priv->dev2 ? "input2" : "input1"));
	dev3->phys = priv->phys3;

	/*
	 * format of input device name is: "protocol vendor name"
	 * see function psmouse_switch_protocol() in psmouse-base.c
	 */
	dev3->name = "PS/2 ALPS Mouse";

	dev3->id.bustype = BUS_I8042;
	dev3->id.vendor  = 0x0002;
	dev3->id.product = PSMOUSE_PS2;
	dev3->id.version = 0x0000;
	dev3->dev.parent = &psmouse->ps2dev.serio->dev;

	input_set_capability(dev3, EV_REL, REL_X);
	input_set_capability(dev3, EV_REL, REL_Y);
	input_set_capability(dev3, EV_KEY, BTN_LEFT);
	input_set_capability(dev3, EV_KEY, BTN_RIGHT);
	input_set_capability(dev3, EV_KEY, BTN_MIDDLE);

	__set_bit(INPUT_PROP_POINTER, dev3->propbit);

	error = input_register_device(dev3);
	if (error) {
		psmouse_err(psmouse,
			    "failed to register secondary device: %d\n",
			    error);
		input_free_device(dev3);
		goto out;
	}

	priv->dev3 = dev3;

out:
	/*
	 * Save the error code so that we can detect that we
	 * already tried to create the device.
	 */
	if (error)
		priv->dev3 = ERR_PTR(error);

	mutex_unlock(&alps_mutex);
}

static void alps_report_bare_ps2_packet(struct input_dev *dev,
					unsigned char packet[],
					bool report_buttons)
{
	if (report_buttons)
		alps_report_buttons(dev, NULL,
				packet[0] & 1, packet[0] & 2, packet[0] & 4);

	input_report_rel(dev, REL_X,
		packet[1] ? packet[1] - ((packet[0] << 4) & 0x100) : 0);
	input_report_rel(dev, REL_Y,
		packet[2] ? ((packet[0] << 3) & 0x100) - packet[2] : 0);

	input_sync(dev);
}

static psmouse_ret_t alps_handle_interleaved_ps2(struct psmouse *psmouse)
{
	struct alps_data *priv = psmouse->private;

	if (psmouse->pktcnt < 6)
		return PSMOUSE_GOOD_DATA;

	if (psmouse->pktcnt == 6) {
		/*
		 * Start a timer to flush the packet if it ends up last
		 * 6-byte packet in the stream. Timer needs to fire
		 * psmouse core times out itself. 20 ms should be enough
		 * to decide if we are getting more data or not.
		 */
		mod_timer(&priv->timer, jiffies + msecs_to_jiffies(20));
		return PSMOUSE_GOOD_DATA;
	}

	del_timer(&priv->timer);

	if (psmouse->packet[6] & 0x80) {

		/*
		 * Highest bit is set - that means we either had
		 * complete ALPS packet and this is start of the
		 * next packet or we got garbage.
		 */

		if (((psmouse->packet[3] |
		      psmouse->packet[4] |
		      psmouse->packet[5]) & 0x80) ||
		    (!alps_is_valid_first_byte(priv, psmouse->packet[6]))) {
			psmouse_dbg(psmouse,
				    "refusing packet %4ph (suspected interleaved ps/2)\n",
				    psmouse->packet + 3);
			return PSMOUSE_BAD_DATA;
		}

		priv->process_packet(psmouse);

		/* Continue with the next packet */
		psmouse->packet[0] = psmouse->packet[6];
		psmouse->pktcnt = 1;

	} else {

		/*
		 * High bit is 0 - that means that we indeed got a PS/2
		 * packet in the middle of ALPS packet.
		 *
		 * There is also possibility that we got 6-byte ALPS
		 * packet followed  by 3-byte packet from trackpoint. We
		 * can not distinguish between these 2 scenarios but
		 * because the latter is unlikely to happen in course of
		 * normal operation (user would need to press all
		 * buttons on the pad and start moving trackpoint
		 * without touching the pad surface) we assume former.
		 * Even if we are wrong the wost thing that would happen
		 * the cursor would jump but we should not get protocol
		 * de-synchronization.
		 */

		alps_report_bare_ps2_packet(priv->dev2,
					    &psmouse->packet[3], false);

		/*
		 * Continue with the standard ALPS protocol handling,
		 * but make sure we won't process it as an interleaved
		 * packet again, which may happen if all buttons are
		 * pressed. To avoid this let's reset the 4th bit which
		 * is normally 1.
		 */
		psmouse->packet[3] = psmouse->packet[6] & 0xf7;
		psmouse->pktcnt = 4;
	}

	return PSMOUSE_GOOD_DATA;
}

static void alps_flush_packet(unsigned long data)
{
	struct psmouse *psmouse = (struct psmouse *)data;
	struct alps_data *priv = psmouse->private;

	serio_pause_rx(psmouse->ps2dev.serio);

	if (psmouse->pktcnt == psmouse->pktsize) {

		/*
		 * We did not any more data in reasonable amount of time.
		 * Validate the last 3 bytes and process as a standard
		 * ALPS packet.
		 */
		if ((psmouse->packet[3] |
		     psmouse->packet[4] |
		     psmouse->packet[5]) & 0x80) {
			psmouse_dbg(psmouse,
				    "refusing packet %3ph (suspected interleaved ps/2)\n",
				    psmouse->packet + 3);
		} else {
			priv->process_packet(psmouse);
		}
		psmouse->pktcnt = 0;
	}

	serio_continue_rx(psmouse->ps2dev.serio);
}

static psmouse_ret_t alps_process_byte(struct psmouse *psmouse)
{
	struct alps_data *priv = psmouse->private;

	/*
	 * Check if we are dealing with a bare PS/2 packet, presumably from
	 * a device connected to the external PS/2 port. Because bare PS/2
	 * protocol does not have enough constant bits to self-synchronize
	 * properly we only do this if the device is fully synchronized.
	 */
	if (!psmouse->out_of_sync_cnt && (psmouse->packet[0] & 0xc8) == 0x08) {

		/* Register dev3 mouse if we received PS/2 packet first time */
		if (unlikely(!priv->dev3))
			psmouse_queue_work(psmouse,
					   &priv->dev3_register_work, 0);

		if (psmouse->pktcnt == 3) {
			/* Once dev3 mouse device is registered report data */
			if (likely(!IS_ERR_OR_NULL(priv->dev3)))
				alps_report_bare_ps2_packet(priv->dev3,
							    psmouse->packet,
							    true);
			return PSMOUSE_FULL_PACKET;
		}
		return PSMOUSE_GOOD_DATA;
	}

	/* Check for PS/2 packet stuffed in the middle of ALPS packet. */

	if ((priv->flags & ALPS_PS2_INTERLEAVED) &&
	    psmouse->pktcnt >= 4 && (psmouse->packet[3] & 0x0f) == 0x0f) {
		return alps_handle_interleaved_ps2(psmouse);
	}

	if (!alps_is_valid_first_byte(priv, psmouse->packet[0])) {
		psmouse_dbg(psmouse,
			    "refusing packet[0] = %x (mask0 = %x, byte0 = %x)\n",
			    psmouse->packet[0], priv->mask0, priv->byte0);
		return PSMOUSE_BAD_DATA;
	}

	/* Bytes 2 - pktsize should have 0 in the highest bit */
	if (priv->proto_version < ALPS_PROTO_V5 &&
	    psmouse->pktcnt >= 2 && psmouse->pktcnt <= psmouse->pktsize &&
	    (psmouse->packet[psmouse->pktcnt - 1] & 0x80)) {
		psmouse_dbg(psmouse, "refusing packet[%i] = %x\n",
			    psmouse->pktcnt - 1,
			    psmouse->packet[psmouse->pktcnt - 1]);

		if (priv->proto_version == ALPS_PROTO_V3_RUSHMORE &&
		    psmouse->pktcnt == psmouse->pktsize) {
			/*
			 * Some Dell boxes, such as Latitude E6440 or E7440
			 * with closed lid, quite often smash last byte of
			 * otherwise valid packet with 0xff. Given that the
			 * next packet is very likely to be valid let's
			 * report PSMOUSE_FULL_PACKET but not process data,
			 * rather than reporting PSMOUSE_BAD_DATA and
			 * filling the logs.
			 */
			return PSMOUSE_FULL_PACKET;
		}

		return PSMOUSE_BAD_DATA;
	}

	if (priv->proto_version == ALPS_PROTO_V7 &&
	    !alps_is_valid_package_v7(psmouse)) {
		psmouse_dbg(psmouse, "refusing packet[%i] = %x\n",
			    psmouse->pktcnt - 1,
			    psmouse->packet[psmouse->pktcnt - 1]);
		return PSMOUSE_BAD_DATA;
	}

	if (psmouse->pktcnt == psmouse->pktsize) {
		priv->process_packet(psmouse);
		return PSMOUSE_FULL_PACKET;
	}

	return PSMOUSE_GOOD_DATA;
}

static int alps_command_mode_send_nibble(struct psmouse *psmouse, int nibble)
{
	struct ps2dev *ps2dev = &psmouse->ps2dev;
	struct alps_data *priv = psmouse->private;
	int command;
	unsigned char *param;
	unsigned char dummy[4];

	BUG_ON(nibble > 0xf);

	command = priv->nibble_commands[nibble].command;
	param = (command & 0x0f00) ?
		dummy : (unsigned char *)&priv->nibble_commands[nibble].data;

	if (ps2_command(ps2dev, param, command))
		return -1;

	return 0;
}

static int alps_command_mode_set_addr(struct psmouse *psmouse, int addr)
{
	struct ps2dev *ps2dev = &psmouse->ps2dev;
	struct alps_data *priv = psmouse->private;
	int i, nibble;

	if (ps2_command(ps2dev, NULL, priv->addr_command))
		return -1;

	for (i = 12; i >= 0; i -= 4) {
		nibble = (addr >> i) & 0xf;
		if (alps_command_mode_send_nibble(psmouse, nibble))
			return -1;
	}

	return 0;
}

static int __alps_command_mode_read_reg(struct psmouse *psmouse, int addr)
{
	struct ps2dev *ps2dev = &psmouse->ps2dev;
	unsigned char param[4];

	if (ps2_command(ps2dev, param, PSMOUSE_CMD_GETINFO))
		return -1;

	/*
	 * The address being read is returned in the first two bytes
	 * of the result. Check that this address matches the expected
	 * address.
	 */
	if (addr != ((param[0] << 8) | param[1]))
		return -1;

	return param[2];
}

static int alps_command_mode_read_reg(struct psmouse *psmouse, int addr)
{
	if (alps_command_mode_set_addr(psmouse, addr))
		return -1;
	return __alps_command_mode_read_reg(psmouse, addr);
}

static int __alps_command_mode_write_reg(struct psmouse *psmouse, u8 value)
{
	if (alps_command_mode_send_nibble(psmouse, (value >> 4) & 0xf))
		return -1;
	if (alps_command_mode_send_nibble(psmouse, value & 0xf))
		return -1;
	return 0;
}

static int alps_command_mode_write_reg(struct psmouse *psmouse, int addr,
				       u8 value)
{
	if (alps_command_mode_set_addr(psmouse, addr))
		return -1;
	return __alps_command_mode_write_reg(psmouse, value);
}

static int alps_rpt_cmd(struct psmouse *psmouse, int init_command,
			int repeated_command, unsigned char *param)
{
	struct ps2dev *ps2dev = &psmouse->ps2dev;

	param[0] = 0;
	if (init_command && ps2_command(ps2dev, param, init_command))
		return -EIO;

	if (ps2_command(ps2dev,  NULL, repeated_command) ||
	    ps2_command(ps2dev,  NULL, repeated_command) ||
	    ps2_command(ps2dev,  NULL, repeated_command))
		return -EIO;

	param[0] = param[1] = param[2] = 0xff;
	if (ps2_command(ps2dev, param, PSMOUSE_CMD_GETINFO))
		return -EIO;

	psmouse_dbg(psmouse, "%2.2X report: %3ph\n",
		    repeated_command, param);
	return 0;
}

static bool alps_check_valid_firmware_id(unsigned char id[])
{
	if (id[0] == 0x73)
		return true;

	if (id[0] == 0x88 &&
	    (id[1] == 0x07 ||
	     id[1] == 0x08 ||
	     (id[1] & 0xf0) == 0xb0 ||
	     (id[1] & 0xf0) == 0xc0)) {
		return true;
	}

	return false;
}

static int alps_enter_command_mode(struct psmouse *psmouse)
{
	unsigned char param[4];

	if (alps_rpt_cmd(psmouse, 0, PSMOUSE_CMD_RESET_WRAP, param)) {
		psmouse_err(psmouse, "failed to enter command mode\n");
		return -1;
	}

	if (!alps_check_valid_firmware_id(param)) {
		psmouse_dbg(psmouse,
			    "unknown response while entering command mode\n");
		return -1;
	}
	return 0;
}

static inline int alps_exit_command_mode(struct psmouse *psmouse)
{
	struct ps2dev *ps2dev = &psmouse->ps2dev;
	if (ps2_command(ps2dev, NULL, PSMOUSE_CMD_SETSTREAM))
		return -1;
	return 0;
}

/*
 * For DualPoint devices select the device that should respond to
 * subsequent commands. It looks like glidepad is behind stickpointer,
 * I'd thought it would be other way around...
 */
static int alps_passthrough_mode_v2(struct psmouse *psmouse, bool enable)
{
	struct ps2dev *ps2dev = &psmouse->ps2dev;
	int cmd = enable ? PSMOUSE_CMD_SETSCALE21 : PSMOUSE_CMD_SETSCALE11;

	if (ps2_command(ps2dev, NULL, cmd) ||
	    ps2_command(ps2dev, NULL, cmd) ||
	    ps2_command(ps2dev, NULL, cmd) ||
	    ps2_command(ps2dev, NULL, PSMOUSE_CMD_DISABLE))
		return -1;

	/* we may get 3 more bytes, just ignore them */
	ps2_drain(ps2dev, 3, 100);

	return 0;
}

static int alps_absolute_mode_v1_v2(struct psmouse *psmouse)
{
	struct ps2dev *ps2dev = &psmouse->ps2dev;

	/* Try ALPS magic knock - 4 disable before enable */
	if (ps2_command(ps2dev, NULL, PSMOUSE_CMD_DISABLE) ||
	    ps2_command(ps2dev, NULL, PSMOUSE_CMD_DISABLE) ||
	    ps2_command(ps2dev, NULL, PSMOUSE_CMD_DISABLE) ||
	    ps2_command(ps2dev, NULL, PSMOUSE_CMD_DISABLE) ||
	    ps2_command(ps2dev, NULL, PSMOUSE_CMD_ENABLE))
		return -1;

	/*
	 * Switch mouse to poll (remote) mode so motion data will not
	 * get in our way
	 */
	return ps2_command(&psmouse->ps2dev, NULL, PSMOUSE_CMD_SETPOLL);
}

static int alps_monitor_mode_send_word(struct psmouse *psmouse, u16 word)
{
	int i, nibble;

	/*
	 * b0-b11 are valid bits, send sequence is inverse.
	 * e.g. when word = 0x0123, nibble send sequence is 3, 2, 1
	 */
	for (i = 0; i <= 8; i += 4) {
		nibble = (word >> i) & 0xf;
		if (alps_command_mode_send_nibble(psmouse, nibble))
			return -1;
	}

	return 0;
}

static int alps_monitor_mode_write_reg(struct psmouse *psmouse,
				       u16 addr, u16 value)
{
	struct ps2dev *ps2dev = &psmouse->ps2dev;

	/* 0x0A0 is the command to write the word */
	if (ps2_command(ps2dev, NULL, PSMOUSE_CMD_ENABLE) ||
	    alps_monitor_mode_send_word(psmouse, 0x0A0) ||
	    alps_monitor_mode_send_word(psmouse, addr) ||
	    alps_monitor_mode_send_word(psmouse, value) ||
	    ps2_command(ps2dev, NULL, PSMOUSE_CMD_DISABLE))
		return -1;

	return 0;
}

static int alps_monitor_mode(struct psmouse *psmouse, bool enable)
{
	struct ps2dev *ps2dev = &psmouse->ps2dev;

	if (enable) {
		/* EC E9 F5 F5 E7 E6 E7 E9 to enter monitor mode */
		if (ps2_command(ps2dev, NULL, PSMOUSE_CMD_RESET_WRAP) ||
		    ps2_command(ps2dev, NULL, PSMOUSE_CMD_GETINFO) ||
		    ps2_command(ps2dev, NULL, PSMOUSE_CMD_DISABLE) ||
		    ps2_command(ps2dev, NULL, PSMOUSE_CMD_DISABLE) ||
		    ps2_command(ps2dev, NULL, PSMOUSE_CMD_SETSCALE21) ||
		    ps2_command(ps2dev, NULL, PSMOUSE_CMD_SETSCALE11) ||
		    ps2_command(ps2dev, NULL, PSMOUSE_CMD_SETSCALE21) ||
		    ps2_command(ps2dev, NULL, PSMOUSE_CMD_GETINFO))
			return -1;
	} else {
		/* EC to exit monitor mode */
		if (ps2_command(ps2dev, NULL, PSMOUSE_CMD_RESET_WRAP))
			return -1;
	}

	return 0;
}

static int alps_absolute_mode_v6(struct psmouse *psmouse)
{
	u16 reg_val = 0x181;
	int ret = -1;

	/* enter monitor mode, to write the register */
	if (alps_monitor_mode(psmouse, true))
		return -1;

	ret = alps_monitor_mode_write_reg(psmouse, 0x000, reg_val);

	if (alps_monitor_mode(psmouse, false))
		ret = -1;

	return ret;
}

static int alps_get_status(struct psmouse *psmouse, char *param)
{
	/* Get status: 0xF5 0xF5 0xF5 0xE9 */
	if (alps_rpt_cmd(psmouse, 0, PSMOUSE_CMD_DISABLE, param))
		return -1;

	return 0;
}

/*
 * Turn touchpad tapping on or off. The sequences are:
 * 0xE9 0xF5 0xF5 0xF3 0x0A to enable,
 * 0xE9 0xF5 0xF5 0xE8 0x00 to disable.
 * My guess that 0xE9 (GetInfo) is here as a sync point.
 * For models that also have stickpointer (DualPoints) its tapping
 * is controlled separately (0xE6 0xE6 0xE6 0xF3 0x14|0x0A) but
 * we don't fiddle with it.
 */
static int alps_tap_mode(struct psmouse *psmouse, int enable)
{
	struct ps2dev *ps2dev = &psmouse->ps2dev;
	int cmd = enable ? PSMOUSE_CMD_SETRATE : PSMOUSE_CMD_SETRES;
	unsigned char tap_arg = enable ? 0x0A : 0x00;
	unsigned char param[4];

	if (ps2_command(ps2dev, param, PSMOUSE_CMD_GETINFO) ||
	    ps2_command(ps2dev, NULL, PSMOUSE_CMD_DISABLE) ||
	    ps2_command(ps2dev, NULL, PSMOUSE_CMD_DISABLE) ||
	    ps2_command(ps2dev, &tap_arg, cmd))
		return -1;

	if (alps_get_status(psmouse, param))
		return -1;

	return 0;
}

/*
 * alps_poll() - poll the touchpad for current motion packet.
 * Used in resync.
 */
static int alps_poll(struct psmouse *psmouse)
{
	struct alps_data *priv = psmouse->private;
	unsigned char buf[sizeof(psmouse->packet)];
	bool poll_failed;

	if (priv->flags & ALPS_PASS)
		alps_passthrough_mode_v2(psmouse, true);

	poll_failed = ps2_command(&psmouse->ps2dev, buf,
				  PSMOUSE_CMD_POLL | (psmouse->pktsize << 8)) < 0;

	if (priv->flags & ALPS_PASS)
		alps_passthrough_mode_v2(psmouse, false);

	if (poll_failed || (buf[0] & priv->mask0) != priv->byte0)
		return -1;

	if ((psmouse->badbyte & 0xc8) == 0x08) {
/*
 * Poll the track stick ...
 */
		if (ps2_command(&psmouse->ps2dev, buf, PSMOUSE_CMD_POLL | (3 << 8)))
			return -1;
	}

	memcpy(psmouse->packet, buf, sizeof(buf));
	return 0;
}

static int alps_hw_init_v1_v2(struct psmouse *psmouse)
{
	struct alps_data *priv = psmouse->private;

	if ((priv->flags & ALPS_PASS) &&
	    alps_passthrough_mode_v2(psmouse, true)) {
		return -1;
	}

	if (alps_tap_mode(psmouse, true)) {
		psmouse_warn(psmouse, "Failed to enable hardware tapping\n");
		return -1;
	}

	if (alps_absolute_mode_v1_v2(psmouse)) {
		psmouse_err(psmouse, "Failed to enable absolute mode\n");
		return -1;
	}

	if ((priv->flags & ALPS_PASS) &&
	    alps_passthrough_mode_v2(psmouse, false)) {
		return -1;
	}

	/* ALPS needs stream mode, otherwise it won't report any data */
	if (ps2_command(&psmouse->ps2dev, NULL, PSMOUSE_CMD_SETSTREAM)) {
		psmouse_err(psmouse, "Failed to enable stream mode\n");
		return -1;
	}

	return 0;
}

static int alps_hw_init_v6(struct psmouse *psmouse)
{
	unsigned char param[2] = {0xC8, 0x14};

	/* Enter passthrough mode to let trackpoint enter 6byte raw mode */
	if (alps_passthrough_mode_v2(psmouse, true))
		return -1;

	if (ps2_command(&psmouse->ps2dev, NULL, PSMOUSE_CMD_SETSCALE11) ||
	    ps2_command(&psmouse->ps2dev, NULL, PSMOUSE_CMD_SETSCALE11) ||
	    ps2_command(&psmouse->ps2dev, NULL, PSMOUSE_CMD_SETSCALE11) ||
	    ps2_command(&psmouse->ps2dev, &param[0], PSMOUSE_CMD_SETRATE) ||
	    ps2_command(&psmouse->ps2dev, &param[1], PSMOUSE_CMD_SETRATE))
		return -1;

	if (alps_passthrough_mode_v2(psmouse, false))
		return -1;

	if (alps_absolute_mode_v6(psmouse)) {
		psmouse_err(psmouse, "Failed to enable absolute mode\n");
		return -1;
	}

	return 0;
}

/*
 * Enable or disable passthrough mode to the trackstick.
 */
static int alps_passthrough_mode_v3(struct psmouse *psmouse,
				    int reg_base, bool enable)
{
	int reg_val, ret = -1;

	if (alps_enter_command_mode(psmouse))
		return -1;

	reg_val = alps_command_mode_read_reg(psmouse, reg_base + 0x0008);
	if (reg_val == -1)
		goto error;

	if (enable)
		reg_val |= 0x01;
	else
		reg_val &= ~0x01;

	ret = __alps_command_mode_write_reg(psmouse, reg_val);

error:
	if (alps_exit_command_mode(psmouse))
		ret = -1;
	return ret;
}

/* Must be in command mode when calling this function */
static int alps_absolute_mode_v3(struct psmouse *psmouse)
{
	int reg_val;

	reg_val = alps_command_mode_read_reg(psmouse, 0x0004);
	if (reg_val == -1)
		return -1;

	reg_val |= 0x06;
	if (__alps_command_mode_write_reg(psmouse, reg_val))
		return -1;

	return 0;
}

static int alps_probe_trackstick_v3(struct psmouse *psmouse, int reg_base)
{
	int ret = -EIO, reg_val;

	if (alps_enter_command_mode(psmouse))
		goto error;

	reg_val = alps_command_mode_read_reg(psmouse, reg_base + 0x08);
	if (reg_val == -1)
		goto error;

	/* bit 7: trackstick is present */
	ret = reg_val & 0x80 ? 0 : -ENODEV;

error:
	alps_exit_command_mode(psmouse);
	return ret;
}

static int alps_setup_trackstick_v3(struct psmouse *psmouse, int reg_base)
{
	struct ps2dev *ps2dev = &psmouse->ps2dev;
	int ret = 0;
	unsigned char param[4];

	if (alps_passthrough_mode_v3(psmouse, reg_base, true))
		return -EIO;

	/*
	 * E7 report for the trackstick
	 *
	 * There have been reports of failures to seem to trace back
	 * to the above trackstick check failing. When these occur
	 * this E7 report fails, so when that happens we continue
	 * with the assumption that there isn't a trackstick after
	 * all.
	 */
	if (alps_rpt_cmd(psmouse, 0, PSMOUSE_CMD_SETSCALE21, param)) {
		psmouse_warn(psmouse, "Failed to initialize trackstick (E7 report failed)\n");
		ret = -ENODEV;
	} else {
		psmouse_dbg(psmouse, "trackstick E7 report: %3ph\n", param);

		/*
		 * Not sure what this does, but it is absolutely
		 * essential. Without it, the touchpad does not
		 * work at all and the trackstick just emits normal
		 * PS/2 packets.
		 */
		if (ps2_command(ps2dev, NULL, PSMOUSE_CMD_SETSCALE11) ||
		    ps2_command(ps2dev, NULL, PSMOUSE_CMD_SETSCALE11) ||
		    ps2_command(ps2dev, NULL, PSMOUSE_CMD_SETSCALE11) ||
		    alps_command_mode_send_nibble(psmouse, 0x9) ||
		    alps_command_mode_send_nibble(psmouse, 0x4)) {
			psmouse_err(psmouse,
				    "Error sending magic E6 sequence\n");
			ret = -EIO;
			goto error;
		}

		/*
		 * This ensures the trackstick packets are in the format
		 * supported by this driver. If bit 1 isn't set the packet
		 * format is different.
		 */
		if (alps_enter_command_mode(psmouse) ||
		    alps_command_mode_write_reg(psmouse,
						reg_base + 0x08, 0x82) ||
		    alps_exit_command_mode(psmouse))
			ret = -EIO;
	}

error:
	if (alps_passthrough_mode_v3(psmouse, reg_base, false))
		ret = -EIO;

	return ret;
}

static int alps_hw_init_v3(struct psmouse *psmouse)
{
	struct ps2dev *ps2dev = &psmouse->ps2dev;
	int reg_val;
	unsigned char param[4];

	reg_val = alps_probe_trackstick_v3(psmouse, ALPS_REG_BASE_PINNACLE);
	if (reg_val == -EIO)
		goto error;

	if (reg_val == 0 &&
	    alps_setup_trackstick_v3(psmouse, ALPS_REG_BASE_PINNACLE) == -EIO)
		goto error;

	if (alps_enter_command_mode(psmouse) ||
	    alps_absolute_mode_v3(psmouse)) {
		psmouse_err(psmouse, "Failed to enter absolute mode\n");
		goto error;
	}

	reg_val = alps_command_mode_read_reg(psmouse, 0x0006);
	if (reg_val == -1)
		goto error;
	if (__alps_command_mode_write_reg(psmouse, reg_val | 0x01))
		goto error;

	reg_val = alps_command_mode_read_reg(psmouse, 0x0007);
	if (reg_val == -1)
		goto error;
	if (__alps_command_mode_write_reg(psmouse, reg_val | 0x01))
		goto error;

	if (alps_command_mode_read_reg(psmouse, 0x0144) == -1)
		goto error;
	if (__alps_command_mode_write_reg(psmouse, 0x04))
		goto error;

	if (alps_command_mode_read_reg(psmouse, 0x0159) == -1)
		goto error;
	if (__alps_command_mode_write_reg(psmouse, 0x03))
		goto error;

	if (alps_command_mode_read_reg(psmouse, 0x0163) == -1)
		goto error;
	if (alps_command_mode_write_reg(psmouse, 0x0163, 0x03))
		goto error;

	if (alps_command_mode_read_reg(psmouse, 0x0162) == -1)
		goto error;
	if (alps_command_mode_write_reg(psmouse, 0x0162, 0x04))
		goto error;

	alps_exit_command_mode(psmouse);

	/* Set rate and enable data reporting */
	param[0] = 0x64;
	if (ps2_command(ps2dev, param, PSMOUSE_CMD_SETRATE) ||
	    ps2_command(ps2dev, NULL, PSMOUSE_CMD_ENABLE)) {
		psmouse_err(psmouse, "Failed to enable data reporting\n");
		return -1;
	}

	return 0;

error:
	/*
	 * Leaving the touchpad in command mode will essentially render
	 * it unusable until the machine reboots, so exit it here just
	 * to be safe
	 */
	alps_exit_command_mode(psmouse);
	return -1;
}

static int alps_get_v3_v7_resolution(struct psmouse *psmouse, int reg_pitch)
{
	int reg, x_pitch, y_pitch, x_electrode, y_electrode, x_phys, y_phys;
	struct alps_data *priv = psmouse->private;

	reg = alps_command_mode_read_reg(psmouse, reg_pitch);
	if (reg < 0)
		return reg;

	x_pitch = (char)(reg << 4) >> 4; /* sign extend lower 4 bits */
	x_pitch = 50 + 2 * x_pitch; /* In 0.1 mm units */

	y_pitch = (char)reg >> 4; /* sign extend upper 4 bits */
	y_pitch = 36 + 2 * y_pitch; /* In 0.1 mm units */

	reg = alps_command_mode_read_reg(psmouse, reg_pitch + 1);
	if (reg < 0)
		return reg;

	x_electrode = (char)(reg << 4) >> 4; /* sign extend lower 4 bits */
	x_electrode = 17 + x_electrode;

	y_electrode = (char)reg >> 4; /* sign extend upper 4 bits */
	y_electrode = 13 + y_electrode;

	x_phys = x_pitch * (x_electrode - 1); /* In 0.1 mm units */
	y_phys = y_pitch * (y_electrode - 1); /* In 0.1 mm units */

	priv->x_res = priv->x_max * 10 / x_phys; /* units / mm */
	priv->y_res = priv->y_max * 10 / y_phys; /* units / mm */

	psmouse_dbg(psmouse,
		    "pitch %dx%d num-electrodes %dx%d physical size %dx%d mm res %dx%d\n",
		    x_pitch, y_pitch, x_electrode, y_electrode,
		    x_phys / 10, y_phys / 10, priv->x_res, priv->y_res);

	return 0;
}

static int alps_hw_init_rushmore_v3(struct psmouse *psmouse)
{
	struct alps_data *priv = psmouse->private;
	struct ps2dev *ps2dev = &psmouse->ps2dev;
	int reg_val, ret = -1;

	if (priv->flags & ALPS_DUALPOINT) {
		reg_val = alps_setup_trackstick_v3(psmouse,
						   ALPS_REG_BASE_RUSHMORE);
		if (reg_val == -EIO)
			goto error;
	}

	if (alps_enter_command_mode(psmouse) ||
	    alps_command_mode_read_reg(psmouse, 0xc2d9) == -1 ||
	    alps_command_mode_write_reg(psmouse, 0xc2cb, 0x00))
		goto error;

	if (alps_get_v3_v7_resolution(psmouse, 0xc2da))
		goto error;

	reg_val = alps_command_mode_read_reg(psmouse, 0xc2c6);
	if (reg_val == -1)
		goto error;
	if (__alps_command_mode_write_reg(psmouse, reg_val & 0xfd))
		goto error;

	if (alps_command_mode_write_reg(psmouse, 0xc2c9, 0x64))
		goto error;

	/* enter absolute mode */
	reg_val = alps_command_mode_read_reg(psmouse, 0xc2c4);
	if (reg_val == -1)
		goto error;
	if (__alps_command_mode_write_reg(psmouse, reg_val | 0x02))
		goto error;

	alps_exit_command_mode(psmouse);
	return ps2_command(ps2dev, NULL, PSMOUSE_CMD_ENABLE);

error:
	alps_exit_command_mode(psmouse);
	return ret;
}

/* Must be in command mode when calling this function */
static int alps_absolute_mode_v4(struct psmouse *psmouse)
{
	int reg_val;

	reg_val = alps_command_mode_read_reg(psmouse, 0x0004);
	if (reg_val == -1)
		return -1;

	reg_val |= 0x02;
	if (__alps_command_mode_write_reg(psmouse, reg_val))
		return -1;

	return 0;
}

static int alps_hw_init_v4(struct psmouse *psmouse)
{
	struct ps2dev *ps2dev = &psmouse->ps2dev;
	unsigned char param[4];

	if (alps_enter_command_mode(psmouse))
		goto error;

	if (alps_absolute_mode_v4(psmouse)) {
		psmouse_err(psmouse, "Failed to enter absolute mode\n");
		goto error;
	}

	if (alps_command_mode_write_reg(psmouse, 0x0007, 0x8c))
		goto error;

	if (alps_command_mode_write_reg(psmouse, 0x0149, 0x03))
		goto error;

	if (alps_command_mode_write_reg(psmouse, 0x0160, 0x03))
		goto error;

	if (alps_command_mode_write_reg(psmouse, 0x017f, 0x15))
		goto error;

	if (alps_command_mode_write_reg(psmouse, 0x0151, 0x01))
		goto error;

	if (alps_command_mode_write_reg(psmouse, 0x0168, 0x03))
		goto error;

	if (alps_command_mode_write_reg(psmouse, 0x014a, 0x03))
		goto error;

	if (alps_command_mode_write_reg(psmouse, 0x0161, 0x03))
		goto error;

	alps_exit_command_mode(psmouse);

	/*
	 * This sequence changes the output from a 9-byte to an
	 * 8-byte format. All the same data seems to be present,
	 * just in a more compact format.
	 */
	param[0] = 0xc8;
	param[1] = 0x64;
	param[2] = 0x50;
	if (ps2_command(ps2dev, &param[0], PSMOUSE_CMD_SETRATE) ||
	    ps2_command(ps2dev, &param[1], PSMOUSE_CMD_SETRATE) ||
	    ps2_command(ps2dev, &param[2], PSMOUSE_CMD_SETRATE) ||
	    ps2_command(ps2dev, param, PSMOUSE_CMD_GETID))
		return -1;

	/* Set rate and enable data reporting */
	param[0] = 0x64;
	if (ps2_command(ps2dev, param, PSMOUSE_CMD_SETRATE) ||
	    ps2_command(ps2dev, NULL, PSMOUSE_CMD_ENABLE)) {
		psmouse_err(psmouse, "Failed to enable data reporting\n");
		return -1;
	}

	return 0;

error:
	/*
	 * Leaving the touchpad in command mode will essentially render
	 * it unusable until the machine reboots, so exit it here just
	 * to be safe
	 */
	alps_exit_command_mode(psmouse);
	return -1;
}

static int alps_dolphin_get_device_area(struct psmouse *psmouse,
					struct alps_data *priv)
{
	struct ps2dev *ps2dev = &psmouse->ps2dev;
	unsigned char param[4] = {0};
	int num_x_electrode, num_y_electrode;

	if (alps_enter_command_mode(psmouse))
		return -1;

	param[0] = 0x0a;
	if (ps2_command(ps2dev, NULL, PSMOUSE_CMD_RESET_WRAP) ||
	    ps2_command(ps2dev, NULL, PSMOUSE_CMD_SETPOLL) ||
	    ps2_command(ps2dev, NULL, PSMOUSE_CMD_SETPOLL) ||
	    ps2_command(ps2dev, &param[0], PSMOUSE_CMD_SETRATE) ||
	    ps2_command(ps2dev, &param[0], PSMOUSE_CMD_SETRATE))
		return -1;

	if (ps2_command(ps2dev, param, PSMOUSE_CMD_GETINFO))
		return -1;

	/*
	 * Dolphin's sensor line number is not fixed. It can be calculated
	 * by adding the device's register value with DOLPHIN_PROFILE_X/YOFFSET.
	 * Further more, we can get device's x_max and y_max by multiplying
	 * sensor line number with DOLPHIN_COUNT_PER_ELECTRODE.
	 *
	 * e.g. When we get register's sensor_x = 11 & sensor_y = 8,
	 *	real sensor line number X = 11 + 8 = 19, and
	 *	real sensor line number Y = 8 + 1 = 9.
	 *	So, x_max = (19 - 1) * 64 = 1152, and
	 *	    y_max = (9 - 1) * 64 = 512.
	 */
	num_x_electrode = DOLPHIN_PROFILE_XOFFSET + (param[2] & 0x0F);
	num_y_electrode = DOLPHIN_PROFILE_YOFFSET + ((param[2] >> 4) & 0x0F);
	priv->x_bits = num_x_electrode;
	priv->y_bits = num_y_electrode;
	priv->x_max = (num_x_electrode - 1) * DOLPHIN_COUNT_PER_ELECTRODE;
	priv->y_max = (num_y_electrode - 1) * DOLPHIN_COUNT_PER_ELECTRODE;

	if (alps_exit_command_mode(psmouse))
		return -1;

	return 0;
}

static int alps_hw_init_dolphin_v1(struct psmouse *psmouse)
{
	struct ps2dev *ps2dev = &psmouse->ps2dev;
	unsigned char param[2];

	/* This is dolphin "v1" as empirically defined by florin9doi */
	param[0] = 0x64;
	param[1] = 0x28;

	if (ps2_command(ps2dev, NULL, PSMOUSE_CMD_SETSTREAM) ||
	    ps2_command(ps2dev, &param[0], PSMOUSE_CMD_SETRATE) ||
	    ps2_command(ps2dev, &param[1], PSMOUSE_CMD_SETRATE))
		return -1;

	return 0;
}

static int alps_hw_init_v7(struct psmouse *psmouse)
{
	struct ps2dev *ps2dev = &psmouse->ps2dev;
	int reg_val, ret = -1;

	if (alps_enter_command_mode(psmouse) ||
	    alps_command_mode_read_reg(psmouse, 0xc2d9) == -1)
		goto error;

	if (alps_get_v3_v7_resolution(psmouse, 0xc397))
		goto error;

	if (alps_command_mode_write_reg(psmouse, 0xc2c9, 0x64))
		goto error;

	reg_val = alps_command_mode_read_reg(psmouse, 0xc2c4);
	if (reg_val == -1)
		goto error;
	if (__alps_command_mode_write_reg(psmouse, reg_val | 0x02))
		goto error;

	alps_exit_command_mode(psmouse);
	return ps2_command(ps2dev, NULL, PSMOUSE_CMD_ENABLE);

error:
	alps_exit_command_mode(psmouse);
	return ret;
}

static int alps_set_protocol(struct psmouse *psmouse,
			     struct alps_data *priv,
			     const struct alps_protocol_info *protocol)
{
	psmouse->private = priv;

	setup_timer(&priv->timer, alps_flush_packet, (unsigned long)psmouse);

	priv->proto_version = protocol->version;
	priv->byte0 = protocol->byte0;
	priv->mask0 = protocol->mask0;
	priv->flags = protocol->flags;

	priv->x_max = 2000;
	priv->y_max = 1400;
	priv->x_bits = 15;
	priv->y_bits = 11;

	switch (priv->proto_version) {
	case ALPS_PROTO_V1:
	case ALPS_PROTO_V2:
		priv->hw_init = alps_hw_init_v1_v2;
		priv->process_packet = alps_process_packet_v1_v2;
		priv->set_abs_params = alps_set_abs_params_st;
		priv->x_max = 1023;
		priv->y_max = 767;
		break;

	case ALPS_PROTO_V3:
		priv->hw_init = alps_hw_init_v3;
		priv->process_packet = alps_process_packet_v3;
		priv->set_abs_params = alps_set_abs_params_mt;
		priv->decode_fields = alps_decode_pinnacle;
		priv->nibble_commands = alps_v3_nibble_commands;
		priv->addr_command = PSMOUSE_CMD_RESET_WRAP;
		break;

	case ALPS_PROTO_V3_RUSHMORE:
		priv->hw_init = alps_hw_init_rushmore_v3;
		priv->process_packet = alps_process_packet_v3;
		priv->set_abs_params = alps_set_abs_params_mt;
		priv->decode_fields = alps_decode_rushmore;
		priv->nibble_commands = alps_v3_nibble_commands;
		priv->addr_command = PSMOUSE_CMD_RESET_WRAP;
		priv->x_bits = 16;
		priv->y_bits = 12;

		if (alps_probe_trackstick_v3(psmouse,
					     ALPS_REG_BASE_RUSHMORE) < 0)
			priv->flags &= ~ALPS_DUALPOINT;

		break;

	case ALPS_PROTO_V4:
		priv->hw_init = alps_hw_init_v4;
		priv->process_packet = alps_process_packet_v4;
		priv->set_abs_params = alps_set_abs_params_mt;
		priv->nibble_commands = alps_v4_nibble_commands;
		priv->addr_command = PSMOUSE_CMD_DISABLE;
		break;

	case ALPS_PROTO_V5:
		priv->hw_init = alps_hw_init_dolphin_v1;
		priv->process_packet = alps_process_touchpad_packet_v3_v5;
		priv->decode_fields = alps_decode_dolphin;
		priv->set_abs_params = alps_set_abs_params_mt;
		priv->nibble_commands = alps_v3_nibble_commands;
		priv->addr_command = PSMOUSE_CMD_RESET_WRAP;
		priv->x_max = 1360;
		priv->y_max = 660;
		priv->x_bits = 23;
		priv->y_bits = 12;
		break;

	case ALPS_PROTO_V6:
		priv->hw_init = alps_hw_init_v6;
		priv->process_packet = alps_process_packet_v6;
		priv->set_abs_params = alps_set_abs_params_st;
		priv->nibble_commands = alps_v6_nibble_commands;
		priv->x_max = 2047;
		priv->y_max = 1535;
		break;

	case ALPS_PROTO_V7:
		priv->hw_init = alps_hw_init_v7;
		priv->process_packet = alps_process_packet_v7;
		priv->decode_fields = alps_decode_packet_v7;
		priv->set_abs_params = alps_set_abs_params_mt;
		priv->nibble_commands = alps_v3_nibble_commands;
		priv->addr_command = PSMOUSE_CMD_RESET_WRAP;

		if (alps_dolphin_get_device_area(psmouse, priv))
			return -EIO;

		if (priv->fw_ver[1] != 0xba)
			priv->flags |= ALPS_BUTTONPAD;

		break;
	}

	return 0;
}

static const struct alps_protocol_info *alps_match_table(unsigned char *e7,
							 unsigned char *ec)
{
	const struct alps_model_info *model;
	int i;

	for (i = 0; i < ARRAY_SIZE(alps_model_data); i++) {
		model = &alps_model_data[i];

		if (!memcmp(e7, model->signature, sizeof(model->signature)) &&
		    (!model->command_mode_resp ||
		     model->command_mode_resp == ec[2])) {

			return &model->protocol_info;
		}
	}

	return NULL;
}

static int alps_identify(struct psmouse *psmouse, struct alps_data *priv)
{
	const struct alps_protocol_info *protocol;
	unsigned char e6[4], e7[4], ec[4];
	int error;

	/*
	 * First try "E6 report".
	 * ALPS should return 0,0,10 or 0,0,100 if no buttons are pressed.
	 * The bits 0-2 of the first byte will be 1s if some buttons are
	 * pressed.
	 */
	if (alps_rpt_cmd(psmouse, PSMOUSE_CMD_SETRES,
			 PSMOUSE_CMD_SETSCALE11, e6))
		return -EIO;

	if ((e6[0] & 0xf8) != 0 || e6[1] != 0 || (e6[2] != 10 && e6[2] != 100))
		return -EINVAL;

	/*
	 * Now get the "E7" and "EC" reports.  These will uniquely identify
	 * most ALPS touchpads.
	 */
	if (alps_rpt_cmd(psmouse, PSMOUSE_CMD_SETRES,
			 PSMOUSE_CMD_SETSCALE21, e7) ||
	    alps_rpt_cmd(psmouse, PSMOUSE_CMD_SETRES,
			 PSMOUSE_CMD_RESET_WRAP, ec) ||
	    alps_exit_command_mode(psmouse))
		return -EIO;

	protocol = alps_match_table(e7, ec);
	if (!protocol) {
		if (e7[0] == 0x73 && e7[1] == 0x03 && e7[2] == 0x50 &&
			   ec[0] == 0x73 && (ec[1] == 0x01 || ec[1] == 0x02)) {
			protocol = &alps_v5_protocol_data;
		} else if (ec[0] == 0x88 &&
			   ((ec[1] & 0xf0) == 0xb0 || (ec[1] & 0xf0) == 0xc0)) {
			protocol = &alps_v7_protocol_data;
		} else if (ec[0] == 0x88 && ec[1] == 0x08) {
			protocol = &alps_v3_rushmore_data;
		} else if (ec[0] == 0x88 && ec[1] == 0x07 &&
			   ec[2] >= 0x90 && ec[2] <= 0x9d) {
			protocol = &alps_v3_protocol_data;
		} else {
			psmouse_dbg(psmouse,
				    "Likely not an ALPS touchpad: E7=%3ph, EC=%3ph\n", e7, ec);
			return -EINVAL;
		}
	}

	if (priv) {
		/* Save the Firmware version */
		memcpy(priv->fw_ver, ec, 3);
		error = alps_set_protocol(psmouse, priv, protocol);
		if (error)
			return error;
	}

	return 0;
}

static int alps_reconnect(struct psmouse *psmouse)
{
	struct alps_data *priv = psmouse->private;

	psmouse_reset(psmouse);

	if (alps_identify(psmouse, priv) < 0)
		return -1;

	return priv->hw_init(psmouse);
}

static void alps_disconnect(struct psmouse *psmouse)
{
	struct alps_data *priv = psmouse->private;

	psmouse_reset(psmouse);
	del_timer_sync(&priv->timer);
	if (priv->dev2)
		input_unregister_device(priv->dev2);
	if (!IS_ERR_OR_NULL(priv->dev3))
		input_unregister_device(priv->dev3);
	kfree(priv);
}

static void alps_set_abs_params_st(struct alps_data *priv,
				   struct input_dev *dev1)
{
	input_set_abs_params(dev1, ABS_X, 0, priv->x_max, 0, 0);
	input_set_abs_params(dev1, ABS_Y, 0, priv->y_max, 0, 0);
}

static void alps_set_abs_params_mt(struct alps_data *priv,
				   struct input_dev *dev1)
{
	input_set_abs_params(dev1, ABS_MT_POSITION_X, 0, priv->x_max, 0, 0);
	input_set_abs_params(dev1, ABS_MT_POSITION_Y, 0, priv->y_max, 0, 0);

	input_abs_set_res(dev1, ABS_MT_POSITION_X, priv->x_res);
	input_abs_set_res(dev1, ABS_MT_POSITION_Y, priv->y_res);

	input_mt_init_slots(dev1, MAX_TOUCHES, INPUT_MT_POINTER |
		INPUT_MT_DROP_UNUSED | INPUT_MT_TRACK | INPUT_MT_SEMI_MT);

	set_bit(BTN_TOOL_TRIPLETAP, dev1->keybit);
	set_bit(BTN_TOOL_QUADTAP, dev1->keybit);

	/* V7 is real multi-touch */
	if (priv->proto_version == ALPS_PROTO_V7)
		clear_bit(INPUT_PROP_SEMI_MT, dev1->propbit);
}

int alps_init(struct psmouse *psmouse)
{
	struct alps_data *priv = psmouse->private;
	struct input_dev *dev1 = psmouse->dev;
	int error;

	error = priv->hw_init(psmouse);
	if (error)
		goto init_fail;

	/*
	 * Undo part of setup done for us by psmouse core since touchpad
	 * is not a relative device.
	 */
	__clear_bit(EV_REL, dev1->evbit);
	__clear_bit(REL_X, dev1->relbit);
	__clear_bit(REL_Y, dev1->relbit);

	/*
	 * Now set up our capabilities.
	 */
	dev1->evbit[BIT_WORD(EV_KEY)] |= BIT_MASK(EV_KEY);
	dev1->keybit[BIT_WORD(BTN_TOUCH)] |= BIT_MASK(BTN_TOUCH);
	dev1->keybit[BIT_WORD(BTN_TOOL_FINGER)] |= BIT_MASK(BTN_TOOL_FINGER);
	dev1->keybit[BIT_WORD(BTN_LEFT)] |=
		BIT_MASK(BTN_LEFT) | BIT_MASK(BTN_RIGHT);

	dev1->evbit[BIT_WORD(EV_ABS)] |= BIT_MASK(EV_ABS);

	priv->set_abs_params(priv, dev1);
	/* No pressure on V7 */
	if (priv->proto_version != ALPS_PROTO_V7)
		input_set_abs_params(dev1, ABS_PRESSURE, 0, 127, 0, 0);

	if (priv->flags & ALPS_WHEEL) {
		dev1->evbit[BIT_WORD(EV_REL)] |= BIT_MASK(EV_REL);
		dev1->relbit[BIT_WORD(REL_WHEEL)] |= BIT_MASK(REL_WHEEL);
	}

	if (priv->flags & (ALPS_FW_BK_1 | ALPS_FW_BK_2)) {
		dev1->keybit[BIT_WORD(BTN_FORWARD)] |= BIT_MASK(BTN_FORWARD);
		dev1->keybit[BIT_WORD(BTN_BACK)] |= BIT_MASK(BTN_BACK);
	}

	if (priv->flags & ALPS_FOUR_BUTTONS) {
		dev1->keybit[BIT_WORD(BTN_0)] |= BIT_MASK(BTN_0);
		dev1->keybit[BIT_WORD(BTN_1)] |= BIT_MASK(BTN_1);
		dev1->keybit[BIT_WORD(BTN_2)] |= BIT_MASK(BTN_2);
		dev1->keybit[BIT_WORD(BTN_3)] |= BIT_MASK(BTN_3);
	} else if (priv->flags & ALPS_BUTTONPAD) {
		set_bit(INPUT_PROP_BUTTONPAD, dev1->propbit);
		clear_bit(BTN_RIGHT, dev1->keybit);
	} else {
		dev1->keybit[BIT_WORD(BTN_MIDDLE)] |= BIT_MASK(BTN_MIDDLE);
	}

	if (priv->flags & ALPS_DUALPOINT) {
<<<<<<< HEAD
=======
		struct input_dev *dev2;

		dev2 = input_allocate_device();
		if (!dev2) {
			psmouse_err(psmouse,
				    "failed to allocate trackstick device\n");
			error = -ENOMEM;
			goto init_fail;
		}

		snprintf(priv->phys2, sizeof(priv->phys2), "%s/input1",
			 psmouse->ps2dev.serio->phys);
		dev2->phys = priv->phys2;

>>>>>>> 4f28d86a
		/*
		 * format of input device name is: "protocol vendor name"
		 * see function psmouse_switch_protocol() in psmouse-base.c
		 */
		dev2->name = "AlpsPS/2 ALPS DualPoint Stick";
<<<<<<< HEAD
		dev2->id.product = PSMOUSE_ALPS;
		dev2->id.version = priv->proto_version;
	} else {
		dev2->name = "PS/2 ALPS Mouse";
		dev2->id.product = PSMOUSE_PS2;
		dev2->id.version = 0x0000;
	}

	snprintf(priv->phys, sizeof(priv->phys), "%s/input1", psmouse->ps2dev.serio->phys);
	dev2->phys = priv->phys;
	dev2->id.bustype = BUS_I8042;
	dev2->id.vendor  = 0x0002;
	dev2->dev.parent = &psmouse->ps2dev.serio->dev;
=======

		dev2->id.bustype = BUS_I8042;
		dev2->id.vendor  = 0x0002;
		dev2->id.product = PSMOUSE_ALPS;
		dev2->id.version = priv->proto_version;
		dev2->dev.parent = &psmouse->ps2dev.serio->dev;
>>>>>>> 4f28d86a

		input_set_capability(dev2, EV_REL, REL_X);
		input_set_capability(dev2, EV_REL, REL_Y);
		input_set_capability(dev2, EV_KEY, BTN_LEFT);
		input_set_capability(dev2, EV_KEY, BTN_RIGHT);
		input_set_capability(dev2, EV_KEY, BTN_MIDDLE);

		__set_bit(INPUT_PROP_POINTER, dev2->propbit);
		__set_bit(INPUT_PROP_POINTING_STICK, dev2->propbit);

		error = input_register_device(dev2);
		if (error) {
			psmouse_err(psmouse,
				    "failed to register trackstick device: %d\n",
				    error);
			input_free_device(dev2);
			goto init_fail;
		}

		priv->dev2 = dev2;
	}

	priv->psmouse = psmouse;

	INIT_DELAYED_WORK(&priv->dev3_register_work,
			  alps_register_bare_ps2_mouse);

	psmouse->protocol_handler = alps_process_byte;
	psmouse->poll = alps_poll;
	psmouse->disconnect = alps_disconnect;
	psmouse->reconnect = alps_reconnect;
	psmouse->pktsize = priv->proto_version == ALPS_PROTO_V4 ? 8 : 6;

	/* We are having trouble resyncing ALPS touchpads so disable it for now */
	psmouse->resync_time = 0;

	/* Allow 2 invalid packets without resetting device */
	psmouse->resetafter = psmouse->pktsize * 2;

	return 0;

init_fail:
	psmouse_reset(psmouse);
	/*
	 * Even though we did not allocate psmouse->private we do free
	 * it here.
	 */
	kfree(psmouse->private);
	psmouse->private = NULL;
	return error;
}

int alps_detect(struct psmouse *psmouse, bool set_properties)
{
	struct alps_data *priv;
	int error;

	error = alps_identify(psmouse, NULL);
	if (error)
		return error;

	/*
	 * Reset the device to make sure it is fully operational:
	 * on some laptops, like certain Dell Latitudes, we may
	 * fail to properly detect presence of trackstick if device
	 * has not been reset.
	 */
	psmouse_reset(psmouse);

	priv = kzalloc(sizeof(struct alps_data), GFP_KERNEL);
	if (!priv)
		return -ENOMEM;

	error = alps_identify(psmouse, priv);
	if (error)
		return error;

	if (set_properties) {
		psmouse->vendor = "ALPS";
		psmouse->name = priv->flags & ALPS_DUALPOINT ?
				"DualPoint TouchPad" : "GlidePoint";
		psmouse->model = priv->proto_version;
	} else {
		/*
		 * Destroy alps_data structure we allocated earlier since
		 * this was just a "trial run". Otherwise we'll keep it
		 * to be used by alps_init() which has to be called if
		 * we succeed and set_properties is true.
		 */
		kfree(priv);
		psmouse->private = NULL;
	}

	return 0;
}
<|MERGE_RESOLUTION|>--- conflicted
+++ resolved
@@ -1032,20 +1032,6 @@
 			     "Rejected trackstick packet from non DualPoint device");
 		return;
 	}
-<<<<<<< HEAD
-
-	/*
-	 *        b7 b6 b5 b4 b3 b2 b1 b0
-	 * Byte0   0  1  0  0  1  0  0  0
-	 * Byte1   1  1  *  *  1  M  R  L
-	 * Byte2  X7  1 X5 X4 X3 X2 X1 X0
-	 * Byte3  Z6  1 Y6 X6  1 Y2 Y1 Y0
-	 * Byte4  Y7  0 Y5 Y4 Y3  1  1  0
-	 * Byte5 T&P  0 Z5 Z4 Z3 Z2 Z1 Z0
-	 * M / R / L: Middle / Right / Left button
-	 */
-=======
->>>>>>> 4f28d86a
 
 	x = ((packet[2] & 0xbf)) | ((packet[3] & 0x10) << 2);
 	y = (packet[3] & 0x07) | (packet[4] & 0xb8) |
@@ -2520,8 +2506,6 @@
 	}
 
 	if (priv->flags & ALPS_DUALPOINT) {
-<<<<<<< HEAD
-=======
 		struct input_dev *dev2;
 
 		dev2 = input_allocate_device();
@@ -2536,34 +2520,17 @@
 			 psmouse->ps2dev.serio->phys);
 		dev2->phys = priv->phys2;
 
->>>>>>> 4f28d86a
 		/*
 		 * format of input device name is: "protocol vendor name"
 		 * see function psmouse_switch_protocol() in psmouse-base.c
 		 */
 		dev2->name = "AlpsPS/2 ALPS DualPoint Stick";
-<<<<<<< HEAD
-		dev2->id.product = PSMOUSE_ALPS;
-		dev2->id.version = priv->proto_version;
-	} else {
-		dev2->name = "PS/2 ALPS Mouse";
-		dev2->id.product = PSMOUSE_PS2;
-		dev2->id.version = 0x0000;
-	}
-
-	snprintf(priv->phys, sizeof(priv->phys), "%s/input1", psmouse->ps2dev.serio->phys);
-	dev2->phys = priv->phys;
-	dev2->id.bustype = BUS_I8042;
-	dev2->id.vendor  = 0x0002;
-	dev2->dev.parent = &psmouse->ps2dev.serio->dev;
-=======
 
 		dev2->id.bustype = BUS_I8042;
 		dev2->id.vendor  = 0x0002;
 		dev2->id.product = PSMOUSE_ALPS;
 		dev2->id.version = priv->proto_version;
 		dev2->dev.parent = &psmouse->ps2dev.serio->dev;
->>>>>>> 4f28d86a
 
 		input_set_capability(dev2, EV_REL, REL_X);
 		input_set_capability(dev2, EV_REL, REL_Y);
