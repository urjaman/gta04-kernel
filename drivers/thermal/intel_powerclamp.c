--- conflicted
+++ resolved
@@ -688,10 +688,7 @@
 	{ X86_VENDOR_INTEL, 6, 0x45},
 	{ X86_VENDOR_INTEL, 6, 0x46},
 	{ X86_VENDOR_INTEL, 6, 0x4c},
-<<<<<<< HEAD
-=======
 	{ X86_VENDOR_INTEL, 6, 0x56},
->>>>>>> 2a7eaea0
 	{}
 };
 MODULE_DEVICE_TABLE(x86cpu, intel_powerclamp_ids);
