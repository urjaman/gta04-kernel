/*
 *  thermal.c - Generic Thermal Management Sysfs support.
 *
 *  Copyright (C) 2008 Intel Corp
 *  Copyright (C) 2008 Zhang Rui <rui.zhang@intel.com>
 *  Copyright (C) 2008 Sujith Thomas <sujith.thomas@intel.com>
 *
 *  ~~~~~~~~~~~~~~~~~~~~~~~~~~~~~~~~~~~~~~~~~~~~~~~~~~~~~~~~~~~~~~~~~~~~~~~~~~
 *
 *  This program is free software; you can redistribute it and/or modify
 *  it under the terms of the GNU General Public License as published by
 *  the Free Software Foundation; version 2 of the License.
 *
 *  This program is distributed in the hope that it will be useful, but
 *  WITHOUT ANY WARRANTY; without even the implied warranty of
 *  MERCHANTABILITY or FITNESS FOR A PARTICULAR PURPOSE.  See the GNU
 *  General Public License for more details.
 *
 *  You should have received a copy of the GNU General Public License along
 *  with this program; if not, write to the Free Software Foundation, Inc.,
 *  59 Temple Place, Suite 330, Boston, MA 02111-1307 USA.
 *
 * ~~~~~~~~~~~~~~~~~~~~~~~~~~~~~~~~~~~~~~~~~~~~~~~~~~~~~~~~~~~~~~~~~~~~~~~~~~
 */

#define pr_fmt(fmt) KBUILD_MODNAME ": " fmt

#include <linux/module.h>
#include <linux/device.h>
#include <linux/err.h>
#include <linux/slab.h>
#include <linux/kdev_t.h>
#include <linux/idr.h>
#include <linux/thermal.h>
#include <linux/reboot.h>
#include <net/netlink.h>
#include <net/genetlink.h>

#include "thermal_core.h"

MODULE_AUTHOR("Zhang Rui");
MODULE_DESCRIPTION("Generic thermal management sysfs support");
MODULE_LICENSE("GPL");

static DEFINE_IDR(thermal_tz_idr);
static DEFINE_IDR(thermal_cdev_idr);
static DEFINE_MUTEX(thermal_idr_lock);

static LIST_HEAD(thermal_tz_list);
static LIST_HEAD(thermal_cdev_list);
static LIST_HEAD(thermal_governor_list);

static DEFINE_MUTEX(thermal_list_lock);
static DEFINE_MUTEX(thermal_governor_lock);

static struct thermal_governor *__find_governor(const char *name)
{
	struct thermal_governor *pos;

	list_for_each_entry(pos, &thermal_governor_list, governor_list)
		if (!strnicmp(name, pos->name, THERMAL_NAME_LENGTH))
			return pos;

	return NULL;
}

int thermal_register_governor(struct thermal_governor *governor)
{
	int err;
	const char *name;
	struct thermal_zone_device *pos;

	if (!governor)
		return -EINVAL;

	mutex_lock(&thermal_governor_lock);

	err = -EBUSY;
	if (__find_governor(governor->name) == NULL) {
		err = 0;
		list_add(&governor->governor_list, &thermal_governor_list);
	}

	mutex_lock(&thermal_list_lock);

	list_for_each_entry(pos, &thermal_tz_list, node) {
		if (pos->governor)
			continue;
		if (pos->tzp)
			name = pos->tzp->governor_name;
		else
			name = DEFAULT_THERMAL_GOVERNOR;
		if (!strnicmp(name, governor->name, THERMAL_NAME_LENGTH))
			pos->governor = governor;
	}

	mutex_unlock(&thermal_list_lock);
	mutex_unlock(&thermal_governor_lock);

	return err;
}
EXPORT_SYMBOL_GPL(thermal_register_governor);

void thermal_unregister_governor(struct thermal_governor *governor)
{
	struct thermal_zone_device *pos;

	if (!governor)
		return;

	mutex_lock(&thermal_governor_lock);

	if (__find_governor(governor->name) == NULL)
		goto exit;

	mutex_lock(&thermal_list_lock);

	list_for_each_entry(pos, &thermal_tz_list, node) {
		if (!strnicmp(pos->governor->name, governor->name,
						THERMAL_NAME_LENGTH))
			pos->governor = NULL;
	}

	mutex_unlock(&thermal_list_lock);
	list_del(&governor->governor_list);
exit:
	mutex_unlock(&thermal_governor_lock);
	return;
}
EXPORT_SYMBOL_GPL(thermal_unregister_governor);

static int get_idr(struct idr *idr, struct mutex *lock, int *id)
{
	int err;

again:
	if (unlikely(idr_pre_get(idr, GFP_KERNEL) == 0))
		return -ENOMEM;

	if (lock)
		mutex_lock(lock);
	err = idr_get_new(idr, NULL, id);
	if (lock)
		mutex_unlock(lock);
	if (unlikely(err == -EAGAIN))
		goto again;
	else if (unlikely(err))
		return err;

	*id = *id & MAX_IDR_MASK;
	return 0;
}

static void release_idr(struct idr *idr, struct mutex *lock, int id)
{
	if (lock)
		mutex_lock(lock);
	idr_remove(idr, id);
	if (lock)
		mutex_unlock(lock);
}

int get_tz_trend(struct thermal_zone_device *tz, int trip)
{
	enum thermal_trend trend;

	if (tz->emul_temperature || !tz->ops->get_trend ||
	    tz->ops->get_trend(tz, trip, &trend)) {
		if (tz->temperature > tz->last_temperature)
			trend = THERMAL_TREND_RAISING;
		else if (tz->temperature < tz->last_temperature)
			trend = THERMAL_TREND_DROPPING;
		else
			trend = THERMAL_TREND_STABLE;
	}

	return trend;
}
EXPORT_SYMBOL(get_tz_trend);

struct thermal_instance *get_thermal_instance(struct thermal_zone_device *tz,
			struct thermal_cooling_device *cdev, int trip)
{
	struct thermal_instance *pos = NULL;
	struct thermal_instance *target_instance = NULL;

	mutex_lock(&tz->lock);
	mutex_lock(&cdev->lock);

	list_for_each_entry(pos, &tz->thermal_instances, tz_node) {
		if (pos->tz == tz && pos->trip == trip && pos->cdev == cdev) {
			target_instance = pos;
			break;
		}
	}

	mutex_unlock(&cdev->lock);
	mutex_unlock(&tz->lock);

	return target_instance;
}
EXPORT_SYMBOL(get_thermal_instance);

static void print_bind_err_msg(struct thermal_zone_device *tz,
			struct thermal_cooling_device *cdev, int ret)
{
	dev_err(&tz->device, "binding zone %s with cdev %s failed:%d\n",
				tz->type, cdev->type, ret);
}

static void __bind(struct thermal_zone_device *tz, int mask,
			struct thermal_cooling_device *cdev)
{
	int i, ret;

	for (i = 0; i < tz->trips; i++) {
		if (mask & (1 << i)) {
			ret = thermal_zone_bind_cooling_device(tz, i, cdev,
					THERMAL_NO_LIMIT, THERMAL_NO_LIMIT);
			if (ret)
				print_bind_err_msg(tz, cdev, ret);
		}
	}
}

static void __unbind(struct thermal_zone_device *tz, int mask,
			struct thermal_cooling_device *cdev)
{
	int i;

	for (i = 0; i < tz->trips; i++)
		if (mask & (1 << i))
			thermal_zone_unbind_cooling_device(tz, i, cdev);
}

static void bind_cdev(struct thermal_cooling_device *cdev)
{
	int i, ret;
	const struct thermal_zone_params *tzp;
	struct thermal_zone_device *pos = NULL;

	mutex_lock(&thermal_list_lock);

	list_for_each_entry(pos, &thermal_tz_list, node) {
		if (!pos->tzp && !pos->ops->bind)
			continue;

		if (!pos->tzp && pos->ops->bind) {
			ret = pos->ops->bind(pos, cdev);
			if (ret)
				print_bind_err_msg(pos, cdev, ret);
		}

		tzp = pos->tzp;
		if (!tzp || !tzp->tbp)
			continue;

		for (i = 0; i < tzp->num_tbps; i++) {
			if (tzp->tbp[i].cdev || !tzp->tbp[i].match)
				continue;
			if (tzp->tbp[i].match(pos, cdev))
				continue;
			tzp->tbp[i].cdev = cdev;
			__bind(pos, tzp->tbp[i].trip_mask, cdev);
		}
	}

	mutex_unlock(&thermal_list_lock);
}

static void bind_tz(struct thermal_zone_device *tz)
{
	int i, ret;
	struct thermal_cooling_device *pos = NULL;
	const struct thermal_zone_params *tzp = tz->tzp;

	if (!tzp && !tz->ops->bind)
		return;

	mutex_lock(&thermal_list_lock);

	/* If there is no platform data, try to use ops->bind */
	if (!tzp && tz->ops->bind) {
		list_for_each_entry(pos, &thermal_cdev_list, node) {
			ret = tz->ops->bind(tz, pos);
			if (ret)
				print_bind_err_msg(tz, pos, ret);
		}
		goto exit;
	}

	if (!tzp || !tzp->tbp)
		goto exit;

	list_for_each_entry(pos, &thermal_cdev_list, node) {
		for (i = 0; i < tzp->num_tbps; i++) {
			if (tzp->tbp[i].cdev || !tzp->tbp[i].match)
				continue;
			if (tzp->tbp[i].match(tz, pos))
				continue;
			tzp->tbp[i].cdev = pos;
			__bind(tz, tzp->tbp[i].trip_mask, pos);
		}
	}
exit:
	mutex_unlock(&thermal_list_lock);
}

static void thermal_zone_device_set_polling(struct thermal_zone_device *tz,
					    int delay)
{
	if (delay > 1000)
		mod_delayed_work(system_freezable_wq, &tz->poll_queue,
				 round_jiffies(msecs_to_jiffies(delay)));
	else if (delay)
		mod_delayed_work(system_freezable_wq, &tz->poll_queue,
				 msecs_to_jiffies(delay));
	else
		cancel_delayed_work(&tz->poll_queue);
}

static void monitor_thermal_zone(struct thermal_zone_device *tz)
{
	mutex_lock(&tz->lock);

	if (tz->passive)
		thermal_zone_device_set_polling(tz, tz->passive_delay);
	else if (tz->polling_delay)
		thermal_zone_device_set_polling(tz, tz->polling_delay);
	else
		thermal_zone_device_set_polling(tz, 0);

	mutex_unlock(&tz->lock);
}

static void handle_non_critical_trips(struct thermal_zone_device *tz,
			int trip, enum thermal_trip_type trip_type)
{
	if (tz->governor)
		tz->governor->throttle(tz, trip);
}

static void handle_critical_trips(struct thermal_zone_device *tz,
				int trip, enum thermal_trip_type trip_type)
{
	long trip_temp;

	tz->ops->get_trip_temp(tz, trip, &trip_temp);

	/* If we have not crossed the trip_temp, we do not care. */
	if (tz->temperature < trip_temp)
		return;

	if (tz->ops->notify)
		tz->ops->notify(tz, trip, trip_type);

	if (trip_type == THERMAL_TRIP_CRITICAL) {
		dev_emerg(&tz->device,
			  "critical temperature reached(%d C),shutting down\n",
			  tz->temperature / 1000);
		orderly_poweroff(true);
	}
}

static void handle_thermal_trip(struct thermal_zone_device *tz, int trip)
{
	enum thermal_trip_type type;

	tz->ops->get_trip_type(tz, trip, &type);

	if (type == THERMAL_TRIP_CRITICAL || type == THERMAL_TRIP_HOT)
		handle_critical_trips(tz, trip, type);
	else
		handle_non_critical_trips(tz, trip, type);
	/*
	 * Alright, we handled this trip successfully.
	 * So, start monitoring again.
	 */
	monitor_thermal_zone(tz);
}

<<<<<<< HEAD
static int thermal_zone_get_temp(struct thermal_zone_device *tz,
				unsigned long *temp)
{
	int ret = 0;
=======
/**
 * thermal_zone_get_temp() - returns its the temperature of thermal zone
 * @tz: a valid pointer to a struct thermal_zone_device
 * @temp: a valid pointer to where to store the resulting temperature.
 *
 * When a valid thermal zone reference is passed, it will fetch its
 * temperature and fill @temp.
 *
 * Return: On success returns 0, an error code otherwise
 */
int thermal_zone_get_temp(struct thermal_zone_device *tz, unsigned long *temp)
{
	int ret = -EINVAL;
>>>>>>> 1215e6de
#ifdef CONFIG_THERMAL_EMULATION
	int count;
	unsigned long crit_temp = -1UL;
	enum thermal_trip_type type;
#endif

<<<<<<< HEAD
=======
	if (IS_ERR_OR_NULL(tz))
		goto exit;

>>>>>>> 1215e6de
	mutex_lock(&tz->lock);

	ret = tz->ops->get_temp(tz, temp);
#ifdef CONFIG_THERMAL_EMULATION
	if (!tz->emul_temperature)
		goto skip_emul;

	for (count = 0; count < tz->trips; count++) {
		ret = tz->ops->get_trip_type(tz, count, &type);
		if (!ret && type == THERMAL_TRIP_CRITICAL) {
			ret = tz->ops->get_trip_temp(tz, count, &crit_temp);
			break;
		}
	}

	if (ret)
		goto skip_emul;

	if (*temp < crit_temp)
		*temp = tz->emul_temperature;
skip_emul:
#endif
	mutex_unlock(&tz->lock);
<<<<<<< HEAD
	return ret;
}
=======
exit:
	return ret;
}
EXPORT_SYMBOL_GPL(thermal_zone_get_temp);
>>>>>>> 1215e6de

static void update_temperature(struct thermal_zone_device *tz)
{
	long temp;
	int ret;

	ret = thermal_zone_get_temp(tz, &temp);
	if (ret) {
		dev_warn(&tz->device, "failed to read out thermal zone %d\n",
			 tz->id);
		return;
	}

	mutex_lock(&tz->lock);
	tz->last_temperature = tz->temperature;
	tz->temperature = temp;
	mutex_unlock(&tz->lock);
}

void thermal_zone_device_update(struct thermal_zone_device *tz)
{
	int count;

	update_temperature(tz);

	for (count = 0; count < tz->trips; count++)
		handle_thermal_trip(tz, count);
}
EXPORT_SYMBOL(thermal_zone_device_update);

static void thermal_zone_device_check(struct work_struct *work)
{
	struct thermal_zone_device *tz = container_of(work, struct
						      thermal_zone_device,
						      poll_queue.work);
	thermal_zone_device_update(tz);
}

/* sys I/F for thermal zone */

#define to_thermal_zone(_dev) \
	container_of(_dev, struct thermal_zone_device, device)

static ssize_t
type_show(struct device *dev, struct device_attribute *attr, char *buf)
{
	struct thermal_zone_device *tz = to_thermal_zone(dev);

	return sprintf(buf, "%s\n", tz->type);
}

static ssize_t
temp_show(struct device *dev, struct device_attribute *attr, char *buf)
{
	struct thermal_zone_device *tz = to_thermal_zone(dev);
	long temperature;
	int ret;

	ret = thermal_zone_get_temp(tz, &temperature);

	if (ret)
		return ret;

	return sprintf(buf, "%ld\n", temperature);
}

static ssize_t
mode_show(struct device *dev, struct device_attribute *attr, char *buf)
{
	struct thermal_zone_device *tz = to_thermal_zone(dev);
	enum thermal_device_mode mode;
	int result;

	if (!tz->ops->get_mode)
		return -EPERM;

	result = tz->ops->get_mode(tz, &mode);
	if (result)
		return result;

	return sprintf(buf, "%s\n", mode == THERMAL_DEVICE_ENABLED ? "enabled"
		       : "disabled");
}

static ssize_t
mode_store(struct device *dev, struct device_attribute *attr,
	   const char *buf, size_t count)
{
	struct thermal_zone_device *tz = to_thermal_zone(dev);
	int result;

	if (!tz->ops->set_mode)
		return -EPERM;

	if (!strncmp(buf, "enabled", sizeof("enabled") - 1))
		result = tz->ops->set_mode(tz, THERMAL_DEVICE_ENABLED);
	else if (!strncmp(buf, "disabled", sizeof("disabled") - 1))
		result = tz->ops->set_mode(tz, THERMAL_DEVICE_DISABLED);
	else
		result = -EINVAL;

	if (result)
		return result;

	return count;
}

static ssize_t
trip_point_type_show(struct device *dev, struct device_attribute *attr,
		     char *buf)
{
	struct thermal_zone_device *tz = to_thermal_zone(dev);
	enum thermal_trip_type type;
	int trip, result;

	if (!tz->ops->get_trip_type)
		return -EPERM;

	if (!sscanf(attr->attr.name, "trip_point_%d_type", &trip))
		return -EINVAL;

	result = tz->ops->get_trip_type(tz, trip, &type);
	if (result)
		return result;

	switch (type) {
	case THERMAL_TRIP_CRITICAL:
		return sprintf(buf, "critical\n");
	case THERMAL_TRIP_HOT:
		return sprintf(buf, "hot\n");
	case THERMAL_TRIP_PASSIVE:
		return sprintf(buf, "passive\n");
	case THERMAL_TRIP_ACTIVE:
		return sprintf(buf, "active\n");
	default:
		return sprintf(buf, "unknown\n");
	}
}

static ssize_t
trip_point_temp_store(struct device *dev, struct device_attribute *attr,
		     const char *buf, size_t count)
{
	struct thermal_zone_device *tz = to_thermal_zone(dev);
	int trip, ret;
	unsigned long temperature;

	if (!tz->ops->set_trip_temp)
		return -EPERM;

	if (!sscanf(attr->attr.name, "trip_point_%d_temp", &trip))
		return -EINVAL;

	if (kstrtoul(buf, 10, &temperature))
		return -EINVAL;

	ret = tz->ops->set_trip_temp(tz, trip, temperature);

	return ret ? ret : count;
}

static ssize_t
trip_point_temp_show(struct device *dev, struct device_attribute *attr,
		     char *buf)
{
	struct thermal_zone_device *tz = to_thermal_zone(dev);
	int trip, ret;
	long temperature;

	if (!tz->ops->get_trip_temp)
		return -EPERM;

	if (!sscanf(attr->attr.name, "trip_point_%d_temp", &trip))
		return -EINVAL;

	ret = tz->ops->get_trip_temp(tz, trip, &temperature);

	if (ret)
		return ret;

	return sprintf(buf, "%ld\n", temperature);
}

static ssize_t
trip_point_hyst_store(struct device *dev, struct device_attribute *attr,
			const char *buf, size_t count)
{
	struct thermal_zone_device *tz = to_thermal_zone(dev);
	int trip, ret;
	unsigned long temperature;

	if (!tz->ops->set_trip_hyst)
		return -EPERM;

	if (!sscanf(attr->attr.name, "trip_point_%d_hyst", &trip))
		return -EINVAL;

	if (kstrtoul(buf, 10, &temperature))
		return -EINVAL;

	/*
	 * We are not doing any check on the 'temperature' value
	 * here. The driver implementing 'set_trip_hyst' has to
	 * take care of this.
	 */
	ret = tz->ops->set_trip_hyst(tz, trip, temperature);

	return ret ? ret : count;
}

static ssize_t
trip_point_hyst_show(struct device *dev, struct device_attribute *attr,
			char *buf)
{
	struct thermal_zone_device *tz = to_thermal_zone(dev);
	int trip, ret;
	unsigned long temperature;

	if (!tz->ops->get_trip_hyst)
		return -EPERM;

	if (!sscanf(attr->attr.name, "trip_point_%d_hyst", &trip))
		return -EINVAL;

	ret = tz->ops->get_trip_hyst(tz, trip, &temperature);

	return ret ? ret : sprintf(buf, "%ld\n", temperature);
}

static ssize_t
passive_store(struct device *dev, struct device_attribute *attr,
		    const char *buf, size_t count)
{
	struct thermal_zone_device *tz = to_thermal_zone(dev);
	struct thermal_cooling_device *cdev = NULL;
	int state;

	if (!sscanf(buf, "%d\n", &state))
		return -EINVAL;

	/* sanity check: values below 1000 millicelcius don't make sense
	 * and can cause the system to go into a thermal heart attack
	 */
	if (state && state < 1000)
		return -EINVAL;

	if (state && !tz->forced_passive) {
		mutex_lock(&thermal_list_lock);
		list_for_each_entry(cdev, &thermal_cdev_list, node) {
			if (!strncmp("Processor", cdev->type,
				     sizeof("Processor")))
				thermal_zone_bind_cooling_device(tz,
						THERMAL_TRIPS_NONE, cdev,
						THERMAL_NO_LIMIT,
						THERMAL_NO_LIMIT);
		}
		mutex_unlock(&thermal_list_lock);
		if (!tz->passive_delay)
			tz->passive_delay = 1000;
	} else if (!state && tz->forced_passive) {
		mutex_lock(&thermal_list_lock);
		list_for_each_entry(cdev, &thermal_cdev_list, node) {
			if (!strncmp("Processor", cdev->type,
				     sizeof("Processor")))
				thermal_zone_unbind_cooling_device(tz,
								   THERMAL_TRIPS_NONE,
								   cdev);
		}
		mutex_unlock(&thermal_list_lock);
		tz->passive_delay = 0;
	}

	tz->forced_passive = state;

	thermal_zone_device_update(tz);

	return count;
}

static ssize_t
passive_show(struct device *dev, struct device_attribute *attr,
		   char *buf)
{
	struct thermal_zone_device *tz = to_thermal_zone(dev);

	return sprintf(buf, "%d\n", tz->forced_passive);
}

static ssize_t
policy_store(struct device *dev, struct device_attribute *attr,
		    const char *buf, size_t count)
{
	int ret = -EINVAL;
	struct thermal_zone_device *tz = to_thermal_zone(dev);
	struct thermal_governor *gov;

	mutex_lock(&thermal_governor_lock);

	gov = __find_governor(buf);
	if (!gov)
		goto exit;

	tz->governor = gov;
	ret = count;

exit:
	mutex_unlock(&thermal_governor_lock);
	return ret;
}

static ssize_t
policy_show(struct device *dev, struct device_attribute *devattr, char *buf)
{
	struct thermal_zone_device *tz = to_thermal_zone(dev);

	return sprintf(buf, "%s\n", tz->governor->name);
}

#ifdef CONFIG_THERMAL_EMULATION
static ssize_t
emul_temp_store(struct device *dev, struct device_attribute *attr,
		     const char *buf, size_t count)
{
	struct thermal_zone_device *tz = to_thermal_zone(dev);
	int ret = 0;
	unsigned long temperature;

	if (kstrtoul(buf, 10, &temperature))
		return -EINVAL;

	if (!tz->ops->set_emul_temp) {
		mutex_lock(&tz->lock);
		tz->emul_temperature = temperature;
		mutex_unlock(&tz->lock);
	} else {
		ret = tz->ops->set_emul_temp(tz, temperature);
	}

	return ret ? ret : count;
}
static DEVICE_ATTR(emul_temp, S_IWUSR, NULL, emul_temp_store);
#endif/*CONFIG_THERMAL_EMULATION*/

static DEVICE_ATTR(type, 0444, type_show, NULL);
static DEVICE_ATTR(temp, 0444, temp_show, NULL);
static DEVICE_ATTR(mode, 0644, mode_show, mode_store);
static DEVICE_ATTR(passive, S_IRUGO | S_IWUSR, passive_show, passive_store);
static DEVICE_ATTR(policy, S_IRUGO | S_IWUSR, policy_show, policy_store);

/* sys I/F for cooling device */
#define to_cooling_device(_dev)	\
	container_of(_dev, struct thermal_cooling_device, device)

static ssize_t
thermal_cooling_device_type_show(struct device *dev,
				 struct device_attribute *attr, char *buf)
{
	struct thermal_cooling_device *cdev = to_cooling_device(dev);

	return sprintf(buf, "%s\n", cdev->type);
}

static ssize_t
thermal_cooling_device_max_state_show(struct device *dev,
				      struct device_attribute *attr, char *buf)
{
	struct thermal_cooling_device *cdev = to_cooling_device(dev);
	unsigned long state;
	int ret;

	ret = cdev->ops->get_max_state(cdev, &state);
	if (ret)
		return ret;
	return sprintf(buf, "%ld\n", state);
}

static ssize_t
thermal_cooling_device_cur_state_show(struct device *dev,
				      struct device_attribute *attr, char *buf)
{
	struct thermal_cooling_device *cdev = to_cooling_device(dev);
	unsigned long state;
	int ret;

	ret = cdev->ops->get_cur_state(cdev, &state);
	if (ret)
		return ret;
	return sprintf(buf, "%ld\n", state);
}

static ssize_t
thermal_cooling_device_cur_state_store(struct device *dev,
				       struct device_attribute *attr,
				       const char *buf, size_t count)
{
	struct thermal_cooling_device *cdev = to_cooling_device(dev);
	unsigned long state;
	int result;

	if (!sscanf(buf, "%ld\n", &state))
		return -EINVAL;

	if ((long)state < 0)
		return -EINVAL;

	result = cdev->ops->set_cur_state(cdev, state);
	if (result)
		return result;
	return count;
}

static struct device_attribute dev_attr_cdev_type =
__ATTR(type, 0444, thermal_cooling_device_type_show, NULL);
static DEVICE_ATTR(max_state, 0444,
		   thermal_cooling_device_max_state_show, NULL);
static DEVICE_ATTR(cur_state, 0644,
		   thermal_cooling_device_cur_state_show,
		   thermal_cooling_device_cur_state_store);

static ssize_t
thermal_cooling_device_trip_point_show(struct device *dev,
				       struct device_attribute *attr, char *buf)
{
	struct thermal_instance *instance;

	instance =
	    container_of(attr, struct thermal_instance, attr);

	if (instance->trip == THERMAL_TRIPS_NONE)
		return sprintf(buf, "-1\n");
	else
		return sprintf(buf, "%d\n", instance->trip);
}

/* Device management */

#if defined(CONFIG_THERMAL_HWMON)

/* hwmon sys I/F */
#include <linux/hwmon.h>

/* thermal zone devices with the same type share one hwmon device */
struct thermal_hwmon_device {
	char type[THERMAL_NAME_LENGTH];
	struct device *device;
	int count;
	struct list_head tz_list;
	struct list_head node;
};

struct thermal_hwmon_attr {
	struct device_attribute attr;
	char name[16];
};

/* one temperature input for each thermal zone */
struct thermal_hwmon_temp {
	struct list_head hwmon_node;
	struct thermal_zone_device *tz;
	struct thermal_hwmon_attr temp_input;	/* hwmon sys attr */
	struct thermal_hwmon_attr temp_crit;	/* hwmon sys attr */
};

static LIST_HEAD(thermal_hwmon_list);

static ssize_t
name_show(struct device *dev, struct device_attribute *attr, char *buf)
{
	struct thermal_hwmon_device *hwmon = dev_get_drvdata(dev);
	return sprintf(buf, "%s\n", hwmon->type);
}
static DEVICE_ATTR(name, 0444, name_show, NULL);

static ssize_t
temp_input_show(struct device *dev, struct device_attribute *attr, char *buf)
{
	long temperature;
	int ret;
	struct thermal_hwmon_attr *hwmon_attr
			= container_of(attr, struct thermal_hwmon_attr, attr);
	struct thermal_hwmon_temp *temp
			= container_of(hwmon_attr, struct thermal_hwmon_temp,
				       temp_input);
	struct thermal_zone_device *tz = temp->tz;

	ret = thermal_zone_get_temp(tz, &temperature);

	if (ret)
		return ret;

	return sprintf(buf, "%ld\n", temperature);
}

static ssize_t
temp_crit_show(struct device *dev, struct device_attribute *attr,
		char *buf)
{
	struct thermal_hwmon_attr *hwmon_attr
			= container_of(attr, struct thermal_hwmon_attr, attr);
	struct thermal_hwmon_temp *temp
			= container_of(hwmon_attr, struct thermal_hwmon_temp,
				       temp_crit);
	struct thermal_zone_device *tz = temp->tz;
	long temperature;
	int ret;

	ret = tz->ops->get_trip_temp(tz, 0, &temperature);
	if (ret)
		return ret;

	return sprintf(buf, "%ld\n", temperature);
}


static struct thermal_hwmon_device *
thermal_hwmon_lookup_by_type(const struct thermal_zone_device *tz)
{
	struct thermal_hwmon_device *hwmon;

	mutex_lock(&thermal_list_lock);
	list_for_each_entry(hwmon, &thermal_hwmon_list, node)
		if (!strcmp(hwmon->type, tz->type)) {
			mutex_unlock(&thermal_list_lock);
			return hwmon;
		}
	mutex_unlock(&thermal_list_lock);

	return NULL;
}

/* Find the temperature input matching a given thermal zone */
static struct thermal_hwmon_temp *
thermal_hwmon_lookup_temp(const struct thermal_hwmon_device *hwmon,
			  const struct thermal_zone_device *tz)
{
	struct thermal_hwmon_temp *temp;

	mutex_lock(&thermal_list_lock);
	list_for_each_entry(temp, &hwmon->tz_list, hwmon_node)
		if (temp->tz == tz) {
			mutex_unlock(&thermal_list_lock);
			return temp;
		}
	mutex_unlock(&thermal_list_lock);

	return NULL;
}

static int
thermal_add_hwmon_sysfs(struct thermal_zone_device *tz)
{
	struct thermal_hwmon_device *hwmon;
	struct thermal_hwmon_temp *temp;
	int new_hwmon_device = 1;
	int result;

	hwmon = thermal_hwmon_lookup_by_type(tz);
	if (hwmon) {
		new_hwmon_device = 0;
		goto register_sys_interface;
	}

	hwmon = kzalloc(sizeof(struct thermal_hwmon_device), GFP_KERNEL);
	if (!hwmon)
		return -ENOMEM;

	INIT_LIST_HEAD(&hwmon->tz_list);
	strlcpy(hwmon->type, tz->type, THERMAL_NAME_LENGTH);
	hwmon->device = hwmon_device_register(NULL);
	if (IS_ERR(hwmon->device)) {
		result = PTR_ERR(hwmon->device);
		goto free_mem;
	}
	dev_set_drvdata(hwmon->device, hwmon);
	result = device_create_file(hwmon->device, &dev_attr_name);
	if (result)
		goto free_mem;

 register_sys_interface:
	temp = kzalloc(sizeof(struct thermal_hwmon_temp), GFP_KERNEL);
	if (!temp) {
		result = -ENOMEM;
		goto unregister_name;
	}

	temp->tz = tz;
	hwmon->count++;

	snprintf(temp->temp_input.name, sizeof(temp->temp_input.name),
		 "temp%d_input", hwmon->count);
	temp->temp_input.attr.attr.name = temp->temp_input.name;
	temp->temp_input.attr.attr.mode = 0444;
	temp->temp_input.attr.show = temp_input_show;
	sysfs_attr_init(&temp->temp_input.attr.attr);
	result = device_create_file(hwmon->device, &temp->temp_input.attr);
	if (result)
		goto free_temp_mem;

	if (tz->ops->get_crit_temp) {
		unsigned long temperature;
		if (!tz->ops->get_crit_temp(tz, &temperature)) {
			snprintf(temp->temp_crit.name,
				 sizeof(temp->temp_crit.name),
				"temp%d_crit", hwmon->count);
			temp->temp_crit.attr.attr.name = temp->temp_crit.name;
			temp->temp_crit.attr.attr.mode = 0444;
			temp->temp_crit.attr.show = temp_crit_show;
			sysfs_attr_init(&temp->temp_crit.attr.attr);
			result = device_create_file(hwmon->device,
						    &temp->temp_crit.attr);
			if (result)
				goto unregister_input;
		}
	}

	mutex_lock(&thermal_list_lock);
	if (new_hwmon_device)
		list_add_tail(&hwmon->node, &thermal_hwmon_list);
	list_add_tail(&temp->hwmon_node, &hwmon->tz_list);
	mutex_unlock(&thermal_list_lock);

	return 0;

 unregister_input:
	device_remove_file(hwmon->device, &temp->temp_input.attr);
 free_temp_mem:
	kfree(temp);
 unregister_name:
	if (new_hwmon_device) {
		device_remove_file(hwmon->device, &dev_attr_name);
		hwmon_device_unregister(hwmon->device);
	}
 free_mem:
	if (new_hwmon_device)
		kfree(hwmon);

	return result;
}

static void
thermal_remove_hwmon_sysfs(struct thermal_zone_device *tz)
{
	struct thermal_hwmon_device *hwmon;
	struct thermal_hwmon_temp *temp;

	hwmon = thermal_hwmon_lookup_by_type(tz);
	if (unlikely(!hwmon)) {
		/* Should never happen... */
		dev_dbg(&tz->device, "hwmon device lookup failed!\n");
		return;
	}

	temp = thermal_hwmon_lookup_temp(hwmon, tz);
	if (unlikely(!temp)) {
		/* Should never happen... */
		dev_dbg(&tz->device, "temperature input lookup failed!\n");
		return;
	}

	device_remove_file(hwmon->device, &temp->temp_input.attr);
	if (tz->ops->get_crit_temp)
		device_remove_file(hwmon->device, &temp->temp_crit.attr);

	mutex_lock(&thermal_list_lock);
	list_del(&temp->hwmon_node);
	kfree(temp);
	if (!list_empty(&hwmon->tz_list)) {
		mutex_unlock(&thermal_list_lock);
		return;
	}
	list_del(&hwmon->node);
	mutex_unlock(&thermal_list_lock);

	device_remove_file(hwmon->device, &dev_attr_name);
	hwmon_device_unregister(hwmon->device);
	kfree(hwmon);
}
#else
static int
thermal_add_hwmon_sysfs(struct thermal_zone_device *tz)
{
	return 0;
}

static void
thermal_remove_hwmon_sysfs(struct thermal_zone_device *tz)
{
}
#endif

/**
 * thermal_zone_bind_cooling_device - bind a cooling device to a thermal zone
 * @tz:		thermal zone device
 * @trip:	indicates which trip point the cooling devices is
 *		associated with in this thermal zone.
 * @cdev:	thermal cooling device
 *
 * This function is usually called in the thermal zone device .bind callback.
 */
int thermal_zone_bind_cooling_device(struct thermal_zone_device *tz,
				     int trip,
				     struct thermal_cooling_device *cdev,
				     unsigned long upper, unsigned long lower)
{
	struct thermal_instance *dev;
	struct thermal_instance *pos;
	struct thermal_zone_device *pos1;
	struct thermal_cooling_device *pos2;
	unsigned long max_state;
	int result;

	if (trip >= tz->trips || (trip < 0 && trip != THERMAL_TRIPS_NONE))
		return -EINVAL;

	list_for_each_entry(pos1, &thermal_tz_list, node) {
		if (pos1 == tz)
			break;
	}
	list_for_each_entry(pos2, &thermal_cdev_list, node) {
		if (pos2 == cdev)
			break;
	}

	if (tz != pos1 || cdev != pos2)
		return -EINVAL;

	cdev->ops->get_max_state(cdev, &max_state);

	/* lower default 0, upper default max_state */
	lower = lower == THERMAL_NO_LIMIT ? 0 : lower;
	upper = upper == THERMAL_NO_LIMIT ? max_state : upper;

	if (lower > upper || upper > max_state)
		return -EINVAL;

	dev =
	    kzalloc(sizeof(struct thermal_instance), GFP_KERNEL);
	if (!dev)
		return -ENOMEM;
	dev->tz = tz;
	dev->cdev = cdev;
	dev->trip = trip;
	dev->upper = upper;
	dev->lower = lower;
	dev->target = THERMAL_NO_TARGET;

	result = get_idr(&tz->idr, &tz->lock, &dev->id);
	if (result)
		goto free_mem;

	sprintf(dev->name, "cdev%d", dev->id);
	result =
	    sysfs_create_link(&tz->device.kobj, &cdev->device.kobj, dev->name);
	if (result)
		goto release_idr;

	sprintf(dev->attr_name, "cdev%d_trip_point", dev->id);
	sysfs_attr_init(&dev->attr.attr);
	dev->attr.attr.name = dev->attr_name;
	dev->attr.attr.mode = 0444;
	dev->attr.show = thermal_cooling_device_trip_point_show;
	result = device_create_file(&tz->device, &dev->attr);
	if (result)
		goto remove_symbol_link;

	mutex_lock(&tz->lock);
	mutex_lock(&cdev->lock);
	list_for_each_entry(pos, &tz->thermal_instances, tz_node)
	    if (pos->tz == tz && pos->trip == trip && pos->cdev == cdev) {
		result = -EEXIST;
		break;
	}
	if (!result) {
		list_add_tail(&dev->tz_node, &tz->thermal_instances);
		list_add_tail(&dev->cdev_node, &cdev->thermal_instances);
	}
	mutex_unlock(&cdev->lock);
	mutex_unlock(&tz->lock);

	if (!result)
		return 0;

	device_remove_file(&tz->device, &dev->attr);
remove_symbol_link:
	sysfs_remove_link(&tz->device.kobj, dev->name);
release_idr:
	release_idr(&tz->idr, &tz->lock, dev->id);
free_mem:
	kfree(dev);
	return result;
}
EXPORT_SYMBOL(thermal_zone_bind_cooling_device);

/**
 * thermal_zone_unbind_cooling_device - unbind a cooling device from a thermal zone
 * @tz:		thermal zone device
 * @trip:	indicates which trip point the cooling devices is
 *		associated with in this thermal zone.
 * @cdev:	thermal cooling device
 *
 * This function is usually called in the thermal zone device .unbind callback.
 */
int thermal_zone_unbind_cooling_device(struct thermal_zone_device *tz,
				       int trip,
				       struct thermal_cooling_device *cdev)
{
	struct thermal_instance *pos, *next;

	mutex_lock(&tz->lock);
	mutex_lock(&cdev->lock);
	list_for_each_entry_safe(pos, next, &tz->thermal_instances, tz_node) {
		if (pos->tz == tz && pos->trip == trip && pos->cdev == cdev) {
			list_del(&pos->tz_node);
			list_del(&pos->cdev_node);
			mutex_unlock(&cdev->lock);
			mutex_unlock(&tz->lock);
			goto unbind;
		}
	}
	mutex_unlock(&cdev->lock);
	mutex_unlock(&tz->lock);

	return -ENODEV;

unbind:
	device_remove_file(&tz->device, &pos->attr);
	sysfs_remove_link(&tz->device.kobj, pos->name);
	release_idr(&tz->idr, &tz->lock, pos->id);
	kfree(pos);
	return 0;
}
EXPORT_SYMBOL(thermal_zone_unbind_cooling_device);

static void thermal_release(struct device *dev)
{
	struct thermal_zone_device *tz;
	struct thermal_cooling_device *cdev;

	if (!strncmp(dev_name(dev), "thermal_zone",
		     sizeof("thermal_zone") - 1)) {
		tz = to_thermal_zone(dev);
		kfree(tz);
	} else {
		cdev = to_cooling_device(dev);
		kfree(cdev);
	}
}

static struct class thermal_class = {
	.name = "thermal",
	.dev_release = thermal_release,
};

/**
 * thermal_cooling_device_register - register a new thermal cooling device
 * @type:	the thermal cooling device type.
 * @devdata:	device private data.
 * @ops:		standard thermal cooling devices callbacks.
 */
struct thermal_cooling_device *
thermal_cooling_device_register(char *type, void *devdata,
				const struct thermal_cooling_device_ops *ops)
{
	struct thermal_cooling_device *cdev;
	int result;

	if (type && strlen(type) >= THERMAL_NAME_LENGTH)
		return ERR_PTR(-EINVAL);

	if (!ops || !ops->get_max_state || !ops->get_cur_state ||
	    !ops->set_cur_state)
		return ERR_PTR(-EINVAL);

	cdev = kzalloc(sizeof(struct thermal_cooling_device), GFP_KERNEL);
	if (!cdev)
		return ERR_PTR(-ENOMEM);

	result = get_idr(&thermal_cdev_idr, &thermal_idr_lock, &cdev->id);
	if (result) {
		kfree(cdev);
		return ERR_PTR(result);
	}

	strcpy(cdev->type, type ? : "");
	mutex_init(&cdev->lock);
	INIT_LIST_HEAD(&cdev->thermal_instances);
	cdev->ops = ops;
	cdev->updated = true;
	cdev->device.class = &thermal_class;
	cdev->devdata = devdata;
	dev_set_name(&cdev->device, "cooling_device%d", cdev->id);
	result = device_register(&cdev->device);
	if (result) {
		release_idr(&thermal_cdev_idr, &thermal_idr_lock, cdev->id);
		kfree(cdev);
		return ERR_PTR(result);
	}

	/* sys I/F */
	if (type) {
		result = device_create_file(&cdev->device, &dev_attr_cdev_type);
		if (result)
			goto unregister;
	}

	result = device_create_file(&cdev->device, &dev_attr_max_state);
	if (result)
		goto unregister;

	result = device_create_file(&cdev->device, &dev_attr_cur_state);
	if (result)
		goto unregister;

	/* Add 'this' new cdev to the global cdev list */
	mutex_lock(&thermal_list_lock);
	list_add(&cdev->node, &thermal_cdev_list);
	mutex_unlock(&thermal_list_lock);

	/* Update binding information for 'this' new cdev */
	bind_cdev(cdev);

	return cdev;

unregister:
	release_idr(&thermal_cdev_idr, &thermal_idr_lock, cdev->id);
	device_unregister(&cdev->device);
	return ERR_PTR(result);
}
EXPORT_SYMBOL(thermal_cooling_device_register);

/**
 * thermal_cooling_device_unregister - removes the registered thermal cooling device
 * @cdev:	the thermal cooling device to remove.
 *
 * thermal_cooling_device_unregister() must be called when the device is no
 * longer needed.
 */
void thermal_cooling_device_unregister(struct thermal_cooling_device *cdev)
{
	int i;
	const struct thermal_zone_params *tzp;
	struct thermal_zone_device *tz;
	struct thermal_cooling_device *pos = NULL;

	if (!cdev)
		return;

	mutex_lock(&thermal_list_lock);
	list_for_each_entry(pos, &thermal_cdev_list, node)
	    if (pos == cdev)
		break;
	if (pos != cdev) {
		/* thermal cooling device not found */
		mutex_unlock(&thermal_list_lock);
		return;
	}
	list_del(&cdev->node);

	/* Unbind all thermal zones associated with 'this' cdev */
	list_for_each_entry(tz, &thermal_tz_list, node) {
		if (tz->ops->unbind) {
			tz->ops->unbind(tz, cdev);
			continue;
		}

		if (!tz->tzp || !tz->tzp->tbp)
			continue;

		tzp = tz->tzp;
		for (i = 0; i < tzp->num_tbps; i++) {
			if (tzp->tbp[i].cdev == cdev) {
				__unbind(tz, tzp->tbp[i].trip_mask, cdev);
				tzp->tbp[i].cdev = NULL;
			}
		}
	}

	mutex_unlock(&thermal_list_lock);

	if (cdev->type[0])
		device_remove_file(&cdev->device, &dev_attr_cdev_type);
	device_remove_file(&cdev->device, &dev_attr_max_state);
	device_remove_file(&cdev->device, &dev_attr_cur_state);

	release_idr(&thermal_cdev_idr, &thermal_idr_lock, cdev->id);
	device_unregister(&cdev->device);
	return;
}
EXPORT_SYMBOL(thermal_cooling_device_unregister);

void thermal_cdev_update(struct thermal_cooling_device *cdev)
{
	struct thermal_instance *instance;
	unsigned long target = 0;

	/* cooling device is updated*/
	if (cdev->updated)
		return;

	mutex_lock(&cdev->lock);
	/* Make sure cdev enters the deepest cooling state */
	list_for_each_entry(instance, &cdev->thermal_instances, cdev_node) {
		if (instance->target == THERMAL_NO_TARGET)
			continue;
		if (instance->target > target)
			target = instance->target;
	}
	mutex_unlock(&cdev->lock);
	cdev->ops->set_cur_state(cdev, target);
	cdev->updated = true;
}
EXPORT_SYMBOL(thermal_cdev_update);

/**
 * notify_thermal_framework - Sensor drivers use this API to notify framework
 * @tz:		thermal zone device
 * @trip:	indicates which trip point has been crossed
 *
 * This function handles the trip events from sensor drivers. It starts
 * throttling the cooling devices according to the policy configured.
 * For CRITICAL and HOT trip points, this notifies the respective drivers,
 * and does actual throttling for other trip points i.e ACTIVE and PASSIVE.
 * The throttling policy is based on the configured platform data; if no
 * platform data is provided, this uses the step_wise throttling policy.
 */
void notify_thermal_framework(struct thermal_zone_device *tz, int trip)
{
	handle_thermal_trip(tz, trip);
}
EXPORT_SYMBOL(notify_thermal_framework);

/**
 * create_trip_attrs - create attributes for trip points
 * @tz:		the thermal zone device
 * @mask:	Writeable trip point bitmap.
 */
static int create_trip_attrs(struct thermal_zone_device *tz, int mask)
{
	int indx;
	int size = sizeof(struct thermal_attr) * tz->trips;

	tz->trip_type_attrs = kzalloc(size, GFP_KERNEL);
	if (!tz->trip_type_attrs)
		return -ENOMEM;

	tz->trip_temp_attrs = kzalloc(size, GFP_KERNEL);
	if (!tz->trip_temp_attrs) {
		kfree(tz->trip_type_attrs);
		return -ENOMEM;
	}

	if (tz->ops->get_trip_hyst) {
		tz->trip_hyst_attrs = kzalloc(size, GFP_KERNEL);
		if (!tz->trip_hyst_attrs) {
			kfree(tz->trip_type_attrs);
			kfree(tz->trip_temp_attrs);
			return -ENOMEM;
		}
	}


	for (indx = 0; indx < tz->trips; indx++) {
		/* create trip type attribute */
		snprintf(tz->trip_type_attrs[indx].name, THERMAL_NAME_LENGTH,
			 "trip_point_%d_type", indx);

		sysfs_attr_init(&tz->trip_type_attrs[indx].attr.attr);
		tz->trip_type_attrs[indx].attr.attr.name =
						tz->trip_type_attrs[indx].name;
		tz->trip_type_attrs[indx].attr.attr.mode = S_IRUGO;
		tz->trip_type_attrs[indx].attr.show = trip_point_type_show;

		device_create_file(&tz->device,
				   &tz->trip_type_attrs[indx].attr);

		/* create trip temp attribute */
		snprintf(tz->trip_temp_attrs[indx].name, THERMAL_NAME_LENGTH,
			 "trip_point_%d_temp", indx);

		sysfs_attr_init(&tz->trip_temp_attrs[indx].attr.attr);
		tz->trip_temp_attrs[indx].attr.attr.name =
						tz->trip_temp_attrs[indx].name;
		tz->trip_temp_attrs[indx].attr.attr.mode = S_IRUGO;
		tz->trip_temp_attrs[indx].attr.show = trip_point_temp_show;
		if (mask & (1 << indx)) {
			tz->trip_temp_attrs[indx].attr.attr.mode |= S_IWUSR;
			tz->trip_temp_attrs[indx].attr.store =
							trip_point_temp_store;
		}

		device_create_file(&tz->device,
				   &tz->trip_temp_attrs[indx].attr);

		/* create Optional trip hyst attribute */
		if (!tz->ops->get_trip_hyst)
			continue;
		snprintf(tz->trip_hyst_attrs[indx].name, THERMAL_NAME_LENGTH,
			 "trip_point_%d_hyst", indx);

		sysfs_attr_init(&tz->trip_hyst_attrs[indx].attr.attr);
		tz->trip_hyst_attrs[indx].attr.attr.name =
					tz->trip_hyst_attrs[indx].name;
		tz->trip_hyst_attrs[indx].attr.attr.mode = S_IRUGO;
		tz->trip_hyst_attrs[indx].attr.show = trip_point_hyst_show;
		if (tz->ops->set_trip_hyst) {
			tz->trip_hyst_attrs[indx].attr.attr.mode |= S_IWUSR;
			tz->trip_hyst_attrs[indx].attr.store =
					trip_point_hyst_store;
		}

		device_create_file(&tz->device,
				   &tz->trip_hyst_attrs[indx].attr);
	}
	return 0;
}

static void remove_trip_attrs(struct thermal_zone_device *tz)
{
	int indx;

	for (indx = 0; indx < tz->trips; indx++) {
		device_remove_file(&tz->device,
				   &tz->trip_type_attrs[indx].attr);
		device_remove_file(&tz->device,
				   &tz->trip_temp_attrs[indx].attr);
		if (tz->ops->get_trip_hyst)
			device_remove_file(&tz->device,
				  &tz->trip_hyst_attrs[indx].attr);
	}
	kfree(tz->trip_type_attrs);
	kfree(tz->trip_temp_attrs);
	kfree(tz->trip_hyst_attrs);
}

/**
 * thermal_zone_device_register - register a new thermal zone device
 * @type:	the thermal zone device type
 * @trips:	the number of trip points the thermal zone support
 * @mask:	a bit string indicating the writeablility of trip points
 * @devdata:	private device data
 * @ops:	standard thermal zone device callbacks
 * @tzp:	thermal zone platform parameters
 * @passive_delay: number of milliseconds to wait between polls when
 *		   performing passive cooling
 * @polling_delay: number of milliseconds to wait between polls when checking
 *		   whether trip points have been crossed (0 for interrupt
 *		   driven systems)
 *
 * thermal_zone_device_unregister() must be called when the device is no
 * longer needed. The passive cooling depends on the .get_trend() return value.
 */
struct thermal_zone_device *thermal_zone_device_register(const char *type,
	int trips, int mask, void *devdata,
	const struct thermal_zone_device_ops *ops,
	const struct thermal_zone_params *tzp,
	int passive_delay, int polling_delay)
{
	struct thermal_zone_device *tz;
	enum thermal_trip_type trip_type;
	int result;
	int count;
	int passive = 0;

	if (type && strlen(type) >= THERMAL_NAME_LENGTH)
		return ERR_PTR(-EINVAL);

	if (trips > THERMAL_MAX_TRIPS || trips < 0 || mask >> trips)
		return ERR_PTR(-EINVAL);

	if (!ops || !ops->get_temp)
		return ERR_PTR(-EINVAL);

	if (trips > 0 && !ops->get_trip_type)
		return ERR_PTR(-EINVAL);

	tz = kzalloc(sizeof(struct thermal_zone_device), GFP_KERNEL);
	if (!tz)
		return ERR_PTR(-ENOMEM);

	INIT_LIST_HEAD(&tz->thermal_instances);
	idr_init(&tz->idr);
	mutex_init(&tz->lock);
	result = get_idr(&thermal_tz_idr, &thermal_idr_lock, &tz->id);
	if (result) {
		kfree(tz);
		return ERR_PTR(result);
	}

	strcpy(tz->type, type ? : "");
	tz->ops = ops;
	tz->tzp = tzp;
	tz->device.class = &thermal_class;
	tz->devdata = devdata;
	tz->trips = trips;
	tz->passive_delay = passive_delay;
	tz->polling_delay = polling_delay;

	dev_set_name(&tz->device, "thermal_zone%d", tz->id);
	result = device_register(&tz->device);
	if (result) {
		release_idr(&thermal_tz_idr, &thermal_idr_lock, tz->id);
		kfree(tz);
		return ERR_PTR(result);
	}

	/* sys I/F */
	if (type) {
		result = device_create_file(&tz->device, &dev_attr_type);
		if (result)
			goto unregister;
	}

	result = device_create_file(&tz->device, &dev_attr_temp);
	if (result)
		goto unregister;

	if (ops->get_mode) {
		result = device_create_file(&tz->device, &dev_attr_mode);
		if (result)
			goto unregister;
	}

	result = create_trip_attrs(tz, mask);
	if (result)
		goto unregister;

	for (count = 0; count < trips; count++) {
		tz->ops->get_trip_type(tz, count, &trip_type);
		if (trip_type == THERMAL_TRIP_PASSIVE)
			passive = 1;
	}

	if (!passive) {
		result = device_create_file(&tz->device, &dev_attr_passive);
		if (result)
			goto unregister;
	}

#ifdef CONFIG_THERMAL_EMULATION
	result = device_create_file(&tz->device, &dev_attr_emul_temp);
	if (result)
		goto unregister;
#endif
	/* Create policy attribute */
	result = device_create_file(&tz->device, &dev_attr_policy);
	if (result)
		goto unregister;

	/* Update 'this' zone's governor information */
	mutex_lock(&thermal_governor_lock);

	if (tz->tzp)
		tz->governor = __find_governor(tz->tzp->governor_name);
	else
		tz->governor = __find_governor(DEFAULT_THERMAL_GOVERNOR);

	mutex_unlock(&thermal_governor_lock);

	result = thermal_add_hwmon_sysfs(tz);
	if (result)
		goto unregister;

	mutex_lock(&thermal_list_lock);
	list_add_tail(&tz->node, &thermal_tz_list);
	mutex_unlock(&thermal_list_lock);

	/* Bind cooling devices for this zone */
	bind_tz(tz);

	INIT_DELAYED_WORK(&(tz->poll_queue), thermal_zone_device_check);

	thermal_zone_device_update(tz);

	if (!result)
		return tz;

unregister:
	release_idr(&thermal_tz_idr, &thermal_idr_lock, tz->id);
	device_unregister(&tz->device);
	return ERR_PTR(result);
}
EXPORT_SYMBOL(thermal_zone_device_register);

/**
 * thermal_device_unregister - removes the registered thermal zone device
 * @tz: the thermal zone device to remove
 */
void thermal_zone_device_unregister(struct thermal_zone_device *tz)
{
	int i;
	const struct thermal_zone_params *tzp;
	struct thermal_cooling_device *cdev;
	struct thermal_zone_device *pos = NULL;

	if (!tz)
		return;

	tzp = tz->tzp;

	mutex_lock(&thermal_list_lock);
	list_for_each_entry(pos, &thermal_tz_list, node)
	    if (pos == tz)
		break;
	if (pos != tz) {
		/* thermal zone device not found */
		mutex_unlock(&thermal_list_lock);
		return;
	}
	list_del(&tz->node);

	/* Unbind all cdevs associated with 'this' thermal zone */
	list_for_each_entry(cdev, &thermal_cdev_list, node) {
		if (tz->ops->unbind) {
			tz->ops->unbind(tz, cdev);
			continue;
		}

		if (!tzp || !tzp->tbp)
			break;

		for (i = 0; i < tzp->num_tbps; i++) {
			if (tzp->tbp[i].cdev == cdev) {
				__unbind(tz, tzp->tbp[i].trip_mask, cdev);
				tzp->tbp[i].cdev = NULL;
			}
		}
	}

	mutex_unlock(&thermal_list_lock);

	thermal_zone_device_set_polling(tz, 0);

	if (tz->type[0])
		device_remove_file(&tz->device, &dev_attr_type);
	device_remove_file(&tz->device, &dev_attr_temp);
	if (tz->ops->get_mode)
		device_remove_file(&tz->device, &dev_attr_mode);
	device_remove_file(&tz->device, &dev_attr_policy);
	remove_trip_attrs(tz);
	tz->governor = NULL;

	thermal_remove_hwmon_sysfs(tz);
	release_idr(&thermal_tz_idr, &thermal_idr_lock, tz->id);
	idr_destroy(&tz->idr);
	mutex_destroy(&tz->lock);
	device_unregister(&tz->device);
	return;
}
EXPORT_SYMBOL(thermal_zone_device_unregister);

/**
 * thermal_zone_get_zone_by_name() - search for a zone and returns its ref
 * @name: thermal zone name to fetch the temperature
 *
 * When only one zone is found with the passed name, returns a reference to it.
 *
 * Return: On success returns a reference to an unique thermal zone with
 * matching name equals to @name, an ERR_PTR otherwise (-EINVAL for invalid
 * paramenters, -ENODEV for not found and -EEXIST for multiple matches).
 */
struct thermal_zone_device *thermal_zone_get_zone_by_name(const char *name)
{
	struct thermal_zone_device *pos = NULL, *ref = ERR_PTR(-EINVAL);
	unsigned int found = 0;

	if (!name)
		goto exit;

	mutex_lock(&thermal_list_lock);
	list_for_each_entry(pos, &thermal_tz_list, node)
		if (!strnicmp(name, pos->type, THERMAL_NAME_LENGTH)) {
			found++;
			ref = pos;
		}
	mutex_unlock(&thermal_list_lock);

	/* nothing has been found, thus an error code for it */
	if (found == 0)
		ref = ERR_PTR(-ENODEV);
	else if (found > 1)
	/* Success only when an unique zone is found */
		ref = ERR_PTR(-EEXIST);

exit:
	return ref;
}
EXPORT_SYMBOL_GPL(thermal_zone_get_zone_by_name);

#ifdef CONFIG_NET
static struct genl_family thermal_event_genl_family = {
	.id = GENL_ID_GENERATE,
	.name = THERMAL_GENL_FAMILY_NAME,
	.version = THERMAL_GENL_VERSION,
	.maxattr = THERMAL_GENL_ATTR_MAX,
};

static struct genl_multicast_group thermal_event_mcgrp = {
	.name = THERMAL_GENL_MCAST_GROUP_NAME,
};

int thermal_generate_netlink_event(struct thermal_zone_device *tz,
					enum events event)
{
	struct sk_buff *skb;
	struct nlattr *attr;
	struct thermal_genl_event *thermal_event;
	void *msg_header;
	int size;
	int result;
	static unsigned int thermal_event_seqnum;

	if (!tz)
		return -EINVAL;

	/* allocate memory */
	size = nla_total_size(sizeof(struct thermal_genl_event)) +
	       nla_total_size(0);

	skb = genlmsg_new(size, GFP_ATOMIC);
	if (!skb)
		return -ENOMEM;

	/* add the genetlink message header */
	msg_header = genlmsg_put(skb, 0, thermal_event_seqnum++,
				 &thermal_event_genl_family, 0,
				 THERMAL_GENL_CMD_EVENT);
	if (!msg_header) {
		nlmsg_free(skb);
		return -ENOMEM;
	}

	/* fill the data */
	attr = nla_reserve(skb, THERMAL_GENL_ATTR_EVENT,
			   sizeof(struct thermal_genl_event));

	if (!attr) {
		nlmsg_free(skb);
		return -EINVAL;
	}

	thermal_event = nla_data(attr);
	if (!thermal_event) {
		nlmsg_free(skb);
		return -EINVAL;
	}

	memset(thermal_event, 0, sizeof(struct thermal_genl_event));

	thermal_event->orig = tz->id;
	thermal_event->event = event;

	/* send multicast genetlink message */
	result = genlmsg_end(skb, msg_header);
	if (result < 0) {
		nlmsg_free(skb);
		return result;
	}

	result = genlmsg_multicast(skb, 0, thermal_event_mcgrp.id, GFP_ATOMIC);
	if (result)
		dev_err(&tz->device, "Failed to send netlink event:%d", result);

	return result;
}
EXPORT_SYMBOL(thermal_generate_netlink_event);

static int genetlink_init(void)
{
	int result;

	result = genl_register_family(&thermal_event_genl_family);
	if (result)
		return result;

	result = genl_register_mc_group(&thermal_event_genl_family,
					&thermal_event_mcgrp);
	if (result)
		genl_unregister_family(&thermal_event_genl_family);
	return result;
}

static void genetlink_exit(void)
{
	genl_unregister_family(&thermal_event_genl_family);
}
#else /* !CONFIG_NET */
static inline int genetlink_init(void) { return 0; }
static inline void genetlink_exit(void) {}
#endif /* !CONFIG_NET */

static int __init thermal_init(void)
{
	int result = 0;

	result = class_register(&thermal_class);
	if (result) {
		idr_destroy(&thermal_tz_idr);
		idr_destroy(&thermal_cdev_idr);
		mutex_destroy(&thermal_idr_lock);
		mutex_destroy(&thermal_list_lock);
		return result;
	}
	result = genetlink_init();
	return result;
}

static void __exit thermal_exit(void)
{
	class_unregister(&thermal_class);
	idr_destroy(&thermal_tz_idr);
	idr_destroy(&thermal_cdev_idr);
	mutex_destroy(&thermal_idr_lock);
	mutex_destroy(&thermal_list_lock);
	genetlink_exit();
}

fs_initcall(thermal_init);
module_exit(thermal_exit);<|MERGE_RESOLUTION|>--- conflicted
+++ resolved
@@ -379,12 +379,6 @@
 	monitor_thermal_zone(tz);
 }
 
-<<<<<<< HEAD
-static int thermal_zone_get_temp(struct thermal_zone_device *tz,
-				unsigned long *temp)
-{
-	int ret = 0;
-=======
 /**
  * thermal_zone_get_temp() - returns its the temperature of thermal zone
  * @tz: a valid pointer to a struct thermal_zone_device
@@ -398,19 +392,15 @@
 int thermal_zone_get_temp(struct thermal_zone_device *tz, unsigned long *temp)
 {
 	int ret = -EINVAL;
->>>>>>> 1215e6de
 #ifdef CONFIG_THERMAL_EMULATION
 	int count;
 	unsigned long crit_temp = -1UL;
 	enum thermal_trip_type type;
 #endif
 
-<<<<<<< HEAD
-=======
 	if (IS_ERR_OR_NULL(tz))
 		goto exit;
 
->>>>>>> 1215e6de
 	mutex_lock(&tz->lock);
 
 	ret = tz->ops->get_temp(tz, temp);
@@ -434,15 +424,10 @@
 skip_emul:
 #endif
 	mutex_unlock(&tz->lock);
-<<<<<<< HEAD
-	return ret;
-}
-=======
 exit:
 	return ret;
 }
 EXPORT_SYMBOL_GPL(thermal_zone_get_temp);
->>>>>>> 1215e6de
 
 static void update_temperature(struct thermal_zone_device *tz)
 {
