/*
 * Copyright (c) 2014 Broadcom Corporation
 *
 * This program is free software; you can redistribute it and/or modify
 * it under the terms of the GNU General Public License version 2 as
 * published by the Free Software Foundation.
 */

#ifndef __BCMGENET_H__
#define __BCMGENET_H__

#include <linux/skbuff.h>
#include <linux/netdevice.h>
#include <linux/spinlock.h>
#include <linux/clk.h>
#include <linux/mii.h>
#include <linux/if_vlan.h>
#include <linux/phy.h>

/* total number of Buffer Descriptors, same for Rx/Tx */
#define TOTAL_DESC				256

/* which ring is descriptor based */
#define DESC_INDEX				16

/* Body(1500) + EH_SIZE(14) + VLANTAG(4) + BRCMTAG(6) + FCS(4) = 1528.
 * 1536 is multiple of 256 bytes
 */
#define ENET_BRCM_TAG_LEN	6
#define ENET_PAD		8
#define ENET_MAX_MTU_SIZE	(ETH_DATA_LEN + ETH_HLEN + VLAN_HLEN + \
				 ENET_BRCM_TAG_LEN + ETH_FCS_LEN + ENET_PAD)
#define DMA_MAX_BURST_LENGTH    0x10

/* misc. configuration */
#define CLEAR_ALL_HFB			0xFF
#define DMA_FC_THRESH_HI		(TOTAL_DESC >> 4)
#define DMA_FC_THRESH_LO		5

/* 64B receive/transmit status block */
struct status_64 {
	u32	length_status;		/* length and peripheral status */
	u32	ext_status;		/* Extended status*/
	u32	rx_csum;		/* partial rx checksum */
	u32	unused1[9];		/* unused */
	u32	tx_csum_info;		/* Tx checksum info. */
	u32	unused2[3];		/* unused */
};

/* Rx status bits */
#define STATUS_RX_EXT_MASK		0x1FFFFF
#define STATUS_RX_CSUM_MASK		0xFFFF
#define STATUS_RX_CSUM_OK		0x10000
#define STATUS_RX_CSUM_FR		0x20000
#define STATUS_RX_PROTO_TCP		0
#define STATUS_RX_PROTO_UDP		1
#define STATUS_RX_PROTO_ICMP		2
#define STATUS_RX_PROTO_OTHER		3
#define STATUS_RX_PROTO_MASK		3
#define STATUS_RX_PROTO_SHIFT		18
#define STATUS_FILTER_INDEX_MASK	0xFFFF
/* Tx status bits */
#define STATUS_TX_CSUM_START_MASK	0X7FFF
#define STATUS_TX_CSUM_START_SHIFT	16
#define STATUS_TX_CSUM_PROTO_UDP	0x8000
#define STATUS_TX_CSUM_OFFSET_MASK	0x7FFF
#define STATUS_TX_CSUM_LV		0x80000000

/* DMA Descriptor */
#define DMA_DESC_LENGTH_STATUS	0x00	/* in bytes of data in buffer */
#define DMA_DESC_ADDRESS_LO	0x04	/* lower bits of PA */
#define DMA_DESC_ADDRESS_HI	0x08	/* upper 32 bits of PA, GENETv4+ */

/* Rx/Tx common counter group */
struct bcmgenet_pkt_counters {
	u32	cnt_64;		/* RO Received/Transmited 64 bytes packet */
	u32	cnt_127;	/* RO Rx/Tx 127 bytes packet */
	u32	cnt_255;	/* RO Rx/Tx 65-255 bytes packet */
	u32	cnt_511;	/* RO Rx/Tx 256-511 bytes packet */
	u32	cnt_1023;	/* RO Rx/Tx 512-1023 bytes packet */
	u32	cnt_1518;	/* RO Rx/Tx 1024-1518 bytes packet */
	u32	cnt_mgv;	/* RO Rx/Tx 1519-1522 good VLAN packet */
	u32	cnt_2047;	/* RO Rx/Tx 1522-2047 bytes packet*/
	u32	cnt_4095;	/* RO Rx/Tx 2048-4095 bytes packet*/
	u32	cnt_9216;	/* RO Rx/Tx 4096-9216 bytes packet*/
};

/* RSV, Receive Status Vector */
struct bcmgenet_rx_counters {
	struct  bcmgenet_pkt_counters pkt_cnt;
	u32	pkt;		/* RO (0x428) Received pkt count*/
	u32	bytes;		/* RO Received byte count */
	u32	mca;		/* RO # of Received multicast pkt */
	u32	bca;		/* RO # of Receive broadcast pkt */
	u32	fcs;		/* RO # of Received FCS error  */
	u32	cf;		/* RO # of Received control frame pkt*/
	u32	pf;		/* RO # of Received pause frame pkt */
	u32	uo;		/* RO # of unknown op code pkt */
	u32	aln;		/* RO # of alignment error count */
	u32	flr;		/* RO # of frame length out of range count */
	u32	cde;		/* RO # of code error pkt */
	u32	fcr;		/* RO # of carrier sense error pkt */
	u32	ovr;		/* RO # of oversize pkt*/
	u32	jbr;		/* RO # of jabber count */
	u32	mtue;		/* RO # of MTU error pkt*/
	u32	pok;		/* RO # of Received good pkt */
	u32	uc;		/* RO # of unicast pkt */
	u32	ppp;		/* RO # of PPP pkt */
	u32	rcrc;		/* RO (0x470),# of CRC match pkt */
};

/* TSV, Transmit Status Vector */
struct bcmgenet_tx_counters {
	struct bcmgenet_pkt_counters pkt_cnt;
	u32	pkts;		/* RO (0x4a8) Transmited pkt */
	u32	mca;		/* RO # of xmited multicast pkt */
	u32	bca;		/* RO # of xmited broadcast pkt */
	u32	pf;		/* RO # of xmited pause frame count */
	u32	cf;		/* RO # of xmited control frame count */
	u32	fcs;		/* RO # of xmited FCS error count */
	u32	ovr;		/* RO # of xmited oversize pkt */
	u32	drf;		/* RO # of xmited deferral pkt */
	u32	edf;		/* RO # of xmited Excessive deferral pkt*/
	u32	scl;		/* RO # of xmited single collision pkt */
	u32	mcl;		/* RO # of xmited multiple collision pkt*/
	u32	lcl;		/* RO # of xmited late collision pkt */
	u32	ecl;		/* RO # of xmited excessive collision pkt*/
	u32	frg;		/* RO # of xmited fragments pkt*/
	u32	ncl;		/* RO # of xmited total collision count */
	u32	jbr;		/* RO # of xmited jabber count*/
	u32	bytes;		/* RO # of xmited byte count */
	u32	pok;		/* RO # of xmited good pkt */
	u32	uc;		/* RO (0x0x4f0)# of xmited unitcast pkt */
};

struct bcmgenet_mib_counters {
	struct bcmgenet_rx_counters rx;
	struct bcmgenet_tx_counters tx;
	u32	rx_runt_cnt;
	u32	rx_runt_fcs;
	u32	rx_runt_fcs_align;
	u32	rx_runt_bytes;
	u32	rbuf_ovflow_cnt;
	u32	rbuf_err_cnt;
	u32	mdf_err_cnt;
	u32	alloc_rx_buff_failed;
	u32	rx_dma_failed;
	u32	tx_dma_failed;
};

#define UMAC_HD_BKP_CTRL		0x004
#define	 HD_FC_EN			(1 << 0)
#define  HD_FC_BKOFF_OK			(1 << 1)
#define  IPG_CONFIG_RX_SHIFT		2
#define  IPG_CONFIG_RX_MASK		0x1F

#define UMAC_CMD			0x008
#define  CMD_TX_EN			(1 << 0)
#define  CMD_RX_EN			(1 << 1)
#define  UMAC_SPEED_10			0
#define  UMAC_SPEED_100			1
#define  UMAC_SPEED_1000		2
#define  UMAC_SPEED_2500		3
#define  CMD_SPEED_SHIFT		2
#define  CMD_SPEED_MASK			3
#define  CMD_PROMISC			(1 << 4)
#define  CMD_PAD_EN			(1 << 5)
#define  CMD_CRC_FWD			(1 << 6)
#define  CMD_PAUSE_FWD			(1 << 7)
#define  CMD_RX_PAUSE_IGNORE		(1 << 8)
#define  CMD_TX_ADDR_INS		(1 << 9)
#define  CMD_HD_EN			(1 << 10)
#define  CMD_SW_RESET			(1 << 13)
#define  CMD_LCL_LOOP_EN		(1 << 15)
#define  CMD_AUTO_CONFIG		(1 << 22)
#define  CMD_CNTL_FRM_EN		(1 << 23)
#define  CMD_NO_LEN_CHK			(1 << 24)
#define  CMD_RMT_LOOP_EN		(1 << 25)
#define  CMD_PRBL_EN			(1 << 27)
#define  CMD_TX_PAUSE_IGNORE		(1 << 28)
#define  CMD_TX_RX_EN			(1 << 29)
#define  CMD_RUNT_FILTER_DIS		(1 << 30)

#define UMAC_MAC0			0x00C
#define UMAC_MAC1			0x010
#define UMAC_MAX_FRAME_LEN		0x014

#define UMAC_EEE_CTRL			0x064
#define  EN_LPI_RX_PAUSE		(1 << 0)
#define  EN_LPI_TX_PFC			(1 << 1)
#define  EN_LPI_TX_PAUSE		(1 << 2)
#define  EEE_EN				(1 << 3)
#define  RX_FIFO_CHECK			(1 << 4)
#define  EEE_TX_CLK_DIS			(1 << 5)
#define  DIS_EEE_10M			(1 << 6)
#define  LP_IDLE_PREDICTION_MODE	(1 << 7)

#define UMAC_EEE_LPI_TIMER		0x068
#define UMAC_EEE_WAKE_TIMER		0x06C
#define UMAC_EEE_REF_COUNT		0x070
#define  EEE_REFERENCE_COUNT_MASK	0xffff

#define UMAC_TX_FLUSH			0x334

#define UMAC_MIB_START			0x400

#define UMAC_MDIO_CMD			0x614
#define  MDIO_START_BUSY		(1 << 29)
#define  MDIO_READ_FAIL			(1 << 28)
#define  MDIO_RD			(2 << 26)
#define  MDIO_WR			(1 << 26)
#define  MDIO_PMD_SHIFT			21
#define  MDIO_PMD_MASK			0x1F
#define  MDIO_REG_SHIFT			16
#define  MDIO_REG_MASK			0x1F

#define UMAC_RBUF_OVFL_CNT		0x61C

#define UMAC_MPD_CTRL			0x620
#define  MPD_EN				(1 << 0)
#define  MPD_PW_EN			(1 << 27)
#define  MPD_MSEQ_LEN_SHIFT		16
#define  MPD_MSEQ_LEN_MASK		0xFF

#define UMAC_MPD_PW_MS			0x624
#define UMAC_MPD_PW_LS			0x628
#define UMAC_RBUF_ERR_CNT		0x634
#define UMAC_MDF_ERR_CNT		0x638
#define UMAC_MDF_CTRL			0x650
#define UMAC_MDF_ADDR			0x654
#define UMAC_MIB_CTRL			0x580
#define  MIB_RESET_RX			(1 << 0)
#define  MIB_RESET_RUNT			(1 << 1)
#define  MIB_RESET_TX			(1 << 2)

#define RBUF_CTRL			0x00
#define  RBUF_64B_EN			(1 << 0)
#define  RBUF_ALIGN_2B			(1 << 1)
#define  RBUF_BAD_DIS			(1 << 2)

#define RBUF_STATUS			0x0C
#define  RBUF_STATUS_WOL		(1 << 0)
#define  RBUF_STATUS_MPD_INTR_ACTIVE	(1 << 1)
#define  RBUF_STATUS_ACPI_INTR_ACTIVE	(1 << 2)

#define RBUF_CHK_CTRL			0x14
#define  RBUF_RXCHK_EN			(1 << 0)
#define  RBUF_SKIP_FCS			(1 << 4)

#define RBUF_ENERGY_CTRL		0x9c
#define  RBUF_EEE_EN			(1 << 0)
#define  RBUF_PM_EN			(1 << 1)

#define RBUF_TBUF_SIZE_CTRL		0xb4

#define RBUF_HFB_CTRL_V1		0x38
#define  RBUF_HFB_FILTER_EN_SHIFT	16
#define  RBUF_HFB_FILTER_EN_MASK	0xffff0000
#define  RBUF_HFB_EN			(1 << 0)
#define  RBUF_HFB_256B			(1 << 1)
#define  RBUF_ACPI_EN			(1 << 2)

#define RBUF_HFB_LEN_V1			0x3C
#define  RBUF_FLTR_LEN_MASK		0xFF
#define  RBUF_FLTR_LEN_SHIFT		8

#define TBUF_CTRL			0x00
#define TBUF_BP_MC			0x0C
#define TBUF_ENERGY_CTRL		0x14
#define  TBUF_EEE_EN			(1 << 0)
#define  TBUF_PM_EN			(1 << 1)

#define TBUF_CTRL_V1			0x80
#define TBUF_BP_MC_V1			0xA0

#define HFB_CTRL			0x00
#define HFB_FLT_ENABLE_V3PLUS		0x04
#define HFB_FLT_LEN_V2			0x04
#define HFB_FLT_LEN_V3PLUS		0x1C

/* uniMac intrl2 registers */
#define INTRL2_CPU_STAT			0x00
#define INTRL2_CPU_SET			0x04
#define INTRL2_CPU_CLEAR		0x08
#define INTRL2_CPU_MASK_STATUS		0x0C
#define INTRL2_CPU_MASK_SET		0x10
#define INTRL2_CPU_MASK_CLEAR		0x14

/* INTRL2 instance 0 definitions */
#define UMAC_IRQ_SCB			(1 << 0)
#define UMAC_IRQ_EPHY			(1 << 1)
#define UMAC_IRQ_PHY_DET_R		(1 << 2)
#define UMAC_IRQ_PHY_DET_F		(1 << 3)
#define UMAC_IRQ_LINK_UP		(1 << 4)
#define UMAC_IRQ_LINK_DOWN		(1 << 5)
#define UMAC_IRQ_UMAC			(1 << 6)
#define UMAC_IRQ_UMAC_TSV		(1 << 7)
#define UMAC_IRQ_TBUF_UNDERRUN		(1 << 8)
#define UMAC_IRQ_RBUF_OVERFLOW		(1 << 9)
#define UMAC_IRQ_HFB_SM			(1 << 10)
#define UMAC_IRQ_HFB_MM			(1 << 11)
#define UMAC_IRQ_MPD_R			(1 << 12)
#define UMAC_IRQ_RXDMA_MBDONE		(1 << 13)
#define UMAC_IRQ_RXDMA_PDONE		(1 << 14)
#define UMAC_IRQ_RXDMA_BDONE		(1 << 15)
#define UMAC_IRQ_TXDMA_MBDONE		(1 << 16)
#define UMAC_IRQ_TXDMA_PDONE		(1 << 17)
#define UMAC_IRQ_TXDMA_BDONE		(1 << 18)
/* Only valid for GENETv3+ */
#define UMAC_IRQ_MDIO_DONE		(1 << 23)
#define UMAC_IRQ_MDIO_ERROR		(1 << 24)

/* Register block offsets */
#define GENET_SYS_OFF			0x0000
#define GENET_GR_BRIDGE_OFF		0x0040
#define GENET_EXT_OFF			0x0080
#define GENET_INTRL2_0_OFF		0x0200
#define GENET_INTRL2_1_OFF		0x0240
#define GENET_RBUF_OFF			0x0300
#define GENET_UMAC_OFF			0x0800

/* SYS block offsets and register definitions */
#define SYS_REV_CTRL			0x00
#define SYS_PORT_CTRL			0x04
#define  PORT_MODE_INT_EPHY		0
#define  PORT_MODE_INT_GPHY		1
#define  PORT_MODE_EXT_EPHY		2
#define  PORT_MODE_EXT_GPHY		3
#define  PORT_MODE_EXT_RVMII_25		(4 | BIT(4))
#define  PORT_MODE_EXT_RVMII_50		4
#define  LED_ACT_SOURCE_MAC		(1 << 9)

#define SYS_RBUF_FLUSH_CTRL		0x08
#define SYS_TBUF_FLUSH_CTRL		0x0C
#define RBUF_FLUSH_CTRL_V1		0x04

/* Ext block register offsets and definitions */
#define EXT_EXT_PWR_MGMT		0x00
#define  EXT_PWR_DOWN_BIAS		(1 << 0)
#define  EXT_PWR_DOWN_DLL		(1 << 1)
#define  EXT_PWR_DOWN_PHY		(1 << 2)
#define  EXT_PWR_DN_EN_LD		(1 << 3)
#define  EXT_ENERGY_DET			(1 << 4)
#define  EXT_IDDQ_FROM_PHY		(1 << 5)
#define  EXT_PHY_RESET			(1 << 8)
#define  EXT_ENERGY_DET_MASK		(1 << 12)

#define EXT_RGMII_OOB_CTRL		0x0C
#define  RGMII_LINK			(1 << 4)
#define  OOB_DISABLE			(1 << 5)
#define  RGMII_MODE_EN			(1 << 6)
#define  ID_MODE_DIS			(1 << 16)

#define EXT_GPHY_CTRL			0x1C
#define  EXT_CFG_IDDQ_BIAS		(1 << 0)
#define  EXT_CFG_PWR_DOWN		(1 << 1)
#define  EXT_GPHY_RESET			(1 << 5)

/* DMA rings size */
#define DMA_RING_SIZE			(0x40)
#define DMA_RINGS_SIZE			(DMA_RING_SIZE * (DESC_INDEX + 1))

/* DMA registers common definitions */
#define DMA_RW_POINTER_MASK		0x1FF
#define DMA_P_INDEX_DISCARD_CNT_MASK	0xFFFF
#define DMA_P_INDEX_DISCARD_CNT_SHIFT	16
#define DMA_BUFFER_DONE_CNT_MASK	0xFFFF
#define DMA_BUFFER_DONE_CNT_SHIFT	16
#define DMA_P_INDEX_MASK		0xFFFF
#define DMA_C_INDEX_MASK		0xFFFF

/* DMA ring size register */
#define DMA_RING_SIZE_MASK		0xFFFF
#define DMA_RING_SIZE_SHIFT		16
#define DMA_RING_BUFFER_SIZE_MASK	0xFFFF

/* DMA interrupt threshold register */
#define DMA_INTR_THRESHOLD_MASK		0x00FF

/* DMA XON/XOFF register */
#define DMA_XON_THREHOLD_MASK		0xFFFF
#define DMA_XOFF_THRESHOLD_MASK		0xFFFF
#define DMA_XOFF_THRESHOLD_SHIFT	16

/* DMA flow period register */
#define DMA_FLOW_PERIOD_MASK		0xFFFF
#define DMA_MAX_PKT_SIZE_MASK		0xFFFF
#define DMA_MAX_PKT_SIZE_SHIFT		16


/* DMA control register */
#define DMA_EN				(1 << 0)
#define DMA_RING_BUF_EN_SHIFT		0x01
#define DMA_RING_BUF_EN_MASK		0xFFFF
#define DMA_TSB_SWAP_EN			(1 << 20)

/* DMA status register */
#define DMA_DISABLED			(1 << 0)
#define DMA_DESC_RAM_INIT_BUSY		(1 << 1)

/* DMA SCB burst size register */
#define DMA_SCB_BURST_SIZE_MASK		0x1F

/* DMA activity vector register */
#define DMA_ACTIVITY_VECTOR_MASK	0x1FFFF

/* DMA backpressure mask register */
#define DMA_BACKPRESSURE_MASK		0x1FFFF
#define DMA_PFC_ENABLE			(1 << 31)

/* DMA backpressure status register */
#define DMA_BACKPRESSURE_STATUS_MASK	0x1FFFF

/* DMA override register */
#define DMA_LITTLE_ENDIAN_MODE		(1 << 0)
#define DMA_REGISTER_MODE		(1 << 1)

/* DMA timeout register */
#define DMA_TIMEOUT_MASK		0xFFFF
#define DMA_TIMEOUT_VAL			5000	/* micro seconds */

/* TDMA rate limiting control register */
#define DMA_RATE_LIMIT_EN_MASK		0xFFFF

/* TDMA arbitration control register */
#define DMA_ARBITER_MODE_MASK		0x03
#define DMA_RING_BUF_PRIORITY_MASK	0x1F
#define DMA_RING_BUF_PRIORITY_SHIFT	5
#define DMA_PRIO_REG_INDEX(q)		((q) / 6)
#define DMA_PRIO_REG_SHIFT(q)		(((q) % 6) * DMA_RING_BUF_PRIORITY_SHIFT)
#define DMA_RATE_ADJ_MASK		0xFF

/* Tx/Rx Dma Descriptor common bits*/
#define DMA_BUFLENGTH_MASK		0x0fff
#define DMA_BUFLENGTH_SHIFT		16
#define DMA_OWN				0x8000
#define DMA_EOP				0x4000
#define DMA_SOP				0x2000
#define DMA_WRAP			0x1000
/* Tx specific Dma descriptor bits */
#define DMA_TX_UNDERRUN			0x0200
#define DMA_TX_APPEND_CRC		0x0040
#define DMA_TX_OW_CRC			0x0020
#define DMA_TX_DO_CSUM			0x0010
#define DMA_TX_QTAG_SHIFT		7

/* Rx Specific Dma descriptor bits */
#define DMA_RX_CHK_V3PLUS		0x8000
#define DMA_RX_CHK_V12			0x1000
#define DMA_RX_BRDCAST			0x0040
#define DMA_RX_MULT			0x0020
#define DMA_RX_LG			0x0010
#define DMA_RX_NO			0x0008
#define DMA_RX_RXER			0x0004
#define DMA_RX_CRC_ERROR		0x0002
#define DMA_RX_OV			0x0001
#define DMA_RX_FI_MASK			0x001F
#define DMA_RX_FI_SHIFT			0x0007
#define DMA_DESC_ALLOC_MASK		0x00FF

#define DMA_ARBITER_RR			0x00
#define DMA_ARBITER_WRR			0x01
#define DMA_ARBITER_SP			0x02

struct enet_cb {
	struct sk_buff      *skb;
	void __iomem *bd_addr;
	DEFINE_DMA_UNMAP_ADDR(dma_addr);
	DEFINE_DMA_UNMAP_LEN(dma_len);
};

/* power management mode */
enum bcmgenet_power_mode {
	GENET_POWER_CABLE_SENSE = 0,
	GENET_POWER_PASSIVE,
	GENET_POWER_WOL_MAGIC,
};

struct bcmgenet_priv;

/* We support both runtime GENET detection and compile-time
 * to optimize code-paths for a given hardware
 */
enum bcmgenet_version {
	GENET_V1 = 1,
	GENET_V2,
	GENET_V3,
	GENET_V4
};

#define GENET_IS_V1(p)	((p)->version == GENET_V1)
#define GENET_IS_V2(p)	((p)->version == GENET_V2)
#define GENET_IS_V3(p)	((p)->version == GENET_V3)
#define GENET_IS_V4(p)	((p)->version == GENET_V4)

/* Hardware flags */
#define GENET_HAS_40BITS	(1 << 0)
#define GENET_HAS_EXT		(1 << 1)
#define GENET_HAS_MDIO_INTR	(1 << 2)

/* BCMGENET hardware parameters, keep this structure nicely aligned
 * since it is going to be used in hot paths
 */
struct bcmgenet_hw_params {
	u8		tx_queues;
	u8		rx_queues;
	u8		bds_cnt;
	u8		bp_in_en_shift;
	u32		bp_in_mask;
	u8		hfb_filter_cnt;
	u8		qtag_mask;
	u16		tbuf_offset;
	u32		hfb_offset;
	u32		hfb_reg_offset;
	u32		rdma_offset;
	u32		tdma_offset;
	u32		words_per_bd;
	u32		flags;
};

struct bcmgenet_tx_ring {
	spinlock_t	lock;		/* ring lock */
	unsigned int	index;		/* ring index */
	unsigned int	queue;		/* queue index */
	struct enet_cb	*cbs;		/* tx ring buffer control block*/
	unsigned int	size;		/* size of each tx ring */
	unsigned int	c_index;	/* last consumer index of each ring*/
	unsigned int	free_bds;	/* # of free bds for each ring */
	unsigned int	write_ptr;	/* Tx ring write pointer SW copy */
	unsigned int	prod_index;	/* Tx ring producer index SW copy */
	unsigned int	cb_ptr;		/* Tx ring initial CB ptr */
	unsigned int	end_ptr;	/* Tx ring end CB ptr */
	void (*int_enable)(struct bcmgenet_priv *priv,
			   struct bcmgenet_tx_ring *);
	void (*int_disable)(struct bcmgenet_priv *priv,
			    struct bcmgenet_tx_ring *);
};

/* device context */
struct bcmgenet_priv {
	void __iomem *base;
	enum bcmgenet_version version;
	struct net_device *dev;
	u32 int0_mask;
	u32 int1_mask;

	/* NAPI for descriptor based rx */
	struct napi_struct napi ____cacheline_aligned;

	/* transmit variables */
	void __iomem *tx_bds;
	struct enet_cb *tx_cbs;
	unsigned int num_tx_bds;

	struct bcmgenet_tx_ring tx_rings[DESC_INDEX + 1];

	/* receive variables */
	void __iomem *rx_bds;
	void __iomem *rx_bd_assign_ptr;
	int rx_bd_assign_index;
	struct enet_cb *rx_cbs;
	unsigned int num_rx_bds;
	unsigned int rx_buf_len;
	unsigned int rx_read_ptr;
	unsigned int rx_c_index;

	/* other misc variables */
	struct bcmgenet_hw_params *hw_params;

	/* MDIO bus variables */
	wait_queue_head_t wq;
	struct phy_device *phydev;
	struct device_node *phy_dn;
	struct mii_bus *mii_bus;
	u16 gphy_rev;
<<<<<<< HEAD
=======
	struct clk *clk_eee;
	bool clk_eee_enabled;
>>>>>>> e529fea9

	/* PHY device variables */
	int old_link;
	int old_speed;
	int old_duplex;
	int old_pause;
	phy_interface_t phy_interface;
	int phy_addr;
	int ext_phy;

	/* Interrupt variables */
	struct work_struct bcmgenet_irq_work;
	int irq0;
	int irq1;
	unsigned int irq0_stat;
	unsigned int irq1_stat;
	int wol_irq;
	bool wol_irq_disabled;

	/* HW descriptors/checksum variables */
	bool desc_64b_en;
	bool desc_rxchk_en;
	bool crc_fwd_en;

	unsigned int dma_rx_chk_bit;

	u32 msg_enable;

	struct clk *clk;
	struct platform_device *pdev;

	/* WOL */
	struct clk *clk_wol;
	u32 wolopts;

	struct bcmgenet_mib_counters mib;

	struct ethtool_eee eee;
};

#define GENET_IO_MACRO(name, offset)					\
static inline u32 bcmgenet_##name##_readl(struct bcmgenet_priv *priv,	\
					u32 off)			\
{									\
	return __raw_readl(priv->base + offset + off);			\
}									\
static inline void bcmgenet_##name##_writel(struct bcmgenet_priv *priv,	\
					u32 val, u32 off)		\
{									\
	__raw_writel(val, priv->base + offset + off);			\
}

GENET_IO_MACRO(ext, GENET_EXT_OFF);
GENET_IO_MACRO(umac, GENET_UMAC_OFF);
GENET_IO_MACRO(sys, GENET_SYS_OFF);

/* interrupt l2 registers accessors */
GENET_IO_MACRO(intrl2_0, GENET_INTRL2_0_OFF);
GENET_IO_MACRO(intrl2_1, GENET_INTRL2_1_OFF);

/* HFB register accessors  */
GENET_IO_MACRO(hfb, priv->hw_params->hfb_offset);

/* GENET v2+ HFB control and filter len helpers */
GENET_IO_MACRO(hfb_reg, priv->hw_params->hfb_reg_offset);

/* RBUF register accessors */
GENET_IO_MACRO(rbuf, GENET_RBUF_OFF);

/* MDIO routines */
int bcmgenet_mii_init(struct net_device *dev);
int bcmgenet_mii_config(struct net_device *dev, bool init);
void bcmgenet_mii_exit(struct net_device *dev);
void bcmgenet_mii_reset(struct net_device *dev);
void bcmgenet_mii_setup(struct net_device *dev);

/* Wake-on-LAN routines */
void bcmgenet_get_wol(struct net_device *dev, struct ethtool_wolinfo *wol);
int bcmgenet_set_wol(struct net_device *dev, struct ethtool_wolinfo *wol);
int bcmgenet_wol_power_down_cfg(struct bcmgenet_priv *priv,
				enum bcmgenet_power_mode mode);
void bcmgenet_wol_power_up_cfg(struct bcmgenet_priv *priv,
			       enum bcmgenet_power_mode mode);

#endif /* __BCMGENET_H__ */<|MERGE_RESOLUTION|>--- conflicted
+++ resolved
@@ -573,11 +573,8 @@
 	struct device_node *phy_dn;
 	struct mii_bus *mii_bus;
 	u16 gphy_rev;
-<<<<<<< HEAD
-=======
 	struct clk *clk_eee;
 	bool clk_eee_enabled;
->>>>>>> e529fea9
 
 	/* PHY device variables */
 	int old_link;
