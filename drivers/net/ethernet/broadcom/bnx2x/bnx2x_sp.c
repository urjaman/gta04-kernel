--- conflicted
+++ resolved
@@ -4336,11 +4336,7 @@
 		test_bit(BNX2X_Q_FLG_FCOE, flags) ?
 		LLFC_TRAFFIC_TYPE_FCOE : LLFC_TRAFFIC_TYPE_NW;
 
-<<<<<<< HEAD
-	gen_data->fp_hsi_ver = ETH_FP_HSI_VERSION;
-=======
 	gen_data->fp_hsi_ver = params->fp_hsi;
->>>>>>> e529fea9
 
 	DP(BNX2X_MSG_SP, "flags: active %d, cos %d, stats en %d\n",
 	   gen_data->activate_flg, gen_data->cos, gen_data->statistics_en_flg);
