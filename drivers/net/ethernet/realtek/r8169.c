--- conflicted
+++ resolved
@@ -1377,8 +1377,6 @@
 	return RTL_R8(IBISR0) & 0x02;
 }
 
-<<<<<<< HEAD
-=======
 static void rtl8168ep_stop_cmac(struct rtl8169_private *tp)
 {
 	void __iomem *ioaddr = tp->mmio_addr;
@@ -1389,7 +1387,6 @@
 	RTL_W8(IBCR0, RTL_R8(IBCR0) & ~0x01);
 }
 
->>>>>>> e529fea9
 static void rtl8168dp_driver_start(struct rtl8169_private *tp)
 {
 	rtl8168_oob_notify(tp, OOB_CMD_DRIVER_START);
@@ -1430,16 +1427,7 @@
 
 static void rtl8168ep_driver_stop(struct rtl8169_private *tp)
 {
-<<<<<<< HEAD
-	void __iomem *ioaddr = tp->mmio_addr;
-
-	RTL_W8(IBCR2, RTL_R8(IBCR2) & ~0x01);
-	rtl_msleep_loop_wait_low(tp, &rtl_ocp_tx_cond, 50, 2000);
-	RTL_W8(IBISR0, RTL_R8(IBISR0) | 0x20);
-	RTL_W8(IBCR0, RTL_R8(IBCR0) & ~0x01);
-=======
 	rtl8168ep_stop_cmac(tp);
->>>>>>> e529fea9
 	ocp_write(tp, 0x01, 0x180, OOB_CMD_DRIVER_STOP);
 	ocp_write(tp, 0x01, 0x30, ocp_read(tp, 0x01, 0x30) | 0x01);
 	rtl_msleep_loop_wait_low(tp, &rtl_ep_ocp_read_cond, 10, 10);
@@ -3637,7 +3625,6 @@
 	rtl_w0w1_phy(tp, 0x06, 0x0000, 0x0100);
 	rtl_writephy(tp, 0x05, 0x8a88);
 	rtl_w0w1_phy(tp, 0x06, 0x0000, 0x0100);
-<<<<<<< HEAD
 	rtl_writephy(tp, 0x1f, 0x0000);
 
 	/* uc same-seed solution */
@@ -3864,280 +3851,12 @@
 	rtl_w0w1_phy(tp, 0x14, 0x000a, 0x003f);
 	rtl_writephy(tp, 0x1f, 0x0000);
 
-=======
-	rtl_writephy(tp, 0x1f, 0x0000);
-
-	/* uc same-seed solution */
-	rtl_writephy(tp, 0x1f, 0x0005);
-	rtl_writephy(tp, 0x05, 0x8b85);
-	rtl_w0w1_phy(tp, 0x06, 0x8000, 0x0000);
-	rtl_writephy(tp, 0x1f, 0x0000);
-
-	/* eee setting */
-	rtl_w0w1_eri(tp, 0x1b0, ERIAR_MASK_0001, 0x00, 0x03, ERIAR_EXGMAC);
-	rtl_writephy(tp, 0x1f, 0x0005);
-	rtl_writephy(tp, 0x05, 0x8b85);
-	rtl_w0w1_phy(tp, 0x06, 0x0000, 0x2000);
-	rtl_writephy(tp, 0x1f, 0x0004);
-	rtl_writephy(tp, 0x1f, 0x0007);
-	rtl_writephy(tp, 0x1e, 0x0020);
-	rtl_w0w1_phy(tp, 0x15, 0x0000, 0x0100);
-	rtl_writephy(tp, 0x1f, 0x0000);
-	rtl_writephy(tp, 0x0d, 0x0007);
-	rtl_writephy(tp, 0x0e, 0x003c);
-	rtl_writephy(tp, 0x0d, 0x4007);
-	rtl_writephy(tp, 0x0e, 0x0000);
-	rtl_writephy(tp, 0x0d, 0x0000);
-
-	/* Green feature */
-	rtl_writephy(tp, 0x1f, 0x0003);
-	rtl_w0w1_phy(tp, 0x19, 0x0000, 0x0001);
-	rtl_w0w1_phy(tp, 0x10, 0x0000, 0x0400);
-	rtl_writephy(tp, 0x1f, 0x0000);
-}
-
-static void rtl8168g_1_hw_phy_config(struct rtl8169_private *tp)
-{
-	rtl_apply_firmware(tp);
-
-	rtl_writephy(tp, 0x1f, 0x0a46);
-	if (rtl_readphy(tp, 0x10) & 0x0100) {
-		rtl_writephy(tp, 0x1f, 0x0bcc);
-		rtl_w0w1_phy(tp, 0x12, 0x0000, 0x8000);
-	} else {
-		rtl_writephy(tp, 0x1f, 0x0bcc);
-		rtl_w0w1_phy(tp, 0x12, 0x8000, 0x0000);
-	}
-
-	rtl_writephy(tp, 0x1f, 0x0a46);
-	if (rtl_readphy(tp, 0x13) & 0x0100) {
-		rtl_writephy(tp, 0x1f, 0x0c41);
-		rtl_w0w1_phy(tp, 0x15, 0x0002, 0x0000);
-	} else {
-		rtl_writephy(tp, 0x1f, 0x0c41);
-		rtl_w0w1_phy(tp, 0x15, 0x0000, 0x0002);
-	}
-
-	/* Enable PHY auto speed down */
-	rtl_writephy(tp, 0x1f, 0x0a44);
-	rtl_w0w1_phy(tp, 0x11, 0x000c, 0x0000);
-
-	rtl_writephy(tp, 0x1f, 0x0bcc);
-	rtl_w0w1_phy(tp, 0x14, 0x0100, 0x0000);
-	rtl_writephy(tp, 0x1f, 0x0a44);
-	rtl_w0w1_phy(tp, 0x11, 0x00c0, 0x0000);
-	rtl_writephy(tp, 0x1f, 0x0a43);
-	rtl_writephy(tp, 0x13, 0x8084);
-	rtl_w0w1_phy(tp, 0x14, 0x0000, 0x6000);
-	rtl_w0w1_phy(tp, 0x10, 0x1003, 0x0000);
-
-	/* EEE auto-fallback function */
-	rtl_writephy(tp, 0x1f, 0x0a4b);
-	rtl_w0w1_phy(tp, 0x11, 0x0004, 0x0000);
-
-	/* Enable UC LPF tune function */
-	rtl_writephy(tp, 0x1f, 0x0a43);
-	rtl_writephy(tp, 0x13, 0x8012);
-	rtl_w0w1_phy(tp, 0x14, 0x8000, 0x0000);
-
-	rtl_writephy(tp, 0x1f, 0x0c42);
-	rtl_w0w1_phy(tp, 0x11, 0x4000, 0x2000);
-
-	/* Improve SWR Efficiency */
-	rtl_writephy(tp, 0x1f, 0x0bcd);
-	rtl_writephy(tp, 0x14, 0x5065);
-	rtl_writephy(tp, 0x14, 0xd065);
-	rtl_writephy(tp, 0x1f, 0x0bc8);
-	rtl_writephy(tp, 0x11, 0x5655);
-	rtl_writephy(tp, 0x1f, 0x0bcd);
-	rtl_writephy(tp, 0x14, 0x1065);
-	rtl_writephy(tp, 0x14, 0x9065);
-	rtl_writephy(tp, 0x14, 0x1065);
-
-	/* Check ALDPS bit, disable it if enabled */
-	rtl_writephy(tp, 0x1f, 0x0a43);
-	if (rtl_readphy(tp, 0x10) & 0x0004)
-		rtl_w0w1_phy(tp, 0x10, 0x0000, 0x0004);
-
-	rtl_writephy(tp, 0x1f, 0x0000);
-}
-
-static void rtl8168g_2_hw_phy_config(struct rtl8169_private *tp)
-{
-	rtl_apply_firmware(tp);
-}
-
-static void rtl8168h_1_hw_phy_config(struct rtl8169_private *tp)
-{
-	u16 dout_tapbin;
-	u32 data;
-
-	rtl_apply_firmware(tp);
-
-	/* CHN EST parameters adjust - giga master */
-	rtl_writephy(tp, 0x1f, 0x0a43);
-	rtl_writephy(tp, 0x13, 0x809b);
-	rtl_w0w1_phy(tp, 0x14, 0x8000, 0xf800);
-	rtl_writephy(tp, 0x13, 0x80a2);
-	rtl_w0w1_phy(tp, 0x14, 0x8000, 0xff00);
-	rtl_writephy(tp, 0x13, 0x80a4);
-	rtl_w0w1_phy(tp, 0x14, 0x8500, 0xff00);
-	rtl_writephy(tp, 0x13, 0x809c);
-	rtl_w0w1_phy(tp, 0x14, 0xbd00, 0xff00);
-	rtl_writephy(tp, 0x1f, 0x0000);
-
-	/* CHN EST parameters adjust - giga slave */
-	rtl_writephy(tp, 0x1f, 0x0a43);
-	rtl_writephy(tp, 0x13, 0x80ad);
-	rtl_w0w1_phy(tp, 0x14, 0x7000, 0xf800);
-	rtl_writephy(tp, 0x13, 0x80b4);
-	rtl_w0w1_phy(tp, 0x14, 0x5000, 0xff00);
-	rtl_writephy(tp, 0x13, 0x80ac);
-	rtl_w0w1_phy(tp, 0x14, 0x4000, 0xff00);
-	rtl_writephy(tp, 0x1f, 0x0000);
-
-	/* CHN EST parameters adjust - fnet */
-	rtl_writephy(tp, 0x1f, 0x0a43);
-	rtl_writephy(tp, 0x13, 0x808e);
-	rtl_w0w1_phy(tp, 0x14, 0x1200, 0xff00);
-	rtl_writephy(tp, 0x13, 0x8090);
-	rtl_w0w1_phy(tp, 0x14, 0xe500, 0xff00);
-	rtl_writephy(tp, 0x13, 0x8092);
-	rtl_w0w1_phy(tp, 0x14, 0x9f00, 0xff00);
-	rtl_writephy(tp, 0x1f, 0x0000);
-
-	/* enable R-tune & PGA-retune function */
-	dout_tapbin = 0;
-	rtl_writephy(tp, 0x1f, 0x0a46);
-	data = rtl_readphy(tp, 0x13);
-	data &= 3;
-	data <<= 2;
-	dout_tapbin |= data;
-	data = rtl_readphy(tp, 0x12);
-	data &= 0xc000;
-	data >>= 14;
-	dout_tapbin |= data;
-	dout_tapbin = ~(dout_tapbin^0x08);
-	dout_tapbin <<= 12;
-	dout_tapbin &= 0xf000;
-	rtl_writephy(tp, 0x1f, 0x0a43);
-	rtl_writephy(tp, 0x13, 0x827a);
-	rtl_w0w1_phy(tp, 0x14, dout_tapbin, 0xf000);
-	rtl_writephy(tp, 0x13, 0x827b);
-	rtl_w0w1_phy(tp, 0x14, dout_tapbin, 0xf000);
-	rtl_writephy(tp, 0x13, 0x827c);
-	rtl_w0w1_phy(tp, 0x14, dout_tapbin, 0xf000);
-	rtl_writephy(tp, 0x13, 0x827d);
-	rtl_w0w1_phy(tp, 0x14, dout_tapbin, 0xf000);
-
-	rtl_writephy(tp, 0x1f, 0x0a43);
-	rtl_writephy(tp, 0x13, 0x0811);
-	rtl_w0w1_phy(tp, 0x14, 0x0800, 0x0000);
-	rtl_writephy(tp, 0x1f, 0x0a42);
-	rtl_w0w1_phy(tp, 0x16, 0x0002, 0x0000);
-	rtl_writephy(tp, 0x1f, 0x0000);
-
-	/* enable GPHY 10M */
-	rtl_writephy(tp, 0x1f, 0x0a44);
-	rtl_w0w1_phy(tp, 0x11, 0x0800, 0x0000);
-	rtl_writephy(tp, 0x1f, 0x0000);
-
-	/* SAR ADC performance */
-	rtl_writephy(tp, 0x1f, 0x0bca);
-	rtl_w0w1_phy(tp, 0x17, 0x4000, 0x3000);
-	rtl_writephy(tp, 0x1f, 0x0000);
-
-	rtl_writephy(tp, 0x1f, 0x0a43);
-	rtl_writephy(tp, 0x13, 0x803f);
-	rtl_w0w1_phy(tp, 0x14, 0x0000, 0x3000);
-	rtl_writephy(tp, 0x13, 0x8047);
-	rtl_w0w1_phy(tp, 0x14, 0x0000, 0x3000);
-	rtl_writephy(tp, 0x13, 0x804f);
-	rtl_w0w1_phy(tp, 0x14, 0x0000, 0x3000);
-	rtl_writephy(tp, 0x13, 0x8057);
-	rtl_w0w1_phy(tp, 0x14, 0x0000, 0x3000);
-	rtl_writephy(tp, 0x13, 0x805f);
-	rtl_w0w1_phy(tp, 0x14, 0x0000, 0x3000);
-	rtl_writephy(tp, 0x13, 0x8067);
-	rtl_w0w1_phy(tp, 0x14, 0x0000, 0x3000);
-	rtl_writephy(tp, 0x13, 0x806f);
-	rtl_w0w1_phy(tp, 0x14, 0x0000, 0x3000);
-	rtl_writephy(tp, 0x1f, 0x0000);
-
-	/* disable phy pfm mode */
-	rtl_writephy(tp, 0x1f, 0x0a44);
-	rtl_w0w1_phy(tp, 0x14, 0x0000, 0x0080);
-	rtl_writephy(tp, 0x1f, 0x0000);
-
-	/* Check ALDPS bit, disable it if enabled */
-	rtl_writephy(tp, 0x1f, 0x0a43);
-	if (rtl_readphy(tp, 0x10) & 0x0004)
-		rtl_w0w1_phy(tp, 0x10, 0x0000, 0x0004);
-
-	rtl_writephy(tp, 0x1f, 0x0000);
-}
-
-static void rtl8168h_2_hw_phy_config(struct rtl8169_private *tp)
-{
-	u16 ioffset_p3, ioffset_p2, ioffset_p1, ioffset_p0;
-	u16 rlen;
-	u32 data;
-
-	rtl_apply_firmware(tp);
-
-	/* CHIN EST parameter update */
-	rtl_writephy(tp, 0x1f, 0x0a43);
-	rtl_writephy(tp, 0x13, 0x808a);
-	rtl_w0w1_phy(tp, 0x14, 0x000a, 0x003f);
-	rtl_writephy(tp, 0x1f, 0x0000);
-
->>>>>>> e529fea9
 	/* enable R-tune & PGA-retune function */
 	rtl_writephy(tp, 0x1f, 0x0a43);
 	rtl_writephy(tp, 0x13, 0x0811);
 	rtl_w0w1_phy(tp, 0x14, 0x0800, 0x0000);
 	rtl_writephy(tp, 0x1f, 0x0a42);
 	rtl_w0w1_phy(tp, 0x16, 0x0002, 0x0000);
-<<<<<<< HEAD
-	rtl_writephy(tp, 0x1f, 0x0000);
-
-	/* enable GPHY 10M */
-	rtl_writephy(tp, 0x1f, 0x0a44);
-	rtl_w0w1_phy(tp, 0x11, 0x0800, 0x0000);
-	rtl_writephy(tp, 0x1f, 0x0000);
-
-	r8168_mac_ocp_write(tp, 0xdd02, 0x807d);
-	data = r8168_mac_ocp_read(tp, 0xdd02);
-	ioffset_p3 = ((data & 0x80)>>7);
-	ioffset_p3 <<= 3;
-
-	data = r8168_mac_ocp_read(tp, 0xdd00);
-	ioffset_p3 |= ((data & (0xe000))>>13);
-	ioffset_p2 = ((data & (0x1e00))>>9);
-	ioffset_p1 = ((data & (0x01e0))>>5);
-	ioffset_p0 = ((data & 0x0010)>>4);
-	ioffset_p0 <<= 3;
-	ioffset_p0 |= (data & (0x07));
-	data = (ioffset_p3<<12)|(ioffset_p2<<8)|(ioffset_p1<<4)|(ioffset_p0);
-
-	if ((ioffset_p3 != 0x0f) || (ioffset_p2 != 0x0f) ||
-	    (ioffset_p1 != 0x0f) || (ioffset_p0 == 0x0f)) {
-		rtl_writephy(tp, 0x1f, 0x0bcf);
-		rtl_writephy(tp, 0x16, data);
-		rtl_writephy(tp, 0x1f, 0x0000);
-	}
-
-	/* Modify rlen (TX LPF corner frequency) level */
-	rtl_writephy(tp, 0x1f, 0x0bcd);
-	data = rtl_readphy(tp, 0x16);
-	data &= 0x000f;
-	rlen = 0;
-	if (data > 3)
-		rlen = data - 3;
-	data = rlen | (rlen<<4) | (rlen<<8) | (rlen<<12);
-	rtl_writephy(tp, 0x17, data);
-	rtl_writephy(tp, 0x1f, 0x0bcd);
-=======
 	rtl_writephy(tp, 0x1f, 0x0000);
 
 	/* enable GPHY 10M */
@@ -4188,25 +3907,9 @@
 	if (rtl_readphy(tp, 0x10) & 0x0004)
 		rtl_w0w1_phy(tp, 0x10, 0x0000, 0x0004);
 
->>>>>>> e529fea9
 	rtl_writephy(tp, 0x1f, 0x0000);
-
-<<<<<<< HEAD
-	/* disable phy pfm mode */
-	rtl_writephy(tp, 0x1f, 0x0a44);
-	rtl_w0w1_phy(tp, 0x14, 0x0000, 0x0080);
-	rtl_writephy(tp, 0x1f, 0x0000);
-
-	/* Check ALDPS bit, disable it if enabled */
-	rtl_writephy(tp, 0x1f, 0x0a43);
-	if (rtl_readphy(tp, 0x10) & 0x0004)
-		rtl_w0w1_phy(tp, 0x10, 0x0000, 0x0004);
-
-	rtl_writephy(tp, 0x1f, 0x0000);
-}
-
-=======
->>>>>>> e529fea9
+}
+
 static void rtl8168ep_1_hw_phy_config(struct rtl8169_private *tp)
 {
 	/* Enable PHY auto speed down */
@@ -6328,10 +6031,6 @@
 
 	rtl_eri_write(tp, 0x5f0, ERIAR_MASK_0011, 0x4f87, ERIAR_EXGMAC);
 
-<<<<<<< HEAD
-	RTL_W8(ChipCmd, CmdTxEnb | CmdRxEnb);
-=======
->>>>>>> e529fea9
 	RTL_W32(MISC, RTL_R32(MISC) & ~RXDV_GATED_EN);
 	RTL_W8(MaxTxPacketSize, EarlySize);
 
@@ -6395,11 +6094,8 @@
 	void __iomem *ioaddr = tp->mmio_addr;
 	struct pci_dev *pdev = tp->pci_dev;
 
-<<<<<<< HEAD
-=======
 	rtl8168ep_stop_cmac(tp);
 
->>>>>>> e529fea9
 	RTL_W32(TxConfig, RTL_R32(TxConfig) | TXCFG_AUTO_FIFO);
 
 	rtl_eri_write(tp, 0xc8, ERIAR_MASK_0101, 0x00080002, ERIAR_EXGMAC);
@@ -6418,10 +6114,6 @@
 
 	rtl_eri_write(tp, 0x5f0, ERIAR_MASK_0011, 0x4f87, ERIAR_EXGMAC);
 
-<<<<<<< HEAD
-	RTL_W8(ChipCmd, CmdTxEnb | CmdRxEnb);
-=======
->>>>>>> e529fea9
 	RTL_W32(MISC, RTL_R32(MISC) & ~RXDV_GATED_EN);
 	RTL_W8(MaxTxPacketSize, EarlySize);
 
@@ -8327,12 +8019,6 @@
 	case RTL_GIGA_MAC_VER_46:
 	case RTL_GIGA_MAC_VER_47:
 	case RTL_GIGA_MAC_VER_48:
-<<<<<<< HEAD
-	case RTL_GIGA_MAC_VER_49:
-	case RTL_GIGA_MAC_VER_50:
-	case RTL_GIGA_MAC_VER_51:
-=======
->>>>>>> e529fea9
 		rtl_hw_init_8168g(tp);
 		break;
 	case RTL_GIGA_MAC_VER_49:
