--- conflicted
+++ resolved
@@ -634,11 +634,7 @@
 			f = &adapter->ring_feature[RING_F_FCOE];
 			if ((rxr_idx >= f->mask) &&
 			    (rxr_idx < f->mask + f->indices))
-<<<<<<< HEAD
-				set_bit(__IXGBE_RX_FCOE_BUFSZ, &ring->state);
-=======
 				set_bit(__IXGBE_RX_FCOE, &ring->state);
->>>>>>> bd0a521e
 		}
 
 #endif /* IXGBE_FCOE */
