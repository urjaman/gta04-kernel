--- conflicted
+++ resolved
@@ -1403,12 +1403,8 @@
 		ixgbe_ptp_rx_hwtstamp(rx_ring->q_vector, skb);
 #endif
 
-<<<<<<< HEAD
-	if (ixgbe_test_staterr(rx_desc, IXGBE_RXD_STAT_VP)) {
-=======
 	if ((dev->features & NETIF_F_HW_VLAN_RX) &&
 	    ixgbe_test_staterr(rx_desc, IXGBE_RXD_STAT_VP)) {
->>>>>>> bd0a521e
 		u16 vid = le16_to_cpu(rx_desc->wb.upper.vlan);
 		__vlan_hwaccel_put_tag(skb, vid);
 	}
@@ -6721,10 +6717,6 @@
 	/* Turn off LRO if not RSC capable */
 	if (!(adapter->flags2 & IXGBE_FLAG2_RSC_CAPABLE))
 		features &= ~NETIF_F_LRO;
-<<<<<<< HEAD
-
-=======
->>>>>>> bd0a521e
 
 	return features;
 }
