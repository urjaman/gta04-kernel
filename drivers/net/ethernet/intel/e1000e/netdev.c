/*******************************************************************************

  Intel PRO/1000 Linux driver
  Copyright(c) 1999 - 2012 Intel Corporation.

  This program is free software; you can redistribute it and/or modify it
  under the terms and conditions of the GNU General Public License,
  version 2, as published by the Free Software Foundation.

  This program is distributed in the hope it will be useful, but WITHOUT
  ANY WARRANTY; without even the implied warranty of MERCHANTABILITY or
  FITNESS FOR A PARTICULAR PURPOSE.  See the GNU General Public License for
  more details.

  You should have received a copy of the GNU General Public License along with
  this program; if not, write to the Free Software Foundation, Inc.,
  51 Franklin St - Fifth Floor, Boston, MA 02110-1301 USA.

  The full GNU General Public License is included in this distribution in
  the file called "COPYING".

  Contact Information:
  Linux NICS <linux.nics@intel.com>
  e1000-devel Mailing List <e1000-devel@lists.sourceforge.net>
  Intel Corporation, 5200 N.E. Elam Young Parkway, Hillsboro, OR 97124-6497

*******************************************************************************/

#define pr_fmt(fmt) KBUILD_MODNAME ": " fmt

#include <linux/module.h>
#include <linux/types.h>
#include <linux/init.h>
#include <linux/pci.h>
#include <linux/vmalloc.h>
#include <linux/pagemap.h>
#include <linux/delay.h>
#include <linux/netdevice.h>
#include <linux/interrupt.h>
#include <linux/tcp.h>
#include <linux/ipv6.h>
#include <linux/slab.h>
#include <net/checksum.h>
#include <net/ip6_checksum.h>
#include <linux/mii.h>
#include <linux/ethtool.h>
#include <linux/if_vlan.h>
#include <linux/cpu.h>
#include <linux/smp.h>
#include <linux/pm_qos.h>
#include <linux/pm_runtime.h>
#include <linux/aer.h>
#include <linux/prefetch.h>

#include "e1000.h"

#define DRV_EXTRAVERSION "-k"

#define DRV_VERSION "2.0.0" DRV_EXTRAVERSION
char e1000e_driver_name[] = "e1000e";
const char e1000e_driver_version[] = DRV_VERSION;

#define DEFAULT_MSG_ENABLE (NETIF_MSG_DRV|NETIF_MSG_PROBE|NETIF_MSG_LINK)
static int debug = -1;
module_param(debug, int, 0);
MODULE_PARM_DESC(debug, "Debug level (0=none,...,16=all)");

static void e1000e_disable_aspm(struct pci_dev *pdev, u16 state);

static const struct e1000_info *e1000_info_tbl[] = {
	[board_82571]		= &e1000_82571_info,
	[board_82572]		= &e1000_82572_info,
	[board_82573]		= &e1000_82573_info,
	[board_82574]		= &e1000_82574_info,
	[board_82583]		= &e1000_82583_info,
	[board_80003es2lan]	= &e1000_es2_info,
	[board_ich8lan]		= &e1000_ich8_info,
	[board_ich9lan]		= &e1000_ich9_info,
	[board_ich10lan]	= &e1000_ich10_info,
	[board_pchlan]		= &e1000_pch_info,
	[board_pch2lan]		= &e1000_pch2_info,
	[board_pch_lpt]		= &e1000_pch_lpt_info,
};

struct e1000_reg_info {
	u32 ofs;
	char *name;
};

#define E1000_RDFH	0x02410	/* Rx Data FIFO Head - RW */
#define E1000_RDFT	0x02418	/* Rx Data FIFO Tail - RW */
#define E1000_RDFHS	0x02420	/* Rx Data FIFO Head Saved - RW */
#define E1000_RDFTS	0x02428	/* Rx Data FIFO Tail Saved - RW */
#define E1000_RDFPC	0x02430	/* Rx Data FIFO Packet Count - RW */

#define E1000_TDFH	0x03410	/* Tx Data FIFO Head - RW */
#define E1000_TDFT	0x03418	/* Tx Data FIFO Tail - RW */
#define E1000_TDFHS	0x03420	/* Tx Data FIFO Head Saved - RW */
#define E1000_TDFTS	0x03428	/* Tx Data FIFO Tail Saved - RW */
#define E1000_TDFPC	0x03430	/* Tx Data FIFO Packet Count - RW */

static const struct e1000_reg_info e1000_reg_info_tbl[] = {

	/* General Registers */
	{E1000_CTRL, "CTRL"},
	{E1000_STATUS, "STATUS"},
	{E1000_CTRL_EXT, "CTRL_EXT"},

	/* Interrupt Registers */
	{E1000_ICR, "ICR"},

	/* Rx Registers */
	{E1000_RCTL, "RCTL"},
	{E1000_RDLEN(0), "RDLEN"},
	{E1000_RDH(0), "RDH"},
	{E1000_RDT(0), "RDT"},
	{E1000_RDTR, "RDTR"},
	{E1000_RXDCTL(0), "RXDCTL"},
	{E1000_ERT, "ERT"},
	{E1000_RDBAL(0), "RDBAL"},
	{E1000_RDBAH(0), "RDBAH"},
	{E1000_RDFH, "RDFH"},
	{E1000_RDFT, "RDFT"},
	{E1000_RDFHS, "RDFHS"},
	{E1000_RDFTS, "RDFTS"},
	{E1000_RDFPC, "RDFPC"},

	/* Tx Registers */
	{E1000_TCTL, "TCTL"},
	{E1000_TDBAL(0), "TDBAL"},
	{E1000_TDBAH(0), "TDBAH"},
	{E1000_TDLEN(0), "TDLEN"},
	{E1000_TDH(0), "TDH"},
	{E1000_TDT(0), "TDT"},
	{E1000_TIDV, "TIDV"},
	{E1000_TXDCTL(0), "TXDCTL"},
	{E1000_TADV, "TADV"},
	{E1000_TARC(0), "TARC"},
	{E1000_TDFH, "TDFH"},
	{E1000_TDFT, "TDFT"},
	{E1000_TDFHS, "TDFHS"},
	{E1000_TDFTS, "TDFTS"},
	{E1000_TDFPC, "TDFPC"},

	/* List Terminator */
	{0, NULL}
};

/*
 * e1000_regdump - register printout routine
 */
static void e1000_regdump(struct e1000_hw *hw, struct e1000_reg_info *reginfo)
{
	int n = 0;
	char rname[16];
	u32 regs[8];

	switch (reginfo->ofs) {
	case E1000_RXDCTL(0):
		for (n = 0; n < 2; n++)
			regs[n] = __er32(hw, E1000_RXDCTL(n));
		break;
	case E1000_TXDCTL(0):
		for (n = 0; n < 2; n++)
			regs[n] = __er32(hw, E1000_TXDCTL(n));
		break;
	case E1000_TARC(0):
		for (n = 0; n < 2; n++)
			regs[n] = __er32(hw, E1000_TARC(n));
		break;
	default:
		pr_info("%-15s %08x\n",
			reginfo->name, __er32(hw, reginfo->ofs));
		return;
	}

	snprintf(rname, 16, "%s%s", reginfo->name, "[0-1]");
	pr_info("%-15s %08x %08x\n", rname, regs[0], regs[1]);
}

/*
 * e1000e_dump - Print registers, Tx-ring and Rx-ring
 */
static void e1000e_dump(struct e1000_adapter *adapter)
{
	struct net_device *netdev = adapter->netdev;
	struct e1000_hw *hw = &adapter->hw;
	struct e1000_reg_info *reginfo;
	struct e1000_ring *tx_ring = adapter->tx_ring;
	struct e1000_tx_desc *tx_desc;
	struct my_u0 {
		__le64 a;
		__le64 b;
	} *u0;
	struct e1000_buffer *buffer_info;
	struct e1000_ring *rx_ring = adapter->rx_ring;
	union e1000_rx_desc_packet_split *rx_desc_ps;
	union e1000_rx_desc_extended *rx_desc;
	struct my_u1 {
		__le64 a;
		__le64 b;
		__le64 c;
		__le64 d;
	} *u1;
	u32 staterr;
	int i = 0;

	if (!netif_msg_hw(adapter))
		return;

	/* Print netdevice Info */
	if (netdev) {
		dev_info(&adapter->pdev->dev, "Net device Info\n");
		pr_info("Device Name     state            trans_start      last_rx\n");
		pr_info("%-15s %016lX %016lX %016lX\n",
			netdev->name, netdev->state, netdev->trans_start,
			netdev->last_rx);
	}

	/* Print Registers */
	dev_info(&adapter->pdev->dev, "Register Dump\n");
	pr_info(" Register Name   Value\n");
	for (reginfo = (struct e1000_reg_info *)e1000_reg_info_tbl;
	     reginfo->name; reginfo++) {
		e1000_regdump(hw, reginfo);
	}

	/* Print Tx Ring Summary */
	if (!netdev || !netif_running(netdev))
		return;

	dev_info(&adapter->pdev->dev, "Tx Ring Summary\n");
	pr_info("Queue [NTU] [NTC] [bi(ntc)->dma  ] leng ntw timestamp\n");
	buffer_info = &tx_ring->buffer_info[tx_ring->next_to_clean];
	pr_info(" %5d %5X %5X %016llX %04X %3X %016llX\n",
		0, tx_ring->next_to_use, tx_ring->next_to_clean,
		(unsigned long long)buffer_info->dma,
		buffer_info->length,
		buffer_info->next_to_watch,
		(unsigned long long)buffer_info->time_stamp);

	/* Print Tx Ring */
	if (!netif_msg_tx_done(adapter))
		goto rx_ring_summary;

	dev_info(&adapter->pdev->dev, "Tx Ring Dump\n");

	/* Transmit Descriptor Formats - DEXT[29] is 0 (Legacy) or 1 (Extended)
	 *
	 * Legacy Transmit Descriptor
	 *   +--------------------------------------------------------------+
	 * 0 |         Buffer Address [63:0] (Reserved on Write Back)       |
	 *   +--------------------------------------------------------------+
	 * 8 | Special  |    CSS     | Status |  CMD    |  CSO   |  Length  |
	 *   +--------------------------------------------------------------+
	 *   63       48 47        36 35    32 31     24 23    16 15        0
	 *
	 * Extended Context Descriptor (DTYP=0x0) for TSO or checksum offload
	 *   63      48 47    40 39       32 31             16 15    8 7      0
	 *   +----------------------------------------------------------------+
	 * 0 |  TUCSE  | TUCS0  |   TUCSS   |     IPCSE       | IPCS0 | IPCSS |
	 *   +----------------------------------------------------------------+
	 * 8 |   MSS   | HDRLEN | RSV | STA | TUCMD | DTYP |      PAYLEN      |
	 *   +----------------------------------------------------------------+
	 *   63      48 47    40 39 36 35 32 31   24 23  20 19                0
	 *
	 * Extended Data Descriptor (DTYP=0x1)
	 *   +----------------------------------------------------------------+
	 * 0 |                     Buffer Address [63:0]                      |
	 *   +----------------------------------------------------------------+
	 * 8 | VLAN tag |  POPTS  | Rsvd | Status | Command | DTYP |  DTALEN  |
	 *   +----------------------------------------------------------------+
	 *   63       48 47     40 39  36 35    32 31     24 23  20 19        0
	 */
	pr_info("Tl[desc]     [address 63:0  ] [SpeCssSCmCsLen] [bi->dma       ] leng  ntw timestamp        bi->skb <-- Legacy format\n");
	pr_info("Tc[desc]     [Ce CoCsIpceCoS] [MssHlRSCm0Plen] [bi->dma       ] leng  ntw timestamp        bi->skb <-- Ext Context format\n");
	pr_info("Td[desc]     [address 63:0  ] [VlaPoRSCm1Dlen] [bi->dma       ] leng  ntw timestamp        bi->skb <-- Ext Data format\n");
	for (i = 0; tx_ring->desc && (i < tx_ring->count); i++) {
		const char *next_desc;
		tx_desc = E1000_TX_DESC(*tx_ring, i);
		buffer_info = &tx_ring->buffer_info[i];
		u0 = (struct my_u0 *)tx_desc;
		if (i == tx_ring->next_to_use && i == tx_ring->next_to_clean)
			next_desc = " NTC/U";
		else if (i == tx_ring->next_to_use)
			next_desc = " NTU";
		else if (i == tx_ring->next_to_clean)
			next_desc = " NTC";
		else
			next_desc = "";
		pr_info("T%c[0x%03X]    %016llX %016llX %016llX %04X  %3X %016llX %p%s\n",
			(!(le64_to_cpu(u0->b) & (1 << 29)) ? 'l' :
			 ((le64_to_cpu(u0->b) & (1 << 20)) ? 'd' : 'c')),
			i,
			(unsigned long long)le64_to_cpu(u0->a),
			(unsigned long long)le64_to_cpu(u0->b),
			(unsigned long long)buffer_info->dma,
			buffer_info->length, buffer_info->next_to_watch,
			(unsigned long long)buffer_info->time_stamp,
			buffer_info->skb, next_desc);

		if (netif_msg_pktdata(adapter) && buffer_info->dma != 0)
			print_hex_dump(KERN_INFO, "", DUMP_PREFIX_ADDRESS,
				       16, 1, phys_to_virt(buffer_info->dma),
				       buffer_info->length, true);
	}

	/* Print Rx Ring Summary */
rx_ring_summary:
	dev_info(&adapter->pdev->dev, "Rx Ring Summary\n");
	pr_info("Queue [NTU] [NTC]\n");
	pr_info(" %5d %5X %5X\n",
		0, rx_ring->next_to_use, rx_ring->next_to_clean);

	/* Print Rx Ring */
	if (!netif_msg_rx_status(adapter))
		return;

	dev_info(&adapter->pdev->dev, "Rx Ring Dump\n");
	switch (adapter->rx_ps_pages) {
	case 1:
	case 2:
	case 3:
		/* [Extended] Packet Split Receive Descriptor Format
		 *
		 *    +-----------------------------------------------------+
		 *  0 |                Buffer Address 0 [63:0]              |
		 *    +-----------------------------------------------------+
		 *  8 |                Buffer Address 1 [63:0]              |
		 *    +-----------------------------------------------------+
		 * 16 |                Buffer Address 2 [63:0]              |
		 *    +-----------------------------------------------------+
		 * 24 |                Buffer Address 3 [63:0]              |
		 *    +-----------------------------------------------------+
		 */
		pr_info("R  [desc]      [buffer 0 63:0 ] [buffer 1 63:0 ] [buffer 2 63:0 ] [buffer 3 63:0 ] [bi->dma       ] [bi->skb] <-- Ext Pkt Split format\n");
		/* [Extended] Receive Descriptor (Write-Back) Format
		 *
		 *   63       48 47    32 31     13 12    8 7    4 3        0
		 *   +------------------------------------------------------+
		 * 0 | Packet   | IP     |  Rsvd   | MRQ   | Rsvd | MRQ RSS |
		 *   | Checksum | Ident  |         | Queue |      |  Type   |
		 *   +------------------------------------------------------+
		 * 8 | VLAN Tag | Length | Extended Error | Extended Status |
		 *   +------------------------------------------------------+
		 *   63       48 47    32 31            20 19               0
		 */
		pr_info("RWB[desc]      [ck ipid mrqhsh] [vl   l0 ee  es] [ l3  l2  l1 hs] [reserved      ] ---------------- [bi->skb] <-- Ext Rx Write-Back format\n");
		for (i = 0; i < rx_ring->count; i++) {
			const char *next_desc;
			buffer_info = &rx_ring->buffer_info[i];
			rx_desc_ps = E1000_RX_DESC_PS(*rx_ring, i);
			u1 = (struct my_u1 *)rx_desc_ps;
			staterr =
			    le32_to_cpu(rx_desc_ps->wb.middle.status_error);

			if (i == rx_ring->next_to_use)
				next_desc = " NTU";
			else if (i == rx_ring->next_to_clean)
				next_desc = " NTC";
			else
				next_desc = "";

			if (staterr & E1000_RXD_STAT_DD) {
				/* Descriptor Done */
				pr_info("%s[0x%03X]     %016llX %016llX %016llX %016llX ---------------- %p%s\n",
					"RWB", i,
					(unsigned long long)le64_to_cpu(u1->a),
					(unsigned long long)le64_to_cpu(u1->b),
					(unsigned long long)le64_to_cpu(u1->c),
					(unsigned long long)le64_to_cpu(u1->d),
					buffer_info->skb, next_desc);
			} else {
				pr_info("%s[0x%03X]     %016llX %016llX %016llX %016llX %016llX %p%s\n",
					"R  ", i,
					(unsigned long long)le64_to_cpu(u1->a),
					(unsigned long long)le64_to_cpu(u1->b),
					(unsigned long long)le64_to_cpu(u1->c),
					(unsigned long long)le64_to_cpu(u1->d),
					(unsigned long long)buffer_info->dma,
					buffer_info->skb, next_desc);

				if (netif_msg_pktdata(adapter))
					print_hex_dump(KERN_INFO, "",
						DUMP_PREFIX_ADDRESS, 16, 1,
						phys_to_virt(buffer_info->dma),
						adapter->rx_ps_bsize0, true);
			}
		}
		break;
	default:
	case 0:
		/* Extended Receive Descriptor (Read) Format
		 *
		 *   +-----------------------------------------------------+
		 * 0 |                Buffer Address [63:0]                |
		 *   +-----------------------------------------------------+
		 * 8 |                      Reserved                       |
		 *   +-----------------------------------------------------+
		 */
		pr_info("R  [desc]      [buf addr 63:0 ] [reserved 63:0 ] [bi->dma       ] [bi->skb] <-- Ext (Read) format\n");
		/* Extended Receive Descriptor (Write-Back) Format
		 *
		 *   63       48 47    32 31    24 23            4 3        0
		 *   +------------------------------------------------------+
		 *   |     RSS Hash      |        |               |         |
		 * 0 +-------------------+  Rsvd  |   Reserved    | MRQ RSS |
		 *   | Packet   | IP     |        |               |  Type   |
		 *   | Checksum | Ident  |        |               |         |
		 *   +------------------------------------------------------+
		 * 8 | VLAN Tag | Length | Extended Error | Extended Status |
		 *   +------------------------------------------------------+
		 *   63       48 47    32 31            20 19               0
		 */
		pr_info("RWB[desc]      [cs ipid    mrq] [vt   ln xe  xs] [bi->skb] <-- Ext (Write-Back) format\n");

		for (i = 0; i < rx_ring->count; i++) {
			const char *next_desc;

			buffer_info = &rx_ring->buffer_info[i];
			rx_desc = E1000_RX_DESC_EXT(*rx_ring, i);
			u1 = (struct my_u1 *)rx_desc;
			staterr = le32_to_cpu(rx_desc->wb.upper.status_error);

			if (i == rx_ring->next_to_use)
				next_desc = " NTU";
			else if (i == rx_ring->next_to_clean)
				next_desc = " NTC";
			else
				next_desc = "";

			if (staterr & E1000_RXD_STAT_DD) {
				/* Descriptor Done */
				pr_info("%s[0x%03X]     %016llX %016llX ---------------- %p%s\n",
					"RWB", i,
					(unsigned long long)le64_to_cpu(u1->a),
					(unsigned long long)le64_to_cpu(u1->b),
					buffer_info->skb, next_desc);
			} else {
				pr_info("%s[0x%03X]     %016llX %016llX %016llX %p%s\n",
					"R  ", i,
					(unsigned long long)le64_to_cpu(u1->a),
					(unsigned long long)le64_to_cpu(u1->b),
					(unsigned long long)buffer_info->dma,
					buffer_info->skb, next_desc);

				if (netif_msg_pktdata(adapter))
					print_hex_dump(KERN_INFO, "",
						       DUMP_PREFIX_ADDRESS, 16,
						       1,
						       phys_to_virt
						       (buffer_info->dma),
						       adapter->rx_buffer_len,
						       true);
			}
		}
	}
}

/**
 * e1000_desc_unused - calculate if we have unused descriptors
 **/
static int e1000_desc_unused(struct e1000_ring *ring)
{
	if (ring->next_to_clean > ring->next_to_use)
		return ring->next_to_clean - ring->next_to_use - 1;

	return ring->count + ring->next_to_clean - ring->next_to_use - 1;
}

/**
 * e1000_receive_skb - helper function to handle Rx indications
 * @adapter: board private structure
 * @status: descriptor status field as written by hardware
 * @vlan: descriptor vlan field as written by hardware (no le/be conversion)
 * @skb: pointer to sk_buff to be indicated to stack
 **/
static void e1000_receive_skb(struct e1000_adapter *adapter,
			      struct net_device *netdev, struct sk_buff *skb,
			      u8 status, __le16 vlan)
{
	u16 tag = le16_to_cpu(vlan);
	skb->protocol = eth_type_trans(skb, netdev);

	if (status & E1000_RXD_STAT_VP)
		__vlan_hwaccel_put_tag(skb, tag);

	napi_gro_receive(&adapter->napi, skb);
}

/**
 * e1000_rx_checksum - Receive Checksum Offload
 * @adapter: board private structure
 * @status_err: receive descriptor status and error fields
 * @csum: receive descriptor csum field
 * @sk_buff: socket buffer with received data
 **/
static void e1000_rx_checksum(struct e1000_adapter *adapter, u32 status_err,
			      struct sk_buff *skb)
{
	u16 status = (u16)status_err;
	u8 errors = (u8)(status_err >> 24);

	skb_checksum_none_assert(skb);

	/* Rx checksum disabled */
	if (!(adapter->netdev->features & NETIF_F_RXCSUM))
		return;

	/* Ignore Checksum bit is set */
	if (status & E1000_RXD_STAT_IXSM)
		return;

	/* TCP/UDP checksum error bit or IP checksum error bit is set */
	if (errors & (E1000_RXD_ERR_TCPE | E1000_RXD_ERR_IPE)) {
		/* let the stack verify checksum errors */
		adapter->hw_csum_err++;
		return;
	}

	/* TCP/UDP Checksum has not been calculated */
	if (!(status & (E1000_RXD_STAT_TCPCS | E1000_RXD_STAT_UDPCS)))
		return;

	/* It must be a TCP or UDP packet with a valid checksum */
	skb->ip_summed = CHECKSUM_UNNECESSARY;
	adapter->hw_csum_good++;
}

static void e1000e_update_rdt_wa(struct e1000_ring *rx_ring, unsigned int i)
{
	struct e1000_adapter *adapter = rx_ring->adapter;
	struct e1000_hw *hw = &adapter->hw;
	s32 ret_val = __ew32_prepare(hw);
<<<<<<< HEAD

	writel(i, rx_ring->tail);

=======

	writel(i, rx_ring->tail);

>>>>>>> bd0a521e
	if (unlikely(!ret_val && (i != readl(rx_ring->tail)))) {
		u32 rctl = er32(RCTL);
		ew32(RCTL, rctl & ~E1000_RCTL_EN);
		e_err("ME firmware caused invalid RDT - resetting\n");
		schedule_work(&adapter->reset_task);
	}
}

static void e1000e_update_tdt_wa(struct e1000_ring *tx_ring, unsigned int i)
{
	struct e1000_adapter *adapter = tx_ring->adapter;
	struct e1000_hw *hw = &adapter->hw;
	s32 ret_val = __ew32_prepare(hw);
<<<<<<< HEAD

	writel(i, tx_ring->tail);

=======

	writel(i, tx_ring->tail);

>>>>>>> bd0a521e
	if (unlikely(!ret_val && (i != readl(tx_ring->tail)))) {
		u32 tctl = er32(TCTL);
		ew32(TCTL, tctl & ~E1000_TCTL_EN);
		e_err("ME firmware caused invalid TDT - resetting\n");
		schedule_work(&adapter->reset_task);
	}
}

/**
 * e1000_alloc_rx_buffers - Replace used receive buffers
 * @rx_ring: Rx descriptor ring
 **/
static void e1000_alloc_rx_buffers(struct e1000_ring *rx_ring,
				   int cleaned_count, gfp_t gfp)
{
	struct e1000_adapter *adapter = rx_ring->adapter;
	struct net_device *netdev = adapter->netdev;
	struct pci_dev *pdev = adapter->pdev;
	union e1000_rx_desc_extended *rx_desc;
	struct e1000_buffer *buffer_info;
	struct sk_buff *skb;
	unsigned int i;
	unsigned int bufsz = adapter->rx_buffer_len;

	i = rx_ring->next_to_use;
	buffer_info = &rx_ring->buffer_info[i];

	while (cleaned_count--) {
		skb = buffer_info->skb;
		if (skb) {
			skb_trim(skb, 0);
			goto map_skb;
		}

		skb = __netdev_alloc_skb_ip_align(netdev, bufsz, gfp);
		if (!skb) {
			/* Better luck next round */
			adapter->alloc_rx_buff_failed++;
			break;
		}

		buffer_info->skb = skb;
map_skb:
		buffer_info->dma = dma_map_single(&pdev->dev, skb->data,
						  adapter->rx_buffer_len,
						  DMA_FROM_DEVICE);
		if (dma_mapping_error(&pdev->dev, buffer_info->dma)) {
			dev_err(&pdev->dev, "Rx DMA map failed\n");
			adapter->rx_dma_failed++;
			break;
		}

		rx_desc = E1000_RX_DESC_EXT(*rx_ring, i);
		rx_desc->read.buffer_addr = cpu_to_le64(buffer_info->dma);

		if (unlikely(!(i & (E1000_RX_BUFFER_WRITE - 1)))) {
			/*
			 * Force memory writes to complete before letting h/w
			 * know there are new descriptors to fetch.  (Only
			 * applicable for weak-ordered memory model archs,
			 * such as IA-64).
			 */
			wmb();
			if (adapter->flags2 & FLAG2_PCIM2PCI_ARBITER_WA)
				e1000e_update_rdt_wa(rx_ring, i);
			else
				writel(i, rx_ring->tail);
		}
		i++;
		if (i == rx_ring->count)
			i = 0;
		buffer_info = &rx_ring->buffer_info[i];
	}

	rx_ring->next_to_use = i;
}

/**
 * e1000_alloc_rx_buffers_ps - Replace used receive buffers; packet split
 * @rx_ring: Rx descriptor ring
 **/
static void e1000_alloc_rx_buffers_ps(struct e1000_ring *rx_ring,
				      int cleaned_count, gfp_t gfp)
{
	struct e1000_adapter *adapter = rx_ring->adapter;
	struct net_device *netdev = adapter->netdev;
	struct pci_dev *pdev = adapter->pdev;
	union e1000_rx_desc_packet_split *rx_desc;
	struct e1000_buffer *buffer_info;
	struct e1000_ps_page *ps_page;
	struct sk_buff *skb;
	unsigned int i, j;

	i = rx_ring->next_to_use;
	buffer_info = &rx_ring->buffer_info[i];

	while (cleaned_count--) {
		rx_desc = E1000_RX_DESC_PS(*rx_ring, i);

		for (j = 0; j < PS_PAGE_BUFFERS; j++) {
			ps_page = &buffer_info->ps_pages[j];
			if (j >= adapter->rx_ps_pages) {
				/* all unused desc entries get hw null ptr */
				rx_desc->read.buffer_addr[j + 1] =
				    ~cpu_to_le64(0);
				continue;
			}
			if (!ps_page->page) {
				ps_page->page = alloc_page(gfp);
				if (!ps_page->page) {
					adapter->alloc_rx_buff_failed++;
					goto no_buffers;
				}
				ps_page->dma = dma_map_page(&pdev->dev,
							    ps_page->page,
							    0, PAGE_SIZE,
							    DMA_FROM_DEVICE);
				if (dma_mapping_error(&pdev->dev,
						      ps_page->dma)) {
					dev_err(&adapter->pdev->dev,
						"Rx DMA page map failed\n");
					adapter->rx_dma_failed++;
					goto no_buffers;
				}
			}
			/*
			 * Refresh the desc even if buffer_addrs
			 * didn't change because each write-back
			 * erases this info.
			 */
			rx_desc->read.buffer_addr[j + 1] =
			    cpu_to_le64(ps_page->dma);
		}

		skb = __netdev_alloc_skb_ip_align(netdev,
						  adapter->rx_ps_bsize0,
						  gfp);

		if (!skb) {
			adapter->alloc_rx_buff_failed++;
			break;
		}

		buffer_info->skb = skb;
		buffer_info->dma = dma_map_single(&pdev->dev, skb->data,
						  adapter->rx_ps_bsize0,
						  DMA_FROM_DEVICE);
		if (dma_mapping_error(&pdev->dev, buffer_info->dma)) {
			dev_err(&pdev->dev, "Rx DMA map failed\n");
			adapter->rx_dma_failed++;
			/* cleanup skb */
			dev_kfree_skb_any(skb);
			buffer_info->skb = NULL;
			break;
		}

		rx_desc->read.buffer_addr[0] = cpu_to_le64(buffer_info->dma);

		if (unlikely(!(i & (E1000_RX_BUFFER_WRITE - 1)))) {
			/*
			 * Force memory writes to complete before letting h/w
			 * know there are new descriptors to fetch.  (Only
			 * applicable for weak-ordered memory model archs,
			 * such as IA-64).
			 */
			wmb();
			if (adapter->flags2 & FLAG2_PCIM2PCI_ARBITER_WA)
				e1000e_update_rdt_wa(rx_ring, i << 1);
			else
				writel(i << 1, rx_ring->tail);
		}

		i++;
		if (i == rx_ring->count)
			i = 0;
		buffer_info = &rx_ring->buffer_info[i];
	}

no_buffers:
	rx_ring->next_to_use = i;
}

/**
 * e1000_alloc_jumbo_rx_buffers - Replace used jumbo receive buffers
 * @rx_ring: Rx descriptor ring
 * @cleaned_count: number of buffers to allocate this pass
 **/

static void e1000_alloc_jumbo_rx_buffers(struct e1000_ring *rx_ring,
					 int cleaned_count, gfp_t gfp)
{
	struct e1000_adapter *adapter = rx_ring->adapter;
	struct net_device *netdev = adapter->netdev;
	struct pci_dev *pdev = adapter->pdev;
	union e1000_rx_desc_extended *rx_desc;
	struct e1000_buffer *buffer_info;
	struct sk_buff *skb;
	unsigned int i;
	unsigned int bufsz = 256 - 16 /* for skb_reserve */;

	i = rx_ring->next_to_use;
	buffer_info = &rx_ring->buffer_info[i];

	while (cleaned_count--) {
		skb = buffer_info->skb;
		if (skb) {
			skb_trim(skb, 0);
			goto check_page;
		}

		skb = __netdev_alloc_skb_ip_align(netdev, bufsz, gfp);
		if (unlikely(!skb)) {
			/* Better luck next round */
			adapter->alloc_rx_buff_failed++;
			break;
		}

		buffer_info->skb = skb;
check_page:
		/* allocate a new page if necessary */
		if (!buffer_info->page) {
			buffer_info->page = alloc_page(gfp);
			if (unlikely(!buffer_info->page)) {
				adapter->alloc_rx_buff_failed++;
				break;
			}
		}

		if (!buffer_info->dma)
			buffer_info->dma = dma_map_page(&pdev->dev,
			                                buffer_info->page, 0,
			                                PAGE_SIZE,
							DMA_FROM_DEVICE);

		rx_desc = E1000_RX_DESC_EXT(*rx_ring, i);
		rx_desc->read.buffer_addr = cpu_to_le64(buffer_info->dma);

		if (unlikely(++i == rx_ring->count))
			i = 0;
		buffer_info = &rx_ring->buffer_info[i];
	}

	if (likely(rx_ring->next_to_use != i)) {
		rx_ring->next_to_use = i;
		if (unlikely(i-- == 0))
			i = (rx_ring->count - 1);

		/* Force memory writes to complete before letting h/w
		 * know there are new descriptors to fetch.  (Only
		 * applicable for weak-ordered memory model archs,
		 * such as IA-64). */
		wmb();
		if (adapter->flags2 & FLAG2_PCIM2PCI_ARBITER_WA)
			e1000e_update_rdt_wa(rx_ring, i);
		else
			writel(i, rx_ring->tail);
	}
}

static inline void e1000_rx_hash(struct net_device *netdev, __le32 rss,
				 struct sk_buff *skb)
{
	if (netdev->features & NETIF_F_RXHASH)
		skb->rxhash = le32_to_cpu(rss);
}

/**
 * e1000_clean_rx_irq - Send received data up the network stack
 * @rx_ring: Rx descriptor ring
 *
 * the return value indicates whether actual cleaning was done, there
 * is no guarantee that everything was cleaned
 **/
static bool e1000_clean_rx_irq(struct e1000_ring *rx_ring, int *work_done,
			       int work_to_do)
{
	struct e1000_adapter *adapter = rx_ring->adapter;
	struct net_device *netdev = adapter->netdev;
	struct pci_dev *pdev = adapter->pdev;
	struct e1000_hw *hw = &adapter->hw;
	union e1000_rx_desc_extended *rx_desc, *next_rxd;
	struct e1000_buffer *buffer_info, *next_buffer;
	u32 length, staterr;
	unsigned int i;
	int cleaned_count = 0;
	bool cleaned = false;
	unsigned int total_rx_bytes = 0, total_rx_packets = 0;

	i = rx_ring->next_to_clean;
	rx_desc = E1000_RX_DESC_EXT(*rx_ring, i);
	staterr = le32_to_cpu(rx_desc->wb.upper.status_error);
	buffer_info = &rx_ring->buffer_info[i];

	while (staterr & E1000_RXD_STAT_DD) {
		struct sk_buff *skb;

		if (*work_done >= work_to_do)
			break;
		(*work_done)++;
		rmb();	/* read descriptor and rx_buffer_info after status DD */

		skb = buffer_info->skb;
		buffer_info->skb = NULL;

		prefetch(skb->data - NET_IP_ALIGN);

		i++;
		if (i == rx_ring->count)
			i = 0;
		next_rxd = E1000_RX_DESC_EXT(*rx_ring, i);
		prefetch(next_rxd);

		next_buffer = &rx_ring->buffer_info[i];

		cleaned = true;
		cleaned_count++;
		dma_unmap_single(&pdev->dev,
				 buffer_info->dma,
				 adapter->rx_buffer_len,
				 DMA_FROM_DEVICE);
		buffer_info->dma = 0;

		length = le16_to_cpu(rx_desc->wb.upper.length);

		/*
		 * !EOP means multiple descriptors were used to store a single
		 * packet, if that's the case we need to toss it.  In fact, we
		 * need to toss every packet with the EOP bit clear and the
		 * next frame that _does_ have the EOP bit set, as it is by
		 * definition only a frame fragment
		 */
		if (unlikely(!(staterr & E1000_RXD_STAT_EOP)))
			adapter->flags2 |= FLAG2_IS_DISCARDING;

		if (adapter->flags2 & FLAG2_IS_DISCARDING) {
			/* All receives must fit into a single buffer */
			e_dbg("Receive packet consumed multiple buffers\n");
			/* recycle */
			buffer_info->skb = skb;
			if (staterr & E1000_RXD_STAT_EOP)
				adapter->flags2 &= ~FLAG2_IS_DISCARDING;
			goto next_desc;
		}

		if (unlikely((staterr & E1000_RXDEXT_ERR_FRAME_ERR_MASK) &&
			     !(netdev->features & NETIF_F_RXALL))) {
			/* recycle */
			buffer_info->skb = skb;
			goto next_desc;
		}

		/* adjust length to remove Ethernet CRC */
		if (!(adapter->flags2 & FLAG2_CRC_STRIPPING)) {
			/* If configured to store CRC, don't subtract FCS,
			 * but keep the FCS bytes out of the total_rx_bytes
			 * counter
			 */
			if (netdev->features & NETIF_F_RXFCS)
				total_rx_bytes -= 4;
			else
				length -= 4;
		}

		total_rx_bytes += length;
		total_rx_packets++;

		/*
		 * code added for copybreak, this should improve
		 * performance for small packets with large amounts
		 * of reassembly being done in the stack
		 */
		if (length < copybreak) {
			struct sk_buff *new_skb =
			    netdev_alloc_skb_ip_align(netdev, length);
			if (new_skb) {
				skb_copy_to_linear_data_offset(new_skb,
							       -NET_IP_ALIGN,
							       (skb->data -
								NET_IP_ALIGN),
							       (length +
								NET_IP_ALIGN));
				/* save the skb in buffer_info as good */
				buffer_info->skb = skb;
				skb = new_skb;
			}
			/* else just continue with the old one */
		}
		/* end copybreak code */
		skb_put(skb, length);

		/* Receive Checksum Offload */
		e1000_rx_checksum(adapter, staterr, skb);

		e1000_rx_hash(netdev, rx_desc->wb.lower.hi_dword.rss, skb);

		e1000_receive_skb(adapter, netdev, skb, staterr,
				  rx_desc->wb.upper.vlan);

next_desc:
		rx_desc->wb.upper.status_error &= cpu_to_le32(~0xFF);

		/* return some buffers to hardware, one at a time is too slow */
		if (cleaned_count >= E1000_RX_BUFFER_WRITE) {
			adapter->alloc_rx_buf(rx_ring, cleaned_count,
					      GFP_ATOMIC);
			cleaned_count = 0;
		}

		/* use prefetched values */
		rx_desc = next_rxd;
		buffer_info = next_buffer;

		staterr = le32_to_cpu(rx_desc->wb.upper.status_error);
	}
	rx_ring->next_to_clean = i;

	cleaned_count = e1000_desc_unused(rx_ring);
	if (cleaned_count)
		adapter->alloc_rx_buf(rx_ring, cleaned_count, GFP_ATOMIC);

	adapter->total_rx_bytes += total_rx_bytes;
	adapter->total_rx_packets += total_rx_packets;
	return cleaned;
}

static void e1000_put_txbuf(struct e1000_ring *tx_ring,
			    struct e1000_buffer *buffer_info)
{
	struct e1000_adapter *adapter = tx_ring->adapter;

	if (buffer_info->dma) {
		if (buffer_info->mapped_as_page)
			dma_unmap_page(&adapter->pdev->dev, buffer_info->dma,
				       buffer_info->length, DMA_TO_DEVICE);
		else
			dma_unmap_single(&adapter->pdev->dev, buffer_info->dma,
					 buffer_info->length, DMA_TO_DEVICE);
		buffer_info->dma = 0;
	}
	if (buffer_info->skb) {
		dev_kfree_skb_any(buffer_info->skb);
		buffer_info->skb = NULL;
	}
	buffer_info->time_stamp = 0;
}

static void e1000_print_hw_hang(struct work_struct *work)
{
	struct e1000_adapter *adapter = container_of(work,
	                                             struct e1000_adapter,
	                                             print_hang_task);
	struct net_device *netdev = adapter->netdev;
	struct e1000_ring *tx_ring = adapter->tx_ring;
	unsigned int i = tx_ring->next_to_clean;
	unsigned int eop = tx_ring->buffer_info[i].next_to_watch;
	struct e1000_tx_desc *eop_desc = E1000_TX_DESC(*tx_ring, eop);
	struct e1000_hw *hw = &adapter->hw;
	u16 phy_status, phy_1000t_status, phy_ext_status;
	u16 pci_status;

	if (test_bit(__E1000_DOWN, &adapter->state))
		return;

	if (!adapter->tx_hang_recheck &&
	    (adapter->flags2 & FLAG2_DMA_BURST)) {
		/*
		 * May be block on write-back, flush and detect again
		 * flush pending descriptor writebacks to memory
		 */
		ew32(TIDV, adapter->tx_int_delay | E1000_TIDV_FPD);
		/* execute the writes immediately */
		e1e_flush();
		/*
		 * Due to rare timing issues, write to TIDV again to ensure
		 * the write is successful
		 */
		ew32(TIDV, adapter->tx_int_delay | E1000_TIDV_FPD);
		/* execute the writes immediately */
		e1e_flush();
		adapter->tx_hang_recheck = true;
		return;
	}
	/* Real hang detected */
	adapter->tx_hang_recheck = false;
	netif_stop_queue(netdev);

	e1e_rphy(hw, PHY_STATUS, &phy_status);
	e1e_rphy(hw, PHY_1000T_STATUS, &phy_1000t_status);
	e1e_rphy(hw, PHY_EXT_STATUS, &phy_ext_status);

	pci_read_config_word(adapter->pdev, PCI_STATUS, &pci_status);

	/* detected Hardware unit hang */
	e_err("Detected Hardware Unit Hang:\n"
	      "  TDH                  <%x>\n"
	      "  TDT                  <%x>\n"
	      "  next_to_use          <%x>\n"
	      "  next_to_clean        <%x>\n"
	      "buffer_info[next_to_clean]:\n"
	      "  time_stamp           <%lx>\n"
	      "  next_to_watch        <%x>\n"
	      "  jiffies              <%lx>\n"
	      "  next_to_watch.status <%x>\n"
	      "MAC Status             <%x>\n"
	      "PHY Status             <%x>\n"
	      "PHY 1000BASE-T Status  <%x>\n"
	      "PHY Extended Status    <%x>\n"
	      "PCI Status             <%x>\n",
	      readl(tx_ring->head),
	      readl(tx_ring->tail),
	      tx_ring->next_to_use,
	      tx_ring->next_to_clean,
	      tx_ring->buffer_info[eop].time_stamp,
	      eop,
	      jiffies,
	      eop_desc->upper.fields.status,
	      er32(STATUS),
	      phy_status,
	      phy_1000t_status,
	      phy_ext_status,
	      pci_status);

	/* Suggest workaround for known h/w issue */
	if ((hw->mac.type == e1000_pchlan) && (er32(CTRL) & E1000_CTRL_TFCE))
		e_err("Try turning off Tx pause (flow control) via ethtool\n");
}

/**
 * e1000_clean_tx_irq - Reclaim resources after transmit completes
 * @tx_ring: Tx descriptor ring
 *
 * the return value indicates whether actual cleaning was done, there
 * is no guarantee that everything was cleaned
 **/
static bool e1000_clean_tx_irq(struct e1000_ring *tx_ring)
{
	struct e1000_adapter *adapter = tx_ring->adapter;
	struct net_device *netdev = adapter->netdev;
	struct e1000_hw *hw = &adapter->hw;
	struct e1000_tx_desc *tx_desc, *eop_desc;
	struct e1000_buffer *buffer_info;
	unsigned int i, eop;
	unsigned int count = 0;
	unsigned int total_tx_bytes = 0, total_tx_packets = 0;
	unsigned int bytes_compl = 0, pkts_compl = 0;

	i = tx_ring->next_to_clean;
	eop = tx_ring->buffer_info[i].next_to_watch;
	eop_desc = E1000_TX_DESC(*tx_ring, eop);

	while ((eop_desc->upper.data & cpu_to_le32(E1000_TXD_STAT_DD)) &&
	       (count < tx_ring->count)) {
		bool cleaned = false;
		rmb(); /* read buffer_info after eop_desc */
		for (; !cleaned; count++) {
			tx_desc = E1000_TX_DESC(*tx_ring, i);
			buffer_info = &tx_ring->buffer_info[i];
			cleaned = (i == eop);

			if (cleaned) {
				total_tx_packets += buffer_info->segs;
				total_tx_bytes += buffer_info->bytecount;
				if (buffer_info->skb) {
					bytes_compl += buffer_info->skb->len;
					pkts_compl++;
				}
			}

			e1000_put_txbuf(tx_ring, buffer_info);
			tx_desc->upper.data = 0;

			i++;
			if (i == tx_ring->count)
				i = 0;
		}

		if (i == tx_ring->next_to_use)
			break;
		eop = tx_ring->buffer_info[i].next_to_watch;
		eop_desc = E1000_TX_DESC(*tx_ring, eop);
	}

	tx_ring->next_to_clean = i;

	netdev_completed_queue(netdev, pkts_compl, bytes_compl);

#define TX_WAKE_THRESHOLD 32
	if (count && netif_carrier_ok(netdev) &&
	    e1000_desc_unused(tx_ring) >= TX_WAKE_THRESHOLD) {
		/* Make sure that anybody stopping the queue after this
		 * sees the new next_to_clean.
		 */
		smp_mb();

		if (netif_queue_stopped(netdev) &&
		    !(test_bit(__E1000_DOWN, &adapter->state))) {
			netif_wake_queue(netdev);
			++adapter->restart_queue;
		}
	}

	if (adapter->detect_tx_hung) {
		/*
		 * Detect a transmit hang in hardware, this serializes the
		 * check with the clearing of time_stamp and movement of i
		 */
		adapter->detect_tx_hung = false;
		if (tx_ring->buffer_info[i].time_stamp &&
		    time_after(jiffies, tx_ring->buffer_info[i].time_stamp
			       + (adapter->tx_timeout_factor * HZ)) &&
		    !(er32(STATUS) & E1000_STATUS_TXOFF))
			schedule_work(&adapter->print_hang_task);
		else
			adapter->tx_hang_recheck = false;
	}
	adapter->total_tx_bytes += total_tx_bytes;
	adapter->total_tx_packets += total_tx_packets;
	return count < tx_ring->count;
}

/**
 * e1000_clean_rx_irq_ps - Send received data up the network stack; packet split
 * @rx_ring: Rx descriptor ring
 *
 * the return value indicates whether actual cleaning was done, there
 * is no guarantee that everything was cleaned
 **/
static bool e1000_clean_rx_irq_ps(struct e1000_ring *rx_ring, int *work_done,
				  int work_to_do)
{
	struct e1000_adapter *adapter = rx_ring->adapter;
	struct e1000_hw *hw = &adapter->hw;
	union e1000_rx_desc_packet_split *rx_desc, *next_rxd;
	struct net_device *netdev = adapter->netdev;
	struct pci_dev *pdev = adapter->pdev;
	struct e1000_buffer *buffer_info, *next_buffer;
	struct e1000_ps_page *ps_page;
	struct sk_buff *skb;
	unsigned int i, j;
	u32 length, staterr;
	int cleaned_count = 0;
	bool cleaned = false;
	unsigned int total_rx_bytes = 0, total_rx_packets = 0;

	i = rx_ring->next_to_clean;
	rx_desc = E1000_RX_DESC_PS(*rx_ring, i);
	staterr = le32_to_cpu(rx_desc->wb.middle.status_error);
	buffer_info = &rx_ring->buffer_info[i];

	while (staterr & E1000_RXD_STAT_DD) {
		if (*work_done >= work_to_do)
			break;
		(*work_done)++;
		skb = buffer_info->skb;
		rmb();	/* read descriptor and rx_buffer_info after status DD */

		/* in the packet split case this is header only */
		prefetch(skb->data - NET_IP_ALIGN);

		i++;
		if (i == rx_ring->count)
			i = 0;
		next_rxd = E1000_RX_DESC_PS(*rx_ring, i);
		prefetch(next_rxd);

		next_buffer = &rx_ring->buffer_info[i];

		cleaned = true;
		cleaned_count++;
		dma_unmap_single(&pdev->dev, buffer_info->dma,
				 adapter->rx_ps_bsize0, DMA_FROM_DEVICE);
		buffer_info->dma = 0;

		/* see !EOP comment in other Rx routine */
		if (!(staterr & E1000_RXD_STAT_EOP))
			adapter->flags2 |= FLAG2_IS_DISCARDING;

		if (adapter->flags2 & FLAG2_IS_DISCARDING) {
			e_dbg("Packet Split buffers didn't pick up the full packet\n");
			dev_kfree_skb_irq(skb);
			if (staterr & E1000_RXD_STAT_EOP)
				adapter->flags2 &= ~FLAG2_IS_DISCARDING;
			goto next_desc;
		}

		if (unlikely((staterr & E1000_RXDEXT_ERR_FRAME_ERR_MASK) &&
			     !(netdev->features & NETIF_F_RXALL))) {
			dev_kfree_skb_irq(skb);
			goto next_desc;
		}

		length = le16_to_cpu(rx_desc->wb.middle.length0);

		if (!length) {
			e_dbg("Last part of the packet spanning multiple descriptors\n");
			dev_kfree_skb_irq(skb);
			goto next_desc;
		}

		/* Good Receive */
		skb_put(skb, length);

		{
			/*
			 * this looks ugly, but it seems compiler issues make
			 * it more efficient than reusing j
			 */
			int l1 = le16_to_cpu(rx_desc->wb.upper.length[0]);

			/*
			 * page alloc/put takes too long and effects small
			 * packet throughput, so unsplit small packets and
			 * save the alloc/put only valid in softirq (napi)
			 * context to call kmap_*
			 */
			if (l1 && (l1 <= copybreak) &&
			    ((length + l1) <= adapter->rx_ps_bsize0)) {
				u8 *vaddr;

				ps_page = &buffer_info->ps_pages[0];

				/*
				 * there is no documentation about how to call
				 * kmap_atomic, so we can't hold the mapping
				 * very long
				 */
				dma_sync_single_for_cpu(&pdev->dev,
							ps_page->dma,
							PAGE_SIZE,
							DMA_FROM_DEVICE);
				vaddr = kmap_atomic(ps_page->page);
				memcpy(skb_tail_pointer(skb), vaddr, l1);
				kunmap_atomic(vaddr);
				dma_sync_single_for_device(&pdev->dev,
							   ps_page->dma,
							   PAGE_SIZE,
							   DMA_FROM_DEVICE);

				/* remove the CRC */
				if (!(adapter->flags2 & FLAG2_CRC_STRIPPING)) {
					if (!(netdev->features & NETIF_F_RXFCS))
						l1 -= 4;
				}

				skb_put(skb, l1);
				goto copydone;
			} /* if */
		}

		for (j = 0; j < PS_PAGE_BUFFERS; j++) {
			length = le16_to_cpu(rx_desc->wb.upper.length[j]);
			if (!length)
				break;

			ps_page = &buffer_info->ps_pages[j];
			dma_unmap_page(&pdev->dev, ps_page->dma, PAGE_SIZE,
				       DMA_FROM_DEVICE);
			ps_page->dma = 0;
			skb_fill_page_desc(skb, j, ps_page->page, 0, length);
			ps_page->page = NULL;
			skb->len += length;
			skb->data_len += length;
			skb->truesize += PAGE_SIZE;
		}

		/* strip the ethernet crc, problem is we're using pages now so
		 * this whole operation can get a little cpu intensive
		 */
		if (!(adapter->flags2 & FLAG2_CRC_STRIPPING)) {
			if (!(netdev->features & NETIF_F_RXFCS))
				pskb_trim(skb, skb->len - 4);
		}

copydone:
		total_rx_bytes += skb->len;
		total_rx_packets++;

		e1000_rx_checksum(adapter, staterr, skb);

		e1000_rx_hash(netdev, rx_desc->wb.lower.hi_dword.rss, skb);

		if (rx_desc->wb.upper.header_status &
			   cpu_to_le16(E1000_RXDPS_HDRSTAT_HDRSP))
			adapter->rx_hdr_split++;

		e1000_receive_skb(adapter, netdev, skb,
				  staterr, rx_desc->wb.middle.vlan);

next_desc:
		rx_desc->wb.middle.status_error &= cpu_to_le32(~0xFF);
		buffer_info->skb = NULL;

		/* return some buffers to hardware, one at a time is too slow */
		if (cleaned_count >= E1000_RX_BUFFER_WRITE) {
			adapter->alloc_rx_buf(rx_ring, cleaned_count,
					      GFP_ATOMIC);
			cleaned_count = 0;
		}

		/* use prefetched values */
		rx_desc = next_rxd;
		buffer_info = next_buffer;

		staterr = le32_to_cpu(rx_desc->wb.middle.status_error);
	}
	rx_ring->next_to_clean = i;

	cleaned_count = e1000_desc_unused(rx_ring);
	if (cleaned_count)
		adapter->alloc_rx_buf(rx_ring, cleaned_count, GFP_ATOMIC);

	adapter->total_rx_bytes += total_rx_bytes;
	adapter->total_rx_packets += total_rx_packets;
	return cleaned;
}

/**
 * e1000_consume_page - helper function
 **/
static void e1000_consume_page(struct e1000_buffer *bi, struct sk_buff *skb,
                               u16 length)
{
	bi->page = NULL;
	skb->len += length;
	skb->data_len += length;
	skb->truesize += PAGE_SIZE;
}

/**
 * e1000_clean_jumbo_rx_irq - Send received data up the network stack; legacy
 * @adapter: board private structure
 *
 * the return value indicates whether actual cleaning was done, there
 * is no guarantee that everything was cleaned
 **/
static bool e1000_clean_jumbo_rx_irq(struct e1000_ring *rx_ring, int *work_done,
				     int work_to_do)
{
	struct e1000_adapter *adapter = rx_ring->adapter;
	struct net_device *netdev = adapter->netdev;
	struct pci_dev *pdev = adapter->pdev;
	union e1000_rx_desc_extended *rx_desc, *next_rxd;
	struct e1000_buffer *buffer_info, *next_buffer;
	u32 length, staterr;
	unsigned int i;
	int cleaned_count = 0;
	bool cleaned = false;
	unsigned int total_rx_bytes=0, total_rx_packets=0;

	i = rx_ring->next_to_clean;
	rx_desc = E1000_RX_DESC_EXT(*rx_ring, i);
	staterr = le32_to_cpu(rx_desc->wb.upper.status_error);
	buffer_info = &rx_ring->buffer_info[i];

	while (staterr & E1000_RXD_STAT_DD) {
		struct sk_buff *skb;

		if (*work_done >= work_to_do)
			break;
		(*work_done)++;
		rmb();	/* read descriptor and rx_buffer_info after status DD */

		skb = buffer_info->skb;
		buffer_info->skb = NULL;

		++i;
		if (i == rx_ring->count)
			i = 0;
		next_rxd = E1000_RX_DESC_EXT(*rx_ring, i);
		prefetch(next_rxd);

		next_buffer = &rx_ring->buffer_info[i];

		cleaned = true;
		cleaned_count++;
		dma_unmap_page(&pdev->dev, buffer_info->dma, PAGE_SIZE,
			       DMA_FROM_DEVICE);
		buffer_info->dma = 0;

		length = le16_to_cpu(rx_desc->wb.upper.length);

		/* errors is only valid for DD + EOP descriptors */
		if (unlikely((staterr & E1000_RXD_STAT_EOP) &&
			     ((staterr & E1000_RXDEXT_ERR_FRAME_ERR_MASK) &&
			      !(netdev->features & NETIF_F_RXALL)))) {
			/* recycle both page and skb */
			buffer_info->skb = skb;
			/* an error means any chain goes out the window too */
			if (rx_ring->rx_skb_top)
				dev_kfree_skb_irq(rx_ring->rx_skb_top);
			rx_ring->rx_skb_top = NULL;
			goto next_desc;
		}

#define rxtop (rx_ring->rx_skb_top)
		if (!(staterr & E1000_RXD_STAT_EOP)) {
			/* this descriptor is only the beginning (or middle) */
			if (!rxtop) {
				/* this is the beginning of a chain */
				rxtop = skb;
				skb_fill_page_desc(rxtop, 0, buffer_info->page,
				                   0, length);
			} else {
				/* this is the middle of a chain */
				skb_fill_page_desc(rxtop,
				    skb_shinfo(rxtop)->nr_frags,
				    buffer_info->page, 0, length);
				/* re-use the skb, only consumed the page */
				buffer_info->skb = skb;
			}
			e1000_consume_page(buffer_info, rxtop, length);
			goto next_desc;
		} else {
			if (rxtop) {
				/* end of the chain */
				skb_fill_page_desc(rxtop,
				    skb_shinfo(rxtop)->nr_frags,
				    buffer_info->page, 0, length);
				/* re-use the current skb, we only consumed the
				 * page */
				buffer_info->skb = skb;
				skb = rxtop;
				rxtop = NULL;
				e1000_consume_page(buffer_info, skb, length);
			} else {
				/* no chain, got EOP, this buf is the packet
				 * copybreak to save the put_page/alloc_page */
				if (length <= copybreak &&
				    skb_tailroom(skb) >= length) {
					u8 *vaddr;
					vaddr = kmap_atomic(buffer_info->page);
					memcpy(skb_tail_pointer(skb), vaddr,
					       length);
					kunmap_atomic(vaddr);
					/* re-use the page, so don't erase
					 * buffer_info->page */
					skb_put(skb, length);
				} else {
					skb_fill_page_desc(skb, 0,
					                   buffer_info->page, 0,
				                           length);
					e1000_consume_page(buffer_info, skb,
					                   length);
				}
			}
		}

		/* Receive Checksum Offload */
		e1000_rx_checksum(adapter, staterr, skb);

		e1000_rx_hash(netdev, rx_desc->wb.lower.hi_dword.rss, skb);

		/* probably a little skewed due to removing CRC */
		total_rx_bytes += skb->len;
		total_rx_packets++;

		/* eth type trans needs skb->data to point to something */
		if (!pskb_may_pull(skb, ETH_HLEN)) {
			e_err("pskb_may_pull failed.\n");
			dev_kfree_skb_irq(skb);
			goto next_desc;
		}

		e1000_receive_skb(adapter, netdev, skb, staterr,
				  rx_desc->wb.upper.vlan);

next_desc:
		rx_desc->wb.upper.status_error &= cpu_to_le32(~0xFF);

		/* return some buffers to hardware, one at a time is too slow */
		if (unlikely(cleaned_count >= E1000_RX_BUFFER_WRITE)) {
			adapter->alloc_rx_buf(rx_ring, cleaned_count,
					      GFP_ATOMIC);
			cleaned_count = 0;
		}

		/* use prefetched values */
		rx_desc = next_rxd;
		buffer_info = next_buffer;

		staterr = le32_to_cpu(rx_desc->wb.upper.status_error);
	}
	rx_ring->next_to_clean = i;

	cleaned_count = e1000_desc_unused(rx_ring);
	if (cleaned_count)
		adapter->alloc_rx_buf(rx_ring, cleaned_count, GFP_ATOMIC);

	adapter->total_rx_bytes += total_rx_bytes;
	adapter->total_rx_packets += total_rx_packets;
	return cleaned;
}

/**
 * e1000_clean_rx_ring - Free Rx Buffers per Queue
 * @rx_ring: Rx descriptor ring
 **/
static void e1000_clean_rx_ring(struct e1000_ring *rx_ring)
{
	struct e1000_adapter *adapter = rx_ring->adapter;
	struct e1000_buffer *buffer_info;
	struct e1000_ps_page *ps_page;
	struct pci_dev *pdev = adapter->pdev;
	unsigned int i, j;

	/* Free all the Rx ring sk_buffs */
	for (i = 0; i < rx_ring->count; i++) {
		buffer_info = &rx_ring->buffer_info[i];
		if (buffer_info->dma) {
			if (adapter->clean_rx == e1000_clean_rx_irq)
				dma_unmap_single(&pdev->dev, buffer_info->dma,
						 adapter->rx_buffer_len,
						 DMA_FROM_DEVICE);
			else if (adapter->clean_rx == e1000_clean_jumbo_rx_irq)
				dma_unmap_page(&pdev->dev, buffer_info->dma,
				               PAGE_SIZE,
					       DMA_FROM_DEVICE);
			else if (adapter->clean_rx == e1000_clean_rx_irq_ps)
				dma_unmap_single(&pdev->dev, buffer_info->dma,
						 adapter->rx_ps_bsize0,
						 DMA_FROM_DEVICE);
			buffer_info->dma = 0;
		}

		if (buffer_info->page) {
			put_page(buffer_info->page);
			buffer_info->page = NULL;
		}

		if (buffer_info->skb) {
			dev_kfree_skb(buffer_info->skb);
			buffer_info->skb = NULL;
		}

		for (j = 0; j < PS_PAGE_BUFFERS; j++) {
			ps_page = &buffer_info->ps_pages[j];
			if (!ps_page->page)
				break;
			dma_unmap_page(&pdev->dev, ps_page->dma, PAGE_SIZE,
				       DMA_FROM_DEVICE);
			ps_page->dma = 0;
			put_page(ps_page->page);
			ps_page->page = NULL;
		}
	}

	/* there also may be some cached data from a chained receive */
	if (rx_ring->rx_skb_top) {
		dev_kfree_skb(rx_ring->rx_skb_top);
		rx_ring->rx_skb_top = NULL;
	}

	/* Zero out the descriptor ring */
	memset(rx_ring->desc, 0, rx_ring->size);

	rx_ring->next_to_clean = 0;
	rx_ring->next_to_use = 0;
	adapter->flags2 &= ~FLAG2_IS_DISCARDING;

	writel(0, rx_ring->head);
	if (rx_ring->adapter->flags2 & FLAG2_PCIM2PCI_ARBITER_WA)
		e1000e_update_rdt_wa(rx_ring, 0);
	else
		writel(0, rx_ring->tail);
}

static void e1000e_downshift_workaround(struct work_struct *work)
{
	struct e1000_adapter *adapter = container_of(work,
					struct e1000_adapter, downshift_task);

	if (test_bit(__E1000_DOWN, &adapter->state))
		return;

	e1000e_gig_downshift_workaround_ich8lan(&adapter->hw);
}

/**
 * e1000_intr_msi - Interrupt Handler
 * @irq: interrupt number
 * @data: pointer to a network interface device structure
 **/
static irqreturn_t e1000_intr_msi(int irq, void *data)
{
	struct net_device *netdev = data;
	struct e1000_adapter *adapter = netdev_priv(netdev);
	struct e1000_hw *hw = &adapter->hw;
	u32 icr = er32(ICR);

	/*
	 * read ICR disables interrupts using IAM
	 */

	if (icr & E1000_ICR_LSC) {
		hw->mac.get_link_status = true;
		/*
		 * ICH8 workaround-- Call gig speed drop workaround on cable
		 * disconnect (LSC) before accessing any PHY registers
		 */
		if ((adapter->flags & FLAG_LSC_GIG_SPEED_DROP) &&
		    (!(er32(STATUS) & E1000_STATUS_LU)))
			schedule_work(&adapter->downshift_task);

		/*
		 * 80003ES2LAN workaround-- For packet buffer work-around on
		 * link down event; disable receives here in the ISR and reset
		 * adapter in watchdog
		 */
		if (netif_carrier_ok(netdev) &&
		    adapter->flags & FLAG_RX_NEEDS_RESTART) {
			/* disable receives */
			u32 rctl = er32(RCTL);
			ew32(RCTL, rctl & ~E1000_RCTL_EN);
			adapter->flags |= FLAG_RX_RESTART_NOW;
		}
		/* guard against interrupt when we're going down */
		if (!test_bit(__E1000_DOWN, &adapter->state))
			mod_timer(&adapter->watchdog_timer, jiffies + 1);
	}

	if (napi_schedule_prep(&adapter->napi)) {
		adapter->total_tx_bytes = 0;
		adapter->total_tx_packets = 0;
		adapter->total_rx_bytes = 0;
		adapter->total_rx_packets = 0;
		__napi_schedule(&adapter->napi);
	}

	return IRQ_HANDLED;
}

/**
 * e1000_intr - Interrupt Handler
 * @irq: interrupt number
 * @data: pointer to a network interface device structure
 **/
static irqreturn_t e1000_intr(int irq, void *data)
{
	struct net_device *netdev = data;
	struct e1000_adapter *adapter = netdev_priv(netdev);
	struct e1000_hw *hw = &adapter->hw;
	u32 rctl, icr = er32(ICR);

	if (!icr || test_bit(__E1000_DOWN, &adapter->state))
		return IRQ_NONE;  /* Not our interrupt */

	/*
	 * IMS will not auto-mask if INT_ASSERTED is not set, and if it is
	 * not set, then the adapter didn't send an interrupt
	 */
	if (!(icr & E1000_ICR_INT_ASSERTED))
		return IRQ_NONE;

	/*
	 * Interrupt Auto-Mask...upon reading ICR,
	 * interrupts are masked.  No need for the
	 * IMC write
	 */

	if (icr & E1000_ICR_LSC) {
		hw->mac.get_link_status = true;
		/*
		 * ICH8 workaround-- Call gig speed drop workaround on cable
		 * disconnect (LSC) before accessing any PHY registers
		 */
		if ((adapter->flags & FLAG_LSC_GIG_SPEED_DROP) &&
		    (!(er32(STATUS) & E1000_STATUS_LU)))
			schedule_work(&adapter->downshift_task);

		/*
		 * 80003ES2LAN workaround--
		 * For packet buffer work-around on link down event;
		 * disable receives here in the ISR and
		 * reset adapter in watchdog
		 */
		if (netif_carrier_ok(netdev) &&
		    (adapter->flags & FLAG_RX_NEEDS_RESTART)) {
			/* disable receives */
			rctl = er32(RCTL);
			ew32(RCTL, rctl & ~E1000_RCTL_EN);
			adapter->flags |= FLAG_RX_RESTART_NOW;
		}
		/* guard against interrupt when we're going down */
		if (!test_bit(__E1000_DOWN, &adapter->state))
			mod_timer(&adapter->watchdog_timer, jiffies + 1);
	}

	if (napi_schedule_prep(&adapter->napi)) {
		adapter->total_tx_bytes = 0;
		adapter->total_tx_packets = 0;
		adapter->total_rx_bytes = 0;
		adapter->total_rx_packets = 0;
		__napi_schedule(&adapter->napi);
	}

	return IRQ_HANDLED;
}

static irqreturn_t e1000_msix_other(int irq, void *data)
{
	struct net_device *netdev = data;
	struct e1000_adapter *adapter = netdev_priv(netdev);
	struct e1000_hw *hw = &adapter->hw;
	u32 icr = er32(ICR);

	if (!(icr & E1000_ICR_INT_ASSERTED)) {
		if (!test_bit(__E1000_DOWN, &adapter->state))
			ew32(IMS, E1000_IMS_OTHER);
		return IRQ_NONE;
	}

	if (icr & adapter->eiac_mask)
		ew32(ICS, (icr & adapter->eiac_mask));

	if (icr & E1000_ICR_OTHER) {
		if (!(icr & E1000_ICR_LSC))
			goto no_link_interrupt;
		hw->mac.get_link_status = true;
		/* guard against interrupt when we're going down */
		if (!test_bit(__E1000_DOWN, &adapter->state))
			mod_timer(&adapter->watchdog_timer, jiffies + 1);
	}

no_link_interrupt:
	if (!test_bit(__E1000_DOWN, &adapter->state))
		ew32(IMS, E1000_IMS_LSC | E1000_IMS_OTHER);

	return IRQ_HANDLED;
}


static irqreturn_t e1000_intr_msix_tx(int irq, void *data)
{
	struct net_device *netdev = data;
	struct e1000_adapter *adapter = netdev_priv(netdev);
	struct e1000_hw *hw = &adapter->hw;
	struct e1000_ring *tx_ring = adapter->tx_ring;


	adapter->total_tx_bytes = 0;
	adapter->total_tx_packets = 0;

	if (!e1000_clean_tx_irq(tx_ring))
		/* Ring was not completely cleaned, so fire another interrupt */
		ew32(ICS, tx_ring->ims_val);

	return IRQ_HANDLED;
}

static irqreturn_t e1000_intr_msix_rx(int irq, void *data)
{
	struct net_device *netdev = data;
	struct e1000_adapter *adapter = netdev_priv(netdev);
	struct e1000_ring *rx_ring = adapter->rx_ring;

	/* Write the ITR value calculated at the end of the
	 * previous interrupt.
	 */
	if (rx_ring->set_itr) {
		writel(1000000000 / (rx_ring->itr_val * 256),
		       rx_ring->itr_register);
		rx_ring->set_itr = 0;
	}

	if (napi_schedule_prep(&adapter->napi)) {
		adapter->total_rx_bytes = 0;
		adapter->total_rx_packets = 0;
		__napi_schedule(&adapter->napi);
	}
	return IRQ_HANDLED;
}

/**
 * e1000_configure_msix - Configure MSI-X hardware
 *
 * e1000_configure_msix sets up the hardware to properly
 * generate MSI-X interrupts.
 **/
static void e1000_configure_msix(struct e1000_adapter *adapter)
{
	struct e1000_hw *hw = &adapter->hw;
	struct e1000_ring *rx_ring = adapter->rx_ring;
	struct e1000_ring *tx_ring = adapter->tx_ring;
	int vector = 0;
	u32 ctrl_ext, ivar = 0;

	adapter->eiac_mask = 0;

	/* Workaround issue with spurious interrupts on 82574 in MSI-X mode */
	if (hw->mac.type == e1000_82574) {
		u32 rfctl = er32(RFCTL);
		rfctl |= E1000_RFCTL_ACK_DIS;
		ew32(RFCTL, rfctl);
	}

#define E1000_IVAR_INT_ALLOC_VALID	0x8
	/* Configure Rx vector */
	rx_ring->ims_val = E1000_IMS_RXQ0;
	adapter->eiac_mask |= rx_ring->ims_val;
	if (rx_ring->itr_val)
		writel(1000000000 / (rx_ring->itr_val * 256),
		       rx_ring->itr_register);
	else
		writel(1, rx_ring->itr_register);
	ivar = E1000_IVAR_INT_ALLOC_VALID | vector;

	/* Configure Tx vector */
	tx_ring->ims_val = E1000_IMS_TXQ0;
	vector++;
	if (tx_ring->itr_val)
		writel(1000000000 / (tx_ring->itr_val * 256),
		       tx_ring->itr_register);
	else
		writel(1, tx_ring->itr_register);
	adapter->eiac_mask |= tx_ring->ims_val;
	ivar |= ((E1000_IVAR_INT_ALLOC_VALID | vector) << 8);

	/* set vector for Other Causes, e.g. link changes */
	vector++;
	ivar |= ((E1000_IVAR_INT_ALLOC_VALID | vector) << 16);
	if (rx_ring->itr_val)
		writel(1000000000 / (rx_ring->itr_val * 256),
		       hw->hw_addr + E1000_EITR_82574(vector));
	else
		writel(1, hw->hw_addr + E1000_EITR_82574(vector));

	/* Cause Tx interrupts on every write back */
	ivar |= (1 << 31);

	ew32(IVAR, ivar);

	/* enable MSI-X PBA support */
	ctrl_ext = er32(CTRL_EXT);
	ctrl_ext |= E1000_CTRL_EXT_PBA_CLR;

	/* Auto-Mask Other interrupts upon ICR read */
#define E1000_EIAC_MASK_82574   0x01F00000
	ew32(IAM, ~E1000_EIAC_MASK_82574 | E1000_IMS_OTHER);
	ctrl_ext |= E1000_CTRL_EXT_EIAME;
	ew32(CTRL_EXT, ctrl_ext);
	e1e_flush();
}

void e1000e_reset_interrupt_capability(struct e1000_adapter *adapter)
{
	if (adapter->msix_entries) {
		pci_disable_msix(adapter->pdev);
		kfree(adapter->msix_entries);
		adapter->msix_entries = NULL;
	} else if (adapter->flags & FLAG_MSI_ENABLED) {
		pci_disable_msi(adapter->pdev);
		adapter->flags &= ~FLAG_MSI_ENABLED;
	}
}

/**
 * e1000e_set_interrupt_capability - set MSI or MSI-X if supported
 *
 * Attempt to configure interrupts using the best available
 * capabilities of the hardware and kernel.
 **/
void e1000e_set_interrupt_capability(struct e1000_adapter *adapter)
{
	int err;
	int i;

	switch (adapter->int_mode) {
	case E1000E_INT_MODE_MSIX:
		if (adapter->flags & FLAG_HAS_MSIX) {
			adapter->num_vectors = 3; /* RxQ0, TxQ0 and other */
			adapter->msix_entries = kcalloc(adapter->num_vectors,
						      sizeof(struct msix_entry),
						      GFP_KERNEL);
			if (adapter->msix_entries) {
				for (i = 0; i < adapter->num_vectors; i++)
					adapter->msix_entries[i].entry = i;

				err = pci_enable_msix(adapter->pdev,
						      adapter->msix_entries,
						      adapter->num_vectors);
				if (err == 0)
					return;
			}
			/* MSI-X failed, so fall through and try MSI */
			e_err("Failed to initialize MSI-X interrupts.  Falling back to MSI interrupts.\n");
			e1000e_reset_interrupt_capability(adapter);
		}
		adapter->int_mode = E1000E_INT_MODE_MSI;
		/* Fall through */
	case E1000E_INT_MODE_MSI:
		if (!pci_enable_msi(adapter->pdev)) {
			adapter->flags |= FLAG_MSI_ENABLED;
		} else {
			adapter->int_mode = E1000E_INT_MODE_LEGACY;
			e_err("Failed to initialize MSI interrupts.  Falling back to legacy interrupts.\n");
		}
		/* Fall through */
	case E1000E_INT_MODE_LEGACY:
		/* Don't do anything; this is the system default */
		break;
	}

	/* store the number of vectors being used */
	adapter->num_vectors = 1;
}

/**
 * e1000_request_msix - Initialize MSI-X interrupts
 *
 * e1000_request_msix allocates MSI-X vectors and requests interrupts from the
 * kernel.
 **/
static int e1000_request_msix(struct e1000_adapter *adapter)
{
	struct net_device *netdev = adapter->netdev;
	int err = 0, vector = 0;

	if (strlen(netdev->name) < (IFNAMSIZ - 5))
		snprintf(adapter->rx_ring->name,
			 sizeof(adapter->rx_ring->name) - 1,
			 "%s-rx-0", netdev->name);
	else
		memcpy(adapter->rx_ring->name, netdev->name, IFNAMSIZ);
	err = request_irq(adapter->msix_entries[vector].vector,
			  e1000_intr_msix_rx, 0, adapter->rx_ring->name,
			  netdev);
	if (err)
		return err;
	adapter->rx_ring->itr_register = adapter->hw.hw_addr +
	    E1000_EITR_82574(vector);
	adapter->rx_ring->itr_val = adapter->itr;
	vector++;

	if (strlen(netdev->name) < (IFNAMSIZ - 5))
		snprintf(adapter->tx_ring->name,
			 sizeof(adapter->tx_ring->name) - 1,
			 "%s-tx-0", netdev->name);
	else
		memcpy(adapter->tx_ring->name, netdev->name, IFNAMSIZ);
	err = request_irq(adapter->msix_entries[vector].vector,
			  e1000_intr_msix_tx, 0, adapter->tx_ring->name,
			  netdev);
	if (err)
		return err;
	adapter->tx_ring->itr_register = adapter->hw.hw_addr +
	    E1000_EITR_82574(vector);
	adapter->tx_ring->itr_val = adapter->itr;
	vector++;

	err = request_irq(adapter->msix_entries[vector].vector,
			  e1000_msix_other, 0, netdev->name, netdev);
	if (err)
		return err;

	e1000_configure_msix(adapter);

	return 0;
}

/**
 * e1000_request_irq - initialize interrupts
 *
 * Attempts to configure interrupts using the best available
 * capabilities of the hardware and kernel.
 **/
static int e1000_request_irq(struct e1000_adapter *adapter)
{
	struct net_device *netdev = adapter->netdev;
	int err;

	if (adapter->msix_entries) {
		err = e1000_request_msix(adapter);
		if (!err)
			return err;
		/* fall back to MSI */
		e1000e_reset_interrupt_capability(adapter);
		adapter->int_mode = E1000E_INT_MODE_MSI;
		e1000e_set_interrupt_capability(adapter);
	}
	if (adapter->flags & FLAG_MSI_ENABLED) {
		err = request_irq(adapter->pdev->irq, e1000_intr_msi, 0,
				  netdev->name, netdev);
		if (!err)
			return err;

		/* fall back to legacy interrupt */
		e1000e_reset_interrupt_capability(adapter);
		adapter->int_mode = E1000E_INT_MODE_LEGACY;
	}

	err = request_irq(adapter->pdev->irq, e1000_intr, IRQF_SHARED,
			  netdev->name, netdev);
	if (err)
		e_err("Unable to allocate interrupt, Error: %d\n", err);

	return err;
}

static void e1000_free_irq(struct e1000_adapter *adapter)
{
	struct net_device *netdev = adapter->netdev;

	if (adapter->msix_entries) {
		int vector = 0;

		free_irq(adapter->msix_entries[vector].vector, netdev);
		vector++;

		free_irq(adapter->msix_entries[vector].vector, netdev);
		vector++;

		/* Other Causes interrupt vector */
		free_irq(adapter->msix_entries[vector].vector, netdev);
		return;
	}

	free_irq(adapter->pdev->irq, netdev);
}

/**
 * e1000_irq_disable - Mask off interrupt generation on the NIC
 **/
static void e1000_irq_disable(struct e1000_adapter *adapter)
{
	struct e1000_hw *hw = &adapter->hw;

	ew32(IMC, ~0);
	if (adapter->msix_entries)
		ew32(EIAC_82574, 0);
	e1e_flush();

	if (adapter->msix_entries) {
		int i;
		for (i = 0; i < adapter->num_vectors; i++)
			synchronize_irq(adapter->msix_entries[i].vector);
	} else {
		synchronize_irq(adapter->pdev->irq);
	}
}

/**
 * e1000_irq_enable - Enable default interrupt generation settings
 **/
static void e1000_irq_enable(struct e1000_adapter *adapter)
{
	struct e1000_hw *hw = &adapter->hw;

	if (adapter->msix_entries) {
		ew32(EIAC_82574, adapter->eiac_mask & E1000_EIAC_MASK_82574);
		ew32(IMS, adapter->eiac_mask | E1000_IMS_OTHER | E1000_IMS_LSC);
	} else {
		ew32(IMS, IMS_ENABLE_MASK);
	}
	e1e_flush();
}

/**
 * e1000e_get_hw_control - get control of the h/w from f/w
 * @adapter: address of board private structure
 *
 * e1000e_get_hw_control sets {CTRL_EXT|SWSM}:DRV_LOAD bit.
 * For ASF and Pass Through versions of f/w this means that
 * the driver is loaded. For AMT version (only with 82573)
 * of the f/w this means that the network i/f is open.
 **/
void e1000e_get_hw_control(struct e1000_adapter *adapter)
{
	struct e1000_hw *hw = &adapter->hw;
	u32 ctrl_ext;
	u32 swsm;

	/* Let firmware know the driver has taken over */
	if (adapter->flags & FLAG_HAS_SWSM_ON_LOAD) {
		swsm = er32(SWSM);
		ew32(SWSM, swsm | E1000_SWSM_DRV_LOAD);
	} else if (adapter->flags & FLAG_HAS_CTRLEXT_ON_LOAD) {
		ctrl_ext = er32(CTRL_EXT);
		ew32(CTRL_EXT, ctrl_ext | E1000_CTRL_EXT_DRV_LOAD);
	}
}

/**
 * e1000e_release_hw_control - release control of the h/w to f/w
 * @adapter: address of board private structure
 *
 * e1000e_release_hw_control resets {CTRL_EXT|SWSM}:DRV_LOAD bit.
 * For ASF and Pass Through versions of f/w this means that the
 * driver is no longer loaded. For AMT version (only with 82573) i
 * of the f/w this means that the network i/f is closed.
 *
 **/
void e1000e_release_hw_control(struct e1000_adapter *adapter)
{
	struct e1000_hw *hw = &adapter->hw;
	u32 ctrl_ext;
	u32 swsm;

	/* Let firmware taken over control of h/w */
	if (adapter->flags & FLAG_HAS_SWSM_ON_LOAD) {
		swsm = er32(SWSM);
		ew32(SWSM, swsm & ~E1000_SWSM_DRV_LOAD);
	} else if (adapter->flags & FLAG_HAS_CTRLEXT_ON_LOAD) {
		ctrl_ext = er32(CTRL_EXT);
		ew32(CTRL_EXT, ctrl_ext & ~E1000_CTRL_EXT_DRV_LOAD);
	}
}

/**
 * @e1000_alloc_ring - allocate memory for a ring structure
 **/
static int e1000_alloc_ring_dma(struct e1000_adapter *adapter,
				struct e1000_ring *ring)
{
	struct pci_dev *pdev = adapter->pdev;

	ring->desc = dma_alloc_coherent(&pdev->dev, ring->size, &ring->dma,
					GFP_KERNEL);
	if (!ring->desc)
		return -ENOMEM;

	return 0;
}

/**
 * e1000e_setup_tx_resources - allocate Tx resources (Descriptors)
 * @tx_ring: Tx descriptor ring
 *
 * Return 0 on success, negative on failure
 **/
int e1000e_setup_tx_resources(struct e1000_ring *tx_ring)
{
	struct e1000_adapter *adapter = tx_ring->adapter;
	int err = -ENOMEM, size;

	size = sizeof(struct e1000_buffer) * tx_ring->count;
	tx_ring->buffer_info = vzalloc(size);
	if (!tx_ring->buffer_info)
		goto err;

	/* round up to nearest 4K */
	tx_ring->size = tx_ring->count * sizeof(struct e1000_tx_desc);
	tx_ring->size = ALIGN(tx_ring->size, 4096);

	err = e1000_alloc_ring_dma(adapter, tx_ring);
	if (err)
		goto err;

	tx_ring->next_to_use = 0;
	tx_ring->next_to_clean = 0;

	return 0;
err:
	vfree(tx_ring->buffer_info);
	e_err("Unable to allocate memory for the transmit descriptor ring\n");
	return err;
}

/**
 * e1000e_setup_rx_resources - allocate Rx resources (Descriptors)
 * @rx_ring: Rx descriptor ring
 *
 * Returns 0 on success, negative on failure
 **/
int e1000e_setup_rx_resources(struct e1000_ring *rx_ring)
{
	struct e1000_adapter *adapter = rx_ring->adapter;
	struct e1000_buffer *buffer_info;
	int i, size, desc_len, err = -ENOMEM;

	size = sizeof(struct e1000_buffer) * rx_ring->count;
	rx_ring->buffer_info = vzalloc(size);
	if (!rx_ring->buffer_info)
		goto err;

	for (i = 0; i < rx_ring->count; i++) {
		buffer_info = &rx_ring->buffer_info[i];
		buffer_info->ps_pages = kcalloc(PS_PAGE_BUFFERS,
						sizeof(struct e1000_ps_page),
						GFP_KERNEL);
		if (!buffer_info->ps_pages)
			goto err_pages;
	}

	desc_len = sizeof(union e1000_rx_desc_packet_split);

	/* Round up to nearest 4K */
	rx_ring->size = rx_ring->count * desc_len;
	rx_ring->size = ALIGN(rx_ring->size, 4096);

	err = e1000_alloc_ring_dma(adapter, rx_ring);
	if (err)
		goto err_pages;

	rx_ring->next_to_clean = 0;
	rx_ring->next_to_use = 0;
	rx_ring->rx_skb_top = NULL;

	return 0;

err_pages:
	for (i = 0; i < rx_ring->count; i++) {
		buffer_info = &rx_ring->buffer_info[i];
		kfree(buffer_info->ps_pages);
	}
err:
	vfree(rx_ring->buffer_info);
	e_err("Unable to allocate memory for the receive descriptor ring\n");
	return err;
}

/**
 * e1000_clean_tx_ring - Free Tx Buffers
 * @tx_ring: Tx descriptor ring
 **/
static void e1000_clean_tx_ring(struct e1000_ring *tx_ring)
{
	struct e1000_adapter *adapter = tx_ring->adapter;
	struct e1000_buffer *buffer_info;
	unsigned long size;
	unsigned int i;

	for (i = 0; i < tx_ring->count; i++) {
		buffer_info = &tx_ring->buffer_info[i];
		e1000_put_txbuf(tx_ring, buffer_info);
	}

	netdev_reset_queue(adapter->netdev);
	size = sizeof(struct e1000_buffer) * tx_ring->count;
	memset(tx_ring->buffer_info, 0, size);

	memset(tx_ring->desc, 0, tx_ring->size);

	tx_ring->next_to_use = 0;
	tx_ring->next_to_clean = 0;

	writel(0, tx_ring->head);
	if (tx_ring->adapter->flags2 & FLAG2_PCIM2PCI_ARBITER_WA)
		e1000e_update_tdt_wa(tx_ring, 0);
	else
		writel(0, tx_ring->tail);
}

/**
 * e1000e_free_tx_resources - Free Tx Resources per Queue
 * @tx_ring: Tx descriptor ring
 *
 * Free all transmit software resources
 **/
void e1000e_free_tx_resources(struct e1000_ring *tx_ring)
{
	struct e1000_adapter *adapter = tx_ring->adapter;
	struct pci_dev *pdev = adapter->pdev;

	e1000_clean_tx_ring(tx_ring);

	vfree(tx_ring->buffer_info);
	tx_ring->buffer_info = NULL;

	dma_free_coherent(&pdev->dev, tx_ring->size, tx_ring->desc,
			  tx_ring->dma);
	tx_ring->desc = NULL;
}

/**
 * e1000e_free_rx_resources - Free Rx Resources
 * @rx_ring: Rx descriptor ring
 *
 * Free all receive software resources
 **/
void e1000e_free_rx_resources(struct e1000_ring *rx_ring)
{
	struct e1000_adapter *adapter = rx_ring->adapter;
	struct pci_dev *pdev = adapter->pdev;
	int i;

	e1000_clean_rx_ring(rx_ring);

	for (i = 0; i < rx_ring->count; i++)
		kfree(rx_ring->buffer_info[i].ps_pages);

	vfree(rx_ring->buffer_info);
	rx_ring->buffer_info = NULL;

	dma_free_coherent(&pdev->dev, rx_ring->size, rx_ring->desc,
			  rx_ring->dma);
	rx_ring->desc = NULL;
}

/**
 * e1000_update_itr - update the dynamic ITR value based on statistics
 * @adapter: pointer to adapter
 * @itr_setting: current adapter->itr
 * @packets: the number of packets during this measurement interval
 * @bytes: the number of bytes during this measurement interval
 *
 *      Stores a new ITR value based on packets and byte
 *      counts during the last interrupt.  The advantage of per interrupt
 *      computation is faster updates and more accurate ITR for the current
 *      traffic pattern.  Constants in this function were computed
 *      based on theoretical maximum wire speed and thresholds were set based
 *      on testing data as well as attempting to minimize response time
 *      while increasing bulk throughput.  This functionality is controlled
 *      by the InterruptThrottleRate module parameter.
 **/
static unsigned int e1000_update_itr(struct e1000_adapter *adapter,
				     u16 itr_setting, int packets,
				     int bytes)
{
	unsigned int retval = itr_setting;

	if (packets == 0)
		return itr_setting;

	switch (itr_setting) {
	case lowest_latency:
		/* handle TSO and jumbo frames */
		if (bytes/packets > 8000)
			retval = bulk_latency;
		else if ((packets < 5) && (bytes > 512))
			retval = low_latency;
		break;
	case low_latency:  /* 50 usec aka 20000 ints/s */
		if (bytes > 10000) {
			/* this if handles the TSO accounting */
			if (bytes/packets > 8000)
				retval = bulk_latency;
			else if ((packets < 10) || ((bytes/packets) > 1200))
				retval = bulk_latency;
			else if ((packets > 35))
				retval = lowest_latency;
		} else if (bytes/packets > 2000) {
			retval = bulk_latency;
		} else if (packets <= 2 && bytes < 512) {
			retval = lowest_latency;
		}
		break;
	case bulk_latency: /* 250 usec aka 4000 ints/s */
		if (bytes > 25000) {
			if (packets > 35)
				retval = low_latency;
		} else if (bytes < 6000) {
			retval = low_latency;
		}
		break;
	}

	return retval;
}

static void e1000_set_itr(struct e1000_adapter *adapter)
{
	struct e1000_hw *hw = &adapter->hw;
	u16 current_itr;
	u32 new_itr = adapter->itr;

	/* for non-gigabit speeds, just fix the interrupt rate at 4000 */
	if (adapter->link_speed != SPEED_1000) {
		current_itr = 0;
		new_itr = 4000;
		goto set_itr_now;
	}

	if (adapter->flags2 & FLAG2_DISABLE_AIM) {
		new_itr = 0;
		goto set_itr_now;
	}

	adapter->tx_itr = e1000_update_itr(adapter,
				    adapter->tx_itr,
				    adapter->total_tx_packets,
				    adapter->total_tx_bytes);
	/* conservative mode (itr 3) eliminates the lowest_latency setting */
	if (adapter->itr_setting == 3 && adapter->tx_itr == lowest_latency)
		adapter->tx_itr = low_latency;

	adapter->rx_itr = e1000_update_itr(adapter,
				    adapter->rx_itr,
				    adapter->total_rx_packets,
				    adapter->total_rx_bytes);
	/* conservative mode (itr 3) eliminates the lowest_latency setting */
	if (adapter->itr_setting == 3 && adapter->rx_itr == lowest_latency)
		adapter->rx_itr = low_latency;

	current_itr = max(adapter->rx_itr, adapter->tx_itr);

	switch (current_itr) {
	/* counts and packets in update_itr are dependent on these numbers */
	case lowest_latency:
		new_itr = 70000;
		break;
	case low_latency:
		new_itr = 20000; /* aka hwitr = ~200 */
		break;
	case bulk_latency:
		new_itr = 4000;
		break;
	default:
		break;
	}

set_itr_now:
	if (new_itr != adapter->itr) {
		/*
		 * this attempts to bias the interrupt rate towards Bulk
		 * by adding intermediate steps when interrupt rate is
		 * increasing
		 */
		new_itr = new_itr > adapter->itr ?
			     min(adapter->itr + (new_itr >> 2), new_itr) :
			     new_itr;
		adapter->itr = new_itr;
		adapter->rx_ring->itr_val = new_itr;
		if (adapter->msix_entries)
			adapter->rx_ring->set_itr = 1;
		else
			if (new_itr)
				ew32(ITR, 1000000000 / (new_itr * 256));
			else
				ew32(ITR, 0);
	}
}

/**
 * e1000_alloc_queues - Allocate memory for all rings
 * @adapter: board private structure to initialize
 **/
static int __devinit e1000_alloc_queues(struct e1000_adapter *adapter)
{
	int size = sizeof(struct e1000_ring);

	adapter->tx_ring = kzalloc(size, GFP_KERNEL);
	if (!adapter->tx_ring)
		goto err;
	adapter->tx_ring->count = adapter->tx_ring_count;
	adapter->tx_ring->adapter = adapter;

	adapter->rx_ring = kzalloc(size, GFP_KERNEL);
	if (!adapter->rx_ring)
		goto err;
	adapter->rx_ring->count = adapter->rx_ring_count;
	adapter->rx_ring->adapter = adapter;

	return 0;
err:
	e_err("Unable to allocate memory for queues\n");
	kfree(adapter->rx_ring);
	kfree(adapter->tx_ring);
	return -ENOMEM;
}

/**
 * e1000e_poll - NAPI Rx polling callback
 * @napi: struct associated with this polling callback
 * @weight: number of packets driver is allowed to process this poll
 **/
static int e1000e_poll(struct napi_struct *napi, int weight)
{
	struct e1000_adapter *adapter = container_of(napi, struct e1000_adapter,
						     napi);
	struct e1000_hw *hw = &adapter->hw;
	struct net_device *poll_dev = adapter->netdev;
	int tx_cleaned = 1, work_done = 0;

	adapter = netdev_priv(poll_dev);

	if (!adapter->msix_entries ||
	    (adapter->rx_ring->ims_val & adapter->tx_ring->ims_val))
		tx_cleaned = e1000_clean_tx_irq(adapter->tx_ring);

	adapter->clean_rx(adapter->rx_ring, &work_done, weight);

	if (!tx_cleaned)
		work_done = weight;

	/* If weight not fully consumed, exit the polling mode */
	if (work_done < weight) {
		if (adapter->itr_setting & 3)
			e1000_set_itr(adapter);
		napi_complete(napi);
		if (!test_bit(__E1000_DOWN, &adapter->state)) {
			if (adapter->msix_entries)
				ew32(IMS, adapter->rx_ring->ims_val);
			else
				e1000_irq_enable(adapter);
		}
	}

	return work_done;
}

static int e1000_vlan_rx_add_vid(struct net_device *netdev, u16 vid)
{
	struct e1000_adapter *adapter = netdev_priv(netdev);
	struct e1000_hw *hw = &adapter->hw;
	u32 vfta, index;

	/* don't update vlan cookie if already programmed */
	if ((adapter->hw.mng_cookie.status &
	     E1000_MNG_DHCP_COOKIE_STATUS_VLAN) &&
	    (vid == adapter->mng_vlan_id))
		return 0;

	/* add VID to filter table */
	if (adapter->flags & FLAG_HAS_HW_VLAN_FILTER) {
		index = (vid >> 5) & 0x7F;
		vfta = E1000_READ_REG_ARRAY(hw, E1000_VFTA, index);
		vfta |= (1 << (vid & 0x1F));
		hw->mac.ops.write_vfta(hw, index, vfta);
	}

	set_bit(vid, adapter->active_vlans);

	return 0;
}

static int e1000_vlan_rx_kill_vid(struct net_device *netdev, u16 vid)
{
	struct e1000_adapter *adapter = netdev_priv(netdev);
	struct e1000_hw *hw = &adapter->hw;
	u32 vfta, index;

	if ((adapter->hw.mng_cookie.status &
	     E1000_MNG_DHCP_COOKIE_STATUS_VLAN) &&
	    (vid == adapter->mng_vlan_id)) {
		/* release control to f/w */
		e1000e_release_hw_control(adapter);
		return 0;
	}

	/* remove VID from filter table */
	if (adapter->flags & FLAG_HAS_HW_VLAN_FILTER) {
		index = (vid >> 5) & 0x7F;
		vfta = E1000_READ_REG_ARRAY(hw, E1000_VFTA, index);
		vfta &= ~(1 << (vid & 0x1F));
		hw->mac.ops.write_vfta(hw, index, vfta);
	}

	clear_bit(vid, adapter->active_vlans);

	return 0;
}

/**
 * e1000e_vlan_filter_disable - helper to disable hw VLAN filtering
 * @adapter: board private structure to initialize
 **/
static void e1000e_vlan_filter_disable(struct e1000_adapter *adapter)
{
	struct net_device *netdev = adapter->netdev;
	struct e1000_hw *hw = &adapter->hw;
	u32 rctl;

	if (adapter->flags & FLAG_HAS_HW_VLAN_FILTER) {
		/* disable VLAN receive filtering */
		rctl = er32(RCTL);
		rctl &= ~(E1000_RCTL_VFE | E1000_RCTL_CFIEN);
		ew32(RCTL, rctl);

		if (adapter->mng_vlan_id != (u16)E1000_MNG_VLAN_NONE) {
			e1000_vlan_rx_kill_vid(netdev, adapter->mng_vlan_id);
			adapter->mng_vlan_id = E1000_MNG_VLAN_NONE;
		}
	}
}

/**
 * e1000e_vlan_filter_enable - helper to enable HW VLAN filtering
 * @adapter: board private structure to initialize
 **/
static void e1000e_vlan_filter_enable(struct e1000_adapter *adapter)
{
	struct e1000_hw *hw = &adapter->hw;
	u32 rctl;

	if (adapter->flags & FLAG_HAS_HW_VLAN_FILTER) {
		/* enable VLAN receive filtering */
		rctl = er32(RCTL);
		rctl |= E1000_RCTL_VFE;
		rctl &= ~E1000_RCTL_CFIEN;
		ew32(RCTL, rctl);
	}
}

/**
 * e1000e_vlan_strip_enable - helper to disable HW VLAN stripping
 * @adapter: board private structure to initialize
 **/
static void e1000e_vlan_strip_disable(struct e1000_adapter *adapter)
{
	struct e1000_hw *hw = &adapter->hw;
	u32 ctrl;

	/* disable VLAN tag insert/strip */
	ctrl = er32(CTRL);
	ctrl &= ~E1000_CTRL_VME;
	ew32(CTRL, ctrl);
}

/**
 * e1000e_vlan_strip_enable - helper to enable HW VLAN stripping
 * @adapter: board private structure to initialize
 **/
static void e1000e_vlan_strip_enable(struct e1000_adapter *adapter)
{
	struct e1000_hw *hw = &adapter->hw;
	u32 ctrl;

	/* enable VLAN tag insert/strip */
	ctrl = er32(CTRL);
	ctrl |= E1000_CTRL_VME;
	ew32(CTRL, ctrl);
}

static void e1000_update_mng_vlan(struct e1000_adapter *adapter)
{
	struct net_device *netdev = adapter->netdev;
	u16 vid = adapter->hw.mng_cookie.vlan_id;
	u16 old_vid = adapter->mng_vlan_id;

	if (adapter->hw.mng_cookie.status &
	    E1000_MNG_DHCP_COOKIE_STATUS_VLAN) {
		e1000_vlan_rx_add_vid(netdev, vid);
		adapter->mng_vlan_id = vid;
	}

	if ((old_vid != (u16)E1000_MNG_VLAN_NONE) && (vid != old_vid))
		e1000_vlan_rx_kill_vid(netdev, old_vid);
}

static void e1000_restore_vlan(struct e1000_adapter *adapter)
{
	u16 vid;

	e1000_vlan_rx_add_vid(adapter->netdev, 0);

	for_each_set_bit(vid, adapter->active_vlans, VLAN_N_VID)
		e1000_vlan_rx_add_vid(adapter->netdev, vid);
}

static void e1000_init_manageability_pt(struct e1000_adapter *adapter)
{
	struct e1000_hw *hw = &adapter->hw;
	u32 manc, manc2h, mdef, i, j;

	if (!(adapter->flags & FLAG_MNG_PT_ENABLED))
		return;

	manc = er32(MANC);

	/*
	 * enable receiving management packets to the host. this will probably
	 * generate destination unreachable messages from the host OS, but
	 * the packets will be handled on SMBUS
	 */
	manc |= E1000_MANC_EN_MNG2HOST;
	manc2h = er32(MANC2H);

	switch (hw->mac.type) {
	default:
		manc2h |= (E1000_MANC2H_PORT_623 | E1000_MANC2H_PORT_664);
		break;
	case e1000_82574:
	case e1000_82583:
		/*
		 * Check if IPMI pass-through decision filter already exists;
		 * if so, enable it.
		 */
		for (i = 0, j = 0; i < 8; i++) {
			mdef = er32(MDEF(i));

			/* Ignore filters with anything other than IPMI ports */
			if (mdef & ~(E1000_MDEF_PORT_623 | E1000_MDEF_PORT_664))
				continue;

			/* Enable this decision filter in MANC2H */
			if (mdef)
				manc2h |= (1 << i);

			j |= mdef;
		}

		if (j == (E1000_MDEF_PORT_623 | E1000_MDEF_PORT_664))
			break;

		/* Create new decision filter in an empty filter */
		for (i = 0, j = 0; i < 8; i++)
			if (er32(MDEF(i)) == 0) {
				ew32(MDEF(i), (E1000_MDEF_PORT_623 |
					       E1000_MDEF_PORT_664));
				manc2h |= (1 << 1);
				j++;
				break;
			}

		if (!j)
			e_warn("Unable to create IPMI pass-through filter\n");
		break;
	}

	ew32(MANC2H, manc2h);
	ew32(MANC, manc);
}

/**
 * e1000_configure_tx - Configure Transmit Unit after Reset
 * @adapter: board private structure
 *
 * Configure the Tx unit of the MAC after a reset.
 **/
static void e1000_configure_tx(struct e1000_adapter *adapter)
{
	struct e1000_hw *hw = &adapter->hw;
	struct e1000_ring *tx_ring = adapter->tx_ring;
	u64 tdba;
	u32 tdlen, tarc;

	/* Setup the HW Tx Head and Tail descriptor pointers */
	tdba = tx_ring->dma;
	tdlen = tx_ring->count * sizeof(struct e1000_tx_desc);
	ew32(TDBAL(0), (tdba & DMA_BIT_MASK(32)));
	ew32(TDBAH(0), (tdba >> 32));
	ew32(TDLEN(0), tdlen);
	ew32(TDH(0), 0);
	ew32(TDT(0), 0);
	tx_ring->head = adapter->hw.hw_addr + E1000_TDH(0);
	tx_ring->tail = adapter->hw.hw_addr + E1000_TDT(0);

	/* Set the Tx Interrupt Delay register */
	ew32(TIDV, adapter->tx_int_delay);
	/* Tx irq moderation */
	ew32(TADV, adapter->tx_abs_int_delay);

	if (adapter->flags2 & FLAG2_DMA_BURST) {
		u32 txdctl = er32(TXDCTL(0));
		txdctl &= ~(E1000_TXDCTL_PTHRESH | E1000_TXDCTL_HTHRESH |
			    E1000_TXDCTL_WTHRESH);
		/*
		 * set up some performance related parameters to encourage the
		 * hardware to use the bus more efficiently in bursts, depends
		 * on the tx_int_delay to be enabled,
		 * wthresh = 5 ==> burst write a cacheline (64 bytes) at a time
		 * hthresh = 1 ==> prefetch when one or more available
		 * pthresh = 0x1f ==> prefetch if internal cache 31 or less
		 * BEWARE: this seems to work but should be considered first if
		 * there are Tx hangs or other Tx related bugs
		 */
		txdctl |= E1000_TXDCTL_DMA_BURST_ENABLE;
		ew32(TXDCTL(0), txdctl);
	}
	/* erratum work around: set txdctl the same for both queues */
	ew32(TXDCTL(1), er32(TXDCTL(0)));

	if (adapter->flags & FLAG_TARC_SPEED_MODE_BIT) {
		tarc = er32(TARC(0));
		/*
		 * set the speed mode bit, we'll clear it if we're not at
		 * gigabit link later
		 */
#define SPEED_MODE_BIT (1 << 21)
		tarc |= SPEED_MODE_BIT;
		ew32(TARC(0), tarc);
	}

	/* errata: program both queues to unweighted RR */
	if (adapter->flags & FLAG_TARC_SET_BIT_ZERO) {
		tarc = er32(TARC(0));
		tarc |= 1;
		ew32(TARC(0), tarc);
		tarc = er32(TARC(1));
		tarc |= 1;
		ew32(TARC(1), tarc);
	}

	/* Setup Transmit Descriptor Settings for eop descriptor */
	adapter->txd_cmd = E1000_TXD_CMD_EOP | E1000_TXD_CMD_IFCS;

	/* only set IDE if we are delaying interrupts using the timers */
	if (adapter->tx_int_delay)
		adapter->txd_cmd |= E1000_TXD_CMD_IDE;

	/* enable Report Status bit */
	adapter->txd_cmd |= E1000_TXD_CMD_RS;

	hw->mac.ops.config_collision_dist(hw);
}

/**
 * e1000_setup_rctl - configure the receive control registers
 * @adapter: Board private structure
 **/
#define PAGE_USE_COUNT(S) (((S) >> PAGE_SHIFT) + \
			   (((S) & (PAGE_SIZE - 1)) ? 1 : 0))
static void e1000_setup_rctl(struct e1000_adapter *adapter)
{
	struct e1000_hw *hw = &adapter->hw;
	u32 rctl, rfctl;
	u32 pages = 0;

	/* Workaround Si errata on PCHx - configure jumbo frame flow */
	if (hw->mac.type >= e1000_pch2lan) {
		s32 ret_val;

		if (adapter->netdev->mtu > ETH_DATA_LEN)
			ret_val = e1000_lv_jumbo_workaround_ich8lan(hw, true);
		else
			ret_val = e1000_lv_jumbo_workaround_ich8lan(hw, false);

		if (ret_val)
			e_dbg("failed to enable jumbo frame workaround mode\n");
	}

	/* Program MC offset vector base */
	rctl = er32(RCTL);
	rctl &= ~(3 << E1000_RCTL_MO_SHIFT);
	rctl |= E1000_RCTL_EN | E1000_RCTL_BAM |
		E1000_RCTL_LBM_NO | E1000_RCTL_RDMTS_HALF |
		(adapter->hw.mac.mc_filter_type << E1000_RCTL_MO_SHIFT);

	/* Do not Store bad packets */
	rctl &= ~E1000_RCTL_SBP;

	/* Enable Long Packet receive */
	if (adapter->netdev->mtu <= ETH_DATA_LEN)
		rctl &= ~E1000_RCTL_LPE;
	else
		rctl |= E1000_RCTL_LPE;

	/* Some systems expect that the CRC is included in SMBUS traffic. The
	 * hardware strips the CRC before sending to both SMBUS (BMC) and to
	 * host memory when this is enabled
	 */
	if (adapter->flags2 & FLAG2_CRC_STRIPPING)
		rctl |= E1000_RCTL_SECRC;

	/* Workaround Si errata on 82577 PHY - configure IPG for jumbos */
	if ((hw->phy.type == e1000_phy_82577) && (rctl & E1000_RCTL_LPE)) {
		u16 phy_data;

		e1e_rphy(hw, PHY_REG(770, 26), &phy_data);
		phy_data &= 0xfff8;
		phy_data |= (1 << 2);
		e1e_wphy(hw, PHY_REG(770, 26), phy_data);

		e1e_rphy(hw, 22, &phy_data);
		phy_data &= 0x0fff;
		phy_data |= (1 << 14);
		e1e_wphy(hw, 0x10, 0x2823);
		e1e_wphy(hw, 0x11, 0x0003);
		e1e_wphy(hw, 22, phy_data);
	}

	/* Setup buffer sizes */
	rctl &= ~E1000_RCTL_SZ_4096;
	rctl |= E1000_RCTL_BSEX;
	switch (adapter->rx_buffer_len) {
	case 2048:
	default:
		rctl |= E1000_RCTL_SZ_2048;
		rctl &= ~E1000_RCTL_BSEX;
		break;
	case 4096:
		rctl |= E1000_RCTL_SZ_4096;
		break;
	case 8192:
		rctl |= E1000_RCTL_SZ_8192;
		break;
	case 16384:
		rctl |= E1000_RCTL_SZ_16384;
		break;
	}

	/* Enable Extended Status in all Receive Descriptors */
	rfctl = er32(RFCTL);
	rfctl |= E1000_RFCTL_EXTEN;
	ew32(RFCTL, rfctl);

	/*
	 * 82571 and greater support packet-split where the protocol
	 * header is placed in skb->data and the packet data is
	 * placed in pages hanging off of skb_shinfo(skb)->nr_frags.
	 * In the case of a non-split, skb->data is linearly filled,
	 * followed by the page buffers.  Therefore, skb->data is
	 * sized to hold the largest protocol header.
	 *
	 * allocations using alloc_page take too long for regular MTU
	 * so only enable packet split for jumbo frames
	 *
	 * Using pages when the page size is greater than 16k wastes
	 * a lot of memory, since we allocate 3 pages at all times
	 * per packet.
	 */
	pages = PAGE_USE_COUNT(adapter->netdev->mtu);
	if ((pages <= 3) && (PAGE_SIZE <= 16384) && (rctl & E1000_RCTL_LPE))
		adapter->rx_ps_pages = pages;
	else
		adapter->rx_ps_pages = 0;

	if (adapter->rx_ps_pages) {
		u32 psrctl = 0;

		/* Enable Packet split descriptors */
		rctl |= E1000_RCTL_DTYP_PS;

		psrctl |= adapter->rx_ps_bsize0 >>
			E1000_PSRCTL_BSIZE0_SHIFT;

		switch (adapter->rx_ps_pages) {
		case 3:
			psrctl |= PAGE_SIZE <<
				E1000_PSRCTL_BSIZE3_SHIFT;
		case 2:
			psrctl |= PAGE_SIZE <<
				E1000_PSRCTL_BSIZE2_SHIFT;
		case 1:
			psrctl |= PAGE_SIZE >>
				E1000_PSRCTL_BSIZE1_SHIFT;
			break;
		}

		ew32(PSRCTL, psrctl);
	}

	/* This is useful for sniffing bad packets. */
	if (adapter->netdev->features & NETIF_F_RXALL) {
		/* UPE and MPE will be handled by normal PROMISC logic
		 * in e1000e_set_rx_mode */
		rctl |= (E1000_RCTL_SBP | /* Receive bad packets */
			 E1000_RCTL_BAM | /* RX All Bcast Pkts */
			 E1000_RCTL_PMCF); /* RX All MAC Ctrl Pkts */

		rctl &= ~(E1000_RCTL_VFE | /* Disable VLAN filter */
			  E1000_RCTL_DPF | /* Allow filtered pause */
			  E1000_RCTL_CFIEN); /* Dis VLAN CFIEN Filter */
		/* Do not mess with E1000_CTRL_VME, it affects transmit as well,
		 * and that breaks VLANs.
		 */
	}

	ew32(RCTL, rctl);
	/* just started the receive unit, no need to restart */
	adapter->flags &= ~FLAG_RX_RESTART_NOW;
}

/**
 * e1000_configure_rx - Configure Receive Unit after Reset
 * @adapter: board private structure
 *
 * Configure the Rx unit of the MAC after a reset.
 **/
static void e1000_configure_rx(struct e1000_adapter *adapter)
{
	struct e1000_hw *hw = &adapter->hw;
	struct e1000_ring *rx_ring = adapter->rx_ring;
	u64 rdba;
	u32 rdlen, rctl, rxcsum, ctrl_ext;

	if (adapter->rx_ps_pages) {
		/* this is a 32 byte descriptor */
		rdlen = rx_ring->count *
		    sizeof(union e1000_rx_desc_packet_split);
		adapter->clean_rx = e1000_clean_rx_irq_ps;
		adapter->alloc_rx_buf = e1000_alloc_rx_buffers_ps;
	} else if (adapter->netdev->mtu > ETH_FRAME_LEN + ETH_FCS_LEN) {
		rdlen = rx_ring->count * sizeof(union e1000_rx_desc_extended);
		adapter->clean_rx = e1000_clean_jumbo_rx_irq;
		adapter->alloc_rx_buf = e1000_alloc_jumbo_rx_buffers;
	} else {
		rdlen = rx_ring->count * sizeof(union e1000_rx_desc_extended);
		adapter->clean_rx = e1000_clean_rx_irq;
		adapter->alloc_rx_buf = e1000_alloc_rx_buffers;
	}

	/* disable receives while setting up the descriptors */
	rctl = er32(RCTL);
	if (!(adapter->flags2 & FLAG2_NO_DISABLE_RX))
		ew32(RCTL, rctl & ~E1000_RCTL_EN);
	e1e_flush();
	usleep_range(10000, 20000);

	if (adapter->flags2 & FLAG2_DMA_BURST) {
		/*
		 * set the writeback threshold (only takes effect if the RDTR
		 * is set). set GRAN=1 and write back up to 0x4 worth, and
		 * enable prefetching of 0x20 Rx descriptors
		 * granularity = 01
		 * wthresh = 04,
		 * hthresh = 04,
		 * pthresh = 0x20
		 */
		ew32(RXDCTL(0), E1000_RXDCTL_DMA_BURST_ENABLE);
		ew32(RXDCTL(1), E1000_RXDCTL_DMA_BURST_ENABLE);

		/*
		 * override the delay timers for enabling bursting, only if
		 * the value was not set by the user via module options
		 */
		if (adapter->rx_int_delay == DEFAULT_RDTR)
			adapter->rx_int_delay = BURST_RDTR;
		if (adapter->rx_abs_int_delay == DEFAULT_RADV)
			adapter->rx_abs_int_delay = BURST_RADV;
	}

	/* set the Receive Delay Timer Register */
	ew32(RDTR, adapter->rx_int_delay);

	/* irq moderation */
	ew32(RADV, adapter->rx_abs_int_delay);
	if ((adapter->itr_setting != 0) && (adapter->itr != 0))
		ew32(ITR, 1000000000 / (adapter->itr * 256));

	ctrl_ext = er32(CTRL_EXT);
	/* Auto-Mask interrupts upon ICR access */
	ctrl_ext |= E1000_CTRL_EXT_IAME;
	ew32(IAM, 0xffffffff);
	ew32(CTRL_EXT, ctrl_ext);
	e1e_flush();

	/*
	 * Setup the HW Rx Head and Tail Descriptor Pointers and
	 * the Base and Length of the Rx Descriptor Ring
	 */
	rdba = rx_ring->dma;
	ew32(RDBAL(0), (rdba & DMA_BIT_MASK(32)));
	ew32(RDBAH(0), (rdba >> 32));
	ew32(RDLEN(0), rdlen);
	ew32(RDH(0), 0);
	ew32(RDT(0), 0);
	rx_ring->head = adapter->hw.hw_addr + E1000_RDH(0);
	rx_ring->tail = adapter->hw.hw_addr + E1000_RDT(0);

	/* Enable Receive Checksum Offload for TCP and UDP */
	rxcsum = er32(RXCSUM);
	if (adapter->netdev->features & NETIF_F_RXCSUM)
		rxcsum |= E1000_RXCSUM_TUOFL;
	else
		rxcsum &= ~E1000_RXCSUM_TUOFL;
	ew32(RXCSUM, rxcsum);

	if (adapter->hw.mac.type == e1000_pch2lan) {
		/*
		 * With jumbo frames, excessive C-state transition
		 * latencies result in dropped transactions.
		 */
		if (adapter->netdev->mtu > ETH_DATA_LEN) {
			u32 rxdctl = er32(RXDCTL(0));
			ew32(RXDCTL(0), rxdctl | 0x3);
			pm_qos_update_request(&adapter->netdev->pm_qos_req, 55);
		} else {
			pm_qos_update_request(&adapter->netdev->pm_qos_req,
					      PM_QOS_DEFAULT_VALUE);
		}
	}

	/* Enable Receives */
	ew32(RCTL, rctl);
}

/**
 * e1000e_write_mc_addr_list - write multicast addresses to MTA
 * @netdev: network interface device structure
 *
 * Writes multicast address list to the MTA hash table.
 * Returns: -ENOMEM on failure
 *                0 on no addresses written
 *                X on writing X addresses to MTA
 */
static int e1000e_write_mc_addr_list(struct net_device *netdev)
{
	struct e1000_adapter *adapter = netdev_priv(netdev);
	struct e1000_hw *hw = &adapter->hw;
	struct netdev_hw_addr *ha;
	u8 *mta_list;
	int i;

	if (netdev_mc_empty(netdev)) {
		/* nothing to program, so clear mc list */
		hw->mac.ops.update_mc_addr_list(hw, NULL, 0);
		return 0;
	}

	mta_list = kzalloc(netdev_mc_count(netdev) * ETH_ALEN, GFP_ATOMIC);
	if (!mta_list)
		return -ENOMEM;

	/* update_mc_addr_list expects a packed array of only addresses. */
	i = 0;
	netdev_for_each_mc_addr(ha, netdev)
		memcpy(mta_list + (i++ * ETH_ALEN), ha->addr, ETH_ALEN);

	hw->mac.ops.update_mc_addr_list(hw, mta_list, i);
	kfree(mta_list);

	return netdev_mc_count(netdev);
}

/**
 * e1000e_write_uc_addr_list - write unicast addresses to RAR table
 * @netdev: network interface device structure
 *
 * Writes unicast address list to the RAR table.
 * Returns: -ENOMEM on failure/insufficient address space
 *                0 on no addresses written
 *                X on writing X addresses to the RAR table
 **/
static int e1000e_write_uc_addr_list(struct net_device *netdev)
{
	struct e1000_adapter *adapter = netdev_priv(netdev);
	struct e1000_hw *hw = &adapter->hw;
	unsigned int rar_entries = hw->mac.rar_entry_count;
	int count = 0;

	/* save a rar entry for our hardware address */
	rar_entries--;

	/* save a rar entry for the LAA workaround */
	if (adapter->flags & FLAG_RESET_OVERWRITES_LAA)
		rar_entries--;

	/* return ENOMEM indicating insufficient memory for addresses */
	if (netdev_uc_count(netdev) > rar_entries)
		return -ENOMEM;

	if (!netdev_uc_empty(netdev) && rar_entries) {
		struct netdev_hw_addr *ha;

		/*
		 * write the addresses in reverse order to avoid write
		 * combining
		 */
		netdev_for_each_uc_addr(ha, netdev) {
			if (!rar_entries)
				break;
			hw->mac.ops.rar_set(hw, ha->addr, rar_entries--);
			count++;
		}
	}

	/* zero out the remaining RAR entries not used above */
	for (; rar_entries > 0; rar_entries--) {
		ew32(RAH(rar_entries), 0);
		ew32(RAL(rar_entries), 0);
	}
	e1e_flush();

	return count;
}

/**
 * e1000e_set_rx_mode - secondary unicast, Multicast and Promiscuous mode set
 * @netdev: network interface device structure
 *
 * The ndo_set_rx_mode entry point is called whenever the unicast or multicast
 * address list or the network interface flags are updated.  This routine is
 * responsible for configuring the hardware for proper unicast, multicast,
 * promiscuous mode, and all-multi behavior.
 **/
static void e1000e_set_rx_mode(struct net_device *netdev)
{
	struct e1000_adapter *adapter = netdev_priv(netdev);
	struct e1000_hw *hw = &adapter->hw;
	u32 rctl;

	/* Check for Promiscuous and All Multicast modes */
	rctl = er32(RCTL);

	/* clear the affected bits */
	rctl &= ~(E1000_RCTL_UPE | E1000_RCTL_MPE);

	if (netdev->flags & IFF_PROMISC) {
		rctl |= (E1000_RCTL_UPE | E1000_RCTL_MPE);
		/* Do not hardware filter VLANs in promisc mode */
		e1000e_vlan_filter_disable(adapter);
	} else {
		int count;

		if (netdev->flags & IFF_ALLMULTI) {
			rctl |= E1000_RCTL_MPE;
		} else {
			/*
			 * Write addresses to the MTA, if the attempt fails
			 * then we should just turn on promiscuous mode so
			 * that we can at least receive multicast traffic
			 */
			count = e1000e_write_mc_addr_list(netdev);
			if (count < 0)
				rctl |= E1000_RCTL_MPE;
		}
		e1000e_vlan_filter_enable(adapter);
		/*
		 * Write addresses to available RAR registers, if there is not
		 * sufficient space to store all the addresses then enable
		 * unicast promiscuous mode
		 */
		count = e1000e_write_uc_addr_list(netdev);
		if (count < 0)
			rctl |= E1000_RCTL_UPE;
	}

	ew32(RCTL, rctl);

	if (netdev->features & NETIF_F_HW_VLAN_RX)
		e1000e_vlan_strip_enable(adapter);
	else
		e1000e_vlan_strip_disable(adapter);
}

static void e1000e_setup_rss_hash(struct e1000_adapter *adapter)
{
	struct e1000_hw *hw = &adapter->hw;
	u32 mrqc, rxcsum;
	int i;
	static const u32 rsskey[10] = {
		0xda565a6d, 0xc20e5b25, 0x3d256741, 0xb08fa343, 0xcb2bcad0,
		0xb4307bae, 0xa32dcb77, 0x0cf23080, 0x3bb7426a, 0xfa01acbe
	};

	/* Fill out hash function seed */
	for (i = 0; i < 10; i++)
		ew32(RSSRK(i), rsskey[i]);

	/* Direct all traffic to queue 0 */
	for (i = 0; i < 32; i++)
		ew32(RETA(i), 0);

	/*
	 * Disable raw packet checksumming so that RSS hash is placed in
	 * descriptor on writeback.
	 */
	rxcsum = er32(RXCSUM);
	rxcsum |= E1000_RXCSUM_PCSD;

	ew32(RXCSUM, rxcsum);

	mrqc = (E1000_MRQC_RSS_FIELD_IPV4 |
		E1000_MRQC_RSS_FIELD_IPV4_TCP |
		E1000_MRQC_RSS_FIELD_IPV6 |
		E1000_MRQC_RSS_FIELD_IPV6_TCP |
		E1000_MRQC_RSS_FIELD_IPV6_TCP_EX);

	ew32(MRQC, mrqc);
}

/**
 * e1000_configure - configure the hardware for Rx and Tx
 * @adapter: private board structure
 **/
static void e1000_configure(struct e1000_adapter *adapter)
{
	struct e1000_ring *rx_ring = adapter->rx_ring;

	e1000e_set_rx_mode(adapter->netdev);

	e1000_restore_vlan(adapter);
	e1000_init_manageability_pt(adapter);

	e1000_configure_tx(adapter);

	if (adapter->netdev->features & NETIF_F_RXHASH)
		e1000e_setup_rss_hash(adapter);
	e1000_setup_rctl(adapter);
	e1000_configure_rx(adapter);
	adapter->alloc_rx_buf(rx_ring, e1000_desc_unused(rx_ring), GFP_KERNEL);
}

/**
 * e1000e_power_up_phy - restore link in case the phy was powered down
 * @adapter: address of board private structure
 *
 * The phy may be powered down to save power and turn off link when the
 * driver is unloaded and wake on lan is not enabled (among others)
 * *** this routine MUST be followed by a call to e1000e_reset ***
 **/
void e1000e_power_up_phy(struct e1000_adapter *adapter)
{
	if (adapter->hw.phy.ops.power_up)
		adapter->hw.phy.ops.power_up(&adapter->hw);

	adapter->hw.mac.ops.setup_link(&adapter->hw);
}

/**
 * e1000_power_down_phy - Power down the PHY
 *
 * Power down the PHY so no link is implied when interface is down.
 * The PHY cannot be powered down if management or WoL is active.
 */
static void e1000_power_down_phy(struct e1000_adapter *adapter)
{
	/* WoL is enabled */
	if (adapter->wol)
		return;

	if (adapter->hw.phy.ops.power_down)
		adapter->hw.phy.ops.power_down(&adapter->hw);
}

/**
 * e1000e_reset - bring the hardware into a known good state
 *
 * This function boots the hardware and enables some settings that
 * require a configuration cycle of the hardware - those cannot be
 * set/changed during runtime. After reset the device needs to be
 * properly configured for Rx, Tx etc.
 */
void e1000e_reset(struct e1000_adapter *adapter)
{
	struct e1000_mac_info *mac = &adapter->hw.mac;
	struct e1000_fc_info *fc = &adapter->hw.fc;
	struct e1000_hw *hw = &adapter->hw;
	u32 tx_space, min_tx_space, min_rx_space;
	u32 pba = adapter->pba;
	u16 hwm;

	/* reset Packet Buffer Allocation to default */
	ew32(PBA, pba);

	if (adapter->max_frame_size > ETH_FRAME_LEN + ETH_FCS_LEN) {
		/*
		 * To maintain wire speed transmits, the Tx FIFO should be
		 * large enough to accommodate two full transmit packets,
		 * rounded up to the next 1KB and expressed in KB.  Likewise,
		 * the Rx FIFO should be large enough to accommodate at least
		 * one full receive packet and is similarly rounded up and
		 * expressed in KB.
		 */
		pba = er32(PBA);
		/* upper 16 bits has Tx packet buffer allocation size in KB */
		tx_space = pba >> 16;
		/* lower 16 bits has Rx packet buffer allocation size in KB */
		pba &= 0xffff;
		/*
		 * the Tx fifo also stores 16 bytes of information about the Tx
		 * but don't include ethernet FCS because hardware appends it
		 */
		min_tx_space = (adapter->max_frame_size +
				sizeof(struct e1000_tx_desc) -
				ETH_FCS_LEN) * 2;
		min_tx_space = ALIGN(min_tx_space, 1024);
		min_tx_space >>= 10;
		/* software strips receive CRC, so leave room for it */
		min_rx_space = adapter->max_frame_size;
		min_rx_space = ALIGN(min_rx_space, 1024);
		min_rx_space >>= 10;

		/*
		 * If current Tx allocation is less than the min Tx FIFO size,
		 * and the min Tx FIFO size is less than the current Rx FIFO
		 * allocation, take space away from current Rx allocation
		 */
		if ((tx_space < min_tx_space) &&
		    ((min_tx_space - tx_space) < pba)) {
			pba -= min_tx_space - tx_space;

			/*
			 * if short on Rx space, Rx wins and must trump Tx
			 * adjustment or use Early Receive if available
			 */
			if (pba < min_rx_space)
				pba = min_rx_space;
		}

		ew32(PBA, pba);
	}

	/*
	 * flow control settings
	 *
	 * The high water mark must be low enough to fit one full frame
	 * (or the size used for early receive) above it in the Rx FIFO.
	 * Set it to the lower of:
	 * - 90% of the Rx FIFO size, and
	 * - the full Rx FIFO size minus one full frame
	 */
	if (adapter->flags & FLAG_DISABLE_FC_PAUSE_TIME)
		fc->pause_time = 0xFFFF;
	else
		fc->pause_time = E1000_FC_PAUSE_TIME;
	fc->send_xon = true;
	fc->current_mode = fc->requested_mode;

	switch (hw->mac.type) {
	case e1000_ich9lan:
	case e1000_ich10lan:
		if (adapter->netdev->mtu > ETH_DATA_LEN) {
			pba = 14;
			ew32(PBA, pba);
			fc->high_water = 0x2800;
			fc->low_water = fc->high_water - 8;
			break;
		}
		/* fall-through */
	default:
		hwm = min(((pba << 10) * 9 / 10),
			  ((pba << 10) - adapter->max_frame_size));

		fc->high_water = hwm & E1000_FCRTH_RTH; /* 8-byte granularity */
		fc->low_water = fc->high_water - 8;
		break;
	case e1000_pchlan:
		/*
		 * Workaround PCH LOM adapter hangs with certain network
		 * loads.  If hangs persist, try disabling Tx flow control.
		 */
		if (adapter->netdev->mtu > ETH_DATA_LEN) {
			fc->high_water = 0x3500;
			fc->low_water  = 0x1500;
		} else {
			fc->high_water = 0x5000;
			fc->low_water  = 0x3000;
		}
		fc->refresh_time = 0x1000;
		break;
	case e1000_pch2lan:
	case e1000_pch_lpt:
		fc->high_water = 0x05C20;
		fc->low_water = 0x05048;
		fc->pause_time = 0x0650;
		fc->refresh_time = 0x0400;
		if (adapter->netdev->mtu > ETH_DATA_LEN) {
			pba = 14;
			ew32(PBA, pba);
		}
		break;
	}

	/*
	 * Disable Adaptive Interrupt Moderation if 2 full packets cannot
	 * fit in receive buffer.
	 */
	if (adapter->itr_setting & 0x3) {
		if ((adapter->max_frame_size * 2) > (pba << 10)) {
			if (!(adapter->flags2 & FLAG2_DISABLE_AIM)) {
				dev_info(&adapter->pdev->dev,
					"Interrupt Throttle Rate turned off\n");
				adapter->flags2 |= FLAG2_DISABLE_AIM;
				ew32(ITR, 0);
			}
		} else if (adapter->flags2 & FLAG2_DISABLE_AIM) {
			dev_info(&adapter->pdev->dev,
				 "Interrupt Throttle Rate turned on\n");
			adapter->flags2 &= ~FLAG2_DISABLE_AIM;
			adapter->itr = 20000;
			ew32(ITR, 1000000000 / (adapter->itr * 256));
		}
	}

	/* Allow time for pending master requests to run */
	mac->ops.reset_hw(hw);

	/*
	 * For parts with AMT enabled, let the firmware know
	 * that the network interface is in control
	 */
	if (adapter->flags & FLAG_HAS_AMT)
		e1000e_get_hw_control(adapter);

	ew32(WUC, 0);

	if (mac->ops.init_hw(hw))
		e_err("Hardware Error\n");

	e1000_update_mng_vlan(adapter);

	/* Enable h/w to recognize an 802.1Q VLAN Ethernet packet */
	ew32(VET, ETH_P_8021Q);

	e1000e_reset_adaptive(hw);

	if (!netif_running(adapter->netdev) &&
	    !test_bit(__E1000_TESTING, &adapter->state)) {
		e1000_power_down_phy(adapter);
		return;
	}

	e1000_get_phy_info(hw);

	if ((adapter->flags & FLAG_HAS_SMART_POWER_DOWN) &&
	    !(adapter->flags & FLAG_SMART_POWER_DOWN)) {
		u16 phy_data = 0;
		/*
		 * speed up time to link by disabling smart power down, ignore
		 * the return value of this function because there is nothing
		 * different we would do if it failed
		 */
		e1e_rphy(hw, IGP02E1000_PHY_POWER_MGMT, &phy_data);
		phy_data &= ~IGP02E1000_PM_SPD;
		e1e_wphy(hw, IGP02E1000_PHY_POWER_MGMT, phy_data);
	}
}

int e1000e_up(struct e1000_adapter *adapter)
{
	struct e1000_hw *hw = &adapter->hw;

	/* hardware has been reset, we need to reload some things */
	e1000_configure(adapter);

	clear_bit(__E1000_DOWN, &adapter->state);

	if (adapter->msix_entries)
		e1000_configure_msix(adapter);
	e1000_irq_enable(adapter);

	netif_start_queue(adapter->netdev);

	/* fire a link change interrupt to start the watchdog */
	if (adapter->msix_entries)
		ew32(ICS, E1000_ICS_LSC | E1000_ICR_OTHER);
	else
		ew32(ICS, E1000_ICS_LSC);

	return 0;
}

static void e1000e_flush_descriptors(struct e1000_adapter *adapter)
{
	struct e1000_hw *hw = &adapter->hw;

	if (!(adapter->flags2 & FLAG2_DMA_BURST))
		return;

	/* flush pending descriptor writebacks to memory */
	ew32(TIDV, adapter->tx_int_delay | E1000_TIDV_FPD);
	ew32(RDTR, adapter->rx_int_delay | E1000_RDTR_FPD);

	/* execute the writes immediately */
	e1e_flush();

	/*
	 * due to rare timing issues, write to TIDV/RDTR again to ensure the
	 * write is successful
	 */
	ew32(TIDV, adapter->tx_int_delay | E1000_TIDV_FPD);
	ew32(RDTR, adapter->rx_int_delay | E1000_RDTR_FPD);

	/* execute the writes immediately */
	e1e_flush();
}

static void e1000e_update_stats(struct e1000_adapter *adapter);

void e1000e_down(struct e1000_adapter *adapter)
{
	struct net_device *netdev = adapter->netdev;
	struct e1000_hw *hw = &adapter->hw;
	u32 tctl, rctl;

	/*
	 * signal that we're down so the interrupt handler does not
	 * reschedule our watchdog timer
	 */
	set_bit(__E1000_DOWN, &adapter->state);

	/* disable receives in the hardware */
	rctl = er32(RCTL);
	if (!(adapter->flags2 & FLAG2_NO_DISABLE_RX))
		ew32(RCTL, rctl & ~E1000_RCTL_EN);
	/* flush and sleep below */

	netif_stop_queue(netdev);

	/* disable transmits in the hardware */
	tctl = er32(TCTL);
	tctl &= ~E1000_TCTL_EN;
	ew32(TCTL, tctl);

	/* flush both disables and wait for them to finish */
	e1e_flush();
	usleep_range(10000, 20000);

	e1000_irq_disable(adapter);

	del_timer_sync(&adapter->watchdog_timer);
	del_timer_sync(&adapter->phy_info_timer);

	netif_carrier_off(netdev);

	spin_lock(&adapter->stats64_lock);
	e1000e_update_stats(adapter);
	spin_unlock(&adapter->stats64_lock);

	e1000e_flush_descriptors(adapter);
	e1000_clean_tx_ring(adapter->tx_ring);
	e1000_clean_rx_ring(adapter->rx_ring);

	adapter->link_speed = 0;
	adapter->link_duplex = 0;

	if (!pci_channel_offline(adapter->pdev))
		e1000e_reset(adapter);

	/*
	 * TODO: for power management, we could drop the link and
	 * pci_disable_device here.
	 */
}

void e1000e_reinit_locked(struct e1000_adapter *adapter)
{
	might_sleep();
	while (test_and_set_bit(__E1000_RESETTING, &adapter->state))
		usleep_range(1000, 2000);
	e1000e_down(adapter);
	e1000e_up(adapter);
	clear_bit(__E1000_RESETTING, &adapter->state);
}

/**
 * e1000_sw_init - Initialize general software structures (struct e1000_adapter)
 * @adapter: board private structure to initialize
 *
 * e1000_sw_init initializes the Adapter private data structure.
 * Fields are initialized based on PCI device information and
 * OS network device settings (MTU size).
 **/
static int __devinit e1000_sw_init(struct e1000_adapter *adapter)
{
	struct net_device *netdev = adapter->netdev;

	adapter->rx_buffer_len = ETH_FRAME_LEN + VLAN_HLEN + ETH_FCS_LEN;
	adapter->rx_ps_bsize0 = 128;
	adapter->max_frame_size = netdev->mtu + ETH_HLEN + ETH_FCS_LEN;
	adapter->min_frame_size = ETH_ZLEN + ETH_FCS_LEN;
	adapter->tx_ring_count = E1000_DEFAULT_TXD;
	adapter->rx_ring_count = E1000_DEFAULT_RXD;

	spin_lock_init(&adapter->stats64_lock);

	e1000e_set_interrupt_capability(adapter);

	if (e1000_alloc_queues(adapter))
		return -ENOMEM;

	/* Explicitly disable IRQ since the NIC can be in any state. */
	e1000_irq_disable(adapter);

	set_bit(__E1000_DOWN, &adapter->state);
	return 0;
}

/**
 * e1000_intr_msi_test - Interrupt Handler
 * @irq: interrupt number
 * @data: pointer to a network interface device structure
 **/
static irqreturn_t e1000_intr_msi_test(int irq, void *data)
{
	struct net_device *netdev = data;
	struct e1000_adapter *adapter = netdev_priv(netdev);
	struct e1000_hw *hw = &adapter->hw;
	u32 icr = er32(ICR);

	e_dbg("icr is %08X\n", icr);
	if (icr & E1000_ICR_RXSEQ) {
		adapter->flags &= ~FLAG_MSI_TEST_FAILED;
		wmb();
	}

	return IRQ_HANDLED;
}

/**
 * e1000_test_msi_interrupt - Returns 0 for successful test
 * @adapter: board private struct
 *
 * code flow taken from tg3.c
 **/
static int e1000_test_msi_interrupt(struct e1000_adapter *adapter)
{
	struct net_device *netdev = adapter->netdev;
	struct e1000_hw *hw = &adapter->hw;
	int err;

	/* poll_enable hasn't been called yet, so don't need disable */
	/* clear any pending events */
	er32(ICR);

	/* free the real vector and request a test handler */
	e1000_free_irq(adapter);
	e1000e_reset_interrupt_capability(adapter);

	/* Assume that the test fails, if it succeeds then the test
	 * MSI irq handler will unset this flag */
	adapter->flags |= FLAG_MSI_TEST_FAILED;

	err = pci_enable_msi(adapter->pdev);
	if (err)
		goto msi_test_failed;

	err = request_irq(adapter->pdev->irq, e1000_intr_msi_test, 0,
			  netdev->name, netdev);
	if (err) {
		pci_disable_msi(adapter->pdev);
		goto msi_test_failed;
	}

	wmb();

	e1000_irq_enable(adapter);

	/* fire an unusual interrupt on the test handler */
	ew32(ICS, E1000_ICS_RXSEQ);
	e1e_flush();
	msleep(100);

	e1000_irq_disable(adapter);

	rmb();

	if (adapter->flags & FLAG_MSI_TEST_FAILED) {
		adapter->int_mode = E1000E_INT_MODE_LEGACY;
		e_info("MSI interrupt test failed, using legacy interrupt.\n");
	} else {
		e_dbg("MSI interrupt test succeeded!\n");
	}

	free_irq(adapter->pdev->irq, netdev);
	pci_disable_msi(adapter->pdev);

msi_test_failed:
	e1000e_set_interrupt_capability(adapter);
	return e1000_request_irq(adapter);
}

/**
 * e1000_test_msi - Returns 0 if MSI test succeeds or INTx mode is restored
 * @adapter: board private struct
 *
 * code flow taken from tg3.c, called with e1000 interrupts disabled.
 **/
static int e1000_test_msi(struct e1000_adapter *adapter)
{
	int err;
	u16 pci_cmd;

	if (!(adapter->flags & FLAG_MSI_ENABLED))
		return 0;

	/* disable SERR in case the MSI write causes a master abort */
	pci_read_config_word(adapter->pdev, PCI_COMMAND, &pci_cmd);
	if (pci_cmd & PCI_COMMAND_SERR)
		pci_write_config_word(adapter->pdev, PCI_COMMAND,
				      pci_cmd & ~PCI_COMMAND_SERR);

	err = e1000_test_msi_interrupt(adapter);

	/* re-enable SERR */
	if (pci_cmd & PCI_COMMAND_SERR) {
		pci_read_config_word(adapter->pdev, PCI_COMMAND, &pci_cmd);
		pci_cmd |= PCI_COMMAND_SERR;
		pci_write_config_word(adapter->pdev, PCI_COMMAND, pci_cmd);
	}

	return err;
}

/**
 * e1000_open - Called when a network interface is made active
 * @netdev: network interface device structure
 *
 * Returns 0 on success, negative value on failure
 *
 * The open entry point is called when a network interface is made
 * active by the system (IFF_UP).  At this point all resources needed
 * for transmit and receive operations are allocated, the interrupt
 * handler is registered with the OS, the watchdog timer is started,
 * and the stack is notified that the interface is ready.
 **/
static int e1000_open(struct net_device *netdev)
{
	struct e1000_adapter *adapter = netdev_priv(netdev);
	struct e1000_hw *hw = &adapter->hw;
	struct pci_dev *pdev = adapter->pdev;
	int err;

	/* disallow open during test */
	if (test_bit(__E1000_TESTING, &adapter->state))
		return -EBUSY;

	pm_runtime_get_sync(&pdev->dev);

	netif_carrier_off(netdev);

	/* allocate transmit descriptors */
	err = e1000e_setup_tx_resources(adapter->tx_ring);
	if (err)
		goto err_setup_tx;

	/* allocate receive descriptors */
	err = e1000e_setup_rx_resources(adapter->rx_ring);
	if (err)
		goto err_setup_rx;

	/*
	 * If AMT is enabled, let the firmware know that the network
	 * interface is now open and reset the part to a known state.
	 */
	if (adapter->flags & FLAG_HAS_AMT) {
		e1000e_get_hw_control(adapter);
		e1000e_reset(adapter);
	}

	e1000e_power_up_phy(adapter);

	adapter->mng_vlan_id = E1000_MNG_VLAN_NONE;
	if ((adapter->hw.mng_cookie.status &
	     E1000_MNG_DHCP_COOKIE_STATUS_VLAN))
		e1000_update_mng_vlan(adapter);

	/* DMA latency requirement to workaround jumbo issue */
	if (adapter->hw.mac.type == e1000_pch2lan)
		pm_qos_add_request(&adapter->netdev->pm_qos_req,
				   PM_QOS_CPU_DMA_LATENCY,
				   PM_QOS_DEFAULT_VALUE);

	/*
	 * before we allocate an interrupt, we must be ready to handle it.
	 * Setting DEBUG_SHIRQ in the kernel makes it fire an interrupt
	 * as soon as we call pci_request_irq, so we have to setup our
	 * clean_rx handler before we do so.
	 */
	e1000_configure(adapter);

	err = e1000_request_irq(adapter);
	if (err)
		goto err_req_irq;

	/*
	 * Work around PCIe errata with MSI interrupts causing some chipsets to
	 * ignore e1000e MSI messages, which means we need to test our MSI
	 * interrupt now
	 */
	if (adapter->int_mode != E1000E_INT_MODE_LEGACY) {
		err = e1000_test_msi(adapter);
		if (err) {
			e_err("Interrupt allocation failed\n");
			goto err_req_irq;
		}
	}

	/* From here on the code is the same as e1000e_up() */
	clear_bit(__E1000_DOWN, &adapter->state);

	napi_enable(&adapter->napi);

	e1000_irq_enable(adapter);

	adapter->tx_hang_recheck = false;
	netif_start_queue(netdev);

	adapter->idle_check = true;
	pm_runtime_put(&pdev->dev);

	/* fire a link status change interrupt to start the watchdog */
	if (adapter->msix_entries)
		ew32(ICS, E1000_ICS_LSC | E1000_ICR_OTHER);
	else
		ew32(ICS, E1000_ICS_LSC);

	return 0;

err_req_irq:
	e1000e_release_hw_control(adapter);
	e1000_power_down_phy(adapter);
	e1000e_free_rx_resources(adapter->rx_ring);
err_setup_rx:
	e1000e_free_tx_resources(adapter->tx_ring);
err_setup_tx:
	e1000e_reset(adapter);
	pm_runtime_put_sync(&pdev->dev);

	return err;
}

/**
 * e1000_close - Disables a network interface
 * @netdev: network interface device structure
 *
 * Returns 0, this is not allowed to fail
 *
 * The close entry point is called when an interface is de-activated
 * by the OS.  The hardware is still under the drivers control, but
 * needs to be disabled.  A global MAC reset is issued to stop the
 * hardware, and all transmit and receive resources are freed.
 **/
static int e1000_close(struct net_device *netdev)
{
	struct e1000_adapter *adapter = netdev_priv(netdev);
	struct pci_dev *pdev = adapter->pdev;
	int count = E1000_CHECK_RESET_COUNT;

	while (test_bit(__E1000_RESETTING, &adapter->state) && count--)
		usleep_range(10000, 20000);

	WARN_ON(test_bit(__E1000_RESETTING, &adapter->state));

	pm_runtime_get_sync(&pdev->dev);

	napi_disable(&adapter->napi);

	if (!test_bit(__E1000_DOWN, &adapter->state)) {
		e1000e_down(adapter);
		e1000_free_irq(adapter);
	}
	e1000_power_down_phy(adapter);

	e1000e_free_tx_resources(adapter->tx_ring);
	e1000e_free_rx_resources(adapter->rx_ring);

	/*
	 * kill manageability vlan ID if supported, but not if a vlan with
	 * the same ID is registered on the host OS (let 8021q kill it)
	 */
	if (adapter->hw.mng_cookie.status &
	    E1000_MNG_DHCP_COOKIE_STATUS_VLAN)
		e1000_vlan_rx_kill_vid(netdev, adapter->mng_vlan_id);

	/*
	 * If AMT is enabled, let the firmware know that the network
	 * interface is now closed
	 */
	if ((adapter->flags & FLAG_HAS_AMT) &&
	    !test_bit(__E1000_TESTING, &adapter->state))
		e1000e_release_hw_control(adapter);

	if (adapter->hw.mac.type == e1000_pch2lan)
		pm_qos_remove_request(&adapter->netdev->pm_qos_req);

	pm_runtime_put_sync(&pdev->dev);

	return 0;
}
/**
 * e1000_set_mac - Change the Ethernet Address of the NIC
 * @netdev: network interface device structure
 * @p: pointer to an address structure
 *
 * Returns 0 on success, negative on failure
 **/
static int e1000_set_mac(struct net_device *netdev, void *p)
{
	struct e1000_adapter *adapter = netdev_priv(netdev);
	struct e1000_hw *hw = &adapter->hw;
	struct sockaddr *addr = p;

	if (!is_valid_ether_addr(addr->sa_data))
		return -EADDRNOTAVAIL;

	memcpy(netdev->dev_addr, addr->sa_data, netdev->addr_len);
	memcpy(adapter->hw.mac.addr, addr->sa_data, netdev->addr_len);

	hw->mac.ops.rar_set(&adapter->hw, adapter->hw.mac.addr, 0);

	if (adapter->flags & FLAG_RESET_OVERWRITES_LAA) {
		/* activate the work around */
		e1000e_set_laa_state_82571(&adapter->hw, 1);

		/*
		 * Hold a copy of the LAA in RAR[14] This is done so that
		 * between the time RAR[0] gets clobbered  and the time it
		 * gets fixed (in e1000_watchdog), the actual LAA is in one
		 * of the RARs and no incoming packets directed to this port
		 * are dropped. Eventually the LAA will be in RAR[0] and
		 * RAR[14]
		 */
		hw->mac.ops.rar_set(&adapter->hw, adapter->hw.mac.addr,
				    adapter->hw.mac.rar_entry_count - 1);
	}

	return 0;
}

/**
 * e1000e_update_phy_task - work thread to update phy
 * @work: pointer to our work struct
 *
 * this worker thread exists because we must acquire a
 * semaphore to read the phy, which we could msleep while
 * waiting for it, and we can't msleep in a timer.
 **/
static void e1000e_update_phy_task(struct work_struct *work)
{
	struct e1000_adapter *adapter = container_of(work,
					struct e1000_adapter, update_phy_task);

	if (test_bit(__E1000_DOWN, &adapter->state))
		return;

	e1000_get_phy_info(&adapter->hw);
}

/*
 * Need to wait a few seconds after link up to get diagnostic information from
 * the phy
 */
static void e1000_update_phy_info(unsigned long data)
{
	struct e1000_adapter *adapter = (struct e1000_adapter *) data;

	if (test_bit(__E1000_DOWN, &adapter->state))
		return;

	schedule_work(&adapter->update_phy_task);
}

/**
 * e1000e_update_phy_stats - Update the PHY statistics counters
 * @adapter: board private structure
 *
 * Read/clear the upper 16-bit PHY registers and read/accumulate lower
 **/
static void e1000e_update_phy_stats(struct e1000_adapter *adapter)
{
	struct e1000_hw *hw = &adapter->hw;
	s32 ret_val;
	u16 phy_data;

	ret_val = hw->phy.ops.acquire(hw);
	if (ret_val)
		return;

	/*
	 * A page set is expensive so check if already on desired page.
	 * If not, set to the page with the PHY status registers.
	 */
	hw->phy.addr = 1;
	ret_val = e1000e_read_phy_reg_mdic(hw, IGP01E1000_PHY_PAGE_SELECT,
					   &phy_data);
	if (ret_val)
		goto release;
	if (phy_data != (HV_STATS_PAGE << IGP_PAGE_SHIFT)) {
		ret_val = hw->phy.ops.set_page(hw,
					       HV_STATS_PAGE << IGP_PAGE_SHIFT);
		if (ret_val)
			goto release;
	}

	/* Single Collision Count */
	hw->phy.ops.read_reg_page(hw, HV_SCC_UPPER, &phy_data);
	ret_val = hw->phy.ops.read_reg_page(hw, HV_SCC_LOWER, &phy_data);
	if (!ret_val)
		adapter->stats.scc += phy_data;

	/* Excessive Collision Count */
	hw->phy.ops.read_reg_page(hw, HV_ECOL_UPPER, &phy_data);
	ret_val = hw->phy.ops.read_reg_page(hw, HV_ECOL_LOWER, &phy_data);
	if (!ret_val)
		adapter->stats.ecol += phy_data;

	/* Multiple Collision Count */
	hw->phy.ops.read_reg_page(hw, HV_MCC_UPPER, &phy_data);
	ret_val = hw->phy.ops.read_reg_page(hw, HV_MCC_LOWER, &phy_data);
	if (!ret_val)
		adapter->stats.mcc += phy_data;

	/* Late Collision Count */
	hw->phy.ops.read_reg_page(hw, HV_LATECOL_UPPER, &phy_data);
	ret_val = hw->phy.ops.read_reg_page(hw, HV_LATECOL_LOWER, &phy_data);
	if (!ret_val)
		adapter->stats.latecol += phy_data;

	/* Collision Count - also used for adaptive IFS */
	hw->phy.ops.read_reg_page(hw, HV_COLC_UPPER, &phy_data);
	ret_val = hw->phy.ops.read_reg_page(hw, HV_COLC_LOWER, &phy_data);
	if (!ret_val)
		hw->mac.collision_delta = phy_data;

	/* Defer Count */
	hw->phy.ops.read_reg_page(hw, HV_DC_UPPER, &phy_data);
	ret_val = hw->phy.ops.read_reg_page(hw, HV_DC_LOWER, &phy_data);
	if (!ret_val)
		adapter->stats.dc += phy_data;

	/* Transmit with no CRS */
	hw->phy.ops.read_reg_page(hw, HV_TNCRS_UPPER, &phy_data);
	ret_val = hw->phy.ops.read_reg_page(hw, HV_TNCRS_LOWER, &phy_data);
	if (!ret_val)
		adapter->stats.tncrs += phy_data;

release:
	hw->phy.ops.release(hw);
}

/**
 * e1000e_update_stats - Update the board statistics counters
 * @adapter: board private structure
 **/
static void e1000e_update_stats(struct e1000_adapter *adapter)
{
	struct net_device *netdev = adapter->netdev;
	struct e1000_hw *hw = &adapter->hw;
	struct pci_dev *pdev = adapter->pdev;

	/*
	 * Prevent stats update while adapter is being reset, or if the pci
	 * connection is down.
	 */
	if (adapter->link_speed == 0)
		return;
	if (pci_channel_offline(pdev))
		return;

	adapter->stats.crcerrs += er32(CRCERRS);
	adapter->stats.gprc += er32(GPRC);
	adapter->stats.gorc += er32(GORCL);
	er32(GORCH); /* Clear gorc */
	adapter->stats.bprc += er32(BPRC);
	adapter->stats.mprc += er32(MPRC);
	adapter->stats.roc += er32(ROC);

	adapter->stats.mpc += er32(MPC);

	/* Half-duplex statistics */
	if (adapter->link_duplex == HALF_DUPLEX) {
		if (adapter->flags2 & FLAG2_HAS_PHY_STATS) {
			e1000e_update_phy_stats(adapter);
		} else {
			adapter->stats.scc += er32(SCC);
			adapter->stats.ecol += er32(ECOL);
			adapter->stats.mcc += er32(MCC);
			adapter->stats.latecol += er32(LATECOL);
			adapter->stats.dc += er32(DC);

			hw->mac.collision_delta = er32(COLC);

			if ((hw->mac.type != e1000_82574) &&
			    (hw->mac.type != e1000_82583))
				adapter->stats.tncrs += er32(TNCRS);
		}
		adapter->stats.colc += hw->mac.collision_delta;
	}

	adapter->stats.xonrxc += er32(XONRXC);
	adapter->stats.xontxc += er32(XONTXC);
	adapter->stats.xoffrxc += er32(XOFFRXC);
	adapter->stats.xofftxc += er32(XOFFTXC);
	adapter->stats.gptc += er32(GPTC);
	adapter->stats.gotc += er32(GOTCL);
	er32(GOTCH); /* Clear gotc */
	adapter->stats.rnbc += er32(RNBC);
	adapter->stats.ruc += er32(RUC);

	adapter->stats.mptc += er32(MPTC);
	adapter->stats.bptc += er32(BPTC);

	/* used for adaptive IFS */

	hw->mac.tx_packet_delta = er32(TPT);
	adapter->stats.tpt += hw->mac.tx_packet_delta;

	adapter->stats.algnerrc += er32(ALGNERRC);
	adapter->stats.rxerrc += er32(RXERRC);
	adapter->stats.cexterr += er32(CEXTERR);
	adapter->stats.tsctc += er32(TSCTC);
	adapter->stats.tsctfc += er32(TSCTFC);

	/* Fill out the OS statistics structure */
	netdev->stats.multicast = adapter->stats.mprc;
	netdev->stats.collisions = adapter->stats.colc;

	/* Rx Errors */

	/*
	 * RLEC on some newer hardware can be incorrect so build
	 * our own version based on RUC and ROC
	 */
	netdev->stats.rx_errors = adapter->stats.rxerrc +
		adapter->stats.crcerrs + adapter->stats.algnerrc +
		adapter->stats.ruc + adapter->stats.roc +
		adapter->stats.cexterr;
	netdev->stats.rx_length_errors = adapter->stats.ruc +
					      adapter->stats.roc;
	netdev->stats.rx_crc_errors = adapter->stats.crcerrs;
	netdev->stats.rx_frame_errors = adapter->stats.algnerrc;
	netdev->stats.rx_missed_errors = adapter->stats.mpc;

	/* Tx Errors */
	netdev->stats.tx_errors = adapter->stats.ecol +
				       adapter->stats.latecol;
	netdev->stats.tx_aborted_errors = adapter->stats.ecol;
	netdev->stats.tx_window_errors = adapter->stats.latecol;
	netdev->stats.tx_carrier_errors = adapter->stats.tncrs;

	/* Tx Dropped needs to be maintained elsewhere */

	/* Management Stats */
	adapter->stats.mgptc += er32(MGTPTC);
	adapter->stats.mgprc += er32(MGTPRC);
	adapter->stats.mgpdc += er32(MGTPDC);
}

/**
 * e1000_phy_read_status - Update the PHY register status snapshot
 * @adapter: board private structure
 **/
static void e1000_phy_read_status(struct e1000_adapter *adapter)
{
	struct e1000_hw *hw = &adapter->hw;
	struct e1000_phy_regs *phy = &adapter->phy_regs;

	if ((er32(STATUS) & E1000_STATUS_LU) &&
	    (adapter->hw.phy.media_type == e1000_media_type_copper)) {
		int ret_val;

		ret_val  = e1e_rphy(hw, PHY_CONTROL, &phy->bmcr);
		ret_val |= e1e_rphy(hw, PHY_STATUS, &phy->bmsr);
		ret_val |= e1e_rphy(hw, PHY_AUTONEG_ADV, &phy->advertise);
		ret_val |= e1e_rphy(hw, PHY_LP_ABILITY, &phy->lpa);
		ret_val |= e1e_rphy(hw, PHY_AUTONEG_EXP, &phy->expansion);
		ret_val |= e1e_rphy(hw, PHY_1000T_CTRL, &phy->ctrl1000);
		ret_val |= e1e_rphy(hw, PHY_1000T_STATUS, &phy->stat1000);
		ret_val |= e1e_rphy(hw, PHY_EXT_STATUS, &phy->estatus);
		if (ret_val)
			e_warn("Error reading PHY register\n");
	} else {
		/*
		 * Do not read PHY registers if link is not up
		 * Set values to typical power-on defaults
		 */
		phy->bmcr = (BMCR_SPEED1000 | BMCR_ANENABLE | BMCR_FULLDPLX);
		phy->bmsr = (BMSR_100FULL | BMSR_100HALF | BMSR_10FULL |
			     BMSR_10HALF | BMSR_ESTATEN | BMSR_ANEGCAPABLE |
			     BMSR_ERCAP);
		phy->advertise = (ADVERTISE_PAUSE_ASYM | ADVERTISE_PAUSE_CAP |
				  ADVERTISE_ALL | ADVERTISE_CSMA);
		phy->lpa = 0;
		phy->expansion = EXPANSION_ENABLENPAGE;
		phy->ctrl1000 = ADVERTISE_1000FULL;
		phy->stat1000 = 0;
		phy->estatus = (ESTATUS_1000_TFULL | ESTATUS_1000_THALF);
	}
}

static void e1000_print_link_info(struct e1000_adapter *adapter)
{
	struct e1000_hw *hw = &adapter->hw;
	u32 ctrl = er32(CTRL);

	/* Link status message must follow this format for user tools */
	printk(KERN_INFO "e1000e: %s NIC Link is Up %d Mbps %s Duplex, Flow Control: %s\n",
		adapter->netdev->name,
		adapter->link_speed,
		adapter->link_duplex == FULL_DUPLEX ? "Full" : "Half",
		(ctrl & E1000_CTRL_TFCE) && (ctrl & E1000_CTRL_RFCE) ? "Rx/Tx" :
		(ctrl & E1000_CTRL_RFCE) ? "Rx" :
		(ctrl & E1000_CTRL_TFCE) ? "Tx" : "None");
}

static bool e1000e_has_link(struct e1000_adapter *adapter)
{
	struct e1000_hw *hw = &adapter->hw;
	bool link_active = false;
	s32 ret_val = 0;

	/*
	 * get_link_status is set on LSC (link status) interrupt or
	 * Rx sequence error interrupt.  get_link_status will stay
	 * false until the check_for_link establishes link
	 * for copper adapters ONLY
	 */
	switch (hw->phy.media_type) {
	case e1000_media_type_copper:
		if (hw->mac.get_link_status) {
			ret_val = hw->mac.ops.check_for_link(hw);
			link_active = !hw->mac.get_link_status;
		} else {
			link_active = true;
		}
		break;
	case e1000_media_type_fiber:
		ret_val = hw->mac.ops.check_for_link(hw);
		link_active = !!(er32(STATUS) & E1000_STATUS_LU);
		break;
	case e1000_media_type_internal_serdes:
		ret_val = hw->mac.ops.check_for_link(hw);
		link_active = adapter->hw.mac.serdes_has_link;
		break;
	default:
	case e1000_media_type_unknown:
		break;
	}

	if ((ret_val == E1000_ERR_PHY) && (hw->phy.type == e1000_phy_igp_3) &&
	    (er32(CTRL) & E1000_PHY_CTRL_GBE_DISABLE)) {
		/* See e1000_kmrn_lock_loss_workaround_ich8lan() */
		e_info("Gigabit has been disabled, downgrading speed\n");
	}

	return link_active;
}

static void e1000e_enable_receives(struct e1000_adapter *adapter)
{
	/* make sure the receive unit is started */
	if ((adapter->flags & FLAG_RX_NEEDS_RESTART) &&
	    (adapter->flags & FLAG_RX_RESTART_NOW)) {
		struct e1000_hw *hw = &adapter->hw;
		u32 rctl = er32(RCTL);
		ew32(RCTL, rctl | E1000_RCTL_EN);
		adapter->flags &= ~FLAG_RX_RESTART_NOW;
	}
}

static void e1000e_check_82574_phy_workaround(struct e1000_adapter *adapter)
{
	struct e1000_hw *hw = &adapter->hw;

	/*
	 * With 82574 controllers, PHY needs to be checked periodically
	 * for hung state and reset, if two calls return true
	 */
	if (e1000_check_phy_82574(hw))
		adapter->phy_hang_count++;
	else
		adapter->phy_hang_count = 0;

	if (adapter->phy_hang_count > 1) {
		adapter->phy_hang_count = 0;
		schedule_work(&adapter->reset_task);
	}
}

/**
 * e1000_watchdog - Timer Call-back
 * @data: pointer to adapter cast into an unsigned long
 **/
static void e1000_watchdog(unsigned long data)
{
	struct e1000_adapter *adapter = (struct e1000_adapter *) data;

	/* Do the rest outside of interrupt context */
	schedule_work(&adapter->watchdog_task);

	/* TODO: make this use queue_delayed_work() */
}

static void e1000_watchdog_task(struct work_struct *work)
{
	struct e1000_adapter *adapter = container_of(work,
					struct e1000_adapter, watchdog_task);
	struct net_device *netdev = adapter->netdev;
	struct e1000_mac_info *mac = &adapter->hw.mac;
	struct e1000_phy_info *phy = &adapter->hw.phy;
	struct e1000_ring *tx_ring = adapter->tx_ring;
	struct e1000_hw *hw = &adapter->hw;
	u32 link, tctl;

	if (test_bit(__E1000_DOWN, &adapter->state))
		return;

	link = e1000e_has_link(adapter);
	if ((netif_carrier_ok(netdev)) && link) {
		/* Cancel scheduled suspend requests. */
		pm_runtime_resume(netdev->dev.parent);

		e1000e_enable_receives(adapter);
		goto link_up;
	}

	if ((e1000e_enable_tx_pkt_filtering(hw)) &&
	    (adapter->mng_vlan_id != adapter->hw.mng_cookie.vlan_id))
		e1000_update_mng_vlan(adapter);

	if (link) {
		if (!netif_carrier_ok(netdev)) {
			bool txb2b = true;

			/* Cancel scheduled suspend requests. */
			pm_runtime_resume(netdev->dev.parent);

			/* update snapshot of PHY registers on LSC */
			e1000_phy_read_status(adapter);
			mac->ops.get_link_up_info(&adapter->hw,
						   &adapter->link_speed,
						   &adapter->link_duplex);
			e1000_print_link_info(adapter);
			/*
			 * On supported PHYs, check for duplex mismatch only
			 * if link has autonegotiated at 10/100 half
			 */
			if ((hw->phy.type == e1000_phy_igp_3 ||
			     hw->phy.type == e1000_phy_bm) &&
			    (hw->mac.autoneg == true) &&
			    (adapter->link_speed == SPEED_10 ||
			     adapter->link_speed == SPEED_100) &&
			    (adapter->link_duplex == HALF_DUPLEX)) {
				u16 autoneg_exp;

				e1e_rphy(hw, PHY_AUTONEG_EXP, &autoneg_exp);

				if (!(autoneg_exp & NWAY_ER_LP_NWAY_CAPS))
					e_info("Autonegotiated half duplex but link partner cannot autoneg.  Try forcing full duplex if link gets many collisions.\n");
			}

			/* adjust timeout factor according to speed/duplex */
			adapter->tx_timeout_factor = 1;
			switch (adapter->link_speed) {
			case SPEED_10:
				txb2b = false;
				adapter->tx_timeout_factor = 16;
				break;
			case SPEED_100:
				txb2b = false;
				adapter->tx_timeout_factor = 10;
				break;
			}

			/*
			 * workaround: re-program speed mode bit after
			 * link-up event
			 */
			if ((adapter->flags & FLAG_TARC_SPEED_MODE_BIT) &&
			    !txb2b) {
				u32 tarc0;
				tarc0 = er32(TARC(0));
				tarc0 &= ~SPEED_MODE_BIT;
				ew32(TARC(0), tarc0);
			}

			/*
			 * disable TSO for pcie and 10/100 speeds, to avoid
			 * some hardware issues
			 */
			if (!(adapter->flags & FLAG_TSO_FORCE)) {
				switch (adapter->link_speed) {
				case SPEED_10:
				case SPEED_100:
					e_info("10/100 speed: disabling TSO\n");
					netdev->features &= ~NETIF_F_TSO;
					netdev->features &= ~NETIF_F_TSO6;
					break;
				case SPEED_1000:
					netdev->features |= NETIF_F_TSO;
					netdev->features |= NETIF_F_TSO6;
					break;
				default:
					/* oops */
					break;
				}
			}

			/*
			 * enable transmits in the hardware, need to do this
			 * after setting TARC(0)
			 */
			tctl = er32(TCTL);
			tctl |= E1000_TCTL_EN;
			ew32(TCTL, tctl);

                        /*
			 * Perform any post-link-up configuration before
			 * reporting link up.
			 */
			if (phy->ops.cfg_on_link_up)
				phy->ops.cfg_on_link_up(hw);

			netif_carrier_on(netdev);

			if (!test_bit(__E1000_DOWN, &adapter->state))
				mod_timer(&adapter->phy_info_timer,
					  round_jiffies(jiffies + 2 * HZ));
		}
	} else {
		if (netif_carrier_ok(netdev)) {
			adapter->link_speed = 0;
			adapter->link_duplex = 0;
			/* Link status message must follow this format */
			printk(KERN_INFO "e1000e: %s NIC Link is Down\n",
			       adapter->netdev->name);
			netif_carrier_off(netdev);
			if (!test_bit(__E1000_DOWN, &adapter->state))
				mod_timer(&adapter->phy_info_timer,
					  round_jiffies(jiffies + 2 * HZ));

			if (adapter->flags & FLAG_RX_NEEDS_RESTART)
				schedule_work(&adapter->reset_task);
			else
				pm_schedule_suspend(netdev->dev.parent,
							LINK_TIMEOUT);
		}
	}

link_up:
	spin_lock(&adapter->stats64_lock);
	e1000e_update_stats(adapter);

	mac->tx_packet_delta = adapter->stats.tpt - adapter->tpt_old;
	adapter->tpt_old = adapter->stats.tpt;
	mac->collision_delta = adapter->stats.colc - adapter->colc_old;
	adapter->colc_old = adapter->stats.colc;

	adapter->gorc = adapter->stats.gorc - adapter->gorc_old;
	adapter->gorc_old = adapter->stats.gorc;
	adapter->gotc = adapter->stats.gotc - adapter->gotc_old;
	adapter->gotc_old = adapter->stats.gotc;
	spin_unlock(&adapter->stats64_lock);

	e1000e_update_adaptive(&adapter->hw);

	if (!netif_carrier_ok(netdev) &&
	    (e1000_desc_unused(tx_ring) + 1 < tx_ring->count)) {
		/*
		 * We've lost link, so the controller stops DMA,
		 * but we've got queued Tx work that's never going
		 * to get done, so reset controller to flush Tx.
		 * (Do the reset outside of interrupt context).
		 */
		schedule_work(&adapter->reset_task);
		/* return immediately since reset is imminent */
		return;
	}

	/* Simple mode for Interrupt Throttle Rate (ITR) */
	if (adapter->itr_setting == 4) {
		/*
		 * Symmetric Tx/Rx gets a reduced ITR=2000;
		 * Total asymmetrical Tx or Rx gets ITR=8000;
		 * everyone else is between 2000-8000.
		 */
		u32 goc = (adapter->gotc + adapter->gorc) / 10000;
		u32 dif = (adapter->gotc > adapter->gorc ?
			    adapter->gotc - adapter->gorc :
			    adapter->gorc - adapter->gotc) / 10000;
		u32 itr = goc > 0 ? (dif * 6000 / goc + 2000) : 8000;

		ew32(ITR, 1000000000 / (itr * 256));
	}

	/* Cause software interrupt to ensure Rx ring is cleaned */
	if (adapter->msix_entries)
		ew32(ICS, adapter->rx_ring->ims_val);
	else
		ew32(ICS, E1000_ICS_RXDMT0);

	/* flush pending descriptors to memory before detecting Tx hang */
	e1000e_flush_descriptors(adapter);

	/* Force detection of hung controller every watchdog period */
	adapter->detect_tx_hung = true;

	/*
	 * With 82571 controllers, LAA may be overwritten due to controller
	 * reset from the other port. Set the appropriate LAA in RAR[0]
	 */
	if (e1000e_get_laa_state_82571(hw))
		hw->mac.ops.rar_set(hw, adapter->hw.mac.addr, 0);

	if (adapter->flags2 & FLAG2_CHECK_PHY_HANG)
		e1000e_check_82574_phy_workaround(adapter);

	/* Reset the timer */
	if (!test_bit(__E1000_DOWN, &adapter->state))
		mod_timer(&adapter->watchdog_timer,
			  round_jiffies(jiffies + 2 * HZ));
}

#define E1000_TX_FLAGS_CSUM		0x00000001
#define E1000_TX_FLAGS_VLAN		0x00000002
#define E1000_TX_FLAGS_TSO		0x00000004
#define E1000_TX_FLAGS_IPV4		0x00000008
#define E1000_TX_FLAGS_NO_FCS		0x00000010
#define E1000_TX_FLAGS_VLAN_MASK	0xffff0000
#define E1000_TX_FLAGS_VLAN_SHIFT	16

static int e1000_tso(struct e1000_ring *tx_ring, struct sk_buff *skb)
{
	struct e1000_context_desc *context_desc;
	struct e1000_buffer *buffer_info;
	unsigned int i;
	u32 cmd_length = 0;
	u16 ipcse = 0, tucse, mss;
	u8 ipcss, ipcso, tucss, tucso, hdr_len;

	if (!skb_is_gso(skb))
		return 0;

	if (skb_header_cloned(skb)) {
		int err = pskb_expand_head(skb, 0, 0, GFP_ATOMIC);

		if (err)
			return err;
	}

	hdr_len = skb_transport_offset(skb) + tcp_hdrlen(skb);
	mss = skb_shinfo(skb)->gso_size;
	if (skb->protocol == htons(ETH_P_IP)) {
		struct iphdr *iph = ip_hdr(skb);
		iph->tot_len = 0;
		iph->check = 0;
		tcp_hdr(skb)->check = ~csum_tcpudp_magic(iph->saddr, iph->daddr,
		                                         0, IPPROTO_TCP, 0);
		cmd_length = E1000_TXD_CMD_IP;
		ipcse = skb_transport_offset(skb) - 1;
	} else if (skb_is_gso_v6(skb)) {
		ipv6_hdr(skb)->payload_len = 0;
		tcp_hdr(skb)->check = ~csum_ipv6_magic(&ipv6_hdr(skb)->saddr,
		                                       &ipv6_hdr(skb)->daddr,
		                                       0, IPPROTO_TCP, 0);
		ipcse = 0;
	}
	ipcss = skb_network_offset(skb);
	ipcso = (void *)&(ip_hdr(skb)->check) - (void *)skb->data;
	tucss = skb_transport_offset(skb);
	tucso = (void *)&(tcp_hdr(skb)->check) - (void *)skb->data;
	tucse = 0;

	cmd_length |= (E1000_TXD_CMD_DEXT | E1000_TXD_CMD_TSE |
	               E1000_TXD_CMD_TCP | (skb->len - (hdr_len)));

	i = tx_ring->next_to_use;
	context_desc = E1000_CONTEXT_DESC(*tx_ring, i);
	buffer_info = &tx_ring->buffer_info[i];

	context_desc->lower_setup.ip_fields.ipcss  = ipcss;
	context_desc->lower_setup.ip_fields.ipcso  = ipcso;
	context_desc->lower_setup.ip_fields.ipcse  = cpu_to_le16(ipcse);
	context_desc->upper_setup.tcp_fields.tucss = tucss;
	context_desc->upper_setup.tcp_fields.tucso = tucso;
	context_desc->upper_setup.tcp_fields.tucse = cpu_to_le16(tucse);
	context_desc->tcp_seg_setup.fields.mss     = cpu_to_le16(mss);
	context_desc->tcp_seg_setup.fields.hdr_len = hdr_len;
	context_desc->cmd_and_length = cpu_to_le32(cmd_length);

	buffer_info->time_stamp = jiffies;
	buffer_info->next_to_watch = i;

	i++;
	if (i == tx_ring->count)
		i = 0;
	tx_ring->next_to_use = i;

	return 1;
}

static bool e1000_tx_csum(struct e1000_ring *tx_ring, struct sk_buff *skb)
{
	struct e1000_adapter *adapter = tx_ring->adapter;
	struct e1000_context_desc *context_desc;
	struct e1000_buffer *buffer_info;
	unsigned int i;
	u8 css;
	u32 cmd_len = E1000_TXD_CMD_DEXT;
	__be16 protocol;

	if (skb->ip_summed != CHECKSUM_PARTIAL)
		return 0;

	if (skb->protocol == cpu_to_be16(ETH_P_8021Q))
		protocol = vlan_eth_hdr(skb)->h_vlan_encapsulated_proto;
	else
		protocol = skb->protocol;

	switch (protocol) {
	case cpu_to_be16(ETH_P_IP):
		if (ip_hdr(skb)->protocol == IPPROTO_TCP)
			cmd_len |= E1000_TXD_CMD_TCP;
		break;
	case cpu_to_be16(ETH_P_IPV6):
		/* XXX not handling all IPV6 headers */
		if (ipv6_hdr(skb)->nexthdr == IPPROTO_TCP)
			cmd_len |= E1000_TXD_CMD_TCP;
		break;
	default:
		if (unlikely(net_ratelimit()))
			e_warn("checksum_partial proto=%x!\n",
			       be16_to_cpu(protocol));
		break;
	}

	css = skb_checksum_start_offset(skb);

	i = tx_ring->next_to_use;
	buffer_info = &tx_ring->buffer_info[i];
	context_desc = E1000_CONTEXT_DESC(*tx_ring, i);

	context_desc->lower_setup.ip_config = 0;
	context_desc->upper_setup.tcp_fields.tucss = css;
	context_desc->upper_setup.tcp_fields.tucso =
				css + skb->csum_offset;
	context_desc->upper_setup.tcp_fields.tucse = 0;
	context_desc->tcp_seg_setup.data = 0;
	context_desc->cmd_and_length = cpu_to_le32(cmd_len);

	buffer_info->time_stamp = jiffies;
	buffer_info->next_to_watch = i;

	i++;
	if (i == tx_ring->count)
		i = 0;
	tx_ring->next_to_use = i;

	return 1;
}

#define E1000_MAX_PER_TXD	8192
#define E1000_MAX_TXD_PWR	12

static int e1000_tx_map(struct e1000_ring *tx_ring, struct sk_buff *skb,
			unsigned int first, unsigned int max_per_txd,
			unsigned int nr_frags, unsigned int mss)
{
	struct e1000_adapter *adapter = tx_ring->adapter;
	struct pci_dev *pdev = adapter->pdev;
	struct e1000_buffer *buffer_info;
	unsigned int len = skb_headlen(skb);
	unsigned int offset = 0, size, count = 0, i;
	unsigned int f, bytecount, segs;

	i = tx_ring->next_to_use;

	while (len) {
		buffer_info = &tx_ring->buffer_info[i];
		size = min(len, max_per_txd);

		buffer_info->length = size;
		buffer_info->time_stamp = jiffies;
		buffer_info->next_to_watch = i;
		buffer_info->dma = dma_map_single(&pdev->dev,
						  skb->data + offset,
						  size, DMA_TO_DEVICE);
		buffer_info->mapped_as_page = false;
		if (dma_mapping_error(&pdev->dev, buffer_info->dma))
			goto dma_error;

		len -= size;
		offset += size;
		count++;

		if (len) {
			i++;
			if (i == tx_ring->count)
				i = 0;
		}
	}

	for (f = 0; f < nr_frags; f++) {
		const struct skb_frag_struct *frag;

		frag = &skb_shinfo(skb)->frags[f];
		len = skb_frag_size(frag);
		offset = 0;

		while (len) {
			i++;
			if (i == tx_ring->count)
				i = 0;

			buffer_info = &tx_ring->buffer_info[i];
			size = min(len, max_per_txd);

			buffer_info->length = size;
			buffer_info->time_stamp = jiffies;
			buffer_info->next_to_watch = i;
			buffer_info->dma = skb_frag_dma_map(&pdev->dev, frag,
						offset, size, DMA_TO_DEVICE);
			buffer_info->mapped_as_page = true;
			if (dma_mapping_error(&pdev->dev, buffer_info->dma))
				goto dma_error;

			len -= size;
			offset += size;
			count++;
		}
	}

	segs = skb_shinfo(skb)->gso_segs ? : 1;
	/* multiply data chunks by size of headers */
	bytecount = ((segs - 1) * skb_headlen(skb)) + skb->len;

	tx_ring->buffer_info[i].skb = skb;
	tx_ring->buffer_info[i].segs = segs;
	tx_ring->buffer_info[i].bytecount = bytecount;
	tx_ring->buffer_info[first].next_to_watch = i;

	return count;

dma_error:
	dev_err(&pdev->dev, "Tx DMA map failed\n");
	buffer_info->dma = 0;
	if (count)
		count--;

	while (count--) {
		if (i == 0)
			i += tx_ring->count;
		i--;
		buffer_info = &tx_ring->buffer_info[i];
		e1000_put_txbuf(tx_ring, buffer_info);
	}

	return 0;
}

static void e1000_tx_queue(struct e1000_ring *tx_ring, int tx_flags, int count)
{
	struct e1000_adapter *adapter = tx_ring->adapter;
	struct e1000_tx_desc *tx_desc = NULL;
	struct e1000_buffer *buffer_info;
	u32 txd_upper = 0, txd_lower = E1000_TXD_CMD_IFCS;
	unsigned int i;

	if (tx_flags & E1000_TX_FLAGS_TSO) {
		txd_lower |= E1000_TXD_CMD_DEXT | E1000_TXD_DTYP_D |
			     E1000_TXD_CMD_TSE;
		txd_upper |= E1000_TXD_POPTS_TXSM << 8;

		if (tx_flags & E1000_TX_FLAGS_IPV4)
			txd_upper |= E1000_TXD_POPTS_IXSM << 8;
	}

	if (tx_flags & E1000_TX_FLAGS_CSUM) {
		txd_lower |= E1000_TXD_CMD_DEXT | E1000_TXD_DTYP_D;
		txd_upper |= E1000_TXD_POPTS_TXSM << 8;
	}

	if (tx_flags & E1000_TX_FLAGS_VLAN) {
		txd_lower |= E1000_TXD_CMD_VLE;
		txd_upper |= (tx_flags & E1000_TX_FLAGS_VLAN_MASK);
	}

	if (unlikely(tx_flags & E1000_TX_FLAGS_NO_FCS))
		txd_lower &= ~(E1000_TXD_CMD_IFCS);

	i = tx_ring->next_to_use;

	do {
		buffer_info = &tx_ring->buffer_info[i];
		tx_desc = E1000_TX_DESC(*tx_ring, i);
		tx_desc->buffer_addr = cpu_to_le64(buffer_info->dma);
		tx_desc->lower.data =
			cpu_to_le32(txd_lower | buffer_info->length);
		tx_desc->upper.data = cpu_to_le32(txd_upper);

		i++;
		if (i == tx_ring->count)
			i = 0;
	} while (--count > 0);

	tx_desc->lower.data |= cpu_to_le32(adapter->txd_cmd);

	/* txd_cmd re-enables FCS, so we'll re-disable it here as desired. */
	if (unlikely(tx_flags & E1000_TX_FLAGS_NO_FCS))
		tx_desc->lower.data &= ~(cpu_to_le32(E1000_TXD_CMD_IFCS));

	/*
	 * Force memory writes to complete before letting h/w
	 * know there are new descriptors to fetch.  (Only
	 * applicable for weak-ordered memory model archs,
	 * such as IA-64).
	 */
	wmb();

	tx_ring->next_to_use = i;

	if (adapter->flags2 & FLAG2_PCIM2PCI_ARBITER_WA)
		e1000e_update_tdt_wa(tx_ring, i);
	else
		writel(i, tx_ring->tail);

	/*
	 * we need this if more than one processor can write to our tail
	 * at a time, it synchronizes IO on IA64/Altix systems
	 */
	mmiowb();
}

#define MINIMUM_DHCP_PACKET_SIZE 282
static int e1000_transfer_dhcp_info(struct e1000_adapter *adapter,
				    struct sk_buff *skb)
{
	struct e1000_hw *hw =  &adapter->hw;
	u16 length, offset;

	if (vlan_tx_tag_present(skb)) {
		if (!((vlan_tx_tag_get(skb) == adapter->hw.mng_cookie.vlan_id) &&
		    (adapter->hw.mng_cookie.status &
			E1000_MNG_DHCP_COOKIE_STATUS_VLAN)))
			return 0;
	}

	if (skb->len <= MINIMUM_DHCP_PACKET_SIZE)
		return 0;

	if (((struct ethhdr *) skb->data)->h_proto != htons(ETH_P_IP))
		return 0;

	{
		const struct iphdr *ip = (struct iphdr *)((u8 *)skb->data+14);
		struct udphdr *udp;

		if (ip->protocol != IPPROTO_UDP)
			return 0;

		udp = (struct udphdr *)((u8 *)ip + (ip->ihl << 2));
		if (ntohs(udp->dest) != 67)
			return 0;

		offset = (u8 *)udp + 8 - skb->data;
		length = skb->len - offset;
		return e1000e_mng_write_dhcp_info(hw, (u8 *)udp + 8, length);
	}

	return 0;
}

static int __e1000_maybe_stop_tx(struct e1000_ring *tx_ring, int size)
{
	struct e1000_adapter *adapter = tx_ring->adapter;

	netif_stop_queue(adapter->netdev);
	/*
	 * Herbert's original patch had:
	 *  smp_mb__after_netif_stop_queue();
	 * but since that doesn't exist yet, just open code it.
	 */
	smp_mb();

	/*
	 * We need to check again in a case another CPU has just
	 * made room available.
	 */
	if (e1000_desc_unused(tx_ring) < size)
		return -EBUSY;

	/* A reprieve! */
	netif_start_queue(adapter->netdev);
	++adapter->restart_queue;
	return 0;
}

static int e1000_maybe_stop_tx(struct e1000_ring *tx_ring, int size)
{
	if (e1000_desc_unused(tx_ring) >= size)
		return 0;
	return __e1000_maybe_stop_tx(tx_ring, size);
}

#define TXD_USE_COUNT(S, X) (((S) >> (X)) + 1)
static netdev_tx_t e1000_xmit_frame(struct sk_buff *skb,
				    struct net_device *netdev)
{
	struct e1000_adapter *adapter = netdev_priv(netdev);
	struct e1000_ring *tx_ring = adapter->tx_ring;
	unsigned int first;
	unsigned int max_per_txd = E1000_MAX_PER_TXD;
	unsigned int max_txd_pwr = E1000_MAX_TXD_PWR;
	unsigned int tx_flags = 0;
	unsigned int len = skb_headlen(skb);
	unsigned int nr_frags;
	unsigned int mss;
	int count = 0;
	int tso;
	unsigned int f;

	if (test_bit(__E1000_DOWN, &adapter->state)) {
		dev_kfree_skb_any(skb);
		return NETDEV_TX_OK;
	}

	if (skb->len <= 0) {
		dev_kfree_skb_any(skb);
		return NETDEV_TX_OK;
	}

	mss = skb_shinfo(skb)->gso_size;
	/*
	 * The controller does a simple calculation to
	 * make sure there is enough room in the FIFO before
	 * initiating the DMA for each buffer.  The calc is:
	 * 4 = ceil(buffer len/mss).  To make sure we don't
	 * overrun the FIFO, adjust the max buffer len if mss
	 * drops.
	 */
	if (mss) {
		u8 hdr_len;
		max_per_txd = min(mss << 2, max_per_txd);
		max_txd_pwr = fls(max_per_txd) - 1;

		/*
		 * TSO Workaround for 82571/2/3 Controllers -- if skb->data
		 * points to just header, pull a few bytes of payload from
		 * frags into skb->data
		 */
		hdr_len = skb_transport_offset(skb) + tcp_hdrlen(skb);
		/*
		 * we do this workaround for ES2LAN, but it is un-necessary,
		 * avoiding it could save a lot of cycles
		 */
		if (skb->data_len && (hdr_len == len)) {
			unsigned int pull_size;

			pull_size = min_t(unsigned int, 4, skb->data_len);
			if (!__pskb_pull_tail(skb, pull_size)) {
				e_err("__pskb_pull_tail failed.\n");
				dev_kfree_skb_any(skb);
				return NETDEV_TX_OK;
			}
			len = skb_headlen(skb);
		}
	}

	/* reserve a descriptor for the offload context */
	if ((mss) || (skb->ip_summed == CHECKSUM_PARTIAL))
		count++;
	count++;

	count += TXD_USE_COUNT(len, max_txd_pwr);

	nr_frags = skb_shinfo(skb)->nr_frags;
	for (f = 0; f < nr_frags; f++)
		count += TXD_USE_COUNT(skb_frag_size(&skb_shinfo(skb)->frags[f]),
				       max_txd_pwr);

	if (adapter->hw.mac.tx_pkt_filtering)
		e1000_transfer_dhcp_info(adapter, skb);

	/*
	 * need: count + 2 desc gap to keep tail from touching
	 * head, otherwise try next time
	 */
	if (e1000_maybe_stop_tx(tx_ring, count + 2))
		return NETDEV_TX_BUSY;

	if (vlan_tx_tag_present(skb)) {
		tx_flags |= E1000_TX_FLAGS_VLAN;
		tx_flags |= (vlan_tx_tag_get(skb) << E1000_TX_FLAGS_VLAN_SHIFT);
	}

	first = tx_ring->next_to_use;

	tso = e1000_tso(tx_ring, skb);
	if (tso < 0) {
		dev_kfree_skb_any(skb);
		return NETDEV_TX_OK;
	}

	if (tso)
		tx_flags |= E1000_TX_FLAGS_TSO;
	else if (e1000_tx_csum(tx_ring, skb))
		tx_flags |= E1000_TX_FLAGS_CSUM;

	/*
	 * Old method was to assume IPv4 packet by default if TSO was enabled.
	 * 82571 hardware supports TSO capabilities for IPv6 as well...
	 * no longer assume, we must.
	 */
	if (skb->protocol == htons(ETH_P_IP))
		tx_flags |= E1000_TX_FLAGS_IPV4;

	if (unlikely(skb->no_fcs))
		tx_flags |= E1000_TX_FLAGS_NO_FCS;

	/* if count is 0 then mapping error has occurred */
	count = e1000_tx_map(tx_ring, skb, first, max_per_txd, nr_frags, mss);
	if (count) {
		skb_tx_timestamp(skb);

		netdev_sent_queue(netdev, skb->len);
		e1000_tx_queue(tx_ring, tx_flags, count);
		/* Make sure there is space in the ring for the next send. */
		e1000_maybe_stop_tx(tx_ring, MAX_SKB_FRAGS + 2);

	} else {
		dev_kfree_skb_any(skb);
		tx_ring->buffer_info[first].time_stamp = 0;
		tx_ring->next_to_use = first;
	}

	return NETDEV_TX_OK;
}

/**
 * e1000_tx_timeout - Respond to a Tx Hang
 * @netdev: network interface device structure
 **/
static void e1000_tx_timeout(struct net_device *netdev)
{
	struct e1000_adapter *adapter = netdev_priv(netdev);

	/* Do the reset outside of interrupt context */
	adapter->tx_timeout_count++;
	schedule_work(&adapter->reset_task);
}

static void e1000_reset_task(struct work_struct *work)
{
	struct e1000_adapter *adapter;
	adapter = container_of(work, struct e1000_adapter, reset_task);

	/* don't run the task if already down */
	if (test_bit(__E1000_DOWN, &adapter->state))
		return;

	if (!((adapter->flags & FLAG_RX_NEEDS_RESTART) &&
	      (adapter->flags & FLAG_RX_RESTART_NOW))) {
		e1000e_dump(adapter);
		e_err("Reset adapter\n");
	}
	e1000e_reinit_locked(adapter);
}

/**
 * e1000_get_stats64 - Get System Network Statistics
 * @netdev: network interface device structure
 * @stats: rtnl_link_stats64 pointer
 *
 * Returns the address of the device statistics structure.
 **/
struct rtnl_link_stats64 *e1000e_get_stats64(struct net_device *netdev,
                                             struct rtnl_link_stats64 *stats)
{
	struct e1000_adapter *adapter = netdev_priv(netdev);

	memset(stats, 0, sizeof(struct rtnl_link_stats64));
	spin_lock(&adapter->stats64_lock);
	e1000e_update_stats(adapter);
	/* Fill out the OS statistics structure */
	stats->rx_bytes = adapter->stats.gorc;
	stats->rx_packets = adapter->stats.gprc;
	stats->tx_bytes = adapter->stats.gotc;
	stats->tx_packets = adapter->stats.gptc;
	stats->multicast = adapter->stats.mprc;
	stats->collisions = adapter->stats.colc;

	/* Rx Errors */

	/*
	 * RLEC on some newer hardware can be incorrect so build
	 * our own version based on RUC and ROC
	 */
	stats->rx_errors = adapter->stats.rxerrc +
		adapter->stats.crcerrs + adapter->stats.algnerrc +
		adapter->stats.ruc + adapter->stats.roc +
		adapter->stats.cexterr;
	stats->rx_length_errors = adapter->stats.ruc +
					      adapter->stats.roc;
	stats->rx_crc_errors = adapter->stats.crcerrs;
	stats->rx_frame_errors = adapter->stats.algnerrc;
	stats->rx_missed_errors = adapter->stats.mpc;

	/* Tx Errors */
	stats->tx_errors = adapter->stats.ecol +
				       adapter->stats.latecol;
	stats->tx_aborted_errors = adapter->stats.ecol;
	stats->tx_window_errors = adapter->stats.latecol;
	stats->tx_carrier_errors = adapter->stats.tncrs;

	/* Tx Dropped needs to be maintained elsewhere */

	spin_unlock(&adapter->stats64_lock);
	return stats;
}

/**
 * e1000_change_mtu - Change the Maximum Transfer Unit
 * @netdev: network interface device structure
 * @new_mtu: new value for maximum frame size
 *
 * Returns 0 on success, negative on failure
 **/
static int e1000_change_mtu(struct net_device *netdev, int new_mtu)
{
	struct e1000_adapter *adapter = netdev_priv(netdev);
	int max_frame = new_mtu + ETH_HLEN + ETH_FCS_LEN;

	/* Jumbo frame support */
	if ((max_frame > ETH_FRAME_LEN + ETH_FCS_LEN) &&
	    !(adapter->flags & FLAG_HAS_JUMBO_FRAMES)) {
		e_err("Jumbo Frames not supported.\n");
		return -EINVAL;
	}

	/* Supported frame sizes */
	if ((new_mtu < ETH_ZLEN + ETH_FCS_LEN + VLAN_HLEN) ||
	    (max_frame > adapter->max_hw_frame_size)) {
		e_err("Unsupported MTU setting\n");
		return -EINVAL;
	}

	/* Jumbo frame workaround on 82579 and newer requires CRC be stripped */
	if ((adapter->hw.mac.type >= e1000_pch2lan) &&
	    !(adapter->flags2 & FLAG2_CRC_STRIPPING) &&
	    (new_mtu > ETH_DATA_LEN)) {
		e_err("Jumbo Frames not supported on this device when CRC stripping is disabled.\n");
		return -EINVAL;
	}

	while (test_and_set_bit(__E1000_RESETTING, &adapter->state))
		usleep_range(1000, 2000);
	/* e1000e_down -> e1000e_reset dependent on max_frame_size & mtu */
	adapter->max_frame_size = max_frame;
	e_info("changing MTU from %d to %d\n", netdev->mtu, new_mtu);
	netdev->mtu = new_mtu;
	if (netif_running(netdev))
		e1000e_down(adapter);

	/*
	 * NOTE: netdev_alloc_skb reserves 16 bytes, and typically NET_IP_ALIGN
	 * means we reserve 2 more, this pushes us to allocate from the next
	 * larger slab size.
	 * i.e. RXBUFFER_2048 --> size-4096 slab
	 * However with the new *_jumbo_rx* routines, jumbo receives will use
	 * fragmented skbs
	 */

	if (max_frame <= 2048)
		adapter->rx_buffer_len = 2048;
	else
		adapter->rx_buffer_len = 4096;

	/* adjust allocation if LPE protects us, and we aren't using SBP */
	if ((max_frame == ETH_FRAME_LEN + ETH_FCS_LEN) ||
	     (max_frame == ETH_FRAME_LEN + VLAN_HLEN + ETH_FCS_LEN))
		adapter->rx_buffer_len = ETH_FRAME_LEN + VLAN_HLEN
					 + ETH_FCS_LEN;

	if (netif_running(netdev))
		e1000e_up(adapter);
	else
		e1000e_reset(adapter);

	clear_bit(__E1000_RESETTING, &adapter->state);

	return 0;
}

static int e1000_mii_ioctl(struct net_device *netdev, struct ifreq *ifr,
			   int cmd)
{
	struct e1000_adapter *adapter = netdev_priv(netdev);
	struct mii_ioctl_data *data = if_mii(ifr);

	if (adapter->hw.phy.media_type != e1000_media_type_copper)
		return -EOPNOTSUPP;

	switch (cmd) {
	case SIOCGMIIPHY:
		data->phy_id = adapter->hw.phy.addr;
		break;
	case SIOCGMIIREG:
		e1000_phy_read_status(adapter);

		switch (data->reg_num & 0x1F) {
		case MII_BMCR:
			data->val_out = adapter->phy_regs.bmcr;
			break;
		case MII_BMSR:
			data->val_out = adapter->phy_regs.bmsr;
			break;
		case MII_PHYSID1:
			data->val_out = (adapter->hw.phy.id >> 16);
			break;
		case MII_PHYSID2:
			data->val_out = (adapter->hw.phy.id & 0xFFFF);
			break;
		case MII_ADVERTISE:
			data->val_out = adapter->phy_regs.advertise;
			break;
		case MII_LPA:
			data->val_out = adapter->phy_regs.lpa;
			break;
		case MII_EXPANSION:
			data->val_out = adapter->phy_regs.expansion;
			break;
		case MII_CTRL1000:
			data->val_out = adapter->phy_regs.ctrl1000;
			break;
		case MII_STAT1000:
			data->val_out = adapter->phy_regs.stat1000;
			break;
		case MII_ESTATUS:
			data->val_out = adapter->phy_regs.estatus;
			break;
		default:
			return -EIO;
		}
		break;
	case SIOCSMIIREG:
	default:
		return -EOPNOTSUPP;
	}
	return 0;
}

static int e1000_ioctl(struct net_device *netdev, struct ifreq *ifr, int cmd)
{
	switch (cmd) {
	case SIOCGMIIPHY:
	case SIOCGMIIREG:
	case SIOCSMIIREG:
		return e1000_mii_ioctl(netdev, ifr, cmd);
	default:
		return -EOPNOTSUPP;
	}
}

static int e1000_init_phy_wakeup(struct e1000_adapter *adapter, u32 wufc)
{
	struct e1000_hw *hw = &adapter->hw;
	u32 i, mac_reg;
	u16 phy_reg, wuc_enable;
	int retval = 0;

	/* copy MAC RARs to PHY RARs */
	e1000_copy_rx_addrs_to_phy_ich8lan(hw);

	retval = hw->phy.ops.acquire(hw);
	if (retval) {
		e_err("Could not acquire PHY\n");
		return retval;
	}

	/* Enable access to wakeup registers on and set page to BM_WUC_PAGE */
	retval = e1000_enable_phy_wakeup_reg_access_bm(hw, &wuc_enable);
	if (retval)
		goto release;

	/* copy MAC MTA to PHY MTA - only needed for pchlan */
	for (i = 0; i < adapter->hw.mac.mta_reg_count; i++) {
		mac_reg = E1000_READ_REG_ARRAY(hw, E1000_MTA, i);
		hw->phy.ops.write_reg_page(hw, BM_MTA(i),
					   (u16)(mac_reg & 0xFFFF));
		hw->phy.ops.write_reg_page(hw, BM_MTA(i) + 1,
					   (u16)((mac_reg >> 16) & 0xFFFF));
	}

	/* configure PHY Rx Control register */
	hw->phy.ops.read_reg_page(&adapter->hw, BM_RCTL, &phy_reg);
	mac_reg = er32(RCTL);
	if (mac_reg & E1000_RCTL_UPE)
		phy_reg |= BM_RCTL_UPE;
	if (mac_reg & E1000_RCTL_MPE)
		phy_reg |= BM_RCTL_MPE;
	phy_reg &= ~(BM_RCTL_MO_MASK);
	if (mac_reg & E1000_RCTL_MO_3)
		phy_reg |= (((mac_reg & E1000_RCTL_MO_3) >> E1000_RCTL_MO_SHIFT)
				<< BM_RCTL_MO_SHIFT);
	if (mac_reg & E1000_RCTL_BAM)
		phy_reg |= BM_RCTL_BAM;
	if (mac_reg & E1000_RCTL_PMCF)
		phy_reg |= BM_RCTL_PMCF;
	mac_reg = er32(CTRL);
	if (mac_reg & E1000_CTRL_RFCE)
		phy_reg |= BM_RCTL_RFCE;
	hw->phy.ops.write_reg_page(&adapter->hw, BM_RCTL, phy_reg);

	/* enable PHY wakeup in MAC register */
	ew32(WUFC, wufc);
	ew32(WUC, E1000_WUC_PHY_WAKE | E1000_WUC_PME_EN);

	/* configure and enable PHY wakeup in PHY registers */
	hw->phy.ops.write_reg_page(&adapter->hw, BM_WUFC, wufc);
	hw->phy.ops.write_reg_page(&adapter->hw, BM_WUC, E1000_WUC_PME_EN);

	/* activate PHY wakeup */
	wuc_enable |= BM_WUC_ENABLE_BIT | BM_WUC_HOST_WU_BIT;
	retval = e1000_disable_phy_wakeup_reg_access_bm(hw, &wuc_enable);
	if (retval)
		e_err("Could not set PHY Host Wakeup bit\n");
release:
	hw->phy.ops.release(hw);

	return retval;
}

static int __e1000_shutdown(struct pci_dev *pdev, bool *enable_wake,
			    bool runtime)
{
	struct net_device *netdev = pci_get_drvdata(pdev);
	struct e1000_adapter *adapter = netdev_priv(netdev);
	struct e1000_hw *hw = &adapter->hw;
	u32 ctrl, ctrl_ext, rctl, status;
	/* Runtime suspend should only enable wakeup for link changes */
	u32 wufc = runtime ? E1000_WUFC_LNKC : adapter->wol;
	int retval = 0;

	netif_device_detach(netdev);

	if (netif_running(netdev)) {
		int count = E1000_CHECK_RESET_COUNT;

		while (test_bit(__E1000_RESETTING, &adapter->state) && count--)
			usleep_range(10000, 20000);

		WARN_ON(test_bit(__E1000_RESETTING, &adapter->state));
		e1000e_down(adapter);
		e1000_free_irq(adapter);
	}
	e1000e_reset_interrupt_capability(adapter);

	retval = pci_save_state(pdev);
	if (retval)
		return retval;

	status = er32(STATUS);
	if (status & E1000_STATUS_LU)
		wufc &= ~E1000_WUFC_LNKC;

	if (wufc) {
		e1000_setup_rctl(adapter);
		e1000e_set_rx_mode(netdev);

		/* turn on all-multi mode if wake on multicast is enabled */
		if (wufc & E1000_WUFC_MC) {
			rctl = er32(RCTL);
			rctl |= E1000_RCTL_MPE;
			ew32(RCTL, rctl);
		}

		ctrl = er32(CTRL);
		/* advertise wake from D3Cold */
		#define E1000_CTRL_ADVD3WUC 0x00100000
		/* phy power management enable */
		#define E1000_CTRL_EN_PHY_PWR_MGMT 0x00200000
		ctrl |= E1000_CTRL_ADVD3WUC;
		if (!(adapter->flags2 & FLAG2_HAS_PHY_WAKEUP))
			ctrl |= E1000_CTRL_EN_PHY_PWR_MGMT;
		ew32(CTRL, ctrl);

		if (adapter->hw.phy.media_type == e1000_media_type_fiber ||
		    adapter->hw.phy.media_type ==
		    e1000_media_type_internal_serdes) {
			/* keep the laser running in D3 */
			ctrl_ext = er32(CTRL_EXT);
			ctrl_ext |= E1000_CTRL_EXT_SDP3_DATA;
			ew32(CTRL_EXT, ctrl_ext);
		}

		if (adapter->flags & FLAG_IS_ICH)
			e1000_suspend_workarounds_ich8lan(&adapter->hw);

		/* Allow time for pending master requests to run */
		e1000e_disable_pcie_master(&adapter->hw);

		if (adapter->flags2 & FLAG2_HAS_PHY_WAKEUP) {
			/* enable wakeup by the PHY */
			retval = e1000_init_phy_wakeup(adapter, wufc);
			if (retval)
				return retval;
		} else {
			/* enable wakeup by the MAC */
			ew32(WUFC, wufc);
			ew32(WUC, E1000_WUC_PME_EN);
		}
	} else {
		ew32(WUC, 0);
		ew32(WUFC, 0);
	}

	*enable_wake = !!wufc;

	/* make sure adapter isn't asleep if manageability is enabled */
	if ((adapter->flags & FLAG_MNG_PT_ENABLED) ||
	    (hw->mac.ops.check_mng_mode(hw)))
		*enable_wake = true;

	if (adapter->hw.phy.type == e1000_phy_igp_3)
		e1000e_igp3_phy_powerdown_workaround_ich8lan(&adapter->hw);

	/*
	 * Release control of h/w to f/w.  If f/w is AMT enabled, this
	 * would have already happened in close and is redundant.
	 */
	e1000e_release_hw_control(adapter);

	pci_disable_device(pdev);

	return 0;
}

static void e1000_power_off(struct pci_dev *pdev, bool sleep, bool wake)
{
	if (sleep && wake) {
		pci_prepare_to_sleep(pdev);
		return;
	}

	pci_wake_from_d3(pdev, wake);
	pci_set_power_state(pdev, PCI_D3hot);
}

static void e1000_complete_shutdown(struct pci_dev *pdev, bool sleep,
                                    bool wake)
{
	struct net_device *netdev = pci_get_drvdata(pdev);
	struct e1000_adapter *adapter = netdev_priv(netdev);

	/*
	 * The pci-e switch on some quad port adapters will report a
	 * correctable error when the MAC transitions from D0 to D3.  To
	 * prevent this we need to mask off the correctable errors on the
	 * downstream port of the pci-e switch.
	 */
	if (adapter->flags & FLAG_IS_QUAD_PORT) {
		struct pci_dev *us_dev = pdev->bus->self;
		int pos = pci_pcie_cap(us_dev);
		u16 devctl;

		pci_read_config_word(us_dev, pos + PCI_EXP_DEVCTL, &devctl);
		pci_write_config_word(us_dev, pos + PCI_EXP_DEVCTL,
		                      (devctl & ~PCI_EXP_DEVCTL_CERE));

		e1000_power_off(pdev, sleep, wake);

		pci_write_config_word(us_dev, pos + PCI_EXP_DEVCTL, devctl);
	} else {
		e1000_power_off(pdev, sleep, wake);
	}
}

#ifdef CONFIG_PCIEASPM
static void __e1000e_disable_aspm(struct pci_dev *pdev, u16 state)
{
	pci_disable_link_state_locked(pdev, state);
}
#else
static void __e1000e_disable_aspm(struct pci_dev *pdev, u16 state)
{
	int pos;
	u16 reg16;

	/*
	 * Both device and parent should have the same ASPM setting.
	 * Disable ASPM in downstream component first and then upstream.
	 */
	pos = pci_pcie_cap(pdev);
	pci_read_config_word(pdev, pos + PCI_EXP_LNKCTL, &reg16);
	reg16 &= ~state;
	pci_write_config_word(pdev, pos + PCI_EXP_LNKCTL, reg16);

	if (!pdev->bus->self)
		return;

	pos = pci_pcie_cap(pdev->bus->self);
	pci_read_config_word(pdev->bus->self, pos + PCI_EXP_LNKCTL, &reg16);
	reg16 &= ~state;
	pci_write_config_word(pdev->bus->self, pos + PCI_EXP_LNKCTL, reg16);
}
#endif
static void e1000e_disable_aspm(struct pci_dev *pdev, u16 state)
{
	dev_info(&pdev->dev, "Disabling ASPM %s %s\n",
		 (state & PCIE_LINK_STATE_L0S) ? "L0s" : "",
		 (state & PCIE_LINK_STATE_L1) ? "L1" : "");

	__e1000e_disable_aspm(pdev, state);
}

#ifdef CONFIG_PM
static bool e1000e_pm_ready(struct e1000_adapter *adapter)
{
	return !!adapter->tx_ring->buffer_info;
}

static int __e1000_resume(struct pci_dev *pdev)
{
	struct net_device *netdev = pci_get_drvdata(pdev);
	struct e1000_adapter *adapter = netdev_priv(netdev);
	struct e1000_hw *hw = &adapter->hw;
	u16 aspm_disable_flag = 0;
	u32 err;

	if (adapter->flags2 & FLAG2_DISABLE_ASPM_L0S)
		aspm_disable_flag = PCIE_LINK_STATE_L0S;
	if (adapter->flags2 & FLAG2_DISABLE_ASPM_L1)
		aspm_disable_flag |= PCIE_LINK_STATE_L1;
	if (aspm_disable_flag)
		e1000e_disable_aspm(pdev, aspm_disable_flag);

	pci_set_power_state(pdev, PCI_D0);
	pci_restore_state(pdev);
	pci_save_state(pdev);

	e1000e_set_interrupt_capability(adapter);
	if (netif_running(netdev)) {
		err = e1000_request_irq(adapter);
		if (err)
			return err;
	}

	if (hw->mac.type >= e1000_pch2lan)
		e1000_resume_workarounds_pchlan(&adapter->hw);

	e1000e_power_up_phy(adapter);

	/* report the system wakeup cause from S3/S4 */
	if (adapter->flags2 & FLAG2_HAS_PHY_WAKEUP) {
		u16 phy_data;

		e1e_rphy(&adapter->hw, BM_WUS, &phy_data);
		if (phy_data) {
			e_info("PHY Wakeup cause - %s\n",
				phy_data & E1000_WUS_EX ? "Unicast Packet" :
				phy_data & E1000_WUS_MC ? "Multicast Packet" :
				phy_data & E1000_WUS_BC ? "Broadcast Packet" :
				phy_data & E1000_WUS_MAG ? "Magic Packet" :
				phy_data & E1000_WUS_LNKC ?
				"Link Status Change" : "other");
		}
		e1e_wphy(&adapter->hw, BM_WUS, ~0);
	} else {
		u32 wus = er32(WUS);
		if (wus) {
			e_info("MAC Wakeup cause - %s\n",
				wus & E1000_WUS_EX ? "Unicast Packet" :
				wus & E1000_WUS_MC ? "Multicast Packet" :
				wus & E1000_WUS_BC ? "Broadcast Packet" :
				wus & E1000_WUS_MAG ? "Magic Packet" :
				wus & E1000_WUS_LNKC ? "Link Status Change" :
				"other");
		}
		ew32(WUS, ~0);
	}

	e1000e_reset(adapter);

	e1000_init_manageability_pt(adapter);

	if (netif_running(netdev))
		e1000e_up(adapter);

	netif_device_attach(netdev);

	/*
	 * If the controller has AMT, do not set DRV_LOAD until the interface
	 * is up.  For all other cases, let the f/w know that the h/w is now
	 * under the control of the driver.
	 */
	if (!(adapter->flags & FLAG_HAS_AMT))
		e1000e_get_hw_control(adapter);

	return 0;
}

#ifdef CONFIG_PM_SLEEP
static int e1000_suspend(struct device *dev)
{
	struct pci_dev *pdev = to_pci_dev(dev);
	int retval;
	bool wake;

	retval = __e1000_shutdown(pdev, &wake, false);
	if (!retval)
		e1000_complete_shutdown(pdev, true, wake);

	return retval;
}

static int e1000_resume(struct device *dev)
{
	struct pci_dev *pdev = to_pci_dev(dev);
	struct net_device *netdev = pci_get_drvdata(pdev);
	struct e1000_adapter *adapter = netdev_priv(netdev);

	if (e1000e_pm_ready(adapter))
		adapter->idle_check = true;

	return __e1000_resume(pdev);
}
#endif /* CONFIG_PM_SLEEP */

#ifdef CONFIG_PM_RUNTIME
static int e1000_runtime_suspend(struct device *dev)
{
	struct pci_dev *pdev = to_pci_dev(dev);
	struct net_device *netdev = pci_get_drvdata(pdev);
	struct e1000_adapter *adapter = netdev_priv(netdev);

	if (e1000e_pm_ready(adapter)) {
		bool wake;

		__e1000_shutdown(pdev, &wake, true);
	}

	return 0;
}

static int e1000_idle(struct device *dev)
{
	struct pci_dev *pdev = to_pci_dev(dev);
	struct net_device *netdev = pci_get_drvdata(pdev);
	struct e1000_adapter *adapter = netdev_priv(netdev);

	if (!e1000e_pm_ready(adapter))
		return 0;

	if (adapter->idle_check) {
		adapter->idle_check = false;
		if (!e1000e_has_link(adapter))
			pm_schedule_suspend(dev, MSEC_PER_SEC);
	}

	return -EBUSY;
}

static int e1000_runtime_resume(struct device *dev)
{
	struct pci_dev *pdev = to_pci_dev(dev);
	struct net_device *netdev = pci_get_drvdata(pdev);
	struct e1000_adapter *adapter = netdev_priv(netdev);

	if (!e1000e_pm_ready(adapter))
		return 0;

	adapter->idle_check = !dev->power.runtime_auto;
	return __e1000_resume(pdev);
}
#endif /* CONFIG_PM_RUNTIME */
#endif /* CONFIG_PM */

static void e1000_shutdown(struct pci_dev *pdev)
{
	bool wake = false;

	__e1000_shutdown(pdev, &wake, false);

	if (system_state == SYSTEM_POWER_OFF)
		e1000_complete_shutdown(pdev, false, wake);
}

#ifdef CONFIG_NET_POLL_CONTROLLER

static irqreturn_t e1000_intr_msix(int irq, void *data)
{
	struct net_device *netdev = data;
	struct e1000_adapter *adapter = netdev_priv(netdev);

	if (adapter->msix_entries) {
		int vector, msix_irq;

		vector = 0;
		msix_irq = adapter->msix_entries[vector].vector;
		disable_irq(msix_irq);
		e1000_intr_msix_rx(msix_irq, netdev);
		enable_irq(msix_irq);

		vector++;
		msix_irq = adapter->msix_entries[vector].vector;
		disable_irq(msix_irq);
		e1000_intr_msix_tx(msix_irq, netdev);
		enable_irq(msix_irq);

		vector++;
		msix_irq = adapter->msix_entries[vector].vector;
		disable_irq(msix_irq);
		e1000_msix_other(msix_irq, netdev);
		enable_irq(msix_irq);
	}

	return IRQ_HANDLED;
}

/*
 * Polling 'interrupt' - used by things like netconsole to send skbs
 * without having to re-enable interrupts. It's not called while
 * the interrupt routine is executing.
 */
static void e1000_netpoll(struct net_device *netdev)
{
	struct e1000_adapter *adapter = netdev_priv(netdev);

	switch (adapter->int_mode) {
	case E1000E_INT_MODE_MSIX:
		e1000_intr_msix(adapter->pdev->irq, netdev);
		break;
	case E1000E_INT_MODE_MSI:
		disable_irq(adapter->pdev->irq);
		e1000_intr_msi(adapter->pdev->irq, netdev);
		enable_irq(adapter->pdev->irq);
		break;
	default: /* E1000E_INT_MODE_LEGACY */
		disable_irq(adapter->pdev->irq);
		e1000_intr(adapter->pdev->irq, netdev);
		enable_irq(adapter->pdev->irq);
		break;
	}
}
#endif

/**
 * e1000_io_error_detected - called when PCI error is detected
 * @pdev: Pointer to PCI device
 * @state: The current pci connection state
 *
 * This function is called after a PCI bus error affecting
 * this device has been detected.
 */
static pci_ers_result_t e1000_io_error_detected(struct pci_dev *pdev,
						pci_channel_state_t state)
{
	struct net_device *netdev = pci_get_drvdata(pdev);
	struct e1000_adapter *adapter = netdev_priv(netdev);

	netif_device_detach(netdev);

	if (state == pci_channel_io_perm_failure)
		return PCI_ERS_RESULT_DISCONNECT;

	if (netif_running(netdev))
		e1000e_down(adapter);
	pci_disable_device(pdev);

	/* Request a slot slot reset. */
	return PCI_ERS_RESULT_NEED_RESET;
}

/**
 * e1000_io_slot_reset - called after the pci bus has been reset.
 * @pdev: Pointer to PCI device
 *
 * Restart the card from scratch, as if from a cold-boot. Implementation
 * resembles the first-half of the e1000_resume routine.
 */
static pci_ers_result_t e1000_io_slot_reset(struct pci_dev *pdev)
{
	struct net_device *netdev = pci_get_drvdata(pdev);
	struct e1000_adapter *adapter = netdev_priv(netdev);
	struct e1000_hw *hw = &adapter->hw;
	u16 aspm_disable_flag = 0;
	int err;
	pci_ers_result_t result;

	if (adapter->flags2 & FLAG2_DISABLE_ASPM_L0S)
		aspm_disable_flag = PCIE_LINK_STATE_L0S;
	if (adapter->flags2 & FLAG2_DISABLE_ASPM_L1)
		aspm_disable_flag |= PCIE_LINK_STATE_L1;
	if (aspm_disable_flag)
		e1000e_disable_aspm(pdev, aspm_disable_flag);

	err = pci_enable_device_mem(pdev);
	if (err) {
		dev_err(&pdev->dev,
			"Cannot re-enable PCI device after reset.\n");
		result = PCI_ERS_RESULT_DISCONNECT;
	} else {
		pci_set_master(pdev);
		pdev->state_saved = true;
		pci_restore_state(pdev);

		pci_enable_wake(pdev, PCI_D3hot, 0);
		pci_enable_wake(pdev, PCI_D3cold, 0);

		e1000e_reset(adapter);
		ew32(WUS, ~0);
		result = PCI_ERS_RESULT_RECOVERED;
	}

	pci_cleanup_aer_uncorrect_error_status(pdev);

	return result;
}

/**
 * e1000_io_resume - called when traffic can start flowing again.
 * @pdev: Pointer to PCI device
 *
 * This callback is called when the error recovery driver tells us that
 * its OK to resume normal operation. Implementation resembles the
 * second-half of the e1000_resume routine.
 */
static void e1000_io_resume(struct pci_dev *pdev)
{
	struct net_device *netdev = pci_get_drvdata(pdev);
	struct e1000_adapter *adapter = netdev_priv(netdev);

	e1000_init_manageability_pt(adapter);

	if (netif_running(netdev)) {
		if (e1000e_up(adapter)) {
			dev_err(&pdev->dev,
				"can't bring device back up after reset\n");
			return;
		}
	}

	netif_device_attach(netdev);

	/*
	 * If the controller has AMT, do not set DRV_LOAD until the interface
	 * is up.  For all other cases, let the f/w know that the h/w is now
	 * under the control of the driver.
	 */
	if (!(adapter->flags & FLAG_HAS_AMT))
		e1000e_get_hw_control(adapter);

}

static void e1000_print_device_info(struct e1000_adapter *adapter)
{
	struct e1000_hw *hw = &adapter->hw;
	struct net_device *netdev = adapter->netdev;
	u32 ret_val;
	u8 pba_str[E1000_PBANUM_LENGTH];

	/* print bus type/speed/width info */
	e_info("(PCI Express:2.5GT/s:%s) %pM\n",
	       /* bus width */
	       ((hw->bus.width == e1000_bus_width_pcie_x4) ? "Width x4" :
	        "Width x1"),
	       /* MAC address */
	       netdev->dev_addr);
	e_info("Intel(R) PRO/%s Network Connection\n",
	       (hw->phy.type == e1000_phy_ife) ? "10/100" : "1000");
	ret_val = e1000_read_pba_string_generic(hw, pba_str,
						E1000_PBANUM_LENGTH);
	if (ret_val)
		strlcpy((char *)pba_str, "Unknown", sizeof(pba_str));
	e_info("MAC: %d, PHY: %d, PBA No: %s\n",
	       hw->mac.type, hw->phy.type, pba_str);
}

static void e1000_eeprom_checks(struct e1000_adapter *adapter)
{
	struct e1000_hw *hw = &adapter->hw;
	int ret_val;
	u16 buf = 0;

	if (hw->mac.type != e1000_82573)
		return;

	ret_val = e1000_read_nvm(hw, NVM_INIT_CONTROL2_REG, 1, &buf);
	le16_to_cpus(&buf);
	if (!ret_val && (!(buf & (1 << 0)))) {
		/* Deep Smart Power Down (DSPD) */
		dev_warn(&adapter->pdev->dev,
			 "Warning: detected DSPD enabled in EEPROM\n");
	}
}

static int e1000_set_features(struct net_device *netdev,
			      netdev_features_t features)
{
	struct e1000_adapter *adapter = netdev_priv(netdev);
	netdev_features_t changed = features ^ netdev->features;

	if (changed & (NETIF_F_TSO | NETIF_F_TSO6))
		adapter->flags |= FLAG_TSO_FORCE;

	if (!(changed & (NETIF_F_HW_VLAN_RX | NETIF_F_HW_VLAN_TX |
			 NETIF_F_RXCSUM | NETIF_F_RXHASH | NETIF_F_RXFCS |
			 NETIF_F_RXALL)))
		return 0;

	if (changed & NETIF_F_RXFCS) {
		if (features & NETIF_F_RXFCS) {
			adapter->flags2 &= ~FLAG2_CRC_STRIPPING;
		} else {
			/* We need to take it back to defaults, which might mean
			 * stripping is still disabled at the adapter level.
			 */
			if (adapter->flags2 & FLAG2_DFLT_CRC_STRIPPING)
				adapter->flags2 |= FLAG2_CRC_STRIPPING;
			else
				adapter->flags2 &= ~FLAG2_CRC_STRIPPING;
		}
	}

	netdev->features = features;

	if (netif_running(netdev))
		e1000e_reinit_locked(adapter);
	else
		e1000e_reset(adapter);

	return 0;
}

static const struct net_device_ops e1000e_netdev_ops = {
	.ndo_open		= e1000_open,
	.ndo_stop		= e1000_close,
	.ndo_start_xmit		= e1000_xmit_frame,
	.ndo_get_stats64	= e1000e_get_stats64,
	.ndo_set_rx_mode	= e1000e_set_rx_mode,
	.ndo_set_mac_address	= e1000_set_mac,
	.ndo_change_mtu		= e1000_change_mtu,
	.ndo_do_ioctl		= e1000_ioctl,
	.ndo_tx_timeout		= e1000_tx_timeout,
	.ndo_validate_addr	= eth_validate_addr,

	.ndo_vlan_rx_add_vid	= e1000_vlan_rx_add_vid,
	.ndo_vlan_rx_kill_vid	= e1000_vlan_rx_kill_vid,
#ifdef CONFIG_NET_POLL_CONTROLLER
	.ndo_poll_controller	= e1000_netpoll,
#endif
	.ndo_set_features = e1000_set_features,
};

/**
 * e1000_probe - Device Initialization Routine
 * @pdev: PCI device information struct
 * @ent: entry in e1000_pci_tbl
 *
 * Returns 0 on success, negative on failure
 *
 * e1000_probe initializes an adapter identified by a pci_dev structure.
 * The OS initialization, configuring of the adapter private structure,
 * and a hardware reset occur.
 **/
static int __devinit e1000_probe(struct pci_dev *pdev,
				 const struct pci_device_id *ent)
{
	struct net_device *netdev;
	struct e1000_adapter *adapter;
	struct e1000_hw *hw;
	const struct e1000_info *ei = e1000_info_tbl[ent->driver_data];
	resource_size_t mmio_start, mmio_len;
	resource_size_t flash_start, flash_len;
	static int cards_found;
	u16 aspm_disable_flag = 0;
	int i, err, pci_using_dac;
	u16 eeprom_data = 0;
	u16 eeprom_apme_mask = E1000_EEPROM_APME;

	if (ei->flags2 & FLAG2_DISABLE_ASPM_L0S)
		aspm_disable_flag = PCIE_LINK_STATE_L0S;
	if (ei->flags2 & FLAG2_DISABLE_ASPM_L1)
		aspm_disable_flag |= PCIE_LINK_STATE_L1;
	if (aspm_disable_flag)
		e1000e_disable_aspm(pdev, aspm_disable_flag);

	err = pci_enable_device_mem(pdev);
	if (err)
		return err;

	pci_using_dac = 0;
	err = dma_set_mask(&pdev->dev, DMA_BIT_MASK(64));
	if (!err) {
		err = dma_set_coherent_mask(&pdev->dev, DMA_BIT_MASK(64));
		if (!err)
			pci_using_dac = 1;
	} else {
		err = dma_set_mask(&pdev->dev, DMA_BIT_MASK(32));
		if (err) {
			err = dma_set_coherent_mask(&pdev->dev,
						    DMA_BIT_MASK(32));
			if (err) {
				dev_err(&pdev->dev, "No usable DMA configuration, aborting\n");
				goto err_dma;
			}
		}
	}

	err = pci_request_selected_regions_exclusive(pdev,
	                                  pci_select_bars(pdev, IORESOURCE_MEM),
	                                  e1000e_driver_name);
	if (err)
		goto err_pci_reg;

	/* AER (Advanced Error Reporting) hooks */
	pci_enable_pcie_error_reporting(pdev);

	pci_set_master(pdev);
	/* PCI config space info */
	err = pci_save_state(pdev);
	if (err)
		goto err_alloc_etherdev;

	err = -ENOMEM;
	netdev = alloc_etherdev(sizeof(struct e1000_adapter));
	if (!netdev)
		goto err_alloc_etherdev;

	SET_NETDEV_DEV(netdev, &pdev->dev);

	netdev->irq = pdev->irq;

	pci_set_drvdata(pdev, netdev);
	adapter = netdev_priv(netdev);
	hw = &adapter->hw;
	adapter->netdev = netdev;
	adapter->pdev = pdev;
	adapter->ei = ei;
	adapter->pba = ei->pba;
	adapter->flags = ei->flags;
	adapter->flags2 = ei->flags2;
	adapter->hw.adapter = adapter;
	adapter->hw.mac.type = ei->mac;
	adapter->max_hw_frame_size = ei->max_hw_frame_size;
	adapter->msg_enable = netif_msg_init(debug, DEFAULT_MSG_ENABLE);

	mmio_start = pci_resource_start(pdev, 0);
	mmio_len = pci_resource_len(pdev, 0);

	err = -EIO;
	adapter->hw.hw_addr = ioremap(mmio_start, mmio_len);
	if (!adapter->hw.hw_addr)
		goto err_ioremap;

	if ((adapter->flags & FLAG_HAS_FLASH) &&
	    (pci_resource_flags(pdev, 1) & IORESOURCE_MEM)) {
		flash_start = pci_resource_start(pdev, 1);
		flash_len = pci_resource_len(pdev, 1);
		adapter->hw.flash_address = ioremap(flash_start, flash_len);
		if (!adapter->hw.flash_address)
			goto err_flashmap;
	}

	/* construct the net_device struct */
	netdev->netdev_ops		= &e1000e_netdev_ops;
	e1000e_set_ethtool_ops(netdev);
	netdev->watchdog_timeo		= 5 * HZ;
	netif_napi_add(netdev, &adapter->napi, e1000e_poll, 64);
	strlcpy(netdev->name, pci_name(pdev), sizeof(netdev->name));

	netdev->mem_start = mmio_start;
	netdev->mem_end = mmio_start + mmio_len;

	adapter->bd_number = cards_found++;

	e1000e_check_options(adapter);

	/* setup adapter struct */
	err = e1000_sw_init(adapter);
	if (err)
		goto err_sw_init;

	memcpy(&hw->mac.ops, ei->mac_ops, sizeof(hw->mac.ops));
	memcpy(&hw->nvm.ops, ei->nvm_ops, sizeof(hw->nvm.ops));
	memcpy(&hw->phy.ops, ei->phy_ops, sizeof(hw->phy.ops));

	err = ei->get_variants(adapter);
	if (err)
		goto err_hw_init;

	if ((adapter->flags & FLAG_IS_ICH) &&
	    (adapter->flags & FLAG_READ_ONLY_NVM))
		e1000e_write_protect_nvm_ich8lan(&adapter->hw);

	hw->mac.ops.get_bus_info(&adapter->hw);

	adapter->hw.phy.autoneg_wait_to_complete = 0;

	/* Copper options */
	if (adapter->hw.phy.media_type == e1000_media_type_copper) {
		adapter->hw.phy.mdix = AUTO_ALL_MODES;
		adapter->hw.phy.disable_polarity_correction = 0;
		adapter->hw.phy.ms_type = e1000_ms_hw_default;
	}

	if (hw->phy.ops.check_reset_block && hw->phy.ops.check_reset_block(hw))
		e_info("PHY reset is blocked due to SOL/IDER session.\n");

	/* Set initial default active device features */
	netdev->features = (NETIF_F_SG |
			    NETIF_F_HW_VLAN_RX |
			    NETIF_F_HW_VLAN_TX |
			    NETIF_F_TSO |
			    NETIF_F_TSO6 |
			    NETIF_F_RXHASH |
			    NETIF_F_RXCSUM |
			    NETIF_F_HW_CSUM);

	/* Set user-changeable features (subset of all device features) */
	netdev->hw_features = netdev->features;
	netdev->hw_features |= NETIF_F_RXFCS;
	netdev->priv_flags |= IFF_SUPP_NOFCS;
	netdev->hw_features |= NETIF_F_RXALL;

	if (adapter->flags & FLAG_HAS_HW_VLAN_FILTER)
		netdev->features |= NETIF_F_HW_VLAN_FILTER;

	netdev->vlan_features |= (NETIF_F_SG |
				  NETIF_F_TSO |
				  NETIF_F_TSO6 |
				  NETIF_F_HW_CSUM);

	netdev->priv_flags |= IFF_UNICAST_FLT;

	if (pci_using_dac) {
		netdev->features |= NETIF_F_HIGHDMA;
		netdev->vlan_features |= NETIF_F_HIGHDMA;
	}

	if (e1000e_enable_mng_pass_thru(&adapter->hw))
		adapter->flags |= FLAG_MNG_PT_ENABLED;

	/*
	 * before reading the NVM, reset the controller to
	 * put the device in a known good starting state
	 */
	adapter->hw.mac.ops.reset_hw(&adapter->hw);

	/*
	 * systems with ASPM and others may see the checksum fail on the first
	 * attempt. Let's give it a few tries
	 */
	for (i = 0;; i++) {
		if (e1000_validate_nvm_checksum(&adapter->hw) >= 0)
			break;
		if (i == 2) {
			e_err("The NVM Checksum Is Not Valid\n");
			err = -EIO;
			goto err_eeprom;
		}
	}

	e1000_eeprom_checks(adapter);

	/* copy the MAC address */
	if (e1000e_read_mac_addr(&adapter->hw))
		e_err("NVM Read Error while reading MAC address\n");

	memcpy(netdev->dev_addr, adapter->hw.mac.addr, netdev->addr_len);
	memcpy(netdev->perm_addr, adapter->hw.mac.addr, netdev->addr_len);

	if (!is_valid_ether_addr(netdev->perm_addr)) {
		e_err("Invalid MAC Address: %pM\n", netdev->perm_addr);
		err = -EIO;
		goto err_eeprom;
	}

	init_timer(&adapter->watchdog_timer);
	adapter->watchdog_timer.function = e1000_watchdog;
	adapter->watchdog_timer.data = (unsigned long) adapter;

	init_timer(&adapter->phy_info_timer);
	adapter->phy_info_timer.function = e1000_update_phy_info;
	adapter->phy_info_timer.data = (unsigned long) adapter;

	INIT_WORK(&adapter->reset_task, e1000_reset_task);
	INIT_WORK(&adapter->watchdog_task, e1000_watchdog_task);
	INIT_WORK(&adapter->downshift_task, e1000e_downshift_workaround);
	INIT_WORK(&adapter->update_phy_task, e1000e_update_phy_task);
	INIT_WORK(&adapter->print_hang_task, e1000_print_hw_hang);

	/* Initialize link parameters. User can change them with ethtool */
	adapter->hw.mac.autoneg = 1;
	adapter->fc_autoneg = true;
	adapter->hw.fc.requested_mode = e1000_fc_default;
	adapter->hw.fc.current_mode = e1000_fc_default;
	adapter->hw.phy.autoneg_advertised = 0x2f;

	/* ring size defaults */
	adapter->rx_ring->count = 256;
	adapter->tx_ring->count = 256;

	/*
	 * Initial Wake on LAN setting - If APM wake is enabled in
	 * the EEPROM, enable the ACPI Magic Packet filter
	 */
	if (adapter->flags & FLAG_APME_IN_WUC) {
		/* APME bit in EEPROM is mapped to WUC.APME */
		eeprom_data = er32(WUC);
		eeprom_apme_mask = E1000_WUC_APME;
		if ((hw->mac.type > e1000_ich10lan) &&
		    (eeprom_data & E1000_WUC_PHY_WAKE))
			adapter->flags2 |= FLAG2_HAS_PHY_WAKEUP;
	} else if (adapter->flags & FLAG_APME_IN_CTRL3) {
		if (adapter->flags & FLAG_APME_CHECK_PORT_B &&
		    (adapter->hw.bus.func == 1))
			e1000_read_nvm(&adapter->hw, NVM_INIT_CONTROL3_PORT_B,
				       1, &eeprom_data);
		else
			e1000_read_nvm(&adapter->hw, NVM_INIT_CONTROL3_PORT_A,
				       1, &eeprom_data);
	}

	/* fetch WoL from EEPROM */
	if (eeprom_data & eeprom_apme_mask)
		adapter->eeprom_wol |= E1000_WUFC_MAG;

	/*
	 * now that we have the eeprom settings, apply the special cases
	 * where the eeprom may be wrong or the board simply won't support
	 * wake on lan on a particular port
	 */
	if (!(adapter->flags & FLAG_HAS_WOL))
		adapter->eeprom_wol = 0;

	/* initialize the wol settings based on the eeprom settings */
	adapter->wol = adapter->eeprom_wol;
	device_set_wakeup_enable(&adapter->pdev->dev, adapter->wol);

	/* save off EEPROM version number */
	e1000_read_nvm(&adapter->hw, 5, 1, &adapter->eeprom_vers);

	/* reset the hardware with the new settings */
	e1000e_reset(adapter);

	/*
	 * If the controller has AMT, do not set DRV_LOAD until the interface
	 * is up.  For all other cases, let the f/w know that the h/w is now
	 * under the control of the driver.
	 */
	if (!(adapter->flags & FLAG_HAS_AMT))
		e1000e_get_hw_control(adapter);

	strlcpy(netdev->name, "eth%d", sizeof(netdev->name));
	err = register_netdev(netdev);
	if (err)
		goto err_register;

	/* carrier off reporting is important to ethtool even BEFORE open */
	netif_carrier_off(netdev);

	e1000_print_device_info(adapter);

	if (pci_dev_run_wake(pdev))
		pm_runtime_put_noidle(&pdev->dev);

	return 0;

err_register:
	if (!(adapter->flags & FLAG_HAS_AMT))
		e1000e_release_hw_control(adapter);
err_eeprom:
	if (hw->phy.ops.check_reset_block && !hw->phy.ops.check_reset_block(hw))
		e1000_phy_hw_reset(&adapter->hw);
err_hw_init:
	kfree(adapter->tx_ring);
	kfree(adapter->rx_ring);
err_sw_init:
	if (adapter->hw.flash_address)
		iounmap(adapter->hw.flash_address);
	e1000e_reset_interrupt_capability(adapter);
err_flashmap:
	iounmap(adapter->hw.hw_addr);
err_ioremap:
	free_netdev(netdev);
err_alloc_etherdev:
	pci_release_selected_regions(pdev,
	                             pci_select_bars(pdev, IORESOURCE_MEM));
err_pci_reg:
err_dma:
	pci_disable_device(pdev);
	return err;
}

/**
 * e1000_remove - Device Removal Routine
 * @pdev: PCI device information struct
 *
 * e1000_remove is called by the PCI subsystem to alert the driver
 * that it should release a PCI device.  The could be caused by a
 * Hot-Plug event, or because the driver is going to be removed from
 * memory.
 **/
static void __devexit e1000_remove(struct pci_dev *pdev)
{
	struct net_device *netdev = pci_get_drvdata(pdev);
	struct e1000_adapter *adapter = netdev_priv(netdev);
	bool down = test_bit(__E1000_DOWN, &adapter->state);

	/*
	 * The timers may be rescheduled, so explicitly disable them
	 * from being rescheduled.
	 */
	if (!down)
		set_bit(__E1000_DOWN, &adapter->state);
	del_timer_sync(&adapter->watchdog_timer);
	del_timer_sync(&adapter->phy_info_timer);

	cancel_work_sync(&adapter->reset_task);
	cancel_work_sync(&adapter->watchdog_task);
	cancel_work_sync(&adapter->downshift_task);
	cancel_work_sync(&adapter->update_phy_task);
	cancel_work_sync(&adapter->print_hang_task);

	if (!(netdev->flags & IFF_UP))
		e1000_power_down_phy(adapter);

	/* Don't lie to e1000_close() down the road. */
	if (!down)
		clear_bit(__E1000_DOWN, &adapter->state);
	unregister_netdev(netdev);

	if (pci_dev_run_wake(pdev))
		pm_runtime_get_noresume(&pdev->dev);

	/*
	 * Release control of h/w to f/w.  If f/w is AMT enabled, this
	 * would have already happened in close and is redundant.
	 */
	e1000e_release_hw_control(adapter);

	e1000e_reset_interrupt_capability(adapter);
	kfree(adapter->tx_ring);
	kfree(adapter->rx_ring);

	iounmap(adapter->hw.hw_addr);
	if (adapter->hw.flash_address)
		iounmap(adapter->hw.flash_address);
	pci_release_selected_regions(pdev,
	                             pci_select_bars(pdev, IORESOURCE_MEM));

	free_netdev(netdev);

	/* AER disable */
	pci_disable_pcie_error_reporting(pdev);

	pci_disable_device(pdev);
}

/* PCI Error Recovery (ERS) */
static struct pci_error_handlers e1000_err_handler = {
	.error_detected = e1000_io_error_detected,
	.slot_reset = e1000_io_slot_reset,
	.resume = e1000_io_resume,
};

static DEFINE_PCI_DEVICE_TABLE(e1000_pci_tbl) = {
	{ PCI_VDEVICE(INTEL, E1000_DEV_ID_82571EB_COPPER), board_82571 },
	{ PCI_VDEVICE(INTEL, E1000_DEV_ID_82571EB_FIBER), board_82571 },
	{ PCI_VDEVICE(INTEL, E1000_DEV_ID_82571EB_QUAD_COPPER), board_82571 },
	{ PCI_VDEVICE(INTEL, E1000_DEV_ID_82571EB_QUAD_COPPER_LP), board_82571 },
	{ PCI_VDEVICE(INTEL, E1000_DEV_ID_82571EB_QUAD_FIBER), board_82571 },
	{ PCI_VDEVICE(INTEL, E1000_DEV_ID_82571EB_SERDES), board_82571 },
	{ PCI_VDEVICE(INTEL, E1000_DEV_ID_82571EB_SERDES_DUAL), board_82571 },
	{ PCI_VDEVICE(INTEL, E1000_DEV_ID_82571EB_SERDES_QUAD), board_82571 },
	{ PCI_VDEVICE(INTEL, E1000_DEV_ID_82571PT_QUAD_COPPER), board_82571 },

	{ PCI_VDEVICE(INTEL, E1000_DEV_ID_82572EI), board_82572 },
	{ PCI_VDEVICE(INTEL, E1000_DEV_ID_82572EI_COPPER), board_82572 },
	{ PCI_VDEVICE(INTEL, E1000_DEV_ID_82572EI_FIBER), board_82572 },
	{ PCI_VDEVICE(INTEL, E1000_DEV_ID_82572EI_SERDES), board_82572 },

	{ PCI_VDEVICE(INTEL, E1000_DEV_ID_82573E), board_82573 },
	{ PCI_VDEVICE(INTEL, E1000_DEV_ID_82573E_IAMT), board_82573 },
	{ PCI_VDEVICE(INTEL, E1000_DEV_ID_82573L), board_82573 },

	{ PCI_VDEVICE(INTEL, E1000_DEV_ID_82574L), board_82574 },
	{ PCI_VDEVICE(INTEL, E1000_DEV_ID_82574LA), board_82574 },
	{ PCI_VDEVICE(INTEL, E1000_DEV_ID_82583V), board_82583 },

	{ PCI_VDEVICE(INTEL, E1000_DEV_ID_80003ES2LAN_COPPER_DPT),
	  board_80003es2lan },
	{ PCI_VDEVICE(INTEL, E1000_DEV_ID_80003ES2LAN_COPPER_SPT),
	  board_80003es2lan },
	{ PCI_VDEVICE(INTEL, E1000_DEV_ID_80003ES2LAN_SERDES_DPT),
	  board_80003es2lan },
	{ PCI_VDEVICE(INTEL, E1000_DEV_ID_80003ES2LAN_SERDES_SPT),
	  board_80003es2lan },

	{ PCI_VDEVICE(INTEL, E1000_DEV_ID_ICH8_IFE), board_ich8lan },
	{ PCI_VDEVICE(INTEL, E1000_DEV_ID_ICH8_IFE_G), board_ich8lan },
	{ PCI_VDEVICE(INTEL, E1000_DEV_ID_ICH8_IFE_GT), board_ich8lan },
	{ PCI_VDEVICE(INTEL, E1000_DEV_ID_ICH8_IGP_AMT), board_ich8lan },
	{ PCI_VDEVICE(INTEL, E1000_DEV_ID_ICH8_IGP_C), board_ich8lan },
	{ PCI_VDEVICE(INTEL, E1000_DEV_ID_ICH8_IGP_M), board_ich8lan },
	{ PCI_VDEVICE(INTEL, E1000_DEV_ID_ICH8_IGP_M_AMT), board_ich8lan },
	{ PCI_VDEVICE(INTEL, E1000_DEV_ID_ICH8_82567V_3), board_ich8lan },

	{ PCI_VDEVICE(INTEL, E1000_DEV_ID_ICH9_IFE), board_ich9lan },
	{ PCI_VDEVICE(INTEL, E1000_DEV_ID_ICH9_IFE_G), board_ich9lan },
	{ PCI_VDEVICE(INTEL, E1000_DEV_ID_ICH9_IFE_GT), board_ich9lan },
	{ PCI_VDEVICE(INTEL, E1000_DEV_ID_ICH9_IGP_AMT), board_ich9lan },
	{ PCI_VDEVICE(INTEL, E1000_DEV_ID_ICH9_IGP_C), board_ich9lan },
	{ PCI_VDEVICE(INTEL, E1000_DEV_ID_ICH9_BM), board_ich9lan },
	{ PCI_VDEVICE(INTEL, E1000_DEV_ID_ICH9_IGP_M), board_ich9lan },
	{ PCI_VDEVICE(INTEL, E1000_DEV_ID_ICH9_IGP_M_AMT), board_ich9lan },
	{ PCI_VDEVICE(INTEL, E1000_DEV_ID_ICH9_IGP_M_V), board_ich9lan },

	{ PCI_VDEVICE(INTEL, E1000_DEV_ID_ICH10_R_BM_LM), board_ich9lan },
	{ PCI_VDEVICE(INTEL, E1000_DEV_ID_ICH10_R_BM_LF), board_ich9lan },
	{ PCI_VDEVICE(INTEL, E1000_DEV_ID_ICH10_R_BM_V), board_ich9lan },

	{ PCI_VDEVICE(INTEL, E1000_DEV_ID_ICH10_D_BM_LM), board_ich10lan },
	{ PCI_VDEVICE(INTEL, E1000_DEV_ID_ICH10_D_BM_LF), board_ich10lan },
	{ PCI_VDEVICE(INTEL, E1000_DEV_ID_ICH10_D_BM_V), board_ich10lan },

	{ PCI_VDEVICE(INTEL, E1000_DEV_ID_PCH_M_HV_LM), board_pchlan },
	{ PCI_VDEVICE(INTEL, E1000_DEV_ID_PCH_M_HV_LC), board_pchlan },
	{ PCI_VDEVICE(INTEL, E1000_DEV_ID_PCH_D_HV_DM), board_pchlan },
	{ PCI_VDEVICE(INTEL, E1000_DEV_ID_PCH_D_HV_DC), board_pchlan },

	{ PCI_VDEVICE(INTEL, E1000_DEV_ID_PCH2_LV_LM), board_pch2lan },
	{ PCI_VDEVICE(INTEL, E1000_DEV_ID_PCH2_LV_V), board_pch2lan },

	{ PCI_VDEVICE(INTEL, E1000_DEV_ID_PCH_LPT_I217_LM), board_pch_lpt },
	{ PCI_VDEVICE(INTEL, E1000_DEV_ID_PCH_LPT_I217_V), board_pch_lpt },

	{ 0, 0, 0, 0, 0, 0, 0 }	/* terminate list */
};
MODULE_DEVICE_TABLE(pci, e1000_pci_tbl);

#ifdef CONFIG_PM
static const struct dev_pm_ops e1000_pm_ops = {
	SET_SYSTEM_SLEEP_PM_OPS(e1000_suspend, e1000_resume)
	SET_RUNTIME_PM_OPS(e1000_runtime_suspend,
				e1000_runtime_resume, e1000_idle)
};
#endif

/* PCI Device API Driver */
static struct pci_driver e1000_driver = {
	.name     = e1000e_driver_name,
	.id_table = e1000_pci_tbl,
	.probe    = e1000_probe,
	.remove   = __devexit_p(e1000_remove),
#ifdef CONFIG_PM
	.driver   = {
		.pm = &e1000_pm_ops,
	},
#endif
	.shutdown = e1000_shutdown,
	.err_handler = &e1000_err_handler
};

/**
 * e1000_init_module - Driver Registration Routine
 *
 * e1000_init_module is the first routine called when the driver is
 * loaded. All it does is register with the PCI subsystem.
 **/
static int __init e1000_init_module(void)
{
	int ret;
	pr_info("Intel(R) PRO/1000 Network Driver - %s\n",
		e1000e_driver_version);
	pr_info("Copyright(c) 1999 - 2012 Intel Corporation.\n");
	ret = pci_register_driver(&e1000_driver);

	return ret;
}
module_init(e1000_init_module);

/**
 * e1000_exit_module - Driver Exit Cleanup Routine
 *
 * e1000_exit_module is called just before the driver is removed
 * from memory.
 **/
static void __exit e1000_exit_module(void)
{
	pci_unregister_driver(&e1000_driver);
}
module_exit(e1000_exit_module);


MODULE_AUTHOR("Intel Corporation, <linux.nics@intel.com>");
MODULE_DESCRIPTION("Intel(R) PRO/1000 Network Driver");
MODULE_LICENSE("GPL");
MODULE_VERSION(DRV_VERSION);

/* netdev.c */<|MERGE_RESOLUTION|>--- conflicted
+++ resolved
@@ -532,15 +532,9 @@
 	struct e1000_adapter *adapter = rx_ring->adapter;
 	struct e1000_hw *hw = &adapter->hw;
 	s32 ret_val = __ew32_prepare(hw);
-<<<<<<< HEAD
 
 	writel(i, rx_ring->tail);
 
-=======
-
-	writel(i, rx_ring->tail);
-
->>>>>>> bd0a521e
 	if (unlikely(!ret_val && (i != readl(rx_ring->tail)))) {
 		u32 rctl = er32(RCTL);
 		ew32(RCTL, rctl & ~E1000_RCTL_EN);
@@ -554,15 +548,9 @@
 	struct e1000_adapter *adapter = tx_ring->adapter;
 	struct e1000_hw *hw = &adapter->hw;
 	s32 ret_val = __ew32_prepare(hw);
-<<<<<<< HEAD
 
 	writel(i, tx_ring->tail);
 
-=======
-
-	writel(i, tx_ring->tail);
-
->>>>>>> bd0a521e
 	if (unlikely(!ret_val && (i != readl(tx_ring->tail)))) {
 		u32 tctl = er32(TCTL);
 		ew32(TCTL, tctl & ~E1000_TCTL_EN);
