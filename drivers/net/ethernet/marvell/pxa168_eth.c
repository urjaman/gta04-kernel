--- conflicted
+++ resolved
@@ -203,12 +203,9 @@
 struct pxa168_eth_private {
 	int port_num;		/* User Ethernet port number    */
 	int phy_addr;
-<<<<<<< HEAD
-=======
 	int phy_speed;
 	int phy_duplex;
 	phy_interface_t phy_intf;
->>>>>>> e529fea9
 
 	int rx_resource_err;	/* Rx ring resource error flag */
 
@@ -315,29 +312,6 @@
 
 	if (max_retries <= 0)
 		netdev_err(pep->dev, "%s : DMA Stuck\n", __func__);
-<<<<<<< HEAD
-}
-
-static int ethernet_phy_get(struct pxa168_eth_private *pep)
-{
-	unsigned int reg_data;
-
-	reg_data = rdl(pep, PHY_ADDRESS);
-
-	return (reg_data >> (5 * pep->port_num)) & 0x1f;
-}
-
-static void ethernet_phy_set_addr(struct pxa168_eth_private *pep, int phy_addr)
-{
-	u32 reg_data;
-	int addr_shift = 5 * pep->port_num;
-
-	reg_data = rdl(pep, PHY_ADDRESS);
-	reg_data &= ~(0x1f << addr_shift);
-	reg_data |= (phy_addr & 0x1f) << addr_shift;
-	wrl(pep, PHY_ADDRESS, reg_data);
-=======
->>>>>>> e529fea9
 }
 
 static void rxq_refill(struct net_device *dev)
@@ -897,39 +871,6 @@
 	return ret;
 }
 
-<<<<<<< HEAD
-static void handle_link_event(struct pxa168_eth_private *pep)
-{
-	struct net_device *dev = pep->dev;
-	u32 port_status;
-	int speed;
-	int duplex;
-	int fc;
-
-	port_status = rdl(pep, PORT_STATUS);
-	if (!(port_status & LINK_UP)) {
-		if (netif_carrier_ok(dev)) {
-			netdev_info(dev, "link down\n");
-			netif_carrier_off(dev);
-			txq_reclaim(dev, 1);
-		}
-		return;
-	}
-	if (port_status & PORT_SPEED_100)
-		speed = 100;
-	else
-		speed = 10;
-
-	duplex = (port_status & FULL_DUPLEX) ? 1 : 0;
-	fc = (port_status & FLOW_CONTROL_DISABLED) ? 0 : 1;
-	netdev_info(dev, "link up, %d Mb/s, %s duplex, flow control %sabled\n",
-		    speed, duplex ? "full" : "half", fc ? "en" : "dis");
-	if (!netif_carrier_ok(dev))
-		netif_carrier_on(dev);
-}
-
-=======
->>>>>>> e529fea9
 static irqreturn_t pxa168_eth_int_handler(int irq, void *dev_id)
 {
 	struct net_device *dev = (struct net_device *)dev_id;
@@ -1432,80 +1373,6 @@
 	return -EOPNOTSUPP;
 }
 
-<<<<<<< HEAD
-static struct phy_device *phy_scan(struct pxa168_eth_private *pep, int phy_addr)
-{
-	struct mii_bus *bus = pep->smi_bus;
-	struct phy_device *phydev;
-	int start;
-	int num;
-	int i;
-
-	if (phy_addr == PXA168_ETH_PHY_ADDR_DEFAULT) {
-		/* Scan entire range */
-		start = ethernet_phy_get(pep);
-		num = 32;
-	} else {
-		/* Use phy addr specific to platform */
-		start = phy_addr & 0x1f;
-		num = 1;
-	}
-	phydev = NULL;
-	for (i = 0; i < num; i++) {
-		int addr = (start + i) & 0x1f;
-		if (bus->phy_map[addr] == NULL)
-			mdiobus_scan(bus, addr);
-
-		if (phydev == NULL) {
-			phydev = bus->phy_map[addr];
-			if (phydev != NULL)
-				ethernet_phy_set_addr(pep, addr);
-		}
-	}
-
-	return phydev;
-}
-
-static void phy_init(struct pxa168_eth_private *pep)
-{
-	struct phy_device *phy = pep->phy;
-
-	phy_attach(pep->dev, dev_name(&phy->dev), PHY_INTERFACE_MODE_MII);
-
-	if (pep->pd && pep->pd->speed != 0) {
-		phy->autoneg = AUTONEG_DISABLE;
-		phy->advertising = 0;
-		phy->speed = pep->pd->speed;
-		phy->duplex = pep->pd->duplex;
-	} else {
-		phy->autoneg = AUTONEG_ENABLE;
-		phy->speed = 0;
-		phy->duplex = 0;
-		phy->supported &= PHY_BASIC_FEATURES;
-		phy->advertising = phy->supported | ADVERTISED_Autoneg;
-	}
-
-	phy_start_aneg(phy);
-}
-
-static int ethernet_phy_setup(struct net_device *dev)
-{
-	struct pxa168_eth_private *pep = netdev_priv(dev);
-
-	if (pep->pd && pep->pd->init)
-		pep->pd->init();
-
-	pep->phy = phy_scan(pep, pep->phy_addr & 0x1f);
-	if (pep->phy != NULL)
-		phy_init(pep);
-
-	update_hash_table_mac_address(pep, NULL, dev->dev_addr);
-
-	return 0;
-}
-
-=======
->>>>>>> e529fea9
 static int pxa168_get_settings(struct net_device *dev, struct ethtool_cmd *cmd)
 {
 	struct pxa168_eth_private *pep = netdev_priv(dev);
@@ -1585,13 +1452,6 @@
 	pep->clk = clk;
 
 	res = platform_get_resource(pdev, IORESOURCE_MEM, 0);
-<<<<<<< HEAD
-	if (res == NULL) {
-		err = -ENODEV;
-		goto err_netdev;
-	}
-=======
->>>>>>> e529fea9
 	pep->base = devm_ioremap_resource(&pdev->dev, res);
 	if (IS_ERR(pep->base)) {
 		err = -ENOMEM;
@@ -1635,31 +1495,23 @@
 
 		pep->port_num = pep->pd->port_number;
 		pep->phy_addr = pep->pd->phy_addr;
-<<<<<<< HEAD
-=======
 		pep->phy_speed = pep->pd->speed;
 		pep->phy_duplex = pep->pd->duplex;
 		pep->phy_intf = pep->pd->intf;
 
 		if (pep->pd->init)
 			pep->pd->init();
->>>>>>> e529fea9
 	} else if (pdev->dev.of_node) {
 		of_property_read_u32(pdev->dev.of_node, "port-id",
 				     &pep->port_num);
 
 		np = of_parse_phandle(pdev->dev.of_node, "phy-handle", 0);
-<<<<<<< HEAD
-		if (np)
-			of_property_read_u32(np, "reg", &pep->phy_addr);
-=======
 		if (!np) {
 			dev_err(&pdev->dev, "missing phy-handle\n");
 			return -EINVAL;
 		}
 		of_property_read_u32(np, "reg", &pep->phy_addr);
 		pep->phy_intf = of_get_phy_mode(pdev->dev.of_node);
->>>>>>> e529fea9
 	}
 
 	/* Hardware supports only 3 ports */
