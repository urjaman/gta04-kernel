/* Applied Micro X-Gene SoC Ethernet Driver
 *
 * Copyright (c) 2014, Applied Micro Circuits Corporation
 * Authors: Iyappan Subramanian <isubramanian@apm.com>
 *	    Ravi Patel <rapatel@apm.com>
 *	    Keyur Chudgar <kchudgar@apm.com>
 *
 * This program is free software; you can redistribute  it and/or modify it
 * under  the terms of  the GNU General  Public License as published by the
 * Free Software Foundation;  either version 2 of the  License, or (at your
 * option) any later version.
 *
 * This program is distributed in the hope that it will be useful,
 * but WITHOUT ANY WARRANTY; without even the implied warranty of
 * MERCHANTABILITY or FITNESS FOR A PARTICULAR PURPOSE. See the
 * GNU General Public License for more details.
 *
 * You should have received a copy of the GNU General Public License
 * along with this program.  If not, see <http://www.gnu.org/licenses/>.
 */

#include "xgene_enet_main.h"
#include "xgene_enet_hw.h"
#include "xgene_enet_sgmac.h"
#include "xgene_enet_xgmac.h"

static void xgene_enet_init_bufpool(struct xgene_enet_desc_ring *buf_pool)
{
	struct xgene_enet_raw_desc16 *raw_desc;
	int i;

	for (i = 0; i < buf_pool->slots; i++) {
		raw_desc = &buf_pool->raw_desc16[i];

		/* Hardware expects descriptor in little endian format */
		raw_desc->m0 = cpu_to_le64(i |
				SET_VAL(FPQNUM, buf_pool->dst_ring_num) |
				SET_VAL(STASH, 3));
	}
}

static int xgene_enet_refill_bufpool(struct xgene_enet_desc_ring *buf_pool,
				     u32 nbuf)
{
	struct sk_buff *skb;
	struct xgene_enet_raw_desc16 *raw_desc;
	struct net_device *ndev;
	struct device *dev;
	dma_addr_t dma_addr;
	u32 tail = buf_pool->tail;
	u32 slots = buf_pool->slots - 1;
	u16 bufdatalen, len;
	int i;

	ndev = buf_pool->ndev;
	dev = ndev_to_dev(buf_pool->ndev);
	bufdatalen = BUF_LEN_CODE_2K | (SKB_BUFFER_SIZE & GENMASK(11, 0));
	len = XGENE_ENET_MAX_MTU;

	for (i = 0; i < nbuf; i++) {
		raw_desc = &buf_pool->raw_desc16[tail];

		skb = netdev_alloc_skb_ip_align(ndev, len);
		if (unlikely(!skb))
			return -ENOMEM;
		buf_pool->rx_skb[tail] = skb;

		dma_addr = dma_map_single(dev, skb->data, len, DMA_FROM_DEVICE);
		if (dma_mapping_error(dev, dma_addr)) {
			netdev_err(ndev, "DMA mapping error\n");
			dev_kfree_skb_any(skb);
			return -EINVAL;
		}

		raw_desc->m1 = cpu_to_le64(SET_VAL(DATAADDR, dma_addr) |
					   SET_VAL(BUFDATALEN, bufdatalen) |
					   SET_BIT(COHERENT));
		tail = (tail + 1) & slots;
	}

	iowrite32(nbuf, buf_pool->cmd);
	buf_pool->tail = tail;

	return 0;
}

static u16 xgene_enet_dst_ring_num(struct xgene_enet_desc_ring *ring)
{
	struct xgene_enet_pdata *pdata = netdev_priv(ring->ndev);

	return ((u16)pdata->rm << 10) | ring->num;
}

static u8 xgene_enet_hdr_len(const void *data)
{
	const struct ethhdr *eth = data;

	return (eth->h_proto == htons(ETH_P_8021Q)) ? VLAN_ETH_HLEN : ETH_HLEN;
}

static u32 xgene_enet_ring_len(struct xgene_enet_desc_ring *ring)
{
	u32 __iomem *cmd_base = ring->cmd_base;
	u32 ring_state, num_msgs;

	ring_state = ioread32(&cmd_base[1]);
	num_msgs = ring_state & CREATE_MASK(NUMMSGSINQ_POS, NUMMSGSINQ_LEN);

	return num_msgs >> NUMMSGSINQ_POS;
}

static void xgene_enet_delete_bufpool(struct xgene_enet_desc_ring *buf_pool)
{
	struct xgene_enet_raw_desc16 *raw_desc;
	u32 slots = buf_pool->slots - 1;
	u32 tail = buf_pool->tail;
	u32 userinfo;
	int i, len;

	len = xgene_enet_ring_len(buf_pool);
	for (i = 0; i < len; i++) {
		tail = (tail - 1) & slots;
		raw_desc = &buf_pool->raw_desc16[tail];

		/* Hardware stores descriptor in little endian format */
		userinfo = GET_VAL(USERINFO, le64_to_cpu(raw_desc->m0));
		dev_kfree_skb_any(buf_pool->rx_skb[userinfo]);
	}

	iowrite32(-len, buf_pool->cmd);
	buf_pool->tail = tail;
}

static irqreturn_t xgene_enet_rx_irq(const int irq, void *data)
{
	struct xgene_enet_desc_ring *rx_ring = data;

	if (napi_schedule_prep(&rx_ring->napi)) {
		disable_irq_nosync(irq);
		__napi_schedule(&rx_ring->napi);
	}

	return IRQ_HANDLED;
}

static int xgene_enet_tx_completion(struct xgene_enet_desc_ring *cp_ring,
				    struct xgene_enet_raw_desc *raw_desc)
{
	struct sk_buff *skb;
	struct device *dev;
	u16 skb_index;
	u8 status;
	int ret = 0;

	skb_index = GET_VAL(USERINFO, le64_to_cpu(raw_desc->m0));
	skb = cp_ring->cp_skb[skb_index];

	dev = ndev_to_dev(cp_ring->ndev);
	dma_unmap_single(dev, GET_VAL(DATAADDR, le64_to_cpu(raw_desc->m1)),
			 GET_VAL(BUFDATALEN, le64_to_cpu(raw_desc->m1)),
			 DMA_TO_DEVICE);

	/* Checking for error */
	status = GET_VAL(LERR, le64_to_cpu(raw_desc->m0));
	if (unlikely(status > 2)) {
		xgene_enet_parse_error(cp_ring, netdev_priv(cp_ring->ndev),
				       status);
		ret = -EIO;
	}

	if (likely(skb)) {
		dev_kfree_skb_any(skb);
	} else {
		netdev_err(cp_ring->ndev, "completion skb is NULL\n");
		ret = -EIO;
	}

	return ret;
}

static u64 xgene_enet_work_msg(struct sk_buff *skb)
{
	struct iphdr *iph;
	u8 l3hlen, l4hlen = 0;
	u8 csum_enable = 0;
	u8 proto = 0;
	u8 ethhdr;
	u64 hopinfo;

	if (unlikely(skb->protocol != htons(ETH_P_IP)) &&
	    unlikely(skb->protocol != htons(ETH_P_8021Q)))
		goto out;

	if (unlikely(!(skb->dev->features & NETIF_F_IP_CSUM)))
		goto out;

	iph = ip_hdr(skb);
	if (unlikely(ip_is_fragment(iph)))
		goto out;

	if (likely(iph->protocol == IPPROTO_TCP)) {
		l4hlen = tcp_hdrlen(skb) >> 2;
		csum_enable = 1;
		proto = TSO_IPPROTO_TCP;
	} else if (iph->protocol == IPPROTO_UDP) {
		l4hlen = UDP_HDR_SIZE;
		csum_enable = 1;
	}
out:
	l3hlen = ip_hdrlen(skb) >> 2;
	ethhdr = xgene_enet_hdr_len(skb->data);
	hopinfo = SET_VAL(TCPHDR, l4hlen) |
		  SET_VAL(IPHDR, l3hlen) |
		  SET_VAL(ETHHDR, ethhdr) |
		  SET_VAL(EC, csum_enable) |
		  SET_VAL(IS, proto) |
		  SET_BIT(IC) |
		  SET_BIT(TYPE_ETH_WORK_MESSAGE);

	return hopinfo;
}

static int xgene_enet_setup_tx_desc(struct xgene_enet_desc_ring *tx_ring,
				    struct sk_buff *skb)
{
	struct device *dev = ndev_to_dev(tx_ring->ndev);
	struct xgene_enet_raw_desc *raw_desc;
	dma_addr_t dma_addr;
	u16 tail = tx_ring->tail;
	u64 hopinfo;

	raw_desc = &tx_ring->raw_desc[tail];
	memset(raw_desc, 0, sizeof(struct xgene_enet_raw_desc));

	dma_addr = dma_map_single(dev, skb->data, skb->len, DMA_TO_DEVICE);
	if (dma_mapping_error(dev, dma_addr)) {
		netdev_err(tx_ring->ndev, "DMA mapping error\n");
		return -EINVAL;
	}

	/* Hardware expects descriptor in little endian format */
	raw_desc->m0 = cpu_to_le64(tail);
	raw_desc->m1 = cpu_to_le64(SET_VAL(DATAADDR, dma_addr) |
				   SET_VAL(BUFDATALEN, skb->len) |
				   SET_BIT(COHERENT));
	hopinfo = xgene_enet_work_msg(skb);
	raw_desc->m3 = cpu_to_le64(SET_VAL(HENQNUM, tx_ring->dst_ring_num) |
				   hopinfo);
	tx_ring->cp_ring->cp_skb[tail] = skb;

	return 0;
}

static netdev_tx_t xgene_enet_start_xmit(struct sk_buff *skb,
					 struct net_device *ndev)
{
	struct xgene_enet_pdata *pdata = netdev_priv(ndev);
	struct xgene_enet_desc_ring *tx_ring = pdata->tx_ring;
	struct xgene_enet_desc_ring *cp_ring = tx_ring->cp_ring;
	u32 tx_level, cq_level;

	tx_level = xgene_enet_ring_len(tx_ring);
	cq_level = xgene_enet_ring_len(cp_ring);
	if (unlikely(tx_level > pdata->tx_qcnt_hi ||
		     cq_level > pdata->cp_qcnt_hi)) {
		netif_stop_queue(ndev);
		return NETDEV_TX_BUSY;
	}

	if (xgene_enet_setup_tx_desc(tx_ring, skb)) {
		dev_kfree_skb_any(skb);
		return NETDEV_TX_OK;
	}

	iowrite32(1, tx_ring->cmd);
	skb_tx_timestamp(skb);
	tx_ring->tail = (tx_ring->tail + 1) & (tx_ring->slots - 1);

	pdata->stats.tx_packets++;
	pdata->stats.tx_bytes += skb->len;

	return NETDEV_TX_OK;
}

static void xgene_enet_skip_csum(struct sk_buff *skb)
{
	struct iphdr *iph = ip_hdr(skb);

	if (!ip_is_fragment(iph) ||
	    (iph->protocol != IPPROTO_TCP && iph->protocol != IPPROTO_UDP)) {
		skb->ip_summed = CHECKSUM_UNNECESSARY;
	}
}

static int xgene_enet_rx_frame(struct xgene_enet_desc_ring *rx_ring,
			       struct xgene_enet_raw_desc *raw_desc)
{
	struct net_device *ndev;
	struct xgene_enet_pdata *pdata;
	struct device *dev;
	struct xgene_enet_desc_ring *buf_pool;
	u32 datalen, skb_index;
	struct sk_buff *skb;
	u8 status;
	int ret = 0;

	ndev = rx_ring->ndev;
	pdata = netdev_priv(ndev);
	dev = ndev_to_dev(rx_ring->ndev);
	buf_pool = rx_ring->buf_pool;

	dma_unmap_single(dev, GET_VAL(DATAADDR, le64_to_cpu(raw_desc->m1)),
			 XGENE_ENET_MAX_MTU, DMA_FROM_DEVICE);
	skb_index = GET_VAL(USERINFO, le64_to_cpu(raw_desc->m0));
	skb = buf_pool->rx_skb[skb_index];

	/* checking for error */
	status = GET_VAL(LERR, le64_to_cpu(raw_desc->m0));
	if (unlikely(status > 2)) {
		dev_kfree_skb_any(skb);
		xgene_enet_parse_error(rx_ring, netdev_priv(rx_ring->ndev),
				       status);
		pdata->stats.rx_dropped++;
		ret = -EIO;
		goto out;
	}

	/* strip off CRC as HW isn't doing this */
	datalen = GET_VAL(BUFDATALEN, le64_to_cpu(raw_desc->m1));
	datalen -= 4;
	prefetch(skb->data - NET_IP_ALIGN);
	skb_put(skb, datalen);

	skb_checksum_none_assert(skb);
	skb->protocol = eth_type_trans(skb, ndev);
	if (likely((ndev->features & NETIF_F_IP_CSUM) &&
		   skb->protocol == htons(ETH_P_IP))) {
		xgene_enet_skip_csum(skb);
	}

	pdata->stats.rx_packets++;
	pdata->stats.rx_bytes += datalen;
	napi_gro_receive(&rx_ring->napi, skb);
out:
	if (--rx_ring->nbufpool == 0) {
		ret = xgene_enet_refill_bufpool(buf_pool, NUM_BUFPOOL);
		rx_ring->nbufpool = NUM_BUFPOOL;
	}

	return ret;
}

static bool is_rx_desc(struct xgene_enet_raw_desc *raw_desc)
{
	return GET_VAL(FPQNUM, le64_to_cpu(raw_desc->m0)) ? true : false;
}

static int xgene_enet_process_ring(struct xgene_enet_desc_ring *ring,
				   int budget)
{
	struct xgene_enet_pdata *pdata = netdev_priv(ring->ndev);
	struct xgene_enet_raw_desc *raw_desc;
	u16 head = ring->head;
	u16 slots = ring->slots - 1;
	int ret, count = 0;

	do {
		raw_desc = &ring->raw_desc[head];
		if (unlikely(xgene_enet_is_desc_slot_empty(raw_desc)))
			break;

		if (is_rx_desc(raw_desc))
			ret = xgene_enet_rx_frame(ring, raw_desc);
		else
			ret = xgene_enet_tx_completion(ring, raw_desc);
		xgene_enet_mark_desc_slot_empty(raw_desc);

		head = (head + 1) & slots;
		count++;

		if (ret)
			break;
	} while (--budget);

	if (likely(count)) {
		iowrite32(-count, ring->cmd);
		ring->head = head;

		if (netif_queue_stopped(ring->ndev)) {
			if (xgene_enet_ring_len(ring) < pdata->cp_qcnt_low)
				netif_wake_queue(ring->ndev);
		}
	}

	return count;
}

static int xgene_enet_napi(struct napi_struct *napi, const int budget)
{
	struct xgene_enet_desc_ring *ring;
	int processed;

	ring = container_of(napi, struct xgene_enet_desc_ring, napi);
	processed = xgene_enet_process_ring(ring, budget);

	if (processed != budget) {
		napi_complete(napi);
		enable_irq(ring->irq);
	}

	return processed;
}

static void xgene_enet_timeout(struct net_device *ndev)
{
	struct xgene_enet_pdata *pdata = netdev_priv(ndev);

	pdata->mac_ops->reset(pdata);
}

static int xgene_enet_register_irq(struct net_device *ndev)
{
	struct xgene_enet_pdata *pdata = netdev_priv(ndev);
	struct device *dev = ndev_to_dev(ndev);
	int ret;

	ret = devm_request_irq(dev, pdata->rx_ring->irq, xgene_enet_rx_irq,
			       IRQF_SHARED, ndev->name, pdata->rx_ring);
	if (ret) {
		netdev_err(ndev, "rx%d interrupt request failed\n",
			   pdata->rx_ring->irq);
	}

	return ret;
}

static void xgene_enet_free_irq(struct net_device *ndev)
{
	struct xgene_enet_pdata *pdata;
	struct device *dev;

	pdata = netdev_priv(ndev);
	dev = ndev_to_dev(ndev);
	devm_free_irq(dev, pdata->rx_ring->irq, pdata->rx_ring);
}

static int xgene_enet_open(struct net_device *ndev)
{
	struct xgene_enet_pdata *pdata = netdev_priv(ndev);
	struct xgene_mac_ops *mac_ops = pdata->mac_ops;
	int ret;

	mac_ops->tx_enable(pdata);
	mac_ops->rx_enable(pdata);

	ret = xgene_enet_register_irq(ndev);
	if (ret)
		return ret;
	napi_enable(&pdata->rx_ring->napi);

	if (pdata->phy_mode == PHY_INTERFACE_MODE_RGMII)
		phy_start(pdata->phy_dev);
	else
		schedule_delayed_work(&pdata->link_work, PHY_POLL_LINK_OFF);

	netif_start_queue(ndev);

	return ret;
}

static int xgene_enet_close(struct net_device *ndev)
{
	struct xgene_enet_pdata *pdata = netdev_priv(ndev);
	struct xgene_mac_ops *mac_ops = pdata->mac_ops;

	netif_stop_queue(ndev);

	if (pdata->phy_mode == PHY_INTERFACE_MODE_RGMII)
		phy_stop(pdata->phy_dev);
	else
		cancel_delayed_work_sync(&pdata->link_work);

	napi_disable(&pdata->rx_ring->napi);
	xgene_enet_free_irq(ndev);
	xgene_enet_process_ring(pdata->rx_ring, -1);

	mac_ops->tx_disable(pdata);
	mac_ops->rx_disable(pdata);

	return 0;
}

static void xgene_enet_delete_ring(struct xgene_enet_desc_ring *ring)
{
	struct xgene_enet_pdata *pdata;
	struct device *dev;

	pdata = netdev_priv(ring->ndev);
	dev = ndev_to_dev(ring->ndev);

	xgene_enet_clear_ring(ring);
	dma_free_coherent(dev, ring->size, ring->desc_addr, ring->dma);
}

static void xgene_enet_delete_desc_rings(struct xgene_enet_pdata *pdata)
{
	struct xgene_enet_desc_ring *buf_pool;

	if (pdata->tx_ring) {
		xgene_enet_delete_ring(pdata->tx_ring);
		pdata->tx_ring = NULL;
	}

	if (pdata->rx_ring) {
		buf_pool = pdata->rx_ring->buf_pool;
		xgene_enet_delete_bufpool(buf_pool);
		xgene_enet_delete_ring(buf_pool);
		xgene_enet_delete_ring(pdata->rx_ring);
		pdata->rx_ring = NULL;
	}
}

static int xgene_enet_get_ring_size(struct device *dev,
				    enum xgene_enet_ring_cfgsize cfgsize)
{
	int size = -EINVAL;

	switch (cfgsize) {
	case RING_CFGSIZE_512B:
		size = 0x200;
		break;
	case RING_CFGSIZE_2KB:
		size = 0x800;
		break;
	case RING_CFGSIZE_16KB:
		size = 0x4000;
		break;
	case RING_CFGSIZE_64KB:
		size = 0x10000;
		break;
	case RING_CFGSIZE_512KB:
		size = 0x80000;
		break;
	default:
		dev_err(dev, "Unsupported cfg ring size %d\n", cfgsize);
		break;
	}

	return size;
}

static void xgene_enet_free_desc_ring(struct xgene_enet_desc_ring *ring)
{
	struct device *dev;

	if (!ring)
		return;

	dev = ndev_to_dev(ring->ndev);

	if (ring->desc_addr) {
		xgene_enet_clear_ring(ring);
		dma_free_coherent(dev, ring->size, ring->desc_addr, ring->dma);
	}
	devm_kfree(dev, ring);
}

static void xgene_enet_free_desc_rings(struct xgene_enet_pdata *pdata)
{
	struct device *dev = &pdata->pdev->dev;
	struct xgene_enet_desc_ring *ring;

	ring = pdata->tx_ring;
	if (ring) {
		if (ring->cp_ring && ring->cp_ring->cp_skb)
			devm_kfree(dev, ring->cp_ring->cp_skb);
		xgene_enet_free_desc_ring(ring);
	}

	ring = pdata->rx_ring;
	if (ring) {
		if (ring->buf_pool) {
			if (ring->buf_pool->rx_skb)
				devm_kfree(dev, ring->buf_pool->rx_skb);
			xgene_enet_free_desc_ring(ring->buf_pool);
		}
		xgene_enet_free_desc_ring(ring);
	}
}

static struct xgene_enet_desc_ring *xgene_enet_create_desc_ring(
			struct net_device *ndev, u32 ring_num,
			enum xgene_enet_ring_cfgsize cfgsize, u32 ring_id)
{
	struct xgene_enet_desc_ring *ring;
	struct xgene_enet_pdata *pdata = netdev_priv(ndev);
	struct device *dev = ndev_to_dev(ndev);
	int size;

	size = xgene_enet_get_ring_size(dev, cfgsize);
	if (size < 0)
		return NULL;

	ring = devm_kzalloc(dev, sizeof(struct xgene_enet_desc_ring),
			    GFP_KERNEL);
	if (!ring)
		return NULL;

	ring->ndev = ndev;
	ring->num = ring_num;
	ring->cfgsize = cfgsize;
	ring->id = ring_id;

	ring->desc_addr = dma_zalloc_coherent(dev, size, &ring->dma,
					      GFP_KERNEL);
	if (!ring->desc_addr) {
		devm_kfree(dev, ring);
		return NULL;
	}
	ring->size = size;

	ring->cmd_base = pdata->ring_cmd_addr + (ring->num << 6);
	ring->cmd = ring->cmd_base + INC_DEC_CMD_ADDR;
	ring = xgene_enet_setup_ring(ring);
	netdev_dbg(ndev, "ring info: num=%d  size=%d  id=%d  slots=%d\n",
		   ring->num, ring->size, ring->id, ring->slots);

	return ring;
}

static u16 xgene_enet_get_ring_id(enum xgene_ring_owner owner, u8 bufnum)
{
	return (owner << 6) | (bufnum & GENMASK(5, 0));
}

static int xgene_enet_create_desc_rings(struct net_device *ndev)
{
	struct xgene_enet_pdata *pdata = netdev_priv(ndev);
	struct device *dev = ndev_to_dev(ndev);
	struct xgene_enet_desc_ring *rx_ring, *tx_ring, *cp_ring;
	struct xgene_enet_desc_ring *buf_pool = NULL;
	u8 cpu_bufnum = 0, eth_bufnum = START_ETH_BUFNUM;
	u8 bp_bufnum = START_BP_BUFNUM;
	u16 ring_id, ring_num = START_RING_NUM;
	int ret;

	/* allocate rx descriptor ring */
	ring_id = xgene_enet_get_ring_id(RING_OWNER_CPU, cpu_bufnum++);
	rx_ring = xgene_enet_create_desc_ring(ndev, ring_num++,
					      RING_CFGSIZE_16KB, ring_id);
	if (!rx_ring) {
		ret = -ENOMEM;
		goto err;
	}

	/* allocate buffer pool for receiving packets */
	ring_id = xgene_enet_get_ring_id(RING_OWNER_ETH0, bp_bufnum++);
	buf_pool = xgene_enet_create_desc_ring(ndev, ring_num++,
					       RING_CFGSIZE_2KB, ring_id);
	if (!buf_pool) {
		ret = -ENOMEM;
		goto err;
	}

	rx_ring->nbufpool = NUM_BUFPOOL;
	rx_ring->buf_pool = buf_pool;
	rx_ring->irq = pdata->rx_irq;
	buf_pool->rx_skb = devm_kcalloc(dev, buf_pool->slots,
					sizeof(struct sk_buff *), GFP_KERNEL);
	if (!buf_pool->rx_skb) {
		ret = -ENOMEM;
		goto err;
	}

	buf_pool->dst_ring_num = xgene_enet_dst_ring_num(buf_pool);
	rx_ring->buf_pool = buf_pool;
	pdata->rx_ring = rx_ring;

	/* allocate tx descriptor ring */
	ring_id = xgene_enet_get_ring_id(RING_OWNER_ETH0, eth_bufnum++);
	tx_ring = xgene_enet_create_desc_ring(ndev, ring_num++,
					      RING_CFGSIZE_16KB, ring_id);
	if (!tx_ring) {
		ret = -ENOMEM;
		goto err;
	}
	pdata->tx_ring = tx_ring;

	cp_ring = pdata->rx_ring;
	cp_ring->cp_skb = devm_kcalloc(dev, tx_ring->slots,
				       sizeof(struct sk_buff *), GFP_KERNEL);
	if (!cp_ring->cp_skb) {
		ret = -ENOMEM;
		goto err;
	}
	pdata->tx_ring->cp_ring = cp_ring;
	pdata->tx_ring->dst_ring_num = xgene_enet_dst_ring_num(cp_ring);

	pdata->tx_qcnt_hi = pdata->tx_ring->slots / 2;
	pdata->cp_qcnt_hi = pdata->rx_ring->slots / 2;
	pdata->cp_qcnt_low = pdata->cp_qcnt_hi / 2;

	return 0;

err:
	xgene_enet_free_desc_rings(pdata);
	return ret;
}

static struct rtnl_link_stats64 *xgene_enet_get_stats64(
			struct net_device *ndev,
			struct rtnl_link_stats64 *storage)
{
	struct xgene_enet_pdata *pdata = netdev_priv(ndev);
	struct rtnl_link_stats64 *stats = &pdata->stats;

	stats->rx_errors += stats->rx_length_errors +
			    stats->rx_crc_errors +
			    stats->rx_frame_errors +
			    stats->rx_fifo_errors;
	memcpy(storage, &pdata->stats, sizeof(struct rtnl_link_stats64));

	return storage;
}

static int xgene_enet_set_mac_address(struct net_device *ndev, void *addr)
{
	struct xgene_enet_pdata *pdata = netdev_priv(ndev);
	int ret;

	ret = eth_mac_addr(ndev, addr);
	if (ret)
		return ret;
	pdata->mac_ops->set_mac_addr(pdata);

	return ret;
}

static const struct net_device_ops xgene_ndev_ops = {
	.ndo_open = xgene_enet_open,
	.ndo_stop = xgene_enet_close,
	.ndo_start_xmit = xgene_enet_start_xmit,
	.ndo_tx_timeout = xgene_enet_timeout,
	.ndo_get_stats64 = xgene_enet_get_stats64,
	.ndo_change_mtu = eth_change_mtu,
	.ndo_set_mac_address = xgene_enet_set_mac_address,
};

static int xgene_enet_get_resources(struct xgene_enet_pdata *pdata)
{
	struct platform_device *pdev;
	struct net_device *ndev;
	struct device *dev;
	struct resource *res;
	void __iomem *base_addr;
	const char *mac;
	int ret;

	pdev = pdata->pdev;
	dev = &pdev->dev;
	ndev = pdata->ndev;

	res = platform_get_resource_byname(pdev, IORESOURCE_MEM, "enet_csr");
	pdata->base_addr = devm_ioremap_resource(dev, res);
	if (IS_ERR(pdata->base_addr)) {
		dev_err(dev, "Unable to retrieve ENET Port CSR region\n");
		return PTR_ERR(pdata->base_addr);
	}

	res = platform_get_resource_byname(pdev, IORESOURCE_MEM, "ring_csr");
	pdata->ring_csr_addr = devm_ioremap_resource(dev, res);
	if (IS_ERR(pdata->ring_csr_addr)) {
		dev_err(dev, "Unable to retrieve ENET Ring CSR region\n");
		return PTR_ERR(pdata->ring_csr_addr);
	}

	res = platform_get_resource_byname(pdev, IORESOURCE_MEM, "ring_cmd");
	pdata->ring_cmd_addr = devm_ioremap_resource(dev, res);
	if (IS_ERR(pdata->ring_cmd_addr)) {
		dev_err(dev, "Unable to retrieve ENET Ring command region\n");
		return PTR_ERR(pdata->ring_cmd_addr);
	}

	ret = platform_get_irq(pdev, 0);
	if (ret <= 0) {
		dev_err(dev, "Unable to get ENET Rx IRQ\n");
		ret = ret ? : -ENXIO;
		return ret;
	}
	pdata->rx_irq = ret;

	mac = of_get_mac_address(dev->of_node);
	if (mac)
		memcpy(ndev->dev_addr, mac, ndev->addr_len);
	else
		eth_hw_addr_random(ndev);
	memcpy(ndev->perm_addr, ndev->dev_addr, ndev->addr_len);

	pdata->phy_mode = of_get_phy_mode(pdev->dev.of_node);
	if (pdata->phy_mode < 0) {
		dev_err(dev, "Unable to get phy-connection-type\n");
		return pdata->phy_mode;
	}
	if (pdata->phy_mode != PHY_INTERFACE_MODE_RGMII &&
	    pdata->phy_mode != PHY_INTERFACE_MODE_SGMII &&
	    pdata->phy_mode != PHY_INTERFACE_MODE_XGMII) {
		dev_err(dev, "Incorrect phy-connection-type specified\n");
		return -ENODEV;
	}

	pdata->clk = devm_clk_get(&pdev->dev, NULL);
	ret = IS_ERR(pdata->clk);
	if (IS_ERR(pdata->clk)) {
		dev_err(&pdev->dev, "can't get clock\n");
		ret = PTR_ERR(pdata->clk);
		return ret;
	}

	base_addr = pdata->base_addr;
	pdata->eth_csr_addr = base_addr + BLOCK_ETH_CSR_OFFSET;
	pdata->eth_ring_if_addr = base_addr + BLOCK_ETH_RING_IF_OFFSET;
	pdata->eth_diag_csr_addr = base_addr + BLOCK_ETH_DIAG_CSR_OFFSET;
	if (pdata->phy_mode == PHY_INTERFACE_MODE_RGMII ||
	    pdata->phy_mode == PHY_INTERFACE_MODE_SGMII) {
		pdata->mcx_mac_addr = base_addr + BLOCK_ETH_MAC_OFFSET;
		pdata->mcx_mac_csr_addr = base_addr + BLOCK_ETH_MAC_CSR_OFFSET;
	} else {
		pdata->mcx_mac_addr = base_addr + BLOCK_AXG_MAC_OFFSET;
		pdata->mcx_mac_csr_addr = base_addr + BLOCK_AXG_MAC_CSR_OFFSET;
	}
	pdata->rx_buff_cnt = NUM_PKT_BUF;

	return 0;
}

static int xgene_enet_init_hw(struct xgene_enet_pdata *pdata)
{
	struct net_device *ndev = pdata->ndev;
	struct xgene_enet_desc_ring *buf_pool;
	u16 dst_ring_num;
	int ret;

<<<<<<< HEAD
	pdata->port_ops->reset(pdata);
=======
	ret = pdata->port_ops->reset(pdata);
	if (ret)
		return ret;
>>>>>>> e529fea9

	ret = xgene_enet_create_desc_rings(ndev);
	if (ret) {
		netdev_err(ndev, "Error in ring configuration\n");
		return ret;
	}

	/* setup buffer pool */
	buf_pool = pdata->rx_ring->buf_pool;
	xgene_enet_init_bufpool(buf_pool);
	ret = xgene_enet_refill_bufpool(buf_pool, pdata->rx_buff_cnt);
	if (ret) {
		xgene_enet_delete_desc_rings(pdata);
		return ret;
	}

	dst_ring_num = xgene_enet_dst_ring_num(pdata->rx_ring);
	pdata->port_ops->cle_bypass(pdata, dst_ring_num, buf_pool->id);
	pdata->mac_ops->init(pdata);

	return ret;
}

static void xgene_enet_setup_ops(struct xgene_enet_pdata *pdata)
{
	switch (pdata->phy_mode) {
	case PHY_INTERFACE_MODE_RGMII:
		pdata->mac_ops = &xgene_gmac_ops;
		pdata->port_ops = &xgene_gport_ops;
		pdata->rm = RM3;
		break;
	case PHY_INTERFACE_MODE_SGMII:
		pdata->mac_ops = &xgene_sgmac_ops;
		pdata->port_ops = &xgene_sgport_ops;
		pdata->rm = RM1;
		break;
	default:
		pdata->mac_ops = &xgene_xgmac_ops;
		pdata->port_ops = &xgene_xgport_ops;
		pdata->rm = RM0;
		break;
	}
}

static int xgene_enet_probe(struct platform_device *pdev)
{
	struct net_device *ndev;
	struct xgene_enet_pdata *pdata;
	struct device *dev = &pdev->dev;
	struct napi_struct *napi;
	struct xgene_mac_ops *mac_ops;
	int ret;

	ndev = alloc_etherdev(sizeof(struct xgene_enet_pdata));
	if (!ndev)
		return -ENOMEM;

	pdata = netdev_priv(ndev);

	pdata->pdev = pdev;
	pdata->ndev = ndev;
	SET_NETDEV_DEV(ndev, dev);
	platform_set_drvdata(pdev, pdata);
	ndev->netdev_ops = &xgene_ndev_ops;
	xgene_enet_set_ethtool_ops(ndev);
	ndev->features |= NETIF_F_IP_CSUM |
			  NETIF_F_GSO |
			  NETIF_F_GRO;

	ret = xgene_enet_get_resources(pdata);
	if (ret)
		goto err;

	xgene_enet_setup_ops(pdata);

	ret = register_netdev(ndev);
	if (ret) {
		netdev_err(ndev, "Failed to register netdev\n");
		goto err;
	}

	ret = dma_set_mask_and_coherent(dev, DMA_BIT_MASK(64));
	if (ret) {
		netdev_err(ndev, "No usable DMA configuration\n");
		goto err;
	}

	ret = xgene_enet_init_hw(pdata);
	if (ret)
		goto err;

	napi = &pdata->rx_ring->napi;
	netif_napi_add(ndev, napi, xgene_enet_napi, NAPI_POLL_WEIGHT);
	mac_ops = pdata->mac_ops;
	if (pdata->phy_mode == PHY_INTERFACE_MODE_RGMII)
		ret = xgene_enet_mdio_config(pdata);
	else
		INIT_DELAYED_WORK(&pdata->link_work, mac_ops->link_state);

	return ret;
err:
	unregister_netdev(ndev);
	free_netdev(ndev);
	return ret;
}

static int xgene_enet_remove(struct platform_device *pdev)
{
	struct xgene_enet_pdata *pdata;
	struct xgene_mac_ops *mac_ops;
	struct net_device *ndev;

	pdata = platform_get_drvdata(pdev);
	mac_ops = pdata->mac_ops;
	ndev = pdata->ndev;

	mac_ops->rx_disable(pdata);
	mac_ops->tx_disable(pdata);

	netif_napi_del(&pdata->rx_ring->napi);
	xgene_enet_mdio_remove(pdata);
	xgene_enet_delete_desc_rings(pdata);
	unregister_netdev(ndev);
	pdata->port_ops->shutdown(pdata);
	free_netdev(ndev);

	return 0;
}

static struct of_device_id xgene_enet_match[] = {
	{.compatible = "apm,xgene-enet",},
	{},
};

MODULE_DEVICE_TABLE(of, xgene_enet_match);

static struct platform_driver xgene_enet_driver = {
	.driver = {
		   .name = "xgene-enet",
		   .of_match_table = xgene_enet_match,
	},
	.probe = xgene_enet_probe,
	.remove = xgene_enet_remove,
};

module_platform_driver(xgene_enet_driver);

MODULE_DESCRIPTION("APM X-Gene SoC Ethernet driver");
MODULE_VERSION(XGENE_DRV_VERSION);
MODULE_AUTHOR("Iyappan Subramanian <isubramanian@apm.com>");
MODULE_AUTHOR("Keyur Chudgar <kchudgar@apm.com>");
MODULE_LICENSE("GPL");<|MERGE_RESOLUTION|>--- conflicted
+++ resolved
@@ -840,13 +840,9 @@
 	u16 dst_ring_num;
 	int ret;
 
-<<<<<<< HEAD
-	pdata->port_ops->reset(pdata);
-=======
 	ret = pdata->port_ops->reset(pdata);
 	if (ret)
 		return ret;
->>>>>>> e529fea9
 
 	ret = xgene_enet_create_desc_rings(ndev);
 	if (ret) {
