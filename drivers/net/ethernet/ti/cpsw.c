--- conflicted
+++ resolved
@@ -765,8 +765,6 @@
 {
 	struct cpsw_priv *priv = dev_id;
 	int value = irq - priv->irqs_table[0];
-<<<<<<< HEAD
-=======
 
 	/* NOTICE: Ending IRQ here. The trick with the 'value' variable above
 	 * is to make sure we will always write the correct value to the EOI
@@ -774,14 +772,6 @@
 	 * for TX Interrupt and 3 for MISC Interrupt.
 	 */
 	cpdma_ctlr_eoi(priv->dma, value);
->>>>>>> 4d7313cd
-
-	/* NOTICE: Ending IRQ here. The trick with the 'value' variable above
-	 * is to make sure we will always write the correct value to the EOI
-	 * register. Namely 0 for RX_THRESH Interrupt, 1 for RX Interrupt, 2
-	 * for TX Interrupt and 3 for MISC Interrupt.
-	 */
-	cpdma_ctlr_eoi(priv->dma, value);
 
 	__raw_writel(0, &priv->wr_regs->rx_en);
 	if (priv->irq_enabled) {
@@ -838,22 +828,16 @@
 	struct cpsw_priv	*priv = napi_to_priv(napi);
 	int			num_rx;
 
-<<<<<<< HEAD
 	cpdma_chan_process(priv->txch, 128);
-=======
-	num_tx = cpdma_chan_process(priv->txch, 128);
->>>>>>> 4d7313cd
 
 	num_rx = cpdma_chan_process(priv->rxch, budget);
 	if (num_rx < budget) {
 		struct cpsw_priv *prim_cpsw;
 
 		napi_complete(napi);
-<<<<<<< HEAD
-		__raw_writel(0xFF, &priv->wr_regs->rx_en);
-=======
+
 		cpsw_intr_enable(priv);
->>>>>>> 4d7313cd
+
 		prim_cpsw = cpsw_get_slave_priv(priv, 0);
 		if (!prim_cpsw->irq_enabled) {
 			prim_cpsw->irq_enabled = true;
@@ -1476,7 +1460,6 @@
 		}
 	}
 
-<<<<<<< HEAD
 	if (!prim_cpsw->irq_tx_enabled) {
 		if ((priv == prim_cpsw) || !netif_running(prim_cpsw->ndev)) {
 			prim_cpsw->irq_tx_enabled = true;
@@ -1484,11 +1467,6 @@
 			cpsw_enable_irq(prim_cpsw);
 		}
 	}
-=======
-	napi_enable(&priv->napi);
-	cpdma_ctlr_start(priv->dma);
-	cpsw_intr_enable(priv);
->>>>>>> 4d7313cd
 
 	if (priv->data.dual_emac)
 		priv->slaves[priv->emac_port].open_stat = true;
