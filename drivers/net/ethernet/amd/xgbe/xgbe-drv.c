--- conflicted
+++ resolved
@@ -127,12 +127,8 @@
 #include "xgbe.h"
 #include "xgbe-common.h"
 
-<<<<<<< HEAD
-static int xgbe_poll(struct napi_struct *, int);
-=======
 static int xgbe_one_poll(struct napi_struct *, int);
 static int xgbe_all_poll(struct napi_struct *, int);
->>>>>>> e529fea9
 static void xgbe_set_rx_mode(struct net_device *);
 
 static int xgbe_alloc_channels(struct xgbe_prv_data *pdata)
@@ -1716,12 +1712,8 @@
 {
 	struct xgbe_prv_data *pdata = netdev_priv(netdev);
 	struct xgbe_hw_if *hw_if = &pdata->hw_if;
-<<<<<<< HEAD
-	netdev_features_t rxcsum, rxvlan, rxvlan_filter;
-=======
 	netdev_features_t rxhash, rxcsum, rxvlan, rxvlan_filter;
 	int ret = 0;
->>>>>>> e529fea9
 
 	rxhash = pdata->netdev_features & NETIF_F_RXHASH;
 	rxcsum = pdata->netdev_features & NETIF_F_RXCSUM;
@@ -1974,20 +1966,6 @@
 		}
 
 		if (!context) {
-<<<<<<< HEAD
-			put_len = rdata->len - len;
-			if (skb) {
-				if (pskb_expand_head(skb, 0, put_len,
-						     GFP_ATOMIC)) {
-					DBGPR("pskb_expand_head error\n");
-					if (incomplete) {
-						error = 1;
-						goto read_again;
-					}
-
-					dev_kfree_skb(skb);
-					goto next_packet;
-=======
 			put_len = rdata->rx.len - len;
 			len += put_len;
 
@@ -2001,7 +1979,6 @@
 				if (!skb) {
 					error = 1;
 					goto skip_data;
->>>>>>> e529fea9
 				}
 			}
 
@@ -2073,11 +2050,7 @@
 		skb_mark_napi_id(skb, napi);
 
 		netdev->last_rx = jiffies;
-<<<<<<< HEAD
-		napi_gro_receive(&pdata->napi, skb);
-=======
 		napi_gro_receive(napi, skb);
->>>>>>> e529fea9
 
 next_packet:
 		packet_count++;
@@ -2095,10 +2068,6 @@
 	}
 
 	DBGPR("<--xgbe_rx_poll: packet_count = %d\n", packet_count);
-<<<<<<< HEAD
-
-	return packet_count;
-=======
 
 	return packet_count;
 }
@@ -2129,7 +2098,6 @@
 	DBGPR("<--xgbe_one_poll: received = %d\n", processed);
 
 	return processed;
->>>>>>> e529fea9
 }
 
 static int xgbe_all_poll(struct napi_struct *napi, int budget)
