/*
 * Copyright (c) 2013, Mellanox Technologies inc.  All rights reserved.
 *
 * This software is available to you under a choice of one of two
 * licenses.  You may choose to be licensed under the terms of the GNU
 * General Public License (GPL) Version 2, available from the file
 * COPYING in the main directory of this source tree, or the
 * OpenIB.org BSD license below:
 *
 *     Redistribution and use in source and binary forms, with or
 *     without modification, are permitted provided that the following
 *     conditions are met:
 *
 *      - Redistributions of source code must retain the above
 *        copyright notice, this list of conditions and the following
 *        disclaimer.
 *
 *      - Redistributions in binary form must reproduce the above
 *        copyright notice, this list of conditions and the following
 *        disclaimer in the documentation and/or other materials
 *        provided with the distribution.
 *
 * THE SOFTWARE IS PROVIDED "AS IS", WITHOUT WARRANTY OF ANY KIND,
 * EXPRESS OR IMPLIED, INCLUDING BUT NOT LIMITED TO THE WARRANTIES OF
 * MERCHANTABILITY, FITNESS FOR A PARTICULAR PURPOSE AND
 * NONINFRINGEMENT. IN NO EVENT SHALL THE AUTHORS OR COPYRIGHT HOLDERS
 * BE LIABLE FOR ANY CLAIM, DAMAGES OR OTHER LIABILITY, WHETHER IN AN
 * ACTION OF CONTRACT, TORT OR OTHERWISE, ARISING FROM, OUT OF OR IN
 * CONNECTION WITH THE SOFTWARE OR THE USE OR OTHER DEALINGS IN THE
 * SOFTWARE.
 */

#include <asm-generic/kmap_types.h>
#include <linux/module.h>
#include <linux/init.h>
#include <linux/errno.h>
#include <linux/pci.h>
#include <linux/dma-mapping.h>
#include <linux/slab.h>
#include <linux/io-mapping.h>
#include <linux/mlx5/driver.h>
#include <linux/mlx5/cq.h>
#include <linux/mlx5/qp.h>
#include <linux/mlx5/srq.h>
#include <linux/debugfs.h>
<<<<<<< HEAD
=======
#include <linux/kmod.h>
>>>>>>> e529fea9
#include <linux/mlx5/mlx5_ifc.h>
#include "mlx5_core.h"

#define DRIVER_NAME "mlx5_core"
#define DRIVER_VERSION "2.2-1"
#define DRIVER_RELDATE	"Feb 2014"

MODULE_AUTHOR("Eli Cohen <eli@mellanox.com>");
MODULE_DESCRIPTION("Mellanox ConnectX-IB HCA core library");
MODULE_LICENSE("Dual BSD/GPL");
MODULE_VERSION(DRIVER_VERSION);

int mlx5_core_debug_mask;
module_param_named(debug_mask, mlx5_core_debug_mask, int, 0644);
MODULE_PARM_DESC(debug_mask, "debug mask: 1 = dump cmd data, 2 = dump cmd exec time, 3 = both. Default=0");

#define MLX5_DEFAULT_PROF	2
static int prof_sel = MLX5_DEFAULT_PROF;
module_param_named(prof_sel, prof_sel, int, 0444);
MODULE_PARM_DESC(prof_sel, "profile selector. Valid range 0 - 2");

struct workqueue_struct *mlx5_core_wq;
static LIST_HEAD(intf_list);
static LIST_HEAD(dev_list);
static DEFINE_MUTEX(intf_mutex);

struct mlx5_device_context {
	struct list_head	list;
	struct mlx5_interface  *intf;
	void		       *context;
};

static struct mlx5_profile profile[] = {
	[0] = {
		.mask           = 0,
	},
	[1] = {
		.mask		= MLX5_PROF_MASK_QP_SIZE,
		.log_max_qp	= 12,
	},
	[2] = {
		.mask		= MLX5_PROF_MASK_QP_SIZE |
				  MLX5_PROF_MASK_MR_CACHE,
		.log_max_qp	= 17,
		.mr_cache[0]	= {
			.size	= 500,
			.limit	= 250
		},
		.mr_cache[1]	= {
			.size	= 500,
			.limit	= 250
		},
		.mr_cache[2]	= {
			.size	= 500,
			.limit	= 250
		},
		.mr_cache[3]	= {
			.size	= 500,
			.limit	= 250
		},
		.mr_cache[4]	= {
			.size	= 500,
			.limit	= 250
		},
		.mr_cache[5]	= {
			.size	= 500,
			.limit	= 250
		},
		.mr_cache[6]	= {
			.size	= 500,
			.limit	= 250
		},
		.mr_cache[7]	= {
			.size	= 500,
			.limit	= 250
		},
		.mr_cache[8]	= {
			.size	= 500,
			.limit	= 250
		},
		.mr_cache[9]	= {
			.size	= 500,
			.limit	= 250
		},
		.mr_cache[10]	= {
			.size	= 500,
			.limit	= 250
		},
		.mr_cache[11]	= {
			.size	= 500,
			.limit	= 250
		},
		.mr_cache[12]	= {
			.size	= 64,
			.limit	= 32
		},
		.mr_cache[13]	= {
			.size	= 32,
			.limit	= 16
		},
		.mr_cache[14]	= {
			.size	= 16,
			.limit	= 8
		},
		.mr_cache[15]	= {
			.size	= 8,
			.limit	= 4
		},
	},
};

static int set_dma_caps(struct pci_dev *pdev)
{
	int err;

	err = pci_set_dma_mask(pdev, DMA_BIT_MASK(64));
	if (err) {
		dev_warn(&pdev->dev, "Warning: couldn't set 64-bit PCI DMA mask\n");
		err = pci_set_dma_mask(pdev, DMA_BIT_MASK(32));
		if (err) {
			dev_err(&pdev->dev, "Can't set PCI DMA mask, aborting\n");
			return err;
		}
	}

	err = pci_set_consistent_dma_mask(pdev, DMA_BIT_MASK(64));
	if (err) {
		dev_warn(&pdev->dev,
			 "Warning: couldn't set 64-bit consistent PCI DMA mask\n");
		err = pci_set_consistent_dma_mask(pdev, DMA_BIT_MASK(32));
		if (err) {
			dev_err(&pdev->dev,
				"Can't set consistent PCI DMA mask, aborting\n");
			return err;
		}
	}

	dma_set_max_seg_size(&pdev->dev, 2u * 1024 * 1024 * 1024);
	return err;
}

static int request_bar(struct pci_dev *pdev)
{
	int err = 0;

	if (!(pci_resource_flags(pdev, 0) & IORESOURCE_MEM)) {
		dev_err(&pdev->dev, "Missing registers BAR, aborting\n");
		return -ENODEV;
	}

	err = pci_request_regions(pdev, DRIVER_NAME);
	if (err)
		dev_err(&pdev->dev, "Couldn't get PCI resources, aborting\n");

	return err;
}

static void release_bar(struct pci_dev *pdev)
{
	pci_release_regions(pdev);
}

static int mlx5_enable_msix(struct mlx5_core_dev *dev)
{
	struct mlx5_eq_table *table = &dev->priv.eq_table;
	int num_eqs = 1 << dev->caps.gen.log_max_eq;
	int nvec;
	int i;

	nvec = dev->caps.gen.num_ports * num_online_cpus() + MLX5_EQ_VEC_COMP_BASE;
	nvec = min_t(int, nvec, num_eqs);
	if (nvec <= MLX5_EQ_VEC_COMP_BASE)
		return -ENOMEM;

	table->msix_arr = kzalloc(nvec * sizeof(*table->msix_arr), GFP_KERNEL);
	if (!table->msix_arr)
		return -ENOMEM;

	for (i = 0; i < nvec; i++)
		table->msix_arr[i].entry = i;

	nvec = pci_enable_msix_range(dev->pdev, table->msix_arr,
				     MLX5_EQ_VEC_COMP_BASE + 1, nvec);
	if (nvec < 0)
		return nvec;

	table->num_comp_vectors = nvec - MLX5_EQ_VEC_COMP_BASE;

	return 0;
}

static void mlx5_disable_msix(struct mlx5_core_dev *dev)
{
	struct mlx5_eq_table *table = &dev->priv.eq_table;

	pci_disable_msix(dev->pdev);
	kfree(table->msix_arr);
}

struct mlx5_reg_host_endianess {
	u8	he;
	u8      rsvd[15];
};


#define CAP_MASK(pos, size) ((u64)((1 << (size)) - 1) << (pos))

enum {
	MLX5_CAP_BITS_RW_MASK = CAP_MASK(MLX5_CAP_OFF_CMDIF_CSUM, 2) |
				MLX5_DEV_CAP_FLAG_DCT,
};

static u16 to_fw_pkey_sz(u32 size)
{
	switch (size) {
	case 128:
		return 0;
	case 256:
		return 1;
	case 512:
		return 2;
	case 1024:
		return 3;
	case 2048:
		return 4;
	case 4096:
		return 5;
	default:
		pr_warn("invalid pkey table size %d\n", size);
		return 0;
	}
}

/* selectively copy writable fields clearing any reserved area
 */
static void copy_rw_fields(void *to, struct mlx5_caps *from)
{
	__be64 *flags_off = (__be64 *)MLX5_ADDR_OF(cmd_hca_cap, to, reserved_22);
	u64 v64;

	MLX5_SET(cmd_hca_cap, to, log_max_qp, from->gen.log_max_qp);
	MLX5_SET(cmd_hca_cap, to, log_max_ra_req_qp, from->gen.log_max_ra_req_qp);
	MLX5_SET(cmd_hca_cap, to, log_max_ra_res_qp, from->gen.log_max_ra_res_qp);
	MLX5_SET(cmd_hca_cap, to, pkey_table_size, from->gen.pkey_table_size);
	MLX5_SET(cmd_hca_cap, to, log_max_ra_req_dc, from->gen.log_max_ra_req_dc);
	MLX5_SET(cmd_hca_cap, to, log_max_ra_res_dc, from->gen.log_max_ra_res_dc);
	MLX5_SET(cmd_hca_cap, to, pkey_table_size, to_fw_pkey_sz(from->gen.pkey_table_size));
	v64 = from->gen.flags & MLX5_CAP_BITS_RW_MASK;
	*flags_off = cpu_to_be64(v64);
}

static u16 get_pkey_table_size(int pkey)
{
	if (pkey > MLX5_MAX_LOG_PKEY_TABLE)
		return 0;

	return MLX5_MIN_PKEY_TABLE_SIZE << pkey;
}

static void fw2drv_caps(struct mlx5_caps *caps, void *out)
<<<<<<< HEAD
{
	struct mlx5_general_caps *gen = &caps->gen;

	gen->max_srq_wqes = 1 << MLX5_GET_PR(cmd_hca_cap, out, log_max_srq_sz);
	gen->max_wqes = 1 << MLX5_GET_PR(cmd_hca_cap, out, log_max_qp_sz);
	gen->log_max_qp = MLX5_GET_PR(cmd_hca_cap, out, log_max_qp);
	gen->log_max_strq = MLX5_GET_PR(cmd_hca_cap, out, log_max_strq_sz);
	gen->log_max_srq = MLX5_GET_PR(cmd_hca_cap, out, log_max_srqs);
	gen->max_cqes = 1 << MLX5_GET_PR(cmd_hca_cap, out, log_max_cq_sz);
	gen->log_max_cq = MLX5_GET_PR(cmd_hca_cap, out, log_max_cq);
	gen->max_eqes = 1 << MLX5_GET_PR(cmd_hca_cap, out, log_max_eq_sz);
	gen->log_max_mkey = MLX5_GET_PR(cmd_hca_cap, out, log_max_mkey);
	gen->log_max_eq = MLX5_GET_PR(cmd_hca_cap, out, log_max_eq);
	gen->max_indirection = MLX5_GET_PR(cmd_hca_cap, out, max_indirection);
	gen->log_max_mrw_sz = MLX5_GET_PR(cmd_hca_cap, out, log_max_mrw_sz);
	gen->log_max_bsf_list_size = MLX5_GET_PR(cmd_hca_cap, out, log_max_bsf_list_size);
	gen->log_max_klm_list_size = MLX5_GET_PR(cmd_hca_cap, out, log_max_klm_list_size);
	gen->log_max_ra_req_dc = MLX5_GET_PR(cmd_hca_cap, out, log_max_ra_req_dc);
	gen->log_max_ra_res_dc = MLX5_GET_PR(cmd_hca_cap, out, log_max_ra_res_dc);
	gen->log_max_ra_req_qp = MLX5_GET_PR(cmd_hca_cap, out, log_max_ra_req_qp);
	gen->log_max_ra_res_qp = MLX5_GET_PR(cmd_hca_cap, out, log_max_ra_res_qp);
	gen->max_qp_counters = MLX5_GET_PR(cmd_hca_cap, out, max_qp_cnt);
	gen->pkey_table_size = get_pkey_table_size(MLX5_GET_PR(cmd_hca_cap, out, pkey_table_size));
	gen->local_ca_ack_delay = MLX5_GET_PR(cmd_hca_cap, out, local_ca_ack_delay);
	gen->num_ports = MLX5_GET_PR(cmd_hca_cap, out, num_ports);
	gen->log_max_msg = MLX5_GET_PR(cmd_hca_cap, out, log_max_msg);
	gen->stat_rate_support = MLX5_GET_PR(cmd_hca_cap, out, stat_rate_support);
	gen->flags = be64_to_cpu(*(__be64 *)MLX5_ADDR_OF(cmd_hca_cap, out, reserved_22));
	pr_debug("flags = 0x%llx\n", gen->flags);
	gen->uar_sz = MLX5_GET_PR(cmd_hca_cap, out, uar_sz);
	gen->min_log_pg_sz = MLX5_GET_PR(cmd_hca_cap, out, log_pg_sz);
	gen->bf_reg_size = MLX5_GET_PR(cmd_hca_cap, out, bf);
	gen->bf_reg_size = 1 << MLX5_GET_PR(cmd_hca_cap, out, log_bf_reg_size);
	gen->max_sq_desc_sz = MLX5_GET_PR(cmd_hca_cap, out, max_wqe_sz_sq);
	gen->max_rq_desc_sz = MLX5_GET_PR(cmd_hca_cap, out, max_wqe_sz_rq);
	gen->max_dc_sq_desc_sz = MLX5_GET_PR(cmd_hca_cap, out, max_wqe_sz_sq_dc);
	gen->max_qp_mcg = MLX5_GET_PR(cmd_hca_cap, out, max_qp_mcg);
	gen->log_max_pd = MLX5_GET_PR(cmd_hca_cap, out, log_max_pd);
	gen->log_max_xrcd = MLX5_GET_PR(cmd_hca_cap, out, log_max_xrcd);
	gen->log_uar_page_sz = MLX5_GET_PR(cmd_hca_cap, out, log_uar_page_sz);
}

static const char *caps_opmod_str(u16 opmod)
{
=======
{
	struct mlx5_general_caps *gen = &caps->gen;

	gen->max_srq_wqes = 1 << MLX5_GET_PR(cmd_hca_cap, out, log_max_srq_sz);
	gen->max_wqes = 1 << MLX5_GET_PR(cmd_hca_cap, out, log_max_qp_sz);
	gen->log_max_qp = MLX5_GET_PR(cmd_hca_cap, out, log_max_qp);
	gen->log_max_strq = MLX5_GET_PR(cmd_hca_cap, out, log_max_strq_sz);
	gen->log_max_srq = MLX5_GET_PR(cmd_hca_cap, out, log_max_srqs);
	gen->max_cqes = 1 << MLX5_GET_PR(cmd_hca_cap, out, log_max_cq_sz);
	gen->log_max_cq = MLX5_GET_PR(cmd_hca_cap, out, log_max_cq);
	gen->max_eqes = 1 << MLX5_GET_PR(cmd_hca_cap, out, log_max_eq_sz);
	gen->log_max_mkey = MLX5_GET_PR(cmd_hca_cap, out, log_max_mkey);
	gen->log_max_eq = MLX5_GET_PR(cmd_hca_cap, out, log_max_eq);
	gen->max_indirection = MLX5_GET_PR(cmd_hca_cap, out, max_indirection);
	gen->log_max_mrw_sz = MLX5_GET_PR(cmd_hca_cap, out, log_max_mrw_sz);
	gen->log_max_bsf_list_size = MLX5_GET_PR(cmd_hca_cap, out, log_max_bsf_list_size);
	gen->log_max_klm_list_size = MLX5_GET_PR(cmd_hca_cap, out, log_max_klm_list_size);
	gen->log_max_ra_req_dc = MLX5_GET_PR(cmd_hca_cap, out, log_max_ra_req_dc);
	gen->log_max_ra_res_dc = MLX5_GET_PR(cmd_hca_cap, out, log_max_ra_res_dc);
	gen->log_max_ra_req_qp = MLX5_GET_PR(cmd_hca_cap, out, log_max_ra_req_qp);
	gen->log_max_ra_res_qp = MLX5_GET_PR(cmd_hca_cap, out, log_max_ra_res_qp);
	gen->max_qp_counters = MLX5_GET_PR(cmd_hca_cap, out, max_qp_cnt);
	gen->pkey_table_size = get_pkey_table_size(MLX5_GET_PR(cmd_hca_cap, out, pkey_table_size));
	gen->local_ca_ack_delay = MLX5_GET_PR(cmd_hca_cap, out, local_ca_ack_delay);
	gen->num_ports = MLX5_GET_PR(cmd_hca_cap, out, num_ports);
	gen->log_max_msg = MLX5_GET_PR(cmd_hca_cap, out, log_max_msg);
	gen->stat_rate_support = MLX5_GET_PR(cmd_hca_cap, out, stat_rate_support);
	gen->flags = be64_to_cpu(*(__be64 *)MLX5_ADDR_OF(cmd_hca_cap, out, reserved_22));
	pr_debug("flags = 0x%llx\n", gen->flags);
	gen->uar_sz = MLX5_GET_PR(cmd_hca_cap, out, uar_sz);
	gen->min_log_pg_sz = MLX5_GET_PR(cmd_hca_cap, out, log_pg_sz);
	gen->bf_reg_size = MLX5_GET_PR(cmd_hca_cap, out, bf);
	gen->bf_reg_size = 1 << MLX5_GET_PR(cmd_hca_cap, out, log_bf_reg_size);
	gen->max_sq_desc_sz = MLX5_GET_PR(cmd_hca_cap, out, max_wqe_sz_sq);
	gen->max_rq_desc_sz = MLX5_GET_PR(cmd_hca_cap, out, max_wqe_sz_rq);
	gen->max_dc_sq_desc_sz = MLX5_GET_PR(cmd_hca_cap, out, max_wqe_sz_sq_dc);
	gen->max_qp_mcg = MLX5_GET_PR(cmd_hca_cap, out, max_qp_mcg);
	gen->log_max_pd = MLX5_GET_PR(cmd_hca_cap, out, log_max_pd);
	gen->log_max_xrcd = MLX5_GET_PR(cmd_hca_cap, out, log_max_xrcd);
	gen->log_uar_page_sz = MLX5_GET_PR(cmd_hca_cap, out, log_uar_page_sz);
}

static const char *caps_opmod_str(u16 opmod)
{
>>>>>>> e529fea9
	switch (opmod) {
	case HCA_CAP_OPMOD_GET_MAX:
		return "GET_MAX";
	case HCA_CAP_OPMOD_GET_CUR:
		return "GET_CUR";
	default:
		return "Invalid";
	}
}

int mlx5_core_get_caps(struct mlx5_core_dev *dev, struct mlx5_caps *caps,
		       u16 opmod)
{
	u8 in[MLX5_ST_SZ_BYTES(query_hca_cap_in)];
	int out_sz = MLX5_ST_SZ_BYTES(query_hca_cap_out);
	void *out;
	int err;

	memset(in, 0, sizeof(in));
	out = kzalloc(out_sz, GFP_KERNEL);
	if (!out)
		return -ENOMEM;
	MLX5_SET(query_hca_cap_in, in, opcode, MLX5_CMD_OP_QUERY_HCA_CAP);
	MLX5_SET(query_hca_cap_in, in, op_mod, opmod);
	err = mlx5_cmd_exec(dev, in, sizeof(in), out, out_sz);
	if (err)
		goto query_ex;

	err = mlx5_cmd_status_to_err_v2(out);
	if (err) {
		mlx5_core_warn(dev, "query max hca cap failed, %d\n", err);
		goto query_ex;
	}
	mlx5_core_dbg(dev, "%s\n", caps_opmod_str(opmod));
	fw2drv_caps(caps, MLX5_ADDR_OF(query_hca_cap_out, out, capability_struct));

query_ex:
	kfree(out);
	return err;
}
<<<<<<< HEAD

static int set_caps(struct mlx5_core_dev *dev, void *in, int in_sz)
{
	u32 out[MLX5_ST_SZ_DW(set_hca_cap_out)];
	int err;

	memset(out, 0, sizeof(out));

=======

static int set_caps(struct mlx5_core_dev *dev, void *in, int in_sz)
{
	u32 out[MLX5_ST_SZ_DW(set_hca_cap_out)];
	int err;

	memset(out, 0, sizeof(out));

>>>>>>> e529fea9
	MLX5_SET(set_hca_cap_in, in, opcode, MLX5_CMD_OP_SET_HCA_CAP);
	err = mlx5_cmd_exec(dev, in, in_sz, out, sizeof(out));
	if (err)
		return err;

	err = mlx5_cmd_status_to_err_v2(out);

	return err;
}

static int handle_hca_cap(struct mlx5_core_dev *dev)
{
	void *set_ctx = NULL;
	struct mlx5_profile *prof = dev->profile;
	struct mlx5_caps *cur_caps = NULL;
	struct mlx5_caps *max_caps = NULL;
	int err = -ENOMEM;
	int set_sz = MLX5_ST_SZ_BYTES(set_hca_cap_in);

	set_ctx = kzalloc(set_sz, GFP_KERNEL);
	if (!set_ctx)
		goto query_ex;

	max_caps = kzalloc(sizeof(*max_caps), GFP_KERNEL);
	if (!max_caps)
		goto query_ex;

	cur_caps = kzalloc(sizeof(*cur_caps), GFP_KERNEL);
	if (!cur_caps)
		goto query_ex;

	err = mlx5_core_get_caps(dev, max_caps, HCA_CAP_OPMOD_GET_MAX);
	if (err)
		goto query_ex;

	err = mlx5_core_get_caps(dev, cur_caps, HCA_CAP_OPMOD_GET_CUR);
	if (err)
		goto query_ex;

	/* we limit the size of the pkey table to 128 entries for now */
	cur_caps->gen.pkey_table_size = 128;

	if (prof->mask & MLX5_PROF_MASK_QP_SIZE)
		cur_caps->gen.log_max_qp = prof->log_max_qp;

	/* disable checksum */
	cur_caps->gen.flags &= ~MLX5_DEV_CAP_FLAG_CMDIF_CSUM;

	copy_rw_fields(MLX5_ADDR_OF(set_hca_cap_in, set_ctx, hca_capability_struct),
		       cur_caps);
	err = set_caps(dev, set_ctx, set_sz);

query_ex:
	kfree(cur_caps);
	kfree(max_caps);
	kfree(set_ctx);

	return err;
}

static int set_hca_ctrl(struct mlx5_core_dev *dev)
{
	struct mlx5_reg_host_endianess he_in;
	struct mlx5_reg_host_endianess he_out;
	int err;

	memset(&he_in, 0, sizeof(he_in));
	he_in.he = MLX5_SET_HOST_ENDIANNESS;
	err = mlx5_core_access_reg(dev, &he_in,  sizeof(he_in),
					&he_out, sizeof(he_out),
					MLX5_REG_HOST_ENDIANNESS, 0, 1);
	return err;
}

static int mlx5_core_enable_hca(struct mlx5_core_dev *dev)
{
	int err;
	struct mlx5_enable_hca_mbox_in in;
	struct mlx5_enable_hca_mbox_out out;

	memset(&in, 0, sizeof(in));
	memset(&out, 0, sizeof(out));
	in.hdr.opcode = cpu_to_be16(MLX5_CMD_OP_ENABLE_HCA);
	err = mlx5_cmd_exec(dev, &in, sizeof(in), &out, sizeof(out));
	if (err)
		return err;

	if (out.hdr.status)
		return mlx5_cmd_status_to_err(&out.hdr);

	return 0;
}

static int mlx5_core_disable_hca(struct mlx5_core_dev *dev)
{
	int err;
	struct mlx5_disable_hca_mbox_in in;
	struct mlx5_disable_hca_mbox_out out;

	memset(&in, 0, sizeof(in));
	memset(&out, 0, sizeof(out));
	in.hdr.opcode = cpu_to_be16(MLX5_CMD_OP_DISABLE_HCA);
	err = mlx5_cmd_exec(dev, &in, sizeof(in), &out, sizeof(out));
	if (err)
		return err;

	if (out.hdr.status)
		return mlx5_cmd_status_to_err(&out.hdr);

	return 0;
}

static int mlx5_dev_init(struct mlx5_core_dev *dev, struct pci_dev *pdev)
{
	struct mlx5_priv *priv = &dev->priv;
	int err;

	dev->pdev = pdev;
	pci_set_drvdata(dev->pdev, dev);
	strncpy(priv->name, dev_name(&pdev->dev), MLX5_MAX_NAME_LEN);
	priv->name[MLX5_MAX_NAME_LEN - 1] = 0;

	mutex_init(&priv->pgdir_mutex);
	INIT_LIST_HEAD(&priv->pgdir_list);
	spin_lock_init(&priv->mkey_lock);

	priv->dbg_root = debugfs_create_dir(dev_name(&pdev->dev), mlx5_debugfs_root);
	if (!priv->dbg_root)
		return -ENOMEM;

	err = pci_enable_device(pdev);
	if (err) {
		dev_err(&pdev->dev, "Cannot enable PCI device, aborting\n");
		goto err_dbg;
	}

	err = request_bar(pdev);
	if (err) {
		dev_err(&pdev->dev, "error requesting BARs, aborting\n");
		goto err_disable;
	}

	pci_set_master(pdev);

	err = set_dma_caps(pdev);
	if (err) {
		dev_err(&pdev->dev, "Failed setting DMA capabilities mask, aborting\n");
		goto err_clr_master;
	}

	dev->iseg_base = pci_resource_start(dev->pdev, 0);
	dev->iseg = ioremap(dev->iseg_base, sizeof(*dev->iseg));
	if (!dev->iseg) {
		err = -ENOMEM;
		dev_err(&pdev->dev, "Failed mapping initialization segment, aborting\n");
		goto err_clr_master;
	}
	dev_info(&pdev->dev, "firmware version: %d.%d.%d\n", fw_rev_maj(dev),
		 fw_rev_min(dev), fw_rev_sub(dev));

	err = mlx5_cmd_init(dev);
	if (err) {
		dev_err(&pdev->dev, "Failed initializing command interface, aborting\n");
		goto err_unmap;
	}

	mlx5_pagealloc_init(dev);

	err = mlx5_core_enable_hca(dev);
	if (err) {
		dev_err(&pdev->dev, "enable hca failed\n");
		goto err_pagealloc_cleanup;
	}

	err = mlx5_satisfy_startup_pages(dev, 1);
	if (err) {
		dev_err(&pdev->dev, "failed to allocate boot pages\n");
		goto err_disable_hca;
	}

	err = set_hca_ctrl(dev);
	if (err) {
		dev_err(&pdev->dev, "set_hca_ctrl failed\n");
		goto reclaim_boot_pages;
	}

	err = handle_hca_cap(dev);
	if (err) {
		dev_err(&pdev->dev, "handle_hca_cap failed\n");
		goto reclaim_boot_pages;
	}

	err = mlx5_satisfy_startup_pages(dev, 0);
	if (err) {
		dev_err(&pdev->dev, "failed to allocate init pages\n");
		goto reclaim_boot_pages;
	}

	err = mlx5_pagealloc_start(dev);
	if (err) {
		dev_err(&pdev->dev, "mlx5_pagealloc_start failed\n");
		goto reclaim_boot_pages;
	}

	err = mlx5_cmd_init_hca(dev);
	if (err) {
		dev_err(&pdev->dev, "init hca failed\n");
		goto err_pagealloc_stop;
	}

	mlx5_start_health_poll(dev);

	err = mlx5_cmd_query_hca_cap(dev, &dev->caps);
	if (err) {
		dev_err(&pdev->dev, "query hca failed\n");
		goto err_stop_poll;
	}

	err = mlx5_cmd_query_adapter(dev);
	if (err) {
		dev_err(&pdev->dev, "query adapter failed\n");
		goto err_stop_poll;
	}

	err = mlx5_enable_msix(dev);
	if (err) {
		dev_err(&pdev->dev, "enable msix failed\n");
		goto err_stop_poll;
	}

	err = mlx5_eq_init(dev);
	if (err) {
		dev_err(&pdev->dev, "failed to initialize eq\n");
		goto disable_msix;
	}

	err = mlx5_alloc_uuars(dev, &priv->uuari);
	if (err) {
		dev_err(&pdev->dev, "Failed allocating uar, aborting\n");
		goto err_eq_cleanup;
	}

	err = mlx5_start_eqs(dev);
	if (err) {
		dev_err(&pdev->dev, "Failed to start pages and async EQs\n");
		goto err_free_uar;
	}

	MLX5_INIT_DOORBELL_LOCK(&priv->cq_uar_lock);

	mlx5_init_cq_table(dev);
	mlx5_init_qp_table(dev);
	mlx5_init_srq_table(dev);
	mlx5_init_mr_table(dev);

	return 0;

err_free_uar:
	mlx5_free_uuars(dev, &priv->uuari);

err_eq_cleanup:
	mlx5_eq_cleanup(dev);

disable_msix:
	mlx5_disable_msix(dev);

err_stop_poll:
	mlx5_stop_health_poll(dev);
	if (mlx5_cmd_teardown_hca(dev)) {
		dev_err(&dev->pdev->dev, "tear_down_hca failed, skip cleanup\n");
		return err;
	}

err_pagealloc_stop:
	mlx5_pagealloc_stop(dev);

reclaim_boot_pages:
	mlx5_reclaim_startup_pages(dev);

err_disable_hca:
	mlx5_core_disable_hca(dev);

err_pagealloc_cleanup:
	mlx5_pagealloc_cleanup(dev);
	mlx5_cmd_cleanup(dev);

err_unmap:
	iounmap(dev->iseg);

err_clr_master:
	pci_clear_master(dev->pdev);
	release_bar(dev->pdev);

err_disable:
	pci_disable_device(dev->pdev);

err_dbg:
	debugfs_remove(priv->dbg_root);
	return err;
}
EXPORT_SYMBOL(mlx5_dev_init);

static void mlx5_dev_cleanup(struct mlx5_core_dev *dev)
{
	struct mlx5_priv *priv = &dev->priv;

	mlx5_cleanup_srq_table(dev);
	mlx5_cleanup_qp_table(dev);
	mlx5_cleanup_cq_table(dev);
	mlx5_stop_eqs(dev);
	mlx5_free_uuars(dev, &priv->uuari);
	mlx5_eq_cleanup(dev);
	mlx5_disable_msix(dev);
	mlx5_stop_health_poll(dev);
	if (mlx5_cmd_teardown_hca(dev)) {
		dev_err(&dev->pdev->dev, "tear_down_hca failed, skip cleanup\n");
		return;
	}
	mlx5_pagealloc_stop(dev);
	mlx5_reclaim_startup_pages(dev);
	mlx5_core_disable_hca(dev);
	mlx5_pagealloc_cleanup(dev);
	mlx5_cmd_cleanup(dev);
	iounmap(dev->iseg);
	pci_clear_master(dev->pdev);
	release_bar(dev->pdev);
	pci_disable_device(dev->pdev);
	debugfs_remove(priv->dbg_root);
}

static void mlx5_add_device(struct mlx5_interface *intf, struct mlx5_priv *priv)
{
	struct mlx5_device_context *dev_ctx;
	struct mlx5_core_dev *dev = container_of(priv, struct mlx5_core_dev, priv);

	dev_ctx = kmalloc(sizeof(*dev_ctx), GFP_KERNEL);
	if (!dev_ctx) {
		pr_warn("mlx5_add_device: alloc context failed\n");
		return;
	}

	dev_ctx->intf    = intf;
	dev_ctx->context = intf->add(dev);

	if (dev_ctx->context) {
		spin_lock_irq(&priv->ctx_lock);
		list_add_tail(&dev_ctx->list, &priv->ctx_list);
		spin_unlock_irq(&priv->ctx_lock);
	} else {
		kfree(dev_ctx);
	}
}

static void mlx5_remove_device(struct mlx5_interface *intf, struct mlx5_priv *priv)
{
	struct mlx5_device_context *dev_ctx;
	struct mlx5_core_dev *dev = container_of(priv, struct mlx5_core_dev, priv);

	list_for_each_entry(dev_ctx, &priv->ctx_list, list)
		if (dev_ctx->intf == intf) {
			spin_lock_irq(&priv->ctx_lock);
			list_del(&dev_ctx->list);
			spin_unlock_irq(&priv->ctx_lock);

			intf->remove(dev, dev_ctx->context);
			kfree(dev_ctx);
			return;
		}
}
static int mlx5_register_device(struct mlx5_core_dev *dev)
{
	struct mlx5_priv *priv = &dev->priv;
	struct mlx5_interface *intf;

	mutex_lock(&intf_mutex);
	list_add_tail(&priv->dev_list, &dev_list);
	list_for_each_entry(intf, &intf_list, list)
		mlx5_add_device(intf, priv);
	mutex_unlock(&intf_mutex);

	return 0;
}
static void mlx5_unregister_device(struct mlx5_core_dev *dev)
{
	struct mlx5_priv *priv = &dev->priv;
	struct mlx5_interface *intf;

	mutex_lock(&intf_mutex);
	list_for_each_entry(intf, &intf_list, list)
		mlx5_remove_device(intf, priv);
	list_del(&priv->dev_list);
	mutex_unlock(&intf_mutex);
}

int mlx5_register_interface(struct mlx5_interface *intf)
{
	struct mlx5_priv *priv;

	if (!intf->add || !intf->remove)
		return -EINVAL;

	mutex_lock(&intf_mutex);
	list_add_tail(&intf->list, &intf_list);
	list_for_each_entry(priv, &dev_list, dev_list)
		mlx5_add_device(intf, priv);
	mutex_unlock(&intf_mutex);

	return 0;
}
EXPORT_SYMBOL(mlx5_register_interface);

void mlx5_unregister_interface(struct mlx5_interface *intf)
{
	struct mlx5_priv *priv;

	mutex_lock(&intf_mutex);
	list_for_each_entry(priv, &dev_list, dev_list)
	       mlx5_remove_device(intf, priv);
	list_del(&intf->list);
	mutex_unlock(&intf_mutex);
}
EXPORT_SYMBOL(mlx5_unregister_interface);

static void mlx5_core_event(struct mlx5_core_dev *dev, enum mlx5_dev_event event,
			    unsigned long param)
{
	struct mlx5_priv *priv = &dev->priv;
	struct mlx5_device_context *dev_ctx;
	unsigned long flags;

	spin_lock_irqsave(&priv->ctx_lock, flags);

	list_for_each_entry(dev_ctx, &priv->ctx_list, list)
		if (dev_ctx->intf->event)
			dev_ctx->intf->event(dev, dev_ctx->context, event, param);

	spin_unlock_irqrestore(&priv->ctx_lock, flags);
}

struct mlx5_core_event_handler {
	void (*event)(struct mlx5_core_dev *dev,
		      enum mlx5_dev_event event,
		      void *data);
};

#define MLX5_IB_MOD "mlx5_ib"

static int init_one(struct pci_dev *pdev,
		    const struct pci_device_id *id)
{
	struct mlx5_core_dev *dev;
	struct mlx5_priv *priv;
	int err;

	dev = kzalloc(sizeof(*dev), GFP_KERNEL);
	if (!dev) {
		dev_err(&pdev->dev, "kzalloc failed\n");
		return -ENOMEM;
	}
	priv = &dev->priv;

	pci_set_drvdata(pdev, dev);

	if (prof_sel < 0 || prof_sel >= ARRAY_SIZE(profile)) {
		pr_warn("selected profile out of range, selecting default (%d)\n",
			MLX5_DEFAULT_PROF);
		prof_sel = MLX5_DEFAULT_PROF;
	}
	dev->profile = &profile[prof_sel];
	dev->event = mlx5_core_event;

	INIT_LIST_HEAD(&priv->ctx_list);
	spin_lock_init(&priv->ctx_lock);
	err = mlx5_dev_init(dev, pdev);
	if (err) {
		dev_err(&pdev->dev, "mlx5_dev_init failed %d\n", err);
		goto out;
	}

	err = mlx5_register_device(dev);
	if (err) {
		dev_err(&pdev->dev, "mlx5_register_device failed %d\n", err);
		goto out_init;
	}

	err = request_module_nowait(MLX5_IB_MOD);
	if (err)
		pr_info("failed request module on %s\n", MLX5_IB_MOD);

	return 0;

out_init:
	mlx5_dev_cleanup(dev);
out:
	kfree(dev);
	return err;
}
static void remove_one(struct pci_dev *pdev)
{
	struct mlx5_core_dev *dev  = pci_get_drvdata(pdev);

	mlx5_unregister_device(dev);
	mlx5_dev_cleanup(dev);
	kfree(dev);
}

static const struct pci_device_id mlx5_core_pci_table[] = {
<<<<<<< HEAD
	{ PCI_VDEVICE(MELLANOX, 4113) }, /* MT4113 Connect-IB */
	{ PCI_VDEVICE(MELLANOX, 4115) }, /* ConnectX-4 */
=======
	{ PCI_VDEVICE(MELLANOX, 4113) }, /* Connect-IB */
	{ PCI_VDEVICE(MELLANOX, 4114) }, /* Connect-IB VF */
	{ PCI_VDEVICE(MELLANOX, 4115) }, /* ConnectX-4 */
	{ PCI_VDEVICE(MELLANOX, 4116) }, /* ConnectX-4 VF */
	{ PCI_VDEVICE(MELLANOX, 4117) }, /* ConnectX-4LX */
	{ PCI_VDEVICE(MELLANOX, 4118) }, /* ConnectX-4LX VF */
>>>>>>> e529fea9
	{ 0, }
};

MODULE_DEVICE_TABLE(pci, mlx5_core_pci_table);

static struct pci_driver mlx5_core_driver = {
	.name           = DRIVER_NAME,
	.id_table       = mlx5_core_pci_table,
	.probe          = init_one,
	.remove         = remove_one
};

static int __init init(void)
{
	int err;

	mlx5_register_debugfs();
	mlx5_core_wq = create_singlethread_workqueue("mlx5_core_wq");
	if (!mlx5_core_wq) {
		err = -ENOMEM;
		goto err_debug;
	}
	mlx5_health_init();

	err = pci_register_driver(&mlx5_core_driver);
	if (err)
		goto err_health;

	return 0;

err_health:
	mlx5_health_cleanup();
	destroy_workqueue(mlx5_core_wq);
err_debug:
	mlx5_unregister_debugfs();
	return err;
}

static void __exit cleanup(void)
{
	pci_unregister_driver(&mlx5_core_driver);
	mlx5_health_cleanup();
	destroy_workqueue(mlx5_core_wq);
	mlx5_unregister_debugfs();
}

module_init(init);
module_exit(cleanup);<|MERGE_RESOLUTION|>--- conflicted
+++ resolved
@@ -43,10 +43,7 @@
 #include <linux/mlx5/qp.h>
 #include <linux/mlx5/srq.h>
 #include <linux/debugfs.h>
-<<<<<<< HEAD
-=======
 #include <linux/kmod.h>
->>>>>>> e529fea9
 #include <linux/mlx5/mlx5_ifc.h>
 #include "mlx5_core.h"
 
@@ -307,7 +304,6 @@
 }
 
 static void fw2drv_caps(struct mlx5_caps *caps, void *out)
-<<<<<<< HEAD
 {
 	struct mlx5_general_caps *gen = &caps->gen;
 
@@ -352,52 +348,6 @@
 
 static const char *caps_opmod_str(u16 opmod)
 {
-=======
-{
-	struct mlx5_general_caps *gen = &caps->gen;
-
-	gen->max_srq_wqes = 1 << MLX5_GET_PR(cmd_hca_cap, out, log_max_srq_sz);
-	gen->max_wqes = 1 << MLX5_GET_PR(cmd_hca_cap, out, log_max_qp_sz);
-	gen->log_max_qp = MLX5_GET_PR(cmd_hca_cap, out, log_max_qp);
-	gen->log_max_strq = MLX5_GET_PR(cmd_hca_cap, out, log_max_strq_sz);
-	gen->log_max_srq = MLX5_GET_PR(cmd_hca_cap, out, log_max_srqs);
-	gen->max_cqes = 1 << MLX5_GET_PR(cmd_hca_cap, out, log_max_cq_sz);
-	gen->log_max_cq = MLX5_GET_PR(cmd_hca_cap, out, log_max_cq);
-	gen->max_eqes = 1 << MLX5_GET_PR(cmd_hca_cap, out, log_max_eq_sz);
-	gen->log_max_mkey = MLX5_GET_PR(cmd_hca_cap, out, log_max_mkey);
-	gen->log_max_eq = MLX5_GET_PR(cmd_hca_cap, out, log_max_eq);
-	gen->max_indirection = MLX5_GET_PR(cmd_hca_cap, out, max_indirection);
-	gen->log_max_mrw_sz = MLX5_GET_PR(cmd_hca_cap, out, log_max_mrw_sz);
-	gen->log_max_bsf_list_size = MLX5_GET_PR(cmd_hca_cap, out, log_max_bsf_list_size);
-	gen->log_max_klm_list_size = MLX5_GET_PR(cmd_hca_cap, out, log_max_klm_list_size);
-	gen->log_max_ra_req_dc = MLX5_GET_PR(cmd_hca_cap, out, log_max_ra_req_dc);
-	gen->log_max_ra_res_dc = MLX5_GET_PR(cmd_hca_cap, out, log_max_ra_res_dc);
-	gen->log_max_ra_req_qp = MLX5_GET_PR(cmd_hca_cap, out, log_max_ra_req_qp);
-	gen->log_max_ra_res_qp = MLX5_GET_PR(cmd_hca_cap, out, log_max_ra_res_qp);
-	gen->max_qp_counters = MLX5_GET_PR(cmd_hca_cap, out, max_qp_cnt);
-	gen->pkey_table_size = get_pkey_table_size(MLX5_GET_PR(cmd_hca_cap, out, pkey_table_size));
-	gen->local_ca_ack_delay = MLX5_GET_PR(cmd_hca_cap, out, local_ca_ack_delay);
-	gen->num_ports = MLX5_GET_PR(cmd_hca_cap, out, num_ports);
-	gen->log_max_msg = MLX5_GET_PR(cmd_hca_cap, out, log_max_msg);
-	gen->stat_rate_support = MLX5_GET_PR(cmd_hca_cap, out, stat_rate_support);
-	gen->flags = be64_to_cpu(*(__be64 *)MLX5_ADDR_OF(cmd_hca_cap, out, reserved_22));
-	pr_debug("flags = 0x%llx\n", gen->flags);
-	gen->uar_sz = MLX5_GET_PR(cmd_hca_cap, out, uar_sz);
-	gen->min_log_pg_sz = MLX5_GET_PR(cmd_hca_cap, out, log_pg_sz);
-	gen->bf_reg_size = MLX5_GET_PR(cmd_hca_cap, out, bf);
-	gen->bf_reg_size = 1 << MLX5_GET_PR(cmd_hca_cap, out, log_bf_reg_size);
-	gen->max_sq_desc_sz = MLX5_GET_PR(cmd_hca_cap, out, max_wqe_sz_sq);
-	gen->max_rq_desc_sz = MLX5_GET_PR(cmd_hca_cap, out, max_wqe_sz_rq);
-	gen->max_dc_sq_desc_sz = MLX5_GET_PR(cmd_hca_cap, out, max_wqe_sz_sq_dc);
-	gen->max_qp_mcg = MLX5_GET_PR(cmd_hca_cap, out, max_qp_mcg);
-	gen->log_max_pd = MLX5_GET_PR(cmd_hca_cap, out, log_max_pd);
-	gen->log_max_xrcd = MLX5_GET_PR(cmd_hca_cap, out, log_max_xrcd);
-	gen->log_uar_page_sz = MLX5_GET_PR(cmd_hca_cap, out, log_uar_page_sz);
-}
-
-static const char *caps_opmod_str(u16 opmod)
-{
->>>>>>> e529fea9
 	switch (opmod) {
 	case HCA_CAP_OPMOD_GET_MAX:
 		return "GET_MAX";
@@ -438,7 +388,6 @@
 	kfree(out);
 	return err;
 }
-<<<<<<< HEAD
 
 static int set_caps(struct mlx5_core_dev *dev, void *in, int in_sz)
 {
@@ -447,16 +396,6 @@
 
 	memset(out, 0, sizeof(out));
 
-=======
-
-static int set_caps(struct mlx5_core_dev *dev, void *in, int in_sz)
-{
-	u32 out[MLX5_ST_SZ_DW(set_hca_cap_out)];
-	int err;
-
-	memset(out, 0, sizeof(out));
-
->>>>>>> e529fea9
 	MLX5_SET(set_hca_cap_in, in, opcode, MLX5_CMD_OP_SET_HCA_CAP);
 	err = mlx5_cmd_exec(dev, in, in_sz, out, sizeof(out));
 	if (err)
@@ -964,17 +903,12 @@
 }
 
 static const struct pci_device_id mlx5_core_pci_table[] = {
-<<<<<<< HEAD
-	{ PCI_VDEVICE(MELLANOX, 4113) }, /* MT4113 Connect-IB */
-	{ PCI_VDEVICE(MELLANOX, 4115) }, /* ConnectX-4 */
-=======
 	{ PCI_VDEVICE(MELLANOX, 4113) }, /* Connect-IB */
 	{ PCI_VDEVICE(MELLANOX, 4114) }, /* Connect-IB VF */
 	{ PCI_VDEVICE(MELLANOX, 4115) }, /* ConnectX-4 */
 	{ PCI_VDEVICE(MELLANOX, 4116) }, /* ConnectX-4 VF */
 	{ PCI_VDEVICE(MELLANOX, 4117) }, /* ConnectX-4LX */
 	{ PCI_VDEVICE(MELLANOX, 4118) }, /* ConnectX-4LX VF */
->>>>>>> e529fea9
 	{ 0, }
 };
 
