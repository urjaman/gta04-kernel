--- conflicted
+++ resolved
@@ -1739,8 +1739,6 @@
 	return ret;
 }
 
-<<<<<<< HEAD
-=======
 static int mlx4_en_get_module_info(struct net_device *dev,
 				   struct ethtool_modinfo *modinfo)
 {
@@ -1821,7 +1819,6 @@
 	}
 	return 0;
 }
->>>>>>> e529fea9
 
 const struct ethtool_ops mlx4_en_ethtool_ops = {
 	.get_drvinfo = mlx4_en_get_drvinfo,
@@ -1855,11 +1852,8 @@
 	.get_priv_flags = mlx4_en_get_priv_flags,
 	.get_tunable		= mlx4_en_get_tunable,
 	.set_tunable		= mlx4_en_set_tunable,
-<<<<<<< HEAD
-=======
 	.get_module_info = mlx4_en_get_module_info,
 	.get_module_eeprom = mlx4_en_get_module_eeprom
->>>>>>> e529fea9
 };
 
 
