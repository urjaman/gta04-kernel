--- conflicted
+++ resolved
@@ -2484,7 +2484,6 @@
 {
 	u64 dev_flags = dev->flags;
 	int err = 0;
-<<<<<<< HEAD
 
 	atomic_inc(&pf_loading);
 	if (dev->flags &  MLX4_FLAG_SRIOV) {
@@ -2495,18 +2494,6 @@
 		}
 	}
 
-=======
-
-	atomic_inc(&pf_loading);
-	if (dev->flags &  MLX4_FLAG_SRIOV) {
-		if (existing_vfs != total_vfs) {
-			mlx4_err(dev, "SR-IOV was already enabled, but with num_vfs (%d) different than requested (%d)\n",
-				 existing_vfs, total_vfs);
-			total_vfs = existing_vfs;
-		}
-	}
-
->>>>>>> 2a7eaea0
 	dev->dev_vfs = kzalloc(total_vfs * sizeof(*dev->dev_vfs), GFP_KERNEL);
 	if (NULL == dev->dev_vfs) {
 		mlx4_err(dev, "Failed to allocate memory for VFs\n");
