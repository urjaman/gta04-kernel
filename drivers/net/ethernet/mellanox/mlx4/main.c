/*
 * Copyright (c) 2004, 2005 Topspin Communications.  All rights reserved.
 * Copyright (c) 2005 Sun Microsystems, Inc. All rights reserved.
 * Copyright (c) 2005, 2006, 2007, 2008 Mellanox Technologies. All rights reserved.
 * Copyright (c) 2006, 2007 Cisco Systems, Inc. All rights reserved.
 *
 * This software is available to you under a choice of one of two
 * licenses.  You may choose to be licensed under the terms of the GNU
 * General Public License (GPL) Version 2, available from the file
 * COPYING in the main directory of this source tree, or the
 * OpenIB.org BSD license below:
 *
 *     Redistribution and use in source and binary forms, with or
 *     without modification, are permitted provided that the following
 *     conditions are met:
 *
 *      - Redistributions of source code must retain the above
 *        copyright notice, this list of conditions and the following
 *        disclaimer.
 *
 *      - Redistributions in binary form must reproduce the above
 *        copyright notice, this list of conditions and the following
 *        disclaimer in the documentation and/or other materials
 *        provided with the distribution.
 *
 * THE SOFTWARE IS PROVIDED "AS IS", WITHOUT WARRANTY OF ANY KIND,
 * EXPRESS OR IMPLIED, INCLUDING BUT NOT LIMITED TO THE WARRANTIES OF
 * MERCHANTABILITY, FITNESS FOR A PARTICULAR PURPOSE AND
 * NONINFRINGEMENT. IN NO EVENT SHALL THE AUTHORS OR COPYRIGHT HOLDERS
 * BE LIABLE FOR ANY CLAIM, DAMAGES OR OTHER LIABILITY, WHETHER IN AN
 * ACTION OF CONTRACT, TORT OR OTHERWISE, ARISING FROM, OUT OF OR IN
 * CONNECTION WITH THE SOFTWARE OR THE USE OR OTHER DEALINGS IN THE
 * SOFTWARE.
 */

#include <linux/module.h>
#include <linux/init.h>
#include <linux/errno.h>
#include <linux/pci.h>
#include <linux/dma-mapping.h>
#include <linux/slab.h>
#include <linux/io-mapping.h>
#include <linux/delay.h>
#include <linux/netdevice.h>

#include <linux/mlx4/device.h>
#include <linux/mlx4/doorbell.h>

#include "mlx4.h"
#include "fw.h"
#include "icm.h"

MODULE_AUTHOR("Roland Dreier");
MODULE_DESCRIPTION("Mellanox ConnectX HCA low-level driver");
MODULE_LICENSE("Dual BSD/GPL");
MODULE_VERSION(DRV_VERSION);

struct workqueue_struct *mlx4_wq;

#ifdef CONFIG_MLX4_DEBUG

int mlx4_debug_level = 0;
module_param_named(debug_level, mlx4_debug_level, int, 0644);
MODULE_PARM_DESC(debug_level, "Enable debug tracing if > 0");

#endif /* CONFIG_MLX4_DEBUG */

#ifdef CONFIG_PCI_MSI

static int msi_x = 1;
module_param(msi_x, int, 0444);
MODULE_PARM_DESC(msi_x, "attempt to use MSI-X if nonzero");

#else /* CONFIG_PCI_MSI */

#define msi_x (0)

#endif /* CONFIG_PCI_MSI */

static int num_vfs;
module_param(num_vfs, int, 0444);
MODULE_PARM_DESC(num_vfs, "enable #num_vfs functions if num_vfs > 0");

static int probe_vf;
module_param(probe_vf, int, 0644);
MODULE_PARM_DESC(probe_vf, "number of vfs to probe by pf driver (num_vfs > 0)");

int mlx4_log_num_mgm_entry_size = MLX4_DEFAULT_MGM_LOG_ENTRY_SIZE;
module_param_named(log_num_mgm_entry_size,
			mlx4_log_num_mgm_entry_size, int, 0444);
MODULE_PARM_DESC(log_num_mgm_entry_size, "log mgm size, that defines the num"
					 " of qp per mcg, for example:"
					 " 10 gives 248.range: 7 <="
					 " log_num_mgm_entry_size <= 12."
					 " To activate device managed"
					 " flow steering when available, set to -1");

static bool enable_64b_cqe_eqe;
module_param(enable_64b_cqe_eqe, bool, 0444);
MODULE_PARM_DESC(enable_64b_cqe_eqe,
		 "Enable 64 byte CQEs/EQEs when the the FW supports this");

#define HCA_GLOBAL_CAP_MASK            0

#define PF_CONTEXT_BEHAVIOUR_MASK	MLX4_FUNC_CAP_64B_EQE_CQE

static char mlx4_version[] =
	DRV_NAME ": Mellanox ConnectX core driver v"
	DRV_VERSION " (" DRV_RELDATE ")\n";

static struct mlx4_profile default_profile = {
	.num_qp		= 1 << 18,
	.num_srq	= 1 << 16,
	.rdmarc_per_qp	= 1 << 4,
	.num_cq		= 1 << 16,
	.num_mcg	= 1 << 13,
	.num_mpt	= 1 << 19,
	.num_mtt	= 1 << 20, /* It is really num mtt segements */
};

static int log_num_mac = 7;
module_param_named(log_num_mac, log_num_mac, int, 0444);
MODULE_PARM_DESC(log_num_mac, "Log2 max number of MACs per ETH port (1-7)");

static int log_num_vlan;
module_param_named(log_num_vlan, log_num_vlan, int, 0444);
MODULE_PARM_DESC(log_num_vlan, "Log2 max number of VLANs per ETH port (0-7)");
/* Log2 max number of VLANs per ETH port (0-7) */
#define MLX4_LOG_NUM_VLANS 7

static bool use_prio;
module_param_named(use_prio, use_prio, bool, 0444);
MODULE_PARM_DESC(use_prio, "Enable steering by VLAN priority on ETH ports "
		  "(0/1, default 0)");

int log_mtts_per_seg = ilog2(MLX4_MTT_ENTRY_PER_SEG);
module_param_named(log_mtts_per_seg, log_mtts_per_seg, int, 0444);
MODULE_PARM_DESC(log_mtts_per_seg, "Log2 number of MTT entries per segment (1-7)");

static int port_type_array[2] = {MLX4_PORT_TYPE_NONE, MLX4_PORT_TYPE_NONE};
static int arr_argc = 2;
module_param_array(port_type_array, int, &arr_argc, 0444);
MODULE_PARM_DESC(port_type_array, "Array of port types: HW_DEFAULT (0) is default "
				"1 for IB, 2 for Ethernet");

struct mlx4_port_config {
	struct list_head list;
	enum mlx4_port_type port_type[MLX4_MAX_PORTS + 1];
	struct pci_dev *pdev;
};

int mlx4_check_port_params(struct mlx4_dev *dev,
			   enum mlx4_port_type *port_type)
{
	int i;

	for (i = 0; i < dev->caps.num_ports - 1; i++) {
		if (port_type[i] != port_type[i + 1]) {
			if (!(dev->caps.flags & MLX4_DEV_CAP_FLAG_DPDP)) {
				mlx4_err(dev, "Only same port types supported "
					 "on this HCA, aborting.\n");
				return -EINVAL;
			}
		}
	}

	for (i = 0; i < dev->caps.num_ports; i++) {
		if (!(port_type[i] & dev->caps.supported_type[i+1])) {
			mlx4_err(dev, "Requested port type for port %d is not "
				      "supported on this HCA\n", i + 1);
			return -EINVAL;
		}
	}
	return 0;
}

static void mlx4_set_port_mask(struct mlx4_dev *dev)
{
	int i;

	for (i = 1; i <= dev->caps.num_ports; ++i)
		dev->caps.port_mask[i] = dev->caps.port_type[i];
}

static int mlx4_dev_cap(struct mlx4_dev *dev, struct mlx4_dev_cap *dev_cap)
{
	int err;
	int i;

	err = mlx4_QUERY_DEV_CAP(dev, dev_cap);
	if (err) {
		mlx4_err(dev, "QUERY_DEV_CAP command failed, aborting.\n");
		return err;
	}

	if (dev_cap->min_page_sz > PAGE_SIZE) {
		mlx4_err(dev, "HCA minimum page size of %d bigger than "
			 "kernel PAGE_SIZE of %ld, aborting.\n",
			 dev_cap->min_page_sz, PAGE_SIZE);
		return -ENODEV;
	}
	if (dev_cap->num_ports > MLX4_MAX_PORTS) {
		mlx4_err(dev, "HCA has %d ports, but we only support %d, "
			 "aborting.\n",
			 dev_cap->num_ports, MLX4_MAX_PORTS);
		return -ENODEV;
	}

	if (dev_cap->uar_size > pci_resource_len(dev->pdev, 2)) {
		mlx4_err(dev, "HCA reported UAR size of 0x%x bigger than "
			 "PCI resource 2 size of 0x%llx, aborting.\n",
			 dev_cap->uar_size,
			 (unsigned long long) pci_resource_len(dev->pdev, 2));
		return -ENODEV;
	}

	dev->caps.num_ports	     = dev_cap->num_ports;
	dev->phys_caps.num_phys_eqs  = MLX4_MAX_EQ_NUM;
	for (i = 1; i <= dev->caps.num_ports; ++i) {
		dev->caps.vl_cap[i]	    = dev_cap->max_vl[i];
		dev->caps.ib_mtu_cap[i]	    = dev_cap->ib_mtu[i];
		dev->phys_caps.gid_phys_table_len[i]  = dev_cap->max_gids[i];
		dev->phys_caps.pkey_phys_table_len[i] = dev_cap->max_pkeys[i];
		/* set gid and pkey table operating lengths by default
		 * to non-sriov values */
		dev->caps.gid_table_len[i]  = dev_cap->max_gids[i];
		dev->caps.pkey_table_len[i] = dev_cap->max_pkeys[i];
		dev->caps.port_width_cap[i] = dev_cap->max_port_width[i];
		dev->caps.eth_mtu_cap[i]    = dev_cap->eth_mtu[i];
		dev->caps.def_mac[i]        = dev_cap->def_mac[i];
		dev->caps.supported_type[i] = dev_cap->supported_port_types[i];
		dev->caps.suggested_type[i] = dev_cap->suggested_type[i];
		dev->caps.default_sense[i] = dev_cap->default_sense[i];
		dev->caps.trans_type[i]	    = dev_cap->trans_type[i];
		dev->caps.vendor_oui[i]     = dev_cap->vendor_oui[i];
		dev->caps.wavelength[i]     = dev_cap->wavelength[i];
		dev->caps.trans_code[i]     = dev_cap->trans_code[i];
	}

	dev->caps.uar_page_size	     = PAGE_SIZE;
	dev->caps.num_uars	     = dev_cap->uar_size / PAGE_SIZE;
	dev->caps.local_ca_ack_delay = dev_cap->local_ca_ack_delay;
	dev->caps.bf_reg_size	     = dev_cap->bf_reg_size;
	dev->caps.bf_regs_per_page   = dev_cap->bf_regs_per_page;
	dev->caps.max_sq_sg	     = dev_cap->max_sq_sg;
	dev->caps.max_rq_sg	     = dev_cap->max_rq_sg;
	dev->caps.max_wqes	     = dev_cap->max_qp_sz;
	dev->caps.max_qp_init_rdma   = dev_cap->max_requester_per_qp;
	dev->caps.max_srq_wqes	     = dev_cap->max_srq_sz;
	dev->caps.max_srq_sge	     = dev_cap->max_rq_sg - 1;
	dev->caps.reserved_srqs	     = dev_cap->reserved_srqs;
	dev->caps.max_sq_desc_sz     = dev_cap->max_sq_desc_sz;
	dev->caps.max_rq_desc_sz     = dev_cap->max_rq_desc_sz;
	/*
	 * Subtract 1 from the limit because we need to allocate a
	 * spare CQE so the HCA HW can tell the difference between an
	 * empty CQ and a full CQ.
	 */
	dev->caps.max_cqes	     = dev_cap->max_cq_sz - 1;
	dev->caps.reserved_cqs	     = dev_cap->reserved_cqs;
	dev->caps.reserved_eqs	     = dev_cap->reserved_eqs;
	dev->caps.reserved_mtts      = dev_cap->reserved_mtts;
	dev->caps.reserved_mrws	     = dev_cap->reserved_mrws;

	/* The first 128 UARs are used for EQ doorbells */
	dev->caps.reserved_uars	     = max_t(int, 128, dev_cap->reserved_uars);
	dev->caps.reserved_pds	     = dev_cap->reserved_pds;
	dev->caps.reserved_xrcds     = (dev->caps.flags & MLX4_DEV_CAP_FLAG_XRC) ?
					dev_cap->reserved_xrcds : 0;
	dev->caps.max_xrcds          = (dev->caps.flags & MLX4_DEV_CAP_FLAG_XRC) ?
					dev_cap->max_xrcds : 0;
	dev->caps.mtt_entry_sz       = dev_cap->mtt_entry_sz;

	dev->caps.max_msg_sz         = dev_cap->max_msg_sz;
	dev->caps.page_size_cap	     = ~(u32) (dev_cap->min_page_sz - 1);
	dev->caps.flags		     = dev_cap->flags;
	dev->caps.flags2	     = dev_cap->flags2;
	dev->caps.bmme_flags	     = dev_cap->bmme_flags;
	dev->caps.reserved_lkey	     = dev_cap->reserved_lkey;
	dev->caps.stat_rate_support  = dev_cap->stat_rate_support;
	dev->caps.max_gso_sz	     = dev_cap->max_gso_sz;
	dev->caps.max_rss_tbl_sz     = dev_cap->max_rss_tbl_sz;

	/* Sense port always allowed on supported devices for ConnectX-1 and -2 */
	if (mlx4_priv(dev)->pci_dev_data & MLX4_PCI_DEV_FORCE_SENSE_PORT)
		dev->caps.flags |= MLX4_DEV_CAP_FLAG_SENSE_SUPPORT;
	/* Don't do sense port on multifunction devices (for now at least) */
	if (mlx4_is_mfunc(dev))
		dev->caps.flags &= ~MLX4_DEV_CAP_FLAG_SENSE_SUPPORT;

	dev->caps.log_num_macs  = log_num_mac;
	dev->caps.log_num_vlans = MLX4_LOG_NUM_VLANS;
	dev->caps.log_num_prios = use_prio ? 3 : 0;

	for (i = 1; i <= dev->caps.num_ports; ++i) {
		dev->caps.port_type[i] = MLX4_PORT_TYPE_NONE;
		if (dev->caps.supported_type[i]) {
			/* if only ETH is supported - assign ETH */
			if (dev->caps.supported_type[i] == MLX4_PORT_TYPE_ETH)
				dev->caps.port_type[i] = MLX4_PORT_TYPE_ETH;
			/* if only IB is supported, assign IB */
			else if (dev->caps.supported_type[i] ==
				 MLX4_PORT_TYPE_IB)
				dev->caps.port_type[i] = MLX4_PORT_TYPE_IB;
			else {
				/* if IB and ETH are supported, we set the port
				 * type according to user selection of port type;
				 * if user selected none, take the FW hint */
				if (port_type_array[i - 1] == MLX4_PORT_TYPE_NONE)
					dev->caps.port_type[i] = dev->caps.suggested_type[i] ?
						MLX4_PORT_TYPE_ETH : MLX4_PORT_TYPE_IB;
				else
					dev->caps.port_type[i] = port_type_array[i - 1];
			}
		}
		/*
		 * Link sensing is allowed on the port if 3 conditions are true:
		 * 1. Both protocols are supported on the port.
		 * 2. Different types are supported on the port
		 * 3. FW declared that it supports link sensing
		 */
		mlx4_priv(dev)->sense.sense_allowed[i] =
			((dev->caps.supported_type[i] == MLX4_PORT_TYPE_AUTO) &&
			 (dev->caps.flags & MLX4_DEV_CAP_FLAG_DPDP) &&
			 (dev->caps.flags & MLX4_DEV_CAP_FLAG_SENSE_SUPPORT));

		/*
		 * If "default_sense" bit is set, we move the port to "AUTO" mode
		 * and perform sense_port FW command to try and set the correct
		 * port type from beginning
		 */
		if (mlx4_priv(dev)->sense.sense_allowed[i] && dev->caps.default_sense[i]) {
			enum mlx4_port_type sensed_port = MLX4_PORT_TYPE_NONE;
			dev->caps.possible_type[i] = MLX4_PORT_TYPE_AUTO;
			mlx4_SENSE_PORT(dev, i, &sensed_port);
			if (sensed_port != MLX4_PORT_TYPE_NONE)
				dev->caps.port_type[i] = sensed_port;
		} else {
			dev->caps.possible_type[i] = dev->caps.port_type[i];
		}

		if (dev->caps.log_num_macs > dev_cap->log_max_macs[i]) {
			dev->caps.log_num_macs = dev_cap->log_max_macs[i];
			mlx4_warn(dev, "Requested number of MACs is too much "
				  "for port %d, reducing to %d.\n",
				  i, 1 << dev->caps.log_num_macs);
		}
		if (dev->caps.log_num_vlans > dev_cap->log_max_vlans[i]) {
			dev->caps.log_num_vlans = dev_cap->log_max_vlans[i];
			mlx4_warn(dev, "Requested number of VLANs is too much "
				  "for port %d, reducing to %d.\n",
				  i, 1 << dev->caps.log_num_vlans);
		}
	}

	dev->caps.max_counters = 1 << ilog2(dev_cap->max_counters);

	dev->caps.reserved_qps_cnt[MLX4_QP_REGION_FW] = dev_cap->reserved_qps;
	dev->caps.reserved_qps_cnt[MLX4_QP_REGION_ETH_ADDR] =
		dev->caps.reserved_qps_cnt[MLX4_QP_REGION_FC_ADDR] =
		(1 << dev->caps.log_num_macs) *
		(1 << dev->caps.log_num_vlans) *
		(1 << dev->caps.log_num_prios) *
		dev->caps.num_ports;
	dev->caps.reserved_qps_cnt[MLX4_QP_REGION_FC_EXCH] = MLX4_NUM_FEXCH;

	dev->caps.reserved_qps = dev->caps.reserved_qps_cnt[MLX4_QP_REGION_FW] +
		dev->caps.reserved_qps_cnt[MLX4_QP_REGION_ETH_ADDR] +
		dev->caps.reserved_qps_cnt[MLX4_QP_REGION_FC_ADDR] +
		dev->caps.reserved_qps_cnt[MLX4_QP_REGION_FC_EXCH];

	dev->caps.sqp_demux = (mlx4_is_master(dev)) ? MLX4_MAX_NUM_SLAVES : 0;

	if (!enable_64b_cqe_eqe) {
		if (dev_cap->flags &
		    (MLX4_DEV_CAP_FLAG_64B_CQE | MLX4_DEV_CAP_FLAG_64B_EQE)) {
			mlx4_warn(dev, "64B EQEs/CQEs supported by the device but not enabled\n");
			dev->caps.flags &= ~MLX4_DEV_CAP_FLAG_64B_CQE;
			dev->caps.flags &= ~MLX4_DEV_CAP_FLAG_64B_EQE;
		}
	}

<<<<<<< HEAD
	if ((dev_cap->flags &
=======
	if ((dev->caps.flags &
>>>>>>> 836dc9e3
	    (MLX4_DEV_CAP_FLAG_64B_CQE | MLX4_DEV_CAP_FLAG_64B_EQE)) &&
	    mlx4_is_master(dev))
		dev->caps.function_caps |= MLX4_FUNC_CAP_64B_EQE_CQE;

	return 0;
}
/*The function checks if there are live vf, return the num of them*/
static int mlx4_how_many_lives_vf(struct mlx4_dev *dev)
{
	struct mlx4_priv *priv = mlx4_priv(dev);
	struct mlx4_slave_state *s_state;
	int i;
	int ret = 0;

	for (i = 1/*the ppf is 0*/; i < dev->num_slaves; ++i) {
		s_state = &priv->mfunc.master.slave_state[i];
		if (s_state->active && s_state->last_cmd !=
		    MLX4_COMM_CMD_RESET) {
			mlx4_warn(dev, "%s: slave: %d is still active\n",
				  __func__, i);
			ret++;
		}
	}
	return ret;
}

int mlx4_get_parav_qkey(struct mlx4_dev *dev, u32 qpn, u32 *qkey)
{
	u32 qk = MLX4_RESERVED_QKEY_BASE;

	if (qpn >= dev->phys_caps.base_tunnel_sqpn + 8 * MLX4_MFUNC_MAX ||
	    qpn < dev->phys_caps.base_proxy_sqpn)
		return -EINVAL;

	if (qpn >= dev->phys_caps.base_tunnel_sqpn)
		/* tunnel qp */
		qk += qpn - dev->phys_caps.base_tunnel_sqpn;
	else
		qk += qpn - dev->phys_caps.base_proxy_sqpn;
	*qkey = qk;
	return 0;
}
EXPORT_SYMBOL(mlx4_get_parav_qkey);

void mlx4_sync_pkey_table(struct mlx4_dev *dev, int slave, int port, int i, int val)
{
	struct mlx4_priv *priv = container_of(dev, struct mlx4_priv, dev);

	if (!mlx4_is_master(dev))
		return;

	priv->virt2phys_pkey[slave][port - 1][i] = val;
}
EXPORT_SYMBOL(mlx4_sync_pkey_table);

void mlx4_put_slave_node_guid(struct mlx4_dev *dev, int slave, __be64 guid)
{
	struct mlx4_priv *priv = container_of(dev, struct mlx4_priv, dev);

	if (!mlx4_is_master(dev))
		return;

	priv->slave_node_guids[slave] = guid;
}
EXPORT_SYMBOL(mlx4_put_slave_node_guid);

__be64 mlx4_get_slave_node_guid(struct mlx4_dev *dev, int slave)
{
	struct mlx4_priv *priv = container_of(dev, struct mlx4_priv, dev);

	if (!mlx4_is_master(dev))
		return 0;

	return priv->slave_node_guids[slave];
}
EXPORT_SYMBOL(mlx4_get_slave_node_guid);

int mlx4_is_slave_active(struct mlx4_dev *dev, int slave)
{
	struct mlx4_priv *priv = mlx4_priv(dev);
	struct mlx4_slave_state *s_slave;

	if (!mlx4_is_master(dev))
		return 0;

	s_slave = &priv->mfunc.master.slave_state[slave];
	return !!s_slave->active;
}
EXPORT_SYMBOL(mlx4_is_slave_active);

static void slave_adjust_steering_mode(struct mlx4_dev *dev,
				       struct mlx4_dev_cap *dev_cap,
				       struct mlx4_init_hca_param *hca_param)
{
	dev->caps.steering_mode = hca_param->steering_mode;
	if (dev->caps.steering_mode == MLX4_STEERING_MODE_DEVICE_MANAGED) {
		dev->caps.num_qp_per_mgm = dev_cap->fs_max_num_qp_per_entry;
		dev->caps.fs_log_max_ucast_qp_range_size =
			dev_cap->fs_log_max_ucast_qp_range_size;
	} else
		dev->caps.num_qp_per_mgm =
			4 * ((1 << hca_param->log_mc_entry_sz)/16 - 2);

	mlx4_dbg(dev, "Steering mode is: %s\n",
		 mlx4_steering_mode_str(dev->caps.steering_mode));
}

static int mlx4_slave_cap(struct mlx4_dev *dev)
{
	int			   err;
	u32			   page_size;
	struct mlx4_dev_cap	   dev_cap;
	struct mlx4_func_cap	   func_cap;
	struct mlx4_init_hca_param hca_param;
	int			   i;

	memset(&hca_param, 0, sizeof(hca_param));
	err = mlx4_QUERY_HCA(dev, &hca_param);
	if (err) {
		mlx4_err(dev, "QUERY_HCA command failed, aborting.\n");
		return err;
	}

	/*fail if the hca has an unknown capability */
	if ((hca_param.global_caps | HCA_GLOBAL_CAP_MASK) !=
	    HCA_GLOBAL_CAP_MASK) {
		mlx4_err(dev, "Unknown hca global capabilities\n");
		return -ENOSYS;
	}

	mlx4_log_num_mgm_entry_size = hca_param.log_mc_entry_sz;

	memset(&dev_cap, 0, sizeof(dev_cap));
	dev->caps.max_qp_dest_rdma = 1 << hca_param.log_rd_per_qp;
	err = mlx4_dev_cap(dev, &dev_cap);
	if (err) {
		mlx4_err(dev, "QUERY_DEV_CAP command failed, aborting.\n");
		return err;
	}

	err = mlx4_QUERY_FW(dev);
	if (err)
		mlx4_err(dev, "QUERY_FW command failed: could not get FW version.\n");

	page_size = ~dev->caps.page_size_cap + 1;
	mlx4_warn(dev, "HCA minimum page size:%d\n", page_size);
	if (page_size > PAGE_SIZE) {
		mlx4_err(dev, "HCA minimum page size of %d bigger than "
			 "kernel PAGE_SIZE of %ld, aborting.\n",
			 page_size, PAGE_SIZE);
		return -ENODEV;
	}

	/* slave gets uar page size from QUERY_HCA fw command */
	dev->caps.uar_page_size = 1 << (hca_param.uar_page_sz + 12);

	/* TODO: relax this assumption */
	if (dev->caps.uar_page_size != PAGE_SIZE) {
		mlx4_err(dev, "UAR size:%d != kernel PAGE_SIZE of %ld\n",
			 dev->caps.uar_page_size, PAGE_SIZE);
		return -ENODEV;
	}

	memset(&func_cap, 0, sizeof(func_cap));
	err = mlx4_QUERY_FUNC_CAP(dev, 0, &func_cap);
	if (err) {
		mlx4_err(dev, "QUERY_FUNC_CAP general command failed, aborting (%d).\n",
			  err);
		return err;
	}

	if ((func_cap.pf_context_behaviour | PF_CONTEXT_BEHAVIOUR_MASK) !=
	    PF_CONTEXT_BEHAVIOUR_MASK) {
		mlx4_err(dev, "Unknown pf context behaviour\n");
		return -ENOSYS;
	}

	dev->caps.num_ports		= func_cap.num_ports;
	dev->caps.num_qps		= func_cap.qp_quota;
	dev->caps.num_srqs		= func_cap.srq_quota;
	dev->caps.num_cqs		= func_cap.cq_quota;
	dev->caps.num_eqs               = func_cap.max_eq;
	dev->caps.reserved_eqs          = func_cap.reserved_eq;
	dev->caps.num_mpts		= func_cap.mpt_quota;
	dev->caps.num_mtts		= func_cap.mtt_quota;
	dev->caps.num_pds               = MLX4_NUM_PDS;
	dev->caps.num_mgms              = 0;
	dev->caps.num_amgms             = 0;

	if (dev->caps.num_ports > MLX4_MAX_PORTS) {
		mlx4_err(dev, "HCA has %d ports, but we only support %d, "
			 "aborting.\n", dev->caps.num_ports, MLX4_MAX_PORTS);
		return -ENODEV;
	}

	dev->caps.qp0_tunnel = kcalloc(dev->caps.num_ports, sizeof (u32), GFP_KERNEL);
	dev->caps.qp0_proxy = kcalloc(dev->caps.num_ports, sizeof (u32), GFP_KERNEL);
	dev->caps.qp1_tunnel = kcalloc(dev->caps.num_ports, sizeof (u32), GFP_KERNEL);
	dev->caps.qp1_proxy = kcalloc(dev->caps.num_ports, sizeof (u32), GFP_KERNEL);

	if (!dev->caps.qp0_tunnel || !dev->caps.qp0_proxy ||
	    !dev->caps.qp1_tunnel || !dev->caps.qp1_proxy) {
		err = -ENOMEM;
		goto err_mem;
	}

	for (i = 1; i <= dev->caps.num_ports; ++i) {
		err = mlx4_QUERY_FUNC_CAP(dev, (u32) i, &func_cap);
		if (err) {
			mlx4_err(dev, "QUERY_FUNC_CAP port command failed for"
				 " port %d, aborting (%d).\n", i, err);
			goto err_mem;
		}
		dev->caps.qp0_tunnel[i - 1] = func_cap.qp0_tunnel_qpn;
		dev->caps.qp0_proxy[i - 1] = func_cap.qp0_proxy_qpn;
		dev->caps.qp1_tunnel[i - 1] = func_cap.qp1_tunnel_qpn;
		dev->caps.qp1_proxy[i - 1] = func_cap.qp1_proxy_qpn;
		dev->caps.port_mask[i] = dev->caps.port_type[i];
		if (mlx4_get_slave_pkey_gid_tbl_len(dev, i,
						    &dev->caps.gid_table_len[i],
						    &dev->caps.pkey_table_len[i]))
			goto err_mem;
	}

	if (dev->caps.uar_page_size * (dev->caps.num_uars -
				       dev->caps.reserved_uars) >
				       pci_resource_len(dev->pdev, 2)) {
		mlx4_err(dev, "HCA reported UAR region size of 0x%x bigger than "
			 "PCI resource 2 size of 0x%llx, aborting.\n",
			 dev->caps.uar_page_size * dev->caps.num_uars,
			 (unsigned long long) pci_resource_len(dev->pdev, 2));
		goto err_mem;
	}

	if (hca_param.dev_cap_enabled & MLX4_DEV_CAP_64B_EQE_ENABLED) {
		dev->caps.eqe_size   = 64;
		dev->caps.eqe_factor = 1;
	} else {
		dev->caps.eqe_size   = 32;
		dev->caps.eqe_factor = 0;
	}

	if (hca_param.dev_cap_enabled & MLX4_DEV_CAP_64B_CQE_ENABLED) {
		dev->caps.cqe_size   = 64;
		dev->caps.userspace_caps |= MLX4_USER_DEV_CAP_64B_CQE;
	} else {
		dev->caps.cqe_size   = 32;
	}

	slave_adjust_steering_mode(dev, &dev_cap, &hca_param);

	return 0;

err_mem:
	kfree(dev->caps.qp0_tunnel);
	kfree(dev->caps.qp0_proxy);
	kfree(dev->caps.qp1_tunnel);
	kfree(dev->caps.qp1_proxy);
	dev->caps.qp0_tunnel = dev->caps.qp0_proxy =
		dev->caps.qp1_tunnel = dev->caps.qp1_proxy = NULL;

	return err;
}

/*
 * Change the port configuration of the device.
 * Every user of this function must hold the port mutex.
 */
int mlx4_change_port_types(struct mlx4_dev *dev,
			   enum mlx4_port_type *port_types)
{
	int err = 0;
	int change = 0;
	int port;

	for (port = 0; port <  dev->caps.num_ports; port++) {
		/* Change the port type only if the new type is different
		 * from the current, and not set to Auto */
		if (port_types[port] != dev->caps.port_type[port + 1])
			change = 1;
	}
	if (change) {
		mlx4_unregister_device(dev);
		for (port = 1; port <= dev->caps.num_ports; port++) {
			mlx4_CLOSE_PORT(dev, port);
			dev->caps.port_type[port] = port_types[port - 1];
			err = mlx4_SET_PORT(dev, port, -1);
			if (err) {
				mlx4_err(dev, "Failed to set port %d, "
					      "aborting\n", port);
				goto out;
			}
		}
		mlx4_set_port_mask(dev);
		err = mlx4_register_device(dev);
	}

out:
	return err;
}

static ssize_t show_port_type(struct device *dev,
			      struct device_attribute *attr,
			      char *buf)
{
	struct mlx4_port_info *info = container_of(attr, struct mlx4_port_info,
						   port_attr);
	struct mlx4_dev *mdev = info->dev;
	char type[8];

	sprintf(type, "%s",
		(mdev->caps.port_type[info->port] == MLX4_PORT_TYPE_IB) ?
		"ib" : "eth");
	if (mdev->caps.possible_type[info->port] == MLX4_PORT_TYPE_AUTO)
		sprintf(buf, "auto (%s)\n", type);
	else
		sprintf(buf, "%s\n", type);

	return strlen(buf);
}

static ssize_t set_port_type(struct device *dev,
			     struct device_attribute *attr,
			     const char *buf, size_t count)
{
	struct mlx4_port_info *info = container_of(attr, struct mlx4_port_info,
						   port_attr);
	struct mlx4_dev *mdev = info->dev;
	struct mlx4_priv *priv = mlx4_priv(mdev);
	enum mlx4_port_type types[MLX4_MAX_PORTS];
	enum mlx4_port_type new_types[MLX4_MAX_PORTS];
	int i;
	int err = 0;

	if (!strcmp(buf, "ib\n"))
		info->tmp_type = MLX4_PORT_TYPE_IB;
	else if (!strcmp(buf, "eth\n"))
		info->tmp_type = MLX4_PORT_TYPE_ETH;
	else if (!strcmp(buf, "auto\n"))
		info->tmp_type = MLX4_PORT_TYPE_AUTO;
	else {
		mlx4_err(mdev, "%s is not supported port type\n", buf);
		return -EINVAL;
	}

	mlx4_stop_sense(mdev);
	mutex_lock(&priv->port_mutex);
	/* Possible type is always the one that was delivered */
	mdev->caps.possible_type[info->port] = info->tmp_type;

	for (i = 0; i < mdev->caps.num_ports; i++) {
		types[i] = priv->port[i+1].tmp_type ? priv->port[i+1].tmp_type :
					mdev->caps.possible_type[i+1];
		if (types[i] == MLX4_PORT_TYPE_AUTO)
			types[i] = mdev->caps.port_type[i+1];
	}

	if (!(mdev->caps.flags & MLX4_DEV_CAP_FLAG_DPDP) &&
	    !(mdev->caps.flags & MLX4_DEV_CAP_FLAG_SENSE_SUPPORT)) {
		for (i = 1; i <= mdev->caps.num_ports; i++) {
			if (mdev->caps.possible_type[i] == MLX4_PORT_TYPE_AUTO) {
				mdev->caps.possible_type[i] = mdev->caps.port_type[i];
				err = -EINVAL;
			}
		}
	}
	if (err) {
		mlx4_err(mdev, "Auto sensing is not supported on this HCA. "
			       "Set only 'eth' or 'ib' for both ports "
			       "(should be the same)\n");
		goto out;
	}

	mlx4_do_sense_ports(mdev, new_types, types);

	err = mlx4_check_port_params(mdev, new_types);
	if (err)
		goto out;

	/* We are about to apply the changes after the configuration
	 * was verified, no need to remember the temporary types
	 * any more */
	for (i = 0; i < mdev->caps.num_ports; i++)
		priv->port[i + 1].tmp_type = 0;

	err = mlx4_change_port_types(mdev, new_types);

out:
	mlx4_start_sense(mdev);
	mutex_unlock(&priv->port_mutex);
	return err ? err : count;
}

enum ibta_mtu {
	IB_MTU_256  = 1,
	IB_MTU_512  = 2,
	IB_MTU_1024 = 3,
	IB_MTU_2048 = 4,
	IB_MTU_4096 = 5
};

static inline int int_to_ibta_mtu(int mtu)
{
	switch (mtu) {
	case 256:  return IB_MTU_256;
	case 512:  return IB_MTU_512;
	case 1024: return IB_MTU_1024;
	case 2048: return IB_MTU_2048;
	case 4096: return IB_MTU_4096;
	default: return -1;
	}
}

static inline int ibta_mtu_to_int(enum ibta_mtu mtu)
{
	switch (mtu) {
	case IB_MTU_256:  return  256;
	case IB_MTU_512:  return  512;
	case IB_MTU_1024: return 1024;
	case IB_MTU_2048: return 2048;
	case IB_MTU_4096: return 4096;
	default: return -1;
	}
}

static ssize_t show_port_ib_mtu(struct device *dev,
			     struct device_attribute *attr,
			     char *buf)
{
	struct mlx4_port_info *info = container_of(attr, struct mlx4_port_info,
						   port_mtu_attr);
	struct mlx4_dev *mdev = info->dev;

	if (mdev->caps.port_type[info->port] == MLX4_PORT_TYPE_ETH)
		mlx4_warn(mdev, "port level mtu is only used for IB ports\n");

	sprintf(buf, "%d\n",
			ibta_mtu_to_int(mdev->caps.port_ib_mtu[info->port]));
	return strlen(buf);
}

static ssize_t set_port_ib_mtu(struct device *dev,
			     struct device_attribute *attr,
			     const char *buf, size_t count)
{
	struct mlx4_port_info *info = container_of(attr, struct mlx4_port_info,
						   port_mtu_attr);
	struct mlx4_dev *mdev = info->dev;
	struct mlx4_priv *priv = mlx4_priv(mdev);
	int err, port, mtu, ibta_mtu = -1;

	if (mdev->caps.port_type[info->port] == MLX4_PORT_TYPE_ETH) {
		mlx4_warn(mdev, "port level mtu is only used for IB ports\n");
		return -EINVAL;
	}

	err = sscanf(buf, "%d", &mtu);
	if (err > 0)
		ibta_mtu = int_to_ibta_mtu(mtu);

	if (err <= 0 || ibta_mtu < 0) {
		mlx4_err(mdev, "%s is invalid IBTA mtu\n", buf);
		return -EINVAL;
	}

	mdev->caps.port_ib_mtu[info->port] = ibta_mtu;

	mlx4_stop_sense(mdev);
	mutex_lock(&priv->port_mutex);
	mlx4_unregister_device(mdev);
	for (port = 1; port <= mdev->caps.num_ports; port++) {
		mlx4_CLOSE_PORT(mdev, port);
		err = mlx4_SET_PORT(mdev, port, -1);
		if (err) {
			mlx4_err(mdev, "Failed to set port %d, "
				      "aborting\n", port);
			goto err_set_port;
		}
	}
	err = mlx4_register_device(mdev);
err_set_port:
	mutex_unlock(&priv->port_mutex);
	mlx4_start_sense(mdev);
	return err ? err : count;
}

static int mlx4_load_fw(struct mlx4_dev *dev)
{
	struct mlx4_priv *priv = mlx4_priv(dev);
	int err;

	priv->fw.fw_icm = mlx4_alloc_icm(dev, priv->fw.fw_pages,
					 GFP_HIGHUSER | __GFP_NOWARN, 0);
	if (!priv->fw.fw_icm) {
		mlx4_err(dev, "Couldn't allocate FW area, aborting.\n");
		return -ENOMEM;
	}

	err = mlx4_MAP_FA(dev, priv->fw.fw_icm);
	if (err) {
		mlx4_err(dev, "MAP_FA command failed, aborting.\n");
		goto err_free;
	}

	err = mlx4_RUN_FW(dev);
	if (err) {
		mlx4_err(dev, "RUN_FW command failed, aborting.\n");
		goto err_unmap_fa;
	}

	return 0;

err_unmap_fa:
	mlx4_UNMAP_FA(dev);

err_free:
	mlx4_free_icm(dev, priv->fw.fw_icm, 0);
	return err;
}

static int mlx4_init_cmpt_table(struct mlx4_dev *dev, u64 cmpt_base,
				int cmpt_entry_sz)
{
	struct mlx4_priv *priv = mlx4_priv(dev);
	int err;
	int num_eqs;

	err = mlx4_init_icm_table(dev, &priv->qp_table.cmpt_table,
				  cmpt_base +
				  ((u64) (MLX4_CMPT_TYPE_QP *
					  cmpt_entry_sz) << MLX4_CMPT_SHIFT),
				  cmpt_entry_sz, dev->caps.num_qps,
				  dev->caps.reserved_qps_cnt[MLX4_QP_REGION_FW],
				  0, 0);
	if (err)
		goto err;

	err = mlx4_init_icm_table(dev, &priv->srq_table.cmpt_table,
				  cmpt_base +
				  ((u64) (MLX4_CMPT_TYPE_SRQ *
					  cmpt_entry_sz) << MLX4_CMPT_SHIFT),
				  cmpt_entry_sz, dev->caps.num_srqs,
				  dev->caps.reserved_srqs, 0, 0);
	if (err)
		goto err_qp;

	err = mlx4_init_icm_table(dev, &priv->cq_table.cmpt_table,
				  cmpt_base +
				  ((u64) (MLX4_CMPT_TYPE_CQ *
					  cmpt_entry_sz) << MLX4_CMPT_SHIFT),
				  cmpt_entry_sz, dev->caps.num_cqs,
				  dev->caps.reserved_cqs, 0, 0);
	if (err)
		goto err_srq;

	num_eqs = (mlx4_is_master(dev)) ? dev->phys_caps.num_phys_eqs :
		  dev->caps.num_eqs;
	err = mlx4_init_icm_table(dev, &priv->eq_table.cmpt_table,
				  cmpt_base +
				  ((u64) (MLX4_CMPT_TYPE_EQ *
					  cmpt_entry_sz) << MLX4_CMPT_SHIFT),
				  cmpt_entry_sz, num_eqs, num_eqs, 0, 0);
	if (err)
		goto err_cq;

	return 0;

err_cq:
	mlx4_cleanup_icm_table(dev, &priv->cq_table.cmpt_table);

err_srq:
	mlx4_cleanup_icm_table(dev, &priv->srq_table.cmpt_table);

err_qp:
	mlx4_cleanup_icm_table(dev, &priv->qp_table.cmpt_table);

err:
	return err;
}

static int mlx4_init_icm(struct mlx4_dev *dev, struct mlx4_dev_cap *dev_cap,
			 struct mlx4_init_hca_param *init_hca, u64 icm_size)
{
	struct mlx4_priv *priv = mlx4_priv(dev);
	u64 aux_pages;
	int num_eqs;
	int err;

	err = mlx4_SET_ICM_SIZE(dev, icm_size, &aux_pages);
	if (err) {
		mlx4_err(dev, "SET_ICM_SIZE command failed, aborting.\n");
		return err;
	}

	mlx4_dbg(dev, "%lld KB of HCA context requires %lld KB aux memory.\n",
		 (unsigned long long) icm_size >> 10,
		 (unsigned long long) aux_pages << 2);

	priv->fw.aux_icm = mlx4_alloc_icm(dev, aux_pages,
					  GFP_HIGHUSER | __GFP_NOWARN, 0);
	if (!priv->fw.aux_icm) {
		mlx4_err(dev, "Couldn't allocate aux memory, aborting.\n");
		return -ENOMEM;
	}

	err = mlx4_MAP_ICM_AUX(dev, priv->fw.aux_icm);
	if (err) {
		mlx4_err(dev, "MAP_ICM_AUX command failed, aborting.\n");
		goto err_free_aux;
	}

	err = mlx4_init_cmpt_table(dev, init_hca->cmpt_base, dev_cap->cmpt_entry_sz);
	if (err) {
		mlx4_err(dev, "Failed to map cMPT context memory, aborting.\n");
		goto err_unmap_aux;
	}


	num_eqs = (mlx4_is_master(dev)) ? dev->phys_caps.num_phys_eqs :
		   dev->caps.num_eqs;
	err = mlx4_init_icm_table(dev, &priv->eq_table.table,
				  init_hca->eqc_base, dev_cap->eqc_entry_sz,
				  num_eqs, num_eqs, 0, 0);
	if (err) {
		mlx4_err(dev, "Failed to map EQ context memory, aborting.\n");
		goto err_unmap_cmpt;
	}

	/*
	 * Reserved MTT entries must be aligned up to a cacheline
	 * boundary, since the FW will write to them, while the driver
	 * writes to all other MTT entries. (The variable
	 * dev->caps.mtt_entry_sz below is really the MTT segment
	 * size, not the raw entry size)
	 */
	dev->caps.reserved_mtts =
		ALIGN(dev->caps.reserved_mtts * dev->caps.mtt_entry_sz,
		      dma_get_cache_alignment()) / dev->caps.mtt_entry_sz;

	err = mlx4_init_icm_table(dev, &priv->mr_table.mtt_table,
				  init_hca->mtt_base,
				  dev->caps.mtt_entry_sz,
				  dev->caps.num_mtts,
				  dev->caps.reserved_mtts, 1, 0);
	if (err) {
		mlx4_err(dev, "Failed to map MTT context memory, aborting.\n");
		goto err_unmap_eq;
	}

	err = mlx4_init_icm_table(dev, &priv->mr_table.dmpt_table,
				  init_hca->dmpt_base,
				  dev_cap->dmpt_entry_sz,
				  dev->caps.num_mpts,
				  dev->caps.reserved_mrws, 1, 1);
	if (err) {
		mlx4_err(dev, "Failed to map dMPT context memory, aborting.\n");
		goto err_unmap_mtt;
	}

	err = mlx4_init_icm_table(dev, &priv->qp_table.qp_table,
				  init_hca->qpc_base,
				  dev_cap->qpc_entry_sz,
				  dev->caps.num_qps,
				  dev->caps.reserved_qps_cnt[MLX4_QP_REGION_FW],
				  0, 0);
	if (err) {
		mlx4_err(dev, "Failed to map QP context memory, aborting.\n");
		goto err_unmap_dmpt;
	}

	err = mlx4_init_icm_table(dev, &priv->qp_table.auxc_table,
				  init_hca->auxc_base,
				  dev_cap->aux_entry_sz,
				  dev->caps.num_qps,
				  dev->caps.reserved_qps_cnt[MLX4_QP_REGION_FW],
				  0, 0);
	if (err) {
		mlx4_err(dev, "Failed to map AUXC context memory, aborting.\n");
		goto err_unmap_qp;
	}

	err = mlx4_init_icm_table(dev, &priv->qp_table.altc_table,
				  init_hca->altc_base,
				  dev_cap->altc_entry_sz,
				  dev->caps.num_qps,
				  dev->caps.reserved_qps_cnt[MLX4_QP_REGION_FW],
				  0, 0);
	if (err) {
		mlx4_err(dev, "Failed to map ALTC context memory, aborting.\n");
		goto err_unmap_auxc;
	}

	err = mlx4_init_icm_table(dev, &priv->qp_table.rdmarc_table,
				  init_hca->rdmarc_base,
				  dev_cap->rdmarc_entry_sz << priv->qp_table.rdmarc_shift,
				  dev->caps.num_qps,
				  dev->caps.reserved_qps_cnt[MLX4_QP_REGION_FW],
				  0, 0);
	if (err) {
		mlx4_err(dev, "Failed to map RDMARC context memory, aborting\n");
		goto err_unmap_altc;
	}

	err = mlx4_init_icm_table(dev, &priv->cq_table.table,
				  init_hca->cqc_base,
				  dev_cap->cqc_entry_sz,
				  dev->caps.num_cqs,
				  dev->caps.reserved_cqs, 0, 0);
	if (err) {
		mlx4_err(dev, "Failed to map CQ context memory, aborting.\n");
		goto err_unmap_rdmarc;
	}

	err = mlx4_init_icm_table(dev, &priv->srq_table.table,
				  init_hca->srqc_base,
				  dev_cap->srq_entry_sz,
				  dev->caps.num_srqs,
				  dev->caps.reserved_srqs, 0, 0);
	if (err) {
		mlx4_err(dev, "Failed to map SRQ context memory, aborting.\n");
		goto err_unmap_cq;
	}

	/*
	 * For flow steering device managed mode it is required to use
	 * mlx4_init_icm_table. For B0 steering mode it's not strictly
	 * required, but for simplicity just map the whole multicast
	 * group table now.  The table isn't very big and it's a lot
	 * easier than trying to track ref counts.
	 */
	err = mlx4_init_icm_table(dev, &priv->mcg_table.table,
				  init_hca->mc_base,
				  mlx4_get_mgm_entry_size(dev),
				  dev->caps.num_mgms + dev->caps.num_amgms,
				  dev->caps.num_mgms + dev->caps.num_amgms,
				  0, 0);
	if (err) {
		mlx4_err(dev, "Failed to map MCG context memory, aborting.\n");
		goto err_unmap_srq;
	}

	return 0;

err_unmap_srq:
	mlx4_cleanup_icm_table(dev, &priv->srq_table.table);

err_unmap_cq:
	mlx4_cleanup_icm_table(dev, &priv->cq_table.table);

err_unmap_rdmarc:
	mlx4_cleanup_icm_table(dev, &priv->qp_table.rdmarc_table);

err_unmap_altc:
	mlx4_cleanup_icm_table(dev, &priv->qp_table.altc_table);

err_unmap_auxc:
	mlx4_cleanup_icm_table(dev, &priv->qp_table.auxc_table);

err_unmap_qp:
	mlx4_cleanup_icm_table(dev, &priv->qp_table.qp_table);

err_unmap_dmpt:
	mlx4_cleanup_icm_table(dev, &priv->mr_table.dmpt_table);

err_unmap_mtt:
	mlx4_cleanup_icm_table(dev, &priv->mr_table.mtt_table);

err_unmap_eq:
	mlx4_cleanup_icm_table(dev, &priv->eq_table.table);

err_unmap_cmpt:
	mlx4_cleanup_icm_table(dev, &priv->eq_table.cmpt_table);
	mlx4_cleanup_icm_table(dev, &priv->cq_table.cmpt_table);
	mlx4_cleanup_icm_table(dev, &priv->srq_table.cmpt_table);
	mlx4_cleanup_icm_table(dev, &priv->qp_table.cmpt_table);

err_unmap_aux:
	mlx4_UNMAP_ICM_AUX(dev);

err_free_aux:
	mlx4_free_icm(dev, priv->fw.aux_icm, 0);

	return err;
}

static void mlx4_free_icms(struct mlx4_dev *dev)
{
	struct mlx4_priv *priv = mlx4_priv(dev);

	mlx4_cleanup_icm_table(dev, &priv->mcg_table.table);
	mlx4_cleanup_icm_table(dev, &priv->srq_table.table);
	mlx4_cleanup_icm_table(dev, &priv->cq_table.table);
	mlx4_cleanup_icm_table(dev, &priv->qp_table.rdmarc_table);
	mlx4_cleanup_icm_table(dev, &priv->qp_table.altc_table);
	mlx4_cleanup_icm_table(dev, &priv->qp_table.auxc_table);
	mlx4_cleanup_icm_table(dev, &priv->qp_table.qp_table);
	mlx4_cleanup_icm_table(dev, &priv->mr_table.dmpt_table);
	mlx4_cleanup_icm_table(dev, &priv->mr_table.mtt_table);
	mlx4_cleanup_icm_table(dev, &priv->eq_table.table);
	mlx4_cleanup_icm_table(dev, &priv->eq_table.cmpt_table);
	mlx4_cleanup_icm_table(dev, &priv->cq_table.cmpt_table);
	mlx4_cleanup_icm_table(dev, &priv->srq_table.cmpt_table);
	mlx4_cleanup_icm_table(dev, &priv->qp_table.cmpt_table);

	mlx4_UNMAP_ICM_AUX(dev);
	mlx4_free_icm(dev, priv->fw.aux_icm, 0);
}

static void mlx4_slave_exit(struct mlx4_dev *dev)
{
	struct mlx4_priv *priv = mlx4_priv(dev);

	mutex_lock(&priv->cmd.slave_cmd_mutex);
	if (mlx4_comm_cmd(dev, MLX4_COMM_CMD_RESET, 0, MLX4_COMM_TIME))
		mlx4_warn(dev, "Failed to close slave function.\n");
	mutex_unlock(&priv->cmd.slave_cmd_mutex);
}

static int map_bf_area(struct mlx4_dev *dev)
{
	struct mlx4_priv *priv = mlx4_priv(dev);
	resource_size_t bf_start;
	resource_size_t bf_len;
	int err = 0;

	if (!dev->caps.bf_reg_size)
		return -ENXIO;

	bf_start = pci_resource_start(dev->pdev, 2) +
			(dev->caps.num_uars << PAGE_SHIFT);
	bf_len = pci_resource_len(dev->pdev, 2) -
			(dev->caps.num_uars << PAGE_SHIFT);
	priv->bf_mapping = io_mapping_create_wc(bf_start, bf_len);
	if (!priv->bf_mapping)
		err = -ENOMEM;

	return err;
}

static void unmap_bf_area(struct mlx4_dev *dev)
{
	if (mlx4_priv(dev)->bf_mapping)
		io_mapping_free(mlx4_priv(dev)->bf_mapping);
}

static void mlx4_close_hca(struct mlx4_dev *dev)
{
	unmap_bf_area(dev);
	if (mlx4_is_slave(dev))
		mlx4_slave_exit(dev);
	else {
		mlx4_CLOSE_HCA(dev, 0);
		mlx4_free_icms(dev);
		mlx4_UNMAP_FA(dev);
		mlx4_free_icm(dev, mlx4_priv(dev)->fw.fw_icm, 0);
	}
}

static int mlx4_init_slave(struct mlx4_dev *dev)
{
	struct mlx4_priv *priv = mlx4_priv(dev);
	u64 dma = (u64) priv->mfunc.vhcr_dma;
	int num_of_reset_retries = NUM_OF_RESET_RETRIES;
	int ret_from_reset = 0;
	u32 slave_read;
	u32 cmd_channel_ver;

	mutex_lock(&priv->cmd.slave_cmd_mutex);
	priv->cmd.max_cmds = 1;
	mlx4_warn(dev, "Sending reset\n");
	ret_from_reset = mlx4_comm_cmd(dev, MLX4_COMM_CMD_RESET, 0,
				       MLX4_COMM_TIME);
	/* if we are in the middle of flr the slave will try
	 * NUM_OF_RESET_RETRIES times before leaving.*/
	if (ret_from_reset) {
		if (MLX4_DELAY_RESET_SLAVE == ret_from_reset) {
			msleep(SLEEP_TIME_IN_RESET);
			while (ret_from_reset && num_of_reset_retries) {
				mlx4_warn(dev, "slave is currently in the"
					  "middle of FLR. retrying..."
					  "(try num:%d)\n",
					  (NUM_OF_RESET_RETRIES -
					   num_of_reset_retries  + 1));
				ret_from_reset =
					mlx4_comm_cmd(dev, MLX4_COMM_CMD_RESET,
						      0, MLX4_COMM_TIME);
				num_of_reset_retries = num_of_reset_retries - 1;
			}
		} else
			goto err;
	}

	/* check the driver version - the slave I/F revision
	 * must match the master's */
	slave_read = swab32(readl(&priv->mfunc.comm->slave_read));
	cmd_channel_ver = mlx4_comm_get_version();

	if (MLX4_COMM_GET_IF_REV(cmd_channel_ver) !=
		MLX4_COMM_GET_IF_REV(slave_read)) {
		mlx4_err(dev, "slave driver version is not supported"
			 " by the master\n");
		goto err;
	}

	mlx4_warn(dev, "Sending vhcr0\n");
	if (mlx4_comm_cmd(dev, MLX4_COMM_CMD_VHCR0, dma >> 48,
						    MLX4_COMM_TIME))
		goto err;
	if (mlx4_comm_cmd(dev, MLX4_COMM_CMD_VHCR1, dma >> 32,
						    MLX4_COMM_TIME))
		goto err;
	if (mlx4_comm_cmd(dev, MLX4_COMM_CMD_VHCR2, dma >> 16,
						    MLX4_COMM_TIME))
		goto err;
	if (mlx4_comm_cmd(dev, MLX4_COMM_CMD_VHCR_EN, dma, MLX4_COMM_TIME))
		goto err;

	mutex_unlock(&priv->cmd.slave_cmd_mutex);
	return 0;

err:
	mlx4_comm_cmd(dev, MLX4_COMM_CMD_RESET, 0, 0);
	mutex_unlock(&priv->cmd.slave_cmd_mutex);
	return -EIO;
}

static void mlx4_parav_master_pf_caps(struct mlx4_dev *dev)
{
	int i;

	for (i = 1; i <= dev->caps.num_ports; i++) {
		dev->caps.gid_table_len[i] = 1;
		dev->caps.pkey_table_len[i] =
			dev->phys_caps.pkey_phys_table_len[i] - 1;
	}
}

static int choose_log_fs_mgm_entry_size(int qp_per_entry)
{
	int i = MLX4_MIN_MGM_LOG_ENTRY_SIZE;

	for (i = MLX4_MIN_MGM_LOG_ENTRY_SIZE; i <= MLX4_MAX_MGM_LOG_ENTRY_SIZE;
	      i++) {
		if (qp_per_entry <= 4 * ((1 << i) / 16 - 2))
			break;
	}

	return (i <= MLX4_MAX_MGM_LOG_ENTRY_SIZE) ? i : -1;
}

static void choose_steering_mode(struct mlx4_dev *dev,
				 struct mlx4_dev_cap *dev_cap)
{
	if (mlx4_log_num_mgm_entry_size == -1 &&
	    dev_cap->flags2 & MLX4_DEV_CAP_FLAG2_FS_EN &&
	    (!mlx4_is_mfunc(dev) ||
	     (dev_cap->fs_max_num_qp_per_entry >= (num_vfs + 1))) &&
	    choose_log_fs_mgm_entry_size(dev_cap->fs_max_num_qp_per_entry) >=
		MLX4_MIN_MGM_LOG_ENTRY_SIZE) {
		dev->oper_log_mgm_entry_size =
			choose_log_fs_mgm_entry_size(dev_cap->fs_max_num_qp_per_entry);
		dev->caps.steering_mode = MLX4_STEERING_MODE_DEVICE_MANAGED;
		dev->caps.num_qp_per_mgm = dev_cap->fs_max_num_qp_per_entry;
		dev->caps.fs_log_max_ucast_qp_range_size =
			dev_cap->fs_log_max_ucast_qp_range_size;
	} else {
		if (dev->caps.flags & MLX4_DEV_CAP_FLAG_VEP_UC_STEER &&
		    dev->caps.flags & MLX4_DEV_CAP_FLAG_VEP_MC_STEER)
			dev->caps.steering_mode = MLX4_STEERING_MODE_B0;
		else {
			dev->caps.steering_mode = MLX4_STEERING_MODE_A0;

			if (dev->caps.flags & MLX4_DEV_CAP_FLAG_VEP_UC_STEER ||
			    dev->caps.flags & MLX4_DEV_CAP_FLAG_VEP_MC_STEER)
				mlx4_warn(dev, "Must have both UC_STEER and MC_STEER flags "
					  "set to use B0 steering. Falling back to A0 steering mode.\n");
		}
		dev->oper_log_mgm_entry_size =
			mlx4_log_num_mgm_entry_size > 0 ?
			mlx4_log_num_mgm_entry_size :
			MLX4_DEFAULT_MGM_LOG_ENTRY_SIZE;
		dev->caps.num_qp_per_mgm = mlx4_get_qp_per_mgm(dev);
	}
	mlx4_dbg(dev, "Steering mode is: %s, oper_log_mgm_entry_size = %d, "
		 "modparam log_num_mgm_entry_size = %d\n",
		 mlx4_steering_mode_str(dev->caps.steering_mode),
		 dev->oper_log_mgm_entry_size,
		 mlx4_log_num_mgm_entry_size);
}

static int mlx4_init_hca(struct mlx4_dev *dev)
{
	struct mlx4_priv	  *priv = mlx4_priv(dev);
	struct mlx4_adapter	   adapter;
	struct mlx4_dev_cap	   dev_cap;
	struct mlx4_mod_stat_cfg   mlx4_cfg;
	struct mlx4_profile	   profile;
	struct mlx4_init_hca_param init_hca;
	u64 icm_size;
	int err;

	if (!mlx4_is_slave(dev)) {
		err = mlx4_QUERY_FW(dev);
		if (err) {
			if (err == -EACCES)
				mlx4_info(dev, "non-primary physical function, skipping.\n");
			else
				mlx4_err(dev, "QUERY_FW command failed, aborting.\n");
			return err;
		}

		err = mlx4_load_fw(dev);
		if (err) {
			mlx4_err(dev, "Failed to start FW, aborting.\n");
			return err;
		}

		mlx4_cfg.log_pg_sz_m = 1;
		mlx4_cfg.log_pg_sz = 0;
		err = mlx4_MOD_STAT_CFG(dev, &mlx4_cfg);
		if (err)
			mlx4_warn(dev, "Failed to override log_pg_sz parameter\n");

		err = mlx4_dev_cap(dev, &dev_cap);
		if (err) {
			mlx4_err(dev, "QUERY_DEV_CAP command failed, aborting.\n");
			goto err_stop_fw;
		}

		choose_steering_mode(dev, &dev_cap);

		if (mlx4_is_master(dev))
			mlx4_parav_master_pf_caps(dev);

		priv->fs_hash_mode = MLX4_FS_L2_HASH;

		switch (priv->fs_hash_mode) {
		case MLX4_FS_L2_HASH:
			init_hca.fs_hash_enable_bits = 0;
			break;

		case MLX4_FS_L2_L3_L4_HASH:
			/* Enable flow steering with
			 * udp unicast and tcp unicast
			 */
			init_hca.fs_hash_enable_bits =
				MLX4_FS_UDP_UC_EN | MLX4_FS_TCP_UC_EN;
			break;
		}

		profile = default_profile;
		if (dev->caps.steering_mode ==
		    MLX4_STEERING_MODE_DEVICE_MANAGED)
			profile.num_mcg = MLX4_FS_NUM_MCG;

		icm_size = mlx4_make_profile(dev, &profile, &dev_cap,
					     &init_hca);
		if ((long long) icm_size < 0) {
			err = icm_size;
			goto err_stop_fw;
		}

		dev->caps.max_fmr_maps = (1 << (32 - ilog2(dev->caps.num_mpts))) - 1;

		init_hca.log_uar_sz = ilog2(dev->caps.num_uars);
		init_hca.uar_page_sz = PAGE_SHIFT - 12;

		err = mlx4_init_icm(dev, &dev_cap, &init_hca, icm_size);
		if (err)
			goto err_stop_fw;

		err = mlx4_INIT_HCA(dev, &init_hca);
		if (err) {
			mlx4_err(dev, "INIT_HCA command failed, aborting.\n");
			goto err_free_icm;
		}
	} else {
		err = mlx4_init_slave(dev);
		if (err) {
			mlx4_err(dev, "Failed to initialize slave\n");
			return err;
		}

		err = mlx4_slave_cap(dev);
		if (err) {
			mlx4_err(dev, "Failed to obtain slave caps\n");
			goto err_close;
		}
	}

	if (map_bf_area(dev))
		mlx4_dbg(dev, "Failed to map blue flame area\n");

	/*Only the master set the ports, all the rest got it from it.*/
	if (!mlx4_is_slave(dev))
		mlx4_set_port_mask(dev);

	err = mlx4_QUERY_ADAPTER(dev, &adapter);
	if (err) {
		mlx4_err(dev, "QUERY_ADAPTER command failed, aborting.\n");
		goto unmap_bf;
	}

	priv->eq_table.inta_pin = adapter.inta_pin;
	memcpy(dev->board_id, adapter.board_id, sizeof dev->board_id);

	return 0;

unmap_bf:
	unmap_bf_area(dev);

err_close:
	if (mlx4_is_slave(dev))
		mlx4_slave_exit(dev);
	else
		mlx4_CLOSE_HCA(dev, 0);

err_free_icm:
	if (!mlx4_is_slave(dev))
		mlx4_free_icms(dev);

err_stop_fw:
	if (!mlx4_is_slave(dev)) {
		mlx4_UNMAP_FA(dev);
		mlx4_free_icm(dev, priv->fw.fw_icm, 0);
	}
	return err;
}

static int mlx4_init_counters_table(struct mlx4_dev *dev)
{
	struct mlx4_priv *priv = mlx4_priv(dev);
	int nent;

	if (!(dev->caps.flags & MLX4_DEV_CAP_FLAG_COUNTERS))
		return -ENOENT;

	nent = dev->caps.max_counters;
	return mlx4_bitmap_init(&priv->counters_bitmap, nent, nent - 1, 0, 0);
}

static void mlx4_cleanup_counters_table(struct mlx4_dev *dev)
{
	mlx4_bitmap_cleanup(&mlx4_priv(dev)->counters_bitmap);
}

int __mlx4_counter_alloc(struct mlx4_dev *dev, u32 *idx)
{
	struct mlx4_priv *priv = mlx4_priv(dev);

	if (!(dev->caps.flags & MLX4_DEV_CAP_FLAG_COUNTERS))
		return -ENOENT;

	*idx = mlx4_bitmap_alloc(&priv->counters_bitmap);
	if (*idx == -1)
		return -ENOMEM;

	return 0;
}

int mlx4_counter_alloc(struct mlx4_dev *dev, u32 *idx)
{
	u64 out_param;
	int err;

	if (mlx4_is_mfunc(dev)) {
		err = mlx4_cmd_imm(dev, 0, &out_param, RES_COUNTER,
				   RES_OP_RESERVE, MLX4_CMD_ALLOC_RES,
				   MLX4_CMD_TIME_CLASS_A, MLX4_CMD_WRAPPED);
		if (!err)
			*idx = get_param_l(&out_param);

		return err;
	}
	return __mlx4_counter_alloc(dev, idx);
}
EXPORT_SYMBOL_GPL(mlx4_counter_alloc);

void __mlx4_counter_free(struct mlx4_dev *dev, u32 idx)
{
	mlx4_bitmap_free(&mlx4_priv(dev)->counters_bitmap, idx);
	return;
}

void mlx4_counter_free(struct mlx4_dev *dev, u32 idx)
{
	u64 in_param;

	if (mlx4_is_mfunc(dev)) {
		set_param_l(&in_param, idx);
		mlx4_cmd(dev, in_param, RES_COUNTER, RES_OP_RESERVE,
			 MLX4_CMD_FREE_RES, MLX4_CMD_TIME_CLASS_A,
			 MLX4_CMD_WRAPPED);
		return;
	}
	__mlx4_counter_free(dev, idx);
}
EXPORT_SYMBOL_GPL(mlx4_counter_free);

static int mlx4_setup_hca(struct mlx4_dev *dev)
{
	struct mlx4_priv *priv = mlx4_priv(dev);
	int err;
	int port;
	__be32 ib_port_default_caps;

	err = mlx4_init_uar_table(dev);
	if (err) {
		mlx4_err(dev, "Failed to initialize "
			 "user access region table, aborting.\n");
		return err;
	}

	err = mlx4_uar_alloc(dev, &priv->driver_uar);
	if (err) {
		mlx4_err(dev, "Failed to allocate driver access region, "
			 "aborting.\n");
		goto err_uar_table_free;
	}

	priv->kar = ioremap((phys_addr_t) priv->driver_uar.pfn << PAGE_SHIFT, PAGE_SIZE);
	if (!priv->kar) {
		mlx4_err(dev, "Couldn't map kernel access region, "
			 "aborting.\n");
		err = -ENOMEM;
		goto err_uar_free;
	}

	err = mlx4_init_pd_table(dev);
	if (err) {
		mlx4_err(dev, "Failed to initialize "
			 "protection domain table, aborting.\n");
		goto err_kar_unmap;
	}

	err = mlx4_init_xrcd_table(dev);
	if (err) {
		mlx4_err(dev, "Failed to initialize "
			 "reliable connection domain table, aborting.\n");
		goto err_pd_table_free;
	}

	err = mlx4_init_mr_table(dev);
	if (err) {
		mlx4_err(dev, "Failed to initialize "
			 "memory region table, aborting.\n");
		goto err_xrcd_table_free;
	}

	err = mlx4_init_eq_table(dev);
	if (err) {
		mlx4_err(dev, "Failed to initialize "
			 "event queue table, aborting.\n");
		goto err_mr_table_free;
	}

	err = mlx4_cmd_use_events(dev);
	if (err) {
		mlx4_err(dev, "Failed to switch to event-driven "
			 "firmware commands, aborting.\n");
		goto err_eq_table_free;
	}

	err = mlx4_NOP(dev);
	if (err) {
		if (dev->flags & MLX4_FLAG_MSI_X) {
			mlx4_warn(dev, "NOP command failed to generate MSI-X "
				  "interrupt IRQ %d).\n",
				  priv->eq_table.eq[dev->caps.num_comp_vectors].irq);
			mlx4_warn(dev, "Trying again without MSI-X.\n");
		} else {
			mlx4_err(dev, "NOP command failed to generate interrupt "
				 "(IRQ %d), aborting.\n",
				 priv->eq_table.eq[dev->caps.num_comp_vectors].irq);
			mlx4_err(dev, "BIOS or ACPI interrupt routing problem?\n");
		}

		goto err_cmd_poll;
	}

	mlx4_dbg(dev, "NOP command IRQ test passed\n");

	err = mlx4_init_cq_table(dev);
	if (err) {
		mlx4_err(dev, "Failed to initialize "
			 "completion queue table, aborting.\n");
		goto err_cmd_poll;
	}

	err = mlx4_init_srq_table(dev);
	if (err) {
		mlx4_err(dev, "Failed to initialize "
			 "shared receive queue table, aborting.\n");
		goto err_cq_table_free;
	}

	err = mlx4_init_qp_table(dev);
	if (err) {
		mlx4_err(dev, "Failed to initialize "
			 "queue pair table, aborting.\n");
		goto err_srq_table_free;
	}

	if (!mlx4_is_slave(dev)) {
		err = mlx4_init_mcg_table(dev);
		if (err) {
			mlx4_err(dev, "Failed to initialize "
				 "multicast group table, aborting.\n");
			goto err_qp_table_free;
		}
	}

	err = mlx4_init_counters_table(dev);
	if (err && err != -ENOENT) {
		mlx4_err(dev, "Failed to initialize counters table, aborting.\n");
		goto err_mcg_table_free;
	}

	if (!mlx4_is_slave(dev)) {
		for (port = 1; port <= dev->caps.num_ports; port++) {
			ib_port_default_caps = 0;
			err = mlx4_get_port_ib_caps(dev, port,
						    &ib_port_default_caps);
			if (err)
				mlx4_warn(dev, "failed to get port %d default "
					  "ib capabilities (%d). Continuing "
					  "with caps = 0\n", port, err);
			dev->caps.ib_port_def_cap[port] = ib_port_default_caps;

			/* initialize per-slave default ib port capabilities */
			if (mlx4_is_master(dev)) {
				int i;
				for (i = 0; i < dev->num_slaves; i++) {
					if (i == mlx4_master_func_num(dev))
						continue;
					priv->mfunc.master.slave_state[i].ib_cap_mask[port] =
							ib_port_default_caps;
				}
			}

			if (mlx4_is_mfunc(dev))
				dev->caps.port_ib_mtu[port] = IB_MTU_2048;
			else
				dev->caps.port_ib_mtu[port] = IB_MTU_4096;

			err = mlx4_SET_PORT(dev, port, mlx4_is_master(dev) ?
					    dev->caps.pkey_table_len[port] : -1);
			if (err) {
				mlx4_err(dev, "Failed to set port %d, aborting\n",
					port);
				goto err_counters_table_free;
			}
		}
	}

	return 0;

err_counters_table_free:
	mlx4_cleanup_counters_table(dev);

err_mcg_table_free:
	mlx4_cleanup_mcg_table(dev);

err_qp_table_free:
	mlx4_cleanup_qp_table(dev);

err_srq_table_free:
	mlx4_cleanup_srq_table(dev);

err_cq_table_free:
	mlx4_cleanup_cq_table(dev);

err_cmd_poll:
	mlx4_cmd_use_polling(dev);

err_eq_table_free:
	mlx4_cleanup_eq_table(dev);

err_mr_table_free:
	mlx4_cleanup_mr_table(dev);

err_xrcd_table_free:
	mlx4_cleanup_xrcd_table(dev);

err_pd_table_free:
	mlx4_cleanup_pd_table(dev);

err_kar_unmap:
	iounmap(priv->kar);

err_uar_free:
	mlx4_uar_free(dev, &priv->driver_uar);

err_uar_table_free:
	mlx4_cleanup_uar_table(dev);
	return err;
}

static void mlx4_enable_msi_x(struct mlx4_dev *dev)
{
	struct mlx4_priv *priv = mlx4_priv(dev);
	struct msix_entry *entries;
	int nreq = min_t(int, dev->caps.num_ports *
			 min_t(int, netif_get_num_default_rss_queues() + 1,
			       MAX_MSIX_P_PORT) + MSIX_LEGACY_SZ, MAX_MSIX);
	int err;
	int i;

	if (msi_x) {
		nreq = min_t(int, dev->caps.num_eqs - dev->caps.reserved_eqs,
			     nreq);

		entries = kcalloc(nreq, sizeof *entries, GFP_KERNEL);
		if (!entries)
			goto no_msi;

		for (i = 0; i < nreq; ++i)
			entries[i].entry = i;

	retry:
		err = pci_enable_msix(dev->pdev, entries, nreq);
		if (err) {
			/* Try again if at least 2 vectors are available */
			if (err > 1) {
				mlx4_info(dev, "Requested %d vectors, "
					  "but only %d MSI-X vectors available, "
					  "trying again\n", nreq, err);
				nreq = err;
				goto retry;
			}
			kfree(entries);
			goto no_msi;
		}

		if (nreq <
		    MSIX_LEGACY_SZ + dev->caps.num_ports * MIN_MSIX_P_PORT) {
			/*Working in legacy mode , all EQ's shared*/
			dev->caps.comp_pool           = 0;
			dev->caps.num_comp_vectors = nreq - 1;
		} else {
			dev->caps.comp_pool           = nreq - MSIX_LEGACY_SZ;
			dev->caps.num_comp_vectors = MSIX_LEGACY_SZ - 1;
		}
		for (i = 0; i < nreq; ++i)
			priv->eq_table.eq[i].irq = entries[i].vector;

		dev->flags |= MLX4_FLAG_MSI_X;

		kfree(entries);
		return;
	}

no_msi:
	dev->caps.num_comp_vectors = 1;
	dev->caps.comp_pool	   = 0;

	for (i = 0; i < 2; ++i)
		priv->eq_table.eq[i].irq = dev->pdev->irq;
}

static int mlx4_init_port_info(struct mlx4_dev *dev, int port)
{
	struct mlx4_port_info *info = &mlx4_priv(dev)->port[port];
	int err = 0;

	info->dev = dev;
	info->port = port;
	if (!mlx4_is_slave(dev)) {
		INIT_RADIX_TREE(&info->mac_tree, GFP_KERNEL);
		mlx4_init_mac_table(dev, &info->mac_table);
		mlx4_init_vlan_table(dev, &info->vlan_table);
		info->base_qpn =
			dev->caps.reserved_qps_base[MLX4_QP_REGION_ETH_ADDR] +
			(port - 1) * (1 << log_num_mac);
	}

	sprintf(info->dev_name, "mlx4_port%d", port);
	info->port_attr.attr.name = info->dev_name;
	if (mlx4_is_mfunc(dev))
		info->port_attr.attr.mode = S_IRUGO;
	else {
		info->port_attr.attr.mode = S_IRUGO | S_IWUSR;
		info->port_attr.store     = set_port_type;
	}
	info->port_attr.show      = show_port_type;
	sysfs_attr_init(&info->port_attr.attr);

	err = device_create_file(&dev->pdev->dev, &info->port_attr);
	if (err) {
		mlx4_err(dev, "Failed to create file for port %d\n", port);
		info->port = -1;
	}

	sprintf(info->dev_mtu_name, "mlx4_port%d_mtu", port);
	info->port_mtu_attr.attr.name = info->dev_mtu_name;
	if (mlx4_is_mfunc(dev))
		info->port_mtu_attr.attr.mode = S_IRUGO;
	else {
		info->port_mtu_attr.attr.mode = S_IRUGO | S_IWUSR;
		info->port_mtu_attr.store     = set_port_ib_mtu;
	}
	info->port_mtu_attr.show      = show_port_ib_mtu;
	sysfs_attr_init(&info->port_mtu_attr.attr);

	err = device_create_file(&dev->pdev->dev, &info->port_mtu_attr);
	if (err) {
		mlx4_err(dev, "Failed to create mtu file for port %d\n", port);
		device_remove_file(&info->dev->pdev->dev, &info->port_attr);
		info->port = -1;
	}

	return err;
}

static void mlx4_cleanup_port_info(struct mlx4_port_info *info)
{
	if (info->port < 0)
		return;

	device_remove_file(&info->dev->pdev->dev, &info->port_attr);
	device_remove_file(&info->dev->pdev->dev, &info->port_mtu_attr);
}

static int mlx4_init_steering(struct mlx4_dev *dev)
{
	struct mlx4_priv *priv = mlx4_priv(dev);
	int num_entries = dev->caps.num_ports;
	int i, j;

	priv->steer = kzalloc(sizeof(struct mlx4_steer) * num_entries, GFP_KERNEL);
	if (!priv->steer)
		return -ENOMEM;

	for (i = 0; i < num_entries; i++)
		for (j = 0; j < MLX4_NUM_STEERS; j++) {
			INIT_LIST_HEAD(&priv->steer[i].promisc_qps[j]);
			INIT_LIST_HEAD(&priv->steer[i].steer_entries[j]);
		}
	return 0;
}

static void mlx4_clear_steering(struct mlx4_dev *dev)
{
	struct mlx4_priv *priv = mlx4_priv(dev);
	struct mlx4_steer_index *entry, *tmp_entry;
	struct mlx4_promisc_qp *pqp, *tmp_pqp;
	int num_entries = dev->caps.num_ports;
	int i, j;

	for (i = 0; i < num_entries; i++) {
		for (j = 0; j < MLX4_NUM_STEERS; j++) {
			list_for_each_entry_safe(pqp, tmp_pqp,
						 &priv->steer[i].promisc_qps[j],
						 list) {
				list_del(&pqp->list);
				kfree(pqp);
			}
			list_for_each_entry_safe(entry, tmp_entry,
						 &priv->steer[i].steer_entries[j],
						 list) {
				list_del(&entry->list);
				list_for_each_entry_safe(pqp, tmp_pqp,
							 &entry->duplicates,
							 list) {
					list_del(&pqp->list);
					kfree(pqp);
				}
				kfree(entry);
			}
		}
	}
	kfree(priv->steer);
}

static int extended_func_num(struct pci_dev *pdev)
{
	return PCI_SLOT(pdev->devfn) * 8 + PCI_FUNC(pdev->devfn);
}

#define MLX4_OWNER_BASE	0x8069c
#define MLX4_OWNER_SIZE	4

static int mlx4_get_ownership(struct mlx4_dev *dev)
{
	void __iomem *owner;
	u32 ret;

	if (pci_channel_offline(dev->pdev))
		return -EIO;

	owner = ioremap(pci_resource_start(dev->pdev, 0) + MLX4_OWNER_BASE,
			MLX4_OWNER_SIZE);
	if (!owner) {
		mlx4_err(dev, "Failed to obtain ownership bit\n");
		return -ENOMEM;
	}

	ret = readl(owner);
	iounmap(owner);
	return (int) !!ret;
}

static void mlx4_free_ownership(struct mlx4_dev *dev)
{
	void __iomem *owner;

	if (pci_channel_offline(dev->pdev))
		return;

	owner = ioremap(pci_resource_start(dev->pdev, 0) + MLX4_OWNER_BASE,
			MLX4_OWNER_SIZE);
	if (!owner) {
		mlx4_err(dev, "Failed to obtain ownership bit\n");
		return;
	}
	writel(0, owner);
	msleep(1000);
	iounmap(owner);
}

static int __mlx4_init_one(struct pci_dev *pdev, int pci_dev_data)
{
	struct mlx4_priv *priv;
	struct mlx4_dev *dev;
	int err;
	int port;

	pr_info(DRV_NAME ": Initializing %s\n", pci_name(pdev));

	err = pci_enable_device(pdev);
	if (err) {
		dev_err(&pdev->dev, "Cannot enable PCI device, "
			"aborting.\n");
		return err;
	}
	if (num_vfs > MLX4_MAX_NUM_VF) {
		printk(KERN_ERR "There are more VF's (%d) than allowed(%d)\n",
		       num_vfs, MLX4_MAX_NUM_VF);
		return -EINVAL;
	}
	/*
	 * Check for BARs.
	 */
	if (!(pci_dev_data & MLX4_PCI_DEV_IS_VF) &&
	    !(pci_resource_flags(pdev, 0) & IORESOURCE_MEM)) {
		dev_err(&pdev->dev, "Missing DCS, aborting."
			"(driver_data: 0x%x, pci_resource_flags(pdev, 0):0x%lx)\n",
			pci_dev_data, pci_resource_flags(pdev, 0));
		err = -ENODEV;
		goto err_disable_pdev;
	}
	if (!(pci_resource_flags(pdev, 2) & IORESOURCE_MEM)) {
		dev_err(&pdev->dev, "Missing UAR, aborting.\n");
		err = -ENODEV;
		goto err_disable_pdev;
	}

	err = pci_request_regions(pdev, DRV_NAME);
	if (err) {
		dev_err(&pdev->dev, "Couldn't get PCI resources, aborting\n");
		goto err_disable_pdev;
	}

	pci_set_master(pdev);

	err = pci_set_dma_mask(pdev, DMA_BIT_MASK(64));
	if (err) {
		dev_warn(&pdev->dev, "Warning: couldn't set 64-bit PCI DMA mask.\n");
		err = pci_set_dma_mask(pdev, DMA_BIT_MASK(32));
		if (err) {
			dev_err(&pdev->dev, "Can't set PCI DMA mask, aborting.\n");
			goto err_release_regions;
		}
	}
	err = pci_set_consistent_dma_mask(pdev, DMA_BIT_MASK(64));
	if (err) {
		dev_warn(&pdev->dev, "Warning: couldn't set 64-bit "
			 "consistent PCI DMA mask.\n");
		err = pci_set_consistent_dma_mask(pdev, DMA_BIT_MASK(32));
		if (err) {
			dev_err(&pdev->dev, "Can't set consistent PCI DMA mask, "
				"aborting.\n");
			goto err_release_regions;
		}
	}

	/* Allow large DMA segments, up to the firmware limit of 1 GB */
	dma_set_max_seg_size(&pdev->dev, 1024 * 1024 * 1024);

	priv = kzalloc(sizeof *priv, GFP_KERNEL);
	if (!priv) {
		dev_err(&pdev->dev, "Device struct alloc failed, "
			"aborting.\n");
		err = -ENOMEM;
		goto err_release_regions;
	}

	dev       = &priv->dev;
	dev->pdev = pdev;
	INIT_LIST_HEAD(&priv->ctx_list);
	spin_lock_init(&priv->ctx_lock);

	mutex_init(&priv->port_mutex);

	INIT_LIST_HEAD(&priv->pgdir_list);
	mutex_init(&priv->pgdir_mutex);

	INIT_LIST_HEAD(&priv->bf_list);
	mutex_init(&priv->bf_mutex);

	dev->rev_id = pdev->revision;
	/* Detect if this device is a virtual function */
	if (pci_dev_data & MLX4_PCI_DEV_IS_VF) {
		/* When acting as pf, we normally skip vfs unless explicitly
		 * requested to probe them. */
		if (num_vfs && extended_func_num(pdev) > probe_vf) {
			mlx4_warn(dev, "Skipping virtual function:%d\n",
						extended_func_num(pdev));
			err = -ENODEV;
			goto err_free_dev;
		}
		mlx4_warn(dev, "Detected virtual function - running in slave mode\n");
		dev->flags |= MLX4_FLAG_SLAVE;
	} else {
		/* We reset the device and enable SRIOV only for physical
		 * devices.  Try to claim ownership on the device;
		 * if already taken, skip -- do not allow multiple PFs */
		err = mlx4_get_ownership(dev);
		if (err) {
			if (err < 0)
				goto err_free_dev;
			else {
				mlx4_warn(dev, "Multiple PFs not yet supported."
					  " Skipping PF.\n");
				err = -EINVAL;
				goto err_free_dev;
			}
		}

		if (num_vfs) {
			mlx4_warn(dev, "Enabling SR-IOV with %d VFs\n", num_vfs);
			err = pci_enable_sriov(pdev, num_vfs);
			if (err) {
				mlx4_err(dev, "Failed to enable SR-IOV, continuing without SR-IOV (err = %d).\n",
					 err);
				err = 0;
			} else {
				mlx4_warn(dev, "Running in master mode\n");
				dev->flags |= MLX4_FLAG_SRIOV |
					      MLX4_FLAG_MASTER;
				dev->num_vfs = num_vfs;
			}
		}

		/*
		 * Now reset the HCA before we touch the PCI capabilities or
		 * attempt a firmware command, since a boot ROM may have left
		 * the HCA in an undefined state.
		 */
		err = mlx4_reset(dev);
		if (err) {
			mlx4_err(dev, "Failed to reset HCA, aborting.\n");
			goto err_rel_own;
		}
	}

slave_start:
	err = mlx4_cmd_init(dev);
	if (err) {
		mlx4_err(dev, "Failed to init command interface, aborting.\n");
		goto err_sriov;
	}

	/* In slave functions, the communication channel must be initialized
	 * before posting commands. Also, init num_slaves before calling
	 * mlx4_init_hca */
	if (mlx4_is_mfunc(dev)) {
		if (mlx4_is_master(dev))
			dev->num_slaves = MLX4_MAX_NUM_SLAVES;
		else {
			dev->num_slaves = 0;
			if (mlx4_multi_func_init(dev)) {
				mlx4_err(dev, "Failed to init slave mfunc"
					 " interface, aborting.\n");
				goto err_cmd;
			}
		}
	}

	err = mlx4_init_hca(dev);
	if (err) {
		if (err == -EACCES) {
			/* Not primary Physical function
			 * Running in slave mode */
			mlx4_cmd_cleanup(dev);
			dev->flags |= MLX4_FLAG_SLAVE;
			dev->flags &= ~MLX4_FLAG_MASTER;
			goto slave_start;
		} else
			goto err_mfunc;
	}

	/* In master functions, the communication channel must be initialized
	 * after obtaining its address from fw */
	if (mlx4_is_master(dev)) {
		if (mlx4_multi_func_init(dev)) {
			mlx4_err(dev, "Failed to init master mfunc"
				 "interface, aborting.\n");
			goto err_close;
		}
	}

	err = mlx4_alloc_eq_table(dev);
	if (err)
		goto err_master_mfunc;

	priv->msix_ctl.pool_bm = 0;
	mutex_init(&priv->msix_ctl.pool_lock);

	mlx4_enable_msi_x(dev);
	if ((mlx4_is_mfunc(dev)) &&
	    !(dev->flags & MLX4_FLAG_MSI_X)) {
		mlx4_err(dev, "INTx is not supported in multi-function mode."
			 " aborting.\n");
		goto err_free_eq;
	}

	if (!mlx4_is_slave(dev)) {
		err = mlx4_init_steering(dev);
		if (err)
			goto err_free_eq;
	}

	err = mlx4_setup_hca(dev);
	if (err == -EBUSY && (dev->flags & MLX4_FLAG_MSI_X) &&
	    !mlx4_is_mfunc(dev)) {
		dev->flags &= ~MLX4_FLAG_MSI_X;
		dev->caps.num_comp_vectors = 1;
		dev->caps.comp_pool	   = 0;
		pci_disable_msix(pdev);
		err = mlx4_setup_hca(dev);
	}

	if (err)
		goto err_steer;

	for (port = 1; port <= dev->caps.num_ports; port++) {
		err = mlx4_init_port_info(dev, port);
		if (err)
			goto err_port;
	}

	err = mlx4_register_device(dev);
	if (err)
		goto err_port;

	mlx4_sense_init(dev);
	mlx4_start_sense(dev);

	priv->pci_dev_data = pci_dev_data;
	pci_set_drvdata(pdev, dev);

	return 0;

err_port:
	for (--port; port >= 1; --port)
		mlx4_cleanup_port_info(&priv->port[port]);

	mlx4_cleanup_counters_table(dev);
	mlx4_cleanup_mcg_table(dev);
	mlx4_cleanup_qp_table(dev);
	mlx4_cleanup_srq_table(dev);
	mlx4_cleanup_cq_table(dev);
	mlx4_cmd_use_polling(dev);
	mlx4_cleanup_eq_table(dev);
	mlx4_cleanup_mr_table(dev);
	mlx4_cleanup_xrcd_table(dev);
	mlx4_cleanup_pd_table(dev);
	mlx4_cleanup_uar_table(dev);

err_steer:
	if (!mlx4_is_slave(dev))
		mlx4_clear_steering(dev);

err_free_eq:
	mlx4_free_eq_table(dev);

err_master_mfunc:
	if (mlx4_is_master(dev))
		mlx4_multi_func_cleanup(dev);

err_close:
	if (dev->flags & MLX4_FLAG_MSI_X)
		pci_disable_msix(pdev);

	mlx4_close_hca(dev);

err_mfunc:
	if (mlx4_is_slave(dev))
		mlx4_multi_func_cleanup(dev);

err_cmd:
	mlx4_cmd_cleanup(dev);

err_sriov:
	if (dev->flags & MLX4_FLAG_SRIOV)
		pci_disable_sriov(pdev);

err_rel_own:
	if (!mlx4_is_slave(dev))
		mlx4_free_ownership(dev);

err_free_dev:
	kfree(priv);

err_release_regions:
	pci_release_regions(pdev);

err_disable_pdev:
	pci_disable_device(pdev);
	pci_set_drvdata(pdev, NULL);
	return err;
}

static int mlx4_init_one(struct pci_dev *pdev, const struct pci_device_id *id)
{
	printk_once(KERN_INFO "%s", mlx4_version);

	return __mlx4_init_one(pdev, id->driver_data);
}

static void mlx4_remove_one(struct pci_dev *pdev)
{
	struct mlx4_dev  *dev  = pci_get_drvdata(pdev);
	struct mlx4_priv *priv = mlx4_priv(dev);
	int p;

	if (dev) {
		/* in SRIOV it is not allowed to unload the pf's
		 * driver while there are alive vf's */
		if (mlx4_is_master(dev)) {
			if (mlx4_how_many_lives_vf(dev))
				printk(KERN_ERR "Removing PF when there are assigned VF's !!!\n");
		}
		mlx4_stop_sense(dev);
		mlx4_unregister_device(dev);

		for (p = 1; p <= dev->caps.num_ports; p++) {
			mlx4_cleanup_port_info(&priv->port[p]);
			mlx4_CLOSE_PORT(dev, p);
		}

		if (mlx4_is_master(dev))
			mlx4_free_resource_tracker(dev,
						   RES_TR_FREE_SLAVES_ONLY);

		mlx4_cleanup_counters_table(dev);
		mlx4_cleanup_mcg_table(dev);
		mlx4_cleanup_qp_table(dev);
		mlx4_cleanup_srq_table(dev);
		mlx4_cleanup_cq_table(dev);
		mlx4_cmd_use_polling(dev);
		mlx4_cleanup_eq_table(dev);
		mlx4_cleanup_mr_table(dev);
		mlx4_cleanup_xrcd_table(dev);
		mlx4_cleanup_pd_table(dev);

		if (mlx4_is_master(dev))
			mlx4_free_resource_tracker(dev,
						   RES_TR_FREE_STRUCTS_ONLY);

		iounmap(priv->kar);
		mlx4_uar_free(dev, &priv->driver_uar);
		mlx4_cleanup_uar_table(dev);
		if (!mlx4_is_slave(dev))
			mlx4_clear_steering(dev);
		mlx4_free_eq_table(dev);
		if (mlx4_is_master(dev))
			mlx4_multi_func_cleanup(dev);
		mlx4_close_hca(dev);
		if (mlx4_is_slave(dev))
			mlx4_multi_func_cleanup(dev);
		mlx4_cmd_cleanup(dev);

		if (dev->flags & MLX4_FLAG_MSI_X)
			pci_disable_msix(pdev);
		if (dev->flags & MLX4_FLAG_SRIOV) {
			mlx4_warn(dev, "Disabling SR-IOV\n");
			pci_disable_sriov(pdev);
		}

		if (!mlx4_is_slave(dev))
			mlx4_free_ownership(dev);

		kfree(dev->caps.qp0_tunnel);
		kfree(dev->caps.qp0_proxy);
		kfree(dev->caps.qp1_tunnel);
		kfree(dev->caps.qp1_proxy);

		kfree(priv);
		pci_release_regions(pdev);
		pci_disable_device(pdev);
		pci_set_drvdata(pdev, NULL);
	}
}

int mlx4_restart_one(struct pci_dev *pdev)
{
	struct mlx4_dev	 *dev  = pci_get_drvdata(pdev);
	struct mlx4_priv *priv = mlx4_priv(dev);
	int		  pci_dev_data;

	pci_dev_data = priv->pci_dev_data;
	mlx4_remove_one(pdev);
	return __mlx4_init_one(pdev, pci_dev_data);
}

static DEFINE_PCI_DEVICE_TABLE(mlx4_pci_table) = {
	/* MT25408 "Hermon" SDR */
	{ PCI_VDEVICE(MELLANOX, 0x6340), MLX4_PCI_DEV_FORCE_SENSE_PORT },
	/* MT25408 "Hermon" DDR */
	{ PCI_VDEVICE(MELLANOX, 0x634a), MLX4_PCI_DEV_FORCE_SENSE_PORT },
	/* MT25408 "Hermon" QDR */
	{ PCI_VDEVICE(MELLANOX, 0x6354), MLX4_PCI_DEV_FORCE_SENSE_PORT },
	/* MT25408 "Hermon" DDR PCIe gen2 */
	{ PCI_VDEVICE(MELLANOX, 0x6732), MLX4_PCI_DEV_FORCE_SENSE_PORT },
	/* MT25408 "Hermon" QDR PCIe gen2 */
	{ PCI_VDEVICE(MELLANOX, 0x673c), MLX4_PCI_DEV_FORCE_SENSE_PORT },
	/* MT25408 "Hermon" EN 10GigE */
	{ PCI_VDEVICE(MELLANOX, 0x6368), MLX4_PCI_DEV_FORCE_SENSE_PORT },
	/* MT25408 "Hermon" EN 10GigE PCIe gen2 */
	{ PCI_VDEVICE(MELLANOX, 0x6750), MLX4_PCI_DEV_FORCE_SENSE_PORT },
	/* MT25458 ConnectX EN 10GBASE-T 10GigE */
	{ PCI_VDEVICE(MELLANOX, 0x6372), MLX4_PCI_DEV_FORCE_SENSE_PORT },
	/* MT25458 ConnectX EN 10GBASE-T+Gen2 10GigE */
	{ PCI_VDEVICE(MELLANOX, 0x675a), MLX4_PCI_DEV_FORCE_SENSE_PORT },
	/* MT26468 ConnectX EN 10GigE PCIe gen2*/
	{ PCI_VDEVICE(MELLANOX, 0x6764), MLX4_PCI_DEV_FORCE_SENSE_PORT },
	/* MT26438 ConnectX EN 40GigE PCIe gen2 5GT/s */
	{ PCI_VDEVICE(MELLANOX, 0x6746), MLX4_PCI_DEV_FORCE_SENSE_PORT },
	/* MT26478 ConnectX2 40GigE PCIe gen2 */
	{ PCI_VDEVICE(MELLANOX, 0x676e), MLX4_PCI_DEV_FORCE_SENSE_PORT },
	/* MT25400 Family [ConnectX-2 Virtual Function] */
	{ PCI_VDEVICE(MELLANOX, 0x1002), MLX4_PCI_DEV_IS_VF },
	/* MT27500 Family [ConnectX-3] */
	{ PCI_VDEVICE(MELLANOX, 0x1003), 0 },
	/* MT27500 Family [ConnectX-3 Virtual Function] */
	{ PCI_VDEVICE(MELLANOX, 0x1004), MLX4_PCI_DEV_IS_VF },
	{ PCI_VDEVICE(MELLANOX, 0x1005), 0 }, /* MT27510 Family */
	{ PCI_VDEVICE(MELLANOX, 0x1006), 0 }, /* MT27511 Family */
	{ PCI_VDEVICE(MELLANOX, 0x1007), 0 }, /* MT27520 Family */
	{ PCI_VDEVICE(MELLANOX, 0x1008), 0 }, /* MT27521 Family */
	{ PCI_VDEVICE(MELLANOX, 0x1009), 0 }, /* MT27530 Family */
	{ PCI_VDEVICE(MELLANOX, 0x100a), 0 }, /* MT27531 Family */
	{ PCI_VDEVICE(MELLANOX, 0x100b), 0 }, /* MT27540 Family */
	{ PCI_VDEVICE(MELLANOX, 0x100c), 0 }, /* MT27541 Family */
	{ PCI_VDEVICE(MELLANOX, 0x100d), 0 }, /* MT27550 Family */
	{ PCI_VDEVICE(MELLANOX, 0x100e), 0 }, /* MT27551 Family */
	{ PCI_VDEVICE(MELLANOX, 0x100f), 0 }, /* MT27560 Family */
	{ PCI_VDEVICE(MELLANOX, 0x1010), 0 }, /* MT27561 Family */
	{ 0, }
};

MODULE_DEVICE_TABLE(pci, mlx4_pci_table);

static pci_ers_result_t mlx4_pci_err_detected(struct pci_dev *pdev,
					      pci_channel_state_t state)
{
	mlx4_remove_one(pdev);

	return state == pci_channel_io_perm_failure ?
		PCI_ERS_RESULT_DISCONNECT : PCI_ERS_RESULT_NEED_RESET;
}

static pci_ers_result_t mlx4_pci_slot_reset(struct pci_dev *pdev)
{
	int ret = __mlx4_init_one(pdev, 0);

	return ret ? PCI_ERS_RESULT_DISCONNECT : PCI_ERS_RESULT_RECOVERED;
}

static const struct pci_error_handlers mlx4_err_handler = {
	.error_detected = mlx4_pci_err_detected,
	.slot_reset     = mlx4_pci_slot_reset,
};

static struct pci_driver mlx4_driver = {
	.name		= DRV_NAME,
	.id_table	= mlx4_pci_table,
	.probe		= mlx4_init_one,
	.remove		= mlx4_remove_one,
	.err_handler    = &mlx4_err_handler,
};

static int __init mlx4_verify_params(void)
{
	if ((log_num_mac < 0) || (log_num_mac > 7)) {
		pr_warning("mlx4_core: bad num_mac: %d\n", log_num_mac);
		return -1;
	}

	if (log_num_vlan != 0)
		pr_warning("mlx4_core: log_num_vlan - obsolete module param, using %d\n",
			   MLX4_LOG_NUM_VLANS);

	if ((log_mtts_per_seg < 1) || (log_mtts_per_seg > 7)) {
		pr_warning("mlx4_core: bad log_mtts_per_seg: %d\n", log_mtts_per_seg);
		return -1;
	}

	/* Check if module param for ports type has legal combination */
	if (port_type_array[0] == false && port_type_array[1] == true) {
		printk(KERN_WARNING "Module parameter configuration ETH/IB is not supported. Switching to default configuration IB/IB\n");
		port_type_array[0] = true;
	}

	if (mlx4_log_num_mgm_entry_size != -1 &&
	    (mlx4_log_num_mgm_entry_size < MLX4_MIN_MGM_LOG_ENTRY_SIZE ||
	     mlx4_log_num_mgm_entry_size > MLX4_MAX_MGM_LOG_ENTRY_SIZE)) {
		pr_warning("mlx4_core: mlx4_log_num_mgm_entry_size (%d) not "
			   "in legal range (-1 or %d..%d)\n",
			   mlx4_log_num_mgm_entry_size,
			   MLX4_MIN_MGM_LOG_ENTRY_SIZE,
			   MLX4_MAX_MGM_LOG_ENTRY_SIZE);
		return -1;
	}

	return 0;
}

static int __init mlx4_init(void)
{
	int ret;

	if (mlx4_verify_params())
		return -EINVAL;

	mlx4_catas_init();

	mlx4_wq = create_singlethread_workqueue("mlx4");
	if (!mlx4_wq)
		return -ENOMEM;

	ret = pci_register_driver(&mlx4_driver);
	return ret < 0 ? ret : 0;
}

static void __exit mlx4_cleanup(void)
{
	pci_unregister_driver(&mlx4_driver);
	destroy_workqueue(mlx4_wq);
}

module_init(mlx4_init);
module_exit(mlx4_cleanup);<|MERGE_RESOLUTION|>--- conflicted
+++ resolved
@@ -380,11 +380,7 @@
 		}
 	}
 
-<<<<<<< HEAD
-	if ((dev_cap->flags &
-=======
 	if ((dev->caps.flags &
->>>>>>> 836dc9e3
 	    (MLX4_DEV_CAP_FLAG_64B_CQE | MLX4_DEV_CAP_FLAG_64B_EQE)) &&
 	    mlx4_is_master(dev))
 		dev->caps.function_caps |= MLX4_FUNC_CAP_64B_EQE_CQE;
