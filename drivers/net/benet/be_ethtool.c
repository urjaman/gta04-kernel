--- conflicted
+++ resolved
@@ -549,13 +549,9 @@
 {
 	int ret, i;
 	struct be_dma_mem ddrdma_cmd;
-<<<<<<< HEAD
-	u64 pattern[2] = {0x5a5a5a5a5a5a5a5aULL, 0xa5a5a5a5a5a5a5a5ULL};
-=======
 	static const u64 pattern[2] = {
 		0x5a5a5a5a5a5a5a5aULL, 0xa5a5a5a5a5a5a5a5ULL
 	};
->>>>>>> 3cbea436
 
 	ddrdma_cmd.size = sizeof(struct be_cmd_req_ddrdma_test);
 	ddrdma_cmd.va = pci_alloc_consistent(adapter->pdev, ddrdma_cmd.size,
