--- conflicted
+++ resolved
@@ -24,10 +24,7 @@
 #include <net/ip6_checksum.h>
 #include <uapi/linux/mdio.h>
 #include <linux/mdio.h>
-<<<<<<< HEAD
-=======
 #include <linux/usb/cdc.h>
->>>>>>> e529fea9
 
 /* Version Information */
 #define DRIVER_VERSION "v1.07.0 (2014/10/09)"
@@ -1795,8 +1792,6 @@
 	usb_fill_bulk_urb(agg->urb, tp->udev, usb_rcvbulkpipe(tp->udev, 1),
 			  agg->head, agg_buf_sz,
 			  (usb_complete_t)read_bulk_callback, agg);
-<<<<<<< HEAD
-=======
 
 	ret = usb_submit_urb(agg->urb, mem_flags);
 	if (ret == -ENODEV) {
@@ -1805,7 +1800,6 @@
 	} else if (ret) {
 		struct urb *urb = agg->urb;
 		unsigned long flags;
->>>>>>> e529fea9
 
 		urb->actual_length = 0;
 		spin_lock_irqsave(&tp->rx_lock, flags);
@@ -2897,11 +2891,6 @@
 		goto out1;
 	}
 
-	if (!mutex_trylock(&tp->control)) {
-		schedule_delayed_work(&tp->schedule, 0);
-		goto out1;
-	}
-
 	if (test_bit(RTL8152_LINK_CHG, &tp->flags))
 		set_carrier(tp);
 
@@ -3007,10 +2996,6 @@
 		rtl_runtime_suspend_enable(tp, false);
 
 		tp->rtl_ops.down(tp);
-<<<<<<< HEAD
-		tasklet_enable(&tp->tl);
-=======
->>>>>>> e529fea9
 
 		mutex_unlock(&tp->control);
 
@@ -3030,7 +3015,6 @@
 }
 
 static u16 r8152_mmd_read(struct r8152 *tp, u16 dev, u16 reg)
-<<<<<<< HEAD
 {
 	u16 data;
 
@@ -3043,20 +3027,6 @@
 
 static void r8152_mmd_write(struct r8152 *tp, u16 dev, u16 reg, u16 data)
 {
-=======
-{
-	u16 data;
-
-	r8152_mmd_indirect(tp, dev, reg);
-	data = ocp_reg_read(tp, OCP_EEE_DATA);
-	ocp_reg_write(tp, OCP_EEE_AR, 0x0000);
-
-	return data;
-}
-
-static void r8152_mmd_write(struct r8152 *tp, u16 dev, u16 reg, u16 data)
-{
->>>>>>> e529fea9
 	r8152_mmd_indirect(tp, dev, reg);
 	ocp_reg_write(tp, OCP_EEE_DATA, data);
 	ocp_reg_write(tp, OCP_EEE_AR, 0x0000);
@@ -3623,8 +3593,6 @@
 	return ret;
 }
 
-<<<<<<< HEAD
-=======
 static int rtl8152_nway_reset(struct net_device *dev)
 {
 	struct r8152 *tp = netdev_priv(dev);
@@ -3646,7 +3614,6 @@
 	return ret;
 }
 
->>>>>>> e529fea9
 static struct ethtool_ops ops = {
 	.get_drvinfo = rtl8152_get_drvinfo,
 	.get_settings = rtl8152_get_settings,
@@ -3795,56 +3762,6 @@
 static int rtl_ops_init(struct r8152 *tp)
 {
 	struct rtl_ops *ops = &tp->rtl_ops;
-<<<<<<< HEAD
-	int ret = -ENODEV;
-
-	switch (id->idVendor) {
-	case VENDOR_ID_REALTEK:
-		switch (id->idProduct) {
-		case PRODUCT_ID_RTL8152:
-			ops->init		= r8152b_init;
-			ops->enable		= rtl8152_enable;
-			ops->disable		= rtl8152_disable;
-			ops->up			= rtl8152_up;
-			ops->down		= rtl8152_down;
-			ops->unload		= rtl8152_unload;
-			ops->eee_get		= r8152_get_eee;
-			ops->eee_set		= r8152_set_eee;
-			ret = 0;
-			break;
-		case PRODUCT_ID_RTL8153:
-			ops->init		= r8153_init;
-			ops->enable		= rtl8153_enable;
-			ops->disable		= rtl8153_disable;
-			ops->up			= rtl8153_up;
-			ops->down		= rtl8153_down;
-			ops->unload		= rtl8153_unload;
-			ops->eee_get		= r8153_get_eee;
-			ops->eee_set		= r8153_set_eee;
-			ret = 0;
-			break;
-		default:
-			break;
-		}
-		break;
-
-	case VENDOR_ID_SAMSUNG:
-		switch (id->idProduct) {
-		case PRODUCT_ID_SAMSUNG:
-			ops->init		= r8153_init;
-			ops->enable		= rtl8153_enable;
-			ops->disable		= rtl8153_disable;
-			ops->up			= rtl8153_up;
-			ops->down		= rtl8153_down;
-			ops->unload		= rtl8153_unload;
-			ops->eee_get		= r8153_get_eee;
-			ops->eee_set		= r8153_set_eee;
-			ret = 0;
-			break;
-		default:
-			break;
-		}
-=======
 	int ret = 0;
 
 	switch (tp->version) {
@@ -3871,7 +3788,6 @@
 		ops->unload		= rtl8153_unload;
 		ops->eee_get		= r8153_get_eee;
 		ops->eee_set		= r8153_set_eee;
->>>>>>> e529fea9
 		break;
 
 	default:
