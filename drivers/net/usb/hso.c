/******************************************************************************
 *
 * Driver for Option High Speed Mobile Devices.
 *
 *  Copyright (C) 2008 Option International
 *                     Filip Aben <f.aben@option.com>
 *                     Denis Joseph Barrow <d.barow@option.com>
 *                     Jan Dumon <j.dumon@option.com>
 *  Copyright (C) 2007 Andrew Bird (Sphere Systems Ltd)
 *  			<ajb@spheresystems.co.uk>
 *  Copyright (C) 2008 Greg Kroah-Hartman <gregkh@suse.de>
 *  Copyright (C) 2008 Novell, Inc.
 *
 *  This program is free software; you can redistribute it and/or modify
 *  it under the terms of the GNU General Public License version 2 as
 *  published by the Free Software Foundation.
 *
 *  This program is distributed in the hope that it will be useful,
 *  but WITHOUT ANY WARRANTY; without even the implied warranty of
 *  MERCHANTABILITY or FITNESS FOR A PARTICULAR PURPOSE.  See the
 *  GNU General Public License for more details.
 *
 *  You should have received a copy of the GNU General Public License
 *  along with this program; if not, write to the Free Software
 *  Foundation, Inc., 51 Franklin Street, Fifth Floor, Boston, MA  02110-1301,
 *  USA
 *
 *
 *****************************************************************************/

/******************************************************************************
 *
 * Description of the device:
 *
 * Interface 0:	Contains the IP network interface on the bulk end points.
 *		The multiplexed serial ports are using the interrupt and
 *		control endpoints.
 *		Interrupt contains a bitmap telling which multiplexed
 *		serialport needs servicing.
 *
 * Interface 1:	Diagnostics port, uses bulk only, do not submit urbs until the
 *		port is opened, as this have a huge impact on the network port
 *		throughput.
 *
 * Interface 2:	Standard modem interface - circuit switched interface, this
 *		can be used to make a standard ppp connection however it
 *              should not be used in conjunction with the IP network interface
 *              enabled for USB performance reasons i.e. if using this set
 *              ideally disable_net=1.
 *
 *****************************************************************************/

#include <linux/sched.h>
#include <linux/slab.h>
#include <linux/init.h>
#include <linux/delay.h>
#include <linux/netdevice.h>
#include <linux/module.h>
#include <linux/ethtool.h>
#include <linux/usb.h>
#include <linux/timer.h>
#include <linux/tty.h>
#include <linux/tty_driver.h>
#include <linux/tty_flip.h>
#include <linux/kmod.h>
#include <linux/rfkill.h>
#include <linux/ip.h>
#include <linux/uaccess.h>
#include <linux/usb/cdc.h>
#include <net/arp.h>
#include <asm/byteorder.h>
#include <linux/serial_core.h>
#include <linux/serial.h>


#define MOD_AUTHOR			"Option Wireless"
#define MOD_DESCRIPTION			"USB High Speed Option driver"
#define MOD_LICENSE			"GPL"

#define HSO_MAX_NET_DEVICES		10
#define HSO__MAX_MTU			2048
#define DEFAULT_MTU			1500
#define DEFAULT_MRU			1500

#define CTRL_URB_RX_SIZE		1024
#define CTRL_URB_TX_SIZE		64

#define BULK_URB_RX_SIZE		4096
#define BULK_URB_TX_SIZE		8192

#define MUX_BULK_RX_BUF_SIZE		HSO__MAX_MTU
#define MUX_BULK_TX_BUF_SIZE		HSO__MAX_MTU
#define MUX_BULK_RX_BUF_COUNT		4
#define USB_TYPE_OPTION_VENDOR		0x20

/* These definitions are used with the struct hso_net flags element */
/* - use *_bit operations on it. (bit indices not values.) */
#define HSO_NET_RUNNING			0

#define	HSO_NET_TX_TIMEOUT		(HZ*10)

#define HSO_SERIAL_MAGIC		0x48534f31

/* Number of ttys to handle */
#define HSO_SERIAL_TTY_MINORS		256

#define MAX_RX_URBS			2

/*****************************************************************************/
/* Debugging functions                                                       */
/*****************************************************************************/
#define D__(lvl_, fmt, arg...)				\
	do {						\
		printk(lvl_ "[%d:%s]: " fmt "\n",	\
		       __LINE__, __func__, ## arg);	\
	} while (0)

#define D_(lvl, args...)				\
	do {						\
		if (lvl & debug)			\
			D__(KERN_INFO, args);		\
	} while (0)

#define D1(args...)	D_(0x01, ##args)
#define D2(args...)	D_(0x02, ##args)
#define D3(args...)	D_(0x04, ##args)
#define D4(args...)	D_(0x08, ##args)
#define D5(args...)	D_(0x10, ##args)

/*****************************************************************************/
/* Enumerators                                                               */
/*****************************************************************************/
enum pkt_parse_state {
	WAIT_IP,
	WAIT_DATA,
	WAIT_SYNC
};

/*****************************************************************************/
/* Structs                                                                   */
/*****************************************************************************/

struct hso_shared_int {
	struct usb_endpoint_descriptor *intr_endp;
	void *shared_intr_buf;
	struct urb *shared_intr_urb;
	struct usb_device *usb;
	int use_count;
	int ref_count;
	struct mutex shared_int_lock;
};

struct hso_net {
	struct hso_device *parent;
	struct net_device *net;
	struct rfkill *rfkill;

	struct usb_endpoint_descriptor *in_endp;
	struct usb_endpoint_descriptor *out_endp;

	struct urb *mux_bulk_rx_urb_pool[MUX_BULK_RX_BUF_COUNT];
	struct urb *mux_bulk_tx_urb;
	void *mux_bulk_rx_buf_pool[MUX_BULK_RX_BUF_COUNT];
	void *mux_bulk_tx_buf;

	struct sk_buff *skb_rx_buf;
	struct sk_buff *skb_tx_buf;

	enum pkt_parse_state rx_parse_state;
	spinlock_t net_lock;

	unsigned short rx_buf_size;
	unsigned short rx_buf_missing;
	struct iphdr rx_ip_hdr;

	unsigned long flags;
};

enum rx_ctrl_state{
	RX_IDLE,
	RX_SENT,
	RX_PENDING
};

#define BM_REQUEST_TYPE (0xa1)
#define B_NOTIFICATION  (0x20)
#define W_VALUE         (0x0)
<<<<<<< HEAD
#define W_INDEX         (0x2)
/* alternate value observed on GTM601 with firmware 1.7.4.0 */
#define W_INDEX_601		(0x6)
=======
>>>>>>> 38dbfb59
#define W_LENGTH        (0x2)

#define B_OVERRUN       (0x1<<6)
#define B_PARITY        (0x1<<5)
#define B_FRAMING       (0x1<<4)
#define B_RING_SIGNAL   (0x1<<3)
#define B_BREAK         (0x1<<2)
#define B_TX_CARRIER    (0x1<<1)
#define B_RX_CARRIER    (0x1<<0)

struct hso_serial_state_notification {
	u8 bmRequestType;
	u8 bNotification;
	u16 wValue;
	u16 wIndex;
	u16 wLength;
	u16 UART_state_bitmap;
} __packed;

struct hso_tiocmget {
	struct mutex mutex;
	wait_queue_head_t waitq;
	int    intr_completed;
	struct usb_endpoint_descriptor *endp;
	struct urb *urb;
	struct hso_serial_state_notification serial_state_notification;
	u16    prev_UART_state_bitmap;
	struct uart_icount icount;
};


struct hso_serial {
	struct hso_device *parent;
	int magic;
	u8 minor;

	struct hso_shared_int *shared_int;

	/* rx/tx urb could be either a bulk urb or a control urb depending
	   on which serial port it is used on. */
	struct urb *rx_urb[MAX_RX_URBS];
	u8 num_rx_urbs;
	u8 *rx_data[MAX_RX_URBS];
	u16 rx_data_length;	/* should contain allocated length */

	struct urb *tx_urb;
	u8 *tx_data;
	u8 *tx_buffer;
	u16 tx_data_length;	/* should contain allocated length */
	u16 tx_data_count;
	u16 tx_buffer_count;
	struct usb_ctrlrequest ctrl_req_tx;
	struct usb_ctrlrequest ctrl_req_rx;

	struct usb_endpoint_descriptor *in_endp;
	struct usb_endpoint_descriptor *out_endp;

	enum rx_ctrl_state rx_state;
	u8 rts_state;
	u8 dtr_state;
	unsigned tx_urb_used:1;

	struct tty_port port;
	/* from usb_serial_port */
	spinlock_t serial_lock;

	int (*write_data) (struct hso_serial *serial);
	struct hso_tiocmget  *tiocmget;
	/* Hacks required to get flow control
	 * working on the serial receive buffers
	 * so as not to drop characters on the floor.
	 */
	int  curr_rx_urb_idx;
	u16  curr_rx_urb_offset;
	u8   rx_urb_filled[MAX_RX_URBS];
	struct tasklet_struct unthrottle_tasklet;
	struct work_struct    retry_unthrottle_workqueue;
};

struct hso_device {
	union {
		struct hso_serial *dev_serial;
		struct hso_net *dev_net;
	} port_data;

	u32 port_spec;

	u8 is_active;
	u8 usb_gone;
	struct work_struct async_get_intf;
	struct work_struct async_put_intf;
	struct work_struct reset_device;

	struct usb_device *usb;
	struct usb_interface *interface;

	struct device *dev;
	struct kref ref;
	struct mutex mutex;
};

/* Type of interface */
#define HSO_INTF_MASK		0xFF00
#define	HSO_INTF_MUX		0x0100
#define	HSO_INTF_BULK   	0x0200

/* Type of port */
#define HSO_PORT_MASK		0xFF
#define HSO_PORT_NO_PORT	0x0
#define	HSO_PORT_CONTROL	0x1
#define	HSO_PORT_APP		0x2
#define	HSO_PORT_GPS		0x3
#define	HSO_PORT_PCSC		0x4
#define	HSO_PORT_APP2		0x5
#define HSO_PORT_GPS_CONTROL	0x6
#define HSO_PORT_MSD		0x7
#define HSO_PORT_VOICE		0x8
#define HSO_PORT_DIAG2		0x9
#define	HSO_PORT_DIAG		0x10
#define	HSO_PORT_MODEM		0x11
#define	HSO_PORT_NETWORK	0x12

/* Additional device info */
#define HSO_INFO_MASK		0xFF000000
#define HSO_INFO_CRC_BUG	0x01000000

/*****************************************************************************/
/* Prototypes                                                                */
/*****************************************************************************/
/* Serial driver functions */
static int hso_serial_tiocmset(struct tty_struct *tty,
			       unsigned int set, unsigned int clear);
static void ctrl_callback(struct urb *urb);
static int put_rxbuf_data(struct urb *urb, struct hso_serial *serial);
static void hso_kick_transmit(struct hso_serial *serial);
/* Helper functions */
static int hso_mux_submit_intr_urb(struct hso_shared_int *mux_int,
				   struct usb_device *usb, gfp_t gfp);
static void handle_usb_error(int status, const char *function,
			     struct hso_device *hso_dev);
static struct usb_endpoint_descriptor *hso_get_ep(struct usb_interface *intf,
						  int type, int dir);
static int hso_get_mux_ports(struct usb_interface *intf, unsigned char *ports);
static void hso_free_interface(struct usb_interface *intf);
static int hso_start_serial_device(struct hso_device *hso_dev, gfp_t flags);
static int hso_stop_serial_device(struct hso_device *hso_dev);
static int hso_start_net_device(struct hso_device *hso_dev);
static void hso_free_shared_int(struct hso_shared_int *shared_int);
static int hso_stop_net_device(struct hso_device *hso_dev);
static void hso_serial_ref_free(struct kref *ref);
static void hso_std_serial_read_bulk_callback(struct urb *urb);
static int hso_mux_serial_read(struct hso_serial *serial);
static void async_get_intf(struct work_struct *data);
static void async_put_intf(struct work_struct *data);
static int hso_put_activity(struct hso_device *hso_dev);
static int hso_get_activity(struct hso_device *hso_dev);
static void tiocmget_intr_callback(struct urb *urb);
static void reset_device(struct work_struct *data);
/*****************************************************************************/
/* Helping functions                                                         */
/*****************************************************************************/

/* #define DEBUG */

static inline struct hso_net *dev2net(struct hso_device *hso_dev)
{
	return hso_dev->port_data.dev_net;
}

static inline struct hso_serial *dev2ser(struct hso_device *hso_dev)
{
	return hso_dev->port_data.dev_serial;
}

/* Debugging functions */
#ifdef DEBUG
static void dbg_dump(int line_count, const char *func_name, unsigned char *buf,
		     unsigned int len)
{
	static char name[255];

	sprintf(name, "hso[%d:%s]", line_count, func_name);
	print_hex_dump_bytes(name, DUMP_PREFIX_NONE, buf, len);
}

#define DUMP(buf_, len_)	\
	dbg_dump(__LINE__, __func__, (unsigned char *)buf_, len_)

#define DUMP1(buf_, len_)			\
	do {					\
		if (0x01 & debug)		\
			DUMP(buf_, len_);	\
	} while (0)
#else
#define DUMP(buf_, len_)
#define DUMP1(buf_, len_)
#endif

/* module parameters */
static int debug;
static int tty_major;
static int disable_net;

/* driver info */
static const char driver_name[] = "hso";
static const char tty_filename[] = "ttyHS";
static const char *version = __FILE__ ": " MOD_AUTHOR;
/* the usb driver itself (registered in hso_init) */
static struct usb_driver hso_driver;
/* serial structures */
static struct tty_driver *tty_drv;
static struct hso_device *serial_table[HSO_SERIAL_TTY_MINORS];
static struct hso_device *network_table[HSO_MAX_NET_DEVICES];
static spinlock_t serial_table_lock;

static const s32 default_port_spec[] = {
	HSO_INTF_MUX | HSO_PORT_NETWORK,
	HSO_INTF_BULK | HSO_PORT_DIAG,
	HSO_INTF_BULK | HSO_PORT_MODEM,
	0
};

static const s32 icon321_port_spec[] = {
	HSO_INTF_MUX | HSO_PORT_NETWORK,
	HSO_INTF_BULK | HSO_PORT_DIAG2,
	HSO_INTF_BULK | HSO_PORT_MODEM,
	HSO_INTF_BULK | HSO_PORT_DIAG,
	0
};

#define default_port_device(vendor, product)	\
	USB_DEVICE(vendor, product),	\
		.driver_info = (kernel_ulong_t)default_port_spec

#define icon321_port_device(vendor, product)	\
	USB_DEVICE(vendor, product),	\
		.driver_info = (kernel_ulong_t)icon321_port_spec

/* list of devices we support */
static const struct usb_device_id hso_ids[] = {
	{default_port_device(0x0af0, 0x6711)},
	{default_port_device(0x0af0, 0x6731)},
	{default_port_device(0x0af0, 0x6751)},
	{default_port_device(0x0af0, 0x6771)},
	{default_port_device(0x0af0, 0x6791)},
	{default_port_device(0x0af0, 0x6811)},
	{default_port_device(0x0af0, 0x6911)},
	{default_port_device(0x0af0, 0x6951)},
	{default_port_device(0x0af0, 0x6971)},
	{default_port_device(0x0af0, 0x7011)},
	{default_port_device(0x0af0, 0x7031)},
	{default_port_device(0x0af0, 0x7051)},
	{default_port_device(0x0af0, 0x7071)},
	{default_port_device(0x0af0, 0x7111)},
	{default_port_device(0x0af0, 0x7211)},
	{default_port_device(0x0af0, 0x7251)},
	{default_port_device(0x0af0, 0x7271)},
	{default_port_device(0x0af0, 0x7311)},
	{default_port_device(0x0af0, 0xc031)},	/* Icon-Edge */
	{icon321_port_device(0x0af0, 0xd013)},	/* Module HSxPA */
	{icon321_port_device(0x0af0, 0xd031)},	/* Icon-321 */
	{icon321_port_device(0x0af0, 0xd033)},	/* Icon-322 */
	{USB_DEVICE(0x0af0, 0x7301)},		/* GE40x */
	{USB_DEVICE(0x0af0, 0x7361)},		/* GE40x */
	{USB_DEVICE(0x0af0, 0x7381)},		/* GE40x */
	{USB_DEVICE(0x0af0, 0x7401)},		/* GI 0401 */
	{USB_DEVICE(0x0af0, 0x7501)},		/* GTM 382 */
	{USB_DEVICE(0x0af0, 0x7601)},		/* GE40x */
	{USB_DEVICE(0x0af0, 0x7701)},
	{USB_DEVICE(0x0af0, 0x7706)},
	{USB_DEVICE(0x0af0, 0x7801)},
	{USB_DEVICE(0x0af0, 0x7901)},
	{USB_DEVICE(0x0af0, 0x7A01)},
	{USB_DEVICE(0x0af0, 0x7A05)},
	{USB_DEVICE(0x0af0, 0x8200)},
	{USB_DEVICE(0x0af0, 0x8201)},
	{USB_DEVICE(0x0af0, 0x8300)},
	{USB_DEVICE(0x0af0, 0x8302)},
	{USB_DEVICE(0x0af0, 0x8304)},
	{USB_DEVICE(0x0af0, 0x8400)},
	{USB_DEVICE(0x0af0, 0x8600)},
	{USB_DEVICE(0x0af0, 0x8800)},
	{USB_DEVICE(0x0af0, 0x8900)},
	{USB_DEVICE(0x0af0, 0x9000)},
	{USB_DEVICE(0x0af0, 0xd035)},
	{USB_DEVICE(0x0af0, 0xd055)},
	{USB_DEVICE(0x0af0, 0xd155)},
	{USB_DEVICE(0x0af0, 0xd255)},
	{USB_DEVICE(0x0af0, 0xd057)},
	{USB_DEVICE(0x0af0, 0xd157)},
	{USB_DEVICE(0x0af0, 0xd257)},
	{USB_DEVICE(0x0af0, 0xd357)},
	{USB_DEVICE(0x0af0, 0xd058)},
	{USB_DEVICE(0x0af0, 0xc100)},
	{}
};
MODULE_DEVICE_TABLE(usb, hso_ids);

/* Sysfs attribute */
static ssize_t hso_sysfs_show_porttype(struct device *dev,
				       struct device_attribute *attr,
				       char *buf)
{
	struct hso_device *hso_dev = dev_get_drvdata(dev);
	char *port_name;

	if (!hso_dev)
		return 0;

	switch (hso_dev->port_spec & HSO_PORT_MASK) {
	case HSO_PORT_CONTROL:
		port_name = "Control";
		break;
	case HSO_PORT_APP:
		port_name = "Application";
		break;
	case HSO_PORT_APP2:
		port_name = "Application2";
		break;
	case HSO_PORT_GPS:
		port_name = "GPS";
		break;
	case HSO_PORT_GPS_CONTROL:
		port_name = "GPS Control";
		break;
	case HSO_PORT_PCSC:
		port_name = "PCSC";
		break;
	case HSO_PORT_DIAG:
		port_name = "Diagnostic";
		break;
	case HSO_PORT_DIAG2:
		port_name = "Diagnostic2";
		break;
	case HSO_PORT_MODEM:
		port_name = "Modem";
		break;
	case HSO_PORT_NETWORK:
		port_name = "Network";
		break;
	default:
		port_name = "Unknown";
		break;
	}

	return sprintf(buf, "%s\n", port_name);
}
static DEVICE_ATTR(hsotype, S_IRUGO, hso_sysfs_show_porttype, NULL);

static int hso_urb_to_index(struct hso_serial *serial, struct urb *urb)
{
	int idx;

	for (idx = 0; idx < serial->num_rx_urbs; idx++)
		if (serial->rx_urb[idx] == urb)
			return idx;
	dev_err(serial->parent->dev, "hso_urb_to_index failed\n");
	return -1;
}

/* converts mux value to a port spec value */
static u32 hso_mux_to_port(int mux)
{
	u32 result;

	switch (mux) {
	case 0x1:
		result = HSO_PORT_CONTROL;
		break;
	case 0x2:
		result = HSO_PORT_APP;
		break;
	case 0x4:
		result = HSO_PORT_PCSC;
		break;
	case 0x8:
		result = HSO_PORT_GPS;
		break;
	case 0x10:
		result = HSO_PORT_APP2;
		break;
	default:
		result = HSO_PORT_NO_PORT;
	}
	return result;
}

/* converts port spec value to a mux value */
static u32 hso_port_to_mux(int port)
{
	u32 result;

	switch (port & HSO_PORT_MASK) {
	case HSO_PORT_CONTROL:
		result = 0x0;
		break;
	case HSO_PORT_APP:
		result = 0x1;
		break;
	case HSO_PORT_PCSC:
		result = 0x2;
		break;
	case HSO_PORT_GPS:
		result = 0x3;
		break;
	case HSO_PORT_APP2:
		result = 0x4;
		break;
	default:
		result = 0x0;
	}
	return result;
}

static struct hso_serial *get_serial_by_shared_int_and_type(
					struct hso_shared_int *shared_int,
					int mux)
{
	int i, port;

	port = hso_mux_to_port(mux);

	for (i = 0; i < HSO_SERIAL_TTY_MINORS; i++) {
		if (serial_table[i] &&
		    (dev2ser(serial_table[i])->shared_int == shared_int) &&
		    ((serial_table[i]->port_spec & HSO_PORT_MASK) == port)) {
			return dev2ser(serial_table[i]);
		}
	}

	return NULL;
}

static struct hso_serial *get_serial_by_index(unsigned index)
{
	struct hso_serial *serial = NULL;
	unsigned long flags;

	spin_lock_irqsave(&serial_table_lock, flags);
	if (serial_table[index])
		serial = dev2ser(serial_table[index]);
	spin_unlock_irqrestore(&serial_table_lock, flags);

	return serial;
}

static int get_free_serial_index(void)
{
	int index;
	unsigned long flags;

	spin_lock_irqsave(&serial_table_lock, flags);
	for (index = 0; index < HSO_SERIAL_TTY_MINORS; index++) {
		if (serial_table[index] == NULL) {
			spin_unlock_irqrestore(&serial_table_lock, flags);
			return index;
		}
	}
	spin_unlock_irqrestore(&serial_table_lock, flags);

	printk(KERN_ERR "%s: no free serial devices in table\n", __func__);
	return -1;
}

static void set_serial_by_index(unsigned index, struct hso_serial *serial)
{
	unsigned long flags;

	spin_lock_irqsave(&serial_table_lock, flags);
	if (serial)
		serial_table[index] = serial->parent;
	else
		serial_table[index] = NULL;
	spin_unlock_irqrestore(&serial_table_lock, flags);
}

static void handle_usb_error(int status, const char *function,
			     struct hso_device *hso_dev)
{
	char *explanation;

	switch (status) {
	case -ENODEV:
		explanation = "no device";
		break;
	case -ENOENT:
		explanation = "endpoint not enabled";
		break;
	case -EPIPE:
		explanation = "endpoint stalled";
		break;
	case -ENOSPC:
		explanation = "not enough bandwidth";
		break;
	case -ESHUTDOWN:
		explanation = "device disabled";
		break;
	case -EHOSTUNREACH:
		explanation = "device suspended";
		break;
	case -EINVAL:
	case -EAGAIN:
	case -EFBIG:
	case -EMSGSIZE:
		explanation = "internal error";
		break;
	case -EILSEQ:
	case -EPROTO:
	case -ETIME:
	case -ETIMEDOUT:
		explanation = "protocol error";
		if (hso_dev)
			schedule_work(&hso_dev->reset_device);
		break;
	default:
		explanation = "unknown status";
		break;
	}

	/* log a meaningful explanation of an USB status */
	D1("%s: received USB status - %s (%d)", function, explanation, status);
}

/* Network interface functions */

/* called when net interface is brought up by ifconfig */
static int hso_net_open(struct net_device *net)
{
	struct hso_net *odev = netdev_priv(net);
	unsigned long flags = 0;

	if (!odev) {
		dev_err(&net->dev, "No net device !\n");
		return -ENODEV;
	}

	odev->skb_tx_buf = NULL;

	/* setup environment */
	spin_lock_irqsave(&odev->net_lock, flags);
	odev->rx_parse_state = WAIT_IP;
	odev->rx_buf_size = 0;
	odev->rx_buf_missing = sizeof(struct iphdr);
	spin_unlock_irqrestore(&odev->net_lock, flags);

	/* We are up and running. */
	set_bit(HSO_NET_RUNNING, &odev->flags);
	hso_start_net_device(odev->parent);

	/* Tell the kernel we are ready to start receiving from it */
	netif_start_queue(net);

	return 0;
}

/* called when interface is brought down by ifconfig */
static int hso_net_close(struct net_device *net)
{
	struct hso_net *odev = netdev_priv(net);

	/* we don't need the queue anymore */
	netif_stop_queue(net);
	/* no longer running */
	clear_bit(HSO_NET_RUNNING, &odev->flags);

	hso_stop_net_device(odev->parent);

	/* done */
	return 0;
}

/* USB tells is xmit done, we should start the netqueue again */
static void write_bulk_callback(struct urb *urb)
{
	struct hso_net *odev = urb->context;
	int status = urb->status;

	/* Sanity check */
	if (!odev || !test_bit(HSO_NET_RUNNING, &odev->flags)) {
		dev_err(&urb->dev->dev, "%s: device not running\n", __func__);
		return;
	}

	/* Do we still have a valid kernel network device? */
	if (!netif_device_present(odev->net)) {
		dev_err(&urb->dev->dev, "%s: net device not present\n",
			__func__);
		return;
	}

	/* log status, but don't act on it, we don't need to resubmit anything
	 * anyhow */
	if (status)
		handle_usb_error(status, __func__, odev->parent);

	hso_put_activity(odev->parent);

	/* Tell the network interface we are ready for another frame */
	netif_wake_queue(odev->net);
}

/* called by kernel when we need to transmit a packet */
static netdev_tx_t hso_net_start_xmit(struct sk_buff *skb,
					    struct net_device *net)
{
	struct hso_net *odev = netdev_priv(net);
	int result;

	/* Tell the kernel, "No more frames 'til we are done with this one." */
	netif_stop_queue(net);
	if (hso_get_activity(odev->parent) == -EAGAIN) {
		odev->skb_tx_buf = skb;
		return NETDEV_TX_OK;
	}

	/* log if asked */
	DUMP1(skb->data, skb->len);
	/* Copy it from kernel memory to OUR memory */
	memcpy(odev->mux_bulk_tx_buf, skb->data, skb->len);
	D1("len: %d/%d", skb->len, MUX_BULK_TX_BUF_SIZE);

	/* Fill in the URB for shipping it out. */
	usb_fill_bulk_urb(odev->mux_bulk_tx_urb,
			  odev->parent->usb,
			  usb_sndbulkpipe(odev->parent->usb,
					  odev->out_endp->
					  bEndpointAddress & 0x7F),
			  odev->mux_bulk_tx_buf, skb->len, write_bulk_callback,
			  odev);

	/* Deal with the Zero Length packet problem, I hope */
	odev->mux_bulk_tx_urb->transfer_flags |= URB_ZERO_PACKET;

	/* Send the URB on its merry way. */
	result = usb_submit_urb(odev->mux_bulk_tx_urb, GFP_ATOMIC);
	if (result) {
		dev_warn(&odev->parent->interface->dev,
			"failed mux_bulk_tx_urb %d\n", result);
		net->stats.tx_errors++;
		netif_start_queue(net);
	} else {
		net->stats.tx_packets++;
		net->stats.tx_bytes += skb->len;
	}
	dev_kfree_skb(skb);
	/* we're done */
	return NETDEV_TX_OK;
}

static const struct ethtool_ops ops = {
	.get_link = ethtool_op_get_link
};

/* called when a packet did not ack after watchdogtimeout */
static void hso_net_tx_timeout(struct net_device *net)
{
	struct hso_net *odev = netdev_priv(net);

	if (!odev)
		return;

	/* Tell syslog we are hosed. */
	dev_warn(&net->dev, "Tx timed out.\n");

	/* Tear the waiting frame off the list */
	if (odev->mux_bulk_tx_urb &&
	    (odev->mux_bulk_tx_urb->status == -EINPROGRESS))
		usb_unlink_urb(odev->mux_bulk_tx_urb);

	/* Update statistics */
	net->stats.tx_errors++;
}

/* make a real packet from the received USB buffer */
static void packetizeRx(struct hso_net *odev, unsigned char *ip_pkt,
			unsigned int count, unsigned char is_eop)
{
	unsigned short temp_bytes;
	unsigned short buffer_offset = 0;
	unsigned short frame_len;
	unsigned char *tmp_rx_buf;

	/* log if needed */
	D1("Rx %d bytes", count);
	DUMP(ip_pkt, min(128, (int)count));

	while (count) {
		switch (odev->rx_parse_state) {
		case WAIT_IP:
			/* waiting for IP header. */
			/* wanted bytes - size of ip header */
			temp_bytes =
			    (count <
			     odev->rx_buf_missing) ? count : odev->
			    rx_buf_missing;

			memcpy(((unsigned char *)(&odev->rx_ip_hdr)) +
			       odev->rx_buf_size, ip_pkt + buffer_offset,
			       temp_bytes);

			odev->rx_buf_size += temp_bytes;
			buffer_offset += temp_bytes;
			odev->rx_buf_missing -= temp_bytes;
			count -= temp_bytes;

			if (!odev->rx_buf_missing) {
				/* header is complete allocate an sk_buffer and
				 * continue to WAIT_DATA */
				frame_len = ntohs(odev->rx_ip_hdr.tot_len);

				if ((frame_len > DEFAULT_MRU) ||
				    (frame_len < sizeof(struct iphdr))) {
					dev_err(&odev->net->dev,
						"Invalid frame (%d) length\n",
						frame_len);
					odev->rx_parse_state = WAIT_SYNC;
					continue;
				}
				/* Allocate an sk_buff */
				odev->skb_rx_buf = netdev_alloc_skb(odev->net,
								    frame_len);
				if (!odev->skb_rx_buf) {
					/* We got no receive buffer. */
					D1("could not allocate memory");
					odev->rx_parse_state = WAIT_SYNC;
					return;
				}

				/* Copy what we got so far. make room for iphdr
				 * after tail. */
				tmp_rx_buf =
				    skb_put(odev->skb_rx_buf,
					    sizeof(struct iphdr));
				memcpy(tmp_rx_buf, (char *)&(odev->rx_ip_hdr),
				       sizeof(struct iphdr));

				/* ETH_HLEN */
				odev->rx_buf_size = sizeof(struct iphdr);

				/* Filip actually use .tot_len */
				odev->rx_buf_missing =
				    frame_len - sizeof(struct iphdr);
				odev->rx_parse_state = WAIT_DATA;
			}
			break;

		case WAIT_DATA:
			temp_bytes = (count < odev->rx_buf_missing)
					? count : odev->rx_buf_missing;

			/* Copy the rest of the bytes that are left in the
			 * buffer into the waiting sk_buf. */
			/* Make room for temp_bytes after tail. */
			tmp_rx_buf = skb_put(odev->skb_rx_buf, temp_bytes);
			memcpy(tmp_rx_buf, ip_pkt + buffer_offset, temp_bytes);

			odev->rx_buf_missing -= temp_bytes;
			count -= temp_bytes;
			buffer_offset += temp_bytes;
			odev->rx_buf_size += temp_bytes;
			if (!odev->rx_buf_missing) {
				/* Packet is complete. Inject into stack. */
				/* We have IP packet here */
				odev->skb_rx_buf->protocol = cpu_to_be16(ETH_P_IP);
				skb_reset_mac_header(odev->skb_rx_buf);

				/* Ship it off to the kernel */
				netif_rx(odev->skb_rx_buf);
				/* No longer our buffer. */
				odev->skb_rx_buf = NULL;

				/* update out statistics */
				odev->net->stats.rx_packets++;

				odev->net->stats.rx_bytes += odev->rx_buf_size;

				odev->rx_buf_size = 0;
				odev->rx_buf_missing = sizeof(struct iphdr);
				odev->rx_parse_state = WAIT_IP;
			}
			break;

		case WAIT_SYNC:
			D1(" W_S");
			count = 0;
			break;
		default:
			D1(" ");
			count--;
			break;
		}
	}

	/* Recovery mechanism for WAIT_SYNC state. */
	if (is_eop) {
		if (odev->rx_parse_state == WAIT_SYNC) {
			odev->rx_parse_state = WAIT_IP;
			odev->rx_buf_size = 0;
			odev->rx_buf_missing = sizeof(struct iphdr);
		}
	}
}

static void fix_crc_bug(struct urb *urb, __le16 max_packet_size)
{
	static const u8 crc_check[4] = { 0xDE, 0xAD, 0xBE, 0xEF };
	u32 rest = urb->actual_length % le16_to_cpu(max_packet_size);

	if (((rest == 5) || (rest == 6)) &&
	    !memcmp(((u8 *)urb->transfer_buffer) + urb->actual_length - 4,
		    crc_check, 4)) {
		urb->actual_length -= 4;
	}
}

/* Moving data from usb to kernel (in interrupt state) */
static void read_bulk_callback(struct urb *urb)
{
	struct hso_net *odev = urb->context;
	struct net_device *net;
	int result;
	int status = urb->status;

	/* is al ok?  (Filip: Who's Al ?) */
	if (status) {
		handle_usb_error(status, __func__, odev->parent);
		return;
	}

	/* Sanity check */
	if (!odev || !test_bit(HSO_NET_RUNNING, &odev->flags)) {
		D1("BULK IN callback but driver is not active!");
		return;
	}
	usb_mark_last_busy(urb->dev);

	net = odev->net;

	if (!netif_device_present(net)) {
		/* Somebody killed our network interface... */
		return;
	}

	if (odev->parent->port_spec & HSO_INFO_CRC_BUG)
		fix_crc_bug(urb, odev->in_endp->wMaxPacketSize);

	/* do we even have a packet? */
	if (urb->actual_length) {
		/* Handle the IP stream, add header and push it onto network
		 * stack if the packet is complete. */
		spin_lock(&odev->net_lock);
		packetizeRx(odev, urb->transfer_buffer, urb->actual_length,
			    (urb->transfer_buffer_length >
			     urb->actual_length) ? 1 : 0);
		spin_unlock(&odev->net_lock);
	}

	/* We are done with this URB, resubmit it. Prep the USB to wait for
	 * another frame. Reuse same as received. */
	usb_fill_bulk_urb(urb,
			  odev->parent->usb,
			  usb_rcvbulkpipe(odev->parent->usb,
					  odev->in_endp->
					  bEndpointAddress & 0x7F),
			  urb->transfer_buffer, MUX_BULK_RX_BUF_SIZE,
			  read_bulk_callback, odev);

	/* Give this to the USB subsystem so it can tell us when more data
	 * arrives. */
	result = usb_submit_urb(urb, GFP_ATOMIC);
	if (result)
		dev_warn(&odev->parent->interface->dev,
			 "%s failed submit mux_bulk_rx_urb %d\n", __func__,
			 result);
}

/* Serial driver functions */

static void hso_init_termios(struct ktermios *termios)
{
	/*
	 * The default requirements for this device are:
	 */
	termios->c_iflag &=
		~(IGNBRK	/* disable ignore break */
		| BRKINT	/* disable break causes interrupt */
		| PARMRK	/* disable mark parity errors */
		| ISTRIP	/* disable clear high bit of input characters */
		| INLCR		/* disable translate NL to CR */
		| IGNCR		/* disable ignore CR */
		| ICRNL		/* disable translate CR to NL */
		| IXON);	/* disable enable XON/XOFF flow control */

	/* disable postprocess output characters */
	termios->c_oflag &= ~OPOST;

	termios->c_lflag &=
		~(ECHO		/* disable echo input characters */
		| ECHONL	/* disable echo new line */
		| ICANON	/* disable erase, kill, werase, and rprnt
				   special characters */
		| ISIG		/* disable interrupt, quit, and suspend special
				   characters */
		| IEXTEN);	/* disable non-POSIX special characters */

	termios->c_cflag &=
		~(CSIZE		/* no size */
		| PARENB	/* disable parity bit */
		| CBAUD		/* clear current baud rate */
		| CBAUDEX);	/* clear current buad rate */

	termios->c_cflag |= CS8;	/* character size 8 bits */

	/* baud rate 115200 */
	tty_termios_encode_baud_rate(termios, 115200, 115200);
}

static void _hso_serial_set_termios(struct tty_struct *tty,
				    struct ktermios *old)
{
	struct hso_serial *serial = tty->driver_data;

	if (!serial) {
		printk(KERN_ERR "%s: no tty structures", __func__);
		return;
	}

	D4("port %d", serial->minor);

	/*
	 *	Fix up unsupported bits
	 */
	tty->termios.c_iflag &= ~IXON; /* disable enable XON/XOFF flow control */

	tty->termios.c_cflag &=
		~(CSIZE		/* no size */
		| PARENB	/* disable parity bit */
		| CBAUD		/* clear current baud rate */
		| CBAUDEX);	/* clear current buad rate */

	tty->termios.c_cflag |= CS8;	/* character size 8 bits */

	/* baud rate 115200 */
	tty_encode_baud_rate(tty, 115200, 115200);
}

static void hso_resubmit_rx_bulk_urb(struct hso_serial *serial, struct urb *urb)
{
	int result;
	/* We are done with this URB, resubmit it. Prep the USB to wait for
	 * another frame */
	usb_fill_bulk_urb(urb, serial->parent->usb,
			  usb_rcvbulkpipe(serial->parent->usb,
					  serial->in_endp->
					  bEndpointAddress & 0x7F),
			  urb->transfer_buffer, serial->rx_data_length,
			  hso_std_serial_read_bulk_callback, serial);
	/* Give this to the USB subsystem so it can tell us when more data
	 * arrives. */
	result = usb_submit_urb(urb, GFP_ATOMIC);
	if (result) {
		dev_err(&urb->dev->dev, "%s failed submit serial rx_urb %d\n",
			__func__, result);
	}
}




static void put_rxbuf_data_and_resubmit_bulk_urb(struct hso_serial *serial)
{
	int count;
	struct urb *curr_urb;

	while (serial->rx_urb_filled[serial->curr_rx_urb_idx]) {
		curr_urb = serial->rx_urb[serial->curr_rx_urb_idx];
		count = put_rxbuf_data(curr_urb, serial);
		if (count == -1)
			return;
		if (count == 0) {
			serial->curr_rx_urb_idx++;
			if (serial->curr_rx_urb_idx >= serial->num_rx_urbs)
				serial->curr_rx_urb_idx = 0;
			hso_resubmit_rx_bulk_urb(serial, curr_urb);
		}
	}
}

static void put_rxbuf_data_and_resubmit_ctrl_urb(struct hso_serial *serial)
{
	int count = 0;
	struct urb *urb;

	urb = serial->rx_urb[0];
	if (serial->port.count > 0) {
		count = put_rxbuf_data(urb, serial);
		if (count == -1)
			return;
	}
	/* Re issue a read as long as we receive data. */

	if (count == 0 && ((urb->actual_length != 0) ||
			   (serial->rx_state == RX_PENDING))) {
		serial->rx_state = RX_SENT;
		hso_mux_serial_read(serial);
	} else
		serial->rx_state = RX_IDLE;
}


/* read callback for Diag and CS port */
static void hso_std_serial_read_bulk_callback(struct urb *urb)
{
	struct hso_serial *serial = urb->context;
	int status = urb->status;

	/* sanity check */
	if (!serial) {
		D1("serial == NULL");
		return;
	} else if (status) {
		handle_usb_error(status, __func__, serial->parent);
		return;
	}

	D4("\n--- Got serial_read_bulk callback %02x ---", status);
	D1("Actual length = %d\n", urb->actual_length);
	DUMP1(urb->transfer_buffer, urb->actual_length);

	/* Anyone listening? */
	if (serial->port.count == 0)
		return;

	if (status == 0) {
		if (serial->parent->port_spec & HSO_INFO_CRC_BUG)
			fix_crc_bug(urb, serial->in_endp->wMaxPacketSize);
		/* Valid data, handle RX data */
		spin_lock(&serial->serial_lock);
		serial->rx_urb_filled[hso_urb_to_index(serial, urb)] = 1;
		put_rxbuf_data_and_resubmit_bulk_urb(serial);
		spin_unlock(&serial->serial_lock);
	} else if (status == -ENOENT || status == -ECONNRESET) {
		/* Unlinked - check for throttled port. */
		D2("Port %d, successfully unlinked urb", serial->minor);
		spin_lock(&serial->serial_lock);
		serial->rx_urb_filled[hso_urb_to_index(serial, urb)] = 0;
		hso_resubmit_rx_bulk_urb(serial, urb);
		spin_unlock(&serial->serial_lock);
	} else {
		D2("Port %d, status = %d for read urb", serial->minor, status);
		return;
	}
}

/*
 * This needs to be a tasklet otherwise we will
 * end up recursively calling this function.
 */
static void hso_unthrottle_tasklet(struct hso_serial *serial)
{
	unsigned long flags;

	spin_lock_irqsave(&serial->serial_lock, flags);
	if ((serial->parent->port_spec & HSO_INTF_MUX))
		put_rxbuf_data_and_resubmit_ctrl_urb(serial);
	else
		put_rxbuf_data_and_resubmit_bulk_urb(serial);
	spin_unlock_irqrestore(&serial->serial_lock, flags);
}

static	void hso_unthrottle(struct tty_struct *tty)
{
	struct hso_serial *serial = tty->driver_data;

	tasklet_hi_schedule(&serial->unthrottle_tasklet);
}

static void hso_unthrottle_workfunc(struct work_struct *work)
{
	struct hso_serial *serial =
	    container_of(work, struct hso_serial,
			 retry_unthrottle_workqueue);
	hso_unthrottle_tasklet(serial);
}

/* open the requested serial port */
static int hso_serial_open(struct tty_struct *tty, struct file *filp)
{
	struct hso_serial *serial = get_serial_by_index(tty->index);
	int result;

	/* sanity check */
	if (serial == NULL || serial->magic != HSO_SERIAL_MAGIC) {
		WARN_ON(1);
		tty->driver_data = NULL;
		D1("Failed to open port");
		return -ENODEV;
	}

	mutex_lock(&serial->parent->mutex);
	result = usb_autopm_get_interface(serial->parent->interface);
	if (result < 0)
		goto err_out;

	D1("Opening %d", serial->minor);
	kref_get(&serial->parent->ref);

	/* setup */
	tty->driver_data = serial;
	tty_port_tty_set(&serial->port, tty);

	/* check for port already opened, if not set the termios */
	serial->port.count++;
	if (serial->port.count == 1) {
		serial->rx_state = RX_IDLE;
		/* Force default termio settings */
		_hso_serial_set_termios(tty, NULL);
		tasklet_init(&serial->unthrottle_tasklet,
			     (void (*)(unsigned long))hso_unthrottle_tasklet,
			     (unsigned long)serial);
		INIT_WORK(&serial->retry_unthrottle_workqueue,
			  hso_unthrottle_workfunc);
		result = hso_start_serial_device(serial->parent, GFP_KERNEL);
		if (result) {
			hso_stop_serial_device(serial->parent);
			serial->port.count--;
			kref_put(&serial->parent->ref, hso_serial_ref_free);
		}
	} else {
		D1("Port was already open");
	}

	usb_autopm_put_interface(serial->parent->interface);

	/* done */
	if (result)
		hso_serial_tiocmset(tty, TIOCM_RTS | TIOCM_DTR, 0);
err_out:
	mutex_unlock(&serial->parent->mutex);
	return result;
}

/* close the requested serial port */
static void hso_serial_close(struct tty_struct *tty, struct file *filp)
{
	struct hso_serial *serial = tty->driver_data;
	u8 usb_gone;

	D1("Closing serial port");

	/* Open failed, no close cleanup required */
	if (serial == NULL)
		return;

	mutex_lock(&serial->parent->mutex);
	usb_gone = serial->parent->usb_gone;

	if (!usb_gone)
		usb_autopm_get_interface(serial->parent->interface);

	/* reset the rts and dtr */
	/* do the actual close */
	serial->port.count--;

	if (serial->port.count <= 0) {
		serial->port.count = 0;
		tty_port_tty_set(&serial->port, NULL);
		if (!usb_gone)
			hso_stop_serial_device(serial->parent);
		tasklet_kill(&serial->unthrottle_tasklet);
		cancel_work_sync(&serial->retry_unthrottle_workqueue);
	}

	if (!usb_gone)
		usb_autopm_put_interface(serial->parent->interface);

	mutex_unlock(&serial->parent->mutex);

	kref_put(&serial->parent->ref, hso_serial_ref_free);
}

/* close the requested serial port */
static int hso_serial_write(struct tty_struct *tty, const unsigned char *buf,
			    int count)
{
	struct hso_serial *serial = tty->driver_data;
	int space, tx_bytes;
	unsigned long flags;

	/* sanity check */
	if (serial == NULL) {
		printk(KERN_ERR "%s: serial is NULL\n", __func__);
		return -ENODEV;
	}

	spin_lock_irqsave(&serial->serial_lock, flags);

	space = serial->tx_data_length - serial->tx_buffer_count;
	tx_bytes = (count < space) ? count : space;

	if (!tx_bytes)
		goto out;

	memcpy(serial->tx_buffer + serial->tx_buffer_count, buf, tx_bytes);
	serial->tx_buffer_count += tx_bytes;

out:
	spin_unlock_irqrestore(&serial->serial_lock, flags);

	hso_kick_transmit(serial);
	/* done */
	return tx_bytes;
}

/* how much room is there for writing */
static int hso_serial_write_room(struct tty_struct *tty)
{
	struct hso_serial *serial = tty->driver_data;
	int room;
	unsigned long flags;

	spin_lock_irqsave(&serial->serial_lock, flags);
	room = serial->tx_data_length - serial->tx_buffer_count;
	spin_unlock_irqrestore(&serial->serial_lock, flags);

	/* return free room */
	return room;
}

/* setup the term */
static void hso_serial_set_termios(struct tty_struct *tty, struct ktermios *old)
{
	struct hso_serial *serial = tty->driver_data;
	unsigned long flags;

	if (old)
		D5("Termios called with: cflags new[%d] - old[%d]",
		   tty->termios.c_cflag, old->c_cflag);

	/* the actual setup */
	spin_lock_irqsave(&serial->serial_lock, flags);
	if (serial->port.count)
		_hso_serial_set_termios(tty, old);
	else
		tty->termios = *old;
	spin_unlock_irqrestore(&serial->serial_lock, flags);

	/* done */
}

/* how many characters in the buffer */
static int hso_serial_chars_in_buffer(struct tty_struct *tty)
{
	struct hso_serial *serial = tty->driver_data;
	int chars;
	unsigned long flags;

	/* sanity check */
	if (serial == NULL)
		return 0;

	spin_lock_irqsave(&serial->serial_lock, flags);
	chars = serial->tx_buffer_count;
	spin_unlock_irqrestore(&serial->serial_lock, flags);

	return chars;
}
static int tiocmget_submit_urb(struct hso_serial *serial,
			       struct hso_tiocmget *tiocmget,
			       struct usb_device *usb)
{
	int result;

	if (serial->parent->usb_gone)
		return -ENODEV;
	usb_fill_int_urb(tiocmget->urb, usb,
			 usb_rcvintpipe(usb,
					tiocmget->endp->
					bEndpointAddress & 0x7F),
			 &tiocmget->serial_state_notification,
			 sizeof(struct hso_serial_state_notification),
			 tiocmget_intr_callback, serial,
			 tiocmget->endp->bInterval);
	result = usb_submit_urb(tiocmget->urb, GFP_ATOMIC);
	if (result) {
		dev_warn(&usb->dev, "%s usb_submit_urb failed %d\n", __func__,
			 result);
	}
	return result;

}

static void tiocmget_intr_callback(struct urb *urb)
{
	struct hso_serial *serial = urb->context;
	struct hso_tiocmget *tiocmget;
	int status = urb->status;
	u16 UART_state_bitmap, prev_UART_state_bitmap;
	struct uart_icount *icount;
	struct hso_serial_state_notification *serial_state_notification;
	struct usb_device *usb;
	int if_num;

	/* Sanity checks */
	if (!serial)
		return;
	if (status) {
		handle_usb_error(status, __func__, serial->parent);
		return;
	}

	/* tiocmget is only supported on HSO_PORT_MODEM */
	tiocmget = serial->tiocmget;
	if (!tiocmget)
		return;
	BUG_ON((serial->parent->port_spec & HSO_PORT_MASK) != HSO_PORT_MODEM);

	usb = serial->parent->usb;
	if_num = serial->parent->interface->altsetting->desc.bInterfaceNumber;

	/* wIndex should be the USB interface number of the port to which the
	 * notification applies, which should always be the Modem port.
	 */
	serial_state_notification = &tiocmget->serial_state_notification;
	if (serial_state_notification->bmRequestType != BM_REQUEST_TYPE ||
	    serial_state_notification->bNotification != B_NOTIFICATION ||
	    le16_to_cpu(serial_state_notification->wValue) != W_VALUE ||
<<<<<<< HEAD
	    (le16_to_cpu(serial_state_notification->wIndex) != W_INDEX &&
	     le16_to_cpu(serial_state_notification->wIndex) != W_INDEX_601) ||
=======
	    le16_to_cpu(serial_state_notification->wIndex) != if_num ||
>>>>>>> 38dbfb59
	    le16_to_cpu(serial_state_notification->wLength) != W_LENGTH) {
		dev_warn(&usb->dev,
			 "hso received invalid serial state notification\n");
		DUMP(serial_state_notification,
		     sizeof(struct hso_serial_state_notification));
	} else {

		UART_state_bitmap = le16_to_cpu(serial_state_notification->
						UART_state_bitmap);
		prev_UART_state_bitmap = tiocmget->prev_UART_state_bitmap;
		icount = &tiocmget->icount;
		spin_lock(&serial->serial_lock);
		if ((UART_state_bitmap & B_OVERRUN) !=
		   (prev_UART_state_bitmap & B_OVERRUN))
			icount->parity++;
		if ((UART_state_bitmap & B_PARITY) !=
		   (prev_UART_state_bitmap & B_PARITY))
			icount->parity++;
		if ((UART_state_bitmap & B_FRAMING) !=
		   (prev_UART_state_bitmap & B_FRAMING))
			icount->frame++;
		if ((UART_state_bitmap & B_RING_SIGNAL) &&
		   !(prev_UART_state_bitmap & B_RING_SIGNAL))
			icount->rng++;
		if ((UART_state_bitmap & B_BREAK) !=
		   (prev_UART_state_bitmap & B_BREAK))
			icount->brk++;
		if ((UART_state_bitmap & B_TX_CARRIER) !=
		   (prev_UART_state_bitmap & B_TX_CARRIER))
			icount->dsr++;
		if ((UART_state_bitmap & B_RX_CARRIER) !=
		   (prev_UART_state_bitmap & B_RX_CARRIER))
			icount->dcd++;
		tiocmget->prev_UART_state_bitmap = UART_state_bitmap;
		spin_unlock(&serial->serial_lock);
		tiocmget->intr_completed = 1;
		wake_up_interruptible(&tiocmget->waitq);
	}
	memset(serial_state_notification, 0,
	       sizeof(struct hso_serial_state_notification));
	tiocmget_submit_urb(serial,
			    tiocmget,
			    serial->parent->usb);
}

/*
 * next few functions largely stolen from drivers/serial/serial_core.c
 */
/* Wait for any of the 4 modem inputs (DCD,RI,DSR,CTS) to change
 * - mask passed in arg for lines of interest
 *   (use |'ed TIOCM_RNG/DSR/CD/CTS for masking)
 * Caller should use TIOCGICOUNT to see which one it was
 */
static int
hso_wait_modem_status(struct hso_serial *serial, unsigned long arg)
{
	DECLARE_WAITQUEUE(wait, current);
	struct uart_icount cprev, cnow;
	struct hso_tiocmget  *tiocmget;
	int ret;

	tiocmget = serial->tiocmget;
	if (!tiocmget)
		return -ENOENT;
	/*
	 * note the counters on entry
	 */
	spin_lock_irq(&serial->serial_lock);
	memcpy(&cprev, &tiocmget->icount, sizeof(struct uart_icount));
	spin_unlock_irq(&serial->serial_lock);
	add_wait_queue(&tiocmget->waitq, &wait);
	for (;;) {
		spin_lock_irq(&serial->serial_lock);
		memcpy(&cnow, &tiocmget->icount, sizeof(struct uart_icount));
		spin_unlock_irq(&serial->serial_lock);
		set_current_state(TASK_INTERRUPTIBLE);
		if (((arg & TIOCM_RNG) && (cnow.rng != cprev.rng)) ||
		    ((arg & TIOCM_DSR) && (cnow.dsr != cprev.dsr)) ||
		    ((arg & TIOCM_CD)  && (cnow.dcd != cprev.dcd))) {
			ret = 0;
			break;
		}
		schedule();
		/* see if a signal did it */
		if (signal_pending(current)) {
			ret = -ERESTARTSYS;
			break;
		}
		cprev = cnow;
	}
	current->state = TASK_RUNNING;
	remove_wait_queue(&tiocmget->waitq, &wait);

	return ret;
}

/*
 * Get counter of input serial line interrupts (DCD,RI,DSR,CTS)
 * Return: write counters to the user passed counter struct
 * NB: both 1->0 and 0->1 transitions are counted except for
 *     RI where only 0->1 is counted.
 */
static int hso_get_count(struct tty_struct *tty,
		  struct serial_icounter_struct *icount)
{
	struct uart_icount cnow;
	struct hso_serial *serial = tty->driver_data;
	struct hso_tiocmget  *tiocmget = serial->tiocmget;

	memset(icount, 0, sizeof(struct serial_icounter_struct));

	if (!tiocmget)
		 return -ENOENT;
	spin_lock_irq(&serial->serial_lock);
	memcpy(&cnow, &tiocmget->icount, sizeof(struct uart_icount));
	spin_unlock_irq(&serial->serial_lock);

	icount->cts         = cnow.cts;
	icount->dsr         = cnow.dsr;
	icount->rng         = cnow.rng;
	icount->dcd         = cnow.dcd;
	icount->rx          = cnow.rx;
	icount->tx          = cnow.tx;
	icount->frame       = cnow.frame;
	icount->overrun     = cnow.overrun;
	icount->parity      = cnow.parity;
	icount->brk         = cnow.brk;
	icount->buf_overrun = cnow.buf_overrun;

	return 0;
}


static int hso_serial_tiocmget(struct tty_struct *tty)
{
	int retval;
	struct hso_serial *serial = tty->driver_data;
	struct hso_tiocmget  *tiocmget;
	u16 UART_state_bitmap;

	/* sanity check */
	if (!serial) {
		D1("no tty structures");
		return -EINVAL;
	}
	spin_lock_irq(&serial->serial_lock);
	retval = ((serial->rts_state) ? TIOCM_RTS : 0) |
	    ((serial->dtr_state) ? TIOCM_DTR : 0);
	tiocmget = serial->tiocmget;
	if (tiocmget) {

		UART_state_bitmap = le16_to_cpu(
			tiocmget->prev_UART_state_bitmap);
		if (UART_state_bitmap & B_RING_SIGNAL)
			retval |=  TIOCM_RNG;
		if (UART_state_bitmap & B_RX_CARRIER)
			retval |=  TIOCM_CD;
		if (UART_state_bitmap & B_TX_CARRIER)
			retval |=  TIOCM_DSR;
	}
	spin_unlock_irq(&serial->serial_lock);
	return retval;
}

static int hso_serial_tiocmset(struct tty_struct *tty,
			       unsigned int set, unsigned int clear)
{
	int val = 0;
	unsigned long flags;
	int if_num;
	struct hso_serial *serial = tty->driver_data;

	/* sanity check */
	if (!serial) {
		D1("no tty structures");
		return -EINVAL;
	}

	if ((serial->parent->port_spec & HSO_PORT_MASK) != HSO_PORT_MODEM)
		return -EINVAL;

	if_num = serial->parent->interface->altsetting->desc.bInterfaceNumber;

	spin_lock_irqsave(&serial->serial_lock, flags);
	if (set & TIOCM_RTS)
		serial->rts_state = 1;
	if (set & TIOCM_DTR)
		serial->dtr_state = 1;

	if (clear & TIOCM_RTS)
		serial->rts_state = 0;
	if (clear & TIOCM_DTR)
		serial->dtr_state = 0;

	if (serial->dtr_state)
		val |= 0x01;
	if (serial->rts_state)
		val |= 0x02;

	spin_unlock_irqrestore(&serial->serial_lock, flags);

	return usb_control_msg(serial->parent->usb,
			       usb_rcvctrlpipe(serial->parent->usb, 0), 0x22,
			       0x21, val, if_num, NULL, 0,
			       USB_CTRL_SET_TIMEOUT);
}

static int hso_serial_ioctl(struct tty_struct *tty,
			    unsigned int cmd, unsigned long arg)
{
	struct hso_serial *serial = tty->driver_data;
	int ret = 0;
	D4("IOCTL cmd: %d, arg: %ld", cmd, arg);

	if (!serial)
		return -ENODEV;
	switch (cmd) {
	case TIOCMIWAIT:
		ret = hso_wait_modem_status(serial, arg);
		break;
	default:
		ret = -ENOIOCTLCMD;
		break;
	}
	return ret;
}


/* starts a transmit */
static void hso_kick_transmit(struct hso_serial *serial)
{
	u8 *temp;
	unsigned long flags;
	int res;

	spin_lock_irqsave(&serial->serial_lock, flags);
	if (!serial->tx_buffer_count)
		goto out;

	if (serial->tx_urb_used)
		goto out;

	/* Wakeup USB interface if necessary */
	if (hso_get_activity(serial->parent) == -EAGAIN)
		goto out;

	/* Switch pointers around to avoid memcpy */
	temp = serial->tx_buffer;
	serial->tx_buffer = serial->tx_data;
	serial->tx_data = temp;
	serial->tx_data_count = serial->tx_buffer_count;
	serial->tx_buffer_count = 0;

	/* If temp is set, it means we switched buffers */
	if (temp && serial->write_data) {
		res = serial->write_data(serial);
		if (res >= 0)
			serial->tx_urb_used = 1;
	}
out:
	spin_unlock_irqrestore(&serial->serial_lock, flags);
}

/* make a request (for reading and writing data to muxed serial port) */
static int mux_device_request(struct hso_serial *serial, u8 type, u16 port,
			      struct urb *ctrl_urb,
			      struct usb_ctrlrequest *ctrl_req,
			      u8 *ctrl_urb_data, u32 size)
{
	int result;
	int pipe;

	/* Sanity check */
	if (!serial || !ctrl_urb || !ctrl_req) {
		printk(KERN_ERR "%s: Wrong arguments\n", __func__);
		return -EINVAL;
	}

	/* initialize */
	ctrl_req->wValue = 0;
	ctrl_req->wIndex = cpu_to_le16(hso_port_to_mux(port));
	ctrl_req->wLength = cpu_to_le16(size);

	if (type == USB_CDC_GET_ENCAPSULATED_RESPONSE) {
		/* Reading command */
		ctrl_req->bRequestType = USB_DIR_IN |
					 USB_TYPE_OPTION_VENDOR |
					 USB_RECIP_INTERFACE;
		ctrl_req->bRequest = USB_CDC_GET_ENCAPSULATED_RESPONSE;
		pipe = usb_rcvctrlpipe(serial->parent->usb, 0);
	} else {
		/* Writing command */
		ctrl_req->bRequestType = USB_DIR_OUT |
					 USB_TYPE_OPTION_VENDOR |
					 USB_RECIP_INTERFACE;
		ctrl_req->bRequest = USB_CDC_SEND_ENCAPSULATED_COMMAND;
		pipe = usb_sndctrlpipe(serial->parent->usb, 0);
	}
	/* syslog */
	D2("%s command (%02x) len: %d, port: %d",
	   type == USB_CDC_GET_ENCAPSULATED_RESPONSE ? "Read" : "Write",
	   ctrl_req->bRequestType, ctrl_req->wLength, port);

	/* Load ctrl urb */
	ctrl_urb->transfer_flags = 0;
	usb_fill_control_urb(ctrl_urb,
			     serial->parent->usb,
			     pipe,
			     (u8 *) ctrl_req,
			     ctrl_urb_data, size, ctrl_callback, serial);
	/* Send it on merry way */
	result = usb_submit_urb(ctrl_urb, GFP_ATOMIC);
	if (result) {
		dev_err(&ctrl_urb->dev->dev,
			"%s failed submit ctrl_urb %d type %d\n", __func__,
			result, type);
		return result;
	}

	/* done */
	return size;
}

/* called by intr_callback when read occurs */
static int hso_mux_serial_read(struct hso_serial *serial)
{
	if (!serial)
		return -EINVAL;

	/* clean data */
	memset(serial->rx_data[0], 0, CTRL_URB_RX_SIZE);
	/* make the request */

	if (serial->num_rx_urbs != 1) {
		dev_err(&serial->parent->interface->dev,
			"ERROR: mux'd reads with multiple buffers "
			"not possible\n");
		return 0;
	}
	return mux_device_request(serial,
				  USB_CDC_GET_ENCAPSULATED_RESPONSE,
				  serial->parent->port_spec & HSO_PORT_MASK,
				  serial->rx_urb[0],
				  &serial->ctrl_req_rx,
				  serial->rx_data[0], serial->rx_data_length);
}

/* used for muxed serial port callback (muxed serial read) */
static void intr_callback(struct urb *urb)
{
	struct hso_shared_int *shared_int = urb->context;
	struct hso_serial *serial;
	unsigned char *port_req;
	int status = urb->status;
	int i;

	usb_mark_last_busy(urb->dev);

	/* sanity check */
	if (!shared_int)
		return;

	/* status check */
	if (status) {
		handle_usb_error(status, __func__, NULL);
		return;
	}
	D4("\n--- Got intr callback 0x%02X ---", status);

	/* what request? */
	port_req = urb->transfer_buffer;
	D4(" port_req = 0x%.2X\n", *port_req);
	/* loop over all muxed ports to find the one sending this */
	for (i = 0; i < 8; i++) {
		/* max 8 channels on MUX */
		if (*port_req & (1 << i)) {
			serial = get_serial_by_shared_int_and_type(shared_int,
								   (1 << i));
			if (serial != NULL) {
				D1("Pending read interrupt on port %d\n", i);
				spin_lock(&serial->serial_lock);
				if (serial->rx_state == RX_IDLE &&
					serial->port.count > 0) {
					/* Setup and send a ctrl req read on
					 * port i */
					if (!serial->rx_urb_filled[0]) {
						serial->rx_state = RX_SENT;
						hso_mux_serial_read(serial);
					} else
						serial->rx_state = RX_PENDING;
				} else {
					D1("Already a read pending on "
					   "port %d or port not open\n", i);
				}
				spin_unlock(&serial->serial_lock);
			}
		}
	}
	/* Resubmit interrupt urb */
	hso_mux_submit_intr_urb(shared_int, urb->dev, GFP_ATOMIC);
}

/* called for writing to muxed serial port */
static int hso_mux_serial_write_data(struct hso_serial *serial)
{
	if (NULL == serial)
		return -EINVAL;

	return mux_device_request(serial,
				  USB_CDC_SEND_ENCAPSULATED_COMMAND,
				  serial->parent->port_spec & HSO_PORT_MASK,
				  serial->tx_urb,
				  &serial->ctrl_req_tx,
				  serial->tx_data, serial->tx_data_count);
}

/* write callback for Diag and CS port */
static void hso_std_serial_write_bulk_callback(struct urb *urb)
{
	struct hso_serial *serial = urb->context;
	int status = urb->status;

	/* sanity check */
	if (!serial) {
		D1("serial == NULL");
		return;
	}

	spin_lock(&serial->serial_lock);
	serial->tx_urb_used = 0;
	spin_unlock(&serial->serial_lock);
	if (status) {
		handle_usb_error(status, __func__, serial->parent);
		return;
	}
	hso_put_activity(serial->parent);
	tty_port_tty_wakeup(&serial->port);
	hso_kick_transmit(serial);

	D1(" ");
}

/* called for writing diag or CS serial port */
static int hso_std_serial_write_data(struct hso_serial *serial)
{
	int count = serial->tx_data_count;
	int result;

	usb_fill_bulk_urb(serial->tx_urb,
			  serial->parent->usb,
			  usb_sndbulkpipe(serial->parent->usb,
					  serial->out_endp->
					  bEndpointAddress & 0x7F),
			  serial->tx_data, serial->tx_data_count,
			  hso_std_serial_write_bulk_callback, serial);

	result = usb_submit_urb(serial->tx_urb, GFP_ATOMIC);
	if (result) {
		dev_warn(&serial->parent->usb->dev,
			 "Failed to submit urb - res %d\n", result);
		return result;
	}

	return count;
}

/* callback after read or write on muxed serial port */
static void ctrl_callback(struct urb *urb)
{
	struct hso_serial *serial = urb->context;
	struct usb_ctrlrequest *req;
	int status = urb->status;

	/* sanity check */
	if (!serial)
		return;

	spin_lock(&serial->serial_lock);
	serial->tx_urb_used = 0;
	spin_unlock(&serial->serial_lock);
	if (status) {
		handle_usb_error(status, __func__, serial->parent);
		return;
	}

	/* what request? */
	req = (struct usb_ctrlrequest *)(urb->setup_packet);
	D4("\n--- Got muxed ctrl callback 0x%02X ---", status);
	D4("Actual length of urb = %d\n", urb->actual_length);
	DUMP1(urb->transfer_buffer, urb->actual_length);

	if (req->bRequestType ==
	    (USB_DIR_IN | USB_TYPE_OPTION_VENDOR | USB_RECIP_INTERFACE)) {
		/* response to a read command */
		serial->rx_urb_filled[0] = 1;
		spin_lock(&serial->serial_lock);
		put_rxbuf_data_and_resubmit_ctrl_urb(serial);
		spin_unlock(&serial->serial_lock);
	} else {
		hso_put_activity(serial->parent);
		tty_port_tty_wakeup(&serial->port);
		/* response to a write command */
		hso_kick_transmit(serial);
	}
}

/* handle RX data for serial port */
static int put_rxbuf_data(struct urb *urb, struct hso_serial *serial)
{
	struct tty_struct *tty;
	int write_length_remaining = 0;
	int curr_write_len;

	/* Sanity check */
	if (urb == NULL || serial == NULL) {
		D1("serial = NULL");
		return -2;
	}

	tty = tty_port_tty_get(&serial->port);

	/* Push data to tty */
	write_length_remaining = urb->actual_length -
		serial->curr_rx_urb_offset;
	D1("data to push to tty");
	while (write_length_remaining) {
		if (tty && test_bit(TTY_THROTTLED, &tty->flags)) {
			tty_kref_put(tty);
			return -1;
		}
		curr_write_len = tty_insert_flip_string(&serial->port,
			urb->transfer_buffer + serial->curr_rx_urb_offset,
			write_length_remaining);
		serial->curr_rx_urb_offset += curr_write_len;
		write_length_remaining -= curr_write_len;
		tty_flip_buffer_push(&serial->port);
	}
	tty_kref_put(tty);

	if (write_length_remaining == 0) {
		serial->curr_rx_urb_offset = 0;
		serial->rx_urb_filled[hso_urb_to_index(serial, urb)] = 0;
	}
	return write_length_remaining;
}


/* Base driver functions */

static void hso_log_port(struct hso_device *hso_dev)
{
	char *port_type;
	char port_dev[20];

	switch (hso_dev->port_spec & HSO_PORT_MASK) {
	case HSO_PORT_CONTROL:
		port_type = "Control";
		break;
	case HSO_PORT_APP:
		port_type = "Application";
		break;
	case HSO_PORT_GPS:
		port_type = "GPS";
		break;
	case HSO_PORT_GPS_CONTROL:
		port_type = "GPS control";
		break;
	case HSO_PORT_APP2:
		port_type = "Application2";
		break;
	case HSO_PORT_PCSC:
		port_type = "PCSC";
		break;
	case HSO_PORT_DIAG:
		port_type = "Diagnostic";
		break;
	case HSO_PORT_DIAG2:
		port_type = "Diagnostic2";
		break;
	case HSO_PORT_MODEM:
		port_type = "Modem";
		break;
	case HSO_PORT_NETWORK:
		port_type = "Network";
		break;
	default:
		port_type = "Unknown";
		break;
	}
	if ((hso_dev->port_spec & HSO_PORT_MASK) == HSO_PORT_NETWORK) {
		sprintf(port_dev, "%s", dev2net(hso_dev)->net->name);
	} else
		sprintf(port_dev, "/dev/%s%d", tty_filename,
			dev2ser(hso_dev)->minor);

	dev_dbg(&hso_dev->interface->dev, "HSO: Found %s port %s\n",
		port_type, port_dev);
}

static int hso_start_net_device(struct hso_device *hso_dev)
{
	int i, result = 0;
	struct hso_net *hso_net = dev2net(hso_dev);

	if (!hso_net)
		return -ENODEV;

	/* send URBs for all read buffers */
	for (i = 0; i < MUX_BULK_RX_BUF_COUNT; i++) {

		/* Prep a receive URB */
		usb_fill_bulk_urb(hso_net->mux_bulk_rx_urb_pool[i],
				  hso_dev->usb,
				  usb_rcvbulkpipe(hso_dev->usb,
						  hso_net->in_endp->
						  bEndpointAddress & 0x7F),
				  hso_net->mux_bulk_rx_buf_pool[i],
				  MUX_BULK_RX_BUF_SIZE, read_bulk_callback,
				  hso_net);

		/* Put it out there so the device can send us stuff */
		result = usb_submit_urb(hso_net->mux_bulk_rx_urb_pool[i],
					GFP_NOIO);
		if (result)
			dev_warn(&hso_dev->usb->dev,
				"%s failed mux_bulk_rx_urb[%d] %d\n", __func__,
				i, result);
	}

	return result;
}

static int hso_stop_net_device(struct hso_device *hso_dev)
{
	int i;
	struct hso_net *hso_net = dev2net(hso_dev);

	if (!hso_net)
		return -ENODEV;

	for (i = 0; i < MUX_BULK_RX_BUF_COUNT; i++) {
		if (hso_net->mux_bulk_rx_urb_pool[i])
			usb_kill_urb(hso_net->mux_bulk_rx_urb_pool[i]);

	}
	if (hso_net->mux_bulk_tx_urb)
		usb_kill_urb(hso_net->mux_bulk_tx_urb);

	return 0;
}

static int hso_start_serial_device(struct hso_device *hso_dev, gfp_t flags)
{
	int i, result = 0;
	struct hso_serial *serial = dev2ser(hso_dev);

	if (!serial)
		return -ENODEV;

	/* If it is not the MUX port fill in and submit a bulk urb (already
	 * allocated in hso_serial_start) */
	if (!(serial->parent->port_spec & HSO_INTF_MUX)) {
		for (i = 0; i < serial->num_rx_urbs; i++) {
			usb_fill_bulk_urb(serial->rx_urb[i],
					  serial->parent->usb,
					  usb_rcvbulkpipe(serial->parent->usb,
							  serial->in_endp->
							  bEndpointAddress &
							  0x7F),
					  serial->rx_data[i],
					  serial->rx_data_length,
					  hso_std_serial_read_bulk_callback,
					  serial);
			result = usb_submit_urb(serial->rx_urb[i], flags);
			if (result) {
				dev_warn(&serial->parent->usb->dev,
					 "Failed to submit urb - res %d\n",
					 result);
				break;
			}
		}
	} else {
		mutex_lock(&serial->shared_int->shared_int_lock);
		if (!serial->shared_int->use_count) {
			result =
			    hso_mux_submit_intr_urb(serial->shared_int,
						    hso_dev->usb, flags);
		}
		serial->shared_int->use_count++;
		mutex_unlock(&serial->shared_int->shared_int_lock);
	}
	if (serial->tiocmget)
		tiocmget_submit_urb(serial,
				    serial->tiocmget,
				    serial->parent->usb);
	return result;
}

static int hso_stop_serial_device(struct hso_device *hso_dev)
{
	int i;
	struct hso_serial *serial = dev2ser(hso_dev);
	struct hso_tiocmget  *tiocmget;

	if (!serial)
		return -ENODEV;

	for (i = 0; i < serial->num_rx_urbs; i++) {
		if (serial->rx_urb[i]) {
				usb_kill_urb(serial->rx_urb[i]);
				serial->rx_urb_filled[i] = 0;
		}
	}
	serial->curr_rx_urb_idx = 0;
	serial->curr_rx_urb_offset = 0;

	if (serial->tx_urb)
		usb_kill_urb(serial->tx_urb);

	if (serial->shared_int) {
		mutex_lock(&serial->shared_int->shared_int_lock);
		if (serial->shared_int->use_count &&
		    (--serial->shared_int->use_count == 0)) {
			struct urb *urb;

			urb = serial->shared_int->shared_intr_urb;
			if (urb)
				usb_kill_urb(urb);
		}
		mutex_unlock(&serial->shared_int->shared_int_lock);
	}
	tiocmget = serial->tiocmget;
	if (tiocmget) {
		wake_up_interruptible(&tiocmget->waitq);
		usb_kill_urb(tiocmget->urb);
	}

	return 0;
}

static void hso_serial_common_free(struct hso_serial *serial)
{
	int i;

	if (serial->parent->dev)
		device_remove_file(serial->parent->dev, &dev_attr_hsotype);

	tty_unregister_device(tty_drv, serial->minor);

	for (i = 0; i < serial->num_rx_urbs; i++) {
		/* unlink and free RX URB */
		usb_free_urb(serial->rx_urb[i]);
		/* free the RX buffer */
		kfree(serial->rx_data[i]);
	}

	/* unlink and free TX URB */
	usb_free_urb(serial->tx_urb);
	kfree(serial->tx_data);
	tty_port_destroy(&serial->port);
}

static int hso_serial_common_create(struct hso_serial *serial, int num_urbs,
				    int rx_size, int tx_size)
{
	struct device *dev;
	int minor;
	int i;

	tty_port_init(&serial->port);

	minor = get_free_serial_index();
	if (minor < 0)
		goto exit;

	/* register our minor number */
	serial->parent->dev = tty_port_register_device(&serial->port, tty_drv,
			minor, &serial->parent->interface->dev);
	dev = serial->parent->dev;
	dev_set_drvdata(dev, serial->parent);
	i = device_create_file(dev, &dev_attr_hsotype);

	/* fill in specific data for later use */
	serial->minor = minor;
	serial->magic = HSO_SERIAL_MAGIC;
	spin_lock_init(&serial->serial_lock);
	serial->num_rx_urbs = num_urbs;

	/* RX, allocate urb and initialize */

	/* prepare our RX buffer */
	serial->rx_data_length = rx_size;
	for (i = 0; i < serial->num_rx_urbs; i++) {
		serial->rx_urb[i] = usb_alloc_urb(0, GFP_KERNEL);
		if (!serial->rx_urb[i]) {
			dev_err(dev, "Could not allocate urb?\n");
			goto exit;
		}
		serial->rx_urb[i]->transfer_buffer = NULL;
		serial->rx_urb[i]->transfer_buffer_length = 0;
		serial->rx_data[i] = kzalloc(serial->rx_data_length,
					     GFP_KERNEL);
		if (!serial->rx_data[i])
			goto exit;
	}

	/* TX, allocate urb and initialize */
	serial->tx_urb = usb_alloc_urb(0, GFP_KERNEL);
	if (!serial->tx_urb) {
		dev_err(dev, "Could not allocate urb?\n");
		goto exit;
	}
	serial->tx_urb->transfer_buffer = NULL;
	serial->tx_urb->transfer_buffer_length = 0;
	/* prepare our TX buffer */
	serial->tx_data_count = 0;
	serial->tx_buffer_count = 0;
	serial->tx_data_length = tx_size;
	serial->tx_data = kzalloc(serial->tx_data_length, GFP_KERNEL);
	if (!serial->tx_data)
		goto exit;

	serial->tx_buffer = kzalloc(serial->tx_data_length, GFP_KERNEL);
	if (!serial->tx_buffer)
		goto exit;

	return 0;
exit:
	hso_serial_common_free(serial);
	return -1;
}

/* Creates a general hso device */
static struct hso_device *hso_create_device(struct usb_interface *intf,
					    int port_spec)
{
	struct hso_device *hso_dev;

	hso_dev = kzalloc(sizeof(*hso_dev), GFP_ATOMIC);
	if (!hso_dev)
		return NULL;

	hso_dev->port_spec = port_spec;
	hso_dev->usb = interface_to_usbdev(intf);
	hso_dev->interface = intf;
	kref_init(&hso_dev->ref);
	mutex_init(&hso_dev->mutex);

	INIT_WORK(&hso_dev->async_get_intf, async_get_intf);
	INIT_WORK(&hso_dev->async_put_intf, async_put_intf);
	INIT_WORK(&hso_dev->reset_device, reset_device);

	return hso_dev;
}

/* Removes a network device in the network device table */
static int remove_net_device(struct hso_device *hso_dev)
{
	int i;

	for (i = 0; i < HSO_MAX_NET_DEVICES; i++) {
		if (network_table[i] == hso_dev) {
			network_table[i] = NULL;
			break;
		}
	}
	if (i == HSO_MAX_NET_DEVICES)
		return -1;
	return 0;
}

/* Frees our network device */
static void hso_free_net_device(struct hso_device *hso_dev)
{
	int i;
	struct hso_net *hso_net = dev2net(hso_dev);

	if (!hso_net)
		return;

	remove_net_device(hso_net->parent);

	if (hso_net->net)
		unregister_netdev(hso_net->net);

	/* start freeing */
	for (i = 0; i < MUX_BULK_RX_BUF_COUNT; i++) {
		usb_free_urb(hso_net->mux_bulk_rx_urb_pool[i]);
		kfree(hso_net->mux_bulk_rx_buf_pool[i]);
		hso_net->mux_bulk_rx_buf_pool[i] = NULL;
	}
	usb_free_urb(hso_net->mux_bulk_tx_urb);
	kfree(hso_net->mux_bulk_tx_buf);
	hso_net->mux_bulk_tx_buf = NULL;

	if (hso_net->net)
		free_netdev(hso_net->net);

	kfree(hso_dev);
}

static const struct net_device_ops hso_netdev_ops = {
	.ndo_open	= hso_net_open,
	.ndo_stop	= hso_net_close,
	.ndo_start_xmit = hso_net_start_xmit,
	.ndo_tx_timeout = hso_net_tx_timeout,
};

/* initialize the network interface */
static void hso_net_init(struct net_device *net)
{
	struct hso_net *hso_net = netdev_priv(net);

	D1("sizeof hso_net is %d", (int)sizeof(*hso_net));

	/* fill in the other fields */
	net->netdev_ops = &hso_netdev_ops;
	net->watchdog_timeo = HSO_NET_TX_TIMEOUT;
	net->flags = IFF_POINTOPOINT | IFF_NOARP | IFF_MULTICAST;
	net->type = ARPHRD_NONE;
	net->mtu = DEFAULT_MTU - 14;
	net->tx_queue_len = 10;
	SET_ETHTOOL_OPS(net, &ops);

	/* and initialize the semaphore */
	spin_lock_init(&hso_net->net_lock);
}

/* Adds a network device in the network device table */
static int add_net_device(struct hso_device *hso_dev)
{
	int i;

	for (i = 0; i < HSO_MAX_NET_DEVICES; i++) {
		if (network_table[i] == NULL) {
			network_table[i] = hso_dev;
			break;
		}
	}
	if (i == HSO_MAX_NET_DEVICES)
		return -1;
	return 0;
}

static int hso_rfkill_set_block(void *data, bool blocked)
{
	struct hso_device *hso_dev = data;
	int enabled = !blocked;
	int rv;

	mutex_lock(&hso_dev->mutex);
	if (hso_dev->usb_gone)
		rv = 0;
	else
		rv = usb_control_msg(hso_dev->usb, usb_rcvctrlpipe(hso_dev->usb, 0),
				       enabled ? 0x82 : 0x81, 0x40, 0, 0, NULL, 0,
				       USB_CTRL_SET_TIMEOUT);
	mutex_unlock(&hso_dev->mutex);
	return rv;
}

static const struct rfkill_ops hso_rfkill_ops = {
	.set_block = hso_rfkill_set_block,
};

/* Creates and sets up everything for rfkill */
static void hso_create_rfkill(struct hso_device *hso_dev,
			     struct usb_interface *interface)
{
	struct hso_net *hso_net = dev2net(hso_dev);
	struct device *dev = &hso_net->net->dev;
	char *rfkn;

	rfkn = kzalloc(20, GFP_KERNEL);
	if (!rfkn)
		dev_err(dev, "%s - Out of memory\n", __func__);

	snprintf(rfkn, 20, "hso-%d",
		 interface->altsetting->desc.bInterfaceNumber);

	hso_net->rfkill = rfkill_alloc(rfkn,
				       &interface_to_usbdev(interface)->dev,
				       RFKILL_TYPE_WWAN,
				       &hso_rfkill_ops, hso_dev);
	if (!hso_net->rfkill) {
		dev_err(dev, "%s - Out of memory\n", __func__);
		kfree(rfkn);
		return;
	}
	if (rfkill_register(hso_net->rfkill) < 0) {
		rfkill_destroy(hso_net->rfkill);
		kfree(rfkn);
		hso_net->rfkill = NULL;
		dev_err(dev, "%s - Failed to register rfkill\n", __func__);
		return;
	}
}

static struct device_type hso_type = {
	.name	= "wwan",
};

/* Creates our network device */
static struct hso_device *hso_create_net_device(struct usb_interface *interface,
						int port_spec)
{
	int result, i;
	struct net_device *net;
	struct hso_net *hso_net;
	struct hso_device *hso_dev;

	hso_dev = hso_create_device(interface, port_spec);
	if (!hso_dev)
		return NULL;

	/* allocate our network device, then we can put in our private data */
	/* call hso_net_init to do the basic initialization */
	net = alloc_netdev(sizeof(struct hso_net), "hso%d", hso_net_init);
	if (!net) {
		dev_err(&interface->dev, "Unable to create ethernet device\n");
		goto exit;
	}

	hso_net = netdev_priv(net);

	hso_dev->port_data.dev_net = hso_net;
	hso_net->net = net;
	hso_net->parent = hso_dev;

	hso_net->in_endp = hso_get_ep(interface, USB_ENDPOINT_XFER_BULK,
				      USB_DIR_IN);
	if (!hso_net->in_endp) {
		dev_err(&interface->dev, "Can't find BULK IN endpoint\n");
		goto exit;
	}
	hso_net->out_endp = hso_get_ep(interface, USB_ENDPOINT_XFER_BULK,
				       USB_DIR_OUT);
	if (!hso_net->out_endp) {
		dev_err(&interface->dev, "Can't find BULK OUT endpoint\n");
		goto exit;
	}
	SET_NETDEV_DEV(net, &interface->dev);
	SET_NETDEV_DEVTYPE(net, &hso_type);

	/* registering our net device */
	result = register_netdev(net);
	if (result) {
		dev_err(&interface->dev, "Failed to register device\n");
		goto exit;
	}

	/* start allocating */
	for (i = 0; i < MUX_BULK_RX_BUF_COUNT; i++) {
		hso_net->mux_bulk_rx_urb_pool[i] = usb_alloc_urb(0, GFP_KERNEL);
		if (!hso_net->mux_bulk_rx_urb_pool[i]) {
			dev_err(&interface->dev, "Could not allocate rx urb\n");
			goto exit;
		}
		hso_net->mux_bulk_rx_buf_pool[i] = kzalloc(MUX_BULK_RX_BUF_SIZE,
							   GFP_KERNEL);
		if (!hso_net->mux_bulk_rx_buf_pool[i])
			goto exit;
	}
	hso_net->mux_bulk_tx_urb = usb_alloc_urb(0, GFP_KERNEL);
	if (!hso_net->mux_bulk_tx_urb) {
		dev_err(&interface->dev, "Could not allocate tx urb\n");
		goto exit;
	}
	hso_net->mux_bulk_tx_buf = kzalloc(MUX_BULK_TX_BUF_SIZE, GFP_KERNEL);
	if (!hso_net->mux_bulk_tx_buf)
		goto exit;

	add_net_device(hso_dev);

	hso_log_port(hso_dev);

	hso_create_rfkill(hso_dev, interface);

	return hso_dev;
exit:
	hso_free_net_device(hso_dev);
	return NULL;
}

static void hso_free_tiomget(struct hso_serial *serial)
{
	struct hso_tiocmget *tiocmget;
	if (!serial)
		return;
	tiocmget = serial->tiocmget;
	if (tiocmget) {
		usb_free_urb(tiocmget->urb);
		tiocmget->urb = NULL;
		serial->tiocmget = NULL;
		kfree(tiocmget);
	}
}

/* Frees an AT channel ( goes for both mux and non-mux ) */
static void hso_free_serial_device(struct hso_device *hso_dev)
{
	struct hso_serial *serial = dev2ser(hso_dev);

	if (!serial)
		return;
	set_serial_by_index(serial->minor, NULL);

	hso_serial_common_free(serial);

	if (serial->shared_int) {
		mutex_lock(&serial->shared_int->shared_int_lock);
		if (--serial->shared_int->ref_count == 0)
			hso_free_shared_int(serial->shared_int);
		else
			mutex_unlock(&serial->shared_int->shared_int_lock);
	}
	hso_free_tiomget(serial);
	kfree(serial);
	kfree(hso_dev);
}

/* Creates a bulk AT channel */
static struct hso_device *hso_create_bulk_serial_device(
			struct usb_interface *interface, int port)
{
	struct hso_device *hso_dev;
	struct hso_serial *serial;
	int num_urbs;
	struct hso_tiocmget *tiocmget;

	hso_dev = hso_create_device(interface, port);
	if (!hso_dev)
		return NULL;

	serial = kzalloc(sizeof(*serial), GFP_KERNEL);
	if (!serial)
		goto exit;

	serial->parent = hso_dev;
	hso_dev->port_data.dev_serial = serial;

	if ((port & HSO_PORT_MASK) == HSO_PORT_MODEM) {
		num_urbs = 2;
		serial->tiocmget = kzalloc(sizeof(struct hso_tiocmget),
					   GFP_KERNEL);
		/* it isn't going to break our heart if serial->tiocmget
		 *  allocation fails don't bother checking this.
		 */
		if (serial->tiocmget) {
			tiocmget = serial->tiocmget;
			tiocmget->urb = usb_alloc_urb(0, GFP_KERNEL);
			if (tiocmget->urb) {
				mutex_init(&tiocmget->mutex);
				init_waitqueue_head(&tiocmget->waitq);
				tiocmget->endp = hso_get_ep(
					interface,
					USB_ENDPOINT_XFER_INT,
					USB_DIR_IN);
			} else
				hso_free_tiomget(serial);
		}
	}
	else
		num_urbs = 1;

	if (hso_serial_common_create(serial, num_urbs, BULK_URB_RX_SIZE,
				     BULK_URB_TX_SIZE))
		goto exit;

	serial->in_endp = hso_get_ep(interface, USB_ENDPOINT_XFER_BULK,
				     USB_DIR_IN);
	if (!serial->in_endp) {
		dev_err(&interface->dev, "Failed to find BULK IN ep\n");
		goto exit2;
	}

	if (!
	    (serial->out_endp =
	     hso_get_ep(interface, USB_ENDPOINT_XFER_BULK, USB_DIR_OUT))) {
		dev_err(&interface->dev, "Failed to find BULK IN ep\n");
		goto exit2;
	}

	serial->write_data = hso_std_serial_write_data;

	/* and record this serial */
	set_serial_by_index(serial->minor, serial);

	/* setup the proc dirs and files if needed */
	hso_log_port(hso_dev);

	/* done, return it */
	return hso_dev;

exit2:
	hso_serial_common_free(serial);
exit:
	hso_free_tiomget(serial);
	kfree(serial);
	kfree(hso_dev);
	return NULL;
}

/* Creates a multiplexed AT channel */
static
struct hso_device *hso_create_mux_serial_device(struct usb_interface *interface,
						int port,
						struct hso_shared_int *mux)
{
	struct hso_device *hso_dev;
	struct hso_serial *serial;
	int port_spec;

	port_spec = HSO_INTF_MUX;
	port_spec &= ~HSO_PORT_MASK;

	port_spec |= hso_mux_to_port(port);
	if ((port_spec & HSO_PORT_MASK) == HSO_PORT_NO_PORT)
		return NULL;

	hso_dev = hso_create_device(interface, port_spec);
	if (!hso_dev)
		return NULL;

	serial = kzalloc(sizeof(*serial), GFP_KERNEL);
	if (!serial)
		goto exit;

	hso_dev->port_data.dev_serial = serial;
	serial->parent = hso_dev;

	if (hso_serial_common_create
	    (serial, 1, CTRL_URB_RX_SIZE, CTRL_URB_TX_SIZE))
		goto exit;

	serial->tx_data_length--;
	serial->write_data = hso_mux_serial_write_data;

	serial->shared_int = mux;
	mutex_lock(&serial->shared_int->shared_int_lock);
	serial->shared_int->ref_count++;
	mutex_unlock(&serial->shared_int->shared_int_lock);

	/* and record this serial */
	set_serial_by_index(serial->minor, serial);

	/* setup the proc dirs and files if needed */
	hso_log_port(hso_dev);

	/* done, return it */
	return hso_dev;

exit:
	if (serial) {
		tty_unregister_device(tty_drv, serial->minor);
		kfree(serial);
	}
	if (hso_dev)
		kfree(hso_dev);
	return NULL;

}

static void hso_free_shared_int(struct hso_shared_int *mux)
{
	usb_free_urb(mux->shared_intr_urb);
	kfree(mux->shared_intr_buf);
	mutex_unlock(&mux->shared_int_lock);
	kfree(mux);
}

static
struct hso_shared_int *hso_create_shared_int(struct usb_interface *interface)
{
	struct hso_shared_int *mux = kzalloc(sizeof(*mux), GFP_KERNEL);

	if (!mux)
		return NULL;

	mux->intr_endp = hso_get_ep(interface, USB_ENDPOINT_XFER_INT,
				    USB_DIR_IN);
	if (!mux->intr_endp) {
		dev_err(&interface->dev, "Can't find INT IN endpoint\n");
		goto exit;
	}

	mux->shared_intr_urb = usb_alloc_urb(0, GFP_KERNEL);
	if (!mux->shared_intr_urb) {
		dev_err(&interface->dev, "Could not allocate intr urb?\n");
		goto exit;
	}
	mux->shared_intr_buf =
		kzalloc(le16_to_cpu(mux->intr_endp->wMaxPacketSize),
			GFP_KERNEL);
	if (!mux->shared_intr_buf)
		goto exit;

	mutex_init(&mux->shared_int_lock);

	return mux;

exit:
	kfree(mux->shared_intr_buf);
	usb_free_urb(mux->shared_intr_urb);
	kfree(mux);
	return NULL;
}

/* Gets the port spec for a certain interface */
static int hso_get_config_data(struct usb_interface *interface)
{
	struct usb_device *usbdev = interface_to_usbdev(interface);
	u8 *config_data = kmalloc(17, GFP_KERNEL);
	u32 if_num = interface->altsetting->desc.bInterfaceNumber;
	s32 result;

	if (!config_data)
		return -ENOMEM;
	if (usb_control_msg(usbdev, usb_rcvctrlpipe(usbdev, 0),
			    0x86, 0xC0, 0, 0, config_data, 17,
			    USB_CTRL_SET_TIMEOUT) != 0x11) {
		kfree(config_data);
		return -EIO;
	}

	switch (config_data[if_num]) {
	case 0x0:
		result = 0;
		break;
	case 0x1:
		result = HSO_PORT_DIAG;
		break;
	case 0x2:
		result = HSO_PORT_GPS;
		break;
	case 0x3:
		result = HSO_PORT_GPS_CONTROL;
		break;
	case 0x4:
		result = HSO_PORT_APP;
		break;
	case 0x5:
		result = HSO_PORT_APP2;
		break;
	case 0x6:
		result = HSO_PORT_CONTROL;
		break;
	case 0x7:
		result = HSO_PORT_NETWORK;
		break;
	case 0x8:
		result = HSO_PORT_MODEM;
		break;
	case 0x9:
		result = HSO_PORT_MSD;
		break;
	case 0xa:
		result = HSO_PORT_PCSC;
		break;
	case 0xb:
		result = HSO_PORT_VOICE;
		break;
	default:
		result = 0;
	}

	if (result)
		result |= HSO_INTF_BULK;

	if (config_data[16] & 0x1)
		result |= HSO_INFO_CRC_BUG;

	kfree(config_data);
	return result;
}

/* called once for each interface upon device insertion */
static int hso_probe(struct usb_interface *interface,
		     const struct usb_device_id *id)
{
	int mux, i, if_num, port_spec;
	unsigned char port_mask;
	struct hso_device *hso_dev = NULL;
	struct hso_shared_int *shared_int;
	struct hso_device *tmp_dev = NULL;

	if (interface->cur_altsetting->desc.bInterfaceClass != 0xFF) {
		dev_err(&interface->dev, "Not our interface\n");
		return -ENODEV;
	}

	if_num = interface->altsetting->desc.bInterfaceNumber;

	/* Get the interface/port specification from either driver_info or from
	 * the device itself */
	if (id->driver_info)
		port_spec = ((u32 *)(id->driver_info))[if_num];
	else
		port_spec = hso_get_config_data(interface);

	/* Check if we need to switch to alt interfaces prior to port
	 * configuration */
	if (interface->num_altsetting > 1)
		usb_set_interface(interface_to_usbdev(interface), if_num, 1);
	interface->needs_remote_wakeup = 1;

	/* Allocate new hso device(s) */
	switch (port_spec & HSO_INTF_MASK) {
	case HSO_INTF_MUX:
		if ((port_spec & HSO_PORT_MASK) == HSO_PORT_NETWORK) {
			/* Create the network device */
			if (!disable_net) {
				hso_dev = hso_create_net_device(interface,
								port_spec);
				if (!hso_dev)
					goto exit;
				tmp_dev = hso_dev;
			}
		}

		if (hso_get_mux_ports(interface, &port_mask))
			/* TODO: de-allocate everything */
			goto exit;

		shared_int = hso_create_shared_int(interface);
		if (!shared_int)
			goto exit;

		for (i = 1, mux = 0; i < 0x100; i = i << 1, mux++) {
			if (port_mask & i) {
				hso_dev = hso_create_mux_serial_device(
						interface, i, shared_int);
				if (!hso_dev)
					goto exit;
			}
		}

		if (tmp_dev)
			hso_dev = tmp_dev;
		break;

	case HSO_INTF_BULK:
		/* It's a regular bulk interface */
		if ((port_spec & HSO_PORT_MASK) == HSO_PORT_NETWORK) {
			if (!disable_net)
				hso_dev =
				    hso_create_net_device(interface, port_spec);
		} else {
			hso_dev =
			    hso_create_bulk_serial_device(interface, port_spec);
		}
		if (!hso_dev)
			goto exit;
		break;
	default:
		goto exit;
	}

	/* save our data pointer in this device */
	usb_set_intfdata(interface, hso_dev);

	/* done */
	return 0;
exit:
	hso_free_interface(interface);
	return -ENODEV;
}

/* device removed, cleaning up */
static void hso_disconnect(struct usb_interface *interface)
{
	hso_free_interface(interface);

	/* remove reference of our private data */
	usb_set_intfdata(interface, NULL);
}

static void async_get_intf(struct work_struct *data)
{
	struct hso_device *hso_dev =
	    container_of(data, struct hso_device, async_get_intf);
	usb_autopm_get_interface(hso_dev->interface);
}

static void async_put_intf(struct work_struct *data)
{
	struct hso_device *hso_dev =
	    container_of(data, struct hso_device, async_put_intf);
	usb_autopm_put_interface(hso_dev->interface);
}

static int hso_get_activity(struct hso_device *hso_dev)
{
	if (hso_dev->usb->state == USB_STATE_SUSPENDED) {
		if (!hso_dev->is_active) {
			hso_dev->is_active = 1;
			schedule_work(&hso_dev->async_get_intf);
		}
	}

	if (hso_dev->usb->state != USB_STATE_CONFIGURED)
		return -EAGAIN;

	usb_mark_last_busy(hso_dev->usb);

	return 0;
}

static int hso_put_activity(struct hso_device *hso_dev)
{
	if (hso_dev->usb->state != USB_STATE_SUSPENDED) {
		if (hso_dev->is_active) {
			hso_dev->is_active = 0;
			schedule_work(&hso_dev->async_put_intf);
			return -EAGAIN;
		}
	}
	hso_dev->is_active = 0;
	return 0;
}

/* called by kernel when we need to suspend device */
static int hso_suspend(struct usb_interface *iface, pm_message_t message)
{
	int i, result;

	/* Stop all serial ports */
	for (i = 0; i < HSO_SERIAL_TTY_MINORS; i++) {
		if (serial_table[i] && (serial_table[i]->interface == iface)) {
			result = hso_stop_serial_device(serial_table[i]);
			if (result)
				goto out;
		}
	}

	/* Stop all network ports */
	for (i = 0; i < HSO_MAX_NET_DEVICES; i++) {
		if (network_table[i] &&
		    (network_table[i]->interface == iface)) {
			result = hso_stop_net_device(network_table[i]);
			if (result)
				goto out;
		}
	}

out:
	return 0;
}

/* called by kernel when we need to resume device */
static int hso_resume(struct usb_interface *iface)
{
	int i, result = 0;
	struct hso_net *hso_net;

	/* Start all serial ports */
	for (i = 0; i < HSO_SERIAL_TTY_MINORS; i++) {
		if (serial_table[i] && (serial_table[i]->interface == iface)) {
			if (dev2ser(serial_table[i])->port.count) {
				result =
				    hso_start_serial_device(serial_table[i], GFP_NOIO);
				hso_kick_transmit(dev2ser(serial_table[i]));
				if (result)
					goto out;
			}
		}
	}

	/* Start all network ports */
	for (i = 0; i < HSO_MAX_NET_DEVICES; i++) {
		if (network_table[i] &&
		    (network_table[i]->interface == iface)) {
			hso_net = dev2net(network_table[i]);
			if (hso_net->flags & IFF_UP) {
				/* First transmit any lingering data,
				   then restart the device. */
				if (hso_net->skb_tx_buf) {
					dev_dbg(&iface->dev,
						"Transmitting"
						" lingering data\n");
					hso_net_start_xmit(hso_net->skb_tx_buf,
							   hso_net->net);
					hso_net->skb_tx_buf = NULL;
				}
				result = hso_start_net_device(network_table[i]);
				if (result)
					goto out;
			}
		}
	}

out:
	return result;
}

static void reset_device(struct work_struct *data)
{
	struct hso_device *hso_dev =
	    container_of(data, struct hso_device, reset_device);
	struct usb_device *usb = hso_dev->usb;
	int result;

	if (hso_dev->usb_gone) {
		D1("No reset during disconnect\n");
	} else {
		result = usb_lock_device_for_reset(usb, hso_dev->interface);
		if (result < 0)
			D1("unable to lock device for reset: %d\n", result);
		else {
			usb_reset_device(usb);
			usb_unlock_device(usb);
		}
	}
}

static void hso_serial_ref_free(struct kref *ref)
{
	struct hso_device *hso_dev = container_of(ref, struct hso_device, ref);

	hso_free_serial_device(hso_dev);
}

static void hso_free_interface(struct usb_interface *interface)
{
	struct hso_serial *hso_dev;
	int i;

	for (i = 0; i < HSO_SERIAL_TTY_MINORS; i++) {
		if (serial_table[i] &&
		    (serial_table[i]->interface == interface)) {
			hso_dev = dev2ser(serial_table[i]);
			tty_port_tty_hangup(&hso_dev->port, false);
			mutex_lock(&hso_dev->parent->mutex);
			hso_dev->parent->usb_gone = 1;
			mutex_unlock(&hso_dev->parent->mutex);
			kref_put(&serial_table[i]->ref, hso_serial_ref_free);
		}
	}

	for (i = 0; i < HSO_MAX_NET_DEVICES; i++) {
		if (network_table[i] &&
		    (network_table[i]->interface == interface)) {
			struct rfkill *rfk = dev2net(network_table[i])->rfkill;
			/* hso_stop_net_device doesn't stop the net queue since
			 * traffic needs to start it again when suspended */
			netif_stop_queue(dev2net(network_table[i])->net);
			hso_stop_net_device(network_table[i]);
			cancel_work_sync(&network_table[i]->async_put_intf);
			cancel_work_sync(&network_table[i]->async_get_intf);
			if (rfk) {
				rfkill_unregister(rfk);
				rfkill_destroy(rfk);
			}
			hso_free_net_device(network_table[i]);
		}
	}
}

/* Helper functions */

/* Get the endpoint ! */
static struct usb_endpoint_descriptor *hso_get_ep(struct usb_interface *intf,
						  int type, int dir)
{
	int i;
	struct usb_host_interface *iface = intf->cur_altsetting;
	struct usb_endpoint_descriptor *endp;

	for (i = 0; i < iface->desc.bNumEndpoints; i++) {
		endp = &iface->endpoint[i].desc;
		if (((endp->bEndpointAddress & USB_ENDPOINT_DIR_MASK) == dir) &&
		    (usb_endpoint_type(endp) == type))
			return endp;
	}

	return NULL;
}

/* Get the byte that describes which ports are enabled */
static int hso_get_mux_ports(struct usb_interface *intf, unsigned char *ports)
{
	int i;
	struct usb_host_interface *iface = intf->cur_altsetting;

	if (iface->extralen == 3) {
		*ports = iface->extra[2];
		return 0;
	}

	for (i = 0; i < iface->desc.bNumEndpoints; i++) {
		if (iface->endpoint[i].extralen == 3) {
			*ports = iface->endpoint[i].extra[2];
			return 0;
		}
	}

	return -1;
}

/* interrupt urb needs to be submitted, used for serial read of muxed port */
static int hso_mux_submit_intr_urb(struct hso_shared_int *shared_int,
				   struct usb_device *usb, gfp_t gfp)
{
	int result;

	usb_fill_int_urb(shared_int->shared_intr_urb, usb,
			 usb_rcvintpipe(usb,
				shared_int->intr_endp->bEndpointAddress & 0x7F),
			 shared_int->shared_intr_buf,
			 1,
			 intr_callback, shared_int,
			 shared_int->intr_endp->bInterval);

	result = usb_submit_urb(shared_int->shared_intr_urb, gfp);
	if (result)
		dev_warn(&usb->dev, "%s failed mux_intr_urb %d\n", __func__,
			result);

	return result;
}

/* operations setup of the serial interface */
static const struct tty_operations hso_serial_ops = {
	.open = hso_serial_open,
	.close = hso_serial_close,
	.write = hso_serial_write,
	.write_room = hso_serial_write_room,
	.ioctl = hso_serial_ioctl,
	.set_termios = hso_serial_set_termios,
	.chars_in_buffer = hso_serial_chars_in_buffer,
	.tiocmget = hso_serial_tiocmget,
	.tiocmset = hso_serial_tiocmset,
	.get_icount = hso_get_count,
	.unthrottle = hso_unthrottle
};

static struct usb_driver hso_driver = {
	.name = driver_name,
	.probe = hso_probe,
	.disconnect = hso_disconnect,
	.id_table = hso_ids,
	.suspend = hso_suspend,
	.resume = hso_resume,
	.reset_resume = hso_resume,
	.supports_autosuspend = 1,
	.disable_hub_initiated_lpm = 1,
};

static int __init hso_init(void)
{
	int i;
	int result;

	/* put it in the log */
	printk(KERN_INFO "hso: %s\n", version);

	/* Initialise the serial table semaphore and table */
	spin_lock_init(&serial_table_lock);
	for (i = 0; i < HSO_SERIAL_TTY_MINORS; i++)
		serial_table[i] = NULL;

	/* allocate our driver using the proper amount of supported minors */
	tty_drv = alloc_tty_driver(HSO_SERIAL_TTY_MINORS);
	if (!tty_drv)
		return -ENOMEM;

	/* fill in all needed values */
	tty_drv->driver_name = driver_name;
	tty_drv->name = tty_filename;

	/* if major number is provided as parameter, use that one */
	if (tty_major)
		tty_drv->major = tty_major;

	tty_drv->minor_start = 0;
	tty_drv->type = TTY_DRIVER_TYPE_SERIAL;
	tty_drv->subtype = SERIAL_TYPE_NORMAL;
	tty_drv->flags = TTY_DRIVER_REAL_RAW | TTY_DRIVER_DYNAMIC_DEV;
	tty_drv->init_termios = tty_std_termios;
	hso_init_termios(&tty_drv->init_termios);
	tty_set_operations(tty_drv, &hso_serial_ops);

	/* register the tty driver */
	result = tty_register_driver(tty_drv);
	if (result) {
		printk(KERN_ERR "%s - tty_register_driver failed(%d)\n",
			__func__, result);
		goto err_free_tty;
	}

	/* register this module as an usb driver */
	result = usb_register(&hso_driver);
	if (result) {
		printk(KERN_ERR "Could not register hso driver? error: %d\n",
			result);
		goto err_unreg_tty;
	}

	/* done */
	return 0;
err_unreg_tty:
	tty_unregister_driver(tty_drv);
err_free_tty:
	put_tty_driver(tty_drv);
	return result;
}

static void __exit hso_exit(void)
{
	printk(KERN_INFO "hso: unloaded\n");

	tty_unregister_driver(tty_drv);
	put_tty_driver(tty_drv);
	/* deregister the usb driver */
	usb_deregister(&hso_driver);
}

/* Module definitions */
module_init(hso_init);
module_exit(hso_exit);

MODULE_AUTHOR(MOD_AUTHOR);
MODULE_DESCRIPTION(MOD_DESCRIPTION);
MODULE_LICENSE(MOD_LICENSE);

/* change the debug level (eg: insmod hso.ko debug=0x04) */
MODULE_PARM_DESC(debug, "Level of debug [0x01 | 0x02 | 0x04 | 0x08 | 0x10]");
module_param(debug, int, S_IRUGO | S_IWUSR);

/* set the major tty number (eg: insmod hso.ko tty_major=245) */
MODULE_PARM_DESC(tty_major, "Set the major tty number");
module_param(tty_major, int, S_IRUGO | S_IWUSR);

/* disable network interface (eg: insmod hso.ko disable_net=1) */
MODULE_PARM_DESC(disable_net, "Disable the network interface");
module_param(disable_net, int, S_IRUGO | S_IWUSR);<|MERGE_RESOLUTION|>--- conflicted
+++ resolved
@@ -185,12 +185,6 @@
 #define BM_REQUEST_TYPE (0xa1)
 #define B_NOTIFICATION  (0x20)
 #define W_VALUE         (0x0)
-<<<<<<< HEAD
-#define W_INDEX         (0x2)
-/* alternate value observed on GTM601 with firmware 1.7.4.0 */
-#define W_INDEX_601		(0x6)
-=======
->>>>>>> 38dbfb59
 #define W_LENGTH        (0x2)
 
 #define B_OVERRUN       (0x1<<6)
@@ -1518,12 +1512,7 @@
 	if (serial_state_notification->bmRequestType != BM_REQUEST_TYPE ||
 	    serial_state_notification->bNotification != B_NOTIFICATION ||
 	    le16_to_cpu(serial_state_notification->wValue) != W_VALUE ||
-<<<<<<< HEAD
-	    (le16_to_cpu(serial_state_notification->wIndex) != W_INDEX &&
-	     le16_to_cpu(serial_state_notification->wIndex) != W_INDEX_601) ||
-=======
 	    le16_to_cpu(serial_state_notification->wIndex) != if_num ||
->>>>>>> 38dbfb59
 	    le16_to_cpu(serial_state_notification->wLength) != W_LENGTH) {
 		dev_warn(&usb->dev,
 			 "hso received invalid serial state notification\n");
