--- conflicted
+++ resolved
@@ -2398,11 +2398,8 @@
 	s32 (*enable_rx_dma)(struct ixgbe_hw *, u32);
 
 	/* Link */
-<<<<<<< HEAD
-=======
 	void (*disable_tx_laser)(struct ixgbe_hw *);
 	void (*enable_tx_laser)(struct ixgbe_hw *);
->>>>>>> 9fe17b5d
 	void (*flap_tx_laser)(struct ixgbe_hw *);
 	s32 (*setup_link)(struct ixgbe_hw *, ixgbe_link_speed, bool, bool);
 	s32 (*check_link)(struct ixgbe_hw *, ixgbe_link_speed *, bool *, bool);
