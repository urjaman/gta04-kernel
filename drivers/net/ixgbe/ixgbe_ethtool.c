--- conflicted
+++ resolved
@@ -999,20 +999,11 @@
                                     struct ethtool_stats *stats, u64 *data)
 {
 	struct ixgbe_adapter *adapter = netdev_priv(netdev);
-<<<<<<< HEAD
-	u64 *queue_stat;
-	int stat_count = sizeof(struct ixgbe_queue_stats) / sizeof(u64);
-	struct rtnl_link_stats64 temp;
-	const struct rtnl_link_stats64 *net_stats;
-	int j, k;
-	int i;
-=======
 	struct rtnl_link_stats64 temp;
 	const struct rtnl_link_stats64 *net_stats;
 	unsigned int start;
 	struct ixgbe_ring *ring;
 	int i, j;
->>>>>>> 45f53cc9
 	char *p = NULL;
 
 	ixgbe_update_stats(adapter);
@@ -2126,10 +2117,6 @@
 	struct ixgbe_adapter *adapter = netdev_priv(netdev);
 	bool need_reset = false;
 	int rc;
-<<<<<<< HEAD
-
-	rc = ethtool_op_set_flags(netdev, data, ETH_FLAG_LRO | ETH_FLAG_NTUPLE);
-=======
 
 #ifdef CONFIG_IXGBE_DCB
 	if ((adapter->flags & IXGBE_FLAG_DCB_ENABLED) &&
@@ -2142,7 +2129,6 @@
 
 	rc = ethtool_op_set_flags(netdev, data, ETH_FLAG_LRO |
 					ETH_FLAG_RXVLAN | ETH_FLAG_TXVLAN);
->>>>>>> 45f53cc9
 	if (rc)
 		return rc;
 
