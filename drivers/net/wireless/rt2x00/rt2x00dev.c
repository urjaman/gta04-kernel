/*
	Copyright (C) 2010 Willow Garage <http://www.willowgarage.com>
	Copyright (C) 2004 - 2010 Ivo van Doorn <IvDoorn@gmail.com>
	<http://rt2x00.serialmonkey.com>

	This program is free software; you can redistribute it and/or modify
	it under the terms of the GNU General Public License as published by
	the Free Software Foundation; either version 2 of the License, or
	(at your option) any later version.

	This program is distributed in the hope that it will be useful,
	but WITHOUT ANY WARRANTY; without even the implied warranty of
	MERCHANTABILITY or FITNESS FOR A PARTICULAR PURPOSE. See the
	GNU General Public License for more details.

	You should have received a copy of the GNU General Public License
	along with this program; if not, write to the
	Free Software Foundation, Inc.,
	59 Temple Place - Suite 330, Boston, MA 02111-1307, USA.
 */

/*
	Module: rt2x00lib
	Abstract: rt2x00 generic device routines.
 */

#include <linux/kernel.h>
#include <linux/module.h>
#include <linux/slab.h>

#include "rt2x00.h"
#include "rt2x00lib.h"

/*
 * Radio control handlers.
 */
int rt2x00lib_enable_radio(struct rt2x00_dev *rt2x00dev)
{
	int status;

	/*
	 * Don't enable the radio twice.
	 * And check if the hardware button has been disabled.
	 */
	if (test_bit(DEVICE_STATE_ENABLED_RADIO, &rt2x00dev->flags))
		return 0;

	/*
	 * Initialize all data queues.
	 */
	rt2x00queue_init_queues(rt2x00dev);

	/*
	 * Enable radio.
	 */
	status =
	    rt2x00dev->ops->lib->set_device_state(rt2x00dev, STATE_RADIO_ON);
	if (status)
		return status;

	rt2x00dev->ops->lib->set_device_state(rt2x00dev, STATE_RADIO_IRQ_ON);

	rt2x00leds_led_radio(rt2x00dev, true);
	rt2x00led_led_activity(rt2x00dev, true);

	set_bit(DEVICE_STATE_ENABLED_RADIO, &rt2x00dev->flags);

	/*
	 * Enable RX.
	 */
	rt2x00lib_toggle_rx(rt2x00dev, STATE_RADIO_RX_ON);

	/*
	 * Start watchdog monitoring.
	 */
	rt2x00link_start_watchdog(rt2x00dev);

	/*
	 * Start the TX queues.
	 */
	ieee80211_wake_queues(rt2x00dev->hw);

	return 0;
}

void rt2x00lib_disable_radio(struct rt2x00_dev *rt2x00dev)
{
	if (!test_and_clear_bit(DEVICE_STATE_ENABLED_RADIO, &rt2x00dev->flags))
		return;

	/*
	 * Stop the TX queues in mac80211.
	 */
	ieee80211_stop_queues(rt2x00dev->hw);
	rt2x00queue_stop_queues(rt2x00dev);

	/*
	 * Stop watchdog monitoring.
	 */
	rt2x00link_stop_watchdog(rt2x00dev);

	/*
	 * Disable RX.
	 */
	rt2x00lib_toggle_rx(rt2x00dev, STATE_RADIO_RX_OFF);

	/*
	 * Disable radio.
	 */
	rt2x00dev->ops->lib->set_device_state(rt2x00dev, STATE_RADIO_OFF);
	rt2x00dev->ops->lib->set_device_state(rt2x00dev, STATE_RADIO_IRQ_OFF);
	rt2x00led_led_activity(rt2x00dev, false);
	rt2x00leds_led_radio(rt2x00dev, false);
}

void rt2x00lib_toggle_rx(struct rt2x00_dev *rt2x00dev, enum dev_state state)
{
	/*
	 * When we are disabling the RX, we should also stop the link tuner.
	 */
	if (state == STATE_RADIO_RX_OFF)
		rt2x00link_stop_tuner(rt2x00dev);

	rt2x00dev->ops->lib->set_device_state(rt2x00dev, state);

	/*
	 * When we are enabling the RX, we should also start the link tuner.
	 */
	if (state == STATE_RADIO_RX_ON)
		rt2x00link_start_tuner(rt2x00dev);
}

static void rt2x00lib_intf_scheduled_iter(void *data, u8 *mac,
					  struct ieee80211_vif *vif)
{
	struct rt2x00_dev *rt2x00dev = data;
	struct rt2x00_intf *intf = vif_to_intf(vif);
	int delayed_flags;

	/*
	 * Copy all data we need during this action under the protection
	 * of a spinlock. Otherwise race conditions might occur which results
	 * into an invalid configuration.
	 */
	spin_lock(&intf->lock);

	delayed_flags = intf->delayed_flags;
	intf->delayed_flags = 0;

	spin_unlock(&intf->lock);

	/*
	 * It is possible the radio was disabled while the work had been
	 * scheduled. If that happens we should return here immediately,
	 * note that in the spinlock protected area above the delayed_flags
	 * have been cleared correctly.
	 */
	if (!test_bit(DEVICE_STATE_ENABLED_RADIO, &rt2x00dev->flags))
		return;

	if (delayed_flags & DELAYED_UPDATE_BEACON)
		rt2x00queue_update_beacon(rt2x00dev, vif, true);
}

static void rt2x00lib_intf_scheduled(struct work_struct *work)
{
	struct rt2x00_dev *rt2x00dev =
	    container_of(work, struct rt2x00_dev, intf_work);

	/*
	 * Iterate over each interface and perform the
	 * requested configurations.
	 */
	ieee80211_iterate_active_interfaces(rt2x00dev->hw,
					    rt2x00lib_intf_scheduled_iter,
					    rt2x00dev);
}

/*
 * Interrupt context handlers.
 */
static void rt2x00lib_bc_buffer_iter(void *data, u8 *mac,
				     struct ieee80211_vif *vif)
{
	struct rt2x00_dev *rt2x00dev = data;
	struct sk_buff *skb;

	/*
	 * Only AP mode interfaces do broad- and multicast buffering
	 */
	if (vif->type != NL80211_IFTYPE_AP)
		return;

	/*
	 * Send out buffered broad- and multicast frames
	 */
	skb = ieee80211_get_buffered_bc(rt2x00dev->hw, vif);
	while (skb) {
		rt2x00mac_tx(rt2x00dev->hw, skb);
		skb = ieee80211_get_buffered_bc(rt2x00dev->hw, vif);
	}
}

static void rt2x00lib_beaconupdate_iter(void *data, u8 *mac,
					struct ieee80211_vif *vif)
{
	struct rt2x00_dev *rt2x00dev = data;

	if (vif->type != NL80211_IFTYPE_AP &&
	    vif->type != NL80211_IFTYPE_ADHOC &&
	    vif->type != NL80211_IFTYPE_MESH_POINT &&
	    vif->type != NL80211_IFTYPE_WDS)
		return;

	rt2x00queue_update_beacon(rt2x00dev, vif, true);
}

void rt2x00lib_beacondone(struct rt2x00_dev *rt2x00dev)
{
	if (!test_bit(DEVICE_STATE_ENABLED_RADIO, &rt2x00dev->flags))
		return;

	/* send buffered bc/mc frames out for every bssid */
	ieee80211_iterate_active_interfaces(rt2x00dev->hw,
					    rt2x00lib_bc_buffer_iter,
					    rt2x00dev);
	/*
	 * Devices with pre tbtt interrupt don't need to update the beacon
	 * here as they will fetch the next beacon directly prior to
	 * transmission.
	 */
	if (test_bit(DRIVER_SUPPORT_PRE_TBTT_INTERRUPT, &rt2x00dev->flags))
		return;

	/* fetch next beacon */
	ieee80211_iterate_active_interfaces(rt2x00dev->hw,
					    rt2x00lib_beaconupdate_iter,
					    rt2x00dev);
}
EXPORT_SYMBOL_GPL(rt2x00lib_beacondone);

void rt2x00lib_pretbtt(struct rt2x00_dev *rt2x00dev)
{
	if (!test_bit(DEVICE_STATE_ENABLED_RADIO, &rt2x00dev->flags))
		return;

	/* fetch next beacon */
	ieee80211_iterate_active_interfaces(rt2x00dev->hw,
					    rt2x00lib_beaconupdate_iter,
					    rt2x00dev);
}
EXPORT_SYMBOL_GPL(rt2x00lib_pretbtt);

<<<<<<< HEAD
=======
void rt2x00lib_dmadone(struct queue_entry *entry)
{
	clear_bit(ENTRY_OWNER_DEVICE_DATA, &entry->flags);
	rt2x00queue_index_inc(entry->queue, Q_INDEX_DMA_DONE);
}
EXPORT_SYMBOL_GPL(rt2x00lib_dmadone);

>>>>>>> 45f53cc9
void rt2x00lib_txdone(struct queue_entry *entry,
		      struct txdone_entry_desc *txdesc)
{
	struct rt2x00_dev *rt2x00dev = entry->queue->rt2x00dev;
	struct ieee80211_tx_info *tx_info = IEEE80211_SKB_CB(entry->skb);
	struct skb_frame_desc *skbdesc = get_skb_frame_desc(entry->skb);
	enum data_queue_qid qid = skb_get_queue_mapping(entry->skb);
	unsigned int header_length = ieee80211_get_hdrlen_from_skb(entry->skb);
	u8 rate_idx, rate_flags, retry_rates;
	u8 skbdesc_flags = skbdesc->flags;
	unsigned int i;
	bool success;

	/*
	 * Unmap the skb.
	 */
	rt2x00queue_unmap_skb(entry);

	/*
	 * Remove the extra tx headroom from the skb.
	 */
	skb_pull(entry->skb, rt2x00dev->ops->extra_tx_headroom);

	/*
	 * Signal that the TX descriptor is no longer in the skb.
	 */
	skbdesc->flags &= ~SKBDESC_DESC_IN_SKB;

	/*
	 * Remove the extra tx headroom from the skb.
	 */
	skb_pull(entry->skb, rt2x00dev->ops->extra_tx_headroom);

	/*
	 * Signal that the TX descriptor is no longer in the skb.
	 */
	skbdesc->flags &= ~SKBDESC_DESC_IN_SKB;

	/*
	 * Remove L2 padding which was added during
	 */
	if (test_bit(DRIVER_REQUIRE_L2PAD, &rt2x00dev->flags))
		rt2x00queue_remove_l2pad(entry->skb, header_length);

	/*
	 * If the IV/EIV data was stripped from the frame before it was
	 * passed to the hardware, we should now reinsert it again because
	 * mac80211 will expect the same data to be present it the
	 * frame as it was passed to us.
	 */
	if (test_bit(CONFIG_SUPPORT_HW_CRYPTO, &rt2x00dev->flags))
		rt2x00crypto_tx_insert_iv(entry->skb, header_length);

	/*
	 * Send frame to debugfs immediately, after this call is completed
	 * we are going to overwrite the skb->cb array.
	 */
	rt2x00debug_dump_frame(rt2x00dev, DUMP_FRAME_TXDONE, entry->skb);

	/*
	 * Determine if the frame has been successfully transmitted.
	 */
	success =
	    test_bit(TXDONE_SUCCESS, &txdesc->flags) ||
	    test_bit(TXDONE_UNKNOWN, &txdesc->flags);

	/*
	 * Update TX statistics.
	 */
	rt2x00dev->link.qual.tx_success += success;
	rt2x00dev->link.qual.tx_failed += !success;

	rate_idx = skbdesc->tx_rate_idx;
	rate_flags = skbdesc->tx_rate_flags;
	retry_rates = test_bit(TXDONE_FALLBACK, &txdesc->flags) ?
	    (txdesc->retry + 1) : 1;

	/*
	 * Initialize TX status
	 */
	memset(&tx_info->status, 0, sizeof(tx_info->status));
	tx_info->status.ack_signal = 0;

	/*
	 * Frame was send with retries, hardware tried
	 * different rates to send out the frame, at each
	 * retry it lowered the rate 1 step except when the
	 * lowest rate was used.
	 */
	for (i = 0; i < retry_rates && i < IEEE80211_TX_MAX_RATES; i++) {
		tx_info->status.rates[i].idx = rate_idx - i;
		tx_info->status.rates[i].flags = rate_flags;

		if (rate_idx - i == 0) {
			/*
			 * The lowest rate (index 0) was used until the
			 * number of max retries was reached.
			 */
			tx_info->status.rates[i].count = retry_rates - i;
			i++;
			break;
		}
		tx_info->status.rates[i].count = 1;
	}
	if (i < (IEEE80211_TX_MAX_RATES - 1))
		tx_info->status.rates[i].idx = -1; /* terminate */

	if (!(tx_info->flags & IEEE80211_TX_CTL_NO_ACK)) {
		if (success)
			tx_info->flags |= IEEE80211_TX_STAT_ACK;
		else
			rt2x00dev->low_level_stats.dot11ACKFailureCount++;
	}

	/*
	 * Every single frame has it's own tx status, hence report
	 * every frame as ampdu of size 1.
	 *
	 * TODO: if we can find out how many frames were aggregated
	 * by the hw we could provide the real ampdu_len to mac80211
	 * which would allow the rc algorithm to better decide on
	 * which rates are suitable.
	 */
	if (tx_info->flags & IEEE80211_TX_CTL_AMPDU) {
		tx_info->flags |= IEEE80211_TX_STAT_AMPDU;
		tx_info->status.ampdu_len = 1;
		tx_info->status.ampdu_ack_len = success ? 1 : 0;
	}

	if (rate_flags & IEEE80211_TX_RC_USE_RTS_CTS) {
		if (success)
			rt2x00dev->low_level_stats.dot11RTSSuccessCount++;
		else
			rt2x00dev->low_level_stats.dot11RTSFailureCount++;
	}

	/*
	 * Only send the status report to mac80211 when it's a frame
	 * that originated in mac80211. If this was a extra frame coming
	 * through a mac80211 library call (RTS/CTS) then we should not
	 * send the status report back.
	 */
	if (!(skbdesc_flags & SKBDESC_NOT_MAC80211))
<<<<<<< HEAD
		/*
		 * Only PCI and SOC devices process the tx status in process
		 * context. Hence use ieee80211_tx_status for PCI and SOC
		 * devices and stick to ieee80211_tx_status_irqsafe for USB.
		 */
		if (rt2x00_is_usb(rt2x00dev))
			ieee80211_tx_status_irqsafe(rt2x00dev->hw, entry->skb);
		else
			ieee80211_tx_status(rt2x00dev->hw, entry->skb);
=======
		ieee80211_tx_status(rt2x00dev->hw, entry->skb);
>>>>>>> 45f53cc9
	else
		dev_kfree_skb_any(entry->skb);

	/*
	 * Make this entry available for reuse.
	 */
	entry->skb = NULL;
	entry->flags = 0;

	rt2x00dev->ops->lib->clear_entry(entry);

	rt2x00queue_index_inc(entry->queue, Q_INDEX_DONE);

	/*
	 * If the data queue was below the threshold before the txdone
	 * handler we must make sure the packet queue in the mac80211 stack
	 * is reenabled when the txdone handler has finished.
	 */
	if (!rt2x00queue_threshold(entry->queue))
		ieee80211_wake_queue(rt2x00dev->hw, qid);
}
EXPORT_SYMBOL_GPL(rt2x00lib_txdone);

void rt2x00lib_txdone_noinfo(struct queue_entry *entry, u32 status)
{
	struct txdone_entry_desc txdesc;

	txdesc.flags = 0;
	__set_bit(status, &txdesc.flags);
	txdesc.retry = 0;

	rt2x00lib_txdone(entry, &txdesc);
}
EXPORT_SYMBOL_GPL(rt2x00lib_txdone_noinfo);

static int rt2x00lib_rxdone_read_signal(struct rt2x00_dev *rt2x00dev,
					struct rxdone_entry_desc *rxdesc)
{
	struct ieee80211_supported_band *sband;
	const struct rt2x00_rate *rate;
	unsigned int i;
	int signal = rxdesc->signal;
	int type = (rxdesc->dev_flags & RXDONE_SIGNAL_MASK);

	switch (rxdesc->rate_mode) {
	case RATE_MODE_CCK:
	case RATE_MODE_OFDM:
		/*
		 * For non-HT rates the MCS value needs to contain the
		 * actually used rate modulation (CCK or OFDM).
		 */
		if (rxdesc->dev_flags & RXDONE_SIGNAL_MCS)
			signal = RATE_MCS(rxdesc->rate_mode, signal);

		sband = &rt2x00dev->bands[rt2x00dev->curr_band];
		for (i = 0; i < sband->n_bitrates; i++) {
			rate = rt2x00_get_rate(sband->bitrates[i].hw_value);
			if (((type == RXDONE_SIGNAL_PLCP) &&
			     (rate->plcp == signal)) ||
			    ((type == RXDONE_SIGNAL_BITRATE) &&
			      (rate->bitrate == signal)) ||
			    ((type == RXDONE_SIGNAL_MCS) &&
			      (rate->mcs == signal))) {
				return i;
			}
		}
		break;
	case RATE_MODE_HT_MIX:
	case RATE_MODE_HT_GREENFIELD:
		if (signal >= 0 && signal <= 76)
			return signal;
		break;
	default:
		break;
	}

	WARNING(rt2x00dev, "Frame received with unrecognized signal, "
		"mode=0x%.4x, signal=0x%.4x, type=%d.\n",
		rxdesc->rate_mode, signal, type);
	return 0;
}

void rt2x00lib_rxdone(struct queue_entry *entry)
{
	struct rt2x00_dev *rt2x00dev = entry->queue->rt2x00dev;
	struct rxdone_entry_desc rxdesc;
	struct sk_buff *skb;
	struct ieee80211_rx_status *rx_status;
	unsigned int header_length;
	int rate_idx;

	if (test_bit(ENTRY_DATA_IO_FAILED, &entry->flags))
		goto submit_entry;

	/*
	 * Allocate a new sk_buffer. If no new buffer available, drop the
	 * received frame and reuse the existing buffer.
	 */
	skb = rt2x00queue_alloc_rxskb(entry);
	if (!skb)
		goto submit_entry;

	/*
	 * Unmap the skb.
	 */
	rt2x00queue_unmap_skb(entry);

	/*
	 * Extract the RXD details.
	 */
	memset(&rxdesc, 0, sizeof(rxdesc));
	rt2x00dev->ops->lib->fill_rxdone(entry, &rxdesc);

	/*
	 * The data behind the ieee80211 header must be
	 * aligned on a 4 byte boundary.
	 */
	header_length = ieee80211_get_hdrlen_from_skb(entry->skb);

	/*
	 * Hardware might have stripped the IV/EIV/ICV data,
	 * in that case it is possible that the data was
	 * provided separately (through hardware descriptor)
	 * in which case we should reinsert the data into the frame.
	 */
	if ((rxdesc.dev_flags & RXDONE_CRYPTO_IV) &&
	    (rxdesc.flags & RX_FLAG_IV_STRIPPED))
		rt2x00crypto_rx_insert_iv(entry->skb, header_length,
					  &rxdesc);
	else if (header_length &&
		 (rxdesc.size > header_length) &&
		 (rxdesc.dev_flags & RXDONE_L2PAD))
		rt2x00queue_remove_l2pad(entry->skb, header_length);
	else
		rt2x00queue_align_payload(entry->skb, header_length);

	/* Trim buffer to correct size */
	skb_trim(entry->skb, rxdesc.size);

	/*
	 * Translate the signal to the correct bitrate index.
	 */
	rate_idx = rt2x00lib_rxdone_read_signal(rt2x00dev, &rxdesc);
	if (rxdesc.rate_mode == RATE_MODE_HT_MIX ||
	    rxdesc.rate_mode == RATE_MODE_HT_GREENFIELD)
		rxdesc.flags |= RX_FLAG_HT;

	/*
	 * Update extra components
	 */
	rt2x00link_update_stats(rt2x00dev, entry->skb, &rxdesc);
	rt2x00debug_update_crypto(rt2x00dev, &rxdesc);
	rt2x00debug_dump_frame(rt2x00dev, DUMP_FRAME_RXDONE, entry->skb);

	/*
	 * Initialize RX status information, and send frame
	 * to mac80211.
	 */
	rx_status = IEEE80211_SKB_RXCB(entry->skb);
	rx_status->mactime = rxdesc.timestamp;
	rx_status->band = rt2x00dev->curr_band;
	rx_status->freq = rt2x00dev->curr_freq;
	rx_status->rate_idx = rate_idx;
	rx_status->signal = rxdesc.rssi;
	rx_status->flag = rxdesc.flags;
	rx_status->antenna = rt2x00dev->link.ant.active.rx;

<<<<<<< HEAD
	/*
	 * Send frame to mac80211 & debugfs.
	 * mac80211 will clean up the skb structure.
	 */
	rt2x00debug_dump_frame(rt2x00dev, DUMP_FRAME_RXDONE, entry->skb);
	memcpy(IEEE80211_SKB_RXCB(entry->skb), rx_status, sizeof(*rx_status));

	/*
	 * Currently only PCI and SOC devices handle rx interrupts in process
	 * context. Hence, use ieee80211_rx_irqsafe for USB and ieee80211_rx_ni
	 * for PCI and SOC devices.
	 */
	if (rt2x00_is_usb(rt2x00dev))
		ieee80211_rx_irqsafe(rt2x00dev->hw, entry->skb);
	else
		ieee80211_rx_ni(rt2x00dev->hw, entry->skb);
=======
	ieee80211_rx_ni(rt2x00dev->hw, entry->skb);
>>>>>>> 45f53cc9

	/*
	 * Replace the skb with the freshly allocated one.
	 */
	entry->skb = skb;

submit_entry:
	rt2x00dev->ops->lib->clear_entry(entry);
	rt2x00queue_index_inc(entry->queue, Q_INDEX);
	rt2x00queue_index_inc(entry->queue, Q_INDEX_DONE);
}
EXPORT_SYMBOL_GPL(rt2x00lib_rxdone);

/*
 * Driver initialization handlers.
 */
const struct rt2x00_rate rt2x00_supported_rates[12] = {
	{
		.flags = DEV_RATE_CCK,
		.bitrate = 10,
		.ratemask = BIT(0),
		.plcp = 0x00,
		.mcs = RATE_MCS(RATE_MODE_CCK, 0),
	},
	{
		.flags = DEV_RATE_CCK | DEV_RATE_SHORT_PREAMBLE,
		.bitrate = 20,
		.ratemask = BIT(1),
		.plcp = 0x01,
		.mcs = RATE_MCS(RATE_MODE_CCK, 1),
	},
	{
		.flags = DEV_RATE_CCK | DEV_RATE_SHORT_PREAMBLE,
		.bitrate = 55,
		.ratemask = BIT(2),
		.plcp = 0x02,
		.mcs = RATE_MCS(RATE_MODE_CCK, 2),
	},
	{
		.flags = DEV_RATE_CCK | DEV_RATE_SHORT_PREAMBLE,
		.bitrate = 110,
		.ratemask = BIT(3),
		.plcp = 0x03,
		.mcs = RATE_MCS(RATE_MODE_CCK, 3),
	},
	{
		.flags = DEV_RATE_OFDM,
		.bitrate = 60,
		.ratemask = BIT(4),
		.plcp = 0x0b,
		.mcs = RATE_MCS(RATE_MODE_OFDM, 0),
	},
	{
		.flags = DEV_RATE_OFDM,
		.bitrate = 90,
		.ratemask = BIT(5),
		.plcp = 0x0f,
		.mcs = RATE_MCS(RATE_MODE_OFDM, 1),
	},
	{
		.flags = DEV_RATE_OFDM,
		.bitrate = 120,
		.ratemask = BIT(6),
		.plcp = 0x0a,
		.mcs = RATE_MCS(RATE_MODE_OFDM, 2),
	},
	{
		.flags = DEV_RATE_OFDM,
		.bitrate = 180,
		.ratemask = BIT(7),
		.plcp = 0x0e,
		.mcs = RATE_MCS(RATE_MODE_OFDM, 3),
	},
	{
		.flags = DEV_RATE_OFDM,
		.bitrate = 240,
		.ratemask = BIT(8),
		.plcp = 0x09,
		.mcs = RATE_MCS(RATE_MODE_OFDM, 4),
	},
	{
		.flags = DEV_RATE_OFDM,
		.bitrate = 360,
		.ratemask = BIT(9),
		.plcp = 0x0d,
		.mcs = RATE_MCS(RATE_MODE_OFDM, 5),
	},
	{
		.flags = DEV_RATE_OFDM,
		.bitrate = 480,
		.ratemask = BIT(10),
		.plcp = 0x08,
		.mcs = RATE_MCS(RATE_MODE_OFDM, 6),
	},
	{
		.flags = DEV_RATE_OFDM,
		.bitrate = 540,
		.ratemask = BIT(11),
		.plcp = 0x0c,
		.mcs = RATE_MCS(RATE_MODE_OFDM, 7),
	},
};

static void rt2x00lib_channel(struct ieee80211_channel *entry,
			      const int channel, const int tx_power,
			      const int value)
{
	entry->center_freq = ieee80211_channel_to_frequency(channel);
	entry->hw_value = value;
	entry->max_power = tx_power;
	entry->max_antenna_gain = 0xff;
}

static void rt2x00lib_rate(struct ieee80211_rate *entry,
			   const u16 index, const struct rt2x00_rate *rate)
{
	entry->flags = 0;
	entry->bitrate = rate->bitrate;
	entry->hw_value =index;
	entry->hw_value_short = index;

	if (rate->flags & DEV_RATE_SHORT_PREAMBLE)
		entry->flags |= IEEE80211_RATE_SHORT_PREAMBLE;
}

static int rt2x00lib_probe_hw_modes(struct rt2x00_dev *rt2x00dev,
				    struct hw_mode_spec *spec)
{
	struct ieee80211_hw *hw = rt2x00dev->hw;
	struct ieee80211_channel *channels;
	struct ieee80211_rate *rates;
	unsigned int num_rates;
	unsigned int i;

	num_rates = 0;
	if (spec->supported_rates & SUPPORT_RATE_CCK)
		num_rates += 4;
	if (spec->supported_rates & SUPPORT_RATE_OFDM)
		num_rates += 8;

	channels = kzalloc(sizeof(*channels) * spec->num_channels, GFP_KERNEL);
	if (!channels)
		return -ENOMEM;

	rates = kzalloc(sizeof(*rates) * num_rates, GFP_KERNEL);
	if (!rates)
		goto exit_free_channels;

	/*
	 * Initialize Rate list.
	 */
	for (i = 0; i < num_rates; i++)
		rt2x00lib_rate(&rates[i], i, rt2x00_get_rate(i));

	/*
	 * Initialize Channel list.
	 */
	for (i = 0; i < spec->num_channels; i++) {
		rt2x00lib_channel(&channels[i],
				  spec->channels[i].channel,
				  spec->channels_info[i].max_power, i);
	}

	/*
	 * Intitialize 802.11b, 802.11g
	 * Rates: CCK, OFDM.
	 * Channels: 2.4 GHz
	 */
	if (spec->supported_bands & SUPPORT_BAND_2GHZ) {
		rt2x00dev->bands[IEEE80211_BAND_2GHZ].n_channels = 14;
		rt2x00dev->bands[IEEE80211_BAND_2GHZ].n_bitrates = num_rates;
		rt2x00dev->bands[IEEE80211_BAND_2GHZ].channels = channels;
		rt2x00dev->bands[IEEE80211_BAND_2GHZ].bitrates = rates;
		hw->wiphy->bands[IEEE80211_BAND_2GHZ] =
		    &rt2x00dev->bands[IEEE80211_BAND_2GHZ];
		memcpy(&rt2x00dev->bands[IEEE80211_BAND_2GHZ].ht_cap,
		       &spec->ht, sizeof(spec->ht));
	}

	/*
	 * Intitialize 802.11a
	 * Rates: OFDM.
	 * Channels: OFDM, UNII, HiperLAN2.
	 */
	if (spec->supported_bands & SUPPORT_BAND_5GHZ) {
		rt2x00dev->bands[IEEE80211_BAND_5GHZ].n_channels =
		    spec->num_channels - 14;
		rt2x00dev->bands[IEEE80211_BAND_5GHZ].n_bitrates =
		    num_rates - 4;
		rt2x00dev->bands[IEEE80211_BAND_5GHZ].channels = &channels[14];
		rt2x00dev->bands[IEEE80211_BAND_5GHZ].bitrates = &rates[4];
		hw->wiphy->bands[IEEE80211_BAND_5GHZ] =
		    &rt2x00dev->bands[IEEE80211_BAND_5GHZ];
		memcpy(&rt2x00dev->bands[IEEE80211_BAND_5GHZ].ht_cap,
		       &spec->ht, sizeof(spec->ht));
	}

	return 0;

 exit_free_channels:
	kfree(channels);
	ERROR(rt2x00dev, "Allocation ieee80211 modes failed.\n");
	return -ENOMEM;
}

static void rt2x00lib_remove_hw(struct rt2x00_dev *rt2x00dev)
{
	if (test_bit(DEVICE_STATE_REGISTERED_HW, &rt2x00dev->flags))
		ieee80211_unregister_hw(rt2x00dev->hw);

	if (likely(rt2x00dev->hw->wiphy->bands[IEEE80211_BAND_2GHZ])) {
		kfree(rt2x00dev->hw->wiphy->bands[IEEE80211_BAND_2GHZ]->channels);
		kfree(rt2x00dev->hw->wiphy->bands[IEEE80211_BAND_2GHZ]->bitrates);
		rt2x00dev->hw->wiphy->bands[IEEE80211_BAND_2GHZ] = NULL;
		rt2x00dev->hw->wiphy->bands[IEEE80211_BAND_5GHZ] = NULL;
	}

	kfree(rt2x00dev->spec.channels_info);
}

static int rt2x00lib_probe_hw(struct rt2x00_dev *rt2x00dev)
{
	struct hw_mode_spec *spec = &rt2x00dev->spec;
	int status;

	if (test_bit(DEVICE_STATE_REGISTERED_HW, &rt2x00dev->flags))
		return 0;

	/*
	 * Initialize HW modes.
	 */
	status = rt2x00lib_probe_hw_modes(rt2x00dev, spec);
	if (status)
		return status;

	/*
	 * Initialize HW fields.
	 */
	rt2x00dev->hw->queues = rt2x00dev->ops->tx_queues;

	/*
	 * Initialize extra TX headroom required.
	 */
	rt2x00dev->hw->extra_tx_headroom =
		max_t(unsigned int, IEEE80211_TX_STATUS_HEADROOM,
		      rt2x00dev->ops->extra_tx_headroom);

	/*
	 * Take TX headroom required for alignment into account.
	 */
	if (test_bit(DRIVER_REQUIRE_L2PAD, &rt2x00dev->flags))
		rt2x00dev->hw->extra_tx_headroom += RT2X00_L2PAD_SIZE;
	else if (test_bit(DRIVER_REQUIRE_DMA, &rt2x00dev->flags))
		rt2x00dev->hw->extra_tx_headroom += RT2X00_ALIGN_SIZE;

	/*
	 * Allocate tx status FIFO for driver use.
	 */
	if (test_bit(DRIVER_REQUIRE_TXSTATUS_FIFO, &rt2x00dev->flags) &&
	    rt2x00dev->ops->lib->txstatus_tasklet) {
		/*
		 * Allocate txstatus fifo and tasklet, we use a size of 512
		 * for the kfifo which is big enough to store 512/4=128 tx
		 * status reports. In the worst case (tx status for all tx
		 * queues gets reported before we've got a chance to handle
		 * them) 24*4=384 tx status reports need to be cached.
		 */
		status = kfifo_alloc(&rt2x00dev->txstatus_fifo, 512,
				     GFP_KERNEL);
		if (status)
			return status;

		/* tasklet for processing the tx status reports. */
		tasklet_init(&rt2x00dev->txstatus_tasklet,
			     rt2x00dev->ops->lib->txstatus_tasklet,
			     (unsigned long)rt2x00dev);

	}

	/*
	 * Register HW.
	 */
	status = ieee80211_register_hw(rt2x00dev->hw);
	if (status)
		return status;

	set_bit(DEVICE_STATE_REGISTERED_HW, &rt2x00dev->flags);

	return 0;
}

/*
 * Initialization/uninitialization handlers.
 */
static void rt2x00lib_uninitialize(struct rt2x00_dev *rt2x00dev)
{
	if (!test_and_clear_bit(DEVICE_STATE_INITIALIZED, &rt2x00dev->flags))
		return;

	/*
	 * Unregister extra components.
	 */
	rt2x00rfkill_unregister(rt2x00dev);

	/*
	 * Allow the HW to uninitialize.
	 */
	rt2x00dev->ops->lib->uninitialize(rt2x00dev);

	/*
	 * Free allocated queue entries.
	 */
	rt2x00queue_uninitialize(rt2x00dev);
}

static int rt2x00lib_initialize(struct rt2x00_dev *rt2x00dev)
{
	int status;

	if (test_bit(DEVICE_STATE_INITIALIZED, &rt2x00dev->flags))
		return 0;

	/*
	 * Allocate all queue entries.
	 */
	status = rt2x00queue_initialize(rt2x00dev);
	if (status)
		return status;

	/*
	 * Initialize the device.
	 */
	status = rt2x00dev->ops->lib->initialize(rt2x00dev);
	if (status) {
		rt2x00queue_uninitialize(rt2x00dev);
		return status;
	}

	set_bit(DEVICE_STATE_INITIALIZED, &rt2x00dev->flags);

	/*
	 * Register the extra components.
	 */
	rt2x00rfkill_register(rt2x00dev);

	return 0;
}

int rt2x00lib_start(struct rt2x00_dev *rt2x00dev)
{
	int retval;

	if (test_bit(DEVICE_STATE_STARTED, &rt2x00dev->flags))
		return 0;

	/*
	 * If this is the first interface which is added,
	 * we should load the firmware now.
	 */
	retval = rt2x00lib_load_firmware(rt2x00dev);
	if (retval)
		return retval;

	/*
	 * Initialize the device.
	 */
	retval = rt2x00lib_initialize(rt2x00dev);
	if (retval)
		return retval;

	rt2x00dev->intf_ap_count = 0;
	rt2x00dev->intf_sta_count = 0;
	rt2x00dev->intf_associated = 0;

	/* Enable the radio */
	retval = rt2x00lib_enable_radio(rt2x00dev);
	if (retval)
		return retval;

	set_bit(DEVICE_STATE_STARTED, &rt2x00dev->flags);

	return 0;
}

void rt2x00lib_stop(struct rt2x00_dev *rt2x00dev)
{
	if (!test_and_clear_bit(DEVICE_STATE_STARTED, &rt2x00dev->flags))
		return;

	/*
	 * Perhaps we can add something smarter here,
	 * but for now just disabling the radio should do.
	 */
	rt2x00lib_disable_radio(rt2x00dev);

	rt2x00dev->intf_ap_count = 0;
	rt2x00dev->intf_sta_count = 0;
	rt2x00dev->intf_associated = 0;
}

/*
 * driver allocation handlers.
 */
int rt2x00lib_probe_dev(struct rt2x00_dev *rt2x00dev)
{
	int retval = -ENOMEM;

	mutex_init(&rt2x00dev->csr_mutex);

	set_bit(DEVICE_STATE_PRESENT, &rt2x00dev->flags);

	/*
	 * Make room for rt2x00_intf inside the per-interface
	 * structure ieee80211_vif.
	 */
	rt2x00dev->hw->vif_data_size = sizeof(struct rt2x00_intf);

	/*
	 * Determine which operating modes are supported, all modes
	 * which require beaconing, depend on the availability of
	 * beacon entries.
	 */
	rt2x00dev->hw->wiphy->interface_modes = BIT(NL80211_IFTYPE_STATION);
	if (rt2x00dev->ops->bcn->entry_num > 0)
		rt2x00dev->hw->wiphy->interface_modes |=
		    BIT(NL80211_IFTYPE_ADHOC) |
		    BIT(NL80211_IFTYPE_AP) |
		    BIT(NL80211_IFTYPE_MESH_POINT) |
		    BIT(NL80211_IFTYPE_WDS);

	/*
	 * Initialize configuration work.
	 */
	INIT_WORK(&rt2x00dev->intf_work, rt2x00lib_intf_scheduled);

	/*
	 * Let the driver probe the device to detect the capabilities.
	 */
	retval = rt2x00dev->ops->lib->probe_hw(rt2x00dev);
	if (retval) {
		ERROR(rt2x00dev, "Failed to allocate device.\n");
		goto exit;
	}

	/*
	 * Allocate queue array.
	 */
	retval = rt2x00queue_allocate(rt2x00dev);
	if (retval)
		goto exit;

	/*
	 * Initialize ieee80211 structure.
	 */
	retval = rt2x00lib_probe_hw(rt2x00dev);
	if (retval) {
		ERROR(rt2x00dev, "Failed to initialize hw.\n");
		goto exit;
	}

	/*
	 * Register extra components.
	 */
	rt2x00link_register(rt2x00dev);
	rt2x00leds_register(rt2x00dev);
	rt2x00debug_register(rt2x00dev);

	return 0;

exit:
	rt2x00lib_remove_dev(rt2x00dev);

	return retval;
}
EXPORT_SYMBOL_GPL(rt2x00lib_probe_dev);

void rt2x00lib_remove_dev(struct rt2x00_dev *rt2x00dev)
{
	clear_bit(DEVICE_STATE_PRESENT, &rt2x00dev->flags);

	/*
	 * Disable radio.
	 */
	rt2x00lib_disable_radio(rt2x00dev);

	/*
	 * Stop all work.
	 */
	cancel_work_sync(&rt2x00dev->intf_work);
	cancel_work_sync(&rt2x00dev->rxdone_work);
	cancel_work_sync(&rt2x00dev->txdone_work);

	/*
	 * Free the tx status fifo.
	 */
	kfifo_free(&rt2x00dev->txstatus_fifo);

	/*
	 * Kill the tx status tasklet.
	 */
	tasklet_kill(&rt2x00dev->txstatus_tasklet);

	/*
	 * Uninitialize device.
	 */
	rt2x00lib_uninitialize(rt2x00dev);

	/*
	 * Free extra components
	 */
	rt2x00debug_deregister(rt2x00dev);
	rt2x00leds_unregister(rt2x00dev);

	/*
	 * Free ieee80211_hw memory.
	 */
	rt2x00lib_remove_hw(rt2x00dev);

	/*
	 * Free firmware image.
	 */
	rt2x00lib_free_firmware(rt2x00dev);

	/*
	 * Free queue structures.
	 */
	rt2x00queue_free(rt2x00dev);
}
EXPORT_SYMBOL_GPL(rt2x00lib_remove_dev);

/*
 * Device state handlers
 */
#ifdef CONFIG_PM
int rt2x00lib_suspend(struct rt2x00_dev *rt2x00dev, pm_message_t state)
{
	NOTICE(rt2x00dev, "Going to sleep.\n");

	/*
	 * Prevent mac80211 from accessing driver while suspended.
	 */
	if (!test_and_clear_bit(DEVICE_STATE_PRESENT, &rt2x00dev->flags))
		return 0;

	/*
	 * Cleanup as much as possible.
	 */
	rt2x00lib_uninitialize(rt2x00dev);

	/*
	 * Suspend/disable extra components.
	 */
	rt2x00leds_suspend(rt2x00dev);
	rt2x00debug_deregister(rt2x00dev);

	/*
	 * Set device mode to sleep for power management,
	 * on some hardware this call seems to consistently fail.
	 * From the specifications it is hard to tell why it fails,
	 * and if this is a "bad thing".
	 * Overall it is safe to just ignore the failure and
	 * continue suspending. The only downside is that the
	 * device will not be in optimal power save mode, but with
	 * the radio and the other components already disabled the
	 * device is as good as disabled.
	 */
	if (rt2x00dev->ops->lib->set_device_state(rt2x00dev, STATE_SLEEP))
		WARNING(rt2x00dev, "Device failed to enter sleep state, "
			"continue suspending.\n");

	return 0;
}
EXPORT_SYMBOL_GPL(rt2x00lib_suspend);

int rt2x00lib_resume(struct rt2x00_dev *rt2x00dev)
{
	NOTICE(rt2x00dev, "Waking up.\n");

	/*
	 * Restore/enable extra components.
	 */
	rt2x00debug_register(rt2x00dev);
	rt2x00leds_resume(rt2x00dev);

	/*
	 * We are ready again to receive requests from mac80211.
	 */
	set_bit(DEVICE_STATE_PRESENT, &rt2x00dev->flags);

	return 0;
}
EXPORT_SYMBOL_GPL(rt2x00lib_resume);
#endif /* CONFIG_PM */

/*
 * rt2x00lib module information.
 */
MODULE_AUTHOR(DRV_PROJECT);
MODULE_VERSION(DRV_VERSION);
MODULE_DESCRIPTION("rt2x00 library");
MODULE_LICENSE("GPL");<|MERGE_RESOLUTION|>--- conflicted
+++ resolved
@@ -251,8 +251,6 @@
 }
 EXPORT_SYMBOL_GPL(rt2x00lib_pretbtt);
 
-<<<<<<< HEAD
-=======
 void rt2x00lib_dmadone(struct queue_entry *entry)
 {
 	clear_bit(ENTRY_OWNER_DEVICE_DATA, &entry->flags);
@@ -260,7 +258,6 @@
 }
 EXPORT_SYMBOL_GPL(rt2x00lib_dmadone);
 
->>>>>>> 45f53cc9
 void rt2x00lib_txdone(struct queue_entry *entry,
 		      struct txdone_entry_desc *txdesc)
 {
@@ -278,16 +275,6 @@
 	 * Unmap the skb.
 	 */
 	rt2x00queue_unmap_skb(entry);
-
-	/*
-	 * Remove the extra tx headroom from the skb.
-	 */
-	skb_pull(entry->skb, rt2x00dev->ops->extra_tx_headroom);
-
-	/*
-	 * Signal that the TX descriptor is no longer in the skb.
-	 */
-	skbdesc->flags &= ~SKBDESC_DESC_IN_SKB;
 
 	/*
 	 * Remove the extra tx headroom from the skb.
@@ -404,19 +391,7 @@
 	 * send the status report back.
 	 */
 	if (!(skbdesc_flags & SKBDESC_NOT_MAC80211))
-<<<<<<< HEAD
-		/*
-		 * Only PCI and SOC devices process the tx status in process
-		 * context. Hence use ieee80211_tx_status for PCI and SOC
-		 * devices and stick to ieee80211_tx_status_irqsafe for USB.
-		 */
-		if (rt2x00_is_usb(rt2x00dev))
-			ieee80211_tx_status_irqsafe(rt2x00dev->hw, entry->skb);
-		else
-			ieee80211_tx_status(rt2x00dev->hw, entry->skb);
-=======
 		ieee80211_tx_status(rt2x00dev->hw, entry->skb);
->>>>>>> 45f53cc9
 	else
 		dev_kfree_skb_any(entry->skb);
 
@@ -584,26 +559,7 @@
 	rx_status->flag = rxdesc.flags;
 	rx_status->antenna = rt2x00dev->link.ant.active.rx;
 
-<<<<<<< HEAD
-	/*
-	 * Send frame to mac80211 & debugfs.
-	 * mac80211 will clean up the skb structure.
-	 */
-	rt2x00debug_dump_frame(rt2x00dev, DUMP_FRAME_RXDONE, entry->skb);
-	memcpy(IEEE80211_SKB_RXCB(entry->skb), rx_status, sizeof(*rx_status));
-
-	/*
-	 * Currently only PCI and SOC devices handle rx interrupts in process
-	 * context. Hence, use ieee80211_rx_irqsafe for USB and ieee80211_rx_ni
-	 * for PCI and SOC devices.
-	 */
-	if (rt2x00_is_usb(rt2x00dev))
-		ieee80211_rx_irqsafe(rt2x00dev->hw, entry->skb);
-	else
-		ieee80211_rx_ni(rt2x00dev->hw, entry->skb);
-=======
 	ieee80211_rx_ni(rt2x00dev->hw, entry->skb);
->>>>>>> 45f53cc9
 
 	/*
 	 * Replace the skb with the freshly allocated one.
