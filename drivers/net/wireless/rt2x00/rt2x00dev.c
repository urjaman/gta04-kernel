/*
	Copyright (C) 2010 Willow Garage <http://www.willowgarage.com>
	Copyright (C) 2004 - 2010 Ivo van Doorn <IvDoorn@gmail.com>
	<http://rt2x00.serialmonkey.com>

	This program is free software; you can redistribute it and/or modify
	it under the terms of the GNU General Public License as published by
	the Free Software Foundation; either version 2 of the License, or
	(at your option) any later version.

	This program is distributed in the hope that it will be useful,
	but WITHOUT ANY WARRANTY; without even the implied warranty of
	MERCHANTABILITY or FITNESS FOR A PARTICULAR PURPOSE. See the
	GNU General Public License for more details.

	You should have received a copy of the GNU General Public License
	along with this program; if not, write to the
	Free Software Foundation, Inc.,
	59 Temple Place - Suite 330, Boston, MA 02111-1307, USA.
 */

/*
	Module: rt2x00lib
	Abstract: rt2x00 generic device routines.
 */

#include <linux/kernel.h>
#include <linux/module.h>
#include <linux/slab.h>

#include "rt2x00.h"
#include "rt2x00lib.h"

/*
 * Radio control handlers.
 */
int rt2x00lib_enable_radio(struct rt2x00_dev *rt2x00dev)
{
	int status;

	/*
	 * Don't enable the radio twice.
	 * And check if the hardware button has been disabled.
	 */
	if (test_bit(DEVICE_STATE_ENABLED_RADIO, &rt2x00dev->flags))
		return 0;

	/*
	 * Initialize all data queues.
	 */
	rt2x00queue_init_queues(rt2x00dev);

	/*
	 * Enable radio.
	 */
	status =
	    rt2x00dev->ops->lib->set_device_state(rt2x00dev, STATE_RADIO_ON);
	if (status)
		return status;

	rt2x00dev->ops->lib->set_device_state(rt2x00dev, STATE_RADIO_IRQ_ON);

	rt2x00leds_led_radio(rt2x00dev, true);
	rt2x00led_led_activity(rt2x00dev, true);

	set_bit(DEVICE_STATE_ENABLED_RADIO, &rt2x00dev->flags);

	/*
	 * Enable queues.
	 */
	rt2x00queue_start_queues(rt2x00dev);
	rt2x00link_start_tuner(rt2x00dev);

	/*
	 * Start watchdog monitoring.
	 */
	rt2x00link_start_watchdog(rt2x00dev);

	return 0;
}

void rt2x00lib_disable_radio(struct rt2x00_dev *rt2x00dev)
{
	if (!test_and_clear_bit(DEVICE_STATE_ENABLED_RADIO, &rt2x00dev->flags))
		return;

	/*
	 * Stop watchdog monitoring.
	 */
	rt2x00link_stop_watchdog(rt2x00dev);

	/*
	 * Stop all queues
	 */
	rt2x00link_stop_tuner(rt2x00dev);
	rt2x00queue_stop_queues(rt2x00dev);
	rt2x00queue_flush_queues(rt2x00dev, true);

	/*
	 * Disable radio.
	 */
	rt2x00dev->ops->lib->set_device_state(rt2x00dev, STATE_RADIO_OFF);
	rt2x00dev->ops->lib->set_device_state(rt2x00dev, STATE_RADIO_IRQ_OFF);
	rt2x00led_led_activity(rt2x00dev, false);
	rt2x00leds_led_radio(rt2x00dev, false);
}

static void rt2x00lib_intf_scheduled_iter(void *data, u8 *mac,
					  struct ieee80211_vif *vif)
{
	struct rt2x00_dev *rt2x00dev = data;
	struct rt2x00_intf *intf = vif_to_intf(vif);

	/*
	 * It is possible the radio was disabled while the work had been
	 * scheduled. If that happens we should return here immediately,
	 * note that in the spinlock protected area above the delayed_flags
	 * have been cleared correctly.
	 */
	if (!test_bit(DEVICE_STATE_ENABLED_RADIO, &rt2x00dev->flags))
		return;

	if (test_and_clear_bit(DELAYED_UPDATE_BEACON, &intf->delayed_flags))
<<<<<<< HEAD
		rt2x00queue_update_beacon(rt2x00dev, vif, true);
=======
		rt2x00queue_update_beacon(rt2x00dev, vif);
>>>>>>> 105e53f8
}

static void rt2x00lib_intf_scheduled(struct work_struct *work)
{
	struct rt2x00_dev *rt2x00dev =
	    container_of(work, struct rt2x00_dev, intf_work);

	/*
	 * Iterate over each interface and perform the
	 * requested configurations.
	 */
	ieee80211_iterate_active_interfaces(rt2x00dev->hw,
					    rt2x00lib_intf_scheduled_iter,
					    rt2x00dev);
}

/*
 * Interrupt context handlers.
 */
static void rt2x00lib_bc_buffer_iter(void *data, u8 *mac,
				     struct ieee80211_vif *vif)
{
	struct rt2x00_dev *rt2x00dev = data;
	struct sk_buff *skb;

	/*
	 * Only AP mode interfaces do broad- and multicast buffering
	 */
	if (vif->type != NL80211_IFTYPE_AP)
		return;

	/*
	 * Send out buffered broad- and multicast frames
	 */
	skb = ieee80211_get_buffered_bc(rt2x00dev->hw, vif);
	while (skb) {
		rt2x00mac_tx(rt2x00dev->hw, skb);
		skb = ieee80211_get_buffered_bc(rt2x00dev->hw, vif);
	}
}

static void rt2x00lib_beaconupdate_iter(void *data, u8 *mac,
					struct ieee80211_vif *vif)
{
	struct rt2x00_dev *rt2x00dev = data;

	if (vif->type != NL80211_IFTYPE_AP &&
	    vif->type != NL80211_IFTYPE_ADHOC &&
	    vif->type != NL80211_IFTYPE_MESH_POINT &&
	    vif->type != NL80211_IFTYPE_WDS)
		return;

	/*
	 * Update the beacon without locking. This is safe on PCI devices
	 * as they only update the beacon periodically here. This should
	 * never be called for USB devices.
	 */
	WARN_ON(rt2x00_is_usb(rt2x00dev));
	rt2x00queue_update_beacon_locked(rt2x00dev, vif);
}

void rt2x00lib_beacondone(struct rt2x00_dev *rt2x00dev)
{
	if (!test_bit(DEVICE_STATE_ENABLED_RADIO, &rt2x00dev->flags))
		return;

	/* send buffered bc/mc frames out for every bssid */
	ieee80211_iterate_active_interfaces_atomic(rt2x00dev->hw,
						   rt2x00lib_bc_buffer_iter,
						   rt2x00dev);
	/*
	 * Devices with pre tbtt interrupt don't need to update the beacon
	 * here as they will fetch the next beacon directly prior to
	 * transmission.
	 */
	if (test_bit(DRIVER_SUPPORT_PRE_TBTT_INTERRUPT, &rt2x00dev->flags))
		return;

	/* fetch next beacon */
	ieee80211_iterate_active_interfaces_atomic(rt2x00dev->hw,
						   rt2x00lib_beaconupdate_iter,
						   rt2x00dev);
}
EXPORT_SYMBOL_GPL(rt2x00lib_beacondone);

void rt2x00lib_pretbtt(struct rt2x00_dev *rt2x00dev)
{
	if (!test_bit(DEVICE_STATE_ENABLED_RADIO, &rt2x00dev->flags))
		return;

	/* fetch next beacon */
	ieee80211_iterate_active_interfaces_atomic(rt2x00dev->hw,
						   rt2x00lib_beaconupdate_iter,
						   rt2x00dev);
}
EXPORT_SYMBOL_GPL(rt2x00lib_pretbtt);

void rt2x00lib_dmastart(struct queue_entry *entry)
{
	set_bit(ENTRY_OWNER_DEVICE_DATA, &entry->flags);
	rt2x00queue_index_inc(entry->queue, Q_INDEX);
}
EXPORT_SYMBOL_GPL(rt2x00lib_dmastart);

void rt2x00lib_dmadone(struct queue_entry *entry)
{
	set_bit(ENTRY_DATA_STATUS_PENDING, &entry->flags);
	clear_bit(ENTRY_OWNER_DEVICE_DATA, &entry->flags);
	rt2x00queue_index_inc(entry->queue, Q_INDEX_DMA_DONE);
}
EXPORT_SYMBOL_GPL(rt2x00lib_dmadone);

void rt2x00lib_txdone(struct queue_entry *entry,
		      struct txdone_entry_desc *txdesc)
{
	struct rt2x00_dev *rt2x00dev = entry->queue->rt2x00dev;
	struct ieee80211_tx_info *tx_info = IEEE80211_SKB_CB(entry->skb);
	struct skb_frame_desc *skbdesc = get_skb_frame_desc(entry->skb);
	unsigned int header_length, i;
	u8 rate_idx, rate_flags, retry_rates;
	u8 skbdesc_flags = skbdesc->flags;
	bool success;

	/*
	 * Unmap the skb.
	 */
	rt2x00queue_unmap_skb(entry);

	/*
	 * Remove the extra tx headroom from the skb.
	 */
	skb_pull(entry->skb, rt2x00dev->ops->extra_tx_headroom);

	/*
	 * Signal that the TX descriptor is no longer in the skb.
	 */
	skbdesc->flags &= ~SKBDESC_DESC_IN_SKB;

	/*
	 * Determine the length of 802.11 header.
	 */
	header_length = ieee80211_get_hdrlen_from_skb(entry->skb);

	/*
	 * Remove L2 padding which was added during
	 */
	if (test_bit(DRIVER_REQUIRE_L2PAD, &rt2x00dev->flags))
		rt2x00queue_remove_l2pad(entry->skb, header_length);

	/*
	 * If the IV/EIV data was stripped from the frame before it was
	 * passed to the hardware, we should now reinsert it again because
	 * mac80211 will expect the same data to be present it the
	 * frame as it was passed to us.
	 */
	if (test_bit(CONFIG_SUPPORT_HW_CRYPTO, &rt2x00dev->flags))
		rt2x00crypto_tx_insert_iv(entry->skb, header_length);

	/*
	 * Send frame to debugfs immediately, after this call is completed
	 * we are going to overwrite the skb->cb array.
	 */
	rt2x00debug_dump_frame(rt2x00dev, DUMP_FRAME_TXDONE, entry->skb);

	/*
	 * Determine if the frame has been successfully transmitted.
	 */
	success =
	    test_bit(TXDONE_SUCCESS, &txdesc->flags) ||
	    test_bit(TXDONE_UNKNOWN, &txdesc->flags);

	/*
	 * Update TX statistics.
	 */
	rt2x00dev->link.qual.tx_success += success;
	rt2x00dev->link.qual.tx_failed += !success;

	rate_idx = skbdesc->tx_rate_idx;
	rate_flags = skbdesc->tx_rate_flags;
	retry_rates = test_bit(TXDONE_FALLBACK, &txdesc->flags) ?
	    (txdesc->retry + 1) : 1;

	/*
	 * Initialize TX status
	 */
	memset(&tx_info->status, 0, sizeof(tx_info->status));
	tx_info->status.ack_signal = 0;

	/*
	 * Frame was send with retries, hardware tried
	 * different rates to send out the frame, at each
	 * retry it lowered the rate 1 step except when the
	 * lowest rate was used.
	 */
	for (i = 0; i < retry_rates && i < IEEE80211_TX_MAX_RATES; i++) {
		tx_info->status.rates[i].idx = rate_idx - i;
		tx_info->status.rates[i].flags = rate_flags;

		if (rate_idx - i == 0) {
			/*
			 * The lowest rate (index 0) was used until the
			 * number of max retries was reached.
			 */
			tx_info->status.rates[i].count = retry_rates - i;
			i++;
			break;
		}
		tx_info->status.rates[i].count = 1;
	}
	if (i < (IEEE80211_TX_MAX_RATES - 1))
		tx_info->status.rates[i].idx = -1; /* terminate */

	if (!(tx_info->flags & IEEE80211_TX_CTL_NO_ACK)) {
		if (success)
			tx_info->flags |= IEEE80211_TX_STAT_ACK;
		else
			rt2x00dev->low_level_stats.dot11ACKFailureCount++;
	}

	/*
	 * Every single frame has it's own tx status, hence report
	 * every frame as ampdu of size 1.
	 *
	 * TODO: if we can find out how many frames were aggregated
	 * by the hw we could provide the real ampdu_len to mac80211
	 * which would allow the rc algorithm to better decide on
	 * which rates are suitable.
	 */
	if (tx_info->flags & IEEE80211_TX_CTL_AMPDU) {
		tx_info->flags |= IEEE80211_TX_STAT_AMPDU;
		tx_info->status.ampdu_len = 1;
		tx_info->status.ampdu_ack_len = success ? 1 : 0;
	}

	if (rate_flags & IEEE80211_TX_RC_USE_RTS_CTS) {
		if (success)
			rt2x00dev->low_level_stats.dot11RTSSuccessCount++;
		else
			rt2x00dev->low_level_stats.dot11RTSFailureCount++;
	}

	/*
	 * Only send the status report to mac80211 when it's a frame
	 * that originated in mac80211. If this was a extra frame coming
	 * through a mac80211 library call (RTS/CTS) then we should not
	 * send the status report back.
	 */
	if (!(skbdesc_flags & SKBDESC_NOT_MAC80211)) {
		if (test_bit(DRIVER_REQUIRE_TASKLET_CONTEXT, &rt2x00dev->flags))
			ieee80211_tx_status(rt2x00dev->hw, entry->skb);
		else
			ieee80211_tx_status_ni(rt2x00dev->hw, entry->skb);
	} else
		dev_kfree_skb_any(entry->skb);

	/*
	 * Make this entry available for reuse.
	 */
	entry->skb = NULL;
	entry->flags = 0;

	rt2x00dev->ops->lib->clear_entry(entry);

	rt2x00queue_index_inc(entry->queue, Q_INDEX_DONE);

	/*
	 * If the data queue was below the threshold before the txdone
	 * handler we must make sure the packet queue in the mac80211 stack
	 * is reenabled when the txdone handler has finished.
	 */
	if (!rt2x00queue_threshold(entry->queue))
		rt2x00queue_unpause_queue(entry->queue);
}
EXPORT_SYMBOL_GPL(rt2x00lib_txdone);

void rt2x00lib_txdone_noinfo(struct queue_entry *entry, u32 status)
{
	struct txdone_entry_desc txdesc;

	txdesc.flags = 0;
	__set_bit(status, &txdesc.flags);
	txdesc.retry = 0;

	rt2x00lib_txdone(entry, &txdesc);
}
EXPORT_SYMBOL_GPL(rt2x00lib_txdone_noinfo);

static int rt2x00lib_rxdone_read_signal(struct rt2x00_dev *rt2x00dev,
					struct rxdone_entry_desc *rxdesc)
{
	struct ieee80211_supported_band *sband;
	const struct rt2x00_rate *rate;
	unsigned int i;
	int signal = rxdesc->signal;
	int type = (rxdesc->dev_flags & RXDONE_SIGNAL_MASK);

	switch (rxdesc->rate_mode) {
	case RATE_MODE_CCK:
	case RATE_MODE_OFDM:
		/*
		 * For non-HT rates the MCS value needs to contain the
		 * actually used rate modulation (CCK or OFDM).
		 */
		if (rxdesc->dev_flags & RXDONE_SIGNAL_MCS)
			signal = RATE_MCS(rxdesc->rate_mode, signal);

		sband = &rt2x00dev->bands[rt2x00dev->curr_band];
		for (i = 0; i < sband->n_bitrates; i++) {
			rate = rt2x00_get_rate(sband->bitrates[i].hw_value);
			if (((type == RXDONE_SIGNAL_PLCP) &&
			     (rate->plcp == signal)) ||
			    ((type == RXDONE_SIGNAL_BITRATE) &&
			      (rate->bitrate == signal)) ||
			    ((type == RXDONE_SIGNAL_MCS) &&
			      (rate->mcs == signal))) {
				return i;
			}
		}
		break;
	case RATE_MODE_HT_MIX:
	case RATE_MODE_HT_GREENFIELD:
		if (signal >= 0 && signal <= 76)
			return signal;
		break;
	default:
		break;
	}

	WARNING(rt2x00dev, "Frame received with unrecognized signal, "
		"mode=0x%.4x, signal=0x%.4x, type=%d.\n",
		rxdesc->rate_mode, signal, type);
	return 0;
}

void rt2x00lib_rxdone(struct queue_entry *entry)
{
	struct rt2x00_dev *rt2x00dev = entry->queue->rt2x00dev;
	struct rxdone_entry_desc rxdesc;
	struct sk_buff *skb;
	struct ieee80211_rx_status *rx_status;
	unsigned int header_length;
	int rate_idx;

	if (!test_bit(DEVICE_STATE_PRESENT, &rt2x00dev->flags) ||
	    !test_bit(DEVICE_STATE_ENABLED_RADIO, &rt2x00dev->flags))
		goto submit_entry;

	if (test_bit(ENTRY_DATA_IO_FAILED, &entry->flags))
		goto submit_entry;

	/*
	 * Allocate a new sk_buffer. If no new buffer available, drop the
	 * received frame and reuse the existing buffer.
	 */
	skb = rt2x00queue_alloc_rxskb(entry);
	if (!skb)
		goto submit_entry;

	/*
	 * Unmap the skb.
	 */
	rt2x00queue_unmap_skb(entry);

	/*
	 * Extract the RXD details.
	 */
	memset(&rxdesc, 0, sizeof(rxdesc));
	rt2x00dev->ops->lib->fill_rxdone(entry, &rxdesc);

	/*
	 * The data behind the ieee80211 header must be
	 * aligned on a 4 byte boundary.
	 */
	header_length = ieee80211_get_hdrlen_from_skb(entry->skb);

	/*
	 * Hardware might have stripped the IV/EIV/ICV data,
	 * in that case it is possible that the data was
	 * provided separately (through hardware descriptor)
	 * in which case we should reinsert the data into the frame.
	 */
	if ((rxdesc.dev_flags & RXDONE_CRYPTO_IV) &&
	    (rxdesc.flags & RX_FLAG_IV_STRIPPED))
		rt2x00crypto_rx_insert_iv(entry->skb, header_length,
					  &rxdesc);
	else if (header_length &&
		 (rxdesc.size > header_length) &&
		 (rxdesc.dev_flags & RXDONE_L2PAD))
		rt2x00queue_remove_l2pad(entry->skb, header_length);
	else
		rt2x00queue_align_payload(entry->skb, header_length);

	/* Trim buffer to correct size */
	skb_trim(entry->skb, rxdesc.size);

	/*
	 * Translate the signal to the correct bitrate index.
	 */
	rate_idx = rt2x00lib_rxdone_read_signal(rt2x00dev, &rxdesc);
	if (rxdesc.rate_mode == RATE_MODE_HT_MIX ||
	    rxdesc.rate_mode == RATE_MODE_HT_GREENFIELD)
		rxdesc.flags |= RX_FLAG_HT;

	/*
	 * Update extra components
	 */
	rt2x00link_update_stats(rt2x00dev, entry->skb, &rxdesc);
	rt2x00debug_update_crypto(rt2x00dev, &rxdesc);
	rt2x00debug_dump_frame(rt2x00dev, DUMP_FRAME_RXDONE, entry->skb);

	/*
	 * Initialize RX status information, and send frame
	 * to mac80211.
	 */
	rx_status = IEEE80211_SKB_RXCB(entry->skb);
	rx_status->mactime = rxdesc.timestamp;
	rx_status->band = rt2x00dev->curr_band;
	rx_status->freq = rt2x00dev->curr_freq;
	rx_status->rate_idx = rate_idx;
	rx_status->signal = rxdesc.rssi;
	rx_status->flag = rxdesc.flags;
	rx_status->antenna = rt2x00dev->link.ant.active.rx;

	ieee80211_rx_ni(rt2x00dev->hw, entry->skb);

	/*
	 * Replace the skb with the freshly allocated one.
	 */
	entry->skb = skb;

submit_entry:
	entry->flags = 0;
	rt2x00queue_index_inc(entry->queue, Q_INDEX_DONE);
	if (test_bit(DEVICE_STATE_PRESENT, &rt2x00dev->flags) &&
	    test_bit(DEVICE_STATE_ENABLED_RADIO, &rt2x00dev->flags))
		rt2x00dev->ops->lib->clear_entry(entry);
}
EXPORT_SYMBOL_GPL(rt2x00lib_rxdone);

/*
 * Driver initialization handlers.
 */
const struct rt2x00_rate rt2x00_supported_rates[12] = {
	{
		.flags = DEV_RATE_CCK,
		.bitrate = 10,
		.ratemask = BIT(0),
		.plcp = 0x00,
		.mcs = RATE_MCS(RATE_MODE_CCK, 0),
	},
	{
		.flags = DEV_RATE_CCK | DEV_RATE_SHORT_PREAMBLE,
		.bitrate = 20,
		.ratemask = BIT(1),
		.plcp = 0x01,
		.mcs = RATE_MCS(RATE_MODE_CCK, 1),
	},
	{
		.flags = DEV_RATE_CCK | DEV_RATE_SHORT_PREAMBLE,
		.bitrate = 55,
		.ratemask = BIT(2),
		.plcp = 0x02,
		.mcs = RATE_MCS(RATE_MODE_CCK, 2),
	},
	{
		.flags = DEV_RATE_CCK | DEV_RATE_SHORT_PREAMBLE,
		.bitrate = 110,
		.ratemask = BIT(3),
		.plcp = 0x03,
		.mcs = RATE_MCS(RATE_MODE_CCK, 3),
	},
	{
		.flags = DEV_RATE_OFDM,
		.bitrate = 60,
		.ratemask = BIT(4),
		.plcp = 0x0b,
		.mcs = RATE_MCS(RATE_MODE_OFDM, 0),
	},
	{
		.flags = DEV_RATE_OFDM,
		.bitrate = 90,
		.ratemask = BIT(5),
		.plcp = 0x0f,
		.mcs = RATE_MCS(RATE_MODE_OFDM, 1),
	},
	{
		.flags = DEV_RATE_OFDM,
		.bitrate = 120,
		.ratemask = BIT(6),
		.plcp = 0x0a,
		.mcs = RATE_MCS(RATE_MODE_OFDM, 2),
	},
	{
		.flags = DEV_RATE_OFDM,
		.bitrate = 180,
		.ratemask = BIT(7),
		.plcp = 0x0e,
		.mcs = RATE_MCS(RATE_MODE_OFDM, 3),
	},
	{
		.flags = DEV_RATE_OFDM,
		.bitrate = 240,
		.ratemask = BIT(8),
		.plcp = 0x09,
		.mcs = RATE_MCS(RATE_MODE_OFDM, 4),
	},
	{
		.flags = DEV_RATE_OFDM,
		.bitrate = 360,
		.ratemask = BIT(9),
		.plcp = 0x0d,
		.mcs = RATE_MCS(RATE_MODE_OFDM, 5),
	},
	{
		.flags = DEV_RATE_OFDM,
		.bitrate = 480,
		.ratemask = BIT(10),
		.plcp = 0x08,
		.mcs = RATE_MCS(RATE_MODE_OFDM, 6),
	},
	{
		.flags = DEV_RATE_OFDM,
		.bitrate = 540,
		.ratemask = BIT(11),
		.plcp = 0x0c,
		.mcs = RATE_MCS(RATE_MODE_OFDM, 7),
	},
};

static void rt2x00lib_channel(struct ieee80211_channel *entry,
			      const int channel, const int tx_power,
			      const int value)
{
	/* XXX: this assumption about the band is wrong for 802.11j */
	entry->band = channel <= 14 ? IEEE80211_BAND_2GHZ : IEEE80211_BAND_5GHZ;
	entry->center_freq = ieee80211_channel_to_frequency(channel,
							    entry->band);
	entry->hw_value = value;
	entry->max_power = tx_power;
	entry->max_antenna_gain = 0xff;
}

static void rt2x00lib_rate(struct ieee80211_rate *entry,
			   const u16 index, const struct rt2x00_rate *rate)
{
	entry->flags = 0;
	entry->bitrate = rate->bitrate;
	entry->hw_value = index;
	entry->hw_value_short = index;

	if (rate->flags & DEV_RATE_SHORT_PREAMBLE)
		entry->flags |= IEEE80211_RATE_SHORT_PREAMBLE;
}

static int rt2x00lib_probe_hw_modes(struct rt2x00_dev *rt2x00dev,
				    struct hw_mode_spec *spec)
{
	struct ieee80211_hw *hw = rt2x00dev->hw;
	struct ieee80211_channel *channels;
	struct ieee80211_rate *rates;
	unsigned int num_rates;
	unsigned int i;

	num_rates = 0;
	if (spec->supported_rates & SUPPORT_RATE_CCK)
		num_rates += 4;
	if (spec->supported_rates & SUPPORT_RATE_OFDM)
		num_rates += 8;

	channels = kzalloc(sizeof(*channels) * spec->num_channels, GFP_KERNEL);
	if (!channels)
		return -ENOMEM;

	rates = kzalloc(sizeof(*rates) * num_rates, GFP_KERNEL);
	if (!rates)
		goto exit_free_channels;

	/*
	 * Initialize Rate list.
	 */
	for (i = 0; i < num_rates; i++)
		rt2x00lib_rate(&rates[i], i, rt2x00_get_rate(i));

	/*
	 * Initialize Channel list.
	 */
	for (i = 0; i < spec->num_channels; i++) {
		rt2x00lib_channel(&channels[i],
				  spec->channels[i].channel,
				  spec->channels_info[i].max_power, i);
	}

	/*
	 * Intitialize 802.11b, 802.11g
	 * Rates: CCK, OFDM.
	 * Channels: 2.4 GHz
	 */
	if (spec->supported_bands & SUPPORT_BAND_2GHZ) {
		rt2x00dev->bands[IEEE80211_BAND_2GHZ].n_channels = 14;
		rt2x00dev->bands[IEEE80211_BAND_2GHZ].n_bitrates = num_rates;
		rt2x00dev->bands[IEEE80211_BAND_2GHZ].channels = channels;
		rt2x00dev->bands[IEEE80211_BAND_2GHZ].bitrates = rates;
		hw->wiphy->bands[IEEE80211_BAND_2GHZ] =
		    &rt2x00dev->bands[IEEE80211_BAND_2GHZ];
		memcpy(&rt2x00dev->bands[IEEE80211_BAND_2GHZ].ht_cap,
		       &spec->ht, sizeof(spec->ht));
	}

	/*
	 * Intitialize 802.11a
	 * Rates: OFDM.
	 * Channels: OFDM, UNII, HiperLAN2.
	 */
	if (spec->supported_bands & SUPPORT_BAND_5GHZ) {
		rt2x00dev->bands[IEEE80211_BAND_5GHZ].n_channels =
		    spec->num_channels - 14;
		rt2x00dev->bands[IEEE80211_BAND_5GHZ].n_bitrates =
		    num_rates - 4;
		rt2x00dev->bands[IEEE80211_BAND_5GHZ].channels = &channels[14];
		rt2x00dev->bands[IEEE80211_BAND_5GHZ].bitrates = &rates[4];
		hw->wiphy->bands[IEEE80211_BAND_5GHZ] =
		    &rt2x00dev->bands[IEEE80211_BAND_5GHZ];
		memcpy(&rt2x00dev->bands[IEEE80211_BAND_5GHZ].ht_cap,
		       &spec->ht, sizeof(spec->ht));
	}

	return 0;

 exit_free_channels:
	kfree(channels);
	ERROR(rt2x00dev, "Allocation ieee80211 modes failed.\n");
	return -ENOMEM;
}

static void rt2x00lib_remove_hw(struct rt2x00_dev *rt2x00dev)
{
	if (test_bit(DEVICE_STATE_REGISTERED_HW, &rt2x00dev->flags))
		ieee80211_unregister_hw(rt2x00dev->hw);

	if (likely(rt2x00dev->hw->wiphy->bands[IEEE80211_BAND_2GHZ])) {
		kfree(rt2x00dev->hw->wiphy->bands[IEEE80211_BAND_2GHZ]->channels);
		kfree(rt2x00dev->hw->wiphy->bands[IEEE80211_BAND_2GHZ]->bitrates);
		rt2x00dev->hw->wiphy->bands[IEEE80211_BAND_2GHZ] = NULL;
		rt2x00dev->hw->wiphy->bands[IEEE80211_BAND_5GHZ] = NULL;
	}

	kfree(rt2x00dev->spec.channels_info);
}

static int rt2x00lib_probe_hw(struct rt2x00_dev *rt2x00dev)
{
	struct hw_mode_spec *spec = &rt2x00dev->spec;
	int status;

	if (test_bit(DEVICE_STATE_REGISTERED_HW, &rt2x00dev->flags))
		return 0;

	/*
	 * Initialize HW modes.
	 */
	status = rt2x00lib_probe_hw_modes(rt2x00dev, spec);
	if (status)
		return status;

	/*
	 * Initialize HW fields.
	 */
	rt2x00dev->hw->queues = rt2x00dev->ops->tx_queues;

	/*
	 * Initialize extra TX headroom required.
	 */
	rt2x00dev->hw->extra_tx_headroom =
		max_t(unsigned int, IEEE80211_TX_STATUS_HEADROOM,
		      rt2x00dev->ops->extra_tx_headroom);

	/*
	 * Take TX headroom required for alignment into account.
	 */
	if (test_bit(DRIVER_REQUIRE_L2PAD, &rt2x00dev->flags))
		rt2x00dev->hw->extra_tx_headroom += RT2X00_L2PAD_SIZE;
	else if (test_bit(DRIVER_REQUIRE_DMA, &rt2x00dev->flags))
		rt2x00dev->hw->extra_tx_headroom += RT2X00_ALIGN_SIZE;

	/*
	 * Allocate tx status FIFO for driver use.
	 */
	if (test_bit(DRIVER_REQUIRE_TXSTATUS_FIFO, &rt2x00dev->flags)) {
		/*
		 * Allocate txstatus fifo and tasklet, we use a size of 512
		 * for the kfifo which is big enough to store 512/4=128 tx
		 * status reports. In the worst case (tx status for all tx
		 * queues gets reported before we've got a chance to handle
		 * them) 24*4=384 tx status reports need to be cached.
		 */
		status = kfifo_alloc(&rt2x00dev->txstatus_fifo, 512,
				     GFP_KERNEL);
		if (status)
			return status;
	}

<<<<<<< HEAD
		/* tasklet for processing the tx status reports. */
		if (rt2x00dev->ops->lib->txstatus_tasklet)
			tasklet_init(&rt2x00dev->txstatus_tasklet,
				     rt2x00dev->ops->lib->txstatus_tasklet,
				     (unsigned long)rt2x00dev);

=======
	/*
	 * Initialize tasklets if used by the driver. Tasklets are
	 * disabled until the interrupts are turned on. The driver
	 * has to handle that.
	 */
#define RT2X00_TASKLET_INIT(taskletname) \
	if (rt2x00dev->ops->lib->taskletname) { \
		tasklet_init(&rt2x00dev->taskletname, \
			     rt2x00dev->ops->lib->taskletname, \
			     (unsigned long)rt2x00dev); \
		tasklet_disable(&rt2x00dev->taskletname); \
>>>>>>> 105e53f8
	}

	RT2X00_TASKLET_INIT(txstatus_tasklet);
	RT2X00_TASKLET_INIT(pretbtt_tasklet);
	RT2X00_TASKLET_INIT(tbtt_tasklet);
	RT2X00_TASKLET_INIT(rxdone_tasklet);
	RT2X00_TASKLET_INIT(autowake_tasklet);

#undef RT2X00_TASKLET_INIT

	/*
	 * Register HW.
	 */
	status = ieee80211_register_hw(rt2x00dev->hw);
	if (status)
		return status;

	set_bit(DEVICE_STATE_REGISTERED_HW, &rt2x00dev->flags);

	return 0;
}

/*
 * Initialization/uninitialization handlers.
 */
static void rt2x00lib_uninitialize(struct rt2x00_dev *rt2x00dev)
{
	if (!test_and_clear_bit(DEVICE_STATE_INITIALIZED, &rt2x00dev->flags))
		return;

	/*
	 * Unregister extra components.
	 */
	rt2x00rfkill_unregister(rt2x00dev);

	/*
	 * Allow the HW to uninitialize.
	 */
	rt2x00dev->ops->lib->uninitialize(rt2x00dev);

	/*
	 * Free allocated queue entries.
	 */
	rt2x00queue_uninitialize(rt2x00dev);
}

static int rt2x00lib_initialize(struct rt2x00_dev *rt2x00dev)
{
	int status;

	if (test_bit(DEVICE_STATE_INITIALIZED, &rt2x00dev->flags))
		return 0;

	/*
	 * Allocate all queue entries.
	 */
	status = rt2x00queue_initialize(rt2x00dev);
	if (status)
		return status;

	/*
	 * Initialize the device.
	 */
	status = rt2x00dev->ops->lib->initialize(rt2x00dev);
	if (status) {
		rt2x00queue_uninitialize(rt2x00dev);
		return status;
	}

	set_bit(DEVICE_STATE_INITIALIZED, &rt2x00dev->flags);

	/*
	 * Register the extra components.
	 */
	rt2x00rfkill_register(rt2x00dev);

	return 0;
}

int rt2x00lib_start(struct rt2x00_dev *rt2x00dev)
{
	int retval;

	if (test_bit(DEVICE_STATE_STARTED, &rt2x00dev->flags))
		return 0;

	/*
	 * If this is the first interface which is added,
	 * we should load the firmware now.
	 */
	retval = rt2x00lib_load_firmware(rt2x00dev);
	if (retval)
		return retval;

	/*
	 * Initialize the device.
	 */
	retval = rt2x00lib_initialize(rt2x00dev);
	if (retval)
		return retval;

	rt2x00dev->intf_ap_count = 0;
	rt2x00dev->intf_sta_count = 0;
	rt2x00dev->intf_associated = 0;

	/* Enable the radio */
	retval = rt2x00lib_enable_radio(rt2x00dev);
	if (retval)
		return retval;

	set_bit(DEVICE_STATE_STARTED, &rt2x00dev->flags);

	return 0;
}

void rt2x00lib_stop(struct rt2x00_dev *rt2x00dev)
{
	if (!test_and_clear_bit(DEVICE_STATE_STARTED, &rt2x00dev->flags))
		return;

	/*
	 * Perhaps we can add something smarter here,
	 * but for now just disabling the radio should do.
	 */
	rt2x00lib_disable_radio(rt2x00dev);

	rt2x00dev->intf_ap_count = 0;
	rt2x00dev->intf_sta_count = 0;
	rt2x00dev->intf_associated = 0;
}

/*
 * driver allocation handlers.
 */
int rt2x00lib_probe_dev(struct rt2x00_dev *rt2x00dev)
{
	int retval = -ENOMEM;

	spin_lock_init(&rt2x00dev->irqmask_lock);
	mutex_init(&rt2x00dev->csr_mutex);

	set_bit(DEVICE_STATE_PRESENT, &rt2x00dev->flags);

	/*
	 * Make room for rt2x00_intf inside the per-interface
	 * structure ieee80211_vif.
	 */
	rt2x00dev->hw->vif_data_size = sizeof(struct rt2x00_intf);

	/*
	 * Determine which operating modes are supported, all modes
	 * which require beaconing, depend on the availability of
	 * beacon entries.
	 */
	rt2x00dev->hw->wiphy->interface_modes = BIT(NL80211_IFTYPE_STATION);
	if (rt2x00dev->ops->bcn->entry_num > 0)
		rt2x00dev->hw->wiphy->interface_modes |=
		    BIT(NL80211_IFTYPE_ADHOC) |
		    BIT(NL80211_IFTYPE_AP) |
		    BIT(NL80211_IFTYPE_MESH_POINT) |
		    BIT(NL80211_IFTYPE_WDS);

	/*
	 * Initialize work.
	 */
	rt2x00dev->workqueue =
	    alloc_ordered_workqueue(wiphy_name(rt2x00dev->hw->wiphy), 0);
	if (!rt2x00dev->workqueue) {
		retval = -ENOMEM;
		goto exit;
	}

	INIT_WORK(&rt2x00dev->intf_work, rt2x00lib_intf_scheduled);

	/*
	 * Let the driver probe the device to detect the capabilities.
	 */
	retval = rt2x00dev->ops->lib->probe_hw(rt2x00dev);
	if (retval) {
		ERROR(rt2x00dev, "Failed to allocate device.\n");
		goto exit;
	}

	/*
	 * Allocate queue array.
	 */
	retval = rt2x00queue_allocate(rt2x00dev);
	if (retval)
		goto exit;

	/*
	 * Initialize ieee80211 structure.
	 */
	retval = rt2x00lib_probe_hw(rt2x00dev);
	if (retval) {
		ERROR(rt2x00dev, "Failed to initialize hw.\n");
		goto exit;
	}

	/*
	 * Register extra components.
	 */
	rt2x00link_register(rt2x00dev);
	rt2x00leds_register(rt2x00dev);
	rt2x00debug_register(rt2x00dev);

	return 0;

exit:
	rt2x00lib_remove_dev(rt2x00dev);

	return retval;
}
EXPORT_SYMBOL_GPL(rt2x00lib_probe_dev);

void rt2x00lib_remove_dev(struct rt2x00_dev *rt2x00dev)
{
	clear_bit(DEVICE_STATE_PRESENT, &rt2x00dev->flags);

	/*
	 * Disable radio.
	 */
	rt2x00lib_disable_radio(rt2x00dev);

	/*
	 * Stop all work.
	 */
	cancel_work_sync(&rt2x00dev->intf_work);
	if (rt2x00_is_usb(rt2x00dev)) {
		cancel_work_sync(&rt2x00dev->rxdone_work);
		cancel_work_sync(&rt2x00dev->txdone_work);
	}
	destroy_workqueue(rt2x00dev->workqueue);

	/*
	 * Free the tx status fifo.
	 */
	kfifo_free(&rt2x00dev->txstatus_fifo);

	/*
	 * Kill the tx status tasklet.
	 */
	tasklet_kill(&rt2x00dev->txstatus_tasklet);
	tasklet_kill(&rt2x00dev->pretbtt_tasklet);
	tasklet_kill(&rt2x00dev->tbtt_tasklet);
	tasklet_kill(&rt2x00dev->rxdone_tasklet);
	tasklet_kill(&rt2x00dev->autowake_tasklet);

	/*
	 * Uninitialize device.
	 */
	rt2x00lib_uninitialize(rt2x00dev);

	/*
	 * Free extra components
	 */
	rt2x00debug_deregister(rt2x00dev);
	rt2x00leds_unregister(rt2x00dev);

	/*
	 * Free ieee80211_hw memory.
	 */
	rt2x00lib_remove_hw(rt2x00dev);

	/*
	 * Free firmware image.
	 */
	rt2x00lib_free_firmware(rt2x00dev);

	/*
	 * Free queue structures.
	 */
	rt2x00queue_free(rt2x00dev);
}
EXPORT_SYMBOL_GPL(rt2x00lib_remove_dev);

/*
 * Device state handlers
 */
#ifdef CONFIG_PM
int rt2x00lib_suspend(struct rt2x00_dev *rt2x00dev, pm_message_t state)
{
	NOTICE(rt2x00dev, "Going to sleep.\n");

	/*
	 * Prevent mac80211 from accessing driver while suspended.
	 */
	if (!test_and_clear_bit(DEVICE_STATE_PRESENT, &rt2x00dev->flags))
		return 0;

	/*
	 * Cleanup as much as possible.
	 */
	rt2x00lib_uninitialize(rt2x00dev);

	/*
	 * Suspend/disable extra components.
	 */
	rt2x00leds_suspend(rt2x00dev);
	rt2x00debug_deregister(rt2x00dev);

	/*
	 * Set device mode to sleep for power management,
	 * on some hardware this call seems to consistently fail.
	 * From the specifications it is hard to tell why it fails,
	 * and if this is a "bad thing".
	 * Overall it is safe to just ignore the failure and
	 * continue suspending. The only downside is that the
	 * device will not be in optimal power save mode, but with
	 * the radio and the other components already disabled the
	 * device is as good as disabled.
	 */
	if (rt2x00dev->ops->lib->set_device_state(rt2x00dev, STATE_SLEEP))
		WARNING(rt2x00dev, "Device failed to enter sleep state, "
			"continue suspending.\n");

	return 0;
}
EXPORT_SYMBOL_GPL(rt2x00lib_suspend);

int rt2x00lib_resume(struct rt2x00_dev *rt2x00dev)
{
	NOTICE(rt2x00dev, "Waking up.\n");

	/*
	 * Restore/enable extra components.
	 */
	rt2x00debug_register(rt2x00dev);
	rt2x00leds_resume(rt2x00dev);

	/*
	 * We are ready again to receive requests from mac80211.
	 */
	set_bit(DEVICE_STATE_PRESENT, &rt2x00dev->flags);

	return 0;
}
EXPORT_SYMBOL_GPL(rt2x00lib_resume);
#endif /* CONFIG_PM */

/*
 * rt2x00lib module information.
 */
MODULE_AUTHOR(DRV_PROJECT);
MODULE_VERSION(DRV_VERSION);
MODULE_DESCRIPTION("rt2x00 library");
MODULE_LICENSE("GPL");<|MERGE_RESOLUTION|>--- conflicted
+++ resolved
@@ -121,11 +121,7 @@
 		return;
 
 	if (test_and_clear_bit(DELAYED_UPDATE_BEACON, &intf->delayed_flags))
-<<<<<<< HEAD
-		rt2x00queue_update_beacon(rt2x00dev, vif, true);
-=======
 		rt2x00queue_update_beacon(rt2x00dev, vif);
->>>>>>> 105e53f8
 }
 
 static void rt2x00lib_intf_scheduled(struct work_struct *work)
@@ -827,14 +823,6 @@
 			return status;
 	}
 
-<<<<<<< HEAD
-		/* tasklet for processing the tx status reports. */
-		if (rt2x00dev->ops->lib->txstatus_tasklet)
-			tasklet_init(&rt2x00dev->txstatus_tasklet,
-				     rt2x00dev->ops->lib->txstatus_tasklet,
-				     (unsigned long)rt2x00dev);
-
-=======
 	/*
 	 * Initialize tasklets if used by the driver. Tasklets are
 	 * disabled until the interrupts are turned on. The driver
@@ -846,7 +834,6 @@
 			     rt2x00dev->ops->lib->taskletname, \
 			     (unsigned long)rt2x00dev); \
 		tasklet_disable(&rt2x00dev->taskletname); \
->>>>>>> 105e53f8
 	}
 
 	RT2X00_TASKLET_INIT(txstatus_tasklet);
