/*
 * Copyright (c) 2008-2011 Atheros Communications Inc.
 *
 * Permission to use, copy, modify, and/or distribute this software for any
 * purpose with or without fee is hereby granted, provided that the above
 * copyright notice and this permission notice appear in all copies.
 *
 * THE SOFTWARE IS PROVIDED "AS IS" AND THE AUTHOR DISCLAIMS ALL WARRANTIES
 * WITH REGARD TO THIS SOFTWARE INCLUDING ALL IMPLIED WARRANTIES OF
 * MERCHANTABILITY AND FITNESS. IN NO EVENT SHALL THE AUTHOR BE LIABLE FOR
 * ANY SPECIAL, DIRECT, INDIRECT, OR CONSEQUENTIAL DAMAGES OR ANY DAMAGES
 * WHATSOEVER RESULTING FROM LOSS OF USE, DATA OR PROFITS, WHETHER IN AN
 * ACTION OF CONTRACT, NEGLIGENCE OR OTHER TORTIOUS ACTION, ARISING OUT OF
 * OR IN CONNECTION WITH THE USE OR PERFORMANCE OF THIS SOFTWARE.
 */

#include <asm/unaligned.h>
#include "hw.h"
#include "ar9002_phy.h"

static void ath9k_get_txgain_index(struct ath_hw *ah,
		struct ath9k_channel *chan,
		struct calDataPerFreqOpLoop *rawDatasetOpLoop,
		u8 *calChans,  u16 availPiers, u8 *pwr, u8 *pcdacIdx)
{
	u8 pcdac, i = 0;
	u16 idxL = 0, idxR = 0, numPiers;
	bool match;
	struct chan_centers centers;

	ath9k_hw_get_channel_centers(ah, chan, &centers);

	for (numPiers = 0; numPiers < availPiers; numPiers++)
		if (calChans[numPiers] == AR5416_BCHAN_UNUSED)
			break;

	match = ath9k_hw_get_lower_upper_index(
			(u8)FREQ2FBIN(centers.synth_center, IS_CHAN_2GHZ(chan)),
			calChans, numPiers, &idxL, &idxR);
	if (match) {
		pcdac = rawDatasetOpLoop[idxL].pcdac[0][0];
		*pwr = rawDatasetOpLoop[idxL].pwrPdg[0][0];
	} else {
		pcdac = rawDatasetOpLoop[idxR].pcdac[0][0];
		*pwr = (rawDatasetOpLoop[idxL].pwrPdg[0][0] +
				rawDatasetOpLoop[idxR].pwrPdg[0][0])/2;
	}

	while (pcdac > ah->originalGain[i] &&
			i < (AR9280_TX_GAIN_TABLE_SIZE - 1))
		i++;

	*pcdacIdx = i;
}

static void ath9k_olc_get_pdadcs(struct ath_hw *ah,
				u32 initTxGain,
				int txPower,
				u8 *pPDADCValues)
{
	u32 i;
	u32 offset;

	REG_RMW_FIELD(ah, AR_PHY_TX_PWRCTRL6_0,
			AR_PHY_TX_PWRCTRL_ERR_EST_MODE, 3);
	REG_RMW_FIELD(ah, AR_PHY_TX_PWRCTRL6_1,
			AR_PHY_TX_PWRCTRL_ERR_EST_MODE, 3);

	REG_RMW_FIELD(ah, AR_PHY_TX_PWRCTRL7,
			AR_PHY_TX_PWRCTRL_INIT_TX_GAIN, initTxGain);

	offset = txPower;
	for (i = 0; i < AR5416_NUM_PDADC_VALUES; i++)
		if (i < offset)
			pPDADCValues[i] = 0x0;
		else
			pPDADCValues[i] = 0xFF;
}

static int ath9k_hw_def_get_eeprom_ver(struct ath_hw *ah)
{
	return ((ah->eeprom.def.baseEepHeader.version >> 12) & 0xF);
}

static int ath9k_hw_def_get_eeprom_rev(struct ath_hw *ah)
{
	return ((ah->eeprom.def.baseEepHeader.version) & 0xFFF);
}

#define SIZE_EEPROM_DEF (sizeof(struct ar5416_eeprom_def) / sizeof(u16))

static bool __ath9k_hw_def_fill_eeprom(struct ath_hw *ah)
{
	struct ath_common *common = ath9k_hw_common(ah);
	u16 *eep_data = (u16 *)&ah->eeprom.def;
	int addr, ar5416_eep_start_loc = 0x100;

	for (addr = 0; addr < SIZE_EEPROM_DEF; addr++) {
		if (!ath9k_hw_nvram_read(common, addr + ar5416_eep_start_loc,
					 eep_data)) {
			ath_err(ath9k_hw_common(ah),
				"Unable to read eeprom region\n");
			return false;
		}
		eep_data++;
	}
	return true;
}

static bool __ath9k_hw_usb_def_fill_eeprom(struct ath_hw *ah)
{
	u16 *eep_data = (u16 *)&ah->eeprom.def;

	ath9k_hw_usb_gen_fill_eeprom(ah, eep_data,
				     0x100, SIZE_EEPROM_DEF);
	return true;
}

static bool ath9k_hw_def_fill_eeprom(struct ath_hw *ah)
{
	struct ath_common *common = ath9k_hw_common(ah);

	if (!ath9k_hw_use_flash(ah)) {
		ath_dbg(common, EEPROM, "Reading from EEPROM, not flash\n");
	}

	if (common->bus_ops->ath_bus_type == ATH_USB)
		return __ath9k_hw_usb_def_fill_eeprom(ah);
	else
		return __ath9k_hw_def_fill_eeprom(ah);
}

#undef SIZE_EEPROM_DEF

#if defined(CONFIG_ATH9K_DEBUGFS) || defined(CONFIG_ATH9K_HTC_DEBUGFS)
static u32 ath9k_def_dump_modal_eeprom(char *buf, u32 len, u32 size,
				       struct modal_eep_header *modal_hdr)
{
	PR_EEP("Chain0 Ant. Control", modal_hdr->antCtrlChain[0]);
	PR_EEP("Chain1 Ant. Control", modal_hdr->antCtrlChain[1]);
	PR_EEP("Chain2 Ant. Control", modal_hdr->antCtrlChain[2]);
	PR_EEP("Ant. Common Control", modal_hdr->antCtrlCommon);
	PR_EEP("Chain0 Ant. Gain", modal_hdr->antennaGainCh[0]);
	PR_EEP("Chain1 Ant. Gain", modal_hdr->antennaGainCh[1]);
	PR_EEP("Chain2 Ant. Gain", modal_hdr->antennaGainCh[2]);
	PR_EEP("Switch Settle", modal_hdr->switchSettling);
	PR_EEP("Chain0 TxRxAtten", modal_hdr->txRxAttenCh[0]);
	PR_EEP("Chain1 TxRxAtten", modal_hdr->txRxAttenCh[1]);
	PR_EEP("Chain2 TxRxAtten", modal_hdr->txRxAttenCh[2]);
	PR_EEP("Chain0 RxTxMargin", modal_hdr->rxTxMarginCh[0]);
	PR_EEP("Chain1 RxTxMargin", modal_hdr->rxTxMarginCh[1]);
	PR_EEP("Chain2 RxTxMargin", modal_hdr->rxTxMarginCh[2]);
	PR_EEP("ADC Desired size", modal_hdr->adcDesiredSize);
	PR_EEP("PGA Desired size", modal_hdr->pgaDesiredSize);
	PR_EEP("Chain0 xlna Gain", modal_hdr->xlnaGainCh[0]);
	PR_EEP("Chain1 xlna Gain", modal_hdr->xlnaGainCh[1]);
	PR_EEP("Chain2 xlna Gain", modal_hdr->xlnaGainCh[2]);
	PR_EEP("txEndToXpaOff", modal_hdr->txEndToXpaOff);
	PR_EEP("txEndToRxOn", modal_hdr->txEndToRxOn);
	PR_EEP("txFrameToXpaOn", modal_hdr->txFrameToXpaOn);
	PR_EEP("CCA Threshold)", modal_hdr->thresh62);
	PR_EEP("Chain0 NF Threshold", modal_hdr->noiseFloorThreshCh[0]);
	PR_EEP("Chain1 NF Threshold", modal_hdr->noiseFloorThreshCh[1]);
	PR_EEP("Chain2 NF Threshold", modal_hdr->noiseFloorThreshCh[2]);
	PR_EEP("xpdGain", modal_hdr->xpdGain);
	PR_EEP("External PD", modal_hdr->xpd);
	PR_EEP("Chain0 I Coefficient", modal_hdr->iqCalICh[0]);
	PR_EEP("Chain1 I Coefficient", modal_hdr->iqCalICh[1]);
	PR_EEP("Chain2 I Coefficient", modal_hdr->iqCalICh[2]);
	PR_EEP("Chain0 Q Coefficient", modal_hdr->iqCalQCh[0]);
	PR_EEP("Chain1 Q Coefficient", modal_hdr->iqCalQCh[1]);
	PR_EEP("Chain2 Q Coefficient", modal_hdr->iqCalQCh[2]);
	PR_EEP("pdGainOverlap", modal_hdr->pdGainOverlap);
	PR_EEP("Chain0 OutputBias", modal_hdr->ob);
	PR_EEP("Chain0 DriverBias", modal_hdr->db);
	PR_EEP("xPA Bias Level", modal_hdr->xpaBiasLvl);
	PR_EEP("2chain pwr decrease", modal_hdr->pwrDecreaseFor2Chain);
	PR_EEP("3chain pwr decrease", modal_hdr->pwrDecreaseFor3Chain);
	PR_EEP("txFrameToDataStart", modal_hdr->txFrameToDataStart);
	PR_EEP("txFrameToPaOn", modal_hdr->txFrameToPaOn);
	PR_EEP("HT40 Power Inc.", modal_hdr->ht40PowerIncForPdadc);
	PR_EEP("Chain0 bswAtten", modal_hdr->bswAtten[0]);
	PR_EEP("Chain1 bswAtten", modal_hdr->bswAtten[1]);
	PR_EEP("Chain2 bswAtten", modal_hdr->bswAtten[2]);
	PR_EEP("Chain0 bswMargin", modal_hdr->bswMargin[0]);
	PR_EEP("Chain1 bswMargin", modal_hdr->bswMargin[1]);
	PR_EEP("Chain2 bswMargin", modal_hdr->bswMargin[2]);
	PR_EEP("HT40 Switch Settle", modal_hdr->swSettleHt40);
	PR_EEP("Chain0 xatten2Db", modal_hdr->xatten2Db[0]);
	PR_EEP("Chain1 xatten2Db", modal_hdr->xatten2Db[1]);
	PR_EEP("Chain2 xatten2Db", modal_hdr->xatten2Db[2]);
	PR_EEP("Chain0 xatten2Margin", modal_hdr->xatten2Margin[0]);
	PR_EEP("Chain1 xatten2Margin", modal_hdr->xatten2Margin[1]);
	PR_EEP("Chain2 xatten2Margin", modal_hdr->xatten2Margin[2]);
	PR_EEP("Chain1 OutputBias", modal_hdr->ob_ch1);
	PR_EEP("Chain1 DriverBias", modal_hdr->db_ch1);
	PR_EEP("LNA Control", modal_hdr->lna_ctl);
	PR_EEP("XPA Bias Freq0", modal_hdr->xpaBiasLvlFreq[0]);
	PR_EEP("XPA Bias Freq1", modal_hdr->xpaBiasLvlFreq[1]);
	PR_EEP("XPA Bias Freq2", modal_hdr->xpaBiasLvlFreq[2]);

	return len;
}

static u32 ath9k_hw_def_dump_eeprom(struct ath_hw *ah, bool dump_base_hdr,
				    u8 *buf, u32 len, u32 size)
{
	struct ar5416_eeprom_def *eep = &ah->eeprom.def;
	struct base_eep_header *pBase = &eep->baseEepHeader;

	if (!dump_base_hdr) {
		len += snprintf(buf + len, size - len,
				"%20s :\n", "2GHz modal Header");
		len += ath9k_def_dump_modal_eeprom(buf, len, size,
						   &eep->modalHeader[0]);
		len += snprintf(buf + len, size - len,
				"%20s :\n", "5GHz modal Header");
		len += ath9k_def_dump_modal_eeprom(buf, len, size,
						   &eep->modalHeader[1]);
		goto out;
	}

	PR_EEP("Major Version", pBase->version >> 12);
	PR_EEP("Minor Version", pBase->version & 0xFFF);
	PR_EEP("Checksum", pBase->checksum);
	PR_EEP("Length", pBase->length);
	PR_EEP("RegDomain1", pBase->regDmn[0]);
	PR_EEP("RegDomain2", pBase->regDmn[1]);
	PR_EEP("TX Mask", pBase->txMask);
	PR_EEP("RX Mask", pBase->rxMask);
	PR_EEP("Allow 5GHz", !!(pBase->opCapFlags & AR5416_OPFLAGS_11A));
	PR_EEP("Allow 2GHz", !!(pBase->opCapFlags & AR5416_OPFLAGS_11G));
	PR_EEP("Disable 2GHz HT20", !!(pBase->opCapFlags &
					AR5416_OPFLAGS_N_2G_HT20));
	PR_EEP("Disable 2GHz HT40", !!(pBase->opCapFlags &
					AR5416_OPFLAGS_N_2G_HT40));
	PR_EEP("Disable 5Ghz HT20", !!(pBase->opCapFlags &
					AR5416_OPFLAGS_N_5G_HT20));
	PR_EEP("Disable 5Ghz HT40", !!(pBase->opCapFlags &
					AR5416_OPFLAGS_N_5G_HT40));
	PR_EEP("Big Endian", !!(pBase->eepMisc & 0x01));
	PR_EEP("Cal Bin Major Ver", (pBase->binBuildNumber >> 24) & 0xFF);
	PR_EEP("Cal Bin Minor Ver", (pBase->binBuildNumber >> 16) & 0xFF);
	PR_EEP("Cal Bin Build", (pBase->binBuildNumber >> 8) & 0xFF);
	PR_EEP("OpenLoop Power Ctrl", pBase->openLoopPwrCntl);

	len += snprintf(buf + len, size - len, "%20s : %pM\n", "MacAddress",
			pBase->macAddr);

out:
	if (len > size)
		len = size;

	return len;
}
#else
static u32 ath9k_hw_def_dump_eeprom(struct ath_hw *ah, bool dump_base_hdr,
				    u8 *buf, u32 len, u32 size)
{
	return 0;
}
#endif


static int ath9k_hw_def_check_eeprom(struct ath_hw *ah)
{
	struct ar5416_eeprom_def *eep =
		(struct ar5416_eeprom_def *) &ah->eeprom.def;
	struct ath_common *common = ath9k_hw_common(ah);
	u16 *eepdata, temp, magic, magic2;
	u32 sum = 0, el;
	bool need_swap = false;
	int i, addr, size;

	if (!ath9k_hw_nvram_read(common, AR5416_EEPROM_MAGIC_OFFSET, &magic)) {
		ath_err(common, "Reading Magic # failed\n");
		return false;
	}

	if (!ath9k_hw_use_flash(ah)) {
		ath_dbg(common, EEPROM, "Read Magic = 0x%04X\n", magic);

		if (magic != AR5416_EEPROM_MAGIC) {
			magic2 = swab16(magic);

			if (magic2 == AR5416_EEPROM_MAGIC) {
				size = sizeof(struct ar5416_eeprom_def);
				need_swap = true;
				eepdata = (u16 *) (&ah->eeprom);

				for (addr = 0; addr < size / sizeof(u16); addr++) {
					temp = swab16(*eepdata);
					*eepdata = temp;
					eepdata++;
				}
			} else {
				ath_err(common,
					"Invalid EEPROM Magic. Endianness mismatch.\n");
				return -EINVAL;
			}
		}
	}

	ath_dbg(common, EEPROM, "need_swap = %s\n",
		need_swap ? "True" : "False");

	if (need_swap)
		el = swab16(ah->eeprom.def.baseEepHeader.length);
	else
		el = ah->eeprom.def.baseEepHeader.length;

	if (el > sizeof(struct ar5416_eeprom_def))
		el = sizeof(struct ar5416_eeprom_def) / sizeof(u16);
	else
		el = el / sizeof(u16);

	eepdata = (u16 *)(&ah->eeprom);

	for (i = 0; i < el; i++)
		sum ^= *eepdata++;

	if (need_swap) {
		u32 integer, j;
		u16 word;

		ath_dbg(common, EEPROM,
			"EEPROM Endianness is not native.. Changing.\n");

		word = swab16(eep->baseEepHeader.length);
		eep->baseEepHeader.length = word;

		word = swab16(eep->baseEepHeader.checksum);
		eep->baseEepHeader.checksum = word;

		word = swab16(eep->baseEepHeader.version);
		eep->baseEepHeader.version = word;

		word = swab16(eep->baseEepHeader.regDmn[0]);
		eep->baseEepHeader.regDmn[0] = word;

		word = swab16(eep->baseEepHeader.regDmn[1]);
		eep->baseEepHeader.regDmn[1] = word;

		word = swab16(eep->baseEepHeader.rfSilent);
		eep->baseEepHeader.rfSilent = word;

		word = swab16(eep->baseEepHeader.blueToothOptions);
		eep->baseEepHeader.blueToothOptions = word;

		word = swab16(eep->baseEepHeader.deviceCap);
		eep->baseEepHeader.deviceCap = word;

		for (j = 0; j < ARRAY_SIZE(eep->modalHeader); j++) {
			struct modal_eep_header *pModal =
				&eep->modalHeader[j];
			integer = swab32(pModal->antCtrlCommon);
			pModal->antCtrlCommon = integer;

			for (i = 0; i < AR5416_MAX_CHAINS; i++) {
				integer = swab32(pModal->antCtrlChain[i]);
				pModal->antCtrlChain[i] = integer;
			}
			for (i = 0; i < 3; i++) {
				word = swab16(pModal->xpaBiasLvlFreq[i]);
				pModal->xpaBiasLvlFreq[i] = word;
			}

			for (i = 0; i < AR_EEPROM_MODAL_SPURS; i++) {
				word = swab16(pModal->spurChans[i].spurChan);
				pModal->spurChans[i].spurChan = word;
			}
		}
	}

	if (sum != 0xffff || ah->eep_ops->get_eeprom_ver(ah) != AR5416_EEP_VER ||
	    ah->eep_ops->get_eeprom_rev(ah) < AR5416_EEP_NO_BACK_VER) {
		ath_err(common, "Bad EEPROM checksum 0x%x or revision 0x%04x\n",
			sum, ah->eep_ops->get_eeprom_ver(ah));
		return -EINVAL;
	}

	/* Enable fixup for AR_AN_TOP2 if necessary */
	if ((ah->hw_version.devid == AR9280_DEVID_PCI) &&
	    ((eep->baseEepHeader.version & 0xff) > 0x0a) &&
	    (eep->baseEepHeader.pwdclkind == 0))
		ah->need_an_top2_fixup = true;

	if ((common->bus_ops->ath_bus_type == ATH_USB) &&
	    (AR_SREV_9280(ah)))
		eep->modalHeader[0].xpaBiasLvl = 0;

	return 0;
}

static u32 ath9k_hw_def_get_eeprom(struct ath_hw *ah,
				   enum eeprom_param param)
{
	struct ar5416_eeprom_def *eep = &ah->eeprom.def;
	struct modal_eep_header *pModal = eep->modalHeader;
	struct base_eep_header *pBase = &eep->baseEepHeader;
	int band = 0;

	switch (param) {
	case EEP_NFTHRESH_5:
		return pModal[0].noiseFloorThreshCh[0];
	case EEP_NFTHRESH_2:
		return pModal[1].noiseFloorThreshCh[0];
	case EEP_MAC_LSW:
		return get_unaligned_be16(pBase->macAddr);
	case EEP_MAC_MID:
		return get_unaligned_be16(pBase->macAddr + 2);
	case EEP_MAC_MSW:
		return get_unaligned_be16(pBase->macAddr + 4);
	case EEP_REG_0:
		return pBase->regDmn[0];
	case EEP_OP_CAP:
		return pBase->deviceCap;
	case EEP_OP_MODE:
		return pBase->opCapFlags;
	case EEP_RF_SILENT:
		return pBase->rfSilent;
	case EEP_OB_5:
		return pModal[0].ob;
	case EEP_DB_5:
		return pModal[0].db;
	case EEP_OB_2:
		return pModal[1].ob;
	case EEP_DB_2:
		return pModal[1].db;
	case EEP_MINOR_REV:
		return AR5416_VER_MASK;
	case EEP_TX_MASK:
		return pBase->txMask;
	case EEP_RX_MASK:
		return pBase->rxMask;
	case EEP_FSTCLK_5G:
		return pBase->fastClk5g;
	case EEP_RXGAIN_TYPE:
		return pBase->rxGainType;
	case EEP_TXGAIN_TYPE:
		return pBase->txGainType;
	case EEP_OL_PWRCTRL:
		if (AR5416_VER_MASK >= AR5416_EEP_MINOR_VER_19)
			return pBase->openLoopPwrCntl ? true : false;
		else
			return false;
	case EEP_RC_CHAIN_MASK:
		if (AR5416_VER_MASK >= AR5416_EEP_MINOR_VER_19)
			return pBase->rcChainMask;
		else
			return 0;
	case EEP_DAC_HPWR_5G:
		if (AR5416_VER_MASK >= AR5416_EEP_MINOR_VER_20)
			return pBase->dacHiPwrMode_5G;
		else
			return 0;
	case EEP_FRAC_N_5G:
		if (AR5416_VER_MASK >= AR5416_EEP_MINOR_VER_22)
			return pBase->frac_n_5g;
		else
			return 0;
	case EEP_PWR_TABLE_OFFSET:
		if (AR5416_VER_MASK >= AR5416_EEP_MINOR_VER_21)
			return pBase->pwr_table_offset;
		else
			return AR5416_PWR_TABLE_OFFSET_DB;
	case EEP_ANTENNA_GAIN_2G:
		band = 1;
		/* fall through */
	case EEP_ANTENNA_GAIN_5G:
		return max_t(u8, max_t(u8,
			pModal[band].antennaGainCh[0],
			pModal[band].antennaGainCh[1]),
			pModal[band].antennaGainCh[2]);
	default:
		return 0;
	}
}

static void ath9k_hw_def_set_gain(struct ath_hw *ah,
				  struct modal_eep_header *pModal,
				  struct ar5416_eeprom_def *eep,
				  u8 txRxAttenLocal, int regChainOffset, int i)
{
	if (AR5416_VER_MASK >= AR5416_EEP_MINOR_VER_3) {
		txRxAttenLocal = pModal->txRxAttenCh[i];

		if (AR_SREV_9280_20_OR_LATER(ah)) {
			REG_RMW_FIELD(ah, AR_PHY_GAIN_2GHZ + regChainOffset,
			      AR_PHY_GAIN_2GHZ_XATTEN1_MARGIN,
			      pModal->bswMargin[i]);
			REG_RMW_FIELD(ah, AR_PHY_GAIN_2GHZ + regChainOffset,
			      AR_PHY_GAIN_2GHZ_XATTEN1_DB,
			      pModal->bswAtten[i]);
			REG_RMW_FIELD(ah, AR_PHY_GAIN_2GHZ + regChainOffset,
			      AR_PHY_GAIN_2GHZ_XATTEN2_MARGIN,
			      pModal->xatten2Margin[i]);
			REG_RMW_FIELD(ah, AR_PHY_GAIN_2GHZ + regChainOffset,
			      AR_PHY_GAIN_2GHZ_XATTEN2_DB,
			      pModal->xatten2Db[i]);
		} else {
			REG_WRITE(ah, AR_PHY_GAIN_2GHZ + regChainOffset,
			  (REG_READ(ah, AR_PHY_GAIN_2GHZ + regChainOffset) &
			   ~AR_PHY_GAIN_2GHZ_BSW_MARGIN)
			  | SM(pModal-> bswMargin[i],
			       AR_PHY_GAIN_2GHZ_BSW_MARGIN));
			REG_WRITE(ah, AR_PHY_GAIN_2GHZ + regChainOffset,
			  (REG_READ(ah, AR_PHY_GAIN_2GHZ + regChainOffset) &
			   ~AR_PHY_GAIN_2GHZ_BSW_ATTEN)
			  | SM(pModal->bswAtten[i],
			       AR_PHY_GAIN_2GHZ_BSW_ATTEN));
		}
	}

	if (AR_SREV_9280_20_OR_LATER(ah)) {
		REG_RMW_FIELD(ah,
		      AR_PHY_RXGAIN + regChainOffset,
		      AR9280_PHY_RXGAIN_TXRX_ATTEN, txRxAttenLocal);
		REG_RMW_FIELD(ah,
		      AR_PHY_RXGAIN + regChainOffset,
		      AR9280_PHY_RXGAIN_TXRX_MARGIN, pModal->rxTxMarginCh[i]);
	} else {
		REG_WRITE(ah,
			  AR_PHY_RXGAIN + regChainOffset,
			  (REG_READ(ah, AR_PHY_RXGAIN + regChainOffset) &
			   ~AR_PHY_RXGAIN_TXRX_ATTEN)
			  | SM(txRxAttenLocal, AR_PHY_RXGAIN_TXRX_ATTEN));
		REG_WRITE(ah,
			  AR_PHY_GAIN_2GHZ + regChainOffset,
			  (REG_READ(ah, AR_PHY_GAIN_2GHZ + regChainOffset) &
			   ~AR_PHY_GAIN_2GHZ_RXTX_MARGIN) |
			  SM(pModal->rxTxMarginCh[i], AR_PHY_GAIN_2GHZ_RXTX_MARGIN));
	}
}

static void ath9k_hw_def_set_board_values(struct ath_hw *ah,
					  struct ath9k_channel *chan)
{
	struct modal_eep_header *pModal;
	struct ar5416_eeprom_def *eep = &ah->eeprom.def;
	int i, regChainOffset;
	u8 txRxAttenLocal;

	pModal = &(eep->modalHeader[IS_CHAN_2GHZ(chan)]);
	txRxAttenLocal = IS_CHAN_2GHZ(chan) ? 23 : 44;

	REG_WRITE(ah, AR_PHY_SWITCH_COM, pModal->antCtrlCommon & 0xffff);

	for (i = 0; i < AR5416_MAX_CHAINS; i++) {
		if (AR_SREV_9280(ah)) {
			if (i >= 2)
				break;
		}

		if ((ah->rxchainmask == 5 || ah->txchainmask == 5) && (i != 0))
			regChainOffset = (i == 1) ? 0x2000 : 0x1000;
		else
			regChainOffset = i * 0x1000;

		REG_WRITE(ah, AR_PHY_SWITCH_CHAIN_0 + regChainOffset,
			  pModal->antCtrlChain[i]);

		REG_WRITE(ah, AR_PHY_TIMING_CTRL4(0) + regChainOffset,
			  (REG_READ(ah, AR_PHY_TIMING_CTRL4(0) + regChainOffset) &
			   ~(AR_PHY_TIMING_CTRL4_IQCORR_Q_Q_COFF |
			     AR_PHY_TIMING_CTRL4_IQCORR_Q_I_COFF)) |
			  SM(pModal->iqCalICh[i],
			     AR_PHY_TIMING_CTRL4_IQCORR_Q_I_COFF) |
			  SM(pModal->iqCalQCh[i],
			     AR_PHY_TIMING_CTRL4_IQCORR_Q_Q_COFF));

		ath9k_hw_def_set_gain(ah, pModal, eep, txRxAttenLocal,
				      regChainOffset, i);
	}

	if (AR_SREV_9280_20_OR_LATER(ah)) {
		if (IS_CHAN_2GHZ(chan)) {
			ath9k_hw_analog_shift_rmw(ah, AR_AN_RF2G1_CH0,
						  AR_AN_RF2G1_CH0_OB,
						  AR_AN_RF2G1_CH0_OB_S,
						  pModal->ob);
			ath9k_hw_analog_shift_rmw(ah, AR_AN_RF2G1_CH0,
						  AR_AN_RF2G1_CH0_DB,
						  AR_AN_RF2G1_CH0_DB_S,
						  pModal->db);
			ath9k_hw_analog_shift_rmw(ah, AR_AN_RF2G1_CH1,
						  AR_AN_RF2G1_CH1_OB,
						  AR_AN_RF2G1_CH1_OB_S,
						  pModal->ob_ch1);
			ath9k_hw_analog_shift_rmw(ah, AR_AN_RF2G1_CH1,
						  AR_AN_RF2G1_CH1_DB,
						  AR_AN_RF2G1_CH1_DB_S,
						  pModal->db_ch1);
		} else {
			ath9k_hw_analog_shift_rmw(ah, AR_AN_RF5G1_CH0,
						  AR_AN_RF5G1_CH0_OB5,
						  AR_AN_RF5G1_CH0_OB5_S,
						  pModal->ob);
			ath9k_hw_analog_shift_rmw(ah, AR_AN_RF5G1_CH0,
						  AR_AN_RF5G1_CH0_DB5,
						  AR_AN_RF5G1_CH0_DB5_S,
						  pModal->db);
			ath9k_hw_analog_shift_rmw(ah, AR_AN_RF5G1_CH1,
						  AR_AN_RF5G1_CH1_OB5,
						  AR_AN_RF5G1_CH1_OB5_S,
						  pModal->ob_ch1);
			ath9k_hw_analog_shift_rmw(ah, AR_AN_RF5G1_CH1,
						  AR_AN_RF5G1_CH1_DB5,
						  AR_AN_RF5G1_CH1_DB5_S,
						  pModal->db_ch1);
		}
		ath9k_hw_analog_shift_rmw(ah, AR_AN_TOP2,
					  AR_AN_TOP2_XPABIAS_LVL,
					  AR_AN_TOP2_XPABIAS_LVL_S,
					  pModal->xpaBiasLvl);
		ath9k_hw_analog_shift_rmw(ah, AR_AN_TOP2,
					  AR_AN_TOP2_LOCALBIAS,
					  AR_AN_TOP2_LOCALBIAS_S,
					  !!(pModal->lna_ctl &
					     LNA_CTL_LOCAL_BIAS));
		REG_RMW_FIELD(ah, AR_PHY_XPA_CFG, AR_PHY_FORCE_XPA_CFG,
			      !!(pModal->lna_ctl & LNA_CTL_FORCE_XPA));
	}

	REG_RMW_FIELD(ah, AR_PHY_SETTLING, AR_PHY_SETTLING_SWITCH,
		      pModal->switchSettling);
	REG_RMW_FIELD(ah, AR_PHY_DESIRED_SZ, AR_PHY_DESIRED_SZ_ADC,
		      pModal->adcDesiredSize);

	if (!AR_SREV_9280_20_OR_LATER(ah))
		REG_RMW_FIELD(ah, AR_PHY_DESIRED_SZ,
			      AR_PHY_DESIRED_SZ_PGA,
			      pModal->pgaDesiredSize);

	REG_WRITE(ah, AR_PHY_RF_CTL4,
		  SM(pModal->txEndToXpaOff, AR_PHY_RF_CTL4_TX_END_XPAA_OFF)
		  | SM(pModal->txEndToXpaOff,
		       AR_PHY_RF_CTL4_TX_END_XPAB_OFF)
		  | SM(pModal->txFrameToXpaOn,
		       AR_PHY_RF_CTL4_FRAME_XPAA_ON)
		  | SM(pModal->txFrameToXpaOn,
		       AR_PHY_RF_CTL4_FRAME_XPAB_ON));

	REG_RMW_FIELD(ah, AR_PHY_RF_CTL3, AR_PHY_TX_END_TO_A2_RX_ON,
		      pModal->txEndToRxOn);

	if (AR_SREV_9280_20_OR_LATER(ah)) {
		REG_RMW_FIELD(ah, AR_PHY_CCA, AR9280_PHY_CCA_THRESH62,
			      pModal->thresh62);
		REG_RMW_FIELD(ah, AR_PHY_EXT_CCA0,
			      AR_PHY_EXT_CCA0_THRESH62,
			      pModal->thresh62);
	} else {
		REG_RMW_FIELD(ah, AR_PHY_CCA, AR_PHY_CCA_THRESH62,
			      pModal->thresh62);
		REG_RMW_FIELD(ah, AR_PHY_EXT_CCA,
			      AR_PHY_EXT_CCA_THRESH62,
			      pModal->thresh62);
	}

	if (AR5416_VER_MASK >= AR5416_EEP_MINOR_VER_2) {
		REG_RMW_FIELD(ah, AR_PHY_RF_CTL2,
			      AR_PHY_TX_END_DATA_START,
			      pModal->txFrameToDataStart);
		REG_RMW_FIELD(ah, AR_PHY_RF_CTL2, AR_PHY_TX_END_PA_ON,
			      pModal->txFrameToPaOn);
	}

	if (AR5416_VER_MASK >= AR5416_EEP_MINOR_VER_3) {
		if (IS_CHAN_HT40(chan))
			REG_RMW_FIELD(ah, AR_PHY_SETTLING,
				      AR_PHY_SETTLING_SWITCH,
				      pModal->swSettleHt40);
	}

	if (AR_SREV_9280_20_OR_LATER(ah) &&
	    AR5416_VER_MASK >= AR5416_EEP_MINOR_VER_19)
		REG_RMW_FIELD(ah, AR_PHY_CCK_TX_CTRL,
			      AR_PHY_CCK_TX_CTRL_TX_DAC_SCALE_CCK,
			      pModal->miscBits);


	if (AR_SREV_9280_20(ah) && AR5416_VER_MASK >= AR5416_EEP_MINOR_VER_20) {
		if (IS_CHAN_2GHZ(chan))
			REG_RMW_FIELD(ah, AR_AN_TOP1, AR_AN_TOP1_DACIPMODE,
					eep->baseEepHeader.dacLpMode);
		else if (eep->baseEepHeader.dacHiPwrMode_5G)
			REG_RMW_FIELD(ah, AR_AN_TOP1, AR_AN_TOP1_DACIPMODE, 0);
		else
			REG_RMW_FIELD(ah, AR_AN_TOP1, AR_AN_TOP1_DACIPMODE,
				      eep->baseEepHeader.dacLpMode);

		udelay(100);

		REG_RMW_FIELD(ah, AR_PHY_FRAME_CTL, AR_PHY_FRAME_CTL_TX_CLIP,
			      pModal->miscBits >> 2);

		REG_RMW_FIELD(ah, AR_PHY_TX_PWRCTRL9,
			      AR_PHY_TX_DESIRED_SCALE_CCK,
			      eep->baseEepHeader.desiredScaleCCK);
	}
}

static void ath9k_hw_def_set_addac(struct ath_hw *ah,
				   struct ath9k_channel *chan)
{
#define XPA_LVL_FREQ(cnt) (pModal->xpaBiasLvlFreq[cnt])
	struct modal_eep_header *pModal;
	struct ar5416_eeprom_def *eep = &ah->eeprom.def;
	u8 biaslevel;

	if (ah->hw_version.macVersion != AR_SREV_VERSION_9160)
		return;

	if (ah->eep_ops->get_eeprom_rev(ah) < AR5416_EEP_MINOR_VER_7)
		return;

	pModal = &(eep->modalHeader[IS_CHAN_2GHZ(chan)]);

	if (pModal->xpaBiasLvl != 0xff) {
		biaslevel = pModal->xpaBiasLvl;
	} else {
		u16 resetFreqBin, freqBin, freqCount = 0;
		struct chan_centers centers;

		ath9k_hw_get_channel_centers(ah, chan, &centers);

		resetFreqBin = FREQ2FBIN(centers.synth_center,
					 IS_CHAN_2GHZ(chan));
		freqBin = XPA_LVL_FREQ(0) & 0xff;
		biaslevel = (u8) (XPA_LVL_FREQ(0) >> 14);

		freqCount++;

		while (freqCount < 3) {
			if (XPA_LVL_FREQ(freqCount) == 0x0)
				break;

			freqBin = XPA_LVL_FREQ(freqCount) & 0xff;
			if (resetFreqBin >= freqBin)
				biaslevel = (u8)(XPA_LVL_FREQ(freqCount) >> 14);
			else
				break;
			freqCount++;
		}
	}

	if (IS_CHAN_2GHZ(chan)) {
		INI_RA(&ah->iniAddac, 7, 1) = (INI_RA(&ah->iniAddac,
					7, 1) & (~0x18)) | biaslevel << 3;
	} else {
		INI_RA(&ah->iniAddac, 6, 1) = (INI_RA(&ah->iniAddac,
					6, 1) & (~0xc0)) | biaslevel << 6;
	}
#undef XPA_LVL_FREQ
}

static int16_t ath9k_change_gain_boundary_setting(struct ath_hw *ah,
				u16 *gb,
				u16 numXpdGain,
				u16 pdGainOverlap_t2,
				int8_t pwr_table_offset,
				int16_t *diff)

{
	u16 k;

	/* Prior to writing the boundaries or the pdadc vs. power table
	 * into the chip registers the default starting point on the pdadc
	 * vs. power table needs to be checked and the curve boundaries
	 * adjusted accordingly
	 */
	if (AR_SREV_9280_20_OR_LATER(ah)) {
		u16 gb_limit;

		if (AR5416_PWR_TABLE_OFFSET_DB != pwr_table_offset) {
			/* get the difference in dB */
			*diff = (u16)(pwr_table_offset - AR5416_PWR_TABLE_OFFSET_DB);
			/* get the number of half dB steps */
			*diff *= 2;
			/* change the original gain boundary settings
			 * by the number of half dB steps
			 */
			for (k = 0; k < numXpdGain; k++)
				gb[k] = (u16)(gb[k] - *diff);
		}
		/* Because of a hardware limitation, ensure the gain boundary
		 * is not larger than (63 - overlap)
		 */
		gb_limit = (u16)(MAX_RATE_POWER - pdGainOverlap_t2);

		for (k = 0; k < numXpdGain; k++)
			gb[k] = (u16)min(gb_limit, gb[k]);
	}

	return *diff;
}

static void ath9k_adjust_pdadc_values(struct ath_hw *ah,
				      int8_t pwr_table_offset,
				      int16_t diff,
				      u8 *pdadcValues)
{
#define NUM_PDADC(diff) (AR5416_NUM_PDADC_VALUES - diff)
	u16 k;

	/* If this is a board that has a pwrTableOffset that differs from
	 * the default AR5416_PWR_TABLE_OFFSET_DB then the start of the
	 * pdadc vs pwr table needs to be adjusted prior to writing to the
	 * chip.
	 */
	if (AR_SREV_9280_20_OR_LATER(ah)) {
		if (AR5416_PWR_TABLE_OFFSET_DB != pwr_table_offset) {
			/* shift the table to start at the new offset */
			for (k = 0; k < (u16)NUM_PDADC(diff); k++ ) {
				pdadcValues[k] = pdadcValues[k + diff];
			}

			/* fill the back of the table */
			for (k = (u16)NUM_PDADC(diff); k < NUM_PDADC(0); k++) {
				pdadcValues[k] = pdadcValues[NUM_PDADC(diff)];
			}
		}
	}
#undef NUM_PDADC
}

static void ath9k_hw_set_def_power_cal_table(struct ath_hw *ah,
				  struct ath9k_channel *chan)
{
#define SM_PD_GAIN(x) SM(0x38, AR_PHY_TPCRG5_PD_GAIN_BOUNDARY_##x)
#define SM_PDGAIN_B(x, y) \
		SM((gainBoundaries[x]), AR_PHY_TPCRG5_PD_GAIN_BOUNDARY_##y)
	struct ath_common *common = ath9k_hw_common(ah);
	struct ar5416_eeprom_def *pEepData = &ah->eeprom.def;
	struct cal_data_per_freq *pRawDataset;
	u8 *pCalBChans = NULL;
	u16 pdGainOverlap_t2;
	static u8 pdadcValues[AR5416_NUM_PDADC_VALUES];
	u16 gainBoundaries[AR5416_PD_GAINS_IN_MASK];
	u16 numPiers, i, j;
	int16_t diff = 0;
	u16 numXpdGain, xpdMask;
	u16 xpdGainValues[AR5416_NUM_PD_GAINS] = { 0, 0, 0, 0 };
	u32 reg32, regOffset, regChainOffset;
	int16_t modalIdx;
	int8_t pwr_table_offset;

	modalIdx = IS_CHAN_2GHZ(chan) ? 1 : 0;
	xpdMask = pEepData->modalHeader[modalIdx].xpdGain;

	pwr_table_offset = ah->eep_ops->get_eeprom(ah, EEP_PWR_TABLE_OFFSET);

	if ((pEepData->baseEepHeader.version & AR5416_EEP_VER_MINOR_MASK) >=
	    AR5416_EEP_MINOR_VER_2) {
		pdGainOverlap_t2 =
			pEepData->modalHeader[modalIdx].pdGainOverlap;
	} else {
		pdGainOverlap_t2 = (u16)(MS(REG_READ(ah, AR_PHY_TPCRG5),
					    AR_PHY_TPCRG5_PD_GAIN_OVERLAP));
	}

	if (IS_CHAN_2GHZ(chan)) {
		pCalBChans = pEepData->calFreqPier2G;
		numPiers = AR5416_NUM_2G_CAL_PIERS;
	} else {
		pCalBChans = pEepData->calFreqPier5G;
		numPiers = AR5416_NUM_5G_CAL_PIERS;
	}

	if (OLC_FOR_AR9280_20_LATER && IS_CHAN_2GHZ(chan)) {
		pRawDataset = pEepData->calPierData2G[0];
		ah->initPDADC = ((struct calDataPerFreqOpLoop *)
				 pRawDataset)->vpdPdg[0][0];
	}

	numXpdGain = 0;

	for (i = 1; i <= AR5416_PD_GAINS_IN_MASK; i++) {
		if ((xpdMask >> (AR5416_PD_GAINS_IN_MASK - i)) & 1) {
			if (numXpdGain >= AR5416_NUM_PD_GAINS)
				break;
			xpdGainValues[numXpdGain] =
				(u16)(AR5416_PD_GAINS_IN_MASK - i);
			numXpdGain++;
		}
	}

	REG_RMW_FIELD(ah, AR_PHY_TPCRG1, AR_PHY_TPCRG1_NUM_PD_GAIN,
		      (numXpdGain - 1) & 0x3);
	REG_RMW_FIELD(ah, AR_PHY_TPCRG1, AR_PHY_TPCRG1_PD_GAIN_1,
		      xpdGainValues[0]);
	REG_RMW_FIELD(ah, AR_PHY_TPCRG1, AR_PHY_TPCRG1_PD_GAIN_2,
		      xpdGainValues[1]);
	REG_RMW_FIELD(ah, AR_PHY_TPCRG1, AR_PHY_TPCRG1_PD_GAIN_3,
		      xpdGainValues[2]);

	for (i = 0; i < AR5416_MAX_CHAINS; i++) {
		if ((ah->rxchainmask == 5 || ah->txchainmask == 5) &&
		    (i != 0)) {
			regChainOffset = (i == 1) ? 0x2000 : 0x1000;
		} else
			regChainOffset = i * 0x1000;

		if (pEepData->baseEepHeader.txMask & (1 << i)) {
			if (IS_CHAN_2GHZ(chan))
				pRawDataset = pEepData->calPierData2G[i];
			else
				pRawDataset = pEepData->calPierData5G[i];


			if (OLC_FOR_AR9280_20_LATER) {
				u8 pcdacIdx;
				u8 txPower;

				ath9k_get_txgain_index(ah, chan,
				(struct calDataPerFreqOpLoop *)pRawDataset,
				pCalBChans, numPiers, &txPower, &pcdacIdx);
				ath9k_olc_get_pdadcs(ah, pcdacIdx,
						     txPower/2, pdadcValues);
			} else {
				ath9k_hw_get_gain_boundaries_pdadcs(ah,
							chan, pRawDataset,
							pCalBChans, numPiers,
							pdGainOverlap_t2,
							gainBoundaries,
							pdadcValues,
							numXpdGain);
			}

			diff = ath9k_change_gain_boundary_setting(ah,
							   gainBoundaries,
							   numXpdGain,
							   pdGainOverlap_t2,
							   pwr_table_offset,
							   &diff);

			ENABLE_REGWRITE_BUFFER(ah);

			if (OLC_FOR_AR9280_20_LATER) {
				REG_WRITE(ah,
					AR_PHY_TPCRG5 + regChainOffset,
					SM(0x6,
					AR_PHY_TPCRG5_PD_GAIN_OVERLAP) |
					SM_PD_GAIN(1) | SM_PD_GAIN(2) |
					SM_PD_GAIN(3) | SM_PD_GAIN(4));
			} else {
				REG_WRITE(ah,
					AR_PHY_TPCRG5 + regChainOffset,
					SM(pdGainOverlap_t2,
					AR_PHY_TPCRG5_PD_GAIN_OVERLAP)|
					SM_PDGAIN_B(0, 1) |
					SM_PDGAIN_B(1, 2) |
					SM_PDGAIN_B(2, 3) |
					SM_PDGAIN_B(3, 4));
			}

			ath9k_adjust_pdadc_values(ah, pwr_table_offset,
						  diff, pdadcValues);

			regOffset = AR_PHY_BASE + (672 << 2) + regChainOffset;
			for (j = 0; j < 32; j++) {
				reg32 = get_unaligned_le32(&pdadcValues[4 * j]);
				REG_WRITE(ah, regOffset, reg32);

				ath_dbg(common, EEPROM,
					"PDADC (%d,%4x): %4.4x %8.8x\n",
					i, regChainOffset, regOffset,
					reg32);
				ath_dbg(common, EEPROM,
					"PDADC: Chain %d | PDADC %3d Value %3d | PDADC %3d Value %3d | PDADC %3d Value %3d | PDADC %3d Value %3d |\n",
					i, 4 * j, pdadcValues[4 * j],
					4 * j + 1, pdadcValues[4 * j + 1],
					4 * j + 2, pdadcValues[4 * j + 2],
					4 * j + 3, pdadcValues[4 * j + 3]);

				regOffset += 4;
			}
			REGWRITE_BUFFER_FLUSH(ah);
		}
	}

#undef SM_PD_GAIN
#undef SM_PDGAIN_B
}

static void ath9k_hw_set_def_power_per_rate_table(struct ath_hw *ah,
						  struct ath9k_channel *chan,
						  int16_t *ratesArray,
						  u16 cfgCtl,
						  u16 antenna_reduction,
						  u16 powerLimit)
{
#define REDUCE_SCALED_POWER_BY_TWO_CHAIN     6  /* 10*log10(2)*2 */
#define REDUCE_SCALED_POWER_BY_THREE_CHAIN   9 /* 10*log10(3)*2 */

	struct ar5416_eeprom_def *pEepData = &ah->eeprom.def;
<<<<<<< HEAD
	u16 twiceMaxEdgePower = MAX_RATE_POWER;
=======
	u16 twiceMaxEdgePower;
>>>>>>> dcd6c922
	int i;
	struct cal_ctl_data *rep;
	struct cal_target_power_leg targetPowerOfdm, targetPowerCck = {
		0, { 0, 0, 0, 0}
	};
	struct cal_target_power_leg targetPowerOfdmExt = {
		0, { 0, 0, 0, 0} }, targetPowerCckExt = {
		0, { 0, 0, 0, 0 }
	};
	struct cal_target_power_ht targetPowerHt20, targetPowerHt40 = {
		0, {0, 0, 0, 0}
	};
	u16 scaledPower = 0, minCtlPower;
	static const u16 ctlModesFor11a[] = {
		CTL_11A, CTL_5GHT20, CTL_11A_EXT, CTL_5GHT40
	};
	static const u16 ctlModesFor11g[] = {
		CTL_11B, CTL_11G, CTL_2GHT20,
		CTL_11B_EXT, CTL_11G_EXT, CTL_2GHT40
	};
	u16 numCtlModes;
	const u16 *pCtlMode;
	u16 ctlMode, freq;
	struct chan_centers centers;
	int tx_chainmask;
	u16 twiceMinEdgePower;

	tx_chainmask = ah->txchainmask;

	ath9k_hw_get_channel_centers(ah, chan, &centers);

	scaledPower = powerLimit - antenna_reduction;

	switch (ar5416_get_ntxchains(tx_chainmask)) {
	case 1:
		break;
	case 2:
		if (scaledPower > REDUCE_SCALED_POWER_BY_TWO_CHAIN)
			scaledPower -= REDUCE_SCALED_POWER_BY_TWO_CHAIN;
		else
			scaledPower = 0;
		break;
	case 3:
		if (scaledPower > REDUCE_SCALED_POWER_BY_THREE_CHAIN)
			scaledPower -= REDUCE_SCALED_POWER_BY_THREE_CHAIN;
		else
			scaledPower = 0;
		break;
	}

	if (IS_CHAN_2GHZ(chan)) {
		numCtlModes = ARRAY_SIZE(ctlModesFor11g) -
			SUB_NUM_CTL_MODES_AT_2G_40;
		pCtlMode = ctlModesFor11g;

		ath9k_hw_get_legacy_target_powers(ah, chan,
			pEepData->calTargetPowerCck,
			AR5416_NUM_2G_CCK_TARGET_POWERS,
			&targetPowerCck, 4, false);
		ath9k_hw_get_legacy_target_powers(ah, chan,
			pEepData->calTargetPower2G,
			AR5416_NUM_2G_20_TARGET_POWERS,
			&targetPowerOfdm, 4, false);
		ath9k_hw_get_target_powers(ah, chan,
			pEepData->calTargetPower2GHT20,
			AR5416_NUM_2G_20_TARGET_POWERS,
			&targetPowerHt20, 8, false);

		if (IS_CHAN_HT40(chan)) {
			numCtlModes = ARRAY_SIZE(ctlModesFor11g);
			ath9k_hw_get_target_powers(ah, chan,
				pEepData->calTargetPower2GHT40,
				AR5416_NUM_2G_40_TARGET_POWERS,
				&targetPowerHt40, 8, true);
			ath9k_hw_get_legacy_target_powers(ah, chan,
				pEepData->calTargetPowerCck,
				AR5416_NUM_2G_CCK_TARGET_POWERS,
				&targetPowerCckExt, 4, true);
			ath9k_hw_get_legacy_target_powers(ah, chan,
				pEepData->calTargetPower2G,
				AR5416_NUM_2G_20_TARGET_POWERS,
				&targetPowerOfdmExt, 4, true);
		}
	} else {
		numCtlModes = ARRAY_SIZE(ctlModesFor11a) -
			SUB_NUM_CTL_MODES_AT_5G_40;
		pCtlMode = ctlModesFor11a;

		ath9k_hw_get_legacy_target_powers(ah, chan,
			pEepData->calTargetPower5G,
			AR5416_NUM_5G_20_TARGET_POWERS,
			&targetPowerOfdm, 4, false);
		ath9k_hw_get_target_powers(ah, chan,
			pEepData->calTargetPower5GHT20,
			AR5416_NUM_5G_20_TARGET_POWERS,
			&targetPowerHt20, 8, false);

		if (IS_CHAN_HT40(chan)) {
			numCtlModes = ARRAY_SIZE(ctlModesFor11a);
			ath9k_hw_get_target_powers(ah, chan,
				pEepData->calTargetPower5GHT40,
				AR5416_NUM_5G_40_TARGET_POWERS,
				&targetPowerHt40, 8, true);
			ath9k_hw_get_legacy_target_powers(ah, chan,
				pEepData->calTargetPower5G,
				AR5416_NUM_5G_20_TARGET_POWERS,
				&targetPowerOfdmExt, 4, true);
		}
	}

	for (ctlMode = 0; ctlMode < numCtlModes; ctlMode++) {
		bool isHt40CtlMode = (pCtlMode[ctlMode] == CTL_5GHT40) ||
			(pCtlMode[ctlMode] == CTL_2GHT40);
		if (isHt40CtlMode)
			freq = centers.synth_center;
		else if (pCtlMode[ctlMode] & EXT_ADDITIVE)
			freq = centers.ext_center;
		else
			freq = centers.ctl_center;

		twiceMaxEdgePower = MAX_RATE_POWER;

		for (i = 0; (i < AR5416_NUM_CTLS) && pEepData->ctlIndex[i]; i++) {
			if ((((cfgCtl & ~CTL_MODE_M) |
			      (pCtlMode[ctlMode] & CTL_MODE_M)) ==
			     pEepData->ctlIndex[i]) ||
			    (((cfgCtl & ~CTL_MODE_M) |
			      (pCtlMode[ctlMode] & CTL_MODE_M)) ==
			     ((pEepData->ctlIndex[i] & CTL_MODE_M) | SD_NO_CTL))) {
				rep = &(pEepData->ctlData[i]);

				twiceMinEdgePower = ath9k_hw_get_max_edge_power(freq,
				rep->ctlEdges[ar5416_get_ntxchains(tx_chainmask) - 1],
				IS_CHAN_2GHZ(chan), AR5416_NUM_BAND_EDGES);

				if ((cfgCtl & ~CTL_MODE_M) == SD_NO_CTL) {
					twiceMaxEdgePower = min(twiceMaxEdgePower,
								twiceMinEdgePower);
				} else {
					twiceMaxEdgePower = twiceMinEdgePower;
					break;
				}
			}
		}

		minCtlPower = min(twiceMaxEdgePower, scaledPower);

		switch (pCtlMode[ctlMode]) {
		case CTL_11B:
			for (i = 0; i < ARRAY_SIZE(targetPowerCck.tPow2x); i++) {
				targetPowerCck.tPow2x[i] =
					min((u16)targetPowerCck.tPow2x[i],
					    minCtlPower);
			}
			break;
		case CTL_11A:
		case CTL_11G:
			for (i = 0; i < ARRAY_SIZE(targetPowerOfdm.tPow2x); i++) {
				targetPowerOfdm.tPow2x[i] =
					min((u16)targetPowerOfdm.tPow2x[i],
					    minCtlPower);
			}
			break;
		case CTL_5GHT20:
		case CTL_2GHT20:
			for (i = 0; i < ARRAY_SIZE(targetPowerHt20.tPow2x); i++) {
				targetPowerHt20.tPow2x[i] =
					min((u16)targetPowerHt20.tPow2x[i],
					    minCtlPower);
			}
			break;
		case CTL_11B_EXT:
			targetPowerCckExt.tPow2x[0] = min((u16)
					targetPowerCckExt.tPow2x[0],
					minCtlPower);
			break;
		case CTL_11A_EXT:
		case CTL_11G_EXT:
			targetPowerOfdmExt.tPow2x[0] = min((u16)
					targetPowerOfdmExt.tPow2x[0],
					minCtlPower);
			break;
		case CTL_5GHT40:
		case CTL_2GHT40:
			for (i = 0; i < ARRAY_SIZE(targetPowerHt40.tPow2x); i++) {
				targetPowerHt40.tPow2x[i] =
					min((u16)targetPowerHt40.tPow2x[i],
					    minCtlPower);
			}
			break;
		default:
			break;
		}
	}

	ratesArray[rate6mb] = ratesArray[rate9mb] = ratesArray[rate12mb] =
		ratesArray[rate18mb] = ratesArray[rate24mb] =
		targetPowerOfdm.tPow2x[0];
	ratesArray[rate36mb] = targetPowerOfdm.tPow2x[1];
	ratesArray[rate48mb] = targetPowerOfdm.tPow2x[2];
	ratesArray[rate54mb] = targetPowerOfdm.tPow2x[3];
	ratesArray[rateXr] = targetPowerOfdm.tPow2x[0];

	for (i = 0; i < ARRAY_SIZE(targetPowerHt20.tPow2x); i++)
		ratesArray[rateHt20_0 + i] = targetPowerHt20.tPow2x[i];

	if (IS_CHAN_2GHZ(chan)) {
		ratesArray[rate1l] = targetPowerCck.tPow2x[0];
		ratesArray[rate2s] = ratesArray[rate2l] =
			targetPowerCck.tPow2x[1];
		ratesArray[rate5_5s] = ratesArray[rate5_5l] =
			targetPowerCck.tPow2x[2];
		ratesArray[rate11s] = ratesArray[rate11l] =
			targetPowerCck.tPow2x[3];
	}
	if (IS_CHAN_HT40(chan)) {
		for (i = 0; i < ARRAY_SIZE(targetPowerHt40.tPow2x); i++) {
			ratesArray[rateHt40_0 + i] =
				targetPowerHt40.tPow2x[i];
		}
		ratesArray[rateDupOfdm] = targetPowerHt40.tPow2x[0];
		ratesArray[rateDupCck] = targetPowerHt40.tPow2x[0];
		ratesArray[rateExtOfdm] = targetPowerOfdmExt.tPow2x[0];
		if (IS_CHAN_2GHZ(chan)) {
			ratesArray[rateExtCck] =
				targetPowerCckExt.tPow2x[0];
		}
	}
}

static void ath9k_hw_def_set_txpower(struct ath_hw *ah,
				    struct ath9k_channel *chan,
				    u16 cfgCtl,
				    u8 twiceAntennaReduction,
				    u8 powerLimit, bool test)
{
#define RT_AR_DELTA(x) (ratesArray[x] - cck_ofdm_delta)
	struct ath_regulatory *regulatory = ath9k_hw_regulatory(ah);
	struct ar5416_eeprom_def *pEepData = &ah->eeprom.def;
	struct modal_eep_header *pModal =
		&(pEepData->modalHeader[IS_CHAN_2GHZ(chan)]);
	int16_t ratesArray[Ar5416RateSize];
	u8 ht40PowerIncForPdadc = 2;
	int i, cck_ofdm_delta = 0;

	memset(ratesArray, 0, sizeof(ratesArray));

	if ((pEepData->baseEepHeader.version & AR5416_EEP_VER_MINOR_MASK) >=
	    AR5416_EEP_MINOR_VER_2) {
		ht40PowerIncForPdadc = pModal->ht40PowerIncForPdadc;
	}

	ath9k_hw_set_def_power_per_rate_table(ah, chan,
					       &ratesArray[0], cfgCtl,
					       twiceAntennaReduction,
					       powerLimit);

	ath9k_hw_set_def_power_cal_table(ah, chan);

	regulatory->max_power_level = 0;
	for (i = 0; i < ARRAY_SIZE(ratesArray); i++) {
		if (ratesArray[i] > MAX_RATE_POWER)
			ratesArray[i] = MAX_RATE_POWER;
		if (ratesArray[i] > regulatory->max_power_level)
			regulatory->max_power_level = ratesArray[i];
	}

	switch(ar5416_get_ntxchains(ah->txchainmask)) {
	case 1:
		break;
	case 2:
		regulatory->max_power_level += INCREASE_MAXPOW_BY_TWO_CHAIN;
		break;
	case 3:
		regulatory->max_power_level += INCREASE_MAXPOW_BY_THREE_CHAIN;
		break;
	default:
		ath_dbg(ath9k_hw_common(ah), EEPROM,
			"Invalid chainmask configuration\n");
		break;
	}

	if (test)
		return;

	if (AR_SREV_9280_20_OR_LATER(ah)) {
		for (i = 0; i < Ar5416RateSize; i++) {
			int8_t pwr_table_offset;

			pwr_table_offset = ah->eep_ops->get_eeprom(ah,
							EEP_PWR_TABLE_OFFSET);
			ratesArray[i] -= pwr_table_offset * 2;
		}
	}

	ENABLE_REGWRITE_BUFFER(ah);

	REG_WRITE(ah, AR_PHY_POWER_TX_RATE1,
		  ATH9K_POW_SM(ratesArray[rate18mb], 24)
		  | ATH9K_POW_SM(ratesArray[rate12mb], 16)
		  | ATH9K_POW_SM(ratesArray[rate9mb], 8)
		  | ATH9K_POW_SM(ratesArray[rate6mb], 0));
	REG_WRITE(ah, AR_PHY_POWER_TX_RATE2,
		  ATH9K_POW_SM(ratesArray[rate54mb], 24)
		  | ATH9K_POW_SM(ratesArray[rate48mb], 16)
		  | ATH9K_POW_SM(ratesArray[rate36mb], 8)
		  | ATH9K_POW_SM(ratesArray[rate24mb], 0));

	if (IS_CHAN_2GHZ(chan)) {
		if (OLC_FOR_AR9280_20_LATER) {
			cck_ofdm_delta = 2;
			REG_WRITE(ah, AR_PHY_POWER_TX_RATE3,
				ATH9K_POW_SM(RT_AR_DELTA(rate2s), 24)
				| ATH9K_POW_SM(RT_AR_DELTA(rate2l), 16)
				| ATH9K_POW_SM(ratesArray[rateXr], 8)
				| ATH9K_POW_SM(RT_AR_DELTA(rate1l), 0));
			REG_WRITE(ah, AR_PHY_POWER_TX_RATE4,
				ATH9K_POW_SM(RT_AR_DELTA(rate11s), 24)
				| ATH9K_POW_SM(RT_AR_DELTA(rate11l), 16)
				| ATH9K_POW_SM(RT_AR_DELTA(rate5_5s), 8)
				| ATH9K_POW_SM(RT_AR_DELTA(rate5_5l), 0));
		} else {
			REG_WRITE(ah, AR_PHY_POWER_TX_RATE3,
				ATH9K_POW_SM(ratesArray[rate2s], 24)
				| ATH9K_POW_SM(ratesArray[rate2l], 16)
				| ATH9K_POW_SM(ratesArray[rateXr], 8)
				| ATH9K_POW_SM(ratesArray[rate1l], 0));
			REG_WRITE(ah, AR_PHY_POWER_TX_RATE4,
				ATH9K_POW_SM(ratesArray[rate11s], 24)
				| ATH9K_POW_SM(ratesArray[rate11l], 16)
				| ATH9K_POW_SM(ratesArray[rate5_5s], 8)
				| ATH9K_POW_SM(ratesArray[rate5_5l], 0));
		}
	}

	REG_WRITE(ah, AR_PHY_POWER_TX_RATE5,
		  ATH9K_POW_SM(ratesArray[rateHt20_3], 24)
		  | ATH9K_POW_SM(ratesArray[rateHt20_2], 16)
		  | ATH9K_POW_SM(ratesArray[rateHt20_1], 8)
		  | ATH9K_POW_SM(ratesArray[rateHt20_0], 0));
	REG_WRITE(ah, AR_PHY_POWER_TX_RATE6,
		  ATH9K_POW_SM(ratesArray[rateHt20_7], 24)
		  | ATH9K_POW_SM(ratesArray[rateHt20_6], 16)
		  | ATH9K_POW_SM(ratesArray[rateHt20_5], 8)
		  | ATH9K_POW_SM(ratesArray[rateHt20_4], 0));

	if (IS_CHAN_HT40(chan)) {
		REG_WRITE(ah, AR_PHY_POWER_TX_RATE7,
			  ATH9K_POW_SM(ratesArray[rateHt40_3] +
				       ht40PowerIncForPdadc, 24)
			  | ATH9K_POW_SM(ratesArray[rateHt40_2] +
					 ht40PowerIncForPdadc, 16)
			  | ATH9K_POW_SM(ratesArray[rateHt40_1] +
					 ht40PowerIncForPdadc, 8)
			  | ATH9K_POW_SM(ratesArray[rateHt40_0] +
					 ht40PowerIncForPdadc, 0));
		REG_WRITE(ah, AR_PHY_POWER_TX_RATE8,
			  ATH9K_POW_SM(ratesArray[rateHt40_7] +
				       ht40PowerIncForPdadc, 24)
			  | ATH9K_POW_SM(ratesArray[rateHt40_6] +
					 ht40PowerIncForPdadc, 16)
			  | ATH9K_POW_SM(ratesArray[rateHt40_5] +
					 ht40PowerIncForPdadc, 8)
			  | ATH9K_POW_SM(ratesArray[rateHt40_4] +
					 ht40PowerIncForPdadc, 0));
		if (OLC_FOR_AR9280_20_LATER) {
			REG_WRITE(ah, AR_PHY_POWER_TX_RATE9,
				ATH9K_POW_SM(ratesArray[rateExtOfdm], 24)
				| ATH9K_POW_SM(RT_AR_DELTA(rateExtCck), 16)
				| ATH9K_POW_SM(ratesArray[rateDupOfdm], 8)
				| ATH9K_POW_SM(RT_AR_DELTA(rateDupCck), 0));
		} else {
			REG_WRITE(ah, AR_PHY_POWER_TX_RATE9,
				ATH9K_POW_SM(ratesArray[rateExtOfdm], 24)
				| ATH9K_POW_SM(ratesArray[rateExtCck], 16)
				| ATH9K_POW_SM(ratesArray[rateDupOfdm], 8)
				| ATH9K_POW_SM(ratesArray[rateDupCck], 0));
		}
	}

	REG_WRITE(ah, AR_PHY_POWER_TX_SUB,
		  ATH9K_POW_SM(pModal->pwrDecreaseFor3Chain, 6)
		  | ATH9K_POW_SM(pModal->pwrDecreaseFor2Chain, 0));

	REGWRITE_BUFFER_FLUSH(ah);
}

static u16 ath9k_hw_def_get_spur_channel(struct ath_hw *ah, u16 i, bool is2GHz)
{
#define EEP_DEF_SPURCHAN \
	(ah->eeprom.def.modalHeader[is2GHz].spurChans[i].spurChan)
	struct ath_common *common = ath9k_hw_common(ah);

	u16 spur_val = AR_NO_SPUR;

	ath_dbg(common, ANI, "Getting spur idx:%d is2Ghz:%d val:%x\n",
		i, is2GHz, ah->config.spurchans[i][is2GHz]);

	switch (ah->config.spurmode) {
	case SPUR_DISABLE:
		break;
	case SPUR_ENABLE_IOCTL:
		spur_val = ah->config.spurchans[i][is2GHz];
		ath_dbg(common, ANI, "Getting spur val from new loc. %d\n",
			spur_val);
		break;
	case SPUR_ENABLE_EEPROM:
		spur_val = EEP_DEF_SPURCHAN;
		break;
	}

	return spur_val;

#undef EEP_DEF_SPURCHAN
}

const struct eeprom_ops eep_def_ops = {
	.check_eeprom		= ath9k_hw_def_check_eeprom,
	.get_eeprom		= ath9k_hw_def_get_eeprom,
	.fill_eeprom		= ath9k_hw_def_fill_eeprom,
	.dump_eeprom		= ath9k_hw_def_dump_eeprom,
	.get_eeprom_ver		= ath9k_hw_def_get_eeprom_ver,
	.get_eeprom_rev		= ath9k_hw_def_get_eeprom_rev,
	.set_board_values	= ath9k_hw_def_set_board_values,
	.set_addac		= ath9k_hw_def_set_addac,
	.set_txpower		= ath9k_hw_def_set_txpower,
	.get_spur_channel	= ath9k_hw_def_get_spur_channel
};<|MERGE_RESOLUTION|>--- conflicted
+++ resolved
@@ -995,11 +995,7 @@
 #define REDUCE_SCALED_POWER_BY_THREE_CHAIN   9 /* 10*log10(3)*2 */
 
 	struct ar5416_eeprom_def *pEepData = &ah->eeprom.def;
-<<<<<<< HEAD
-	u16 twiceMaxEdgePower = MAX_RATE_POWER;
-=======
 	u16 twiceMaxEdgePower;
->>>>>>> dcd6c922
 	int i;
 	struct cal_ctl_data *rep;
 	struct cal_target_power_leg targetPowerOfdm, targetPowerCck = {
