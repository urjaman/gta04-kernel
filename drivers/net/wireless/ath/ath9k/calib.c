--- conflicted
+++ resolved
@@ -278,11 +278,7 @@
 	 * here, the baseband nf cal will just be capped by our present
 	 * noisefloor until the next calibration timer.
 	 */
-<<<<<<< HEAD
-	if (j == 1000) {
-=======
 	if (j == 10000) {
->>>>>>> 105e53f8
 		ath_dbg(common, ATH_DBG_ANY,
 			"Timeout while waiting for nf to load: AR_PHY_AGC_CONTROL=0x%x\n",
 			REG_READ(ah, AR_PHY_AGC_CONTROL));
