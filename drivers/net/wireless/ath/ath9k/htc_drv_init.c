/*
 * Copyright (c) 2010 Atheros Communications Inc.
 *
 * Permission to use, copy, modify, and/or distribute this software for any
 * purpose with or without fee is hereby granted, provided that the above
 * copyright notice and this permission notice appear in all copies.
 *
 * THE SOFTWARE IS PROVIDED "AS IS" AND THE AUTHOR DISCLAIMS ALL WARRANTIES
 * WITH REGARD TO THIS SOFTWARE INCLUDING ALL IMPLIED WARRANTIES OF
 * MERCHANTABILITY AND FITNESS. IN NO EVENT SHALL THE AUTHOR BE LIABLE FOR
 * ANY SPECIAL, DIRECT, INDIRECT, OR CONSEQUENTIAL DAMAGES OR ANY DAMAGES
 * WHATSOEVER RESULTING FROM LOSS OF USE, DATA OR PROFITS, WHETHER IN AN
 * ACTION OF CONTRACT, NEGLIGENCE OR OTHER TORTIOUS ACTION, ARISING OUT OF
 * OR IN CONNECTION WITH THE USE OR PERFORMANCE OF THIS SOFTWARE.
 */

#include "htc.h"

MODULE_AUTHOR("Atheros Communications");
MODULE_LICENSE("Dual BSD/GPL");
MODULE_DESCRIPTION("Atheros driver 802.11n HTC based wireless devices");

static unsigned int ath9k_debug = ATH_DBG_DEFAULT;
module_param_named(debug, ath9k_debug, uint, 0);
MODULE_PARM_DESC(debug, "Debugging mask");

int htc_modparam_nohwcrypt;
module_param_named(nohwcrypt, htc_modparam_nohwcrypt, int, 0444);
MODULE_PARM_DESC(nohwcrypt, "Disable hardware encryption");

#define CHAN2G(_freq, _idx)  { \
	.center_freq = (_freq), \
	.hw_value = (_idx), \
	.max_power = 20, \
}

#define CHAN5G(_freq, _idx) { \
	.band = IEEE80211_BAND_5GHZ, \
	.center_freq = (_freq), \
	.hw_value = (_idx), \
	.max_power = 20, \
}

<<<<<<< HEAD
=======
#define ATH_HTC_BTCOEX_PRODUCT_ID "wb193"

>>>>>>> 45f53cc9
static struct ieee80211_channel ath9k_2ghz_channels[] = {
	CHAN2G(2412, 0), /* Channel 1 */
	CHAN2G(2417, 1), /* Channel 2 */
	CHAN2G(2422, 2), /* Channel 3 */
	CHAN2G(2427, 3), /* Channel 4 */
	CHAN2G(2432, 4), /* Channel 5 */
	CHAN2G(2437, 5), /* Channel 6 */
	CHAN2G(2442, 6), /* Channel 7 */
	CHAN2G(2447, 7), /* Channel 8 */
	CHAN2G(2452, 8), /* Channel 9 */
	CHAN2G(2457, 9), /* Channel 10 */
	CHAN2G(2462, 10), /* Channel 11 */
	CHAN2G(2467, 11), /* Channel 12 */
	CHAN2G(2472, 12), /* Channel 13 */
	CHAN2G(2484, 13), /* Channel 14 */
};

static struct ieee80211_channel ath9k_5ghz_channels[] = {
	/* _We_ call this UNII 1 */
	CHAN5G(5180, 14), /* Channel 36 */
	CHAN5G(5200, 15), /* Channel 40 */
	CHAN5G(5220, 16), /* Channel 44 */
	CHAN5G(5240, 17), /* Channel 48 */
	/* _We_ call this UNII 2 */
	CHAN5G(5260, 18), /* Channel 52 */
	CHAN5G(5280, 19), /* Channel 56 */
	CHAN5G(5300, 20), /* Channel 60 */
	CHAN5G(5320, 21), /* Channel 64 */
	/* _We_ call this "Middle band" */
	CHAN5G(5500, 22), /* Channel 100 */
	CHAN5G(5520, 23), /* Channel 104 */
	CHAN5G(5540, 24), /* Channel 108 */
	CHAN5G(5560, 25), /* Channel 112 */
	CHAN5G(5580, 26), /* Channel 116 */
	CHAN5G(5600, 27), /* Channel 120 */
	CHAN5G(5620, 28), /* Channel 124 */
	CHAN5G(5640, 29), /* Channel 128 */
	CHAN5G(5660, 30), /* Channel 132 */
	CHAN5G(5680, 31), /* Channel 136 */
	CHAN5G(5700, 32), /* Channel 140 */
	/* _We_ call this UNII 3 */
	CHAN5G(5745, 33), /* Channel 149 */
	CHAN5G(5765, 34), /* Channel 153 */
	CHAN5G(5785, 35), /* Channel 157 */
	CHAN5G(5805, 36), /* Channel 161 */
	CHAN5G(5825, 37), /* Channel 165 */
};

/* Atheros hardware rate code addition for short premble */
#define SHPCHECK(__hw_rate, __flags) \
	((__flags & IEEE80211_RATE_SHORT_PREAMBLE) ? (__hw_rate | 0x04) : 0)

#define RATE(_bitrate, _hw_rate, _flags) {		\
	.bitrate	= (_bitrate),			\
	.flags		= (_flags),			\
	.hw_value	= (_hw_rate),			\
	.hw_value_short = (SHPCHECK(_hw_rate, _flags))	\
}

static struct ieee80211_rate ath9k_legacy_rates[] = {
	RATE(10, 0x1b, 0),
	RATE(20, 0x1a, IEEE80211_RATE_SHORT_PREAMBLE), /* shortp : 0x1e */
	RATE(55, 0x19, IEEE80211_RATE_SHORT_PREAMBLE), /* shortp: 0x1d */
	RATE(110, 0x18, IEEE80211_RATE_SHORT_PREAMBLE), /* short: 0x1c */
	RATE(60, 0x0b, 0),
	RATE(90, 0x0f, 0),
	RATE(120, 0x0a, 0),
	RATE(180, 0x0e, 0),
	RATE(240, 0x09, 0),
	RATE(360, 0x0d, 0),
	RATE(480, 0x08, 0),
	RATE(540, 0x0c, 0),
};

static int ath9k_htc_wait_for_target(struct ath9k_htc_priv *priv)
{
	int time_left;

	if (atomic_read(&priv->htc->tgt_ready) > 0) {
		atomic_dec(&priv->htc->tgt_ready);
		return 0;
	}

	/* Firmware can take up to 50ms to get ready, to be safe use 1 second */
	time_left = wait_for_completion_timeout(&priv->htc->target_wait, HZ);
	if (!time_left) {
		dev_err(priv->dev, "ath9k_htc: Target is unresponsive\n");
		return -ETIMEDOUT;
	}

	atomic_dec(&priv->htc->tgt_ready);

	return 0;
}

static void ath9k_deinit_priv(struct ath9k_htc_priv *priv)
{
	ath9k_htc_exit_debug(priv->ah);
	ath9k_hw_deinit(priv->ah);
	tasklet_kill(&priv->wmi_tasklet);
	tasklet_kill(&priv->rx_tasklet);
	tasklet_kill(&priv->tx_tasklet);
	kfree(priv->ah);
	priv->ah = NULL;
}

static void ath9k_deinit_device(struct ath9k_htc_priv *priv)
{
	struct ieee80211_hw *hw = priv->hw;

	wiphy_rfkill_stop_polling(hw->wiphy);
	ath9k_deinit_leds(priv);
	ieee80211_unregister_hw(hw);
	ath9k_rx_cleanup(priv);
	ath9k_tx_cleanup(priv);
	ath9k_deinit_priv(priv);
}

static inline int ath9k_htc_connect_svc(struct ath9k_htc_priv *priv,
					u16 service_id,
					void (*tx) (void *,
						    struct sk_buff *,
						    enum htc_endpoint_id,
						    bool txok),
					enum htc_endpoint_id *ep_id)
{
	struct htc_service_connreq req;

	memset(&req, 0, sizeof(struct htc_service_connreq));

	req.service_id = service_id;
	req.ep_callbacks.priv = priv;
	req.ep_callbacks.rx = ath9k_htc_rxep;
	req.ep_callbacks.tx = tx;

	return htc_connect_service(priv->htc, &req, ep_id);
}

static int ath9k_init_htc_services(struct ath9k_htc_priv *priv, u16 devid)
{
	int ret;

	/* WMI CMD*/
	ret = ath9k_wmi_connect(priv->htc, priv->wmi, &priv->wmi_cmd_ep);
	if (ret)
		goto err;

	/* Beacon */
	ret = ath9k_htc_connect_svc(priv, WMI_BEACON_SVC, ath9k_htc_beaconep,
				    &priv->beacon_ep);
	if (ret)
		goto err;

	/* CAB */
	ret = ath9k_htc_connect_svc(priv, WMI_CAB_SVC, ath9k_htc_txep,
				    &priv->cab_ep);
	if (ret)
		goto err;


	/* UAPSD */
	ret = ath9k_htc_connect_svc(priv, WMI_UAPSD_SVC, ath9k_htc_txep,
				    &priv->uapsd_ep);
	if (ret)
		goto err;

	/* MGMT */
	ret = ath9k_htc_connect_svc(priv, WMI_MGMT_SVC, ath9k_htc_txep,
				    &priv->mgmt_ep);
	if (ret)
		goto err;

	/* DATA BE */
	ret = ath9k_htc_connect_svc(priv, WMI_DATA_BE_SVC, ath9k_htc_txep,
				    &priv->data_be_ep);
	if (ret)
		goto err;

	/* DATA BK */
	ret = ath9k_htc_connect_svc(priv, WMI_DATA_BK_SVC, ath9k_htc_txep,
				    &priv->data_bk_ep);
	if (ret)
		goto err;

	/* DATA VI */
	ret = ath9k_htc_connect_svc(priv, WMI_DATA_VI_SVC, ath9k_htc_txep,
				    &priv->data_vi_ep);
	if (ret)
		goto err;

	/* DATA VO */
	ret = ath9k_htc_connect_svc(priv, WMI_DATA_VO_SVC, ath9k_htc_txep,
				    &priv->data_vo_ep);
	if (ret)
		goto err;

	/*
	 * Setup required credits before initializing HTC.
	 * This is a bit hacky, but, since queuing is done in
	 * the HIF layer, shouldn't matter much.
	 */

	switch(devid) {
	case 0x7010:
	case 0x7015:
	case 0x9018:
		priv->htc->credits = 45;
		break;
	default:
		priv->htc->credits = 33;
	}

	ret = htc_init(priv->htc);
	if (ret)
		goto err;

	dev_info(priv->dev, "ath9k_htc: HTC initialized with %d credits\n",
		 priv->htc->credits);

	return 0;

err:
	dev_err(priv->dev, "ath9k_htc: Unable to initialize HTC services\n");
	return ret;
}

static int ath9k_reg_notifier(struct wiphy *wiphy,
			      struct regulatory_request *request)
{
	struct ieee80211_hw *hw = wiphy_to_ieee80211_hw(wiphy);
	struct ath9k_htc_priv *priv = hw->priv;

	return ath_reg_notifier_apply(wiphy, request,
				      ath9k_hw_regulatory(priv->ah));
}

static unsigned int ath9k_regread(void *hw_priv, u32 reg_offset)
{
	struct ath_hw *ah = (struct ath_hw *) hw_priv;
	struct ath_common *common = ath9k_hw_common(ah);
	struct ath9k_htc_priv *priv = (struct ath9k_htc_priv *) common->priv;
	__be32 val, reg = cpu_to_be32(reg_offset);
	int r;

	r = ath9k_wmi_cmd(priv->wmi, WMI_REG_READ_CMDID,
			  (u8 *) &reg, sizeof(reg),
			  (u8 *) &val, sizeof(val),
			  100);
	if (unlikely(r)) {
		ath_print(common, ATH_DBG_WMI,
			  "REGISTER READ FAILED: (0x%04x, %d)\n",
			   reg_offset, r);
		return -EIO;
	}

	return be32_to_cpu(val);
}

static void ath9k_regwrite_single(void *hw_priv, u32 val, u32 reg_offset)
{
	struct ath_hw *ah = (struct ath_hw *) hw_priv;
	struct ath_common *common = ath9k_hw_common(ah);
	struct ath9k_htc_priv *priv = (struct ath9k_htc_priv *) common->priv;
	__be32 buf[2] = {
		cpu_to_be32(reg_offset),
		cpu_to_be32(val),
	};
	int r;

	r = ath9k_wmi_cmd(priv->wmi, WMI_REG_WRITE_CMDID,
			  (u8 *) &buf, sizeof(buf),
			  (u8 *) &val, sizeof(val),
			  100);
	if (unlikely(r)) {
		ath_print(common, ATH_DBG_WMI,
			  "REGISTER WRITE FAILED:(0x%04x, %d)\n",
			  reg_offset, r);
	}
}

static void ath9k_regwrite_buffer(void *hw_priv, u32 val, u32 reg_offset)
{
	struct ath_hw *ah = (struct ath_hw *) hw_priv;
	struct ath_common *common = ath9k_hw_common(ah);
	struct ath9k_htc_priv *priv = (struct ath9k_htc_priv *) common->priv;
	u32 rsp_status;
	int r;

	mutex_lock(&priv->wmi->multi_write_mutex);

	/* Store the register/value */
	priv->wmi->multi_write[priv->wmi->multi_write_idx].reg =
		cpu_to_be32(reg_offset);
	priv->wmi->multi_write[priv->wmi->multi_write_idx].val =
		cpu_to_be32(val);

	priv->wmi->multi_write_idx++;

	/* If the buffer is full, send it out. */
	if (priv->wmi->multi_write_idx == MAX_CMD_NUMBER) {
		r = ath9k_wmi_cmd(priv->wmi, WMI_REG_WRITE_CMDID,
			  (u8 *) &priv->wmi->multi_write,
			  sizeof(struct register_write) * priv->wmi->multi_write_idx,
			  (u8 *) &rsp_status, sizeof(rsp_status),
			  100);
		if (unlikely(r)) {
			ath_print(common, ATH_DBG_WMI,
				  "REGISTER WRITE FAILED, multi len: %d\n",
				  priv->wmi->multi_write_idx);
		}
		priv->wmi->multi_write_idx = 0;
	}

	mutex_unlock(&priv->wmi->multi_write_mutex);
}

static void ath9k_regwrite(void *hw_priv, u32 val, u32 reg_offset)
{
	struct ath_hw *ah = (struct ath_hw *) hw_priv;
	struct ath_common *common = ath9k_hw_common(ah);
	struct ath9k_htc_priv *priv = (struct ath9k_htc_priv *) common->priv;

	if (atomic_read(&priv->wmi->mwrite_cnt))
		ath9k_regwrite_buffer(hw_priv, val, reg_offset);
	else
		ath9k_regwrite_single(hw_priv, val, reg_offset);
}

static void ath9k_enable_regwrite_buffer(void *hw_priv)
{
	struct ath_hw *ah = (struct ath_hw *) hw_priv;
	struct ath_common *common = ath9k_hw_common(ah);
	struct ath9k_htc_priv *priv = (struct ath9k_htc_priv *) common->priv;

	atomic_inc(&priv->wmi->mwrite_cnt);
}

static void ath9k_regwrite_flush(void *hw_priv)
{
	struct ath_hw *ah = (struct ath_hw *) hw_priv;
	struct ath_common *common = ath9k_hw_common(ah);
	struct ath9k_htc_priv *priv = (struct ath9k_htc_priv *) common->priv;
	u32 rsp_status;
	int r;

	atomic_dec(&priv->wmi->mwrite_cnt);

	mutex_lock(&priv->wmi->multi_write_mutex);

	if (priv->wmi->multi_write_idx) {
		r = ath9k_wmi_cmd(priv->wmi, WMI_REG_WRITE_CMDID,
			  (u8 *) &priv->wmi->multi_write,
			  sizeof(struct register_write) * priv->wmi->multi_write_idx,
			  (u8 *) &rsp_status, sizeof(rsp_status),
			  100);
		if (unlikely(r)) {
			ath_print(common, ATH_DBG_WMI,
				  "REGISTER WRITE FAILED, multi len: %d\n",
				  priv->wmi->multi_write_idx);
		}
		priv->wmi->multi_write_idx = 0;
	}

	mutex_unlock(&priv->wmi->multi_write_mutex);
}

static const struct ath_ops ath9k_common_ops = {
	.read = ath9k_regread,
	.write = ath9k_regwrite,
	.enable_write_buffer = ath9k_enable_regwrite_buffer,
	.write_flush = ath9k_regwrite_flush,
};

static void ath_usb_read_cachesize(struct ath_common *common, int *csz)
{
	*csz = L1_CACHE_BYTES >> 2;
}

static bool ath_usb_eeprom_read(struct ath_common *common, u32 off, u16 *data)
{
	struct ath_hw *ah = (struct ath_hw *) common->ah;

	(void)REG_READ(ah, AR5416_EEPROM_OFFSET + (off << AR5416_EEPROM_S));

	if (!ath9k_hw_wait(ah,
			   AR_EEPROM_STATUS_DATA,
			   AR_EEPROM_STATUS_DATA_BUSY |
			   AR_EEPROM_STATUS_DATA_PROT_ACCESS, 0,
			   AH_WAIT_TIMEOUT))
		return false;

	*data = MS(REG_READ(ah, AR_EEPROM_STATUS_DATA),
		   AR_EEPROM_STATUS_DATA_VAL);

	return true;
}

static const struct ath_bus_ops ath9k_usb_bus_ops = {
	.ath_bus_type = ATH_USB,
	.read_cachesize = ath_usb_read_cachesize,
	.eeprom_read = ath_usb_eeprom_read,
};

static void setup_ht_cap(struct ath9k_htc_priv *priv,
			 struct ieee80211_sta_ht_cap *ht_info)
{
	struct ath_common *common = ath9k_hw_common(priv->ah);
	u8 tx_streams, rx_streams;
	int i;

	ht_info->ht_supported = true;
	ht_info->cap = IEEE80211_HT_CAP_SUP_WIDTH_20_40 |
		       IEEE80211_HT_CAP_SM_PS |
		       IEEE80211_HT_CAP_SGI_40 |
		       IEEE80211_HT_CAP_DSSSCCK40;

	if (priv->ah->caps.hw_caps & ATH9K_HW_CAP_SGI_20)
		ht_info->cap |= IEEE80211_HT_CAP_SGI_20;

	ht_info->cap |= (1 << IEEE80211_HT_CAP_RX_STBC_SHIFT);

	ht_info->ampdu_factor = IEEE80211_HT_MAX_AMPDU_64K;
	ht_info->ampdu_density = IEEE80211_HT_MPDU_DENSITY_8;

	memset(&ht_info->mcs, 0, sizeof(ht_info->mcs));

	/* ath9k_htc supports only 1 or 2 stream devices */
	tx_streams = ath9k_cmn_count_streams(common->tx_chainmask, 2);
	rx_streams = ath9k_cmn_count_streams(common->rx_chainmask, 2);

	ath_print(common, ATH_DBG_CONFIG,
		  "TX streams %d, RX streams: %d\n",
		  tx_streams, rx_streams);

	if (tx_streams != rx_streams) {
		ht_info->mcs.tx_params |= IEEE80211_HT_MCS_TX_RX_DIFF;
		ht_info->mcs.tx_params |= ((tx_streams - 1) <<
					   IEEE80211_HT_MCS_TX_MAX_STREAMS_SHIFT);
	}

	for (i = 0; i < rx_streams; i++)
		ht_info->mcs.rx_mask[i] = 0xff;

	ht_info->mcs.tx_params |= IEEE80211_HT_MCS_TX_DEFINED;
}

static int ath9k_init_queues(struct ath9k_htc_priv *priv)
{
	struct ath_common *common = ath9k_hw_common(priv->ah);
	int i;

	for (i = 0; i < ARRAY_SIZE(priv->hwq_map); i++)
		priv->hwq_map[i] = -1;

	priv->beaconq = ath9k_hw_beaconq_setup(priv->ah);
	if (priv->beaconq == -1) {
		ath_print(common, ATH_DBG_FATAL,
			  "Unable to setup BEACON xmit queue\n");
		goto err;
	}

	priv->cabq = ath9k_htc_cabq_setup(priv);
	if (priv->cabq == -1) {
		ath_print(common, ATH_DBG_FATAL,
			  "Unable to setup CAB xmit queue\n");
		goto err;
	}

	if (!ath9k_htc_txq_setup(priv, WME_AC_BE)) {
		ath_print(common, ATH_DBG_FATAL,
			  "Unable to setup xmit queue for BE traffic\n");
		goto err;
	}

	if (!ath9k_htc_txq_setup(priv, WME_AC_BK)) {
		ath_print(common, ATH_DBG_FATAL,
			  "Unable to setup xmit queue for BK traffic\n");
		goto err;
	}
	if (!ath9k_htc_txq_setup(priv, WME_AC_VI)) {
		ath_print(common, ATH_DBG_FATAL,
			  "Unable to setup xmit queue for VI traffic\n");
		goto err;
	}
	if (!ath9k_htc_txq_setup(priv, WME_AC_VO)) {
		ath_print(common, ATH_DBG_FATAL,
			  "Unable to setup xmit queue for VO traffic\n");
		goto err;
	}

	return 0;

err:
	return -EINVAL;
}

static void ath9k_init_crypto(struct ath9k_htc_priv *priv)
{
	struct ath_common *common = ath9k_hw_common(priv->ah);
	int i = 0;

	/* Get the hardware key cache size. */
	common->keymax = priv->ah->caps.keycache_size;
	if (common->keymax > ATH_KEYMAX) {
		ath_print(common, ATH_DBG_ANY,
			  "Warning, using only %u entries in %u key cache\n",
			  ATH_KEYMAX, common->keymax);
		common->keymax = ATH_KEYMAX;
	}

	if (priv->ah->misc_mode & AR_PCU_MIC_NEW_LOC_ENA)
		common->crypt_caps |= ATH_CRYPT_CAP_MIC_COMBINED;

	/*
	 * Reset the key cache since some parts do not
	 * reset the contents on initial power up.
	 */
	for (i = 0; i < common->keymax; i++)
<<<<<<< HEAD
		ath9k_hw_keyreset(priv->ah, (u16) i);
=======
		ath_hw_keyreset(common, (u16) i);
>>>>>>> 45f53cc9
}

static void ath9k_init_channels_rates(struct ath9k_htc_priv *priv)
{
	if (priv->ah->caps.hw_caps & ATH9K_HW_CAP_2GHZ) {
		priv->sbands[IEEE80211_BAND_2GHZ].channels =
			ath9k_2ghz_channels;
		priv->sbands[IEEE80211_BAND_2GHZ].band = IEEE80211_BAND_2GHZ;
		priv->sbands[IEEE80211_BAND_2GHZ].n_channels =
			ARRAY_SIZE(ath9k_2ghz_channels);
		priv->sbands[IEEE80211_BAND_2GHZ].bitrates = ath9k_legacy_rates;
		priv->sbands[IEEE80211_BAND_2GHZ].n_bitrates =
			ARRAY_SIZE(ath9k_legacy_rates);
	}

<<<<<<< HEAD
	if (test_bit(ATH9K_MODE_11A, priv->ah->caps.wireless_modes)) {
=======
	if (priv->ah->caps.hw_caps & ATH9K_HW_CAP_5GHZ) {
>>>>>>> 45f53cc9
		priv->sbands[IEEE80211_BAND_5GHZ].channels = ath9k_5ghz_channels;
		priv->sbands[IEEE80211_BAND_5GHZ].band = IEEE80211_BAND_5GHZ;
		priv->sbands[IEEE80211_BAND_5GHZ].n_channels =
			ARRAY_SIZE(ath9k_5ghz_channels);
		priv->sbands[IEEE80211_BAND_5GHZ].bitrates =
			ath9k_legacy_rates + 4;
		priv->sbands[IEEE80211_BAND_5GHZ].n_bitrates =
			ARRAY_SIZE(ath9k_legacy_rates) - 4;
	}
}

static void ath9k_init_misc(struct ath9k_htc_priv *priv)
{
	struct ath_common *common = ath9k_hw_common(priv->ah);

	common->tx_chainmask = priv->ah->caps.tx_chainmask;
	common->rx_chainmask = priv->ah->caps.rx_chainmask;

	memcpy(common->bssidmask, ath_bcast_mac, ETH_ALEN);

	priv->ah->opmode = NL80211_IFTYPE_STATION;
}

static void ath9k_init_btcoex(struct ath9k_htc_priv *priv)
{
	int qnum;

	switch (priv->ah->btcoex_hw.scheme) {
	case ATH_BTCOEX_CFG_NONE:
		break;
	case ATH_BTCOEX_CFG_3WIRE:
		priv->ah->btcoex_hw.btactive_gpio = 7;
		priv->ah->btcoex_hw.btpriority_gpio = 6;
		priv->ah->btcoex_hw.wlanactive_gpio = 8;
		priv->btcoex.bt_stomp_type = ATH_BTCOEX_STOMP_LOW;
		ath9k_hw_btcoex_init_3wire(priv->ah);
		ath_htc_init_btcoex_work(priv);
		qnum = priv->hwq_map[WME_AC_BE];
		ath9k_hw_init_btcoex_hw(priv->ah, qnum);
		break;
	default:
		WARN_ON(1);
		break;
	}
}

static int ath9k_init_priv(struct ath9k_htc_priv *priv,
			   u16 devid, char *product)
{
	struct ath_hw *ah = NULL;
	struct ath_common *common;
	int ret = 0, csz = 0;

	priv->op_flags |= OP_INVALID;

	ah = kzalloc(sizeof(struct ath_hw), GFP_KERNEL);
	if (!ah)
		return -ENOMEM;

	ah->hw_version.devid = devid;
	ah->hw_version.subsysid = 0; /* FIXME */
	priv->ah = ah;

	common = ath9k_hw_common(ah);
	common->ops = &ath9k_common_ops;
	common->bus_ops = &ath9k_usb_bus_ops;
	common->ah = ah;
	common->hw = priv->hw;
	common->priv = priv;
	common->debug_mask = ath9k_debug;

	spin_lock_init(&priv->wmi->wmi_lock);
	spin_lock_init(&priv->beacon_lock);
	spin_lock_init(&priv->tx_lock);
	mutex_init(&priv->mutex);
	mutex_init(&priv->htc_pm_lock);
	tasklet_init(&priv->wmi_tasklet, ath9k_wmi_tasklet,
		     (unsigned long)priv);
	tasklet_init(&priv->rx_tasklet, ath9k_rx_tasklet,
		     (unsigned long)priv);
	tasklet_init(&priv->tx_tasklet, ath9k_tx_tasklet, (unsigned long)priv);
	INIT_DELAYED_WORK(&priv->ath9k_ani_work, ath9k_ani_work);
	INIT_WORK(&priv->ps_work, ath9k_ps_work);

	/*
	 * Cache line size is used to size and align various
	 * structures used to communicate with the hardware.
	 */
	ath_read_cachesize(common, &csz);
	common->cachelsz = csz << 2; /* convert to bytes */

	ret = ath9k_hw_init(ah);
	if (ret) {
		ath_print(common, ATH_DBG_FATAL,
			  "Unable to initialize hardware; "
			  "initialization status: %d\n", ret);
		goto err_hw;
	}

	ret = ath9k_htc_init_debug(ah);
	if (ret) {
		ath_print(common, ATH_DBG_FATAL,
			  "Unable to create debugfs files\n");
		goto err_debug;
	}

	ret = ath9k_init_queues(priv);
	if (ret)
		goto err_queues;

	ath9k_init_crypto(priv);
	ath9k_init_channels_rates(priv);
	ath9k_init_misc(priv);

	if (product && strncmp(product, ATH_HTC_BTCOEX_PRODUCT_ID, 5) == 0) {
		ah->btcoex_hw.scheme = ATH_BTCOEX_CFG_3WIRE;
		ath9k_init_btcoex(priv);
	}

	return 0;

err_queues:
	ath9k_htc_exit_debug(ah);
err_debug:
	ath9k_hw_deinit(ah);
err_hw:

	kfree(ah);
	priv->ah = NULL;

	return ret;
}

static void ath9k_set_hw_capab(struct ath9k_htc_priv *priv,
			       struct ieee80211_hw *hw)
{
	struct ath_common *common = ath9k_hw_common(priv->ah);

	hw->flags = IEEE80211_HW_SIGNAL_DBM |
		IEEE80211_HW_AMPDU_AGGREGATION |
		IEEE80211_HW_SPECTRUM_MGMT |
		IEEE80211_HW_HAS_RATE_CONTROL |
		IEEE80211_HW_RX_INCLUDES_FCS |
		IEEE80211_HW_SUPPORTS_PS |
		IEEE80211_HW_PS_NULLFUNC_STACK;

	hw->wiphy->interface_modes =
		BIT(NL80211_IFTYPE_STATION) |
		BIT(NL80211_IFTYPE_ADHOC);

	hw->wiphy->flags &= ~WIPHY_FLAG_PS_ON_BY_DEFAULT;

	hw->queues = 4;
	hw->channel_change_time = 5000;
	hw->max_listen_interval = 10;
	hw->vif_data_size = sizeof(struct ath9k_htc_vif);
	hw->sta_data_size = sizeof(struct ath9k_htc_sta);

	/* tx_frame_hdr is larger than tx_mgmt_hdr anyway */
	hw->extra_tx_headroom = sizeof(struct tx_frame_hdr) +
		sizeof(struct htc_frame_hdr) + 4;

	if (priv->ah->caps.hw_caps & ATH9K_HW_CAP_2GHZ)
		hw->wiphy->bands[IEEE80211_BAND_2GHZ] =
			&priv->sbands[IEEE80211_BAND_2GHZ];
<<<<<<< HEAD
	if (test_bit(ATH9K_MODE_11A, priv->ah->caps.wireless_modes))
=======
	if (priv->ah->caps.hw_caps & ATH9K_HW_CAP_5GHZ)
>>>>>>> 45f53cc9
		hw->wiphy->bands[IEEE80211_BAND_5GHZ] =
			&priv->sbands[IEEE80211_BAND_5GHZ];

	if (priv->ah->caps.hw_caps & ATH9K_HW_CAP_HT) {
		if (priv->ah->caps.hw_caps & ATH9K_HW_CAP_2GHZ)
			setup_ht_cap(priv,
				     &priv->sbands[IEEE80211_BAND_2GHZ].ht_cap);
<<<<<<< HEAD
		if (test_bit(ATH9K_MODE_11A, priv->ah->caps.wireless_modes))
=======
		if (priv->ah->caps.hw_caps & ATH9K_HW_CAP_5GHZ)
>>>>>>> 45f53cc9
			setup_ht_cap(priv,
				     &priv->sbands[IEEE80211_BAND_5GHZ].ht_cap);
	}

	SET_IEEE80211_PERM_ADDR(hw, common->macaddr);
}

static int ath9k_init_device(struct ath9k_htc_priv *priv,
			     u16 devid, char *product)
{
	struct ieee80211_hw *hw = priv->hw;
	struct ath_common *common;
	struct ath_hw *ah;
	int error = 0;
	struct ath_regulatory *reg;

	/* Bring up device */
	error = ath9k_init_priv(priv, devid, product);
	if (error != 0)
		goto err_init;

	ah = priv->ah;
	common = ath9k_hw_common(ah);
	ath9k_set_hw_capab(priv, hw);

	/* Initialize regulatory */
	error = ath_regd_init(&common->regulatory, priv->hw->wiphy,
			      ath9k_reg_notifier);
	if (error)
		goto err_regd;

	reg = &common->regulatory;

	/* Setup TX */
	error = ath9k_tx_init(priv);
	if (error != 0)
		goto err_tx;

	/* Setup RX */
	error = ath9k_rx_init(priv);
	if (error != 0)
		goto err_rx;

	/* Register with mac80211 */
	error = ieee80211_register_hw(hw);
	if (error)
		goto err_register;

	/* Handle world regulatory */
	if (!ath_is_world_regd(reg)) {
		error = regulatory_hint(hw->wiphy, reg->alpha2);
		if (error)
			goto err_world;
	}

	ath9k_init_leds(priv);
	ath9k_start_rfkill_poll(priv);

	return 0;

err_world:
	ieee80211_unregister_hw(hw);
err_register:
	ath9k_rx_cleanup(priv);
err_rx:
	ath9k_tx_cleanup(priv);
err_tx:
	/* Nothing */
err_regd:
	ath9k_deinit_priv(priv);
err_init:
	return error;
}

int ath9k_htc_probe_device(struct htc_target *htc_handle, struct device *dev,
			   u16 devid, char *product)
{
	struct ieee80211_hw *hw;
	struct ath9k_htc_priv *priv;
	int ret;

	hw = ieee80211_alloc_hw(sizeof(struct ath9k_htc_priv), &ath9k_htc_ops);
	if (!hw)
		return -ENOMEM;

	priv = hw->priv;
	priv->hw = hw;
	priv->htc = htc_handle;
	priv->dev = dev;
	htc_handle->drv_priv = priv;
	SET_IEEE80211_DEV(hw, priv->dev);

	ret = ath9k_htc_wait_for_target(priv);
	if (ret)
		goto err_free;

	priv->wmi = ath9k_init_wmi(priv);
	if (!priv->wmi) {
		ret = -EINVAL;
		goto err_free;
	}

	ret = ath9k_init_htc_services(priv, devid);
	if (ret)
		goto err_init;

	/* The device may have been unplugged earlier. */
	priv->op_flags &= ~OP_UNPLUGGED;

	ret = ath9k_init_device(priv, devid, product);
	if (ret)
		goto err_init;

	return 0;

err_init:
	ath9k_deinit_wmi(priv);
err_free:
	ieee80211_free_hw(hw);
	return ret;
}

void ath9k_htc_disconnect_device(struct htc_target *htc_handle, bool hotunplug)
{
	if (htc_handle->drv_priv) {

		/* Check if the device has been yanked out. */
		if (hotunplug)
			htc_handle->drv_priv->op_flags |= OP_UNPLUGGED;

		ath9k_deinit_device(htc_handle->drv_priv);
		ath9k_deinit_wmi(htc_handle->drv_priv);
		ieee80211_free_hw(htc_handle->drv_priv->hw);
	}
}

#ifdef CONFIG_PM
int ath9k_htc_resume(struct htc_target *htc_handle)
{
	int ret;

	ret = ath9k_htc_wait_for_target(htc_handle->drv_priv);
	if (ret)
		return ret;

	ret = ath9k_init_htc_services(htc_handle->drv_priv,
			      htc_handle->drv_priv->ah->hw_version.devid);
	return ret;
}
#endif

static int __init ath9k_htc_init(void)
{
	int error;

	error = ath9k_htc_debug_create_root();
	if (error < 0) {
		printk(KERN_ERR
			"ath9k_htc: Unable to create debugfs root: %d\n",
			error);
		goto err_dbg;
	}

	error = ath9k_hif_usb_init();
	if (error < 0) {
		printk(KERN_ERR
			"ath9k_htc: No USB devices found,"
			" driver not installed.\n");
		error = -ENODEV;
		goto err_usb;
	}

	return 0;

err_usb:
	ath9k_htc_debug_remove_root();
err_dbg:
	return error;
}
module_init(ath9k_htc_init);

static void __exit ath9k_htc_exit(void)
{
	ath9k_hif_usb_exit();
	ath9k_htc_debug_remove_root();
	printk(KERN_INFO "ath9k_htc: Driver unloaded\n");
}
module_exit(ath9k_htc_exit);<|MERGE_RESOLUTION|>--- conflicted
+++ resolved
@@ -41,11 +41,8 @@
 	.max_power = 20, \
 }
 
-<<<<<<< HEAD
-=======
 #define ATH_HTC_BTCOEX_PRODUCT_ID "wb193"
 
->>>>>>> 45f53cc9
 static struct ieee80211_channel ath9k_2ghz_channels[] = {
 	CHAN2G(2412, 0), /* Channel 1 */
 	CHAN2G(2417, 1), /* Channel 2 */
@@ -564,11 +561,7 @@
 	 * reset the contents on initial power up.
 	 */
 	for (i = 0; i < common->keymax; i++)
-<<<<<<< HEAD
-		ath9k_hw_keyreset(priv->ah, (u16) i);
-=======
 		ath_hw_keyreset(common, (u16) i);
->>>>>>> 45f53cc9
 }
 
 static void ath9k_init_channels_rates(struct ath9k_htc_priv *priv)
@@ -584,11 +577,7 @@
 			ARRAY_SIZE(ath9k_legacy_rates);
 	}
 
-<<<<<<< HEAD
-	if (test_bit(ATH9K_MODE_11A, priv->ah->caps.wireless_modes)) {
-=======
 	if (priv->ah->caps.hw_caps & ATH9K_HW_CAP_5GHZ) {
->>>>>>> 45f53cc9
 		priv->sbands[IEEE80211_BAND_5GHZ].channels = ath9k_5ghz_channels;
 		priv->sbands[IEEE80211_BAND_5GHZ].band = IEEE80211_BAND_5GHZ;
 		priv->sbands[IEEE80211_BAND_5GHZ].n_channels =
@@ -754,11 +743,7 @@
 	if (priv->ah->caps.hw_caps & ATH9K_HW_CAP_2GHZ)
 		hw->wiphy->bands[IEEE80211_BAND_2GHZ] =
 			&priv->sbands[IEEE80211_BAND_2GHZ];
-<<<<<<< HEAD
-	if (test_bit(ATH9K_MODE_11A, priv->ah->caps.wireless_modes))
-=======
 	if (priv->ah->caps.hw_caps & ATH9K_HW_CAP_5GHZ)
->>>>>>> 45f53cc9
 		hw->wiphy->bands[IEEE80211_BAND_5GHZ] =
 			&priv->sbands[IEEE80211_BAND_5GHZ];
 
@@ -766,11 +751,7 @@
 		if (priv->ah->caps.hw_caps & ATH9K_HW_CAP_2GHZ)
 			setup_ht_cap(priv,
 				     &priv->sbands[IEEE80211_BAND_2GHZ].ht_cap);
-<<<<<<< HEAD
-		if (test_bit(ATH9K_MODE_11A, priv->ah->caps.wireless_modes))
-=======
 		if (priv->ah->caps.hw_caps & ATH9K_HW_CAP_5GHZ)
->>>>>>> 45f53cc9
 			setup_ht_cap(priv,
 				     &priv->sbands[IEEE80211_BAND_5GHZ].ht_cap);
 	}
