--- conflicted
+++ resolved
@@ -175,11 +175,7 @@
 
 void ath_debug_stat_interrupt(struct ath_softc *sc, enum ath9k_int status);
 void ath_debug_stat_tx(struct ath_softc *sc, struct ath_buf *bf,
-<<<<<<< HEAD
-		       struct ath_tx_status *ts);
-=======
 		       struct ath_tx_status *ts, struct ath_txq *txq);
->>>>>>> 105e53f8
 void ath_debug_stat_rx(struct ath_softc *sc, struct ath_rx_status *rs);
 
 #else
