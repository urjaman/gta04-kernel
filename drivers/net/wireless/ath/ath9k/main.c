--- conflicted
+++ resolved
@@ -462,15 +462,10 @@
 	if (!ath9k_hw_intrpend(ah))
 		return IRQ_NONE;
 
-<<<<<<< HEAD
-	if(test_bit(SC_OP_HW_RESET, &sc->sc_flags))
-		return IRQ_HANDLED;
-=======
 	if (test_bit(SC_OP_HW_RESET, &sc->sc_flags)) {
 		ath9k_hw_kill_interrupts(ah);
 		return IRQ_HANDLED;
 	}
->>>>>>> 4cbe5a55
 
 	/*
 	 * Figure out the reason(s) for the interrupt.  Note
