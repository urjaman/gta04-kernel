--- conflicted
+++ resolved
@@ -940,13 +940,10 @@
 	const struct firmware *eeprom_blob;
 
 	struct ath_dynack dynack;
-<<<<<<< HEAD
-=======
 
 	bool tpc_enabled;
 	u8 tx_power[Ar5416RateSize];
 	u8 tx_power_stbc[Ar5416RateSize];
->>>>>>> e529fea9
 };
 
 struct ath_bus_ops {
