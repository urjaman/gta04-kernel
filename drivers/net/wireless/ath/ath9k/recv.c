--- conflicted
+++ resolved
@@ -844,15 +844,9 @@
 	int dma_type;
 
 	if (edma)
-<<<<<<< HEAD
-		dma_type = DMA_FROM_DEVICE;
-	else
-		dma_type = DMA_BIDIRECTIONAL;
-=======
 		dma_type = DMA_BIDIRECTIONAL;
 	else
 		dma_type = DMA_FROM_DEVICE;
->>>>>>> 772320e8
 
 	qtype = hp ? ATH9K_RX_QUEUE_HP : ATH9K_RX_QUEUE_LP;
 	spin_lock_bh(&sc->rx.rxbuflock);
