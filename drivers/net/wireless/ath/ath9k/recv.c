--- conflicted
+++ resolved
@@ -931,11 +931,7 @@
 	 * No valid hardware bitrate found -- we should not get here
 	 * because hardware has already validated this frame as OK.
 	 */
-<<<<<<< HEAD
-	ath_dbg(common, ATH_DBG_ANY,
-=======
 	ath_dbg(common, ANY,
->>>>>>> dcd6c922
 		"unsupported hw bitrate detected 0x%02x using 1 Mbit\n",
 		rx_stats->rs_rate);
 
@@ -1826,10 +1822,7 @@
 		hdr = (struct ieee80211_hdr *) (hdr_skb->data + rx_status_len);
 		rxs = IEEE80211_SKB_RXCB(hdr_skb);
 		if (ieee80211_is_beacon(hdr->frame_control) &&
-<<<<<<< HEAD
-=======
 		    !is_zero_ether_addr(common->curbssid) &&
->>>>>>> dcd6c922
 		    !compare_ether_addr(hdr->addr3, common->curbssid))
 			rs.is_mybeacon = true;
 		else
@@ -1842,14 +1835,6 @@
 		 * chain it back at the queue without processing it.
 		 */
 		if (sc->sc_flags & SC_OP_RXFLUSH)
-<<<<<<< HEAD
-			goto requeue_drop_frag;
-
-		retval = ath9k_rx_skb_preprocess(common, hw, hdr, &rs,
-						 rxs, &decrypt_error);
-		if (retval)
-=======
->>>>>>> dcd6c922
 			goto requeue_drop_frag;
 
 		rxs->mactime = (tsf & ~0xffffffffULL) | rs.rs_tstamp;
