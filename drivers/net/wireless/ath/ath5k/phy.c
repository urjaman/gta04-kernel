/*
 * Copyright (c) 2004-2007 Reyk Floeter <reyk@openbsd.org>
 * Copyright (c) 2006-2009 Nick Kossifidis <mickflemm@gmail.com>
 * Copyright (c) 2007-2008 Jiri Slaby <jirislaby@gmail.com>
 * Copyright (c) 2008-2009 Felix Fietkau <nbd@openwrt.org>
 *
 * Permission to use, copy, modify, and distribute this software for any
 * purpose with or without fee is hereby granted, provided that the above
 * copyright notice and this permission notice appear in all copies.
 *
 * THE SOFTWARE IS PROVIDED "AS IS" AND THE AUTHOR DISCLAIMS ALL WARRANTIES
 * WITH REGARD TO THIS SOFTWARE INCLUDING ALL IMPLIED WARRANTIES OF
 * MERCHANTABILITY AND FITNESS. IN NO EVENT SHALL THE AUTHOR BE LIABLE FOR
 * ANY SPECIAL, DIRECT, INDIRECT, OR CONSEQUENTIAL DAMAGES OR ANY DAMAGES
 * WHATSOEVER RESULTING FROM LOSS OF USE, DATA OR PROFITS, WHETHER IN AN
 * ACTION OF CONTRACT, NEGLIGENCE OR OTHER TORTIOUS ACTION, ARISING OUT OF
 * OR IN CONNECTION WITH THE USE OR PERFORMANCE OF THIS SOFTWARE.
 *
 */

/***********************\
* PHY related functions *
\***********************/

#include <linux/delay.h>
#include <linux/slab.h>
#include <asm/unaligned.h>

#include "ath5k.h"
#include "reg.h"
#include "rfbuffer.h"
#include "rfgain.h"
#include "../regd.h"
<<<<<<< HEAD
=======


/**
 * DOC: PHY related functions
 *
 * Here we handle the low-level functions related to baseband
 * and analog frontend (RF) parts. This is by far the most complex
 * part of the hw code so make sure you know what you are doing.
 *
 * Here is a list of what this is all about:
 *
 * - Channel setting/switching
 *
 * - Automatic Gain Control (AGC) calibration
 *
 * - Noise Floor calibration
 *
 * - I/Q imbalance calibration (QAM correction)
 *
 * - Calibration due to thermal changes (gain_F)
 *
 * - Spur noise mitigation
 *
 * - RF/PHY initialization for the various operating modes and bwmodes
 *
 * - Antenna control
 *
 * - TX power control per channel/rate/packet type
 *
 * Also have in mind we never got documentation for most of these
 * functions, what we have comes mostly from Atheros's code, reverse
 * engineering and patent docs/presentations etc.
 */
>>>>>>> dcd6c922


/******************\
* Helper functions *
\******************/

/**
 * ath5k_hw_radio_revision() - Get the PHY Chip revision
 * @ah: The &struct ath5k_hw
 * @band: One of enum ieee80211_band
 *
 * Returns the revision number of a 2GHz, 5GHz or single chip
 * radio.
 */
<<<<<<< HEAD
u16 ath5k_hw_radio_revision(struct ath5k_hw *ah, enum ieee80211_band band)
=======
u16
ath5k_hw_radio_revision(struct ath5k_hw *ah, enum ieee80211_band band)
>>>>>>> dcd6c922
{
	unsigned int i;
	u32 srev;
	u16 ret;

	/*
	 * Set the radio chip access register
	 */
	switch (band) {
	case IEEE80211_BAND_2GHZ:
		ath5k_hw_reg_write(ah, AR5K_PHY_SHIFT_2GHZ, AR5K_PHY(0));
		break;
	case IEEE80211_BAND_5GHZ:
		ath5k_hw_reg_write(ah, AR5K_PHY_SHIFT_5GHZ, AR5K_PHY(0));
		break;
	default:
		return 0;
	}

	usleep_range(2000, 2500);

	/* ...wait until PHY is ready and read the selected radio revision */
	ath5k_hw_reg_write(ah, 0x00001c16, AR5K_PHY(0x34));

	for (i = 0; i < 8; i++)
		ath5k_hw_reg_write(ah, 0x00010000, AR5K_PHY(0x20));

	if (ah->ah_version == AR5K_AR5210) {
		srev = ath5k_hw_reg_read(ah, AR5K_PHY(256) >> 28) & 0xf;
		ret = (u16)ath5k_hw_bitswap(srev, 4) + 1;
	} else {
		srev = (ath5k_hw_reg_read(ah, AR5K_PHY(0x100)) >> 24) & 0xff;
		ret = (u16)ath5k_hw_bitswap(((srev & 0xf0) >> 4) |
				((srev & 0x0f) << 4), 8);
	}

	/* Reset to the 5GHz mode */
	ath5k_hw_reg_write(ah, AR5K_PHY_SHIFT_5GHZ, AR5K_PHY(0));

	return ret;
}

/**
 * ath5k_channel_ok() - Check if a channel is supported by the hw
 * @ah: The &struct ath5k_hw
 * @channel: The &struct ieee80211_channel
 *
 * Note: We don't do any regulatory domain checks here, it's just
 * a sanity check.
 */
<<<<<<< HEAD
bool ath5k_channel_ok(struct ath5k_hw *ah, struct ieee80211_channel *channel)
=======
bool
ath5k_channel_ok(struct ath5k_hw *ah, struct ieee80211_channel *channel)
>>>>>>> dcd6c922
{
	u16 freq = channel->center_freq;

	/* Check if the channel is in our supported range */
	if (channel->band == IEEE80211_BAND_2GHZ) {
		if ((freq >= ah->ah_capabilities.cap_range.range_2ghz_min) &&
		    (freq <= ah->ah_capabilities.cap_range.range_2ghz_max))
			return true;
	} else if (channel->band == IEEE80211_BAND_5GHZ)
		if ((freq >= ah->ah_capabilities.cap_range.range_5ghz_min) &&
		    (freq <= ah->ah_capabilities.cap_range.range_5ghz_max))
			return true;

	return false;
}

/**
 * ath5k_hw_chan_has_spur_noise() - Check if channel is sensitive to spur noise
 * @ah: The &struct ath5k_hw
 * @channel: The &struct ieee80211_channel
 */
bool
ath5k_hw_chan_has_spur_noise(struct ath5k_hw *ah,
				struct ieee80211_channel *channel)
{
	u8 refclk_freq;

	if ((ah->ah_radio == AR5K_RF5112) ||
	(ah->ah_radio == AR5K_RF5413) ||
	(ah->ah_radio == AR5K_RF2413) ||
	(ah->ah_mac_version == (AR5K_SREV_AR2417 >> 4)))
		refclk_freq = 40;
	else
		refclk_freq = 32;

	if ((channel->center_freq % refclk_freq != 0) &&
	((channel->center_freq % refclk_freq < 10) ||
	(channel->center_freq % refclk_freq > 22)))
		return true;
	else
		return false;
}

/**
 * ath5k_hw_rfb_op() - Perform an operation on the given RF Buffer
 * @ah: The &struct ath5k_hw
 * @rf_regs: The struct ath5k_rf_reg
 * @val: New value
 * @reg_id: RF register ID
 * @set: Indicate we need to swap data
 *
 * This is an internal function used to modify RF Banks before
 * writing them to AR5K_RF_BUFFER. Check out rfbuffer.h for more
 * infos.
 */
static unsigned int
ath5k_hw_rfb_op(struct ath5k_hw *ah, const struct ath5k_rf_reg *rf_regs,
					u32 val, u8 reg_id, bool set)
{
	const struct ath5k_rf_reg *rfreg = NULL;
	u8 offset, bank, num_bits, col, position;
	u16 entry;
	u32 mask, data, last_bit, bits_shifted, first_bit;
	u32 *rfb;
	s32 bits_left;
	int i;

	data = 0;
	rfb = ah->ah_rf_banks;

	for (i = 0; i < ah->ah_rf_regs_count; i++) {
		if (rf_regs[i].index == reg_id) {
			rfreg = &rf_regs[i];
			break;
		}
	}

	if (rfb == NULL || rfreg == NULL) {
		ATH5K_PRINTF("Rf register not found!\n");
		/* should not happen */
		return 0;
	}

	bank = rfreg->bank;
	num_bits = rfreg->field.len;
	first_bit = rfreg->field.pos;
	col = rfreg->field.col;

	/* first_bit is an offset from bank's
	 * start. Since we have all banks on
	 * the same array, we use this offset
	 * to mark each bank's start */
	offset = ah->ah_offset[bank];

	/* Boundary check */
	if (!(col <= 3 && num_bits <= 32 && first_bit + num_bits <= 319)) {
		ATH5K_PRINTF("invalid values at offset %u\n", offset);
		return 0;
	}

	entry = ((first_bit - 1) / 8) + offset;
	position = (first_bit - 1) % 8;

	if (set)
		data = ath5k_hw_bitswap(val, num_bits);

	for (bits_shifted = 0, bits_left = num_bits; bits_left > 0;
	     position = 0, entry++) {

		last_bit = (position + bits_left > 8) ? 8 :
					position + bits_left;

		mask = (((1 << last_bit) - 1) ^ ((1 << position) - 1)) <<
								(col * 8);

		if (set) {
			rfb[entry] &= ~mask;
			rfb[entry] |= ((data << position) << (col * 8)) & mask;
			data >>= (8 - position);
		} else {
			data |= (((rfb[entry] & mask) >> (col * 8)) >> position)
				<< bits_shifted;
			bits_shifted += last_bit - position;
		}

		bits_left -= 8 - position;
	}

	data = set ? 1 : ath5k_hw_bitswap(data, num_bits);

	return data;
}

/**
 * ath5k_hw_write_ofdm_timings() - set OFDM timings on AR5212
 * @ah: the &struct ath5k_hw
 * @channel: the currently set channel upon reset
 *
 * Write the delta slope coefficient (used on pilot tracking ?) for OFDM
 * operation on the AR5212 upon reset. This is a helper for ath5k_hw_phy_init.
 *
 * Since delta slope is floating point we split it on its exponent and
 * mantissa and provide these values on hw.
 *
 * For more infos i think this patent is related
 * "http://www.freepatentsonline.com/7184495.html"
 */
static inline int
ath5k_hw_write_ofdm_timings(struct ath5k_hw *ah,
				struct ieee80211_channel *channel)
{
	/* Get exponent and mantissa and set it */
	u32 coef_scaled, coef_exp, coef_man,
		ds_coef_exp, ds_coef_man, clock;

	BUG_ON(!(ah->ah_version == AR5K_AR5212) ||
		(channel->hw_value == AR5K_MODE_11B));

	/* Get coefficient
	 * ALGO: coef = (5 * clock / carrier_freq) / 2
	 * we scale coef by shifting clock value by 24 for
	 * better precision since we use integers */
	switch (ah->ah_bwmode) {
	case AR5K_BWMODE_40MHZ:
		clock = 40 * 2;
		break;
	case AR5K_BWMODE_10MHZ:
		clock = 40 / 2;
		break;
	case AR5K_BWMODE_5MHZ:
		clock = 40 / 4;
		break;
	default:
		clock = 40;
		break;
	}
	coef_scaled = ((5 * (clock << 24)) / 2) / channel->center_freq;

	/* Get exponent
	 * ALGO: coef_exp = 14 - highest set bit position */
	coef_exp = ilog2(coef_scaled);

	/* Doesn't make sense if it's zero*/
	if (!coef_scaled || !coef_exp)
		return -EINVAL;

	/* Note: we've shifted coef_scaled by 24 */
	coef_exp = 14 - (coef_exp - 24);


	/* Get mantissa (significant digits)
	 * ALGO: coef_mant = floor(coef_scaled* 2^coef_exp+0.5) */
	coef_man = coef_scaled +
		(1 << (24 - coef_exp - 1));

	/* Calculate delta slope coefficient exponent
	 * and mantissa (remove scaling) and set them on hw */
	ds_coef_man = coef_man >> (24 - coef_exp);
	ds_coef_exp = coef_exp - 16;

	AR5K_REG_WRITE_BITS(ah, AR5K_PHY_TIMING_3,
		AR5K_PHY_TIMING_3_DSC_MAN, ds_coef_man);
	AR5K_REG_WRITE_BITS(ah, AR5K_PHY_TIMING_3,
		AR5K_PHY_TIMING_3_DSC_EXP, ds_coef_exp);

	return 0;
}

/**
 * ath5k_hw_phy_disable() - Disable PHY
 * @ah: The &struct ath5k_hw
 */
int ath5k_hw_phy_disable(struct ath5k_hw *ah)
{
	/*Just a try M.F.*/
	ath5k_hw_reg_write(ah, AR5K_PHY_ACT_DISABLE, AR5K_PHY_ACT);

	return 0;
}

/**
 * ath5k_hw_wait_for_synth() - Wait for synth to settle
 * @ah: The &struct ath5k_hw
 * @channel: The &struct ieee80211_channel
 */
static void
ath5k_hw_wait_for_synth(struct ath5k_hw *ah,
			struct ieee80211_channel *channel)
{
	/*
	 * On 5211+ read activation -> rx delay
	 * and use it (100ns steps).
	 */
	if (ah->ah_version != AR5K_AR5210) {
		u32 delay;
		delay = ath5k_hw_reg_read(ah, AR5K_PHY_RX_DELAY) &
			AR5K_PHY_RX_DELAY_M;
		delay = (channel->hw_value == AR5K_MODE_11B) ?
			((delay << 2) / 22) : (delay / 10);
		if (ah->ah_bwmode == AR5K_BWMODE_10MHZ)
			delay = delay << 1;
		if (ah->ah_bwmode == AR5K_BWMODE_5MHZ)
			delay = delay << 2;
		/* XXX: /2 on turbo ? Let's be safe
		 * for now */
		usleep_range(100 + delay, 100 + (2 * delay));
	} else {
		usleep_range(1000, 1500);
	}
}


/**********************\
* RF Gain optimization *
\**********************/

/**
 * DOC: RF Gain optimization
 *
 * This code is used to optimize RF gain on different environments
 * (temperature mostly) based on feedback from a power detector.
 *
 * It's only used on RF5111 and RF5112, later RF chips seem to have
 * auto adjustment on hw -notice they have a much smaller BANK 7 and
 * no gain optimization ladder-.
 *
 * For more infos check out this patent doc
 * "http://www.freepatentsonline.com/7400691.html"
 *
 * This paper describes power drops as seen on the receiver due to
 * probe packets
 * "http://www.cnri.dit.ie/publications/ICT08%20-%20Practical%20Issues
 * %20of%20Power%20Control.pdf"
 *
 * And this is the MadWiFi bug entry related to the above
 * "http://madwifi-project.org/ticket/1659"
 * with various measurements and diagrams
 */

/**
 * ath5k_hw_rfgain_opt_init() - Initialize ah_gain during attach
 * @ah: The &struct ath5k_hw
 */
int ath5k_hw_rfgain_opt_init(struct ath5k_hw *ah)
{
	/* Initialize the gain optimization values */
	switch (ah->ah_radio) {
	case AR5K_RF5111:
		ah->ah_gain.g_step_idx = rfgain_opt_5111.go_default;
		ah->ah_gain.g_low = 20;
		ah->ah_gain.g_high = 35;
		ah->ah_gain.g_state = AR5K_RFGAIN_ACTIVE;
		break;
	case AR5K_RF5112:
		ah->ah_gain.g_step_idx = rfgain_opt_5112.go_default;
		ah->ah_gain.g_low = 20;
		ah->ah_gain.g_high = 85;
		ah->ah_gain.g_state = AR5K_RFGAIN_ACTIVE;
		break;
	default:
		return -EINVAL;
	}

	return 0;
}

/**
 * ath5k_hw_request_rfgain_probe() - Request a PAPD probe packet
 * @ah: The &struct ath5k_hw
 *
 * Schedules a gain probe check on the next transmitted packet.
 * That means our next packet is going to be sent with lower
 * tx power and a Peak to Average Power Detector (PAPD) will try
 * to measure the gain.
 *
 * TODO: Force a tx packet (bypassing PCU arbitrator etc)
 * just after we enable the probe so that we don't mess with
 * standard traffic.
 */
static void
ath5k_hw_request_rfgain_probe(struct ath5k_hw *ah)
{

	/* Skip if gain calibration is inactive or
	 * we already handle a probe request */
	if (ah->ah_gain.g_state != AR5K_RFGAIN_ACTIVE)
		return;

	/* Send the packet with 2dB below max power as
	 * patent doc suggest */
	ath5k_hw_reg_write(ah, AR5K_REG_SM(ah->ah_txpower.txp_ofdm - 4,
			AR5K_PHY_PAPD_PROBE_TXPOWER) |
			AR5K_PHY_PAPD_PROBE_TX_NEXT, AR5K_PHY_PAPD_PROBE);

	ah->ah_gain.g_state = AR5K_RFGAIN_READ_REQUESTED;

}

/**
 * ath5k_hw_rf_gainf_corr() - Calculate Gain_F measurement correction
 * @ah: The &struct ath5k_hw
 *
 * Calculate Gain_F measurement correction
 * based on the current step for RF5112 rev. 2
 */
static u32
ath5k_hw_rf_gainf_corr(struct ath5k_hw *ah)
{
	u32 mix, step;
	u32 *rf;
	const struct ath5k_gain_opt *go;
	const struct ath5k_gain_opt_step *g_step;
	const struct ath5k_rf_reg *rf_regs;

	/* Only RF5112 Rev. 2 supports it */
	if ((ah->ah_radio != AR5K_RF5112) ||
	(ah->ah_radio_5ghz_revision <= AR5K_SREV_RAD_5112A))
		return 0;

	go = &rfgain_opt_5112;
	rf_regs = rf_regs_5112a;
	ah->ah_rf_regs_count = ARRAY_SIZE(rf_regs_5112a);

	g_step = &go->go_step[ah->ah_gain.g_step_idx];

	if (ah->ah_rf_banks == NULL)
		return 0;

	rf = ah->ah_rf_banks;
	ah->ah_gain.g_f_corr = 0;

	/* No VGA (Variable Gain Amplifier) override, skip */
	if (ath5k_hw_rfb_op(ah, rf_regs, 0, AR5K_RF_MIXVGA_OVR, false) != 1)
		return 0;

	/* Mix gain stepping */
	step = ath5k_hw_rfb_op(ah, rf_regs, 0, AR5K_RF_MIXGAIN_STEP, false);

	/* Mix gain override */
	mix = g_step->gos_param[0];

	switch (mix) {
	case 3:
		ah->ah_gain.g_f_corr = step * 2;
		break;
	case 2:
		ah->ah_gain.g_f_corr = (step - 5) * 2;
		break;
	case 1:
		ah->ah_gain.g_f_corr = step;
		break;
	default:
		ah->ah_gain.g_f_corr = 0;
		break;
	}

	return ah->ah_gain.g_f_corr;
}

/**
 * ath5k_hw_rf_check_gainf_readback() - Validate Gain_F feedback from detector
 * @ah: The &struct ath5k_hw
 *
 * Check if current gain_F measurement is in the range of our
 * power detector windows. If we get a measurement outside range
 * we know it's not accurate (detectors can't measure anything outside
 * their detection window) so we must ignore it.
 *
 * Returns true if readback was O.K. or false on failure
 */
static bool
ath5k_hw_rf_check_gainf_readback(struct ath5k_hw *ah)
{
	const struct ath5k_rf_reg *rf_regs;
	u32 step, mix_ovr, level[4];
	u32 *rf;

	if (ah->ah_rf_banks == NULL)
		return false;

	rf = ah->ah_rf_banks;

	if (ah->ah_radio == AR5K_RF5111) {

		rf_regs = rf_regs_5111;
		ah->ah_rf_regs_count = ARRAY_SIZE(rf_regs_5111);

		step = ath5k_hw_rfb_op(ah, rf_regs, 0, AR5K_RF_RFGAIN_STEP,
			false);

		level[0] = 0;
		level[1] = (step == 63) ? 50 : step + 4;
		level[2] = (step != 63) ? 64 : level[0];
		level[3] = level[2] + 50;

		ah->ah_gain.g_high = level[3] -
			(step == 63 ? AR5K_GAIN_DYN_ADJUST_HI_MARGIN : -5);
		ah->ah_gain.g_low = level[0] +
			(step == 63 ? AR5K_GAIN_DYN_ADJUST_LO_MARGIN : 0);
	} else {

		rf_regs = rf_regs_5112;
		ah->ah_rf_regs_count = ARRAY_SIZE(rf_regs_5112);

		mix_ovr = ath5k_hw_rfb_op(ah, rf_regs, 0, AR5K_RF_MIXVGA_OVR,
			false);

		level[0] = level[2] = 0;

		if (mix_ovr == 1) {
			level[1] = level[3] = 83;
		} else {
			level[1] = level[3] = 107;
			ah->ah_gain.g_high = 55;
		}
	}

	return (ah->ah_gain.g_current >= level[0] &&
			ah->ah_gain.g_current <= level[1]) ||
		(ah->ah_gain.g_current >= level[2] &&
			ah->ah_gain.g_current <= level[3]);
}

/**
 * ath5k_hw_rf_gainf_adjust() - Perform Gain_F adjustment
 * @ah: The &struct ath5k_hw
 *
 * Choose the right target gain based on current gain
 * and RF gain optimization ladder
 */
static s8
ath5k_hw_rf_gainf_adjust(struct ath5k_hw *ah)
{
	const struct ath5k_gain_opt *go;
	const struct ath5k_gain_opt_step *g_step;
	int ret = 0;

	switch (ah->ah_radio) {
	case AR5K_RF5111:
		go = &rfgain_opt_5111;
		break;
	case AR5K_RF5112:
		go = &rfgain_opt_5112;
		break;
	default:
		return 0;
	}

	g_step = &go->go_step[ah->ah_gain.g_step_idx];

	if (ah->ah_gain.g_current >= ah->ah_gain.g_high) {

		/* Reached maximum */
		if (ah->ah_gain.g_step_idx == 0)
			return -1;

		for (ah->ah_gain.g_target = ah->ah_gain.g_current;
				ah->ah_gain.g_target >=  ah->ah_gain.g_high &&
				ah->ah_gain.g_step_idx > 0;
				g_step = &go->go_step[ah->ah_gain.g_step_idx])
			ah->ah_gain.g_target -= 2 *
			    (go->go_step[--(ah->ah_gain.g_step_idx)].gos_gain -
			    g_step->gos_gain);

		ret = 1;
		goto done;
	}

	if (ah->ah_gain.g_current <= ah->ah_gain.g_low) {

		/* Reached minimum */
		if (ah->ah_gain.g_step_idx == (go->go_steps_count - 1))
			return -2;

		for (ah->ah_gain.g_target = ah->ah_gain.g_current;
				ah->ah_gain.g_target <= ah->ah_gain.g_low &&
				ah->ah_gain.g_step_idx < go->go_steps_count - 1;
				g_step = &go->go_step[ah->ah_gain.g_step_idx])
			ah->ah_gain.g_target -= 2 *
			    (go->go_step[++ah->ah_gain.g_step_idx].gos_gain -
			    g_step->gos_gain);

		ret = 2;
		goto done;
	}

done:
	ATH5K_DBG(ah, ATH5K_DEBUG_CALIBRATE,
		"ret %d, gain step %u, current gain %u, target gain %u\n",
		ret, ah->ah_gain.g_step_idx, ah->ah_gain.g_current,
		ah->ah_gain.g_target);

	return ret;
}

/**
 * ath5k_hw_gainf_calibrate() - Do a gain_F calibration
 * @ah: The &struct ath5k_hw
 *
 * Main callback for thermal RF gain calibration engine
 * Check for a new gain reading and schedule an adjustment
 * if needed.
 *
 * Returns one of enum ath5k_rfgain codes
 */
enum ath5k_rfgain
ath5k_hw_gainf_calibrate(struct ath5k_hw *ah)
{
	u32 data, type;
	struct ath5k_eeprom_info *ee = &ah->ah_capabilities.cap_eeprom;

	if (ah->ah_rf_banks == NULL ||
	ah->ah_gain.g_state == AR5K_RFGAIN_INACTIVE)
		return AR5K_RFGAIN_INACTIVE;

	/* No check requested, either engine is inactive
	 * or an adjustment is already requested */
	if (ah->ah_gain.g_state != AR5K_RFGAIN_READ_REQUESTED)
		goto done;

	/* Read the PAPD (Peak to Average Power Detector)
	 * register */
	data = ath5k_hw_reg_read(ah, AR5K_PHY_PAPD_PROBE);

	/* No probe is scheduled, read gain_F measurement */
	if (!(data & AR5K_PHY_PAPD_PROBE_TX_NEXT)) {
		ah->ah_gain.g_current = data >> AR5K_PHY_PAPD_PROBE_GAINF_S;
		type = AR5K_REG_MS(data, AR5K_PHY_PAPD_PROBE_TYPE);

		/* If tx packet is CCK correct the gain_F measurement
		 * by cck ofdm gain delta */
		if (type == AR5K_PHY_PAPD_PROBE_TYPE_CCK) {
			if (ah->ah_radio_5ghz_revision >= AR5K_SREV_RAD_5112A)
				ah->ah_gain.g_current +=
					ee->ee_cck_ofdm_gain_delta;
			else
				ah->ah_gain.g_current +=
					AR5K_GAIN_CCK_PROBE_CORR;
		}

		/* Further correct gain_F measurement for
		 * RF5112A radios */
		if (ah->ah_radio_5ghz_revision >= AR5K_SREV_RAD_5112A) {
			ath5k_hw_rf_gainf_corr(ah);
			ah->ah_gain.g_current =
				ah->ah_gain.g_current >= ah->ah_gain.g_f_corr ?
				(ah->ah_gain.g_current - ah->ah_gain.g_f_corr) :
				0;
		}

		/* Check if measurement is ok and if we need
		 * to adjust gain, schedule a gain adjustment,
		 * else switch back to the active state */
		if (ath5k_hw_rf_check_gainf_readback(ah) &&
		AR5K_GAIN_CHECK_ADJUST(&ah->ah_gain) &&
		ath5k_hw_rf_gainf_adjust(ah)) {
			ah->ah_gain.g_state = AR5K_RFGAIN_NEED_CHANGE;
		} else {
			ah->ah_gain.g_state = AR5K_RFGAIN_ACTIVE;
		}
	}

done:
	return ah->ah_gain.g_state;
}

/**
 * ath5k_hw_rfgain_init() - Write initial RF gain settings to hw
 * @ah: The &struct ath5k_hw
 * @band: One of enum ieee80211_band
 *
 * Write initial RF gain table to set the RF sensitivity.
 *
 * NOTE: This one works on all RF chips and has nothing to do
 * with Gain_F calibration
 */
static int
ath5k_hw_rfgain_init(struct ath5k_hw *ah, enum ieee80211_band band)
{
	const struct ath5k_ini_rfgain *ath5k_rfg;
	unsigned int i, size, index;

	switch (ah->ah_radio) {
	case AR5K_RF5111:
		ath5k_rfg = rfgain_5111;
		size = ARRAY_SIZE(rfgain_5111);
		break;
	case AR5K_RF5112:
		ath5k_rfg = rfgain_5112;
		size = ARRAY_SIZE(rfgain_5112);
		break;
	case AR5K_RF2413:
		ath5k_rfg = rfgain_2413;
		size = ARRAY_SIZE(rfgain_2413);
		break;
	case AR5K_RF2316:
		ath5k_rfg = rfgain_2316;
		size = ARRAY_SIZE(rfgain_2316);
		break;
	case AR5K_RF5413:
		ath5k_rfg = rfgain_5413;
		size = ARRAY_SIZE(rfgain_5413);
		break;
	case AR5K_RF2317:
	case AR5K_RF2425:
		ath5k_rfg = rfgain_2425;
		size = ARRAY_SIZE(rfgain_2425);
		break;
	default:
		return -EINVAL;
	}

	index = (band == IEEE80211_BAND_2GHZ) ? 1 : 0;

	for (i = 0; i < size; i++) {
		AR5K_REG_WAIT(i);
		ath5k_hw_reg_write(ah, ath5k_rfg[i].rfg_value[index],
			(u32)ath5k_rfg[i].rfg_register);
	}

	return 0;
}


/********************\
* RF Registers setup *
\********************/

/**
 * ath5k_hw_rfregs_init() - Initialize RF register settings
 * @ah: The &struct ath5k_hw
 * @channel: The &struct ieee80211_channel
 * @mode: One of enum ath5k_driver_mode
 *
 * Setup RF registers by writing RF buffer on hw. For
 * more infos on this, check out rfbuffer.h
 */
static int
ath5k_hw_rfregs_init(struct ath5k_hw *ah,
			struct ieee80211_channel *channel,
			unsigned int mode)
{
	const struct ath5k_rf_reg *rf_regs;
	const struct ath5k_ini_rfbuffer *ini_rfb;
	const struct ath5k_gain_opt *go = NULL;
	const struct ath5k_gain_opt_step *g_step;
	struct ath5k_eeprom_info *ee = &ah->ah_capabilities.cap_eeprom;
	u8 ee_mode = 0;
	u32 *rfb;
	int i, obdb = -1, bank = -1;

	switch (ah->ah_radio) {
	case AR5K_RF5111:
		rf_regs = rf_regs_5111;
		ah->ah_rf_regs_count = ARRAY_SIZE(rf_regs_5111);
		ini_rfb = rfb_5111;
		ah->ah_rf_banks_size = ARRAY_SIZE(rfb_5111);
		go = &rfgain_opt_5111;
		break;
	case AR5K_RF5112:
		if (ah->ah_radio_5ghz_revision >= AR5K_SREV_RAD_5112A) {
			rf_regs = rf_regs_5112a;
			ah->ah_rf_regs_count = ARRAY_SIZE(rf_regs_5112a);
			ini_rfb = rfb_5112a;
			ah->ah_rf_banks_size = ARRAY_SIZE(rfb_5112a);
		} else {
			rf_regs = rf_regs_5112;
			ah->ah_rf_regs_count = ARRAY_SIZE(rf_regs_5112);
			ini_rfb = rfb_5112;
			ah->ah_rf_banks_size = ARRAY_SIZE(rfb_5112);
		}
		go = &rfgain_opt_5112;
		break;
	case AR5K_RF2413:
		rf_regs = rf_regs_2413;
		ah->ah_rf_regs_count = ARRAY_SIZE(rf_regs_2413);
		ini_rfb = rfb_2413;
		ah->ah_rf_banks_size = ARRAY_SIZE(rfb_2413);
		break;
	case AR5K_RF2316:
		rf_regs = rf_regs_2316;
		ah->ah_rf_regs_count = ARRAY_SIZE(rf_regs_2316);
		ini_rfb = rfb_2316;
		ah->ah_rf_banks_size = ARRAY_SIZE(rfb_2316);
		break;
	case AR5K_RF5413:
		rf_regs = rf_regs_5413;
		ah->ah_rf_regs_count = ARRAY_SIZE(rf_regs_5413);
		ini_rfb = rfb_5413;
		ah->ah_rf_banks_size = ARRAY_SIZE(rfb_5413);
		break;
	case AR5K_RF2317:
		rf_regs = rf_regs_2425;
		ah->ah_rf_regs_count = ARRAY_SIZE(rf_regs_2425);
		ini_rfb = rfb_2317;
		ah->ah_rf_banks_size = ARRAY_SIZE(rfb_2317);
		break;
	case AR5K_RF2425:
		rf_regs = rf_regs_2425;
		ah->ah_rf_regs_count = ARRAY_SIZE(rf_regs_2425);
		if (ah->ah_mac_srev < AR5K_SREV_AR2417) {
			ini_rfb = rfb_2425;
			ah->ah_rf_banks_size = ARRAY_SIZE(rfb_2425);
		} else {
			ini_rfb = rfb_2417;
			ah->ah_rf_banks_size = ARRAY_SIZE(rfb_2417);
		}
		break;
	default:
		return -EINVAL;
	}

	/* If it's the first time we set RF buffer, allocate
	 * ah->ah_rf_banks based on ah->ah_rf_banks_size
	 * we set above */
	if (ah->ah_rf_banks == NULL) {
		ah->ah_rf_banks = kmalloc(sizeof(u32) * ah->ah_rf_banks_size,
								GFP_KERNEL);
		if (ah->ah_rf_banks == NULL) {
			ATH5K_ERR(ah, "out of memory\n");
			return -ENOMEM;
		}
	}

	/* Copy values to modify them */
	rfb = ah->ah_rf_banks;

	for (i = 0; i < ah->ah_rf_banks_size; i++) {
		if (ini_rfb[i].rfb_bank >= AR5K_MAX_RF_BANKS) {
			ATH5K_ERR(ah, "invalid bank\n");
			return -EINVAL;
		}

		/* Bank changed, write down the offset */
		if (bank != ini_rfb[i].rfb_bank) {
			bank = ini_rfb[i].rfb_bank;
			ah->ah_offset[bank] = i;
		}

		rfb[i] = ini_rfb[i].rfb_mode_data[mode];
	}

	/* Set Output and Driver bias current (OB/DB) */
	if (channel->band == IEEE80211_BAND_2GHZ) {

		if (channel->hw_value == AR5K_MODE_11B)
			ee_mode = AR5K_EEPROM_MODE_11B;
		else
			ee_mode = AR5K_EEPROM_MODE_11G;

		/* For RF511X/RF211X combination we
		 * use b_OB and b_DB parameters stored
		 * in eeprom on ee->ee_ob[ee_mode][0]
		 *
		 * For all other chips we use OB/DB for 2GHz
		 * stored in the b/g modal section just like
		 * 802.11a on ee->ee_ob[ee_mode][1] */
		if ((ah->ah_radio == AR5K_RF5111) ||
		(ah->ah_radio == AR5K_RF5112))
			obdb = 0;
		else
			obdb = 1;

		ath5k_hw_rfb_op(ah, rf_regs, ee->ee_ob[ee_mode][obdb],
						AR5K_RF_OB_2GHZ, true);

		ath5k_hw_rfb_op(ah, rf_regs, ee->ee_db[ee_mode][obdb],
						AR5K_RF_DB_2GHZ, true);

	/* RF5111 always needs OB/DB for 5GHz, even if we use 2GHz */
	} else if ((channel->band == IEEE80211_BAND_5GHZ) ||
			(ah->ah_radio == AR5K_RF5111)) {

		/* For 11a, Turbo and XR we need to choose
		 * OB/DB based on frequency range */
		ee_mode = AR5K_EEPROM_MODE_11A;
		obdb =	 channel->center_freq >= 5725 ? 3 :
			(channel->center_freq >= 5500 ? 2 :
			(channel->center_freq >= 5260 ? 1 :
			 (channel->center_freq > 4000 ? 0 : -1)));

		if (obdb < 0)
			return -EINVAL;

		ath5k_hw_rfb_op(ah, rf_regs, ee->ee_ob[ee_mode][obdb],
						AR5K_RF_OB_5GHZ, true);

		ath5k_hw_rfb_op(ah, rf_regs, ee->ee_db[ee_mode][obdb],
						AR5K_RF_DB_5GHZ, true);
	}

	g_step = &go->go_step[ah->ah_gain.g_step_idx];

	/* Set turbo mode (N/A on RF5413) */
	if ((ah->ah_bwmode == AR5K_BWMODE_40MHZ) &&
	(ah->ah_radio != AR5K_RF5413))
		ath5k_hw_rfb_op(ah, rf_regs, 1, AR5K_RF_TURBO, false);

	/* Bank Modifications (chip-specific) */
	if (ah->ah_radio == AR5K_RF5111) {

		/* Set gain_F settings according to current step */
		if (channel->hw_value != AR5K_MODE_11B) {

			AR5K_REG_WRITE_BITS(ah, AR5K_PHY_FRAME_CTL,
					AR5K_PHY_FRAME_CTL_TX_CLIP,
					g_step->gos_param[0]);

			ath5k_hw_rfb_op(ah, rf_regs, g_step->gos_param[1],
							AR5K_RF_PWD_90, true);

			ath5k_hw_rfb_op(ah, rf_regs, g_step->gos_param[2],
							AR5K_RF_PWD_84, true);

			ath5k_hw_rfb_op(ah, rf_regs, g_step->gos_param[3],
						AR5K_RF_RFGAIN_SEL, true);

			/* We programmed gain_F parameters, switch back
			 * to active state */
			ah->ah_gain.g_state = AR5K_RFGAIN_ACTIVE;

		}

		/* Bank 6/7 setup */

		ath5k_hw_rfb_op(ah, rf_regs, !ee->ee_xpd[ee_mode],
						AR5K_RF_PWD_XPD, true);

		ath5k_hw_rfb_op(ah, rf_regs, ee->ee_x_gain[ee_mode],
						AR5K_RF_XPD_GAIN, true);

		ath5k_hw_rfb_op(ah, rf_regs, ee->ee_i_gain[ee_mode],
						AR5K_RF_GAIN_I, true);

		ath5k_hw_rfb_op(ah, rf_regs, ee->ee_xpd[ee_mode],
						AR5K_RF_PLO_SEL, true);

		/* Tweak power detectors for half/quarter rate support */
		if (ah->ah_bwmode == AR5K_BWMODE_5MHZ ||
		ah->ah_bwmode == AR5K_BWMODE_10MHZ) {
			u8 wait_i;

			ath5k_hw_rfb_op(ah, rf_regs, 0x1f,
						AR5K_RF_WAIT_S, true);

			wait_i = (ah->ah_bwmode == AR5K_BWMODE_5MHZ) ?
							0x1f : 0x10;

			ath5k_hw_rfb_op(ah, rf_regs, wait_i,
						AR5K_RF_WAIT_I, true);
			ath5k_hw_rfb_op(ah, rf_regs, 3,
						AR5K_RF_MAX_TIME, true);

		}
	}

	if (ah->ah_radio == AR5K_RF5112) {

		/* Set gain_F settings according to current step */
		if (channel->hw_value != AR5K_MODE_11B) {

			ath5k_hw_rfb_op(ah, rf_regs, g_step->gos_param[0],
						AR5K_RF_MIXGAIN_OVR, true);

			ath5k_hw_rfb_op(ah, rf_regs, g_step->gos_param[1],
						AR5K_RF_PWD_138, true);

			ath5k_hw_rfb_op(ah, rf_regs, g_step->gos_param[2],
						AR5K_RF_PWD_137, true);

			ath5k_hw_rfb_op(ah, rf_regs, g_step->gos_param[3],
						AR5K_RF_PWD_136, true);

			ath5k_hw_rfb_op(ah, rf_regs, g_step->gos_param[4],
						AR5K_RF_PWD_132, true);

			ath5k_hw_rfb_op(ah, rf_regs, g_step->gos_param[5],
						AR5K_RF_PWD_131, true);

			ath5k_hw_rfb_op(ah, rf_regs, g_step->gos_param[6],
						AR5K_RF_PWD_130, true);

			/* We programmed gain_F parameters, switch back
			 * to active state */
			ah->ah_gain.g_state = AR5K_RFGAIN_ACTIVE;
		}

		/* Bank 6/7 setup */

		ath5k_hw_rfb_op(ah, rf_regs, ee->ee_xpd[ee_mode],
						AR5K_RF_XPD_SEL, true);

		if (ah->ah_radio_5ghz_revision < AR5K_SREV_RAD_5112A) {
			/* Rev. 1 supports only one xpd */
			ath5k_hw_rfb_op(ah, rf_regs,
						ee->ee_x_gain[ee_mode],
						AR5K_RF_XPD_GAIN, true);

		} else {
			u8 *pdg_curve_to_idx = ee->ee_pdc_to_idx[ee_mode];
			if (ee->ee_pd_gains[ee_mode] > 1) {
				ath5k_hw_rfb_op(ah, rf_regs,
						pdg_curve_to_idx[0],
						AR5K_RF_PD_GAIN_LO, true);
				ath5k_hw_rfb_op(ah, rf_regs,
						pdg_curve_to_idx[1],
						AR5K_RF_PD_GAIN_HI, true);
			} else {
				ath5k_hw_rfb_op(ah, rf_regs,
						pdg_curve_to_idx[0],
						AR5K_RF_PD_GAIN_LO, true);
				ath5k_hw_rfb_op(ah, rf_regs,
						pdg_curve_to_idx[0],
						AR5K_RF_PD_GAIN_HI, true);
			}

			/* Lower synth voltage on Rev 2 */
			if (ah->ah_radio == AR5K_RF5112 &&
			    (ah->ah_radio_5ghz_revision & AR5K_SREV_REV) > 0) {
				ath5k_hw_rfb_op(ah, rf_regs, 2,
						AR5K_RF_HIGH_VC_CP, true);

				ath5k_hw_rfb_op(ah, rf_regs, 2,
						AR5K_RF_MID_VC_CP, true);

				ath5k_hw_rfb_op(ah, rf_regs, 2,
						AR5K_RF_LOW_VC_CP, true);

				ath5k_hw_rfb_op(ah, rf_regs, 2,
						AR5K_RF_PUSH_UP, true);
			}

			/* Decrease power consumption on 5213+ BaseBand */
			if (ah->ah_phy_revision >= AR5K_SREV_PHY_5212A) {
				ath5k_hw_rfb_op(ah, rf_regs, 1,
						AR5K_RF_PAD2GND, true);

				ath5k_hw_rfb_op(ah, rf_regs, 1,
						AR5K_RF_XB2_LVL, true);

				ath5k_hw_rfb_op(ah, rf_regs, 1,
						AR5K_RF_XB5_LVL, true);

				ath5k_hw_rfb_op(ah, rf_regs, 1,
						AR5K_RF_PWD_167, true);

				ath5k_hw_rfb_op(ah, rf_regs, 1,
						AR5K_RF_PWD_166, true);
			}
		}

		ath5k_hw_rfb_op(ah, rf_regs, ee->ee_i_gain[ee_mode],
						AR5K_RF_GAIN_I, true);

		/* Tweak power detector for half/quarter rates */
		if (ah->ah_bwmode == AR5K_BWMODE_5MHZ ||
		ah->ah_bwmode == AR5K_BWMODE_10MHZ) {
			u8 pd_delay;

			pd_delay = (ah->ah_bwmode == AR5K_BWMODE_5MHZ) ?
							0xf : 0x8;

			ath5k_hw_rfb_op(ah, rf_regs, pd_delay,
						AR5K_RF_PD_PERIOD_A, true);
			ath5k_hw_rfb_op(ah, rf_regs, 0xf,
						AR5K_RF_PD_DELAY_A, true);

		}
	}

	if (ah->ah_radio == AR5K_RF5413 &&
	channel->band == IEEE80211_BAND_2GHZ) {

		ath5k_hw_rfb_op(ah, rf_regs, 1, AR5K_RF_DERBY_CHAN_SEL_MODE,
									true);

		/* Set optimum value for early revisions (on pci-e chips) */
		if (ah->ah_mac_srev >= AR5K_SREV_AR5424 &&
		ah->ah_mac_srev < AR5K_SREV_AR5413)
			ath5k_hw_rfb_op(ah, rf_regs, ath5k_hw_bitswap(6, 3),
						AR5K_RF_PWD_ICLOBUF_2G, true);

	}

	/* Write RF banks on hw */
	for (i = 0; i < ah->ah_rf_banks_size; i++) {
		AR5K_REG_WAIT(i);
		ath5k_hw_reg_write(ah, rfb[i], ini_rfb[i].rfb_ctrl_register);
	}

	return 0;
}


/**************************\
  PHY/RF channel functions
\**************************/

/**
 * ath5k_hw_rf5110_chan2athchan() - Convert channel freq on RF5110
 * @channel: The &struct ieee80211_channel
 *
 * Map channel frequency to IEEE channel number and convert it
 * to an internal channel value used by the RF5110 chipset.
 */
static u32
ath5k_hw_rf5110_chan2athchan(struct ieee80211_channel *channel)
{
	u32 athchan;

	athchan = (ath5k_hw_bitswap(
			(ieee80211_frequency_to_channel(
				channel->center_freq) - 24) / 2, 5)
				<< 1) | (1 << 6) | 0x1;
	return athchan;
}

/**
 * ath5k_hw_rf5110_channel() - Set channel frequency on RF5110
 * @ah: The &struct ath5k_hw
 * @channel: The &struct ieee80211_channel
 */
static int
ath5k_hw_rf5110_channel(struct ath5k_hw *ah,
		struct ieee80211_channel *channel)
{
	u32 data;

	/*
	 * Set the channel and wait
	 */
	data = ath5k_hw_rf5110_chan2athchan(channel);
	ath5k_hw_reg_write(ah, data, AR5K_RF_BUFFER);
	ath5k_hw_reg_write(ah, 0, AR5K_RF_BUFFER_CONTROL_0);
	usleep_range(1000, 1500);

	return 0;
}

/**
 * ath5k_hw_rf5111_chan2athchan() - Handle 2GHz channels on RF5111/2111
 * @ieee: IEEE channel number
 * @athchan: The &struct ath5k_athchan_2ghz
 *
 * In order to enable the RF2111 frequency converter on RF5111/2111 setups
 * we need to add some offsets and extra flags to the data values we pass
 * on to the PHY. So for every 2GHz channel this function gets called
 * to do the conversion.
 */
static int
ath5k_hw_rf5111_chan2athchan(unsigned int ieee,
		struct ath5k_athchan_2ghz *athchan)
{
	int channel;

	/* Cast this value to catch negative channel numbers (>= -19) */
	channel = (int)ieee;

	/*
	 * Map 2GHz IEEE channel to 5GHz Atheros channel
	 */
	if (channel <= 13) {
		athchan->a2_athchan = 115 + channel;
		athchan->a2_flags = 0x46;
	} else if (channel == 14) {
		athchan->a2_athchan = 124;
		athchan->a2_flags = 0x44;
	} else if (channel >= 15 && channel <= 26) {
		athchan->a2_athchan = ((channel - 14) * 4) + 132;
		athchan->a2_flags = 0x46;
	} else
		return -EINVAL;

	return 0;
}

/**
 * ath5k_hw_rf5111_channel() - Set channel frequency on RF5111/2111
 * @ah: The &struct ath5k_hw
 * @channel: The &struct ieee80211_channel
 */
static int
ath5k_hw_rf5111_channel(struct ath5k_hw *ah,
		struct ieee80211_channel *channel)
{
	struct ath5k_athchan_2ghz ath5k_channel_2ghz;
	unsigned int ath5k_channel =
		ieee80211_frequency_to_channel(channel->center_freq);
	u32 data0, data1, clock;
	int ret;

	/*
	 * Set the channel on the RF5111 radio
	 */
	data0 = data1 = 0;

	if (channel->band == IEEE80211_BAND_2GHZ) {
		/* Map 2GHz channel to 5GHz Atheros channel ID */
		ret = ath5k_hw_rf5111_chan2athchan(
			ieee80211_frequency_to_channel(channel->center_freq),
			&ath5k_channel_2ghz);
		if (ret)
			return ret;

		ath5k_channel = ath5k_channel_2ghz.a2_athchan;
		data0 = ((ath5k_hw_bitswap(ath5k_channel_2ghz.a2_flags, 8) & 0xff)
		    << 5) | (1 << 4);
	}

	if (ath5k_channel < 145 || !(ath5k_channel & 1)) {
		clock = 1;
		data1 = ((ath5k_hw_bitswap(ath5k_channel - 24, 8) & 0xff) << 2) |
			(clock << 1) | (1 << 10) | 1;
	} else {
		clock = 0;
		data1 = ((ath5k_hw_bitswap((ath5k_channel - 24) / 2, 8) & 0xff)
			<< 2) | (clock << 1) | (1 << 10) | 1;
	}

	ath5k_hw_reg_write(ah, (data1 & 0xff) | ((data0 & 0xff) << 8),
			AR5K_RF_BUFFER);
	ath5k_hw_reg_write(ah, ((data1 >> 8) & 0xff) | (data0 & 0xff00),
			AR5K_RF_BUFFER_CONTROL_3);

	return 0;
}

/**
 * ath5k_hw_rf5112_channel() - Set channel frequency on 5112 and newer
 * @ah: The &struct ath5k_hw
 * @channel: The &struct ieee80211_channel
 *
 * On RF5112/2112 and newer we don't need to do any conversion.
 * We pass the frequency value after a few modifications to the
 * chip directly.
 *
 * NOTE: Make sure channel frequency given is within our range or else
 * we might damage the chip ! Use ath5k_channel_ok before calling this one.
 */
static int
ath5k_hw_rf5112_channel(struct ath5k_hw *ah,
		struct ieee80211_channel *channel)
{
	u32 data, data0, data1, data2;
	u16 c;

	data = data0 = data1 = data2 = 0;
	c = channel->center_freq;

	/* My guess based on code:
	 * 2GHz RF has 2 synth modes, one with a Local Oscillator
	 * at 2224Hz and one with a LO at 2192Hz. IF is 1520Hz
	 * (3040/2). data0 is used to set the PLL divider and data1
	 * selects synth mode. */
	if (c < 4800) {
		/* Channel 14 and all frequencies with 2Hz spacing
		 * below/above (non-standard channels) */
		if (!((c - 2224) % 5)) {
			/* Same as (c - 2224) / 5 */
			data0 = ((2 * (c - 704)) - 3040) / 10;
			data1 = 1;
		/* Channel 1 and all frequencies with 5Hz spacing
		 * below/above (standard channels without channel 14) */
		} else if (!((c - 2192) % 5)) {
			/* Same as (c - 2192) / 5 */
			data0 = ((2 * (c - 672)) - 3040) / 10;
			data1 = 0;
		} else
			return -EINVAL;

		data0 = ath5k_hw_bitswap((data0 << 2) & 0xff, 8);
	/* This is more complex, we have a single synthesizer with
	 * 4 reference clock settings (?) based on frequency spacing
	 * and set using data2. LO is at 4800Hz and data0 is again used
	 * to set some divider.
	 *
	 * NOTE: There is an old atheros presentation at Stanford
	 * that mentions a method called dual direct conversion
	 * with 1GHz sliding IF for RF5110. Maybe that's what we
	 * have here, or an updated version. */
	} else if ((c % 5) != 2 || c > 5435) {
		if (!(c % 20) && c >= 5120) {
			data0 = ath5k_hw_bitswap(((c - 4800) / 20 << 2), 8);
			data2 = ath5k_hw_bitswap(3, 2);
		} else if (!(c % 10)) {
			data0 = ath5k_hw_bitswap(((c - 4800) / 10 << 1), 8);
			data2 = ath5k_hw_bitswap(2, 2);
		} else if (!(c % 5)) {
			data0 = ath5k_hw_bitswap((c - 4800) / 5, 8);
			data2 = ath5k_hw_bitswap(1, 2);
		} else
			return -EINVAL;
	} else {
		data0 = ath5k_hw_bitswap((10 * (c - 2 - 4800)) / 25 + 1, 8);
		data2 = ath5k_hw_bitswap(0, 2);
	}

	data = (data0 << 4) | (data1 << 1) | (data2 << 2) | 0x1001;

	ath5k_hw_reg_write(ah, data & 0xff, AR5K_RF_BUFFER);
	ath5k_hw_reg_write(ah, (data >> 8) & 0x7f, AR5K_RF_BUFFER_CONTROL_5);

	return 0;
}

/**
 * ath5k_hw_rf2425_channel() - Set channel frequency on RF2425
 * @ah: The &struct ath5k_hw
 * @channel: The &struct ieee80211_channel
 *
 * AR2425/2417 have a different 2GHz RF so code changes
 * a little bit from RF5112.
 */
static int
ath5k_hw_rf2425_channel(struct ath5k_hw *ah,
		struct ieee80211_channel *channel)
{
	u32 data, data0, data2;
	u16 c;

	data = data0 = data2 = 0;
	c = channel->center_freq;

	if (c < 4800) {
		data0 = ath5k_hw_bitswap((c - 2272), 8);
		data2 = 0;
	/* ? 5GHz ? */
	} else if ((c % 5) != 2 || c > 5435) {
		if (!(c % 20) && c < 5120)
			data0 = ath5k_hw_bitswap(((c - 4800) / 20 << 2), 8);
		else if (!(c % 10))
			data0 = ath5k_hw_bitswap(((c - 4800) / 10 << 1), 8);
		else if (!(c % 5))
			data0 = ath5k_hw_bitswap((c - 4800) / 5, 8);
		else
			return -EINVAL;
		data2 = ath5k_hw_bitswap(1, 2);
	} else {
		data0 = ath5k_hw_bitswap((10 * (c - 2 - 4800)) / 25 + 1, 8);
		data2 = ath5k_hw_bitswap(0, 2);
	}

	data = (data0 << 4) | data2 << 2 | 0x1001;

	ath5k_hw_reg_write(ah, data & 0xff, AR5K_RF_BUFFER);
	ath5k_hw_reg_write(ah, (data >> 8) & 0x7f, AR5K_RF_BUFFER_CONTROL_5);

	return 0;
}

/**
 * ath5k_hw_channel() - Set a channel on the radio chip
 * @ah: The &struct ath5k_hw
 * @channel: The &struct ieee80211_channel
 *
 * This is the main function called to set a channel on the
 * radio chip based on the radio chip version.
 */
static int
ath5k_hw_channel(struct ath5k_hw *ah,
		struct ieee80211_channel *channel)
{
	int ret;
	/*
	 * Check bounds supported by the PHY (we don't care about regulatory
	 * restrictions at this point).
	 */
	if (!ath5k_channel_ok(ah, channel)) {
		ATH5K_ERR(ah,
			"channel frequency (%u MHz) out of supported "
			"band range\n",
			channel->center_freq);
			return -EINVAL;
	}

	/*
	 * Set the channel and wait
	 */
	switch (ah->ah_radio) {
	case AR5K_RF5110:
		ret = ath5k_hw_rf5110_channel(ah, channel);
		break;
	case AR5K_RF5111:
		ret = ath5k_hw_rf5111_channel(ah, channel);
		break;
	case AR5K_RF2317:
	case AR5K_RF2425:
		ret = ath5k_hw_rf2425_channel(ah, channel);
		break;
	default:
		ret = ath5k_hw_rf5112_channel(ah, channel);
		break;
	}

	if (ret)
		return ret;

	/* Set JAPAN setting for channel 14 */
	if (channel->center_freq == 2484) {
		AR5K_REG_ENABLE_BITS(ah, AR5K_PHY_CCKTXCTL,
				AR5K_PHY_CCKTXCTL_JAPAN);
	} else {
		AR5K_REG_ENABLE_BITS(ah, AR5K_PHY_CCKTXCTL,
				AR5K_PHY_CCKTXCTL_WORLD);
	}

	ah->ah_current_channel = channel;

	return 0;
}


/*****************\
  PHY calibration
\*****************/

/**
 * DOC: PHY Calibration routines
 *
 * Noise floor calibration: When we tell the hardware to
 * perform a noise floor calibration by setting the
 * AR5K_PHY_AGCCTL_NF bit on AR5K_PHY_AGCCTL, it will periodically
 * sample-and-hold the minimum noise level seen at the antennas.
 * This value is then stored in a ring buffer of recently measured
 * noise floor values so we have a moving window of the last few
 * samples. The median of the values in the history is then loaded
 * into the hardware for its own use for RSSI and CCA measurements.
 * This type of calibration doesn't interfere with traffic.
 *
 * AGC calibration: When we tell the hardware to perform
 * an AGC (Automatic Gain Control) calibration by setting the
 * AR5K_PHY_AGCCTL_CAL, hw disconnects the antennas and does
 * a calibration on the DC offsets of ADCs. During this period
 * rx/tx gets disabled so we have to deal with it on the driver
 * part.
 *
 * I/Q calibration: When we tell the hardware to perform
 * an I/Q calibration, it tries to correct I/Q imbalance and
 * fix QAM constellation by sampling data from rxed frames.
 * It doesn't interfere with traffic.
 *
 * For more infos on AGC and I/Q calibration check out patent doc
 * #03/094463.
 */

/**
 * ath5k_hw_read_measured_noise_floor() - Read measured NF from hw
 * @ah: The &struct ath5k_hw
 */
static s32
ath5k_hw_read_measured_noise_floor(struct ath5k_hw *ah)
{
	s32 val;

	val = ath5k_hw_reg_read(ah, AR5K_PHY_NF);
	return sign_extend32(AR5K_REG_MS(val, AR5K_PHY_NF_MINCCA_PWR), 8);
}

/**
 * ath5k_hw_init_nfcal_hist() - Initialize NF calibration history buffer
 * @ah: The &struct ath5k_hw
 */
void
ath5k_hw_init_nfcal_hist(struct ath5k_hw *ah)
{
	int i;

	ah->ah_nfcal_hist.index = 0;
	for (i = 0; i < ATH5K_NF_CAL_HIST_MAX; i++)
		ah->ah_nfcal_hist.nfval[i] = AR5K_TUNE_CCA_MAX_GOOD_VALUE;
}

/**
 * ath5k_hw_update_nfcal_hist() - Update NF calibration history buffer
 * @ah: The &struct ath5k_hw
 * @noise_floor: The NF we got from hw
 */
static void ath5k_hw_update_nfcal_hist(struct ath5k_hw *ah, s16 noise_floor)
{
	struct ath5k_nfcal_hist *hist = &ah->ah_nfcal_hist;
	hist->index = (hist->index + 1) & (ATH5K_NF_CAL_HIST_MAX - 1);
	hist->nfval[hist->index] = noise_floor;
}

/**
 * ath5k_hw_get_median_noise_floor() - Get median NF from history buffer
 * @ah: The &struct ath5k_hw
 */
static s16
ath5k_hw_get_median_noise_floor(struct ath5k_hw *ah)
{
	s16 sort[ATH5K_NF_CAL_HIST_MAX];
	s16 tmp;
	int i, j;

	memcpy(sort, ah->ah_nfcal_hist.nfval, sizeof(sort));
	for (i = 0; i < ATH5K_NF_CAL_HIST_MAX - 1; i++) {
		for (j = 1; j < ATH5K_NF_CAL_HIST_MAX - i; j++) {
			if (sort[j] > sort[j - 1]) {
				tmp = sort[j];
				sort[j] = sort[j - 1];
				sort[j - 1] = tmp;
			}
		}
	}
	for (i = 0; i < ATH5K_NF_CAL_HIST_MAX; i++) {
		ATH5K_DBG(ah, ATH5K_DEBUG_CALIBRATE,
			"cal %d:%d\n", i, sort[i]);
	}
	return sort[(ATH5K_NF_CAL_HIST_MAX - 1) / 2];
}

/**
 * ath5k_hw_update_noise_floor() - Update NF on hardware
 * @ah: The &struct ath5k_hw
 *
 * This is the main function we call to perform a NF calibration,
 * it reads NF from hardware, calculates the median and updates
 * NF on hw.
 */
void
ath5k_hw_update_noise_floor(struct ath5k_hw *ah)
{
	struct ath5k_eeprom_info *ee = &ah->ah_capabilities.cap_eeprom;
	u32 val;
	s16 nf, threshold;
	u8 ee_mode;

	/* keep last value if calibration hasn't completed */
	if (ath5k_hw_reg_read(ah, AR5K_PHY_AGCCTL) & AR5K_PHY_AGCCTL_NF) {
		ATH5K_DBG(ah, ATH5K_DEBUG_CALIBRATE,
			"NF did not complete in calibration window\n");

		return;
	}

	ah->ah_cal_mask |= AR5K_CALIBRATION_NF;

	ee_mode = ath5k_eeprom_mode_from_channel(ah->ah_current_channel);

	/* completed NF calibration, test threshold */
	nf = ath5k_hw_read_measured_noise_floor(ah);
	threshold = ee->ee_noise_floor_thr[ee_mode];

	if (nf > threshold) {
		ATH5K_DBG(ah, ATH5K_DEBUG_CALIBRATE,
			"noise floor failure detected; "
			"read %d, threshold %d\n",
			nf, threshold);

		nf = AR5K_TUNE_CCA_MAX_GOOD_VALUE;
	}

	ath5k_hw_update_nfcal_hist(ah, nf);
	nf = ath5k_hw_get_median_noise_floor(ah);

	/* load noise floor (in .5 dBm) so the hardware will use it */
	val = ath5k_hw_reg_read(ah, AR5K_PHY_NF) & ~AR5K_PHY_NF_M;
	val |= (nf * 2) & AR5K_PHY_NF_M;
	ath5k_hw_reg_write(ah, val, AR5K_PHY_NF);

	AR5K_REG_MASKED_BITS(ah, AR5K_PHY_AGCCTL, AR5K_PHY_AGCCTL_NF,
		~(AR5K_PHY_AGCCTL_NF_EN | AR5K_PHY_AGCCTL_NF_NOUPDATE));

	ath5k_hw_register_timeout(ah, AR5K_PHY_AGCCTL, AR5K_PHY_AGCCTL_NF,
		0, false);

	/*
	 * Load a high max CCA Power value (-50 dBm in .5 dBm units)
	 * so that we're not capped by the median we just loaded.
	 * This will be used as the initial value for the next noise
	 * floor calibration.
	 */
	val = (val & ~AR5K_PHY_NF_M) | ((-50 * 2) & AR5K_PHY_NF_M);
	ath5k_hw_reg_write(ah, val, AR5K_PHY_NF);
	AR5K_REG_ENABLE_BITS(ah, AR5K_PHY_AGCCTL,
		AR5K_PHY_AGCCTL_NF_EN |
		AR5K_PHY_AGCCTL_NF_NOUPDATE |
		AR5K_PHY_AGCCTL_NF);

	ah->ah_noise_floor = nf;

	ah->ah_cal_mask &= ~AR5K_CALIBRATION_NF;

	ATH5K_DBG(ah, ATH5K_DEBUG_CALIBRATE,
		"noise floor calibrated: %d\n", nf);
}

/**
 * ath5k_hw_rf5110_calibrate() - Perform a PHY calibration on RF5110
 * @ah: The &struct ath5k_hw
 * @channel: The &struct ieee80211_channel
 *
 * Do a complete PHY calibration (AGC + NF + I/Q) on RF5110
 */
static int
ath5k_hw_rf5110_calibrate(struct ath5k_hw *ah,
		struct ieee80211_channel *channel)
{
	u32 phy_sig, phy_agc, phy_sat, beacon;
	int ret;

	if (!(ah->ah_cal_mask & AR5K_CALIBRATION_FULL))
		return 0;

	/*
	 * Disable beacons and RX/TX queues, wait
	 */
	AR5K_REG_ENABLE_BITS(ah, AR5K_DIAG_SW_5210,
		AR5K_DIAG_SW_DIS_TX_5210 | AR5K_DIAG_SW_DIS_RX_5210);
	beacon = ath5k_hw_reg_read(ah, AR5K_BEACON_5210);
	ath5k_hw_reg_write(ah, beacon & ~AR5K_BEACON_ENABLE, AR5K_BEACON_5210);

	usleep_range(2000, 2500);

	/*
	 * Set the channel (with AGC turned off)
	 */
	AR5K_REG_ENABLE_BITS(ah, AR5K_PHY_AGC, AR5K_PHY_AGC_DISABLE);
	udelay(10);
	ret = ath5k_hw_channel(ah, channel);

	/*
	 * Activate PHY and wait
	 */
	ath5k_hw_reg_write(ah, AR5K_PHY_ACT_ENABLE, AR5K_PHY_ACT);
	usleep_range(1000, 1500);

	AR5K_REG_DISABLE_BITS(ah, AR5K_PHY_AGC, AR5K_PHY_AGC_DISABLE);

	if (ret)
		return ret;

	/*
	 * Calibrate the radio chip
	 */

	/* Remember normal state */
	phy_sig = ath5k_hw_reg_read(ah, AR5K_PHY_SIG);
	phy_agc = ath5k_hw_reg_read(ah, AR5K_PHY_AGCCOARSE);
	phy_sat = ath5k_hw_reg_read(ah, AR5K_PHY_ADCSAT);

	/* Update radio registers */
	ath5k_hw_reg_write(ah, (phy_sig & ~(AR5K_PHY_SIG_FIRPWR)) |
		AR5K_REG_SM(-1, AR5K_PHY_SIG_FIRPWR), AR5K_PHY_SIG);

	ath5k_hw_reg_write(ah, (phy_agc & ~(AR5K_PHY_AGCCOARSE_HI |
			AR5K_PHY_AGCCOARSE_LO)) |
		AR5K_REG_SM(-1, AR5K_PHY_AGCCOARSE_HI) |
		AR5K_REG_SM(-127, AR5K_PHY_AGCCOARSE_LO), AR5K_PHY_AGCCOARSE);

	ath5k_hw_reg_write(ah, (phy_sat & ~(AR5K_PHY_ADCSAT_ICNT |
			AR5K_PHY_ADCSAT_THR)) |
		AR5K_REG_SM(2, AR5K_PHY_ADCSAT_ICNT) |
		AR5K_REG_SM(12, AR5K_PHY_ADCSAT_THR), AR5K_PHY_ADCSAT);

	udelay(20);

	AR5K_REG_ENABLE_BITS(ah, AR5K_PHY_AGC, AR5K_PHY_AGC_DISABLE);
	udelay(10);
	ath5k_hw_reg_write(ah, AR5K_PHY_RFSTG_DISABLE, AR5K_PHY_RFSTG);
	AR5K_REG_DISABLE_BITS(ah, AR5K_PHY_AGC, AR5K_PHY_AGC_DISABLE);

	usleep_range(1000, 1500);

	/*
	 * Enable calibration and wait until completion
	 */
	AR5K_REG_ENABLE_BITS(ah, AR5K_PHY_AGCCTL, AR5K_PHY_AGCCTL_CAL);

	ret = ath5k_hw_register_timeout(ah, AR5K_PHY_AGCCTL,
			AR5K_PHY_AGCCTL_CAL, 0, false);

	/* Reset to normal state */
	ath5k_hw_reg_write(ah, phy_sig, AR5K_PHY_SIG);
	ath5k_hw_reg_write(ah, phy_agc, AR5K_PHY_AGCCOARSE);
	ath5k_hw_reg_write(ah, phy_sat, AR5K_PHY_ADCSAT);

	if (ret) {
		ATH5K_ERR(ah, "calibration timeout (%uMHz)\n",
				channel->center_freq);
		return ret;
	}

	/*
	 * Re-enable RX/TX and beacons
	 */
	AR5K_REG_DISABLE_BITS(ah, AR5K_DIAG_SW_5210,
		AR5K_DIAG_SW_DIS_TX_5210 | AR5K_DIAG_SW_DIS_RX_5210);
	ath5k_hw_reg_write(ah, beacon, AR5K_BEACON_5210);

	return 0;
}

/**
 * ath5k_hw_rf511x_iq_calibrate() - Perform I/Q calibration on RF5111 and newer
 * @ah: The &struct ath5k_hw
 */
static int
ath5k_hw_rf511x_iq_calibrate(struct ath5k_hw *ah)
{
	u32 i_pwr, q_pwr;
	s32 iq_corr, i_coff, i_coffd, q_coff, q_coffd;
	int i;

	/* Skip if I/Q calibration is not needed or if it's still running */
	if (!ah->ah_iq_cal_needed)
		return -EINVAL;
	else if (ath5k_hw_reg_read(ah, AR5K_PHY_IQ) & AR5K_PHY_IQ_RUN) {
		ATH5K_DBG_UNLIMIT(ah, ATH5K_DEBUG_CALIBRATE,
				"I/Q calibration still running");
		return -EBUSY;
	}

	/* Calibration has finished, get the results and re-run */

	/* Work around for empty results which can apparently happen on 5212:
	 * Read registers up to 10 times until we get both i_pr and q_pwr */
	for (i = 0; i <= 10; i++) {
		iq_corr = ath5k_hw_reg_read(ah, AR5K_PHY_IQRES_CAL_CORR);
		i_pwr = ath5k_hw_reg_read(ah, AR5K_PHY_IQRES_CAL_PWR_I);
		q_pwr = ath5k_hw_reg_read(ah, AR5K_PHY_IQRES_CAL_PWR_Q);
		ATH5K_DBG_UNLIMIT(ah, ATH5K_DEBUG_CALIBRATE,
			"iq_corr:%x i_pwr:%x q_pwr:%x", iq_corr, i_pwr, q_pwr);
		if (i_pwr && q_pwr)
			break;
	}

	i_coffd = ((i_pwr >> 1) + (q_pwr >> 1)) >> 7;

	if (ah->ah_version == AR5K_AR5211)
		q_coffd = q_pwr >> 6;
	else
		q_coffd = q_pwr >> 7;

	/* In case i_coffd became zero, cancel calibration
	 * not only it's too small, it'll also result a divide
	 * by zero later on. */
	if (i_coffd == 0 || q_coffd < 2)
		return -ECANCELED;

	/* Protect against loss of sign bits */

	i_coff = (-iq_corr) / i_coffd;
	i_coff = clamp(i_coff, -32, 31); /* signed 6 bit */

	if (ah->ah_version == AR5K_AR5211)
		q_coff = (i_pwr / q_coffd) - 64;
	else
		q_coff = (i_pwr / q_coffd) - 128;
	q_coff = clamp(q_coff, -16, 15); /* signed 5 bit */

	ATH5K_DBG_UNLIMIT(ah, ATH5K_DEBUG_CALIBRATE,
			"new I:%d Q:%d (i_coffd:%x q_coffd:%x)",
			i_coff, q_coff, i_coffd, q_coffd);

	/* Commit new I/Q values (set enable bit last to match HAL sources) */
	AR5K_REG_WRITE_BITS(ah, AR5K_PHY_IQ, AR5K_PHY_IQ_CORR_Q_I_COFF, i_coff);
	AR5K_REG_WRITE_BITS(ah, AR5K_PHY_IQ, AR5K_PHY_IQ_CORR_Q_Q_COFF, q_coff);
	AR5K_REG_ENABLE_BITS(ah, AR5K_PHY_IQ, AR5K_PHY_IQ_CORR_ENABLE);

	/* Re-enable calibration -if we don't we'll commit
	 * the same values again and again */
	AR5K_REG_WRITE_BITS(ah, AR5K_PHY_IQ,
			AR5K_PHY_IQ_CAL_NUM_LOG_MAX, 15);
	AR5K_REG_ENABLE_BITS(ah, AR5K_PHY_IQ, AR5K_PHY_IQ_RUN);

	return 0;
}

/**
 * ath5k_hw_phy_calibrate() - Perform a PHY calibration
 * @ah: The &struct ath5k_hw
 * @channel: The &struct ieee80211_channel
 *
 * The main function we call from above to perform
 * a short or full PHY calibration based on RF chip
 * and current channel
 */
int
ath5k_hw_phy_calibrate(struct ath5k_hw *ah,
		struct ieee80211_channel *channel)
{
	int ret;

	if (ah->ah_radio == AR5K_RF5110)
		return ath5k_hw_rf5110_calibrate(ah, channel);

	ret = ath5k_hw_rf511x_iq_calibrate(ah);
	if (ret) {
		ATH5K_DBG_UNLIMIT(ah, ATH5K_DEBUG_CALIBRATE,
			"No I/Q correction performed (%uMHz)\n",
			channel->center_freq);

<<<<<<< HEAD
	if ((ah->ah_radio == AR5K_RF5111 || ah->ah_radio == AR5K_RF5112) &&
	    (channel->hw_value != AR5K_MODE_11B))
		ath5k_hw_request_rfgain_probe(ah);
=======
		/* Happens all the time if there is not much
		 * traffic, consider it normal behaviour. */
		ret = 0;
	}

	/* On full calibration do an AGC calibration and
	 * request a PAPD probe for gainf calibration if
	 * needed */
	if (ah->ah_cal_mask & AR5K_CALIBRATION_FULL) {

		AR5K_REG_ENABLE_BITS(ah, AR5K_PHY_AGCCTL,
					AR5K_PHY_AGCCTL_CAL);

		ret = ath5k_hw_register_timeout(ah, AR5K_PHY_AGCCTL,
			AR5K_PHY_AGCCTL_CAL | AR5K_PHY_AGCCTL_NF,
			0, false);
		if (ret) {
			ATH5K_ERR(ah,
				"gain calibration timeout (%uMHz)\n",
				channel->center_freq);
		}

		if ((ah->ah_radio == AR5K_RF5111 ||
			ah->ah_radio == AR5K_RF5112)
			&& (channel->hw_value != AR5K_MODE_11B))
			ath5k_hw_request_rfgain_probe(ah);
	}

	/* Update noise floor
	 * XXX: Only do this after AGC calibration */
	if (!(ah->ah_cal_mask & AR5K_CALIBRATION_NF))
		ath5k_hw_update_noise_floor(ah);
>>>>>>> dcd6c922

	return ret;
}


/***************************\
* Spur mitigation functions *
\***************************/

/**
 * ath5k_hw_set_spur_mitigation_filter() - Configure SPUR filter
 * @ah: The &struct ath5k_hw
 * @channel: The &struct ieee80211_channel
 *
 * This function gets called during PHY initialization to
 * configure the spur filter for the given channel. Spur is noise
 * generated due to "reflection" effects, for more information on this
 * method check out patent US7643810
 */
static void
ath5k_hw_set_spur_mitigation_filter(struct ath5k_hw *ah,
				struct ieee80211_channel *channel)
{
	struct ath5k_eeprom_info *ee = &ah->ah_capabilities.cap_eeprom;
	u32 mag_mask[4] = {0, 0, 0, 0};
	u32 pilot_mask[2] = {0, 0};
	/* Note: fbin values are scaled up by 2 */
	u16 spur_chan_fbin, chan_fbin, symbol_width, spur_detection_window;
	s32 spur_delta_phase, spur_freq_sigma_delta;
	s32 spur_offset, num_symbols_x16;
	u8 num_symbol_offsets, i, freq_band;

	/* Convert current frequency to fbin value (the same way channels
	 * are stored on EEPROM, check out ath5k_eeprom_bin2freq) and scale
	 * up by 2 so we can compare it later */
	if (channel->band == IEEE80211_BAND_2GHZ) {
		chan_fbin = (channel->center_freq - 2300) * 10;
		freq_band = AR5K_EEPROM_BAND_2GHZ;
	} else {
		chan_fbin = (channel->center_freq - 4900) * 10;
		freq_band = AR5K_EEPROM_BAND_5GHZ;
	}

	/* Check if any spur_chan_fbin from EEPROM is
	 * within our current channel's spur detection range */
	spur_chan_fbin = AR5K_EEPROM_NO_SPUR;
	spur_detection_window = AR5K_SPUR_CHAN_WIDTH;
	/* XXX: Half/Quarter channels ?*/
	if (ah->ah_bwmode == AR5K_BWMODE_40MHZ)
		spur_detection_window *= 2;

	for (i = 0; i < AR5K_EEPROM_N_SPUR_CHANS; i++) {
		spur_chan_fbin = ee->ee_spur_chans[i][freq_band];

		/* Note: mask cleans AR5K_EEPROM_NO_SPUR flag
		 * so it's zero if we got nothing from EEPROM */
		if (spur_chan_fbin == AR5K_EEPROM_NO_SPUR) {
			spur_chan_fbin &= AR5K_EEPROM_SPUR_CHAN_MASK;
			break;
		}

		if ((chan_fbin - spur_detection_window <=
		(spur_chan_fbin & AR5K_EEPROM_SPUR_CHAN_MASK)) &&
		(chan_fbin + spur_detection_window >=
		(spur_chan_fbin & AR5K_EEPROM_SPUR_CHAN_MASK))) {
			spur_chan_fbin &= AR5K_EEPROM_SPUR_CHAN_MASK;
			break;
		}
	}

	/* We need to enable spur filter for this channel */
	if (spur_chan_fbin) {
		spur_offset = spur_chan_fbin - chan_fbin;
		/*
		 * Calculate deltas:
		 * spur_freq_sigma_delta -> spur_offset / sample_freq << 21
		 * spur_delta_phase -> spur_offset / chip_freq << 11
		 * Note: Both values have 100Hz resolution
		 */
		switch (ah->ah_bwmode) {
		case AR5K_BWMODE_40MHZ:
			/* Both sample_freq and chip_freq are 80MHz */
			spur_delta_phase = (spur_offset << 16) / 25;
			spur_freq_sigma_delta = (spur_delta_phase >> 10);
			symbol_width = AR5K_SPUR_SYMBOL_WIDTH_BASE_100Hz * 2;
			break;
		case AR5K_BWMODE_10MHZ:
			/* Both sample_freq and chip_freq are 20MHz (?) */
			spur_delta_phase = (spur_offset << 18) / 25;
			spur_freq_sigma_delta = (spur_delta_phase >> 10);
			symbol_width = AR5K_SPUR_SYMBOL_WIDTH_BASE_100Hz / 2;
		case AR5K_BWMODE_5MHZ:
			/* Both sample_freq and chip_freq are 10MHz (?) */
			spur_delta_phase = (spur_offset << 19) / 25;
			spur_freq_sigma_delta = (spur_delta_phase >> 10);
			symbol_width = AR5K_SPUR_SYMBOL_WIDTH_BASE_100Hz / 4;
		default:
			if (channel->band == IEEE80211_BAND_5GHZ) {
				/* Both sample_freq and chip_freq are 40MHz */
				spur_delta_phase = (spur_offset << 17) / 25;
				spur_freq_sigma_delta =
						(spur_delta_phase >> 10);
				symbol_width =
					AR5K_SPUR_SYMBOL_WIDTH_BASE_100Hz;
			} else {
				/* sample_freq -> 40MHz chip_freq -> 44MHz
				 * (for b compatibility) */
				spur_delta_phase = (spur_offset << 17) / 25;
				spur_freq_sigma_delta =
						(spur_offset << 8) / 55;
				symbol_width =
					AR5K_SPUR_SYMBOL_WIDTH_BASE_100Hz;
			}
			break;
		}

		/* Calculate pilot and magnitude masks */

		/* Scale up spur_offset by 1000 to switch to 100HZ resolution
		 * and divide by symbol_width to find how many symbols we have
		 * Note: number of symbols is scaled up by 16 */
		num_symbols_x16 = ((spur_offset * 1000) << 4) / symbol_width;

		/* Spur is on a symbol if num_symbols_x16 % 16 is zero */
		if (!(num_symbols_x16 & 0xF))
			/* _X_ */
			num_symbol_offsets = 3;
		else
			/* _xx_ */
			num_symbol_offsets = 4;

		for (i = 0; i < num_symbol_offsets; i++) {

			/* Calculate pilot mask */
			s32 curr_sym_off =
				(num_symbols_x16 / 16) + i + 25;

			/* Pilot magnitude mask seems to be a way to
			 * declare the boundaries for our detection
			 * window or something, it's 2 for the middle
			 * value(s) where the symbol is expected to be
			 * and 1 on the boundary values */
			u8 plt_mag_map =
				(i == 0 || i == (num_symbol_offsets - 1))
								? 1 : 2;

			if (curr_sym_off >= 0 && curr_sym_off <= 32) {
				if (curr_sym_off <= 25)
					pilot_mask[0] |= 1 << curr_sym_off;
				else if (curr_sym_off >= 27)
					pilot_mask[0] |= 1 << (curr_sym_off - 1);
			} else if (curr_sym_off >= 33 && curr_sym_off <= 52)
				pilot_mask[1] |= 1 << (curr_sym_off - 33);

			/* Calculate magnitude mask (for viterbi decoder) */
			if (curr_sym_off >= -1 && curr_sym_off <= 14)
				mag_mask[0] |=
					plt_mag_map << (curr_sym_off + 1) * 2;
			else if (curr_sym_off >= 15 && curr_sym_off <= 30)
				mag_mask[1] |=
					plt_mag_map << (curr_sym_off - 15) * 2;
			else if (curr_sym_off >= 31 && curr_sym_off <= 46)
				mag_mask[2] |=
					plt_mag_map << (curr_sym_off - 31) * 2;
			else if (curr_sym_off >= 47 && curr_sym_off <= 53)
				mag_mask[3] |=
					plt_mag_map << (curr_sym_off - 47) * 2;

		}

		/* Write settings on hw to enable spur filter */
		AR5K_REG_WRITE_BITS(ah, AR5K_PHY_BIN_MASK_CTL,
					AR5K_PHY_BIN_MASK_CTL_RATE, 0xff);
		/* XXX: Self correlator also ? */
		AR5K_REG_ENABLE_BITS(ah, AR5K_PHY_IQ,
					AR5K_PHY_IQ_PILOT_MASK_EN |
					AR5K_PHY_IQ_CHAN_MASK_EN |
					AR5K_PHY_IQ_SPUR_FILT_EN);

		/* Set delta phase and freq sigma delta */
		ath5k_hw_reg_write(ah,
				AR5K_REG_SM(spur_delta_phase,
					AR5K_PHY_TIMING_11_SPUR_DELTA_PHASE) |
				AR5K_REG_SM(spur_freq_sigma_delta,
				AR5K_PHY_TIMING_11_SPUR_FREQ_SD) |
				AR5K_PHY_TIMING_11_USE_SPUR_IN_AGC,
				AR5K_PHY_TIMING_11);

		/* Write pilot masks */
		ath5k_hw_reg_write(ah, pilot_mask[0], AR5K_PHY_TIMING_7);
		AR5K_REG_WRITE_BITS(ah, AR5K_PHY_TIMING_8,
					AR5K_PHY_TIMING_8_PILOT_MASK_2,
					pilot_mask[1]);

		ath5k_hw_reg_write(ah, pilot_mask[0], AR5K_PHY_TIMING_9);
		AR5K_REG_WRITE_BITS(ah, AR5K_PHY_TIMING_10,
					AR5K_PHY_TIMING_10_PILOT_MASK_2,
					pilot_mask[1]);

		/* Write magnitude masks */
		ath5k_hw_reg_write(ah, mag_mask[0], AR5K_PHY_BIN_MASK_1);
		ath5k_hw_reg_write(ah, mag_mask[1], AR5K_PHY_BIN_MASK_2);
		ath5k_hw_reg_write(ah, mag_mask[2], AR5K_PHY_BIN_MASK_3);
		AR5K_REG_WRITE_BITS(ah, AR5K_PHY_BIN_MASK_CTL,
					AR5K_PHY_BIN_MASK_CTL_MASK_4,
					mag_mask[3]);

		ath5k_hw_reg_write(ah, mag_mask[0], AR5K_PHY_BIN_MASK2_1);
		ath5k_hw_reg_write(ah, mag_mask[1], AR5K_PHY_BIN_MASK2_2);
		ath5k_hw_reg_write(ah, mag_mask[2], AR5K_PHY_BIN_MASK2_3);
		AR5K_REG_WRITE_BITS(ah, AR5K_PHY_BIN_MASK2_4,
					AR5K_PHY_BIN_MASK2_4_MASK_4,
					mag_mask[3]);

	} else if (ath5k_hw_reg_read(ah, AR5K_PHY_IQ) &
	AR5K_PHY_IQ_SPUR_FILT_EN) {
		/* Clean up spur mitigation settings and disable filter */
		AR5K_REG_WRITE_BITS(ah, AR5K_PHY_BIN_MASK_CTL,
					AR5K_PHY_BIN_MASK_CTL_RATE, 0);
		AR5K_REG_DISABLE_BITS(ah, AR5K_PHY_IQ,
					AR5K_PHY_IQ_PILOT_MASK_EN |
					AR5K_PHY_IQ_CHAN_MASK_EN |
					AR5K_PHY_IQ_SPUR_FILT_EN);
		ath5k_hw_reg_write(ah, 0, AR5K_PHY_TIMING_11);

		/* Clear pilot masks */
		ath5k_hw_reg_write(ah, 0, AR5K_PHY_TIMING_7);
		AR5K_REG_WRITE_BITS(ah, AR5K_PHY_TIMING_8,
					AR5K_PHY_TIMING_8_PILOT_MASK_2,
					0);

		ath5k_hw_reg_write(ah, 0, AR5K_PHY_TIMING_9);
		AR5K_REG_WRITE_BITS(ah, AR5K_PHY_TIMING_10,
					AR5K_PHY_TIMING_10_PILOT_MASK_2,
					0);

		/* Clear magnitude masks */
		ath5k_hw_reg_write(ah, 0, AR5K_PHY_BIN_MASK_1);
		ath5k_hw_reg_write(ah, 0, AR5K_PHY_BIN_MASK_2);
		ath5k_hw_reg_write(ah, 0, AR5K_PHY_BIN_MASK_3);
		AR5K_REG_WRITE_BITS(ah, AR5K_PHY_BIN_MASK_CTL,
					AR5K_PHY_BIN_MASK_CTL_MASK_4,
					0);

		ath5k_hw_reg_write(ah, 0, AR5K_PHY_BIN_MASK2_1);
		ath5k_hw_reg_write(ah, 0, AR5K_PHY_BIN_MASK2_2);
		ath5k_hw_reg_write(ah, 0, AR5K_PHY_BIN_MASK2_3);
		AR5K_REG_WRITE_BITS(ah, AR5K_PHY_BIN_MASK2_4,
					AR5K_PHY_BIN_MASK2_4_MASK_4,
					0);
	}
}


/*****************\
* Antenna control *
\*****************/

/**
 * DOC: Antenna control
 *
 * Hw supports up to 14 antennas ! I haven't found any card that implements
 * that. The maximum number of antennas I've seen is up to 4 (2 for 2GHz and 2
 * for 5GHz). Antenna 1 (MAIN) should be omnidirectional, 2 (AUX)
 * omnidirectional or sectorial and antennas 3-14 sectorial (or directional).
 *
 * We can have a single antenna for RX and multiple antennas for TX.
 * RX antenna is our "default" antenna (usually antenna 1) set on
 * DEFAULT_ANTENNA register and TX antenna is set on each TX control descriptor
 * (0 for automatic selection, 1 - 14 antenna number).
 *
 * We can let hw do all the work doing fast antenna diversity for both
 * tx and rx or we can do things manually. Here are the options we have
 * (all are bits of STA_ID1 register):
 *
 * AR5K_STA_ID1_DEFAULT_ANTENNA -> When 0 is set as the TX antenna on TX
 * control descriptor, use the default antenna to transmit or else use the last
 * antenna on which we received an ACK.
 *
 * AR5K_STA_ID1_DESC_ANTENNA -> Update default antenna after each TX frame to
 * the antenna on which we got the ACK for that frame.
 *
 * AR5K_STA_ID1_RTS_DEF_ANTENNA -> Use default antenna for RTS or else use the
 * one on the TX descriptor.
 *
 * AR5K_STA_ID1_SELFGEN_DEF_ANT -> Use default antenna for self generated frames
 * (ACKs etc), or else use current antenna (the one we just used for TX).
 *
 * Using the above we support the following scenarios:
 *
 * AR5K_ANTMODE_DEFAULT -> Hw handles antenna diversity etc automatically
 *
 * AR5K_ANTMODE_FIXED_A	-> Only antenna A (MAIN) is present
 *
 * AR5K_ANTMODE_FIXED_B	-> Only antenna B (AUX) is present
 *
 * AR5K_ANTMODE_SINGLE_AP -> Sta locked on a single ap
 *
 * AR5K_ANTMODE_SECTOR_AP -> AP with tx antenna set on tx desc
 *
 * AR5K_ANTMODE_SECTOR_STA -> STA with tx antenna set on tx desc
 *
 * AR5K_ANTMODE_DEBUG Debug mode -A -> Rx, B-> Tx-
 *
 * Also note that when setting antenna to F on tx descriptor card inverts
 * current tx antenna.
 */

/**
 * ath5k_hw_set_def_antenna() - Set default rx antenna on AR5211/5212 and newer
 * @ah: The &struct ath5k_hw
 * @ant: Antenna number
 */
static void
ath5k_hw_set_def_antenna(struct ath5k_hw *ah, u8 ant)
{
	if (ah->ah_version != AR5K_AR5210)
		ath5k_hw_reg_write(ah, ant & 0x7, AR5K_DEFAULT_ANTENNA);
}

/**
 * ath5k_hw_set_fast_div() -  Enable/disable fast rx antenna diversity
 * @ah: The &struct ath5k_hw
 * @ee_mode: One of enum ath5k_driver_mode
 * @enable: True to enable, false to disable
 */
static void
ath5k_hw_set_fast_div(struct ath5k_hw *ah, u8 ee_mode, bool enable)
{
	switch (ee_mode) {
	case AR5K_EEPROM_MODE_11G:
		/* XXX: This is set to
		 * disabled on initvals !!! */
	case AR5K_EEPROM_MODE_11A:
		if (enable)
			AR5K_REG_DISABLE_BITS(ah, AR5K_PHY_AGCCTL,
					AR5K_PHY_AGCCTL_OFDM_DIV_DIS);
		else
			AR5K_REG_ENABLE_BITS(ah, AR5K_PHY_AGCCTL,
					AR5K_PHY_AGCCTL_OFDM_DIV_DIS);
		break;
	case AR5K_EEPROM_MODE_11B:
		AR5K_REG_ENABLE_BITS(ah, AR5K_PHY_AGCCTL,
					AR5K_PHY_AGCCTL_OFDM_DIV_DIS);
		break;
	default:
		return;
	}

	if (enable) {
		AR5K_REG_WRITE_BITS(ah, AR5K_PHY_RESTART,
				AR5K_PHY_RESTART_DIV_GC, 4);

		AR5K_REG_ENABLE_BITS(ah, AR5K_PHY_FAST_ANT_DIV,
					AR5K_PHY_FAST_ANT_DIV_EN);
	} else {
		AR5K_REG_WRITE_BITS(ah, AR5K_PHY_RESTART,
				AR5K_PHY_RESTART_DIV_GC, 0);

		AR5K_REG_DISABLE_BITS(ah, AR5K_PHY_FAST_ANT_DIV,
					AR5K_PHY_FAST_ANT_DIV_EN);
	}
}

/**
 * ath5k_hw_set_antenna_switch() - Set up antenna switch table
 * @ah: The &struct ath5k_hw
 * @ee_mode: One of enum ath5k_driver_mode
 *
 * Switch table comes from EEPROM and includes information on controlling
 * the 2 antenna RX attenuators
 */
void
ath5k_hw_set_antenna_switch(struct ath5k_hw *ah, u8 ee_mode)
{
	u8 ant0, ant1;

	/*
	 * In case a fixed antenna was set as default
	 * use the same switch table twice.
	 */
	if (ah->ah_ant_mode == AR5K_ANTMODE_FIXED_A)
		ant0 = ant1 = AR5K_ANT_SWTABLE_A;
	else if (ah->ah_ant_mode == AR5K_ANTMODE_FIXED_B)
		ant0 = ant1 = AR5K_ANT_SWTABLE_B;
	else {
		ant0 = AR5K_ANT_SWTABLE_A;
		ant1 = AR5K_ANT_SWTABLE_B;
	}

	/* Set antenna idle switch table */
	AR5K_REG_WRITE_BITS(ah, AR5K_PHY_ANT_CTL,
			AR5K_PHY_ANT_CTL_SWTABLE_IDLE,
			(ah->ah_ant_ctl[ee_mode][AR5K_ANT_CTL] |
			AR5K_PHY_ANT_CTL_TXRX_EN));

	/* Set antenna switch tables */
	ath5k_hw_reg_write(ah, ah->ah_ant_ctl[ee_mode][ant0],
		AR5K_PHY_ANT_SWITCH_TABLE_0);
	ath5k_hw_reg_write(ah, ah->ah_ant_ctl[ee_mode][ant1],
		AR5K_PHY_ANT_SWITCH_TABLE_1);
}

/**
 * ath5k_hw_set_antenna_mode() -  Set antenna operating mode
 * @ah: The &struct ath5k_hw
 * @ant_mode: One of enum ath5k_ant_mode
 */
void
ath5k_hw_set_antenna_mode(struct ath5k_hw *ah, u8 ant_mode)
{
	struct ieee80211_channel *channel = ah->ah_current_channel;
	bool use_def_for_tx, update_def_on_tx, use_def_for_rts, fast_div;
	bool use_def_for_sg;
	int ee_mode;
	u8 def_ant, tx_ant;
	u32 sta_id1 = 0;

	/* if channel is not initialized yet we can't set the antennas
	 * so just store the mode. it will be set on the next reset */
	if (channel == NULL) {
		ah->ah_ant_mode = ant_mode;
		return;
	}

	def_ant = ah->ah_def_ant;

	ee_mode = ath5k_eeprom_mode_from_channel(channel);
	if (ee_mode < 0) {
		ATH5K_ERR(ah,
			"invalid channel: %d\n", channel->center_freq);
		return;
	}

	switch (ant_mode) {
	case AR5K_ANTMODE_DEFAULT:
		tx_ant = 0;
		use_def_for_tx = false;
		update_def_on_tx = false;
		use_def_for_rts = false;
		use_def_for_sg = false;
		fast_div = true;
		break;
	case AR5K_ANTMODE_FIXED_A:
		def_ant = 1;
		tx_ant = 1;
		use_def_for_tx = true;
		update_def_on_tx = false;
		use_def_for_rts = true;
		use_def_for_sg = true;
		fast_div = false;
		break;
	case AR5K_ANTMODE_FIXED_B:
		def_ant = 2;
		tx_ant = 2;
		use_def_for_tx = true;
		update_def_on_tx = false;
		use_def_for_rts = true;
		use_def_for_sg = true;
		fast_div = false;
		break;
	case AR5K_ANTMODE_SINGLE_AP:
		def_ant = 1;	/* updated on tx */
		tx_ant = 0;
		use_def_for_tx = true;
		update_def_on_tx = true;
		use_def_for_rts = true;
		use_def_for_sg = true;
		fast_div = true;
		break;
	case AR5K_ANTMODE_SECTOR_AP:
		tx_ant = 1;	/* variable */
		use_def_for_tx = false;
		update_def_on_tx = false;
		use_def_for_rts = true;
		use_def_for_sg = false;
		fast_div = false;
		break;
	case AR5K_ANTMODE_SECTOR_STA:
		tx_ant = 1;	/* variable */
		use_def_for_tx = true;
		update_def_on_tx = false;
		use_def_for_rts = true;
		use_def_for_sg = false;
		fast_div = true;
		break;
	case AR5K_ANTMODE_DEBUG:
		def_ant = 1;
		tx_ant = 2;
		use_def_for_tx = false;
		update_def_on_tx = false;
		use_def_for_rts = false;
		use_def_for_sg = false;
		fast_div = false;
		break;
	default:
		return;
	}

	ah->ah_tx_ant = tx_ant;
	ah->ah_ant_mode = ant_mode;
	ah->ah_def_ant = def_ant;

	sta_id1 |= use_def_for_tx ? AR5K_STA_ID1_DEFAULT_ANTENNA : 0;
	sta_id1 |= update_def_on_tx ? AR5K_STA_ID1_DESC_ANTENNA : 0;
	sta_id1 |= use_def_for_rts ? AR5K_STA_ID1_RTS_DEF_ANTENNA : 0;
	sta_id1 |= use_def_for_sg ? AR5K_STA_ID1_SELFGEN_DEF_ANT : 0;

	AR5K_REG_DISABLE_BITS(ah, AR5K_STA_ID1, AR5K_STA_ID1_ANTENNA_SETTINGS);

	if (sta_id1)
		AR5K_REG_ENABLE_BITS(ah, AR5K_STA_ID1, sta_id1);

	ath5k_hw_set_antenna_switch(ah, ee_mode);
	/* Note: set diversity before default antenna
	 * because it won't work correctly */
	ath5k_hw_set_fast_div(ah, ee_mode, fast_div);
	ath5k_hw_set_def_antenna(ah, def_ant);
}


/****************\
* TX power setup *
\****************/

/*
 * Helper functions
 */

/**
 * ath5k_get_interpolated_value() - Get interpolated Y val between two points
 * @target: X value of the middle point
 * @x_left: X value of the left point
 * @x_right: X value of the right point
 * @y_left: Y value of the left point
 * @y_right: Y value of the right point
 */
static s16
ath5k_get_interpolated_value(s16 target, s16 x_left, s16 x_right,
					s16 y_left, s16 y_right)
{
	s16 ratio, result;

	/* Avoid divide by zero and skip interpolation
	 * if we have the same point */
	if ((x_left == x_right) || (y_left == y_right))
		return y_left;

	/*
	 * Since we use ints and not fps, we need to scale up in
	 * order to get a sane ratio value (or else we 'll eg. get
	 * always 1 instead of 1.25, 1.75 etc). We scale up by 100
	 * to have some accuracy both for 0.5 and 0.25 steps.
	 */
	ratio = ((100 * y_right - 100 * y_left) / (x_right - x_left));

	/* Now scale down to be in range */
	result = y_left + (ratio * (target - x_left) / 100);

	return result;
}

/**
 * ath5k_get_linear_pcdac_min() - Find vertical boundary (min pwr) for the
 * linear PCDAC curve
 * @stepL: Left array with y values (pcdac steps)
 * @stepR: Right array with y values (pcdac steps)
 * @pwrL: Left array with x values (power steps)
 * @pwrR: Right array with x values (power steps)
 *
 * Since we have the top of the curve and we draw the line below
 * until we reach 1 (1 pcdac step) we need to know which point
 * (x value) that is so that we don't go below x axis and have negative
 * pcdac values when creating the curve, or fill the table with zeros.
 */
static s16
ath5k_get_linear_pcdac_min(const u8 *stepL, const u8 *stepR,
				const s16 *pwrL, const s16 *pwrR)
{
	s8 tmp;
	s16 min_pwrL, min_pwrR;
	s16 pwr_i;

	/* Some vendors write the same pcdac value twice !!! */
	if (stepL[0] == stepL[1] || stepR[0] == stepR[1])
		return max(pwrL[0], pwrR[0]);

	if (pwrL[0] == pwrL[1])
		min_pwrL = pwrL[0];
	else {
		pwr_i = pwrL[0];
		do {
			pwr_i--;
			tmp = (s8) ath5k_get_interpolated_value(pwr_i,
							pwrL[0], pwrL[1],
							stepL[0], stepL[1]);
		} while (tmp > 1);

		min_pwrL = pwr_i;
	}

	if (pwrR[0] == pwrR[1])
		min_pwrR = pwrR[0];
	else {
		pwr_i = pwrR[0];
		do {
			pwr_i--;
			tmp = (s8) ath5k_get_interpolated_value(pwr_i,
							pwrR[0], pwrR[1],
							stepR[0], stepR[1]);
		} while (tmp > 1);

		min_pwrR = pwr_i;
	}

	/* Keep the right boundary so that it works for both curves */
	return max(min_pwrL, min_pwrR);
}

/**
 * ath5k_create_power_curve() - Create a Power to PDADC or PCDAC curve
 * @pmin: Minimum power value (xmin)
 * @pmax: Maximum power value (xmax)
 * @pwr: Array of power steps (x values)
 * @vpd: Array of matching PCDAC/PDADC steps (y values)
 * @num_points: Number of provided points
 * @vpd_table: Array to fill with the full PCDAC/PDADC values (y values)
 * @type: One of enum ath5k_powertable_type (eeprom.h)
 *
 * Interpolate (pwr,vpd) points to create a Power to PDADC or a
 * Power to PCDAC curve.
 *
 * Each curve has power on x axis (in 0.5dB units) and PCDAC/PDADC
 * steps (offsets) on y axis. Power can go up to 31.5dB and max
 * PCDAC/PDADC step for each curve is 64 but we can write more than
 * one curves on hw so we can go up to 128 (which is the max step we
 * can write on the final table).
 *
 * We write y values (PCDAC/PDADC steps) on hw.
 */
static void
ath5k_create_power_curve(s16 pmin, s16 pmax,
			const s16 *pwr, const u8 *vpd,
			u8 num_points,
			u8 *vpd_table, u8 type)
{
	u8 idx[2] = { 0, 1 };
	s16 pwr_i = 2 * pmin;
	int i;

	if (num_points < 2)
		return;

	/* We want the whole line, so adjust boundaries
	 * to cover the entire power range. Note that
	 * power values are already 0.25dB so no need
	 * to multiply pwr_i by 2 */
	if (type == AR5K_PWRTABLE_LINEAR_PCDAC) {
		pwr_i = pmin;
		pmin = 0;
		pmax = 63;
	}

	/* Find surrounding turning points (TPs)
	 * and interpolate between them */
	for (i = 0; (i <= (u16) (pmax - pmin)) &&
	(i < AR5K_EEPROM_POWER_TABLE_SIZE); i++) {

		/* We passed the right TP, move to the next set of TPs
		 * if we pass the last TP, extrapolate above using the last
		 * two TPs for ratio */
		if ((pwr_i > pwr[idx[1]]) && (idx[1] < num_points - 1)) {
			idx[0]++;
			idx[1]++;
		}

		vpd_table[i] = (u8) ath5k_get_interpolated_value(pwr_i,
						pwr[idx[0]], pwr[idx[1]],
						vpd[idx[0]], vpd[idx[1]]);

		/* Increase by 0.5dB
		 * (0.25 dB units) */
		pwr_i += 2;
	}
}

/**
 * ath5k_get_chan_pcal_surrounding_piers() - Get surrounding calibration piers
 * for a given channel.
 * @ah: The &struct ath5k_hw
 * @channel: The &struct ieee80211_channel
 * @pcinfo_l: The &struct ath5k_chan_pcal_info to put the left cal. pier
 * @pcinfo_r: The &struct ath5k_chan_pcal_info to put the right cal. pier
 *
 * Get the surrounding per-channel power calibration piers
 * for a given frequency so that we can interpolate between
 * them and come up with an appropriate dataset for our current
 * channel.
 */
static void
ath5k_get_chan_pcal_surrounding_piers(struct ath5k_hw *ah,
			struct ieee80211_channel *channel,
			struct ath5k_chan_pcal_info **pcinfo_l,
			struct ath5k_chan_pcal_info **pcinfo_r)
{
	struct ath5k_eeprom_info *ee = &ah->ah_capabilities.cap_eeprom;
	struct ath5k_chan_pcal_info *pcinfo;
	u8 idx_l, idx_r;
	u8 mode, max, i;
	u32 target = channel->center_freq;

	idx_l = 0;
	idx_r = 0;

	switch (channel->hw_value) {
	case AR5K_EEPROM_MODE_11A:
		pcinfo = ee->ee_pwr_cal_a;
		mode = AR5K_EEPROM_MODE_11A;
		break;
	case AR5K_EEPROM_MODE_11B:
		pcinfo = ee->ee_pwr_cal_b;
		mode = AR5K_EEPROM_MODE_11B;
		break;
	case AR5K_EEPROM_MODE_11G:
	default:
		pcinfo = ee->ee_pwr_cal_g;
		mode = AR5K_EEPROM_MODE_11G;
		break;
	}
	max = ee->ee_n_piers[mode] - 1;

	/* Frequency is below our calibrated
	 * range. Use the lowest power curve
	 * we have */
	if (target < pcinfo[0].freq) {
		idx_l = idx_r = 0;
		goto done;
	}

	/* Frequency is above our calibrated
	 * range. Use the highest power curve
	 * we have */
	if (target > pcinfo[max].freq) {
		idx_l = idx_r = max;
		goto done;
	}

	/* Frequency is inside our calibrated
	 * channel range. Pick the surrounding
	 * calibration piers so that we can
	 * interpolate */
	for (i = 0; i <= max; i++) {

		/* Frequency matches one of our calibration
		 * piers, no need to interpolate, just use
		 * that calibration pier */
		if (pcinfo[i].freq == target) {
			idx_l = idx_r = i;
			goto done;
		}

		/* We found a calibration pier that's above
		 * frequency, use this pier and the previous
		 * one to interpolate */
		if (target < pcinfo[i].freq) {
			idx_r = i;
			idx_l = idx_r - 1;
			goto done;
		}
	}

done:
	*pcinfo_l = &pcinfo[idx_l];
	*pcinfo_r = &pcinfo[idx_r];
}

/**
 * ath5k_get_rate_pcal_data() - Get the interpolated per-rate power
 * calibration data
 * @ah: The &struct ath5k_hw *ah,
 * @channel: The &struct ieee80211_channel
 * @rates: The &struct ath5k_rate_pcal_info to fill
 *
 * Get the surrounding per-rate power calibration data
 * for a given frequency and interpolate between power
 * values to set max target power supported by hw for
 * each rate on this frequency.
 */
static void
ath5k_get_rate_pcal_data(struct ath5k_hw *ah,
			struct ieee80211_channel *channel,
			struct ath5k_rate_pcal_info *rates)
{
	struct ath5k_eeprom_info *ee = &ah->ah_capabilities.cap_eeprom;
	struct ath5k_rate_pcal_info *rpinfo;
	u8 idx_l, idx_r;
	u8 mode, max, i;
	u32 target = channel->center_freq;

	idx_l = 0;
	idx_r = 0;

	switch (channel->hw_value) {
	case AR5K_MODE_11A:
		rpinfo = ee->ee_rate_tpwr_a;
		mode = AR5K_EEPROM_MODE_11A;
		break;
	case AR5K_MODE_11B:
		rpinfo = ee->ee_rate_tpwr_b;
		mode = AR5K_EEPROM_MODE_11B;
		break;
	case AR5K_MODE_11G:
	default:
		rpinfo = ee->ee_rate_tpwr_g;
		mode = AR5K_EEPROM_MODE_11G;
		break;
	}
	max = ee->ee_rate_target_pwr_num[mode] - 1;

	/* Get the surrounding calibration
	 * piers - same as above */
	if (target < rpinfo[0].freq) {
		idx_l = idx_r = 0;
		goto done;
	}

	if (target > rpinfo[max].freq) {
		idx_l = idx_r = max;
		goto done;
	}

	for (i = 0; i <= max; i++) {

		if (rpinfo[i].freq == target) {
			idx_l = idx_r = i;
			goto done;
		}

		if (target < rpinfo[i].freq) {
			idx_r = i;
			idx_l = idx_r - 1;
			goto done;
		}
	}

done:
	/* Now interpolate power value, based on the frequency */
	rates->freq = target;

	rates->target_power_6to24 =
		ath5k_get_interpolated_value(target, rpinfo[idx_l].freq,
					rpinfo[idx_r].freq,
					rpinfo[idx_l].target_power_6to24,
					rpinfo[idx_r].target_power_6to24);

	rates->target_power_36 =
		ath5k_get_interpolated_value(target, rpinfo[idx_l].freq,
					rpinfo[idx_r].freq,
					rpinfo[idx_l].target_power_36,
					rpinfo[idx_r].target_power_36);

	rates->target_power_48 =
		ath5k_get_interpolated_value(target, rpinfo[idx_l].freq,
					rpinfo[idx_r].freq,
					rpinfo[idx_l].target_power_48,
					rpinfo[idx_r].target_power_48);

	rates->target_power_54 =
		ath5k_get_interpolated_value(target, rpinfo[idx_l].freq,
					rpinfo[idx_r].freq,
					rpinfo[idx_l].target_power_54,
					rpinfo[idx_r].target_power_54);
}

/**
 * ath5k_get_max_ctl_power() - Get max edge power for a given frequency
 * @ah: the &struct ath5k_hw
 * @channel: The &struct ieee80211_channel
 *
 * Get the max edge power for this channel if
 * we have such data from EEPROM's Conformance Test
 * Limits (CTL), and limit max power if needed.
 */
static void
ath5k_get_max_ctl_power(struct ath5k_hw *ah,
			struct ieee80211_channel *channel)
{
	struct ath_regulatory *regulatory = ath5k_hw_regulatory(ah);
	struct ath5k_eeprom_info *ee = &ah->ah_capabilities.cap_eeprom;
	struct ath5k_edge_power *rep = ee->ee_ctl_pwr;
	u8 *ctl_val = ee->ee_ctl;
	s16 max_chan_pwr = ah->ah_txpower.txp_max_pwr / 4;
	s16 edge_pwr = 0;
	u8 rep_idx;
	u8 i, ctl_mode;
	u8 ctl_idx = 0xFF;
	u32 target = channel->center_freq;

	ctl_mode = ath_regd_get_band_ctl(regulatory, channel->band);

	switch (channel->hw_value) {
	case AR5K_MODE_11A:
		if (ah->ah_bwmode == AR5K_BWMODE_40MHZ)
			ctl_mode |= AR5K_CTL_TURBO;
		else
			ctl_mode |= AR5K_CTL_11A;
		break;
	case AR5K_MODE_11G:
		if (ah->ah_bwmode == AR5K_BWMODE_40MHZ)
			ctl_mode |= AR5K_CTL_TURBOG;
		else
			ctl_mode |= AR5K_CTL_11G;
		break;
	case AR5K_MODE_11B:
		ctl_mode |= AR5K_CTL_11B;
		break;
	default:
		return;
	}

	for (i = 0; i < ee->ee_ctls; i++) {
		if (ctl_val[i] == ctl_mode) {
			ctl_idx = i;
			break;
		}
	}

	/* If we have a CTL dataset available grab it and find the
	 * edge power for our frequency */
	if (ctl_idx == 0xFF)
		return;

	/* Edge powers are sorted by frequency from lower
	 * to higher. Each CTL corresponds to 8 edge power
	 * measurements. */
	rep_idx = ctl_idx * AR5K_EEPROM_N_EDGES;

	/* Don't do boundaries check because we
	 * might have more that one bands defined
	 * for this mode */

	/* Get the edge power that's closer to our
	 * frequency */
	for (i = 0; i < AR5K_EEPROM_N_EDGES; i++) {
		rep_idx += i;
		if (target <= rep[rep_idx].freq)
			edge_pwr = (s16) rep[rep_idx].edge;
	}

	if (edge_pwr)
		ah->ah_txpower.txp_max_pwr = 4 * min(edge_pwr, max_chan_pwr);
}


/*
 * Power to PCDAC table functions
 */

/**
 * DOC: Power to PCDAC table functions
 *
 * For RF5111 we have an XPD -eXternal Power Detector- curve
 * for each calibrated channel. Each curve has 0,5dB Power steps
 * on x axis and PCDAC steps (offsets) on y axis and looks like an
 * exponential function. To recreate the curve we read 11 points
 * from eeprom (eeprom.c) and interpolate here.
 *
 * For RF5112 we have 4 XPD -eXternal Power Detector- curves
 * for each calibrated channel on 0, -6, -12 and -18dBm but we only
 * use the higher (3) and the lower (0) curves. Each curve again has 0.5dB
 * power steps on x axis and PCDAC steps on y axis and looks like a
 * linear function. To recreate the curve and pass the power values
 * on hw, we get 4 points for xpd 0 (lower gain -> max power)
 * and 3 points for xpd 3 (higher gain -> lower power) from eeprom (eeprom.c)
 * and interpolate here.
 *
 * For a given channel we get the calibrated points (piers) for it or
 * -if we don't have calibration data for this specific channel- from the
 * available surrounding channels we have calibration data for, after we do a
 * linear interpolation between them. Then since we have our calibrated points
 * for this channel, we do again a linear interpolation between them to get the
 * whole curve.
 *
 * We finally write the Y values of the curve(s) (the PCDAC values) on hw
 */

/**
 * ath5k_fill_pwr_to_pcdac_table() - Fill Power to PCDAC table on RF5111
 * @ah: The &struct ath5k_hw
 * @table_min: Minimum power (x min)
 * @table_max: Maximum power (x max)
 *
 * No further processing is needed for RF5111, the only thing we have to
 * do is fill the values below and above calibration range since eeprom data
 * may not cover the entire PCDAC table.
 */
static void
ath5k_fill_pwr_to_pcdac_table(struct ath5k_hw *ah, s16* table_min,
							s16 *table_max)
{
	u8	*pcdac_out = ah->ah_txpower.txp_pd_table;
	u8	*pcdac_tmp = ah->ah_txpower.tmpL[0];
	u8	pcdac_0, pcdac_n, pcdac_i, pwr_idx, i;
	s16	min_pwr, max_pwr;

	/* Get table boundaries */
	min_pwr = table_min[0];
	pcdac_0 = pcdac_tmp[0];

	max_pwr = table_max[0];
	pcdac_n = pcdac_tmp[table_max[0] - table_min[0]];

	/* Extrapolate below minimum using pcdac_0 */
	pcdac_i = 0;
	for (i = 0; i < min_pwr; i++)
		pcdac_out[pcdac_i++] = pcdac_0;

	/* Copy values from pcdac_tmp */
	pwr_idx = min_pwr;
	for (i = 0; pwr_idx <= max_pwr &&
		    pcdac_i < AR5K_EEPROM_POWER_TABLE_SIZE; i++) {
		pcdac_out[pcdac_i++] = pcdac_tmp[i];
		pwr_idx++;
	}

	/* Extrapolate above maximum */
	while (pcdac_i < AR5K_EEPROM_POWER_TABLE_SIZE)
		pcdac_out[pcdac_i++] = pcdac_n;

}

/**
 * ath5k_combine_linear_pcdac_curves() - Combine available PCDAC Curves
 * @ah: The &struct ath5k_hw
 * @table_min: Minimum power (x min)
 * @table_max: Maximum power (x max)
 * @pdcurves: Number of pd curves
 *
 * Combine available XPD Curves and fill Linear Power to PCDAC table on RF5112
 * RFX112 can have up to 2 curves (one for low txpower range and one for
 * higher txpower range). We need to put them both on pcdac_out and place
 * them in the correct location. In case we only have one curve available
 * just fit it on pcdac_out (it's supposed to cover the entire range of
 * available pwr levels since it's always the higher power curve). Extrapolate
 * below and above final table if needed.
 */
static void
ath5k_combine_linear_pcdac_curves(struct ath5k_hw *ah, s16* table_min,
						s16 *table_max, u8 pdcurves)
{
	u8	*pcdac_out = ah->ah_txpower.txp_pd_table;
	u8	*pcdac_low_pwr;
	u8	*pcdac_high_pwr;
	u8	*pcdac_tmp;
	u8	pwr;
	s16	max_pwr_idx;
	s16	min_pwr_idx;
	s16	mid_pwr_idx = 0;
	/* Edge flag turns on the 7nth bit on the PCDAC
	 * to declare the higher power curve (force values
	 * to be greater than 64). If we only have one curve
	 * we don't need to set this, if we have 2 curves and
	 * fill the table backwards this can also be used to
	 * switch from higher power curve to lower power curve */
	u8	edge_flag;
	int	i;

	/* When we have only one curve available
	 * that's the higher power curve. If we have
	 * two curves the first is the high power curve
	 * and the next is the low power curve. */
	if (pdcurves > 1) {
		pcdac_low_pwr = ah->ah_txpower.tmpL[1];
		pcdac_high_pwr = ah->ah_txpower.tmpL[0];
		mid_pwr_idx = table_max[1] - table_min[1] - 1;
		max_pwr_idx = (table_max[0] - table_min[0]) / 2;

		/* If table size goes beyond 31.5dB, keep the
		 * upper 31.5dB range when setting tx power.
		 * Note: 126 = 31.5 dB in quarter dB steps */
		if (table_max[0] - table_min[1] > 126)
			min_pwr_idx = table_max[0] - 126;
		else
			min_pwr_idx = table_min[1];

		/* Since we fill table backwards
		 * start from high power curve */
		pcdac_tmp = pcdac_high_pwr;

		edge_flag = 0x40;
	} else {
		pcdac_low_pwr = ah->ah_txpower.tmpL[1]; /* Zeroed */
		pcdac_high_pwr = ah->ah_txpower.tmpL[0];
		min_pwr_idx = table_min[0];
		max_pwr_idx = (table_max[0] - table_min[0]) / 2;
		pcdac_tmp = pcdac_high_pwr;
		edge_flag = 0;
	}

	/* This is used when setting tx power*/
	ah->ah_txpower.txp_min_idx = min_pwr_idx / 2;

	/* Fill Power to PCDAC table backwards */
	pwr = max_pwr_idx;
	for (i = 63; i >= 0; i--) {
		/* Entering lower power range, reset
		 * edge flag and set pcdac_tmp to lower
		 * power curve.*/
		if (edge_flag == 0x40 &&
		(2 * pwr <= (table_max[1] - table_min[0]) || pwr == 0)) {
			edge_flag = 0x00;
			pcdac_tmp = pcdac_low_pwr;
			pwr = mid_pwr_idx / 2;
		}

		/* Don't go below 1, extrapolate below if we have
		 * already switched to the lower power curve -or
		 * we only have one curve and edge_flag is zero
		 * anyway */
		if (pcdac_tmp[pwr] < 1 && (edge_flag == 0x00)) {
			while (i >= 0) {
				pcdac_out[i] = pcdac_out[i + 1];
				i--;
			}
			break;
		}

		pcdac_out[i] = pcdac_tmp[pwr] | edge_flag;

		/* Extrapolate above if pcdac is greater than
		 * 126 -this can happen because we OR pcdac_out
		 * value with edge_flag on high power curve */
		if (pcdac_out[i] > 126)
			pcdac_out[i] = 126;

		/* Decrease by a 0.5dB step */
		pwr--;
	}
}

/**
 * ath5k_write_pcdac_table() - Write the PCDAC values on hw
 * @ah: The &struct ath5k_hw
 */
static void
ath5k_write_pcdac_table(struct ath5k_hw *ah)
{
	u8	*pcdac_out = ah->ah_txpower.txp_pd_table;
	int	i;

	/*
	 * Write TX power values
	 */
	for (i = 0; i < (AR5K_EEPROM_POWER_TABLE_SIZE / 2); i++) {
		ath5k_hw_reg_write(ah,
			(((pcdac_out[2 * i + 0] << 8 | 0xff) & 0xffff) << 0) |
			(((pcdac_out[2 * i + 1] << 8 | 0xff) & 0xffff) << 16),
			AR5K_PHY_PCDAC_TXPOWER(i));
	}
}


/*
 * Power to PDADC table functions
 */

/**
 * DOC: Power to PDADC table functions
 *
 * For RF2413 and later we have a Power to PDADC table (Power Detector)
 * instead of a PCDAC (Power Control) and 4 pd gain curves for each
 * calibrated channel. Each curve has power on x axis in 0.5 db steps and
 * PDADC steps on y axis and looks like an exponential function like the
 * RF5111 curve.
 *
 * To recreate the curves we read the points from eeprom (eeprom.c)
 * and interpolate here. Note that in most cases only 2 (higher and lower)
 * curves are used (like RF5112) but vendors have the opportunity to include
 * all 4 curves on eeprom. The final curve (higher power) has an extra
 * point for better accuracy like RF5112.
 *
 * The process is similar to what we do above for RF5111/5112
 */

/**
 * ath5k_combine_pwr_to_pdadc_curves() - Combine the various PDADC curves
 * @ah: The &struct ath5k_hw
 * @pwr_min: Minimum power (x min)
 * @pwr_max: Maximum power (x max)
 * @pdcurves: Number of available curves
 *
 * Combine the various pd curves and create the final Power to PDADC table
 * We can have up to 4 pd curves, we need to do a similar process
 * as we do for RF5112. This time we don't have an edge_flag but we
 * set the gain boundaries on a separate register.
 */
static void
ath5k_combine_pwr_to_pdadc_curves(struct ath5k_hw *ah,
			s16 *pwr_min, s16 *pwr_max, u8 pdcurves)
{
	u8 gain_boundaries[AR5K_EEPROM_N_PD_GAINS];
	u8 *pdadc_out = ah->ah_txpower.txp_pd_table;
	u8 *pdadc_tmp;
	s16 pdadc_0;
	u8 pdadc_i, pdadc_n, pwr_step, pdg, max_idx, table_size;
	u8 pd_gain_overlap;

	/* Note: Register value is initialized on initvals
	 * there is no feedback from hw.
	 * XXX: What about pd_gain_overlap from EEPROM ? */
	pd_gain_overlap = (u8) ath5k_hw_reg_read(ah, AR5K_PHY_TPC_RG5) &
		AR5K_PHY_TPC_RG5_PD_GAIN_OVERLAP;

	/* Create final PDADC table */
	for (pdg = 0, pdadc_i = 0; pdg < pdcurves; pdg++) {
		pdadc_tmp = ah->ah_txpower.tmpL[pdg];

		if (pdg == pdcurves - 1)
			/* 2 dB boundary stretch for last
			 * (higher power) curve */
			gain_boundaries[pdg] = pwr_max[pdg] + 4;
		else
			/* Set gain boundary in the middle
			 * between this curve and the next one */
			gain_boundaries[pdg] =
				(pwr_max[pdg] + pwr_min[pdg + 1]) / 2;

		/* Sanity check in case our 2 db stretch got out of
		 * range. */
		if (gain_boundaries[pdg] > AR5K_TUNE_MAX_TXPOWER)
			gain_boundaries[pdg] = AR5K_TUNE_MAX_TXPOWER;

		/* For the first curve (lower power)
		 * start from 0 dB */
		if (pdg == 0)
			pdadc_0 = 0;
		else
			/* For the other curves use the gain overlap */
			pdadc_0 = (gain_boundaries[pdg - 1] - pwr_min[pdg]) -
							pd_gain_overlap;

		/* Force each power step to be at least 0.5 dB */
		if ((pdadc_tmp[1] - pdadc_tmp[0]) > 1)
			pwr_step = pdadc_tmp[1] - pdadc_tmp[0];
		else
			pwr_step = 1;

		/* If pdadc_0 is negative, we need to extrapolate
		 * below this pdgain by a number of pwr_steps */
		while ((pdadc_0 < 0) && (pdadc_i < 128)) {
			s16 tmp = pdadc_tmp[0] + pdadc_0 * pwr_step;
			pdadc_out[pdadc_i++] = (tmp < 0) ? 0 : (u8) tmp;
			pdadc_0++;
		}

		/* Set last pwr level, using gain boundaries */
		pdadc_n = gain_boundaries[pdg] + pd_gain_overlap - pwr_min[pdg];
		/* Limit it to be inside pwr range */
		table_size = pwr_max[pdg] - pwr_min[pdg];
		max_idx = (pdadc_n < table_size) ? pdadc_n : table_size;

		/* Fill pdadc_out table */
		while (pdadc_0 < max_idx && pdadc_i < 128)
			pdadc_out[pdadc_i++] = pdadc_tmp[pdadc_0++];

		/* Need to extrapolate above this pdgain? */
		if (pdadc_n <= max_idx)
			continue;

		/* Force each power step to be at least 0.5 dB */
		if ((pdadc_tmp[table_size - 1] - pdadc_tmp[table_size - 2]) > 1)
			pwr_step = pdadc_tmp[table_size - 1] -
						pdadc_tmp[table_size - 2];
		else
			pwr_step = 1;

		/* Extrapolate above */
		while ((pdadc_0 < (s16) pdadc_n) &&
		(pdadc_i < AR5K_EEPROM_POWER_TABLE_SIZE * 2)) {
			s16 tmp = pdadc_tmp[table_size - 1] +
					(pdadc_0 - max_idx) * pwr_step;
			pdadc_out[pdadc_i++] = (tmp > 127) ? 127 : (u8) tmp;
			pdadc_0++;
		}
	}

	while (pdg < AR5K_EEPROM_N_PD_GAINS) {
		gain_boundaries[pdg] = gain_boundaries[pdg - 1];
		pdg++;
	}

	while (pdadc_i < AR5K_EEPROM_POWER_TABLE_SIZE * 2) {
		pdadc_out[pdadc_i] = pdadc_out[pdadc_i - 1];
		pdadc_i++;
	}

	/* Set gain boundaries */
	ath5k_hw_reg_write(ah,
		AR5K_REG_SM(pd_gain_overlap,
			AR5K_PHY_TPC_RG5_PD_GAIN_OVERLAP) |
		AR5K_REG_SM(gain_boundaries[0],
			AR5K_PHY_TPC_RG5_PD_GAIN_BOUNDARY_1) |
		AR5K_REG_SM(gain_boundaries[1],
			AR5K_PHY_TPC_RG5_PD_GAIN_BOUNDARY_2) |
		AR5K_REG_SM(gain_boundaries[2],
			AR5K_PHY_TPC_RG5_PD_GAIN_BOUNDARY_3) |
		AR5K_REG_SM(gain_boundaries[3],
			AR5K_PHY_TPC_RG5_PD_GAIN_BOUNDARY_4),
		AR5K_PHY_TPC_RG5);

	/* Used for setting rate power table */
	ah->ah_txpower.txp_min_idx = pwr_min[0];

}

/**
 * ath5k_write_pwr_to_pdadc_table() - Write the PDADC values on hw
 * @ah: The &struct ath5k_hw
 * @ee_mode: One of enum ath5k_driver_mode
 */
static void
ath5k_write_pwr_to_pdadc_table(struct ath5k_hw *ah, u8 ee_mode)
{
	struct ath5k_eeprom_info *ee = &ah->ah_capabilities.cap_eeprom;
	u8 *pdadc_out = ah->ah_txpower.txp_pd_table;
	u8 *pdg_to_idx = ee->ee_pdc_to_idx[ee_mode];
	u8 pdcurves = ee->ee_pd_gains[ee_mode];
	u32 reg;
	u8 i;

	/* Select the right pdgain curves */

	/* Clear current settings */
	reg = ath5k_hw_reg_read(ah, AR5K_PHY_TPC_RG1);
	reg &= ~(AR5K_PHY_TPC_RG1_PDGAIN_1 |
		AR5K_PHY_TPC_RG1_PDGAIN_2 |
		AR5K_PHY_TPC_RG1_PDGAIN_3 |
		AR5K_PHY_TPC_RG1_NUM_PD_GAIN);

	/*
	 * Use pd_gains curve from eeprom
	 *
	 * This overrides the default setting from initvals
	 * in case some vendors (e.g. Zcomax) don't use the default
	 * curves. If we don't honor their settings we 'll get a
	 * 5dB (1 * gain overlap ?) drop.
	 */
	reg |= AR5K_REG_SM(pdcurves, AR5K_PHY_TPC_RG1_NUM_PD_GAIN);

	switch (pdcurves) {
	case 3:
		reg |= AR5K_REG_SM(pdg_to_idx[2], AR5K_PHY_TPC_RG1_PDGAIN_3);
		/* Fall through */
	case 2:
		reg |= AR5K_REG_SM(pdg_to_idx[1], AR5K_PHY_TPC_RG1_PDGAIN_2);
		/* Fall through */
	case 1:
		reg |= AR5K_REG_SM(pdg_to_idx[0], AR5K_PHY_TPC_RG1_PDGAIN_1);
		break;
	}
	ath5k_hw_reg_write(ah, reg, AR5K_PHY_TPC_RG1);

	/*
	 * Write TX power values
	 */
	for (i = 0; i < (AR5K_EEPROM_POWER_TABLE_SIZE / 2); i++) {
		u32 val = get_unaligned_le32(&pdadc_out[4 * i]);
		ath5k_hw_reg_write(ah, val, AR5K_PHY_PDADC_TXPOWER(i));
	}
}


/*
 * Common code for PCDAC/PDADC tables
 */

/**
 * ath5k_setup_channel_powertable() - Set up power table for this channel
 * @ah: The &struct ath5k_hw
 * @channel: The &struct ieee80211_channel
 * @ee_mode: One of enum ath5k_driver_mode
 * @type: One of enum ath5k_powertable_type (eeprom.h)
 *
 * This is the main function that uses all of the above
 * to set PCDAC/PDADC table on hw for the current channel.
 * This table is used for tx power calibration on the baseband,
 * without it we get weird tx power levels and in some cases
 * distorted spectral mask
 */
static int
ath5k_setup_channel_powertable(struct ath5k_hw *ah,
			struct ieee80211_channel *channel,
			u8 ee_mode, u8 type)
{
	struct ath5k_pdgain_info *pdg_L, *pdg_R;
	struct ath5k_chan_pcal_info *pcinfo_L;
	struct ath5k_chan_pcal_info *pcinfo_R;
	struct ath5k_eeprom_info *ee = &ah->ah_capabilities.cap_eeprom;
	u8 *pdg_curve_to_idx = ee->ee_pdc_to_idx[ee_mode];
	s16 table_min[AR5K_EEPROM_N_PD_GAINS];
	s16 table_max[AR5K_EEPROM_N_PD_GAINS];
	u8 *tmpL;
	u8 *tmpR;
	u32 target = channel->center_freq;
	int pdg, i;

	/* Get surrounding freq piers for this channel */
	ath5k_get_chan_pcal_surrounding_piers(ah, channel,
						&pcinfo_L,
						&pcinfo_R);

	/* Loop over pd gain curves on
	 * surrounding freq piers by index */
	for (pdg = 0; pdg < ee->ee_pd_gains[ee_mode]; pdg++) {

		/* Fill curves in reverse order
		 * from lower power (max gain)
		 * to higher power. Use curve -> idx
		 * backmapping we did on eeprom init */
		u8 idx = pdg_curve_to_idx[pdg];

		/* Grab the needed curves by index */
		pdg_L = &pcinfo_L->pd_curves[idx];
		pdg_R = &pcinfo_R->pd_curves[idx];

		/* Initialize the temp tables */
		tmpL = ah->ah_txpower.tmpL[pdg];
		tmpR = ah->ah_txpower.tmpR[pdg];

		/* Set curve's x boundaries and create
		 * curves so that they cover the same
		 * range (if we don't do that one table
		 * will have values on some range and the
		 * other one won't have any so interpolation
		 * will fail) */
		table_min[pdg] = min(pdg_L->pd_pwr[0],
					pdg_R->pd_pwr[0]) / 2;

		table_max[pdg] = max(pdg_L->pd_pwr[pdg_L->pd_points - 1],
				pdg_R->pd_pwr[pdg_R->pd_points - 1]) / 2;

		/* Now create the curves on surrounding channels
		 * and interpolate if needed to get the final
		 * curve for this gain on this channel */
		switch (type) {
		case AR5K_PWRTABLE_LINEAR_PCDAC:
			/* Override min/max so that we don't loose
			 * accuracy (don't divide by 2) */
			table_min[pdg] = min(pdg_L->pd_pwr[0],
						pdg_R->pd_pwr[0]);

			table_max[pdg] =
				max(pdg_L->pd_pwr[pdg_L->pd_points - 1],
					pdg_R->pd_pwr[pdg_R->pd_points - 1]);

			/* Override minimum so that we don't get
			 * out of bounds while extrapolating
			 * below. Don't do this when we have 2
			 * curves and we are on the high power curve
			 * because table_min is ok in this case */
			if (!(ee->ee_pd_gains[ee_mode] > 1 && pdg == 0)) {

				table_min[pdg] =
					ath5k_get_linear_pcdac_min(pdg_L->pd_step,
								pdg_R->pd_step,
								pdg_L->pd_pwr,
								pdg_R->pd_pwr);

				/* Don't go too low because we will
				 * miss the upper part of the curve.
				 * Note: 126 = 31.5dB (max power supported)
				 * in 0.25dB units */
				if (table_max[pdg] - table_min[pdg] > 126)
					table_min[pdg] = table_max[pdg] - 126;
			}

			/* Fall through */
		case AR5K_PWRTABLE_PWR_TO_PCDAC:
		case AR5K_PWRTABLE_PWR_TO_PDADC:

			ath5k_create_power_curve(table_min[pdg],
						table_max[pdg],
						pdg_L->pd_pwr,
						pdg_L->pd_step,
						pdg_L->pd_points, tmpL, type);

			/* We are in a calibration
			 * pier, no need to interpolate
			 * between freq piers */
			if (pcinfo_L == pcinfo_R)
				continue;

			ath5k_create_power_curve(table_min[pdg],
						table_max[pdg],
						pdg_R->pd_pwr,
						pdg_R->pd_step,
						pdg_R->pd_points, tmpR, type);
			break;
		default:
			return -EINVAL;
		}

		/* Interpolate between curves
		 * of surrounding freq piers to
		 * get the final curve for this
		 * pd gain. Re-use tmpL for interpolation
		 * output */
		for (i = 0; (i < (u16) (table_max[pdg] - table_min[pdg])) &&
		(i < AR5K_EEPROM_POWER_TABLE_SIZE); i++) {
			tmpL[i] = (u8) ath5k_get_interpolated_value(target,
							(s16) pcinfo_L->freq,
							(s16) pcinfo_R->freq,
							(s16) tmpL[i],
							(s16) tmpR[i]);
		}
	}

	/* Now we have a set of curves for this
	 * channel on tmpL (x range is table_max - table_min
	 * and y values are tmpL[pdg][]) sorted in the same
	 * order as EEPROM (because we've used the backmapping).
	 * So for RF5112 it's from higher power to lower power
	 * and for RF2413 it's from lower power to higher power.
	 * For RF5111 we only have one curve. */

	/* Fill min and max power levels for this
	 * channel by interpolating the values on
	 * surrounding channels to complete the dataset */
	ah->ah_txpower.txp_min_pwr = ath5k_get_interpolated_value(target,
					(s16) pcinfo_L->freq,
					(s16) pcinfo_R->freq,
					pcinfo_L->min_pwr, pcinfo_R->min_pwr);

	ah->ah_txpower.txp_max_pwr = ath5k_get_interpolated_value(target,
					(s16) pcinfo_L->freq,
					(s16) pcinfo_R->freq,
					pcinfo_L->max_pwr, pcinfo_R->max_pwr);

	/* Fill PCDAC/PDADC table */
	switch (type) {
	case AR5K_PWRTABLE_LINEAR_PCDAC:
		/* For RF5112 we can have one or two curves
		 * and each curve covers a certain power lvl
		 * range so we need to do some more processing */
		ath5k_combine_linear_pcdac_curves(ah, table_min, table_max,
						ee->ee_pd_gains[ee_mode]);

		/* Set txp.offset so that we can
		 * match max power value with max
		 * table index */
		ah->ah_txpower.txp_offset = 64 - (table_max[0] / 2);
		break;
	case AR5K_PWRTABLE_PWR_TO_PCDAC:
		/* We are done for RF5111 since it has only
		 * one curve, just fit the curve on the table */
		ath5k_fill_pwr_to_pcdac_table(ah, table_min, table_max);

		/* No rate powertable adjustment for RF5111 */
		ah->ah_txpower.txp_min_idx = 0;
		ah->ah_txpower.txp_offset = 0;
		break;
	case AR5K_PWRTABLE_PWR_TO_PDADC:
		/* Set PDADC boundaries and fill
		 * final PDADC table */
		ath5k_combine_pwr_to_pdadc_curves(ah, table_min, table_max,
						ee->ee_pd_gains[ee_mode]);

		/* Set txp.offset, note that table_min
		 * can be negative */
		ah->ah_txpower.txp_offset = table_min[0];
		break;
	default:
		return -EINVAL;
	}

	ah->ah_txpower.txp_setup = true;

	return 0;
}

/**
 * ath5k_write_channel_powertable() - Set power table for current channel on hw
 * @ah: The &struct ath5k_hw
 * @ee_mode: One of enum ath5k_driver_mode
 * @type: One of enum ath5k_powertable_type (eeprom.h)
 */
static void
ath5k_write_channel_powertable(struct ath5k_hw *ah, u8 ee_mode, u8 type)
{
	if (type == AR5K_PWRTABLE_PWR_TO_PDADC)
		ath5k_write_pwr_to_pdadc_table(ah, ee_mode);
	else
		ath5k_write_pcdac_table(ah);
}


/**
 * DOC: Per-rate tx power setting
 *
 * This is the code that sets the desired tx power limit (below
 * maximum) on hw for each rate (we also have TPC that sets
 * power per packet type). We do that by providing an index on the
 * PCDAC/PDADC table we set up above, for each rate.
 *
 * For now we only limit txpower based on maximum tx power
 * supported by hw (what's inside rate_info) + conformance test
 * limits. We need to limit this even more, based on regulatory domain
 * etc to be safe. Normally this is done from above so we don't care
 * here, all we care is that the tx power we set will be O.K.
 * for the hw (e.g. won't create noise on PA etc).
 *
 * Rate power table contains indices to PCDAC/PDADC table (0.5dB steps -
 * x values) and is indexed as follows:
 * rates[0] - rates[7] -> OFDM rates
 * rates[8] - rates[14] -> CCK rates
 * rates[15] -> XR rates (they all have the same power)
 */

/**
 * ath5k_setup_rate_powertable() - Set up rate power table for a given tx power
 * @ah: The &struct ath5k_hw
 * @max_pwr: The maximum tx power requested in 0.5dB steps
 * @rate_info: The &struct ath5k_rate_pcal_info to fill
 * @ee_mode: One of enum ath5k_driver_mode
 */
static void
ath5k_setup_rate_powertable(struct ath5k_hw *ah, u16 max_pwr,
			struct ath5k_rate_pcal_info *rate_info,
			u8 ee_mode)
{
	unsigned int i;
	u16 *rates;

	/* max_pwr is power level we got from driver/user in 0.5dB
	 * units, switch to 0.25dB units so we can compare */
	max_pwr *= 2;
	max_pwr = min(max_pwr, (u16) ah->ah_txpower.txp_max_pwr) / 2;

	/* apply rate limits */
	rates = ah->ah_txpower.txp_rates_power_table;

	/* OFDM rates 6 to 24Mb/s */
	for (i = 0; i < 5; i++)
		rates[i] = min(max_pwr, rate_info->target_power_6to24);

	/* Rest OFDM rates */
	rates[5] = min(rates[0], rate_info->target_power_36);
	rates[6] = min(rates[0], rate_info->target_power_48);
	rates[7] = min(rates[0], rate_info->target_power_54);

	/* CCK rates */
	/* 1L */
	rates[8] = min(rates[0], rate_info->target_power_6to24);
	/* 2L */
	rates[9] = min(rates[0], rate_info->target_power_36);
	/* 2S */
	rates[10] = min(rates[0], rate_info->target_power_36);
	/* 5L */
	rates[11] = min(rates[0], rate_info->target_power_48);
	/* 5S */
	rates[12] = min(rates[0], rate_info->target_power_48);
	/* 11L */
	rates[13] = min(rates[0], rate_info->target_power_54);
	/* 11S */
	rates[14] = min(rates[0], rate_info->target_power_54);

	/* XR rates */
	rates[15] = min(rates[0], rate_info->target_power_6to24);

	/* CCK rates have different peak to average ratio
	 * so we have to tweak their power so that gainf
	 * correction works ok. For this we use OFDM to
	 * CCK delta from eeprom */
	if ((ee_mode == AR5K_EEPROM_MODE_11G) &&
	(ah->ah_phy_revision < AR5K_SREV_PHY_5212A))
		for (i = 8; i <= 15; i++)
			rates[i] -= ah->ah_txpower.txp_cck_ofdm_gainf_delta;

	/* Now that we have all rates setup use table offset to
	 * match the power range set by user with the power indices
	 * on PCDAC/PDADC table */
	for (i = 0; i < 16; i++) {
		rates[i] += ah->ah_txpower.txp_offset;
		/* Don't get out of bounds */
		if (rates[i] > 63)
			rates[i] = 63;
	}

	/* Min/max in 0.25dB units */
	ah->ah_txpower.txp_min_pwr = 2 * rates[7];
	ah->ah_txpower.txp_cur_pwr = 2 * rates[0];
	ah->ah_txpower.txp_ofdm = rates[7];
}


/**
 * ath5k_hw_txpower() - Set transmission power limit for a given channel
 * @ah: The &struct ath5k_hw
 * @channel: The &struct ieee80211_channel
 * @txpower: Requested tx power in 0.5dB steps
 *
 * Combines all of the above to set the requested tx power limit
 * on hw.
 */
static int
ath5k_hw_txpower(struct ath5k_hw *ah, struct ieee80211_channel *channel,
		 u8 txpower)
{
	struct ath5k_rate_pcal_info rate_info;
	struct ieee80211_channel *curr_channel = ah->ah_current_channel;
	int ee_mode;
	u8 type;
	int ret;

	if (txpower > AR5K_TUNE_MAX_TXPOWER) {
		ATH5K_ERR(ah, "invalid tx power: %u\n", txpower);
		return -EINVAL;
	}

	ee_mode = ath5k_eeprom_mode_from_channel(channel);
	if (ee_mode < 0) {
		ATH5K_ERR(ah,
			"invalid channel: %d\n", channel->center_freq);
		return -EINVAL;
	}

	/* Initialize TX power table */
	switch (ah->ah_radio) {
	case AR5K_RF5110:
		/* TODO */
		return 0;
	case AR5K_RF5111:
		type = AR5K_PWRTABLE_PWR_TO_PCDAC;
		break;
	case AR5K_RF5112:
		type = AR5K_PWRTABLE_LINEAR_PCDAC;
		break;
	case AR5K_RF2413:
	case AR5K_RF5413:
	case AR5K_RF2316:
	case AR5K_RF2317:
	case AR5K_RF2425:
		type = AR5K_PWRTABLE_PWR_TO_PDADC;
		break;
	default:
		return -EINVAL;
	}

	/*
	 * If we don't change channel/mode skip tx powertable calculation
	 * and use the cached one.
	 */
	if (!ah->ah_txpower.txp_setup ||
	    (channel->hw_value != curr_channel->hw_value) ||
	    (channel->center_freq != curr_channel->center_freq)) {
		/* Reset TX power values */
		memset(&ah->ah_txpower, 0, sizeof(ah->ah_txpower));
		ah->ah_txpower.txp_tpc = AR5K_TUNE_TPC_TXPOWER;

		/* Calculate the powertable */
		ret = ath5k_setup_channel_powertable(ah, channel,
							ee_mode, type);
		if (ret)
			return ret;
	}

	/* Write table on hw */
	ath5k_write_channel_powertable(ah, ee_mode, type);

	/* Limit max power if we have a CTL available */
	ath5k_get_max_ctl_power(ah, channel);

	/* FIXME: Antenna reduction stuff */

	/* FIXME: Limit power on turbo modes */

	/* FIXME: TPC scale reduction */

	/* Get surrounding channels for per-rate power table
	 * calibration */
	ath5k_get_rate_pcal_data(ah, channel, &rate_info);

	/* Setup rate power table */
	ath5k_setup_rate_powertable(ah, txpower, &rate_info, ee_mode);

	/* Write rate power table on hw */
	ath5k_hw_reg_write(ah, AR5K_TXPOWER_OFDM(3, 24) |
		AR5K_TXPOWER_OFDM(2, 16) | AR5K_TXPOWER_OFDM(1, 8) |
		AR5K_TXPOWER_OFDM(0, 0), AR5K_PHY_TXPOWER_RATE1);

	ath5k_hw_reg_write(ah, AR5K_TXPOWER_OFDM(7, 24) |
		AR5K_TXPOWER_OFDM(6, 16) | AR5K_TXPOWER_OFDM(5, 8) |
		AR5K_TXPOWER_OFDM(4, 0), AR5K_PHY_TXPOWER_RATE2);

	ath5k_hw_reg_write(ah, AR5K_TXPOWER_CCK(10, 24) |
		AR5K_TXPOWER_CCK(9, 16) | AR5K_TXPOWER_CCK(15, 8) |
		AR5K_TXPOWER_CCK(8, 0), AR5K_PHY_TXPOWER_RATE3);

	ath5k_hw_reg_write(ah, AR5K_TXPOWER_CCK(14, 24) |
		AR5K_TXPOWER_CCK(13, 16) | AR5K_TXPOWER_CCK(12, 8) |
		AR5K_TXPOWER_CCK(11, 0), AR5K_PHY_TXPOWER_RATE4);

	/* FIXME: TPC support */
	if (ah->ah_txpower.txp_tpc) {
		ath5k_hw_reg_write(ah, AR5K_PHY_TXPOWER_RATE_MAX_TPC_ENABLE |
			AR5K_TUNE_MAX_TXPOWER, AR5K_PHY_TXPOWER_RATE_MAX);

		ath5k_hw_reg_write(ah,
			AR5K_REG_MS(AR5K_TUNE_MAX_TXPOWER, AR5K_TPC_ACK) |
			AR5K_REG_MS(AR5K_TUNE_MAX_TXPOWER, AR5K_TPC_CTS) |
			AR5K_REG_MS(AR5K_TUNE_MAX_TXPOWER, AR5K_TPC_CHIRP),
			AR5K_TPC);
	} else {
		ath5k_hw_reg_write(ah, AR5K_PHY_TXPOWER_RATE_MAX |
			AR5K_TUNE_MAX_TXPOWER, AR5K_PHY_TXPOWER_RATE_MAX);
	}

	return 0;
}

/**
 * ath5k_hw_set_txpower_limit() - Set txpower limit for the current channel
 * @ah: The &struct ath5k_hw
 * @txpower: The requested tx power limit in 0.5dB steps
 *
 * This function provides access to ath5k_hw_txpower to the driver in
 * case user or an application changes it while PHY is running.
 */
int
ath5k_hw_set_txpower_limit(struct ath5k_hw *ah, u8 txpower)
{
	ATH5K_DBG(ah, ATH5K_DEBUG_TXPOWER,
		"changing txpower to %d\n", txpower);

	return ath5k_hw_txpower(ah, ah->ah_current_channel, txpower);
}


/*************\
 Init function
\*************/

/**
 * ath5k_hw_phy_init() - Initialize PHY
 * @ah: The &struct ath5k_hw
 * @channel: The @struct ieee80211_channel
 * @mode: One of enum ath5k_driver_mode
 * @fast: Try a fast channel switch instead
 *
 * This is the main function used during reset to initialize PHY
 * or do a fast channel change if possible.
 *
 * NOTE: Do not call this one from the driver, it assumes PHY is in a
 * warm reset state !
 */
int
ath5k_hw_phy_init(struct ath5k_hw *ah, struct ieee80211_channel *channel,
		      u8 mode, bool fast)
{
	struct ieee80211_channel *curr_channel;
	int ret, i;
	u32 phy_tst1;
	ret = 0;

	/*
	 * Sanity check for fast flag
	 * Don't try fast channel change when changing modulation
	 * mode/band. We check for chip compatibility on
	 * ath5k_hw_reset.
	 */
	curr_channel = ah->ah_current_channel;
	if (fast && (channel->hw_value != curr_channel->hw_value))
		return -EINVAL;

	/*
	 * On fast channel change we only set the synth parameters
	 * while PHY is running, enable calibration and skip the rest.
	 */
	if (fast) {
		AR5K_REG_ENABLE_BITS(ah, AR5K_PHY_RFBUS_REQ,
				    AR5K_PHY_RFBUS_REQ_REQUEST);
		for (i = 0; i < 100; i++) {
			if (ath5k_hw_reg_read(ah, AR5K_PHY_RFBUS_GRANT))
				break;
			udelay(5);
		}
		/* Failed */
		if (i >= 100)
			return -EIO;

		/* Set channel and wait for synth */
		ret = ath5k_hw_channel(ah, channel);
		if (ret)
			return ret;

		ath5k_hw_wait_for_synth(ah, channel);
	}

	/*
	 * Set TX power
	 *
	 * Note: We need to do that before we set
	 * RF buffer settings on 5211/5212+ so that we
	 * properly set curve indices.
	 */
	ret = ath5k_hw_txpower(ah, channel, ah->ah_txpower.txp_cur_pwr ?
			ah->ah_txpower.txp_cur_pwr / 2 : AR5K_TUNE_MAX_TXPOWER);
	if (ret)
		return ret;

	/* Write OFDM timings on 5212*/
	if (ah->ah_version == AR5K_AR5212 &&
		channel->hw_value != AR5K_MODE_11B) {

		ret = ath5k_hw_write_ofdm_timings(ah, channel);
		if (ret)
			return ret;

		/* Spur info is available only from EEPROM versions
		 * greater than 5.3, but the EEPROM routines will use
		 * static values for older versions */
		if (ah->ah_mac_srev >= AR5K_SREV_AR5424)
			ath5k_hw_set_spur_mitigation_filter(ah,
							    channel);
	}

	/* If we used fast channel switching
	 * we are done, release RF bus and
	 * fire up NF calibration.
	 *
	 * Note: Only NF calibration due to
	 * channel change, not AGC calibration
	 * since AGC is still running !
	 */
	if (fast) {
		/*
		 * Release RF Bus grant
		 */
		AR5K_REG_DISABLE_BITS(ah, AR5K_PHY_RFBUS_REQ,
				    AR5K_PHY_RFBUS_REQ_REQUEST);

		/*
		 * Start NF calibration
		 */
		AR5K_REG_ENABLE_BITS(ah, AR5K_PHY_AGCCTL,
					AR5K_PHY_AGCCTL_NF);

		return ret;
	}

	/*
	 * For 5210 we do all initialization using
	 * initvals, so we don't have to modify
	 * any settings (5210 also only supports
	 * a/aturbo modes)
	 */
	if (ah->ah_version != AR5K_AR5210) {

		/*
		 * Write initial RF gain settings
		 * This should work for both 5111/5112
		 */
		ret = ath5k_hw_rfgain_init(ah, channel->band);
		if (ret)
			return ret;

		usleep_range(1000, 1500);

		/*
		 * Write RF buffer
		 */
		ret = ath5k_hw_rfregs_init(ah, channel, mode);
		if (ret)
			return ret;

		/*Enable/disable 802.11b mode on 5111
		(enable 2111 frequency converter + CCK)*/
		if (ah->ah_radio == AR5K_RF5111) {
			if (mode == AR5K_MODE_11B)
				AR5K_REG_ENABLE_BITS(ah, AR5K_TXCFG,
				    AR5K_TXCFG_B_MODE);
			else
				AR5K_REG_DISABLE_BITS(ah, AR5K_TXCFG,
				    AR5K_TXCFG_B_MODE);
		}

	} else if (ah->ah_version == AR5K_AR5210) {
		usleep_range(1000, 1500);
		/* Disable phy and wait */
		ath5k_hw_reg_write(ah, AR5K_PHY_ACT_DISABLE, AR5K_PHY_ACT);
		usleep_range(1000, 1500);
	}

	/* Set channel on PHY */
	ret = ath5k_hw_channel(ah, channel);
	if (ret)
		return ret;

	/*
	 * Enable the PHY and wait until completion
	 * This includes BaseBand and Synthesizer
	 * activation.
	 */
	ath5k_hw_reg_write(ah, AR5K_PHY_ACT_ENABLE, AR5K_PHY_ACT);

	ath5k_hw_wait_for_synth(ah, channel);

	/*
	 * Perform ADC test to see if baseband is ready
	 * Set tx hold and check adc test register
	 */
	phy_tst1 = ath5k_hw_reg_read(ah, AR5K_PHY_TST1);
	ath5k_hw_reg_write(ah, AR5K_PHY_TST1_TXHOLD, AR5K_PHY_TST1);
	for (i = 0; i <= 20; i++) {
		if (!(ath5k_hw_reg_read(ah, AR5K_PHY_ADC_TEST) & 0x10))
			break;
		usleep_range(200, 250);
	}
	ath5k_hw_reg_write(ah, phy_tst1, AR5K_PHY_TST1);

	/*
	 * Start automatic gain control calibration
	 *
	 * During AGC calibration RX path is re-routed to
	 * a power detector so we don't receive anything.
	 *
	 * This method is used to calibrate some static offsets
	 * used together with on-the fly I/Q calibration (the
	 * one performed via ath5k_hw_phy_calibrate), which doesn't
	 * interrupt rx path.
	 *
	 * While rx path is re-routed to the power detector we also
	 * start a noise floor calibration to measure the
	 * card's noise floor (the noise we measure when we are not
	 * transmitting or receiving anything).
	 *
	 * If we are in a noisy environment, AGC calibration may time
	 * out and/or noise floor calibration might timeout.
	 */
	AR5K_REG_ENABLE_BITS(ah, AR5K_PHY_AGCCTL,
				AR5K_PHY_AGCCTL_CAL | AR5K_PHY_AGCCTL_NF);

	/* At the same time start I/Q calibration for QAM constellation
	 * -no need for CCK- */
	ah->ah_iq_cal_needed = false;
	if (!(mode == AR5K_MODE_11B)) {
		ah->ah_iq_cal_needed = true;
		AR5K_REG_WRITE_BITS(ah, AR5K_PHY_IQ,
				AR5K_PHY_IQ_CAL_NUM_LOG_MAX, 15);
		AR5K_REG_ENABLE_BITS(ah, AR5K_PHY_IQ,
				AR5K_PHY_IQ_RUN);
	}

	/* Wait for gain calibration to finish (we check for I/Q calibration
	 * during ath5k_phy_calibrate) */
	if (ath5k_hw_register_timeout(ah, AR5K_PHY_AGCCTL,
			AR5K_PHY_AGCCTL_CAL, 0, false)) {
		ATH5K_ERR(ah, "gain calibration timeout (%uMHz)\n",
			channel->center_freq);
	}

	/* Restore antenna mode */
	ath5k_hw_set_antenna_mode(ah, ah->ah_ant_mode);

	return ret;
}<|MERGE_RESOLUTION|>--- conflicted
+++ resolved
@@ -31,8 +31,6 @@
 #include "rfbuffer.h"
 #include "rfgain.h"
 #include "../regd.h"
-<<<<<<< HEAD
-=======
 
 
 /**
@@ -66,7 +64,6 @@
  * functions, what we have comes mostly from Atheros's code, reverse
  * engineering and patent docs/presentations etc.
  */
->>>>>>> dcd6c922
 
 
 /******************\
@@ -81,12 +78,8 @@
  * Returns the revision number of a 2GHz, 5GHz or single chip
  * radio.
  */
-<<<<<<< HEAD
-u16 ath5k_hw_radio_revision(struct ath5k_hw *ah, enum ieee80211_band band)
-=======
 u16
 ath5k_hw_radio_revision(struct ath5k_hw *ah, enum ieee80211_band band)
->>>>>>> dcd6c922
 {
 	unsigned int i;
 	u32 srev;
@@ -137,12 +130,8 @@
  * Note: We don't do any regulatory domain checks here, it's just
  * a sanity check.
  */
-<<<<<<< HEAD
-bool ath5k_channel_ok(struct ath5k_hw *ah, struct ieee80211_channel *channel)
-=======
 bool
 ath5k_channel_ok(struct ath5k_hw *ah, struct ieee80211_channel *channel)
->>>>>>> dcd6c922
 {
 	u16 freq = channel->center_freq;
 
@@ -1877,11 +1866,6 @@
 			"No I/Q correction performed (%uMHz)\n",
 			channel->center_freq);
 
-<<<<<<< HEAD
-	if ((ah->ah_radio == AR5K_RF5111 || ah->ah_radio == AR5K_RF5112) &&
-	    (channel->hw_value != AR5K_MODE_11B))
-		ath5k_hw_request_rfgain_probe(ah);
-=======
 		/* Happens all the time if there is not much
 		 * traffic, consider it normal behaviour. */
 		ret = 0;
@@ -1914,7 +1898,6 @@
 	 * XXX: Only do this after AGC calibration */
 	if (!(ah->ah_cal_mask & AR5K_CALIBRATION_NF))
 		ath5k_hw_update_noise_floor(ah);
->>>>>>> dcd6c922
 
 	return ret;
 }
