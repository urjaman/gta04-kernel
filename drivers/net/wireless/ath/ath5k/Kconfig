--- conflicted
+++ resolved
@@ -1,21 +1,13 @@
 config ATH5K
 	tristate "Atheros 5xxx wireless cards support"
-<<<<<<< HEAD
-	depends on PCI && MAC80211
-=======
 	depends on (PCI || ATH25) && MAC80211
->>>>>>> e529fea9
 	select ATH_COMMON
 	select MAC80211_LEDS
 	select LEDS_CLASS
 	select NEW_LEDS
 	select AVERAGE
-<<<<<<< HEAD
-	select ATH5K_PCI
-=======
 	select ATH5K_AHB if ATH25
 	select ATH5K_PCI if !ATH25
->>>>>>> e529fea9
 	---help---
 	  This module adds support for wireless adapters based on
 	  Atheros 5xxx chipset.
@@ -60,11 +52,6 @@
 
 	  If unsure, say N.
 
-<<<<<<< HEAD
-config ATH5K_PCI
-	bool "Atheros 5xxx PCI bus support"
-	depends on PCI
-=======
 config ATH5K_AHB
 	bool "Atheros 5xxx AHB bus support"
 	depends on ATH25
@@ -75,7 +62,6 @@
 config ATH5K_PCI
 	bool "Atheros 5xxx PCI bus support"
 	depends on (!ATH25 && PCI)
->>>>>>> e529fea9
 	---help---
 	  This adds support for PCI type chipsets of the 5xxx Atheros
 	  family.
