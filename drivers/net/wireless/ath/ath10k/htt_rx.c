--- conflicted
+++ resolved
@@ -235,22 +235,12 @@
 {
 	struct ath10k *ar = htt->ar;
 	int msdu_len, msdu_chaining = 0;
-	struct sk_buff *msdu, *next;
+	struct sk_buff *msdu;
 	struct htt_rx_desc *rx_desc;
 
 	lockdep_assert_held(&htt->rx_ring.lock);
 
-<<<<<<< HEAD
-	if (htt->rx_confused) {
-		ath10k_warn(ar, "htt is confused. refusing rx\n");
-		return -1;
-	}
-
-	msdu = *head_msdu = ath10k_htt_rx_netbuf_pop(htt);
-	while (msdu) {
-=======
 	for (;;) {
->>>>>>> e529fea9
 		int last_msdu, msdu_len_invalid, msdu_chained;
 
 		msdu = ath10k_htt_rx_netbuf_pop(htt);
@@ -259,12 +249,7 @@
 			return -ENOENT;
 		}
 
-<<<<<<< HEAD
-		ath10k_dbg_dump(ar, ATH10K_DBG_HTT_DUMP, NULL, "htt rx pop: ",
-				msdu->data, msdu->len + skb_tailroom(msdu));
-=======
 		__skb_queue_tail(amsdu, msdu);
->>>>>>> e529fea9
 
 		rx_desc = (struct htt_rx_desc *)msdu->data;
 
@@ -283,17 +268,8 @@
 		 */
 		if (!(__le32_to_cpu(rx_desc->attention.flags)
 				& RX_ATTENTION_FLAGS_MSDU_DONE)) {
-<<<<<<< HEAD
-			ath10k_htt_rx_free_msdu_chain(*head_msdu);
-			*head_msdu = NULL;
-			msdu = NULL;
-			ath10k_err(ar, "htt rx stopped. cannot recover\n");
-			htt->rx_confused = true;
-			break;
-=======
 			__skb_queue_purge(amsdu);
 			return -EIO;
->>>>>>> e529fea9
 		}
 
 		/*
@@ -354,28 +330,11 @@
 
 		/* Note: Chained buffers do not contain rx descriptor */
 		while (msdu_chained--) {
-<<<<<<< HEAD
-			struct sk_buff *next = ath10k_htt_rx_netbuf_pop(htt);
-
-			dma_unmap_single(htt->ar->dev,
-					 ATH10K_SKB_CB(next)->paddr,
-					 next->len + skb_tailroom(next),
-					 DMA_FROM_DEVICE);
-
-			ath10k_dbg_dump(ar, ATH10K_DBG_HTT_DUMP, NULL,
-					"htt rx chained: ", next->data,
-					next->len + skb_tailroom(next));
-
-			skb_trim(next, 0);
-			skb_put(next, min(msdu_len, HTT_RX_BUF_SIZE));
-			msdu_len -= next->len;
-=======
 			msdu = ath10k_htt_rx_netbuf_pop(htt);
 			if (!msdu) {
 				__skb_queue_purge(amsdu);
 				return -ENOENT;
 			}
->>>>>>> e529fea9
 
 			__skb_queue_tail(amsdu, msdu);
 			skb_trim(msdu, 0);
@@ -392,14 +351,6 @@
 
 		if (last_msdu)
 			break;
-<<<<<<< HEAD
-		}
-
-		next = ath10k_htt_rx_netbuf_pop(htt);
-		msdu->next = next;
-		msdu = next;
-=======
->>>>>>> e529fea9
 	}
 
 	if (skb_queue_empty(amsdu))
@@ -436,15 +387,7 @@
 	size_t size;
 	struct timer_list *timer = &htt->rx_ring.refill_retry_timer;
 
-<<<<<<< HEAD
-	htt->rx_ring.size = ath10k_htt_rx_ring_size(htt);
-	if (!is_power_of_2(htt->rx_ring.size)) {
-		ath10k_warn(ar, "htt rx ring size is not power of 2\n");
-		return -EINVAL;
-	}
-=======
 	htt->rx_confused = false;
->>>>>>> e529fea9
 
 	/* XXX: The fill level could be changed during runtime in response to
 	 * the host processing latency. Is this really worth it?
@@ -543,19 +486,12 @@
 		break;
 	}
 
-<<<<<<< HEAD
-	ath10k_warn(ar, "unknown encryption type %d\n", type);
-	return 0;
-}
-
-=======
 	ath10k_warn(ar, "unsupported encryption type %d\n", type);
 	return 0;
 }
 
 #define MICHAEL_MIC_LEN 8
 
->>>>>>> e529fea9
 static int ath10k_htt_rx_crypto_tail_len(struct ath10k *ar,
 					 enum htt_rx_mpdu_encrypt_type type)
 {
@@ -575,46 +511,10 @@
 		break;
 	}
 
-<<<<<<< HEAD
-	ath10k_warn(ar, "unknown encryption type %d\n", type);
-	return 0;
-}
-
-/* Applies for first msdu in chain, before altering it. */
-static struct ieee80211_hdr *ath10k_htt_rx_skb_get_hdr(struct sk_buff *skb)
-{
-	struct htt_rx_desc *rxd;
-	enum rx_msdu_decap_format fmt;
-
-	rxd = (void *)skb->data - sizeof(*rxd);
-	fmt = MS(__le32_to_cpu(rxd->msdu_start.info1),
-		 RX_MSDU_START_INFO1_DECAP_FORMAT);
-
-	if (fmt == RX_MSDU_DECAP_RAW)
-		return (void *)skb->data;
-
-	return (void *)skb->data - RX_HTT_HDR_STATUS_LEN;
-}
-
-/* This function only applies for first msdu in an msdu chain */
-static bool ath10k_htt_rx_hdr_is_amsdu(struct ieee80211_hdr *hdr)
-{
-	u8 *qc;
-
-	if (ieee80211_is_data_qos(hdr->frame_control)) {
-		qc = ieee80211_get_qos_ctl(hdr);
-		if (qc[0] & 0x80)
-			return true;
-	}
-	return false;
-}
-
-=======
 	ath10k_warn(ar, "unsupported encryption type %d\n", type);
 	return 0;
 }
 
->>>>>>> e529fea9
 struct rfc1042_hdr {
 	u8 llc_dsap;
 	u8 llc_ssap;
@@ -771,8 +671,6 @@
 	return true;
 }
 
-<<<<<<< HEAD
-=======
 static void ath10k_htt_rx_h_signal(struct ath10k *ar,
 				   struct ieee80211_rx_status *status,
 				   struct htt_rx_desc *rxd)
@@ -839,7 +737,6 @@
 		ath10k_htt_rx_h_mactime(ar, status, rxd);
 }
 
->>>>>>> e529fea9
 static const char * const tid_to_ac[] = {
 	"BE",
 	"BK",
@@ -922,11 +819,7 @@
 					enum htt_rx_mpdu_encrypt_type enctype,
 					bool is_decrypted)
 {
-<<<<<<< HEAD
-	struct ath10k *ar = htt->ar;
-=======
 	struct ieee80211_hdr *hdr;
->>>>>>> e529fea9
 	struct htt_rx_desc *rxd;
 	size_t hdr_len;
 	size_t crypto_len;
@@ -999,14 +892,6 @@
 					  const u8 first_hdr[64])
 {
 	struct ieee80211_hdr *hdr;
-<<<<<<< HEAD
-	u8 hdr_buf[64], da[ETH_ALEN], sa[ETH_ALEN], *qos;
-	unsigned int hdr_len;
-
-	rxd = (void *)skb->data - sizeof(*rxd);
-	enctype = MS(__le32_to_cpu(rxd->mpdu_start.info0),
-		     RX_MPDU_START_INFO0_ENCRYPT_TYPE);
-=======
 	size_t hdr_len;
 	u8 da[ETH_ALEN];
 	u8 sa[ETH_ALEN];
@@ -1028,69 +913,10 @@
 	ether_addr_copy(da, ieee80211_get_DA(hdr));
 	ether_addr_copy(sa, ieee80211_get_SA(hdr));
 	skb_pull(msdu, hdr_len);
->>>>>>> e529fea9
 
 	/* push original 802.11 header */
 	hdr = (struct ieee80211_hdr *)first_hdr;
 	hdr_len = ieee80211_hdrlen(hdr->frame_control);
-<<<<<<< HEAD
-	memcpy(hdr_buf, hdr, hdr_len);
-	hdr = (struct ieee80211_hdr *)hdr_buf;
-
-	first = skb;
-	while (skb) {
-		void *decap_hdr;
-		int len;
-
-		rxd = (void *)skb->data - sizeof(*rxd);
-		fmt = MS(__le32_to_cpu(rxd->msdu_start.info1),
-			 RX_MSDU_START_INFO1_DECAP_FORMAT);
-		decap_hdr = (void *)rxd->rx_hdr_status;
-
-		skb->ip_summed = ath10k_htt_rx_get_csum_state(skb);
-
-		/* First frame in an A-MSDU chain has more decapped data. */
-		if (skb == first) {
-			len = round_up(ieee80211_hdrlen(hdr->frame_control), 4);
-			len += round_up(ath10k_htt_rx_crypto_param_len(ar,
-						enctype), 4);
-			decap_hdr += len;
-		}
-
-		switch (fmt) {
-		case RX_MSDU_DECAP_RAW:
-			/* remove trailing FCS */
-			skb_trim(skb, skb->len - FCS_LEN);
-			break;
-		case RX_MSDU_DECAP_NATIVE_WIFI:
-			/* pull decapped header and copy SA & DA */
-			hdr = (struct ieee80211_hdr *)skb->data;
-			hdr_len = ath10k_htt_rx_nwifi_hdrlen(hdr);
-			ether_addr_copy(da, ieee80211_get_DA(hdr));
-			ether_addr_copy(sa, ieee80211_get_SA(hdr));
-			skb_pull(skb, hdr_len);
-
-			/* push original 802.11 header */
-			hdr = (struct ieee80211_hdr *)hdr_buf;
-			hdr_len = ieee80211_hdrlen(hdr->frame_control);
-			memcpy(skb_push(skb, hdr_len), hdr, hdr_len);
-
-			/* original A-MSDU header has the bit set but we're
-			 * not including A-MSDU subframe header */
-			hdr = (struct ieee80211_hdr *)skb->data;
-			qos = ieee80211_get_qos_ctl(hdr);
-			qos[0] &= ~IEEE80211_QOS_CTL_A_MSDU_PRESENT;
-
-			/* original 802.11 header has a different DA and in
-			 * case of 4addr it may also have different SA
-			 */
-			ether_addr_copy(ieee80211_get_DA(hdr), da);
-			ether_addr_copy(ieee80211_get_SA(hdr), sa);
-			break;
-		case RX_MSDU_DECAP_ETHERNET2_DIX:
-			/* strip ethernet header and insert decapped 802.11
-			 * header, amsdu subframe header and rfc1042 header */
-=======
 	memcpy(skb_push(msdu, hdr_len), hdr, hdr_len);
 
 	/* original 802.11 header has a different DA and in
@@ -1100,7 +926,6 @@
 	ether_addr_copy(ieee80211_get_DA(hdr), da);
 	ether_addr_copy(ieee80211_get_SA(hdr), sa);
 }
->>>>>>> e529fea9
 
 static void *ath10k_htt_rx_h_find_rfc1042(struct ath10k *ar,
 					  struct sk_buff *msdu,
@@ -1143,11 +968,6 @@
 					const u8 first_hdr[64],
 					enum htt_rx_mpdu_encrypt_type enctype)
 {
-<<<<<<< HEAD
-	struct ath10k *ar = htt->ar;
-	struct htt_rx_desc *rxd;
-=======
->>>>>>> e529fea9
 	struct ieee80211_hdr *hdr;
 	struct ethhdr *eth;
 	size_t hdr_len;
@@ -1155,21 +975,6 @@
 	u8 da[ETH_ALEN];
 	u8 sa[ETH_ALEN];
 
-<<<<<<< HEAD
-	/* This shouldn't happen. If it does than it may be a FW bug. */
-	if (skb->next) {
-		ath10k_warn(ar, "htt rx received chained non A-MSDU frame\n");
-		ath10k_htt_rx_free_msdu_chain(skb->next);
-		skb->next = NULL;
-	}
-
-	rxd = (void *)skb->data - sizeof(*rxd);
-	fmt = MS(__le32_to_cpu(rxd->msdu_start.info1),
-		 RX_MSDU_START_INFO1_DECAP_FORMAT);
-	enctype = MS(__le32_to_cpu(rxd->mpdu_start.info0),
-		     RX_MPDU_START_INFO0_ENCRYPT_TYPE);
-	hdr = (struct ieee80211_hdr *)rxd->rx_hdr_status;
-=======
 	/* Delivered decapped frame:
 	 * [eth header] <-- replaced with 802.11 hdr & rfc1042/llc
 	 * [payload]
@@ -1191,7 +996,6 @@
 
 	/* push original 802.11 header */
 	hdr = (struct ieee80211_hdr *)first_hdr;
->>>>>>> e529fea9
 	hdr_len = ieee80211_hdrlen(hdr->frame_control);
 	memcpy(skb_push(msdu, hdr_len), hdr, hdr_len);
 
@@ -1260,22 +1064,7 @@
 		ath10k_htt_rx_h_undecap_nwifi(ar, msdu, status, first_hdr);
 		break;
 	case RX_MSDU_DECAP_ETHERNET2_DIX:
-<<<<<<< HEAD
-		/* strip ethernet header and insert decapped 802.11 header and
-		 * rfc1042 header */
-
-		rfc1042 = hdr;
-		rfc1042 += roundup(hdr_len, 4);
-		rfc1042 += roundup(ath10k_htt_rx_crypto_param_len(ar,
-					enctype), 4);
-
-		skb_pull(skb, sizeof(struct ethhdr));
-		memcpy(skb_push(skb, sizeof(struct rfc1042_hdr)),
-		       rfc1042, sizeof(struct rfc1042_hdr));
-		memcpy(skb_push(skb, hdr_len), hdr, hdr_len);
-=======
 		ath10k_htt_rx_h_undecap_eth(ar, msdu, status, first_hdr, enctype);
->>>>>>> e529fea9
 		break;
 	case RX_MSDU_DECAP_8023_SNAP_LLC:
 		ath10k_htt_rx_h_undecap_snap(ar, msdu, status, first_hdr);
@@ -1480,47 +1269,6 @@
 				    struct sk_buff_head *amsdu,
 				    bool chained)
 {
-<<<<<<< HEAD
-	struct ath10k *ar = htt->ar;
-
-	if (head->len == 0) {
-		ath10k_dbg(ar, ATH10K_DBG_HTT,
-			   "htt rx dropping due to zero-len\n");
-		return false;
-	}
-
-	if (attention & RX_ATTENTION_FLAGS_DECRYPT_ERR) {
-		ath10k_dbg(ar, ATH10K_DBG_HTT,
-			   "htt rx dropping due to decrypt-err\n");
-		return false;
-	}
-
-	if (!channel_set) {
-		ath10k_warn(ar, "no channel configured; ignoring frame!\n");
-		return false;
-	}
-
-	/* Skip mgmt frames while we handle this in WMI */
-	if (status == HTT_RX_IND_MPDU_STATUS_MGMT_CTRL ||
-	    attention & RX_ATTENTION_FLAGS_MGMT_TYPE) {
-		ath10k_dbg(ar, ATH10K_DBG_HTT, "htt rx mgmt ctrl\n");
-		return false;
-	}
-
-	if (status != HTT_RX_IND_MPDU_STATUS_OK &&
-	    status != HTT_RX_IND_MPDU_STATUS_TKIP_MIC_ERR &&
-	    status != HTT_RX_IND_MPDU_STATUS_ERR_INV_PEER &&
-	    !htt->ar->monitor_started) {
-		ath10k_dbg(ar, ATH10K_DBG_HTT,
-			   "htt rx ignoring frame w/ status %d\n",
-			   status);
-		return false;
-	}
-
-	if (test_bit(ATH10K_CAC_RUNNING, &htt->ar->dev_flags)) {
-		ath10k_dbg(ar, ATH10K_DBG_HTT,
-			   "htt rx CAC running\n");
-=======
 	struct sk_buff *first;
 	struct htt_rx_desc *rxd;
 	enum rx_msdu_decap_format decap;
@@ -1587,7 +1335,6 @@
 
 	if (test_bit(ATH10K_CAC_RUNNING, &ar->dev_flags)) {
 		ath10k_dbg(ar, ATH10K_DBG_HTT, "htt rx cac running\n");
->>>>>>> e529fea9
 		return false;
 	}
 
@@ -1631,96 +1378,11 @@
 			     HTT_RX_INDICATION_INFO1_NUM_MPDU_RANGES);
 	mpdu_ranges = htt_rx_ind_get_mpdu_ranges(rx);
 
-<<<<<<< HEAD
-	/* Fill this once, while this is per-ppdu */
-	if (rx->ppdu.info0 & HTT_RX_INDICATION_INFO0_START_VALID) {
-		memset(rx_status, 0, sizeof(*rx_status));
-		rx_status->signal  = ATH10K_DEFAULT_NOISE_FLOOR +
-				     rx->ppdu.combined_rssi;
-	}
-
-	if (rx->ppdu.info0 & HTT_RX_INDICATION_INFO0_END_VALID) {
-		/* TSF available only in 32-bit */
-		rx_status->mactime = __le32_to_cpu(rx->ppdu.tsf) & 0xffffffff;
-		rx_status->flag |= RX_FLAG_MACTIME_END;
-	}
-
-	channel_set = ath10k_htt_rx_h_channel(htt->ar, rx_status);
-
-	if (channel_set) {
-		ath10k_htt_rx_h_rates(htt->ar, rx_status->band,
-				      rx->ppdu.info0,
-				      __le32_to_cpu(rx->ppdu.info1),
-				      __le32_to_cpu(rx->ppdu.info2),
-				      rx_status);
-	}
-
-=======
->>>>>>> e529fea9
 	ath10k_dbg_dump(ar, ATH10K_DBG_HTT_DUMP, NULL, "htt rx ind: ",
 			rx, sizeof(*rx) +
 			(sizeof(struct htt_rx_indication_mpdu_range) *
 				num_mpdu_ranges));
 
-<<<<<<< HEAD
-	for (i = 0; i < num_mpdu_ranges; i++) {
-		status = mpdu_ranges[i].mpdu_range_status;
-
-		for (j = 0; j < mpdu_ranges[i].mpdu_count; j++) {
-			struct sk_buff *msdu_head, *msdu_tail;
-
-			attention = 0;
-			msdu_head = NULL;
-			msdu_tail = NULL;
-			ret = ath10k_htt_rx_amsdu_pop(htt,
-						      &fw_desc,
-						      &fw_desc_len,
-						      &msdu_head,
-						      &msdu_tail,
-						      &attention);
-
-			if (ret < 0) {
-				ath10k_warn(ar, "failed to pop amsdu from htt rx ring %d\n",
-					    ret);
-				ath10k_htt_rx_free_msdu_chain(msdu_head);
-				continue;
-			}
-
-			rxd = container_of((void *)msdu_head->data,
-					   struct htt_rx_desc,
-					   msdu_payload);
-
-			if (!ath10k_htt_rx_amsdu_allowed(htt, msdu_head,
-							 status,
-							 channel_set,
-							 attention)) {
-				ath10k_htt_rx_free_msdu_chain(msdu_head);
-				continue;
-			}
-
-			if (ret > 0 &&
-			    ath10k_unchain_msdu(msdu_head) < 0) {
-				ath10k_htt_rx_free_msdu_chain(msdu_head);
-				continue;
-			}
-
-			if (attention & RX_ATTENTION_FLAGS_FCS_ERR)
-				rx_status->flag |= RX_FLAG_FAILED_FCS_CRC;
-			else
-				rx_status->flag &= ~RX_FLAG_FAILED_FCS_CRC;
-
-			if (attention & RX_ATTENTION_FLAGS_TKIP_MIC_ERR)
-				rx_status->flag |= RX_FLAG_MMIC_ERROR;
-			else
-				rx_status->flag &= ~RX_FLAG_MMIC_ERROR;
-
-			hdr = ath10k_htt_rx_skb_get_hdr(msdu_head);
-
-			if (ath10k_htt_rx_hdr_is_amsdu(hdr))
-				ath10k_htt_rx_amsdu(htt, rx_status, msdu_head);
-			else
-				ath10k_htt_rx_msdu(htt, rx_status, msdu_head);
-=======
 	for (i = 0; i < num_mpdu_ranges; i++)
 		mpdu_count += mpdu_ranges[i].mpdu_count;
 
@@ -1736,7 +1398,6 @@
 			 */
 			htt->rx_confused = true;
 			break;
->>>>>>> e529fea9
 		}
 
 		ath10k_htt_rx_h_ppdu(ar, &amsdu, rx_status);
@@ -1753,13 +1414,6 @@
 				       struct htt_rx_fragment_indication *frag)
 {
 	struct ath10k *ar = htt->ar;
-<<<<<<< HEAD
-	struct sk_buff *msdu_head, *msdu_tail;
-	enum htt_rx_mpdu_encrypt_type enctype;
-	struct htt_rx_desc *rxd;
-	enum rx_msdu_decap_format fmt;
-=======
->>>>>>> e529fea9
 	struct ieee80211_rx_status *rx_status = &htt->rx_status;
 	struct sk_buff_head amsdu;
 	int ret;
@@ -1776,11 +1430,8 @@
 				      &amsdu);
 	spin_unlock_bh(&htt->rx_ring.lock);
 
-<<<<<<< HEAD
-=======
 	tasklet_schedule(&htt->rx_replenish_task);
 
->>>>>>> e529fea9
 	ath10k_dbg(ar, ATH10K_DBG_HTT_DUMP, "htt rx frag ahead\n");
 
 	if (ret) {
@@ -1790,73 +1441,6 @@
 		return;
 	}
 
-<<<<<<< HEAD
-	/* FIXME: implement signal strength */
-	rx_status->flag |= RX_FLAG_NO_SIGNAL_VAL;
-
-	hdr = (struct ieee80211_hdr *)msdu_head->data;
-	rxd = (void *)msdu_head->data - sizeof(*rxd);
-	tkip_mic_err = !!(attention & RX_ATTENTION_FLAGS_TKIP_MIC_ERR);
-	decrypt_err = !!(attention & RX_ATTENTION_FLAGS_DECRYPT_ERR);
-	fmt = MS(__le32_to_cpu(rxd->msdu_start.info1),
-		 RX_MSDU_START_INFO1_DECAP_FORMAT);
-
-	if (fmt != RX_MSDU_DECAP_RAW) {
-		ath10k_warn(ar, "we dont support non-raw fragmented rx yet\n");
-		dev_kfree_skb_any(msdu_head);
-		goto end;
-	}
-
-	enctype = MS(__le32_to_cpu(rxd->mpdu_start.info0),
-		     RX_MPDU_START_INFO0_ENCRYPT_TYPE);
-	ath10k_htt_rx_h_protected(htt, rx_status, msdu_head, enctype, fmt,
-				  true);
-	msdu_head->ip_summed = ath10k_htt_rx_get_csum_state(msdu_head);
-
-	if (tkip_mic_err)
-		ath10k_warn(ar, "tkip mic error\n");
-
-	if (decrypt_err) {
-		ath10k_warn(ar, "decryption err in fragmented rx\n");
-		dev_kfree_skb_any(msdu_head);
-		goto end;
-	}
-
-	if (enctype != HTT_RX_MPDU_ENCRYPT_NONE) {
-		hdrlen = ieee80211_hdrlen(hdr->frame_control);
-		paramlen = ath10k_htt_rx_crypto_param_len(ar, enctype);
-
-		/* It is more efficient to move the header than the payload */
-		memmove((void *)msdu_head->data + paramlen,
-			(void *)msdu_head->data,
-			hdrlen);
-		skb_pull(msdu_head, paramlen);
-		hdr = (struct ieee80211_hdr *)msdu_head->data;
-	}
-
-	/* remove trailing FCS */
-	trim  = 4;
-
-	/* remove crypto trailer */
-	trim += ath10k_htt_rx_crypto_tail_len(ar, enctype);
-
-	/* last fragment of TKIP frags has MIC */
-	if (!ieee80211_has_morefrags(hdr->frame_control) &&
-	    enctype == HTT_RX_MPDU_ENCRYPT_TKIP_WPA)
-		trim += 8;
-
-	if (trim > msdu_head->len) {
-		ath10k_warn(ar, "htt rx fragment: trailer longer than the frame itself? drop\n");
-		dev_kfree_skb_any(msdu_head);
-		goto end;
-	}
-
-	skb_trim(msdu_head, msdu_head->len - trim);
-
-	ath10k_dbg_dump(ar, ATH10K_DBG_HTT_DUMP, NULL, "htt rx frag mpdu: ",
-			msdu_head->data, msdu_head->len);
-	ath10k_process_rx(htt->ar, rx_status, msdu_head);
-=======
 	if (skb_queue_len(&amsdu) != 1) {
 		ath10k_warn(ar, "failed to pop frag amsdu: too many msdus\n");
 		__skb_queue_purge(&amsdu);
@@ -1867,7 +1451,6 @@
 	ath10k_htt_rx_h_filter(ar, &amsdu, rx_status);
 	ath10k_htt_rx_h_mpdu(ar, &amsdu, rx_status);
 	ath10k_htt_rx_h_deliver(ar, &amsdu, rx_status);
->>>>>>> e529fea9
 
 	if (fw_desc_len > 0) {
 		ath10k_dbg(ar, ATH10K_DBG_HTT,
@@ -2118,13 +1701,8 @@
 		break;
 	}
 	default:
-<<<<<<< HEAD
-		ath10k_dbg(ar, ATH10K_DBG_HTT, "htt event (%d) not handled\n",
-			   resp->hdr.msg_type);
-=======
 		ath10k_warn(ar, "htt event (%d) not handled\n",
 			    resp->hdr.msg_type);
->>>>>>> e529fea9
 		ath10k_dbg_dump(ar, ATH10K_DBG_HTT_DUMP, NULL, "htt event: ",
 				skb->data, skb->len);
 		break;
