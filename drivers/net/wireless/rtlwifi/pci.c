/******************************************************************************
 *
 * Copyright(c) 2009-2012  Realtek Corporation.
 *
 * This program is free software; you can redistribute it and/or modify it
 * under the terms of version 2 of the GNU General Public License as
 * published by the Free Software Foundation.
 *
 * This program is distributed in the hope that it will be useful, but WITHOUT
 * ANY WARRANTY; without even the implied warranty of MERCHANTABILITY or
 * FITNESS FOR A PARTICULAR PURPOSE.  See the GNU General Public License for
 * more details.
 *
 * You should have received a copy of the GNU General Public License along with
 * this program; if not, write to the Free Software Foundation, Inc.,
 * 51 Franklin Street, Fifth Floor, Boston, MA 02110, USA
 *
 * The full GNU General Public License is included in this distribution in the
 * file called LICENSE.
 *
 * Contact Information:
 * wlanfae <wlanfae@realtek.com>
 * Realtek Corporation, No. 2, Innovation Road II, Hsinchu Science Park,
 * Hsinchu 300, Taiwan.
 *
 * Larry Finger <Larry.Finger@lwfinger.net>
 *
 *****************************************************************************/

#include "wifi.h"
#include "core.h"
#include "pci.h"
#include "base.h"
#include "ps.h"
#include "efuse.h"
#include <linux/interrupt.h>
#include <linux/export.h>
#include <linux/kmemleak.h>
#include <linux/module.h>

MODULE_AUTHOR("lizhaoming	<chaoming_li@realsil.com.cn>");
MODULE_AUTHOR("Realtek WlanFAE	<wlanfae@realtek.com>");
MODULE_AUTHOR("Larry Finger	<Larry.FInger@lwfinger.net>");
MODULE_LICENSE("GPL");
MODULE_DESCRIPTION("PCI basic driver for rtlwifi");

static const u16 pcibridge_vendors[PCI_BRIDGE_VENDOR_MAX] = {
	INTEL_VENDOR_ID,
	ATI_VENDOR_ID,
	AMD_VENDOR_ID,
	SIS_VENDOR_ID
};

static const u8 ac_to_hwq[] = {
	VO_QUEUE,
	VI_QUEUE,
	BE_QUEUE,
	BK_QUEUE
};

static u8 _rtl_mac_to_hwqueue(struct ieee80211_hw *hw,
		       struct sk_buff *skb)
{
	struct rtl_hal *rtlhal = rtl_hal(rtl_priv(hw));
	__le16 fc = rtl_get_fc(skb);
	u8 queue_index = skb_get_queue_mapping(skb);

	if (unlikely(ieee80211_is_beacon(fc)))
		return BEACON_QUEUE;
	if (ieee80211_is_mgmt(fc) || ieee80211_is_ctl(fc))
		return MGNT_QUEUE;
	if (rtlhal->hw_type == HARDWARE_TYPE_RTL8192SE)
		if (ieee80211_is_nullfunc(fc))
			return HIGH_QUEUE;

	return ac_to_hwq[queue_index];
}

/* Update PCI dependent default settings*/
static void _rtl_pci_update_default_setting(struct ieee80211_hw *hw)
{
	struct rtl_priv *rtlpriv = rtl_priv(hw);
	struct rtl_pci_priv *pcipriv = rtl_pcipriv(hw);
	struct rtl_ps_ctl *ppsc = rtl_psc(rtl_priv(hw));
	struct rtl_pci *rtlpci = rtl_pcidev(rtl_pcipriv(hw));
	u8 pcibridge_vendor = pcipriv->ndis_adapter.pcibridge_vendor;
	u8 init_aspm;

	ppsc->reg_rfps_level = 0;
	ppsc->support_aspm = false;

	/*Update PCI ASPM setting */
	ppsc->const_amdpci_aspm = rtlpci->const_amdpci_aspm;
	switch (rtlpci->const_pci_aspm) {
	case 0:
		/*No ASPM */
		break;

	case 1:
		/*ASPM dynamically enabled/disable. */
		ppsc->reg_rfps_level |= RT_RF_LPS_LEVEL_ASPM;
		break;

	case 2:
		/*ASPM with Clock Req dynamically enabled/disable. */
		ppsc->reg_rfps_level |= (RT_RF_LPS_LEVEL_ASPM |
					 RT_RF_OFF_LEVL_CLK_REQ);
		break;

	case 3:
		/*
		 * Always enable ASPM and Clock Req
		 * from initialization to halt.
		 * */
		ppsc->reg_rfps_level &= ~(RT_RF_LPS_LEVEL_ASPM);
		ppsc->reg_rfps_level |= (RT_RF_PS_LEVEL_ALWAYS_ASPM |
					 RT_RF_OFF_LEVL_CLK_REQ);
		break;

	case 4:
		/*
		 * Always enable ASPM without Clock Req
		 * from initialization to halt.
		 * */
		ppsc->reg_rfps_level &= ~(RT_RF_LPS_LEVEL_ASPM |
					  RT_RF_OFF_LEVL_CLK_REQ);
		ppsc->reg_rfps_level |= RT_RF_PS_LEVEL_ALWAYS_ASPM;
		break;
	}

	ppsc->reg_rfps_level |= RT_RF_OFF_LEVL_HALT_NIC;

	/*Update Radio OFF setting */
	switch (rtlpci->const_hwsw_rfoff_d3) {
	case 1:
		if (ppsc->reg_rfps_level & RT_RF_LPS_LEVEL_ASPM)
			ppsc->reg_rfps_level |= RT_RF_OFF_LEVL_ASPM;
		break;

	case 2:
		if (ppsc->reg_rfps_level & RT_RF_LPS_LEVEL_ASPM)
			ppsc->reg_rfps_level |= RT_RF_OFF_LEVL_ASPM;
		ppsc->reg_rfps_level |= RT_RF_OFF_LEVL_HALT_NIC;
		break;

	case 3:
		ppsc->reg_rfps_level |= RT_RF_OFF_LEVL_PCI_D3;
		break;
	}

	/*Set HW definition to determine if it supports ASPM. */
	switch (rtlpci->const_support_pciaspm) {
	case 0:{
			/*Not support ASPM. */
			bool support_aspm = false;
			ppsc->support_aspm = support_aspm;
			break;
		}
	case 1:{
			/*Support ASPM. */
			bool support_aspm = true;
			bool support_backdoor = true;
			ppsc->support_aspm = support_aspm;

			/*if (priv->oem_id == RT_CID_TOSHIBA &&
			   !priv->ndis_adapter.amd_l1_patch)
			   support_backdoor = false; */

			ppsc->support_backdoor = support_backdoor;

			break;
		}
	case 2:
		/*ASPM value set by chipset. */
		if (pcibridge_vendor == PCI_BRIDGE_VENDOR_INTEL) {
			bool support_aspm = true;
			ppsc->support_aspm = support_aspm;
		}
		break;
	default:
		RT_TRACE(rtlpriv, COMP_ERR, DBG_EMERG,
			 "switch case not processed\n");
		break;
	}

	/* toshiba aspm issue, toshiba will set aspm selfly
	 * so we should not set aspm in driver */
	pci_read_config_byte(rtlpci->pdev, 0x80, &init_aspm);
	if (rtlpriv->rtlhal.hw_type == HARDWARE_TYPE_RTL8192SE &&
		init_aspm == 0x43)
		ppsc->support_aspm = false;
}

static bool _rtl_pci_platform_switch_device_pci_aspm(
			struct ieee80211_hw *hw,
			u8 value)
{
	struct rtl_pci *rtlpci = rtl_pcidev(rtl_pcipriv(hw));
	struct rtl_hal *rtlhal = rtl_hal(rtl_priv(hw));

	if (rtlhal->hw_type != HARDWARE_TYPE_RTL8192SE)
		value |= 0x40;

	pci_write_config_byte(rtlpci->pdev, 0x80, value);

	return false;
}

/*When we set 0x01 to enable clk request. Set 0x0 to disable clk req.*/
static void _rtl_pci_switch_clk_req(struct ieee80211_hw *hw, u8 value)
{
	struct rtl_pci *rtlpci = rtl_pcidev(rtl_pcipriv(hw));
	struct rtl_hal *rtlhal = rtl_hal(rtl_priv(hw));

	pci_write_config_byte(rtlpci->pdev, 0x81, value);

	if (rtlhal->hw_type == HARDWARE_TYPE_RTL8192SE)
		udelay(100);
}

/*Disable RTL8192SE ASPM & Disable Pci Bridge ASPM*/
static void rtl_pci_disable_aspm(struct ieee80211_hw *hw)
{
	struct rtl_priv *rtlpriv = rtl_priv(hw);
	struct rtl_pci_priv *pcipriv = rtl_pcipriv(hw);
	struct rtl_ps_ctl *ppsc = rtl_psc(rtl_priv(hw));
	struct rtl_pci *rtlpci = rtl_pcidev(rtl_pcipriv(hw));
	u8 pcibridge_vendor = pcipriv->ndis_adapter.pcibridge_vendor;
	u8 num4bytes = pcipriv->ndis_adapter.num4bytes;
	/*Retrieve original configuration settings. */
	u8 linkctrl_reg = pcipriv->ndis_adapter.linkctrl_reg;
	u16 pcibridge_linkctrlreg = pcipriv->ndis_adapter.
				pcibridge_linkctrlreg;
	u16 aspmlevel = 0;
	u8 tmp_u1b = 0;

	if (!ppsc->support_aspm)
		return;

	if (pcibridge_vendor == PCI_BRIDGE_VENDOR_UNKNOWN) {
		RT_TRACE(rtlpriv, COMP_POWER, DBG_TRACE,
			 "PCI(Bridge) UNKNOWN\n");

		return;
	}

	if (ppsc->reg_rfps_level & RT_RF_OFF_LEVL_CLK_REQ) {
		RT_CLEAR_PS_LEVEL(ppsc, RT_RF_OFF_LEVL_CLK_REQ);
		_rtl_pci_switch_clk_req(hw, 0x0);
	}

	/*for promising device will in L0 state after an I/O. */
	pci_read_config_byte(rtlpci->pdev, 0x80, &tmp_u1b);

	/*Set corresponding value. */
	aspmlevel |= BIT(0) | BIT(1);
	linkctrl_reg &= ~aspmlevel;
	pcibridge_linkctrlreg &= ~(BIT(0) | BIT(1));

	_rtl_pci_platform_switch_device_pci_aspm(hw, linkctrl_reg);
	udelay(50);

	/*4 Disable Pci Bridge ASPM */
	pci_write_config_byte(rtlpci->pdev, (num4bytes << 2),
			      pcibridge_linkctrlreg);

	udelay(50);
}

/*
 *Enable RTL8192SE ASPM & Enable Pci Bridge ASPM for
 *power saving We should follow the sequence to enable
 *RTL8192SE first then enable Pci Bridge ASPM
 *or the system will show bluescreen.
 */
static void rtl_pci_enable_aspm(struct ieee80211_hw *hw)
{
	struct rtl_priv *rtlpriv = rtl_priv(hw);
	struct rtl_pci_priv *pcipriv = rtl_pcipriv(hw);
	struct rtl_ps_ctl *ppsc = rtl_psc(rtl_priv(hw));
	struct rtl_pci *rtlpci = rtl_pcidev(rtl_pcipriv(hw));
	u8 pcibridge_vendor = pcipriv->ndis_adapter.pcibridge_vendor;
	u8 num4bytes = pcipriv->ndis_adapter.num4bytes;
	u16 aspmlevel;
	u8 u_pcibridge_aspmsetting;
	u8 u_device_aspmsetting;

	if (!ppsc->support_aspm)
		return;

	if (pcibridge_vendor == PCI_BRIDGE_VENDOR_UNKNOWN) {
		RT_TRACE(rtlpriv, COMP_POWER, DBG_TRACE,
			 "PCI(Bridge) UNKNOWN\n");
		return;
	}

	/*4 Enable Pci Bridge ASPM */

	u_pcibridge_aspmsetting =
	    pcipriv->ndis_adapter.pcibridge_linkctrlreg |
	    rtlpci->const_hostpci_aspm_setting;

	if (pcibridge_vendor == PCI_BRIDGE_VENDOR_INTEL)
		u_pcibridge_aspmsetting &= ~BIT(0);

	pci_write_config_byte(rtlpci->pdev, (num4bytes << 2),
			      u_pcibridge_aspmsetting);

	RT_TRACE(rtlpriv, COMP_INIT, DBG_LOUD,
		 "PlatformEnableASPM(): Write reg[%x] = %x\n",
		 (pcipriv->ndis_adapter.pcibridge_pciehdr_offset + 0x10),
		 u_pcibridge_aspmsetting);

	udelay(50);

	/*Get ASPM level (with/without Clock Req) */
	aspmlevel = rtlpci->const_devicepci_aspm_setting;
	u_device_aspmsetting = pcipriv->ndis_adapter.linkctrl_reg;

	/*_rtl_pci_platform_switch_device_pci_aspm(dev,*/
	/*(priv->ndis_adapter.linkctrl_reg | ASPMLevel)); */

	u_device_aspmsetting |= aspmlevel;

	_rtl_pci_platform_switch_device_pci_aspm(hw, u_device_aspmsetting);

	if (ppsc->reg_rfps_level & RT_RF_OFF_LEVL_CLK_REQ) {
		_rtl_pci_switch_clk_req(hw, (ppsc->reg_rfps_level &
					     RT_RF_OFF_LEVL_CLK_REQ) ? 1 : 0);
		RT_SET_PS_LEVEL(ppsc, RT_RF_OFF_LEVL_CLK_REQ);
	}
	udelay(100);
}

static bool rtl_pci_get_amd_l1_patch(struct ieee80211_hw *hw)
{
	struct rtl_pci *rtlpci = rtl_pcidev(rtl_pcipriv(hw));

	bool status = false;
	u8 offset_e0;
	unsigned offset_e4;

	pci_write_config_byte(rtlpci->pdev, 0xe0, 0xa0);

	pci_read_config_byte(rtlpci->pdev, 0xe0, &offset_e0);

	if (offset_e0 == 0xA0) {
		pci_read_config_dword(rtlpci->pdev, 0xe4, &offset_e4);
		if (offset_e4 & BIT(23))
			status = true;
	}

	return status;
}

static bool rtl_pci_check_buddy_priv(struct ieee80211_hw *hw,
				     struct rtl_priv **buddy_priv)
{
	struct rtl_priv *rtlpriv = rtl_priv(hw);
	struct rtl_pci_priv *pcipriv = rtl_pcipriv(hw);
	bool find_buddy_priv = false;
	struct rtl_priv *tpriv = NULL;
	struct rtl_pci_priv *tpcipriv = NULL;

	if (!list_empty(&rtlpriv->glb_var->glb_priv_list)) {
		list_for_each_entry(tpriv, &rtlpriv->glb_var->glb_priv_list,
				    list) {
			if (tpriv) {
				tpcipriv = (struct rtl_pci_priv *)tpriv->priv;
				RT_TRACE(rtlpriv, COMP_INIT, DBG_LOUD,
					 "pcipriv->ndis_adapter.funcnumber %x\n",
					pcipriv->ndis_adapter.funcnumber);
				RT_TRACE(rtlpriv, COMP_INIT, DBG_LOUD,
					 "tpcipriv->ndis_adapter.funcnumber %x\n",
					tpcipriv->ndis_adapter.funcnumber);

				if ((pcipriv->ndis_adapter.busnumber ==
				     tpcipriv->ndis_adapter.busnumber) &&
				    (pcipriv->ndis_adapter.devnumber ==
				    tpcipriv->ndis_adapter.devnumber) &&
				    (pcipriv->ndis_adapter.funcnumber !=
				    tpcipriv->ndis_adapter.funcnumber)) {
					find_buddy_priv = true;
					break;
				}
			}
		}
	}

	RT_TRACE(rtlpriv, COMP_INIT, DBG_LOUD,
		 "find_buddy_priv %d\n", find_buddy_priv);

	if (find_buddy_priv)
		*buddy_priv = tpriv;

	return find_buddy_priv;
}

static void rtl_pci_get_linkcontrol_field(struct ieee80211_hw *hw)
{
	struct rtl_pci_priv *pcipriv = rtl_pcipriv(hw);
	struct rtl_pci *rtlpci = rtl_pcidev(pcipriv);
	u8 capabilityoffset = pcipriv->ndis_adapter.pcibridge_pciehdr_offset;
	u8 linkctrl_reg;
	u8 num4bbytes;

	num4bbytes = (capabilityoffset + 0x10) / 4;

	/*Read  Link Control Register */
	pci_read_config_byte(rtlpci->pdev, (num4bbytes << 2), &linkctrl_reg);

	pcipriv->ndis_adapter.pcibridge_linkctrlreg = linkctrl_reg;
}

static void rtl_pci_parse_configuration(struct pci_dev *pdev,
		struct ieee80211_hw *hw)
{
	struct rtl_priv *rtlpriv = rtl_priv(hw);
	struct rtl_pci_priv *pcipriv = rtl_pcipriv(hw);

	u8 tmp;
	u16 linkctrl_reg;

	/*Link Control Register */
	pcie_capability_read_word(pdev, PCI_EXP_LNKCTL, &linkctrl_reg);
	pcipriv->ndis_adapter.linkctrl_reg = (u8)linkctrl_reg;

	RT_TRACE(rtlpriv, COMP_INIT, DBG_TRACE, "Link Control Register =%x\n",
		 pcipriv->ndis_adapter.linkctrl_reg);

	pci_read_config_byte(pdev, 0x98, &tmp);
	tmp |= BIT(4);
	pci_write_config_byte(pdev, 0x98, tmp);

	tmp = 0x17;
	pci_write_config_byte(pdev, 0x70f, tmp);
}

static void rtl_pci_init_aspm(struct ieee80211_hw *hw)
{
	struct rtl_ps_ctl *ppsc = rtl_psc(rtl_priv(hw));

	_rtl_pci_update_default_setting(hw);

	if (ppsc->reg_rfps_level & RT_RF_PS_LEVEL_ALWAYS_ASPM) {
		/*Always enable ASPM & Clock Req. */
		rtl_pci_enable_aspm(hw);
		RT_SET_PS_LEVEL(ppsc, RT_RF_PS_LEVEL_ALWAYS_ASPM);
	}

}

static void _rtl_pci_io_handler_init(struct device *dev,
				     struct ieee80211_hw *hw)
{
	struct rtl_priv *rtlpriv = rtl_priv(hw);

	rtlpriv->io.dev = dev;

	rtlpriv->io.write8_async = pci_write8_async;
	rtlpriv->io.write16_async = pci_write16_async;
	rtlpriv->io.write32_async = pci_write32_async;

	rtlpriv->io.read8_sync = pci_read8_sync;
	rtlpriv->io.read16_sync = pci_read16_sync;
	rtlpriv->io.read32_sync = pci_read32_sync;

}

static bool _rtl_update_earlymode_info(struct ieee80211_hw *hw,
		struct sk_buff *skb, struct rtl_tcb_desc *tcb_desc, u8 tid)
{
	struct rtl_priv *rtlpriv = rtl_priv(hw);
	struct ieee80211_tx_info *info = IEEE80211_SKB_CB(skb);
	struct rtl_hal *rtlhal = rtl_hal(rtl_priv(hw));
	struct sk_buff *next_skb;
	u8 additionlen = FCS_LEN;

	/* here open is 4, wep/tkip is 8, aes is 12*/
	if (info->control.hw_key)
		additionlen += info->control.hw_key->icv_len;

	/* The most skb num is 6 */
	tcb_desc->empkt_num = 0;
	spin_lock_bh(&rtlpriv->locks.waitq_lock);
	skb_queue_walk(&rtlpriv->mac80211.skb_waitq[tid], next_skb) {
		struct ieee80211_tx_info *next_info;

		next_info = IEEE80211_SKB_CB(next_skb);
		if (next_info->flags & IEEE80211_TX_CTL_AMPDU) {
			tcb_desc->empkt_len[tcb_desc->empkt_num] =
				next_skb->len + additionlen;
			tcb_desc->empkt_num++;
		} else {
			break;
		}

		if (skb_queue_is_last(&rtlpriv->mac80211.skb_waitq[tid],
				      next_skb))
			break;

		if (tcb_desc->empkt_num >= rtlhal->max_earlymode_num)
			break;
	}
	spin_unlock_bh(&rtlpriv->locks.waitq_lock);

	return true;
}

/* just for early mode now */
static void _rtl_pci_tx_chk_waitq(struct ieee80211_hw *hw)
{
	struct rtl_priv *rtlpriv = rtl_priv(hw);
	struct rtl_mac *mac = rtl_mac(rtl_priv(hw));
	struct rtl_pci *rtlpci = rtl_pcidev(rtl_pcipriv(hw));
	struct sk_buff *skb = NULL;
	struct ieee80211_tx_info *info = NULL;
	struct rtl_hal *rtlhal = rtl_hal(rtl_priv(hw));
	int tid;

	if (!rtlpriv->rtlhal.earlymode_enable)
		return;

	if (rtlpriv->dm.supp_phymode_switch &&
	    (rtlpriv->easy_concurrent_ctl.switch_in_process ||
	    (rtlpriv->buddy_priv &&
	    rtlpriv->buddy_priv->easy_concurrent_ctl.switch_in_process)))
		return;
	/* we juse use em for BE/BK/VI/VO */
	for (tid = 7; tid >= 0; tid--) {
		u8 hw_queue = ac_to_hwq[rtl_tid_to_ac(tid)];
		struct rtl8192_tx_ring *ring = &rtlpci->tx_ring[hw_queue];
		while (!mac->act_scanning &&
		       rtlpriv->psc.rfpwr_state == ERFON) {
			struct rtl_tcb_desc tcb_desc;
			memset(&tcb_desc, 0, sizeof(struct rtl_tcb_desc));

			spin_lock_bh(&rtlpriv->locks.waitq_lock);
			if (!skb_queue_empty(&mac->skb_waitq[tid]) &&
			    (ring->entries - skb_queue_len(&ring->queue) >
			     rtlhal->max_earlymode_num)) {
				skb = skb_dequeue(&mac->skb_waitq[tid]);
			} else {
				spin_unlock_bh(&rtlpriv->locks.waitq_lock);
				break;
			}
			spin_unlock_bh(&rtlpriv->locks.waitq_lock);

			/* Some macaddr can't do early mode. like
			 * multicast/broadcast/no_qos data */
			info = IEEE80211_SKB_CB(skb);
			if (info->flags & IEEE80211_TX_CTL_AMPDU)
				_rtl_update_earlymode_info(hw, skb,
							   &tcb_desc, tid);

			rtlpriv->intf_ops->adapter_tx(hw, NULL, skb, &tcb_desc);
		}
	}
}


static void _rtl_pci_tx_isr(struct ieee80211_hw *hw, int prio)
{
	struct rtl_priv *rtlpriv = rtl_priv(hw);
	struct rtl_pci *rtlpci = rtl_pcidev(rtl_pcipriv(hw));

	struct rtl8192_tx_ring *ring = &rtlpci->tx_ring[prio];

	while (skb_queue_len(&ring->queue)) {
		struct sk_buff *skb;
		struct ieee80211_tx_info *info;
		__le16 fc;
		u8 tid;
		u8 *entry;

		if (rtlpriv->use_new_trx_flow)
			entry = (u8 *)(&ring->buffer_desc[ring->idx]);
		else
			entry = (u8 *)(&ring->desc[ring->idx]);

		if (!rtlpriv->cfg->ops->is_tx_desc_closed(hw, prio, ring->idx))
			return;
		ring->idx = (ring->idx + 1) % ring->entries;

		skb = __skb_dequeue(&ring->queue);
		pci_unmap_single(rtlpci->pdev,
				 rtlpriv->cfg->ops->
					     get_desc((u8 *)entry, true,
						      HW_DESC_TXBUFF_ADDR),
				 skb->len, PCI_DMA_TODEVICE);

		/* remove early mode header */
		if (rtlpriv->rtlhal.earlymode_enable)
			skb_pull(skb, EM_HDR_LEN);

		RT_TRACE(rtlpriv, (COMP_INTR | COMP_SEND), DBG_TRACE,
			 "new ring->idx:%d, free: skb_queue_len:%d, free: seq:%x\n",
			 ring->idx,
			 skb_queue_len(&ring->queue),
			 *(u16 *)(skb->data + 22));

		if (prio == TXCMD_QUEUE) {
			dev_kfree_skb(skb);
			goto tx_status_ok;

		}

		/* for sw LPS, just after NULL skb send out, we can
		 * sure AP knows we are sleeping, we should not let
		 * rf sleep
		 */
		fc = rtl_get_fc(skb);
		if (ieee80211_is_nullfunc(fc)) {
			if (ieee80211_has_pm(fc)) {
				rtlpriv->mac80211.offchan_delay = true;
				rtlpriv->psc.state_inap = true;
			} else {
				rtlpriv->psc.state_inap = false;
			}
		}
		if (ieee80211_is_action(fc)) {
			struct ieee80211_mgmt *action_frame =
				(struct ieee80211_mgmt *)skb->data;
			if (action_frame->u.action.u.ht_smps.action ==
			    WLAN_HT_ACTION_SMPS) {
				dev_kfree_skb(skb);
				goto tx_status_ok;
			}
		}

		/* update tid tx pkt num */
		tid = rtl_get_tid(skb);
		if (tid <= 7)
			rtlpriv->link_info.tidtx_inperiod[tid]++;

		info = IEEE80211_SKB_CB(skb);
		ieee80211_tx_info_clear_status(info);

		info->flags |= IEEE80211_TX_STAT_ACK;
		/*info->status.rates[0].count = 1; */

		ieee80211_tx_status_irqsafe(hw, skb);

		if ((ring->entries - skb_queue_len(&ring->queue))
				== 2) {

			RT_TRACE(rtlpriv, COMP_ERR, DBG_LOUD,
				 "more desc left, wake skb_queue@%d, ring->idx = %d, skb_queue_len = 0x%x\n",
				 prio, ring->idx,
				 skb_queue_len(&ring->queue));

			ieee80211_wake_queue(hw,
					skb_get_queue_mapping
					(skb));
		}
tx_status_ok:
		skb = NULL;
	}

	if (((rtlpriv->link_info.num_rx_inperiod +
		rtlpriv->link_info.num_tx_inperiod) > 8) ||
		(rtlpriv->link_info.num_rx_inperiod > 2)) {
		rtlpriv->enter_ps = false;
		schedule_work(&rtlpriv->works.lps_change_work);
	}
}

static int _rtl_pci_init_one_rxdesc(struct ieee80211_hw *hw,
				    u8 *entry, int rxring_idx, int desc_idx)
{
	struct rtl_priv *rtlpriv = rtl_priv(hw);
	struct rtl_pci *rtlpci = rtl_pcidev(rtl_pcipriv(hw));
	u32 bufferaddress;
	u8 tmp_one = 1;
	struct sk_buff *skb;

	skb = dev_alloc_skb(rtlpci->rxbuffersize);
	if (!skb)
		return 0;
	rtlpci->rx_ring[rxring_idx].rx_buf[desc_idx] = skb;

	/* just set skb->cb to mapping addr for pci_unmap_single use */
	*((dma_addr_t *)skb->cb) =
		pci_map_single(rtlpci->pdev, skb_tail_pointer(skb),
			       rtlpci->rxbuffersize, PCI_DMA_FROMDEVICE);
	bufferaddress = *((dma_addr_t *)skb->cb);
	if (pci_dma_mapping_error(rtlpci->pdev, bufferaddress))
		return 0;
	if (rtlpriv->use_new_trx_flow) {
		rtlpriv->cfg->ops->set_desc(hw, (u8 *)entry, false,
					    HW_DESC_RX_PREPARE,
					    (u8 *)&bufferaddress);
	} else {
		rtlpriv->cfg->ops->set_desc(hw, (u8 *)entry, false,
					    HW_DESC_RXBUFF_ADDR,
					    (u8 *)&bufferaddress);
		rtlpriv->cfg->ops->set_desc(hw, (u8 *)entry, false,
					    HW_DESC_RXPKT_LEN,
					    (u8 *)&rtlpci->rxbuffersize);
		rtlpriv->cfg->ops->set_desc(hw, (u8 *)entry, false,
					    HW_DESC_RXOWN,
					    (u8 *)&tmp_one);
	}
	return 1;
}

/* inorder to receive 8K AMSDU we have set skb to
 * 9100bytes in init rx ring, but if this packet is
 * not a AMSDU, this large packet will be sent to
 * TCP/IP directly, this cause big packet ping fail
 * like: "ping -s 65507", so here we will realloc skb
 * based on the true size of packet, Mac80211
 * Probably will do it better, but does not yet.
 *
 * Some platform will fail when alloc skb sometimes.
 * in this condition, we will send the old skb to
 * mac80211 directly, this will not cause any other
 * issues, but only this packet will be lost by TCP/IP
 */
static void _rtl_pci_rx_to_mac80211(struct ieee80211_hw *hw,
				    struct sk_buff *skb,
				    struct ieee80211_rx_status rx_status)
{
	if (unlikely(!rtl_action_proc(hw, skb, false))) {
		dev_kfree_skb_any(skb);
	} else {
		struct sk_buff *uskb = NULL;
		u8 *pdata;

		uskb = dev_alloc_skb(skb->len + 128);
		if (likely(uskb)) {
			memcpy(IEEE80211_SKB_RXCB(uskb), &rx_status,
			       sizeof(rx_status));
			pdata = (u8 *)skb_put(uskb, skb->len);
			memcpy(pdata, skb->data, skb->len);
			dev_kfree_skb_any(skb);
			ieee80211_rx_irqsafe(hw, uskb);
		} else {
			ieee80211_rx_irqsafe(hw, skb);
		}
	}
}

/*hsisr interrupt handler*/
static void _rtl_pci_hs_interrupt(struct ieee80211_hw *hw)
{
	struct rtl_priv *rtlpriv = rtl_priv(hw);
	struct rtl_pci *rtlpci = rtl_pcidev(rtl_pcipriv(hw));

	rtl_write_byte(rtlpriv, rtlpriv->cfg->maps[MAC_HSISR],
		       rtl_read_byte(rtlpriv, rtlpriv->cfg->maps[MAC_HSISR]) |
		       rtlpci->sys_irq_mask);
}

static void _rtl_pci_rx_interrupt(struct ieee80211_hw *hw)
{
	struct rtl_priv *rtlpriv = rtl_priv(hw);
	struct rtl_pci *rtlpci = rtl_pcidev(rtl_pcipriv(hw));
	int rxring_idx = RTL_PCI_RX_MPDU_QUEUE;
	struct ieee80211_rx_status rx_status = { 0 };
	unsigned int count = rtlpci->rxringcount;
	u8 own;
	u8 tmp_one;
	bool unicast = false;
	u8 hw_queue = 0;
	unsigned int rx_remained_cnt;
	struct rtl_stats stats = {
		.signal = 0,
		.rate = 0,
	};

	/*RX NORMAL PKT */
	while (count--) {
		struct ieee80211_hdr *hdr;
		__le16 fc;
		u16 len;
		/*rx buffer descriptor */
		struct rtl_rx_buffer_desc *buffer_desc = NULL;
		/*if use new trx flow, it means wifi info */
		struct rtl_rx_desc *pdesc = NULL;
		/*rx pkt */
		struct sk_buff *skb = rtlpci->rx_ring[rxring_idx].rx_buf[
				      rtlpci->rx_ring[rxring_idx].idx];

		if (rtlpriv->use_new_trx_flow) {
			rx_remained_cnt =
				rtlpriv->cfg->ops->rx_desc_buff_remained_cnt(hw,
								      hw_queue);
			if (rx_remained_cnt < 1)
				return;

		} else {	/* rx descriptor */
			pdesc = &rtlpci->rx_ring[rxring_idx].desc[
				rtlpci->rx_ring[rxring_idx].idx];

			own = (u8)rtlpriv->cfg->ops->get_desc((u8 *)pdesc,
							      false,
							      HW_DESC_OWN);
			if (own) /* wait data to be filled by hardware */
				return;
		}

		/* Reaching this point means: data is filled already
		 * AAAAAAttention !!!
		 * We can NOT access 'skb' before 'pci_unmap_single'
		 */
		pci_unmap_single(rtlpci->pdev, *((dma_addr_t *)skb->cb),
				 rtlpci->rxbuffersize, PCI_DMA_FROMDEVICE);

		if (rtlpriv->use_new_trx_flow) {
			buffer_desc =
			  &rtlpci->rx_ring[rxring_idx].buffer_desc
				[rtlpci->rx_ring[rxring_idx].idx];
			/*means rx wifi info*/
			pdesc = (struct rtl_rx_desc *)skb->data;
		}
		memset(&rx_status , 0 , sizeof(rx_status));
		rtlpriv->cfg->ops->query_rx_desc(hw, &stats,
						 &rx_status, (u8 *)pdesc, skb);

		if (rtlpriv->use_new_trx_flow)
			rtlpriv->cfg->ops->rx_check_dma_ok(hw,
							   (u8 *)buffer_desc,
							   hw_queue);

		len = rtlpriv->cfg->ops->get_desc((u8 *)pdesc, false,
						  HW_DESC_RXPKT_LEN);

		if (skb->end - skb->tail > len) {
			skb_put(skb, len);
			if (rtlpriv->use_new_trx_flow)
				skb_reserve(skb, stats.rx_drvinfo_size +
					    stats.rx_bufshift + 24);
			else
				skb_reserve(skb, stats.rx_drvinfo_size +
					    stats.rx_bufshift);

		} else {
			RT_TRACE(rtlpriv, COMP_ERR, DBG_WARNING,
				 "skb->end - skb->tail = %d, len is %d\n",
				 skb->end - skb->tail, len);
			break;
		}
		/* handle command packet here */
<<<<<<< HEAD
		if (rtlpriv->cfg->ops->rx_command_packet(hw, stats, skb)) {
=======
		if (rtlpriv->cfg->ops->rx_command_packet &&
		    rtlpriv->cfg->ops->rx_command_packet(hw, stats, skb)) {
>>>>>>> e529fea9
				dev_kfree_skb_any(skb);
				goto end;
		}

		/*
		 * NOTICE This can not be use for mac80211,
		 * this is done in mac80211 code,
		 * if done here sec DHCP will fail
		 * skb_trim(skb, skb->len - 4);
		 */

		hdr = rtl_get_hdr(skb);
		fc = rtl_get_fc(skb);

		if (!stats.crc && !stats.hwerror) {
			memcpy(IEEE80211_SKB_RXCB(skb), &rx_status,
			       sizeof(rx_status));

			if (is_broadcast_ether_addr(hdr->addr1)) {
				;/*TODO*/
			} else if (is_multicast_ether_addr(hdr->addr1)) {
				;/*TODO*/
			} else {
				unicast = true;
				rtlpriv->stats.rxbytesunicast += skb->len;
			}
			rtl_is_special_data(hw, skb, false);

			if (ieee80211_is_data(fc)) {
				rtlpriv->cfg->ops->led_control(hw, LED_CTL_RX);
				if (unicast)
					rtlpriv->link_info.num_rx_inperiod++;
			}
			/* static bcn for roaming */
			rtl_beacon_statistic(hw, skb);
			rtl_p2p_info(hw, (void *)skb->data, skb->len);
			/* for sw lps */
			rtl_swlps_beacon(hw, (void *)skb->data, skb->len);
			rtl_recognize_peer(hw, (void *)skb->data, skb->len);
			if ((rtlpriv->mac80211.opmode == NL80211_IFTYPE_AP) &&
			    (rtlpriv->rtlhal.current_bandtype ==
			     BAND_ON_2_4G) &&
			    (ieee80211_is_beacon(fc) ||
			     ieee80211_is_probe_resp(fc))) {
				dev_kfree_skb_any(skb);
			} else {
				_rtl_pci_rx_to_mac80211(hw, skb, rx_status);
			}
		} else {
			dev_kfree_skb_any(skb);
		}
		if (rtlpriv->use_new_trx_flow) {
			rtlpci->rx_ring[hw_queue].next_rx_rp += 1;
			rtlpci->rx_ring[hw_queue].next_rx_rp %=
					RTL_PCI_MAX_RX_COUNT;

			rx_remained_cnt--;
			rtl_write_word(rtlpriv, 0x3B4,
				       rtlpci->rx_ring[hw_queue].next_rx_rp);
		}
		if (((rtlpriv->link_info.num_rx_inperiod +
		      rtlpriv->link_info.num_tx_inperiod) > 8) ||
		      (rtlpriv->link_info.num_rx_inperiod > 2)) {
			rtlpriv->enter_ps = false;
			schedule_work(&rtlpriv->works.lps_change_work);
		}
end:
		if (rtlpriv->use_new_trx_flow) {
			_rtl_pci_init_one_rxdesc(hw, (u8 *)buffer_desc,
						 rxring_idx,
					       rtlpci->rx_ring[rxring_idx].idx);
		} else {
			_rtl_pci_init_one_rxdesc(hw, (u8 *)pdesc, rxring_idx,
						 rtlpci->rx_ring[rxring_idx].idx);

			if (rtlpci->rx_ring[rxring_idx].idx ==
			    rtlpci->rxringcount - 1)
				rtlpriv->cfg->ops->set_desc(hw, (u8 *)pdesc,
							    false,
							    HW_DESC_RXERO,
							    (u8 *)&tmp_one);
		}
		rtlpci->rx_ring[rxring_idx].idx =
				(rtlpci->rx_ring[rxring_idx].idx + 1) %
				rtlpci->rxringcount;
	}
}

static irqreturn_t _rtl_pci_interrupt(int irq, void *dev_id)
{
	struct ieee80211_hw *hw = dev_id;
	struct rtl_pci *rtlpci = rtl_pcidev(rtl_pcipriv(hw));
	struct rtl_priv *rtlpriv = rtl_priv(hw);
	struct rtl_hal *rtlhal = rtl_hal(rtl_priv(hw));
	unsigned long flags;
	u32 inta = 0;
	u32 intb = 0;
	irqreturn_t ret = IRQ_HANDLED;

	if (rtlpci->irq_enabled == 0)
		return ret;

	spin_lock_irqsave(&rtlpriv->locks.irq_th_lock , flags);
	rtlpriv->cfg->ops->disable_interrupt(hw);

	/*read ISR: 4/8bytes */
	rtlpriv->cfg->ops->interrupt_recognized(hw, &inta, &intb);

	/*Shared IRQ or HW disappared */
	if (!inta || inta == 0xffff)
		goto done;

	/*<1> beacon related */
	if (inta & rtlpriv->cfg->maps[RTL_IMR_TBDOK]) {
		RT_TRACE(rtlpriv, COMP_INTR, DBG_TRACE,
			 "beacon ok interrupt!\n");
	}

	if (unlikely(inta & rtlpriv->cfg->maps[RTL_IMR_TBDER])) {
		RT_TRACE(rtlpriv, COMP_INTR, DBG_TRACE,
			 "beacon err interrupt!\n");
	}

	if (inta & rtlpriv->cfg->maps[RTL_IMR_BDOK]) {
		RT_TRACE(rtlpriv, COMP_INTR, DBG_TRACE, "beacon interrupt!\n");
	}

	if (inta & rtlpriv->cfg->maps[RTL_IMR_BCNINT]) {
		RT_TRACE(rtlpriv, COMP_INTR, DBG_TRACE,
			 "prepare beacon for interrupt!\n");
		tasklet_schedule(&rtlpriv->works.irq_prepare_bcn_tasklet);
	}

	/*<2> Tx related */
	if (unlikely(intb & rtlpriv->cfg->maps[RTL_IMR_TXFOVW]))
		RT_TRACE(rtlpriv, COMP_ERR, DBG_WARNING, "IMR_TXFOVW!\n");

	if (inta & rtlpriv->cfg->maps[RTL_IMR_MGNTDOK]) {
		RT_TRACE(rtlpriv, COMP_INTR, DBG_TRACE,
			 "Manage ok interrupt!\n");
		_rtl_pci_tx_isr(hw, MGNT_QUEUE);
	}

	if (inta & rtlpriv->cfg->maps[RTL_IMR_HIGHDOK]) {
		RT_TRACE(rtlpriv, COMP_INTR, DBG_TRACE,
			 "HIGH_QUEUE ok interrupt!\n");
		_rtl_pci_tx_isr(hw, HIGH_QUEUE);
	}

	if (inta & rtlpriv->cfg->maps[RTL_IMR_BKDOK]) {
		rtlpriv->link_info.num_tx_inperiod++;

		RT_TRACE(rtlpriv, COMP_INTR, DBG_TRACE,
			 "BK Tx OK interrupt!\n");
		_rtl_pci_tx_isr(hw, BK_QUEUE);
	}

	if (inta & rtlpriv->cfg->maps[RTL_IMR_BEDOK]) {
		rtlpriv->link_info.num_tx_inperiod++;

		RT_TRACE(rtlpriv, COMP_INTR, DBG_TRACE,
			 "BE TX OK interrupt!\n");
		_rtl_pci_tx_isr(hw, BE_QUEUE);
	}

	if (inta & rtlpriv->cfg->maps[RTL_IMR_VIDOK]) {
		rtlpriv->link_info.num_tx_inperiod++;

		RT_TRACE(rtlpriv, COMP_INTR, DBG_TRACE,
			 "VI TX OK interrupt!\n");
		_rtl_pci_tx_isr(hw, VI_QUEUE);
	}

	if (inta & rtlpriv->cfg->maps[RTL_IMR_VODOK]) {
		rtlpriv->link_info.num_tx_inperiod++;

		RT_TRACE(rtlpriv, COMP_INTR, DBG_TRACE,
			 "Vo TX OK interrupt!\n");
		_rtl_pci_tx_isr(hw, VO_QUEUE);
	}

	if (rtlhal->hw_type == HARDWARE_TYPE_RTL8192SE) {
		if (inta & rtlpriv->cfg->maps[RTL_IMR_COMDOK]) {
			rtlpriv->link_info.num_tx_inperiod++;

			RT_TRACE(rtlpriv, COMP_INTR, DBG_TRACE,
				 "CMD TX OK interrupt!\n");
			_rtl_pci_tx_isr(hw, TXCMD_QUEUE);
		}
	}

	/*<3> Rx related */
	if (inta & rtlpriv->cfg->maps[RTL_IMR_ROK]) {
		RT_TRACE(rtlpriv, COMP_INTR, DBG_TRACE, "Rx ok interrupt!\n");
		_rtl_pci_rx_interrupt(hw);
	}

	if (unlikely(inta & rtlpriv->cfg->maps[RTL_IMR_RDU])) {
		RT_TRACE(rtlpriv, COMP_ERR, DBG_WARNING,
			 "rx descriptor unavailable!\n");
		_rtl_pci_rx_interrupt(hw);
	}

	if (unlikely(intb & rtlpriv->cfg->maps[RTL_IMR_RXFOVW])) {
		RT_TRACE(rtlpriv, COMP_ERR, DBG_WARNING, "rx overflow !\n");
		_rtl_pci_rx_interrupt(hw);
	}

	/*<4> fw related*/
	if (rtlhal->hw_type == HARDWARE_TYPE_RTL8723AE) {
		if (inta & rtlpriv->cfg->maps[RTL_IMR_C2HCMD]) {
			RT_TRACE(rtlpriv, COMP_INTR, DBG_TRACE,
				 "firmware interrupt!\n");
			queue_delayed_work(rtlpriv->works.rtl_wq,
					   &rtlpriv->works.fwevt_wq, 0);
		}
	}

	/*<5> hsisr related*/
	/* Only 8188EE & 8723BE Supported.
	 * If Other ICs Come in, System will corrupt,
	 * because maps[RTL_IMR_HSISR_IND] & maps[MAC_HSISR]
	 * are not initialized
	 */
	if (rtlhal->hw_type == HARDWARE_TYPE_RTL8188EE ||
	    rtlhal->hw_type == HARDWARE_TYPE_RTL8723BE) {
		if (unlikely(inta & rtlpriv->cfg->maps[RTL_IMR_HSISR_IND])) {
			RT_TRACE(rtlpriv, COMP_INTR, DBG_TRACE,
				 "hsisr interrupt!\n");
			_rtl_pci_hs_interrupt(hw);
		}
	}

	if (rtlpriv->rtlhal.earlymode_enable)
		tasklet_schedule(&rtlpriv->works.irq_tasklet);

done:
	rtlpriv->cfg->ops->enable_interrupt(hw);
	spin_unlock_irqrestore(&rtlpriv->locks.irq_th_lock, flags);
	return ret;
}

static void _rtl_pci_irq_tasklet(struct ieee80211_hw *hw)
{
	_rtl_pci_tx_chk_waitq(hw);
}

static void _rtl_pci_prepare_bcn_tasklet(struct ieee80211_hw *hw)
{
	struct rtl_priv *rtlpriv = rtl_priv(hw);
	struct rtl_pci *rtlpci = rtl_pcidev(rtl_pcipriv(hw));
	struct rtl_mac *mac = rtl_mac(rtl_priv(hw));
	struct rtl8192_tx_ring *ring = NULL;
	struct ieee80211_hdr *hdr = NULL;
	struct ieee80211_tx_info *info = NULL;
	struct sk_buff *pskb = NULL;
	struct rtl_tx_desc *pdesc = NULL;
	struct rtl_tcb_desc tcb_desc;
	/*This is for new trx flow*/
	struct rtl_tx_buffer_desc *pbuffer_desc = NULL;
	u8 temp_one = 1;

	memset(&tcb_desc, 0, sizeof(struct rtl_tcb_desc));
	ring = &rtlpci->tx_ring[BEACON_QUEUE];
	pskb = __skb_dequeue(&ring->queue);
	if (pskb)
		kfree_skb(pskb);

	/*NB: the beacon data buffer must be 32-bit aligned. */
	pskb = ieee80211_beacon_get(hw, mac->vif);
	if (pskb == NULL)
		return;
	hdr = rtl_get_hdr(pskb);
	info = IEEE80211_SKB_CB(pskb);
	pdesc = &ring->desc[0];
	if (rtlpriv->use_new_trx_flow)
		pbuffer_desc = &ring->buffer_desc[0];

	rtlpriv->cfg->ops->fill_tx_desc(hw, hdr, (u8 *)pdesc,
					(u8 *)pbuffer_desc, info, NULL, pskb,
					BEACON_QUEUE, &tcb_desc);

	__skb_queue_tail(&ring->queue, pskb);

	if (rtlpriv->use_new_trx_flow) {
		temp_one = 4;
		rtlpriv->cfg->ops->set_desc(hw, (u8 *)pbuffer_desc, true,
					    HW_DESC_OWN, (u8 *)&temp_one);
	} else {
		rtlpriv->cfg->ops->set_desc(hw, (u8 *)pdesc, true, HW_DESC_OWN,
					    &temp_one);
	}
	return;
}

static void _rtl_pci_init_trx_var(struct ieee80211_hw *hw)
{
	struct rtl_pci *rtlpci = rtl_pcidev(rtl_pcipriv(hw));
	struct rtl_priv *rtlpriv = rtl_priv(hw);
	struct rtl_hal *rtlhal = rtl_hal(rtlpriv);
	u8 i;
	u16 desc_num;

	if (rtlhal->hw_type == HARDWARE_TYPE_RTL8192EE)
		desc_num = TX_DESC_NUM_92E;
	else
		desc_num = RT_TXDESC_NUM;

	for (i = 0; i < RTL_PCI_MAX_TX_QUEUE_COUNT; i++)
		rtlpci->txringcount[i] = desc_num;

	/*
	 *we just alloc 2 desc for beacon queue,
	 *because we just need first desc in hw beacon.
	 */
	rtlpci->txringcount[BEACON_QUEUE] = 2;

	/*BE queue need more descriptor for performance
	 *consideration or, No more tx desc will happen,
	 *and may cause mac80211 mem leakage.
	 */
	if (!rtl_priv(hw)->use_new_trx_flow)
		rtlpci->txringcount[BE_QUEUE] = RT_TXDESC_NUM_BE_QUEUE;

	rtlpci->rxbuffersize = 9100;	/*2048/1024; */
	rtlpci->rxringcount = RTL_PCI_MAX_RX_COUNT;	/*64; */
}

static void _rtl_pci_init_struct(struct ieee80211_hw *hw,
		struct pci_dev *pdev)
{
	struct rtl_priv *rtlpriv = rtl_priv(hw);
	struct rtl_mac *mac = rtl_mac(rtl_priv(hw));
	struct rtl_pci *rtlpci = rtl_pcidev(rtl_pcipriv(hw));
	struct rtl_hal *rtlhal = rtl_hal(rtl_priv(hw));

	rtlpci->up_first_time = true;
	rtlpci->being_init_adapter = false;

	rtlhal->hw = hw;
	rtlpci->pdev = pdev;

	/*Tx/Rx related var */
	_rtl_pci_init_trx_var(hw);

	/*IBSS*/ mac->beacon_interval = 100;

	/*AMPDU*/
	mac->min_space_cfg = 0;
	mac->max_mss_density = 0;
	/*set sane AMPDU defaults */
	mac->current_ampdu_density = 7;
	mac->current_ampdu_factor = 3;

	/*QOS*/
	rtlpci->acm_method = EACMWAY2_SW;

	/*task */
	tasklet_init(&rtlpriv->works.irq_tasklet,
		     (void (*)(unsigned long))_rtl_pci_irq_tasklet,
		     (unsigned long)hw);
	tasklet_init(&rtlpriv->works.irq_prepare_bcn_tasklet,
		     (void (*)(unsigned long))_rtl_pci_prepare_bcn_tasklet,
		     (unsigned long)hw);
	INIT_WORK(&rtlpriv->works.lps_change_work,
		  rtl_lps_change_work_callback);
}

static int _rtl_pci_init_tx_ring(struct ieee80211_hw *hw,
				 unsigned int prio, unsigned int entries)
{
	struct rtl_pci *rtlpci = rtl_pcidev(rtl_pcipriv(hw));
	struct rtl_priv *rtlpriv = rtl_priv(hw);
	struct rtl_tx_buffer_desc *buffer_desc;
	struct rtl_tx_desc *desc;
	dma_addr_t buffer_desc_dma, desc_dma;
	u32 nextdescaddress;
	int i;

	/* alloc tx buffer desc for new trx flow*/
	if (rtlpriv->use_new_trx_flow) {
		buffer_desc =
		   pci_zalloc_consistent(rtlpci->pdev,
					 sizeof(*buffer_desc) * entries,
					 &buffer_desc_dma);

		if (!buffer_desc || (unsigned long)buffer_desc & 0xFF) {
			RT_TRACE(rtlpriv, COMP_ERR, DBG_EMERG,
				 "Cannot allocate TX ring (prio = %d)\n",
				 prio);
			return -ENOMEM;
		}

		rtlpci->tx_ring[prio].buffer_desc = buffer_desc;
		rtlpci->tx_ring[prio].buffer_desc_dma = buffer_desc_dma;

		rtlpci->tx_ring[prio].cur_tx_rp = 0;
		rtlpci->tx_ring[prio].cur_tx_wp = 0;
		rtlpci->tx_ring[prio].avl_desc = entries;
	}

	/* alloc dma for this ring */
	desc = pci_zalloc_consistent(rtlpci->pdev,
				     sizeof(*desc) * entries, &desc_dma);

	if (!desc || (unsigned long)desc & 0xFF) {
		RT_TRACE(rtlpriv, COMP_ERR, DBG_EMERG,
			 "Cannot allocate TX ring (prio = %d)\n", prio);
		return -ENOMEM;
	}

	rtlpci->tx_ring[prio].desc = desc;
	rtlpci->tx_ring[prio].dma = desc_dma;

	rtlpci->tx_ring[prio].idx = 0;
	rtlpci->tx_ring[prio].entries = entries;
	skb_queue_head_init(&rtlpci->tx_ring[prio].queue);

	RT_TRACE(rtlpriv, COMP_INIT, DBG_LOUD, "queue:%d, ring_addr:%p\n",
		 prio, desc);

	/* init every desc in this ring */
	if (!rtlpriv->use_new_trx_flow) {
		for (i = 0; i < entries; i++) {
			nextdescaddress = (u32)desc_dma +
					  ((i +	1) % entries) *
					  sizeof(*desc);

			rtlpriv->cfg->ops->set_desc(hw, (u8 *)&desc[i],
						    true,
						    HW_DESC_TX_NEXTDESC_ADDR,
						    (u8 *)&nextdescaddress);
		}
	}
	return 0;
}

static int _rtl_pci_init_rx_ring(struct ieee80211_hw *hw, int rxring_idx)
{
	struct rtl_pci *rtlpci = rtl_pcidev(rtl_pcipriv(hw));
	struct rtl_priv *rtlpriv = rtl_priv(hw);
	int i;

	if (rtlpriv->use_new_trx_flow) {
		struct rtl_rx_buffer_desc *entry = NULL;
		/* alloc dma for this ring */
		rtlpci->rx_ring[rxring_idx].buffer_desc =
		    pci_zalloc_consistent(rtlpci->pdev,
					  sizeof(*rtlpci->rx_ring[rxring_idx].
						 buffer_desc) *
						 rtlpci->rxringcount,
					  &rtlpci->rx_ring[rxring_idx].dma);
		if (!rtlpci->rx_ring[rxring_idx].buffer_desc ||
		    (ulong)rtlpci->rx_ring[rxring_idx].buffer_desc & 0xFF) {
			RT_TRACE(rtlpriv, COMP_ERR, DBG_EMERG,
				 "Cannot allocate RX ring\n");
			return -ENOMEM;
		}

		/* init every desc in this ring */
		rtlpci->rx_ring[rxring_idx].idx = 0;
		for (i = 0; i < rtlpci->rxringcount; i++) {
			entry = &rtlpci->rx_ring[rxring_idx].buffer_desc[i];
			if (!_rtl_pci_init_one_rxdesc(hw, (u8 *)entry,
						      rxring_idx, i))
				return -ENOMEM;
		}
	} else {
		struct rtl_rx_desc *entry = NULL;
		u8 tmp_one = 1;
		/* alloc dma for this ring */
		rtlpci->rx_ring[rxring_idx].desc =
		    pci_zalloc_consistent(rtlpci->pdev,
					  sizeof(*rtlpci->rx_ring[rxring_idx].
					  desc) * rtlpci->rxringcount,
					  &rtlpci->rx_ring[rxring_idx].dma);
		if (!rtlpci->rx_ring[rxring_idx].desc ||
		    (unsigned long)rtlpci->rx_ring[rxring_idx].desc & 0xFF) {
			RT_TRACE(rtlpriv, COMP_ERR, DBG_EMERG,
				 "Cannot allocate RX ring\n");
			return -ENOMEM;
		}

		/* init every desc in this ring */
		rtlpci->rx_ring[rxring_idx].idx = 0;

		for (i = 0; i < rtlpci->rxringcount; i++) {
			entry = &rtlpci->rx_ring[rxring_idx].desc[i];
			if (!_rtl_pci_init_one_rxdesc(hw, (u8 *)entry,
						      rxring_idx, i))
				return -ENOMEM;
		}

		rtlpriv->cfg->ops->set_desc(hw, (u8 *)entry, false,
					    HW_DESC_RXERO, &tmp_one);
	}
	return 0;
}

static void _rtl_pci_free_tx_ring(struct ieee80211_hw *hw,
		unsigned int prio)
{
	struct rtl_priv *rtlpriv = rtl_priv(hw);
	struct rtl_pci *rtlpci = rtl_pcidev(rtl_pcipriv(hw));
	struct rtl8192_tx_ring *ring = &rtlpci->tx_ring[prio];

	/* free every desc in this ring */
	while (skb_queue_len(&ring->queue)) {
		u8 *entry;
		struct sk_buff *skb = __skb_dequeue(&ring->queue);

		if (rtlpriv->use_new_trx_flow)
			entry = (u8 *)(&ring->buffer_desc[ring->idx]);
		else
			entry = (u8 *)(&ring->desc[ring->idx]);

		pci_unmap_single(rtlpci->pdev,
				 rtlpriv->cfg->
					     ops->get_desc((u8 *)entry, true,
						   HW_DESC_TXBUFF_ADDR),
				 skb->len, PCI_DMA_TODEVICE);
		kfree_skb(skb);
		ring->idx = (ring->idx + 1) % ring->entries;
	}

	/* free dma of this ring */
	pci_free_consistent(rtlpci->pdev,
			    sizeof(*ring->desc) * ring->entries,
			    ring->desc, ring->dma);
	ring->desc = NULL;
	if (rtlpriv->use_new_trx_flow) {
		pci_free_consistent(rtlpci->pdev,
<<<<<<< HEAD
				    sizeof(*ring->desc) * ring->entries,
				    ring->buffer_desc, ring->buffer_desc_dma);
		ring->desc = NULL;
=======
				    sizeof(*ring->buffer_desc) * ring->entries,
				    ring->buffer_desc, ring->buffer_desc_dma);
		ring->buffer_desc = NULL;
>>>>>>> e529fea9
	}
}

static void _rtl_pci_free_rx_ring(struct ieee80211_hw *hw, int rxring_idx)
{
	struct rtl_priv *rtlpriv = rtl_priv(hw);
	struct rtl_pci *rtlpci = rtl_pcidev(rtl_pcipriv(hw));
	int i;

	/* free every desc in this ring */
	for (i = 0; i < rtlpci->rxringcount; i++) {
		struct sk_buff *skb = rtlpci->rx_ring[rxring_idx].rx_buf[i];

		if (!skb)
			continue;
		pci_unmap_single(rtlpci->pdev, *((dma_addr_t *)skb->cb),
				 rtlpci->rxbuffersize, PCI_DMA_FROMDEVICE);
		kfree_skb(skb);
	}

	/* free dma of this ring */
	if (rtlpriv->use_new_trx_flow) {
		pci_free_consistent(rtlpci->pdev,
				    sizeof(*rtlpci->rx_ring[rxring_idx].
				    buffer_desc) * rtlpci->rxringcount,
				    rtlpci->rx_ring[rxring_idx].buffer_desc,
				    rtlpci->rx_ring[rxring_idx].dma);
		rtlpci->rx_ring[rxring_idx].buffer_desc = NULL;
	} else {
		pci_free_consistent(rtlpci->pdev,
				    sizeof(*rtlpci->rx_ring[rxring_idx].desc) *
				    rtlpci->rxringcount,
				    rtlpci->rx_ring[rxring_idx].desc,
				    rtlpci->rx_ring[rxring_idx].dma);
		rtlpci->rx_ring[rxring_idx].desc = NULL;
	}
}

static int _rtl_pci_init_trx_ring(struct ieee80211_hw *hw)
{
	struct rtl_pci *rtlpci = rtl_pcidev(rtl_pcipriv(hw));
	int ret;
	int i, rxring_idx;

	/* rxring_idx 0:RX_MPDU_QUEUE
	 * rxring_idx 1:RX_CMD_QUEUE
	 */
	for (rxring_idx = 0; rxring_idx < RTL_PCI_MAX_RX_QUEUE; rxring_idx++) {
		ret = _rtl_pci_init_rx_ring(hw, rxring_idx);
		if (ret)
			return ret;
	}

	for (i = 0; i < RTL_PCI_MAX_TX_QUEUE_COUNT; i++) {
		ret = _rtl_pci_init_tx_ring(hw, i,
				 rtlpci->txringcount[i]);
		if (ret)
			goto err_free_rings;
	}

	return 0;

err_free_rings:
	for (rxring_idx = 0; rxring_idx < RTL_PCI_MAX_RX_QUEUE; rxring_idx++)
		_rtl_pci_free_rx_ring(hw, rxring_idx);

	for (i = 0; i < RTL_PCI_MAX_TX_QUEUE_COUNT; i++)
		if (rtlpci->tx_ring[i].desc ||
		    rtlpci->tx_ring[i].buffer_desc)
			_rtl_pci_free_tx_ring(hw, i);

	return 1;
}

static int _rtl_pci_deinit_trx_ring(struct ieee80211_hw *hw)
{
	u32 i, rxring_idx;

	/*free rx rings */
	for (rxring_idx = 0; rxring_idx < RTL_PCI_MAX_RX_QUEUE; rxring_idx++)
		_rtl_pci_free_rx_ring(hw, rxring_idx);

	/*free tx rings */
	for (i = 0; i < RTL_PCI_MAX_TX_QUEUE_COUNT; i++)
		_rtl_pci_free_tx_ring(hw, i);

	return 0;
}

int rtl_pci_reset_trx_ring(struct ieee80211_hw *hw)
{
	struct rtl_priv *rtlpriv = rtl_priv(hw);
	struct rtl_pci *rtlpci = rtl_pcidev(rtl_pcipriv(hw));
	int i, rxring_idx;
	unsigned long flags;
	u8 tmp_one = 1;
	u32 bufferaddress;
	/* rxring_idx 0:RX_MPDU_QUEUE */
	/* rxring_idx 1:RX_CMD_QUEUE */
	for (rxring_idx = 0; rxring_idx < RTL_PCI_MAX_RX_QUEUE; rxring_idx++) {
		/* force the rx_ring[RX_MPDU_QUEUE/
		 * RX_CMD_QUEUE].idx to the first one
		 *new trx flow, do nothing
		*/
		if (!rtlpriv->use_new_trx_flow &&
		    rtlpci->rx_ring[rxring_idx].desc) {
			struct rtl_rx_desc *entry = NULL;

			rtlpci->rx_ring[rxring_idx].idx = 0;
			for (i = 0; i < rtlpci->rxringcount; i++) {
				entry = &rtlpci->rx_ring[rxring_idx].desc[i];
				bufferaddress =
				  rtlpriv->cfg->ops->get_desc((u8 *)entry,
				  false , HW_DESC_RXBUFF_ADDR);
				memset((u8 *)entry , 0 ,
				       sizeof(*rtlpci->rx_ring
				       [rxring_idx].desc));/*clear one entry*/
				if (rtlpriv->use_new_trx_flow) {
					rtlpriv->cfg->ops->set_desc(hw,
					    (u8 *)entry, false,
					    HW_DESC_RX_PREPARE,
					    (u8 *)&bufferaddress);
				} else {
					rtlpriv->cfg->ops->set_desc(hw,
					    (u8 *)entry, false,
					    HW_DESC_RXBUFF_ADDR,
					    (u8 *)&bufferaddress);
					rtlpriv->cfg->ops->set_desc(hw,
					    (u8 *)entry, false,
					    HW_DESC_RXPKT_LEN,
					    (u8 *)&rtlpci->rxbuffersize);
					rtlpriv->cfg->ops->set_desc(hw,
					    (u8 *)entry, false,
					    HW_DESC_RXOWN,
					    (u8 *)&tmp_one);
				}
			}
			rtlpriv->cfg->ops->set_desc(hw, (u8 *)entry, false,
					    HW_DESC_RXERO, (u8 *)&tmp_one);
		}
		rtlpci->rx_ring[rxring_idx].idx = 0;
	}

	/*
	 *after reset, release previous pending packet,
	 *and force the  tx idx to the first one
	 */
	spin_lock_irqsave(&rtlpriv->locks.irq_th_lock, flags);
	for (i = 0; i < RTL_PCI_MAX_TX_QUEUE_COUNT; i++) {
		if (rtlpci->tx_ring[i].desc ||
		    rtlpci->tx_ring[i].buffer_desc) {
			struct rtl8192_tx_ring *ring = &rtlpci->tx_ring[i];

			while (skb_queue_len(&ring->queue)) {
				u8 *entry;
				struct sk_buff *skb =
					__skb_dequeue(&ring->queue);
				if (rtlpriv->use_new_trx_flow)
					entry = (u8 *)(&ring->buffer_desc
								[ring->idx]);
				else
					entry = (u8 *)(&ring->desc[ring->idx]);

				pci_unmap_single(rtlpci->pdev,
						 rtlpriv->cfg->ops->
							 get_desc((u8 *)
							 entry,
							 true,
							 HW_DESC_TXBUFF_ADDR),
						 skb->len, PCI_DMA_TODEVICE);
<<<<<<< HEAD
				ring->idx = (ring->idx + 1) % ring->entries;
=======
>>>>>>> e529fea9
				kfree_skb(skb);
				ring->idx = (ring->idx + 1) % ring->entries;
			}
			ring->idx = 0;
		}
	}
	spin_unlock_irqrestore(&rtlpriv->locks.irq_th_lock, flags);

	return 0;
}

static bool rtl_pci_tx_chk_waitq_insert(struct ieee80211_hw *hw,
					struct ieee80211_sta *sta,
					struct sk_buff *skb)
{
	struct rtl_priv *rtlpriv = rtl_priv(hw);
	struct rtl_sta_info *sta_entry = NULL;
	u8 tid = rtl_get_tid(skb);
	__le16 fc = rtl_get_fc(skb);

	if (!sta)
		return false;
	sta_entry = (struct rtl_sta_info *)sta->drv_priv;

	if (!rtlpriv->rtlhal.earlymode_enable)
		return false;
	if (ieee80211_is_nullfunc(fc))
		return false;
	if (ieee80211_is_qos_nullfunc(fc))
		return false;
	if (ieee80211_is_pspoll(fc))
		return false;
	if (sta_entry->tids[tid].agg.agg_state != RTL_AGG_OPERATIONAL)
		return false;
	if (_rtl_mac_to_hwqueue(hw, skb) > VO_QUEUE)
		return false;
	if (tid > 7)
		return false;

	/* maybe every tid should be checked */
	if (!rtlpriv->link_info.higher_busytxtraffic[tid])
		return false;

	spin_lock_bh(&rtlpriv->locks.waitq_lock);
	skb_queue_tail(&rtlpriv->mac80211.skb_waitq[tid], skb);
	spin_unlock_bh(&rtlpriv->locks.waitq_lock);

	return true;
}

static int rtl_pci_tx(struct ieee80211_hw *hw,
		      struct ieee80211_sta *sta,
		      struct sk_buff *skb,
		      struct rtl_tcb_desc *ptcb_desc)
{
	struct rtl_priv *rtlpriv = rtl_priv(hw);
	struct rtl_sta_info *sta_entry = NULL;
	struct ieee80211_tx_info *info = IEEE80211_SKB_CB(skb);
	struct rtl8192_tx_ring *ring;
	struct rtl_tx_desc *pdesc;
	struct rtl_tx_buffer_desc *ptx_bd_desc = NULL;
	u16 idx;
	u8 hw_queue = _rtl_mac_to_hwqueue(hw, skb);
	unsigned long flags;
	struct ieee80211_hdr *hdr = rtl_get_hdr(skb);
	__le16 fc = rtl_get_fc(skb);
	u8 *pda_addr = hdr->addr1;
	struct rtl_pci *rtlpci = rtl_pcidev(rtl_pcipriv(hw));
	/*ssn */
	u8 tid = 0;
	u16 seq_number = 0;
	u8 own;
	u8 temp_one = 1;

	if (ieee80211_is_mgmt(fc))
		rtl_tx_mgmt_proc(hw, skb);

	if (rtlpriv->psc.sw_ps_enabled) {
		if (ieee80211_is_data(fc) && !ieee80211_is_nullfunc(fc) &&
			!ieee80211_has_pm(fc))
			hdr->frame_control |= cpu_to_le16(IEEE80211_FCTL_PM);
	}

	rtl_action_proc(hw, skb, true);

	if (is_multicast_ether_addr(pda_addr))
		rtlpriv->stats.txbytesmulticast += skb->len;
	else if (is_broadcast_ether_addr(pda_addr))
		rtlpriv->stats.txbytesbroadcast += skb->len;
	else
		rtlpriv->stats.txbytesunicast += skb->len;

	spin_lock_irqsave(&rtlpriv->locks.irq_th_lock, flags);
	ring = &rtlpci->tx_ring[hw_queue];
	if (hw_queue != BEACON_QUEUE) {
		if (rtlpriv->use_new_trx_flow)
			idx = ring->cur_tx_wp;
		else
			idx = (ring->idx + skb_queue_len(&ring->queue)) %
			      ring->entries;
	} else {
		idx = 0;
	}

	pdesc = &ring->desc[idx];
	if (rtlpriv->use_new_trx_flow) {
		ptx_bd_desc = &ring->buffer_desc[idx];
	} else {
		own = (u8) rtlpriv->cfg->ops->get_desc((u8 *)pdesc,
				true, HW_DESC_OWN);

		if ((own == 1) && (hw_queue != BEACON_QUEUE)) {
			RT_TRACE(rtlpriv, COMP_ERR, DBG_WARNING,
				 "No more TX desc@%d, ring->idx = %d, idx = %d, skb_queue_len = 0x%x\n",
				 hw_queue, ring->idx, idx,
				 skb_queue_len(&ring->queue));

			spin_unlock_irqrestore(&rtlpriv->locks.irq_th_lock,
					       flags);
			return skb->len;
		}
	}

	if (ieee80211_is_data_qos(fc)) {
		tid = rtl_get_tid(skb);
		if (sta) {
			sta_entry = (struct rtl_sta_info *)sta->drv_priv;
			seq_number = (le16_to_cpu(hdr->seq_ctrl) &
				      IEEE80211_SCTL_SEQ) >> 4;
			seq_number += 1;

			if (!ieee80211_has_morefrags(hdr->frame_control))
				sta_entry->tids[tid].seq_number = seq_number;
		}
	}

	if (ieee80211_is_data(fc))
		rtlpriv->cfg->ops->led_control(hw, LED_CTL_TX);

	rtlpriv->cfg->ops->fill_tx_desc(hw, hdr, (u8 *)pdesc,
			(u8 *)ptx_bd_desc, info, sta, skb, hw_queue, ptcb_desc);

	__skb_queue_tail(&ring->queue, skb);

	if (rtlpriv->use_new_trx_flow) {
		rtlpriv->cfg->ops->set_desc(hw, (u8 *)pdesc, true,
					    HW_DESC_OWN, &hw_queue);
	} else {
		rtlpriv->cfg->ops->set_desc(hw, (u8 *)pdesc, true,
					    HW_DESC_OWN, &temp_one);
	}

	if ((ring->entries - skb_queue_len(&ring->queue)) < 2 &&
	    hw_queue != BEACON_QUEUE) {
		RT_TRACE(rtlpriv, COMP_ERR, DBG_LOUD,
			 "less desc left, stop skb_queue@%d, ring->idx = %d, idx = %d, skb_queue_len = 0x%x\n",
			 hw_queue, ring->idx, idx,
			 skb_queue_len(&ring->queue));

		ieee80211_stop_queue(hw, skb_get_queue_mapping(skb));
	}

	spin_unlock_irqrestore(&rtlpriv->locks.irq_th_lock, flags);

	rtlpriv->cfg->ops->tx_polling(hw, hw_queue);

	return 0;
}

static void rtl_pci_flush(struct ieee80211_hw *hw, u32 queues, bool drop)
{
	struct rtl_priv *rtlpriv = rtl_priv(hw);
	struct rtl_pci_priv *pcipriv = rtl_pcipriv(hw);
	struct rtl_hal *rtlhal = rtl_hal(rtl_priv(hw));
	struct rtl_mac *mac = rtl_mac(rtl_priv(hw));
	u16 i = 0;
	int queue_id;
	struct rtl8192_tx_ring *ring;

	if (mac->skip_scan)
		return;

	for (queue_id = RTL_PCI_MAX_TX_QUEUE_COUNT - 1; queue_id >= 0;) {
		u32 queue_len;

		if (((queues >> queue_id) & 0x1) == 0) {
			queue_id--;
			continue;
		}
		ring = &pcipriv->dev.tx_ring[queue_id];
		queue_len = skb_queue_len(&ring->queue);
		if (queue_len == 0 || queue_id == BEACON_QUEUE ||
			queue_id == TXCMD_QUEUE) {
			queue_id--;
			continue;
		} else {
			msleep(20);
			i++;
		}

		/* we just wait 1s for all queues */
		if (rtlpriv->psc.rfpwr_state == ERFOFF ||
			is_hal_stop(rtlhal) || i >= 200)
			return;
	}
}

static void rtl_pci_deinit(struct ieee80211_hw *hw)
{
	struct rtl_priv *rtlpriv = rtl_priv(hw);
	struct rtl_pci *rtlpci = rtl_pcidev(rtl_pcipriv(hw));

	_rtl_pci_deinit_trx_ring(hw);

	synchronize_irq(rtlpci->pdev->irq);
	tasklet_kill(&rtlpriv->works.irq_tasklet);
	cancel_work_sync(&rtlpriv->works.lps_change_work);

	flush_workqueue(rtlpriv->works.rtl_wq);
	destroy_workqueue(rtlpriv->works.rtl_wq);

}

static int rtl_pci_init(struct ieee80211_hw *hw, struct pci_dev *pdev)
{
	struct rtl_priv *rtlpriv = rtl_priv(hw);
	int err;

	_rtl_pci_init_struct(hw, pdev);

	err = _rtl_pci_init_trx_ring(hw);
	if (err) {
		RT_TRACE(rtlpriv, COMP_ERR, DBG_EMERG,
			 "tx ring initialization failed\n");
		return err;
	}

	return 0;
}

static int rtl_pci_start(struct ieee80211_hw *hw)
{
	struct rtl_priv *rtlpriv = rtl_priv(hw);
	struct rtl_hal *rtlhal = rtl_hal(rtl_priv(hw));
	struct rtl_pci *rtlpci = rtl_pcidev(rtl_pcipriv(hw));
	struct rtl_ps_ctl *ppsc = rtl_psc(rtl_priv(hw));

	int err;

	rtl_pci_reset_trx_ring(hw);

	rtlpci->driver_is_goingto_unload = false;
	if (rtlpriv->cfg->ops->get_btc_status &&
	    rtlpriv->cfg->ops->get_btc_status()) {
		rtlpriv->btcoexist.btc_ops->btc_init_variables(rtlpriv);
		rtlpriv->btcoexist.btc_ops->btc_init_hal_vars(rtlpriv);
	}
	err = rtlpriv->cfg->ops->hw_init(hw);
	if (err) {
		RT_TRACE(rtlpriv, COMP_INIT, DBG_DMESG,
			 "Failed to config hardware!\n");
		return err;
	}

	rtlpriv->cfg->ops->enable_interrupt(hw);
	RT_TRACE(rtlpriv, COMP_INIT, DBG_LOUD, "enable_interrupt OK\n");

	rtl_init_rx_config(hw);

	/*should be after adapter start and interrupt enable. */
	set_hal_start(rtlhal);

	RT_CLEAR_PS_LEVEL(ppsc, RT_RF_OFF_LEVL_HALT_NIC);

	rtlpci->up_first_time = false;

	RT_TRACE(rtlpriv, COMP_INIT, DBG_DMESG, "rtl_pci_start OK\n");
	return 0;
}

static void rtl_pci_stop(struct ieee80211_hw *hw)
{
	struct rtl_priv *rtlpriv = rtl_priv(hw);
	struct rtl_pci *rtlpci = rtl_pcidev(rtl_pcipriv(hw));
	struct rtl_ps_ctl *ppsc = rtl_psc(rtl_priv(hw));
	struct rtl_hal *rtlhal = rtl_hal(rtl_priv(hw));
	unsigned long flags;
	u8 RFInProgressTimeOut = 0;

	if (rtlpriv->cfg->ops->get_btc_status())
		rtlpriv->btcoexist.btc_ops->btc_halt_notify();

	/*
	 *should be before disable interrupt&adapter
	 *and will do it immediately.
	 */
	set_hal_stop(rtlhal);

	rtlpci->driver_is_goingto_unload = true;
	rtlpriv->cfg->ops->disable_interrupt(hw);
	cancel_work_sync(&rtlpriv->works.lps_change_work);

	spin_lock_irqsave(&rtlpriv->locks.rf_ps_lock, flags);
	while (ppsc->rfchange_inprogress) {
		spin_unlock_irqrestore(&rtlpriv->locks.rf_ps_lock, flags);
		if (RFInProgressTimeOut > 100) {
			spin_lock_irqsave(&rtlpriv->locks.rf_ps_lock, flags);
			break;
		}
		mdelay(1);
		RFInProgressTimeOut++;
		spin_lock_irqsave(&rtlpriv->locks.rf_ps_lock, flags);
	}
	ppsc->rfchange_inprogress = true;
	spin_unlock_irqrestore(&rtlpriv->locks.rf_ps_lock, flags);

	rtlpriv->cfg->ops->hw_disable(hw);
	/* some things are not needed if firmware not available */
	if (!rtlpriv->max_fw_size)
		return;
	rtlpriv->cfg->ops->led_control(hw, LED_CTL_POWER_OFF);

	spin_lock_irqsave(&rtlpriv->locks.rf_ps_lock, flags);
	ppsc->rfchange_inprogress = false;
	spin_unlock_irqrestore(&rtlpriv->locks.rf_ps_lock, flags);

	rtl_pci_enable_aspm(hw);
}

static bool _rtl_pci_find_adapter(struct pci_dev *pdev,
		struct ieee80211_hw *hw)
{
	struct rtl_priv *rtlpriv = rtl_priv(hw);
	struct rtl_pci_priv *pcipriv = rtl_pcipriv(hw);
	struct rtl_hal *rtlhal = rtl_hal(rtl_priv(hw));
	struct pci_dev *bridge_pdev = pdev->bus->self;
	u16 venderid;
	u16 deviceid;
	u8 revisionid;
	u16 irqline;
	u8 tmp;

	pcipriv->ndis_adapter.pcibridge_vendor = PCI_BRIDGE_VENDOR_UNKNOWN;
	venderid = pdev->vendor;
	deviceid = pdev->device;
	pci_read_config_byte(pdev, 0x8, &revisionid);
	pci_read_config_word(pdev, 0x3C, &irqline);

	/* PCI ID 0x10ec:0x8192 occurs for both RTL8192E, which uses
	 * r8192e_pci, and RTL8192SE, which uses this driver. If the
	 * revision ID is RTL_PCI_REVISION_ID_8192PCIE (0x01), then
	 * the correct driver is r8192e_pci, thus this routine should
	 * return false.
	 */
	if (deviceid == RTL_PCI_8192SE_DID &&
	    revisionid == RTL_PCI_REVISION_ID_8192PCIE)
		return false;

	if (deviceid == RTL_PCI_8192_DID ||
	    deviceid == RTL_PCI_0044_DID ||
	    deviceid == RTL_PCI_0047_DID ||
	    deviceid == RTL_PCI_8192SE_DID ||
	    deviceid == RTL_PCI_8174_DID ||
	    deviceid == RTL_PCI_8173_DID ||
	    deviceid == RTL_PCI_8172_DID ||
	    deviceid == RTL_PCI_8171_DID) {
		switch (revisionid) {
		case RTL_PCI_REVISION_ID_8192PCIE:
			RT_TRACE(rtlpriv, COMP_INIT, DBG_DMESG,
				 "8192 PCI-E is found - vid/did=%x/%x\n",
				 venderid, deviceid);
			rtlhal->hw_type = HARDWARE_TYPE_RTL8192E;
			return false;
		case RTL_PCI_REVISION_ID_8192SE:
			RT_TRACE(rtlpriv, COMP_INIT, DBG_DMESG,
				 "8192SE is found - vid/did=%x/%x\n",
				 venderid, deviceid);
			rtlhal->hw_type = HARDWARE_TYPE_RTL8192SE;
			break;
		default:
			RT_TRACE(rtlpriv, COMP_ERR, DBG_WARNING,
				 "Err: Unknown device - vid/did=%x/%x\n",
				 venderid, deviceid);
			rtlhal->hw_type = HARDWARE_TYPE_RTL8192SE;
			break;

		}
	} else if (deviceid == RTL_PCI_8723AE_DID) {
		rtlhal->hw_type = HARDWARE_TYPE_RTL8723AE;
		RT_TRACE(rtlpriv, COMP_INIT, DBG_DMESG,
			 "8723AE PCI-E is found - "
			 "vid/did=%x/%x\n", venderid, deviceid);
	} else if (deviceid == RTL_PCI_8192CET_DID ||
		   deviceid == RTL_PCI_8192CE_DID ||
		   deviceid == RTL_PCI_8191CE_DID ||
		   deviceid == RTL_PCI_8188CE_DID) {
		rtlhal->hw_type = HARDWARE_TYPE_RTL8192CE;
		RT_TRACE(rtlpriv, COMP_INIT, DBG_DMESG,
			 "8192C PCI-E is found - vid/did=%x/%x\n",
			 venderid, deviceid);
	} else if (deviceid == RTL_PCI_8192DE_DID ||
		   deviceid == RTL_PCI_8192DE_DID2) {
		rtlhal->hw_type = HARDWARE_TYPE_RTL8192DE;
		RT_TRACE(rtlpriv, COMP_INIT, DBG_DMESG,
			 "8192D PCI-E is found - vid/did=%x/%x\n",
			 venderid, deviceid);
	} else if (deviceid == RTL_PCI_8188EE_DID) {
		rtlhal->hw_type = HARDWARE_TYPE_RTL8188EE;
		RT_TRACE(rtlpriv, COMP_INIT, DBG_LOUD,
			 "Find adapter, Hardware type is 8188EE\n");
	} else if (deviceid == RTL_PCI_8723BE_DID) {
			rtlhal->hw_type = HARDWARE_TYPE_RTL8723BE;
			RT_TRACE(rtlpriv, COMP_INIT , DBG_LOUD,
				 "Find adapter, Hardware type is 8723BE\n");
	} else if (deviceid == RTL_PCI_8192EE_DID) {
			rtlhal->hw_type = HARDWARE_TYPE_RTL8192EE;
			RT_TRACE(rtlpriv, COMP_INIT , DBG_LOUD,
				 "Find adapter, Hardware type is 8192EE\n");
	} else if (deviceid == RTL_PCI_8821AE_DID) {
			rtlhal->hw_type = HARDWARE_TYPE_RTL8821AE;
			RT_TRACE(rtlpriv, COMP_INIT , DBG_LOUD,
				 "Find adapter, Hardware type is 8821AE\n");
	} else if (deviceid == RTL_PCI_8812AE_DID) {
			rtlhal->hw_type = HARDWARE_TYPE_RTL8812AE;
			RT_TRACE(rtlpriv, COMP_INIT , DBG_LOUD,
				 "Find adapter, Hardware type is 8812AE\n");
	} else {
		RT_TRACE(rtlpriv, COMP_ERR, DBG_WARNING,
			 "Err: Unknown device - vid/did=%x/%x\n",
			 venderid, deviceid);

		rtlhal->hw_type = RTL_DEFAULT_HARDWARE_TYPE;
	}

	if (rtlhal->hw_type == HARDWARE_TYPE_RTL8192DE) {
		if (revisionid == 0 || revisionid == 1) {
			if (revisionid == 0) {
				RT_TRACE(rtlpriv, COMP_INIT, DBG_LOUD,
					 "Find 92DE MAC0\n");
				rtlhal->interfaceindex = 0;
			} else if (revisionid == 1) {
				RT_TRACE(rtlpriv, COMP_INIT, DBG_LOUD,
					 "Find 92DE MAC1\n");
				rtlhal->interfaceindex = 1;
			}
		} else {
			RT_TRACE(rtlpriv, COMP_INIT, DBG_LOUD,
				 "Unknown device - VendorID/DeviceID=%x/%x, Revision=%x\n",
				 venderid, deviceid, revisionid);
			rtlhal->interfaceindex = 0;
		}
	}

	/* 92ee use new trx flow */
	if (rtlhal->hw_type == HARDWARE_TYPE_RTL8192EE)
		rtlpriv->use_new_trx_flow = true;
	else
		rtlpriv->use_new_trx_flow = false;

	/*find bus info */
	pcipriv->ndis_adapter.busnumber = pdev->bus->number;
	pcipriv->ndis_adapter.devnumber = PCI_SLOT(pdev->devfn);
	pcipriv->ndis_adapter.funcnumber = PCI_FUNC(pdev->devfn);

	/*find bridge info */
	pcipriv->ndis_adapter.pcibridge_vendor = PCI_BRIDGE_VENDOR_UNKNOWN;
	/* some ARM have no bridge_pdev and will crash here
	 * so we should check if bridge_pdev is NULL
	 */
	if (bridge_pdev) {
		/*find bridge info if available */
		pcipriv->ndis_adapter.pcibridge_vendorid = bridge_pdev->vendor;
		for (tmp = 0; tmp < PCI_BRIDGE_VENDOR_MAX; tmp++) {
			if (bridge_pdev->vendor == pcibridge_vendors[tmp]) {
				pcipriv->ndis_adapter.pcibridge_vendor = tmp;
				RT_TRACE(rtlpriv, COMP_INIT, DBG_DMESG,
					 "Pci Bridge Vendor is found index: %d\n",
					 tmp);
				break;
			}
		}
	}

	if (pcipriv->ndis_adapter.pcibridge_vendor !=
		PCI_BRIDGE_VENDOR_UNKNOWN) {
		pcipriv->ndis_adapter.pcibridge_busnum =
		    bridge_pdev->bus->number;
		pcipriv->ndis_adapter.pcibridge_devnum =
		    PCI_SLOT(bridge_pdev->devfn);
		pcipriv->ndis_adapter.pcibridge_funcnum =
		    PCI_FUNC(bridge_pdev->devfn);
		pcipriv->ndis_adapter.pcibridge_pciehdr_offset =
		    pci_pcie_cap(bridge_pdev);
		pcipriv->ndis_adapter.num4bytes =
		    (pcipriv->ndis_adapter.pcibridge_pciehdr_offset + 0x10) / 4;

		rtl_pci_get_linkcontrol_field(hw);

		if (pcipriv->ndis_adapter.pcibridge_vendor ==
		    PCI_BRIDGE_VENDOR_AMD) {
			pcipriv->ndis_adapter.amd_l1_patch =
			    rtl_pci_get_amd_l1_patch(hw);
		}
	}

	RT_TRACE(rtlpriv, COMP_INIT, DBG_DMESG,
		 "pcidev busnumber:devnumber:funcnumber:vendor:link_ctl %d:%d:%d:%x:%x\n",
		 pcipriv->ndis_adapter.busnumber,
		 pcipriv->ndis_adapter.devnumber,
		 pcipriv->ndis_adapter.funcnumber,
		 pdev->vendor, pcipriv->ndis_adapter.linkctrl_reg);

	RT_TRACE(rtlpriv, COMP_INIT, DBG_DMESG,
		 "pci_bridge busnumber:devnumber:funcnumber:vendor:pcie_cap:link_ctl_reg:amd %d:%d:%d:%x:%x:%x:%x\n",
		 pcipriv->ndis_adapter.pcibridge_busnum,
		 pcipriv->ndis_adapter.pcibridge_devnum,
		 pcipriv->ndis_adapter.pcibridge_funcnum,
		 pcibridge_vendors[pcipriv->ndis_adapter.pcibridge_vendor],
		 pcipriv->ndis_adapter.pcibridge_pciehdr_offset,
		 pcipriv->ndis_adapter.pcibridge_linkctrlreg,
		 pcipriv->ndis_adapter.amd_l1_patch);

	rtl_pci_parse_configuration(pdev, hw);
	list_add_tail(&rtlpriv->list, &rtlpriv->glb_var->glb_priv_list);

	return true;
}

static int rtl_pci_intr_mode_msi(struct ieee80211_hw *hw)
{
	struct rtl_priv *rtlpriv = rtl_priv(hw);
	struct rtl_pci_priv *pcipriv = rtl_pcipriv(hw);
	struct rtl_pci *rtlpci = rtl_pcidev(pcipriv);
	int ret;

	ret = pci_enable_msi(rtlpci->pdev);
	if (ret < 0)
		return ret;

	ret = request_irq(rtlpci->pdev->irq, &_rtl_pci_interrupt,
			  IRQF_SHARED, KBUILD_MODNAME, hw);
	if (ret < 0) {
		pci_disable_msi(rtlpci->pdev);
		return ret;
	}

	rtlpci->using_msi = true;

	RT_TRACE(rtlpriv, COMP_INIT|COMP_INTR, DBG_DMESG,
		 "MSI Interrupt Mode!\n");
	return 0;
}

static int rtl_pci_intr_mode_legacy(struct ieee80211_hw *hw)
{
	struct rtl_priv *rtlpriv = rtl_priv(hw);
	struct rtl_pci_priv *pcipriv = rtl_pcipriv(hw);
	struct rtl_pci *rtlpci = rtl_pcidev(pcipriv);
	int ret;

	ret = request_irq(rtlpci->pdev->irq, &_rtl_pci_interrupt,
			  IRQF_SHARED, KBUILD_MODNAME, hw);
	if (ret < 0)
		return ret;

	rtlpci->using_msi = false;
	RT_TRACE(rtlpriv, COMP_INIT|COMP_INTR, DBG_DMESG,
		 "Pin-based Interrupt Mode!\n");
	return 0;
}

static int rtl_pci_intr_mode_decide(struct ieee80211_hw *hw)
{
	struct rtl_pci_priv *pcipriv = rtl_pcipriv(hw);
	struct rtl_pci *rtlpci = rtl_pcidev(pcipriv);
	int ret;

	if (rtlpci->msi_support) {
		ret = rtl_pci_intr_mode_msi(hw);
		if (ret < 0)
			ret = rtl_pci_intr_mode_legacy(hw);
	} else {
		ret = rtl_pci_intr_mode_legacy(hw);
	}
	return ret;
}

int rtl_pci_probe(struct pci_dev *pdev,
			    const struct pci_device_id *id)
{
	struct ieee80211_hw *hw = NULL;

	struct rtl_priv *rtlpriv = NULL;
	struct rtl_pci_priv *pcipriv = NULL;
	struct rtl_pci *rtlpci;
	unsigned long pmem_start, pmem_len, pmem_flags;
	int err;

	err = pci_enable_device(pdev);
	if (err) {
		RT_ASSERT(false, "%s : Cannot enable new PCI device\n",
			  pci_name(pdev));
		return err;
	}

	if (!pci_set_dma_mask(pdev, DMA_BIT_MASK(32))) {
		if (pci_set_consistent_dma_mask(pdev, DMA_BIT_MASK(32))) {
			RT_ASSERT(false,
				  "Unable to obtain 32bit DMA for consistent allocations\n");
			err = -ENOMEM;
			goto fail1;
		}
	}

	pci_set_master(pdev);

	hw = ieee80211_alloc_hw(sizeof(struct rtl_pci_priv) +
				sizeof(struct rtl_priv), &rtl_ops);
	if (!hw) {
		RT_ASSERT(false,
			  "%s : ieee80211 alloc failed\n", pci_name(pdev));
		err = -ENOMEM;
		goto fail1;
	}

	SET_IEEE80211_DEV(hw, &pdev->dev);
	pci_set_drvdata(pdev, hw);

	rtlpriv = hw->priv;
	rtlpriv->hw = hw;
	pcipriv = (void *)rtlpriv->priv;
	pcipriv->dev.pdev = pdev;
	init_completion(&rtlpriv->firmware_loading_complete);
	/*proximity init here*/
	rtlpriv->proximity.proxim_on = false;

	pcipriv = (void *)rtlpriv->priv;
	pcipriv->dev.pdev = pdev;

	/* init cfg & intf_ops */
	rtlpriv->rtlhal.interface = INTF_PCI;
	rtlpriv->cfg = (struct rtl_hal_cfg *)(id->driver_data);
	rtlpriv->intf_ops = &rtl_pci_ops;
	rtlpriv->glb_var = &rtl_global_var;

	/*
	 *init dbgp flags before all
	 *other functions, because we will
	 *use it in other funtions like
	 *RT_TRACE/RT_PRINT/RTL_PRINT_DATA
	 *you can not use these macro
	 *before this
	 */
	rtl_dbgp_flag_init(hw);

	/* MEM map */
	err = pci_request_regions(pdev, KBUILD_MODNAME);
	if (err) {
		RT_ASSERT(false, "Can't obtain PCI resources\n");
		goto fail1;
	}

	pmem_start = pci_resource_start(pdev, rtlpriv->cfg->bar_id);
	pmem_len = pci_resource_len(pdev, rtlpriv->cfg->bar_id);
	pmem_flags = pci_resource_flags(pdev, rtlpriv->cfg->bar_id);

	/*shared mem start */
	rtlpriv->io.pci_mem_start =
			(unsigned long)pci_iomap(pdev,
			rtlpriv->cfg->bar_id, pmem_len);
	if (rtlpriv->io.pci_mem_start == 0) {
		RT_ASSERT(false, "Can't map PCI mem\n");
		err = -ENOMEM;
		goto fail2;
	}

	RT_TRACE(rtlpriv, COMP_INIT, DBG_DMESG,
		 "mem mapped space: start: 0x%08lx len:%08lx flags:%08lx, after map:0x%08lx\n",
		 pmem_start, pmem_len, pmem_flags,
		 rtlpriv->io.pci_mem_start);

	/* Disable Clk Request */
	pci_write_config_byte(pdev, 0x81, 0);
	/* leave D3 mode */
	pci_write_config_byte(pdev, 0x44, 0);
	pci_write_config_byte(pdev, 0x04, 0x06);
	pci_write_config_byte(pdev, 0x04, 0x07);

	/* find adapter */
	if (!_rtl_pci_find_adapter(pdev, hw)) {
		err = -ENODEV;
		goto fail3;
	}

	/* Init IO handler */
	_rtl_pci_io_handler_init(&pdev->dev, hw);

	/*like read eeprom and so on */
	rtlpriv->cfg->ops->read_eeprom_info(hw);

<<<<<<< HEAD
=======
	if (rtlpriv->cfg->ops->init_sw_vars(hw)) {
		RT_TRACE(rtlpriv, COMP_ERR, DBG_EMERG, "Can't init_sw_vars\n");
		err = -ENODEV;
		goto fail3;
	}
	rtlpriv->cfg->ops->init_sw_leds(hw);

	/*aspm */
	rtl_pci_init_aspm(hw);

>>>>>>> e529fea9
	/* Init mac80211 sw */
	err = rtl_init_core(hw);
	if (err) {
		RT_TRACE(rtlpriv, COMP_ERR, DBG_EMERG,
			 "Can't allocate sw for mac80211\n");
		goto fail3;
	}

	/* Init PCI sw */
	err = rtl_pci_init(hw, pdev);
	if (err) {
		RT_TRACE(rtlpriv, COMP_ERR, DBG_EMERG, "Failed to init PCI\n");
		goto fail3;
	}

	err = ieee80211_register_hw(hw);
	if (err) {
		RT_TRACE(rtlpriv, COMP_ERR, DBG_EMERG,
			 "Can't register mac80211 hw.\n");
		err = -ENODEV;
		goto fail3;
	}
<<<<<<< HEAD
	rtlpriv->cfg->ops->init_sw_leds(hw);
=======
	rtlpriv->mac80211.mac80211_registered = 1;
>>>>>>> e529fea9

	/*aspm */
	rtl_pci_init_aspm(hw);

	err = ieee80211_register_hw(hw);
	if (err) {
		RT_TRACE(rtlpriv, COMP_ERR, DBG_EMERG,
			 "Can't register mac80211 hw.\n");
		err = -ENODEV;
		goto fail3;
	}
	rtlpriv->mac80211.mac80211_registered = 1;

	err = sysfs_create_group(&pdev->dev.kobj, &rtl_attribute_group);
	if (err) {
		RT_TRACE(rtlpriv, COMP_ERR, DBG_EMERG,
			 "failed to create sysfs device attributes\n");
		goto fail3;
	}

	/*init rfkill */
	rtl_init_rfkill(hw);	/* Init PCI sw */

	rtlpci = rtl_pcidev(pcipriv);
	err = rtl_pci_intr_mode_decide(hw);
	if (err) {
		RT_TRACE(rtlpriv, COMP_INIT, DBG_DMESG,
			 "%s: failed to register IRQ handler\n",
			 wiphy_name(hw->wiphy));
		goto fail3;
	}
	rtlpci->irq_alloc = 1;

	set_bit(RTL_STATUS_INTERFACE_START, &rtlpriv->status);
	return 0;

fail3:
	pci_set_drvdata(pdev, NULL);
	rtl_deinit_core(hw);

	if (rtlpriv->io.pci_mem_start != 0)
		pci_iounmap(pdev, (void __iomem *)rtlpriv->io.pci_mem_start);

fail2:
	pci_release_regions(pdev);
	complete(&rtlpriv->firmware_loading_complete);

fail1:
	if (hw)
		ieee80211_free_hw(hw);
	pci_disable_device(pdev);

	return err;

}
EXPORT_SYMBOL(rtl_pci_probe);

void rtl_pci_disconnect(struct pci_dev *pdev)
{
	struct ieee80211_hw *hw = pci_get_drvdata(pdev);
	struct rtl_pci_priv *pcipriv = rtl_pcipriv(hw);
	struct rtl_priv *rtlpriv = rtl_priv(hw);
	struct rtl_pci *rtlpci = rtl_pcidev(pcipriv);
	struct rtl_mac *rtlmac = rtl_mac(rtlpriv);

	/* just in case driver is removed before firmware callback */
	wait_for_completion(&rtlpriv->firmware_loading_complete);
	clear_bit(RTL_STATUS_INTERFACE_START, &rtlpriv->status);

	sysfs_remove_group(&pdev->dev.kobj, &rtl_attribute_group);

	/*ieee80211_unregister_hw will call ops_stop */
	if (rtlmac->mac80211_registered == 1) {
		ieee80211_unregister_hw(hw);
		rtlmac->mac80211_registered = 0;
	} else {
		rtl_deinit_deferred_work(hw);
		rtlpriv->intf_ops->adapter_stop(hw);
	}
	rtlpriv->cfg->ops->disable_interrupt(hw);

	/*deinit rfkill */
	rtl_deinit_rfkill(hw);

	rtl_pci_deinit(hw);
	rtl_deinit_core(hw);
	rtlpriv->cfg->ops->deinit_sw_vars(hw);

	if (rtlpci->irq_alloc) {
		synchronize_irq(rtlpci->pdev->irq);
		free_irq(rtlpci->pdev->irq, hw);
		rtlpci->irq_alloc = 0;
	}

	if (rtlpci->using_msi)
		pci_disable_msi(rtlpci->pdev);

	list_del(&rtlpriv->list);
	if (rtlpriv->io.pci_mem_start != 0) {
		pci_iounmap(pdev, (void __iomem *)rtlpriv->io.pci_mem_start);
		pci_release_regions(pdev);
	}

	pci_disable_device(pdev);

	rtl_pci_disable_aspm(hw);

	pci_set_drvdata(pdev, NULL);

	ieee80211_free_hw(hw);
}
EXPORT_SYMBOL(rtl_pci_disconnect);

#ifdef CONFIG_PM_SLEEP
/***************************************
kernel pci power state define:
PCI_D0         ((pci_power_t __force) 0)
PCI_D1         ((pci_power_t __force) 1)
PCI_D2         ((pci_power_t __force) 2)
PCI_D3hot      ((pci_power_t __force) 3)
PCI_D3cold     ((pci_power_t __force) 4)
PCI_UNKNOWN    ((pci_power_t __force) 5)

This function is called when system
goes into suspend state mac80211 will
call rtl_mac_stop() from the mac80211
suspend function first, So there is
no need to call hw_disable here.
****************************************/
int rtl_pci_suspend(struct device *dev)
{
	struct pci_dev *pdev = to_pci_dev(dev);
	struct ieee80211_hw *hw = pci_get_drvdata(pdev);
	struct rtl_priv *rtlpriv = rtl_priv(hw);

	rtlpriv->cfg->ops->hw_suspend(hw);
	rtl_deinit_rfkill(hw);

	return 0;
}
EXPORT_SYMBOL(rtl_pci_suspend);

int rtl_pci_resume(struct device *dev)
{
	struct pci_dev *pdev = to_pci_dev(dev);
	struct ieee80211_hw *hw = pci_get_drvdata(pdev);
	struct rtl_priv *rtlpriv = rtl_priv(hw);

	rtlpriv->cfg->ops->hw_resume(hw);
	rtl_init_rfkill(hw);
	return 0;
}
EXPORT_SYMBOL(rtl_pci_resume);
#endif /* CONFIG_PM_SLEEP */

struct rtl_intf_ops rtl_pci_ops = {
	.read_efuse_byte = read_efuse_byte,
	.adapter_start = rtl_pci_start,
	.adapter_stop = rtl_pci_stop,
	.check_buddy_priv = rtl_pci_check_buddy_priv,
	.adapter_tx = rtl_pci_tx,
	.flush = rtl_pci_flush,
	.reset_trx_ring = rtl_pci_reset_trx_ring,
	.waitq_insert = rtl_pci_tx_chk_waitq_insert,

	.disable_aspm = rtl_pci_disable_aspm,
	.enable_aspm = rtl_pci_enable_aspm,
};<|MERGE_RESOLUTION|>--- conflicted
+++ resolved
@@ -842,12 +842,8 @@
 			break;
 		}
 		/* handle command packet here */
-<<<<<<< HEAD
-		if (rtlpriv->cfg->ops->rx_command_packet(hw, stats, skb)) {
-=======
 		if (rtlpriv->cfg->ops->rx_command_packet &&
 		    rtlpriv->cfg->ops->rx_command_packet(hw, stats, skb)) {
->>>>>>> e529fea9
 				dev_kfree_skb_any(skb);
 				goto end;
 		}
@@ -1380,15 +1376,9 @@
 	ring->desc = NULL;
 	if (rtlpriv->use_new_trx_flow) {
 		pci_free_consistent(rtlpci->pdev,
-<<<<<<< HEAD
-				    sizeof(*ring->desc) * ring->entries,
-				    ring->buffer_desc, ring->buffer_desc_dma);
-		ring->desc = NULL;
-=======
 				    sizeof(*ring->buffer_desc) * ring->entries,
 				    ring->buffer_desc, ring->buffer_desc_dma);
 		ring->buffer_desc = NULL;
->>>>>>> e529fea9
 	}
 }
 
@@ -1559,10 +1549,6 @@
 							 true,
 							 HW_DESC_TXBUFF_ADDR),
 						 skb->len, PCI_DMA_TODEVICE);
-<<<<<<< HEAD
-				ring->idx = (ring->idx + 1) % ring->entries;
-=======
->>>>>>> e529fea9
 				kfree_skb(skb);
 				ring->idx = (ring->idx + 1) % ring->entries;
 			}
@@ -2263,8 +2249,6 @@
 	/*like read eeprom and so on */
 	rtlpriv->cfg->ops->read_eeprom_info(hw);
 
-<<<<<<< HEAD
-=======
 	if (rtlpriv->cfg->ops->init_sw_vars(hw)) {
 		RT_TRACE(rtlpriv, COMP_ERR, DBG_EMERG, "Can't init_sw_vars\n");
 		err = -ENODEV;
@@ -2275,7 +2259,6 @@
 	/*aspm */
 	rtl_pci_init_aspm(hw);
 
->>>>>>> e529fea9
 	/* Init mac80211 sw */
 	err = rtl_init_core(hw);
 	if (err) {
@@ -2290,22 +2273,6 @@
 		RT_TRACE(rtlpriv, COMP_ERR, DBG_EMERG, "Failed to init PCI\n");
 		goto fail3;
 	}
-
-	err = ieee80211_register_hw(hw);
-	if (err) {
-		RT_TRACE(rtlpriv, COMP_ERR, DBG_EMERG,
-			 "Can't register mac80211 hw.\n");
-		err = -ENODEV;
-		goto fail3;
-	}
-<<<<<<< HEAD
-	rtlpriv->cfg->ops->init_sw_leds(hw);
-=======
-	rtlpriv->mac80211.mac80211_registered = 1;
->>>>>>> e529fea9
-
-	/*aspm */
-	rtl_pci_init_aspm(hw);
 
 	err = ieee80211_register_hw(hw);
 	if (err) {
