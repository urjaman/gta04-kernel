/*

  Broadcom B43 wireless driver
  IEEE 802.11n PHY support

  Copyright (c) 2008 Michael Buesch <mb@bu3sch.de>

  This program is free software; you can redistribute it and/or modify
  it under the terms of the GNU General Public License as published by
  the Free Software Foundation; either version 2 of the License, or
  (at your option) any later version.

  This program is distributed in the hope that it will be useful,
  but WITHOUT ANY WARRANTY; without even the implied warranty of
  MERCHANTABILITY or FITNESS FOR A PARTICULAR PURPOSE.  See the
  GNU General Public License for more details.

  You should have received a copy of the GNU General Public License
  along with this program; see the file COPYING.  If not, write to
  the Free Software Foundation, Inc., 51 Franklin Steet, Fifth Floor,
  Boston, MA 02110-1301, USA.

*/

#include <linux/delay.h>
#include <linux/slab.h>
#include <linux/types.h>

#include "b43.h"
#include "phy_n.h"
#include "tables_nphy.h"
#include "radio_2055.h"
#include "radio_2056.h"
#include "main.h"

struct nphy_txgains {
	u16 txgm[2];
	u16 pga[2];
	u16 pad[2];
	u16 ipa[2];
};

struct nphy_iqcal_params {
	u16 txgm;
	u16 pga;
	u16 pad;
	u16 ipa;
	u16 cal_gain;
	u16 ncorr[5];
};

struct nphy_iq_est {
	s32 iq0_prod;
	u32 i0_pwr;
	u32 q0_pwr;
	s32 iq1_prod;
	u32 i1_pwr;
	u32 q1_pwr;
};

enum b43_nphy_rf_sequence {
	B43_RFSEQ_RX2TX,
	B43_RFSEQ_TX2RX,
	B43_RFSEQ_RESET2RX,
	B43_RFSEQ_UPDATE_GAINH,
	B43_RFSEQ_UPDATE_GAINL,
	B43_RFSEQ_UPDATE_GAINU,
};

enum b43_nphy_rssi_type {
	B43_NPHY_RSSI_X = 0,
	B43_NPHY_RSSI_Y,
	B43_NPHY_RSSI_Z,
	B43_NPHY_RSSI_PWRDET,
	B43_NPHY_RSSI_TSSI_I,
	B43_NPHY_RSSI_TSSI_Q,
	B43_NPHY_RSSI_TBD,
};

static void b43_nphy_stay_in_carrier_search(struct b43_wldev *dev,
						bool enable);
static void b43_nphy_set_rf_sequence(struct b43_wldev *dev, u8 cmd,
					u8 *events, u8 *delays, u8 length);
static void b43_nphy_force_rf_sequence(struct b43_wldev *dev,
				       enum b43_nphy_rf_sequence seq);
static void b43_nphy_rf_control_override(struct b43_wldev *dev, u16 field,
						u16 value, u8 core, bool off);
static void b43_nphy_rf_control_intc_override(struct b43_wldev *dev, u8 field,
						u16 value, u8 core);

void b43_nphy_set_rxantenna(struct b43_wldev *dev, int antenna)
{//TODO
}

static void b43_nphy_op_adjust_txpower(struct b43_wldev *dev)
{//TODO
}

static enum b43_txpwr_result b43_nphy_op_recalc_txpower(struct b43_wldev *dev,
							bool ignore_tssi)
{//TODO
	return B43_TXPWR_RES_DONE;
}

static void b43_chantab_radio_upload(struct b43_wldev *dev,
				const struct b43_nphy_channeltab_entry_rev2 *e)
{
	b43_radio_write(dev, B2055_PLL_REF, e->radio_pll_ref);
	b43_radio_write(dev, B2055_RF_PLLMOD0, e->radio_rf_pllmod0);
	b43_radio_write(dev, B2055_RF_PLLMOD1, e->radio_rf_pllmod1);
	b43_radio_write(dev, B2055_VCO_CAPTAIL, e->radio_vco_captail);
	b43_read32(dev, B43_MMIO_MACCTL); /* flush writes */

	b43_radio_write(dev, B2055_VCO_CAL1, e->radio_vco_cal1);
	b43_radio_write(dev, B2055_VCO_CAL2, e->radio_vco_cal2);
	b43_radio_write(dev, B2055_PLL_LFC1, e->radio_pll_lfc1);
	b43_radio_write(dev, B2055_PLL_LFR1, e->radio_pll_lfr1);
	b43_read32(dev, B43_MMIO_MACCTL); /* flush writes */

	b43_radio_write(dev, B2055_PLL_LFC2, e->radio_pll_lfc2);
	b43_radio_write(dev, B2055_LGBUF_CENBUF, e->radio_lgbuf_cenbuf);
	b43_radio_write(dev, B2055_LGEN_TUNE1, e->radio_lgen_tune1);
	b43_radio_write(dev, B2055_LGEN_TUNE2, e->radio_lgen_tune2);
	b43_read32(dev, B43_MMIO_MACCTL); /* flush writes */

	b43_radio_write(dev, B2055_C1_LGBUF_ATUNE, e->radio_c1_lgbuf_atune);
	b43_radio_write(dev, B2055_C1_LGBUF_GTUNE, e->radio_c1_lgbuf_gtune);
	b43_radio_write(dev, B2055_C1_RX_RFR1, e->radio_c1_rx_rfr1);
	b43_radio_write(dev, B2055_C1_TX_PGAPADTN, e->radio_c1_tx_pgapadtn);
	b43_read32(dev, B43_MMIO_MACCTL); /* flush writes */

	b43_radio_write(dev, B2055_C1_TX_MXBGTRIM, e->radio_c1_tx_mxbgtrim);
	b43_radio_write(dev, B2055_C2_LGBUF_ATUNE, e->radio_c2_lgbuf_atune);
	b43_radio_write(dev, B2055_C2_LGBUF_GTUNE, e->radio_c2_lgbuf_gtune);
	b43_radio_write(dev, B2055_C2_RX_RFR1, e->radio_c2_rx_rfr1);
	b43_read32(dev, B43_MMIO_MACCTL); /* flush writes */

	b43_radio_write(dev, B2055_C2_TX_PGAPADTN, e->radio_c2_tx_pgapadtn);
	b43_radio_write(dev, B2055_C2_TX_MXBGTRIM, e->radio_c2_tx_mxbgtrim);
}

static void b43_chantab_radio_2056_upload(struct b43_wldev *dev,
				const struct b43_nphy_channeltab_entry_rev3 *e)
{
	b43_radio_write(dev, B2056_SYN_PLL_VCOCAL1, e->radio_syn_pll_vcocal1);
	b43_radio_write(dev, B2056_SYN_PLL_VCOCAL2, e->radio_syn_pll_vcocal2);
	b43_radio_write(dev, B2056_SYN_PLL_REFDIV, e->radio_syn_pll_refdiv);
	b43_radio_write(dev, B2056_SYN_PLL_MMD2, e->radio_syn_pll_mmd2);
	b43_radio_write(dev, B2056_SYN_PLL_MMD1, e->radio_syn_pll_mmd1);
	b43_radio_write(dev, B2056_SYN_PLL_LOOPFILTER1,
					e->radio_syn_pll_loopfilter1);
	b43_radio_write(dev, B2056_SYN_PLL_LOOPFILTER2,
					e->radio_syn_pll_loopfilter2);
	b43_radio_write(dev, B2056_SYN_PLL_LOOPFILTER3,
					e->radio_syn_pll_loopfilter3);
	b43_radio_write(dev, B2056_SYN_PLL_LOOPFILTER4,
					e->radio_syn_pll_loopfilter4);
	b43_radio_write(dev, B2056_SYN_PLL_LOOPFILTER5,
					e->radio_syn_pll_loopfilter5);
	b43_radio_write(dev, B2056_SYN_RESERVED_ADDR27,
					e->radio_syn_reserved_addr27);
	b43_radio_write(dev, B2056_SYN_RESERVED_ADDR28,
					e->radio_syn_reserved_addr28);
	b43_radio_write(dev, B2056_SYN_RESERVED_ADDR29,
					e->radio_syn_reserved_addr29);
	b43_radio_write(dev, B2056_SYN_LOGEN_VCOBUF1,
					e->radio_syn_logen_vcobuf1);
	b43_radio_write(dev, B2056_SYN_LOGEN_MIXER2, e->radio_syn_logen_mixer2);
	b43_radio_write(dev, B2056_SYN_LOGEN_BUF3, e->radio_syn_logen_buf3);
	b43_radio_write(dev, B2056_SYN_LOGEN_BUF4, e->radio_syn_logen_buf4);

	b43_radio_write(dev, B2056_RX0 | B2056_RX_LNAA_TUNE,
					e->radio_rx0_lnaa_tune);
	b43_radio_write(dev, B2056_RX0 | B2056_RX_LNAG_TUNE,
					e->radio_rx0_lnag_tune);

	b43_radio_write(dev, B2056_TX0 | B2056_TX_INTPAA_BOOST_TUNE,
					e->radio_tx0_intpaa_boost_tune);
	b43_radio_write(dev, B2056_TX0 | B2056_TX_INTPAG_BOOST_TUNE,
					e->radio_tx0_intpag_boost_tune);
	b43_radio_write(dev, B2056_TX0 | B2056_TX_PADA_BOOST_TUNE,
					e->radio_tx0_pada_boost_tune);
	b43_radio_write(dev, B2056_TX0 | B2056_TX_PADG_BOOST_TUNE,
					e->radio_tx0_padg_boost_tune);
	b43_radio_write(dev, B2056_TX0 | B2056_TX_PGAA_BOOST_TUNE,
					e->radio_tx0_pgaa_boost_tune);
	b43_radio_write(dev, B2056_TX0 | B2056_TX_PGAG_BOOST_TUNE,
					e->radio_tx0_pgag_boost_tune);
	b43_radio_write(dev, B2056_TX0 | B2056_TX_MIXA_BOOST_TUNE,
					e->radio_tx0_mixa_boost_tune);
	b43_radio_write(dev, B2056_TX0 | B2056_TX_MIXG_BOOST_TUNE,
					e->radio_tx0_mixg_boost_tune);

	b43_radio_write(dev, B2056_RX1 | B2056_RX_LNAA_TUNE,
					e->radio_rx1_lnaa_tune);
	b43_radio_write(dev, B2056_RX1 | B2056_RX_LNAG_TUNE,
					e->radio_rx1_lnag_tune);

	b43_radio_write(dev, B2056_TX1 | B2056_TX_INTPAA_BOOST_TUNE,
					e->radio_tx1_intpaa_boost_tune);
	b43_radio_write(dev, B2056_TX1 | B2056_TX_INTPAG_BOOST_TUNE,
					e->radio_tx1_intpag_boost_tune);
	b43_radio_write(dev, B2056_TX1 | B2056_TX_PADA_BOOST_TUNE,
					e->radio_tx1_pada_boost_tune);
	b43_radio_write(dev, B2056_TX1 | B2056_TX_PADG_BOOST_TUNE,
					e->radio_tx1_padg_boost_tune);
	b43_radio_write(dev, B2056_TX1 | B2056_TX_PGAA_BOOST_TUNE,
					e->radio_tx1_pgaa_boost_tune);
	b43_radio_write(dev, B2056_TX1 | B2056_TX_PGAG_BOOST_TUNE,
					e->radio_tx1_pgag_boost_tune);
	b43_radio_write(dev, B2056_TX1 | B2056_TX_MIXA_BOOST_TUNE,
					e->radio_tx1_mixa_boost_tune);
	b43_radio_write(dev, B2056_TX1 | B2056_TX_MIXG_BOOST_TUNE,
					e->radio_tx1_mixg_boost_tune);
}

/* http://bcm-v4.sipsolutions.net/802.11/PHY/Radio/2056Setup */
static void b43_radio_2056_setup(struct b43_wldev *dev,
				const struct b43_nphy_channeltab_entry_rev3 *e)
{
	B43_WARN_ON(dev->phy.rev < 3);

	b43_chantab_radio_2056_upload(dev, e);
	/* TODO */
	udelay(50);
	/* VCO calibration */
	b43_radio_write(dev, B2056_SYN_PLL_VCOCAL12, 0x00);
	b43_radio_write(dev, B2056_TX_INTPAA_PA_MISC, 0x38);
	b43_radio_write(dev, B2056_TX_INTPAA_PA_MISC, 0x18);
	b43_radio_write(dev, B2056_TX_INTPAA_PA_MISC, 0x38);
	b43_radio_write(dev, B2056_TX_INTPAA_PA_MISC, 0x39);
	udelay(300);
}

static void b43_chantab_phy_upload(struct b43_wldev *dev,
				   const struct b43_phy_n_sfo_cfg *e)
{
	b43_phy_write(dev, B43_NPHY_BW1A, e->phy_bw1a);
	b43_phy_write(dev, B43_NPHY_BW2, e->phy_bw2);
	b43_phy_write(dev, B43_NPHY_BW3, e->phy_bw3);
	b43_phy_write(dev, B43_NPHY_BW4, e->phy_bw4);
	b43_phy_write(dev, B43_NPHY_BW5, e->phy_bw5);
	b43_phy_write(dev, B43_NPHY_BW6, e->phy_bw6);
}

/* http://bcm-v4.sipsolutions.net/802.11/PHY/N/TxPwrCtrlEnable */
static void b43_nphy_tx_power_ctrl(struct b43_wldev *dev, bool enable)
{
	struct b43_phy_n *nphy = dev->phy.n;
	u8 i;
	u16 tmp;

	if (nphy->hang_avoid)
		b43_nphy_stay_in_carrier_search(dev, 1);

	nphy->txpwrctrl = enable;
	if (!enable) {
		if (dev->phy.rev >= 3)
			; /* TODO */

		b43_phy_write(dev, B43_NPHY_TABLE_ADDR, 0x6840);
		for (i = 0; i < 84; i++)
			b43_phy_write(dev, B43_NPHY_TABLE_DATALO, 0);

		b43_phy_write(dev, B43_NPHY_TABLE_ADDR, 0x6C40);
		for (i = 0; i < 84; i++)
			b43_phy_write(dev, B43_NPHY_TABLE_DATALO, 0);

		tmp = B43_NPHY_TXPCTL_CMD_COEFF | B43_NPHY_TXPCTL_CMD_HWPCTLEN;
		if (dev->phy.rev >= 3)
			tmp |= B43_NPHY_TXPCTL_CMD_PCTLEN;
		b43_phy_mask(dev, B43_NPHY_TXPCTL_CMD, ~tmp);

		if (dev->phy.rev >= 3) {
			b43_phy_set(dev, B43_NPHY_AFECTL_OVER1, 0x0100);
			b43_phy_set(dev, B43_NPHY_AFECTL_OVER, 0x0100);
		} else {
			b43_phy_set(dev, B43_NPHY_AFECTL_OVER, 0x4000);
		}

		if (dev->phy.rev == 2)
			b43_phy_maskset(dev, B43_NPHY_BPHY_CTL3,
				~B43_NPHY_BPHY_CTL3_SCALE, 0x53);
		else if (dev->phy.rev < 2)
			b43_phy_maskset(dev, B43_NPHY_BPHY_CTL3,
				~B43_NPHY_BPHY_CTL3_SCALE, 0x5A);

		if (dev->phy.rev < 2 && 0)
			; /* TODO */
	} else {
		b43err(dev->wl, "enabling tx pwr ctrl not implemented yet\n");
	}

	if (nphy->hang_avoid)
		b43_nphy_stay_in_carrier_search(dev, 0);
}

/* http://bcm-v4.sipsolutions.net/802.11/PHY/N/TxPwrFix */
static void b43_nphy_tx_power_fix(struct b43_wldev *dev)
{
	struct b43_phy_n *nphy = dev->phy.n;
	struct ssb_sprom *sprom = &(dev->dev->bus->sprom);

	u8 txpi[2], bbmult, i;
	u16 tmp, radio_gain, dac_gain;
	u16 freq = dev->phy.channel_freq;
	u32 txgain;
	/* u32 gaintbl; rev3+ */

	if (nphy->hang_avoid)
		b43_nphy_stay_in_carrier_search(dev, 1);

	if (dev->phy.rev >= 3) {
		txpi[0] = 40;
		txpi[1] = 40;
	} else if (sprom->revision < 4) {
		txpi[0] = 72;
		txpi[1] = 72;
	} else {
		if (b43_current_band(dev->wl) == IEEE80211_BAND_2GHZ) {
			txpi[0] = sprom->txpid2g[0];
			txpi[1] = sprom->txpid2g[1];
		} else if (freq >= 4900 && freq < 5100) {
			txpi[0] = sprom->txpid5gl[0];
			txpi[1] = sprom->txpid5gl[1];
		} else if (freq >= 5100 && freq < 5500) {
			txpi[0] = sprom->txpid5g[0];
			txpi[1] = sprom->txpid5g[1];
		} else if (freq >= 5500) {
			txpi[0] = sprom->txpid5gh[0];
			txpi[1] = sprom->txpid5gh[1];
		} else {
			txpi[0] = 91;
			txpi[1] = 91;
		}
	}

	/*
	for (i = 0; i < 2; i++) {
		nphy->txpwrindex[i].index_internal = txpi[i];
		nphy->txpwrindex[i].index_internal_save = txpi[i];
	}
	*/

	for (i = 0; i < 2; i++) {
		if (dev->phy.rev >= 3) {
			/* FIXME: support 5GHz */
			txgain = b43_ntab_tx_gain_rev3plus_2ghz[txpi[i]];
			radio_gain = (txgain >> 16) & 0x1FFFF;
		} else {
			txgain = b43_ntab_tx_gain_rev0_1_2[txpi[i]];
			radio_gain = (txgain >> 16) & 0x1FFF;
		}

		dac_gain = (txgain >> 8) & 0x3F;
		bbmult = txgain & 0xFF;

		if (dev->phy.rev >= 3) {
			if (i == 0)
				b43_phy_set(dev, B43_NPHY_AFECTL_OVER1, 0x0100);
			else
				b43_phy_set(dev, B43_NPHY_AFECTL_OVER, 0x0100);
		} else {
			b43_phy_set(dev, B43_NPHY_AFECTL_OVER, 0x4000);
		}

		if (i == 0)
			b43_phy_write(dev, B43_NPHY_AFECTL_DACGAIN1, dac_gain);
		else
			b43_phy_write(dev, B43_NPHY_AFECTL_DACGAIN2, dac_gain);

		b43_phy_write(dev, B43_NPHY_TABLE_ADDR, 0x1D10 + i);
		b43_phy_write(dev, B43_NPHY_TABLE_DATALO, radio_gain);

		b43_phy_write(dev, B43_NPHY_TABLE_ADDR, 0x3C57);
		tmp = b43_phy_read(dev, B43_NPHY_TABLE_DATALO);

		if (i == 0)
			tmp = (tmp & 0x00FF) | (bbmult << 8);
		else
			tmp = (tmp & 0xFF00) | bbmult;

		b43_phy_write(dev, B43_NPHY_TABLE_ADDR, 0x3C57);
		b43_phy_write(dev, B43_NPHY_TABLE_DATALO, tmp);

		if (0)
			; /* TODO */
	}

	b43_phy_mask(dev, B43_NPHY_BPHY_CTL2, ~B43_NPHY_BPHY_CTL2_LUT);

	if (nphy->hang_avoid)
		b43_nphy_stay_in_carrier_search(dev, 0);
}


/* http://bcm-v4.sipsolutions.net/802.11/PHY/Radio/2055Setup */
static void b43_radio_2055_setup(struct b43_wldev *dev,
				const struct b43_nphy_channeltab_entry_rev2 *e)
{
	B43_WARN_ON(dev->phy.rev >= 3);

	b43_chantab_radio_upload(dev, e);
	udelay(50);
	b43_radio_write(dev, B2055_VCO_CAL10, 0x05);
	b43_radio_write(dev, B2055_VCO_CAL10, 0x45);
	b43_read32(dev, B43_MMIO_MACCTL); /* flush writes */
	b43_radio_write(dev, B2055_VCO_CAL10, 0x65);
	udelay(300);
}

static void b43_radio_init2055_pre(struct b43_wldev *dev)
{
	b43_phy_mask(dev, B43_NPHY_RFCTL_CMD,
		     ~B43_NPHY_RFCTL_CMD_PORFORCE);
	b43_phy_set(dev, B43_NPHY_RFCTL_CMD,
		    B43_NPHY_RFCTL_CMD_CHIP0PU |
		    B43_NPHY_RFCTL_CMD_OEPORFORCE);
	b43_phy_set(dev, B43_NPHY_RFCTL_CMD,
		    B43_NPHY_RFCTL_CMD_PORFORCE);
}

static void b43_radio_init2055_post(struct b43_wldev *dev)
{
	struct b43_phy_n *nphy = dev->phy.n;
	struct ssb_sprom *sprom = &(dev->dev->bus->sprom);
	struct ssb_boardinfo *binfo = &(dev->dev->bus->boardinfo);
	int i;
	u16 val;
	bool workaround = false;

	if (sprom->revision < 4)
		workaround = (binfo->vendor != PCI_VENDOR_ID_BROADCOM &&
				binfo->type == 0x46D &&
				binfo->rev >= 0x41);
	else
		workaround =
			!(sprom->boardflags2_lo & B43_BFL2_RXBB_INT_REG_DIS);

	b43_radio_mask(dev, B2055_MASTER1, 0xFFF3);
	if (workaround) {
		b43_radio_mask(dev, B2055_C1_RX_BB_REG, 0x7F);
		b43_radio_mask(dev, B2055_C2_RX_BB_REG, 0x7F);
	}
	b43_radio_maskset(dev, B2055_RRCCAL_NOPTSEL, 0xFFC0, 0x2C);
	b43_radio_write(dev, B2055_CAL_MISC, 0x3C);
	b43_radio_mask(dev, B2055_CAL_MISC, 0xFFBE);
	b43_radio_set(dev, B2055_CAL_LPOCTL, 0x80);
	b43_radio_set(dev, B2055_CAL_MISC, 0x1);
	msleep(1);
	b43_radio_set(dev, B2055_CAL_MISC, 0x40);
	for (i = 0; i < 200; i++) {
		val = b43_radio_read(dev, B2055_CAL_COUT2);
		if (val & 0x80) {
			i = 0;
			break;
		}
		udelay(10);
	}
	if (i)
		b43err(dev->wl, "radio post init timeout\n");
	b43_radio_mask(dev, B2055_CAL_LPOCTL, 0xFF7F);
	b43_switch_channel(dev, dev->phy.channel);
	b43_radio_write(dev, B2055_C1_RX_BB_LPF, 0x9);
	b43_radio_write(dev, B2055_C2_RX_BB_LPF, 0x9);
	b43_radio_write(dev, B2055_C1_RX_BB_MIDACHP, 0x83);
	b43_radio_write(dev, B2055_C2_RX_BB_MIDACHP, 0x83);
	b43_radio_maskset(dev, B2055_C1_LNA_GAINBST, 0xFFF8, 0x6);
	b43_radio_maskset(dev, B2055_C2_LNA_GAINBST, 0xFFF8, 0x6);
	if (!nphy->gain_boost) {
		b43_radio_set(dev, B2055_C1_RX_RFSPC1, 0x2);
		b43_radio_set(dev, B2055_C2_RX_RFSPC1, 0x2);
	} else {
		b43_radio_mask(dev, B2055_C1_RX_RFSPC1, 0xFFFD);
		b43_radio_mask(dev, B2055_C2_RX_RFSPC1, 0xFFFD);
	}
	udelay(2);
}

/*
 * Initialize a Broadcom 2055 N-radio
 * http://bcm-v4.sipsolutions.net/802.11/Radio/2055/Init
 */
static void b43_radio_init2055(struct b43_wldev *dev)
{
	b43_radio_init2055_pre(dev);
	if (b43_status(dev) < B43_STAT_INITIALIZED) {
		/* Follow wl, not specs. Do not force uploading all regs */
		b2055_upload_inittab(dev, 0, 0);
	} else {
		bool ghz5 = b43_current_band(dev->wl) == IEEE80211_BAND_5GHZ;
		b2055_upload_inittab(dev, ghz5, 0);
	}
	b43_radio_init2055_post(dev);
}

static void b43_radio_init2056_pre(struct b43_wldev *dev)
{
	b43_phy_mask(dev, B43_NPHY_RFCTL_CMD,
		     ~B43_NPHY_RFCTL_CMD_CHIP0PU);
	/* Maybe wl meant to reset and set (order?) RFCTL_CMD_OEPORFORCE? */
	b43_phy_mask(dev, B43_NPHY_RFCTL_CMD,
		     B43_NPHY_RFCTL_CMD_OEPORFORCE);
	b43_phy_set(dev, B43_NPHY_RFCTL_CMD,
		    ~B43_NPHY_RFCTL_CMD_OEPORFORCE);
	b43_phy_set(dev, B43_NPHY_RFCTL_CMD,
		    B43_NPHY_RFCTL_CMD_CHIP0PU);
}

static void b43_radio_init2056_post(struct b43_wldev *dev)
{
	b43_radio_set(dev, B2056_SYN_COM_CTRL, 0xB);
	b43_radio_set(dev, B2056_SYN_COM_PU, 0x2);
	b43_radio_set(dev, B2056_SYN_COM_RESET, 0x2);
	msleep(1);
	b43_radio_mask(dev, B2056_SYN_COM_RESET, ~0x2);
	b43_radio_mask(dev, B2056_SYN_PLL_MAST2, ~0xFC);
	b43_radio_mask(dev, B2056_SYN_RCCAL_CTRL0, ~0x1);
	/*
	if (nphy->init_por)
		Call Radio 2056 Recalibrate
	*/
}

/*
 * Initialize a Broadcom 2056 N-radio
 * http://bcm-v4.sipsolutions.net/802.11/Radio/2056/Init
 */
static void b43_radio_init2056(struct b43_wldev *dev)
{
	b43_radio_init2056_pre(dev);
	b2056_upload_inittabs(dev, 0, 0);
	b43_radio_init2056_post(dev);
}

/*
 * Upload the N-PHY tables.
 * http://bcm-v4.sipsolutions.net/802.11/PHY/N/InitTables
 */
static void b43_nphy_tables_init(struct b43_wldev *dev)
{
	if (dev->phy.rev < 3)
		b43_nphy_rev0_1_2_tables_init(dev);
	else
		b43_nphy_rev3plus_tables_init(dev);
}

/* http://bcm-v4.sipsolutions.net/802.11/PHY/N/PA%20override */
static void b43_nphy_pa_override(struct b43_wldev *dev, bool enable)
{
	struct b43_phy_n *nphy = dev->phy.n;
	enum ieee80211_band band;
	u16 tmp;

	if (!enable) {
		nphy->rfctrl_intc1_save = b43_phy_read(dev,
						       B43_NPHY_RFCTL_INTC1);
		nphy->rfctrl_intc2_save = b43_phy_read(dev,
						       B43_NPHY_RFCTL_INTC2);
		band = b43_current_band(dev->wl);
		if (dev->phy.rev >= 3) {
			if (band == IEEE80211_BAND_5GHZ)
				tmp = 0x600;
			else
				tmp = 0x480;
		} else {
			if (band == IEEE80211_BAND_5GHZ)
				tmp = 0x180;
			else
				tmp = 0x120;
		}
		b43_phy_write(dev, B43_NPHY_RFCTL_INTC1, tmp);
		b43_phy_write(dev, B43_NPHY_RFCTL_INTC2, tmp);
	} else {
		b43_phy_write(dev, B43_NPHY_RFCTL_INTC1,
				nphy->rfctrl_intc1_save);
		b43_phy_write(dev, B43_NPHY_RFCTL_INTC2,
				nphy->rfctrl_intc2_save);
	}
}

/* http://bcm-v4.sipsolutions.net/802.11/PHY/N/TxLpFbw */
static void b43_nphy_tx_lp_fbw(struct b43_wldev *dev)
{
	struct b43_phy_n *nphy = dev->phy.n;
	u16 tmp;
	enum ieee80211_band band = b43_current_band(dev->wl);
	bool ipa = (nphy->ipa2g_on && band == IEEE80211_BAND_2GHZ) ||
			(nphy->ipa5g_on && band == IEEE80211_BAND_5GHZ);

	if (dev->phy.rev >= 3) {
		if (ipa) {
			tmp = 4;
			b43_phy_write(dev, B43_NPHY_TXF_40CO_B32S2,
			      (((((tmp << 3) | tmp) << 3) | tmp) << 3) | tmp);
		}

		tmp = 1;
		b43_phy_write(dev, B43_NPHY_TXF_40CO_B1S2,
			      (((((tmp << 3) | tmp) << 3) | tmp) << 3) | tmp);
	}
}

/* http://bcm-v4.sipsolutions.net/802.11/PHY/N/BmacPhyClkFgc */
static void b43_nphy_bmac_clock_fgc(struct b43_wldev *dev, bool force)
{
	u32 tmslow;

	if (dev->phy.type != B43_PHYTYPE_N)
		return;

	tmslow = ssb_read32(dev->dev, SSB_TMSLOW);
	if (force)
		tmslow |= SSB_TMSLOW_FGC;
	else
		tmslow &= ~SSB_TMSLOW_FGC;
	ssb_write32(dev->dev, SSB_TMSLOW, tmslow);
}

/* http://bcm-v4.sipsolutions.net/802.11/PHY/N/CCA */
static void b43_nphy_reset_cca(struct b43_wldev *dev)
{
	u16 bbcfg;

	b43_nphy_bmac_clock_fgc(dev, 1);
	bbcfg = b43_phy_read(dev, B43_NPHY_BBCFG);
	b43_phy_write(dev, B43_NPHY_BBCFG, bbcfg | B43_NPHY_BBCFG_RSTCCA);
	udelay(1);
	b43_phy_write(dev, B43_NPHY_BBCFG, bbcfg & ~B43_NPHY_BBCFG_RSTCCA);
	b43_nphy_bmac_clock_fgc(dev, 0);
	b43_nphy_force_rf_sequence(dev, B43_RFSEQ_RESET2RX);
}

/* http://bcm-v4.sipsolutions.net/802.11/PHY/N/MIMOConfig */
static void b43_nphy_update_mimo_config(struct b43_wldev *dev, s32 preamble)
{
	u16 mimocfg = b43_phy_read(dev, B43_NPHY_MIMOCFG);

	mimocfg |= B43_NPHY_MIMOCFG_AUTO;
	if (preamble == 1)
		mimocfg |= B43_NPHY_MIMOCFG_GFMIX;
	else
		mimocfg &= ~B43_NPHY_MIMOCFG_GFMIX;

	b43_phy_write(dev, B43_NPHY_MIMOCFG, mimocfg);
}

/* http://bcm-v4.sipsolutions.net/802.11/PHY/N/Chains */
static void b43_nphy_update_txrx_chain(struct b43_wldev *dev)
{
	struct b43_phy_n *nphy = dev->phy.n;

	bool override = false;
	u16 chain = 0x33;

	if (nphy->txrx_chain == 0) {
		chain = 0x11;
		override = true;
	} else if (nphy->txrx_chain == 1) {
		chain = 0x22;
		override = true;
	}

	b43_phy_maskset(dev, B43_NPHY_RFSEQCA,
			~(B43_NPHY_RFSEQCA_TXEN | B43_NPHY_RFSEQCA_RXEN),
			chain);

	if (override)
		b43_phy_set(dev, B43_NPHY_RFSEQMODE,
				B43_NPHY_RFSEQMODE_CAOVER);
	else
		b43_phy_mask(dev, B43_NPHY_RFSEQMODE,
				~B43_NPHY_RFSEQMODE_CAOVER);
}

/* http://bcm-v4.sipsolutions.net/802.11/PHY/N/RxIqEst */
static void b43_nphy_rx_iq_est(struct b43_wldev *dev, struct nphy_iq_est *est,
				u16 samps, u8 time, bool wait)
{
	int i;
	u16 tmp;

	b43_phy_write(dev, B43_NPHY_IQEST_SAMCNT, samps);
	b43_phy_maskset(dev, B43_NPHY_IQEST_WT, ~B43_NPHY_IQEST_WT_VAL, time);
	if (wait)
		b43_phy_set(dev, B43_NPHY_IQEST_CMD, B43_NPHY_IQEST_CMD_MODE);
	else
		b43_phy_mask(dev, B43_NPHY_IQEST_CMD, ~B43_NPHY_IQEST_CMD_MODE);

	b43_phy_set(dev, B43_NPHY_IQEST_CMD, B43_NPHY_IQEST_CMD_START);

	for (i = 1000; i; i--) {
		tmp = b43_phy_read(dev, B43_NPHY_IQEST_CMD);
		if (!(tmp & B43_NPHY_IQEST_CMD_START)) {
			est->i0_pwr = (b43_phy_read(dev, B43_NPHY_IQEST_IPACC_HI0) << 16) |
					b43_phy_read(dev, B43_NPHY_IQEST_IPACC_LO0);
			est->q0_pwr = (b43_phy_read(dev, B43_NPHY_IQEST_QPACC_HI0) << 16) |
					b43_phy_read(dev, B43_NPHY_IQEST_QPACC_LO0);
			est->iq0_prod = (b43_phy_read(dev, B43_NPHY_IQEST_IQACC_HI0) << 16) |
					b43_phy_read(dev, B43_NPHY_IQEST_IQACC_LO0);

			est->i1_pwr = (b43_phy_read(dev, B43_NPHY_IQEST_IPACC_HI1) << 16) |
					b43_phy_read(dev, B43_NPHY_IQEST_IPACC_LO1);
			est->q1_pwr = (b43_phy_read(dev, B43_NPHY_IQEST_QPACC_HI1) << 16) |
					b43_phy_read(dev, B43_NPHY_IQEST_QPACC_LO1);
			est->iq1_prod = (b43_phy_read(dev, B43_NPHY_IQEST_IQACC_HI1) << 16) |
					b43_phy_read(dev, B43_NPHY_IQEST_IQACC_LO1);
			return;
		}
		udelay(10);
	}
	memset(est, 0, sizeof(*est));
}

/* http://bcm-v4.sipsolutions.net/802.11/PHY/N/RxIqCoeffs */
static void b43_nphy_rx_iq_coeffs(struct b43_wldev *dev, bool write,
					struct b43_phy_n_iq_comp *pcomp)
{
	if (write) {
		b43_phy_write(dev, B43_NPHY_C1_RXIQ_COMPA0, pcomp->a0);
		b43_phy_write(dev, B43_NPHY_C1_RXIQ_COMPB0, pcomp->b0);
		b43_phy_write(dev, B43_NPHY_C2_RXIQ_COMPA1, pcomp->a1);
		b43_phy_write(dev, B43_NPHY_C2_RXIQ_COMPB1, pcomp->b1);
	} else {
		pcomp->a0 = b43_phy_read(dev, B43_NPHY_C1_RXIQ_COMPA0);
		pcomp->b0 = b43_phy_read(dev, B43_NPHY_C1_RXIQ_COMPB0);
		pcomp->a1 = b43_phy_read(dev, B43_NPHY_C2_RXIQ_COMPA1);
		pcomp->b1 = b43_phy_read(dev, B43_NPHY_C2_RXIQ_COMPB1);
	}
}

#if 0
/* Ready but not used anywhere */
/* http://bcm-v4.sipsolutions.net/802.11/PHY/N/RxCalPhyCleanup */
static void b43_nphy_rx_cal_phy_cleanup(struct b43_wldev *dev, u8 core)
{
	u16 *regs = dev->phy.n->tx_rx_cal_phy_saveregs;

	b43_phy_write(dev, B43_NPHY_RFSEQCA, regs[0]);
	if (core == 0) {
		b43_phy_write(dev, B43_NPHY_AFECTL_C1, regs[1]);
		b43_phy_write(dev, B43_NPHY_AFECTL_OVER1, regs[2]);
	} else {
		b43_phy_write(dev, B43_NPHY_AFECTL_C2, regs[1]);
		b43_phy_write(dev, B43_NPHY_AFECTL_OVER, regs[2]);
	}
	b43_phy_write(dev, B43_NPHY_RFCTL_INTC1, regs[3]);
	b43_phy_write(dev, B43_NPHY_RFCTL_INTC2, regs[4]);
	b43_phy_write(dev, B43_NPHY_RFCTL_RSSIO1, regs[5]);
	b43_phy_write(dev, B43_NPHY_RFCTL_RSSIO2, regs[6]);
	b43_phy_write(dev, B43_NPHY_TXF_40CO_B1S1, regs[7]);
	b43_phy_write(dev, B43_NPHY_RFCTL_OVER, regs[8]);
	b43_phy_write(dev, B43_NPHY_PAPD_EN0, regs[9]);
	b43_phy_write(dev, B43_NPHY_PAPD_EN1, regs[10]);
}

/* http://bcm-v4.sipsolutions.net/802.11/PHY/N/RxCalPhySetup */
static void b43_nphy_rx_cal_phy_setup(struct b43_wldev *dev, u8 core)
{
	u8 rxval, txval;
	u16 *regs = dev->phy.n->tx_rx_cal_phy_saveregs;

	regs[0] = b43_phy_read(dev, B43_NPHY_RFSEQCA);
	if (core == 0) {
		regs[1] = b43_phy_read(dev, B43_NPHY_AFECTL_C1);
		regs[2] = b43_phy_read(dev, B43_NPHY_AFECTL_OVER1);
	} else {
		regs[1] = b43_phy_read(dev, B43_NPHY_AFECTL_C2);
		regs[2] = b43_phy_read(dev, B43_NPHY_AFECTL_OVER);
	}
	regs[3] = b43_phy_read(dev, B43_NPHY_RFCTL_INTC1);
	regs[4] = b43_phy_read(dev, B43_NPHY_RFCTL_INTC2);
	regs[5] = b43_phy_read(dev, B43_NPHY_RFCTL_RSSIO1);
	regs[6] = b43_phy_read(dev, B43_NPHY_RFCTL_RSSIO2);
	regs[7] = b43_phy_read(dev, B43_NPHY_TXF_40CO_B1S1);
	regs[8] = b43_phy_read(dev, B43_NPHY_RFCTL_OVER);
	regs[9] = b43_phy_read(dev, B43_NPHY_PAPD_EN0);
	regs[10] = b43_phy_read(dev, B43_NPHY_PAPD_EN1);

	b43_phy_mask(dev, B43_NPHY_PAPD_EN0, ~0x0001);
	b43_phy_mask(dev, B43_NPHY_PAPD_EN1, ~0x0001);

	b43_phy_maskset(dev, B43_NPHY_RFSEQCA,
			~B43_NPHY_RFSEQCA_RXDIS & 0xFFFF,
			((1 - core) << B43_NPHY_RFSEQCA_RXDIS_SHIFT));
	b43_phy_maskset(dev, B43_NPHY_RFSEQCA, ~B43_NPHY_RFSEQCA_TXEN,
			((1 - core) << B43_NPHY_RFSEQCA_TXEN_SHIFT));
	b43_phy_maskset(dev, B43_NPHY_RFSEQCA, ~B43_NPHY_RFSEQCA_RXEN,
			(core << B43_NPHY_RFSEQCA_RXEN_SHIFT));
	b43_phy_maskset(dev, B43_NPHY_RFSEQCA, ~B43_NPHY_RFSEQCA_TXDIS,
			(core << B43_NPHY_RFSEQCA_TXDIS_SHIFT));

	if (core == 0) {
		b43_phy_mask(dev, B43_NPHY_AFECTL_C1, ~0x0007);
		b43_phy_set(dev, B43_NPHY_AFECTL_OVER1, 0x0007);
	} else {
		b43_phy_mask(dev, B43_NPHY_AFECTL_C2, ~0x0007);
		b43_phy_set(dev, B43_NPHY_AFECTL_OVER, 0x0007);
	}

	b43_nphy_rf_control_intc_override(dev, 2, 0, 3);
	b43_nphy_rf_control_override(dev, 8, 0, 3, false);
	b43_nphy_force_rf_sequence(dev, B43_RFSEQ_RX2TX);

	if (core == 0) {
		rxval = 1;
		txval = 8;
	} else {
		rxval = 4;
		txval = 2;
	}
	b43_nphy_rf_control_intc_override(dev, 1, rxval, (core + 1));
	b43_nphy_rf_control_intc_override(dev, 1, txval, (2 - core));
}
#endif

/* http://bcm-v4.sipsolutions.net/802.11/PHY/N/CalcRxIqComp */
static void b43_nphy_calc_rx_iq_comp(struct b43_wldev *dev, u8 mask)
{
	int i;
	s32 iq;
	u32 ii;
	u32 qq;
	int iq_nbits, qq_nbits;
	int arsh, brsh;
	u16 tmp, a, b;

	struct nphy_iq_est est;
	struct b43_phy_n_iq_comp old;
	struct b43_phy_n_iq_comp new = { };
	bool error = false;

	if (mask == 0)
		return;

	b43_nphy_rx_iq_coeffs(dev, false, &old);
	b43_nphy_rx_iq_coeffs(dev, true, &new);
	b43_nphy_rx_iq_est(dev, &est, 0x4000, 32, false);
	new = old;

	for (i = 0; i < 2; i++) {
		if (i == 0 && (mask & 1)) {
			iq = est.iq0_prod;
			ii = est.i0_pwr;
			qq = est.q0_pwr;
		} else if (i == 1 && (mask & 2)) {
			iq = est.iq1_prod;
			ii = est.i1_pwr;
			qq = est.q1_pwr;
		} else {
			continue;
		}

		if (ii + qq < 2) {
			error = true;
			break;
		}

		iq_nbits = fls(abs(iq));
		qq_nbits = fls(qq);

		arsh = iq_nbits - 20;
		if (arsh >= 0) {
			a = -((iq << (30 - iq_nbits)) + (ii >> (1 + arsh)));
			tmp = ii >> arsh;
		} else {
			a = -((iq << (30 - iq_nbits)) + (ii << (-1 - arsh)));
			tmp = ii << -arsh;
		}
		if (tmp == 0) {
			error = true;
			break;
		}
		a /= tmp;

		brsh = qq_nbits - 11;
		if (brsh >= 0) {
			b = (qq << (31 - qq_nbits));
			tmp = ii >> brsh;
		} else {
			b = (qq << (31 - qq_nbits));
			tmp = ii << -brsh;
		}
		if (tmp == 0) {
			error = true;
			break;
		}
		b = int_sqrt(b / tmp - a * a) - (1 << 10);

		if (i == 0 && (mask & 0x1)) {
			if (dev->phy.rev >= 3) {
				new.a0 = a & 0x3FF;
				new.b0 = b & 0x3FF;
			} else {
				new.a0 = b & 0x3FF;
				new.b0 = a & 0x3FF;
			}
		} else if (i == 1 && (mask & 0x2)) {
			if (dev->phy.rev >= 3) {
				new.a1 = a & 0x3FF;
				new.b1 = b & 0x3FF;
			} else {
				new.a1 = b & 0x3FF;
				new.b1 = a & 0x3FF;
			}
		}
	}

	if (error)
		new = old;

	b43_nphy_rx_iq_coeffs(dev, true, &new);
}

/* http://bcm-v4.sipsolutions.net/802.11/PHY/N/TxIqWar */
static void b43_nphy_tx_iq_workaround(struct b43_wldev *dev)
{
	u16 array[4];
	int i;

	b43_phy_write(dev, B43_NPHY_TABLE_ADDR, 0x3C50);
	for (i = 0; i < 4; i++)
		array[i] = b43_phy_read(dev, B43_NPHY_TABLE_DATALO);

	b43_shm_write16(dev, B43_SHM_SHARED, B43_SHM_SH_NPHY_TXIQW0, array[0]);
	b43_shm_write16(dev, B43_SHM_SHARED, B43_SHM_SH_NPHY_TXIQW1, array[1]);
	b43_shm_write16(dev, B43_SHM_SHARED, B43_SHM_SH_NPHY_TXIQW2, array[2]);
	b43_shm_write16(dev, B43_SHM_SHARED, B43_SHM_SH_NPHY_TXIQW3, array[3]);
}

/* http://bcm-v4.sipsolutions.net/802.11/PHY/N/clip-detection */
static void b43_nphy_write_clip_detection(struct b43_wldev *dev,
					  const u16 *clip_st)
{
	b43_phy_write(dev, B43_NPHY_C1_CLIP1THRES, clip_st[0]);
	b43_phy_write(dev, B43_NPHY_C2_CLIP1THRES, clip_st[1]);
}

/* http://bcm-v4.sipsolutions.net/802.11/PHY/N/clip-detection */
static void b43_nphy_read_clip_detection(struct b43_wldev *dev, u16 *clip_st)
{
	clip_st[0] = b43_phy_read(dev, B43_NPHY_C1_CLIP1THRES);
	clip_st[1] = b43_phy_read(dev, B43_NPHY_C2_CLIP1THRES);
}

/* http://bcm-v4.sipsolutions.net/802.11/PHY/N/SuperSwitchInit */
static void b43_nphy_superswitch_init(struct b43_wldev *dev, bool init)
{
	if (dev->phy.rev >= 3) {
		if (!init)
			return;
		if (0 /* FIXME */) {
			b43_ntab_write(dev, B43_NTAB16(9, 2), 0x211);
			b43_ntab_write(dev, B43_NTAB16(9, 3), 0x222);
			b43_ntab_write(dev, B43_NTAB16(9, 8), 0x144);
			b43_ntab_write(dev, B43_NTAB16(9, 12), 0x188);
		}
	} else {
		b43_phy_write(dev, B43_NPHY_GPIO_LOOEN, 0);
		b43_phy_write(dev, B43_NPHY_GPIO_HIOEN, 0);

		ssb_chipco_gpio_control(&dev->dev->bus->chipco, 0xFC00,
					0xFC00);
		b43_write32(dev, B43_MMIO_MACCTL,
			b43_read32(dev, B43_MMIO_MACCTL) &
			~B43_MACCTL_GPOUTSMSK);
		b43_write16(dev, B43_MMIO_GPIO_MASK,
			b43_read16(dev, B43_MMIO_GPIO_MASK) | 0xFC00);
		b43_write16(dev, B43_MMIO_GPIO_CONTROL,
			b43_read16(dev, B43_MMIO_GPIO_CONTROL) & ~0xFC00);

		if (init) {
			b43_phy_write(dev, B43_NPHY_RFCTL_LUT_TRSW_LO1, 0x2D8);
			b43_phy_write(dev, B43_NPHY_RFCTL_LUT_TRSW_UP1, 0x301);
			b43_phy_write(dev, B43_NPHY_RFCTL_LUT_TRSW_LO2, 0x2D8);
			b43_phy_write(dev, B43_NPHY_RFCTL_LUT_TRSW_UP2, 0x301);
		}
	}
}

/* http://bcm-v4.sipsolutions.net/802.11/PHY/N/classifier */
static u16 b43_nphy_classifier(struct b43_wldev *dev, u16 mask, u16 val)
{
	u16 tmp;

	if (dev->dev->id.revision == 16)
		b43_mac_suspend(dev);

	tmp = b43_phy_read(dev, B43_NPHY_CLASSCTL);
	tmp &= (B43_NPHY_CLASSCTL_CCKEN | B43_NPHY_CLASSCTL_OFDMEN |
		B43_NPHY_CLASSCTL_WAITEDEN);
	tmp &= ~mask;
	tmp |= (val & mask);
	b43_phy_maskset(dev, B43_NPHY_CLASSCTL, 0xFFF8, tmp);

	if (dev->dev->id.revision == 16)
		b43_mac_enable(dev);

	return tmp;
}

/* http://bcm-v4.sipsolutions.net/802.11/PHY/N/carriersearch */
static void b43_nphy_stay_in_carrier_search(struct b43_wldev *dev, bool enable)
{
	struct b43_phy *phy = &dev->phy;
	struct b43_phy_n *nphy = phy->n;

	if (enable) {
		static const u16 clip[] = { 0xFFFF, 0xFFFF };
		if (nphy->deaf_count++ == 0) {
			nphy->classifier_state = b43_nphy_classifier(dev, 0, 0);
			b43_nphy_classifier(dev, 0x7, 0);
			b43_nphy_read_clip_detection(dev, nphy->clip_state);
			b43_nphy_write_clip_detection(dev, clip);
		}
		b43_nphy_reset_cca(dev);
	} else {
		if (--nphy->deaf_count == 0) {
			b43_nphy_classifier(dev, 0x7, nphy->classifier_state);
			b43_nphy_write_clip_detection(dev, nphy->clip_state);
		}
	}
}

/* http://bcm-v4.sipsolutions.net/802.11/PHY/N/stop-playback */
static void b43_nphy_stop_playback(struct b43_wldev *dev)
{
	struct b43_phy_n *nphy = dev->phy.n;
	u16 tmp;

	if (nphy->hang_avoid)
		b43_nphy_stay_in_carrier_search(dev, 1);

	tmp = b43_phy_read(dev, B43_NPHY_SAMP_STAT);
	if (tmp & 0x1)
		b43_phy_set(dev, B43_NPHY_SAMP_CMD, B43_NPHY_SAMP_CMD_STOP);
	else if (tmp & 0x2)
		b43_phy_mask(dev, B43_NPHY_IQLOCAL_CMDGCTL, 0x7FFF);

	b43_phy_mask(dev, B43_NPHY_SAMP_CMD, ~0x0004);

	if (nphy->bb_mult_save & 0x80000000) {
		tmp = nphy->bb_mult_save & 0xFFFF;
		b43_ntab_write(dev, B43_NTAB16(15, 87), tmp);
		nphy->bb_mult_save = 0;
	}

	if (nphy->hang_avoid)
		b43_nphy_stay_in_carrier_search(dev, 0);
}

/* http://bcm-v4.sipsolutions.net/802.11/PHY/N/SpurWar */
static void b43_nphy_spur_workaround(struct b43_wldev *dev)
{
	struct b43_phy_n *nphy = dev->phy.n;

	u8 channel = dev->phy.channel;
	int tone[2] = { 57, 58 };
	u32 noise[2] = { 0x3FF, 0x3FF };

	B43_WARN_ON(dev->phy.rev < 3);

	if (nphy->hang_avoid)
		b43_nphy_stay_in_carrier_search(dev, 1);

	if (nphy->gband_spurwar_en) {
		/* TODO: N PHY Adjust Analog Pfbw (7) */
		if (channel == 11 && dev->phy.is_40mhz)
			; /* TODO: N PHY Adjust Min Noise Var(2, tone, noise)*/
		else
			; /* TODO: N PHY Adjust Min Noise Var(0, NULL, NULL)*/
		/* TODO: N PHY Adjust CRS Min Power (0x1E) */
	}

	if (nphy->aband_spurwar_en) {
		if (channel == 54) {
			tone[0] = 0x20;
			noise[0] = 0x25F;
		} else if (channel == 38 || channel == 102 || channel == 118) {
			if (0 /* FIXME */) {
				tone[0] = 0x20;
				noise[0] = 0x21F;
			} else {
				tone[0] = 0;
				noise[0] = 0;
			}
		} else if (channel == 134) {
			tone[0] = 0x20;
			noise[0] = 0x21F;
		} else if (channel == 151) {
			tone[0] = 0x10;
			noise[0] = 0x23F;
		} else if (channel == 153 || channel == 161) {
			tone[0] = 0x30;
			noise[0] = 0x23F;
		} else {
			tone[0] = 0;
			noise[0] = 0;
		}

		if (!tone[0] && !noise[0])
			; /* TODO: N PHY Adjust Min Noise Var(1, tone, noise)*/
		else
			; /* TODO: N PHY Adjust Min Noise Var(0, NULL, NULL)*/
	}

	if (nphy->hang_avoid)
		b43_nphy_stay_in_carrier_search(dev, 0);
}

/* http://bcm-v4.sipsolutions.net/802.11/PHY/N/AdjustLnaGainTbl */
static void b43_nphy_adjust_lna_gain_table(struct b43_wldev *dev)
{
	struct b43_phy_n *nphy = dev->phy.n;

	u8 i;
	s16 tmp;
	u16 data[4];
	s16 gain[2];
	u16 minmax[2];
	static const u16 lna_gain[4] = { -2, 10, 19, 25 };

	if (nphy->hang_avoid)
		b43_nphy_stay_in_carrier_search(dev, 1);

	if (nphy->gain_boost) {
		if (b43_current_band(dev->wl) == IEEE80211_BAND_2GHZ) {
			gain[0] = 6;
			gain[1] = 6;
		} else {
			tmp = 40370 - 315 * dev->phy.channel;
			gain[0] = ((tmp >> 13) + ((tmp >> 12) & 1));
			tmp = 23242 - 224 * dev->phy.channel;
			gain[1] = ((tmp >> 13) + ((tmp >> 12) & 1));
		}
	} else {
		gain[0] = 0;
		gain[1] = 0;
	}

	for (i = 0; i < 2; i++) {
		if (nphy->elna_gain_config) {
			data[0] = 19 + gain[i];
			data[1] = 25 + gain[i];
			data[2] = 25 + gain[i];
			data[3] = 25 + gain[i];
		} else {
			data[0] = lna_gain[0] + gain[i];
			data[1] = lna_gain[1] + gain[i];
			data[2] = lna_gain[2] + gain[i];
			data[3] = lna_gain[3] + gain[i];
		}
		b43_ntab_write_bulk(dev, B43_NTAB16(i, 8), 4, data);

		minmax[i] = 23 + gain[i];
	}

	b43_phy_maskset(dev, B43_NPHY_C1_MINMAX_GAIN, ~B43_NPHY_C1_MINGAIN,
				minmax[0] << B43_NPHY_C1_MINGAIN_SHIFT);
	b43_phy_maskset(dev, B43_NPHY_C2_MINMAX_GAIN, ~B43_NPHY_C2_MINGAIN,
				minmax[1] << B43_NPHY_C2_MINGAIN_SHIFT);

	if (nphy->hang_avoid)
		b43_nphy_stay_in_carrier_search(dev, 0);
}

/* http://bcm-v4.sipsolutions.net/802.11/PHY/N/WorkaroundsGainCtrl */
static void b43_nphy_gain_ctrl_workarounds(struct b43_wldev *dev)
{
	struct b43_phy_n *nphy = dev->phy.n;
	struct ssb_sprom *sprom = &(dev->dev->bus->sprom);

	/* PHY rev 0, 1, 2 */
	u8 i, j;
	u8 code;
	u16 tmp;
<<<<<<< HEAD
=======
	u8 rfseq_events[3] = { 6, 8, 7 };
	u8 rfseq_delays[3] = { 10, 30, 1 };
>>>>>>> 105e53f8

	/* PHY rev >= 3 */
	bool ghz5;
	bool ext_lna;
	u16 rssi_gain;
	struct nphy_gain_ctl_workaround_entry *e;
	u8 lpf_gain[6] = { 0x00, 0x06, 0x0C, 0x12, 0x12, 0x12 };
	u8 lpf_bits[6] = { 0, 1, 2, 3, 3, 3 };

	if (dev->phy.rev >= 3) {
		/* Prepare values */
		ghz5 = b43_phy_read(dev, B43_NPHY_BANDCTL)
			& B43_NPHY_BANDCTL_5GHZ;
		ext_lna = sprom->boardflags_lo & B43_BFL_EXTLNA;
		e = b43_nphy_get_gain_ctl_workaround_ent(dev, ghz5, ext_lna);
		if (ghz5 && dev->phy.rev >= 5)
			rssi_gain = 0x90;
		else
			rssi_gain = 0x50;

		b43_phy_set(dev, B43_NPHY_RXCTL, 0x0040);

		/* Set Clip 2 detect */
		b43_phy_set(dev, B43_NPHY_C1_CGAINI,
				B43_NPHY_C1_CGAINI_CL2DETECT);
		b43_phy_set(dev, B43_NPHY_C2_CGAINI,
				B43_NPHY_C2_CGAINI_CL2DETECT);

		b43_radio_write(dev, B2056_RX0 | B2056_RX_BIASPOLE_LNAG1_IDAC,
				0x17);
		b43_radio_write(dev, B2056_RX1 | B2056_RX_BIASPOLE_LNAG1_IDAC,
				0x17);
		b43_radio_write(dev, B2056_RX0 | B2056_RX_LNAG2_IDAC, 0xF0);
		b43_radio_write(dev, B2056_RX1 | B2056_RX_LNAG2_IDAC, 0xF0);
		b43_radio_write(dev, B2056_RX0 | B2056_RX_RSSI_POLE, 0x00);
		b43_radio_write(dev, B2056_RX1 | B2056_RX_RSSI_POLE, 0x00);
		b43_radio_write(dev, B2056_RX0 | B2056_RX_RSSI_GAIN,
				rssi_gain);
		b43_radio_write(dev, B2056_RX1 | B2056_RX_RSSI_GAIN,
				rssi_gain);
		b43_radio_write(dev, B2056_RX0 | B2056_RX_BIASPOLE_LNAA1_IDAC,
				0x17);
		b43_radio_write(dev, B2056_RX1 | B2056_RX_BIASPOLE_LNAA1_IDAC,
				0x17);
		b43_radio_write(dev, B2056_RX0 | B2056_RX_LNAA2_IDAC, 0xFF);
		b43_radio_write(dev, B2056_RX1 | B2056_RX_LNAA2_IDAC, 0xFF);

		b43_ntab_write_bulk(dev, B43_NTAB8(0, 8), 4, e->lna1_gain);
		b43_ntab_write_bulk(dev, B43_NTAB8(1, 8), 4, e->lna1_gain);
		b43_ntab_write_bulk(dev, B43_NTAB8(0, 16), 4, e->lna2_gain);
		b43_ntab_write_bulk(dev, B43_NTAB8(1, 16), 4, e->lna2_gain);
		b43_ntab_write_bulk(dev, B43_NTAB8(0, 32), 10, e->gain_db);
		b43_ntab_write_bulk(dev, B43_NTAB8(1, 32), 10, e->gain_db);
		b43_ntab_write_bulk(dev, B43_NTAB8(2, 32), 10, e->gain_bits);
		b43_ntab_write_bulk(dev, B43_NTAB8(3, 32), 10, e->gain_bits);
		b43_ntab_write_bulk(dev, B43_NTAB8(0, 0x40), 6, lpf_gain);
		b43_ntab_write_bulk(dev, B43_NTAB8(1, 0x40), 6, lpf_gain);
		b43_ntab_write_bulk(dev, B43_NTAB8(2, 0x40), 6, lpf_bits);
		b43_ntab_write_bulk(dev, B43_NTAB8(3, 0x40), 6, lpf_bits);

		b43_phy_write(dev, B43_NPHY_C1_INITGAIN, e->init_gain);
		b43_phy_write(dev, 0x2A7, e->init_gain);
		b43_ntab_write_bulk(dev, B43_NTAB16(7, 0x106), 2,
					e->rfseq_init);
		b43_phy_write(dev, B43_NPHY_C1_INITGAIN, e->init_gain);

		/* TODO: check defines. Do not match variables names */
		b43_phy_write(dev, B43_NPHY_C1_CLIP1_MEDGAIN, e->cliphi_gain);
		b43_phy_write(dev, 0x2A9, e->cliphi_gain);
		b43_phy_write(dev, B43_NPHY_C1_CLIP2_GAIN, e->clipmd_gain);
		b43_phy_write(dev, 0x2AB, e->clipmd_gain);
		b43_phy_write(dev, B43_NPHY_C2_CLIP1_HIGAIN, e->cliplo_gain);
		b43_phy_write(dev, 0x2AD, e->cliplo_gain);

		b43_phy_maskset(dev, 0x27D, 0xFF00, e->crsmin);
		b43_phy_maskset(dev, 0x280, 0xFF00, e->crsminl);
		b43_phy_maskset(dev, 0x283, 0xFF00, e->crsminu);
		b43_phy_write(dev, B43_NPHY_C1_NBCLIPTHRES, e->nbclip);
		b43_phy_write(dev, B43_NPHY_C2_NBCLIPTHRES, e->nbclip);
		b43_phy_maskset(dev, B43_NPHY_C1_CLIPWBTHRES,
				~B43_NPHY_C1_CLIPWBTHRES_CLIP2, e->wlclip);
		b43_phy_maskset(dev, B43_NPHY_C2_CLIPWBTHRES,
				~B43_NPHY_C2_CLIPWBTHRES_CLIP2, e->wlclip);
		b43_phy_write(dev, B43_NPHY_CCK_SHIFTB_REF, 0x809C);
	} else {
		/* Set Clip 2 detect */
		b43_phy_set(dev, B43_NPHY_C1_CGAINI,
				B43_NPHY_C1_CGAINI_CL2DETECT);
		b43_phy_set(dev, B43_NPHY_C2_CGAINI,
				B43_NPHY_C2_CGAINI_CL2DETECT);

		/* Set narrowband clip threshold */
		b43_phy_write(dev, B43_NPHY_C1_NBCLIPTHRES, 0x84);
		b43_phy_write(dev, B43_NPHY_C2_NBCLIPTHRES, 0x84);

		if (!dev->phy.is_40mhz) {
			/* Set dwell lengths */
			b43_phy_write(dev, B43_NPHY_CLIP1_NBDWELL_LEN, 0x002B);
			b43_phy_write(dev, B43_NPHY_CLIP2_NBDWELL_LEN, 0x002B);
			b43_phy_write(dev, B43_NPHY_W1CLIP1_DWELL_LEN, 0x0009);
			b43_phy_write(dev, B43_NPHY_W1CLIP2_DWELL_LEN, 0x0009);
		}

		/* Set wideband clip 2 threshold */
		b43_phy_maskset(dev, B43_NPHY_C1_CLIPWBTHRES,
				~B43_NPHY_C1_CLIPWBTHRES_CLIP2,
				21);
		b43_phy_maskset(dev, B43_NPHY_C2_CLIPWBTHRES,
				~B43_NPHY_C2_CLIPWBTHRES_CLIP2,
				21);

		if (!dev->phy.is_40mhz) {
			b43_phy_maskset(dev, B43_NPHY_C1_CGAINI,
				~B43_NPHY_C1_CGAINI_GAINBKOFF, 0x1);
			b43_phy_maskset(dev, B43_NPHY_C2_CGAINI,
				~B43_NPHY_C2_CGAINI_GAINBKOFF, 0x1);
			b43_phy_maskset(dev, B43_NPHY_C1_CCK_CGAINI,
				~B43_NPHY_C1_CCK_CGAINI_GAINBKOFF, 0x1);
			b43_phy_maskset(dev, B43_NPHY_C2_CCK_CGAINI,
				~B43_NPHY_C2_CCK_CGAINI_GAINBKOFF, 0x1);
		}

		b43_phy_write(dev, B43_NPHY_CCK_SHIFTB_REF, 0x809C);

		if (nphy->gain_boost) {
			if (b43_current_band(dev->wl) == IEEE80211_BAND_2GHZ &&
			    dev->phy.is_40mhz)
				code = 4;
			else
				code = 5;
		} else {
			code = dev->phy.is_40mhz ? 6 : 7;
		}

		/* Set HPVGA2 index */
		b43_phy_maskset(dev, B43_NPHY_C1_INITGAIN,
				~B43_NPHY_C1_INITGAIN_HPVGA2,
				code << B43_NPHY_C1_INITGAIN_HPVGA2_SHIFT);
		b43_phy_maskset(dev, B43_NPHY_C2_INITGAIN,
				~B43_NPHY_C2_INITGAIN_HPVGA2,
				code << B43_NPHY_C2_INITGAIN_HPVGA2_SHIFT);

		b43_phy_write(dev, B43_NPHY_TABLE_ADDR, 0x1D06);
		/* specs say about 2 loops, but wl does 4 */
		for (i = 0; i < 4; i++)
			b43_phy_write(dev, B43_NPHY_TABLE_DATALO,
							(code << 8 | 0x7C));

		b43_nphy_adjust_lna_gain_table(dev);

		if (nphy->elna_gain_config) {
			b43_phy_write(dev, B43_NPHY_TABLE_ADDR, 0x0808);
			b43_phy_write(dev, B43_NPHY_TABLE_DATALO, 0x0);
			b43_phy_write(dev, B43_NPHY_TABLE_DATALO, 0x1);
			b43_phy_write(dev, B43_NPHY_TABLE_DATALO, 0x1);
			b43_phy_write(dev, B43_NPHY_TABLE_DATALO, 0x1);

			b43_phy_write(dev, B43_NPHY_TABLE_ADDR, 0x0C08);
			b43_phy_write(dev, B43_NPHY_TABLE_DATALO, 0x0);
			b43_phy_write(dev, B43_NPHY_TABLE_DATALO, 0x1);
			b43_phy_write(dev, B43_NPHY_TABLE_DATALO, 0x1);
			b43_phy_write(dev, B43_NPHY_TABLE_DATALO, 0x1);

			b43_phy_write(dev, B43_NPHY_TABLE_ADDR, 0x1D06);
			/* specs say about 2 loops, but wl does 4 */
			for (i = 0; i < 4; i++)
				b43_phy_write(dev, B43_NPHY_TABLE_DATALO,
							(code << 8 | 0x74));
		}

		if (dev->phy.rev == 2) {
			for (i = 0; i < 4; i++) {
				b43_phy_write(dev, B43_NPHY_TABLE_ADDR,
						(0x0400 * i) + 0x0020);
				for (j = 0; j < 21; j++) {
					tmp = j * (i < 2 ? 3 : 1);
					b43_phy_write(dev,
						B43_NPHY_TABLE_DATALO, tmp);
				}
			}
		}

		b43_nphy_set_rf_sequence(dev, 5,
				rfseq_events, rfseq_delays, 3);
		b43_phy_maskset(dev, B43_NPHY_OVER_DGAIN1,
			~B43_NPHY_OVER_DGAIN_CCKDGECV & 0xFFFF,
			0x5A << B43_NPHY_OVER_DGAIN_CCKDGECV_SHIFT);

		if (b43_current_band(dev->wl) == IEEE80211_BAND_2GHZ)
			b43_phy_maskset(dev, B43_PHY_N(0xC5D),
					0xFF80, 4);
	}
}

/* http://bcm-v4.sipsolutions.net/802.11/PHY/N/Workarounds */
static void b43_nphy_workarounds(struct b43_wldev *dev)
{
	struct ssb_bus *bus = dev->dev->bus;
	struct b43_phy *phy = &dev->phy;
	struct b43_phy_n *nphy = phy->n;

	u8 events1[7] = { 0x0, 0x1, 0x2, 0x8, 0x4, 0x5, 0x3 };
	u8 delays1[7] = { 0x8, 0x6, 0x6, 0x2, 0x4, 0x3C, 0x1 };

	u8 events2[7] = { 0x0, 0x3, 0x5, 0x4, 0x2, 0x1, 0x8 };
	u8 delays2[7] = { 0x8, 0x6, 0x2, 0x4, 0x4, 0x6, 0x1 };

<<<<<<< HEAD
=======
	u16 tmp16;
	u32 tmp32;

>>>>>>> 105e53f8
	if (b43_current_band(dev->wl) == IEEE80211_BAND_5GHZ)
		b43_nphy_classifier(dev, 1, 0);
	else
		b43_nphy_classifier(dev, 1, 1);

	if (nphy->hang_avoid)
		b43_nphy_stay_in_carrier_search(dev, 1);

	b43_phy_set(dev, B43_NPHY_IQFLIP,
		    B43_NPHY_IQFLIP_ADC1 | B43_NPHY_IQFLIP_ADC2);

	if (dev->phy.rev >= 3) {
		tmp32 = b43_ntab_read(dev, B43_NTAB32(30, 0));
		tmp32 &= 0xffffff;
		b43_ntab_write(dev, B43_NTAB32(30, 0), tmp32);

		b43_phy_write(dev, B43_NPHY_PHASETR_A0, 0x0125);
		b43_phy_write(dev, B43_NPHY_PHASETR_A1, 0x01B3);
		b43_phy_write(dev, B43_NPHY_PHASETR_A2, 0x0105);
		b43_phy_write(dev, B43_NPHY_PHASETR_B0, 0x016E);
		b43_phy_write(dev, B43_NPHY_PHASETR_B1, 0x00CD);
		b43_phy_write(dev, B43_NPHY_PHASETR_B2, 0x0020);

		b43_phy_write(dev, B43_NPHY_C2_CLIP1_MEDGAIN, 0x000C);
		b43_phy_write(dev, 0x2AE, 0x000C);

		/* TODO */

		tmp16 = (b43_current_band(dev->wl) == IEEE80211_BAND_2GHZ) ?
			0x2 : 0x9C40;
		b43_phy_write(dev, B43_NPHY_ENDROP_TLEN, tmp16);

		b43_phy_maskset(dev, 0x294, 0xF0FF, 0x0700);

		b43_ntab_write(dev, B43_NTAB32(16, 3), 0x18D);
		b43_ntab_write(dev, B43_NTAB32(16, 127), 0x18D);

		b43_nphy_gain_ctrl_workarounds(dev);

		b43_ntab_write(dev, B43_NTAB32(8, 0), 2);
		b43_ntab_write(dev, B43_NTAB32(8, 16), 2);

		/* TODO */

		b43_radio_write(dev, B2056_RX0 | B2056_RX_MIXA_MAST_BIAS, 0x00);
		b43_radio_write(dev, B2056_RX1 | B2056_RX_MIXA_MAST_BIAS, 0x00);
		b43_radio_write(dev, B2056_RX0 | B2056_RX_MIXA_BIAS_MAIN, 0x06);
		b43_radio_write(dev, B2056_RX1 | B2056_RX_MIXA_BIAS_MAIN, 0x06);
		b43_radio_write(dev, B2056_RX0 | B2056_RX_MIXA_BIAS_AUX, 0x07);
		b43_radio_write(dev, B2056_RX1 | B2056_RX_MIXA_BIAS_AUX, 0x07);
		b43_radio_write(dev, B2056_RX0 | B2056_RX_MIXA_LOB_BIAS, 0x88);
		b43_radio_write(dev, B2056_RX1 | B2056_RX_MIXA_LOB_BIAS, 0x88);
		b43_radio_write(dev, B2056_RX0 | B2056_RX_MIXG_CMFB_IDAC, 0x00);
		b43_radio_write(dev, B2056_RX1 | B2056_RX_MIXG_CMFB_IDAC, 0x00);

		/* N PHY WAR TX Chain Update with hw_phytxchain as argument */

		if ((bus->sprom.boardflags2_lo & B43_BFL2_APLL_WAR &&
		    b43_current_band(dev->wl) == IEEE80211_BAND_5GHZ) ||
		    (bus->sprom.boardflags2_lo & B43_BFL2_GPLL_WAR &&
		    b43_current_band(dev->wl) == IEEE80211_BAND_2GHZ))
			tmp32 = 0x00088888;
		else
			tmp32 = 0x88888888;
		b43_ntab_write(dev, B43_NTAB32(30, 1), tmp32);
		b43_ntab_write(dev, B43_NTAB32(30, 2), tmp32);
		b43_ntab_write(dev, B43_NTAB32(30, 3), tmp32);

		if (dev->phy.rev == 4 &&
		    b43_current_band(dev->wl) == IEEE80211_BAND_5GHZ) {
			b43_radio_write(dev, B2056_TX0 | B2056_TX_GMBB_IDAC,
					0x70);
			b43_radio_write(dev, B2056_TX1 | B2056_TX_GMBB_IDAC,
					0x70);
		}

		b43_phy_write(dev, 0x224, 0x039C);
		b43_phy_write(dev, 0x225, 0x0357);
		b43_phy_write(dev, 0x226, 0x0317);
		b43_phy_write(dev, 0x227, 0x02D7);
		b43_phy_write(dev, 0x228, 0x039C);
		b43_phy_write(dev, 0x229, 0x0357);
		b43_phy_write(dev, 0x22A, 0x0317);
		b43_phy_write(dev, 0x22B, 0x02D7);
		b43_phy_write(dev, 0x22C, 0x039C);
		b43_phy_write(dev, 0x22D, 0x0357);
		b43_phy_write(dev, 0x22E, 0x0317);
		b43_phy_write(dev, 0x22F, 0x02D7);
	} else {
		if (b43_current_band(dev->wl) == IEEE80211_BAND_5GHZ &&
		    nphy->band5g_pwrgain) {
			b43_radio_mask(dev, B2055_C1_TX_RF_SPARE, ~0x8);
			b43_radio_mask(dev, B2055_C2_TX_RF_SPARE, ~0x8);
		} else {
			b43_radio_set(dev, B2055_C1_TX_RF_SPARE, 0x8);
			b43_radio_set(dev, B2055_C2_TX_RF_SPARE, 0x8);
		}

		b43_ntab_write(dev, B43_NTAB16(8, 0x00), 0x000A);
		b43_ntab_write(dev, B43_NTAB16(8, 0x10), 0x000A);
		b43_ntab_write(dev, B43_NTAB16(8, 0x02), 0xCDAA);
		b43_ntab_write(dev, B43_NTAB16(8, 0x12), 0xCDAA);

		if (dev->phy.rev < 2) {
			b43_ntab_write(dev, B43_NTAB16(8, 0x08), 0x0000);
			b43_ntab_write(dev, B43_NTAB16(8, 0x18), 0x0000);
			b43_ntab_write(dev, B43_NTAB16(8, 0x07), 0x7AAB);
			b43_ntab_write(dev, B43_NTAB16(8, 0x17), 0x7AAB);
			b43_ntab_write(dev, B43_NTAB16(8, 0x06), 0x0800);
			b43_ntab_write(dev, B43_NTAB16(8, 0x16), 0x0800);
		}

		b43_phy_write(dev, B43_NPHY_RFCTL_LUT_TRSW_LO1, 0x2D8);
		b43_phy_write(dev, B43_NPHY_RFCTL_LUT_TRSW_UP1, 0x301);
		b43_phy_write(dev, B43_NPHY_RFCTL_LUT_TRSW_LO2, 0x2D8);
		b43_phy_write(dev, B43_NPHY_RFCTL_LUT_TRSW_UP2, 0x301);

		if (bus->sprom.boardflags2_lo & 0x100 &&
		    bus->boardinfo.type == 0x8B) {
			delays1[0] = 0x1;
			delays1[5] = 0x14;
		}
		b43_nphy_set_rf_sequence(dev, 0, events1, delays1, 7);
		b43_nphy_set_rf_sequence(dev, 1, events2, delays2, 7);

		b43_nphy_gain_ctrl_workarounds(dev);

		if (dev->phy.rev < 2) {
			if (b43_phy_read(dev, B43_NPHY_RXCTL) & 0x2)
				b43_hf_write(dev, b43_hf_read(dev) |
						B43_HF_MLADVW);
		} else if (dev->phy.rev == 2) {
			b43_phy_write(dev, B43_NPHY_CRSCHECK2, 0);
			b43_phy_write(dev, B43_NPHY_CRSCHECK3, 0);
		}

		if (dev->phy.rev < 2)
			b43_phy_mask(dev, B43_NPHY_SCRAM_SIGCTL,
					~B43_NPHY_SCRAM_SIGCTL_SCM);

		/* Set phase track alpha and beta */
		b43_phy_write(dev, B43_NPHY_PHASETR_A0, 0x125);
		b43_phy_write(dev, B43_NPHY_PHASETR_A1, 0x1B3);
		b43_phy_write(dev, B43_NPHY_PHASETR_A2, 0x105);
		b43_phy_write(dev, B43_NPHY_PHASETR_B0, 0x16E);
		b43_phy_write(dev, B43_NPHY_PHASETR_B1, 0xCD);
		b43_phy_write(dev, B43_NPHY_PHASETR_B2, 0x20);

		b43_phy_mask(dev, B43_NPHY_PIL_DW1,
				~B43_NPHY_PIL_DW_64QAM & 0xFFFF);
		b43_phy_write(dev, B43_NPHY_TXF_20CO_S2B1, 0xB5);
		b43_phy_write(dev, B43_NPHY_TXF_20CO_S2B2, 0xA4);
		b43_phy_write(dev, B43_NPHY_TXF_20CO_S2B3, 0x00);

		if (dev->phy.rev == 2)
			b43_phy_set(dev, B43_NPHY_FINERX2_CGC,
					B43_NPHY_FINERX2_CGC_DECGC);
	}

	if (nphy->hang_avoid)
		b43_nphy_stay_in_carrier_search(dev, 0);
}

/* http://bcm-v4.sipsolutions.net/802.11/PHY/N/LoadSampleTable */
static int b43_nphy_load_samples(struct b43_wldev *dev,
					struct b43_c32 *samples, u16 len) {
	struct b43_phy_n *nphy = dev->phy.n;
	u16 i;
	u32 *data;

	data = kzalloc(len * sizeof(u32), GFP_KERNEL);
	if (!data) {
		b43err(dev->wl, "allocation for samples loading failed\n");
		return -ENOMEM;
	}
	if (nphy->hang_avoid)
		b43_nphy_stay_in_carrier_search(dev, 1);

	for (i = 0; i < len; i++) {
		data[i] = (samples[i].i & 0x3FF << 10);
		data[i] |= samples[i].q & 0x3FF;
	}
	b43_ntab_write_bulk(dev, B43_NTAB32(17, 0), len, data);

	kfree(data);
	if (nphy->hang_avoid)
		b43_nphy_stay_in_carrier_search(dev, 0);
	return 0;
}

/* http://bcm-v4.sipsolutions.net/802.11/PHY/N/GenLoadSamples */
static u16 b43_nphy_gen_load_samples(struct b43_wldev *dev, u32 freq, u16 max,
					bool test)
{
	int i;
	u16 bw, len, rot, angle;
	struct b43_c32 *samples;


	bw = (dev->phy.is_40mhz) ? 40 : 20;
	len = bw << 3;

	if (test) {
		if (b43_phy_read(dev, B43_NPHY_BBCFG) & B43_NPHY_BBCFG_RSTRX)
			bw = 82;
		else
			bw = 80;

		if (dev->phy.is_40mhz)
			bw <<= 1;

		len = bw << 1;
	}

	samples = kcalloc(len, sizeof(struct b43_c32), GFP_KERNEL);
	if (!samples) {
		b43err(dev->wl, "allocation for samples generation failed\n");
		return 0;
	}
	rot = (((freq * 36) / bw) << 16) / 100;
	angle = 0;

	for (i = 0; i < len; i++) {
		samples[i] = b43_cordic(angle);
		angle += rot;
		samples[i].q = CORDIC_CONVERT(samples[i].q * max);
		samples[i].i = CORDIC_CONVERT(samples[i].i * max);
	}

	i = b43_nphy_load_samples(dev, samples, len);
	kfree(samples);
	return (i < 0) ? 0 : len;
}

/* http://bcm-v4.sipsolutions.net/802.11/PHY/N/RunSamples */
static void b43_nphy_run_samples(struct b43_wldev *dev, u16 samps, u16 loops,
					u16 wait, bool iqmode, bool dac_test)
{
	struct b43_phy_n *nphy = dev->phy.n;
	int i;
	u16 seq_mode;
	u32 tmp;

	if (nphy->hang_avoid)
		b43_nphy_stay_in_carrier_search(dev, true);

	if ((nphy->bb_mult_save & 0x80000000) == 0) {
		tmp = b43_ntab_read(dev, B43_NTAB16(15, 87));
		nphy->bb_mult_save = (tmp & 0xFFFF) | 0x80000000;
	}

	if (!dev->phy.is_40mhz)
		tmp = 0x6464;
	else
		tmp = 0x4747;
	b43_ntab_write(dev, B43_NTAB16(15, 87), tmp);

	if (nphy->hang_avoid)
		b43_nphy_stay_in_carrier_search(dev, false);

	b43_phy_write(dev, B43_NPHY_SAMP_DEPCNT, (samps - 1));

	if (loops != 0xFFFF)
		b43_phy_write(dev, B43_NPHY_SAMP_LOOPCNT, (loops - 1));
	else
		b43_phy_write(dev, B43_NPHY_SAMP_LOOPCNT, loops);

	b43_phy_write(dev, B43_NPHY_SAMP_WAITCNT, wait);

	seq_mode = b43_phy_read(dev, B43_NPHY_RFSEQMODE);

	b43_phy_set(dev, B43_NPHY_RFSEQMODE, B43_NPHY_RFSEQMODE_CAOVER);
	if (iqmode) {
		b43_phy_mask(dev, B43_NPHY_IQLOCAL_CMDGCTL, 0x7FFF);
		b43_phy_set(dev, B43_NPHY_IQLOCAL_CMDGCTL, 0x8000);
	} else {
		if (dac_test)
			b43_phy_write(dev, B43_NPHY_SAMP_CMD, 5);
		else
			b43_phy_write(dev, B43_NPHY_SAMP_CMD, 1);
	}
	for (i = 0; i < 100; i++) {
		if (b43_phy_read(dev, B43_NPHY_RFSEQST) & 1) {
			i = 0;
			break;
		}
		udelay(10);
	}
	if (i)
		b43err(dev->wl, "run samples timeout\n");

	b43_phy_write(dev, B43_NPHY_RFSEQMODE, seq_mode);
}

/*
 * Transmits a known value for LO calibration
 * http://bcm-v4.sipsolutions.net/802.11/PHY/N/TXTone
 */
static int b43_nphy_tx_tone(struct b43_wldev *dev, u32 freq, u16 max_val,
				bool iqmode, bool dac_test)
{
	u16 samp = b43_nphy_gen_load_samples(dev, freq, max_val, dac_test);
	if (samp == 0)
		return -1;
	b43_nphy_run_samples(dev, samp, 0xFFFF, 0, iqmode, dac_test);
	return 0;
}

/* http://bcm-v4.sipsolutions.net/802.11/PHY/N/TxPwrCtrlCoefSetup */
static void b43_nphy_tx_pwr_ctrl_coef_setup(struct b43_wldev *dev)
{
	struct b43_phy_n *nphy = dev->phy.n;
	int i, j;
	u32 tmp;
	u32 cur_real, cur_imag, real_part, imag_part;

	u16 buffer[7];

	if (nphy->hang_avoid)
		b43_nphy_stay_in_carrier_search(dev, true);

	b43_ntab_read_bulk(dev, B43_NTAB16(15, 80), 7, buffer);

	for (i = 0; i < 2; i++) {
		tmp = ((buffer[i * 2] & 0x3FF) << 10) |
			(buffer[i * 2 + 1] & 0x3FF);
		b43_phy_write(dev, B43_NPHY_TABLE_ADDR,
				(((i + 26) << 10) | 320));
		for (j = 0; j < 128; j++) {
			b43_phy_write(dev, B43_NPHY_TABLE_DATAHI,
					((tmp >> 16) & 0xFFFF));
			b43_phy_write(dev, B43_NPHY_TABLE_DATALO,
					(tmp & 0xFFFF));
		}
	}

	for (i = 0; i < 2; i++) {
		tmp = buffer[5 + i];
		real_part = (tmp >> 8) & 0xFF;
		imag_part = (tmp & 0xFF);
		b43_phy_write(dev, B43_NPHY_TABLE_ADDR,
				(((i + 26) << 10) | 448));

		if (dev->phy.rev >= 3) {
			cur_real = real_part;
			cur_imag = imag_part;
			tmp = ((cur_real & 0xFF) << 8) | (cur_imag & 0xFF);
		}

		for (j = 0; j < 128; j++) {
			if (dev->phy.rev < 3) {
				cur_real = (real_part * loscale[j] + 128) >> 8;
				cur_imag = (imag_part * loscale[j] + 128) >> 8;
				tmp = ((cur_real & 0xFF) << 8) |
					(cur_imag & 0xFF);
			}
			b43_phy_write(dev, B43_NPHY_TABLE_DATAHI,
					((tmp >> 16) & 0xFFFF));
			b43_phy_write(dev, B43_NPHY_TABLE_DATALO,
					(tmp & 0xFFFF));
		}
	}

	if (dev->phy.rev >= 3) {
		b43_shm_write16(dev, B43_SHM_SHARED,
				B43_SHM_SH_NPHY_TXPWR_INDX0, 0xFFFF);
		b43_shm_write16(dev, B43_SHM_SHARED,
				B43_SHM_SH_NPHY_TXPWR_INDX1, 0xFFFF);
	}

	if (nphy->hang_avoid)
		b43_nphy_stay_in_carrier_search(dev, false);
}

/* http://bcm-v4.sipsolutions.net/802.11/PHY/N/SetRfSeq */
static void b43_nphy_set_rf_sequence(struct b43_wldev *dev, u8 cmd,
					u8 *events, u8 *delays, u8 length)
{
	struct b43_phy_n *nphy = dev->phy.n;
	u8 i;
	u8 end = (dev->phy.rev >= 3) ? 0x1F : 0x0F;
	u16 offset1 = cmd << 4;
	u16 offset2 = offset1 + 0x80;

	if (nphy->hang_avoid)
		b43_nphy_stay_in_carrier_search(dev, true);

	b43_ntab_write_bulk(dev, B43_NTAB8(7, offset1), length, events);
	b43_ntab_write_bulk(dev, B43_NTAB8(7, offset2), length, delays);

	for (i = length; i < 16; i++) {
		b43_ntab_write(dev, B43_NTAB8(7, offset1 + i), end);
		b43_ntab_write(dev, B43_NTAB8(7, offset2 + i), 1);
	}

	if (nphy->hang_avoid)
		b43_nphy_stay_in_carrier_search(dev, false);
}

/* http://bcm-v4.sipsolutions.net/802.11/PHY/N/ForceRFSeq */
static void b43_nphy_force_rf_sequence(struct b43_wldev *dev,
				       enum b43_nphy_rf_sequence seq)
{
	static const u16 trigger[] = {
		[B43_RFSEQ_RX2TX]		= B43_NPHY_RFSEQTR_RX2TX,
		[B43_RFSEQ_TX2RX]		= B43_NPHY_RFSEQTR_TX2RX,
		[B43_RFSEQ_RESET2RX]		= B43_NPHY_RFSEQTR_RST2RX,
		[B43_RFSEQ_UPDATE_GAINH]	= B43_NPHY_RFSEQTR_UPGH,
		[B43_RFSEQ_UPDATE_GAINL]	= B43_NPHY_RFSEQTR_UPGL,
		[B43_RFSEQ_UPDATE_GAINU]	= B43_NPHY_RFSEQTR_UPGU,
	};
	int i;
	u16 seq_mode = b43_phy_read(dev, B43_NPHY_RFSEQMODE);

	B43_WARN_ON(seq >= ARRAY_SIZE(trigger));

	b43_phy_set(dev, B43_NPHY_RFSEQMODE,
		    B43_NPHY_RFSEQMODE_CAOVER | B43_NPHY_RFSEQMODE_TROVER);
	b43_phy_set(dev, B43_NPHY_RFSEQTR, trigger[seq]);
	for (i = 0; i < 200; i++) {
		if (!(b43_phy_read(dev, B43_NPHY_RFSEQST) & trigger[seq]))
			goto ok;
		msleep(1);
	}
	b43err(dev->wl, "RF sequence status timeout\n");
ok:
	b43_phy_write(dev, B43_NPHY_RFSEQMODE, seq_mode);
}

/* http://bcm-v4.sipsolutions.net/802.11/PHY/N/RFCtrlOverride */
static void b43_nphy_rf_control_override(struct b43_wldev *dev, u16 field,
						u16 value, u8 core, bool off)
{
	int i;
	u8 index = fls(field);
	u8 addr, en_addr, val_addr;
	/* we expect only one bit set */
	B43_WARN_ON(field & (~(1 << (index - 1))));

	if (dev->phy.rev >= 3) {
		const struct nphy_rf_control_override_rev3 *rf_ctrl;
		for (i = 0; i < 2; i++) {
			if (index == 0 || index == 16) {
				b43err(dev->wl,
					"Unsupported RF Ctrl Override call\n");
				return;
			}

			rf_ctrl = &tbl_rf_control_override_rev3[index - 1];
			en_addr = B43_PHY_N((i == 0) ?
				rf_ctrl->en_addr0 : rf_ctrl->en_addr1);
			val_addr = B43_PHY_N((i == 0) ?
				rf_ctrl->val_addr0 : rf_ctrl->val_addr1);

			if (off) {
				b43_phy_mask(dev, en_addr, ~(field));
				b43_phy_mask(dev, val_addr,
						~(rf_ctrl->val_mask));
			} else {
				if (core == 0 || ((1 << core) & i) != 0) {
					b43_phy_set(dev, en_addr, field);
					b43_phy_maskset(dev, val_addr,
						~(rf_ctrl->val_mask),
						(value << rf_ctrl->val_shift));
				}
			}
		}
	} else {
		const struct nphy_rf_control_override_rev2 *rf_ctrl;
		if (off) {
			b43_phy_mask(dev, B43_NPHY_RFCTL_OVER, ~(field));
			value = 0;
		} else {
			b43_phy_set(dev, B43_NPHY_RFCTL_OVER, field);
		}

		for (i = 0; i < 2; i++) {
			if (index <= 1 || index == 16) {
				b43err(dev->wl,
					"Unsupported RF Ctrl Override call\n");
				return;
			}

			if (index == 2 || index == 10 ||
			    (index >= 13 && index <= 15)) {
				core = 1;
			}

			rf_ctrl = &tbl_rf_control_override_rev2[index - 2];
			addr = B43_PHY_N((i == 0) ?
				rf_ctrl->addr0 : rf_ctrl->addr1);

			if ((core & (1 << i)) != 0)
				b43_phy_maskset(dev, addr, ~(rf_ctrl->bmask),
						(value << rf_ctrl->shift));

			b43_phy_set(dev, B43_NPHY_RFCTL_OVER, 0x1);
			b43_phy_set(dev, B43_NPHY_RFCTL_CMD,
					B43_NPHY_RFCTL_CMD_START);
			udelay(1);
			b43_phy_mask(dev, B43_NPHY_RFCTL_OVER, 0xFFFE);
		}
	}
}

/* http://bcm-v4.sipsolutions.net/802.11/PHY/N/RFCtrlIntcOverride */
static void b43_nphy_rf_control_intc_override(struct b43_wldev *dev, u8 field,
						u16 value, u8 core)
{
	u8 i, j;
	u16 reg, tmp, val;

	B43_WARN_ON(dev->phy.rev < 3);
	B43_WARN_ON(field > 4);

	for (i = 0; i < 2; i++) {
		if ((core == 1 && i == 1) || (core == 2 && !i))
			continue;

		reg = (i == 0) ?
			B43_NPHY_RFCTL_INTC1 : B43_NPHY_RFCTL_INTC2;
		b43_phy_mask(dev, reg, 0xFBFF);

		switch (field) {
		case 0:
			b43_phy_write(dev, reg, 0);
			b43_nphy_force_rf_sequence(dev, B43_RFSEQ_RESET2RX);
			break;
		case 1:
			if (!i) {
				b43_phy_maskset(dev, B43_NPHY_RFCTL_INTC1,
						0xFC3F, (value << 6));
				b43_phy_maskset(dev, B43_NPHY_TXF_40CO_B1S1,
						0xFFFE, 1);
				b43_phy_set(dev, B43_NPHY_RFCTL_CMD,
						B43_NPHY_RFCTL_CMD_START);
				for (j = 0; j < 100; j++) {
					if (b43_phy_read(dev, B43_NPHY_RFCTL_CMD) & B43_NPHY_RFCTL_CMD_START) {
						j = 0;
						break;
					}
					udelay(10);
				}
				if (j)
					b43err(dev->wl,
						"intc override timeout\n");
				b43_phy_mask(dev, B43_NPHY_TXF_40CO_B1S1,
						0xFFFE);
			} else {
				b43_phy_maskset(dev, B43_NPHY_RFCTL_INTC2,
						0xFC3F, (value << 6));
				b43_phy_maskset(dev, B43_NPHY_RFCTL_OVER,
						0xFFFE, 1);
				b43_phy_set(dev, B43_NPHY_RFCTL_CMD,
						B43_NPHY_RFCTL_CMD_RXTX);
				for (j = 0; j < 100; j++) {
					if (b43_phy_read(dev, B43_NPHY_RFCTL_CMD) & B43_NPHY_RFCTL_CMD_RXTX) {
						j = 0;
						break;
					}
					udelay(10);
				}
				if (j)
					b43err(dev->wl,
						"intc override timeout\n");
				b43_phy_mask(dev, B43_NPHY_RFCTL_OVER,
						0xFFFE);
			}
			break;
		case 2:
			if (b43_current_band(dev->wl) == IEEE80211_BAND_5GHZ) {
				tmp = 0x0020;
				val = value << 5;
			} else {
				tmp = 0x0010;
				val = value << 4;
			}
			b43_phy_maskset(dev, reg, ~tmp, val);
			break;
		case 3:
			if (b43_current_band(dev->wl) == IEEE80211_BAND_5GHZ) {
				tmp = 0x0001;
				val = value;
			} else {
				tmp = 0x0004;
				val = value << 2;
			}
			b43_phy_maskset(dev, reg, ~tmp, val);
			break;
		case 4:
			if (b43_current_band(dev->wl) == IEEE80211_BAND_5GHZ) {
				tmp = 0x0002;
				val = value << 1;
			} else {
				tmp = 0x0008;
				val = value << 3;
			}
			b43_phy_maskset(dev, reg, ~tmp, val);
			break;
		}
	}
}

/* http://bcm-v4.sipsolutions.net/802.11/PHY/N/BPHYInit */
static void b43_nphy_bphy_init(struct b43_wldev *dev)
{
	unsigned int i;
	u16 val;

	val = 0x1E1F;
	for (i = 0; i < 16; i++) {
		b43_phy_write(dev, B43_PHY_N_BMODE(0x88 + i), val);
		val -= 0x202;
	}
	val = 0x3E3F;
	for (i = 0; i < 16; i++) {
		b43_phy_write(dev, B43_PHY_N_BMODE(0x98 + i), val);
		val -= 0x202;
	}
	b43_phy_write(dev, B43_PHY_N_BMODE(0x38), 0x668);
}

/* http://bcm-v4.sipsolutions.net/802.11/PHY/N/ScaleOffsetRssi */
static void b43_nphy_scale_offset_rssi(struct b43_wldev *dev, u16 scale,
					s8 offset, u8 core, u8 rail,
					enum b43_nphy_rssi_type type)
{
	u16 tmp;
	bool core1or5 = (core == 1) || (core == 5);
	bool core2or5 = (core == 2) || (core == 5);

	offset = clamp_val(offset, -32, 31);
	tmp = ((scale & 0x3F) << 8) | (offset & 0x3F);

	if (core1or5 && (rail == 0) && (type == B43_NPHY_RSSI_Z))
		b43_phy_write(dev, B43_NPHY_RSSIMC_0I_RSSI_Z, tmp);
	if (core1or5 && (rail == 1) && (type == B43_NPHY_RSSI_Z))
		b43_phy_write(dev, B43_NPHY_RSSIMC_0Q_RSSI_Z, tmp);
	if (core2or5 && (rail == 0) && (type == B43_NPHY_RSSI_Z))
		b43_phy_write(dev, B43_NPHY_RSSIMC_1I_RSSI_Z, tmp);
	if (core2or5 && (rail == 1) && (type == B43_NPHY_RSSI_Z))
		b43_phy_write(dev, B43_NPHY_RSSIMC_1Q_RSSI_Z, tmp);

	if (core1or5 && (rail == 0) && (type == B43_NPHY_RSSI_X))
		b43_phy_write(dev, B43_NPHY_RSSIMC_0I_RSSI_X, tmp);
	if (core1or5 && (rail == 1) && (type == B43_NPHY_RSSI_X))
		b43_phy_write(dev, B43_NPHY_RSSIMC_0Q_RSSI_X, tmp);
	if (core2or5 && (rail == 0) && (type == B43_NPHY_RSSI_X))
		b43_phy_write(dev, B43_NPHY_RSSIMC_1I_RSSI_X, tmp);
	if (core2or5 && (rail == 1) && (type == B43_NPHY_RSSI_X))
		b43_phy_write(dev, B43_NPHY_RSSIMC_1Q_RSSI_X, tmp);

	if (core1or5 && (rail == 0) && (type == B43_NPHY_RSSI_Y))
		b43_phy_write(dev, B43_NPHY_RSSIMC_0I_RSSI_Y, tmp);
	if (core1or5 && (rail == 1) && (type == B43_NPHY_RSSI_Y))
		b43_phy_write(dev, B43_NPHY_RSSIMC_0Q_RSSI_Y, tmp);
	if (core2or5 && (rail == 0) && (type == B43_NPHY_RSSI_Y))
		b43_phy_write(dev, B43_NPHY_RSSIMC_1I_RSSI_Y, tmp);
	if (core2or5 && (rail == 1) && (type == B43_NPHY_RSSI_Y))
		b43_phy_write(dev, B43_NPHY_RSSIMC_1Q_RSSI_Y, tmp);

	if (core1or5 && (rail == 0) && (type == B43_NPHY_RSSI_TBD))
		b43_phy_write(dev, B43_NPHY_RSSIMC_0I_TBD, tmp);
	if (core1or5 && (rail == 1) && (type == B43_NPHY_RSSI_TBD))
		b43_phy_write(dev, B43_NPHY_RSSIMC_0Q_TBD, tmp);
	if (core2or5 && (rail == 0) && (type == B43_NPHY_RSSI_TBD))
		b43_phy_write(dev, B43_NPHY_RSSIMC_1I_TBD, tmp);
	if (core2or5 && (rail == 1) && (type == B43_NPHY_RSSI_TBD))
		b43_phy_write(dev, B43_NPHY_RSSIMC_1Q_TBD, tmp);

	if (core1or5 && (rail == 0) && (type == B43_NPHY_RSSI_PWRDET))
		b43_phy_write(dev, B43_NPHY_RSSIMC_0I_PWRDET, tmp);
	if (core1or5 && (rail == 1) && (type == B43_NPHY_RSSI_PWRDET))
		b43_phy_write(dev, B43_NPHY_RSSIMC_0Q_PWRDET, tmp);
	if (core2or5 && (rail == 0) && (type == B43_NPHY_RSSI_PWRDET))
		b43_phy_write(dev, B43_NPHY_RSSIMC_1I_PWRDET, tmp);
	if (core2or5 && (rail == 1) && (type == B43_NPHY_RSSI_PWRDET))
		b43_phy_write(dev, B43_NPHY_RSSIMC_1Q_PWRDET, tmp);

	if (core1or5 && (type == B43_NPHY_RSSI_TSSI_I))
		b43_phy_write(dev, B43_NPHY_RSSIMC_0I_TSSI, tmp);
	if (core2or5 && (type == B43_NPHY_RSSI_TSSI_I))
		b43_phy_write(dev, B43_NPHY_RSSIMC_1I_TSSI, tmp);

	if (core1or5 && (type == B43_NPHY_RSSI_TSSI_Q))
		b43_phy_write(dev, B43_NPHY_RSSIMC_0Q_TSSI, tmp);
	if (core2or5 && (type == B43_NPHY_RSSI_TSSI_Q))
		b43_phy_write(dev, B43_NPHY_RSSIMC_1Q_TSSI, tmp);
}

static void b43_nphy_rev2_rssi_select(struct b43_wldev *dev, u8 code, u8 type)
{
	u16 val;

	if (type < 3)
		val = 0;
	else if (type == 6)
		val = 1;
	else if (type == 3)
		val = 2;
	else
		val = 3;

	val = (val << 12) | (val << 14);
	b43_phy_maskset(dev, B43_NPHY_AFECTL_C1, 0x0FFF, val);
	b43_phy_maskset(dev, B43_NPHY_AFECTL_C2, 0x0FFF, val);

	if (type < 3) {
		b43_phy_maskset(dev, B43_NPHY_RFCTL_RSSIO1, 0xFFCF,
				(type + 1) << 4);
		b43_phy_maskset(dev, B43_NPHY_RFCTL_RSSIO2, 0xFFCF,
				(type + 1) << 4);
	}

	if (code == 0) {
		b43_phy_mask(dev, B43_NPHY_AFECTL_OVER, ~0x3000);
		if (type < 3) {
			b43_phy_mask(dev, B43_NPHY_RFCTL_CMD,
				~(B43_NPHY_RFCTL_CMD_RXEN |
				  B43_NPHY_RFCTL_CMD_CORESEL));
			b43_phy_mask(dev, B43_NPHY_RFCTL_OVER,
				~(0x1 << 12 |
				  0x1 << 5 |
				  0x1 << 1 |
				  0x1));
			b43_phy_mask(dev, B43_NPHY_RFCTL_CMD,
				~B43_NPHY_RFCTL_CMD_START);
			udelay(20);
			b43_phy_mask(dev, B43_NPHY_RFCTL_OVER, ~0x1);
		}
	} else {
		b43_phy_set(dev, B43_NPHY_AFECTL_OVER, 0x3000);
		if (type < 3) {
			b43_phy_maskset(dev, B43_NPHY_RFCTL_CMD,
				~(B43_NPHY_RFCTL_CMD_RXEN |
				  B43_NPHY_RFCTL_CMD_CORESEL),
				(B43_NPHY_RFCTL_CMD_RXEN |
				 code << B43_NPHY_RFCTL_CMD_CORESEL_SHIFT));
			b43_phy_set(dev, B43_NPHY_RFCTL_OVER,
				(0x1 << 12 |
				  0x1 << 5 |
				  0x1 << 1 |
				  0x1));
			b43_phy_set(dev, B43_NPHY_RFCTL_CMD,
				B43_NPHY_RFCTL_CMD_START);
			udelay(20);
			b43_phy_mask(dev, B43_NPHY_RFCTL_OVER, ~0x1);
		}
	}
}

static void b43_nphy_rev3_rssi_select(struct b43_wldev *dev, u8 code, u8 type)
{
	struct b43_phy_n *nphy = dev->phy.n;
	u8 i;
	u16 reg, val;

	if (code == 0) {
		b43_phy_mask(dev, B43_NPHY_AFECTL_OVER1, 0xFDFF);
		b43_phy_mask(dev, B43_NPHY_AFECTL_OVER, 0xFDFF);
		b43_phy_mask(dev, B43_NPHY_AFECTL_C1, 0xFCFF);
		b43_phy_mask(dev, B43_NPHY_AFECTL_C2, 0xFCFF);
		b43_phy_mask(dev, B43_NPHY_TXF_40CO_B1S0, 0xFFDF);
		b43_phy_mask(dev, B43_NPHY_TXF_40CO_B32S1, 0xFFDF);
		b43_phy_mask(dev, B43_NPHY_RFCTL_LUT_TRSW_UP1, 0xFFC3);
		b43_phy_mask(dev, B43_NPHY_RFCTL_LUT_TRSW_UP2, 0xFFC3);
	} else {
		for (i = 0; i < 2; i++) {
			if ((code == 1 && i == 1) || (code == 2 && !i))
				continue;

			reg = (i == 0) ?
				B43_NPHY_AFECTL_OVER1 : B43_NPHY_AFECTL_OVER;
			b43_phy_maskset(dev, reg, 0xFDFF, 0x0200);

			if (type < 3) {
				reg = (i == 0) ?
					B43_NPHY_AFECTL_C1 :
					B43_NPHY_AFECTL_C2;
				b43_phy_maskset(dev, reg, 0xFCFF, 0);

				reg = (i == 0) ?
					B43_NPHY_RFCTL_LUT_TRSW_UP1 :
					B43_NPHY_RFCTL_LUT_TRSW_UP2;
				b43_phy_maskset(dev, reg, 0xFFC3, 0);

				if (type == 0)
					val = (b43_current_band(dev->wl) == IEEE80211_BAND_5GHZ) ? 4 : 8;
				else if (type == 1)
					val = 16;
				else
					val = 32;
				b43_phy_set(dev, reg, val);

				reg = (i == 0) ?
					B43_NPHY_TXF_40CO_B1S0 :
					B43_NPHY_TXF_40CO_B32S1;
				b43_phy_set(dev, reg, 0x0020);
			} else {
				if (type == 6)
					val = 0x0100;
				else if (type == 3)
					val = 0x0200;
				else
					val = 0x0300;

				reg = (i == 0) ?
					B43_NPHY_AFECTL_C1 :
					B43_NPHY_AFECTL_C2;

				b43_phy_maskset(dev, reg, 0xFCFF, val);
				b43_phy_maskset(dev, reg, 0xF3FF, val << 2);

				if (type != 3 && type != 6) {
					enum ieee80211_band band =
						b43_current_band(dev->wl);

					if ((nphy->ipa2g_on &&
						band == IEEE80211_BAND_2GHZ) ||
						(nphy->ipa5g_on &&
						band == IEEE80211_BAND_5GHZ))
						val = (band == IEEE80211_BAND_5GHZ) ? 0xC : 0xE;
					else
						val = 0x11;
					reg = (i == 0) ? 0x2000 : 0x3000;
					reg |= B2055_PADDRV;
					b43_radio_write16(dev, reg, val);

					reg = (i == 0) ?
						B43_NPHY_AFECTL_OVER1 :
						B43_NPHY_AFECTL_OVER;
					b43_phy_set(dev, reg, 0x0200);
				}
			}
		}
	}
}

/* http://bcm-v4.sipsolutions.net/802.11/PHY/N/RSSISel */
static void b43_nphy_rssi_select(struct b43_wldev *dev, u8 code, u8 type)
{
	if (dev->phy.rev >= 3)
		b43_nphy_rev3_rssi_select(dev, code, type);
	else
		b43_nphy_rev2_rssi_select(dev, code, type);
}

/* http://bcm-v4.sipsolutions.net/802.11/PHY/N/SetRssi2055Vcm */
static void b43_nphy_set_rssi_2055_vcm(struct b43_wldev *dev, u8 type, u8 *buf)
{
	int i;
	for (i = 0; i < 2; i++) {
		if (type == 2) {
			if (i == 0) {
				b43_radio_maskset(dev, B2055_C1_B0NB_RSSIVCM,
						  0xFC, buf[0]);
				b43_radio_maskset(dev, B2055_C1_RX_BB_RSSICTL5,
						  0xFC, buf[1]);
			} else {
				b43_radio_maskset(dev, B2055_C2_B0NB_RSSIVCM,
						  0xFC, buf[2 * i]);
				b43_radio_maskset(dev, B2055_C2_RX_BB_RSSICTL5,
						  0xFC, buf[2 * i + 1]);
			}
		} else {
			if (i == 0)
				b43_radio_maskset(dev, B2055_C1_RX_BB_RSSICTL5,
						  0xF3, buf[0] << 2);
			else
				b43_radio_maskset(dev, B2055_C2_RX_BB_RSSICTL5,
						  0xF3, buf[2 * i + 1] << 2);
		}
	}
}

/* http://bcm-v4.sipsolutions.net/802.11/PHY/N/PollRssi */
static int b43_nphy_poll_rssi(struct b43_wldev *dev, u8 type, s32 *buf,
				u8 nsamp)
{
	int i;
	int out;
	u16 save_regs_phy[9];
	u16 s[2];

	if (dev->phy.rev >= 3) {
		save_regs_phy[0] = b43_phy_read(dev,
						B43_NPHY_RFCTL_LUT_TRSW_UP1);
		save_regs_phy[1] = b43_phy_read(dev,
						B43_NPHY_RFCTL_LUT_TRSW_UP2);
		save_regs_phy[2] = b43_phy_read(dev, B43_NPHY_AFECTL_C1);
		save_regs_phy[3] = b43_phy_read(dev, B43_NPHY_AFECTL_C2);
		save_regs_phy[4] = b43_phy_read(dev, B43_NPHY_AFECTL_OVER1);
		save_regs_phy[5] = b43_phy_read(dev, B43_NPHY_AFECTL_OVER);
		save_regs_phy[6] = b43_phy_read(dev, B43_NPHY_TXF_40CO_B1S0);
		save_regs_phy[7] = b43_phy_read(dev, B43_NPHY_TXF_40CO_B32S1);
<<<<<<< HEAD
	} else if (dev->phy.rev == 2) {
=======
	} else {
>>>>>>> 105e53f8
		save_regs_phy[0] = b43_phy_read(dev, B43_NPHY_AFECTL_C1);
		save_regs_phy[1] = b43_phy_read(dev, B43_NPHY_AFECTL_C2);
		save_regs_phy[2] = b43_phy_read(dev, B43_NPHY_AFECTL_OVER);
		save_regs_phy[3] = b43_phy_read(dev, B43_NPHY_RFCTL_CMD);
		save_regs_phy[4] = b43_phy_read(dev, B43_NPHY_RFCTL_OVER);
		save_regs_phy[5] = b43_phy_read(dev, B43_NPHY_RFCTL_RSSIO1);
		save_regs_phy[6] = b43_phy_read(dev, B43_NPHY_RFCTL_RSSIO2);
	}

	b43_nphy_rssi_select(dev, 5, type);

	if (dev->phy.rev < 2) {
		save_regs_phy[8] = b43_phy_read(dev, B43_NPHY_GPIO_SEL);
		b43_phy_write(dev, B43_NPHY_GPIO_SEL, 5);
	}

	for (i = 0; i < 4; i++)
		buf[i] = 0;

	for (i = 0; i < nsamp; i++) {
		if (dev->phy.rev < 2) {
			s[0] = b43_phy_read(dev, B43_NPHY_GPIO_LOOUT);
			s[1] = b43_phy_read(dev, B43_NPHY_GPIO_HIOUT);
		} else {
			s[0] = b43_phy_read(dev, B43_NPHY_RSSI1);
			s[1] = b43_phy_read(dev, B43_NPHY_RSSI2);
		}

		buf[0] += ((s8)((s[0] & 0x3F) << 2)) >> 2;
		buf[1] += ((s8)(((s[0] >> 8) & 0x3F) << 2)) >> 2;
		buf[2] += ((s8)((s[1] & 0x3F) << 2)) >> 2;
		buf[3] += ((s8)(((s[1] >> 8) & 0x3F) << 2)) >> 2;
	}
	out = (buf[0] & 0xFF) << 24 | (buf[1] & 0xFF) << 16 |
		(buf[2] & 0xFF) << 8 | (buf[3] & 0xFF);

	if (dev->phy.rev < 2)
		b43_phy_write(dev, B43_NPHY_GPIO_SEL, save_regs_phy[8]);

	if (dev->phy.rev >= 3) {
		b43_phy_write(dev, B43_NPHY_RFCTL_LUT_TRSW_UP1,
				save_regs_phy[0]);
		b43_phy_write(dev, B43_NPHY_RFCTL_LUT_TRSW_UP2,
				save_regs_phy[1]);
		b43_phy_write(dev, B43_NPHY_AFECTL_C1, save_regs_phy[2]);
		b43_phy_write(dev, B43_NPHY_AFECTL_C2, save_regs_phy[3]);
		b43_phy_write(dev, B43_NPHY_AFECTL_OVER1, save_regs_phy[4]);
		b43_phy_write(dev, B43_NPHY_AFECTL_OVER, save_regs_phy[5]);
		b43_phy_write(dev, B43_NPHY_TXF_40CO_B1S0, save_regs_phy[6]);
		b43_phy_write(dev, B43_NPHY_TXF_40CO_B32S1, save_regs_phy[7]);
<<<<<<< HEAD
	} else if (dev->phy.rev == 2) {
=======
	} else {
>>>>>>> 105e53f8
		b43_phy_write(dev, B43_NPHY_AFECTL_C1, save_regs_phy[0]);
		b43_phy_write(dev, B43_NPHY_AFECTL_C2, save_regs_phy[1]);
		b43_phy_write(dev, B43_NPHY_AFECTL_OVER, save_regs_phy[2]);
		b43_phy_write(dev, B43_NPHY_RFCTL_CMD, save_regs_phy[3]);
		b43_phy_write(dev, B43_NPHY_RFCTL_OVER, save_regs_phy[4]);
		b43_phy_write(dev, B43_NPHY_RFCTL_RSSIO1, save_regs_phy[5]);
		b43_phy_write(dev, B43_NPHY_RFCTL_RSSIO2, save_regs_phy[6]);
	}

	return out;
}

/* http://bcm-v4.sipsolutions.net/802.11/PHY/N/RSSICal */
static void b43_nphy_rev2_rssi_cal(struct b43_wldev *dev, u8 type)
{
	int i, j;
	u8 state[4];
	u8 code, val;
	u16 class, override;
	u8 regs_save_radio[2];
	u16 regs_save_phy[2];

	s8 offset[4];
	u8 core;
	u8 rail;

	u16 clip_state[2];
	u16 clip_off[2] = { 0xFFFF, 0xFFFF };
	s32 results_min[4] = { };
	u8 vcm_final[4] = { };
	s32 results[4][4] = { };
	s32 miniq[4][2] = { };

	if (type == 2) {
		code = 0;
		val = 6;
	} else if (type < 2) {
		code = 25;
		val = 4;
	} else {
		B43_WARN_ON(1);
		return;
	}

	class = b43_nphy_classifier(dev, 0, 0);
	b43_nphy_classifier(dev, 7, 4);
	b43_nphy_read_clip_detection(dev, clip_state);
	b43_nphy_write_clip_detection(dev, clip_off);

	if (b43_current_band(dev->wl) == IEEE80211_BAND_5GHZ)
		override = 0x140;
	else
		override = 0x110;

	regs_save_phy[0] = b43_phy_read(dev, B43_NPHY_RFCTL_INTC1);
	regs_save_radio[0] = b43_radio_read16(dev, B2055_C1_PD_RXTX);
	b43_phy_write(dev, B43_NPHY_RFCTL_INTC1, override);
	b43_radio_write16(dev, B2055_C1_PD_RXTX, val);

	regs_save_phy[1] = b43_phy_read(dev, B43_NPHY_RFCTL_INTC2);
	regs_save_radio[1] = b43_radio_read16(dev, B2055_C2_PD_RXTX);
	b43_phy_write(dev, B43_NPHY_RFCTL_INTC2, override);
	b43_radio_write16(dev, B2055_C2_PD_RXTX, val);

	state[0] = b43_radio_read16(dev, B2055_C1_PD_RSSIMISC) & 0x07;
	state[1] = b43_radio_read16(dev, B2055_C2_PD_RSSIMISC) & 0x07;
	b43_radio_mask(dev, B2055_C1_PD_RSSIMISC, 0xF8);
	b43_radio_mask(dev, B2055_C2_PD_RSSIMISC, 0xF8);
	state[2] = b43_radio_read16(dev, B2055_C1_SP_RSSI) & 0x07;
	state[3] = b43_radio_read16(dev, B2055_C2_SP_RSSI) & 0x07;

	b43_nphy_rssi_select(dev, 5, type);
	b43_nphy_scale_offset_rssi(dev, 0, 0, 5, 0, type);
	b43_nphy_scale_offset_rssi(dev, 0, 0, 5, 1, type);

	for (i = 0; i < 4; i++) {
		u8 tmp[4];
		for (j = 0; j < 4; j++)
			tmp[j] = i;
		if (type != 1)
			b43_nphy_set_rssi_2055_vcm(dev, type, tmp);
		b43_nphy_poll_rssi(dev, type, results[i], 8);
		if (type < 2)
			for (j = 0; j < 2; j++)
				miniq[i][j] = min(results[i][2 * j],
						results[i][2 * j + 1]);
	}

	for (i = 0; i < 4; i++) {
		s32 mind = 40;
		u8 minvcm = 0;
		s32 minpoll = 249;
		s32 curr;
		for (j = 0; j < 4; j++) {
			if (type == 2)
				curr = abs(results[j][i]);
			else
				curr = abs(miniq[j][i / 2] - code * 8);

			if (curr < mind) {
				mind = curr;
				minvcm = j;
			}

			if (results[j][i] < minpoll)
				minpoll = results[j][i];
		}
		results_min[i] = minpoll;
		vcm_final[i] = minvcm;
	}

	if (type != 1)
		b43_nphy_set_rssi_2055_vcm(dev, type, vcm_final);

	for (i = 0; i < 4; i++) {
		offset[i] = (code * 8) - results[vcm_final[i]][i];

		if (offset[i] < 0)
			offset[i] = -((abs(offset[i]) + 4) / 8);
		else
			offset[i] = (offset[i] + 4) / 8;

		if (results_min[i] == 248)
			offset[i] = code - 32;

		core = (i / 2) ? 2 : 1;
		rail = (i % 2) ? 1 : 0;

		b43_nphy_scale_offset_rssi(dev, 0, offset[i], core, rail,
						type);
	}

	b43_radio_maskset(dev, B2055_C1_PD_RSSIMISC, 0xF8, state[0]);
	b43_radio_maskset(dev, B2055_C2_PD_RSSIMISC, 0xF8, state[1]);

	switch (state[2]) {
	case 1:
		b43_nphy_rssi_select(dev, 1, 2);
		break;
	case 4:
		b43_nphy_rssi_select(dev, 1, 0);
		break;
	case 2:
		b43_nphy_rssi_select(dev, 1, 1);
		break;
	default:
		b43_nphy_rssi_select(dev, 1, 1);
		break;
	}

	switch (state[3]) {
	case 1:
		b43_nphy_rssi_select(dev, 2, 2);
		break;
	case 4:
		b43_nphy_rssi_select(dev, 2, 0);
		break;
	default:
		b43_nphy_rssi_select(dev, 2, 1);
		break;
	}

	b43_nphy_rssi_select(dev, 0, type);

	b43_phy_write(dev, B43_NPHY_RFCTL_INTC1, regs_save_phy[0]);
	b43_radio_write16(dev, B2055_C1_PD_RXTX, regs_save_radio[0]);
	b43_phy_write(dev, B43_NPHY_RFCTL_INTC2, regs_save_phy[1]);
	b43_radio_write16(dev, B2055_C2_PD_RXTX, regs_save_radio[1]);

	b43_nphy_classifier(dev, 7, class);
	b43_nphy_write_clip_detection(dev, clip_state);
	/* Specs don't say about reset here, but it makes wl and b43 dumps
	   identical, it really seems wl performs this */
	b43_nphy_reset_cca(dev);
}

/* http://bcm-v4.sipsolutions.net/802.11/PHY/N/RSSICalRev3 */
static void b43_nphy_rev3_rssi_cal(struct b43_wldev *dev)
{
	/* TODO */
}

/*
 * RSSI Calibration
 * http://bcm-v4.sipsolutions.net/802.11/PHY/N/RSSICal
 */
static void b43_nphy_rssi_cal(struct b43_wldev *dev)
{
	if (dev->phy.rev >= 3) {
		b43_nphy_rev3_rssi_cal(dev);
	} else {
		b43_nphy_rev2_rssi_cal(dev, B43_NPHY_RSSI_Z);
		b43_nphy_rev2_rssi_cal(dev, B43_NPHY_RSSI_X);
		b43_nphy_rev2_rssi_cal(dev, B43_NPHY_RSSI_Y);
	}
}

/*
 * Restore RSSI Calibration
 * http://bcm-v4.sipsolutions.net/802.11/PHY/N/RestoreRssiCal
 */
static void b43_nphy_restore_rssi_cal(struct b43_wldev *dev)
{
	struct b43_phy_n *nphy = dev->phy.n;

	u16 *rssical_radio_regs = NULL;
	u16 *rssical_phy_regs = NULL;

	if (b43_current_band(dev->wl) == IEEE80211_BAND_2GHZ) {
		if (!nphy->rssical_chanspec_2G.center_freq)
			return;
		rssical_radio_regs = nphy->rssical_cache.rssical_radio_regs_2G;
		rssical_phy_regs = nphy->rssical_cache.rssical_phy_regs_2G;
	} else {
		if (!nphy->rssical_chanspec_5G.center_freq)
			return;
		rssical_radio_regs = nphy->rssical_cache.rssical_radio_regs_5G;
		rssical_phy_regs = nphy->rssical_cache.rssical_phy_regs_5G;
	}

	/* TODO use some definitions */
	b43_radio_maskset(dev, 0x602B, 0xE3, rssical_radio_regs[0]);
	b43_radio_maskset(dev, 0x702B, 0xE3, rssical_radio_regs[1]);

	b43_phy_write(dev, B43_NPHY_RSSIMC_0I_RSSI_Z, rssical_phy_regs[0]);
	b43_phy_write(dev, B43_NPHY_RSSIMC_0Q_RSSI_Z, rssical_phy_regs[1]);
	b43_phy_write(dev, B43_NPHY_RSSIMC_1I_RSSI_Z, rssical_phy_regs[2]);
	b43_phy_write(dev, B43_NPHY_RSSIMC_1Q_RSSI_Z, rssical_phy_regs[3]);

	b43_phy_write(dev, B43_NPHY_RSSIMC_0I_RSSI_X, rssical_phy_regs[4]);
	b43_phy_write(dev, B43_NPHY_RSSIMC_0Q_RSSI_X, rssical_phy_regs[5]);
	b43_phy_write(dev, B43_NPHY_RSSIMC_1I_RSSI_X, rssical_phy_regs[6]);
	b43_phy_write(dev, B43_NPHY_RSSIMC_1Q_RSSI_X, rssical_phy_regs[7]);

	b43_phy_write(dev, B43_NPHY_RSSIMC_0I_RSSI_Y, rssical_phy_regs[8]);
	b43_phy_write(dev, B43_NPHY_RSSIMC_0Q_RSSI_Y, rssical_phy_regs[9]);
	b43_phy_write(dev, B43_NPHY_RSSIMC_1I_RSSI_Y, rssical_phy_regs[10]);
	b43_phy_write(dev, B43_NPHY_RSSIMC_1Q_RSSI_Y, rssical_phy_regs[11]);
}

/* http://bcm-v4.sipsolutions.net/802.11/PHY/N/GetIpaGainTbl */
static const u32 *b43_nphy_get_ipa_gain_table(struct b43_wldev *dev)
{
	if (b43_current_band(dev->wl) == IEEE80211_BAND_2GHZ) {
		if (dev->phy.rev >= 6) {
			/* TODO If the chip is 47162
				return txpwrctrl_tx_gain_ipa_rev5 */
			return txpwrctrl_tx_gain_ipa_rev6;
		} else if (dev->phy.rev >= 5) {
			return txpwrctrl_tx_gain_ipa_rev5;
		} else {
			return txpwrctrl_tx_gain_ipa;
		}
	} else {
		return txpwrctrl_tx_gain_ipa_5g;
	}
}

/* http://bcm-v4.sipsolutions.net/802.11/PHY/N/TxCalRadioSetup */
static void b43_nphy_tx_cal_radio_setup(struct b43_wldev *dev)
{
	struct b43_phy_n *nphy = dev->phy.n;
	u16 *save = nphy->tx_rx_cal_radio_saveregs;
	u16 tmp;
	u8 offset, i;

	if (dev->phy.rev >= 3) {
	    for (i = 0; i < 2; i++) {
		tmp = (i == 0) ? 0x2000 : 0x3000;
		offset = i * 11;

		save[offset + 0] = b43_radio_read16(dev, B2055_CAL_RVARCTL);
		save[offset + 1] = b43_radio_read16(dev, B2055_CAL_LPOCTL);
		save[offset + 2] = b43_radio_read16(dev, B2055_CAL_TS);
		save[offset + 3] = b43_radio_read16(dev, B2055_CAL_RCCALRTS);
		save[offset + 4] = b43_radio_read16(dev, B2055_CAL_RCALRTS);
		save[offset + 5] = b43_radio_read16(dev, B2055_PADDRV);
		save[offset + 6] = b43_radio_read16(dev, B2055_XOCTL1);
		save[offset + 7] = b43_radio_read16(dev, B2055_XOCTL2);
		save[offset + 8] = b43_radio_read16(dev, B2055_XOREGUL);
		save[offset + 9] = b43_radio_read16(dev, B2055_XOMISC);
		save[offset + 10] = b43_radio_read16(dev, B2055_PLL_LFC1);

		if (b43_current_band(dev->wl) == IEEE80211_BAND_5GHZ) {
			b43_radio_write16(dev, tmp | B2055_CAL_RVARCTL, 0x0A);
			b43_radio_write16(dev, tmp | B2055_CAL_LPOCTL, 0x40);
			b43_radio_write16(dev, tmp | B2055_CAL_TS, 0x55);
			b43_radio_write16(dev, tmp | B2055_CAL_RCCALRTS, 0);
			b43_radio_write16(dev, tmp | B2055_CAL_RCALRTS, 0);
			if (nphy->ipa5g_on) {
				b43_radio_write16(dev, tmp | B2055_PADDRV, 4);
				b43_radio_write16(dev, tmp | B2055_XOCTL1, 1);
			} else {
				b43_radio_write16(dev, tmp | B2055_PADDRV, 0);
				b43_radio_write16(dev, tmp | B2055_XOCTL1, 0x2F);
			}
			b43_radio_write16(dev, tmp | B2055_XOCTL2, 0);
		} else {
			b43_radio_write16(dev, tmp | B2055_CAL_RVARCTL, 0x06);
			b43_radio_write16(dev, tmp | B2055_CAL_LPOCTL, 0x40);
			b43_radio_write16(dev, tmp | B2055_CAL_TS, 0x55);
			b43_radio_write16(dev, tmp | B2055_CAL_RCCALRTS, 0);
			b43_radio_write16(dev, tmp | B2055_CAL_RCALRTS, 0);
			b43_radio_write16(dev, tmp | B2055_XOCTL1, 0);
			if (nphy->ipa2g_on) {
				b43_radio_write16(dev, tmp | B2055_PADDRV, 6);
				b43_radio_write16(dev, tmp | B2055_XOCTL2,
					(dev->phy.rev < 5) ? 0x11 : 0x01);
			} else {
				b43_radio_write16(dev, tmp | B2055_PADDRV, 0);
				b43_radio_write16(dev, tmp | B2055_XOCTL2, 0);
			}
		}
		b43_radio_write16(dev, tmp | B2055_XOREGUL, 0);
		b43_radio_write16(dev, tmp | B2055_XOMISC, 0);
		b43_radio_write16(dev, tmp | B2055_PLL_LFC1, 0);
	    }
	} else {
		save[0] = b43_radio_read16(dev, B2055_C1_TX_RF_IQCAL1);
		b43_radio_write16(dev, B2055_C1_TX_RF_IQCAL1, 0x29);

		save[1] = b43_radio_read16(dev, B2055_C1_TX_RF_IQCAL2);
		b43_radio_write16(dev, B2055_C1_TX_RF_IQCAL2, 0x54);

		save[2] = b43_radio_read16(dev, B2055_C2_TX_RF_IQCAL1);
		b43_radio_write16(dev, B2055_C2_TX_RF_IQCAL1, 0x29);

		save[3] = b43_radio_read16(dev, B2055_C2_TX_RF_IQCAL2);
		b43_radio_write16(dev, B2055_C2_TX_RF_IQCAL2, 0x54);

		save[3] = b43_radio_read16(dev, B2055_C1_PWRDET_RXTX);
		save[4] = b43_radio_read16(dev, B2055_C2_PWRDET_RXTX);

		if (!(b43_phy_read(dev, B43_NPHY_BANDCTL) &
		    B43_NPHY_BANDCTL_5GHZ)) {
			b43_radio_write16(dev, B2055_C1_PWRDET_RXTX, 0x04);
			b43_radio_write16(dev, B2055_C2_PWRDET_RXTX, 0x04);
		} else {
			b43_radio_write16(dev, B2055_C1_PWRDET_RXTX, 0x20);
			b43_radio_write16(dev, B2055_C2_PWRDET_RXTX, 0x20);
		}

		if (dev->phy.rev < 2) {
			b43_radio_set(dev, B2055_C1_TX_BB_MXGM, 0x20);
			b43_radio_set(dev, B2055_C2_TX_BB_MXGM, 0x20);
		} else {
			b43_radio_mask(dev, B2055_C1_TX_BB_MXGM, ~0x20);
			b43_radio_mask(dev, B2055_C2_TX_BB_MXGM, ~0x20);
		}
	}
}

/* http://bcm-v4.sipsolutions.net/802.11/PHY/N/IqCalGainParams */
static void b43_nphy_iq_cal_gain_params(struct b43_wldev *dev, u16 core,
					struct nphy_txgains target,
					struct nphy_iqcal_params *params)
{
	int i, j, indx;
	u16 gain;

	if (dev->phy.rev >= 3) {
		params->txgm = target.txgm[core];
		params->pga = target.pga[core];
		params->pad = target.pad[core];
		params->ipa = target.ipa[core];
		params->cal_gain = (params->txgm << 12) | (params->pga << 8) |
					(params->pad << 4) | (params->ipa);
		for (j = 0; j < 5; j++)
			params->ncorr[j] = 0x79;
	} else {
		gain = (target.pad[core]) | (target.pga[core] << 4) |
			(target.txgm[core] << 8);

		indx = (b43_current_band(dev->wl) == IEEE80211_BAND_5GHZ) ?
			1 : 0;
		for (i = 0; i < 9; i++)
			if (tbl_iqcal_gainparams[indx][i][0] == gain)
				break;
		i = min(i, 8);

		params->txgm = tbl_iqcal_gainparams[indx][i][1];
		params->pga = tbl_iqcal_gainparams[indx][i][2];
		params->pad = tbl_iqcal_gainparams[indx][i][3];
		params->cal_gain = (params->txgm << 7) | (params->pga << 4) |
					(params->pad << 2);
		for (j = 0; j < 4; j++)
			params->ncorr[j] = tbl_iqcal_gainparams[indx][i][4 + j];
	}
}

/* http://bcm-v4.sipsolutions.net/802.11/PHY/N/UpdateTxCalLadder */
static void b43_nphy_update_tx_cal_ladder(struct b43_wldev *dev, u16 core)
{
	struct b43_phy_n *nphy = dev->phy.n;
	int i;
	u16 scale, entry;

	u16 tmp = nphy->txcal_bbmult;
	if (core == 0)
		tmp >>= 8;
	tmp &= 0xff;

	for (i = 0; i < 18; i++) {
		scale = (ladder_lo[i].percent * tmp) / 100;
		entry = ((scale & 0xFF) << 8) | ladder_lo[i].g_env;
		b43_ntab_write(dev, B43_NTAB16(15, i), entry);

		scale = (ladder_iq[i].percent * tmp) / 100;
		entry = ((scale & 0xFF) << 8) | ladder_iq[i].g_env;
		b43_ntab_write(dev, B43_NTAB16(15, i + 32), entry);
	}
}

/* http://bcm-v4.sipsolutions.net/802.11/PHY/N/ExtPaSetTxDigiFilts */
static void b43_nphy_ext_pa_set_tx_dig_filters(struct b43_wldev *dev)
{
	int i;
	for (i = 0; i < 15; i++)
		b43_phy_write(dev, B43_PHY_N(0x2C5 + i),
				tbl_tx_filter_coef_rev4[2][i]);
}

/* http://bcm-v4.sipsolutions.net/802.11/PHY/N/IpaSetTxDigiFilts */
static void b43_nphy_int_pa_set_tx_dig_filters(struct b43_wldev *dev)
{
	int i, j;
	/* B43_NPHY_TXF_20CO_S0A1, B43_NPHY_TXF_40CO_S0A1, unknown */
	static const u16 offset[] = { 0x186, 0x195, 0x2C5 };

	for (i = 0; i < 3; i++)
		for (j = 0; j < 15; j++)
			b43_phy_write(dev, B43_PHY_N(offset[i] + j),
					tbl_tx_filter_coef_rev4[i][j]);

	if (dev->phy.is_40mhz) {
		for (j = 0; j < 15; j++)
			b43_phy_write(dev, B43_PHY_N(offset[0] + j),
					tbl_tx_filter_coef_rev4[3][j]);
	} else if (b43_current_band(dev->wl) == IEEE80211_BAND_5GHZ) {
		for (j = 0; j < 15; j++)
			b43_phy_write(dev, B43_PHY_N(offset[0] + j),
					tbl_tx_filter_coef_rev4[5][j]);
	}

	if (dev->phy.channel == 14)
		for (j = 0; j < 15; j++)
			b43_phy_write(dev, B43_PHY_N(offset[0] + j),
					tbl_tx_filter_coef_rev4[6][j]);
}

/* http://bcm-v4.sipsolutions.net/802.11/PHY/N/GetTxGain */
static struct nphy_txgains b43_nphy_get_tx_gains(struct b43_wldev *dev)
{
	struct b43_phy_n *nphy = dev->phy.n;

	u16 curr_gain[2];
	struct nphy_txgains target;
	const u32 *table = NULL;

	if (!nphy->txpwrctrl) {
		int i;

		if (nphy->hang_avoid)
			b43_nphy_stay_in_carrier_search(dev, true);
		b43_ntab_read_bulk(dev, B43_NTAB16(7, 0x110), 2, curr_gain);
		if (nphy->hang_avoid)
			b43_nphy_stay_in_carrier_search(dev, false);

		for (i = 0; i < 2; ++i) {
			if (dev->phy.rev >= 3) {
				target.ipa[i] = curr_gain[i] & 0x000F;
				target.pad[i] = (curr_gain[i] & 0x00F0) >> 4;
				target.pga[i] = (curr_gain[i] & 0x0F00) >> 8;
				target.txgm[i] = (curr_gain[i] & 0x7000) >> 12;
			} else {
				target.ipa[i] = curr_gain[i] & 0x0003;
				target.pad[i] = (curr_gain[i] & 0x000C) >> 2;
				target.pga[i] = (curr_gain[i] & 0x0070) >> 4;
				target.txgm[i] = (curr_gain[i] & 0x0380) >> 7;
			}
		}
	} else {
		int i;
		u16 index[2];
		index[0] = (b43_phy_read(dev, B43_NPHY_C1_TXPCTL_STAT) &
			B43_NPHY_TXPCTL_STAT_BIDX) >>
			B43_NPHY_TXPCTL_STAT_BIDX_SHIFT;
		index[1] = (b43_phy_read(dev, B43_NPHY_C2_TXPCTL_STAT) &
			B43_NPHY_TXPCTL_STAT_BIDX) >>
			B43_NPHY_TXPCTL_STAT_BIDX_SHIFT;

		for (i = 0; i < 2; ++i) {
			if (dev->phy.rev >= 3) {
				enum ieee80211_band band =
					b43_current_band(dev->wl);

				if ((nphy->ipa2g_on &&
				     band == IEEE80211_BAND_2GHZ) ||
				    (nphy->ipa5g_on &&
				     band == IEEE80211_BAND_5GHZ)) {
					table = b43_nphy_get_ipa_gain_table(dev);
				} else {
					if (band == IEEE80211_BAND_5GHZ) {
						if (dev->phy.rev == 3)
							table = b43_ntab_tx_gain_rev3_5ghz;
						else if (dev->phy.rev == 4)
							table = b43_ntab_tx_gain_rev4_5ghz;
						else
							table = b43_ntab_tx_gain_rev5plus_5ghz;
					} else {
						table = b43_ntab_tx_gain_rev3plus_2ghz;
					}
				}

				target.ipa[i] = (table[index[i]] >> 16) & 0xF;
				target.pad[i] = (table[index[i]] >> 20) & 0xF;
				target.pga[i] = (table[index[i]] >> 24) & 0xF;
				target.txgm[i] = (table[index[i]] >> 28) & 0xF;
			} else {
				table = b43_ntab_tx_gain_rev0_1_2;

				target.ipa[i] = (table[index[i]] >> 16) & 0x3;
				target.pad[i] = (table[index[i]] >> 18) & 0x3;
				target.pga[i] = (table[index[i]] >> 20) & 0x7;
				target.txgm[i] = (table[index[i]] >> 23) & 0x7;
			}
		}
	}

	return target;
}

/* http://bcm-v4.sipsolutions.net/802.11/PHY/N/TxCalPhyCleanup */
static void b43_nphy_tx_cal_phy_cleanup(struct b43_wldev *dev)
{
	u16 *regs = dev->phy.n->tx_rx_cal_phy_saveregs;

	if (dev->phy.rev >= 3) {
		b43_phy_write(dev, B43_NPHY_AFECTL_C1, regs[0]);
		b43_phy_write(dev, B43_NPHY_AFECTL_C2, regs[1]);
		b43_phy_write(dev, B43_NPHY_AFECTL_OVER1, regs[2]);
		b43_phy_write(dev, B43_NPHY_AFECTL_OVER, regs[3]);
		b43_phy_write(dev, B43_NPHY_BBCFG, regs[4]);
		b43_ntab_write(dev, B43_NTAB16(8, 3), regs[5]);
		b43_ntab_write(dev, B43_NTAB16(8, 19), regs[6]);
		b43_phy_write(dev, B43_NPHY_RFCTL_INTC1, regs[7]);
		b43_phy_write(dev, B43_NPHY_RFCTL_INTC2, regs[8]);
		b43_phy_write(dev, B43_NPHY_PAPD_EN0, regs[9]);
		b43_phy_write(dev, B43_NPHY_PAPD_EN1, regs[10]);
		b43_nphy_reset_cca(dev);
	} else {
		b43_phy_maskset(dev, B43_NPHY_AFECTL_C1, 0x0FFF, regs[0]);
		b43_phy_maskset(dev, B43_NPHY_AFECTL_C2, 0x0FFF, regs[1]);
		b43_phy_write(dev, B43_NPHY_AFECTL_OVER, regs[2]);
		b43_ntab_write(dev, B43_NTAB16(8, 2), regs[3]);
		b43_ntab_write(dev, B43_NTAB16(8, 18), regs[4]);
		b43_phy_write(dev, B43_NPHY_RFCTL_INTC1, regs[5]);
		b43_phy_write(dev, B43_NPHY_RFCTL_INTC2, regs[6]);
	}
}

/* http://bcm-v4.sipsolutions.net/802.11/PHY/N/TxCalPhySetup */
static void b43_nphy_tx_cal_phy_setup(struct b43_wldev *dev)
{
	u16 *regs = dev->phy.n->tx_rx_cal_phy_saveregs;
	u16 tmp;

	regs[0] = b43_phy_read(dev, B43_NPHY_AFECTL_C1);
	regs[1] = b43_phy_read(dev, B43_NPHY_AFECTL_C2);
	if (dev->phy.rev >= 3) {
		b43_phy_maskset(dev, B43_NPHY_AFECTL_C1, 0xF0FF, 0x0A00);
		b43_phy_maskset(dev, B43_NPHY_AFECTL_C2, 0xF0FF, 0x0A00);

		tmp = b43_phy_read(dev, B43_NPHY_AFECTL_OVER1);
		regs[2] = tmp;
		b43_phy_write(dev, B43_NPHY_AFECTL_OVER1, tmp | 0x0600);

		tmp = b43_phy_read(dev, B43_NPHY_AFECTL_OVER);
		regs[3] = tmp;
		b43_phy_write(dev, B43_NPHY_AFECTL_OVER, tmp | 0x0600);

		regs[4] = b43_phy_read(dev, B43_NPHY_BBCFG);
		b43_phy_mask(dev, B43_NPHY_BBCFG,
			     ~B43_NPHY_BBCFG_RSTRX & 0xFFFF);

		tmp = b43_ntab_read(dev, B43_NTAB16(8, 3));
		regs[5] = tmp;
		b43_ntab_write(dev, B43_NTAB16(8, 3), 0);

		tmp = b43_ntab_read(dev, B43_NTAB16(8, 19));
		regs[6] = tmp;
		b43_ntab_write(dev, B43_NTAB16(8, 19), 0);
		regs[7] = b43_phy_read(dev, B43_NPHY_RFCTL_INTC1);
		regs[8] = b43_phy_read(dev, B43_NPHY_RFCTL_INTC2);

		b43_nphy_rf_control_intc_override(dev, 2, 1, 3);
		b43_nphy_rf_control_intc_override(dev, 1, 2, 1);
		b43_nphy_rf_control_intc_override(dev, 1, 8, 2);

		regs[9] = b43_phy_read(dev, B43_NPHY_PAPD_EN0);
		regs[10] = b43_phy_read(dev, B43_NPHY_PAPD_EN1);
		b43_phy_mask(dev, B43_NPHY_PAPD_EN0, ~0x0001);
		b43_phy_mask(dev, B43_NPHY_PAPD_EN1, ~0x0001);
	} else {
		b43_phy_maskset(dev, B43_NPHY_AFECTL_C1, 0x0FFF, 0xA000);
		b43_phy_maskset(dev, B43_NPHY_AFECTL_C2, 0x0FFF, 0xA000);
		tmp = b43_phy_read(dev, B43_NPHY_AFECTL_OVER);
		regs[2] = tmp;
		b43_phy_write(dev, B43_NPHY_AFECTL_OVER, tmp | 0x3000);
		tmp = b43_ntab_read(dev, B43_NTAB16(8, 2));
		regs[3] = tmp;
		tmp |= 0x2000;
		b43_ntab_write(dev, B43_NTAB16(8, 2), tmp);
		tmp = b43_ntab_read(dev, B43_NTAB16(8, 18));
		regs[4] = tmp;
		tmp |= 0x2000;
		b43_ntab_write(dev, B43_NTAB16(8, 18), tmp);
		regs[5] = b43_phy_read(dev, B43_NPHY_RFCTL_INTC1);
		regs[6] = b43_phy_read(dev, B43_NPHY_RFCTL_INTC2);
		if (b43_current_band(dev->wl) == IEEE80211_BAND_5GHZ)
			tmp = 0x0180;
		else
			tmp = 0x0120;
		b43_phy_write(dev, B43_NPHY_RFCTL_INTC1, tmp);
		b43_phy_write(dev, B43_NPHY_RFCTL_INTC2, tmp);
	}
}

/* http://bcm-v4.sipsolutions.net/802.11/PHY/N/SaveCal */
static void b43_nphy_save_cal(struct b43_wldev *dev)
{
	struct b43_phy_n *nphy = dev->phy.n;

	struct b43_phy_n_iq_comp *rxcal_coeffs = NULL;
	u16 *txcal_radio_regs = NULL;
	struct b43_chanspec *iqcal_chanspec;
	u16 *table = NULL;

	if (nphy->hang_avoid)
		b43_nphy_stay_in_carrier_search(dev, 1);

	if (b43_current_band(dev->wl) == IEEE80211_BAND_2GHZ) {
		rxcal_coeffs = &nphy->cal_cache.rxcal_coeffs_2G;
		txcal_radio_regs = nphy->cal_cache.txcal_radio_regs_2G;
		iqcal_chanspec = &nphy->iqcal_chanspec_2G;
		table = nphy->cal_cache.txcal_coeffs_2G;
	} else {
		rxcal_coeffs = &nphy->cal_cache.rxcal_coeffs_5G;
		txcal_radio_regs = nphy->cal_cache.txcal_radio_regs_5G;
		iqcal_chanspec = &nphy->iqcal_chanspec_5G;
		table = nphy->cal_cache.txcal_coeffs_5G;
	}

	b43_nphy_rx_iq_coeffs(dev, false, rxcal_coeffs);
	/* TODO use some definitions */
	if (dev->phy.rev >= 3) {
		txcal_radio_regs[0] = b43_radio_read(dev, 0x2021);
		txcal_radio_regs[1] = b43_radio_read(dev, 0x2022);
		txcal_radio_regs[2] = b43_radio_read(dev, 0x3021);
		txcal_radio_regs[3] = b43_radio_read(dev, 0x3022);
		txcal_radio_regs[4] = b43_radio_read(dev, 0x2023);
		txcal_radio_regs[5] = b43_radio_read(dev, 0x2024);
		txcal_radio_regs[6] = b43_radio_read(dev, 0x3023);
		txcal_radio_regs[7] = b43_radio_read(dev, 0x3024);
	} else {
		txcal_radio_regs[0] = b43_radio_read(dev, 0x8B);
		txcal_radio_regs[1] = b43_radio_read(dev, 0xBA);
		txcal_radio_regs[2] = b43_radio_read(dev, 0x8D);
		txcal_radio_regs[3] = b43_radio_read(dev, 0xBC);
	}
	iqcal_chanspec->center_freq = dev->phy.channel_freq;
	iqcal_chanspec->channel_type = dev->phy.channel_type;
	b43_ntab_read_bulk(dev, B43_NTAB16(15, 80), 8, table);

	if (nphy->hang_avoid)
		b43_nphy_stay_in_carrier_search(dev, 0);
}

/* http://bcm-v4.sipsolutions.net/802.11/PHY/N/RestoreCal */
static void b43_nphy_restore_cal(struct b43_wldev *dev)
{
	struct b43_phy_n *nphy = dev->phy.n;

	u16 coef[4];
	u16 *loft = NULL;
	u16 *table = NULL;

	int i;
	u16 *txcal_radio_regs = NULL;
	struct b43_phy_n_iq_comp *rxcal_coeffs = NULL;

	if (b43_current_band(dev->wl) == IEEE80211_BAND_2GHZ) {
		if (!nphy->iqcal_chanspec_2G.center_freq)
			return;
		table = nphy->cal_cache.txcal_coeffs_2G;
		loft = &nphy->cal_cache.txcal_coeffs_2G[5];
	} else {
		if (!nphy->iqcal_chanspec_5G.center_freq)
			return;
		table = nphy->cal_cache.txcal_coeffs_5G;
		loft = &nphy->cal_cache.txcal_coeffs_5G[5];
	}

	b43_ntab_write_bulk(dev, B43_NTAB16(15, 80), 4, table);

	for (i = 0; i < 4; i++) {
		if (dev->phy.rev >= 3)
			table[i] = coef[i];
		else
			coef[i] = 0;
	}

	b43_ntab_write_bulk(dev, B43_NTAB16(15, 88), 4, coef);
	b43_ntab_write_bulk(dev, B43_NTAB16(15, 85), 2, loft);
	b43_ntab_write_bulk(dev, B43_NTAB16(15, 93), 2, loft);

	if (dev->phy.rev < 2)
		b43_nphy_tx_iq_workaround(dev);

	if (b43_current_band(dev->wl) == IEEE80211_BAND_2GHZ) {
		txcal_radio_regs = nphy->cal_cache.txcal_radio_regs_2G;
		rxcal_coeffs = &nphy->cal_cache.rxcal_coeffs_2G;
	} else {
		txcal_radio_regs = nphy->cal_cache.txcal_radio_regs_5G;
		rxcal_coeffs = &nphy->cal_cache.rxcal_coeffs_5G;
	}

	/* TODO use some definitions */
	if (dev->phy.rev >= 3) {
		b43_radio_write(dev, 0x2021, txcal_radio_regs[0]);
		b43_radio_write(dev, 0x2022, txcal_radio_regs[1]);
		b43_radio_write(dev, 0x3021, txcal_radio_regs[2]);
		b43_radio_write(dev, 0x3022, txcal_radio_regs[3]);
		b43_radio_write(dev, 0x2023, txcal_radio_regs[4]);
		b43_radio_write(dev, 0x2024, txcal_radio_regs[5]);
		b43_radio_write(dev, 0x3023, txcal_radio_regs[6]);
		b43_radio_write(dev, 0x3024, txcal_radio_regs[7]);
	} else {
		b43_radio_write(dev, 0x8B, txcal_radio_regs[0]);
		b43_radio_write(dev, 0xBA, txcal_radio_regs[1]);
		b43_radio_write(dev, 0x8D, txcal_radio_regs[2]);
		b43_radio_write(dev, 0xBC, txcal_radio_regs[3]);
	}
	b43_nphy_rx_iq_coeffs(dev, true, rxcal_coeffs);
}

/* http://bcm-v4.sipsolutions.net/802.11/PHY/N/CalTxIqlo */
static int b43_nphy_cal_tx_iq_lo(struct b43_wldev *dev,
				struct nphy_txgains target,
				bool full, bool mphase)
{
	struct b43_phy_n *nphy = dev->phy.n;
	int i;
	int error = 0;
	int freq;
	bool avoid = false;
	u8 length;
	u16 tmp, core, type, count, max, numb, last, cmd;
	const u16 *table;
	bool phy6or5x;

	u16 buffer[11];
	u16 diq_start = 0;
	u16 save[2];
	u16 gain[2];
	struct nphy_iqcal_params params[2];
	bool updated[2] = { };

	b43_nphy_stay_in_carrier_search(dev, true);

	if (dev->phy.rev >= 4) {
		avoid = nphy->hang_avoid;
		nphy->hang_avoid = 0;
	}

	b43_ntab_read_bulk(dev, B43_NTAB16(7, 0x110), 2, save);

	for (i = 0; i < 2; i++) {
		b43_nphy_iq_cal_gain_params(dev, i, target, &params[i]);
		gain[i] = params[i].cal_gain;
	}

	b43_ntab_write_bulk(dev, B43_NTAB16(7, 0x110), 2, gain);

	b43_nphy_tx_cal_radio_setup(dev);
	b43_nphy_tx_cal_phy_setup(dev);

	phy6or5x = dev->phy.rev >= 6 ||
		(dev->phy.rev == 5 && nphy->ipa2g_on &&
		b43_current_band(dev->wl) == IEEE80211_BAND_2GHZ);
	if (phy6or5x) {
		if (dev->phy.is_40mhz) {
			b43_ntab_write_bulk(dev, B43_NTAB16(15, 0), 18,
					tbl_tx_iqlo_cal_loft_ladder_40);
			b43_ntab_write_bulk(dev, B43_NTAB16(15, 32), 18,
					tbl_tx_iqlo_cal_iqimb_ladder_40);
		} else {
			b43_ntab_write_bulk(dev, B43_NTAB16(15, 0), 18,
					tbl_tx_iqlo_cal_loft_ladder_20);
			b43_ntab_write_bulk(dev, B43_NTAB16(15, 32), 18,
					tbl_tx_iqlo_cal_iqimb_ladder_20);
		}
	}

	b43_phy_write(dev, B43_NPHY_IQLOCAL_CMDGCTL, 0x8AA9);

	if (!dev->phy.is_40mhz)
		freq = 2500;
	else
		freq = 5000;

	if (nphy->mphase_cal_phase_id > 2)
		b43_nphy_run_samples(dev, (dev->phy.is_40mhz ? 40 : 20) * 8,
					0xFFFF, 0, true, false);
	else
		error = b43_nphy_tx_tone(dev, freq, 250, true, false);

	if (error == 0) {
		if (nphy->mphase_cal_phase_id > 2) {
			table = nphy->mphase_txcal_bestcoeffs;
			length = 11;
			if (dev->phy.rev < 3)
				length -= 2;
		} else {
			if (!full && nphy->txiqlocal_coeffsvalid) {
				table = nphy->txiqlocal_bestc;
				length = 11;
				if (dev->phy.rev < 3)
					length -= 2;
			} else {
				full = true;
				if (dev->phy.rev >= 3) {
					table = tbl_tx_iqlo_cal_startcoefs_nphyrev3;
					length = B43_NTAB_TX_IQLO_CAL_STARTCOEFS_REV3;
				} else {
					table = tbl_tx_iqlo_cal_startcoefs;
					length = B43_NTAB_TX_IQLO_CAL_STARTCOEFS;
				}
			}
		}

		b43_ntab_write_bulk(dev, B43_NTAB16(15, 64), length, table);

		if (full) {
			if (dev->phy.rev >= 3)
				max = B43_NTAB_TX_IQLO_CAL_CMDS_FULLCAL_REV3;
			else
				max = B43_NTAB_TX_IQLO_CAL_CMDS_FULLCAL;
		} else {
			if (dev->phy.rev >= 3)
				max = B43_NTAB_TX_IQLO_CAL_CMDS_RECAL_REV3;
			else
				max = B43_NTAB_TX_IQLO_CAL_CMDS_RECAL;
		}

		if (mphase) {
			count = nphy->mphase_txcal_cmdidx;
			numb = min(max,
				(u16)(count + nphy->mphase_txcal_numcmds));
		} else {
			count = 0;
			numb = max;
		}

		for (; count < numb; count++) {
			if (full) {
				if (dev->phy.rev >= 3)
					cmd = tbl_tx_iqlo_cal_cmds_fullcal_nphyrev3[count];
				else
					cmd = tbl_tx_iqlo_cal_cmds_fullcal[count];
			} else {
				if (dev->phy.rev >= 3)
					cmd = tbl_tx_iqlo_cal_cmds_recal_nphyrev3[count];
				else
					cmd = tbl_tx_iqlo_cal_cmds_recal[count];
			}

			core = (cmd & 0x3000) >> 12;
			type = (cmd & 0x0F00) >> 8;

			if (phy6or5x && updated[core] == 0) {
				b43_nphy_update_tx_cal_ladder(dev, core);
				updated[core] = 1;
			}

			tmp = (params[core].ncorr[type] << 8) | 0x66;
			b43_phy_write(dev, B43_NPHY_IQLOCAL_CMDNNUM, tmp);

			if (type == 1 || type == 3 || type == 4) {
				buffer[0] = b43_ntab_read(dev,
						B43_NTAB16(15, 69 + core));
				diq_start = buffer[0];
				buffer[0] = 0;
				b43_ntab_write(dev, B43_NTAB16(15, 69 + core),
						0);
			}

			b43_phy_write(dev, B43_NPHY_IQLOCAL_CMD, cmd);
			for (i = 0; i < 2000; i++) {
				tmp = b43_phy_read(dev, B43_NPHY_IQLOCAL_CMD);
				if (tmp & 0xC000)
					break;
				udelay(10);
			}

			b43_ntab_read_bulk(dev, B43_NTAB16(15, 96), length,
						buffer);
			b43_ntab_write_bulk(dev, B43_NTAB16(15, 64), length,
						buffer);

			if (type == 1 || type == 3 || type == 4)
				buffer[0] = diq_start;
		}

		if (mphase)
			nphy->mphase_txcal_cmdidx = (numb >= max) ? 0 : numb;

		last = (dev->phy.rev < 3) ? 6 : 7;

		if (!mphase || nphy->mphase_cal_phase_id == last) {
			b43_ntab_write_bulk(dev, B43_NTAB16(15, 96), 4, buffer);
			b43_ntab_read_bulk(dev, B43_NTAB16(15, 80), 4, buffer);
			if (dev->phy.rev < 3) {
				buffer[0] = 0;
				buffer[1] = 0;
				buffer[2] = 0;
				buffer[3] = 0;
			}
			b43_ntab_write_bulk(dev, B43_NTAB16(15, 88), 4,
						buffer);
			b43_ntab_read_bulk(dev, B43_NTAB16(15, 101), 2,
						buffer);
			b43_ntab_write_bulk(dev, B43_NTAB16(15, 85), 2,
						buffer);
			b43_ntab_write_bulk(dev, B43_NTAB16(15, 93), 2,
						buffer);
			length = 11;
			if (dev->phy.rev < 3)
				length -= 2;
			b43_ntab_read_bulk(dev, B43_NTAB16(15, 96), length,
						nphy->txiqlocal_bestc);
			nphy->txiqlocal_coeffsvalid = true;
			nphy->txiqlocal_chanspec.center_freq =
							dev->phy.channel_freq;
			nphy->txiqlocal_chanspec.channel_type =
							dev->phy.channel_type;
		} else {
			length = 11;
			if (dev->phy.rev < 3)
				length -= 2;
			b43_ntab_read_bulk(dev, B43_NTAB16(15, 96), length,
						nphy->mphase_txcal_bestcoeffs);
		}

		b43_nphy_stop_playback(dev);
		b43_phy_write(dev, B43_NPHY_IQLOCAL_CMDGCTL, 0);
	}

	b43_nphy_tx_cal_phy_cleanup(dev);
	b43_ntab_write_bulk(dev, B43_NTAB16(7, 0x110), 2, save);

	if (dev->phy.rev < 2 && (!mphase || nphy->mphase_cal_phase_id == last))
		b43_nphy_tx_iq_workaround(dev);

	if (dev->phy.rev >= 4)
		nphy->hang_avoid = avoid;

	b43_nphy_stay_in_carrier_search(dev, false);

	return error;
}

/* http://bcm-v4.sipsolutions.net/802.11/PHY/N/ReapplyTxCalCoeffs */
static void b43_nphy_reapply_tx_cal_coeffs(struct b43_wldev *dev)
{
	struct b43_phy_n *nphy = dev->phy.n;
	u8 i;
	u16 buffer[7];
	bool equal = true;

	if (!nphy->txiqlocal_coeffsvalid ||
	    nphy->txiqlocal_chanspec.center_freq != dev->phy.channel_freq ||
	    nphy->txiqlocal_chanspec.channel_type != dev->phy.channel_type)
		return;

	b43_ntab_read_bulk(dev, B43_NTAB16(15, 80), 7, buffer);
	for (i = 0; i < 4; i++) {
		if (buffer[i] != nphy->txiqlocal_bestc[i]) {
			equal = false;
			break;
		}
	}

	if (!equal) {
		b43_ntab_write_bulk(dev, B43_NTAB16(15, 80), 4,
					nphy->txiqlocal_bestc);
		for (i = 0; i < 4; i++)
			buffer[i] = 0;
		b43_ntab_write_bulk(dev, B43_NTAB16(15, 88), 4,
					buffer);
		b43_ntab_write_bulk(dev, B43_NTAB16(15, 85), 2,
					&nphy->txiqlocal_bestc[5]);
		b43_ntab_write_bulk(dev, B43_NTAB16(15, 93), 2,
					&nphy->txiqlocal_bestc[5]);
	}
}

/* http://bcm-v4.sipsolutions.net/802.11/PHY/N/CalRxIqRev2 */
static int b43_nphy_rev2_cal_rx_iq(struct b43_wldev *dev,
			struct nphy_txgains target, u8 type, bool debug)
{
	struct b43_phy_n *nphy = dev->phy.n;
	int i, j, index;
	u8 rfctl[2];
	u8 afectl_core;
	u16 tmp[6];
	u16 uninitialized_var(cur_hpf1), uninitialized_var(cur_hpf2), cur_lna;
	u32 real, imag;
	enum ieee80211_band band;

	u8 use;
	u16 cur_hpf;
	u16 lna[3] = { 3, 3, 1 };
	u16 hpf1[3] = { 7, 2, 0 };
	u16 hpf2[3] = { 2, 0, 0 };
	u32 power[3] = { };
	u16 gain_save[2];
	u16 cal_gain[2];
	struct nphy_iqcal_params cal_params[2];
	struct nphy_iq_est est;
	int ret = 0;
	bool playtone = true;
	int desired = 13;

	b43_nphy_stay_in_carrier_search(dev, 1);

	if (dev->phy.rev < 2)
		b43_nphy_reapply_tx_cal_coeffs(dev);
	b43_ntab_read_bulk(dev, B43_NTAB16(7, 0x110), 2, gain_save);
	for (i = 0; i < 2; i++) {
		b43_nphy_iq_cal_gain_params(dev, i, target, &cal_params[i]);
		cal_gain[i] = cal_params[i].cal_gain;
	}
	b43_ntab_write_bulk(dev, B43_NTAB16(7, 0x110), 2, cal_gain);

	for (i = 0; i < 2; i++) {
		if (i == 0) {
			rfctl[0] = B43_NPHY_RFCTL_INTC1;
			rfctl[1] = B43_NPHY_RFCTL_INTC2;
			afectl_core = B43_NPHY_AFECTL_C1;
		} else {
			rfctl[0] = B43_NPHY_RFCTL_INTC2;
			rfctl[1] = B43_NPHY_RFCTL_INTC1;
			afectl_core = B43_NPHY_AFECTL_C2;
		}

		tmp[1] = b43_phy_read(dev, B43_NPHY_RFSEQCA);
		tmp[2] = b43_phy_read(dev, afectl_core);
		tmp[3] = b43_phy_read(dev, B43_NPHY_AFECTL_OVER);
		tmp[4] = b43_phy_read(dev, rfctl[0]);
		tmp[5] = b43_phy_read(dev, rfctl[1]);

		b43_phy_maskset(dev, B43_NPHY_RFSEQCA,
				~B43_NPHY_RFSEQCA_RXDIS & 0xFFFF,
				((1 - i) << B43_NPHY_RFSEQCA_RXDIS_SHIFT));
		b43_phy_maskset(dev, B43_NPHY_RFSEQCA, ~B43_NPHY_RFSEQCA_TXEN,
				(1 - i));
		b43_phy_set(dev, afectl_core, 0x0006);
		b43_phy_set(dev, B43_NPHY_AFECTL_OVER, 0x0006);

		band = b43_current_band(dev->wl);

		if (nphy->rxcalparams & 0xFF000000) {
			if (band == IEEE80211_BAND_5GHZ)
				b43_phy_write(dev, rfctl[0], 0x140);
			else
				b43_phy_write(dev, rfctl[0], 0x110);
		} else {
			if (band == IEEE80211_BAND_5GHZ)
				b43_phy_write(dev, rfctl[0], 0x180);
			else
				b43_phy_write(dev, rfctl[0], 0x120);
		}

		if (band == IEEE80211_BAND_5GHZ)
			b43_phy_write(dev, rfctl[1], 0x148);
		else
			b43_phy_write(dev, rfctl[1], 0x114);

		if (nphy->rxcalparams & 0x10000) {
			b43_radio_maskset(dev, B2055_C1_GENSPARE2, 0xFC,
					(i + 1));
			b43_radio_maskset(dev, B2055_C2_GENSPARE2, 0xFC,
					(2 - i));
		}

		for (j = 0; j < 4; j++) {
			if (j < 3) {
				cur_lna = lna[j];
				cur_hpf1 = hpf1[j];
				cur_hpf2 = hpf2[j];
			} else {
				if (power[1] > 10000) {
					use = 1;
					cur_hpf = cur_hpf1;
					index = 2;
				} else {
					if (power[0] > 10000) {
						use = 1;
						cur_hpf = cur_hpf1;
						index = 1;
					} else {
						index = 0;
						use = 2;
						cur_hpf = cur_hpf2;
					}
				}
				cur_lna = lna[index];
				cur_hpf1 = hpf1[index];
				cur_hpf2 = hpf2[index];
				cur_hpf += desired - hweight32(power[index]);
				cur_hpf = clamp_val(cur_hpf, 0, 10);
				if (use == 1)
					cur_hpf1 = cur_hpf;
				else
					cur_hpf2 = cur_hpf;
			}

			tmp[0] = ((cur_hpf2 << 8) | (cur_hpf1 << 4) |
					(cur_lna << 2));
			b43_nphy_rf_control_override(dev, 0x400, tmp[0], 3,
									false);
			b43_nphy_force_rf_sequence(dev, B43_RFSEQ_RESET2RX);
			b43_nphy_stop_playback(dev);

			if (playtone) {
				ret = b43_nphy_tx_tone(dev, 4000,
						(nphy->rxcalparams & 0xFFFF),
						false, false);
				playtone = false;
			} else {
				b43_nphy_run_samples(dev, 160, 0xFFFF, 0,
							false, false);
			}

			if (ret == 0) {
				if (j < 3) {
					b43_nphy_rx_iq_est(dev, &est, 1024, 32,
									false);
					if (i == 0) {
						real = est.i0_pwr;
						imag = est.q0_pwr;
					} else {
						real = est.i1_pwr;
						imag = est.q1_pwr;
					}
					power[i] = ((real + imag) / 1024) + 1;
				} else {
					b43_nphy_calc_rx_iq_comp(dev, 1 << i);
				}
				b43_nphy_stop_playback(dev);
			}

			if (ret != 0)
				break;
		}

		b43_radio_mask(dev, B2055_C1_GENSPARE2, 0xFC);
		b43_radio_mask(dev, B2055_C2_GENSPARE2, 0xFC);
		b43_phy_write(dev, rfctl[1], tmp[5]);
		b43_phy_write(dev, rfctl[0], tmp[4]);
		b43_phy_write(dev, B43_NPHY_AFECTL_OVER, tmp[3]);
		b43_phy_write(dev, afectl_core, tmp[2]);
		b43_phy_write(dev, B43_NPHY_RFSEQCA, tmp[1]);

		if (ret != 0)
			break;
	}

	b43_nphy_rf_control_override(dev, 0x400, 0, 3, true);
	b43_nphy_force_rf_sequence(dev, B43_RFSEQ_RESET2RX);
	b43_ntab_write_bulk(dev, B43_NTAB16(7, 0x110), 2, gain_save);

	b43_nphy_stay_in_carrier_search(dev, 0);

	return ret;
}

static int b43_nphy_rev3_cal_rx_iq(struct b43_wldev *dev,
			struct nphy_txgains target, u8 type, bool debug)
{
	return -1;
}

/* http://bcm-v4.sipsolutions.net/802.11/PHY/N/CalRxIq */
static int b43_nphy_cal_rx_iq(struct b43_wldev *dev,
			struct nphy_txgains target, u8 type, bool debug)
{
	if (dev->phy.rev >= 3)
		return b43_nphy_rev3_cal_rx_iq(dev, target, type, debug);
	else
		return b43_nphy_rev2_cal_rx_iq(dev, target, type, debug);
}

/* http://bcm-v4.sipsolutions.net/802.11/PHY/N/MacPhyClkSet */
static void b43_nphy_mac_phy_clock_set(struct b43_wldev *dev, bool on)
{
	u32 tmslow = ssb_read32(dev->dev, SSB_TMSLOW);
	if (on)
		tmslow |= B43_TMSLOW_MACPHYCLKEN;
	else
		tmslow &= ~B43_TMSLOW_MACPHYCLKEN;
	ssb_write32(dev->dev, SSB_TMSLOW, tmslow);
}

/* http://bcm-v4.sipsolutions.net/802.11/PHY/N/RxCoreSetState */
static void b43_nphy_set_rx_core_state(struct b43_wldev *dev, u8 mask)
{
	struct b43_phy *phy = &dev->phy;
	struct b43_phy_n *nphy = phy->n;
	/* u16 buf[16]; it's rev3+ */

	nphy->phyrxchain = mask;

	if (0 /* FIXME clk */)
		return;

	b43_mac_suspend(dev);

	if (nphy->hang_avoid)
		b43_nphy_stay_in_carrier_search(dev, true);

	b43_phy_maskset(dev, B43_NPHY_RFSEQCA, ~B43_NPHY_RFSEQCA_RXEN,
			(mask & 0x3) << B43_NPHY_RFSEQCA_RXEN_SHIFT);

	if ((mask & 0x3) != 0x3) {
		b43_phy_write(dev, B43_NPHY_HPANT_SWTHRES, 1);
		if (dev->phy.rev >= 3) {
			/* TODO */
		}
	} else {
		b43_phy_write(dev, B43_NPHY_HPANT_SWTHRES, 0x1E);
		if (dev->phy.rev >= 3) {
			/* TODO */
		}
	}

	b43_nphy_force_rf_sequence(dev, B43_RFSEQ_RESET2RX);

	if (nphy->hang_avoid)
		b43_nphy_stay_in_carrier_search(dev, false);

	b43_mac_enable(dev);
}

/*
 * Init N-PHY
 * http://bcm-v4.sipsolutions.net/802.11/PHY/Init/N
 */
int b43_phy_initn(struct b43_wldev *dev)
{
	struct ssb_bus *bus = dev->dev->bus;
	struct b43_phy *phy = &dev->phy;
	struct b43_phy_n *nphy = phy->n;
	u8 tx_pwr_state;
	struct nphy_txgains target;
	u16 tmp;
	enum ieee80211_band tmp2;
	bool do_rssi_cal;

	u16 clip[2];
	bool do_cal = false;

	if ((dev->phy.rev >= 3) &&
	   (bus->sprom.boardflags_lo & B43_BFL_EXTLNA) &&
	   (b43_current_band(dev->wl) == IEEE80211_BAND_2GHZ)) {
		chipco_set32(&dev->dev->bus->chipco, SSB_CHIPCO_CHIPCTL, 0x40);
	}
	nphy->deaf_count = 0;
	b43_nphy_tables_init(dev);
	nphy->crsminpwr_adjusted = false;
	nphy->noisevars_adjusted = false;

	/* Clear all overrides */
	if (dev->phy.rev >= 3) {
		b43_phy_write(dev, B43_NPHY_TXF_40CO_B1S1, 0);
		b43_phy_write(dev, B43_NPHY_RFCTL_OVER, 0);
		b43_phy_write(dev, B43_NPHY_TXF_40CO_B1S0, 0);
		b43_phy_write(dev, B43_NPHY_TXF_40CO_B32S1, 0);
	} else {
		b43_phy_write(dev, B43_NPHY_RFCTL_OVER, 0);
	}
	b43_phy_write(dev, B43_NPHY_RFCTL_INTC1, 0);
	b43_phy_write(dev, B43_NPHY_RFCTL_INTC2, 0);
	if (dev->phy.rev < 6) {
		b43_phy_write(dev, B43_NPHY_RFCTL_INTC3, 0);
		b43_phy_write(dev, B43_NPHY_RFCTL_INTC4, 0);
	}
	b43_phy_mask(dev, B43_NPHY_RFSEQMODE,
		     ~(B43_NPHY_RFSEQMODE_CAOVER |
		       B43_NPHY_RFSEQMODE_TROVER));
	if (dev->phy.rev >= 3)
		b43_phy_write(dev, B43_NPHY_AFECTL_OVER1, 0);
	b43_phy_write(dev, B43_NPHY_AFECTL_OVER, 0);

	if (dev->phy.rev <= 2) {
		tmp = (dev->phy.rev == 2) ? 0x3B : 0x40;
		b43_phy_maskset(dev, B43_NPHY_BPHY_CTL3,
				~B43_NPHY_BPHY_CTL3_SCALE,
				tmp << B43_NPHY_BPHY_CTL3_SCALE_SHIFT);
	}
	b43_phy_write(dev, B43_NPHY_AFESEQ_TX2RX_PUD_20M, 0x20);
	b43_phy_write(dev, B43_NPHY_AFESEQ_TX2RX_PUD_40M, 0x20);

	if (bus->sprom.boardflags2_lo & 0x100 ||
	    (bus->boardinfo.vendor == PCI_VENDOR_ID_APPLE &&
	     bus->boardinfo.type == 0x8B))
		b43_phy_write(dev, B43_NPHY_TXREALFD, 0xA0);
	else
		b43_phy_write(dev, B43_NPHY_TXREALFD, 0xB8);
	b43_phy_write(dev, B43_NPHY_MIMO_CRSTXEXT, 0xC8);
	b43_phy_write(dev, B43_NPHY_PLOAD_CSENSE_EXTLEN, 0x50);
	b43_phy_write(dev, B43_NPHY_TXRIFS_FRDEL, 0x30);

	b43_nphy_update_mimo_config(dev, nphy->preamble_override);
	b43_nphy_update_txrx_chain(dev);

	if (phy->rev < 2) {
		b43_phy_write(dev, B43_NPHY_DUP40_GFBL, 0xAA8);
		b43_phy_write(dev, B43_NPHY_DUP40_BL, 0x9A4);
	}

	tmp2 = b43_current_band(dev->wl);
	if ((nphy->ipa2g_on && tmp2 == IEEE80211_BAND_2GHZ) ||
	    (nphy->ipa5g_on && tmp2 == IEEE80211_BAND_5GHZ)) {
		b43_phy_set(dev, B43_NPHY_PAPD_EN0, 0x1);
		b43_phy_maskset(dev, B43_NPHY_EPS_TABLE_ADJ0, 0x007F,
				nphy->papd_epsilon_offset[0] << 7);
		b43_phy_set(dev, B43_NPHY_PAPD_EN1, 0x1);
		b43_phy_maskset(dev, B43_NPHY_EPS_TABLE_ADJ1, 0x007F,
				nphy->papd_epsilon_offset[1] << 7);
		b43_nphy_int_pa_set_tx_dig_filters(dev);
	} else if (phy->rev >= 5) {
		b43_nphy_ext_pa_set_tx_dig_filters(dev);
	}

	b43_nphy_workarounds(dev);

	/* Reset CCA, in init code it differs a little from standard way */
	b43_nphy_bmac_clock_fgc(dev, 1);
	tmp = b43_phy_read(dev, B43_NPHY_BBCFG);
	b43_phy_write(dev, B43_NPHY_BBCFG, tmp | B43_NPHY_BBCFG_RSTCCA);
	b43_phy_write(dev, B43_NPHY_BBCFG, tmp & ~B43_NPHY_BBCFG_RSTCCA);
	b43_nphy_bmac_clock_fgc(dev, 0);

	b43_nphy_mac_phy_clock_set(dev, true);

	b43_nphy_pa_override(dev, false);
	b43_nphy_force_rf_sequence(dev, B43_RFSEQ_RX2TX);
	b43_nphy_force_rf_sequence(dev, B43_RFSEQ_RESET2RX);
	b43_nphy_pa_override(dev, true);

	b43_nphy_classifier(dev, 0, 0);
	b43_nphy_read_clip_detection(dev, clip);
	if (b43_current_band(dev->wl) == IEEE80211_BAND_2GHZ)
		b43_nphy_bphy_init(dev);

	tx_pwr_state = nphy->txpwrctrl;
	b43_nphy_tx_power_ctrl(dev, false);
	b43_nphy_tx_power_fix(dev);
	/* TODO N PHY TX Power Control Idle TSSI */
	/* TODO N PHY TX Power Control Setup */

	if (phy->rev >= 3) {
		/* TODO */
	} else {
		b43_ntab_write_bulk(dev, B43_NTAB32(26, 192), 128,
					b43_ntab_tx_gain_rev0_1_2);
		b43_ntab_write_bulk(dev, B43_NTAB32(27, 192), 128,
					b43_ntab_tx_gain_rev0_1_2);
	}

	if (nphy->phyrxchain != 3)
		b43_nphy_set_rx_core_state(dev, nphy->phyrxchain);
	if (nphy->mphase_cal_phase_id > 0)
		;/* TODO PHY Periodic Calibration Multi-Phase Restart */

	do_rssi_cal = false;
	if (phy->rev >= 3) {
		if (b43_current_band(dev->wl) == IEEE80211_BAND_2GHZ)
			do_rssi_cal = !nphy->rssical_chanspec_2G.center_freq;
		else
			do_rssi_cal = !nphy->rssical_chanspec_5G.center_freq;

		if (do_rssi_cal)
			b43_nphy_rssi_cal(dev);
		else
			b43_nphy_restore_rssi_cal(dev);
	} else {
		b43_nphy_rssi_cal(dev);
	}

	if (!((nphy->measure_hold & 0x6) != 0)) {
		if (b43_current_band(dev->wl) == IEEE80211_BAND_2GHZ)
			do_cal = !nphy->iqcal_chanspec_2G.center_freq;
		else
			do_cal = !nphy->iqcal_chanspec_5G.center_freq;

		if (nphy->mute)
			do_cal = false;

		if (do_cal) {
			target = b43_nphy_get_tx_gains(dev);

			if (nphy->antsel_type == 2)
				b43_nphy_superswitch_init(dev, true);
			if (nphy->perical != 2) {
				b43_nphy_rssi_cal(dev);
				if (phy->rev >= 3) {
					nphy->cal_orig_pwr_idx[0] =
					    nphy->txpwrindex[0].index_internal;
					nphy->cal_orig_pwr_idx[1] =
					    nphy->txpwrindex[1].index_internal;
					/* TODO N PHY Pre Calibrate TX Gain */
					target = b43_nphy_get_tx_gains(dev);
				}
				if (!b43_nphy_cal_tx_iq_lo(dev, target, true, false))
					if (b43_nphy_cal_rx_iq(dev, target, 2, 0) == 0)
						b43_nphy_save_cal(dev);
			} else if (nphy->mphase_cal_phase_id == 0)
				;/* N PHY Periodic Calibration with arg 3 */
		} else {
			b43_nphy_restore_cal(dev);
		}
	}

	b43_nphy_tx_pwr_ctrl_coef_setup(dev);
	b43_nphy_tx_power_ctrl(dev, tx_pwr_state);
	b43_phy_write(dev, B43_NPHY_TXMACIF_HOLDOFF, 0x0015);
	b43_phy_write(dev, B43_NPHY_TXMACDELAY, 0x0320);
	if (phy->rev >= 3 && phy->rev <= 6)
		b43_phy_write(dev, B43_NPHY_PLOAD_CSENSE_EXTLEN, 0x0014);
	b43_nphy_tx_lp_fbw(dev);
	if (phy->rev >= 3)
		b43_nphy_spur_workaround(dev);

	return 0;
}

/* http://bcm-v4.sipsolutions.net/802.11/PHY/N/ChanspecSetup */
static void b43_nphy_channel_setup(struct b43_wldev *dev,
				const struct b43_phy_n_sfo_cfg *e,
				struct ieee80211_channel *new_channel)
{
	struct b43_phy *phy = &dev->phy;
	struct b43_phy_n *nphy = dev->phy.n;

	u16 old_band_5ghz;
	u32 tmp32;

	old_band_5ghz =
		b43_phy_read(dev, B43_NPHY_BANDCTL) & B43_NPHY_BANDCTL_5GHZ;
	if (new_channel->band == IEEE80211_BAND_5GHZ && !old_band_5ghz) {
		tmp32 = b43_read32(dev, B43_MMIO_PSM_PHY_HDR);
		b43_write32(dev, B43_MMIO_PSM_PHY_HDR, tmp32 | 4);
		b43_phy_set(dev, B43_PHY_B_BBCFG, 0xC000);
		b43_write32(dev, B43_MMIO_PSM_PHY_HDR, tmp32);
		b43_phy_set(dev, B43_NPHY_BANDCTL, B43_NPHY_BANDCTL_5GHZ);
	} else if (new_channel->band == IEEE80211_BAND_2GHZ && old_band_5ghz) {
		b43_phy_mask(dev, B43_NPHY_BANDCTL, ~B43_NPHY_BANDCTL_5GHZ);
		tmp32 = b43_read32(dev, B43_MMIO_PSM_PHY_HDR);
		b43_write32(dev, B43_MMIO_PSM_PHY_HDR, tmp32 | 4);
		b43_phy_mask(dev, B43_PHY_B_BBCFG, 0x3FFF);
		b43_write32(dev, B43_MMIO_PSM_PHY_HDR, tmp32);
	}

	b43_chantab_phy_upload(dev, e);

	if (new_channel->hw_value == 14) {
		b43_nphy_classifier(dev, 2, 0);
		b43_phy_set(dev, B43_PHY_B_TEST, 0x0800);
	} else {
		b43_nphy_classifier(dev, 2, 2);
		if (new_channel->band == IEEE80211_BAND_2GHZ)
			b43_phy_mask(dev, B43_PHY_B_TEST, ~0x840);
	}

	if (!nphy->txpwrctrl)
		b43_nphy_tx_power_fix(dev);

	if (dev->phy.rev < 3)
		b43_nphy_adjust_lna_gain_table(dev);

	b43_nphy_tx_lp_fbw(dev);

	if (dev->phy.rev >= 3 && 0) {
		/* TODO */
	}

	b43_phy_write(dev, B43_NPHY_NDATAT_DUP40, 0x3830);

	if (phy->rev >= 3)
		b43_nphy_spur_workaround(dev);
}

/* http://bcm-v4.sipsolutions.net/802.11/PHY/N/SetChanspec */
static int b43_nphy_set_channel(struct b43_wldev *dev,
				struct ieee80211_channel *channel,
				enum nl80211_channel_type channel_type)
{
	struct b43_phy *phy = &dev->phy;

	const struct b43_nphy_channeltab_entry_rev2 *tabent_r2;
	const struct b43_nphy_channeltab_entry_rev3 *tabent_r3;

	u8 tmp;

	if (dev->phy.rev >= 3) {
		tabent_r3 = b43_nphy_get_chantabent_rev3(dev,
							channel->center_freq);
		if (!tabent_r3)
			return -ESRCH;
	} else {
		tabent_r2 = b43_nphy_get_chantabent_rev2(dev,
							channel->hw_value);
		if (!tabent_r2)
			return -ESRCH;
	}

	/* Channel is set later in common code, but we need to set it on our
	   own to let this function's subcalls work properly. */
	phy->channel = channel->hw_value;
	phy->channel_freq = channel->center_freq;

	if (b43_channel_type_is_40mhz(phy->channel_type) !=
		b43_channel_type_is_40mhz(channel_type))
		; /* TODO: BMAC BW Set (channel_type) */

	if (channel_type == NL80211_CHAN_HT40PLUS)
		b43_phy_set(dev, B43_NPHY_RXCTL,
				B43_NPHY_RXCTL_BSELU20);
	else if (channel_type == NL80211_CHAN_HT40MINUS)
		b43_phy_mask(dev, B43_NPHY_RXCTL,
				~B43_NPHY_RXCTL_BSELU20);

	if (dev->phy.rev >= 3) {
		tmp = (channel->band == IEEE80211_BAND_5GHZ) ? 4 : 0;
		b43_radio_maskset(dev, 0x08, 0xFFFB, tmp);
		b43_radio_2056_setup(dev, tabent_r3);
		b43_nphy_channel_setup(dev, &(tabent_r3->phy_regs), channel);
	} else {
		tmp = (channel->band == IEEE80211_BAND_5GHZ) ? 0x0020 : 0x0050;
		b43_radio_maskset(dev, B2055_MASTER1, 0xFF8F, tmp);
		b43_radio_2055_setup(dev, tabent_r2);
		b43_nphy_channel_setup(dev, &(tabent_r2->phy_regs), channel);
	}

	return 0;
}

static int b43_nphy_op_allocate(struct b43_wldev *dev)
{
	struct b43_phy_n *nphy;

	nphy = kzalloc(sizeof(*nphy), GFP_KERNEL);
	if (!nphy)
		return -ENOMEM;
	dev->phy.n = nphy;

	return 0;
}

static void b43_nphy_op_prepare_structs(struct b43_wldev *dev)
{
	struct b43_phy *phy = &dev->phy;
	struct b43_phy_n *nphy = phy->n;

	memset(nphy, 0, sizeof(*nphy));

	nphy->hang_avoid = (phy->rev == 3 || phy->rev == 4);
	nphy->gain_boost = true; /* this way we follow wl, assume it is true */
	nphy->txrx_chain = 2; /* sth different than 0 and 1 for now */
	nphy->phyrxchain = 3; /* to avoid b43_nphy_set_rx_core_state like wl */
	nphy->perical = 2; /* avoid additional rssi cal on init (like wl) */
}

static void b43_nphy_op_free(struct b43_wldev *dev)
{
	struct b43_phy *phy = &dev->phy;
	struct b43_phy_n *nphy = phy->n;

	kfree(nphy);
	phy->n = NULL;
}

static int b43_nphy_op_init(struct b43_wldev *dev)
{
	return b43_phy_initn(dev);
}

static inline void check_phyreg(struct b43_wldev *dev, u16 offset)
{
#if B43_DEBUG
	if ((offset & B43_PHYROUTE) == B43_PHYROUTE_OFDM_GPHY) {
		/* OFDM registers are onnly available on A/G-PHYs */
		b43err(dev->wl, "Invalid OFDM PHY access at "
		       "0x%04X on N-PHY\n", offset);
		dump_stack();
	}
	if ((offset & B43_PHYROUTE) == B43_PHYROUTE_EXT_GPHY) {
		/* Ext-G registers are only available on G-PHYs */
		b43err(dev->wl, "Invalid EXT-G PHY access at "
		       "0x%04X on N-PHY\n", offset);
		dump_stack();
	}
#endif /* B43_DEBUG */
}

static u16 b43_nphy_op_read(struct b43_wldev *dev, u16 reg)
{
	check_phyreg(dev, reg);
	b43_write16(dev, B43_MMIO_PHY_CONTROL, reg);
	return b43_read16(dev, B43_MMIO_PHY_DATA);
}

static void b43_nphy_op_write(struct b43_wldev *dev, u16 reg, u16 value)
{
	check_phyreg(dev, reg);
	b43_write16(dev, B43_MMIO_PHY_CONTROL, reg);
	b43_write16(dev, B43_MMIO_PHY_DATA, value);
}

static void b43_nphy_op_maskset(struct b43_wldev *dev, u16 reg, u16 mask,
				 u16 set)
{
	check_phyreg(dev, reg);
	b43_write16(dev, B43_MMIO_PHY_CONTROL, reg);
	b43_write16(dev, B43_MMIO_PHY_DATA,
		    (b43_read16(dev, B43_MMIO_PHY_DATA) & mask) | set);
}

static u16 b43_nphy_op_radio_read(struct b43_wldev *dev, u16 reg)
{
	/* Register 1 is a 32-bit register. */
	B43_WARN_ON(reg == 1);
	/* N-PHY needs 0x100 for read access */
	reg |= 0x100;

	b43_write16(dev, B43_MMIO_RADIO_CONTROL, reg);
	return b43_read16(dev, B43_MMIO_RADIO_DATA_LOW);
}

static void b43_nphy_op_radio_write(struct b43_wldev *dev, u16 reg, u16 value)
{
	/* Register 1 is a 32-bit register. */
	B43_WARN_ON(reg == 1);

	b43_write16(dev, B43_MMIO_RADIO_CONTROL, reg);
	b43_write16(dev, B43_MMIO_RADIO_DATA_LOW, value);
}

/* http://bcm-v4.sipsolutions.net/802.11/Radio/Switch%20Radio */
static void b43_nphy_op_software_rfkill(struct b43_wldev *dev,
					bool blocked)
{
	if (b43_read32(dev, B43_MMIO_MACCTL) & B43_MACCTL_ENABLED)
		b43err(dev->wl, "MAC not suspended\n");

	if (blocked) {
		b43_phy_mask(dev, B43_NPHY_RFCTL_CMD,
				~B43_NPHY_RFCTL_CMD_CHIP0PU);
		if (dev->phy.rev >= 3) {
			b43_radio_mask(dev, 0x09, ~0x2);

			b43_radio_write(dev, 0x204D, 0);
			b43_radio_write(dev, 0x2053, 0);
			b43_radio_write(dev, 0x2058, 0);
			b43_radio_write(dev, 0x205E, 0);
			b43_radio_mask(dev, 0x2062, ~0xF0);
			b43_radio_write(dev, 0x2064, 0);

			b43_radio_write(dev, 0x304D, 0);
			b43_radio_write(dev, 0x3053, 0);
			b43_radio_write(dev, 0x3058, 0);
			b43_radio_write(dev, 0x305E, 0);
			b43_radio_mask(dev, 0x3062, ~0xF0);
			b43_radio_write(dev, 0x3064, 0);
		}
	} else {
		if (dev->phy.rev >= 3) {
			b43_radio_init2056(dev);
			b43_switch_channel(dev, dev->phy.channel);
		} else {
			b43_radio_init2055(dev);
		}
	}
}

/* http://bcm-v4.sipsolutions.net/802.11/PHY/Anacore */
static void b43_nphy_op_switch_analog(struct b43_wldev *dev, bool on)
{
	u16 val = on ? 0 : 0x7FFF;

	if (dev->phy.rev >= 3)
		b43_phy_write(dev, B43_NPHY_AFECTL_OVER1, val);
	b43_phy_write(dev, B43_NPHY_AFECTL_OVER, val);
}

static int b43_nphy_op_switch_channel(struct b43_wldev *dev,
				      unsigned int new_channel)
{
	struct ieee80211_channel *channel = dev->wl->hw->conf.channel;
	enum nl80211_channel_type channel_type = dev->wl->hw->conf.channel_type;

	if (b43_current_band(dev->wl) == IEEE80211_BAND_2GHZ) {
		if ((new_channel < 1) || (new_channel > 14))
			return -EINVAL;
	} else {
		if (new_channel > 200)
			return -EINVAL;
	}

	return b43_nphy_set_channel(dev, channel, channel_type);
}

static unsigned int b43_nphy_op_get_default_chan(struct b43_wldev *dev)
{
	if (b43_current_band(dev->wl) == IEEE80211_BAND_2GHZ)
		return 1;
	return 36;
}

const struct b43_phy_operations b43_phyops_n = {
	.allocate		= b43_nphy_op_allocate,
	.free			= b43_nphy_op_free,
	.prepare_structs	= b43_nphy_op_prepare_structs,
	.init			= b43_nphy_op_init,
	.phy_read		= b43_nphy_op_read,
	.phy_write		= b43_nphy_op_write,
	.phy_maskset		= b43_nphy_op_maskset,
	.radio_read		= b43_nphy_op_radio_read,
	.radio_write		= b43_nphy_op_radio_write,
	.software_rfkill	= b43_nphy_op_software_rfkill,
	.switch_analog		= b43_nphy_op_switch_analog,
	.switch_channel		= b43_nphy_op_switch_channel,
	.get_default_chan	= b43_nphy_op_get_default_chan,
	.recalc_txpower		= b43_nphy_op_recalc_txpower,
	.adjust_txpower		= b43_nphy_op_adjust_txpower,
};<|MERGE_RESOLUTION|>--- conflicted
+++ resolved
@@ -1174,11 +1174,8 @@
 	u8 i, j;
 	u8 code;
 	u16 tmp;
-<<<<<<< HEAD
-=======
 	u8 rfseq_events[3] = { 6, 8, 7 };
 	u8 rfseq_delays[3] = { 10, 30, 1 };
->>>>>>> 105e53f8
 
 	/* PHY rev >= 3 */
 	bool ghz5;
@@ -1386,12 +1383,9 @@
 	u8 events2[7] = { 0x0, 0x3, 0x5, 0x4, 0x2, 0x1, 0x8 };
 	u8 delays2[7] = { 0x8, 0x6, 0x2, 0x4, 0x4, 0x6, 0x1 };
 
-<<<<<<< HEAD
-=======
 	u16 tmp16;
 	u32 tmp32;
 
->>>>>>> 105e53f8
 	if (b43_current_band(dev->wl) == IEEE80211_BAND_5GHZ)
 		b43_nphy_classifier(dev, 1, 0);
 	else
@@ -2287,11 +2281,7 @@
 		save_regs_phy[5] = b43_phy_read(dev, B43_NPHY_AFECTL_OVER);
 		save_regs_phy[6] = b43_phy_read(dev, B43_NPHY_TXF_40CO_B1S0);
 		save_regs_phy[7] = b43_phy_read(dev, B43_NPHY_TXF_40CO_B32S1);
-<<<<<<< HEAD
-	} else if (dev->phy.rev == 2) {
-=======
-	} else {
->>>>>>> 105e53f8
+	} else {
 		save_regs_phy[0] = b43_phy_read(dev, B43_NPHY_AFECTL_C1);
 		save_regs_phy[1] = b43_phy_read(dev, B43_NPHY_AFECTL_C2);
 		save_regs_phy[2] = b43_phy_read(dev, B43_NPHY_AFECTL_OVER);
@@ -2342,11 +2332,7 @@
 		b43_phy_write(dev, B43_NPHY_AFECTL_OVER, save_regs_phy[5]);
 		b43_phy_write(dev, B43_NPHY_TXF_40CO_B1S0, save_regs_phy[6]);
 		b43_phy_write(dev, B43_NPHY_TXF_40CO_B32S1, save_regs_phy[7]);
-<<<<<<< HEAD
-	} else if (dev->phy.rev == 2) {
-=======
-	} else {
->>>>>>> 105e53f8
+	} else {
 		b43_phy_write(dev, B43_NPHY_AFECTL_C1, save_regs_phy[0]);
 		b43_phy_write(dev, B43_NPHY_AFECTL_C2, save_regs_phy[1]);
 		b43_phy_write(dev, B43_NPHY_AFECTL_OVER, save_regs_phy[2]);
