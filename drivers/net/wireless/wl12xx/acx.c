--- conflicted
+++ resolved
@@ -47,11 +47,7 @@
 		goto out;
 	}
 
-<<<<<<< HEAD
-	wake_up->role_id = wl->role_id;
-=======
 	wake_up->role_id = wlvif->role_id;
->>>>>>> dcd6c922
 	wake_up->wake_up_event = wl->conf.conn.wake_up_event;
 	wake_up->listen_interval = wl->conf.conn.listen_interval;
 
@@ -106,11 +102,7 @@
 		goto out;
 	}
 
-<<<<<<< HEAD
-	acx->role_id = wl->role_id;
-=======
 	acx->role_id = wlvif->role_id;
->>>>>>> dcd6c922
 	acx->current_tx_power = power * 10;
 
 	ret = wl1271_cmd_configure(wl, DOT11_CUR_TX_PWR, acx, sizeof(*acx));
@@ -138,11 +130,7 @@
 	}
 
 	/* DF_ENCRYPTION_DISABLE and DF_SNIFF_MODE_ENABLE are disabled */
-<<<<<<< HEAD
-	feature->role_id = wl->role_id;
-=======
 	feature->role_id = wlvif->role_id;
->>>>>>> dcd6c922
 	feature->data_flow_options = 0;
 	feature->options = 0;
 
@@ -198,38 +186,8 @@
 	return ret;
 }
 
-<<<<<<< HEAD
-int wl1271_acx_pd_threshold(struct wl1271 *wl)
-{
-	struct acx_packet_detection *pd;
-	int ret;
-
-	wl1271_debug(DEBUG_ACX, "acx data pd threshold");
-
-	pd = kzalloc(sizeof(*pd), GFP_KERNEL);
-	if (!pd) {
-		ret = -ENOMEM;
-		goto out;
-	}
-
-	pd->threshold = cpu_to_le32(wl->conf.rx.packet_detection_threshold);
-
-	ret = wl1271_cmd_configure(wl, ACX_PD_THRESHOLD, pd, sizeof(*pd));
-	if (ret < 0) {
-		wl1271_warning("failed to set pd threshold: %d", ret);
-		goto out;
-	}
-
-out:
-	kfree(pd);
-	return ret;
-}
-
-int wl1271_acx_slot(struct wl1271 *wl, enum acx_slot_type slot_time)
-=======
 int wl1271_acx_slot(struct wl1271 *wl, struct wl12xx_vif *wlvif,
 		    enum acx_slot_type slot_time)
->>>>>>> dcd6c922
 {
 	struct acx_slot *slot;
 	int ret;
@@ -242,11 +200,7 @@
 		goto out;
 	}
 
-<<<<<<< HEAD
-	slot->role_id = wl->role_id;
-=======
 	slot->role_id = wlvif->role_id;
->>>>>>> dcd6c922
 	slot->wone_index = STATION_WONE_INDEX;
 	slot->slot_time = slot_time;
 
@@ -276,11 +230,7 @@
 	}
 
 	/* MAC filtering */
-<<<<<<< HEAD
-	acx->role_id = wl->role_id;
-=======
 	acx->role_id = wlvif->role_id;
->>>>>>> dcd6c922
 	acx->enabled = enable;
 	acx->num_groups = mc_list_len;
 	memcpy(acx->mac_table, mc_list, mc_list_len * ETH_ALEN);
@@ -311,11 +261,7 @@
 
 	wl1271_debug(DEBUG_ACX, "acx service period timeout");
 
-<<<<<<< HEAD
-	rx_timeout->role_id = wl->role_id;
-=======
 	rx_timeout->role_id = wlvif->role_id;
->>>>>>> dcd6c922
 	rx_timeout->ps_poll_timeout = cpu_to_le16(wl->conf.rx.ps_poll_timeout);
 	rx_timeout->upsd_timeout = cpu_to_le16(wl->conf.rx.upsd_timeout);
 
@@ -353,11 +299,7 @@
 		goto out;
 	}
 
-<<<<<<< HEAD
-	rts->role_id = wl->role_id;
-=======
 	rts->role_id = wlvif->role_id;
->>>>>>> dcd6c922
 	rts->threshold = cpu_to_le16((u16)rts_threshold);
 
 	ret = wl1271_cmd_configure(wl, DOT11_RTS_THRESHOLD, rts, sizeof(*rts));
@@ -418,11 +360,7 @@
 		goto out;
 	}
 
-<<<<<<< HEAD
-	beacon_filter->role_id = wl->role_id;
-=======
 	beacon_filter->role_id = wlvif->role_id;
->>>>>>> dcd6c922
 	beacon_filter->enable = enable_filter;
 
 	/*
@@ -460,11 +398,7 @@
 	}
 
 	/* configure default beacon pass-through rules */
-<<<<<<< HEAD
-	ie_table->role_id = wl->role_id;
-=======
 	ie_table->role_id = wlvif->role_id;
->>>>>>> dcd6c922
 	ie_table->num_ie = 0;
 	for (i = 0; i < wl->conf.conn.bcn_filt_ie_count; i++) {
 		struct conf_bcn_filt_rule *r = &(wl->conf.conn.bcn_filt_ie[i]);
@@ -527,11 +461,7 @@
 		timeout = wl->conf.conn.bss_lose_timeout;
 	}
 
-<<<<<<< HEAD
-	acx->role_id = wl->role_id;
-=======
 	acx->role_id = wlvif->role_id;
->>>>>>> dcd6c922
 	acx->synch_fail_thold = cpu_to_le32(threshold);
 	acx->bss_lose_timeout = cpu_to_le32(timeout);
 
@@ -647,11 +577,7 @@
 		goto out;
 	}
 
-<<<<<<< HEAD
-	bb->role_id = wl->role_id;
-=======
 	bb->role_id = wlvif->role_id;
->>>>>>> dcd6c922
 	bb->beacon_rx_timeout = cpu_to_le16(wl->conf.conn.beacon_rx_timeout);
 	bb->broadcast_timeout = cpu_to_le16(wl->conf.conn.broadcast_timeout);
 	bb->rx_broadcast_in_ps = wl->conf.conn.rx_broadcast_in_ps;
@@ -681,11 +607,7 @@
 		goto out;
 	}
 
-<<<<<<< HEAD
-	acx_aid->role_id = wl->role_id;
-=======
 	acx_aid->role_id = wlvif->role_id;
->>>>>>> dcd6c922
 	acx_aid->aid = cpu_to_le16(aid);
 
 	ret = wl1271_cmd_configure(wl, ACX_AID, acx_aid, sizeof(*acx_aid));
@@ -742,11 +664,7 @@
 		goto out;
 	}
 
-<<<<<<< HEAD
-	acx->role_id = wl->role_id;
-=======
 	acx->role_id = wlvif->role_id;
->>>>>>> dcd6c922
 	acx->preamble = preamble;
 
 	ret = wl1271_cmd_configure(wl, ACX_PREAMBLE_TYPE, acx, sizeof(*acx));
@@ -774,11 +692,7 @@
 		goto out;
 	}
 
-<<<<<<< HEAD
-	acx->role_id = wl->role_id;
-=======
 	acx->role_id = wlvif->role_id;
->>>>>>> dcd6c922
 	acx->ctsprotect = ctsprotect;
 
 	ret = wl1271_cmd_configure(wl, ACX_CTS_PROTECTION, acx, sizeof(*acx));
@@ -824,19 +738,11 @@
 	}
 
 	wl1271_debug(DEBUG_ACX, "basic_rate: 0x%x, full_rate: 0x%x",
-<<<<<<< HEAD
-		wl->basic_rate, wl->rate_set);
-
-	/* configure one basic rate class */
-	acx->rate_policy_idx = cpu_to_le32(ACX_TX_BASIC_RATE);
-	acx->rate_policy.enabled_rates = cpu_to_le32(wl->basic_rate);
-=======
 		wlvif->basic_rate, wlvif->rate_set);
 
 	/* configure one basic rate class */
 	acx->rate_policy_idx = cpu_to_le32(wlvif->sta.basic_rate_idx);
 	acx->rate_policy.enabled_rates = cpu_to_le32(wlvif->basic_rate);
->>>>>>> dcd6c922
 	acx->rate_policy.short_retry_limit = c->short_retry_limit;
 	acx->rate_policy.long_retry_limit = c->long_retry_limit;
 	acx->rate_policy.aflags = c->aflags;
@@ -848,13 +754,8 @@
 	}
 
 	/* configure one AP supported rate class */
-<<<<<<< HEAD
-	acx->rate_policy_idx = cpu_to_le32(ACX_TX_AP_FULL_RATE);
-	acx->rate_policy.enabled_rates = cpu_to_le32(wl->rate_set);
-=======
 	acx->rate_policy_idx = cpu_to_le32(wlvif->sta.ap_rate_idx);
 	acx->rate_policy.enabled_rates = cpu_to_le32(wlvif->rate_set);
->>>>>>> dcd6c922
 	acx->rate_policy.short_retry_limit = c->short_retry_limit;
 	acx->rate_policy.long_retry_limit = c->long_retry_limit;
 	acx->rate_policy.aflags = c->aflags;
@@ -870,11 +771,7 @@
 	 * (p2p packets should always go out with OFDM rates, even
 	 * if we are currently connected to 11b AP)
 	 */
-<<<<<<< HEAD
-	acx->rate_policy_idx = cpu_to_le32(ACX_TX_BASIC_RATE_P2P);
-=======
 	acx->rate_policy_idx = cpu_to_le32(wlvif->sta.p2p_rate_idx);
->>>>>>> dcd6c922
 	acx->rate_policy.enabled_rates =
 				cpu_to_le32(CONF_TX_RATE_MASK_BASIC_P2P);
 	acx->rate_policy.short_retry_limit = c->short_retry_limit;
@@ -941,11 +838,7 @@
 		goto out;
 	}
 
-<<<<<<< HEAD
-	acx->role_id = wl->role_id;
-=======
 	acx->role_id = wlvif->role_id;
->>>>>>> dcd6c922
 	acx->ac = ac;
 	acx->cw_min = cw_min;
 	acx->cw_max = cpu_to_le16(cw_max);
@@ -980,11 +873,7 @@
 		goto out;
 	}
 
-<<<<<<< HEAD
-	acx->role_id = wl->role_id;
-=======
 	acx->role_id = wlvif->role_id;
->>>>>>> dcd6c922
 	acx->queue_id = queue_id;
 	acx->channel_type = channel_type;
 	acx->tsid = tsid;
@@ -1210,11 +1099,7 @@
 		goto out;
 	}
 
-<<<<<<< HEAD
-	acx->role_id = wl->role_id;
-=======
 	acx->role_id = wlvif->role_id;
->>>>>>> dcd6c922
 	acx->enable = enable ? CONF_BET_MODE_ENABLE : CONF_BET_MODE_DISABLE;
 	acx->max_consecutive = wl->conf.conn.bet_max_consecutive;
 
@@ -1243,11 +1128,7 @@
 		goto out;
 	}
 
-<<<<<<< HEAD
-	acx->role_id = wl->role_id;
-=======
 	acx->role_id = wlvif->role_id;
->>>>>>> dcd6c922
 	acx->version = ACX_IPV4_VERSION;
 	acx->enable = enable;
 
@@ -1308,11 +1189,7 @@
 		goto out;
 	}
 
-<<<<<<< HEAD
-	acx->role_id = wl->role_id;
-=======
 	acx->role_id = wlvif->role_id;
->>>>>>> dcd6c922
 	acx->enabled = enable;
 
 	ret = wl1271_cmd_configure(wl, ACX_KEEP_ALIVE_MODE, acx, sizeof(*acx));
@@ -1340,11 +1217,7 @@
 		goto out;
 	}
 
-<<<<<<< HEAD
-	acx->role_id = wl->role_id;
-=======
 	acx->role_id = wlvif->role_id;
->>>>>>> dcd6c922
 	acx->period = cpu_to_le32(wl->conf.conn.keep_alive_interval);
 	acx->index = index;
 	acx->tpl_validation = tpl_valid;
@@ -1378,11 +1251,7 @@
 
 	wlvif->last_rssi_event = -1;
 
-<<<<<<< HEAD
-	acx->role_id = wl->role_id;
-=======
 	acx->role_id = wlvif->role_id;
->>>>>>> dcd6c922
 	acx->pacing = cpu_to_le16(wl->conf.roam_trigger.trigger_pacing);
 	acx->metric = WL1271_ACX_TRIG_METRIC_RSSI_BEACON;
 	acx->type = WL1271_ACX_TRIG_TYPE_EDGE;
@@ -1422,11 +1291,7 @@
 		goto out;
 	}
 
-<<<<<<< HEAD
-	acx->role_id = wl->role_id;
-=======
 	acx->role_id = wlvif->role_id;
->>>>>>> dcd6c922
 	acx->rssi_beacon = c->avg_weight_rssi_beacon;
 	acx->rssi_data = c->avg_weight_rssi_data;
 	acx->snr_beacon = c->avg_weight_snr_beacon;
@@ -1505,11 +1370,7 @@
 		goto out;
 	}
 
-<<<<<<< HEAD
-	acx->role_id = wl->role_id;
-=======
 	acx->role_id = wlvif->role_id;
->>>>>>> dcd6c922
 	acx->ht_protection =
 		(u8)(ht_operation_mode & IEEE80211_HT_OP_MODE_PROTECTION);
 	acx->rifs_mode = 0;
@@ -1531,12 +1392,8 @@
 }
 
 /* Configure BA session initiator/receiver parameters setting in the FW. */
-<<<<<<< HEAD
-int wl12xx_acx_set_ba_initiator_policy(struct wl1271 *wl)
-=======
 int wl12xx_acx_set_ba_initiator_policy(struct wl1271 *wl,
 				       struct wl12xx_vif *wlvif)
->>>>>>> dcd6c922
 {
 	struct wl1271_acx_ba_initiator_policy *acx;
 	int ret;
@@ -1550,11 +1407,7 @@
 	}
 
 	/* set for the current role */
-<<<<<<< HEAD
-	acx->role_id = wl->role_id;
-=======
 	acx->role_id = wlvif->role_id;
->>>>>>> dcd6c922
 	acx->tid_bitmap = wl->conf.ht.tx_ba_tid_bitmap;
 	acx->win_size = wl->conf.ht.tx_ba_win_size;
 	acx->inactivity_timeout = wl->conf.ht.inactivity_timeout;
@@ -1662,11 +1515,7 @@
 		if (!(conf_queues & BIT(i)))
 			continue;
 
-<<<<<<< HEAD
-		rx_streaming->role_id = wl->role_id;
-=======
 		rx_streaming->role_id = wlvif->role_id;
->>>>>>> dcd6c922
 		rx_streaming->tid = i;
 		rx_streaming->enable = enable_queues & BIT(i);
 		rx_streaming->period = wl->conf.rx_streaming.interval;
@@ -1696,11 +1545,7 @@
 	if (!acx)
 		return -ENOMEM;
 
-<<<<<<< HEAD
-	acx->role_id = wl->role_id;
-=======
 	acx->role_id = wlvif->role_id;
->>>>>>> dcd6c922
 	acx->max_tx_retry = cpu_to_le16(wl->conf.tx.max_tx_retries);
 
 	ret = wl1271_cmd_configure(wl, ACX_MAX_TX_FAILURE, acx, sizeof(*acx));
