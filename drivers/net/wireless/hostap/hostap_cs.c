--- conflicted
+++ resolved
@@ -518,14 +518,6 @@
 	hw_priv->link = link;
 
 	/*
-<<<<<<< HEAD
-	 * Make sure the IRQ handler cannot proceed until at least
-	 * dev->base_addr is initialized.
-	 */
-	spin_lock_irqsave(&local->irq_init_lock, flags);
-
-	ret = pcmcia_request_irq(link, prism2_interrupt);
-=======
 	 * We enable IRQ here, but IRQ handler will not proceed
 	 * until dev->base_addr is set below. This protect us from
 	 * receive interrupts when driver is not initialized.
@@ -535,23 +527,12 @@
 		goto failed;
 
 	ret = pcmcia_enable_device(link);
->>>>>>> 3cbea436
 	if (ret)
-		goto failed_unlock;
-
-	ret = pcmcia_enable_device(link);
-	if (ret)
-		goto failed_unlock;
-
-	dev->irq = link->irq;
-	dev->base_addr = link->resource[0]->start;
-
-<<<<<<< HEAD
-=======
+		goto failed;
+
 	spin_lock_irqsave(&local->irq_init_lock, flags);
 	dev->irq = link->irq;
 	dev->base_addr = link->resource[0]->start;
->>>>>>> 3cbea436
 	spin_unlock_irqrestore(&local->irq_init_lock, flags);
 
 	local->shutdown = 0;
@@ -564,8 +545,6 @@
 
 	return ret;
 
- failed_unlock:
-	spin_unlock_irqrestore(&local->irq_init_lock, flags);
  failed:
 	kfree(hw_priv);
 	prism2_release((u_long)link);
