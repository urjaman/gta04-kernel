--- conflicted
+++ resolved
@@ -55,61 +55,6 @@
 
 /* WOWL bits */
 /* Wakeup on Magic packet: */
-<<<<<<< HEAD
-#define WL_WOWL_MAGIC			(1 << 0)
-/* Wakeup on Netpattern */
-#define WL_WOWL_NET			(1 << 1)
-/* Wakeup on loss-of-link due to Disassoc/Deauth: */
-#define WL_WOWL_DIS			(1 << 2)
-/* Wakeup on retrograde TSF: */
-#define WL_WOWL_RETR			(1 << 3)
-/* Wakeup on loss of beacon: */
-#define WL_WOWL_BCN			(1 << 4)
-/* Wakeup after test: */
-#define WL_WOWL_TST			(1 << 5)
-/* Wakeup after PTK refresh: */
-#define WL_WOWL_M1			(1 << 6)
-/* Wakeup after receipt of EAP-Identity Req: */
-#define WL_WOWL_EAPID			(1 << 7)
-/* Wakeind via PME(0) or GPIO(1): */
-#define WL_WOWL_PME_GPIO		(1 << 8)
-/* need tkip phase 1 key to be updated by the driver: */
-#define WL_WOWL_NEEDTKIP1		(1 << 9)
-/* enable wakeup if GTK fails: */
-#define WL_WOWL_GTK_FAILURE		(1 << 10)
-/* support extended magic packets: */
-#define WL_WOWL_EXTMAGPAT		(1 << 11)
-/* support ARP/NS/keepalive offloading: */
-#define WL_WOWL_ARPOFFLOAD		(1 << 12)
-/* read protocol version for EAPOL frames: */
-#define WL_WOWL_WPA2			(1 << 13)
-/* If the bit is set, use key rotaton: */
-#define WL_WOWL_KEYROT			(1 << 14)
-/* If the bit is set, frm received was bcast frame: */
-#define WL_WOWL_BCAST			(1 << 15)
-/* If the bit is set, scan offload is enabled: */
-#define WL_WOWL_SCANOL			(1 << 16)
-/* Wakeup on tcpkeep alive timeout: */
-#define WL_WOWL_TCPKEEP_TIME		(1 << 17)
-/* Wakeup on mDNS Conflict Resolution: */
-#define WL_WOWL_MDNS_CONFLICT		(1 << 18)
-/* Wakeup on mDNS Service Connect: */
-#define WL_WOWL_MDNS_SERVICE		(1 << 19)
-/* tcp keepalive got data: */
-#define WL_WOWL_TCPKEEP_DATA		(1 << 20)
-/* Firmware died in wowl mode: */
-#define WL_WOWL_FW_HALT			(1 << 21)
-/* Enable detection of radio button changes: */
-#define WL_WOWL_ENAB_HWRADIO		(1 << 22)
-/* Offloads detected MIC failure(s): */
-#define WL_WOWL_MIC_FAIL		(1 << 23)
-/* Wakeup in Unassociated state (Net/Magic Pattern): */
-#define WL_WOWL_UNASSOC			(1 << 24)
-/* Wakeup if received matched secured pattern: */
-#define WL_WOWL_SECURE			(1 << 25)
-/* Link Down indication in WoWL mode: */
-#define WL_WOWL_LINKDOWN		(1 << 31)
-=======
 #define BRCMF_WOWL_MAGIC		(1 << 0)
 /* Wakeup on Netpattern */
 #define BRCMF_WOWL_NET			(1 << 1)
@@ -167,7 +112,6 @@
 #define BRCMF_WOWL_MAXPATTERNS		8
 #define BRCMF_WOWL_MAXPATTERNSIZE	128
 
->>>>>>> e529fea9
 
 /* join preference types for join_pref iovar */
 enum brcmf_join_pref_types {
