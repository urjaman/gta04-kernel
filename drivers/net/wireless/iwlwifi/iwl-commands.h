/******************************************************************************
 *
 * This file is provided under a dual BSD/GPLv2 license.  When using or
 * redistributing this file, you may do so under either license.
 *
 * GPL LICENSE SUMMARY
 *
 * Copyright(c) 2005 - 2011 Intel Corporation. All rights reserved.
 *
 * This program is free software; you can redistribute it and/or modify
 * it under the terms of version 2 of the GNU General Public License as
 * published by the Free Software Foundation.
 *
 * This program is distributed in the hope that it will be useful, but
 * WITHOUT ANY WARRANTY; without even the implied warranty of
 * MERCHANTABILITY or FITNESS FOR A PARTICULAR PURPOSE.  See the GNU
 * General Public License for more details.
 *
 * You should have received a copy of the GNU General Public License
 * along with this program; if not, write to the Free Software
 * Foundation, Inc., 51 Franklin Street, Fifth Floor, Boston, MA 02110,
 * USA
 *
 * The full GNU General Public License is included in this distribution
 * in the file called LICENSE.GPL.
 *
 * Contact Information:
 *  Intel Linux Wireless <ilw@linux.intel.com>
 * Intel Corporation, 5200 N.E. Elam Young Parkway, Hillsboro, OR 97124-6497
 *
 * BSD LICENSE
 *
 * Copyright(c) 2005 - 2011 Intel Corporation. All rights reserved.
 * All rights reserved.
 *
 * Redistribution and use in source and binary forms, with or without
 * modification, are permitted provided that the following conditions
 * are met:
 *
 *  * Redistributions of source code must retain the above copyright
 *    notice, this list of conditions and the following disclaimer.
 *  * Redistributions in binary form must reproduce the above copyright
 *    notice, this list of conditions and the following disclaimer in
 *    the documentation and/or other materials provided with the
 *    distribution.
 *  * Neither the name Intel Corporation nor the names of its
 *    contributors may be used to endorse or promote products derived
 *    from this software without specific prior written permission.
 *
 * THIS SOFTWARE IS PROVIDED BY THE COPYRIGHT HOLDERS AND CONTRIBUTORS
 * "AS IS" AND ANY EXPRESS OR IMPLIED WARRANTIES, INCLUDING, BUT NOT
 * LIMITED TO, THE IMPLIED WARRANTIES OF MERCHANTABILITY AND FITNESS FOR
 * A PARTICULAR PURPOSE ARE DISCLAIMED. IN NO EVENT SHALL THE COPYRIGHT
 * OWNER OR CONTRIBUTORS BE LIABLE FOR ANY DIRECT, INDIRECT, INCIDENTAL,
 * SPECIAL, EXEMPLARY, OR CONSEQUENTIAL DAMAGES (INCLUDING, BUT NOT
 * LIMITED TO, PROCUREMENT OF SUBSTITUTE GOODS OR SERVICES; LOSS OF USE,
 * DATA, OR PROFITS; OR BUSINESS INTERRUPTION) HOWEVER CAUSED AND ON ANY
 * THEORY OF LIABILITY, WHETHER IN CONTRACT, STRICT LIABILITY, OR TORT
 * (INCLUDING NEGLIGENCE OR OTHERWISE) ARISING IN ANY WAY OUT OF THE USE
 * OF THIS SOFTWARE, EVEN IF ADVISED OF THE POSSIBILITY OF SUCH DAMAGE.
 *
 *****************************************************************************/
/*
 * Please use this file (iwl-commands.h) only for uCode API definitions.
 * Please use iwl-xxxx-hw.h for hardware-related definitions.
 * Please use iwl-dev.h for driver implementation definitions.
 */

#ifndef __iwl_commands_h__
#define __iwl_commands_h__

#include <linux/etherdevice.h>
#include <linux/ieee80211.h>

struct iwl_priv;

/* uCode version contains 4 values: Major/Minor/API/Serial */
#define IWL_UCODE_MAJOR(ver)	(((ver) & 0xFF000000) >> 24)
#define IWL_UCODE_MINOR(ver)	(((ver) & 0x00FF0000) >> 16)
#define IWL_UCODE_API(ver)	(((ver) & 0x0000FF00) >> 8)
#define IWL_UCODE_SERIAL(ver)	((ver) & 0x000000FF)


/* Tx rates */
#define IWL_CCK_RATES	4
#define IWL_OFDM_RATES	8
#define IWL_MAX_RATES	(IWL_CCK_RATES + IWL_OFDM_RATES)

enum {
	REPLY_ALIVE = 0x1,
	REPLY_ERROR = 0x2,
	REPLY_ECHO = 0x3,		/* test command */

	/* RXON and QOS commands */
	REPLY_RXON = 0x10,
	REPLY_RXON_ASSOC = 0x11,
	REPLY_QOS_PARAM = 0x13,
	REPLY_RXON_TIMING = 0x14,

	/* Multi-Station support */
	REPLY_ADD_STA = 0x18,
	REPLY_REMOVE_STA = 0x19,
	REPLY_REMOVE_ALL_STA = 0x1a,	/* not used */
	REPLY_TXFIFO_FLUSH = 0x1e,

	/* Security */
	REPLY_WEPKEY = 0x20,

	/* RX, TX, LEDs */
	REPLY_TX = 0x1c,
	REPLY_LEDS_CMD = 0x48,
	REPLY_TX_LINK_QUALITY_CMD = 0x4e,

	/* WiMAX coexistence */
	COEX_PRIORITY_TABLE_CMD = 0x5a,
	COEX_MEDIUM_NOTIFICATION = 0x5b,
	COEX_EVENT_CMD = 0x5c,

	/* Calibration */
	TEMPERATURE_NOTIFICATION = 0x62,
	CALIBRATION_CFG_CMD = 0x65,
	CALIBRATION_RES_NOTIFICATION = 0x66,
	CALIBRATION_COMPLETE_NOTIFICATION = 0x67,

	/* 802.11h related */
	REPLY_QUIET_CMD = 0x71,		/* not used */
	REPLY_CHANNEL_SWITCH = 0x72,
	CHANNEL_SWITCH_NOTIFICATION = 0x73,
	REPLY_SPECTRUM_MEASUREMENT_CMD = 0x74,
	SPECTRUM_MEASURE_NOTIFICATION = 0x75,

	/* Power Management */
	POWER_TABLE_CMD = 0x77,
	PM_SLEEP_NOTIFICATION = 0x7A,
	PM_DEBUG_STATISTIC_NOTIFIC = 0x7B,

	/* Scan commands and notifications */
	REPLY_SCAN_CMD = 0x80,
	REPLY_SCAN_ABORT_CMD = 0x81,
	SCAN_START_NOTIFICATION = 0x82,
	SCAN_RESULTS_NOTIFICATION = 0x83,
	SCAN_COMPLETE_NOTIFICATION = 0x84,

	/* IBSS/AP commands */
	BEACON_NOTIFICATION = 0x90,
	REPLY_TX_BEACON = 0x91,
	WHO_IS_AWAKE_NOTIFICATION = 0x94,	/* not used */

	/* Miscellaneous commands */
	REPLY_TX_POWER_DBM_CMD = 0x95,
	QUIET_NOTIFICATION = 0x96,		/* not used */
	REPLY_TX_PWR_TABLE_CMD = 0x97,
	REPLY_TX_POWER_DBM_CMD_V1 = 0x98,	/* old version of API */
	TX_ANT_CONFIGURATION_CMD = 0x98,
	MEASURE_ABORT_NOTIFICATION = 0x99,	/* not used */

	/* Bluetooth device coexistence config command */
	REPLY_BT_CONFIG = 0x9b,

	/* Statistics */
	REPLY_STATISTICS_CMD = 0x9c,
	STATISTICS_NOTIFICATION = 0x9d,

	/* RF-KILL commands and notifications */
	REPLY_CARD_STATE_CMD = 0xa0,
	CARD_STATE_NOTIFICATION = 0xa1,

	/* Missed beacons notification */
	MISSED_BEACONS_NOTIFICATION = 0xa2,

	REPLY_CT_KILL_CONFIG_CMD = 0xa4,
	SENSITIVITY_CMD = 0xa8,
	REPLY_PHY_CALIBRATION_CMD = 0xb0,
	REPLY_RX_PHY_CMD = 0xc0,
	REPLY_RX_MPDU_CMD = 0xc1,
	REPLY_RX = 0xc3,
	REPLY_COMPRESSED_BA = 0xc5,

	/* BT Coex */
	REPLY_BT_COEX_PRIO_TABLE = 0xcc,
	REPLY_BT_COEX_PROT_ENV = 0xcd,
	REPLY_BT_COEX_PROFILE_NOTIF = 0xce,

	/* PAN commands */
	REPLY_WIPAN_PARAMS = 0xb2,
	REPLY_WIPAN_RXON = 0xb3,	/* use REPLY_RXON structure */
	REPLY_WIPAN_RXON_TIMING = 0xb4,	/* use REPLY_RXON_TIMING structure */
	REPLY_WIPAN_RXON_ASSOC = 0xb6,	/* use REPLY_RXON_ASSOC structure */
	REPLY_WIPAN_QOS_PARAM = 0xb7,	/* use REPLY_QOS_PARAM structure */
	REPLY_WIPAN_WEPKEY = 0xb8,	/* use REPLY_WEPKEY structure */
	REPLY_WIPAN_P2P_CHANNEL_SWITCH = 0xb9,
	REPLY_WIPAN_NOA_NOTIFICATION = 0xbc,
	REPLY_WIPAN_DEACTIVATION_COMPLETE = 0xbd,

	REPLY_WOWLAN_PATTERNS = 0xe0,
	REPLY_WOWLAN_WAKEUP_FILTER = 0xe1,
	REPLY_WOWLAN_TSC_RSC_PARAMS = 0xe2,
	REPLY_WOWLAN_TKIP_PARAMS = 0xe3,
	REPLY_WOWLAN_KEK_KCK_MATERIAL = 0xe4,
	REPLY_WOWLAN_GET_STATUS = 0xe5,
	REPLY_D3_CONFIG = 0xd3,

	REPLY_MAX = 0xff
};

/******************************************************************************
 * (0)
 * Commonly used structures and definitions:
 * Command header, rate_n_flags, txpower
 *
 *****************************************************************************/

/* iwl_cmd_header flags value */
#define IWL_CMD_FAILED_MSK 0x40

#define SEQ_TO_QUEUE(s)	(((s) >> 8) & 0x1f)
#define QUEUE_TO_SEQ(q)	(((q) & 0x1f) << 8)
#define SEQ_TO_INDEX(s)	((s) & 0xff)
#define INDEX_TO_SEQ(i)	((i) & 0xff)
#define SEQ_RX_FRAME	cpu_to_le16(0x8000)

/**
 * struct iwl_cmd_header
 *
 * This header format appears in the beginning of each command sent from the
 * driver, and each response/notification received from uCode.
 */
struct iwl_cmd_header {
	u8 cmd;		/* Command ID:  REPLY_RXON, etc. */
	u8 flags;	/* 0:5 reserved, 6 abort, 7 internal */
	/*
	 * The driver sets up the sequence number to values of its choosing.
	 * uCode does not use this value, but passes it back to the driver
	 * when sending the response to each driver-originated command, so
	 * the driver can match the response to the command.  Since the values
	 * don't get used by uCode, the driver may set up an arbitrary format.
	 *
	 * There is one exception:  uCode sets bit 15 when it originates
	 * the response/notification, i.e. when the response/notification
	 * is not a direct response to a command sent by the driver.  For
	 * example, uCode issues REPLY_RX when it sends a received frame
	 * to the driver; it is not a direct response to any driver command.
	 *
	 * The Linux driver uses the following format:
	 *
	 *  0:7		tfd index - position within TX queue
	 *  8:12	TX queue id
	 *  13:14	reserved
	 *  15		unsolicited RX or uCode-originated notification
	 */
	__le16 sequence;

	/* command or response/notification data follows immediately */
	u8 data[0];
} __packed;


/**
 * iwlagn rate_n_flags bit fields
 *
 * rate_n_flags format is used in following iwlagn commands:
 *  REPLY_RX (response only)
 *  REPLY_RX_MPDU (response only)
 *  REPLY_TX (both command and response)
 *  REPLY_TX_LINK_QUALITY_CMD
 *
 * High-throughput (HT) rate format for bits 7:0 (bit 8 must be "1"):
 *  2-0:  0)   6 Mbps
 *        1)  12 Mbps
 *        2)  18 Mbps
 *        3)  24 Mbps
 *        4)  36 Mbps
 *        5)  48 Mbps
 *        6)  54 Mbps
 *        7)  60 Mbps
 *
 *  4-3:  0)  Single stream (SISO)
 *        1)  Dual stream (MIMO)
 *        2)  Triple stream (MIMO)
 *
 *    5:  Value of 0x20 in bits 7:0 indicates 6 Mbps HT40 duplicate data
 *
 * Legacy OFDM rate format for bits 7:0 (bit 8 must be "0", bit 9 "0"):
 *  3-0:  0xD)   6 Mbps
 *        0xF)   9 Mbps
 *        0x5)  12 Mbps
 *        0x7)  18 Mbps
 *        0x9)  24 Mbps
 *        0xB)  36 Mbps
 *        0x1)  48 Mbps
 *        0x3)  54 Mbps
 *
 * Legacy CCK rate format for bits 7:0 (bit 8 must be "0", bit 9 "1"):
 *  6-0:   10)  1 Mbps
 *         20)  2 Mbps
 *         55)  5.5 Mbps
 *        110)  11 Mbps
 */
#define RATE_MCS_CODE_MSK 0x7
#define RATE_MCS_SPATIAL_POS 3
#define RATE_MCS_SPATIAL_MSK 0x18
#define RATE_MCS_HT_DUP_POS 5
#define RATE_MCS_HT_DUP_MSK 0x20
/* Both legacy and HT use bits 7:0 as the CCK/OFDM rate or HT MCS */
#define RATE_MCS_RATE_MSK 0xff

/* Bit 8: (1) HT format, (0) legacy format in bits 7:0 */
#define RATE_MCS_FLAGS_POS 8
#define RATE_MCS_HT_POS 8
#define RATE_MCS_HT_MSK 0x100

/* Bit 9: (1) CCK, (0) OFDM.  HT (bit 8) must be "0" for this bit to be valid */
#define RATE_MCS_CCK_POS 9
#define RATE_MCS_CCK_MSK 0x200

/* Bit 10: (1) Use Green Field preamble */
#define RATE_MCS_GF_POS 10
#define RATE_MCS_GF_MSK 0x400

/* Bit 11: (1) Use 40Mhz HT40 chnl width, (0) use 20 MHz legacy chnl width */
#define RATE_MCS_HT40_POS 11
#define RATE_MCS_HT40_MSK 0x800

/* Bit 12: (1) Duplicate data on both 20MHz chnls. HT40 (bit 11) must be set. */
#define RATE_MCS_DUP_POS 12
#define RATE_MCS_DUP_MSK 0x1000

/* Bit 13: (1) Short guard interval (0.4 usec), (0) normal GI (0.8 usec) */
#define RATE_MCS_SGI_POS 13
#define RATE_MCS_SGI_MSK 0x2000

/**
 * rate_n_flags Tx antenna masks
 * 4965 has 2 transmitters
 * 5100 has 1 transmitter B
 * 5150 has 1 transmitter A
 * 5300 has 3 transmitters
 * 5350 has 3 transmitters
 * bit14:16
 */
#define RATE_MCS_ANT_POS	14
#define RATE_MCS_ANT_A_MSK	0x04000
#define RATE_MCS_ANT_B_MSK	0x08000
#define RATE_MCS_ANT_C_MSK	0x10000
#define RATE_MCS_ANT_AB_MSK	(RATE_MCS_ANT_A_MSK | RATE_MCS_ANT_B_MSK)
#define RATE_MCS_ANT_ABC_MSK	(RATE_MCS_ANT_AB_MSK | RATE_MCS_ANT_C_MSK)
#define RATE_ANT_NUM 3

#define POWER_TABLE_NUM_ENTRIES			33
#define POWER_TABLE_NUM_HT_OFDM_ENTRIES		32
#define POWER_TABLE_CCK_ENTRY			32

#define IWL_PWR_NUM_HT_OFDM_ENTRIES		24
#define IWL_PWR_CCK_ENTRIES			2

/**
 * struct tx_power_dual_stream
 *
 * Table entries in REPLY_TX_PWR_TABLE_CMD, REPLY_CHANNEL_SWITCH
 *
 * Same format as iwl_tx_power_dual_stream, but __le32
 */
struct tx_power_dual_stream {
	__le32 dw;
} __packed;

/**
 * Command REPLY_TX_POWER_DBM_CMD = 0x98
 * struct iwlagn_tx_power_dbm_cmd
 */
#define IWLAGN_TX_POWER_AUTO 0x7f
#define IWLAGN_TX_POWER_NO_CLOSED (0x1 << 6)

struct iwlagn_tx_power_dbm_cmd {
	s8 global_lmt; /*in half-dBm (e.g. 30 = 15 dBm) */
	u8 flags;
	s8 srv_chan_lmt; /*in half-dBm (e.g. 30 = 15 dBm) */
	u8 reserved;
} __packed;

/**
 * Command TX_ANT_CONFIGURATION_CMD = 0x98
 * This command is used to configure valid Tx antenna.
 * By default uCode concludes the valid antenna according to the radio flavor.
 * This command enables the driver to override/modify this conclusion.
 */
struct iwl_tx_ant_config_cmd {
	__le32 valid;
} __packed;

/******************************************************************************
 * (0a)
 * Alive and Error Commands & Responses:
 *
 *****************************************************************************/

#define UCODE_VALID_OK	cpu_to_le32(0x1)

/**
 * REPLY_ALIVE = 0x1 (response only, not a command)
 *
 * uCode issues this "alive" notification once the runtime image is ready
 * to receive commands from the driver.  This is the *second* "alive"
 * notification that the driver will receive after rebooting uCode;
 * this "alive" is indicated by subtype field != 9.
 *
 * See comments documenting "BSM" (bootstrap state machine).
 *
 * This response includes two pointers to structures within the device's
 * data SRAM (access via HBUS_TARG_MEM_* regs) that are useful for debugging:
 *
 * 1)  log_event_table_ptr indicates base of the event log.  This traces
 *     a 256-entry history of uCode execution within a circular buffer.
 *     Its header format is:
 *
 *	__le32 log_size;     log capacity (in number of entries)
 *	__le32 type;         (1) timestamp with each entry, (0) no timestamp
 *	__le32 wraps;        # times uCode has wrapped to top of circular buffer
 *      __le32 write_index;  next circular buffer entry that uCode would fill
 *
 *     The header is followed by the circular buffer of log entries.  Entries
 *     with timestamps have the following format:
 *
 *	__le32 event_id;     range 0 - 1500
 *	__le32 timestamp;    low 32 bits of TSF (of network, if associated)
 *	__le32 data;         event_id-specific data value
 *
 *     Entries without timestamps contain only event_id and data.
 *
 *
 * 2)  error_event_table_ptr indicates base of the error log.  This contains
 *     information about any uCode error that occurs.  For agn, the format
 *     of the error log is defined by struct iwl_error_event_table.
 *
 * The Linux driver can print both logs to the system log when a uCode error
 * occurs.
 */

/*
 * Note: This structure is read from the device with IO accesses,
 * and the reading already does the endian conversion. As it is
 * read with u32-sized accesses, any members with a different size
 * need to be ordered correctly though!
 */
struct iwl_error_event_table {
	u32 valid;		/* (nonzero) valid, (0) log is empty */
	u32 error_id;		/* type of error */
	u32 pc;			/* program counter */
	u32 blink1;		/* branch link */
	u32 blink2;		/* branch link */
	u32 ilink1;		/* interrupt link */
	u32 ilink2;		/* interrupt link */
	u32 data1;		/* error-specific data */
	u32 data2;		/* error-specific data */
	u32 line;		/* source code line of error */
	u32 bcon_time;		/* beacon timer */
	u32 tsf_low;		/* network timestamp function timer */
	u32 tsf_hi;		/* network timestamp function timer */
	u32 gp1;		/* GP1 timer register */
	u32 gp2;		/* GP2 timer register */
	u32 gp3;		/* GP3 timer register */
	u32 ucode_ver;		/* uCode version */
	u32 hw_ver;		/* HW Silicon version */
	u32 brd_ver;		/* HW board version */
	u32 log_pc;		/* log program counter */
	u32 frame_ptr;		/* frame pointer */
	u32 stack_ptr;		/* stack pointer */
	u32 hcmd;		/* last host command header */
	u32 isr0;		/* isr status register LMPM_NIC_ISR0:
				 * rxtx_flag */
	u32 isr1;		/* isr status register LMPM_NIC_ISR1:
				 * host_flag */
	u32 isr2;		/* isr status register LMPM_NIC_ISR2:
				 * enc_flag */
	u32 isr3;		/* isr status register LMPM_NIC_ISR3:
				 * time_flag */
	u32 isr4;		/* isr status register LMPM_NIC_ISR4:
				 * wico interrupt */
	u32 isr_pref;		/* isr status register LMPM_NIC_PREF_STAT */
	u32 wait_event;		/* wait event() caller address */
	u32 l2p_control;	/* L2pControlField */
	u32 l2p_duration;	/* L2pDurationField */
	u32 l2p_mhvalid;	/* L2pMhValidBits */
	u32 l2p_addr_match;	/* L2pAddrMatchStat */
	u32 lmpm_pmg_sel;	/* indicate which clocks are turned on
				 * (LMPM_PMG_SEL) */
	u32 u_timestamp;	/* indicate when the date and time of the
				 * compilation */
	u32 flow_handler;	/* FH read/write pointers, RX credit */
} __packed;

struct iwl_alive_resp {
	u8 ucode_minor;
	u8 ucode_major;
	__le16 reserved1;
	u8 sw_rev[8];
	u8 ver_type;
	u8 ver_subtype;			/* not "9" for runtime alive */
	__le16 reserved2;
	__le32 log_event_table_ptr;	/* SRAM address for event log */
	__le32 error_event_table_ptr;	/* SRAM address for error log */
	__le32 timestamp;
	__le32 is_valid;
} __packed;

/*
 * REPLY_ERROR = 0x2 (response only, not a command)
 */
struct iwl_error_resp {
	__le32 error_type;
	u8 cmd_id;
	u8 reserved1;
	__le16 bad_cmd_seq_num;
	__le32 error_info;
	__le64 timestamp;
} __packed;

/******************************************************************************
 * (1)
 * RXON Commands & Responses:
 *
 *****************************************************************************/

/*
 * Rx config defines & structure
 */
/* rx_config device types  */
enum {
	RXON_DEV_TYPE_AP = 1,
	RXON_DEV_TYPE_ESS = 3,
	RXON_DEV_TYPE_IBSS = 4,
	RXON_DEV_TYPE_SNIFFER = 6,
	RXON_DEV_TYPE_CP = 7,
	RXON_DEV_TYPE_2STA = 8,
	RXON_DEV_TYPE_P2P = 9,
};


#define RXON_RX_CHAIN_DRIVER_FORCE_MSK		cpu_to_le16(0x1 << 0)
#define RXON_RX_CHAIN_DRIVER_FORCE_POS		(0)
#define RXON_RX_CHAIN_VALID_MSK			cpu_to_le16(0x7 << 1)
#define RXON_RX_CHAIN_VALID_POS			(1)
#define RXON_RX_CHAIN_FORCE_SEL_MSK		cpu_to_le16(0x7 << 4)
#define RXON_RX_CHAIN_FORCE_SEL_POS		(4)
#define RXON_RX_CHAIN_FORCE_MIMO_SEL_MSK	cpu_to_le16(0x7 << 7)
#define RXON_RX_CHAIN_FORCE_MIMO_SEL_POS	(7)
#define RXON_RX_CHAIN_CNT_MSK			cpu_to_le16(0x3 << 10)
#define RXON_RX_CHAIN_CNT_POS			(10)
#define RXON_RX_CHAIN_MIMO_CNT_MSK		cpu_to_le16(0x3 << 12)
#define RXON_RX_CHAIN_MIMO_CNT_POS		(12)
#define RXON_RX_CHAIN_MIMO_FORCE_MSK		cpu_to_le16(0x1 << 14)
#define RXON_RX_CHAIN_MIMO_FORCE_POS		(14)

/* rx_config flags */
/* band & modulation selection */
#define RXON_FLG_BAND_24G_MSK           cpu_to_le32(1 << 0)
#define RXON_FLG_CCK_MSK                cpu_to_le32(1 << 1)
/* auto detection enable */
#define RXON_FLG_AUTO_DETECT_MSK        cpu_to_le32(1 << 2)
/* TGg protection when tx */
#define RXON_FLG_TGG_PROTECT_MSK        cpu_to_le32(1 << 3)
/* cck short slot & preamble */
#define RXON_FLG_SHORT_SLOT_MSK          cpu_to_le32(1 << 4)
#define RXON_FLG_SHORT_PREAMBLE_MSK     cpu_to_le32(1 << 5)
/* antenna selection */
#define RXON_FLG_DIS_DIV_MSK            cpu_to_le32(1 << 7)
#define RXON_FLG_ANT_SEL_MSK            cpu_to_le32(0x0f00)
#define RXON_FLG_ANT_A_MSK              cpu_to_le32(1 << 8)
#define RXON_FLG_ANT_B_MSK              cpu_to_le32(1 << 9)
/* radar detection enable */
#define RXON_FLG_RADAR_DETECT_MSK       cpu_to_le32(1 << 12)
#define RXON_FLG_TGJ_NARROW_BAND_MSK    cpu_to_le32(1 << 13)
/* rx response to host with 8-byte TSF
* (according to ON_AIR deassertion) */
#define RXON_FLG_TSF2HOST_MSK           cpu_to_le32(1 << 15)


/* HT flags */
#define RXON_FLG_CTRL_CHANNEL_LOC_POS		(22)
#define RXON_FLG_CTRL_CHANNEL_LOC_HI_MSK	cpu_to_le32(0x1 << 22)

#define RXON_FLG_HT_OPERATING_MODE_POS		(23)

#define RXON_FLG_HT_PROT_MSK			cpu_to_le32(0x1 << 23)
#define RXON_FLG_HT40_PROT_MSK			cpu_to_le32(0x2 << 23)

#define RXON_FLG_CHANNEL_MODE_POS		(25)
#define RXON_FLG_CHANNEL_MODE_MSK		cpu_to_le32(0x3 << 25)

/* channel mode */
enum {
	CHANNEL_MODE_LEGACY = 0,
	CHANNEL_MODE_PURE_40 = 1,
	CHANNEL_MODE_MIXED = 2,
	CHANNEL_MODE_RESERVED = 3,
};
#define RXON_FLG_CHANNEL_MODE_LEGACY	cpu_to_le32(CHANNEL_MODE_LEGACY << RXON_FLG_CHANNEL_MODE_POS)
#define RXON_FLG_CHANNEL_MODE_PURE_40	cpu_to_le32(CHANNEL_MODE_PURE_40 << RXON_FLG_CHANNEL_MODE_POS)
#define RXON_FLG_CHANNEL_MODE_MIXED	cpu_to_le32(CHANNEL_MODE_MIXED << RXON_FLG_CHANNEL_MODE_POS)

/* CTS to self (if spec allows) flag */
#define RXON_FLG_SELF_CTS_EN			cpu_to_le32(0x1<<30)

/* rx_config filter flags */
/* accept all data frames */
#define RXON_FILTER_PROMISC_MSK         cpu_to_le32(1 << 0)
/* pass control & management to host */
#define RXON_FILTER_CTL2HOST_MSK        cpu_to_le32(1 << 1)
/* accept multi-cast */
#define RXON_FILTER_ACCEPT_GRP_MSK      cpu_to_le32(1 << 2)
/* don't decrypt uni-cast frames */
#define RXON_FILTER_DIS_DECRYPT_MSK     cpu_to_le32(1 << 3)
/* don't decrypt multi-cast frames */
#define RXON_FILTER_DIS_GRP_DECRYPT_MSK cpu_to_le32(1 << 4)
/* STA is associated */
#define RXON_FILTER_ASSOC_MSK           cpu_to_le32(1 << 5)
/* transfer to host non bssid beacons in associated state */
#define RXON_FILTER_BCON_AWARE_MSK      cpu_to_le32(1 << 6)

/**
 * REPLY_RXON = 0x10 (command, has simple generic response)
 *
 * RXON tunes the radio tuner to a service channel, and sets up a number
 * of parameters that are used primarily for Rx, but also for Tx operations.
 *
 * NOTE:  When tuning to a new channel, driver must set the
 *        RXON_FILTER_ASSOC_MSK to 0.  This will clear station-dependent
 *        info within the device, including the station tables, tx retry
 *        rate tables, and txpower tables.  Driver must build a new station
 *        table and txpower table before transmitting anything on the RXON
 *        channel.
 *
 * NOTE:  All RXONs wipe clean the internal txpower table.  Driver must
 *        issue a new REPLY_TX_PWR_TABLE_CMD after each REPLY_RXON (0x10),
 *        regardless of whether RXON_FILTER_ASSOC_MSK is set.
 */

struct iwl_rxon_cmd {
	u8 node_addr[6];
	__le16 reserved1;
	u8 bssid_addr[6];
	__le16 reserved2;
	u8 wlap_bssid_addr[6];
	__le16 reserved3;
	u8 dev_type;
	u8 air_propagation;
	__le16 rx_chain;
	u8 ofdm_basic_rates;
	u8 cck_basic_rates;
	__le16 assoc_id;
	__le32 flags;
	__le32 filter_flags;
	__le16 channel;
	u8 ofdm_ht_single_stream_basic_rates;
	u8 ofdm_ht_dual_stream_basic_rates;
	u8 ofdm_ht_triple_stream_basic_rates;
	u8 reserved5;
	__le16 acquisition_data;
	__le16 reserved6;
} __packed;

/*
 * REPLY_RXON_ASSOC = 0x11 (command, has simple generic response)
 */
struct iwl_rxon_assoc_cmd {
	__le32 flags;
	__le32 filter_flags;
	u8 ofdm_basic_rates;
	u8 cck_basic_rates;
	__le16 reserved1;
	u8 ofdm_ht_single_stream_basic_rates;
	u8 ofdm_ht_dual_stream_basic_rates;
	u8 ofdm_ht_triple_stream_basic_rates;
	u8 reserved2;
	__le16 rx_chain_select_flags;
	__le16 acquisition_data;
	__le32 reserved3;
} __packed;

#define IWL_CONN_MAX_LISTEN_INTERVAL	10
#define IWL_MAX_UCODE_BEACON_INTERVAL	4 /* 4096 */

/*
 * REPLY_RXON_TIMING = 0x14 (command, has simple generic response)
 */
struct iwl_rxon_time_cmd {
	__le64 timestamp;
	__le16 beacon_interval;
	__le16 atim_window;
	__le32 beacon_init_val;
	__le16 listen_interval;
	u8 dtim_period;
	u8 delta_cp_bss_tbtts;
} __packed;

/*
 * REPLY_CHANNEL_SWITCH = 0x72 (command, has simple generic response)
 */
/**
 * struct iwl5000_channel_switch_cmd
 * @band: 0- 5.2GHz, 1- 2.4GHz
 * @expect_beacon: 0- resume transmits after channel switch
 *		   1- wait for beacon to resume transmits
 * @channel: new channel number
 * @rxon_flags: Rx on flags
 * @rxon_filter_flags: filtering parameters
 * @switch_time: switch time in extended beacon format
 * @reserved: reserved bytes
 */
struct iwl5000_channel_switch_cmd {
	u8 band;
	u8 expect_beacon;
	__le16 channel;
	__le32 rxon_flags;
	__le32 rxon_filter_flags;
	__le32 switch_time;
	__le32 reserved[2][IWL_PWR_NUM_HT_OFDM_ENTRIES + IWL_PWR_CCK_ENTRIES];
} __packed;

/**
 * struct iwl6000_channel_switch_cmd
 * @band: 0- 5.2GHz, 1- 2.4GHz
 * @expect_beacon: 0- resume transmits after channel switch
 *		   1- wait for beacon to resume transmits
 * @channel: new channel number
 * @rxon_flags: Rx on flags
 * @rxon_filter_flags: filtering parameters
 * @switch_time: switch time in extended beacon format
 * @reserved: reserved bytes
 */
struct iwl6000_channel_switch_cmd {
	u8 band;
	u8 expect_beacon;
	__le16 channel;
	__le32 rxon_flags;
	__le32 rxon_filter_flags;
	__le32 switch_time;
	__le32 reserved[3][IWL_PWR_NUM_HT_OFDM_ENTRIES + IWL_PWR_CCK_ENTRIES];
} __packed;

/*
 * CHANNEL_SWITCH_NOTIFICATION = 0x73 (notification only, not a command)
 */
struct iwl_csa_notification {
	__le16 band;
	__le16 channel;
	__le32 status;		/* 0 - OK, 1 - fail */
} __packed;

/******************************************************************************
 * (2)
 * Quality-of-Service (QOS) Commands & Responses:
 *
 *****************************************************************************/

/**
 * struct iwl_ac_qos -- QOS timing params for REPLY_QOS_PARAM
 * One for each of 4 EDCA access categories in struct iwl_qosparam_cmd
 *
 * @cw_min: Contention window, start value in numbers of slots.
 *          Should be a power-of-2, minus 1.  Device's default is 0x0f.
 * @cw_max: Contention window, max value in numbers of slots.
 *          Should be a power-of-2, minus 1.  Device's default is 0x3f.
 * @aifsn:  Number of slots in Arbitration Interframe Space (before
 *          performing random backoff timing prior to Tx).  Device default 1.
 * @edca_txop:  Length of Tx opportunity, in uSecs.  Device default is 0.
 *
 * Device will automatically increase contention window by (2*CW) + 1 for each
 * transmission retry.  Device uses cw_max as a bit mask, ANDed with new CW
 * value, to cap the CW value.
 */
struct iwl_ac_qos {
	__le16 cw_min;
	__le16 cw_max;
	u8 aifsn;
	u8 reserved1;
	__le16 edca_txop;
} __packed;

/* QoS flags defines */
#define QOS_PARAM_FLG_UPDATE_EDCA_MSK	cpu_to_le32(0x01)
#define QOS_PARAM_FLG_TGN_MSK		cpu_to_le32(0x02)
#define QOS_PARAM_FLG_TXOP_TYPE_MSK	cpu_to_le32(0x10)

/* Number of Access Categories (AC) (EDCA), queues 0..3 */
#define AC_NUM                4

/*
 * REPLY_QOS_PARAM = 0x13 (command, has simple generic response)
 *
 * This command sets up timings for each of the 4 prioritized EDCA Tx FIFOs
 * 0: Background, 1: Best Effort, 2: Video, 3: Voice.
 */
struct iwl_qosparam_cmd {
	__le32 qos_flags;
	struct iwl_ac_qos ac[AC_NUM];
} __packed;

/******************************************************************************
 * (3)
 * Add/Modify Stations Commands & Responses:
 *
 *****************************************************************************/
/*
 * Multi station support
 */

/* Special, dedicated locations within device's station table */
#define	IWL_AP_ID		0
#define	IWL_AP_ID_PAN		1
#define	IWL_STA_ID		2
#define IWLAGN_PAN_BCAST_ID	14
#define IWLAGN_BROADCAST_ID	15
#define	IWLAGN_STATION_COUNT	16

#define	IWL_INVALID_STATION 	255
<<<<<<< HEAD
#define IWL_MAX_TID_COUNT	9
=======
#define IWL_MAX_TID_COUNT	8
>>>>>>> dcd6c922

#define STA_FLG_TX_RATE_MSK		cpu_to_le32(1 << 2)
#define STA_FLG_PWR_SAVE_MSK		cpu_to_le32(1 << 8)
#define STA_FLG_PAN_STATION		cpu_to_le32(1 << 13)
#define STA_FLG_RTS_MIMO_PROT_MSK	cpu_to_le32(1 << 17)
#define STA_FLG_AGG_MPDU_8US_MSK	cpu_to_le32(1 << 18)
#define STA_FLG_MAX_AGG_SIZE_POS	(19)
#define STA_FLG_MAX_AGG_SIZE_MSK	cpu_to_le32(3 << 19)
#define STA_FLG_HT40_EN_MSK		cpu_to_le32(1 << 21)
#define STA_FLG_MIMO_DIS_MSK		cpu_to_le32(1 << 22)
#define STA_FLG_AGG_MPDU_DENSITY_POS	(23)
#define STA_FLG_AGG_MPDU_DENSITY_MSK	cpu_to_le32(7 << 23)

/* Use in mode field.  1: modify existing entry, 0: add new station entry */
#define STA_CONTROL_MODIFY_MSK		0x01

/* key flags __le16*/
#define STA_KEY_FLG_ENCRYPT_MSK	cpu_to_le16(0x0007)
#define STA_KEY_FLG_NO_ENC	cpu_to_le16(0x0000)
#define STA_KEY_FLG_WEP		cpu_to_le16(0x0001)
#define STA_KEY_FLG_CCMP	cpu_to_le16(0x0002)
#define STA_KEY_FLG_TKIP	cpu_to_le16(0x0003)

#define STA_KEY_FLG_KEYID_POS	8
#define STA_KEY_FLG_INVALID 	cpu_to_le16(0x0800)
/* wep key is either from global key (0) or from station info array (1) */
#define STA_KEY_FLG_MAP_KEY_MSK	cpu_to_le16(0x0008)

/* wep key in STA: 5-bytes (0) or 13-bytes (1) */
#define STA_KEY_FLG_KEY_SIZE_MSK     cpu_to_le16(0x1000)
#define STA_KEY_MULTICAST_MSK        cpu_to_le16(0x4000)
#define STA_KEY_MAX_NUM		8
#define STA_KEY_MAX_NUM_PAN	16
/* must not match WEP_INVALID_OFFSET */
#define IWLAGN_HW_KEY_DEFAULT	0xfe

/* Flags indicate whether to modify vs. don't change various station params */
#define	STA_MODIFY_KEY_MASK		0x01
#define	STA_MODIFY_TID_DISABLE_TX	0x02
#define	STA_MODIFY_TX_RATE_MSK		0x04
#define STA_MODIFY_ADDBA_TID_MSK	0x08
#define STA_MODIFY_DELBA_TID_MSK	0x10
#define STA_MODIFY_SLEEP_TX_COUNT_MSK	0x20

/* Receiver address (actually, Rx station's index into station table),
 * combined with Traffic ID (QOS priority), in format used by Tx Scheduler */
#define BUILD_RAxTID(sta_id, tid)	(((sta_id) << 4) + (tid))

/* agn */
struct iwl_keyinfo {
	__le16 key_flags;
	u8 tkip_rx_tsc_byte2;	/* TSC[2] for key mix ph1 detection */
	u8 reserved1;
	__le16 tkip_rx_ttak[5];	/* 10-byte unicast TKIP TTAK */
	u8 key_offset;
	u8 reserved2;
	u8 key[16];		/* 16-byte unicast decryption key */
	__le64 tx_secur_seq_cnt;
	__le64 hw_tkip_mic_rx_key;
	__le64 hw_tkip_mic_tx_key;
} __packed;

/**
 * struct sta_id_modify
 * @addr[ETH_ALEN]: station's MAC address
 * @sta_id: index of station in uCode's station table
 * @modify_mask: STA_MODIFY_*, 1: modify, 0: don't change
 *
 * Driver selects unused table index when adding new station,
 * or the index to a pre-existing station entry when modifying that station.
 * Some indexes have special purposes (IWL_AP_ID, index 0, is for AP).
 *
 * modify_mask flags select which parameters to modify vs. leave alone.
 */
struct sta_id_modify {
	u8 addr[ETH_ALEN];
	__le16 reserved1;
	u8 sta_id;
	u8 modify_mask;
	__le16 reserved2;
} __packed;

/*
 * REPLY_ADD_STA = 0x18 (command)
 *
 * The device contains an internal table of per-station information,
 * with info on security keys, aggregation parameters, and Tx rates for
 * initial Tx attempt and any retries (agn devices uses
 * REPLY_TX_LINK_QUALITY_CMD,
 *
 * REPLY_ADD_STA sets up the table entry for one station, either creating
 * a new entry, or modifying a pre-existing one.
 *
 * NOTE:  RXON command (without "associated" bit set) wipes the station table
 *        clean.  Moving into RF_KILL state does this also.  Driver must set up
 *        new station table before transmitting anything on the RXON channel
 *        (except active scans or active measurements; those commands carry
 *        their own txpower/rate setup data).
 *
 *        When getting started on a new channel, driver must set up the
 *        IWL_BROADCAST_ID entry (last entry in the table).  For a client
 *        station in a BSS, once an AP is selected, driver sets up the AP STA
 *        in the IWL_AP_ID entry (1st entry in the table).  BROADCAST and AP
 *        are all that are needed for a BSS client station.  If the device is
 *        used as AP, or in an IBSS network, driver must set up station table
 *        entries for all STAs in network, starting with index IWL_STA_ID.
 */

struct iwl_addsta_cmd {
	u8 mode;		/* 1: modify existing, 0: add new station */
	u8 reserved[3];
	struct sta_id_modify sta;
	struct iwl_keyinfo key;
	__le32 station_flags;		/* STA_FLG_* */
	__le32 station_flags_msk;	/* STA_FLG_* */

	/* bit field to disable (1) or enable (0) Tx for Traffic ID (TID)
	 * corresponding to bit (e.g. bit 5 controls TID 5).
	 * Set modify_mask bit STA_MODIFY_TID_DISABLE_TX to use this field. */
	__le16 tid_disable_tx;
	__le16 legacy_reserved;

	/* TID for which to add block-ack support.
	 * Set modify_mask bit STA_MODIFY_ADDBA_TID_MSK to use this field. */
	u8 add_immediate_ba_tid;

	/* TID for which to remove block-ack support.
	 * Set modify_mask bit STA_MODIFY_DELBA_TID_MSK to use this field. */
	u8 remove_immediate_ba_tid;

	/* Starting Sequence Number for added block-ack support.
	 * Set modify_mask bit STA_MODIFY_ADDBA_TID_MSK to use this field. */
	__le16 add_immediate_ba_ssn;

	/*
	 * Number of packets OK to transmit to station even though
	 * it is asleep -- used to synchronise PS-poll and u-APSD
	 * responses while ucode keeps track of STA sleep state.
	 */
	__le16 sleep_tx_count;

	__le16 reserved2;
} __packed;


#define ADD_STA_SUCCESS_MSK		0x1
#define ADD_STA_NO_ROOM_IN_TABLE	0x2
#define ADD_STA_NO_BLOCK_ACK_RESOURCE	0x4
#define ADD_STA_MODIFY_NON_EXIST_STA	0x8
/*
 * REPLY_ADD_STA = 0x18 (response)
 */
struct iwl_add_sta_resp {
	u8 status;	/* ADD_STA_* */
} __packed;

#define REM_STA_SUCCESS_MSK              0x1
/*
 *  REPLY_REM_STA = 0x19 (response)
 */
struct iwl_rem_sta_resp {
	u8 status;
} __packed;

/*
 *  REPLY_REM_STA = 0x19 (command)
 */
struct iwl_rem_sta_cmd {
	u8 num_sta;     /* number of removed stations */
	u8 reserved[3];
	u8 addr[ETH_ALEN]; /* MAC addr of the first station */
	u8 reserved2[2];
} __packed;


/* WiFi queues mask */
#define IWL_SCD_BK_MSK			cpu_to_le32(BIT(0))
#define IWL_SCD_BE_MSK			cpu_to_le32(BIT(1))
#define IWL_SCD_VI_MSK			cpu_to_le32(BIT(2))
#define IWL_SCD_VO_MSK			cpu_to_le32(BIT(3))
#define IWL_SCD_MGMT_MSK		cpu_to_le32(BIT(3))

/* PAN queues mask */
#define IWL_PAN_SCD_BK_MSK		cpu_to_le32(BIT(4))
#define IWL_PAN_SCD_BE_MSK		cpu_to_le32(BIT(5))
#define IWL_PAN_SCD_VI_MSK		cpu_to_le32(BIT(6))
#define IWL_PAN_SCD_VO_MSK		cpu_to_le32(BIT(7))
#define IWL_PAN_SCD_MGMT_MSK		cpu_to_le32(BIT(7))
#define IWL_PAN_SCD_MULTICAST_MSK	cpu_to_le32(BIT(8))

#define IWL_AGG_TX_QUEUE_MSK		cpu_to_le32(0xffc00)

#define IWL_DROP_SINGLE		0
#define IWL_DROP_ALL		(BIT(IWL_RXON_CTX_BSS) | BIT(IWL_RXON_CTX_PAN))

/*
 * REPLY_TXFIFO_FLUSH = 0x1e(command and response)
 *
 * When using full FIFO flush this command checks the scheduler HW block WR/RD
 * pointers to check if all the frames were transferred by DMA into the
 * relevant TX FIFO queue. Only when the DMA is finished and the queue is
 * empty the command can finish.
 * This command is used to flush the TXFIFO from transmit commands, it may
 * operate on single or multiple queues, the command queue can't be flushed by
 * this command. The command response is returned when all the queue flush
 * operations are done. Each TX command flushed return response with the FLUSH
 * status set in the TX response status. When FIFO flush operation is used,
 * the flush operation ends when both the scheduler DMA done and TXFIFO empty
 * are set.
 *
 * @fifo_control: bit mask for which queues to flush
 * @flush_control: flush controls
 *	0: Dump single MSDU
 *	1: Dump multiple MSDU according to PS, INVALID STA, TTL, TID disable.
 *	2: Dump all FIFO
 */
struct iwl_txfifo_flush_cmd {
	__le32 fifo_control;
	__le16 flush_control;
	__le16 reserved;
} __packed;

/*
 * REPLY_WEP_KEY = 0x20
 */
struct iwl_wep_key {
	u8 key_index;
	u8 key_offset;
	u8 reserved1[2];
	u8 key_size;
	u8 reserved2[3];
	u8 key[16];
} __packed;

struct iwl_wep_cmd {
	u8 num_keys;
	u8 global_key_type;
	u8 flags;
	u8 reserved;
	struct iwl_wep_key key[0];
} __packed;

#define WEP_KEY_WEP_TYPE 1
#define WEP_KEYS_MAX 4
#define WEP_INVALID_OFFSET 0xff
#define WEP_KEY_LEN_64 5
#define WEP_KEY_LEN_128 13

/******************************************************************************
 * (4)
 * Rx Responses:
 *
 *****************************************************************************/

#define RX_RES_STATUS_NO_CRC32_ERROR	cpu_to_le32(1 << 0)
#define RX_RES_STATUS_NO_RXE_OVERFLOW	cpu_to_le32(1 << 1)

#define RX_RES_PHY_FLAGS_BAND_24_MSK	cpu_to_le16(1 << 0)
#define RX_RES_PHY_FLAGS_MOD_CCK_MSK		cpu_to_le16(1 << 1)
#define RX_RES_PHY_FLAGS_SHORT_PREAMBLE_MSK	cpu_to_le16(1 << 2)
#define RX_RES_PHY_FLAGS_NARROW_BAND_MSK	cpu_to_le16(1 << 3)
#define RX_RES_PHY_FLAGS_ANTENNA_MSK		0xf0
#define RX_RES_PHY_FLAGS_ANTENNA_POS		4

#define RX_RES_STATUS_SEC_TYPE_MSK	(0x7 << 8)
#define RX_RES_STATUS_SEC_TYPE_NONE	(0x0 << 8)
#define RX_RES_STATUS_SEC_TYPE_WEP	(0x1 << 8)
#define RX_RES_STATUS_SEC_TYPE_CCMP	(0x2 << 8)
#define RX_RES_STATUS_SEC_TYPE_TKIP	(0x3 << 8)
#define	RX_RES_STATUS_SEC_TYPE_ERR	(0x7 << 8)

#define RX_RES_STATUS_STATION_FOUND	(1<<6)
#define RX_RES_STATUS_NO_STATION_INFO_MISMATCH	(1<<7)

#define RX_RES_STATUS_DECRYPT_TYPE_MSK	(0x3 << 11)
#define RX_RES_STATUS_NOT_DECRYPT	(0x0 << 11)
#define RX_RES_STATUS_DECRYPT_OK	(0x3 << 11)
#define RX_RES_STATUS_BAD_ICV_MIC	(0x1 << 11)
#define RX_RES_STATUS_BAD_KEY_TTAK	(0x2 << 11)

#define RX_MPDU_RES_STATUS_ICV_OK	(0x20)
#define RX_MPDU_RES_STATUS_MIC_OK	(0x40)
#define RX_MPDU_RES_STATUS_TTAK_OK	(1 << 7)
#define RX_MPDU_RES_STATUS_DEC_DONE_MSK	(0x800)


#define IWLAGN_RX_RES_PHY_CNT 8
#define IWLAGN_RX_RES_AGC_IDX     1
#define IWLAGN_RX_RES_RSSI_AB_IDX 2
#define IWLAGN_RX_RES_RSSI_C_IDX  3
#define IWLAGN_OFDM_AGC_MSK 0xfe00
#define IWLAGN_OFDM_AGC_BIT_POS 9
#define IWLAGN_OFDM_RSSI_INBAND_A_BITMSK 0x00ff
#define IWLAGN_OFDM_RSSI_ALLBAND_A_BITMSK 0xff00
#define IWLAGN_OFDM_RSSI_A_BIT_POS 0
#define IWLAGN_OFDM_RSSI_INBAND_B_BITMSK 0xff0000
#define IWLAGN_OFDM_RSSI_ALLBAND_B_BITMSK 0xff000000
#define IWLAGN_OFDM_RSSI_B_BIT_POS 16
#define IWLAGN_OFDM_RSSI_INBAND_C_BITMSK 0x00ff
#define IWLAGN_OFDM_RSSI_ALLBAND_C_BITMSK 0xff00
#define IWLAGN_OFDM_RSSI_C_BIT_POS 0

struct iwlagn_non_cfg_phy {
	__le32 non_cfg_phy[IWLAGN_RX_RES_PHY_CNT];  /* up to 8 phy entries */
} __packed;


/*
 * REPLY_RX = 0xc3 (response only, not a command)
 * Used only for legacy (non 11n) frames.
 */
struct iwl_rx_phy_res {
	u8 non_cfg_phy_cnt;     /* non configurable DSP phy data byte count */
	u8 cfg_phy_cnt;		/* configurable DSP phy data byte count */
	u8 stat_id;		/* configurable DSP phy data set ID */
	u8 reserved1;
	__le64 timestamp;	/* TSF at on air rise */
	__le32 beacon_time_stamp; /* beacon at on-air rise */
	__le16 phy_flags;	/* general phy flags: band, modulation, ... */
	__le16 channel;		/* channel number */
	u8 non_cfg_phy_buf[32]; /* for various implementations of non_cfg_phy */
	__le32 rate_n_flags;	/* RATE_MCS_* */
	__le16 byte_count;	/* frame's byte-count */
	__le16 frame_time;	/* frame's time on the air */
} __packed;

struct iwl_rx_mpdu_res_start {
	__le16 byte_count;
	__le16 reserved;
} __packed;


/******************************************************************************
 * (5)
 * Tx Commands & Responses:
 *
 * Driver must place each REPLY_TX command into one of the prioritized Tx
 * queues in host DRAM, shared between driver and device (see comments for
 * SCD registers and Tx/Rx Queues).  When the device's Tx scheduler and uCode
 * are preparing to transmit, the device pulls the Tx command over the PCI
 * bus via one of the device's Tx DMA channels, to fill an internal FIFO
 * from which data will be transmitted.
 *
 * uCode handles all timing and protocol related to control frames
 * (RTS/CTS/ACK), based on flags in the Tx command.  uCode and Tx scheduler
 * handle reception of block-acks; uCode updates the host driver via
 * REPLY_COMPRESSED_BA.
 *
 * uCode handles retrying Tx when an ACK is expected but not received.
 * This includes trying lower data rates than the one requested in the Tx
 * command, as set up by the REPLY_TX_LINK_QUALITY_CMD (agn).
 *
 * Driver sets up transmit power for various rates via REPLY_TX_PWR_TABLE_CMD.
 * This command must be executed after every RXON command, before Tx can occur.
 *****************************************************************************/

/* REPLY_TX Tx flags field */

/*
 * 1: Use RTS/CTS protocol or CTS-to-self if spec allows it
 * before this frame. if CTS-to-self required check
 * RXON_FLG_SELF_CTS_EN status.
 */
#define TX_CMD_FLG_PROT_REQUIRE_MSK cpu_to_le32(1 << 0)

/* 1: Expect ACK from receiving station
 * 0: Don't expect ACK (MAC header's duration field s/b 0)
 * Set this for unicast frames, but not broadcast/multicast. */
#define TX_CMD_FLG_ACK_MSK cpu_to_le32(1 << 3)

/* For agn devices:
 * 1: Use rate scale table (see REPLY_TX_LINK_QUALITY_CMD).
 *    Tx command's initial_rate_index indicates first rate to try;
 *    uCode walks through table for additional Tx attempts.
 * 0: Use Tx rate/MCS from Tx command's rate_n_flags field.
 *    This rate will be used for all Tx attempts; it will not be scaled. */
#define TX_CMD_FLG_STA_RATE_MSK cpu_to_le32(1 << 4)

/* 1: Expect immediate block-ack.
 * Set when Txing a block-ack request frame.  Also set TX_CMD_FLG_ACK_MSK. */
#define TX_CMD_FLG_IMM_BA_RSP_MASK  cpu_to_le32(1 << 6)

/* Tx antenna selection field; reserved (0) for agn devices. */
#define TX_CMD_FLG_ANT_SEL_MSK cpu_to_le32(0xf00)

/* 1: Ignore Bluetooth priority for this frame.
 * 0: Delay Tx until Bluetooth device is done (normal usage). */
#define TX_CMD_FLG_IGNORE_BT cpu_to_le32(1 << 12)

/* 1: uCode overrides sequence control field in MAC header.
 * 0: Driver provides sequence control field in MAC header.
 * Set this for management frames, non-QOS data frames, non-unicast frames,
 * and also in Tx command embedded in REPLY_SCAN_CMD for active scans. */
#define TX_CMD_FLG_SEQ_CTL_MSK cpu_to_le32(1 << 13)

/* 1: This frame is non-last MPDU; more fragments are coming.
 * 0: Last fragment, or not using fragmentation. */
#define TX_CMD_FLG_MORE_FRAG_MSK cpu_to_le32(1 << 14)

/* 1: uCode calculates and inserts Timestamp Function (TSF) in outgoing frame.
 * 0: No TSF required in outgoing frame.
 * Set this for transmitting beacons and probe responses. */
#define TX_CMD_FLG_TSF_MSK cpu_to_le32(1 << 16)

/* 1: Driver inserted 2 bytes pad after the MAC header, for (required) dword
 *    alignment of frame's payload data field.
 * 0: No pad
 * Set this for MAC headers with 26 or 30 bytes, i.e. those with QOS or ADDR4
 * field (but not both).  Driver must align frame data (i.e. data following
 * MAC header) to DWORD boundary. */
#define TX_CMD_FLG_MH_PAD_MSK cpu_to_le32(1 << 20)

/* accelerate aggregation support
 * 0 - no CCMP encryption; 1 - CCMP encryption */
#define TX_CMD_FLG_AGG_CCMP_MSK cpu_to_le32(1 << 22)

/* HCCA-AP - disable duration overwriting. */
#define TX_CMD_FLG_DUR_MSK cpu_to_le32(1 << 25)


/*
 * TX command security control
 */
#define TX_CMD_SEC_WEP  	0x01
#define TX_CMD_SEC_CCM  	0x02
#define TX_CMD_SEC_TKIP		0x03
#define TX_CMD_SEC_MSK		0x03
#define TX_CMD_SEC_SHIFT	6
#define TX_CMD_SEC_KEY128	0x08

/*
 * security overhead sizes
 */
#define WEP_IV_LEN 4
#define WEP_ICV_LEN 4
#define CCMP_MIC_LEN 8
#define TKIP_ICV_LEN 4

/*
 * REPLY_TX = 0x1c (command)
 */

/*
 * 4965 uCode updates these Tx attempt count values in host DRAM.
 * Used for managing Tx retries when expecting block-acks.
 * Driver should set these fields to 0.
 */
struct iwl_dram_scratch {
	u8 try_cnt;		/* Tx attempts */
	u8 bt_kill_cnt;		/* Tx attempts blocked by Bluetooth device */
	__le16 reserved;
} __packed;

struct iwl_tx_cmd {
	/*
	 * MPDU byte count:
	 * MAC header (24/26/30/32 bytes) + 2 bytes pad if 26/30 header size,
	 * + 8 byte IV for CCM or TKIP (not used for WEP)
	 * + Data payload
	 * + 8-byte MIC (not used for CCM/WEP)
	 * NOTE:  Does not include Tx command bytes, post-MAC pad bytes,
	 *        MIC (CCM) 8 bytes, ICV (WEP/TKIP/CKIP) 4 bytes, CRC 4 bytes.i
	 * Range: 14-2342 bytes.
	 */
	__le16 len;

	/*
	 * MPDU or MSDU byte count for next frame.
	 * Used for fragmentation and bursting, but not 11n aggregation.
	 * Same as "len", but for next frame.  Set to 0 if not applicable.
	 */
	__le16 next_frame_len;

	__le32 tx_flags;	/* TX_CMD_FLG_* */

	/* uCode may modify this field of the Tx command (in host DRAM!).
	 * Driver must also set dram_lsb_ptr and dram_msb_ptr in this cmd. */
	struct iwl_dram_scratch scratch;

	/* Rate for *all* Tx attempts, if TX_CMD_FLG_STA_RATE_MSK is cleared. */
	__le32 rate_n_flags;	/* RATE_MCS_* */

	/* Index of destination station in uCode's station table */
	u8 sta_id;

	/* Type of security encryption:  CCM or TKIP */
	u8 sec_ctl;		/* TX_CMD_SEC_* */

	/*
	 * Index into rate table (see REPLY_TX_LINK_QUALITY_CMD) for initial
	 * Tx attempt, if TX_CMD_FLG_STA_RATE_MSK is set.  Normally "0" for
	 * data frames, this field may be used to selectively reduce initial
	 * rate (via non-0 value) for special frames (e.g. management), while
	 * still supporting rate scaling for all frames.
	 */
	u8 initial_rate_index;
	u8 reserved;
	u8 key[16];
	__le16 next_frame_flags;
	__le16 reserved2;
	union {
		__le32 life_time;
		__le32 attempt;
	} stop_time;

	/* Host DRAM physical address pointer to "scratch" in this command.
	 * Must be dword aligned.  "0" in dram_lsb_ptr disables usage. */
	__le32 dram_lsb_ptr;
	u8 dram_msb_ptr;

	u8 rts_retry_limit;	/*byte 50 */
	u8 data_retry_limit;	/*byte 51 */
	u8 tid_tspec;
	union {
		__le16 pm_frame_timeout;
		__le16 attempt_duration;
	} timeout;

	/*
	 * Duration of EDCA burst Tx Opportunity, in 32-usec units.
	 * Set this if txop time is not specified by HCCA protocol (e.g. by AP).
	 */
	__le16 driver_txop;

	/*
	 * MAC header goes here, followed by 2 bytes padding if MAC header
	 * length is 26 or 30 bytes, followed by payload data
	 */
	u8 payload[0];
	struct ieee80211_hdr hdr[0];
} __packed;

/*
 * TX command response is sent after *agn* transmission attempts.
 *
 * both postpone and abort status are expected behavior from uCode. there is
 * no special operation required from driver; except for RFKILL_FLUSH,
 * which required tx flush host command to flush all the tx frames in queues
 */
enum {
	TX_STATUS_SUCCESS = 0x01,
	TX_STATUS_DIRECT_DONE = 0x02,
	/* postpone TX */
	TX_STATUS_POSTPONE_DELAY = 0x40,
	TX_STATUS_POSTPONE_FEW_BYTES = 0x41,
	TX_STATUS_POSTPONE_BT_PRIO = 0x42,
	TX_STATUS_POSTPONE_QUIET_PERIOD = 0x43,
	TX_STATUS_POSTPONE_CALC_TTAK = 0x44,
	/* abort TX */
	TX_STATUS_FAIL_INTERNAL_CROSSED_RETRY = 0x81,
	TX_STATUS_FAIL_SHORT_LIMIT = 0x82,
	TX_STATUS_FAIL_LONG_LIMIT = 0x83,
	TX_STATUS_FAIL_FIFO_UNDERRUN = 0x84,
	TX_STATUS_FAIL_DRAIN_FLOW = 0x85,
	TX_STATUS_FAIL_RFKILL_FLUSH = 0x86,
	TX_STATUS_FAIL_LIFE_EXPIRE = 0x87,
	TX_STATUS_FAIL_DEST_PS = 0x88,
	TX_STATUS_FAIL_HOST_ABORTED = 0x89,
	TX_STATUS_FAIL_BT_RETRY = 0x8a,
	TX_STATUS_FAIL_STA_INVALID = 0x8b,
	TX_STATUS_FAIL_FRAG_DROPPED = 0x8c,
	TX_STATUS_FAIL_TID_DISABLE = 0x8d,
	TX_STATUS_FAIL_FIFO_FLUSHED = 0x8e,
	TX_STATUS_FAIL_INSUFFICIENT_CF_POLL = 0x8f,
	TX_STATUS_FAIL_PASSIVE_NO_RX = 0x90,
	TX_STATUS_FAIL_NO_BEACON_ON_RADAR = 0x91,
};

#define	TX_PACKET_MODE_REGULAR		0x0000
#define	TX_PACKET_MODE_BURST_SEQ	0x0100
#define	TX_PACKET_MODE_BURST_FIRST	0x0200

enum {
	TX_POWER_PA_NOT_ACTIVE = 0x0,
};

enum {
	TX_STATUS_MSK = 0x000000ff,		/* bits 0:7 */
	TX_STATUS_DELAY_MSK = 0x00000040,
	TX_STATUS_ABORT_MSK = 0x00000080,
	TX_PACKET_MODE_MSK = 0x0000ff00,	/* bits 8:15 */
	TX_FIFO_NUMBER_MSK = 0x00070000,	/* bits 16:18 */
	TX_RESERVED = 0x00780000,		/* bits 19:22 */
	TX_POWER_PA_DETECT_MSK = 0x7f800000,	/* bits 23:30 */
	TX_ABORT_REQUIRED_MSK = 0x80000000,	/* bits 31:31 */
};

/* *******************************
 * TX aggregation status
 ******************************* */

enum {
	AGG_TX_STATE_TRANSMITTED = 0x00,
	AGG_TX_STATE_UNDERRUN_MSK = 0x01,
	AGG_TX_STATE_BT_PRIO_MSK = 0x02,
	AGG_TX_STATE_FEW_BYTES_MSK = 0x04,
	AGG_TX_STATE_ABORT_MSK = 0x08,
	AGG_TX_STATE_LAST_SENT_TTL_MSK = 0x10,
	AGG_TX_STATE_LAST_SENT_TRY_CNT_MSK = 0x20,
	AGG_TX_STATE_LAST_SENT_BT_KILL_MSK = 0x40,
	AGG_TX_STATE_SCD_QUERY_MSK = 0x80,
	AGG_TX_STATE_TEST_BAD_CRC32_MSK = 0x100,
	AGG_TX_STATE_RESPONSE_MSK = 0x1ff,
	AGG_TX_STATE_DUMP_TX_MSK = 0x200,
	AGG_TX_STATE_DELAY_TX_MSK = 0x400
};

#define AGG_TX_STATUS_MSK	0x00000fff	/* bits 0:11 */
#define AGG_TX_TRY_MSK		0x0000f000	/* bits 12:15 */

#define AGG_TX_STATE_LAST_SENT_MSK  (AGG_TX_STATE_LAST_SENT_TTL_MSK | \
				     AGG_TX_STATE_LAST_SENT_TRY_CNT_MSK | \
				     AGG_TX_STATE_LAST_SENT_BT_KILL_MSK)

/* # tx attempts for first frame in aggregation */
#define AGG_TX_STATE_TRY_CNT_POS 12
#define AGG_TX_STATE_TRY_CNT_MSK 0xf000

/* Command ID and sequence number of Tx command for this frame */
#define AGG_TX_STATE_SEQ_NUM_POS 16
#define AGG_TX_STATE_SEQ_NUM_MSK 0xffff0000

/*
 * REPLY_TX = 0x1c (response)
 *
 * This response may be in one of two slightly different formats, indicated
 * by the frame_count field:
 *
 * 1)  No aggregation (frame_count == 1).  This reports Tx results for
 *     a single frame.  Multiple attempts, at various bit rates, may have
 *     been made for this frame.
 *
 * 2)  Aggregation (frame_count > 1).  This reports Tx results for
 *     2 or more frames that used block-acknowledge.  All frames were
 *     transmitted at same rate.  Rate scaling may have been used if first
 *     frame in this new agg block failed in previous agg block(s).
 *
 *     Note that, for aggregation, ACK (block-ack) status is not delivered here;
 *     block-ack has not been received by the time the agn device records
 *     this status.
 *     This status relates to reasons the tx might have been blocked or aborted
 *     within the sending station (this agn device), rather than whether it was
 *     received successfully by the destination station.
 */
struct agg_tx_status {
	__le16 status;
	__le16 sequence;
} __packed;

/*
 * definitions for initial rate index field
 * bits [3:0] initial rate index
 * bits [6:4] rate table color, used for the initial rate
 * bit-7 invalid rate indication
 *   i.e. rate was not chosen from rate table
 *   or rate table color was changed during frame retries
 * refer tlc rate info
 */

#define IWL50_TX_RES_INIT_RATE_INDEX_POS	0
#define IWL50_TX_RES_INIT_RATE_INDEX_MSK	0x0f
#define IWL50_TX_RES_RATE_TABLE_COLOR_POS	4
#define IWL50_TX_RES_RATE_TABLE_COLOR_MSK	0x70
#define IWL50_TX_RES_INV_RATE_INDEX_MSK	0x80

/* refer to ra_tid */
#define IWLAGN_TX_RES_TID_POS	0
#define IWLAGN_TX_RES_TID_MSK	0x0f
#define IWLAGN_TX_RES_RA_POS	4
#define IWLAGN_TX_RES_RA_MSK	0xf0

struct iwlagn_tx_resp {
	u8 frame_count;		/* 1 no aggregation, >1 aggregation */
	u8 bt_kill_count;	/* # blocked by bluetooth (unused for agg) */
	u8 failure_rts;		/* # failures due to unsuccessful RTS */
	u8 failure_frame;	/* # failures due to no ACK (unused for agg) */

	/* For non-agg:  Rate at which frame was successful.
	 * For agg:  Rate at which all frames were transmitted. */
	__le32 rate_n_flags;	/* RATE_MCS_*  */

	/* For non-agg:  RTS + CTS + frame tx attempts time + ACK.
	 * For agg:  RTS + CTS + aggregation tx time + block-ack time. */
	__le16 wireless_media_time;	/* uSecs */

	u8 pa_status;		/* RF power amplifier measurement (not used) */
	u8 pa_integ_res_a[3];
	u8 pa_integ_res_b[3];
	u8 pa_integ_res_C[3];

	__le32 tfd_info;
	__le16 seq_ctl;
	__le16 byte_cnt;
	u8 tlc_info;
	u8 ra_tid;		/* tid (0:3), sta_id (4:7) */
	__le16 frame_ctrl;
	/*
	 * For non-agg:  frame status TX_STATUS_*
	 * For agg:  status of 1st frame, AGG_TX_STATE_*; other frame status
	 *           fields follow this one, up to frame_count.
	 *           Bit fields:
	 *           11- 0:  AGG_TX_STATE_* status code
	 *           15-12:  Retry count for 1st frame in aggregation (retries
	 *                   occur if tx failed for this frame when it was a
	 *                   member of a previous aggregation block).  If rate
	 *                   scaling is used, retry count indicates the rate
	 *                   table entry used for all frames in the new agg.
	 *           31-16:  Sequence # for this frame's Tx cmd (not SSN!)
	 */
	struct agg_tx_status status;	/* TX status (in aggregation -
					 * status of 1st frame) */
} __packed;
/*
 * REPLY_COMPRESSED_BA = 0xc5 (response only, not a command)
 *
 * Reports Block-Acknowledge from recipient station
 */
struct iwl_compressed_ba_resp {
	__le32 sta_addr_lo32;
	__le16 sta_addr_hi16;
	__le16 reserved;

	/* Index of recipient (BA-sending) station in uCode's station table */
	u8 sta_id;
	u8 tid;
	__le16 seq_ctl;
	__le64 bitmap;
	__le16 scd_flow;
	__le16 scd_ssn;
	u8 txed;	/* number of frames sent */
	u8 txed_2_done; /* number of frames acked */
} __packed;

/*
 * REPLY_TX_PWR_TABLE_CMD = 0x97 (command, has simple generic response)
 *
 */

/*RS_NEW_API: only TLC_RTS remains and moved to bit 0 */
#define  LINK_QUAL_FLAGS_SET_STA_TLC_RTS_MSK	(1 << 0)

/* # of EDCA prioritized tx fifos */
#define  LINK_QUAL_AC_NUM AC_NUM

/* # entries in rate scale table to support Tx retries */
#define  LINK_QUAL_MAX_RETRY_NUM 16

/* Tx antenna selection values */
#define  LINK_QUAL_ANT_A_MSK (1 << 0)
#define  LINK_QUAL_ANT_B_MSK (1 << 1)
#define  LINK_QUAL_ANT_MSK   (LINK_QUAL_ANT_A_MSK|LINK_QUAL_ANT_B_MSK)


/**
 * struct iwl_link_qual_general_params
 *
 * Used in REPLY_TX_LINK_QUALITY_CMD
 */
struct iwl_link_qual_general_params {
	u8 flags;

	/* No entries at or above this (driver chosen) index contain MIMO */
	u8 mimo_delimiter;

	/* Best single antenna to use for single stream (legacy, SISO). */
	u8 single_stream_ant_msk;	/* LINK_QUAL_ANT_* */

	/* Best antennas to use for MIMO (unused for 4965, assumes both). */
	u8 dual_stream_ant_msk;		/* LINK_QUAL_ANT_* */

	/*
	 * If driver needs to use different initial rates for different
	 * EDCA QOS access categories (as implemented by tx fifos 0-3),
	 * this table will set that up, by indicating the indexes in the
	 * rs_table[LINK_QUAL_MAX_RETRY_NUM] rate table at which to start.
	 * Otherwise, driver should set all entries to 0.
	 *
	 * Entry usage:
	 * 0 = Background, 1 = Best Effort (normal), 2 = Video, 3 = Voice
	 * TX FIFOs above 3 use same value (typically 0) as TX FIFO 3.
	 */
	u8 start_rate_index[LINK_QUAL_AC_NUM];
} __packed;

#define LINK_QUAL_AGG_TIME_LIMIT_DEF	(4000) /* 4 milliseconds */
#define LINK_QUAL_AGG_TIME_LIMIT_MAX	(8000)
#define LINK_QUAL_AGG_TIME_LIMIT_MIN	(100)

#define LINK_QUAL_AGG_DISABLE_START_DEF	(3)
#define LINK_QUAL_AGG_DISABLE_START_MAX	(255)
#define LINK_QUAL_AGG_DISABLE_START_MIN	(0)

#define LINK_QUAL_AGG_FRAME_LIMIT_DEF	(63)
#define LINK_QUAL_AGG_FRAME_LIMIT_MAX	(63)
#define LINK_QUAL_AGG_FRAME_LIMIT_MIN	(0)

/**
 * struct iwl_link_qual_agg_params
 *
 * Used in REPLY_TX_LINK_QUALITY_CMD
 */
struct iwl_link_qual_agg_params {

	/*
	 *Maximum number of uSec in aggregation.
	 * default set to 4000 (4 milliseconds) if not configured in .cfg
	 */
	__le16 agg_time_limit;

	/*
	 * Number of Tx retries allowed for a frame, before that frame will
	 * no longer be considered for the start of an aggregation sequence
	 * (scheduler will then try to tx it as single frame).
	 * Driver should set this to 3.
	 */
	u8 agg_dis_start_th;

	/*
	 * Maximum number of frames in aggregation.
	 * 0 = no limit (default).  1 = no aggregation.
	 * Other values = max # frames in aggregation.
	 */
	u8 agg_frame_cnt_limit;

	__le32 reserved;
} __packed;

/*
 * REPLY_TX_LINK_QUALITY_CMD = 0x4e (command, has simple generic response)
 *
 * For agn devices
 *
 * Each station in the agn device's internal station table has its own table
 * of 16
 * Tx rates and modulation modes (e.g. legacy/SISO/MIMO) for retrying Tx when
 * an ACK is not received.  This command replaces the entire table for
 * one station.
 *
 * NOTE:  Station must already be in agn device's station table.
 *	  Use REPLY_ADD_STA.
 *
 * The rate scaling procedures described below work well.  Of course, other
 * procedures are possible, and may work better for particular environments.
 *
 *
 * FILLING THE RATE TABLE
 *
 * Given a particular initial rate and mode, as determined by the rate
 * scaling algorithm described below, the Linux driver uses the following
 * formula to fill the rs_table[LINK_QUAL_MAX_RETRY_NUM] rate table in the
 * Link Quality command:
 *
 *
 * 1)  If using High-throughput (HT) (SISO or MIMO) initial rate:
 *     a) Use this same initial rate for first 3 entries.
 *     b) Find next lower available rate using same mode (SISO or MIMO),
 *        use for next 3 entries.  If no lower rate available, switch to
 *        legacy mode (no HT40 channel, no MIMO, no short guard interval).
 *     c) If using MIMO, set command's mimo_delimiter to number of entries
 *        using MIMO (3 or 6).
 *     d) After trying 2 HT rates, switch to legacy mode (no HT40 channel,
 *        no MIMO, no short guard interval), at the next lower bit rate
 *        (e.g. if second HT bit rate was 54, try 48 legacy), and follow
 *        legacy procedure for remaining table entries.
 *
 * 2)  If using legacy initial rate:
 *     a) Use the initial rate for only one entry.
 *     b) For each following entry, reduce the rate to next lower available
 *        rate, until reaching the lowest available rate.
 *     c) When reducing rate, also switch antenna selection.
 *     d) Once lowest available rate is reached, repeat this rate until
 *        rate table is filled (16 entries), switching antenna each entry.
 *
 *
 * ACCUMULATING HISTORY
 *
 * The rate scaling algorithm for agn devices, as implemented in Linux driver,
 * uses two sets of frame Tx success history:  One for the current/active
 * modulation mode, and one for a speculative/search mode that is being
 * attempted. If the speculative mode turns out to be more effective (i.e.
 * actual transfer rate is better), then the driver continues to use the
 * speculative mode as the new current active mode.
 *
 * Each history set contains, separately for each possible rate, data for a
 * sliding window of the 62 most recent tx attempts at that rate.  The data
 * includes a shifting bitmap of success(1)/failure(0), and sums of successful
 * and attempted frames, from which the driver can additionally calculate a
 * success ratio (success / attempted) and number of failures
 * (attempted - success), and control the size of the window (attempted).
 * The driver uses the bit map to remove successes from the success sum, as
 * the oldest tx attempts fall out of the window.
 *
 * When the agn device makes multiple tx attempts for a given frame, each
 * attempt might be at a different rate, and have different modulation
 * characteristics (e.g. antenna, fat channel, short guard interval), as set
 * up in the rate scaling table in the Link Quality command.  The driver must
 * determine which rate table entry was used for each tx attempt, to determine
 * which rate-specific history to update, and record only those attempts that
 * match the modulation characteristics of the history set.
 *
 * When using block-ack (aggregation), all frames are transmitted at the same
 * rate, since there is no per-attempt acknowledgment from the destination
 * station.  The Tx response struct iwl_tx_resp indicates the Tx rate in
 * rate_n_flags field.  After receiving a block-ack, the driver can update
 * history for the entire block all at once.
 *
 *
 * FINDING BEST STARTING RATE:
 *
 * When working with a selected initial modulation mode (see below), the
 * driver attempts to find a best initial rate.  The initial rate is the
 * first entry in the Link Quality command's rate table.
 *
 * 1)  Calculate actual throughput (success ratio * expected throughput, see
 *     table below) for current initial rate.  Do this only if enough frames
 *     have been attempted to make the value meaningful:  at least 6 failed
 *     tx attempts, or at least 8 successes.  If not enough, don't try rate
 *     scaling yet.
 *
 * 2)  Find available rates adjacent to current initial rate.  Available means:
 *     a)  supported by hardware &&
 *     b)  supported by association &&
 *     c)  within any constraints selected by user
 *
 * 3)  Gather measured throughputs for adjacent rates.  These might not have
 *     enough history to calculate a throughput.  That's okay, we might try
 *     using one of them anyway!
 *
 * 4)  Try decreasing rate if, for current rate:
 *     a)  success ratio is < 15% ||
 *     b)  lower adjacent rate has better measured throughput ||
 *     c)  higher adjacent rate has worse throughput, and lower is unmeasured
 *
 *     As a sanity check, if decrease was determined above, leave rate
 *     unchanged if:
 *     a)  lower rate unavailable
 *     b)  success ratio at current rate > 85% (very good)
 *     c)  current measured throughput is better than expected throughput
 *         of lower rate (under perfect 100% tx conditions, see table below)
 *
 * 5)  Try increasing rate if, for current rate:
 *     a)  success ratio is < 15% ||
 *     b)  both adjacent rates' throughputs are unmeasured (try it!) ||
 *     b)  higher adjacent rate has better measured throughput ||
 *     c)  lower adjacent rate has worse throughput, and higher is unmeasured
 *
 *     As a sanity check, if increase was determined above, leave rate
 *     unchanged if:
 *     a)  success ratio at current rate < 70%.  This is not particularly
 *         good performance; higher rate is sure to have poorer success.
 *
 * 6)  Re-evaluate the rate after each tx frame.  If working with block-
 *     acknowledge, history and statistics may be calculated for the entire
 *     block (including prior history that fits within the history windows),
 *     before re-evaluation.
 *
 * FINDING BEST STARTING MODULATION MODE:
 *
 * After working with a modulation mode for a "while" (and doing rate scaling),
 * the driver searches for a new initial mode in an attempt to improve
 * throughput.  The "while" is measured by numbers of attempted frames:
 *
 * For legacy mode, search for new mode after:
 *   480 successful frames, or 160 failed frames
 * For high-throughput modes (SISO or MIMO), search for new mode after:
 *   4500 successful frames, or 400 failed frames
 *
 * Mode switch possibilities are (3 for each mode):
 *
 * For legacy:
 *   Change antenna, try SISO (if HT association), try MIMO (if HT association)
 * For SISO:
 *   Change antenna, try MIMO, try shortened guard interval (SGI)
 * For MIMO:
 *   Try SISO antenna A, SISO antenna B, try shortened guard interval (SGI)
 *
 * When trying a new mode, use the same bit rate as the old/current mode when
 * trying antenna switches and shortened guard interval.  When switching to
 * SISO from MIMO or legacy, or to MIMO from SISO or legacy, use a rate
 * for which the expected throughput (under perfect conditions) is about the
 * same or slightly better than the actual measured throughput delivered by
 * the old/current mode.
 *
 * Actual throughput can be estimated by multiplying the expected throughput
 * by the success ratio (successful / attempted tx frames).  Frame size is
 * not considered in this calculation; it assumes that frame size will average
 * out to be fairly consistent over several samples.  The following are
 * metric values for expected throughput assuming 100% success ratio.
 * Only G band has support for CCK rates:
 *
 *           RATE:  1    2    5   11    6   9   12   18   24   36   48   54   60
 *
 *              G:  7   13   35   58   40  57   72   98  121  154  177  186  186
 *              A:  0    0    0    0   40  57   72   98  121  154  177  186  186
 *     SISO 20MHz:  0    0    0    0   42  42   76  102  124  159  183  193  202
 * SGI SISO 20MHz:  0    0    0    0   46  46   82  110  132  168  192  202  211
 *     MIMO 20MHz:  0    0    0    0   74  74  123  155  179  214  236  244  251
 * SGI MIMO 20MHz:  0    0    0    0   81  81  131  164  188  222  243  251  257
 *     SISO 40MHz:  0    0    0    0   77  77  127  160  184  220  242  250  257
 * SGI SISO 40MHz:  0    0    0    0   83  83  135  169  193  229  250  257  264
 *     MIMO 40MHz:  0    0    0    0  123 123  182  214  235  264  279  285  289
 * SGI MIMO 40MHz:  0    0    0    0  131 131  191  222  242  270  284  289  293
 *
 * After the new mode has been tried for a short while (minimum of 6 failed
 * frames or 8 successful frames), compare success ratio and actual throughput
 * estimate of the new mode with the old.  If either is better with the new
 * mode, continue to use the new mode.
 *
 * Continue comparing modes until all 3 possibilities have been tried.
 * If moving from legacy to HT, try all 3 possibilities from the new HT
 * mode.  After trying all 3, a best mode is found.  Continue to use this mode
 * for the longer "while" described above (e.g. 480 successful frames for
 * legacy), and then repeat the search process.
 *
 */
struct iwl_link_quality_cmd {

	/* Index of destination/recipient station in uCode's station table */
	u8 sta_id;
	u8 reserved1;
	__le16 control;		/* not used */
	struct iwl_link_qual_general_params general_params;
	struct iwl_link_qual_agg_params agg_params;

	/*
	 * Rate info; when using rate-scaling, Tx command's initial_rate_index
	 * specifies 1st Tx rate attempted, via index into this table.
	 * agn devices works its way through table when retrying Tx.
	 */
	struct {
		__le32 rate_n_flags;	/* RATE_MCS_*, IWL_RATE_* */
	} rs_table[LINK_QUAL_MAX_RETRY_NUM];
	__le32 reserved2;
} __packed;

/*
 * BT configuration enable flags:
 *   bit 0 - 1: BT channel announcement enabled
 *           0: disable
 *   bit 1 - 1: priority of BT device enabled
 *           0: disable
 *   bit 2 - 1: BT 2 wire support enabled
 *           0: disable
 */
#define BT_COEX_DISABLE (0x0)
#define BT_ENABLE_CHANNEL_ANNOUNCE BIT(0)
#define BT_ENABLE_PRIORITY	   BIT(1)
#define BT_ENABLE_2_WIRE	   BIT(2)

#define BT_COEX_DISABLE (0x0)
#define BT_COEX_ENABLE  (BT_ENABLE_CHANNEL_ANNOUNCE | BT_ENABLE_PRIORITY)

#define BT_LEAD_TIME_MIN (0x0)
#define BT_LEAD_TIME_DEF (0x1E)
#define BT_LEAD_TIME_MAX (0xFF)

#define BT_MAX_KILL_MIN (0x1)
#define BT_MAX_KILL_DEF (0x5)
#define BT_MAX_KILL_MAX (0xFF)

#define BT_DURATION_LIMIT_DEF	625
#define BT_DURATION_LIMIT_MAX	1250
#define BT_DURATION_LIMIT_MIN	625

#define BT_ON_THRESHOLD_DEF	4
#define BT_ON_THRESHOLD_MAX	1000
#define BT_ON_THRESHOLD_MIN	1

#define BT_FRAG_THRESHOLD_DEF	0
#define BT_FRAG_THRESHOLD_MAX	0
#define BT_FRAG_THRESHOLD_MIN	0

#define BT_AGG_THRESHOLD_DEF	1200
#define BT_AGG_THRESHOLD_MAX	8000
#define BT_AGG_THRESHOLD_MIN	400

/*
 * REPLY_BT_CONFIG = 0x9b (command, has simple generic response)
 *
 * agn devices support hardware handshake with Bluetooth device on
 * same platform.  Bluetooth device alerts wireless device when it will Tx;
 * wireless device can delay or kill its own Tx to accommodate.
 */
struct iwl_bt_cmd {
	u8 flags;
	u8 lead_time;
	u8 max_kill;
	u8 reserved;
	__le32 kill_ack_mask;
	__le32 kill_cts_mask;
} __packed;

#define IWLAGN_BT_FLAG_CHANNEL_INHIBITION	BIT(0)

#define IWLAGN_BT_FLAG_COEX_MODE_MASK		(BIT(3)|BIT(4)|BIT(5))
#define IWLAGN_BT_FLAG_COEX_MODE_SHIFT		3
#define IWLAGN_BT_FLAG_COEX_MODE_DISABLED	0
#define IWLAGN_BT_FLAG_COEX_MODE_LEGACY_2W	1
#define IWLAGN_BT_FLAG_COEX_MODE_3W		2
#define IWLAGN_BT_FLAG_COEX_MODE_4W		3

#define IWLAGN_BT_FLAG_UCODE_DEFAULT		BIT(6)
/* Disable Sync PSPoll on SCO/eSCO */
#define IWLAGN_BT_FLAG_SYNC_2_BT_DISABLE	BIT(7)

#define IWLAGN_BT_PSP_MIN_RSSI_THRESHOLD	-75 /* dBm */
#define IWLAGN_BT_PSP_MAX_RSSI_THRESHOLD	-65 /* dBm */

#define IWLAGN_BT_PRIO_BOOST_MAX	0xFF
#define IWLAGN_BT_PRIO_BOOST_MIN	0x00
#define IWLAGN_BT_PRIO_BOOST_DEFAULT	0xF0

#define IWLAGN_BT_MAX_KILL_DEFAULT	5

#define IWLAGN_BT3_T7_DEFAULT		1

#define IWLAGN_BT_KILL_ACK_MASK_DEFAULT	cpu_to_le32(0xffff0000)
#define IWLAGN_BT_KILL_CTS_MASK_DEFAULT	cpu_to_le32(0xffff0000)
#define IWLAGN_BT_KILL_ACK_CTS_MASK_SCO	cpu_to_le32(0xffffffff)

#define IWLAGN_BT3_PRIO_SAMPLE_DEFAULT	2

#define IWLAGN_BT3_T2_DEFAULT		0xc

#define IWLAGN_BT_VALID_ENABLE_FLAGS	cpu_to_le16(BIT(0))
#define IWLAGN_BT_VALID_BOOST		cpu_to_le16(BIT(1))
#define IWLAGN_BT_VALID_MAX_KILL	cpu_to_le16(BIT(2))
#define IWLAGN_BT_VALID_3W_TIMERS	cpu_to_le16(BIT(3))
#define IWLAGN_BT_VALID_KILL_ACK_MASK	cpu_to_le16(BIT(4))
#define IWLAGN_BT_VALID_KILL_CTS_MASK	cpu_to_le16(BIT(5))
#define IWLAGN_BT_VALID_BT4_TIMES	cpu_to_le16(BIT(6))
#define IWLAGN_BT_VALID_3W_LUT		cpu_to_le16(BIT(7))

#define IWLAGN_BT_ALL_VALID_MSK		(IWLAGN_BT_VALID_ENABLE_FLAGS | \
					IWLAGN_BT_VALID_BOOST | \
					IWLAGN_BT_VALID_MAX_KILL | \
					IWLAGN_BT_VALID_3W_TIMERS | \
					IWLAGN_BT_VALID_KILL_ACK_MASK | \
					IWLAGN_BT_VALID_KILL_CTS_MASK | \
					IWLAGN_BT_VALID_BT4_TIMES | \
					IWLAGN_BT_VALID_3W_LUT)

struct iwl_basic_bt_cmd {
	u8 flags;
	u8 ledtime; /* unused */
	u8 max_kill;
	u8 bt3_timer_t7_value;
	__le32 kill_ack_mask;
	__le32 kill_cts_mask;
	u8 bt3_prio_sample_time;
	u8 bt3_timer_t2_value;
	__le16 bt4_reaction_time; /* unused */
	__le32 bt3_lookup_table[12];
	__le16 bt4_decision_time; /* unused */
	__le16 valid;
};

struct iwl6000_bt_cmd {
	struct iwl_basic_bt_cmd basic;
	u8 prio_boost;
	/*
	 * set IWLAGN_BT_VALID_BOOST to "1" in "valid" bitmask
	 * if configure the following patterns
	 */
	u8 tx_prio_boost;	/* SW boost of WiFi tx priority */
	__le16 rx_prio_boost;	/* SW boost of WiFi rx priority */
};

struct iwl2000_bt_cmd {
	struct iwl_basic_bt_cmd basic;
	__le32 prio_boost;
	/*
	 * set IWLAGN_BT_VALID_BOOST to "1" in "valid" bitmask
	 * if configure the following patterns
	 */
	u8 reserved;
	u8 tx_prio_boost;	/* SW boost of WiFi tx priority */
	__le16 rx_prio_boost;	/* SW boost of WiFi rx priority */
};

#define IWLAGN_BT_SCO_ACTIVE	cpu_to_le32(BIT(0))

struct iwlagn_bt_sco_cmd {
	__le32 flags;
};

/******************************************************************************
 * (6)
 * Spectrum Management (802.11h) Commands, Responses, Notifications:
 *
 *****************************************************************************/

/*
 * Spectrum Management
 */
#define MEASUREMENT_FILTER_FLAG (RXON_FILTER_PROMISC_MSK         | \
				 RXON_FILTER_CTL2HOST_MSK        | \
				 RXON_FILTER_ACCEPT_GRP_MSK      | \
				 RXON_FILTER_DIS_DECRYPT_MSK     | \
				 RXON_FILTER_DIS_GRP_DECRYPT_MSK | \
				 RXON_FILTER_ASSOC_MSK           | \
				 RXON_FILTER_BCON_AWARE_MSK)

struct iwl_measure_channel {
	__le32 duration;	/* measurement duration in extended beacon
				 * format */
	u8 channel;		/* channel to measure */
	u8 type;		/* see enum iwl_measure_type */
	__le16 reserved;
} __packed;

/*
 * REPLY_SPECTRUM_MEASUREMENT_CMD = 0x74 (command)
 */
struct iwl_spectrum_cmd {
	__le16 len;		/* number of bytes starting from token */
	u8 token;		/* token id */
	u8 id;			/* measurement id -- 0 or 1 */
	u8 origin;		/* 0 = TGh, 1 = other, 2 = TGk */
	u8 periodic;		/* 1 = periodic */
	__le16 path_loss_timeout;
	__le32 start_time;	/* start time in extended beacon format */
	__le32 reserved2;
	__le32 flags;		/* rxon flags */
	__le32 filter_flags;	/* rxon filter flags */
	__le16 channel_count;	/* minimum 1, maximum 10 */
	__le16 reserved3;
	struct iwl_measure_channel channels[10];
} __packed;

/*
 * REPLY_SPECTRUM_MEASUREMENT_CMD = 0x74 (response)
 */
struct iwl_spectrum_resp {
	u8 token;
	u8 id;			/* id of the prior command replaced, or 0xff */
	__le16 status;		/* 0 - command will be handled
				 * 1 - cannot handle (conflicts with another
				 *     measurement) */
} __packed;

enum iwl_measurement_state {
	IWL_MEASUREMENT_START = 0,
	IWL_MEASUREMENT_STOP = 1,
};

enum iwl_measurement_status {
	IWL_MEASUREMENT_OK = 0,
	IWL_MEASUREMENT_CONCURRENT = 1,
	IWL_MEASUREMENT_CSA_CONFLICT = 2,
	IWL_MEASUREMENT_TGH_CONFLICT = 3,
	/* 4-5 reserved */
	IWL_MEASUREMENT_STOPPED = 6,
	IWL_MEASUREMENT_TIMEOUT = 7,
	IWL_MEASUREMENT_PERIODIC_FAILED = 8,
};

#define NUM_ELEMENTS_IN_HISTOGRAM 8

struct iwl_measurement_histogram {
	__le32 ofdm[NUM_ELEMENTS_IN_HISTOGRAM];	/* in 0.8usec counts */
	__le32 cck[NUM_ELEMENTS_IN_HISTOGRAM];	/* in 1usec counts */
} __packed;

/* clear channel availability counters */
struct iwl_measurement_cca_counters {
	__le32 ofdm;
	__le32 cck;
} __packed;

enum iwl_measure_type {
	IWL_MEASURE_BASIC = (1 << 0),
	IWL_MEASURE_CHANNEL_LOAD = (1 << 1),
	IWL_MEASURE_HISTOGRAM_RPI = (1 << 2),
	IWL_MEASURE_HISTOGRAM_NOISE = (1 << 3),
	IWL_MEASURE_FRAME = (1 << 4),
	/* bits 5:6 are reserved */
	IWL_MEASURE_IDLE = (1 << 7),
};

/*
 * SPECTRUM_MEASURE_NOTIFICATION = 0x75 (notification only, not a command)
 */
struct iwl_spectrum_notification {
	u8 id;			/* measurement id -- 0 or 1 */
	u8 token;
	u8 channel_index;	/* index in measurement channel list */
	u8 state;		/* 0 - start, 1 - stop */
	__le32 start_time;	/* lower 32-bits of TSF */
	u8 band;		/* 0 - 5.2GHz, 1 - 2.4GHz */
	u8 channel;
	u8 type;		/* see enum iwl_measurement_type */
	u8 reserved1;
	/* NOTE:  cca_ofdm, cca_cck, basic_type, and histogram are only only
	 * valid if applicable for measurement type requested. */
	__le32 cca_ofdm;	/* cca fraction time in 40Mhz clock periods */
	__le32 cca_cck;		/* cca fraction time in 44Mhz clock periods */
	__le32 cca_time;	/* channel load time in usecs */
	u8 basic_type;		/* 0 - bss, 1 - ofdm preamble, 2 -
				 * unidentified */
	u8 reserved2[3];
	struct iwl_measurement_histogram histogram;
	__le32 stop_time;	/* lower 32-bits of TSF */
	__le32 status;		/* see iwl_measurement_status */
} __packed;

/******************************************************************************
 * (7)
 * Power Management Commands, Responses, Notifications:
 *
 *****************************************************************************/

/**
 * struct iwl_powertable_cmd - Power Table Command
 * @flags: See below:
 *
 * POWER_TABLE_CMD = 0x77 (command, has simple generic response)
 *
 * PM allow:
 *   bit 0 - '0' Driver not allow power management
 *           '1' Driver allow PM (use rest of parameters)
 *
 * uCode send sleep notifications:
 *   bit 1 - '0' Don't send sleep notification
 *           '1' send sleep notification (SEND_PM_NOTIFICATION)
 *
 * Sleep over DTIM
 *   bit 2 - '0' PM have to walk up every DTIM
 *           '1' PM could sleep over DTIM till listen Interval.
 *
 * PCI power managed
 *   bit 3 - '0' (PCI_CFG_LINK_CTRL & 0x1)
 *           '1' !(PCI_CFG_LINK_CTRL & 0x1)
 *
 * Fast PD
 *   bit 4 - '1' Put radio to sleep when receiving frame for others
 *
 * Force sleep Modes
 *   bit 31/30- '00' use both mac/xtal sleeps
 *              '01' force Mac sleep
 *              '10' force xtal sleep
 *              '11' Illegal set
 *
 * NOTE: if sleep_interval[SLEEP_INTRVL_TABLE_SIZE-1] > DTIM period then
 * ucode assume sleep over DTIM is allowed and we don't need to wake up
 * for every DTIM.
 */
#define IWL_POWER_VEC_SIZE 5

#define IWL_POWER_DRIVER_ALLOW_SLEEP_MSK	cpu_to_le16(BIT(0))
#define IWL_POWER_POWER_SAVE_ENA_MSK		cpu_to_le16(BIT(0))
#define IWL_POWER_POWER_MANAGEMENT_ENA_MSK	cpu_to_le16(BIT(1))
#define IWL_POWER_SLEEP_OVER_DTIM_MSK		cpu_to_le16(BIT(2))
#define IWL_POWER_PCI_PM_MSK			cpu_to_le16(BIT(3))
#define IWL_POWER_FAST_PD			cpu_to_le16(BIT(4))
#define IWL_POWER_BEACON_FILTERING		cpu_to_le16(BIT(5))
#define IWL_POWER_SHADOW_REG_ENA		cpu_to_le16(BIT(6))
#define IWL_POWER_CT_KILL_SET			cpu_to_le16(BIT(7))
#define IWL_POWER_BT_SCO_ENA			cpu_to_le16(BIT(8))
#define IWL_POWER_ADVANCE_PM_ENA_MSK		cpu_to_le16(BIT(9))

struct iwl_powertable_cmd {
	__le16 flags;
	u8 keep_alive_seconds;
	u8 debug_flags;
	__le32 rx_data_timeout;
	__le32 tx_data_timeout;
	__le32 sleep_interval[IWL_POWER_VEC_SIZE];
	__le32 keep_alive_beacons;
} __packed;

/*
 * PM_SLEEP_NOTIFICATION = 0x7A (notification only, not a command)
 * all devices identical.
 */
struct iwl_sleep_notification {
	u8 pm_sleep_mode;
	u8 pm_wakeup_src;
	__le16 reserved;
	__le32 sleep_time;
	__le32 tsf_low;
	__le32 bcon_timer;
} __packed;

/* Sleep states.  all devices identical. */
enum {
	IWL_PM_NO_SLEEP = 0,
	IWL_PM_SLP_MAC = 1,
	IWL_PM_SLP_FULL_MAC_UNASSOCIATE = 2,
	IWL_PM_SLP_FULL_MAC_CARD_STATE = 3,
	IWL_PM_SLP_PHY = 4,
	IWL_PM_SLP_REPENT = 5,
	IWL_PM_WAKEUP_BY_TIMER = 6,
	IWL_PM_WAKEUP_BY_DRIVER = 7,
	IWL_PM_WAKEUP_BY_RFKILL = 8,
	/* 3 reserved */
	IWL_PM_NUM_OF_MODES = 12,
};

/*
 * REPLY_CARD_STATE_CMD = 0xa0 (command, has simple generic response)
 */
#define CARD_STATE_CMD_DISABLE 0x00	/* Put card to sleep */
#define CARD_STATE_CMD_ENABLE  0x01	/* Wake up card */
#define CARD_STATE_CMD_HALT    0x02	/* Power down permanently */
struct iwl_card_state_cmd {
	__le32 status;		/* CARD_STATE_CMD_* request new power state */
} __packed;

/*
 * CARD_STATE_NOTIFICATION = 0xa1 (notification only, not a command)
 */
struct iwl_card_state_notif {
	__le32 flags;
} __packed;

#define HW_CARD_DISABLED   0x01
#define SW_CARD_DISABLED   0x02
#define CT_CARD_DISABLED   0x04
#define RXON_CARD_DISABLED 0x10

struct iwl_ct_kill_config {
	__le32   reserved;
	__le32   critical_temperature_M;
	__le32   critical_temperature_R;
}  __packed;

/* 1000, and 6x00 */
struct iwl_ct_kill_throttling_config {
	__le32   critical_temperature_exit;
	__le32   reserved;
	__le32   critical_temperature_enter;
}  __packed;

/******************************************************************************
 * (8)
 * Scan Commands, Responses, Notifications:
 *
 *****************************************************************************/

#define SCAN_CHANNEL_TYPE_PASSIVE cpu_to_le32(0)
#define SCAN_CHANNEL_TYPE_ACTIVE  cpu_to_le32(1)

/**
 * struct iwl_scan_channel - entry in REPLY_SCAN_CMD channel table
 *
 * One for each channel in the scan list.
 * Each channel can independently select:
 * 1)  SSID for directed active scans
 * 2)  Txpower setting (for rate specified within Tx command)
 * 3)  How long to stay on-channel (behavior may be modified by quiet_time,
 *     quiet_plcp_th, good_CRC_th)
 *
 * To avoid uCode errors, make sure the following are true (see comments
 * under struct iwl_scan_cmd about max_out_time and quiet_time):
 * 1)  If using passive_dwell (i.e. passive_dwell != 0):
 *     active_dwell <= passive_dwell (< max_out_time if max_out_time != 0)
 * 2)  quiet_time <= active_dwell
 * 3)  If restricting off-channel time (i.e. max_out_time !=0):
 *     passive_dwell < max_out_time
 *     active_dwell < max_out_time
 */

struct iwl_scan_channel {
	/*
	 * type is defined as:
	 * 0:0 1 = active, 0 = passive
	 * 1:20 SSID direct bit map; if a bit is set, then corresponding
	 *     SSID IE is transmitted in probe request.
	 * 21:31 reserved
	 */
	__le32 type;
	__le16 channel;	/* band is selected by iwl_scan_cmd "flags" field */
	u8 tx_gain;		/* gain for analog radio */
	u8 dsp_atten;		/* gain for DSP */
	__le16 active_dwell;	/* in 1024-uSec TU (time units), typ 5-50 */
	__le16 passive_dwell;	/* in 1024-uSec TU (time units), typ 20-500 */
} __packed;

/* set number of direct probes __le32 type */
#define IWL_SCAN_PROBE_MASK(n) 	cpu_to_le32((BIT(n) | (BIT(n) - BIT(1))))

/**
 * struct iwl_ssid_ie - directed scan network information element
 *
 * Up to 20 of these may appear in REPLY_SCAN_CMD,
 * selected by "type" bit field in struct iwl_scan_channel;
 * each channel may select different ssids from among the 20 entries.
 * SSID IEs get transmitted in reverse order of entry.
 */
struct iwl_ssid_ie {
	u8 id;
	u8 len;
	u8 ssid[32];
} __packed;

#define PROBE_OPTION_MAX		20
#define TX_CMD_LIFE_TIME_INFINITE	cpu_to_le32(0xFFFFFFFF)
#define IWL_GOOD_CRC_TH_DISABLED	0
#define IWL_GOOD_CRC_TH_DEFAULT		cpu_to_le16(1)
#define IWL_GOOD_CRC_TH_NEVER		cpu_to_le16(0xffff)
#define IWL_MAX_SCAN_SIZE 1024
#define IWL_MAX_CMD_SIZE 4096

/*
 * REPLY_SCAN_CMD = 0x80 (command)
 *
 * The hardware scan command is very powerful; the driver can set it up to
 * maintain (relatively) normal network traffic while doing a scan in the
 * background.  The max_out_time and suspend_time control the ratio of how
 * long the device stays on an associated network channel ("service channel")
 * vs. how long it's away from the service channel, i.e. tuned to other channels
 * for scanning.
 *
 * max_out_time is the max time off-channel (in usec), and suspend_time
 * is how long (in "extended beacon" format) that the scan is "suspended"
 * after returning to the service channel.  That is, suspend_time is the
 * time that we stay on the service channel, doing normal work, between
 * scan segments.  The driver may set these parameters differently to support
 * scanning when associated vs. not associated, and light vs. heavy traffic
 * loads when associated.
 *
 * After receiving this command, the device's scan engine does the following;
 *
 * 1)  Sends SCAN_START notification to driver
 * 2)  Checks to see if it has time to do scan for one channel
 * 3)  Sends NULL packet, with power-save (PS) bit set to 1,
 *     to tell AP that we're going off-channel
 * 4)  Tunes to first channel in scan list, does active or passive scan
 * 5)  Sends SCAN_RESULT notification to driver
 * 6)  Checks to see if it has time to do scan on *next* channel in list
 * 7)  Repeats 4-6 until it no longer has time to scan the next channel
 *     before max_out_time expires
 * 8)  Returns to service channel
 * 9)  Sends NULL packet with PS=0 to tell AP that we're back
 * 10) Stays on service channel until suspend_time expires
 * 11) Repeats entire process 2-10 until list is complete
 * 12) Sends SCAN_COMPLETE notification
 *
 * For fast, efficient scans, the scan command also has support for staying on
 * a channel for just a short time, if doing active scanning and getting no
 * responses to the transmitted probe request.  This time is controlled by
 * quiet_time, and the number of received packets below which a channel is
 * considered "quiet" is controlled by quiet_plcp_threshold.
 *
 * For active scanning on channels that have regulatory restrictions against
 * blindly transmitting, the scan can listen before transmitting, to make sure
 * that there is already legitimate activity on the channel.  If enough
 * packets are cleanly received on the channel (controlled by good_CRC_th,
 * typical value 1), the scan engine starts transmitting probe requests.
 *
 * Driver must use separate scan commands for 2.4 vs. 5 GHz bands.
 *
 * To avoid uCode errors, see timing restrictions described under
 * struct iwl_scan_channel.
 */

enum iwl_scan_flags {
	/* BIT(0) currently unused */
	IWL_SCAN_FLAGS_ACTION_FRAME_TX	= BIT(1),
	/* bits 2-7 reserved */
};

struct iwl_scan_cmd {
	__le16 len;
	u8 scan_flags;		/* scan flags: see enum iwl_scan_flags */
	u8 channel_count;	/* # channels in channel list */
	__le16 quiet_time;	/* dwell only this # millisecs on quiet channel
				 * (only for active scan) */
	__le16 quiet_plcp_th;	/* quiet chnl is < this # pkts (typ. 1) */
	__le16 good_CRC_th;	/* passive -> active promotion threshold */
	__le16 rx_chain;	/* RXON_RX_CHAIN_* */
	__le32 max_out_time;	/* max usec to be away from associated (service)
				 * channel */
	__le32 suspend_time;	/* pause scan this long (in "extended beacon
				 * format") when returning to service chnl:
				 */
	__le32 flags;		/* RXON_FLG_* */
	__le32 filter_flags;	/* RXON_FILTER_* */

	/* For active scans (set to all-0s for passive scans).
	 * Does not include payload.  Must specify Tx rate; no rate scaling. */
	struct iwl_tx_cmd tx_cmd;

	/* For directed active scans (set to all-0s otherwise) */
	struct iwl_ssid_ie direct_scan[PROBE_OPTION_MAX];

	/*
	 * Probe request frame, followed by channel list.
	 *
	 * Size of probe request frame is specified by byte count in tx_cmd.
	 * Channel list follows immediately after probe request frame.
	 * Number of channels in list is specified by channel_count.
	 * Each channel in list is of type:
	 *
	 * struct iwl_scan_channel channels[0];
	 *
	 * NOTE:  Only one band of channels can be scanned per pass.  You
	 * must not mix 2.4GHz channels and 5.2GHz channels, and you must wait
	 * for one scan to complete (i.e. receive SCAN_COMPLETE_NOTIFICATION)
	 * before requesting another scan.
	 */
	u8 data[0];
} __packed;

/* Can abort will notify by complete notification with abort status. */
#define CAN_ABORT_STATUS	cpu_to_le32(0x1)
/* complete notification statuses */
#define ABORT_STATUS            0x2

/*
 * REPLY_SCAN_CMD = 0x80 (response)
 */
struct iwl_scanreq_notification {
	__le32 status;		/* 1: okay, 2: cannot fulfill request */
} __packed;

/*
 * SCAN_START_NOTIFICATION = 0x82 (notification only, not a command)
 */
struct iwl_scanstart_notification {
	__le32 tsf_low;
	__le32 tsf_high;
	__le32 beacon_timer;
	u8 channel;
	u8 band;
	u8 reserved[2];
	__le32 status;
} __packed;

#define  SCAN_OWNER_STATUS 0x1
#define  MEASURE_OWNER_STATUS 0x2

#define IWL_PROBE_STATUS_OK		0
#define IWL_PROBE_STATUS_TX_FAILED	BIT(0)
/* error statuses combined with TX_FAILED */
#define IWL_PROBE_STATUS_FAIL_TTL	BIT(1)
#define IWL_PROBE_STATUS_FAIL_BT	BIT(2)

#define NUMBER_OF_STATISTICS 1	/* first __le32 is good CRC */
/*
 * SCAN_RESULTS_NOTIFICATION = 0x83 (notification only, not a command)
 */
struct iwl_scanresults_notification {
	u8 channel;
	u8 band;
	u8 probe_status;
	u8 num_probe_not_sent; /* not enough time to send */
	__le32 tsf_low;
	__le32 tsf_high;
	__le32 statistics[NUMBER_OF_STATISTICS];
} __packed;

/*
 * SCAN_COMPLETE_NOTIFICATION = 0x84 (notification only, not a command)
 */
struct iwl_scancomplete_notification {
	u8 scanned_channels;
	u8 status;
	u8 bt_status;	/* BT On/Off status */
	u8 last_channel;
	__le32 tsf_low;
	__le32 tsf_high;
} __packed;


/******************************************************************************
 * (9)
 * IBSS/AP Commands and Notifications:
 *
 *****************************************************************************/

enum iwl_ibss_manager {
	IWL_NOT_IBSS_MANAGER = 0,
	IWL_IBSS_MANAGER = 1,
};

/*
 * BEACON_NOTIFICATION = 0x90 (notification only, not a command)
 */

struct iwlagn_beacon_notif {
	struct iwlagn_tx_resp beacon_notify_hdr;
	__le32 low_tsf;
	__le32 high_tsf;
	__le32 ibss_mgr_status;
} __packed;

/*
 * REPLY_TX_BEACON = 0x91 (command, has simple generic response)
 */

struct iwl_tx_beacon_cmd {
	struct iwl_tx_cmd tx;
	__le16 tim_idx;
	u8 tim_size;
	u8 reserved1;
	struct ieee80211_hdr frame[0];	/* beacon frame */
} __packed;

/******************************************************************************
 * (10)
 * Statistics Commands and Notifications:
 *
 *****************************************************************************/

#define IWL_TEMP_CONVERT 260

#define SUP_RATE_11A_MAX_NUM_CHANNELS  8
#define SUP_RATE_11B_MAX_NUM_CHANNELS  4
#define SUP_RATE_11G_MAX_NUM_CHANNELS  12

/* Used for passing to driver number of successes and failures per rate */
struct rate_histogram {
	union {
		__le32 a[SUP_RATE_11A_MAX_NUM_CHANNELS];
		__le32 b[SUP_RATE_11B_MAX_NUM_CHANNELS];
		__le32 g[SUP_RATE_11G_MAX_NUM_CHANNELS];
	} success;
	union {
		__le32 a[SUP_RATE_11A_MAX_NUM_CHANNELS];
		__le32 b[SUP_RATE_11B_MAX_NUM_CHANNELS];
		__le32 g[SUP_RATE_11G_MAX_NUM_CHANNELS];
	} failed;
} __packed;

/* statistics command response */

struct statistics_dbg {
	__le32 burst_check;
	__le32 burst_count;
	__le32 wait_for_silence_timeout_cnt;
	__le32 reserved[3];
} __packed;

struct statistics_rx_phy {
	__le32 ina_cnt;
	__le32 fina_cnt;
	__le32 plcp_err;
	__le32 crc32_err;
	__le32 overrun_err;
	__le32 early_overrun_err;
	__le32 crc32_good;
	__le32 false_alarm_cnt;
	__le32 fina_sync_err_cnt;
	__le32 sfd_timeout;
	__le32 fina_timeout;
	__le32 unresponded_rts;
	__le32 rxe_frame_limit_overrun;
	__le32 sent_ack_cnt;
	__le32 sent_cts_cnt;
	__le32 sent_ba_rsp_cnt;
	__le32 dsp_self_kill;
	__le32 mh_format_err;
	__le32 re_acq_main_rssi_sum;
	__le32 reserved3;
} __packed;

struct statistics_rx_ht_phy {
	__le32 plcp_err;
	__le32 overrun_err;
	__le32 early_overrun_err;
	__le32 crc32_good;
	__le32 crc32_err;
	__le32 mh_format_err;
	__le32 agg_crc32_good;
	__le32 agg_mpdu_cnt;
	__le32 agg_cnt;
	__le32 unsupport_mcs;
} __packed;

#define INTERFERENCE_DATA_AVAILABLE      cpu_to_le32(1)

struct statistics_rx_non_phy {
	__le32 bogus_cts;	/* CTS received when not expecting CTS */
	__le32 bogus_ack;	/* ACK received when not expecting ACK */
	__le32 non_bssid_frames;	/* number of frames with BSSID that
					 * doesn't belong to the STA BSSID */
	__le32 filtered_frames;	/* count frames that were dumped in the
				 * filtering process */
	__le32 non_channel_beacons;	/* beacons with our bss id but not on
					 * our serving channel */
	__le32 channel_beacons;	/* beacons with our bss id and in our
				 * serving channel */
	__le32 num_missed_bcon;	/* number of missed beacons */
	__le32 adc_rx_saturation_time;	/* count in 0.8us units the time the
					 * ADC was in saturation */
	__le32 ina_detection_search_time;/* total time (in 0.8us) searched
					  * for INA */
	__le32 beacon_silence_rssi_a;	/* RSSI silence after beacon frame */
	__le32 beacon_silence_rssi_b;	/* RSSI silence after beacon frame */
	__le32 beacon_silence_rssi_c;	/* RSSI silence after beacon frame */
	__le32 interference_data_flag;	/* flag for interference data
					 * availability. 1 when data is
					 * available. */
	__le32 channel_load;		/* counts RX Enable time in uSec */
	__le32 dsp_false_alarms;	/* DSP false alarm (both OFDM
					 * and CCK) counter */
	__le32 beacon_rssi_a;
	__le32 beacon_rssi_b;
	__le32 beacon_rssi_c;
	__le32 beacon_energy_a;
	__le32 beacon_energy_b;
	__le32 beacon_energy_c;
} __packed;

struct statistics_rx_non_phy_bt {
	struct statistics_rx_non_phy common;
	/* additional stats for bt */
	__le32 num_bt_kills;
	__le32 reserved[2];
} __packed;

struct statistics_rx {
	struct statistics_rx_phy ofdm;
	struct statistics_rx_phy cck;
	struct statistics_rx_non_phy general;
	struct statistics_rx_ht_phy ofdm_ht;
} __packed;

struct statistics_rx_bt {
	struct statistics_rx_phy ofdm;
	struct statistics_rx_phy cck;
	struct statistics_rx_non_phy_bt general;
	struct statistics_rx_ht_phy ofdm_ht;
} __packed;

/**
 * struct statistics_tx_power - current tx power
 *
 * @ant_a: current tx power on chain a in 1/2 dB step
 * @ant_b: current tx power on chain b in 1/2 dB step
 * @ant_c: current tx power on chain c in 1/2 dB step
 */
struct statistics_tx_power {
	u8 ant_a;
	u8 ant_b;
	u8 ant_c;
	u8 reserved;
} __packed;

struct statistics_tx_non_phy_agg {
	__le32 ba_timeout;
	__le32 ba_reschedule_frames;
	__le32 scd_query_agg_frame_cnt;
	__le32 scd_query_no_agg;
	__le32 scd_query_agg;
	__le32 scd_query_mismatch;
	__le32 frame_not_ready;
	__le32 underrun;
	__le32 bt_prio_kill;
	__le32 rx_ba_rsp_cnt;
} __packed;

struct statistics_tx {
	__le32 preamble_cnt;
	__le32 rx_detected_cnt;
	__le32 bt_prio_defer_cnt;
	__le32 bt_prio_kill_cnt;
	__le32 few_bytes_cnt;
	__le32 cts_timeout;
	__le32 ack_timeout;
	__le32 expected_ack_cnt;
	__le32 actual_ack_cnt;
	__le32 dump_msdu_cnt;
	__le32 burst_abort_next_frame_mismatch_cnt;
	__le32 burst_abort_missing_next_frame_cnt;
	__le32 cts_timeout_collision;
	__le32 ack_or_ba_timeout_collision;
	struct statistics_tx_non_phy_agg agg;
	/*
	 * "tx_power" are optional parameters provided by uCode,
	 * 6000 series is the only device provide the information,
	 * Those are reserved fields for all the other devices
	 */
	struct statistics_tx_power tx_power;
	__le32 reserved1;
} __packed;


struct statistics_div {
	__le32 tx_on_a;
	__le32 tx_on_b;
	__le32 exec_time;
	__le32 probe_time;
	__le32 reserved1;
	__le32 reserved2;
} __packed;

struct statistics_general_common {
	__le32 temperature;   /* radio temperature */
	__le32 temperature_m; /* radio voltage */
	struct statistics_dbg dbg;
	__le32 sleep_time;
	__le32 slots_out;
	__le32 slots_idle;
	__le32 ttl_timestamp;
	struct statistics_div div;
	__le32 rx_enable_counter;
	/*
	 * num_of_sos_states:
	 *  count the number of times we have to re-tune
	 *  in order to get out of bad PHY status
	 */
	__le32 num_of_sos_states;
} __packed;

struct statistics_bt_activity {
	/* Tx statistics */
	__le32 hi_priority_tx_req_cnt;
	__le32 hi_priority_tx_denied_cnt;
	__le32 lo_priority_tx_req_cnt;
	__le32 lo_priority_tx_denied_cnt;
	/* Rx statistics */
	__le32 hi_priority_rx_req_cnt;
	__le32 hi_priority_rx_denied_cnt;
	__le32 lo_priority_rx_req_cnt;
	__le32 lo_priority_rx_denied_cnt;
} __packed;

struct statistics_general {
	struct statistics_general_common common;
	__le32 reserved2;
	__le32 reserved3;
} __packed;

struct statistics_general_bt {
	struct statistics_general_common common;
	struct statistics_bt_activity activity;
	__le32 reserved2;
	__le32 reserved3;
} __packed;

#define UCODE_STATISTICS_CLEAR_MSK		(0x1 << 0)
#define UCODE_STATISTICS_FREQUENCY_MSK		(0x1 << 1)
#define UCODE_STATISTICS_NARROW_BAND_MSK	(0x1 << 2)

/*
 * REPLY_STATISTICS_CMD = 0x9c,
 * all devices identical.
 *
 * This command triggers an immediate response containing uCode statistics.
 * The response is in the same format as STATISTICS_NOTIFICATION 0x9d, below.
 *
 * If the CLEAR_STATS configuration flag is set, uCode will clear its
 * internal copy of the statistics (counters) after issuing the response.
 * This flag does not affect STATISTICS_NOTIFICATIONs after beacons (see below).
 *
 * If the DISABLE_NOTIF configuration flag is set, uCode will not issue
 * STATISTICS_NOTIFICATIONs after received beacons (see below).  This flag
 * does not affect the response to the REPLY_STATISTICS_CMD 0x9c itself.
 */
#define IWL_STATS_CONF_CLEAR_STATS cpu_to_le32(0x1)	/* see above */
#define IWL_STATS_CONF_DISABLE_NOTIF cpu_to_le32(0x2)/* see above */
struct iwl_statistics_cmd {
	__le32 configuration_flags;	/* IWL_STATS_CONF_* */
} __packed;

/*
 * STATISTICS_NOTIFICATION = 0x9d (notification only, not a command)
 *
 * By default, uCode issues this notification after receiving a beacon
 * while associated.  To disable this behavior, set DISABLE_NOTIF flag in the
 * REPLY_STATISTICS_CMD 0x9c, above.
 *
 * Statistics counters continue to increment beacon after beacon, but are
 * cleared when changing channels or when driver issues REPLY_STATISTICS_CMD
 * 0x9c with CLEAR_STATS bit set (see above).
 *
 * uCode also issues this notification during scans.  uCode clears statistics
 * appropriately so that each notification contains statistics for only the
 * one channel that has just been scanned.
 */
#define STATISTICS_REPLY_FLG_BAND_24G_MSK         cpu_to_le32(0x2)
#define STATISTICS_REPLY_FLG_HT40_MODE_MSK        cpu_to_le32(0x8)

struct iwl_notif_statistics {
	__le32 flag;
	struct statistics_rx rx;
	struct statistics_tx tx;
	struct statistics_general general;
} __packed;

struct iwl_bt_notif_statistics {
	__le32 flag;
	struct statistics_rx_bt rx;
	struct statistics_tx tx;
	struct statistics_general_bt general;
} __packed;

/*
 * MISSED_BEACONS_NOTIFICATION = 0xa2 (notification only, not a command)
 *
 * uCode send MISSED_BEACONS_NOTIFICATION to driver when detect beacon missed
 * in regardless of how many missed beacons, which mean when driver receive the
 * notification, inside the command, it can find all the beacons information
 * which include number of total missed beacons, number of consecutive missed
 * beacons, number of beacons received and number of beacons expected to
 * receive.
 *
 * If uCode detected consecutive_missed_beacons > 5, it will reset the radio
 * in order to bring the radio/PHY back to working state; which has no relation
 * to when driver will perform sensitivity calibration.
 *
 * Driver should set it own missed_beacon_threshold to decide when to perform
 * sensitivity calibration based on number of consecutive missed beacons in
 * order to improve overall performance, especially in noisy environment.
 *
 */

#define IWL_MISSED_BEACON_THRESHOLD_MIN	(1)
#define IWL_MISSED_BEACON_THRESHOLD_DEF	(5)
#define IWL_MISSED_BEACON_THRESHOLD_MAX	IWL_MISSED_BEACON_THRESHOLD_DEF

struct iwl_missed_beacon_notif {
	__le32 consecutive_missed_beacons;
	__le32 total_missed_becons;
	__le32 num_expected_beacons;
	__le32 num_recvd_beacons;
} __packed;


/******************************************************************************
 * (11)
 * Rx Calibration Commands:
 *
 * With the uCode used for open source drivers, most Tx calibration (except
 * for Tx Power) and most Rx calibration is done by uCode during the
 * "initialize" phase of uCode boot.  Driver must calibrate only:
 *
 * 1)  Tx power (depends on temperature), described elsewhere
 * 2)  Receiver gain balance (optimize MIMO, and detect disconnected antennas)
 * 3)  Receiver sensitivity (to optimize signal detection)
 *
 *****************************************************************************/

/**
 * SENSITIVITY_CMD = 0xa8 (command, has simple generic response)
 *
 * This command sets up the Rx signal detector for a sensitivity level that
 * is high enough to lock onto all signals within the associated network,
 * but low enough to ignore signals that are below a certain threshold, so as
 * not to have too many "false alarms".  False alarms are signals that the
 * Rx DSP tries to lock onto, but then discards after determining that they
 * are noise.
 *
 * The optimum number of false alarms is between 5 and 50 per 200 TUs
 * (200 * 1024 uSecs, i.e. 204.8 milliseconds) of actual Rx time (i.e.
 * time listening, not transmitting).  Driver must adjust sensitivity so that
 * the ratio of actual false alarms to actual Rx time falls within this range.
 *
 * While associated, uCode delivers STATISTICS_NOTIFICATIONs after each
 * received beacon.  These provide information to the driver to analyze the
 * sensitivity.  Don't analyze statistics that come in from scanning, or any
 * other non-associated-network source.  Pertinent statistics include:
 *
 * From "general" statistics (struct statistics_rx_non_phy):
 *
 * (beacon_energy_[abc] & 0x0FF00) >> 8 (unsigned, higher value is lower level)
 *   Measure of energy of desired signal.  Used for establishing a level
 *   below which the device does not detect signals.
 *
 * (beacon_silence_rssi_[abc] & 0x0FF00) >> 8 (unsigned, units in dB)
 *   Measure of background noise in silent period after beacon.
 *
 * channel_load
 *   uSecs of actual Rx time during beacon period (varies according to
 *   how much time was spent transmitting).
 *
 * From "cck" and "ofdm" statistics (struct statistics_rx_phy), separately:
 *
 * false_alarm_cnt
 *   Signal locks abandoned early (before phy-level header).
 *
 * plcp_err
 *   Signal locks abandoned late (during phy-level header).
 *
 * NOTE:  Both false_alarm_cnt and plcp_err increment monotonically from
 *        beacon to beacon, i.e. each value is an accumulation of all errors
 *        before and including the latest beacon.  Values will wrap around to 0
 *        after counting up to 2^32 - 1.  Driver must differentiate vs.
 *        previous beacon's values to determine # false alarms in the current
 *        beacon period.
 *
 * Total number of false alarms = false_alarms + plcp_errs
 *
 * For OFDM, adjust the following table entries in struct iwl_sensitivity_cmd
 * (notice that the start points for OFDM are at or close to settings for
 * maximum sensitivity):
 *
 *                                             START  /  MIN  /  MAX
 *   HD_AUTO_CORR32_X1_TH_ADD_MIN_INDEX          90   /   85  /  120
 *   HD_AUTO_CORR32_X1_TH_ADD_MIN_MRC_INDEX     170   /  170  /  210
 *   HD_AUTO_CORR32_X4_TH_ADD_MIN_INDEX         105   /  105  /  140
 *   HD_AUTO_CORR32_X4_TH_ADD_MIN_MRC_INDEX     220   /  220  /  270
 *
 *   If actual rate of OFDM false alarms (+ plcp_errors) is too high
 *   (greater than 50 for each 204.8 msecs listening), reduce sensitivity
 *   by *adding* 1 to all 4 of the table entries above, up to the max for
 *   each entry.  Conversely, if false alarm rate is too low (less than 5
 *   for each 204.8 msecs listening), *subtract* 1 from each entry to
 *   increase sensitivity.
 *
 * For CCK sensitivity, keep track of the following:
 *
 *   1).  20-beacon history of maximum background noise, indicated by
 *        (beacon_silence_rssi_[abc] & 0x0FF00), units in dB, across the
 *        3 receivers.  For any given beacon, the "silence reference" is
 *        the maximum of last 60 samples (20 beacons * 3 receivers).
 *
 *   2).  10-beacon history of strongest signal level, as indicated
 *        by (beacon_energy_[abc] & 0x0FF00) >> 8, across the 3 receivers,
 *        i.e. the strength of the signal through the best receiver at the
 *        moment.  These measurements are "upside down", with lower values
 *        for stronger signals, so max energy will be *minimum* value.
 *
 *        Then for any given beacon, the driver must determine the *weakest*
 *        of the strongest signals; this is the minimum level that needs to be
 *        successfully detected, when using the best receiver at the moment.
 *        "Max cck energy" is the maximum (higher value means lower energy!)
 *        of the last 10 minima.  Once this is determined, driver must add
 *        a little margin by adding "6" to it.
 *
 *   3).  Number of consecutive beacon periods with too few false alarms.
 *        Reset this to 0 at the first beacon period that falls within the
 *        "good" range (5 to 50 false alarms per 204.8 milliseconds rx).
 *
 * Then, adjust the following CCK table entries in struct iwl_sensitivity_cmd
 * (notice that the start points for CCK are at maximum sensitivity):
 *
 *                                             START  /  MIN  /  MAX
 *   HD_AUTO_CORR40_X4_TH_ADD_MIN_INDEX         125   /  125  /  200
 *   HD_AUTO_CORR40_X4_TH_ADD_MIN_MRC_INDEX     200   /  200  /  400
 *   HD_MIN_ENERGY_CCK_DET_INDEX                100   /    0  /  100
 *
 *   If actual rate of CCK false alarms (+ plcp_errors) is too high
 *   (greater than 50 for each 204.8 msecs listening), method for reducing
 *   sensitivity is:
 *
 *   1)  *Add* 3 to value in HD_AUTO_CORR40_X4_TH_ADD_MIN_MRC_INDEX,
 *       up to max 400.
 *
 *   2)  If current value in HD_AUTO_CORR40_X4_TH_ADD_MIN_INDEX is < 160,
 *       sensitivity has been reduced a significant amount; bring it up to
 *       a moderate 161.  Otherwise, *add* 3, up to max 200.
 *
 *   3)  a)  If current value in HD_AUTO_CORR40_X4_TH_ADD_MIN_INDEX is > 160,
 *       sensitivity has been reduced only a moderate or small amount;
 *       *subtract* 2 from value in HD_MIN_ENERGY_CCK_DET_INDEX,
 *       down to min 0.  Otherwise (if gain has been significantly reduced),
 *       don't change the HD_MIN_ENERGY_CCK_DET_INDEX value.
 *
 *       b)  Save a snapshot of the "silence reference".
 *
 *   If actual rate of CCK false alarms (+ plcp_errors) is too low
 *   (less than 5 for each 204.8 msecs listening), method for increasing
 *   sensitivity is used only if:
 *
 *   1a)  Previous beacon did not have too many false alarms
 *   1b)  AND difference between previous "silence reference" and current
 *        "silence reference" (prev - current) is 2 or more,
 *   OR 2)  100 or more consecutive beacon periods have had rate of
 *          less than 5 false alarms per 204.8 milliseconds rx time.
 *
 *   Method for increasing sensitivity:
 *
 *   1)  *Subtract* 3 from value in HD_AUTO_CORR40_X4_TH_ADD_MIN_INDEX,
 *       down to min 125.
 *
 *   2)  *Subtract* 3 from value in HD_AUTO_CORR40_X4_TH_ADD_MIN_MRC_INDEX,
 *       down to min 200.
 *
 *   3)  *Add* 2 to value in HD_MIN_ENERGY_CCK_DET_INDEX, up to max 100.
 *
 *   If actual rate of CCK false alarms (+ plcp_errors) is within good range
 *   (between 5 and 50 for each 204.8 msecs listening):
 *
 *   1)  Save a snapshot of the silence reference.
 *
 *   2)  If previous beacon had too many CCK false alarms (+ plcp_errors),
 *       give some extra margin to energy threshold by *subtracting* 8
 *       from value in HD_MIN_ENERGY_CCK_DET_INDEX.
 *
 *   For all cases (too few, too many, good range), make sure that the CCK
 *   detection threshold (energy) is below the energy level for robust
 *   detection over the past 10 beacon periods, the "Max cck energy".
 *   Lower values mean higher energy; this means making sure that the value
 *   in HD_MIN_ENERGY_CCK_DET_INDEX is at or *above* "Max cck energy".
 *
 */

/*
 * Table entries in SENSITIVITY_CMD (struct iwl_sensitivity_cmd)
 */
#define HD_TABLE_SIZE  (11)	/* number of entries */
#define HD_MIN_ENERGY_CCK_DET_INDEX                 (0)	/* table indexes */
#define HD_MIN_ENERGY_OFDM_DET_INDEX                (1)
#define HD_AUTO_CORR32_X1_TH_ADD_MIN_INDEX          (2)
#define HD_AUTO_CORR32_X1_TH_ADD_MIN_MRC_INDEX      (3)
#define HD_AUTO_CORR40_X4_TH_ADD_MIN_MRC_INDEX      (4)
#define HD_AUTO_CORR32_X4_TH_ADD_MIN_INDEX          (5)
#define HD_AUTO_CORR32_X4_TH_ADD_MIN_MRC_INDEX      (6)
#define HD_BARKER_CORR_TH_ADD_MIN_INDEX             (7)
#define HD_BARKER_CORR_TH_ADD_MIN_MRC_INDEX         (8)
#define HD_AUTO_CORR40_X4_TH_ADD_MIN_INDEX          (9)
#define HD_OFDM_ENERGY_TH_IN_INDEX                  (10)

/*
 * Additional table entries in enhance SENSITIVITY_CMD
 */
#define HD_INA_NON_SQUARE_DET_OFDM_INDEX		(11)
#define HD_INA_NON_SQUARE_DET_CCK_INDEX			(12)
#define HD_CORR_11_INSTEAD_OF_CORR_9_EN_INDEX		(13)
#define HD_OFDM_NON_SQUARE_DET_SLOPE_MRC_INDEX		(14)
#define HD_OFDM_NON_SQUARE_DET_INTERCEPT_MRC_INDEX	(15)
#define HD_OFDM_NON_SQUARE_DET_SLOPE_INDEX		(16)
#define HD_OFDM_NON_SQUARE_DET_INTERCEPT_INDEX		(17)
#define HD_CCK_NON_SQUARE_DET_SLOPE_MRC_INDEX		(18)
#define HD_CCK_NON_SQUARE_DET_INTERCEPT_MRC_INDEX	(19)
#define HD_CCK_NON_SQUARE_DET_SLOPE_INDEX		(20)
#define HD_CCK_NON_SQUARE_DET_INTERCEPT_INDEX		(21)
#define HD_RESERVED					(22)

/* number of entries for enhanced tbl */
#define ENHANCE_HD_TABLE_SIZE  (23)

/* number of additional entries for enhanced tbl */
#define ENHANCE_HD_TABLE_ENTRIES  (ENHANCE_HD_TABLE_SIZE - HD_TABLE_SIZE)

#define HD_INA_NON_SQUARE_DET_OFDM_DATA_V1		cpu_to_le16(0)
#define HD_INA_NON_SQUARE_DET_CCK_DATA_V1		cpu_to_le16(0)
#define HD_CORR_11_INSTEAD_OF_CORR_9_EN_DATA_V1		cpu_to_le16(0)
#define HD_OFDM_NON_SQUARE_DET_SLOPE_MRC_DATA_V1	cpu_to_le16(668)
#define HD_OFDM_NON_SQUARE_DET_INTERCEPT_MRC_DATA_V1	cpu_to_le16(4)
#define HD_OFDM_NON_SQUARE_DET_SLOPE_DATA_V1		cpu_to_le16(486)
#define HD_OFDM_NON_SQUARE_DET_INTERCEPT_DATA_V1	cpu_to_le16(37)
#define HD_CCK_NON_SQUARE_DET_SLOPE_MRC_DATA_V1		cpu_to_le16(853)
#define HD_CCK_NON_SQUARE_DET_INTERCEPT_MRC_DATA_V1	cpu_to_le16(4)
#define HD_CCK_NON_SQUARE_DET_SLOPE_DATA_V1		cpu_to_le16(476)
#define HD_CCK_NON_SQUARE_DET_INTERCEPT_DATA_V1		cpu_to_le16(99)

#define HD_INA_NON_SQUARE_DET_OFDM_DATA_V2		cpu_to_le16(1)
#define HD_INA_NON_SQUARE_DET_CCK_DATA_V2		cpu_to_le16(1)
#define HD_CORR_11_INSTEAD_OF_CORR_9_EN_DATA_V2		cpu_to_le16(1)
#define HD_OFDM_NON_SQUARE_DET_SLOPE_MRC_DATA_V2	cpu_to_le16(600)
#define HD_OFDM_NON_SQUARE_DET_INTERCEPT_MRC_DATA_V2	cpu_to_le16(40)
#define HD_OFDM_NON_SQUARE_DET_SLOPE_DATA_V2		cpu_to_le16(486)
#define HD_OFDM_NON_SQUARE_DET_INTERCEPT_DATA_V2	cpu_to_le16(45)
#define HD_CCK_NON_SQUARE_DET_SLOPE_MRC_DATA_V2		cpu_to_le16(853)
#define HD_CCK_NON_SQUARE_DET_INTERCEPT_MRC_DATA_V2	cpu_to_le16(60)
#define HD_CCK_NON_SQUARE_DET_SLOPE_DATA_V2		cpu_to_le16(476)
#define HD_CCK_NON_SQUARE_DET_INTERCEPT_DATA_V2		cpu_to_le16(99)


/* Control field in struct iwl_sensitivity_cmd */
#define SENSITIVITY_CMD_CONTROL_DEFAULT_TABLE	cpu_to_le16(0)
#define SENSITIVITY_CMD_CONTROL_WORK_TABLE	cpu_to_le16(1)

/**
 * struct iwl_sensitivity_cmd
 * @control:  (1) updates working table, (0) updates default table
 * @table:  energy threshold values, use HD_* as index into table
 *
 * Always use "1" in "control" to update uCode's working table and DSP.
 */
struct iwl_sensitivity_cmd {
	__le16 control;			/* always use "1" */
	__le16 table[HD_TABLE_SIZE];	/* use HD_* as index */
} __packed;

/*
 *
 */
struct iwl_enhance_sensitivity_cmd {
	__le16 control;			/* always use "1" */
	__le16 enhance_table[ENHANCE_HD_TABLE_SIZE];	/* use HD_* as index */
} __packed;


/**
 * REPLY_PHY_CALIBRATION_CMD = 0xb0 (command, has simple generic response)
 *
 * This command sets the relative gains of agn device's 3 radio receiver chains.
 *
 * After the first association, driver should accumulate signal and noise
 * statistics from the STATISTICS_NOTIFICATIONs that follow the first 20
 * beacons from the associated network (don't collect statistics that come
 * in from scanning, or any other non-network source).
 *
 * DISCONNECTED ANTENNA:
 *
 * Driver should determine which antennas are actually connected, by comparing
 * average beacon signal levels for the 3 Rx chains.  Accumulate (add) the
 * following values over 20 beacons, one accumulator for each of the chains
 * a/b/c, from struct statistics_rx_non_phy:
 *
 * beacon_rssi_[abc] & 0x0FF (unsigned, units in dB)
 *
 * Find the strongest signal from among a/b/c.  Compare the other two to the
 * strongest.  If any signal is more than 15 dB (times 20, unless you
 * divide the accumulated values by 20) below the strongest, the driver
 * considers that antenna to be disconnected, and should not try to use that
 * antenna/chain for Rx or Tx.  If both A and B seem to be disconnected,
 * driver should declare the stronger one as connected, and attempt to use it
 * (A and B are the only 2 Tx chains!).
 *
 *
 * RX BALANCE:
 *
 * Driver should balance the 3 receivers (but just the ones that are connected
 * to antennas, see above) for gain, by comparing the average signal levels
 * detected during the silence after each beacon (background noise).
 * Accumulate (add) the following values over 20 beacons, one accumulator for
 * each of the chains a/b/c, from struct statistics_rx_non_phy:
 *
 * beacon_silence_rssi_[abc] & 0x0FF (unsigned, units in dB)
 *
 * Find the weakest background noise level from among a/b/c.  This Rx chain
 * will be the reference, with 0 gain adjustment.  Attenuate other channels by
 * finding noise difference:
 *
 * (accum_noise[i] - accum_noise[reference]) / 30
 *
 * The "30" adjusts the dB in the 20 accumulated samples to units of 1.5 dB.
 * For use in diff_gain_[abc] fields of struct iwl_calibration_cmd, the
 * driver should limit the difference results to a range of 0-3 (0-4.5 dB),
 * and set bit 2 to indicate "reduce gain".  The value for the reference
 * (weakest) chain should be "0".
 *
 * diff_gain_[abc] bit fields:
 *   2: (1) reduce gain, (0) increase gain
 * 1-0: amount of gain, units of 1.5 dB
 */

/* Phy calibration command for series */
/* The default calibrate table size if not specified by firmware */
#define IWL_DEFAULT_STANDARD_PHY_CALIBRATE_TBL_SIZE	18
enum {
	IWL_PHY_CALIBRATE_DC_CMD		= 8,
	IWL_PHY_CALIBRATE_LO_CMD		= 9,
	IWL_PHY_CALIBRATE_TX_IQ_CMD		= 11,
	IWL_PHY_CALIBRATE_CRYSTAL_FRQ_CMD	= 15,
	IWL_PHY_CALIBRATE_BASE_BAND_CMD		= 16,
	IWL_PHY_CALIBRATE_TX_IQ_PERD_CMD	= 17,
	IWL_PHY_CALIBRATE_TEMP_OFFSET_CMD	= 18,
	IWL_MAX_STANDARD_PHY_CALIBRATE_TBL_SIZE	= 19,
};

#define IWL_MAX_PHY_CALIBRATE_TBL_SIZE		(253)

/* This enum defines the bitmap of various calibrations to enable in both
 * init ucode and runtime ucode through CALIBRATION_CFG_CMD.
 */
enum iwl_ucode_calib_cfg {
	IWL_CALIB_CFG_RX_BB_IDX			= BIT(0),
	IWL_CALIB_CFG_DC_IDX			= BIT(1),
	IWL_CALIB_CFG_LO_IDX			= BIT(2),
	IWL_CALIB_CFG_TX_IQ_IDX			= BIT(3),
	IWL_CALIB_CFG_RX_IQ_IDX			= BIT(4),
	IWL_CALIB_CFG_NOISE_IDX			= BIT(5),
	IWL_CALIB_CFG_CRYSTAL_IDX		= BIT(6),
	IWL_CALIB_CFG_TEMPERATURE_IDX		= BIT(7),
	IWL_CALIB_CFG_PAPD_IDX			= BIT(8),
	IWL_CALIB_CFG_SENSITIVITY_IDX		= BIT(9),
	IWL_CALIB_CFG_TX_PWR_IDX		= BIT(10),
};

#define IWL_CALIB_INIT_CFG_ALL	cpu_to_le32(IWL_CALIB_CFG_RX_BB_IDX |	\
					IWL_CALIB_CFG_DC_IDX |		\
					IWL_CALIB_CFG_LO_IDX |		\
					IWL_CALIB_CFG_TX_IQ_IDX |	\
					IWL_CALIB_CFG_RX_IQ_IDX |	\
					IWL_CALIB_CFG_CRYSTAL_IDX)

#define IWL_CALIB_RT_CFG_ALL	cpu_to_le32(IWL_CALIB_CFG_RX_BB_IDX |	\
					IWL_CALIB_CFG_DC_IDX |		\
					IWL_CALIB_CFG_LO_IDX |		\
					IWL_CALIB_CFG_TX_IQ_IDX |	\
					IWL_CALIB_CFG_RX_IQ_IDX |	\
					IWL_CALIB_CFG_TEMPERATURE_IDX |	\
					IWL_CALIB_CFG_PAPD_IDX |	\
					IWL_CALIB_CFG_TX_PWR_IDX |	\
					IWL_CALIB_CFG_CRYSTAL_IDX)

#define IWL_CALIB_CFG_FLAG_SEND_COMPLETE_NTFY_MSK	cpu_to_le32(BIT(0))

struct iwl_calib_cfg_elmnt_s {
	__le32 is_enable;
	__le32 start;
	__le32 send_res;
	__le32 apply_res;
	__le32 reserved;
} __packed;

struct iwl_calib_cfg_status_s {
	struct iwl_calib_cfg_elmnt_s once;
	struct iwl_calib_cfg_elmnt_s perd;
	__le32 flags;
} __packed;

struct iwl_calib_cfg_cmd {
	struct iwl_calib_cfg_status_s ucd_calib_cfg;
	struct iwl_calib_cfg_status_s drv_calib_cfg;
	__le32 reserved1;
} __packed;

struct iwl_calib_hdr {
	u8 op_code;
	u8 first_group;
	u8 groups_num;
	u8 data_valid;
} __packed;

struct iwl_calib_cmd {
	struct iwl_calib_hdr hdr;
	u8 data[0];
} __packed;

struct iwl_calib_xtal_freq_cmd {
	struct iwl_calib_hdr hdr;
	u8 cap_pin1;
	u8 cap_pin2;
	u8 pad[2];
} __packed;

#define DEFAULT_RADIO_SENSOR_OFFSET    cpu_to_le16(2700)
struct iwl_calib_temperature_offset_cmd {
	struct iwl_calib_hdr hdr;
	__le16 radio_sensor_offset;
	__le16 reserved;
} __packed;

struct iwl_calib_temperature_offset_v2_cmd {
	struct iwl_calib_hdr hdr;
	__le16 radio_sensor_offset_high;
	__le16 radio_sensor_offset_low;
	__le16 burntVoltageRef;
	__le16 reserved;
} __packed;

/* IWL_PHY_CALIBRATE_CHAIN_NOISE_RESET_CMD */
struct iwl_calib_chain_noise_reset_cmd {
	struct iwl_calib_hdr hdr;
	u8 data[0];
};

/* IWL_PHY_CALIBRATE_CHAIN_NOISE_GAIN_CMD */
struct iwl_calib_chain_noise_gain_cmd {
	struct iwl_calib_hdr hdr;
	u8 delta_gain_1;
	u8 delta_gain_2;
	u8 pad[2];
} __packed;

/******************************************************************************
 * (12)
 * Miscellaneous Commands:
 *
 *****************************************************************************/

/*
 * LEDs Command & Response
 * REPLY_LEDS_CMD = 0x48 (command, has simple generic response)
 *
 * For each of 3 possible LEDs (Activity/Link/Tech, selected by "id" field),
 * this command turns it on or off, or sets up a periodic blinking cycle.
 */
struct iwl_led_cmd {
	__le32 interval;	/* "interval" in uSec */
	u8 id;			/* 1: Activity, 2: Link, 3: Tech */
	u8 off;			/* # intervals off while blinking;
				 * "0", with >0 "on" value, turns LED on */
	u8 on;			/* # intervals on while blinking;
				 * "0", regardless of "off", turns LED off */
	u8 reserved;
} __packed;

/*
 * station priority table entries
 * also used as potential "events" value for both
 * COEX_MEDIUM_NOTIFICATION and COEX_EVENT_CMD
 */

/*
 * COEX events entry flag masks
 * RP - Requested Priority
 * WP - Win Medium Priority: priority assigned when the contention has been won
 */
#define COEX_EVT_FLAG_MEDIUM_FREE_NTFY_FLG        (0x1)
#define COEX_EVT_FLAG_MEDIUM_ACTV_NTFY_FLG        (0x2)
#define COEX_EVT_FLAG_DELAY_MEDIUM_FREE_NTFY_FLG  (0x4)

#define COEX_CU_UNASSOC_IDLE_RP               4
#define COEX_CU_UNASSOC_MANUAL_SCAN_RP        4
#define COEX_CU_UNASSOC_AUTO_SCAN_RP          4
#define COEX_CU_CALIBRATION_RP                4
#define COEX_CU_PERIODIC_CALIBRATION_RP       4
#define COEX_CU_CONNECTION_ESTAB_RP           4
#define COEX_CU_ASSOCIATED_IDLE_RP            4
#define COEX_CU_ASSOC_MANUAL_SCAN_RP          4
#define COEX_CU_ASSOC_AUTO_SCAN_RP            4
#define COEX_CU_ASSOC_ACTIVE_LEVEL_RP         4
#define COEX_CU_RF_ON_RP                      6
#define COEX_CU_RF_OFF_RP                     4
#define COEX_CU_STAND_ALONE_DEBUG_RP          6
#define COEX_CU_IPAN_ASSOC_LEVEL_RP           4
#define COEX_CU_RSRVD1_RP                     4
#define COEX_CU_RSRVD2_RP                     4

#define COEX_CU_UNASSOC_IDLE_WP               3
#define COEX_CU_UNASSOC_MANUAL_SCAN_WP        3
#define COEX_CU_UNASSOC_AUTO_SCAN_WP          3
#define COEX_CU_CALIBRATION_WP                3
#define COEX_CU_PERIODIC_CALIBRATION_WP       3
#define COEX_CU_CONNECTION_ESTAB_WP           3
#define COEX_CU_ASSOCIATED_IDLE_WP            3
#define COEX_CU_ASSOC_MANUAL_SCAN_WP          3
#define COEX_CU_ASSOC_AUTO_SCAN_WP            3
#define COEX_CU_ASSOC_ACTIVE_LEVEL_WP         3
#define COEX_CU_RF_ON_WP                      3
#define COEX_CU_RF_OFF_WP                     3
#define COEX_CU_STAND_ALONE_DEBUG_WP          6
#define COEX_CU_IPAN_ASSOC_LEVEL_WP           3
#define COEX_CU_RSRVD1_WP                     3
#define COEX_CU_RSRVD2_WP                     3

#define COEX_UNASSOC_IDLE_FLAGS                     0
#define COEX_UNASSOC_MANUAL_SCAN_FLAGS		\
	(COEX_EVT_FLAG_MEDIUM_FREE_NTFY_FLG |	\
	COEX_EVT_FLAG_MEDIUM_ACTV_NTFY_FLG)
#define COEX_UNASSOC_AUTO_SCAN_FLAGS		\
	(COEX_EVT_FLAG_MEDIUM_FREE_NTFY_FLG |	\
	COEX_EVT_FLAG_MEDIUM_ACTV_NTFY_FLG)
#define COEX_CALIBRATION_FLAGS			\
	(COEX_EVT_FLAG_MEDIUM_FREE_NTFY_FLG |	\
	COEX_EVT_FLAG_MEDIUM_ACTV_NTFY_FLG)
#define COEX_PERIODIC_CALIBRATION_FLAGS             0
/*
 * COEX_CONNECTION_ESTAB:
 * we need DELAY_MEDIUM_FREE_NTFY to let WiMAX disconnect from network.
 */
#define COEX_CONNECTION_ESTAB_FLAGS		\
	(COEX_EVT_FLAG_MEDIUM_FREE_NTFY_FLG |	\
	COEX_EVT_FLAG_MEDIUM_ACTV_NTFY_FLG |	\
	COEX_EVT_FLAG_DELAY_MEDIUM_FREE_NTFY_FLG)
#define COEX_ASSOCIATED_IDLE_FLAGS                  0
#define COEX_ASSOC_MANUAL_SCAN_FLAGS		\
	(COEX_EVT_FLAG_MEDIUM_FREE_NTFY_FLG |	\
	COEX_EVT_FLAG_MEDIUM_ACTV_NTFY_FLG)
#define COEX_ASSOC_AUTO_SCAN_FLAGS		\
	(COEX_EVT_FLAG_MEDIUM_FREE_NTFY_FLG |	\
	 COEX_EVT_FLAG_MEDIUM_ACTV_NTFY_FLG)
#define COEX_ASSOC_ACTIVE_LEVEL_FLAGS               0
#define COEX_RF_ON_FLAGS                            0
#define COEX_RF_OFF_FLAGS                           0
#define COEX_STAND_ALONE_DEBUG_FLAGS		\
	(COEX_EVT_FLAG_MEDIUM_FREE_NTFY_FLG |	\
	 COEX_EVT_FLAG_MEDIUM_ACTV_NTFY_FLG)
#define COEX_IPAN_ASSOC_LEVEL_FLAGS		\
	(COEX_EVT_FLAG_MEDIUM_FREE_NTFY_FLG |	\
	 COEX_EVT_FLAG_MEDIUM_ACTV_NTFY_FLG |	\
	 COEX_EVT_FLAG_DELAY_MEDIUM_FREE_NTFY_FLG)
#define COEX_RSRVD1_FLAGS                           0
#define COEX_RSRVD2_FLAGS                           0
/*
 * COEX_CU_RF_ON is the event wrapping all radio ownership.
 * We need DELAY_MEDIUM_FREE_NTFY to let WiMAX disconnect from network.
 */
#define COEX_CU_RF_ON_FLAGS			\
	(COEX_EVT_FLAG_MEDIUM_FREE_NTFY_FLG |	\
	 COEX_EVT_FLAG_MEDIUM_ACTV_NTFY_FLG |	\
	 COEX_EVT_FLAG_DELAY_MEDIUM_FREE_NTFY_FLG)


enum {
	/* un-association part */
	COEX_UNASSOC_IDLE		= 0,
	COEX_UNASSOC_MANUAL_SCAN	= 1,
	COEX_UNASSOC_AUTO_SCAN		= 2,
	/* calibration */
	COEX_CALIBRATION		= 3,
	COEX_PERIODIC_CALIBRATION	= 4,
	/* connection */
	COEX_CONNECTION_ESTAB		= 5,
	/* association part */
	COEX_ASSOCIATED_IDLE		= 6,
	COEX_ASSOC_MANUAL_SCAN		= 7,
	COEX_ASSOC_AUTO_SCAN		= 8,
	COEX_ASSOC_ACTIVE_LEVEL		= 9,
	/* RF ON/OFF */
	COEX_RF_ON			= 10,
	COEX_RF_OFF			= 11,
	COEX_STAND_ALONE_DEBUG		= 12,
	/* IPAN */
	COEX_IPAN_ASSOC_LEVEL		= 13,
	/* reserved */
	COEX_RSRVD1			= 14,
	COEX_RSRVD2			= 15,
	COEX_NUM_OF_EVENTS		= 16
};

/*
 * Coexistence WIFI/WIMAX  Command
 * COEX_PRIORITY_TABLE_CMD = 0x5a
 *
 */
struct iwl_wimax_coex_event_entry {
	u8 request_prio;
	u8 win_medium_prio;
	u8 reserved;
	u8 flags;
} __packed;

/* COEX flag masks */

/* Station table is valid */
#define COEX_FLAGS_STA_TABLE_VALID_MSK      (0x1)
/* UnMask wake up src at unassociated sleep */
#define COEX_FLAGS_UNASSOC_WA_UNMASK_MSK    (0x4)
/* UnMask wake up src at associated sleep */
#define COEX_FLAGS_ASSOC_WA_UNMASK_MSK      (0x8)
/* Enable CoEx feature. */
#define COEX_FLAGS_COEX_ENABLE_MSK          (0x80)

struct iwl_wimax_coex_cmd {
	u8 flags;
	u8 reserved[3];
	struct iwl_wimax_coex_event_entry sta_prio[COEX_NUM_OF_EVENTS];
} __packed;

/*
 * Coexistence MEDIUM NOTIFICATION
 * COEX_MEDIUM_NOTIFICATION = 0x5b
 *
 * notification from uCode to host to indicate medium changes
 *
 */
/*
 * status field
 * bit 0 - 2: medium status
 * bit 3: medium change indication
 * bit 4 - 31: reserved
 */
/* status option values, (0 - 2 bits) */
#define COEX_MEDIUM_BUSY	(0x0) /* radio belongs to WiMAX */
#define COEX_MEDIUM_ACTIVE	(0x1) /* radio belongs to WiFi */
#define COEX_MEDIUM_PRE_RELEASE	(0x2) /* received radio release */
#define COEX_MEDIUM_MSK		(0x7)

/* send notification status (1 bit) */
#define COEX_MEDIUM_CHANGED	(0x8)
#define COEX_MEDIUM_CHANGED_MSK	(0x8)
#define COEX_MEDIUM_SHIFT	(3)

struct iwl_coex_medium_notification {
	__le32 status;
	__le32 events;
} __packed;

/*
 * Coexistence EVENT  Command
 * COEX_EVENT_CMD = 0x5c
 *
 * send from host to uCode for coex event request.
 */
/* flags options */
#define COEX_EVENT_REQUEST_MSK	(0x1)

struct iwl_coex_event_cmd {
	u8 flags;
	u8 event;
	__le16 reserved;
} __packed;

struct iwl_coex_event_resp {
	__le32 status;
} __packed;


/******************************************************************************
 * Bluetooth Coexistence commands
 *
 *****************************************************************************/

/*
 * BT Status notification
 * REPLY_BT_COEX_PROFILE_NOTIF = 0xce
 */
enum iwl_bt_coex_profile_traffic_load {
	IWL_BT_COEX_TRAFFIC_LOAD_NONE = 	0,
	IWL_BT_COEX_TRAFFIC_LOAD_LOW =		1,
	IWL_BT_COEX_TRAFFIC_LOAD_HIGH = 	2,
	IWL_BT_COEX_TRAFFIC_LOAD_CONTINUOUS =	3,
/*
 * There are no more even though below is a u8, the
 * indication from the BT device only has two bits.
 */
};

#define BT_SESSION_ACTIVITY_1_UART_MSG		0x1
#define BT_SESSION_ACTIVITY_2_UART_MSG		0x2

/* BT UART message - Share Part (BT -> WiFi) */
#define BT_UART_MSG_FRAME1MSGTYPE_POS		(0)
#define BT_UART_MSG_FRAME1MSGTYPE_MSK		\
		(0x7 << BT_UART_MSG_FRAME1MSGTYPE_POS)
#define BT_UART_MSG_FRAME1SSN_POS		(3)
#define BT_UART_MSG_FRAME1SSN_MSK		\
		(0x3 << BT_UART_MSG_FRAME1SSN_POS)
#define BT_UART_MSG_FRAME1UPDATEREQ_POS		(5)
#define BT_UART_MSG_FRAME1UPDATEREQ_MSK		\
		(0x1 << BT_UART_MSG_FRAME1UPDATEREQ_POS)
#define BT_UART_MSG_FRAME1RESERVED_POS		(6)
#define BT_UART_MSG_FRAME1RESERVED_MSK		\
		(0x3 << BT_UART_MSG_FRAME1RESERVED_POS)

#define BT_UART_MSG_FRAME2OPENCONNECTIONS_POS	(0)
#define BT_UART_MSG_FRAME2OPENCONNECTIONS_MSK	\
		(0x3 << BT_UART_MSG_FRAME2OPENCONNECTIONS_POS)
#define BT_UART_MSG_FRAME2TRAFFICLOAD_POS	(2)
#define BT_UART_MSG_FRAME2TRAFFICLOAD_MSK	\
		(0x3 << BT_UART_MSG_FRAME2TRAFFICLOAD_POS)
#define BT_UART_MSG_FRAME2CHLSEQN_POS		(4)
#define BT_UART_MSG_FRAME2CHLSEQN_MSK		\
		(0x1 << BT_UART_MSG_FRAME2CHLSEQN_POS)
#define BT_UART_MSG_FRAME2INBAND_POS		(5)
#define BT_UART_MSG_FRAME2INBAND_MSK		\
		(0x1 << BT_UART_MSG_FRAME2INBAND_POS)
#define BT_UART_MSG_FRAME2RESERVED_POS		(6)
#define BT_UART_MSG_FRAME2RESERVED_MSK		\
		(0x3 << BT_UART_MSG_FRAME2RESERVED_POS)

#define BT_UART_MSG_FRAME3SCOESCO_POS		(0)
#define BT_UART_MSG_FRAME3SCOESCO_MSK		\
		(0x1 << BT_UART_MSG_FRAME3SCOESCO_POS)
#define BT_UART_MSG_FRAME3SNIFF_POS		(1)
#define BT_UART_MSG_FRAME3SNIFF_MSK		\
		(0x1 << BT_UART_MSG_FRAME3SNIFF_POS)
#define BT_UART_MSG_FRAME3A2DP_POS		(2)
#define BT_UART_MSG_FRAME3A2DP_MSK		\
		(0x1 << BT_UART_MSG_FRAME3A2DP_POS)
#define BT_UART_MSG_FRAME3ACL_POS		(3)
#define BT_UART_MSG_FRAME3ACL_MSK		\
		(0x1 << BT_UART_MSG_FRAME3ACL_POS)
#define BT_UART_MSG_FRAME3MASTER_POS		(4)
#define BT_UART_MSG_FRAME3MASTER_MSK		\
		(0x1 << BT_UART_MSG_FRAME3MASTER_POS)
#define BT_UART_MSG_FRAME3OBEX_POS		(5)
#define BT_UART_MSG_FRAME3OBEX_MSK		\
		(0x1 << BT_UART_MSG_FRAME3OBEX_POS)
#define BT_UART_MSG_FRAME3RESERVED_POS		(6)
#define BT_UART_MSG_FRAME3RESERVED_MSK		\
		(0x3 << BT_UART_MSG_FRAME3RESERVED_POS)

#define BT_UART_MSG_FRAME4IDLEDURATION_POS	(0)
#define BT_UART_MSG_FRAME4IDLEDURATION_MSK	\
		(0x3F << BT_UART_MSG_FRAME4IDLEDURATION_POS)
#define BT_UART_MSG_FRAME4RESERVED_POS		(6)
#define BT_UART_MSG_FRAME4RESERVED_MSK		\
		(0x3 << BT_UART_MSG_FRAME4RESERVED_POS)

#define BT_UART_MSG_FRAME5TXACTIVITY_POS	(0)
#define BT_UART_MSG_FRAME5TXACTIVITY_MSK	\
		(0x3 << BT_UART_MSG_FRAME5TXACTIVITY_POS)
#define BT_UART_MSG_FRAME5RXACTIVITY_POS	(2)
#define BT_UART_MSG_FRAME5RXACTIVITY_MSK	\
		(0x3 << BT_UART_MSG_FRAME5RXACTIVITY_POS)
#define BT_UART_MSG_FRAME5ESCORETRANSMIT_POS	(4)
#define BT_UART_MSG_FRAME5ESCORETRANSMIT_MSK	\
		(0x3 << BT_UART_MSG_FRAME5ESCORETRANSMIT_POS)
#define BT_UART_MSG_FRAME5RESERVED_POS		(6)
#define BT_UART_MSG_FRAME5RESERVED_MSK		\
		(0x3 << BT_UART_MSG_FRAME5RESERVED_POS)

#define BT_UART_MSG_FRAME6SNIFFINTERVAL_POS	(0)
#define BT_UART_MSG_FRAME6SNIFFINTERVAL_MSK	\
		(0x1F << BT_UART_MSG_FRAME6SNIFFINTERVAL_POS)
#define BT_UART_MSG_FRAME6DISCOVERABLE_POS	(5)
#define BT_UART_MSG_FRAME6DISCOVERABLE_MSK	\
		(0x1 << BT_UART_MSG_FRAME6DISCOVERABLE_POS)
#define BT_UART_MSG_FRAME6RESERVED_POS		(6)
#define BT_UART_MSG_FRAME6RESERVED_MSK		\
		(0x3 << BT_UART_MSG_FRAME6RESERVED_POS)

#define BT_UART_MSG_FRAME7SNIFFACTIVITY_POS	(0)
#define BT_UART_MSG_FRAME7SNIFFACTIVITY_MSK	\
		(0x7 << BT_UART_MSG_FRAME7SNIFFACTIVITY_POS)
#define BT_UART_MSG_FRAME7PAGE_POS		(3)
#define BT_UART_MSG_FRAME7PAGE_MSK		\
		(0x1 << BT_UART_MSG_FRAME7PAGE_POS)
#define BT_UART_MSG_FRAME7INQUIRY_POS		(4)
#define BT_UART_MSG_FRAME7INQUIRY_MSK		\
		(0x1 << BT_UART_MSG_FRAME7INQUIRY_POS)
#define BT_UART_MSG_FRAME7CONNECTABLE_POS	(5)
#define BT_UART_MSG_FRAME7CONNECTABLE_MSK	\
		(0x1 << BT_UART_MSG_FRAME7CONNECTABLE_POS)
#define BT_UART_MSG_FRAME7RESERVED_POS		(6)
#define BT_UART_MSG_FRAME7RESERVED_MSK		\
		(0x3 << BT_UART_MSG_FRAME7RESERVED_POS)

/* BT Session Activity 2 UART message (BT -> WiFi) */
#define BT_UART_MSG_2_FRAME1RESERVED1_POS	(5)
#define BT_UART_MSG_2_FRAME1RESERVED1_MSK	\
		(0x1<<BT_UART_MSG_2_FRAME1RESERVED1_POS)
#define BT_UART_MSG_2_FRAME1RESERVED2_POS	(6)
#define BT_UART_MSG_2_FRAME1RESERVED2_MSK	\
		(0x3<<BT_UART_MSG_2_FRAME1RESERVED2_POS)

#define BT_UART_MSG_2_FRAME2AGGTRAFFICLOAD_POS	(0)
#define BT_UART_MSG_2_FRAME2AGGTRAFFICLOAD_MSK	\
		(0x3F<<BT_UART_MSG_2_FRAME2AGGTRAFFICLOAD_POS)
#define BT_UART_MSG_2_FRAME2RESERVED_POS	(6)
#define BT_UART_MSG_2_FRAME2RESERVED_MSK	\
		(0x3<<BT_UART_MSG_2_FRAME2RESERVED_POS)

#define BT_UART_MSG_2_FRAME3BRLASTTXPOWER_POS	(0)
#define BT_UART_MSG_2_FRAME3BRLASTTXPOWER_MSK	\
		(0xF<<BT_UART_MSG_2_FRAME3BRLASTTXPOWER_POS)
#define BT_UART_MSG_2_FRAME3INQPAGESRMODE_POS	(4)
#define BT_UART_MSG_2_FRAME3INQPAGESRMODE_MSK	\
		(0x1<<BT_UART_MSG_2_FRAME3INQPAGESRMODE_POS)
#define BT_UART_MSG_2_FRAME3LEMASTER_POS	(5)
#define BT_UART_MSG_2_FRAME3LEMASTER_MSK	\
		(0x1<<BT_UART_MSG_2_FRAME3LEMASTER_POS)
#define BT_UART_MSG_2_FRAME3RESERVED_POS	(6)
#define BT_UART_MSG_2_FRAME3RESERVED_MSK	\
		(0x3<<BT_UART_MSG_2_FRAME3RESERVED_POS)

#define BT_UART_MSG_2_FRAME4LELASTTXPOWER_POS	(0)
#define BT_UART_MSG_2_FRAME4LELASTTXPOWER_MSK	\
		(0xF<<BT_UART_MSG_2_FRAME4LELASTTXPOWER_POS)
#define BT_UART_MSG_2_FRAME4NUMLECONN_POS	(4)
#define BT_UART_MSG_2_FRAME4NUMLECONN_MSK	\
		(0x3<<BT_UART_MSG_2_FRAME4NUMLECONN_POS)
#define BT_UART_MSG_2_FRAME4RESERVED_POS	(6)
#define BT_UART_MSG_2_FRAME4RESERVED_MSK	\
		(0x3<<BT_UART_MSG_2_FRAME4RESERVED_POS)

#define BT_UART_MSG_2_FRAME5BTMINRSSI_POS	(0)
#define BT_UART_MSG_2_FRAME5BTMINRSSI_MSK	\
		(0xF<<BT_UART_MSG_2_FRAME5BTMINRSSI_POS)
#define BT_UART_MSG_2_FRAME5LESCANINITMODE_POS	(4)
#define BT_UART_MSG_2_FRAME5LESCANINITMODE_MSK	\
		(0x1<<BT_UART_MSG_2_FRAME5LESCANINITMODE_POS)
#define BT_UART_MSG_2_FRAME5LEADVERMODE_POS	(5)
#define BT_UART_MSG_2_FRAME5LEADVERMODE_MSK	\
		(0x1<<BT_UART_MSG_2_FRAME5LEADVERMODE_POS)
#define BT_UART_MSG_2_FRAME5RESERVED_POS	(6)
#define BT_UART_MSG_2_FRAME5RESERVED_MSK	\
		(0x3<<BT_UART_MSG_2_FRAME5RESERVED_POS)

#define BT_UART_MSG_2_FRAME6LECONNINTERVAL_POS	(0)
#define BT_UART_MSG_2_FRAME6LECONNINTERVAL_MSK	\
		(0x1F<<BT_UART_MSG_2_FRAME6LECONNINTERVAL_POS)
#define BT_UART_MSG_2_FRAME6RFU_POS		(5)
#define BT_UART_MSG_2_FRAME6RFU_MSK		\
		(0x1<<BT_UART_MSG_2_FRAME6RFU_POS)
#define BT_UART_MSG_2_FRAME6RESERVED_POS	(6)
#define BT_UART_MSG_2_FRAME6RESERVED_MSK	\
		(0x3<<BT_UART_MSG_2_FRAME6RESERVED_POS)

#define BT_UART_MSG_2_FRAME7LECONNSLAVELAT_POS	(0)
#define BT_UART_MSG_2_FRAME7LECONNSLAVELAT_MSK	\
		(0x7<<BT_UART_MSG_2_FRAME7LECONNSLAVELAT_POS)
#define BT_UART_MSG_2_FRAME7LEPROFILE1_POS	(3)
#define BT_UART_MSG_2_FRAME7LEPROFILE1_MSK	\
		(0x1<<BT_UART_MSG_2_FRAME7LEPROFILE1_POS)
#define BT_UART_MSG_2_FRAME7LEPROFILE2_POS	(4)
#define BT_UART_MSG_2_FRAME7LEPROFILE2_MSK	\
		(0x1<<BT_UART_MSG_2_FRAME7LEPROFILE2_POS)
#define BT_UART_MSG_2_FRAME7LEPROFILEOTHER_POS	(5)
#define BT_UART_MSG_2_FRAME7LEPROFILEOTHER_MSK	\
		(0x1<<BT_UART_MSG_2_FRAME7LEPROFILEOTHER_POS)
#define BT_UART_MSG_2_FRAME7RESERVED_POS	(6)
#define BT_UART_MSG_2_FRAME7RESERVED_MSK	\
		(0x3<<BT_UART_MSG_2_FRAME7RESERVED_POS)


struct iwl_bt_uart_msg {
	u8 header;
	u8 frame1;
	u8 frame2;
	u8 frame3;
	u8 frame4;
	u8 frame5;
	u8 frame6;
	u8 frame7;
} __attribute__((packed));

struct iwl_bt_coex_profile_notif {
	struct iwl_bt_uart_msg last_bt_uart_msg;
	u8 bt_status; /* 0 - off, 1 - on */
	u8 bt_traffic_load; /* 0 .. 3? */
	u8 bt_ci_compliance; /* 0 - not complied, 1 - complied */
	u8 reserved;
} __attribute__((packed));

#define IWL_BT_COEX_PRIO_TBL_SHARED_ANTENNA_POS	0
#define IWL_BT_COEX_PRIO_TBL_SHARED_ANTENNA_MSK	0x1
#define IWL_BT_COEX_PRIO_TBL_PRIO_POS		1
#define IWL_BT_COEX_PRIO_TBL_PRIO_MASK		0x0e
#define IWL_BT_COEX_PRIO_TBL_RESERVED_POS	4
#define IWL_BT_COEX_PRIO_TBL_RESERVED_MASK	0xf0
#define IWL_BT_COEX_PRIO_TBL_PRIO_SHIFT		1

/*
 * BT Coexistence Priority table
 * REPLY_BT_COEX_PRIO_TABLE = 0xcc
 */
enum bt_coex_prio_table_events {
	BT_COEX_PRIO_TBL_EVT_INIT_CALIB1 = 0,
	BT_COEX_PRIO_TBL_EVT_INIT_CALIB2 = 1,
	BT_COEX_PRIO_TBL_EVT_PERIODIC_CALIB_LOW1 = 2,
	BT_COEX_PRIO_TBL_EVT_PERIODIC_CALIB_LOW2 = 3, /* DC calib */
	BT_COEX_PRIO_TBL_EVT_PERIODIC_CALIB_HIGH1 = 4,
	BT_COEX_PRIO_TBL_EVT_PERIODIC_CALIB_HIGH2 = 5,
	BT_COEX_PRIO_TBL_EVT_DTIM = 6,
	BT_COEX_PRIO_TBL_EVT_SCAN52 = 7,
	BT_COEX_PRIO_TBL_EVT_SCAN24 = 8,
	BT_COEX_PRIO_TBL_EVT_RESERVED0 = 9,
	BT_COEX_PRIO_TBL_EVT_RESERVED1 = 10,
	BT_COEX_PRIO_TBL_EVT_RESERVED2 = 11,
	BT_COEX_PRIO_TBL_EVT_RESERVED3 = 12,
	BT_COEX_PRIO_TBL_EVT_RESERVED4 = 13,
	BT_COEX_PRIO_TBL_EVT_RESERVED5 = 14,
	BT_COEX_PRIO_TBL_EVT_RESERVED6 = 15,
	/* BT_COEX_PRIO_TBL_EVT_MAX should always be last */
	BT_COEX_PRIO_TBL_EVT_MAX,
};

enum bt_coex_prio_table_priorities {
	BT_COEX_PRIO_TBL_DISABLED = 0,
	BT_COEX_PRIO_TBL_PRIO_LOW = 1,
	BT_COEX_PRIO_TBL_PRIO_HIGH = 2,
	BT_COEX_PRIO_TBL_PRIO_BYPASS = 3,
	BT_COEX_PRIO_TBL_PRIO_COEX_OFF = 4,
	BT_COEX_PRIO_TBL_PRIO_COEX_ON = 5,
	BT_COEX_PRIO_TBL_PRIO_RSRVD1 = 6,
	BT_COEX_PRIO_TBL_PRIO_RSRVD2 = 7,
	BT_COEX_PRIO_TBL_MAX,
};

struct iwl_bt_coex_prio_table_cmd {
	u8 prio_tbl[BT_COEX_PRIO_TBL_EVT_MAX];
} __attribute__((packed));

#define IWL_BT_COEX_ENV_CLOSE	0
#define IWL_BT_COEX_ENV_OPEN	1
/*
 * BT Protection Envelope
 * REPLY_BT_COEX_PROT_ENV = 0xcd
 */
struct iwl_bt_coex_prot_env_cmd {
	u8 action; /* 0 = closed, 1 = open */
	u8 type; /* 0 .. 15 */
	u8 reserved[2];
} __attribute__((packed));

/*
 * REPLY_D3_CONFIG
 */
enum iwlagn_d3_wakeup_filters {
	IWLAGN_D3_WAKEUP_RFKILL		= BIT(0),
	IWLAGN_D3_WAKEUP_SYSASSERT	= BIT(1),
};

struct iwlagn_d3_config_cmd {
	__le32 min_sleep_time;
	__le32 wakeup_flags;
} __packed;

/*
 * REPLY_WOWLAN_PATTERNS
 */
#define IWLAGN_WOWLAN_MIN_PATTERN_LEN	16
#define IWLAGN_WOWLAN_MAX_PATTERN_LEN	128

struct iwlagn_wowlan_pattern {
	u8 mask[IWLAGN_WOWLAN_MAX_PATTERN_LEN / 8];
	u8 pattern[IWLAGN_WOWLAN_MAX_PATTERN_LEN];
	u8 mask_size;
	u8 pattern_size;
	__le16 reserved;
} __packed;

#define IWLAGN_WOWLAN_MAX_PATTERNS	20

struct iwlagn_wowlan_patterns_cmd {
	__le32 n_patterns;
	struct iwlagn_wowlan_pattern patterns[];
} __packed;

/*
 * REPLY_WOWLAN_WAKEUP_FILTER
 */
enum iwlagn_wowlan_wakeup_filters {
	IWLAGN_WOWLAN_WAKEUP_MAGIC_PACKET	= BIT(0),
	IWLAGN_WOWLAN_WAKEUP_PATTERN_MATCH	= BIT(1),
	IWLAGN_WOWLAN_WAKEUP_BEACON_MISS	= BIT(2),
	IWLAGN_WOWLAN_WAKEUP_LINK_CHANGE	= BIT(3),
	IWLAGN_WOWLAN_WAKEUP_GTK_REKEY_FAIL	= BIT(4),
	IWLAGN_WOWLAN_WAKEUP_EAP_IDENT_REQ	= BIT(5),
	IWLAGN_WOWLAN_WAKEUP_4WAY_HANDSHAKE	= BIT(6),
	IWLAGN_WOWLAN_WAKEUP_ALWAYS		= BIT(7),
	IWLAGN_WOWLAN_WAKEUP_ENABLE_NET_DETECT	= BIT(8),
};

struct iwlagn_wowlan_wakeup_filter_cmd {
	__le32 enabled;
	__le16 non_qos_seq;
	__le16 reserved;
	__le16 qos_seq[8];
};

/*
 * REPLY_WOWLAN_TSC_RSC_PARAMS
 */
#define IWLAGN_NUM_RSC	16

struct tkip_sc {
	__le16 iv16;
	__le16 pad;
	__le32 iv32;
} __packed;

struct iwlagn_tkip_rsc_tsc {
	struct tkip_sc unicast_rsc[IWLAGN_NUM_RSC];
	struct tkip_sc multicast_rsc[IWLAGN_NUM_RSC];
	struct tkip_sc tsc;
} __packed;

struct aes_sc {
	__le64 pn;
} __packed;

struct iwlagn_aes_rsc_tsc {
	struct aes_sc unicast_rsc[IWLAGN_NUM_RSC];
	struct aes_sc multicast_rsc[IWLAGN_NUM_RSC];
	struct aes_sc tsc;
} __packed;

union iwlagn_all_tsc_rsc {
	struct iwlagn_tkip_rsc_tsc tkip;
	struct iwlagn_aes_rsc_tsc aes;
};

struct iwlagn_wowlan_rsc_tsc_params_cmd {
	union iwlagn_all_tsc_rsc all_tsc_rsc;
} __packed;

/*
 * REPLY_WOWLAN_TKIP_PARAMS
 */
#define IWLAGN_MIC_KEY_SIZE	8
#define IWLAGN_P1K_SIZE		5
struct iwlagn_mic_keys {
	u8 tx[IWLAGN_MIC_KEY_SIZE];
	u8 rx_unicast[IWLAGN_MIC_KEY_SIZE];
	u8 rx_mcast[IWLAGN_MIC_KEY_SIZE];
} __packed;

struct iwlagn_p1k_cache {
	__le16 p1k[IWLAGN_P1K_SIZE];
} __packed;

#define IWLAGN_NUM_RX_P1K_CACHE	2

struct iwlagn_wowlan_tkip_params_cmd {
	struct iwlagn_mic_keys mic_keys;
	struct iwlagn_p1k_cache tx;
	struct iwlagn_p1k_cache rx_uni[IWLAGN_NUM_RX_P1K_CACHE];
	struct iwlagn_p1k_cache rx_multi[IWLAGN_NUM_RX_P1K_CACHE];
} __packed;

/*
 * REPLY_WOWLAN_KEK_KCK_MATERIAL
 */

#define IWLAGN_KCK_MAX_SIZE	32
#define IWLAGN_KEK_MAX_SIZE	32

struct iwlagn_wowlan_kek_kck_material_cmd {
	u8	kck[IWLAGN_KCK_MAX_SIZE];
	u8	kek[IWLAGN_KEK_MAX_SIZE];
	__le16	kck_len;
	__le16	kek_len;
	__le64	replay_ctr;
} __packed;

/******************************************************************************
 * (13)
 * Union of all expected notifications/responses:
 *
 *****************************************************************************/
#define FH_RSCSR_FRAME_SIZE_MSK	(0x00003FFF)	/* bits 0-13 */

struct iwl_rx_packet {
	/*
	 * The first 4 bytes of the RX frame header contain both the RX frame
	 * size and some flags.
	 * Bit fields:
	 * 31:    flag flush RB request
	 * 30:    flag ignore TC (terminal counter) request
	 * 29:    flag fast IRQ request
	 * 28-14: Reserved
	 * 13-00: RX frame size
	 */
	__le32 len_n_flags;
	struct iwl_cmd_header hdr;
	union {
		struct iwl_alive_resp alive_frame;
		struct iwl_spectrum_notification spectrum_notif;
		struct iwl_csa_notification csa_notif;
		struct iwl_error_resp err_resp;
		struct iwl_card_state_notif card_state_notif;
		struct iwl_add_sta_resp add_sta;
		struct iwl_rem_sta_resp rem_sta;
		struct iwl_sleep_notification sleep_notif;
		struct iwl_spectrum_resp spectrum;
		struct iwl_notif_statistics stats;
		struct iwl_bt_notif_statistics stats_bt;
		struct iwl_compressed_ba_resp compressed_ba;
		struct iwl_missed_beacon_notif missed_beacon;
		struct iwl_coex_medium_notification coex_medium_notif;
		struct iwl_coex_event_resp coex_event;
		struct iwl_bt_coex_profile_notif bt_coex_profile_notif;
		__le32 status;
		u8 raw[0];
	} u;
} __packed;

int iwl_agn_check_rxon_cmd(struct iwl_priv *priv);

/*
 * REPLY_WIPAN_PARAMS = 0xb2 (Commands and Notification)
 */

/*
 * Minimum slot time in TU
 */
#define IWL_MIN_SLOT_TIME	20

/**
 * struct iwl_wipan_slot
 * @width: Time in TU
 * @type:
 *   0 - BSS
 *   1 - PAN
 */
struct iwl_wipan_slot {
	__le16 width;
	u8 type;
	u8 reserved;
} __packed;

#define IWL_WIPAN_PARAMS_FLG_LEAVE_CHANNEL_CTS		BIT(1)	/* reserved */
#define IWL_WIPAN_PARAMS_FLG_LEAVE_CHANNEL_QUIET	BIT(2)	/* reserved */
#define IWL_WIPAN_PARAMS_FLG_SLOTTED_MODE		BIT(3)	/* reserved */
#define IWL_WIPAN_PARAMS_FLG_FILTER_BEACON_NOTIF	BIT(4)
#define IWL_WIPAN_PARAMS_FLG_FULL_SLOTTED_MODE		BIT(5)

/**
 * struct iwl_wipan_params_cmd
 * @flags:
 *   bit0: reserved
 *   bit1: CP leave channel with CTS
 *   bit2: CP leave channel qith Quiet
 *   bit3: slotted mode
 *     1 - work in slotted mode
 *     0 - work in non slotted mode
 *   bit4: filter beacon notification
 *   bit5: full tx slotted mode. if this flag is set,
 *         uCode will perform leaving channel methods in context switch
 *         also when working in same channel mode
 * @num_slots: 1 - 10
 */
struct iwl_wipan_params_cmd {
	__le16 flags;
	u8 reserved;
	u8 num_slots;
	struct iwl_wipan_slot slots[10];
} __packed;

/*
 * REPLY_WIPAN_P2P_CHANNEL_SWITCH = 0xb9
 *
 * TODO: Figure out what this is used for,
 *	 it can only switch between 2.4 GHz
 *	 channels!!
 */

struct iwl_wipan_p2p_channel_switch_cmd {
	__le16 channel;
	__le16 reserved;
};

/*
 * REPLY_WIPAN_NOA_NOTIFICATION = 0xbc
 *
 * This is used by the device to notify us of the
 * NoA schedule it determined so we can forward it
 * to userspace for inclusion in probe responses.
 *
 * In beacons, the NoA schedule is simply appended
 * to the frame we give the device.
 */

struct iwl_wipan_noa_descriptor {
	u8 count;
	__le32 duration;
	__le32 interval;
	__le32 starttime;
} __packed;

struct iwl_wipan_noa_attribute {
	u8 id;
	__le16 length;
	u8 index;
	u8 ct_window;
	struct iwl_wipan_noa_descriptor descr0, descr1;
	u8 reserved;
} __packed;

struct iwl_wipan_noa_notification {
	u32 noa_active;
	struct iwl_wipan_noa_attribute noa_attribute;
} __packed;

#endif				/* __iwl_commands_h__ */<|MERGE_RESOLUTION|>--- conflicted
+++ resolved
@@ -814,11 +814,7 @@
 #define	IWLAGN_STATION_COUNT	16
 
 #define	IWL_INVALID_STATION 	255
-<<<<<<< HEAD
-#define IWL_MAX_TID_COUNT	9
-=======
 #define IWL_MAX_TID_COUNT	8
->>>>>>> dcd6c922
 
 #define STA_FLG_TX_RATE_MSK		cpu_to_le32(1 << 2)
 #define STA_FLG_PWR_SAVE_MSK		cpu_to_le32(1 << 8)
