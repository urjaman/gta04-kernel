/******************************************************************************
 *
 * This file is provided under a dual BSD/GPLv2 license.  When using or
 * redistributing this file, you may do so under either license.
 *
 * GPL LICENSE SUMMARY
 *
 * Copyright(c) 2007 - 2012 Intel Corporation. All rights reserved.
 *
 * This program is free software; you can redistribute it and/or modify
 * it under the terms of version 2 of the GNU General Public License as
 * published by the Free Software Foundation.
 *
 * This program is distributed in the hope that it will be useful, but
 * WITHOUT ANY WARRANTY; without even the implied warranty of
 * MERCHANTABILITY or FITNESS FOR A PARTICULAR PURPOSE.  See the GNU
 * General Public License for more details.
 *
 * You should have received a copy of the GNU General Public License
 * along with this program; if not, write to the Free Software
 * Foundation, Inc., 51 Franklin Street, Fifth Floor, Boston, MA 02110,
 * USA
 *
 * The full GNU General Public License is included in this distribution
 * in the file called LICENSE.GPL.
 *
 * Contact Information:
 *  Intel Linux Wireless <ilw@linux.intel.com>
 * Intel Corporation, 5200 N.E. Elam Young Parkway, Hillsboro, OR 97124-6497
 *
 * BSD LICENSE
 *
 * Copyright(c) 2005 - 2012 Intel Corporation. All rights reserved.
 * All rights reserved.
 *
 * Redistribution and use in source and binary forms, with or without
 * modification, are permitted provided that the following conditions
 * are met:
 *
 *  * Redistributions of source code must retain the above copyright
 *    notice, this list of conditions and the following disclaimer.
 *  * Redistributions in binary form must reproduce the above copyright
 *    notice, this list of conditions and the following disclaimer in
 *    the documentation and/or other materials provided with the
 *    distribution.
 *  * Neither the name Intel Corporation nor the names of its
 *    contributors may be used to endorse or promote products derived
 *    from this software without specific prior written permission.
 *
 * THIS SOFTWARE IS PROVIDED BY THE COPYRIGHT HOLDERS AND CONTRIBUTORS
 * "AS IS" AND ANY EXPRESS OR IMPLIED WARRANTIES, INCLUDING, BUT NOT
 * LIMITED TO, THE IMPLIED WARRANTIES OF MERCHANTABILITY AND FITNESS FOR
 * A PARTICULAR PURPOSE ARE DISCLAIMED. IN NO EVENT SHALL THE COPYRIGHT
 * OWNER OR CONTRIBUTORS BE LIABLE FOR ANY DIRECT, INDIRECT, INCIDENTAL,
 * SPECIAL, EXEMPLARY, OR CONSEQUENTIAL DAMAGES (INCLUDING, BUT NOT
 * LIMITED TO, PROCUREMENT OF SUBSTITUTE GOODS OR SERVICES; LOSS OF USE,
 * DATA, OR PROFITS; OR BUSINESS INTERRUPTION) HOWEVER CAUSED AND ON ANY
 * THEORY OF LIABILITY, WHETHER IN CONTRACT, STRICT LIABILITY, OR TORT
 * (INCLUDING NEGLIGENCE OR OTHERWISE) ARISING IN ANY WAY OUT OF THE USE
 * OF THIS SOFTWARE, EVEN IF ADVISED OF THE POSSIBILITY OF SUCH DAMAGE.
 *
 *****************************************************************************/
#include <linux/pci.h>
#include <linux/pci-aspm.h>
#include <linux/interrupt.h>
#include <linux/debugfs.h>
#include <linux/sched.h>
#include <linux/bitops.h>
#include <linux/gfp.h>

#include "iwl-drv.h"
#include "iwl-trans.h"
#include "iwl-trans-pcie-int.h"
#include "iwl-csr.h"
#include "iwl-prph.h"
#include "iwl-eeprom.h"
#include "iwl-agn-hw.h"
/* FIXME: need to abstract out TX command (once we know what it looks like) */
#include "iwl-commands.h"

#define IWL_MASK(lo, hi) ((1 << (hi)) | ((1 << (hi)) - (1 << (lo))))

#define SCD_QUEUECHAIN_SEL_ALL(trans, trans_pcie)	\
	(((1<<trans->cfg->base_params->num_of_queues) - 1) &\
	(~(1<<(trans_pcie)->cmd_queue)))

static int iwl_trans_rx_alloc(struct iwl_trans *trans)
{
	struct iwl_trans_pcie *trans_pcie =
		IWL_TRANS_GET_PCIE_TRANS(trans);
	struct iwl_rx_queue *rxq = &trans_pcie->rxq;
	struct device *dev = trans->dev;

	memset(&trans_pcie->rxq, 0, sizeof(trans_pcie->rxq));

	spin_lock_init(&rxq->lock);

	if (WARN_ON(rxq->bd || rxq->rb_stts))
		return -EINVAL;

	/* Allocate the circular buffer of Read Buffer Descriptors (RBDs) */
	rxq->bd = dma_zalloc_coherent(dev, sizeof(__le32) * RX_QUEUE_SIZE,
				      &rxq->bd_dma, GFP_KERNEL);
	if (!rxq->bd)
		goto err_bd;

	/*Allocate the driver's pointer to receive buffer status */
	rxq->rb_stts = dma_zalloc_coherent(dev, sizeof(*rxq->rb_stts),
					   &rxq->rb_stts_dma, GFP_KERNEL);
	if (!rxq->rb_stts)
		goto err_rb_stts;

	return 0;

err_rb_stts:
	dma_free_coherent(dev, sizeof(__le32) * RX_QUEUE_SIZE,
			rxq->bd, rxq->bd_dma);
	memset(&rxq->bd_dma, 0, sizeof(rxq->bd_dma));
	rxq->bd = NULL;
err_bd:
	return -ENOMEM;
}

static void iwl_trans_rxq_free_rx_bufs(struct iwl_trans *trans)
{
	struct iwl_trans_pcie *trans_pcie =
		IWL_TRANS_GET_PCIE_TRANS(trans);
	struct iwl_rx_queue *rxq = &trans_pcie->rxq;
	int i;

	/* Fill the rx_used queue with _all_ of the Rx buffers */
	for (i = 0; i < RX_FREE_BUFFERS + RX_QUEUE_SIZE; i++) {
		/* In the reset function, these buffers may have been allocated
		 * to an SKB, so we need to unmap and free potential storage */
		if (rxq->pool[i].page != NULL) {
			dma_unmap_page(trans->dev, rxq->pool[i].page_dma,
				PAGE_SIZE << trans_pcie->rx_page_order,
				DMA_FROM_DEVICE);
			__free_pages(rxq->pool[i].page,
				     trans_pcie->rx_page_order);
			rxq->pool[i].page = NULL;
		}
		list_add_tail(&rxq->pool[i].list, &rxq->rx_used);
	}
}

static void iwl_trans_rx_hw_init(struct iwl_trans *trans,
				 struct iwl_rx_queue *rxq)
{
	struct iwl_trans_pcie *trans_pcie = IWL_TRANS_GET_PCIE_TRANS(trans);
	u32 rb_size;
	const u32 rfdnlog = RX_QUEUE_SIZE_LOG; /* 256 RBDs */
	u32 rb_timeout = RX_RB_TIMEOUT; /* FIXME: RX_RB_TIMEOUT for all devices? */

	if (trans_pcie->rx_buf_size_8k)
		rb_size = FH_RCSR_RX_CONFIG_REG_VAL_RB_SIZE_8K;
	else
		rb_size = FH_RCSR_RX_CONFIG_REG_VAL_RB_SIZE_4K;

	/* Stop Rx DMA */
	iwl_write_direct32(trans, FH_MEM_RCSR_CHNL0_CONFIG_REG, 0);

	/* Reset driver's Rx queue write index */
	iwl_write_direct32(trans, FH_RSCSR_CHNL0_RBDCB_WPTR_REG, 0);

	/* Tell device where to find RBD circular buffer in DRAM */
	iwl_write_direct32(trans, FH_RSCSR_CHNL0_RBDCB_BASE_REG,
			   (u32)(rxq->bd_dma >> 8));

	/* Tell device where in DRAM to update its Rx status */
	iwl_write_direct32(trans, FH_RSCSR_CHNL0_STTS_WPTR_REG,
			   rxq->rb_stts_dma >> 4);

	/* Enable Rx DMA
	 * FH_RCSR_CHNL0_RX_IGNORE_RXF_EMPTY is set because of HW bug in
	 *      the credit mechanism in 5000 HW RX FIFO
	 * Direct rx interrupts to hosts
	 * Rx buffer size 4 or 8k
	 * RB timeout 0x10
	 * 256 RBDs
	 */
	iwl_write_direct32(trans, FH_MEM_RCSR_CHNL0_CONFIG_REG,
			   FH_RCSR_RX_CONFIG_CHNL_EN_ENABLE_VAL |
			   FH_RCSR_CHNL0_RX_IGNORE_RXF_EMPTY |
			   FH_RCSR_CHNL0_RX_CONFIG_IRQ_DEST_INT_HOST_VAL |
			   rb_size|
			   (rb_timeout << FH_RCSR_RX_CONFIG_REG_IRQ_RBTH_POS)|
			   (rfdnlog << FH_RCSR_RX_CONFIG_RBDCB_SIZE_POS));

	/* Set interrupt coalescing timer to default (2048 usecs) */
	iwl_write8(trans, CSR_INT_COALESCING, IWL_HOST_INT_TIMEOUT_DEF);
}

static int iwl_rx_init(struct iwl_trans *trans)
{
	struct iwl_trans_pcie *trans_pcie =
		IWL_TRANS_GET_PCIE_TRANS(trans);
	struct iwl_rx_queue *rxq = &trans_pcie->rxq;

	int i, err;
	unsigned long flags;

	if (!rxq->bd) {
		err = iwl_trans_rx_alloc(trans);
		if (err)
			return err;
	}

	spin_lock_irqsave(&rxq->lock, flags);
	INIT_LIST_HEAD(&rxq->rx_free);
	INIT_LIST_HEAD(&rxq->rx_used);

	iwl_trans_rxq_free_rx_bufs(trans);

	for (i = 0; i < RX_QUEUE_SIZE; i++)
		rxq->queue[i] = NULL;

	/* Set us so that we have processed and used all buffers, but have
	 * not restocked the Rx queue with fresh buffers */
	rxq->read = rxq->write = 0;
	rxq->write_actual = 0;
	rxq->free_count = 0;
	spin_unlock_irqrestore(&rxq->lock, flags);

	iwlagn_rx_replenish(trans);

	iwl_trans_rx_hw_init(trans, rxq);

	spin_lock_irqsave(&trans_pcie->irq_lock, flags);
	rxq->need_update = 1;
	iwl_rx_queue_update_write_ptr(trans, rxq);
	spin_unlock_irqrestore(&trans_pcie->irq_lock, flags);

	return 0;
}

static void iwl_trans_pcie_rx_free(struct iwl_trans *trans)
{
	struct iwl_trans_pcie *trans_pcie =
		IWL_TRANS_GET_PCIE_TRANS(trans);
	struct iwl_rx_queue *rxq = &trans_pcie->rxq;

	unsigned long flags;

	/*if rxq->bd is NULL, it means that nothing has been allocated,
	 * exit now */
	if (!rxq->bd) {
		IWL_DEBUG_INFO(trans, "Free NULL rx context\n");
		return;
	}

	spin_lock_irqsave(&rxq->lock, flags);
	iwl_trans_rxq_free_rx_bufs(trans);
	spin_unlock_irqrestore(&rxq->lock, flags);

	dma_free_coherent(trans->dev, sizeof(__le32) * RX_QUEUE_SIZE,
			  rxq->bd, rxq->bd_dma);
	memset(&rxq->bd_dma, 0, sizeof(rxq->bd_dma));
	rxq->bd = NULL;

	if (rxq->rb_stts)
		dma_free_coherent(trans->dev,
				  sizeof(struct iwl_rb_status),
				  rxq->rb_stts, rxq->rb_stts_dma);
	else
		IWL_DEBUG_INFO(trans, "Free rxq->rb_stts which is NULL\n");
	memset(&rxq->rb_stts_dma, 0, sizeof(rxq->rb_stts_dma));
	rxq->rb_stts = NULL;
}

static int iwl_trans_rx_stop(struct iwl_trans *trans)
{

	/* stop Rx DMA */
	iwl_write_direct32(trans, FH_MEM_RCSR_CHNL0_CONFIG_REG, 0);
	return iwl_poll_direct_bit(trans, FH_MEM_RSSR_RX_STATUS_REG,
			    FH_RSSR_CHNL0_RX_STATUS_CHNL_IDLE, 1000);
}

static inline int iwlagn_alloc_dma_ptr(struct iwl_trans *trans,
				    struct iwl_dma_ptr *ptr, size_t size)
{
	if (WARN_ON(ptr->addr))
		return -EINVAL;

	ptr->addr = dma_alloc_coherent(trans->dev, size,
				       &ptr->dma, GFP_KERNEL);
	if (!ptr->addr)
		return -ENOMEM;
	ptr->size = size;
	return 0;
}

static inline void iwlagn_free_dma_ptr(struct iwl_trans *trans,
				    struct iwl_dma_ptr *ptr)
{
	if (unlikely(!ptr->addr))
		return;

	dma_free_coherent(trans->dev, ptr->size, ptr->addr, ptr->dma);
	memset(ptr, 0, sizeof(*ptr));
}

static void iwl_trans_pcie_queue_stuck_timer(unsigned long data)
{
	struct iwl_tx_queue *txq = (void *)data;
	struct iwl_trans_pcie *trans_pcie = txq->trans_pcie;
	struct iwl_trans *trans = iwl_trans_pcie_get_trans(trans_pcie);

	spin_lock(&txq->lock);
	/* check if triggered erroneously */
	if (txq->q.read_ptr == txq->q.write_ptr) {
		spin_unlock(&txq->lock);
		return;
	}
	spin_unlock(&txq->lock);


	IWL_ERR(trans, "Queue %d stuck for %u ms.\n", txq->q.id,
		jiffies_to_msecs(trans_pcie->wd_timeout));
	IWL_ERR(trans, "Current SW read_ptr %d write_ptr %d\n",
		txq->q.read_ptr, txq->q.write_ptr);
	IWL_ERR(trans, "Current HW read_ptr %d write_ptr %d\n",
		iwl_read_prph(trans, SCD_QUEUE_RDPTR(txq->q.id))
					& (TFD_QUEUE_SIZE_MAX - 1),
		iwl_read_prph(trans, SCD_QUEUE_WRPTR(txq->q.id)));

	iwl_op_mode_nic_error(trans->op_mode);
}

static int iwl_trans_txq_alloc(struct iwl_trans *trans,
				struct iwl_tx_queue *txq, int slots_num,
				u32 txq_id)
{
	size_t tfd_sz = sizeof(struct iwl_tfd) * TFD_QUEUE_SIZE_MAX;
	int i;
	struct iwl_trans_pcie *trans_pcie = IWL_TRANS_GET_PCIE_TRANS(trans);

	if (WARN_ON(txq->entries || txq->tfds))
		return -EINVAL;

	setup_timer(&txq->stuck_timer, iwl_trans_pcie_queue_stuck_timer,
		    (unsigned long)txq);
	txq->trans_pcie = trans_pcie;

	txq->q.n_window = slots_num;

	txq->entries = kcalloc(slots_num,
			       sizeof(struct iwl_pcie_tx_queue_entry),
			       GFP_KERNEL);

	if (!txq->entries)
		goto error;

	if (txq_id == trans_pcie->cmd_queue)
		for (i = 0; i < slots_num; i++) {
			txq->entries[i].cmd =
				kmalloc(sizeof(struct iwl_device_cmd),
					GFP_KERNEL);
			if (!txq->entries[i].cmd)
				goto error;
		}

	/* Circular buffer of transmit frame descriptors (TFDs),
	 * shared with device */
	txq->tfds = dma_alloc_coherent(trans->dev, tfd_sz,
				       &txq->q.dma_addr, GFP_KERNEL);
	if (!txq->tfds) {
		IWL_ERR(trans, "dma_alloc_coherent(%zd) failed\n", tfd_sz);
		goto error;
	}
	txq->q.id = txq_id;

	return 0;
error:
	if (txq->entries && txq_id == trans_pcie->cmd_queue)
		for (i = 0; i < slots_num; i++)
			kfree(txq->entries[i].cmd);
	kfree(txq->entries);
	txq->entries = NULL;

	return -ENOMEM;

}

static int iwl_trans_txq_init(struct iwl_trans *trans, struct iwl_tx_queue *txq,
			      int slots_num, u32 txq_id)
{
	int ret;

	txq->need_update = 0;

	/* TFD_QUEUE_SIZE_MAX must be power-of-two size, otherwise
	 * iwl_queue_inc_wrap and iwl_queue_dec_wrap are broken. */
	BUILD_BUG_ON(TFD_QUEUE_SIZE_MAX & (TFD_QUEUE_SIZE_MAX - 1));

	/* Initialize queue's high/low-water marks, and head/tail indexes */
	ret = iwl_queue_init(&txq->q, TFD_QUEUE_SIZE_MAX, slots_num,
			txq_id);
	if (ret)
		return ret;

	spin_lock_init(&txq->lock);

	/*
	 * Tell nic where to find circular buffer of Tx Frame Descriptors for
	 * given Tx queue, and enable the DMA channel used for that queue.
	 * Circular buffer (TFD queue in DRAM) physical base address */
	iwl_write_direct32(trans, FH_MEM_CBBC_QUEUE(txq_id),
			     txq->q.dma_addr >> 8);

	return 0;
}

/**
 * iwl_tx_queue_unmap -  Unmap any remaining DMA mappings and free skb's
 */
static void iwl_tx_queue_unmap(struct iwl_trans *trans, int txq_id)
{
	struct iwl_trans_pcie *trans_pcie = IWL_TRANS_GET_PCIE_TRANS(trans);
	struct iwl_tx_queue *txq = &trans_pcie->txq[txq_id];
	struct iwl_queue *q = &txq->q;
	enum dma_data_direction dma_dir;

	if (!q->n_bd)
		return;

	/* In the command queue, all the TBs are mapped as BIDI
	 * so unmap them as such.
	 */
	if (txq_id == trans_pcie->cmd_queue)
		dma_dir = DMA_BIDIRECTIONAL;
	else
		dma_dir = DMA_TO_DEVICE;

	spin_lock_bh(&txq->lock);
	while (q->write_ptr != q->read_ptr) {
		iwlagn_txq_free_tfd(trans, txq, dma_dir);
		q->read_ptr = iwl_queue_inc_wrap(q->read_ptr, q->n_bd);
	}
	spin_unlock_bh(&txq->lock);
}

/**
 * iwl_tx_queue_free - Deallocate DMA queue.
 * @txq: Transmit queue to deallocate.
 *
 * Empty queue by removing and destroying all BD's.
 * Free all buffers.
 * 0-fill, but do not free "txq" descriptor structure.
 */
static void iwl_tx_queue_free(struct iwl_trans *trans, int txq_id)
{
	struct iwl_trans_pcie *trans_pcie = IWL_TRANS_GET_PCIE_TRANS(trans);
	struct iwl_tx_queue *txq = &trans_pcie->txq[txq_id];
	struct device *dev = trans->dev;
	int i;
	if (WARN_ON(!txq))
		return;

	iwl_tx_queue_unmap(trans, txq_id);

	/* De-alloc array of command/tx buffers */

	if (txq_id == trans_pcie->cmd_queue)
		for (i = 0; i < txq->q.n_window; i++)
			kfree(txq->entries[i].cmd);

	/* De-alloc circular buffer of TFDs */
	if (txq->q.n_bd) {
		dma_free_coherent(dev, sizeof(struct iwl_tfd) *
				  txq->q.n_bd, txq->tfds, txq->q.dma_addr);
		memset(&txq->q.dma_addr, 0, sizeof(txq->q.dma_addr));
	}

	kfree(txq->entries);
	txq->entries = NULL;

	del_timer_sync(&txq->stuck_timer);

	/* 0-fill queue descriptor structure */
	memset(txq, 0, sizeof(*txq));
}

/**
 * iwl_trans_tx_free - Free TXQ Context
 *
 * Destroy all TX DMA queues and structures
 */
static void iwl_trans_pcie_tx_free(struct iwl_trans *trans)
{
	int txq_id;
	struct iwl_trans_pcie *trans_pcie = IWL_TRANS_GET_PCIE_TRANS(trans);

	/* Tx queues */
	if (trans_pcie->txq) {
		for (txq_id = 0;
		     txq_id < trans->cfg->base_params->num_of_queues; txq_id++)
			iwl_tx_queue_free(trans, txq_id);
	}

	kfree(trans_pcie->txq);
	trans_pcie->txq = NULL;

	iwlagn_free_dma_ptr(trans, &trans_pcie->kw);

	iwlagn_free_dma_ptr(trans, &trans_pcie->scd_bc_tbls);
}

/**
 * iwl_trans_tx_alloc - allocate TX context
 * Allocate all Tx DMA structures and initialize them
 *
 * @param priv
 * @return error code
 */
static int iwl_trans_tx_alloc(struct iwl_trans *trans)
{
	int ret;
	int txq_id, slots_num;
	struct iwl_trans_pcie *trans_pcie = IWL_TRANS_GET_PCIE_TRANS(trans);

	u16 scd_bc_tbls_size = trans->cfg->base_params->num_of_queues *
			sizeof(struct iwlagn_scd_bc_tbl);

	/*It is not allowed to alloc twice, so warn when this happens.
	 * We cannot rely on the previous allocation, so free and fail */
	if (WARN_ON(trans_pcie->txq)) {
		ret = -EINVAL;
		goto error;
	}

	ret = iwlagn_alloc_dma_ptr(trans, &trans_pcie->scd_bc_tbls,
				   scd_bc_tbls_size);
	if (ret) {
		IWL_ERR(trans, "Scheduler BC Table allocation failed\n");
		goto error;
	}

	/* Alloc keep-warm buffer */
	ret = iwlagn_alloc_dma_ptr(trans, &trans_pcie->kw, IWL_KW_SIZE);
	if (ret) {
		IWL_ERR(trans, "Keep Warm allocation failed\n");
		goto error;
	}

	trans_pcie->txq = kcalloc(trans->cfg->base_params->num_of_queues,
				  sizeof(struct iwl_tx_queue), GFP_KERNEL);
	if (!trans_pcie->txq) {
		IWL_ERR(trans, "Not enough memory for txq\n");
		ret = ENOMEM;
		goto error;
	}

	/* Alloc and init all Tx queues, including the command queue (#4/#9) */
	for (txq_id = 0; txq_id < trans->cfg->base_params->num_of_queues;
	     txq_id++) {
		slots_num = (txq_id == trans_pcie->cmd_queue) ?
					TFD_CMD_SLOTS : TFD_TX_CMD_SLOTS;
		ret = iwl_trans_txq_alloc(trans, &trans_pcie->txq[txq_id],
					  slots_num, txq_id);
		if (ret) {
			IWL_ERR(trans, "Tx %d queue alloc failed\n", txq_id);
			goto error;
		}
	}

	return 0;

error:
	iwl_trans_pcie_tx_free(trans);

	return ret;
}
static int iwl_tx_init(struct iwl_trans *trans)
{
	int ret;
	int txq_id, slots_num;
	unsigned long flags;
	bool alloc = false;
	struct iwl_trans_pcie *trans_pcie = IWL_TRANS_GET_PCIE_TRANS(trans);

	if (!trans_pcie->txq) {
		ret = iwl_trans_tx_alloc(trans);
		if (ret)
			goto error;
		alloc = true;
	}

	spin_lock_irqsave(&trans_pcie->irq_lock, flags);

	/* Turn off all Tx DMA fifos */
	iwl_write_prph(trans, SCD_TXFACT, 0);

	/* Tell NIC where to find the "keep warm" buffer */
	iwl_write_direct32(trans, FH_KW_MEM_ADDR_REG,
			   trans_pcie->kw.dma >> 4);

	spin_unlock_irqrestore(&trans_pcie->irq_lock, flags);

	/* Alloc and init all Tx queues, including the command queue (#4/#9) */
	for (txq_id = 0; txq_id < trans->cfg->base_params->num_of_queues;
	     txq_id++) {
		slots_num = (txq_id == trans_pcie->cmd_queue) ?
					TFD_CMD_SLOTS : TFD_TX_CMD_SLOTS;
		ret = iwl_trans_txq_init(trans, &trans_pcie->txq[txq_id],
					 slots_num, txq_id);
		if (ret) {
			IWL_ERR(trans, "Tx %d queue init failed\n", txq_id);
			goto error;
		}
	}

	return 0;
error:
	/*Upon error, free only if we allocated something */
	if (alloc)
		iwl_trans_pcie_tx_free(trans);
	return ret;
}

static void iwl_set_pwr_vmain(struct iwl_trans *trans)
{
/*
 * (for documentation purposes)
 * to set power to V_AUX, do:

		if (pci_pme_capable(priv->pci_dev, PCI_D3cold))
			iwl_set_bits_mask_prph(trans, APMG_PS_CTRL_REG,
					       APMG_PS_CTRL_VAL_PWR_SRC_VAUX,
					       ~APMG_PS_CTRL_MSK_PWR_SRC);
 */

	iwl_set_bits_mask_prph(trans, APMG_PS_CTRL_REG,
			       APMG_PS_CTRL_VAL_PWR_SRC_VMAIN,
			       ~APMG_PS_CTRL_MSK_PWR_SRC);
}

/* PCI registers */
#define PCI_CFG_RETRY_TIMEOUT	0x041
#define PCI_CFG_LINK_CTRL_VAL_L0S_EN	0x01
#define PCI_CFG_LINK_CTRL_VAL_L1_EN	0x02

static u16 iwl_pciexp_link_ctrl(struct iwl_trans *trans)
{
	int pos;
	u16 pci_lnk_ctl;
	struct iwl_trans_pcie *trans_pcie =
		IWL_TRANS_GET_PCIE_TRANS(trans);

	struct pci_dev *pci_dev = trans_pcie->pci_dev;

	pos = pci_pcie_cap(pci_dev);
	pci_read_config_word(pci_dev, pos + PCI_EXP_LNKCTL, &pci_lnk_ctl);
	return pci_lnk_ctl;
}

static void iwl_apm_config(struct iwl_trans *trans)
{
	/*
	 * HW bug W/A for instability in PCIe bus L0S->L1 transition.
	 * Check if BIOS (or OS) enabled L1-ASPM on this device.
	 * If so (likely), disable L0S, so device moves directly L0->L1;
	 *    costs negligible amount of power savings.
	 * If not (unlikely), enable L0S, so there is at least some
	 *    power savings, even without L1.
	 */
	u16 lctl = iwl_pciexp_link_ctrl(trans);

	if ((lctl & PCI_CFG_LINK_CTRL_VAL_L1_EN) ==
				PCI_CFG_LINK_CTRL_VAL_L1_EN) {
		/* L1-ASPM enabled; disable(!) L0S */
		iwl_set_bit(trans, CSR_GIO_REG, CSR_GIO_REG_VAL_L0S_ENABLED);
		dev_printk(KERN_INFO, trans->dev,
			   "L1 Enabled; Disabling L0S\n");
	} else {
		/* L1-ASPM disabled; enable(!) L0S */
		iwl_clear_bit(trans, CSR_GIO_REG, CSR_GIO_REG_VAL_L0S_ENABLED);
		dev_printk(KERN_INFO, trans->dev,
			   "L1 Disabled; Enabling L0S\n");
	}
	trans->pm_support = !(lctl & PCI_CFG_LINK_CTRL_VAL_L0S_EN);
}

/*
 * Start up NIC's basic functionality after it has been reset
 * (e.g. after platform boot, or shutdown via iwl_apm_stop())
 * NOTE:  This does not load uCode nor start the embedded processor
 */
static int iwl_apm_init(struct iwl_trans *trans)
{
	struct iwl_trans_pcie *trans_pcie = IWL_TRANS_GET_PCIE_TRANS(trans);
	int ret = 0;
	IWL_DEBUG_INFO(trans, "Init card's basic functions\n");

	/*
	 * Use "set_bit" below rather than "write", to preserve any hardware
	 * bits already set by default after reset.
	 */

	/* Disable L0S exit timer (platform NMI Work/Around) */
	iwl_set_bit(trans, CSR_GIO_CHICKEN_BITS,
			  CSR_GIO_CHICKEN_BITS_REG_BIT_DIS_L0S_EXIT_TIMER);

	/*
	 * Disable L0s without affecting L1;
	 *  don't wait for ICH L0s (ICH bug W/A)
	 */
	iwl_set_bit(trans, CSR_GIO_CHICKEN_BITS,
			  CSR_GIO_CHICKEN_BITS_REG_BIT_L1A_NO_L0S_RX);

	/* Set FH wait threshold to maximum (HW error during stress W/A) */
	iwl_set_bit(trans, CSR_DBG_HPET_MEM_REG, CSR_DBG_HPET_MEM_REG_VAL);

	/*
	 * Enable HAP INTA (interrupt from management bus) to
	 * wake device's PCI Express link L1a -> L0s
	 */
	iwl_set_bit(trans, CSR_HW_IF_CONFIG_REG,
				    CSR_HW_IF_CONFIG_REG_BIT_HAP_WAKE_L1A);

	iwl_apm_config(trans);

	/* Configure analog phase-lock-loop before activating to D0A */
	if (trans->cfg->base_params->pll_cfg_val)
		iwl_set_bit(trans, CSR_ANA_PLL_CFG,
			    trans->cfg->base_params->pll_cfg_val);

	/*
	 * Set "initialization complete" bit to move adapter from
	 * D0U* --> D0A* (powered-up active) state.
	 */
	iwl_set_bit(trans, CSR_GP_CNTRL, CSR_GP_CNTRL_REG_FLAG_INIT_DONE);

	/*
	 * Wait for clock stabilization; once stabilized, access to
	 * device-internal resources is supported, e.g. iwl_write_prph()
	 * and accesses to uCode SRAM.
	 */
	ret = iwl_poll_bit(trans, CSR_GP_CNTRL,
			CSR_GP_CNTRL_REG_FLAG_MAC_CLOCK_READY,
			CSR_GP_CNTRL_REG_FLAG_MAC_CLOCK_READY, 25000);
	if (ret < 0) {
		IWL_DEBUG_INFO(trans, "Failed to init the card\n");
		goto out;
	}

	/*
	 * Enable DMA clock and wait for it to stabilize.
	 *
	 * Write to "CLK_EN_REG"; "1" bits enable clocks, while "0" bits
	 * do not disable clocks.  This preserves any hardware bits already
	 * set by default in "CLK_CTRL_REG" after reset.
	 */
	iwl_write_prph(trans, APMG_CLK_EN_REG, APMG_CLK_VAL_DMA_CLK_RQT);
	udelay(20);

	/* Disable L1-Active */
	iwl_set_bits_prph(trans, APMG_PCIDEV_STT_REG,
			  APMG_PCIDEV_STT_VAL_L1_ACT_DIS);

	set_bit(STATUS_DEVICE_ENABLED, &trans_pcie->status);

out:
	return ret;
}

static int iwl_apm_stop_master(struct iwl_trans *trans)
{
	int ret = 0;

	/* stop device's busmaster DMA activity */
	iwl_set_bit(trans, CSR_RESET, CSR_RESET_REG_FLAG_STOP_MASTER);

	ret = iwl_poll_bit(trans, CSR_RESET,
			CSR_RESET_REG_FLAG_MASTER_DISABLED,
			CSR_RESET_REG_FLAG_MASTER_DISABLED, 100);
	if (ret)
		IWL_WARN(trans, "Master Disable Timed Out, 100 usec\n");

	IWL_DEBUG_INFO(trans, "stop master\n");

	return ret;
}

static void iwl_apm_stop(struct iwl_trans *trans)
{
	struct iwl_trans_pcie *trans_pcie = IWL_TRANS_GET_PCIE_TRANS(trans);
	IWL_DEBUG_INFO(trans, "Stop card, put in low power state\n");

	clear_bit(STATUS_DEVICE_ENABLED, &trans_pcie->status);

	/* Stop device's DMA activity */
	iwl_apm_stop_master(trans);

	/* Reset the entire device */
	iwl_set_bit(trans, CSR_RESET, CSR_RESET_REG_FLAG_SW_RESET);

	udelay(10);

	/*
	 * Clear "initialization complete" bit to move adapter from
	 * D0A* (powered-up Active) --> D0U* (Uninitialized) state.
	 */
	iwl_clear_bit(trans, CSR_GP_CNTRL,
		      CSR_GP_CNTRL_REG_FLAG_INIT_DONE);
}

static int iwl_nic_init(struct iwl_trans *trans)
{
	struct iwl_trans_pcie *trans_pcie = IWL_TRANS_GET_PCIE_TRANS(trans);
	unsigned long flags;

	/* nic_init */
	spin_lock_irqsave(&trans_pcie->irq_lock, flags);
	iwl_apm_init(trans);

	/* Set interrupt coalescing calibration timer to default (512 usecs) */
	iwl_write8(trans, CSR_INT_COALESCING,
		IWL_HOST_INT_CALIB_TIMEOUT_DEF);

	spin_unlock_irqrestore(&trans_pcie->irq_lock, flags);

	iwl_set_pwr_vmain(trans);

	iwl_op_mode_nic_config(trans->op_mode);

#ifndef CONFIG_IWLWIFI_IDI
	/* Allocate the RX queue, or reset if it is already allocated */
	iwl_rx_init(trans);
#endif

	/* Allocate or reset and init all Tx and Command queues */
	if (iwl_tx_init(trans))
		return -ENOMEM;

	if (trans->cfg->base_params->shadow_reg_enable) {
		/* enable shadow regs in HW */
		iwl_set_bit(trans, CSR_MAC_SHADOW_REG_CTRL,
			0x800FFFFF);
	}

	return 0;
}

#define HW_READY_TIMEOUT (50)

/* Note: returns poll_bit return value, which is >= 0 if success */
static int iwl_set_hw_ready(struct iwl_trans *trans)
{
	int ret;

	iwl_set_bit(trans, CSR_HW_IF_CONFIG_REG,
		CSR_HW_IF_CONFIG_REG_BIT_NIC_READY);

	/* See if we got it */
	ret = iwl_poll_bit(trans, CSR_HW_IF_CONFIG_REG,
				CSR_HW_IF_CONFIG_REG_BIT_NIC_READY,
				CSR_HW_IF_CONFIG_REG_BIT_NIC_READY,
				HW_READY_TIMEOUT);

	IWL_DEBUG_INFO(trans, "hardware%s ready\n", ret < 0 ? " not" : "");
	return ret;
}

/* Note: returns standard 0/-ERROR code */
static int iwl_prepare_card_hw(struct iwl_trans *trans)
{
	int ret;

	IWL_DEBUG_INFO(trans, "iwl_trans_prepare_card_hw enter\n");

	ret = iwl_set_hw_ready(trans);
	/* If the card is ready, exit 0 */
	if (ret >= 0)
		return 0;

	/* If HW is not ready, prepare the conditions to check again */
	iwl_set_bit(trans, CSR_HW_IF_CONFIG_REG,
			CSR_HW_IF_CONFIG_REG_PREPARE);

	ret = iwl_poll_bit(trans, CSR_HW_IF_CONFIG_REG,
			~CSR_HW_IF_CONFIG_REG_BIT_NIC_PREPARE_DONE,
			CSR_HW_IF_CONFIG_REG_BIT_NIC_PREPARE_DONE, 150000);

	if (ret < 0)
		return ret;

	/* HW should be ready by now, check again. */
	ret = iwl_set_hw_ready(trans);
	if (ret >= 0)
		return 0;
	return ret;
}

/*
 * ucode
 */
static int iwl_load_section(struct iwl_trans *trans, u8 section_num,
			    const struct fw_desc *section)
{
	struct iwl_trans_pcie *trans_pcie = IWL_TRANS_GET_PCIE_TRANS(trans);
	dma_addr_t phy_addr = section->p_addr;
	u32 byte_cnt = section->len;
	u32 dst_addr = section->offset;
	int ret;

	trans_pcie->ucode_write_complete = false;

	iwl_write_direct32(trans,
		FH_TCSR_CHNL_TX_CONFIG_REG(FH_SRVC_CHNL),
		FH_TCSR_TX_CONFIG_REG_VAL_DMA_CHNL_PAUSE);

	iwl_write_direct32(trans,
		FH_SRVC_CHNL_SRAM_ADDR_REG(FH_SRVC_CHNL), dst_addr);

	iwl_write_direct32(trans,
		FH_TFDIB_CTRL0_REG(FH_SRVC_CHNL),
		phy_addr & FH_MEM_TFDIB_DRAM_ADDR_LSB_MSK);

	iwl_write_direct32(trans,
		FH_TFDIB_CTRL1_REG(FH_SRVC_CHNL),
		(iwl_get_dma_hi_addr(phy_addr)
			<< FH_MEM_TFDIB_REG1_ADDR_BITSHIFT) | byte_cnt);

	iwl_write_direct32(trans,
		FH_TCSR_CHNL_TX_BUF_STS_REG(FH_SRVC_CHNL),
		1 << FH_TCSR_CHNL_TX_BUF_STS_REG_POS_TB_NUM |
		1 << FH_TCSR_CHNL_TX_BUF_STS_REG_POS_TB_IDX |
		FH_TCSR_CHNL_TX_BUF_STS_REG_VAL_TFDB_VALID);

	iwl_write_direct32(trans,
		FH_TCSR_CHNL_TX_CONFIG_REG(FH_SRVC_CHNL),
		FH_TCSR_TX_CONFIG_REG_VAL_DMA_CHNL_ENABLE	|
		FH_TCSR_TX_CONFIG_REG_VAL_DMA_CREDIT_DISABLE	|
		FH_TCSR_TX_CONFIG_REG_VAL_CIRQ_HOST_ENDTFD);

	IWL_DEBUG_FW(trans, "[%d] uCode section being loaded...\n",
		     section_num);
	ret = wait_event_timeout(trans_pcie->ucode_write_waitq,
				 trans_pcie->ucode_write_complete, 5 * HZ);
	if (!ret) {
		IWL_ERR(trans, "Could not load the [%d] uCode section\n",
			section_num);
		return -ETIMEDOUT;
	}

	return 0;
}

static int iwl_load_given_ucode(struct iwl_trans *trans,
				const struct fw_img *image)
{
	int ret = 0;
		int i;

		for (i = 0; i < IWL_UCODE_SECTION_MAX; i++) {
			if (!image->sec[i].p_addr)
				break;

			ret = iwl_load_section(trans, i, &image->sec[i]);
			if (ret)
				return ret;
		}

	/* Remove all resets to allow NIC to operate */
	iwl_write32(trans, CSR_RESET, 0);

	return 0;
}

static int iwl_trans_pcie_start_fw(struct iwl_trans *trans,
				   const struct fw_img *fw)
{
	int ret;
	bool hw_rfkill;

	/* This may fail if AMT took ownership of the device */
	if (iwl_prepare_card_hw(trans)) {
		IWL_WARN(trans, "Exit HW not ready\n");
		return -EIO;
	}

	iwl_enable_rfkill_int(trans);

	/* If platform's RF_KILL switch is NOT set to KILL */
	hw_rfkill = iwl_is_rfkill_set(trans);
	iwl_op_mode_hw_rf_kill(trans->op_mode, hw_rfkill);
	if (hw_rfkill)
		return -ERFKILL;

	iwl_write32(trans, CSR_INT, 0xFFFFFFFF);

	ret = iwl_nic_init(trans);
	if (ret) {
		IWL_ERR(trans, "Unable to init nic\n");
		return ret;
	}

	/* make sure rfkill handshake bits are cleared */
	iwl_write32(trans, CSR_UCODE_DRV_GP1_CLR, CSR_UCODE_SW_BIT_RFKILL);
	iwl_write32(trans, CSR_UCODE_DRV_GP1_CLR,
		    CSR_UCODE_DRV_GP1_BIT_CMD_BLOCKED);

	/* clear (again), then enable host interrupts */
	iwl_write32(trans, CSR_INT, 0xFFFFFFFF);
	iwl_enable_interrupts(trans);

	/* really make sure rfkill handshake bits are cleared */
	iwl_write32(trans, CSR_UCODE_DRV_GP1_CLR, CSR_UCODE_SW_BIT_RFKILL);
	iwl_write32(trans, CSR_UCODE_DRV_GP1_CLR, CSR_UCODE_SW_BIT_RFKILL);

	/* Load the given image to the HW */
	return iwl_load_given_ucode(trans, fw);
}

/*
 * Activate/Deactivate Tx DMA/FIFO channels according tx fifos mask
 * must be called under the irq lock and with MAC access
 */
static void iwl_trans_txq_set_sched(struct iwl_trans *trans, u32 mask)
{
	struct iwl_trans_pcie __maybe_unused *trans_pcie =
		IWL_TRANS_GET_PCIE_TRANS(trans);

	lockdep_assert_held(&trans_pcie->irq_lock);

	iwl_write_prph(trans, SCD_TXFACT, mask);
}

static void iwl_tx_start(struct iwl_trans *trans)
{
	struct iwl_trans_pcie *trans_pcie = IWL_TRANS_GET_PCIE_TRANS(trans);
	u32 a;
	unsigned long flags;
	int i, chan;
	u32 reg_val;

	spin_lock_irqsave(&trans_pcie->irq_lock, flags);

	trans_pcie->scd_base_addr =
		iwl_read_prph(trans, SCD_SRAM_BASE_ADDR);
	a = trans_pcie->scd_base_addr + SCD_CONTEXT_MEM_LOWER_BOUND;
	/* reset conext data memory */
	for (; a < trans_pcie->scd_base_addr + SCD_CONTEXT_MEM_UPPER_BOUND;
		a += 4)
		iwl_write_targ_mem(trans, a, 0);
	/* reset tx status memory */
	for (; a < trans_pcie->scd_base_addr + SCD_TX_STTS_MEM_UPPER_BOUND;
		a += 4)
		iwl_write_targ_mem(trans, a, 0);
	for (; a < trans_pcie->scd_base_addr +
	       SCD_TRANS_TBL_OFFSET_QUEUE(
				trans->cfg->base_params->num_of_queues);
	       a += 4)
		iwl_write_targ_mem(trans, a, 0);

	iwl_write_prph(trans, SCD_DRAM_BASE_ADDR,
		       trans_pcie->scd_bc_tbls.dma >> 10);

	/* The chain extension of the SCD doesn't work well. This feature is
	 * enabled by default by the HW, so we need to disable it manually.
	 */
	iwl_write_prph(trans, SCD_CHAINEXT_EN, 0);

	/* Enable DMA channel */
	for (chan = 0; chan < FH_TCSR_CHNL_NUM ; chan++)
		iwl_write_direct32(trans, FH_TCSR_CHNL_TX_CONFIG_REG(chan),
				FH_TCSR_TX_CONFIG_REG_VAL_DMA_CHNL_ENABLE |
				FH_TCSR_TX_CONFIG_REG_VAL_DMA_CREDIT_ENABLE);

	/* Update FH chicken bits */
	reg_val = iwl_read_direct32(trans, FH_TX_CHICKEN_BITS_REG);
	iwl_write_direct32(trans, FH_TX_CHICKEN_BITS_REG,
			   reg_val | FH_TX_CHICKEN_BITS_SCD_AUTO_RETRY_EN);

	iwl_write_prph(trans, SCD_QUEUECHAIN_SEL,
		SCD_QUEUECHAIN_SEL_ALL(trans, trans_pcie));
	iwl_write_prph(trans, SCD_AGGR_SEL, 0);

	/* initiate the queues */
	for (i = 0; i < trans->cfg->base_params->num_of_queues; i++) {
		iwl_write_prph(trans, SCD_QUEUE_RDPTR(i), 0);
		iwl_write_direct32(trans, HBUS_TARG_WRPTR, 0 | (i << 8));
		iwl_write_targ_mem(trans, trans_pcie->scd_base_addr +
				SCD_CONTEXT_QUEUE_OFFSET(i), 0);
		iwl_write_targ_mem(trans, trans_pcie->scd_base_addr +
				SCD_CONTEXT_QUEUE_OFFSET(i) +
				sizeof(u32),
				((SCD_WIN_SIZE <<
				SCD_QUEUE_CTX_REG2_WIN_SIZE_POS) &
				SCD_QUEUE_CTX_REG2_WIN_SIZE_MSK) |
				((SCD_FRAME_LIMIT <<
				SCD_QUEUE_CTX_REG2_FRAME_LIMIT_POS) &
				SCD_QUEUE_CTX_REG2_FRAME_LIMIT_MSK));
	}

	iwl_write_prph(trans, SCD_INTERRUPT_MASK,
			IWL_MASK(0, trans->cfg->base_params->num_of_queues));

	/* Activate all Tx DMA/FIFO channels */
	iwl_trans_txq_set_sched(trans, IWL_MASK(0, 7));

	iwl_trans_set_wr_ptrs(trans, trans_pcie->cmd_queue, 0);

	/* make sure all queue are not stopped/used */
	memset(trans_pcie->queue_stopped, 0, sizeof(trans_pcie->queue_stopped));
	memset(trans_pcie->queue_used, 0, sizeof(trans_pcie->queue_used));
<<<<<<< HEAD

	for (i = 0; i < trans_pcie->n_q_to_fifo; i++) {
		int fifo = trans_pcie->setup_q_to_fifo[i];

		set_bit(i, trans_pcie->queue_used);

=======

	for (i = 0; i < trans_pcie->n_q_to_fifo; i++) {
		int fifo = trans_pcie->setup_q_to_fifo[i];

		set_bit(i, trans_pcie->queue_used);

>>>>>>> bd0a521e
		iwl_trans_tx_queue_set_status(trans, &trans_pcie->txq[i],
					      fifo, true);
	}

	spin_unlock_irqrestore(&trans_pcie->irq_lock, flags);

	/* Enable L1-Active */
	iwl_clear_bits_prph(trans, APMG_PCIDEV_STT_REG,
			  APMG_PCIDEV_STT_VAL_L1_ACT_DIS);
}

static void iwl_trans_pcie_fw_alive(struct iwl_trans *trans)
{
	iwl_reset_ict(trans);
	iwl_tx_start(trans);
}

/**
 * iwlagn_txq_ctx_stop - Stop all Tx DMA channels
 */
static int iwl_trans_tx_stop(struct iwl_trans *trans)
{
	int ch, txq_id, ret;
	unsigned long flags;
	struct iwl_trans_pcie *trans_pcie = IWL_TRANS_GET_PCIE_TRANS(trans);

	/* Turn off all Tx DMA fifos */
	spin_lock_irqsave(&trans_pcie->irq_lock, flags);

	iwl_trans_txq_set_sched(trans, 0);

	/* Stop each Tx DMA channel, and wait for it to be idle */
	for (ch = 0; ch < FH_TCSR_CHNL_NUM; ch++) {
		iwl_write_direct32(trans,
				   FH_TCSR_CHNL_TX_CONFIG_REG(ch), 0x0);
		ret = iwl_poll_direct_bit(trans, FH_TSSR_TX_STATUS_REG,
				    FH_TSSR_TX_STATUS_REG_MSK_CHNL_IDLE(ch),
				    1000);
		if (ret < 0)
			IWL_ERR(trans, "Failing on timeout while stopping"
			    " DMA channel %d [0x%08x]", ch,
			    iwl_read_direct32(trans,
					      FH_TSSR_TX_STATUS_REG));
	}
	spin_unlock_irqrestore(&trans_pcie->irq_lock, flags);

	if (!trans_pcie->txq) {
		IWL_WARN(trans, "Stopping tx queues that aren't allocated...");
		return 0;
	}

	/* Unmap DMA from host system and free skb's */
	for (txq_id = 0; txq_id < trans->cfg->base_params->num_of_queues;
	     txq_id++)
		iwl_tx_queue_unmap(trans, txq_id);

	return 0;
}

static void iwl_trans_pcie_stop_device(struct iwl_trans *trans)
{
	unsigned long flags;
	struct iwl_trans_pcie *trans_pcie = IWL_TRANS_GET_PCIE_TRANS(trans);

	/* tell the device to stop sending interrupts */
	spin_lock_irqsave(&trans_pcie->irq_lock, flags);
	iwl_disable_interrupts(trans);
	spin_unlock_irqrestore(&trans_pcie->irq_lock, flags);

	/* device going down, Stop using ICT table */
	iwl_disable_ict(trans);

	/*
	 * If a HW restart happens during firmware loading,
	 * then the firmware loading might call this function
	 * and later it might be called again due to the
	 * restart. So don't process again if the device is
	 * already dead.
	 */
	if (test_bit(STATUS_DEVICE_ENABLED, &trans_pcie->status)) {
		iwl_trans_tx_stop(trans);
#ifndef CONFIG_IWLWIFI_IDI
		iwl_trans_rx_stop(trans);
#endif
		/* Power-down device's busmaster DMA clocks */
		iwl_write_prph(trans, APMG_CLK_DIS_REG,
			       APMG_CLK_VAL_DMA_CLK_RQT);
		udelay(5);
	}

	/* Make sure (redundant) we've released our request to stay awake */
	iwl_clear_bit(trans, CSR_GP_CNTRL,
			CSR_GP_CNTRL_REG_FLAG_MAC_ACCESS_REQ);

	/* Stop the device, and put it in low power state */
	iwl_apm_stop(trans);

	/* Upon stop, the APM issues an interrupt if HW RF kill is set.
	 * Clean again the interrupt here
	 */
	spin_lock_irqsave(&trans_pcie->irq_lock, flags);
	iwl_disable_interrupts(trans);
	spin_unlock_irqrestore(&trans_pcie->irq_lock, flags);

	iwl_enable_rfkill_int(trans);

	/* wait to make sure we flush pending tasklet*/
	synchronize_irq(trans_pcie->irq);
	tasklet_kill(&trans_pcie->irq_tasklet);

	cancel_work_sync(&trans_pcie->rx_replenish);

	/* stop and reset the on-board processor */
	iwl_write32(trans, CSR_RESET, CSR_RESET_REG_FLAG_NEVO_RESET);

	/* clear all status bits */
	clear_bit(STATUS_HCMD_ACTIVE, &trans_pcie->status);
	clear_bit(STATUS_INT_ENABLED, &trans_pcie->status);
	clear_bit(STATUS_DEVICE_ENABLED, &trans_pcie->status);
	clear_bit(STATUS_TPOWER_PMI, &trans_pcie->status);
}

static void iwl_trans_pcie_wowlan_suspend(struct iwl_trans *trans)
{
	/* let the ucode operate on its own */
	iwl_write32(trans, CSR_UCODE_DRV_GP1_SET,
		    CSR_UCODE_DRV_GP1_BIT_D3_CFG_COMPLETE);

	iwl_disable_interrupts(trans);
	iwl_clear_bit(trans, CSR_GP_CNTRL,
		      CSR_GP_CNTRL_REG_FLAG_MAC_ACCESS_REQ);
}

static int iwl_trans_pcie_tx(struct iwl_trans *trans, struct sk_buff *skb,
			     struct iwl_device_cmd *dev_cmd, int txq_id)
{
	struct iwl_trans_pcie *trans_pcie = IWL_TRANS_GET_PCIE_TRANS(trans);
	struct ieee80211_hdr *hdr = (struct ieee80211_hdr *)skb->data;
	struct iwl_tx_cmd *tx_cmd = (struct iwl_tx_cmd *) dev_cmd->payload;
	struct iwl_cmd_meta *out_meta;
	struct iwl_tx_queue *txq;
	struct iwl_queue *q;
	dma_addr_t phys_addr = 0;
	dma_addr_t txcmd_phys;
	dma_addr_t scratch_phys;
	u16 len, firstlen, secondlen;
	u8 wait_write_ptr = 0;
	__le16 fc = hdr->frame_control;
	u8 hdr_len = ieee80211_hdrlen(fc);
	u16 __maybe_unused wifi_seq;

	txq = &trans_pcie->txq[txq_id];
	q = &txq->q;

	if (unlikely(!test_bit(txq_id, trans_pcie->queue_used))) {
		WARN_ON_ONCE(1);
		return -EINVAL;
	}

	spin_lock(&txq->lock);

	/* Set up driver data for this TFD */
	txq->entries[q->write_ptr].skb = skb;
	txq->entries[q->write_ptr].cmd = dev_cmd;

	dev_cmd->hdr.cmd = REPLY_TX;
	dev_cmd->hdr.sequence = cpu_to_le16((u16)(QUEUE_TO_SEQ(txq_id) |
				INDEX_TO_SEQ(q->write_ptr)));

	/* Set up first empty entry in queue's array of Tx/cmd buffers */
	out_meta = &txq->entries[q->write_ptr].meta;

	/*
	 * Use the first empty entry in this queue's command buffer array
	 * to contain the Tx command and MAC header concatenated together
	 * (payload data will be in another buffer).
	 * Size of this varies, due to varying MAC header length.
	 * If end is not dword aligned, we'll have 2 extra bytes at the end
	 * of the MAC header (device reads on dword boundaries).
	 * We'll tell device about this padding later.
	 */
	len = sizeof(struct iwl_tx_cmd) +
		sizeof(struct iwl_cmd_header) + hdr_len;
	firstlen = (len + 3) & ~3;

	/* Tell NIC about any 2-byte padding after MAC header */
	if (firstlen != len)
		tx_cmd->tx_flags |= TX_CMD_FLG_MH_PAD_MSK;

	/* Physical address of this Tx command's header (not MAC header!),
	 * within command buffer array. */
	txcmd_phys = dma_map_single(trans->dev,
				    &dev_cmd->hdr, firstlen,
				    DMA_BIDIRECTIONAL);
	if (unlikely(dma_mapping_error(trans->dev, txcmd_phys)))
		goto out_err;
	dma_unmap_addr_set(out_meta, mapping, txcmd_phys);
	dma_unmap_len_set(out_meta, len, firstlen);

	if (!ieee80211_has_morefrags(fc)) {
		txq->need_update = 1;
	} else {
		wait_write_ptr = 1;
		txq->need_update = 0;
	}

	/* Set up TFD's 2nd entry to point directly to remainder of skb,
	 * if any (802.11 null frames have no payload). */
	secondlen = skb->len - hdr_len;
	if (secondlen > 0) {
		phys_addr = dma_map_single(trans->dev, skb->data + hdr_len,
					   secondlen, DMA_TO_DEVICE);
		if (unlikely(dma_mapping_error(trans->dev, phys_addr))) {
			dma_unmap_single(trans->dev,
					 dma_unmap_addr(out_meta, mapping),
					 dma_unmap_len(out_meta, len),
					 DMA_BIDIRECTIONAL);
			goto out_err;
		}
	}

	/* Attach buffers to TFD */
	iwlagn_txq_attach_buf_to_tfd(trans, txq, txcmd_phys, firstlen, 1);
	if (secondlen > 0)
		iwlagn_txq_attach_buf_to_tfd(trans, txq, phys_addr,
					     secondlen, 0);

	scratch_phys = txcmd_phys + sizeof(struct iwl_cmd_header) +
				offsetof(struct iwl_tx_cmd, scratch);

	/* take back ownership of DMA buffer to enable update */
	dma_sync_single_for_cpu(trans->dev, txcmd_phys, firstlen,
			DMA_BIDIRECTIONAL);
	tx_cmd->dram_lsb_ptr = cpu_to_le32(scratch_phys);
	tx_cmd->dram_msb_ptr = iwl_get_dma_hi_addr(scratch_phys);

	IWL_DEBUG_TX(trans, "sequence nr = 0X%x\n",
		     le16_to_cpu(dev_cmd->hdr.sequence));
	IWL_DEBUG_TX(trans, "tx_flags = 0X%x\n", le32_to_cpu(tx_cmd->tx_flags));

	/* Set up entry for this TFD in Tx byte-count array */
	iwl_trans_txq_update_byte_cnt_tbl(trans, txq, le16_to_cpu(tx_cmd->len));

	dma_sync_single_for_device(trans->dev, txcmd_phys, firstlen,
			DMA_BIDIRECTIONAL);

	trace_iwlwifi_dev_tx(trans->dev,
			     &((struct iwl_tfd *)txq->tfds)[txq->q.write_ptr],
			     sizeof(struct iwl_tfd),
			     &dev_cmd->hdr, firstlen,
			     skb->data + hdr_len, secondlen);

	/* start timer if queue currently empty */
	if (q->read_ptr == q->write_ptr && trans_pcie->wd_timeout)
		mod_timer(&txq->stuck_timer, jiffies + trans_pcie->wd_timeout);

	/* Tell device the write index *just past* this latest filled TFD */
	q->write_ptr = iwl_queue_inc_wrap(q->write_ptr, q->n_bd);
	iwl_txq_update_write_ptr(trans, txq);

	/*
	 * At this point the frame is "transmitted" successfully
	 * and we will get a TX status notification eventually,
	 * regardless of the value of ret. "ret" only indicates
	 * whether or not we should update the write pointer.
	 */
	if (iwl_queue_space(q) < q->high_mark) {
		if (wait_write_ptr) {
			txq->need_update = 1;
			iwl_txq_update_write_ptr(trans, txq);
		} else {
			iwl_stop_queue(trans, txq);
		}
	}
	spin_unlock(&txq->lock);
	return 0;
 out_err:
	spin_unlock(&txq->lock);
	return -1;
}

static int iwl_trans_pcie_start_hw(struct iwl_trans *trans)
{
	struct iwl_trans_pcie *trans_pcie =
		IWL_TRANS_GET_PCIE_TRANS(trans);
	int err;
	bool hw_rfkill;

	trans_pcie->inta_mask = CSR_INI_SET_MASK;

	if (!trans_pcie->irq_requested) {
		tasklet_init(&trans_pcie->irq_tasklet, (void (*)(unsigned long))
			iwl_irq_tasklet, (unsigned long)trans);

		iwl_alloc_isr_ict(trans);

		err = request_irq(trans_pcie->irq, iwl_isr_ict, IRQF_SHARED,
			DRV_NAME, trans);
		if (err) {
			IWL_ERR(trans, "Error allocating IRQ %d\n",
				trans_pcie->irq);
			goto error;
		}

		INIT_WORK(&trans_pcie->rx_replenish, iwl_bg_rx_replenish);
		trans_pcie->irq_requested = true;
	}

	err = iwl_prepare_card_hw(trans);
	if (err) {
		IWL_ERR(trans, "Error while preparing HW: %d", err);
		goto err_free_irq;
	}

	iwl_apm_init(trans);

	/* From now on, the op_mode will be kept updated about RF kill state */
	iwl_enable_rfkill_int(trans);

	hw_rfkill = iwl_is_rfkill_set(trans);
	iwl_op_mode_hw_rf_kill(trans->op_mode, hw_rfkill);

	return err;

err_free_irq:
	free_irq(trans_pcie->irq, trans);
error:
	iwl_free_isr_ict(trans);
	tasklet_kill(&trans_pcie->irq_tasklet);
	return err;
}

static void iwl_trans_pcie_stop_hw(struct iwl_trans *trans,
				   bool op_mode_leaving)
{
	bool hw_rfkill;
	unsigned long flags;
	struct iwl_trans_pcie *trans_pcie = IWL_TRANS_GET_PCIE_TRANS(trans);

	iwl_apm_stop(trans);

	spin_lock_irqsave(&trans_pcie->irq_lock, flags);
	iwl_disable_interrupts(trans);
	spin_unlock_irqrestore(&trans_pcie->irq_lock, flags);

	iwl_write32(trans, CSR_INT, 0xFFFFFFFF);

	if (!op_mode_leaving) {
		/*
		 * Even if we stop the HW, we still want the RF kill
		 * interrupt
		 */
		iwl_enable_rfkill_int(trans);

		/*
		 * Check again since the RF kill state may have changed while
		 * all the interrupts were disabled, in this case we couldn't
		 * receive the RF kill interrupt and update the state in the
		 * op_mode.
		 */
		hw_rfkill = iwl_is_rfkill_set(trans);
		iwl_op_mode_hw_rf_kill(trans->op_mode, hw_rfkill);
	}
}

static void iwl_trans_pcie_reclaim(struct iwl_trans *trans, int txq_id, int ssn,
				   struct sk_buff_head *skbs)
{
	struct iwl_trans_pcie *trans_pcie = IWL_TRANS_GET_PCIE_TRANS(trans);
	struct iwl_tx_queue *txq = &trans_pcie->txq[txq_id];
	/* n_bd is usually 256 => n_bd - 1 = 0xff */
	int tfd_num = ssn & (txq->q.n_bd - 1);
	int freed = 0;

	spin_lock(&txq->lock);

	if (txq->q.read_ptr != tfd_num) {
		IWL_DEBUG_TX_REPLY(trans, "[Q %d] %d -> %d (%d)\n",
				   txq_id, txq->q.read_ptr, tfd_num, ssn);
		freed = iwl_tx_queue_reclaim(trans, txq_id, tfd_num, skbs);
		if (iwl_queue_space(&txq->q) > txq->q.low_mark)
			iwl_wake_queue(trans, txq);
	}

	spin_unlock(&txq->lock);
}

static void iwl_trans_pcie_write8(struct iwl_trans *trans, u32 ofs, u8 val)
{
	writeb(val, IWL_TRANS_GET_PCIE_TRANS(trans)->hw_base + ofs);
}

static void iwl_trans_pcie_write32(struct iwl_trans *trans, u32 ofs, u32 val)
{
	writel(val, IWL_TRANS_GET_PCIE_TRANS(trans)->hw_base + ofs);
}

static u32 iwl_trans_pcie_read32(struct iwl_trans *trans, u32 ofs)
{
	return readl(IWL_TRANS_GET_PCIE_TRANS(trans)->hw_base + ofs);
}

static void iwl_trans_pcie_configure(struct iwl_trans *trans,
				     const struct iwl_trans_config *trans_cfg)
{
	struct iwl_trans_pcie *trans_pcie = IWL_TRANS_GET_PCIE_TRANS(trans);

	trans_pcie->cmd_queue = trans_cfg->cmd_queue;
	if (WARN_ON(trans_cfg->n_no_reclaim_cmds > MAX_NO_RECLAIM_CMDS))
		trans_pcie->n_no_reclaim_cmds = 0;
	else
		trans_pcie->n_no_reclaim_cmds = trans_cfg->n_no_reclaim_cmds;
	if (trans_pcie->n_no_reclaim_cmds)
		memcpy(trans_pcie->no_reclaim_cmds, trans_cfg->no_reclaim_cmds,
		       trans_pcie->n_no_reclaim_cmds * sizeof(u8));

	trans_pcie->n_q_to_fifo = trans_cfg->n_queue_to_fifo;

	if (WARN_ON(trans_pcie->n_q_to_fifo > IWL_MAX_HW_QUEUES))
		trans_pcie->n_q_to_fifo = IWL_MAX_HW_QUEUES;

	/* at least the command queue must be mapped */
	WARN_ON(!trans_pcie->n_q_to_fifo);

	memcpy(trans_pcie->setup_q_to_fifo, trans_cfg->queue_to_fifo,
	       trans_pcie->n_q_to_fifo * sizeof(u8));

	trans_pcie->rx_buf_size_8k = trans_cfg->rx_buf_size_8k;
	if (trans_pcie->rx_buf_size_8k)
		trans_pcie->rx_page_order = get_order(8 * 1024);
	else
		trans_pcie->rx_page_order = get_order(4 * 1024);

	trans_pcie->wd_timeout =
		msecs_to_jiffies(trans_cfg->queue_watchdog_timeout);

	trans_pcie->command_names = trans_cfg->command_names;
}

void iwl_trans_pcie_free(struct iwl_trans *trans)
{
	struct iwl_trans_pcie *trans_pcie =
		IWL_TRANS_GET_PCIE_TRANS(trans);

	iwl_trans_pcie_tx_free(trans);
#ifndef CONFIG_IWLWIFI_IDI
	iwl_trans_pcie_rx_free(trans);
#endif
	if (trans_pcie->irq_requested == true) {
		free_irq(trans_pcie->irq, trans);
		iwl_free_isr_ict(trans);
	}

	pci_disable_msi(trans_pcie->pci_dev);
	iounmap(trans_pcie->hw_base);
	pci_release_regions(trans_pcie->pci_dev);
	pci_disable_device(trans_pcie->pci_dev);

	kfree(trans);
}

static void iwl_trans_pcie_set_pmi(struct iwl_trans *trans, bool state)
{
	struct iwl_trans_pcie *trans_pcie = IWL_TRANS_GET_PCIE_TRANS(trans);

	if (state)
		set_bit(STATUS_TPOWER_PMI, &trans_pcie->status);
	else
		clear_bit(STATUS_TPOWER_PMI, &trans_pcie->status);
}

#ifdef CONFIG_PM_SLEEP
static int iwl_trans_pcie_suspend(struct iwl_trans *trans)
{
	return 0;
}

static int iwl_trans_pcie_resume(struct iwl_trans *trans)
{
	bool hw_rfkill;

	iwl_enable_rfkill_int(trans);

	hw_rfkill = iwl_is_rfkill_set(trans);
	iwl_op_mode_hw_rf_kill(trans->op_mode, hw_rfkill);

	if (!hw_rfkill)
		iwl_enable_interrupts(trans);

	return 0;
}
#endif /* CONFIG_PM_SLEEP */

#define IWL_FLUSH_WAIT_MS	2000

static int iwl_trans_pcie_wait_tx_queue_empty(struct iwl_trans *trans)
{
	struct iwl_trans_pcie *trans_pcie = IWL_TRANS_GET_PCIE_TRANS(trans);
	struct iwl_tx_queue *txq;
	struct iwl_queue *q;
	int cnt;
	unsigned long now = jiffies;
	int ret = 0;

	/* waiting for all the tx frames complete might take a while */
	for (cnt = 0; cnt < trans->cfg->base_params->num_of_queues; cnt++) {
		if (cnt == trans_pcie->cmd_queue)
			continue;
		txq = &trans_pcie->txq[cnt];
		q = &txq->q;
		while (q->read_ptr != q->write_ptr && !time_after(jiffies,
		       now + msecs_to_jiffies(IWL_FLUSH_WAIT_MS)))
			msleep(1);

		if (q->read_ptr != q->write_ptr) {
			IWL_ERR(trans, "fail to flush all tx fifo queues\n");
			ret = -ETIMEDOUT;
			break;
		}
	}
	return ret;
}

static const char *get_fh_string(int cmd)
{
#define IWL_CMD(x) case x: return #x
	switch (cmd) {
	IWL_CMD(FH_RSCSR_CHNL0_STTS_WPTR_REG);
	IWL_CMD(FH_RSCSR_CHNL0_RBDCB_BASE_REG);
	IWL_CMD(FH_RSCSR_CHNL0_WPTR);
	IWL_CMD(FH_MEM_RCSR_CHNL0_CONFIG_REG);
	IWL_CMD(FH_MEM_RSSR_SHARED_CTRL_REG);
	IWL_CMD(FH_MEM_RSSR_RX_STATUS_REG);
	IWL_CMD(FH_MEM_RSSR_RX_ENABLE_ERR_IRQ2DRV);
	IWL_CMD(FH_TSSR_TX_STATUS_REG);
	IWL_CMD(FH_TSSR_TX_ERROR_REG);
	default:
		return "UNKNOWN";
	}
#undef IWL_CMD
}

int iwl_dump_fh(struct iwl_trans *trans, char **buf, bool display)
{
	int i;
#ifdef CONFIG_IWLWIFI_DEBUG
	int pos = 0;
	size_t bufsz = 0;
#endif
	static const u32 fh_tbl[] = {
		FH_RSCSR_CHNL0_STTS_WPTR_REG,
		FH_RSCSR_CHNL0_RBDCB_BASE_REG,
		FH_RSCSR_CHNL0_WPTR,
		FH_MEM_RCSR_CHNL0_CONFIG_REG,
		FH_MEM_RSSR_SHARED_CTRL_REG,
		FH_MEM_RSSR_RX_STATUS_REG,
		FH_MEM_RSSR_RX_ENABLE_ERR_IRQ2DRV,
		FH_TSSR_TX_STATUS_REG,
		FH_TSSR_TX_ERROR_REG
	};
#ifdef CONFIG_IWLWIFI_DEBUG
	if (display) {
		bufsz = ARRAY_SIZE(fh_tbl) * 48 + 40;
		*buf = kmalloc(bufsz, GFP_KERNEL);
		if (!*buf)
			return -ENOMEM;
		pos += scnprintf(*buf + pos, bufsz - pos,
				"FH register values:\n");
		for (i = 0; i < ARRAY_SIZE(fh_tbl); i++) {
			pos += scnprintf(*buf + pos, bufsz - pos,
				"  %34s: 0X%08x\n",
				get_fh_string(fh_tbl[i]),
				iwl_read_direct32(trans, fh_tbl[i]));
		}
		return pos;
	}
#endif
	IWL_ERR(trans, "FH register values:\n");
	for (i = 0; i <  ARRAY_SIZE(fh_tbl); i++) {
		IWL_ERR(trans, "  %34s: 0X%08x\n",
			get_fh_string(fh_tbl[i]),
			iwl_read_direct32(trans, fh_tbl[i]));
	}
	return 0;
}

static const char *get_csr_string(int cmd)
{
#define IWL_CMD(x) case x: return #x
	switch (cmd) {
	IWL_CMD(CSR_HW_IF_CONFIG_REG);
	IWL_CMD(CSR_INT_COALESCING);
	IWL_CMD(CSR_INT);
	IWL_CMD(CSR_INT_MASK);
	IWL_CMD(CSR_FH_INT_STATUS);
	IWL_CMD(CSR_GPIO_IN);
	IWL_CMD(CSR_RESET);
	IWL_CMD(CSR_GP_CNTRL);
	IWL_CMD(CSR_HW_REV);
	IWL_CMD(CSR_EEPROM_REG);
	IWL_CMD(CSR_EEPROM_GP);
	IWL_CMD(CSR_OTP_GP_REG);
	IWL_CMD(CSR_GIO_REG);
	IWL_CMD(CSR_GP_UCODE_REG);
	IWL_CMD(CSR_GP_DRIVER_REG);
	IWL_CMD(CSR_UCODE_DRV_GP1);
	IWL_CMD(CSR_UCODE_DRV_GP2);
	IWL_CMD(CSR_LED_REG);
	IWL_CMD(CSR_DRAM_INT_TBL_REG);
	IWL_CMD(CSR_GIO_CHICKEN_BITS);
	IWL_CMD(CSR_ANA_PLL_CFG);
	IWL_CMD(CSR_HW_REV_WA_REG);
	IWL_CMD(CSR_DBG_HPET_MEM_REG);
	default:
		return "UNKNOWN";
	}
#undef IWL_CMD
}

void iwl_dump_csr(struct iwl_trans *trans)
{
	int i;
	static const u32 csr_tbl[] = {
		CSR_HW_IF_CONFIG_REG,
		CSR_INT_COALESCING,
		CSR_INT,
		CSR_INT_MASK,
		CSR_FH_INT_STATUS,
		CSR_GPIO_IN,
		CSR_RESET,
		CSR_GP_CNTRL,
		CSR_HW_REV,
		CSR_EEPROM_REG,
		CSR_EEPROM_GP,
		CSR_OTP_GP_REG,
		CSR_GIO_REG,
		CSR_GP_UCODE_REG,
		CSR_GP_DRIVER_REG,
		CSR_UCODE_DRV_GP1,
		CSR_UCODE_DRV_GP2,
		CSR_LED_REG,
		CSR_DRAM_INT_TBL_REG,
		CSR_GIO_CHICKEN_BITS,
		CSR_ANA_PLL_CFG,
		CSR_HW_REV_WA_REG,
		CSR_DBG_HPET_MEM_REG
	};
	IWL_ERR(trans, "CSR values:\n");
	IWL_ERR(trans, "(2nd byte of CSR_INT_COALESCING is "
		"CSR_INT_PERIODIC_REG)\n");
	for (i = 0; i <  ARRAY_SIZE(csr_tbl); i++) {
		IWL_ERR(trans, "  %25s: 0X%08x\n",
			get_csr_string(csr_tbl[i]),
			iwl_read32(trans, csr_tbl[i]));
	}
}

#ifdef CONFIG_IWLWIFI_DEBUGFS
/* create and remove of files */
#define DEBUGFS_ADD_FILE(name, parent, mode) do {			\
	if (!debugfs_create_file(#name, mode, parent, trans,		\
				 &iwl_dbgfs_##name##_ops))		\
		return -ENOMEM;						\
} while (0)

/* file operation */
#define DEBUGFS_READ_FUNC(name)                                         \
static ssize_t iwl_dbgfs_##name##_read(struct file *file,               \
					char __user *user_buf,          \
					size_t count, loff_t *ppos);

#define DEBUGFS_WRITE_FUNC(name)                                        \
static ssize_t iwl_dbgfs_##name##_write(struct file *file,              \
					const char __user *user_buf,    \
					size_t count, loff_t *ppos);


#define DEBUGFS_READ_FILE_OPS(name)					\
	DEBUGFS_READ_FUNC(name);					\
static const struct file_operations iwl_dbgfs_##name##_ops = {		\
	.read = iwl_dbgfs_##name##_read,				\
	.open = simple_open,						\
	.llseek = generic_file_llseek,					\
};

#define DEBUGFS_WRITE_FILE_OPS(name)                                    \
	DEBUGFS_WRITE_FUNC(name);                                       \
static const struct file_operations iwl_dbgfs_##name##_ops = {          \
	.write = iwl_dbgfs_##name##_write,                              \
	.open = simple_open,						\
	.llseek = generic_file_llseek,					\
};

#define DEBUGFS_READ_WRITE_FILE_OPS(name)				\
	DEBUGFS_READ_FUNC(name);					\
	DEBUGFS_WRITE_FUNC(name);					\
static const struct file_operations iwl_dbgfs_##name##_ops = {		\
	.write = iwl_dbgfs_##name##_write,				\
	.read = iwl_dbgfs_##name##_read,				\
	.open = simple_open,						\
	.llseek = generic_file_llseek,					\
};

static ssize_t iwl_dbgfs_tx_queue_read(struct file *file,
						char __user *user_buf,
						size_t count, loff_t *ppos)
{
	struct iwl_trans *trans = file->private_data;
	struct iwl_trans_pcie *trans_pcie = IWL_TRANS_GET_PCIE_TRANS(trans);
	struct iwl_tx_queue *txq;
	struct iwl_queue *q;
	char *buf;
	int pos = 0;
	int cnt;
	int ret;
	size_t bufsz;

	bufsz = sizeof(char) * 64 * trans->cfg->base_params->num_of_queues;

	if (!trans_pcie->txq)
		return -EAGAIN;

	buf = kzalloc(bufsz, GFP_KERNEL);
	if (!buf)
		return -ENOMEM;

	for (cnt = 0; cnt < trans->cfg->base_params->num_of_queues; cnt++) {
		txq = &trans_pcie->txq[cnt];
		q = &txq->q;
		pos += scnprintf(buf + pos, bufsz - pos,
				"hwq %.2d: read=%u write=%u use=%d stop=%d\n",
				cnt, q->read_ptr, q->write_ptr,
				!!test_bit(cnt, trans_pcie->queue_used),
				!!test_bit(cnt, trans_pcie->queue_stopped));
	}
	ret = simple_read_from_buffer(user_buf, count, ppos, buf, pos);
	kfree(buf);
	return ret;
}

static ssize_t iwl_dbgfs_rx_queue_read(struct file *file,
						char __user *user_buf,
						size_t count, loff_t *ppos) {
	struct iwl_trans *trans = file->private_data;
	struct iwl_trans_pcie *trans_pcie =
		IWL_TRANS_GET_PCIE_TRANS(trans);
	struct iwl_rx_queue *rxq = &trans_pcie->rxq;
	char buf[256];
	int pos = 0;
	const size_t bufsz = sizeof(buf);

	pos += scnprintf(buf + pos, bufsz - pos, "read: %u\n",
						rxq->read);
	pos += scnprintf(buf + pos, bufsz - pos, "write: %u\n",
						rxq->write);
	pos += scnprintf(buf + pos, bufsz - pos, "free_count: %u\n",
						rxq->free_count);
	if (rxq->rb_stts) {
		pos += scnprintf(buf + pos, bufsz - pos, "closed_rb_num: %u\n",
			 le16_to_cpu(rxq->rb_stts->closed_rb_num) &  0x0FFF);
	} else {
		pos += scnprintf(buf + pos, bufsz - pos,
					"closed_rb_num: Not Allocated\n");
	}
	return simple_read_from_buffer(user_buf, count, ppos, buf, pos);
}

static ssize_t iwl_dbgfs_interrupt_read(struct file *file,
					char __user *user_buf,
					size_t count, loff_t *ppos) {

	struct iwl_trans *trans = file->private_data;
	struct iwl_trans_pcie *trans_pcie =
		IWL_TRANS_GET_PCIE_TRANS(trans);
	struct isr_statistics *isr_stats = &trans_pcie->isr_stats;

	int pos = 0;
	char *buf;
	int bufsz = 24 * 64; /* 24 items * 64 char per item */
	ssize_t ret;

	buf = kzalloc(bufsz, GFP_KERNEL);
	if (!buf)
		return -ENOMEM;

	pos += scnprintf(buf + pos, bufsz - pos,
			"Interrupt Statistics Report:\n");

	pos += scnprintf(buf + pos, bufsz - pos, "HW Error:\t\t\t %u\n",
		isr_stats->hw);
	pos += scnprintf(buf + pos, bufsz - pos, "SW Error:\t\t\t %u\n",
		isr_stats->sw);
	if (isr_stats->sw || isr_stats->hw) {
		pos += scnprintf(buf + pos, bufsz - pos,
			"\tLast Restarting Code:  0x%X\n",
			isr_stats->err_code);
	}
#ifdef CONFIG_IWLWIFI_DEBUG
	pos += scnprintf(buf + pos, bufsz - pos, "Frame transmitted:\t\t %u\n",
		isr_stats->sch);
	pos += scnprintf(buf + pos, bufsz - pos, "Alive interrupt:\t\t %u\n",
		isr_stats->alive);
#endif
	pos += scnprintf(buf + pos, bufsz - pos,
		"HW RF KILL switch toggled:\t %u\n", isr_stats->rfkill);

	pos += scnprintf(buf + pos, bufsz - pos, "CT KILL:\t\t\t %u\n",
		isr_stats->ctkill);

	pos += scnprintf(buf + pos, bufsz - pos, "Wakeup Interrupt:\t\t %u\n",
		isr_stats->wakeup);

	pos += scnprintf(buf + pos, bufsz - pos,
		"Rx command responses:\t\t %u\n", isr_stats->rx);

	pos += scnprintf(buf + pos, bufsz - pos, "Tx/FH interrupt:\t\t %u\n",
		isr_stats->tx);

	pos += scnprintf(buf + pos, bufsz - pos, "Unexpected INTA:\t\t %u\n",
		isr_stats->unhandled);

	ret = simple_read_from_buffer(user_buf, count, ppos, buf, pos);
	kfree(buf);
	return ret;
}

static ssize_t iwl_dbgfs_interrupt_write(struct file *file,
					 const char __user *user_buf,
					 size_t count, loff_t *ppos)
{
	struct iwl_trans *trans = file->private_data;
	struct iwl_trans_pcie *trans_pcie =
		IWL_TRANS_GET_PCIE_TRANS(trans);
	struct isr_statistics *isr_stats = &trans_pcie->isr_stats;

	char buf[8];
	int buf_size;
	u32 reset_flag;

	memset(buf, 0, sizeof(buf));
	buf_size = min(count, sizeof(buf) -  1);
	if (copy_from_user(buf, user_buf, buf_size))
		return -EFAULT;
	if (sscanf(buf, "%x", &reset_flag) != 1)
		return -EFAULT;
	if (reset_flag == 0)
		memset(isr_stats, 0, sizeof(*isr_stats));

	return count;
}

static ssize_t iwl_dbgfs_csr_write(struct file *file,
					 const char __user *user_buf,
					 size_t count, loff_t *ppos)
{
	struct iwl_trans *trans = file->private_data;
	char buf[8];
	int buf_size;
	int csr;

	memset(buf, 0, sizeof(buf));
	buf_size = min(count, sizeof(buf) -  1);
	if (copy_from_user(buf, user_buf, buf_size))
		return -EFAULT;
	if (sscanf(buf, "%d", &csr) != 1)
		return -EFAULT;

	iwl_dump_csr(trans);

	return count;
}

static ssize_t iwl_dbgfs_fh_reg_read(struct file *file,
					 char __user *user_buf,
					 size_t count, loff_t *ppos)
{
	struct iwl_trans *trans = file->private_data;
	char *buf;
	int pos = 0;
	ssize_t ret = -EFAULT;

	ret = pos = iwl_dump_fh(trans, &buf, true);
	if (buf) {
		ret = simple_read_from_buffer(user_buf,
					      count, ppos, buf, pos);
		kfree(buf);
	}

	return ret;
}

static ssize_t iwl_dbgfs_fw_restart_write(struct file *file,
					  const char __user *user_buf,
					  size_t count, loff_t *ppos)
{
	struct iwl_trans *trans = file->private_data;

	if (!trans->op_mode)
		return -EAGAIN;

	iwl_op_mode_nic_error(trans->op_mode);

	return count;
}

DEBUGFS_READ_WRITE_FILE_OPS(interrupt);
DEBUGFS_READ_FILE_OPS(fh_reg);
DEBUGFS_READ_FILE_OPS(rx_queue);
DEBUGFS_READ_FILE_OPS(tx_queue);
DEBUGFS_WRITE_FILE_OPS(csr);
DEBUGFS_WRITE_FILE_OPS(fw_restart);

/*
 * Create the debugfs files and directories
 *
 */
static int iwl_trans_pcie_dbgfs_register(struct iwl_trans *trans,
					struct dentry *dir)
{
	DEBUGFS_ADD_FILE(rx_queue, dir, S_IRUSR);
	DEBUGFS_ADD_FILE(tx_queue, dir, S_IRUSR);
	DEBUGFS_ADD_FILE(interrupt, dir, S_IWUSR | S_IRUSR);
	DEBUGFS_ADD_FILE(csr, dir, S_IWUSR);
	DEBUGFS_ADD_FILE(fh_reg, dir, S_IRUSR);
	DEBUGFS_ADD_FILE(fw_restart, dir, S_IWUSR);
	return 0;
}
#else
static int iwl_trans_pcie_dbgfs_register(struct iwl_trans *trans,
					struct dentry *dir)
{ return 0; }

#endif /*CONFIG_IWLWIFI_DEBUGFS */

static const struct iwl_trans_ops trans_ops_pcie = {
	.start_hw = iwl_trans_pcie_start_hw,
	.stop_hw = iwl_trans_pcie_stop_hw,
	.fw_alive = iwl_trans_pcie_fw_alive,
	.start_fw = iwl_trans_pcie_start_fw,
	.stop_device = iwl_trans_pcie_stop_device,

	.wowlan_suspend = iwl_trans_pcie_wowlan_suspend,

	.send_cmd = iwl_trans_pcie_send_cmd,

	.tx = iwl_trans_pcie_tx,
	.reclaim = iwl_trans_pcie_reclaim,

	.tx_agg_disable = iwl_trans_pcie_tx_agg_disable,
	.tx_agg_setup = iwl_trans_pcie_tx_agg_setup,

	.dbgfs_register = iwl_trans_pcie_dbgfs_register,

	.wait_tx_queue_empty = iwl_trans_pcie_wait_tx_queue_empty,

#ifdef CONFIG_PM_SLEEP
	.suspend = iwl_trans_pcie_suspend,
	.resume = iwl_trans_pcie_resume,
#endif
	.write8 = iwl_trans_pcie_write8,
	.write32 = iwl_trans_pcie_write32,
	.read32 = iwl_trans_pcie_read32,
	.configure = iwl_trans_pcie_configure,
	.set_pmi = iwl_trans_pcie_set_pmi,
};

struct iwl_trans *iwl_trans_pcie_alloc(struct pci_dev *pdev,
				       const struct pci_device_id *ent,
				       const struct iwl_cfg *cfg)
{
	struct iwl_trans_pcie *trans_pcie;
	struct iwl_trans *trans;
	u16 pci_cmd;
	int err;

	trans = kzalloc(sizeof(struct iwl_trans) +
			     sizeof(struct iwl_trans_pcie), GFP_KERNEL);

	if (WARN_ON(!trans))
		return NULL;

	trans_pcie = IWL_TRANS_GET_PCIE_TRANS(trans);

	trans->ops = &trans_ops_pcie;
	trans->cfg = cfg;
	trans_pcie->trans = trans;
	spin_lock_init(&trans_pcie->irq_lock);
	init_waitqueue_head(&trans_pcie->ucode_write_waitq);

	/* W/A - seems to solve weird behavior. We need to remove this if we
	 * don't want to stay in L1 all the time. This wastes a lot of power */
	pci_disable_link_state(pdev, PCIE_LINK_STATE_L0S | PCIE_LINK_STATE_L1 |
				PCIE_LINK_STATE_CLKPM);

	if (pci_enable_device(pdev)) {
		err = -ENODEV;
		goto out_no_pci;
	}

	pci_set_master(pdev);

	err = pci_set_dma_mask(pdev, DMA_BIT_MASK(36));
	if (!err)
		err = pci_set_consistent_dma_mask(pdev, DMA_BIT_MASK(36));
	if (err) {
		err = pci_set_dma_mask(pdev, DMA_BIT_MASK(32));
		if (!err)
			err = pci_set_consistent_dma_mask(pdev,
							DMA_BIT_MASK(32));
		/* both attempts failed: */
		if (err) {
			dev_printk(KERN_ERR, &pdev->dev,
				   "No suitable DMA available.\n");
			goto out_pci_disable_device;
		}
	}

	err = pci_request_regions(pdev, DRV_NAME);
	if (err) {
		dev_printk(KERN_ERR, &pdev->dev, "pci_request_regions failed");
		goto out_pci_disable_device;
	}

	trans_pcie->hw_base = pci_ioremap_bar(pdev, 0);
	if (!trans_pcie->hw_base) {
		dev_printk(KERN_ERR, &pdev->dev, "pci_ioremap_bar failed");
		err = -ENODEV;
		goto out_pci_release_regions;
	}

	dev_printk(KERN_INFO, &pdev->dev,
		"pci_resource_len = 0x%08llx\n",
		(unsigned long long) pci_resource_len(pdev, 0));
	dev_printk(KERN_INFO, &pdev->dev,
		"pci_resource_base = %p\n", trans_pcie->hw_base);

	dev_printk(KERN_INFO, &pdev->dev,
		"HW Revision ID = 0x%X\n", pdev->revision);

	/* We disable the RETRY_TIMEOUT register (0x41) to keep
	 * PCI Tx retries from interfering with C3 CPU state */
	pci_write_config_byte(pdev, PCI_CFG_RETRY_TIMEOUT, 0x00);

	err = pci_enable_msi(pdev);
	if (err)
		dev_printk(KERN_ERR, &pdev->dev,
			"pci_enable_msi failed(0X%x)", err);

	trans->dev = &pdev->dev;
	trans_pcie->irq = pdev->irq;
	trans_pcie->pci_dev = pdev;
	trans->hw_rev = iwl_read32(trans, CSR_HW_REV);
	trans->hw_id = (pdev->device << 16) + pdev->subsystem_device;
	snprintf(trans->hw_id_str, sizeof(trans->hw_id_str),
		 "PCI ID: 0x%04X:0x%04X", pdev->device, pdev->subsystem_device);

	/* TODO: Move this away, not needed if not MSI */
	/* enable rfkill interrupt: hw bug w/a */
	pci_read_config_word(pdev, PCI_COMMAND, &pci_cmd);
	if (pci_cmd & PCI_COMMAND_INTX_DISABLE) {
		pci_cmd &= ~PCI_COMMAND_INTX_DISABLE;
		pci_write_config_word(pdev, PCI_COMMAND, pci_cmd);
	}

	/* Initialize the wait queue for commands */
	init_waitqueue_head(&trans->wait_command_queue);
	spin_lock_init(&trans->reg_lock);

	return trans;

out_pci_release_regions:
	pci_release_regions(pdev);
out_pci_disable_device:
	pci_disable_device(pdev);
out_no_pci:
	kfree(trans);
	return NULL;
}
<|MERGE_RESOLUTION|>--- conflicted
+++ resolved
@@ -1106,21 +1106,12 @@
 	/* make sure all queue are not stopped/used */
 	memset(trans_pcie->queue_stopped, 0, sizeof(trans_pcie->queue_stopped));
 	memset(trans_pcie->queue_used, 0, sizeof(trans_pcie->queue_used));
-<<<<<<< HEAD
 
 	for (i = 0; i < trans_pcie->n_q_to_fifo; i++) {
 		int fifo = trans_pcie->setup_q_to_fifo[i];
 
 		set_bit(i, trans_pcie->queue_used);
 
-=======
-
-	for (i = 0; i < trans_pcie->n_q_to_fifo; i++) {
-		int fifo = trans_pcie->setup_q_to_fifo[i];
-
-		set_bit(i, trans_pcie->queue_used);
-
->>>>>>> bd0a521e
 		iwl_trans_tx_queue_set_status(trans, &trans_pcie->txq[i],
 					      fifo, true);
 	}
