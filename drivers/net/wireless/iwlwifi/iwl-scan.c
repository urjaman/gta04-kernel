/******************************************************************************
 *
 * GPL LICENSE SUMMARY
 *
 * Copyright(c) 2008 - 2011 Intel Corporation. All rights reserved.
 *
 * This program is free software; you can redistribute it and/or modify
 * it under the terms of version 2 of the GNU General Public License as
 * published by the Free Software Foundation.
 *
 * This program is distributed in the hope that it will be useful, but
 * WITHOUT ANY WARRANTY; without even the implied warranty of
 * MERCHANTABILITY or FITNESS FOR A PARTICULAR PURPOSE.  See the GNU
 * General Public License for more details.
 *
 * You should have received a copy of the GNU General Public License
 * along with this program; if not, write to the Free Software
 * Foundation, Inc., 51 Franklin Street, Fifth Floor, Boston, MA 02110,
 * USA
 *
 * The full GNU General Public License is included in this distribution
 * in the file called LICENSE.GPL.
 *
 * Contact Information:
 *  Intel Linux Wireless <ilw@linux.intel.com>
 * Intel Corporation, 5200 N.E. Elam Young Parkway, Hillsboro, OR 97124-6497
 *****************************************************************************/
#include <linux/slab.h>
#include <linux/types.h>
#include <linux/etherdevice.h>
#include <net/mac80211.h>

#include "iwl-eeprom.h"
#include "iwl-dev.h"
#include "iwl-core.h"
#include "iwl-io.h"
#include "iwl-agn.h"
#include "iwl-trans.h"

/* For active scan, listen ACTIVE_DWELL_TIME (msec) on each channel after
 * sending probe req.  This should be set long enough to hear probe responses
 * from more than one AP.  */
#define IWL_ACTIVE_DWELL_TIME_24    (30)       /* all times in msec */
#define IWL_ACTIVE_DWELL_TIME_52    (20)

#define IWL_ACTIVE_DWELL_FACTOR_24GHZ (3)
#define IWL_ACTIVE_DWELL_FACTOR_52GHZ (2)

/* For passive scan, listen PASSIVE_DWELL_TIME (msec) on each channel.
 * Must be set longer than active dwell time.
 * For the most reliable scan, set > AP beacon interval (typically 100msec). */
#define IWL_PASSIVE_DWELL_TIME_24   (20)       /* all times in msec */
#define IWL_PASSIVE_DWELL_TIME_52   (10)
#define IWL_PASSIVE_DWELL_BASE      (100)
#define IWL_CHANNEL_TUNE_TIME       5

static int iwl_send_scan_abort(struct iwl_priv *priv)
{
	int ret;
	struct iwl_rx_packet *pkt;
	struct iwl_host_cmd cmd = {
		.id = REPLY_SCAN_ABORT_CMD,
		.flags = CMD_SYNC | CMD_WANT_SKB,
	};

	/* Exit instantly with error when device is not ready
	 * to receive scan abort command or it does not perform
	 * hardware scan currently */
	if (!test_bit(STATUS_READY, &priv->shrd->status) ||
	    !test_bit(STATUS_GEO_CONFIGURED, &priv->shrd->status) ||
	    !test_bit(STATUS_SCAN_HW, &priv->shrd->status) ||
	    test_bit(STATUS_FW_ERROR, &priv->shrd->status) ||
	    test_bit(STATUS_EXIT_PENDING, &priv->shrd->status))
		return -EIO;

	ret = iwl_trans_send_cmd(trans(priv), &cmd);
	if (ret)
		return ret;

	pkt = (struct iwl_rx_packet *)cmd.reply_page;
	if (pkt->u.status != CAN_ABORT_STATUS) {
		/* The scan abort will return 1 for success or
		 * 2 for "failure".  A failure condition can be
		 * due to simply not being in an active scan which
		 * can occur if we send the scan abort before we
		 * the microcode has notified us that a scan is
		 * completed. */
		IWL_DEBUG_SCAN(priv, "SCAN_ABORT ret %d.\n", pkt->u.status);
		ret = -EIO;
	}

	iwl_free_pages(priv->shrd, cmd.reply_page);
	return ret;
}

static void iwl_complete_scan(struct iwl_priv *priv, bool aborted)
{
	/* check if scan was requested from mac80211 */
	if (priv->scan_request) {
		IWL_DEBUG_SCAN(priv, "Complete scan in mac80211\n");
		ieee80211_scan_completed(priv->hw, aborted);
	}

	if (priv->scan_type == IWL_SCAN_ROC) {
		ieee80211_remain_on_channel_expired(priv->hw);
		priv->hw_roc_channel = NULL;
		schedule_delayed_work(&priv->hw_roc_disable_work, 10 * HZ);
	}

	priv->scan_type = IWL_SCAN_NORMAL;
	priv->scan_vif = NULL;
	priv->scan_request = NULL;
}

static void iwl_process_scan_complete(struct iwl_priv *priv)
{
	bool aborted;

	lockdep_assert_held(&priv->shrd->mutex);

	if (!test_and_clear_bit(STATUS_SCAN_COMPLETE, &priv->shrd->status))
		return;

	IWL_DEBUG_SCAN(priv, "Completed scan.\n");

	cancel_delayed_work(&priv->scan_check);

	aborted = test_and_clear_bit(STATUS_SCAN_ABORTING, &priv->shrd->status);
	if (aborted)
		IWL_DEBUG_SCAN(priv, "Aborted scan completed.\n");

	if (!test_and_clear_bit(STATUS_SCANNING, &priv->shrd->status)) {
		IWL_DEBUG_SCAN(priv, "Scan already completed.\n");
		goto out_settings;
	}

	if (priv->scan_type == IWL_SCAN_ROC) {
		ieee80211_remain_on_channel_expired(priv->hw);
		priv->hw_roc_channel = NULL;
		schedule_delayed_work(&priv->hw_roc_disable_work, 10 * HZ);
	}

	if (priv->scan_type != IWL_SCAN_NORMAL && !aborted) {
		int err;

		/* Check if mac80211 requested scan during our internal scan */
		if (priv->scan_request == NULL)
			goto out_complete;

		/* If so request a new scan */
		err = iwl_scan_initiate(priv, priv->scan_vif, IWL_SCAN_NORMAL,
					priv->scan_request->channels[0]->band);
		if (err) {
			IWL_DEBUG_SCAN(priv,
				"failed to initiate pending scan: %d\n", err);
			aborted = true;
			goto out_complete;
		}

		return;
	}

out_complete:
	iwl_complete_scan(priv, aborted);

out_settings:
	/* Can we still talk to firmware ? */
	if (!iwl_is_ready_rf(priv->shrd))
		return;

	iwlagn_post_scan(priv);
}

void iwl_force_scan_end(struct iwl_priv *priv)
{
	lockdep_assert_held(&priv->shrd->mutex);

	if (!test_bit(STATUS_SCANNING, &priv->shrd->status)) {
		IWL_DEBUG_SCAN(priv, "Forcing scan end while not scanning\n");
		return;
	}

	IWL_DEBUG_SCAN(priv, "Forcing scan end\n");
	clear_bit(STATUS_SCANNING, &priv->shrd->status);
	clear_bit(STATUS_SCAN_HW, &priv->shrd->status);
	clear_bit(STATUS_SCAN_ABORTING, &priv->shrd->status);
	clear_bit(STATUS_SCAN_COMPLETE, &priv->shrd->status);
	iwl_complete_scan(priv, true);
}

static void iwl_do_scan_abort(struct iwl_priv *priv)
{
	int ret;

	lockdep_assert_held(&priv->shrd->mutex);

	if (!test_bit(STATUS_SCANNING, &priv->shrd->status)) {
		IWL_DEBUG_SCAN(priv, "Not performing scan to abort\n");
		return;
	}

	if (test_and_set_bit(STATUS_SCAN_ABORTING, &priv->shrd->status)) {
		IWL_DEBUG_SCAN(priv, "Scan abort in progress\n");
		return;
	}

	ret = iwl_send_scan_abort(priv);
	if (ret) {
		IWL_DEBUG_SCAN(priv, "Send scan abort failed %d\n", ret);
		iwl_force_scan_end(priv);
	} else
		IWL_DEBUG_SCAN(priv, "Successfully send scan abort\n");
}

/**
 * iwl_scan_cancel - Cancel any currently executing HW scan
 */
int iwl_scan_cancel(struct iwl_priv *priv)
{
	IWL_DEBUG_SCAN(priv, "Queuing abort scan\n");
	queue_work(priv->shrd->workqueue, &priv->abort_scan);
	return 0;
}

/**
 * iwl_scan_cancel_timeout - Cancel any currently executing HW scan
 * @ms: amount of time to wait (in milliseconds) for scan to abort
 *
 */
void iwl_scan_cancel_timeout(struct iwl_priv *priv, unsigned long ms)
{
	unsigned long timeout = jiffies + msecs_to_jiffies(ms);

	lockdep_assert_held(&priv->shrd->mutex);

	IWL_DEBUG_SCAN(priv, "Scan cancel timeout\n");

	iwl_do_scan_abort(priv);

	while (time_before_eq(jiffies, timeout)) {
		if (!test_bit(STATUS_SCAN_HW, &priv->shrd->status))
			goto finished;
		msleep(20);
	}

	return;

 finished:
	/*
	 * Now STATUS_SCAN_HW is clear. This means that the
	 * device finished, but the background work is going
	 * to execute at best as soon as we release the mutex.
	 * Since we need to be able to issue a new scan right
	 * after this function returns, run the complete here.
	 * The STATUS_SCAN_COMPLETE bit will then be cleared
	 * and prevent the background work from "completing"
	 * a possible new scan.
	 */
	iwl_process_scan_complete(priv);
}

/* Service response to REPLY_SCAN_CMD (0x80) */
static int iwl_rx_reply_scan(struct iwl_priv *priv,
			      struct iwl_rx_mem_buffer *rxb,
			      struct iwl_device_cmd *cmd)
{
#ifdef CONFIG_IWLWIFI_DEBUG
	struct iwl_rx_packet *pkt = rxb_addr(rxb);
	struct iwl_scanreq_notification *notif =
	    (struct iwl_scanreq_notification *)pkt->u.raw;

	IWL_DEBUG_SCAN(priv, "Scan request status = 0x%x\n", notif->status);
#endif
	return 0;
}

/* Service SCAN_START_NOTIFICATION (0x82) */
static int iwl_rx_scan_start_notif(struct iwl_priv *priv,
				    struct iwl_rx_mem_buffer *rxb,
				    struct iwl_device_cmd *cmd)
{
	struct iwl_rx_packet *pkt = rxb_addr(rxb);
	struct iwl_scanstart_notification *notif =
	    (struct iwl_scanstart_notification *)pkt->u.raw;
	priv->scan_start_tsf = le32_to_cpu(notif->tsf_low);
	IWL_DEBUG_SCAN(priv, "Scan start: "
		       "%d [802.11%s] "
		       "(TSF: 0x%08X:%08X) - %d (beacon timer %u)\n",
		       notif->channel,
		       notif->band ? "bg" : "a",
		       le32_to_cpu(notif->tsf_high),
		       le32_to_cpu(notif->tsf_low),
		       notif->status, notif->beacon_timer);

	if (priv->scan_type == IWL_SCAN_ROC &&
	    !priv->hw_roc_start_notified) {
		ieee80211_ready_on_channel(priv->hw);
		priv->hw_roc_start_notified = true;
	}

	return 0;
}

/* Service SCAN_RESULTS_NOTIFICATION (0x83) */
static int iwl_rx_scan_results_notif(struct iwl_priv *priv,
				      struct iwl_rx_mem_buffer *rxb,
				      struct iwl_device_cmd *cmd)
{
#ifdef CONFIG_IWLWIFI_DEBUG
	struct iwl_rx_packet *pkt = rxb_addr(rxb);
	struct iwl_scanresults_notification *notif =
	    (struct iwl_scanresults_notification *)pkt->u.raw;

	IWL_DEBUG_SCAN(priv, "Scan ch.res: "
		       "%d [802.11%s] "
		       "probe status: %u:%u "
		       "(TSF: 0x%08X:%08X) - %d "
		       "elapsed=%lu usec\n",
		       notif->channel,
		       notif->band ? "bg" : "a",
		       notif->probe_status, notif->num_probe_not_sent,
		       le32_to_cpu(notif->tsf_high),
		       le32_to_cpu(notif->tsf_low),
		       le32_to_cpu(notif->statistics[0]),
		       le32_to_cpu(notif->tsf_low) - priv->scan_start_tsf);
#endif
	return 0;
}

/* Service SCAN_COMPLETE_NOTIFICATION (0x84) */
static int iwl_rx_scan_complete_notif(struct iwl_priv *priv,
				       struct iwl_rx_mem_buffer *rxb,
				       struct iwl_device_cmd *cmd)
{
	struct iwl_rx_packet *pkt = rxb_addr(rxb);
	struct iwl_scancomplete_notification *scan_notif = (void *)pkt->u.raw;

	IWL_DEBUG_SCAN(priv, "Scan complete: %d channels (TSF 0x%08X:%08X) - %d\n",
		       scan_notif->scanned_channels,
		       scan_notif->tsf_low,
		       scan_notif->tsf_high, scan_notif->status);

	IWL_DEBUG_SCAN(priv, "Scan on %sGHz took %dms\n",
		       (priv->scan_band == IEEE80211_BAND_2GHZ) ? "2.4" : "5.2",
		       jiffies_to_msecs(jiffies - priv->scan_start));

	/*
	 * When aborting, we run the scan completed background work inline
	 * and the background work must then do nothing. The SCAN_COMPLETE
	 * bit helps implement that logic and thus needs to be set before
	 * queueing the work. Also, since the scan abort waits for SCAN_HW
	 * to clear, we need to set SCAN_COMPLETE before clearing SCAN_HW
	 * to avoid a race there.
	 */
	set_bit(STATUS_SCAN_COMPLETE, &priv->shrd->status);
	clear_bit(STATUS_SCAN_HW, &priv->shrd->status);
	queue_work(priv->shrd->workqueue, &priv->scan_completed);

	if (priv->iw_mode != NL80211_IFTYPE_ADHOC &&
	    iwl_advanced_bt_coexist(priv) &&
	    priv->bt_status != scan_notif->bt_status) {
		if (scan_notif->bt_status) {
			/* BT on */
			if (!priv->bt_ch_announce)
				priv->bt_traffic_load =
					IWL_BT_COEX_TRAFFIC_LOAD_HIGH;
			/*
			 * otherwise, no traffic load information provided
			 * no changes made
			 */
		} else {
			/* BT off */
			priv->bt_traffic_load =
				IWL_BT_COEX_TRAFFIC_LOAD_NONE;
		}
		priv->bt_status = scan_notif->bt_status;
		queue_work(priv->shrd->workqueue,
			   &priv->bt_traffic_change_work);
	}
	return 0;
}

void iwl_setup_rx_scan_handlers(struct iwl_priv *priv)
{
	/* scan handlers */
	priv->rx_handlers[REPLY_SCAN_CMD] = iwl_rx_reply_scan;
	priv->rx_handlers[SCAN_START_NOTIFICATION] = iwl_rx_scan_start_notif;
	priv->rx_handlers[SCAN_RESULTS_NOTIFICATION] =
					iwl_rx_scan_results_notif;
	priv->rx_handlers[SCAN_COMPLETE_NOTIFICATION] =
					iwl_rx_scan_complete_notif;
}

static u16 iwl_get_active_dwell_time(struct iwl_priv *priv,
				     enum ieee80211_band band, u8 n_probes)
{
	if (band == IEEE80211_BAND_5GHZ)
		return IWL_ACTIVE_DWELL_TIME_52 +
			IWL_ACTIVE_DWELL_FACTOR_52GHZ * (n_probes + 1);
	else
		return IWL_ACTIVE_DWELL_TIME_24 +
			IWL_ACTIVE_DWELL_FACTOR_24GHZ * (n_probes + 1);
}

static u16 iwl_limit_dwell(struct iwl_priv *priv, u16 dwell_time)
{
	struct iwl_rxon_context *ctx;

	/*
	 * If we're associated, we clamp the dwell time 98%
	 * of the smallest beacon interval (minus 2 * channel
	 * tune time)
	 */
	for_each_context(priv, ctx) {
		u16 value;

		if (!iwl_is_associated_ctx(ctx))
			continue;
<<<<<<< HEAD
=======
		if (ctx->staging.dev_type == RXON_DEV_TYPE_P2P)
			continue;
>>>>>>> dcd6c922
		value = ctx->beacon_int;
		if (!value)
			value = IWL_PASSIVE_DWELL_BASE;
		value = (value * 98) / 100 - IWL_CHANNEL_TUNE_TIME * 2;
		dwell_time = min(value, dwell_time);
	}

	return dwell_time;
}

static u16 iwl_get_passive_dwell_time(struct iwl_priv *priv,
				      enum ieee80211_band band)
{
	u16 passive = (band == IEEE80211_BAND_2GHZ) ?
	    IWL_PASSIVE_DWELL_BASE + IWL_PASSIVE_DWELL_TIME_24 :
	    IWL_PASSIVE_DWELL_BASE + IWL_PASSIVE_DWELL_TIME_52;

	return iwl_limit_dwell(priv, passive);
}

static int iwl_get_single_channel_for_scan(struct iwl_priv *priv,
					   struct ieee80211_vif *vif,
					   enum ieee80211_band band,
					   struct iwl_scan_channel *scan_ch)
{
	const struct ieee80211_supported_band *sband;
	u16 passive_dwell = 0;
	u16 active_dwell = 0;
	int added = 0;
	u16 channel = 0;

	sband = iwl_get_hw_mode(priv, band);
	if (!sband) {
		IWL_ERR(priv, "invalid band\n");
		return added;
	}

	active_dwell = iwl_get_active_dwell_time(priv, band, 0);
	passive_dwell = iwl_get_passive_dwell_time(priv, band);

	if (passive_dwell <= active_dwell)
		passive_dwell = active_dwell + 1;

	channel = iwl_get_single_channel_number(priv, band);
	if (channel) {
		scan_ch->channel = cpu_to_le16(channel);
		scan_ch->type = SCAN_CHANNEL_TYPE_PASSIVE;
		scan_ch->active_dwell = cpu_to_le16(active_dwell);
		scan_ch->passive_dwell = cpu_to_le16(passive_dwell);
		/* Set txpower levels to defaults */
		scan_ch->dsp_atten = 110;
		if (band == IEEE80211_BAND_5GHZ)
			scan_ch->tx_gain = ((1 << 5) | (3 << 3)) | 3;
		else
			scan_ch->tx_gain = ((1 << 5) | (5 << 3));
		added++;
	} else
		IWL_ERR(priv, "no valid channel found\n");
	return added;
}

static int iwl_get_channels_for_scan(struct iwl_priv *priv,
				     struct ieee80211_vif *vif,
				     enum ieee80211_band band,
				     u8 is_active, u8 n_probes,
				     struct iwl_scan_channel *scan_ch)
{
	struct ieee80211_channel *chan;
	const struct ieee80211_supported_band *sband;
	const struct iwl_channel_info *ch_info;
	u16 passive_dwell = 0;
	u16 active_dwell = 0;
	int added, i;
	u16 channel;

	sband = iwl_get_hw_mode(priv, band);
	if (!sband)
		return 0;

	active_dwell = iwl_get_active_dwell_time(priv, band, n_probes);
	passive_dwell = iwl_get_passive_dwell_time(priv, band);

	if (passive_dwell <= active_dwell)
		passive_dwell = active_dwell + 1;

	for (i = 0, added = 0; i < priv->scan_request->n_channels; i++) {
		chan = priv->scan_request->channels[i];

		if (chan->band != band)
			continue;

		channel = chan->hw_value;
		scan_ch->channel = cpu_to_le16(channel);

		ch_info = iwl_get_channel_info(priv, band, channel);
		if (!is_channel_valid(ch_info)) {
			IWL_DEBUG_SCAN(priv,
				       "Channel %d is INVALID for this band.\n",
				       channel);
			continue;
		}

		if (!is_active || is_channel_passive(ch_info) ||
		    (chan->flags & IEEE80211_CHAN_PASSIVE_SCAN))
			scan_ch->type = SCAN_CHANNEL_TYPE_PASSIVE;
		else
			scan_ch->type = SCAN_CHANNEL_TYPE_ACTIVE;

		if (n_probes)
			scan_ch->type |= IWL_SCAN_PROBE_MASK(n_probes);

		scan_ch->active_dwell = cpu_to_le16(active_dwell);
		scan_ch->passive_dwell = cpu_to_le16(passive_dwell);

		/* Set txpower levels to defaults */
		scan_ch->dsp_atten = 110;

		/* NOTE: if we were doing 6Mb OFDM for scans we'd use
		 * power level:
		 * scan_ch->tx_gain = ((1 << 5) | (2 << 3)) | 3;
		 */
		if (band == IEEE80211_BAND_5GHZ)
			scan_ch->tx_gain = ((1 << 5) | (3 << 3)) | 3;
		else
			scan_ch->tx_gain = ((1 << 5) | (5 << 3));

		IWL_DEBUG_SCAN(priv, "Scanning ch=%d prob=0x%X [%s %d]\n",
			       channel, le32_to_cpu(scan_ch->type),
			       (scan_ch->type & SCAN_CHANNEL_TYPE_ACTIVE) ?
				"ACTIVE" : "PASSIVE",
			       (scan_ch->type & SCAN_CHANNEL_TYPE_ACTIVE) ?
			       active_dwell : passive_dwell);

		scan_ch++;
		added++;
	}

	IWL_DEBUG_SCAN(priv, "total channels to scan %d\n", added);
	return added;
}

static int iwlagn_request_scan(struct iwl_priv *priv, struct ieee80211_vif *vif)
{
	struct iwl_host_cmd cmd = {
		.id = REPLY_SCAN_CMD,
		.len = { sizeof(struct iwl_scan_cmd), },
		.flags = CMD_SYNC,
	};
	struct iwl_scan_cmd *scan;
	struct iwl_rxon_context *ctx = &priv->contexts[IWL_RXON_CTX_BSS];
	u32 rate_flags = 0;
<<<<<<< HEAD
	u16 cmd_len;
=======
	u16 cmd_len = 0;
>>>>>>> dcd6c922
	u16 rx_chain = 0;
	enum ieee80211_band band;
	u8 n_probes = 0;
	u8 rx_ant = hw_params(priv).valid_rx_ant;
	u8 rate;
	bool is_active = false;
	int  chan_mod;
	u8 active_chains;
	u8 scan_tx_antennas = hw_params(priv).valid_tx_ant;
	int ret;

	lockdep_assert_held(&priv->shrd->mutex);

	if (vif)
		ctx = iwl_rxon_ctx_from_vif(vif);

	if (!priv->scan_cmd) {
		priv->scan_cmd = kmalloc(sizeof(struct iwl_scan_cmd) +
					 IWL_MAX_SCAN_SIZE, GFP_KERNEL);
		if (!priv->scan_cmd) {
			IWL_DEBUG_SCAN(priv,
				       "fail to allocate memory for scan\n");
			return -ENOMEM;
		}
	}
	scan = priv->scan_cmd;
	memset(scan, 0, sizeof(struct iwl_scan_cmd) + IWL_MAX_SCAN_SIZE);

	scan->quiet_plcp_th = IWL_PLCP_QUIET_THRESH;
	scan->quiet_time = IWL_ACTIVE_QUIET_TIME;

	if (priv->scan_type != IWL_SCAN_ROC &&
	    iwl_is_any_associated(priv)) {
		u16 interval = 0;
		u32 extra;
		u32 suspend_time = 100;
		u32 scan_suspend_time = 100;

		IWL_DEBUG_INFO(priv, "Scanning while associated...\n");
		switch (priv->scan_type) {
		case IWL_SCAN_ROC:
			WARN_ON(1);
			break;
		case IWL_SCAN_RADIO_RESET:
			interval = 0;
			break;
		case IWL_SCAN_NORMAL:
			interval = vif->bss_conf.beacon_int;
			break;
		}

		scan->suspend_time = 0;
		scan->max_out_time = cpu_to_le32(200 * 1024);
		if (!interval)
			interval = suspend_time;

		extra = (suspend_time / interval) << 22;
		scan_suspend_time = (extra |
		    ((suspend_time % interval) * 1024));
		scan->suspend_time = cpu_to_le32(scan_suspend_time);
		IWL_DEBUG_SCAN(priv, "suspend_time 0x%X beacon interval %d\n",
			       scan_suspend_time, interval);
	} else if (priv->scan_type == IWL_SCAN_ROC) {
		scan->suspend_time = 0;
		scan->max_out_time = 0;
		scan->quiet_time = 0;
		scan->quiet_plcp_th = 0;
	}

	switch (priv->scan_type) {
	case IWL_SCAN_RADIO_RESET:
		IWL_DEBUG_SCAN(priv, "Start internal passive scan.\n");
		break;
	case IWL_SCAN_NORMAL:
		if (priv->scan_request->n_ssids) {
			int i, p = 0;
			IWL_DEBUG_SCAN(priv, "Kicking off active scan\n");
			for (i = 0; i < priv->scan_request->n_ssids; i++) {
				/* always does wildcard anyway */
				if (!priv->scan_request->ssids[i].ssid_len)
					continue;
				scan->direct_scan[p].id = WLAN_EID_SSID;
				scan->direct_scan[p].len =
					priv->scan_request->ssids[i].ssid_len;
				memcpy(scan->direct_scan[p].ssid,
				       priv->scan_request->ssids[i].ssid,
				       priv->scan_request->ssids[i].ssid_len);
				n_probes++;
				p++;
			}
			is_active = true;
		} else
			IWL_DEBUG_SCAN(priv, "Start passive scan.\n");
		break;
	case IWL_SCAN_ROC:
		IWL_DEBUG_SCAN(priv, "Start ROC scan.\n");
		break;
	}

	scan->tx_cmd.tx_flags = TX_CMD_FLG_SEQ_CTL_MSK;
	scan->tx_cmd.sta_id = ctx->bcast_sta_id;
	scan->tx_cmd.stop_time.life_time = TX_CMD_LIFE_TIME_INFINITE;

	switch (priv->scan_band) {
	case IEEE80211_BAND_2GHZ:
		scan->flags = RXON_FLG_BAND_24G_MSK | RXON_FLG_AUTO_DETECT_MSK;
		chan_mod = le32_to_cpu(
			priv->contexts[IWL_RXON_CTX_BSS].active.flags &
						RXON_FLG_CHANNEL_MODE_MSK)
				       >> RXON_FLG_CHANNEL_MODE_POS;
<<<<<<< HEAD
		if (chan_mod == CHANNEL_MODE_PURE_40) {
=======
		if ((priv->scan_request && priv->scan_request->no_cck) ||
		    chan_mod == CHANNEL_MODE_PURE_40) {
>>>>>>> dcd6c922
			rate = IWL_RATE_6M_PLCP;
		} else {
			rate = IWL_RATE_1M_PLCP;
			rate_flags = RATE_MCS_CCK_MSK;
		}
		/*
		 * Internal scans are passive, so we can indiscriminately set
		 * the BT ignore flag on 2.4 GHz since it applies to TX only.
		 */
<<<<<<< HEAD
		if (priv->cfg->bt_params &&
		    priv->cfg->bt_params->advanced_bt_coexist)
=======
		if (cfg(priv)->bt_params &&
		    cfg(priv)->bt_params->advanced_bt_coexist)
>>>>>>> dcd6c922
			scan->tx_cmd.tx_flags |= TX_CMD_FLG_IGNORE_BT;
		break;
	case IEEE80211_BAND_5GHZ:
		rate = IWL_RATE_6M_PLCP;
		break;
	default:
		IWL_WARN(priv, "Invalid scan band\n");
		return -EIO;
	}

	/*
	 * If active scanning is requested but a certain channel is
	 * marked passive, we can do active scanning if we detect
	 * transmissions.
	 *
	 * There is an issue with some firmware versions that triggers
	 * a sysassert on a "good CRC threshold" of zero (== disabled),
	 * on a radar channel even though this means that we should NOT
	 * send probes.
	 *
	 * The "good CRC threshold" is the number of frames that we
	 * need to receive during our dwell time on a channel before
	 * sending out probes -- setting this to a huge value will
	 * mean we never reach it, but at the same time work around
	 * the aforementioned issue. Thus use IWL_GOOD_CRC_TH_NEVER
	 * here instead of IWL_GOOD_CRC_TH_DISABLED.
	 *
	 * This was fixed in later versions along with some other
	 * scan changes, and the threshold behaves as a flag in those
	 * versions.
	 */
	if (priv->new_scan_threshold_behaviour)
		scan->good_CRC_th = is_active ? IWL_GOOD_CRC_TH_DEFAULT :
						IWL_GOOD_CRC_TH_DISABLED;
	else
		scan->good_CRC_th = is_active ? IWL_GOOD_CRC_TH_DEFAULT :
						IWL_GOOD_CRC_TH_NEVER;

	band = priv->scan_band;

<<<<<<< HEAD
	if (priv->cfg->scan_rx_antennas[band])
		rx_ant = priv->cfg->scan_rx_antennas[band];

	if (band == IEEE80211_BAND_2GHZ &&
	    priv->cfg->bt_params &&
	    priv->cfg->bt_params->advanced_bt_coexist) {
=======
	if (cfg(priv)->scan_rx_antennas[band])
		rx_ant = cfg(priv)->scan_rx_antennas[band];

	if (band == IEEE80211_BAND_2GHZ &&
	    cfg(priv)->bt_params &&
	    cfg(priv)->bt_params->advanced_bt_coexist) {
>>>>>>> dcd6c922
		/* transmit 2.4 GHz probes only on first antenna */
		scan_tx_antennas = first_antenna(scan_tx_antennas);
	}

	priv->scan_tx_ant[band] = iwl_toggle_tx_ant(priv,
						    priv->scan_tx_ant[band],
						    scan_tx_antennas);
	rate_flags |= iwl_ant_idx_to_flags(priv->scan_tx_ant[band]);
	scan->tx_cmd.rate_n_flags = iwl_hw_set_rate_n_flags(rate, rate_flags);

	/* In power save mode use one chain, otherwise use all chains */
	if (test_bit(STATUS_POWER_PMI, &priv->shrd->status)) {
		/* rx_ant has been set to all valid chains previously */
		active_chains = rx_ant &
				((u8)(priv->chain_noise_data.active_chains));
		if (!active_chains)
			active_chains = rx_ant;

		IWL_DEBUG_SCAN(priv, "chain_noise_data.active_chains: %u\n",
				priv->chain_noise_data.active_chains);

		rx_ant = first_antenna(active_chains);
	}
<<<<<<< HEAD
	if (priv->cfg->bt_params &&
	    priv->cfg->bt_params->advanced_bt_coexist &&
=======
	if (cfg(priv)->bt_params &&
	    cfg(priv)->bt_params->advanced_bt_coexist &&
>>>>>>> dcd6c922
	    priv->bt_full_concurrent) {
		/* operated as 1x1 in full concurrency mode */
		rx_ant = first_antenna(rx_ant);
	}

	/* MIMO is not used here, but value is required */
	rx_chain |=
		hw_params(priv).valid_rx_ant << RXON_RX_CHAIN_VALID_POS;
	rx_chain |= rx_ant << RXON_RX_CHAIN_FORCE_MIMO_SEL_POS;
	rx_chain |= rx_ant << RXON_RX_CHAIN_FORCE_SEL_POS;
	rx_chain |= 0x1 << RXON_RX_CHAIN_DRIVER_FORCE_POS;
	scan->rx_chain = cpu_to_le16(rx_chain);
	switch (priv->scan_type) {
	case IWL_SCAN_NORMAL:
		cmd_len = iwl_fill_probe_req(priv,
					(struct ieee80211_mgmt *)scan->data,
					vif->addr,
					priv->scan_request->ie,
					priv->scan_request->ie_len,
					IWL_MAX_SCAN_SIZE - sizeof(*scan));
		break;
	case IWL_SCAN_RADIO_RESET:
	case IWL_SCAN_ROC:
		/* use bcast addr, will not be transmitted but must be valid */
		cmd_len = iwl_fill_probe_req(priv,
					(struct ieee80211_mgmt *)scan->data,
					iwl_bcast_addr, NULL, 0,
					IWL_MAX_SCAN_SIZE - sizeof(*scan));
		break;
	default:
		BUG();
	}
	scan->tx_cmd.len = cpu_to_le16(cmd_len);

	scan->filter_flags |= (RXON_FILTER_ACCEPT_GRP_MSK |
			       RXON_FILTER_BCON_AWARE_MSK);

	switch (priv->scan_type) {
	case IWL_SCAN_RADIO_RESET:
		scan->channel_count =
			iwl_get_single_channel_for_scan(priv, vif, band,
				(void *)&scan->data[cmd_len]);
		break;
	case IWL_SCAN_NORMAL:
		scan->channel_count =
			iwl_get_channels_for_scan(priv, vif, band,
				is_active, n_probes,
				(void *)&scan->data[cmd_len]);
		break;
	case IWL_SCAN_ROC: {
		struct iwl_scan_channel *scan_ch;
		int n_chan, i;
		u16 dwell;

		dwell = iwl_limit_dwell(priv, priv->hw_roc_duration);
		n_chan = DIV_ROUND_UP(priv->hw_roc_duration, dwell);

		scan->channel_count = n_chan;

		scan_ch = (void *)&scan->data[cmd_len];

		for (i = 0; i < n_chan; i++) {
			scan_ch->type = SCAN_CHANNEL_TYPE_PASSIVE;
			scan_ch->channel =
				cpu_to_le16(priv->hw_roc_channel->hw_value);

			if (i == n_chan - 1)
				dwell = priv->hw_roc_duration - i * dwell;

			scan_ch->active_dwell =
			scan_ch->passive_dwell = cpu_to_le16(dwell);

			/* Set txpower levels to defaults */
			scan_ch->dsp_atten = 110;

			/* NOTE: if we were doing 6Mb OFDM for scans we'd use
			 * power level:
			 * scan_ch->tx_gain = ((1 << 5) | (2 << 3)) | 3;
			 */
			if (priv->hw_roc_channel->band == IEEE80211_BAND_5GHZ)
				scan_ch->tx_gain = ((1 << 5) | (3 << 3)) | 3;
			else
				scan_ch->tx_gain = ((1 << 5) | (5 << 3));

			scan_ch++;
<<<<<<< HEAD
		}
		}

		break;
	}

	if (scan->channel_count == 0) {
		IWL_DEBUG_SCAN(priv, "channel count %d\n", scan->channel_count);
		return -EIO;
	}

=======
		}
		}

		break;
	}

	if (scan->channel_count == 0) {
		IWL_DEBUG_SCAN(priv, "channel count %d\n", scan->channel_count);
		return -EIO;
	}

>>>>>>> dcd6c922
	cmd.len[0] += le16_to_cpu(scan->tx_cmd.len) +
	    scan->channel_count * sizeof(struct iwl_scan_channel);
	cmd.data[0] = scan;
	cmd.dataflags[0] = IWL_HCMD_DFL_NOCOPY;
	scan->len = cpu_to_le16(cmd.len[0]);

	/* set scan bit here for PAN params */
	set_bit(STATUS_SCAN_HW, &priv->shrd->status);

	ret = iwlagn_set_pan_params(priv);
	if (ret)
		return ret;

	ret = iwl_trans_send_cmd(trans(priv), &cmd);
	if (ret) {
		clear_bit(STATUS_SCAN_HW, &priv->shrd->status);
		iwlagn_set_pan_params(priv);
	}

	return ret;
}

void iwl_init_scan_params(struct iwl_priv *priv)
{
	u8 ant_idx = fls(hw_params(priv).valid_tx_ant) - 1;
	if (!priv->scan_tx_ant[IEEE80211_BAND_5GHZ])
		priv->scan_tx_ant[IEEE80211_BAND_5GHZ] = ant_idx;
	if (!priv->scan_tx_ant[IEEE80211_BAND_2GHZ])
		priv->scan_tx_ant[IEEE80211_BAND_2GHZ] = ant_idx;
}

int __must_check iwl_scan_initiate(struct iwl_priv *priv,
				   struct ieee80211_vif *vif,
				   enum iwl_scan_type scan_type,
				   enum ieee80211_band band)
{
	int ret;

	lockdep_assert_held(&priv->shrd->mutex);

	cancel_delayed_work(&priv->scan_check);

	if (!iwl_is_ready_rf(priv->shrd)) {
		IWL_WARN(priv, "Request scan called when driver not ready.\n");
		return -EIO;
	}

	if (test_bit(STATUS_SCAN_HW, &priv->shrd->status)) {
		IWL_DEBUG_SCAN(priv,
			"Multiple concurrent scan requests in parallel.\n");
		return -EBUSY;
	}

	if (test_bit(STATUS_SCAN_ABORTING, &priv->shrd->status)) {
		IWL_DEBUG_SCAN(priv, "Scan request while abort pending.\n");
		return -EBUSY;
	}

	IWL_DEBUG_SCAN(priv, "Starting %sscan...\n",
			scan_type == IWL_SCAN_NORMAL ? "" :
			scan_type == IWL_SCAN_ROC ? "remain-on-channel " :
			"internal short ");

	set_bit(STATUS_SCANNING, &priv->shrd->status);
	priv->scan_type = scan_type;
	priv->scan_start = jiffies;
	priv->scan_band = band;

	ret = iwlagn_request_scan(priv, vif);
	if (ret) {
		clear_bit(STATUS_SCANNING, &priv->shrd->status);
		priv->scan_type = IWL_SCAN_NORMAL;
		return ret;
	}

	queue_delayed_work(priv->shrd->workqueue, &priv->scan_check,
			   IWL_SCAN_CHECK_WATCHDOG);

	return 0;
}

<<<<<<< HEAD
int iwlagn_mac_hw_scan(struct ieee80211_hw *hw,
		    struct ieee80211_vif *vif,
		    struct cfg80211_scan_request *req)
{
	struct iwl_priv *priv = hw->priv;
	int ret;

	IWL_DEBUG_MAC80211(priv, "enter\n");

	if (req->n_channels == 0)
		return -EINVAL;

	mutex_lock(&priv->shrd->mutex);

	/*
	 * If an internal scan is in progress, just set
	 * up the scan_request as per above.
	 */
	if (priv->scan_type != IWL_SCAN_NORMAL) {
		IWL_DEBUG_SCAN(priv,
			       "SCAN request during internal scan - defer\n");
		priv->scan_request = req;
		priv->scan_vif = vif;
		ret = 0;
	} else {
		priv->scan_request = req;
		priv->scan_vif = vif;
		/*
		 * mac80211 will only ask for one band at a time
		 * so using channels[0] here is ok
		 */
		ret = iwl_scan_initiate(priv, vif, IWL_SCAN_NORMAL,
					req->channels[0]->band);
		if (ret) {
			priv->scan_request = NULL;
			priv->scan_vif = NULL;
		}
	}

	IWL_DEBUG_MAC80211(priv, "leave\n");

	mutex_unlock(&priv->shrd->mutex);

	return ret;
}
=======
>>>>>>> dcd6c922

/*
 * internal short scan, this function should only been called while associated.
 * It will reset and tune the radio to prevent possible RF related problem
 */
void iwl_internal_short_hw_scan(struct iwl_priv *priv)
{
	queue_work(priv->shrd->workqueue, &priv->start_internal_scan);
}

static void iwl_bg_start_internal_scan(struct work_struct *work)
{
	struct iwl_priv *priv =
		container_of(work, struct iwl_priv, start_internal_scan);

	IWL_DEBUG_SCAN(priv, "Start internal scan\n");

	mutex_lock(&priv->shrd->mutex);

	if (priv->scan_type == IWL_SCAN_RADIO_RESET) {
		IWL_DEBUG_SCAN(priv, "Internal scan already in progress\n");
		goto unlock;
	}

	if (test_bit(STATUS_SCANNING, &priv->shrd->status)) {
		IWL_DEBUG_SCAN(priv, "Scan already in progress.\n");
		goto unlock;
	}

	if (iwl_scan_initiate(priv, NULL, IWL_SCAN_RADIO_RESET, priv->band))
		IWL_DEBUG_SCAN(priv, "failed to start internal short scan\n");
 unlock:
	mutex_unlock(&priv->shrd->mutex);
}

static void iwl_bg_scan_check(struct work_struct *data)
{
	struct iwl_priv *priv =
	    container_of(data, struct iwl_priv, scan_check.work);

	IWL_DEBUG_SCAN(priv, "Scan check work\n");

	/* Since we are here firmware does not finish scan and
	 * most likely is in bad shape, so we don't bother to
	 * send abort command, just force scan complete to mac80211 */
	mutex_lock(&priv->shrd->mutex);
	iwl_force_scan_end(priv);
	mutex_unlock(&priv->shrd->mutex);
}

/**
 * iwl_fill_probe_req - fill in all required fields and IE for probe request
 */

u16 iwl_fill_probe_req(struct iwl_priv *priv, struct ieee80211_mgmt *frame,
		       const u8 *ta, const u8 *ies, int ie_len, int left)
{
	int len = 0;
	u8 *pos = NULL;

	/* Make sure there is enough space for the probe request,
	 * two mandatory IEs and the data */
	left -= 24;
	if (left < 0)
		return 0;

	frame->frame_control = cpu_to_le16(IEEE80211_STYPE_PROBE_REQ);
	memcpy(frame->da, iwl_bcast_addr, ETH_ALEN);
	memcpy(frame->sa, ta, ETH_ALEN);
	memcpy(frame->bssid, iwl_bcast_addr, ETH_ALEN);
	frame->seq_ctrl = 0;

	len += 24;

	/* ...next IE... */
	pos = &frame->u.probe_req.variable[0];

	/* fill in our indirect SSID IE */
	left -= 2;
	if (left < 0)
		return 0;
	*pos++ = WLAN_EID_SSID;
	*pos++ = 0;

	len += 2;

	if (WARN_ON(left < ie_len))
		return len;

	if (ies && ie_len) {
		memcpy(pos, ies, ie_len);
		len += ie_len;
	}

	return (u16)len;
}

static void iwl_bg_abort_scan(struct work_struct *work)
{
	struct iwl_priv *priv = container_of(work, struct iwl_priv, abort_scan);

	IWL_DEBUG_SCAN(priv, "Abort scan work\n");

	/* We keep scan_check work queued in case when firmware will not
	 * report back scan completed notification */
	mutex_lock(&priv->shrd->mutex);
	iwl_scan_cancel_timeout(priv, 200);
	mutex_unlock(&priv->shrd->mutex);
}

static void iwl_bg_scan_completed(struct work_struct *work)
{
	struct iwl_priv *priv =
		container_of(work, struct iwl_priv, scan_completed);

	mutex_lock(&priv->shrd->mutex);
	iwl_process_scan_complete(priv);
	mutex_unlock(&priv->shrd->mutex);
}

void iwl_setup_scan_deferred_work(struct iwl_priv *priv)
{
	INIT_WORK(&priv->scan_completed, iwl_bg_scan_completed);
	INIT_WORK(&priv->abort_scan, iwl_bg_abort_scan);
	INIT_WORK(&priv->start_internal_scan, iwl_bg_start_internal_scan);
	INIT_DELAYED_WORK(&priv->scan_check, iwl_bg_scan_check);
}

void iwl_cancel_scan_deferred_work(struct iwl_priv *priv)
{
	cancel_work_sync(&priv->start_internal_scan);
	cancel_work_sync(&priv->abort_scan);
	cancel_work_sync(&priv->scan_completed);

	if (cancel_delayed_work_sync(&priv->scan_check)) {
		mutex_lock(&priv->shrd->mutex);
		iwl_force_scan_end(priv);
		mutex_unlock(&priv->shrd->mutex);
	}
}<|MERGE_RESOLUTION|>--- conflicted
+++ resolved
@@ -416,11 +416,8 @@
 
 		if (!iwl_is_associated_ctx(ctx))
 			continue;
-<<<<<<< HEAD
-=======
 		if (ctx->staging.dev_type == RXON_DEV_TYPE_P2P)
 			continue;
->>>>>>> dcd6c922
 		value = ctx->beacon_int;
 		if (!value)
 			value = IWL_PASSIVE_DWELL_BASE;
@@ -572,11 +569,7 @@
 	struct iwl_scan_cmd *scan;
 	struct iwl_rxon_context *ctx = &priv->contexts[IWL_RXON_CTX_BSS];
 	u32 rate_flags = 0;
-<<<<<<< HEAD
-	u16 cmd_len;
-=======
 	u16 cmd_len = 0;
->>>>>>> dcd6c922
 	u16 rx_chain = 0;
 	enum ieee80211_band band;
 	u8 n_probes = 0;
@@ -687,12 +680,8 @@
 			priv->contexts[IWL_RXON_CTX_BSS].active.flags &
 						RXON_FLG_CHANNEL_MODE_MSK)
 				       >> RXON_FLG_CHANNEL_MODE_POS;
-<<<<<<< HEAD
-		if (chan_mod == CHANNEL_MODE_PURE_40) {
-=======
 		if ((priv->scan_request && priv->scan_request->no_cck) ||
 		    chan_mod == CHANNEL_MODE_PURE_40) {
->>>>>>> dcd6c922
 			rate = IWL_RATE_6M_PLCP;
 		} else {
 			rate = IWL_RATE_1M_PLCP;
@@ -702,13 +691,8 @@
 		 * Internal scans are passive, so we can indiscriminately set
 		 * the BT ignore flag on 2.4 GHz since it applies to TX only.
 		 */
-<<<<<<< HEAD
-		if (priv->cfg->bt_params &&
-		    priv->cfg->bt_params->advanced_bt_coexist)
-=======
 		if (cfg(priv)->bt_params &&
 		    cfg(priv)->bt_params->advanced_bt_coexist)
->>>>>>> dcd6c922
 			scan->tx_cmd.tx_flags |= TX_CMD_FLG_IGNORE_BT;
 		break;
 	case IEEE80211_BAND_5GHZ:
@@ -749,21 +733,12 @@
 
 	band = priv->scan_band;
 
-<<<<<<< HEAD
-	if (priv->cfg->scan_rx_antennas[band])
-		rx_ant = priv->cfg->scan_rx_antennas[band];
-
-	if (band == IEEE80211_BAND_2GHZ &&
-	    priv->cfg->bt_params &&
-	    priv->cfg->bt_params->advanced_bt_coexist) {
-=======
 	if (cfg(priv)->scan_rx_antennas[band])
 		rx_ant = cfg(priv)->scan_rx_antennas[band];
 
 	if (band == IEEE80211_BAND_2GHZ &&
 	    cfg(priv)->bt_params &&
 	    cfg(priv)->bt_params->advanced_bt_coexist) {
->>>>>>> dcd6c922
 		/* transmit 2.4 GHz probes only on first antenna */
 		scan_tx_antennas = first_antenna(scan_tx_antennas);
 	}
@@ -787,13 +762,8 @@
 
 		rx_ant = first_antenna(active_chains);
 	}
-<<<<<<< HEAD
-	if (priv->cfg->bt_params &&
-	    priv->cfg->bt_params->advanced_bt_coexist &&
-=======
 	if (cfg(priv)->bt_params &&
 	    cfg(priv)->bt_params->advanced_bt_coexist &&
->>>>>>> dcd6c922
 	    priv->bt_full_concurrent) {
 		/* operated as 1x1 in full concurrency mode */
 		rx_ant = first_antenna(rx_ant);
@@ -879,7 +849,6 @@
 				scan_ch->tx_gain = ((1 << 5) | (5 << 3));
 
 			scan_ch++;
-<<<<<<< HEAD
 		}
 		}
 
@@ -891,19 +860,6 @@
 		return -EIO;
 	}
 
-=======
-		}
-		}
-
-		break;
-	}
-
-	if (scan->channel_count == 0) {
-		IWL_DEBUG_SCAN(priv, "channel count %d\n", scan->channel_count);
-		return -EIO;
-	}
-
->>>>>>> dcd6c922
 	cmd.len[0] += le16_to_cpu(scan->tx_cmd.len) +
 	    scan->channel_count * sizeof(struct iwl_scan_channel);
 	cmd.data[0] = scan;
@@ -985,54 +941,6 @@
 	return 0;
 }
 
-<<<<<<< HEAD
-int iwlagn_mac_hw_scan(struct ieee80211_hw *hw,
-		    struct ieee80211_vif *vif,
-		    struct cfg80211_scan_request *req)
-{
-	struct iwl_priv *priv = hw->priv;
-	int ret;
-
-	IWL_DEBUG_MAC80211(priv, "enter\n");
-
-	if (req->n_channels == 0)
-		return -EINVAL;
-
-	mutex_lock(&priv->shrd->mutex);
-
-	/*
-	 * If an internal scan is in progress, just set
-	 * up the scan_request as per above.
-	 */
-	if (priv->scan_type != IWL_SCAN_NORMAL) {
-		IWL_DEBUG_SCAN(priv,
-			       "SCAN request during internal scan - defer\n");
-		priv->scan_request = req;
-		priv->scan_vif = vif;
-		ret = 0;
-	} else {
-		priv->scan_request = req;
-		priv->scan_vif = vif;
-		/*
-		 * mac80211 will only ask for one band at a time
-		 * so using channels[0] here is ok
-		 */
-		ret = iwl_scan_initiate(priv, vif, IWL_SCAN_NORMAL,
-					req->channels[0]->band);
-		if (ret) {
-			priv->scan_request = NULL;
-			priv->scan_vif = NULL;
-		}
-	}
-
-	IWL_DEBUG_MAC80211(priv, "leave\n");
-
-	mutex_unlock(&priv->shrd->mutex);
-
-	return ret;
-}
-=======
->>>>>>> dcd6c922
 
 /*
  * internal short scan, this function should only been called while associated.
