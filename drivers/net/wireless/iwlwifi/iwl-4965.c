/******************************************************************************
 *
 * Copyright(c) 2003 - 2010 Intel Corporation. All rights reserved.
 *
 * This program is free software; you can redistribute it and/or modify it
 * under the terms of version 2 of the GNU General Public License as
 * published by the Free Software Foundation.
 *
 * This program is distributed in the hope that it will be useful, but WITHOUT
 * ANY WARRANTY; without even the implied warranty of MERCHANTABILITY or
 * FITNESS FOR A PARTICULAR PURPOSE.  See the GNU General Public License for
 * more details.
 *
 * You should have received a copy of the GNU General Public License along with
 * this program; if not, write to the Free Software Foundation, Inc.,
 * 51 Franklin Street, Fifth Floor, Boston, MA 02110, USA
 *
 * The full GNU General Public License is included in this distribution in the
 * file called LICENSE.
 *
 * Contact Information:
 *  Intel Linux Wireless <ilw@linux.intel.com>
 * Intel Corporation, 5200 N.E. Elam Young Parkway, Hillsboro, OR 97124-6497
 *
 *****************************************************************************/

#include <linux/kernel.h>
#include <linux/module.h>
#include <linux/init.h>
#include <linux/pci.h>
#include <linux/dma-mapping.h>
#include <linux/delay.h>
#include <linux/sched.h>
#include <linux/skbuff.h>
#include <linux/netdevice.h>
#include <linux/wireless.h>
#include <net/mac80211.h>
#include <linux/etherdevice.h>
#include <asm/unaligned.h>

#include "iwl-eeprom.h"
#include "iwl-dev.h"
#include "iwl-core.h"
#include "iwl-io.h"
#include "iwl-helpers.h"
#include "iwl-agn-calib.h"
#include "iwl-sta.h"
#include "iwl-agn-led.h"
#include "iwl-agn.h"
#include "iwl-agn-debugfs.h"
<<<<<<< HEAD
=======
#include "iwl-legacy.h"
>>>>>>> 3cbea436

static int iwl4965_send_tx_power(struct iwl_priv *priv);
static int iwl4965_hw_get_temperature(struct iwl_priv *priv);

/* Highest firmware API version supported */
#define IWL4965_UCODE_API_MAX 2

/* Lowest firmware API version supported */
#define IWL4965_UCODE_API_MIN 2

#define IWL4965_FW_PRE "iwlwifi-4965-"
#define _IWL4965_MODULE_FIRMWARE(api) IWL4965_FW_PRE #api ".ucode"
#define IWL4965_MODULE_FIRMWARE(api) _IWL4965_MODULE_FIRMWARE(api)

/* check contents of special bootstrap uCode SRAM */
static int iwl4965_verify_bsm(struct iwl_priv *priv)
{
	__le32 *image = priv->ucode_boot.v_addr;
	u32 len = priv->ucode_boot.len;
	u32 reg;
	u32 val;

	IWL_DEBUG_INFO(priv, "Begin verify bsm\n");

	/* verify BSM SRAM contents */
	val = iwl_read_prph(priv, BSM_WR_DWCOUNT_REG);
	for (reg = BSM_SRAM_LOWER_BOUND;
	     reg < BSM_SRAM_LOWER_BOUND + len;
	     reg += sizeof(u32), image++) {
		val = iwl_read_prph(priv, reg);
		if (val != le32_to_cpu(*image)) {
			IWL_ERR(priv, "BSM uCode verification failed at "
				  "addr 0x%08X+%u (of %u), is 0x%x, s/b 0x%x\n",
				  BSM_SRAM_LOWER_BOUND,
				  reg - BSM_SRAM_LOWER_BOUND, len,
				  val, le32_to_cpu(*image));
			return -EIO;
		}
	}

	IWL_DEBUG_INFO(priv, "BSM bootstrap uCode image OK\n");

	return 0;
}

/**
 * iwl4965_load_bsm - Load bootstrap instructions
 *
 * BSM operation:
 *
 * The Bootstrap State Machine (BSM) stores a short bootstrap uCode program
 * in special SRAM that does not power down during RFKILL.  When powering back
 * up after power-saving sleeps (or during initial uCode load), the BSM loads
 * the bootstrap program into the on-board processor, and starts it.
 *
 * The bootstrap program loads (via DMA) instructions and data for a new
 * program from host DRAM locations indicated by the host driver in the
 * BSM_DRAM_* registers.  Once the new program is loaded, it starts
 * automatically.
 *
 * When initializing the NIC, the host driver points the BSM to the
 * "initialize" uCode image.  This uCode sets up some internal data, then
 * notifies host via "initialize alive" that it is complete.
 *
 * The host then replaces the BSM_DRAM_* pointer values to point to the
 * normal runtime uCode instructions and a backup uCode data cache buffer
 * (filled initially with starting data values for the on-board processor),
 * then triggers the "initialize" uCode to load and launch the runtime uCode,
 * which begins normal operation.
 *
 * When doing a power-save shutdown, runtime uCode saves data SRAM into
 * the backup data cache in DRAM before SRAM is powered down.
 *
 * When powering back up, the BSM loads the bootstrap program.  This reloads
 * the runtime uCode instructions and the backup data cache into SRAM,
 * and re-launches the runtime uCode from where it left off.
 */
static int iwl4965_load_bsm(struct iwl_priv *priv)
{
	__le32 *image = priv->ucode_boot.v_addr;
	u32 len = priv->ucode_boot.len;
	dma_addr_t pinst;
	dma_addr_t pdata;
	u32 inst_len;
	u32 data_len;
	int i;
	u32 done;
	u32 reg_offset;
	int ret;

	IWL_DEBUG_INFO(priv, "Begin load bsm\n");

	priv->ucode_type = UCODE_RT;

	/* make sure bootstrap program is no larger than BSM's SRAM size */
	if (len > IWL49_MAX_BSM_SIZE)
		return -EINVAL;

	/* Tell bootstrap uCode where to find the "Initialize" uCode
	 *   in host DRAM ... host DRAM physical address bits 35:4 for 4965.
	 * NOTE:  iwl_init_alive_start() will replace these values,
	 *        after the "initialize" uCode has run, to point to
	 *        runtime/protocol instructions and backup data cache.
	 */
	pinst = priv->ucode_init.p_addr >> 4;
	pdata = priv->ucode_init_data.p_addr >> 4;
	inst_len = priv->ucode_init.len;
	data_len = priv->ucode_init_data.len;

	iwl_write_prph(priv, BSM_DRAM_INST_PTR_REG, pinst);
	iwl_write_prph(priv, BSM_DRAM_DATA_PTR_REG, pdata);
	iwl_write_prph(priv, BSM_DRAM_INST_BYTECOUNT_REG, inst_len);
	iwl_write_prph(priv, BSM_DRAM_DATA_BYTECOUNT_REG, data_len);

	/* Fill BSM memory with bootstrap instructions */
	for (reg_offset = BSM_SRAM_LOWER_BOUND;
	     reg_offset < BSM_SRAM_LOWER_BOUND + len;
	     reg_offset += sizeof(u32), image++)
		_iwl_write_prph(priv, reg_offset, le32_to_cpu(*image));

	ret = iwl4965_verify_bsm(priv);
	if (ret)
		return ret;

	/* Tell BSM to copy from BSM SRAM into instruction SRAM, when asked */
	iwl_write_prph(priv, BSM_WR_MEM_SRC_REG, 0x0);
	iwl_write_prph(priv, BSM_WR_MEM_DST_REG, IWL49_RTC_INST_LOWER_BOUND);
	iwl_write_prph(priv, BSM_WR_DWCOUNT_REG, len / sizeof(u32));

	/* Load bootstrap code into instruction SRAM now,
	 *   to prepare to load "initialize" uCode */
	iwl_write_prph(priv, BSM_WR_CTRL_REG, BSM_WR_CTRL_REG_BIT_START);

	/* Wait for load of bootstrap uCode to finish */
	for (i = 0; i < 100; i++) {
		done = iwl_read_prph(priv, BSM_WR_CTRL_REG);
		if (!(done & BSM_WR_CTRL_REG_BIT_START))
			break;
		udelay(10);
	}
	if (i < 100)
		IWL_DEBUG_INFO(priv, "BSM write complete, poll %d iterations\n", i);
	else {
		IWL_ERR(priv, "BSM write did not complete!\n");
		return -EIO;
	}

	/* Enable future boot loads whenever power management unit triggers it
	 *   (e.g. when powering back up after power-save shutdown) */
	iwl_write_prph(priv, BSM_WR_CTRL_REG, BSM_WR_CTRL_REG_BIT_START_EN);


	return 0;
}

/**
 * iwl4965_set_ucode_ptrs - Set uCode address location
 *
 * Tell initialization uCode where to find runtime uCode.
 *
 * BSM registers initially contain pointers to initialization uCode.
 * We need to replace them to load runtime uCode inst and data,
 * and to save runtime data when powering down.
 */
static int iwl4965_set_ucode_ptrs(struct iwl_priv *priv)
{
	dma_addr_t pinst;
	dma_addr_t pdata;
	int ret = 0;

	/* bits 35:4 for 4965 */
	pinst = priv->ucode_code.p_addr >> 4;
	pdata = priv->ucode_data_backup.p_addr >> 4;

	/* Tell bootstrap uCode where to find image to load */
	iwl_write_prph(priv, BSM_DRAM_INST_PTR_REG, pinst);
	iwl_write_prph(priv, BSM_DRAM_DATA_PTR_REG, pdata);
	iwl_write_prph(priv, BSM_DRAM_DATA_BYTECOUNT_REG,
				 priv->ucode_data.len);

	/* Inst byte count must be last to set up, bit 31 signals uCode
	 *   that all new ptr/size info is in place */
	iwl_write_prph(priv, BSM_DRAM_INST_BYTECOUNT_REG,
				 priv->ucode_code.len | BSM_DRAM_INST_LOAD);
	IWL_DEBUG_INFO(priv, "Runtime uCode pointers are set.\n");

	return ret;
}

/**
 * iwl4965_init_alive_start - Called after REPLY_ALIVE notification received
 *
 * Called after REPLY_ALIVE notification received from "initialize" uCode.
 *
 * The 4965 "initialize" ALIVE reply contains calibration data for:
 *   Voltage, temperature, and MIMO tx gain correction, now stored in priv
 *   (3945 does not contain this data).
 *
 * Tell "initialize" uCode to go ahead and load the runtime uCode.
*/
static void iwl4965_init_alive_start(struct iwl_priv *priv)
{
	/* Check alive response for "valid" sign from uCode */
	if (priv->card_alive_init.is_valid != UCODE_VALID_OK) {
		/* We had an error bringing up the hardware, so take it
		 * all the way back down so we can try again */
		IWL_DEBUG_INFO(priv, "Initialize Alive failed.\n");
		goto restart;
	}

	/* Bootstrap uCode has loaded initialize uCode ... verify inst image.
	 * This is a paranoid check, because we would not have gotten the
	 * "initialize" alive if code weren't properly loaded.  */
	if (iwl_verify_ucode(priv)) {
		/* Runtime instruction load was bad;
		 * take it all the way back down so we can try again */
		IWL_DEBUG_INFO(priv, "Bad \"initialize\" uCode load.\n");
		goto restart;
	}

	/* Calculate temperature */
	priv->temperature = iwl4965_hw_get_temperature(priv);

	/* Send pointers to protocol/runtime uCode image ... init code will
	 * load and launch runtime uCode, which will send us another "Alive"
	 * notification. */
	IWL_DEBUG_INFO(priv, "Initialization Alive received.\n");
	if (iwl4965_set_ucode_ptrs(priv)) {
		/* Runtime instruction load won't happen;
		 * take it all the way back down so we can try again */
		IWL_DEBUG_INFO(priv, "Couldn't set up uCode pointers.\n");
		goto restart;
	}
	return;

restart:
	queue_work(priv->workqueue, &priv->restart);
}

static bool is_ht40_channel(__le32 rxon_flags)
{
	int chan_mod = le32_to_cpu(rxon_flags & RXON_FLG_CHANNEL_MODE_MSK)
				    >> RXON_FLG_CHANNEL_MODE_POS;
	return ((chan_mod == CHANNEL_MODE_PURE_40) ||
		  (chan_mod == CHANNEL_MODE_MIXED));
}

/*
 * EEPROM handlers
 */
static u16 iwl4965_eeprom_calib_version(struct iwl_priv *priv)
{
	return iwl_eeprom_query16(priv, EEPROM_4965_CALIB_VERSION_OFFSET);
}

/*
 * Activate/Deactivate Tx DMA/FIFO channels according tx fifos mask
 * must be called under priv->lock and mac access
 */
static void iwl4965_txq_set_sched(struct iwl_priv *priv, u32 mask)
{
	iwl_write_prph(priv, IWL49_SCD_TXFACT, mask);
}

static void iwl4965_nic_config(struct iwl_priv *priv)
{
	unsigned long flags;
	u16 radio_cfg;

	spin_lock_irqsave(&priv->lock, flags);

	radio_cfg = iwl_eeprom_query16(priv, EEPROM_RADIO_CONFIG);

	/* write radio config values to register */
	if (EEPROM_RF_CFG_TYPE_MSK(radio_cfg) == EEPROM_4965_RF_CFG_TYPE_MAX)
		iwl_set_bit(priv, CSR_HW_IF_CONFIG_REG,
			    EEPROM_RF_CFG_TYPE_MSK(radio_cfg) |
			    EEPROM_RF_CFG_STEP_MSK(radio_cfg) |
			    EEPROM_RF_CFG_DASH_MSK(radio_cfg));

	/* set CSR_HW_CONFIG_REG for uCode use */
	iwl_set_bit(priv, CSR_HW_IF_CONFIG_REG,
		    CSR_HW_IF_CONFIG_REG_BIT_RADIO_SI |
		    CSR_HW_IF_CONFIG_REG_BIT_MAC_SI);

	priv->calib_info = (struct iwl_eeprom_calib_info *)
		iwl_eeprom_query_addr(priv, EEPROM_4965_CALIB_TXPOWER_OFFSET);

	spin_unlock_irqrestore(&priv->lock, flags);
}

/* Reset differential Rx gains in NIC to prepare for chain noise calibration.
 * Called after every association, but this runs only once!
 *  ... once chain noise is calibrated the first time, it's good forever.  */
static void iwl4965_chain_noise_reset(struct iwl_priv *priv)
{
	struct iwl_chain_noise_data *data = &(priv->chain_noise_data);

	if ((data->state == IWL_CHAIN_NOISE_ALIVE) &&
	    iwl_is_any_associated(priv)) {
		struct iwl_calib_diff_gain_cmd cmd;

		/* clear data for chain noise calibration algorithm */
		data->chain_noise_a = 0;
		data->chain_noise_b = 0;
		data->chain_noise_c = 0;
		data->chain_signal_a = 0;
		data->chain_signal_b = 0;
		data->chain_signal_c = 0;
		data->beacon_count = 0;

		memset(&cmd, 0, sizeof(cmd));
		cmd.hdr.op_code = IWL_PHY_CALIBRATE_DIFF_GAIN_CMD;
		cmd.diff_gain_a = 0;
		cmd.diff_gain_b = 0;
		cmd.diff_gain_c = 0;
		if (iwl_send_cmd_pdu(priv, REPLY_PHY_CALIBRATION_CMD,
				 sizeof(cmd), &cmd))
			IWL_ERR(priv,
				"Could not send REPLY_PHY_CALIBRATION_CMD\n");
		data->state = IWL_CHAIN_NOISE_ACCUMULATE;
		IWL_DEBUG_CALIB(priv, "Run chain_noise_calibrate\n");
	}
}

static void iwl4965_gain_computation(struct iwl_priv *priv,
		u32 *average_noise,
		u16 min_average_noise_antenna_i,
		u32 min_average_noise,
		u8 default_chain)
{
	int i, ret;
	struct iwl_chain_noise_data *data = &priv->chain_noise_data;

	data->delta_gain_code[min_average_noise_antenna_i] = 0;

	for (i = default_chain; i < NUM_RX_CHAINS; i++) {
		s32 delta_g = 0;

		if (!(data->disconn_array[i]) &&
		    (data->delta_gain_code[i] ==
			     CHAIN_NOISE_DELTA_GAIN_INIT_VAL)) {
			delta_g = average_noise[i] - min_average_noise;
			data->delta_gain_code[i] = (u8)((delta_g * 10) / 15);
			data->delta_gain_code[i] =
				min(data->delta_gain_code[i],
				(u8) CHAIN_NOISE_MAX_DELTA_GAIN_CODE);

			data->delta_gain_code[i] =
				(data->delta_gain_code[i] | (1 << 2));
		} else {
			data->delta_gain_code[i] = 0;
		}
	}
	IWL_DEBUG_CALIB(priv, "delta_gain_codes: a %d b %d c %d\n",
		     data->delta_gain_code[0],
		     data->delta_gain_code[1],
		     data->delta_gain_code[2]);

	/* Differential gain gets sent to uCode only once */
	if (!data->radio_write) {
		struct iwl_calib_diff_gain_cmd cmd;
		data->radio_write = 1;

		memset(&cmd, 0, sizeof(cmd));
		cmd.hdr.op_code = IWL_PHY_CALIBRATE_DIFF_GAIN_CMD;
		cmd.diff_gain_a = data->delta_gain_code[0];
		cmd.diff_gain_b = data->delta_gain_code[1];
		cmd.diff_gain_c = data->delta_gain_code[2];
		ret = iwl_send_cmd_pdu(priv, REPLY_PHY_CALIBRATION_CMD,
				      sizeof(cmd), &cmd);
		if (ret)
			IWL_DEBUG_CALIB(priv, "fail sending cmd "
				     "REPLY_PHY_CALIBRATION_CMD\n");

		/* TODO we might want recalculate
		 * rx_chain in rxon cmd */

		/* Mark so we run this algo only once! */
		data->state = IWL_CHAIN_NOISE_CALIBRATED;
	}
}

static void iwl4965_bg_txpower_work(struct work_struct *work)
{
	struct iwl_priv *priv = container_of(work, struct iwl_priv,
			txpower_work);

	/* If a scan happened to start before we got here
	 * then just return; the statistics notification will
	 * kick off another scheduled work to compensate for
	 * any temperature delta we missed here. */
	if (test_bit(STATUS_EXIT_PENDING, &priv->status) ||
	    test_bit(STATUS_SCANNING, &priv->status))
		return;

	mutex_lock(&priv->mutex);

	/* Regardless of if we are associated, we must reconfigure the
	 * TX power since frames can be sent on non-radar channels while
	 * not associated */
	iwl4965_send_tx_power(priv);

	/* Update last_temperature to keep is_calib_needed from running
	 * when it isn't needed... */
	priv->last_temperature = priv->temperature;

	mutex_unlock(&priv->mutex);
}

/*
 * Acquire priv->lock before calling this function !
 */
static void iwl4965_set_wr_ptrs(struct iwl_priv *priv, int txq_id, u32 index)
{
	iwl_write_direct32(priv, HBUS_TARG_WRPTR,
			     (index & 0xff) | (txq_id << 8));
	iwl_write_prph(priv, IWL49_SCD_QUEUE_RDPTR(txq_id), index);
}

/**
 * iwl4965_tx_queue_set_status - (optionally) start Tx/Cmd queue
 * @tx_fifo_id: Tx DMA/FIFO channel (range 0-7) that the queue will feed
 * @scd_retry: (1) Indicates queue will be used in aggregation mode
 *
 * NOTE:  Acquire priv->lock before calling this function !
 */
static void iwl4965_tx_queue_set_status(struct iwl_priv *priv,
					struct iwl_tx_queue *txq,
					int tx_fifo_id, int scd_retry)
{
	int txq_id = txq->q.id;

	/* Find out whether to activate Tx queue */
	int active = test_bit(txq_id, &priv->txq_ctx_active_msk) ? 1 : 0;

	/* Set up and activate */
	iwl_write_prph(priv, IWL49_SCD_QUEUE_STATUS_BITS(txq_id),
			 (active << IWL49_SCD_QUEUE_STTS_REG_POS_ACTIVE) |
			 (tx_fifo_id << IWL49_SCD_QUEUE_STTS_REG_POS_TXF) |
			 (scd_retry << IWL49_SCD_QUEUE_STTS_REG_POS_WSL) |
			 (scd_retry << IWL49_SCD_QUEUE_STTS_REG_POS_SCD_ACK) |
			 IWL49_SCD_QUEUE_STTS_REG_MSK);

	txq->sched_retry = scd_retry;

	IWL_DEBUG_INFO(priv, "%s %s Queue %d on AC %d\n",
		       active ? "Activate" : "Deactivate",
		       scd_retry ? "BA" : "AC", txq_id, tx_fifo_id);
}

static const s8 default_queue_to_tx_fifo[] = {
	IWL_TX_FIFO_VO,
	IWL_TX_FIFO_VI,
	IWL_TX_FIFO_BE,
	IWL_TX_FIFO_BK,
	IWL49_CMD_FIFO_NUM,
	IWL_TX_FIFO_UNUSED,
	IWL_TX_FIFO_UNUSED,
};

static int iwl4965_alive_notify(struct iwl_priv *priv)
{
	u32 a;
	unsigned long flags;
	int i, chan;
	u32 reg_val;

	spin_lock_irqsave(&priv->lock, flags);

	/* Clear 4965's internal Tx Scheduler data base */
	priv->scd_base_addr = iwl_read_prph(priv, IWL49_SCD_SRAM_BASE_ADDR);
	a = priv->scd_base_addr + IWL49_SCD_CONTEXT_DATA_OFFSET;
	for (; a < priv->scd_base_addr + IWL49_SCD_TX_STTS_BITMAP_OFFSET; a += 4)
		iwl_write_targ_mem(priv, a, 0);
	for (; a < priv->scd_base_addr + IWL49_SCD_TRANSLATE_TBL_OFFSET; a += 4)
		iwl_write_targ_mem(priv, a, 0);
	for (; a < priv->scd_base_addr +
	       IWL49_SCD_TRANSLATE_TBL_OFFSET_QUEUE(priv->hw_params.max_txq_num); a += 4)
		iwl_write_targ_mem(priv, a, 0);

	/* Tel 4965 where to find Tx byte count tables */
	iwl_write_prph(priv, IWL49_SCD_DRAM_BASE_ADDR,
			priv->scd_bc_tbls.dma >> 10);

	/* Enable DMA channel */
	for (chan = 0; chan < FH49_TCSR_CHNL_NUM ; chan++)
		iwl_write_direct32(priv, FH_TCSR_CHNL_TX_CONFIG_REG(chan),
				FH_TCSR_TX_CONFIG_REG_VAL_DMA_CHNL_ENABLE |
				FH_TCSR_TX_CONFIG_REG_VAL_DMA_CREDIT_ENABLE);

	/* Update FH chicken bits */
	reg_val = iwl_read_direct32(priv, FH_TX_CHICKEN_BITS_REG);
	iwl_write_direct32(priv, FH_TX_CHICKEN_BITS_REG,
			   reg_val | FH_TX_CHICKEN_BITS_SCD_AUTO_RETRY_EN);

	/* Disable chain mode for all queues */
	iwl_write_prph(priv, IWL49_SCD_QUEUECHAIN_SEL, 0);

	/* Initialize each Tx queue (including the command queue) */
	for (i = 0; i < priv->hw_params.max_txq_num; i++) {

		/* TFD circular buffer read/write indexes */
		iwl_write_prph(priv, IWL49_SCD_QUEUE_RDPTR(i), 0);
		iwl_write_direct32(priv, HBUS_TARG_WRPTR, 0 | (i << 8));

		/* Max Tx Window size for Scheduler-ACK mode */
		iwl_write_targ_mem(priv, priv->scd_base_addr +
				IWL49_SCD_CONTEXT_QUEUE_OFFSET(i),
				(SCD_WIN_SIZE <<
				IWL49_SCD_QUEUE_CTX_REG1_WIN_SIZE_POS) &
				IWL49_SCD_QUEUE_CTX_REG1_WIN_SIZE_MSK);

		/* Frame limit */
		iwl_write_targ_mem(priv, priv->scd_base_addr +
				IWL49_SCD_CONTEXT_QUEUE_OFFSET(i) +
				sizeof(u32),
				(SCD_FRAME_LIMIT <<
				IWL49_SCD_QUEUE_CTX_REG2_FRAME_LIMIT_POS) &
				IWL49_SCD_QUEUE_CTX_REG2_FRAME_LIMIT_MSK);

	}
	iwl_write_prph(priv, IWL49_SCD_INTERRUPT_MASK,
				 (1 << priv->hw_params.max_txq_num) - 1);

	/* Activate all Tx DMA/FIFO channels */
	priv->cfg->ops->lib->txq_set_sched(priv, IWL_MASK(0, 6));

	iwl4965_set_wr_ptrs(priv, IWL_DEFAULT_CMD_QUEUE_NUM, 0);

	/* make sure all queue are not stopped */
	memset(&priv->queue_stopped[0], 0, sizeof(priv->queue_stopped));
	for (i = 0; i < 4; i++)
		atomic_set(&priv->queue_stop_count[i], 0);

	/* reset to 0 to enable all the queue first */
	priv->txq_ctx_active_msk = 0;
	/* Map each Tx/cmd queue to its corresponding fifo */
	BUILD_BUG_ON(ARRAY_SIZE(default_queue_to_tx_fifo) != 7);

	for (i = 0; i < ARRAY_SIZE(default_queue_to_tx_fifo); i++) {
		int ac = default_queue_to_tx_fifo[i];

		iwl_txq_ctx_activate(priv, i);

		if (ac == IWL_TX_FIFO_UNUSED)
			continue;

		iwl4965_tx_queue_set_status(priv, &priv->txq[i], ac, 0);
	}

	spin_unlock_irqrestore(&priv->lock, flags);

	return 0;
}

static struct iwl_sensitivity_ranges iwl4965_sensitivity = {
	.min_nrg_cck = 97,
	.max_nrg_cck = 0, /* not used, set to 0 */

	.auto_corr_min_ofdm = 85,
	.auto_corr_min_ofdm_mrc = 170,
	.auto_corr_min_ofdm_x1 = 105,
	.auto_corr_min_ofdm_mrc_x1 = 220,

	.auto_corr_max_ofdm = 120,
	.auto_corr_max_ofdm_mrc = 210,
	.auto_corr_max_ofdm_x1 = 140,
	.auto_corr_max_ofdm_mrc_x1 = 270,

	.auto_corr_min_cck = 125,
	.auto_corr_max_cck = 200,
	.auto_corr_min_cck_mrc = 200,
	.auto_corr_max_cck_mrc = 400,

	.nrg_th_cck = 100,
	.nrg_th_ofdm = 100,

	.barker_corr_th_min = 190,
	.barker_corr_th_min_mrc = 390,
	.nrg_th_cca = 62,
};

static void iwl4965_set_ct_threshold(struct iwl_priv *priv)
{
	/* want Kelvin */
	priv->hw_params.ct_kill_threshold =
		CELSIUS_TO_KELVIN(CT_KILL_THRESHOLD_LEGACY);
}

/**
 * iwl4965_hw_set_hw_params
 *
 * Called when initializing driver
 */
static int iwl4965_hw_set_hw_params(struct iwl_priv *priv)
{
	if (priv->cfg->mod_params->num_of_queues >= IWL_MIN_NUM_QUEUES &&
	    priv->cfg->mod_params->num_of_queues <= IWL49_NUM_QUEUES)
		priv->cfg->base_params->num_of_queues =
			priv->cfg->mod_params->num_of_queues;

	priv->hw_params.max_txq_num = priv->cfg->base_params->num_of_queues;
	priv->hw_params.dma_chnl_num = FH49_TCSR_CHNL_NUM;
	priv->hw_params.scd_bc_tbls_size =
			priv->cfg->base_params->num_of_queues *
			sizeof(struct iwl4965_scd_bc_tbl);
	priv->hw_params.tfd_size = sizeof(struct iwl_tfd);
	priv->hw_params.max_stations = IWL4965_STATION_COUNT;
	priv->contexts[IWL_RXON_CTX_BSS].bcast_sta_id = IWL4965_BROADCAST_ID;
	priv->hw_params.max_data_size = IWL49_RTC_DATA_SIZE;
	priv->hw_params.max_inst_size = IWL49_RTC_INST_SIZE;
	priv->hw_params.max_bsm_size = BSM_SRAM_SIZE;
	priv->hw_params.ht40_channel = BIT(IEEE80211_BAND_5GHZ);

	priv->hw_params.rx_wrt_ptr_reg = FH_RSCSR_CHNL0_WPTR;

	priv->hw_params.tx_chains_num = num_of_ant(priv->cfg->valid_tx_ant);
	priv->hw_params.rx_chains_num = num_of_ant(priv->cfg->valid_rx_ant);
	priv->hw_params.valid_tx_ant = priv->cfg->valid_tx_ant;
	priv->hw_params.valid_rx_ant = priv->cfg->valid_rx_ant;

	iwl4965_set_ct_threshold(priv);

	priv->hw_params.sens = &iwl4965_sensitivity;
	priv->hw_params.beacon_time_tsf_bits = IWLAGN_EXT_BEACON_TIME_POS;

	return 0;
}

static s32 iwl4965_math_div_round(s32 num, s32 denom, s32 *res)
{
	s32 sign = 1;

	if (num < 0) {
		sign = -sign;
		num = -num;
	}
	if (denom < 0) {
		sign = -sign;
		denom = -denom;
	}
	*res = 1;
	*res = ((num * 2 + denom) / (denom * 2)) * sign;

	return 1;
}

/**
 * iwl4965_get_voltage_compensation - Power supply voltage comp for txpower
 *
 * Determines power supply voltage compensation for txpower calculations.
 * Returns number of 1/2-dB steps to subtract from gain table index,
 * to compensate for difference between power supply voltage during
 * factory measurements, vs. current power supply voltage.
 *
 * Voltage indication is higher for lower voltage.
 * Lower voltage requires more gain (lower gain table index).
 */
static s32 iwl4965_get_voltage_compensation(s32 eeprom_voltage,
					    s32 current_voltage)
{
	s32 comp = 0;

	if ((TX_POWER_IWL_ILLEGAL_VOLTAGE == eeprom_voltage) ||
	    (TX_POWER_IWL_ILLEGAL_VOLTAGE == current_voltage))
		return 0;

	iwl4965_math_div_round(current_voltage - eeprom_voltage,
			       TX_POWER_IWL_VOLTAGE_CODES_PER_03V, &comp);

	if (current_voltage > eeprom_voltage)
		comp *= 2;
	if ((comp < -2) || (comp > 2))
		comp = 0;

	return comp;
}

static s32 iwl4965_get_tx_atten_grp(u16 channel)
{
	if (channel >= CALIB_IWL_TX_ATTEN_GR5_FCH &&
	    channel <= CALIB_IWL_TX_ATTEN_GR5_LCH)
		return CALIB_CH_GROUP_5;

	if (channel >= CALIB_IWL_TX_ATTEN_GR1_FCH &&
	    channel <= CALIB_IWL_TX_ATTEN_GR1_LCH)
		return CALIB_CH_GROUP_1;

	if (channel >= CALIB_IWL_TX_ATTEN_GR2_FCH &&
	    channel <= CALIB_IWL_TX_ATTEN_GR2_LCH)
		return CALIB_CH_GROUP_2;

	if (channel >= CALIB_IWL_TX_ATTEN_GR3_FCH &&
	    channel <= CALIB_IWL_TX_ATTEN_GR3_LCH)
		return CALIB_CH_GROUP_3;

	if (channel >= CALIB_IWL_TX_ATTEN_GR4_FCH &&
	    channel <= CALIB_IWL_TX_ATTEN_GR4_LCH)
		return CALIB_CH_GROUP_4;

	return -1;
}

static u32 iwl4965_get_sub_band(const struct iwl_priv *priv, u32 channel)
{
	s32 b = -1;

	for (b = 0; b < EEPROM_TX_POWER_BANDS; b++) {
		if (priv->calib_info->band_info[b].ch_from == 0)
			continue;

		if ((channel >= priv->calib_info->band_info[b].ch_from)
		    && (channel <= priv->calib_info->band_info[b].ch_to))
			break;
	}

	return b;
}

static s32 iwl4965_interpolate_value(s32 x, s32 x1, s32 y1, s32 x2, s32 y2)
{
	s32 val;

	if (x2 == x1)
		return y1;
	else {
		iwl4965_math_div_round((x2 - x) * (y1 - y2), (x2 - x1), &val);
		return val + y2;
	}
}

/**
 * iwl4965_interpolate_chan - Interpolate factory measurements for one channel
 *
 * Interpolates factory measurements from the two sample channels within a
 * sub-band, to apply to channel of interest.  Interpolation is proportional to
 * differences in channel frequencies, which is proportional to differences
 * in channel number.
 */
static int iwl4965_interpolate_chan(struct iwl_priv *priv, u32 channel,
				    struct iwl_eeprom_calib_ch_info *chan_info)
{
	s32 s = -1;
	u32 c;
	u32 m;
	const struct iwl_eeprom_calib_measure *m1;
	const struct iwl_eeprom_calib_measure *m2;
	struct iwl_eeprom_calib_measure *omeas;
	u32 ch_i1;
	u32 ch_i2;

	s = iwl4965_get_sub_band(priv, channel);
	if (s >= EEPROM_TX_POWER_BANDS) {
		IWL_ERR(priv, "Tx Power can not find channel %d\n", channel);
		return -1;
	}

	ch_i1 = priv->calib_info->band_info[s].ch1.ch_num;
	ch_i2 = priv->calib_info->band_info[s].ch2.ch_num;
	chan_info->ch_num = (u8) channel;

	IWL_DEBUG_TXPOWER(priv, "channel %d subband %d factory cal ch %d & %d\n",
			  channel, s, ch_i1, ch_i2);

	for (c = 0; c < EEPROM_TX_POWER_TX_CHAINS; c++) {
		for (m = 0; m < EEPROM_TX_POWER_MEASUREMENTS; m++) {
			m1 = &(priv->calib_info->band_info[s].ch1.
			       measurements[c][m]);
			m2 = &(priv->calib_info->band_info[s].ch2.
			       measurements[c][m]);
			omeas = &(chan_info->measurements[c][m]);

			omeas->actual_pow =
			    (u8) iwl4965_interpolate_value(channel, ch_i1,
							   m1->actual_pow,
							   ch_i2,
							   m2->actual_pow);
			omeas->gain_idx =
			    (u8) iwl4965_interpolate_value(channel, ch_i1,
							   m1->gain_idx, ch_i2,
							   m2->gain_idx);
			omeas->temperature =
			    (u8) iwl4965_interpolate_value(channel, ch_i1,
							   m1->temperature,
							   ch_i2,
							   m2->temperature);
			omeas->pa_det =
			    (s8) iwl4965_interpolate_value(channel, ch_i1,
							   m1->pa_det, ch_i2,
							   m2->pa_det);

			IWL_DEBUG_TXPOWER(priv,
				"chain %d meas %d AP1=%d AP2=%d AP=%d\n", c, m,
				m1->actual_pow, m2->actual_pow, omeas->actual_pow);
			IWL_DEBUG_TXPOWER(priv,
				"chain %d meas %d NI1=%d NI2=%d NI=%d\n", c, m,
				m1->gain_idx, m2->gain_idx, omeas->gain_idx);
			IWL_DEBUG_TXPOWER(priv,
				"chain %d meas %d PA1=%d PA2=%d PA=%d\n", c, m,
				m1->pa_det, m2->pa_det, omeas->pa_det);
			IWL_DEBUG_TXPOWER(priv,
				"chain %d meas %d  T1=%d  T2=%d  T=%d\n", c, m,
				m1->temperature, m2->temperature,
				omeas->temperature);
		}
	}

	return 0;
}

/* bit-rate-dependent table to prevent Tx distortion, in half-dB units,
 * for OFDM 6, 12, 18, 24, 36, 48, 54, 60 MBit, and CCK all rates. */
static s32 back_off_table[] = {
	10, 10, 10, 10, 10, 15, 17, 20,	/* OFDM SISO 20 MHz */
	10, 10, 10, 10, 10, 15, 17, 20,	/* OFDM MIMO 20 MHz */
	10, 10, 10, 10, 10, 15, 17, 20,	/* OFDM SISO 40 MHz */
	10, 10, 10, 10, 10, 15, 17, 20,	/* OFDM MIMO 40 MHz */
	10			/* CCK */
};

/* Thermal compensation values for txpower for various frequency ranges ...
 *   ratios from 3:1 to 4.5:1 of degrees (Celsius) per half-dB gain adjust */
static struct iwl4965_txpower_comp_entry {
	s32 degrees_per_05db_a;
	s32 degrees_per_05db_a_denom;
} tx_power_cmp_tble[CALIB_CH_GROUP_MAX] = {
	{9, 2},			/* group 0 5.2, ch  34-43 */
	{4, 1},			/* group 1 5.2, ch  44-70 */
	{4, 1},			/* group 2 5.2, ch  71-124 */
	{4, 1},			/* group 3 5.2, ch 125-200 */
	{3, 1}			/* group 4 2.4, ch   all */
};

static s32 get_min_power_index(s32 rate_power_index, u32 band)
{
	if (!band) {
		if ((rate_power_index & 7) <= 4)
			return MIN_TX_GAIN_INDEX_52GHZ_EXT;
	}
	return MIN_TX_GAIN_INDEX;
}

struct gain_entry {
	u8 dsp;
	u8 radio;
};

static const struct gain_entry gain_table[2][108] = {
	/* 5.2GHz power gain index table */
	{
	 {123, 0x3F},		/* highest txpower */
	 {117, 0x3F},
	 {110, 0x3F},
	 {104, 0x3F},
	 {98, 0x3F},
	 {110, 0x3E},
	 {104, 0x3E},
	 {98, 0x3E},
	 {110, 0x3D},
	 {104, 0x3D},
	 {98, 0x3D},
	 {110, 0x3C},
	 {104, 0x3C},
	 {98, 0x3C},
	 {110, 0x3B},
	 {104, 0x3B},
	 {98, 0x3B},
	 {110, 0x3A},
	 {104, 0x3A},
	 {98, 0x3A},
	 {110, 0x39},
	 {104, 0x39},
	 {98, 0x39},
	 {110, 0x38},
	 {104, 0x38},
	 {98, 0x38},
	 {110, 0x37},
	 {104, 0x37},
	 {98, 0x37},
	 {110, 0x36},
	 {104, 0x36},
	 {98, 0x36},
	 {110, 0x35},
	 {104, 0x35},
	 {98, 0x35},
	 {110, 0x34},
	 {104, 0x34},
	 {98, 0x34},
	 {110, 0x33},
	 {104, 0x33},
	 {98, 0x33},
	 {110, 0x32},
	 {104, 0x32},
	 {98, 0x32},
	 {110, 0x31},
	 {104, 0x31},
	 {98, 0x31},
	 {110, 0x30},
	 {104, 0x30},
	 {98, 0x30},
	 {110, 0x25},
	 {104, 0x25},
	 {98, 0x25},
	 {110, 0x24},
	 {104, 0x24},
	 {98, 0x24},
	 {110, 0x23},
	 {104, 0x23},
	 {98, 0x23},
	 {110, 0x22},
	 {104, 0x18},
	 {98, 0x18},
	 {110, 0x17},
	 {104, 0x17},
	 {98, 0x17},
	 {110, 0x16},
	 {104, 0x16},
	 {98, 0x16},
	 {110, 0x15},
	 {104, 0x15},
	 {98, 0x15},
	 {110, 0x14},
	 {104, 0x14},
	 {98, 0x14},
	 {110, 0x13},
	 {104, 0x13},
	 {98, 0x13},
	 {110, 0x12},
	 {104, 0x08},
	 {98, 0x08},
	 {110, 0x07},
	 {104, 0x07},
	 {98, 0x07},
	 {110, 0x06},
	 {104, 0x06},
	 {98, 0x06},
	 {110, 0x05},
	 {104, 0x05},
	 {98, 0x05},
	 {110, 0x04},
	 {104, 0x04},
	 {98, 0x04},
	 {110, 0x03},
	 {104, 0x03},
	 {98, 0x03},
	 {110, 0x02},
	 {104, 0x02},
	 {98, 0x02},
	 {110, 0x01},
	 {104, 0x01},
	 {98, 0x01},
	 {110, 0x00},
	 {104, 0x00},
	 {98, 0x00},
	 {93, 0x00},
	 {88, 0x00},
	 {83, 0x00},
	 {78, 0x00},
	 },
	/* 2.4GHz power gain index table */
	{
	 {110, 0x3f},		/* highest txpower */
	 {104, 0x3f},
	 {98, 0x3f},
	 {110, 0x3e},
	 {104, 0x3e},
	 {98, 0x3e},
	 {110, 0x3d},
	 {104, 0x3d},
	 {98, 0x3d},
	 {110, 0x3c},
	 {104, 0x3c},
	 {98, 0x3c},
	 {110, 0x3b},
	 {104, 0x3b},
	 {98, 0x3b},
	 {110, 0x3a},
	 {104, 0x3a},
	 {98, 0x3a},
	 {110, 0x39},
	 {104, 0x39},
	 {98, 0x39},
	 {110, 0x38},
	 {104, 0x38},
	 {98, 0x38},
	 {110, 0x37},
	 {104, 0x37},
	 {98, 0x37},
	 {110, 0x36},
	 {104, 0x36},
	 {98, 0x36},
	 {110, 0x35},
	 {104, 0x35},
	 {98, 0x35},
	 {110, 0x34},
	 {104, 0x34},
	 {98, 0x34},
	 {110, 0x33},
	 {104, 0x33},
	 {98, 0x33},
	 {110, 0x32},
	 {104, 0x32},
	 {98, 0x32},
	 {110, 0x31},
	 {104, 0x31},
	 {98, 0x31},
	 {110, 0x30},
	 {104, 0x30},
	 {98, 0x30},
	 {110, 0x6},
	 {104, 0x6},
	 {98, 0x6},
	 {110, 0x5},
	 {104, 0x5},
	 {98, 0x5},
	 {110, 0x4},
	 {104, 0x4},
	 {98, 0x4},
	 {110, 0x3},
	 {104, 0x3},
	 {98, 0x3},
	 {110, 0x2},
	 {104, 0x2},
	 {98, 0x2},
	 {110, 0x1},
	 {104, 0x1},
	 {98, 0x1},
	 {110, 0x0},
	 {104, 0x0},
	 {98, 0x0},
	 {97, 0},
	 {96, 0},
	 {95, 0},
	 {94, 0},
	 {93, 0},
	 {92, 0},
	 {91, 0},
	 {90, 0},
	 {89, 0},
	 {88, 0},
	 {87, 0},
	 {86, 0},
	 {85, 0},
	 {84, 0},
	 {83, 0},
	 {82, 0},
	 {81, 0},
	 {80, 0},
	 {79, 0},
	 {78, 0},
	 {77, 0},
	 {76, 0},
	 {75, 0},
	 {74, 0},
	 {73, 0},
	 {72, 0},
	 {71, 0},
	 {70, 0},
	 {69, 0},
	 {68, 0},
	 {67, 0},
	 {66, 0},
	 {65, 0},
	 {64, 0},
	 {63, 0},
	 {62, 0},
	 {61, 0},
	 {60, 0},
	 {59, 0},
	 }
};

static int iwl4965_fill_txpower_tbl(struct iwl_priv *priv, u8 band, u16 channel,
				    u8 is_ht40, u8 ctrl_chan_high,
				    struct iwl4965_tx_power_db *tx_power_tbl)
{
	u8 saturation_power;
	s32 target_power;
	s32 user_target_power;
	s32 power_limit;
	s32 current_temp;
	s32 reg_limit;
	s32 current_regulatory;
	s32 txatten_grp = CALIB_CH_GROUP_MAX;
	int i;
	int c;
	const struct iwl_channel_info *ch_info = NULL;
	struct iwl_eeprom_calib_ch_info ch_eeprom_info;
	const struct iwl_eeprom_calib_measure *measurement;
	s16 voltage;
	s32 init_voltage;
	s32 voltage_compensation;
	s32 degrees_per_05db_num;
	s32 degrees_per_05db_denom;
	s32 factory_temp;
	s32 temperature_comp[2];
	s32 factory_gain_index[2];
	s32 factory_actual_pwr[2];
	s32 power_index;

	/* tx_power_user_lmt is in dBm, convert to half-dBm (half-dB units
	 *   are used for indexing into txpower table) */
	user_target_power = 2 * priv->tx_power_user_lmt;

	/* Get current (RXON) channel, band, width */
	IWL_DEBUG_TXPOWER(priv, "chan %d band %d is_ht40 %d\n", channel, band,
			  is_ht40);

	ch_info = iwl_get_channel_info(priv, priv->band, channel);

	if (!is_channel_valid(ch_info))
		return -EINVAL;

	/* get txatten group, used to select 1) thermal txpower adjustment
	 *   and 2) mimo txpower balance between Tx chains. */
	txatten_grp = iwl4965_get_tx_atten_grp(channel);
	if (txatten_grp < 0) {
		IWL_ERR(priv, "Can't find txatten group for channel %d.\n",
			  channel);
		return -EINVAL;
	}

	IWL_DEBUG_TXPOWER(priv, "channel %d belongs to txatten group %d\n",
			  channel, txatten_grp);

	if (is_ht40) {
		if (ctrl_chan_high)
			channel -= 2;
		else
			channel += 2;
	}

	/* hardware txpower limits ...
	 * saturation (clipping distortion) txpowers are in half-dBm */
	if (band)
		saturation_power = priv->calib_info->saturation_power24;
	else
		saturation_power = priv->calib_info->saturation_power52;

	if (saturation_power < IWL_TX_POWER_SATURATION_MIN ||
	    saturation_power > IWL_TX_POWER_SATURATION_MAX) {
		if (band)
			saturation_power = IWL_TX_POWER_DEFAULT_SATURATION_24;
		else
			saturation_power = IWL_TX_POWER_DEFAULT_SATURATION_52;
	}

	/* regulatory txpower limits ... reg_limit values are in half-dBm,
	 *   max_power_avg values are in dBm, convert * 2 */
	if (is_ht40)
		reg_limit = ch_info->ht40_max_power_avg * 2;
	else
		reg_limit = ch_info->max_power_avg * 2;

	if ((reg_limit < IWL_TX_POWER_REGULATORY_MIN) ||
	    (reg_limit > IWL_TX_POWER_REGULATORY_MAX)) {
		if (band)
			reg_limit = IWL_TX_POWER_DEFAULT_REGULATORY_24;
		else
			reg_limit = IWL_TX_POWER_DEFAULT_REGULATORY_52;
	}

	/* Interpolate txpower calibration values for this channel,
	 *   based on factory calibration tests on spaced channels. */
	iwl4965_interpolate_chan(priv, channel, &ch_eeprom_info);

	/* calculate tx gain adjustment based on power supply voltage */
	voltage = le16_to_cpu(priv->calib_info->voltage);
	init_voltage = (s32)le32_to_cpu(priv->card_alive_init.voltage);
	voltage_compensation =
	    iwl4965_get_voltage_compensation(voltage, init_voltage);

	IWL_DEBUG_TXPOWER(priv, "curr volt %d eeprom volt %d volt comp %d\n",
			  init_voltage,
			  voltage, voltage_compensation);

	/* get current temperature (Celsius) */
	current_temp = max(priv->temperature, IWL_TX_POWER_TEMPERATURE_MIN);
	current_temp = min(priv->temperature, IWL_TX_POWER_TEMPERATURE_MAX);
	current_temp = KELVIN_TO_CELSIUS(current_temp);

	/* select thermal txpower adjustment params, based on channel group
	 *   (same frequency group used for mimo txatten adjustment) */
	degrees_per_05db_num =
	    tx_power_cmp_tble[txatten_grp].degrees_per_05db_a;
	degrees_per_05db_denom =
	    tx_power_cmp_tble[txatten_grp].degrees_per_05db_a_denom;

	/* get per-chain txpower values from factory measurements */
	for (c = 0; c < 2; c++) {
		measurement = &ch_eeprom_info.measurements[c][1];

		/* txgain adjustment (in half-dB steps) based on difference
		 *   between factory and current temperature */
		factory_temp = measurement->temperature;
		iwl4965_math_div_round((current_temp - factory_temp) *
				       degrees_per_05db_denom,
				       degrees_per_05db_num,
				       &temperature_comp[c]);

		factory_gain_index[c] = measurement->gain_idx;
		factory_actual_pwr[c] = measurement->actual_pow;

		IWL_DEBUG_TXPOWER(priv, "chain = %d\n", c);
		IWL_DEBUG_TXPOWER(priv, "fctry tmp %d, "
				  "curr tmp %d, comp %d steps\n",
				  factory_temp, current_temp,
				  temperature_comp[c]);

		IWL_DEBUG_TXPOWER(priv, "fctry idx %d, fctry pwr %d\n",
				  factory_gain_index[c],
				  factory_actual_pwr[c]);
	}

	/* for each of 33 bit-rates (including 1 for CCK) */
	for (i = 0; i < POWER_TABLE_NUM_ENTRIES; i++) {
		u8 is_mimo_rate;
		union iwl4965_tx_power_dual_stream tx_power;

		/* for mimo, reduce each chain's txpower by half
		 * (3dB, 6 steps), so total output power is regulatory
		 * compliant. */
		if (i & 0x8) {
			current_regulatory = reg_limit -
			    IWL_TX_POWER_MIMO_REGULATORY_COMPENSATION;
			is_mimo_rate = 1;
		} else {
			current_regulatory = reg_limit;
			is_mimo_rate = 0;
		}

		/* find txpower limit, either hardware or regulatory */
		power_limit = saturation_power - back_off_table[i];
		if (power_limit > current_regulatory)
			power_limit = current_regulatory;

		/* reduce user's txpower request if necessary
		 * for this rate on this channel */
		target_power = user_target_power;
		if (target_power > power_limit)
			target_power = power_limit;

		IWL_DEBUG_TXPOWER(priv, "rate %d sat %d reg %d usr %d tgt %d\n",
				  i, saturation_power - back_off_table[i],
				  current_regulatory, user_target_power,
				  target_power);

		/* for each of 2 Tx chains (radio transmitters) */
		for (c = 0; c < 2; c++) {
			s32 atten_value;

			if (is_mimo_rate)
				atten_value =
				    (s32)le32_to_cpu(priv->card_alive_init.
				    tx_atten[txatten_grp][c]);
			else
				atten_value = 0;

			/* calculate index; higher index means lower txpower */
			power_index = (u8) (factory_gain_index[c] -
					    (target_power -
					     factory_actual_pwr[c]) -
					    temperature_comp[c] -
					    voltage_compensation +
					    atten_value);

/*			IWL_DEBUG_TXPOWER(priv, "calculated txpower index %d\n",
						power_index); */

			if (power_index < get_min_power_index(i, band))
				power_index = get_min_power_index(i, band);

			/* adjust 5 GHz index to support negative indexes */
			if (!band)
				power_index += 9;

			/* CCK, rate 32, reduce txpower for CCK */
			if (i == POWER_TABLE_CCK_ENTRY)
				power_index +=
				    IWL_TX_POWER_CCK_COMPENSATION_C_STEP;

			/* stay within the table! */
			if (power_index > 107) {
				IWL_WARN(priv, "txpower index %d > 107\n",
					    power_index);
				power_index = 107;
			}
			if (power_index < 0) {
				IWL_WARN(priv, "txpower index %d < 0\n",
					    power_index);
				power_index = 0;
			}

			/* fill txpower command for this rate/chain */
			tx_power.s.radio_tx_gain[c] =
				gain_table[band][power_index].radio;
			tx_power.s.dsp_predis_atten[c] =
				gain_table[band][power_index].dsp;

			IWL_DEBUG_TXPOWER(priv, "chain %d mimo %d index %d "
					  "gain 0x%02x dsp %d\n",
					  c, atten_value, power_index,
					tx_power.s.radio_tx_gain[c],
					tx_power.s.dsp_predis_atten[c]);
		} /* for each chain */

		tx_power_tbl->power_tbl[i].dw = cpu_to_le32(tx_power.dw);

	} /* for each rate */

	return 0;
}

/**
 * iwl4965_send_tx_power - Configure the TXPOWER level user limit
 *
 * Uses the active RXON for channel, band, and characteristics (ht40, high)
 * The power limit is taken from priv->tx_power_user_lmt.
 */
static int iwl4965_send_tx_power(struct iwl_priv *priv)
{
	struct iwl4965_txpowertable_cmd cmd = { 0 };
	int ret;
	u8 band = 0;
	bool is_ht40 = false;
	u8 ctrl_chan_high = 0;
	struct iwl_rxon_context *ctx = &priv->contexts[IWL_RXON_CTX_BSS];

	if (WARN_ONCE(test_bit(STATUS_SCAN_HW, &priv->status),
		      "TX Power requested while scanning!\n"))
		return -EAGAIN;

	band = priv->band == IEEE80211_BAND_2GHZ;

	is_ht40 = is_ht40_channel(ctx->active.flags);

	if (is_ht40 && (ctx->active.flags & RXON_FLG_CTRL_CHANNEL_LOC_HI_MSK))
		ctrl_chan_high = 1;

	cmd.band = band;
	cmd.channel = ctx->active.channel;

	ret = iwl4965_fill_txpower_tbl(priv, band,
				le16_to_cpu(ctx->active.channel),
				is_ht40, ctrl_chan_high, &cmd.tx_power);
	if (ret)
		goto out;

	ret = iwl_send_cmd_pdu(priv, REPLY_TX_PWR_TABLE_CMD, sizeof(cmd), &cmd);

out:
	return ret;
}

static int iwl4965_send_rxon_assoc(struct iwl_priv *priv,
				   struct iwl_rxon_context *ctx)
{
	int ret = 0;
	struct iwl4965_rxon_assoc_cmd rxon_assoc;
	const struct iwl_rxon_cmd *rxon1 = &ctx->staging;
	const struct iwl_rxon_cmd *rxon2 = &ctx->active;

	if ((rxon1->flags == rxon2->flags) &&
	    (rxon1->filter_flags == rxon2->filter_flags) &&
	    (rxon1->cck_basic_rates == rxon2->cck_basic_rates) &&
	    (rxon1->ofdm_ht_single_stream_basic_rates ==
	     rxon2->ofdm_ht_single_stream_basic_rates) &&
	    (rxon1->ofdm_ht_dual_stream_basic_rates ==
	     rxon2->ofdm_ht_dual_stream_basic_rates) &&
	    (rxon1->rx_chain == rxon2->rx_chain) &&
	    (rxon1->ofdm_basic_rates == rxon2->ofdm_basic_rates)) {
		IWL_DEBUG_INFO(priv, "Using current RXON_ASSOC.  Not resending.\n");
		return 0;
	}

	rxon_assoc.flags = ctx->staging.flags;
	rxon_assoc.filter_flags = ctx->staging.filter_flags;
	rxon_assoc.ofdm_basic_rates = ctx->staging.ofdm_basic_rates;
	rxon_assoc.cck_basic_rates = ctx->staging.cck_basic_rates;
	rxon_assoc.reserved = 0;
	rxon_assoc.ofdm_ht_single_stream_basic_rates =
	    ctx->staging.ofdm_ht_single_stream_basic_rates;
	rxon_assoc.ofdm_ht_dual_stream_basic_rates =
	    ctx->staging.ofdm_ht_dual_stream_basic_rates;
	rxon_assoc.rx_chain_select_flags = ctx->staging.rx_chain;

	ret = iwl_send_cmd_pdu_async(priv, REPLY_RXON_ASSOC,
				     sizeof(rxon_assoc), &rxon_assoc, NULL);
	if (ret)
		return ret;

	return ret;
}

<<<<<<< HEAD
static int iwl4965_hw_channel_switch(struct iwl_priv *priv,
				     struct ieee80211_channel_switch *ch_switch)
{
=======
static int iwl4965_commit_rxon(struct iwl_priv *priv, struct iwl_rxon_context *ctx)
{
	/* cast away the const for active_rxon in this function */
	struct iwl_rxon_cmd *active_rxon = (void *)&ctx->active;
	int ret;
	bool new_assoc =
		!!(ctx->staging.filter_flags & RXON_FILTER_ASSOC_MSK);

	if (!iwl_is_alive(priv))
		return -EBUSY;

	if (!ctx->is_active)
		return 0;

	/* always get timestamp with Rx frame */
	ctx->staging.flags |= RXON_FLG_TSF2HOST_MSK;

	ret = iwl_check_rxon_cmd(priv, ctx);
	if (ret) {
		IWL_ERR(priv, "Invalid RXON configuration.  Not committing.\n");
		return -EINVAL;
	}

	/*
	 * receive commit_rxon request
	 * abort any previous channel switch if still in process
	 */
	if (priv->switch_rxon.switch_in_progress &&
	    (priv->switch_rxon.channel != ctx->staging.channel)) {
		IWL_DEBUG_11H(priv, "abort channel switch on %d\n",
		      le16_to_cpu(priv->switch_rxon.channel));
		iwl_chswitch_done(priv, false);
	}

	/* If we don't need to send a full RXON, we can use
	 * iwl_rxon_assoc_cmd which is used to reconfigure filter
	 * and other flags for the current radio configuration. */
	if (!iwl_full_rxon_required(priv, ctx)) {
		ret = iwl_send_rxon_assoc(priv, ctx);
		if (ret) {
			IWL_ERR(priv, "Error setting RXON_ASSOC (%d)\n", ret);
			return ret;
		}

		memcpy(active_rxon, &ctx->staging, sizeof(*active_rxon));
		iwl_print_rx_config_cmd(priv, ctx);
		return 0;
	}

	/* If we are currently associated and the new config requires
	 * an RXON_ASSOC and the new config wants the associated mask enabled,
	 * we must clear the associated from the active configuration
	 * before we apply the new config */
	if (iwl_is_associated_ctx(ctx) && new_assoc) {
		IWL_DEBUG_INFO(priv, "Toggling associated bit on current RXON\n");
		active_rxon->filter_flags &= ~RXON_FILTER_ASSOC_MSK;

		ret = iwl_send_cmd_pdu(priv, ctx->rxon_cmd,
				       sizeof(struct iwl_rxon_cmd),
				       active_rxon);

		/* If the mask clearing failed then we set
		 * active_rxon back to what it was previously */
		if (ret) {
			active_rxon->filter_flags |= RXON_FILTER_ASSOC_MSK;
			IWL_ERR(priv, "Error clearing ASSOC_MSK (%d)\n", ret);
			return ret;
		}
		iwl_clear_ucode_stations(priv, ctx);
		iwl_restore_stations(priv, ctx);
		ret = iwl_restore_default_wep_keys(priv, ctx);
		if (ret) {
			IWL_ERR(priv, "Failed to restore WEP keys (%d)\n", ret);
			return ret;
		}
	}

	IWL_DEBUG_INFO(priv, "Sending RXON\n"
		       "* with%s RXON_FILTER_ASSOC_MSK\n"
		       "* channel = %d\n"
		       "* bssid = %pM\n",
		       (new_assoc ? "" : "out"),
		       le16_to_cpu(ctx->staging.channel),
		       ctx->staging.bssid_addr);

	iwl_set_rxon_hwcrypto(priv, ctx, !priv->cfg->mod_params->sw_crypto);

	/* Apply the new configuration
	 * RXON unassoc clears the station table in uCode so restoration of
	 * stations is needed after it (the RXON command) completes
	 */
	if (!new_assoc) {
		ret = iwl_send_cmd_pdu(priv, ctx->rxon_cmd,
			      sizeof(struct iwl_rxon_cmd), &ctx->staging);
		if (ret) {
			IWL_ERR(priv, "Error setting new RXON (%d)\n", ret);
			return ret;
		}
		IWL_DEBUG_INFO(priv, "Return from !new_assoc RXON.\n");
		memcpy(active_rxon, &ctx->staging, sizeof(*active_rxon));
		iwl_clear_ucode_stations(priv, ctx);
		iwl_restore_stations(priv, ctx);
		ret = iwl_restore_default_wep_keys(priv, ctx);
		if (ret) {
			IWL_ERR(priv, "Failed to restore WEP keys (%d)\n", ret);
			return ret;
		}
	}
	if (new_assoc) {
		priv->start_calib = 0;
		/* Apply the new configuration
		 * RXON assoc doesn't clear the station table in uCode,
		 */
		ret = iwl_send_cmd_pdu(priv, ctx->rxon_cmd,
			      sizeof(struct iwl_rxon_cmd), &ctx->staging);
		if (ret) {
			IWL_ERR(priv, "Error setting new RXON (%d)\n", ret);
			return ret;
		}
		memcpy(active_rxon, &ctx->staging, sizeof(*active_rxon));
	}
	iwl_print_rx_config_cmd(priv, ctx);

	iwl_init_sensitivity(priv);

	/* If we issue a new RXON command which required a tune then we must
	 * send a new TXPOWER command or we won't be able to Tx any frames */
	ret = iwl_set_tx_power(priv, priv->tx_power_user_lmt, true);
	if (ret) {
		IWL_ERR(priv, "Error sending TX power (%d)\n", ret);
		return ret;
	}

	return 0;
}

static int iwl4965_hw_channel_switch(struct iwl_priv *priv,
				     struct ieee80211_channel_switch *ch_switch)
{
>>>>>>> 3cbea436
	struct iwl_rxon_context *ctx = &priv->contexts[IWL_RXON_CTX_BSS];
	int rc;
	u8 band = 0;
	bool is_ht40 = false;
	u8 ctrl_chan_high = 0;
	struct iwl4965_channel_switch_cmd cmd;
	const struct iwl_channel_info *ch_info;
	u32 switch_time_in_usec, ucode_switch_time;
	u16 ch;
	u32 tsf_low;
	u8 switch_count;
	u16 beacon_interval = le16_to_cpu(ctx->timing.beacon_interval);
	struct ieee80211_vif *vif = ctx->vif;
	band = priv->band == IEEE80211_BAND_2GHZ;

	is_ht40 = is_ht40_channel(ctx->staging.flags);

	if (is_ht40 &&
	    (ctx->staging.flags & RXON_FLG_CTRL_CHANNEL_LOC_HI_MSK))
		ctrl_chan_high = 1;

	cmd.band = band;
	cmd.expect_beacon = 0;
	ch = ch_switch->channel->hw_value;
	cmd.channel = cpu_to_le16(ch);
	cmd.rxon_flags = ctx->staging.flags;
	cmd.rxon_filter_flags = ctx->staging.filter_flags;
	switch_count = ch_switch->count;
	tsf_low = ch_switch->timestamp & 0x0ffffffff;
	/*
	 * calculate the ucode channel switch time
	 * adding TSF as one of the factor for when to switch
	 */
	if ((priv->ucode_beacon_time > tsf_low) && beacon_interval) {
		if (switch_count > ((priv->ucode_beacon_time - tsf_low) /
		    beacon_interval)) {
			switch_count -= (priv->ucode_beacon_time -
				tsf_low) / beacon_interval;
		} else
			switch_count = 0;
	}
	if (switch_count <= 1)
		cmd.switch_time = cpu_to_le32(priv->ucode_beacon_time);
	else {
		switch_time_in_usec =
			vif->bss_conf.beacon_int * switch_count * TIME_UNIT;
		ucode_switch_time = iwl_usecs_to_beacons(priv,
							 switch_time_in_usec,
							 beacon_interval);
		cmd.switch_time = iwl_add_beacon_time(priv,
						      priv->ucode_beacon_time,
						      ucode_switch_time,
						      beacon_interval);
	}
	IWL_DEBUG_11H(priv, "uCode time for the switch is 0x%x\n",
		      cmd.switch_time);
	ch_info = iwl_get_channel_info(priv, priv->band, ch);
	if (ch_info)
		cmd.expect_beacon = is_channel_radar(ch_info);
	else {
		IWL_ERR(priv, "invalid channel switch from %u to %u\n",
			ctx->active.channel, ch);
		return -EFAULT;
	}

	rc = iwl4965_fill_txpower_tbl(priv, band, ch, is_ht40,
				      ctrl_chan_high, &cmd.tx_power);
	if (rc) {
		IWL_DEBUG_11H(priv, "error:%d  fill txpower_tbl\n", rc);
		return rc;
	}

	priv->switch_rxon.channel = cmd.channel;
	priv->switch_rxon.switch_in_progress = true;

	return iwl_send_cmd_pdu(priv, REPLY_CHANNEL_SWITCH, sizeof(cmd), &cmd);
}

/**
 * iwl4965_txq_update_byte_cnt_tbl - Set up entry in Tx byte-count array
 */
static void iwl4965_txq_update_byte_cnt_tbl(struct iwl_priv *priv,
					    struct iwl_tx_queue *txq,
					    u16 byte_cnt)
{
	struct iwl4965_scd_bc_tbl *scd_bc_tbl = priv->scd_bc_tbls.addr;
	int txq_id = txq->q.id;
	int write_ptr = txq->q.write_ptr;
	int len = byte_cnt + IWL_TX_CRC_SIZE + IWL_TX_DELIMITER_SIZE;
	__le16 bc_ent;

	WARN_ON(len > 0xFFF || write_ptr >= TFD_QUEUE_SIZE_MAX);

	bc_ent = cpu_to_le16(len & 0xFFF);
	/* Set up byte count within first 256 entries */
	scd_bc_tbl[txq_id].tfd_offset[write_ptr] = bc_ent;

	/* If within first 64 entries, duplicate at end */
	if (write_ptr < TFD_QUEUE_SIZE_BC_DUP)
		scd_bc_tbl[txq_id].
			tfd_offset[TFD_QUEUE_SIZE_MAX + write_ptr] = bc_ent;
}

/**
 * iwl4965_hw_get_temperature - return the calibrated temperature (in Kelvin)
 * @statistics: Provides the temperature reading from the uCode
 *
 * A return of <0 indicates bogus data in the statistics
 */
static int iwl4965_hw_get_temperature(struct iwl_priv *priv)
{
	s32 temperature;
	s32 vt;
	s32 R1, R2, R3;
	u32 R4;

	if (test_bit(STATUS_TEMPERATURE, &priv->status) &&
	    (priv->_agn.statistics.flag &
			STATISTICS_REPLY_FLG_HT40_MODE_MSK)) {
		IWL_DEBUG_TEMP(priv, "Running HT40 temperature calibration\n");
		R1 = (s32)le32_to_cpu(priv->card_alive_init.therm_r1[1]);
		R2 = (s32)le32_to_cpu(priv->card_alive_init.therm_r2[1]);
		R3 = (s32)le32_to_cpu(priv->card_alive_init.therm_r3[1]);
		R4 = le32_to_cpu(priv->card_alive_init.therm_r4[1]);
	} else {
		IWL_DEBUG_TEMP(priv, "Running temperature calibration\n");
		R1 = (s32)le32_to_cpu(priv->card_alive_init.therm_r1[0]);
		R2 = (s32)le32_to_cpu(priv->card_alive_init.therm_r2[0]);
		R3 = (s32)le32_to_cpu(priv->card_alive_init.therm_r3[0]);
		R4 = le32_to_cpu(priv->card_alive_init.therm_r4[0]);
	}

	/*
	 * Temperature is only 23 bits, so sign extend out to 32.
	 *
	 * NOTE If we haven't received a statistics notification yet
	 * with an updated temperature, use R4 provided to us in the
	 * "initialize" ALIVE response.
	 */
	if (!test_bit(STATUS_TEMPERATURE, &priv->status))
		vt = sign_extend32(R4, 23);
	else
<<<<<<< HEAD
		vt = sign_extend(le32_to_cpu(priv->_agn.statistics.
=======
		vt = sign_extend32(le32_to_cpu(priv->_agn.statistics.
>>>>>>> 3cbea436
				 general.common.temperature), 23);

	IWL_DEBUG_TEMP(priv, "Calib values R[1-3]: %d %d %d R4: %d\n", R1, R2, R3, vt);

	if (R3 == R1) {
		IWL_ERR(priv, "Calibration conflict R1 == R3\n");
		return -1;
	}

	/* Calculate temperature in degrees Kelvin, adjust by 97%.
	 * Add offset to center the adjustment around 0 degrees Centigrade. */
	temperature = TEMPERATURE_CALIB_A_VAL * (vt - R2);
	temperature /= (R3 - R1);
	temperature = (temperature * 97) / 100 + TEMPERATURE_CALIB_KELVIN_OFFSET;

	IWL_DEBUG_TEMP(priv, "Calibrated temperature: %dK, %dC\n",
			temperature, KELVIN_TO_CELSIUS(temperature));

	return temperature;
}

/* Adjust Txpower only if temperature variance is greater than threshold. */
#define IWL_TEMPERATURE_THRESHOLD   3

/**
 * iwl4965_is_temp_calib_needed - determines if new calibration is needed
 *
 * If the temperature changed has changed sufficiently, then a recalibration
 * is needed.
 *
 * Assumes caller will replace priv->last_temperature once calibration
 * executed.
 */
static int iwl4965_is_temp_calib_needed(struct iwl_priv *priv)
{
	int temp_diff;

	if (!test_bit(STATUS_STATISTICS, &priv->status)) {
		IWL_DEBUG_TEMP(priv, "Temperature not updated -- no statistics.\n");
		return 0;
	}

	temp_diff = priv->temperature - priv->last_temperature;

	/* get absolute value */
	if (temp_diff < 0) {
		IWL_DEBUG_POWER(priv, "Getting cooler, delta %d\n", temp_diff);
		temp_diff = -temp_diff;
	} else if (temp_diff == 0)
		IWL_DEBUG_POWER(priv, "Temperature unchanged\n");
	else
		IWL_DEBUG_POWER(priv, "Getting warmer, delta %d\n", temp_diff);

	if (temp_diff < IWL_TEMPERATURE_THRESHOLD) {
		IWL_DEBUG_POWER(priv, " => thermal txpower calib not needed\n");
		return 0;
	}

	IWL_DEBUG_POWER(priv, " => thermal txpower calib needed\n");

	return 1;
}

static void iwl4965_temperature_calib(struct iwl_priv *priv)
{
	s32 temp;

	temp = iwl4965_hw_get_temperature(priv);
	if (temp < 0)
		return;

	if (priv->temperature != temp) {
		if (priv->temperature)
			IWL_DEBUG_TEMP(priv, "Temperature changed "
				       "from %dC to %dC\n",
				       KELVIN_TO_CELSIUS(priv->temperature),
				       KELVIN_TO_CELSIUS(temp));
		else
			IWL_DEBUG_TEMP(priv, "Temperature "
				       "initialized to %dC\n",
				       KELVIN_TO_CELSIUS(temp));
	}

	priv->temperature = temp;
	iwl_tt_handler(priv);
	set_bit(STATUS_TEMPERATURE, &priv->status);

	if (!priv->disable_tx_power_cal &&
	     unlikely(!test_bit(STATUS_SCANNING, &priv->status)) &&
	     iwl4965_is_temp_calib_needed(priv))
		queue_work(priv->workqueue, &priv->txpower_work);
}

/**
 * iwl4965_tx_queue_stop_scheduler - Stop queue, but keep configuration
 */
static void iwl4965_tx_queue_stop_scheduler(struct iwl_priv *priv,
					    u16 txq_id)
{
	/* Simply stop the queue, but don't change any configuration;
	 * the SCD_ACT_EN bit is the write-enable mask for the ACTIVE bit. */
	iwl_write_prph(priv,
		IWL49_SCD_QUEUE_STATUS_BITS(txq_id),
		(0 << IWL49_SCD_QUEUE_STTS_REG_POS_ACTIVE)|
		(1 << IWL49_SCD_QUEUE_STTS_REG_POS_SCD_ACT_EN));
}

/**
 * txq_id must be greater than IWL49_FIRST_AMPDU_QUEUE
 * priv->lock must be held by the caller
 */
static int iwl4965_txq_agg_disable(struct iwl_priv *priv, u16 txq_id,
				   u16 ssn_idx, u8 tx_fifo)
{
	if ((IWL49_FIRST_AMPDU_QUEUE > txq_id) ||
	    (IWL49_FIRST_AMPDU_QUEUE +
		priv->cfg->base_params->num_of_ampdu_queues <= txq_id)) {
		IWL_WARN(priv,
			"queue number out of range: %d, must be %d to %d\n",
			txq_id, IWL49_FIRST_AMPDU_QUEUE,
			IWL49_FIRST_AMPDU_QUEUE +
			priv->cfg->base_params->num_of_ampdu_queues - 1);
		return -EINVAL;
	}

	iwl4965_tx_queue_stop_scheduler(priv, txq_id);

	iwl_clear_bits_prph(priv, IWL49_SCD_QUEUECHAIN_SEL, (1 << txq_id));

	priv->txq[txq_id].q.read_ptr = (ssn_idx & 0xff);
	priv->txq[txq_id].q.write_ptr = (ssn_idx & 0xff);
	/* supposes that ssn_idx is valid (!= 0xFFF) */
	iwl4965_set_wr_ptrs(priv, txq_id, ssn_idx);

	iwl_clear_bits_prph(priv, IWL49_SCD_INTERRUPT_MASK, (1 << txq_id));
	iwl_txq_ctx_deactivate(priv, txq_id);
	iwl4965_tx_queue_set_status(priv, &priv->txq[txq_id], tx_fifo, 0);

	return 0;
}

/**
 * iwl4965_tx_queue_set_q2ratid - Map unique receiver/tid combination to a queue
 */
static int iwl4965_tx_queue_set_q2ratid(struct iwl_priv *priv, u16 ra_tid,
					u16 txq_id)
{
	u32 tbl_dw_addr;
	u32 tbl_dw;
	u16 scd_q2ratid;

	scd_q2ratid = ra_tid & IWL_SCD_QUEUE_RA_TID_MAP_RATID_MSK;

	tbl_dw_addr = priv->scd_base_addr +
			IWL49_SCD_TRANSLATE_TBL_OFFSET_QUEUE(txq_id);

	tbl_dw = iwl_read_targ_mem(priv, tbl_dw_addr);

	if (txq_id & 0x1)
		tbl_dw = (scd_q2ratid << 16) | (tbl_dw & 0x0000FFFF);
	else
		tbl_dw = scd_q2ratid | (tbl_dw & 0xFFFF0000);

	iwl_write_targ_mem(priv, tbl_dw_addr, tbl_dw);

	return 0;
}


/**
 * iwl4965_tx_queue_agg_enable - Set up & enable aggregation for selected queue
 *
 * NOTE:  txq_id must be greater than IWL49_FIRST_AMPDU_QUEUE,
 *        i.e. it must be one of the higher queues used for aggregation
 */
static int iwl4965_txq_agg_enable(struct iwl_priv *priv, int txq_id,
				  int tx_fifo, int sta_id, int tid, u16 ssn_idx)
{
	unsigned long flags;
	u16 ra_tid;
	int ret;

	if ((IWL49_FIRST_AMPDU_QUEUE > txq_id) ||
	    (IWL49_FIRST_AMPDU_QUEUE +
		priv->cfg->base_params->num_of_ampdu_queues <= txq_id)) {
		IWL_WARN(priv,
			"queue number out of range: %d, must be %d to %d\n",
			txq_id, IWL49_FIRST_AMPDU_QUEUE,
			IWL49_FIRST_AMPDU_QUEUE +
			priv->cfg->base_params->num_of_ampdu_queues - 1);
		return -EINVAL;
	}

	ra_tid = BUILD_RAxTID(sta_id, tid);

	/* Modify device's station table to Tx this TID */
	ret = iwl_sta_tx_modify_enable_tid(priv, sta_id, tid);
	if (ret)
		return ret;

	spin_lock_irqsave(&priv->lock, flags);

	/* Stop this Tx queue before configuring it */
	iwl4965_tx_queue_stop_scheduler(priv, txq_id);

	/* Map receiver-address / traffic-ID to this queue */
	iwl4965_tx_queue_set_q2ratid(priv, ra_tid, txq_id);

	/* Set this queue as a chain-building queue */
	iwl_set_bits_prph(priv, IWL49_SCD_QUEUECHAIN_SEL, (1 << txq_id));

	/* Place first TFD at index corresponding to start sequence number.
	 * Assumes that ssn_idx is valid (!= 0xFFF) */
	priv->txq[txq_id].q.read_ptr = (ssn_idx & 0xff);
	priv->txq[txq_id].q.write_ptr = (ssn_idx & 0xff);
	iwl4965_set_wr_ptrs(priv, txq_id, ssn_idx);

	/* Set up Tx window size and frame limit for this queue */
	iwl_write_targ_mem(priv,
		priv->scd_base_addr + IWL49_SCD_CONTEXT_QUEUE_OFFSET(txq_id),
		(SCD_WIN_SIZE << IWL49_SCD_QUEUE_CTX_REG1_WIN_SIZE_POS) &
		IWL49_SCD_QUEUE_CTX_REG1_WIN_SIZE_MSK);

	iwl_write_targ_mem(priv, priv->scd_base_addr +
		IWL49_SCD_CONTEXT_QUEUE_OFFSET(txq_id) + sizeof(u32),
		(SCD_FRAME_LIMIT << IWL49_SCD_QUEUE_CTX_REG2_FRAME_LIMIT_POS)
		& IWL49_SCD_QUEUE_CTX_REG2_FRAME_LIMIT_MSK);

	iwl_set_bits_prph(priv, IWL49_SCD_INTERRUPT_MASK, (1 << txq_id));

	/* Set up Status area in SRAM, map to Tx DMA/FIFO, activate the queue */
	iwl4965_tx_queue_set_status(priv, &priv->txq[txq_id], tx_fifo, 1);

	spin_unlock_irqrestore(&priv->lock, flags);

	return 0;
}


static u16 iwl4965_get_hcmd_size(u8 cmd_id, u16 len)
{
	switch (cmd_id) {
	case REPLY_RXON:
		return (u16) sizeof(struct iwl4965_rxon_cmd);
	default:
		return len;
	}
}

static u16 iwl4965_build_addsta_hcmd(const struct iwl_addsta_cmd *cmd, u8 *data)
{
	struct iwl4965_addsta_cmd *addsta = (struct iwl4965_addsta_cmd *)data;
	addsta->mode = cmd->mode;
	memcpy(&addsta->sta, &cmd->sta, sizeof(struct sta_id_modify));
	memcpy(&addsta->key, &cmd->key, sizeof(struct iwl4965_keyinfo));
	addsta->station_flags = cmd->station_flags;
	addsta->station_flags_msk = cmd->station_flags_msk;
	addsta->tid_disable_tx = cmd->tid_disable_tx;
	addsta->add_immediate_ba_tid = cmd->add_immediate_ba_tid;
	addsta->remove_immediate_ba_tid = cmd->remove_immediate_ba_tid;
	addsta->add_immediate_ba_ssn = cmd->add_immediate_ba_ssn;
	addsta->sleep_tx_count = cmd->sleep_tx_count;
	addsta->reserved1 = cpu_to_le16(0);
	addsta->reserved2 = cpu_to_le16(0);

	return (u16)sizeof(struct iwl4965_addsta_cmd);
}

static inline u32 iwl4965_get_scd_ssn(struct iwl4965_tx_resp *tx_resp)
{
	return le32_to_cpup(&tx_resp->u.status + tx_resp->frame_count) & MAX_SN;
}

/**
 * iwl4965_tx_status_reply_tx - Handle Tx response for frames in aggregation queue
 */
static int iwl4965_tx_status_reply_tx(struct iwl_priv *priv,
				      struct iwl_ht_agg *agg,
				      struct iwl4965_tx_resp *tx_resp,
				      int txq_id, u16 start_idx)
{
	u16 status;
	struct agg_tx_status *frame_status = tx_resp->u.agg_status;
	struct ieee80211_tx_info *info = NULL;
	struct ieee80211_hdr *hdr = NULL;
	u32 rate_n_flags = le32_to_cpu(tx_resp->rate_n_flags);
	int i, sh, idx;
	u16 seq;
	if (agg->wait_for_ba)
		IWL_DEBUG_TX_REPLY(priv, "got tx response w/o block-ack\n");

	agg->frame_count = tx_resp->frame_count;
	agg->start_idx = start_idx;
	agg->rate_n_flags = rate_n_flags;
	agg->bitmap = 0;

	/* num frames attempted by Tx command */
	if (agg->frame_count == 1) {
		/* Only one frame was attempted; no block-ack will arrive */
		status = le16_to_cpu(frame_status[0].status);
		idx = start_idx;

		/* FIXME: code repetition */
		IWL_DEBUG_TX_REPLY(priv, "FrameCnt = %d, StartIdx=%d idx=%d\n",
				   agg->frame_count, agg->start_idx, idx);

		info = IEEE80211_SKB_CB(priv->txq[txq_id].txb[idx].skb);
		info->status.rates[0].count = tx_resp->failure_frame + 1;
		info->flags &= ~IEEE80211_TX_CTL_AMPDU;
		info->flags |= iwl_tx_status_to_mac80211(status);
		iwlagn_hwrate_to_tx_control(priv, rate_n_flags, info);
		/* FIXME: code repetition end */

		IWL_DEBUG_TX_REPLY(priv, "1 Frame 0x%x failure :%d\n",
				    status & 0xff, tx_resp->failure_frame);
		IWL_DEBUG_TX_REPLY(priv, "Rate Info rate_n_flags=%x\n", rate_n_flags);

		agg->wait_for_ba = 0;
	} else {
		/* Two or more frames were attempted; expect block-ack */
		u64 bitmap = 0;
		int start = agg->start_idx;

		/* Construct bit-map of pending frames within Tx window */
		for (i = 0; i < agg->frame_count; i++) {
			u16 sc;
			status = le16_to_cpu(frame_status[i].status);
			seq  = le16_to_cpu(frame_status[i].sequence);
			idx = SEQ_TO_INDEX(seq);
			txq_id = SEQ_TO_QUEUE(seq);

			if (status & (AGG_TX_STATE_FEW_BYTES_MSK |
				      AGG_TX_STATE_ABORT_MSK))
				continue;

			IWL_DEBUG_TX_REPLY(priv, "FrameCnt = %d, txq_id=%d idx=%d\n",
					   agg->frame_count, txq_id, idx);

			hdr = iwl_tx_queue_get_hdr(priv, txq_id, idx);
			if (!hdr) {
				IWL_ERR(priv,
					"BUG_ON idx doesn't point to valid skb"
					" idx=%d, txq_id=%d\n", idx, txq_id);
				return -1;
			}

			sc = le16_to_cpu(hdr->seq_ctrl);
			if (idx != (SEQ_TO_SN(sc) & 0xff)) {
				IWL_ERR(priv,
					"BUG_ON idx doesn't match seq control"
					" idx=%d, seq_idx=%d, seq=%d\n",
					idx, SEQ_TO_SN(sc), hdr->seq_ctrl);
				return -1;
			}

			IWL_DEBUG_TX_REPLY(priv, "AGG Frame i=%d idx %d seq=%d\n",
					   i, idx, SEQ_TO_SN(sc));

			sh = idx - start;
			if (sh > 64) {
				sh = (start - idx) + 0xff;
				bitmap = bitmap << sh;
				sh = 0;
				start = idx;
			} else if (sh < -64)
				sh  = 0xff - (start - idx);
			else if (sh < 0) {
				sh = start - idx;
				start = idx;
				bitmap = bitmap << sh;
				sh = 0;
			}
			bitmap |= 1ULL << sh;
			IWL_DEBUG_TX_REPLY(priv, "start=%d bitmap=0x%llx\n",
					   start, (unsigned long long)bitmap);
		}

		agg->bitmap = bitmap;
		agg->start_idx = start;
		IWL_DEBUG_TX_REPLY(priv, "Frames %d start_idx=%d bitmap=0x%llx\n",
				   agg->frame_count, agg->start_idx,
				   (unsigned long long)agg->bitmap);

		if (bitmap)
			agg->wait_for_ba = 1;
	}
	return 0;
}

static u8 iwl_find_station(struct iwl_priv *priv, const u8 *addr)
{
	int i;
	int start = 0;
	int ret = IWL_INVALID_STATION;
	unsigned long flags;

	if ((priv->iw_mode == NL80211_IFTYPE_ADHOC) ||
	    (priv->iw_mode == NL80211_IFTYPE_AP))
		start = IWL_STA_ID;

	if (is_broadcast_ether_addr(addr))
		return priv->contexts[IWL_RXON_CTX_BSS].bcast_sta_id;

	spin_lock_irqsave(&priv->sta_lock, flags);
	for (i = start; i < priv->hw_params.max_stations; i++)
		if (priv->stations[i].used &&
		    (!compare_ether_addr(priv->stations[i].sta.sta.addr,
					 addr))) {
			ret = i;
			goto out;
		}

	IWL_DEBUG_ASSOC_LIMIT(priv, "can not find STA %pM total %d\n",
			      addr, priv->num_stations);

 out:
	/*
	 * It may be possible that more commands interacting with stations
	 * arrive before we completed processing the adding of
	 * station
	 */
	if (ret != IWL_INVALID_STATION &&
	    (!(priv->stations[ret].used & IWL_STA_UCODE_ACTIVE) ||
	     ((priv->stations[ret].used & IWL_STA_UCODE_ACTIVE) &&
	      (priv->stations[ret].used & IWL_STA_UCODE_INPROGRESS)))) {
		IWL_ERR(priv, "Requested station info for sta %d before ready.\n",
			ret);
		ret = IWL_INVALID_STATION;
	}
	spin_unlock_irqrestore(&priv->sta_lock, flags);
	return ret;
}

static int iwl_get_ra_sta_id(struct iwl_priv *priv, struct ieee80211_hdr *hdr)
{
	if (priv->iw_mode == NL80211_IFTYPE_STATION) {
		return IWL_AP_ID;
	} else {
		u8 *da = ieee80211_get_DA(hdr);
		return iwl_find_station(priv, da);
	}
}

/**
 * iwl4965_rx_reply_tx - Handle standard (non-aggregation) Tx response
 */
static void iwl4965_rx_reply_tx(struct iwl_priv *priv,
				struct iwl_rx_mem_buffer *rxb)
{
	struct iwl_rx_packet *pkt = rxb_addr(rxb);
	u16 sequence = le16_to_cpu(pkt->hdr.sequence);
	int txq_id = SEQ_TO_QUEUE(sequence);
	int index = SEQ_TO_INDEX(sequence);
	struct iwl_tx_queue *txq = &priv->txq[txq_id];
	struct ieee80211_hdr *hdr;
	struct ieee80211_tx_info *info;
	struct iwl4965_tx_resp *tx_resp = (void *)&pkt->u.raw[0];
	u32  status = le32_to_cpu(tx_resp->u.status);
	int uninitialized_var(tid);
	int sta_id;
	int freed;
	u8 *qc = NULL;
	unsigned long flags;

	if ((index >= txq->q.n_bd) || (iwl_queue_used(&txq->q, index) == 0)) {
		IWL_ERR(priv, "Read index for DMA queue txq_id (%d) index %d "
			  "is out of range [0-%d] %d %d\n", txq_id,
			  index, txq->q.n_bd, txq->q.write_ptr,
			  txq->q.read_ptr);
		return;
	}

<<<<<<< HEAD
=======
	txq->time_stamp = jiffies;
>>>>>>> 3cbea436
	info = IEEE80211_SKB_CB(txq->txb[txq->q.read_ptr].skb);
	memset(&info->status, 0, sizeof(info->status));

	hdr = iwl_tx_queue_get_hdr(priv, txq_id, index);
	if (ieee80211_is_data_qos(hdr->frame_control)) {
		qc = ieee80211_get_qos_ctl(hdr);
		tid = qc[0] & 0xf;
	}

	sta_id = iwl_get_ra_sta_id(priv, hdr);
	if (txq->sched_retry && unlikely(sta_id == IWL_INVALID_STATION)) {
		IWL_ERR(priv, "Station not known\n");
		return;
	}

	spin_lock_irqsave(&priv->sta_lock, flags);
	if (txq->sched_retry) {
		const u32 scd_ssn = iwl4965_get_scd_ssn(tx_resp);
		struct iwl_ht_agg *agg = NULL;
		WARN_ON(!qc);

		agg = &priv->stations[sta_id].tid[tid].agg;

		iwl4965_tx_status_reply_tx(priv, agg, tx_resp, txq_id, index);

		/* check if BAR is needed */
		if ((tx_resp->frame_count == 1) && !iwl_is_tx_success(status))
			info->flags |= IEEE80211_TX_STAT_AMPDU_NO_BACK;

		if (txq->q.read_ptr != (scd_ssn & 0xff)) {
			index = iwl_queue_dec_wrap(scd_ssn & 0xff, txq->q.n_bd);
			IWL_DEBUG_TX_REPLY(priv, "Retry scheduler reclaim scd_ssn "
					   "%d index %d\n", scd_ssn , index);
			freed = iwlagn_tx_queue_reclaim(priv, txq_id, index);
			if (qc)
				iwl_free_tfds_in_queue(priv, sta_id,
						       tid, freed);

			if (priv->mac80211_registered &&
			    (iwl_queue_space(&txq->q) > txq->q.low_mark) &&
			    (agg->state != IWL_EMPTYING_HW_QUEUE_DELBA))
				iwl_wake_queue(priv, txq);
		}
	} else {
		info->status.rates[0].count = tx_resp->failure_frame + 1;
		info->flags |= iwl_tx_status_to_mac80211(status);
		iwlagn_hwrate_to_tx_control(priv,
					le32_to_cpu(tx_resp->rate_n_flags),
					info);

		IWL_DEBUG_TX_REPLY(priv, "TXQ %d status %s (0x%08x) "
				   "rate_n_flags 0x%x retries %d\n",
				   txq_id,
				   iwl_get_tx_fail_reason(status), status,
				   le32_to_cpu(tx_resp->rate_n_flags),
				   tx_resp->failure_frame);

		freed = iwlagn_tx_queue_reclaim(priv, txq_id, index);
		if (qc && likely(sta_id != IWL_INVALID_STATION))
			iwl_free_tfds_in_queue(priv, sta_id, tid, freed);
		else if (sta_id == IWL_INVALID_STATION)
			IWL_DEBUG_TX_REPLY(priv, "Station not known\n");

		if (priv->mac80211_registered &&
		    (iwl_queue_space(&txq->q) > txq->q.low_mark))
			iwl_wake_queue(priv, txq);
	}
	if (qc && likely(sta_id != IWL_INVALID_STATION))
		iwlagn_txq_check_empty(priv, sta_id, tid, txq_id);
<<<<<<< HEAD

	iwl_check_abort_status(priv, tx_resp->frame_count, status);

=======

	iwl_check_abort_status(priv, tx_resp->frame_count, status);

>>>>>>> 3cbea436
	spin_unlock_irqrestore(&priv->sta_lock, flags);
}

static int iwl4965_calc_rssi(struct iwl_priv *priv,
			     struct iwl_rx_phy_res *rx_resp)
{
	/* data from PHY/DSP regarding signal strength, etc.,
	 *   contents are always there, not configurable by host.  */
	struct iwl4965_rx_non_cfg_phy *ncphy =
	    (struct iwl4965_rx_non_cfg_phy *)rx_resp->non_cfg_phy_buf;
	u32 agc = (le16_to_cpu(ncphy->agc_info) & IWL49_AGC_DB_MASK)
			>> IWL49_AGC_DB_POS;

	u32 valid_antennae =
	    (le16_to_cpu(rx_resp->phy_flags) & IWL49_RX_PHY_FLAGS_ANTENNAE_MASK)
			>> IWL49_RX_PHY_FLAGS_ANTENNAE_OFFSET;
	u8 max_rssi = 0;
	u32 i;

	/* Find max rssi among 3 possible receivers.
	 * These values are measured by the digital signal processor (DSP).
	 * They should stay fairly constant even as the signal strength varies,
	 *   if the radio's automatic gain control (AGC) is working right.
	 * AGC value (see below) will provide the "interesting" info. */
	for (i = 0; i < 3; i++)
		if (valid_antennae & (1 << i))
			max_rssi = max(ncphy->rssi_info[i << 1], max_rssi);

	IWL_DEBUG_STATS(priv, "Rssi In A %d B %d C %d Max %d AGC dB %d\n",
		ncphy->rssi_info[0], ncphy->rssi_info[2], ncphy->rssi_info[4],
		max_rssi, agc);

	/* dBm = max_rssi dB - agc dB - constant.
	 * Higher AGC (higher radio gain) means lower signal. */
	return max_rssi - agc - IWLAGN_RSSI_OFFSET;
}


/* Set up 4965-specific Rx frame reply handlers */
static void iwl4965_rx_handler_setup(struct iwl_priv *priv)
{
	/* Legacy Rx frames */
	priv->rx_handlers[REPLY_RX] = iwlagn_rx_reply_rx;
	/* Tx response */
	priv->rx_handlers[REPLY_TX] = iwl4965_rx_reply_tx;
}

static void iwl4965_setup_deferred_work(struct iwl_priv *priv)
{
	INIT_WORK(&priv->txpower_work, iwl4965_bg_txpower_work);
}

static void iwl4965_cancel_deferred_work(struct iwl_priv *priv)
{
	cancel_work_sync(&priv->txpower_work);
}

static struct iwl_hcmd_ops iwl4965_hcmd = {
	.rxon_assoc = iwl4965_send_rxon_assoc,
<<<<<<< HEAD
	.commit_rxon = iwlagn_commit_rxon,
	.set_rxon_chain = iwlagn_set_rxon_chain,
	.send_bt_config = iwl_send_bt_config,
};

static void iwl4965_post_scan(struct iwl_priv *priv)
{
	struct iwl_rxon_context *ctx = &priv->contexts[IWL_RXON_CTX_BSS];

	/*
	 * Since setting the RXON may have been deferred while
	 * performing the scan, fire one off if needed
	 */
	if (memcmp(&ctx->staging, &ctx->active, sizeof(ctx->staging)))
		iwlcore_commit_rxon(priv, ctx);
}

=======
	.commit_rxon = iwl4965_commit_rxon,
	.set_rxon_chain = iwlagn_set_rxon_chain,
	.send_bt_config = iwl_send_bt_config,
};

static void iwl4965_post_scan(struct iwl_priv *priv)
{
	struct iwl_rxon_context *ctx = &priv->contexts[IWL_RXON_CTX_BSS];

	/*
	 * Since setting the RXON may have been deferred while
	 * performing the scan, fire one off if needed
	 */
	if (memcmp(&ctx->staging, &ctx->active, sizeof(ctx->staging)))
		iwlcore_commit_rxon(priv, ctx);
}

static void iwl4965_post_associate(struct iwl_priv *priv)
{
	struct iwl_rxon_context *ctx = &priv->contexts[IWL_RXON_CTX_BSS];
	struct ieee80211_vif *vif = ctx->vif;
	struct ieee80211_conf *conf = NULL;
	int ret = 0;

	if (!vif || !priv->is_open)
		return;

	if (vif->type == NL80211_IFTYPE_AP) {
		IWL_ERR(priv, "%s Should not be called in AP mode\n", __func__);
		return;
	}

	if (test_bit(STATUS_EXIT_PENDING, &priv->status))
		return;

	iwl_scan_cancel_timeout(priv, 200);

	conf = ieee80211_get_hw_conf(priv->hw);

	ctx->staging.filter_flags &= ~RXON_FILTER_ASSOC_MSK;
	iwlcore_commit_rxon(priv, ctx);

	ret = iwl_send_rxon_timing(priv, ctx);
	if (ret)
		IWL_WARN(priv, "RXON timing - "
			    "Attempting to continue.\n");

	ctx->staging.filter_flags |= RXON_FILTER_ASSOC_MSK;

	iwl_set_rxon_ht(priv, &priv->current_ht_config);

	if (priv->cfg->ops->hcmd->set_rxon_chain)
		priv->cfg->ops->hcmd->set_rxon_chain(priv, ctx);

	ctx->staging.assoc_id = cpu_to_le16(vif->bss_conf.aid);

	IWL_DEBUG_ASSOC(priv, "assoc id %d beacon interval %d\n",
			vif->bss_conf.aid, vif->bss_conf.beacon_int);

	if (vif->bss_conf.use_short_preamble)
		ctx->staging.flags |= RXON_FLG_SHORT_PREAMBLE_MSK;
	else
		ctx->staging.flags &= ~RXON_FLG_SHORT_PREAMBLE_MSK;

	if (ctx->staging.flags & RXON_FLG_BAND_24G_MSK) {
		if (vif->bss_conf.use_short_slot)
			ctx->staging.flags |= RXON_FLG_SHORT_SLOT_MSK;
		else
			ctx->staging.flags &= ~RXON_FLG_SHORT_SLOT_MSK;
	}

	iwlcore_commit_rxon(priv, ctx);

	IWL_DEBUG_ASSOC(priv, "Associated as %d to: %pM\n",
			vif->bss_conf.aid, ctx->active.bssid_addr);

	switch (vif->type) {
	case NL80211_IFTYPE_STATION:
		break;
	case NL80211_IFTYPE_ADHOC:
		iwlagn_send_beacon_cmd(priv);
		break;
	default:
		IWL_ERR(priv, "%s Should not be called in %d mode\n",
			  __func__, vif->type);
		break;
	}

	/* the chain noise calibration will enabled PM upon completion
	 * If chain noise has already been run, then we need to enable
	 * power management here */
	if (priv->chain_noise_data.state == IWL_CHAIN_NOISE_DONE)
		iwl_power_update_mode(priv, false);

	/* Enable Rx differential gain and sensitivity calibrations */
	iwl_chain_noise_reset(priv);
	priv->start_calib = 1;
}

static void iwl4965_config_ap(struct iwl_priv *priv)
{
	struct iwl_rxon_context *ctx = &priv->contexts[IWL_RXON_CTX_BSS];
	struct ieee80211_vif *vif = ctx->vif;
	int ret = 0;

	lockdep_assert_held(&priv->mutex);

	if (test_bit(STATUS_EXIT_PENDING, &priv->status))
		return;

	/* The following should be done only at AP bring up */
	if (!iwl_is_associated_ctx(ctx)) {

		/* RXON - unassoc (to set timing command) */
		ctx->staging.filter_flags &= ~RXON_FILTER_ASSOC_MSK;
		iwlcore_commit_rxon(priv, ctx);

		/* RXON Timing */
		ret = iwl_send_rxon_timing(priv, ctx);
		if (ret)
			IWL_WARN(priv, "RXON timing failed - "
					"Attempting to continue.\n");

		/* AP has all antennas */
		priv->chain_noise_data.active_chains =
			priv->hw_params.valid_rx_ant;
		iwl_set_rxon_ht(priv, &priv->current_ht_config);
		if (priv->cfg->ops->hcmd->set_rxon_chain)
			priv->cfg->ops->hcmd->set_rxon_chain(priv, ctx);

		ctx->staging.assoc_id = 0;

		if (vif->bss_conf.use_short_preamble)
			ctx->staging.flags |=
				RXON_FLG_SHORT_PREAMBLE_MSK;
		else
			ctx->staging.flags &=
				~RXON_FLG_SHORT_PREAMBLE_MSK;

		if (ctx->staging.flags & RXON_FLG_BAND_24G_MSK) {
			if (vif->bss_conf.use_short_slot)
				ctx->staging.flags |=
					RXON_FLG_SHORT_SLOT_MSK;
			else
				ctx->staging.flags &=
					~RXON_FLG_SHORT_SLOT_MSK;
		}
		/* need to send beacon cmd before committing assoc RXON! */
		iwlagn_send_beacon_cmd(priv);
		/* restore RXON assoc */
		ctx->staging.filter_flags |= RXON_FILTER_ASSOC_MSK;
		iwlcore_commit_rxon(priv, ctx);
	}
	iwlagn_send_beacon_cmd(priv);

	/* FIXME - we need to add code here to detect a totally new
	 * configuration, reset the AP, unassoc, rxon timing, assoc,
	 * clear sta table, add BCAST sta... */
}

>>>>>>> 3cbea436
static struct iwl_hcmd_utils_ops iwl4965_hcmd_utils = {
	.get_hcmd_size = iwl4965_get_hcmd_size,
	.build_addsta_hcmd = iwl4965_build_addsta_hcmd,
	.chain_noise_reset = iwl4965_chain_noise_reset,
	.gain_computation = iwl4965_gain_computation,
<<<<<<< HEAD
	.tx_cmd_protection = iwlcore_tx_cmd_protection,
=======
	.tx_cmd_protection = iwl_legacy_tx_cmd_protection,
>>>>>>> 3cbea436
	.calc_rssi = iwl4965_calc_rssi,
	.request_scan = iwlagn_request_scan,
	.post_scan = iwl4965_post_scan,
};

static struct iwl_lib_ops iwl4965_lib = {
	.set_hw_params = iwl4965_hw_set_hw_params,
	.txq_update_byte_cnt_tbl = iwl4965_txq_update_byte_cnt_tbl,
	.txq_set_sched = iwl4965_txq_set_sched,
	.txq_agg_enable = iwl4965_txq_agg_enable,
	.txq_agg_disable = iwl4965_txq_agg_disable,
	.txq_attach_buf_to_tfd = iwl_hw_txq_attach_buf_to_tfd,
	.txq_free_tfd = iwl_hw_txq_free_tfd,
	.txq_init = iwl_hw_tx_queue_init,
	.rx_handler_setup = iwl4965_rx_handler_setup,
	.setup_deferred_work = iwl4965_setup_deferred_work,
	.cancel_deferred_work = iwl4965_cancel_deferred_work,
	.is_valid_rtc_data_addr = iwl4965_hw_valid_rtc_data_addr,
	.alive_notify = iwl4965_alive_notify,
	.init_alive_start = iwl4965_init_alive_start,
	.load_ucode = iwl4965_load_bsm,
	.dump_nic_event_log = iwl_dump_nic_event_log,
	.dump_nic_error_log = iwl_dump_nic_error_log,
	.dump_fh = iwl_dump_fh,
	.set_channel_switch = iwl4965_hw_channel_switch,
	.apm_ops = {
		.init = iwl_apm_init,
		.config = iwl4965_nic_config,
	},
	.eeprom_ops = {
		.regulatory_bands = {
			EEPROM_REGULATORY_BAND_1_CHANNELS,
			EEPROM_REGULATORY_BAND_2_CHANNELS,
			EEPROM_REGULATORY_BAND_3_CHANNELS,
			EEPROM_REGULATORY_BAND_4_CHANNELS,
			EEPROM_REGULATORY_BAND_5_CHANNELS,
			EEPROM_4965_REGULATORY_BAND_24_HT40_CHANNELS,
			EEPROM_4965_REGULATORY_BAND_52_HT40_CHANNELS
		},
		.acquire_semaphore = iwlcore_eeprom_acquire_semaphore,
		.release_semaphore = iwlcore_eeprom_release_semaphore,
		.calib_version = iwl4965_eeprom_calib_version,
		.query_addr = iwlcore_eeprom_query_addr,
	},
	.send_tx_power	= iwl4965_send_tx_power,
	.update_chain_flags = iwl_update_chain_flags,
	.isr_ops = {
		.isr = iwl_isr_legacy,
	},
	.temp_ops = {
		.temperature = iwl4965_temperature_calib,
	},
<<<<<<< HEAD
	.manage_ibss_station = iwlagn_manage_ibss_station,
	.update_bcast_stations = iwl_update_bcast_stations,
=======
>>>>>>> 3cbea436
	.debugfs_ops = {
		.rx_stats_read = iwl_ucode_rx_stats_read,
		.tx_stats_read = iwl_ucode_tx_stats_read,
		.general_stats_read = iwl_ucode_general_stats_read,
		.bt_stats_read = iwl_ucode_bt_stats_read,
		.reply_tx_error = iwl_reply_tx_error_read,
	},
<<<<<<< HEAD
	.recover_from_tx_stall = iwl_bg_monitor_recover,
	.check_plcp_health = iwl_good_plcp_health,
=======
	.check_plcp_health = iwl_good_plcp_health,
};

static const struct iwl_legacy_ops iwl4965_legacy_ops = {
	.post_associate = iwl4965_post_associate,
	.config_ap = iwl4965_config_ap,
	.manage_ibss_station = iwlagn_manage_ibss_station,
	.update_bcast_stations = iwl_update_bcast_stations,
};

struct ieee80211_ops iwl4965_hw_ops = {
	.tx = iwlagn_mac_tx,
	.start = iwlagn_mac_start,
	.stop = iwlagn_mac_stop,
	.add_interface = iwl_mac_add_interface,
	.remove_interface = iwl_mac_remove_interface,
	.change_interface = iwl_mac_change_interface,
	.config = iwl_legacy_mac_config,
	.configure_filter = iwlagn_configure_filter,
	.set_key = iwlagn_mac_set_key,
	.update_tkip_key = iwlagn_mac_update_tkip_key,
	.conf_tx = iwl_mac_conf_tx,
	.reset_tsf = iwl_legacy_mac_reset_tsf,
	.bss_info_changed = iwl_legacy_mac_bss_info_changed,
	.ampdu_action = iwlagn_mac_ampdu_action,
	.hw_scan = iwl_mac_hw_scan,
	.sta_add = iwlagn_mac_sta_add,
	.sta_remove = iwl_mac_sta_remove,
	.channel_switch = iwlagn_mac_channel_switch,
	.flush = iwlagn_mac_flush,
	.tx_last_beacon = iwl_mac_tx_last_beacon,
>>>>>>> 3cbea436
};

static const struct iwl_ops iwl4965_ops = {
	.lib = &iwl4965_lib,
	.hcmd = &iwl4965_hcmd,
	.utils = &iwl4965_hcmd_utils,
	.led = &iwlagn_led_ops,
	.legacy = &iwl4965_legacy_ops,
	.ieee80211_ops = &iwl4965_hw_ops,
};

static struct iwl_base_params iwl4965_base_params = {
	.eeprom_size = IWL4965_EEPROM_IMG_SIZE,
	.num_of_queues = IWL49_NUM_QUEUES,
	.num_of_ampdu_queues = IWL49_NUM_AMPDU_QUEUES,
	.pll_cfg_val = 0,
	.set_l0s = true,
	.use_bsm = true,
	.use_isr_legacy = true,
	.broken_powersave = true,
	.led_compensation = 61,
	.chain_noise_num_beacons = IWL4965_CAL_NUM_BEACONS,
	.plcp_delta_threshold = IWL_MAX_PLCP_ERR_THRESHOLD_DEF,
<<<<<<< HEAD
	.monitor_recover_period = IWL_DEF_MONITORING_PERIOD,
=======
	.wd_timeout = IWL_DEF_WD_TIMEOUT,
>>>>>>> 3cbea436
	.temperature_kelvin = true,
	.max_event_log_size = 512,
	.tx_power_by_driver = true,
	.ucode_tracing = true,
	.sensitivity_calib_by_driver = true,
	.chain_noise_calib_by_driver = true,
<<<<<<< HEAD
=======
	.no_agg_framecnt_info = true,
>>>>>>> 3cbea436
};

struct iwl_cfg iwl4965_agn_cfg = {
	.name = "Intel(R) Wireless WiFi Link 4965AGN",
	.fw_name_pre = IWL4965_FW_PRE,
	.ucode_api_max = IWL4965_UCODE_API_MAX,
	.ucode_api_min = IWL4965_UCODE_API_MIN,
<<<<<<< HEAD
	.sku = IWL_SKU_A|IWL_SKU_G|IWL_SKU_N,
=======
>>>>>>> 3cbea436
	.valid_tx_ant = ANT_AB,
	.valid_rx_ant = ANT_ABC,
	.eeprom_ver = EEPROM_4965_EEPROM_VERSION,
	.eeprom_calib_ver = EEPROM_4965_TX_POWER_VERSION,
	.ops = &iwl4965_ops,
	.mod_params = &iwlagn_mod_params,
	.base_params = &iwl4965_base_params,
<<<<<<< HEAD
=======
	.led_mode = IWL_LED_BLINK,
>>>>>>> 3cbea436
	/*
	 * Force use of chains B and C for scan RX on 5 GHz band
	 * because the device has off-channel reception on chain A.
	 */
	.scan_rx_antennas[IEEE80211_BAND_5GHZ] = ANT_BC,
};

/* Module firmware */
MODULE_FIRMWARE(IWL4965_MODULE_FIRMWARE(IWL4965_UCODE_API_MAX));
<|MERGE_RESOLUTION|>--- conflicted
+++ resolved
@@ -48,10 +48,7 @@
 #include "iwl-agn-led.h"
 #include "iwl-agn.h"
 #include "iwl-agn-debugfs.h"
-<<<<<<< HEAD
-=======
 #include "iwl-legacy.h"
->>>>>>> 3cbea436
 
 static int iwl4965_send_tx_power(struct iwl_priv *priv);
 static int iwl4965_hw_get_temperature(struct iwl_priv *priv);
@@ -1447,11 +1444,6 @@
 	return ret;
 }
 
-<<<<<<< HEAD
-static int iwl4965_hw_channel_switch(struct iwl_priv *priv,
-				     struct ieee80211_channel_switch *ch_switch)
-{
-=======
 static int iwl4965_commit_rxon(struct iwl_priv *priv, struct iwl_rxon_context *ctx)
 {
 	/* cast away the const for active_rxon in this function */
@@ -1591,7 +1583,6 @@
 static int iwl4965_hw_channel_switch(struct iwl_priv *priv,
 				     struct ieee80211_channel_switch *ch_switch)
 {
->>>>>>> 3cbea436
 	struct iwl_rxon_context *ctx = &priv->contexts[IWL_RXON_CTX_BSS];
 	int rc;
 	u8 band = 0;
@@ -1734,11 +1725,7 @@
 	if (!test_bit(STATUS_TEMPERATURE, &priv->status))
 		vt = sign_extend32(R4, 23);
 	else
-<<<<<<< HEAD
-		vt = sign_extend(le32_to_cpu(priv->_agn.statistics.
-=======
 		vt = sign_extend32(le32_to_cpu(priv->_agn.statistics.
->>>>>>> 3cbea436
 				 general.common.temperature), 23);
 
 	IWL_DEBUG_TEMP(priv, "Calib values R[1-3]: %d %d %d R4: %d\n", R1, R2, R3, vt);
@@ -2211,10 +2198,7 @@
 		return;
 	}
 
-<<<<<<< HEAD
-=======
 	txq->time_stamp = jiffies;
->>>>>>> 3cbea436
 	info = IEEE80211_SKB_CB(txq->txb[txq->q.read_ptr].skb);
 	memset(&info->status, 0, sizeof(info->status));
 
@@ -2284,15 +2268,9 @@
 	}
 	if (qc && likely(sta_id != IWL_INVALID_STATION))
 		iwlagn_txq_check_empty(priv, sta_id, tid, txq_id);
-<<<<<<< HEAD
 
 	iwl_check_abort_status(priv, tx_resp->frame_count, status);
 
-=======
-
-	iwl_check_abort_status(priv, tx_resp->frame_count, status);
-
->>>>>>> 3cbea436
 	spin_unlock_irqrestore(&priv->sta_lock, flags);
 }
 
@@ -2352,25 +2330,6 @@
 
 static struct iwl_hcmd_ops iwl4965_hcmd = {
 	.rxon_assoc = iwl4965_send_rxon_assoc,
-<<<<<<< HEAD
-	.commit_rxon = iwlagn_commit_rxon,
-	.set_rxon_chain = iwlagn_set_rxon_chain,
-	.send_bt_config = iwl_send_bt_config,
-};
-
-static void iwl4965_post_scan(struct iwl_priv *priv)
-{
-	struct iwl_rxon_context *ctx = &priv->contexts[IWL_RXON_CTX_BSS];
-
-	/*
-	 * Since setting the RXON may have been deferred while
-	 * performing the scan, fire one off if needed
-	 */
-	if (memcmp(&ctx->staging, &ctx->active, sizeof(ctx->staging)))
-		iwlcore_commit_rxon(priv, ctx);
-}
-
-=======
 	.commit_rxon = iwl4965_commit_rxon,
 	.set_rxon_chain = iwlagn_set_rxon_chain,
 	.send_bt_config = iwl_send_bt_config,
@@ -2531,17 +2490,12 @@
 	 * clear sta table, add BCAST sta... */
 }
 
->>>>>>> 3cbea436
 static struct iwl_hcmd_utils_ops iwl4965_hcmd_utils = {
 	.get_hcmd_size = iwl4965_get_hcmd_size,
 	.build_addsta_hcmd = iwl4965_build_addsta_hcmd,
 	.chain_noise_reset = iwl4965_chain_noise_reset,
 	.gain_computation = iwl4965_gain_computation,
-<<<<<<< HEAD
-	.tx_cmd_protection = iwlcore_tx_cmd_protection,
-=======
 	.tx_cmd_protection = iwl_legacy_tx_cmd_protection,
->>>>>>> 3cbea436
 	.calc_rssi = iwl4965_calc_rssi,
 	.request_scan = iwlagn_request_scan,
 	.post_scan = iwl4965_post_scan,
@@ -2594,11 +2548,6 @@
 	.temp_ops = {
 		.temperature = iwl4965_temperature_calib,
 	},
-<<<<<<< HEAD
-	.manage_ibss_station = iwlagn_manage_ibss_station,
-	.update_bcast_stations = iwl_update_bcast_stations,
-=======
->>>>>>> 3cbea436
 	.debugfs_ops = {
 		.rx_stats_read = iwl_ucode_rx_stats_read,
 		.tx_stats_read = iwl_ucode_tx_stats_read,
@@ -2606,10 +2555,6 @@
 		.bt_stats_read = iwl_ucode_bt_stats_read,
 		.reply_tx_error = iwl_reply_tx_error_read,
 	},
-<<<<<<< HEAD
-	.recover_from_tx_stall = iwl_bg_monitor_recover,
-	.check_plcp_health = iwl_good_plcp_health,
-=======
 	.check_plcp_health = iwl_good_plcp_health,
 };
 
@@ -2641,7 +2586,6 @@
 	.channel_switch = iwlagn_mac_channel_switch,
 	.flush = iwlagn_mac_flush,
 	.tx_last_beacon = iwl_mac_tx_last_beacon,
->>>>>>> 3cbea436
 };
 
 static const struct iwl_ops iwl4965_ops = {
@@ -2665,21 +2609,14 @@
 	.led_compensation = 61,
 	.chain_noise_num_beacons = IWL4965_CAL_NUM_BEACONS,
 	.plcp_delta_threshold = IWL_MAX_PLCP_ERR_THRESHOLD_DEF,
-<<<<<<< HEAD
-	.monitor_recover_period = IWL_DEF_MONITORING_PERIOD,
-=======
 	.wd_timeout = IWL_DEF_WD_TIMEOUT,
->>>>>>> 3cbea436
 	.temperature_kelvin = true,
 	.max_event_log_size = 512,
 	.tx_power_by_driver = true,
 	.ucode_tracing = true,
 	.sensitivity_calib_by_driver = true,
 	.chain_noise_calib_by_driver = true,
-<<<<<<< HEAD
-=======
 	.no_agg_framecnt_info = true,
->>>>>>> 3cbea436
 };
 
 struct iwl_cfg iwl4965_agn_cfg = {
@@ -2687,10 +2624,6 @@
 	.fw_name_pre = IWL4965_FW_PRE,
 	.ucode_api_max = IWL4965_UCODE_API_MAX,
 	.ucode_api_min = IWL4965_UCODE_API_MIN,
-<<<<<<< HEAD
-	.sku = IWL_SKU_A|IWL_SKU_G|IWL_SKU_N,
-=======
->>>>>>> 3cbea436
 	.valid_tx_ant = ANT_AB,
 	.valid_rx_ant = ANT_ABC,
 	.eeprom_ver = EEPROM_4965_EEPROM_VERSION,
@@ -2698,10 +2631,7 @@
 	.ops = &iwl4965_ops,
 	.mod_params = &iwlagn_mod_params,
 	.base_params = &iwl4965_base_params,
-<<<<<<< HEAD
-=======
 	.led_mode = IWL_LED_BLINK,
->>>>>>> 3cbea436
 	/*
 	 * Force use of chains B and C for scan RX on 5 GHz band
 	 * because the device has off-channel reception on chain A.
