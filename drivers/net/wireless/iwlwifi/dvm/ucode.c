--- conflicted
+++ resolved
@@ -367,8 +367,6 @@
 		return -EIO;
 	}
 
-<<<<<<< HEAD
-=======
 	priv->ucode_loaded = true;
 
 	/*
@@ -376,7 +374,6 @@
 	 * WoWLAN image should be loaded quickly, so
 	 * skip it for WoWLAN.
 	 */
->>>>>>> 00cfbb8a
 	if (ucode_type != IWL_UCODE_WOWLAN) {
 		/* delay a bit to give rfkill time to run */
 		msleep(5);
