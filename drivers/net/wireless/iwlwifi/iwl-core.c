/******************************************************************************
 *
 * GPL LICENSE SUMMARY
 *
 * Copyright(c) 2008 - 2010 Intel Corporation. All rights reserved.
 *
 * This program is free software; you can redistribute it and/or modify
 * it under the terms of version 2 of the GNU General Public License as
 * published by the Free Software Foundation.
 *
 * This program is distributed in the hope that it will be useful, but
 * WITHOUT ANY WARRANTY; without even the implied warranty of
 * MERCHANTABILITY or FITNESS FOR A PARTICULAR PURPOSE.  See the GNU
 * General Public License for more details.
 *
 * You should have received a copy of the GNU General Public License
 * along with this program; if not, write to the Free Software
 * Foundation, Inc., 51 Franklin Street, Fifth Floor, Boston, MA 02110,
 * USA
 *
 * The full GNU General Public License is included in this distribution
 * in the file called LICENSE.GPL.
 *
 * Contact Information:
 *  Intel Linux Wireless <ilw@linux.intel.com>
 * Intel Corporation, 5200 N.E. Elam Young Parkway, Hillsboro, OR 97124-6497
 *****************************************************************************/

#include <linux/kernel.h>
#include <linux/module.h>
#include <linux/etherdevice.h>
#include <linux/sched.h>
#include <linux/slab.h>
#include <net/mac80211.h>

#include "iwl-eeprom.h"
#include "iwl-dev.h" /* FIXME: remove */
#include "iwl-debug.h"
#include "iwl-core.h"
#include "iwl-io.h"
#include "iwl-power.h"
#include "iwl-sta.h"
#include "iwl-helpers.h"


/*
 * set bt_coex_active to true, uCode will do kill/defer
 * every time the priority line is asserted (BT is sending signals on the
 * priority line in the PCIx).
 * set bt_coex_active to false, uCode will ignore the BT activity and
 * perform the normal operation
 *
 * User might experience transmit issue on some platform due to WiFi/BT
 * co-exist problem. The possible behaviors are:
 *   Able to scan and finding all the available AP
 *   Not able to associate with any AP
 * On those platforms, WiFi communication can be restored by set
 * "bt_coex_active" module parameter to "false"
 *
 * default: bt_coex_active = true (BT_COEX_ENABLE)
 */
bool bt_coex_active = true;
module_param(bt_coex_active, bool, S_IRUGO);
MODULE_PARM_DESC(bt_coex_active, "enable wifi/bluetooth co-exist");

u32 iwl_debug_level;

const u8 iwl_bcast_addr[ETH_ALEN] = { 0xFF, 0xFF, 0xFF, 0xFF, 0xFF, 0xFF };


/* This function both allocates and initializes hw and priv. */
struct ieee80211_hw *iwl_alloc_all(struct iwl_cfg *cfg)
{
	struct iwl_priv *priv;
	/* mac80211 allocates memory for this device instance, including
	 *   space for this driver's private structure */
	struct ieee80211_hw *hw;

	hw = ieee80211_alloc_hw(sizeof(struct iwl_priv),
				cfg->ops->ieee80211_ops);
	if (hw == NULL) {
		pr_err("%s: Can not allocate network device\n",
		       cfg->name);
		goto out;
	}

	priv = hw->priv;
	priv->hw = hw;

out:
	return hw;
}
<<<<<<< HEAD
EXPORT_SYMBOL(iwl_alloc_all);
=======
>>>>>>> 105e53f8

#define MAX_BIT_RATE_40_MHZ 150 /* Mbps */
#define MAX_BIT_RATE_20_MHZ 72 /* Mbps */
static void iwlcore_init_ht_hw_capab(const struct iwl_priv *priv,
			      struct ieee80211_sta_ht_cap *ht_info,
			      enum ieee80211_band band)
{
	u16 max_bit_rate = 0;
	u8 rx_chains_num = priv->hw_params.rx_chains_num;
	u8 tx_chains_num = priv->hw_params.tx_chains_num;

	ht_info->cap = 0;
	memset(&ht_info->mcs, 0, sizeof(ht_info->mcs));

	ht_info->ht_supported = true;

	if (priv->cfg->ht_params &&
	    priv->cfg->ht_params->ht_greenfield_support)
		ht_info->cap |= IEEE80211_HT_CAP_GRN_FLD;
	ht_info->cap |= IEEE80211_HT_CAP_SGI_20;
	max_bit_rate = MAX_BIT_RATE_20_MHZ;
	if (priv->hw_params.ht40_channel & BIT(band)) {
		ht_info->cap |= IEEE80211_HT_CAP_SUP_WIDTH_20_40;
		ht_info->cap |= IEEE80211_HT_CAP_SGI_40;
		ht_info->mcs.rx_mask[4] = 0x01;
		max_bit_rate = MAX_BIT_RATE_40_MHZ;
	}

	if (priv->cfg->mod_params->amsdu_size_8K)
		ht_info->cap |= IEEE80211_HT_CAP_MAX_AMSDU;

	ht_info->ampdu_factor = CFG_HT_RX_AMPDU_FACTOR_DEF;
	if (priv->cfg->bt_params && priv->cfg->bt_params->ampdu_factor)
		ht_info->ampdu_factor = priv->cfg->bt_params->ampdu_factor;
	ht_info->ampdu_density = CFG_HT_MPDU_DENSITY_DEF;
	if (priv->cfg->bt_params && priv->cfg->bt_params->ampdu_density)
		ht_info->ampdu_density = priv->cfg->bt_params->ampdu_density;

	ht_info->mcs.rx_mask[0] = 0xFF;
	if (rx_chains_num >= 2)
		ht_info->mcs.rx_mask[1] = 0xFF;
	if (rx_chains_num >= 3)
		ht_info->mcs.rx_mask[2] = 0xFF;

	/* Highest supported Rx data rate */
	max_bit_rate *= rx_chains_num;
	WARN_ON(max_bit_rate & ~IEEE80211_HT_MCS_RX_HIGHEST_MASK);
	ht_info->mcs.rx_highest = cpu_to_le16(max_bit_rate);

	/* Tx MCS capabilities */
	ht_info->mcs.tx_params = IEEE80211_HT_MCS_TX_DEFINED;
	if (tx_chains_num != rx_chains_num) {
		ht_info->mcs.tx_params |= IEEE80211_HT_MCS_TX_RX_DIFF;
		ht_info->mcs.tx_params |= ((tx_chains_num - 1) <<
				IEEE80211_HT_MCS_TX_MAX_STREAMS_SHIFT);
	}
}

/**
 * iwlcore_init_geos - Initialize mac80211's geo/channel info based from eeprom
 */
int iwlcore_init_geos(struct iwl_priv *priv)
{
	struct iwl_channel_info *ch;
	struct ieee80211_supported_band *sband;
	struct ieee80211_channel *channels;
	struct ieee80211_channel *geo_ch;
	struct ieee80211_rate *rates;
	int i = 0;

	if (priv->bands[IEEE80211_BAND_2GHZ].n_bitrates ||
	    priv->bands[IEEE80211_BAND_5GHZ].n_bitrates) {
		IWL_DEBUG_INFO(priv, "Geography modes already initialized.\n");
		set_bit(STATUS_GEO_CONFIGURED, &priv->status);
		return 0;
	}

	channels = kzalloc(sizeof(struct ieee80211_channel) *
			   priv->channel_count, GFP_KERNEL);
	if (!channels)
		return -ENOMEM;

	rates = kzalloc((sizeof(struct ieee80211_rate) * IWL_RATE_COUNT_LEGACY),
			GFP_KERNEL);
	if (!rates) {
		kfree(channels);
		return -ENOMEM;
	}

	/* 5.2GHz channels start after the 2.4GHz channels */
	sband = &priv->bands[IEEE80211_BAND_5GHZ];
	sband->channels = &channels[ARRAY_SIZE(iwl_eeprom_band_1)];
	/* just OFDM */
	sband->bitrates = &rates[IWL_FIRST_OFDM_RATE];
	sband->n_bitrates = IWL_RATE_COUNT_LEGACY - IWL_FIRST_OFDM_RATE;

	if (priv->cfg->sku & IWL_SKU_N)
		iwlcore_init_ht_hw_capab(priv, &sband->ht_cap,
					 IEEE80211_BAND_5GHZ);

	sband = &priv->bands[IEEE80211_BAND_2GHZ];
	sband->channels = channels;
	/* OFDM & CCK */
	sband->bitrates = rates;
	sband->n_bitrates = IWL_RATE_COUNT_LEGACY;

	if (priv->cfg->sku & IWL_SKU_N)
		iwlcore_init_ht_hw_capab(priv, &sband->ht_cap,
					 IEEE80211_BAND_2GHZ);

	priv->ieee_channels = channels;
	priv->ieee_rates = rates;

	for (i = 0;  i < priv->channel_count; i++) {
		ch = &priv->channel_info[i];

		/* FIXME: might be removed if scan is OK */
		if (!is_channel_valid(ch))
			continue;

		sband =  &priv->bands[ch->band];

		geo_ch = &sband->channels[sband->n_channels++];

		geo_ch->center_freq =
			ieee80211_channel_to_frequency(ch->channel, ch->band);
		geo_ch->max_power = ch->max_power_avg;
		geo_ch->max_antenna_gain = 0xff;
		geo_ch->hw_value = ch->channel;

		if (is_channel_valid(ch)) {
			if (!(ch->flags & EEPROM_CHANNEL_IBSS))
				geo_ch->flags |= IEEE80211_CHAN_NO_IBSS;

			if (!(ch->flags & EEPROM_CHANNEL_ACTIVE))
				geo_ch->flags |= IEEE80211_CHAN_PASSIVE_SCAN;

			if (ch->flags & EEPROM_CHANNEL_RADAR)
				geo_ch->flags |= IEEE80211_CHAN_RADAR;

			geo_ch->flags |= ch->ht40_extension_channel;

			if (ch->max_power_avg > priv->tx_power_device_lmt)
				priv->tx_power_device_lmt = ch->max_power_avg;
		} else {
			geo_ch->flags |= IEEE80211_CHAN_DISABLED;
		}

		IWL_DEBUG_INFO(priv, "Channel %d Freq=%d[%sGHz] %s flag=0x%X\n",
				ch->channel, geo_ch->center_freq,
				is_channel_a_band(ch) ?  "5.2" : "2.4",
				geo_ch->flags & IEEE80211_CHAN_DISABLED ?
				"restricted" : "valid",
				 geo_ch->flags);
	}

	if ((priv->bands[IEEE80211_BAND_5GHZ].n_channels == 0) &&
	     priv->cfg->sku & IWL_SKU_A) {
		IWL_INFO(priv, "Incorrectly detected BG card as ABG. "
			"Please send your PCI ID 0x%04X:0x%04X to maintainer.\n",
			   priv->pci_dev->device,
			   priv->pci_dev->subsystem_device);
		priv->cfg->sku &= ~IWL_SKU_A;
	}

	IWL_INFO(priv, "Tunable channels: %d 802.11bg, %d 802.11a channels\n",
		   priv->bands[IEEE80211_BAND_2GHZ].n_channels,
		   priv->bands[IEEE80211_BAND_5GHZ].n_channels);

	set_bit(STATUS_GEO_CONFIGURED, &priv->status);

	return 0;
}

/*
 * iwlcore_free_geos - undo allocations in iwlcore_init_geos
 */
void iwlcore_free_geos(struct iwl_priv *priv)
{
	kfree(priv->ieee_channels);
	kfree(priv->ieee_rates);
	clear_bit(STATUS_GEO_CONFIGURED, &priv->status);
}
<<<<<<< HEAD
EXPORT_SYMBOL(iwlcore_free_geos);
=======
>>>>>>> 105e53f8

static bool iwl_is_channel_extension(struct iwl_priv *priv,
				     enum ieee80211_band band,
				     u16 channel, u8 extension_chan_offset)
{
	const struct iwl_channel_info *ch_info;

	ch_info = iwl_get_channel_info(priv, band, channel);
	if (!is_channel_valid(ch_info))
		return false;

	if (extension_chan_offset == IEEE80211_HT_PARAM_CHA_SEC_ABOVE)
		return !(ch_info->ht40_extension_channel &
					IEEE80211_CHAN_NO_HT40PLUS);
	else if (extension_chan_offset == IEEE80211_HT_PARAM_CHA_SEC_BELOW)
		return !(ch_info->ht40_extension_channel &
					IEEE80211_CHAN_NO_HT40MINUS);

	return false;
}

bool iwl_is_ht40_tx_allowed(struct iwl_priv *priv,
			    struct iwl_rxon_context *ctx,
			    struct ieee80211_sta_ht_cap *ht_cap)
{
	if (!ctx->ht.enabled || !ctx->ht.is_40mhz)
		return false;

	/*
	 * We do not check for IEEE80211_HT_CAP_SUP_WIDTH_20_40
	 * the bit will not set if it is pure 40MHz case
	 */
	if (ht_cap && !ht_cap->ht_supported)
		return false;

#ifdef CONFIG_IWLWIFI_DEBUGFS
	if (priv->disable_ht40)
		return false;
#endif

	return iwl_is_channel_extension(priv, priv->band,
			le16_to_cpu(ctx->staging.channel),
			ctx->ht.extension_chan_offset);
}

static u16 iwl_adjust_beacon_interval(u16 beacon_val, u16 max_beacon_val)
{
	u16 new_val;
	u16 beacon_factor;

	/*
	 * If mac80211 hasn't given us a beacon interval, program
	 * the default into the device (not checking this here
	 * would cause the adjustment below to return the maximum
	 * value, which may break PAN.)
	 */
	if (!beacon_val)
		return DEFAULT_BEACON_INTERVAL;

	/*
	 * If the beacon interval we obtained from the peer
	 * is too large, we'll have to wake up more often
	 * (and in IBSS case, we'll beacon too much)
	 *
	 * For example, if max_beacon_val is 4096, and the
	 * requested beacon interval is 7000, we'll have to
	 * use 3500 to be able to wake up on the beacons.
	 *
	 * This could badly influence beacon detection stats.
	 */

	beacon_factor = (beacon_val + max_beacon_val) / max_beacon_val;
	new_val = beacon_val / beacon_factor;

	if (!new_val)
		new_val = max_beacon_val;

	return new_val;
}

int iwl_send_rxon_timing(struct iwl_priv *priv, struct iwl_rxon_context *ctx)
{
	u64 tsf;
	s32 interval_tm, rem;
	struct ieee80211_conf *conf = NULL;
	u16 beacon_int;
	struct ieee80211_vif *vif = ctx->vif;

	conf = ieee80211_get_hw_conf(priv->hw);

	lockdep_assert_held(&priv->mutex);

	memset(&ctx->timing, 0, sizeof(struct iwl_rxon_time_cmd));

	ctx->timing.timestamp = cpu_to_le64(priv->timestamp);
	ctx->timing.listen_interval = cpu_to_le16(conf->listen_interval);

	beacon_int = vif ? vif->bss_conf.beacon_int : 0;

	/*
	 * TODO: For IBSS we need to get atim_window from mac80211,
	 *	 for now just always use 0
	 */
	ctx->timing.atim_window = 0;

	if (ctx->ctxid == IWL_RXON_CTX_PAN &&
	    (!ctx->vif || ctx->vif->type != NL80211_IFTYPE_STATION) &&
	    iwl_is_associated(priv, IWL_RXON_CTX_BSS) &&
	    priv->contexts[IWL_RXON_CTX_BSS].vif &&
	    priv->contexts[IWL_RXON_CTX_BSS].vif->bss_conf.beacon_int) {
		ctx->timing.beacon_interval =
			priv->contexts[IWL_RXON_CTX_BSS].timing.beacon_interval;
		beacon_int = le16_to_cpu(ctx->timing.beacon_interval);
	} else if (ctx->ctxid == IWL_RXON_CTX_BSS &&
		   iwl_is_associated(priv, IWL_RXON_CTX_PAN) &&
		   priv->contexts[IWL_RXON_CTX_PAN].vif &&
		   priv->contexts[IWL_RXON_CTX_PAN].vif->bss_conf.beacon_int &&
		   (!iwl_is_associated_ctx(ctx) || !ctx->vif ||
		    !ctx->vif->bss_conf.beacon_int)) {
		ctx->timing.beacon_interval =
			priv->contexts[IWL_RXON_CTX_PAN].timing.beacon_interval;
		beacon_int = le16_to_cpu(ctx->timing.beacon_interval);
	} else {
		beacon_int = iwl_adjust_beacon_interval(beacon_int,
				priv->hw_params.max_beacon_itrvl * TIME_UNIT);
		ctx->timing.beacon_interval = cpu_to_le16(beacon_int);
	}

	tsf = priv->timestamp; /* tsf is modifed by do_div: copy it */
	interval_tm = beacon_int * TIME_UNIT;
	rem = do_div(tsf, interval_tm);
	ctx->timing.beacon_init_val = cpu_to_le32(interval_tm - rem);

	ctx->timing.dtim_period = vif ? (vif->bss_conf.dtim_period ?: 1) : 1;

	IWL_DEBUG_ASSOC(priv,
			"beacon interval %d beacon timer %d beacon tim %d\n",
			le16_to_cpu(ctx->timing.beacon_interval),
			le32_to_cpu(ctx->timing.beacon_init_val),
			le16_to_cpu(ctx->timing.atim_window));

	return iwl_send_cmd_pdu(priv, ctx->rxon_timing_cmd,
				sizeof(ctx->timing), &ctx->timing);
}

void iwl_set_rxon_hwcrypto(struct iwl_priv *priv, struct iwl_rxon_context *ctx,
			   int hw_decrypt)
{
	struct iwl_rxon_cmd *rxon = &ctx->staging;

	if (hw_decrypt)
		rxon->filter_flags &= ~RXON_FILTER_DIS_DECRYPT_MSK;
	else
		rxon->filter_flags |= RXON_FILTER_DIS_DECRYPT_MSK;

}

/* validate RXON structure is valid */
int iwl_check_rxon_cmd(struct iwl_priv *priv, struct iwl_rxon_context *ctx)
{
	struct iwl_rxon_cmd *rxon = &ctx->staging;
	bool error = false;

	if (rxon->flags & RXON_FLG_BAND_24G_MSK) {
		if (rxon->flags & RXON_FLG_TGJ_NARROW_BAND_MSK) {
			IWL_WARN(priv, "check 2.4G: wrong narrow\n");
			error = true;
		}
		if (rxon->flags & RXON_FLG_RADAR_DETECT_MSK) {
			IWL_WARN(priv, "check 2.4G: wrong radar\n");
			error = true;
		}
	} else {
		if (!(rxon->flags & RXON_FLG_SHORT_SLOT_MSK)) {
			IWL_WARN(priv, "check 5.2G: not short slot!\n");
			error = true;
		}
		if (rxon->flags & RXON_FLG_CCK_MSK) {
			IWL_WARN(priv, "check 5.2G: CCK!\n");
			error = true;
		}
	}
	if ((rxon->node_addr[0] | rxon->bssid_addr[0]) & 0x1) {
		IWL_WARN(priv, "mac/bssid mcast!\n");
		error = true;
	}

	/* make sure basic rates 6Mbps and 1Mbps are supported */
	if ((rxon->ofdm_basic_rates & IWL_RATE_6M_MASK) == 0 &&
	    (rxon->cck_basic_rates & IWL_RATE_1M_MASK) == 0) {
		IWL_WARN(priv, "neither 1 nor 6 are basic\n");
		error = true;
	}

	if (le16_to_cpu(rxon->assoc_id) > 2007) {
		IWL_WARN(priv, "aid > 2007\n");
		error = true;
	}

	if ((rxon->flags & (RXON_FLG_CCK_MSK | RXON_FLG_SHORT_SLOT_MSK))
			== (RXON_FLG_CCK_MSK | RXON_FLG_SHORT_SLOT_MSK)) {
		IWL_WARN(priv, "CCK and short slot\n");
		error = true;
	}

	if ((rxon->flags & (RXON_FLG_CCK_MSK | RXON_FLG_AUTO_DETECT_MSK))
			== (RXON_FLG_CCK_MSK | RXON_FLG_AUTO_DETECT_MSK)) {
		IWL_WARN(priv, "CCK and auto detect");
		error = true;
	}

	if ((rxon->flags & (RXON_FLG_AUTO_DETECT_MSK |
			    RXON_FLG_TGG_PROTECT_MSK)) ==
			    RXON_FLG_TGG_PROTECT_MSK) {
		IWL_WARN(priv, "TGg but no auto-detect\n");
		error = true;
	}

	if (error)
		IWL_WARN(priv, "Tuning to channel %d\n",
			    le16_to_cpu(rxon->channel));

	if (error) {
		IWL_ERR(priv, "Invalid RXON\n");
		return -EINVAL;
	}
	return 0;
}

/**
 * iwl_full_rxon_required - check if full RXON (vs RXON_ASSOC) cmd is needed
 * @priv: staging_rxon is compared to active_rxon
 *
 * If the RXON structure is changing enough to require a new tune,
 * or is clearing the RXON_FILTER_ASSOC_MSK, then return 1 to indicate that
 * a new tune (full RXON command, rather than RXON_ASSOC cmd) is required.
 */
int iwl_full_rxon_required(struct iwl_priv *priv,
			   struct iwl_rxon_context *ctx)
{
	const struct iwl_rxon_cmd *staging = &ctx->staging;
	const struct iwl_rxon_cmd *active = &ctx->active;

#define CHK(cond)							\
	if ((cond)) {							\
		IWL_DEBUG_INFO(priv, "need full RXON - " #cond "\n");	\
		return 1;						\
	}

#define CHK_NEQ(c1, c2)						\
	if ((c1) != (c2)) {					\
		IWL_DEBUG_INFO(priv, "need full RXON - "	\
			       #c1 " != " #c2 " - %d != %d\n",	\
			       (c1), (c2));			\
		return 1;					\
	}

	/* These items are only settable from the full RXON command */
	CHK(!iwl_is_associated_ctx(ctx));
	CHK(compare_ether_addr(staging->bssid_addr, active->bssid_addr));
	CHK(compare_ether_addr(staging->node_addr, active->node_addr));
	CHK(compare_ether_addr(staging->wlap_bssid_addr,
				active->wlap_bssid_addr));
	CHK_NEQ(staging->dev_type, active->dev_type);
	CHK_NEQ(staging->channel, active->channel);
	CHK_NEQ(staging->air_propagation, active->air_propagation);
	CHK_NEQ(staging->ofdm_ht_single_stream_basic_rates,
		active->ofdm_ht_single_stream_basic_rates);
	CHK_NEQ(staging->ofdm_ht_dual_stream_basic_rates,
		active->ofdm_ht_dual_stream_basic_rates);
	CHK_NEQ(staging->ofdm_ht_triple_stream_basic_rates,
		active->ofdm_ht_triple_stream_basic_rates);
	CHK_NEQ(staging->assoc_id, active->assoc_id);

	/* flags, filter_flags, ofdm_basic_rates, and cck_basic_rates can
	 * be updated with the RXON_ASSOC command -- however only some
	 * flag transitions are allowed using RXON_ASSOC */

	/* Check if we are not switching bands */
	CHK_NEQ(staging->flags & RXON_FLG_BAND_24G_MSK,
		active->flags & RXON_FLG_BAND_24G_MSK);

	/* Check if we are switching association toggle */
	CHK_NEQ(staging->filter_flags & RXON_FILTER_ASSOC_MSK,
		active->filter_flags & RXON_FILTER_ASSOC_MSK);

#undef CHK
#undef CHK_NEQ

	return 0;
}

u8 iwl_rate_get_lowest_plcp(struct iwl_priv *priv,
			    struct iwl_rxon_context *ctx)
{
	/*
	 * Assign the lowest rate -- should really get this from
	 * the beacon skb from mac80211.
	 */
	if (ctx->staging.flags & RXON_FLG_BAND_24G_MSK)
		return IWL_RATE_1M_PLCP;
	else
		return IWL_RATE_6M_PLCP;
}

static void _iwl_set_rxon_ht(struct iwl_priv *priv,
			     struct iwl_ht_config *ht_conf,
			     struct iwl_rxon_context *ctx)
{
	struct iwl_rxon_cmd *rxon = &ctx->staging;

	if (!ctx->ht.enabled) {
		rxon->flags &= ~(RXON_FLG_CHANNEL_MODE_MSK |
			RXON_FLG_CTRL_CHANNEL_LOC_HI_MSK |
			RXON_FLG_HT40_PROT_MSK |
			RXON_FLG_HT_PROT_MSK);
		return;
	}

	/* FIXME: if the definition of ht.protection changed, the "translation"
	 * will be needed for rxon->flags
	 */
	rxon->flags |= cpu_to_le32(ctx->ht.protection << RXON_FLG_HT_OPERATING_MODE_POS);

	/* Set up channel bandwidth:
	 * 20 MHz only, 20/40 mixed or pure 40 if ht40 ok */
	/* clear the HT channel mode before set the mode */
	rxon->flags &= ~(RXON_FLG_CHANNEL_MODE_MSK |
			 RXON_FLG_CTRL_CHANNEL_LOC_HI_MSK);
	if (iwl_is_ht40_tx_allowed(priv, ctx, NULL)) {
		/* pure ht40 */
		if (ctx->ht.protection == IEEE80211_HT_OP_MODE_PROTECTION_20MHZ) {
			rxon->flags |= RXON_FLG_CHANNEL_MODE_PURE_40;
			/* Note: control channel is opposite of extension channel */
			switch (ctx->ht.extension_chan_offset) {
			case IEEE80211_HT_PARAM_CHA_SEC_ABOVE:
				rxon->flags &= ~RXON_FLG_CTRL_CHANNEL_LOC_HI_MSK;
				break;
			case IEEE80211_HT_PARAM_CHA_SEC_BELOW:
				rxon->flags |= RXON_FLG_CTRL_CHANNEL_LOC_HI_MSK;
				break;
			}
		} else {
			/* Note: control channel is opposite of extension channel */
			switch (ctx->ht.extension_chan_offset) {
			case IEEE80211_HT_PARAM_CHA_SEC_ABOVE:
				rxon->flags &= ~(RXON_FLG_CTRL_CHANNEL_LOC_HI_MSK);
				rxon->flags |= RXON_FLG_CHANNEL_MODE_MIXED;
				break;
			case IEEE80211_HT_PARAM_CHA_SEC_BELOW:
				rxon->flags |= RXON_FLG_CTRL_CHANNEL_LOC_HI_MSK;
				rxon->flags |= RXON_FLG_CHANNEL_MODE_MIXED;
				break;
			case IEEE80211_HT_PARAM_CHA_SEC_NONE:
			default:
				/* channel location only valid if in Mixed mode */
				IWL_ERR(priv, "invalid extension channel offset\n");
				break;
			}
		}
	} else {
		rxon->flags |= RXON_FLG_CHANNEL_MODE_LEGACY;
	}

	if (priv->cfg->ops->hcmd->set_rxon_chain)
		priv->cfg->ops->hcmd->set_rxon_chain(priv, ctx);

	IWL_DEBUG_ASSOC(priv, "rxon flags 0x%X operation mode :0x%X "
			"extension channel offset 0x%x\n",
			le32_to_cpu(rxon->flags), ctx->ht.protection,
			ctx->ht.extension_chan_offset);
}

void iwl_set_rxon_ht(struct iwl_priv *priv, struct iwl_ht_config *ht_conf)
{
	struct iwl_rxon_context *ctx;

	for_each_context(priv, ctx)
		_iwl_set_rxon_ht(priv, ht_conf, ctx);
}

/* Return valid, unused, channel for a passive scan to reset the RF */
u8 iwl_get_single_channel_number(struct iwl_priv *priv,
				 enum ieee80211_band band)
{
	const struct iwl_channel_info *ch_info;
	int i;
	u8 channel = 0;
	u8 min, max;
	struct iwl_rxon_context *ctx;

	if (band == IEEE80211_BAND_5GHZ) {
		min = 14;
		max = priv->channel_count;
	} else {
		min = 0;
		max = 14;
	}

	for (i = min; i < max; i++) {
		bool busy = false;

		for_each_context(priv, ctx) {
			busy = priv->channel_info[i].channel ==
				le16_to_cpu(ctx->staging.channel);
			if (busy)
				break;
		}

		if (busy)
			continue;

		channel = priv->channel_info[i].channel;
		ch_info = iwl_get_channel_info(priv, band, channel);
		if (is_channel_valid(ch_info))
			break;
	}

	return channel;
}

/**
 * iwl_set_rxon_channel - Set the band and channel values in staging RXON
 * @ch: requested channel as a pointer to struct ieee80211_channel

 * NOTE:  Does not commit to the hardware; it sets appropriate bit fields
 * in the staging RXON flag structure based on the ch->band
 */
int iwl_set_rxon_channel(struct iwl_priv *priv, struct ieee80211_channel *ch,
			 struct iwl_rxon_context *ctx)
{
	enum ieee80211_band band = ch->band;
	u16 channel = ch->hw_value;

	if ((le16_to_cpu(ctx->staging.channel) == channel) &&
	    (priv->band == band))
		return 0;

	ctx->staging.channel = cpu_to_le16(channel);
	if (band == IEEE80211_BAND_5GHZ)
		ctx->staging.flags &= ~RXON_FLG_BAND_24G_MSK;
	else
		ctx->staging.flags |= RXON_FLG_BAND_24G_MSK;

	priv->band = band;

	IWL_DEBUG_INFO(priv, "Staging channel set to %d [%d]\n", channel, band);

	return 0;
}

void iwl_set_flags_for_band(struct iwl_priv *priv,
			    struct iwl_rxon_context *ctx,
			    enum ieee80211_band band,
			    struct ieee80211_vif *vif)
{
	if (band == IEEE80211_BAND_5GHZ) {
		ctx->staging.flags &=
		    ~(RXON_FLG_BAND_24G_MSK | RXON_FLG_AUTO_DETECT_MSK
		      | RXON_FLG_CCK_MSK);
		ctx->staging.flags |= RXON_FLG_SHORT_SLOT_MSK;
	} else {
		/* Copied from iwl_post_associate() */
		if (vif && vif->bss_conf.use_short_slot)
			ctx->staging.flags |= RXON_FLG_SHORT_SLOT_MSK;
		else
			ctx->staging.flags &= ~RXON_FLG_SHORT_SLOT_MSK;

		ctx->staging.flags |= RXON_FLG_BAND_24G_MSK;
		ctx->staging.flags |= RXON_FLG_AUTO_DETECT_MSK;
		ctx->staging.flags &= ~RXON_FLG_CCK_MSK;
	}
}

/*
 * initialize rxon structure with default values from eeprom
 */
void iwl_connection_init_rx_config(struct iwl_priv *priv,
				   struct iwl_rxon_context *ctx)
{
	const struct iwl_channel_info *ch_info;

	memset(&ctx->staging, 0, sizeof(ctx->staging));

	if (!ctx->vif) {
		ctx->staging.dev_type = ctx->unused_devtype;
	} else switch (ctx->vif->type) {
	case NL80211_IFTYPE_AP:
		ctx->staging.dev_type = ctx->ap_devtype;
		break;

	case NL80211_IFTYPE_STATION:
		ctx->staging.dev_type = ctx->station_devtype;
		ctx->staging.filter_flags = RXON_FILTER_ACCEPT_GRP_MSK;
		break;

	case NL80211_IFTYPE_ADHOC:
		ctx->staging.dev_type = ctx->ibss_devtype;
		ctx->staging.flags = RXON_FLG_SHORT_PREAMBLE_MSK;
		ctx->staging.filter_flags = RXON_FILTER_BCON_AWARE_MSK |
						  RXON_FILTER_ACCEPT_GRP_MSK;
		break;

	default:
		IWL_ERR(priv, "Unsupported interface type %d\n",
			ctx->vif->type);
		break;
	}

#if 0
	/* TODO:  Figure out when short_preamble would be set and cache from
	 * that */
	if (!hw_to_local(priv->hw)->short_preamble)
		ctx->staging.flags &= ~RXON_FLG_SHORT_PREAMBLE_MSK;
	else
		ctx->staging.flags |= RXON_FLG_SHORT_PREAMBLE_MSK;
#endif

	ch_info = iwl_get_channel_info(priv, priv->band,
				       le16_to_cpu(ctx->active.channel));

	if (!ch_info)
		ch_info = &priv->channel_info[0];

	ctx->staging.channel = cpu_to_le16(ch_info->channel);
	priv->band = ch_info->band;

	iwl_set_flags_for_band(priv, ctx, priv->band, ctx->vif);

	ctx->staging.ofdm_basic_rates =
	    (IWL_OFDM_RATES_MASK >> IWL_FIRST_OFDM_RATE) & 0xFF;
	ctx->staging.cck_basic_rates =
	    (IWL_CCK_RATES_MASK >> IWL_FIRST_CCK_RATE) & 0xF;

	/* clear both MIX and PURE40 mode flag */
	ctx->staging.flags &= ~(RXON_FLG_CHANNEL_MODE_MIXED |
					RXON_FLG_CHANNEL_MODE_PURE_40);
	if (ctx->vif)
		memcpy(ctx->staging.node_addr, ctx->vif->addr, ETH_ALEN);

	ctx->staging.ofdm_ht_single_stream_basic_rates = 0xff;
	ctx->staging.ofdm_ht_dual_stream_basic_rates = 0xff;
	ctx->staging.ofdm_ht_triple_stream_basic_rates = 0xff;
}

void iwl_set_rate(struct iwl_priv *priv)
{
	const struct ieee80211_supported_band *hw = NULL;
	struct ieee80211_rate *rate;
	struct iwl_rxon_context *ctx;
	int i;

	hw = iwl_get_hw_mode(priv, priv->band);
	if (!hw) {
		IWL_ERR(priv, "Failed to set rate: unable to get hw mode\n");
		return;
	}

	priv->active_rate = 0;

	for (i = 0; i < hw->n_bitrates; i++) {
		rate = &(hw->bitrates[i]);
		if (rate->hw_value < IWL_RATE_COUNT_LEGACY)
			priv->active_rate |= (1 << rate->hw_value);
	}

	IWL_DEBUG_RATE(priv, "Set active_rate = %0x\n", priv->active_rate);

	for_each_context(priv, ctx) {
		ctx->staging.cck_basic_rates =
		    (IWL_CCK_BASIC_RATES_MASK >> IWL_FIRST_CCK_RATE) & 0xF;

		ctx->staging.ofdm_basic_rates =
		   (IWL_OFDM_BASIC_RATES_MASK >> IWL_FIRST_OFDM_RATE) & 0xFF;
	}
}

void iwl_chswitch_done(struct iwl_priv *priv, bool is_success)
{
	/*
	 * MULTI-FIXME
	 * See iwl_mac_channel_switch.
	 */
	struct iwl_rxon_context *ctx = &priv->contexts[IWL_RXON_CTX_BSS];

	if (test_bit(STATUS_EXIT_PENDING, &priv->status))
		return;

	if (priv->switch_rxon.switch_in_progress) {
		ieee80211_chswitch_done(ctx->vif, is_success);
		mutex_lock(&priv->mutex);
		priv->switch_rxon.switch_in_progress = false;
		mutex_unlock(&priv->mutex);
	}
}

#ifdef CONFIG_IWLWIFI_DEBUG
void iwl_print_rx_config_cmd(struct iwl_priv *priv,
			     struct iwl_rxon_context *ctx)
{
	struct iwl_rxon_cmd *rxon = &ctx->staging;

	IWL_DEBUG_RADIO(priv, "RX CONFIG:\n");
	iwl_print_hex_dump(priv, IWL_DL_RADIO, (u8 *) rxon, sizeof(*rxon));
	IWL_DEBUG_RADIO(priv, "u16 channel: 0x%x\n", le16_to_cpu(rxon->channel));
	IWL_DEBUG_RADIO(priv, "u32 flags: 0x%08X\n", le32_to_cpu(rxon->flags));
	IWL_DEBUG_RADIO(priv, "u32 filter_flags: 0x%08x\n",
			le32_to_cpu(rxon->filter_flags));
	IWL_DEBUG_RADIO(priv, "u8 dev_type: 0x%x\n", rxon->dev_type);
	IWL_DEBUG_RADIO(priv, "u8 ofdm_basic_rates: 0x%02x\n",
			rxon->ofdm_basic_rates);
	IWL_DEBUG_RADIO(priv, "u8 cck_basic_rates: 0x%02x\n", rxon->cck_basic_rates);
	IWL_DEBUG_RADIO(priv, "u8[6] node_addr: %pM\n", rxon->node_addr);
	IWL_DEBUG_RADIO(priv, "u8[6] bssid_addr: %pM\n", rxon->bssid_addr);
	IWL_DEBUG_RADIO(priv, "u16 assoc_id: 0x%x\n", le16_to_cpu(rxon->assoc_id));
}
#endif
/**
 * iwl_irq_handle_error - called for HW or SW error interrupt from card
 */
void iwl_irq_handle_error(struct iwl_priv *priv)
{
	unsigned int reload_msec;
	unsigned long reload_jiffies;

	/* Set the FW error flag -- cleared on iwl_down */
	set_bit(STATUS_FW_ERROR, &priv->status);

	/* Cancel currently queued command. */
	clear_bit(STATUS_HCMD_ACTIVE, &priv->status);

	/* W/A for WiFi/WiMAX coex and WiMAX own the RF */
	if (priv->cfg->internal_wimax_coex &&
	    (!(iwl_read_prph(priv, APMG_CLK_CTRL_REG) &
			APMS_CLK_VAL_MRB_FUNC_MODE) ||
	     (iwl_read_prph(priv, APMG_PS_CTRL_REG) &
			APMG_PS_CTRL_VAL_RESET_REQ))) {
		wake_up_interruptible(&priv->wait_command_queue);
		/*
		 *Keep the restart process from trying to send host
		 * commands by clearing the INIT status bit
		 */
		clear_bit(STATUS_READY, &priv->status);
		IWL_ERR(priv, "RF is used by WiMAX\n");
		return;
	}

	IWL_ERR(priv, "Loaded firmware version: %s\n",
		priv->hw->wiphy->fw_version);

	priv->cfg->ops->lib->dump_nic_error_log(priv);
	if (priv->cfg->ops->lib->dump_csr)
		priv->cfg->ops->lib->dump_csr(priv);
	if (priv->cfg->ops->lib->dump_fh)
		priv->cfg->ops->lib->dump_fh(priv, NULL, false);
	priv->cfg->ops->lib->dump_nic_event_log(priv, false, NULL, false);
#ifdef CONFIG_IWLWIFI_DEBUG
	if (iwl_get_debug_level(priv) & IWL_DL_FW_ERRORS)
		iwl_print_rx_config_cmd(priv,
					&priv->contexts[IWL_RXON_CTX_BSS]);
#endif

	wake_up_interruptible(&priv->wait_command_queue);

	/* Keep the restart process from trying to send host
	 * commands by clearing the INIT status bit */
	clear_bit(STATUS_READY, &priv->status);

	/*
	 * If firmware keep reloading, then it indicate something
	 * serious wrong and firmware having problem to recover
	 * from it. Instead of keep trying which will fill the syslog
	 * and hang the system, let's just stop it
	 */
	reload_jiffies = jiffies;
	reload_msec = jiffies_to_msecs((long) reload_jiffies -
				(long) priv->reload_jiffies);
	priv->reload_jiffies = reload_jiffies;
	if (reload_msec <= IWL_MIN_RELOAD_DURATION) {
		priv->reload_count++;
		if (priv->reload_count >= IWL_MAX_CONTINUE_RELOAD_CNT) {
			IWL_ERR(priv, "BUG_ON, Stop restarting\n");
			return;
		}
	} else
		priv->reload_count = 0;

	if (!test_bit(STATUS_EXIT_PENDING, &priv->status)) {
		IWL_DEBUG(priv, IWL_DL_FW_ERRORS,
			  "Restarting adapter due to uCode error.\n");

		if (priv->cfg->mod_params->restart_fw)
			queue_work(priv->workqueue, &priv->restart);
	}
}

static int iwl_apm_stop_master(struct iwl_priv *priv)
{
	int ret = 0;

	/* stop device's busmaster DMA activity */
	iwl_set_bit(priv, CSR_RESET, CSR_RESET_REG_FLAG_STOP_MASTER);

	ret = iwl_poll_bit(priv, CSR_RESET, CSR_RESET_REG_FLAG_MASTER_DISABLED,
			CSR_RESET_REG_FLAG_MASTER_DISABLED, 100);
	if (ret)
		IWL_WARN(priv, "Master Disable Timed Out, 100 usec\n");

	IWL_DEBUG_INFO(priv, "stop master\n");

	return ret;
}

void iwl_apm_stop(struct iwl_priv *priv)
{
	IWL_DEBUG_INFO(priv, "Stop card, put in low power state\n");

	/* Stop device's DMA activity */
	iwl_apm_stop_master(priv);

	/* Reset the entire device */
	iwl_set_bit(priv, CSR_RESET, CSR_RESET_REG_FLAG_SW_RESET);

	udelay(10);

	/*
	 * Clear "initialization complete" bit to move adapter from
	 * D0A* (powered-up Active) --> D0U* (Uninitialized) state.
	 */
	iwl_clear_bit(priv, CSR_GP_CNTRL, CSR_GP_CNTRL_REG_FLAG_INIT_DONE);
}


/*
 * Start up NIC's basic functionality after it has been reset
 * (e.g. after platform boot, or shutdown via iwl_apm_stop())
 * NOTE:  This does not load uCode nor start the embedded processor
 */
int iwl_apm_init(struct iwl_priv *priv)
{
	int ret = 0;
	u16 lctl;

	IWL_DEBUG_INFO(priv, "Init card's basic functions\n");

	/*
	 * Use "set_bit" below rather than "write", to preserve any hardware
	 * bits already set by default after reset.
	 */

	/* Disable L0S exit timer (platform NMI Work/Around) */
	iwl_set_bit(priv, CSR_GIO_CHICKEN_BITS,
			  CSR_GIO_CHICKEN_BITS_REG_BIT_DIS_L0S_EXIT_TIMER);

	/*
	 * Disable L0s without affecting L1;
	 *  don't wait for ICH L0s (ICH bug W/A)
	 */
	iwl_set_bit(priv, CSR_GIO_CHICKEN_BITS,
			  CSR_GIO_CHICKEN_BITS_REG_BIT_L1A_NO_L0S_RX);

	/* Set FH wait threshold to maximum (HW error during stress W/A) */
	iwl_set_bit(priv, CSR_DBG_HPET_MEM_REG, CSR_DBG_HPET_MEM_REG_VAL);

	/*
	 * Enable HAP INTA (interrupt from management bus) to
	 * wake device's PCI Express link L1a -> L0s
	 * NOTE:  This is no-op for 3945 (non-existent bit)
	 */
	iwl_set_bit(priv, CSR_HW_IF_CONFIG_REG,
				    CSR_HW_IF_CONFIG_REG_BIT_HAP_WAKE_L1A);

	/*
	 * HW bug W/A for instability in PCIe bus L0->L0S->L1 transition.
	 * Check if BIOS (or OS) enabled L1-ASPM on this device.
	 * If so (likely), disable L0S, so device moves directly L0->L1;
	 *    costs negligible amount of power savings.
	 * If not (unlikely), enable L0S, so there is at least some
	 *    power savings, even without L1.
	 */
	if (priv->cfg->base_params->set_l0s) {
		lctl = iwl_pcie_link_ctl(priv);
		if ((lctl & PCI_CFG_LINK_CTRL_VAL_L1_EN) ==
					PCI_CFG_LINK_CTRL_VAL_L1_EN) {
			/* L1-ASPM enabled; disable(!) L0S  */
			iwl_set_bit(priv, CSR_GIO_REG,
					CSR_GIO_REG_VAL_L0S_ENABLED);
			IWL_DEBUG_POWER(priv, "L1 Enabled; Disabling L0S\n");
		} else {
			/* L1-ASPM disabled; enable(!) L0S */
			iwl_clear_bit(priv, CSR_GIO_REG,
					CSR_GIO_REG_VAL_L0S_ENABLED);
			IWL_DEBUG_POWER(priv, "L1 Disabled; Enabling L0S\n");
		}
	}

	/* Configure analog phase-lock-loop before activating to D0A */
	if (priv->cfg->base_params->pll_cfg_val)
		iwl_set_bit(priv, CSR_ANA_PLL_CFG,
			    priv->cfg->base_params->pll_cfg_val);

	/*
	 * Set "initialization complete" bit to move adapter from
	 * D0U* --> D0A* (powered-up active) state.
	 */
	iwl_set_bit(priv, CSR_GP_CNTRL, CSR_GP_CNTRL_REG_FLAG_INIT_DONE);

	/*
	 * Wait for clock stabilization; once stabilized, access to
	 * device-internal resources is supported, e.g. iwl_write_prph()
	 * and accesses to uCode SRAM.
	 */
	ret = iwl_poll_bit(priv, CSR_GP_CNTRL,
			CSR_GP_CNTRL_REG_FLAG_MAC_CLOCK_READY,
			CSR_GP_CNTRL_REG_FLAG_MAC_CLOCK_READY, 25000);
	if (ret < 0) {
		IWL_DEBUG_INFO(priv, "Failed to init the card\n");
		goto out;
	}

	/*
	 * Enable DMA and BSM (if used) clocks, wait for them to stabilize.
	 * BSM (Boostrap State Machine) is only in 3945 and 4965;
	 * later devices (i.e. 5000 and later) have non-volatile SRAM,
	 * and don't need BSM to restore data after power-saving sleep.
	 *
	 * Write to "CLK_EN_REG"; "1" bits enable clocks, while "0" bits
	 * do not disable clocks.  This preserves any hardware bits already
	 * set by default in "CLK_CTRL_REG" after reset.
	 */
	if (priv->cfg->base_params->use_bsm)
		iwl_write_prph(priv, APMG_CLK_EN_REG,
			APMG_CLK_VAL_DMA_CLK_RQT | APMG_CLK_VAL_BSM_CLK_RQT);
	else
		iwl_write_prph(priv, APMG_CLK_EN_REG,
			APMG_CLK_VAL_DMA_CLK_RQT);
	udelay(20);

	/* Disable L1-Active */
	iwl_set_bits_prph(priv, APMG_PCIDEV_STT_REG,
			  APMG_PCIDEV_STT_VAL_L1_ACT_DIS);

out:
	return ret;
}


int iwl_set_tx_power(struct iwl_priv *priv, s8 tx_power, bool force)
{
	int ret;
	s8 prev_tx_power;
<<<<<<< HEAD
=======
	bool defer;
	struct iwl_rxon_context *ctx = &priv->contexts[IWL_RXON_CTX_BSS];
>>>>>>> 105e53f8

	lockdep_assert_held(&priv->mutex);

	if (priv->tx_power_user_lmt == tx_power && !force)
		return 0;

	if (!priv->cfg->ops->lib->send_tx_power)
		return -EOPNOTSUPP;

	if (tx_power < IWLAGN_TX_POWER_TARGET_POWER_MIN) {
		IWL_WARN(priv,
			 "Requested user TXPOWER %d below lower limit %d.\n",
			 tx_power,
			 IWLAGN_TX_POWER_TARGET_POWER_MIN);
		return -EINVAL;
	}

	if (tx_power > priv->tx_power_device_lmt) {
		IWL_WARN(priv,
			"Requested user TXPOWER %d above upper limit %d.\n",
			 tx_power, priv->tx_power_device_lmt);
		return -EINVAL;
	}

	if (!iwl_is_ready_rf(priv))
		return -EIO;
<<<<<<< HEAD

	/* scan complete use tx_power_next, need to be updated */
	priv->tx_power_next = tx_power;
	if (test_bit(STATUS_SCANNING, &priv->status) && !force) {
		IWL_DEBUG_INFO(priv, "Deferring tx power set while scanning\n");
		return 0;
	}

	prev_tx_power = priv->tx_power_user_lmt;
	priv->tx_power_user_lmt = tx_power;

	ret = priv->cfg->ops->lib->send_tx_power(priv);

=======

	/* scan complete and commit_rxon use tx_power_next value,
	 * it always need to be updated for newest request */
	priv->tx_power_next = tx_power;

	/* do not set tx power when scanning or channel changing */
	defer = test_bit(STATUS_SCANNING, &priv->status) ||
		memcmp(&ctx->active, &ctx->staging, sizeof(ctx->staging));
	if (defer && !force) {
		IWL_DEBUG_INFO(priv, "Deferring tx power set\n");
		return 0;
	}

	prev_tx_power = priv->tx_power_user_lmt;
	priv->tx_power_user_lmt = tx_power;

	ret = priv->cfg->ops->lib->send_tx_power(priv);

>>>>>>> 105e53f8
	/* if fail to set tx_power, restore the orig. tx power */
	if (ret) {
		priv->tx_power_user_lmt = prev_tx_power;
		priv->tx_power_next = prev_tx_power;
	}
	return ret;
}
<<<<<<< HEAD
EXPORT_SYMBOL(iwl_set_tx_power);
=======
>>>>>>> 105e53f8

void iwl_send_bt_config(struct iwl_priv *priv)
{
	struct iwl_bt_cmd bt_cmd = {
		.lead_time = BT_LEAD_TIME_DEF,
		.max_kill = BT_MAX_KILL_DEF,
		.kill_ack_mask = 0,
		.kill_cts_mask = 0,
	};

	if (!bt_coex_active)
		bt_cmd.flags = BT_COEX_DISABLE;
	else
		bt_cmd.flags = BT_COEX_ENABLE;

	priv->bt_enable_flag = bt_cmd.flags;
	IWL_DEBUG_INFO(priv, "BT coex %s\n",
		(bt_cmd.flags == BT_COEX_DISABLE) ? "disable" : "active");

	if (iwl_send_cmd_pdu(priv, REPLY_BT_CONFIG,
			     sizeof(struct iwl_bt_cmd), &bt_cmd))
		IWL_ERR(priv, "failed to send BT Coex Config\n");
}

int iwl_send_statistics_request(struct iwl_priv *priv, u8 flags, bool clear)
{
	struct iwl_statistics_cmd statistics_cmd = {
		.configuration_flags =
			clear ? IWL_STATS_CONF_CLEAR_STATS : 0,
	};

	if (flags & CMD_ASYNC)
		return iwl_send_cmd_pdu_async(priv, REPLY_STATISTICS_CMD,
					       sizeof(struct iwl_statistics_cmd),
					       &statistics_cmd, NULL);
	else
		return iwl_send_cmd_pdu(priv, REPLY_STATISTICS_CMD,
					sizeof(struct iwl_statistics_cmd),
					&statistics_cmd);
}

void iwl_clear_isr_stats(struct iwl_priv *priv)
{
	memset(&priv->isr_stats, 0, sizeof(priv->isr_stats));
}

int iwl_mac_conf_tx(struct ieee80211_hw *hw, u16 queue,
			   const struct ieee80211_tx_queue_params *params)
{
	struct iwl_priv *priv = hw->priv;
	struct iwl_rxon_context *ctx;
	unsigned long flags;
	int q;

	IWL_DEBUG_MAC80211(priv, "enter\n");

	if (!iwl_is_ready_rf(priv)) {
		IWL_DEBUG_MAC80211(priv, "leave - RF not ready\n");
		return -EIO;
	}

	if (queue >= AC_NUM) {
		IWL_DEBUG_MAC80211(priv, "leave - queue >= AC_NUM %d\n", queue);
		return 0;
	}

	q = AC_NUM - 1 - queue;

	spin_lock_irqsave(&priv->lock, flags);

	/*
	 * MULTI-FIXME
	 * This may need to be done per interface in nl80211/cfg80211/mac80211.
	 */
	for_each_context(priv, ctx) {
		ctx->qos_data.def_qos_parm.ac[q].cw_min =
			cpu_to_le16(params->cw_min);
		ctx->qos_data.def_qos_parm.ac[q].cw_max =
			cpu_to_le16(params->cw_max);
		ctx->qos_data.def_qos_parm.ac[q].aifsn = params->aifs;
		ctx->qos_data.def_qos_parm.ac[q].edca_txop =
				cpu_to_le16((params->txop * 32));

		ctx->qos_data.def_qos_parm.ac[q].reserved1 = 0;
	}

	spin_unlock_irqrestore(&priv->lock, flags);

	IWL_DEBUG_MAC80211(priv, "leave\n");
	return 0;
}

int iwl_mac_tx_last_beacon(struct ieee80211_hw *hw)
{
	struct iwl_priv *priv = hw->priv;

	return priv->ibss_manager == IWL_IBSS_MANAGER;
}

static int iwl_set_mode(struct iwl_priv *priv, struct iwl_rxon_context *ctx)
{
	iwl_connection_init_rx_config(priv, ctx);

	if (priv->cfg->ops->hcmd->set_rxon_chain)
		priv->cfg->ops->hcmd->set_rxon_chain(priv, ctx);

	return iwlcore_commit_rxon(priv, ctx);
}

static int iwl_setup_interface(struct iwl_priv *priv,
			       struct iwl_rxon_context *ctx)
{
	struct ieee80211_vif *vif = ctx->vif;
	int err;

	lockdep_assert_held(&priv->mutex);

	/*
	 * This variable will be correct only when there's just
	 * a single context, but all code using it is for hardware
	 * that supports only one context.
	 */
	priv->iw_mode = vif->type;

	ctx->is_active = true;

	err = iwl_set_mode(priv, ctx);
	if (err) {
		if (!ctx->always_active)
			ctx->is_active = false;
		return err;
	}

	if (priv->cfg->bt_params && priv->cfg->bt_params->advanced_bt_coexist &&
	    vif->type == NL80211_IFTYPE_ADHOC) {
		/*
		 * pretend to have high BT traffic as long as we
		 * are operating in IBSS mode, as this will cause
		 * the rate scaling etc. to behave as intended.
		 */
		priv->bt_traffic_load = IWL_BT_COEX_TRAFFIC_LOAD_HIGH;
	}

	return 0;
}

int iwl_mac_add_interface(struct ieee80211_hw *hw, struct ieee80211_vif *vif)
{
	struct iwl_priv *priv = hw->priv;
	struct iwl_vif_priv *vif_priv = (void *)vif->drv_priv;
	struct iwl_rxon_context *tmp, *ctx = NULL;
	int err;
<<<<<<< HEAD
=======
	enum nl80211_iftype viftype = ieee80211_vif_type_p2p(vif);
>>>>>>> 105e53f8

	IWL_DEBUG_MAC80211(priv, "enter: type %d, addr %pM\n",
			   viftype, vif->addr);

	mutex_lock(&priv->mutex);

	if (!iwl_is_ready_rf(priv)) {
		IWL_WARN(priv, "Try to add interface when device not ready\n");
		err = -EINVAL;
		goto out;
	}

	for_each_context(priv, tmp) {
		u32 possible_modes =
			tmp->interface_modes | tmp->exclusive_interface_modes;

		if (tmp->vif) {
			/* check if this busy context is exclusive */
			if (tmp->exclusive_interface_modes &
						BIT(tmp->vif->type)) {
				err = -EINVAL;
				goto out;
			}
			continue;
		}

		if (!(possible_modes & BIT(viftype)))
			continue;

		/* have maybe usable context w/o interface */
		ctx = tmp;
		break;
	}

	if (!ctx) {
		err = -EOPNOTSUPP;
		goto out;
	}

	vif_priv->ctx = ctx;
	ctx->vif = vif;

	err = iwl_setup_interface(priv, ctx);
	if (!err)
		goto out;

	ctx->vif = NULL;
	priv->iw_mode = NL80211_IFTYPE_STATION;
 out:
	mutex_unlock(&priv->mutex);

	IWL_DEBUG_MAC80211(priv, "leave\n");
	return err;
}

static void iwl_teardown_interface(struct iwl_priv *priv,
				   struct ieee80211_vif *vif,
				   bool mode_change)
{
	struct iwl_rxon_context *ctx = iwl_rxon_ctx_from_vif(vif);

	lockdep_assert_held(&priv->mutex);

	if (priv->scan_vif == vif) {
		iwl_scan_cancel_timeout(priv, 200);
		iwl_force_scan_end(priv);
	}

	if (!mode_change) {
		iwl_set_mode(priv, ctx);
		if (!ctx->always_active)
			ctx->is_active = false;
	}

	/*
	 * When removing the IBSS interface, overwrite the
	 * BT traffic load with the stored one from the last
	 * notification, if any. If this is a device that
	 * doesn't implement this, this has no effect since
	 * both values are the same and zero.
	 */
	if (vif->type == NL80211_IFTYPE_ADHOC)
		priv->bt_traffic_load = priv->last_bt_traffic_load;
}

void iwl_mac_remove_interface(struct ieee80211_hw *hw,
			      struct ieee80211_vif *vif)
{
	struct iwl_priv *priv = hw->priv;
	struct iwl_rxon_context *ctx = iwl_rxon_ctx_from_vif(vif);

	IWL_DEBUG_MAC80211(priv, "enter\n");

	mutex_lock(&priv->mutex);

	WARN_ON(ctx->vif != vif);
	ctx->vif = NULL;

	iwl_teardown_interface(priv, vif, false);

	memset(priv->bssid, 0, ETH_ALEN);
	mutex_unlock(&priv->mutex);

	IWL_DEBUG_MAC80211(priv, "leave\n");

}
<<<<<<< HEAD
EXPORT_SYMBOL(iwl_mac_remove_interface);
=======
>>>>>>> 105e53f8

int iwl_alloc_txq_mem(struct iwl_priv *priv)
{
	if (!priv->txq)
		priv->txq = kzalloc(
			sizeof(struct iwl_tx_queue) *
				priv->cfg->base_params->num_of_queues,
			GFP_KERNEL);
	if (!priv->txq) {
		IWL_ERR(priv, "Not enough memory for txq\n");
		return -ENOMEM;
	}
	return 0;
}

void iwl_free_txq_mem(struct iwl_priv *priv)
{
	kfree(priv->txq);
	priv->txq = NULL;
}

#ifdef CONFIG_IWLWIFI_DEBUGFS

#define IWL_TRAFFIC_DUMP_SIZE	(IWL_TRAFFIC_ENTRY_SIZE * IWL_TRAFFIC_ENTRIES)

void iwl_reset_traffic_log(struct iwl_priv *priv)
{
	priv->tx_traffic_idx = 0;
	priv->rx_traffic_idx = 0;
	if (priv->tx_traffic)
		memset(priv->tx_traffic, 0, IWL_TRAFFIC_DUMP_SIZE);
	if (priv->rx_traffic)
		memset(priv->rx_traffic, 0, IWL_TRAFFIC_DUMP_SIZE);
}

int iwl_alloc_traffic_mem(struct iwl_priv *priv)
{
	u32 traffic_size = IWL_TRAFFIC_DUMP_SIZE;

	if (iwl_debug_level & IWL_DL_TX) {
		if (!priv->tx_traffic) {
			priv->tx_traffic =
				kzalloc(traffic_size, GFP_KERNEL);
			if (!priv->tx_traffic)
				return -ENOMEM;
		}
	}
	if (iwl_debug_level & IWL_DL_RX) {
		if (!priv->rx_traffic) {
			priv->rx_traffic =
				kzalloc(traffic_size, GFP_KERNEL);
			if (!priv->rx_traffic)
				return -ENOMEM;
		}
	}
	iwl_reset_traffic_log(priv);
	return 0;
}

void iwl_free_traffic_mem(struct iwl_priv *priv)
{
	kfree(priv->tx_traffic);
	priv->tx_traffic = NULL;

	kfree(priv->rx_traffic);
	priv->rx_traffic = NULL;
}

void iwl_dbg_log_tx_data_frame(struct iwl_priv *priv,
		      u16 length, struct ieee80211_hdr *header)
{
	__le16 fc;
	u16 len;

	if (likely(!(iwl_debug_level & IWL_DL_TX)))
		return;

	if (!priv->tx_traffic)
		return;

	fc = header->frame_control;
	if (ieee80211_is_data(fc)) {
		len = (length > IWL_TRAFFIC_ENTRY_SIZE)
		       ? IWL_TRAFFIC_ENTRY_SIZE : length;
		memcpy((priv->tx_traffic +
		       (priv->tx_traffic_idx * IWL_TRAFFIC_ENTRY_SIZE)),
		       header, len);
		priv->tx_traffic_idx =
			(priv->tx_traffic_idx + 1) % IWL_TRAFFIC_ENTRIES;
	}
}

void iwl_dbg_log_rx_data_frame(struct iwl_priv *priv,
		      u16 length, struct ieee80211_hdr *header)
{
	__le16 fc;
	u16 len;

	if (likely(!(iwl_debug_level & IWL_DL_RX)))
		return;

	if (!priv->rx_traffic)
		return;

	fc = header->frame_control;
	if (ieee80211_is_data(fc)) {
		len = (length > IWL_TRAFFIC_ENTRY_SIZE)
		       ? IWL_TRAFFIC_ENTRY_SIZE : length;
		memcpy((priv->rx_traffic +
		       (priv->rx_traffic_idx * IWL_TRAFFIC_ENTRY_SIZE)),
		       header, len);
		priv->rx_traffic_idx =
			(priv->rx_traffic_idx + 1) % IWL_TRAFFIC_ENTRIES;
	}
}

const char *get_mgmt_string(int cmd)
{
	switch (cmd) {
		IWL_CMD(MANAGEMENT_ASSOC_REQ);
		IWL_CMD(MANAGEMENT_ASSOC_RESP);
		IWL_CMD(MANAGEMENT_REASSOC_REQ);
		IWL_CMD(MANAGEMENT_REASSOC_RESP);
		IWL_CMD(MANAGEMENT_PROBE_REQ);
		IWL_CMD(MANAGEMENT_PROBE_RESP);
		IWL_CMD(MANAGEMENT_BEACON);
		IWL_CMD(MANAGEMENT_ATIM);
		IWL_CMD(MANAGEMENT_DISASSOC);
		IWL_CMD(MANAGEMENT_AUTH);
		IWL_CMD(MANAGEMENT_DEAUTH);
		IWL_CMD(MANAGEMENT_ACTION);
	default:
		return "UNKNOWN";

	}
}

const char *get_ctrl_string(int cmd)
{
	switch (cmd) {
		IWL_CMD(CONTROL_BACK_REQ);
		IWL_CMD(CONTROL_BACK);
		IWL_CMD(CONTROL_PSPOLL);
		IWL_CMD(CONTROL_RTS);
		IWL_CMD(CONTROL_CTS);
		IWL_CMD(CONTROL_ACK);
		IWL_CMD(CONTROL_CFEND);
		IWL_CMD(CONTROL_CFENDACK);
	default:
		return "UNKNOWN";

	}
}

void iwl_clear_traffic_stats(struct iwl_priv *priv)
{
	memset(&priv->tx_stats, 0, sizeof(struct traffic_stats));
	memset(&priv->rx_stats, 0, sizeof(struct traffic_stats));
}

/*
 * if CONFIG_IWLWIFI_DEBUGFS defined, iwl_update_stats function will
 * record all the MGMT, CTRL and DATA pkt for both TX and Rx pass.
 * Use debugFs to display the rx/rx_statistics
 * if CONFIG_IWLWIFI_DEBUGFS not being defined, then no MGMT and CTRL
 * information will be recorded, but DATA pkt still will be recorded
 * for the reason of iwl_led.c need to control the led blinking based on
 * number of tx and rx data.
 *
 */
void iwl_update_stats(struct iwl_priv *priv, bool is_tx, __le16 fc, u16 len)
{
	struct traffic_stats	*stats;

	if (is_tx)
		stats = &priv->tx_stats;
	else
		stats = &priv->rx_stats;

	if (ieee80211_is_mgmt(fc)) {
		switch (fc & cpu_to_le16(IEEE80211_FCTL_STYPE)) {
		case cpu_to_le16(IEEE80211_STYPE_ASSOC_REQ):
			stats->mgmt[MANAGEMENT_ASSOC_REQ]++;
			break;
		case cpu_to_le16(IEEE80211_STYPE_ASSOC_RESP):
			stats->mgmt[MANAGEMENT_ASSOC_RESP]++;
			break;
		case cpu_to_le16(IEEE80211_STYPE_REASSOC_REQ):
			stats->mgmt[MANAGEMENT_REASSOC_REQ]++;
			break;
		case cpu_to_le16(IEEE80211_STYPE_REASSOC_RESP):
			stats->mgmt[MANAGEMENT_REASSOC_RESP]++;
			break;
		case cpu_to_le16(IEEE80211_STYPE_PROBE_REQ):
			stats->mgmt[MANAGEMENT_PROBE_REQ]++;
			break;
		case cpu_to_le16(IEEE80211_STYPE_PROBE_RESP):
			stats->mgmt[MANAGEMENT_PROBE_RESP]++;
			break;
		case cpu_to_le16(IEEE80211_STYPE_BEACON):
			stats->mgmt[MANAGEMENT_BEACON]++;
			break;
		case cpu_to_le16(IEEE80211_STYPE_ATIM):
			stats->mgmt[MANAGEMENT_ATIM]++;
			break;
		case cpu_to_le16(IEEE80211_STYPE_DISASSOC):
			stats->mgmt[MANAGEMENT_DISASSOC]++;
			break;
		case cpu_to_le16(IEEE80211_STYPE_AUTH):
			stats->mgmt[MANAGEMENT_AUTH]++;
			break;
		case cpu_to_le16(IEEE80211_STYPE_DEAUTH):
			stats->mgmt[MANAGEMENT_DEAUTH]++;
			break;
		case cpu_to_le16(IEEE80211_STYPE_ACTION):
			stats->mgmt[MANAGEMENT_ACTION]++;
			break;
		}
	} else if (ieee80211_is_ctl(fc)) {
		switch (fc & cpu_to_le16(IEEE80211_FCTL_STYPE)) {
		case cpu_to_le16(IEEE80211_STYPE_BACK_REQ):
			stats->ctrl[CONTROL_BACK_REQ]++;
			break;
		case cpu_to_le16(IEEE80211_STYPE_BACK):
			stats->ctrl[CONTROL_BACK]++;
			break;
		case cpu_to_le16(IEEE80211_STYPE_PSPOLL):
			stats->ctrl[CONTROL_PSPOLL]++;
			break;
		case cpu_to_le16(IEEE80211_STYPE_RTS):
			stats->ctrl[CONTROL_RTS]++;
			break;
		case cpu_to_le16(IEEE80211_STYPE_CTS):
			stats->ctrl[CONTROL_CTS]++;
			break;
		case cpu_to_le16(IEEE80211_STYPE_ACK):
			stats->ctrl[CONTROL_ACK]++;
			break;
		case cpu_to_le16(IEEE80211_STYPE_CFEND):
			stats->ctrl[CONTROL_CFEND]++;
			break;
		case cpu_to_le16(IEEE80211_STYPE_CFENDACK):
			stats->ctrl[CONTROL_CFENDACK]++;
			break;
		}
	} else {
		/* data */
		stats->data_cnt++;
		stats->data_bytes += len;
	}
}
#endif

static void iwl_force_rf_reset(struct iwl_priv *priv)
{
	if (test_bit(STATUS_EXIT_PENDING, &priv->status))
		return;

	if (!iwl_is_any_associated(priv)) {
		IWL_DEBUG_SCAN(priv, "force reset rejected: not associated\n");
		return;
	}
	/*
	 * There is no easy and better way to force reset the radio,
	 * the only known method is switching channel which will force to
	 * reset and tune the radio.
	 * Use internal short scan (single channel) operation to should
	 * achieve this objective.
	 * Driver should reset the radio when number of consecutive missed
	 * beacon, or any other uCode error condition detected.
	 */
	IWL_DEBUG_INFO(priv, "perform radio reset.\n");
	iwl_internal_short_hw_scan(priv);
}


int iwl_force_reset(struct iwl_priv *priv, int mode, bool external)
{
	struct iwl_force_reset *force_reset;

	if (test_bit(STATUS_EXIT_PENDING, &priv->status))
		return -EINVAL;

	if (mode >= IWL_MAX_FORCE_RESET) {
		IWL_DEBUG_INFO(priv, "invalid reset request.\n");
		return -EINVAL;
	}
	force_reset = &priv->force_reset[mode];
	force_reset->reset_request_count++;
	if (!external) {
		if (force_reset->last_force_reset_jiffies &&
		    time_after(force_reset->last_force_reset_jiffies +
		    force_reset->reset_duration, jiffies)) {
			IWL_DEBUG_INFO(priv, "force reset rejected\n");
			force_reset->reset_reject_count++;
			return -EAGAIN;
		}
	}
	force_reset->reset_success_count++;
	force_reset->last_force_reset_jiffies = jiffies;
	IWL_DEBUG_INFO(priv, "perform force reset (%d)\n", mode);
	switch (mode) {
	case IWL_RF_RESET:
		iwl_force_rf_reset(priv);
		break;
	case IWL_FW_RESET:
		/*
		 * if the request is from external(ex: debugfs),
		 * then always perform the request in regardless the module
		 * parameter setting
		 * if the request is from internal (uCode error or driver
		 * detect failure), then fw_restart module parameter
		 * need to be check before performing firmware reload
		 */
		if (!external && !priv->cfg->mod_params->restart_fw) {
			IWL_DEBUG_INFO(priv, "Cancel firmware reload based on "
				       "module parameter setting\n");
			break;
		}
		IWL_ERR(priv, "On demand firmware reload\n");
		/* Set the FW error flag -- cleared on iwl_down */
		set_bit(STATUS_FW_ERROR, &priv->status);
		wake_up_interruptible(&priv->wait_command_queue);
		/*
		 * Keep the restart process from trying to send host
		 * commands by clearing the INIT status bit
		 */
		clear_bit(STATUS_READY, &priv->status);
		queue_work(priv->workqueue, &priv->restart);
		break;
	}
	return 0;
}

int iwl_mac_change_interface(struct ieee80211_hw *hw, struct ieee80211_vif *vif,
			     enum nl80211_iftype newtype, bool newp2p)
{
	struct iwl_priv *priv = hw->priv;
	struct iwl_rxon_context *ctx = iwl_rxon_ctx_from_vif(vif);
	struct iwl_rxon_context *tmp;
	u32 interface_modes;
	int err;

	newtype = ieee80211_iftype_p2p(newtype, newp2p);

	mutex_lock(&priv->mutex);

	interface_modes = ctx->interface_modes | ctx->exclusive_interface_modes;

	if (!(interface_modes & BIT(newtype))) {
		err = -EBUSY;
		goto out;
	}

	if (ctx->exclusive_interface_modes & BIT(newtype)) {
		for_each_context(priv, tmp) {
			if (ctx == tmp)
				continue;

			if (!tmp->vif)
				continue;

			/*
			 * The current mode switch would be exclusive, but
			 * another context is active ... refuse the switch.
			 */
			err = -EBUSY;
			goto out;
		}
	}

	/* success */
	iwl_teardown_interface(priv, vif, true);
	vif->type = newtype;
	err = iwl_setup_interface(priv, ctx);
	WARN_ON(err);
	/*
	 * We've switched internally, but submitting to the
	 * device may have failed for some reason. Mask this
	 * error, because otherwise mac80211 will not switch
	 * (and set the interface type back) and we'll be
	 * out of sync with it.
	 */
	err = 0;

 out:
	mutex_unlock(&priv->mutex);
	return err;
}
<<<<<<< HEAD
EXPORT_SYMBOL(iwl_mac_change_interface);
=======
>>>>>>> 105e53f8

/*
 * On every watchdog tick we check (latest) time stamp. If it does not
 * change during timeout period and queue is not empty we reset firmware.
 */
static int iwl_check_stuck_queue(struct iwl_priv *priv, int cnt)
{
	struct iwl_tx_queue *txq = &priv->txq[cnt];
	struct iwl_queue *q = &txq->q;
	unsigned long timeout;
	int ret;

	if (q->read_ptr == q->write_ptr) {
		txq->time_stamp = jiffies;
		return 0;
	}

	timeout = txq->time_stamp +
		  msecs_to_jiffies(priv->cfg->base_params->wd_timeout);

	if (time_after(jiffies, timeout)) {
		IWL_ERR(priv, "Queue %d stuck for %u ms.\n",
				q->id, priv->cfg->base_params->wd_timeout);
		ret = iwl_force_reset(priv, IWL_FW_RESET, false);
		return (ret == -EAGAIN) ? 0 : 1;
	}

	return 0;
}

/*
 * Making watchdog tick be a quarter of timeout assure we will
 * discover the queue hung between timeout and 1.25*timeout
 */
#define IWL_WD_TICK(timeout) ((timeout) / 4)

/*
 * Watchdog timer callback, we check each tx queue for stuck, if if hung
 * we reset the firmware. If everything is fine just rearm the timer.
 */
void iwl_bg_watchdog(unsigned long data)
{
	struct iwl_priv *priv = (struct iwl_priv *)data;
	int cnt;
	unsigned long timeout;

	if (test_bit(STATUS_EXIT_PENDING, &priv->status))
		return;

	timeout = priv->cfg->base_params->wd_timeout;
	if (timeout == 0)
		return;

	/* monitor and check for stuck cmd queue */
	if (iwl_check_stuck_queue(priv, priv->cmd_queue))
		return;

	/* monitor and check for other stuck queues */
	if (iwl_is_any_associated(priv)) {
		for (cnt = 0; cnt < priv->hw_params.max_txq_num; cnt++) {
			/* skip as we already checked the command queue */
			if (cnt == priv->cmd_queue)
				continue;
			if (iwl_check_stuck_queue(priv, cnt))
				return;
		}
	}

	mod_timer(&priv->watchdog, jiffies +
		  msecs_to_jiffies(IWL_WD_TICK(timeout)));
}
<<<<<<< HEAD
EXPORT_SYMBOL(iwl_bg_watchdog);

void iwl_setup_watchdog(struct iwl_priv *priv)
{
	unsigned int timeout = priv->cfg->base_params->wd_timeout;

=======

void iwl_setup_watchdog(struct iwl_priv *priv)
{
	unsigned int timeout = priv->cfg->base_params->wd_timeout;

>>>>>>> 105e53f8
	if (timeout)
		mod_timer(&priv->watchdog,
			  jiffies + msecs_to_jiffies(IWL_WD_TICK(timeout)));
	else
		del_timer(&priv->watchdog);
}
<<<<<<< HEAD
EXPORT_SYMBOL(iwl_setup_watchdog);
=======
>>>>>>> 105e53f8

/*
 * extended beacon time format
 * time in usec will be changed into a 32-bit value in extended:internal format
 * the extended part is the beacon counts
 * the internal part is the time in usec within one beacon interval
 */
u32 iwl_usecs_to_beacons(struct iwl_priv *priv, u32 usec, u32 beacon_interval)
{
	u32 quot;
	u32 rem;
	u32 interval = beacon_interval * TIME_UNIT;

	if (!interval || !usec)
		return 0;

	quot = (usec / interval) &
		(iwl_beacon_time_mask_high(priv,
		priv->hw_params.beacon_time_tsf_bits) >>
		priv->hw_params.beacon_time_tsf_bits);
	rem = (usec % interval) & iwl_beacon_time_mask_low(priv,
				   priv->hw_params.beacon_time_tsf_bits);

	return (quot << priv->hw_params.beacon_time_tsf_bits) + rem;
}

/* base is usually what we get from ucode with each received frame,
 * the same as HW timer counter counting down
 */
__le32 iwl_add_beacon_time(struct iwl_priv *priv, u32 base,
			   u32 addon, u32 beacon_interval)
{
	u32 base_low = base & iwl_beacon_time_mask_low(priv,
					priv->hw_params.beacon_time_tsf_bits);
	u32 addon_low = addon & iwl_beacon_time_mask_low(priv,
					priv->hw_params.beacon_time_tsf_bits);
	u32 interval = beacon_interval * TIME_UNIT;
	u32 res = (base & iwl_beacon_time_mask_high(priv,
				priv->hw_params.beacon_time_tsf_bits)) +
				(addon & iwl_beacon_time_mask_high(priv,
				priv->hw_params.beacon_time_tsf_bits));

	if (base_low > addon_low)
		res += base_low - addon_low;
	else if (base_low < addon_low) {
		res += interval + base_low - addon_low;
		res += (1 << priv->hw_params.beacon_time_tsf_bits);
	} else
		res += (1 << priv->hw_params.beacon_time_tsf_bits);

	return cpu_to_le32(res);
}

#ifdef CONFIG_PM

int iwl_pci_suspend(struct device *device)
{
	struct pci_dev *pdev = to_pci_dev(device);
	struct iwl_priv *priv = pci_get_drvdata(pdev);

	/*
	 * This function is called when system goes into suspend state
	 * mac80211 will call iwl_mac_stop() from the mac80211 suspend function
	 * first but since iwl_mac_stop() has no knowledge of who the caller is,
	 * it will not call apm_ops.stop() to stop the DMA operation.
	 * Calling apm_ops.stop here to make sure we stop the DMA.
	 */
	iwl_apm_stop(priv);

	return 0;
}

int iwl_pci_resume(struct device *device)
{
	struct pci_dev *pdev = to_pci_dev(device);
	struct iwl_priv *priv = pci_get_drvdata(pdev);
	bool hw_rfkill = false;

	/*
	 * We disable the RETRY_TIMEOUT register (0x41) to keep
	 * PCI Tx retries from interfering with C3 CPU state.
	 */
	pci_write_config_byte(pdev, PCI_CFG_RETRY_TIMEOUT, 0x00);

	iwl_enable_interrupts(priv);

	if (!(iwl_read32(priv, CSR_GP_CNTRL) &
				CSR_GP_CNTRL_REG_FLAG_HW_RF_KILL_SW))
		hw_rfkill = true;

	if (hw_rfkill)
		set_bit(STATUS_RF_KILL_HW, &priv->status);
	else
		clear_bit(STATUS_RF_KILL_HW, &priv->status);

	wiphy_rfkill_set_hw_state(priv->hw->wiphy, hw_rfkill);

	return 0;
}

const struct dev_pm_ops iwl_pm_ops = {
	.suspend = iwl_pci_suspend,
	.resume = iwl_pci_resume,
	.freeze = iwl_pci_suspend,
	.thaw = iwl_pci_resume,
	.poweroff = iwl_pci_suspend,
	.restore = iwl_pci_resume,
};

const struct dev_pm_ops iwl_pm_ops = {
	.suspend = iwl_pci_suspend,
	.resume = iwl_pci_resume,
	.freeze = iwl_pci_suspend,
	.thaw = iwl_pci_resume,
	.poweroff = iwl_pci_suspend,
	.restore = iwl_pci_resume,
};
EXPORT_SYMBOL(iwl_pm_ops);

#endif /* CONFIG_PM */<|MERGE_RESOLUTION|>--- conflicted
+++ resolved
@@ -90,10 +90,6 @@
 out:
 	return hw;
 }
-<<<<<<< HEAD
-EXPORT_SYMBOL(iwl_alloc_all);
-=======
->>>>>>> 105e53f8
 
 #define MAX_BIT_RATE_40_MHZ 150 /* Mbps */
 #define MAX_BIT_RATE_20_MHZ 72 /* Mbps */
@@ -277,10 +273,6 @@
 	kfree(priv->ieee_rates);
 	clear_bit(STATUS_GEO_CONFIGURED, &priv->status);
 }
-<<<<<<< HEAD
-EXPORT_SYMBOL(iwlcore_free_geos);
-=======
->>>>>>> 105e53f8
 
 static bool iwl_is_channel_extension(struct iwl_priv *priv,
 				     enum ieee80211_band band,
@@ -1132,11 +1124,8 @@
 {
 	int ret;
 	s8 prev_tx_power;
-<<<<<<< HEAD
-=======
 	bool defer;
 	struct iwl_rxon_context *ctx = &priv->contexts[IWL_RXON_CTX_BSS];
->>>>>>> 105e53f8
 
 	lockdep_assert_held(&priv->mutex);
 
@@ -1163,21 +1152,6 @@
 
 	if (!iwl_is_ready_rf(priv))
 		return -EIO;
-<<<<<<< HEAD
-
-	/* scan complete use tx_power_next, need to be updated */
-	priv->tx_power_next = tx_power;
-	if (test_bit(STATUS_SCANNING, &priv->status) && !force) {
-		IWL_DEBUG_INFO(priv, "Deferring tx power set while scanning\n");
-		return 0;
-	}
-
-	prev_tx_power = priv->tx_power_user_lmt;
-	priv->tx_power_user_lmt = tx_power;
-
-	ret = priv->cfg->ops->lib->send_tx_power(priv);
-
-=======
 
 	/* scan complete and commit_rxon use tx_power_next value,
 	 * it always need to be updated for newest request */
@@ -1196,7 +1170,6 @@
 
 	ret = priv->cfg->ops->lib->send_tx_power(priv);
 
->>>>>>> 105e53f8
 	/* if fail to set tx_power, restore the orig. tx power */
 	if (ret) {
 		priv->tx_power_user_lmt = prev_tx_power;
@@ -1204,10 +1177,6 @@
 	}
 	return ret;
 }
-<<<<<<< HEAD
-EXPORT_SYMBOL(iwl_set_tx_power);
-=======
->>>>>>> 105e53f8
 
 void iwl_send_bt_config(struct iwl_priv *priv)
 {
@@ -1360,10 +1329,7 @@
 	struct iwl_vif_priv *vif_priv = (void *)vif->drv_priv;
 	struct iwl_rxon_context *tmp, *ctx = NULL;
 	int err;
-<<<<<<< HEAD
-=======
 	enum nl80211_iftype viftype = ieee80211_vif_type_p2p(vif);
->>>>>>> 105e53f8
 
 	IWL_DEBUG_MAC80211(priv, "enter: type %d, addr %pM\n",
 			   viftype, vif->addr);
@@ -1470,10 +1436,6 @@
 	IWL_DEBUG_MAC80211(priv, "leave\n");
 
 }
-<<<<<<< HEAD
-EXPORT_SYMBOL(iwl_mac_remove_interface);
-=======
->>>>>>> 105e53f8
 
 int iwl_alloc_txq_mem(struct iwl_priv *priv)
 {
@@ -1863,10 +1825,6 @@
 	mutex_unlock(&priv->mutex);
 	return err;
 }
-<<<<<<< HEAD
-EXPORT_SYMBOL(iwl_mac_change_interface);
-=======
->>>>>>> 105e53f8
 
 /*
  * On every watchdog tick we check (latest) time stamp. If it does not
@@ -1938,30 +1896,17 @@
 	mod_timer(&priv->watchdog, jiffies +
 		  msecs_to_jiffies(IWL_WD_TICK(timeout)));
 }
-<<<<<<< HEAD
-EXPORT_SYMBOL(iwl_bg_watchdog);
 
 void iwl_setup_watchdog(struct iwl_priv *priv)
 {
 	unsigned int timeout = priv->cfg->base_params->wd_timeout;
 
-=======
-
-void iwl_setup_watchdog(struct iwl_priv *priv)
-{
-	unsigned int timeout = priv->cfg->base_params->wd_timeout;
-
->>>>>>> 105e53f8
 	if (timeout)
 		mod_timer(&priv->watchdog,
 			  jiffies + msecs_to_jiffies(IWL_WD_TICK(timeout)));
 	else
 		del_timer(&priv->watchdog);
 }
-<<<<<<< HEAD
-EXPORT_SYMBOL(iwl_setup_watchdog);
-=======
->>>>>>> 105e53f8
 
 /*
  * extended beacon time format
@@ -2071,14 +2016,4 @@
 	.restore = iwl_pci_resume,
 };
 
-const struct dev_pm_ops iwl_pm_ops = {
-	.suspend = iwl_pci_suspend,
-	.resume = iwl_pci_resume,
-	.freeze = iwl_pci_suspend,
-	.thaw = iwl_pci_resume,
-	.poweroff = iwl_pci_suspend,
-	.restore = iwl_pci_resume,
-};
-EXPORT_SYMBOL(iwl_pm_ops);
-
 #endif /* CONFIG_PM */