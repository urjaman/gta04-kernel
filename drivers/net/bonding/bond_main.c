/*
 * originally based on the dummy device.
 *
 * Copyright 1999, Thomas Davis, tadavis@lbl.gov.
 * Licensed under the GPL. Based on dummy.c, and eql.c devices.
 *
 * bonding.c: an Ethernet Bonding driver
 *
 * This is useful to talk to a Cisco EtherChannel compatible equipment:
 *	Cisco 5500
 *	Sun Trunking (Solaris)
 *	Alteon AceDirector Trunks
 *	Linux Bonding
 *	and probably many L2 switches ...
 *
 * How it works:
 *    ifconfig bond0 ipaddress netmask up
 *      will setup a network device, with an ip address.  No mac address
 *	will be assigned at this time.  The hw mac address will come from
 *	the first slave bonded to the channel.  All slaves will then use
 *	this hw mac address.
 *
 *    ifconfig bond0 down
 *         will release all slaves, marking them as down.
 *
 *    ifenslave bond0 eth0
 *	will attach eth0 to bond0 as a slave.  eth0 hw mac address will either
 *	a: be used as initial mac address
 *	b: if a hw mac address already is there, eth0's hw mac address
 *	   will then be set from bond0.
 *
 */

#include <linux/kernel.h>
#include <linux/module.h>
#include <linux/types.h>
#include <linux/fcntl.h>
#include <linux/interrupt.h>
#include <linux/ptrace.h>
#include <linux/ioport.h>
#include <linux/in.h>
#include <net/ip.h>
#include <linux/ip.h>
#include <linux/tcp.h>
#include <linux/udp.h>
#include <linux/slab.h>
#include <linux/string.h>
#include <linux/init.h>
#include <linux/timer.h>
#include <linux/socket.h>
#include <linux/ctype.h>
#include <linux/inet.h>
#include <linux/bitops.h>
#include <linux/io.h>
#include <asm/dma.h>
#include <linux/uaccess.h>
#include <linux/errno.h>
#include <linux/netdevice.h>
#include <linux/inetdevice.h>
#include <linux/igmp.h>
#include <linux/etherdevice.h>
#include <linux/skbuff.h>
#include <net/sock.h>
#include <linux/rtnetlink.h>
#include <linux/smp.h>
#include <linux/if_ether.h>
#include <net/arp.h>
#include <linux/mii.h>
#include <linux/ethtool.h>
#include <linux/if_vlan.h>
#include <linux/if_bonding.h>
#include <linux/jiffies.h>
#include <linux/preempt.h>
#include <net/route.h>
#include <net/net_namespace.h>
#include <net/netns/generic.h>
#include <net/pkt_sched.h>
#include <linux/rculist.h>
#include <net/flow_keys.h>
#include <net/bonding.h>
#include <net/bond_3ad.h>
#include <net/bond_alb.h>

/*---------------------------- Module parameters ----------------------------*/

/* monitor all links that often (in milliseconds). <=0 disables monitoring */

static int max_bonds	= BOND_DEFAULT_MAX_BONDS;
static int tx_queues	= BOND_DEFAULT_TX_QUEUES;
static int num_peer_notif = 1;
static int miimon;
static int updelay;
static int downdelay;
static int use_carrier	= 1;
static char *mode;
static char *primary;
static char *primary_reselect;
static char *lacp_rate;
static int min_links;
static char *ad_select;
static char *xmit_hash_policy;
static int arp_interval;
static char *arp_ip_target[BOND_MAX_ARP_TARGETS];
static char *arp_validate;
static char *arp_all_targets;
static char *fail_over_mac;
static int all_slaves_active;
static struct bond_params bonding_defaults;
static int resend_igmp = BOND_DEFAULT_RESEND_IGMP;
static int packets_per_slave = 1;
static int lp_interval = BOND_ALB_DEFAULT_LP_INTERVAL;

module_param(max_bonds, int, 0);
MODULE_PARM_DESC(max_bonds, "Max number of bonded devices");
module_param(tx_queues, int, 0);
MODULE_PARM_DESC(tx_queues, "Max number of transmit queues (default = 16)");
module_param_named(num_grat_arp, num_peer_notif, int, 0644);
MODULE_PARM_DESC(num_grat_arp, "Number of peer notifications to send on "
			       "failover event (alias of num_unsol_na)");
module_param_named(num_unsol_na, num_peer_notif, int, 0644);
MODULE_PARM_DESC(num_unsol_na, "Number of peer notifications to send on "
			       "failover event (alias of num_grat_arp)");
module_param(miimon, int, 0);
MODULE_PARM_DESC(miimon, "Link check interval in milliseconds");
module_param(updelay, int, 0);
MODULE_PARM_DESC(updelay, "Delay before considering link up, in milliseconds");
module_param(downdelay, int, 0);
MODULE_PARM_DESC(downdelay, "Delay before considering link down, "
			    "in milliseconds");
module_param(use_carrier, int, 0);
MODULE_PARM_DESC(use_carrier, "Use netif_carrier_ok (vs MII ioctls) in miimon; "
			      "0 for off, 1 for on (default)");
module_param(mode, charp, 0);
MODULE_PARM_DESC(mode, "Mode of operation; 0 for balance-rr, "
		       "1 for active-backup, 2 for balance-xor, "
		       "3 for broadcast, 4 for 802.3ad, 5 for balance-tlb, "
		       "6 for balance-alb");
module_param(primary, charp, 0);
MODULE_PARM_DESC(primary, "Primary network device to use");
module_param(primary_reselect, charp, 0);
MODULE_PARM_DESC(primary_reselect, "Reselect primary slave "
				   "once it comes up; "
				   "0 for always (default), "
				   "1 for only if speed of primary is "
				   "better, "
				   "2 for only on active slave "
				   "failure");
module_param(lacp_rate, charp, 0);
MODULE_PARM_DESC(lacp_rate, "LACPDU tx rate to request from 802.3ad partner; "
			    "0 for slow, 1 for fast");
module_param(ad_select, charp, 0);
MODULE_PARM_DESC(ad_select, "803.ad aggregation selection logic; "
			    "0 for stable (default), 1 for bandwidth, "
			    "2 for count");
module_param(min_links, int, 0);
MODULE_PARM_DESC(min_links, "Minimum number of available links before turning on carrier");

module_param(xmit_hash_policy, charp, 0);
MODULE_PARM_DESC(xmit_hash_policy, "balance-xor and 802.3ad hashing method; "
				   "0 for layer 2 (default), 1 for layer 3+4, "
				   "2 for layer 2+3, 3 for encap layer 2+3, "
				   "4 for encap layer 3+4");
module_param(arp_interval, int, 0);
MODULE_PARM_DESC(arp_interval, "arp interval in milliseconds");
module_param_array(arp_ip_target, charp, NULL, 0);
MODULE_PARM_DESC(arp_ip_target, "arp targets in n.n.n.n form");
module_param(arp_validate, charp, 0);
MODULE_PARM_DESC(arp_validate, "validate src/dst of ARP probes; "
			       "0 for none (default), 1 for active, "
			       "2 for backup, 3 for all");
module_param(arp_all_targets, charp, 0);
MODULE_PARM_DESC(arp_all_targets, "fail on any/all arp targets timeout; 0 for any (default), 1 for all");
module_param(fail_over_mac, charp, 0);
MODULE_PARM_DESC(fail_over_mac, "For active-backup, do not set all slaves to "
				"the same MAC; 0 for none (default), "
				"1 for active, 2 for follow");
module_param(all_slaves_active, int, 0);
MODULE_PARM_DESC(all_slaves_active, "Keep all frames received on an interface "
				     "by setting active flag for all slaves; "
				     "0 for never (default), 1 for always.");
module_param(resend_igmp, int, 0);
MODULE_PARM_DESC(resend_igmp, "Number of IGMP membership reports to send on "
			      "link failure");
module_param(packets_per_slave, int, 0);
MODULE_PARM_DESC(packets_per_slave, "Packets to send per slave in balance-rr "
				    "mode; 0 for a random slave, 1 packet per "
				    "slave (default), >1 packets per slave.");
module_param(lp_interval, uint, 0);
MODULE_PARM_DESC(lp_interval, "The number of seconds between instances where "
			      "the bonding driver sends learning packets to "
			      "each slaves peer switch. The default is 1.");

/*----------------------------- Global variables ----------------------------*/

#ifdef CONFIG_NET_POLL_CONTROLLER
atomic_t netpoll_block_tx = ATOMIC_INIT(0);
#endif

int bond_net_id __read_mostly;

static __be32 arp_target[BOND_MAX_ARP_TARGETS];
static int arp_ip_count;
static int bond_mode	= BOND_MODE_ROUNDROBIN;
static int xmit_hashtype = BOND_XMIT_POLICY_LAYER2;
static int lacp_fast;

/*-------------------------- Forward declarations ---------------------------*/

static int bond_init(struct net_device *bond_dev);
static void bond_uninit(struct net_device *bond_dev);
static struct rtnl_link_stats64 *bond_get_stats(struct net_device *bond_dev,
						struct rtnl_link_stats64 *stats);
static void bond_slave_arr_handler(struct work_struct *work);

/*---------------------------- General routines -----------------------------*/

const char *bond_mode_name(int mode)
{
	static const char *names[] = {
		[BOND_MODE_ROUNDROBIN] = "load balancing (round-robin)",
		[BOND_MODE_ACTIVEBACKUP] = "fault-tolerance (active-backup)",
		[BOND_MODE_XOR] = "load balancing (xor)",
		[BOND_MODE_BROADCAST] = "fault-tolerance (broadcast)",
		[BOND_MODE_8023AD] = "IEEE 802.3ad Dynamic link aggregation",
		[BOND_MODE_TLB] = "transmit load balancing",
		[BOND_MODE_ALB] = "adaptive load balancing",
	};

	if (mode < BOND_MODE_ROUNDROBIN || mode > BOND_MODE_ALB)
		return "unknown";

	return names[mode];
}

/*---------------------------------- VLAN -----------------------------------*/

/**
 * bond_dev_queue_xmit - Prepare skb for xmit.
 *
 * @bond: bond device that got this skb for tx.
 * @skb: hw accel VLAN tagged skb to transmit
 * @slave_dev: slave that is supposed to xmit this skbuff
 */
void bond_dev_queue_xmit(struct bonding *bond, struct sk_buff *skb,
			struct net_device *slave_dev)
{
	skb->dev = slave_dev;

	BUILD_BUG_ON(sizeof(skb->queue_mapping) !=
		     sizeof(qdisc_skb_cb(skb)->slave_dev_queue_mapping));
	skb->queue_mapping = qdisc_skb_cb(skb)->slave_dev_queue_mapping;

	if (unlikely(netpoll_tx_running(bond->dev)))
		bond_netpoll_send_skb(bond_get_slave_by_dev(bond, slave_dev), skb);
	else
		dev_queue_xmit(skb);
}

/* In the following 2 functions, bond_vlan_rx_add_vid and bond_vlan_rx_kill_vid,
 * We don't protect the slave list iteration with a lock because:
 * a. This operation is performed in IOCTL context,
 * b. The operation is protected by the RTNL semaphore in the 8021q code,
 * c. Holding a lock with BH disabled while directly calling a base driver
 *    entry point is generally a BAD idea.
 *
 * The design of synchronization/protection for this operation in the 8021q
 * module is good for one or more VLAN devices over a single physical device
 * and cannot be extended for a teaming solution like bonding, so there is a
 * potential race condition here where a net device from the vlan group might
 * be referenced (either by a base driver or the 8021q code) while it is being
 * removed from the system. However, it turns out we're not making matters
 * worse, and if it works for regular VLAN usage it will work here too.
*/

/**
 * bond_vlan_rx_add_vid - Propagates adding an id to slaves
 * @bond_dev: bonding net device that got called
 * @vid: vlan id being added
 */
static int bond_vlan_rx_add_vid(struct net_device *bond_dev,
				__be16 proto, u16 vid)
{
	struct bonding *bond = netdev_priv(bond_dev);
	struct slave *slave, *rollback_slave;
	struct list_head *iter;
	int res;

	bond_for_each_slave(bond, slave, iter) {
		res = vlan_vid_add(slave->dev, proto, vid);
		if (res)
			goto unwind;
	}

	return 0;

unwind:
	/* unwind to the slave that failed */
	bond_for_each_slave(bond, rollback_slave, iter) {
		if (rollback_slave == slave)
			break;

		vlan_vid_del(rollback_slave->dev, proto, vid);
	}

	return res;
}

/**
 * bond_vlan_rx_kill_vid - Propagates deleting an id to slaves
 * @bond_dev: bonding net device that got called
 * @vid: vlan id being removed
 */
static int bond_vlan_rx_kill_vid(struct net_device *bond_dev,
				 __be16 proto, u16 vid)
{
	struct bonding *bond = netdev_priv(bond_dev);
	struct list_head *iter;
	struct slave *slave;

	bond_for_each_slave(bond, slave, iter)
		vlan_vid_del(slave->dev, proto, vid);

	if (bond_is_lb(bond))
		bond_alb_clear_vlan(bond, vid);

	return 0;
}

/*------------------------------- Link status -------------------------------*/

/* Set the carrier state for the master according to the state of its
 * slaves.  If any slaves are up, the master is up.  In 802.3ad mode,
 * do special 802.3ad magic.
 *
 * Returns zero if carrier state does not change, nonzero if it does.
 */
static int bond_set_carrier(struct bonding *bond)
{
	struct list_head *iter;
	struct slave *slave;

	if (!bond_has_slaves(bond))
		goto down;

	if (BOND_MODE(bond) == BOND_MODE_8023AD)
		return bond_3ad_set_carrier(bond);

	bond_for_each_slave(bond, slave, iter) {
		if (slave->link == BOND_LINK_UP) {
			if (!netif_carrier_ok(bond->dev)) {
				netif_carrier_on(bond->dev);
				return 1;
			}
			return 0;
		}
	}

down:
	if (netif_carrier_ok(bond->dev)) {
		netif_carrier_off(bond->dev);
		return 1;
	}
	return 0;
}

/* Get link speed and duplex from the slave's base driver
 * using ethtool. If for some reason the call fails or the
 * values are invalid, set speed and duplex to -1,
 * and return.
 */
static void bond_update_speed_duplex(struct slave *slave)
{
	struct net_device *slave_dev = slave->dev;
	struct ethtool_cmd ecmd;
	u32 slave_speed;
	int res;

	slave->speed = SPEED_UNKNOWN;
	slave->duplex = DUPLEX_UNKNOWN;

	res = __ethtool_get_settings(slave_dev, &ecmd);
	if (res < 0)
		return;

	slave_speed = ethtool_cmd_speed(&ecmd);
	if (slave_speed == 0 || slave_speed == ((__u32) -1))
		return;

	switch (ecmd.duplex) {
	case DUPLEX_FULL:
	case DUPLEX_HALF:
		break;
	default:
		return;
	}

	slave->speed = slave_speed;
	slave->duplex = ecmd.duplex;

	return;
}

const char *bond_slave_link_status(s8 link)
{
	switch (link) {
	case BOND_LINK_UP:
		return "up";
	case BOND_LINK_FAIL:
		return "going down";
	case BOND_LINK_DOWN:
		return "down";
	case BOND_LINK_BACK:
		return "going back";
	default:
		return "unknown";
	}
}

/* if <dev> supports MII link status reporting, check its link status.
 *
 * We either do MII/ETHTOOL ioctls, or check netif_carrier_ok(),
 * depending upon the setting of the use_carrier parameter.
 *
 * Return either BMSR_LSTATUS, meaning that the link is up (or we
 * can't tell and just pretend it is), or 0, meaning that the link is
 * down.
 *
 * If reporting is non-zero, instead of faking link up, return -1 if
 * both ETHTOOL and MII ioctls fail (meaning the device does not
 * support them).  If use_carrier is set, return whatever it says.
 * It'd be nice if there was a good way to tell if a driver supports
 * netif_carrier, but there really isn't.
 */
static int bond_check_dev_link(struct bonding *bond,
			       struct net_device *slave_dev, int reporting)
{
	const struct net_device_ops *slave_ops = slave_dev->netdev_ops;
	int (*ioctl)(struct net_device *, struct ifreq *, int);
	struct ifreq ifr;
	struct mii_ioctl_data *mii;

	if (!reporting && !netif_running(slave_dev))
		return 0;

	if (bond->params.use_carrier)
		return netif_carrier_ok(slave_dev) ? BMSR_LSTATUS : 0;

	/* Try to get link status using Ethtool first. */
	if (slave_dev->ethtool_ops->get_link)
		return slave_dev->ethtool_ops->get_link(slave_dev) ?
			BMSR_LSTATUS : 0;

	/* Ethtool can't be used, fallback to MII ioctls. */
	ioctl = slave_ops->ndo_do_ioctl;
	if (ioctl) {
		/* TODO: set pointer to correct ioctl on a per team member
		 *       bases to make this more efficient. that is, once
		 *       we determine the correct ioctl, we will always
		 *       call it and not the others for that team
		 *       member.
		 */

		/* We cannot assume that SIOCGMIIPHY will also read a
		 * register; not all network drivers (e.g., e100)
		 * support that.
		 */

		/* Yes, the mii is overlaid on the ifreq.ifr_ifru */
		strncpy(ifr.ifr_name, slave_dev->name, IFNAMSIZ);
		mii = if_mii(&ifr);
		if (IOCTL(slave_dev, &ifr, SIOCGMIIPHY) == 0) {
			mii->reg_num = MII_BMSR;
			if (IOCTL(slave_dev, &ifr, SIOCGMIIREG) == 0)
				return mii->val_out & BMSR_LSTATUS;
		}
	}

	/* If reporting, report that either there's no dev->do_ioctl,
	 * or both SIOCGMIIREG and get_link failed (meaning that we
	 * cannot report link status).  If not reporting, pretend
	 * we're ok.
	 */
	return reporting ? -1 : BMSR_LSTATUS;
}

/*----------------------------- Multicast list ------------------------------*/

/* Push the promiscuity flag down to appropriate slaves */
static int bond_set_promiscuity(struct bonding *bond, int inc)
{
	struct list_head *iter;
	int err = 0;

	if (bond_uses_primary(bond)) {
		struct slave *curr_active = rtnl_dereference(bond->curr_active_slave);

		if (curr_active)
			err = dev_set_promiscuity(curr_active->dev, inc);
	} else {
		struct slave *slave;

		bond_for_each_slave(bond, slave, iter) {
			err = dev_set_promiscuity(slave->dev, inc);
			if (err)
				return err;
		}
	}
	return err;
}

/* Push the allmulti flag down to all slaves */
static int bond_set_allmulti(struct bonding *bond, int inc)
{
	struct list_head *iter;
	int err = 0;

	if (bond_uses_primary(bond)) {
		struct slave *curr_active = rtnl_dereference(bond->curr_active_slave);

		if (curr_active)
			err = dev_set_allmulti(curr_active->dev, inc);
	} else {
		struct slave *slave;

		bond_for_each_slave(bond, slave, iter) {
			err = dev_set_allmulti(slave->dev, inc);
			if (err)
				return err;
		}
	}
	return err;
}

/* Retrieve the list of registered multicast addresses for the bonding
 * device and retransmit an IGMP JOIN request to the current active
 * slave.
 */
static void bond_resend_igmp_join_requests_delayed(struct work_struct *work)
{
	struct bonding *bond = container_of(work, struct bonding,
					    mcast_work.work);

	if (!rtnl_trylock()) {
		queue_delayed_work(bond->wq, &bond->mcast_work, 1);
		return;
	}
	call_netdevice_notifiers(NETDEV_RESEND_IGMP, bond->dev);

	if (bond->igmp_retrans > 1) {
		bond->igmp_retrans--;
		queue_delayed_work(bond->wq, &bond->mcast_work, HZ/5);
	}
	rtnl_unlock();
}

/* Flush bond's hardware addresses from slave */
static void bond_hw_addr_flush(struct net_device *bond_dev,
			       struct net_device *slave_dev)
{
	struct bonding *bond = netdev_priv(bond_dev);

	dev_uc_unsync(slave_dev, bond_dev);
	dev_mc_unsync(slave_dev, bond_dev);

	if (BOND_MODE(bond) == BOND_MODE_8023AD) {
		/* del lacpdu mc addr from mc list */
		u8 lacpdu_multicast[ETH_ALEN] = MULTICAST_LACPDU_ADDR;

		dev_mc_del(slave_dev, lacpdu_multicast);
	}
}

/*--------------------------- Active slave change ---------------------------*/

/* Update the hardware address list and promisc/allmulti for the new and
 * old active slaves (if any).  Modes that are not using primary keep all
 * slaves up date at all times; only the modes that use primary need to call
 * this function to swap these settings during a failover.
 */
static void bond_hw_addr_swap(struct bonding *bond, struct slave *new_active,
			      struct slave *old_active)
{
	if (old_active) {
		if (bond->dev->flags & IFF_PROMISC)
			dev_set_promiscuity(old_active->dev, -1);

		if (bond->dev->flags & IFF_ALLMULTI)
			dev_set_allmulti(old_active->dev, -1);

		bond_hw_addr_flush(bond->dev, old_active->dev);
	}

	if (new_active) {
		/* FIXME: Signal errors upstream. */
		if (bond->dev->flags & IFF_PROMISC)
			dev_set_promiscuity(new_active->dev, 1);

		if (bond->dev->flags & IFF_ALLMULTI)
			dev_set_allmulti(new_active->dev, 1);

		netif_addr_lock_bh(bond->dev);
		dev_uc_sync(new_active->dev, bond->dev);
		dev_mc_sync(new_active->dev, bond->dev);
		netif_addr_unlock_bh(bond->dev);
	}
}

/**
 * bond_set_dev_addr - clone slave's address to bond
 * @bond_dev: bond net device
 * @slave_dev: slave net device
 *
 * Should be called with RTNL held.
 */
static void bond_set_dev_addr(struct net_device *bond_dev,
			      struct net_device *slave_dev)
{
	netdev_dbg(bond_dev, "bond_dev=%p slave_dev=%p slave_dev->addr_len=%d\n",
		   bond_dev, slave_dev, slave_dev->addr_len);
	memcpy(bond_dev->dev_addr, slave_dev->dev_addr, slave_dev->addr_len);
	bond_dev->addr_assign_type = NET_ADDR_STOLEN;
	call_netdevice_notifiers(NETDEV_CHANGEADDR, bond_dev);
}

/* bond_do_fail_over_mac
 *
 * Perform special MAC address swapping for fail_over_mac settings
 *
 * Called with RTNL
 */
static void bond_do_fail_over_mac(struct bonding *bond,
				  struct slave *new_active,
				  struct slave *old_active)
{
	u8 tmp_mac[ETH_ALEN];
	struct sockaddr saddr;
	int rv;

	switch (bond->params.fail_over_mac) {
	case BOND_FOM_ACTIVE:
		if (new_active)
			bond_set_dev_addr(bond->dev, new_active->dev);
		break;
	case BOND_FOM_FOLLOW:
		/* if new_active && old_active, swap them
		 * if just old_active, do nothing (going to no active slave)
		 * if just new_active, set new_active to bond's MAC
		 */
		if (!new_active)
			return;

		if (old_active) {
			ether_addr_copy(tmp_mac, new_active->dev->dev_addr);
			ether_addr_copy(saddr.sa_data,
					old_active->dev->dev_addr);
			saddr.sa_family = new_active->dev->type;
		} else {
			ether_addr_copy(saddr.sa_data, bond->dev->dev_addr);
			saddr.sa_family = bond->dev->type;
		}

		rv = dev_set_mac_address(new_active->dev, &saddr);
		if (rv) {
			netdev_err(bond->dev, "Error %d setting MAC of slave %s\n",
				   -rv, new_active->dev->name);
			goto out;
		}

		if (!old_active)
			goto out;

		ether_addr_copy(saddr.sa_data, tmp_mac);
		saddr.sa_family = old_active->dev->type;

		rv = dev_set_mac_address(old_active->dev, &saddr);
		if (rv)
			netdev_err(bond->dev, "Error %d setting MAC of slave %s\n",
				   -rv, new_active->dev->name);
out:
		break;
	default:
		netdev_err(bond->dev, "bond_do_fail_over_mac impossible: bad policy %d\n",
			   bond->params.fail_over_mac);
		break;
	}

}

static bool bond_should_change_active(struct bonding *bond)
{
	struct slave *prim = rtnl_dereference(bond->primary_slave);
	struct slave *curr = rtnl_dereference(bond->curr_active_slave);

	if (!prim || !curr || curr->link != BOND_LINK_UP)
		return true;
	if (bond->force_primary) {
		bond->force_primary = false;
		return true;
	}
	if (bond->params.primary_reselect == BOND_PRI_RESELECT_BETTER &&
	    (prim->speed < curr->speed ||
	     (prim->speed == curr->speed && prim->duplex <= curr->duplex)))
		return false;
	if (bond->params.primary_reselect == BOND_PRI_RESELECT_FAILURE)
		return false;
	return true;
}

/**
 * find_best_interface - select the best available slave to be the active one
 * @bond: our bonding struct
 */
static struct slave *bond_find_best_slave(struct bonding *bond)
{
	struct slave *slave, *bestslave = NULL, *primary;
	struct list_head *iter;
	int mintime = bond->params.updelay;

	primary = rtnl_dereference(bond->primary_slave);
	if (primary && primary->link == BOND_LINK_UP &&
	    bond_should_change_active(bond))
		return primary;

	bond_for_each_slave(bond, slave, iter) {
		if (slave->link == BOND_LINK_UP)
			return slave;
		if (slave->link == BOND_LINK_BACK && bond_slave_is_up(slave) &&
		    slave->delay < mintime) {
			mintime = slave->delay;
			bestslave = slave;
		}
	}

	return bestslave;
}

static bool bond_should_notify_peers(struct bonding *bond)
{
	struct slave *slave;

	rcu_read_lock();
	slave = rcu_dereference(bond->curr_active_slave);
	rcu_read_unlock();

	netdev_dbg(bond->dev, "bond_should_notify_peers: slave %s\n",
		   slave ? slave->dev->name : "NULL");

	if (!slave || !bond->send_peer_notif ||
	    test_bit(__LINK_STATE_LINKWATCH_PENDING, &slave->dev->state))
		return false;

	return true;
}

/**
 * change_active_interface - change the active slave into the specified one
 * @bond: our bonding struct
 * @new: the new slave to make the active one
 *
 * Set the new slave to the bond's settings and unset them on the old
 * curr_active_slave.
 * Setting include flags, mc-list, promiscuity, allmulti, etc.
 *
 * If @new's link state is %BOND_LINK_BACK we'll set it to %BOND_LINK_UP,
 * because it is apparently the best available slave we have, even though its
 * updelay hasn't timed out yet.
 *
 * Caller must hold RTNL.
 */
void bond_change_active_slave(struct bonding *bond, struct slave *new_active)
{
	struct slave *old_active;

	ASSERT_RTNL();

	old_active = rtnl_dereference(bond->curr_active_slave);

	if (old_active == new_active)
		return;

	if (new_active) {
		new_active->last_link_up = jiffies;

		if (new_active->link == BOND_LINK_BACK) {
			if (bond_uses_primary(bond)) {
				netdev_info(bond->dev, "making interface %s the new active one %d ms earlier\n",
					    new_active->dev->name,
					    (bond->params.updelay - new_active->delay) * bond->params.miimon);
			}

			new_active->delay = 0;
			new_active->link = BOND_LINK_UP;

			if (BOND_MODE(bond) == BOND_MODE_8023AD)
				bond_3ad_handle_link_change(new_active, BOND_LINK_UP);

			if (bond_is_lb(bond))
				bond_alb_handle_link_change(bond, new_active, BOND_LINK_UP);
		} else {
			if (bond_uses_primary(bond)) {
				netdev_info(bond->dev, "making interface %s the new active one\n",
					    new_active->dev->name);
			}
		}
	}

	if (bond_uses_primary(bond))
		bond_hw_addr_swap(bond, new_active, old_active);

	if (bond_is_lb(bond)) {
		bond_alb_handle_active_change(bond, new_active);
		if (old_active)
			bond_set_slave_inactive_flags(old_active,
						      BOND_SLAVE_NOTIFY_NOW);
		if (new_active)
			bond_set_slave_active_flags(new_active,
						    BOND_SLAVE_NOTIFY_NOW);
	} else {
		rcu_assign_pointer(bond->curr_active_slave, new_active);
	}

	if (BOND_MODE(bond) == BOND_MODE_ACTIVEBACKUP) {
		if (old_active)
			bond_set_slave_inactive_flags(old_active,
						      BOND_SLAVE_NOTIFY_NOW);

		if (new_active) {
			bool should_notify_peers = false;

			bond_set_slave_active_flags(new_active,
						    BOND_SLAVE_NOTIFY_NOW);

			if (bond->params.fail_over_mac)
				bond_do_fail_over_mac(bond, new_active,
						      old_active);

			if (netif_running(bond->dev)) {
				bond->send_peer_notif =
					bond->params.num_peer_notif;
				should_notify_peers =
					bond_should_notify_peers(bond);
			}

			call_netdevice_notifiers(NETDEV_BONDING_FAILOVER, bond->dev);
			if (should_notify_peers)
				call_netdevice_notifiers(NETDEV_NOTIFY_PEERS,
							 bond->dev);
		}
	}

	/* resend IGMP joins since active slave has changed or
	 * all were sent on curr_active_slave.
	 * resend only if bond is brought up with the affected
	 * bonding modes and the retransmission is enabled
	 */
	if (netif_running(bond->dev) && (bond->params.resend_igmp > 0) &&
	    ((bond_uses_primary(bond) && new_active) ||
	     BOND_MODE(bond) == BOND_MODE_ROUNDROBIN)) {
		bond->igmp_retrans = bond->params.resend_igmp;
		queue_delayed_work(bond->wq, &bond->mcast_work, 1);
	}
}

/**
 * bond_select_active_slave - select a new active slave, if needed
 * @bond: our bonding struct
 *
 * This functions should be called when one of the following occurs:
 * - The old curr_active_slave has been released or lost its link.
 * - The primary_slave has got its link back.
 * - A slave has got its link back and there's no old curr_active_slave.
 *
 * Caller must hold RTNL.
 */
void bond_select_active_slave(struct bonding *bond)
{
	struct slave *best_slave;
	int rv;

	ASSERT_RTNL();

	best_slave = bond_find_best_slave(bond);
	if (best_slave != rtnl_dereference(bond->curr_active_slave)) {
		bond_change_active_slave(bond, best_slave);
		rv = bond_set_carrier(bond);
		if (!rv)
			return;

		if (netif_carrier_ok(bond->dev)) {
			netdev_info(bond->dev, "first active interface up!\n");
		} else {
			netdev_info(bond->dev, "now running without any active interface!\n");
		}
	}
}

#ifdef CONFIG_NET_POLL_CONTROLLER
static inline int slave_enable_netpoll(struct slave *slave)
{
	struct netpoll *np;
	int err = 0;

	np = kzalloc(sizeof(*np), GFP_KERNEL);
	err = -ENOMEM;
	if (!np)
		goto out;

	err = __netpoll_setup(np, slave->dev);
	if (err) {
		kfree(np);
		goto out;
	}
	slave->np = np;
out:
	return err;
}
static inline void slave_disable_netpoll(struct slave *slave)
{
	struct netpoll *np = slave->np;

	if (!np)
		return;

	slave->np = NULL;
	__netpoll_free_async(np);
}

static void bond_poll_controller(struct net_device *bond_dev)
{
}

static void bond_netpoll_cleanup(struct net_device *bond_dev)
{
	struct bonding *bond = netdev_priv(bond_dev);
	struct list_head *iter;
	struct slave *slave;

	bond_for_each_slave(bond, slave, iter)
		if (bond_slave_is_up(slave))
			slave_disable_netpoll(slave);
}

static int bond_netpoll_setup(struct net_device *dev, struct netpoll_info *ni)
{
	struct bonding *bond = netdev_priv(dev);
	struct list_head *iter;
	struct slave *slave;
	int err = 0;

	bond_for_each_slave(bond, slave, iter) {
		err = slave_enable_netpoll(slave);
		if (err) {
			bond_netpoll_cleanup(dev);
			break;
		}
	}
	return err;
}
#else
static inline int slave_enable_netpoll(struct slave *slave)
{
	return 0;
}
static inline void slave_disable_netpoll(struct slave *slave)
{
}
static void bond_netpoll_cleanup(struct net_device *bond_dev)
{
}
#endif

/*---------------------------------- IOCTL ----------------------------------*/

static netdev_features_t bond_fix_features(struct net_device *dev,
					   netdev_features_t features)
{
	struct bonding *bond = netdev_priv(dev);
	struct list_head *iter;
	netdev_features_t mask;
	struct slave *slave;

	mask = features;
	features &= ~NETIF_F_ONE_FOR_ALL;
	features |= NETIF_F_ALL_FOR_ALL;

	bond_for_each_slave(bond, slave, iter) {
		features = netdev_increment_features(features,
						     slave->dev->features,
						     mask);
	}
	features = netdev_add_tso_features(features, mask);

	return features;
}

#define BOND_VLAN_FEATURES	(NETIF_F_ALL_CSUM | NETIF_F_SG | \
				 NETIF_F_FRAGLIST | NETIF_F_ALL_TSO | \
				 NETIF_F_HIGHDMA | NETIF_F_LRO)

#define BOND_ENC_FEATURES	(NETIF_F_ALL_CSUM | NETIF_F_SG | NETIF_F_RXCSUM |\
				 NETIF_F_TSO | NETIF_F_GSO_UDP_TUNNEL)

static void bond_compute_features(struct bonding *bond)
{
	unsigned int dst_release_flag = IFF_XMIT_DST_RELEASE |
					IFF_XMIT_DST_RELEASE_PERM;
	netdev_features_t vlan_features = BOND_VLAN_FEATURES;
	netdev_features_t enc_features  = BOND_ENC_FEATURES;
	struct net_device *bond_dev = bond->dev;
	struct list_head *iter;
	struct slave *slave;
	unsigned short max_hard_header_len = ETH_HLEN;
	unsigned int gso_max_size = GSO_MAX_SIZE;
	u16 gso_max_segs = GSO_MAX_SEGS;

	if (!bond_has_slaves(bond))
		goto done;
	vlan_features &= NETIF_F_ALL_FOR_ALL;

	bond_for_each_slave(bond, slave, iter) {
		vlan_features = netdev_increment_features(vlan_features,
			slave->dev->vlan_features, BOND_VLAN_FEATURES);

		enc_features = netdev_increment_features(enc_features,
							 slave->dev->hw_enc_features,
							 BOND_ENC_FEATURES);
		dst_release_flag &= slave->dev->priv_flags;
		if (slave->dev->hard_header_len > max_hard_header_len)
			max_hard_header_len = slave->dev->hard_header_len;

		gso_max_size = min(gso_max_size, slave->dev->gso_max_size);
		gso_max_segs = min(gso_max_segs, slave->dev->gso_max_segs);
	}

done:
	bond_dev->vlan_features = vlan_features;
	bond_dev->hw_enc_features = enc_features;
	bond_dev->hard_header_len = max_hard_header_len;
	bond_dev->gso_max_segs = gso_max_segs;
	netif_set_gso_max_size(bond_dev, gso_max_size);

	bond_dev->priv_flags &= ~IFF_XMIT_DST_RELEASE;
	if ((bond_dev->priv_flags & IFF_XMIT_DST_RELEASE_PERM) &&
	    dst_release_flag == (IFF_XMIT_DST_RELEASE | IFF_XMIT_DST_RELEASE_PERM))
		bond_dev->priv_flags |= IFF_XMIT_DST_RELEASE;

	netdev_change_features(bond_dev);
}

static void bond_setup_by_slave(struct net_device *bond_dev,
				struct net_device *slave_dev)
{
	bond_dev->header_ops	    = slave_dev->header_ops;

	bond_dev->type		    = slave_dev->type;
	bond_dev->hard_header_len   = slave_dev->hard_header_len;
	bond_dev->addr_len	    = slave_dev->addr_len;

	memcpy(bond_dev->broadcast, slave_dev->broadcast,
		slave_dev->addr_len);
}

/* On bonding slaves other than the currently active slave, suppress
 * duplicates except for alb non-mcast/bcast.
 */
static bool bond_should_deliver_exact_match(struct sk_buff *skb,
					    struct slave *slave,
					    struct bonding *bond)
{
	if (bond_is_slave_inactive(slave)) {
		if (BOND_MODE(bond) == BOND_MODE_ALB &&
		    skb->pkt_type != PACKET_BROADCAST &&
		    skb->pkt_type != PACKET_MULTICAST)
			return false;
		return true;
	}
	return false;
}

static rx_handler_result_t bond_handle_frame(struct sk_buff **pskb)
{
	struct sk_buff *skb = *pskb;
	struct slave *slave;
	struct bonding *bond;
	int (*recv_probe)(const struct sk_buff *, struct bonding *,
			  struct slave *);
	int ret = RX_HANDLER_ANOTHER;

	skb = skb_share_check(skb, GFP_ATOMIC);
	if (unlikely(!skb))
		return RX_HANDLER_CONSUMED;

	*pskb = skb;

	slave = bond_slave_get_rcu(skb->dev);
	bond = slave->bond;

	recv_probe = ACCESS_ONCE(bond->recv_probe);
	if (recv_probe) {
		ret = recv_probe(skb, bond, slave);
		if (ret == RX_HANDLER_CONSUMED) {
			consume_skb(skb);
			return ret;
		}
	}

	if (bond_should_deliver_exact_match(skb, slave, bond)) {
		return RX_HANDLER_EXACT;
	}

	skb->dev = bond->dev;

	if (BOND_MODE(bond) == BOND_MODE_ALB &&
	    bond->dev->priv_flags & IFF_BRIDGE_PORT &&
	    skb->pkt_type == PACKET_HOST) {

		if (unlikely(skb_cow_head(skb,
					  skb->data - skb_mac_header(skb)))) {
			kfree_skb(skb);
			return RX_HANDLER_CONSUMED;
		}
		ether_addr_copy(eth_hdr(skb)->h_dest, bond->dev->dev_addr);
	}

	return ret;
}

static int bond_master_upper_dev_link(struct net_device *bond_dev,
				      struct net_device *slave_dev,
				      struct slave *slave)
{
	int err;

	err = netdev_master_upper_dev_link_private(slave_dev, bond_dev, slave);
	if (err)
		return err;
	slave_dev->flags |= IFF_SLAVE;
	rtmsg_ifinfo(RTM_NEWLINK, slave_dev, IFF_SLAVE, GFP_KERNEL);
	return 0;
}

static void bond_upper_dev_unlink(struct net_device *bond_dev,
				  struct net_device *slave_dev)
{
	netdev_upper_dev_unlink(slave_dev, bond_dev);
	slave_dev->flags &= ~IFF_SLAVE;
	rtmsg_ifinfo(RTM_NEWLINK, slave_dev, IFF_SLAVE, GFP_KERNEL);
}

static struct slave *bond_alloc_slave(struct bonding *bond)
{
	struct slave *slave = NULL;

	slave = kzalloc(sizeof(struct slave), GFP_KERNEL);
	if (!slave)
		return NULL;

	if (BOND_MODE(bond) == BOND_MODE_8023AD) {
		SLAVE_AD_INFO(slave) = kzalloc(sizeof(struct ad_slave_info),
					       GFP_KERNEL);
		if (!SLAVE_AD_INFO(slave)) {
			kfree(slave);
			return NULL;
		}
	}
	return slave;
}

static void bond_free_slave(struct slave *slave)
{
	struct bonding *bond = bond_get_bond_by_slave(slave);

	if (BOND_MODE(bond) == BOND_MODE_8023AD)
		kfree(SLAVE_AD_INFO(slave));

	kfree(slave);
}

/* enslave device <slave> to bond device <master> */
int bond_enslave(struct net_device *bond_dev, struct net_device *slave_dev)
{
	struct bonding *bond = netdev_priv(bond_dev);
	const struct net_device_ops *slave_ops = slave_dev->netdev_ops;
	struct slave *new_slave = NULL, *prev_slave;
	struct sockaddr addr;
	int link_reporting;
	int res = 0, i;

	if (!bond->params.use_carrier &&
	    slave_dev->ethtool_ops->get_link == NULL &&
	    slave_ops->ndo_do_ioctl == NULL) {
		netdev_warn(bond_dev, "no link monitoring support for %s\n",
			    slave_dev->name);
	}

	/* already enslaved */
	if (slave_dev->flags & IFF_SLAVE) {
		netdev_dbg(bond_dev, "Error: Device was already enslaved\n");
		return -EBUSY;
	}

	if (bond_dev == slave_dev) {
		netdev_err(bond_dev, "cannot enslave bond to itself.\n");
		return -EPERM;
	}

	/* vlan challenged mutual exclusion */
	/* no need to lock since we're protected by rtnl_lock */
	if (slave_dev->features & NETIF_F_VLAN_CHALLENGED) {
		netdev_dbg(bond_dev, "%s is NETIF_F_VLAN_CHALLENGED\n",
			   slave_dev->name);
		if (vlan_uses_dev(bond_dev)) {
			netdev_err(bond_dev, "Error: cannot enslave VLAN challenged slave %s on VLAN enabled bond %s\n",
				   slave_dev->name, bond_dev->name);
			return -EPERM;
		} else {
			netdev_warn(bond_dev, "enslaved VLAN challenged slave %s. Adding VLANs will be blocked as long as %s is part of bond %s\n",
				    slave_dev->name, slave_dev->name,
				    bond_dev->name);
		}
	} else {
		netdev_dbg(bond_dev, "%s is !NETIF_F_VLAN_CHALLENGED\n",
			   slave_dev->name);
	}

	/* Old ifenslave binaries are no longer supported.  These can
	 * be identified with moderate accuracy by the state of the slave:
	 * the current ifenslave will set the interface down prior to
	 * enslaving it; the old ifenslave will not.
	 */
	if ((slave_dev->flags & IFF_UP)) {
		netdev_err(bond_dev, "%s is up - this may be due to an out of date ifenslave\n",
			   slave_dev->name);
		res = -EPERM;
		goto err_undo_flags;
	}

	/* set bonding device ether type by slave - bonding netdevices are
	 * created with ether_setup, so when the slave type is not ARPHRD_ETHER
	 * there is a need to override some of the type dependent attribs/funcs.
	 *
	 * bond ether type mutual exclusion - don't allow slaves of dissimilar
	 * ether type (eg ARPHRD_ETHER and ARPHRD_INFINIBAND) share the same bond
	 */
	if (!bond_has_slaves(bond)) {
		if (bond_dev->type != slave_dev->type) {
			netdev_dbg(bond_dev, "change device type from %d to %d\n",
				   bond_dev->type, slave_dev->type);

			res = call_netdevice_notifiers(NETDEV_PRE_TYPE_CHANGE,
						       bond_dev);
			res = notifier_to_errno(res);
			if (res) {
				netdev_err(bond_dev, "refused to change device type\n");
				res = -EBUSY;
				goto err_undo_flags;
			}

			/* Flush unicast and multicast addresses */
			dev_uc_flush(bond_dev);
			dev_mc_flush(bond_dev);

			if (slave_dev->type != ARPHRD_ETHER)
				bond_setup_by_slave(bond_dev, slave_dev);
			else {
				ether_setup(bond_dev);
				bond_dev->priv_flags &= ~IFF_TX_SKB_SHARING;
			}

			call_netdevice_notifiers(NETDEV_POST_TYPE_CHANGE,
						 bond_dev);
		}
	} else if (bond_dev->type != slave_dev->type) {
		netdev_err(bond_dev, "%s ether type (%d) is different from other slaves (%d), can not enslave it\n",
			   slave_dev->name, slave_dev->type, bond_dev->type);
		res = -EINVAL;
		goto err_undo_flags;
	}

	if (slave_ops->ndo_set_mac_address == NULL) {
		netdev_warn(bond_dev, "The slave device specified does not support setting the MAC address\n");
		if (BOND_MODE(bond) == BOND_MODE_ACTIVEBACKUP &&
		    bond->params.fail_over_mac != BOND_FOM_ACTIVE) {
			if (!bond_has_slaves(bond)) {
				bond->params.fail_over_mac = BOND_FOM_ACTIVE;
				netdev_warn(bond_dev, "Setting fail_over_mac to active for active-backup mode\n");
			} else {
				netdev_err(bond_dev, "The slave device specified does not support setting the MAC address, but fail_over_mac is not set to active\n");
				res = -EOPNOTSUPP;
				goto err_undo_flags;
			}
		}
	}

	call_netdevice_notifiers(NETDEV_JOIN, slave_dev);

	/* If this is the first slave, then we need to set the master's hardware
	 * address to be the same as the slave's.
	 */
	if (!bond_has_slaves(bond) &&
	    bond->dev->addr_assign_type == NET_ADDR_RANDOM)
		bond_set_dev_addr(bond->dev, slave_dev);

	new_slave = bond_alloc_slave(bond);
	if (!new_slave) {
		res = -ENOMEM;
		goto err_undo_flags;
	}

	new_slave->bond = bond;
	new_slave->dev = slave_dev;
	/* Set the new_slave's queue_id to be zero.  Queue ID mapping
	 * is set via sysfs or module option if desired.
	 */
	new_slave->queue_id = 0;

	/* Save slave's original mtu and then set it to match the bond */
	new_slave->original_mtu = slave_dev->mtu;
	res = dev_set_mtu(slave_dev, bond->dev->mtu);
	if (res) {
		netdev_dbg(bond_dev, "Error %d calling dev_set_mtu\n", res);
		goto err_free;
	}

	/* Save slave's original ("permanent") mac address for modes
	 * that need it, and for restoring it upon release, and then
	 * set it to the master's address
	 */
	ether_addr_copy(new_slave->perm_hwaddr, slave_dev->dev_addr);

	if (!bond->params.fail_over_mac ||
	    BOND_MODE(bond) != BOND_MODE_ACTIVEBACKUP) {
		/* Set slave to master's mac address.  The application already
		 * set the master's mac address to that of the first slave
		 */
		memcpy(addr.sa_data, bond_dev->dev_addr, bond_dev->addr_len);
		addr.sa_family = slave_dev->type;
		res = dev_set_mac_address(slave_dev, &addr);
		if (res) {
			netdev_dbg(bond_dev, "Error %d calling set_mac_address\n", res);
			goto err_restore_mtu;
		}
	}

	/* open the slave since the application closed it */
	res = dev_open(slave_dev);
	if (res) {
		netdev_dbg(bond_dev, "Opening slave %s failed\n", slave_dev->name);
		goto err_restore_mac;
	}

	slave_dev->priv_flags |= IFF_BONDING;
	/* initialize slave stats */
	dev_get_stats(new_slave->dev, &new_slave->slave_stats);

	if (bond_is_lb(bond)) {
		/* bond_alb_init_slave() must be called before all other stages since
		 * it might fail and we do not want to have to undo everything
		 */
		res = bond_alb_init_slave(bond, new_slave);
		if (res)
			goto err_close;
	}

	/* If the mode uses primary, then the following is handled by
	 * bond_change_active_slave().
	 */
	if (!bond_uses_primary(bond)) {
		/* set promiscuity level to new slave */
		if (bond_dev->flags & IFF_PROMISC) {
			res = dev_set_promiscuity(slave_dev, 1);
			if (res)
				goto err_close;
		}

		/* set allmulti level to new slave */
		if (bond_dev->flags & IFF_ALLMULTI) {
			res = dev_set_allmulti(slave_dev, 1);
			if (res)
				goto err_close;
		}

		netif_addr_lock_bh(bond_dev);

		dev_mc_sync_multiple(slave_dev, bond_dev);
		dev_uc_sync_multiple(slave_dev, bond_dev);

		netif_addr_unlock_bh(bond_dev);
	}

	if (BOND_MODE(bond) == BOND_MODE_8023AD) {
		/* add lacpdu mc addr to mc list */
		u8 lacpdu_multicast[ETH_ALEN] = MULTICAST_LACPDU_ADDR;

		dev_mc_add(slave_dev, lacpdu_multicast);
	}

	res = vlan_vids_add_by_dev(slave_dev, bond_dev);
	if (res) {
		netdev_err(bond_dev, "Couldn't add bond vlan ids to %s\n",
			   slave_dev->name);
		goto err_close;
	}

	prev_slave = bond_last_slave(bond);

	new_slave->delay = 0;
	new_slave->link_failure_count = 0;

	bond_update_speed_duplex(new_slave);

	new_slave->last_rx = jiffies -
		(msecs_to_jiffies(bond->params.arp_interval) + 1);
	for (i = 0; i < BOND_MAX_ARP_TARGETS; i++)
		new_slave->target_last_arp_rx[i] = new_slave->last_rx;

	if (bond->params.miimon && !bond->params.use_carrier) {
		link_reporting = bond_check_dev_link(bond, slave_dev, 1);

		if ((link_reporting == -1) && !bond->params.arp_interval) {
			/* miimon is set but a bonded network driver
			 * does not support ETHTOOL/MII and
			 * arp_interval is not set.  Note: if
			 * use_carrier is enabled, we will never go
			 * here (because netif_carrier is always
			 * supported); thus, we don't need to change
			 * the messages for netif_carrier.
			 */
			netdev_warn(bond_dev, "MII and ETHTOOL support not available for interface %s, and arp_interval/arp_ip_target module parameters not specified, thus bonding will not detect link failures! see bonding.txt for details\n",
				    slave_dev->name);
		} else if (link_reporting == -1) {
			/* unable get link status using mii/ethtool */
			netdev_warn(bond_dev, "can't get link status from interface %s; the network driver associated with this interface does not support MII or ETHTOOL link status reporting, thus miimon has no effect on this interface\n",
				    slave_dev->name);
		}
	}

	/* check for initial state */
	if (bond->params.miimon) {
		if (bond_check_dev_link(bond, slave_dev, 0) == BMSR_LSTATUS) {
			if (bond->params.updelay) {
				new_slave->link = BOND_LINK_BACK;
				new_slave->delay = bond->params.updelay;
			} else {
				new_slave->link = BOND_LINK_UP;
			}
		} else {
			new_slave->link = BOND_LINK_DOWN;
		}
	} else if (bond->params.arp_interval) {
		new_slave->link = (netif_carrier_ok(slave_dev) ?
			BOND_LINK_UP : BOND_LINK_DOWN);
	} else {
		new_slave->link = BOND_LINK_UP;
	}

	if (new_slave->link != BOND_LINK_DOWN)
		new_slave->last_link_up = jiffies;
	netdev_dbg(bond_dev, "Initial state of slave_dev is BOND_LINK_%s\n",
		   new_slave->link == BOND_LINK_DOWN ? "DOWN" :
		   (new_slave->link == BOND_LINK_UP ? "UP" : "BACK"));

	if (bond_uses_primary(bond) && bond->params.primary[0]) {
		/* if there is a primary slave, remember it */
		if (strcmp(bond->params.primary, new_slave->dev->name) == 0) {
			rcu_assign_pointer(bond->primary_slave, new_slave);
			bond->force_primary = true;
		}
	}

	switch (BOND_MODE(bond)) {
	case BOND_MODE_ACTIVEBACKUP:
		bond_set_slave_inactive_flags(new_slave,
					      BOND_SLAVE_NOTIFY_NOW);
		break;
	case BOND_MODE_8023AD:
		/* in 802.3ad mode, the internal mechanism
		 * will activate the slaves in the selected
		 * aggregator
		 */
		bond_set_slave_inactive_flags(new_slave, BOND_SLAVE_NOTIFY_NOW);
		/* if this is the first slave */
		if (!prev_slave) {
			SLAVE_AD_INFO(new_slave)->id = 1;
			/* Initialize AD with the number of times that the AD timer is called in 1 second
			 * can be called only after the mac address of the bond is set
			 */
			bond_3ad_initialize(bond, 1000/AD_TIMER_INTERVAL);
		} else {
			SLAVE_AD_INFO(new_slave)->id =
				SLAVE_AD_INFO(prev_slave)->id + 1;
		}

		bond_3ad_bind_slave(new_slave);
		break;
	case BOND_MODE_TLB:
	case BOND_MODE_ALB:
		bond_set_active_slave(new_slave);
		bond_set_slave_inactive_flags(new_slave, BOND_SLAVE_NOTIFY_NOW);
		break;
	default:
		netdev_dbg(bond_dev, "This slave is always active in trunk mode\n");

		/* always active in trunk mode */
		bond_set_active_slave(new_slave);

		/* In trunking mode there is little meaning to curr_active_slave
		 * anyway (it holds no special properties of the bond device),
		 * so we can change it without calling change_active_interface()
		 */
		if (!rcu_access_pointer(bond->curr_active_slave) &&
		    new_slave->link == BOND_LINK_UP)
			rcu_assign_pointer(bond->curr_active_slave, new_slave);

		break;
	} /* switch(bond_mode) */

#ifdef CONFIG_NET_POLL_CONTROLLER
	slave_dev->npinfo = bond->dev->npinfo;
	if (slave_dev->npinfo) {
		if (slave_enable_netpoll(new_slave)) {
			netdev_info(bond_dev, "master_dev is using netpoll, but new slave device does not support netpoll\n");
			res = -EBUSY;
			goto err_detach;
		}
	}
#endif

	if (!(bond_dev->features & NETIF_F_LRO))
		dev_disable_lro(slave_dev);

	res = netdev_rx_handler_register(slave_dev, bond_handle_frame,
					 new_slave);
	if (res) {
		netdev_dbg(bond_dev, "Error %d calling netdev_rx_handler_register\n", res);
		goto err_detach;
	}

	res = bond_master_upper_dev_link(bond_dev, slave_dev, new_slave);
	if (res) {
		netdev_dbg(bond_dev, "Error %d calling bond_master_upper_dev_link\n", res);
		goto err_unregister;
	}

	res = bond_sysfs_slave_add(new_slave);
	if (res) {
		netdev_dbg(bond_dev, "Error %d calling bond_sysfs_slave_add\n", res);
		goto err_upper_unlink;
	}

	bond->slave_cnt++;
	bond_compute_features(bond);
	bond_set_carrier(bond);

	if (bond_uses_primary(bond)) {
		block_netpoll_tx();
		bond_select_active_slave(bond);
		unblock_netpoll_tx();
	}

	if (bond_mode_uses_xmit_hash(bond))
		bond_update_slave_arr(bond, NULL);

	netdev_info(bond_dev, "Enslaving %s as %s interface with %s link\n",
		    slave_dev->name,
		    bond_is_active_slave(new_slave) ? "an active" : "a backup",
		    new_slave->link != BOND_LINK_DOWN ? "an up" : "a down");

	/* enslave is successful */
	return 0;

/* Undo stages on error */
err_upper_unlink:
	bond_upper_dev_unlink(bond_dev, slave_dev);

err_unregister:
	netdev_rx_handler_unregister(slave_dev);

err_detach:
	if (!bond_uses_primary(bond))
		bond_hw_addr_flush(bond_dev, slave_dev);

	vlan_vids_del_by_dev(slave_dev, bond_dev);
	if (rcu_access_pointer(bond->primary_slave) == new_slave)
		RCU_INIT_POINTER(bond->primary_slave, NULL);
	if (rcu_access_pointer(bond->curr_active_slave) == new_slave) {
		block_netpoll_tx();
		bond_change_active_slave(bond, NULL);
		bond_select_active_slave(bond);
		unblock_netpoll_tx();
	}
	/* either primary_slave or curr_active_slave might've changed */
	synchronize_rcu();
	slave_disable_netpoll(new_slave);

err_close:
	slave_dev->priv_flags &= ~IFF_BONDING;
	dev_close(slave_dev);

err_restore_mac:
	if (!bond->params.fail_over_mac ||
	    BOND_MODE(bond) != BOND_MODE_ACTIVEBACKUP) {
		/* XXX TODO - fom follow mode needs to change master's
		 * MAC if this slave's MAC is in use by the bond, or at
		 * least print a warning.
		 */
		ether_addr_copy(addr.sa_data, new_slave->perm_hwaddr);
		addr.sa_family = slave_dev->type;
		dev_set_mac_address(slave_dev, &addr);
	}

err_restore_mtu:
	dev_set_mtu(slave_dev, new_slave->original_mtu);

err_free:
	bond_free_slave(new_slave);

err_undo_flags:
	/* Enslave of first slave has failed and we need to fix master's mac */
	if (!bond_has_slaves(bond) &&
	    ether_addr_equal_64bits(bond_dev->dev_addr, slave_dev->dev_addr))
		eth_hw_addr_random(bond_dev);

	return res;
}

/* Try to release the slave device <slave> from the bond device <master>
 * It is legal to access curr_active_slave without a lock because all the function
 * is RTNL-locked. If "all" is true it means that the function is being called
 * while destroying a bond interface and all slaves are being released.
 *
 * The rules for slave state should be:
 *   for Active/Backup:
 *     Active stays on all backups go down
 *   for Bonded connections:
 *     The first up interface should be left on and all others downed.
 */
static int __bond_release_one(struct net_device *bond_dev,
			      struct net_device *slave_dev,
			      bool all)
{
	struct bonding *bond = netdev_priv(bond_dev);
	struct slave *slave, *oldcurrent;
	struct sockaddr addr;
	int old_flags = bond_dev->flags;
	netdev_features_t old_features = bond_dev->features;

	/* slave is not a slave or master is not master of this slave */
	if (!(slave_dev->flags & IFF_SLAVE) ||
	    !netdev_has_upper_dev(slave_dev, bond_dev)) {
		netdev_err(bond_dev, "cannot release %s\n",
			   slave_dev->name);
		return -EINVAL;
	}

	block_netpoll_tx();

	slave = bond_get_slave_by_dev(bond, slave_dev);
	if (!slave) {
		/* not a slave of this bond */
		netdev_info(bond_dev, "%s not enslaved\n",
			    slave_dev->name);
		unblock_netpoll_tx();
		return -EINVAL;
	}

	bond_sysfs_slave_del(slave);

	/* recompute stats just before removing the slave */
	bond_get_stats(bond->dev, &bond->bond_stats);

	bond_upper_dev_unlink(bond_dev, slave_dev);
	/* unregister rx_handler early so bond_handle_frame wouldn't be called
	 * for this slave anymore.
	 */
	netdev_rx_handler_unregister(slave_dev);

	if (BOND_MODE(bond) == BOND_MODE_8023AD)
		bond_3ad_unbind_slave(slave);

	if (bond_mode_uses_xmit_hash(bond))
		bond_update_slave_arr(bond, slave);

	netdev_info(bond_dev, "Releasing %s interface %s\n",
		    bond_is_active_slave(slave) ? "active" : "backup",
		    slave_dev->name);

	oldcurrent = rcu_access_pointer(bond->curr_active_slave);

	RCU_INIT_POINTER(bond->current_arp_slave, NULL);

	if (!all && (!bond->params.fail_over_mac ||
		     BOND_MODE(bond) != BOND_MODE_ACTIVEBACKUP)) {
		if (ether_addr_equal_64bits(bond_dev->dev_addr, slave->perm_hwaddr) &&
		    bond_has_slaves(bond))
			netdev_warn(bond_dev, "the permanent HWaddr of %s - %pM - is still in use by %s - set the HWaddr of %s to a different address to avoid conflicts\n",
				    slave_dev->name, slave->perm_hwaddr,
				    bond_dev->name, slave_dev->name);
	}

	if (rtnl_dereference(bond->primary_slave) == slave)
		RCU_INIT_POINTER(bond->primary_slave, NULL);

	if (oldcurrent == slave)
		bond_change_active_slave(bond, NULL);

	if (bond_is_lb(bond)) {
		/* Must be called only after the slave has been
		 * detached from the list and the curr_active_slave
		 * has been cleared (if our_slave == old_current),
		 * but before a new active slave is selected.
		 */
		bond_alb_deinit_slave(bond, slave);
	}

	if (all) {
		RCU_INIT_POINTER(bond->curr_active_slave, NULL);
	} else if (oldcurrent == slave) {
		/* Note that we hold RTNL over this sequence, so there
		 * is no concern that another slave add/remove event
		 * will interfere.
		 */
		bond_select_active_slave(bond);
	}

	if (!bond_has_slaves(bond)) {
		bond_set_carrier(bond);
		eth_hw_addr_random(bond_dev);
	}

	unblock_netpoll_tx();
	synchronize_rcu();
	bond->slave_cnt--;

	if (!bond_has_slaves(bond)) {
		call_netdevice_notifiers(NETDEV_CHANGEADDR, bond->dev);
		call_netdevice_notifiers(NETDEV_RELEASE, bond->dev);
	}

	bond_compute_features(bond);
	if (!(bond_dev->features & NETIF_F_VLAN_CHALLENGED) &&
	    (old_features & NETIF_F_VLAN_CHALLENGED))
		netdev_info(bond_dev, "last VLAN challenged slave %s left bond %s - VLAN blocking is removed\n",
			    slave_dev->name, bond_dev->name);

	vlan_vids_del_by_dev(slave_dev, bond_dev);

	/* If the mode uses primary, then this case was handled above by
	 * bond_change_active_slave(..., NULL)
	 */
	if (!bond_uses_primary(bond)) {
		/* unset promiscuity level from slave
		 * NOTE: The NETDEV_CHANGEADDR call above may change the value
		 * of the IFF_PROMISC flag in the bond_dev, but we need the
		 * value of that flag before that change, as that was the value
		 * when this slave was attached, so we cache at the start of the
		 * function and use it here. Same goes for ALLMULTI below
		 */
		if (old_flags & IFF_PROMISC)
			dev_set_promiscuity(slave_dev, -1);

		/* unset allmulti level from slave */
		if (old_flags & IFF_ALLMULTI)
			dev_set_allmulti(slave_dev, -1);

		bond_hw_addr_flush(bond_dev, slave_dev);
	}

	slave_disable_netpoll(slave);

	/* close slave before restoring its mac address */
	dev_close(slave_dev);

	if (bond->params.fail_over_mac != BOND_FOM_ACTIVE ||
	    BOND_MODE(bond) != BOND_MODE_ACTIVEBACKUP) {
		/* restore original ("permanent") mac address */
		ether_addr_copy(addr.sa_data, slave->perm_hwaddr);
		addr.sa_family = slave_dev->type;
		dev_set_mac_address(slave_dev, &addr);
	}

	dev_set_mtu(slave_dev, slave->original_mtu);

	slave_dev->priv_flags &= ~IFF_BONDING;

	bond_free_slave(slave);

	return 0;
}

/* A wrapper used because of ndo_del_link */
int bond_release(struct net_device *bond_dev, struct net_device *slave_dev)
{
	return __bond_release_one(bond_dev, slave_dev, false);
}

/* First release a slave and then destroy the bond if no more slaves are left.
 * Must be under rtnl_lock when this function is called.
 */
static int  bond_release_and_destroy(struct net_device *bond_dev,
				     struct net_device *slave_dev)
{
	struct bonding *bond = netdev_priv(bond_dev);
	int ret;

	ret = bond_release(bond_dev, slave_dev);
	if (ret == 0 && !bond_has_slaves(bond)) {
		bond_dev->priv_flags |= IFF_DISABLE_NETPOLL;
		netdev_info(bond_dev, "Destroying bond %s\n",
			    bond_dev->name);
		unregister_netdevice(bond_dev);
	}
	return ret;
}

static int bond_info_query(struct net_device *bond_dev, struct ifbond *info)
{
	struct bonding *bond = netdev_priv(bond_dev);

	info->bond_mode = BOND_MODE(bond);
	info->miimon = bond->params.miimon;
	info->num_slaves = bond->slave_cnt;

	return 0;
}

static int bond_slave_info_query(struct net_device *bond_dev, struct ifslave *info)
{
	struct bonding *bond = netdev_priv(bond_dev);
	struct list_head *iter;
	int i = 0, res = -ENODEV;
	struct slave *slave;

	bond_for_each_slave(bond, slave, iter) {
		if (i++ == (int)info->slave_id) {
			res = 0;
			strcpy(info->slave_name, slave->dev->name);
			info->link = slave->link;
			info->state = bond_slave_state(slave);
			info->link_failure_count = slave->link_failure_count;
			break;
		}
	}

	return res;
}

/*-------------------------------- Monitoring -------------------------------*/

/* called with rcu_read_lock() */
static int bond_miimon_inspect(struct bonding *bond)
{
	int link_state, commit = 0;
	struct list_head *iter;
	struct slave *slave;
	bool ignore_updelay;

	ignore_updelay = !rcu_dereference(bond->curr_active_slave);

	bond_for_each_slave_rcu(bond, slave, iter) {
		slave->new_link = BOND_LINK_NOCHANGE;

		link_state = bond_check_dev_link(bond, slave->dev, 0);

		switch (slave->link) {
		case BOND_LINK_UP:
			if (link_state)
				continue;

			slave->link = BOND_LINK_FAIL;
			slave->delay = bond->params.downdelay;
			if (slave->delay) {
				netdev_info(bond->dev, "link status down for %sinterface %s, disabling it in %d ms\n",
					    (BOND_MODE(bond) ==
					     BOND_MODE_ACTIVEBACKUP) ?
					     (bond_is_active_slave(slave) ?
					      "active " : "backup ") : "",
					    slave->dev->name,
					    bond->params.downdelay * bond->params.miimon);
			}
			/*FALLTHRU*/
		case BOND_LINK_FAIL:
			if (link_state) {
				/* recovered before downdelay expired */
				slave->link = BOND_LINK_UP;
				slave->last_link_up = jiffies;
				netdev_info(bond->dev, "link status up again after %d ms for interface %s\n",
					    (bond->params.downdelay - slave->delay) *
					    bond->params.miimon,
					    slave->dev->name);
				continue;
			}

			if (slave->delay <= 0) {
				slave->new_link = BOND_LINK_DOWN;
				commit++;
				continue;
			}

			slave->delay--;
			break;

		case BOND_LINK_DOWN:
			if (!link_state)
				continue;

			slave->link = BOND_LINK_BACK;
			slave->delay = bond->params.updelay;

			if (slave->delay) {
				netdev_info(bond->dev, "link status up for interface %s, enabling it in %d ms\n",
					    slave->dev->name,
					    ignore_updelay ? 0 :
					    bond->params.updelay *
					    bond->params.miimon);
			}
			/*FALLTHRU*/
		case BOND_LINK_BACK:
			if (!link_state) {
				slave->link = BOND_LINK_DOWN;
				netdev_info(bond->dev, "link status down again after %d ms for interface %s\n",
					    (bond->params.updelay - slave->delay) *
					    bond->params.miimon,
					    slave->dev->name);

				continue;
			}

			if (ignore_updelay)
				slave->delay = 0;

			if (slave->delay <= 0) {
				slave->new_link = BOND_LINK_UP;
				commit++;
				ignore_updelay = false;
				continue;
			}

			slave->delay--;
			break;
		}
	}

	return commit;
}

static void bond_miimon_commit(struct bonding *bond)
{
	struct list_head *iter;
	struct slave *slave, *primary;

	bond_for_each_slave(bond, slave, iter) {
		switch (slave->new_link) {
		case BOND_LINK_NOCHANGE:
			continue;

		case BOND_LINK_UP:
			slave->link = BOND_LINK_UP;
			slave->last_link_up = jiffies;

			primary = rtnl_dereference(bond->primary_slave);
			if (BOND_MODE(bond) == BOND_MODE_8023AD) {
				/* prevent it from being the active one */
				bond_set_backup_slave(slave);
			} else if (BOND_MODE(bond) != BOND_MODE_ACTIVEBACKUP) {
				/* make it immediately active */
				bond_set_active_slave(slave);
			} else if (slave != primary) {
				/* prevent it from being the active one */
				bond_set_backup_slave(slave);
			}

			netdev_info(bond->dev, "link status definitely up for interface %s, %u Mbps %s duplex\n",
				    slave->dev->name,
				    slave->speed == SPEED_UNKNOWN ? 0 : slave->speed,
				    slave->duplex ? "full" : "half");

			/* notify ad that the link status has changed */
			if (BOND_MODE(bond) == BOND_MODE_8023AD)
				bond_3ad_handle_link_change(slave, BOND_LINK_UP);

			if (bond_is_lb(bond))
				bond_alb_handle_link_change(bond, slave,
							    BOND_LINK_UP);

			if (BOND_MODE(bond) == BOND_MODE_XOR)
				bond_update_slave_arr(bond, NULL);

			if (!bond->curr_active_slave || slave == primary)
				goto do_failover;

			continue;

		case BOND_LINK_DOWN:
			if (slave->link_failure_count < UINT_MAX)
				slave->link_failure_count++;

			slave->link = BOND_LINK_DOWN;

			if (BOND_MODE(bond) == BOND_MODE_ACTIVEBACKUP ||
			    BOND_MODE(bond) == BOND_MODE_8023AD)
				bond_set_slave_inactive_flags(slave,
							      BOND_SLAVE_NOTIFY_NOW);

			netdev_info(bond->dev, "link status definitely down for interface %s, disabling it\n",
				    slave->dev->name);

			if (BOND_MODE(bond) == BOND_MODE_8023AD)
				bond_3ad_handle_link_change(slave,
							    BOND_LINK_DOWN);

			if (bond_is_lb(bond))
				bond_alb_handle_link_change(bond, slave,
							    BOND_LINK_DOWN);

			if (BOND_MODE(bond) == BOND_MODE_XOR)
				bond_update_slave_arr(bond, NULL);

			if (slave == rcu_access_pointer(bond->curr_active_slave))
				goto do_failover;

			continue;

		default:
			netdev_err(bond->dev, "invalid new link %d on slave %s\n",
				   slave->new_link, slave->dev->name);
			slave->new_link = BOND_LINK_NOCHANGE;

			continue;
		}

do_failover:
		block_netpoll_tx();
		bond_select_active_slave(bond);
		unblock_netpoll_tx();
	}

	bond_set_carrier(bond);
}

/* bond_mii_monitor
 *
 * Really a wrapper that splits the mii monitor into two phases: an
 * inspection, then (if inspection indicates something needs to be done)
 * an acquisition of appropriate locks followed by a commit phase to
 * implement whatever link state changes are indicated.
 */
static void bond_mii_monitor(struct work_struct *work)
{
	struct bonding *bond = container_of(work, struct bonding,
					    mii_work.work);
	bool should_notify_peers = false;
	unsigned long delay;

	delay = msecs_to_jiffies(bond->params.miimon);

	if (!bond_has_slaves(bond))
		goto re_arm;

	rcu_read_lock();

	should_notify_peers = bond_should_notify_peers(bond);

	if (bond_miimon_inspect(bond)) {
		rcu_read_unlock();

		/* Race avoidance with bond_close cancel of workqueue */
		if (!rtnl_trylock()) {
			delay = 1;
			should_notify_peers = false;
			goto re_arm;
		}

		bond_miimon_commit(bond);

		rtnl_unlock();	/* might sleep, hold no other locks */
	} else
		rcu_read_unlock();

re_arm:
	if (bond->params.miimon)
		queue_delayed_work(bond->wq, &bond->mii_work, delay);

	if (should_notify_peers) {
		if (!rtnl_trylock())
			return;
		call_netdevice_notifiers(NETDEV_NOTIFY_PEERS, bond->dev);
		rtnl_unlock();
	}
}

static bool bond_has_this_ip(struct bonding *bond, __be32 ip)
{
	struct net_device *upper;
	struct list_head *iter;
	bool ret = false;

	if (ip == bond_confirm_addr(bond->dev, 0, ip))
		return true;

	rcu_read_lock();
	netdev_for_each_all_upper_dev_rcu(bond->dev, upper, iter) {
		if (ip == bond_confirm_addr(upper, 0, ip)) {
			ret = true;
			break;
		}
	}
	rcu_read_unlock();

	return ret;
}

/* We go to the (large) trouble of VLAN tagging ARP frames because
 * switches in VLAN mode (especially if ports are configured as
 * "native" to a VLAN) might not pass non-tagged frames.
 */
static void bond_arp_send(struct net_device *slave_dev, int arp_op,
			  __be32 dest_ip, __be32 src_ip,
			  struct bond_vlan_tag *tags)
{
	struct sk_buff *skb;
	struct bond_vlan_tag *outer_tag = tags;

	netdev_dbg(slave_dev, "arp %d on slave %s: dst %pI4 src %pI4\n",
		   arp_op, slave_dev->name, &dest_ip, &src_ip);

	skb = arp_create(arp_op, ETH_P_ARP, dest_ip, slave_dev, src_ip,
			 NULL, slave_dev->dev_addr, NULL);

	if (!skb) {
		net_err_ratelimited("ARP packet allocation failed\n");
		return;
	}

	if (!tags || tags->vlan_proto == VLAN_N_VID)
		goto xmit;

	tags++;

	/* Go through all the tags backwards and add them to the packet */
	while (tags->vlan_proto != VLAN_N_VID) {
		if (!tags->vlan_id) {
			tags++;
			continue;
		}

		netdev_dbg(slave_dev, "inner tag: proto %X vid %X\n",
			   ntohs(outer_tag->vlan_proto), tags->vlan_id);
		skb = vlan_insert_tag_set_proto(skb, tags->vlan_proto,
						tags->vlan_id);
		if (!skb) {
			net_err_ratelimited("failed to insert inner VLAN tag\n");
			return;
		}

		tags++;
	}
	/* Set the outer tag */
	if (outer_tag->vlan_id) {
		netdev_dbg(slave_dev, "outer tag: proto %X vid %X\n",
			   ntohs(outer_tag->vlan_proto), outer_tag->vlan_id);
		__vlan_hwaccel_put_tag(skb, outer_tag->vlan_proto,
				       outer_tag->vlan_id);
	}

xmit:
	arp_xmit(skb);
}

/* Validate the device path between the @start_dev and the @end_dev.
 * The path is valid if the @end_dev is reachable through device
 * stacking.
 * When the path is validated, collect any vlan information in the
 * path.
 */
struct bond_vlan_tag *bond_verify_device_path(struct net_device *start_dev,
					      struct net_device *end_dev,
					      int level)
{
	struct bond_vlan_tag *tags;
	struct net_device *upper;
	struct list_head  *iter;

	if (start_dev == end_dev) {
		tags = kzalloc(sizeof(*tags) * (level + 1), GFP_ATOMIC);
		if (!tags)
			return ERR_PTR(-ENOMEM);
		tags[level].vlan_proto = VLAN_N_VID;
		return tags;
	}

	netdev_for_each_upper_dev_rcu(start_dev, upper, iter) {
		tags = bond_verify_device_path(upper, end_dev, level + 1);
		if (IS_ERR_OR_NULL(tags)) {
			if (IS_ERR(tags))
				return tags;
			continue;
		}
		if (is_vlan_dev(upper)) {
			tags[level].vlan_proto = vlan_dev_vlan_proto(upper);
			tags[level].vlan_id = vlan_dev_vlan_id(upper);
		}

		return tags;
	}

	return NULL;
}

static void bond_arp_send_all(struct bonding *bond, struct slave *slave)
{
	struct rtable *rt;
	struct bond_vlan_tag *tags;
	__be32 *targets = bond->params.arp_targets, addr;
	int i;

	for (i = 0; i < BOND_MAX_ARP_TARGETS && targets[i]; i++) {
		netdev_dbg(bond->dev, "basa: target %pI4\n", &targets[i]);
		tags = NULL;

		/* Find out through which dev should the packet go */
		rt = ip_route_output(dev_net(bond->dev), targets[i], 0,
				     RTO_ONLINK, 0);
		if (IS_ERR(rt)) {
			/* there's no route to target - try to send arp
			 * probe to generate any traffic (arp_validate=0)
			 */
			if (bond->params.arp_validate)
				net_warn_ratelimited("%s: no route to arp_ip_target %pI4 and arp_validate is set\n",
						     bond->dev->name,
						     &targets[i]);
			bond_arp_send(slave->dev, ARPOP_REQUEST, targets[i],
				      0, tags);
			continue;
		}

		/* bond device itself */
		if (rt->dst.dev == bond->dev)
			goto found;

		rcu_read_lock();
		tags = bond_verify_device_path(bond->dev, rt->dst.dev, 0);
		rcu_read_unlock();

		if (!IS_ERR_OR_NULL(tags))
			goto found;

		/* Not our device - skip */
		netdev_dbg(bond->dev, "no path to arp_ip_target %pI4 via rt.dev %s\n",
			   &targets[i], rt->dst.dev ? rt->dst.dev->name : "NULL");

		ip_rt_put(rt);
		continue;

found:
		addr = bond_confirm_addr(rt->dst.dev, targets[i], 0);
		ip_rt_put(rt);
		bond_arp_send(slave->dev, ARPOP_REQUEST, targets[i],
			      addr, tags);
		kfree(tags);
	}
}

static void bond_validate_arp(struct bonding *bond, struct slave *slave, __be32 sip, __be32 tip)
{
	int i;

	if (!sip || !bond_has_this_ip(bond, tip)) {
		netdev_dbg(bond->dev, "bva: sip %pI4 tip %pI4 not found\n",
			   &sip, &tip);
		return;
	}

	i = bond_get_targets_ip(bond->params.arp_targets, sip);
	if (i == -1) {
		netdev_dbg(bond->dev, "bva: sip %pI4 not found in targets\n",
			   &sip);
		return;
	}
	slave->last_rx = jiffies;
	slave->target_last_arp_rx[i] = jiffies;
}

int bond_arp_rcv(const struct sk_buff *skb, struct bonding *bond,
		 struct slave *slave)
{
	struct arphdr *arp = (struct arphdr *)skb->data;
	struct slave *curr_active_slave;
	unsigned char *arp_ptr;
	__be32 sip, tip;
	int alen, is_arp = skb->protocol == __cpu_to_be16(ETH_P_ARP);

	if (!slave_do_arp_validate(bond, slave)) {
		if ((slave_do_arp_validate_only(bond) && is_arp) ||
		    !slave_do_arp_validate_only(bond))
			slave->last_rx = jiffies;
		return RX_HANDLER_ANOTHER;
	} else if (!is_arp) {
		return RX_HANDLER_ANOTHER;
	}

	alen = arp_hdr_len(bond->dev);

	netdev_dbg(bond->dev, "bond_arp_rcv: skb->dev %s\n",
		   skb->dev->name);

	if (alen > skb_headlen(skb)) {
		arp = kmalloc(alen, GFP_ATOMIC);
		if (!arp)
			goto out_unlock;
		if (skb_copy_bits(skb, 0, arp, alen) < 0)
			goto out_unlock;
	}

	if (arp->ar_hln != bond->dev->addr_len ||
	    skb->pkt_type == PACKET_OTHERHOST ||
	    skb->pkt_type == PACKET_LOOPBACK ||
	    arp->ar_hrd != htons(ARPHRD_ETHER) ||
	    arp->ar_pro != htons(ETH_P_IP) ||
	    arp->ar_pln != 4)
		goto out_unlock;

	arp_ptr = (unsigned char *)(arp + 1);
	arp_ptr += bond->dev->addr_len;
	memcpy(&sip, arp_ptr, 4);
	arp_ptr += 4 + bond->dev->addr_len;
	memcpy(&tip, arp_ptr, 4);

	netdev_dbg(bond->dev, "bond_arp_rcv: %s/%d av %d sv %d sip %pI4 tip %pI4\n",
		   slave->dev->name, bond_slave_state(slave),
		     bond->params.arp_validate, slave_do_arp_validate(bond, slave),
		     &sip, &tip);

	curr_active_slave = rcu_dereference(bond->curr_active_slave);

	/* Backup slaves won't see the ARP reply, but do come through
	 * here for each ARP probe (so we swap the sip/tip to validate
	 * the probe).  In a "redundant switch, common router" type of
	 * configuration, the ARP probe will (hopefully) travel from
	 * the active, through one switch, the router, then the other
	 * switch before reaching the backup.
	 *
	 * We 'trust' the arp requests if there is an active slave and
	 * it received valid arp reply(s) after it became active. This
	 * is done to avoid endless looping when we can't reach the
	 * arp_ip_target and fool ourselves with our own arp requests.
	 */

	if (bond_is_active_slave(slave))
		bond_validate_arp(bond, slave, sip, tip);
	else if (curr_active_slave &&
		 time_after(slave_last_rx(bond, curr_active_slave),
			    curr_active_slave->last_link_up))
		bond_validate_arp(bond, slave, tip, sip);

out_unlock:
	if (arp != (struct arphdr *)skb->data)
		kfree(arp);
	return RX_HANDLER_ANOTHER;
}

/* function to verify if we're in the arp_interval timeslice, returns true if
 * (last_act - arp_interval) <= jiffies <= (last_act + mod * arp_interval +
 * arp_interval/2) . the arp_interval/2 is needed for really fast networks.
 */
static bool bond_time_in_interval(struct bonding *bond, unsigned long last_act,
				  int mod)
{
	int delta_in_ticks = msecs_to_jiffies(bond->params.arp_interval);

	return time_in_range(jiffies,
			     last_act - delta_in_ticks,
			     last_act + mod * delta_in_ticks + delta_in_ticks/2);
}

/* This function is called regularly to monitor each slave's link
 * ensuring that traffic is being sent and received when arp monitoring
 * is used in load-balancing mode. if the adapter has been dormant, then an
 * arp is transmitted to generate traffic. see activebackup_arp_monitor for
 * arp monitoring in active backup mode.
 */
static void bond_loadbalance_arp_mon(struct work_struct *work)
{
	struct bonding *bond = container_of(work, struct bonding,
					    arp_work.work);
	struct slave *slave, *oldcurrent;
	struct list_head *iter;
	int do_failover = 0, slave_state_changed = 0;

	if (!bond_has_slaves(bond))
		goto re_arm;

	rcu_read_lock();

	oldcurrent = rcu_dereference(bond->curr_active_slave);
	/* see if any of the previous devices are up now (i.e. they have
	 * xmt and rcv traffic). the curr_active_slave does not come into
	 * the picture unless it is null. also, slave->last_link_up is not
	 * needed here because we send an arp on each slave and give a slave
	 * as long as it needs to get the tx/rx within the delta.
	 * TODO: what about up/down delay in arp mode? it wasn't here before
	 *       so it can wait
	 */
	bond_for_each_slave_rcu(bond, slave, iter) {
		unsigned long trans_start = dev_trans_start(slave->dev);

		if (slave->link != BOND_LINK_UP) {
			if (bond_time_in_interval(bond, trans_start, 1) &&
			    bond_time_in_interval(bond, slave->last_rx, 1)) {

				slave->link  = BOND_LINK_UP;
				slave_state_changed = 1;

				/* primary_slave has no meaning in round-robin
				 * mode. the window of a slave being up and
				 * curr_active_slave being null after enslaving
				 * is closed.
				 */
				if (!oldcurrent) {
					netdev_info(bond->dev, "link status definitely up for interface %s\n",
						    slave->dev->name);
					do_failover = 1;
				} else {
					netdev_info(bond->dev, "interface %s is now up\n",
						    slave->dev->name);
				}
			}
		} else {
			/* slave->link == BOND_LINK_UP */

			/* not all switches will respond to an arp request
			 * when the source ip is 0, so don't take the link down
			 * if we don't know our ip yet
			 */
			if (!bond_time_in_interval(bond, trans_start, 2) ||
			    !bond_time_in_interval(bond, slave->last_rx, 2)) {

				slave->link  = BOND_LINK_DOWN;
				slave_state_changed = 1;

				if (slave->link_failure_count < UINT_MAX)
					slave->link_failure_count++;

				netdev_info(bond->dev, "interface %s is now down\n",
					    slave->dev->name);

				if (slave == oldcurrent)
					do_failover = 1;
			}
		}

		/* note: if switch is in round-robin mode, all links
		 * must tx arp to ensure all links rx an arp - otherwise
		 * links may oscillate or not come up at all; if switch is
		 * in something like xor mode, there is nothing we can
		 * do - all replies will be rx'ed on same link causing slaves
		 * to be unstable during low/no traffic periods
		 */
		if (bond_slave_is_up(slave))
			bond_arp_send_all(bond, slave);
	}

	rcu_read_unlock();

	if (do_failover || slave_state_changed) {
		if (!rtnl_trylock())
			goto re_arm;

		if (slave_state_changed) {
			bond_slave_state_change(bond);
			if (BOND_MODE(bond) == BOND_MODE_XOR)
				bond_update_slave_arr(bond, NULL);
<<<<<<< HEAD
		} else if (do_failover) {
=======
		}
		if (do_failover) {
>>>>>>> e529fea9
			block_netpoll_tx();
			bond_select_active_slave(bond);
			unblock_netpoll_tx();
		}
		rtnl_unlock();
	}

re_arm:
	if (bond->params.arp_interval)
		queue_delayed_work(bond->wq, &bond->arp_work,
				   msecs_to_jiffies(bond->params.arp_interval));
}

/* Called to inspect slaves for active-backup mode ARP monitor link state
 * changes.  Sets new_link in slaves to specify what action should take
 * place for the slave.  Returns 0 if no changes are found, >0 if changes
 * to link states must be committed.
 *
 * Called with rcu_read_lock held.
 */
static int bond_ab_arp_inspect(struct bonding *bond)
{
	unsigned long trans_start, last_rx;
	struct list_head *iter;
	struct slave *slave;
	int commit = 0;

	bond_for_each_slave_rcu(bond, slave, iter) {
		slave->new_link = BOND_LINK_NOCHANGE;
		last_rx = slave_last_rx(bond, slave);

		if (slave->link != BOND_LINK_UP) {
			if (bond_time_in_interval(bond, last_rx, 1)) {
				slave->new_link = BOND_LINK_UP;
				commit++;
			}
			continue;
		}

		/* Give slaves 2*delta after being enslaved or made
		 * active.  This avoids bouncing, as the last receive
		 * times need a full ARP monitor cycle to be updated.
		 */
		if (bond_time_in_interval(bond, slave->last_link_up, 2))
			continue;

		/* Backup slave is down if:
		 * - No current_arp_slave AND
		 * - more than 3*delta since last receive AND
		 * - the bond has an IP address
		 *
		 * Note: a non-null current_arp_slave indicates
		 * the curr_active_slave went down and we are
		 * searching for a new one; under this condition
		 * we only take the curr_active_slave down - this
		 * gives each slave a chance to tx/rx traffic
		 * before being taken out
		 */
		if (!bond_is_active_slave(slave) &&
		    !rcu_access_pointer(bond->current_arp_slave) &&
		    !bond_time_in_interval(bond, last_rx, 3)) {
			slave->new_link = BOND_LINK_DOWN;
			commit++;
		}

		/* Active slave is down if:
		 * - more than 2*delta since transmitting OR
		 * - (more than 2*delta since receive AND
		 *    the bond has an IP address)
		 */
		trans_start = dev_trans_start(slave->dev);
		if (bond_is_active_slave(slave) &&
		    (!bond_time_in_interval(bond, trans_start, 2) ||
		     !bond_time_in_interval(bond, last_rx, 2))) {
			slave->new_link = BOND_LINK_DOWN;
			commit++;
		}
	}

	return commit;
}

/* Called to commit link state changes noted by inspection step of
 * active-backup mode ARP monitor.
 *
 * Called with RTNL hold.
 */
static void bond_ab_arp_commit(struct bonding *bond)
{
	unsigned long trans_start;
	struct list_head *iter;
	struct slave *slave;

	bond_for_each_slave(bond, slave, iter) {
		switch (slave->new_link) {
		case BOND_LINK_NOCHANGE:
			continue;

		case BOND_LINK_UP:
			trans_start = dev_trans_start(slave->dev);
			if (rtnl_dereference(bond->curr_active_slave) != slave ||
			    (!rtnl_dereference(bond->curr_active_slave) &&
			     bond_time_in_interval(bond, trans_start, 1))) {
				struct slave *current_arp_slave;

				current_arp_slave = rtnl_dereference(bond->current_arp_slave);
				slave->link = BOND_LINK_UP;
				if (current_arp_slave) {
					bond_set_slave_inactive_flags(
						current_arp_slave,
						BOND_SLAVE_NOTIFY_NOW);
					RCU_INIT_POINTER(bond->current_arp_slave, NULL);
				}

				netdev_info(bond->dev, "link status definitely up for interface %s\n",
					    slave->dev->name);

				if (!rtnl_dereference(bond->curr_active_slave) ||
				    slave == rtnl_dereference(bond->primary_slave))
					goto do_failover;

			}

			continue;

		case BOND_LINK_DOWN:
			if (slave->link_failure_count < UINT_MAX)
				slave->link_failure_count++;

			slave->link = BOND_LINK_DOWN;
			bond_set_slave_inactive_flags(slave,
						      BOND_SLAVE_NOTIFY_NOW);

			netdev_info(bond->dev, "link status definitely down for interface %s, disabling it\n",
				    slave->dev->name);

			if (slave == rtnl_dereference(bond->curr_active_slave)) {
				RCU_INIT_POINTER(bond->current_arp_slave, NULL);
				goto do_failover;
			}

			continue;

		default:
			netdev_err(bond->dev, "impossible: new_link %d on slave %s\n",
				   slave->new_link, slave->dev->name);
			continue;
		}

do_failover:
		block_netpoll_tx();
		bond_select_active_slave(bond);
		unblock_netpoll_tx();
	}

	bond_set_carrier(bond);
}

/* Send ARP probes for active-backup mode ARP monitor.
 *
 * Called with rcu_read_lock held.
 */
static bool bond_ab_arp_probe(struct bonding *bond)
{
	struct slave *slave, *before = NULL, *new_slave = NULL,
		     *curr_arp_slave = rcu_dereference(bond->current_arp_slave),
		     *curr_active_slave = rcu_dereference(bond->curr_active_slave);
	struct list_head *iter;
	bool found = false;
	bool should_notify_rtnl = BOND_SLAVE_NOTIFY_LATER;

	if (curr_arp_slave && curr_active_slave)
		netdev_info(bond->dev, "PROBE: c_arp %s && cas %s BAD\n",
			    curr_arp_slave->dev->name,
			    curr_active_slave->dev->name);

	if (curr_active_slave) {
		bond_arp_send_all(bond, curr_active_slave);
		return should_notify_rtnl;
	}

	/* if we don't have a curr_active_slave, search for the next available
	 * backup slave from the current_arp_slave and make it the candidate
	 * for becoming the curr_active_slave
	 */

	if (!curr_arp_slave) {
		curr_arp_slave = bond_first_slave_rcu(bond);
		if (!curr_arp_slave)
			return should_notify_rtnl;
	}

	bond_set_slave_inactive_flags(curr_arp_slave, BOND_SLAVE_NOTIFY_LATER);

	bond_for_each_slave_rcu(bond, slave, iter) {
		if (!found && !before && bond_slave_is_up(slave))
			before = slave;

		if (found && !new_slave && bond_slave_is_up(slave))
			new_slave = slave;
		/* if the link state is up at this point, we
		 * mark it down - this can happen if we have
		 * simultaneous link failures and
		 * reselect_active_interface doesn't make this
		 * one the current slave so it is still marked
		 * up when it is actually down
		 */
		if (!bond_slave_is_up(slave) && slave->link == BOND_LINK_UP) {
			slave->link = BOND_LINK_DOWN;
			if (slave->link_failure_count < UINT_MAX)
				slave->link_failure_count++;

			bond_set_slave_inactive_flags(slave,
						      BOND_SLAVE_NOTIFY_LATER);

			netdev_info(bond->dev, "backup interface %s is now down\n",
				    slave->dev->name);
		}
		if (slave == curr_arp_slave)
			found = true;
	}

	if (!new_slave && before)
		new_slave = before;

	if (!new_slave)
		goto check_state;

	new_slave->link = BOND_LINK_BACK;
	bond_set_slave_active_flags(new_slave, BOND_SLAVE_NOTIFY_LATER);
	bond_arp_send_all(bond, new_slave);
	new_slave->last_link_up = jiffies;
	rcu_assign_pointer(bond->current_arp_slave, new_slave);

check_state:
	bond_for_each_slave_rcu(bond, slave, iter) {
		if (slave->should_notify) {
			should_notify_rtnl = BOND_SLAVE_NOTIFY_NOW;
			break;
		}
	}
	return should_notify_rtnl;
}

static void bond_activebackup_arp_mon(struct work_struct *work)
{
	struct bonding *bond = container_of(work, struct bonding,
					    arp_work.work);
	bool should_notify_peers = false;
	bool should_notify_rtnl = false;
	int delta_in_ticks;

	delta_in_ticks = msecs_to_jiffies(bond->params.arp_interval);

	if (!bond_has_slaves(bond))
		goto re_arm;

	rcu_read_lock();

	should_notify_peers = bond_should_notify_peers(bond);

	if (bond_ab_arp_inspect(bond)) {
		rcu_read_unlock();

		/* Race avoidance with bond_close flush of workqueue */
		if (!rtnl_trylock()) {
			delta_in_ticks = 1;
			should_notify_peers = false;
			goto re_arm;
		}

		bond_ab_arp_commit(bond);

		rtnl_unlock();
		rcu_read_lock();
	}

	should_notify_rtnl = bond_ab_arp_probe(bond);
	rcu_read_unlock();

re_arm:
	if (bond->params.arp_interval)
		queue_delayed_work(bond->wq, &bond->arp_work, delta_in_ticks);

	if (should_notify_peers || should_notify_rtnl) {
		if (!rtnl_trylock())
			return;

		if (should_notify_peers)
			call_netdevice_notifiers(NETDEV_NOTIFY_PEERS,
						 bond->dev);
		if (should_notify_rtnl)
			bond_slave_state_notify(bond);

		rtnl_unlock();
	}
}

/*-------------------------- netdev event handling --------------------------*/

/* Change device name */
static int bond_event_changename(struct bonding *bond)
{
	bond_remove_proc_entry(bond);
	bond_create_proc_entry(bond);

	bond_debug_reregister(bond);

	return NOTIFY_DONE;
}

static int bond_master_netdev_event(unsigned long event,
				    struct net_device *bond_dev)
{
	struct bonding *event_bond = netdev_priv(bond_dev);

	switch (event) {
	case NETDEV_CHANGENAME:
		return bond_event_changename(event_bond);
	case NETDEV_UNREGISTER:
		bond_remove_proc_entry(event_bond);
		break;
	case NETDEV_REGISTER:
		bond_create_proc_entry(event_bond);
		break;
	case NETDEV_NOTIFY_PEERS:
		if (event_bond->send_peer_notif)
			event_bond->send_peer_notif--;
		break;
	default:
		break;
	}

	return NOTIFY_DONE;
}

static int bond_slave_netdev_event(unsigned long event,
				   struct net_device *slave_dev)
{
	struct slave *slave = bond_slave_get_rtnl(slave_dev), *primary;
	struct bonding *bond;
	struct net_device *bond_dev;
	u32 old_speed;
	u8 old_duplex;

	/* A netdev event can be generated while enslaving a device
	 * before netdev_rx_handler_register is called in which case
	 * slave will be NULL
	 */
	if (!slave)
		return NOTIFY_DONE;
	bond_dev = slave->bond->dev;
	bond = slave->bond;
	primary = rtnl_dereference(bond->primary_slave);

	switch (event) {
	case NETDEV_UNREGISTER:
		if (bond_dev->type != ARPHRD_ETHER)
			bond_release_and_destroy(bond_dev, slave_dev);
		else
			bond_release(bond_dev, slave_dev);
		break;
	case NETDEV_UP:
	case NETDEV_CHANGE:
		old_speed = slave->speed;
		old_duplex = slave->duplex;

		bond_update_speed_duplex(slave);

		if (BOND_MODE(bond) == BOND_MODE_8023AD) {
			if (old_speed != slave->speed)
				bond_3ad_adapter_speed_changed(slave);
			if (old_duplex != slave->duplex)
				bond_3ad_adapter_duplex_changed(slave);
		}
		/* Refresh slave-array if applicable!
		 * If the setup does not use miimon or arpmon (mode-specific!),
		 * then these events will not cause the slave-array to be
		 * refreshed. This will cause xmit to use a slave that is not
		 * usable. Avoid such situation by refeshing the array at these
		 * events. If these (miimon/arpmon) parameters are configured
		 * then array gets refreshed twice and that should be fine!
		 */
		if (bond_mode_uses_xmit_hash(bond))
			bond_update_slave_arr(bond, NULL);
		break;
	case NETDEV_DOWN:
		if (bond_mode_uses_xmit_hash(bond))
			bond_update_slave_arr(bond, NULL);
		break;
	case NETDEV_CHANGEMTU:
		/* TODO: Should slaves be allowed to
		 * independently alter their MTU?  For
		 * an active-backup bond, slaves need
		 * not be the same type of device, so
		 * MTUs may vary.  For other modes,
		 * slaves arguably should have the
		 * same MTUs. To do this, we'd need to
		 * take over the slave's change_mtu
		 * function for the duration of their
		 * servitude.
		 */
		break;
	case NETDEV_CHANGENAME:
		/* we don't care if we don't have primary set */
		if (!bond_uses_primary(bond) ||
		    !bond->params.primary[0])
			break;

		if (slave == primary) {
			/* slave's name changed - he's no longer primary */
			RCU_INIT_POINTER(bond->primary_slave, NULL);
		} else if (!strcmp(slave_dev->name, bond->params.primary)) {
			/* we have a new primary slave */
			rcu_assign_pointer(bond->primary_slave, slave);
		} else { /* we didn't change primary - exit */
			break;
		}

		netdev_info(bond->dev, "Primary slave changed to %s, reselecting active slave\n",
			    primary ? slave_dev->name : "none");

		block_netpoll_tx();
		bond_select_active_slave(bond);
		unblock_netpoll_tx();
		break;
	case NETDEV_FEAT_CHANGE:
		bond_compute_features(bond);
		break;
	case NETDEV_RESEND_IGMP:
		/* Propagate to master device */
		call_netdevice_notifiers(event, slave->bond->dev);
		break;
	default:
		break;
	}

	return NOTIFY_DONE;
}

/* bond_netdev_event: handle netdev notifier chain events.
 *
 * This function receives events for the netdev chain.  The caller (an
 * ioctl handler calling blocking_notifier_call_chain) holds the necessary
 * locks for us to safely manipulate the slave devices (RTNL lock,
 * dev_probe_lock).
 */
static int bond_netdev_event(struct notifier_block *this,
			     unsigned long event, void *ptr)
{
	struct net_device *event_dev = netdev_notifier_info_to_dev(ptr);

	netdev_dbg(event_dev, "event: %lx\n", event);

	if (!(event_dev->priv_flags & IFF_BONDING))
		return NOTIFY_DONE;

	if (event_dev->flags & IFF_MASTER) {
		netdev_dbg(event_dev, "IFF_MASTER\n");
		return bond_master_netdev_event(event, event_dev);
	}

	if (event_dev->flags & IFF_SLAVE) {
		netdev_dbg(event_dev, "IFF_SLAVE\n");
		return bond_slave_netdev_event(event, event_dev);
	}

	return NOTIFY_DONE;
}

static struct notifier_block bond_netdev_notifier = {
	.notifier_call = bond_netdev_event,
};

/*---------------------------- Hashing Policies -----------------------------*/

/* L2 hash helper */
static inline u32 bond_eth_hash(struct sk_buff *skb)
{
	struct ethhdr *ep, hdr_tmp;

	ep = skb_header_pointer(skb, 0, sizeof(hdr_tmp), &hdr_tmp);
	if (ep)
		return ep->h_dest[5] ^ ep->h_source[5] ^ ep->h_proto;
	return 0;
}

/* Extract the appropriate headers based on bond's xmit policy */
static bool bond_flow_dissect(struct bonding *bond, struct sk_buff *skb,
			      struct flow_keys *fk)
{
	const struct ipv6hdr *iph6;
	const struct iphdr *iph;
	int noff, proto = -1;

	if (bond->params.xmit_policy > BOND_XMIT_POLICY_LAYER23)
		return skb_flow_dissect(skb, fk);

	fk->ports = 0;
	noff = skb_network_offset(skb);
	if (skb->protocol == htons(ETH_P_IP)) {
		if (unlikely(!pskb_may_pull(skb, noff + sizeof(*iph))))
			return false;
		iph = ip_hdr(skb);
		fk->src = iph->saddr;
		fk->dst = iph->daddr;
		noff += iph->ihl << 2;
		if (!ip_is_fragment(iph))
			proto = iph->protocol;
	} else if (skb->protocol == htons(ETH_P_IPV6)) {
		if (unlikely(!pskb_may_pull(skb, noff + sizeof(*iph6))))
			return false;
		iph6 = ipv6_hdr(skb);
		fk->src = (__force __be32)ipv6_addr_hash(&iph6->saddr);
		fk->dst = (__force __be32)ipv6_addr_hash(&iph6->daddr);
		noff += sizeof(*iph6);
		proto = iph6->nexthdr;
	} else {
		return false;
	}
	if (bond->params.xmit_policy == BOND_XMIT_POLICY_LAYER34 && proto >= 0)
		fk->ports = skb_flow_get_ports(skb, noff, proto);

	return true;
}

/**
 * bond_xmit_hash - generate a hash value based on the xmit policy
 * @bond: bonding device
 * @skb: buffer to use for headers
 *
 * This function will extract the necessary headers from the skb buffer and use
 * them to generate a hash based on the xmit_policy set in the bonding device
 */
u32 bond_xmit_hash(struct bonding *bond, struct sk_buff *skb)
{
	struct flow_keys flow;
	u32 hash;

	if (bond->params.xmit_policy == BOND_XMIT_POLICY_LAYER2 ||
	    !bond_flow_dissect(bond, skb, &flow))
		return bond_eth_hash(skb);

	if (bond->params.xmit_policy == BOND_XMIT_POLICY_LAYER23 ||
	    bond->params.xmit_policy == BOND_XMIT_POLICY_ENCAP23)
		hash = bond_eth_hash(skb);
	else
		hash = (__force u32)flow.ports;
	hash ^= (__force u32)flow.dst ^ (__force u32)flow.src;
	hash ^= (hash >> 16);
	hash ^= (hash >> 8);

	return hash;
}

/*-------------------------- Device entry points ----------------------------*/

static void bond_work_init_all(struct bonding *bond)
{
	INIT_DELAYED_WORK(&bond->mcast_work,
			  bond_resend_igmp_join_requests_delayed);
	INIT_DELAYED_WORK(&bond->alb_work, bond_alb_monitor);
	INIT_DELAYED_WORK(&bond->mii_work, bond_mii_monitor);
	if (BOND_MODE(bond) == BOND_MODE_ACTIVEBACKUP)
		INIT_DELAYED_WORK(&bond->arp_work, bond_activebackup_arp_mon);
	else
		INIT_DELAYED_WORK(&bond->arp_work, bond_loadbalance_arp_mon);
	INIT_DELAYED_WORK(&bond->ad_work, bond_3ad_state_machine_handler);
	INIT_DELAYED_WORK(&bond->slave_arr_work, bond_slave_arr_handler);
}

static void bond_work_cancel_all(struct bonding *bond)
{
	cancel_delayed_work_sync(&bond->mii_work);
	cancel_delayed_work_sync(&bond->arp_work);
	cancel_delayed_work_sync(&bond->alb_work);
	cancel_delayed_work_sync(&bond->ad_work);
	cancel_delayed_work_sync(&bond->mcast_work);
	cancel_delayed_work_sync(&bond->slave_arr_work);
}

static int bond_open(struct net_device *bond_dev)
{
	struct bonding *bond = netdev_priv(bond_dev);
	struct list_head *iter;
	struct slave *slave;

	/* reset slave->backup and slave->inactive */
	if (bond_has_slaves(bond)) {
		bond_for_each_slave(bond, slave, iter) {
			if (bond_uses_primary(bond) &&
			    slave != rcu_access_pointer(bond->curr_active_slave)) {
				bond_set_slave_inactive_flags(slave,
							      BOND_SLAVE_NOTIFY_NOW);
			} else {
				bond_set_slave_active_flags(slave,
							    BOND_SLAVE_NOTIFY_NOW);
			}
		}
	}

	bond_work_init_all(bond);

	if (bond_is_lb(bond)) {
		/* bond_alb_initialize must be called before the timer
		 * is started.
		 */
		if (bond_alb_initialize(bond, (BOND_MODE(bond) == BOND_MODE_ALB)))
			return -ENOMEM;
		if (bond->params.tlb_dynamic_lb)
			queue_delayed_work(bond->wq, &bond->alb_work, 0);
	}

	if (bond->params.miimon)  /* link check interval, in milliseconds. */
		queue_delayed_work(bond->wq, &bond->mii_work, 0);

	if (bond->params.arp_interval) {  /* arp interval, in milliseconds. */
		queue_delayed_work(bond->wq, &bond->arp_work, 0);
		bond->recv_probe = bond_arp_rcv;
	}

	if (BOND_MODE(bond) == BOND_MODE_8023AD) {
		queue_delayed_work(bond->wq, &bond->ad_work, 0);
		/* register to receive LACPDUs */
		bond->recv_probe = bond_3ad_lacpdu_recv;
		bond_3ad_initiate_agg_selection(bond, 1);
	}

	if (bond_mode_uses_xmit_hash(bond))
		bond_update_slave_arr(bond, NULL);

	return 0;
}

static int bond_close(struct net_device *bond_dev)
{
	struct bonding *bond = netdev_priv(bond_dev);

	bond_work_cancel_all(bond);
	bond->send_peer_notif = 0;
	if (bond_is_lb(bond))
		bond_alb_deinitialize(bond);
	bond->recv_probe = NULL;

	return 0;
}

static struct rtnl_link_stats64 *bond_get_stats(struct net_device *bond_dev,
						struct rtnl_link_stats64 *stats)
{
	struct bonding *bond = netdev_priv(bond_dev);
	struct rtnl_link_stats64 temp;
	struct list_head *iter;
	struct slave *slave;

	memcpy(stats, &bond->bond_stats, sizeof(*stats));

	bond_for_each_slave(bond, slave, iter) {
		const struct rtnl_link_stats64 *sstats =
			dev_get_stats(slave->dev, &temp);
		struct rtnl_link_stats64 *pstats = &slave->slave_stats;
<<<<<<< HEAD

		stats->rx_packets +=  sstats->rx_packets - pstats->rx_packets;
		stats->rx_bytes += sstats->rx_bytes - pstats->rx_bytes;
		stats->rx_errors += sstats->rx_errors - pstats->rx_errors;
		stats->rx_dropped += sstats->rx_dropped - pstats->rx_dropped;

		stats->tx_packets += sstats->tx_packets - pstats->tx_packets;;
		stats->tx_bytes += sstats->tx_bytes - pstats->tx_bytes;
		stats->tx_errors += sstats->tx_errors - pstats->tx_errors;
		stats->tx_dropped += sstats->tx_dropped - pstats->tx_dropped;

		stats->multicast += sstats->multicast - pstats->multicast;
		stats->collisions += sstats->collisions - pstats->collisions;

		stats->rx_length_errors += sstats->rx_length_errors - pstats->rx_length_errors;
		stats->rx_over_errors += sstats->rx_over_errors - pstats->rx_over_errors;
		stats->rx_crc_errors += sstats->rx_crc_errors - pstats->rx_crc_errors;
		stats->rx_frame_errors += sstats->rx_frame_errors - pstats->rx_frame_errors;
		stats->rx_fifo_errors += sstats->rx_fifo_errors - pstats->rx_fifo_errors;
		stats->rx_missed_errors += sstats->rx_missed_errors - pstats->rx_missed_errors;

		stats->tx_aborted_errors += sstats->tx_aborted_errors - pstats->tx_aborted_errors;
		stats->tx_carrier_errors += sstats->tx_carrier_errors - pstats->tx_carrier_errors;
		stats->tx_fifo_errors += sstats->tx_fifo_errors - pstats->tx_fifo_errors;
		stats->tx_heartbeat_errors += sstats->tx_heartbeat_errors - pstats->tx_heartbeat_errors;
		stats->tx_window_errors += sstats->tx_window_errors - pstats->tx_window_errors;

=======

		stats->rx_packets +=  sstats->rx_packets - pstats->rx_packets;
		stats->rx_bytes += sstats->rx_bytes - pstats->rx_bytes;
		stats->rx_errors += sstats->rx_errors - pstats->rx_errors;
		stats->rx_dropped += sstats->rx_dropped - pstats->rx_dropped;

		stats->tx_packets += sstats->tx_packets - pstats->tx_packets;;
		stats->tx_bytes += sstats->tx_bytes - pstats->tx_bytes;
		stats->tx_errors += sstats->tx_errors - pstats->tx_errors;
		stats->tx_dropped += sstats->tx_dropped - pstats->tx_dropped;

		stats->multicast += sstats->multicast - pstats->multicast;
		stats->collisions += sstats->collisions - pstats->collisions;

		stats->rx_length_errors += sstats->rx_length_errors - pstats->rx_length_errors;
		stats->rx_over_errors += sstats->rx_over_errors - pstats->rx_over_errors;
		stats->rx_crc_errors += sstats->rx_crc_errors - pstats->rx_crc_errors;
		stats->rx_frame_errors += sstats->rx_frame_errors - pstats->rx_frame_errors;
		stats->rx_fifo_errors += sstats->rx_fifo_errors - pstats->rx_fifo_errors;
		stats->rx_missed_errors += sstats->rx_missed_errors - pstats->rx_missed_errors;

		stats->tx_aborted_errors += sstats->tx_aborted_errors - pstats->tx_aborted_errors;
		stats->tx_carrier_errors += sstats->tx_carrier_errors - pstats->tx_carrier_errors;
		stats->tx_fifo_errors += sstats->tx_fifo_errors - pstats->tx_fifo_errors;
		stats->tx_heartbeat_errors += sstats->tx_heartbeat_errors - pstats->tx_heartbeat_errors;
		stats->tx_window_errors += sstats->tx_window_errors - pstats->tx_window_errors;

>>>>>>> e529fea9
		/* save off the slave stats for the next run */
		memcpy(pstats, sstats, sizeof(*sstats));
	}
	memcpy(&bond->bond_stats, stats, sizeof(*stats));

	return stats;
}

static int bond_do_ioctl(struct net_device *bond_dev, struct ifreq *ifr, int cmd)
{
	struct bonding *bond = netdev_priv(bond_dev);
	struct net_device *slave_dev = NULL;
	struct ifbond k_binfo;
	struct ifbond __user *u_binfo = NULL;
	struct ifslave k_sinfo;
	struct ifslave __user *u_sinfo = NULL;
	struct mii_ioctl_data *mii = NULL;
	struct bond_opt_value newval;
	struct net *net;
	int res = 0;

	netdev_dbg(bond_dev, "bond_ioctl: cmd=%d\n", cmd);

	switch (cmd) {
	case SIOCGMIIPHY:
		mii = if_mii(ifr);
		if (!mii)
			return -EINVAL;

		mii->phy_id = 0;
		/* Fall Through */
	case SIOCGMIIREG:
		/* We do this again just in case we were called by SIOCGMIIREG
		 * instead of SIOCGMIIPHY.
		 */
		mii = if_mii(ifr);
		if (!mii)
			return -EINVAL;

		if (mii->reg_num == 1) {
			mii->val_out = 0;
			if (netif_carrier_ok(bond->dev))
				mii->val_out = BMSR_LSTATUS;
		}

		return 0;
	case BOND_INFO_QUERY_OLD:
	case SIOCBONDINFOQUERY:
		u_binfo = (struct ifbond __user *)ifr->ifr_data;

		if (copy_from_user(&k_binfo, u_binfo, sizeof(ifbond)))
			return -EFAULT;

		res = bond_info_query(bond_dev, &k_binfo);
		if (res == 0 &&
		    copy_to_user(u_binfo, &k_binfo, sizeof(ifbond)))
			return -EFAULT;

		return res;
	case BOND_SLAVE_INFO_QUERY_OLD:
	case SIOCBONDSLAVEINFOQUERY:
		u_sinfo = (struct ifslave __user *)ifr->ifr_data;

		if (copy_from_user(&k_sinfo, u_sinfo, sizeof(ifslave)))
			return -EFAULT;

		res = bond_slave_info_query(bond_dev, &k_sinfo);
		if (res == 0 &&
		    copy_to_user(u_sinfo, &k_sinfo, sizeof(ifslave)))
			return -EFAULT;

		return res;
	default:
		break;
	}

	net = dev_net(bond_dev);

	if (!ns_capable(net->user_ns, CAP_NET_ADMIN))
		return -EPERM;

	slave_dev = __dev_get_by_name(net, ifr->ifr_slave);

	netdev_dbg(bond_dev, "slave_dev=%p:\n", slave_dev);

	if (!slave_dev)
		return -ENODEV;

	netdev_dbg(bond_dev, "slave_dev->name=%s:\n", slave_dev->name);
	switch (cmd) {
	case BOND_ENSLAVE_OLD:
	case SIOCBONDENSLAVE:
		res = bond_enslave(bond_dev, slave_dev);
		break;
	case BOND_RELEASE_OLD:
	case SIOCBONDRELEASE:
		res = bond_release(bond_dev, slave_dev);
		break;
	case BOND_SETHWADDR_OLD:
	case SIOCBONDSETHWADDR:
		bond_set_dev_addr(bond_dev, slave_dev);
		res = 0;
		break;
	case BOND_CHANGE_ACTIVE_OLD:
	case SIOCBONDCHANGEACTIVE:
		bond_opt_initstr(&newval, slave_dev->name);
		res = __bond_opt_set(bond, BOND_OPT_ACTIVE_SLAVE, &newval);
		break;
	default:
		res = -EOPNOTSUPP;
	}

	return res;
}

static void bond_change_rx_flags(struct net_device *bond_dev, int change)
{
	struct bonding *bond = netdev_priv(bond_dev);

	if (change & IFF_PROMISC)
		bond_set_promiscuity(bond,
				     bond_dev->flags & IFF_PROMISC ? 1 : -1);

	if (change & IFF_ALLMULTI)
		bond_set_allmulti(bond,
				  bond_dev->flags & IFF_ALLMULTI ? 1 : -1);
}

static void bond_set_rx_mode(struct net_device *bond_dev)
{
	struct bonding *bond = netdev_priv(bond_dev);
	struct list_head *iter;
	struct slave *slave;

	rcu_read_lock();
	if (bond_uses_primary(bond)) {
		slave = rcu_dereference(bond->curr_active_slave);
		if (slave) {
			dev_uc_sync(slave->dev, bond_dev);
			dev_mc_sync(slave->dev, bond_dev);
		}
	} else {
		bond_for_each_slave_rcu(bond, slave, iter) {
			dev_uc_sync_multiple(slave->dev, bond_dev);
			dev_mc_sync_multiple(slave->dev, bond_dev);
		}
	}
	rcu_read_unlock();
}

static int bond_neigh_init(struct neighbour *n)
{
	struct bonding *bond = netdev_priv(n->dev);
	const struct net_device_ops *slave_ops;
	struct neigh_parms parms;
	struct slave *slave;
	int ret;

	slave = bond_first_slave(bond);
	if (!slave)
		return 0;
	slave_ops = slave->dev->netdev_ops;
	if (!slave_ops->ndo_neigh_setup)
		return 0;

	parms.neigh_setup = NULL;
	parms.neigh_cleanup = NULL;
	ret = slave_ops->ndo_neigh_setup(slave->dev, &parms);
	if (ret)
		return ret;

	/* Assign slave's neigh_cleanup to neighbour in case cleanup is called
	 * after the last slave has been detached.  Assumes that all slaves
	 * utilize the same neigh_cleanup (true at this writing as only user
	 * is ipoib).
	 */
	n->parms->neigh_cleanup = parms.neigh_cleanup;

	if (!parms.neigh_setup)
		return 0;

	return parms.neigh_setup(n);
}

/* The bonding ndo_neigh_setup is called at init time beofre any
 * slave exists. So we must declare proxy setup function which will
 * be used at run time to resolve the actual slave neigh param setup.
 *
 * It's also called by master devices (such as vlans) to setup their
 * underlying devices. In that case - do nothing, we're already set up from
 * our init.
 */
static int bond_neigh_setup(struct net_device *dev,
			    struct neigh_parms *parms)
{
	/* modify only our neigh_parms */
	if (parms->dev == dev)
		parms->neigh_setup = bond_neigh_init;

	return 0;
}

/* Change the MTU of all of a master's slaves to match the master */
static int bond_change_mtu(struct net_device *bond_dev, int new_mtu)
{
	struct bonding *bond = netdev_priv(bond_dev);
	struct slave *slave, *rollback_slave;
	struct list_head *iter;
	int res = 0;

	netdev_dbg(bond_dev, "bond=%p, new_mtu=%d\n", bond, new_mtu);

	bond_for_each_slave(bond, slave, iter) {
		netdev_dbg(bond_dev, "s %p c_m %p\n",
			   slave, slave->dev->netdev_ops->ndo_change_mtu);

		res = dev_set_mtu(slave->dev, new_mtu);

		if (res) {
			/* If we failed to set the slave's mtu to the new value
			 * we must abort the operation even in ACTIVE_BACKUP
			 * mode, because if we allow the backup slaves to have
			 * different mtu values than the active slave we'll
			 * need to change their mtu when doing a failover. That
			 * means changing their mtu from timer context, which
			 * is probably not a good idea.
			 */
			netdev_dbg(bond_dev, "err %d %s\n", res,
				   slave->dev->name);
			goto unwind;
		}
	}

	bond_dev->mtu = new_mtu;

	return 0;

unwind:
	/* unwind from head to the slave that failed */
	bond_for_each_slave(bond, rollback_slave, iter) {
		int tmp_res;

		if (rollback_slave == slave)
			break;

		tmp_res = dev_set_mtu(rollback_slave->dev, bond_dev->mtu);
		if (tmp_res) {
			netdev_dbg(bond_dev, "unwind err %d dev %s\n",
				   tmp_res, rollback_slave->dev->name);
		}
	}

	return res;
}

/* Change HW address
 *
 * Note that many devices must be down to change the HW address, and
 * downing the master releases all slaves.  We can make bonds full of
 * bonding devices to test this, however.
 */
static int bond_set_mac_address(struct net_device *bond_dev, void *addr)
{
	struct bonding *bond = netdev_priv(bond_dev);
	struct slave *slave, *rollback_slave;
	struct sockaddr *sa = addr, tmp_sa;
	struct list_head *iter;
	int res = 0;

	if (BOND_MODE(bond) == BOND_MODE_ALB)
		return bond_alb_set_mac_address(bond_dev, addr);


	netdev_dbg(bond_dev, "bond=%p\n", bond);

	/* If fail_over_mac is enabled, do nothing and return success.
	 * Returning an error causes ifenslave to fail.
	 */
	if (bond->params.fail_over_mac &&
	    BOND_MODE(bond) == BOND_MODE_ACTIVEBACKUP)
		return 0;

	if (!is_valid_ether_addr(sa->sa_data))
		return -EADDRNOTAVAIL;

	bond_for_each_slave(bond, slave, iter) {
		netdev_dbg(bond_dev, "slave %p %s\n", slave, slave->dev->name);
		res = dev_set_mac_address(slave->dev, addr);
		if (res) {
			/* TODO: consider downing the slave
			 * and retry ?
			 * User should expect communications
			 * breakage anyway until ARP finish
			 * updating, so...
			 */
			netdev_dbg(bond_dev, "err %d %s\n", res, slave->dev->name);
			goto unwind;
		}
	}

	/* success */
	memcpy(bond_dev->dev_addr, sa->sa_data, bond_dev->addr_len);
	return 0;

unwind:
	memcpy(tmp_sa.sa_data, bond_dev->dev_addr, bond_dev->addr_len);
	tmp_sa.sa_family = bond_dev->type;

	/* unwind from head to the slave that failed */
	bond_for_each_slave(bond, rollback_slave, iter) {
		int tmp_res;

		if (rollback_slave == slave)
			break;

		tmp_res = dev_set_mac_address(rollback_slave->dev, &tmp_sa);
		if (tmp_res) {
			netdev_dbg(bond_dev, "unwind err %d dev %s\n",
				   tmp_res, rollback_slave->dev->name);
		}
	}

	return res;
}

/**
 * bond_xmit_slave_id - transmit skb through slave with slave_id
 * @bond: bonding device that is transmitting
 * @skb: buffer to transmit
 * @slave_id: slave id up to slave_cnt-1 through which to transmit
 *
 * This function tries to transmit through slave with slave_id but in case
 * it fails, it tries to find the first available slave for transmission.
 * The skb is consumed in all cases, thus the function is void.
 */
static void bond_xmit_slave_id(struct bonding *bond, struct sk_buff *skb, int slave_id)
{
	struct list_head *iter;
	struct slave *slave;
	int i = slave_id;

	/* Here we start from the slave with slave_id */
	bond_for_each_slave_rcu(bond, slave, iter) {
		if (--i < 0) {
			if (bond_slave_can_tx(slave)) {
				bond_dev_queue_xmit(bond, skb, slave->dev);
				return;
			}
		}
	}

	/* Here we start from the first slave up to slave_id */
	i = slave_id;
	bond_for_each_slave_rcu(bond, slave, iter) {
		if (--i < 0)
			break;
		if (bond_slave_can_tx(slave)) {
			bond_dev_queue_xmit(bond, skb, slave->dev);
			return;
		}
	}
	/* no slave that can tx has been found */
	bond_tx_drop(bond->dev, skb);
}

/**
 * bond_rr_gen_slave_id - generate slave id based on packets_per_slave
 * @bond: bonding device to use
 *
 * Based on the value of the bonding device's packets_per_slave parameter
 * this function generates a slave id, which is usually used as the next
 * slave to transmit through.
 */
static u32 bond_rr_gen_slave_id(struct bonding *bond)
{
	u32 slave_id;
	struct reciprocal_value reciprocal_packets_per_slave;
	int packets_per_slave = bond->params.packets_per_slave;

	switch (packets_per_slave) {
	case 0:
		slave_id = prandom_u32();
		break;
	case 1:
		slave_id = bond->rr_tx_counter;
		break;
	default:
		reciprocal_packets_per_slave =
			bond->params.reciprocal_packets_per_slave;
		slave_id = reciprocal_divide(bond->rr_tx_counter,
					     reciprocal_packets_per_slave);
		break;
	}
	bond->rr_tx_counter++;

	return slave_id;
}

static int bond_xmit_roundrobin(struct sk_buff *skb, struct net_device *bond_dev)
{
	struct bonding *bond = netdev_priv(bond_dev);
	struct iphdr *iph = ip_hdr(skb);
	struct slave *slave;
	u32 slave_id;

	/* Start with the curr_active_slave that joined the bond as the
	 * default for sending IGMP traffic.  For failover purposes one
	 * needs to maintain some consistency for the interface that will
	 * send the join/membership reports.  The curr_active_slave found
	 * will send all of this type of traffic.
	 */
	if (iph->protocol == IPPROTO_IGMP && skb->protocol == htons(ETH_P_IP)) {
		slave = rcu_dereference(bond->curr_active_slave);
		if (slave)
			bond_dev_queue_xmit(bond, skb, slave->dev);
		else
			bond_xmit_slave_id(bond, skb, 0);
	} else {
		int slave_cnt = ACCESS_ONCE(bond->slave_cnt);

		if (likely(slave_cnt)) {
			slave_id = bond_rr_gen_slave_id(bond);
			bond_xmit_slave_id(bond, skb, slave_id % slave_cnt);
		} else {
			bond_tx_drop(bond_dev, skb);
		}
	}

	return NETDEV_TX_OK;
}

/* In active-backup mode, we know that bond->curr_active_slave is always valid if
 * the bond has a usable interface.
 */
static int bond_xmit_activebackup(struct sk_buff *skb, struct net_device *bond_dev)
{
	struct bonding *bond = netdev_priv(bond_dev);
	struct slave *slave;

	slave = rcu_dereference(bond->curr_active_slave);
	if (slave)
		bond_dev_queue_xmit(bond, skb, slave->dev);
	else
		bond_tx_drop(bond_dev, skb);

	return NETDEV_TX_OK;
}

/* Use this to update slave_array when (a) it's not appropriate to update
 * slave_array right away (note that update_slave_array() may sleep)
 * and / or (b) RTNL is not held.
 */
void bond_slave_arr_work_rearm(struct bonding *bond, unsigned long delay)
{
	queue_delayed_work(bond->wq, &bond->slave_arr_work, delay);
}

/* Slave array work handler. Holds only RTNL */
static void bond_slave_arr_handler(struct work_struct *work)
{
	struct bonding *bond = container_of(work, struct bonding,
					    slave_arr_work.work);
	int ret;

	if (!rtnl_trylock())
		goto err;

	ret = bond_update_slave_arr(bond, NULL);
	rtnl_unlock();
	if (ret) {
		pr_warn_ratelimited("Failed to update slave array from WT\n");
		goto err;
	}
	return;

err:
	bond_slave_arr_work_rearm(bond, 1);
}

/* Build the usable slaves array in control path for modes that use xmit-hash
 * to determine the slave interface -
 * (a) BOND_MODE_8023AD
 * (b) BOND_MODE_XOR
 * (c) BOND_MODE_TLB && tlb_dynamic_lb == 0
 *
 * The caller is expected to hold RTNL only and NO other lock!
 */
int bond_update_slave_arr(struct bonding *bond, struct slave *skipslave)
{
	struct slave *slave;
	struct list_head *iter;
	struct bond_up_slave *new_arr, *old_arr;
	int slaves_in_agg;
	int agg_id = 0;
	int ret = 0;

#ifdef CONFIG_LOCKDEP
	WARN_ON(lockdep_is_held(&bond->mode_lock));
#endif

	new_arr = kzalloc(offsetof(struct bond_up_slave, arr[bond->slave_cnt]),
			  GFP_KERNEL);
	if (!new_arr) {
		ret = -ENOMEM;
		pr_err("Failed to build slave-array.\n");
		goto out;
	}
	if (BOND_MODE(bond) == BOND_MODE_8023AD) {
		struct ad_info ad_info;

		if (bond_3ad_get_active_agg_info(bond, &ad_info)) {
			pr_debug("bond_3ad_get_active_agg_info failed\n");
			kfree_rcu(new_arr, rcu);
			/* No active aggragator means it's not safe to use
			 * the previous array.
			 */
			old_arr = rtnl_dereference(bond->slave_arr);
			if (old_arr) {
				RCU_INIT_POINTER(bond->slave_arr, NULL);
				kfree_rcu(old_arr, rcu);
			}
			goto out;
		}
		slaves_in_agg = ad_info.ports;
		agg_id = ad_info.aggregator_id;
	}
	bond_for_each_slave(bond, slave, iter) {
		if (BOND_MODE(bond) == BOND_MODE_8023AD) {
			struct aggregator *agg;

			agg = SLAVE_AD_INFO(slave)->port.aggregator;
			if (!agg || agg->aggregator_identifier != agg_id)
				continue;
		}
		if (!bond_slave_can_tx(slave))
			continue;
		if (skipslave == slave)
			continue;
		new_arr->arr[new_arr->count++] = slave;
	}

	old_arr = rtnl_dereference(bond->slave_arr);
	rcu_assign_pointer(bond->slave_arr, new_arr);
	if (old_arr)
		kfree_rcu(old_arr, rcu);
out:
	if (ret != 0 && skipslave) {
		int idx;

		/* Rare situation where caller has asked to skip a specific
		 * slave but allocation failed (most likely!). BTW this is
		 * only possible when the call is initiated from
		 * __bond_release_one(). In this situation; overwrite the
		 * skipslave entry in the array with the last entry from the
		 * array to avoid a situation where the xmit path may choose
		 * this to-be-skipped slave to send a packet out.
		 */
		old_arr = rtnl_dereference(bond->slave_arr);
		for (idx = 0; idx < old_arr->count; idx++) {
			if (skipslave == old_arr->arr[idx]) {
				old_arr->arr[idx] =
				    old_arr->arr[old_arr->count-1];
				old_arr->count--;
				break;
			}
		}
	}
	return ret;
}

/* Use this Xmit function for 3AD as well as XOR modes. The current
 * usable slave array is formed in the control path. The xmit function
 * just calculates hash and sends the packet out.
 */
int bond_3ad_xor_xmit(struct sk_buff *skb, struct net_device *dev)
{
	struct bonding *bond = netdev_priv(dev);
	struct slave *slave;
	struct bond_up_slave *slaves;
	unsigned int count;

	slaves = rcu_dereference(bond->slave_arr);
	count = slaves ? ACCESS_ONCE(slaves->count) : 0;
	if (likely(count)) {
		slave = slaves->arr[bond_xmit_hash(bond, skb) % count];
		bond_dev_queue_xmit(bond, skb, slave->dev);
	} else {
<<<<<<< HEAD
		dev_kfree_skb_any(skb);
		atomic_long_inc(&dev->tx_dropped);
=======
		bond_tx_drop(dev, skb);
>>>>>>> e529fea9
	}

	return NETDEV_TX_OK;
}

/* in broadcast mode, we send everything to all usable interfaces. */
static int bond_xmit_broadcast(struct sk_buff *skb, struct net_device *bond_dev)
{
	struct bonding *bond = netdev_priv(bond_dev);
	struct slave *slave = NULL;
	struct list_head *iter;

	bond_for_each_slave_rcu(bond, slave, iter) {
		if (bond_is_last_slave(bond, slave))
			break;
		if (bond_slave_is_up(slave) && slave->link == BOND_LINK_UP) {
			struct sk_buff *skb2 = skb_clone(skb, GFP_ATOMIC);

			if (!skb2) {
				net_err_ratelimited("%s: Error: %s: skb_clone() failed\n",
						    bond_dev->name, __func__);
				continue;
			}
			bond_dev_queue_xmit(bond, skb2, slave->dev);
		}
	}
	if (slave && bond_slave_is_up(slave) && slave->link == BOND_LINK_UP)
		bond_dev_queue_xmit(bond, skb, slave->dev);
	else
		bond_tx_drop(bond_dev, skb);

	return NETDEV_TX_OK;
}

/*------------------------- Device initialization ---------------------------*/

/* Lookup the slave that corresponds to a qid */
static inline int bond_slave_override(struct bonding *bond,
				      struct sk_buff *skb)
{
	struct slave *slave = NULL;
	struct list_head *iter;

	if (!skb->queue_mapping)
		return 1;

	/* Find out if any slaves have the same mapping as this skb. */
	bond_for_each_slave_rcu(bond, slave, iter) {
		if (slave->queue_id == skb->queue_mapping) {
			if (bond_slave_can_tx(slave)) {
				bond_dev_queue_xmit(bond, skb, slave->dev);
				return 0;
			}
			/* If the slave isn't UP, use default transmit policy. */
			break;
		}
	}

	return 1;
}


static u16 bond_select_queue(struct net_device *dev, struct sk_buff *skb,
			     void *accel_priv, select_queue_fallback_t fallback)
{
	/* This helper function exists to help dev_pick_tx get the correct
	 * destination queue.  Using a helper function skips a call to
	 * skb_tx_hash and will put the skbs in the queue we expect on their
	 * way down to the bonding driver.
	 */
	u16 txq = skb_rx_queue_recorded(skb) ? skb_get_rx_queue(skb) : 0;

	/* Save the original txq to restore before passing to the driver */
	qdisc_skb_cb(skb)->slave_dev_queue_mapping = skb->queue_mapping;

	if (unlikely(txq >= dev->real_num_tx_queues)) {
		do {
			txq -= dev->real_num_tx_queues;
		} while (txq >= dev->real_num_tx_queues);
	}
	return txq;
}

static netdev_tx_t __bond_start_xmit(struct sk_buff *skb, struct net_device *dev)
{
	struct bonding *bond = netdev_priv(dev);

	if (bond_should_override_tx_queue(bond) &&
	    !bond_slave_override(bond, skb))
		return NETDEV_TX_OK;

	switch (BOND_MODE(bond)) {
	case BOND_MODE_ROUNDROBIN:
		return bond_xmit_roundrobin(skb, dev);
	case BOND_MODE_ACTIVEBACKUP:
		return bond_xmit_activebackup(skb, dev);
	case BOND_MODE_8023AD:
	case BOND_MODE_XOR:
		return bond_3ad_xor_xmit(skb, dev);
	case BOND_MODE_BROADCAST:
		return bond_xmit_broadcast(skb, dev);
	case BOND_MODE_ALB:
		return bond_alb_xmit(skb, dev);
	case BOND_MODE_TLB:
		return bond_tlb_xmit(skb, dev);
	default:
		/* Should never happen, mode already checked */
		netdev_err(dev, "Unknown bonding mode %d\n", BOND_MODE(bond));
		WARN_ON_ONCE(1);
		bond_tx_drop(dev, skb);
		return NETDEV_TX_OK;
	}
}

static netdev_tx_t bond_start_xmit(struct sk_buff *skb, struct net_device *dev)
{
	struct bonding *bond = netdev_priv(dev);
	netdev_tx_t ret = NETDEV_TX_OK;

	/* If we risk deadlock from transmitting this in the
	 * netpoll path, tell netpoll to queue the frame for later tx
	 */
	if (unlikely(is_netpoll_tx_blocked(dev)))
		return NETDEV_TX_BUSY;

	rcu_read_lock();
	if (bond_has_slaves(bond))
		ret = __bond_start_xmit(skb, dev);
	else
		bond_tx_drop(dev, skb);
	rcu_read_unlock();

	return ret;
}

static int bond_ethtool_get_settings(struct net_device *bond_dev,
				     struct ethtool_cmd *ecmd)
{
	struct bonding *bond = netdev_priv(bond_dev);
	unsigned long speed = 0;
	struct list_head *iter;
	struct slave *slave;

	ecmd->duplex = DUPLEX_UNKNOWN;
	ecmd->port = PORT_OTHER;

	/* Since bond_slave_can_tx returns false for all inactive or down slaves, we
	 * do not need to check mode.  Though link speed might not represent
	 * the true receive or transmit bandwidth (not all modes are symmetric)
	 * this is an accurate maximum.
	 */
	bond_for_each_slave(bond, slave, iter) {
		if (bond_slave_can_tx(slave)) {
			if (slave->speed != SPEED_UNKNOWN)
				speed += slave->speed;
			if (ecmd->duplex == DUPLEX_UNKNOWN &&
			    slave->duplex != DUPLEX_UNKNOWN)
				ecmd->duplex = slave->duplex;
		}
	}
	ethtool_cmd_speed_set(ecmd, speed ? : SPEED_UNKNOWN);

	return 0;
}

static void bond_ethtool_get_drvinfo(struct net_device *bond_dev,
				     struct ethtool_drvinfo *drvinfo)
{
	strlcpy(drvinfo->driver, DRV_NAME, sizeof(drvinfo->driver));
	strlcpy(drvinfo->version, DRV_VERSION, sizeof(drvinfo->version));
	snprintf(drvinfo->fw_version, sizeof(drvinfo->fw_version), "%d",
		 BOND_ABI_VERSION);
}

static const struct ethtool_ops bond_ethtool_ops = {
	.get_drvinfo		= bond_ethtool_get_drvinfo,
	.get_settings		= bond_ethtool_get_settings,
	.get_link		= ethtool_op_get_link,
};

static const struct net_device_ops bond_netdev_ops = {
	.ndo_init		= bond_init,
	.ndo_uninit		= bond_uninit,
	.ndo_open		= bond_open,
	.ndo_stop		= bond_close,
	.ndo_start_xmit		= bond_start_xmit,
	.ndo_select_queue	= bond_select_queue,
	.ndo_get_stats64	= bond_get_stats,
	.ndo_do_ioctl		= bond_do_ioctl,
	.ndo_change_rx_flags	= bond_change_rx_flags,
	.ndo_set_rx_mode	= bond_set_rx_mode,
	.ndo_change_mtu		= bond_change_mtu,
	.ndo_set_mac_address	= bond_set_mac_address,
	.ndo_neigh_setup	= bond_neigh_setup,
	.ndo_vlan_rx_add_vid	= bond_vlan_rx_add_vid,
	.ndo_vlan_rx_kill_vid	= bond_vlan_rx_kill_vid,
#ifdef CONFIG_NET_POLL_CONTROLLER
	.ndo_netpoll_setup	= bond_netpoll_setup,
	.ndo_netpoll_cleanup	= bond_netpoll_cleanup,
	.ndo_poll_controller	= bond_poll_controller,
#endif
	.ndo_add_slave		= bond_enslave,
	.ndo_del_slave		= bond_release,
	.ndo_fix_features	= bond_fix_features,
};

static const struct device_type bond_type = {
	.name = "bond",
};

static void bond_destructor(struct net_device *bond_dev)
{
	struct bonding *bond = netdev_priv(bond_dev);
	if (bond->wq)
		destroy_workqueue(bond->wq);
	free_netdev(bond_dev);
}

void bond_setup(struct net_device *bond_dev)
{
	struct bonding *bond = netdev_priv(bond_dev);

	spin_lock_init(&bond->mode_lock);
	bond->params = bonding_defaults;

	/* Initialize pointers */
	bond->dev = bond_dev;

	/* Initialize the device entry points */
	ether_setup(bond_dev);
	bond_dev->netdev_ops = &bond_netdev_ops;
	bond_dev->ethtool_ops = &bond_ethtool_ops;

	bond_dev->destructor = bond_destructor;

	SET_NETDEV_DEVTYPE(bond_dev, &bond_type);

	/* Initialize the device options */
	bond_dev->tx_queue_len = 0;
	bond_dev->flags |= IFF_MASTER|IFF_MULTICAST;
	bond_dev->priv_flags |= IFF_BONDING | IFF_UNICAST_FLT;
	bond_dev->priv_flags &= ~(IFF_XMIT_DST_RELEASE | IFF_TX_SKB_SHARING);

	/* don't acquire bond device's netif_tx_lock when transmitting */
	bond_dev->features |= NETIF_F_LLTX;

	/* By default, we declare the bond to be fully
	 * VLAN hardware accelerated capable. Special
	 * care is taken in the various xmit functions
	 * when there are slaves that are not hw accel
	 * capable
	 */

	/* Don't allow bond devices to change network namespaces. */
	bond_dev->features |= NETIF_F_NETNS_LOCAL;

	bond_dev->hw_features = BOND_VLAN_FEATURES |
				NETIF_F_HW_VLAN_CTAG_TX |
				NETIF_F_HW_VLAN_CTAG_RX |
				NETIF_F_HW_VLAN_CTAG_FILTER;

	bond_dev->hw_features &= ~(NETIF_F_ALL_CSUM & ~NETIF_F_HW_CSUM);
	bond_dev->hw_features |= NETIF_F_GSO_UDP_TUNNEL;
	bond_dev->features |= bond_dev->hw_features;
}

/* Destroy a bonding device.
 * Must be under rtnl_lock when this function is called.
 */
static void bond_uninit(struct net_device *bond_dev)
{
	struct bonding *bond = netdev_priv(bond_dev);
	struct list_head *iter;
	struct slave *slave;
	struct bond_up_slave *arr;

	bond_netpoll_cleanup(bond_dev);

	/* Release the bonded slaves */
	bond_for_each_slave(bond, slave, iter)
		__bond_release_one(bond_dev, slave->dev, true);
	netdev_info(bond_dev, "Released all slaves\n");

	arr = rtnl_dereference(bond->slave_arr);
	if (arr) {
		RCU_INIT_POINTER(bond->slave_arr, NULL);
		kfree_rcu(arr, rcu);
	}

	list_del(&bond->bond_list);

	bond_debug_unregister(bond);
}

/*------------------------- Module initialization ---------------------------*/

static int bond_check_params(struct bond_params *params)
{
	int arp_validate_value, fail_over_mac_value, primary_reselect_value, i;
	struct bond_opt_value newval;
	const struct bond_opt_value *valptr;
	int arp_all_targets_value;

	/* Convert string parameters. */
	if (mode) {
		bond_opt_initstr(&newval, mode);
		valptr = bond_opt_parse(bond_opt_get(BOND_OPT_MODE), &newval);
		if (!valptr) {
			pr_err("Error: Invalid bonding mode \"%s\"\n", mode);
			return -EINVAL;
		}
		bond_mode = valptr->value;
	}

	if (xmit_hash_policy) {
		if ((bond_mode != BOND_MODE_XOR) &&
		    (bond_mode != BOND_MODE_8023AD) &&
		    (bond_mode != BOND_MODE_TLB)) {
			pr_info("xmit_hash_policy param is irrelevant in mode %s\n",
				bond_mode_name(bond_mode));
		} else {
			bond_opt_initstr(&newval, xmit_hash_policy);
			valptr = bond_opt_parse(bond_opt_get(BOND_OPT_XMIT_HASH),
						&newval);
			if (!valptr) {
				pr_err("Error: Invalid xmit_hash_policy \"%s\"\n",
				       xmit_hash_policy);
				return -EINVAL;
			}
			xmit_hashtype = valptr->value;
		}
	}

	if (lacp_rate) {
		if (bond_mode != BOND_MODE_8023AD) {
			pr_info("lacp_rate param is irrelevant in mode %s\n",
				bond_mode_name(bond_mode));
		} else {
			bond_opt_initstr(&newval, lacp_rate);
			valptr = bond_opt_parse(bond_opt_get(BOND_OPT_LACP_RATE),
						&newval);
			if (!valptr) {
				pr_err("Error: Invalid lacp rate \"%s\"\n",
				       lacp_rate);
				return -EINVAL;
			}
			lacp_fast = valptr->value;
		}
	}

	if (ad_select) {
		bond_opt_initstr(&newval, ad_select);
		valptr = bond_opt_parse(bond_opt_get(BOND_OPT_AD_SELECT),
					&newval);
		if (!valptr) {
			pr_err("Error: Invalid ad_select \"%s\"\n", ad_select);
			return -EINVAL;
		}
		params->ad_select = valptr->value;
		if (bond_mode != BOND_MODE_8023AD)
			pr_warn("ad_select param only affects 802.3ad mode\n");
	} else {
		params->ad_select = BOND_AD_STABLE;
	}

	if (max_bonds < 0) {
		pr_warn("Warning: max_bonds (%d) not in range %d-%d, so it was reset to BOND_DEFAULT_MAX_BONDS (%d)\n",
			max_bonds, 0, INT_MAX, BOND_DEFAULT_MAX_BONDS);
		max_bonds = BOND_DEFAULT_MAX_BONDS;
	}

	if (miimon < 0) {
		pr_warn("Warning: miimon module parameter (%d), not in range 0-%d, so it was reset to 0\n",
			miimon, INT_MAX);
		miimon = 0;
	}

	if (updelay < 0) {
		pr_warn("Warning: updelay module parameter (%d), not in range 0-%d, so it was reset to 0\n",
			updelay, INT_MAX);
		updelay = 0;
	}

	if (downdelay < 0) {
		pr_warn("Warning: downdelay module parameter (%d), not in range 0-%d, so it was reset to 0\n",
			downdelay, INT_MAX);
		downdelay = 0;
	}

	if ((use_carrier != 0) && (use_carrier != 1)) {
		pr_warn("Warning: use_carrier module parameter (%d), not of valid value (0/1), so it was set to 1\n",
			use_carrier);
		use_carrier = 1;
	}

	if (num_peer_notif < 0 || num_peer_notif > 255) {
		pr_warn("Warning: num_grat_arp/num_unsol_na (%d) not in range 0-255 so it was reset to 1\n",
			num_peer_notif);
		num_peer_notif = 1;
	}

	/* reset values for 802.3ad/TLB/ALB */
	if (!bond_mode_uses_arp(bond_mode)) {
		if (!miimon) {
			pr_warn("Warning: miimon must be specified, otherwise bonding will not detect link failure, speed and duplex which are essential for 802.3ad operation\n");
			pr_warn("Forcing miimon to 100msec\n");
			miimon = BOND_DEFAULT_MIIMON;
		}
	}

	if (tx_queues < 1 || tx_queues > 255) {
		pr_warn("Warning: tx_queues (%d) should be between 1 and 255, resetting to %d\n",
			tx_queues, BOND_DEFAULT_TX_QUEUES);
		tx_queues = BOND_DEFAULT_TX_QUEUES;
	}

	if ((all_slaves_active != 0) && (all_slaves_active != 1)) {
		pr_warn("Warning: all_slaves_active module parameter (%d), not of valid value (0/1), so it was set to 0\n",
			all_slaves_active);
		all_slaves_active = 0;
	}

	if (resend_igmp < 0 || resend_igmp > 255) {
		pr_warn("Warning: resend_igmp (%d) should be between 0 and 255, resetting to %d\n",
			resend_igmp, BOND_DEFAULT_RESEND_IGMP);
		resend_igmp = BOND_DEFAULT_RESEND_IGMP;
	}

	bond_opt_initval(&newval, packets_per_slave);
	if (!bond_opt_parse(bond_opt_get(BOND_OPT_PACKETS_PER_SLAVE), &newval)) {
		pr_warn("Warning: packets_per_slave (%d) should be between 0 and %u resetting to 1\n",
			packets_per_slave, USHRT_MAX);
		packets_per_slave = 1;
	}

	if (bond_mode == BOND_MODE_ALB) {
		pr_notice("In ALB mode you might experience client disconnections upon reconnection of a link if the bonding module updelay parameter (%d msec) is incompatible with the forwarding delay time of the switch\n",
			  updelay);
	}

	if (!miimon) {
		if (updelay || downdelay) {
			/* just warn the user the up/down delay will have
			 * no effect since miimon is zero...
			 */
			pr_warn("Warning: miimon module parameter not set and updelay (%d) or downdelay (%d) module parameter is set; updelay and downdelay have no effect unless miimon is set\n",
				updelay, downdelay);
		}
	} else {
		/* don't allow arp monitoring */
		if (arp_interval) {
			pr_warn("Warning: miimon (%d) and arp_interval (%d) can't be used simultaneously, disabling ARP monitoring\n",
				miimon, arp_interval);
			arp_interval = 0;
		}

		if ((updelay % miimon) != 0) {
			pr_warn("Warning: updelay (%d) is not a multiple of miimon (%d), updelay rounded to %d ms\n",
				updelay, miimon, (updelay / miimon) * miimon);
		}

		updelay /= miimon;

		if ((downdelay % miimon) != 0) {
			pr_warn("Warning: downdelay (%d) is not a multiple of miimon (%d), downdelay rounded to %d ms\n",
				downdelay, miimon,
				(downdelay / miimon) * miimon);
		}

		downdelay /= miimon;
	}

	if (arp_interval < 0) {
		pr_warn("Warning: arp_interval module parameter (%d), not in range 0-%d, so it was reset to 0\n",
			arp_interval, INT_MAX);
		arp_interval = 0;
	}

	for (arp_ip_count = 0, i = 0;
	     (arp_ip_count < BOND_MAX_ARP_TARGETS) && arp_ip_target[i]; i++) {
		__be32 ip;

		/* not a complete check, but good enough to catch mistakes */
		if (!in4_pton(arp_ip_target[i], -1, (u8 *)&ip, -1, NULL) ||
		    !bond_is_ip_target_ok(ip)) {
			pr_warn("Warning: bad arp_ip_target module parameter (%s), ARP monitoring will not be performed\n",
				arp_ip_target[i]);
			arp_interval = 0;
		} else {
			if (bond_get_targets_ip(arp_target, ip) == -1)
				arp_target[arp_ip_count++] = ip;
			else
				pr_warn("Warning: duplicate address %pI4 in arp_ip_target, skipping\n",
					&ip);
		}
	}

	if (arp_interval && !arp_ip_count) {
		/* don't allow arping if no arp_ip_target given... */
		pr_warn("Warning: arp_interval module parameter (%d) specified without providing an arp_ip_target parameter, arp_interval was reset to 0\n",
			arp_interval);
		arp_interval = 0;
	}

	if (arp_validate) {
		if (!arp_interval) {
			pr_err("arp_validate requires arp_interval\n");
			return -EINVAL;
		}

		bond_opt_initstr(&newval, arp_validate);
		valptr = bond_opt_parse(bond_opt_get(BOND_OPT_ARP_VALIDATE),
					&newval);
		if (!valptr) {
			pr_err("Error: invalid arp_validate \"%s\"\n",
			       arp_validate);
			return -EINVAL;
		}
		arp_validate_value = valptr->value;
	} else {
		arp_validate_value = 0;
	}

	arp_all_targets_value = 0;
	if (arp_all_targets) {
		bond_opt_initstr(&newval, arp_all_targets);
		valptr = bond_opt_parse(bond_opt_get(BOND_OPT_ARP_ALL_TARGETS),
					&newval);
		if (!valptr) {
			pr_err("Error: invalid arp_all_targets_value \"%s\"\n",
			       arp_all_targets);
			arp_all_targets_value = 0;
		} else {
			arp_all_targets_value = valptr->value;
		}
	}

	if (miimon) {
		pr_info("MII link monitoring set to %d ms\n", miimon);
	} else if (arp_interval) {
		valptr = bond_opt_get_val(BOND_OPT_ARP_VALIDATE,
					  arp_validate_value);
		pr_info("ARP monitoring set to %d ms, validate %s, with %d target(s):",
			arp_interval, valptr->string, arp_ip_count);

		for (i = 0; i < arp_ip_count; i++)
			pr_cont(" %s", arp_ip_target[i]);

		pr_cont("\n");

	} else if (max_bonds) {
		/* miimon and arp_interval not set, we need one so things
		 * work as expected, see bonding.txt for details
		 */
		pr_debug("Warning: either miimon or arp_interval and arp_ip_target module parameters must be specified, otherwise bonding will not detect link failures! see bonding.txt for details\n");
	}

	if (primary && !bond_mode_uses_primary(bond_mode)) {
		/* currently, using a primary only makes sense
		 * in active backup, TLB or ALB modes
		 */
		pr_warn("Warning: %s primary device specified but has no effect in %s mode\n",
			primary, bond_mode_name(bond_mode));
		primary = NULL;
	}

	if (primary && primary_reselect) {
		bond_opt_initstr(&newval, primary_reselect);
		valptr = bond_opt_parse(bond_opt_get(BOND_OPT_PRIMARY_RESELECT),
					&newval);
		if (!valptr) {
			pr_err("Error: Invalid primary_reselect \"%s\"\n",
			       primary_reselect);
			return -EINVAL;
		}
		primary_reselect_value = valptr->value;
	} else {
		primary_reselect_value = BOND_PRI_RESELECT_ALWAYS;
	}

	if (fail_over_mac) {
		bond_opt_initstr(&newval, fail_over_mac);
		valptr = bond_opt_parse(bond_opt_get(BOND_OPT_FAIL_OVER_MAC),
					&newval);
		if (!valptr) {
			pr_err("Error: invalid fail_over_mac \"%s\"\n",
			       fail_over_mac);
			return -EINVAL;
		}
		fail_over_mac_value = valptr->value;
		if (bond_mode != BOND_MODE_ACTIVEBACKUP)
			pr_warn("Warning: fail_over_mac only affects active-backup mode\n");
	} else {
		fail_over_mac_value = BOND_FOM_NONE;
	}

	if (lp_interval == 0) {
		pr_warn("Warning: ip_interval must be between 1 and %d, so it was reset to %d\n",
			INT_MAX, BOND_ALB_DEFAULT_LP_INTERVAL);
		lp_interval = BOND_ALB_DEFAULT_LP_INTERVAL;
	}

	/* fill params struct with the proper values */
	params->mode = bond_mode;
	params->xmit_policy = xmit_hashtype;
	params->miimon = miimon;
	params->num_peer_notif = num_peer_notif;
	params->arp_interval = arp_interval;
	params->arp_validate = arp_validate_value;
	params->arp_all_targets = arp_all_targets_value;
	params->updelay = updelay;
	params->downdelay = downdelay;
	params->use_carrier = use_carrier;
	params->lacp_fast = lacp_fast;
	params->primary[0] = 0;
	params->primary_reselect = primary_reselect_value;
	params->fail_over_mac = fail_over_mac_value;
	params->tx_queues = tx_queues;
	params->all_slaves_active = all_slaves_active;
	params->resend_igmp = resend_igmp;
	params->min_links = min_links;
	params->lp_interval = lp_interval;
	params->packets_per_slave = packets_per_slave;
	params->tlb_dynamic_lb = 1; /* Default value */
	if (packets_per_slave > 0) {
		params->reciprocal_packets_per_slave =
			reciprocal_value(packets_per_slave);
	} else {
		/* reciprocal_packets_per_slave is unused if
		 * packets_per_slave is 0 or 1, just initialize it
		 */
		params->reciprocal_packets_per_slave =
			(struct reciprocal_value) { 0 };
	}

	if (primary) {
		strncpy(params->primary, primary, IFNAMSIZ);
		params->primary[IFNAMSIZ - 1] = 0;
	}

	memcpy(params->arp_targets, arp_target, sizeof(arp_target));

	return 0;
}

static struct lock_class_key bonding_netdev_xmit_lock_key;
static struct lock_class_key bonding_netdev_addr_lock_key;
static struct lock_class_key bonding_tx_busylock_key;

static void bond_set_lockdep_class_one(struct net_device *dev,
				       struct netdev_queue *txq,
				       void *_unused)
{
	lockdep_set_class(&txq->_xmit_lock,
			  &bonding_netdev_xmit_lock_key);
}

static void bond_set_lockdep_class(struct net_device *dev)
{
	lockdep_set_class(&dev->addr_list_lock,
			  &bonding_netdev_addr_lock_key);
	netdev_for_each_tx_queue(dev, bond_set_lockdep_class_one, NULL);
	dev->qdisc_tx_busylock = &bonding_tx_busylock_key;
}

/* Called from registration process */
static int bond_init(struct net_device *bond_dev)
{
	struct bonding *bond = netdev_priv(bond_dev);
	struct bond_net *bn = net_generic(dev_net(bond_dev), bond_net_id);

	netdev_dbg(bond_dev, "Begin bond_init\n");

	bond->wq = create_singlethread_workqueue(bond_dev->name);
	if (!bond->wq)
		return -ENOMEM;

	bond_set_lockdep_class(bond_dev);

	list_add_tail(&bond->bond_list, &bn->dev_list);

	bond_prepare_sysfs_group(bond);

	bond_debug_register(bond);

	/* Ensure valid dev_addr */
	if (is_zero_ether_addr(bond_dev->dev_addr) &&
	    bond_dev->addr_assign_type == NET_ADDR_PERM)
		eth_hw_addr_random(bond_dev);

	return 0;
}

unsigned int bond_get_num_tx_queues(void)
{
	return tx_queues;
}

/* Create a new bond based on the specified name and bonding parameters.
 * If name is NULL, obtain a suitable "bond%d" name for us.
 * Caller must NOT hold rtnl_lock; we need to release it here before we
 * set up our sysfs entries.
 */
int bond_create(struct net *net, const char *name)
{
	struct net_device *bond_dev;
	int res;

	rtnl_lock();

	bond_dev = alloc_netdev_mq(sizeof(struct bonding),
				   name ? name : "bond%d", NET_NAME_UNKNOWN,
				   bond_setup, tx_queues);
	if (!bond_dev) {
		pr_err("%s: eek! can't alloc netdev!\n", name);
		rtnl_unlock();
		return -ENOMEM;
	}

	dev_net_set(bond_dev, net);
	bond_dev->rtnl_link_ops = &bond_link_ops;

	res = register_netdevice(bond_dev);

	netif_carrier_off(bond_dev);

	rtnl_unlock();
	if (res < 0)
		bond_destructor(bond_dev);
	return res;
}

static int __net_init bond_net_init(struct net *net)
{
	struct bond_net *bn = net_generic(net, bond_net_id);

	bn->net = net;
	INIT_LIST_HEAD(&bn->dev_list);

	bond_create_proc_dir(bn);
	bond_create_sysfs(bn);

	return 0;
}

static void __net_exit bond_net_exit(struct net *net)
{
	struct bond_net *bn = net_generic(net, bond_net_id);
	struct bonding *bond, *tmp_bond;
	LIST_HEAD(list);

	bond_destroy_sysfs(bn);

	/* Kill off any bonds created after unregistering bond rtnl ops */
	rtnl_lock();
	list_for_each_entry_safe(bond, tmp_bond, &bn->dev_list, bond_list)
		unregister_netdevice_queue(bond->dev, &list);
	unregister_netdevice_many(&list);
	rtnl_unlock();

	bond_destroy_proc_dir(bn);
}

static struct pernet_operations bond_net_ops = {
	.init = bond_net_init,
	.exit = bond_net_exit,
	.id   = &bond_net_id,
	.size = sizeof(struct bond_net),
};

static int __init bonding_init(void)
{
	int i;
	int res;

	pr_info("%s", bond_version);

	res = bond_check_params(&bonding_defaults);
	if (res)
		goto out;

	res = register_pernet_subsys(&bond_net_ops);
	if (res)
		goto out;

	res = bond_netlink_init();
	if (res)
		goto err_link;

	bond_create_debugfs();

	for (i = 0; i < max_bonds; i++) {
		res = bond_create(&init_net, NULL);
		if (res)
			goto err;
	}

	register_netdevice_notifier(&bond_netdev_notifier);
out:
	return res;
err:
	bond_destroy_debugfs();
	bond_netlink_fini();
err_link:
	unregister_pernet_subsys(&bond_net_ops);
	goto out;

}

static void __exit bonding_exit(void)
{
	unregister_netdevice_notifier(&bond_netdev_notifier);

	bond_destroy_debugfs();

	bond_netlink_fini();
	unregister_pernet_subsys(&bond_net_ops);

#ifdef CONFIG_NET_POLL_CONTROLLER
	/* Make sure we don't have an imbalance on our netpoll blocking */
	WARN_ON(atomic_read(&netpoll_block_tx));
#endif
}

module_init(bonding_init);
module_exit(bonding_exit);
MODULE_LICENSE("GPL");
MODULE_VERSION(DRV_VERSION);
MODULE_DESCRIPTION(DRV_DESCRIPTION ", v" DRV_VERSION);
MODULE_AUTHOR("Thomas Davis, tadavis@lbl.gov and many others");<|MERGE_RESOLUTION|>--- conflicted
+++ resolved
@@ -2470,12 +2470,8 @@
 			bond_slave_state_change(bond);
 			if (BOND_MODE(bond) == BOND_MODE_XOR)
 				bond_update_slave_arr(bond, NULL);
-<<<<<<< HEAD
-		} else if (do_failover) {
-=======
 		}
 		if (do_failover) {
->>>>>>> e529fea9
 			block_netpoll_tx();
 			bond_select_active_slave(bond);
 			unblock_netpoll_tx();
@@ -3137,7 +3133,6 @@
 		const struct rtnl_link_stats64 *sstats =
 			dev_get_stats(slave->dev, &temp);
 		struct rtnl_link_stats64 *pstats = &slave->slave_stats;
-<<<<<<< HEAD
 
 		stats->rx_packets +=  sstats->rx_packets - pstats->rx_packets;
 		stats->rx_bytes += sstats->rx_bytes - pstats->rx_bytes;
@@ -3165,35 +3160,6 @@
 		stats->tx_heartbeat_errors += sstats->tx_heartbeat_errors - pstats->tx_heartbeat_errors;
 		stats->tx_window_errors += sstats->tx_window_errors - pstats->tx_window_errors;
 
-=======
-
-		stats->rx_packets +=  sstats->rx_packets - pstats->rx_packets;
-		stats->rx_bytes += sstats->rx_bytes - pstats->rx_bytes;
-		stats->rx_errors += sstats->rx_errors - pstats->rx_errors;
-		stats->rx_dropped += sstats->rx_dropped - pstats->rx_dropped;
-
-		stats->tx_packets += sstats->tx_packets - pstats->tx_packets;;
-		stats->tx_bytes += sstats->tx_bytes - pstats->tx_bytes;
-		stats->tx_errors += sstats->tx_errors - pstats->tx_errors;
-		stats->tx_dropped += sstats->tx_dropped - pstats->tx_dropped;
-
-		stats->multicast += sstats->multicast - pstats->multicast;
-		stats->collisions += sstats->collisions - pstats->collisions;
-
-		stats->rx_length_errors += sstats->rx_length_errors - pstats->rx_length_errors;
-		stats->rx_over_errors += sstats->rx_over_errors - pstats->rx_over_errors;
-		stats->rx_crc_errors += sstats->rx_crc_errors - pstats->rx_crc_errors;
-		stats->rx_frame_errors += sstats->rx_frame_errors - pstats->rx_frame_errors;
-		stats->rx_fifo_errors += sstats->rx_fifo_errors - pstats->rx_fifo_errors;
-		stats->rx_missed_errors += sstats->rx_missed_errors - pstats->rx_missed_errors;
-
-		stats->tx_aborted_errors += sstats->tx_aborted_errors - pstats->tx_aborted_errors;
-		stats->tx_carrier_errors += sstats->tx_carrier_errors - pstats->tx_carrier_errors;
-		stats->tx_fifo_errors += sstats->tx_fifo_errors - pstats->tx_fifo_errors;
-		stats->tx_heartbeat_errors += sstats->tx_heartbeat_errors - pstats->tx_heartbeat_errors;
-		stats->tx_window_errors += sstats->tx_window_errors - pstats->tx_window_errors;
-
->>>>>>> e529fea9
 		/* save off the slave stats for the next run */
 		memcpy(pstats, sstats, sizeof(*sstats));
 	}
@@ -3781,12 +3747,7 @@
 		slave = slaves->arr[bond_xmit_hash(bond, skb) % count];
 		bond_dev_queue_xmit(bond, skb, slave->dev);
 	} else {
-<<<<<<< HEAD
-		dev_kfree_skb_any(skb);
-		atomic_long_inc(&dev->tx_dropped);
-=======
 		bond_tx_drop(dev, skb);
->>>>>>> e529fea9
 	}
 
 	return NETDEV_TX_OK;
