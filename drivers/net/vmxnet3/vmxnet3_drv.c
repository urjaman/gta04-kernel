--- conflicted
+++ resolved
@@ -148,13 +148,8 @@
 
 	adapter->link_speed = ret >> 16;
 	if (ret & 1) { /* Link is up. */
-<<<<<<< HEAD
-		printk(KERN_INFO "%s: NIC Link is Up %d Mbps\n",
-		       adapter->netdev->name, adapter->link_speed);
-=======
 		netdev_info(adapter->netdev, "NIC Link is Up %d Mbps\n",
 			    adapter->link_speed);
->>>>>>> 1b37d6ea
 		netif_carrier_on(adapter->netdev);
 
 		if (affectTxQueue) {
@@ -163,12 +158,7 @@
 						 adapter);
 		}
 	} else {
-<<<<<<< HEAD
-		printk(KERN_INFO "%s: NIC Link is Down\n",
-		       adapter->netdev->name);
-=======
 		netdev_info(adapter->netdev, "NIC Link is Down\n");
->>>>>>> 1b37d6ea
 		netif_carrier_off(adapter->netdev);
 
 		if (affectTxQueue) {
