/*
 * Copyright (c) 2007 Patrick McHardy <kaber@trash.net>
 *
 * This program is free software; you can redistribute it and/or
 * modify it under the terms of the GNU General Public License as
 * published by the Free Software Foundation; either version 2 of
 * the License, or (at your option) any later version.
 *
 * The code this is based on carried the following copyright notice:
 * ---
 * (C) Copyright 2001-2006
 * Alex Zeffertt, Cambridge Broadband Ltd, ajz@cambridgebroadband.com
 * Re-worked by Ben Greear <greearb@candelatech.com>
 * ---
 */
#include <linux/kernel.h>
#include <linux/types.h>
#include <linux/module.h>
#include <linux/init.h>
#include <linux/errno.h>
#include <linux/slab.h>
#include <linux/string.h>
#include <linux/rculist.h>
#include <linux/notifier.h>
#include <linux/netdevice.h>
#include <linux/etherdevice.h>
#include <linux/ethtool.h>
#include <linux/if_arp.h>
#include <linux/if_link.h>
#include <linux/if_macvlan.h>
#include <net/rtnetlink.h>
#include <net/xfrm.h>

#define MACVLAN_HASH_SIZE	(1 << BITS_PER_BYTE)

struct macvlan_port {
	struct net_device	*dev;
	struct hlist_head	vlan_hash[MACVLAN_HASH_SIZE];
	struct list_head	vlans;
	struct rcu_head		rcu;
	bool 			passthru;
<<<<<<< HEAD
=======
	int			count;
>>>>>>> 105e53f8
};

static void macvlan_port_destroy(struct net_device *dev);

#define macvlan_port_get_rcu(dev) \
	((struct macvlan_port *) rcu_dereference(dev->rx_handler_data))
#define macvlan_port_get(dev) ((struct macvlan_port *) dev->rx_handler_data)
#define macvlan_port_exists(dev) (dev->priv_flags & IFF_MACVLAN_PORT)

static struct macvlan_dev *macvlan_hash_lookup(const struct macvlan_port *port,
					       const unsigned char *addr)
{
	struct macvlan_dev *vlan;
	struct hlist_node *n;

	hlist_for_each_entry_rcu(vlan, n, &port->vlan_hash[addr[5]], hlist) {
		if (!compare_ether_addr_64bits(vlan->dev->dev_addr, addr))
			return vlan;
	}
	return NULL;
}

static void macvlan_hash_add(struct macvlan_dev *vlan)
{
	struct macvlan_port *port = vlan->port;
	const unsigned char *addr = vlan->dev->dev_addr;

	hlist_add_head_rcu(&vlan->hlist, &port->vlan_hash[addr[5]]);
}

static void macvlan_hash_del(struct macvlan_dev *vlan)
{
	hlist_del_rcu(&vlan->hlist);
	synchronize_rcu();
}

static void macvlan_hash_change_addr(struct macvlan_dev *vlan,
					const unsigned char *addr)
{
	macvlan_hash_del(vlan);
	/* Now that we are unhashed it is safe to change the device
	 * address without confusing packet delivery.
	 */
	memcpy(vlan->dev->dev_addr, addr, ETH_ALEN);
	macvlan_hash_add(vlan);
}

static int macvlan_addr_busy(const struct macvlan_port *port,
				const unsigned char *addr)
{
	/* Test to see if the specified multicast address is
	 * currently in use by the underlying device or
	 * another macvlan.
	 */
	if (!compare_ether_addr_64bits(port->dev->dev_addr, addr))
		return 1;

	if (macvlan_hash_lookup(port, addr))
		return 1;

	return 0;
}


static int macvlan_broadcast_one(struct sk_buff *skb,
				 const struct macvlan_dev *vlan,
				 const struct ethhdr *eth, bool local)
{
	struct net_device *dev = vlan->dev;
	if (!skb)
		return NET_RX_DROP;

	if (local)
		return vlan->forward(dev, skb);

	skb->dev = dev;
	if (!compare_ether_addr_64bits(eth->h_dest,
				       dev->broadcast))
		skb->pkt_type = PACKET_BROADCAST;
	else
		skb->pkt_type = PACKET_MULTICAST;

	return vlan->receive(skb);
}

static void macvlan_broadcast(struct sk_buff *skb,
			      const struct macvlan_port *port,
			      struct net_device *src,
			      enum macvlan_mode mode)
{
	const struct ethhdr *eth = eth_hdr(skb);
	const struct macvlan_dev *vlan;
	struct hlist_node *n;
	struct sk_buff *nskb;
	unsigned int i;
	int err;

	if (skb->protocol == htons(ETH_P_PAUSE))
		return;

	for (i = 0; i < MACVLAN_HASH_SIZE; i++) {
		hlist_for_each_entry_rcu(vlan, n, &port->vlan_hash[i], hlist) {
			if (vlan->dev == src || !(vlan->mode & mode))
				continue;

			nskb = skb_clone(skb, GFP_ATOMIC);
			err = macvlan_broadcast_one(nskb, vlan, eth,
					 mode == MACVLAN_MODE_BRIDGE);
			macvlan_count_rx(vlan, skb->len + ETH_HLEN,
					 err == NET_RX_SUCCESS, 1);
		}
	}
}

/* called under rcu_read_lock() from netif_receive_skb */
static rx_handler_result_t macvlan_handle_frame(struct sk_buff **pskb)
{
	struct macvlan_port *port;
	struct sk_buff *skb = *pskb;
	const struct ethhdr *eth = eth_hdr(skb);
	const struct macvlan_dev *vlan;
	const struct macvlan_dev *src;
	struct net_device *dev;
	unsigned int len = 0;
	int ret = NET_RX_DROP;

	port = macvlan_port_get_rcu(skb->dev);
	if (is_multicast_ether_addr(eth->h_dest)) {
		src = macvlan_hash_lookup(port, eth->h_source);
		if (!src)
			/* frame comes from an external address */
			macvlan_broadcast(skb, port, NULL,
					  MACVLAN_MODE_PRIVATE |
					  MACVLAN_MODE_VEPA    |
					  MACVLAN_MODE_PASSTHRU|
					  MACVLAN_MODE_BRIDGE);
		else if (src->mode == MACVLAN_MODE_VEPA)
			/* flood to everyone except source */
			macvlan_broadcast(skb, port, src->dev,
					  MACVLAN_MODE_VEPA |
					  MACVLAN_MODE_BRIDGE);
		else if (src->mode == MACVLAN_MODE_BRIDGE)
			/*
			 * flood only to VEPA ports, bridge ports
			 * already saw the frame on the way out.
			 */
			macvlan_broadcast(skb, port, src->dev,
					  MACVLAN_MODE_VEPA);
		return RX_HANDLER_PASS;
	}

	if (port->passthru)
		vlan = list_first_entry(&port->vlans, struct macvlan_dev, list);
	else
		vlan = macvlan_hash_lookup(port, eth->h_dest);
	if (vlan == NULL)
		return RX_HANDLER_PASS;

	dev = vlan->dev;
	if (unlikely(!(dev->flags & IFF_UP))) {
		kfree_skb(skb);
		return RX_HANDLER_CONSUMED;
	}
	len = skb->len + ETH_HLEN;
	skb = skb_share_check(skb, GFP_ATOMIC);
	if (!skb)
		goto out;

	skb->dev = dev;
	skb->pkt_type = PACKET_HOST;

	ret = vlan->receive(skb);

out:
	macvlan_count_rx(vlan, len, ret == NET_RX_SUCCESS, 0);
	return RX_HANDLER_CONSUMED;
}

static int macvlan_queue_xmit(struct sk_buff *skb, struct net_device *dev)
{
	const struct macvlan_dev *vlan = netdev_priv(dev);
	const struct macvlan_port *port = vlan->port;
	const struct macvlan_dev *dest;
	__u8 ip_summed = skb->ip_summed;

	if (vlan->mode == MACVLAN_MODE_BRIDGE) {
		const struct ethhdr *eth = (void *)skb->data;
		skb->ip_summed = CHECKSUM_UNNECESSARY;

		/* send to other bridge ports directly */
		if (is_multicast_ether_addr(eth->h_dest)) {
			macvlan_broadcast(skb, port, dev, MACVLAN_MODE_BRIDGE);
			goto xmit_world;
		}

		dest = macvlan_hash_lookup(port, eth->h_dest);
		if (dest && dest->mode == MACVLAN_MODE_BRIDGE) {
			unsigned int length = skb->len + ETH_HLEN;
			int ret = dest->forward(dest->dev, skb);
			macvlan_count_rx(dest, length,
					 ret == NET_RX_SUCCESS, 0);

			return NET_XMIT_SUCCESS;
		}
	}

xmit_world:
	skb->ip_summed = ip_summed;
	skb_set_dev(skb, vlan->lowerdev);
	return dev_queue_xmit(skb);
}

netdev_tx_t macvlan_start_xmit(struct sk_buff *skb,
			       struct net_device *dev)
{
	unsigned int len = skb->len;
	int ret;
	const struct macvlan_dev *vlan = netdev_priv(dev);

	ret = macvlan_queue_xmit(skb, dev);
	if (likely(ret == NET_XMIT_SUCCESS || ret == NET_XMIT_CN)) {
		struct macvlan_pcpu_stats *pcpu_stats;

		pcpu_stats = this_cpu_ptr(vlan->pcpu_stats);
		u64_stats_update_begin(&pcpu_stats->syncp);
		pcpu_stats->tx_packets++;
		pcpu_stats->tx_bytes += len;
		u64_stats_update_end(&pcpu_stats->syncp);
	} else {
		this_cpu_inc(vlan->pcpu_stats->tx_dropped);
	}
	return ret;
}
EXPORT_SYMBOL_GPL(macvlan_start_xmit);

static int macvlan_hard_header(struct sk_buff *skb, struct net_device *dev,
			       unsigned short type, const void *daddr,
			       const void *saddr, unsigned len)
{
	const struct macvlan_dev *vlan = netdev_priv(dev);
	struct net_device *lowerdev = vlan->lowerdev;

	return dev_hard_header(skb, lowerdev, type, daddr,
			       saddr ? : dev->dev_addr, len);
}

static const struct header_ops macvlan_hard_header_ops = {
	.create  	= macvlan_hard_header,
	.rebuild	= eth_rebuild_header,
	.parse		= eth_header_parse,
	.cache		= eth_header_cache,
	.cache_update	= eth_header_cache_update,
};

static int macvlan_open(struct net_device *dev)
{
	struct macvlan_dev *vlan = netdev_priv(dev);
	struct net_device *lowerdev = vlan->lowerdev;
	int err;

	if (vlan->port->passthru) {
		dev_set_promiscuity(lowerdev, 1);
		goto hash_add;
	}

	err = -EBUSY;
	if (macvlan_addr_busy(vlan->port, dev->dev_addr))
		goto out;

	err = dev_uc_add(lowerdev, dev->dev_addr);
	if (err < 0)
		goto out;
	if (dev->flags & IFF_ALLMULTI) {
		err = dev_set_allmulti(lowerdev, 1);
		if (err < 0)
			goto del_unicast;
	}

hash_add:
	macvlan_hash_add(vlan);
	return 0;

del_unicast:
	dev_uc_del(lowerdev, dev->dev_addr);
out:
	return err;
}

static int macvlan_stop(struct net_device *dev)
{
	struct macvlan_dev *vlan = netdev_priv(dev);
	struct net_device *lowerdev = vlan->lowerdev;

	if (vlan->port->passthru) {
		dev_set_promiscuity(lowerdev, -1);
		goto hash_del;
	}

	dev_mc_unsync(lowerdev, dev);
	if (dev->flags & IFF_ALLMULTI)
		dev_set_allmulti(lowerdev, -1);

	dev_uc_del(lowerdev, dev->dev_addr);

hash_del:
	macvlan_hash_del(vlan);
	return 0;
}

static int macvlan_set_mac_address(struct net_device *dev, void *p)
{
	struct macvlan_dev *vlan = netdev_priv(dev);
	struct net_device *lowerdev = vlan->lowerdev;
	struct sockaddr *addr = p;
	int err;

	if (!is_valid_ether_addr(addr->sa_data))
		return -EADDRNOTAVAIL;

	if (!(dev->flags & IFF_UP)) {
		/* Just copy in the new address */
		memcpy(dev->dev_addr, addr->sa_data, ETH_ALEN);
	} else {
		/* Rehash and update the device filters */
		if (macvlan_addr_busy(vlan->port, addr->sa_data))
			return -EBUSY;

		err = dev_uc_add(lowerdev, addr->sa_data);
		if (err)
			return err;

		dev_uc_del(lowerdev, dev->dev_addr);

		macvlan_hash_change_addr(vlan, addr->sa_data);
	}
	return 0;
}

static void macvlan_change_rx_flags(struct net_device *dev, int change)
{
	struct macvlan_dev *vlan = netdev_priv(dev);
	struct net_device *lowerdev = vlan->lowerdev;

	if (change & IFF_ALLMULTI)
		dev_set_allmulti(lowerdev, dev->flags & IFF_ALLMULTI ? 1 : -1);
}

static void macvlan_set_multicast_list(struct net_device *dev)
{
	struct macvlan_dev *vlan = netdev_priv(dev);

	dev_mc_sync(vlan->lowerdev, dev);
}

static int macvlan_change_mtu(struct net_device *dev, int new_mtu)
{
	struct macvlan_dev *vlan = netdev_priv(dev);

	if (new_mtu < 68 || vlan->lowerdev->mtu < new_mtu)
		return -EINVAL;
	dev->mtu = new_mtu;
	return 0;
}

/*
 * macvlan network devices have devices nesting below it and are a special
 * "super class" of normal network devices; split their locks off into a
 * separate class since they always nest.
 */
static struct lock_class_key macvlan_netdev_xmit_lock_key;
static struct lock_class_key macvlan_netdev_addr_lock_key;

#define MACVLAN_FEATURES \
	(NETIF_F_SG | NETIF_F_ALL_CSUM | NETIF_F_HIGHDMA | NETIF_F_FRAGLIST | \
	 NETIF_F_GSO | NETIF_F_TSO | NETIF_F_UFO | NETIF_F_GSO_ROBUST | \
	 NETIF_F_TSO_ECN | NETIF_F_TSO6 | NETIF_F_GRO)

#define MACVLAN_STATE_MASK \
	((1<<__LINK_STATE_NOCARRIER) | (1<<__LINK_STATE_DORMANT))

static void macvlan_set_lockdep_class_one(struct net_device *dev,
					  struct netdev_queue *txq,
					  void *_unused)
{
	lockdep_set_class(&txq->_xmit_lock,
			  &macvlan_netdev_xmit_lock_key);
}

static void macvlan_set_lockdep_class(struct net_device *dev)
{
	lockdep_set_class(&dev->addr_list_lock,
			  &macvlan_netdev_addr_lock_key);
	netdev_for_each_tx_queue(dev, macvlan_set_lockdep_class_one, NULL);
}

static int macvlan_init(struct net_device *dev)
{
	struct macvlan_dev *vlan = netdev_priv(dev);
	const struct net_device *lowerdev = vlan->lowerdev;

	dev->state		= (dev->state & ~MACVLAN_STATE_MASK) |
				  (lowerdev->state & MACVLAN_STATE_MASK);
	dev->features 		= lowerdev->features & MACVLAN_FEATURES;
	dev->features		|= NETIF_F_LLTX;
	dev->gso_max_size	= lowerdev->gso_max_size;
	dev->iflink		= lowerdev->ifindex;
	dev->hard_header_len	= lowerdev->hard_header_len;

	macvlan_set_lockdep_class(dev);

	vlan->pcpu_stats = alloc_percpu(struct macvlan_pcpu_stats);
	if (!vlan->pcpu_stats)
		return -ENOMEM;

	return 0;
}

static void macvlan_uninit(struct net_device *dev)
{
	struct macvlan_dev *vlan = netdev_priv(dev);
	struct macvlan_port *port = vlan->port;

	free_percpu(vlan->pcpu_stats);
<<<<<<< HEAD
=======

	port->count -= 1;
	if (!port->count)
		macvlan_port_destroy(port->dev);
>>>>>>> 105e53f8
}

static struct rtnl_link_stats64 *macvlan_dev_get_stats64(struct net_device *dev,
							 struct rtnl_link_stats64 *stats)
{
	struct macvlan_dev *vlan = netdev_priv(dev);

	if (vlan->pcpu_stats) {
		struct macvlan_pcpu_stats *p;
		u64 rx_packets, rx_bytes, rx_multicast, tx_packets, tx_bytes;
		u32 rx_errors = 0, tx_dropped = 0;
		unsigned int start;
		int i;

		for_each_possible_cpu(i) {
			p = per_cpu_ptr(vlan->pcpu_stats, i);
			do {
				start = u64_stats_fetch_begin_bh(&p->syncp);
				rx_packets	= p->rx_packets;
				rx_bytes	= p->rx_bytes;
				rx_multicast	= p->rx_multicast;
				tx_packets	= p->tx_packets;
				tx_bytes	= p->tx_bytes;
			} while (u64_stats_fetch_retry_bh(&p->syncp, start));

			stats->rx_packets	+= rx_packets;
			stats->rx_bytes		+= rx_bytes;
			stats->multicast	+= rx_multicast;
			stats->tx_packets	+= tx_packets;
			stats->tx_bytes		+= tx_bytes;
			/* rx_errors & tx_dropped are u32, updated
			 * without syncp protection.
			 */
			rx_errors	+= p->rx_errors;
			tx_dropped	+= p->tx_dropped;
		}
		stats->rx_errors	= rx_errors;
		stats->rx_dropped	= rx_errors;
		stats->tx_dropped	= tx_dropped;
	}
	return stats;
}

static void macvlan_ethtool_get_drvinfo(struct net_device *dev,
					struct ethtool_drvinfo *drvinfo)
{
	snprintf(drvinfo->driver, 32, "macvlan");
	snprintf(drvinfo->version, 32, "0.1");
}

static u32 macvlan_ethtool_get_rx_csum(struct net_device *dev)
{
	const struct macvlan_dev *vlan = netdev_priv(dev);
	return dev_ethtool_get_rx_csum(vlan->lowerdev);
}

static int macvlan_ethtool_get_settings(struct net_device *dev,
					struct ethtool_cmd *cmd)
{
	const struct macvlan_dev *vlan = netdev_priv(dev);
	return dev_ethtool_get_settings(vlan->lowerdev, cmd);
}

static u32 macvlan_ethtool_get_flags(struct net_device *dev)
{
	const struct macvlan_dev *vlan = netdev_priv(dev);
	return dev_ethtool_get_flags(vlan->lowerdev);
}

static const struct ethtool_ops macvlan_ethtool_ops = {
	.get_link		= ethtool_op_get_link,
	.get_settings		= macvlan_ethtool_get_settings,
	.get_rx_csum		= macvlan_ethtool_get_rx_csum,
	.get_drvinfo		= macvlan_ethtool_get_drvinfo,
	.get_flags		= macvlan_ethtool_get_flags,
};

static const struct net_device_ops macvlan_netdev_ops = {
	.ndo_init		= macvlan_init,
	.ndo_uninit		= macvlan_uninit,
	.ndo_open		= macvlan_open,
	.ndo_stop		= macvlan_stop,
	.ndo_start_xmit		= macvlan_start_xmit,
	.ndo_change_mtu		= macvlan_change_mtu,
	.ndo_change_rx_flags	= macvlan_change_rx_flags,
	.ndo_set_mac_address	= macvlan_set_mac_address,
	.ndo_set_multicast_list	= macvlan_set_multicast_list,
	.ndo_get_stats64	= macvlan_dev_get_stats64,
	.ndo_validate_addr	= eth_validate_addr,
};

void macvlan_common_setup(struct net_device *dev)
{
	ether_setup(dev);

	dev->priv_flags	       &= ~IFF_XMIT_DST_RELEASE;
	dev->netdev_ops		= &macvlan_netdev_ops;
	dev->destructor		= free_netdev;
	dev->header_ops		= &macvlan_hard_header_ops,
	dev->ethtool_ops	= &macvlan_ethtool_ops;
}
EXPORT_SYMBOL_GPL(macvlan_common_setup);

static void macvlan_setup(struct net_device *dev)
{
	macvlan_common_setup(dev);
	dev->tx_queue_len	= 0;
}

static int macvlan_port_create(struct net_device *dev)
{
	struct macvlan_port *port;
	unsigned int i;
	int err;

	if (dev->type != ARPHRD_ETHER || dev->flags & IFF_LOOPBACK)
		return -EINVAL;

	port = kzalloc(sizeof(*port), GFP_KERNEL);
	if (port == NULL)
		return -ENOMEM;

	port->passthru = false;
	port->dev = dev;
	INIT_LIST_HEAD(&port->vlans);
	for (i = 0; i < MACVLAN_HASH_SIZE; i++)
		INIT_HLIST_HEAD(&port->vlan_hash[i]);

	err = netdev_rx_handler_register(dev, macvlan_handle_frame, port);
	if (err)
		kfree(port);

	dev->priv_flags |= IFF_MACVLAN_PORT;
	return err;
}

static void macvlan_port_rcu_free(struct rcu_head *head)
{
	struct macvlan_port *port;

	port = container_of(head, struct macvlan_port, rcu);
	kfree(port);
}

static void macvlan_port_destroy(struct net_device *dev)
{
	struct macvlan_port *port = macvlan_port_get(dev);

	dev->priv_flags &= ~IFF_MACVLAN_PORT;
	netdev_rx_handler_unregister(dev);
	call_rcu(&port->rcu, macvlan_port_rcu_free);
}

static int macvlan_validate(struct nlattr *tb[], struct nlattr *data[])
{
	if (tb[IFLA_ADDRESS]) {
		if (nla_len(tb[IFLA_ADDRESS]) != ETH_ALEN)
			return -EINVAL;
		if (!is_valid_ether_addr(nla_data(tb[IFLA_ADDRESS])))
			return -EADDRNOTAVAIL;
	}

	if (data && data[IFLA_MACVLAN_MODE]) {
		switch (nla_get_u32(data[IFLA_MACVLAN_MODE])) {
		case MACVLAN_MODE_PRIVATE:
		case MACVLAN_MODE_VEPA:
		case MACVLAN_MODE_BRIDGE:
		case MACVLAN_MODE_PASSTHRU:
			break;
		default:
			return -EINVAL;
		}
	}
	return 0;
}

int macvlan_common_newlink(struct net *src_net, struct net_device *dev,
			   struct nlattr *tb[], struct nlattr *data[],
			   int (*receive)(struct sk_buff *skb),
			   int (*forward)(struct net_device *dev,
					  struct sk_buff *skb))
{
	struct macvlan_dev *vlan = netdev_priv(dev);
	struct macvlan_port *port;
	struct net_device *lowerdev;
	int err;

	if (!tb[IFLA_LINK])
		return -EINVAL;

	lowerdev = __dev_get_by_index(src_net, nla_get_u32(tb[IFLA_LINK]));
	if (lowerdev == NULL)
		return -ENODEV;

	/* When creating macvlans on top of other macvlans - use
	 * the real device as the lowerdev.
	 */
	if (lowerdev->rtnl_link_ops == dev->rtnl_link_ops) {
		struct macvlan_dev *lowervlan = netdev_priv(lowerdev);
		lowerdev = lowervlan->lowerdev;
	}

	if (!tb[IFLA_MTU])
		dev->mtu = lowerdev->mtu;
	else if (dev->mtu > lowerdev->mtu)
		return -EINVAL;

	if (!tb[IFLA_ADDRESS])
		random_ether_addr(dev->dev_addr);

	if (!macvlan_port_exists(lowerdev)) {
		err = macvlan_port_create(lowerdev);
		if (err < 0)
			return err;
	}
	port = macvlan_port_get(lowerdev);

	/* Only 1 macvlan device can be created in passthru mode */
	if (port->passthru)
		return -EINVAL;

	vlan->lowerdev = lowerdev;
	vlan->dev      = dev;
	vlan->port     = port;
	vlan->receive  = receive;
	vlan->forward  = forward;

	vlan->mode     = MACVLAN_MODE_VEPA;
	if (data && data[IFLA_MACVLAN_MODE])
		vlan->mode = nla_get_u32(data[IFLA_MACVLAN_MODE]);

	if (vlan->mode == MACVLAN_MODE_PASSTHRU) {
<<<<<<< HEAD
		if (!list_empty(&port->vlans))
=======
		if (port->count)
>>>>>>> 105e53f8
			return -EINVAL;
		port->passthru = true;
		memcpy(dev->dev_addr, lowerdev->dev_addr, ETH_ALEN);
	}

<<<<<<< HEAD
=======
	port->count += 1;
>>>>>>> 105e53f8
	err = register_netdevice(dev);
	if (err < 0)
		goto destroy_port;

	list_add_tail(&vlan->list, &port->vlans);
	netif_stacked_transfer_operstate(lowerdev, dev);

	return 0;

destroy_port:
	port->count -= 1;
	if (!port->count)
		macvlan_port_destroy(lowerdev);

	return err;
}
EXPORT_SYMBOL_GPL(macvlan_common_newlink);

static int macvlan_newlink(struct net *src_net, struct net_device *dev,
			   struct nlattr *tb[], struct nlattr *data[])
{
	return macvlan_common_newlink(src_net, dev, tb, data,
				      netif_rx,
				      dev_forward_skb);
}

void macvlan_dellink(struct net_device *dev, struct list_head *head)
{
	struct macvlan_dev *vlan = netdev_priv(dev);

	list_del(&vlan->list);
	unregister_netdevice_queue(dev, head);
}
EXPORT_SYMBOL_GPL(macvlan_dellink);

static int macvlan_changelink(struct net_device *dev,
		struct nlattr *tb[], struct nlattr *data[])
{
	struct macvlan_dev *vlan = netdev_priv(dev);
	if (data && data[IFLA_MACVLAN_MODE])
		vlan->mode = nla_get_u32(data[IFLA_MACVLAN_MODE]);
	return 0;
}

static size_t macvlan_get_size(const struct net_device *dev)
{
	return nla_total_size(4);
}

static int macvlan_fill_info(struct sk_buff *skb,
				const struct net_device *dev)
{
	struct macvlan_dev *vlan = netdev_priv(dev);

	NLA_PUT_U32(skb, IFLA_MACVLAN_MODE, vlan->mode);
	return 0;

nla_put_failure:
	return -EMSGSIZE;
}

static const struct nla_policy macvlan_policy[IFLA_MACVLAN_MAX + 1] = {
	[IFLA_MACVLAN_MODE] = { .type = NLA_U32 },
};

int macvlan_link_register(struct rtnl_link_ops *ops)
{
	/* common fields */
	ops->priv_size		= sizeof(struct macvlan_dev);
	ops->validate		= macvlan_validate;
	ops->maxtype		= IFLA_MACVLAN_MAX;
	ops->policy		= macvlan_policy;
	ops->changelink		= macvlan_changelink;
	ops->get_size		= macvlan_get_size;
	ops->fill_info		= macvlan_fill_info;

	return rtnl_link_register(ops);
};
EXPORT_SYMBOL_GPL(macvlan_link_register);

static struct rtnl_link_ops macvlan_link_ops = {
	.kind		= "macvlan",
	.setup		= macvlan_setup,
	.newlink	= macvlan_newlink,
	.dellink	= macvlan_dellink,
};

static int macvlan_device_event(struct notifier_block *unused,
				unsigned long event, void *ptr)
{
	struct net_device *dev = ptr;
	struct macvlan_dev *vlan, *next;
	struct macvlan_port *port;

	if (!macvlan_port_exists(dev))
		return NOTIFY_DONE;

	port = macvlan_port_get(dev);

	switch (event) {
	case NETDEV_CHANGE:
		list_for_each_entry(vlan, &port->vlans, list)
			netif_stacked_transfer_operstate(vlan->lowerdev,
							 vlan->dev);
		break;
	case NETDEV_FEAT_CHANGE:
		list_for_each_entry(vlan, &port->vlans, list) {
			vlan->dev->features = dev->features & MACVLAN_FEATURES;
			vlan->dev->gso_max_size = dev->gso_max_size;
			netdev_features_change(vlan->dev);
		}
		break;
	case NETDEV_UNREGISTER:
		/* twiddle thumbs on netns device moves */
		if (dev->reg_state != NETREG_UNREGISTERING)
			break;

		list_for_each_entry_safe(vlan, next, &port->vlans, list)
			vlan->dev->rtnl_link_ops->dellink(vlan->dev, NULL);
		break;
	case NETDEV_PRE_TYPE_CHANGE:
		/* Forbid underlaying device to change its type. */
		return NOTIFY_BAD;
	}
	return NOTIFY_DONE;
}

static struct notifier_block macvlan_notifier_block __read_mostly = {
	.notifier_call	= macvlan_device_event,
};

static int __init macvlan_init_module(void)
{
	int err;

	register_netdevice_notifier(&macvlan_notifier_block);

	err = macvlan_link_register(&macvlan_link_ops);
	if (err < 0)
		goto err1;
	return 0;
err1:
	unregister_netdevice_notifier(&macvlan_notifier_block);
	return err;
}

static void __exit macvlan_cleanup_module(void)
{
	rtnl_link_unregister(&macvlan_link_ops);
	unregister_netdevice_notifier(&macvlan_notifier_block);
}

module_init(macvlan_init_module);
module_exit(macvlan_cleanup_module);

MODULE_LICENSE("GPL");
MODULE_AUTHOR("Patrick McHardy <kaber@trash.net>");
MODULE_DESCRIPTION("Driver for MAC address based VLANs");
MODULE_ALIAS_RTNL_LINK("macvlan");<|MERGE_RESOLUTION|>--- conflicted
+++ resolved
@@ -39,10 +39,7 @@
 	struct list_head	vlans;
 	struct rcu_head		rcu;
 	bool 			passthru;
-<<<<<<< HEAD
-=======
 	int			count;
->>>>>>> 105e53f8
 };
 
 static void macvlan_port_destroy(struct net_device *dev);
@@ -466,13 +463,10 @@
 	struct macvlan_port *port = vlan->port;
 
 	free_percpu(vlan->pcpu_stats);
-<<<<<<< HEAD
-=======
 
 	port->count -= 1;
 	if (!port->count)
 		macvlan_port_destroy(port->dev);
->>>>>>> 105e53f8
 }
 
 static struct rtnl_link_stats64 *macvlan_dev_get_stats64(struct net_device *dev,
@@ -705,20 +699,13 @@
 		vlan->mode = nla_get_u32(data[IFLA_MACVLAN_MODE]);
 
 	if (vlan->mode == MACVLAN_MODE_PASSTHRU) {
-<<<<<<< HEAD
-		if (!list_empty(&port->vlans))
-=======
 		if (port->count)
->>>>>>> 105e53f8
 			return -EINVAL;
 		port->passthru = true;
 		memcpy(dev->dev_addr, lowerdev->dev_addr, ETH_ALEN);
 	}
 
-<<<<<<< HEAD
-=======
 	port->count += 1;
->>>>>>> 105e53f8
 	err = register_netdevice(dev);
 	if (err < 0)
 		goto destroy_port;
