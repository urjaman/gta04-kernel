--- conflicted
+++ resolved
@@ -1351,14 +1351,9 @@
 		break;
 	}
 
-<<<<<<< HEAD
-	if (reset_devices) {
-		if (adapter->portnum == 0) {
-=======
 	if (adapter->portnum == 0) {
 		val = NXRD32(adapter, NX_CRB_DEV_REF_COUNT);
 		if (val != 0xffffffff && val != 0) {
->>>>>>> 3cbea436
 			NXWR32(adapter, NX_CRB_DEV_REF_COUNT, 0);
 			adapter->need_fw_reset = 1;
 		}
