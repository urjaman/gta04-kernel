--- conflicted
+++ resolved
@@ -952,12 +952,7 @@
 	.attrs = temac_device_attrs,
 };
 
-<<<<<<< HEAD
-static int __devinit
-temac_of_probe(struct platform_device *op, const struct of_device_id *match)
-=======
 static int __devinit temac_of_probe(struct platform_device *op)
->>>>>>> 105e53f8
 {
 	struct device_node *np;
 	struct temac_local *lp;
