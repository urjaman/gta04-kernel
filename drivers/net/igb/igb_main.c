/*******************************************************************************

  Intel(R) Gigabit Ethernet Linux driver
  Copyright(c) 2007-2009 Intel Corporation.

  This program is free software; you can redistribute it and/or modify it
  under the terms and conditions of the GNU General Public License,
  version 2, as published by the Free Software Foundation.

  This program is distributed in the hope it will be useful, but WITHOUT
  ANY WARRANTY; without even the implied warranty of MERCHANTABILITY or
  FITNESS FOR A PARTICULAR PURPOSE.  See the GNU General Public License for
  more details.

  You should have received a copy of the GNU General Public License along with
  this program; if not, write to the Free Software Foundation, Inc.,
  51 Franklin St - Fifth Floor, Boston, MA 02110-1301 USA.

  The full GNU General Public License is included in this distribution in
  the file called "COPYING".

  Contact Information:
  e1000-devel Mailing List <e1000-devel@lists.sourceforge.net>
  Intel Corporation, 5200 N.E. Elam Young Parkway, Hillsboro, OR 97124-6497

*******************************************************************************/

#include <linux/module.h>
#include <linux/types.h>
#include <linux/init.h>
#include <linux/vmalloc.h>
#include <linux/pagemap.h>
#include <linux/netdevice.h>
#include <linux/ipv6.h>
#include <linux/slab.h>
#include <net/checksum.h>
#include <net/ip6_checksum.h>
#include <linux/net_tstamp.h>
#include <linux/mii.h>
#include <linux/ethtool.h>
#include <linux/if_vlan.h>
#include <linux/pci.h>
#include <linux/pci-aspm.h>
#include <linux/delay.h>
#include <linux/interrupt.h>
#include <linux/if_ether.h>
#include <linux/aer.h>
#ifdef CONFIG_IGB_DCA
#include <linux/dca.h>
#endif
#include "igb.h"

#define DRV_VERSION "2.1.0-k2"
char igb_driver_name[] = "igb";
char igb_driver_version[] = DRV_VERSION;
static const char igb_driver_string[] =
				"Intel(R) Gigabit Ethernet Network Driver";
static const char igb_copyright[] = "Copyright (c) 2007-2009 Intel Corporation.";

static const struct e1000_info *igb_info_tbl[] = {
	[board_82575] = &e1000_82575_info,
};

static DEFINE_PCI_DEVICE_TABLE(igb_pci_tbl) = {
	{ PCI_VDEVICE(INTEL, E1000_DEV_ID_I350_COPPER), board_82575 },
	{ PCI_VDEVICE(INTEL, E1000_DEV_ID_I350_FIBER), board_82575 },
	{ PCI_VDEVICE(INTEL, E1000_DEV_ID_I350_SERDES), board_82575 },
	{ PCI_VDEVICE(INTEL, E1000_DEV_ID_I350_SGMII), board_82575 },
	{ PCI_VDEVICE(INTEL, E1000_DEV_ID_82580_COPPER), board_82575 },
	{ PCI_VDEVICE(INTEL, E1000_DEV_ID_82580_FIBER), board_82575 },
	{ PCI_VDEVICE(INTEL, E1000_DEV_ID_82580_SERDES), board_82575 },
	{ PCI_VDEVICE(INTEL, E1000_DEV_ID_82580_SGMII), board_82575 },
	{ PCI_VDEVICE(INTEL, E1000_DEV_ID_82580_COPPER_DUAL), board_82575 },
	{ PCI_VDEVICE(INTEL, E1000_DEV_ID_DH89XXCC_SGMII), board_82575 },
	{ PCI_VDEVICE(INTEL, E1000_DEV_ID_DH89XXCC_SERDES), board_82575 },
<<<<<<< HEAD
=======
	{ PCI_VDEVICE(INTEL, E1000_DEV_ID_DH89XXCC_BACKPLANE), board_82575 },
	{ PCI_VDEVICE(INTEL, E1000_DEV_ID_DH89XXCC_SFP), board_82575 },
>>>>>>> 3cbea436
	{ PCI_VDEVICE(INTEL, E1000_DEV_ID_82576), board_82575 },
	{ PCI_VDEVICE(INTEL, E1000_DEV_ID_82576_NS), board_82575 },
	{ PCI_VDEVICE(INTEL, E1000_DEV_ID_82576_NS_SERDES), board_82575 },
	{ PCI_VDEVICE(INTEL, E1000_DEV_ID_82576_FIBER), board_82575 },
	{ PCI_VDEVICE(INTEL, E1000_DEV_ID_82576_SERDES), board_82575 },
	{ PCI_VDEVICE(INTEL, E1000_DEV_ID_82576_SERDES_QUAD), board_82575 },
	{ PCI_VDEVICE(INTEL, E1000_DEV_ID_82576_QUAD_COPPER_ET2), board_82575 },
	{ PCI_VDEVICE(INTEL, E1000_DEV_ID_82576_QUAD_COPPER), board_82575 },
	{ PCI_VDEVICE(INTEL, E1000_DEV_ID_82575EB_COPPER), board_82575 },
	{ PCI_VDEVICE(INTEL, E1000_DEV_ID_82575EB_FIBER_SERDES), board_82575 },
	{ PCI_VDEVICE(INTEL, E1000_DEV_ID_82575GB_QUAD_COPPER), board_82575 },
	/* required last entry */
	{0, }
};

MODULE_DEVICE_TABLE(pci, igb_pci_tbl);

void igb_reset(struct igb_adapter *);
static int igb_setup_all_tx_resources(struct igb_adapter *);
static int igb_setup_all_rx_resources(struct igb_adapter *);
static void igb_free_all_tx_resources(struct igb_adapter *);
static void igb_free_all_rx_resources(struct igb_adapter *);
static void igb_setup_mrqc(struct igb_adapter *);
static int igb_probe(struct pci_dev *, const struct pci_device_id *);
static void __devexit igb_remove(struct pci_dev *pdev);
static int igb_sw_init(struct igb_adapter *);
static int igb_open(struct net_device *);
static int igb_close(struct net_device *);
static void igb_configure_tx(struct igb_adapter *);
static void igb_configure_rx(struct igb_adapter *);
static void igb_clean_all_tx_rings(struct igb_adapter *);
static void igb_clean_all_rx_rings(struct igb_adapter *);
static void igb_clean_tx_ring(struct igb_ring *);
static void igb_clean_rx_ring(struct igb_ring *);
static void igb_set_rx_mode(struct net_device *);
static void igb_update_phy_info(unsigned long);
static void igb_watchdog(unsigned long);
static void igb_watchdog_task(struct work_struct *);
static netdev_tx_t igb_xmit_frame_adv(struct sk_buff *skb, struct net_device *);
static struct rtnl_link_stats64 *igb_get_stats64(struct net_device *dev,
						 struct rtnl_link_stats64 *stats);
static int igb_change_mtu(struct net_device *, int);
static int igb_set_mac(struct net_device *, void *);
static void igb_set_uta(struct igb_adapter *adapter);
static irqreturn_t igb_intr(int irq, void *);
static irqreturn_t igb_intr_msi(int irq, void *);
static irqreturn_t igb_msix_other(int irq, void *);
static irqreturn_t igb_msix_ring(int irq, void *);
#ifdef CONFIG_IGB_DCA
static void igb_update_dca(struct igb_q_vector *);
static void igb_setup_dca(struct igb_adapter *);
#endif /* CONFIG_IGB_DCA */
static bool igb_clean_tx_irq(struct igb_q_vector *);
static int igb_poll(struct napi_struct *, int);
static bool igb_clean_rx_irq_adv(struct igb_q_vector *, int *, int);
static int igb_ioctl(struct net_device *, struct ifreq *, int cmd);
static void igb_tx_timeout(struct net_device *);
static void igb_reset_task(struct work_struct *);
static void igb_vlan_rx_register(struct net_device *, struct vlan_group *);
static void igb_vlan_rx_add_vid(struct net_device *, u16);
static void igb_vlan_rx_kill_vid(struct net_device *, u16);
static void igb_restore_vlan(struct igb_adapter *);
static void igb_rar_set_qsel(struct igb_adapter *, u8 *, u32 , u8);
static void igb_ping_all_vfs(struct igb_adapter *);
static void igb_msg_task(struct igb_adapter *);
static void igb_vmm_control(struct igb_adapter *);
static int igb_set_vf_mac(struct igb_adapter *, int, unsigned char *);
static void igb_restore_vf_multicasts(struct igb_adapter *adapter);
static int igb_ndo_set_vf_mac(struct net_device *netdev, int vf, u8 *mac);
static int igb_ndo_set_vf_vlan(struct net_device *netdev,
			       int vf, u16 vlan, u8 qos);
static int igb_ndo_set_vf_bw(struct net_device *netdev, int vf, int tx_rate);
static int igb_ndo_get_vf_config(struct net_device *netdev, int vf,
				 struct ifla_vf_info *ivi);

#ifdef CONFIG_PM
static int igb_suspend(struct pci_dev *, pm_message_t);
static int igb_resume(struct pci_dev *);
#endif
static void igb_shutdown(struct pci_dev *);
#ifdef CONFIG_IGB_DCA
static int igb_notify_dca(struct notifier_block *, unsigned long, void *);
static struct notifier_block dca_notifier = {
	.notifier_call	= igb_notify_dca,
	.next		= NULL,
	.priority	= 0
};
#endif
#ifdef CONFIG_NET_POLL_CONTROLLER
/* for netdump / net console */
static void igb_netpoll(struct net_device *);
#endif
#ifdef CONFIG_PCI_IOV
static unsigned int max_vfs = 0;
module_param(max_vfs, uint, 0);
MODULE_PARM_DESC(max_vfs, "Maximum number of virtual functions to allocate "
                 "per physical function");
#endif /* CONFIG_PCI_IOV */

static pci_ers_result_t igb_io_error_detected(struct pci_dev *,
		     pci_channel_state_t);
static pci_ers_result_t igb_io_slot_reset(struct pci_dev *);
static void igb_io_resume(struct pci_dev *);

static struct pci_error_handlers igb_err_handler = {
	.error_detected = igb_io_error_detected,
	.slot_reset = igb_io_slot_reset,
	.resume = igb_io_resume,
};


static struct pci_driver igb_driver = {
	.name     = igb_driver_name,
	.id_table = igb_pci_tbl,
	.probe    = igb_probe,
	.remove   = __devexit_p(igb_remove),
#ifdef CONFIG_PM
	/* Power Managment Hooks */
	.suspend  = igb_suspend,
	.resume   = igb_resume,
#endif
	.shutdown = igb_shutdown,
	.err_handler = &igb_err_handler
};

MODULE_AUTHOR("Intel Corporation, <e1000-devel@lists.sourceforge.net>");
MODULE_DESCRIPTION("Intel(R) Gigabit Ethernet Network Driver");
MODULE_LICENSE("GPL");
MODULE_VERSION(DRV_VERSION);

struct igb_reg_info {
	u32 ofs;
	char *name;
};

static const struct igb_reg_info igb_reg_info_tbl[] = {

	/* General Registers */
	{E1000_CTRL, "CTRL"},
	{E1000_STATUS, "STATUS"},
	{E1000_CTRL_EXT, "CTRL_EXT"},

	/* Interrupt Registers */
	{E1000_ICR, "ICR"},

	/* RX Registers */
	{E1000_RCTL, "RCTL"},
	{E1000_RDLEN(0), "RDLEN"},
	{E1000_RDH(0), "RDH"},
	{E1000_RDT(0), "RDT"},
	{E1000_RXDCTL(0), "RXDCTL"},
	{E1000_RDBAL(0), "RDBAL"},
	{E1000_RDBAH(0), "RDBAH"},

	/* TX Registers */
	{E1000_TCTL, "TCTL"},
	{E1000_TDBAL(0), "TDBAL"},
	{E1000_TDBAH(0), "TDBAH"},
	{E1000_TDLEN(0), "TDLEN"},
	{E1000_TDH(0), "TDH"},
	{E1000_TDT(0), "TDT"},
	{E1000_TXDCTL(0), "TXDCTL"},
	{E1000_TDFH, "TDFH"},
	{E1000_TDFT, "TDFT"},
	{E1000_TDFHS, "TDFHS"},
	{E1000_TDFPC, "TDFPC"},

	/* List Terminator */
	{}
};

/*
 * igb_regdump - register printout routine
 */
static void igb_regdump(struct e1000_hw *hw, struct igb_reg_info *reginfo)
{
	int n = 0;
	char rname[16];
	u32 regs[8];

	switch (reginfo->ofs) {
	case E1000_RDLEN(0):
		for (n = 0; n < 4; n++)
			regs[n] = rd32(E1000_RDLEN(n));
		break;
	case E1000_RDH(0):
		for (n = 0; n < 4; n++)
			regs[n] = rd32(E1000_RDH(n));
		break;
	case E1000_RDT(0):
		for (n = 0; n < 4; n++)
			regs[n] = rd32(E1000_RDT(n));
		break;
	case E1000_RXDCTL(0):
		for (n = 0; n < 4; n++)
			regs[n] = rd32(E1000_RXDCTL(n));
		break;
	case E1000_RDBAL(0):
		for (n = 0; n < 4; n++)
			regs[n] = rd32(E1000_RDBAL(n));
		break;
	case E1000_RDBAH(0):
		for (n = 0; n < 4; n++)
			regs[n] = rd32(E1000_RDBAH(n));
		break;
	case E1000_TDBAL(0):
		for (n = 0; n < 4; n++)
			regs[n] = rd32(E1000_RDBAL(n));
		break;
	case E1000_TDBAH(0):
		for (n = 0; n < 4; n++)
			regs[n] = rd32(E1000_TDBAH(n));
		break;
	case E1000_TDLEN(0):
		for (n = 0; n < 4; n++)
			regs[n] = rd32(E1000_TDLEN(n));
		break;
	case E1000_TDH(0):
		for (n = 0; n < 4; n++)
			regs[n] = rd32(E1000_TDH(n));
		break;
	case E1000_TDT(0):
		for (n = 0; n < 4; n++)
			regs[n] = rd32(E1000_TDT(n));
		break;
	case E1000_TXDCTL(0):
		for (n = 0; n < 4; n++)
			regs[n] = rd32(E1000_TXDCTL(n));
		break;
	default:
		printk(KERN_INFO "%-15s %08x\n",
			reginfo->name, rd32(reginfo->ofs));
		return;
	}

	snprintf(rname, 16, "%s%s", reginfo->name, "[0-3]");
	printk(KERN_INFO "%-15s ", rname);
	for (n = 0; n < 4; n++)
		printk(KERN_CONT "%08x ", regs[n]);
	printk(KERN_CONT "\n");
}

/*
 * igb_dump - Print registers, tx-rings and rx-rings
 */
static void igb_dump(struct igb_adapter *adapter)
{
	struct net_device *netdev = adapter->netdev;
	struct e1000_hw *hw = &adapter->hw;
	struct igb_reg_info *reginfo;
	int n = 0;
	struct igb_ring *tx_ring;
	union e1000_adv_tx_desc *tx_desc;
	struct my_u0 { u64 a; u64 b; } *u0;
	struct igb_buffer *buffer_info;
	struct igb_ring *rx_ring;
	union e1000_adv_rx_desc *rx_desc;
	u32 staterr;
	int i = 0;

	if (!netif_msg_hw(adapter))
		return;

	/* Print netdevice Info */
	if (netdev) {
		dev_info(&adapter->pdev->dev, "Net device Info\n");
		printk(KERN_INFO "Device Name     state            "
			"trans_start      last_rx\n");
		printk(KERN_INFO "%-15s %016lX %016lX %016lX\n",
		netdev->name,
		netdev->state,
		netdev->trans_start,
		netdev->last_rx);
	}

	/* Print Registers */
	dev_info(&adapter->pdev->dev, "Register Dump\n");
	printk(KERN_INFO " Register Name   Value\n");
	for (reginfo = (struct igb_reg_info *)igb_reg_info_tbl;
	     reginfo->name; reginfo++) {
		igb_regdump(hw, reginfo);
	}

	/* Print TX Ring Summary */
	if (!netdev || !netif_running(netdev))
		goto exit;

	dev_info(&adapter->pdev->dev, "TX Rings Summary\n");
	printk(KERN_INFO "Queue [NTU] [NTC] [bi(ntc)->dma  ]"
		" leng ntw timestamp\n");
	for (n = 0; n < adapter->num_tx_queues; n++) {
		tx_ring = adapter->tx_ring[n];
		buffer_info = &tx_ring->buffer_info[tx_ring->next_to_clean];
		printk(KERN_INFO " %5d %5X %5X %016llX %04X %3X %016llX\n",
			   n, tx_ring->next_to_use, tx_ring->next_to_clean,
			   (u64)buffer_info->dma,
			   buffer_info->length,
			   buffer_info->next_to_watch,
			   (u64)buffer_info->time_stamp);
	}

	/* Print TX Rings */
	if (!netif_msg_tx_done(adapter))
		goto rx_ring_summary;

	dev_info(&adapter->pdev->dev, "TX Rings Dump\n");

	/* Transmit Descriptor Formats
	 *
	 * Advanced Transmit Descriptor
	 *   +--------------------------------------------------------------+
	 * 0 |         Buffer Address [63:0]                                |
	 *   +--------------------------------------------------------------+
	 * 8 | PAYLEN  | PORTS  |CC|IDX | STA | DCMD  |DTYP|MAC|RSV| DTALEN |
	 *   +--------------------------------------------------------------+
	 *   63      46 45    40 39 38 36 35 32 31   24             15       0
	 */

	for (n = 0; n < adapter->num_tx_queues; n++) {
		tx_ring = adapter->tx_ring[n];
		printk(KERN_INFO "------------------------------------\n");
		printk(KERN_INFO "TX QUEUE INDEX = %d\n", tx_ring->queue_index);
		printk(KERN_INFO "------------------------------------\n");
		printk(KERN_INFO "T [desc]     [address 63:0  ] "
			"[PlPOCIStDDM Ln] [bi->dma       ] "
			"leng  ntw timestamp        bi->skb\n");

		for (i = 0; tx_ring->desc && (i < tx_ring->count); i++) {
			tx_desc = E1000_TX_DESC_ADV(*tx_ring, i);
			buffer_info = &tx_ring->buffer_info[i];
			u0 = (struct my_u0 *)tx_desc;
			printk(KERN_INFO "T [0x%03X]    %016llX %016llX %016llX"
				" %04X  %3X %016llX %p", i,
				le64_to_cpu(u0->a),
				le64_to_cpu(u0->b),
				(u64)buffer_info->dma,
				buffer_info->length,
				buffer_info->next_to_watch,
				(u64)buffer_info->time_stamp,
				buffer_info->skb);
			if (i == tx_ring->next_to_use &&
				i == tx_ring->next_to_clean)
				printk(KERN_CONT " NTC/U\n");
			else if (i == tx_ring->next_to_use)
				printk(KERN_CONT " NTU\n");
			else if (i == tx_ring->next_to_clean)
				printk(KERN_CONT " NTC\n");
			else
				printk(KERN_CONT "\n");

			if (netif_msg_pktdata(adapter) && buffer_info->dma != 0)
				print_hex_dump(KERN_INFO, "",
					DUMP_PREFIX_ADDRESS,
					16, 1, phys_to_virt(buffer_info->dma),
					buffer_info->length, true);
		}
	}

	/* Print RX Rings Summary */
rx_ring_summary:
	dev_info(&adapter->pdev->dev, "RX Rings Summary\n");
	printk(KERN_INFO "Queue [NTU] [NTC]\n");
	for (n = 0; n < adapter->num_rx_queues; n++) {
		rx_ring = adapter->rx_ring[n];
		printk(KERN_INFO " %5d %5X %5X\n", n,
			   rx_ring->next_to_use, rx_ring->next_to_clean);
	}

	/* Print RX Rings */
	if (!netif_msg_rx_status(adapter))
		goto exit;

	dev_info(&adapter->pdev->dev, "RX Rings Dump\n");

	/* Advanced Receive Descriptor (Read) Format
	 *    63                                           1        0
	 *    +-----------------------------------------------------+
	 *  0 |       Packet Buffer Address [63:1]           |A0/NSE|
	 *    +----------------------------------------------+------+
	 *  8 |       Header Buffer Address [63:1]           |  DD  |
	 *    +-----------------------------------------------------+
	 *
	 *
	 * Advanced Receive Descriptor (Write-Back) Format
	 *
	 *   63       48 47    32 31  30      21 20 17 16   4 3     0
	 *   +------------------------------------------------------+
	 * 0 | Packet     IP     |SPH| HDR_LEN   | RSV|Packet|  RSS |
	 *   | Checksum   Ident  |   |           |    | Type | Type |
	 *   +------------------------------------------------------+
	 * 8 | VLAN Tag | Length | Extended Error | Extended Status |
	 *   +------------------------------------------------------+
	 *   63       48 47    32 31            20 19               0
	 */

	for (n = 0; n < adapter->num_rx_queues; n++) {
		rx_ring = adapter->rx_ring[n];
		printk(KERN_INFO "------------------------------------\n");
		printk(KERN_INFO "RX QUEUE INDEX = %d\n", rx_ring->queue_index);
		printk(KERN_INFO "------------------------------------\n");
		printk(KERN_INFO "R  [desc]      [ PktBuf     A0] "
			"[  HeadBuf   DD] [bi->dma       ] [bi->skb] "
			"<-- Adv Rx Read format\n");
		printk(KERN_INFO "RWB[desc]      [PcsmIpSHl PtRs] "
			"[vl er S cks ln] ---------------- [bi->skb] "
			"<-- Adv Rx Write-Back format\n");

		for (i = 0; i < rx_ring->count; i++) {
			buffer_info = &rx_ring->buffer_info[i];
			rx_desc = E1000_RX_DESC_ADV(*rx_ring, i);
			u0 = (struct my_u0 *)rx_desc;
			staterr = le32_to_cpu(rx_desc->wb.upper.status_error);
			if (staterr & E1000_RXD_STAT_DD) {
				/* Descriptor Done */
				printk(KERN_INFO "RWB[0x%03X]     %016llX "
					"%016llX ---------------- %p", i,
					le64_to_cpu(u0->a),
					le64_to_cpu(u0->b),
					buffer_info->skb);
			} else {
				printk(KERN_INFO "R  [0x%03X]     %016llX "
					"%016llX %016llX %p", i,
					le64_to_cpu(u0->a),
					le64_to_cpu(u0->b),
					(u64)buffer_info->dma,
					buffer_info->skb);

				if (netif_msg_pktdata(adapter)) {
					print_hex_dump(KERN_INFO, "",
						DUMP_PREFIX_ADDRESS,
						16, 1,
						phys_to_virt(buffer_info->dma),
						rx_ring->rx_buffer_len, true);
					if (rx_ring->rx_buffer_len
						< IGB_RXBUFFER_1024)
						print_hex_dump(KERN_INFO, "",
						  DUMP_PREFIX_ADDRESS,
						  16, 1,
						  phys_to_virt(
						    buffer_info->page_dma +
						    buffer_info->page_offset),
						  PAGE_SIZE/2, true);
				}
			}

			if (i == rx_ring->next_to_use)
				printk(KERN_CONT " NTU\n");
			else if (i == rx_ring->next_to_clean)
				printk(KERN_CONT " NTC\n");
			else
				printk(KERN_CONT "\n");

		}
	}

exit:
	return;
}


/**
 * igb_read_clock - read raw cycle counter (to be used by time counter)
 */
static cycle_t igb_read_clock(const struct cyclecounter *tc)
{
	struct igb_adapter *adapter =
		container_of(tc, struct igb_adapter, cycles);
	struct e1000_hw *hw = &adapter->hw;
	u64 stamp = 0;
	int shift = 0;

	/*
	 * The timestamp latches on lowest register read. For the 82580
	 * the lowest register is SYSTIMR instead of SYSTIML.  However we never
	 * adjusted TIMINCA so SYSTIMR will just read as all 0s so ignore it.
	 */
	if (hw->mac.type == e1000_82580) {
		stamp = rd32(E1000_SYSTIMR) >> 8;
		shift = IGB_82580_TSYNC_SHIFT;
	}

	stamp |= (u64)rd32(E1000_SYSTIML) << shift;
	stamp |= (u64)rd32(E1000_SYSTIMH) << (shift + 32);
	return stamp;
}

/**
 * igb_get_hw_dev - return device
 * used by hardware layer to print debugging information
 **/
struct net_device *igb_get_hw_dev(struct e1000_hw *hw)
{
	struct igb_adapter *adapter = hw->back;
	return adapter->netdev;
}

/**
 * igb_init_module - Driver Registration Routine
 *
 * igb_init_module is the first routine called when the driver is
 * loaded. All it does is register with the PCI subsystem.
 **/
static int __init igb_init_module(void)
{
	int ret;
	printk(KERN_INFO "%s - version %s\n",
	       igb_driver_string, igb_driver_version);

	printk(KERN_INFO "%s\n", igb_copyright);

#ifdef CONFIG_IGB_DCA
	dca_register_notify(&dca_notifier);
#endif
	ret = pci_register_driver(&igb_driver);
	return ret;
}

module_init(igb_init_module);

/**
 * igb_exit_module - Driver Exit Cleanup Routine
 *
 * igb_exit_module is called just before the driver is removed
 * from memory.
 **/
static void __exit igb_exit_module(void)
{
#ifdef CONFIG_IGB_DCA
	dca_unregister_notify(&dca_notifier);
#endif
	pci_unregister_driver(&igb_driver);
}

module_exit(igb_exit_module);

#define Q_IDX_82576(i) (((i & 0x1) << 3) + (i >> 1))
/**
 * igb_cache_ring_register - Descriptor ring to register mapping
 * @adapter: board private structure to initialize
 *
 * Once we know the feature-set enabled for the device, we'll cache
 * the register offset the descriptor ring is assigned to.
 **/
static void igb_cache_ring_register(struct igb_adapter *adapter)
{
	int i = 0, j = 0;
	u32 rbase_offset = adapter->vfs_allocated_count;

	switch (adapter->hw.mac.type) {
	case e1000_82576:
		/* The queues are allocated for virtualization such that VF 0
		 * is allocated queues 0 and 8, VF 1 queues 1 and 9, etc.
		 * In order to avoid collision we start at the first free queue
		 * and continue consuming queues in the same sequence
		 */
		if (adapter->vfs_allocated_count) {
			for (; i < adapter->rss_queues; i++)
				adapter->rx_ring[i]->reg_idx = rbase_offset +
				                               Q_IDX_82576(i);
		}
	case e1000_82575:
	case e1000_82580:
	case e1000_i350:
	default:
		for (; i < adapter->num_rx_queues; i++)
			adapter->rx_ring[i]->reg_idx = rbase_offset + i;
		for (; j < adapter->num_tx_queues; j++)
			adapter->tx_ring[j]->reg_idx = rbase_offset + j;
		break;
	}
}

static void igb_free_queues(struct igb_adapter *adapter)
{
	int i;

	for (i = 0; i < adapter->num_tx_queues; i++) {
		kfree(adapter->tx_ring[i]);
		adapter->tx_ring[i] = NULL;
	}
	for (i = 0; i < adapter->num_rx_queues; i++) {
		kfree(adapter->rx_ring[i]);
		adapter->rx_ring[i] = NULL;
	}
	adapter->num_rx_queues = 0;
	adapter->num_tx_queues = 0;
}

/**
 * igb_alloc_queues - Allocate memory for all rings
 * @adapter: board private structure to initialize
 *
 * We allocate one ring per queue at run-time since we don't know the
 * number of queues at compile-time.
 **/
static int igb_alloc_queues(struct igb_adapter *adapter)
{
	struct igb_ring *ring;
	int i;

	for (i = 0; i < adapter->num_tx_queues; i++) {
		ring = kzalloc(sizeof(struct igb_ring), GFP_KERNEL);
		if (!ring)
			goto err;
		ring->count = adapter->tx_ring_count;
		ring->queue_index = i;
		ring->dev = &adapter->pdev->dev;
		ring->netdev = adapter->netdev;
		/* For 82575, context index must be unique per ring. */
		if (adapter->hw.mac.type == e1000_82575)
			ring->flags = IGB_RING_FLAG_TX_CTX_IDX;
		adapter->tx_ring[i] = ring;
	}

	for (i = 0; i < adapter->num_rx_queues; i++) {
		ring = kzalloc(sizeof(struct igb_ring), GFP_KERNEL);
		if (!ring)
			goto err;
		ring->count = adapter->rx_ring_count;
		ring->queue_index = i;
		ring->dev = &adapter->pdev->dev;
		ring->netdev = adapter->netdev;
		ring->rx_buffer_len = MAXIMUM_ETHERNET_VLAN_SIZE;
		ring->flags = IGB_RING_FLAG_RX_CSUM; /* enable rx checksum */
		/* set flag indicating ring supports SCTP checksum offload */
		if (adapter->hw.mac.type >= e1000_82576)
			ring->flags |= IGB_RING_FLAG_RX_SCTP_CSUM;
		adapter->rx_ring[i] = ring;
	}

	igb_cache_ring_register(adapter);

	return 0;

err:
	igb_free_queues(adapter);

	return -ENOMEM;
}

#define IGB_N0_QUEUE -1
static void igb_assign_vector(struct igb_q_vector *q_vector, int msix_vector)
{
	u32 msixbm = 0;
	struct igb_adapter *adapter = q_vector->adapter;
	struct e1000_hw *hw = &adapter->hw;
	u32 ivar, index;
	int rx_queue = IGB_N0_QUEUE;
	int tx_queue = IGB_N0_QUEUE;

	if (q_vector->rx_ring)
		rx_queue = q_vector->rx_ring->reg_idx;
	if (q_vector->tx_ring)
		tx_queue = q_vector->tx_ring->reg_idx;

	switch (hw->mac.type) {
	case e1000_82575:
		/* The 82575 assigns vectors using a bitmask, which matches the
		   bitmask for the EICR/EIMS/EIMC registers.  To assign one
		   or more queues to a vector, we write the appropriate bits
		   into the MSIXBM register for that vector. */
		if (rx_queue > IGB_N0_QUEUE)
			msixbm = E1000_EICR_RX_QUEUE0 << rx_queue;
		if (tx_queue > IGB_N0_QUEUE)
			msixbm |= E1000_EICR_TX_QUEUE0 << tx_queue;
		if (!adapter->msix_entries && msix_vector == 0)
			msixbm |= E1000_EIMS_OTHER;
		array_wr32(E1000_MSIXBM(0), msix_vector, msixbm);
		q_vector->eims_value = msixbm;
		break;
	case e1000_82576:
		/* 82576 uses a table-based method for assigning vectors.
		   Each queue has a single entry in the table to which we write
		   a vector number along with a "valid" bit.  Sadly, the layout
		   of the table is somewhat counterintuitive. */
		if (rx_queue > IGB_N0_QUEUE) {
			index = (rx_queue & 0x7);
			ivar = array_rd32(E1000_IVAR0, index);
			if (rx_queue < 8) {
				/* vector goes into low byte of register */
				ivar = ivar & 0xFFFFFF00;
				ivar |= msix_vector | E1000_IVAR_VALID;
			} else {
				/* vector goes into third byte of register */
				ivar = ivar & 0xFF00FFFF;
				ivar |= (msix_vector | E1000_IVAR_VALID) << 16;
			}
			array_wr32(E1000_IVAR0, index, ivar);
		}
		if (tx_queue > IGB_N0_QUEUE) {
			index = (tx_queue & 0x7);
			ivar = array_rd32(E1000_IVAR0, index);
			if (tx_queue < 8) {
				/* vector goes into second byte of register */
				ivar = ivar & 0xFFFF00FF;
				ivar |= (msix_vector | E1000_IVAR_VALID) << 8;
			} else {
				/* vector goes into high byte of register */
				ivar = ivar & 0x00FFFFFF;
				ivar |= (msix_vector | E1000_IVAR_VALID) << 24;
			}
			array_wr32(E1000_IVAR0, index, ivar);
		}
		q_vector->eims_value = 1 << msix_vector;
		break;
	case e1000_82580:
	case e1000_i350:
		/* 82580 uses the same table-based approach as 82576 but has fewer
		   entries as a result we carry over for queues greater than 4. */
		if (rx_queue > IGB_N0_QUEUE) {
			index = (rx_queue >> 1);
			ivar = array_rd32(E1000_IVAR0, index);
			if (rx_queue & 0x1) {
				/* vector goes into third byte of register */
				ivar = ivar & 0xFF00FFFF;
				ivar |= (msix_vector | E1000_IVAR_VALID) << 16;
			} else {
				/* vector goes into low byte of register */
				ivar = ivar & 0xFFFFFF00;
				ivar |= msix_vector | E1000_IVAR_VALID;
			}
			array_wr32(E1000_IVAR0, index, ivar);
		}
		if (tx_queue > IGB_N0_QUEUE) {
			index = (tx_queue >> 1);
			ivar = array_rd32(E1000_IVAR0, index);
			if (tx_queue & 0x1) {
				/* vector goes into high byte of register */
				ivar = ivar & 0x00FFFFFF;
				ivar |= (msix_vector | E1000_IVAR_VALID) << 24;
			} else {
				/* vector goes into second byte of register */
				ivar = ivar & 0xFFFF00FF;
				ivar |= (msix_vector | E1000_IVAR_VALID) << 8;
			}
			array_wr32(E1000_IVAR0, index, ivar);
		}
		q_vector->eims_value = 1 << msix_vector;
		break;
	default:
		BUG();
		break;
	}

	/* add q_vector eims value to global eims_enable_mask */
	adapter->eims_enable_mask |= q_vector->eims_value;

	/* configure q_vector to set itr on first interrupt */
	q_vector->set_itr = 1;
}

/**
 * igb_configure_msix - Configure MSI-X hardware
 *
 * igb_configure_msix sets up the hardware to properly
 * generate MSI-X interrupts.
 **/
static void igb_configure_msix(struct igb_adapter *adapter)
{
	u32 tmp;
	int i, vector = 0;
	struct e1000_hw *hw = &adapter->hw;

	adapter->eims_enable_mask = 0;

	/* set vector for other causes, i.e. link changes */
	switch (hw->mac.type) {
	case e1000_82575:
		tmp = rd32(E1000_CTRL_EXT);
		/* enable MSI-X PBA support*/
		tmp |= E1000_CTRL_EXT_PBA_CLR;

		/* Auto-Mask interrupts upon ICR read. */
		tmp |= E1000_CTRL_EXT_EIAME;
		tmp |= E1000_CTRL_EXT_IRCA;

		wr32(E1000_CTRL_EXT, tmp);

		/* enable msix_other interrupt */
		array_wr32(E1000_MSIXBM(0), vector++,
		                      E1000_EIMS_OTHER);
		adapter->eims_other = E1000_EIMS_OTHER;

		break;

	case e1000_82576:
	case e1000_82580:
	case e1000_i350:
		/* Turn on MSI-X capability first, or our settings
		 * won't stick.  And it will take days to debug. */
		wr32(E1000_GPIE, E1000_GPIE_MSIX_MODE |
		                E1000_GPIE_PBA | E1000_GPIE_EIAME |
		                E1000_GPIE_NSICR);

		/* enable msix_other interrupt */
		adapter->eims_other = 1 << vector;
		tmp = (vector++ | E1000_IVAR_VALID) << 8;

		wr32(E1000_IVAR_MISC, tmp);
		break;
	default:
		/* do nothing, since nothing else supports MSI-X */
		break;
	} /* switch (hw->mac.type) */

	adapter->eims_enable_mask |= adapter->eims_other;

	for (i = 0; i < adapter->num_q_vectors; i++)
		igb_assign_vector(adapter->q_vector[i], vector++);

	wrfl();
}

/**
 * igb_request_msix - Initialize MSI-X interrupts
 *
 * igb_request_msix allocates MSI-X vectors and requests interrupts from the
 * kernel.
 **/
static int igb_request_msix(struct igb_adapter *adapter)
{
	struct net_device *netdev = adapter->netdev;
	struct e1000_hw *hw = &adapter->hw;
	int i, err = 0, vector = 0;

	err = request_irq(adapter->msix_entries[vector].vector,
	                  igb_msix_other, 0, netdev->name, adapter);
	if (err)
		goto out;
	vector++;

	for (i = 0; i < adapter->num_q_vectors; i++) {
		struct igb_q_vector *q_vector = adapter->q_vector[i];

		q_vector->itr_register = hw->hw_addr + E1000_EITR(vector);

		if (q_vector->rx_ring && q_vector->tx_ring)
			sprintf(q_vector->name, "%s-TxRx-%u", netdev->name,
			        q_vector->rx_ring->queue_index);
		else if (q_vector->tx_ring)
			sprintf(q_vector->name, "%s-tx-%u", netdev->name,
			        q_vector->tx_ring->queue_index);
		else if (q_vector->rx_ring)
			sprintf(q_vector->name, "%s-rx-%u", netdev->name,
			        q_vector->rx_ring->queue_index);
		else
			sprintf(q_vector->name, "%s-unused", netdev->name);

		err = request_irq(adapter->msix_entries[vector].vector,
		                  igb_msix_ring, 0, q_vector->name,
		                  q_vector);
		if (err)
			goto out;
		vector++;
	}

	igb_configure_msix(adapter);
	return 0;
out:
	return err;
}

static void igb_reset_interrupt_capability(struct igb_adapter *adapter)
{
	if (adapter->msix_entries) {
		pci_disable_msix(adapter->pdev);
		kfree(adapter->msix_entries);
		adapter->msix_entries = NULL;
	} else if (adapter->flags & IGB_FLAG_HAS_MSI) {
		pci_disable_msi(adapter->pdev);
	}
}

/**
 * igb_free_q_vectors - Free memory allocated for interrupt vectors
 * @adapter: board private structure to initialize
 *
 * This function frees the memory allocated to the q_vectors.  In addition if
 * NAPI is enabled it will delete any references to the NAPI struct prior
 * to freeing the q_vector.
 **/
static void igb_free_q_vectors(struct igb_adapter *adapter)
{
	int v_idx;

	for (v_idx = 0; v_idx < adapter->num_q_vectors; v_idx++) {
		struct igb_q_vector *q_vector = adapter->q_vector[v_idx];
		adapter->q_vector[v_idx] = NULL;
		if (!q_vector)
			continue;
		netif_napi_del(&q_vector->napi);
		kfree(q_vector);
	}
	adapter->num_q_vectors = 0;
}

/**
 * igb_clear_interrupt_scheme - reset the device to a state of no interrupts
 *
 * This function resets the device so that it has 0 rx queues, tx queues, and
 * MSI-X interrupts allocated.
 */
static void igb_clear_interrupt_scheme(struct igb_adapter *adapter)
{
	igb_free_queues(adapter);
	igb_free_q_vectors(adapter);
	igb_reset_interrupt_capability(adapter);
}

/**
 * igb_set_interrupt_capability - set MSI or MSI-X if supported
 *
 * Attempt to configure interrupts using the best available
 * capabilities of the hardware and kernel.
 **/
static int igb_set_interrupt_capability(struct igb_adapter *adapter)
{
	int err;
	int numvecs, i;

	/* Number of supported queues. */
	adapter->num_rx_queues = adapter->rss_queues;
	if (adapter->vfs_allocated_count)
		adapter->num_tx_queues = 1;
	else
		adapter->num_tx_queues = adapter->rss_queues;

	/* start with one vector for every rx queue */
	numvecs = adapter->num_rx_queues;

	/* if tx handler is separate add 1 for every tx queue */
	if (!(adapter->flags & IGB_FLAG_QUEUE_PAIRS))
		numvecs += adapter->num_tx_queues;

	/* store the number of vectors reserved for queues */
	adapter->num_q_vectors = numvecs;

	/* add 1 vector for link status interrupts */
	numvecs++;
	adapter->msix_entries = kcalloc(numvecs, sizeof(struct msix_entry),
					GFP_KERNEL);
	if (!adapter->msix_entries)
		goto msi_only;

	for (i = 0; i < numvecs; i++)
		adapter->msix_entries[i].entry = i;

	err = pci_enable_msix(adapter->pdev,
			      adapter->msix_entries,
			      numvecs);
	if (err == 0)
		goto out;

	igb_reset_interrupt_capability(adapter);

	/* If we can't do MSI-X, try MSI */
msi_only:
#ifdef CONFIG_PCI_IOV
	/* disable SR-IOV for non MSI-X configurations */
	if (adapter->vf_data) {
		struct e1000_hw *hw = &adapter->hw;
		/* disable iov and allow time for transactions to clear */
		pci_disable_sriov(adapter->pdev);
		msleep(500);

		kfree(adapter->vf_data);
		adapter->vf_data = NULL;
		wr32(E1000_IOVCTL, E1000_IOVCTL_REUSE_VFQ);
		msleep(100);
		dev_info(&adapter->pdev->dev, "IOV Disabled\n");
	}
#endif
	adapter->vfs_allocated_count = 0;
	adapter->rss_queues = 1;
	adapter->flags |= IGB_FLAG_QUEUE_PAIRS;
	adapter->num_rx_queues = 1;
	adapter->num_tx_queues = 1;
	adapter->num_q_vectors = 1;
	if (!pci_enable_msi(adapter->pdev))
		adapter->flags |= IGB_FLAG_HAS_MSI;
out:
	/* Notify the stack of the (possibly) reduced queue counts. */
	netif_set_real_num_tx_queues(adapter->netdev, adapter->num_tx_queues);
	return netif_set_real_num_rx_queues(adapter->netdev,
					    adapter->num_rx_queues);
}

/**
 * igb_alloc_q_vectors - Allocate memory for interrupt vectors
 * @adapter: board private structure to initialize
 *
 * We allocate one q_vector per queue interrupt.  If allocation fails we
 * return -ENOMEM.
 **/
static int igb_alloc_q_vectors(struct igb_adapter *adapter)
{
	struct igb_q_vector *q_vector;
	struct e1000_hw *hw = &adapter->hw;
	int v_idx;

	for (v_idx = 0; v_idx < adapter->num_q_vectors; v_idx++) {
		q_vector = kzalloc(sizeof(struct igb_q_vector), GFP_KERNEL);
		if (!q_vector)
			goto err_out;
		q_vector->adapter = adapter;
		q_vector->itr_register = hw->hw_addr + E1000_EITR(0);
		q_vector->itr_val = IGB_START_ITR;
		netif_napi_add(adapter->netdev, &q_vector->napi, igb_poll, 64);
		adapter->q_vector[v_idx] = q_vector;
	}
	return 0;

err_out:
	igb_free_q_vectors(adapter);
	return -ENOMEM;
}

static void igb_map_rx_ring_to_vector(struct igb_adapter *adapter,
                                      int ring_idx, int v_idx)
{
	struct igb_q_vector *q_vector = adapter->q_vector[v_idx];

	q_vector->rx_ring = adapter->rx_ring[ring_idx];
	q_vector->rx_ring->q_vector = q_vector;
	q_vector->itr_val = adapter->rx_itr_setting;
	if (q_vector->itr_val && q_vector->itr_val <= 3)
		q_vector->itr_val = IGB_START_ITR;
}

static void igb_map_tx_ring_to_vector(struct igb_adapter *adapter,
                                      int ring_idx, int v_idx)
{
	struct igb_q_vector *q_vector = adapter->q_vector[v_idx];

	q_vector->tx_ring = adapter->tx_ring[ring_idx];
	q_vector->tx_ring->q_vector = q_vector;
	q_vector->itr_val = adapter->tx_itr_setting;
	if (q_vector->itr_val && q_vector->itr_val <= 3)
		q_vector->itr_val = IGB_START_ITR;
}

/**
 * igb_map_ring_to_vector - maps allocated queues to vectors
 *
 * This function maps the recently allocated queues to vectors.
 **/
static int igb_map_ring_to_vector(struct igb_adapter *adapter)
{
	int i;
	int v_idx = 0;

	if ((adapter->num_q_vectors < adapter->num_rx_queues) ||
	    (adapter->num_q_vectors < adapter->num_tx_queues))
		return -ENOMEM;

	if (adapter->num_q_vectors >=
	    (adapter->num_rx_queues + adapter->num_tx_queues)) {
		for (i = 0; i < adapter->num_rx_queues; i++)
			igb_map_rx_ring_to_vector(adapter, i, v_idx++);
		for (i = 0; i < adapter->num_tx_queues; i++)
			igb_map_tx_ring_to_vector(adapter, i, v_idx++);
	} else {
		for (i = 0; i < adapter->num_rx_queues; i++) {
			if (i < adapter->num_tx_queues)
				igb_map_tx_ring_to_vector(adapter, i, v_idx);
			igb_map_rx_ring_to_vector(adapter, i, v_idx++);
		}
		for (; i < adapter->num_tx_queues; i++)
			igb_map_tx_ring_to_vector(adapter, i, v_idx++);
	}
	return 0;
}

/**
 * igb_init_interrupt_scheme - initialize interrupts, allocate queues/vectors
 *
 * This function initializes the interrupts and allocates all of the queues.
 **/
static int igb_init_interrupt_scheme(struct igb_adapter *adapter)
{
	struct pci_dev *pdev = adapter->pdev;
	int err;

	err = igb_set_interrupt_capability(adapter);
	if (err)
		return err;

	err = igb_alloc_q_vectors(adapter);
	if (err) {
		dev_err(&pdev->dev, "Unable to allocate memory for vectors\n");
		goto err_alloc_q_vectors;
	}

	err = igb_alloc_queues(adapter);
	if (err) {
		dev_err(&pdev->dev, "Unable to allocate memory for queues\n");
		goto err_alloc_queues;
	}

	err = igb_map_ring_to_vector(adapter);
	if (err) {
		dev_err(&pdev->dev, "Invalid q_vector to ring mapping\n");
		goto err_map_queues;
	}


	return 0;
err_map_queues:
	igb_free_queues(adapter);
err_alloc_queues:
	igb_free_q_vectors(adapter);
err_alloc_q_vectors:
	igb_reset_interrupt_capability(adapter);
	return err;
}

/**
 * igb_request_irq - initialize interrupts
 *
 * Attempts to configure interrupts using the best available
 * capabilities of the hardware and kernel.
 **/
static int igb_request_irq(struct igb_adapter *adapter)
{
	struct net_device *netdev = adapter->netdev;
	struct pci_dev *pdev = adapter->pdev;
	int err = 0;

	if (adapter->msix_entries) {
		err = igb_request_msix(adapter);
		if (!err)
			goto request_done;
		/* fall back to MSI */
		igb_clear_interrupt_scheme(adapter);
		if (!pci_enable_msi(adapter->pdev))
			adapter->flags |= IGB_FLAG_HAS_MSI;
		igb_free_all_tx_resources(adapter);
		igb_free_all_rx_resources(adapter);
		adapter->num_tx_queues = 1;
		adapter->num_rx_queues = 1;
		adapter->num_q_vectors = 1;
		err = igb_alloc_q_vectors(adapter);
		if (err) {
			dev_err(&pdev->dev,
			        "Unable to allocate memory for vectors\n");
			goto request_done;
		}
		err = igb_alloc_queues(adapter);
		if (err) {
			dev_err(&pdev->dev,
			        "Unable to allocate memory for queues\n");
			igb_free_q_vectors(adapter);
			goto request_done;
		}
		igb_setup_all_tx_resources(adapter);
		igb_setup_all_rx_resources(adapter);
	} else {
		igb_assign_vector(adapter->q_vector[0], 0);
	}

	if (adapter->flags & IGB_FLAG_HAS_MSI) {
		err = request_irq(adapter->pdev->irq, igb_intr_msi, 0,
				  netdev->name, adapter);
		if (!err)
			goto request_done;

		/* fall back to legacy interrupts */
		igb_reset_interrupt_capability(adapter);
		adapter->flags &= ~IGB_FLAG_HAS_MSI;
	}

	err = request_irq(adapter->pdev->irq, igb_intr, IRQF_SHARED,
			  netdev->name, adapter);

	if (err)
		dev_err(&adapter->pdev->dev, "Error %d getting interrupt\n",
			err);

request_done:
	return err;
}

static void igb_free_irq(struct igb_adapter *adapter)
{
	if (adapter->msix_entries) {
		int vector = 0, i;

		free_irq(adapter->msix_entries[vector++].vector, adapter);

		for (i = 0; i < adapter->num_q_vectors; i++) {
			struct igb_q_vector *q_vector = adapter->q_vector[i];
			free_irq(adapter->msix_entries[vector++].vector,
			         q_vector);
		}
	} else {
		free_irq(adapter->pdev->irq, adapter);
	}
}

/**
 * igb_irq_disable - Mask off interrupt generation on the NIC
 * @adapter: board private structure
 **/
static void igb_irq_disable(struct igb_adapter *adapter)
{
	struct e1000_hw *hw = &adapter->hw;

	/*
	 * we need to be careful when disabling interrupts.  The VFs are also
	 * mapped into these registers and so clearing the bits can cause
	 * issues on the VF drivers so we only need to clear what we set
	 */
	if (adapter->msix_entries) {
		u32 regval = rd32(E1000_EIAM);
		wr32(E1000_EIAM, regval & ~adapter->eims_enable_mask);
		wr32(E1000_EIMC, adapter->eims_enable_mask);
		regval = rd32(E1000_EIAC);
		wr32(E1000_EIAC, regval & ~adapter->eims_enable_mask);
	}

	wr32(E1000_IAM, 0);
	wr32(E1000_IMC, ~0);
	wrfl();
	if (adapter->msix_entries) {
		int i;
		for (i = 0; i < adapter->num_q_vectors; i++)
			synchronize_irq(adapter->msix_entries[i].vector);
	} else {
		synchronize_irq(adapter->pdev->irq);
	}
}

/**
 * igb_irq_enable - Enable default interrupt generation settings
 * @adapter: board private structure
 **/
static void igb_irq_enable(struct igb_adapter *adapter)
{
	struct e1000_hw *hw = &adapter->hw;

	if (adapter->msix_entries) {
		u32 ims = E1000_IMS_LSC | E1000_IMS_DOUTSYNC;
		u32 regval = rd32(E1000_EIAC);
		wr32(E1000_EIAC, regval | adapter->eims_enable_mask);
		regval = rd32(E1000_EIAM);
		wr32(E1000_EIAM, regval | adapter->eims_enable_mask);
		wr32(E1000_EIMS, adapter->eims_enable_mask);
		if (adapter->vfs_allocated_count) {
			wr32(E1000_MBVFIMR, 0xFF);
			ims |= E1000_IMS_VMMB;
		}
		if (adapter->hw.mac.type == e1000_82580)
			ims |= E1000_IMS_DRSTA;

		wr32(E1000_IMS, ims);
	} else {
		wr32(E1000_IMS, IMS_ENABLE_MASK |
				E1000_IMS_DRSTA);
		wr32(E1000_IAM, IMS_ENABLE_MASK |
				E1000_IMS_DRSTA);
	}
}

static void igb_update_mng_vlan(struct igb_adapter *adapter)
{
	struct e1000_hw *hw = &adapter->hw;
	u16 vid = adapter->hw.mng_cookie.vlan_id;
	u16 old_vid = adapter->mng_vlan_id;

	if (hw->mng_cookie.status & E1000_MNG_DHCP_COOKIE_STATUS_VLAN) {
		/* add VID to filter table */
		igb_vfta_set(hw, vid, true);
		adapter->mng_vlan_id = vid;
	} else {
		adapter->mng_vlan_id = IGB_MNG_VLAN_NONE;
	}

	if ((old_vid != (u16)IGB_MNG_VLAN_NONE) &&
	    (vid != old_vid) &&
	    !vlan_group_get_device(adapter->vlgrp, old_vid)) {
		/* remove VID from filter table */
		igb_vfta_set(hw, old_vid, false);
	}
}

/**
 * igb_release_hw_control - release control of the h/w to f/w
 * @adapter: address of board private structure
 *
 * igb_release_hw_control resets CTRL_EXT:DRV_LOAD bit.
 * For ASF and Pass Through versions of f/w this means that the
 * driver is no longer loaded.
 *
 **/
static void igb_release_hw_control(struct igb_adapter *adapter)
{
	struct e1000_hw *hw = &adapter->hw;
	u32 ctrl_ext;

	/* Let firmware take over control of h/w */
	ctrl_ext = rd32(E1000_CTRL_EXT);
	wr32(E1000_CTRL_EXT,
			ctrl_ext & ~E1000_CTRL_EXT_DRV_LOAD);
}

/**
 * igb_get_hw_control - get control of the h/w from f/w
 * @adapter: address of board private structure
 *
 * igb_get_hw_control sets CTRL_EXT:DRV_LOAD bit.
 * For ASF and Pass Through versions of f/w this means that
 * the driver is loaded.
 *
 **/
static void igb_get_hw_control(struct igb_adapter *adapter)
{
	struct e1000_hw *hw = &adapter->hw;
	u32 ctrl_ext;

	/* Let firmware know the driver has taken over */
	ctrl_ext = rd32(E1000_CTRL_EXT);
	wr32(E1000_CTRL_EXT,
			ctrl_ext | E1000_CTRL_EXT_DRV_LOAD);
}

/**
 * igb_configure - configure the hardware for RX and TX
 * @adapter: private board structure
 **/
static void igb_configure(struct igb_adapter *adapter)
{
	struct net_device *netdev = adapter->netdev;
	int i;

	igb_get_hw_control(adapter);
	igb_set_rx_mode(netdev);

	igb_restore_vlan(adapter);

	igb_setup_tctl(adapter);
	igb_setup_mrqc(adapter);
	igb_setup_rctl(adapter);

	igb_configure_tx(adapter);
	igb_configure_rx(adapter);

	igb_rx_fifo_flush_82575(&adapter->hw);

	/* call igb_desc_unused which always leaves
	 * at least 1 descriptor unused to make sure
	 * next_to_use != next_to_clean */
	for (i = 0; i < adapter->num_rx_queues; i++) {
		struct igb_ring *ring = adapter->rx_ring[i];
		igb_alloc_rx_buffers_adv(ring, igb_desc_unused(ring));
	}
}

/**
 * igb_power_up_link - Power up the phy/serdes link
 * @adapter: address of board private structure
 **/
void igb_power_up_link(struct igb_adapter *adapter)
{
	if (adapter->hw.phy.media_type == e1000_media_type_copper)
		igb_power_up_phy_copper(&adapter->hw);
	else
		igb_power_up_serdes_link_82575(&adapter->hw);
}

/**
 * igb_power_down_link - Power down the phy/serdes link
 * @adapter: address of board private structure
 */
static void igb_power_down_link(struct igb_adapter *adapter)
{
	if (adapter->hw.phy.media_type == e1000_media_type_copper)
		igb_power_down_phy_copper_82575(&adapter->hw);
	else
		igb_shutdown_serdes_link_82575(&adapter->hw);
}

/**
 * igb_up - Open the interface and prepare it to handle traffic
 * @adapter: board private structure
 **/
int igb_up(struct igb_adapter *adapter)
{
	struct e1000_hw *hw = &adapter->hw;
	int i;

	/* hardware has been reset, we need to reload some things */
	igb_configure(adapter);

	clear_bit(__IGB_DOWN, &adapter->state);

	for (i = 0; i < adapter->num_q_vectors; i++) {
		struct igb_q_vector *q_vector = adapter->q_vector[i];
		napi_enable(&q_vector->napi);
	}
	if (adapter->msix_entries)
		igb_configure_msix(adapter);
	else
		igb_assign_vector(adapter->q_vector[0], 0);

	/* Clear any pending interrupts. */
	rd32(E1000_ICR);
	igb_irq_enable(adapter);

	/* notify VFs that reset has been completed */
	if (adapter->vfs_allocated_count) {
		u32 reg_data = rd32(E1000_CTRL_EXT);
		reg_data |= E1000_CTRL_EXT_PFRSTD;
		wr32(E1000_CTRL_EXT, reg_data);
	}

	netif_tx_start_all_queues(adapter->netdev);

	/* start the watchdog. */
	hw->mac.get_link_status = 1;
	schedule_work(&adapter->watchdog_task);

	return 0;
}

void igb_down(struct igb_adapter *adapter)
{
	struct net_device *netdev = adapter->netdev;
	struct e1000_hw *hw = &adapter->hw;
	u32 tctl, rctl;
	int i;

	/* signal that we're down so the interrupt handler does not
	 * reschedule our watchdog timer */
	set_bit(__IGB_DOWN, &adapter->state);

	/* disable receives in the hardware */
	rctl = rd32(E1000_RCTL);
	wr32(E1000_RCTL, rctl & ~E1000_RCTL_EN);
	/* flush and sleep below */

	netif_tx_stop_all_queues(netdev);

	/* disable transmits in the hardware */
	tctl = rd32(E1000_TCTL);
	tctl &= ~E1000_TCTL_EN;
	wr32(E1000_TCTL, tctl);
	/* flush both disables and wait for them to finish */
	wrfl();
	msleep(10);

	for (i = 0; i < adapter->num_q_vectors; i++) {
		struct igb_q_vector *q_vector = adapter->q_vector[i];
		napi_disable(&q_vector->napi);
	}

	igb_irq_disable(adapter);

	del_timer_sync(&adapter->watchdog_timer);
	del_timer_sync(&adapter->phy_info_timer);

	netif_carrier_off(netdev);

	/* record the stats before reset*/
	spin_lock(&adapter->stats64_lock);
	igb_update_stats(adapter, &adapter->stats64);
	spin_unlock(&adapter->stats64_lock);

	adapter->link_speed = 0;
	adapter->link_duplex = 0;

	if (!pci_channel_offline(adapter->pdev))
		igb_reset(adapter);
	igb_clean_all_tx_rings(adapter);
	igb_clean_all_rx_rings(adapter);
#ifdef CONFIG_IGB_DCA

	/* since we reset the hardware DCA settings were cleared */
	igb_setup_dca(adapter);
#endif
}

void igb_reinit_locked(struct igb_adapter *adapter)
{
	WARN_ON(in_interrupt());
	while (test_and_set_bit(__IGB_RESETTING, &adapter->state))
		msleep(1);
	igb_down(adapter);
	igb_up(adapter);
	clear_bit(__IGB_RESETTING, &adapter->state);
}

void igb_reset(struct igb_adapter *adapter)
{
	struct pci_dev *pdev = adapter->pdev;
	struct e1000_hw *hw = &adapter->hw;
	struct e1000_mac_info *mac = &hw->mac;
	struct e1000_fc_info *fc = &hw->fc;
	u32 pba = 0, tx_space, min_tx_space, min_rx_space;
	u16 hwm;

	/* Repartition Pba for greater than 9k mtu
	 * To take effect CTRL.RST is required.
	 */
	switch (mac->type) {
	case e1000_i350:
	case e1000_82580:
		pba = rd32(E1000_RXPBS);
		pba = igb_rxpbs_adjust_82580(pba);
		break;
	case e1000_82576:
		pba = rd32(E1000_RXPBS);
		pba &= E1000_RXPBS_SIZE_MASK_82576;
		break;
	case e1000_82575:
	default:
		pba = E1000_PBA_34K;
		break;
	}

	if ((adapter->max_frame_size > ETH_FRAME_LEN + ETH_FCS_LEN) &&
	    (mac->type < e1000_82576)) {
		/* adjust PBA for jumbo frames */
		wr32(E1000_PBA, pba);

		/* To maintain wire speed transmits, the Tx FIFO should be
		 * large enough to accommodate two full transmit packets,
		 * rounded up to the next 1KB and expressed in KB.  Likewise,
		 * the Rx FIFO should be large enough to accommodate at least
		 * one full receive packet and is similarly rounded up and
		 * expressed in KB. */
		pba = rd32(E1000_PBA);
		/* upper 16 bits has Tx packet buffer allocation size in KB */
		tx_space = pba >> 16;
		/* lower 16 bits has Rx packet buffer allocation size in KB */
		pba &= 0xffff;
		/* the tx fifo also stores 16 bytes of information about the tx
		 * but don't include ethernet FCS because hardware appends it */
		min_tx_space = (adapter->max_frame_size +
				sizeof(union e1000_adv_tx_desc) -
				ETH_FCS_LEN) * 2;
		min_tx_space = ALIGN(min_tx_space, 1024);
		min_tx_space >>= 10;
		/* software strips receive CRC, so leave room for it */
		min_rx_space = adapter->max_frame_size;
		min_rx_space = ALIGN(min_rx_space, 1024);
		min_rx_space >>= 10;

		/* If current Tx allocation is less than the min Tx FIFO size,
		 * and the min Tx FIFO size is less than the current Rx FIFO
		 * allocation, take space away from current Rx allocation */
		if (tx_space < min_tx_space &&
		    ((min_tx_space - tx_space) < pba)) {
			pba = pba - (min_tx_space - tx_space);

			/* if short on rx space, rx wins and must trump tx
			 * adjustment */
			if (pba < min_rx_space)
				pba = min_rx_space;
		}
		wr32(E1000_PBA, pba);
	}

	/* flow control settings */
	/* The high water mark must be low enough to fit one full frame
	 * (or the size used for early receive) above it in the Rx FIFO.
	 * Set it to the lower of:
	 * - 90% of the Rx FIFO size, or
	 * - the full Rx FIFO size minus one full frame */
	hwm = min(((pba << 10) * 9 / 10),
			((pba << 10) - 2 * adapter->max_frame_size));

	fc->high_water = hwm & 0xFFF0;	/* 16-byte granularity */
	fc->low_water = fc->high_water - 16;
	fc->pause_time = 0xFFFF;
	fc->send_xon = 1;
	fc->current_mode = fc->requested_mode;

	/* disable receive for all VFs and wait one second */
	if (adapter->vfs_allocated_count) {
		int i;
		for (i = 0 ; i < adapter->vfs_allocated_count; i++)
			adapter->vf_data[i].flags &= IGB_VF_FLAG_PF_SET_MAC;

		/* ping all the active vfs to let them know we are going down */
		igb_ping_all_vfs(adapter);

		/* disable transmits and receives */
		wr32(E1000_VFRE, 0);
		wr32(E1000_VFTE, 0);
	}

	/* Allow time for pending master requests to run */
	hw->mac.ops.reset_hw(hw);
	wr32(E1000_WUC, 0);

	if (hw->mac.ops.init_hw(hw))
		dev_err(&pdev->dev, "Hardware Error\n");

	if (hw->mac.type == e1000_82580) {
		u32 reg = rd32(E1000_PCIEMISC);
		wr32(E1000_PCIEMISC,
		                reg & ~E1000_PCIEMISC_LX_DECISION);
	}
	if (!netif_running(adapter->netdev))
		igb_power_down_link(adapter);

	igb_update_mng_vlan(adapter);

	/* Enable h/w to recognize an 802.1Q VLAN Ethernet packet */
	wr32(E1000_VET, ETHERNET_IEEE_VLAN_TYPE);

	igb_get_phy_info(hw);
}

static const struct net_device_ops igb_netdev_ops = {
	.ndo_open		= igb_open,
	.ndo_stop		= igb_close,
	.ndo_start_xmit		= igb_xmit_frame_adv,
	.ndo_get_stats64	= igb_get_stats64,
	.ndo_set_rx_mode	= igb_set_rx_mode,
	.ndo_set_multicast_list	= igb_set_rx_mode,
	.ndo_set_mac_address	= igb_set_mac,
	.ndo_change_mtu		= igb_change_mtu,
	.ndo_do_ioctl		= igb_ioctl,
	.ndo_tx_timeout		= igb_tx_timeout,
	.ndo_validate_addr	= eth_validate_addr,
	.ndo_vlan_rx_register	= igb_vlan_rx_register,
	.ndo_vlan_rx_add_vid	= igb_vlan_rx_add_vid,
	.ndo_vlan_rx_kill_vid	= igb_vlan_rx_kill_vid,
	.ndo_set_vf_mac		= igb_ndo_set_vf_mac,
	.ndo_set_vf_vlan	= igb_ndo_set_vf_vlan,
	.ndo_set_vf_tx_rate	= igb_ndo_set_vf_bw,
	.ndo_get_vf_config	= igb_ndo_get_vf_config,
#ifdef CONFIG_NET_POLL_CONTROLLER
	.ndo_poll_controller	= igb_netpoll,
#endif
};

/**
 * igb_probe - Device Initialization Routine
 * @pdev: PCI device information struct
 * @ent: entry in igb_pci_tbl
 *
 * Returns 0 on success, negative on failure
 *
 * igb_probe initializes an adapter identified by a pci_dev structure.
 * The OS initialization, configuring of the adapter private structure,
 * and a hardware reset occur.
 **/
static int __devinit igb_probe(struct pci_dev *pdev,
			       const struct pci_device_id *ent)
{
	struct net_device *netdev;
	struct igb_adapter *adapter;
	struct e1000_hw *hw;
	u16 eeprom_data = 0;
	s32 ret_val;
	static int global_quad_port_a; /* global quad port a indication */
	const struct e1000_info *ei = igb_info_tbl[ent->driver_data];
	unsigned long mmio_start, mmio_len;
	int err, pci_using_dac;
	u16 eeprom_apme_mask = IGB_EEPROM_APME;
	u8 part_str[E1000_PBANUM_LENGTH];

	/* Catch broken hardware that put the wrong VF device ID in
	 * the PCIe SR-IOV capability.
	 */
	if (pdev->is_virtfn) {
		WARN(1, KERN_ERR "%s (%hx:%hx) should not be a VF!\n",
		     pci_name(pdev), pdev->vendor, pdev->device);
		return -EINVAL;
	}

	/* Catch broken hardware that put the wrong VF device ID in
	 * the PCIe SR-IOV capability.
	 */
	if (pdev->is_virtfn) {
		WARN(1, KERN_ERR "%s (%hx:%hx) should not be a VF!\n",
		     pci_name(pdev), pdev->vendor, pdev->device);
		return -EINVAL;
	}

	err = pci_enable_device_mem(pdev);
	if (err)
		return err;

	pci_using_dac = 0;
	err = dma_set_mask(&pdev->dev, DMA_BIT_MASK(64));
	if (!err) {
		err = dma_set_coherent_mask(&pdev->dev, DMA_BIT_MASK(64));
		if (!err)
			pci_using_dac = 1;
	} else {
		err = dma_set_mask(&pdev->dev, DMA_BIT_MASK(32));
		if (err) {
			err = dma_set_coherent_mask(&pdev->dev, DMA_BIT_MASK(32));
			if (err) {
				dev_err(&pdev->dev, "No usable DMA "
					"configuration, aborting\n");
				goto err_dma;
			}
		}
	}

	err = pci_request_selected_regions(pdev, pci_select_bars(pdev,
	                                   IORESOURCE_MEM),
	                                   igb_driver_name);
	if (err)
		goto err_pci_reg;

	pci_enable_pcie_error_reporting(pdev);

	pci_set_master(pdev);
	pci_save_state(pdev);

	err = -ENOMEM;
	netdev = alloc_etherdev_mq(sizeof(struct igb_adapter),
	                           IGB_ABS_MAX_TX_QUEUES);
	if (!netdev)
		goto err_alloc_etherdev;

	SET_NETDEV_DEV(netdev, &pdev->dev);

	pci_set_drvdata(pdev, netdev);
	adapter = netdev_priv(netdev);
	adapter->netdev = netdev;
	adapter->pdev = pdev;
	hw = &adapter->hw;
	hw->back = adapter;
	adapter->msg_enable = NETIF_MSG_DRV | NETIF_MSG_PROBE;

	mmio_start = pci_resource_start(pdev, 0);
	mmio_len = pci_resource_len(pdev, 0);

	err = -EIO;
	hw->hw_addr = ioremap(mmio_start, mmio_len);
	if (!hw->hw_addr)
		goto err_ioremap;

	netdev->netdev_ops = &igb_netdev_ops;
	igb_set_ethtool_ops(netdev);
	netdev->watchdog_timeo = 5 * HZ;

	strncpy(netdev->name, pci_name(pdev), sizeof(netdev->name) - 1);

	netdev->mem_start = mmio_start;
	netdev->mem_end = mmio_start + mmio_len;

	/* PCI config space info */
	hw->vendor_id = pdev->vendor;
	hw->device_id = pdev->device;
	hw->revision_id = pdev->revision;
	hw->subsystem_vendor_id = pdev->subsystem_vendor;
	hw->subsystem_device_id = pdev->subsystem_device;

	/* Copy the default MAC, PHY and NVM function pointers */
	memcpy(&hw->mac.ops, ei->mac_ops, sizeof(hw->mac.ops));
	memcpy(&hw->phy.ops, ei->phy_ops, sizeof(hw->phy.ops));
	memcpy(&hw->nvm.ops, ei->nvm_ops, sizeof(hw->nvm.ops));
	/* Initialize skew-specific constants */
	err = ei->get_invariants(hw);
	if (err)
		goto err_sw_init;

	/* setup the private structure */
	err = igb_sw_init(adapter);
	if (err)
		goto err_sw_init;

	igb_get_bus_info_pcie(hw);

	hw->phy.autoneg_wait_to_complete = false;

	/* Copper options */
	if (hw->phy.media_type == e1000_media_type_copper) {
		hw->phy.mdix = AUTO_ALL_MODES;
		hw->phy.disable_polarity_correction = false;
		hw->phy.ms_type = e1000_ms_hw_default;
	}

	if (igb_check_reset_block(hw))
		dev_info(&pdev->dev,
			"PHY reset is blocked due to SOL/IDER session.\n");

	netdev->features = NETIF_F_SG |
			   NETIF_F_IP_CSUM |
			   NETIF_F_HW_VLAN_TX |
			   NETIF_F_HW_VLAN_RX |
			   NETIF_F_HW_VLAN_FILTER;

	netdev->features |= NETIF_F_IPV6_CSUM;
	netdev->features |= NETIF_F_TSO;
	netdev->features |= NETIF_F_TSO6;
	netdev->features |= NETIF_F_GRO;

	netdev->vlan_features |= NETIF_F_TSO;
	netdev->vlan_features |= NETIF_F_TSO6;
	netdev->vlan_features |= NETIF_F_IP_CSUM;
	netdev->vlan_features |= NETIF_F_IPV6_CSUM;
	netdev->vlan_features |= NETIF_F_SG;

	if (pci_using_dac) {
		netdev->features |= NETIF_F_HIGHDMA;
		netdev->vlan_features |= NETIF_F_HIGHDMA;
	}

	if (hw->mac.type >= e1000_82576)
		netdev->features |= NETIF_F_SCTP_CSUM;

	adapter->en_mng_pt = igb_enable_mng_pass_thru(hw);

	/* before reading the NVM, reset the controller to put the device in a
	 * known good starting state */
	hw->mac.ops.reset_hw(hw);

	/* make sure the NVM is good */
	if (igb_validate_nvm_checksum(hw) < 0) {
		dev_err(&pdev->dev, "The NVM Checksum Is Not Valid\n");
		err = -EIO;
		goto err_eeprom;
	}

	/* copy the MAC address out of the NVM */
	if (hw->mac.ops.read_mac_addr(hw))
		dev_err(&pdev->dev, "NVM Read Error\n");

	memcpy(netdev->dev_addr, hw->mac.addr, netdev->addr_len);
	memcpy(netdev->perm_addr, hw->mac.addr, netdev->addr_len);

	if (!is_valid_ether_addr(netdev->perm_addr)) {
		dev_err(&pdev->dev, "Invalid MAC Address\n");
		err = -EIO;
		goto err_eeprom;
	}

	setup_timer(&adapter->watchdog_timer, igb_watchdog,
	            (unsigned long) adapter);
	setup_timer(&adapter->phy_info_timer, igb_update_phy_info,
	            (unsigned long) adapter);

	INIT_WORK(&adapter->reset_task, igb_reset_task);
	INIT_WORK(&adapter->watchdog_task, igb_watchdog_task);

	/* Initialize link properties that are user-changeable */
	adapter->fc_autoneg = true;
	hw->mac.autoneg = true;
	hw->phy.autoneg_advertised = 0x2f;

	hw->fc.requested_mode = e1000_fc_default;
	hw->fc.current_mode = e1000_fc_default;

	igb_validate_mdi_setting(hw);

	/* Initial Wake on LAN setting If APM wake is enabled in the EEPROM,
	 * enable the ACPI Magic Packet filter
	 */

	if (hw->bus.func == 0)
		hw->nvm.ops.read(hw, NVM_INIT_CONTROL3_PORT_A, 1, &eeprom_data);
	else if (hw->mac.type == e1000_82580)
		hw->nvm.ops.read(hw, NVM_INIT_CONTROL3_PORT_A +
		                 NVM_82580_LAN_FUNC_OFFSET(hw->bus.func), 1,
		                 &eeprom_data);
	else if (hw->bus.func == 1)
		hw->nvm.ops.read(hw, NVM_INIT_CONTROL3_PORT_B, 1, &eeprom_data);

	if (eeprom_data & eeprom_apme_mask)
		adapter->eeprom_wol |= E1000_WUFC_MAG;

	/* now that we have the eeprom settings, apply the special cases where
	 * the eeprom may be wrong or the board simply won't support wake on
	 * lan on a particular port */
	switch (pdev->device) {
	case E1000_DEV_ID_82575GB_QUAD_COPPER:
		adapter->eeprom_wol = 0;
		break;
	case E1000_DEV_ID_82575EB_FIBER_SERDES:
	case E1000_DEV_ID_82576_FIBER:
	case E1000_DEV_ID_82576_SERDES:
		/* Wake events only supported on port A for dual fiber
		 * regardless of eeprom setting */
		if (rd32(E1000_STATUS) & E1000_STATUS_FUNC_1)
			adapter->eeprom_wol = 0;
		break;
	case E1000_DEV_ID_82576_QUAD_COPPER:
	case E1000_DEV_ID_82576_QUAD_COPPER_ET2:
		/* if quad port adapter, disable WoL on all but port A */
		if (global_quad_port_a != 0)
			adapter->eeprom_wol = 0;
		else
			adapter->flags |= IGB_FLAG_QUAD_PORT_A;
		/* Reset for multiple quad port adapters */
		if (++global_quad_port_a == 4)
			global_quad_port_a = 0;
		break;
	}

	/* initialize the wol settings based on the eeprom settings */
	adapter->wol = adapter->eeprom_wol;
	device_set_wakeup_enable(&adapter->pdev->dev, adapter->wol);

	/* reset the hardware with the new settings */
	igb_reset(adapter);

	/* let the f/w know that the h/w is now under the control of the
	 * driver. */
	igb_get_hw_control(adapter);

	strcpy(netdev->name, "eth%d");
	err = register_netdev(netdev);
	if (err)
		goto err_register;

	/* carrier off reporting is important to ethtool even BEFORE open */
	netif_carrier_off(netdev);

#ifdef CONFIG_IGB_DCA
	if (dca_add_requester(&pdev->dev) == 0) {
		adapter->flags |= IGB_FLAG_DCA_ENABLED;
		dev_info(&pdev->dev, "DCA enabled\n");
		igb_setup_dca(adapter);
	}

#endif
	dev_info(&pdev->dev, "Intel(R) Gigabit Ethernet Network Connection\n");
	/* print bus type/speed/width info */
	dev_info(&pdev->dev, "%s: (PCIe:%s:%s) %pM\n",
		 netdev->name,
		 ((hw->bus.speed == e1000_bus_speed_2500) ? "2.5Gb/s" :
		  (hw->bus.speed == e1000_bus_speed_5000) ? "5.0Gb/s" :
		                                            "unknown"),
		 ((hw->bus.width == e1000_bus_width_pcie_x4) ? "Width x4" :
		  (hw->bus.width == e1000_bus_width_pcie_x2) ? "Width x2" :
		  (hw->bus.width == e1000_bus_width_pcie_x1) ? "Width x1" :
		   "unknown"),
		 netdev->dev_addr);

	ret_val = igb_read_part_string(hw, part_str, E1000_PBANUM_LENGTH);
	if (ret_val)
		strcpy(part_str, "Unknown");
	dev_info(&pdev->dev, "%s: PBA No: %s\n", netdev->name, part_str);
	dev_info(&pdev->dev,
		"Using %s interrupts. %d rx queue(s), %d tx queue(s)\n",
		adapter->msix_entries ? "MSI-X" :
		(adapter->flags & IGB_FLAG_HAS_MSI) ? "MSI" : "legacy",
		adapter->num_rx_queues, adapter->num_tx_queues);

	return 0;

err_register:
	igb_release_hw_control(adapter);
err_eeprom:
	if (!igb_check_reset_block(hw))
		igb_reset_phy(hw);

	if (hw->flash_address)
		iounmap(hw->flash_address);
err_sw_init:
	igb_clear_interrupt_scheme(adapter);
	iounmap(hw->hw_addr);
err_ioremap:
	free_netdev(netdev);
err_alloc_etherdev:
	pci_release_selected_regions(pdev,
	                             pci_select_bars(pdev, IORESOURCE_MEM));
err_pci_reg:
err_dma:
	pci_disable_device(pdev);
	return err;
}

/**
 * igb_remove - Device Removal Routine
 * @pdev: PCI device information struct
 *
 * igb_remove is called by the PCI subsystem to alert the driver
 * that it should release a PCI device.  The could be caused by a
 * Hot-Plug event, or because the driver is going to be removed from
 * memory.
 **/
static void __devexit igb_remove(struct pci_dev *pdev)
{
	struct net_device *netdev = pci_get_drvdata(pdev);
	struct igb_adapter *adapter = netdev_priv(netdev);
	struct e1000_hw *hw = &adapter->hw;

	/*
	 * The watchdog timer may be rescheduled, so explicitly
	 * disable watchdog from being rescheduled.
	 */
	set_bit(__IGB_DOWN, &adapter->state);
	del_timer_sync(&adapter->watchdog_timer);
	del_timer_sync(&adapter->phy_info_timer);

	cancel_work_sync(&adapter->reset_task);
	cancel_work_sync(&adapter->watchdog_task);

#ifdef CONFIG_IGB_DCA
	if (adapter->flags & IGB_FLAG_DCA_ENABLED) {
		dev_info(&pdev->dev, "DCA disabled\n");
		dca_remove_requester(&pdev->dev);
		adapter->flags &= ~IGB_FLAG_DCA_ENABLED;
		wr32(E1000_DCA_CTRL, E1000_DCA_CTRL_DCA_MODE_DISABLE);
	}
#endif

	/* Release control of h/w to f/w.  If f/w is AMT enabled, this
	 * would have already happened in close and is redundant. */
	igb_release_hw_control(adapter);

	unregister_netdev(netdev);

	igb_clear_interrupt_scheme(adapter);

#ifdef CONFIG_PCI_IOV
	/* reclaim resources allocated to VFs */
	if (adapter->vf_data) {
		/* disable iov and allow time for transactions to clear */
		pci_disable_sriov(pdev);
		msleep(500);

		kfree(adapter->vf_data);
		adapter->vf_data = NULL;
		wr32(E1000_IOVCTL, E1000_IOVCTL_REUSE_VFQ);
		msleep(100);
		dev_info(&pdev->dev, "IOV Disabled\n");
	}
#endif

	iounmap(hw->hw_addr);
	if (hw->flash_address)
		iounmap(hw->flash_address);
	pci_release_selected_regions(pdev,
	                             pci_select_bars(pdev, IORESOURCE_MEM));

	free_netdev(netdev);

	pci_disable_pcie_error_reporting(pdev);

	pci_disable_device(pdev);
}

/**
 * igb_probe_vfs - Initialize vf data storage and add VFs to pci config space
 * @adapter: board private structure to initialize
 *
 * This function initializes the vf specific data storage and then attempts to
 * allocate the VFs.  The reason for ordering it this way is because it is much
 * mor expensive time wise to disable SR-IOV than it is to allocate and free
 * the memory for the VFs.
 **/
static void __devinit igb_probe_vfs(struct igb_adapter * adapter)
{
#ifdef CONFIG_PCI_IOV
	struct pci_dev *pdev = adapter->pdev;

	if (adapter->vfs_allocated_count) {
		adapter->vf_data = kcalloc(adapter->vfs_allocated_count,
		                           sizeof(struct vf_data_storage),
		                           GFP_KERNEL);
		/* if allocation failed then we do not support SR-IOV */
		if (!adapter->vf_data) {
			adapter->vfs_allocated_count = 0;
			dev_err(&pdev->dev, "Unable to allocate memory for VF "
			        "Data Storage\n");
		}
	}

	if (pci_enable_sriov(pdev, adapter->vfs_allocated_count)) {
		kfree(adapter->vf_data);
		adapter->vf_data = NULL;
#endif /* CONFIG_PCI_IOV */
		adapter->vfs_allocated_count = 0;
#ifdef CONFIG_PCI_IOV
	} else {
		unsigned char mac_addr[ETH_ALEN];
		int i;
		dev_info(&pdev->dev, "%d vfs allocated\n",
		         adapter->vfs_allocated_count);
		for (i = 0; i < adapter->vfs_allocated_count; i++) {
			random_ether_addr(mac_addr);
			igb_set_vf_mac(adapter, i, mac_addr);
		}
	}
#endif /* CONFIG_PCI_IOV */
}


/**
 * igb_init_hw_timer - Initialize hardware timer used with IEEE 1588 timestamp
 * @adapter: board private structure to initialize
 *
 * igb_init_hw_timer initializes the function pointer and values for the hw
 * timer found in hardware.
 **/
static void igb_init_hw_timer(struct igb_adapter *adapter)
{
	struct e1000_hw *hw = &adapter->hw;

	switch (hw->mac.type) {
	case e1000_i350:
	case e1000_82580:
		memset(&adapter->cycles, 0, sizeof(adapter->cycles));
		adapter->cycles.read = igb_read_clock;
		adapter->cycles.mask = CLOCKSOURCE_MASK(64);
		adapter->cycles.mult = 1;
		/*
		 * The 82580 timesync updates the system timer every 8ns by 8ns
		 * and the value cannot be shifted.  Instead we need to shift
		 * the registers to generate a 64bit timer value.  As a result
		 * SYSTIMR/L/H, TXSTMPL/H, RXSTMPL/H all have to be shifted by
		 * 24 in order to generate a larger value for synchronization.
		 */
		adapter->cycles.shift = IGB_82580_TSYNC_SHIFT;
		/* disable system timer temporarily by setting bit 31 */
		wr32(E1000_TSAUXC, 0x80000000);
		wrfl();

		/* Set registers so that rollover occurs soon to test this. */
		wr32(E1000_SYSTIMR, 0x00000000);
		wr32(E1000_SYSTIML, 0x80000000);
		wr32(E1000_SYSTIMH, 0x000000FF);
		wrfl();

		/* enable system timer by clearing bit 31 */
		wr32(E1000_TSAUXC, 0x0);
		wrfl();

		timecounter_init(&adapter->clock,
				 &adapter->cycles,
				 ktime_to_ns(ktime_get_real()));
		/*
		 * Synchronize our NIC clock against system wall clock. NIC
		 * time stamp reading requires ~3us per sample, each sample
		 * was pretty stable even under load => only require 10
		 * samples for each offset comparison.
		 */
		memset(&adapter->compare, 0, sizeof(adapter->compare));
		adapter->compare.source = &adapter->clock;
		adapter->compare.target = ktime_get_real;
		adapter->compare.num_samples = 10;
		timecompare_update(&adapter->compare, 0);
		break;
	case e1000_82576:
		/*
		 * Initialize hardware timer: we keep it running just in case
		 * that some program needs it later on.
		 */
		memset(&adapter->cycles, 0, sizeof(adapter->cycles));
		adapter->cycles.read = igb_read_clock;
		adapter->cycles.mask = CLOCKSOURCE_MASK(64);
		adapter->cycles.mult = 1;
		/**
		 * Scale the NIC clock cycle by a large factor so that
		 * relatively small clock corrections can be added or
		 * substracted at each clock tick. The drawbacks of a large
		 * factor are a) that the clock register overflows more quickly
		 * (not such a big deal) and b) that the increment per tick has
		 * to fit into 24 bits.  As a result we need to use a shift of
		 * 19 so we can fit a value of 16 into the TIMINCA register.
		 */
		adapter->cycles.shift = IGB_82576_TSYNC_SHIFT;
		wr32(E1000_TIMINCA,
		                (1 << E1000_TIMINCA_16NS_SHIFT) |
		                (16 << IGB_82576_TSYNC_SHIFT));

		/* Set registers so that rollover occurs soon to test this. */
		wr32(E1000_SYSTIML, 0x00000000);
		wr32(E1000_SYSTIMH, 0xFF800000);
		wrfl();

		timecounter_init(&adapter->clock,
				 &adapter->cycles,
				 ktime_to_ns(ktime_get_real()));
		/*
		 * Synchronize our NIC clock against system wall clock. NIC
		 * time stamp reading requires ~3us per sample, each sample
		 * was pretty stable even under load => only require 10
		 * samples for each offset comparison.
		 */
		memset(&adapter->compare, 0, sizeof(adapter->compare));
		adapter->compare.source = &adapter->clock;
		adapter->compare.target = ktime_get_real;
		adapter->compare.num_samples = 10;
		timecompare_update(&adapter->compare, 0);
		break;
	case e1000_82575:
		/* 82575 does not support timesync */
	default:
		break;
	}

}

/**
 * igb_sw_init - Initialize general software structures (struct igb_adapter)
 * @adapter: board private structure to initialize
 *
 * igb_sw_init initializes the Adapter private data structure.
 * Fields are initialized based on PCI device information and
 * OS network device settings (MTU size).
 **/
static int __devinit igb_sw_init(struct igb_adapter *adapter)
{
	struct e1000_hw *hw = &adapter->hw;
	struct net_device *netdev = adapter->netdev;
	struct pci_dev *pdev = adapter->pdev;

	pci_read_config_word(pdev, PCI_COMMAND, &hw->bus.pci_cmd_word);

	adapter->tx_ring_count = IGB_DEFAULT_TXD;
	adapter->rx_ring_count = IGB_DEFAULT_RXD;
	adapter->rx_itr_setting = IGB_DEFAULT_ITR;
	adapter->tx_itr_setting = IGB_DEFAULT_ITR;

	adapter->max_frame_size = netdev->mtu + ETH_HLEN + ETH_FCS_LEN;
	adapter->min_frame_size = ETH_ZLEN + ETH_FCS_LEN;

	spin_lock_init(&adapter->stats64_lock);
#ifdef CONFIG_PCI_IOV
	if (hw->mac.type == e1000_82576)
		adapter->vfs_allocated_count = (max_vfs > 7) ? 7 : max_vfs;

#endif /* CONFIG_PCI_IOV */
	adapter->rss_queues = min_t(u32, IGB_MAX_RX_QUEUES, num_online_cpus());

	/*
	 * if rss_queues > 4 or vfs are going to be allocated with rss_queues
	 * then we should combine the queues into a queue pair in order to
	 * conserve interrupts due to limited supply
	 */
	if ((adapter->rss_queues > 4) ||
	    ((adapter->rss_queues > 1) && (adapter->vfs_allocated_count > 6)))
		adapter->flags |= IGB_FLAG_QUEUE_PAIRS;

	/* This call may decrease the number of queues */
	if (igb_init_interrupt_scheme(adapter)) {
		dev_err(&pdev->dev, "Unable to allocate memory for queues\n");
		return -ENOMEM;
	}

	igb_init_hw_timer(adapter);
	igb_probe_vfs(adapter);

	/* Explicitly disable IRQ since the NIC can be in any state. */
	igb_irq_disable(adapter);

	set_bit(__IGB_DOWN, &adapter->state);
	return 0;
}

/**
 * igb_open - Called when a network interface is made active
 * @netdev: network interface device structure
 *
 * Returns 0 on success, negative value on failure
 *
 * The open entry point is called when a network interface is made
 * active by the system (IFF_UP).  At this point all resources needed
 * for transmit and receive operations are allocated, the interrupt
 * handler is registered with the OS, the watchdog timer is started,
 * and the stack is notified that the interface is ready.
 **/
static int igb_open(struct net_device *netdev)
{
	struct igb_adapter *adapter = netdev_priv(netdev);
	struct e1000_hw *hw = &adapter->hw;
	int err;
	int i;

	/* disallow open during test */
	if (test_bit(__IGB_TESTING, &adapter->state))
		return -EBUSY;

	netif_carrier_off(netdev);

	/* allocate transmit descriptors */
	err = igb_setup_all_tx_resources(adapter);
	if (err)
		goto err_setup_tx;

	/* allocate receive descriptors */
	err = igb_setup_all_rx_resources(adapter);
	if (err)
		goto err_setup_rx;

	igb_power_up_link(adapter);

	/* before we allocate an interrupt, we must be ready to handle it.
	 * Setting DEBUG_SHIRQ in the kernel makes it fire an interrupt
	 * as soon as we call pci_request_irq, so we have to setup our
	 * clean_rx handler before we do so.  */
	igb_configure(adapter);

	err = igb_request_irq(adapter);
	if (err)
		goto err_req_irq;

	/* From here on the code is the same as igb_up() */
	clear_bit(__IGB_DOWN, &adapter->state);

	for (i = 0; i < adapter->num_q_vectors; i++) {
		struct igb_q_vector *q_vector = adapter->q_vector[i];
		napi_enable(&q_vector->napi);
	}

	/* Clear any pending interrupts. */
	rd32(E1000_ICR);

	igb_irq_enable(adapter);

	/* notify VFs that reset has been completed */
	if (adapter->vfs_allocated_count) {
		u32 reg_data = rd32(E1000_CTRL_EXT);
		reg_data |= E1000_CTRL_EXT_PFRSTD;
		wr32(E1000_CTRL_EXT, reg_data);
	}

	netif_tx_start_all_queues(netdev);

	/* start the watchdog. */
	hw->mac.get_link_status = 1;
	schedule_work(&adapter->watchdog_task);

	return 0;

err_req_irq:
	igb_release_hw_control(adapter);
	igb_power_down_link(adapter);
	igb_free_all_rx_resources(adapter);
err_setup_rx:
	igb_free_all_tx_resources(adapter);
err_setup_tx:
	igb_reset(adapter);

	return err;
}

/**
 * igb_close - Disables a network interface
 * @netdev: network interface device structure
 *
 * Returns 0, this is not allowed to fail
 *
 * The close entry point is called when an interface is de-activated
 * by the OS.  The hardware is still under the driver's control, but
 * needs to be disabled.  A global MAC reset is issued to stop the
 * hardware, and all transmit and receive resources are freed.
 **/
static int igb_close(struct net_device *netdev)
{
	struct igb_adapter *adapter = netdev_priv(netdev);

	WARN_ON(test_bit(__IGB_RESETTING, &adapter->state));
	igb_down(adapter);

	igb_free_irq(adapter);

	igb_free_all_tx_resources(adapter);
	igb_free_all_rx_resources(adapter);

	return 0;
}

/**
 * igb_setup_tx_resources - allocate Tx resources (Descriptors)
 * @tx_ring: tx descriptor ring (for a specific queue) to setup
 *
 * Return 0 on success, negative on failure
 **/
int igb_setup_tx_resources(struct igb_ring *tx_ring)
{
	struct device *dev = tx_ring->dev;
	int size;

	size = sizeof(struct igb_buffer) * tx_ring->count;
	tx_ring->buffer_info = vzalloc(size);
	if (!tx_ring->buffer_info)
		goto err;

	/* round up to nearest 4K */
	tx_ring->size = tx_ring->count * sizeof(union e1000_adv_tx_desc);
	tx_ring->size = ALIGN(tx_ring->size, 4096);

	tx_ring->desc = dma_alloc_coherent(dev,
					   tx_ring->size,
					   &tx_ring->dma,
					   GFP_KERNEL);

	if (!tx_ring->desc)
		goto err;

	tx_ring->next_to_use = 0;
	tx_ring->next_to_clean = 0;
	return 0;

err:
	vfree(tx_ring->buffer_info);
	dev_err(dev,
		"Unable to allocate memory for the transmit descriptor ring\n");
	return -ENOMEM;
}

/**
 * igb_setup_all_tx_resources - wrapper to allocate Tx resources
 *				  (Descriptors) for all queues
 * @adapter: board private structure
 *
 * Return 0 on success, negative on failure
 **/
static int igb_setup_all_tx_resources(struct igb_adapter *adapter)
{
	struct pci_dev *pdev = adapter->pdev;
	int i, err = 0;

	for (i = 0; i < adapter->num_tx_queues; i++) {
		err = igb_setup_tx_resources(adapter->tx_ring[i]);
		if (err) {
			dev_err(&pdev->dev,
				"Allocation for Tx Queue %u failed\n", i);
			for (i--; i >= 0; i--)
				igb_free_tx_resources(adapter->tx_ring[i]);
			break;
		}
	}

	for (i = 0; i < IGB_ABS_MAX_TX_QUEUES; i++) {
		int r_idx = i % adapter->num_tx_queues;
		adapter->multi_tx_table[i] = adapter->tx_ring[r_idx];
	}
	return err;
}

/**
 * igb_setup_tctl - configure the transmit control registers
 * @adapter: Board private structure
 **/
void igb_setup_tctl(struct igb_adapter *adapter)
{
	struct e1000_hw *hw = &adapter->hw;
	u32 tctl;

	/* disable queue 0 which is enabled by default on 82575 and 82576 */
	wr32(E1000_TXDCTL(0), 0);

	/* Program the Transmit Control Register */
	tctl = rd32(E1000_TCTL);
	tctl &= ~E1000_TCTL_CT;
	tctl |= E1000_TCTL_PSP | E1000_TCTL_RTLC |
		(E1000_COLLISION_THRESHOLD << E1000_CT_SHIFT);

	igb_config_collision_dist(hw);

	/* Enable transmits */
	tctl |= E1000_TCTL_EN;

	wr32(E1000_TCTL, tctl);
}

/**
 * igb_configure_tx_ring - Configure transmit ring after Reset
 * @adapter: board private structure
 * @ring: tx ring to configure
 *
 * Configure a transmit ring after a reset.
 **/
void igb_configure_tx_ring(struct igb_adapter *adapter,
                           struct igb_ring *ring)
{
	struct e1000_hw *hw = &adapter->hw;
	u32 txdctl;
	u64 tdba = ring->dma;
	int reg_idx = ring->reg_idx;

	/* disable the queue */
	txdctl = rd32(E1000_TXDCTL(reg_idx));
	wr32(E1000_TXDCTL(reg_idx),
	                txdctl & ~E1000_TXDCTL_QUEUE_ENABLE);
	wrfl();
	mdelay(10);

	wr32(E1000_TDLEN(reg_idx),
	                ring->count * sizeof(union e1000_adv_tx_desc));
	wr32(E1000_TDBAL(reg_idx),
	                tdba & 0x00000000ffffffffULL);
	wr32(E1000_TDBAH(reg_idx), tdba >> 32);

	ring->head = hw->hw_addr + E1000_TDH(reg_idx);
	ring->tail = hw->hw_addr + E1000_TDT(reg_idx);
	writel(0, ring->head);
	writel(0, ring->tail);

	txdctl |= IGB_TX_PTHRESH;
	txdctl |= IGB_TX_HTHRESH << 8;
	txdctl |= IGB_TX_WTHRESH << 16;

	txdctl |= E1000_TXDCTL_QUEUE_ENABLE;
	wr32(E1000_TXDCTL(reg_idx), txdctl);
}

/**
 * igb_configure_tx - Configure transmit Unit after Reset
 * @adapter: board private structure
 *
 * Configure the Tx unit of the MAC after a reset.
 **/
static void igb_configure_tx(struct igb_adapter *adapter)
{
	int i;

	for (i = 0; i < adapter->num_tx_queues; i++)
		igb_configure_tx_ring(adapter, adapter->tx_ring[i]);
}

/**
 * igb_setup_rx_resources - allocate Rx resources (Descriptors)
 * @rx_ring:    rx descriptor ring (for a specific queue) to setup
 *
 * Returns 0 on success, negative on failure
 **/
int igb_setup_rx_resources(struct igb_ring *rx_ring)
{
	struct device *dev = rx_ring->dev;
	int size, desc_len;

	size = sizeof(struct igb_buffer) * rx_ring->count;
	rx_ring->buffer_info = vzalloc(size);
	if (!rx_ring->buffer_info)
		goto err;

	desc_len = sizeof(union e1000_adv_rx_desc);

	/* Round up to nearest 4K */
	rx_ring->size = rx_ring->count * desc_len;
	rx_ring->size = ALIGN(rx_ring->size, 4096);

	rx_ring->desc = dma_alloc_coherent(dev,
					   rx_ring->size,
					   &rx_ring->dma,
					   GFP_KERNEL);

	if (!rx_ring->desc)
		goto err;

	rx_ring->next_to_clean = 0;
	rx_ring->next_to_use = 0;

	return 0;

err:
	vfree(rx_ring->buffer_info);
	rx_ring->buffer_info = NULL;
	dev_err(dev, "Unable to allocate memory for the receive descriptor"
		" ring\n");
	return -ENOMEM;
}

/**
 * igb_setup_all_rx_resources - wrapper to allocate Rx resources
 *				  (Descriptors) for all queues
 * @adapter: board private structure
 *
 * Return 0 on success, negative on failure
 **/
static int igb_setup_all_rx_resources(struct igb_adapter *adapter)
{
	struct pci_dev *pdev = adapter->pdev;
	int i, err = 0;

	for (i = 0; i < adapter->num_rx_queues; i++) {
		err = igb_setup_rx_resources(adapter->rx_ring[i]);
		if (err) {
			dev_err(&pdev->dev,
				"Allocation for Rx Queue %u failed\n", i);
			for (i--; i >= 0; i--)
				igb_free_rx_resources(adapter->rx_ring[i]);
			break;
		}
	}

	return err;
}

/**
 * igb_setup_mrqc - configure the multiple receive queue control registers
 * @adapter: Board private structure
 **/
static void igb_setup_mrqc(struct igb_adapter *adapter)
{
	struct e1000_hw *hw = &adapter->hw;
	u32 mrqc, rxcsum;
	u32 j, num_rx_queues, shift = 0, shift2 = 0;
	union e1000_reta {
		u32 dword;
		u8  bytes[4];
	} reta;
	static const u8 rsshash[40] = {
		0x6d, 0x5a, 0x56, 0xda, 0x25, 0x5b, 0x0e, 0xc2, 0x41, 0x67,
		0x25, 0x3d, 0x43, 0xa3, 0x8f, 0xb0, 0xd0, 0xca, 0x2b, 0xcb,
		0xae, 0x7b, 0x30, 0xb4,	0x77, 0xcb, 0x2d, 0xa3, 0x80, 0x30,
		0xf2, 0x0c, 0x6a, 0x42, 0xb7, 0x3b, 0xbe, 0xac, 0x01, 0xfa };

	/* Fill out hash function seeds */
	for (j = 0; j < 10; j++) {
		u32 rsskey = rsshash[(j * 4)];
		rsskey |= rsshash[(j * 4) + 1] << 8;
		rsskey |= rsshash[(j * 4) + 2] << 16;
		rsskey |= rsshash[(j * 4) + 3] << 24;
		array_wr32(E1000_RSSRK(0), j, rsskey);
	}

	num_rx_queues = adapter->rss_queues;

	if (adapter->vfs_allocated_count) {
		/* 82575 and 82576 supports 2 RSS queues for VMDq */
		switch (hw->mac.type) {
		case e1000_i350:
		case e1000_82580:
			num_rx_queues = 1;
			shift = 0;
			break;
		case e1000_82576:
			shift = 3;
			num_rx_queues = 2;
			break;
		case e1000_82575:
			shift = 2;
			shift2 = 6;
		default:
			break;
		}
	} else {
		if (hw->mac.type == e1000_82575)
			shift = 6;
	}

	for (j = 0; j < (32 * 4); j++) {
		reta.bytes[j & 3] = (j % num_rx_queues) << shift;
		if (shift2)
			reta.bytes[j & 3] |= num_rx_queues << shift2;
		if ((j & 3) == 3)
			wr32(E1000_RETA(j >> 2), reta.dword);
	}

	/*
	 * Disable raw packet checksumming so that RSS hash is placed in
	 * descriptor on writeback.  No need to enable TCP/UDP/IP checksum
	 * offloads as they are enabled by default
	 */
	rxcsum = rd32(E1000_RXCSUM);
	rxcsum |= E1000_RXCSUM_PCSD;

	if (adapter->hw.mac.type >= e1000_82576)
		/* Enable Receive Checksum Offload for SCTP */
		rxcsum |= E1000_RXCSUM_CRCOFL;

	/* Don't need to set TUOFL or IPOFL, they default to 1 */
	wr32(E1000_RXCSUM, rxcsum);

	/* If VMDq is enabled then we set the appropriate mode for that, else
	 * we default to RSS so that an RSS hash is calculated per packet even
	 * if we are only using one queue */
	if (adapter->vfs_allocated_count) {
		if (hw->mac.type > e1000_82575) {
			/* Set the default pool for the PF's first queue */
			u32 vtctl = rd32(E1000_VT_CTL);
			vtctl &= ~(E1000_VT_CTL_DEFAULT_POOL_MASK |
				   E1000_VT_CTL_DISABLE_DEF_POOL);
			vtctl |= adapter->vfs_allocated_count <<
				E1000_VT_CTL_DEFAULT_POOL_SHIFT;
			wr32(E1000_VT_CTL, vtctl);
		}
		if (adapter->rss_queues > 1)
			mrqc = E1000_MRQC_ENABLE_VMDQ_RSS_2Q;
		else
			mrqc = E1000_MRQC_ENABLE_VMDQ;
	} else {
		mrqc = E1000_MRQC_ENABLE_RSS_4Q;
	}
	igb_vmm_control(adapter);

	/*
	 * Generate RSS hash based on TCP port numbers and/or
	 * IPv4/v6 src and dst addresses since UDP cannot be
	 * hashed reliably due to IP fragmentation
	 */
	mrqc |= E1000_MRQC_RSS_FIELD_IPV4 |
		E1000_MRQC_RSS_FIELD_IPV4_TCP |
		E1000_MRQC_RSS_FIELD_IPV6 |
		E1000_MRQC_RSS_FIELD_IPV6_TCP |
		E1000_MRQC_RSS_FIELD_IPV6_TCP_EX;

	wr32(E1000_MRQC, mrqc);
}

/**
 * igb_setup_rctl - configure the receive control registers
 * @adapter: Board private structure
 **/
void igb_setup_rctl(struct igb_adapter *adapter)
{
	struct e1000_hw *hw = &adapter->hw;
	u32 rctl;

	rctl = rd32(E1000_RCTL);

	rctl &= ~(3 << E1000_RCTL_MO_SHIFT);
	rctl &= ~(E1000_RCTL_LBM_TCVR | E1000_RCTL_LBM_MAC);

	rctl |= E1000_RCTL_EN | E1000_RCTL_BAM | E1000_RCTL_RDMTS_HALF |
		(hw->mac.mc_filter_type << E1000_RCTL_MO_SHIFT);

	/*
	 * enable stripping of CRC. It's unlikely this will break BMC
	 * redirection as it did with e1000. Newer features require
	 * that the HW strips the CRC.
	 */
	rctl |= E1000_RCTL_SECRC;

	/* disable store bad packets and clear size bits. */
	rctl &= ~(E1000_RCTL_SBP | E1000_RCTL_SZ_256);

	/* enable LPE to prevent packets larger than max_frame_size */
	rctl |= E1000_RCTL_LPE;

	/* disable queue 0 to prevent tail write w/o re-config */
	wr32(E1000_RXDCTL(0), 0);

	/* Attention!!!  For SR-IOV PF driver operations you must enable
	 * queue drop for all VF and PF queues to prevent head of line blocking
	 * if an un-trusted VF does not provide descriptors to hardware.
	 */
	if (adapter->vfs_allocated_count) {
		/* set all queue drop enable bits */
		wr32(E1000_QDE, ALL_QUEUES);
	}

	wr32(E1000_RCTL, rctl);
}

static inline int igb_set_vf_rlpml(struct igb_adapter *adapter, int size,
                                   int vfn)
{
	struct e1000_hw *hw = &adapter->hw;
	u32 vmolr;

	/* if it isn't the PF check to see if VFs are enabled and
	 * increase the size to support vlan tags */
	if (vfn < adapter->vfs_allocated_count &&
	    adapter->vf_data[vfn].vlans_enabled)
		size += VLAN_TAG_SIZE;

	vmolr = rd32(E1000_VMOLR(vfn));
	vmolr &= ~E1000_VMOLR_RLPML_MASK;
	vmolr |= size | E1000_VMOLR_LPE;
	wr32(E1000_VMOLR(vfn), vmolr);

	return 0;
}

/**
 * igb_rlpml_set - set maximum receive packet size
 * @adapter: board private structure
 *
 * Configure maximum receivable packet size.
 **/
static void igb_rlpml_set(struct igb_adapter *adapter)
{
	u32 max_frame_size = adapter->max_frame_size;
	struct e1000_hw *hw = &adapter->hw;
	u16 pf_id = adapter->vfs_allocated_count;

	if (adapter->vlgrp)
		max_frame_size += VLAN_TAG_SIZE;

	/* if vfs are enabled we set RLPML to the largest possible request
	 * size and set the VMOLR RLPML to the size we need */
	if (pf_id) {
		igb_set_vf_rlpml(adapter, max_frame_size, pf_id);
		max_frame_size = MAX_JUMBO_FRAME_SIZE;
	}

	wr32(E1000_RLPML, max_frame_size);
}

static inline void igb_set_vmolr(struct igb_adapter *adapter,
				 int vfn, bool aupe)
{
	struct e1000_hw *hw = &adapter->hw;
	u32 vmolr;

	/*
	 * This register exists only on 82576 and newer so if we are older then
	 * we should exit and do nothing
	 */
	if (hw->mac.type < e1000_82576)
		return;

	vmolr = rd32(E1000_VMOLR(vfn));
	vmolr |= E1000_VMOLR_STRVLAN;      /* Strip vlan tags */
	if (aupe)
		vmolr |= E1000_VMOLR_AUPE;        /* Accept untagged packets */
	else
		vmolr &= ~(E1000_VMOLR_AUPE); /* Tagged packets ONLY */

	/* clear all bits that might not be set */
	vmolr &= ~(E1000_VMOLR_BAM | E1000_VMOLR_RSSE);

	if (adapter->rss_queues > 1 && vfn == adapter->vfs_allocated_count)
		vmolr |= E1000_VMOLR_RSSE; /* enable RSS */
	/*
	 * for VMDq only allow the VFs and pool 0 to accept broadcast and
	 * multicast packets
	 */
	if (vfn <= adapter->vfs_allocated_count)
		vmolr |= E1000_VMOLR_BAM;	   /* Accept broadcast */

	wr32(E1000_VMOLR(vfn), vmolr);
}

/**
 * igb_configure_rx_ring - Configure a receive ring after Reset
 * @adapter: board private structure
 * @ring: receive ring to be configured
 *
 * Configure the Rx unit of the MAC after a reset.
 **/
void igb_configure_rx_ring(struct igb_adapter *adapter,
                           struct igb_ring *ring)
{
	struct e1000_hw *hw = &adapter->hw;
	u64 rdba = ring->dma;
	int reg_idx = ring->reg_idx;
	u32 srrctl, rxdctl;

	/* disable the queue */
	rxdctl = rd32(E1000_RXDCTL(reg_idx));
	wr32(E1000_RXDCTL(reg_idx),
	                rxdctl & ~E1000_RXDCTL_QUEUE_ENABLE);

	/* Set DMA base address registers */
	wr32(E1000_RDBAL(reg_idx),
	     rdba & 0x00000000ffffffffULL);
	wr32(E1000_RDBAH(reg_idx), rdba >> 32);
	wr32(E1000_RDLEN(reg_idx),
	               ring->count * sizeof(union e1000_adv_rx_desc));

	/* initialize head and tail */
	ring->head = hw->hw_addr + E1000_RDH(reg_idx);
	ring->tail = hw->hw_addr + E1000_RDT(reg_idx);
	writel(0, ring->head);
	writel(0, ring->tail);

	/* set descriptor configuration */
	if (ring->rx_buffer_len < IGB_RXBUFFER_1024) {
		srrctl = ALIGN(ring->rx_buffer_len, 64) <<
		         E1000_SRRCTL_BSIZEHDRSIZE_SHIFT;
#if (PAGE_SIZE / 2) > IGB_RXBUFFER_16384
		srrctl |= IGB_RXBUFFER_16384 >>
		          E1000_SRRCTL_BSIZEPKT_SHIFT;
#else
		srrctl |= (PAGE_SIZE / 2) >>
		          E1000_SRRCTL_BSIZEPKT_SHIFT;
#endif
		srrctl |= E1000_SRRCTL_DESCTYPE_HDR_SPLIT_ALWAYS;
	} else {
		srrctl = ALIGN(ring->rx_buffer_len, 1024) >>
		         E1000_SRRCTL_BSIZEPKT_SHIFT;
		srrctl |= E1000_SRRCTL_DESCTYPE_ADV_ONEBUF;
	}
	if (hw->mac.type == e1000_82580)
		srrctl |= E1000_SRRCTL_TIMESTAMP;
	/* Only set Drop Enable if we are supporting multiple queues */
	if (adapter->vfs_allocated_count || adapter->num_rx_queues > 1)
		srrctl |= E1000_SRRCTL_DROP_EN;

	wr32(E1000_SRRCTL(reg_idx), srrctl);

	/* set filtering for VMDQ pools */
	igb_set_vmolr(adapter, reg_idx & 0x7, true);

	/* enable receive descriptor fetching */
	rxdctl = rd32(E1000_RXDCTL(reg_idx));
	rxdctl |= E1000_RXDCTL_QUEUE_ENABLE;
	rxdctl &= 0xFFF00000;
	rxdctl |= IGB_RX_PTHRESH;
	rxdctl |= IGB_RX_HTHRESH << 8;
	rxdctl |= IGB_RX_WTHRESH << 16;
	wr32(E1000_RXDCTL(reg_idx), rxdctl);
}

/**
 * igb_configure_rx - Configure receive Unit after Reset
 * @adapter: board private structure
 *
 * Configure the Rx unit of the MAC after a reset.
 **/
static void igb_configure_rx(struct igb_adapter *adapter)
{
	int i;

	/* set UTA to appropriate mode */
	igb_set_uta(adapter);

	/* set the correct pool for the PF default MAC address in entry 0 */
	igb_rar_set_qsel(adapter, adapter->hw.mac.addr, 0,
	                 adapter->vfs_allocated_count);

	/* Setup the HW Rx Head and Tail Descriptor Pointers and
	 * the Base and Length of the Rx Descriptor Ring */
	for (i = 0; i < adapter->num_rx_queues; i++)
		igb_configure_rx_ring(adapter, adapter->rx_ring[i]);
}

/**
 * igb_free_tx_resources - Free Tx Resources per Queue
 * @tx_ring: Tx descriptor ring for a specific queue
 *
 * Free all transmit software resources
 **/
void igb_free_tx_resources(struct igb_ring *tx_ring)
{
	igb_clean_tx_ring(tx_ring);

	vfree(tx_ring->buffer_info);
	tx_ring->buffer_info = NULL;

	/* if not set, then don't free */
	if (!tx_ring->desc)
		return;

	dma_free_coherent(tx_ring->dev, tx_ring->size,
			  tx_ring->desc, tx_ring->dma);

	tx_ring->desc = NULL;
}

/**
 * igb_free_all_tx_resources - Free Tx Resources for All Queues
 * @adapter: board private structure
 *
 * Free all transmit software resources
 **/
static void igb_free_all_tx_resources(struct igb_adapter *adapter)
{
	int i;

	for (i = 0; i < adapter->num_tx_queues; i++)
		igb_free_tx_resources(adapter->tx_ring[i]);
}

void igb_unmap_and_free_tx_resource(struct igb_ring *tx_ring,
				    struct igb_buffer *buffer_info)
{
	if (buffer_info->dma) {
		if (buffer_info->mapped_as_page)
			dma_unmap_page(tx_ring->dev,
					buffer_info->dma,
					buffer_info->length,
					DMA_TO_DEVICE);
		else
			dma_unmap_single(tx_ring->dev,
					buffer_info->dma,
					buffer_info->length,
					DMA_TO_DEVICE);
		buffer_info->dma = 0;
	}
	if (buffer_info->skb) {
		dev_kfree_skb_any(buffer_info->skb);
		buffer_info->skb = NULL;
	}
	buffer_info->time_stamp = 0;
	buffer_info->length = 0;
	buffer_info->next_to_watch = 0;
	buffer_info->mapped_as_page = false;
}

/**
 * igb_clean_tx_ring - Free Tx Buffers
 * @tx_ring: ring to be cleaned
 **/
static void igb_clean_tx_ring(struct igb_ring *tx_ring)
{
	struct igb_buffer *buffer_info;
	unsigned long size;
	unsigned int i;

	if (!tx_ring->buffer_info)
		return;
	/* Free all the Tx ring sk_buffs */

	for (i = 0; i < tx_ring->count; i++) {
		buffer_info = &tx_ring->buffer_info[i];
		igb_unmap_and_free_tx_resource(tx_ring, buffer_info);
	}

	size = sizeof(struct igb_buffer) * tx_ring->count;
	memset(tx_ring->buffer_info, 0, size);

	/* Zero out the descriptor ring */
	memset(tx_ring->desc, 0, tx_ring->size);

	tx_ring->next_to_use = 0;
	tx_ring->next_to_clean = 0;
}

/**
 * igb_clean_all_tx_rings - Free Tx Buffers for all queues
 * @adapter: board private structure
 **/
static void igb_clean_all_tx_rings(struct igb_adapter *adapter)
{
	int i;

	for (i = 0; i < adapter->num_tx_queues; i++)
		igb_clean_tx_ring(adapter->tx_ring[i]);
}

/**
 * igb_free_rx_resources - Free Rx Resources
 * @rx_ring: ring to clean the resources from
 *
 * Free all receive software resources
 **/
void igb_free_rx_resources(struct igb_ring *rx_ring)
{
	igb_clean_rx_ring(rx_ring);

	vfree(rx_ring->buffer_info);
	rx_ring->buffer_info = NULL;

	/* if not set, then don't free */
	if (!rx_ring->desc)
		return;

	dma_free_coherent(rx_ring->dev, rx_ring->size,
			  rx_ring->desc, rx_ring->dma);

	rx_ring->desc = NULL;
}

/**
 * igb_free_all_rx_resources - Free Rx Resources for All Queues
 * @adapter: board private structure
 *
 * Free all receive software resources
 **/
static void igb_free_all_rx_resources(struct igb_adapter *adapter)
{
	int i;

	for (i = 0; i < adapter->num_rx_queues; i++)
		igb_free_rx_resources(adapter->rx_ring[i]);
}

/**
 * igb_clean_rx_ring - Free Rx Buffers per Queue
 * @rx_ring: ring to free buffers from
 **/
static void igb_clean_rx_ring(struct igb_ring *rx_ring)
{
	struct igb_buffer *buffer_info;
	unsigned long size;
	unsigned int i;

	if (!rx_ring->buffer_info)
		return;

	/* Free all the Rx ring sk_buffs */
	for (i = 0; i < rx_ring->count; i++) {
		buffer_info = &rx_ring->buffer_info[i];
		if (buffer_info->dma) {
			dma_unmap_single(rx_ring->dev,
			                 buffer_info->dma,
					 rx_ring->rx_buffer_len,
					 DMA_FROM_DEVICE);
			buffer_info->dma = 0;
		}

		if (buffer_info->skb) {
			dev_kfree_skb(buffer_info->skb);
			buffer_info->skb = NULL;
		}
		if (buffer_info->page_dma) {
			dma_unmap_page(rx_ring->dev,
			               buffer_info->page_dma,
				       PAGE_SIZE / 2,
				       DMA_FROM_DEVICE);
			buffer_info->page_dma = 0;
		}
		if (buffer_info->page) {
			put_page(buffer_info->page);
			buffer_info->page = NULL;
			buffer_info->page_offset = 0;
		}
	}

	size = sizeof(struct igb_buffer) * rx_ring->count;
	memset(rx_ring->buffer_info, 0, size);

	/* Zero out the descriptor ring */
	memset(rx_ring->desc, 0, rx_ring->size);

	rx_ring->next_to_clean = 0;
	rx_ring->next_to_use = 0;
}

/**
 * igb_clean_all_rx_rings - Free Rx Buffers for all queues
 * @adapter: board private structure
 **/
static void igb_clean_all_rx_rings(struct igb_adapter *adapter)
{
	int i;

	for (i = 0; i < adapter->num_rx_queues; i++)
		igb_clean_rx_ring(adapter->rx_ring[i]);
}

/**
 * igb_set_mac - Change the Ethernet Address of the NIC
 * @netdev: network interface device structure
 * @p: pointer to an address structure
 *
 * Returns 0 on success, negative on failure
 **/
static int igb_set_mac(struct net_device *netdev, void *p)
{
	struct igb_adapter *adapter = netdev_priv(netdev);
	struct e1000_hw *hw = &adapter->hw;
	struct sockaddr *addr = p;

	if (!is_valid_ether_addr(addr->sa_data))
		return -EADDRNOTAVAIL;

	memcpy(netdev->dev_addr, addr->sa_data, netdev->addr_len);
	memcpy(hw->mac.addr, addr->sa_data, netdev->addr_len);

	/* set the correct pool for the new PF MAC address in entry 0 */
	igb_rar_set_qsel(adapter, hw->mac.addr, 0,
	                 adapter->vfs_allocated_count);

	return 0;
}

/**
 * igb_write_mc_addr_list - write multicast addresses to MTA
 * @netdev: network interface device structure
 *
 * Writes multicast address list to the MTA hash table.
 * Returns: -ENOMEM on failure
 *                0 on no addresses written
 *                X on writing X addresses to MTA
 **/
static int igb_write_mc_addr_list(struct net_device *netdev)
{
	struct igb_adapter *adapter = netdev_priv(netdev);
	struct e1000_hw *hw = &adapter->hw;
	struct netdev_hw_addr *ha;
	u8  *mta_list;
	int i;

	if (netdev_mc_empty(netdev)) {
		/* nothing to program, so clear mc list */
		igb_update_mc_addr_list(hw, NULL, 0);
		igb_restore_vf_multicasts(adapter);
		return 0;
	}

	mta_list = kzalloc(netdev_mc_count(netdev) * 6, GFP_ATOMIC);
	if (!mta_list)
		return -ENOMEM;

	/* The shared function expects a packed array of only addresses. */
	i = 0;
	netdev_for_each_mc_addr(ha, netdev)
		memcpy(mta_list + (i++ * ETH_ALEN), ha->addr, ETH_ALEN);

	igb_update_mc_addr_list(hw, mta_list, i);
	kfree(mta_list);

	return netdev_mc_count(netdev);
}

/**
 * igb_write_uc_addr_list - write unicast addresses to RAR table
 * @netdev: network interface device structure
 *
 * Writes unicast address list to the RAR table.
 * Returns: -ENOMEM on failure/insufficient address space
 *                0 on no addresses written
 *                X on writing X addresses to the RAR table
 **/
static int igb_write_uc_addr_list(struct net_device *netdev)
{
	struct igb_adapter *adapter = netdev_priv(netdev);
	struct e1000_hw *hw = &adapter->hw;
	unsigned int vfn = adapter->vfs_allocated_count;
	unsigned int rar_entries = hw->mac.rar_entry_count - (vfn + 1);
	int count = 0;

	/* return ENOMEM indicating insufficient memory for addresses */
	if (netdev_uc_count(netdev) > rar_entries)
		return -ENOMEM;

	if (!netdev_uc_empty(netdev) && rar_entries) {
		struct netdev_hw_addr *ha;

		netdev_for_each_uc_addr(ha, netdev) {
			if (!rar_entries)
				break;
			igb_rar_set_qsel(adapter, ha->addr,
			                 rar_entries--,
			                 vfn);
			count++;
		}
	}
	/* write the addresses in reverse order to avoid write combining */
	for (; rar_entries > 0 ; rar_entries--) {
		wr32(E1000_RAH(rar_entries), 0);
		wr32(E1000_RAL(rar_entries), 0);
	}
	wrfl();

	return count;
}

/**
 * igb_set_rx_mode - Secondary Unicast, Multicast and Promiscuous mode set
 * @netdev: network interface device structure
 *
 * The set_rx_mode entry point is called whenever the unicast or multicast
 * address lists or the network interface flags are updated.  This routine is
 * responsible for configuring the hardware for proper unicast, multicast,
 * promiscuous mode, and all-multi behavior.
 **/
static void igb_set_rx_mode(struct net_device *netdev)
{
	struct igb_adapter *adapter = netdev_priv(netdev);
	struct e1000_hw *hw = &adapter->hw;
	unsigned int vfn = adapter->vfs_allocated_count;
	u32 rctl, vmolr = 0;
	int count;

	/* Check for Promiscuous and All Multicast modes */
	rctl = rd32(E1000_RCTL);

	/* clear the effected bits */
	rctl &= ~(E1000_RCTL_UPE | E1000_RCTL_MPE | E1000_RCTL_VFE);

	if (netdev->flags & IFF_PROMISC) {
		rctl |= (E1000_RCTL_UPE | E1000_RCTL_MPE);
		vmolr |= (E1000_VMOLR_ROPE | E1000_VMOLR_MPME);
	} else {
		if (netdev->flags & IFF_ALLMULTI) {
			rctl |= E1000_RCTL_MPE;
			vmolr |= E1000_VMOLR_MPME;
		} else {
			/*
			 * Write addresses to the MTA, if the attempt fails
			 * then we should just turn on promiscous mode so
			 * that we can at least receive multicast traffic
			 */
			count = igb_write_mc_addr_list(netdev);
			if (count < 0) {
				rctl |= E1000_RCTL_MPE;
				vmolr |= E1000_VMOLR_MPME;
			} else if (count) {
				vmolr |= E1000_VMOLR_ROMPE;
			}
		}
		/*
		 * Write addresses to available RAR registers, if there is not
		 * sufficient space to store all the addresses then enable
		 * unicast promiscous mode
		 */
		count = igb_write_uc_addr_list(netdev);
		if (count < 0) {
			rctl |= E1000_RCTL_UPE;
			vmolr |= E1000_VMOLR_ROPE;
		}
		rctl |= E1000_RCTL_VFE;
	}
	wr32(E1000_RCTL, rctl);

	/*
	 * In order to support SR-IOV and eventually VMDq it is necessary to set
	 * the VMOLR to enable the appropriate modes.  Without this workaround
	 * we will have issues with VLAN tag stripping not being done for frames
	 * that are only arriving because we are the default pool
	 */
	if (hw->mac.type < e1000_82576)
		return;

	vmolr |= rd32(E1000_VMOLR(vfn)) &
	         ~(E1000_VMOLR_ROPE | E1000_VMOLR_MPME | E1000_VMOLR_ROMPE);
	wr32(E1000_VMOLR(vfn), vmolr);
	igb_restore_vf_multicasts(adapter);
}

static void igb_check_wvbr(struct igb_adapter *adapter)
{
	struct e1000_hw *hw = &adapter->hw;
	u32 wvbr = 0;

	switch (hw->mac.type) {
	case e1000_82576:
	case e1000_i350:
		if (!(wvbr = rd32(E1000_WVBR)))
			return;
		break;
	default:
		break;
	}

	adapter->wvbr |= wvbr;
}

#define IGB_STAGGERED_QUEUE_OFFSET 8

static void igb_spoof_check(struct igb_adapter *adapter)
{
	int j;

	if (!adapter->wvbr)
		return;

	for(j = 0; j < adapter->vfs_allocated_count; j++) {
		if (adapter->wvbr & (1 << j) ||
		    adapter->wvbr & (1 << (j + IGB_STAGGERED_QUEUE_OFFSET))) {
			dev_warn(&adapter->pdev->dev,
				"Spoof event(s) detected on VF %d\n", j);
			adapter->wvbr &=
				~((1 << j) |
				  (1 << (j + IGB_STAGGERED_QUEUE_OFFSET)));
		}
	}
}

/* Need to wait a few seconds after link up to get diagnostic information from
 * the phy */
static void igb_update_phy_info(unsigned long data)
{
	struct igb_adapter *adapter = (struct igb_adapter *) data;
	igb_get_phy_info(&adapter->hw);
}

/**
 * igb_has_link - check shared code for link and determine up/down
 * @adapter: pointer to driver private info
 **/
bool igb_has_link(struct igb_adapter *adapter)
{
	struct e1000_hw *hw = &adapter->hw;
	bool link_active = false;
	s32 ret_val = 0;

	/* get_link_status is set on LSC (link status) interrupt or
	 * rx sequence error interrupt.  get_link_status will stay
	 * false until the e1000_check_for_link establishes link
	 * for copper adapters ONLY
	 */
	switch (hw->phy.media_type) {
	case e1000_media_type_copper:
		if (hw->mac.get_link_status) {
			ret_val = hw->mac.ops.check_for_link(hw);
			link_active = !hw->mac.get_link_status;
		} else {
			link_active = true;
		}
		break;
	case e1000_media_type_internal_serdes:
		ret_val = hw->mac.ops.check_for_link(hw);
		link_active = hw->mac.serdes_has_link;
		break;
	default:
	case e1000_media_type_unknown:
		break;
	}

	return link_active;
}

/**
 * igb_watchdog - Timer Call-back
 * @data: pointer to adapter cast into an unsigned long
 **/
static void igb_watchdog(unsigned long data)
{
	struct igb_adapter *adapter = (struct igb_adapter *)data;
	/* Do the rest outside of interrupt context */
	schedule_work(&adapter->watchdog_task);
}

static void igb_watchdog_task(struct work_struct *work)
{
	struct igb_adapter *adapter = container_of(work,
	                                           struct igb_adapter,
                                                   watchdog_task);
	struct e1000_hw *hw = &adapter->hw;
	struct net_device *netdev = adapter->netdev;
	u32 link;
	int i;

	link = igb_has_link(adapter);
	if (link) {
		if (!netif_carrier_ok(netdev)) {
			u32 ctrl;
			hw->mac.ops.get_speed_and_duplex(hw,
			                                 &adapter->link_speed,
			                                 &adapter->link_duplex);

			ctrl = rd32(E1000_CTRL);
			/* Links status message must follow this format */
			printk(KERN_INFO "igb: %s NIC Link is Up %d Mbps %s, "
				 "Flow Control: %s\n",
			       netdev->name,
			       adapter->link_speed,
			       adapter->link_duplex == FULL_DUPLEX ?
				 "Full Duplex" : "Half Duplex",
			       ((ctrl & E1000_CTRL_TFCE) &&
			        (ctrl & E1000_CTRL_RFCE)) ? "RX/TX" :
			       ((ctrl & E1000_CTRL_RFCE) ?  "RX" :
			       ((ctrl & E1000_CTRL_TFCE) ?  "TX" : "None")));

			/* adjust timeout factor according to speed/duplex */
			adapter->tx_timeout_factor = 1;
			switch (adapter->link_speed) {
			case SPEED_10:
				adapter->tx_timeout_factor = 14;
				break;
			case SPEED_100:
				/* maybe add some timeout factor ? */
				break;
			}

			netif_carrier_on(netdev);

			igb_ping_all_vfs(adapter);

			/* link state has changed, schedule phy info update */
			if (!test_bit(__IGB_DOWN, &adapter->state))
				mod_timer(&adapter->phy_info_timer,
					  round_jiffies(jiffies + 2 * HZ));
		}
	} else {
		if (netif_carrier_ok(netdev)) {
			adapter->link_speed = 0;
			adapter->link_duplex = 0;
			/* Links status message must follow this format */
			printk(KERN_INFO "igb: %s NIC Link is Down\n",
			       netdev->name);
			netif_carrier_off(netdev);

			igb_ping_all_vfs(adapter);

			/* link state has changed, schedule phy info update */
			if (!test_bit(__IGB_DOWN, &adapter->state))
				mod_timer(&adapter->phy_info_timer,
					  round_jiffies(jiffies + 2 * HZ));
		}
	}

	spin_lock(&adapter->stats64_lock);
	igb_update_stats(adapter, &adapter->stats64);
	spin_unlock(&adapter->stats64_lock);

	for (i = 0; i < adapter->num_tx_queues; i++) {
		struct igb_ring *tx_ring = adapter->tx_ring[i];
		if (!netif_carrier_ok(netdev)) {
			/* We've lost link, so the controller stops DMA,
			 * but we've got queued Tx work that's never going
			 * to get done, so reset controller to flush Tx.
			 * (Do the reset outside of interrupt context). */
			if (igb_desc_unused(tx_ring) + 1 < tx_ring->count) {
				adapter->tx_timeout_count++;
				schedule_work(&adapter->reset_task);
				/* return immediately since reset is imminent */
				return;
			}
		}

		/* Force detection of hung controller every watchdog period */
		tx_ring->detect_tx_hung = true;
	}

	/* Cause software interrupt to ensure rx ring is cleaned */
	if (adapter->msix_entries) {
		u32 eics = 0;
		for (i = 0; i < adapter->num_q_vectors; i++) {
			struct igb_q_vector *q_vector = adapter->q_vector[i];
			eics |= q_vector->eims_value;
		}
		wr32(E1000_EICS, eics);
	} else {
		wr32(E1000_ICS, E1000_ICS_RXDMT0);
	}

	igb_spoof_check(adapter);

	/* Reset the timer */
	if (!test_bit(__IGB_DOWN, &adapter->state))
		mod_timer(&adapter->watchdog_timer,
			  round_jiffies(jiffies + 2 * HZ));
}

enum latency_range {
	lowest_latency = 0,
	low_latency = 1,
	bulk_latency = 2,
	latency_invalid = 255
};

/**
 * igb_update_ring_itr - update the dynamic ITR value based on packet size
 *
 *      Stores a new ITR value based on strictly on packet size.  This
 *      algorithm is less sophisticated than that used in igb_update_itr,
 *      due to the difficulty of synchronizing statistics across multiple
 *      receive rings.  The divisors and thresholds used by this function
 *      were determined based on theoretical maximum wire speed and testing
 *      data, in order to minimize response time while increasing bulk
 *      throughput.
 *      This functionality is controlled by the InterruptThrottleRate module
 *      parameter (see igb_param.c)
 *      NOTE:  This function is called only when operating in a multiqueue
 *             receive environment.
 * @q_vector: pointer to q_vector
 **/
static void igb_update_ring_itr(struct igb_q_vector *q_vector)
{
	int new_val = q_vector->itr_val;
	int avg_wire_size = 0;
	struct igb_adapter *adapter = q_vector->adapter;
	struct igb_ring *ring;
	unsigned int packets;

	/* For non-gigabit speeds, just fix the interrupt rate at 4000
	 * ints/sec - ITR timer value of 120 ticks.
	 */
	if (adapter->link_speed != SPEED_1000) {
		new_val = 976;
		goto set_itr_val;
	}

	ring = q_vector->rx_ring;
	if (ring) {
		packets = ACCESS_ONCE(ring->total_packets);

		if (packets)
			avg_wire_size = ring->total_bytes / packets;
	}

	ring = q_vector->tx_ring;
	if (ring) {
		packets = ACCESS_ONCE(ring->total_packets);

		if (packets)
			avg_wire_size = max_t(u32, avg_wire_size,
			                      ring->total_bytes / packets);
	}

	/* if avg_wire_size isn't set no work was done */
	if (!avg_wire_size)
		goto clear_counts;

	/* Add 24 bytes to size to account for CRC, preamble, and gap */
	avg_wire_size += 24;

	/* Don't starve jumbo frames */
	avg_wire_size = min(avg_wire_size, 3000);

	/* Give a little boost to mid-size frames */
	if ((avg_wire_size > 300) && (avg_wire_size < 1200))
		new_val = avg_wire_size / 3;
	else
		new_val = avg_wire_size / 2;

	/* when in itr mode 3 do not exceed 20K ints/sec */
	if (adapter->rx_itr_setting == 3 && new_val < 196)
		new_val = 196;

set_itr_val:
	if (new_val != q_vector->itr_val) {
		q_vector->itr_val = new_val;
		q_vector->set_itr = 1;
	}
clear_counts:
	if (q_vector->rx_ring) {
		q_vector->rx_ring->total_bytes = 0;
		q_vector->rx_ring->total_packets = 0;
	}
	if (q_vector->tx_ring) {
		q_vector->tx_ring->total_bytes = 0;
		q_vector->tx_ring->total_packets = 0;
	}
}

/**
 * igb_update_itr - update the dynamic ITR value based on statistics
 *      Stores a new ITR value based on packets and byte
 *      counts during the last interrupt.  The advantage of per interrupt
 *      computation is faster updates and more accurate ITR for the current
 *      traffic pattern.  Constants in this function were computed
 *      based on theoretical maximum wire speed and thresholds were set based
 *      on testing data as well as attempting to minimize response time
 *      while increasing bulk throughput.
 *      this functionality is controlled by the InterruptThrottleRate module
 *      parameter (see igb_param.c)
 *      NOTE:  These calculations are only valid when operating in a single-
 *             queue environment.
 * @adapter: pointer to adapter
 * @itr_setting: current q_vector->itr_val
 * @packets: the number of packets during this measurement interval
 * @bytes: the number of bytes during this measurement interval
 **/
static unsigned int igb_update_itr(struct igb_adapter *adapter, u16 itr_setting,
				   int packets, int bytes)
{
	unsigned int retval = itr_setting;

	if (packets == 0)
		goto update_itr_done;

	switch (itr_setting) {
	case lowest_latency:
		/* handle TSO and jumbo frames */
		if (bytes/packets > 8000)
			retval = bulk_latency;
		else if ((packets < 5) && (bytes > 512))
			retval = low_latency;
		break;
	case low_latency:  /* 50 usec aka 20000 ints/s */
		if (bytes > 10000) {
			/* this if handles the TSO accounting */
			if (bytes/packets > 8000) {
				retval = bulk_latency;
			} else if ((packets < 10) || ((bytes/packets) > 1200)) {
				retval = bulk_latency;
			} else if ((packets > 35)) {
				retval = lowest_latency;
			}
		} else if (bytes/packets > 2000) {
			retval = bulk_latency;
		} else if (packets <= 2 && bytes < 512) {
			retval = lowest_latency;
		}
		break;
	case bulk_latency: /* 250 usec aka 4000 ints/s */
		if (bytes > 25000) {
			if (packets > 35)
				retval = low_latency;
		} else if (bytes < 1500) {
			retval = low_latency;
		}
		break;
	}

update_itr_done:
	return retval;
}

static void igb_set_itr(struct igb_adapter *adapter)
{
	struct igb_q_vector *q_vector = adapter->q_vector[0];
	u16 current_itr;
	u32 new_itr = q_vector->itr_val;

	/* for non-gigabit speeds, just fix the interrupt rate at 4000 */
	if (adapter->link_speed != SPEED_1000) {
		current_itr = 0;
		new_itr = 4000;
		goto set_itr_now;
	}

	adapter->rx_itr = igb_update_itr(adapter,
				    adapter->rx_itr,
				    q_vector->rx_ring->total_packets,
				    q_vector->rx_ring->total_bytes);

	adapter->tx_itr = igb_update_itr(adapter,
				    adapter->tx_itr,
				    q_vector->tx_ring->total_packets,
				    q_vector->tx_ring->total_bytes);
	current_itr = max(adapter->rx_itr, adapter->tx_itr);

	/* conservative mode (itr 3) eliminates the lowest_latency setting */
	if (adapter->rx_itr_setting == 3 && current_itr == lowest_latency)
		current_itr = low_latency;

	switch (current_itr) {
	/* counts and packets in update_itr are dependent on these numbers */
	case lowest_latency:
		new_itr = 56;  /* aka 70,000 ints/sec */
		break;
	case low_latency:
		new_itr = 196; /* aka 20,000 ints/sec */
		break;
	case bulk_latency:
		new_itr = 980; /* aka 4,000 ints/sec */
		break;
	default:
		break;
	}

set_itr_now:
	q_vector->rx_ring->total_bytes = 0;
	q_vector->rx_ring->total_packets = 0;
	q_vector->tx_ring->total_bytes = 0;
	q_vector->tx_ring->total_packets = 0;

	if (new_itr != q_vector->itr_val) {
		/* this attempts to bias the interrupt rate towards Bulk
		 * by adding intermediate steps when interrupt rate is
		 * increasing */
		new_itr = new_itr > q_vector->itr_val ?
		             max((new_itr * q_vector->itr_val) /
		                 (new_itr + (q_vector->itr_val >> 2)),
		                 new_itr) :
			     new_itr;
		/* Don't write the value here; it resets the adapter's
		 * internal timer, and causes us to delay far longer than
		 * we should between interrupts.  Instead, we write the ITR
		 * value at the beginning of the next interrupt so the timing
		 * ends up being correct.
		 */
		q_vector->itr_val = new_itr;
		q_vector->set_itr = 1;
	}
}

#define IGB_TX_FLAGS_CSUM		0x00000001
#define IGB_TX_FLAGS_VLAN		0x00000002
#define IGB_TX_FLAGS_TSO		0x00000004
#define IGB_TX_FLAGS_IPV4		0x00000008
#define IGB_TX_FLAGS_TSTAMP		0x00000010
#define IGB_TX_FLAGS_VLAN_MASK		0xffff0000
#define IGB_TX_FLAGS_VLAN_SHIFT		        16

static inline int igb_tso_adv(struct igb_ring *tx_ring,
			      struct sk_buff *skb, u32 tx_flags, u8 *hdr_len)
{
	struct e1000_adv_tx_context_desc *context_desc;
	unsigned int i;
	int err;
	struct igb_buffer *buffer_info;
	u32 info = 0, tu_cmd = 0;
	u32 mss_l4len_idx;
	u8 l4len;

	if (skb_header_cloned(skb)) {
		err = pskb_expand_head(skb, 0, 0, GFP_ATOMIC);
		if (err)
			return err;
	}

	l4len = tcp_hdrlen(skb);
	*hdr_len += l4len;

	if (skb->protocol == htons(ETH_P_IP)) {
		struct iphdr *iph = ip_hdr(skb);
		iph->tot_len = 0;
		iph->check = 0;
		tcp_hdr(skb)->check = ~csum_tcpudp_magic(iph->saddr,
							 iph->daddr, 0,
							 IPPROTO_TCP,
							 0);
	} else if (skb_is_gso_v6(skb)) {
		ipv6_hdr(skb)->payload_len = 0;
		tcp_hdr(skb)->check = ~csum_ipv6_magic(&ipv6_hdr(skb)->saddr,
						       &ipv6_hdr(skb)->daddr,
						       0, IPPROTO_TCP, 0);
	}

	i = tx_ring->next_to_use;

	buffer_info = &tx_ring->buffer_info[i];
	context_desc = E1000_TX_CTXTDESC_ADV(*tx_ring, i);
	/* VLAN MACLEN IPLEN */
	if (tx_flags & IGB_TX_FLAGS_VLAN)
		info |= (tx_flags & IGB_TX_FLAGS_VLAN_MASK);
	info |= (skb_network_offset(skb) << E1000_ADVTXD_MACLEN_SHIFT);
	*hdr_len += skb_network_offset(skb);
	info |= skb_network_header_len(skb);
	*hdr_len += skb_network_header_len(skb);
	context_desc->vlan_macip_lens = cpu_to_le32(info);

	/* ADV DTYP TUCMD MKRLOC/ISCSIHEDLEN */
	tu_cmd |= (E1000_TXD_CMD_DEXT | E1000_ADVTXD_DTYP_CTXT);

	if (skb->protocol == htons(ETH_P_IP))
		tu_cmd |= E1000_ADVTXD_TUCMD_IPV4;
	tu_cmd |= E1000_ADVTXD_TUCMD_L4T_TCP;

	context_desc->type_tucmd_mlhl = cpu_to_le32(tu_cmd);

	/* MSS L4LEN IDX */
	mss_l4len_idx = (skb_shinfo(skb)->gso_size << E1000_ADVTXD_MSS_SHIFT);
	mss_l4len_idx |= (l4len << E1000_ADVTXD_L4LEN_SHIFT);

	/* For 82575, context index must be unique per ring. */
	if (tx_ring->flags & IGB_RING_FLAG_TX_CTX_IDX)
		mss_l4len_idx |= tx_ring->reg_idx << 4;

	context_desc->mss_l4len_idx = cpu_to_le32(mss_l4len_idx);
	context_desc->seqnum_seed = 0;

	buffer_info->time_stamp = jiffies;
	buffer_info->next_to_watch = i;
	buffer_info->dma = 0;
	i++;
	if (i == tx_ring->count)
		i = 0;

	tx_ring->next_to_use = i;

	return true;
}

static inline bool igb_tx_csum_adv(struct igb_ring *tx_ring,
				   struct sk_buff *skb, u32 tx_flags)
{
	struct e1000_adv_tx_context_desc *context_desc;
	struct device *dev = tx_ring->dev;
	struct igb_buffer *buffer_info;
	u32 info = 0, tu_cmd = 0;
	unsigned int i;

	if ((skb->ip_summed == CHECKSUM_PARTIAL) ||
	    (tx_flags & IGB_TX_FLAGS_VLAN)) {
		i = tx_ring->next_to_use;
		buffer_info = &tx_ring->buffer_info[i];
		context_desc = E1000_TX_CTXTDESC_ADV(*tx_ring, i);

		if (tx_flags & IGB_TX_FLAGS_VLAN)
			info |= (tx_flags & IGB_TX_FLAGS_VLAN_MASK);

		info |= (skb_network_offset(skb) << E1000_ADVTXD_MACLEN_SHIFT);
		if (skb->ip_summed == CHECKSUM_PARTIAL)
			info |= skb_network_header_len(skb);

		context_desc->vlan_macip_lens = cpu_to_le32(info);

		tu_cmd |= (E1000_TXD_CMD_DEXT | E1000_ADVTXD_DTYP_CTXT);

		if (skb->ip_summed == CHECKSUM_PARTIAL) {
			__be16 protocol;

			if (skb->protocol == cpu_to_be16(ETH_P_8021Q)) {
				const struct vlan_ethhdr *vhdr =
				          (const struct vlan_ethhdr*)skb->data;

				protocol = vhdr->h_vlan_encapsulated_proto;
			} else {
				protocol = skb->protocol;
			}

			switch (protocol) {
			case cpu_to_be16(ETH_P_IP):
				tu_cmd |= E1000_ADVTXD_TUCMD_IPV4;
				if (ip_hdr(skb)->protocol == IPPROTO_TCP)
					tu_cmd |= E1000_ADVTXD_TUCMD_L4T_TCP;
				else if (ip_hdr(skb)->protocol == IPPROTO_SCTP)
					tu_cmd |= E1000_ADVTXD_TUCMD_L4T_SCTP;
				break;
			case cpu_to_be16(ETH_P_IPV6):
				/* XXX what about other V6 headers?? */
				if (ipv6_hdr(skb)->nexthdr == IPPROTO_TCP)
					tu_cmd |= E1000_ADVTXD_TUCMD_L4T_TCP;
				else if (ipv6_hdr(skb)->nexthdr == IPPROTO_SCTP)
					tu_cmd |= E1000_ADVTXD_TUCMD_L4T_SCTP;
				break;
			default:
				if (unlikely(net_ratelimit()))
					dev_warn(dev,
					    "partial checksum but proto=%x!\n",
					    skb->protocol);
				break;
			}
		}

		context_desc->type_tucmd_mlhl = cpu_to_le32(tu_cmd);
		context_desc->seqnum_seed = 0;
		if (tx_ring->flags & IGB_RING_FLAG_TX_CTX_IDX)
			context_desc->mss_l4len_idx =
				cpu_to_le32(tx_ring->reg_idx << 4);

		buffer_info->time_stamp = jiffies;
		buffer_info->next_to_watch = i;
		buffer_info->dma = 0;

		i++;
		if (i == tx_ring->count)
			i = 0;
		tx_ring->next_to_use = i;

		return true;
	}
	return false;
}

#define IGB_MAX_TXD_PWR	16
#define IGB_MAX_DATA_PER_TXD	(1<<IGB_MAX_TXD_PWR)

static inline int igb_tx_map_adv(struct igb_ring *tx_ring, struct sk_buff *skb,
				 unsigned int first)
{
	struct igb_buffer *buffer_info;
	struct device *dev = tx_ring->dev;
	unsigned int hlen = skb_headlen(skb);
	unsigned int count = 0, i;
	unsigned int f;
	u16 gso_segs = skb_shinfo(skb)->gso_segs ?: 1;

	i = tx_ring->next_to_use;

	buffer_info = &tx_ring->buffer_info[i];
	BUG_ON(hlen >= IGB_MAX_DATA_PER_TXD);
	buffer_info->length = hlen;
	/* set time_stamp *before* dma to help avoid a possible race */
	buffer_info->time_stamp = jiffies;
	buffer_info->next_to_watch = i;
	buffer_info->dma = dma_map_single(dev, skb->data, hlen,
					  DMA_TO_DEVICE);
	if (dma_mapping_error(dev, buffer_info->dma))
		goto dma_error;

	for (f = 0; f < skb_shinfo(skb)->nr_frags; f++) {
		struct skb_frag_struct *frag = &skb_shinfo(skb)->frags[f];
		unsigned int len = frag->size;

		count++;
		i++;
		if (i == tx_ring->count)
			i = 0;

		buffer_info = &tx_ring->buffer_info[i];
		BUG_ON(len >= IGB_MAX_DATA_PER_TXD);
		buffer_info->length = len;
		buffer_info->time_stamp = jiffies;
		buffer_info->next_to_watch = i;
		buffer_info->mapped_as_page = true;
		buffer_info->dma = dma_map_page(dev,
						frag->page,
						frag->page_offset,
						len,
						DMA_TO_DEVICE);
		if (dma_mapping_error(dev, buffer_info->dma))
			goto dma_error;

	}

	tx_ring->buffer_info[i].skb = skb;
	tx_ring->buffer_info[i].tx_flags = skb_shinfo(skb)->tx_flags;
	/* multiply data chunks by size of headers */
	tx_ring->buffer_info[i].bytecount = ((gso_segs - 1) * hlen) + skb->len;
	tx_ring->buffer_info[i].gso_segs = gso_segs;
	tx_ring->buffer_info[first].next_to_watch = i;

	return ++count;

dma_error:
	dev_err(dev, "TX DMA map failed\n");

	/* clear timestamp and dma mappings for failed buffer_info mapping */
	buffer_info->dma = 0;
	buffer_info->time_stamp = 0;
	buffer_info->length = 0;
	buffer_info->next_to_watch = 0;
	buffer_info->mapped_as_page = false;

	/* clear timestamp and dma mappings for remaining portion of packet */
	while (count--) {
		if (i == 0)
			i = tx_ring->count;
		i--;
		buffer_info = &tx_ring->buffer_info[i];
		igb_unmap_and_free_tx_resource(tx_ring, buffer_info);
	}

	return 0;
}

static inline void igb_tx_queue_adv(struct igb_ring *tx_ring,
				    u32 tx_flags, int count, u32 paylen,
				    u8 hdr_len)
{
	union e1000_adv_tx_desc *tx_desc;
	struct igb_buffer *buffer_info;
	u32 olinfo_status = 0, cmd_type_len;
	unsigned int i = tx_ring->next_to_use;

	cmd_type_len = (E1000_ADVTXD_DTYP_DATA | E1000_ADVTXD_DCMD_IFCS |
			E1000_ADVTXD_DCMD_DEXT);

	if (tx_flags & IGB_TX_FLAGS_VLAN)
		cmd_type_len |= E1000_ADVTXD_DCMD_VLE;

	if (tx_flags & IGB_TX_FLAGS_TSTAMP)
		cmd_type_len |= E1000_ADVTXD_MAC_TSTAMP;

	if (tx_flags & IGB_TX_FLAGS_TSO) {
		cmd_type_len |= E1000_ADVTXD_DCMD_TSE;

		/* insert tcp checksum */
		olinfo_status |= E1000_TXD_POPTS_TXSM << 8;

		/* insert ip checksum */
		if (tx_flags & IGB_TX_FLAGS_IPV4)
			olinfo_status |= E1000_TXD_POPTS_IXSM << 8;

	} else if (tx_flags & IGB_TX_FLAGS_CSUM) {
		olinfo_status |= E1000_TXD_POPTS_TXSM << 8;
	}

	if ((tx_ring->flags & IGB_RING_FLAG_TX_CTX_IDX) &&
	    (tx_flags & (IGB_TX_FLAGS_CSUM |
	                 IGB_TX_FLAGS_TSO |
			 IGB_TX_FLAGS_VLAN)))
		olinfo_status |= tx_ring->reg_idx << 4;

	olinfo_status |= ((paylen - hdr_len) << E1000_ADVTXD_PAYLEN_SHIFT);

	do {
		buffer_info = &tx_ring->buffer_info[i];
		tx_desc = E1000_TX_DESC_ADV(*tx_ring, i);
		tx_desc->read.buffer_addr = cpu_to_le64(buffer_info->dma);
		tx_desc->read.cmd_type_len =
			cpu_to_le32(cmd_type_len | buffer_info->length);
		tx_desc->read.olinfo_status = cpu_to_le32(olinfo_status);
		count--;
		i++;
		if (i == tx_ring->count)
			i = 0;
	} while (count > 0);

	tx_desc->read.cmd_type_len |= cpu_to_le32(IGB_ADVTXD_DCMD);
	/* Force memory writes to complete before letting h/w
	 * know there are new descriptors to fetch.  (Only
	 * applicable for weak-ordered memory model archs,
	 * such as IA-64). */
	wmb();

	tx_ring->next_to_use = i;
	writel(i, tx_ring->tail);
	/* we need this if more than one processor can write to our tail
	 * at a time, it syncronizes IO on IA64/Altix systems */
	mmiowb();
}

static int __igb_maybe_stop_tx(struct igb_ring *tx_ring, int size)
{
	struct net_device *netdev = tx_ring->netdev;

	netif_stop_subqueue(netdev, tx_ring->queue_index);

	/* Herbert's original patch had:
	 *  smp_mb__after_netif_stop_queue();
	 * but since that doesn't exist yet, just open code it. */
	smp_mb();

	/* We need to check again in a case another CPU has just
	 * made room available. */
	if (igb_desc_unused(tx_ring) < size)
		return -EBUSY;

	/* A reprieve! */
	netif_wake_subqueue(netdev, tx_ring->queue_index);

	u64_stats_update_begin(&tx_ring->tx_syncp2);
	tx_ring->tx_stats.restart_queue2++;
	u64_stats_update_end(&tx_ring->tx_syncp2);

	return 0;
}

static inline int igb_maybe_stop_tx(struct igb_ring *tx_ring, int size)
{
	if (igb_desc_unused(tx_ring) >= size)
		return 0;
	return __igb_maybe_stop_tx(tx_ring, size);
}

netdev_tx_t igb_xmit_frame_ring_adv(struct sk_buff *skb,
				    struct igb_ring *tx_ring)
{
	int tso = 0, count;
	u32 tx_flags = 0;
	u16 first;
	u8 hdr_len = 0;

	/* need: 1 descriptor per page,
	 *       + 2 desc gap to keep tail from touching head,
	 *       + 1 desc for skb->data,
	 *       + 1 desc for context descriptor,
	 * otherwise try next time */
	if (igb_maybe_stop_tx(tx_ring, skb_shinfo(skb)->nr_frags + 4)) {
		/* this is a hard error */
		return NETDEV_TX_BUSY;
	}

	if (unlikely(skb_shinfo(skb)->tx_flags & SKBTX_HW_TSTAMP)) {
		skb_shinfo(skb)->tx_flags |= SKBTX_IN_PROGRESS;
		tx_flags |= IGB_TX_FLAGS_TSTAMP;
	}

	if (vlan_tx_tag_present(skb)) {
		tx_flags |= IGB_TX_FLAGS_VLAN;
		tx_flags |= (vlan_tx_tag_get(skb) << IGB_TX_FLAGS_VLAN_SHIFT);
	}

	if (skb->protocol == htons(ETH_P_IP))
		tx_flags |= IGB_TX_FLAGS_IPV4;

	first = tx_ring->next_to_use;
	if (skb_is_gso(skb)) {
		tso = igb_tso_adv(tx_ring, skb, tx_flags, &hdr_len);

		if (tso < 0) {
			dev_kfree_skb_any(skb);
			return NETDEV_TX_OK;
		}
	}

	if (tso)
		tx_flags |= IGB_TX_FLAGS_TSO;
	else if (igb_tx_csum_adv(tx_ring, skb, tx_flags) &&
	         (skb->ip_summed == CHECKSUM_PARTIAL))
		tx_flags |= IGB_TX_FLAGS_CSUM;

	/*
	 * count reflects descriptors mapped, if 0 or less then mapping error
	 * has occured and we need to rewind the descriptor queue
	 */
	count = igb_tx_map_adv(tx_ring, skb, first);
	if (!count) {
		dev_kfree_skb_any(skb);
		tx_ring->buffer_info[first].time_stamp = 0;
		tx_ring->next_to_use = first;
		return NETDEV_TX_OK;
	}

	igb_tx_queue_adv(tx_ring, tx_flags, count, skb->len, hdr_len);

	/* Make sure there is space in the ring for the next send. */
	igb_maybe_stop_tx(tx_ring, MAX_SKB_FRAGS + 4);

	return NETDEV_TX_OK;
}

static netdev_tx_t igb_xmit_frame_adv(struct sk_buff *skb,
				      struct net_device *netdev)
{
	struct igb_adapter *adapter = netdev_priv(netdev);
	struct igb_ring *tx_ring;
	int r_idx = 0;

	if (test_bit(__IGB_DOWN, &adapter->state)) {
		dev_kfree_skb_any(skb);
		return NETDEV_TX_OK;
	}

	if (skb->len <= 0) {
		dev_kfree_skb_any(skb);
		return NETDEV_TX_OK;
	}

	r_idx = skb->queue_mapping & (IGB_ABS_MAX_TX_QUEUES - 1);
	tx_ring = adapter->multi_tx_table[r_idx];

	/* This goes back to the question of how to logically map a tx queue
	 * to a flow.  Right now, performance is impacted slightly negatively
	 * if using multiple tx queues.  If the stack breaks away from a
	 * single qdisc implementation, we can look at this again. */
	return igb_xmit_frame_ring_adv(skb, tx_ring);
}

/**
 * igb_tx_timeout - Respond to a Tx Hang
 * @netdev: network interface device structure
 **/
static void igb_tx_timeout(struct net_device *netdev)
{
	struct igb_adapter *adapter = netdev_priv(netdev);
	struct e1000_hw *hw = &adapter->hw;

	/* Do the reset outside of interrupt context */
	adapter->tx_timeout_count++;

	if (hw->mac.type == e1000_82580)
		hw->dev_spec._82575.global_device_reset = true;

	schedule_work(&adapter->reset_task);
	wr32(E1000_EICS,
	     (adapter->eims_enable_mask & ~adapter->eims_other));
}

static void igb_reset_task(struct work_struct *work)
{
	struct igb_adapter *adapter;
	adapter = container_of(work, struct igb_adapter, reset_task);

	igb_dump(adapter);
	netdev_err(adapter->netdev, "Reset adapter\n");
	igb_reinit_locked(adapter);
}

/**
 * igb_get_stats64 - Get System Network Statistics
 * @netdev: network interface device structure
 * @stats: rtnl_link_stats64 pointer
 *
 **/
static struct rtnl_link_stats64 *igb_get_stats64(struct net_device *netdev,
						 struct rtnl_link_stats64 *stats)
{
	struct igb_adapter *adapter = netdev_priv(netdev);

	spin_lock(&adapter->stats64_lock);
	igb_update_stats(adapter, &adapter->stats64);
	memcpy(stats, &adapter->stats64, sizeof(*stats));
	spin_unlock(&adapter->stats64_lock);

	return stats;
}

/**
 * igb_change_mtu - Change the Maximum Transfer Unit
 * @netdev: network interface device structure
 * @new_mtu: new value for maximum frame size
 *
 * Returns 0 on success, negative on failure
 **/
static int igb_change_mtu(struct net_device *netdev, int new_mtu)
{
	struct igb_adapter *adapter = netdev_priv(netdev);
	struct pci_dev *pdev = adapter->pdev;
	int max_frame = new_mtu + ETH_HLEN + ETH_FCS_LEN;
	u32 rx_buffer_len, i;

	if ((new_mtu < 68) || (max_frame > MAX_JUMBO_FRAME_SIZE)) {
		dev_err(&pdev->dev, "Invalid MTU setting\n");
		return -EINVAL;
	}

	if (max_frame > MAX_STD_JUMBO_FRAME_SIZE) {
		dev_err(&pdev->dev, "MTU > 9216 not supported.\n");
		return -EINVAL;
	}

	while (test_and_set_bit(__IGB_RESETTING, &adapter->state))
		msleep(1);

	/* igb_down has a dependency on max_frame_size */
	adapter->max_frame_size = max_frame;

	/* NOTE: netdev_alloc_skb reserves 16 bytes, and typically NET_IP_ALIGN
	 * means we reserve 2 more, this pushes us to allocate from the next
	 * larger slab size.
	 * i.e. RXBUFFER_2048 --> size-4096 slab
	 */

	if (adapter->hw.mac.type == e1000_82580)
		max_frame += IGB_TS_HDR_LEN;

	if (max_frame <= IGB_RXBUFFER_1024)
		rx_buffer_len = IGB_RXBUFFER_1024;
	else if (max_frame <= MAXIMUM_ETHERNET_VLAN_SIZE)
		rx_buffer_len = MAXIMUM_ETHERNET_VLAN_SIZE;
	else
		rx_buffer_len = IGB_RXBUFFER_128;

	if ((max_frame == ETH_FRAME_LEN + ETH_FCS_LEN + IGB_TS_HDR_LEN) ||
	     (max_frame == MAXIMUM_ETHERNET_VLAN_SIZE + IGB_TS_HDR_LEN))
		rx_buffer_len = MAXIMUM_ETHERNET_VLAN_SIZE + IGB_TS_HDR_LEN;

	if ((adapter->hw.mac.type == e1000_82580) &&
	    (rx_buffer_len == IGB_RXBUFFER_128))
		rx_buffer_len += IGB_RXBUFFER_64;

	if (netif_running(netdev))
		igb_down(adapter);

	dev_info(&pdev->dev, "changing MTU from %d to %d\n",
		 netdev->mtu, new_mtu);
	netdev->mtu = new_mtu;

	for (i = 0; i < adapter->num_rx_queues; i++)
		adapter->rx_ring[i]->rx_buffer_len = rx_buffer_len;

	if (netif_running(netdev))
		igb_up(adapter);
	else
		igb_reset(adapter);

	clear_bit(__IGB_RESETTING, &adapter->state);

	return 0;
}

/**
 * igb_update_stats - Update the board statistics counters
 * @adapter: board private structure
 **/

void igb_update_stats(struct igb_adapter *adapter,
		      struct rtnl_link_stats64 *net_stats)
{
	struct e1000_hw *hw = &adapter->hw;
	struct pci_dev *pdev = adapter->pdev;
	u32 reg, mpc;
	u16 phy_tmp;
	int i;
	u64 bytes, packets;
	unsigned int start;
	u64 _bytes, _packets;

#define PHY_IDLE_ERROR_COUNT_MASK 0x00FF

	/*
	 * Prevent stats update while adapter is being reset, or if the pci
	 * connection is down.
	 */
	if (adapter->link_speed == 0)
		return;
	if (pci_channel_offline(pdev))
		return;

	bytes = 0;
	packets = 0;
	for (i = 0; i < adapter->num_rx_queues; i++) {
		u32 rqdpc_tmp = rd32(E1000_RQDPC(i)) & 0x0FFF;
		struct igb_ring *ring = adapter->rx_ring[i];

		ring->rx_stats.drops += rqdpc_tmp;
		net_stats->rx_fifo_errors += rqdpc_tmp;

		do {
			start = u64_stats_fetch_begin_bh(&ring->rx_syncp);
			_bytes = ring->rx_stats.bytes;
			_packets = ring->rx_stats.packets;
		} while (u64_stats_fetch_retry_bh(&ring->rx_syncp, start));
		bytes += _bytes;
		packets += _packets;
	}

	net_stats->rx_bytes = bytes;
	net_stats->rx_packets = packets;

	bytes = 0;
	packets = 0;
	for (i = 0; i < adapter->num_tx_queues; i++) {
		struct igb_ring *ring = adapter->tx_ring[i];
		do {
			start = u64_stats_fetch_begin_bh(&ring->tx_syncp);
			_bytes = ring->tx_stats.bytes;
			_packets = ring->tx_stats.packets;
		} while (u64_stats_fetch_retry_bh(&ring->tx_syncp, start));
		bytes += _bytes;
		packets += _packets;
	}
	net_stats->tx_bytes = bytes;
	net_stats->tx_packets = packets;

	/* read stats registers */
	adapter->stats.crcerrs += rd32(E1000_CRCERRS);
	adapter->stats.gprc += rd32(E1000_GPRC);
	adapter->stats.gorc += rd32(E1000_GORCL);
	rd32(E1000_GORCH); /* clear GORCL */
	adapter->stats.bprc += rd32(E1000_BPRC);
	adapter->stats.mprc += rd32(E1000_MPRC);
	adapter->stats.roc += rd32(E1000_ROC);

	adapter->stats.prc64 += rd32(E1000_PRC64);
	adapter->stats.prc127 += rd32(E1000_PRC127);
	adapter->stats.prc255 += rd32(E1000_PRC255);
	adapter->stats.prc511 += rd32(E1000_PRC511);
	adapter->stats.prc1023 += rd32(E1000_PRC1023);
	adapter->stats.prc1522 += rd32(E1000_PRC1522);
	adapter->stats.symerrs += rd32(E1000_SYMERRS);
	adapter->stats.sec += rd32(E1000_SEC);

	mpc = rd32(E1000_MPC);
	adapter->stats.mpc += mpc;
	net_stats->rx_fifo_errors += mpc;
	adapter->stats.scc += rd32(E1000_SCC);
	adapter->stats.ecol += rd32(E1000_ECOL);
	adapter->stats.mcc += rd32(E1000_MCC);
	adapter->stats.latecol += rd32(E1000_LATECOL);
	adapter->stats.dc += rd32(E1000_DC);
	adapter->stats.rlec += rd32(E1000_RLEC);
	adapter->stats.xonrxc += rd32(E1000_XONRXC);
	adapter->stats.xontxc += rd32(E1000_XONTXC);
	adapter->stats.xoffrxc += rd32(E1000_XOFFRXC);
	adapter->stats.xofftxc += rd32(E1000_XOFFTXC);
	adapter->stats.fcruc += rd32(E1000_FCRUC);
	adapter->stats.gptc += rd32(E1000_GPTC);
	adapter->stats.gotc += rd32(E1000_GOTCL);
	rd32(E1000_GOTCH); /* clear GOTCL */
	adapter->stats.rnbc += rd32(E1000_RNBC);
	adapter->stats.ruc += rd32(E1000_RUC);
	adapter->stats.rfc += rd32(E1000_RFC);
	adapter->stats.rjc += rd32(E1000_RJC);
	adapter->stats.tor += rd32(E1000_TORH);
	adapter->stats.tot += rd32(E1000_TOTH);
	adapter->stats.tpr += rd32(E1000_TPR);

	adapter->stats.ptc64 += rd32(E1000_PTC64);
	adapter->stats.ptc127 += rd32(E1000_PTC127);
	adapter->stats.ptc255 += rd32(E1000_PTC255);
	adapter->stats.ptc511 += rd32(E1000_PTC511);
	adapter->stats.ptc1023 += rd32(E1000_PTC1023);
	adapter->stats.ptc1522 += rd32(E1000_PTC1522);

	adapter->stats.mptc += rd32(E1000_MPTC);
	adapter->stats.bptc += rd32(E1000_BPTC);

	adapter->stats.tpt += rd32(E1000_TPT);
	adapter->stats.colc += rd32(E1000_COLC);

	adapter->stats.algnerrc += rd32(E1000_ALGNERRC);
	/* read internal phy specific stats */
	reg = rd32(E1000_CTRL_EXT);
	if (!(reg & E1000_CTRL_EXT_LINK_MODE_MASK)) {
		adapter->stats.rxerrc += rd32(E1000_RXERRC);
		adapter->stats.tncrs += rd32(E1000_TNCRS);
	}

	adapter->stats.tsctc += rd32(E1000_TSCTC);
	adapter->stats.tsctfc += rd32(E1000_TSCTFC);

	adapter->stats.iac += rd32(E1000_IAC);
	adapter->stats.icrxoc += rd32(E1000_ICRXOC);
	adapter->stats.icrxptc += rd32(E1000_ICRXPTC);
	adapter->stats.icrxatc += rd32(E1000_ICRXATC);
	adapter->stats.ictxptc += rd32(E1000_ICTXPTC);
	adapter->stats.ictxatc += rd32(E1000_ICTXATC);
	adapter->stats.ictxqec += rd32(E1000_ICTXQEC);
	adapter->stats.ictxqmtc += rd32(E1000_ICTXQMTC);
	adapter->stats.icrxdmtc += rd32(E1000_ICRXDMTC);

	/* Fill out the OS statistics structure */
	net_stats->multicast = adapter->stats.mprc;
	net_stats->collisions = adapter->stats.colc;

	/* Rx Errors */

	/* RLEC on some newer hardware can be incorrect so build
	 * our own version based on RUC and ROC */
	net_stats->rx_errors = adapter->stats.rxerrc +
		adapter->stats.crcerrs + adapter->stats.algnerrc +
		adapter->stats.ruc + adapter->stats.roc +
		adapter->stats.cexterr;
	net_stats->rx_length_errors = adapter->stats.ruc +
				      adapter->stats.roc;
	net_stats->rx_crc_errors = adapter->stats.crcerrs;
	net_stats->rx_frame_errors = adapter->stats.algnerrc;
	net_stats->rx_missed_errors = adapter->stats.mpc;

	/* Tx Errors */
	net_stats->tx_errors = adapter->stats.ecol +
			       adapter->stats.latecol;
	net_stats->tx_aborted_errors = adapter->stats.ecol;
	net_stats->tx_window_errors = adapter->stats.latecol;
	net_stats->tx_carrier_errors = adapter->stats.tncrs;

	/* Tx Dropped needs to be maintained elsewhere */

	/* Phy Stats */
	if (hw->phy.media_type == e1000_media_type_copper) {
		if ((adapter->link_speed == SPEED_1000) &&
		   (!igb_read_phy_reg(hw, PHY_1000T_STATUS, &phy_tmp))) {
			phy_tmp &= PHY_IDLE_ERROR_COUNT_MASK;
			adapter->phy_stats.idle_errors += phy_tmp;
		}
	}

	/* Management Stats */
	adapter->stats.mgptc += rd32(E1000_MGTPTC);
	adapter->stats.mgprc += rd32(E1000_MGTPRC);
	adapter->stats.mgpdc += rd32(E1000_MGTPDC);
}

static irqreturn_t igb_msix_other(int irq, void *data)
{
	struct igb_adapter *adapter = data;
	struct e1000_hw *hw = &adapter->hw;
	u32 icr = rd32(E1000_ICR);
	/* reading ICR causes bit 31 of EICR to be cleared */

	if (icr & E1000_ICR_DRSTA)
		schedule_work(&adapter->reset_task);

	if (icr & E1000_ICR_DOUTSYNC) {
		/* HW is reporting DMA is out of sync */
		adapter->stats.doosync++;
		/* The DMA Out of Sync is also indication of a spoof event
		 * in IOV mode. Check the Wrong VM Behavior register to
		 * see if it is really a spoof event. */
		igb_check_wvbr(adapter);
	}

	/* Check for a mailbox event */
	if (icr & E1000_ICR_VMMB)
		igb_msg_task(adapter);

	if (icr & E1000_ICR_LSC) {
		hw->mac.get_link_status = 1;
		/* guard against interrupt when we're going down */
		if (!test_bit(__IGB_DOWN, &adapter->state))
			mod_timer(&adapter->watchdog_timer, jiffies + 1);
	}

	if (adapter->vfs_allocated_count)
		wr32(E1000_IMS, E1000_IMS_LSC |
				E1000_IMS_VMMB |
				E1000_IMS_DOUTSYNC);
	else
		wr32(E1000_IMS, E1000_IMS_LSC | E1000_IMS_DOUTSYNC);
	wr32(E1000_EIMS, adapter->eims_other);

	return IRQ_HANDLED;
}

static void igb_write_itr(struct igb_q_vector *q_vector)
{
	struct igb_adapter *adapter = q_vector->adapter;
	u32 itr_val = q_vector->itr_val & 0x7FFC;

	if (!q_vector->set_itr)
		return;

	if (!itr_val)
		itr_val = 0x4;

	if (adapter->hw.mac.type == e1000_82575)
		itr_val |= itr_val << 16;
	else
		itr_val |= 0x8000000;

	writel(itr_val, q_vector->itr_register);
	q_vector->set_itr = 0;
}

static irqreturn_t igb_msix_ring(int irq, void *data)
{
	struct igb_q_vector *q_vector = data;

	/* Write the ITR value calculated from the previous interrupt. */
	igb_write_itr(q_vector);

	napi_schedule(&q_vector->napi);

	return IRQ_HANDLED;
}

#ifdef CONFIG_IGB_DCA
static void igb_update_dca(struct igb_q_vector *q_vector)
{
	struct igb_adapter *adapter = q_vector->adapter;
	struct e1000_hw *hw = &adapter->hw;
	int cpu = get_cpu();

	if (q_vector->cpu == cpu)
		goto out_no_update;

	if (q_vector->tx_ring) {
		int q = q_vector->tx_ring->reg_idx;
		u32 dca_txctrl = rd32(E1000_DCA_TXCTRL(q));
		if (hw->mac.type == e1000_82575) {
			dca_txctrl &= ~E1000_DCA_TXCTRL_CPUID_MASK;
			dca_txctrl |= dca3_get_tag(&adapter->pdev->dev, cpu);
		} else {
			dca_txctrl &= ~E1000_DCA_TXCTRL_CPUID_MASK_82576;
			dca_txctrl |= dca3_get_tag(&adapter->pdev->dev, cpu) <<
			              E1000_DCA_TXCTRL_CPUID_SHIFT;
		}
		dca_txctrl |= E1000_DCA_TXCTRL_DESC_DCA_EN;
		wr32(E1000_DCA_TXCTRL(q), dca_txctrl);
	}
	if (q_vector->rx_ring) {
		int q = q_vector->rx_ring->reg_idx;
		u32 dca_rxctrl = rd32(E1000_DCA_RXCTRL(q));
		if (hw->mac.type == e1000_82575) {
			dca_rxctrl &= ~E1000_DCA_RXCTRL_CPUID_MASK;
			dca_rxctrl |= dca3_get_tag(&adapter->pdev->dev, cpu);
		} else {
			dca_rxctrl &= ~E1000_DCA_RXCTRL_CPUID_MASK_82576;
			dca_rxctrl |= dca3_get_tag(&adapter->pdev->dev, cpu) <<
			              E1000_DCA_RXCTRL_CPUID_SHIFT;
		}
		dca_rxctrl |= E1000_DCA_RXCTRL_DESC_DCA_EN;
		dca_rxctrl |= E1000_DCA_RXCTRL_HEAD_DCA_EN;
		dca_rxctrl |= E1000_DCA_RXCTRL_DATA_DCA_EN;
		wr32(E1000_DCA_RXCTRL(q), dca_rxctrl);
	}
	q_vector->cpu = cpu;
out_no_update:
	put_cpu();
}

static void igb_setup_dca(struct igb_adapter *adapter)
{
	struct e1000_hw *hw = &adapter->hw;
	int i;

	if (!(adapter->flags & IGB_FLAG_DCA_ENABLED))
		return;

	/* Always use CB2 mode, difference is masked in the CB driver. */
	wr32(E1000_DCA_CTRL, E1000_DCA_CTRL_DCA_MODE_CB2);

	for (i = 0; i < adapter->num_q_vectors; i++) {
		adapter->q_vector[i]->cpu = -1;
		igb_update_dca(adapter->q_vector[i]);
	}
}

static int __igb_notify_dca(struct device *dev, void *data)
{
	struct net_device *netdev = dev_get_drvdata(dev);
	struct igb_adapter *adapter = netdev_priv(netdev);
	struct pci_dev *pdev = adapter->pdev;
	struct e1000_hw *hw = &adapter->hw;
	unsigned long event = *(unsigned long *)data;

	switch (event) {
	case DCA_PROVIDER_ADD:
		/* if already enabled, don't do it again */
		if (adapter->flags & IGB_FLAG_DCA_ENABLED)
			break;
		if (dca_add_requester(dev) == 0) {
			adapter->flags |= IGB_FLAG_DCA_ENABLED;
			dev_info(&pdev->dev, "DCA enabled\n");
			igb_setup_dca(adapter);
			break;
		}
		/* Fall Through since DCA is disabled. */
	case DCA_PROVIDER_REMOVE:
		if (adapter->flags & IGB_FLAG_DCA_ENABLED) {
			/* without this a class_device is left
			 * hanging around in the sysfs model */
			dca_remove_requester(dev);
			dev_info(&pdev->dev, "DCA disabled\n");
			adapter->flags &= ~IGB_FLAG_DCA_ENABLED;
			wr32(E1000_DCA_CTRL, E1000_DCA_CTRL_DCA_MODE_DISABLE);
		}
		break;
	}

	return 0;
}

static int igb_notify_dca(struct notifier_block *nb, unsigned long event,
                          void *p)
{
	int ret_val;

	ret_val = driver_for_each_device(&igb_driver.driver, NULL, &event,
	                                 __igb_notify_dca);

	return ret_val ? NOTIFY_BAD : NOTIFY_DONE;
}
#endif /* CONFIG_IGB_DCA */

static void igb_ping_all_vfs(struct igb_adapter *adapter)
{
	struct e1000_hw *hw = &adapter->hw;
	u32 ping;
	int i;

	for (i = 0 ; i < adapter->vfs_allocated_count; i++) {
		ping = E1000_PF_CONTROL_MSG;
		if (adapter->vf_data[i].flags & IGB_VF_FLAG_CTS)
			ping |= E1000_VT_MSGTYPE_CTS;
		igb_write_mbx(hw, &ping, 1, i);
	}
}

static int igb_set_vf_promisc(struct igb_adapter *adapter, u32 *msgbuf, u32 vf)
{
	struct e1000_hw *hw = &adapter->hw;
	u32 vmolr = rd32(E1000_VMOLR(vf));
	struct vf_data_storage *vf_data = &adapter->vf_data[vf];

	vf_data->flags &= ~(IGB_VF_FLAG_UNI_PROMISC |
	                    IGB_VF_FLAG_MULTI_PROMISC);
	vmolr &= ~(E1000_VMOLR_ROPE | E1000_VMOLR_ROMPE | E1000_VMOLR_MPME);

	if (*msgbuf & E1000_VF_SET_PROMISC_MULTICAST) {
		vmolr |= E1000_VMOLR_MPME;
		vf_data->flags |= IGB_VF_FLAG_MULTI_PROMISC;
		*msgbuf &= ~E1000_VF_SET_PROMISC_MULTICAST;
	} else {
		/*
		 * if we have hashes and we are clearing a multicast promisc
		 * flag we need to write the hashes to the MTA as this step
		 * was previously skipped
		 */
		if (vf_data->num_vf_mc_hashes > 30) {
			vmolr |= E1000_VMOLR_MPME;
		} else if (vf_data->num_vf_mc_hashes) {
			int j;
			vmolr |= E1000_VMOLR_ROMPE;
			for (j = 0; j < vf_data->num_vf_mc_hashes; j++)
				igb_mta_set(hw, vf_data->vf_mc_hashes[j]);
		}
	}

	wr32(E1000_VMOLR(vf), vmolr);

	/* there are flags left unprocessed, likely not supported */
	if (*msgbuf & E1000_VT_MSGINFO_MASK)
		return -EINVAL;

	return 0;

}

static int igb_set_vf_multicasts(struct igb_adapter *adapter,
				  u32 *msgbuf, u32 vf)
{
	int n = (msgbuf[0] & E1000_VT_MSGINFO_MASK) >> E1000_VT_MSGINFO_SHIFT;
	u16 *hash_list = (u16 *)&msgbuf[1];
	struct vf_data_storage *vf_data = &adapter->vf_data[vf];
	int i;

	/* salt away the number of multicast addresses assigned
	 * to this VF for later use to restore when the PF multi cast
	 * list changes
	 */
	vf_data->num_vf_mc_hashes = n;

	/* only up to 30 hash values supported */
	if (n > 30)
		n = 30;

	/* store the hashes for later use */
	for (i = 0; i < n; i++)
		vf_data->vf_mc_hashes[i] = hash_list[i];

	/* Flush and reset the mta with the new values */
	igb_set_rx_mode(adapter->netdev);

	return 0;
}

static void igb_restore_vf_multicasts(struct igb_adapter *adapter)
{
	struct e1000_hw *hw = &adapter->hw;
	struct vf_data_storage *vf_data;
	int i, j;

	for (i = 0; i < adapter->vfs_allocated_count; i++) {
		u32 vmolr = rd32(E1000_VMOLR(i));
		vmolr &= ~(E1000_VMOLR_ROMPE | E1000_VMOLR_MPME);

		vf_data = &adapter->vf_data[i];

		if ((vf_data->num_vf_mc_hashes > 30) ||
		    (vf_data->flags & IGB_VF_FLAG_MULTI_PROMISC)) {
			vmolr |= E1000_VMOLR_MPME;
		} else if (vf_data->num_vf_mc_hashes) {
			vmolr |= E1000_VMOLR_ROMPE;
			for (j = 0; j < vf_data->num_vf_mc_hashes; j++)
				igb_mta_set(hw, vf_data->vf_mc_hashes[j]);
		}
		wr32(E1000_VMOLR(i), vmolr);
	}
}

static void igb_clear_vf_vfta(struct igb_adapter *adapter, u32 vf)
{
	struct e1000_hw *hw = &adapter->hw;
	u32 pool_mask, reg, vid;
	int i;

	pool_mask = 1 << (E1000_VLVF_POOLSEL_SHIFT + vf);

	/* Find the vlan filter for this id */
	for (i = 0; i < E1000_VLVF_ARRAY_SIZE; i++) {
		reg = rd32(E1000_VLVF(i));

		/* remove the vf from the pool */
		reg &= ~pool_mask;

		/* if pool is empty then remove entry from vfta */
		if (!(reg & E1000_VLVF_POOLSEL_MASK) &&
		    (reg & E1000_VLVF_VLANID_ENABLE)) {
			reg = 0;
			vid = reg & E1000_VLVF_VLANID_MASK;
			igb_vfta_set(hw, vid, false);
		}

		wr32(E1000_VLVF(i), reg);
	}

	adapter->vf_data[vf].vlans_enabled = 0;
}

static s32 igb_vlvf_set(struct igb_adapter *adapter, u32 vid, bool add, u32 vf)
{
	struct e1000_hw *hw = &adapter->hw;
	u32 reg, i;

	/* The vlvf table only exists on 82576 hardware and newer */
	if (hw->mac.type < e1000_82576)
		return -1;

	/* we only need to do this if VMDq is enabled */
	if (!adapter->vfs_allocated_count)
		return -1;

	/* Find the vlan filter for this id */
	for (i = 0; i < E1000_VLVF_ARRAY_SIZE; i++) {
		reg = rd32(E1000_VLVF(i));
		if ((reg & E1000_VLVF_VLANID_ENABLE) &&
		    vid == (reg & E1000_VLVF_VLANID_MASK))
			break;
	}

	if (add) {
		if (i == E1000_VLVF_ARRAY_SIZE) {
			/* Did not find a matching VLAN ID entry that was
			 * enabled.  Search for a free filter entry, i.e.
			 * one without the enable bit set
			 */
			for (i = 0; i < E1000_VLVF_ARRAY_SIZE; i++) {
				reg = rd32(E1000_VLVF(i));
				if (!(reg & E1000_VLVF_VLANID_ENABLE))
					break;
			}
		}
		if (i < E1000_VLVF_ARRAY_SIZE) {
			/* Found an enabled/available entry */
			reg |= 1 << (E1000_VLVF_POOLSEL_SHIFT + vf);

			/* if !enabled we need to set this up in vfta */
			if (!(reg & E1000_VLVF_VLANID_ENABLE)) {
				/* add VID to filter table */
				igb_vfta_set(hw, vid, true);
				reg |= E1000_VLVF_VLANID_ENABLE;
			}
			reg &= ~E1000_VLVF_VLANID_MASK;
			reg |= vid;
			wr32(E1000_VLVF(i), reg);

			/* do not modify RLPML for PF devices */
			if (vf >= adapter->vfs_allocated_count)
				return 0;

			if (!adapter->vf_data[vf].vlans_enabled) {
				u32 size;
				reg = rd32(E1000_VMOLR(vf));
				size = reg & E1000_VMOLR_RLPML_MASK;
				size += 4;
				reg &= ~E1000_VMOLR_RLPML_MASK;
				reg |= size;
				wr32(E1000_VMOLR(vf), reg);
			}

			adapter->vf_data[vf].vlans_enabled++;
			return 0;
		}
	} else {
		if (i < E1000_VLVF_ARRAY_SIZE) {
			/* remove vf from the pool */
			reg &= ~(1 << (E1000_VLVF_POOLSEL_SHIFT + vf));
			/* if pool is empty then remove entry from vfta */
			if (!(reg & E1000_VLVF_POOLSEL_MASK)) {
				reg = 0;
				igb_vfta_set(hw, vid, false);
			}
			wr32(E1000_VLVF(i), reg);

			/* do not modify RLPML for PF devices */
			if (vf >= adapter->vfs_allocated_count)
				return 0;

			adapter->vf_data[vf].vlans_enabled--;
			if (!adapter->vf_data[vf].vlans_enabled) {
				u32 size;
				reg = rd32(E1000_VMOLR(vf));
				size = reg & E1000_VMOLR_RLPML_MASK;
				size -= 4;
				reg &= ~E1000_VMOLR_RLPML_MASK;
				reg |= size;
				wr32(E1000_VMOLR(vf), reg);
			}
		}
	}
	return 0;
}

static void igb_set_vmvir(struct igb_adapter *adapter, u32 vid, u32 vf)
{
	struct e1000_hw *hw = &adapter->hw;

	if (vid)
		wr32(E1000_VMVIR(vf), (vid | E1000_VMVIR_VLANA_DEFAULT));
	else
		wr32(E1000_VMVIR(vf), 0);
}

static int igb_ndo_set_vf_vlan(struct net_device *netdev,
			       int vf, u16 vlan, u8 qos)
{
	int err = 0;
	struct igb_adapter *adapter = netdev_priv(netdev);

	if ((vf >= adapter->vfs_allocated_count) || (vlan > 4095) || (qos > 7))
		return -EINVAL;
	if (vlan || qos) {
		err = igb_vlvf_set(adapter, vlan, !!vlan, vf);
		if (err)
			goto out;
		igb_set_vmvir(adapter, vlan | (qos << VLAN_PRIO_SHIFT), vf);
		igb_set_vmolr(adapter, vf, !vlan);
		adapter->vf_data[vf].pf_vlan = vlan;
		adapter->vf_data[vf].pf_qos = qos;
		dev_info(&adapter->pdev->dev,
			 "Setting VLAN %d, QOS 0x%x on VF %d\n", vlan, qos, vf);
		if (test_bit(__IGB_DOWN, &adapter->state)) {
			dev_warn(&adapter->pdev->dev,
				 "The VF VLAN has been set,"
				 " but the PF device is not up.\n");
			dev_warn(&adapter->pdev->dev,
				 "Bring the PF device up before"
				 " attempting to use the VF device.\n");
		}
	} else {
		igb_vlvf_set(adapter, adapter->vf_data[vf].pf_vlan,
				   false, vf);
		igb_set_vmvir(adapter, vlan, vf);
		igb_set_vmolr(adapter, vf, true);
		adapter->vf_data[vf].pf_vlan = 0;
		adapter->vf_data[vf].pf_qos = 0;
       }
out:
       return err;
}

static int igb_set_vf_vlan(struct igb_adapter *adapter, u32 *msgbuf, u32 vf)
{
	int add = (msgbuf[0] & E1000_VT_MSGINFO_MASK) >> E1000_VT_MSGINFO_SHIFT;
	int vid = (msgbuf[1] & E1000_VLVF_VLANID_MASK);

	return igb_vlvf_set(adapter, vid, add, vf);
}

static inline void igb_vf_reset(struct igb_adapter *adapter, u32 vf)
{
<<<<<<< HEAD
	/* clear flags */
	adapter->vf_data[vf].flags &= ~(IGB_VF_FLAG_PF_SET_MAC);
=======
	/* clear flags - except flag that indicates PF has set the MAC */
	adapter->vf_data[vf].flags &= IGB_VF_FLAG_PF_SET_MAC;
>>>>>>> 3cbea436
	adapter->vf_data[vf].last_nack = jiffies;

	/* reset offloads to defaults */
	igb_set_vmolr(adapter, vf, true);

	/* reset vlans for device */
	igb_clear_vf_vfta(adapter, vf);
	if (adapter->vf_data[vf].pf_vlan)
		igb_ndo_set_vf_vlan(adapter->netdev, vf,
				    adapter->vf_data[vf].pf_vlan,
				    adapter->vf_data[vf].pf_qos);
	else
		igb_clear_vf_vfta(adapter, vf);

	/* reset multicast table array for vf */
	adapter->vf_data[vf].num_vf_mc_hashes = 0;

	/* Flush and reset the mta with the new values */
	igb_set_rx_mode(adapter->netdev);
}

static void igb_vf_reset_event(struct igb_adapter *adapter, u32 vf)
{
	unsigned char *vf_mac = adapter->vf_data[vf].vf_mac_addresses;

	/* generate a new mac address as we were hotplug removed/added */
	if (!(adapter->vf_data[vf].flags & IGB_VF_FLAG_PF_SET_MAC))
		random_ether_addr(vf_mac);

	/* process remaining reset events */
	igb_vf_reset(adapter, vf);
}

static void igb_vf_reset_msg(struct igb_adapter *adapter, u32 vf)
{
	struct e1000_hw *hw = &adapter->hw;
	unsigned char *vf_mac = adapter->vf_data[vf].vf_mac_addresses;
	int rar_entry = hw->mac.rar_entry_count - (vf + 1);
	u32 reg, msgbuf[3];
	u8 *addr = (u8 *)(&msgbuf[1]);

	/* process all the same items cleared in a function level reset */
	igb_vf_reset(adapter, vf);

	/* set vf mac address */
	igb_rar_set_qsel(adapter, vf_mac, rar_entry, vf);

	/* enable transmit and receive for vf */
	reg = rd32(E1000_VFTE);
	wr32(E1000_VFTE, reg | (1 << vf));
	reg = rd32(E1000_VFRE);
	wr32(E1000_VFRE, reg | (1 << vf));

	adapter->vf_data[vf].flags |= IGB_VF_FLAG_CTS;

	/* reply to reset with ack and vf mac address */
	msgbuf[0] = E1000_VF_RESET | E1000_VT_MSGTYPE_ACK;
	memcpy(addr, vf_mac, 6);
	igb_write_mbx(hw, msgbuf, 3, vf);
}

static int igb_set_vf_mac_addr(struct igb_adapter *adapter, u32 *msg, int vf)
{
	/*
	 * The VF MAC Address is stored in a packed array of bytes
	 * starting at the second 32 bit word of the msg array
	 */
	unsigned char *addr = (char *)&msg[1];
	int err = -1;

	if (is_valid_ether_addr(addr))
		err = igb_set_vf_mac(adapter, vf, addr);

	return err;
}

static void igb_rcv_ack_from_vf(struct igb_adapter *adapter, u32 vf)
{
	struct e1000_hw *hw = &adapter->hw;
	struct vf_data_storage *vf_data = &adapter->vf_data[vf];
	u32 msg = E1000_VT_MSGTYPE_NACK;

	/* if device isn't clear to send it shouldn't be reading either */
	if (!(vf_data->flags & IGB_VF_FLAG_CTS) &&
	    time_after(jiffies, vf_data->last_nack + (2 * HZ))) {
		igb_write_mbx(hw, &msg, 1, vf);
		vf_data->last_nack = jiffies;
	}
}

static void igb_rcv_msg_from_vf(struct igb_adapter *adapter, u32 vf)
{
	struct pci_dev *pdev = adapter->pdev;
	u32 msgbuf[E1000_VFMAILBOX_SIZE];
	struct e1000_hw *hw = &adapter->hw;
	struct vf_data_storage *vf_data = &adapter->vf_data[vf];
	s32 retval;

	retval = igb_read_mbx(hw, msgbuf, E1000_VFMAILBOX_SIZE, vf);

	if (retval) {
		/* if receive failed revoke VF CTS stats and restart init */
		dev_err(&pdev->dev, "Error receiving message from VF\n");
		vf_data->flags &= ~IGB_VF_FLAG_CTS;
		if (!time_after(jiffies, vf_data->last_nack + (2 * HZ)))
			return;
		goto out;
	}

	/* this is a message we already processed, do nothing */
	if (msgbuf[0] & (E1000_VT_MSGTYPE_ACK | E1000_VT_MSGTYPE_NACK))
		return;

	/*
	 * until the vf completes a reset it should not be
	 * allowed to start any configuration.
	 */

	if (msgbuf[0] == E1000_VF_RESET) {
		igb_vf_reset_msg(adapter, vf);
		return;
	}

	if (!(vf_data->flags & IGB_VF_FLAG_CTS)) {
		if (!time_after(jiffies, vf_data->last_nack + (2 * HZ)))
			return;
		retval = -1;
		goto out;
	}

	switch ((msgbuf[0] & 0xFFFF)) {
	case E1000_VF_SET_MAC_ADDR:
		retval = -EINVAL;
		if (!(vf_data->flags & IGB_VF_FLAG_PF_SET_MAC))
			retval = igb_set_vf_mac_addr(adapter, msgbuf, vf);
		else
			dev_warn(&pdev->dev,
				 "VF %d attempted to override administratively "
				 "set MAC address\nReload the VF driver to "
				 "resume operations\n", vf);
		break;
	case E1000_VF_SET_PROMISC:
		retval = igb_set_vf_promisc(adapter, msgbuf, vf);
		break;
	case E1000_VF_SET_MULTICAST:
		retval = igb_set_vf_multicasts(adapter, msgbuf, vf);
		break;
	case E1000_VF_SET_LPE:
		retval = igb_set_vf_rlpml(adapter, msgbuf[1], vf);
		break;
	case E1000_VF_SET_VLAN:
<<<<<<< HEAD
		if (adapter->vf_data[vf].pf_vlan)
			retval = -1;
=======
		retval = -1;
		if (vf_data->pf_vlan)
			dev_warn(&pdev->dev,
				 "VF %d attempted to override administratively "
				 "set VLAN tag\nReload the VF driver to "
				 "resume operations\n", vf);
>>>>>>> 3cbea436
		else
			retval = igb_set_vf_vlan(adapter, msgbuf, vf);
		break;
	default:
		dev_err(&pdev->dev, "Unhandled Msg %08x\n", msgbuf[0]);
		retval = -1;
		break;
	}

	msgbuf[0] |= E1000_VT_MSGTYPE_CTS;
out:
	/* notify the VF of the results of what it sent us */
	if (retval)
		msgbuf[0] |= E1000_VT_MSGTYPE_NACK;
	else
		msgbuf[0] |= E1000_VT_MSGTYPE_ACK;

	igb_write_mbx(hw, msgbuf, 1, vf);
}

static void igb_msg_task(struct igb_adapter *adapter)
{
	struct e1000_hw *hw = &adapter->hw;
	u32 vf;

	for (vf = 0; vf < adapter->vfs_allocated_count; vf++) {
		/* process any reset requests */
		if (!igb_check_for_rst(hw, vf))
			igb_vf_reset_event(adapter, vf);

		/* process any messages pending */
		if (!igb_check_for_msg(hw, vf))
			igb_rcv_msg_from_vf(adapter, vf);

		/* process any acks */
		if (!igb_check_for_ack(hw, vf))
			igb_rcv_ack_from_vf(adapter, vf);
	}
}

/**
 *  igb_set_uta - Set unicast filter table address
 *  @adapter: board private structure
 *
 *  The unicast table address is a register array of 32-bit registers.
 *  The table is meant to be used in a way similar to how the MTA is used
 *  however due to certain limitations in the hardware it is necessary to
 *  set all the hash bits to 1 and use the VMOLR ROPE bit as a promiscous
 *  enable bit to allow vlan tag stripping when promiscous mode is enabled
 **/
static void igb_set_uta(struct igb_adapter *adapter)
{
	struct e1000_hw *hw = &adapter->hw;
	int i;

	/* The UTA table only exists on 82576 hardware and newer */
	if (hw->mac.type < e1000_82576)
		return;

	/* we only need to do this if VMDq is enabled */
	if (!adapter->vfs_allocated_count)
		return;

	for (i = 0; i < hw->mac.uta_reg_count; i++)
		array_wr32(E1000_UTA, i, ~0);
}

/**
 * igb_intr_msi - Interrupt Handler
 * @irq: interrupt number
 * @data: pointer to a network interface device structure
 **/
static irqreturn_t igb_intr_msi(int irq, void *data)
{
	struct igb_adapter *adapter = data;
	struct igb_q_vector *q_vector = adapter->q_vector[0];
	struct e1000_hw *hw = &adapter->hw;
	/* read ICR disables interrupts using IAM */
	u32 icr = rd32(E1000_ICR);

	igb_write_itr(q_vector);

	if (icr & E1000_ICR_DRSTA)
		schedule_work(&adapter->reset_task);

	if (icr & E1000_ICR_DOUTSYNC) {
		/* HW is reporting DMA is out of sync */
		adapter->stats.doosync++;
	}

	if (icr & (E1000_ICR_RXSEQ | E1000_ICR_LSC)) {
		hw->mac.get_link_status = 1;
		if (!test_bit(__IGB_DOWN, &adapter->state))
			mod_timer(&adapter->watchdog_timer, jiffies + 1);
	}

	napi_schedule(&q_vector->napi);

	return IRQ_HANDLED;
}

/**
 * igb_intr - Legacy Interrupt Handler
 * @irq: interrupt number
 * @data: pointer to a network interface device structure
 **/
static irqreturn_t igb_intr(int irq, void *data)
{
	struct igb_adapter *adapter = data;
	struct igb_q_vector *q_vector = adapter->q_vector[0];
	struct e1000_hw *hw = &adapter->hw;
	/* Interrupt Auto-Mask...upon reading ICR, interrupts are masked.  No
	 * need for the IMC write */
	u32 icr = rd32(E1000_ICR);
	if (!icr)
		return IRQ_NONE;  /* Not our interrupt */

	igb_write_itr(q_vector);

	/* IMS will not auto-mask if INT_ASSERTED is not set, and if it is
	 * not set, then the adapter didn't send an interrupt */
	if (!(icr & E1000_ICR_INT_ASSERTED))
		return IRQ_NONE;

	if (icr & E1000_ICR_DRSTA)
		schedule_work(&adapter->reset_task);

	if (icr & E1000_ICR_DOUTSYNC) {
		/* HW is reporting DMA is out of sync */
		adapter->stats.doosync++;
	}

	if (icr & (E1000_ICR_RXSEQ | E1000_ICR_LSC)) {
		hw->mac.get_link_status = 1;
		/* guard against interrupt when we're going down */
		if (!test_bit(__IGB_DOWN, &adapter->state))
			mod_timer(&adapter->watchdog_timer, jiffies + 1);
	}

	napi_schedule(&q_vector->napi);

	return IRQ_HANDLED;
}

static inline void igb_ring_irq_enable(struct igb_q_vector *q_vector)
{
	struct igb_adapter *adapter = q_vector->adapter;
	struct e1000_hw *hw = &adapter->hw;

	if ((q_vector->rx_ring && (adapter->rx_itr_setting & 3)) ||
	    (!q_vector->rx_ring && (adapter->tx_itr_setting & 3))) {
		if (!adapter->msix_entries)
			igb_set_itr(adapter);
		else
			igb_update_ring_itr(q_vector);
	}

	if (!test_bit(__IGB_DOWN, &adapter->state)) {
		if (adapter->msix_entries)
			wr32(E1000_EIMS, q_vector->eims_value);
		else
			igb_irq_enable(adapter);
	}
}

/**
 * igb_poll - NAPI Rx polling callback
 * @napi: napi polling structure
 * @budget: count of how many packets we should handle
 **/
static int igb_poll(struct napi_struct *napi, int budget)
{
	struct igb_q_vector *q_vector = container_of(napi,
	                                             struct igb_q_vector,
	                                             napi);
	int tx_clean_complete = 1, work_done = 0;

#ifdef CONFIG_IGB_DCA
	if (q_vector->adapter->flags & IGB_FLAG_DCA_ENABLED)
		igb_update_dca(q_vector);
#endif
	if (q_vector->tx_ring)
		tx_clean_complete = igb_clean_tx_irq(q_vector);

	if (q_vector->rx_ring)
		igb_clean_rx_irq_adv(q_vector, &work_done, budget);

	if (!tx_clean_complete)
		work_done = budget;

	/* If not enough Rx work done, exit the polling mode */
	if (work_done < budget) {
		napi_complete(napi);
		igb_ring_irq_enable(q_vector);
	}

	return work_done;
}

/**
 * igb_systim_to_hwtstamp - convert system time value to hw timestamp
 * @adapter: board private structure
 * @shhwtstamps: timestamp structure to update
 * @regval: unsigned 64bit system time value.
 *
 * We need to convert the system time value stored in the RX/TXSTMP registers
 * into a hwtstamp which can be used by the upper level timestamping functions
 */
static void igb_systim_to_hwtstamp(struct igb_adapter *adapter,
                                   struct skb_shared_hwtstamps *shhwtstamps,
                                   u64 regval)
{
	u64 ns;

	/*
	 * The 82580 starts with 1ns at bit 0 in RX/TXSTMPL, shift this up to
	 * 24 to match clock shift we setup earlier.
	 */
	if (adapter->hw.mac.type == e1000_82580)
		regval <<= IGB_82580_TSYNC_SHIFT;

	ns = timecounter_cyc2time(&adapter->clock, regval);
	timecompare_update(&adapter->compare, ns);
	memset(shhwtstamps, 0, sizeof(struct skb_shared_hwtstamps));
	shhwtstamps->hwtstamp = ns_to_ktime(ns);
	shhwtstamps->syststamp = timecompare_transform(&adapter->compare, ns);
}

/**
 * igb_tx_hwtstamp - utility function which checks for TX time stamp
 * @q_vector: pointer to q_vector containing needed info
 * @buffer: pointer to igb_buffer structure
 *
 * If we were asked to do hardware stamping and such a time stamp is
 * available, then it must have been for this skb here because we only
 * allow only one such packet into the queue.
 */
static void igb_tx_hwtstamp(struct igb_q_vector *q_vector, struct igb_buffer *buffer_info)
{
	struct igb_adapter *adapter = q_vector->adapter;
	struct e1000_hw *hw = &adapter->hw;
	struct skb_shared_hwtstamps shhwtstamps;
	u64 regval;

	/* if skb does not support hw timestamp or TX stamp not valid exit */
	if (likely(!(buffer_info->tx_flags & SKBTX_HW_TSTAMP)) ||
	    !(rd32(E1000_TSYNCTXCTL) & E1000_TSYNCTXCTL_VALID))
		return;

	regval = rd32(E1000_TXSTMPL);
	regval |= (u64)rd32(E1000_TXSTMPH) << 32;

	igb_systim_to_hwtstamp(adapter, &shhwtstamps, regval);
	skb_tstamp_tx(buffer_info->skb, &shhwtstamps);
}

/**
 * igb_clean_tx_irq - Reclaim resources after transmit completes
 * @q_vector: pointer to q_vector containing needed info
 * returns true if ring is completely cleaned
 **/
static bool igb_clean_tx_irq(struct igb_q_vector *q_vector)
{
	struct igb_adapter *adapter = q_vector->adapter;
	struct igb_ring *tx_ring = q_vector->tx_ring;
	struct net_device *netdev = tx_ring->netdev;
	struct e1000_hw *hw = &adapter->hw;
	struct igb_buffer *buffer_info;
	union e1000_adv_tx_desc *tx_desc, *eop_desc;
	unsigned int total_bytes = 0, total_packets = 0;
	unsigned int i, eop, count = 0;
	bool cleaned = false;

	i = tx_ring->next_to_clean;
	eop = tx_ring->buffer_info[i].next_to_watch;
	eop_desc = E1000_TX_DESC_ADV(*tx_ring, eop);

	while ((eop_desc->wb.status & cpu_to_le32(E1000_TXD_STAT_DD)) &&
	       (count < tx_ring->count)) {
		rmb();	/* read buffer_info after eop_desc status */
		for (cleaned = false; !cleaned; count++) {
			tx_desc = E1000_TX_DESC_ADV(*tx_ring, i);
			buffer_info = &tx_ring->buffer_info[i];
			cleaned = (i == eop);

			if (buffer_info->skb) {
				total_bytes += buffer_info->bytecount;
				/* gso_segs is currently only valid for tcp */
				total_packets += buffer_info->gso_segs;
				igb_tx_hwtstamp(q_vector, buffer_info);
			}

			igb_unmap_and_free_tx_resource(tx_ring, buffer_info);
			tx_desc->wb.status = 0;

			i++;
			if (i == tx_ring->count)
				i = 0;
		}
		eop = tx_ring->buffer_info[i].next_to_watch;
		eop_desc = E1000_TX_DESC_ADV(*tx_ring, eop);
	}

	tx_ring->next_to_clean = i;

	if (unlikely(count &&
		     netif_carrier_ok(netdev) &&
		     igb_desc_unused(tx_ring) >= IGB_TX_QUEUE_WAKE)) {
		/* Make sure that anybody stopping the queue after this
		 * sees the new next_to_clean.
		 */
		smp_mb();
		if (__netif_subqueue_stopped(netdev, tx_ring->queue_index) &&
		    !(test_bit(__IGB_DOWN, &adapter->state))) {
			netif_wake_subqueue(netdev, tx_ring->queue_index);

			u64_stats_update_begin(&tx_ring->tx_syncp);
			tx_ring->tx_stats.restart_queue++;
			u64_stats_update_end(&tx_ring->tx_syncp);
		}
	}

	if (tx_ring->detect_tx_hung) {
		/* Detect a transmit hang in hardware, this serializes the
		 * check with the clearing of time_stamp and movement of i */
		tx_ring->detect_tx_hung = false;
		if (tx_ring->buffer_info[i].time_stamp &&
		    time_after(jiffies, tx_ring->buffer_info[i].time_stamp +
			       (adapter->tx_timeout_factor * HZ)) &&
		    !(rd32(E1000_STATUS) & E1000_STATUS_TXOFF)) {

			/* detected Tx unit hang */
			dev_err(tx_ring->dev,
				"Detected Tx Unit Hang\n"
				"  Tx Queue             <%d>\n"
				"  TDH                  <%x>\n"
				"  TDT                  <%x>\n"
				"  next_to_use          <%x>\n"
				"  next_to_clean        <%x>\n"
				"buffer_info[next_to_clean]\n"
				"  time_stamp           <%lx>\n"
				"  next_to_watch        <%x>\n"
				"  jiffies              <%lx>\n"
				"  desc.status          <%x>\n",
				tx_ring->queue_index,
				readl(tx_ring->head),
				readl(tx_ring->tail),
				tx_ring->next_to_use,
				tx_ring->next_to_clean,
				tx_ring->buffer_info[eop].time_stamp,
				eop,
				jiffies,
				eop_desc->wb.status);
			netif_stop_subqueue(netdev, tx_ring->queue_index);
		}
	}
	tx_ring->total_bytes += total_bytes;
	tx_ring->total_packets += total_packets;
	u64_stats_update_begin(&tx_ring->tx_syncp);
	tx_ring->tx_stats.bytes += total_bytes;
	tx_ring->tx_stats.packets += total_packets;
	u64_stats_update_end(&tx_ring->tx_syncp);
	return count < tx_ring->count;
}

/**
 * igb_receive_skb - helper function to handle rx indications
 * @q_vector: structure containing interrupt and ring information
 * @skb: packet to send up
 * @vlan_tag: vlan tag for packet
 **/
static void igb_receive_skb(struct igb_q_vector *q_vector,
                            struct sk_buff *skb,
                            u16 vlan_tag)
{
	struct igb_adapter *adapter = q_vector->adapter;

	if (vlan_tag && adapter->vlgrp)
		vlan_gro_receive(&q_vector->napi, adapter->vlgrp,
		                 vlan_tag, skb);
	else
		napi_gro_receive(&q_vector->napi, skb);
}

static inline void igb_rx_checksum_adv(struct igb_ring *ring,
				       u32 status_err, struct sk_buff *skb)
{
	skb_checksum_none_assert(skb);

	/* Ignore Checksum bit is set or checksum is disabled through ethtool */
	if (!(ring->flags & IGB_RING_FLAG_RX_CSUM) ||
	     (status_err & E1000_RXD_STAT_IXSM))
		return;

	/* TCP/UDP checksum error bit is set */
	if (status_err &
	    (E1000_RXDEXT_STATERR_TCPE | E1000_RXDEXT_STATERR_IPE)) {
		/*
		 * work around errata with sctp packets where the TCPE aka
		 * L4E bit is set incorrectly on 64 byte (60 byte w/o crc)
		 * packets, (aka let the stack check the crc32c)
		 */
		if ((skb->len == 60) &&
		    (ring->flags & IGB_RING_FLAG_RX_SCTP_CSUM)) {
			u64_stats_update_begin(&ring->rx_syncp);
			ring->rx_stats.csum_err++;
			u64_stats_update_end(&ring->rx_syncp);
		}
		/* let the stack verify checksum errors */
		return;
	}
	/* It must be a TCP or UDP packet with a valid checksum */
	if (status_err & (E1000_RXD_STAT_TCPCS | E1000_RXD_STAT_UDPCS))
		skb->ip_summed = CHECKSUM_UNNECESSARY;

	dev_dbg(ring->dev, "cksum success: bits %08X\n", status_err);
}

static void igb_rx_hwtstamp(struct igb_q_vector *q_vector, u32 staterr,
                                   struct sk_buff *skb)
{
	struct igb_adapter *adapter = q_vector->adapter;
	struct e1000_hw *hw = &adapter->hw;
	u64 regval;

	/*
	 * If this bit is set, then the RX registers contain the time stamp. No
	 * other packet will be time stamped until we read these registers, so
	 * read the registers to make them available again. Because only one
	 * packet can be time stamped at a time, we know that the register
	 * values must belong to this one here and therefore we don't need to
	 * compare any of the additional attributes stored for it.
	 *
	 * If nothing went wrong, then it should have a shared tx_flags that we
	 * can turn into a skb_shared_hwtstamps.
	 */
	if (staterr & E1000_RXDADV_STAT_TSIP) {
		u32 *stamp = (u32 *)skb->data;
		regval = le32_to_cpu(*(stamp + 2));
		regval |= (u64)le32_to_cpu(*(stamp + 3)) << 32;
		skb_pull(skb, IGB_TS_HDR_LEN);
	} else {
		if(!(rd32(E1000_TSYNCRXCTL) & E1000_TSYNCRXCTL_VALID))
			return;

		regval = rd32(E1000_RXSTMPL);
		regval |= (u64)rd32(E1000_RXSTMPH) << 32;
	}

	igb_systim_to_hwtstamp(adapter, skb_hwtstamps(skb), regval);
}
static inline u16 igb_get_hlen(struct igb_ring *rx_ring,
                               union e1000_adv_rx_desc *rx_desc)
{
	/* HW will not DMA in data larger than the given buffer, even if it
	 * parses the (NFS, of course) header to be larger.  In that case, it
	 * fills the header buffer and spills the rest into the page.
	 */
	u16 hlen = (le16_to_cpu(rx_desc->wb.lower.lo_dword.hdr_info) &
	           E1000_RXDADV_HDRBUFLEN_MASK) >> E1000_RXDADV_HDRBUFLEN_SHIFT;
	if (hlen > rx_ring->rx_buffer_len)
		hlen = rx_ring->rx_buffer_len;
	return hlen;
}

static bool igb_clean_rx_irq_adv(struct igb_q_vector *q_vector,
                                 int *work_done, int budget)
{
	struct igb_ring *rx_ring = q_vector->rx_ring;
	struct net_device *netdev = rx_ring->netdev;
	struct device *dev = rx_ring->dev;
	union e1000_adv_rx_desc *rx_desc , *next_rxd;
	struct igb_buffer *buffer_info , *next_buffer;
	struct sk_buff *skb;
	bool cleaned = false;
	int cleaned_count = 0;
	int current_node = numa_node_id();
	unsigned int total_bytes = 0, total_packets = 0;
	unsigned int i;
	u32 staterr;
	u16 length;
	u16 vlan_tag;

	i = rx_ring->next_to_clean;
	buffer_info = &rx_ring->buffer_info[i];
	rx_desc = E1000_RX_DESC_ADV(*rx_ring, i);
	staterr = le32_to_cpu(rx_desc->wb.upper.status_error);

	while (staterr & E1000_RXD_STAT_DD) {
		if (*work_done >= budget)
			break;
		(*work_done)++;
		rmb(); /* read descriptor and rx_buffer_info after status DD */

		skb = buffer_info->skb;
		prefetch(skb->data - NET_IP_ALIGN);
		buffer_info->skb = NULL;

		i++;
		if (i == rx_ring->count)
			i = 0;

		next_rxd = E1000_RX_DESC_ADV(*rx_ring, i);
		prefetch(next_rxd);
		next_buffer = &rx_ring->buffer_info[i];

		length = le16_to_cpu(rx_desc->wb.upper.length);
		cleaned = true;
		cleaned_count++;

		if (buffer_info->dma) {
			dma_unmap_single(dev, buffer_info->dma,
					 rx_ring->rx_buffer_len,
					 DMA_FROM_DEVICE);
			buffer_info->dma = 0;
			if (rx_ring->rx_buffer_len >= IGB_RXBUFFER_1024) {
				skb_put(skb, length);
				goto send_up;
			}
			skb_put(skb, igb_get_hlen(rx_ring, rx_desc));
		}

		if (length) {
			dma_unmap_page(dev, buffer_info->page_dma,
				       PAGE_SIZE / 2, DMA_FROM_DEVICE);
			buffer_info->page_dma = 0;

			skb_fill_page_desc(skb, skb_shinfo(skb)->nr_frags,
						buffer_info->page,
						buffer_info->page_offset,
						length);

			if ((page_count(buffer_info->page) != 1) ||
			    (page_to_nid(buffer_info->page) != current_node))
				buffer_info->page = NULL;
			else
				get_page(buffer_info->page);

			skb->len += length;
			skb->data_len += length;
			skb->truesize += length;
		}

		if (!(staterr & E1000_RXD_STAT_EOP)) {
			buffer_info->skb = next_buffer->skb;
			buffer_info->dma = next_buffer->dma;
			next_buffer->skb = skb;
			next_buffer->dma = 0;
			goto next_desc;
		}
send_up:
		if (staterr & E1000_RXDEXT_ERR_FRAME_ERR_MASK) {
			dev_kfree_skb_irq(skb);
			goto next_desc;
		}

		if (staterr & (E1000_RXDADV_STAT_TSIP | E1000_RXDADV_STAT_TS))
			igb_rx_hwtstamp(q_vector, staterr, skb);
		total_bytes += skb->len;
		total_packets++;

		igb_rx_checksum_adv(rx_ring, staterr, skb);

		skb->protocol = eth_type_trans(skb, netdev);
		skb_record_rx_queue(skb, rx_ring->queue_index);

		vlan_tag = ((staterr & E1000_RXD_STAT_VP) ?
		            le16_to_cpu(rx_desc->wb.upper.vlan) : 0);

		igb_receive_skb(q_vector, skb, vlan_tag);

next_desc:
		rx_desc->wb.upper.status_error = 0;

		/* return some buffers to hardware, one at a time is too slow */
		if (cleaned_count >= IGB_RX_BUFFER_WRITE) {
			igb_alloc_rx_buffers_adv(rx_ring, cleaned_count);
			cleaned_count = 0;
		}

		/* use prefetched values */
		rx_desc = next_rxd;
		buffer_info = next_buffer;
		staterr = le32_to_cpu(rx_desc->wb.upper.status_error);
	}

	rx_ring->next_to_clean = i;
	cleaned_count = igb_desc_unused(rx_ring);

	if (cleaned_count)
		igb_alloc_rx_buffers_adv(rx_ring, cleaned_count);

	rx_ring->total_packets += total_packets;
	rx_ring->total_bytes += total_bytes;
	u64_stats_update_begin(&rx_ring->rx_syncp);
	rx_ring->rx_stats.packets += total_packets;
	rx_ring->rx_stats.bytes += total_bytes;
	u64_stats_update_end(&rx_ring->rx_syncp);
	return cleaned;
}

/**
 * igb_alloc_rx_buffers_adv - Replace used receive buffers; packet split
 * @adapter: address of board private structure
 **/
void igb_alloc_rx_buffers_adv(struct igb_ring *rx_ring, int cleaned_count)
{
	struct net_device *netdev = rx_ring->netdev;
	union e1000_adv_rx_desc *rx_desc;
	struct igb_buffer *buffer_info;
	struct sk_buff *skb;
	unsigned int i;
	int bufsz;

	i = rx_ring->next_to_use;
	buffer_info = &rx_ring->buffer_info[i];

	bufsz = rx_ring->rx_buffer_len;

	while (cleaned_count--) {
		rx_desc = E1000_RX_DESC_ADV(*rx_ring, i);

		if ((bufsz < IGB_RXBUFFER_1024) && !buffer_info->page_dma) {
			if (!buffer_info->page) {
				buffer_info->page = netdev_alloc_page(netdev);
				if (unlikely(!buffer_info->page)) {
					u64_stats_update_begin(&rx_ring->rx_syncp);
					rx_ring->rx_stats.alloc_failed++;
					u64_stats_update_end(&rx_ring->rx_syncp);
					goto no_buffers;
				}
				buffer_info->page_offset = 0;
			} else {
				buffer_info->page_offset ^= PAGE_SIZE / 2;
			}
			buffer_info->page_dma =
				dma_map_page(rx_ring->dev, buffer_info->page,
					     buffer_info->page_offset,
					     PAGE_SIZE / 2,
					     DMA_FROM_DEVICE);
			if (dma_mapping_error(rx_ring->dev,
					      buffer_info->page_dma)) {
				buffer_info->page_dma = 0;
				u64_stats_update_begin(&rx_ring->rx_syncp);
				rx_ring->rx_stats.alloc_failed++;
				u64_stats_update_end(&rx_ring->rx_syncp);
				goto no_buffers;
			}
		}

		skb = buffer_info->skb;
		if (!skb) {
			skb = netdev_alloc_skb_ip_align(netdev, bufsz);
			if (unlikely(!skb)) {
				u64_stats_update_begin(&rx_ring->rx_syncp);
				rx_ring->rx_stats.alloc_failed++;
				u64_stats_update_end(&rx_ring->rx_syncp);
				goto no_buffers;
			}

			buffer_info->skb = skb;
		}
		if (!buffer_info->dma) {
			buffer_info->dma = dma_map_single(rx_ring->dev,
			                                  skb->data,
							  bufsz,
							  DMA_FROM_DEVICE);
			if (dma_mapping_error(rx_ring->dev,
					      buffer_info->dma)) {
				buffer_info->dma = 0;
				u64_stats_update_begin(&rx_ring->rx_syncp);
				rx_ring->rx_stats.alloc_failed++;
				u64_stats_update_end(&rx_ring->rx_syncp);
				goto no_buffers;
			}
		}
		/* Refresh the desc even if buffer_addrs didn't change because
		 * each write-back erases this info. */
		if (bufsz < IGB_RXBUFFER_1024) {
			rx_desc->read.pkt_addr =
			     cpu_to_le64(buffer_info->page_dma);
			rx_desc->read.hdr_addr = cpu_to_le64(buffer_info->dma);
		} else {
			rx_desc->read.pkt_addr = cpu_to_le64(buffer_info->dma);
			rx_desc->read.hdr_addr = 0;
		}

		i++;
		if (i == rx_ring->count)
			i = 0;
		buffer_info = &rx_ring->buffer_info[i];
	}

no_buffers:
	if (rx_ring->next_to_use != i) {
		rx_ring->next_to_use = i;
		if (i == 0)
			i = (rx_ring->count - 1);
		else
			i--;

		/* Force memory writes to complete before letting h/w
		 * know there are new descriptors to fetch.  (Only
		 * applicable for weak-ordered memory model archs,
		 * such as IA-64). */
		wmb();
		writel(i, rx_ring->tail);
	}
}

/**
 * igb_mii_ioctl -
 * @netdev:
 * @ifreq:
 * @cmd:
 **/
static int igb_mii_ioctl(struct net_device *netdev, struct ifreq *ifr, int cmd)
{
	struct igb_adapter *adapter = netdev_priv(netdev);
	struct mii_ioctl_data *data = if_mii(ifr);

	if (adapter->hw.phy.media_type != e1000_media_type_copper)
		return -EOPNOTSUPP;

	switch (cmd) {
	case SIOCGMIIPHY:
		data->phy_id = adapter->hw.phy.addr;
		break;
	case SIOCGMIIREG:
		if (igb_read_phy_reg(&adapter->hw, data->reg_num & 0x1F,
		                     &data->val_out))
			return -EIO;
		break;
	case SIOCSMIIREG:
	default:
		return -EOPNOTSUPP;
	}
	return 0;
}

/**
 * igb_hwtstamp_ioctl - control hardware time stamping
 * @netdev:
 * @ifreq:
 * @cmd:
 *
 * Outgoing time stamping can be enabled and disabled. Play nice and
 * disable it when requested, although it shouldn't case any overhead
 * when no packet needs it. At most one packet in the queue may be
 * marked for time stamping, otherwise it would be impossible to tell
 * for sure to which packet the hardware time stamp belongs.
 *
 * Incoming time stamping has to be configured via the hardware
 * filters. Not all combinations are supported, in particular event
 * type has to be specified. Matching the kind of event packet is
 * not supported, with the exception of "all V2 events regardless of
 * level 2 or 4".
 *
 **/
static int igb_hwtstamp_ioctl(struct net_device *netdev,
			      struct ifreq *ifr, int cmd)
{
	struct igb_adapter *adapter = netdev_priv(netdev);
	struct e1000_hw *hw = &adapter->hw;
	struct hwtstamp_config config;
	u32 tsync_tx_ctl = E1000_TSYNCTXCTL_ENABLED;
	u32 tsync_rx_ctl = E1000_TSYNCRXCTL_ENABLED;
	u32 tsync_rx_cfg = 0;
	bool is_l4 = false;
	bool is_l2 = false;
	u32 regval;

	if (copy_from_user(&config, ifr->ifr_data, sizeof(config)))
		return -EFAULT;

	/* reserved for future extensions */
	if (config.flags)
		return -EINVAL;

	switch (config.tx_type) {
	case HWTSTAMP_TX_OFF:
		tsync_tx_ctl = 0;
	case HWTSTAMP_TX_ON:
		break;
	default:
		return -ERANGE;
	}

	switch (config.rx_filter) {
	case HWTSTAMP_FILTER_NONE:
		tsync_rx_ctl = 0;
		break;
	case HWTSTAMP_FILTER_PTP_V1_L4_EVENT:
	case HWTSTAMP_FILTER_PTP_V2_L4_EVENT:
	case HWTSTAMP_FILTER_PTP_V2_L2_EVENT:
	case HWTSTAMP_FILTER_ALL:
		/*
		 * register TSYNCRXCFG must be set, therefore it is not
		 * possible to time stamp both Sync and Delay_Req messages
		 * => fall back to time stamping all packets
		 */
		tsync_rx_ctl |= E1000_TSYNCRXCTL_TYPE_ALL;
		config.rx_filter = HWTSTAMP_FILTER_ALL;
		break;
	case HWTSTAMP_FILTER_PTP_V1_L4_SYNC:
		tsync_rx_ctl |= E1000_TSYNCRXCTL_TYPE_L4_V1;
		tsync_rx_cfg = E1000_TSYNCRXCFG_PTP_V1_SYNC_MESSAGE;
		is_l4 = true;
		break;
	case HWTSTAMP_FILTER_PTP_V1_L4_DELAY_REQ:
		tsync_rx_ctl |= E1000_TSYNCRXCTL_TYPE_L4_V1;
		tsync_rx_cfg = E1000_TSYNCRXCFG_PTP_V1_DELAY_REQ_MESSAGE;
		is_l4 = true;
		break;
	case HWTSTAMP_FILTER_PTP_V2_L2_SYNC:
	case HWTSTAMP_FILTER_PTP_V2_L4_SYNC:
		tsync_rx_ctl |= E1000_TSYNCRXCTL_TYPE_L2_L4_V2;
		tsync_rx_cfg = E1000_TSYNCRXCFG_PTP_V2_SYNC_MESSAGE;
		is_l2 = true;
		is_l4 = true;
		config.rx_filter = HWTSTAMP_FILTER_SOME;
		break;
	case HWTSTAMP_FILTER_PTP_V2_L2_DELAY_REQ:
	case HWTSTAMP_FILTER_PTP_V2_L4_DELAY_REQ:
		tsync_rx_ctl |= E1000_TSYNCRXCTL_TYPE_L2_L4_V2;
		tsync_rx_cfg = E1000_TSYNCRXCFG_PTP_V2_DELAY_REQ_MESSAGE;
		is_l2 = true;
		is_l4 = true;
		config.rx_filter = HWTSTAMP_FILTER_SOME;
		break;
	case HWTSTAMP_FILTER_PTP_V2_EVENT:
	case HWTSTAMP_FILTER_PTP_V2_SYNC:
	case HWTSTAMP_FILTER_PTP_V2_DELAY_REQ:
		tsync_rx_ctl |= E1000_TSYNCRXCTL_TYPE_EVENT_V2;
		config.rx_filter = HWTSTAMP_FILTER_PTP_V2_EVENT;
		is_l2 = true;
		break;
	default:
		return -ERANGE;
	}

	if (hw->mac.type == e1000_82575) {
		if (tsync_rx_ctl | tsync_tx_ctl)
			return -EINVAL;
		return 0;
	}

	/*
	 * Per-packet timestamping only works if all packets are
	 * timestamped, so enable timestamping in all packets as
	 * long as one rx filter was configured.
	 */
	if ((hw->mac.type == e1000_82580) && tsync_rx_ctl) {
		tsync_rx_ctl = E1000_TSYNCRXCTL_ENABLED;
		tsync_rx_ctl |= E1000_TSYNCRXCTL_TYPE_ALL;
	}

	/* enable/disable TX */
	regval = rd32(E1000_TSYNCTXCTL);
	regval &= ~E1000_TSYNCTXCTL_ENABLED;
	regval |= tsync_tx_ctl;
	wr32(E1000_TSYNCTXCTL, regval);

	/* enable/disable RX */
	regval = rd32(E1000_TSYNCRXCTL);
	regval &= ~(E1000_TSYNCRXCTL_ENABLED | E1000_TSYNCRXCTL_TYPE_MASK);
	regval |= tsync_rx_ctl;
	wr32(E1000_TSYNCRXCTL, regval);

	/* define which PTP packets are time stamped */
	wr32(E1000_TSYNCRXCFG, tsync_rx_cfg);

	/* define ethertype filter for timestamped packets */
	if (is_l2)
		wr32(E1000_ETQF(3),
		                (E1000_ETQF_FILTER_ENABLE | /* enable filter */
		                 E1000_ETQF_1588 | /* enable timestamping */
		                 ETH_P_1588));     /* 1588 eth protocol type */
	else
		wr32(E1000_ETQF(3), 0);

#define PTP_PORT 319
	/* L4 Queue Filter[3]: filter by destination port and protocol */
	if (is_l4) {
		u32 ftqf = (IPPROTO_UDP /* UDP */
			| E1000_FTQF_VF_BP /* VF not compared */
			| E1000_FTQF_1588_TIME_STAMP /* Enable Timestamping */
			| E1000_FTQF_MASK); /* mask all inputs */
		ftqf &= ~E1000_FTQF_MASK_PROTO_BP; /* enable protocol check */

		wr32(E1000_IMIR(3), htons(PTP_PORT));
		wr32(E1000_IMIREXT(3),
		     (E1000_IMIREXT_SIZE_BP | E1000_IMIREXT_CTRL_BP));
		if (hw->mac.type == e1000_82576) {
			/* enable source port check */
			wr32(E1000_SPQF(3), htons(PTP_PORT));
			ftqf &= ~E1000_FTQF_MASK_SOURCE_PORT_BP;
		}
		wr32(E1000_FTQF(3), ftqf);
	} else {
		wr32(E1000_FTQF(3), E1000_FTQF_MASK);
	}
	wrfl();

	adapter->hwtstamp_config = config;

	/* clear TX/RX time stamp registers, just to be sure */
	regval = rd32(E1000_TXSTMPH);
	regval = rd32(E1000_RXSTMPH);

	return copy_to_user(ifr->ifr_data, &config, sizeof(config)) ?
		-EFAULT : 0;
}

/**
 * igb_ioctl -
 * @netdev:
 * @ifreq:
 * @cmd:
 **/
static int igb_ioctl(struct net_device *netdev, struct ifreq *ifr, int cmd)
{
	switch (cmd) {
	case SIOCGMIIPHY:
	case SIOCGMIIREG:
	case SIOCSMIIREG:
		return igb_mii_ioctl(netdev, ifr, cmd);
	case SIOCSHWTSTAMP:
		return igb_hwtstamp_ioctl(netdev, ifr, cmd);
	default:
		return -EOPNOTSUPP;
	}
}

s32 igb_read_pcie_cap_reg(struct e1000_hw *hw, u32 reg, u16 *value)
{
	struct igb_adapter *adapter = hw->back;
	u16 cap_offset;

	cap_offset = pci_find_capability(adapter->pdev, PCI_CAP_ID_EXP);
	if (!cap_offset)
		return -E1000_ERR_CONFIG;

	pci_read_config_word(adapter->pdev, cap_offset + reg, value);

	return 0;
}

s32 igb_write_pcie_cap_reg(struct e1000_hw *hw, u32 reg, u16 *value)
{
	struct igb_adapter *adapter = hw->back;
	u16 cap_offset;

	cap_offset = pci_find_capability(adapter->pdev, PCI_CAP_ID_EXP);
	if (!cap_offset)
		return -E1000_ERR_CONFIG;

	pci_write_config_word(adapter->pdev, cap_offset + reg, *value);

	return 0;
}

static void igb_vlan_rx_register(struct net_device *netdev,
				 struct vlan_group *grp)
{
	struct igb_adapter *adapter = netdev_priv(netdev);
	struct e1000_hw *hw = &adapter->hw;
	u32 ctrl, rctl;

	igb_irq_disable(adapter);
	adapter->vlgrp = grp;

	if (grp) {
		/* enable VLAN tag insert/strip */
		ctrl = rd32(E1000_CTRL);
		ctrl |= E1000_CTRL_VME;
		wr32(E1000_CTRL, ctrl);

		/* Disable CFI check */
		rctl = rd32(E1000_RCTL);
		rctl &= ~E1000_RCTL_CFIEN;
		wr32(E1000_RCTL, rctl);
	} else {
		/* disable VLAN tag insert/strip */
		ctrl = rd32(E1000_CTRL);
		ctrl &= ~E1000_CTRL_VME;
		wr32(E1000_CTRL, ctrl);
	}

	igb_rlpml_set(adapter);

	if (!test_bit(__IGB_DOWN, &adapter->state))
		igb_irq_enable(adapter);
}

static void igb_vlan_rx_add_vid(struct net_device *netdev, u16 vid)
{
	struct igb_adapter *adapter = netdev_priv(netdev);
	struct e1000_hw *hw = &adapter->hw;
	int pf_id = adapter->vfs_allocated_count;

	/* attempt to add filter to vlvf array */
	igb_vlvf_set(adapter, vid, true, pf_id);

	/* add the filter since PF can receive vlans w/o entry in vlvf */
	igb_vfta_set(hw, vid, true);
}

static void igb_vlan_rx_kill_vid(struct net_device *netdev, u16 vid)
{
	struct igb_adapter *adapter = netdev_priv(netdev);
	struct e1000_hw *hw = &adapter->hw;
	int pf_id = adapter->vfs_allocated_count;
	s32 err;

	igb_irq_disable(adapter);
	vlan_group_set_device(adapter->vlgrp, vid, NULL);

	if (!test_bit(__IGB_DOWN, &adapter->state))
		igb_irq_enable(adapter);

	/* remove vlan from VLVF table array */
	err = igb_vlvf_set(adapter, vid, false, pf_id);

	/* if vid was not present in VLVF just remove it from table */
	if (err)
		igb_vfta_set(hw, vid, false);
}

static void igb_restore_vlan(struct igb_adapter *adapter)
{
	igb_vlan_rx_register(adapter->netdev, adapter->vlgrp);

	if (adapter->vlgrp) {
		u16 vid;
		for (vid = 0; vid < VLAN_N_VID; vid++) {
			if (!vlan_group_get_device(adapter->vlgrp, vid))
				continue;
			igb_vlan_rx_add_vid(adapter->netdev, vid);
		}
	}
}

int igb_set_spd_dplx(struct igb_adapter *adapter, u16 spddplx)
{
	struct pci_dev *pdev = adapter->pdev;
	struct e1000_mac_info *mac = &adapter->hw.mac;

	mac->autoneg = 0;

	/* Fiber NIC's only allow 1000 Gbps Full duplex */
	if ((adapter->hw.phy.media_type == e1000_media_type_internal_serdes) &&
		spddplx != (SPEED_1000 + DUPLEX_FULL)) {
		dev_err(&pdev->dev, "Unsupported Speed/Duplex configuration\n");
		return -EINVAL;
	}

	switch (spddplx) {
	case SPEED_10 + DUPLEX_HALF:
		mac->forced_speed_duplex = ADVERTISE_10_HALF;
		break;
	case SPEED_10 + DUPLEX_FULL:
		mac->forced_speed_duplex = ADVERTISE_10_FULL;
		break;
	case SPEED_100 + DUPLEX_HALF:
		mac->forced_speed_duplex = ADVERTISE_100_HALF;
		break;
	case SPEED_100 + DUPLEX_FULL:
		mac->forced_speed_duplex = ADVERTISE_100_FULL;
		break;
	case SPEED_1000 + DUPLEX_FULL:
		mac->autoneg = 1;
		adapter->hw.phy.autoneg_advertised = ADVERTISE_1000_FULL;
		break;
	case SPEED_1000 + DUPLEX_HALF: /* not supported */
	default:
		dev_err(&pdev->dev, "Unsupported Speed/Duplex configuration\n");
		return -EINVAL;
	}
	return 0;
}

static int __igb_shutdown(struct pci_dev *pdev, bool *enable_wake)
{
	struct net_device *netdev = pci_get_drvdata(pdev);
	struct igb_adapter *adapter = netdev_priv(netdev);
	struct e1000_hw *hw = &adapter->hw;
	u32 ctrl, rctl, status;
	u32 wufc = adapter->wol;
#ifdef CONFIG_PM
	int retval = 0;
#endif

	netif_device_detach(netdev);

	if (netif_running(netdev))
		igb_close(netdev);

	igb_clear_interrupt_scheme(adapter);

#ifdef CONFIG_PM
	retval = pci_save_state(pdev);
	if (retval)
		return retval;
#endif

	status = rd32(E1000_STATUS);
	if (status & E1000_STATUS_LU)
		wufc &= ~E1000_WUFC_LNKC;

	if (wufc) {
		igb_setup_rctl(adapter);
		igb_set_rx_mode(netdev);

		/* turn on all-multi mode if wake on multicast is enabled */
		if (wufc & E1000_WUFC_MC) {
			rctl = rd32(E1000_RCTL);
			rctl |= E1000_RCTL_MPE;
			wr32(E1000_RCTL, rctl);
		}

		ctrl = rd32(E1000_CTRL);
		/* advertise wake from D3Cold */
		#define E1000_CTRL_ADVD3WUC 0x00100000
		/* phy power management enable */
		#define E1000_CTRL_EN_PHY_PWR_MGMT 0x00200000
		ctrl |= E1000_CTRL_ADVD3WUC;
		wr32(E1000_CTRL, ctrl);

		/* Allow time for pending master requests to run */
		igb_disable_pcie_master(hw);

		wr32(E1000_WUC, E1000_WUC_PME_EN);
		wr32(E1000_WUFC, wufc);
	} else {
		wr32(E1000_WUC, 0);
		wr32(E1000_WUFC, 0);
	}

	*enable_wake = wufc || adapter->en_mng_pt;
	if (!*enable_wake)
		igb_power_down_link(adapter);
	else
		igb_power_up_link(adapter);

	/* Release control of h/w to f/w.  If f/w is AMT enabled, this
	 * would have already happened in close and is redundant. */
	igb_release_hw_control(adapter);

	pci_disable_device(pdev);

	return 0;
}

#ifdef CONFIG_PM
static int igb_suspend(struct pci_dev *pdev, pm_message_t state)
{
	int retval;
	bool wake;

	retval = __igb_shutdown(pdev, &wake);
	if (retval)
		return retval;

	if (wake) {
		pci_prepare_to_sleep(pdev);
	} else {
		pci_wake_from_d3(pdev, false);
		pci_set_power_state(pdev, PCI_D3hot);
	}

	return 0;
}

static int igb_resume(struct pci_dev *pdev)
{
	struct net_device *netdev = pci_get_drvdata(pdev);
	struct igb_adapter *adapter = netdev_priv(netdev);
	struct e1000_hw *hw = &adapter->hw;
	u32 err;

	pci_set_power_state(pdev, PCI_D0);
	pci_restore_state(pdev);
	pci_save_state(pdev);

	err = pci_enable_device_mem(pdev);
	if (err) {
		dev_err(&pdev->dev,
			"igb: Cannot enable PCI device from suspend\n");
		return err;
	}
	pci_set_master(pdev);

	pci_enable_wake(pdev, PCI_D3hot, 0);
	pci_enable_wake(pdev, PCI_D3cold, 0);

	if (igb_init_interrupt_scheme(adapter)) {
		dev_err(&pdev->dev, "Unable to allocate memory for queues\n");
		return -ENOMEM;
	}

	igb_reset(adapter);

	/* let the f/w know that the h/w is now under the control of the
	 * driver. */
	igb_get_hw_control(adapter);

	wr32(E1000_WUS, ~0);

	if (netif_running(netdev)) {
		err = igb_open(netdev);
		if (err)
			return err;
	}

	netif_device_attach(netdev);

	return 0;
}
#endif

static void igb_shutdown(struct pci_dev *pdev)
{
	bool wake;

	__igb_shutdown(pdev, &wake);

	if (system_state == SYSTEM_POWER_OFF) {
		pci_wake_from_d3(pdev, wake);
		pci_set_power_state(pdev, PCI_D3hot);
	}
}

#ifdef CONFIG_NET_POLL_CONTROLLER
/*
 * Polling 'interrupt' - used by things like netconsole to send skbs
 * without having to re-enable interrupts. It's not called while
 * the interrupt routine is executing.
 */
static void igb_netpoll(struct net_device *netdev)
{
	struct igb_adapter *adapter = netdev_priv(netdev);
	struct e1000_hw *hw = &adapter->hw;
	int i;

	if (!adapter->msix_entries) {
		struct igb_q_vector *q_vector = adapter->q_vector[0];
		igb_irq_disable(adapter);
		napi_schedule(&q_vector->napi);
		return;
	}

	for (i = 0; i < adapter->num_q_vectors; i++) {
		struct igb_q_vector *q_vector = adapter->q_vector[i];
		wr32(E1000_EIMC, q_vector->eims_value);
		napi_schedule(&q_vector->napi);
	}
}
#endif /* CONFIG_NET_POLL_CONTROLLER */

/**
 * igb_io_error_detected - called when PCI error is detected
 * @pdev: Pointer to PCI device
 * @state: The current pci connection state
 *
 * This function is called after a PCI bus error affecting
 * this device has been detected.
 */
static pci_ers_result_t igb_io_error_detected(struct pci_dev *pdev,
					      pci_channel_state_t state)
{
	struct net_device *netdev = pci_get_drvdata(pdev);
	struct igb_adapter *adapter = netdev_priv(netdev);

	netif_device_detach(netdev);

	if (state == pci_channel_io_perm_failure)
		return PCI_ERS_RESULT_DISCONNECT;

	if (netif_running(netdev))
		igb_down(adapter);
	pci_disable_device(pdev);

	/* Request a slot slot reset. */
	return PCI_ERS_RESULT_NEED_RESET;
}

/**
 * igb_io_slot_reset - called after the pci bus has been reset.
 * @pdev: Pointer to PCI device
 *
 * Restart the card from scratch, as if from a cold-boot. Implementation
 * resembles the first-half of the igb_resume routine.
 */
static pci_ers_result_t igb_io_slot_reset(struct pci_dev *pdev)
{
	struct net_device *netdev = pci_get_drvdata(pdev);
	struct igb_adapter *adapter = netdev_priv(netdev);
	struct e1000_hw *hw = &adapter->hw;
	pci_ers_result_t result;
	int err;

	if (pci_enable_device_mem(pdev)) {
		dev_err(&pdev->dev,
			"Cannot re-enable PCI device after reset.\n");
		result = PCI_ERS_RESULT_DISCONNECT;
	} else {
		pci_set_master(pdev);
		pci_restore_state(pdev);
		pci_save_state(pdev);

		pci_enable_wake(pdev, PCI_D3hot, 0);
		pci_enable_wake(pdev, PCI_D3cold, 0);

		igb_reset(adapter);
		wr32(E1000_WUS, ~0);
		result = PCI_ERS_RESULT_RECOVERED;
	}

	err = pci_cleanup_aer_uncorrect_error_status(pdev);
	if (err) {
		dev_err(&pdev->dev, "pci_cleanup_aer_uncorrect_error_status "
		        "failed 0x%0x\n", err);
		/* non-fatal, continue */
	}

	return result;
}

/**
 * igb_io_resume - called when traffic can start flowing again.
 * @pdev: Pointer to PCI device
 *
 * This callback is called when the error recovery driver tells us that
 * its OK to resume normal operation. Implementation resembles the
 * second-half of the igb_resume routine.
 */
static void igb_io_resume(struct pci_dev *pdev)
{
	struct net_device *netdev = pci_get_drvdata(pdev);
	struct igb_adapter *adapter = netdev_priv(netdev);

	if (netif_running(netdev)) {
		if (igb_up(adapter)) {
			dev_err(&pdev->dev, "igb_up failed after reset\n");
			return;
		}
	}

	netif_device_attach(netdev);

	/* let the f/w know that the h/w is now under the control of the
	 * driver. */
	igb_get_hw_control(adapter);
}

static void igb_rar_set_qsel(struct igb_adapter *adapter, u8 *addr, u32 index,
                             u8 qsel)
{
	u32 rar_low, rar_high;
	struct e1000_hw *hw = &adapter->hw;

	/* HW expects these in little endian so we reverse the byte order
	 * from network order (big endian) to little endian
	 */
	rar_low = ((u32) addr[0] | ((u32) addr[1] << 8) |
	          ((u32) addr[2] << 16) | ((u32) addr[3] << 24));
	rar_high = ((u32) addr[4] | ((u32) addr[5] << 8));

	/* Indicate to hardware the Address is Valid. */
	rar_high |= E1000_RAH_AV;

	if (hw->mac.type == e1000_82575)
		rar_high |= E1000_RAH_POOL_1 * qsel;
	else
		rar_high |= E1000_RAH_POOL_1 << qsel;

	wr32(E1000_RAL(index), rar_low);
	wrfl();
	wr32(E1000_RAH(index), rar_high);
	wrfl();
}

static int igb_set_vf_mac(struct igb_adapter *adapter,
                          int vf, unsigned char *mac_addr)
{
	struct e1000_hw *hw = &adapter->hw;
	/* VF MAC addresses start at end of receive addresses and moves
	 * torwards the first, as a result a collision should not be possible */
	int rar_entry = hw->mac.rar_entry_count - (vf + 1);

	memcpy(adapter->vf_data[vf].vf_mac_addresses, mac_addr, ETH_ALEN);

	igb_rar_set_qsel(adapter, mac_addr, rar_entry, vf);

	return 0;
}

static int igb_ndo_set_vf_mac(struct net_device *netdev, int vf, u8 *mac)
{
	struct igb_adapter *adapter = netdev_priv(netdev);
	if (!is_valid_ether_addr(mac) || (vf >= adapter->vfs_allocated_count))
		return -EINVAL;
	adapter->vf_data[vf].flags |= IGB_VF_FLAG_PF_SET_MAC;
	dev_info(&adapter->pdev->dev, "setting MAC %pM on VF %d\n", mac, vf);
	dev_info(&adapter->pdev->dev, "Reload the VF driver to make this"
				      " change effective.");
	if (test_bit(__IGB_DOWN, &adapter->state)) {
		dev_warn(&adapter->pdev->dev, "The VF MAC address has been set,"
			 " but the PF device is not up.\n");
		dev_warn(&adapter->pdev->dev, "Bring the PF device up before"
			 " attempting to use the VF device.\n");
	}
	return igb_set_vf_mac(adapter, vf, mac);
}

static int igb_ndo_set_vf_bw(struct net_device *netdev, int vf, int tx_rate)
{
	return -EOPNOTSUPP;
}

static int igb_ndo_get_vf_config(struct net_device *netdev,
				 int vf, struct ifla_vf_info *ivi)
{
	struct igb_adapter *adapter = netdev_priv(netdev);
	if (vf >= adapter->vfs_allocated_count)
		return -EINVAL;
	ivi->vf = vf;
	memcpy(&ivi->mac, adapter->vf_data[vf].vf_mac_addresses, ETH_ALEN);
	ivi->tx_rate = 0;
	ivi->vlan = adapter->vf_data[vf].pf_vlan;
	ivi->qos = adapter->vf_data[vf].pf_qos;
	return 0;
}

static void igb_vmm_control(struct igb_adapter *adapter)
{
	struct e1000_hw *hw = &adapter->hw;
	u32 reg;

	switch (hw->mac.type) {
	case e1000_82575:
	default:
		/* replication is not supported for 82575 */
		return;
	case e1000_82576:
		/* notify HW that the MAC is adding vlan tags */
		reg = rd32(E1000_DTXCTL);
		reg |= E1000_DTXCTL_VLAN_ADDED;
		wr32(E1000_DTXCTL, reg);
	case e1000_82580:
		/* enable replication vlan tag stripping */
		reg = rd32(E1000_RPLOLR);
		reg |= E1000_RPLOLR_STRVLAN;
		wr32(E1000_RPLOLR, reg);
	case e1000_i350:
		/* none of the above registers are supported by i350 */
		break;
	}

	if (adapter->vfs_allocated_count) {
		igb_vmdq_set_loopback_pf(hw, true);
		igb_vmdq_set_replication_pf(hw, true);
		igb_vmdq_set_anti_spoofing_pf(hw, true,
						adapter->vfs_allocated_count);
	} else {
		igb_vmdq_set_loopback_pf(hw, false);
		igb_vmdq_set_replication_pf(hw, false);
	}
}

/* igb_main.c */<|MERGE_RESOLUTION|>--- conflicted
+++ resolved
@@ -73,11 +73,8 @@
 	{ PCI_VDEVICE(INTEL, E1000_DEV_ID_82580_COPPER_DUAL), board_82575 },
 	{ PCI_VDEVICE(INTEL, E1000_DEV_ID_DH89XXCC_SGMII), board_82575 },
 	{ PCI_VDEVICE(INTEL, E1000_DEV_ID_DH89XXCC_SERDES), board_82575 },
-<<<<<<< HEAD
-=======
 	{ PCI_VDEVICE(INTEL, E1000_DEV_ID_DH89XXCC_BACKPLANE), board_82575 },
 	{ PCI_VDEVICE(INTEL, E1000_DEV_ID_DH89XXCC_SFP), board_82575 },
->>>>>>> 3cbea436
 	{ PCI_VDEVICE(INTEL, E1000_DEV_ID_82576), board_82575 },
 	{ PCI_VDEVICE(INTEL, E1000_DEV_ID_82576_NS), board_82575 },
 	{ PCI_VDEVICE(INTEL, E1000_DEV_ID_82576_NS_SERDES), board_82575 },
@@ -1751,15 +1748,6 @@
 		return -EINVAL;
 	}
 
-	/* Catch broken hardware that put the wrong VF device ID in
-	 * the PCIe SR-IOV capability.
-	 */
-	if (pdev->is_virtfn) {
-		WARN(1, KERN_ERR "%s (%hx:%hx) should not be a VF!\n",
-		     pci_name(pdev), pdev->vendor, pdev->device);
-		return -EINVAL;
-	}
-
 	err = pci_enable_device_mem(pdev);
 	if (err)
 		return err;
@@ -5030,13 +5018,8 @@
 
 static inline void igb_vf_reset(struct igb_adapter *adapter, u32 vf)
 {
-<<<<<<< HEAD
-	/* clear flags */
-	adapter->vf_data[vf].flags &= ~(IGB_VF_FLAG_PF_SET_MAC);
-=======
 	/* clear flags - except flag that indicates PF has set the MAC */
 	adapter->vf_data[vf].flags &= IGB_VF_FLAG_PF_SET_MAC;
->>>>>>> 3cbea436
 	adapter->vf_data[vf].last_nack = jiffies;
 
 	/* reset offloads to defaults */
@@ -5188,17 +5171,12 @@
 		retval = igb_set_vf_rlpml(adapter, msgbuf[1], vf);
 		break;
 	case E1000_VF_SET_VLAN:
-<<<<<<< HEAD
-		if (adapter->vf_data[vf].pf_vlan)
-			retval = -1;
-=======
 		retval = -1;
 		if (vf_data->pf_vlan)
 			dev_warn(&pdev->dev,
 				 "VF %d attempted to override administratively "
 				 "set VLAN tag\nReload the VF driver to "
 				 "resume operations\n", vf);
->>>>>>> 3cbea436
 		else
 			retval = igb_set_vf_vlan(adapter, msgbuf, vf);
 		break;
