/*
 * drivers/net/team/team.c - Network team device driver
 * Copyright (c) 2011 Jiri Pirko <jpirko@redhat.com>
 *
 * This program is free software; you can redistribute it and/or modify
 * it under the terms of the GNU General Public License as published by
 * the Free Software Foundation; either version 2 of the License, or
 * (at your option) any later version.
 */

#include <linux/kernel.h>
#include <linux/types.h>
#include <linux/module.h>
#include <linux/init.h>
#include <linux/slab.h>
#include <linux/rcupdate.h>
#include <linux/errno.h>
#include <linux/ctype.h>
#include <linux/notifier.h>
#include <linux/netdevice.h>
#include <linux/netpoll.h>
#include <linux/if_vlan.h>
#include <linux/if_arp.h>
#include <linux/socket.h>
#include <linux/etherdevice.h>
#include <linux/rtnetlink.h>
#include <net/rtnetlink.h>
#include <net/genetlink.h>
#include <net/netlink.h>
#include <net/sch_generic.h>
#include <generated/utsrelease.h>
#include <linux/if_team.h>

#define DRV_NAME "team"


/**********
 * Helpers
 **********/

#define team_port_exists(dev) (dev->priv_flags & IFF_TEAM_PORT)

static struct team_port *team_port_get_rcu(const struct net_device *dev)
{
	struct team_port *port = rcu_dereference(dev->rx_handler_data);

	return team_port_exists(dev) ? port : NULL;
}

static struct team_port *team_port_get_rtnl(const struct net_device *dev)
{
	struct team_port *port = rtnl_dereference(dev->rx_handler_data);

	return team_port_exists(dev) ? port : NULL;
}

/*
 * Since the ability to change device address for open port device is tested in
 * team_port_add, this function can be called without control of return value
 */
static int __set_port_dev_addr(struct net_device *port_dev,
			       const unsigned char *dev_addr)
{
	struct sockaddr addr;

	memcpy(addr.sa_data, dev_addr, port_dev->addr_len);
	addr.sa_family = port_dev->type;
	return dev_set_mac_address(port_dev, &addr);
}

static int team_port_set_orig_dev_addr(struct team_port *port)
{
	return __set_port_dev_addr(port->dev, port->orig.dev_addr);
}

static int team_port_set_team_dev_addr(struct team *team,
				       struct team_port *port)
{
	return __set_port_dev_addr(port->dev, team->dev->dev_addr);
}

int team_modeop_port_enter(struct team *team, struct team_port *port)
{
	return team_port_set_team_dev_addr(team, port);
}
EXPORT_SYMBOL(team_modeop_port_enter);

void team_modeop_port_change_dev_addr(struct team *team,
				      struct team_port *port)
{
	team_port_set_team_dev_addr(team, port);
}
EXPORT_SYMBOL(team_modeop_port_change_dev_addr);

static void team_refresh_port_linkup(struct team_port *port)
{
	port->linkup = port->user.linkup_enabled ? port->user.linkup :
						   port->state.linkup;
}


/*******************
 * Options handling
 *******************/

struct team_option_inst { /* One for each option instance */
	struct list_head list;
	struct list_head tmp_list;
	struct team_option *option;
	struct team_option_inst_info info;
	bool changed;
	bool removed;
};

static struct team_option *__team_find_option(struct team *team,
					      const char *opt_name)
{
	struct team_option *option;

	list_for_each_entry(option, &team->option_list, list) {
		if (strcmp(option->name, opt_name) == 0)
			return option;
	}
	return NULL;
}

static void __team_option_inst_del(struct team_option_inst *opt_inst)
{
	list_del(&opt_inst->list);
	kfree(opt_inst);
}

static void __team_option_inst_del_option(struct team *team,
					  struct team_option *option)
{
	struct team_option_inst *opt_inst, *tmp;

	list_for_each_entry_safe(opt_inst, tmp, &team->option_inst_list, list) {
		if (opt_inst->option == option)
			__team_option_inst_del(opt_inst);
	}
}

static int __team_option_inst_add(struct team *team, struct team_option *option,
				  struct team_port *port)
{
	struct team_option_inst *opt_inst;
	unsigned int array_size;
	unsigned int i;
	int err;

	array_size = option->array_size;
	if (!array_size)
		array_size = 1; /* No array but still need one instance */

	for (i = 0; i < array_size; i++) {
		opt_inst = kmalloc(sizeof(*opt_inst), GFP_KERNEL);
		if (!opt_inst)
			return -ENOMEM;
		opt_inst->option = option;
		opt_inst->info.port = port;
		opt_inst->info.array_index = i;
		opt_inst->changed = true;
		opt_inst->removed = false;
		list_add_tail(&opt_inst->list, &team->option_inst_list);
		if (option->init) {
			err = option->init(team, &opt_inst->info);
			if (err)
				return err;
		}

	}
	return 0;
}

static int __team_option_inst_add_option(struct team *team,
					 struct team_option *option)
{
	struct team_port *port;
	int err;

	if (!option->per_port) {
		err = __team_option_inst_add(team, option, NULL);
		if (err)
			goto inst_del_option;
	}

	list_for_each_entry(port, &team->port_list, list) {
		err = __team_option_inst_add(team, option, port);
		if (err)
			goto inst_del_option;
	}
	return 0;

inst_del_option:
	__team_option_inst_del_option(team, option);
	return err;
}

static void __team_option_inst_mark_removed_option(struct team *team,
						   struct team_option *option)
{
	struct team_option_inst *opt_inst;

	list_for_each_entry(opt_inst, &team->option_inst_list, list) {
		if (opt_inst->option == option) {
			opt_inst->changed = true;
			opt_inst->removed = true;
		}
	}
}

static void __team_option_inst_del_port(struct team *team,
					struct team_port *port)
{
	struct team_option_inst *opt_inst, *tmp;

	list_for_each_entry_safe(opt_inst, tmp, &team->option_inst_list, list) {
		if (opt_inst->option->per_port &&
		    opt_inst->info.port == port)
			__team_option_inst_del(opt_inst);
	}
}

static int __team_option_inst_add_port(struct team *team,
				       struct team_port *port)
{
	struct team_option *option;
	int err;

	list_for_each_entry(option, &team->option_list, list) {
		if (!option->per_port)
			continue;
		err = __team_option_inst_add(team, option, port);
		if (err)
			goto inst_del_port;
	}
	return 0;

inst_del_port:
	__team_option_inst_del_port(team, port);
	return err;
}

static void __team_option_inst_mark_removed_port(struct team *team,
						 struct team_port *port)
{
	struct team_option_inst *opt_inst;

	list_for_each_entry(opt_inst, &team->option_inst_list, list) {
		if (opt_inst->info.port == port) {
			opt_inst->changed = true;
			opt_inst->removed = true;
		}
	}
}

static int __team_options_register(struct team *team,
				   const struct team_option *option,
				   size_t option_count)
{
	int i;
	struct team_option **dst_opts;
	int err;

	dst_opts = kzalloc(sizeof(struct team_option *) * option_count,
			   GFP_KERNEL);
	if (!dst_opts)
		return -ENOMEM;
	for (i = 0; i < option_count; i++, option++) {
		if (__team_find_option(team, option->name)) {
			err = -EEXIST;
			goto alloc_rollback;
		}
		dst_opts[i] = kmemdup(option, sizeof(*option), GFP_KERNEL);
		if (!dst_opts[i]) {
			err = -ENOMEM;
			goto alloc_rollback;
		}
	}

	for (i = 0; i < option_count; i++) {
		err = __team_option_inst_add_option(team, dst_opts[i]);
		if (err)
			goto inst_rollback;
		list_add_tail(&dst_opts[i]->list, &team->option_list);
	}

	kfree(dst_opts);
	return 0;

inst_rollback:
	for (i--; i >= 0; i--)
		__team_option_inst_del_option(team, dst_opts[i]);

	i = option_count - 1;
alloc_rollback:
	for (i--; i >= 0; i--)
		kfree(dst_opts[i]);

	kfree(dst_opts);
	return err;
}

static void __team_options_mark_removed(struct team *team,
					const struct team_option *option,
					size_t option_count)
{
	int i;

	for (i = 0; i < option_count; i++, option++) {
		struct team_option *del_opt;

		del_opt = __team_find_option(team, option->name);
		if (del_opt)
			__team_option_inst_mark_removed_option(team, del_opt);
	}
}

static void __team_options_unregister(struct team *team,
				      const struct team_option *option,
				      size_t option_count)
{
	int i;

	for (i = 0; i < option_count; i++, option++) {
		struct team_option *del_opt;

		del_opt = __team_find_option(team, option->name);
		if (del_opt) {
			__team_option_inst_del_option(team, del_opt);
			list_del(&del_opt->list);
			kfree(del_opt);
		}
	}
}

static void __team_options_change_check(struct team *team);

int team_options_register(struct team *team,
			  const struct team_option *option,
			  size_t option_count)
{
	int err;

	err = __team_options_register(team, option, option_count);
	if (err)
		return err;
	__team_options_change_check(team);
	return 0;
}
EXPORT_SYMBOL(team_options_register);

void team_options_unregister(struct team *team,
			     const struct team_option *option,
			     size_t option_count)
{
	__team_options_mark_removed(team, option, option_count);
	__team_options_change_check(team);
	__team_options_unregister(team, option, option_count);
}
EXPORT_SYMBOL(team_options_unregister);

static int team_option_get(struct team *team,
			   struct team_option_inst *opt_inst,
			   struct team_gsetter_ctx *ctx)
{
	if (!opt_inst->option->getter)
		return -EOPNOTSUPP;
	return opt_inst->option->getter(team, ctx);
}

static int team_option_set(struct team *team,
			   struct team_option_inst *opt_inst,
			   struct team_gsetter_ctx *ctx)
{
	if (!opt_inst->option->setter)
		return -EOPNOTSUPP;
	return opt_inst->option->setter(team, ctx);
}

void team_option_inst_set_change(struct team_option_inst_info *opt_inst_info)
{
	struct team_option_inst *opt_inst;

	opt_inst = container_of(opt_inst_info, struct team_option_inst, info);
	opt_inst->changed = true;
}
EXPORT_SYMBOL(team_option_inst_set_change);

void team_options_change_check(struct team *team)
{
	__team_options_change_check(team);
}
EXPORT_SYMBOL(team_options_change_check);


/****************
 * Mode handling
 ****************/

static LIST_HEAD(mode_list);
static DEFINE_SPINLOCK(mode_list_lock);

struct team_mode_item {
	struct list_head list;
	const struct team_mode *mode;
};

static struct team_mode_item *__find_mode(const char *kind)
{
	struct team_mode_item *mitem;

	list_for_each_entry(mitem, &mode_list, list) {
		if (strcmp(mitem->mode->kind, kind) == 0)
			return mitem;
	}
	return NULL;
}

static bool is_good_mode_name(const char *name)
{
	while (*name != '\0') {
		if (!isalpha(*name) && !isdigit(*name) && *name != '_')
			return false;
		name++;
	}
	return true;
}

int team_mode_register(const struct team_mode *mode)
{
	int err = 0;
	struct team_mode_item *mitem;

	if (!is_good_mode_name(mode->kind) ||
	    mode->priv_size > TEAM_MODE_PRIV_SIZE)
		return -EINVAL;

	mitem = kmalloc(sizeof(*mitem), GFP_KERNEL);
	if (!mitem)
		return -ENOMEM;

	spin_lock(&mode_list_lock);
	if (__find_mode(mode->kind)) {
		err = -EEXIST;
		kfree(mitem);
		goto unlock;
	}
	mitem->mode = mode;
	list_add_tail(&mitem->list, &mode_list);
unlock:
	spin_unlock(&mode_list_lock);
	return err;
}
EXPORT_SYMBOL(team_mode_register);

void team_mode_unregister(const struct team_mode *mode)
{
	struct team_mode_item *mitem;

	spin_lock(&mode_list_lock);
	mitem = __find_mode(mode->kind);
	if (mitem) {
		list_del_init(&mitem->list);
		kfree(mitem);
	}
	spin_unlock(&mode_list_lock);
}
EXPORT_SYMBOL(team_mode_unregister);

static const struct team_mode *team_mode_get(const char *kind)
{
	struct team_mode_item *mitem;
	const struct team_mode *mode = NULL;

	spin_lock(&mode_list_lock);
	mitem = __find_mode(kind);
	if (!mitem) {
		spin_unlock(&mode_list_lock);
		request_module("team-mode-%s", kind);
		spin_lock(&mode_list_lock);
		mitem = __find_mode(kind);
	}
	if (mitem) {
		mode = mitem->mode;
		if (!try_module_get(mode->owner))
			mode = NULL;
	}

	spin_unlock(&mode_list_lock);
	return mode;
}

static void team_mode_put(const struct team_mode *mode)
{
	module_put(mode->owner);
}

static bool team_dummy_transmit(struct team *team, struct sk_buff *skb)
{
	dev_kfree_skb_any(skb);
	return false;
}

static rx_handler_result_t team_dummy_receive(struct team *team,
					      struct team_port *port,
					      struct sk_buff *skb)
{
	return RX_HANDLER_ANOTHER;
}

static const struct team_mode __team_no_mode = {
	.kind		= "*NOMODE*",
};

static bool team_is_mode_set(struct team *team)
{
	return team->mode != &__team_no_mode;
}

static void team_set_no_mode(struct team *team)
{
	team->user_carrier_enabled = false;
	team->mode = &__team_no_mode;
}

static void team_adjust_ops(struct team *team)
{
	/*
	 * To avoid checks in rx/tx skb paths, ensure here that non-null and
	 * correct ops are always set.
	 */

	if (!team->en_port_count || !team_is_mode_set(team) ||
	    !team->mode->ops->transmit)
		team->ops.transmit = team_dummy_transmit;
	else
		team->ops.transmit = team->mode->ops->transmit;

	if (!team->en_port_count || !team_is_mode_set(team) ||
	    !team->mode->ops->receive)
		team->ops.receive = team_dummy_receive;
	else
		team->ops.receive = team->mode->ops->receive;
}

/*
 * We can benefit from the fact that it's ensured no port is present
 * at the time of mode change. Therefore no packets are in fly so there's no
 * need to set mode operations in any special way.
 */
static int __team_change_mode(struct team *team,
			      const struct team_mode *new_mode)
{
	/* Check if mode was previously set and do cleanup if so */
	if (team_is_mode_set(team)) {
		void (*exit_op)(struct team *team) = team->ops.exit;

		/* Clear ops area so no callback is called any longer */
		memset(&team->ops, 0, sizeof(struct team_mode_ops));
		team_adjust_ops(team);

		if (exit_op)
			exit_op(team);
		team_mode_put(team->mode);
		team_set_no_mode(team);
		/* zero private data area */
		memset(&team->mode_priv, 0,
		       sizeof(struct team) - offsetof(struct team, mode_priv));
	}

	if (!new_mode)
		return 0;

	if (new_mode->ops->init) {
		int err;

		err = new_mode->ops->init(team);
		if (err)
			return err;
	}

	team->mode = new_mode;
	memcpy(&team->ops, new_mode->ops, sizeof(struct team_mode_ops));
	team_adjust_ops(team);

	return 0;
}

static int team_change_mode(struct team *team, const char *kind)
{
	const struct team_mode *new_mode;
	struct net_device *dev = team->dev;
	int err;

	if (!list_empty(&team->port_list)) {
		netdev_err(dev, "No ports can be present during mode change\n");
		return -EBUSY;
	}

	if (team_is_mode_set(team) && strcmp(team->mode->kind, kind) == 0) {
		netdev_err(dev, "Unable to change to the same mode the team is in\n");
		return -EINVAL;
	}

	new_mode = team_mode_get(kind);
	if (!new_mode) {
		netdev_err(dev, "Mode \"%s\" not found\n", kind);
		return -EINVAL;
	}

	err = __team_change_mode(team, new_mode);
	if (err) {
		netdev_err(dev, "Failed to change to mode \"%s\"\n", kind);
		team_mode_put(new_mode);
		return err;
	}

	netdev_info(dev, "Mode changed to \"%s\"\n", kind);
	return 0;
}


/*********************
 * Peers notification
 *********************/

static void team_notify_peers_work(struct work_struct *work)
{
	struct team *team;

	team = container_of(work, struct team, notify_peers.dw.work);

	if (!rtnl_trylock()) {
		schedule_delayed_work(&team->notify_peers.dw, 0);
		return;
	}
	call_netdevice_notifiers(NETDEV_NOTIFY_PEERS, team->dev);
	rtnl_unlock();
	if (!atomic_dec_and_test(&team->notify_peers.count_pending))
		schedule_delayed_work(&team->notify_peers.dw,
				      msecs_to_jiffies(team->notify_peers.interval));
}

static void team_notify_peers(struct team *team)
{
	if (!team->notify_peers.count || !netif_running(team->dev))
		return;
	atomic_add(team->notify_peers.count, &team->notify_peers.count_pending);
	schedule_delayed_work(&team->notify_peers.dw, 0);
}

static void team_notify_peers_init(struct team *team)
{
	INIT_DELAYED_WORK(&team->notify_peers.dw, team_notify_peers_work);
}

static void team_notify_peers_fini(struct team *team)
{
	cancel_delayed_work_sync(&team->notify_peers.dw);
}


/*******************************
 * Send multicast group rejoins
 *******************************/

static void team_mcast_rejoin_work(struct work_struct *work)
{
	struct team *team;

	team = container_of(work, struct team, mcast_rejoin.dw.work);

	if (!rtnl_trylock()) {
		schedule_delayed_work(&team->mcast_rejoin.dw, 0);
		return;
	}
	call_netdevice_notifiers(NETDEV_RESEND_IGMP, team->dev);
	rtnl_unlock();
	if (!atomic_dec_and_test(&team->mcast_rejoin.count_pending))
		schedule_delayed_work(&team->mcast_rejoin.dw,
				      msecs_to_jiffies(team->mcast_rejoin.interval));
}

static void team_mcast_rejoin(struct team *team)
{
	if (!team->mcast_rejoin.count || !netif_running(team->dev))
		return;
	atomic_add(team->mcast_rejoin.count, &team->mcast_rejoin.count_pending);
	schedule_delayed_work(&team->mcast_rejoin.dw, 0);
}

static void team_mcast_rejoin_init(struct team *team)
{
	INIT_DELAYED_WORK(&team->mcast_rejoin.dw, team_mcast_rejoin_work);
}

static void team_mcast_rejoin_fini(struct team *team)
{
	cancel_delayed_work_sync(&team->mcast_rejoin.dw);
}


/************************
 * Rx path frame handler
 ************************/

/* note: already called with rcu_read_lock */
static rx_handler_result_t team_handle_frame(struct sk_buff **pskb)
{
	struct sk_buff *skb = *pskb;
	struct team_port *port;
	struct team *team;
	rx_handler_result_t res;

	skb = skb_share_check(skb, GFP_ATOMIC);
	if (!skb)
		return RX_HANDLER_CONSUMED;

	*pskb = skb;

	port = team_port_get_rcu(skb->dev);
	team = port->team;
	if (!team_port_enabled(port)) {
		/* allow exact match delivery for disabled ports */
		res = RX_HANDLER_EXACT;
	} else {
		res = team->ops.receive(team, port, skb);
	}
	if (res == RX_HANDLER_ANOTHER) {
		struct team_pcpu_stats *pcpu_stats;

		pcpu_stats = this_cpu_ptr(team->pcpu_stats);
		u64_stats_update_begin(&pcpu_stats->syncp);
		pcpu_stats->rx_packets++;
		pcpu_stats->rx_bytes += skb->len;
		if (skb->pkt_type == PACKET_MULTICAST)
			pcpu_stats->rx_multicast++;
		u64_stats_update_end(&pcpu_stats->syncp);

		skb->dev = team->dev;
	} else {
		this_cpu_inc(team->pcpu_stats->rx_dropped);
	}

	return res;
}


/*************************************
 * Multiqueue Tx port select override
 *************************************/

static int team_queue_override_init(struct team *team)
{
	struct list_head *listarr;
	unsigned int queue_cnt = team->dev->num_tx_queues - 1;
	unsigned int i;

	if (!queue_cnt)
		return 0;
	listarr = kmalloc(sizeof(struct list_head) * queue_cnt, GFP_KERNEL);
	if (!listarr)
		return -ENOMEM;
	team->qom_lists = listarr;
	for (i = 0; i < queue_cnt; i++)
		INIT_LIST_HEAD(listarr++);
	return 0;
}

static void team_queue_override_fini(struct team *team)
{
	kfree(team->qom_lists);
}

static struct list_head *__team_get_qom_list(struct team *team, u16 queue_id)
{
	return &team->qom_lists[queue_id - 1];
}

/*
 * note: already called with rcu_read_lock
 */
static bool team_queue_override_transmit(struct team *team, struct sk_buff *skb)
{
	struct list_head *qom_list;
	struct team_port *port;

	if (!team->queue_override_enabled || !skb->queue_mapping)
		return false;
	qom_list = __team_get_qom_list(team, skb->queue_mapping);
	list_for_each_entry_rcu(port, qom_list, qom_list) {
		if (!team_dev_queue_xmit(team, port, skb))
			return true;
	}
	return false;
}

static void __team_queue_override_port_del(struct team *team,
					   struct team_port *port)
{
	if (!port->queue_id)
		return;
	list_del_rcu(&port->qom_list);
}

static bool team_queue_override_port_has_gt_prio_than(struct team_port *port,
						      struct team_port *cur)
{
	if (port->priority < cur->priority)
		return true;
	if (port->priority > cur->priority)
		return false;
	if (port->index < cur->index)
		return true;
	return false;
}

static void __team_queue_override_port_add(struct team *team,
					   struct team_port *port)
{
	struct team_port *cur;
	struct list_head *qom_list;
	struct list_head *node;

	if (!port->queue_id)
		return;
	qom_list = __team_get_qom_list(team, port->queue_id);
	node = qom_list;
	list_for_each_entry(cur, qom_list, qom_list) {
		if (team_queue_override_port_has_gt_prio_than(port, cur))
			break;
		node = &cur->qom_list;
	}
	list_add_tail_rcu(&port->qom_list, node);
}

static void __team_queue_override_enabled_check(struct team *team)
{
	struct team_port *port;
	bool enabled = false;

	list_for_each_entry(port, &team->port_list, list) {
		if (port->queue_id) {
			enabled = true;
			break;
		}
	}
	if (enabled == team->queue_override_enabled)
		return;
	netdev_dbg(team->dev, "%s queue override\n",
		   enabled ? "Enabling" : "Disabling");
	team->queue_override_enabled = enabled;
}

static void team_queue_override_port_prio_changed(struct team *team,
						  struct team_port *port)
{
	if (!port->queue_id || team_port_enabled(port))
		return;
	__team_queue_override_port_del(team, port);
	__team_queue_override_port_add(team, port);
	__team_queue_override_enabled_check(team);
}

static void team_queue_override_port_change_queue_id(struct team *team,
						     struct team_port *port,
						     u16 new_queue_id)
{
	if (team_port_enabled(port)) {
		__team_queue_override_port_del(team, port);
		port->queue_id = new_queue_id;
		__team_queue_override_port_add(team, port);
		__team_queue_override_enabled_check(team);
	} else {
		port->queue_id = new_queue_id;
	}
}

static void team_queue_override_port_add(struct team *team,
					 struct team_port *port)
{
	__team_queue_override_port_add(team, port);
	__team_queue_override_enabled_check(team);
}

static void team_queue_override_port_del(struct team *team,
					 struct team_port *port)
{
	__team_queue_override_port_del(team, port);
	__team_queue_override_enabled_check(team);
}


/****************
 * Port handling
 ****************/

static bool team_port_find(const struct team *team,
			   const struct team_port *port)
{
	struct team_port *cur;

	list_for_each_entry(cur, &team->port_list, list)
		if (cur == port)
			return true;
	return false;
}

/*
 * Enable/disable port by adding to enabled port hashlist and setting
 * port->index (Might be racy so reader could see incorrect ifindex when
 * processing a flying packet, but that is not a problem). Write guarded
 * by team->lock.
 */
static void team_port_enable(struct team *team,
			     struct team_port *port)
{
	if (team_port_enabled(port))
		return;
	port->index = team->en_port_count++;
	hlist_add_head_rcu(&port->hlist,
			   team_port_index_hash(team, port->index));
	team_adjust_ops(team);
	team_queue_override_port_add(team, port);
	if (team->ops.port_enabled)
		team->ops.port_enabled(team, port);
	team_notify_peers(team);
	team_mcast_rejoin(team);
}

static void __reconstruct_port_hlist(struct team *team, int rm_index)
{
	int i;
	struct team_port *port;

	for (i = rm_index + 1; i < team->en_port_count; i++) {
		port = team_get_port_by_index(team, i);
		hlist_del_rcu(&port->hlist);
		port->index--;
		hlist_add_head_rcu(&port->hlist,
				   team_port_index_hash(team, port->index));
	}
}

static void team_port_disable(struct team *team,
			      struct team_port *port)
{
	if (!team_port_enabled(port))
		return;
	if (team->ops.port_disabled)
		team->ops.port_disabled(team, port);
	hlist_del_rcu(&port->hlist);
	__reconstruct_port_hlist(team, port->index);
	port->index = -1;
	team->en_port_count--;
	team_queue_override_port_del(team, port);
	team_adjust_ops(team);
	team_notify_peers(team);
	team_mcast_rejoin(team);
}

#define TEAM_VLAN_FEATURES (NETIF_F_ALL_CSUM | NETIF_F_SG | \
			    NETIF_F_FRAGLIST | NETIF_F_ALL_TSO | \
			    NETIF_F_HIGHDMA | NETIF_F_LRO)

static void __team_compute_features(struct team *team)
{
	struct team_port *port;
	u32 vlan_features = TEAM_VLAN_FEATURES & NETIF_F_ALL_FOR_ALL;
	unsigned short max_hard_header_len = ETH_HLEN;
	unsigned int dst_release_flag = IFF_XMIT_DST_RELEASE |
					IFF_XMIT_DST_RELEASE_PERM;

	list_for_each_entry(port, &team->port_list, list) {
		vlan_features = netdev_increment_features(vlan_features,
					port->dev->vlan_features,
					TEAM_VLAN_FEATURES);

		dst_release_flag &= port->dev->priv_flags;
		if (port->dev->hard_header_len > max_hard_header_len)
			max_hard_header_len = port->dev->hard_header_len;
	}

	team->dev->vlan_features = vlan_features;
	team->dev->hard_header_len = max_hard_header_len;

	team->dev->priv_flags &= ~IFF_XMIT_DST_RELEASE;
	if (dst_release_flag == (IFF_XMIT_DST_RELEASE | IFF_XMIT_DST_RELEASE_PERM))
		team->dev->priv_flags |= IFF_XMIT_DST_RELEASE;

	netdev_change_features(team->dev);
}

static void team_compute_features(struct team *team)
{
	mutex_lock(&team->lock);
	__team_compute_features(team);
	mutex_unlock(&team->lock);
}

static int team_port_enter(struct team *team, struct team_port *port)
{
	int err = 0;

	dev_hold(team->dev);
	if (team->ops.port_enter) {
		err = team->ops.port_enter(team, port);
		if (err) {
			netdev_err(team->dev, "Device %s failed to enter team mode\n",
				   port->dev->name);
			goto err_port_enter;
		}
	}

	return 0;

err_port_enter:
	dev_put(team->dev);

	return err;
}

static void team_port_leave(struct team *team, struct team_port *port)
{
	if (team->ops.port_leave)
		team->ops.port_leave(team, port);
	dev_put(team->dev);
}

#ifdef CONFIG_NET_POLL_CONTROLLER
static int team_port_enable_netpoll(struct team *team, struct team_port *port)
{
	struct netpoll *np;
	int err;

	if (!team->dev->npinfo)
		return 0;

	np = kzalloc(sizeof(*np), GFP_KERNEL);
	if (!np)
		return -ENOMEM;

	err = __netpoll_setup(np, port->dev);
	if (err) {
		kfree(np);
		return err;
	}
	port->np = np;
	return err;
}

static void team_port_disable_netpoll(struct team_port *port)
{
	struct netpoll *np = port->np;

	if (!np)
		return;
	port->np = NULL;

	/* Wait for transmitting packets to finish before freeing. */
	synchronize_rcu_bh();
	__netpoll_cleanup(np);
	kfree(np);
}
#else
static int team_port_enable_netpoll(struct team *team, struct team_port *port)
{
	return 0;
}
static void team_port_disable_netpoll(struct team_port *port)
{
}
#endif

static int team_upper_dev_link(struct net_device *dev,
			       struct net_device *port_dev)
{
	int err;

	err = netdev_master_upper_dev_link(port_dev, dev);
	if (err)
		return err;
	port_dev->priv_flags |= IFF_TEAM_PORT;
	return 0;
}

static void team_upper_dev_unlink(struct net_device *dev,
				  struct net_device *port_dev)
{
	netdev_upper_dev_unlink(port_dev, dev);
	port_dev->priv_flags &= ~IFF_TEAM_PORT;
}

static void __team_port_change_port_added(struct team_port *port, bool linkup);
static int team_dev_type_check_change(struct net_device *dev,
				      struct net_device *port_dev);

static int team_port_add(struct team *team, struct net_device *port_dev)
{
	struct net_device *dev = team->dev;
	struct team_port *port;
	char *portname = port_dev->name;
	int err;

	if (port_dev->flags & IFF_LOOPBACK) {
		netdev_err(dev, "Device %s is loopback device. Loopback devices can't be added as a team port\n",
			   portname);
		return -EINVAL;
	}

	if (team_port_exists(port_dev)) {
		netdev_err(dev, "Device %s is already a port "
				"of a team device\n", portname);
		return -EBUSY;
	}

	if (port_dev->features & NETIF_F_VLAN_CHALLENGED &&
	    vlan_uses_dev(dev)) {
		netdev_err(dev, "Device %s is VLAN challenged and team device has VLAN set up\n",
			   portname);
		return -EPERM;
	}

	err = team_dev_type_check_change(dev, port_dev);
	if (err)
		return err;

	if (port_dev->flags & IFF_UP) {
		netdev_err(dev, "Device %s is up. Set it down before adding it as a team port\n",
			   portname);
		return -EBUSY;
	}

	port = kzalloc(sizeof(struct team_port) + team->mode->port_priv_size,
		       GFP_KERNEL);
	if (!port)
		return -ENOMEM;

	port->dev = port_dev;
	port->team = team;
	INIT_LIST_HEAD(&port->qom_list);

	port->orig.mtu = port_dev->mtu;
	err = dev_set_mtu(port_dev, dev->mtu);
	if (err) {
		netdev_dbg(dev, "Error %d calling dev_set_mtu\n", err);
		goto err_set_mtu;
	}

	memcpy(port->orig.dev_addr, port_dev->dev_addr, port_dev->addr_len);

	err = team_port_enter(team, port);
	if (err) {
		netdev_err(dev, "Device %s failed to enter team mode\n",
			   portname);
		goto err_port_enter;
	}

	err = dev_open(port_dev);
	if (err) {
		netdev_dbg(dev, "Device %s opening failed\n",
			   portname);
		goto err_dev_open;
	}

	err = vlan_vids_add_by_dev(port_dev, dev);
	if (err) {
		netdev_err(dev, "Failed to add vlan ids to device %s\n",
				portname);
		goto err_vids_add;
	}

	err = team_port_enable_netpoll(team, port);
	if (err) {
		netdev_err(dev, "Failed to enable netpoll on device %s\n",
			   portname);
		goto err_enable_netpoll;
	}

<<<<<<< HEAD
=======
	if (!(dev->features & NETIF_F_LRO))
		dev_disable_lro(port_dev);

>>>>>>> e529fea9
	err = netdev_rx_handler_register(port_dev, team_handle_frame,
					 port);
	if (err) {
		netdev_err(dev, "Device %s failed to register rx_handler\n",
			   portname);
		goto err_handler_register;
	}

	err = team_upper_dev_link(dev, port_dev);
	if (err) {
		netdev_err(dev, "Device %s failed to set upper link\n",
			   portname);
		goto err_set_upper_link;
	}

	err = __team_option_inst_add_port(team, port);
	if (err) {
		netdev_err(dev, "Device %s failed to add per-port options\n",
			   portname);
		goto err_option_port_add;
	}

	port->index = -1;
	list_add_tail_rcu(&port->list, &team->port_list);
	team_port_enable(team, port);
	__team_compute_features(team);
	__team_port_change_port_added(port, !!netif_carrier_ok(port_dev));
	__team_options_change_check(team);

	netdev_info(dev, "Port device %s added\n", portname);

	return 0;

err_option_port_add:
	team_upper_dev_unlink(dev, port_dev);

err_set_upper_link:
	netdev_rx_handler_unregister(port_dev);

err_handler_register:
	team_port_disable_netpoll(port);

err_enable_netpoll:
	vlan_vids_del_by_dev(port_dev, dev);

err_vids_add:
	dev_close(port_dev);

err_dev_open:
	team_port_leave(team, port);
	team_port_set_orig_dev_addr(port);

err_port_enter:
	dev_set_mtu(port_dev, port->orig.mtu);

err_set_mtu:
	kfree(port);

	return err;
}

static void __team_port_change_port_removed(struct team_port *port);

static int team_port_del(struct team *team, struct net_device *port_dev)
{
	struct net_device *dev = team->dev;
	struct team_port *port;
	char *portname = port_dev->name;

	port = team_port_get_rtnl(port_dev);
	if (!port || !team_port_find(team, port)) {
		netdev_err(dev, "Device %s does not act as a port of this team\n",
			   portname);
		return -ENOENT;
	}

	team_port_disable(team, port);
	list_del_rcu(&port->list);
	team_upper_dev_unlink(dev, port_dev);
	netdev_rx_handler_unregister(port_dev);
	team_port_disable_netpoll(port);
	vlan_vids_del_by_dev(port_dev, dev);
	dev_uc_unsync(port_dev, dev);
	dev_mc_unsync(port_dev, dev);
	dev_close(port_dev);
	team_port_leave(team, port);

	__team_option_inst_mark_removed_port(team, port);
	__team_options_change_check(team);
	__team_option_inst_del_port(team, port);
	__team_port_change_port_removed(port);

	team_port_set_orig_dev_addr(port);
	dev_set_mtu(port_dev, port->orig.mtu);
	kfree_rcu(port, rcu);
	netdev_info(dev, "Port device %s removed\n", portname);
	__team_compute_features(team);

	return 0;
}


/*****************
 * Net device ops
 *****************/

static int team_mode_option_get(struct team *team, struct team_gsetter_ctx *ctx)
{
	ctx->data.str_val = team->mode->kind;
	return 0;
}

static int team_mode_option_set(struct team *team, struct team_gsetter_ctx *ctx)
{
	return team_change_mode(team, ctx->data.str_val);
}

static int team_notify_peers_count_get(struct team *team,
				       struct team_gsetter_ctx *ctx)
{
	ctx->data.u32_val = team->notify_peers.count;
	return 0;
}

static int team_notify_peers_count_set(struct team *team,
				       struct team_gsetter_ctx *ctx)
{
	team->notify_peers.count = ctx->data.u32_val;
	return 0;
}

static int team_notify_peers_interval_get(struct team *team,
					  struct team_gsetter_ctx *ctx)
{
	ctx->data.u32_val = team->notify_peers.interval;
	return 0;
}

static int team_notify_peers_interval_set(struct team *team,
					  struct team_gsetter_ctx *ctx)
{
	team->notify_peers.interval = ctx->data.u32_val;
	return 0;
}

static int team_mcast_rejoin_count_get(struct team *team,
				       struct team_gsetter_ctx *ctx)
{
	ctx->data.u32_val = team->mcast_rejoin.count;
	return 0;
}

static int team_mcast_rejoin_count_set(struct team *team,
				       struct team_gsetter_ctx *ctx)
{
	team->mcast_rejoin.count = ctx->data.u32_val;
	return 0;
}

static int team_mcast_rejoin_interval_get(struct team *team,
					  struct team_gsetter_ctx *ctx)
{
	ctx->data.u32_val = team->mcast_rejoin.interval;
	return 0;
}

static int team_mcast_rejoin_interval_set(struct team *team,
					  struct team_gsetter_ctx *ctx)
{
	team->mcast_rejoin.interval = ctx->data.u32_val;
	return 0;
}

static int team_port_en_option_get(struct team *team,
				   struct team_gsetter_ctx *ctx)
{
	struct team_port *port = ctx->info->port;

	ctx->data.bool_val = team_port_enabled(port);
	return 0;
}

static int team_port_en_option_set(struct team *team,
				   struct team_gsetter_ctx *ctx)
{
	struct team_port *port = ctx->info->port;

	if (ctx->data.bool_val)
		team_port_enable(team, port);
	else
		team_port_disable(team, port);
	return 0;
}

static int team_user_linkup_option_get(struct team *team,
				       struct team_gsetter_ctx *ctx)
{
	struct team_port *port = ctx->info->port;

	ctx->data.bool_val = port->user.linkup;
	return 0;
}

static void __team_carrier_check(struct team *team);

static int team_user_linkup_option_set(struct team *team,
				       struct team_gsetter_ctx *ctx)
{
	struct team_port *port = ctx->info->port;

	port->user.linkup = ctx->data.bool_val;
	team_refresh_port_linkup(port);
	__team_carrier_check(port->team);
	return 0;
}

static int team_user_linkup_en_option_get(struct team *team,
					  struct team_gsetter_ctx *ctx)
{
	struct team_port *port = ctx->info->port;

	ctx->data.bool_val = port->user.linkup_enabled;
	return 0;
}

static int team_user_linkup_en_option_set(struct team *team,
					  struct team_gsetter_ctx *ctx)
{
	struct team_port *port = ctx->info->port;

	port->user.linkup_enabled = ctx->data.bool_val;
	team_refresh_port_linkup(port);
	__team_carrier_check(port->team);
	return 0;
}

static int team_priority_option_get(struct team *team,
				    struct team_gsetter_ctx *ctx)
{
	struct team_port *port = ctx->info->port;

	ctx->data.s32_val = port->priority;
	return 0;
}

static int team_priority_option_set(struct team *team,
				    struct team_gsetter_ctx *ctx)
{
	struct team_port *port = ctx->info->port;
	s32 priority = ctx->data.s32_val;

	if (port->priority == priority)
		return 0;
	port->priority = priority;
	team_queue_override_port_prio_changed(team, port);
	return 0;
}

static int team_queue_id_option_get(struct team *team,
				    struct team_gsetter_ctx *ctx)
{
	struct team_port *port = ctx->info->port;

	ctx->data.u32_val = port->queue_id;
	return 0;
}

static int team_queue_id_option_set(struct team *team,
				    struct team_gsetter_ctx *ctx)
{
	struct team_port *port = ctx->info->port;
	u16 new_queue_id = ctx->data.u32_val;

	if (port->queue_id == new_queue_id)
		return 0;
	if (new_queue_id >= team->dev->real_num_tx_queues)
		return -EINVAL;
	team_queue_override_port_change_queue_id(team, port, new_queue_id);
	return 0;
}

static const struct team_option team_options[] = {
	{
		.name = "mode",
		.type = TEAM_OPTION_TYPE_STRING,
		.getter = team_mode_option_get,
		.setter = team_mode_option_set,
	},
	{
		.name = "notify_peers_count",
		.type = TEAM_OPTION_TYPE_U32,
		.getter = team_notify_peers_count_get,
		.setter = team_notify_peers_count_set,
	},
	{
		.name = "notify_peers_interval",
		.type = TEAM_OPTION_TYPE_U32,
		.getter = team_notify_peers_interval_get,
		.setter = team_notify_peers_interval_set,
	},
	{
		.name = "mcast_rejoin_count",
		.type = TEAM_OPTION_TYPE_U32,
		.getter = team_mcast_rejoin_count_get,
		.setter = team_mcast_rejoin_count_set,
	},
	{
		.name = "mcast_rejoin_interval",
		.type = TEAM_OPTION_TYPE_U32,
		.getter = team_mcast_rejoin_interval_get,
		.setter = team_mcast_rejoin_interval_set,
	},
	{
		.name = "enabled",
		.type = TEAM_OPTION_TYPE_BOOL,
		.per_port = true,
		.getter = team_port_en_option_get,
		.setter = team_port_en_option_set,
	},
	{
		.name = "user_linkup",
		.type = TEAM_OPTION_TYPE_BOOL,
		.per_port = true,
		.getter = team_user_linkup_option_get,
		.setter = team_user_linkup_option_set,
	},
	{
		.name = "user_linkup_enabled",
		.type = TEAM_OPTION_TYPE_BOOL,
		.per_port = true,
		.getter = team_user_linkup_en_option_get,
		.setter = team_user_linkup_en_option_set,
	},
	{
		.name = "priority",
		.type = TEAM_OPTION_TYPE_S32,
		.per_port = true,
		.getter = team_priority_option_get,
		.setter = team_priority_option_set,
	},
	{
		.name = "queue_id",
		.type = TEAM_OPTION_TYPE_U32,
		.per_port = true,
		.getter = team_queue_id_option_get,
		.setter = team_queue_id_option_set,
	},
};

static struct lock_class_key team_netdev_xmit_lock_key;
static struct lock_class_key team_netdev_addr_lock_key;
static struct lock_class_key team_tx_busylock_key;

static void team_set_lockdep_class_one(struct net_device *dev,
				       struct netdev_queue *txq,
				       void *unused)
{
	lockdep_set_class(&txq->_xmit_lock, &team_netdev_xmit_lock_key);
}

static void team_set_lockdep_class(struct net_device *dev)
{
	lockdep_set_class(&dev->addr_list_lock, &team_netdev_addr_lock_key);
	netdev_for_each_tx_queue(dev, team_set_lockdep_class_one, NULL);
	dev->qdisc_tx_busylock = &team_tx_busylock_key;
}

static int team_init(struct net_device *dev)
{
	struct team *team = netdev_priv(dev);
	int i;
	int err;

	team->dev = dev;
	mutex_init(&team->lock);
	team_set_no_mode(team);

	team->pcpu_stats = netdev_alloc_pcpu_stats(struct team_pcpu_stats);
	if (!team->pcpu_stats)
		return -ENOMEM;

	for (i = 0; i < TEAM_PORT_HASHENTRIES; i++)
		INIT_HLIST_HEAD(&team->en_port_hlist[i]);
	INIT_LIST_HEAD(&team->port_list);
	err = team_queue_override_init(team);
	if (err)
		goto err_team_queue_override_init;

	team_adjust_ops(team);

	INIT_LIST_HEAD(&team->option_list);
	INIT_LIST_HEAD(&team->option_inst_list);

	team_notify_peers_init(team);
	team_mcast_rejoin_init(team);

	err = team_options_register(team, team_options, ARRAY_SIZE(team_options));
	if (err)
		goto err_options_register;
	netif_carrier_off(dev);

	team_set_lockdep_class(dev);

	return 0;

err_options_register:
	team_mcast_rejoin_fini(team);
	team_notify_peers_fini(team);
	team_queue_override_fini(team);
err_team_queue_override_init:
	free_percpu(team->pcpu_stats);

	return err;
}

static void team_uninit(struct net_device *dev)
{
	struct team *team = netdev_priv(dev);
	struct team_port *port;
	struct team_port *tmp;

	mutex_lock(&team->lock);
	list_for_each_entry_safe(port, tmp, &team->port_list, list)
		team_port_del(team, port->dev);

	__team_change_mode(team, NULL); /* cleanup */
	__team_options_unregister(team, team_options, ARRAY_SIZE(team_options));
	team_mcast_rejoin_fini(team);
	team_notify_peers_fini(team);
	team_queue_override_fini(team);
	mutex_unlock(&team->lock);
}

static void team_destructor(struct net_device *dev)
{
	struct team *team = netdev_priv(dev);

	free_percpu(team->pcpu_stats);
	free_netdev(dev);
}

static int team_open(struct net_device *dev)
{
	return 0;
}

static int team_close(struct net_device *dev)
{
	return 0;
}

/*
 * note: already called with rcu_read_lock
 */
static netdev_tx_t team_xmit(struct sk_buff *skb, struct net_device *dev)
{
	struct team *team = netdev_priv(dev);
	bool tx_success;
	unsigned int len = skb->len;

	tx_success = team_queue_override_transmit(team, skb);
	if (!tx_success)
		tx_success = team->ops.transmit(team, skb);
	if (tx_success) {
		struct team_pcpu_stats *pcpu_stats;

		pcpu_stats = this_cpu_ptr(team->pcpu_stats);
		u64_stats_update_begin(&pcpu_stats->syncp);
		pcpu_stats->tx_packets++;
		pcpu_stats->tx_bytes += len;
		u64_stats_update_end(&pcpu_stats->syncp);
	} else {
		this_cpu_inc(team->pcpu_stats->tx_dropped);
	}

	return NETDEV_TX_OK;
}

static u16 team_select_queue(struct net_device *dev, struct sk_buff *skb,
			     void *accel_priv, select_queue_fallback_t fallback)
{
	/*
	 * This helper function exists to help dev_pick_tx get the correct
	 * destination queue.  Using a helper function skips a call to
	 * skb_tx_hash and will put the skbs in the queue we expect on their
	 * way down to the team driver.
	 */
	u16 txq = skb_rx_queue_recorded(skb) ? skb_get_rx_queue(skb) : 0;

	/*
	 * Save the original txq to restore before passing to the driver
	 */
	qdisc_skb_cb(skb)->slave_dev_queue_mapping = skb->queue_mapping;

	if (unlikely(txq >= dev->real_num_tx_queues)) {
		do {
			txq -= dev->real_num_tx_queues;
		} while (txq >= dev->real_num_tx_queues);
	}
	return txq;
}

static void team_change_rx_flags(struct net_device *dev, int change)
{
	struct team *team = netdev_priv(dev);
	struct team_port *port;
	int inc;

	rcu_read_lock();
	list_for_each_entry_rcu(port, &team->port_list, list) {
		if (change & IFF_PROMISC) {
			inc = dev->flags & IFF_PROMISC ? 1 : -1;
			dev_set_promiscuity(port->dev, inc);
		}
		if (change & IFF_ALLMULTI) {
			inc = dev->flags & IFF_ALLMULTI ? 1 : -1;
			dev_set_allmulti(port->dev, inc);
		}
	}
	rcu_read_unlock();
}

static void team_set_rx_mode(struct net_device *dev)
{
	struct team *team = netdev_priv(dev);
	struct team_port *port;

	rcu_read_lock();
	list_for_each_entry_rcu(port, &team->port_list, list) {
		dev_uc_sync_multiple(port->dev, dev);
		dev_mc_sync_multiple(port->dev, dev);
	}
	rcu_read_unlock();
}

static int team_set_mac_address(struct net_device *dev, void *p)
{
	struct sockaddr *addr = p;
	struct team *team = netdev_priv(dev);
	struct team_port *port;

	if (dev->type == ARPHRD_ETHER && !is_valid_ether_addr(addr->sa_data))
		return -EADDRNOTAVAIL;
	memcpy(dev->dev_addr, addr->sa_data, dev->addr_len);
	rcu_read_lock();
	list_for_each_entry_rcu(port, &team->port_list, list)
		if (team->ops.port_change_dev_addr)
			team->ops.port_change_dev_addr(team, port);
	rcu_read_unlock();
	return 0;
}

static int team_change_mtu(struct net_device *dev, int new_mtu)
{
	struct team *team = netdev_priv(dev);
	struct team_port *port;
	int err;

	/*
	 * Alhough this is reader, it's guarded by team lock. It's not possible
	 * to traverse list in reverse under rcu_read_lock
	 */
	mutex_lock(&team->lock);
	team->port_mtu_change_allowed = true;
	list_for_each_entry(port, &team->port_list, list) {
		err = dev_set_mtu(port->dev, new_mtu);
		if (err) {
			netdev_err(dev, "Device %s failed to change mtu",
				   port->dev->name);
			goto unwind;
		}
	}
	team->port_mtu_change_allowed = false;
	mutex_unlock(&team->lock);

	dev->mtu = new_mtu;

	return 0;

unwind:
	list_for_each_entry_continue_reverse(port, &team->port_list, list)
		dev_set_mtu(port->dev, dev->mtu);
	team->port_mtu_change_allowed = false;
	mutex_unlock(&team->lock);

	return err;
}

static struct rtnl_link_stats64 *
team_get_stats64(struct net_device *dev, struct rtnl_link_stats64 *stats)
{
	struct team *team = netdev_priv(dev);
	struct team_pcpu_stats *p;
	u64 rx_packets, rx_bytes, rx_multicast, tx_packets, tx_bytes;
	u32 rx_dropped = 0, tx_dropped = 0;
	unsigned int start;
	int i;

	for_each_possible_cpu(i) {
		p = per_cpu_ptr(team->pcpu_stats, i);
		do {
			start = u64_stats_fetch_begin_irq(&p->syncp);
			rx_packets	= p->rx_packets;
			rx_bytes	= p->rx_bytes;
			rx_multicast	= p->rx_multicast;
			tx_packets	= p->tx_packets;
			tx_bytes	= p->tx_bytes;
		} while (u64_stats_fetch_retry_irq(&p->syncp, start));

		stats->rx_packets	+= rx_packets;
		stats->rx_bytes		+= rx_bytes;
		stats->multicast	+= rx_multicast;
		stats->tx_packets	+= tx_packets;
		stats->tx_bytes		+= tx_bytes;
		/*
		 * rx_dropped & tx_dropped are u32, updated
		 * without syncp protection.
		 */
		rx_dropped	+= p->rx_dropped;
		tx_dropped	+= p->tx_dropped;
	}
	stats->rx_dropped	= rx_dropped;
	stats->tx_dropped	= tx_dropped;
	return stats;
}

static int team_vlan_rx_add_vid(struct net_device *dev, __be16 proto, u16 vid)
{
	struct team *team = netdev_priv(dev);
	struct team_port *port;
	int err;

	/*
	 * Alhough this is reader, it's guarded by team lock. It's not possible
	 * to traverse list in reverse under rcu_read_lock
	 */
	mutex_lock(&team->lock);
	list_for_each_entry(port, &team->port_list, list) {
		err = vlan_vid_add(port->dev, proto, vid);
		if (err)
			goto unwind;
	}
	mutex_unlock(&team->lock);

	return 0;

unwind:
	list_for_each_entry_continue_reverse(port, &team->port_list, list)
		vlan_vid_del(port->dev, proto, vid);
	mutex_unlock(&team->lock);

	return err;
}

static int team_vlan_rx_kill_vid(struct net_device *dev, __be16 proto, u16 vid)
{
	struct team *team = netdev_priv(dev);
	struct team_port *port;

	rcu_read_lock();
	list_for_each_entry_rcu(port, &team->port_list, list)
		vlan_vid_del(port->dev, proto, vid);
	rcu_read_unlock();

	return 0;
}

#ifdef CONFIG_NET_POLL_CONTROLLER
static void team_poll_controller(struct net_device *dev)
{
}

static void __team_netpoll_cleanup(struct team *team)
{
	struct team_port *port;

	list_for_each_entry(port, &team->port_list, list)
		team_port_disable_netpoll(port);
}

static void team_netpoll_cleanup(struct net_device *dev)
{
	struct team *team = netdev_priv(dev);

	mutex_lock(&team->lock);
	__team_netpoll_cleanup(team);
	mutex_unlock(&team->lock);
}

static int team_netpoll_setup(struct net_device *dev,
			      struct netpoll_info *npifo)
{
	struct team *team = netdev_priv(dev);
	struct team_port *port;
	int err = 0;

	mutex_lock(&team->lock);
	list_for_each_entry(port, &team->port_list, list) {
		err = team_port_enable_netpoll(team, port);
		if (err) {
			__team_netpoll_cleanup(team);
			break;
		}
	}
	mutex_unlock(&team->lock);
	return err;
}
#endif

static int team_add_slave(struct net_device *dev, struct net_device *port_dev)
{
	struct team *team = netdev_priv(dev);
	int err;

	mutex_lock(&team->lock);
	err = team_port_add(team, port_dev);
	mutex_unlock(&team->lock);
	return err;
}

static int team_del_slave(struct net_device *dev, struct net_device *port_dev)
{
	struct team *team = netdev_priv(dev);
	int err;

	mutex_lock(&team->lock);
	err = team_port_del(team, port_dev);
	mutex_unlock(&team->lock);
	return err;
}

static netdev_features_t team_fix_features(struct net_device *dev,
					   netdev_features_t features)
{
	struct team_port *port;
	struct team *team = netdev_priv(dev);
	netdev_features_t mask;

	mask = features;
	features &= ~NETIF_F_ONE_FOR_ALL;
	features |= NETIF_F_ALL_FOR_ALL;

	rcu_read_lock();
	list_for_each_entry_rcu(port, &team->port_list, list) {
		features = netdev_increment_features(features,
						     port->dev->features,
						     mask);
	}
	rcu_read_unlock();
	return features;
}

static int team_change_carrier(struct net_device *dev, bool new_carrier)
{
	struct team *team = netdev_priv(dev);

	team->user_carrier_enabled = true;

	if (new_carrier)
		netif_carrier_on(dev);
	else
		netif_carrier_off(dev);
	return 0;
}

static const struct net_device_ops team_netdev_ops = {
	.ndo_init		= team_init,
	.ndo_uninit		= team_uninit,
	.ndo_open		= team_open,
	.ndo_stop		= team_close,
	.ndo_start_xmit		= team_xmit,
	.ndo_select_queue	= team_select_queue,
	.ndo_change_rx_flags	= team_change_rx_flags,
	.ndo_set_rx_mode	= team_set_rx_mode,
	.ndo_set_mac_address	= team_set_mac_address,
	.ndo_change_mtu		= team_change_mtu,
	.ndo_get_stats64	= team_get_stats64,
	.ndo_vlan_rx_add_vid	= team_vlan_rx_add_vid,
	.ndo_vlan_rx_kill_vid	= team_vlan_rx_kill_vid,
#ifdef CONFIG_NET_POLL_CONTROLLER
	.ndo_poll_controller	= team_poll_controller,
	.ndo_netpoll_setup	= team_netpoll_setup,
	.ndo_netpoll_cleanup	= team_netpoll_cleanup,
#endif
	.ndo_add_slave		= team_add_slave,
	.ndo_del_slave		= team_del_slave,
	.ndo_fix_features	= team_fix_features,
	.ndo_change_carrier     = team_change_carrier,
};

/***********************
 * ethtool interface
 ***********************/

static void team_ethtool_get_drvinfo(struct net_device *dev,
				     struct ethtool_drvinfo *drvinfo)
{
	strlcpy(drvinfo->driver, DRV_NAME, sizeof(drvinfo->driver));
	strlcpy(drvinfo->version, UTS_RELEASE, sizeof(drvinfo->version));
}

static const struct ethtool_ops team_ethtool_ops = {
	.get_drvinfo		= team_ethtool_get_drvinfo,
	.get_link		= ethtool_op_get_link,
};

/***********************
 * rt netlink interface
 ***********************/

static void team_setup_by_port(struct net_device *dev,
			       struct net_device *port_dev)
{
	dev->header_ops	= port_dev->header_ops;
	dev->type = port_dev->type;
	dev->hard_header_len = port_dev->hard_header_len;
	dev->addr_len = port_dev->addr_len;
	dev->mtu = port_dev->mtu;
	memcpy(dev->broadcast, port_dev->broadcast, port_dev->addr_len);
	eth_hw_addr_inherit(dev, port_dev);
}

static int team_dev_type_check_change(struct net_device *dev,
				      struct net_device *port_dev)
{
	struct team *team = netdev_priv(dev);
	char *portname = port_dev->name;
	int err;

	if (dev->type == port_dev->type)
		return 0;
	if (!list_empty(&team->port_list)) {
		netdev_err(dev, "Device %s is of different type\n", portname);
		return -EBUSY;
	}
	err = call_netdevice_notifiers(NETDEV_PRE_TYPE_CHANGE, dev);
	err = notifier_to_errno(err);
	if (err) {
		netdev_err(dev, "Refused to change device type\n");
		return err;
	}
	dev_uc_flush(dev);
	dev_mc_flush(dev);
	team_setup_by_port(dev, port_dev);
	call_netdevice_notifiers(NETDEV_POST_TYPE_CHANGE, dev);
	return 0;
}

static void team_setup(struct net_device *dev)
{
	ether_setup(dev);

	dev->netdev_ops = &team_netdev_ops;
	dev->ethtool_ops = &team_ethtool_ops;
	dev->destructor	= team_destructor;
	dev->tx_queue_len = 0;
	dev->flags |= IFF_MULTICAST;
	dev->priv_flags &= ~(IFF_XMIT_DST_RELEASE | IFF_TX_SKB_SHARING);

	/*
	 * Indicate we support unicast address filtering. That way core won't
	 * bring us to promisc mode in case a unicast addr is added.
	 * Let this up to underlay drivers.
	 */
	dev->priv_flags |= IFF_UNICAST_FLT | IFF_LIVE_ADDR_CHANGE;

	dev->features |= NETIF_F_LLTX;
	dev->features |= NETIF_F_GRO;

	/* Don't allow team devices to change network namespaces. */
	dev->features |= NETIF_F_NETNS_LOCAL;

	dev->hw_features = TEAM_VLAN_FEATURES |
			   NETIF_F_HW_VLAN_CTAG_TX |
			   NETIF_F_HW_VLAN_CTAG_RX |
			   NETIF_F_HW_VLAN_CTAG_FILTER;

	dev->hw_features &= ~(NETIF_F_ALL_CSUM & ~NETIF_F_HW_CSUM);
	dev->features |= dev->hw_features;
}

static int team_newlink(struct net *src_net, struct net_device *dev,
			struct nlattr *tb[], struct nlattr *data[])
{
	if (tb[IFLA_ADDRESS] == NULL)
		eth_hw_addr_random(dev);

	return register_netdevice(dev);
}

static int team_validate(struct nlattr *tb[], struct nlattr *data[])
{
	if (tb[IFLA_ADDRESS]) {
		if (nla_len(tb[IFLA_ADDRESS]) != ETH_ALEN)
			return -EINVAL;
		if (!is_valid_ether_addr(nla_data(tb[IFLA_ADDRESS])))
			return -EADDRNOTAVAIL;
	}
	return 0;
}

static unsigned int team_get_num_tx_queues(void)
{
	return TEAM_DEFAULT_NUM_TX_QUEUES;
}

static unsigned int team_get_num_rx_queues(void)
{
	return TEAM_DEFAULT_NUM_RX_QUEUES;
}

static struct rtnl_link_ops team_link_ops __read_mostly = {
	.kind			= DRV_NAME,
	.priv_size		= sizeof(struct team),
	.setup			= team_setup,
	.newlink		= team_newlink,
	.validate		= team_validate,
	.get_num_tx_queues	= team_get_num_tx_queues,
	.get_num_rx_queues	= team_get_num_rx_queues,
};


/***********************************
 * Generic netlink custom interface
 ***********************************/

static struct genl_family team_nl_family = {
	.id		= GENL_ID_GENERATE,
	.name		= TEAM_GENL_NAME,
	.version	= TEAM_GENL_VERSION,
	.maxattr	= TEAM_ATTR_MAX,
	.netnsok	= true,
};

static const struct nla_policy team_nl_policy[TEAM_ATTR_MAX + 1] = {
	[TEAM_ATTR_UNSPEC]			= { .type = NLA_UNSPEC, },
	[TEAM_ATTR_TEAM_IFINDEX]		= { .type = NLA_U32 },
	[TEAM_ATTR_LIST_OPTION]			= { .type = NLA_NESTED },
	[TEAM_ATTR_LIST_PORT]			= { .type = NLA_NESTED },
};

static const struct nla_policy
team_nl_option_policy[TEAM_ATTR_OPTION_MAX + 1] = {
	[TEAM_ATTR_OPTION_UNSPEC]		= { .type = NLA_UNSPEC, },
	[TEAM_ATTR_OPTION_NAME] = {
		.type = NLA_STRING,
		.len = TEAM_STRING_MAX_LEN,
	},
	[TEAM_ATTR_OPTION_CHANGED]		= { .type = NLA_FLAG },
	[TEAM_ATTR_OPTION_TYPE]			= { .type = NLA_U8 },
	[TEAM_ATTR_OPTION_DATA]			= { .type = NLA_BINARY },
};

static int team_nl_cmd_noop(struct sk_buff *skb, struct genl_info *info)
{
	struct sk_buff *msg;
	void *hdr;
	int err;

	msg = nlmsg_new(NLMSG_DEFAULT_SIZE, GFP_KERNEL);
	if (!msg)
		return -ENOMEM;

	hdr = genlmsg_put(msg, info->snd_portid, info->snd_seq,
			  &team_nl_family, 0, TEAM_CMD_NOOP);
	if (!hdr) {
		err = -EMSGSIZE;
		goto err_msg_put;
	}

	genlmsg_end(msg, hdr);

	return genlmsg_unicast(genl_info_net(info), msg, info->snd_portid);

err_msg_put:
	nlmsg_free(msg);

	return err;
}

/*
 * Netlink cmd functions should be locked by following two functions.
 * Since dev gets held here, that ensures dev won't disappear in between.
 */
static struct team *team_nl_team_get(struct genl_info *info)
{
	struct net *net = genl_info_net(info);
	int ifindex;
	struct net_device *dev;
	struct team *team;

	if (!info->attrs[TEAM_ATTR_TEAM_IFINDEX])
		return NULL;

	ifindex = nla_get_u32(info->attrs[TEAM_ATTR_TEAM_IFINDEX]);
	dev = dev_get_by_index(net, ifindex);
	if (!dev || dev->netdev_ops != &team_netdev_ops) {
		if (dev)
			dev_put(dev);
		return NULL;
	}

	team = netdev_priv(dev);
	mutex_lock(&team->lock);
	return team;
}

static void team_nl_team_put(struct team *team)
{
	mutex_unlock(&team->lock);
	dev_put(team->dev);
}

typedef int team_nl_send_func_t(struct sk_buff *skb,
				struct team *team, u32 portid);

static int team_nl_send_unicast(struct sk_buff *skb, struct team *team, u32 portid)
{
	return genlmsg_unicast(dev_net(team->dev), skb, portid);
}

static int team_nl_fill_one_option_get(struct sk_buff *skb, struct team *team,
				       struct team_option_inst *opt_inst)
{
	struct nlattr *option_item;
	struct team_option *option = opt_inst->option;
	struct team_option_inst_info *opt_inst_info = &opt_inst->info;
	struct team_gsetter_ctx ctx;
	int err;

	ctx.info = opt_inst_info;
	err = team_option_get(team, opt_inst, &ctx);
	if (err)
		return err;

	option_item = nla_nest_start(skb, TEAM_ATTR_ITEM_OPTION);
	if (!option_item)
		return -EMSGSIZE;

	if (nla_put_string(skb, TEAM_ATTR_OPTION_NAME, option->name))
		goto nest_cancel;
	if (opt_inst_info->port &&
	    nla_put_u32(skb, TEAM_ATTR_OPTION_PORT_IFINDEX,
			opt_inst_info->port->dev->ifindex))
		goto nest_cancel;
	if (opt_inst->option->array_size &&
	    nla_put_u32(skb, TEAM_ATTR_OPTION_ARRAY_INDEX,
			opt_inst_info->array_index))
		goto nest_cancel;

	switch (option->type) {
	case TEAM_OPTION_TYPE_U32:
		if (nla_put_u8(skb, TEAM_ATTR_OPTION_TYPE, NLA_U32))
			goto nest_cancel;
		if (nla_put_u32(skb, TEAM_ATTR_OPTION_DATA, ctx.data.u32_val))
			goto nest_cancel;
		break;
	case TEAM_OPTION_TYPE_STRING:
		if (nla_put_u8(skb, TEAM_ATTR_OPTION_TYPE, NLA_STRING))
			goto nest_cancel;
		if (nla_put_string(skb, TEAM_ATTR_OPTION_DATA,
				   ctx.data.str_val))
			goto nest_cancel;
		break;
	case TEAM_OPTION_TYPE_BINARY:
		if (nla_put_u8(skb, TEAM_ATTR_OPTION_TYPE, NLA_BINARY))
			goto nest_cancel;
		if (nla_put(skb, TEAM_ATTR_OPTION_DATA, ctx.data.bin_val.len,
			    ctx.data.bin_val.ptr))
			goto nest_cancel;
		break;
	case TEAM_OPTION_TYPE_BOOL:
		if (nla_put_u8(skb, TEAM_ATTR_OPTION_TYPE, NLA_FLAG))
			goto nest_cancel;
		if (ctx.data.bool_val &&
		    nla_put_flag(skb, TEAM_ATTR_OPTION_DATA))
			goto nest_cancel;
		break;
	case TEAM_OPTION_TYPE_S32:
		if (nla_put_u8(skb, TEAM_ATTR_OPTION_TYPE, NLA_S32))
			goto nest_cancel;
		if (nla_put_s32(skb, TEAM_ATTR_OPTION_DATA, ctx.data.s32_val))
			goto nest_cancel;
		break;
	default:
		BUG();
	}
	if (opt_inst->removed && nla_put_flag(skb, TEAM_ATTR_OPTION_REMOVED))
		goto nest_cancel;
	if (opt_inst->changed) {
		if (nla_put_flag(skb, TEAM_ATTR_OPTION_CHANGED))
			goto nest_cancel;
		opt_inst->changed = false;
	}
	nla_nest_end(skb, option_item);
	return 0;

nest_cancel:
	nla_nest_cancel(skb, option_item);
	return -EMSGSIZE;
}

static int __send_and_alloc_skb(struct sk_buff **pskb,
				struct team *team, u32 portid,
				team_nl_send_func_t *send_func)
{
	int err;

	if (*pskb) {
		err = send_func(*pskb, team, portid);
		if (err)
			return err;
	}
	*pskb = genlmsg_new(GENLMSG_DEFAULT_SIZE, GFP_KERNEL);
	if (!*pskb)
		return -ENOMEM;
	return 0;
}

static int team_nl_send_options_get(struct team *team, u32 portid, u32 seq,
				    int flags, team_nl_send_func_t *send_func,
				    struct list_head *sel_opt_inst_list)
{
	struct nlattr *option_list;
	struct nlmsghdr *nlh;
	void *hdr;
	struct team_option_inst *opt_inst;
	int err;
	struct sk_buff *skb = NULL;
	bool incomplete;
	int i;

	opt_inst = list_first_entry(sel_opt_inst_list,
				    struct team_option_inst, tmp_list);

start_again:
	err = __send_and_alloc_skb(&skb, team, portid, send_func);
	if (err)
		return err;

	hdr = genlmsg_put(skb, portid, seq, &team_nl_family, flags | NLM_F_MULTI,
			  TEAM_CMD_OPTIONS_GET);
	if (!hdr)
		return -EMSGSIZE;

	if (nla_put_u32(skb, TEAM_ATTR_TEAM_IFINDEX, team->dev->ifindex))
		goto nla_put_failure;
	option_list = nla_nest_start(skb, TEAM_ATTR_LIST_OPTION);
	if (!option_list)
		goto nla_put_failure;

	i = 0;
	incomplete = false;
	list_for_each_entry_from(opt_inst, sel_opt_inst_list, tmp_list) {
		err = team_nl_fill_one_option_get(skb, team, opt_inst);
		if (err) {
			if (err == -EMSGSIZE) {
				if (!i)
					goto errout;
				incomplete = true;
				break;
			}
			goto errout;
		}
		i++;
	}

	nla_nest_end(skb, option_list);
	genlmsg_end(skb, hdr);
	if (incomplete)
		goto start_again;

send_done:
	nlh = nlmsg_put(skb, portid, seq, NLMSG_DONE, 0, flags | NLM_F_MULTI);
	if (!nlh) {
		err = __send_and_alloc_skb(&skb, team, portid, send_func);
		if (err)
			goto errout;
		goto send_done;
	}

	return send_func(skb, team, portid);

nla_put_failure:
	err = -EMSGSIZE;
errout:
	genlmsg_cancel(skb, hdr);
	nlmsg_free(skb);
	return err;
}

static int team_nl_cmd_options_get(struct sk_buff *skb, struct genl_info *info)
{
	struct team *team;
	struct team_option_inst *opt_inst;
	int err;
	LIST_HEAD(sel_opt_inst_list);

	team = team_nl_team_get(info);
	if (!team)
		return -EINVAL;

	list_for_each_entry(opt_inst, &team->option_inst_list, list)
		list_add_tail(&opt_inst->tmp_list, &sel_opt_inst_list);
	err = team_nl_send_options_get(team, info->snd_portid, info->snd_seq,
				       NLM_F_ACK, team_nl_send_unicast,
				       &sel_opt_inst_list);

	team_nl_team_put(team);

	return err;
}

static int team_nl_send_event_options_get(struct team *team,
					  struct list_head *sel_opt_inst_list);

static int team_nl_cmd_options_set(struct sk_buff *skb, struct genl_info *info)
{
	struct team *team;
	int err = 0;
	int i;
	struct nlattr *nl_option;
	LIST_HEAD(opt_inst_list);

	team = team_nl_team_get(info);
	if (!team)
		return -EINVAL;

	err = -EINVAL;
	if (!info->attrs[TEAM_ATTR_LIST_OPTION]) {
		err = -EINVAL;
		goto team_put;
	}

	nla_for_each_nested(nl_option, info->attrs[TEAM_ATTR_LIST_OPTION], i) {
		struct nlattr *opt_attrs[TEAM_ATTR_OPTION_MAX + 1];
		struct nlattr *attr;
		struct nlattr *attr_data;
		enum team_option_type opt_type;
		int opt_port_ifindex = 0; /* != 0 for per-port options */
		u32 opt_array_index = 0;
		bool opt_is_array = false;
		struct team_option_inst *opt_inst;
		char *opt_name;
		bool opt_found = false;

		if (nla_type(nl_option) != TEAM_ATTR_ITEM_OPTION) {
			err = -EINVAL;
			goto team_put;
		}
		err = nla_parse_nested(opt_attrs, TEAM_ATTR_OPTION_MAX,
				       nl_option, team_nl_option_policy);
		if (err)
			goto team_put;
		if (!opt_attrs[TEAM_ATTR_OPTION_NAME] ||
		    !opt_attrs[TEAM_ATTR_OPTION_TYPE]) {
			err = -EINVAL;
			goto team_put;
		}
		switch (nla_get_u8(opt_attrs[TEAM_ATTR_OPTION_TYPE])) {
		case NLA_U32:
			opt_type = TEAM_OPTION_TYPE_U32;
			break;
		case NLA_STRING:
			opt_type = TEAM_OPTION_TYPE_STRING;
			break;
		case NLA_BINARY:
			opt_type = TEAM_OPTION_TYPE_BINARY;
			break;
		case NLA_FLAG:
			opt_type = TEAM_OPTION_TYPE_BOOL;
			break;
		case NLA_S32:
			opt_type = TEAM_OPTION_TYPE_S32;
			break;
		default:
			goto team_put;
		}

		attr_data = opt_attrs[TEAM_ATTR_OPTION_DATA];
		if (opt_type != TEAM_OPTION_TYPE_BOOL && !attr_data) {
			err = -EINVAL;
			goto team_put;
		}

		opt_name = nla_data(opt_attrs[TEAM_ATTR_OPTION_NAME]);
		attr = opt_attrs[TEAM_ATTR_OPTION_PORT_IFINDEX];
		if (attr)
			opt_port_ifindex = nla_get_u32(attr);

		attr = opt_attrs[TEAM_ATTR_OPTION_ARRAY_INDEX];
		if (attr) {
			opt_is_array = true;
			opt_array_index = nla_get_u32(attr);
		}

		list_for_each_entry(opt_inst, &team->option_inst_list, list) {
			struct team_option *option = opt_inst->option;
			struct team_gsetter_ctx ctx;
			struct team_option_inst_info *opt_inst_info;
			int tmp_ifindex;

			opt_inst_info = &opt_inst->info;
			tmp_ifindex = opt_inst_info->port ?
				      opt_inst_info->port->dev->ifindex : 0;
			if (option->type != opt_type ||
			    strcmp(option->name, opt_name) ||
			    tmp_ifindex != opt_port_ifindex ||
			    (option->array_size && !opt_is_array) ||
			    opt_inst_info->array_index != opt_array_index)
				continue;
			opt_found = true;
			ctx.info = opt_inst_info;
			switch (opt_type) {
			case TEAM_OPTION_TYPE_U32:
				ctx.data.u32_val = nla_get_u32(attr_data);
				break;
			case TEAM_OPTION_TYPE_STRING:
				if (nla_len(attr_data) > TEAM_STRING_MAX_LEN) {
					err = -EINVAL;
					goto team_put;
				}
				ctx.data.str_val = nla_data(attr_data);
				break;
			case TEAM_OPTION_TYPE_BINARY:
				ctx.data.bin_val.len = nla_len(attr_data);
				ctx.data.bin_val.ptr = nla_data(attr_data);
				break;
			case TEAM_OPTION_TYPE_BOOL:
				ctx.data.bool_val = attr_data ? true : false;
				break;
			case TEAM_OPTION_TYPE_S32:
				ctx.data.s32_val = nla_get_s32(attr_data);
				break;
			default:
				BUG();
			}
			err = team_option_set(team, opt_inst, &ctx);
			if (err)
				goto team_put;
			opt_inst->changed = true;
			list_add(&opt_inst->tmp_list, &opt_inst_list);
		}
		if (!opt_found) {
			err = -ENOENT;
			goto team_put;
		}
	}

	err = team_nl_send_event_options_get(team, &opt_inst_list);

team_put:
	team_nl_team_put(team);

	return err;
}

static int team_nl_fill_one_port_get(struct sk_buff *skb,
				     struct team_port *port)
{
	struct nlattr *port_item;

	port_item = nla_nest_start(skb, TEAM_ATTR_ITEM_PORT);
	if (!port_item)
		goto nest_cancel;
	if (nla_put_u32(skb, TEAM_ATTR_PORT_IFINDEX, port->dev->ifindex))
		goto nest_cancel;
	if (port->changed) {
		if (nla_put_flag(skb, TEAM_ATTR_PORT_CHANGED))
			goto nest_cancel;
		port->changed = false;
	}
	if ((port->removed &&
	     nla_put_flag(skb, TEAM_ATTR_PORT_REMOVED)) ||
	    (port->state.linkup &&
	     nla_put_flag(skb, TEAM_ATTR_PORT_LINKUP)) ||
	    nla_put_u32(skb, TEAM_ATTR_PORT_SPEED, port->state.speed) ||
	    nla_put_u8(skb, TEAM_ATTR_PORT_DUPLEX, port->state.duplex))
		goto nest_cancel;
	nla_nest_end(skb, port_item);
	return 0;

nest_cancel:
	nla_nest_cancel(skb, port_item);
	return -EMSGSIZE;
}

static int team_nl_send_port_list_get(struct team *team, u32 portid, u32 seq,
				      int flags, team_nl_send_func_t *send_func,
				      struct team_port *one_port)
{
	struct nlattr *port_list;
	struct nlmsghdr *nlh;
	void *hdr;
	struct team_port *port;
	int err;
	struct sk_buff *skb = NULL;
	bool incomplete;
	int i;

	port = list_first_entry_or_null(&team->port_list,
					struct team_port, list);

start_again:
	err = __send_and_alloc_skb(&skb, team, portid, send_func);
	if (err)
		return err;

	hdr = genlmsg_put(skb, portid, seq, &team_nl_family, flags | NLM_F_MULTI,
			  TEAM_CMD_PORT_LIST_GET);
	if (!hdr)
		return -EMSGSIZE;

	if (nla_put_u32(skb, TEAM_ATTR_TEAM_IFINDEX, team->dev->ifindex))
		goto nla_put_failure;
	port_list = nla_nest_start(skb, TEAM_ATTR_LIST_PORT);
	if (!port_list)
		goto nla_put_failure;

	i = 0;
	incomplete = false;

	/* If one port is selected, called wants to send port list containing
	 * only this port. Otherwise go through all listed ports and send all
	 */
	if (one_port) {
		err = team_nl_fill_one_port_get(skb, one_port);
		if (err)
			goto errout;
	} else if (port) {
		list_for_each_entry_from(port, &team->port_list, list) {
			err = team_nl_fill_one_port_get(skb, port);
			if (err) {
				if (err == -EMSGSIZE) {
					if (!i)
						goto errout;
					incomplete = true;
					break;
				}
				goto errout;
			}
			i++;
		}
	}

	nla_nest_end(skb, port_list);
	genlmsg_end(skb, hdr);
	if (incomplete)
		goto start_again;

send_done:
	nlh = nlmsg_put(skb, portid, seq, NLMSG_DONE, 0, flags | NLM_F_MULTI);
	if (!nlh) {
		err = __send_and_alloc_skb(&skb, team, portid, send_func);
		if (err)
			goto errout;
		goto send_done;
	}

	return send_func(skb, team, portid);

nla_put_failure:
	err = -EMSGSIZE;
errout:
	genlmsg_cancel(skb, hdr);
	nlmsg_free(skb);
	return err;
}

static int team_nl_cmd_port_list_get(struct sk_buff *skb,
				     struct genl_info *info)
{
	struct team *team;
	int err;

	team = team_nl_team_get(info);
	if (!team)
		return -EINVAL;

	err = team_nl_send_port_list_get(team, info->snd_portid, info->snd_seq,
					 NLM_F_ACK, team_nl_send_unicast, NULL);

	team_nl_team_put(team);

	return err;
}

static const struct genl_ops team_nl_ops[] = {
	{
		.cmd = TEAM_CMD_NOOP,
		.doit = team_nl_cmd_noop,
		.policy = team_nl_policy,
	},
	{
		.cmd = TEAM_CMD_OPTIONS_SET,
		.doit = team_nl_cmd_options_set,
		.policy = team_nl_policy,
		.flags = GENL_ADMIN_PERM,
	},
	{
		.cmd = TEAM_CMD_OPTIONS_GET,
		.doit = team_nl_cmd_options_get,
		.policy = team_nl_policy,
		.flags = GENL_ADMIN_PERM,
	},
	{
		.cmd = TEAM_CMD_PORT_LIST_GET,
		.doit = team_nl_cmd_port_list_get,
		.policy = team_nl_policy,
		.flags = GENL_ADMIN_PERM,
	},
};

static const struct genl_multicast_group team_nl_mcgrps[] = {
	{ .name = TEAM_GENL_CHANGE_EVENT_MC_GRP_NAME, },
};

static int team_nl_send_multicast(struct sk_buff *skb,
				  struct team *team, u32 portid)
{
	return genlmsg_multicast_netns(&team_nl_family, dev_net(team->dev),
				       skb, 0, 0, GFP_KERNEL);
}

static int team_nl_send_event_options_get(struct team *team,
					  struct list_head *sel_opt_inst_list)
{
	return team_nl_send_options_get(team, 0, 0, 0, team_nl_send_multicast,
					sel_opt_inst_list);
}

static int team_nl_send_event_port_get(struct team *team,
				       struct team_port *port)
{
	return team_nl_send_port_list_get(team, 0, 0, 0, team_nl_send_multicast,
					  port);
}

static int team_nl_init(void)
{
	return genl_register_family_with_ops_groups(&team_nl_family, team_nl_ops,
						    team_nl_mcgrps);
}

static void team_nl_fini(void)
{
	genl_unregister_family(&team_nl_family);
}


/******************
 * Change checkers
 ******************/

static void __team_options_change_check(struct team *team)
{
	int err;
	struct team_option_inst *opt_inst;
	LIST_HEAD(sel_opt_inst_list);

	list_for_each_entry(opt_inst, &team->option_inst_list, list) {
		if (opt_inst->changed)
			list_add_tail(&opt_inst->tmp_list, &sel_opt_inst_list);
	}
	err = team_nl_send_event_options_get(team, &sel_opt_inst_list);
	if (err && err != -ESRCH)
		netdev_warn(team->dev, "Failed to send options change via netlink (err %d)\n",
			    err);
}

/* rtnl lock is held */

static void __team_port_change_send(struct team_port *port, bool linkup)
{
	int err;

	port->changed = true;
	port->state.linkup = linkup;
	team_refresh_port_linkup(port);
	if (linkup) {
		struct ethtool_cmd ecmd;

		err = __ethtool_get_settings(port->dev, &ecmd);
		if (!err) {
			port->state.speed = ethtool_cmd_speed(&ecmd);
			port->state.duplex = ecmd.duplex;
			goto send_event;
		}
	}
	port->state.speed = 0;
	port->state.duplex = 0;

send_event:
	err = team_nl_send_event_port_get(port->team, port);
	if (err && err != -ESRCH)
		netdev_warn(port->team->dev, "Failed to send port change of device %s via netlink (err %d)\n",
			    port->dev->name, err);

}

static void __team_carrier_check(struct team *team)
{
	struct team_port *port;
	bool team_linkup;

	if (team->user_carrier_enabled)
		return;

	team_linkup = false;
	list_for_each_entry(port, &team->port_list, list) {
		if (port->linkup) {
			team_linkup = true;
			break;
		}
	}

	if (team_linkup)
		netif_carrier_on(team->dev);
	else
		netif_carrier_off(team->dev);
}

static void __team_port_change_check(struct team_port *port, bool linkup)
{
	if (port->state.linkup != linkup)
		__team_port_change_send(port, linkup);
	__team_carrier_check(port->team);
}

static void __team_port_change_port_added(struct team_port *port, bool linkup)
{
	__team_port_change_send(port, linkup);
	__team_carrier_check(port->team);
}

static void __team_port_change_port_removed(struct team_port *port)
{
	port->removed = true;
	__team_port_change_send(port, false);
	__team_carrier_check(port->team);
}

static void team_port_change_check(struct team_port *port, bool linkup)
{
	struct team *team = port->team;

	mutex_lock(&team->lock);
	__team_port_change_check(port, linkup);
	mutex_unlock(&team->lock);
}


/************************************
 * Net device notifier event handler
 ************************************/

static int team_device_event(struct notifier_block *unused,
			     unsigned long event, void *ptr)
{
	struct net_device *dev = netdev_notifier_info_to_dev(ptr);
	struct team_port *port;

	port = team_port_get_rtnl(dev);
	if (!port)
		return NOTIFY_DONE;

	switch (event) {
	case NETDEV_UP:
		if (netif_carrier_ok(dev))
			team_port_change_check(port, true);
		break;
	case NETDEV_DOWN:
		team_port_change_check(port, false);
		break;
	case NETDEV_CHANGE:
		if (netif_running(port->dev))
			team_port_change_check(port,
					       !!netif_carrier_ok(port->dev));
		break;
	case NETDEV_UNREGISTER:
		team_del_slave(port->team->dev, dev);
		break;
	case NETDEV_FEAT_CHANGE:
		team_compute_features(port->team);
		break;
	case NETDEV_PRECHANGEMTU:
		/* Forbid to change mtu of underlaying device */
		if (!port->team->port_mtu_change_allowed)
			return NOTIFY_BAD;
		break;
	case NETDEV_PRE_TYPE_CHANGE:
		/* Forbid to change type of underlaying device */
		return NOTIFY_BAD;
	case NETDEV_RESEND_IGMP:
		/* Propagate to master device */
		call_netdevice_notifiers(event, port->team->dev);
		break;
	}
	return NOTIFY_DONE;
}

static struct notifier_block team_notifier_block __read_mostly = {
	.notifier_call = team_device_event,
};


/***********************
 * Module init and exit
 ***********************/

static int __init team_module_init(void)
{
	int err;

	register_netdevice_notifier(&team_notifier_block);

	err = rtnl_link_register(&team_link_ops);
	if (err)
		goto err_rtnl_reg;

	err = team_nl_init();
	if (err)
		goto err_nl_init;

	return 0;

err_nl_init:
	rtnl_link_unregister(&team_link_ops);

err_rtnl_reg:
	unregister_netdevice_notifier(&team_notifier_block);

	return err;
}

static void __exit team_module_exit(void)
{
	team_nl_fini();
	rtnl_link_unregister(&team_link_ops);
	unregister_netdevice_notifier(&team_notifier_block);
}

module_init(team_module_init);
module_exit(team_module_exit);

MODULE_LICENSE("GPL v2");
MODULE_AUTHOR("Jiri Pirko <jpirko@redhat.com>");
MODULE_DESCRIPTION("Ethernet team device driver");
MODULE_ALIAS_RTNL_LINK(DRV_NAME);<|MERGE_RESOLUTION|>--- conflicted
+++ resolved
@@ -1179,12 +1179,9 @@
 		goto err_enable_netpoll;
 	}
 
-<<<<<<< HEAD
-=======
 	if (!(dev->features & NETIF_F_LRO))
 		dev_disable_lro(port_dev);
 
->>>>>>> e529fea9
 	err = netdev_rx_handler_register(port_dev, team_handle_frame,
 					 port);
 	if (err) {
