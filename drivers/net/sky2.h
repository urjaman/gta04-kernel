/*
 * Definitions for the new Marvell Yukon 2 driver.
 */
#ifndef _SKY2_H
#define _SKY2_H

#define ETH_JUMBO_MTU		9000	/* Maximum MTU supported */

/* PCI config registers */
enum {
	PCI_DEV_REG1	= 0x40,
	PCI_DEV_REG2	= 0x44,
	PCI_DEV_STATUS  = 0x7c,
	PCI_DEV_REG3	= 0x80,
	PCI_DEV_REG4	= 0x84,
	PCI_DEV_REG5    = 0x88,
	PCI_CFG_REG_0	= 0x90,
	PCI_CFG_REG_1	= 0x94,

	PSM_CONFIG_REG0  = 0x98,
	PSM_CONFIG_REG1	 = 0x9C,
	PSM_CONFIG_REG2  = 0x160,
	PSM_CONFIG_REG3  = 0x164,
	PSM_CONFIG_REG4  = 0x168,

};

/* Yukon-2 */
enum pci_dev_reg_1 {
	PCI_Y2_PIG_ENA	 = 1<<31, /* Enable Plug-in-Go (YUKON-2) */
	PCI_Y2_DLL_DIS	 = 1<<30, /* Disable PCI DLL (YUKON-2) */
	PCI_SW_PWR_ON_RST= 1<<30, /* SW Power on Reset (Yukon-EX) */
	PCI_Y2_PHY2_COMA = 1<<29, /* Set PHY 2 to Coma Mode (YUKON-2) */
	PCI_Y2_PHY1_COMA = 1<<28, /* Set PHY 1 to Coma Mode (YUKON-2) */
	PCI_Y2_PHY2_POWD = 1<<27, /* Set PHY 2 to Power Down (YUKON-2) */
	PCI_Y2_PHY1_POWD = 1<<26, /* Set PHY 1 to Power Down (YUKON-2) */
	PCI_Y2_PME_LEGACY= 1<<15, /* PCI Express legacy power management mode */

	PCI_PHY_LNK_TIM_MSK= 3L<<8,/* Bit  9.. 8:	GPHY Link Trigger Timer */
	PCI_ENA_L1_EVENT = 1<<7, /* Enable PEX L1 Event */
	PCI_ENA_GPHY_LNK = 1<<6, /* Enable PEX L1 on GPHY Link down */
	PCI_FORCE_PEX_L1 = 1<<5, /* Force to PEX L1 */
};

enum pci_dev_reg_2 {
	PCI_VPD_WR_THR	= 0xffL<<24,	/* Bit 31..24:	VPD Write Threshold */
	PCI_DEV_SEL	= 0x7fL<<17,	/* Bit 23..17:	EEPROM Device Select */
	PCI_VPD_ROM_SZ	= 7L<<14,	/* Bit 16..14:	VPD ROM Size	*/

	PCI_PATCH_DIR	= 0xfL<<8,	/* Bit 11.. 8:	Ext Patches dir 3..0 */
	PCI_EXT_PATCHS	= 0xfL<<4,	/* Bit	7.. 4:	Extended Patches 3..0 */
	PCI_EN_DUMMY_RD	= 1<<3,		/* Enable Dummy Read */
	PCI_REV_DESC	= 1<<2,		/* Reverse Desc. Bytes */

	PCI_USEDATA64	= 1<<0,		/* Use 64Bit Data bus ext */
};

/*	PCI_OUR_REG_3		32 bit	Our Register 3 (Yukon-ECU only) */
enum pci_dev_reg_3 {
	P_CLK_ASF_REGS_DIS	= 1<<18,/* Disable Clock ASF (Yukon-Ext.) */
	P_CLK_COR_REGS_D0_DIS	= 1<<17,/* Disable Clock Core Regs D0 */
	P_CLK_MACSEC_DIS	= 1<<17,/* Disable Clock MACSec (Yukon-Ext.) */
	P_CLK_PCI_REGS_D0_DIS	= 1<<16,/* Disable Clock PCI  Regs D0 */
	P_CLK_COR_YTB_ARB_DIS	= 1<<15,/* Disable Clock YTB  Arbiter */
	P_CLK_MAC_LNK1_D3_DIS	= 1<<14,/* Disable Clock MAC  Link1 D3 */
	P_CLK_COR_LNK1_D0_DIS	= 1<<13,/* Disable Clock Core Link1 D0 */
	P_CLK_MAC_LNK1_D0_DIS	= 1<<12,/* Disable Clock MAC  Link1 D0 */
	P_CLK_COR_LNK1_D3_DIS	= 1<<11,/* Disable Clock Core Link1 D3 */
	P_CLK_PCI_MST_ARB_DIS	= 1<<10,/* Disable Clock PCI  Master Arb. */
	P_CLK_COR_REGS_D3_DIS	= 1<<9,	/* Disable Clock Core Regs D3 */
	P_CLK_PCI_REGS_D3_DIS	= 1<<8,	/* Disable Clock PCI  Regs D3 */
	P_CLK_REF_LNK1_GM_DIS	= 1<<7,	/* Disable Clock Ref. Link1 GMAC */
	P_CLK_COR_LNK1_GM_DIS	= 1<<6,	/* Disable Clock Core Link1 GMAC */
	P_CLK_PCI_COMMON_DIS	= 1<<5,	/* Disable Clock PCI  Common */
	P_CLK_COR_COMMON_DIS	= 1<<4,	/* Disable Clock Core Common */
	P_CLK_PCI_LNK1_BMU_DIS	= 1<<3,	/* Disable Clock PCI  Link1 BMU */
	P_CLK_COR_LNK1_BMU_DIS	= 1<<2,	/* Disable Clock Core Link1 BMU */
	P_CLK_PCI_LNK1_BIU_DIS	= 1<<1,	/* Disable Clock PCI  Link1 BIU */
	P_CLK_COR_LNK1_BIU_DIS	= 1<<0,	/* Disable Clock Core Link1 BIU */
	PCIE_OUR3_WOL_D3_COLD_SET = P_CLK_ASF_REGS_DIS |
				    P_CLK_COR_REGS_D0_DIS |
				    P_CLK_COR_LNK1_D0_DIS |
				    P_CLK_MAC_LNK1_D0_DIS |
				    P_CLK_PCI_MST_ARB_DIS |
				    P_CLK_COR_COMMON_DIS |
				    P_CLK_COR_LNK1_BMU_DIS,
};

/*	PCI_OUR_REG_4		32 bit	Our Register 4 (Yukon-ECU only) */
enum pci_dev_reg_4 {
				/* (Link Training & Status State Machine) */
	P_PEX_LTSSM_STAT_MSK	= 0x7fL<<25,	/* Bit 31..25:	PEX LTSSM Mask */
#define P_PEX_LTSSM_STAT(x)	((x << 25) & P_PEX_LTSSM_STAT_MSK)
	P_PEX_LTSSM_L1_STAT	= 0x34,
	P_PEX_LTSSM_DET_STAT	= 0x01,
	P_TIMER_VALUE_MSK	= 0xffL<<16,	/* Bit 23..16:	Timer Value Mask */
					/* (Active State Power Management) */
	P_FORCE_ASPM_REQUEST	= 1<<15, /* Force ASPM Request (A1 only) */
	P_ASPM_GPHY_LINK_DOWN	= 1<<14, /* GPHY Link Down (A1 only) */
	P_ASPM_INT_FIFO_EMPTY	= 1<<13, /* Internal FIFO Empty (A1 only) */
	P_ASPM_CLKRUN_REQUEST	= 1<<12, /* CLKRUN Request (A1 only) */

	P_ASPM_FORCE_CLKREQ_ENA	= 1<<4,	/* Force CLKREQ Enable (A1b only) */
	P_ASPM_CLKREQ_PAD_CTL	= 1<<3,	/* CLKREQ PAD Control (A1 only) */
	P_ASPM_A1_MODE_SELECT	= 1<<2,	/* A1 Mode Select (A1 only) */
	P_CLK_GATE_PEX_UNIT_ENA	= 1<<1,	/* Enable Gate PEX Unit Clock */
	P_CLK_GATE_ROOT_COR_ENA	= 1<<0,	/* Enable Gate Root Core Clock */
	P_ASPM_CONTROL_MSK	= P_FORCE_ASPM_REQUEST | P_ASPM_GPHY_LINK_DOWN
				  | P_ASPM_CLKRUN_REQUEST | P_ASPM_INT_FIFO_EMPTY,
};

/*	PCI_OUR_REG_5		32 bit	Our Register 5 (Yukon-ECU only) */
enum pci_dev_reg_5 {
					/* Bit 31..27:	for A3 & later */
	P_CTL_DIV_CORE_CLK_ENA	= 1<<31, /* Divide Core Clock Enable */
	P_CTL_SRESET_VMAIN_AV	= 1<<30, /* Soft Reset for Vmain_av De-Glitch */
	P_CTL_BYPASS_VMAIN_AV	= 1<<29, /* Bypass En. for Vmain_av De-Glitch */
	P_CTL_TIM_VMAIN_AV_MSK	= 3<<27, /* Bit 28..27: Timer Vmain_av Mask */
					 /* Bit 26..16: Release Clock on Event */
	P_REL_PCIE_RST_DE_ASS	= 1<<26, /* PCIe Reset De-Asserted */
	P_REL_GPHY_REC_PACKET	= 1<<25, /* GPHY Received Packet */
	P_REL_INT_FIFO_N_EMPTY	= 1<<24, /* Internal FIFO Not Empty */
	P_REL_MAIN_PWR_AVAIL	= 1<<23, /* Main Power Available */
	P_REL_CLKRUN_REQ_REL	= 1<<22, /* CLKRUN Request Release */
	P_REL_PCIE_RESET_ASS	= 1<<21, /* PCIe Reset Asserted */
	P_REL_PME_ASSERTED	= 1<<20, /* PME Asserted */
	P_REL_PCIE_EXIT_L1_ST	= 1<<19, /* PCIe Exit L1 State */
	P_REL_LOADER_NOT_FIN	= 1<<18, /* EPROM Loader Not Finished */
	P_REL_PCIE_RX_EX_IDLE	= 1<<17, /* PCIe Rx Exit Electrical Idle State */
	P_REL_GPHY_LINK_UP	= 1<<16, /* GPHY Link Up */

					/* Bit 10.. 0: Mask for Gate Clock */
	P_GAT_PCIE_RST_ASSERTED	= 1<<10,/* PCIe Reset Asserted */
	P_GAT_GPHY_N_REC_PACKET	= 1<<9, /* GPHY Not Received Packet */
	P_GAT_INT_FIFO_EMPTY	= 1<<8, /* Internal FIFO Empty */
	P_GAT_MAIN_PWR_N_AVAIL	= 1<<7, /* Main Power Not Available */
	P_GAT_CLKRUN_REQ_REL	= 1<<6, /* CLKRUN Not Requested */
	P_GAT_PCIE_RESET_ASS	= 1<<5, /* PCIe Reset Asserted */
	P_GAT_PME_DE_ASSERTED	= 1<<4, /* PME De-Asserted */
	P_GAT_PCIE_ENTER_L1_ST	= 1<<3, /* PCIe Enter L1 State */
	P_GAT_LOADER_FINISHED	= 1<<2, /* EPROM Loader Finished */
	P_GAT_PCIE_RX_EL_IDLE	= 1<<1, /* PCIe Rx Electrical Idle State */
	P_GAT_GPHY_LINK_DOWN	= 1<<0,	/* GPHY Link Down */

	PCIE_OUR5_EVENT_CLK_D3_SET = P_REL_GPHY_REC_PACKET |
				     P_REL_INT_FIFO_N_EMPTY |
				     P_REL_PCIE_EXIT_L1_ST |
				     P_REL_PCIE_RX_EX_IDLE |
				     P_GAT_GPHY_N_REC_PACKET |
				     P_GAT_INT_FIFO_EMPTY |
				     P_GAT_PCIE_ENTER_L1_ST |
				     P_GAT_PCIE_RX_EL_IDLE,
};

/*	PCI_CFG_REG_1			32 bit	Config Register 1 (Yukon-Ext only) */
enum pci_cfg_reg1 {
	P_CF1_DIS_REL_EVT_RST	= 1<<24, /* Dis. Rel. Event during PCIE reset */
										/* Bit 23..21: Release Clock on Event */
	P_CF1_REL_LDR_NOT_FIN	= 1<<23, /* EEPROM Loader Not Finished */
	P_CF1_REL_VMAIN_AVLBL	= 1<<22, /* Vmain available */
	P_CF1_REL_PCIE_RESET	= 1<<21, /* PCI-E reset */
										/* Bit 20..18: Gate Clock on Event */
	P_CF1_GAT_LDR_NOT_FIN	= 1<<20, /* EEPROM Loader Finished */
	P_CF1_GAT_PCIE_RX_IDLE	= 1<<19, /* PCI-E Rx Electrical idle */
	P_CF1_GAT_PCIE_RESET	= 1<<18, /* PCI-E Reset */
	P_CF1_PRST_PHY_CLKREQ	= 1<<17, /* Enable PCI-E rst & PM2PHY gen. CLKREQ */
	P_CF1_PCIE_RST_CLKREQ	= 1<<16, /* Enable PCI-E rst generate CLKREQ */

	P_CF1_ENA_CFG_LDR_DONE	= 1<<8, /* Enable core level Config loader done */

	P_CF1_ENA_TXBMU_RD_IDLE	= 1<<1, /* Enable TX BMU Read  IDLE for ASPM */
	P_CF1_ENA_TXBMU_WR_IDLE	= 1<<0, /* Enable TX BMU Write IDLE for ASPM */

	PCIE_CFG1_EVENT_CLK_D3_SET = P_CF1_DIS_REL_EVT_RST |
					P_CF1_REL_LDR_NOT_FIN |
					P_CF1_REL_VMAIN_AVLBL |
					P_CF1_REL_PCIE_RESET |
					P_CF1_GAT_LDR_NOT_FIN |
					P_CF1_GAT_PCIE_RESET |
					P_CF1_PRST_PHY_CLKREQ |
					P_CF1_ENA_CFG_LDR_DONE |
					P_CF1_ENA_TXBMU_RD_IDLE |
					P_CF1_ENA_TXBMU_WR_IDLE,
};

/* Yukon-Optima */
enum {
	PSM_CONFIG_REG1_AC_PRESENT_STATUS = 1<<31,   /* AC Present Status */

	PSM_CONFIG_REG1_PTP_CLK_SEL	  = 1<<29,   /* PTP Clock Select */
	PSM_CONFIG_REG1_PTP_MODE	  = 1<<28,   /* PTP Mode */

	PSM_CONFIG_REG1_MUX_PHY_LINK	  = 1<<27,   /* PHY Energy Detect Event */

	PSM_CONFIG_REG1_EN_PIN63_AC_PRESENT = 1<<26,  /* Enable LED_DUPLEX for ac_present */
	PSM_CONFIG_REG1_EN_PCIE_TIMER	  = 1<<25,    /* Enable PCIe Timer */
	PSM_CONFIG_REG1_EN_SPU_TIMER	  = 1<<24,    /* Enable SPU Timer */
	PSM_CONFIG_REG1_POLARITY_AC_PRESENT = 1<<23,  /* AC Present Polarity */

	PSM_CONFIG_REG1_EN_AC_PRESENT	  = 1<<21,    /* Enable AC Present */

	PSM_CONFIG_REG1_EN_GPHY_INT_PSM	= 1<<20,      /* Enable GPHY INT for PSM */
	PSM_CONFIG_REG1_DIS_PSM_TIMER	= 1<<19,      /* Disable PSM Timer */
};

/* Yukon-Supreme */
enum {
	PSM_CONFIG_REG1_GPHY_ENERGY_STS	= 1<<31, /* GPHY Energy Detect Status */

	PSM_CONFIG_REG1_UART_MODE_MSK	= 3<<29, /* UART_Mode */
	PSM_CONFIG_REG1_CLK_RUN_ASF	= 1<<28, /* Enable Clock Free Running for ASF Subsystem */
	PSM_CONFIG_REG1_UART_CLK_DISABLE= 1<<27, /* Disable UART clock */
	PSM_CONFIG_REG1_VAUX_ONE	= 1<<26, /* Tie internal Vaux to 1'b1 */
	PSM_CONFIG_REG1_UART_FC_RI_VAL	= 1<<25, /* Default value for UART_RI_n */
	PSM_CONFIG_REG1_UART_FC_DCD_VAL	= 1<<24, /* Default value for UART_DCD_n */
	PSM_CONFIG_REG1_UART_FC_DSR_VAL	= 1<<23, /* Default value for UART_DSR_n */
	PSM_CONFIG_REG1_UART_FC_CTS_VAL	= 1<<22, /* Default value for UART_CTS_n */
	PSM_CONFIG_REG1_LATCH_VAUX	= 1<<21, /* Enable Latch current Vaux_avlbl */
	PSM_CONFIG_REG1_FORCE_TESTMODE_INPUT= 1<<20, /* Force Testmode pin as input PAD */
	PSM_CONFIG_REG1_UART_RST	= 1<<19, /* UART_RST */
	PSM_CONFIG_REG1_PSM_PCIE_L1_POL	= 1<<18, /* PCIE L1 Event Polarity for PSM */
	PSM_CONFIG_REG1_TIMER_STAT	= 1<<17, /* PSM Timer Status */
	PSM_CONFIG_REG1_GPHY_INT	= 1<<16, /* GPHY INT Status */
	PSM_CONFIG_REG1_FORCE_TESTMODE_ZERO= 1<<15, /* Force internal Testmode as 1'b0 */
	PSM_CONFIG_REG1_EN_INT_ASPM_CLKREQ = 1<<14, /* ENABLE INT for CLKRUN on ASPM and CLKREQ */
	PSM_CONFIG_REG1_EN_SND_TASK_ASPM_CLKREQ	= 1<<13, /* ENABLE Snd_task for CLKRUN on ASPM and CLKREQ */
	PSM_CONFIG_REG1_DIS_CLK_GATE_SND_TASK	= 1<<12, /* Disable CLK_GATE control snd_task */
	PSM_CONFIG_REG1_DIS_FF_CHIAN_SND_INTA	= 1<<11, /* Disable flip-flop chain for sndmsg_inta */

	PSM_CONFIG_REG1_DIS_LOADER	= 1<<9, /* Disable Loader SM after PSM Goes back to IDLE */
	PSM_CONFIG_REG1_DO_PWDN		= 1<<8, /* Do Power Down, Start PSM Scheme */
	PSM_CONFIG_REG1_DIS_PIG		= 1<<7, /* Disable Plug-in-Go SM after PSM Goes back to IDLE */
	PSM_CONFIG_REG1_DIS_PERST	= 1<<6, /* Disable Internal PCIe Reset after PSM Goes back to IDLE */
	PSM_CONFIG_REG1_EN_REG18_PD	= 1<<5, /* Enable REG18 Power Down for PSM */
	PSM_CONFIG_REG1_EN_PSM_LOAD	= 1<<4, /* Disable EEPROM Loader after PSM Goes back to IDLE */
	PSM_CONFIG_REG1_EN_PSM_HOT_RST	= 1<<3, /* Enable PCIe Hot Reset for PSM */
	PSM_CONFIG_REG1_EN_PSM_PERST	= 1<<2, /* Enable PCIe Reset Event for PSM */
	PSM_CONFIG_REG1_EN_PSM_PCIE_L1	= 1<<1, /* Enable PCIe L1 Event for PSM */
	PSM_CONFIG_REG1_EN_PSM		= 1<<0, /* Enable PSM Scheme */
};

/*	PSM_CONFIG_REG4				0x0168	PSM Config Register 4 */
enum {
						/* PHY Link Detect Timer */
	PSM_CONFIG_REG4_TIMER_PHY_LINK_DETECT_MSK = 0xf<<4,
	PSM_CONFIG_REG4_TIMER_PHY_LINK_DETECT_BASE = 4,

	PSM_CONFIG_REG4_DEBUG_TIMER	    = 1<<1, /* Debug Timer */
	PSM_CONFIG_REG4_RST_PHY_LINK_DETECT = 1<<0, /* Reset GPHY Link Detect */
};


#define PCI_STATUS_ERROR_BITS (PCI_STATUS_DETECTED_PARITY | \
			       PCI_STATUS_SIG_SYSTEM_ERROR | \
			       PCI_STATUS_REC_MASTER_ABORT | \
			       PCI_STATUS_REC_TARGET_ABORT | \
			       PCI_STATUS_PARITY)

enum csr_regs {
	B0_RAP		= 0x0000,
	B0_CTST		= 0x0004,

	B0_POWER_CTRL	= 0x0007,
	B0_ISRC		= 0x0008,
	B0_IMSK		= 0x000c,
	B0_HWE_ISRC	= 0x0010,
	B0_HWE_IMSK	= 0x0014,

	/* Special ISR registers (Yukon-2 only) */
	B0_Y2_SP_ISRC2	= 0x001c,
	B0_Y2_SP_ISRC3	= 0x0020,
	B0_Y2_SP_EISR	= 0x0024,
	B0_Y2_SP_LISR	= 0x0028,
	B0_Y2_SP_ICR	= 0x002c,

	B2_MAC_1	= 0x0100,
	B2_MAC_2	= 0x0108,
	B2_MAC_3	= 0x0110,
	B2_CONN_TYP	= 0x0118,
	B2_PMD_TYP	= 0x0119,
	B2_MAC_CFG	= 0x011a,
	B2_CHIP_ID	= 0x011b,
	B2_E_0		= 0x011c,

	B2_Y2_CLK_GATE  = 0x011d,
	B2_Y2_HW_RES	= 0x011e,
	B2_E_3		= 0x011f,
	B2_Y2_CLK_CTRL	= 0x0120,

	B2_TI_INI	= 0x0130,
	B2_TI_VAL	= 0x0134,
	B2_TI_CTRL	= 0x0138,
	B2_TI_TEST	= 0x0139,

	B2_TST_CTRL1	= 0x0158,
	B2_TST_CTRL2	= 0x0159,
	B2_GP_IO	= 0x015c,

	B2_I2C_CTRL	= 0x0160,
	B2_I2C_DATA	= 0x0164,
	B2_I2C_IRQ	= 0x0168,
	B2_I2C_SW	= 0x016c,

	Y2_PEX_PHY_DATA = 0x0170,
	Y2_PEX_PHY_ADDR = 0x0172,

	B3_RAM_ADDR	= 0x0180,
	B3_RAM_DATA_LO	= 0x0184,
	B3_RAM_DATA_HI	= 0x0188,

/* RAM Interface Registers */
/* Yukon-2: use RAM_BUFFER() to access the RAM buffer */
/*
 * The HW-Spec. calls this registers Timeout Value 0..11. But this names are
 * not usable in SW. Please notice these are NOT real timeouts, these are
 * the number of qWords transferred continuously.
 */
#define RAM_BUFFER(port, reg)	(reg | (port <<6))

	B3_RI_WTO_R1	= 0x0190,
	B3_RI_WTO_XA1	= 0x0191,
	B3_RI_WTO_XS1	= 0x0192,
	B3_RI_RTO_R1	= 0x0193,
	B3_RI_RTO_XA1	= 0x0194,
	B3_RI_RTO_XS1	= 0x0195,
	B3_RI_WTO_R2	= 0x0196,
	B3_RI_WTO_XA2	= 0x0197,
	B3_RI_WTO_XS2	= 0x0198,
	B3_RI_RTO_R2	= 0x0199,
	B3_RI_RTO_XA2	= 0x019a,
	B3_RI_RTO_XS2	= 0x019b,
	B3_RI_TO_VAL	= 0x019c,
	B3_RI_CTRL	= 0x01a0,
	B3_RI_TEST	= 0x01a2,
	B3_MA_TOINI_RX1	= 0x01b0,
	B3_MA_TOINI_RX2	= 0x01b1,
	B3_MA_TOINI_TX1	= 0x01b2,
	B3_MA_TOINI_TX2	= 0x01b3,
	B3_MA_TOVAL_RX1	= 0x01b4,
	B3_MA_TOVAL_RX2	= 0x01b5,
	B3_MA_TOVAL_TX1	= 0x01b6,
	B3_MA_TOVAL_TX2	= 0x01b7,
	B3_MA_TO_CTRL	= 0x01b8,
	B3_MA_TO_TEST	= 0x01ba,
	B3_MA_RCINI_RX1	= 0x01c0,
	B3_MA_RCINI_RX2	= 0x01c1,
	B3_MA_RCINI_TX1	= 0x01c2,
	B3_MA_RCINI_TX2	= 0x01c3,
	B3_MA_RCVAL_RX1	= 0x01c4,
	B3_MA_RCVAL_RX2	= 0x01c5,
	B3_MA_RCVAL_TX1	= 0x01c6,
	B3_MA_RCVAL_TX2	= 0x01c7,
	B3_MA_RC_CTRL	= 0x01c8,
	B3_MA_RC_TEST	= 0x01ca,
	B3_PA_TOINI_RX1	= 0x01d0,
	B3_PA_TOINI_RX2	= 0x01d4,
	B3_PA_TOINI_TX1	= 0x01d8,
	B3_PA_TOINI_TX2	= 0x01dc,
	B3_PA_TOVAL_RX1	= 0x01e0,
	B3_PA_TOVAL_RX2	= 0x01e4,
	B3_PA_TOVAL_TX1	= 0x01e8,
	B3_PA_TOVAL_TX2	= 0x01ec,
	B3_PA_CTRL	= 0x01f0,
	B3_PA_TEST	= 0x01f2,

	Y2_CFG_SPC	= 0x1c00,	/* PCI config space region */
	Y2_CFG_AER      = 0x1d00,	/* PCI Advanced Error Report region */
};

/*	B0_CTST			24 bit	Control/Status register */
enum {
	Y2_VMAIN_AVAIL	= 1<<17,/* VMAIN available (YUKON-2 only) */
	Y2_VAUX_AVAIL	= 1<<16,/* VAUX available (YUKON-2 only) */
	Y2_HW_WOL_ON	= 1<<15,/* HW WOL On  (Yukon-EC Ultra A1 only) */
	Y2_HW_WOL_OFF	= 1<<14,/* HW WOL On  (Yukon-EC Ultra A1 only) */
	Y2_ASF_ENABLE	= 1<<13,/* ASF Unit Enable (YUKON-2 only) */
	Y2_ASF_DISABLE	= 1<<12,/* ASF Unit Disable (YUKON-2 only) */
	Y2_CLK_RUN_ENA	= 1<<11,/* CLK_RUN Enable  (YUKON-2 only) */
	Y2_CLK_RUN_DIS	= 1<<10,/* CLK_RUN Disable (YUKON-2 only) */
	Y2_LED_STAT_ON	= 1<<9, /* Status LED On  (YUKON-2 only) */
	Y2_LED_STAT_OFF	= 1<<8, /* Status LED Off (YUKON-2 only) */

	CS_ST_SW_IRQ	= 1<<7,	/* Set IRQ SW Request */
	CS_CL_SW_IRQ	= 1<<6,	/* Clear IRQ SW Request */
	CS_STOP_DONE	= 1<<5,	/* Stop Master is finished */
	CS_STOP_MAST	= 1<<4,	/* Command Bit to stop the master */
	CS_MRST_CLR	= 1<<3,	/* Clear Master reset	*/
	CS_MRST_SET	= 1<<2,	/* Set Master reset	*/
	CS_RST_CLR	= 1<<1,	/* Clear Software reset	*/
	CS_RST_SET	= 1,	/* Set   Software reset	*/
};

/*	B0_POWER_CTRL	 8 Bit	Power Control reg (YUKON only) */
enum {
	PC_VAUX_ENA	= 1<<7,	/* Switch VAUX Enable  */
	PC_VAUX_DIS	= 1<<6,	/* Switch VAUX Disable */
	PC_VCC_ENA	= 1<<5,	/* Switch VCC Enable  */
	PC_VCC_DIS	= 1<<4,	/* Switch VCC Disable */
	PC_VAUX_ON	= 1<<3,	/* Switch VAUX On  */
	PC_VAUX_OFF	= 1<<2,	/* Switch VAUX Off */
	PC_VCC_ON	= 1<<1,	/* Switch VCC On  */
	PC_VCC_OFF	= 1<<0,	/* Switch VCC Off */
};

/*	B2_IRQM_MSK 	32 bit	IRQ Moderation Mask */

/*	B0_Y2_SP_ISRC2	32 bit	Special Interrupt Source Reg 2 */
/*	B0_Y2_SP_ISRC3	32 bit	Special Interrupt Source Reg 3 */
/*	B0_Y2_SP_EISR	32 bit	Enter ISR Reg */
/*	B0_Y2_SP_LISR	32 bit	Leave ISR Reg */
enum {
	Y2_IS_HW_ERR	= 1<<31,	/* Interrupt HW Error */
	Y2_IS_STAT_BMU	= 1<<30,	/* Status BMU Interrupt */
	Y2_IS_ASF	= 1<<29,	/* ASF subsystem Interrupt */

	Y2_IS_POLL_CHK	= 1<<27,	/* Check IRQ from polling unit */
	Y2_IS_TWSI_RDY	= 1<<26,	/* IRQ on end of TWSI Tx */
	Y2_IS_IRQ_SW	= 1<<25,	/* SW forced IRQ	*/
	Y2_IS_TIMINT	= 1<<24,	/* IRQ from Timer	*/

	Y2_IS_IRQ_PHY2	= 1<<12,	/* Interrupt from PHY 2 */
	Y2_IS_IRQ_MAC2	= 1<<11,	/* Interrupt from MAC 2 */
	Y2_IS_CHK_RX2	= 1<<10,	/* Descriptor error Rx 2 */
	Y2_IS_CHK_TXS2	= 1<<9,		/* Descriptor error TXS 2 */
	Y2_IS_CHK_TXA2	= 1<<8,		/* Descriptor error TXA 2 */

	Y2_IS_PSM_ACK	= 1<<7,		/* PSM Acknowledge (Yukon-Optima only) */
	Y2_IS_PTP_TIST	= 1<<6,		/* PTP Time Stamp (Yukon-Optima only) */
	Y2_IS_PHY_QLNK	= 1<<5,		/* PHY Quick Link (Yukon-Optima only) */

	Y2_IS_IRQ_PHY1	= 1<<4,		/* Interrupt from PHY 1 */
	Y2_IS_IRQ_MAC1	= 1<<3,		/* Interrupt from MAC 1 */
	Y2_IS_CHK_RX1	= 1<<2,		/* Descriptor error Rx 1 */
	Y2_IS_CHK_TXS1	= 1<<1,		/* Descriptor error TXS 1 */
	Y2_IS_CHK_TXA1	= 1<<0,		/* Descriptor error TXA 1 */

	Y2_IS_BASE	= Y2_IS_HW_ERR | Y2_IS_STAT_BMU,
	Y2_IS_PORT_1	= Y2_IS_IRQ_PHY1 | Y2_IS_IRQ_MAC1
		          | Y2_IS_CHK_TXA1 | Y2_IS_CHK_RX1,
	Y2_IS_PORT_2	= Y2_IS_IRQ_PHY2 | Y2_IS_IRQ_MAC2
			  | Y2_IS_CHK_TXA2 | Y2_IS_CHK_RX2,
	Y2_IS_ERROR     = Y2_IS_HW_ERR |
			  Y2_IS_IRQ_MAC1 | Y2_IS_CHK_TXA1 | Y2_IS_CHK_RX1 |
			  Y2_IS_IRQ_MAC2 | Y2_IS_CHK_TXA2 | Y2_IS_CHK_RX2,
};

/*	B2_IRQM_HWE_MSK	32 bit	IRQ Moderation HW Error Mask */
enum {
	IS_ERR_MSK	= 0x00003fff,/* 		All Error bits */

	IS_IRQ_TIST_OV	= 1<<13, /* Time Stamp Timer Overflow (YUKON only) */
	IS_IRQ_SENSOR	= 1<<12, /* IRQ from Sensor (YUKON only) */
	IS_IRQ_MST_ERR	= 1<<11, /* IRQ master error detected */
	IS_IRQ_STAT	= 1<<10, /* IRQ status exception */
	IS_NO_STAT_M1	= 1<<9,	/* No Rx Status from MAC 1 */
	IS_NO_STAT_M2	= 1<<8,	/* No Rx Status from MAC 2 */
	IS_NO_TIST_M1	= 1<<7,	/* No Time Stamp from MAC 1 */
	IS_NO_TIST_M2	= 1<<6,	/* No Time Stamp from MAC 2 */
	IS_RAM_RD_PAR	= 1<<5,	/* RAM Read  Parity Error */
	IS_RAM_WR_PAR	= 1<<4,	/* RAM Write Parity Error */
	IS_M1_PAR_ERR	= 1<<3,	/* MAC 1 Parity Error */
	IS_M2_PAR_ERR	= 1<<2,	/* MAC 2 Parity Error */
	IS_R1_PAR_ERR	= 1<<1,	/* Queue R1 Parity Error */
	IS_R2_PAR_ERR	= 1<<0,	/* Queue R2 Parity Error */
};

/* Hardware error interrupt mask for Yukon 2 */
enum {
	Y2_IS_TIST_OV	= 1<<29,/* Time Stamp Timer overflow interrupt */
	Y2_IS_SENSOR	= 1<<28, /* Sensor interrupt */
	Y2_IS_MST_ERR	= 1<<27, /* Master error interrupt */
	Y2_IS_IRQ_STAT	= 1<<26, /* Status exception interrupt */
	Y2_IS_PCI_EXP	= 1<<25, /* PCI-Express interrupt */
	Y2_IS_PCI_NEXP	= 1<<24, /* PCI-Express error similar to PCI error */
						/* Link 2 */
	Y2_IS_PAR_RD2	= 1<<13, /* Read RAM parity error interrupt */
	Y2_IS_PAR_WR2	= 1<<12, /* Write RAM parity error interrupt */
	Y2_IS_PAR_MAC2	= 1<<11, /* MAC hardware fault interrupt */
	Y2_IS_PAR_RX2	= 1<<10, /* Parity Error Rx Queue 2 */
	Y2_IS_TCP_TXS2	= 1<<9, /* TCP length mismatch sync Tx queue IRQ */
	Y2_IS_TCP_TXA2	= 1<<8, /* TCP length mismatch async Tx queue IRQ */
						/* Link 1 */
	Y2_IS_PAR_RD1	= 1<<5, /* Read RAM parity error interrupt */
	Y2_IS_PAR_WR1	= 1<<4, /* Write RAM parity error interrupt */
	Y2_IS_PAR_MAC1	= 1<<3, /* MAC hardware fault interrupt */
	Y2_IS_PAR_RX1	= 1<<2, /* Parity Error Rx Queue 1 */
	Y2_IS_TCP_TXS1	= 1<<1, /* TCP length mismatch sync Tx queue IRQ */
	Y2_IS_TCP_TXA1	= 1<<0, /* TCP length mismatch async Tx queue IRQ */

	Y2_HWE_L1_MASK	= Y2_IS_PAR_RD1 | Y2_IS_PAR_WR1 | Y2_IS_PAR_MAC1 |
			  Y2_IS_PAR_RX1 | Y2_IS_TCP_TXS1| Y2_IS_TCP_TXA1,
	Y2_HWE_L2_MASK	= Y2_IS_PAR_RD2 | Y2_IS_PAR_WR2 | Y2_IS_PAR_MAC2 |
			  Y2_IS_PAR_RX2 | Y2_IS_TCP_TXS2| Y2_IS_TCP_TXA2,

	Y2_HWE_ALL_MASK	= Y2_IS_TIST_OV | Y2_IS_MST_ERR | Y2_IS_IRQ_STAT |
			  Y2_HWE_L1_MASK | Y2_HWE_L2_MASK,
};

/*	B28_DPT_CTRL	 8 bit	Descriptor Poll Timer Ctrl Reg */
enum {
	DPT_START	= 1<<1,
	DPT_STOP	= 1<<0,
};

/*	B2_TST_CTRL1	 8 bit	Test Control Register 1 */
enum {
	TST_FRC_DPERR_MR = 1<<7, /* force DATAPERR on MST RD */
	TST_FRC_DPERR_MW = 1<<6, /* force DATAPERR on MST WR */
	TST_FRC_DPERR_TR = 1<<5, /* force DATAPERR on TRG RD */
	TST_FRC_DPERR_TW = 1<<4, /* force DATAPERR on TRG WR */
	TST_FRC_APERR_M	 = 1<<3, /* force ADDRPERR on MST */
	TST_FRC_APERR_T	 = 1<<2, /* force ADDRPERR on TRG */
	TST_CFG_WRITE_ON = 1<<1, /* Enable  Config Reg WR */
	TST_CFG_WRITE_OFF= 1<<0, /* Disable Config Reg WR */
};

/* 	B2_GPIO */
enum {
	GLB_GPIO_CLK_DEB_ENA = 1<<31,	/* Clock Debug Enable */
	GLB_GPIO_CLK_DBG_MSK = 0xf<<26, /* Clock Debug */

	GLB_GPIO_INT_RST_D3_DIS = 1<<15, /* Disable Internal Reset After D3 to D0 */
	GLB_GPIO_LED_PAD_SPEED_UP = 1<<14, /* LED PAD Speed Up */
	GLB_GPIO_STAT_RACE_DIS	= 1<<13, /* Status Race Disable */
	GLB_GPIO_TEST_SEL_MSK	= 3<<11, /* Testmode Select */
	GLB_GPIO_TEST_SEL_BASE	= 1<<11,
	GLB_GPIO_RAND_ENA	= 1<<10, /* Random Enable */
	GLB_GPIO_RAND_BIT_1	= 1<<9,  /* Random Bit 1 */
};

/*	B2_MAC_CFG		 8 bit	MAC Configuration / Chip Revision */
enum {
	CFG_CHIP_R_MSK	  = 0xf<<4,	/* Bit 7.. 4: Chip Revision */
					/* Bit 3.. 2:	reserved */
	CFG_DIS_M2_CLK	  = 1<<1,	/* Disable Clock for 2nd MAC */
	CFG_SNG_MAC	  = 1<<0,	/* MAC Config: 0=2 MACs / 1=1 MAC*/
};

/*	B2_CHIP_ID		 8 bit 	Chip Identification Number */
enum {
	CHIP_ID_YUKON_XL   = 0xb3, /* YUKON-2 XL */
	CHIP_ID_YUKON_EC_U = 0xb4, /* YUKON-2 EC Ultra */
	CHIP_ID_YUKON_EX   = 0xb5, /* YUKON-2 Extreme */
	CHIP_ID_YUKON_EC   = 0xb6, /* YUKON-2 EC */
 	CHIP_ID_YUKON_FE   = 0xb7, /* YUKON-2 FE */
 	CHIP_ID_YUKON_FE_P = 0xb8, /* YUKON-2 FE+ */
	CHIP_ID_YUKON_SUPR = 0xb9, /* YUKON-2 Supreme */
	CHIP_ID_YUKON_UL_2 = 0xba, /* YUKON-2 Ultra 2 */
	CHIP_ID_YUKON_OPT  = 0xbc, /* YUKON-2 Optima */
};

enum yukon_xl_rev {
	CHIP_REV_YU_XL_A0  = 0,
	CHIP_REV_YU_XL_A1  = 1,
	CHIP_REV_YU_XL_A2  = 2,
	CHIP_REV_YU_XL_A3  = 3,
};

enum yukon_ec_rev {
	CHIP_REV_YU_EC_A1    = 0,  /* Chip Rev. for Yukon-EC A1/A0 */
	CHIP_REV_YU_EC_A2    = 1,  /* Chip Rev. for Yukon-EC A2 */
	CHIP_REV_YU_EC_A3    = 2,  /* Chip Rev. for Yukon-EC A3 */
};
enum yukon_ec_u_rev {
	CHIP_REV_YU_EC_U_A0  = 1,
	CHIP_REV_YU_EC_U_A1  = 2,
	CHIP_REV_YU_EC_U_B0  = 3,
	CHIP_REV_YU_EC_U_B1  = 5,
};
enum yukon_fe_rev {
	CHIP_REV_YU_FE_A1    = 1,
	CHIP_REV_YU_FE_A2    = 2,
};
enum yukon_fe_p_rev {
	CHIP_REV_YU_FE2_A0   = 0,
};
enum yukon_ex_rev {
	CHIP_REV_YU_EX_A0    = 1,
	CHIP_REV_YU_EX_B0    = 2,
};
enum yukon_supr_rev {
	CHIP_REV_YU_SU_A0    = 0,
	CHIP_REV_YU_SU_B0    = 1,
	CHIP_REV_YU_SU_B1    = 3,
};


/*	B2_Y2_CLK_GATE	 8 bit	Clock Gating (Yukon-2 only) */
enum {
	Y2_STATUS_LNK2_INAC	= 1<<7, /* Status Link 2 inactive (0 = active) */
	Y2_CLK_GAT_LNK2_DIS	= 1<<6, /* Disable clock gating Link 2 */
	Y2_COR_CLK_LNK2_DIS	= 1<<5, /* Disable Core clock Link 2 */
	Y2_PCI_CLK_LNK2_DIS	= 1<<4, /* Disable PCI clock Link 2 */
	Y2_STATUS_LNK1_INAC	= 1<<3, /* Status Link 1 inactive (0 = active) */
	Y2_CLK_GAT_LNK1_DIS	= 1<<2, /* Disable clock gating Link 1 */
	Y2_COR_CLK_LNK1_DIS	= 1<<1, /* Disable Core clock Link 1 */
	Y2_PCI_CLK_LNK1_DIS	= 1<<0, /* Disable PCI clock Link 1 */
};

/*	B2_Y2_HW_RES	8 bit	HW Resources (Yukon-2 only) */
enum {
	CFG_LED_MODE_MSK	= 7<<2,	/* Bit  4.. 2:	LED Mode Mask */
	CFG_LINK_2_AVAIL	= 1<<1,	/* Link 2 available */
	CFG_LINK_1_AVAIL	= 1<<0,	/* Link 1 available */
};
#define CFG_LED_MODE(x)		(((x) & CFG_LED_MODE_MSK) >> 2)
#define CFG_DUAL_MAC_MSK	(CFG_LINK_2_AVAIL | CFG_LINK_1_AVAIL)


/* B2_Y2_CLK_CTRL	32 bit	Clock Frequency Control Register (Yukon-2/EC) */
enum {
	Y2_CLK_DIV_VAL_MSK	= 0xff<<16,/* Bit 23..16: Clock Divisor Value */
#define	Y2_CLK_DIV_VAL(x)	(((x)<<16) & Y2_CLK_DIV_VAL_MSK)
	Y2_CLK_DIV_VAL2_MSK	= 7<<21,   /* Bit 23..21: Clock Divisor Value */
	Y2_CLK_SELECT2_MSK	= 0x1f<<16,/* Bit 20..16: Clock Select */
#define Y2_CLK_DIV_VAL_2(x)	(((x)<<21) & Y2_CLK_DIV_VAL2_MSK)
#define Y2_CLK_SEL_VAL_2(x)	(((x)<<16) & Y2_CLK_SELECT2_MSK)
	Y2_CLK_DIV_ENA		= 1<<1, /* Enable  Core Clock Division */
	Y2_CLK_DIV_DIS		= 1<<0,	/* Disable Core Clock Division */
};

/*	B2_TI_CTRL		 8 bit	Timer control */
/*	B2_IRQM_CTRL	 8 bit	IRQ Moderation Timer Control */
enum {
	TIM_START	= 1<<2,	/* Start Timer */
	TIM_STOP	= 1<<1,	/* Stop  Timer */
	TIM_CLR_IRQ	= 1<<0,	/* Clear Timer IRQ (!IRQM) */
};

/*	B2_TI_TEST		 8 Bit	Timer Test */
/*	B2_IRQM_TEST	 8 bit	IRQ Moderation Timer Test */
/*	B28_DPT_TST		 8 bit	Descriptor Poll Timer Test Reg */
enum {
	TIM_T_ON	= 1<<2,	/* Test mode on */
	TIM_T_OFF	= 1<<1,	/* Test mode off */
	TIM_T_STEP	= 1<<0,	/* Test step */
};

/*	Y2_PEX_PHY_ADDR/DATA		PEX PHY address and data reg  (Yukon-2 only) */
enum {
	PEX_RD_ACCESS	= 1<<31, /* Access Mode Read = 1, Write = 0 */
	PEX_DB_ACCESS	= 1<<30, /* Access to debug register */
};

/*	B3_RAM_ADDR		32 bit	RAM Address, to read or write */
					/* Bit 31..19:	reserved */
#define RAM_ADR_RAN	0x0007ffffL	/* Bit 18.. 0:	RAM Address Range */
/* RAM Interface Registers */

/*	B3_RI_CTRL		16 bit	RAM Interface Control Register */
enum {
	RI_CLR_RD_PERR	= 1<<9,	/* Clear IRQ RAM Read Parity Err */
	RI_CLR_WR_PERR	= 1<<8,	/* Clear IRQ RAM Write Parity Err*/

	RI_RST_CLR	= 1<<1,	/* Clear RAM Interface Reset */
	RI_RST_SET	= 1<<0,	/* Set   RAM Interface Reset */
};

#define SK_RI_TO_53	36		/* RAM interface timeout */


/* Port related registers FIFO, and Arbiter */
#define SK_REG(port,reg)	(((port)<<7)+(reg))

/* Transmit Arbiter Registers MAC 1 and 2, use SK_REG() to access */
/*	TXA_ITI_INI		32 bit	Tx Arb Interval Timer Init Val */
/*	TXA_ITI_VAL		32 bit	Tx Arb Interval Timer Value */
/*	TXA_LIM_INI		32 bit	Tx Arb Limit Counter Init Val */
/*	TXA_LIM_VAL		32 bit	Tx Arb Limit Counter Value */

#define TXA_MAX_VAL	0x00ffffffUL	/* Bit 23.. 0:	Max TXA Timer/Cnt Val */

/*	TXA_CTRL		 8 bit	Tx Arbiter Control Register */
enum {
	TXA_ENA_FSYNC	= 1<<7,	/* Enable  force of sync Tx queue */
	TXA_DIS_FSYNC	= 1<<6,	/* Disable force of sync Tx queue */
	TXA_ENA_ALLOC	= 1<<5,	/* Enable  alloc of free bandwidth */
	TXA_DIS_ALLOC	= 1<<4,	/* Disable alloc of free bandwidth */
	TXA_START_RC	= 1<<3,	/* Start sync Rate Control */
	TXA_STOP_RC	= 1<<2,	/* Stop  sync Rate Control */
	TXA_ENA_ARB	= 1<<1,	/* Enable  Tx Arbiter */
	TXA_DIS_ARB	= 1<<0,	/* Disable Tx Arbiter */
};

/*
 *	Bank 4 - 5
 */
/* Transmit Arbiter Registers MAC 1 and 2, use SK_REG() to access */
enum {
	TXA_ITI_INI	= 0x0200,/* 32 bit	Tx Arb Interval Timer Init Val*/
	TXA_ITI_VAL	= 0x0204,/* 32 bit	Tx Arb Interval Timer Value */
	TXA_LIM_INI	= 0x0208,/* 32 bit	Tx Arb Limit Counter Init Val */
	TXA_LIM_VAL	= 0x020c,/* 32 bit	Tx Arb Limit Counter Value */
	TXA_CTRL	= 0x0210,/*  8 bit	Tx Arbiter Control Register */
	TXA_TEST	= 0x0211,/*  8 bit	Tx Arbiter Test Register */
	TXA_STAT	= 0x0212,/*  8 bit	Tx Arbiter Status Register */

	RSS_KEY		= 0x0220, /* RSS Key setup */
	RSS_CFG		= 0x0248, /* RSS Configuration */
};

enum {
	HASH_TCP_IPV6_EX_CTRL	= 1<<5,
	HASH_IPV6_EX_CTRL	= 1<<4,
	HASH_TCP_IPV6_CTRL	= 1<<3,
	HASH_IPV6_CTRL		= 1<<2,
	HASH_TCP_IPV4_CTRL	= 1<<1,
	HASH_IPV4_CTRL		= 1<<0,

	HASH_ALL		= 0x3f,
};

enum {
	B6_EXT_REG	= 0x0300,/* External registers (GENESIS only) */
	B7_CFG_SPC	= 0x0380,/* copy of the Configuration register */
	B8_RQ1_REGS	= 0x0400,/* Receive Queue 1 */
	B8_RQ2_REGS	= 0x0480,/* Receive Queue 2 */
	B8_TS1_REGS	= 0x0600,/* Transmit sync queue 1 */
	B8_TA1_REGS	= 0x0680,/* Transmit async queue 1 */
	B8_TS2_REGS	= 0x0700,/* Transmit sync queue 2 */
	B8_TA2_REGS	= 0x0780,/* Transmit sync queue 2 */
	B16_RAM_REGS	= 0x0800,/* RAM Buffer Registers */
};

/* Queue Register Offsets, use Q_ADDR() to access */
enum {
	B8_Q_REGS = 0x0400, /* base of Queue registers */
	Q_D	= 0x00,	/* 8*32	bit	Current Descriptor */
	Q_VLAN  = 0x20, /* 16 bit	Current VLAN Tag */
	Q_DONE	= 0x24,	/* 16 bit	Done Index */
	Q_AC_L	= 0x28,	/* 32 bit	Current Address Counter Low dWord */
	Q_AC_H	= 0x2c,	/* 32 bit	Current Address Counter High dWord */
	Q_BC	= 0x30,	/* 32 bit	Current Byte Counter */
	Q_CSR	= 0x34,	/* 32 bit	BMU Control/Status Register */
	Q_TEST	= 0x38,	/* 32 bit	Test/Control Register */

/* Yukon-2 */
	Q_WM	= 0x40,	/* 16 bit	FIFO Watermark */
	Q_AL	= 0x42,	/*  8 bit	FIFO Alignment */
	Q_RSP	= 0x44,	/* 16 bit	FIFO Read Shadow Pointer */
	Q_RSL	= 0x46,	/*  8 bit	FIFO Read Shadow Level */
	Q_RP	= 0x48,	/*  8 bit	FIFO Read Pointer */
	Q_RL	= 0x4a,	/*  8 bit	FIFO Read Level */
	Q_WP	= 0x4c,	/*  8 bit	FIFO Write Pointer */
	Q_WSP	= 0x4d,	/*  8 bit	FIFO Write Shadow Pointer */
	Q_WL	= 0x4e,	/*  8 bit	FIFO Write Level */
	Q_WSL	= 0x4f,	/*  8 bit	FIFO Write Shadow Level */
};
#define Q_ADDR(reg, offs) (B8_Q_REGS + (reg) + (offs))

/*	Q_TEST				32 bit	Test Register */
enum {
	/* Transmit */
	F_TX_CHK_AUTO_OFF = 1<<31, /* Tx checksum auto calc off (Yukon EX) */
	F_TX_CHK_AUTO_ON  = 1<<30, /* Tx checksum auto calc off (Yukon EX) */

	/* Receive */
	F_M_RX_RAM_DIS	= 1<<24, /* MAC Rx RAM Read Port disable */

	/* Hardware testbits not used */
};

/* Queue Prefetch Unit Offsets, use Y2_QADDR() to address (Yukon-2 only)*/
enum {
	Y2_B8_PREF_REGS		= 0x0450,

	PREF_UNIT_CTRL		= 0x00,	/* 32 bit	Control register */
	PREF_UNIT_LAST_IDX	= 0x04,	/* 16 bit	Last Index */
	PREF_UNIT_ADDR_LO	= 0x08,	/* 32 bit	List start addr, low part */
	PREF_UNIT_ADDR_HI	= 0x0c,	/* 32 bit	List start addr, high part*/
	PREF_UNIT_GET_IDX	= 0x10,	/* 16 bit	Get Index */
	PREF_UNIT_PUT_IDX	= 0x14,	/* 16 bit	Put Index */
	PREF_UNIT_FIFO_WP	= 0x20,	/*  8 bit	FIFO write pointer */
	PREF_UNIT_FIFO_RP	= 0x24,	/*  8 bit	FIFO read pointer */
	PREF_UNIT_FIFO_WM	= 0x28,	/*  8 bit	FIFO watermark */
	PREF_UNIT_FIFO_LEV	= 0x2c,	/*  8 bit	FIFO level */

	PREF_UNIT_MASK_IDX	= 0x0fff,
};
#define Y2_QADDR(q,reg)		(Y2_B8_PREF_REGS + (q) + (reg))

/* RAM Buffer Register Offsets */
enum {

	RB_START	= 0x00,/* 32 bit	RAM Buffer Start Address */
	RB_END	= 0x04,/* 32 bit	RAM Buffer End Address */
	RB_WP	= 0x08,/* 32 bit	RAM Buffer Write Pointer */
	RB_RP	= 0x0c,/* 32 bit	RAM Buffer Read Pointer */
	RB_RX_UTPP	= 0x10,/* 32 bit	Rx Upper Threshold, Pause Packet */
	RB_RX_LTPP	= 0x14,/* 32 bit	Rx Lower Threshold, Pause Packet */
	RB_RX_UTHP	= 0x18,/* 32 bit	Rx Upper Threshold, High Prio */
	RB_RX_LTHP	= 0x1c,/* 32 bit	Rx Lower Threshold, High Prio */
	/* 0x10 - 0x1f:	reserved at Tx RAM Buffer Registers */
	RB_PC	= 0x20,/* 32 bit	RAM Buffer Packet Counter */
	RB_LEV	= 0x24,/* 32 bit	RAM Buffer Level Register */
	RB_CTRL	= 0x28,/* 32 bit	RAM Buffer Control Register */
	RB_TST1	= 0x29,/*  8 bit	RAM Buffer Test Register 1 */
	RB_TST2	= 0x2a,/*  8 bit	RAM Buffer Test Register 2 */
};

/* Receive and Transmit Queues */
enum {
	Q_R1	= 0x0000,	/* Receive Queue 1 */
	Q_R2	= 0x0080,	/* Receive Queue 2 */
	Q_XS1	= 0x0200,	/* Synchronous Transmit Queue 1 */
	Q_XA1	= 0x0280,	/* Asynchronous Transmit Queue 1 */
	Q_XS2	= 0x0300,	/* Synchronous Transmit Queue 2 */
	Q_XA2	= 0x0380,	/* Asynchronous Transmit Queue 2 */
};

/* Different PHY Types */
enum {
	PHY_ADDR_MARV	= 0,
};

#define RB_ADDR(offs, queue) ((u16) B16_RAM_REGS + (queue) + (offs))


enum {
	LNK_SYNC_INI	= 0x0c30,/* 32 bit	Link Sync Cnt Init Value */
	LNK_SYNC_VAL	= 0x0c34,/* 32 bit	Link Sync Cnt Current Value */
	LNK_SYNC_CTRL	= 0x0c38,/*  8 bit	Link Sync Cnt Control Register */
	LNK_SYNC_TST	= 0x0c39,/*  8 bit	Link Sync Cnt Test Register */

	LNK_LED_REG	= 0x0c3c,/*  8 bit	Link LED Register */

/* Receive GMAC FIFO (YUKON and Yukon-2) */

	RX_GMF_EA	= 0x0c40,/* 32 bit	Rx GMAC FIFO End Address */
	RX_GMF_AF_THR	= 0x0c44,/* 32 bit	Rx GMAC FIFO Almost Full Thresh. */
	RX_GMF_CTRL_T	= 0x0c48,/* 32 bit	Rx GMAC FIFO Control/Test */
	RX_GMF_FL_MSK	= 0x0c4c,/* 32 bit	Rx GMAC FIFO Flush Mask */
	RX_GMF_FL_THR	= 0x0c50,/* 16 bit	Rx GMAC FIFO Flush Threshold */
	RX_GMF_FL_CTRL	= 0x0c52,/* 16 bit	Rx GMAC FIFO Flush Control */
	RX_GMF_TR_THR	= 0x0c54,/* 32 bit	Rx Truncation Threshold (Yukon-2) */
	RX_GMF_UP_THR	= 0x0c58,/* 16 bit	Rx Upper Pause Thr (Yukon-EC_U) */
	RX_GMF_LP_THR	= 0x0c5a,/* 16 bit	Rx Lower Pause Thr (Yukon-EC_U) */
	RX_GMF_VLAN	= 0x0c5c,/* 32 bit	Rx VLAN Type Register (Yukon-2) */
	RX_GMF_WP	= 0x0c60,/* 32 bit	Rx GMAC FIFO Write Pointer */

	RX_GMF_WLEV	= 0x0c68,/* 32 bit	Rx GMAC FIFO Write Level */

	RX_GMF_RP	= 0x0c70,/* 32 bit	Rx GMAC FIFO Read Pointer */

	RX_GMF_RLEV	= 0x0c78,/* 32 bit	Rx GMAC FIFO Read Level */
};


/*	Q_BC			32 bit	Current Byte Counter */

/* BMU Control Status Registers */
/*	B0_R1_CSR		32 bit	BMU Ctrl/Stat Rx Queue 1 */
/*	B0_R2_CSR		32 bit	BMU Ctrl/Stat Rx Queue 2 */
/*	B0_XA1_CSR		32 bit	BMU Ctrl/Stat Sync Tx Queue 1 */
/*	B0_XS1_CSR		32 bit	BMU Ctrl/Stat Async Tx Queue 1 */
/*	B0_XA2_CSR		32 bit	BMU Ctrl/Stat Sync Tx Queue 2 */
/*	B0_XS2_CSR		32 bit	BMU Ctrl/Stat Async Tx Queue 2 */
/*	Q_CSR			32 bit	BMU Control/Status Register */

/* Rx BMU Control / Status Registers (Yukon-2) */
enum {
	BMU_IDLE	= 1<<31, /* BMU Idle State */
	BMU_RX_TCP_PKT	= 1<<30, /* Rx TCP Packet (when RSS Hash enabled) */
	BMU_RX_IP_PKT	= 1<<29, /* Rx IP  Packet (when RSS Hash enabled) */

	BMU_ENA_RX_RSS_HASH = 1<<15, /* Enable  Rx RSS Hash */
	BMU_DIS_RX_RSS_HASH = 1<<14, /* Disable Rx RSS Hash */
	BMU_ENA_RX_CHKSUM = 1<<13, /* Enable  Rx TCP/IP Checksum Check */
	BMU_DIS_RX_CHKSUM = 1<<12, /* Disable Rx TCP/IP Checksum Check */
	BMU_CLR_IRQ_PAR	= 1<<11, /* Clear IRQ on Parity errors (Rx) */
	BMU_CLR_IRQ_TCP	= 1<<11, /* Clear IRQ on TCP segment. error (Tx) */
	BMU_CLR_IRQ_CHK	= 1<<10, /* Clear IRQ Check */
	BMU_STOP	= 1<<9, /* Stop  Rx/Tx Queue */
	BMU_START	= 1<<8, /* Start Rx/Tx Queue */
	BMU_FIFO_OP_ON	= 1<<7, /* FIFO Operational On */
	BMU_FIFO_OP_OFF	= 1<<6, /* FIFO Operational Off */
	BMU_FIFO_ENA	= 1<<5, /* Enable FIFO */
	BMU_FIFO_RST	= 1<<4, /* Reset  FIFO */
	BMU_OP_ON	= 1<<3, /* BMU Operational On */
	BMU_OP_OFF	= 1<<2, /* BMU Operational Off */
	BMU_RST_CLR	= 1<<1, /* Clear BMU Reset (Enable) */
	BMU_RST_SET	= 1<<0, /* Set   BMU Reset */

	BMU_CLR_RESET	= BMU_FIFO_RST | BMU_OP_OFF | BMU_RST_CLR,
	BMU_OPER_INIT	= BMU_CLR_IRQ_PAR | BMU_CLR_IRQ_CHK | BMU_START |
			  BMU_FIFO_ENA | BMU_OP_ON,

	BMU_WM_DEFAULT = 0x600,
	BMU_WM_PEX     = 0x80,
};

/* Tx BMU Control / Status Registers (Yukon-2) */
								/* Bit 31: same as for Rx */
enum {
	BMU_TX_IPIDINCR_ON	= 1<<13, /* Enable  IP ID Increment */
	BMU_TX_IPIDINCR_OFF	= 1<<12, /* Disable IP ID Increment */
	BMU_TX_CLR_IRQ_TCP	= 1<<11, /* Clear IRQ on TCP segment length mismatch */
};

/*	TBMU_TEST			0x06B8	Transmit BMU Test Register */
enum {
	TBMU_TEST_BMU_TX_CHK_AUTO_OFF		= 1<<31, /* BMU Tx Checksum Auto Calculation Disable */
	TBMU_TEST_BMU_TX_CHK_AUTO_ON		= 1<<30, /* BMU Tx Checksum Auto Calculation Enable */
	TBMU_TEST_HOME_ADD_PAD_FIX1_EN		= 1<<29, /* Home Address Paddiing FIX1 Enable */
	TBMU_TEST_HOME_ADD_PAD_FIX1_DIS		= 1<<28, /* Home Address Paddiing FIX1 Disable */
	TBMU_TEST_ROUTING_ADD_FIX_EN		= 1<<27, /* Routing Address Fix Enable */
	TBMU_TEST_ROUTING_ADD_FIX_DIS		= 1<<26, /* Routing Address Fix Disable */
	TBMU_TEST_HOME_ADD_FIX_EN		= 1<<25, /* Home address checksum fix enable */
	TBMU_TEST_HOME_ADD_FIX_DIS		= 1<<24, /* Home address checksum fix disable */

	TBMU_TEST_TEST_RSPTR_ON			= 1<<22, /* Testmode Shadow Read Ptr On */
	TBMU_TEST_TEST_RSPTR_OFF		= 1<<21, /* Testmode Shadow Read Ptr Off */
	TBMU_TEST_TESTSTEP_RSPTR		= 1<<20, /* Teststep Shadow Read Ptr */

	TBMU_TEST_TEST_RPTR_ON			= 1<<18, /* Testmode Read Ptr On */
	TBMU_TEST_TEST_RPTR_OFF			= 1<<17, /* Testmode Read Ptr Off */
	TBMU_TEST_TESTSTEP_RPTR			= 1<<16, /* Teststep Read Ptr */

	TBMU_TEST_TEST_WSPTR_ON			= 1<<14, /* Testmode Shadow Write Ptr On */
	TBMU_TEST_TEST_WSPTR_OFF		= 1<<13, /* Testmode Shadow Write Ptr Off */
	TBMU_TEST_TESTSTEP_WSPTR		= 1<<12, /* Teststep Shadow Write Ptr */

	TBMU_TEST_TEST_WPTR_ON			= 1<<10, /* Testmode Write Ptr On */
	TBMU_TEST_TEST_WPTR_OFF			= 1<<9, /* Testmode Write Ptr Off */
	TBMU_TEST_TESTSTEP_WPTR			= 1<<8,			/* Teststep Write Ptr */

	TBMU_TEST_TEST_REQ_NB_ON		= 1<<6, /* Testmode Req Nbytes/Addr On */
	TBMU_TEST_TEST_REQ_NB_OFF		= 1<<5, /* Testmode Req Nbytes/Addr Off */
	TBMU_TEST_TESTSTEP_REQ_NB		= 1<<4, /* Teststep Req Nbytes/Addr */

	TBMU_TEST_TEST_DONE_IDX_ON		= 1<<2, /* Testmode Done Index On */
	TBMU_TEST_TEST_DONE_IDX_OFF		= 1<<1, /* Testmode Done Index Off */
	TBMU_TEST_TESTSTEP_DONE_IDX		= 1<<0,	/* Teststep Done Index */
};

/* Queue Prefetch Unit Offsets, use Y2_QADDR() to address (Yukon-2 only)*/
/* PREF_UNIT_CTRL	32 bit	Prefetch Control register */
enum {
	PREF_UNIT_OP_ON		= 1<<3,	/* prefetch unit operational */
	PREF_UNIT_OP_OFF	= 1<<2,	/* prefetch unit not operational */
	PREF_UNIT_RST_CLR	= 1<<1,	/* Clear Prefetch Unit Reset */
	PREF_UNIT_RST_SET	= 1<<0,	/* Set   Prefetch Unit Reset */
};

/* RAM Buffer Register Offsets, use RB_ADDR(Queue, Offs) to access */
/*	RB_START		32 bit	RAM Buffer Start Address */
/*	RB_END			32 bit	RAM Buffer End Address */
/*	RB_WP			32 bit	RAM Buffer Write Pointer */
/*	RB_RP			32 bit	RAM Buffer Read Pointer */
/*	RB_RX_UTPP		32 bit	Rx Upper Threshold, Pause Pack */
/*	RB_RX_LTPP		32 bit	Rx Lower Threshold, Pause Pack */
/*	RB_RX_UTHP		32 bit	Rx Upper Threshold, High Prio */
/*	RB_RX_LTHP		32 bit	Rx Lower Threshold, High Prio */
/*	RB_PC			32 bit	RAM Buffer Packet Counter */
/*	RB_LEV			32 bit	RAM Buffer Level Register */

#define RB_MSK	0x0007ffff	/* Bit 18.. 0:	RAM Buffer Pointer Bits */
/*	RB_TST2			 8 bit	RAM Buffer Test Register 2 */
/*	RB_TST1			 8 bit	RAM Buffer Test Register 1 */

/*	RB_CTRL			 8 bit	RAM Buffer Control Register */
enum {
	RB_ENA_STFWD	= 1<<5,	/* Enable  Store & Forward */
	RB_DIS_STFWD	= 1<<4,	/* Disable Store & Forward */
	RB_ENA_OP_MD	= 1<<3,	/* Enable  Operation Mode */
	RB_DIS_OP_MD	= 1<<2,	/* Disable Operation Mode */
	RB_RST_CLR	= 1<<1,	/* Clear RAM Buf STM Reset */
	RB_RST_SET	= 1<<0,	/* Set   RAM Buf STM Reset */
};


/* Transmit GMAC FIFO (YUKON only) */
enum {
	TX_GMF_EA	= 0x0d40,/* 32 bit	Tx GMAC FIFO End Address */
	TX_GMF_AE_THR	= 0x0d44,/* 32 bit	Tx GMAC FIFO Almost Empty Thresh.*/
	TX_GMF_CTRL_T	= 0x0d48,/* 32 bit	Tx GMAC FIFO Control/Test */

	TX_GMF_WP	= 0x0d60,/* 32 bit 	Tx GMAC FIFO Write Pointer */
	TX_GMF_WSP	= 0x0d64,/* 32 bit 	Tx GMAC FIFO Write Shadow Ptr. */
	TX_GMF_WLEV	= 0x0d68,/* 32 bit 	Tx GMAC FIFO Write Level */

	TX_GMF_RP	= 0x0d70,/* 32 bit 	Tx GMAC FIFO Read Pointer */
	TX_GMF_RSTP	= 0x0d74,/* 32 bit 	Tx GMAC FIFO Restart Pointer */
	TX_GMF_RLEV	= 0x0d78,/* 32 bit 	Tx GMAC FIFO Read Level */

	/* Threshold values for Yukon-EC Ultra and Extreme */
	ECU_AE_THR	= 0x0070, /* Almost Empty Threshold */
	ECU_TXFF_LEV	= 0x01a0, /* Tx BMU FIFO Level */
	ECU_JUMBO_WM	= 0x0080, /* Jumbo Mode Watermark */
};

/* Descriptor Poll Timer Registers */
enum {
	B28_DPT_INI	= 0x0e00,/* 24 bit	Descriptor Poll Timer Init Val */
	B28_DPT_VAL	= 0x0e04,/* 24 bit	Descriptor Poll Timer Curr Val */
	B28_DPT_CTRL	= 0x0e08,/*  8 bit	Descriptor Poll Timer Ctrl Reg */

	B28_DPT_TST	= 0x0e0a,/*  8 bit	Descriptor Poll Timer Test Reg */
};

/* Time Stamp Timer Registers (YUKON only) */
enum {
	GMAC_TI_ST_VAL	= 0x0e14,/* 32 bit	Time Stamp Timer Curr Val */
	GMAC_TI_ST_CTRL	= 0x0e18,/*  8 bit	Time Stamp Timer Ctrl Reg */
	GMAC_TI_ST_TST	= 0x0e1a,/*  8 bit	Time Stamp Timer Test Reg */
};

/* Polling Unit Registers (Yukon-2 only) */
enum {
	POLL_CTRL	= 0x0e20, /* 32 bit	Polling Unit Control Reg */
	POLL_LAST_IDX	= 0x0e24,/* 16 bit	Polling Unit List Last Index */

	POLL_LIST_ADDR_LO= 0x0e28,/* 32 bit	Poll. List Start Addr (low) */
	POLL_LIST_ADDR_HI= 0x0e2c,/* 32 bit	Poll. List Start Addr (high) */
};

enum {
	SMB_CFG		 = 0x0e40, /* 32 bit	SMBus Config Register */
	SMB_CSR		 = 0x0e44, /* 32 bit	SMBus Control/Status Register */
};

enum {
	CPU_WDOG	 = 0x0e48, /* 32 bit	Watchdog Register  */
	CPU_CNTR	 = 0x0e4C, /* 32 bit	Counter Register  */
	CPU_TIM		 = 0x0e50,/* 32 bit	Timer Compare Register  */
	CPU_AHB_ADDR	 = 0x0e54, /* 32 bit	CPU AHB Debug  Register  */
	CPU_AHB_WDATA	 = 0x0e58, /* 32 bit	CPU AHB Debug  Register  */
	CPU_AHB_RDATA	 = 0x0e5C, /* 32 bit	CPU AHB Debug  Register  */
	HCU_MAP_BASE	 = 0x0e60, /* 32 bit	Reset Mapping Base */
	CPU_AHB_CTRL	 = 0x0e64, /* 32 bit	CPU AHB Debug  Register  */
	HCU_CCSR	 = 0x0e68, /* 32 bit	CPU Control and Status Register */
	HCU_HCSR	 = 0x0e6C, /* 32 bit	Host Control and Status Register */
};

/* ASF Subsystem Registers (Yukon-2 only) */
enum {
	B28_Y2_SMB_CONFIG  = 0x0e40,/* 32 bit	ASF SMBus Config Register */
	B28_Y2_SMB_CSD_REG = 0x0e44,/* 32 bit	ASF SMB Control/Status/Data */
	B28_Y2_ASF_IRQ_V_BASE=0x0e60,/* 32 bit	ASF IRQ Vector Base */

	B28_Y2_ASF_STAT_CMD= 0x0e68,/* 32 bit	ASF Status and Command Reg */
	B28_Y2_ASF_HOST_COM= 0x0e6c,/* 32 bit	ASF Host Communication Reg */
	B28_Y2_DATA_REG_1  = 0x0e70,/* 32 bit	ASF/Host Data Register 1 */
	B28_Y2_DATA_REG_2  = 0x0e74,/* 32 bit	ASF/Host Data Register 2 */
	B28_Y2_DATA_REG_3  = 0x0e78,/* 32 bit	ASF/Host Data Register 3 */
	B28_Y2_DATA_REG_4  = 0x0e7c,/* 32 bit	ASF/Host Data Register 4 */
};

/* Status BMU Registers (Yukon-2 only)*/
enum {
	STAT_CTRL	= 0x0e80,/* 32 bit	Status BMU Control Reg */
	STAT_LAST_IDX	= 0x0e84,/* 16 bit	Status BMU Last Index */

	STAT_LIST_ADDR_LO= 0x0e88,/* 32 bit	Status List Start Addr (low) */
	STAT_LIST_ADDR_HI= 0x0e8c,/* 32 bit	Status List Start Addr (high) */
	STAT_TXA1_RIDX	= 0x0e90,/* 16 bit	Status TxA1 Report Index Reg */
	STAT_TXS1_RIDX	= 0x0e92,/* 16 bit	Status TxS1 Report Index Reg */
	STAT_TXA2_RIDX	= 0x0e94,/* 16 bit	Status TxA2 Report Index Reg */
	STAT_TXS2_RIDX	= 0x0e96,/* 16 bit	Status TxS2 Report Index Reg */
	STAT_TX_IDX_TH	= 0x0e98,/* 16 bit	Status Tx Index Threshold Reg */
	STAT_PUT_IDX	= 0x0e9c,/* 16 bit	Status Put Index Reg */

/* FIFO Control/Status Registers (Yukon-2 only)*/
	STAT_FIFO_WP	= 0x0ea0,/*  8 bit	Status FIFO Write Pointer Reg */
	STAT_FIFO_RP	= 0x0ea4,/*  8 bit	Status FIFO Read Pointer Reg */
	STAT_FIFO_RSP	= 0x0ea6,/*  8 bit	Status FIFO Read Shadow Ptr */
	STAT_FIFO_LEVEL	= 0x0ea8,/*  8 bit	Status FIFO Level Reg */
	STAT_FIFO_SHLVL	= 0x0eaa,/*  8 bit	Status FIFO Shadow Level Reg */
	STAT_FIFO_WM	= 0x0eac,/*  8 bit	Status FIFO Watermark Reg */
	STAT_FIFO_ISR_WM= 0x0ead,/*  8 bit	Status FIFO ISR Watermark Reg */

/* Level and ISR Timer Registers (Yukon-2 only)*/
	STAT_LEV_TIMER_INI= 0x0eb0,/* 32 bit	Level Timer Init. Value Reg */
	STAT_LEV_TIMER_CNT= 0x0eb4,/* 32 bit	Level Timer Counter Reg */
	STAT_LEV_TIMER_CTRL= 0x0eb8,/*  8 bit	Level Timer Control Reg */
	STAT_LEV_TIMER_TEST= 0x0eb9,/*  8 bit	Level Timer Test Reg */
	STAT_TX_TIMER_INI  = 0x0ec0,/* 32 bit	Tx Timer Init. Value Reg */
	STAT_TX_TIMER_CNT  = 0x0ec4,/* 32 bit	Tx Timer Counter Reg */
	STAT_TX_TIMER_CTRL = 0x0ec8,/*  8 bit	Tx Timer Control Reg */
	STAT_TX_TIMER_TEST = 0x0ec9,/*  8 bit	Tx Timer Test Reg */
	STAT_ISR_TIMER_INI = 0x0ed0,/* 32 bit	ISR Timer Init. Value Reg */
	STAT_ISR_TIMER_CNT = 0x0ed4,/* 32 bit	ISR Timer Counter Reg */
	STAT_ISR_TIMER_CTRL= 0x0ed8,/*  8 bit	ISR Timer Control Reg */
	STAT_ISR_TIMER_TEST= 0x0ed9,/*  8 bit	ISR Timer Test Reg */
};

enum {
	LINKLED_OFF 	     = 0x01,
	LINKLED_ON  	     = 0x02,
	LINKLED_LINKSYNC_OFF = 0x04,
	LINKLED_LINKSYNC_ON  = 0x08,
	LINKLED_BLINK_OFF    = 0x10,
	LINKLED_BLINK_ON     = 0x20,
};

/* GMAC and GPHY Control Registers (YUKON only) */
enum {
	GMAC_CTRL	= 0x0f00,/* 32 bit	GMAC Control Reg */
	GPHY_CTRL	= 0x0f04,/* 32 bit	GPHY Control Reg */
	GMAC_IRQ_SRC	= 0x0f08,/*  8 bit	GMAC Interrupt Source Reg */
	GMAC_IRQ_MSK	= 0x0f0c,/*  8 bit	GMAC Interrupt Mask Reg */
	GMAC_LINK_CTRL	= 0x0f10,/* 16 bit	Link Control Reg */

/* Wake-up Frame Pattern Match Control Registers (YUKON only) */
	WOL_CTRL_STAT	= 0x0f20,/* 16 bit	WOL Control/Status Reg */
	WOL_MATCH_CTL	= 0x0f22,/*  8 bit	WOL Match Control Reg */
	WOL_MATCH_RES	= 0x0f23,/*  8 bit	WOL Match Result Reg */
	WOL_MAC_ADDR	= 0x0f24,/* 32 bit	WOL MAC Address */
	WOL_PATT_RPTR	= 0x0f2c,/*  8 bit	WOL Pattern Read Pointer */

/* WOL Pattern Length Registers (YUKON only) */
	WOL_PATT_LEN_LO	= 0x0f30,/* 32 bit	WOL Pattern Length 3..0 */
	WOL_PATT_LEN_HI	= 0x0f34,/* 24 bit	WOL Pattern Length 6..4 */

/* WOL Pattern Counter Registers (YUKON only) */
	WOL_PATT_CNT_0	= 0x0f38,/* 32 bit	WOL Pattern Counter 3..0 */
	WOL_PATT_CNT_4	= 0x0f3c,/* 24 bit	WOL Pattern Counter 6..4 */
};
#define WOL_REGS(port, x)	(x + (port)*0x80)

enum {
	WOL_PATT_RAM_1	= 0x1000,/*  WOL Pattern RAM Link 1 */
	WOL_PATT_RAM_2	= 0x1400,/*  WOL Pattern RAM Link 2 */
};
#define WOL_PATT_RAM_BASE(port)	(WOL_PATT_RAM_1 + (port)*0x400)

enum {
	BASE_GMAC_1	= 0x2800,/* GMAC 1 registers */
	BASE_GMAC_2	= 0x3800,/* GMAC 2 registers */
};

/*
 * Marvel-PHY Registers, indirect addressed over GMAC
 */
enum {
	PHY_MARV_CTRL		= 0x00,/* 16 bit r/w	PHY Control Register */
	PHY_MARV_STAT		= 0x01,/* 16 bit r/o	PHY Status Register */
	PHY_MARV_ID0		= 0x02,/* 16 bit r/o	PHY ID0 Register */
	PHY_MARV_ID1		= 0x03,/* 16 bit r/o	PHY ID1 Register */
	PHY_MARV_AUNE_ADV	= 0x04,/* 16 bit r/w	Auto-Neg. Advertisement */
	PHY_MARV_AUNE_LP	= 0x05,/* 16 bit r/o	Link Part Ability Reg */
	PHY_MARV_AUNE_EXP	= 0x06,/* 16 bit r/o	Auto-Neg. Expansion Reg */
	PHY_MARV_NEPG		= 0x07,/* 16 bit r/w	Next Page Register */
	PHY_MARV_NEPG_LP	= 0x08,/* 16 bit r/o	Next Page Link Partner */
	/* Marvel-specific registers */
	PHY_MARV_1000T_CTRL	= 0x09,/* 16 bit r/w	1000Base-T Control Reg */
	PHY_MARV_1000T_STAT	= 0x0a,/* 16 bit r/o	1000Base-T Status Reg */
	PHY_MARV_EXT_STAT	= 0x0f,/* 16 bit r/o	Extended Status Reg */
	PHY_MARV_PHY_CTRL	= 0x10,/* 16 bit r/w	PHY Specific Ctrl Reg */
	PHY_MARV_PHY_STAT	= 0x11,/* 16 bit r/o	PHY Specific Stat Reg */
	PHY_MARV_INT_MASK	= 0x12,/* 16 bit r/w	Interrupt Mask Reg */
	PHY_MARV_INT_STAT	= 0x13,/* 16 bit r/o	Interrupt Status Reg */
	PHY_MARV_EXT_CTRL	= 0x14,/* 16 bit r/w	Ext. PHY Specific Ctrl */
	PHY_MARV_RXE_CNT	= 0x15,/* 16 bit r/w	Receive Error Counter */
	PHY_MARV_EXT_ADR	= 0x16,/* 16 bit r/w	Ext. Ad. for Cable Diag. */
	PHY_MARV_PORT_IRQ	= 0x17,/* 16 bit r/o	Port 0 IRQ (88E1111 only) */
	PHY_MARV_LED_CTRL	= 0x18,/* 16 bit r/w	LED Control Reg */
	PHY_MARV_LED_OVER	= 0x19,/* 16 bit r/w	Manual LED Override Reg */
	PHY_MARV_EXT_CTRL_2	= 0x1a,/* 16 bit r/w	Ext. PHY Specific Ctrl 2 */
	PHY_MARV_EXT_P_STAT	= 0x1b,/* 16 bit r/w	Ext. PHY Spec. Stat Reg */
	PHY_MARV_CABLE_DIAG	= 0x1c,/* 16 bit r/o	Cable Diagnostic Reg */
	PHY_MARV_PAGE_ADDR	= 0x1d,/* 16 bit r/w	Extended Page Address Reg */
	PHY_MARV_PAGE_DATA	= 0x1e,/* 16 bit r/w	Extended Page Data Reg */

/* for 10/100 Fast Ethernet PHY (88E3082 only) */
	PHY_MARV_FE_LED_PAR	= 0x16,/* 16 bit r/w	LED Parallel Select Reg. */
	PHY_MARV_FE_LED_SER	= 0x17,/* 16 bit r/w	LED Stream Select S. LED */
	PHY_MARV_FE_VCT_TX	= 0x1a,/* 16 bit r/w	VCT Reg. for TXP/N Pins */
	PHY_MARV_FE_VCT_RX	= 0x1b,/* 16 bit r/o	VCT Reg. for RXP/N Pins */
	PHY_MARV_FE_SPEC_2	= 0x1c,/* 16 bit r/w	Specific Control Reg. 2 */
};

enum {
	PHY_CT_RESET	= 1<<15, /* Bit 15: (sc)	clear all PHY related regs */
	PHY_CT_LOOP	= 1<<14, /* Bit 14:	enable Loopback over PHY */
	PHY_CT_SPS_LSB	= 1<<13, /* Bit 13:	Speed select, lower bit */
	PHY_CT_ANE	= 1<<12, /* Bit 12:	Auto-Negotiation Enabled */
	PHY_CT_PDOWN	= 1<<11, /* Bit 11:	Power Down Mode */
	PHY_CT_ISOL	= 1<<10, /* Bit 10:	Isolate Mode */
	PHY_CT_RE_CFG	= 1<<9, /* Bit  9:	(sc) Restart Auto-Negotiation */
	PHY_CT_DUP_MD	= 1<<8, /* Bit  8:	Duplex Mode */
	PHY_CT_COL_TST	= 1<<7, /* Bit  7:	Collision Test enabled */
	PHY_CT_SPS_MSB	= 1<<6, /* Bit  6:	Speed select, upper bit */
};

enum {
	PHY_CT_SP1000	= PHY_CT_SPS_MSB, /* enable speed of 1000 Mbps */
	PHY_CT_SP100	= PHY_CT_SPS_LSB, /* enable speed of  100 Mbps */
	PHY_CT_SP10	= 0,		  /* enable speed of   10 Mbps */
};

enum {
	PHY_ST_EXT_ST	= 1<<8, /* Bit  8:	Extended Status Present */

	PHY_ST_PRE_SUP	= 1<<6, /* Bit  6:	Preamble Suppression */
	PHY_ST_AN_OVER	= 1<<5, /* Bit  5:	Auto-Negotiation Over */
	PHY_ST_REM_FLT	= 1<<4, /* Bit  4:	Remote Fault Condition Occured */
	PHY_ST_AN_CAP	= 1<<3, /* Bit  3:	Auto-Negotiation Capability */
	PHY_ST_LSYNC	= 1<<2, /* Bit  2:	Link Synchronized */
	PHY_ST_JAB_DET	= 1<<1, /* Bit  1:	Jabber Detected */
	PHY_ST_EXT_REG	= 1<<0, /* Bit  0:	Extended Register available */
};

enum {
	PHY_I1_OUI_MSK	= 0x3f<<10, /* Bit 15..10:	Organization Unique ID */
	PHY_I1_MOD_NUM	= 0x3f<<4, /* Bit  9.. 4:	Model Number */
	PHY_I1_REV_MSK	= 0xf, /* Bit  3.. 0:	Revision Number */
};

/* different Marvell PHY Ids */
enum {
	PHY_MARV_ID0_VAL= 0x0141, /* Marvell Unique Identifier */

	PHY_BCOM_ID1_A1	= 0x6041,
	PHY_BCOM_ID1_B2	= 0x6043,
	PHY_BCOM_ID1_C0	= 0x6044,
	PHY_BCOM_ID1_C5	= 0x6047,

	PHY_MARV_ID1_B0	= 0x0C23, /* Yukon 	(PHY 88E1011) */
	PHY_MARV_ID1_B2	= 0x0C25, /* Yukon-Plus (PHY 88E1011) */
	PHY_MARV_ID1_C2	= 0x0CC2, /* Yukon-EC	(PHY 88E1111) */
	PHY_MARV_ID1_Y2	= 0x0C91, /* Yukon-2	(PHY 88E1112) */
	PHY_MARV_ID1_FE = 0x0C83, /* Yukon-FE   (PHY 88E3082 Rev.A1) */
	PHY_MARV_ID1_ECU= 0x0CB0, /* Yukon-ECU  (PHY 88E1149 Rev.B2?) */
};

/* Advertisement register bits */
enum {
	PHY_AN_NXT_PG	= 1<<15, /* Bit 15:	Request Next Page */
	PHY_AN_ACK	= 1<<14, /* Bit 14:	(ro) Acknowledge Received */
	PHY_AN_RF	= 1<<13, /* Bit 13:	Remote Fault Bits */

	PHY_AN_PAUSE_ASYM = 1<<11,/* Bit 11:	Try for asymmetric */
	PHY_AN_PAUSE_CAP = 1<<10, /* Bit 10:	Try for pause */
	PHY_AN_100BASE4	= 1<<9, /* Bit 9:	Try for 100mbps 4k packets */
	PHY_AN_100FULL	= 1<<8, /* Bit 8:	Try for 100mbps full-duplex */
	PHY_AN_100HALF	= 1<<7, /* Bit 7:	Try for 100mbps half-duplex */
	PHY_AN_10FULL	= 1<<6, /* Bit 6:	Try for 10mbps full-duplex */
	PHY_AN_10HALF	= 1<<5, /* Bit 5:	Try for 10mbps half-duplex */
	PHY_AN_CSMA	= 1<<0, /* Bit 0:	Only selector supported */
	PHY_AN_SEL	= 0x1f, /* Bit 4..0:	Selector Field, 00001=Ethernet*/
	PHY_AN_FULL	= PHY_AN_100FULL | PHY_AN_10FULL | PHY_AN_CSMA,
	PHY_AN_ALL	= PHY_AN_10HALF | PHY_AN_10FULL |
		  	  PHY_AN_100HALF | PHY_AN_100FULL,
};

/*****  PHY_BCOM_1000T_STAT	16 bit r/o	1000Base-T Status Reg *****/
/*****  PHY_MARV_1000T_STAT	16 bit r/o	1000Base-T Status Reg *****/
enum {
	PHY_B_1000S_MSF	= 1<<15, /* Bit 15:	Master/Slave Fault */
	PHY_B_1000S_MSR	= 1<<14, /* Bit 14:	Master/Slave Result */
	PHY_B_1000S_LRS	= 1<<13, /* Bit 13:	Local Receiver Status */
	PHY_B_1000S_RRS	= 1<<12, /* Bit 12:	Remote Receiver Status */
	PHY_B_1000S_LP_FD	= 1<<11, /* Bit 11:	Link Partner can FD */
	PHY_B_1000S_LP_HD	= 1<<10, /* Bit 10:	Link Partner can HD */
									/* Bit  9..8:	reserved */
	PHY_B_1000S_IEC	= 0xff, /* Bit  7..0:	Idle Error Count */
};

/** Marvell-Specific */
enum {
	PHY_M_AN_NXT_PG	= 1<<15, /* Request Next Page */
	PHY_M_AN_ACK	= 1<<14, /* (ro)	Acknowledge Received */
	PHY_M_AN_RF	= 1<<13, /* Remote Fault */

	PHY_M_AN_ASP	= 1<<11, /* Asymmetric Pause */
	PHY_M_AN_PC	= 1<<10, /* MAC Pause implemented */
	PHY_M_AN_100_T4	= 1<<9, /* Not cap. 100Base-T4 (always 0) */
	PHY_M_AN_100_FD	= 1<<8, /* Advertise 100Base-TX Full Duplex */
	PHY_M_AN_100_HD	= 1<<7, /* Advertise 100Base-TX Half Duplex */
	PHY_M_AN_10_FD	= 1<<6, /* Advertise 10Base-TX Full Duplex */
	PHY_M_AN_10_HD	= 1<<5, /* Advertise 10Base-TX Half Duplex */
	PHY_M_AN_SEL_MSK =0x1f<<4,	/* Bit  4.. 0: Selector Field Mask */
};

/* special defines for FIBER (88E1011S only) */
enum {
	PHY_M_AN_ASP_X	= 1<<8, /* Asymmetric Pause */
	PHY_M_AN_PC_X	= 1<<7, /* MAC Pause implemented */
	PHY_M_AN_1000X_AHD	= 1<<6, /* Advertise 10000Base-X Half Duplex */
	PHY_M_AN_1000X_AFD	= 1<<5, /* Advertise 10000Base-X Full Duplex */
};

/* Pause Bits (PHY_M_AN_ASP_X and PHY_M_AN_PC_X) encoding */
enum {
	PHY_M_P_NO_PAUSE_X	= 0<<7,/* Bit  8.. 7:	no Pause Mode */
	PHY_M_P_SYM_MD_X	= 1<<7, /* Bit  8.. 7:	symmetric Pause Mode */
	PHY_M_P_ASYM_MD_X	= 2<<7,/* Bit  8.. 7:	asymmetric Pause Mode */
	PHY_M_P_BOTH_MD_X	= 3<<7,/* Bit  8.. 7:	both Pause Mode */
};

/*****  PHY_MARV_1000T_CTRL	16 bit r/w	1000Base-T Control Reg *****/
enum {
	PHY_M_1000C_TEST	= 7<<13,/* Bit 15..13:	Test Modes */
	PHY_M_1000C_MSE	= 1<<12, /* Manual Master/Slave Enable */
	PHY_M_1000C_MSC	= 1<<11, /* M/S Configuration (1=Master) */
	PHY_M_1000C_MPD	= 1<<10, /* Multi-Port Device */
	PHY_M_1000C_AFD	= 1<<9, /* Advertise Full Duplex */
	PHY_M_1000C_AHD	= 1<<8, /* Advertise Half Duplex */
};

/*****  PHY_MARV_PHY_CTRL	16 bit r/w	PHY Specific Ctrl Reg *****/
enum {
	PHY_M_PC_TX_FFD_MSK	= 3<<14,/* Bit 15..14: Tx FIFO Depth Mask */
	PHY_M_PC_RX_FFD_MSK	= 3<<12,/* Bit 13..12: Rx FIFO Depth Mask */
	PHY_M_PC_ASS_CRS_TX	= 1<<11, /* Assert CRS on Transmit */
	PHY_M_PC_FL_GOOD	= 1<<10, /* Force Link Good */
	PHY_M_PC_EN_DET_MSK	= 3<<8,/* Bit  9.. 8: Energy Detect Mask */
	PHY_M_PC_ENA_EXT_D	= 1<<7, /* Enable Ext. Distance (10BT) */
	PHY_M_PC_MDIX_MSK	= 3<<5,/* Bit  6.. 5: MDI/MDIX Config. Mask */
	PHY_M_PC_DIS_125CLK	= 1<<4, /* Disable 125 CLK */
	PHY_M_PC_MAC_POW_UP	= 1<<3, /* MAC Power up */
	PHY_M_PC_SQE_T_ENA	= 1<<2, /* SQE Test Enabled */
	PHY_M_PC_POL_R_DIS	= 1<<1, /* Polarity Reversal Disabled */
	PHY_M_PC_DIS_JABBER	= 1<<0, /* Disable Jabber */
};

enum {
	PHY_M_PC_EN_DET		= 2<<8,	/* Energy Detect (Mode 1) */
	PHY_M_PC_EN_DET_PLUS	= 3<<8, /* Energy Detect Plus (Mode 2) */
};

#define PHY_M_PC_MDI_XMODE(x)	(((u16)(x)<<5) & PHY_M_PC_MDIX_MSK)

enum {
	PHY_M_PC_MAN_MDI	= 0, /* 00 = Manual MDI configuration */
	PHY_M_PC_MAN_MDIX	= 1, /* 01 = Manual MDIX configuration */
	PHY_M_PC_ENA_AUTO	= 3, /* 11 = Enable Automatic Crossover */
};

/* for Yukon-EC Ultra Gigabit Ethernet PHY (88E1149 only) */
enum {
	PHY_M_PC_COP_TX_DIS	= 1<<3, /* Copper Transmitter Disable */
	PHY_M_PC_POW_D_ENA	= 1<<2,	/* Power Down Enable */
};

/* for 10/100 Fast Ethernet PHY (88E3082 only) */
enum {
	PHY_M_PC_ENA_DTE_DT	= 1<<15, /* Enable Data Terminal Equ. (DTE) Detect */
	PHY_M_PC_ENA_ENE_DT	= 1<<14, /* Enable Energy Detect (sense & pulse) */
	PHY_M_PC_DIS_NLP_CK	= 1<<13, /* Disable Normal Link Puls (NLP) Check */
	PHY_M_PC_ENA_LIP_NP	= 1<<12, /* Enable Link Partner Next Page Reg. */
	PHY_M_PC_DIS_NLP_GN	= 1<<11, /* Disable Normal Link Puls Generation */

	PHY_M_PC_DIS_SCRAMB	= 1<<9, /* Disable Scrambler */
	PHY_M_PC_DIS_FEFI	= 1<<8, /* Disable Far End Fault Indic. (FEFI) */

	PHY_M_PC_SH_TP_SEL	= 1<<6, /* Shielded Twisted Pair Select */
	PHY_M_PC_RX_FD_MSK	= 3<<2,/* Bit  3.. 2: Rx FIFO Depth Mask */
};

/*****  PHY_MARV_PHY_STAT	16 bit r/o	PHY Specific Status Reg *****/
enum {
	PHY_M_PS_SPEED_MSK	= 3<<14, /* Bit 15..14: Speed Mask */
	PHY_M_PS_SPEED_1000	= 1<<15, /*		10 = 1000 Mbps */
	PHY_M_PS_SPEED_100	= 1<<14, /*		01 =  100 Mbps */
	PHY_M_PS_SPEED_10	= 0,	 /*		00 =   10 Mbps */
	PHY_M_PS_FULL_DUP	= 1<<13, /* Full Duplex */
	PHY_M_PS_PAGE_REC	= 1<<12, /* Page Received */
	PHY_M_PS_SPDUP_RES	= 1<<11, /* Speed & Duplex Resolved */
	PHY_M_PS_LINK_UP	= 1<<10, /* Link Up */
	PHY_M_PS_CABLE_MSK	= 7<<7,  /* Bit  9.. 7: Cable Length Mask */
	PHY_M_PS_MDI_X_STAT	= 1<<6,  /* MDI Crossover Stat (1=MDIX) */
	PHY_M_PS_DOWNS_STAT	= 1<<5,  /* Downshift Status (1=downsh.) */
	PHY_M_PS_ENDET_STAT	= 1<<4,  /* Energy Detect Status (1=act) */
	PHY_M_PS_TX_P_EN	= 1<<3,  /* Tx Pause Enabled */
	PHY_M_PS_RX_P_EN	= 1<<2,  /* Rx Pause Enabled */
	PHY_M_PS_POL_REV	= 1<<1,  /* Polarity Reversed */
	PHY_M_PS_JABBER		= 1<<0,  /* Jabber */
};

#define PHY_M_PS_PAUSE_MSK	(PHY_M_PS_TX_P_EN | PHY_M_PS_RX_P_EN)

/* for 10/100 Fast Ethernet PHY (88E3082 only) */
enum {
	PHY_M_PS_DTE_DETECT	= 1<<15, /* Data Terminal Equipment (DTE) Detected */
	PHY_M_PS_RES_SPEED	= 1<<14, /* Resolved Speed (1=100 Mbps, 0=10 Mbps */
};

enum {
	PHY_M_IS_AN_ERROR	= 1<<15, /* Auto-Negotiation Error */
	PHY_M_IS_LSP_CHANGE	= 1<<14, /* Link Speed Changed */
	PHY_M_IS_DUP_CHANGE	= 1<<13, /* Duplex Mode Changed */
	PHY_M_IS_AN_PR		= 1<<12, /* Page Received */
	PHY_M_IS_AN_COMPL	= 1<<11, /* Auto-Negotiation Completed */
	PHY_M_IS_LST_CHANGE	= 1<<10, /* Link Status Changed */
	PHY_M_IS_SYMB_ERROR	= 1<<9, /* Symbol Error */
	PHY_M_IS_FALSE_CARR	= 1<<8, /* False Carrier */
	PHY_M_IS_FIFO_ERROR	= 1<<7, /* FIFO Overflow/Underrun Error */
	PHY_M_IS_MDI_CHANGE	= 1<<6, /* MDI Crossover Changed */
	PHY_M_IS_DOWNSH_DET	= 1<<5, /* Downshift Detected */
	PHY_M_IS_END_CHANGE	= 1<<4, /* Energy Detect Changed */

	PHY_M_IS_DTE_CHANGE	= 1<<2, /* DTE Power Det. Status Changed */
	PHY_M_IS_POL_CHANGE	= 1<<1, /* Polarity Changed */
	PHY_M_IS_JABBER		= 1<<0, /* Jabber */

	PHY_M_DEF_MSK		= PHY_M_IS_LSP_CHANGE | PHY_M_IS_LST_CHANGE
				 | PHY_M_IS_DUP_CHANGE,
	PHY_M_AN_MSK	       = PHY_M_IS_AN_ERROR | PHY_M_IS_AN_COMPL,
};


/*****  PHY_MARV_EXT_CTRL	16 bit r/w	Ext. PHY Specific Ctrl *****/
enum {
	PHY_M_EC_ENA_BC_EXT = 1<<15, /* Enable Block Carr. Ext. (88E1111 only) */
	PHY_M_EC_ENA_LIN_LB = 1<<14, /* Enable Line Loopback (88E1111 only) */

	PHY_M_EC_DIS_LINK_P = 1<<12, /* Disable Link Pulses (88E1111 only) */
	PHY_M_EC_M_DSC_MSK  = 3<<10, /* Bit 11..10:	Master Downshift Counter */
					/* (88E1011 only) */
	PHY_M_EC_S_DSC_MSK  = 3<<8,/* Bit  9.. 8:	Slave  Downshift Counter */
				       /* (88E1011 only) */
	PHY_M_EC_M_DSC_MSK2 = 7<<9,/* Bit 11.. 9:	Master Downshift Counter */
					/* (88E1111 only) */
	PHY_M_EC_DOWN_S_ENA = 1<<8, /* Downshift Enable (88E1111 only) */
					/* !!! Errata in spec. (1 = disable) */
	PHY_M_EC_RX_TIM_CT  = 1<<7, /* RGMII Rx Timing Control*/
	PHY_M_EC_MAC_S_MSK  = 7<<4,/* Bit  6.. 4:	Def. MAC interface speed */
	PHY_M_EC_FIB_AN_ENA = 1<<3, /* Fiber Auto-Neg. Enable (88E1011S only) */
	PHY_M_EC_DTE_D_ENA  = 1<<2, /* DTE Detect Enable (88E1111 only) */
	PHY_M_EC_TX_TIM_CT  = 1<<1, /* RGMII Tx Timing Control */
	PHY_M_EC_TRANS_DIS  = 1<<0, /* Transmitter Disable (88E1111 only) */};

#define PHY_M_EC_M_DSC(x)	((u16)(x)<<10 & PHY_M_EC_M_DSC_MSK)
					/* 00=1x; 01=2x; 10=3x; 11=4x */
#define PHY_M_EC_S_DSC(x)	((u16)(x)<<8 & PHY_M_EC_S_DSC_MSK)
					/* 00=dis; 01=1x; 10=2x; 11=3x */
#define PHY_M_EC_DSC_2(x)	((u16)(x)<<9 & PHY_M_EC_M_DSC_MSK2)
					/* 000=1x; 001=2x; 010=3x; 011=4x */
#define PHY_M_EC_MAC_S(x)	((u16)(x)<<4 & PHY_M_EC_MAC_S_MSK)
					/* 01X=0; 110=2.5; 111=25 (MHz) */

/* for Yukon-2 Gigabit Ethernet PHY (88E1112 only) */
enum {
	PHY_M_PC_DIS_LINK_Pa	= 1<<15,/* Disable Link Pulses */
	PHY_M_PC_DSC_MSK	= 7<<12,/* Bit 14..12:	Downshift Counter */
	PHY_M_PC_DOWN_S_ENA	= 1<<11,/* Downshift Enable */
};
/* !!! Errata in spec. (1 = disable) */

#define PHY_M_PC_DSC(x)			(((u16)(x)<<12) & PHY_M_PC_DSC_MSK)
											/* 100=5x; 101=6x; 110=7x; 111=8x */
enum {
	MAC_TX_CLK_0_MHZ	= 2,
	MAC_TX_CLK_2_5_MHZ	= 6,
	MAC_TX_CLK_25_MHZ 	= 7,
};

/*****  PHY_MARV_LED_CTRL	16 bit r/w	LED Control Reg *****/
enum {
	PHY_M_LEDC_DIS_LED	= 1<<15, /* Disable LED */
	PHY_M_LEDC_PULS_MSK	= 7<<12,/* Bit 14..12: Pulse Stretch Mask */
	PHY_M_LEDC_F_INT	= 1<<11, /* Force Interrupt */
	PHY_M_LEDC_BL_R_MSK	= 7<<8,/* Bit 10.. 8: Blink Rate Mask */
	PHY_M_LEDC_DP_C_LSB	= 1<<7, /* Duplex Control (LSB, 88E1111 only) */
	PHY_M_LEDC_TX_C_LSB	= 1<<6, /* Tx Control (LSB, 88E1111 only) */
	PHY_M_LEDC_LK_C_MSK	= 7<<3,/* Bit  5.. 3: Link Control Mask */
					/* (88E1111 only) */
};

enum {
	PHY_M_LEDC_LINK_MSK	= 3<<3,/* Bit  4.. 3: Link Control Mask */
									/* (88E1011 only) */
	PHY_M_LEDC_DP_CTRL	= 1<<2, /* Duplex Control */
	PHY_M_LEDC_DP_C_MSB	= 1<<2, /* Duplex Control (MSB, 88E1111 only) */
	PHY_M_LEDC_RX_CTRL	= 1<<1, /* Rx Activity / Link */
	PHY_M_LEDC_TX_CTRL	= 1<<0, /* Tx Activity / Link */
	PHY_M_LEDC_TX_C_MSB	= 1<<0, /* Tx Control (MSB, 88E1111 only) */
};

#define PHY_M_LED_PULS_DUR(x)	(((u16)(x)<<12) & PHY_M_LEDC_PULS_MSK)

/*****  PHY_MARV_PHY_STAT (page 3)16 bit r/w	Polarity Control Reg. *****/
enum {
	PHY_M_POLC_LS1M_MSK	= 0xf<<12, /* Bit 15..12: LOS,STAT1 Mix % Mask */
	PHY_M_POLC_IS0M_MSK	= 0xf<<8,  /* Bit 11.. 8: INIT,STAT0 Mix % Mask */
	PHY_M_POLC_LOS_MSK	= 0x3<<6,  /* Bit  7.. 6: LOS Pol. Ctrl. Mask */
	PHY_M_POLC_INIT_MSK	= 0x3<<4,  /* Bit  5.. 4: INIT Pol. Ctrl. Mask */
	PHY_M_POLC_STA1_MSK	= 0x3<<2,  /* Bit  3.. 2: STAT1 Pol. Ctrl. Mask */
	PHY_M_POLC_STA0_MSK	= 0x3,     /* Bit  1.. 0: STAT0 Pol. Ctrl. Mask */
};

#define PHY_M_POLC_LS1_P_MIX(x)	(((x)<<12) & PHY_M_POLC_LS1M_MSK)
#define PHY_M_POLC_IS0_P_MIX(x)	(((x)<<8) & PHY_M_POLC_IS0M_MSK)
#define PHY_M_POLC_LOS_CTRL(x)	(((x)<<6) & PHY_M_POLC_LOS_MSK)
#define PHY_M_POLC_INIT_CTRL(x)	(((x)<<4) & PHY_M_POLC_INIT_MSK)
#define PHY_M_POLC_STA1_CTRL(x)	(((x)<<2) & PHY_M_POLC_STA1_MSK)
#define PHY_M_POLC_STA0_CTRL(x)	(((x)<<0) & PHY_M_POLC_STA0_MSK)

enum {
	PULS_NO_STR	= 0,/* no pulse stretching */
	PULS_21MS	= 1,/* 21 ms to 42 ms */
	PULS_42MS	= 2,/* 42 ms to 84 ms */
	PULS_84MS	= 3,/* 84 ms to 170 ms */
	PULS_170MS	= 4,/* 170 ms to 340 ms */
	PULS_340MS	= 5,/* 340 ms to 670 ms */
	PULS_670MS	= 6,/* 670 ms to 1.3 s */
	PULS_1300MS	= 7,/* 1.3 s to 2.7 s */
};

#define PHY_M_LED_BLINK_RT(x)	(((u16)(x)<<8) & PHY_M_LEDC_BL_R_MSK)

enum {
	BLINK_42MS	= 0,/* 42 ms */
	BLINK_84MS	= 1,/* 84 ms */
	BLINK_170MS	= 2,/* 170 ms */
	BLINK_340MS	= 3,/* 340 ms */
	BLINK_670MS	= 4,/* 670 ms */
};

/*****  PHY_MARV_LED_OVER	16 bit r/w	Manual LED Override Reg *****/
#define PHY_M_LED_MO_SGMII(x)	((x)<<14)	/* Bit 15..14:  SGMII AN Timer */

#define PHY_M_LED_MO_DUP(x)	((x)<<10)	/* Bit 11..10:  Duplex */
#define PHY_M_LED_MO_10(x)	((x)<<8)	/* Bit  9.. 8:  Link 10 */
#define PHY_M_LED_MO_100(x)	((x)<<6)	/* Bit  7.. 6:  Link 100 */
#define PHY_M_LED_MO_1000(x)	((x)<<4)	/* Bit  5.. 4:  Link 1000 */
#define PHY_M_LED_MO_RX(x)	((x)<<2)	/* Bit  3.. 2:  Rx */
#define PHY_M_LED_MO_TX(x)	((x)<<0)	/* Bit  1.. 0:  Tx */

enum led_mode {
	MO_LED_NORM  = 0,
	MO_LED_BLINK = 1,
	MO_LED_OFF   = 2,
	MO_LED_ON    = 3,
};

/*****  PHY_MARV_EXT_CTRL_2	16 bit r/w	Ext. PHY Specific Ctrl 2 *****/
enum {
	PHY_M_EC2_FI_IMPED	= 1<<6, /* Fiber Input  Impedance */
	PHY_M_EC2_FO_IMPED	= 1<<5, /* Fiber Output Impedance */
	PHY_M_EC2_FO_M_CLK	= 1<<4, /* Fiber Mode Clock Enable */
	PHY_M_EC2_FO_BOOST	= 1<<3, /* Fiber Output Boost */
	PHY_M_EC2_FO_AM_MSK	= 7,/* Bit  2.. 0:	Fiber Output Amplitude */
};

/*****  PHY_MARV_EXT_P_STAT 16 bit r/w	Ext. PHY Specific Status *****/
enum {
	PHY_M_FC_AUTO_SEL	= 1<<15, /* Fiber/Copper Auto Sel. Dis. */
	PHY_M_FC_AN_REG_ACC	= 1<<14, /* Fiber/Copper AN Reg. Access */
	PHY_M_FC_RESOLUTION	= 1<<13, /* Fiber/Copper Resolution */
	PHY_M_SER_IF_AN_BP	= 1<<12, /* Ser. IF AN Bypass Enable */
	PHY_M_SER_IF_BP_ST	= 1<<11, /* Ser. IF AN Bypass Status */
	PHY_M_IRQ_POLARITY	= 1<<10, /* IRQ polarity */
	PHY_M_DIS_AUT_MED	= 1<<9, /* Disable Aut. Medium Reg. Selection */
	/* (88E1111 only) */

	PHY_M_UNDOC1		= 1<<7, /* undocumented bit !! */
	PHY_M_DTE_POW_STAT	= 1<<4, /* DTE Power Status (88E1111 only) */
	PHY_M_MODE_MASK	= 0xf, /* Bit  3.. 0: copy of HWCFG MODE[3:0] */
};

/* for 10/100 Fast Ethernet PHY (88E3082 only) */
/*****  PHY_MARV_FE_LED_PAR		16 bit r/w	LED Parallel Select Reg. *****/
									/* Bit 15..12: reserved (used internally) */
enum {
	PHY_M_FELP_LED2_MSK = 0xf<<8,	/* Bit 11.. 8: LED2 Mask (LINK) */
	PHY_M_FELP_LED1_MSK = 0xf<<4,	/* Bit  7.. 4: LED1 Mask (ACT) */
	PHY_M_FELP_LED0_MSK = 0xf, /* Bit  3.. 0: LED0 Mask (SPEED) */
};

#define PHY_M_FELP_LED2_CTRL(x)	(((u16)(x)<<8) & PHY_M_FELP_LED2_MSK)
#define PHY_M_FELP_LED1_CTRL(x)	(((u16)(x)<<4) & PHY_M_FELP_LED1_MSK)
#define PHY_M_FELP_LED0_CTRL(x)	(((u16)(x)<<0) & PHY_M_FELP_LED0_MSK)

enum {
	LED_PAR_CTRL_COLX	= 0x00,
	LED_PAR_CTRL_ERROR	= 0x01,
	LED_PAR_CTRL_DUPLEX	= 0x02,
	LED_PAR_CTRL_DP_COL	= 0x03,
	LED_PAR_CTRL_SPEED	= 0x04,
	LED_PAR_CTRL_LINK	= 0x05,
	LED_PAR_CTRL_TX		= 0x06,
	LED_PAR_CTRL_RX		= 0x07,
	LED_PAR_CTRL_ACT	= 0x08,
	LED_PAR_CTRL_LNK_RX	= 0x09,
	LED_PAR_CTRL_LNK_AC	= 0x0a,
	LED_PAR_CTRL_ACT_BL	= 0x0b,
	LED_PAR_CTRL_TX_BL	= 0x0c,
	LED_PAR_CTRL_RX_BL	= 0x0d,
	LED_PAR_CTRL_COL_BL	= 0x0e,
	LED_PAR_CTRL_INACT	= 0x0f
};

/*****,PHY_MARV_FE_SPEC_2		16 bit r/w	Specific Control Reg. 2 *****/
enum {
	PHY_M_FESC_DIS_WAIT	= 1<<2, /* Disable TDR Waiting Period */
	PHY_M_FESC_ENA_MCLK	= 1<<1, /* Enable MAC Rx Clock in sleep mode */
	PHY_M_FESC_SEL_CL_A	= 1<<0, /* Select Class A driver (100B-TX) */
};

/* for Yukon-2 Gigabit Ethernet PHY (88E1112 only) */
/*****  PHY_MARV_PHY_CTRL (page 1)		16 bit r/w	Fiber Specific Ctrl *****/
enum {
	PHY_M_FIB_FORCE_LNK	= 1<<10,/* Force Link Good */
	PHY_M_FIB_SIGD_POL	= 1<<9,	/* SIGDET Polarity */
	PHY_M_FIB_TX_DIS	= 1<<3,	/* Transmitter Disable */
};

/* for Yukon-2 Gigabit Ethernet PHY (88E1112 only) */
/*****  PHY_MARV_PHY_CTRL (page 2)		16 bit r/w	MAC Specific Ctrl *****/
enum {
	PHY_M_MAC_MD_MSK	= 7<<7, /* Bit  9.. 7: Mode Select Mask */
	PHY_M_MAC_GMIF_PUP	= 1<<3,	/* GMII Power Up (88E1149 only) */
	PHY_M_MAC_MD_AUTO	= 3,/* Auto Copper/1000Base-X */
	PHY_M_MAC_MD_COPPER	= 5,/* Copper only */
	PHY_M_MAC_MD_1000BX	= 7,/* 1000Base-X only */
};
#define PHY_M_MAC_MODE_SEL(x)	(((x)<<7) & PHY_M_MAC_MD_MSK)

/*****  PHY_MARV_PHY_CTRL (page 3)		16 bit r/w	LED Control Reg. *****/
enum {
	PHY_M_LEDC_LOS_MSK	= 0xf<<12,/* Bit 15..12: LOS LED Ctrl. Mask */
	PHY_M_LEDC_INIT_MSK	= 0xf<<8, /* Bit 11.. 8: INIT LED Ctrl. Mask */
	PHY_M_LEDC_STA1_MSK	= 0xf<<4,/* Bit  7.. 4: STAT1 LED Ctrl. Mask */
	PHY_M_LEDC_STA0_MSK	= 0xf, /* Bit  3.. 0: STAT0 LED Ctrl. Mask */
};

#define PHY_M_LEDC_LOS_CTRL(x)	(((x)<<12) & PHY_M_LEDC_LOS_MSK)
#define PHY_M_LEDC_INIT_CTRL(x)	(((x)<<8) & PHY_M_LEDC_INIT_MSK)
#define PHY_M_LEDC_STA1_CTRL(x)	(((x)<<4) & PHY_M_LEDC_STA1_MSK)
#define PHY_M_LEDC_STA0_CTRL(x)	(((x)<<0) & PHY_M_LEDC_STA0_MSK)

/* GMAC registers  */
/* Port Registers */
enum {
	GM_GP_STAT	= 0x0000,	/* 16 bit r/o	General Purpose Status */
	GM_GP_CTRL	= 0x0004,	/* 16 bit r/w	General Purpose Control */
	GM_TX_CTRL	= 0x0008,	/* 16 bit r/w	Transmit Control Reg. */
	GM_RX_CTRL	= 0x000c,	/* 16 bit r/w	Receive Control Reg. */
	GM_TX_FLOW_CTRL	= 0x0010,	/* 16 bit r/w	Transmit Flow-Control */
	GM_TX_PARAM	= 0x0014,	/* 16 bit r/w	Transmit Parameter Reg. */
	GM_SERIAL_MODE	= 0x0018,	/* 16 bit r/w	Serial Mode Register */
/* Source Address Registers */
	GM_SRC_ADDR_1L	= 0x001c,	/* 16 bit r/w	Source Address 1 (low) */
	GM_SRC_ADDR_1M	= 0x0020,	/* 16 bit r/w	Source Address 1 (middle) */
	GM_SRC_ADDR_1H	= 0x0024,	/* 16 bit r/w	Source Address 1 (high) */
	GM_SRC_ADDR_2L	= 0x0028,	/* 16 bit r/w	Source Address 2 (low) */
	GM_SRC_ADDR_2M	= 0x002c,	/* 16 bit r/w	Source Address 2 (middle) */
	GM_SRC_ADDR_2H	= 0x0030,	/* 16 bit r/w	Source Address 2 (high) */

/* Multicast Address Hash Registers */
	GM_MC_ADDR_H1	= 0x0034,	/* 16 bit r/w	Multicast Address Hash 1 */
	GM_MC_ADDR_H2	= 0x0038,	/* 16 bit r/w	Multicast Address Hash 2 */
	GM_MC_ADDR_H3	= 0x003c,	/* 16 bit r/w	Multicast Address Hash 3 */
	GM_MC_ADDR_H4	= 0x0040,	/* 16 bit r/w	Multicast Address Hash 4 */

/* Interrupt Source Registers */
	GM_TX_IRQ_SRC	= 0x0044,	/* 16 bit r/o	Tx Overflow IRQ Source */
	GM_RX_IRQ_SRC	= 0x0048,	/* 16 bit r/o	Rx Overflow IRQ Source */
	GM_TR_IRQ_SRC	= 0x004c,	/* 16 bit r/o	Tx/Rx Over. IRQ Source */

/* Interrupt Mask Registers */
	GM_TX_IRQ_MSK	= 0x0050,	/* 16 bit r/w	Tx Overflow IRQ Mask */
	GM_RX_IRQ_MSK	= 0x0054,	/* 16 bit r/w	Rx Overflow IRQ Mask */
	GM_TR_IRQ_MSK	= 0x0058,	/* 16 bit r/w	Tx/Rx Over. IRQ Mask */

/* Serial Management Interface (SMI) Registers */
	GM_SMI_CTRL	= 0x0080,	/* 16 bit r/w	SMI Control Register */
	GM_SMI_DATA	= 0x0084,	/* 16 bit r/w	SMI Data Register */
	GM_PHY_ADDR	= 0x0088,	/* 16 bit r/w	GPHY Address Register */
/* MIB Counters */
	GM_MIB_CNT_BASE	= 0x0100,	/* Base Address of MIB Counters */
	GM_MIB_CNT_END	= 0x025C,	/* Last MIB counter */
};


/*
 * MIB Counters base address definitions (low word) -
 * use offset 4 for access to high word	(32 bit r/o)
 */
enum {
	GM_RXF_UC_OK    = GM_MIB_CNT_BASE + 0,	/* Unicast Frames Received OK */
	GM_RXF_BC_OK	= GM_MIB_CNT_BASE + 8,	/* Broadcast Frames Received OK */
	GM_RXF_MPAUSE	= GM_MIB_CNT_BASE + 16,	/* Pause MAC Ctrl Frames Received */
	GM_RXF_MC_OK	= GM_MIB_CNT_BASE + 24,	/* Multicast Frames Received OK */
	GM_RXF_FCS_ERR	= GM_MIB_CNT_BASE + 32,	/* Rx Frame Check Seq. Error */

	GM_RXO_OK_LO	= GM_MIB_CNT_BASE + 48,	/* Octets Received OK Low */
	GM_RXO_OK_HI	= GM_MIB_CNT_BASE + 56,	/* Octets Received OK High */
	GM_RXO_ERR_LO	= GM_MIB_CNT_BASE + 64,	/* Octets Received Invalid Low */
	GM_RXO_ERR_HI	= GM_MIB_CNT_BASE + 72,	/* Octets Received Invalid High */
	GM_RXF_SHT	= GM_MIB_CNT_BASE + 80,	/* Frames <64 Byte Received OK */
	GM_RXE_FRAG	= GM_MIB_CNT_BASE + 88,	/* Frames <64 Byte Received with FCS Err */
	GM_RXF_64B	= GM_MIB_CNT_BASE + 96,	/* 64 Byte Rx Frame */
	GM_RXF_127B	= GM_MIB_CNT_BASE + 104,/* 65-127 Byte Rx Frame */
	GM_RXF_255B	= GM_MIB_CNT_BASE + 112,/* 128-255 Byte Rx Frame */
	GM_RXF_511B	= GM_MIB_CNT_BASE + 120,/* 256-511 Byte Rx Frame */
	GM_RXF_1023B	= GM_MIB_CNT_BASE + 128,/* 512-1023 Byte Rx Frame */
	GM_RXF_1518B	= GM_MIB_CNT_BASE + 136,/* 1024-1518 Byte Rx Frame */
	GM_RXF_MAX_SZ	= GM_MIB_CNT_BASE + 144,/* 1519-MaxSize Byte Rx Frame */
	GM_RXF_LNG_ERR	= GM_MIB_CNT_BASE + 152,/* Rx Frame too Long Error */
	GM_RXF_JAB_PKT	= GM_MIB_CNT_BASE + 160,/* Rx Jabber Packet Frame */

	GM_RXE_FIFO_OV	= GM_MIB_CNT_BASE + 176,/* Rx FIFO overflow Event */
	GM_TXF_UC_OK	= GM_MIB_CNT_BASE + 192,/* Unicast Frames Xmitted OK */
	GM_TXF_BC_OK	= GM_MIB_CNT_BASE + 200,/* Broadcast Frames Xmitted OK */
	GM_TXF_MPAUSE	= GM_MIB_CNT_BASE + 208,/* Pause MAC Ctrl Frames Xmitted */
	GM_TXF_MC_OK	= GM_MIB_CNT_BASE + 216,/* Multicast Frames Xmitted OK */
	GM_TXO_OK_LO	= GM_MIB_CNT_BASE + 224,/* Octets Transmitted OK Low */
	GM_TXO_OK_HI	= GM_MIB_CNT_BASE + 232,/* Octets Transmitted OK High */
	GM_TXF_64B	= GM_MIB_CNT_BASE + 240,/* 64 Byte Tx Frame */
	GM_TXF_127B	= GM_MIB_CNT_BASE + 248,/* 65-127 Byte Tx Frame */
	GM_TXF_255B	= GM_MIB_CNT_BASE + 256,/* 128-255 Byte Tx Frame */
	GM_TXF_511B	= GM_MIB_CNT_BASE + 264,/* 256-511 Byte Tx Frame */
	GM_TXF_1023B	= GM_MIB_CNT_BASE + 272,/* 512-1023 Byte Tx Frame */
	GM_TXF_1518B	= GM_MIB_CNT_BASE + 280,/* 1024-1518 Byte Tx Frame */
	GM_TXF_MAX_SZ	= GM_MIB_CNT_BASE + 288,/* 1519-MaxSize Byte Tx Frame */

	GM_TXF_COL	= GM_MIB_CNT_BASE + 304,/* Tx Collision */
	GM_TXF_LAT_COL	= GM_MIB_CNT_BASE + 312,/* Tx Late Collision */
	GM_TXF_ABO_COL	= GM_MIB_CNT_BASE + 320,/* Tx aborted due to Exces. Col. */
	GM_TXF_MUL_COL	= GM_MIB_CNT_BASE + 328,/* Tx Multiple Collision */
	GM_TXF_SNG_COL	= GM_MIB_CNT_BASE + 336,/* Tx Single Collision */
	GM_TXE_FIFO_UR	= GM_MIB_CNT_BASE + 344,/* Tx FIFO Underrun Event */
};

/* GMAC Bit Definitions */
/*	GM_GP_STAT	16 bit r/o	General Purpose Status Register */
enum {
	GM_GPSR_SPEED		= 1<<15, /* Bit 15:	Port Speed (1 = 100 Mbps) */
	GM_GPSR_DUPLEX		= 1<<14, /* Bit 14:	Duplex Mode (1 = Full) */
	GM_GPSR_FC_TX_DIS	= 1<<13, /* Bit 13:	Tx Flow-Control Mode Disabled */
	GM_GPSR_LINK_UP		= 1<<12, /* Bit 12:	Link Up Status */
	GM_GPSR_PAUSE		= 1<<11, /* Bit 11:	Pause State */
	GM_GPSR_TX_ACTIVE	= 1<<10, /* Bit 10:	Tx in Progress */
	GM_GPSR_EXC_COL		= 1<<9,	/* Bit  9:	Excessive Collisions Occured */
	GM_GPSR_LAT_COL		= 1<<8,	/* Bit  8:	Late Collisions Occured */

	GM_GPSR_PHY_ST_CH	= 1<<5,	/* Bit  5:	PHY Status Change */
	GM_GPSR_GIG_SPEED	= 1<<4,	/* Bit  4:	Gigabit Speed (1 = 1000 Mbps) */
	GM_GPSR_PART_MODE	= 1<<3,	/* Bit  3:	Partition mode */
	GM_GPSR_FC_RX_DIS	= 1<<2,	/* Bit  2:	Rx Flow-Control Mode Disabled */
	GM_GPSR_PROM_EN		= 1<<1,	/* Bit  1:	Promiscuous Mode Enabled */
};

/*	GM_GP_CTRL	16 bit r/w	General Purpose Control Register */
enum {
	GM_GPCR_PROM_ENA	= 1<<14,	/* Bit 14:	Enable Promiscuous Mode */
	GM_GPCR_FC_TX_DIS	= 1<<13, /* Bit 13:	Disable Tx Flow-Control Mode */
	GM_GPCR_TX_ENA		= 1<<12, /* Bit 12:	Enable Transmit */
	GM_GPCR_RX_ENA		= 1<<11, /* Bit 11:	Enable Receive */
	GM_GPCR_BURST_ENA	= 1<<10, /* Bit 10:	Enable Burst Mode */
	GM_GPCR_LOOP_ENA	= 1<<9,	/* Bit  9:	Enable MAC Loopback Mode */
	GM_GPCR_PART_ENA	= 1<<8,	/* Bit  8:	Enable Partition Mode */
	GM_GPCR_GIGS_ENA	= 1<<7,	/* Bit  7:	Gigabit Speed (1000 Mbps) */
	GM_GPCR_FL_PASS		= 1<<6,	/* Bit  6:	Force Link Pass */
	GM_GPCR_DUP_FULL	= 1<<5,	/* Bit  5:	Full Duplex Mode */
	GM_GPCR_FC_RX_DIS	= 1<<4,	/* Bit  4:	Disable Rx Flow-Control Mode */
	GM_GPCR_SPEED_100	= 1<<3,   /* Bit  3:	Port Speed 100 Mbps */
	GM_GPCR_AU_DUP_DIS	= 1<<2,	/* Bit  2:	Disable Auto-Update Duplex */
	GM_GPCR_AU_FCT_DIS	= 1<<1,	/* Bit  1:	Disable Auto-Update Flow-C. */
	GM_GPCR_AU_SPD_DIS	= 1<<0,	/* Bit  0:	Disable Auto-Update Speed */
};

#define GM_GPCR_SPEED_1000	(GM_GPCR_GIGS_ENA | GM_GPCR_SPEED_100)

/*	GM_TX_CTRL			16 bit r/w	Transmit Control Register */
enum {
	GM_TXCR_FORCE_JAM	= 1<<15, /* Bit 15:	Force Jam / Flow-Control */
	GM_TXCR_CRC_DIS		= 1<<14, /* Bit 14:	Disable insertion of CRC */
	GM_TXCR_PAD_DIS		= 1<<13, /* Bit 13:	Disable padding of packets */
	GM_TXCR_COL_THR_MSK	= 7<<10, /* Bit 12..10:	Collision Threshold */
};

#define TX_COL_THR(x)		(((x)<<10) & GM_TXCR_COL_THR_MSK)
#define TX_COL_DEF		0x04

/*	GM_RX_CTRL			16 bit r/w	Receive Control Register */
enum {
	GM_RXCR_UCF_ENA	= 1<<15, /* Bit 15:	Enable Unicast filtering */
	GM_RXCR_MCF_ENA	= 1<<14, /* Bit 14:	Enable Multicast filtering */
	GM_RXCR_CRC_DIS	= 1<<13, /* Bit 13:	Remove 4-byte CRC */
	GM_RXCR_PASS_FC	= 1<<12, /* Bit 12:	Pass FC packets to FIFO */
};

/*	GM_TX_PARAM		16 bit r/w	Transmit Parameter Register */
enum {
	GM_TXPA_JAMLEN_MSK	= 0x03<<14,	/* Bit 15..14:	Jam Length */
	GM_TXPA_JAMIPG_MSK	= 0x1f<<9,	/* Bit 13..9:	Jam IPG */
	GM_TXPA_JAMDAT_MSK	= 0x1f<<4,	/* Bit  8..4:	IPG Jam to Data */
	GM_TXPA_BO_LIM_MSK	= 0x0f,		/* Bit  3.. 0: Backoff Limit Mask */

	TX_JAM_LEN_DEF		= 0x03,
	TX_JAM_IPG_DEF		= 0x0b,
	TX_IPG_JAM_DEF		= 0x1c,
	TX_BOF_LIM_DEF		= 0x04,
};

#define TX_JAM_LEN_VAL(x)	(((x)<<14) & GM_TXPA_JAMLEN_MSK)
#define TX_JAM_IPG_VAL(x)	(((x)<<9)  & GM_TXPA_JAMIPG_MSK)
#define TX_IPG_JAM_DATA(x)	(((x)<<4)  & GM_TXPA_JAMDAT_MSK)
#define TX_BACK_OFF_LIM(x)	((x) & GM_TXPA_BO_LIM_MSK)


/*	GM_SERIAL_MODE			16 bit r/w	Serial Mode Register */
enum {
	GM_SMOD_DATABL_MSK	= 0x1f<<11, /* Bit 15..11:	Data Blinder (r/o) */
	GM_SMOD_LIMIT_4		= 1<<10, /* 4 consecutive Tx trials */
	GM_SMOD_VLAN_ENA	= 1<<9,	 /* Enable VLAN  (Max. Frame Len) */
	GM_SMOD_JUMBO_ENA	= 1<<8,	 /* Enable Jumbo (Max. Frame Len) */

	GM_NEW_FLOW_CTRL	= 1<<6,	 /* Enable New Flow-Control */

	GM_SMOD_IPG_MSK		= 0x1f	 /* Bit 4..0:	Inter-Packet Gap (IPG) */
};

#define DATA_BLIND_VAL(x)	(((x)<<11) & GM_SMOD_DATABL_MSK)
#define DATA_BLIND_DEF		0x04

#define IPG_DATA_VAL(x)		(x & GM_SMOD_IPG_MSK)
#define IPG_DATA_DEF		0x1e

/*	GM_SMI_CTRL			16 bit r/w	SMI Control Register */
enum {
	GM_SMI_CT_PHY_A_MSK	= 0x1f<<11,/* Bit 15..11:	PHY Device Address */
	GM_SMI_CT_REG_A_MSK	= 0x1f<<6,/* Bit 10.. 6:	PHY Register Address */
	GM_SMI_CT_OP_RD		= 1<<5,	/* Bit  5:	OpCode Read (0=Write)*/
	GM_SMI_CT_RD_VAL	= 1<<4,	/* Bit  4:	Read Valid (Read completed) */
	GM_SMI_CT_BUSY		= 1<<3,	/* Bit  3:	Busy (Operation in progress) */
};

#define GM_SMI_CT_PHY_AD(x)	(((u16)(x)<<11) & GM_SMI_CT_PHY_A_MSK)
#define GM_SMI_CT_REG_AD(x)	(((u16)(x)<<6) & GM_SMI_CT_REG_A_MSK)

/*	GM_PHY_ADDR				16 bit r/w	GPHY Address Register */
enum {
	GM_PAR_MIB_CLR	= 1<<5,	/* Bit  5:	Set MIB Clear Counter Mode */
	GM_PAR_MIB_TST	= 1<<4,	/* Bit  4:	MIB Load Counter (Test Mode) */
};

/* Receive Frame Status Encoding */
enum {
	GMR_FS_LEN	= 0x7fff<<16, /* Bit 30..16:	Rx Frame Length */
	GMR_FS_VLAN	= 1<<13, /* VLAN Packet */
	GMR_FS_JABBER	= 1<<12, /* Jabber Packet */
	GMR_FS_UN_SIZE	= 1<<11, /* Undersize Packet */
	GMR_FS_MC	= 1<<10, /* Multicast Packet */
	GMR_FS_BC	= 1<<9,  /* Broadcast Packet */
	GMR_FS_RX_OK	= 1<<8,  /* Receive OK (Good Packet) */
	GMR_FS_GOOD_FC	= 1<<7,  /* Good Flow-Control Packet */
	GMR_FS_BAD_FC	= 1<<6,  /* Bad  Flow-Control Packet */
	GMR_FS_MII_ERR	= 1<<5,  /* MII Error */
	GMR_FS_LONG_ERR	= 1<<4,  /* Too Long Packet */
	GMR_FS_FRAGMENT	= 1<<3,  /* Fragment */

	GMR_FS_CRC_ERR	= 1<<1,  /* CRC Error */
	GMR_FS_RX_FF_OV	= 1<<0,  /* Rx FIFO Overflow */

	GMR_FS_ANY_ERR	= GMR_FS_RX_FF_OV | GMR_FS_CRC_ERR |
			  GMR_FS_FRAGMENT | GMR_FS_LONG_ERR |
		  	  GMR_FS_MII_ERR | GMR_FS_BAD_FC |
			  GMR_FS_UN_SIZE | GMR_FS_JABBER,
};

/*	RX_GMF_CTRL_T	32 bit	Rx GMAC FIFO Control/Test */
enum {
	RX_GCLKMAC_ENA	= 1<<31,	/* RX MAC Clock Gating Enable */
	RX_GCLKMAC_OFF	= 1<<30,

	RX_STFW_DIS	= 1<<29,	/* RX Store and Forward Enable */
	RX_STFW_ENA	= 1<<28,

	RX_TRUNC_ON	= 1<<27,  	/* enable  packet truncation */
	RX_TRUNC_OFF	= 1<<26, 	/* disable packet truncation */
	RX_VLAN_STRIP_ON = 1<<25,	/* enable  VLAN stripping */
	RX_VLAN_STRIP_OFF = 1<<24,	/* disable VLAN stripping */

	RX_MACSEC_FLUSH_ON  = 1<<23,
	RX_MACSEC_FLUSH_OFF = 1<<22,
	RX_MACSEC_ASF_FLUSH_ON = 1<<21,
	RX_MACSEC_ASF_FLUSH_OFF = 1<<20,

	GMF_RX_OVER_ON      = 1<<19,	/* enable flushing on receive overrun */
	GMF_RX_OVER_OFF     = 1<<18,	/* disable flushing on receive overrun */
	GMF_ASF_RX_OVER_ON  = 1<<17,	/* enable flushing of ASF when overrun */
	GMF_ASF_RX_OVER_OFF = 1<<16,	/* disable flushing of ASF when overrun */

	GMF_WP_TST_ON	= 1<<14,	/* Write Pointer Test On */
	GMF_WP_TST_OFF	= 1<<13,	/* Write Pointer Test Off */
	GMF_WP_STEP	= 1<<12,	/* Write Pointer Step/Increment */

	GMF_RP_TST_ON	= 1<<10,	/* Read Pointer Test On */
	GMF_RP_TST_OFF	= 1<<9,		/* Read Pointer Test Off */
	GMF_RP_STEP	= 1<<8,		/* Read Pointer Step/Increment */
	GMF_RX_F_FL_ON	= 1<<7,		/* Rx FIFO Flush Mode On */
	GMF_RX_F_FL_OFF	= 1<<6,		/* Rx FIFO Flush Mode Off */
	GMF_CLI_RX_FO	= 1<<5,		/* Clear IRQ Rx FIFO Overrun */
	GMF_CLI_RX_C	= 1<<4,		/* Clear IRQ Rx Frame Complete */

	GMF_OPER_ON	= 1<<3,		/* Operational Mode On */
	GMF_OPER_OFF	= 1<<2,		/* Operational Mode Off */
	GMF_RST_CLR	= 1<<1,		/* Clear GMAC FIFO Reset */
	GMF_RST_SET	= 1<<0,		/* Set   GMAC FIFO Reset */

	RX_GMF_FL_THR_DEF = 0xa,	/* flush threshold (default) */

	GMF_RX_CTRL_DEF	= GMF_OPER_ON | GMF_RX_F_FL_ON,
};

/*	RX_GMF_FL_CTRL	16 bit	Rx GMAC FIFO Flush Control (Yukon-Supreme) */
enum {
	RX_IPV6_SA_MOB_ENA	= 1<<9,	/* IPv6 SA Mobility Support Enable */
	RX_IPV6_SA_MOB_DIS	= 1<<8,	/* IPv6 SA Mobility Support Disable */
	RX_IPV6_DA_MOB_ENA	= 1<<7,	/* IPv6 DA Mobility Support Enable */
	RX_IPV6_DA_MOB_DIS	= 1<<6,	/* IPv6 DA Mobility Support Disable */
	RX_PTR_SYNCDLY_ENA	= 1<<5,	/* Pointers Delay Synch Enable */
	RX_PTR_SYNCDLY_DIS	= 1<<4,	/* Pointers Delay Synch Disable */
	RX_ASF_NEWFLAG_ENA	= 1<<3,	/* RX ASF Flag New Logic Enable */
	RX_ASF_NEWFLAG_DIS	= 1<<2,	/* RX ASF Flag New Logic Disable */
	RX_FLSH_MISSPKT_ENA	= 1<<1,	/* RX Flush Miss-Packet Enable */
	RX_FLSH_MISSPKT_DIS	= 1<<0,	/* RX Flush Miss-Packet Disable */
};

/*	TX_GMF_EA		32 bit	Tx GMAC FIFO End Address */
enum {
	TX_DYN_WM_ENA	= 3,	/* Yukon-FE+ specific */
};

/*	TX_GMF_CTRL_T	32 bit	Tx GMAC FIFO Control/Test */
enum {
	TX_STFW_DIS	= 1<<31,/* Disable Store & Forward */
	TX_STFW_ENA	= 1<<30,/* Enable  Store & Forward */

	TX_VLAN_TAG_ON	= 1<<25,/* enable  VLAN tagging */
	TX_VLAN_TAG_OFF	= 1<<24,/* disable VLAN tagging */

	TX_PCI_JUM_ENA  = 1<<23,/* PCI Jumbo Mode enable */
	TX_PCI_JUM_DIS  = 1<<22,/* PCI Jumbo Mode enable */

	GMF_WSP_TST_ON	= 1<<18,/* Write Shadow Pointer Test On */
	GMF_WSP_TST_OFF	= 1<<17,/* Write Shadow Pointer Test Off */
	GMF_WSP_STEP	= 1<<16,/* Write Shadow Pointer Step/Increment */

	GMF_CLI_TX_FU	= 1<<6,	/* Clear IRQ Tx FIFO Underrun */
	GMF_CLI_TX_FC	= 1<<5,	/* Clear IRQ Tx Frame Complete */
	GMF_CLI_TX_PE	= 1<<4,	/* Clear IRQ Tx Parity Error */
};

/*	GMAC_TI_ST_CTRL	 8 bit	Time Stamp Timer Ctrl Reg (YUKON only) */
enum {
	GMT_ST_START	= 1<<2,	/* Start Time Stamp Timer */
	GMT_ST_STOP	= 1<<1,	/* Stop  Time Stamp Timer */
	GMT_ST_CLR_IRQ	= 1<<0,	/* Clear Time Stamp Timer IRQ */
};

/* B28_Y2_ASF_STAT_CMD		32 bit	ASF Status and Command Reg */
enum {
	Y2_ASF_OS_PRES	= 1<<4,	/* ASF operation system present */
	Y2_ASF_RESET	= 1<<3,	/* ASF system in reset state */
	Y2_ASF_RUNNING	= 1<<2,	/* ASF system operational */
	Y2_ASF_CLR_HSTI = 1<<1,	/* Clear ASF IRQ */
	Y2_ASF_IRQ	= 1<<0,	/* Issue an IRQ to ASF system */

	Y2_ASF_UC_STATE = 3<<2,	/* ASF uC State */
	Y2_ASF_CLK_HALT	= 0,	/* ASF system clock stopped */
};

/* B28_Y2_ASF_HOST_COM	32 bit	ASF Host Communication Reg */
enum {
	Y2_ASF_CLR_ASFI = 1<<1,	/* Clear host IRQ */
	Y2_ASF_HOST_IRQ = 1<<0,	/* Issue an IRQ to HOST system */
};
/*	HCU_CCSR	CPU Control and Status Register */
enum {
	HCU_CCSR_SMBALERT_MONITOR= 1<<27, /* SMBALERT pin monitor */
	HCU_CCSR_CPU_SLEEP	= 1<<26, /* CPU sleep status */
	/* Clock Stretching Timeout */
	HCU_CCSR_CS_TO		= 1<<25,
	HCU_CCSR_WDOG		= 1<<24, /* Watchdog Reset */

	HCU_CCSR_CLR_IRQ_HOST	= 1<<17, /* Clear IRQ_HOST */
	HCU_CCSR_SET_IRQ_HCU	= 1<<16, /* Set IRQ_HCU */

	HCU_CCSR_AHB_RST	= 1<<9, /* Reset AHB bridge */
	HCU_CCSR_CPU_RST_MODE	= 1<<8, /* CPU Reset Mode */

	HCU_CCSR_SET_SYNC_CPU	= 1<<5,
	HCU_CCSR_CPU_CLK_DIVIDE_MSK = 3<<3,/* CPU Clock Divide */
	HCU_CCSR_CPU_CLK_DIVIDE_BASE= 1<<3,
	HCU_CCSR_OS_PRSNT	= 1<<2, /* ASF OS Present */
/* Microcontroller State */
	HCU_CCSR_UC_STATE_MSK	= 3,
	HCU_CCSR_UC_STATE_BASE	= 1<<0,
	HCU_CCSR_ASF_RESET	= 0,
	HCU_CCSR_ASF_HALTED	= 1<<1,
	HCU_CCSR_ASF_RUNNING	= 1<<0,
};

/*	HCU_HCSR	Host Control and Status Register */
enum {
	HCU_HCSR_SET_IRQ_CPU	= 1<<16, /* Set IRQ_CPU */

	HCU_HCSR_CLR_IRQ_HCU	= 1<<1, /* Clear IRQ_HCU */
	HCU_HCSR_SET_IRQ_HOST	= 1<<0,	/* Set IRQ_HOST */
};

/*	STAT_CTRL		32 bit	Status BMU control register (Yukon-2 only) */
enum {
	SC_STAT_CLR_IRQ	= 1<<4,	/* Status Burst IRQ clear */
	SC_STAT_OP_ON	= 1<<3,	/* Operational Mode On */
	SC_STAT_OP_OFF	= 1<<2,	/* Operational Mode Off */
	SC_STAT_RST_CLR	= 1<<1,	/* Clear Status Unit Reset (Enable) */
	SC_STAT_RST_SET	= 1<<0,	/* Set   Status Unit Reset */
};

/*	GMAC_CTRL		32 bit	GMAC Control Reg (YUKON only) */
enum {
	GMC_SET_RST	    = 1<<15,/* MAC SEC RST */
	GMC_SEC_RST_OFF     = 1<<14,/* MAC SEC RSt OFF */
	GMC_BYP_MACSECRX_ON = 1<<13,/* Bypass macsec RX */
	GMC_BYP_MACSECRX_OFF= 1<<12,/* Bypass macsec RX off */
	GMC_BYP_MACSECTX_ON = 1<<11,/* Bypass macsec TX */
	GMC_BYP_MACSECTX_OFF= 1<<10,/* Bypass macsec TX  off*/
	GMC_BYP_RETR_ON	= 1<<9, /* Bypass retransmit FIFO On */
	GMC_BYP_RETR_OFF= 1<<8, /* Bypass retransmit FIFO Off */

	GMC_H_BURST_ON	= 1<<7,	/* Half Duplex Burst Mode On */
	GMC_H_BURST_OFF	= 1<<6,	/* Half Duplex Burst Mode Off */
	GMC_F_LOOPB_ON	= 1<<5,	/* FIFO Loopback On */
	GMC_F_LOOPB_OFF	= 1<<4,	/* FIFO Loopback Off */
	GMC_PAUSE_ON	= 1<<3,	/* Pause On */
	GMC_PAUSE_OFF	= 1<<2,	/* Pause Off */
	GMC_RST_CLR	= 1<<1,	/* Clear GMAC Reset */
	GMC_RST_SET	= 1<<0,	/* Set   GMAC Reset */
};

/*	GPHY_CTRL		32 bit	GPHY Control Reg (YUKON only) */
enum {
	GPC_TX_PAUSE	= 1<<30, /* Tx pause enabled (ro) */
	GPC_RX_PAUSE	= 1<<29, /* Rx pause enabled (ro) */
	GPC_SPEED	= 3<<27, /* PHY speed (ro) */
	GPC_LINK	= 1<<26, /* Link up (ro) */
	GPC_DUPLEX	= 1<<25, /* Duplex (ro) */
	GPC_CLOCK	= 1<<24, /* 125Mhz clock stable (ro) */

	GPC_PDOWN	= 1<<23, /* Internal regulator 2.5 power down */
	GPC_TSTMODE	= 1<<22, /* Test mode */
	GPC_REG18	= 1<<21, /* Reg18 Power down */
	GPC_REG12SEL	= 3<<19, /* Reg12 power setting */
	GPC_REG18SEL	= 3<<17, /* Reg18 power setting */
	GPC_SPILOCK	= 1<<16, /* SPI lock (ASF) */

	GPC_LEDMUX	= 3<<14, /* LED Mux */
	GPC_INTPOL	= 1<<13, /* Interrupt polarity */
	GPC_DETECT	= 1<<12, /* Energy detect */
	GPC_1000HD	= 1<<11, /* Enable 1000Mbit HD */
	GPC_SLAVE	= 1<<10, /* Slave mode */
	GPC_PAUSE	= 1<<9, /* Pause enable */
	GPC_LEDCTL	= 3<<6, /* GPHY Leds */

	GPC_RST_CLR	= 1<<1,	/* Clear GPHY Reset */
	GPC_RST_SET	= 1<<0,	/* Set   GPHY Reset */
};

/*	GMAC_IRQ_SRC	 8 bit	GMAC Interrupt Source Reg (YUKON only) */
/*	GMAC_IRQ_MSK	 8 bit	GMAC Interrupt Mask   Reg (YUKON only) */
enum {
	GM_IS_TX_CO_OV	= 1<<5,	/* Transmit Counter Overflow IRQ */
	GM_IS_RX_CO_OV	= 1<<4,	/* Receive Counter Overflow IRQ */
	GM_IS_TX_FF_UR	= 1<<3,	/* Transmit FIFO Underrun */
	GM_IS_TX_COMPL	= 1<<2,	/* Frame Transmission Complete */
	GM_IS_RX_FF_OR	= 1<<1,	/* Receive FIFO Overrun */
	GM_IS_RX_COMPL	= 1<<0,	/* Frame Reception Complete */

#define GMAC_DEF_MSK     GM_IS_TX_FF_UR
};

/*	GMAC_LINK_CTRL	16 bit	GMAC Link Control Reg (YUKON only) */
enum {						/* Bits 15.. 2:	reserved */
	GMLC_RST_CLR	= 1<<1,	/* Clear GMAC Link Reset */
	GMLC_RST_SET	= 1<<0,	/* Set   GMAC Link Reset */
};


/*	WOL_CTRL_STAT	16 bit	WOL Control/Status Reg */
enum {
	WOL_CTL_LINK_CHG_OCC		= 1<<15,
	WOL_CTL_MAGIC_PKT_OCC		= 1<<14,
	WOL_CTL_PATTERN_OCC		= 1<<13,
	WOL_CTL_CLEAR_RESULT		= 1<<12,
	WOL_CTL_ENA_PME_ON_LINK_CHG	= 1<<11,
	WOL_CTL_DIS_PME_ON_LINK_CHG	= 1<<10,
	WOL_CTL_ENA_PME_ON_MAGIC_PKT	= 1<<9,
	WOL_CTL_DIS_PME_ON_MAGIC_PKT	= 1<<8,
	WOL_CTL_ENA_PME_ON_PATTERN	= 1<<7,
	WOL_CTL_DIS_PME_ON_PATTERN	= 1<<6,
	WOL_CTL_ENA_LINK_CHG_UNIT	= 1<<5,
	WOL_CTL_DIS_LINK_CHG_UNIT	= 1<<4,
	WOL_CTL_ENA_MAGIC_PKT_UNIT	= 1<<3,
	WOL_CTL_DIS_MAGIC_PKT_UNIT	= 1<<2,
	WOL_CTL_ENA_PATTERN_UNIT	= 1<<1,
	WOL_CTL_DIS_PATTERN_UNIT	= 1<<0,
};


/* Control flags */
enum {
	UDPTCP	= 1<<0,
	CALSUM	= 1<<1,
	WR_SUM	= 1<<2,
	INIT_SUM= 1<<3,
	LOCK_SUM= 1<<4,
	INS_VLAN= 1<<5,
	EOP	= 1<<7,
};

enum {
	HW_OWNER 	= 1<<7,
	OP_TCPWRITE	= 0x11,
	OP_TCPSTART	= 0x12,
	OP_TCPINIT	= 0x14,
	OP_TCPLCK	= 0x18,
	OP_TCPCHKSUM	= OP_TCPSTART,
	OP_TCPIS	= OP_TCPINIT | OP_TCPSTART,
	OP_TCPLW	= OP_TCPLCK | OP_TCPWRITE,
	OP_TCPLSW	= OP_TCPLCK | OP_TCPSTART | OP_TCPWRITE,
	OP_TCPLISW	= OP_TCPLCK | OP_TCPINIT | OP_TCPSTART | OP_TCPWRITE,

	OP_ADDR64	= 0x21,
	OP_VLAN		= 0x22,
	OP_ADDR64VLAN	= OP_ADDR64 | OP_VLAN,
	OP_LRGLEN	= 0x24,
	OP_LRGLENVLAN	= OP_LRGLEN | OP_VLAN,
	OP_MSS		= 0x28,
	OP_MSSVLAN	= OP_MSS | OP_VLAN,

	OP_BUFFER	= 0x40,
	OP_PACKET	= 0x41,
	OP_LARGESEND	= 0x43,
	OP_LSOV2	= 0x45,

/* YUKON-2 STATUS opcodes defines */
	OP_RXSTAT	= 0x60,
	OP_RXTIMESTAMP	= 0x61,
	OP_RXVLAN	= 0x62,
	OP_RXCHKS	= 0x64,
	OP_RXCHKSVLAN	= OP_RXCHKS | OP_RXVLAN,
	OP_RXTIMEVLAN	= OP_RXTIMESTAMP | OP_RXVLAN,
	OP_RSS_HASH	= 0x65,
	OP_TXINDEXLE	= 0x68,
	OP_MACSEC	= 0x6c,
	OP_PUTIDX	= 0x70,
};

enum status_css {
	CSS_TCPUDPCSOK	= 1<<7,	/* TCP / UDP checksum is ok */
	CSS_ISUDP	= 1<<6, /* packet is a UDP packet */
	CSS_ISTCP	= 1<<5, /* packet is a TCP packet */
	CSS_ISIPFRAG	= 1<<4, /* packet is a TCP/UDP frag, CS calc not done */
	CSS_ISIPV6	= 1<<3, /* packet is a IPv6 packet */
	CSS_IPV4CSUMOK	= 1<<2, /* IP v4: TCP header checksum is ok */
	CSS_ISIPV4	= 1<<1, /* packet is a IPv4 packet */
	CSS_LINK_BIT	= 1<<0, /* port number (legacy) */
};

/* Yukon 2 hardware interface */
struct sky2_tx_le {
	__le32	addr;
	__le16	length;	/* also vlan tag or checksum start */
	u8	ctrl;
	u8	opcode;
} __packed;

struct sky2_rx_le {
	__le32	addr;
	__le16	length;
	u8	ctrl;
	u8	opcode;
} __packed;

struct sky2_status_le {
	__le32	status;	/* also checksum */
	__le16	length;	/* also vlan tag */
	u8	css;
	u8	opcode;
} __packed;

struct tx_ring_info {
	struct sk_buff	*skb;
	unsigned long flags;
#define TX_MAP_SINGLE   0x0001
#define TX_MAP_PAGE     0x0002
	DEFINE_DMA_UNMAP_ADDR(mapaddr);
	DEFINE_DMA_UNMAP_LEN(maplen);
};

struct rx_ring_info {
	struct sk_buff	*skb;
	dma_addr_t	data_addr;
	DEFINE_DMA_UNMAP_LEN(data_size);
	dma_addr_t	frag_addr[ETH_JUMBO_MTU >> PAGE_SHIFT];
};

enum flow_control {
	FC_NONE	= 0,
	FC_TX	= 1,
	FC_RX	= 2,
	FC_BOTH	= 3,
};

struct sky2_stats {
	struct u64_stats_sync syncp;
	u64		packets;
	u64		bytes;
};

struct sky2_port {
	struct sky2_hw	     *hw;
	struct net_device    *netdev;
	unsigned	     port;
	u32		     msg_enable;
	spinlock_t	     phy_lock;

	struct tx_ring_info  *tx_ring;
	struct sky2_tx_le    *tx_le;
	struct sky2_stats    tx_stats;

	u16		     tx_ring_size;
	u16		     tx_cons;		/* next le to check */
	u16		     tx_prod;		/* next le to use */
	u16		     tx_next;		/* debug only */

	u16		     tx_pending;
	u16		     tx_last_mss;
	u32		     tx_last_upper;
	u32		     tx_tcpsum;

	struct rx_ring_info  *rx_ring ____cacheline_aligned_in_smp;
	struct sky2_rx_le    *rx_le;
	struct sky2_stats    rx_stats;

	u16		     rx_next;		/* next re to check */
	u16		     rx_put;		/* next le index to use */
	u16		     rx_pending;
	u16		     rx_data_size;
	u16		     rx_nfrags;
	u16		     rx_tag;

	struct {
		unsigned long last;
		u32	mac_rp;
		u8	mac_lev;
		u8	fifo_rp;
		u8	fifo_lev;
	} check;

	dma_addr_t	     rx_le_map;
	dma_addr_t	     tx_le_map;

	u16		     advertising;	/* ADVERTISED_ bits */
	u16		     speed;		/* SPEED_1000, SPEED_100, ... */
	u8		     wol;		/* WAKE_ bits */
	u8		     duplex;		/* DUPLEX_HALF, DUPLEX_FULL */
	u16		     flags;
#define SKY2_FLAG_RX_CHECKSUM		0x0001
#define SKY2_FLAG_AUTO_SPEED		0x0002
#define SKY2_FLAG_AUTO_PAUSE		0x0004

 	enum flow_control    flow_mode;
 	enum flow_control    flow_status;

#ifdef CONFIG_SKY2_DEBUG
	struct dentry	     *debugfs;
#endif
};

struct sky2_hw {
	void __iomem  	     *regs;
	struct pci_dev	     *pdev;
	struct napi_struct   napi;
	struct net_device    *dev[2];
	unsigned long	     flags;
#define SKY2_HW_USE_MSI		0x00000001
#define SKY2_HW_FIBRE_PHY	0x00000002
#define SKY2_HW_GIGABIT		0x00000004
#define SKY2_HW_NEWER_PHY	0x00000008
#define SKY2_HW_RAM_BUFFER	0x00000010
#define SKY2_HW_NEW_LE		0x00000020	/* new LSOv2 format */
#define SKY2_HW_AUTO_TX_SUM	0x00000040	/* new IP decode for Tx */
#define SKY2_HW_ADV_POWER_CTL	0x00000080	/* additional PHY power regs */
#define SKY2_HW_RSS_BROKEN	0x00000100
<<<<<<< HEAD
=======
#define SKY2_HW_VLAN_BROKEN     0x00000200
>>>>>>> 3cbea436

	u8	     	     chip_id;
	u8		     chip_rev;
	u8		     pmd_type;
	u8		     ports;

	struct sky2_status_le *st_le;
	u32		     st_size;
	u32		     st_idx;
	dma_addr_t   	     st_dma;

	struct timer_list    watchdog_timer;
	struct work_struct   restart_work;
	wait_queue_head_t    msi_wait;

	char		     irq_name[0];
};

static inline int sky2_is_copper(const struct sky2_hw *hw)
{
	return !(hw->flags & SKY2_HW_FIBRE_PHY);
}

/* Register accessor for memory mapped device */
static inline u32 sky2_read32(const struct sky2_hw *hw, unsigned reg)
{
	return readl(hw->regs + reg);
}

static inline u16 sky2_read16(const struct sky2_hw *hw, unsigned reg)
{
	return readw(hw->regs + reg);
}

static inline u8 sky2_read8(const struct sky2_hw *hw, unsigned reg)
{
	return readb(hw->regs + reg);
}

static inline void sky2_write32(const struct sky2_hw *hw, unsigned reg, u32 val)
{
	writel(val, hw->regs + reg);
}

static inline void sky2_write16(const struct sky2_hw *hw, unsigned reg, u16 val)
{
	writew(val, hw->regs + reg);
}

static inline void sky2_write8(const struct sky2_hw *hw, unsigned reg, u8 val)
{
	writeb(val, hw->regs + reg);
}

/* Yukon PHY related registers */
#define SK_GMAC_REG(port,reg) \
	(BASE_GMAC_1 + (port) * (BASE_GMAC_2-BASE_GMAC_1) + (reg))
#define GM_PHY_RETRIES	100

static inline u16 gma_read16(const struct sky2_hw *hw, unsigned port, unsigned reg)
{
	return sky2_read16(hw, SK_GMAC_REG(port,reg));
}

static inline u32 gma_read32(struct sky2_hw *hw, unsigned port, unsigned reg)
{
	unsigned base = SK_GMAC_REG(port, reg);
	return (u32) sky2_read16(hw, base)
		| (u32) sky2_read16(hw, base+4) << 16;
}

static inline u64 gma_read64(struct sky2_hw *hw, unsigned port, unsigned reg)
{
	unsigned base = SK_GMAC_REG(port, reg);

	return (u64) sky2_read16(hw, base)
		| (u64) sky2_read16(hw, base+4) << 16
		| (u64) sky2_read16(hw, base+8) << 32
		| (u64) sky2_read16(hw, base+12) << 48;
}

/* There is no way to atomically read32 bit values from PHY, so retry */
static inline u32 get_stats32(struct sky2_hw *hw, unsigned port, unsigned reg)
{
	u32 val;

	do {
		val = gma_read32(hw, port, reg);
	} while (gma_read32(hw, port, reg) != val);

	return val;
}

static inline u64 get_stats64(struct sky2_hw *hw, unsigned port, unsigned reg)
{
	u64 val;

	do {
		val = gma_read64(hw, port, reg);
	} while (gma_read64(hw, port, reg) != val);

	return val;
}

static inline void gma_write16(const struct sky2_hw *hw, unsigned port, int r, u16 v)
{
	sky2_write16(hw, SK_GMAC_REG(port,r), v);
}

static inline void gma_set_addr(struct sky2_hw *hw, unsigned port, unsigned reg,
				    const u8 *addr)
{
	gma_write16(hw, port, reg,  (u16) addr[0] | ((u16) addr[1] << 8));
	gma_write16(hw, port, reg+4,(u16) addr[2] | ((u16) addr[3] << 8));
	gma_write16(hw, port, reg+8,(u16) addr[4] | ((u16) addr[5] << 8));
}

/* PCI config space access */
static inline u32 sky2_pci_read32(const struct sky2_hw *hw, unsigned reg)
{
	return sky2_read32(hw, Y2_CFG_SPC + reg);
}

static inline u16 sky2_pci_read16(const struct sky2_hw *hw, unsigned reg)
{
	return sky2_read16(hw, Y2_CFG_SPC + reg);
}

static inline void sky2_pci_write32(struct sky2_hw *hw, unsigned reg, u32 val)
{
	sky2_write32(hw, Y2_CFG_SPC + reg, val);
}

static inline void sky2_pci_write16(struct sky2_hw *hw, unsigned reg, u16 val)
{
	sky2_write16(hw, Y2_CFG_SPC + reg, val);
}
#endif<|MERGE_RESOLUTION|>--- conflicted
+++ resolved
@@ -2281,10 +2281,7 @@
 #define SKY2_HW_AUTO_TX_SUM	0x00000040	/* new IP decode for Tx */
 #define SKY2_HW_ADV_POWER_CTL	0x00000080	/* additional PHY power regs */
 #define SKY2_HW_RSS_BROKEN	0x00000100
-<<<<<<< HEAD
-=======
 #define SKY2_HW_VLAN_BROKEN     0x00000200
->>>>>>> 3cbea436
 
 	u8	     	     chip_id;
 	u8		     chip_rev;
