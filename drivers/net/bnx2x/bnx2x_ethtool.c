--- conflicted
+++ resolved
@@ -238,11 +238,7 @@
 	speed |= (cmd->speed_hi << 16);
 
 	if (IS_MF_SI(bp)) {
-<<<<<<< HEAD
-		u32 param = 0;
-=======
 		u32 part;
->>>>>>> 105e53f8
 		u32 line_speed = bp->link_vars.line_speed;
 
 		/* use 10G if no link detected */
@@ -255,25 +251,6 @@
 				       REQ_BC_VER_4_SET_MF_BW);
 			return -EINVAL;
 		}
-<<<<<<< HEAD
-		if (line_speed < speed) {
-			BNX2X_DEV_INFO("New speed should be less or equal "
-				       "to actual line speed\n");
-			return -EINVAL;
-		}
-		/* load old values */
-		param = bp->mf_config[BP_VN(bp)];
-
-		/* leave only MIN value */
-		param &= FUNC_MF_CFG_MIN_BW_MASK;
-
-		/* set new MAX value */
-		param |= (((speed * 100) / line_speed)
-				 << FUNC_MF_CFG_MAX_BW_SHIFT)
-				  & FUNC_MF_CFG_MAX_BW_MASK;
-
-		bnx2x_fw_command(bp, DRV_MSG_CODE_SET_MF_BW, param);
-=======
 
 		part = (speed * 100) / line_speed;
 
@@ -290,7 +267,6 @@
 		else
 			bnx2x_update_max_mf_config(bp, part);
 
->>>>>>> 105e53f8
 		return 0;
 	}
 
