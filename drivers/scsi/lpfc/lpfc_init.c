/*******************************************************************
 * This file is part of the Emulex Linux Device Driver for         *
 * Fibre Channel Host Bus Adapters.                                *
 * Copyright (C) 2004-2011 Emulex.  All rights reserved.           *
 * EMULEX and SLI are trademarks of Emulex.                        *
 * www.emulex.com                                                  *
 * Portions Copyright (C) 2004-2005 Christoph Hellwig              *
 *                                                                 *
 * This program is free software; you can redistribute it and/or   *
 * modify it under the terms of version 2 of the GNU General       *
 * Public License as published by the Free Software Foundation.    *
 * This program is distributed in the hope that it will be useful. *
 * ALL EXPRESS OR IMPLIED CONDITIONS, REPRESENTATIONS AND          *
 * WARRANTIES, INCLUDING ANY IMPLIED WARRANTY OF MERCHANTABILITY,  *
 * FITNESS FOR A PARTICULAR PURPOSE, OR NON-INFRINGEMENT, ARE      *
 * DISCLAIMED, EXCEPT TO THE EXTENT THAT SUCH DISCLAIMERS ARE HELD *
 * TO BE LEGALLY INVALID.  See the GNU General Public License for  *
 * more details, a copy of which can be found in the file COPYING  *
 * included with this package.                                     *
 *******************************************************************/

#include <linux/blkdev.h>
#include <linux/delay.h>
#include <linux/dma-mapping.h>
#include <linux/idr.h>
#include <linux/interrupt.h>
#include <linux/kthread.h>
#include <linux/pci.h>
#include <linux/spinlock.h>
#include <linux/ctype.h>
#include <linux/aer.h>
#include <linux/slab.h>

#include <scsi/scsi.h>
#include <scsi/scsi_device.h>
#include <scsi/scsi_host.h>
#include <scsi/scsi_transport_fc.h>

#include "lpfc_hw4.h"
#include "lpfc_hw.h"
#include "lpfc_sli.h"
#include "lpfc_sli4.h"
#include "lpfc_nl.h"
#include "lpfc_disc.h"
#include "lpfc_scsi.h"
#include "lpfc.h"
#include "lpfc_logmsg.h"
#include "lpfc_crtn.h"
#include "lpfc_vport.h"
#include "lpfc_version.h"

char *_dump_buf_data;
unsigned long _dump_buf_data_order;
char *_dump_buf_dif;
unsigned long _dump_buf_dif_order;
spinlock_t _dump_buf_lock;

static void lpfc_get_hba_model_desc(struct lpfc_hba *, uint8_t *, uint8_t *);
static int lpfc_post_rcv_buf(struct lpfc_hba *);
static int lpfc_sli4_queue_create(struct lpfc_hba *);
static void lpfc_sli4_queue_destroy(struct lpfc_hba *);
static int lpfc_create_bootstrap_mbox(struct lpfc_hba *);
static int lpfc_setup_endian_order(struct lpfc_hba *);
static int lpfc_sli4_read_config(struct lpfc_hba *);
static void lpfc_destroy_bootstrap_mbox(struct lpfc_hba *);
static void lpfc_free_sgl_list(struct lpfc_hba *);
static int lpfc_init_sgl_list(struct lpfc_hba *);
static int lpfc_init_active_sgl_array(struct lpfc_hba *);
static void lpfc_free_active_sgl(struct lpfc_hba *);
static int lpfc_hba_down_post_s3(struct lpfc_hba *phba);
static int lpfc_hba_down_post_s4(struct lpfc_hba *phba);
static int lpfc_sli4_cq_event_pool_create(struct lpfc_hba *);
static void lpfc_sli4_cq_event_pool_destroy(struct lpfc_hba *);
static void lpfc_sli4_cq_event_release_all(struct lpfc_hba *);

static struct scsi_transport_template *lpfc_transport_template = NULL;
static struct scsi_transport_template *lpfc_vport_transport_template = NULL;
static DEFINE_IDR(lpfc_hba_index);

/**
 * lpfc_config_port_prep - Perform lpfc initialization prior to config port
 * @phba: pointer to lpfc hba data structure.
 *
 * This routine will do LPFC initialization prior to issuing the CONFIG_PORT
 * mailbox command. It retrieves the revision information from the HBA and
 * collects the Vital Product Data (VPD) about the HBA for preparing the
 * configuration of the HBA.
 *
 * Return codes:
 *   0 - success.
 *   -ERESTART - requests the SLI layer to reset the HBA and try again.
 *   Any other value - indicates an error.
 **/
int
lpfc_config_port_prep(struct lpfc_hba *phba)
{
	lpfc_vpd_t *vp = &phba->vpd;
	int i = 0, rc;
	LPFC_MBOXQ_t *pmb;
	MAILBOX_t *mb;
	char *lpfc_vpd_data = NULL;
	uint16_t offset = 0;
	static char licensed[56] =
		    "key unlock for use with gnu public licensed code only\0";
	static int init_key = 1;

	pmb = mempool_alloc(phba->mbox_mem_pool, GFP_KERNEL);
	if (!pmb) {
		phba->link_state = LPFC_HBA_ERROR;
		return -ENOMEM;
	}

	mb = &pmb->u.mb;
	phba->link_state = LPFC_INIT_MBX_CMDS;

	if (lpfc_is_LC_HBA(phba->pcidev->device)) {
		if (init_key) {
			uint32_t *ptext = (uint32_t *) licensed;

			for (i = 0; i < 56; i += sizeof (uint32_t), ptext++)
				*ptext = cpu_to_be32(*ptext);
			init_key = 0;
		}

		lpfc_read_nv(phba, pmb);
		memset((char*)mb->un.varRDnvp.rsvd3, 0,
			sizeof (mb->un.varRDnvp.rsvd3));
		memcpy((char*)mb->un.varRDnvp.rsvd3, licensed,
			 sizeof (licensed));

		rc = lpfc_sli_issue_mbox(phba, pmb, MBX_POLL);

		if (rc != MBX_SUCCESS) {
			lpfc_printf_log(phba, KERN_ERR, LOG_MBOX,
					"0324 Config Port initialization "
					"error, mbxCmd x%x READ_NVPARM, "
					"mbxStatus x%x\n",
					mb->mbxCommand, mb->mbxStatus);
			mempool_free(pmb, phba->mbox_mem_pool);
			return -ERESTART;
		}
		memcpy(phba->wwnn, (char *)mb->un.varRDnvp.nodename,
		       sizeof(phba->wwnn));
		memcpy(phba->wwpn, (char *)mb->un.varRDnvp.portname,
		       sizeof(phba->wwpn));
	}

	phba->sli3_options = 0x0;

	/* Setup and issue mailbox READ REV command */
	lpfc_read_rev(phba, pmb);
	rc = lpfc_sli_issue_mbox(phba, pmb, MBX_POLL);
	if (rc != MBX_SUCCESS) {
		lpfc_printf_log(phba, KERN_ERR, LOG_INIT,
				"0439 Adapter failed to init, mbxCmd x%x "
				"READ_REV, mbxStatus x%x\n",
				mb->mbxCommand, mb->mbxStatus);
		mempool_free( pmb, phba->mbox_mem_pool);
		return -ERESTART;
	}


	/*
	 * The value of rr must be 1 since the driver set the cv field to 1.
	 * This setting requires the FW to set all revision fields.
	 */
	if (mb->un.varRdRev.rr == 0) {
		vp->rev.rBit = 0;
		lpfc_printf_log(phba, KERN_ERR, LOG_INIT,
				"0440 Adapter failed to init, READ_REV has "
				"missing revision information.\n");
		mempool_free(pmb, phba->mbox_mem_pool);
		return -ERESTART;
	}

	if (phba->sli_rev == 3 && !mb->un.varRdRev.v3rsp) {
		mempool_free(pmb, phba->mbox_mem_pool);
		return -EINVAL;
	}

	/* Save information as VPD data */
	vp->rev.rBit = 1;
	memcpy(&vp->sli3Feat, &mb->un.varRdRev.sli3Feat, sizeof(uint32_t));
	vp->rev.sli1FwRev = mb->un.varRdRev.sli1FwRev;
	memcpy(vp->rev.sli1FwName, (char*) mb->un.varRdRev.sli1FwName, 16);
	vp->rev.sli2FwRev = mb->un.varRdRev.sli2FwRev;
	memcpy(vp->rev.sli2FwName, (char *) mb->un.varRdRev.sli2FwName, 16);
	vp->rev.biuRev = mb->un.varRdRev.biuRev;
	vp->rev.smRev = mb->un.varRdRev.smRev;
	vp->rev.smFwRev = mb->un.varRdRev.un.smFwRev;
	vp->rev.endecRev = mb->un.varRdRev.endecRev;
	vp->rev.fcphHigh = mb->un.varRdRev.fcphHigh;
	vp->rev.fcphLow = mb->un.varRdRev.fcphLow;
	vp->rev.feaLevelHigh = mb->un.varRdRev.feaLevelHigh;
	vp->rev.feaLevelLow = mb->un.varRdRev.feaLevelLow;
	vp->rev.postKernRev = mb->un.varRdRev.postKernRev;
	vp->rev.opFwRev = mb->un.varRdRev.opFwRev;

	/* If the sli feature level is less then 9, we must
	 * tear down all RPIs and VPIs on link down if NPIV
	 * is enabled.
	 */
	if (vp->rev.feaLevelHigh < 9)
		phba->sli3_options |= LPFC_SLI3_VPORT_TEARDOWN;

	if (lpfc_is_LC_HBA(phba->pcidev->device))
		memcpy(phba->RandomData, (char *)&mb->un.varWords[24],
						sizeof (phba->RandomData));

	/* Get adapter VPD information */
	lpfc_vpd_data = kmalloc(DMP_VPD_SIZE, GFP_KERNEL);
	if (!lpfc_vpd_data)
		goto out_free_mbox;

	do {
		lpfc_dump_mem(phba, pmb, offset, DMP_REGION_VPD);
		rc = lpfc_sli_issue_mbox(phba, pmb, MBX_POLL);

		if (rc != MBX_SUCCESS) {
			lpfc_printf_log(phba, KERN_INFO, LOG_INIT,
					"0441 VPD not present on adapter, "
					"mbxCmd x%x DUMP VPD, mbxStatus x%x\n",
					mb->mbxCommand, mb->mbxStatus);
			mb->un.varDmp.word_cnt = 0;
		}
		/* dump mem may return a zero when finished or we got a
		 * mailbox error, either way we are done.
		 */
		if (mb->un.varDmp.word_cnt == 0)
			break;
		if (mb->un.varDmp.word_cnt > DMP_VPD_SIZE - offset)
			mb->un.varDmp.word_cnt = DMP_VPD_SIZE - offset;
		lpfc_sli_pcimem_bcopy(((uint8_t *)mb) + DMP_RSP_OFFSET,
				      lpfc_vpd_data + offset,
				      mb->un.varDmp.word_cnt);
		offset += mb->un.varDmp.word_cnt;
	} while (mb->un.varDmp.word_cnt && offset < DMP_VPD_SIZE);
	lpfc_parse_vpd(phba, lpfc_vpd_data, offset);

	kfree(lpfc_vpd_data);
out_free_mbox:
	mempool_free(pmb, phba->mbox_mem_pool);
	return 0;
}

/**
 * lpfc_config_async_cmpl - Completion handler for config async event mbox cmd
 * @phba: pointer to lpfc hba data structure.
 * @pmboxq: pointer to the driver internal queue element for mailbox command.
 *
 * This is the completion handler for driver's configuring asynchronous event
 * mailbox command to the device. If the mailbox command returns successfully,
 * it will set internal async event support flag to 1; otherwise, it will
 * set internal async event support flag to 0.
 **/
static void
lpfc_config_async_cmpl(struct lpfc_hba * phba, LPFC_MBOXQ_t * pmboxq)
{
	if (pmboxq->u.mb.mbxStatus == MBX_SUCCESS)
		phba->temp_sensor_support = 1;
	else
		phba->temp_sensor_support = 0;
	mempool_free(pmboxq, phba->mbox_mem_pool);
	return;
}

/**
 * lpfc_dump_wakeup_param_cmpl - dump memory mailbox command completion handler
 * @phba: pointer to lpfc hba data structure.
 * @pmboxq: pointer to the driver internal queue element for mailbox command.
 *
 * This is the completion handler for dump mailbox command for getting
 * wake up parameters. When this command complete, the response contain
 * Option rom version of the HBA. This function translate the version number
 * into a human readable string and store it in OptionROMVersion.
 **/
static void
lpfc_dump_wakeup_param_cmpl(struct lpfc_hba *phba, LPFC_MBOXQ_t *pmboxq)
{
	struct prog_id *prg;
	uint32_t prog_id_word;
	char dist = ' ';
	/* character array used for decoding dist type. */
	char dist_char[] = "nabx";

	if (pmboxq->u.mb.mbxStatus != MBX_SUCCESS) {
		mempool_free(pmboxq, phba->mbox_mem_pool);
		return;
	}

	prg = (struct prog_id *) &prog_id_word;

	/* word 7 contain option rom version */
	prog_id_word = pmboxq->u.mb.un.varWords[7];

	/* Decode the Option rom version word to a readable string */
	if (prg->dist < 4)
		dist = dist_char[prg->dist];

	if ((prg->dist == 3) && (prg->num == 0))
		sprintf(phba->OptionROMVersion, "%d.%d%d",
			prg->ver, prg->rev, prg->lev);
	else
		sprintf(phba->OptionROMVersion, "%d.%d%d%c%d",
			prg->ver, prg->rev, prg->lev,
			dist, prg->num);
	mempool_free(pmboxq, phba->mbox_mem_pool);
	return;
}

/**
 * lpfc_config_port_post - Perform lpfc initialization after config port
 * @phba: pointer to lpfc hba data structure.
 *
 * This routine will do LPFC initialization after the CONFIG_PORT mailbox
 * command call. It performs all internal resource and state setups on the
 * port: post IOCB buffers, enable appropriate host interrupt attentions,
 * ELS ring timers, etc.
 *
 * Return codes
 *   0 - success.
 *   Any other value - error.
 **/
int
lpfc_config_port_post(struct lpfc_hba *phba)
{
	struct lpfc_vport *vport = phba->pport;
	struct Scsi_Host *shost = lpfc_shost_from_vport(vport);
	LPFC_MBOXQ_t *pmb;
	MAILBOX_t *mb;
	struct lpfc_dmabuf *mp;
	struct lpfc_sli *psli = &phba->sli;
	uint32_t status, timeout;
	int i, j;
	int rc;

	spin_lock_irq(&phba->hbalock);
	/*
	 * If the Config port completed correctly the HBA is not
	 * over heated any more.
	 */
	if (phba->over_temp_state == HBA_OVER_TEMP)
		phba->over_temp_state = HBA_NORMAL_TEMP;
	spin_unlock_irq(&phba->hbalock);

	pmb = mempool_alloc(phba->mbox_mem_pool, GFP_KERNEL);
	if (!pmb) {
		phba->link_state = LPFC_HBA_ERROR;
		return -ENOMEM;
	}
	mb = &pmb->u.mb;

	/* Get login parameters for NID.  */
	rc = lpfc_read_sparam(phba, pmb, 0);
	if (rc) {
		mempool_free(pmb, phba->mbox_mem_pool);
		return -ENOMEM;
	}

	pmb->vport = vport;
	if (lpfc_sli_issue_mbox(phba, pmb, MBX_POLL) != MBX_SUCCESS) {
		lpfc_printf_log(phba, KERN_ERR, LOG_INIT,
				"0448 Adapter failed init, mbxCmd x%x "
				"READ_SPARM mbxStatus x%x\n",
				mb->mbxCommand, mb->mbxStatus);
		phba->link_state = LPFC_HBA_ERROR;
		mp = (struct lpfc_dmabuf *) pmb->context1;
		mempool_free(pmb, phba->mbox_mem_pool);
		lpfc_mbuf_free(phba, mp->virt, mp->phys);
		kfree(mp);
		return -EIO;
	}

	mp = (struct lpfc_dmabuf *) pmb->context1;

	memcpy(&vport->fc_sparam, mp->virt, sizeof (struct serv_parm));
	lpfc_mbuf_free(phba, mp->virt, mp->phys);
	kfree(mp);
	pmb->context1 = NULL;

	if (phba->cfg_soft_wwnn)
		u64_to_wwn(phba->cfg_soft_wwnn,
			   vport->fc_sparam.nodeName.u.wwn);
	if (phba->cfg_soft_wwpn)
		u64_to_wwn(phba->cfg_soft_wwpn,
			   vport->fc_sparam.portName.u.wwn);
	memcpy(&vport->fc_nodename, &vport->fc_sparam.nodeName,
	       sizeof (struct lpfc_name));
	memcpy(&vport->fc_portname, &vport->fc_sparam.portName,
	       sizeof (struct lpfc_name));

	/* Update the fc_host data structures with new wwn. */
	fc_host_node_name(shost) = wwn_to_u64(vport->fc_nodename.u.wwn);
	fc_host_port_name(shost) = wwn_to_u64(vport->fc_portname.u.wwn);
	fc_host_max_npiv_vports(shost) = phba->max_vpi;

	/* If no serial number in VPD data, use low 6 bytes of WWNN */
	/* This should be consolidated into parse_vpd ? - mr */
	if (phba->SerialNumber[0] == 0) {
		uint8_t *outptr;

		outptr = &vport->fc_nodename.u.s.IEEE[0];
		for (i = 0; i < 12; i++) {
			status = *outptr++;
			j = ((status & 0xf0) >> 4);
			if (j <= 9)
				phba->SerialNumber[i] =
				    (char)((uint8_t) 0x30 + (uint8_t) j);
			else
				phba->SerialNumber[i] =
				    (char)((uint8_t) 0x61 + (uint8_t) (j - 10));
			i++;
			j = (status & 0xf);
			if (j <= 9)
				phba->SerialNumber[i] =
				    (char)((uint8_t) 0x30 + (uint8_t) j);
			else
				phba->SerialNumber[i] =
				    (char)((uint8_t) 0x61 + (uint8_t) (j - 10));
		}
	}

	lpfc_read_config(phba, pmb);
	pmb->vport = vport;
	if (lpfc_sli_issue_mbox(phba, pmb, MBX_POLL) != MBX_SUCCESS) {
		lpfc_printf_log(phba, KERN_ERR, LOG_INIT,
				"0453 Adapter failed to init, mbxCmd x%x "
				"READ_CONFIG, mbxStatus x%x\n",
				mb->mbxCommand, mb->mbxStatus);
		phba->link_state = LPFC_HBA_ERROR;
		mempool_free( pmb, phba->mbox_mem_pool);
		return -EIO;
	}

	/* Check if the port is disabled */
	lpfc_sli_read_link_ste(phba);

	/* Reset the DFT_HBA_Q_DEPTH to the max xri  */
	if (phba->cfg_hba_queue_depth > (mb->un.varRdConfig.max_xri+1))
		phba->cfg_hba_queue_depth =
			(mb->un.varRdConfig.max_xri + 1) -
					lpfc_sli4_get_els_iocb_cnt(phba);

	phba->lmt = mb->un.varRdConfig.lmt;

	/* Get the default values for Model Name and Description */
	lpfc_get_hba_model_desc(phba, phba->ModelName, phba->ModelDesc);

	if ((phba->cfg_link_speed > LPFC_USER_LINK_SPEED_16G)
	    || ((phba->cfg_link_speed == LPFC_USER_LINK_SPEED_1G)
		&& !(phba->lmt & LMT_1Gb))
	    || ((phba->cfg_link_speed == LPFC_USER_LINK_SPEED_2G)
		&& !(phba->lmt & LMT_2Gb))
	    || ((phba->cfg_link_speed == LPFC_USER_LINK_SPEED_4G)
		&& !(phba->lmt & LMT_4Gb))
	    || ((phba->cfg_link_speed == LPFC_USER_LINK_SPEED_8G)
		&& !(phba->lmt & LMT_8Gb))
	    || ((phba->cfg_link_speed == LPFC_USER_LINK_SPEED_10G)
		&& !(phba->lmt & LMT_10Gb))
	    || ((phba->cfg_link_speed == LPFC_USER_LINK_SPEED_16G)
		&& !(phba->lmt & LMT_16Gb))) {
		/* Reset link speed to auto */
		lpfc_printf_log(phba, KERN_ERR, LOG_LINK_EVENT,
			"1302 Invalid speed for this board: "
			"Reset link speed to auto: x%x\n",
			phba->cfg_link_speed);
			phba->cfg_link_speed = LPFC_USER_LINK_SPEED_AUTO;
	}

	phba->link_state = LPFC_LINK_DOWN;

	/* Only process IOCBs on ELS ring till hba_state is READY */
	if (psli->ring[psli->extra_ring].cmdringaddr)
		psli->ring[psli->extra_ring].flag |= LPFC_STOP_IOCB_EVENT;
	if (psli->ring[psli->fcp_ring].cmdringaddr)
		psli->ring[psli->fcp_ring].flag |= LPFC_STOP_IOCB_EVENT;
	if (psli->ring[psli->next_ring].cmdringaddr)
		psli->ring[psli->next_ring].flag |= LPFC_STOP_IOCB_EVENT;

	/* Post receive buffers for desired rings */
	if (phba->sli_rev != 3)
		lpfc_post_rcv_buf(phba);

	/*
	 * Configure HBA MSI-X attention conditions to messages if MSI-X mode
	 */
	if (phba->intr_type == MSIX) {
		rc = lpfc_config_msi(phba, pmb);
		if (rc) {
			mempool_free(pmb, phba->mbox_mem_pool);
			return -EIO;
		}
		rc = lpfc_sli_issue_mbox(phba, pmb, MBX_POLL);
		if (rc != MBX_SUCCESS) {
			lpfc_printf_log(phba, KERN_ERR, LOG_MBOX,
					"0352 Config MSI mailbox command "
					"failed, mbxCmd x%x, mbxStatus x%x\n",
					pmb->u.mb.mbxCommand,
					pmb->u.mb.mbxStatus);
			mempool_free(pmb, phba->mbox_mem_pool);
			return -EIO;
		}
	}

	spin_lock_irq(&phba->hbalock);
	/* Initialize ERATT handling flag */
	phba->hba_flag &= ~HBA_ERATT_HANDLED;

	/* Enable appropriate host interrupts */
	if (lpfc_readl(phba->HCregaddr, &status)) {
		spin_unlock_irq(&phba->hbalock);
		return -EIO;
	}
	status |= HC_MBINT_ENA | HC_ERINT_ENA | HC_LAINT_ENA;
	if (psli->num_rings > 0)
		status |= HC_R0INT_ENA;
	if (psli->num_rings > 1)
		status |= HC_R1INT_ENA;
	if (psli->num_rings > 2)
		status |= HC_R2INT_ENA;
	if (psli->num_rings > 3)
		status |= HC_R3INT_ENA;

	if ((phba->cfg_poll & ENABLE_FCP_RING_POLLING) &&
	    (phba->cfg_poll & DISABLE_FCP_RING_INT))
		status &= ~(HC_R0INT_ENA);

	writel(status, phba->HCregaddr);
	readl(phba->HCregaddr); /* flush */
	spin_unlock_irq(&phba->hbalock);

	/* Set up ring-0 (ELS) timer */
	timeout = phba->fc_ratov * 2;
	mod_timer(&vport->els_tmofunc, jiffies + HZ * timeout);
	/* Set up heart beat (HB) timer */
	mod_timer(&phba->hb_tmofunc, jiffies + HZ * LPFC_HB_MBOX_INTERVAL);
	phba->hb_outstanding = 0;
	phba->last_completion_time = jiffies;
	/* Set up error attention (ERATT) polling timer */
	mod_timer(&phba->eratt_poll, jiffies + HZ * LPFC_ERATT_POLL_INTERVAL);

	if (phba->hba_flag & LINK_DISABLED) {
		lpfc_printf_log(phba,
			KERN_ERR, LOG_INIT,
			"2598 Adapter Link is disabled.\n");
		lpfc_down_link(phba, pmb);
		pmb->mbox_cmpl = lpfc_sli_def_mbox_cmpl;
		rc = lpfc_sli_issue_mbox(phba, pmb, MBX_NOWAIT);
		if ((rc != MBX_SUCCESS) && (rc != MBX_BUSY)) {
			lpfc_printf_log(phba,
			KERN_ERR, LOG_INIT,
			"2599 Adapter failed to issue DOWN_LINK"
			" mbox command rc 0x%x\n", rc);

			mempool_free(pmb, phba->mbox_mem_pool);
			return -EIO;
		}
	} else if (phba->cfg_suppress_link_up == LPFC_INITIALIZE_LINK) {
		lpfc_init_link(phba, pmb, phba->cfg_topology,
			phba->cfg_link_speed);
		pmb->mbox_cmpl = lpfc_sli_def_mbox_cmpl;
		lpfc_set_loopback_flag(phba);
		rc = lpfc_sli_issue_mbox(phba, pmb, MBX_NOWAIT);
		if (rc != MBX_SUCCESS) {
			lpfc_printf_log(phba, KERN_ERR, LOG_INIT,
				"0454 Adapter failed to init, mbxCmd x%x "
				"INIT_LINK, mbxStatus x%x\n",
				mb->mbxCommand, mb->mbxStatus);

			/* Clear all interrupt enable conditions */
			writel(0, phba->HCregaddr);
			readl(phba->HCregaddr); /* flush */
			/* Clear all pending interrupts */
			writel(0xffffffff, phba->HAregaddr);
			readl(phba->HAregaddr); /* flush */

			phba->link_state = LPFC_HBA_ERROR;
			if (rc != MBX_BUSY)
				mempool_free(pmb, phba->mbox_mem_pool);
			return -EIO;
		}
	}
	/* MBOX buffer will be freed in mbox compl */
	pmb = mempool_alloc(phba->mbox_mem_pool, GFP_KERNEL);
	if (!pmb) {
		phba->link_state = LPFC_HBA_ERROR;
		return -ENOMEM;
	}

	lpfc_config_async(phba, pmb, LPFC_ELS_RING);
	pmb->mbox_cmpl = lpfc_config_async_cmpl;
	pmb->vport = phba->pport;
	rc = lpfc_sli_issue_mbox(phba, pmb, MBX_NOWAIT);

	if ((rc != MBX_BUSY) && (rc != MBX_SUCCESS)) {
		lpfc_printf_log(phba,
				KERN_ERR,
				LOG_INIT,
				"0456 Adapter failed to issue "
				"ASYNCEVT_ENABLE mbox status x%x\n",
				rc);
		mempool_free(pmb, phba->mbox_mem_pool);
	}

	/* Get Option rom version */
	pmb = mempool_alloc(phba->mbox_mem_pool, GFP_KERNEL);
	if (!pmb) {
		phba->link_state = LPFC_HBA_ERROR;
		return -ENOMEM;
	}

	lpfc_dump_wakeup_param(phba, pmb);
	pmb->mbox_cmpl = lpfc_dump_wakeup_param_cmpl;
	pmb->vport = phba->pport;
	rc = lpfc_sli_issue_mbox(phba, pmb, MBX_NOWAIT);

	if ((rc != MBX_BUSY) && (rc != MBX_SUCCESS)) {
		lpfc_printf_log(phba, KERN_ERR, LOG_INIT, "0435 Adapter failed "
				"to get Option ROM version status x%x\n", rc);
		mempool_free(pmb, phba->mbox_mem_pool);
	}

	return 0;
}

/**
 * lpfc_hba_init_link - Initialize the FC link
 * @phba: pointer to lpfc hba data structure.
 * @flag: mailbox command issue mode - either MBX_POLL or MBX_NOWAIT
 *
 * This routine will issue the INIT_LINK mailbox command call.
 * It is available to other drivers through the lpfc_hba data
 * structure for use as a delayed link up mechanism with the
 * module parameter lpfc_suppress_link_up.
 *
 * Return code
 *		0 - success
 *		Any other value - error
 **/
int
lpfc_hba_init_link(struct lpfc_hba *phba, uint32_t flag)
{
	struct lpfc_vport *vport = phba->pport;
	LPFC_MBOXQ_t *pmb;
	MAILBOX_t *mb;
	int rc;

	pmb = mempool_alloc(phba->mbox_mem_pool, GFP_KERNEL);
	if (!pmb) {
		phba->link_state = LPFC_HBA_ERROR;
		return -ENOMEM;
	}
	mb = &pmb->u.mb;
	pmb->vport = vport;

	lpfc_init_link(phba, pmb, phba->cfg_topology, phba->cfg_link_speed);
	pmb->mbox_cmpl = lpfc_sli_def_mbox_cmpl;
	lpfc_set_loopback_flag(phba);
	rc = lpfc_sli_issue_mbox(phba, pmb, flag);
	if ((rc != MBX_BUSY) && (rc != MBX_SUCCESS)) {
		lpfc_printf_log(phba, KERN_ERR, LOG_INIT,
			"0498 Adapter failed to init, mbxCmd x%x "
			"INIT_LINK, mbxStatus x%x\n",
			mb->mbxCommand, mb->mbxStatus);
		if (phba->sli_rev <= LPFC_SLI_REV3) {
			/* Clear all interrupt enable conditions */
			writel(0, phba->HCregaddr);
			readl(phba->HCregaddr); /* flush */
			/* Clear all pending interrupts */
			writel(0xffffffff, phba->HAregaddr);
			readl(phba->HAregaddr); /* flush */
		}
		phba->link_state = LPFC_HBA_ERROR;
		if (rc != MBX_BUSY || flag == MBX_POLL)
			mempool_free(pmb, phba->mbox_mem_pool);
		return -EIO;
	}
	phba->cfg_suppress_link_up = LPFC_INITIALIZE_LINK;
	if (flag == MBX_POLL)
		mempool_free(pmb, phba->mbox_mem_pool);

	return 0;
}

/**
 * lpfc_hba_down_link - this routine downs the FC link
 * @phba: pointer to lpfc hba data structure.
 * @flag: mailbox command issue mode - either MBX_POLL or MBX_NOWAIT
 *
 * This routine will issue the DOWN_LINK mailbox command call.
 * It is available to other drivers through the lpfc_hba data
 * structure for use to stop the link.
 *
 * Return code
 *		0 - success
 *		Any other value - error
 **/
int
lpfc_hba_down_link(struct lpfc_hba *phba, uint32_t flag)
{
	LPFC_MBOXQ_t *pmb;
	int rc;

	pmb = mempool_alloc(phba->mbox_mem_pool, GFP_KERNEL);
	if (!pmb) {
		phba->link_state = LPFC_HBA_ERROR;
		return -ENOMEM;
	}

	lpfc_printf_log(phba,
		KERN_ERR, LOG_INIT,
		"0491 Adapter Link is disabled.\n");
	lpfc_down_link(phba, pmb);
	pmb->mbox_cmpl = lpfc_sli_def_mbox_cmpl;
	rc = lpfc_sli_issue_mbox(phba, pmb, flag);
	if ((rc != MBX_SUCCESS) && (rc != MBX_BUSY)) {
		lpfc_printf_log(phba,
		KERN_ERR, LOG_INIT,
		"2522 Adapter failed to issue DOWN_LINK"
		" mbox command rc 0x%x\n", rc);

		mempool_free(pmb, phba->mbox_mem_pool);
		return -EIO;
	}
	if (flag == MBX_POLL)
		mempool_free(pmb, phba->mbox_mem_pool);

	return 0;
}

/**
 * lpfc_hba_down_prep - Perform lpfc uninitialization prior to HBA reset
 * @phba: pointer to lpfc HBA data structure.
 *
 * This routine will do LPFC uninitialization before the HBA is reset when
 * bringing down the SLI Layer.
 *
 * Return codes
 *   0 - success.
 *   Any other value - error.
 **/
int
lpfc_hba_down_prep(struct lpfc_hba *phba)
{
	struct lpfc_vport **vports;
	int i;

	if (phba->sli_rev <= LPFC_SLI_REV3) {
		/* Disable interrupts */
		writel(0, phba->HCregaddr);
		readl(phba->HCregaddr); /* flush */
	}

	if (phba->pport->load_flag & FC_UNLOADING)
		lpfc_cleanup_discovery_resources(phba->pport);
	else {
		vports = lpfc_create_vport_work_array(phba);
		if (vports != NULL)
			for (i = 0; i <= phba->max_vports &&
				vports[i] != NULL; i++)
				lpfc_cleanup_discovery_resources(vports[i]);
		lpfc_destroy_vport_work_array(phba, vports);
	}
	return 0;
}

/**
 * lpfc_hba_down_post_s3 - Perform lpfc uninitialization after HBA reset
 * @phba: pointer to lpfc HBA data structure.
 *
 * This routine will do uninitialization after the HBA is reset when bring
 * down the SLI Layer.
 *
 * Return codes
 *   0 - success.
 *   Any other value - error.
 **/
static int
lpfc_hba_down_post_s3(struct lpfc_hba *phba)
{
	struct lpfc_sli *psli = &phba->sli;
	struct lpfc_sli_ring *pring;
	struct lpfc_dmabuf *mp, *next_mp;
	LIST_HEAD(completions);
	int i;

	if (phba->sli3_options & LPFC_SLI3_HBQ_ENABLED)
		lpfc_sli_hbqbuf_free_all(phba);
	else {
		/* Cleanup preposted buffers on the ELS ring */
		pring = &psli->ring[LPFC_ELS_RING];
		list_for_each_entry_safe(mp, next_mp, &pring->postbufq, list) {
			list_del(&mp->list);
			pring->postbufq_cnt--;
			lpfc_mbuf_free(phba, mp->virt, mp->phys);
			kfree(mp);
		}
	}

	spin_lock_irq(&phba->hbalock);
	for (i = 0; i < psli->num_rings; i++) {
		pring = &psli->ring[i];

		/* At this point in time the HBA is either reset or DOA. Either
		 * way, nothing should be on txcmplq as it will NEVER complete.
		 */
		list_splice_init(&pring->txcmplq, &completions);
		pring->txcmplq_cnt = 0;
		spin_unlock_irq(&phba->hbalock);

		/* Cancel all the IOCBs from the completions list */
		lpfc_sli_cancel_iocbs(phba, &completions, IOSTAT_LOCAL_REJECT,
				      IOERR_SLI_ABORTED);

		lpfc_sli_abort_iocb_ring(phba, pring);
		spin_lock_irq(&phba->hbalock);
	}
	spin_unlock_irq(&phba->hbalock);

	return 0;
}

/**
 * lpfc_hba_down_post_s4 - Perform lpfc uninitialization after HBA reset
 * @phba: pointer to lpfc HBA data structure.
 *
 * This routine will do uninitialization after the HBA is reset when bring
 * down the SLI Layer.
 *
 * Return codes
 *   0 - success.
 *   Any other value - error.
 **/
static int
lpfc_hba_down_post_s4(struct lpfc_hba *phba)
{
	struct lpfc_scsi_buf *psb, *psb_next;
	LIST_HEAD(aborts);
	int ret;
	unsigned long iflag = 0;
	struct lpfc_sglq *sglq_entry = NULL;

	ret = lpfc_hba_down_post_s3(phba);
	if (ret)
		return ret;
	/* At this point in time the HBA is either reset or DOA. Either
	 * way, nothing should be on lpfc_abts_els_sgl_list, it needs to be
	 * on the lpfc_sgl_list so that it can either be freed if the
	 * driver is unloading or reposted if the driver is restarting
	 * the port.
	 */
	spin_lock_irq(&phba->hbalock);  /* required for lpfc_sgl_list and */
					/* scsl_buf_list */
	/* abts_sgl_list_lock required because worker thread uses this
	 * list.
	 */
	spin_lock(&phba->sli4_hba.abts_sgl_list_lock);
	list_for_each_entry(sglq_entry,
		&phba->sli4_hba.lpfc_abts_els_sgl_list, list)
		sglq_entry->state = SGL_FREED;

	list_splice_init(&phba->sli4_hba.lpfc_abts_els_sgl_list,
			&phba->sli4_hba.lpfc_sgl_list);
	spin_unlock(&phba->sli4_hba.abts_sgl_list_lock);
	/* abts_scsi_buf_list_lock required because worker thread uses this
	 * list.
	 */
	spin_lock(&phba->sli4_hba.abts_scsi_buf_list_lock);
	list_splice_init(&phba->sli4_hba.lpfc_abts_scsi_buf_list,
			&aborts);
	spin_unlock(&phba->sli4_hba.abts_scsi_buf_list_lock);
	spin_unlock_irq(&phba->hbalock);

	list_for_each_entry_safe(psb, psb_next, &aborts, list) {
		psb->pCmd = NULL;
		psb->status = IOSTAT_SUCCESS;
	}
	spin_lock_irqsave(&phba->scsi_buf_list_lock, iflag);
	list_splice(&aborts, &phba->lpfc_scsi_buf_list);
	spin_unlock_irqrestore(&phba->scsi_buf_list_lock, iflag);
	return 0;
}

/**
 * lpfc_hba_down_post - Wrapper func for hba down post routine
 * @phba: pointer to lpfc HBA data structure.
 *
 * This routine wraps the actual SLI3 or SLI4 routine for performing
 * uninitialization after the HBA is reset when bring down the SLI Layer.
 *
 * Return codes
 *   0 - success.
 *   Any other value - error.
 **/
int
lpfc_hba_down_post(struct lpfc_hba *phba)
{
	return (*phba->lpfc_hba_down_post)(phba);
}

/**
 * lpfc_hb_timeout - The HBA-timer timeout handler
 * @ptr: unsigned long holds the pointer to lpfc hba data structure.
 *
 * This is the HBA-timer timeout handler registered to the lpfc driver. When
 * this timer fires, a HBA timeout event shall be posted to the lpfc driver
 * work-port-events bitmap and the worker thread is notified. This timeout
 * event will be used by the worker thread to invoke the actual timeout
 * handler routine, lpfc_hb_timeout_handler. Any periodical operations will
 * be performed in the timeout handler and the HBA timeout event bit shall
 * be cleared by the worker thread after it has taken the event bitmap out.
 **/
static void
lpfc_hb_timeout(unsigned long ptr)
{
	struct lpfc_hba *phba;
	uint32_t tmo_posted;
	unsigned long iflag;

	phba = (struct lpfc_hba *)ptr;

	/* Check for heart beat timeout conditions */
	spin_lock_irqsave(&phba->pport->work_port_lock, iflag);
	tmo_posted = phba->pport->work_port_events & WORKER_HB_TMO;
	if (!tmo_posted)
		phba->pport->work_port_events |= WORKER_HB_TMO;
	spin_unlock_irqrestore(&phba->pport->work_port_lock, iflag);

	/* Tell the worker thread there is work to do */
	if (!tmo_posted)
		lpfc_worker_wake_up(phba);
	return;
}

/**
 * lpfc_rrq_timeout - The RRQ-timer timeout handler
 * @ptr: unsigned long holds the pointer to lpfc hba data structure.
 *
 * This is the RRQ-timer timeout handler registered to the lpfc driver. When
 * this timer fires, a RRQ timeout event shall be posted to the lpfc driver
 * work-port-events bitmap and the worker thread is notified. This timeout
 * event will be used by the worker thread to invoke the actual timeout
 * handler routine, lpfc_rrq_handler. Any periodical operations will
 * be performed in the timeout handler and the RRQ timeout event bit shall
 * be cleared by the worker thread after it has taken the event bitmap out.
 **/
static void
lpfc_rrq_timeout(unsigned long ptr)
{
	struct lpfc_hba *phba;
<<<<<<< HEAD
	uint32_t tmo_posted;
=======
>>>>>>> 105e53f8
	unsigned long iflag;

	phba = (struct lpfc_hba *)ptr;
	spin_lock_irqsave(&phba->pport->work_port_lock, iflag);
<<<<<<< HEAD
	tmo_posted = phba->hba_flag & HBA_RRQ_ACTIVE;
	if (!tmo_posted)
		phba->hba_flag |= HBA_RRQ_ACTIVE;
	spin_unlock_irqrestore(&phba->pport->work_port_lock, iflag);
	if (!tmo_posted)
		lpfc_worker_wake_up(phba);
=======
	phba->hba_flag |= HBA_RRQ_ACTIVE;
	spin_unlock_irqrestore(&phba->pport->work_port_lock, iflag);
	lpfc_worker_wake_up(phba);
>>>>>>> 105e53f8
}

/**
 * lpfc_hb_mbox_cmpl - The lpfc heart-beat mailbox command callback function
 * @phba: pointer to lpfc hba data structure.
 * @pmboxq: pointer to the driver internal queue element for mailbox command.
 *
 * This is the callback function to the lpfc heart-beat mailbox command.
 * If configured, the lpfc driver issues the heart-beat mailbox command to
 * the HBA every LPFC_HB_MBOX_INTERVAL (current 5) seconds. At the time the
 * heart-beat mailbox command is issued, the driver shall set up heart-beat
 * timeout timer to LPFC_HB_MBOX_TIMEOUT (current 30) seconds and marks
 * heart-beat outstanding state. Once the mailbox command comes back and
 * no error conditions detected, the heart-beat mailbox command timer is
 * reset to LPFC_HB_MBOX_INTERVAL seconds and the heart-beat outstanding
 * state is cleared for the next heart-beat. If the timer expired with the
 * heart-beat outstanding state set, the driver will put the HBA offline.
 **/
static void
lpfc_hb_mbox_cmpl(struct lpfc_hba * phba, LPFC_MBOXQ_t * pmboxq)
{
	unsigned long drvr_flag;

	spin_lock_irqsave(&phba->hbalock, drvr_flag);
	phba->hb_outstanding = 0;
	spin_unlock_irqrestore(&phba->hbalock, drvr_flag);

	/* Check and reset heart-beat timer is necessary */
	mempool_free(pmboxq, phba->mbox_mem_pool);
	if (!(phba->pport->fc_flag & FC_OFFLINE_MODE) &&
		!(phba->link_state == LPFC_HBA_ERROR) &&
		!(phba->pport->load_flag & FC_UNLOADING))
		mod_timer(&phba->hb_tmofunc,
			jiffies + HZ * LPFC_HB_MBOX_INTERVAL);
	return;
}

/**
 * lpfc_hb_timeout_handler - The HBA-timer timeout handler
 * @phba: pointer to lpfc hba data structure.
 *
 * This is the actual HBA-timer timeout handler to be invoked by the worker
 * thread whenever the HBA timer fired and HBA-timeout event posted. This
 * handler performs any periodic operations needed for the device. If such
 * periodic event has already been attended to either in the interrupt handler
 * or by processing slow-ring or fast-ring events within the HBA-timer
 * timeout window (LPFC_HB_MBOX_INTERVAL), this handler just simply resets
 * the timer for the next timeout period. If lpfc heart-beat mailbox command
 * is configured and there is no heart-beat mailbox command outstanding, a
 * heart-beat mailbox is issued and timer set properly. Otherwise, if there
 * has been a heart-beat mailbox command outstanding, the HBA shall be put
 * to offline.
 **/
void
lpfc_hb_timeout_handler(struct lpfc_hba *phba)
{
	struct lpfc_vport **vports;
	LPFC_MBOXQ_t *pmboxq;
	struct lpfc_dmabuf *buf_ptr;
	int retval, i;
	struct lpfc_sli *psli = &phba->sli;
	LIST_HEAD(completions);

	vports = lpfc_create_vport_work_array(phba);
	if (vports != NULL)
		for (i = 0; i <= phba->max_vports && vports[i] != NULL; i++)
			lpfc_rcv_seq_check_edtov(vports[i]);
	lpfc_destroy_vport_work_array(phba, vports);

	if ((phba->link_state == LPFC_HBA_ERROR) ||
		(phba->pport->load_flag & FC_UNLOADING) ||
		(phba->pport->fc_flag & FC_OFFLINE_MODE))
		return;

	spin_lock_irq(&phba->pport->work_port_lock);

	if (time_after(phba->last_completion_time + LPFC_HB_MBOX_INTERVAL * HZ,
		jiffies)) {
		spin_unlock_irq(&phba->pport->work_port_lock);
		if (!phba->hb_outstanding)
			mod_timer(&phba->hb_tmofunc,
				jiffies + HZ * LPFC_HB_MBOX_INTERVAL);
		else
			mod_timer(&phba->hb_tmofunc,
				jiffies + HZ * LPFC_HB_MBOX_TIMEOUT);
		return;
	}
	spin_unlock_irq(&phba->pport->work_port_lock);

	if (phba->elsbuf_cnt &&
		(phba->elsbuf_cnt == phba->elsbuf_prev_cnt)) {
		spin_lock_irq(&phba->hbalock);
		list_splice_init(&phba->elsbuf, &completions);
		phba->elsbuf_cnt = 0;
		phba->elsbuf_prev_cnt = 0;
		spin_unlock_irq(&phba->hbalock);

		while (!list_empty(&completions)) {
			list_remove_head(&completions, buf_ptr,
				struct lpfc_dmabuf, list);
			lpfc_mbuf_free(phba, buf_ptr->virt, buf_ptr->phys);
			kfree(buf_ptr);
		}
	}
	phba->elsbuf_prev_cnt = phba->elsbuf_cnt;

	/* If there is no heart beat outstanding, issue a heartbeat command */
	if (phba->cfg_enable_hba_heartbeat) {
		if (!phba->hb_outstanding) {
			if ((!(psli->sli_flag & LPFC_SLI_MBOX_ACTIVE)) &&
				(list_empty(&psli->mboxq))) {
				pmboxq = mempool_alloc(phba->mbox_mem_pool,
							GFP_KERNEL);
				if (!pmboxq) {
					mod_timer(&phba->hb_tmofunc,
						 jiffies +
						 HZ * LPFC_HB_MBOX_INTERVAL);
					return;
				}

				lpfc_heart_beat(phba, pmboxq);
				pmboxq->mbox_cmpl = lpfc_hb_mbox_cmpl;
				pmboxq->vport = phba->pport;
				retval = lpfc_sli_issue_mbox(phba, pmboxq,
						MBX_NOWAIT);

				if (retval != MBX_BUSY &&
					retval != MBX_SUCCESS) {
					mempool_free(pmboxq,
							phba->mbox_mem_pool);
					mod_timer(&phba->hb_tmofunc,
						jiffies +
						HZ * LPFC_HB_MBOX_INTERVAL);
					return;
				}
				phba->skipped_hb = 0;
				phba->hb_outstanding = 1;
			} else if (time_before_eq(phba->last_completion_time,
					phba->skipped_hb)) {
				lpfc_printf_log(phba, KERN_INFO, LOG_INIT,
					"2857 Last completion time not "
					" updated in %d ms\n",
					jiffies_to_msecs(jiffies
						 - phba->last_completion_time));
			} else
				phba->skipped_hb = jiffies;

			mod_timer(&phba->hb_tmofunc,
				  jiffies + HZ * LPFC_HB_MBOX_TIMEOUT);
			return;
		} else {
			/*
			* If heart beat timeout called with hb_outstanding set
			* we need to give the hb mailbox cmd a chance to
			* complete or TMO.
			*/
			lpfc_printf_log(phba, KERN_WARNING, LOG_INIT,
					"0459 Adapter heartbeat still out"
					"standing:last compl time was %d ms.\n",
					jiffies_to_msecs(jiffies
						 - phba->last_completion_time));
			mod_timer(&phba->hb_tmofunc,
				  jiffies + HZ * LPFC_HB_MBOX_TIMEOUT);
		}
	}
}

/**
 * lpfc_offline_eratt - Bring lpfc offline on hardware error attention
 * @phba: pointer to lpfc hba data structure.
 *
 * This routine is called to bring the HBA offline when HBA hardware error
 * other than Port Error 6 has been detected.
 **/
static void
lpfc_offline_eratt(struct lpfc_hba *phba)
{
	struct lpfc_sli   *psli = &phba->sli;

	spin_lock_irq(&phba->hbalock);
	psli->sli_flag &= ~LPFC_SLI_ACTIVE;
	spin_unlock_irq(&phba->hbalock);
	lpfc_offline_prep(phba);

	lpfc_offline(phba);
	lpfc_reset_barrier(phba);
	spin_lock_irq(&phba->hbalock);
	lpfc_sli_brdreset(phba);
	spin_unlock_irq(&phba->hbalock);
	lpfc_hba_down_post(phba);
	lpfc_sli_brdready(phba, HS_MBRDY);
	lpfc_unblock_mgmt_io(phba);
	phba->link_state = LPFC_HBA_ERROR;
	return;
}

/**
 * lpfc_sli4_offline_eratt - Bring lpfc offline on SLI4 hardware error attention
 * @phba: pointer to lpfc hba data structure.
 *
 * This routine is called to bring a SLI4 HBA offline when HBA hardware error
 * other than Port Error 6 has been detected.
 **/
static void
lpfc_sli4_offline_eratt(struct lpfc_hba *phba)
{
	lpfc_offline_prep(phba);
	lpfc_offline(phba);
	lpfc_sli4_brdreset(phba);
	lpfc_hba_down_post(phba);
	lpfc_sli4_post_status_check(phba);
	lpfc_unblock_mgmt_io(phba);
	phba->link_state = LPFC_HBA_ERROR;
}

/**
 * lpfc_handle_deferred_eratt - The HBA hardware deferred error handler
 * @phba: pointer to lpfc hba data structure.
 *
 * This routine is invoked to handle the deferred HBA hardware error
 * conditions. This type of error is indicated by HBA by setting ER1
 * and another ER bit in the host status register. The driver will
 * wait until the ER1 bit clears before handling the error condition.
 **/
static void
lpfc_handle_deferred_eratt(struct lpfc_hba *phba)
{
	uint32_t old_host_status = phba->work_hs;
	struct lpfc_sli_ring  *pring;
	struct lpfc_sli *psli = &phba->sli;

	/* If the pci channel is offline, ignore possible errors,
	 * since we cannot communicate with the pci card anyway.
	 */
	if (pci_channel_offline(phba->pcidev)) {
		spin_lock_irq(&phba->hbalock);
		phba->hba_flag &= ~DEFER_ERATT;
		spin_unlock_irq(&phba->hbalock);
		return;
	}

	lpfc_printf_log(phba, KERN_ERR, LOG_INIT,
		"0479 Deferred Adapter Hardware Error "
		"Data: x%x x%x x%x\n",
		phba->work_hs,
		phba->work_status[0], phba->work_status[1]);

	spin_lock_irq(&phba->hbalock);
	psli->sli_flag &= ~LPFC_SLI_ACTIVE;
	spin_unlock_irq(&phba->hbalock);


	/*
	 * Firmware stops when it triggred erratt. That could cause the I/Os
	 * dropped by the firmware. Error iocb (I/O) on txcmplq and let the
	 * SCSI layer retry it after re-establishing link.
	 */
	pring = &psli->ring[psli->fcp_ring];
	lpfc_sli_abort_iocb_ring(phba, pring);

	/*
	 * There was a firmware error. Take the hba offline and then
	 * attempt to restart it.
	 */
	lpfc_offline_prep(phba);
	lpfc_offline(phba);

	/* Wait for the ER1 bit to clear.*/
	while (phba->work_hs & HS_FFER1) {
		msleep(100);
		if (lpfc_readl(phba->HSregaddr, &phba->work_hs)) {
			phba->work_hs = UNPLUG_ERR ;
			break;
		}
		/* If driver is unloading let the worker thread continue */
		if (phba->pport->load_flag & FC_UNLOADING) {
			phba->work_hs = 0;
			break;
		}
	}

	/*
	 * This is to ptrotect against a race condition in which
	 * first write to the host attention register clear the
	 * host status register.
	 */
	if ((!phba->work_hs) && (!(phba->pport->load_flag & FC_UNLOADING)))
		phba->work_hs = old_host_status & ~HS_FFER1;

	spin_lock_irq(&phba->hbalock);
	phba->hba_flag &= ~DEFER_ERATT;
	spin_unlock_irq(&phba->hbalock);
	phba->work_status[0] = readl(phba->MBslimaddr + 0xa8);
	phba->work_status[1] = readl(phba->MBslimaddr + 0xac);
}

static void
lpfc_board_errevt_to_mgmt(struct lpfc_hba *phba)
{
	struct lpfc_board_event_header board_event;
	struct Scsi_Host *shost;

	board_event.event_type = FC_REG_BOARD_EVENT;
	board_event.subcategory = LPFC_EVENT_PORTINTERR;
	shost = lpfc_shost_from_vport(phba->pport);
	fc_host_post_vendor_event(shost, fc_get_event_number(),
				  sizeof(board_event),
				  (char *) &board_event,
				  LPFC_NL_VENDOR_ID);
}

/**
 * lpfc_handle_eratt_s3 - The SLI3 HBA hardware error handler
 * @phba: pointer to lpfc hba data structure.
 *
 * This routine is invoked to handle the following HBA hardware error
 * conditions:
 * 1 - HBA error attention interrupt
 * 2 - DMA ring index out of range
 * 3 - Mailbox command came back as unknown
 **/
static void
lpfc_handle_eratt_s3(struct lpfc_hba *phba)
{
	struct lpfc_vport *vport = phba->pport;
	struct lpfc_sli   *psli = &phba->sli;
	struct lpfc_sli_ring  *pring;
	uint32_t event_data;
	unsigned long temperature;
	struct temp_event temp_event_data;
	struct Scsi_Host  *shost;

	/* If the pci channel is offline, ignore possible errors,
	 * since we cannot communicate with the pci card anyway.
	 */
	if (pci_channel_offline(phba->pcidev)) {
		spin_lock_irq(&phba->hbalock);
		phba->hba_flag &= ~DEFER_ERATT;
		spin_unlock_irq(&phba->hbalock);
		return;
	}

	/* If resets are disabled then leave the HBA alone and return */
	if (!phba->cfg_enable_hba_reset)
		return;

	/* Send an internal error event to mgmt application */
	lpfc_board_errevt_to_mgmt(phba);

	if (phba->hba_flag & DEFER_ERATT)
		lpfc_handle_deferred_eratt(phba);

	if ((phba->work_hs & HS_FFER6) || (phba->work_hs & HS_FFER8)) {
		if (phba->work_hs & HS_FFER6)
			/* Re-establishing Link */
			lpfc_printf_log(phba, KERN_INFO, LOG_LINK_EVENT,
					"1301 Re-establishing Link "
					"Data: x%x x%x x%x\n",
					phba->work_hs, phba->work_status[0],
					phba->work_status[1]);
		if (phba->work_hs & HS_FFER8)
			/* Device Zeroization */
			lpfc_printf_log(phba, KERN_INFO, LOG_LINK_EVENT,
					"2861 Host Authentication device "
					"zeroization Data:x%x x%x x%x\n",
					phba->work_hs, phba->work_status[0],
					phba->work_status[1]);

		spin_lock_irq(&phba->hbalock);
		psli->sli_flag &= ~LPFC_SLI_ACTIVE;
		spin_unlock_irq(&phba->hbalock);

		/*
		* Firmware stops when it triggled erratt with HS_FFER6.
		* That could cause the I/Os dropped by the firmware.
		* Error iocb (I/O) on txcmplq and let the SCSI layer
		* retry it after re-establishing link.
		*/
		pring = &psli->ring[psli->fcp_ring];
		lpfc_sli_abort_iocb_ring(phba, pring);

		/*
		 * There was a firmware error.  Take the hba offline and then
		 * attempt to restart it.
		 */
		lpfc_offline_prep(phba);
		lpfc_offline(phba);
		lpfc_sli_brdrestart(phba);
		if (lpfc_online(phba) == 0) {	/* Initialize the HBA */
			lpfc_unblock_mgmt_io(phba);
			return;
		}
		lpfc_unblock_mgmt_io(phba);
	} else if (phba->work_hs & HS_CRIT_TEMP) {
		temperature = readl(phba->MBslimaddr + TEMPERATURE_OFFSET);
		temp_event_data.event_type = FC_REG_TEMPERATURE_EVENT;
		temp_event_data.event_code = LPFC_CRIT_TEMP;
		temp_event_data.data = (uint32_t)temperature;

		lpfc_printf_log(phba, KERN_ERR, LOG_INIT,
				"0406 Adapter maximum temperature exceeded "
				"(%ld), taking this port offline "
				"Data: x%x x%x x%x\n",
				temperature, phba->work_hs,
				phba->work_status[0], phba->work_status[1]);

		shost = lpfc_shost_from_vport(phba->pport);
		fc_host_post_vendor_event(shost, fc_get_event_number(),
					  sizeof(temp_event_data),
					  (char *) &temp_event_data,
					  SCSI_NL_VID_TYPE_PCI
					  | PCI_VENDOR_ID_EMULEX);

		spin_lock_irq(&phba->hbalock);
		phba->over_temp_state = HBA_OVER_TEMP;
		spin_unlock_irq(&phba->hbalock);
		lpfc_offline_eratt(phba);

	} else {
		/* The if clause above forces this code path when the status
		 * failure is a value other than FFER6. Do not call the offline
		 * twice. This is the adapter hardware error path.
		 */
		lpfc_printf_log(phba, KERN_ERR, LOG_INIT,
				"0457 Adapter Hardware Error "
				"Data: x%x x%x x%x\n",
				phba->work_hs,
				phba->work_status[0], phba->work_status[1]);

		event_data = FC_REG_DUMP_EVENT;
		shost = lpfc_shost_from_vport(vport);
		fc_host_post_vendor_event(shost, fc_get_event_number(),
				sizeof(event_data), (char *) &event_data,
				SCSI_NL_VID_TYPE_PCI | PCI_VENDOR_ID_EMULEX);

		lpfc_offline_eratt(phba);
	}
	return;
}

/**
 * lpfc_handle_eratt_s4 - The SLI4 HBA hardware error handler
 * @phba: pointer to lpfc hba data structure.
 *
 * This routine is invoked to handle the SLI4 HBA hardware error attention
 * conditions.
 **/
static void
lpfc_handle_eratt_s4(struct lpfc_hba *phba)
{
	struct lpfc_vport *vport = phba->pport;
	uint32_t event_data;
	struct Scsi_Host *shost;
	uint32_t if_type;
	struct lpfc_register portstat_reg;

	/* If the pci channel is offline, ignore possible errors, since
	 * we cannot communicate with the pci card anyway.
	 */
	if (pci_channel_offline(phba->pcidev))
		return;
	/* If resets are disabled then leave the HBA alone and return */
	if (!phba->cfg_enable_hba_reset)
		return;

	/* Send an internal error event to mgmt application */
	lpfc_board_errevt_to_mgmt(phba);

	/* For now, the actual action for SLI4 device handling is not
	 * specified yet, just treated it as adaptor hardware failure
	 */
	event_data = FC_REG_DUMP_EVENT;
	shost = lpfc_shost_from_vport(vport);
	fc_host_post_vendor_event(shost, fc_get_event_number(),
				  sizeof(event_data), (char *) &event_data,
				  SCSI_NL_VID_TYPE_PCI | PCI_VENDOR_ID_EMULEX);

	if_type = bf_get(lpfc_sli_intf_if_type, &phba->sli4_hba.sli_intf);
	switch (if_type) {
	case LPFC_SLI_INTF_IF_TYPE_0:
		lpfc_sli4_offline_eratt(phba);
		break;
	case LPFC_SLI_INTF_IF_TYPE_2:
		portstat_reg.word0 =
			readl(phba->sli4_hba.u.if_type2.STATUSregaddr);

		if (bf_get(lpfc_sliport_status_oti, &portstat_reg)) {
			/* TODO: Register for Overtemp async events. */
			lpfc_printf_log(phba, KERN_ERR, LOG_INIT,
				"2889 Port Overtemperature event, "
				"taking port\n");
			spin_lock_irq(&phba->hbalock);
			phba->over_temp_state = HBA_OVER_TEMP;
			spin_unlock_irq(&phba->hbalock);
			lpfc_sli4_offline_eratt(phba);
			return;
		}
		if (bf_get(lpfc_sliport_status_rn, &portstat_reg)) {
			/*
			 * TODO: Attempt port recovery via a port reset.
			 * When fully implemented, the driver should
			 * attempt to recover the port here and return.
			 * For now, log an error and take the port offline.
			 */
			lpfc_printf_log(phba, KERN_ERR, LOG_INIT,
					"2887 Port Error: Attempting "
					"Port Recovery\n");
		}
		lpfc_sli4_offline_eratt(phba);
		break;
	case LPFC_SLI_INTF_IF_TYPE_1:
	default:
		break;
	}
}

/**
 * lpfc_handle_eratt - Wrapper func for handling hba error attention
 * @phba: pointer to lpfc HBA data structure.
 *
 * This routine wraps the actual SLI3 or SLI4 hba error attention handling
 * routine from the API jump table function pointer from the lpfc_hba struct.
 *
 * Return codes
 *   0 - success.
 *   Any other value - error.
 **/
void
lpfc_handle_eratt(struct lpfc_hba *phba)
{
	(*phba->lpfc_handle_eratt)(phba);
}

/**
 * lpfc_handle_latt - The HBA link event handler
 * @phba: pointer to lpfc hba data structure.
 *
 * This routine is invoked from the worker thread to handle a HBA host
 * attention link event.
 **/
void
lpfc_handle_latt(struct lpfc_hba *phba)
{
	struct lpfc_vport *vport = phba->pport;
	struct lpfc_sli   *psli = &phba->sli;
	LPFC_MBOXQ_t *pmb;
	volatile uint32_t control;
	struct lpfc_dmabuf *mp;
	int rc = 0;

	pmb = (LPFC_MBOXQ_t *)mempool_alloc(phba->mbox_mem_pool, GFP_KERNEL);
	if (!pmb) {
		rc = 1;
		goto lpfc_handle_latt_err_exit;
	}

	mp = kmalloc(sizeof(struct lpfc_dmabuf), GFP_KERNEL);
	if (!mp) {
		rc = 2;
		goto lpfc_handle_latt_free_pmb;
	}

	mp->virt = lpfc_mbuf_alloc(phba, 0, &mp->phys);
	if (!mp->virt) {
		rc = 3;
		goto lpfc_handle_latt_free_mp;
	}

	/* Cleanup any outstanding ELS commands */
	lpfc_els_flush_all_cmd(phba);

	psli->slistat.link_event++;
	lpfc_read_topology(phba, pmb, mp);
	pmb->mbox_cmpl = lpfc_mbx_cmpl_read_topology;
	pmb->vport = vport;
	/* Block ELS IOCBs until we have processed this mbox command */
	phba->sli.ring[LPFC_ELS_RING].flag |= LPFC_STOP_IOCB_EVENT;
	rc = lpfc_sli_issue_mbox (phba, pmb, MBX_NOWAIT);
	if (rc == MBX_NOT_FINISHED) {
		rc = 4;
		goto lpfc_handle_latt_free_mbuf;
	}

	/* Clear Link Attention in HA REG */
	spin_lock_irq(&phba->hbalock);
	writel(HA_LATT, phba->HAregaddr);
	readl(phba->HAregaddr); /* flush */
	spin_unlock_irq(&phba->hbalock);

	return;

lpfc_handle_latt_free_mbuf:
	phba->sli.ring[LPFC_ELS_RING].flag &= ~LPFC_STOP_IOCB_EVENT;
	lpfc_mbuf_free(phba, mp->virt, mp->phys);
lpfc_handle_latt_free_mp:
	kfree(mp);
lpfc_handle_latt_free_pmb:
	mempool_free(pmb, phba->mbox_mem_pool);
lpfc_handle_latt_err_exit:
	/* Enable Link attention interrupts */
	spin_lock_irq(&phba->hbalock);
	psli->sli_flag |= LPFC_PROCESS_LA;
	control = readl(phba->HCregaddr);
	control |= HC_LAINT_ENA;
	writel(control, phba->HCregaddr);
	readl(phba->HCregaddr); /* flush */

	/* Clear Link Attention in HA REG */
	writel(HA_LATT, phba->HAregaddr);
	readl(phba->HAregaddr); /* flush */
	spin_unlock_irq(&phba->hbalock);
	lpfc_linkdown(phba);
	phba->link_state = LPFC_HBA_ERROR;

	lpfc_printf_log(phba, KERN_ERR, LOG_MBOX,
		     "0300 LATT: Cannot issue READ_LA: Data:%d\n", rc);

	return;
}

/**
 * lpfc_parse_vpd - Parse VPD (Vital Product Data)
 * @phba: pointer to lpfc hba data structure.
 * @vpd: pointer to the vital product data.
 * @len: length of the vital product data in bytes.
 *
 * This routine parses the Vital Product Data (VPD). The VPD is treated as
 * an array of characters. In this routine, the ModelName, ProgramType, and
 * ModelDesc, etc. fields of the phba data structure will be populated.
 *
 * Return codes
 *   0 - pointer to the VPD passed in is NULL
 *   1 - success
 **/
int
lpfc_parse_vpd(struct lpfc_hba *phba, uint8_t *vpd, int len)
{
	uint8_t lenlo, lenhi;
	int Length;
	int i, j;
	int finished = 0;
	int index = 0;

	if (!vpd)
		return 0;

	/* Vital Product */
	lpfc_printf_log(phba, KERN_INFO, LOG_INIT,
			"0455 Vital Product Data: x%x x%x x%x x%x\n",
			(uint32_t) vpd[0], (uint32_t) vpd[1], (uint32_t) vpd[2],
			(uint32_t) vpd[3]);
	while (!finished && (index < (len - 4))) {
		switch (vpd[index]) {
		case 0x82:
		case 0x91:
			index += 1;
			lenlo = vpd[index];
			index += 1;
			lenhi = vpd[index];
			index += 1;
			i = ((((unsigned short)lenhi) << 8) + lenlo);
			index += i;
			break;
		case 0x90:
			index += 1;
			lenlo = vpd[index];
			index += 1;
			lenhi = vpd[index];
			index += 1;
			Length = ((((unsigned short)lenhi) << 8) + lenlo);
			if (Length > len - index)
				Length = len - index;
			while (Length > 0) {
			/* Look for Serial Number */
			if ((vpd[index] == 'S') && (vpd[index+1] == 'N')) {
				index += 2;
				i = vpd[index];
				index += 1;
				j = 0;
				Length -= (3+i);
				while(i--) {
					phba->SerialNumber[j++] = vpd[index++];
					if (j == 31)
						break;
				}
				phba->SerialNumber[j] = 0;
				continue;
			}
			else if ((vpd[index] == 'V') && (vpd[index+1] == '1')) {
				phba->vpd_flag |= VPD_MODEL_DESC;
				index += 2;
				i = vpd[index];
				index += 1;
				j = 0;
				Length -= (3+i);
				while(i--) {
					phba->ModelDesc[j++] = vpd[index++];
					if (j == 255)
						break;
				}
				phba->ModelDesc[j] = 0;
				continue;
			}
			else if ((vpd[index] == 'V') && (vpd[index+1] == '2')) {
				phba->vpd_flag |= VPD_MODEL_NAME;
				index += 2;
				i = vpd[index];
				index += 1;
				j = 0;
				Length -= (3+i);
				while(i--) {
					phba->ModelName[j++] = vpd[index++];
					if (j == 79)
						break;
				}
				phba->ModelName[j] = 0;
				continue;
			}
			else if ((vpd[index] == 'V') && (vpd[index+1] == '3')) {
				phba->vpd_flag |= VPD_PROGRAM_TYPE;
				index += 2;
				i = vpd[index];
				index += 1;
				j = 0;
				Length -= (3+i);
				while(i--) {
					phba->ProgramType[j++] = vpd[index++];
					if (j == 255)
						break;
				}
				phba->ProgramType[j] = 0;
				continue;
			}
			else if ((vpd[index] == 'V') && (vpd[index+1] == '4')) {
				phba->vpd_flag |= VPD_PORT;
				index += 2;
				i = vpd[index];
				index += 1;
				j = 0;
				Length -= (3+i);
				while(i--) {
				phba->Port[j++] = vpd[index++];
				if (j == 19)
					break;
				}
				phba->Port[j] = 0;
				continue;
			}
			else {
				index += 2;
				i = vpd[index];
				index += 1;
				index += i;
				Length -= (3 + i);
			}
		}
		finished = 0;
		break;
		case 0x78:
			finished = 1;
			break;
		default:
			index ++;
			break;
		}
	}

	return(1);
}

/**
 * lpfc_get_hba_model_desc - Retrieve HBA device model name and description
 * @phba: pointer to lpfc hba data structure.
 * @mdp: pointer to the data structure to hold the derived model name.
 * @descp: pointer to the data structure to hold the derived description.
 *
 * This routine retrieves HBA's description based on its registered PCI device
 * ID. The @descp passed into this function points to an array of 256 chars. It
 * shall be returned with the model name, maximum speed, and the host bus type.
 * The @mdp passed into this function points to an array of 80 chars. When the
 * function returns, the @mdp will be filled with the model name.
 **/
static void
lpfc_get_hba_model_desc(struct lpfc_hba *phba, uint8_t *mdp, uint8_t *descp)
{
	lpfc_vpd_t *vp;
	uint16_t dev_id = phba->pcidev->device;
	int max_speed;
	int GE = 0;
	int oneConnect = 0; /* default is not a oneConnect */
	struct {
		char *name;
		char *bus;
		char *function;
	} m = {"<Unknown>", "", ""};

	if (mdp && mdp[0] != '\0'
		&& descp && descp[0] != '\0')
		return;

	if (phba->lmt & LMT_10Gb)
		max_speed = 10;
	else if (phba->lmt & LMT_8Gb)
		max_speed = 8;
	else if (phba->lmt & LMT_4Gb)
		max_speed = 4;
	else if (phba->lmt & LMT_2Gb)
		max_speed = 2;
	else
		max_speed = 1;

	vp = &phba->vpd;

	switch (dev_id) {
	case PCI_DEVICE_ID_FIREFLY:
		m = (typeof(m)){"LP6000", "PCI", "Fibre Channel Adapter"};
		break;
	case PCI_DEVICE_ID_SUPERFLY:
		if (vp->rev.biuRev >= 1 && vp->rev.biuRev <= 3)
			m = (typeof(m)){"LP7000", "PCI",
					"Fibre Channel Adapter"};
		else
			m = (typeof(m)){"LP7000E", "PCI",
					"Fibre Channel Adapter"};
		break;
	case PCI_DEVICE_ID_DRAGONFLY:
		m = (typeof(m)){"LP8000", "PCI",
				"Fibre Channel Adapter"};
		break;
	case PCI_DEVICE_ID_CENTAUR:
		if (FC_JEDEC_ID(vp->rev.biuRev) == CENTAUR_2G_JEDEC_ID)
			m = (typeof(m)){"LP9002", "PCI",
					"Fibre Channel Adapter"};
		else
			m = (typeof(m)){"LP9000", "PCI",
					"Fibre Channel Adapter"};
		break;
	case PCI_DEVICE_ID_RFLY:
		m = (typeof(m)){"LP952", "PCI",
				"Fibre Channel Adapter"};
		break;
	case PCI_DEVICE_ID_PEGASUS:
		m = (typeof(m)){"LP9802", "PCI-X",
				"Fibre Channel Adapter"};
		break;
	case PCI_DEVICE_ID_THOR:
		m = (typeof(m)){"LP10000", "PCI-X",
				"Fibre Channel Adapter"};
		break;
	case PCI_DEVICE_ID_VIPER:
		m = (typeof(m)){"LPX1000",  "PCI-X",
				"Fibre Channel Adapter"};
		break;
	case PCI_DEVICE_ID_PFLY:
		m = (typeof(m)){"LP982", "PCI-X",
				"Fibre Channel Adapter"};
		break;
	case PCI_DEVICE_ID_TFLY:
		m = (typeof(m)){"LP1050", "PCI-X",
				"Fibre Channel Adapter"};
		break;
	case PCI_DEVICE_ID_HELIOS:
		m = (typeof(m)){"LP11000", "PCI-X2",
				"Fibre Channel Adapter"};
		break;
	case PCI_DEVICE_ID_HELIOS_SCSP:
		m = (typeof(m)){"LP11000-SP", "PCI-X2",
				"Fibre Channel Adapter"};
		break;
	case PCI_DEVICE_ID_HELIOS_DCSP:
		m = (typeof(m)){"LP11002-SP",  "PCI-X2",
				"Fibre Channel Adapter"};
		break;
	case PCI_DEVICE_ID_NEPTUNE:
		m = (typeof(m)){"LPe1000", "PCIe", "Fibre Channel Adapter"};
		break;
	case PCI_DEVICE_ID_NEPTUNE_SCSP:
		m = (typeof(m)){"LPe1000-SP", "PCIe", "Fibre Channel Adapter"};
		break;
	case PCI_DEVICE_ID_NEPTUNE_DCSP:
		m = (typeof(m)){"LPe1002-SP", "PCIe", "Fibre Channel Adapter"};
		break;
	case PCI_DEVICE_ID_BMID:
		m = (typeof(m)){"LP1150", "PCI-X2", "Fibre Channel Adapter"};
		break;
	case PCI_DEVICE_ID_BSMB:
		m = (typeof(m)){"LP111", "PCI-X2", "Fibre Channel Adapter"};
		break;
	case PCI_DEVICE_ID_ZEPHYR:
		m = (typeof(m)){"LPe11000", "PCIe", "Fibre Channel Adapter"};
		break;
	case PCI_DEVICE_ID_ZEPHYR_SCSP:
		m = (typeof(m)){"LPe11000", "PCIe", "Fibre Channel Adapter"};
		break;
	case PCI_DEVICE_ID_ZEPHYR_DCSP:
		m = (typeof(m)){"LP2105", "PCIe", "FCoE Adapter"};
		GE = 1;
		break;
	case PCI_DEVICE_ID_ZMID:
		m = (typeof(m)){"LPe1150", "PCIe", "Fibre Channel Adapter"};
		break;
	case PCI_DEVICE_ID_ZSMB:
		m = (typeof(m)){"LPe111", "PCIe", "Fibre Channel Adapter"};
		break;
	case PCI_DEVICE_ID_LP101:
		m = (typeof(m)){"LP101", "PCI-X", "Fibre Channel Adapter"};
		break;
	case PCI_DEVICE_ID_LP10000S:
		m = (typeof(m)){"LP10000-S", "PCI", "Fibre Channel Adapter"};
		break;
	case PCI_DEVICE_ID_LP11000S:
		m = (typeof(m)){"LP11000-S", "PCI-X2", "Fibre Channel Adapter"};
		break;
	case PCI_DEVICE_ID_LPE11000S:
		m = (typeof(m)){"LPe11000-S", "PCIe", "Fibre Channel Adapter"};
		break;
	case PCI_DEVICE_ID_SAT:
		m = (typeof(m)){"LPe12000", "PCIe", "Fibre Channel Adapter"};
		break;
	case PCI_DEVICE_ID_SAT_MID:
		m = (typeof(m)){"LPe1250", "PCIe", "Fibre Channel Adapter"};
		break;
	case PCI_DEVICE_ID_SAT_SMB:
		m = (typeof(m)){"LPe121", "PCIe", "Fibre Channel Adapter"};
		break;
	case PCI_DEVICE_ID_SAT_DCSP:
		m = (typeof(m)){"LPe12002-SP", "PCIe", "Fibre Channel Adapter"};
		break;
	case PCI_DEVICE_ID_SAT_SCSP:
		m = (typeof(m)){"LPe12000-SP", "PCIe", "Fibre Channel Adapter"};
		break;
	case PCI_DEVICE_ID_SAT_S:
		m = (typeof(m)){"LPe12000-S", "PCIe", "Fibre Channel Adapter"};
		break;
	case PCI_DEVICE_ID_HORNET:
		m = (typeof(m)){"LP21000", "PCIe", "FCoE Adapter"};
		GE = 1;
		break;
	case PCI_DEVICE_ID_PROTEUS_VF:
		m = (typeof(m)){"LPev12000", "PCIe IOV",
				"Fibre Channel Adapter"};
		break;
	case PCI_DEVICE_ID_PROTEUS_PF:
		m = (typeof(m)){"LPev12000", "PCIe IOV",
				"Fibre Channel Adapter"};
		break;
	case PCI_DEVICE_ID_PROTEUS_S:
		m = (typeof(m)){"LPemv12002-S", "PCIe IOV",
				"Fibre Channel Adapter"};
		break;
	case PCI_DEVICE_ID_TIGERSHARK:
		oneConnect = 1;
		m = (typeof(m)){"OCe10100", "PCIe", "FCoE"};
		break;
	case PCI_DEVICE_ID_TOMCAT:
		oneConnect = 1;
		m = (typeof(m)){"OCe11100", "PCIe", "FCoE"};
		break;
	case PCI_DEVICE_ID_FALCON:
		m = (typeof(m)){"LPSe12002-ML1-E", "PCIe",
				"EmulexSecure Fibre"};
		break;
	case PCI_DEVICE_ID_BALIUS:
		m = (typeof(m)){"LPVe12002", "PCIe Shared I/O",
				"Fibre Channel Adapter"};
		break;
	case PCI_DEVICE_ID_LANCER_FC:
		oneConnect = 1;
		m = (typeof(m)){"Undefined", "PCIe", "Fibre Channel Adapter"};
		break;
	case PCI_DEVICE_ID_LANCER_FCOE:
		oneConnect = 1;
		m = (typeof(m)){"Undefined", "PCIe", "FCoE"};
		break;
	default:
		m = (typeof(m)){"Unknown", "", ""};
		break;
	}

	if (mdp && mdp[0] == '\0')
		snprintf(mdp, 79,"%s", m.name);
	/* oneConnect hba requires special processing, they are all initiators
	 * and we put the port number on the end
	 */
	if (descp && descp[0] == '\0') {
		if (oneConnect)
			snprintf(descp, 255,
				"Emulex OneConnect %s, %s Initiator, Port %s",
				m.name, m.function,
				phba->Port);
		else
			snprintf(descp, 255,
				"Emulex %s %d%s %s %s",
				m.name, max_speed, (GE) ? "GE" : "Gb",
				m.bus, m.function);
	}
}

/**
 * lpfc_post_buffer - Post IOCB(s) with DMA buffer descriptor(s) to a IOCB ring
 * @phba: pointer to lpfc hba data structure.
 * @pring: pointer to a IOCB ring.
 * @cnt: the number of IOCBs to be posted to the IOCB ring.
 *
 * This routine posts a given number of IOCBs with the associated DMA buffer
 * descriptors specified by the cnt argument to the given IOCB ring.
 *
 * Return codes
 *   The number of IOCBs NOT able to be posted to the IOCB ring.
 **/
int
lpfc_post_buffer(struct lpfc_hba *phba, struct lpfc_sli_ring *pring, int cnt)
{
	IOCB_t *icmd;
	struct lpfc_iocbq *iocb;
	struct lpfc_dmabuf *mp1, *mp2;

	cnt += pring->missbufcnt;

	/* While there are buffers to post */
	while (cnt > 0) {
		/* Allocate buffer for  command iocb */
		iocb = lpfc_sli_get_iocbq(phba);
		if (iocb == NULL) {
			pring->missbufcnt = cnt;
			return cnt;
		}
		icmd = &iocb->iocb;

		/* 2 buffers can be posted per command */
		/* Allocate buffer to post */
		mp1 = kmalloc(sizeof (struct lpfc_dmabuf), GFP_KERNEL);
		if (mp1)
		    mp1->virt = lpfc_mbuf_alloc(phba, MEM_PRI, &mp1->phys);
		if (!mp1 || !mp1->virt) {
			kfree(mp1);
			lpfc_sli_release_iocbq(phba, iocb);
			pring->missbufcnt = cnt;
			return cnt;
		}

		INIT_LIST_HEAD(&mp1->list);
		/* Allocate buffer to post */
		if (cnt > 1) {
			mp2 = kmalloc(sizeof (struct lpfc_dmabuf), GFP_KERNEL);
			if (mp2)
				mp2->virt = lpfc_mbuf_alloc(phba, MEM_PRI,
							    &mp2->phys);
			if (!mp2 || !mp2->virt) {
				kfree(mp2);
				lpfc_mbuf_free(phba, mp1->virt, mp1->phys);
				kfree(mp1);
				lpfc_sli_release_iocbq(phba, iocb);
				pring->missbufcnt = cnt;
				return cnt;
			}

			INIT_LIST_HEAD(&mp2->list);
		} else {
			mp2 = NULL;
		}

		icmd->un.cont64[0].addrHigh = putPaddrHigh(mp1->phys);
		icmd->un.cont64[0].addrLow = putPaddrLow(mp1->phys);
		icmd->un.cont64[0].tus.f.bdeSize = FCELSSIZE;
		icmd->ulpBdeCount = 1;
		cnt--;
		if (mp2) {
			icmd->un.cont64[1].addrHigh = putPaddrHigh(mp2->phys);
			icmd->un.cont64[1].addrLow = putPaddrLow(mp2->phys);
			icmd->un.cont64[1].tus.f.bdeSize = FCELSSIZE;
			cnt--;
			icmd->ulpBdeCount = 2;
		}

		icmd->ulpCommand = CMD_QUE_RING_BUF64_CN;
		icmd->ulpLe = 1;

		if (lpfc_sli_issue_iocb(phba, pring->ringno, iocb, 0) ==
		    IOCB_ERROR) {
			lpfc_mbuf_free(phba, mp1->virt, mp1->phys);
			kfree(mp1);
			cnt++;
			if (mp2) {
				lpfc_mbuf_free(phba, mp2->virt, mp2->phys);
				kfree(mp2);
				cnt++;
			}
			lpfc_sli_release_iocbq(phba, iocb);
			pring->missbufcnt = cnt;
			return cnt;
		}
		lpfc_sli_ringpostbuf_put(phba, pring, mp1);
		if (mp2)
			lpfc_sli_ringpostbuf_put(phba, pring, mp2);
	}
	pring->missbufcnt = 0;
	return 0;
}

/**
 * lpfc_post_rcv_buf - Post the initial receive IOCB buffers to ELS ring
 * @phba: pointer to lpfc hba data structure.
 *
 * This routine posts initial receive IOCB buffers to the ELS ring. The
 * current number of initial IOCB buffers specified by LPFC_BUF_RING0 is
 * set to 64 IOCBs.
 *
 * Return codes
 *   0 - success (currently always success)
 **/
static int
lpfc_post_rcv_buf(struct lpfc_hba *phba)
{
	struct lpfc_sli *psli = &phba->sli;

	/* Ring 0, ELS / CT buffers */
	lpfc_post_buffer(phba, &psli->ring[LPFC_ELS_RING], LPFC_BUF_RING0);
	/* Ring 2 - FCP no buffers needed */

	return 0;
}

#define S(N,V) (((V)<<(N))|((V)>>(32-(N))))

/**
 * lpfc_sha_init - Set up initial array of hash table entries
 * @HashResultPointer: pointer to an array as hash table.
 *
 * This routine sets up the initial values to the array of hash table entries
 * for the LC HBAs.
 **/
static void
lpfc_sha_init(uint32_t * HashResultPointer)
{
	HashResultPointer[0] = 0x67452301;
	HashResultPointer[1] = 0xEFCDAB89;
	HashResultPointer[2] = 0x98BADCFE;
	HashResultPointer[3] = 0x10325476;
	HashResultPointer[4] = 0xC3D2E1F0;
}

/**
 * lpfc_sha_iterate - Iterate initial hash table with the working hash table
 * @HashResultPointer: pointer to an initial/result hash table.
 * @HashWorkingPointer: pointer to an working hash table.
 *
 * This routine iterates an initial hash table pointed by @HashResultPointer
 * with the values from the working hash table pointeed by @HashWorkingPointer.
 * The results are putting back to the initial hash table, returned through
 * the @HashResultPointer as the result hash table.
 **/
static void
lpfc_sha_iterate(uint32_t * HashResultPointer, uint32_t * HashWorkingPointer)
{
	int t;
	uint32_t TEMP;
	uint32_t A, B, C, D, E;
	t = 16;
	do {
		HashWorkingPointer[t] =
		    S(1,
		      HashWorkingPointer[t - 3] ^ HashWorkingPointer[t -
								     8] ^
		      HashWorkingPointer[t - 14] ^ HashWorkingPointer[t - 16]);
	} while (++t <= 79);
	t = 0;
	A = HashResultPointer[0];
	B = HashResultPointer[1];
	C = HashResultPointer[2];
	D = HashResultPointer[3];
	E = HashResultPointer[4];

	do {
		if (t < 20) {
			TEMP = ((B & C) | ((~B) & D)) + 0x5A827999;
		} else if (t < 40) {
			TEMP = (B ^ C ^ D) + 0x6ED9EBA1;
		} else if (t < 60) {
			TEMP = ((B & C) | (B & D) | (C & D)) + 0x8F1BBCDC;
		} else {
			TEMP = (B ^ C ^ D) + 0xCA62C1D6;
		}
		TEMP += S(5, A) + E + HashWorkingPointer[t];
		E = D;
		D = C;
		C = S(30, B);
		B = A;
		A = TEMP;
	} while (++t <= 79);

	HashResultPointer[0] += A;
	HashResultPointer[1] += B;
	HashResultPointer[2] += C;
	HashResultPointer[3] += D;
	HashResultPointer[4] += E;

}

/**
 * lpfc_challenge_key - Create challenge key based on WWPN of the HBA
 * @RandomChallenge: pointer to the entry of host challenge random number array.
 * @HashWorking: pointer to the entry of the working hash array.
 *
 * This routine calculates the working hash array referred by @HashWorking
 * from the challenge random numbers associated with the host, referred by
 * @RandomChallenge. The result is put into the entry of the working hash
 * array and returned by reference through @HashWorking.
 **/
static void
lpfc_challenge_key(uint32_t * RandomChallenge, uint32_t * HashWorking)
{
	*HashWorking = (*RandomChallenge ^ *HashWorking);
}

/**
 * lpfc_hba_init - Perform special handling for LC HBA initialization
 * @phba: pointer to lpfc hba data structure.
 * @hbainit: pointer to an array of unsigned 32-bit integers.
 *
 * This routine performs the special handling for LC HBA initialization.
 **/
void
lpfc_hba_init(struct lpfc_hba *phba, uint32_t *hbainit)
{
	int t;
	uint32_t *HashWorking;
	uint32_t *pwwnn = (uint32_t *) phba->wwnn;

	HashWorking = kcalloc(80, sizeof(uint32_t), GFP_KERNEL);
	if (!HashWorking)
		return;

	HashWorking[0] = HashWorking[78] = *pwwnn++;
	HashWorking[1] = HashWorking[79] = *pwwnn;

	for (t = 0; t < 7; t++)
		lpfc_challenge_key(phba->RandomData + t, HashWorking + t);

	lpfc_sha_init(hbainit);
	lpfc_sha_iterate(hbainit, HashWorking);
	kfree(HashWorking);
}

/**
 * lpfc_cleanup - Performs vport cleanups before deleting a vport
 * @vport: pointer to a virtual N_Port data structure.
 *
 * This routine performs the necessary cleanups before deleting the @vport.
 * It invokes the discovery state machine to perform necessary state
 * transitions and to release the ndlps associated with the @vport. Note,
 * the physical port is treated as @vport 0.
 **/
void
lpfc_cleanup(struct lpfc_vport *vport)
{
	struct lpfc_hba   *phba = vport->phba;
	struct lpfc_nodelist *ndlp, *next_ndlp;
	int i = 0;

	if (phba->link_state > LPFC_LINK_DOWN)
		lpfc_port_link_failure(vport);

	list_for_each_entry_safe(ndlp, next_ndlp, &vport->fc_nodes, nlp_listp) {
		if (!NLP_CHK_NODE_ACT(ndlp)) {
			ndlp = lpfc_enable_node(vport, ndlp,
						NLP_STE_UNUSED_NODE);
			if (!ndlp)
				continue;
			spin_lock_irq(&phba->ndlp_lock);
			NLP_SET_FREE_REQ(ndlp);
			spin_unlock_irq(&phba->ndlp_lock);
			/* Trigger the release of the ndlp memory */
			lpfc_nlp_put(ndlp);
			continue;
		}
		spin_lock_irq(&phba->ndlp_lock);
		if (NLP_CHK_FREE_REQ(ndlp)) {
			/* The ndlp should not be in memory free mode already */
			spin_unlock_irq(&phba->ndlp_lock);
			continue;
		} else
			/* Indicate request for freeing ndlp memory */
			NLP_SET_FREE_REQ(ndlp);
		spin_unlock_irq(&phba->ndlp_lock);

		if (vport->port_type != LPFC_PHYSICAL_PORT &&
		    ndlp->nlp_DID == Fabric_DID) {
			/* Just free up ndlp with Fabric_DID for vports */
			lpfc_nlp_put(ndlp);
			continue;
		}

		if (ndlp->nlp_type & NLP_FABRIC)
			lpfc_disc_state_machine(vport, ndlp, NULL,
					NLP_EVT_DEVICE_RECOVERY);

		lpfc_disc_state_machine(vport, ndlp, NULL,
					     NLP_EVT_DEVICE_RM);

	}

	/* At this point, ALL ndlp's should be gone
	 * because of the previous NLP_EVT_DEVICE_RM.
	 * Lets wait for this to happen, if needed.
	 */
	while (!list_empty(&vport->fc_nodes)) {
		if (i++ > 3000) {
			lpfc_printf_vlog(vport, KERN_ERR, LOG_DISCOVERY,
				"0233 Nodelist not empty\n");
			list_for_each_entry_safe(ndlp, next_ndlp,
						&vport->fc_nodes, nlp_listp) {
				lpfc_printf_vlog(ndlp->vport, KERN_ERR,
						LOG_NODE,
						"0282 did:x%x ndlp:x%p "
						"usgmap:x%x refcnt:%d\n",
						ndlp->nlp_DID, (void *)ndlp,
						ndlp->nlp_usg_map,
						atomic_read(
							&ndlp->kref.refcount));
			}
			break;
		}

		/* Wait for any activity on ndlps to settle */
		msleep(10);
	}
	lpfc_cleanup_vports_rrqs(vport, NULL);
}

/**
 * lpfc_stop_vport_timers - Stop all the timers associated with a vport
 * @vport: pointer to a virtual N_Port data structure.
 *
 * This routine stops all the timers associated with a @vport. This function
 * is invoked before disabling or deleting a @vport. Note that the physical
 * port is treated as @vport 0.
 **/
void
lpfc_stop_vport_timers(struct lpfc_vport *vport)
{
	del_timer_sync(&vport->els_tmofunc);
	del_timer_sync(&vport->fc_fdmitmo);
	del_timer_sync(&vport->delayed_disc_tmo);
	lpfc_can_disctmo(vport);
	return;
}

/**
 * __lpfc_sli4_stop_fcf_redisc_wait_timer - Stop FCF rediscovery wait timer
 * @phba: pointer to lpfc hba data structure.
 *
 * This routine stops the SLI4 FCF rediscover wait timer if it's on. The
 * caller of this routine should already hold the host lock.
 **/
void
__lpfc_sli4_stop_fcf_redisc_wait_timer(struct lpfc_hba *phba)
{
	/* Clear pending FCF rediscovery wait flag */
	phba->fcf.fcf_flag &= ~FCF_REDISC_PEND;

	/* Now, try to stop the timer */
	del_timer(&phba->fcf.redisc_wait);
}

/**
 * lpfc_sli4_stop_fcf_redisc_wait_timer - Stop FCF rediscovery wait timer
 * @phba: pointer to lpfc hba data structure.
 *
 * This routine stops the SLI4 FCF rediscover wait timer if it's on. It
 * checks whether the FCF rediscovery wait timer is pending with the host
 * lock held before proceeding with disabling the timer and clearing the
 * wait timer pendig flag.
 **/
void
lpfc_sli4_stop_fcf_redisc_wait_timer(struct lpfc_hba *phba)
{
	spin_lock_irq(&phba->hbalock);
	if (!(phba->fcf.fcf_flag & FCF_REDISC_PEND)) {
		/* FCF rediscovery timer already fired or stopped */
		spin_unlock_irq(&phba->hbalock);
		return;
	}
	__lpfc_sli4_stop_fcf_redisc_wait_timer(phba);
	/* Clear failover in progress flags */
	phba->fcf.fcf_flag &= ~(FCF_DEAD_DISC | FCF_ACVL_DISC);
	spin_unlock_irq(&phba->hbalock);
}

/**
 * lpfc_stop_hba_timers - Stop all the timers associated with an HBA
 * @phba: pointer to lpfc hba data structure.
 *
 * This routine stops all the timers associated with a HBA. This function is
 * invoked before either putting a HBA offline or unloading the driver.
 **/
void
lpfc_stop_hba_timers(struct lpfc_hba *phba)
{
	lpfc_stop_vport_timers(phba->pport);
	del_timer_sync(&phba->sli.mbox_tmo);
	del_timer_sync(&phba->fabric_block_timer);
	del_timer_sync(&phba->eratt_poll);
	del_timer_sync(&phba->hb_tmofunc);
	if (phba->sli_rev == LPFC_SLI_REV4) {
		del_timer_sync(&phba->rrq_tmr);
		phba->hba_flag &= ~HBA_RRQ_ACTIVE;
	}
	phba->hb_outstanding = 0;

	switch (phba->pci_dev_grp) {
	case LPFC_PCI_DEV_LP:
		/* Stop any LightPulse device specific driver timers */
		del_timer_sync(&phba->fcp_poll_timer);
		break;
	case LPFC_PCI_DEV_OC:
		/* Stop any OneConnect device sepcific driver timers */
		lpfc_sli4_stop_fcf_redisc_wait_timer(phba);
		break;
	default:
		lpfc_printf_log(phba, KERN_ERR, LOG_INIT,
				"0297 Invalid device group (x%x)\n",
				phba->pci_dev_grp);
		break;
	}
	return;
}

/**
 * lpfc_block_mgmt_io - Mark a HBA's management interface as blocked
 * @phba: pointer to lpfc hba data structure.
 *
 * This routine marks a HBA's management interface as blocked. Once the HBA's
 * management interface is marked as blocked, all the user space access to
 * the HBA, whether they are from sysfs interface or libdfc interface will
 * all be blocked. The HBA is set to block the management interface when the
 * driver prepares the HBA interface for online or offline.
 **/
static void
lpfc_block_mgmt_io(struct lpfc_hba * phba)
{
	unsigned long iflag;
	uint8_t actcmd = MBX_HEARTBEAT;
	unsigned long timeout;


	spin_lock_irqsave(&phba->hbalock, iflag);
	phba->sli.sli_flag |= LPFC_BLOCK_MGMT_IO;
	if (phba->sli.mbox_active)
		actcmd = phba->sli.mbox_active->u.mb.mbxCommand;
	spin_unlock_irqrestore(&phba->hbalock, iflag);
	/* Determine how long we might wait for the active mailbox
	 * command to be gracefully completed by firmware.
	 */
	timeout = msecs_to_jiffies(lpfc_mbox_tmo_val(phba, actcmd) * 1000) +
			jiffies;
	/* Wait for the outstnading mailbox command to complete */
	while (phba->sli.mbox_active) {
		/* Check active mailbox complete status every 2ms */
		msleep(2);
		if (time_after(jiffies, timeout)) {
			lpfc_printf_log(phba, KERN_ERR, LOG_SLI,
				"2813 Mgmt IO is Blocked %x "
				"- mbox cmd %x still active\n",
				phba->sli.sli_flag, actcmd);
			break;
		}
	}
}

/**
 * lpfc_online - Initialize and bring a HBA online
 * @phba: pointer to lpfc hba data structure.
 *
 * This routine initializes the HBA and brings a HBA online. During this
 * process, the management interface is blocked to prevent user space access
 * to the HBA interfering with the driver initialization.
 *
 * Return codes
 *   0 - successful
 *   1 - failed
 **/
int
lpfc_online(struct lpfc_hba *phba)
{
	struct lpfc_vport *vport;
	struct lpfc_vport **vports;
	int i;

	if (!phba)
		return 0;
	vport = phba->pport;

	if (!(vport->fc_flag & FC_OFFLINE_MODE))
		return 0;

	lpfc_printf_log(phba, KERN_WARNING, LOG_INIT,
			"0458 Bring Adapter online\n");

	lpfc_block_mgmt_io(phba);

	if (!lpfc_sli_queue_setup(phba)) {
		lpfc_unblock_mgmt_io(phba);
		return 1;
	}

	if (phba->sli_rev == LPFC_SLI_REV4) {
		if (lpfc_sli4_hba_setup(phba)) { /* Initialize SLI4 HBA */
			lpfc_unblock_mgmt_io(phba);
			return 1;
		}
	} else {
		if (lpfc_sli_hba_setup(phba)) {	/* Initialize SLI2/SLI3 HBA */
			lpfc_unblock_mgmt_io(phba);
			return 1;
		}
	}

	vports = lpfc_create_vport_work_array(phba);
	if (vports != NULL)
		for (i = 0; i <= phba->max_vports && vports[i] != NULL; i++) {
			struct Scsi_Host *shost;
			shost = lpfc_shost_from_vport(vports[i]);
			spin_lock_irq(shost->host_lock);
			vports[i]->fc_flag &= ~FC_OFFLINE_MODE;
			if (phba->sli3_options & LPFC_SLI3_NPIV_ENABLED)
				vports[i]->fc_flag |= FC_VPORT_NEEDS_REG_VPI;
			if (phba->sli_rev == LPFC_SLI_REV4)
				vports[i]->fc_flag |= FC_VPORT_NEEDS_INIT_VPI;
			spin_unlock_irq(shost->host_lock);
		}
		lpfc_destroy_vport_work_array(phba, vports);

	lpfc_unblock_mgmt_io(phba);
	return 0;
}

/**
 * lpfc_unblock_mgmt_io - Mark a HBA's management interface to be not blocked
 * @phba: pointer to lpfc hba data structure.
 *
 * This routine marks a HBA's management interface as not blocked. Once the
 * HBA's management interface is marked as not blocked, all the user space
 * access to the HBA, whether they are from sysfs interface or libdfc
 * interface will be allowed. The HBA is set to block the management interface
 * when the driver prepares the HBA interface for online or offline and then
 * set to unblock the management interface afterwards.
 **/
void
lpfc_unblock_mgmt_io(struct lpfc_hba * phba)
{
	unsigned long iflag;

	spin_lock_irqsave(&phba->hbalock, iflag);
	phba->sli.sli_flag &= ~LPFC_BLOCK_MGMT_IO;
	spin_unlock_irqrestore(&phba->hbalock, iflag);
}

/**
 * lpfc_offline_prep - Prepare a HBA to be brought offline
 * @phba: pointer to lpfc hba data structure.
 *
 * This routine is invoked to prepare a HBA to be brought offline. It performs
 * unregistration login to all the nodes on all vports and flushes the mailbox
 * queue to make it ready to be brought offline.
 **/
void
lpfc_offline_prep(struct lpfc_hba * phba)
{
	struct lpfc_vport *vport = phba->pport;
	struct lpfc_nodelist  *ndlp, *next_ndlp;
	struct lpfc_vport **vports;
	struct Scsi_Host *shost;
	int i;

	if (vport->fc_flag & FC_OFFLINE_MODE)
		return;

	lpfc_block_mgmt_io(phba);

	lpfc_linkdown(phba);

	/* Issue an unreg_login to all nodes on all vports */
	vports = lpfc_create_vport_work_array(phba);
	if (vports != NULL) {
		for (i = 0; i <= phba->max_vports && vports[i] != NULL; i++) {
			if (vports[i]->load_flag & FC_UNLOADING)
				continue;
			shost = lpfc_shost_from_vport(vports[i]);
			spin_lock_irq(shost->host_lock);
			vports[i]->vpi_state &= ~LPFC_VPI_REGISTERED;
			vports[i]->fc_flag |= FC_VPORT_NEEDS_REG_VPI;
			vports[i]->fc_flag &= ~FC_VFI_REGISTERED;
			spin_unlock_irq(shost->host_lock);

			shost =	lpfc_shost_from_vport(vports[i]);
			list_for_each_entry_safe(ndlp, next_ndlp,
						 &vports[i]->fc_nodes,
						 nlp_listp) {
				if (!NLP_CHK_NODE_ACT(ndlp))
					continue;
				if (ndlp->nlp_state == NLP_STE_UNUSED_NODE)
					continue;
				if (ndlp->nlp_type & NLP_FABRIC) {
					lpfc_disc_state_machine(vports[i], ndlp,
						NULL, NLP_EVT_DEVICE_RECOVERY);
					lpfc_disc_state_machine(vports[i], ndlp,
						NULL, NLP_EVT_DEVICE_RM);
				}
				spin_lock_irq(shost->host_lock);
				ndlp->nlp_flag &= ~NLP_NPR_ADISC;
				spin_unlock_irq(shost->host_lock);
				lpfc_unreg_rpi(vports[i], ndlp);
			}
		}
	}
	lpfc_destroy_vport_work_array(phba, vports);

	lpfc_sli_mbox_sys_shutdown(phba);
}

/**
 * lpfc_offline - Bring a HBA offline
 * @phba: pointer to lpfc hba data structure.
 *
 * This routine actually brings a HBA offline. It stops all the timers
 * associated with the HBA, brings down the SLI layer, and eventually
 * marks the HBA as in offline state for the upper layer protocol.
 **/
void
lpfc_offline(struct lpfc_hba *phba)
{
	struct Scsi_Host  *shost;
	struct lpfc_vport **vports;
	int i;

	if (phba->pport->fc_flag & FC_OFFLINE_MODE)
		return;

	/* stop port and all timers associated with this hba */
	lpfc_stop_port(phba);
	vports = lpfc_create_vport_work_array(phba);
	if (vports != NULL)
		for (i = 0; i <= phba->max_vports && vports[i] != NULL; i++)
			lpfc_stop_vport_timers(vports[i]);
	lpfc_destroy_vport_work_array(phba, vports);
	lpfc_printf_log(phba, KERN_WARNING, LOG_INIT,
			"0460 Bring Adapter offline\n");
	/* Bring down the SLI Layer and cleanup.  The HBA is offline
	   now.  */
	lpfc_sli_hba_down(phba);
	spin_lock_irq(&phba->hbalock);
	phba->work_ha = 0;
	spin_unlock_irq(&phba->hbalock);
	vports = lpfc_create_vport_work_array(phba);
	if (vports != NULL)
		for (i = 0; i <= phba->max_vports && vports[i] != NULL; i++) {
			shost = lpfc_shost_from_vport(vports[i]);
			spin_lock_irq(shost->host_lock);
			vports[i]->work_port_events = 0;
			vports[i]->fc_flag |= FC_OFFLINE_MODE;
			spin_unlock_irq(shost->host_lock);
		}
	lpfc_destroy_vport_work_array(phba, vports);
}

/**
 * lpfc_scsi_free - Free all the SCSI buffers and IOCBs from driver lists
 * @phba: pointer to lpfc hba data structure.
 *
 * This routine is to free all the SCSI buffers and IOCBs from the driver
 * list back to kernel. It is called from lpfc_pci_remove_one to free
 * the internal resources before the device is removed from the system.
 *
 * Return codes
 *   0 - successful (for now, it always returns 0)
 **/
static int
lpfc_scsi_free(struct lpfc_hba *phba)
{
	struct lpfc_scsi_buf *sb, *sb_next;
	struct lpfc_iocbq *io, *io_next;

	spin_lock_irq(&phba->hbalock);
	/* Release all the lpfc_scsi_bufs maintained by this host. */
	spin_lock(&phba->scsi_buf_list_lock);
	list_for_each_entry_safe(sb, sb_next, &phba->lpfc_scsi_buf_list, list) {
		list_del(&sb->list);
		pci_pool_free(phba->lpfc_scsi_dma_buf_pool, sb->data,
			      sb->dma_handle);
		kfree(sb);
		phba->total_scsi_bufs--;
	}
	spin_unlock(&phba->scsi_buf_list_lock);

	/* Release all the lpfc_iocbq entries maintained by this host. */
	list_for_each_entry_safe(io, io_next, &phba->lpfc_iocb_list, list) {
		list_del(&io->list);
		kfree(io);
		phba->total_iocbq_bufs--;
	}
	spin_unlock_irq(&phba->hbalock);
	return 0;
}

/**
 * lpfc_create_port - Create an FC port
 * @phba: pointer to lpfc hba data structure.
 * @instance: a unique integer ID to this FC port.
 * @dev: pointer to the device data structure.
 *
 * This routine creates a FC port for the upper layer protocol. The FC port
 * can be created on top of either a physical port or a virtual port provided
 * by the HBA. This routine also allocates a SCSI host data structure (shost)
 * and associates the FC port created before adding the shost into the SCSI
 * layer.
 *
 * Return codes
 *   @vport - pointer to the virtual N_Port data structure.
 *   NULL - port create failed.
 **/
struct lpfc_vport *
lpfc_create_port(struct lpfc_hba *phba, int instance, struct device *dev)
{
	struct lpfc_vport *vport;
	struct Scsi_Host  *shost;
	int error = 0;

	if (dev != &phba->pcidev->dev)
		shost = scsi_host_alloc(&lpfc_vport_template,
					sizeof(struct lpfc_vport));
	else
		shost = scsi_host_alloc(&lpfc_template,
					sizeof(struct lpfc_vport));
	if (!shost)
		goto out;

	vport = (struct lpfc_vport *) shost->hostdata;
	vport->phba = phba;
	vport->load_flag |= FC_LOADING;
	vport->fc_flag |= FC_VPORT_NEEDS_REG_VPI;
	vport->fc_rscn_flush = 0;

	lpfc_get_vport_cfgparam(vport);
	shost->unique_id = instance;
	shost->max_id = LPFC_MAX_TARGET;
	shost->max_lun = vport->cfg_max_luns;
	shost->this_id = -1;
	shost->max_cmd_len = 16;
	if (phba->sli_rev == LPFC_SLI_REV4) {
		shost->dma_boundary =
			phba->sli4_hba.pc_sli4_params.sge_supp_len-1;
		shost->sg_tablesize = phba->cfg_sg_seg_cnt;
	}

	/*
	 * Set initial can_queue value since 0 is no longer supported and
	 * scsi_add_host will fail. This will be adjusted later based on the
	 * max xri value determined in hba setup.
	 */
	shost->can_queue = phba->cfg_hba_queue_depth - 10;
	if (dev != &phba->pcidev->dev) {
		shost->transportt = lpfc_vport_transport_template;
		vport->port_type = LPFC_NPIV_PORT;
	} else {
		shost->transportt = lpfc_transport_template;
		vport->port_type = LPFC_PHYSICAL_PORT;
	}

	/* Initialize all internally managed lists. */
	INIT_LIST_HEAD(&vport->fc_nodes);
	INIT_LIST_HEAD(&vport->rcv_buffer_list);
	spin_lock_init(&vport->work_port_lock);

	init_timer(&vport->fc_disctmo);
	vport->fc_disctmo.function = lpfc_disc_timeout;
	vport->fc_disctmo.data = (unsigned long)vport;

	init_timer(&vport->fc_fdmitmo);
	vport->fc_fdmitmo.function = lpfc_fdmi_tmo;
	vport->fc_fdmitmo.data = (unsigned long)vport;

	init_timer(&vport->els_tmofunc);
	vport->els_tmofunc.function = lpfc_els_timeout;
	vport->els_tmofunc.data = (unsigned long)vport;

	init_timer(&vport->delayed_disc_tmo);
	vport->delayed_disc_tmo.function = lpfc_delayed_disc_tmo;
	vport->delayed_disc_tmo.data = (unsigned long)vport;

	error = scsi_add_host_with_dma(shost, dev, &phba->pcidev->dev);
	if (error)
		goto out_put_shost;

	spin_lock_irq(&phba->hbalock);
	list_add_tail(&vport->listentry, &phba->port_list);
	spin_unlock_irq(&phba->hbalock);
	return vport;

out_put_shost:
	scsi_host_put(shost);
out:
	return NULL;
}

/**
 * destroy_port -  destroy an FC port
 * @vport: pointer to an lpfc virtual N_Port data structure.
 *
 * This routine destroys a FC port from the upper layer protocol. All the
 * resources associated with the port are released.
 **/
void
destroy_port(struct lpfc_vport *vport)
{
	struct Scsi_Host *shost = lpfc_shost_from_vport(vport);
	struct lpfc_hba  *phba = vport->phba;

	lpfc_debugfs_terminate(vport);
	fc_remove_host(shost);
	scsi_remove_host(shost);

	spin_lock_irq(&phba->hbalock);
	list_del_init(&vport->listentry);
	spin_unlock_irq(&phba->hbalock);

	lpfc_cleanup(vport);
	return;
}

/**
 * lpfc_get_instance - Get a unique integer ID
 *
 * This routine allocates a unique integer ID from lpfc_hba_index pool. It
 * uses the kernel idr facility to perform the task.
 *
 * Return codes:
 *   instance - a unique integer ID allocated as the new instance.
 *   -1 - lpfc get instance failed.
 **/
int
lpfc_get_instance(void)
{
	int instance = 0;

	/* Assign an unused number */
	if (!idr_pre_get(&lpfc_hba_index, GFP_KERNEL))
		return -1;
	if (idr_get_new(&lpfc_hba_index, NULL, &instance))
		return -1;
	return instance;
}

/**
 * lpfc_scan_finished - method for SCSI layer to detect whether scan is done
 * @shost: pointer to SCSI host data structure.
 * @time: elapsed time of the scan in jiffies.
 *
 * This routine is called by the SCSI layer with a SCSI host to determine
 * whether the scan host is finished.
 *
 * Note: there is no scan_start function as adapter initialization will have
 * asynchronously kicked off the link initialization.
 *
 * Return codes
 *   0 - SCSI host scan is not over yet.
 *   1 - SCSI host scan is over.
 **/
int lpfc_scan_finished(struct Scsi_Host *shost, unsigned long time)
{
	struct lpfc_vport *vport = (struct lpfc_vport *) shost->hostdata;
	struct lpfc_hba   *phba = vport->phba;
	int stat = 0;

	spin_lock_irq(shost->host_lock);

	if (vport->load_flag & FC_UNLOADING) {
		stat = 1;
		goto finished;
	}
	if (time >= 30 * HZ) {
		lpfc_printf_log(phba, KERN_INFO, LOG_INIT,
				"0461 Scanning longer than 30 "
				"seconds.  Continuing initialization\n");
		stat = 1;
		goto finished;
	}
	if (time >= 15 * HZ && phba->link_state <= LPFC_LINK_DOWN) {
		lpfc_printf_log(phba, KERN_INFO, LOG_INIT,
				"0465 Link down longer than 15 "
				"seconds.  Continuing initialization\n");
		stat = 1;
		goto finished;
	}

	if (vport->port_state != LPFC_VPORT_READY)
		goto finished;
	if (vport->num_disc_nodes || vport->fc_prli_sent)
		goto finished;
	if (vport->fc_map_cnt == 0 && time < 2 * HZ)
		goto finished;
	if ((phba->sli.sli_flag & LPFC_SLI_MBOX_ACTIVE) != 0)
		goto finished;

	stat = 1;

finished:
	spin_unlock_irq(shost->host_lock);
	return stat;
}

/**
 * lpfc_host_attrib_init - Initialize SCSI host attributes on a FC port
 * @shost: pointer to SCSI host data structure.
 *
 * This routine initializes a given SCSI host attributes on a FC port. The
 * SCSI host can be either on top of a physical port or a virtual port.
 **/
void lpfc_host_attrib_init(struct Scsi_Host *shost)
{
	struct lpfc_vport *vport = (struct lpfc_vport *) shost->hostdata;
	struct lpfc_hba   *phba = vport->phba;
	/*
	 * Set fixed host attributes.  Must done after lpfc_sli_hba_setup().
	 */

	fc_host_node_name(shost) = wwn_to_u64(vport->fc_nodename.u.wwn);
	fc_host_port_name(shost) = wwn_to_u64(vport->fc_portname.u.wwn);
	fc_host_supported_classes(shost) = FC_COS_CLASS3;

	memset(fc_host_supported_fc4s(shost), 0,
	       sizeof(fc_host_supported_fc4s(shost)));
	fc_host_supported_fc4s(shost)[2] = 1;
	fc_host_supported_fc4s(shost)[7] = 1;

	lpfc_vport_symbolic_node_name(vport, fc_host_symbolic_name(shost),
				 sizeof fc_host_symbolic_name(shost));

	fc_host_supported_speeds(shost) = 0;
	if (phba->lmt & LMT_10Gb)
		fc_host_supported_speeds(shost) |= FC_PORTSPEED_10GBIT;
	if (phba->lmt & LMT_8Gb)
		fc_host_supported_speeds(shost) |= FC_PORTSPEED_8GBIT;
	if (phba->lmt & LMT_4Gb)
		fc_host_supported_speeds(shost) |= FC_PORTSPEED_4GBIT;
	if (phba->lmt & LMT_2Gb)
		fc_host_supported_speeds(shost) |= FC_PORTSPEED_2GBIT;
	if (phba->lmt & LMT_1Gb)
		fc_host_supported_speeds(shost) |= FC_PORTSPEED_1GBIT;

	fc_host_maxframe_size(shost) =
		(((uint32_t) vport->fc_sparam.cmn.bbRcvSizeMsb & 0x0F) << 8) |
		(uint32_t) vport->fc_sparam.cmn.bbRcvSizeLsb;

	fc_host_dev_loss_tmo(shost) = vport->cfg_devloss_tmo;

	/* This value is also unchanging */
	memset(fc_host_active_fc4s(shost), 0,
	       sizeof(fc_host_active_fc4s(shost)));
	fc_host_active_fc4s(shost)[2] = 1;
	fc_host_active_fc4s(shost)[7] = 1;

	fc_host_max_npiv_vports(shost) = phba->max_vpi;
	spin_lock_irq(shost->host_lock);
	vport->load_flag &= ~FC_LOADING;
	spin_unlock_irq(shost->host_lock);
}

/**
 * lpfc_stop_port_s3 - Stop SLI3 device port
 * @phba: pointer to lpfc hba data structure.
 *
 * This routine is invoked to stop an SLI3 device port, it stops the device
 * from generating interrupts and stops the device driver's timers for the
 * device.
 **/
static void
lpfc_stop_port_s3(struct lpfc_hba *phba)
{
	/* Clear all interrupt enable conditions */
	writel(0, phba->HCregaddr);
	readl(phba->HCregaddr); /* flush */
	/* Clear all pending interrupts */
	writel(0xffffffff, phba->HAregaddr);
	readl(phba->HAregaddr); /* flush */

	/* Reset some HBA SLI setup states */
	lpfc_stop_hba_timers(phba);
	phba->pport->work_port_events = 0;
}

/**
 * lpfc_stop_port_s4 - Stop SLI4 device port
 * @phba: pointer to lpfc hba data structure.
 *
 * This routine is invoked to stop an SLI4 device port, it stops the device
 * from generating interrupts and stops the device driver's timers for the
 * device.
 **/
static void
lpfc_stop_port_s4(struct lpfc_hba *phba)
{
	/* Reset some HBA SLI4 setup states */
	lpfc_stop_hba_timers(phba);
	phba->pport->work_port_events = 0;
	phba->sli4_hba.intr_enable = 0;
}

/**
 * lpfc_stop_port - Wrapper function for stopping hba port
 * @phba: Pointer to HBA context object.
 *
 * This routine wraps the actual SLI3 or SLI4 hba stop port routine from
 * the API jump table function pointer from the lpfc_hba struct.
 **/
void
lpfc_stop_port(struct lpfc_hba *phba)
{
	phba->lpfc_stop_port(phba);
}

/**
 * lpfc_fcf_redisc_wait_start_timer - Start fcf rediscover wait timer
 * @phba: Pointer to hba for which this call is being executed.
 *
 * This routine starts the timer waiting for the FCF rediscovery to complete.
 **/
void
lpfc_fcf_redisc_wait_start_timer(struct lpfc_hba *phba)
{
	unsigned long fcf_redisc_wait_tmo =
		(jiffies + msecs_to_jiffies(LPFC_FCF_REDISCOVER_WAIT_TMO));
	/* Start fcf rediscovery wait period timer */
	mod_timer(&phba->fcf.redisc_wait, fcf_redisc_wait_tmo);
	spin_lock_irq(&phba->hbalock);
	/* Allow action to new fcf asynchronous event */
	phba->fcf.fcf_flag &= ~(FCF_AVAILABLE | FCF_SCAN_DONE);
	/* Mark the FCF rediscovery pending state */
	phba->fcf.fcf_flag |= FCF_REDISC_PEND;
	spin_unlock_irq(&phba->hbalock);
}

/**
 * lpfc_sli4_fcf_redisc_wait_tmo - FCF table rediscover wait timeout
 * @ptr: Map to lpfc_hba data structure pointer.
 *
 * This routine is invoked when waiting for FCF table rediscover has been
 * timed out. If new FCF record(s) has (have) been discovered during the
 * wait period, a new FCF event shall be added to the FCOE async event
 * list, and then worker thread shall be waked up for processing from the
 * worker thread context.
 **/
void
lpfc_sli4_fcf_redisc_wait_tmo(unsigned long ptr)
{
	struct lpfc_hba *phba = (struct lpfc_hba *)ptr;

	/* Don't send FCF rediscovery event if timer cancelled */
	spin_lock_irq(&phba->hbalock);
	if (!(phba->fcf.fcf_flag & FCF_REDISC_PEND)) {
		spin_unlock_irq(&phba->hbalock);
		return;
	}
	/* Clear FCF rediscovery timer pending flag */
	phba->fcf.fcf_flag &= ~FCF_REDISC_PEND;
	/* FCF rediscovery event to worker thread */
	phba->fcf.fcf_flag |= FCF_REDISC_EVT;
	spin_unlock_irq(&phba->hbalock);
	lpfc_printf_log(phba, KERN_INFO, LOG_FIP,
			"2776 FCF rediscover quiescent timer expired\n");
	/* wake up worker thread */
	lpfc_worker_wake_up(phba);
}

/**
 * lpfc_sli4_parse_latt_fault - Parse sli4 link-attention link fault code
 * @phba: pointer to lpfc hba data structure.
 * @acqe_link: pointer to the async link completion queue entry.
 *
 * This routine is to parse the SLI4 link-attention link fault code and
 * translate it into the base driver's read link attention mailbox command
 * status.
 *
 * Return: Link-attention status in terms of base driver's coding.
 **/
static uint16_t
lpfc_sli4_parse_latt_fault(struct lpfc_hba *phba,
			   struct lpfc_acqe_link *acqe_link)
{
	uint16_t latt_fault;

	switch (bf_get(lpfc_acqe_link_fault, acqe_link)) {
	case LPFC_ASYNC_LINK_FAULT_NONE:
	case LPFC_ASYNC_LINK_FAULT_LOCAL:
	case LPFC_ASYNC_LINK_FAULT_REMOTE:
		latt_fault = 0;
		break;
	default:
		lpfc_printf_log(phba, KERN_ERR, LOG_INIT,
				"0398 Invalid link fault code: x%x\n",
				bf_get(lpfc_acqe_link_fault, acqe_link));
		latt_fault = MBXERR_ERROR;
		break;
	}
	return latt_fault;
}

/**
 * lpfc_sli4_parse_latt_type - Parse sli4 link attention type
 * @phba: pointer to lpfc hba data structure.
 * @acqe_link: pointer to the async link completion queue entry.
 *
 * This routine is to parse the SLI4 link attention type and translate it
 * into the base driver's link attention type coding.
 *
 * Return: Link attention type in terms of base driver's coding.
 **/
static uint8_t
lpfc_sli4_parse_latt_type(struct lpfc_hba *phba,
			  struct lpfc_acqe_link *acqe_link)
{
	uint8_t att_type;

	switch (bf_get(lpfc_acqe_link_status, acqe_link)) {
	case LPFC_ASYNC_LINK_STATUS_DOWN:
	case LPFC_ASYNC_LINK_STATUS_LOGICAL_DOWN:
		att_type = LPFC_ATT_LINK_DOWN;
		break;
	case LPFC_ASYNC_LINK_STATUS_UP:
		/* Ignore physical link up events - wait for logical link up */
		att_type = LPFC_ATT_RESERVED;
		break;
	case LPFC_ASYNC_LINK_STATUS_LOGICAL_UP:
		att_type = LPFC_ATT_LINK_UP;
		break;
	default:
		lpfc_printf_log(phba, KERN_ERR, LOG_INIT,
				"0399 Invalid link attention type: x%x\n",
				bf_get(lpfc_acqe_link_status, acqe_link));
		att_type = LPFC_ATT_RESERVED;
		break;
	}
	return att_type;
}

/**
 * lpfc_sli4_parse_latt_link_speed - Parse sli4 link-attention link speed
 * @phba: pointer to lpfc hba data structure.
 * @acqe_link: pointer to the async link completion queue entry.
 *
 * This routine is to parse the SLI4 link-attention link speed and translate
 * it into the base driver's link-attention link speed coding.
 *
 * Return: Link-attention link speed in terms of base driver's coding.
 **/
static uint8_t
lpfc_sli4_parse_latt_link_speed(struct lpfc_hba *phba,
				struct lpfc_acqe_link *acqe_link)
{
	uint8_t link_speed;

	switch (bf_get(lpfc_acqe_link_speed, acqe_link)) {
	case LPFC_ASYNC_LINK_SPEED_ZERO:
	case LPFC_ASYNC_LINK_SPEED_10MBPS:
	case LPFC_ASYNC_LINK_SPEED_100MBPS:
		link_speed = LPFC_LINK_SPEED_UNKNOWN;
		break;
	case LPFC_ASYNC_LINK_SPEED_1GBPS:
		link_speed = LPFC_LINK_SPEED_1GHZ;
		break;
	case LPFC_ASYNC_LINK_SPEED_10GBPS:
		link_speed = LPFC_LINK_SPEED_10GHZ;
		break;
	default:
		lpfc_printf_log(phba, KERN_ERR, LOG_INIT,
				"0483 Invalid link-attention link speed: x%x\n",
				bf_get(lpfc_acqe_link_speed, acqe_link));
		link_speed = LPFC_LINK_SPEED_UNKNOWN;
		break;
	}
	return link_speed;
}

/**
 * lpfc_sli4_async_link_evt - Process the asynchronous FCoE link event
 * @phba: pointer to lpfc hba data structure.
 * @acqe_link: pointer to the async link completion queue entry.
 *
 * This routine is to handle the SLI4 asynchronous FCoE link event.
 **/
static void
lpfc_sli4_async_link_evt(struct lpfc_hba *phba,
			 struct lpfc_acqe_link *acqe_link)
{
	struct lpfc_dmabuf *mp;
	LPFC_MBOXQ_t *pmb;
	MAILBOX_t *mb;
	struct lpfc_mbx_read_top *la;
	uint8_t att_type;
	int rc;

	att_type = lpfc_sli4_parse_latt_type(phba, acqe_link);
	if (att_type != LPFC_ATT_LINK_DOWN && att_type != LPFC_ATT_LINK_UP)
		return;
	phba->fcoe_eventtag = acqe_link->event_tag;
	pmb = (LPFC_MBOXQ_t *)mempool_alloc(phba->mbox_mem_pool, GFP_KERNEL);
	if (!pmb) {
		lpfc_printf_log(phba, KERN_ERR, LOG_SLI,
				"0395 The mboxq allocation failed\n");
		return;
	}
	mp = kmalloc(sizeof(struct lpfc_dmabuf), GFP_KERNEL);
	if (!mp) {
		lpfc_printf_log(phba, KERN_ERR, LOG_SLI,
				"0396 The lpfc_dmabuf allocation failed\n");
		goto out_free_pmb;
	}
	mp->virt = lpfc_mbuf_alloc(phba, 0, &mp->phys);
	if (!mp->virt) {
		lpfc_printf_log(phba, KERN_ERR, LOG_SLI,
				"0397 The mbuf allocation failed\n");
		goto out_free_dmabuf;
	}

	/* Cleanup any outstanding ELS commands */
	lpfc_els_flush_all_cmd(phba);

	/* Block ELS IOCBs until we have done process link event */
	phba->sli.ring[LPFC_ELS_RING].flag |= LPFC_STOP_IOCB_EVENT;

	/* Update link event statistics */
	phba->sli.slistat.link_event++;

	/* Create lpfc_handle_latt mailbox command from link ACQE */
	lpfc_read_topology(phba, pmb, mp);
	pmb->mbox_cmpl = lpfc_mbx_cmpl_read_topology;
	pmb->vport = phba->pport;

	/* Keep the link status for extra SLI4 state machine reference */
	phba->sli4_hba.link_state.speed =
				bf_get(lpfc_acqe_link_speed, acqe_link);
	phba->sli4_hba.link_state.duplex =
				bf_get(lpfc_acqe_link_duplex, acqe_link);
	phba->sli4_hba.link_state.status =
				bf_get(lpfc_acqe_link_status, acqe_link);
	phba->sli4_hba.link_state.type =
				bf_get(lpfc_acqe_link_type, acqe_link);
	phba->sli4_hba.link_state.number =
				bf_get(lpfc_acqe_link_number, acqe_link);
	phba->sli4_hba.link_state.fault =
				bf_get(lpfc_acqe_link_fault, acqe_link);
	phba->sli4_hba.link_state.logical_speed =
			bf_get(lpfc_acqe_logical_link_speed, acqe_link);
	lpfc_printf_log(phba, KERN_INFO, LOG_SLI,
			"2900 Async FCoE Link event - Speed:%dGBit duplex:x%x "
			"LA Type:x%x Port Type:%d Port Number:%d Logical "
			"speed:%dMbps Fault:%d\n",
			phba->sli4_hba.link_state.speed,
			phba->sli4_hba.link_state.topology,
			phba->sli4_hba.link_state.status,
			phba->sli4_hba.link_state.type,
			phba->sli4_hba.link_state.number,
			phba->sli4_hba.link_state.logical_speed * 10,
			phba->sli4_hba.link_state.fault);
	/*
	 * For FC Mode: issue the READ_TOPOLOGY mailbox command to fetch
	 * topology info. Note: Optional for non FC-AL ports.
	 */
	if (!(phba->hba_flag & HBA_FCOE_MODE)) {
		rc = lpfc_sli_issue_mbox(phba, pmb, MBX_NOWAIT);
		if (rc == MBX_NOT_FINISHED)
			goto out_free_dmabuf;
		return;
	}
	/*
	 * For FCoE Mode: fill in all the topology information we need and call
	 * the READ_TOPOLOGY completion routine to continue without actually
	 * sending the READ_TOPOLOGY mailbox command to the port.
	 */
	/* Parse and translate status field */
	mb = &pmb->u.mb;
	mb->mbxStatus = lpfc_sli4_parse_latt_fault(phba, acqe_link);

	/* Parse and translate link attention fields */
	la = (struct lpfc_mbx_read_top *) &pmb->u.mb.un.varReadTop;
	la->eventTag = acqe_link->event_tag;
	bf_set(lpfc_mbx_read_top_att_type, la, att_type);
	bf_set(lpfc_mbx_read_top_link_spd, la,
	       lpfc_sli4_parse_latt_link_speed(phba, acqe_link));

	/* Fake the the following irrelvant fields */
	bf_set(lpfc_mbx_read_top_topology, la, LPFC_TOPOLOGY_PT_PT);
	bf_set(lpfc_mbx_read_top_alpa_granted, la, 0);
	bf_set(lpfc_mbx_read_top_il, la, 0);
	bf_set(lpfc_mbx_read_top_pb, la, 0);
	bf_set(lpfc_mbx_read_top_fa, la, 0);
	bf_set(lpfc_mbx_read_top_mm, la, 0);

	/* Invoke the lpfc_handle_latt mailbox command callback function */
	lpfc_mbx_cmpl_read_topology(phba, pmb);

	return;
<<<<<<< HEAD

out_free_dmabuf:
	kfree(mp);
out_free_pmb:
	mempool_free(pmb, phba->mbox_mem_pool);
}

/**
 * lpfc_sli4_async_fc_evt - Process the asynchronous FC link event
 * @phba: pointer to lpfc hba data structure.
 * @acqe_fc: pointer to the async fc completion queue entry.
 *
 * This routine is to handle the SLI4 asynchronous FC event. It will simply log
 * that the event was received and then issue a read_topology mailbox command so
 * that the rest of the driver will treat it the same as SLI3.
 **/
static void
lpfc_sli4_async_fc_evt(struct lpfc_hba *phba, struct lpfc_acqe_fc_la *acqe_fc)
{
	struct lpfc_dmabuf *mp;
	LPFC_MBOXQ_t *pmb;
	int rc;

=======

out_free_dmabuf:
	kfree(mp);
out_free_pmb:
	mempool_free(pmb, phba->mbox_mem_pool);
}

/**
 * lpfc_sli4_async_fc_evt - Process the asynchronous FC link event
 * @phba: pointer to lpfc hba data structure.
 * @acqe_fc: pointer to the async fc completion queue entry.
 *
 * This routine is to handle the SLI4 asynchronous FC event. It will simply log
 * that the event was received and then issue a read_topology mailbox command so
 * that the rest of the driver will treat it the same as SLI3.
 **/
static void
lpfc_sli4_async_fc_evt(struct lpfc_hba *phba, struct lpfc_acqe_fc_la *acqe_fc)
{
	struct lpfc_dmabuf *mp;
	LPFC_MBOXQ_t *pmb;
	int rc;

>>>>>>> 105e53f8
	if (bf_get(lpfc_trailer_type, acqe_fc) !=
	    LPFC_FC_LA_EVENT_TYPE_FC_LINK) {
		lpfc_printf_log(phba, KERN_ERR, LOG_SLI,
				"2895 Non FC link Event detected.(%d)\n",
				bf_get(lpfc_trailer_type, acqe_fc));
		return;
	}
	/* Keep the link status for extra SLI4 state machine reference */
	phba->sli4_hba.link_state.speed =
				bf_get(lpfc_acqe_fc_la_speed, acqe_fc);
	phba->sli4_hba.link_state.duplex = LPFC_ASYNC_LINK_DUPLEX_FULL;
	phba->sli4_hba.link_state.topology =
				bf_get(lpfc_acqe_fc_la_topology, acqe_fc);
	phba->sli4_hba.link_state.status =
				bf_get(lpfc_acqe_fc_la_att_type, acqe_fc);
	phba->sli4_hba.link_state.type =
				bf_get(lpfc_acqe_fc_la_port_type, acqe_fc);
	phba->sli4_hba.link_state.number =
				bf_get(lpfc_acqe_fc_la_port_number, acqe_fc);
	phba->sli4_hba.link_state.fault =
				bf_get(lpfc_acqe_link_fault, acqe_fc);
	phba->sli4_hba.link_state.logical_speed =
				bf_get(lpfc_acqe_fc_la_llink_spd, acqe_fc);
	lpfc_printf_log(phba, KERN_INFO, LOG_SLI,
			"2896 Async FC event - Speed:%dGBaud Topology:x%x "
			"LA Type:x%x Port Type:%d Port Number:%d Logical speed:"
			"%dMbps Fault:%d\n",
			phba->sli4_hba.link_state.speed,
			phba->sli4_hba.link_state.topology,
			phba->sli4_hba.link_state.status,
			phba->sli4_hba.link_state.type,
			phba->sli4_hba.link_state.number,
			phba->sli4_hba.link_state.logical_speed * 10,
			phba->sli4_hba.link_state.fault);
	pmb = (LPFC_MBOXQ_t *)mempool_alloc(phba->mbox_mem_pool, GFP_KERNEL);
	if (!pmb) {
		lpfc_printf_log(phba, KERN_ERR, LOG_SLI,
				"2897 The mboxq allocation failed\n");
		return;
	}
	mp = kmalloc(sizeof(struct lpfc_dmabuf), GFP_KERNEL);
	if (!mp) {
		lpfc_printf_log(phba, KERN_ERR, LOG_SLI,
				"2898 The lpfc_dmabuf allocation failed\n");
		goto out_free_pmb;
	}
	mp->virt = lpfc_mbuf_alloc(phba, 0, &mp->phys);
	if (!mp->virt) {
		lpfc_printf_log(phba, KERN_ERR, LOG_SLI,
				"2899 The mbuf allocation failed\n");
		goto out_free_dmabuf;
	}

	/* Cleanup any outstanding ELS commands */
	lpfc_els_flush_all_cmd(phba);

	/* Block ELS IOCBs until we have done process link event */
	phba->sli.ring[LPFC_ELS_RING].flag |= LPFC_STOP_IOCB_EVENT;

	/* Update link event statistics */
	phba->sli.slistat.link_event++;
<<<<<<< HEAD

	/* Create lpfc_handle_latt mailbox command from link ACQE */
	lpfc_read_topology(phba, pmb, mp);
	pmb->mbox_cmpl = lpfc_mbx_cmpl_read_topology;
	pmb->vport = phba->pport;

=======

	/* Create lpfc_handle_latt mailbox command from link ACQE */
	lpfc_read_topology(phba, pmb, mp);
	pmb->mbox_cmpl = lpfc_mbx_cmpl_read_topology;
	pmb->vport = phba->pport;

>>>>>>> 105e53f8
	rc = lpfc_sli_issue_mbox(phba, pmb, MBX_NOWAIT);
	if (rc == MBX_NOT_FINISHED)
		goto out_free_dmabuf;
	return;

out_free_dmabuf:
	kfree(mp);
out_free_pmb:
	mempool_free(pmb, phba->mbox_mem_pool);
}

/**
 * lpfc_sli4_async_sli_evt - Process the asynchronous SLI link event
 * @phba: pointer to lpfc hba data structure.
 * @acqe_fc: pointer to the async SLI completion queue entry.
 *
 * This routine is to handle the SLI4 asynchronous SLI events.
 **/
static void
lpfc_sli4_async_sli_evt(struct lpfc_hba *phba, struct lpfc_acqe_sli *acqe_sli)
{
	lpfc_printf_log(phba, KERN_INFO, LOG_SLI,
			"2901 Async SLI event - Event Data1:x%08x Event Data2:"
			"x%08x SLI Event Type:%d",
			acqe_sli->event_data1, acqe_sli->event_data2,
			bf_get(lpfc_trailer_type, acqe_sli));
	return;
}

/**
 * lpfc_sli4_perform_vport_cvl - Perform clear virtual link on a vport
 * @vport: pointer to vport data structure.
 *
 * This routine is to perform Clear Virtual Link (CVL) on a vport in
 * response to a CVL event.
 *
 * Return the pointer to the ndlp with the vport if successful, otherwise
 * return NULL.
 **/
static struct lpfc_nodelist *
lpfc_sli4_perform_vport_cvl(struct lpfc_vport *vport)
{
	struct lpfc_nodelist *ndlp;
	struct Scsi_Host *shost;
	struct lpfc_hba *phba;

	if (!vport)
		return NULL;
	phba = vport->phba;
	if (!phba)
		return NULL;
	ndlp = lpfc_findnode_did(vport, Fabric_DID);
	if (!ndlp) {
		/* Cannot find existing Fabric ndlp, so allocate a new one */
		ndlp = mempool_alloc(phba->nlp_mem_pool, GFP_KERNEL);
		if (!ndlp)
			return 0;
		lpfc_nlp_init(vport, ndlp, Fabric_DID);
		/* Set the node type */
		ndlp->nlp_type |= NLP_FABRIC;
		/* Put ndlp onto node list */
		lpfc_enqueue_node(vport, ndlp);
	} else if (!NLP_CHK_NODE_ACT(ndlp)) {
		/* re-setup ndlp without removing from node list */
		ndlp = lpfc_enable_node(vport, ndlp, NLP_STE_UNUSED_NODE);
		if (!ndlp)
			return 0;
	}
	if ((phba->pport->port_state < LPFC_FLOGI) &&
		(phba->pport->port_state != LPFC_VPORT_FAILED))
		return NULL;
	/* If virtual link is not yet instantiated ignore CVL */
	if ((vport != phba->pport) && (vport->port_state < LPFC_FDISC)
		&& (vport->port_state != LPFC_VPORT_FAILED))
		return NULL;
	shost = lpfc_shost_from_vport(vport);
	if (!shost)
		return NULL;
	lpfc_linkdown_port(vport);
	lpfc_cleanup_pending_mbox(vport);
	spin_lock_irq(shost->host_lock);
	vport->fc_flag |= FC_VPORT_CVL_RCVD;
	spin_unlock_irq(shost->host_lock);

	return ndlp;
}

/**
 * lpfc_sli4_perform_all_vport_cvl - Perform clear virtual link on all vports
 * @vport: pointer to lpfc hba data structure.
 *
 * This routine is to perform Clear Virtual Link (CVL) on all vports in
 * response to a FCF dead event.
 **/
static void
lpfc_sli4_perform_all_vport_cvl(struct lpfc_hba *phba)
{
	struct lpfc_vport **vports;
	int i;

	vports = lpfc_create_vport_work_array(phba);
	if (vports)
		for (i = 0; i <= phba->max_vports && vports[i] != NULL; i++)
			lpfc_sli4_perform_vport_cvl(vports[i]);
	lpfc_destroy_vport_work_array(phba, vports);
}

/**
 * lpfc_sli4_async_fip_evt - Process the asynchronous FCoE FIP event
 * @phba: pointer to lpfc hba data structure.
 * @acqe_link: pointer to the async fcoe completion queue entry.
 *
 * This routine is to handle the SLI4 asynchronous fcoe event.
 **/
static void
lpfc_sli4_async_fip_evt(struct lpfc_hba *phba,
			struct lpfc_acqe_fip *acqe_fip)
{
	uint8_t event_type = bf_get(lpfc_trailer_type, acqe_fip);
	int rc;
	struct lpfc_vport *vport;
	struct lpfc_nodelist *ndlp;
	struct Scsi_Host  *shost;
	int active_vlink_present;
	struct lpfc_vport **vports;
	int i;

	phba->fc_eventTag = acqe_fip->event_tag;
	phba->fcoe_eventtag = acqe_fip->event_tag;
	switch (event_type) {
	case LPFC_FIP_EVENT_TYPE_NEW_FCF:
	case LPFC_FIP_EVENT_TYPE_FCF_PARAM_MOD:
		if (event_type == LPFC_FIP_EVENT_TYPE_NEW_FCF)
			lpfc_printf_log(phba, KERN_ERR, LOG_FIP |
					LOG_DISCOVERY,
					"2546 New FCF event, evt_tag:x%x, "
					"index:x%x\n",
					acqe_fip->event_tag,
					acqe_fip->index);
		else
			lpfc_printf_log(phba, KERN_WARNING, LOG_FIP |
					LOG_DISCOVERY,
					"2788 FCF param modified event, "
					"evt_tag:x%x, index:x%x\n",
					acqe_fip->event_tag,
					acqe_fip->index);
		if (phba->fcf.fcf_flag & FCF_DISCOVERY) {
			/*
			 * During period of FCF discovery, read the FCF
			 * table record indexed by the event to update
			 * FCF roundrobin failover eligible FCF bmask.
			 */
			lpfc_printf_log(phba, KERN_INFO, LOG_FIP |
					LOG_DISCOVERY,
					"2779 Read FCF (x%x) for updating "
					"roundrobin FCF failover bmask\n",
					acqe_fip->index);
			rc = lpfc_sli4_read_fcf_rec(phba, acqe_fip->index);
		}

		/* If the FCF discovery is in progress, do nothing. */
		spin_lock_irq(&phba->hbalock);
		if (phba->hba_flag & FCF_TS_INPROG) {
			spin_unlock_irq(&phba->hbalock);
			break;
		}
		/* If fast FCF failover rescan event is pending, do nothing */
		if (phba->fcf.fcf_flag & FCF_REDISC_EVT) {
			spin_unlock_irq(&phba->hbalock);
			break;
		}

		/* If the FCF has been in discovered state, do nothing. */
		if (phba->fcf.fcf_flag & FCF_SCAN_DONE) {
			spin_unlock_irq(&phba->hbalock);
			break;
		}
		spin_unlock_irq(&phba->hbalock);

		/* Otherwise, scan the entire FCF table and re-discover SAN */
		lpfc_printf_log(phba, KERN_INFO, LOG_FIP | LOG_DISCOVERY,
				"2770 Start FCF table scan per async FCF "
				"event, evt_tag:x%x, index:x%x\n",
				acqe_fip->event_tag, acqe_fip->index);
		rc = lpfc_sli4_fcf_scan_read_fcf_rec(phba,
						     LPFC_FCOE_FCF_GET_FIRST);
		if (rc)
			lpfc_printf_log(phba, KERN_ERR, LOG_FIP | LOG_DISCOVERY,
					"2547 Issue FCF scan read FCF mailbox "
					"command failed (x%x)\n", rc);
		break;

	case LPFC_FIP_EVENT_TYPE_FCF_TABLE_FULL:
		lpfc_printf_log(phba, KERN_ERR, LOG_SLI,
			"2548 FCF Table full count 0x%x tag 0x%x\n",
			bf_get(lpfc_acqe_fip_fcf_count, acqe_fip),
			acqe_fip->event_tag);
		break;

	case LPFC_FIP_EVENT_TYPE_FCF_DEAD:
		lpfc_printf_log(phba, KERN_ERR, LOG_FIP | LOG_DISCOVERY,
			"2549 FCF (x%x) disconnected from network, "
			"tag:x%x\n", acqe_fip->index, acqe_fip->event_tag);
		/*
		 * If we are in the middle of FCF failover process, clear
		 * the corresponding FCF bit in the roundrobin bitmap.
		 */
		spin_lock_irq(&phba->hbalock);
		if (phba->fcf.fcf_flag & FCF_DISCOVERY) {
			spin_unlock_irq(&phba->hbalock);
			/* Update FLOGI FCF failover eligible FCF bmask */
			lpfc_sli4_fcf_rr_index_clear(phba, acqe_fip->index);
			break;
		}
		spin_unlock_irq(&phba->hbalock);

		/* If the event is not for currently used fcf do nothing */
		if (phba->fcf.current_rec.fcf_indx != acqe_fip->index)
			break;

		/*
		 * Otherwise, request the port to rediscover the entire FCF
		 * table for a fast recovery from case that the current FCF
		 * is no longer valid as we are not in the middle of FCF
		 * failover process already.
		 */
		spin_lock_irq(&phba->hbalock);
		/* Mark the fast failover process in progress */
		phba->fcf.fcf_flag |= FCF_DEAD_DISC;
		spin_unlock_irq(&phba->hbalock);

		lpfc_printf_log(phba, KERN_INFO, LOG_FIP | LOG_DISCOVERY,
				"2771 Start FCF fast failover process due to "
				"FCF DEAD event: evt_tag:x%x, fcf_index:x%x "
				"\n", acqe_fip->event_tag, acqe_fip->index);
		rc = lpfc_sli4_redisc_fcf_table(phba);
		if (rc) {
			lpfc_printf_log(phba, KERN_ERR, LOG_FIP |
					LOG_DISCOVERY,
					"2772 Issue FCF rediscover mabilbox "
					"command failed, fail through to FCF "
					"dead event\n");
			spin_lock_irq(&phba->hbalock);
			phba->fcf.fcf_flag &= ~FCF_DEAD_DISC;
			spin_unlock_irq(&phba->hbalock);
			/*
			 * Last resort will fail over by treating this
			 * as a link down to FCF registration.
			 */
			lpfc_sli4_fcf_dead_failthrough(phba);
		} else {
			/* Reset FCF roundrobin bmask for new discovery */
			memset(phba->fcf.fcf_rr_bmask, 0,
			       sizeof(*phba->fcf.fcf_rr_bmask));
			/*
			 * Handling fast FCF failover to a DEAD FCF event is
			 * considered equalivant to receiving CVL to all vports.
			 */
			lpfc_sli4_perform_all_vport_cvl(phba);
		}
		break;
	case LPFC_FIP_EVENT_TYPE_CVL:
		lpfc_printf_log(phba, KERN_ERR, LOG_FIP | LOG_DISCOVERY,
			"2718 Clear Virtual Link Received for VPI 0x%x"
			" tag 0x%x\n", acqe_fip->index, acqe_fip->event_tag);
		vport = lpfc_find_vport_by_vpid(phba,
				acqe_fip->index - phba->vpi_base);
		ndlp = lpfc_sli4_perform_vport_cvl(vport);
		if (!ndlp)
			break;
		active_vlink_present = 0;

		vports = lpfc_create_vport_work_array(phba);
		if (vports) {
			for (i = 0; i <= phba->max_vports && vports[i] != NULL;
					i++) {
				if ((!(vports[i]->fc_flag &
					FC_VPORT_CVL_RCVD)) &&
					(vports[i]->port_state > LPFC_FDISC)) {
					active_vlink_present = 1;
					break;
				}
			}
			lpfc_destroy_vport_work_array(phba, vports);
		}

		if (active_vlink_present) {
			/*
			 * If there are other active VLinks present,
			 * re-instantiate the Vlink using FDISC.
			 */
			mod_timer(&ndlp->nlp_delayfunc, jiffies + HZ);
			shost = lpfc_shost_from_vport(vport);
			spin_lock_irq(shost->host_lock);
			ndlp->nlp_flag |= NLP_DELAY_TMO;
			spin_unlock_irq(shost->host_lock);
			ndlp->nlp_last_elscmd = ELS_CMD_FDISC;
			vport->port_state = LPFC_FDISC;
		} else {
			/*
			 * Otherwise, we request port to rediscover
			 * the entire FCF table for a fast recovery
			 * from possible case that the current FCF
			 * is no longer valid if we are not already
			 * in the FCF failover process.
			 */
			spin_lock_irq(&phba->hbalock);
			if (phba->fcf.fcf_flag & FCF_DISCOVERY) {
				spin_unlock_irq(&phba->hbalock);
				break;
			}
			/* Mark the fast failover process in progress */
			phba->fcf.fcf_flag |= FCF_ACVL_DISC;
			spin_unlock_irq(&phba->hbalock);
			lpfc_printf_log(phba, KERN_INFO, LOG_FIP |
					LOG_DISCOVERY,
					"2773 Start FCF failover per CVL, "
					"evt_tag:x%x\n", acqe_fip->event_tag);
			rc = lpfc_sli4_redisc_fcf_table(phba);
			if (rc) {
				lpfc_printf_log(phba, KERN_ERR, LOG_FIP |
						LOG_DISCOVERY,
						"2774 Issue FCF rediscover "
						"mabilbox command failed, "
						"through to CVL event\n");
				spin_lock_irq(&phba->hbalock);
				phba->fcf.fcf_flag &= ~FCF_ACVL_DISC;
				spin_unlock_irq(&phba->hbalock);
				/*
				 * Last resort will be re-try on the
				 * the current registered FCF entry.
				 */
				lpfc_retry_pport_discovery(phba);
			} else
				/*
				 * Reset FCF roundrobin bmask for new
				 * discovery.
				 */
				memset(phba->fcf.fcf_rr_bmask, 0,
				       sizeof(*phba->fcf.fcf_rr_bmask));
		}
		break;
	default:
		lpfc_printf_log(phba, KERN_ERR, LOG_SLI,
			"0288 Unknown FCoE event type 0x%x event tag "
			"0x%x\n", event_type, acqe_fip->event_tag);
		break;
	}
}

/**
 * lpfc_sli4_async_dcbx_evt - Process the asynchronous dcbx event
 * @phba: pointer to lpfc hba data structure.
 * @acqe_link: pointer to the async dcbx completion queue entry.
 *
 * This routine is to handle the SLI4 asynchronous dcbx event.
 **/
static void
lpfc_sli4_async_dcbx_evt(struct lpfc_hba *phba,
			 struct lpfc_acqe_dcbx *acqe_dcbx)
{
	phba->fc_eventTag = acqe_dcbx->event_tag;
	lpfc_printf_log(phba, KERN_ERR, LOG_SLI,
			"0290 The SLI4 DCBX asynchronous event is not "
			"handled yet\n");
}

/**
 * lpfc_sli4_async_grp5_evt - Process the asynchronous group5 event
 * @phba: pointer to lpfc hba data structure.
 * @acqe_link: pointer to the async grp5 completion queue entry.
 *
 * This routine is to handle the SLI4 asynchronous grp5 event. A grp5 event
 * is an asynchronous notified of a logical link speed change.  The Port
 * reports the logical link speed in units of 10Mbps.
 **/
static void
lpfc_sli4_async_grp5_evt(struct lpfc_hba *phba,
			 struct lpfc_acqe_grp5 *acqe_grp5)
{
	uint16_t prev_ll_spd;

	phba->fc_eventTag = acqe_grp5->event_tag;
	phba->fcoe_eventtag = acqe_grp5->event_tag;
	prev_ll_spd = phba->sli4_hba.link_state.logical_speed;
	phba->sli4_hba.link_state.logical_speed =
		(bf_get(lpfc_acqe_grp5_llink_spd, acqe_grp5));
	lpfc_printf_log(phba, KERN_INFO, LOG_SLI,
			"2789 GRP5 Async Event: Updating logical link speed "
			"from %dMbps to %dMbps\n", (prev_ll_spd * 10),
			(phba->sli4_hba.link_state.logical_speed*10));
}

/**
 * lpfc_sli4_async_event_proc - Process all the pending asynchronous event
 * @phba: pointer to lpfc hba data structure.
 *
 * This routine is invoked by the worker thread to process all the pending
 * SLI4 asynchronous events.
 **/
void lpfc_sli4_async_event_proc(struct lpfc_hba *phba)
{
	struct lpfc_cq_event *cq_event;

	/* First, declare the async event has been handled */
	spin_lock_irq(&phba->hbalock);
	phba->hba_flag &= ~ASYNC_EVENT;
	spin_unlock_irq(&phba->hbalock);
	/* Now, handle all the async events */
	while (!list_empty(&phba->sli4_hba.sp_asynce_work_queue)) {
		/* Get the first event from the head of the event queue */
		spin_lock_irq(&phba->hbalock);
		list_remove_head(&phba->sli4_hba.sp_asynce_work_queue,
				 cq_event, struct lpfc_cq_event, list);
		spin_unlock_irq(&phba->hbalock);
		/* Process the asynchronous event */
		switch (bf_get(lpfc_trailer_code, &cq_event->cqe.mcqe_cmpl)) {
		case LPFC_TRAILER_CODE_LINK:
			lpfc_sli4_async_link_evt(phba,
						 &cq_event->cqe.acqe_link);
			break;
		case LPFC_TRAILER_CODE_FCOE:
			lpfc_sli4_async_fip_evt(phba, &cq_event->cqe.acqe_fip);
			break;
		case LPFC_TRAILER_CODE_DCBX:
			lpfc_sli4_async_dcbx_evt(phba,
						 &cq_event->cqe.acqe_dcbx);
			break;
		case LPFC_TRAILER_CODE_GRP5:
			lpfc_sli4_async_grp5_evt(phba,
						 &cq_event->cqe.acqe_grp5);
			break;
		case LPFC_TRAILER_CODE_FC:
			lpfc_sli4_async_fc_evt(phba, &cq_event->cqe.acqe_fc);
			break;
		case LPFC_TRAILER_CODE_SLI:
			lpfc_sli4_async_sli_evt(phba, &cq_event->cqe.acqe_sli);
			break;
		default:
			lpfc_printf_log(phba, KERN_ERR, LOG_SLI,
					"1804 Invalid asynchrous event code: "
					"x%x\n", bf_get(lpfc_trailer_code,
					&cq_event->cqe.mcqe_cmpl));
			break;
		}
		/* Free the completion event processed to the free pool */
		lpfc_sli4_cq_event_release(phba, cq_event);
	}
}

/**
 * lpfc_sli4_fcf_redisc_event_proc - Process fcf table rediscovery event
 * @phba: pointer to lpfc hba data structure.
 *
 * This routine is invoked by the worker thread to process FCF table
 * rediscovery pending completion event.
 **/
void lpfc_sli4_fcf_redisc_event_proc(struct lpfc_hba *phba)
{
	int rc;

	spin_lock_irq(&phba->hbalock);
	/* Clear FCF rediscovery timeout event */
	phba->fcf.fcf_flag &= ~FCF_REDISC_EVT;
	/* Clear driver fast failover FCF record flag */
	phba->fcf.failover_rec.flag = 0;
	/* Set state for FCF fast failover */
	phba->fcf.fcf_flag |= FCF_REDISC_FOV;
	spin_unlock_irq(&phba->hbalock);

	/* Scan FCF table from the first entry to re-discover SAN */
	lpfc_printf_log(phba, KERN_INFO, LOG_FIP | LOG_DISCOVERY,
			"2777 Start post-quiescent FCF table scan\n");
	rc = lpfc_sli4_fcf_scan_read_fcf_rec(phba, LPFC_FCOE_FCF_GET_FIRST);
	if (rc)
		lpfc_printf_log(phba, KERN_ERR, LOG_FIP | LOG_DISCOVERY,
				"2747 Issue FCF scan read FCF mailbox "
				"command failed 0x%x\n", rc);
}

/**
 * lpfc_api_table_setup - Set up per hba pci-device group func api jump table
 * @phba: pointer to lpfc hba data structure.
 * @dev_grp: The HBA PCI-Device group number.
 *
 * This routine is invoked to set up the per HBA PCI-Device group function
 * API jump table entries.
 *
 * Return: 0 if success, otherwise -ENODEV
 **/
int
lpfc_api_table_setup(struct lpfc_hba *phba, uint8_t dev_grp)
{
	int rc;

	/* Set up lpfc PCI-device group */
	phba->pci_dev_grp = dev_grp;

	/* The LPFC_PCI_DEV_OC uses SLI4 */
	if (dev_grp == LPFC_PCI_DEV_OC)
		phba->sli_rev = LPFC_SLI_REV4;

	/* Set up device INIT API function jump table */
	rc = lpfc_init_api_table_setup(phba, dev_grp);
	if (rc)
		return -ENODEV;
	/* Set up SCSI API function jump table */
	rc = lpfc_scsi_api_table_setup(phba, dev_grp);
	if (rc)
		return -ENODEV;
	/* Set up SLI API function jump table */
	rc = lpfc_sli_api_table_setup(phba, dev_grp);
	if (rc)
		return -ENODEV;
	/* Set up MBOX API function jump table */
	rc = lpfc_mbox_api_table_setup(phba, dev_grp);
	if (rc)
		return -ENODEV;

	return 0;
}

/**
 * lpfc_log_intr_mode - Log the active interrupt mode
 * @phba: pointer to lpfc hba data structure.
 * @intr_mode: active interrupt mode adopted.
 *
 * This routine it invoked to log the currently used active interrupt mode
 * to the device.
 **/
static void lpfc_log_intr_mode(struct lpfc_hba *phba, uint32_t intr_mode)
{
	switch (intr_mode) {
	case 0:
		lpfc_printf_log(phba, KERN_INFO, LOG_INIT,
				"0470 Enable INTx interrupt mode.\n");
		break;
	case 1:
		lpfc_printf_log(phba, KERN_INFO, LOG_INIT,
				"0481 Enabled MSI interrupt mode.\n");
		break;
	case 2:
		lpfc_printf_log(phba, KERN_INFO, LOG_INIT,
				"0480 Enabled MSI-X interrupt mode.\n");
		break;
	default:
		lpfc_printf_log(phba, KERN_ERR, LOG_INIT,
				"0482 Illegal interrupt mode.\n");
		break;
	}
	return;
}

/**
 * lpfc_enable_pci_dev - Enable a generic PCI device.
 * @phba: pointer to lpfc hba data structure.
 *
 * This routine is invoked to enable the PCI device that is common to all
 * PCI devices.
 *
 * Return codes
 * 	0 - successful
 * 	other values - error
 **/
static int
lpfc_enable_pci_dev(struct lpfc_hba *phba)
{
	struct pci_dev *pdev;
	int bars;

	/* Obtain PCI device reference */
	if (!phba->pcidev)
		goto out_error;
	else
		pdev = phba->pcidev;
	/* Select PCI BARs */
	bars = pci_select_bars(pdev, IORESOURCE_MEM);
	/* Enable PCI device */
	if (pci_enable_device_mem(pdev))
		goto out_error;
	/* Request PCI resource for the device */
	if (pci_request_selected_regions(pdev, bars, LPFC_DRIVER_NAME))
		goto out_disable_device;
	/* Set up device as PCI master and save state for EEH */
	pci_set_master(pdev);
	pci_try_set_mwi(pdev);
	pci_save_state(pdev);

	return 0;

out_disable_device:
	pci_disable_device(pdev);
out_error:
	return -ENODEV;
}

/**
 * lpfc_disable_pci_dev - Disable a generic PCI device.
 * @phba: pointer to lpfc hba data structure.
 *
 * This routine is invoked to disable the PCI device that is common to all
 * PCI devices.
 **/
static void
lpfc_disable_pci_dev(struct lpfc_hba *phba)
{
	struct pci_dev *pdev;
	int bars;

	/* Obtain PCI device reference */
	if (!phba->pcidev)
		return;
	else
		pdev = phba->pcidev;
	/* Select PCI BARs */
	bars = pci_select_bars(pdev, IORESOURCE_MEM);
	/* Release PCI resource and disable PCI device */
	pci_release_selected_regions(pdev, bars);
	pci_disable_device(pdev);
	/* Null out PCI private reference to driver */
	pci_set_drvdata(pdev, NULL);

	return;
}

/**
 * lpfc_reset_hba - Reset a hba
 * @phba: pointer to lpfc hba data structure.
 *
 * This routine is invoked to reset a hba device. It brings the HBA
 * offline, performs a board restart, and then brings the board back
 * online. The lpfc_offline calls lpfc_sli_hba_down which will clean up
 * on outstanding mailbox commands.
 **/
void
lpfc_reset_hba(struct lpfc_hba *phba)
{
	/* If resets are disabled then set error state and return. */
	if (!phba->cfg_enable_hba_reset) {
		phba->link_state = LPFC_HBA_ERROR;
		return;
	}
	lpfc_offline_prep(phba);
	lpfc_offline(phba);
	lpfc_sli_brdrestart(phba);
	lpfc_online(phba);
	lpfc_unblock_mgmt_io(phba);
}

/**
 * lpfc_sli_driver_resource_setup - Setup driver internal resources for SLI3 dev.
 * @phba: pointer to lpfc hba data structure.
 *
 * This routine is invoked to set up the driver internal resources specific to
 * support the SLI-3 HBA device it attached to.
 *
 * Return codes
 * 	0 - successful
 * 	other values - error
 **/
static int
lpfc_sli_driver_resource_setup(struct lpfc_hba *phba)
{
	struct lpfc_sli *psli;

	/*
	 * Initialize timers used by driver
	 */

	/* Heartbeat timer */
	init_timer(&phba->hb_tmofunc);
	phba->hb_tmofunc.function = lpfc_hb_timeout;
	phba->hb_tmofunc.data = (unsigned long)phba;

	psli = &phba->sli;
	/* MBOX heartbeat timer */
	init_timer(&psli->mbox_tmo);
	psli->mbox_tmo.function = lpfc_mbox_timeout;
	psli->mbox_tmo.data = (unsigned long) phba;
	/* FCP polling mode timer */
	init_timer(&phba->fcp_poll_timer);
	phba->fcp_poll_timer.function = lpfc_poll_timeout;
	phba->fcp_poll_timer.data = (unsigned long) phba;
	/* Fabric block timer */
	init_timer(&phba->fabric_block_timer);
	phba->fabric_block_timer.function = lpfc_fabric_block_timeout;
	phba->fabric_block_timer.data = (unsigned long) phba;
	/* EA polling mode timer */
	init_timer(&phba->eratt_poll);
	phba->eratt_poll.function = lpfc_poll_eratt;
	phba->eratt_poll.data = (unsigned long) phba;

	/* Host attention work mask setup */
	phba->work_ha_mask = (HA_ERATT | HA_MBATT | HA_LATT);
	phba->work_ha_mask |= (HA_RXMASK << (LPFC_ELS_RING * 4));

	/* Get all the module params for configuring this host */
	lpfc_get_cfgparam(phba);
	if (phba->pcidev->device == PCI_DEVICE_ID_HORNET) {
		phba->menlo_flag |= HBA_MENLO_SUPPORT;
		/* check for menlo minimum sg count */
		if (phba->cfg_sg_seg_cnt < LPFC_DEFAULT_MENLO_SG_SEG_CNT)
			phba->cfg_sg_seg_cnt = LPFC_DEFAULT_MENLO_SG_SEG_CNT;
	}

	/*
	 * Since the sg_tablesize is module parameter, the sg_dma_buf_size
	 * used to create the sg_dma_buf_pool must be dynamically calculated.
	 * 2 segments are added since the IOCB needs a command and response bde.
	 */
	phba->cfg_sg_dma_buf_size = sizeof(struct fcp_cmnd) +
		sizeof(struct fcp_rsp) +
			((phba->cfg_sg_seg_cnt + 2) * sizeof(struct ulp_bde64));

	if (phba->cfg_enable_bg) {
		phba->cfg_sg_seg_cnt = LPFC_MAX_SG_SEG_CNT;
		phba->cfg_sg_dma_buf_size +=
			phba->cfg_prot_sg_seg_cnt * sizeof(struct ulp_bde64);
	}

	/* Also reinitialize the host templates with new values. */
	lpfc_vport_template.sg_tablesize = phba->cfg_sg_seg_cnt;
	lpfc_template.sg_tablesize = phba->cfg_sg_seg_cnt;

	phba->max_vpi = LPFC_MAX_VPI;
	/* This will be set to correct value after config_port mbox */
	phba->max_vports = 0;

	/*
	 * Initialize the SLI Layer to run with lpfc HBAs.
	 */
	lpfc_sli_setup(phba);
	lpfc_sli_queue_setup(phba);

	/* Allocate device driver memory */
	if (lpfc_mem_alloc(phba, BPL_ALIGN_SZ))
		return -ENOMEM;

	return 0;
}

/**
 * lpfc_sli_driver_resource_unset - Unset drvr internal resources for SLI3 dev
 * @phba: pointer to lpfc hba data structure.
 *
 * This routine is invoked to unset the driver internal resources set up
 * specific for supporting the SLI-3 HBA device it attached to.
 **/
static void
lpfc_sli_driver_resource_unset(struct lpfc_hba *phba)
{
	/* Free device driver memory allocated */
	lpfc_mem_free_all(phba);

	return;
}

/**
 * lpfc_sli4_driver_resource_setup - Setup drvr internal resources for SLI4 dev
 * @phba: pointer to lpfc hba data structure.
 *
 * This routine is invoked to set up the driver internal resources specific to
 * support the SLI-4 HBA device it attached to.
 *
 * Return codes
 * 	0 - successful
 * 	other values - error
 **/
static int
lpfc_sli4_driver_resource_setup(struct lpfc_hba *phba)
{
	struct lpfc_sli *psli;
	LPFC_MBOXQ_t *mboxq;
	int rc, i, hbq_count, buf_size, dma_buf_size, max_buf_size;
	uint8_t pn_page[LPFC_MAX_SUPPORTED_PAGES] = {0};
	struct lpfc_mqe *mqe;
	int longs, sli_family;

	/* Before proceed, wait for POST done and device ready */
	rc = lpfc_sli4_post_status_check(phba);
	if (rc)
		return -ENODEV;

	/*
	 * Initialize timers used by driver
	 */

	/* Heartbeat timer */
	init_timer(&phba->hb_tmofunc);
	phba->hb_tmofunc.function = lpfc_hb_timeout;
	phba->hb_tmofunc.data = (unsigned long)phba;
	init_timer(&phba->rrq_tmr);
	phba->rrq_tmr.function = lpfc_rrq_timeout;
	phba->rrq_tmr.data = (unsigned long)phba;

	psli = &phba->sli;
	/* MBOX heartbeat timer */
	init_timer(&psli->mbox_tmo);
	psli->mbox_tmo.function = lpfc_mbox_timeout;
	psli->mbox_tmo.data = (unsigned long) phba;
	/* Fabric block timer */
	init_timer(&phba->fabric_block_timer);
	phba->fabric_block_timer.function = lpfc_fabric_block_timeout;
	phba->fabric_block_timer.data = (unsigned long) phba;
	/* EA polling mode timer */
	init_timer(&phba->eratt_poll);
	phba->eratt_poll.function = lpfc_poll_eratt;
	phba->eratt_poll.data = (unsigned long) phba;
	/* FCF rediscover timer */
	init_timer(&phba->fcf.redisc_wait);
	phba->fcf.redisc_wait.function = lpfc_sli4_fcf_redisc_wait_tmo;
	phba->fcf.redisc_wait.data = (unsigned long)phba;

	/*
	 * We need to do a READ_CONFIG mailbox command here before
	 * calling lpfc_get_cfgparam. For VFs this will report the
	 * MAX_XRI, MAX_VPI, MAX_RPI, MAX_IOCB, and MAX_VFI settings.
	 * All of the resources allocated
	 * for this Port are tied to these values.
	 */
	/* Get all the module params for configuring this host */
	lpfc_get_cfgparam(phba);
	phba->max_vpi = LPFC_MAX_VPI;
	/* This will be set to correct value after the read_config mbox */
	phba->max_vports = 0;

	/* Program the default value of vlan_id and fc_map */
	phba->valid_vlan = 0;
	phba->fc_map[0] = LPFC_FCOE_FCF_MAP0;
	phba->fc_map[1] = LPFC_FCOE_FCF_MAP1;
	phba->fc_map[2] = LPFC_FCOE_FCF_MAP2;

	/*
	 * Since the sg_tablesize is module parameter, the sg_dma_buf_size
	 * used to create the sg_dma_buf_pool must be dynamically calculated.
	 * 2 segments are added since the IOCB needs a command and response bde.
	 * To insure that the scsi sgl does not cross a 4k page boundary only
	 * sgl sizes of must be a power of 2.
	 */
	buf_size = (sizeof(struct fcp_cmnd) + sizeof(struct fcp_rsp) +
		    ((phba->cfg_sg_seg_cnt + 2) * sizeof(struct sli4_sge)));

	sli_family = bf_get(lpfc_sli_intf_sli_family, &phba->sli4_hba.sli_intf);
	max_buf_size = LPFC_SLI4_MAX_BUF_SIZE;
	switch (sli_family) {
	case LPFC_SLI_INTF_FAMILY_BE2:
	case LPFC_SLI_INTF_FAMILY_BE3:
		/* There is a single hint for BE - 2 pages per BPL. */
		if (bf_get(lpfc_sli_intf_sli_hint1, &phba->sli4_hba.sli_intf) ==
		    LPFC_SLI_INTF_SLI_HINT1_1)
			max_buf_size = LPFC_SLI4_FL1_MAX_BUF_SIZE;
		break;
	case LPFC_SLI_INTF_FAMILY_LNCR_A0:
	case LPFC_SLI_INTF_FAMILY_LNCR_B0:
	default:
		break;
	}
	for (dma_buf_size = LPFC_SLI4_MIN_BUF_SIZE;
	     dma_buf_size < max_buf_size && buf_size > dma_buf_size;
	     dma_buf_size = dma_buf_size << 1)
		;
	if (dma_buf_size == max_buf_size)
		phba->cfg_sg_seg_cnt = (dma_buf_size -
			sizeof(struct fcp_cmnd) - sizeof(struct fcp_rsp) -
			(2 * sizeof(struct sli4_sge))) /
				sizeof(struct sli4_sge);
	phba->cfg_sg_dma_buf_size = dma_buf_size;

	/* Initialize buffer queue management fields */
	hbq_count = lpfc_sli_hbq_count();
	for (i = 0; i < hbq_count; ++i)
		INIT_LIST_HEAD(&phba->hbqs[i].hbq_buffer_list);
	INIT_LIST_HEAD(&phba->rb_pend_list);
	phba->hbqs[LPFC_ELS_HBQ].hbq_alloc_buffer = lpfc_sli4_rb_alloc;
	phba->hbqs[LPFC_ELS_HBQ].hbq_free_buffer = lpfc_sli4_rb_free;

	/*
	 * Initialize the SLI Layer to run with lpfc SLI4 HBAs.
	 */
	/* Initialize the Abort scsi buffer list used by driver */
	spin_lock_init(&phba->sli4_hba.abts_scsi_buf_list_lock);
	INIT_LIST_HEAD(&phba->sli4_hba.lpfc_abts_scsi_buf_list);
	/* This abort list used by worker thread */
	spin_lock_init(&phba->sli4_hba.abts_sgl_list_lock);

	/*
	 * Initialize dirver internal slow-path work queues
	 */

	/* Driver internel slow-path CQ Event pool */
	INIT_LIST_HEAD(&phba->sli4_hba.sp_cqe_event_pool);
	/* Response IOCB work queue list */
	INIT_LIST_HEAD(&phba->sli4_hba.sp_queue_event);
	/* Asynchronous event CQ Event work queue list */
	INIT_LIST_HEAD(&phba->sli4_hba.sp_asynce_work_queue);
	/* Fast-path XRI aborted CQ Event work queue list */
	INIT_LIST_HEAD(&phba->sli4_hba.sp_fcp_xri_aborted_work_queue);
	/* Slow-path XRI aborted CQ Event work queue list */
	INIT_LIST_HEAD(&phba->sli4_hba.sp_els_xri_aborted_work_queue);
	/* Receive queue CQ Event work queue list */
	INIT_LIST_HEAD(&phba->sli4_hba.sp_unsol_work_queue);

	/* Initialize the driver internal SLI layer lists. */
	lpfc_sli_setup(phba);
	lpfc_sli_queue_setup(phba);

	/* Allocate device driver memory */
	rc = lpfc_mem_alloc(phba, SGL_ALIGN_SZ);
	if (rc)
		return -ENOMEM;

	/* IF Type 2 ports get initialized now. */
	if (bf_get(lpfc_sli_intf_if_type, &phba->sli4_hba.sli_intf) ==
	    LPFC_SLI_INTF_IF_TYPE_2) {
		rc = lpfc_pci_function_reset(phba);
		if (unlikely(rc))
			return -ENODEV;
	}

	/* Create the bootstrap mailbox command */
	rc = lpfc_create_bootstrap_mbox(phba);
	if (unlikely(rc))
		goto out_free_mem;

	/* Set up the host's endian order with the device. */
	rc = lpfc_setup_endian_order(phba);
	if (unlikely(rc))
		goto out_free_bsmbx;

	/* Set up the hba's configuration parameters. */
	rc = lpfc_sli4_read_config(phba);
	if (unlikely(rc))
		goto out_free_bsmbx;

	/* IF Type 0 ports get initialized now. */
	if (bf_get(lpfc_sli_intf_if_type, &phba->sli4_hba.sli_intf) ==
	    LPFC_SLI_INTF_IF_TYPE_0) {
		rc = lpfc_pci_function_reset(phba);
		if (unlikely(rc))
			goto out_free_bsmbx;
	}

	mboxq = (LPFC_MBOXQ_t *) mempool_alloc(phba->mbox_mem_pool,
						       GFP_KERNEL);
	if (!mboxq) {
		rc = -ENOMEM;
		goto out_free_bsmbx;
	}

	/* Get the Supported Pages if PORT_CAPABILITIES is supported by port. */
	lpfc_supported_pages(mboxq);
	rc = lpfc_sli_issue_mbox(phba, mboxq, MBX_POLL);
	if (!rc) {
		mqe = &mboxq->u.mqe;
		memcpy(&pn_page[0], ((uint8_t *)&mqe->un.supp_pages.word3),
		       LPFC_MAX_SUPPORTED_PAGES);
		for (i = 0; i < LPFC_MAX_SUPPORTED_PAGES; i++) {
			switch (pn_page[i]) {
			case LPFC_SLI4_PARAMETERS:
				phba->sli4_hba.pc_sli4_params.supported = 1;
				break;
			default:
				break;
			}
		}
		/* Read the port's SLI4 Parameters capabilities if supported. */
		if (phba->sli4_hba.pc_sli4_params.supported)
			rc = lpfc_pc_sli4_params_get(phba, mboxq);
		if (rc) {
			mempool_free(mboxq, phba->mbox_mem_pool);
			rc = -EIO;
			goto out_free_bsmbx;
		}
	}
	/*
	 * Get sli4 parameters that override parameters from Port capabilities.
	 * If this call fails it is not a critical error so continue loading.
	 */
	lpfc_get_sli4_parameters(phba, mboxq);
	mempool_free(mboxq, phba->mbox_mem_pool);
	/* Create all the SLI4 queues */
	rc = lpfc_sli4_queue_create(phba);
	if (rc)
		goto out_free_bsmbx;

	/* Create driver internal CQE event pool */
	rc = lpfc_sli4_cq_event_pool_create(phba);
	if (rc)
		goto out_destroy_queue;

	/* Initialize and populate the iocb list per host */
	rc = lpfc_init_sgl_list(phba);
	if (rc) {
		lpfc_printf_log(phba, KERN_ERR, LOG_INIT,
				"1400 Failed to initialize sgl list.\n");
		goto out_destroy_cq_event_pool;
	}
	rc = lpfc_init_active_sgl_array(phba);
	if (rc) {
		lpfc_printf_log(phba, KERN_ERR, LOG_INIT,
				"1430 Failed to initialize sgl list.\n");
		goto out_free_sgl_list;
	}

	rc = lpfc_sli4_init_rpi_hdrs(phba);
	if (rc) {
		lpfc_printf_log(phba, KERN_ERR, LOG_INIT,
				"1432 Failed to initialize rpi headers.\n");
		goto out_free_active_sgl;
	}

	/* Allocate eligible FCF bmask memory for FCF roundrobin failover */
	longs = (LPFC_SLI4_FCF_TBL_INDX_MAX + BITS_PER_LONG - 1)/BITS_PER_LONG;
	phba->fcf.fcf_rr_bmask = kzalloc(longs * sizeof(unsigned long),
					 GFP_KERNEL);
	if (!phba->fcf.fcf_rr_bmask) {
		lpfc_printf_log(phba, KERN_ERR, LOG_INIT,
				"2759 Failed allocate memory for FCF round "
				"robin failover bmask\n");
		goto out_remove_rpi_hdrs;
	}

	phba->sli4_hba.fcp_eq_hdl = kzalloc((sizeof(struct lpfc_fcp_eq_hdl) *
				    phba->cfg_fcp_eq_count), GFP_KERNEL);
	if (!phba->sli4_hba.fcp_eq_hdl) {
		lpfc_printf_log(phba, KERN_ERR, LOG_INIT,
				"2572 Failed allocate memory for fast-path "
				"per-EQ handle array\n");
		goto out_free_fcf_rr_bmask;
	}

	phba->sli4_hba.msix_entries = kzalloc((sizeof(struct msix_entry) *
				      phba->sli4_hba.cfg_eqn), GFP_KERNEL);
	if (!phba->sli4_hba.msix_entries) {
		lpfc_printf_log(phba, KERN_ERR, LOG_INIT,
				"2573 Failed allocate memory for msi-x "
				"interrupt vector entries\n");
		goto out_free_fcp_eq_hdl;
	}

	return rc;

out_free_fcp_eq_hdl:
	kfree(phba->sli4_hba.fcp_eq_hdl);
out_free_fcf_rr_bmask:
	kfree(phba->fcf.fcf_rr_bmask);
out_remove_rpi_hdrs:
	lpfc_sli4_remove_rpi_hdrs(phba);
out_free_active_sgl:
	lpfc_free_active_sgl(phba);
out_free_sgl_list:
	lpfc_free_sgl_list(phba);
out_destroy_cq_event_pool:
	lpfc_sli4_cq_event_pool_destroy(phba);
out_destroy_queue:
	lpfc_sli4_queue_destroy(phba);
out_free_bsmbx:
	lpfc_destroy_bootstrap_mbox(phba);
out_free_mem:
	lpfc_mem_free(phba);
	return rc;
}

/**
 * lpfc_sli4_driver_resource_unset - Unset drvr internal resources for SLI4 dev
 * @phba: pointer to lpfc hba data structure.
 *
 * This routine is invoked to unset the driver internal resources set up
 * specific for supporting the SLI-4 HBA device it attached to.
 **/
static void
lpfc_sli4_driver_resource_unset(struct lpfc_hba *phba)
{
	struct lpfc_fcf_conn_entry *conn_entry, *next_conn_entry;

	/* Free memory allocated for msi-x interrupt vector entries */
	kfree(phba->sli4_hba.msix_entries);

	/* Free memory allocated for fast-path work queue handles */
	kfree(phba->sli4_hba.fcp_eq_hdl);

	/* Free the allocated rpi headers. */
	lpfc_sli4_remove_rpi_hdrs(phba);
	lpfc_sli4_remove_rpis(phba);

	/* Free eligible FCF index bmask */
	kfree(phba->fcf.fcf_rr_bmask);

	/* Free the ELS sgl list */
	lpfc_free_active_sgl(phba);
	lpfc_free_sgl_list(phba);

	/* Free the SCSI sgl management array */
	kfree(phba->sli4_hba.lpfc_scsi_psb_array);

	/* Free the SLI4 queues */
	lpfc_sli4_queue_destroy(phba);

	/* Free the completion queue EQ event pool */
	lpfc_sli4_cq_event_release_all(phba);
	lpfc_sli4_cq_event_pool_destroy(phba);

	/* Free the bsmbx region. */
	lpfc_destroy_bootstrap_mbox(phba);

	/* Free the SLI Layer memory with SLI4 HBAs */
	lpfc_mem_free_all(phba);

	/* Free the current connect table */
	list_for_each_entry_safe(conn_entry, next_conn_entry,
		&phba->fcf_conn_rec_list, list) {
		list_del_init(&conn_entry->list);
		kfree(conn_entry);
	}

	return;
}

/**
 * lpfc_init_api_table_setup - Set up init api function jump table
 * @phba: The hba struct for which this call is being executed.
 * @dev_grp: The HBA PCI-Device group number.
 *
 * This routine sets up the device INIT interface API function jump table
 * in @phba struct.
 *
 * Returns: 0 - success, -ENODEV - failure.
 **/
int
lpfc_init_api_table_setup(struct lpfc_hba *phba, uint8_t dev_grp)
{
	phba->lpfc_hba_init_link = lpfc_hba_init_link;
	phba->lpfc_hba_down_link = lpfc_hba_down_link;
	phba->lpfc_selective_reset = lpfc_selective_reset;
	switch (dev_grp) {
	case LPFC_PCI_DEV_LP:
		phba->lpfc_hba_down_post = lpfc_hba_down_post_s3;
		phba->lpfc_handle_eratt = lpfc_handle_eratt_s3;
		phba->lpfc_stop_port = lpfc_stop_port_s3;
		break;
	case LPFC_PCI_DEV_OC:
		phba->lpfc_hba_down_post = lpfc_hba_down_post_s4;
		phba->lpfc_handle_eratt = lpfc_handle_eratt_s4;
		phba->lpfc_stop_port = lpfc_stop_port_s4;
		break;
	default:
		lpfc_printf_log(phba, KERN_ERR, LOG_INIT,
				"1431 Invalid HBA PCI-device group: 0x%x\n",
				dev_grp);
		return -ENODEV;
		break;
	}
	return 0;
}

/**
 * lpfc_setup_driver_resource_phase1 - Phase1 etup driver internal resources.
 * @phba: pointer to lpfc hba data structure.
 *
 * This routine is invoked to set up the driver internal resources before the
 * device specific resource setup to support the HBA device it attached to.
 *
 * Return codes
 *	0 - successful
 *	other values - error
 **/
static int
lpfc_setup_driver_resource_phase1(struct lpfc_hba *phba)
{
	/*
	 * Driver resources common to all SLI revisions
	 */
	atomic_set(&phba->fast_event_count, 0);
	spin_lock_init(&phba->hbalock);

	/* Initialize ndlp management spinlock */
	spin_lock_init(&phba->ndlp_lock);

	INIT_LIST_HEAD(&phba->port_list);
	INIT_LIST_HEAD(&phba->work_list);
	init_waitqueue_head(&phba->wait_4_mlo_m_q);

	/* Initialize the wait queue head for the kernel thread */
	init_waitqueue_head(&phba->work_waitq);

	/* Initialize the scsi buffer list used by driver for scsi IO */
	spin_lock_init(&phba->scsi_buf_list_lock);
	INIT_LIST_HEAD(&phba->lpfc_scsi_buf_list);

	/* Initialize the fabric iocb list */
	INIT_LIST_HEAD(&phba->fabric_iocb_list);

	/* Initialize list to save ELS buffers */
	INIT_LIST_HEAD(&phba->elsbuf);

	/* Initialize FCF connection rec list */
	INIT_LIST_HEAD(&phba->fcf_conn_rec_list);

	return 0;
}

/**
 * lpfc_setup_driver_resource_phase2 - Phase2 setup driver internal resources.
 * @phba: pointer to lpfc hba data structure.
 *
 * This routine is invoked to set up the driver internal resources after the
 * device specific resource setup to support the HBA device it attached to.
 *
 * Return codes
 * 	0 - successful
 * 	other values - error
 **/
static int
lpfc_setup_driver_resource_phase2(struct lpfc_hba *phba)
{
	int error;

	/* Startup the kernel thread for this host adapter. */
	phba->worker_thread = kthread_run(lpfc_do_work, phba,
					  "lpfc_worker_%d", phba->brd_no);
	if (IS_ERR(phba->worker_thread)) {
		error = PTR_ERR(phba->worker_thread);
		return error;
	}

	return 0;
}

/**
 * lpfc_unset_driver_resource_phase2 - Phase2 unset driver internal resources.
 * @phba: pointer to lpfc hba data structure.
 *
 * This routine is invoked to unset the driver internal resources set up after
 * the device specific resource setup for supporting the HBA device it
 * attached to.
 **/
static void
lpfc_unset_driver_resource_phase2(struct lpfc_hba *phba)
{
	/* Stop kernel worker thread */
	kthread_stop(phba->worker_thread);
}

/**
 * lpfc_free_iocb_list - Free iocb list.
 * @phba: pointer to lpfc hba data structure.
 *
 * This routine is invoked to free the driver's IOCB list and memory.
 **/
static void
lpfc_free_iocb_list(struct lpfc_hba *phba)
{
	struct lpfc_iocbq *iocbq_entry = NULL, *iocbq_next = NULL;

	spin_lock_irq(&phba->hbalock);
	list_for_each_entry_safe(iocbq_entry, iocbq_next,
				 &phba->lpfc_iocb_list, list) {
		list_del(&iocbq_entry->list);
		kfree(iocbq_entry);
		phba->total_iocbq_bufs--;
	}
	spin_unlock_irq(&phba->hbalock);

	return;
}

/**
 * lpfc_init_iocb_list - Allocate and initialize iocb list.
 * @phba: pointer to lpfc hba data structure.
 *
 * This routine is invoked to allocate and initizlize the driver's IOCB
 * list and set up the IOCB tag array accordingly.
 *
 * Return codes
 *	0 - successful
 *	other values - error
 **/
static int
lpfc_init_iocb_list(struct lpfc_hba *phba, int iocb_count)
{
	struct lpfc_iocbq *iocbq_entry = NULL;
	uint16_t iotag;
	int i;

	/* Initialize and populate the iocb list per host.  */
	INIT_LIST_HEAD(&phba->lpfc_iocb_list);
	for (i = 0; i < iocb_count; i++) {
		iocbq_entry = kzalloc(sizeof(struct lpfc_iocbq), GFP_KERNEL);
		if (iocbq_entry == NULL) {
			printk(KERN_ERR "%s: only allocated %d iocbs of "
				"expected %d count. Unloading driver.\n",
				__func__, i, LPFC_IOCB_LIST_CNT);
			goto out_free_iocbq;
		}

		iotag = lpfc_sli_next_iotag(phba, iocbq_entry);
		if (iotag == 0) {
			kfree(iocbq_entry);
			printk(KERN_ERR "%s: failed to allocate IOTAG. "
				"Unloading driver.\n", __func__);
			goto out_free_iocbq;
		}
		iocbq_entry->sli4_xritag = NO_XRI;

		spin_lock_irq(&phba->hbalock);
		list_add(&iocbq_entry->list, &phba->lpfc_iocb_list);
		phba->total_iocbq_bufs++;
		spin_unlock_irq(&phba->hbalock);
	}

	return 0;

out_free_iocbq:
	lpfc_free_iocb_list(phba);

	return -ENOMEM;
}

/**
 * lpfc_free_sgl_list - Free sgl list.
 * @phba: pointer to lpfc hba data structure.
 *
 * This routine is invoked to free the driver's sgl list and memory.
 **/
static void
lpfc_free_sgl_list(struct lpfc_hba *phba)
{
	struct lpfc_sglq *sglq_entry = NULL, *sglq_next = NULL;
	LIST_HEAD(sglq_list);

	spin_lock_irq(&phba->hbalock);
	list_splice_init(&phba->sli4_hba.lpfc_sgl_list, &sglq_list);
	spin_unlock_irq(&phba->hbalock);

	list_for_each_entry_safe(sglq_entry, sglq_next,
				 &sglq_list, list) {
		list_del(&sglq_entry->list);
		lpfc_mbuf_free(phba, sglq_entry->virt, sglq_entry->phys);
		kfree(sglq_entry);
		phba->sli4_hba.total_sglq_bufs--;
	}
	kfree(phba->sli4_hba.lpfc_els_sgl_array);
}

/**
 * lpfc_init_active_sgl_array - Allocate the buf to track active ELS XRIs.
 * @phba: pointer to lpfc hba data structure.
 *
 * This routine is invoked to allocate the driver's active sgl memory.
 * This array will hold the sglq_entry's for active IOs.
 **/
static int
lpfc_init_active_sgl_array(struct lpfc_hba *phba)
{
	int size;
	size = sizeof(struct lpfc_sglq *);
	size *= phba->sli4_hba.max_cfg_param.max_xri;

	phba->sli4_hba.lpfc_sglq_active_list =
		kzalloc(size, GFP_KERNEL);
	if (!phba->sli4_hba.lpfc_sglq_active_list)
		return -ENOMEM;
	return 0;
}

/**
 * lpfc_free_active_sgl - Free the buf that tracks active ELS XRIs.
 * @phba: pointer to lpfc hba data structure.
 *
 * This routine is invoked to walk through the array of active sglq entries
 * and free all of the resources.
 * This is just a place holder for now.
 **/
static void
lpfc_free_active_sgl(struct lpfc_hba *phba)
{
	kfree(phba->sli4_hba.lpfc_sglq_active_list);
}

/**
 * lpfc_init_sgl_list - Allocate and initialize sgl list.
 * @phba: pointer to lpfc hba data structure.
 *
 * This routine is invoked to allocate and initizlize the driver's sgl
 * list and set up the sgl xritag tag array accordingly.
 *
 * Return codes
 *	0 - successful
 *	other values - error
 **/
static int
lpfc_init_sgl_list(struct lpfc_hba *phba)
{
	struct lpfc_sglq *sglq_entry = NULL;
	int i;
	int els_xri_cnt;

	els_xri_cnt = lpfc_sli4_get_els_iocb_cnt(phba);
	lpfc_printf_log(phba, KERN_INFO, LOG_SLI,
				"2400 lpfc_init_sgl_list els %d.\n",
				els_xri_cnt);
	/* Initialize and populate the sglq list per host/VF. */
	INIT_LIST_HEAD(&phba->sli4_hba.lpfc_sgl_list);
	INIT_LIST_HEAD(&phba->sli4_hba.lpfc_abts_els_sgl_list);

	/* Sanity check on XRI management */
	if (phba->sli4_hba.max_cfg_param.max_xri <= els_xri_cnt) {
		lpfc_printf_log(phba, KERN_ERR, LOG_SLI,
				"2562 No room left for SCSI XRI allocation: "
				"max_xri=%d, els_xri=%d\n",
				phba->sli4_hba.max_cfg_param.max_xri,
				els_xri_cnt);
		return -ENOMEM;
	}

	/* Allocate memory for the ELS XRI management array */
	phba->sli4_hba.lpfc_els_sgl_array =
			kzalloc((sizeof(struct lpfc_sglq *) * els_xri_cnt),
			GFP_KERNEL);

	if (!phba->sli4_hba.lpfc_els_sgl_array) {
		lpfc_printf_log(phba, KERN_ERR, LOG_SLI,
				"2401 Failed to allocate memory for ELS "
				"XRI management array of size %d.\n",
				els_xri_cnt);
		return -ENOMEM;
	}

	/* Keep the SCSI XRI into the XRI management array */
	phba->sli4_hba.scsi_xri_max =
			phba->sli4_hba.max_cfg_param.max_xri - els_xri_cnt;
	phba->sli4_hba.scsi_xri_cnt = 0;

	phba->sli4_hba.lpfc_scsi_psb_array =
			kzalloc((sizeof(struct lpfc_scsi_buf *) *
			phba->sli4_hba.scsi_xri_max), GFP_KERNEL);

	if (!phba->sli4_hba.lpfc_scsi_psb_array) {
		lpfc_printf_log(phba, KERN_ERR, LOG_SLI,
				"2563 Failed to allocate memory for SCSI "
				"XRI management array of size %d.\n",
				phba->sli4_hba.scsi_xri_max);
		kfree(phba->sli4_hba.lpfc_els_sgl_array);
		return -ENOMEM;
	}

	for (i = 0; i < els_xri_cnt; i++) {
		sglq_entry = kzalloc(sizeof(struct lpfc_sglq), GFP_KERNEL);
		if (sglq_entry == NULL) {
			printk(KERN_ERR "%s: only allocated %d sgls of "
				"expected %d count. Unloading driver.\n",
				__func__, i, els_xri_cnt);
			goto out_free_mem;
		}

		sglq_entry->sli4_xritag = lpfc_sli4_next_xritag(phba);
		if (sglq_entry->sli4_xritag == NO_XRI) {
			kfree(sglq_entry);
			printk(KERN_ERR "%s: failed to allocate XRI.\n"
				"Unloading driver.\n", __func__);
			goto out_free_mem;
		}
		sglq_entry->buff_type = GEN_BUFF_TYPE;
		sglq_entry->virt = lpfc_mbuf_alloc(phba, 0, &sglq_entry->phys);
		if (sglq_entry->virt == NULL) {
			kfree(sglq_entry);
			printk(KERN_ERR "%s: failed to allocate mbuf.\n"
				"Unloading driver.\n", __func__);
			goto out_free_mem;
		}
		sglq_entry->sgl = sglq_entry->virt;
		memset(sglq_entry->sgl, 0, LPFC_BPL_SIZE);

		/* The list order is used by later block SGL registraton */
		spin_lock_irq(&phba->hbalock);
		sglq_entry->state = SGL_FREED;
		list_add_tail(&sglq_entry->list, &phba->sli4_hba.lpfc_sgl_list);
		phba->sli4_hba.lpfc_els_sgl_array[i] = sglq_entry;
		phba->sli4_hba.total_sglq_bufs++;
		spin_unlock_irq(&phba->hbalock);
	}
	return 0;

out_free_mem:
	kfree(phba->sli4_hba.lpfc_scsi_psb_array);
	lpfc_free_sgl_list(phba);
	return -ENOMEM;
}

/**
 * lpfc_sli4_init_rpi_hdrs - Post the rpi header memory region to the port
 * @phba: pointer to lpfc hba data structure.
 *
 * This routine is invoked to post rpi header templates to the
 * HBA consistent with the SLI-4 interface spec.  This routine
 * posts a PAGE_SIZE memory region to the port to hold up to
 * PAGE_SIZE modulo 64 rpi context headers.
 * No locks are held here because this is an initialization routine
 * called only from probe or lpfc_online when interrupts are not
 * enabled and the driver is reinitializing the device.
 *
 * Return codes
 * 	0 - successful
 * 	-ENOMEM - No available memory
 *      -EIO - The mailbox failed to complete successfully.
 **/
int
lpfc_sli4_init_rpi_hdrs(struct lpfc_hba *phba)
{
	int rc = 0;
	int longs;
	uint16_t rpi_count;
	struct lpfc_rpi_hdr *rpi_hdr;

	INIT_LIST_HEAD(&phba->sli4_hba.lpfc_rpi_hdr_list);

	/*
	 * Provision an rpi bitmask range for discovery. The total count
	 * is the difference between max and base + 1.
	 */
	rpi_count = phba->sli4_hba.max_cfg_param.rpi_base +
		    phba->sli4_hba.max_cfg_param.max_rpi - 1;

	longs = ((rpi_count) + BITS_PER_LONG - 1) / BITS_PER_LONG;
	phba->sli4_hba.rpi_bmask = kzalloc(longs * sizeof(unsigned long),
					   GFP_KERNEL);
	if (!phba->sli4_hba.rpi_bmask)
		return -ENOMEM;

	rpi_hdr = lpfc_sli4_create_rpi_hdr(phba);
	if (!rpi_hdr) {
		lpfc_printf_log(phba, KERN_ERR, LOG_MBOX | LOG_SLI,
				"0391 Error during rpi post operation\n");
		lpfc_sli4_remove_rpis(phba);
		rc = -ENODEV;
	}

	return rc;
}

/**
 * lpfc_sli4_create_rpi_hdr - Allocate an rpi header memory region
 * @phba: pointer to lpfc hba data structure.
 *
 * This routine is invoked to allocate a single 4KB memory region to
 * support rpis and stores them in the phba.  This single region
 * provides support for up to 64 rpis.  The region is used globally
 * by the device.
 *
 * Returns:
 *   A valid rpi hdr on success.
 *   A NULL pointer on any failure.
 **/
struct lpfc_rpi_hdr *
lpfc_sli4_create_rpi_hdr(struct lpfc_hba *phba)
{
	uint16_t rpi_limit, curr_rpi_range;
	struct lpfc_dmabuf *dmabuf;
	struct lpfc_rpi_hdr *rpi_hdr;

	rpi_limit = phba->sli4_hba.max_cfg_param.rpi_base +
		    phba->sli4_hba.max_cfg_param.max_rpi - 1;

	spin_lock_irq(&phba->hbalock);
	curr_rpi_range = phba->sli4_hba.next_rpi;
	spin_unlock_irq(&phba->hbalock);

	/*
	 * The port has a limited number of rpis. The increment here
	 * is LPFC_RPI_HDR_COUNT - 1 to account for the starting value
	 * and to allow the full max_rpi range per port.
	 */
	if ((curr_rpi_range + (LPFC_RPI_HDR_COUNT - 1)) > rpi_limit)
		return NULL;

	/*
	 * First allocate the protocol header region for the port.  The
	 * port expects a 4KB DMA-mapped memory region that is 4K aligned.
	 */
	dmabuf = kzalloc(sizeof(struct lpfc_dmabuf), GFP_KERNEL);
	if (!dmabuf)
		return NULL;

	dmabuf->virt = dma_alloc_coherent(&phba->pcidev->dev,
					  LPFC_HDR_TEMPLATE_SIZE,
					  &dmabuf->phys,
					  GFP_KERNEL);
	if (!dmabuf->virt) {
		rpi_hdr = NULL;
		goto err_free_dmabuf;
	}

	memset(dmabuf->virt, 0, LPFC_HDR_TEMPLATE_SIZE);
	if (!IS_ALIGNED(dmabuf->phys, LPFC_HDR_TEMPLATE_SIZE)) {
		rpi_hdr = NULL;
		goto err_free_coherent;
	}

	/* Save the rpi header data for cleanup later. */
	rpi_hdr = kzalloc(sizeof(struct lpfc_rpi_hdr), GFP_KERNEL);
	if (!rpi_hdr)
		goto err_free_coherent;

	rpi_hdr->dmabuf = dmabuf;
	rpi_hdr->len = LPFC_HDR_TEMPLATE_SIZE;
	rpi_hdr->page_count = 1;
	spin_lock_irq(&phba->hbalock);
	rpi_hdr->start_rpi = phba->sli4_hba.next_rpi;
	list_add_tail(&rpi_hdr->list, &phba->sli4_hba.lpfc_rpi_hdr_list);

	/*
	 * The next_rpi stores the next module-64 rpi value to post
	 * in any subsequent rpi memory region postings.
	 */
	phba->sli4_hba.next_rpi += LPFC_RPI_HDR_COUNT;
	spin_unlock_irq(&phba->hbalock);
	return rpi_hdr;

 err_free_coherent:
	dma_free_coherent(&phba->pcidev->dev, LPFC_HDR_TEMPLATE_SIZE,
			  dmabuf->virt, dmabuf->phys);
 err_free_dmabuf:
	kfree(dmabuf);
	return NULL;
}

/**
 * lpfc_sli4_remove_rpi_hdrs - Remove all rpi header memory regions
 * @phba: pointer to lpfc hba data structure.
 *
 * This routine is invoked to remove all memory resources allocated
 * to support rpis. This routine presumes the caller has released all
 * rpis consumed by fabric or port logins and is prepared to have
 * the header pages removed.
 **/
void
lpfc_sli4_remove_rpi_hdrs(struct lpfc_hba *phba)
{
	struct lpfc_rpi_hdr *rpi_hdr, *next_rpi_hdr;

	list_for_each_entry_safe(rpi_hdr, next_rpi_hdr,
				 &phba->sli4_hba.lpfc_rpi_hdr_list, list) {
		list_del(&rpi_hdr->list);
		dma_free_coherent(&phba->pcidev->dev, rpi_hdr->len,
				  rpi_hdr->dmabuf->virt, rpi_hdr->dmabuf->phys);
		kfree(rpi_hdr->dmabuf);
		kfree(rpi_hdr);
	}

	phba->sli4_hba.next_rpi = phba->sli4_hba.max_cfg_param.rpi_base;
	memset(phba->sli4_hba.rpi_bmask, 0, sizeof(*phba->sli4_hba.rpi_bmask));
}

/**
 * lpfc_hba_alloc - Allocate driver hba data structure for a device.
 * @pdev: pointer to pci device data structure.
 *
 * This routine is invoked to allocate the driver hba data structure for an
 * HBA device. If the allocation is successful, the phba reference to the
 * PCI device data structure is set.
 *
 * Return codes
 *      pointer to @phba - successful
 *      NULL - error
 **/
static struct lpfc_hba *
lpfc_hba_alloc(struct pci_dev *pdev)
{
	struct lpfc_hba *phba;

	/* Allocate memory for HBA structure */
	phba = kzalloc(sizeof(struct lpfc_hba), GFP_KERNEL);
	if (!phba) {
		dev_err(&pdev->dev, "failed to allocate hba struct\n");
		return NULL;
	}

	/* Set reference to PCI device in HBA structure */
	phba->pcidev = pdev;

	/* Assign an unused board number */
	phba->brd_no = lpfc_get_instance();
	if (phba->brd_no < 0) {
		kfree(phba);
		return NULL;
	}

	spin_lock_init(&phba->ct_ev_lock);
	INIT_LIST_HEAD(&phba->ct_ev_waiters);

	return phba;
}

/**
 * lpfc_hba_free - Free driver hba data structure with a device.
 * @phba: pointer to lpfc hba data structure.
 *
 * This routine is invoked to free the driver hba data structure with an
 * HBA device.
 **/
static void
lpfc_hba_free(struct lpfc_hba *phba)
{
	/* Release the driver assigned board number */
	idr_remove(&lpfc_hba_index, phba->brd_no);

	kfree(phba);
	return;
}

/**
 * lpfc_create_shost - Create hba physical port with associated scsi host.
 * @phba: pointer to lpfc hba data structure.
 *
 * This routine is invoked to create HBA physical port and associate a SCSI
 * host with it.
 *
 * Return codes
 *      0 - successful
 *      other values - error
 **/
static int
lpfc_create_shost(struct lpfc_hba *phba)
{
	struct lpfc_vport *vport;
	struct Scsi_Host  *shost;

	/* Initialize HBA FC structure */
	phba->fc_edtov = FF_DEF_EDTOV;
	phba->fc_ratov = FF_DEF_RATOV;
	phba->fc_altov = FF_DEF_ALTOV;
	phba->fc_arbtov = FF_DEF_ARBTOV;

	atomic_set(&phba->sdev_cnt, 0);
	vport = lpfc_create_port(phba, phba->brd_no, &phba->pcidev->dev);
	if (!vport)
		return -ENODEV;

	shost = lpfc_shost_from_vport(vport);
	phba->pport = vport;
	lpfc_debugfs_initialize(vport);
	/* Put reference to SCSI host to driver's device private data */
	pci_set_drvdata(phba->pcidev, shost);

	return 0;
}

/**
 * lpfc_destroy_shost - Destroy hba physical port with associated scsi host.
 * @phba: pointer to lpfc hba data structure.
 *
 * This routine is invoked to destroy HBA physical port and the associated
 * SCSI host.
 **/
static void
lpfc_destroy_shost(struct lpfc_hba *phba)
{
	struct lpfc_vport *vport = phba->pport;

	/* Destroy physical port that associated with the SCSI host */
	destroy_port(vport);

	return;
}

/**
 * lpfc_setup_bg - Setup Block guard structures and debug areas.
 * @phba: pointer to lpfc hba data structure.
 * @shost: the shost to be used to detect Block guard settings.
 *
 * This routine sets up the local Block guard protocol settings for @shost.
 * This routine also allocates memory for debugging bg buffers.
 **/
static void
lpfc_setup_bg(struct lpfc_hba *phba, struct Scsi_Host *shost)
{
	int pagecnt = 10;
	if (lpfc_prot_mask && lpfc_prot_guard) {
		lpfc_printf_log(phba, KERN_INFO, LOG_INIT,
				"1478 Registering BlockGuard with the "
				"SCSI layer\n");
		scsi_host_set_prot(shost, lpfc_prot_mask);
		scsi_host_set_guard(shost, lpfc_prot_guard);
	}
	if (!_dump_buf_data) {
		while (pagecnt) {
			spin_lock_init(&_dump_buf_lock);
			_dump_buf_data =
				(char *) __get_free_pages(GFP_KERNEL, pagecnt);
			if (_dump_buf_data) {
				lpfc_printf_log(phba, KERN_ERR, LOG_BG,
					"9043 BLKGRD: allocated %d pages for "
				       "_dump_buf_data at 0x%p\n",
				       (1 << pagecnt), _dump_buf_data);
				_dump_buf_data_order = pagecnt;
				memset(_dump_buf_data, 0,
				       ((1 << PAGE_SHIFT) << pagecnt));
				break;
			} else
				--pagecnt;
		}
		if (!_dump_buf_data_order)
			lpfc_printf_log(phba, KERN_ERR, LOG_BG,
				"9044 BLKGRD: ERROR unable to allocate "
			       "memory for hexdump\n");
	} else
		lpfc_printf_log(phba, KERN_ERR, LOG_BG,
			"9045 BLKGRD: already allocated _dump_buf_data=0x%p"
		       "\n", _dump_buf_data);
	if (!_dump_buf_dif) {
		while (pagecnt) {
			_dump_buf_dif =
				(char *) __get_free_pages(GFP_KERNEL, pagecnt);
			if (_dump_buf_dif) {
				lpfc_printf_log(phba, KERN_ERR, LOG_BG,
					"9046 BLKGRD: allocated %d pages for "
				       "_dump_buf_dif at 0x%p\n",
				       (1 << pagecnt), _dump_buf_dif);
				_dump_buf_dif_order = pagecnt;
				memset(_dump_buf_dif, 0,
				       ((1 << PAGE_SHIFT) << pagecnt));
				break;
			} else
				--pagecnt;
		}
		if (!_dump_buf_dif_order)
			lpfc_printf_log(phba, KERN_ERR, LOG_BG,
			"9047 BLKGRD: ERROR unable to allocate "
			       "memory for hexdump\n");
	} else
		lpfc_printf_log(phba, KERN_ERR, LOG_BG,
			"9048 BLKGRD: already allocated _dump_buf_dif=0x%p\n",
		       _dump_buf_dif);
}

/**
 * lpfc_post_init_setup - Perform necessary device post initialization setup.
 * @phba: pointer to lpfc hba data structure.
 *
 * This routine is invoked to perform all the necessary post initialization
 * setup for the device.
 **/
static void
lpfc_post_init_setup(struct lpfc_hba *phba)
{
	struct Scsi_Host  *shost;
	struct lpfc_adapter_event_header adapter_event;

	/* Get the default values for Model Name and Description */
	lpfc_get_hba_model_desc(phba, phba->ModelName, phba->ModelDesc);

	/*
	 * hba setup may have changed the hba_queue_depth so we need to
	 * adjust the value of can_queue.
	 */
	shost = pci_get_drvdata(phba->pcidev);
	shost->can_queue = phba->cfg_hba_queue_depth - 10;
	if (phba->sli3_options & LPFC_SLI3_BG_ENABLED)
		lpfc_setup_bg(phba, shost);

	lpfc_host_attrib_init(shost);

	if (phba->cfg_poll & DISABLE_FCP_RING_INT) {
		spin_lock_irq(shost->host_lock);
		lpfc_poll_start_timer(phba);
		spin_unlock_irq(shost->host_lock);
	}

	lpfc_printf_log(phba, KERN_INFO, LOG_INIT,
			"0428 Perform SCSI scan\n");
	/* Send board arrival event to upper layer */
	adapter_event.event_type = FC_REG_ADAPTER_EVENT;
	adapter_event.subcategory = LPFC_EVENT_ARRIVAL;
	fc_host_post_vendor_event(shost, fc_get_event_number(),
				  sizeof(adapter_event),
				  (char *) &adapter_event,
				  LPFC_NL_VENDOR_ID);
	return;
}

/**
 * lpfc_sli_pci_mem_setup - Setup SLI3 HBA PCI memory space.
 * @phba: pointer to lpfc hba data structure.
 *
 * This routine is invoked to set up the PCI device memory space for device
 * with SLI-3 interface spec.
 *
 * Return codes
 * 	0 - successful
 * 	other values - error
 **/
static int
lpfc_sli_pci_mem_setup(struct lpfc_hba *phba)
{
	struct pci_dev *pdev;
	unsigned long bar0map_len, bar2map_len;
	int i, hbq_count;
	void *ptr;
	int error = -ENODEV;

	/* Obtain PCI device reference */
	if (!phba->pcidev)
		return error;
	else
		pdev = phba->pcidev;

	/* Set the device DMA mask size */
	if (pci_set_dma_mask(pdev, DMA_BIT_MASK(64)) != 0
	 || pci_set_consistent_dma_mask(pdev,DMA_BIT_MASK(64)) != 0) {
		if (pci_set_dma_mask(pdev, DMA_BIT_MASK(32)) != 0
		 || pci_set_consistent_dma_mask(pdev,DMA_BIT_MASK(32)) != 0) {
			return error;
		}
	}

	/* Get the bus address of Bar0 and Bar2 and the number of bytes
	 * required by each mapping.
	 */
	phba->pci_bar0_map = pci_resource_start(pdev, 0);
	bar0map_len = pci_resource_len(pdev, 0);

	phba->pci_bar2_map = pci_resource_start(pdev, 2);
	bar2map_len = pci_resource_len(pdev, 2);

	/* Map HBA SLIM to a kernel virtual address. */
	phba->slim_memmap_p = ioremap(phba->pci_bar0_map, bar0map_len);
	if (!phba->slim_memmap_p) {
		dev_printk(KERN_ERR, &pdev->dev,
			   "ioremap failed for SLIM memory.\n");
		goto out;
	}

	/* Map HBA Control Registers to a kernel virtual address. */
	phba->ctrl_regs_memmap_p = ioremap(phba->pci_bar2_map, bar2map_len);
	if (!phba->ctrl_regs_memmap_p) {
		dev_printk(KERN_ERR, &pdev->dev,
			   "ioremap failed for HBA control registers.\n");
		goto out_iounmap_slim;
	}

	/* Allocate memory for SLI-2 structures */
	phba->slim2p.virt = dma_alloc_coherent(&pdev->dev,
					       SLI2_SLIM_SIZE,
					       &phba->slim2p.phys,
					       GFP_KERNEL);
	if (!phba->slim2p.virt)
		goto out_iounmap;

	memset(phba->slim2p.virt, 0, SLI2_SLIM_SIZE);
	phba->mbox = phba->slim2p.virt + offsetof(struct lpfc_sli2_slim, mbx);
	phba->mbox_ext = (phba->slim2p.virt +
		offsetof(struct lpfc_sli2_slim, mbx_ext_words));
	phba->pcb = (phba->slim2p.virt + offsetof(struct lpfc_sli2_slim, pcb));
	phba->IOCBs = (phba->slim2p.virt +
		       offsetof(struct lpfc_sli2_slim, IOCBs));

	phba->hbqslimp.virt = dma_alloc_coherent(&pdev->dev,
						 lpfc_sli_hbq_size(),
						 &phba->hbqslimp.phys,
						 GFP_KERNEL);
	if (!phba->hbqslimp.virt)
		goto out_free_slim;

	hbq_count = lpfc_sli_hbq_count();
	ptr = phba->hbqslimp.virt;
	for (i = 0; i < hbq_count; ++i) {
		phba->hbqs[i].hbq_virt = ptr;
		INIT_LIST_HEAD(&phba->hbqs[i].hbq_buffer_list);
		ptr += (lpfc_hbq_defs[i]->entry_count *
			sizeof(struct lpfc_hbq_entry));
	}
	phba->hbqs[LPFC_ELS_HBQ].hbq_alloc_buffer = lpfc_els_hbq_alloc;
	phba->hbqs[LPFC_ELS_HBQ].hbq_free_buffer = lpfc_els_hbq_free;

	memset(phba->hbqslimp.virt, 0, lpfc_sli_hbq_size());

	INIT_LIST_HEAD(&phba->rb_pend_list);

	phba->MBslimaddr = phba->slim_memmap_p;
	phba->HAregaddr = phba->ctrl_regs_memmap_p + HA_REG_OFFSET;
	phba->CAregaddr = phba->ctrl_regs_memmap_p + CA_REG_OFFSET;
	phba->HSregaddr = phba->ctrl_regs_memmap_p + HS_REG_OFFSET;
	phba->HCregaddr = phba->ctrl_regs_memmap_p + HC_REG_OFFSET;

	return 0;

out_free_slim:
	dma_free_coherent(&pdev->dev, SLI2_SLIM_SIZE,
			  phba->slim2p.virt, phba->slim2p.phys);
out_iounmap:
	iounmap(phba->ctrl_regs_memmap_p);
out_iounmap_slim:
	iounmap(phba->slim_memmap_p);
out:
	return error;
}

/**
 * lpfc_sli_pci_mem_unset - Unset SLI3 HBA PCI memory space.
 * @phba: pointer to lpfc hba data structure.
 *
 * This routine is invoked to unset the PCI device memory space for device
 * with SLI-3 interface spec.
 **/
static void
lpfc_sli_pci_mem_unset(struct lpfc_hba *phba)
{
	struct pci_dev *pdev;

	/* Obtain PCI device reference */
	if (!phba->pcidev)
		return;
	else
		pdev = phba->pcidev;

	/* Free coherent DMA memory allocated */
	dma_free_coherent(&pdev->dev, lpfc_sli_hbq_size(),
			  phba->hbqslimp.virt, phba->hbqslimp.phys);
	dma_free_coherent(&pdev->dev, SLI2_SLIM_SIZE,
			  phba->slim2p.virt, phba->slim2p.phys);

	/* I/O memory unmap */
	iounmap(phba->ctrl_regs_memmap_p);
	iounmap(phba->slim_memmap_p);

	return;
}

/**
 * lpfc_sli4_post_status_check - Wait for SLI4 POST done and check status
 * @phba: pointer to lpfc hba data structure.
 *
 * This routine is invoked to wait for SLI4 device Power On Self Test (POST)
 * done and check status.
 *
 * Return 0 if successful, otherwise -ENODEV.
 **/
int
lpfc_sli4_post_status_check(struct lpfc_hba *phba)
{
	struct lpfc_register portsmphr_reg, uerrlo_reg, uerrhi_reg;
	struct lpfc_register reg_data;
	int i, port_error = 0;
	uint32_t if_type;

<<<<<<< HEAD
=======
	memset(&portsmphr_reg, 0, sizeof(portsmphr_reg));
	memset(&reg_data, 0, sizeof(reg_data));
>>>>>>> 105e53f8
	if (!phba->sli4_hba.PSMPHRregaddr)
		return -ENODEV;

	/* Wait up to 30 seconds for the SLI Port POST done and ready */
	for (i = 0; i < 3000; i++) {
<<<<<<< HEAD
		portsmphr_reg.word0 = readl(phba->sli4_hba.PSMPHRregaddr);
		if (bf_get(lpfc_port_smphr_perr, &portsmphr_reg)) {
=======
		if (lpfc_readl(phba->sli4_hba.PSMPHRregaddr,
			&portsmphr_reg.word0) ||
			(bf_get(lpfc_port_smphr_perr, &portsmphr_reg))) {
>>>>>>> 105e53f8
			/* Port has a fatal POST error, break out */
			port_error = -ENODEV;
			break;
		}
		if (LPFC_POST_STAGE_PORT_READY ==
		    bf_get(lpfc_port_smphr_port_status, &portsmphr_reg))
			break;
		msleep(10);
	}

	/*
	 * If there was a port error during POST, then don't proceed with
	 * other register reads as the data may not be valid.  Just exit.
	 */
	if (port_error) {
		lpfc_printf_log(phba, KERN_ERR, LOG_INIT,
			"1408 Port Failed POST - portsmphr=0x%x, "
			"perr=x%x, sfi=x%x, nip=x%x, ipc=x%x, scr1=x%x, "
			"scr2=x%x, hscratch=x%x, pstatus=x%x\n",
			portsmphr_reg.word0,
			bf_get(lpfc_port_smphr_perr, &portsmphr_reg),
			bf_get(lpfc_port_smphr_sfi, &portsmphr_reg),
			bf_get(lpfc_port_smphr_nip, &portsmphr_reg),
			bf_get(lpfc_port_smphr_ipc, &portsmphr_reg),
			bf_get(lpfc_port_smphr_scr1, &portsmphr_reg),
			bf_get(lpfc_port_smphr_scr2, &portsmphr_reg),
			bf_get(lpfc_port_smphr_host_scratch, &portsmphr_reg),
			bf_get(lpfc_port_smphr_port_status, &portsmphr_reg));
	} else {
		lpfc_printf_log(phba, KERN_INFO, LOG_INIT,
				"2534 Device Info: SLIFamily=0x%x, "
				"SLIRev=0x%x, IFType=0x%x, SLIHint_1=0x%x, "
				"SLIHint_2=0x%x, FT=0x%x\n",
				bf_get(lpfc_sli_intf_sli_family,
				       &phba->sli4_hba.sli_intf),
				bf_get(lpfc_sli_intf_slirev,
				       &phba->sli4_hba.sli_intf),
				bf_get(lpfc_sli_intf_if_type,
				       &phba->sli4_hba.sli_intf),
				bf_get(lpfc_sli_intf_sli_hint1,
<<<<<<< HEAD
				       &phba->sli4_hba.sli_intf),
				bf_get(lpfc_sli_intf_sli_hint2,
				       &phba->sli4_hba.sli_intf),
=======
				       &phba->sli4_hba.sli_intf),
				bf_get(lpfc_sli_intf_sli_hint2,
				       &phba->sli4_hba.sli_intf),
>>>>>>> 105e53f8
				bf_get(lpfc_sli_intf_func_type,
				       &phba->sli4_hba.sli_intf));
		/*
		 * Check for other Port errors during the initialization
		 * process.  Fail the load if the port did not come up
		 * correctly.
		 */
		if_type = bf_get(lpfc_sli_intf_if_type,
				 &phba->sli4_hba.sli_intf);
		switch (if_type) {
		case LPFC_SLI_INTF_IF_TYPE_0:
			phba->sli4_hba.ue_mask_lo =
			      readl(phba->sli4_hba.u.if_type0.UEMASKLOregaddr);
			phba->sli4_hba.ue_mask_hi =
			      readl(phba->sli4_hba.u.if_type0.UEMASKHIregaddr);
			uerrlo_reg.word0 =
			      readl(phba->sli4_hba.u.if_type0.UERRLOregaddr);
			uerrhi_reg.word0 =
				readl(phba->sli4_hba.u.if_type0.UERRHIregaddr);
			if ((~phba->sli4_hba.ue_mask_lo & uerrlo_reg.word0) ||
			    (~phba->sli4_hba.ue_mask_hi & uerrhi_reg.word0)) {
				lpfc_printf_log(phba, KERN_ERR, LOG_INIT,
						"1422 Unrecoverable Error "
						"Detected during POST "
						"uerr_lo_reg=0x%x, "
						"uerr_hi_reg=0x%x, "
						"ue_mask_lo_reg=0x%x, "
						"ue_mask_hi_reg=0x%x\n",
						uerrlo_reg.word0,
						uerrhi_reg.word0,
						phba->sli4_hba.ue_mask_lo,
						phba->sli4_hba.ue_mask_hi);
				port_error = -ENODEV;
			}
			break;
		case LPFC_SLI_INTF_IF_TYPE_2:
			/* Final checks.  The port status should be clean. */
<<<<<<< HEAD
			reg_data.word0 =
				readl(phba->sli4_hba.u.if_type2.STATUSregaddr);
			if (bf_get(lpfc_sliport_status_err, &reg_data)) {
=======
			if (lpfc_readl(phba->sli4_hba.u.if_type2.STATUSregaddr,
				&reg_data.word0) ||
				bf_get(lpfc_sliport_status_err, &reg_data)) {
>>>>>>> 105e53f8
				phba->work_status[0] =
					readl(phba->sli4_hba.u.if_type2.
					      ERR1regaddr);
				phba->work_status[1] =
					readl(phba->sli4_hba.u.if_type2.
					      ERR2regaddr);
				lpfc_printf_log(phba, KERN_ERR, LOG_INIT,
					"2888 Port Error Detected "
					"during POST: "
					"port status reg 0x%x, "
					"port_smphr reg 0x%x, "
					"error 1=0x%x, error 2=0x%x\n",
					reg_data.word0,
					portsmphr_reg.word0,
					phba->work_status[0],
					phba->work_status[1]);
				port_error = -ENODEV;
			}
			break;
		case LPFC_SLI_INTF_IF_TYPE_1:
		default:
			break;
		}
	}
	return port_error;
}

/**
 * lpfc_sli4_bar0_register_memmap - Set up SLI4 BAR0 register memory map.
 * @phba: pointer to lpfc hba data structure.
 * @if_type:  The SLI4 interface type getting configured.
 *
 * This routine is invoked to set up SLI4 BAR0 PCI config space register
 * memory map.
 **/
static void
lpfc_sli4_bar0_register_memmap(struct lpfc_hba *phba, uint32_t if_type)
{
	switch (if_type) {
	case LPFC_SLI_INTF_IF_TYPE_0:
		phba->sli4_hba.u.if_type0.UERRLOregaddr =
			phba->sli4_hba.conf_regs_memmap_p + LPFC_UERR_STATUS_LO;
		phba->sli4_hba.u.if_type0.UERRHIregaddr =
			phba->sli4_hba.conf_regs_memmap_p + LPFC_UERR_STATUS_HI;
		phba->sli4_hba.u.if_type0.UEMASKLOregaddr =
			phba->sli4_hba.conf_regs_memmap_p + LPFC_UE_MASK_LO;
		phba->sli4_hba.u.if_type0.UEMASKHIregaddr =
			phba->sli4_hba.conf_regs_memmap_p + LPFC_UE_MASK_HI;
		phba->sli4_hba.SLIINTFregaddr =
			phba->sli4_hba.conf_regs_memmap_p + LPFC_SLI_INTF;
		break;
	case LPFC_SLI_INTF_IF_TYPE_2:
		phba->sli4_hba.u.if_type2.ERR1regaddr =
			phba->sli4_hba.conf_regs_memmap_p + LPFC_SLIPORT_ERR_1;
		phba->sli4_hba.u.if_type2.ERR2regaddr =
			phba->sli4_hba.conf_regs_memmap_p + LPFC_SLIPORT_ERR_2;
		phba->sli4_hba.u.if_type2.CTRLregaddr =
			phba->sli4_hba.conf_regs_memmap_p + LPFC_SLIPORT_CNTRL;
		phba->sli4_hba.u.if_type2.STATUSregaddr =
			phba->sli4_hba.conf_regs_memmap_p + LPFC_SLIPORT_STATUS;
		phba->sli4_hba.SLIINTFregaddr =
			phba->sli4_hba.conf_regs_memmap_p + LPFC_SLI_INTF;
		phba->sli4_hba.PSMPHRregaddr =
		     phba->sli4_hba.conf_regs_memmap_p + LPFC_SLIPORT_IF2_SMPHR;
		phba->sli4_hba.RQDBregaddr =
			phba->sli4_hba.conf_regs_memmap_p + LPFC_RQ_DOORBELL;
		phba->sli4_hba.WQDBregaddr =
			phba->sli4_hba.conf_regs_memmap_p + LPFC_WQ_DOORBELL;
		phba->sli4_hba.EQCQDBregaddr =
			phba->sli4_hba.conf_regs_memmap_p + LPFC_EQCQ_DOORBELL;
		phba->sli4_hba.MQDBregaddr =
			phba->sli4_hba.conf_regs_memmap_p + LPFC_MQ_DOORBELL;
		phba->sli4_hba.BMBXregaddr =
			phba->sli4_hba.conf_regs_memmap_p + LPFC_BMBX;
		break;
	case LPFC_SLI_INTF_IF_TYPE_1:
	default:
		dev_printk(KERN_ERR, &phba->pcidev->dev,
			   "FATAL - unsupported SLI4 interface type - %d\n",
			   if_type);
		break;
	}
}

/**
 * lpfc_sli4_bar1_register_memmap - Set up SLI4 BAR1 register memory map.
 * @phba: pointer to lpfc hba data structure.
 *
 * This routine is invoked to set up SLI4 BAR1 control status register (CSR)
 * memory map.
 **/
static void
lpfc_sli4_bar1_register_memmap(struct lpfc_hba *phba)
{
	phba->sli4_hba.PSMPHRregaddr = phba->sli4_hba.ctrl_regs_memmap_p +
		LPFC_SLIPORT_IF0_SMPHR;
	phba->sli4_hba.ISRregaddr = phba->sli4_hba.ctrl_regs_memmap_p +
		LPFC_HST_ISR0;
	phba->sli4_hba.IMRregaddr = phba->sli4_hba.ctrl_regs_memmap_p +
		LPFC_HST_IMR0;
	phba->sli4_hba.ISCRregaddr = phba->sli4_hba.ctrl_regs_memmap_p +
		LPFC_HST_ISCR0;
}

/**
 * lpfc_sli4_bar2_register_memmap - Set up SLI4 BAR2 register memory map.
 * @phba: pointer to lpfc hba data structure.
 * @vf: virtual function number
 *
 * This routine is invoked to set up SLI4 BAR2 doorbell register memory map
 * based on the given viftual function number, @vf.
 *
 * Return 0 if successful, otherwise -ENODEV.
 **/
static int
lpfc_sli4_bar2_register_memmap(struct lpfc_hba *phba, uint32_t vf)
{
	if (vf > LPFC_VIR_FUNC_MAX)
		return -ENODEV;

	phba->sli4_hba.RQDBregaddr = (phba->sli4_hba.drbl_regs_memmap_p +
				vf * LPFC_VFR_PAGE_SIZE + LPFC_RQ_DOORBELL);
	phba->sli4_hba.WQDBregaddr = (phba->sli4_hba.drbl_regs_memmap_p +
				vf * LPFC_VFR_PAGE_SIZE + LPFC_WQ_DOORBELL);
	phba->sli4_hba.EQCQDBregaddr = (phba->sli4_hba.drbl_regs_memmap_p +
				vf * LPFC_VFR_PAGE_SIZE + LPFC_EQCQ_DOORBELL);
	phba->sli4_hba.MQDBregaddr = (phba->sli4_hba.drbl_regs_memmap_p +
				vf * LPFC_VFR_PAGE_SIZE + LPFC_MQ_DOORBELL);
	phba->sli4_hba.BMBXregaddr = (phba->sli4_hba.drbl_regs_memmap_p +
				vf * LPFC_VFR_PAGE_SIZE + LPFC_BMBX);
	return 0;
}

/**
 * lpfc_create_bootstrap_mbox - Create the bootstrap mailbox
 * @phba: pointer to lpfc hba data structure.
 *
 * This routine is invoked to create the bootstrap mailbox
 * region consistent with the SLI-4 interface spec.  This
 * routine allocates all memory necessary to communicate
 * mailbox commands to the port and sets up all alignment
 * needs.  No locks are expected to be held when calling
 * this routine.
 *
 * Return codes
 * 	0 - successful
 * 	-ENOMEM - could not allocated memory.
 **/
static int
lpfc_create_bootstrap_mbox(struct lpfc_hba *phba)
{
	uint32_t bmbx_size;
	struct lpfc_dmabuf *dmabuf;
	struct dma_address *dma_address;
	uint32_t pa_addr;
	uint64_t phys_addr;

	dmabuf = kzalloc(sizeof(struct lpfc_dmabuf), GFP_KERNEL);
	if (!dmabuf)
		return -ENOMEM;

	/*
	 * The bootstrap mailbox region is comprised of 2 parts
	 * plus an alignment restriction of 16 bytes.
	 */
	bmbx_size = sizeof(struct lpfc_bmbx_create) + (LPFC_ALIGN_16_BYTE - 1);
	dmabuf->virt = dma_alloc_coherent(&phba->pcidev->dev,
					  bmbx_size,
					  &dmabuf->phys,
					  GFP_KERNEL);
	if (!dmabuf->virt) {
		kfree(dmabuf);
		return -ENOMEM;
	}
	memset(dmabuf->virt, 0, bmbx_size);

	/*
	 * Initialize the bootstrap mailbox pointers now so that the register
	 * operations are simple later.  The mailbox dma address is required
	 * to be 16-byte aligned.  Also align the virtual memory as each
	 * maibox is copied into the bmbx mailbox region before issuing the
	 * command to the port.
	 */
	phba->sli4_hba.bmbx.dmabuf = dmabuf;
	phba->sli4_hba.bmbx.bmbx_size = bmbx_size;

	phba->sli4_hba.bmbx.avirt = PTR_ALIGN(dmabuf->virt,
					      LPFC_ALIGN_16_BYTE);
	phba->sli4_hba.bmbx.aphys = ALIGN(dmabuf->phys,
					      LPFC_ALIGN_16_BYTE);

	/*
	 * Set the high and low physical addresses now.  The SLI4 alignment
	 * requirement is 16 bytes and the mailbox is posted to the port
	 * as two 30-bit addresses.  The other data is a bit marking whether
	 * the 30-bit address is the high or low address.
	 * Upcast bmbx aphys to 64bits so shift instruction compiles
	 * clean on 32 bit machines.
	 */
	dma_address = &phba->sli4_hba.bmbx.dma_address;
	phys_addr = (uint64_t)phba->sli4_hba.bmbx.aphys;
	pa_addr = (uint32_t) ((phys_addr >> 34) & 0x3fffffff);
	dma_address->addr_hi = (uint32_t) ((pa_addr << 2) |
					   LPFC_BMBX_BIT1_ADDR_HI);

	pa_addr = (uint32_t) ((phba->sli4_hba.bmbx.aphys >> 4) & 0x3fffffff);
	dma_address->addr_lo = (uint32_t) ((pa_addr << 2) |
					   LPFC_BMBX_BIT1_ADDR_LO);
	return 0;
}

/**
 * lpfc_destroy_bootstrap_mbox - Destroy all bootstrap mailbox resources
 * @phba: pointer to lpfc hba data structure.
 *
 * This routine is invoked to teardown the bootstrap mailbox
 * region and release all host resources. This routine requires
 * the caller to ensure all mailbox commands recovered, no
 * additional mailbox comands are sent, and interrupts are disabled
 * before calling this routine.
 *
 **/
static void
lpfc_destroy_bootstrap_mbox(struct lpfc_hba *phba)
{
	dma_free_coherent(&phba->pcidev->dev,
			  phba->sli4_hba.bmbx.bmbx_size,
			  phba->sli4_hba.bmbx.dmabuf->virt,
			  phba->sli4_hba.bmbx.dmabuf->phys);

	kfree(phba->sli4_hba.bmbx.dmabuf);
	memset(&phba->sli4_hba.bmbx, 0, sizeof(struct lpfc_bmbx));
}

/**
 * lpfc_sli4_read_config - Get the config parameters.
 * @phba: pointer to lpfc hba data structure.
 *
 * This routine is invoked to read the configuration parameters from the HBA.
 * The configuration parameters are used to set the base and maximum values
 * for RPI's XRI's VPI's VFI's and FCFIs. These values also affect the resource
 * allocation for the port.
 *
 * Return codes
 * 	0 - successful
 * 	-ENOMEM - No available memory
 *      -EIO - The mailbox failed to complete successfully.
 **/
static int
lpfc_sli4_read_config(struct lpfc_hba *phba)
{
	LPFC_MBOXQ_t *pmb;
	struct lpfc_mbx_read_config *rd_config;
	uint32_t rc = 0;

	pmb = (LPFC_MBOXQ_t *) mempool_alloc(phba->mbox_mem_pool, GFP_KERNEL);
	if (!pmb) {
		lpfc_printf_log(phba, KERN_ERR, LOG_SLI,
				"2011 Unable to allocate memory for issuing "
				"SLI_CONFIG_SPECIAL mailbox command\n");
		return -ENOMEM;
	}

	lpfc_read_config(phba, pmb);

	rc = lpfc_sli_issue_mbox(phba, pmb, MBX_POLL);
	if (rc != MBX_SUCCESS) {
		lpfc_printf_log(phba, KERN_ERR, LOG_SLI,
			"2012 Mailbox failed , mbxCmd x%x "
			"READ_CONFIG, mbxStatus x%x\n",
			bf_get(lpfc_mqe_command, &pmb->u.mqe),
			bf_get(lpfc_mqe_status, &pmb->u.mqe));
		rc = -EIO;
	} else {
		rd_config = &pmb->u.mqe.un.rd_config;
		phba->sli4_hba.max_cfg_param.max_xri =
			bf_get(lpfc_mbx_rd_conf_xri_count, rd_config);
		phba->sli4_hba.max_cfg_param.xri_base =
			bf_get(lpfc_mbx_rd_conf_xri_base, rd_config);
		phba->sli4_hba.max_cfg_param.max_vpi =
			bf_get(lpfc_mbx_rd_conf_vpi_count, rd_config);
		phba->sli4_hba.max_cfg_param.vpi_base =
			bf_get(lpfc_mbx_rd_conf_vpi_base, rd_config);
		phba->sli4_hba.max_cfg_param.max_rpi =
			bf_get(lpfc_mbx_rd_conf_rpi_count, rd_config);
		phba->sli4_hba.max_cfg_param.rpi_base =
			bf_get(lpfc_mbx_rd_conf_rpi_base, rd_config);
		phba->sli4_hba.max_cfg_param.max_vfi =
			bf_get(lpfc_mbx_rd_conf_vfi_count, rd_config);
		phba->sli4_hba.max_cfg_param.vfi_base =
			bf_get(lpfc_mbx_rd_conf_vfi_base, rd_config);
		phba->sli4_hba.max_cfg_param.max_fcfi =
			bf_get(lpfc_mbx_rd_conf_fcfi_count, rd_config);
		phba->sli4_hba.max_cfg_param.fcfi_base =
			bf_get(lpfc_mbx_rd_conf_fcfi_base, rd_config);
		phba->sli4_hba.max_cfg_param.max_eq =
			bf_get(lpfc_mbx_rd_conf_eq_count, rd_config);
		phba->sli4_hba.max_cfg_param.max_rq =
			bf_get(lpfc_mbx_rd_conf_rq_count, rd_config);
		phba->sli4_hba.max_cfg_param.max_wq =
			bf_get(lpfc_mbx_rd_conf_wq_count, rd_config);
		phba->sli4_hba.max_cfg_param.max_cq =
			bf_get(lpfc_mbx_rd_conf_cq_count, rd_config);
		phba->lmt = bf_get(lpfc_mbx_rd_conf_lmt, rd_config);
		phba->sli4_hba.next_xri = phba->sli4_hba.max_cfg_param.xri_base;
		phba->vpi_base = phba->sli4_hba.max_cfg_param.vpi_base;
		phba->vfi_base = phba->sli4_hba.max_cfg_param.vfi_base;
		phba->sli4_hba.next_rpi = phba->sli4_hba.max_cfg_param.rpi_base;
		phba->max_vpi = (phba->sli4_hba.max_cfg_param.max_vpi > 0) ?
				(phba->sli4_hba.max_cfg_param.max_vpi - 1) : 0;
		phba->max_vports = phba->max_vpi;
		lpfc_printf_log(phba, KERN_INFO, LOG_SLI,
				"2003 cfg params XRI(B:%d M:%d), "
				"VPI(B:%d M:%d) "
				"VFI(B:%d M:%d) "
				"RPI(B:%d M:%d) "
				"FCFI(B:%d M:%d)\n",
				phba->sli4_hba.max_cfg_param.xri_base,
				phba->sli4_hba.max_cfg_param.max_xri,
				phba->sli4_hba.max_cfg_param.vpi_base,
				phba->sli4_hba.max_cfg_param.max_vpi,
				phba->sli4_hba.max_cfg_param.vfi_base,
				phba->sli4_hba.max_cfg_param.max_vfi,
				phba->sli4_hba.max_cfg_param.rpi_base,
				phba->sli4_hba.max_cfg_param.max_rpi,
				phba->sli4_hba.max_cfg_param.fcfi_base,
				phba->sli4_hba.max_cfg_param.max_fcfi);
	}
	mempool_free(pmb, phba->mbox_mem_pool);

	/* Reset the DFT_HBA_Q_DEPTH to the max xri  */
	if (phba->cfg_hba_queue_depth >
		(phba->sli4_hba.max_cfg_param.max_xri -
			lpfc_sli4_get_els_iocb_cnt(phba)))
		phba->cfg_hba_queue_depth =
			phba->sli4_hba.max_cfg_param.max_xri -
				lpfc_sli4_get_els_iocb_cnt(phba);
	return rc;
}

/**
 * lpfc_setup_endian_order - Write endian order to an SLI4 if_type 0 port.
 * @phba: pointer to lpfc hba data structure.
 *
 * This routine is invoked to setup the port-side endian order when
 * the port if_type is 0.  This routine has no function for other
 * if_types.
 *
 * Return codes
 * 	0 - successful
 * 	-ENOMEM - No available memory
 *      -EIO - The mailbox failed to complete successfully.
 **/
static int
lpfc_setup_endian_order(struct lpfc_hba *phba)
{
	LPFC_MBOXQ_t *mboxq;
	uint32_t if_type, rc = 0;
	uint32_t endian_mb_data[2] = {HOST_ENDIAN_LOW_WORD0,
				      HOST_ENDIAN_HIGH_WORD1};

	if_type = bf_get(lpfc_sli_intf_if_type, &phba->sli4_hba.sli_intf);
	switch (if_type) {
	case LPFC_SLI_INTF_IF_TYPE_0:
		mboxq = (LPFC_MBOXQ_t *) mempool_alloc(phba->mbox_mem_pool,
						       GFP_KERNEL);
		if (!mboxq) {
			lpfc_printf_log(phba, KERN_ERR, LOG_INIT,
					"0492 Unable to allocate memory for "
					"issuing SLI_CONFIG_SPECIAL mailbox "
					"command\n");
			return -ENOMEM;
		}

		/*
		 * The SLI4_CONFIG_SPECIAL mailbox command requires the first
		 * two words to contain special data values and no other data.
		 */
		memset(mboxq, 0, sizeof(LPFC_MBOXQ_t));
		memcpy(&mboxq->u.mqe, &endian_mb_data, sizeof(endian_mb_data));
		rc = lpfc_sli_issue_mbox(phba, mboxq, MBX_POLL);
		if (rc != MBX_SUCCESS) {
			lpfc_printf_log(phba, KERN_ERR, LOG_INIT,
					"0493 SLI_CONFIG_SPECIAL mailbox "
					"failed with status x%x\n",
					rc);
			rc = -EIO;
		}
		mempool_free(mboxq, phba->mbox_mem_pool);
		break;
	case LPFC_SLI_INTF_IF_TYPE_2:
	case LPFC_SLI_INTF_IF_TYPE_1:
	default:
		break;
	}
	return rc;
}

/**
 * lpfc_sli4_queue_create - Create all the SLI4 queues
 * @phba: pointer to lpfc hba data structure.
 *
 * This routine is invoked to allocate all the SLI4 queues for the FCoE HBA
 * operation. For each SLI4 queue type, the parameters such as queue entry
 * count (queue depth) shall be taken from the module parameter. For now,
 * we just use some constant number as place holder.
 *
 * Return codes
 *      0 - successful
 *      -ENOMEM - No available memory
 *      -EIO - The mailbox failed to complete successfully.
 **/
static int
lpfc_sli4_queue_create(struct lpfc_hba *phba)
{
	struct lpfc_queue *qdesc;
	int fcp_eqidx, fcp_cqidx, fcp_wqidx;
	int cfg_fcp_wq_count;
	int cfg_fcp_eq_count;

	/*
	 * Sanity check for confiugred queue parameters against the run-time
	 * device parameters
	 */

	/* Sanity check on FCP fast-path WQ parameters */
	cfg_fcp_wq_count = phba->cfg_fcp_wq_count;
	if (cfg_fcp_wq_count >
	    (phba->sli4_hba.max_cfg_param.max_wq - LPFC_SP_WQN_DEF)) {
		cfg_fcp_wq_count = phba->sli4_hba.max_cfg_param.max_wq -
				   LPFC_SP_WQN_DEF;
		if (cfg_fcp_wq_count < LPFC_FP_WQN_MIN) {
			lpfc_printf_log(phba, KERN_ERR, LOG_INIT,
					"2581 Not enough WQs (%d) from "
					"the pci function for supporting "
					"FCP WQs (%d)\n",
					phba->sli4_hba.max_cfg_param.max_wq,
					phba->cfg_fcp_wq_count);
			goto out_error;
		}
		lpfc_printf_log(phba, KERN_WARNING, LOG_INIT,
				"2582 Not enough WQs (%d) from the pci "
				"function for supporting the requested "
				"FCP WQs (%d), the actual FCP WQs can "
				"be supported: %d\n",
				phba->sli4_hba.max_cfg_param.max_wq,
				phba->cfg_fcp_wq_count, cfg_fcp_wq_count);
	}
	/* The actual number of FCP work queues adopted */
	phba->cfg_fcp_wq_count = cfg_fcp_wq_count;

	/* Sanity check on FCP fast-path EQ parameters */
	cfg_fcp_eq_count = phba->cfg_fcp_eq_count;
	if (cfg_fcp_eq_count >
	    (phba->sli4_hba.max_cfg_param.max_eq - LPFC_SP_EQN_DEF)) {
		cfg_fcp_eq_count = phba->sli4_hba.max_cfg_param.max_eq -
				   LPFC_SP_EQN_DEF;
		if (cfg_fcp_eq_count < LPFC_FP_EQN_MIN) {
			lpfc_printf_log(phba, KERN_ERR, LOG_INIT,
					"2574 Not enough EQs (%d) from the "
					"pci function for supporting FCP "
					"EQs (%d)\n",
					phba->sli4_hba.max_cfg_param.max_eq,
					phba->cfg_fcp_eq_count);
			goto out_error;
		}
		lpfc_printf_log(phba, KERN_WARNING, LOG_INIT,
				"2575 Not enough EQs (%d) from the pci "
				"function for supporting the requested "
				"FCP EQs (%d), the actual FCP EQs can "
				"be supported: %d\n",
				phba->sli4_hba.max_cfg_param.max_eq,
				phba->cfg_fcp_eq_count, cfg_fcp_eq_count);
	}
	/* It does not make sense to have more EQs than WQs */
	if (cfg_fcp_eq_count > phba->cfg_fcp_wq_count) {
		lpfc_printf_log(phba, KERN_WARNING, LOG_INIT,
				"2593 The FCP EQ count(%d) cannot be greater "
				"than the FCP WQ count(%d), limiting the "
				"FCP EQ count to %d\n", cfg_fcp_eq_count,
				phba->cfg_fcp_wq_count,
				phba->cfg_fcp_wq_count);
		cfg_fcp_eq_count = phba->cfg_fcp_wq_count;
	}
	/* The actual number of FCP event queues adopted */
	phba->cfg_fcp_eq_count = cfg_fcp_eq_count;
	/* The overall number of event queues used */
	phba->sli4_hba.cfg_eqn = phba->cfg_fcp_eq_count + LPFC_SP_EQN_DEF;

	/*
	 * Create Event Queues (EQs)
	 */

	/* Get EQ depth from module parameter, fake the default for now */
	phba->sli4_hba.eq_esize = LPFC_EQE_SIZE_4B;
	phba->sli4_hba.eq_ecount = LPFC_EQE_DEF_COUNT;

	/* Create slow path event queue */
	qdesc = lpfc_sli4_queue_alloc(phba, phba->sli4_hba.eq_esize,
				      phba->sli4_hba.eq_ecount);
	if (!qdesc) {
		lpfc_printf_log(phba, KERN_ERR, LOG_INIT,
				"0496 Failed allocate slow-path EQ\n");
		goto out_error;
	}
	phba->sli4_hba.sp_eq = qdesc;

	/* Create fast-path FCP Event Queue(s) */
	phba->sli4_hba.fp_eq = kzalloc((sizeof(struct lpfc_queue *) *
			       phba->cfg_fcp_eq_count), GFP_KERNEL);
	if (!phba->sli4_hba.fp_eq) {
		lpfc_printf_log(phba, KERN_ERR, LOG_INIT,
				"2576 Failed allocate memory for fast-path "
				"EQ record array\n");
		goto out_free_sp_eq;
	}
	for (fcp_eqidx = 0; fcp_eqidx < phba->cfg_fcp_eq_count; fcp_eqidx++) {
		qdesc = lpfc_sli4_queue_alloc(phba, phba->sli4_hba.eq_esize,
					      phba->sli4_hba.eq_ecount);
		if (!qdesc) {
			lpfc_printf_log(phba, KERN_ERR, LOG_INIT,
					"0497 Failed allocate fast-path EQ\n");
			goto out_free_fp_eq;
		}
		phba->sli4_hba.fp_eq[fcp_eqidx] = qdesc;
	}

	/*
	 * Create Complete Queues (CQs)
	 */

	/* Get CQ depth from module parameter, fake the default for now */
	phba->sli4_hba.cq_esize = LPFC_CQE_SIZE;
	phba->sli4_hba.cq_ecount = LPFC_CQE_DEF_COUNT;

	/* Create slow-path Mailbox Command Complete Queue */
	qdesc = lpfc_sli4_queue_alloc(phba, phba->sli4_hba.cq_esize,
				      phba->sli4_hba.cq_ecount);
	if (!qdesc) {
		lpfc_printf_log(phba, KERN_ERR, LOG_INIT,
				"0500 Failed allocate slow-path mailbox CQ\n");
		goto out_free_fp_eq;
	}
	phba->sli4_hba.mbx_cq = qdesc;

	/* Create slow-path ELS Complete Queue */
	qdesc = lpfc_sli4_queue_alloc(phba, phba->sli4_hba.cq_esize,
				      phba->sli4_hba.cq_ecount);
	if (!qdesc) {
		lpfc_printf_log(phba, KERN_ERR, LOG_INIT,
				"0501 Failed allocate slow-path ELS CQ\n");
		goto out_free_mbx_cq;
	}
	phba->sli4_hba.els_cq = qdesc;


	/* Create fast-path FCP Completion Queue(s), one-to-one with EQs */
	phba->sli4_hba.fcp_cq = kzalloc((sizeof(struct lpfc_queue *) *
				phba->cfg_fcp_eq_count), GFP_KERNEL);
	if (!phba->sli4_hba.fcp_cq) {
		lpfc_printf_log(phba, KERN_ERR, LOG_INIT,
				"2577 Failed allocate memory for fast-path "
				"CQ record array\n");
		goto out_free_els_cq;
	}
	for (fcp_cqidx = 0; fcp_cqidx < phba->cfg_fcp_eq_count; fcp_cqidx++) {
		qdesc = lpfc_sli4_queue_alloc(phba, phba->sli4_hba.cq_esize,
					      phba->sli4_hba.cq_ecount);
		if (!qdesc) {
			lpfc_printf_log(phba, KERN_ERR, LOG_INIT,
					"0499 Failed allocate fast-path FCP "
					"CQ (%d)\n", fcp_cqidx);
			goto out_free_fcp_cq;
		}
		phba->sli4_hba.fcp_cq[fcp_cqidx] = qdesc;
	}

	/* Create Mailbox Command Queue */
	phba->sli4_hba.mq_esize = LPFC_MQE_SIZE;
	phba->sli4_hba.mq_ecount = LPFC_MQE_DEF_COUNT;

	qdesc = lpfc_sli4_queue_alloc(phba, phba->sli4_hba.mq_esize,
				      phba->sli4_hba.mq_ecount);
	if (!qdesc) {
		lpfc_printf_log(phba, KERN_ERR, LOG_INIT,
				"0505 Failed allocate slow-path MQ\n");
		goto out_free_fcp_cq;
	}
	phba->sli4_hba.mbx_wq = qdesc;

	/*
	 * Create all the Work Queues (WQs)
	 */
	phba->sli4_hba.wq_esize = LPFC_WQE_SIZE;
	phba->sli4_hba.wq_ecount = LPFC_WQE_DEF_COUNT;

	/* Create slow-path ELS Work Queue */
	qdesc = lpfc_sli4_queue_alloc(phba, phba->sli4_hba.wq_esize,
				      phba->sli4_hba.wq_ecount);
	if (!qdesc) {
		lpfc_printf_log(phba, KERN_ERR, LOG_INIT,
				"0504 Failed allocate slow-path ELS WQ\n");
		goto out_free_mbx_wq;
	}
	phba->sli4_hba.els_wq = qdesc;

	/* Create fast-path FCP Work Queue(s) */
	phba->sli4_hba.fcp_wq = kzalloc((sizeof(struct lpfc_queue *) *
				phba->cfg_fcp_wq_count), GFP_KERNEL);
	if (!phba->sli4_hba.fcp_wq) {
		lpfc_printf_log(phba, KERN_ERR, LOG_INIT,
				"2578 Failed allocate memory for fast-path "
				"WQ record array\n");
		goto out_free_els_wq;
	}
	for (fcp_wqidx = 0; fcp_wqidx < phba->cfg_fcp_wq_count; fcp_wqidx++) {
		qdesc = lpfc_sli4_queue_alloc(phba, phba->sli4_hba.wq_esize,
					      phba->sli4_hba.wq_ecount);
		if (!qdesc) {
			lpfc_printf_log(phba, KERN_ERR, LOG_INIT,
					"0503 Failed allocate fast-path FCP "
					"WQ (%d)\n", fcp_wqidx);
			goto out_free_fcp_wq;
		}
		phba->sli4_hba.fcp_wq[fcp_wqidx] = qdesc;
	}

	/*
	 * Create Receive Queue (RQ)
	 */
	phba->sli4_hba.rq_esize = LPFC_RQE_SIZE;
	phba->sli4_hba.rq_ecount = LPFC_RQE_DEF_COUNT;

	/* Create Receive Queue for header */
	qdesc = lpfc_sli4_queue_alloc(phba, phba->sli4_hba.rq_esize,
				      phba->sli4_hba.rq_ecount);
	if (!qdesc) {
		lpfc_printf_log(phba, KERN_ERR, LOG_INIT,
				"0506 Failed allocate receive HRQ\n");
		goto out_free_fcp_wq;
	}
	phba->sli4_hba.hdr_rq = qdesc;

	/* Create Receive Queue for data */
	qdesc = lpfc_sli4_queue_alloc(phba, phba->sli4_hba.rq_esize,
				      phba->sli4_hba.rq_ecount);
	if (!qdesc) {
		lpfc_printf_log(phba, KERN_ERR, LOG_INIT,
				"0507 Failed allocate receive DRQ\n");
		goto out_free_hdr_rq;
	}
	phba->sli4_hba.dat_rq = qdesc;

	return 0;

out_free_hdr_rq:
	lpfc_sli4_queue_free(phba->sli4_hba.hdr_rq);
	phba->sli4_hba.hdr_rq = NULL;
out_free_fcp_wq:
	for (--fcp_wqidx; fcp_wqidx >= 0; fcp_wqidx--) {
		lpfc_sli4_queue_free(phba->sli4_hba.fcp_wq[fcp_wqidx]);
		phba->sli4_hba.fcp_wq[fcp_wqidx] = NULL;
	}
	kfree(phba->sli4_hba.fcp_wq);
out_free_els_wq:
	lpfc_sli4_queue_free(phba->sli4_hba.els_wq);
	phba->sli4_hba.els_wq = NULL;
out_free_mbx_wq:
	lpfc_sli4_queue_free(phba->sli4_hba.mbx_wq);
	phba->sli4_hba.mbx_wq = NULL;
out_free_fcp_cq:
	for (--fcp_cqidx; fcp_cqidx >= 0; fcp_cqidx--) {
		lpfc_sli4_queue_free(phba->sli4_hba.fcp_cq[fcp_cqidx]);
		phba->sli4_hba.fcp_cq[fcp_cqidx] = NULL;
	}
	kfree(phba->sli4_hba.fcp_cq);
out_free_els_cq:
	lpfc_sli4_queue_free(phba->sli4_hba.els_cq);
	phba->sli4_hba.els_cq = NULL;
out_free_mbx_cq:
	lpfc_sli4_queue_free(phba->sli4_hba.mbx_cq);
	phba->sli4_hba.mbx_cq = NULL;
out_free_fp_eq:
	for (--fcp_eqidx; fcp_eqidx >= 0; fcp_eqidx--) {
		lpfc_sli4_queue_free(phba->sli4_hba.fp_eq[fcp_eqidx]);
		phba->sli4_hba.fp_eq[fcp_eqidx] = NULL;
	}
	kfree(phba->sli4_hba.fp_eq);
out_free_sp_eq:
	lpfc_sli4_queue_free(phba->sli4_hba.sp_eq);
	phba->sli4_hba.sp_eq = NULL;
out_error:
	return -ENOMEM;
}

/**
 * lpfc_sli4_queue_destroy - Destroy all the SLI4 queues
 * @phba: pointer to lpfc hba data structure.
 *
 * This routine is invoked to release all the SLI4 queues with the FCoE HBA
 * operation.
 *
 * Return codes
 *      0 - successful
 *      -ENOMEM - No available memory
 *      -EIO - The mailbox failed to complete successfully.
 **/
static void
lpfc_sli4_queue_destroy(struct lpfc_hba *phba)
{
	int fcp_qidx;

	/* Release mailbox command work queue */
	lpfc_sli4_queue_free(phba->sli4_hba.mbx_wq);
	phba->sli4_hba.mbx_wq = NULL;

	/* Release ELS work queue */
	lpfc_sli4_queue_free(phba->sli4_hba.els_wq);
	phba->sli4_hba.els_wq = NULL;

	/* Release FCP work queue */
	for (fcp_qidx = 0; fcp_qidx < phba->cfg_fcp_wq_count; fcp_qidx++)
		lpfc_sli4_queue_free(phba->sli4_hba.fcp_wq[fcp_qidx]);
	kfree(phba->sli4_hba.fcp_wq);
	phba->sli4_hba.fcp_wq = NULL;

	/* Release unsolicited receive queue */
	lpfc_sli4_queue_free(phba->sli4_hba.hdr_rq);
	phba->sli4_hba.hdr_rq = NULL;
	lpfc_sli4_queue_free(phba->sli4_hba.dat_rq);
	phba->sli4_hba.dat_rq = NULL;

	/* Release ELS complete queue */
	lpfc_sli4_queue_free(phba->sli4_hba.els_cq);
	phba->sli4_hba.els_cq = NULL;

	/* Release mailbox command complete queue */
	lpfc_sli4_queue_free(phba->sli4_hba.mbx_cq);
	phba->sli4_hba.mbx_cq = NULL;

	/* Release FCP response complete queue */
	for (fcp_qidx = 0; fcp_qidx < phba->cfg_fcp_eq_count; fcp_qidx++)
		lpfc_sli4_queue_free(phba->sli4_hba.fcp_cq[fcp_qidx]);
	kfree(phba->sli4_hba.fcp_cq);
	phba->sli4_hba.fcp_cq = NULL;

	/* Release fast-path event queue */
	for (fcp_qidx = 0; fcp_qidx < phba->cfg_fcp_eq_count; fcp_qidx++)
		lpfc_sli4_queue_free(phba->sli4_hba.fp_eq[fcp_qidx]);
	kfree(phba->sli4_hba.fp_eq);
	phba->sli4_hba.fp_eq = NULL;

	/* Release slow-path event queue */
	lpfc_sli4_queue_free(phba->sli4_hba.sp_eq);
	phba->sli4_hba.sp_eq = NULL;

	return;
}

/**
 * lpfc_sli4_queue_setup - Set up all the SLI4 queues
 * @phba: pointer to lpfc hba data structure.
 *
 * This routine is invoked to set up all the SLI4 queues for the FCoE HBA
 * operation.
 *
 * Return codes
 *      0 - successful
 *      -ENOMEM - No available memory
 *      -EIO - The mailbox failed to complete successfully.
 **/
int
lpfc_sli4_queue_setup(struct lpfc_hba *phba)
{
	int rc = -ENOMEM;
	int fcp_eqidx, fcp_cqidx, fcp_wqidx;
	int fcp_cq_index = 0;

	/*
	 * Set up Event Queues (EQs)
	 */

	/* Set up slow-path event queue */
	if (!phba->sli4_hba.sp_eq) {
		lpfc_printf_log(phba, KERN_ERR, LOG_INIT,
				"0520 Slow-path EQ not allocated\n");
		goto out_error;
	}
	rc = lpfc_eq_create(phba, phba->sli4_hba.sp_eq,
			    LPFC_SP_DEF_IMAX);
	if (rc) {
		lpfc_printf_log(phba, KERN_ERR, LOG_INIT,
				"0521 Failed setup of slow-path EQ: "
				"rc = 0x%x\n", rc);
		goto out_error;
	}
	lpfc_printf_log(phba, KERN_INFO, LOG_INIT,
			"2583 Slow-path EQ setup: queue-id=%d\n",
			phba->sli4_hba.sp_eq->queue_id);

	/* Set up fast-path event queue */
	for (fcp_eqidx = 0; fcp_eqidx < phba->cfg_fcp_eq_count; fcp_eqidx++) {
		if (!phba->sli4_hba.fp_eq[fcp_eqidx]) {
			lpfc_printf_log(phba, KERN_ERR, LOG_INIT,
					"0522 Fast-path EQ (%d) not "
					"allocated\n", fcp_eqidx);
			goto out_destroy_fp_eq;
		}
		rc = lpfc_eq_create(phba, phba->sli4_hba.fp_eq[fcp_eqidx],
				    phba->cfg_fcp_imax);
		if (rc) {
			lpfc_printf_log(phba, KERN_ERR, LOG_INIT,
					"0523 Failed setup of fast-path EQ "
					"(%d), rc = 0x%x\n", fcp_eqidx, rc);
			goto out_destroy_fp_eq;
		}
		lpfc_printf_log(phba, KERN_INFO, LOG_INIT,
				"2584 Fast-path EQ setup: "
				"queue[%d]-id=%d\n", fcp_eqidx,
				phba->sli4_hba.fp_eq[fcp_eqidx]->queue_id);
	}

	/*
	 * Set up Complete Queues (CQs)
	 */

	/* Set up slow-path MBOX Complete Queue as the first CQ */
	if (!phba->sli4_hba.mbx_cq) {
		lpfc_printf_log(phba, KERN_ERR, LOG_INIT,
				"0528 Mailbox CQ not allocated\n");
		goto out_destroy_fp_eq;
	}
	rc = lpfc_cq_create(phba, phba->sli4_hba.mbx_cq, phba->sli4_hba.sp_eq,
			    LPFC_MCQ, LPFC_MBOX);
	if (rc) {
		lpfc_printf_log(phba, KERN_ERR, LOG_INIT,
				"0529 Failed setup of slow-path mailbox CQ: "
				"rc = 0x%x\n", rc);
		goto out_destroy_fp_eq;
	}
	lpfc_printf_log(phba, KERN_INFO, LOG_INIT,
			"2585 MBX CQ setup: cq-id=%d, parent eq-id=%d\n",
			phba->sli4_hba.mbx_cq->queue_id,
			phba->sli4_hba.sp_eq->queue_id);

	/* Set up slow-path ELS Complete Queue */
	if (!phba->sli4_hba.els_cq) {
		lpfc_printf_log(phba, KERN_ERR, LOG_INIT,
				"0530 ELS CQ not allocated\n");
		goto out_destroy_mbx_cq;
	}
	rc = lpfc_cq_create(phba, phba->sli4_hba.els_cq, phba->sli4_hba.sp_eq,
			    LPFC_WCQ, LPFC_ELS);
	if (rc) {
		lpfc_printf_log(phba, KERN_ERR, LOG_INIT,
				"0531 Failed setup of slow-path ELS CQ: "
				"rc = 0x%x\n", rc);
		goto out_destroy_mbx_cq;
	}
	lpfc_printf_log(phba, KERN_INFO, LOG_INIT,
			"2586 ELS CQ setup: cq-id=%d, parent eq-id=%d\n",
			phba->sli4_hba.els_cq->queue_id,
			phba->sli4_hba.sp_eq->queue_id);

	/* Set up fast-path FCP Response Complete Queue */
	for (fcp_cqidx = 0; fcp_cqidx < phba->cfg_fcp_eq_count; fcp_cqidx++) {
		if (!phba->sli4_hba.fcp_cq[fcp_cqidx]) {
			lpfc_printf_log(phba, KERN_ERR, LOG_INIT,
					"0526 Fast-path FCP CQ (%d) not "
					"allocated\n", fcp_cqidx);
			goto out_destroy_fcp_cq;
		}
		rc = lpfc_cq_create(phba, phba->sli4_hba.fcp_cq[fcp_cqidx],
				    phba->sli4_hba.fp_eq[fcp_cqidx],
				    LPFC_WCQ, LPFC_FCP);
		if (rc) {
			lpfc_printf_log(phba, KERN_ERR, LOG_INIT,
					"0527 Failed setup of fast-path FCP "
					"CQ (%d), rc = 0x%x\n", fcp_cqidx, rc);
			goto out_destroy_fcp_cq;
		}
		lpfc_printf_log(phba, KERN_INFO, LOG_INIT,
				"2588 FCP CQ setup: cq[%d]-id=%d, "
				"parent eq[%d]-id=%d\n",
				fcp_cqidx,
				phba->sli4_hba.fcp_cq[fcp_cqidx]->queue_id,
				fcp_cqidx,
				phba->sli4_hba.fp_eq[fcp_cqidx]->queue_id);
	}

	/*
	 * Set up all the Work Queues (WQs)
	 */

	/* Set up Mailbox Command Queue */
	if (!phba->sli4_hba.mbx_wq) {
		lpfc_printf_log(phba, KERN_ERR, LOG_INIT,
				"0538 Slow-path MQ not allocated\n");
		goto out_destroy_fcp_cq;
	}
	rc = lpfc_mq_create(phba, phba->sli4_hba.mbx_wq,
			    phba->sli4_hba.mbx_cq, LPFC_MBOX);
	if (rc) {
		lpfc_printf_log(phba, KERN_ERR, LOG_INIT,
				"0539 Failed setup of slow-path MQ: "
				"rc = 0x%x\n", rc);
		goto out_destroy_fcp_cq;
	}
	lpfc_printf_log(phba, KERN_INFO, LOG_INIT,
			"2589 MBX MQ setup: wq-id=%d, parent cq-id=%d\n",
			phba->sli4_hba.mbx_wq->queue_id,
			phba->sli4_hba.mbx_cq->queue_id);

	/* Set up slow-path ELS Work Queue */
	if (!phba->sli4_hba.els_wq) {
		lpfc_printf_log(phba, KERN_ERR, LOG_INIT,
				"0536 Slow-path ELS WQ not allocated\n");
		goto out_destroy_mbx_wq;
	}
	rc = lpfc_wq_create(phba, phba->sli4_hba.els_wq,
			    phba->sli4_hba.els_cq, LPFC_ELS);
	if (rc) {
		lpfc_printf_log(phba, KERN_ERR, LOG_INIT,
				"0537 Failed setup of slow-path ELS WQ: "
				"rc = 0x%x\n", rc);
		goto out_destroy_mbx_wq;
	}
	lpfc_printf_log(phba, KERN_INFO, LOG_INIT,
			"2590 ELS WQ setup: wq-id=%d, parent cq-id=%d\n",
			phba->sli4_hba.els_wq->queue_id,
			phba->sli4_hba.els_cq->queue_id);

	/* Set up fast-path FCP Work Queue */
	for (fcp_wqidx = 0; fcp_wqidx < phba->cfg_fcp_wq_count; fcp_wqidx++) {
		if (!phba->sli4_hba.fcp_wq[fcp_wqidx]) {
			lpfc_printf_log(phba, KERN_ERR, LOG_INIT,
					"0534 Fast-path FCP WQ (%d) not "
					"allocated\n", fcp_wqidx);
			goto out_destroy_fcp_wq;
		}
		rc = lpfc_wq_create(phba, phba->sli4_hba.fcp_wq[fcp_wqidx],
				    phba->sli4_hba.fcp_cq[fcp_cq_index],
				    LPFC_FCP);
		if (rc) {
			lpfc_printf_log(phba, KERN_ERR, LOG_INIT,
					"0535 Failed setup of fast-path FCP "
					"WQ (%d), rc = 0x%x\n", fcp_wqidx, rc);
			goto out_destroy_fcp_wq;
		}
		lpfc_printf_log(phba, KERN_INFO, LOG_INIT,
				"2591 FCP WQ setup: wq[%d]-id=%d, "
				"parent cq[%d]-id=%d\n",
				fcp_wqidx,
				phba->sli4_hba.fcp_wq[fcp_wqidx]->queue_id,
				fcp_cq_index,
				phba->sli4_hba.fcp_cq[fcp_cq_index]->queue_id);
		/* Round robin FCP Work Queue's Completion Queue assignment */
		fcp_cq_index = ((fcp_cq_index + 1) % phba->cfg_fcp_eq_count);
	}

	/*
	 * Create Receive Queue (RQ)
	 */
	if (!phba->sli4_hba.hdr_rq || !phba->sli4_hba.dat_rq) {
		lpfc_printf_log(phba, KERN_ERR, LOG_INIT,
				"0540 Receive Queue not allocated\n");
		goto out_destroy_fcp_wq;
	}
	rc = lpfc_rq_create(phba, phba->sli4_hba.hdr_rq, phba->sli4_hba.dat_rq,
			    phba->sli4_hba.els_cq, LPFC_USOL);
	if (rc) {
		lpfc_printf_log(phba, KERN_ERR, LOG_INIT,
				"0541 Failed setup of Receive Queue: "
				"rc = 0x%x\n", rc);
		goto out_destroy_fcp_wq;
	}
	lpfc_printf_log(phba, KERN_INFO, LOG_INIT,
			"2592 USL RQ setup: hdr-rq-id=%d, dat-rq-id=%d "
			"parent cq-id=%d\n",
			phba->sli4_hba.hdr_rq->queue_id,
			phba->sli4_hba.dat_rq->queue_id,
			phba->sli4_hba.els_cq->queue_id);
	return 0;

out_destroy_fcp_wq:
	for (--fcp_wqidx; fcp_wqidx >= 0; fcp_wqidx--)
		lpfc_wq_destroy(phba, phba->sli4_hba.fcp_wq[fcp_wqidx]);
	lpfc_wq_destroy(phba, phba->sli4_hba.els_wq);
out_destroy_mbx_wq:
	lpfc_mq_destroy(phba, phba->sli4_hba.mbx_wq);
out_destroy_fcp_cq:
	for (--fcp_cqidx; fcp_cqidx >= 0; fcp_cqidx--)
		lpfc_cq_destroy(phba, phba->sli4_hba.fcp_cq[fcp_cqidx]);
	lpfc_cq_destroy(phba, phba->sli4_hba.els_cq);
out_destroy_mbx_cq:
	lpfc_cq_destroy(phba, phba->sli4_hba.mbx_cq);
out_destroy_fp_eq:
	for (--fcp_eqidx; fcp_eqidx >= 0; fcp_eqidx--)
		lpfc_eq_destroy(phba, phba->sli4_hba.fp_eq[fcp_eqidx]);
	lpfc_eq_destroy(phba, phba->sli4_hba.sp_eq);
out_error:
	return rc;
}

/**
 * lpfc_sli4_queue_unset - Unset all the SLI4 queues
 * @phba: pointer to lpfc hba data structure.
 *
 * This routine is invoked to unset all the SLI4 queues with the FCoE HBA
 * operation.
 *
 * Return codes
 *      0 - successful
 *      -ENOMEM - No available memory
 *      -EIO - The mailbox failed to complete successfully.
 **/
void
lpfc_sli4_queue_unset(struct lpfc_hba *phba)
{
	int fcp_qidx;

	/* Unset mailbox command work queue */
	lpfc_mq_destroy(phba, phba->sli4_hba.mbx_wq);
	/* Unset ELS work queue */
	lpfc_wq_destroy(phba, phba->sli4_hba.els_wq);
	/* Unset unsolicited receive queue */
	lpfc_rq_destroy(phba, phba->sli4_hba.hdr_rq, phba->sli4_hba.dat_rq);
	/* Unset FCP work queue */
	for (fcp_qidx = 0; fcp_qidx < phba->cfg_fcp_wq_count; fcp_qidx++)
		lpfc_wq_destroy(phba, phba->sli4_hba.fcp_wq[fcp_qidx]);
	/* Unset mailbox command complete queue */
	lpfc_cq_destroy(phba, phba->sli4_hba.mbx_cq);
	/* Unset ELS complete queue */
	lpfc_cq_destroy(phba, phba->sli4_hba.els_cq);
	/* Unset FCP response complete queue */
	for (fcp_qidx = 0; fcp_qidx < phba->cfg_fcp_eq_count; fcp_qidx++)
		lpfc_cq_destroy(phba, phba->sli4_hba.fcp_cq[fcp_qidx]);
	/* Unset fast-path event queue */
	for (fcp_qidx = 0; fcp_qidx < phba->cfg_fcp_eq_count; fcp_qidx++)
		lpfc_eq_destroy(phba, phba->sli4_hba.fp_eq[fcp_qidx]);
	/* Unset slow-path event queue */
	lpfc_eq_destroy(phba, phba->sli4_hba.sp_eq);
}

/**
 * lpfc_sli4_cq_event_pool_create - Create completion-queue event free pool
 * @phba: pointer to lpfc hba data structure.
 *
 * This routine is invoked to allocate and set up a pool of completion queue
 * events. The body of the completion queue event is a completion queue entry
 * CQE. For now, this pool is used for the interrupt service routine to queue
 * the following HBA completion queue events for the worker thread to process:
 *   - Mailbox asynchronous events
 *   - Receive queue completion unsolicited events
 * Later, this can be used for all the slow-path events.
 *
 * Return codes
 *      0 - successful
 *      -ENOMEM - No available memory
 **/
static int
lpfc_sli4_cq_event_pool_create(struct lpfc_hba *phba)
{
	struct lpfc_cq_event *cq_event;
	int i;

	for (i = 0; i < (4 * phba->sli4_hba.cq_ecount); i++) {
		cq_event = kmalloc(sizeof(struct lpfc_cq_event), GFP_KERNEL);
		if (!cq_event)
			goto out_pool_create_fail;
		list_add_tail(&cq_event->list,
			      &phba->sli4_hba.sp_cqe_event_pool);
	}
	return 0;

out_pool_create_fail:
	lpfc_sli4_cq_event_pool_destroy(phba);
	return -ENOMEM;
}

/**
 * lpfc_sli4_cq_event_pool_destroy - Free completion-queue event free pool
 * @phba: pointer to lpfc hba data structure.
 *
 * This routine is invoked to free the pool of completion queue events at
 * driver unload time. Note that, it is the responsibility of the driver
 * cleanup routine to free all the outstanding completion-queue events
 * allocated from this pool back into the pool before invoking this routine
 * to destroy the pool.
 **/
static void
lpfc_sli4_cq_event_pool_destroy(struct lpfc_hba *phba)
{
	struct lpfc_cq_event *cq_event, *next_cq_event;

	list_for_each_entry_safe(cq_event, next_cq_event,
				 &phba->sli4_hba.sp_cqe_event_pool, list) {
		list_del(&cq_event->list);
		kfree(cq_event);
	}
}

/**
 * __lpfc_sli4_cq_event_alloc - Allocate a completion-queue event from free pool
 * @phba: pointer to lpfc hba data structure.
 *
 * This routine is the lock free version of the API invoked to allocate a
 * completion-queue event from the free pool.
 *
 * Return: Pointer to the newly allocated completion-queue event if successful
 *         NULL otherwise.
 **/
struct lpfc_cq_event *
__lpfc_sli4_cq_event_alloc(struct lpfc_hba *phba)
{
	struct lpfc_cq_event *cq_event = NULL;

	list_remove_head(&phba->sli4_hba.sp_cqe_event_pool, cq_event,
			 struct lpfc_cq_event, list);
	return cq_event;
}

/**
 * lpfc_sli4_cq_event_alloc - Allocate a completion-queue event from free pool
 * @phba: pointer to lpfc hba data structure.
 *
 * This routine is the lock version of the API invoked to allocate a
 * completion-queue event from the free pool.
 *
 * Return: Pointer to the newly allocated completion-queue event if successful
 *         NULL otherwise.
 **/
struct lpfc_cq_event *
lpfc_sli4_cq_event_alloc(struct lpfc_hba *phba)
{
	struct lpfc_cq_event *cq_event;
	unsigned long iflags;

	spin_lock_irqsave(&phba->hbalock, iflags);
	cq_event = __lpfc_sli4_cq_event_alloc(phba);
	spin_unlock_irqrestore(&phba->hbalock, iflags);
	return cq_event;
}

/**
 * __lpfc_sli4_cq_event_release - Release a completion-queue event to free pool
 * @phba: pointer to lpfc hba data structure.
 * @cq_event: pointer to the completion queue event to be freed.
 *
 * This routine is the lock free version of the API invoked to release a
 * completion-queue event back into the free pool.
 **/
void
__lpfc_sli4_cq_event_release(struct lpfc_hba *phba,
			     struct lpfc_cq_event *cq_event)
{
	list_add_tail(&cq_event->list, &phba->sli4_hba.sp_cqe_event_pool);
}

/**
 * lpfc_sli4_cq_event_release - Release a completion-queue event to free pool
 * @phba: pointer to lpfc hba data structure.
 * @cq_event: pointer to the completion queue event to be freed.
 *
 * This routine is the lock version of the API invoked to release a
 * completion-queue event back into the free pool.
 **/
void
lpfc_sli4_cq_event_release(struct lpfc_hba *phba,
			   struct lpfc_cq_event *cq_event)
{
	unsigned long iflags;
	spin_lock_irqsave(&phba->hbalock, iflags);
	__lpfc_sli4_cq_event_release(phba, cq_event);
	spin_unlock_irqrestore(&phba->hbalock, iflags);
}

/**
 * lpfc_sli4_cq_event_release_all - Release all cq events to the free pool
 * @phba: pointer to lpfc hba data structure.
 *
 * This routine is to free all the pending completion-queue events to the
 * back into the free pool for device reset.
 **/
static void
lpfc_sli4_cq_event_release_all(struct lpfc_hba *phba)
{
	LIST_HEAD(cqelist);
	struct lpfc_cq_event *cqe;
	unsigned long iflags;

	/* Retrieve all the pending WCQEs from pending WCQE lists */
	spin_lock_irqsave(&phba->hbalock, iflags);
	/* Pending FCP XRI abort events */
	list_splice_init(&phba->sli4_hba.sp_fcp_xri_aborted_work_queue,
			 &cqelist);
	/* Pending ELS XRI abort events */
	list_splice_init(&phba->sli4_hba.sp_els_xri_aborted_work_queue,
			 &cqelist);
	/* Pending asynnc events */
	list_splice_init(&phba->sli4_hba.sp_asynce_work_queue,
			 &cqelist);
	spin_unlock_irqrestore(&phba->hbalock, iflags);

	while (!list_empty(&cqelist)) {
		list_remove_head(&cqelist, cqe, struct lpfc_cq_event, list);
		lpfc_sli4_cq_event_release(phba, cqe);
	}
}

/**
 * lpfc_pci_function_reset - Reset pci function.
 * @phba: pointer to lpfc hba data structure.
 *
 * This routine is invoked to request a PCI function reset. It will destroys
 * all resources assigned to the PCI function which originates this request.
 *
 * Return codes
 *      0 - successful
 *      -ENOMEM - No available memory
 *      -EIO - The mailbox failed to complete successfully.
 **/
int
lpfc_pci_function_reset(struct lpfc_hba *phba)
{
	LPFC_MBOXQ_t *mboxq;
	uint32_t rc = 0, if_type;
	uint32_t shdr_status, shdr_add_status;
	uint32_t rdy_chk, num_resets = 0, reset_again = 0;
	union lpfc_sli4_cfg_shdr *shdr;
	struct lpfc_register reg_data;

	if_type = bf_get(lpfc_sli_intf_if_type, &phba->sli4_hba.sli_intf);
	switch (if_type) {
	case LPFC_SLI_INTF_IF_TYPE_0:
		mboxq = (LPFC_MBOXQ_t *) mempool_alloc(phba->mbox_mem_pool,
						       GFP_KERNEL);
		if (!mboxq) {
			lpfc_printf_log(phba, KERN_ERR, LOG_INIT,
					"0494 Unable to allocate memory for "
					"issuing SLI_FUNCTION_RESET mailbox "
					"command\n");
			return -ENOMEM;
		}

		/* Setup PCI function reset mailbox-ioctl command */
		lpfc_sli4_config(phba, mboxq, LPFC_MBOX_SUBSYSTEM_COMMON,
				 LPFC_MBOX_OPCODE_FUNCTION_RESET, 0,
				 LPFC_SLI4_MBX_EMBED);
		rc = lpfc_sli_issue_mbox(phba, mboxq, MBX_POLL);
		shdr = (union lpfc_sli4_cfg_shdr *)
			&mboxq->u.mqe.un.sli4_config.header.cfg_shdr;
		shdr_status = bf_get(lpfc_mbox_hdr_status, &shdr->response);
		shdr_add_status = bf_get(lpfc_mbox_hdr_add_status,
					 &shdr->response);
		if (rc != MBX_TIMEOUT)
			mempool_free(mboxq, phba->mbox_mem_pool);
		if (shdr_status || shdr_add_status || rc) {
			lpfc_printf_log(phba, KERN_ERR, LOG_INIT,
					"0495 SLI_FUNCTION_RESET mailbox "
					"failed with status x%x add_status x%x,"
					" mbx status x%x\n",
					shdr_status, shdr_add_status, rc);
			rc = -ENXIO;
		}
		break;
	case LPFC_SLI_INTF_IF_TYPE_2:
		for (num_resets = 0;
		     num_resets < MAX_IF_TYPE_2_RESETS;
		     num_resets++) {
			reg_data.word0 = 0;
			bf_set(lpfc_sliport_ctrl_end, &reg_data,
			       LPFC_SLIPORT_LITTLE_ENDIAN);
			bf_set(lpfc_sliport_ctrl_ip, &reg_data,
			       LPFC_SLIPORT_INIT_PORT);
			writel(reg_data.word0, phba->sli4_hba.u.if_type2.
			       CTRLregaddr);

			/*
			 * Poll the Port Status Register and wait for RDY for
			 * up to 10 seconds.  If the port doesn't respond, treat
			 * it as an error.  If the port responds with RN, start
			 * the loop again.
			 */
			for (rdy_chk = 0; rdy_chk < 1000; rdy_chk++) {
<<<<<<< HEAD
				reg_data.word0 =
					readl(phba->sli4_hba.u.if_type2.
					      STATUSregaddr);
=======
				if (lpfc_readl(phba->sli4_hba.u.if_type2.
					      STATUSregaddr, &reg_data.word0)) {
					rc = -ENODEV;
					break;
				}
>>>>>>> 105e53f8
				if (bf_get(lpfc_sliport_status_rdy, &reg_data))
					break;
				if (bf_get(lpfc_sliport_status_rn, &reg_data)) {
					reset_again++;
					break;
				}
				msleep(10);
			}

			/*
			 * If the port responds to the init request with
			 * reset needed, delay for a bit and restart the loop.
			 */
			if (reset_again) {
				msleep(10);
				reset_again = 0;
				continue;
			}

			/* Detect any port errors. */
<<<<<<< HEAD
			reg_data.word0 = readl(phba->sli4_hba.u.if_type2.
					       STATUSregaddr);
=======
			if (lpfc_readl(phba->sli4_hba.u.if_type2.STATUSregaddr,
				 &reg_data.word0)) {
				rc = -ENODEV;
				break;
			}
>>>>>>> 105e53f8
			if ((bf_get(lpfc_sliport_status_err, &reg_data)) ||
			    (rdy_chk >= 1000)) {
				phba->work_status[0] = readl(
					phba->sli4_hba.u.if_type2.ERR1regaddr);
				phba->work_status[1] = readl(
					phba->sli4_hba.u.if_type2.ERR2regaddr);
				lpfc_printf_log(phba, KERN_ERR, LOG_INIT,
					"2890 Port Error Detected "
					"during Port Reset: "
					"port status reg 0x%x, "
					"error 1=0x%x, error 2=0x%x\n",
					reg_data.word0,
					phba->work_status[0],
					phba->work_status[1]);
				rc = -ENODEV;
			}

			/*
			 * Terminate the outer loop provided the Port indicated
			 * ready within 10 seconds.
			 */
			if (rdy_chk < 1000)
				break;
		}
		break;
	case LPFC_SLI_INTF_IF_TYPE_1:
	default:
		break;
	}

	/* Catch the not-ready port failure after a port reset. */
	if (num_resets >= MAX_IF_TYPE_2_RESETS)
		rc = -ENODEV;

	return rc;
}

/**
 * lpfc_sli4_send_nop_mbox_cmds - Send sli-4 nop mailbox commands
 * @phba: pointer to lpfc hba data structure.
 * @cnt: number of nop mailbox commands to send.
 *
 * This routine is invoked to send a number @cnt of NOP mailbox command and
 * wait for each command to complete.
 *
 * Return: the number of NOP mailbox command completed.
 **/
static int
lpfc_sli4_send_nop_mbox_cmds(struct lpfc_hba *phba, uint32_t cnt)
{
	LPFC_MBOXQ_t *mboxq;
	int length, cmdsent;
	uint32_t mbox_tmo;
	uint32_t rc = 0;
	uint32_t shdr_status, shdr_add_status;
	union lpfc_sli4_cfg_shdr *shdr;

	if (cnt == 0) {
		lpfc_printf_log(phba, KERN_WARNING, LOG_INIT,
				"2518 Requested to send 0 NOP mailbox cmd\n");
		return cnt;
	}

	mboxq = (LPFC_MBOXQ_t *)mempool_alloc(phba->mbox_mem_pool, GFP_KERNEL);
	if (!mboxq) {
		lpfc_printf_log(phba, KERN_ERR, LOG_INIT,
				"2519 Unable to allocate memory for issuing "
				"NOP mailbox command\n");
		return 0;
	}

	/* Set up NOP SLI4_CONFIG mailbox-ioctl command */
	length = (sizeof(struct lpfc_mbx_nop) -
		  sizeof(struct lpfc_sli4_cfg_mhdr));
	lpfc_sli4_config(phba, mboxq, LPFC_MBOX_SUBSYSTEM_COMMON,
			 LPFC_MBOX_OPCODE_NOP, length, LPFC_SLI4_MBX_EMBED);

	mbox_tmo = lpfc_mbox_tmo_val(phba, MBX_SLI4_CONFIG);
	for (cmdsent = 0; cmdsent < cnt; cmdsent++) {
		if (!phba->sli4_hba.intr_enable)
			rc = lpfc_sli_issue_mbox(phba, mboxq, MBX_POLL);
		else
			rc = lpfc_sli_issue_mbox_wait(phba, mboxq, mbox_tmo);
		if (rc == MBX_TIMEOUT)
			break;
		/* Check return status */
		shdr = (union lpfc_sli4_cfg_shdr *)
			&mboxq->u.mqe.un.sli4_config.header.cfg_shdr;
		shdr_status = bf_get(lpfc_mbox_hdr_status, &shdr->response);
		shdr_add_status = bf_get(lpfc_mbox_hdr_add_status,
					 &shdr->response);
		if (shdr_status || shdr_add_status || rc) {
			lpfc_printf_log(phba, KERN_WARNING, LOG_INIT,
					"2520 NOP mailbox command failed "
					"status x%x add_status x%x mbx "
					"status x%x\n", shdr_status,
					shdr_add_status, rc);
			break;
		}
	}

	if (rc != MBX_TIMEOUT)
		mempool_free(mboxq, phba->mbox_mem_pool);

	return cmdsent;
}

/**
 * lpfc_sli4_pci_mem_setup - Setup SLI4 HBA PCI memory space.
 * @phba: pointer to lpfc hba data structure.
 *
 * This routine is invoked to set up the PCI device memory space for device
 * with SLI-4 interface spec.
 *
 * Return codes
 * 	0 - successful
 * 	other values - error
 **/
static int
lpfc_sli4_pci_mem_setup(struct lpfc_hba *phba)
{
	struct pci_dev *pdev;
	unsigned long bar0map_len, bar1map_len, bar2map_len;
	int error = -ENODEV;
	uint32_t if_type;

	/* Obtain PCI device reference */
	if (!phba->pcidev)
		return error;
	else
		pdev = phba->pcidev;

	/* Set the device DMA mask size */
	if (pci_set_dma_mask(pdev, DMA_BIT_MASK(64)) != 0
	 || pci_set_consistent_dma_mask(pdev,DMA_BIT_MASK(64)) != 0) {
		if (pci_set_dma_mask(pdev, DMA_BIT_MASK(32)) != 0
		 || pci_set_consistent_dma_mask(pdev,DMA_BIT_MASK(32)) != 0) {
			return error;
		}
	}

	/*
	 * The BARs and register set definitions and offset locations are
	 * dependent on the if_type.
	 */
	if (pci_read_config_dword(pdev, LPFC_SLI_INTF,
				  &phba->sli4_hba.sli_intf.word0)) {
		return error;
	}

	/* There is no SLI3 failback for SLI4 devices. */
	if (bf_get(lpfc_sli_intf_valid, &phba->sli4_hba.sli_intf) !=
	    LPFC_SLI_INTF_VALID) {
		lpfc_printf_log(phba, KERN_ERR, LOG_INIT,
				"2894 SLI_INTF reg contents invalid "
				"sli_intf reg 0x%x\n",
				phba->sli4_hba.sli_intf.word0);
		return error;
	}

	if_type = bf_get(lpfc_sli_intf_if_type, &phba->sli4_hba.sli_intf);
	/*
	 * Get the bus address of SLI4 device Bar regions and the
	 * number of bytes required by each mapping. The mapping of the
	 * particular PCI BARs regions is dependent on the type of
	 * SLI4 device.
	 */
	if (pci_resource_start(pdev, 0)) {
		phba->pci_bar0_map = pci_resource_start(pdev, 0);
		bar0map_len = pci_resource_len(pdev, 0);

		/*
		 * Map SLI4 PCI Config Space Register base to a kernel virtual
		 * addr
		 */
		phba->sli4_hba.conf_regs_memmap_p =
			ioremap(phba->pci_bar0_map, bar0map_len);
		if (!phba->sli4_hba.conf_regs_memmap_p) {
			dev_printk(KERN_ERR, &pdev->dev,
				   "ioremap failed for SLI4 PCI config "
				   "registers.\n");
			goto out;
		}
		/* Set up BAR0 PCI config space register memory map */
		lpfc_sli4_bar0_register_memmap(phba, if_type);
	} else {
		phba->pci_bar0_map = pci_resource_start(pdev, 1);
		bar0map_len = pci_resource_len(pdev, 1);
		if (if_type == LPFC_SLI_INTF_IF_TYPE_2) {
			dev_printk(KERN_ERR, &pdev->dev,
			   "FATAL - No BAR0 mapping for SLI4, if_type 2\n");
			goto out;
		}
		phba->sli4_hba.conf_regs_memmap_p =
				ioremap(phba->pci_bar0_map, bar0map_len);
		if (!phba->sli4_hba.conf_regs_memmap_p) {
			dev_printk(KERN_ERR, &pdev->dev,
				"ioremap failed for SLI4 PCI config "
				"registers.\n");
				goto out;
		}
		lpfc_sli4_bar0_register_memmap(phba, if_type);
	}

	if (pci_resource_start(pdev, 2)) {
		/*
		 * Map SLI4 if type 0 HBA Control Register base to a kernel
		 * virtual address and setup the registers.
		 */
		phba->pci_bar1_map = pci_resource_start(pdev, 2);
		bar1map_len = pci_resource_len(pdev, 2);
		phba->sli4_hba.ctrl_regs_memmap_p =
				ioremap(phba->pci_bar1_map, bar1map_len);
		if (!phba->sli4_hba.ctrl_regs_memmap_p) {
			dev_printk(KERN_ERR, &pdev->dev,
			   "ioremap failed for SLI4 HBA control registers.\n");
			goto out_iounmap_conf;
		}
		lpfc_sli4_bar1_register_memmap(phba);
	}

	if (pci_resource_start(pdev, 4)) {
		/*
		 * Map SLI4 if type 0 HBA Doorbell Register base to a kernel
		 * virtual address and setup the registers.
		 */
		phba->pci_bar2_map = pci_resource_start(pdev, 4);
		bar2map_len = pci_resource_len(pdev, 4);
		phba->sli4_hba.drbl_regs_memmap_p =
				ioremap(phba->pci_bar2_map, bar2map_len);
		if (!phba->sli4_hba.drbl_regs_memmap_p) {
			dev_printk(KERN_ERR, &pdev->dev,
			   "ioremap failed for SLI4 HBA doorbell registers.\n");
			goto out_iounmap_ctrl;
		}
		error = lpfc_sli4_bar2_register_memmap(phba, LPFC_VF0);
		if (error)
			goto out_iounmap_all;
	}

	return 0;

out_iounmap_all:
	iounmap(phba->sli4_hba.drbl_regs_memmap_p);
out_iounmap_ctrl:
	iounmap(phba->sli4_hba.ctrl_regs_memmap_p);
out_iounmap_conf:
	iounmap(phba->sli4_hba.conf_regs_memmap_p);
out:
	return error;
}

/**
 * lpfc_sli4_pci_mem_unset - Unset SLI4 HBA PCI memory space.
 * @phba: pointer to lpfc hba data structure.
 *
 * This routine is invoked to unset the PCI device memory space for device
 * with SLI-4 interface spec.
 **/
static void
lpfc_sli4_pci_mem_unset(struct lpfc_hba *phba)
{
	struct pci_dev *pdev;

	/* Obtain PCI device reference */
	if (!phba->pcidev)
		return;
	else
		pdev = phba->pcidev;

	/* Free coherent DMA memory allocated */

	/* Unmap I/O memory space */
	iounmap(phba->sli4_hba.drbl_regs_memmap_p);
	iounmap(phba->sli4_hba.ctrl_regs_memmap_p);
	iounmap(phba->sli4_hba.conf_regs_memmap_p);

	return;
}

/**
 * lpfc_sli_enable_msix - Enable MSI-X interrupt mode on SLI-3 device
 * @phba: pointer to lpfc hba data structure.
 *
 * This routine is invoked to enable the MSI-X interrupt vectors to device
 * with SLI-3 interface specs. The kernel function pci_enable_msix() is
 * called to enable the MSI-X vectors. Note that pci_enable_msix(), once
 * invoked, enables either all or nothing, depending on the current
 * availability of PCI vector resources. The device driver is responsible
 * for calling the individual request_irq() to register each MSI-X vector
 * with a interrupt handler, which is done in this function. Note that
 * later when device is unloading, the driver should always call free_irq()
 * on all MSI-X vectors it has done request_irq() on before calling
 * pci_disable_msix(). Failure to do so results in a BUG_ON() and a device
 * will be left with MSI-X enabled and leaks its vectors.
 *
 * Return codes
 *   0 - successful
 *   other values - error
 **/
static int
lpfc_sli_enable_msix(struct lpfc_hba *phba)
{
	int rc, i;
	LPFC_MBOXQ_t *pmb;

	/* Set up MSI-X multi-message vectors */
	for (i = 0; i < LPFC_MSIX_VECTORS; i++)
		phba->msix_entries[i].entry = i;

	/* Configure MSI-X capability structure */
	rc = pci_enable_msix(phba->pcidev, phba->msix_entries,
				ARRAY_SIZE(phba->msix_entries));
	if (rc) {
		lpfc_printf_log(phba, KERN_INFO, LOG_INIT,
				"0420 PCI enable MSI-X failed (%d)\n", rc);
		goto msi_fail_out;
	}
	for (i = 0; i < LPFC_MSIX_VECTORS; i++)
		lpfc_printf_log(phba, KERN_INFO, LOG_INIT,
				"0477 MSI-X entry[%d]: vector=x%x "
				"message=%d\n", i,
				phba->msix_entries[i].vector,
				phba->msix_entries[i].entry);
	/*
	 * Assign MSI-X vectors to interrupt handlers
	 */

	/* vector-0 is associated to slow-path handler */
	rc = request_irq(phba->msix_entries[0].vector,
			 &lpfc_sli_sp_intr_handler, IRQF_SHARED,
			 LPFC_SP_DRIVER_HANDLER_NAME, phba);
	if (rc) {
		lpfc_printf_log(phba, KERN_WARNING, LOG_INIT,
				"0421 MSI-X slow-path request_irq failed "
				"(%d)\n", rc);
		goto msi_fail_out;
	}

	/* vector-1 is associated to fast-path handler */
	rc = request_irq(phba->msix_entries[1].vector,
			 &lpfc_sli_fp_intr_handler, IRQF_SHARED,
			 LPFC_FP_DRIVER_HANDLER_NAME, phba);

	if (rc) {
		lpfc_printf_log(phba, KERN_WARNING, LOG_INIT,
				"0429 MSI-X fast-path request_irq failed "
				"(%d)\n", rc);
		goto irq_fail_out;
	}

	/*
	 * Configure HBA MSI-X attention conditions to messages
	 */
	pmb = (LPFC_MBOXQ_t *) mempool_alloc(phba->mbox_mem_pool, GFP_KERNEL);

	if (!pmb) {
		rc = -ENOMEM;
		lpfc_printf_log(phba, KERN_ERR, LOG_INIT,
				"0474 Unable to allocate memory for issuing "
				"MBOX_CONFIG_MSI command\n");
		goto mem_fail_out;
	}
	rc = lpfc_config_msi(phba, pmb);
	if (rc)
		goto mbx_fail_out;
	rc = lpfc_sli_issue_mbox(phba, pmb, MBX_POLL);
	if (rc != MBX_SUCCESS) {
		lpfc_printf_log(phba, KERN_WARNING, LOG_MBOX,
				"0351 Config MSI mailbox command failed, "
				"mbxCmd x%x, mbxStatus x%x\n",
				pmb->u.mb.mbxCommand, pmb->u.mb.mbxStatus);
		goto mbx_fail_out;
	}

	/* Free memory allocated for mailbox command */
	mempool_free(pmb, phba->mbox_mem_pool);
	return rc;

mbx_fail_out:
	/* Free memory allocated for mailbox command */
	mempool_free(pmb, phba->mbox_mem_pool);

mem_fail_out:
	/* free the irq already requested */
	free_irq(phba->msix_entries[1].vector, phba);

irq_fail_out:
	/* free the irq already requested */
	free_irq(phba->msix_entries[0].vector, phba);

msi_fail_out:
	/* Unconfigure MSI-X capability structure */
	pci_disable_msix(phba->pcidev);
	return rc;
}

/**
 * lpfc_sli_disable_msix - Disable MSI-X interrupt mode on SLI-3 device.
 * @phba: pointer to lpfc hba data structure.
 *
 * This routine is invoked to release the MSI-X vectors and then disable the
 * MSI-X interrupt mode to device with SLI-3 interface spec.
 **/
static void
lpfc_sli_disable_msix(struct lpfc_hba *phba)
{
	int i;

	/* Free up MSI-X multi-message vectors */
	for (i = 0; i < LPFC_MSIX_VECTORS; i++)
		free_irq(phba->msix_entries[i].vector, phba);
	/* Disable MSI-X */
	pci_disable_msix(phba->pcidev);

	return;
}

/**
 * lpfc_sli_enable_msi - Enable MSI interrupt mode on SLI-3 device.
 * @phba: pointer to lpfc hba data structure.
 *
 * This routine is invoked to enable the MSI interrupt mode to device with
 * SLI-3 interface spec. The kernel function pci_enable_msi() is called to
 * enable the MSI vector. The device driver is responsible for calling the
 * request_irq() to register MSI vector with a interrupt the handler, which
 * is done in this function.
 *
 * Return codes
 * 	0 - successful
 * 	other values - error
 */
static int
lpfc_sli_enable_msi(struct lpfc_hba *phba)
{
	int rc;

	rc = pci_enable_msi(phba->pcidev);
	if (!rc)
		lpfc_printf_log(phba, KERN_INFO, LOG_INIT,
				"0462 PCI enable MSI mode success.\n");
	else {
		lpfc_printf_log(phba, KERN_INFO, LOG_INIT,
				"0471 PCI enable MSI mode failed (%d)\n", rc);
		return rc;
	}

	rc = request_irq(phba->pcidev->irq, lpfc_sli_intr_handler,
			 IRQF_SHARED, LPFC_DRIVER_NAME, phba);
	if (rc) {
		pci_disable_msi(phba->pcidev);
		lpfc_printf_log(phba, KERN_WARNING, LOG_INIT,
				"0478 MSI request_irq failed (%d)\n", rc);
	}
	return rc;
}

/**
 * lpfc_sli_disable_msi - Disable MSI interrupt mode to SLI-3 device.
 * @phba: pointer to lpfc hba data structure.
 *
 * This routine is invoked to disable the MSI interrupt mode to device with
 * SLI-3 interface spec. The driver calls free_irq() on MSI vector it has
 * done request_irq() on before calling pci_disable_msi(). Failure to do so
 * results in a BUG_ON() and a device will be left with MSI enabled and leaks
 * its vector.
 */
static void
lpfc_sli_disable_msi(struct lpfc_hba *phba)
{
	free_irq(phba->pcidev->irq, phba);
	pci_disable_msi(phba->pcidev);
	return;
}

/**
 * lpfc_sli_enable_intr - Enable device interrupt to SLI-3 device.
 * @phba: pointer to lpfc hba data structure.
 *
 * This routine is invoked to enable device interrupt and associate driver's
 * interrupt handler(s) to interrupt vector(s) to device with SLI-3 interface
 * spec. Depends on the interrupt mode configured to the driver, the driver
 * will try to fallback from the configured interrupt mode to an interrupt
 * mode which is supported by the platform, kernel, and device in the order
 * of:
 * MSI-X -> MSI -> IRQ.
 *
 * Return codes
 *   0 - successful
 *   other values - error
 **/
static uint32_t
lpfc_sli_enable_intr(struct lpfc_hba *phba, uint32_t cfg_mode)
{
	uint32_t intr_mode = LPFC_INTR_ERROR;
	int retval;

	if (cfg_mode == 2) {
		/* Need to issue conf_port mbox cmd before conf_msi mbox cmd */
		retval = lpfc_sli_config_port(phba, LPFC_SLI_REV3);
		if (!retval) {
			/* Now, try to enable MSI-X interrupt mode */
			retval = lpfc_sli_enable_msix(phba);
			if (!retval) {
				/* Indicate initialization to MSI-X mode */
				phba->intr_type = MSIX;
				intr_mode = 2;
			}
		}
	}

	/* Fallback to MSI if MSI-X initialization failed */
	if (cfg_mode >= 1 && phba->intr_type == NONE) {
		retval = lpfc_sli_enable_msi(phba);
		if (!retval) {
			/* Indicate initialization to MSI mode */
			phba->intr_type = MSI;
			intr_mode = 1;
		}
	}

	/* Fallback to INTx if both MSI-X/MSI initalization failed */
	if (phba->intr_type == NONE) {
		retval = request_irq(phba->pcidev->irq, lpfc_sli_intr_handler,
				     IRQF_SHARED, LPFC_DRIVER_NAME, phba);
		if (!retval) {
			/* Indicate initialization to INTx mode */
			phba->intr_type = INTx;
			intr_mode = 0;
		}
	}
	return intr_mode;
}

/**
 * lpfc_sli_disable_intr - Disable device interrupt to SLI-3 device.
 * @phba: pointer to lpfc hba data structure.
 *
 * This routine is invoked to disable device interrupt and disassociate the
 * driver's interrupt handler(s) from interrupt vector(s) to device with
 * SLI-3 interface spec. Depending on the interrupt mode, the driver will
 * release the interrupt vector(s) for the message signaled interrupt.
 **/
static void
lpfc_sli_disable_intr(struct lpfc_hba *phba)
{
	/* Disable the currently initialized interrupt mode */
	if (phba->intr_type == MSIX)
		lpfc_sli_disable_msix(phba);
	else if (phba->intr_type == MSI)
		lpfc_sli_disable_msi(phba);
	else if (phba->intr_type == INTx)
		free_irq(phba->pcidev->irq, phba);

	/* Reset interrupt management states */
	phba->intr_type = NONE;
	phba->sli.slistat.sli_intr = 0;

	return;
}

/**
 * lpfc_sli4_enable_msix - Enable MSI-X interrupt mode to SLI-4 device
 * @phba: pointer to lpfc hba data structure.
 *
 * This routine is invoked to enable the MSI-X interrupt vectors to device
 * with SLI-4 interface spec. The kernel function pci_enable_msix() is called
 * to enable the MSI-X vectors. Note that pci_enable_msix(), once invoked,
 * enables either all or nothing, depending on the current availability of
 * PCI vector resources. The device driver is responsible for calling the
 * individual request_irq() to register each MSI-X vector with a interrupt
 * handler, which is done in this function. Note that later when device is
 * unloading, the driver should always call free_irq() on all MSI-X vectors
 * it has done request_irq() on before calling pci_disable_msix(). Failure
 * to do so results in a BUG_ON() and a device will be left with MSI-X
 * enabled and leaks its vectors.
 *
 * Return codes
 * 0 - successful
 * other values - error
 **/
static int
lpfc_sli4_enable_msix(struct lpfc_hba *phba)
{
	int vectors, rc, index;

	/* Set up MSI-X multi-message vectors */
	for (index = 0; index < phba->sli4_hba.cfg_eqn; index++)
		phba->sli4_hba.msix_entries[index].entry = index;

	/* Configure MSI-X capability structure */
	vectors = phba->sli4_hba.cfg_eqn;
enable_msix_vectors:
	rc = pci_enable_msix(phba->pcidev, phba->sli4_hba.msix_entries,
			     vectors);
	if (rc > 1) {
		vectors = rc;
		goto enable_msix_vectors;
	} else if (rc) {
		lpfc_printf_log(phba, KERN_INFO, LOG_INIT,
				"0484 PCI enable MSI-X failed (%d)\n", rc);
		goto msi_fail_out;
	}

	/* Log MSI-X vector assignment */
	for (index = 0; index < vectors; index++)
		lpfc_printf_log(phba, KERN_INFO, LOG_INIT,
				"0489 MSI-X entry[%d]: vector=x%x "
				"message=%d\n", index,
				phba->sli4_hba.msix_entries[index].vector,
				phba->sli4_hba.msix_entries[index].entry);
	/*
	 * Assign MSI-X vectors to interrupt handlers
	 */

	/* The first vector must associated to slow-path handler for MQ */
	rc = request_irq(phba->sli4_hba.msix_entries[0].vector,
			 &lpfc_sli4_sp_intr_handler, IRQF_SHARED,
			 LPFC_SP_DRIVER_HANDLER_NAME, phba);
	if (rc) {
		lpfc_printf_log(phba, KERN_WARNING, LOG_INIT,
				"0485 MSI-X slow-path request_irq failed "
				"(%d)\n", rc);
		goto msi_fail_out;
	}

	/* The rest of the vector(s) are associated to fast-path handler(s) */
	for (index = 1; index < vectors; index++) {
		phba->sli4_hba.fcp_eq_hdl[index - 1].idx = index - 1;
		phba->sli4_hba.fcp_eq_hdl[index - 1].phba = phba;
		rc = request_irq(phba->sli4_hba.msix_entries[index].vector,
				 &lpfc_sli4_fp_intr_handler, IRQF_SHARED,
				 LPFC_FP_DRIVER_HANDLER_NAME,
				 &phba->sli4_hba.fcp_eq_hdl[index - 1]);
		if (rc) {
			lpfc_printf_log(phba, KERN_WARNING, LOG_INIT,
					"0486 MSI-X fast-path (%d) "
					"request_irq failed (%d)\n", index, rc);
			goto cfg_fail_out;
		}
	}
	phba->sli4_hba.msix_vec_nr = vectors;

	return rc;

cfg_fail_out:
	/* free the irq already requested */
	for (--index; index >= 1; index--)
		free_irq(phba->sli4_hba.msix_entries[index - 1].vector,
			 &phba->sli4_hba.fcp_eq_hdl[index - 1]);

	/* free the irq already requested */
	free_irq(phba->sli4_hba.msix_entries[0].vector, phba);

msi_fail_out:
	/* Unconfigure MSI-X capability structure */
	pci_disable_msix(phba->pcidev);
	return rc;
}

/**
 * lpfc_sli4_disable_msix - Disable MSI-X interrupt mode to SLI-4 device
 * @phba: pointer to lpfc hba data structure.
 *
 * This routine is invoked to release the MSI-X vectors and then disable the
 * MSI-X interrupt mode to device with SLI-4 interface spec.
 **/
static void
lpfc_sli4_disable_msix(struct lpfc_hba *phba)
{
	int index;

	/* Free up MSI-X multi-message vectors */
	free_irq(phba->sli4_hba.msix_entries[0].vector, phba);

	for (index = 1; index < phba->sli4_hba.msix_vec_nr; index++)
		free_irq(phba->sli4_hba.msix_entries[index].vector,
			 &phba->sli4_hba.fcp_eq_hdl[index - 1]);

	/* Disable MSI-X */
	pci_disable_msix(phba->pcidev);

	return;
}

/**
 * lpfc_sli4_enable_msi - Enable MSI interrupt mode to SLI-4 device
 * @phba: pointer to lpfc hba data structure.
 *
 * This routine is invoked to enable the MSI interrupt mode to device with
 * SLI-4 interface spec. The kernel function pci_enable_msi() is called
 * to enable the MSI vector. The device driver is responsible for calling
 * the request_irq() to register MSI vector with a interrupt the handler,
 * which is done in this function.
 *
 * Return codes
 * 	0 - successful
 * 	other values - error
 **/
static int
lpfc_sli4_enable_msi(struct lpfc_hba *phba)
{
	int rc, index;

	rc = pci_enable_msi(phba->pcidev);
	if (!rc)
		lpfc_printf_log(phba, KERN_INFO, LOG_INIT,
				"0487 PCI enable MSI mode success.\n");
	else {
		lpfc_printf_log(phba, KERN_INFO, LOG_INIT,
				"0488 PCI enable MSI mode failed (%d)\n", rc);
		return rc;
	}

	rc = request_irq(phba->pcidev->irq, lpfc_sli4_intr_handler,
			 IRQF_SHARED, LPFC_DRIVER_NAME, phba);
	if (rc) {
		pci_disable_msi(phba->pcidev);
		lpfc_printf_log(phba, KERN_WARNING, LOG_INIT,
				"0490 MSI request_irq failed (%d)\n", rc);
		return rc;
	}

	for (index = 0; index < phba->cfg_fcp_eq_count; index++) {
		phba->sli4_hba.fcp_eq_hdl[index].idx = index;
		phba->sli4_hba.fcp_eq_hdl[index].phba = phba;
	}

	return 0;
}

/**
 * lpfc_sli4_disable_msi - Disable MSI interrupt mode to SLI-4 device
 * @phba: pointer to lpfc hba data structure.
 *
 * This routine is invoked to disable the MSI interrupt mode to device with
 * SLI-4 interface spec. The driver calls free_irq() on MSI vector it has
 * done request_irq() on before calling pci_disable_msi(). Failure to do so
 * results in a BUG_ON() and a device will be left with MSI enabled and leaks
 * its vector.
 **/
static void
lpfc_sli4_disable_msi(struct lpfc_hba *phba)
{
	free_irq(phba->pcidev->irq, phba);
	pci_disable_msi(phba->pcidev);
	return;
}

/**
 * lpfc_sli4_enable_intr - Enable device interrupt to SLI-4 device
 * @phba: pointer to lpfc hba data structure.
 *
 * This routine is invoked to enable device interrupt and associate driver's
 * interrupt handler(s) to interrupt vector(s) to device with SLI-4
 * interface spec. Depends on the interrupt mode configured to the driver,
 * the driver will try to fallback from the configured interrupt mode to an
 * interrupt mode which is supported by the platform, kernel, and device in
 * the order of:
 * MSI-X -> MSI -> IRQ.
 *
 * Return codes
 * 	0 - successful
 * 	other values - error
 **/
static uint32_t
lpfc_sli4_enable_intr(struct lpfc_hba *phba, uint32_t cfg_mode)
{
	uint32_t intr_mode = LPFC_INTR_ERROR;
	int retval, index;

	if (cfg_mode == 2) {
		/* Preparation before conf_msi mbox cmd */
		retval = 0;
		if (!retval) {
			/* Now, try to enable MSI-X interrupt mode */
			retval = lpfc_sli4_enable_msix(phba);
			if (!retval) {
				/* Indicate initialization to MSI-X mode */
				phba->intr_type = MSIX;
				intr_mode = 2;
			}
		}
	}

	/* Fallback to MSI if MSI-X initialization failed */
	if (cfg_mode >= 1 && phba->intr_type == NONE) {
		retval = lpfc_sli4_enable_msi(phba);
		if (!retval) {
			/* Indicate initialization to MSI mode */
			phba->intr_type = MSI;
			intr_mode = 1;
		}
	}

	/* Fallback to INTx if both MSI-X/MSI initalization failed */
	if (phba->intr_type == NONE) {
		retval = request_irq(phba->pcidev->irq, lpfc_sli4_intr_handler,
				     IRQF_SHARED, LPFC_DRIVER_NAME, phba);
		if (!retval) {
			/* Indicate initialization to INTx mode */
			phba->intr_type = INTx;
			intr_mode = 0;
			for (index = 0; index < phba->cfg_fcp_eq_count;
			     index++) {
				phba->sli4_hba.fcp_eq_hdl[index].idx = index;
				phba->sli4_hba.fcp_eq_hdl[index].phba = phba;
			}
		}
	}
	return intr_mode;
}

/**
 * lpfc_sli4_disable_intr - Disable device interrupt to SLI-4 device
 * @phba: pointer to lpfc hba data structure.
 *
 * This routine is invoked to disable device interrupt and disassociate
 * the driver's interrupt handler(s) from interrupt vector(s) to device
 * with SLI-4 interface spec. Depending on the interrupt mode, the driver
 * will release the interrupt vector(s) for the message signaled interrupt.
 **/
static void
lpfc_sli4_disable_intr(struct lpfc_hba *phba)
{
	/* Disable the currently initialized interrupt mode */
	if (phba->intr_type == MSIX)
		lpfc_sli4_disable_msix(phba);
	else if (phba->intr_type == MSI)
		lpfc_sli4_disable_msi(phba);
	else if (phba->intr_type == INTx)
		free_irq(phba->pcidev->irq, phba);

	/* Reset interrupt management states */
	phba->intr_type = NONE;
	phba->sli.slistat.sli_intr = 0;

	return;
}

/**
 * lpfc_unset_hba - Unset SLI3 hba device initialization
 * @phba: pointer to lpfc hba data structure.
 *
 * This routine is invoked to unset the HBA device initialization steps to
 * a device with SLI-3 interface spec.
 **/
static void
lpfc_unset_hba(struct lpfc_hba *phba)
{
	struct lpfc_vport *vport = phba->pport;
	struct Scsi_Host  *shost = lpfc_shost_from_vport(vport);

	spin_lock_irq(shost->host_lock);
	vport->load_flag |= FC_UNLOADING;
	spin_unlock_irq(shost->host_lock);

	lpfc_stop_hba_timers(phba);

	phba->pport->work_port_events = 0;

	lpfc_sli_hba_down(phba);

	lpfc_sli_brdrestart(phba);

	lpfc_sli_disable_intr(phba);

	return;
}

/**
 * lpfc_sli4_unset_hba - Unset SLI4 hba device initialization.
 * @phba: pointer to lpfc hba data structure.
 *
 * This routine is invoked to unset the HBA device initialization steps to
 * a device with SLI-4 interface spec.
 **/
static void
lpfc_sli4_unset_hba(struct lpfc_hba *phba)
{
	struct lpfc_vport *vport = phba->pport;
	struct Scsi_Host  *shost = lpfc_shost_from_vport(vport);

	spin_lock_irq(shost->host_lock);
	vport->load_flag |= FC_UNLOADING;
	spin_unlock_irq(shost->host_lock);

	phba->pport->work_port_events = 0;

	/* Stop the SLI4 device port */
	lpfc_stop_port(phba);

	lpfc_sli4_disable_intr(phba);

	/* Reset SLI4 HBA FCoE function */
	lpfc_pci_function_reset(phba);

	return;
}

/**
 * lpfc_sli4_xri_exchange_busy_wait - Wait for device XRI exchange busy
 * @phba: Pointer to HBA context object.
 *
 * This function is called in the SLI4 code path to wait for completion
 * of device's XRIs exchange busy. It will check the XRI exchange busy
 * on outstanding FCP and ELS I/Os every 10ms for up to 10 seconds; after
 * that, it will check the XRI exchange busy on outstanding FCP and ELS
 * I/Os every 30 seconds, log error message, and wait forever. Only when
 * all XRI exchange busy complete, the driver unload shall proceed with
 * invoking the function reset ioctl mailbox command to the CNA and the
 * the rest of the driver unload resource release.
 **/
static void
lpfc_sli4_xri_exchange_busy_wait(struct lpfc_hba *phba)
{
	int wait_time = 0;
	int fcp_xri_cmpl = list_empty(&phba->sli4_hba.lpfc_abts_scsi_buf_list);
	int els_xri_cmpl = list_empty(&phba->sli4_hba.lpfc_abts_els_sgl_list);

	while (!fcp_xri_cmpl || !els_xri_cmpl) {
		if (wait_time > LPFC_XRI_EXCH_BUSY_WAIT_TMO) {
			if (!fcp_xri_cmpl)
				lpfc_printf_log(phba, KERN_ERR, LOG_INIT,
						"2877 FCP XRI exchange busy "
						"wait time: %d seconds.\n",
						wait_time/1000);
			if (!els_xri_cmpl)
				lpfc_printf_log(phba, KERN_ERR, LOG_INIT,
						"2878 ELS XRI exchange busy "
						"wait time: %d seconds.\n",
						wait_time/1000);
			msleep(LPFC_XRI_EXCH_BUSY_WAIT_T2);
			wait_time += LPFC_XRI_EXCH_BUSY_WAIT_T2;
		} else {
			msleep(LPFC_XRI_EXCH_BUSY_WAIT_T1);
			wait_time += LPFC_XRI_EXCH_BUSY_WAIT_T1;
		}
		fcp_xri_cmpl =
			list_empty(&phba->sli4_hba.lpfc_abts_scsi_buf_list);
		els_xri_cmpl =
			list_empty(&phba->sli4_hba.lpfc_abts_els_sgl_list);
	}
}

/**
 * lpfc_sli4_hba_unset - Unset the fcoe hba
 * @phba: Pointer to HBA context object.
 *
 * This function is called in the SLI4 code path to reset the HBA's FCoE
 * function. The caller is not required to hold any lock. This routine
 * issues PCI function reset mailbox command to reset the FCoE function.
 * At the end of the function, it calls lpfc_hba_down_post function to
 * free any pending commands.
 **/
static void
lpfc_sli4_hba_unset(struct lpfc_hba *phba)
{
	int wait_cnt = 0;
	LPFC_MBOXQ_t *mboxq;

	lpfc_stop_hba_timers(phba);
	phba->sli4_hba.intr_enable = 0;

	/*
	 * Gracefully wait out the potential current outstanding asynchronous
	 * mailbox command.
	 */

	/* First, block any pending async mailbox command from posted */
	spin_lock_irq(&phba->hbalock);
	phba->sli.sli_flag |= LPFC_SLI_ASYNC_MBX_BLK;
	spin_unlock_irq(&phba->hbalock);
	/* Now, trying to wait it out if we can */
	while (phba->sli.sli_flag & LPFC_SLI_MBOX_ACTIVE) {
		msleep(10);
		if (++wait_cnt > LPFC_ACTIVE_MBOX_WAIT_CNT)
			break;
	}
	/* Forcefully release the outstanding mailbox command if timed out */
	if (phba->sli.sli_flag & LPFC_SLI_MBOX_ACTIVE) {
		spin_lock_irq(&phba->hbalock);
		mboxq = phba->sli.mbox_active;
		mboxq->u.mb.mbxStatus = MBX_NOT_FINISHED;
		__lpfc_mbox_cmpl_put(phba, mboxq);
		phba->sli.sli_flag &= ~LPFC_SLI_MBOX_ACTIVE;
		phba->sli.mbox_active = NULL;
		spin_unlock_irq(&phba->hbalock);
	}

	/* Abort all iocbs associated with the hba */
	lpfc_sli_hba_iocb_abort(phba);

	/* Wait for completion of device XRI exchange busy */
	lpfc_sli4_xri_exchange_busy_wait(phba);

	/* Disable PCI subsystem interrupt */
	lpfc_sli4_disable_intr(phba);

	/* Stop kthread signal shall trigger work_done one more time */
	kthread_stop(phba->worker_thread);

	/* Reset SLI4 HBA FCoE function */
	lpfc_pci_function_reset(phba);

	/* Stop the SLI4 device port */
	phba->pport->work_port_events = 0;
}

 /**
 * lpfc_pc_sli4_params_get - Get the SLI4_PARAMS port capabilities.
 * @phba: Pointer to HBA context object.
 * @mboxq: Pointer to the mailboxq memory for the mailbox command response.
 *
 * This function is called in the SLI4 code path to read the port's
 * sli4 capabilities.
 *
 * This function may be be called from any context that can block-wait
 * for the completion.  The expectation is that this routine is called
 * typically from probe_one or from the online routine.
 **/
int
lpfc_pc_sli4_params_get(struct lpfc_hba *phba, LPFC_MBOXQ_t *mboxq)
{
	int rc;
	struct lpfc_mqe *mqe;
	struct lpfc_pc_sli4_params *sli4_params;
	uint32_t mbox_tmo;

	rc = 0;
	mqe = &mboxq->u.mqe;

	/* Read the port's SLI4 Parameters port capabilities */
	lpfc_pc_sli4_params(mboxq);
	if (!phba->sli4_hba.intr_enable)
		rc = lpfc_sli_issue_mbox(phba, mboxq, MBX_POLL);
	else {
		mbox_tmo = lpfc_mbox_tmo_val(phba, MBX_PORT_CAPABILITIES);
		rc = lpfc_sli_issue_mbox_wait(phba, mboxq, mbox_tmo);
	}

	if (unlikely(rc))
		return 1;

	sli4_params = &phba->sli4_hba.pc_sli4_params;
	sli4_params->if_type = bf_get(if_type, &mqe->un.sli4_params);
	sli4_params->sli_rev = bf_get(sli_rev, &mqe->un.sli4_params);
	sli4_params->sli_family = bf_get(sli_family, &mqe->un.sli4_params);
	sli4_params->featurelevel_1 = bf_get(featurelevel_1,
					     &mqe->un.sli4_params);
	sli4_params->featurelevel_2 = bf_get(featurelevel_2,
					     &mqe->un.sli4_params);
	sli4_params->proto_types = mqe->un.sli4_params.word3;
	sli4_params->sge_supp_len = mqe->un.sli4_params.sge_supp_len;
	sli4_params->if_page_sz = bf_get(if_page_sz, &mqe->un.sli4_params);
	sli4_params->rq_db_window = bf_get(rq_db_window, &mqe->un.sli4_params);
	sli4_params->loopbk_scope = bf_get(loopbk_scope, &mqe->un.sli4_params);
	sli4_params->eq_pages_max = bf_get(eq_pages, &mqe->un.sli4_params);
	sli4_params->eqe_size = bf_get(eqe_size, &mqe->un.sli4_params);
	sli4_params->cq_pages_max = bf_get(cq_pages, &mqe->un.sli4_params);
	sli4_params->cqe_size = bf_get(cqe_size, &mqe->un.sli4_params);
	sli4_params->mq_pages_max = bf_get(mq_pages, &mqe->un.sli4_params);
	sli4_params->mqe_size = bf_get(mqe_size, &mqe->un.sli4_params);
	sli4_params->mq_elem_cnt = bf_get(mq_elem_cnt, &mqe->un.sli4_params);
	sli4_params->wq_pages_max = bf_get(wq_pages, &mqe->un.sli4_params);
	sli4_params->wqe_size = bf_get(wqe_size, &mqe->un.sli4_params);
	sli4_params->rq_pages_max = bf_get(rq_pages, &mqe->un.sli4_params);
	sli4_params->rqe_size = bf_get(rqe_size, &mqe->un.sli4_params);
	sli4_params->hdr_pages_max = bf_get(hdr_pages, &mqe->un.sli4_params);
	sli4_params->hdr_size = bf_get(hdr_size, &mqe->un.sli4_params);
	sli4_params->hdr_pp_align = bf_get(hdr_pp_align, &mqe->un.sli4_params);
	sli4_params->sgl_pages_max = bf_get(sgl_pages, &mqe->un.sli4_params);
	sli4_params->sgl_pp_align = bf_get(sgl_pp_align, &mqe->un.sli4_params);
	return rc;
}

/**
 * lpfc_get_sli4_parameters - Get the SLI4 Config PARAMETERS.
 * @phba: Pointer to HBA context object.
 * @mboxq: Pointer to the mailboxq memory for the mailbox command response.
 *
 * This function is called in the SLI4 code path to read the port's
 * sli4 capabilities.
 *
 * This function may be be called from any context that can block-wait
 * for the completion.  The expectation is that this routine is called
 * typically from probe_one or from the online routine.
 **/
int
lpfc_get_sli4_parameters(struct lpfc_hba *phba, LPFC_MBOXQ_t *mboxq)
{
	int rc;
	struct lpfc_mqe *mqe = &mboxq->u.mqe;
	struct lpfc_pc_sli4_params *sli4_params;
	int length;
	struct lpfc_sli4_parameters *mbx_sli4_parameters;

	/* Read the port's SLI4 Config Parameters */
	length = (sizeof(struct lpfc_mbx_get_sli4_parameters) -
		  sizeof(struct lpfc_sli4_cfg_mhdr));
	lpfc_sli4_config(phba, mboxq, LPFC_MBOX_SUBSYSTEM_COMMON,
			 LPFC_MBOX_OPCODE_GET_SLI4_PARAMETERS,
			 length, LPFC_SLI4_MBX_EMBED);
	if (!phba->sli4_hba.intr_enable)
		rc = lpfc_sli_issue_mbox(phba, mboxq, MBX_POLL);
	else
		rc = lpfc_sli_issue_mbox_wait(phba, mboxq,
			lpfc_mbox_tmo_val(phba, MBX_SLI4_CONFIG));
	if (unlikely(rc))
		return rc;
	sli4_params = &phba->sli4_hba.pc_sli4_params;
	mbx_sli4_parameters = &mqe->un.get_sli4_parameters.sli4_parameters;
	sli4_params->if_type = bf_get(cfg_if_type, mbx_sli4_parameters);
	sli4_params->sli_rev = bf_get(cfg_sli_rev, mbx_sli4_parameters);
	sli4_params->sli_family = bf_get(cfg_sli_family, mbx_sli4_parameters);
	sli4_params->featurelevel_1 = bf_get(cfg_sli_hint_1,
					     mbx_sli4_parameters);
	sli4_params->featurelevel_2 = bf_get(cfg_sli_hint_2,
					     mbx_sli4_parameters);
	if (bf_get(cfg_phwq, mbx_sli4_parameters))
		phba->sli3_options |= LPFC_SLI4_PHWQ_ENABLED;
	else
		phba->sli3_options &= ~LPFC_SLI4_PHWQ_ENABLED;
	sli4_params->sge_supp_len = mbx_sli4_parameters->sge_supp_len;
	sli4_params->loopbk_scope = bf_get(loopbk_scope, mbx_sli4_parameters);
	sli4_params->cqv = bf_get(cfg_cqv, mbx_sli4_parameters);
	sli4_params->mqv = bf_get(cfg_mqv, mbx_sli4_parameters);
	sli4_params->wqv = bf_get(cfg_wqv, mbx_sli4_parameters);
	sli4_params->rqv = bf_get(cfg_rqv, mbx_sli4_parameters);
	sli4_params->sgl_pages_max = bf_get(cfg_sgl_page_cnt,
					    mbx_sli4_parameters);
	sli4_params->sgl_pp_align = bf_get(cfg_sgl_pp_align,
					   mbx_sli4_parameters);
	return 0;
}

/**
 * lpfc_pci_probe_one_s3 - PCI probe func to reg SLI-3 device to PCI subsystem.
 * @pdev: pointer to PCI device
 * @pid: pointer to PCI device identifier
 *
 * This routine is to be called to attach a device with SLI-3 interface spec
 * to the PCI subsystem. When an Emulex HBA with SLI-3 interface spec is
 * presented on PCI bus, the kernel PCI subsystem looks at PCI device-specific
 * information of the device and driver to see if the driver state that it can
 * support this kind of device. If the match is successful, the driver core
 * invokes this routine. If this routine determines it can claim the HBA, it
 * does all the initialization that it needs to do to handle the HBA properly.
 *
 * Return code
 * 	0 - driver can claim the device
 * 	negative value - driver can not claim the device
 **/
static int __devinit
lpfc_pci_probe_one_s3(struct pci_dev *pdev, const struct pci_device_id *pid)
{
	struct lpfc_hba   *phba;
	struct lpfc_vport *vport = NULL;
	struct Scsi_Host  *shost = NULL;
	int error;
	uint32_t cfg_mode, intr_mode;

	/* Allocate memory for HBA structure */
	phba = lpfc_hba_alloc(pdev);
	if (!phba)
		return -ENOMEM;

	/* Perform generic PCI device enabling operation */
	error = lpfc_enable_pci_dev(phba);
	if (error) {
		lpfc_printf_log(phba, KERN_ERR, LOG_INIT,
				"1401 Failed to enable pci device.\n");
		goto out_free_phba;
	}

	/* Set up SLI API function jump table for PCI-device group-0 HBAs */
	error = lpfc_api_table_setup(phba, LPFC_PCI_DEV_LP);
	if (error)
		goto out_disable_pci_dev;

	/* Set up SLI-3 specific device PCI memory space */
	error = lpfc_sli_pci_mem_setup(phba);
	if (error) {
		lpfc_printf_log(phba, KERN_ERR, LOG_INIT,
				"1402 Failed to set up pci memory space.\n");
		goto out_disable_pci_dev;
	}

	/* Set up phase-1 common device driver resources */
	error = lpfc_setup_driver_resource_phase1(phba);
	if (error) {
		lpfc_printf_log(phba, KERN_ERR, LOG_INIT,
				"1403 Failed to set up driver resource.\n");
		goto out_unset_pci_mem_s3;
	}

	/* Set up SLI-3 specific device driver resources */
	error = lpfc_sli_driver_resource_setup(phba);
	if (error) {
		lpfc_printf_log(phba, KERN_ERR, LOG_INIT,
				"1404 Failed to set up driver resource.\n");
		goto out_unset_pci_mem_s3;
	}

	/* Initialize and populate the iocb list per host */
	error = lpfc_init_iocb_list(phba, LPFC_IOCB_LIST_CNT);
	if (error) {
		lpfc_printf_log(phba, KERN_ERR, LOG_INIT,
				"1405 Failed to initialize iocb list.\n");
		goto out_unset_driver_resource_s3;
	}

	/* Set up common device driver resources */
	error = lpfc_setup_driver_resource_phase2(phba);
	if (error) {
		lpfc_printf_log(phba, KERN_ERR, LOG_INIT,
				"1406 Failed to set up driver resource.\n");
		goto out_free_iocb_list;
	}

	/* Create SCSI host to the physical port */
	error = lpfc_create_shost(phba);
	if (error) {
		lpfc_printf_log(phba, KERN_ERR, LOG_INIT,
				"1407 Failed to create scsi host.\n");
		goto out_unset_driver_resource;
	}

	/* Configure sysfs attributes */
	vport = phba->pport;
	error = lpfc_alloc_sysfs_attr(vport);
	if (error) {
		lpfc_printf_log(phba, KERN_ERR, LOG_INIT,
				"1476 Failed to allocate sysfs attr\n");
		goto out_destroy_shost;
	}

	shost = lpfc_shost_from_vport(vport); /* save shost for error cleanup */
	/* Now, trying to enable interrupt and bring up the device */
	cfg_mode = phba->cfg_use_msi;
	while (true) {
		/* Put device to a known state before enabling interrupt */
		lpfc_stop_port(phba);
		/* Configure and enable interrupt */
		intr_mode = lpfc_sli_enable_intr(phba, cfg_mode);
		if (intr_mode == LPFC_INTR_ERROR) {
			lpfc_printf_log(phba, KERN_ERR, LOG_INIT,
					"0431 Failed to enable interrupt.\n");
			error = -ENODEV;
			goto out_free_sysfs_attr;
		}
		/* SLI-3 HBA setup */
		if (lpfc_sli_hba_setup(phba)) {
			lpfc_printf_log(phba, KERN_ERR, LOG_INIT,
					"1477 Failed to set up hba\n");
			error = -ENODEV;
			goto out_remove_device;
		}

		/* Wait 50ms for the interrupts of previous mailbox commands */
		msleep(50);
		/* Check active interrupts on message signaled interrupts */
		if (intr_mode == 0 ||
		    phba->sli.slistat.sli_intr > LPFC_MSIX_VECTORS) {
			/* Log the current active interrupt mode */
			phba->intr_mode = intr_mode;
			lpfc_log_intr_mode(phba, intr_mode);
			break;
		} else {
			lpfc_printf_log(phba, KERN_INFO, LOG_INIT,
					"0447 Configure interrupt mode (%d) "
					"failed active interrupt test.\n",
					intr_mode);
			/* Disable the current interrupt mode */
			lpfc_sli_disable_intr(phba);
			/* Try next level of interrupt mode */
			cfg_mode = --intr_mode;
		}
	}

	/* Perform post initialization setup */
	lpfc_post_init_setup(phba);

	/* Check if there are static vports to be created. */
	lpfc_create_static_vport(phba);

	return 0;

out_remove_device:
	lpfc_unset_hba(phba);
out_free_sysfs_attr:
	lpfc_free_sysfs_attr(vport);
out_destroy_shost:
	lpfc_destroy_shost(phba);
out_unset_driver_resource:
	lpfc_unset_driver_resource_phase2(phba);
out_free_iocb_list:
	lpfc_free_iocb_list(phba);
out_unset_driver_resource_s3:
	lpfc_sli_driver_resource_unset(phba);
out_unset_pci_mem_s3:
	lpfc_sli_pci_mem_unset(phba);
out_disable_pci_dev:
	lpfc_disable_pci_dev(phba);
	if (shost)
		scsi_host_put(shost);
out_free_phba:
	lpfc_hba_free(phba);
	return error;
}

/**
 * lpfc_pci_remove_one_s3 - PCI func to unreg SLI-3 device from PCI subsystem.
 * @pdev: pointer to PCI device
 *
 * This routine is to be called to disattach a device with SLI-3 interface
 * spec from PCI subsystem. When an Emulex HBA with SLI-3 interface spec is
 * removed from PCI bus, it performs all the necessary cleanup for the HBA
 * device to be removed from the PCI subsystem properly.
 **/
static void __devexit
lpfc_pci_remove_one_s3(struct pci_dev *pdev)
{
	struct Scsi_Host  *shost = pci_get_drvdata(pdev);
	struct lpfc_vport *vport = (struct lpfc_vport *) shost->hostdata;
	struct lpfc_vport **vports;
	struct lpfc_hba   *phba = vport->phba;
	int i;
	int bars = pci_select_bars(pdev, IORESOURCE_MEM);

	spin_lock_irq(&phba->hbalock);
	vport->load_flag |= FC_UNLOADING;
	spin_unlock_irq(&phba->hbalock);

	lpfc_free_sysfs_attr(vport);

	/* Release all the vports against this physical port */
	vports = lpfc_create_vport_work_array(phba);
	if (vports != NULL)
		for (i = 1; i <= phba->max_vports && vports[i] != NULL; i++)
			fc_vport_terminate(vports[i]->fc_vport);
	lpfc_destroy_vport_work_array(phba, vports);

	/* Remove FC host and then SCSI host with the physical port */
	fc_remove_host(shost);
	scsi_remove_host(shost);
	lpfc_cleanup(vport);

	/*
	 * Bring down the SLI Layer. This step disable all interrupts,
	 * clears the rings, discards all mailbox commands, and resets
	 * the HBA.
	 */

	/* HBA interrupt will be disabled after this call */
	lpfc_sli_hba_down(phba);
	/* Stop kthread signal shall trigger work_done one more time */
	kthread_stop(phba->worker_thread);
	/* Final cleanup of txcmplq and reset the HBA */
	lpfc_sli_brdrestart(phba);

	lpfc_stop_hba_timers(phba);
	spin_lock_irq(&phba->hbalock);
	list_del_init(&vport->listentry);
	spin_unlock_irq(&phba->hbalock);

	lpfc_debugfs_terminate(vport);

	/* Disable interrupt */
	lpfc_sli_disable_intr(phba);

	pci_set_drvdata(pdev, NULL);
	scsi_host_put(shost);

	/*
	 * Call scsi_free before mem_free since scsi bufs are released to their
	 * corresponding pools here.
	 */
	lpfc_scsi_free(phba);
	lpfc_mem_free_all(phba);

	dma_free_coherent(&pdev->dev, lpfc_sli_hbq_size(),
			  phba->hbqslimp.virt, phba->hbqslimp.phys);

	/* Free resources associated with SLI2 interface */
	dma_free_coherent(&pdev->dev, SLI2_SLIM_SIZE,
			  phba->slim2p.virt, phba->slim2p.phys);

	/* unmap adapter SLIM and Control Registers */
	iounmap(phba->ctrl_regs_memmap_p);
	iounmap(phba->slim_memmap_p);

	lpfc_hba_free(phba);

	pci_release_selected_regions(pdev, bars);
	pci_disable_device(pdev);
}

/**
 * lpfc_pci_suspend_one_s3 - PCI func to suspend SLI-3 device for power mgmnt
 * @pdev: pointer to PCI device
 * @msg: power management message
 *
 * This routine is to be called from the kernel's PCI subsystem to support
 * system Power Management (PM) to device with SLI-3 interface spec. When
 * PM invokes this method, it quiesces the device by stopping the driver's
 * worker thread for the device, turning off device's interrupt and DMA,
 * and bring the device offline. Note that as the driver implements the
 * minimum PM requirements to a power-aware driver's PM support for the
 * suspend/resume -- all the possible PM messages (SUSPEND, HIBERNATE, FREEZE)
 * to the suspend() method call will be treated as SUSPEND and the driver will
 * fully reinitialize its device during resume() method call, the driver will
 * set device to PCI_D3hot state in PCI config space instead of setting it
 * according to the @msg provided by the PM.
 *
 * Return code
 * 	0 - driver suspended the device
 * 	Error otherwise
 **/
static int
lpfc_pci_suspend_one_s3(struct pci_dev *pdev, pm_message_t msg)
{
	struct Scsi_Host *shost = pci_get_drvdata(pdev);
	struct lpfc_hba *phba = ((struct lpfc_vport *)shost->hostdata)->phba;

	lpfc_printf_log(phba, KERN_INFO, LOG_INIT,
			"0473 PCI device Power Management suspend.\n");

	/* Bring down the device */
	lpfc_offline_prep(phba);
	lpfc_offline(phba);
	kthread_stop(phba->worker_thread);

	/* Disable interrupt from device */
	lpfc_sli_disable_intr(phba);

	/* Save device state to PCI config space */
	pci_save_state(pdev);
	pci_set_power_state(pdev, PCI_D3hot);

	return 0;
}

/**
 * lpfc_pci_resume_one_s3 - PCI func to resume SLI-3 device for power mgmnt
 * @pdev: pointer to PCI device
 *
 * This routine is to be called from the kernel's PCI subsystem to support
 * system Power Management (PM) to device with SLI-3 interface spec. When PM
 * invokes this method, it restores the device's PCI config space state and
 * fully reinitializes the device and brings it online. Note that as the
 * driver implements the minimum PM requirements to a power-aware driver's
 * PM for suspend/resume -- all the possible PM messages (SUSPEND, HIBERNATE,
 * FREEZE) to the suspend() method call will be treated as SUSPEND and the
 * driver will fully reinitialize its device during resume() method call,
 * the device will be set to PCI_D0 directly in PCI config space before
 * restoring the state.
 *
 * Return code
 * 	0 - driver suspended the device
 * 	Error otherwise
 **/
static int
lpfc_pci_resume_one_s3(struct pci_dev *pdev)
{
	struct Scsi_Host *shost = pci_get_drvdata(pdev);
	struct lpfc_hba *phba = ((struct lpfc_vport *)shost->hostdata)->phba;
	uint32_t intr_mode;
	int error;

	lpfc_printf_log(phba, KERN_INFO, LOG_INIT,
			"0452 PCI device Power Management resume.\n");

	/* Restore device state from PCI config space */
	pci_set_power_state(pdev, PCI_D0);
	pci_restore_state(pdev);

	/*
	 * As the new kernel behavior of pci_restore_state() API call clears
	 * device saved_state flag, need to save the restored state again.
	 */
	pci_save_state(pdev);

	if (pdev->is_busmaster)
		pci_set_master(pdev);

	/* Startup the kernel thread for this host adapter. */
	phba->worker_thread = kthread_run(lpfc_do_work, phba,
					"lpfc_worker_%d", phba->brd_no);
	if (IS_ERR(phba->worker_thread)) {
		error = PTR_ERR(phba->worker_thread);
		lpfc_printf_log(phba, KERN_ERR, LOG_INIT,
				"0434 PM resume failed to start worker "
				"thread: error=x%x.\n", error);
		return error;
	}

	/* Configure and enable interrupt */
	intr_mode = lpfc_sli_enable_intr(phba, phba->intr_mode);
	if (intr_mode == LPFC_INTR_ERROR) {
		lpfc_printf_log(phba, KERN_ERR, LOG_INIT,
				"0430 PM resume Failed to enable interrupt\n");
		return -EIO;
	} else
		phba->intr_mode = intr_mode;

	/* Restart HBA and bring it online */
	lpfc_sli_brdrestart(phba);
	lpfc_online(phba);

	/* Log the current active interrupt mode */
	lpfc_log_intr_mode(phba, phba->intr_mode);

	return 0;
}

/**
 * lpfc_sli_prep_dev_for_recover - Prepare SLI3 device for pci slot recover
 * @phba: pointer to lpfc hba data structure.
 *
 * This routine is called to prepare the SLI3 device for PCI slot recover. It
 * aborts all the outstanding SCSI I/Os to the pci device.
 **/
static void
lpfc_sli_prep_dev_for_recover(struct lpfc_hba *phba)
{
	struct lpfc_sli *psli = &phba->sli;
	struct lpfc_sli_ring  *pring;

	lpfc_printf_log(phba, KERN_ERR, LOG_INIT,
			"2723 PCI channel I/O abort preparing for recovery\n");

	/*
	 * There may be errored I/Os through HBA, abort all I/Os on txcmplq
	 * and let the SCSI mid-layer to retry them to recover.
	 */
	pring = &psli->ring[psli->fcp_ring];
	lpfc_sli_abort_iocb_ring(phba, pring);
}

/**
 * lpfc_sli_prep_dev_for_reset - Prepare SLI3 device for pci slot reset
 * @phba: pointer to lpfc hba data structure.
 *
 * This routine is called to prepare the SLI3 device for PCI slot reset. It
 * disables the device interrupt and pci device, and aborts the internal FCP
 * pending I/Os.
 **/
static void
lpfc_sli_prep_dev_for_reset(struct lpfc_hba *phba)
{
	lpfc_printf_log(phba, KERN_ERR, LOG_INIT,
			"2710 PCI channel disable preparing for reset\n");

	/* Block any management I/Os to the device */
	lpfc_block_mgmt_io(phba);

	/* Block all SCSI devices' I/Os on the host */
	lpfc_scsi_dev_block(phba);

	/* stop all timers */
	lpfc_stop_hba_timers(phba);

	/* Disable interrupt and pci device */
	lpfc_sli_disable_intr(phba);
	pci_disable_device(phba->pcidev);

	/* Flush all driver's outstanding SCSI I/Os as we are to reset */
	lpfc_sli_flush_fcp_rings(phba);
}

/**
 * lpfc_sli_prep_dev_for_perm_failure - Prepare SLI3 dev for pci slot disable
 * @phba: pointer to lpfc hba data structure.
 *
 * This routine is called to prepare the SLI3 device for PCI slot permanently
 * disabling. It blocks the SCSI transport layer traffic and flushes the FCP
 * pending I/Os.
 **/
static void
lpfc_sli_prep_dev_for_perm_failure(struct lpfc_hba *phba)
{
	lpfc_printf_log(phba, KERN_ERR, LOG_INIT,
			"2711 PCI channel permanent disable for failure\n");
	/* Block all SCSI devices' I/Os on the host */
	lpfc_scsi_dev_block(phba);

	/* stop all timers */
	lpfc_stop_hba_timers(phba);

	/* Clean up all driver's outstanding SCSI I/Os */
	lpfc_sli_flush_fcp_rings(phba);
}

/**
 * lpfc_io_error_detected_s3 - Method for handling SLI-3 device PCI I/O error
 * @pdev: pointer to PCI device.
 * @state: the current PCI connection state.
 *
 * This routine is called from the PCI subsystem for I/O error handling to
 * device with SLI-3 interface spec. This function is called by the PCI
 * subsystem after a PCI bus error affecting this device has been detected.
 * When this function is invoked, it will need to stop all the I/Os and
 * interrupt(s) to the device. Once that is done, it will return
 * PCI_ERS_RESULT_NEED_RESET for the PCI subsystem to perform proper recovery
 * as desired.
 *
 * Return codes
 * 	PCI_ERS_RESULT_CAN_RECOVER - can be recovered with reset_link
 * 	PCI_ERS_RESULT_NEED_RESET - need to reset before recovery
 * 	PCI_ERS_RESULT_DISCONNECT - device could not be recovered
 **/
static pci_ers_result_t
lpfc_io_error_detected_s3(struct pci_dev *pdev, pci_channel_state_t state)
{
	struct Scsi_Host *shost = pci_get_drvdata(pdev);
	struct lpfc_hba *phba = ((struct lpfc_vport *)shost->hostdata)->phba;

	switch (state) {
	case pci_channel_io_normal:
		/* Non-fatal error, prepare for recovery */
		lpfc_sli_prep_dev_for_recover(phba);
		return PCI_ERS_RESULT_CAN_RECOVER;
	case pci_channel_io_frozen:
		/* Fatal error, prepare for slot reset */
		lpfc_sli_prep_dev_for_reset(phba);
		return PCI_ERS_RESULT_NEED_RESET;
	case pci_channel_io_perm_failure:
		/* Permanent failure, prepare for device down */
		lpfc_sli_prep_dev_for_perm_failure(phba);
		return PCI_ERS_RESULT_DISCONNECT;
	default:
		/* Unknown state, prepare and request slot reset */
		lpfc_printf_log(phba, KERN_ERR, LOG_INIT,
				"0472 Unknown PCI error state: x%x\n", state);
		lpfc_sli_prep_dev_for_reset(phba);
		return PCI_ERS_RESULT_NEED_RESET;
	}
}

/**
 * lpfc_io_slot_reset_s3 - Method for restarting PCI SLI-3 device from scratch.
 * @pdev: pointer to PCI device.
 *
 * This routine is called from the PCI subsystem for error handling to
 * device with SLI-3 interface spec. This is called after PCI bus has been
 * reset to restart the PCI card from scratch, as if from a cold-boot.
 * During the PCI subsystem error recovery, after driver returns
 * PCI_ERS_RESULT_NEED_RESET, the PCI subsystem will perform proper error
 * recovery and then call this routine before calling the .resume method
 * to recover the device. This function will initialize the HBA device,
 * enable the interrupt, but it will just put the HBA to offline state
 * without passing any I/O traffic.
 *
 * Return codes
 * 	PCI_ERS_RESULT_RECOVERED - the device has been recovered
 * 	PCI_ERS_RESULT_DISCONNECT - device could not be recovered
 */
static pci_ers_result_t
lpfc_io_slot_reset_s3(struct pci_dev *pdev)
{
	struct Scsi_Host *shost = pci_get_drvdata(pdev);
	struct lpfc_hba *phba = ((struct lpfc_vport *)shost->hostdata)->phba;
	struct lpfc_sli *psli = &phba->sli;
	uint32_t intr_mode;

	dev_printk(KERN_INFO, &pdev->dev, "recovering from a slot reset.\n");
	if (pci_enable_device_mem(pdev)) {
		printk(KERN_ERR "lpfc: Cannot re-enable "
			"PCI device after reset.\n");
		return PCI_ERS_RESULT_DISCONNECT;
	}

	pci_restore_state(pdev);

	/*
	 * As the new kernel behavior of pci_restore_state() API call clears
	 * device saved_state flag, need to save the restored state again.
	 */
	pci_save_state(pdev);

	if (pdev->is_busmaster)
		pci_set_master(pdev);

	spin_lock_irq(&phba->hbalock);
	psli->sli_flag &= ~LPFC_SLI_ACTIVE;
	spin_unlock_irq(&phba->hbalock);

	/* Configure and enable interrupt */
	intr_mode = lpfc_sli_enable_intr(phba, phba->intr_mode);
	if (intr_mode == LPFC_INTR_ERROR) {
		lpfc_printf_log(phba, KERN_ERR, LOG_INIT,
				"0427 Cannot re-enable interrupt after "
				"slot reset.\n");
		return PCI_ERS_RESULT_DISCONNECT;
	} else
		phba->intr_mode = intr_mode;

	/* Take device offline, it will perform cleanup */
	lpfc_offline_prep(phba);
	lpfc_offline(phba);
	lpfc_sli_brdrestart(phba);

	/* Log the current active interrupt mode */
	lpfc_log_intr_mode(phba, phba->intr_mode);

	return PCI_ERS_RESULT_RECOVERED;
}

/**
 * lpfc_io_resume_s3 - Method for resuming PCI I/O operation on SLI-3 device.
 * @pdev: pointer to PCI device
 *
 * This routine is called from the PCI subsystem for error handling to device
 * with SLI-3 interface spec. It is called when kernel error recovery tells
 * the lpfc driver that it is ok to resume normal PCI operation after PCI bus
 * error recovery. After this call, traffic can start to flow from this device
 * again.
 */
static void
lpfc_io_resume_s3(struct pci_dev *pdev)
{
	struct Scsi_Host *shost = pci_get_drvdata(pdev);
	struct lpfc_hba *phba = ((struct lpfc_vport *)shost->hostdata)->phba;

	/* Bring device online, it will be no-op for non-fatal error resume */
	lpfc_online(phba);

	/* Clean up Advanced Error Reporting (AER) if needed */
	if (phba->hba_flag & HBA_AER_ENABLED)
		pci_cleanup_aer_uncorrect_error_status(pdev);
}

/**
 * lpfc_sli4_get_els_iocb_cnt - Calculate the # of ELS IOCBs to reserve
 * @phba: pointer to lpfc hba data structure.
 *
 * returns the number of ELS/CT IOCBs to reserve
 **/
int
lpfc_sli4_get_els_iocb_cnt(struct lpfc_hba *phba)
{
	int max_xri = phba->sli4_hba.max_cfg_param.max_xri;

	if (phba->sli_rev == LPFC_SLI_REV4) {
		if (max_xri <= 100)
			return 10;
		else if (max_xri <= 256)
			return 25;
		else if (max_xri <= 512)
			return 50;
		else if (max_xri <= 1024)
			return 100;
		else
			return 150;
	} else
		return 0;
}

/**
 * lpfc_pci_probe_one_s4 - PCI probe func to reg SLI-4 device to PCI subsys
 * @pdev: pointer to PCI device
 * @pid: pointer to PCI device identifier
 *
 * This routine is called from the kernel's PCI subsystem to device with
 * SLI-4 interface spec. When an Emulex HBA with SLI-4 interface spec is
 * presented on PCI bus, the kernel PCI subsystem looks at PCI device-specific
 * information of the device and driver to see if the driver state that it
 * can support this kind of device. If the match is successful, the driver
 * core invokes this routine. If this routine determines it can claim the HBA,
 * it does all the initialization that it needs to do to handle the HBA
 * properly.
 *
 * Return code
 * 	0 - driver can claim the device
 * 	negative value - driver can not claim the device
 **/
static int __devinit
lpfc_pci_probe_one_s4(struct pci_dev *pdev, const struct pci_device_id *pid)
{
	struct lpfc_hba   *phba;
	struct lpfc_vport *vport = NULL;
	struct Scsi_Host  *shost = NULL;
	int error;
	uint32_t cfg_mode, intr_mode;
	int mcnt;

	/* Allocate memory for HBA structure */
	phba = lpfc_hba_alloc(pdev);
	if (!phba)
		return -ENOMEM;

	/* Perform generic PCI device enabling operation */
	error = lpfc_enable_pci_dev(phba);
	if (error) {
		lpfc_printf_log(phba, KERN_ERR, LOG_INIT,
				"1409 Failed to enable pci device.\n");
		goto out_free_phba;
	}

	/* Set up SLI API function jump table for PCI-device group-1 HBAs */
	error = lpfc_api_table_setup(phba, LPFC_PCI_DEV_OC);
	if (error)
		goto out_disable_pci_dev;

	/* Set up SLI-4 specific device PCI memory space */
	error = lpfc_sli4_pci_mem_setup(phba);
	if (error) {
		lpfc_printf_log(phba, KERN_ERR, LOG_INIT,
				"1410 Failed to set up pci memory space.\n");
		goto out_disable_pci_dev;
	}

	/* Set up phase-1 common device driver resources */
	error = lpfc_setup_driver_resource_phase1(phba);
	if (error) {
		lpfc_printf_log(phba, KERN_ERR, LOG_INIT,
				"1411 Failed to set up driver resource.\n");
		goto out_unset_pci_mem_s4;
	}

	/* Set up SLI-4 Specific device driver resources */
	error = lpfc_sli4_driver_resource_setup(phba);
	if (error) {
		lpfc_printf_log(phba, KERN_ERR, LOG_INIT,
				"1412 Failed to set up driver resource.\n");
		goto out_unset_pci_mem_s4;
	}

	/* Initialize and populate the iocb list per host */

	lpfc_printf_log(phba, KERN_INFO, LOG_INIT,
			"2821 initialize iocb list %d.\n",
			phba->cfg_iocb_cnt*1024);
	error = lpfc_init_iocb_list(phba, phba->cfg_iocb_cnt*1024);

	if (error) {
		lpfc_printf_log(phba, KERN_ERR, LOG_INIT,
				"1413 Failed to initialize iocb list.\n");
		goto out_unset_driver_resource_s4;
	}

	INIT_LIST_HEAD(&phba->active_rrq_list);

	/* Set up common device driver resources */
	error = lpfc_setup_driver_resource_phase2(phba);
	if (error) {
		lpfc_printf_log(phba, KERN_ERR, LOG_INIT,
				"1414 Failed to set up driver resource.\n");
		goto out_free_iocb_list;
	}

	/* Create SCSI host to the physical port */
	error = lpfc_create_shost(phba);
	if (error) {
		lpfc_printf_log(phba, KERN_ERR, LOG_INIT,
				"1415 Failed to create scsi host.\n");
		goto out_unset_driver_resource;
	}

	/* Configure sysfs attributes */
	vport = phba->pport;
	error = lpfc_alloc_sysfs_attr(vport);
	if (error) {
		lpfc_printf_log(phba, KERN_ERR, LOG_INIT,
				"1416 Failed to allocate sysfs attr\n");
		goto out_destroy_shost;
	}

	shost = lpfc_shost_from_vport(vport); /* save shost for error cleanup */
	/* Now, trying to enable interrupt and bring up the device */
	cfg_mode = phba->cfg_use_msi;
	while (true) {
		/* Put device to a known state before enabling interrupt */
		lpfc_stop_port(phba);
		/* Configure and enable interrupt */
		intr_mode = lpfc_sli4_enable_intr(phba, cfg_mode);
		if (intr_mode == LPFC_INTR_ERROR) {
			lpfc_printf_log(phba, KERN_ERR, LOG_INIT,
					"0426 Failed to enable interrupt.\n");
			error = -ENODEV;
			goto out_free_sysfs_attr;
		}
		/* Default to single FCP EQ for non-MSI-X */
		if (phba->intr_type != MSIX)
			phba->cfg_fcp_eq_count = 1;
		else if (phba->sli4_hba.msix_vec_nr < phba->cfg_fcp_eq_count)
			phba->cfg_fcp_eq_count = phba->sli4_hba.msix_vec_nr - 1;
		/* Set up SLI-4 HBA */
		if (lpfc_sli4_hba_setup(phba)) {
			lpfc_printf_log(phba, KERN_ERR, LOG_INIT,
					"1421 Failed to set up hba\n");
			error = -ENODEV;
			goto out_disable_intr;
		}

		/* Send NOP mbx cmds for non-INTx mode active interrupt test */
		if (intr_mode != 0)
			mcnt = lpfc_sli4_send_nop_mbox_cmds(phba,
							    LPFC_ACT_INTR_CNT);

		/* Check active interrupts received only for MSI/MSI-X */
		if (intr_mode == 0 ||
		    phba->sli.slistat.sli_intr >= LPFC_ACT_INTR_CNT) {
			/* Log the current active interrupt mode */
			phba->intr_mode = intr_mode;
			lpfc_log_intr_mode(phba, intr_mode);
			break;
		}
		lpfc_printf_log(phba, KERN_INFO, LOG_INIT,
				"0451 Configure interrupt mode (%d) "
				"failed active interrupt test.\n",
				intr_mode);
		/* Unset the previous SLI-4 HBA setup. */
		/*
		 * TODO:  Is this operation compatible with IF TYPE 2
		 * devices?  All port state is deleted and cleared.
		 */
		lpfc_sli4_unset_hba(phba);
		/* Try next level of interrupt mode */
		cfg_mode = --intr_mode;
	}

	/* Perform post initialization setup */
	lpfc_post_init_setup(phba);

	/* Check if there are static vports to be created. */
	lpfc_create_static_vport(phba);

	return 0;

out_disable_intr:
	lpfc_sli4_disable_intr(phba);
out_free_sysfs_attr:
	lpfc_free_sysfs_attr(vport);
out_destroy_shost:
	lpfc_destroy_shost(phba);
out_unset_driver_resource:
	lpfc_unset_driver_resource_phase2(phba);
out_free_iocb_list:
	lpfc_free_iocb_list(phba);
out_unset_driver_resource_s4:
	lpfc_sli4_driver_resource_unset(phba);
out_unset_pci_mem_s4:
	lpfc_sli4_pci_mem_unset(phba);
out_disable_pci_dev:
	lpfc_disable_pci_dev(phba);
	if (shost)
		scsi_host_put(shost);
out_free_phba:
	lpfc_hba_free(phba);
	return error;
}

/**
 * lpfc_pci_remove_one_s4 - PCI func to unreg SLI-4 device from PCI subsystem
 * @pdev: pointer to PCI device
 *
 * This routine is called from the kernel's PCI subsystem to device with
 * SLI-4 interface spec. When an Emulex HBA with SLI-4 interface spec is
 * removed from PCI bus, it performs all the necessary cleanup for the HBA
 * device to be removed from the PCI subsystem properly.
 **/
static void __devexit
lpfc_pci_remove_one_s4(struct pci_dev *pdev)
{
	struct Scsi_Host *shost = pci_get_drvdata(pdev);
	struct lpfc_vport *vport = (struct lpfc_vport *) shost->hostdata;
	struct lpfc_vport **vports;
	struct lpfc_hba *phba = vport->phba;
	int i;

	/* Mark the device unloading flag */
	spin_lock_irq(&phba->hbalock);
	vport->load_flag |= FC_UNLOADING;
	spin_unlock_irq(&phba->hbalock);

	/* Free the HBA sysfs attributes */
	lpfc_free_sysfs_attr(vport);

	/* Release all the vports against this physical port */
	vports = lpfc_create_vport_work_array(phba);
	if (vports != NULL)
		for (i = 1; i <= phba->max_vports && vports[i] != NULL; i++)
			fc_vport_terminate(vports[i]->fc_vport);
	lpfc_destroy_vport_work_array(phba, vports);

	/* Remove FC host and then SCSI host with the physical port */
	fc_remove_host(shost);
	scsi_remove_host(shost);

	/* Perform cleanup on the physical port */
	lpfc_cleanup(vport);

	/*
	 * Bring down the SLI Layer. This step disables all interrupts,
	 * clears the rings, discards all mailbox commands, and resets
	 * the HBA FCoE function.
	 */
	lpfc_debugfs_terminate(vport);
	lpfc_sli4_hba_unset(phba);

	spin_lock_irq(&phba->hbalock);
	list_del_init(&vport->listentry);
	spin_unlock_irq(&phba->hbalock);

	/* Perform scsi free before driver resource_unset since scsi
	 * buffers are released to their corresponding pools here.
	 */
	lpfc_scsi_free(phba);
	lpfc_sli4_driver_resource_unset(phba);

	/* Unmap adapter Control and Doorbell registers */
	lpfc_sli4_pci_mem_unset(phba);

	/* Release PCI resources and disable device's PCI function */
	scsi_host_put(shost);
	lpfc_disable_pci_dev(phba);

	/* Finally, free the driver's device data structure */
	lpfc_hba_free(phba);

	return;
}

/**
 * lpfc_pci_suspend_one_s4 - PCI func to suspend SLI-4 device for power mgmnt
 * @pdev: pointer to PCI device
 * @msg: power management message
 *
 * This routine is called from the kernel's PCI subsystem to support system
 * Power Management (PM) to device with SLI-4 interface spec. When PM invokes
 * this method, it quiesces the device by stopping the driver's worker
 * thread for the device, turning off device's interrupt and DMA, and bring
 * the device offline. Note that as the driver implements the minimum PM
 * requirements to a power-aware driver's PM support for suspend/resume -- all
 * the possible PM messages (SUSPEND, HIBERNATE, FREEZE) to the suspend()
 * method call will be treated as SUSPEND and the driver will fully
 * reinitialize its device during resume() method call, the driver will set
 * device to PCI_D3hot state in PCI config space instead of setting it
 * according to the @msg provided by the PM.
 *
 * Return code
 * 	0 - driver suspended the device
 * 	Error otherwise
 **/
static int
lpfc_pci_suspend_one_s4(struct pci_dev *pdev, pm_message_t msg)
{
	struct Scsi_Host *shost = pci_get_drvdata(pdev);
	struct lpfc_hba *phba = ((struct lpfc_vport *)shost->hostdata)->phba;

	lpfc_printf_log(phba, KERN_INFO, LOG_INIT,
			"2843 PCI device Power Management suspend.\n");

	/* Bring down the device */
	lpfc_offline_prep(phba);
	lpfc_offline(phba);
	kthread_stop(phba->worker_thread);

	/* Disable interrupt from device */
	lpfc_sli4_disable_intr(phba);

	/* Save device state to PCI config space */
	pci_save_state(pdev);
	pci_set_power_state(pdev, PCI_D3hot);

	return 0;
}

/**
 * lpfc_pci_resume_one_s4 - PCI func to resume SLI-4 device for power mgmnt
 * @pdev: pointer to PCI device
 *
 * This routine is called from the kernel's PCI subsystem to support system
 * Power Management (PM) to device with SLI-4 interface spac. When PM invokes
 * this method, it restores the device's PCI config space state and fully
 * reinitializes the device and brings it online. Note that as the driver
 * implements the minimum PM requirements to a power-aware driver's PM for
 * suspend/resume -- all the possible PM messages (SUSPEND, HIBERNATE, FREEZE)
 * to the suspend() method call will be treated as SUSPEND and the driver
 * will fully reinitialize its device during resume() method call, the device
 * will be set to PCI_D0 directly in PCI config space before restoring the
 * state.
 *
 * Return code
 * 	0 - driver suspended the device
 * 	Error otherwise
 **/
static int
lpfc_pci_resume_one_s4(struct pci_dev *pdev)
{
	struct Scsi_Host *shost = pci_get_drvdata(pdev);
	struct lpfc_hba *phba = ((struct lpfc_vport *)shost->hostdata)->phba;
	uint32_t intr_mode;
	int error;

	lpfc_printf_log(phba, KERN_INFO, LOG_INIT,
			"0292 PCI device Power Management resume.\n");

	/* Restore device state from PCI config space */
	pci_set_power_state(pdev, PCI_D0);
	pci_restore_state(pdev);

	/*
	 * As the new kernel behavior of pci_restore_state() API call clears
	 * device saved_state flag, need to save the restored state again.
	 */
	pci_save_state(pdev);

	if (pdev->is_busmaster)
		pci_set_master(pdev);

	 /* Startup the kernel thread for this host adapter. */
	phba->worker_thread = kthread_run(lpfc_do_work, phba,
					"lpfc_worker_%d", phba->brd_no);
	if (IS_ERR(phba->worker_thread)) {
		error = PTR_ERR(phba->worker_thread);
		lpfc_printf_log(phba, KERN_ERR, LOG_INIT,
				"0293 PM resume failed to start worker "
				"thread: error=x%x.\n", error);
		return error;
	}

	/* Configure and enable interrupt */
	intr_mode = lpfc_sli4_enable_intr(phba, phba->intr_mode);
	if (intr_mode == LPFC_INTR_ERROR) {
		lpfc_printf_log(phba, KERN_ERR, LOG_INIT,
				"0294 PM resume Failed to enable interrupt\n");
		return -EIO;
	} else
		phba->intr_mode = intr_mode;

	/* Restart HBA and bring it online */
	lpfc_sli_brdrestart(phba);
	lpfc_online(phba);

	/* Log the current active interrupt mode */
	lpfc_log_intr_mode(phba, phba->intr_mode);

	return 0;
}

/**
 * lpfc_sli4_prep_dev_for_recover - Prepare SLI4 device for pci slot recover
 * @phba: pointer to lpfc hba data structure.
 *
 * This routine is called to prepare the SLI4 device for PCI slot recover. It
 * aborts all the outstanding SCSI I/Os to the pci device.
 **/
static void
lpfc_sli4_prep_dev_for_recover(struct lpfc_hba *phba)
{
	struct lpfc_sli *psli = &phba->sli;
	struct lpfc_sli_ring  *pring;

	lpfc_printf_log(phba, KERN_ERR, LOG_INIT,
			"2828 PCI channel I/O abort preparing for recovery\n");
	/*
	 * There may be errored I/Os through HBA, abort all I/Os on txcmplq
	 * and let the SCSI mid-layer to retry them to recover.
	 */
	pring = &psli->ring[psli->fcp_ring];
	lpfc_sli_abort_iocb_ring(phba, pring);
}

/**
 * lpfc_sli4_prep_dev_for_reset - Prepare SLI4 device for pci slot reset
 * @phba: pointer to lpfc hba data structure.
 *
 * This routine is called to prepare the SLI4 device for PCI slot reset. It
 * disables the device interrupt and pci device, and aborts the internal FCP
 * pending I/Os.
 **/
static void
lpfc_sli4_prep_dev_for_reset(struct lpfc_hba *phba)
{
	lpfc_printf_log(phba, KERN_ERR, LOG_INIT,
			"2826 PCI channel disable preparing for reset\n");

	/* Block any management I/Os to the device */
	lpfc_block_mgmt_io(phba);

	/* Block all SCSI devices' I/Os on the host */
	lpfc_scsi_dev_block(phba);

	/* stop all timers */
	lpfc_stop_hba_timers(phba);

	/* Disable interrupt and pci device */
	lpfc_sli4_disable_intr(phba);
	pci_disable_device(phba->pcidev);

	/* Flush all driver's outstanding SCSI I/Os as we are to reset */
	lpfc_sli_flush_fcp_rings(phba);
}

/**
 * lpfc_sli4_prep_dev_for_perm_failure - Prepare SLI4 dev for pci slot disable
 * @phba: pointer to lpfc hba data structure.
 *
 * This routine is called to prepare the SLI4 device for PCI slot permanently
 * disabling. It blocks the SCSI transport layer traffic and flushes the FCP
 * pending I/Os.
 **/
static void
lpfc_sli4_prep_dev_for_perm_failure(struct lpfc_hba *phba)
{
	lpfc_printf_log(phba, KERN_ERR, LOG_INIT,
			"2827 PCI channel permanent disable for failure\n");

	/* Block all SCSI devices' I/Os on the host */
	lpfc_scsi_dev_block(phba);

	/* stop all timers */
	lpfc_stop_hba_timers(phba);

	/* Clean up all driver's outstanding SCSI I/Os */
	lpfc_sli_flush_fcp_rings(phba);
}

/**
 * lpfc_io_error_detected_s4 - Method for handling PCI I/O error to SLI-4 device
 * @pdev: pointer to PCI device.
 * @state: the current PCI connection state.
 *
 * This routine is called from the PCI subsystem for error handling to device
 * with SLI-4 interface spec. This function is called by the PCI subsystem
 * after a PCI bus error affecting this device has been detected. When this
 * function is invoked, it will need to stop all the I/Os and interrupt(s)
 * to the device. Once that is done, it will return PCI_ERS_RESULT_NEED_RESET
 * for the PCI subsystem to perform proper recovery as desired.
 *
 * Return codes
 * 	PCI_ERS_RESULT_NEED_RESET - need to reset before recovery
 * 	PCI_ERS_RESULT_DISCONNECT - device could not be recovered
 **/
static pci_ers_result_t
lpfc_io_error_detected_s4(struct pci_dev *pdev, pci_channel_state_t state)
{
	struct Scsi_Host *shost = pci_get_drvdata(pdev);
	struct lpfc_hba *phba = ((struct lpfc_vport *)shost->hostdata)->phba;

	switch (state) {
	case pci_channel_io_normal:
		/* Non-fatal error, prepare for recovery */
		lpfc_sli4_prep_dev_for_recover(phba);
		return PCI_ERS_RESULT_CAN_RECOVER;
	case pci_channel_io_frozen:
		/* Fatal error, prepare for slot reset */
		lpfc_sli4_prep_dev_for_reset(phba);
		return PCI_ERS_RESULT_NEED_RESET;
	case pci_channel_io_perm_failure:
		/* Permanent failure, prepare for device down */
		lpfc_sli4_prep_dev_for_perm_failure(phba);
		return PCI_ERS_RESULT_DISCONNECT;
	default:
		/* Unknown state, prepare and request slot reset */
		lpfc_printf_log(phba, KERN_ERR, LOG_INIT,
				"2825 Unknown PCI error state: x%x\n", state);
		lpfc_sli4_prep_dev_for_reset(phba);
		return PCI_ERS_RESULT_NEED_RESET;
	}
}

/**
 * lpfc_io_slot_reset_s4 - Method for restart PCI SLI-4 device from scratch
 * @pdev: pointer to PCI device.
 *
 * This routine is called from the PCI subsystem for error handling to device
 * with SLI-4 interface spec. It is called after PCI bus has been reset to
 * restart the PCI card from scratch, as if from a cold-boot. During the
 * PCI subsystem error recovery, after the driver returns
 * PCI_ERS_RESULT_NEED_RESET, the PCI subsystem will perform proper error
 * recovery and then call this routine before calling the .resume method to
 * recover the device. This function will initialize the HBA device, enable
 * the interrupt, but it will just put the HBA to offline state without
 * passing any I/O traffic.
 *
 * Return codes
 * 	PCI_ERS_RESULT_RECOVERED - the device has been recovered
 * 	PCI_ERS_RESULT_DISCONNECT - device could not be recovered
 */
static pci_ers_result_t
lpfc_io_slot_reset_s4(struct pci_dev *pdev)
{
	struct Scsi_Host *shost = pci_get_drvdata(pdev);
	struct lpfc_hba *phba = ((struct lpfc_vport *)shost->hostdata)->phba;
	struct lpfc_sli *psli = &phba->sli;
	uint32_t intr_mode;

	dev_printk(KERN_INFO, &pdev->dev, "recovering from a slot reset.\n");
	if (pci_enable_device_mem(pdev)) {
		printk(KERN_ERR "lpfc: Cannot re-enable "
			"PCI device after reset.\n");
		return PCI_ERS_RESULT_DISCONNECT;
	}

	pci_restore_state(pdev);
	if (pdev->is_busmaster)
		pci_set_master(pdev);

	spin_lock_irq(&phba->hbalock);
	psli->sli_flag &= ~LPFC_SLI_ACTIVE;
	spin_unlock_irq(&phba->hbalock);

	/* Configure and enable interrupt */
	intr_mode = lpfc_sli4_enable_intr(phba, phba->intr_mode);
	if (intr_mode == LPFC_INTR_ERROR) {
		lpfc_printf_log(phba, KERN_ERR, LOG_INIT,
				"2824 Cannot re-enable interrupt after "
				"slot reset.\n");
		return PCI_ERS_RESULT_DISCONNECT;
	} else
		phba->intr_mode = intr_mode;

	/* Log the current active interrupt mode */
	lpfc_log_intr_mode(phba, phba->intr_mode);

	return PCI_ERS_RESULT_RECOVERED;
}

/**
 * lpfc_io_resume_s4 - Method for resuming PCI I/O operation to SLI-4 device
 * @pdev: pointer to PCI device
 *
 * This routine is called from the PCI subsystem for error handling to device
 * with SLI-4 interface spec. It is called when kernel error recovery tells
 * the lpfc driver that it is ok to resume normal PCI operation after PCI bus
 * error recovery. After this call, traffic can start to flow from this device
 * again.
 **/
static void
lpfc_io_resume_s4(struct pci_dev *pdev)
{
	struct Scsi_Host *shost = pci_get_drvdata(pdev);
	struct lpfc_hba *phba = ((struct lpfc_vport *)shost->hostdata)->phba;

	/*
	 * In case of slot reset, as function reset is performed through
	 * mailbox command which needs DMA to be enabled, this operation
	 * has to be moved to the io resume phase. Taking device offline
	 * will perform the necessary cleanup.
	 */
	if (!(phba->sli.sli_flag & LPFC_SLI_ACTIVE)) {
		/* Perform device reset */
		lpfc_offline_prep(phba);
		lpfc_offline(phba);
		lpfc_sli_brdrestart(phba);
		/* Bring the device back online */
		lpfc_online(phba);
	}

	/* Clean up Advanced Error Reporting (AER) if needed */
	if (phba->hba_flag & HBA_AER_ENABLED)
		pci_cleanup_aer_uncorrect_error_status(pdev);
}

/**
 * lpfc_pci_probe_one - lpfc PCI probe func to reg dev to PCI subsystem
 * @pdev: pointer to PCI device
 * @pid: pointer to PCI device identifier
 *
 * This routine is to be registered to the kernel's PCI subsystem. When an
 * Emulex HBA device is presented on PCI bus, the kernel PCI subsystem looks
 * at PCI device-specific information of the device and driver to see if the
 * driver state that it can support this kind of device. If the match is
 * successful, the driver core invokes this routine. This routine dispatches
 * the action to the proper SLI-3 or SLI-4 device probing routine, which will
 * do all the initialization that it needs to do to handle the HBA device
 * properly.
 *
 * Return code
 * 	0 - driver can claim the device
 * 	negative value - driver can not claim the device
 **/
static int __devinit
lpfc_pci_probe_one(struct pci_dev *pdev, const struct pci_device_id *pid)
{
	int rc;
	struct lpfc_sli_intf intf;

	if (pci_read_config_dword(pdev, LPFC_SLI_INTF, &intf.word0))
		return -ENODEV;

	if ((bf_get(lpfc_sli_intf_valid, &intf) == LPFC_SLI_INTF_VALID) &&
	    (bf_get(lpfc_sli_intf_slirev, &intf) == LPFC_SLI_INTF_REV_SLI4))
		rc = lpfc_pci_probe_one_s4(pdev, pid);
	else
		rc = lpfc_pci_probe_one_s3(pdev, pid);

	return rc;
}

/**
 * lpfc_pci_remove_one - lpfc PCI func to unreg dev from PCI subsystem
 * @pdev: pointer to PCI device
 *
 * This routine is to be registered to the kernel's PCI subsystem. When an
 * Emulex HBA is removed from PCI bus, the driver core invokes this routine.
 * This routine dispatches the action to the proper SLI-3 or SLI-4 device
 * remove routine, which will perform all the necessary cleanup for the
 * device to be removed from the PCI subsystem properly.
 **/
static void __devexit
lpfc_pci_remove_one(struct pci_dev *pdev)
{
	struct Scsi_Host *shost = pci_get_drvdata(pdev);
	struct lpfc_hba *phba = ((struct lpfc_vport *)shost->hostdata)->phba;

	switch (phba->pci_dev_grp) {
	case LPFC_PCI_DEV_LP:
		lpfc_pci_remove_one_s3(pdev);
		break;
	case LPFC_PCI_DEV_OC:
		lpfc_pci_remove_one_s4(pdev);
		break;
	default:
		lpfc_printf_log(phba, KERN_ERR, LOG_INIT,
				"1424 Invalid PCI device group: 0x%x\n",
				phba->pci_dev_grp);
		break;
	}
	return;
}

/**
 * lpfc_pci_suspend_one - lpfc PCI func to suspend dev for power management
 * @pdev: pointer to PCI device
 * @msg: power management message
 *
 * This routine is to be registered to the kernel's PCI subsystem to support
 * system Power Management (PM). When PM invokes this method, it dispatches
 * the action to the proper SLI-3 or SLI-4 device suspend routine, which will
 * suspend the device.
 *
 * Return code
 * 	0 - driver suspended the device
 * 	Error otherwise
 **/
static int
lpfc_pci_suspend_one(struct pci_dev *pdev, pm_message_t msg)
{
	struct Scsi_Host *shost = pci_get_drvdata(pdev);
	struct lpfc_hba *phba = ((struct lpfc_vport *)shost->hostdata)->phba;
	int rc = -ENODEV;

	switch (phba->pci_dev_grp) {
	case LPFC_PCI_DEV_LP:
		rc = lpfc_pci_suspend_one_s3(pdev, msg);
		break;
	case LPFC_PCI_DEV_OC:
		rc = lpfc_pci_suspend_one_s4(pdev, msg);
		break;
	default:
		lpfc_printf_log(phba, KERN_ERR, LOG_INIT,
				"1425 Invalid PCI device group: 0x%x\n",
				phba->pci_dev_grp);
		break;
	}
	return rc;
}

/**
 * lpfc_pci_resume_one - lpfc PCI func to resume dev for power management
 * @pdev: pointer to PCI device
 *
 * This routine is to be registered to the kernel's PCI subsystem to support
 * system Power Management (PM). When PM invokes this method, it dispatches
 * the action to the proper SLI-3 or SLI-4 device resume routine, which will
 * resume the device.
 *
 * Return code
 * 	0 - driver suspended the device
 * 	Error otherwise
 **/
static int
lpfc_pci_resume_one(struct pci_dev *pdev)
{
	struct Scsi_Host *shost = pci_get_drvdata(pdev);
	struct lpfc_hba *phba = ((struct lpfc_vport *)shost->hostdata)->phba;
	int rc = -ENODEV;

	switch (phba->pci_dev_grp) {
	case LPFC_PCI_DEV_LP:
		rc = lpfc_pci_resume_one_s3(pdev);
		break;
	case LPFC_PCI_DEV_OC:
		rc = lpfc_pci_resume_one_s4(pdev);
		break;
	default:
		lpfc_printf_log(phba, KERN_ERR, LOG_INIT,
				"1426 Invalid PCI device group: 0x%x\n",
				phba->pci_dev_grp);
		break;
	}
	return rc;
}

/**
 * lpfc_io_error_detected - lpfc method for handling PCI I/O error
 * @pdev: pointer to PCI device.
 * @state: the current PCI connection state.
 *
 * This routine is registered to the PCI subsystem for error handling. This
 * function is called by the PCI subsystem after a PCI bus error affecting
 * this device has been detected. When this routine is invoked, it dispatches
 * the action to the proper SLI-3 or SLI-4 device error detected handling
 * routine, which will perform the proper error detected operation.
 *
 * Return codes
 * 	PCI_ERS_RESULT_NEED_RESET - need to reset before recovery
 * 	PCI_ERS_RESULT_DISCONNECT - device could not be recovered
 **/
static pci_ers_result_t
lpfc_io_error_detected(struct pci_dev *pdev, pci_channel_state_t state)
{
	struct Scsi_Host *shost = pci_get_drvdata(pdev);
	struct lpfc_hba *phba = ((struct lpfc_vport *)shost->hostdata)->phba;
	pci_ers_result_t rc = PCI_ERS_RESULT_DISCONNECT;

	switch (phba->pci_dev_grp) {
	case LPFC_PCI_DEV_LP:
		rc = lpfc_io_error_detected_s3(pdev, state);
		break;
	case LPFC_PCI_DEV_OC:
		rc = lpfc_io_error_detected_s4(pdev, state);
		break;
	default:
		lpfc_printf_log(phba, KERN_ERR, LOG_INIT,
				"1427 Invalid PCI device group: 0x%x\n",
				phba->pci_dev_grp);
		break;
	}
	return rc;
}

/**
 * lpfc_io_slot_reset - lpfc method for restart PCI dev from scratch
 * @pdev: pointer to PCI device.
 *
 * This routine is registered to the PCI subsystem for error handling. This
 * function is called after PCI bus has been reset to restart the PCI card
 * from scratch, as if from a cold-boot. When this routine is invoked, it
 * dispatches the action to the proper SLI-3 or SLI-4 device reset handling
 * routine, which will perform the proper device reset.
 *
 * Return codes
 * 	PCI_ERS_RESULT_RECOVERED - the device has been recovered
 * 	PCI_ERS_RESULT_DISCONNECT - device could not be recovered
 **/
static pci_ers_result_t
lpfc_io_slot_reset(struct pci_dev *pdev)
{
	struct Scsi_Host *shost = pci_get_drvdata(pdev);
	struct lpfc_hba *phba = ((struct lpfc_vport *)shost->hostdata)->phba;
	pci_ers_result_t rc = PCI_ERS_RESULT_DISCONNECT;

	switch (phba->pci_dev_grp) {
	case LPFC_PCI_DEV_LP:
		rc = lpfc_io_slot_reset_s3(pdev);
		break;
	case LPFC_PCI_DEV_OC:
		rc = lpfc_io_slot_reset_s4(pdev);
		break;
	default:
		lpfc_printf_log(phba, KERN_ERR, LOG_INIT,
				"1428 Invalid PCI device group: 0x%x\n",
				phba->pci_dev_grp);
		break;
	}
	return rc;
}

/**
 * lpfc_io_resume - lpfc method for resuming PCI I/O operation
 * @pdev: pointer to PCI device
 *
 * This routine is registered to the PCI subsystem for error handling. It
 * is called when kernel error recovery tells the lpfc driver that it is
 * OK to resume normal PCI operation after PCI bus error recovery. When
 * this routine is invoked, it dispatches the action to the proper SLI-3
 * or SLI-4 device io_resume routine, which will resume the device operation.
 **/
static void
lpfc_io_resume(struct pci_dev *pdev)
{
	struct Scsi_Host *shost = pci_get_drvdata(pdev);
	struct lpfc_hba *phba = ((struct lpfc_vport *)shost->hostdata)->phba;

	switch (phba->pci_dev_grp) {
	case LPFC_PCI_DEV_LP:
		lpfc_io_resume_s3(pdev);
		break;
	case LPFC_PCI_DEV_OC:
		lpfc_io_resume_s4(pdev);
		break;
	default:
		lpfc_printf_log(phba, KERN_ERR, LOG_INIT,
				"1429 Invalid PCI device group: 0x%x\n",
				phba->pci_dev_grp);
		break;
	}
	return;
}

static struct pci_device_id lpfc_id_table[] = {
	{PCI_VENDOR_ID_EMULEX, PCI_DEVICE_ID_VIPER,
		PCI_ANY_ID, PCI_ANY_ID, },
	{PCI_VENDOR_ID_EMULEX, PCI_DEVICE_ID_FIREFLY,
		PCI_ANY_ID, PCI_ANY_ID, },
	{PCI_VENDOR_ID_EMULEX, PCI_DEVICE_ID_THOR,
		PCI_ANY_ID, PCI_ANY_ID, },
	{PCI_VENDOR_ID_EMULEX, PCI_DEVICE_ID_PEGASUS,
		PCI_ANY_ID, PCI_ANY_ID, },
	{PCI_VENDOR_ID_EMULEX, PCI_DEVICE_ID_CENTAUR,
		PCI_ANY_ID, PCI_ANY_ID, },
	{PCI_VENDOR_ID_EMULEX, PCI_DEVICE_ID_DRAGONFLY,
		PCI_ANY_ID, PCI_ANY_ID, },
	{PCI_VENDOR_ID_EMULEX, PCI_DEVICE_ID_SUPERFLY,
		PCI_ANY_ID, PCI_ANY_ID, },
	{PCI_VENDOR_ID_EMULEX, PCI_DEVICE_ID_RFLY,
		PCI_ANY_ID, PCI_ANY_ID, },
	{PCI_VENDOR_ID_EMULEX, PCI_DEVICE_ID_PFLY,
		PCI_ANY_ID, PCI_ANY_ID, },
	{PCI_VENDOR_ID_EMULEX, PCI_DEVICE_ID_NEPTUNE,
		PCI_ANY_ID, PCI_ANY_ID, },
	{PCI_VENDOR_ID_EMULEX, PCI_DEVICE_ID_NEPTUNE_SCSP,
		PCI_ANY_ID, PCI_ANY_ID, },
	{PCI_VENDOR_ID_EMULEX, PCI_DEVICE_ID_NEPTUNE_DCSP,
		PCI_ANY_ID, PCI_ANY_ID, },
	{PCI_VENDOR_ID_EMULEX, PCI_DEVICE_ID_HELIOS,
		PCI_ANY_ID, PCI_ANY_ID, },
	{PCI_VENDOR_ID_EMULEX, PCI_DEVICE_ID_HELIOS_SCSP,
		PCI_ANY_ID, PCI_ANY_ID, },
	{PCI_VENDOR_ID_EMULEX, PCI_DEVICE_ID_HELIOS_DCSP,
		PCI_ANY_ID, PCI_ANY_ID, },
	{PCI_VENDOR_ID_EMULEX, PCI_DEVICE_ID_BMID,
		PCI_ANY_ID, PCI_ANY_ID, },
	{PCI_VENDOR_ID_EMULEX, PCI_DEVICE_ID_BSMB,
		PCI_ANY_ID, PCI_ANY_ID, },
	{PCI_VENDOR_ID_EMULEX, PCI_DEVICE_ID_ZEPHYR,
		PCI_ANY_ID, PCI_ANY_ID, },
	{PCI_VENDOR_ID_EMULEX, PCI_DEVICE_ID_HORNET,
		PCI_ANY_ID, PCI_ANY_ID, },
	{PCI_VENDOR_ID_EMULEX, PCI_DEVICE_ID_ZEPHYR_SCSP,
		PCI_ANY_ID, PCI_ANY_ID, },
	{PCI_VENDOR_ID_EMULEX, PCI_DEVICE_ID_ZEPHYR_DCSP,
		PCI_ANY_ID, PCI_ANY_ID, },
	{PCI_VENDOR_ID_EMULEX, PCI_DEVICE_ID_ZMID,
		PCI_ANY_ID, PCI_ANY_ID, },
	{PCI_VENDOR_ID_EMULEX, PCI_DEVICE_ID_ZSMB,
		PCI_ANY_ID, PCI_ANY_ID, },
	{PCI_VENDOR_ID_EMULEX, PCI_DEVICE_ID_TFLY,
		PCI_ANY_ID, PCI_ANY_ID, },
	{PCI_VENDOR_ID_EMULEX, PCI_DEVICE_ID_LP101,
		PCI_ANY_ID, PCI_ANY_ID, },
	{PCI_VENDOR_ID_EMULEX, PCI_DEVICE_ID_LP10000S,
		PCI_ANY_ID, PCI_ANY_ID, },
	{PCI_VENDOR_ID_EMULEX, PCI_DEVICE_ID_LP11000S,
		PCI_ANY_ID, PCI_ANY_ID, },
	{PCI_VENDOR_ID_EMULEX, PCI_DEVICE_ID_LPE11000S,
		PCI_ANY_ID, PCI_ANY_ID, },
	{PCI_VENDOR_ID_EMULEX, PCI_DEVICE_ID_SAT,
		PCI_ANY_ID, PCI_ANY_ID, },
	{PCI_VENDOR_ID_EMULEX, PCI_DEVICE_ID_SAT_MID,
		PCI_ANY_ID, PCI_ANY_ID, },
	{PCI_VENDOR_ID_EMULEX, PCI_DEVICE_ID_SAT_SMB,
		PCI_ANY_ID, PCI_ANY_ID, },
	{PCI_VENDOR_ID_EMULEX, PCI_DEVICE_ID_SAT_DCSP,
		PCI_ANY_ID, PCI_ANY_ID, },
	{PCI_VENDOR_ID_EMULEX, PCI_DEVICE_ID_SAT_SCSP,
		PCI_ANY_ID, PCI_ANY_ID, },
	{PCI_VENDOR_ID_EMULEX, PCI_DEVICE_ID_SAT_S,
		PCI_ANY_ID, PCI_ANY_ID, },
	{PCI_VENDOR_ID_EMULEX, PCI_DEVICE_ID_PROTEUS_VF,
		PCI_ANY_ID, PCI_ANY_ID, },
	{PCI_VENDOR_ID_EMULEX, PCI_DEVICE_ID_PROTEUS_PF,
		PCI_ANY_ID, PCI_ANY_ID, },
	{PCI_VENDOR_ID_EMULEX, PCI_DEVICE_ID_PROTEUS_S,
		PCI_ANY_ID, PCI_ANY_ID, },
	{PCI_VENDOR_ID_SERVERENGINE, PCI_DEVICE_ID_TIGERSHARK,
		PCI_ANY_ID, PCI_ANY_ID, },
	{PCI_VENDOR_ID_SERVERENGINE, PCI_DEVICE_ID_TOMCAT,
		PCI_ANY_ID, PCI_ANY_ID, },
	{PCI_VENDOR_ID_EMULEX, PCI_DEVICE_ID_FALCON,
		PCI_ANY_ID, PCI_ANY_ID, },
	{PCI_VENDOR_ID_EMULEX, PCI_DEVICE_ID_BALIUS,
		PCI_ANY_ID, PCI_ANY_ID, },
	{PCI_VENDOR_ID_EMULEX, PCI_DEVICE_ID_LANCER_FC,
		PCI_ANY_ID, PCI_ANY_ID, },
	{PCI_VENDOR_ID_EMULEX, PCI_DEVICE_ID_LANCER_FCOE,
		PCI_ANY_ID, PCI_ANY_ID, },
	{ 0 }
};

MODULE_DEVICE_TABLE(pci, lpfc_id_table);

static struct pci_error_handlers lpfc_err_handler = {
	.error_detected = lpfc_io_error_detected,
	.slot_reset = lpfc_io_slot_reset,
	.resume = lpfc_io_resume,
};

static struct pci_driver lpfc_driver = {
	.name		= LPFC_DRIVER_NAME,
	.id_table	= lpfc_id_table,
	.probe		= lpfc_pci_probe_one,
	.remove		= __devexit_p(lpfc_pci_remove_one),
	.suspend        = lpfc_pci_suspend_one,
	.resume		= lpfc_pci_resume_one,
	.err_handler    = &lpfc_err_handler,
};

/**
 * lpfc_init - lpfc module initialization routine
 *
 * This routine is to be invoked when the lpfc module is loaded into the
 * kernel. The special kernel macro module_init() is used to indicate the
 * role of this routine to the kernel as lpfc module entry point.
 *
 * Return codes
 *   0 - successful
 *   -ENOMEM - FC attach transport failed
 *   all others - failed
 */
static int __init
lpfc_init(void)
{
	int error = 0;

	printk(LPFC_MODULE_DESC "\n");
	printk(LPFC_COPYRIGHT "\n");

	if (lpfc_enable_npiv) {
		lpfc_transport_functions.vport_create = lpfc_vport_create;
		lpfc_transport_functions.vport_delete = lpfc_vport_delete;
	}
	lpfc_transport_template =
				fc_attach_transport(&lpfc_transport_functions);
	if (lpfc_transport_template == NULL)
		return -ENOMEM;
	if (lpfc_enable_npiv) {
		lpfc_vport_transport_template =
			fc_attach_transport(&lpfc_vport_transport_functions);
		if (lpfc_vport_transport_template == NULL) {
			fc_release_transport(lpfc_transport_template);
			return -ENOMEM;
		}
	}
	error = pci_register_driver(&lpfc_driver);
	if (error) {
		fc_release_transport(lpfc_transport_template);
		if (lpfc_enable_npiv)
			fc_release_transport(lpfc_vport_transport_template);
	}

	return error;
}

/**
 * lpfc_exit - lpfc module removal routine
 *
 * This routine is invoked when the lpfc module is removed from the kernel.
 * The special kernel macro module_exit() is used to indicate the role of
 * this routine to the kernel as lpfc module exit point.
 */
static void __exit
lpfc_exit(void)
{
	pci_unregister_driver(&lpfc_driver);
	fc_release_transport(lpfc_transport_template);
	if (lpfc_enable_npiv)
		fc_release_transport(lpfc_vport_transport_template);
	if (_dump_buf_data) {
		printk(KERN_ERR	"9062 BLKGRD: freeing %lu pages for "
				"_dump_buf_data at 0x%p\n",
				(1L << _dump_buf_data_order), _dump_buf_data);
		free_pages((unsigned long)_dump_buf_data, _dump_buf_data_order);
	}

	if (_dump_buf_dif) {
		printk(KERN_ERR	"9049 BLKGRD: freeing %lu pages for "
				"_dump_buf_dif at 0x%p\n",
				(1L << _dump_buf_dif_order), _dump_buf_dif);
		free_pages((unsigned long)_dump_buf_dif, _dump_buf_dif_order);
	}
}

module_init(lpfc_init);
module_exit(lpfc_exit);
MODULE_LICENSE("GPL");
MODULE_DESCRIPTION(LPFC_MODULE_DESC);
MODULE_AUTHOR("Emulex Corporation - tech.support@emulex.com");
MODULE_VERSION("0:" LPFC_DRIVER_VERSION);<|MERGE_RESOLUTION|>--- conflicted
+++ resolved
@@ -948,26 +948,13 @@
 lpfc_rrq_timeout(unsigned long ptr)
 {
 	struct lpfc_hba *phba;
-<<<<<<< HEAD
-	uint32_t tmo_posted;
-=======
->>>>>>> 105e53f8
 	unsigned long iflag;
 
 	phba = (struct lpfc_hba *)ptr;
 	spin_lock_irqsave(&phba->pport->work_port_lock, iflag);
-<<<<<<< HEAD
-	tmo_posted = phba->hba_flag & HBA_RRQ_ACTIVE;
-	if (!tmo_posted)
-		phba->hba_flag |= HBA_RRQ_ACTIVE;
-	spin_unlock_irqrestore(&phba->pport->work_port_lock, iflag);
-	if (!tmo_posted)
-		lpfc_worker_wake_up(phba);
-=======
 	phba->hba_flag |= HBA_RRQ_ACTIVE;
 	spin_unlock_irqrestore(&phba->pport->work_port_lock, iflag);
 	lpfc_worker_wake_up(phba);
->>>>>>> 105e53f8
 }
 
 /**
@@ -3270,7 +3257,6 @@
 	lpfc_mbx_cmpl_read_topology(phba, pmb);
 
 	return;
-<<<<<<< HEAD
 
 out_free_dmabuf:
 	kfree(mp);
@@ -3294,31 +3280,6 @@
 	LPFC_MBOXQ_t *pmb;
 	int rc;
 
-=======
-
-out_free_dmabuf:
-	kfree(mp);
-out_free_pmb:
-	mempool_free(pmb, phba->mbox_mem_pool);
-}
-
-/**
- * lpfc_sli4_async_fc_evt - Process the asynchronous FC link event
- * @phba: pointer to lpfc hba data structure.
- * @acqe_fc: pointer to the async fc completion queue entry.
- *
- * This routine is to handle the SLI4 asynchronous FC event. It will simply log
- * that the event was received and then issue a read_topology mailbox command so
- * that the rest of the driver will treat it the same as SLI3.
- **/
-static void
-lpfc_sli4_async_fc_evt(struct lpfc_hba *phba, struct lpfc_acqe_fc_la *acqe_fc)
-{
-	struct lpfc_dmabuf *mp;
-	LPFC_MBOXQ_t *pmb;
-	int rc;
-
->>>>>>> 105e53f8
 	if (bf_get(lpfc_trailer_type, acqe_fc) !=
 	    LPFC_FC_LA_EVENT_TYPE_FC_LINK) {
 		lpfc_printf_log(phba, KERN_ERR, LOG_SLI,
@@ -3380,21 +3341,12 @@
 
 	/* Update link event statistics */
 	phba->sli.slistat.link_event++;
-<<<<<<< HEAD
 
 	/* Create lpfc_handle_latt mailbox command from link ACQE */
 	lpfc_read_topology(phba, pmb, mp);
 	pmb->mbox_cmpl = lpfc_mbx_cmpl_read_topology;
 	pmb->vport = phba->pport;
 
-=======
-
-	/* Create lpfc_handle_latt mailbox command from link ACQE */
-	lpfc_read_topology(phba, pmb, mp);
-	pmb->mbox_cmpl = lpfc_mbx_cmpl_read_topology;
-	pmb->vport = phba->pport;
-
->>>>>>> 105e53f8
 	rc = lpfc_sli_issue_mbox(phba, pmb, MBX_NOWAIT);
 	if (rc == MBX_NOT_FINISHED)
 		goto out_free_dmabuf;
@@ -5440,24 +5392,16 @@
 	int i, port_error = 0;
 	uint32_t if_type;
 
-<<<<<<< HEAD
-=======
 	memset(&portsmphr_reg, 0, sizeof(portsmphr_reg));
 	memset(&reg_data, 0, sizeof(reg_data));
->>>>>>> 105e53f8
 	if (!phba->sli4_hba.PSMPHRregaddr)
 		return -ENODEV;
 
 	/* Wait up to 30 seconds for the SLI Port POST done and ready */
 	for (i = 0; i < 3000; i++) {
-<<<<<<< HEAD
-		portsmphr_reg.word0 = readl(phba->sli4_hba.PSMPHRregaddr);
-		if (bf_get(lpfc_port_smphr_perr, &portsmphr_reg)) {
-=======
 		if (lpfc_readl(phba->sli4_hba.PSMPHRregaddr,
 			&portsmphr_reg.word0) ||
 			(bf_get(lpfc_port_smphr_perr, &portsmphr_reg))) {
->>>>>>> 105e53f8
 			/* Port has a fatal POST error, break out */
 			port_error = -ENODEV;
 			break;
@@ -5498,15 +5442,9 @@
 				bf_get(lpfc_sli_intf_if_type,
 				       &phba->sli4_hba.sli_intf),
 				bf_get(lpfc_sli_intf_sli_hint1,
-<<<<<<< HEAD
 				       &phba->sli4_hba.sli_intf),
 				bf_get(lpfc_sli_intf_sli_hint2,
 				       &phba->sli4_hba.sli_intf),
-=======
-				       &phba->sli4_hba.sli_intf),
-				bf_get(lpfc_sli_intf_sli_hint2,
-				       &phba->sli4_hba.sli_intf),
->>>>>>> 105e53f8
 				bf_get(lpfc_sli_intf_func_type,
 				       &phba->sli4_hba.sli_intf));
 		/*
@@ -5544,15 +5482,9 @@
 			break;
 		case LPFC_SLI_INTF_IF_TYPE_2:
 			/* Final checks.  The port status should be clean. */
-<<<<<<< HEAD
-			reg_data.word0 =
-				readl(phba->sli4_hba.u.if_type2.STATUSregaddr);
-			if (bf_get(lpfc_sliport_status_err, &reg_data)) {
-=======
 			if (lpfc_readl(phba->sli4_hba.u.if_type2.STATUSregaddr,
 				&reg_data.word0) ||
 				bf_get(lpfc_sliport_status_err, &reg_data)) {
->>>>>>> 105e53f8
 				phba->work_status[0] =
 					readl(phba->sli4_hba.u.if_type2.
 					      ERR1regaddr);
@@ -6838,17 +6770,11 @@
 			 * the loop again.
 			 */
 			for (rdy_chk = 0; rdy_chk < 1000; rdy_chk++) {
-<<<<<<< HEAD
-				reg_data.word0 =
-					readl(phba->sli4_hba.u.if_type2.
-					      STATUSregaddr);
-=======
 				if (lpfc_readl(phba->sli4_hba.u.if_type2.
 					      STATUSregaddr, &reg_data.word0)) {
 					rc = -ENODEV;
 					break;
 				}
->>>>>>> 105e53f8
 				if (bf_get(lpfc_sliport_status_rdy, &reg_data))
 					break;
 				if (bf_get(lpfc_sliport_status_rn, &reg_data)) {
@@ -6869,16 +6795,11 @@
 			}
 
 			/* Detect any port errors. */
-<<<<<<< HEAD
-			reg_data.word0 = readl(phba->sli4_hba.u.if_type2.
-					       STATUSregaddr);
-=======
 			if (lpfc_readl(phba->sli4_hba.u.if_type2.STATUSregaddr,
 				 &reg_data.word0)) {
 				rc = -ENODEV;
 				break;
 			}
->>>>>>> 105e53f8
 			if ((bf_get(lpfc_sliport_status_err, &reg_data)) ||
 			    (rdy_chk >= 1000)) {
 				phba->work_status[0] = readl(
