/*
 *  Linux MegaRAID driver for SAS based RAID controllers
 *
 *  Copyright (c) 2003-2012  LSI Corporation.
 *
 *  This program is free software; you can redistribute it and/or
 *  modify it under the terms of the GNU General Public License
 *  as published by the Free Software Foundation; either version 2
 *  of the License, or (at your option) any later version.
 *
 *  This program is distributed in the hope that it will be useful,
 *  but WITHOUT ANY WARRANTY; without even the implied warranty of
 *  MERCHANTABILITY or FITNESS FOR A PARTICULAR PURPOSE.  See the
 *  GNU General Public License for more details.
 *
 *  You should have received a copy of the GNU General Public License
 *  along with this program; if not, write to the Free Software
 *  Foundation, Inc., 59 Temple Place, Suite 330, Boston, MA 02111-1307 USA
 *
 *  FILE: megaraid_sas.h
 *
 *  Authors: LSI Corporation
 *
 *  Send feedback to: <megaraidlinux@lsi.com>
 *
 *  Mail to: LSI Corporation, 1621 Barber Lane, Milpitas, CA 95035
 *     ATTN: Linuxraid
 */

#ifndef LSI_MEGARAID_SAS_H
#define LSI_MEGARAID_SAS_H

/*
 * MegaRAID SAS Driver meta data
 */
<<<<<<< HEAD
#define MEGASAS_VERSION				"00.00.06.18-rc1"
#define MEGASAS_RELDATE				"Jun. 17, 2012"
#define MEGASAS_EXT_VERSION			"Tue. Jun. 17 17:00:00 PDT 2012"
=======
#define MEGASAS_VERSION				"06.504.01.00-rc1"
#define MEGASAS_RELDATE				"Oct. 1, 2012"
#define MEGASAS_EXT_VERSION			"Mon. Oct. 1 17:00:00 PDT 2012"
>>>>>>> ddffeb8c

/*
 * Device IDs
 */
#define	PCI_DEVICE_ID_LSI_SAS1078R		0x0060
#define	PCI_DEVICE_ID_LSI_SAS1078DE		0x007C
#define	PCI_DEVICE_ID_LSI_VERDE_ZCR		0x0413
#define	PCI_DEVICE_ID_LSI_SAS1078GEN2		0x0078
#define	PCI_DEVICE_ID_LSI_SAS0079GEN2		0x0079
#define	PCI_DEVICE_ID_LSI_SAS0073SKINNY		0x0073
#define	PCI_DEVICE_ID_LSI_SAS0071SKINNY		0x0071
#define	PCI_DEVICE_ID_LSI_FUSION		0x005b
#define PCI_DEVICE_ID_LSI_INVADER		0x005d

/*
 * =====================================
 * MegaRAID SAS MFI firmware definitions
 * =====================================
 */

/*
 * MFI stands for  MegaRAID SAS FW Interface. This is just a moniker for 
 * protocol between the software and firmware. Commands are issued using
 * "message frames"
 */

/*
 * FW posts its state in upper 4 bits of outbound_msg_0 register
 */
#define MFI_STATE_MASK				0xF0000000
#define MFI_STATE_UNDEFINED			0x00000000
#define MFI_STATE_BB_INIT			0x10000000
#define MFI_STATE_FW_INIT			0x40000000
#define MFI_STATE_WAIT_HANDSHAKE		0x60000000
#define MFI_STATE_FW_INIT_2			0x70000000
#define MFI_STATE_DEVICE_SCAN			0x80000000
#define MFI_STATE_BOOT_MESSAGE_PENDING		0x90000000
#define MFI_STATE_FLUSH_CACHE			0xA0000000
#define MFI_STATE_READY				0xB0000000
#define MFI_STATE_OPERATIONAL			0xC0000000
#define MFI_STATE_FAULT				0xF0000000
#define MFI_RESET_REQUIRED			0x00000001
#define MFI_RESET_ADAPTER			0x00000002
#define MEGAMFI_FRAME_SIZE			64

/*
 * During FW init, clear pending cmds & reset state using inbound_msg_0
 *
 * ABORT	: Abort all pending cmds
 * READY	: Move from OPERATIONAL to READY state; discard queue info
 * MFIMODE	: Discard (possible) low MFA posted in 64-bit mode (??)
 * CLR_HANDSHAKE: FW is waiting for HANDSHAKE from BIOS or Driver
 * HOTPLUG	: Resume from Hotplug
 * MFI_STOP_ADP	: Send signal to FW to stop processing
 */
#define WRITE_SEQUENCE_OFFSET		(0x0000000FC) /* I20 */
#define HOST_DIAGNOSTIC_OFFSET		(0x000000F8)  /* I20 */
#define DIAG_WRITE_ENABLE			(0x00000080)
#define DIAG_RESET_ADAPTER			(0x00000004)

#define MFI_ADP_RESET				0x00000040
#define MFI_INIT_ABORT				0x00000001
#define MFI_INIT_READY				0x00000002
#define MFI_INIT_MFIMODE			0x00000004
#define MFI_INIT_CLEAR_HANDSHAKE		0x00000008
#define MFI_INIT_HOTPLUG			0x00000010
#define MFI_STOP_ADP				0x00000020
#define MFI_RESET_FLAGS				MFI_INIT_READY| \
						MFI_INIT_MFIMODE| \
						MFI_INIT_ABORT

/*
 * MFI frame flags
 */
#define MFI_FRAME_POST_IN_REPLY_QUEUE		0x0000
#define MFI_FRAME_DONT_POST_IN_REPLY_QUEUE	0x0001
#define MFI_FRAME_SGL32				0x0000
#define MFI_FRAME_SGL64				0x0002
#define MFI_FRAME_SENSE32			0x0000
#define MFI_FRAME_SENSE64			0x0004
#define MFI_FRAME_DIR_NONE			0x0000
#define MFI_FRAME_DIR_WRITE			0x0008
#define MFI_FRAME_DIR_READ			0x0010
#define MFI_FRAME_DIR_BOTH			0x0018
#define MFI_FRAME_IEEE                          0x0020

/*
 * Definition for cmd_status
 */
#define MFI_CMD_STATUS_POLL_MODE		0xFF

/*
 * MFI command opcodes
 */
#define MFI_CMD_INIT				0x00
#define MFI_CMD_LD_READ				0x01
#define MFI_CMD_LD_WRITE			0x02
#define MFI_CMD_LD_SCSI_IO			0x03
#define MFI_CMD_PD_SCSI_IO			0x04
#define MFI_CMD_DCMD				0x05
#define MFI_CMD_ABORT				0x06
#define MFI_CMD_SMP				0x07
#define MFI_CMD_STP				0x08
#define MFI_CMD_INVALID				0xff

#define MR_DCMD_CTRL_GET_INFO			0x01010000
#define MR_DCMD_LD_GET_LIST			0x03010000

#define MR_DCMD_CTRL_CACHE_FLUSH		0x01101000
#define MR_FLUSH_CTRL_CACHE			0x01
#define MR_FLUSH_DISK_CACHE			0x02

#define MR_DCMD_CTRL_SHUTDOWN			0x01050000
#define MR_DCMD_HIBERNATE_SHUTDOWN		0x01060000
#define MR_ENABLE_DRIVE_SPINDOWN		0x01

#define MR_DCMD_CTRL_EVENT_GET_INFO		0x01040100
#define MR_DCMD_CTRL_EVENT_GET			0x01040300
#define MR_DCMD_CTRL_EVENT_WAIT			0x01040500
#define MR_DCMD_LD_GET_PROPERTIES		0x03030000

#define MR_DCMD_CLUSTER				0x08000000
#define MR_DCMD_CLUSTER_RESET_ALL		0x08010100
#define MR_DCMD_CLUSTER_RESET_LD		0x08010200
#define MR_DCMD_PD_LIST_QUERY                   0x02010100

/*
 * MFI command completion codes
 */
enum MFI_STAT {
	MFI_STAT_OK = 0x00,
	MFI_STAT_INVALID_CMD = 0x01,
	MFI_STAT_INVALID_DCMD = 0x02,
	MFI_STAT_INVALID_PARAMETER = 0x03,
	MFI_STAT_INVALID_SEQUENCE_NUMBER = 0x04,
	MFI_STAT_ABORT_NOT_POSSIBLE = 0x05,
	MFI_STAT_APP_HOST_CODE_NOT_FOUND = 0x06,
	MFI_STAT_APP_IN_USE = 0x07,
	MFI_STAT_APP_NOT_INITIALIZED = 0x08,
	MFI_STAT_ARRAY_INDEX_INVALID = 0x09,
	MFI_STAT_ARRAY_ROW_NOT_EMPTY = 0x0a,
	MFI_STAT_CONFIG_RESOURCE_CONFLICT = 0x0b,
	MFI_STAT_DEVICE_NOT_FOUND = 0x0c,
	MFI_STAT_DRIVE_TOO_SMALL = 0x0d,
	MFI_STAT_FLASH_ALLOC_FAIL = 0x0e,
	MFI_STAT_FLASH_BUSY = 0x0f,
	MFI_STAT_FLASH_ERROR = 0x10,
	MFI_STAT_FLASH_IMAGE_BAD = 0x11,
	MFI_STAT_FLASH_IMAGE_INCOMPLETE = 0x12,
	MFI_STAT_FLASH_NOT_OPEN = 0x13,
	MFI_STAT_FLASH_NOT_STARTED = 0x14,
	MFI_STAT_FLUSH_FAILED = 0x15,
	MFI_STAT_HOST_CODE_NOT_FOUNT = 0x16,
	MFI_STAT_LD_CC_IN_PROGRESS = 0x17,
	MFI_STAT_LD_INIT_IN_PROGRESS = 0x18,
	MFI_STAT_LD_LBA_OUT_OF_RANGE = 0x19,
	MFI_STAT_LD_MAX_CONFIGURED = 0x1a,
	MFI_STAT_LD_NOT_OPTIMAL = 0x1b,
	MFI_STAT_LD_RBLD_IN_PROGRESS = 0x1c,
	MFI_STAT_LD_RECON_IN_PROGRESS = 0x1d,
	MFI_STAT_LD_WRONG_RAID_LEVEL = 0x1e,
	MFI_STAT_MAX_SPARES_EXCEEDED = 0x1f,
	MFI_STAT_MEMORY_NOT_AVAILABLE = 0x20,
	MFI_STAT_MFC_HW_ERROR = 0x21,
	MFI_STAT_NO_HW_PRESENT = 0x22,
	MFI_STAT_NOT_FOUND = 0x23,
	MFI_STAT_NOT_IN_ENCL = 0x24,
	MFI_STAT_PD_CLEAR_IN_PROGRESS = 0x25,
	MFI_STAT_PD_TYPE_WRONG = 0x26,
	MFI_STAT_PR_DISABLED = 0x27,
	MFI_STAT_ROW_INDEX_INVALID = 0x28,
	MFI_STAT_SAS_CONFIG_INVALID_ACTION = 0x29,
	MFI_STAT_SAS_CONFIG_INVALID_DATA = 0x2a,
	MFI_STAT_SAS_CONFIG_INVALID_PAGE = 0x2b,
	MFI_STAT_SAS_CONFIG_INVALID_TYPE = 0x2c,
	MFI_STAT_SCSI_DONE_WITH_ERROR = 0x2d,
	MFI_STAT_SCSI_IO_FAILED = 0x2e,
	MFI_STAT_SCSI_RESERVATION_CONFLICT = 0x2f,
	MFI_STAT_SHUTDOWN_FAILED = 0x30,
	MFI_STAT_TIME_NOT_SET = 0x31,
	MFI_STAT_WRONG_STATE = 0x32,
	MFI_STAT_LD_OFFLINE = 0x33,
	MFI_STAT_PEER_NOTIFICATION_REJECTED = 0x34,
	MFI_STAT_PEER_NOTIFICATION_FAILED = 0x35,
	MFI_STAT_RESERVATION_IN_PROGRESS = 0x36,
	MFI_STAT_I2C_ERRORS_DETECTED = 0x37,
	MFI_STAT_PCI_ERRORS_DETECTED = 0x38,
	MFI_STAT_CONFIG_SEQ_MISMATCH = 0x67,

	MFI_STAT_INVALID_STATUS = 0xFF
};

/*
 * Number of mailbox bytes in DCMD message frame
 */
#define MFI_MBOX_SIZE				12

enum MR_EVT_CLASS {

	MR_EVT_CLASS_DEBUG = -2,
	MR_EVT_CLASS_PROGRESS = -1,
	MR_EVT_CLASS_INFO = 0,
	MR_EVT_CLASS_WARNING = 1,
	MR_EVT_CLASS_CRITICAL = 2,
	MR_EVT_CLASS_FATAL = 3,
	MR_EVT_CLASS_DEAD = 4,

};

enum MR_EVT_LOCALE {

	MR_EVT_LOCALE_LD = 0x0001,
	MR_EVT_LOCALE_PD = 0x0002,
	MR_EVT_LOCALE_ENCL = 0x0004,
	MR_EVT_LOCALE_BBU = 0x0008,
	MR_EVT_LOCALE_SAS = 0x0010,
	MR_EVT_LOCALE_CTRL = 0x0020,
	MR_EVT_LOCALE_CONFIG = 0x0040,
	MR_EVT_LOCALE_CLUSTER = 0x0080,
	MR_EVT_LOCALE_ALL = 0xffff,

};

enum MR_EVT_ARGS {

	MR_EVT_ARGS_NONE,
	MR_EVT_ARGS_CDB_SENSE,
	MR_EVT_ARGS_LD,
	MR_EVT_ARGS_LD_COUNT,
	MR_EVT_ARGS_LD_LBA,
	MR_EVT_ARGS_LD_OWNER,
	MR_EVT_ARGS_LD_LBA_PD_LBA,
	MR_EVT_ARGS_LD_PROG,
	MR_EVT_ARGS_LD_STATE,
	MR_EVT_ARGS_LD_STRIP,
	MR_EVT_ARGS_PD,
	MR_EVT_ARGS_PD_ERR,
	MR_EVT_ARGS_PD_LBA,
	MR_EVT_ARGS_PD_LBA_LD,
	MR_EVT_ARGS_PD_PROG,
	MR_EVT_ARGS_PD_STATE,
	MR_EVT_ARGS_PCI,
	MR_EVT_ARGS_RATE,
	MR_EVT_ARGS_STR,
	MR_EVT_ARGS_TIME,
	MR_EVT_ARGS_ECC,
	MR_EVT_ARGS_LD_PROP,
	MR_EVT_ARGS_PD_SPARE,
	MR_EVT_ARGS_PD_INDEX,
	MR_EVT_ARGS_DIAG_PASS,
	MR_EVT_ARGS_DIAG_FAIL,
	MR_EVT_ARGS_PD_LBA_LBA,
	MR_EVT_ARGS_PORT_PHY,
	MR_EVT_ARGS_PD_MISSING,
	MR_EVT_ARGS_PD_ADDRESS,
	MR_EVT_ARGS_BITMAP,
	MR_EVT_ARGS_CONNECTOR,
	MR_EVT_ARGS_PD_PD,
	MR_EVT_ARGS_PD_FRU,
	MR_EVT_ARGS_PD_PATHINFO,
	MR_EVT_ARGS_PD_POWER_STATE,
	MR_EVT_ARGS_GENERIC,
};

/*
 * define constants for device list query options
 */
enum MR_PD_QUERY_TYPE {
	MR_PD_QUERY_TYPE_ALL                = 0,
	MR_PD_QUERY_TYPE_STATE              = 1,
	MR_PD_QUERY_TYPE_POWER_STATE        = 2,
	MR_PD_QUERY_TYPE_MEDIA_TYPE         = 3,
	MR_PD_QUERY_TYPE_SPEED              = 4,
	MR_PD_QUERY_TYPE_EXPOSED_TO_HOST    = 5,
};

#define MR_EVT_CFG_CLEARED                              0x0004
#define MR_EVT_LD_STATE_CHANGE                          0x0051
#define MR_EVT_PD_INSERTED                              0x005b
#define MR_EVT_PD_REMOVED                               0x0070
#define MR_EVT_LD_CREATED                               0x008a
#define MR_EVT_LD_DELETED                               0x008b
#define MR_EVT_FOREIGN_CFG_IMPORTED                     0x00db
#define MR_EVT_LD_OFFLINE                               0x00fc
#define MR_EVT_CTRL_HOST_BUS_SCAN_REQUESTED             0x0152
#define MAX_LOGICAL_DRIVES				64

enum MR_PD_STATE {
	MR_PD_STATE_UNCONFIGURED_GOOD   = 0x00,
	MR_PD_STATE_UNCONFIGURED_BAD    = 0x01,
	MR_PD_STATE_HOT_SPARE           = 0x02,
	MR_PD_STATE_OFFLINE             = 0x10,
	MR_PD_STATE_FAILED              = 0x11,
	MR_PD_STATE_REBUILD             = 0x14,
	MR_PD_STATE_ONLINE              = 0x18,
	MR_PD_STATE_COPYBACK            = 0x20,
	MR_PD_STATE_SYSTEM              = 0x40,
 };


 /*
 * defines the physical drive address structure
 */
struct MR_PD_ADDRESS {
	u16     deviceId;
	u16     enclDeviceId;

	union {
		struct {
			u8  enclIndex;
			u8  slotNumber;
		} mrPdAddress;
		struct {
			u8  enclPosition;
			u8  enclConnectorIndex;
		} mrEnclAddress;
	};
	u8      scsiDevType;
	union {
		u8      connectedPortBitmap;
		u8      connectedPortNumbers;
	};
	u64     sasAddr[2];
} __packed;

/*
 * defines the physical drive list structure
 */
struct MR_PD_LIST {
	u32             size;
	u32             count;
	struct MR_PD_ADDRESS   addr[1];
} __packed;

struct megasas_pd_list {
	u16             tid;
	u8             driveType;
	u8             driveState;
} __packed;

 /*
 * defines the logical drive reference structure
 */
union  MR_LD_REF {
	struct {
		u8      targetId;
		u8      reserved;
		u16     seqNum;
	};
	u32     ref;
} __packed;

/*
 * defines the logical drive list structure
 */
struct MR_LD_LIST {
	u32     ldCount;
	u32     reserved;
	struct {
		union MR_LD_REF   ref;
		u8          state;
		u8          reserved[3];
		u64         size;
	} ldList[MAX_LOGICAL_DRIVES];
} __packed;

/*
 * SAS controller properties
 */
struct megasas_ctrl_prop {

	u16 seq_num;
	u16 pred_fail_poll_interval;
	u16 intr_throttle_count;
	u16 intr_throttle_timeouts;
	u8 rebuild_rate;
	u8 patrol_read_rate;
	u8 bgi_rate;
	u8 cc_rate;
	u8 recon_rate;
	u8 cache_flush_interval;
	u8 spinup_drv_count;
	u8 spinup_delay;
	u8 cluster_enable;
	u8 coercion_mode;
	u8 alarm_enable;
	u8 disable_auto_rebuild;
	u8 disable_battery_warn;
	u8 ecc_bucket_size;
	u16 ecc_bucket_leak_rate;
	u8 restore_hotspare_on_insertion;
	u8 expose_encl_devices;
	u8 maintainPdFailHistory;
	u8 disallowHostRequestReordering;
	u8 abortCCOnError;
	u8 loadBalanceMode;
	u8 disableAutoDetectBackplane;

	u8 snapVDSpace;

	/*
	* Add properties that can be controlled by
	* a bit in the following structure.
	*/
	struct {
		u32     copyBackDisabled            : 1;
		u32     SMARTerEnabled              : 1;
		u32     prCorrectUnconfiguredAreas  : 1;
		u32     useFdeOnly                  : 1;
		u32     disableNCQ                  : 1;
		u32     SSDSMARTerEnabled           : 1;
		u32     SSDPatrolReadEnabled        : 1;
		u32     enableSpinDownUnconfigured  : 1;
		u32     autoEnhancedImport          : 1;
		u32     enableSecretKeyControl      : 1;
		u32     disableOnlineCtrlReset      : 1;
		u32     allowBootWithPinnedCache    : 1;
		u32     disableSpinDownHS           : 1;
		u32     enableJBOD                  : 1;
		u32     reserved                    :18;
	} OnOffProperties;
	u8 autoSnapVDSpace;
	u8 viewSpace;
	u16 spinDownTime;
	u8  reserved[24];
} __packed;

/*
 * SAS controller information
 */
struct megasas_ctrl_info {

	/*
	 * PCI device information
	 */
	struct {

		u16 vendor_id;
		u16 device_id;
		u16 sub_vendor_id;
		u16 sub_device_id;
		u8 reserved[24];

	} __attribute__ ((packed)) pci;

	/*
	 * Host interface information
	 */
	struct {

		u8 PCIX:1;
		u8 PCIE:1;
		u8 iSCSI:1;
		u8 SAS_3G:1;
		u8 reserved_0:4;
		u8 reserved_1[6];
		u8 port_count;
		u64 port_addr[8];

	} __attribute__ ((packed)) host_interface;

	/*
	 * Device (backend) interface information
	 */
	struct {

		u8 SPI:1;
		u8 SAS_3G:1;
		u8 SATA_1_5G:1;
		u8 SATA_3G:1;
		u8 reserved_0:4;
		u8 reserved_1[6];
		u8 port_count;
		u64 port_addr[8];

	} __attribute__ ((packed)) device_interface;

	/*
	 * List of components residing in flash. All str are null terminated
	 */
	u32 image_check_word;
	u32 image_component_count;

	struct {

		char name[8];
		char version[32];
		char build_date[16];
		char built_time[16];

	} __attribute__ ((packed)) image_component[8];

	/*
	 * List of flash components that have been flashed on the card, but
	 * are not in use, pending reset of the adapter. This list will be
	 * empty if a flash operation has not occurred. All stings are null
	 * terminated
	 */
	u32 pending_image_component_count;

	struct {

		char name[8];
		char version[32];
		char build_date[16];
		char build_time[16];

	} __attribute__ ((packed)) pending_image_component[8];

	u8 max_arms;
	u8 max_spans;
	u8 max_arrays;
	u8 max_lds;

	char product_name[80];
	char serial_no[32];

	/*
	 * Other physical/controller/operation information. Indicates the
	 * presence of the hardware
	 */
	struct {

		u32 bbu:1;
		u32 alarm:1;
		u32 nvram:1;
		u32 uart:1;
		u32 reserved:28;

	} __attribute__ ((packed)) hw_present;

	u32 current_fw_time;

	/*
	 * Maximum data transfer sizes
	 */
	u16 max_concurrent_cmds;
	u16 max_sge_count;
	u32 max_request_size;

	/*
	 * Logical and physical device counts
	 */
	u16 ld_present_count;
	u16 ld_degraded_count;
	u16 ld_offline_count;

	u16 pd_present_count;
	u16 pd_disk_present_count;
	u16 pd_disk_pred_failure_count;
	u16 pd_disk_failed_count;

	/*
	 * Memory size information
	 */
	u16 nvram_size;
	u16 memory_size;
	u16 flash_size;

	/*
	 * Error counters
	 */
	u16 mem_correctable_error_count;
	u16 mem_uncorrectable_error_count;

	/*
	 * Cluster information
	 */
	u8 cluster_permitted;
	u8 cluster_active;

	/*
	 * Additional max data transfer sizes
	 */
	u16 max_strips_per_io;

	/*
	 * Controller capabilities structures
	 */
	struct {

		u32 raid_level_0:1;
		u32 raid_level_1:1;
		u32 raid_level_5:1;
		u32 raid_level_1E:1;
		u32 raid_level_6:1;
		u32 reserved:27;

	} __attribute__ ((packed)) raid_levels;

	struct {

		u32 rbld_rate:1;
		u32 cc_rate:1;
		u32 bgi_rate:1;
		u32 recon_rate:1;
		u32 patrol_rate:1;
		u32 alarm_control:1;
		u32 cluster_supported:1;
		u32 bbu:1;
		u32 spanning_allowed:1;
		u32 dedicated_hotspares:1;
		u32 revertible_hotspares:1;
		u32 foreign_config_import:1;
		u32 self_diagnostic:1;
		u32 mixed_redundancy_arr:1;
		u32 global_hot_spares:1;
		u32 reserved:17;

	} __attribute__ ((packed)) adapter_operations;

	struct {

		u32 read_policy:1;
		u32 write_policy:1;
		u32 io_policy:1;
		u32 access_policy:1;
		u32 disk_cache_policy:1;
		u32 reserved:27;

	} __attribute__ ((packed)) ld_operations;

	struct {

		u8 min;
		u8 max;
		u8 reserved[2];

	} __attribute__ ((packed)) stripe_sz_ops;

	struct {

		u32 force_online:1;
		u32 force_offline:1;
		u32 force_rebuild:1;
		u32 reserved:29;

	} __attribute__ ((packed)) pd_operations;

	struct {

		u32 ctrl_supports_sas:1;
		u32 ctrl_supports_sata:1;
		u32 allow_mix_in_encl:1;
		u32 allow_mix_in_ld:1;
		u32 allow_sata_in_cluster:1;
		u32 reserved:27;

	} __attribute__ ((packed)) pd_mix_support;

	/*
	 * Define ECC single-bit-error bucket information
	 */
	u8 ecc_bucket_count;
	u8 reserved_2[11];

	/*
	 * Include the controller properties (changeable items)
	 */
	struct megasas_ctrl_prop properties;

	/*
	 * Define FW pkg version (set in envt v'bles on OEM basis)
	 */
	char package_version[0x60];

	u8 pad[0x800 - 0x6a0];

} __packed;

/*
 * ===============================
 * MegaRAID SAS driver definitions
 * ===============================
 */
#define MEGASAS_MAX_PD_CHANNELS			2
#define MEGASAS_MAX_LD_CHANNELS			2
#define MEGASAS_MAX_CHANNELS			(MEGASAS_MAX_PD_CHANNELS + \
						MEGASAS_MAX_LD_CHANNELS)
#define MEGASAS_MAX_DEV_PER_CHANNEL		128
#define MEGASAS_DEFAULT_INIT_ID			-1
#define MEGASAS_MAX_LUN				8
#define MEGASAS_MAX_LD				64
#define MEGASAS_DEFAULT_CMD_PER_LUN		256
#define MEGASAS_MAX_PD                          (MEGASAS_MAX_PD_CHANNELS * \
						MEGASAS_MAX_DEV_PER_CHANNEL)
#define MEGASAS_MAX_LD_IDS			(MEGASAS_MAX_LD_CHANNELS * \
						MEGASAS_MAX_DEV_PER_CHANNEL)

#define MEGASAS_MAX_SECTORS                    (2*1024)
#define MEGASAS_MAX_SECTORS_IEEE		(2*128)
#define MEGASAS_DBG_LVL				1

#define MEGASAS_FW_BUSY				1

/* Frame Type */
#define IO_FRAME				0
#define PTHRU_FRAME				1

/*
 * When SCSI mid-layer calls driver's reset routine, driver waits for
 * MEGASAS_RESET_WAIT_TIME seconds for all outstanding IO to complete. Note
 * that the driver cannot _actually_ abort or reset pending commands. While
 * it is waiting for the commands to complete, it prints a diagnostic message
 * every MEGASAS_RESET_NOTICE_INTERVAL seconds
 */
#define MEGASAS_RESET_WAIT_TIME			180
#define MEGASAS_INTERNAL_CMD_WAIT_TIME		180
#define	MEGASAS_RESET_NOTICE_INTERVAL		5
#define MEGASAS_IOCTL_CMD			0
#define MEGASAS_DEFAULT_CMD_TIMEOUT		90
#define MEGASAS_THROTTLE_QUEUE_DEPTH		16

/*
 * FW reports the maximum of number of commands that it can accept (maximum
 * commands that can be outstanding) at any time. The driver must report a
 * lower number to the mid layer because it can issue a few internal commands
 * itself (E.g, AEN, abort cmd, IOCTLs etc). The number of commands it needs
 * is shown below
 */
#define MEGASAS_INT_CMDS			32
#define MEGASAS_SKINNY_INT_CMDS			5

#define MEGASAS_MAX_MSIX_QUEUES			16
/*
 * FW can accept both 32 and 64 bit SGLs. We want to allocate 32/64 bit
 * SGLs based on the size of dma_addr_t
 */
#define IS_DMA64				(sizeof(dma_addr_t) == 8)

#define MFI_XSCALE_OMR0_CHANGE_INTERRUPT		0x00000001

#define MFI_INTR_FLAG_REPLY_MESSAGE			0x00000001
#define MFI_INTR_FLAG_FIRMWARE_STATE_CHANGE		0x00000002
#define MFI_G2_OUTBOUND_DOORBELL_CHANGE_INTERRUPT	0x00000004

#define MFI_OB_INTR_STATUS_MASK			0x00000002
#define MFI_POLL_TIMEOUT_SECS			60

#define MFI_REPLY_1078_MESSAGE_INTERRUPT	0x80000000
#define MFI_REPLY_GEN2_MESSAGE_INTERRUPT	0x00000001
#define MFI_GEN2_ENABLE_INTERRUPT_MASK		(0x00000001 | 0x00000004)
#define MFI_REPLY_SKINNY_MESSAGE_INTERRUPT	0x40000000
#define MFI_SKINNY_ENABLE_INTERRUPT_MASK	(0x00000001)

#define MFI_1068_PCSR_OFFSET			0x84
#define MFI_1068_FW_HANDSHAKE_OFFSET		0x64
#define MFI_1068_FW_READY			0xDDDD0000
/*
* register set for both 1068 and 1078 controllers
* structure extended for 1078 registers
*/
 
struct megasas_register_set {
	u32	doorbell;                       /*0000h*/
	u32	fusion_seq_offset;		/*0004h*/
	u32	fusion_host_diag;		/*0008h*/
	u32	reserved_01;			/*000Ch*/

	u32 	inbound_msg_0;			/*0010h*/
	u32 	inbound_msg_1;			/*0014h*/
	u32 	outbound_msg_0;			/*0018h*/
	u32 	outbound_msg_1;			/*001Ch*/

	u32 	inbound_doorbell;		/*0020h*/
	u32 	inbound_intr_status;		/*0024h*/
	u32 	inbound_intr_mask;		/*0028h*/

	u32 	outbound_doorbell;		/*002Ch*/
	u32 	outbound_intr_status;		/*0030h*/
	u32 	outbound_intr_mask;		/*0034h*/

	u32 	reserved_1[2];			/*0038h*/

	u32 	inbound_queue_port;		/*0040h*/
	u32 	outbound_queue_port;		/*0044h*/

	u32	reserved_2[9];			/*0048h*/
	u32	reply_post_host_index;		/*006Ch*/
	u32	reserved_2_2[12];		/*0070h*/

	u32 	outbound_doorbell_clear;	/*00A0h*/

	u32 	reserved_3[3];			/*00A4h*/

	u32 	outbound_scratch_pad ;		/*00B0h*/
	u32	outbound_scratch_pad_2;         /*00B4h*/

	u32	reserved_4[2];			/*00B8h*/

	u32 	inbound_low_queue_port ;	/*00C0h*/

	u32 	inbound_high_queue_port ;	/*00C4h*/

	u32 	reserved_5;			/*00C8h*/
	u32	res_6[11];			/*CCh*/
	u32	host_diag;
	u32	seq_offset;
	u32 	index_registers[807];		/*00CCh*/
} __attribute__ ((packed));

struct megasas_sge32 {

	u32 phys_addr;
	u32 length;

} __attribute__ ((packed));

struct megasas_sge64 {

	u64 phys_addr;
	u32 length;

} __attribute__ ((packed));

struct megasas_sge_skinny {
	u64 phys_addr;
	u32 length;
	u32 flag;
} __packed;

union megasas_sgl {

	struct megasas_sge32 sge32[1];
	struct megasas_sge64 sge64[1];
	struct megasas_sge_skinny sge_skinny[1];

} __attribute__ ((packed));

struct megasas_header {

	u8 cmd;			/*00h */
	u8 sense_len;		/*01h */
	u8 cmd_status;		/*02h */
	u8 scsi_status;		/*03h */

	u8 target_id;		/*04h */
	u8 lun;			/*05h */
	u8 cdb_len;		/*06h */
	u8 sge_count;		/*07h */

	u32 context;		/*08h */
	u32 pad_0;		/*0Ch */

	u16 flags;		/*10h */
	u16 timeout;		/*12h */
	u32 data_xferlen;	/*14h */

} __attribute__ ((packed));

union megasas_sgl_frame {

	struct megasas_sge32 sge32[8];
	struct megasas_sge64 sge64[5];

} __attribute__ ((packed));

struct megasas_init_frame {

	u8 cmd;			/*00h */
	u8 reserved_0;		/*01h */
	u8 cmd_status;		/*02h */

	u8 reserved_1;		/*03h */
	u32 reserved_2;		/*04h */

	u32 context;		/*08h */
	u32 pad_0;		/*0Ch */

	u16 flags;		/*10h */
	u16 reserved_3;		/*12h */
	u32 data_xfer_len;	/*14h */

	u32 queue_info_new_phys_addr_lo;	/*18h */
	u32 queue_info_new_phys_addr_hi;	/*1Ch */
	u32 queue_info_old_phys_addr_lo;	/*20h */
	u32 queue_info_old_phys_addr_hi;	/*24h */

	u32 reserved_4[6];	/*28h */

} __attribute__ ((packed));

struct megasas_init_queue_info {

	u32 init_flags;		/*00h */
	u32 reply_queue_entries;	/*04h */

	u32 reply_queue_start_phys_addr_lo;	/*08h */
	u32 reply_queue_start_phys_addr_hi;	/*0Ch */
	u32 producer_index_phys_addr_lo;	/*10h */
	u32 producer_index_phys_addr_hi;	/*14h */
	u32 consumer_index_phys_addr_lo;	/*18h */
	u32 consumer_index_phys_addr_hi;	/*1Ch */

} __attribute__ ((packed));

struct megasas_io_frame {

	u8 cmd;			/*00h */
	u8 sense_len;		/*01h */
	u8 cmd_status;		/*02h */
	u8 scsi_status;		/*03h */

	u8 target_id;		/*04h */
	u8 access_byte;		/*05h */
	u8 reserved_0;		/*06h */
	u8 sge_count;		/*07h */

	u32 context;		/*08h */
	u32 pad_0;		/*0Ch */

	u16 flags;		/*10h */
	u16 timeout;		/*12h */
	u32 lba_count;		/*14h */

	u32 sense_buf_phys_addr_lo;	/*18h */
	u32 sense_buf_phys_addr_hi;	/*1Ch */

	u32 start_lba_lo;	/*20h */
	u32 start_lba_hi;	/*24h */

	union megasas_sgl sgl;	/*28h */

} __attribute__ ((packed));

struct megasas_pthru_frame {

	u8 cmd;			/*00h */
	u8 sense_len;		/*01h */
	u8 cmd_status;		/*02h */
	u8 scsi_status;		/*03h */

	u8 target_id;		/*04h */
	u8 lun;			/*05h */
	u8 cdb_len;		/*06h */
	u8 sge_count;		/*07h */

	u32 context;		/*08h */
	u32 pad_0;		/*0Ch */

	u16 flags;		/*10h */
	u16 timeout;		/*12h */
	u32 data_xfer_len;	/*14h */

	u32 sense_buf_phys_addr_lo;	/*18h */
	u32 sense_buf_phys_addr_hi;	/*1Ch */

	u8 cdb[16];		/*20h */
	union megasas_sgl sgl;	/*30h */

} __attribute__ ((packed));

struct megasas_dcmd_frame {

	u8 cmd;			/*00h */
	u8 reserved_0;		/*01h */
	u8 cmd_status;		/*02h */
	u8 reserved_1[4];	/*03h */
	u8 sge_count;		/*07h */

	u32 context;		/*08h */
	u32 pad_0;		/*0Ch */

	u16 flags;		/*10h */
	u16 timeout;		/*12h */

	u32 data_xfer_len;	/*14h */
	u32 opcode;		/*18h */

	union {			/*1Ch */
		u8 b[12];
		u16 s[6];
		u32 w[3];
	} mbox;

	union megasas_sgl sgl;	/*28h */

} __attribute__ ((packed));

struct megasas_abort_frame {

	u8 cmd;			/*00h */
	u8 reserved_0;		/*01h */
	u8 cmd_status;		/*02h */

	u8 reserved_1;		/*03h */
	u32 reserved_2;		/*04h */

	u32 context;		/*08h */
	u32 pad_0;		/*0Ch */

	u16 flags;		/*10h */
	u16 reserved_3;		/*12h */
	u32 reserved_4;		/*14h */

	u32 abort_context;	/*18h */
	u32 pad_1;		/*1Ch */

	u32 abort_mfi_phys_addr_lo;	/*20h */
	u32 abort_mfi_phys_addr_hi;	/*24h */

	u32 reserved_5[6];	/*28h */

} __attribute__ ((packed));

struct megasas_smp_frame {

	u8 cmd;			/*00h */
	u8 reserved_1;		/*01h */
	u8 cmd_status;		/*02h */
	u8 connection_status;	/*03h */

	u8 reserved_2[3];	/*04h */
	u8 sge_count;		/*07h */

	u32 context;		/*08h */
	u32 pad_0;		/*0Ch */

	u16 flags;		/*10h */
	u16 timeout;		/*12h */

	u32 data_xfer_len;	/*14h */
	u64 sas_addr;		/*18h */

	union {
		struct megasas_sge32 sge32[2];	/* [0]: resp [1]: req */
		struct megasas_sge64 sge64[2];	/* [0]: resp [1]: req */
	} sgl;

} __attribute__ ((packed));

struct megasas_stp_frame {

	u8 cmd;			/*00h */
	u8 reserved_1;		/*01h */
	u8 cmd_status;		/*02h */
	u8 reserved_2;		/*03h */

	u8 target_id;		/*04h */
	u8 reserved_3[2];	/*05h */
	u8 sge_count;		/*07h */

	u32 context;		/*08h */
	u32 pad_0;		/*0Ch */

	u16 flags;		/*10h */
	u16 timeout;		/*12h */

	u32 data_xfer_len;	/*14h */

	u16 fis[10];		/*18h */
	u32 stp_flags;

	union {
		struct megasas_sge32 sge32[2];	/* [0]: resp [1]: data */
		struct megasas_sge64 sge64[2];	/* [0]: resp [1]: data */
	} sgl;

} __attribute__ ((packed));

union megasas_frame {

	struct megasas_header hdr;
	struct megasas_init_frame init;
	struct megasas_io_frame io;
	struct megasas_pthru_frame pthru;
	struct megasas_dcmd_frame dcmd;
	struct megasas_abort_frame abort;
	struct megasas_smp_frame smp;
	struct megasas_stp_frame stp;

	u8 raw_bytes[64];
};

struct megasas_cmd;

union megasas_evt_class_locale {

	struct {
		u16 locale;
		u8 reserved;
		s8 class;
	} __attribute__ ((packed)) members;

	u32 word;

} __attribute__ ((packed));

struct megasas_evt_log_info {
	u32 newest_seq_num;
	u32 oldest_seq_num;
	u32 clear_seq_num;
	u32 shutdown_seq_num;
	u32 boot_seq_num;

} __attribute__ ((packed));

struct megasas_progress {

	u16 progress;
	u16 elapsed_seconds;

} __attribute__ ((packed));

struct megasas_evtarg_ld {

	u16 target_id;
	u8 ld_index;
	u8 reserved;

} __attribute__ ((packed));

struct megasas_evtarg_pd {
	u16 device_id;
	u8 encl_index;
	u8 slot_number;

} __attribute__ ((packed));

struct megasas_evt_detail {

	u32 seq_num;
	u32 time_stamp;
	u32 code;
	union megasas_evt_class_locale cl;
	u8 arg_type;
	u8 reserved1[15];

	union {
		struct {
			struct megasas_evtarg_pd pd;
			u8 cdb_length;
			u8 sense_length;
			u8 reserved[2];
			u8 cdb[16];
			u8 sense[64];
		} __attribute__ ((packed)) cdbSense;

		struct megasas_evtarg_ld ld;

		struct {
			struct megasas_evtarg_ld ld;
			u64 count;
		} __attribute__ ((packed)) ld_count;

		struct {
			u64 lba;
			struct megasas_evtarg_ld ld;
		} __attribute__ ((packed)) ld_lba;

		struct {
			struct megasas_evtarg_ld ld;
			u32 prevOwner;
			u32 newOwner;
		} __attribute__ ((packed)) ld_owner;

		struct {
			u64 ld_lba;
			u64 pd_lba;
			struct megasas_evtarg_ld ld;
			struct megasas_evtarg_pd pd;
		} __attribute__ ((packed)) ld_lba_pd_lba;

		struct {
			struct megasas_evtarg_ld ld;
			struct megasas_progress prog;
		} __attribute__ ((packed)) ld_prog;

		struct {
			struct megasas_evtarg_ld ld;
			u32 prev_state;
			u32 new_state;
		} __attribute__ ((packed)) ld_state;

		struct {
			u64 strip;
			struct megasas_evtarg_ld ld;
		} __attribute__ ((packed)) ld_strip;

		struct megasas_evtarg_pd pd;

		struct {
			struct megasas_evtarg_pd pd;
			u32 err;
		} __attribute__ ((packed)) pd_err;

		struct {
			u64 lba;
			struct megasas_evtarg_pd pd;
		} __attribute__ ((packed)) pd_lba;

		struct {
			u64 lba;
			struct megasas_evtarg_pd pd;
			struct megasas_evtarg_ld ld;
		} __attribute__ ((packed)) pd_lba_ld;

		struct {
			struct megasas_evtarg_pd pd;
			struct megasas_progress prog;
		} __attribute__ ((packed)) pd_prog;

		struct {
			struct megasas_evtarg_pd pd;
			u32 prevState;
			u32 newState;
		} __attribute__ ((packed)) pd_state;

		struct {
			u16 vendorId;
			u16 deviceId;
			u16 subVendorId;
			u16 subDeviceId;
		} __attribute__ ((packed)) pci;

		u32 rate;
		char str[96];

		struct {
			u32 rtc;
			u32 elapsedSeconds;
		} __attribute__ ((packed)) time;

		struct {
			u32 ecar;
			u32 elog;
			char str[64];
		} __attribute__ ((packed)) ecc;

		u8 b[96];
		u16 s[48];
		u32 w[24];
		u64 d[12];
	} args;

	char description[128];

} __attribute__ ((packed));

struct megasas_aen_event {
	struct work_struct hotplug_work;
	struct megasas_instance *instance;
};

struct megasas_irq_context {
	struct megasas_instance *instance;
	u32 MSIxIndex;
};

struct megasas_instance {

	u32 *producer;
	dma_addr_t producer_h;
	u32 *consumer;
	dma_addr_t consumer_h;

	u32 *reply_queue;
	dma_addr_t reply_queue_h;

	unsigned long base_addr;
	struct megasas_register_set __iomem *reg_set;

	struct megasas_pd_list          pd_list[MEGASAS_MAX_PD];
	u8     ld_ids[MEGASAS_MAX_LD_IDS];
	s8 init_id;

	u16 max_num_sge;
	u16 max_fw_cmds;
	/* For Fusion its num IOCTL cmds, for others MFI based its
	   max_fw_cmds */
	u16 max_mfi_cmds;
	u32 max_sectors_per_req;
	struct megasas_aen_event *ev;

	struct megasas_cmd **cmd_list;
	struct list_head cmd_pool;
	/* used to sync fire the cmd to fw */
	spinlock_t cmd_pool_lock;
	/* used to sync fire the cmd to fw */
	spinlock_t hba_lock;
	/* used to synch producer, consumer ptrs in dpc */
	spinlock_t completion_lock;
	struct dma_pool *frame_dma_pool;
	struct dma_pool *sense_dma_pool;

	struct megasas_evt_detail *evt_detail;
	dma_addr_t evt_detail_h;
	struct megasas_cmd *aen_cmd;
	struct mutex aen_mutex;
	struct semaphore ioctl_sem;

	struct Scsi_Host *host;

	wait_queue_head_t int_cmd_wait_q;
	wait_queue_head_t abort_cmd_wait_q;

	struct pci_dev *pdev;
	u32 unique_id;
	u32 fw_support_ieee;

	atomic_t fw_outstanding;
	atomic_t fw_reset_no_pci_access;

	struct megasas_instance_template *instancet;
	struct tasklet_struct isr_tasklet;
	struct work_struct work_init;

	u8 flag;
	u8 unload;
	u8 flag_ieee;
	u8 issuepend_done;
	u8 disableOnlineCtrlReset;
	u8 adprecovery;
	unsigned long last_time;
	u32 mfiStatus;
	u32 last_seq_num;

	struct list_head internal_reset_pending_q;

	/* Ptr to hba specific information */
	void *ctrl_context;
	unsigned int msix_vectors;
	struct msix_entry msixentry[MEGASAS_MAX_MSIX_QUEUES];
	struct megasas_irq_context irq_context[MEGASAS_MAX_MSIX_QUEUES];
	u64 map_id;
	struct megasas_cmd *map_update_cmd;
	unsigned long bar;
	long reset_flags;
	struct mutex reset_mutex;
	int throttlequeuedepth;
};

enum {
	MEGASAS_HBA_OPERATIONAL			= 0,
	MEGASAS_ADPRESET_SM_INFAULT		= 1,
	MEGASAS_ADPRESET_SM_FW_RESET_SUCCESS	= 2,
	MEGASAS_ADPRESET_SM_OPERATIONAL		= 3,
	MEGASAS_HW_CRITICAL_ERROR		= 4,
	MEGASAS_ADPRESET_INPROG_SIGN		= 0xDEADDEAD,
};

struct megasas_instance_template {
	void (*fire_cmd)(struct megasas_instance *, dma_addr_t, \
		u32, struct megasas_register_set __iomem *);

	void (*enable_intr)(struct megasas_register_set __iomem *) ;
	void (*disable_intr)(struct megasas_register_set __iomem *);

	int (*clear_intr)(struct megasas_register_set __iomem *);

	u32 (*read_fw_status_reg)(struct megasas_register_set __iomem *);
	int (*adp_reset)(struct megasas_instance *, \
		struct megasas_register_set __iomem *);
	int (*check_reset)(struct megasas_instance *, \
		struct megasas_register_set __iomem *);
	irqreturn_t (*service_isr)(int irq, void *devp);
	void (*tasklet)(unsigned long);
	u32 (*init_adapter)(struct megasas_instance *);
	u32 (*build_and_issue_cmd) (struct megasas_instance *,
				    struct scsi_cmnd *);
	void (*issue_dcmd) (struct megasas_instance *instance,
			    struct megasas_cmd *cmd);
};

#define MEGASAS_IS_LOGICAL(scp)						\
	(scp->device->channel < MEGASAS_MAX_PD_CHANNELS) ? 0 : 1

#define MEGASAS_DEV_INDEX(inst, scp)					\
	((scp->device->channel % 2) * MEGASAS_MAX_DEV_PER_CHANNEL) + 	\
	scp->device->id

struct megasas_cmd {

	union megasas_frame *frame;
	dma_addr_t frame_phys_addr;
	u8 *sense;
	dma_addr_t sense_phys_addr;

	u32 index;
	u8 sync_cmd;
	u8 cmd_status;
	u8 abort_aen;
	u8 retry_for_fw_reset;


	struct list_head list;
	struct scsi_cmnd *scmd;
	struct megasas_instance *instance;
	union {
		struct {
			u16 smid;
			u16 resvd;
		} context;
		u32 frame_count;
	};
};

#define MAX_MGMT_ADAPTERS		1024
#define MAX_IOCTL_SGE			16

struct megasas_iocpacket {

	u16 host_no;
	u16 __pad1;
	u32 sgl_off;
	u32 sge_count;
	u32 sense_off;
	u32 sense_len;
	union {
		u8 raw[128];
		struct megasas_header hdr;
	} frame;

	struct iovec sgl[MAX_IOCTL_SGE];

} __attribute__ ((packed));

struct megasas_aen {
	u16 host_no;
	u16 __pad1;
	u32 seq_num;
	u32 class_locale_word;
} __attribute__ ((packed));

#ifdef CONFIG_COMPAT
struct compat_megasas_iocpacket {
	u16 host_no;
	u16 __pad1;
	u32 sgl_off;
	u32 sge_count;
	u32 sense_off;
	u32 sense_len;
	union {
		u8 raw[128];
		struct megasas_header hdr;
	} frame;
	struct compat_iovec sgl[MAX_IOCTL_SGE];
} __attribute__ ((packed));

#define MEGASAS_IOC_FIRMWARE32	_IOWR('M', 1, struct compat_megasas_iocpacket)
#endif

#define MEGASAS_IOC_FIRMWARE	_IOWR('M', 1, struct megasas_iocpacket)
#define MEGASAS_IOC_GET_AEN	_IOW('M', 3, struct megasas_aen)

struct megasas_mgmt_info {

	u16 count;
	struct megasas_instance *instance[MAX_MGMT_ADAPTERS];
	int max_index;
};

#define msi_control_reg(base) (base + PCI_MSI_FLAGS)
#define PCI_MSIX_FLAGS_ENABLE (1 << 15)

#endif				/*LSI_MEGARAID_SAS_H */<|MERGE_RESOLUTION|>--- conflicted
+++ resolved
@@ -33,15 +33,9 @@
 /*
  * MegaRAID SAS Driver meta data
  */
-<<<<<<< HEAD
-#define MEGASAS_VERSION				"00.00.06.18-rc1"
-#define MEGASAS_RELDATE				"Jun. 17, 2012"
-#define MEGASAS_EXT_VERSION			"Tue. Jun. 17 17:00:00 PDT 2012"
-=======
 #define MEGASAS_VERSION				"06.504.01.00-rc1"
 #define MEGASAS_RELDATE				"Oct. 1, 2012"
 #define MEGASAS_EXT_VERSION			"Mon. Oct. 1 17:00:00 PDT 2012"
->>>>>>> ddffeb8c
 
 /*
  * Device IDs
