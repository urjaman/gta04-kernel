--- conflicted
+++ resolved
@@ -705,11 +705,7 @@
 	RPSM_EVENT_ADDRESS_CHANGE = 15, /*  Rport's PID has changed     */
 	RPSM_EVENT_ADDRESS_DISC = 16,   /*  Need to Discover rport's PID */
 	RPSM_EVENT_PRLO_RCVD   = 17,    /*  PRLO from remote device     */
-<<<<<<< HEAD
-	RPSM_EVENT_PLOGI_RETRY = 18,    /*  Retry PLOGI continously */
-=======
 	RPSM_EVENT_PLOGI_RETRY = 18,    /*  Retry PLOGI continuously */
->>>>>>> 105e53f8
 };
 
 /*
