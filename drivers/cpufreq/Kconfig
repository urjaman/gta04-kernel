--- conflicted
+++ resolved
@@ -182,11 +182,8 @@
 
 	  If in doubt, say N.
 
-<<<<<<< HEAD
-=======
 comment "CPU frequency scaling drivers"
 
->>>>>>> e529fea9
 config CPUFREQ_DT
 	tristate "Generic DT based cpufreq driver"
 	depends on HAVE_CLK && OF
