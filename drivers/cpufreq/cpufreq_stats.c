--- conflicted
+++ resolved
@@ -14,10 +14,7 @@
 #include <linux/module.h>
 #include <linux/slab.h>
 #include <linux/sort.h>
-<<<<<<< HEAD
-=======
 #include <linux/err.h>
->>>>>>> a9fe5f5e
 #include <asm/cputime.h>
 
 static spinlock_t cpufreq_stats_lock;
@@ -364,28 +361,6 @@
 	return ret;
 }
 
-static void cpufreq_allstats_free(void)
-{
-	int cpu;
-	struct all_cpufreq_stats *all_stat;
-
-	cpufreq_sysfs_remove_file(&_attr_all_time_in_state.attr);
-
-	for_each_possible_cpu(cpu) {
-		all_stat = per_cpu(all_cpufreq_stats, cpu);
-		if (!all_stat)
-			continue;
-		kfree(all_stat->time_in_state);
-		kfree(all_stat);
-		per_cpu(all_cpufreq_stats, cpu) = NULL;
-	}
-	if (all_freq_table) {
-		kfree(all_freq_table->freq_table);
-		kfree(all_freq_table);
-		all_freq_table = NULL;
-	}
-}
-
 static void cpufreq_stats_create_table(unsigned int cpu)
 {
 	struct cpufreq_policy *policy;
@@ -616,13 +591,9 @@
 	}
 
 	create_all_freq_table();
-<<<<<<< HEAD
 	WARN_ON(cpufreq_get_global_kobject());
 	ret = sysfs_create_file(cpufreq_global_kobject,
 			&_attr_all_time_in_state.attr);
-=======
-	ret = cpufreq_sysfs_create_file(&_attr_all_time_in_state.attr);
->>>>>>> a9fe5f5e
 	if (ret)
 		pr_warn("Error creating sysfs file for cpufreq stats\n");
 
@@ -639,10 +610,7 @@
 	for_each_online_cpu(cpu)
 		cpufreq_stats_free_table(cpu);
 	cpufreq_allstats_free();
-<<<<<<< HEAD
 	cpufreq_put_global_kobject();
-=======
->>>>>>> a9fe5f5e
 }
 
 MODULE_AUTHOR("Zou Nan hai <nanhai.zou@intel.com>");
