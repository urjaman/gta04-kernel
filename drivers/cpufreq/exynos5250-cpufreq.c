--- conflicted
+++ resolved
@@ -19,11 +19,6 @@
 
 #include <mach/map.h>
 #include <mach/regs-clock.h>
-<<<<<<< HEAD
-
-#include "exynos-cpufreq.h"
-=======
->>>>>>> 786b2703
 
 #include "exynos-cpufreq.h"
 
