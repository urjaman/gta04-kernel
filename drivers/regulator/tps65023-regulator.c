--- conflicted
+++ resolved
@@ -144,21 +144,12 @@
 	const struct tps_info *info[TPS65023_NUM_REGULATOR];
 	struct regmap *regmap;
 	u8 core_regulator;
-<<<<<<< HEAD
 };
 
 /* Struct passed as driver data */
 struct tps_driver_data {
 	const struct tps_info *info;
 	u8 core_regulator;
-=======
->>>>>>> dcd6c922
-};
-
-/* Struct passed as driver data */
-struct tps_driver_data {
-	const struct tps_info *info;
-	u8 core_regulator;
 };
 
 static int tps65023_dcdc_is_enabled(struct regulator_dev *dev)
@@ -261,15 +252,9 @@
 		return -EINVAL;
 
 	if (dcdc == tps->core_regulator) {
-<<<<<<< HEAD
-		data = tps_65023_reg_read(tps, TPS65023_REG_DEF_CORE);
-		if (data < 0)
-			return data;
-=======
 		ret = regmap_read(tps->regmap, TPS65023_REG_DEF_CORE, &data);
 		if (ret != 0)
 			return ret;
->>>>>>> dcd6c922
 		data &= (tps->info[dcdc]->table_len - 1);
 		return tps->info[dcdc]->table[data] * 1000;
 	} else
@@ -308,22 +293,13 @@
 	if (vsel == tps->info[dcdc]->table_len)
 		goto failed;
 
-<<<<<<< HEAD
-	ret = tps_65023_reg_write(tps, TPS65023_REG_DEF_CORE, vsel);
-=======
 	ret = regmap_write(tps->regmap, TPS65023_REG_DEF_CORE, vsel);
->>>>>>> dcd6c922
 
 	/* Tell the chip that we have changed the value in DEFCORE
 	 * and its time to update the core voltage
 	 */
-<<<<<<< HEAD
-	tps_65023_set_bits(tps, TPS65023_REG_CON_CTRL2,
-						TPS65023_REG_CTRL2_GO);
-=======
 	regmap_update_bits(tps->regmap, TPS65023_REG_CON_CTRL2,
 			TPS65023_REG_CTRL2_GO, TPS65023_REG_CTRL2_GO);
->>>>>>> dcd6c922
 
 	return ret;
 
@@ -512,21 +488,12 @@
 	i2c_set_clientdata(client, tps);
 
 	/* Enable setting output voltage by I2C */
-<<<<<<< HEAD
-	tps_65023_clear_bits(tps, TPS65023_REG_CON_CTRL2,
-						TPS65023_REG_CTRL2_CORE_ADJ);
-
-	/* Enable setting output voltage by I2C */
-	tps_65023_clear_bits(tps, TPS65023_REG_CON_CTRL2,
-						TPS65023_REG_CTRL2_CORE_ADJ);
-=======
 	regmap_update_bits(tps->regmap, TPS65023_REG_CON_CTRL2,
 			TPS65023_REG_CTRL2_CORE_ADJ, TPS65023_REG_CTRL2_CORE_ADJ);
 
 	/* Enable setting output voltage by I2C */
 	regmap_update_bits(tps->regmap, TPS65023_REG_CON_CTRL2,
 			TPS65023_REG_CTRL2_CORE_ADJ, TPS65023_REG_CTRL2_CORE_ADJ);
->>>>>>> dcd6c922
 
 	return 0;
 
