/*
 *  it87.c - Part of lm_sensors, Linux kernel modules for hardware
 *           monitoring.
 *
 *  The IT8705F is an LPC-based Super I/O part that contains UARTs, a
 *  parallel port, an IR port, a MIDI port, a floppy controller, etc., in
 *  addition to an Environment Controller (Enhanced Hardware Monitor and
 *  Fan Controller)
 *
 *  This driver supports only the Environment Controller in the IT8705F and
 *  similar parts.  The other devices are supported by different drivers.
 *
 *  Supports: IT8705F  Super I/O chip w/LPC interface
 *            IT8712F  Super I/O chip w/LPC interface
 *            IT8716F  Super I/O chip w/LPC interface
 *            IT8718F  Super I/O chip w/LPC interface
 *            IT8720F  Super I/O chip w/LPC interface
 *            IT8721F  Super I/O chip w/LPC interface
 *            IT8726F  Super I/O chip w/LPC interface
 *            IT8758E  Super I/O chip w/LPC interface
 *            Sis950   A clone of the IT8705F
 *
 *  Copyright (C) 2001 Chris Gauthron
 *  Copyright (C) 2005-2010 Jean Delvare <khali@linux-fr.org>
 *
 *  This program is free software; you can redistribute it and/or modify
 *  it under the terms of the GNU General Public License as published by
 *  the Free Software Foundation; either version 2 of the License, or
 *  (at your option) any later version.
 *
 *  This program is distributed in the hope that it will be useful,
 *  but WITHOUT ANY WARRANTY; without even the implied warranty of
 *  MERCHANTABILITY or FITNESS FOR A PARTICULAR PURPOSE.  See the
 *  GNU General Public License for more details.
 *
 *  You should have received a copy of the GNU General Public License
 *  along with this program; if not, write to the Free Software
 *  Foundation, Inc., 675 Mass Ave, Cambridge, MA 02139, USA.
 */

#include <linux/module.h>
#include <linux/init.h>
#include <linux/slab.h>
#include <linux/jiffies.h>
#include <linux/platform_device.h>
#include <linux/hwmon.h>
#include <linux/hwmon-sysfs.h>
#include <linux/hwmon-vid.h>
#include <linux/err.h>
#include <linux/mutex.h>
#include <linux/sysfs.h>
#include <linux/string.h>
#include <linux/dmi.h>
#include <linux/acpi.h>
#include <linux/io.h>

#define DRVNAME "it87"

enum chips { it87, it8712, it8716, it8718, it8720, it8721 };

static unsigned short force_id;
module_param(force_id, ushort, 0);
MODULE_PARM_DESC(force_id, "Override the detected device ID");

static struct platform_device *pdev;

#define	REG	0x2e	/* The register to read/write */
#define	DEV	0x07	/* Register: Logical device select */
#define	VAL	0x2f	/* The value to read/write */
#define PME	0x04	/* The device with the fan registers in it */

/* The device with the IT8718F/IT8720F VID value in it */
#define GPIO	0x07

#define	DEVID	0x20	/* Register: Device ID */
#define	DEVREV	0x22	/* Register: Device Revision */

static inline int
superio_inb(int reg)
{
	outb(reg, REG);
	return inb(VAL);
}

static inline void
superio_outb(int reg, int val)
{
	outb(reg, REG);
	outb(val, VAL);
}

static int superio_inw(int reg)
{
	int val;
	outb(reg++, REG);
	val = inb(VAL) << 8;
	outb(reg, REG);
	val |= inb(VAL);
	return val;
}

static inline void
superio_select(int ldn)
{
	outb(DEV, REG);
	outb(ldn, VAL);
}

static inline void
superio_enter(void)
{
	outb(0x87, REG);
	outb(0x01, REG);
	outb(0x55, REG);
	outb(0x55, REG);
}

static inline void
superio_exit(void)
{
	outb(0x02, REG);
	outb(0x02, VAL);
}

/* Logical device 4 registers */
#define IT8712F_DEVID 0x8712
#define IT8705F_DEVID 0x8705
#define IT8716F_DEVID 0x8716
#define IT8718F_DEVID 0x8718
#define IT8720F_DEVID 0x8720
#define IT8721F_DEVID 0x8721
#define IT8726F_DEVID 0x8726
#define IT87_ACT_REG  0x30
#define IT87_BASE_REG 0x60

/* Logical device 7 registers (IT8712F and later) */
#define IT87_SIO_GPIO3_REG	0x27
#define IT87_SIO_GPIO5_REG	0x29
#define IT87_SIO_PINX2_REG	0x2c	/* Pin selection */
#define IT87_SIO_VID_REG	0xfc	/* VID value */
#define IT87_SIO_BEEP_PIN_REG	0xf6	/* Beep pin mapping */

/* Update battery voltage after every reading if true */
static int update_vbat;

/* Not all BIOSes properly configure the PWM registers */
static int fix_pwm_polarity;

/* Many IT87 constants specified below */

/* Length of ISA address segment */
#define IT87_EXTENT 8

/* Length of ISA address segment for Environmental Controller */
#define IT87_EC_EXTENT 2

/* Offset of EC registers from ISA base address */
#define IT87_EC_OFFSET 5

/* Where are the ISA address/data registers relative to the EC base address */
#define IT87_ADDR_REG_OFFSET 0
#define IT87_DATA_REG_OFFSET 1

/*----- The IT87 registers -----*/

#define IT87_REG_CONFIG        0x00

#define IT87_REG_ALARM1        0x01
#define IT87_REG_ALARM2        0x02
#define IT87_REG_ALARM3        0x03

/* The IT8718F and IT8720F have the VID value in a different register, in
   Super-I/O configuration space. */
#define IT87_REG_VID           0x0a
/* The IT8705F and IT8712F earlier than revision 0x08 use register 0x0b
   for fan divisors. Later IT8712F revisions must use 16-bit tachometer
   mode. */
#define IT87_REG_FAN_DIV       0x0b
#define IT87_REG_FAN_16BIT     0x0c

/* Monitors: 9 voltage (0 to 7, battery), 3 temp (1 to 3), 3 fan (1 to 3) */

static const u8 IT87_REG_FAN[]		= { 0x0d, 0x0e, 0x0f, 0x80, 0x82 };
static const u8 IT87_REG_FAN_MIN[]	= { 0x10, 0x11, 0x12, 0x84, 0x86 };
static const u8 IT87_REG_FANX[]		= { 0x18, 0x19, 0x1a, 0x81, 0x83 };
static const u8 IT87_REG_FANX_MIN[]	= { 0x1b, 0x1c, 0x1d, 0x85, 0x87 };
#define IT87_REG_FAN_MAIN_CTRL 0x13
#define IT87_REG_FAN_CTL       0x14
#define IT87_REG_PWM(nr)       (0x15 + (nr))

#define IT87_REG_VIN(nr)       (0x20 + (nr))
#define IT87_REG_TEMP(nr)      (0x29 + (nr))

#define IT87_REG_VIN_MAX(nr)   (0x30 + (nr) * 2)
#define IT87_REG_VIN_MIN(nr)   (0x31 + (nr) * 2)
#define IT87_REG_TEMP_HIGH(nr) (0x40 + (nr) * 2)
#define IT87_REG_TEMP_LOW(nr)  (0x41 + (nr) * 2)

#define IT87_REG_VIN_ENABLE    0x50
#define IT87_REG_TEMP_ENABLE   0x51
#define IT87_REG_BEEP_ENABLE   0x5c

#define IT87_REG_CHIPID        0x58

#define IT87_REG_AUTO_TEMP(nr, i) (0x60 + (nr) * 8 + (i))
#define IT87_REG_AUTO_PWM(nr, i)  (0x65 + (nr) * 8 + (i))


struct it87_sio_data {
	enum chips type;
	/* Values read from Super-I/O config space */
	u8 revision;
	u8 vid_value;
	u8 beep_pin;
	u8 internal;	/* Internal sensors can be labeled */
	/* Features skipped based on config or DMI */
	u8 skip_vid;
	u8 skip_fan;
	u8 skip_pwm;
};

/* For each registered chip, we need to keep some data in memory.
   The structure is dynamically allocated. */
struct it87_data {
	struct device *hwmon_dev;
	enum chips type;
	u8 revision;

	unsigned short addr;
	const char *name;
	struct mutex update_lock;
	char valid;		/* !=0 if following fields are valid */
	unsigned long last_updated;	/* In jiffies */

	u16 in_scaled;		/* Internal voltage sensors are scaled */
	u8 in[9];		/* Register value */
	u8 in_max[8];		/* Register value */
	u8 in_min[8];		/* Register value */
	u8 has_fan;		/* Bitfield, fans enabled */
	u16 fan[5];		/* Register values, possibly combined */
	u16 fan_min[5];		/* Register values, possibly combined */
	s8 temp[3];		/* Register value */
	s8 temp_high[3];	/* Register value */
	s8 temp_low[3];		/* Register value */
	u8 sensor;		/* Register value */
	u8 fan_div[3];		/* Register encoding, shifted right */
	u8 vid;			/* Register encoding, combined */
	u8 vrm;
	u32 alarms;		/* Register encoding, combined */
	u8 beeps;		/* Register encoding */
	u8 fan_main_ctrl;	/* Register value */
	u8 fan_ctl;		/* Register value */

	/* The following 3 arrays correspond to the same registers. The
	 * meaning of bits 6-0 depends on the value of bit 7, and we want
	 * to preserve settings on mode changes, so we have to track all
	 * values separately. */
	u8 pwm_ctrl[3];		/* Register value */
	u8 pwm_duty[3];		/* Manual PWM value set by user (bit 6-0) */
	u8 pwm_temp_map[3];	/* PWM to temp. chan. mapping (bits 1-0) */

	/* Automatic fan speed control registers */
	u8 auto_pwm[3][4];	/* [nr][3] is hard-coded */
	s8 auto_temp[3][5];	/* [nr][0] is point1_temp_hyst */
};

static u8 in_to_reg(const struct it87_data *data, int nr, long val)
{
	long lsb;

	if (data->type == it8721) {
		if (data->in_scaled & (1 << nr))
			lsb = 24;
		else
			lsb = 12;
	} else
		lsb = 16;

	val = DIV_ROUND_CLOSEST(val, lsb);
	return SENSORS_LIMIT(val, 0, 255);
}

static int in_from_reg(const struct it87_data *data, int nr, int val)
{
	if (data->type == it8721) {
		if (data->in_scaled & (1 << nr))
			return val * 24;
		else
			return val * 12;
	} else
		return val * 16;
}

static inline u8 FAN_TO_REG(long rpm, int div)
{
	if (rpm == 0)
		return 255;
	rpm = SENSORS_LIMIT(rpm, 1, 1000000);
	return SENSORS_LIMIT((1350000 + rpm * div / 2) / (rpm * div), 1,
			     254);
}

static inline u16 FAN16_TO_REG(long rpm)
{
	if (rpm == 0)
		return 0xffff;
	return SENSORS_LIMIT((1350000 + rpm) / (rpm * 2), 1, 0xfffe);
}

#define FAN_FROM_REG(val, div) ((val) == 0 ? -1 : (val) == 255 ? 0 : \
				1350000 / ((val) * (div)))
/* The divider is fixed to 2 in 16-bit mode */
#define FAN16_FROM_REG(val) ((val) == 0 ? -1 : (val) == 0xffff ? 0 : \
			     1350000 / ((val) * 2))

#define TEMP_TO_REG(val) (SENSORS_LIMIT(((val) < 0 ? (((val) - 500) / 1000) : \
					((val) + 500) / 1000), -128, 127))
#define TEMP_FROM_REG(val) ((val) * 1000)

static u8 pwm_to_reg(const struct it87_data *data, long val)
{
	if (data->type == it8721)
		return val;
	else
		return val >> 1;
}

static int pwm_from_reg(const struct it87_data *data, u8 reg)
{
	if (data->type == it8721)
		return reg;
	else
		return (reg & 0x7f) << 1;
}


static int DIV_TO_REG(int val)
{
	int answer = 0;
	while (answer < 7 && (val >>= 1))
		answer++;
	return answer;
}
#define DIV_FROM_REG(val) (1 << (val))

static const unsigned int pwm_freq[8] = {
	48000000 / 128,
	24000000 / 128,
	12000000 / 128,
	8000000 / 128,
	6000000 / 128,
	3000000 / 128,
	1500000 / 128,
	750000 / 128,
};

static inline int has_16bit_fans(const struct it87_data *data)
{
	/* IT8705F Datasheet 0.4.1, 3h == Version G.
	   IT8712F Datasheet 0.9.1, section 8.3.5 indicates 8h == Version J.
	   These are the first revisions with 16bit tachometer support. */
	return (data->type == it87 && data->revision >= 0x03)
	    || (data->type == it8712 && data->revision >= 0x08)
	    || data->type == it8716
	    || data->type == it8718
	    || data->type == it8720
	    || data->type == it8721;
}

static inline int has_old_autopwm(const struct it87_data *data)
{
	/* The old automatic fan speed control interface is implemented
	   by IT8705F chips up to revision F and IT8712F chips up to
	   revision G. */
	return (data->type == it87 && data->revision < 0x03)
	    || (data->type == it8712 && data->revision < 0x08);
}

static int it87_probe(struct platform_device *pdev);
static int __devexit it87_remove(struct platform_device *pdev);

static int it87_read_value(struct it87_data *data, u8 reg);
static void it87_write_value(struct it87_data *data, u8 reg, u8 value);
static struct it87_data *it87_update_device(struct device *dev);
static int it87_check_pwm(struct device *dev);
static void it87_init_device(struct platform_device *pdev);


static struct platform_driver it87_driver = {
	.driver = {
		.owner	= THIS_MODULE,
		.name	= DRVNAME,
	},
	.probe	= it87_probe,
	.remove	= __devexit_p(it87_remove),
};

static ssize_t show_in(struct device *dev, struct device_attribute *attr,
		char *buf)
{
	struct sensor_device_attribute *sensor_attr = to_sensor_dev_attr(attr);
	int nr = sensor_attr->index;

	struct it87_data *data = it87_update_device(dev);
	return sprintf(buf, "%d\n", in_from_reg(data, nr, data->in[nr]));
}

static ssize_t show_in_min(struct device *dev, struct device_attribute *attr,
		char *buf)
{
	struct sensor_device_attribute *sensor_attr = to_sensor_dev_attr(attr);
	int nr = sensor_attr->index;

	struct it87_data *data = it87_update_device(dev);
	return sprintf(buf, "%d\n", in_from_reg(data, nr, data->in_min[nr]));
}

static ssize_t show_in_max(struct device *dev, struct device_attribute *attr,
		char *buf)
{
	struct sensor_device_attribute *sensor_attr = to_sensor_dev_attr(attr);
	int nr = sensor_attr->index;

	struct it87_data *data = it87_update_device(dev);
	return sprintf(buf, "%d\n", in_from_reg(data, nr, data->in_max[nr]));
}

static ssize_t set_in_min(struct device *dev, struct device_attribute *attr,
		const char *buf, size_t count)
{
	struct sensor_device_attribute *sensor_attr = to_sensor_dev_attr(attr);
	int nr = sensor_attr->index;

	struct it87_data *data = dev_get_drvdata(dev);
	unsigned long val;

	if (strict_strtoul(buf, 10, &val) < 0)
		return -EINVAL;

	mutex_lock(&data->update_lock);
	data->in_min[nr] = in_to_reg(data, nr, val);
	it87_write_value(data, IT87_REG_VIN_MIN(nr),
			data->in_min[nr]);
	mutex_unlock(&data->update_lock);
	return count;
}
static ssize_t set_in_max(struct device *dev, struct device_attribute *attr,
		const char *buf, size_t count)
{
	struct sensor_device_attribute *sensor_attr = to_sensor_dev_attr(attr);
	int nr = sensor_attr->index;

	struct it87_data *data = dev_get_drvdata(dev);
	unsigned long val;

	if (strict_strtoul(buf, 10, &val) < 0)
		return -EINVAL;

	mutex_lock(&data->update_lock);
	data->in_max[nr] = in_to_reg(data, nr, val);
	it87_write_value(data, IT87_REG_VIN_MAX(nr),
			data->in_max[nr]);
	mutex_unlock(&data->update_lock);
	return count;
}

#define show_in_offset(offset)					\
static SENSOR_DEVICE_ATTR(in##offset##_input, S_IRUGO,		\
		show_in, NULL, offset);

#define limit_in_offset(offset)					\
static SENSOR_DEVICE_ATTR(in##offset##_min, S_IRUGO | S_IWUSR,	\
		show_in_min, set_in_min, offset);		\
static SENSOR_DEVICE_ATTR(in##offset##_max, S_IRUGO | S_IWUSR,	\
		show_in_max, set_in_max, offset);

show_in_offset(0);
limit_in_offset(0);
show_in_offset(1);
limit_in_offset(1);
show_in_offset(2);
limit_in_offset(2);
show_in_offset(3);
limit_in_offset(3);
show_in_offset(4);
limit_in_offset(4);
show_in_offset(5);
limit_in_offset(5);
show_in_offset(6);
limit_in_offset(6);
show_in_offset(7);
limit_in_offset(7);
show_in_offset(8);

/* 3 temperatures */
static ssize_t show_temp(struct device *dev, struct device_attribute *attr,
		char *buf)
{
	struct sensor_device_attribute *sensor_attr = to_sensor_dev_attr(attr);
	int nr = sensor_attr->index;

	struct it87_data *data = it87_update_device(dev);
	return sprintf(buf, "%d\n", TEMP_FROM_REG(data->temp[nr]));
}
static ssize_t show_temp_max(struct device *dev, struct device_attribute *attr,
		char *buf)
{
	struct sensor_device_attribute *sensor_attr = to_sensor_dev_attr(attr);
	int nr = sensor_attr->index;

	struct it87_data *data = it87_update_device(dev);
	return sprintf(buf, "%d\n", TEMP_FROM_REG(data->temp_high[nr]));
}
static ssize_t show_temp_min(struct device *dev, struct device_attribute *attr,
		char *buf)
{
	struct sensor_device_attribute *sensor_attr = to_sensor_dev_attr(attr);
	int nr = sensor_attr->index;

	struct it87_data *data = it87_update_device(dev);
	return sprintf(buf, "%d\n", TEMP_FROM_REG(data->temp_low[nr]));
}
static ssize_t set_temp_max(struct device *dev, struct device_attribute *attr,
		const char *buf, size_t count)
{
	struct sensor_device_attribute *sensor_attr = to_sensor_dev_attr(attr);
	int nr = sensor_attr->index;

	struct it87_data *data = dev_get_drvdata(dev);
	long val;

	if (strict_strtol(buf, 10, &val) < 0)
		return -EINVAL;

	mutex_lock(&data->update_lock);
	data->temp_high[nr] = TEMP_TO_REG(val);
	it87_write_value(data, IT87_REG_TEMP_HIGH(nr), data->temp_high[nr]);
	mutex_unlock(&data->update_lock);
	return count;
}
static ssize_t set_temp_min(struct device *dev, struct device_attribute *attr,
		const char *buf, size_t count)
{
	struct sensor_device_attribute *sensor_attr = to_sensor_dev_attr(attr);
	int nr = sensor_attr->index;

	struct it87_data *data = dev_get_drvdata(dev);
	long val;

	if (strict_strtol(buf, 10, &val) < 0)
		return -EINVAL;

	mutex_lock(&data->update_lock);
	data->temp_low[nr] = TEMP_TO_REG(val);
	it87_write_value(data, IT87_REG_TEMP_LOW(nr), data->temp_low[nr]);
	mutex_unlock(&data->update_lock);
	return count;
}
#define show_temp_offset(offset)					\
static SENSOR_DEVICE_ATTR(temp##offset##_input, S_IRUGO,		\
		show_temp, NULL, offset - 1);				\
static SENSOR_DEVICE_ATTR(temp##offset##_max, S_IRUGO | S_IWUSR,	\
		show_temp_max, set_temp_max, offset - 1);		\
static SENSOR_DEVICE_ATTR(temp##offset##_min, S_IRUGO | S_IWUSR,	\
		show_temp_min, set_temp_min, offset - 1);

show_temp_offset(1);
show_temp_offset(2);
show_temp_offset(3);

static ssize_t show_sensor(struct device *dev, struct device_attribute *attr,
		char *buf)
{
	struct sensor_device_attribute *sensor_attr = to_sensor_dev_attr(attr);
	int nr = sensor_attr->index;

	struct it87_data *data = it87_update_device(dev);
	u8 reg = data->sensor;		/* In case the value is updated while
					   we use it */

	if (reg & (1 << nr))
		return sprintf(buf, "3\n");  /* thermal diode */
	if (reg & (8 << nr))
		return sprintf(buf, "4\n");  /* thermistor */
	return sprintf(buf, "0\n");      /* disabled */
}
static ssize_t set_sensor(struct device *dev, struct device_attribute *attr,
		const char *buf, size_t count)
{
	struct sensor_device_attribute *sensor_attr = to_sensor_dev_attr(attr);
	int nr = sensor_attr->index;

	struct it87_data *data = dev_get_drvdata(dev);
	long val;
	u8 reg;

	if (strict_strtol(buf, 10, &val) < 0)
		return -EINVAL;

	reg = it87_read_value(data, IT87_REG_TEMP_ENABLE);
	reg &= ~(1 << nr);
	reg &= ~(8 << nr);
	if (val == 2) {	/* backwards compatibility */
		dev_warn(dev, "Sensor type 2 is deprecated, please use 4 "
			 "instead\n");
		val = 4;
	}
	/* 3 = thermal diode; 4 = thermistor; 0 = disabled */
	if (val == 3)
		reg |= 1 << nr;
	else if (val == 4)
		reg |= 8 << nr;
	else if (val != 0)
		return -EINVAL;

	mutex_lock(&data->update_lock);
	data->sensor = reg;
	it87_write_value(data, IT87_REG_TEMP_ENABLE, data->sensor);
	data->valid = 0;	/* Force cache refresh */
	mutex_unlock(&data->update_lock);
	return count;
}
#define show_sensor_offset(offset)					\
static SENSOR_DEVICE_ATTR(temp##offset##_type, S_IRUGO | S_IWUSR,	\
		show_sensor, set_sensor, offset - 1);

show_sensor_offset(1);
show_sensor_offset(2);
show_sensor_offset(3);

/* 3 Fans */

static int pwm_mode(const struct it87_data *data, int nr)
{
	int ctrl = data->fan_main_ctrl & (1 << nr);

	if (ctrl == 0)					/* Full speed */
		return 0;
	if (data->pwm_ctrl[nr] & 0x80)			/* Automatic mode */
		return 2;
	else						/* Manual mode */
		return 1;
}

static ssize_t show_fan(struct device *dev, struct device_attribute *attr,
		char *buf)
{
	struct sensor_device_attribute *sensor_attr = to_sensor_dev_attr(attr);
	int nr = sensor_attr->index;

	struct it87_data *data = it87_update_device(dev);
	return sprintf(buf, "%d\n", FAN_FROM_REG(data->fan[nr],
				DIV_FROM_REG(data->fan_div[nr])));
}
static ssize_t show_fan_min(struct device *dev, struct device_attribute *attr,
		char *buf)
{
	struct sensor_device_attribute *sensor_attr = to_sensor_dev_attr(attr);
	int nr = sensor_attr->index;

	struct it87_data *data = it87_update_device(dev);
	return sprintf(buf, "%d\n", FAN_FROM_REG(data->fan_min[nr],
				DIV_FROM_REG(data->fan_div[nr])));
}
static ssize_t show_fan_div(struct device *dev, struct device_attribute *attr,
		char *buf)
{
	struct sensor_device_attribute *sensor_attr = to_sensor_dev_attr(attr);
	int nr = sensor_attr->index;

	struct it87_data *data = it87_update_device(dev);
	return sprintf(buf, "%d\n", DIV_FROM_REG(data->fan_div[nr]));
}
static ssize_t show_pwm_enable(struct device *dev,
		struct device_attribute *attr, char *buf)
{
	struct sensor_device_attribute *sensor_attr = to_sensor_dev_attr(attr);
	int nr = sensor_attr->index;

	struct it87_data *data = it87_update_device(dev);
	return sprintf(buf, "%d\n", pwm_mode(data, nr));
}
static ssize_t show_pwm(struct device *dev, struct device_attribute *attr,
		char *buf)
{
	struct sensor_device_attribute *sensor_attr = to_sensor_dev_attr(attr);
	int nr = sensor_attr->index;

	struct it87_data *data = it87_update_device(dev);
	return sprintf(buf, "%d\n",
		       pwm_from_reg(data, data->pwm_duty[nr]));
}
static ssize_t show_pwm_freq(struct device *dev, struct device_attribute *attr,
		char *buf)
{
	struct it87_data *data = it87_update_device(dev);
	int index = (data->fan_ctl >> 4) & 0x07;

	return sprintf(buf, "%u\n", pwm_freq[index]);
}
static ssize_t set_fan_min(struct device *dev, struct device_attribute *attr,
		const char *buf, size_t count)
{
	struct sensor_device_attribute *sensor_attr = to_sensor_dev_attr(attr);
	int nr = sensor_attr->index;

	struct it87_data *data = dev_get_drvdata(dev);
	long val;
	u8 reg;

	if (strict_strtol(buf, 10, &val) < 0)
		return -EINVAL;

	mutex_lock(&data->update_lock);
	reg = it87_read_value(data, IT87_REG_FAN_DIV);
	switch (nr) {
	case 0:
		data->fan_div[nr] = reg & 0x07;
		break;
	case 1:
		data->fan_div[nr] = (reg >> 3) & 0x07;
		break;
	case 2:
		data->fan_div[nr] = (reg & 0x40) ? 3 : 1;
		break;
	}

	data->fan_min[nr] = FAN_TO_REG(val, DIV_FROM_REG(data->fan_div[nr]));
	it87_write_value(data, IT87_REG_FAN_MIN[nr], data->fan_min[nr]);
	mutex_unlock(&data->update_lock);
	return count;
}
static ssize_t set_fan_div(struct device *dev, struct device_attribute *attr,
		const char *buf, size_t count)
{
	struct sensor_device_attribute *sensor_attr = to_sensor_dev_attr(attr);
	int nr = sensor_attr->index;

	struct it87_data *data = dev_get_drvdata(dev);
	unsigned long val;
	int min;
	u8 old;

	if (strict_strtoul(buf, 10, &val) < 0)
		return -EINVAL;

	mutex_lock(&data->update_lock);
	old = it87_read_value(data, IT87_REG_FAN_DIV);

	/* Save fan min limit */
	min = FAN_FROM_REG(data->fan_min[nr], DIV_FROM_REG(data->fan_div[nr]));

	switch (nr) {
	case 0:
	case 1:
		data->fan_div[nr] = DIV_TO_REG(val);
		break;
	case 2:
		if (val < 8)
			data->fan_div[nr] = 1;
		else
			data->fan_div[nr] = 3;
	}
	val = old & 0x80;
	val |= (data->fan_div[0] & 0x07);
	val |= (data->fan_div[1] & 0x07) << 3;
	if (data->fan_div[2] == 3)
		val |= 0x1 << 6;
	it87_write_value(data, IT87_REG_FAN_DIV, val);

	/* Restore fan min limit */
	data->fan_min[nr] = FAN_TO_REG(min, DIV_FROM_REG(data->fan_div[nr]));
	it87_write_value(data, IT87_REG_FAN_MIN[nr], data->fan_min[nr]);

	mutex_unlock(&data->update_lock);
	return count;
}

/* Returns 0 if OK, -EINVAL otherwise */
static int check_trip_points(struct device *dev, int nr)
{
	const struct it87_data *data = dev_get_drvdata(dev);
	int i, err = 0;

	if (has_old_autopwm(data)) {
		for (i = 0; i < 3; i++) {
			if (data->auto_temp[nr][i] > data->auto_temp[nr][i + 1])
				err = -EINVAL;
		}
		for (i = 0; i < 2; i++) {
			if (data->auto_pwm[nr][i] > data->auto_pwm[nr][i + 1])
				err = -EINVAL;
		}
	}

	if (err) {
		dev_err(dev, "Inconsistent trip points, not switching to "
			"automatic mode\n");
		dev_err(dev, "Adjust the trip points and try again\n");
	}
	return err;
}

static ssize_t set_pwm_enable(struct device *dev,
		struct device_attribute *attr, const char *buf, size_t count)
{
	struct sensor_device_attribute *sensor_attr = to_sensor_dev_attr(attr);
	int nr = sensor_attr->index;

	struct it87_data *data = dev_get_drvdata(dev);
	long val;

	if (strict_strtol(buf, 10, &val) < 0 || val < 0 || val > 2)
		return -EINVAL;

	/* Check trip points before switching to automatic mode */
	if (val == 2) {
		if (check_trip_points(dev, nr) < 0)
			return -EINVAL;
	}

	mutex_lock(&data->update_lock);

	if (val == 0) {
		int tmp;
		/* make sure the fan is on when in on/off mode */
		tmp = it87_read_value(data, IT87_REG_FAN_CTL);
		it87_write_value(data, IT87_REG_FAN_CTL, tmp | (1 << nr));
		/* set on/off mode */
		data->fan_main_ctrl &= ~(1 << nr);
		it87_write_value(data, IT87_REG_FAN_MAIN_CTRL,
				 data->fan_main_ctrl);
	} else {
		if (val == 1)				/* Manual mode */
			data->pwm_ctrl[nr] = data->pwm_duty[nr];
		else					/* Automatic mode */
			data->pwm_ctrl[nr] = 0x80 | data->pwm_temp_map[nr];
		it87_write_value(data, IT87_REG_PWM(nr), data->pwm_ctrl[nr]);
		/* set SmartGuardian mode */
		data->fan_main_ctrl |= (1 << nr);
		it87_write_value(data, IT87_REG_FAN_MAIN_CTRL,
				 data->fan_main_ctrl);
	}

	mutex_unlock(&data->update_lock);
	return count;
}
static ssize_t set_pwm(struct device *dev, struct device_attribute *attr,
		const char *buf, size_t count)
{
	struct sensor_device_attribute *sensor_attr = to_sensor_dev_attr(attr);
	int nr = sensor_attr->index;

	struct it87_data *data = dev_get_drvdata(dev);
	long val;

	if (strict_strtol(buf, 10, &val) < 0 || val < 0 || val > 255)
		return -EINVAL;

	mutex_lock(&data->update_lock);
	data->pwm_duty[nr] = pwm_to_reg(data, val);
	/* If we are in manual mode, write the duty cycle immediately;
	 * otherwise, just store it for later use. */
	if (!(data->pwm_ctrl[nr] & 0x80)) {
		data->pwm_ctrl[nr] = data->pwm_duty[nr];
		it87_write_value(data, IT87_REG_PWM(nr), data->pwm_ctrl[nr]);
	}
	mutex_unlock(&data->update_lock);
	return count;
}
static ssize_t set_pwm_freq(struct device *dev,
		struct device_attribute *attr, const char *buf, size_t count)
{
	struct it87_data *data = dev_get_drvdata(dev);
	unsigned long val;
	int i;

	if (strict_strtoul(buf, 10, &val) < 0)
		return -EINVAL;

	/* Search for the nearest available frequency */
	for (i = 0; i < 7; i++) {
		if (val > (pwm_freq[i] + pwm_freq[i+1]) / 2)
			break;
	}

	mutex_lock(&data->update_lock);
	data->fan_ctl = it87_read_value(data, IT87_REG_FAN_CTL) & 0x8f;
	data->fan_ctl |= i << 4;
	it87_write_value(data, IT87_REG_FAN_CTL, data->fan_ctl);
	mutex_unlock(&data->update_lock);

	return count;
}
static ssize_t show_pwm_temp_map(struct device *dev,
		struct device_attribute *attr, char *buf)
{
	struct sensor_device_attribute *sensor_attr = to_sensor_dev_attr(attr);
	int nr = sensor_attr->index;

	struct it87_data *data = it87_update_device(dev);
	int map;

	if (data->pwm_temp_map[nr] < 3)
		map = 1 << data->pwm_temp_map[nr];
	else
		map = 0;			/* Should never happen */
	return sprintf(buf, "%d\n", map);
}
static ssize_t set_pwm_temp_map(struct device *dev,
		struct device_attribute *attr, const char *buf, size_t count)
{
	struct sensor_device_attribute *sensor_attr = to_sensor_dev_attr(attr);
	int nr = sensor_attr->index;

	struct it87_data *data = dev_get_drvdata(dev);
	long val;
	u8 reg;

	/* This check can go away if we ever support automatic fan speed
	   control on newer chips. */
	if (!has_old_autopwm(data)) {
		dev_notice(dev, "Mapping change disabled for safety reasons\n");
		return -EINVAL;
	}

	if (strict_strtol(buf, 10, &val) < 0)
		return -EINVAL;

	switch (val) {
	case (1 << 0):
		reg = 0x00;
		break;
	case (1 << 1):
		reg = 0x01;
		break;
	case (1 << 2):
		reg = 0x02;
		break;
	default:
		return -EINVAL;
	}

	mutex_lock(&data->update_lock);
	data->pwm_temp_map[nr] = reg;
	/* If we are in automatic mode, write the temp mapping immediately;
	 * otherwise, just store it for later use. */
	if (data->pwm_ctrl[nr] & 0x80) {
		data->pwm_ctrl[nr] = 0x80 | data->pwm_temp_map[nr];
		it87_write_value(data, IT87_REG_PWM(nr), data->pwm_ctrl[nr]);
	}
	mutex_unlock(&data->update_lock);
	return count;
}

static ssize_t show_auto_pwm(struct device *dev,
		struct device_attribute *attr, char *buf)
{
	struct it87_data *data = it87_update_device(dev);
	struct sensor_device_attribute_2 *sensor_attr =
			to_sensor_dev_attr_2(attr);
	int nr = sensor_attr->nr;
	int point = sensor_attr->index;

	return sprintf(buf, "%d\n",
		       pwm_from_reg(data, data->auto_pwm[nr][point]));
}

static ssize_t set_auto_pwm(struct device *dev,
		struct device_attribute *attr, const char *buf, size_t count)
{
	struct it87_data *data = dev_get_drvdata(dev);
	struct sensor_device_attribute_2 *sensor_attr =
			to_sensor_dev_attr_2(attr);
	int nr = sensor_attr->nr;
	int point = sensor_attr->index;
	long val;

	if (strict_strtol(buf, 10, &val) < 0 || val < 0 || val > 255)
		return -EINVAL;

	mutex_lock(&data->update_lock);
	data->auto_pwm[nr][point] = pwm_to_reg(data, val);
	it87_write_value(data, IT87_REG_AUTO_PWM(nr, point),
			 data->auto_pwm[nr][point]);
	mutex_unlock(&data->update_lock);
	return count;
}

static ssize_t show_auto_temp(struct device *dev,
		struct device_attribute *attr, char *buf)
{
	struct it87_data *data = it87_update_device(dev);
	struct sensor_device_attribute_2 *sensor_attr =
			to_sensor_dev_attr_2(attr);
	int nr = sensor_attr->nr;
	int point = sensor_attr->index;

	return sprintf(buf, "%d\n", TEMP_FROM_REG(data->auto_temp[nr][point]));
}

static ssize_t set_auto_temp(struct device *dev,
		struct device_attribute *attr, const char *buf, size_t count)
{
	struct it87_data *data = dev_get_drvdata(dev);
	struct sensor_device_attribute_2 *sensor_attr =
			to_sensor_dev_attr_2(attr);
	int nr = sensor_attr->nr;
	int point = sensor_attr->index;
	long val;

	if (strict_strtol(buf, 10, &val) < 0 || val < -128000 || val > 127000)
		return -EINVAL;

	mutex_lock(&data->update_lock);
	data->auto_temp[nr][point] = TEMP_TO_REG(val);
	it87_write_value(data, IT87_REG_AUTO_TEMP(nr, point),
			 data->auto_temp[nr][point]);
	mutex_unlock(&data->update_lock);
	return count;
}

#define show_fan_offset(offset)					\
static SENSOR_DEVICE_ATTR(fan##offset##_input, S_IRUGO,		\
		show_fan, NULL, offset - 1);			\
static SENSOR_DEVICE_ATTR(fan##offset##_min, S_IRUGO | S_IWUSR, \
		show_fan_min, set_fan_min, offset - 1);		\
static SENSOR_DEVICE_ATTR(fan##offset##_div, S_IRUGO | S_IWUSR, \
		show_fan_div, set_fan_div, offset - 1);

show_fan_offset(1);
show_fan_offset(2);
show_fan_offset(3);

#define show_pwm_offset(offset)						\
static SENSOR_DEVICE_ATTR(pwm##offset##_enable, S_IRUGO | S_IWUSR,	\
		show_pwm_enable, set_pwm_enable, offset - 1);		\
static SENSOR_DEVICE_ATTR(pwm##offset, S_IRUGO | S_IWUSR,		\
		show_pwm, set_pwm, offset - 1);				\
static DEVICE_ATTR(pwm##offset##_freq,					\
		(offset == 1 ? S_IRUGO | S_IWUSR : S_IRUGO),		\
		show_pwm_freq, (offset == 1 ? set_pwm_freq : NULL));	\
static SENSOR_DEVICE_ATTR(pwm##offset##_auto_channels_temp,		\
		S_IRUGO | S_IWUSR, show_pwm_temp_map, set_pwm_temp_map,	\
		offset - 1);						\
static SENSOR_DEVICE_ATTR_2(pwm##offset##_auto_point1_pwm,		\
		S_IRUGO | S_IWUSR, show_auto_pwm, set_auto_pwm,		\
		offset - 1, 0);						\
static SENSOR_DEVICE_ATTR_2(pwm##offset##_auto_point2_pwm,		\
		S_IRUGO | S_IWUSR, show_auto_pwm, set_auto_pwm,		\
		offset - 1, 1);						\
static SENSOR_DEVICE_ATTR_2(pwm##offset##_auto_point3_pwm,		\
		S_IRUGO | S_IWUSR, show_auto_pwm, set_auto_pwm,		\
		offset - 1, 2);						\
static SENSOR_DEVICE_ATTR_2(pwm##offset##_auto_point4_pwm,		\
		S_IRUGO, show_auto_pwm, NULL, offset - 1, 3);		\
static SENSOR_DEVICE_ATTR_2(pwm##offset##_auto_point1_temp,		\
		S_IRUGO | S_IWUSR, show_auto_temp, set_auto_temp,	\
		offset - 1, 1);						\
static SENSOR_DEVICE_ATTR_2(pwm##offset##_auto_point1_temp_hyst,	\
		S_IRUGO | S_IWUSR, show_auto_temp, set_auto_temp,	\
		offset - 1, 0);						\
static SENSOR_DEVICE_ATTR_2(pwm##offset##_auto_point2_temp,		\
		S_IRUGO | S_IWUSR, show_auto_temp, set_auto_temp,	\
		offset - 1, 2);						\
static SENSOR_DEVICE_ATTR_2(pwm##offset##_auto_point3_temp,		\
		S_IRUGO | S_IWUSR, show_auto_temp, set_auto_temp,	\
		offset - 1, 3);						\
static SENSOR_DEVICE_ATTR_2(pwm##offset##_auto_point4_temp,		\
		S_IRUGO | S_IWUSR, show_auto_temp, set_auto_temp,	\
		offset - 1, 4);

show_pwm_offset(1);
show_pwm_offset(2);
show_pwm_offset(3);

/* A different set of callbacks for 16-bit fans */
static ssize_t show_fan16(struct device *dev, struct device_attribute *attr,
		char *buf)
{
	struct sensor_device_attribute *sensor_attr = to_sensor_dev_attr(attr);
	int nr = sensor_attr->index;
	struct it87_data *data = it87_update_device(dev);
	return sprintf(buf, "%d\n", FAN16_FROM_REG(data->fan[nr]));
}

static ssize_t show_fan16_min(struct device *dev, struct device_attribute *attr,
		char *buf)
{
	struct sensor_device_attribute *sensor_attr = to_sensor_dev_attr(attr);
	int nr = sensor_attr->index;
	struct it87_data *data = it87_update_device(dev);
	return sprintf(buf, "%d\n", FAN16_FROM_REG(data->fan_min[nr]));
}

static ssize_t set_fan16_min(struct device *dev, struct device_attribute *attr,
		const char *buf, size_t count)
{
	struct sensor_device_attribute *sensor_attr = to_sensor_dev_attr(attr);
	int nr = sensor_attr->index;
	struct it87_data *data = dev_get_drvdata(dev);
	long val;

	if (strict_strtol(buf, 10, &val) < 0)
		return -EINVAL;

	mutex_lock(&data->update_lock);
	data->fan_min[nr] = FAN16_TO_REG(val);
	it87_write_value(data, IT87_REG_FAN_MIN[nr],
			 data->fan_min[nr] & 0xff);
	it87_write_value(data, IT87_REG_FANX_MIN[nr],
			 data->fan_min[nr] >> 8);
	mutex_unlock(&data->update_lock);
	return count;
}

/* We want to use the same sysfs file names as 8-bit fans, but we need
   different variable names, so we have to use SENSOR_ATTR instead of
   SENSOR_DEVICE_ATTR. */
#define show_fan16_offset(offset) \
static struct sensor_device_attribute sensor_dev_attr_fan##offset##_input16 \
	= SENSOR_ATTR(fan##offset##_input, S_IRUGO,		\
		show_fan16, NULL, offset - 1);			\
static struct sensor_device_attribute sensor_dev_attr_fan##offset##_min16 \
	= SENSOR_ATTR(fan##offset##_min, S_IRUGO | S_IWUSR,	\
		show_fan16_min, set_fan16_min, offset - 1)

show_fan16_offset(1);
show_fan16_offset(2);
show_fan16_offset(3);
show_fan16_offset(4);
show_fan16_offset(5);

/* Alarms */
static ssize_t show_alarms(struct device *dev, struct device_attribute *attr,
		char *buf)
{
	struct it87_data *data = it87_update_device(dev);
	return sprintf(buf, "%u\n", data->alarms);
}
static DEVICE_ATTR(alarms, S_IRUGO, show_alarms, NULL);

static ssize_t show_alarm(struct device *dev, struct device_attribute *attr,
		char *buf)
{
	int bitnr = to_sensor_dev_attr(attr)->index;
	struct it87_data *data = it87_update_device(dev);
	return sprintf(buf, "%u\n", (data->alarms >> bitnr) & 1);
}
static SENSOR_DEVICE_ATTR(in0_alarm, S_IRUGO, show_alarm, NULL, 8);
static SENSOR_DEVICE_ATTR(in1_alarm, S_IRUGO, show_alarm, NULL, 9);
static SENSOR_DEVICE_ATTR(in2_alarm, S_IRUGO, show_alarm, NULL, 10);
static SENSOR_DEVICE_ATTR(in3_alarm, S_IRUGO, show_alarm, NULL, 11);
static SENSOR_DEVICE_ATTR(in4_alarm, S_IRUGO, show_alarm, NULL, 12);
static SENSOR_DEVICE_ATTR(in5_alarm, S_IRUGO, show_alarm, NULL, 13);
static SENSOR_DEVICE_ATTR(in6_alarm, S_IRUGO, show_alarm, NULL, 14);
static SENSOR_DEVICE_ATTR(in7_alarm, S_IRUGO, show_alarm, NULL, 15);
static SENSOR_DEVICE_ATTR(fan1_alarm, S_IRUGO, show_alarm, NULL, 0);
static SENSOR_DEVICE_ATTR(fan2_alarm, S_IRUGO, show_alarm, NULL, 1);
static SENSOR_DEVICE_ATTR(fan3_alarm, S_IRUGO, show_alarm, NULL, 2);
static SENSOR_DEVICE_ATTR(fan4_alarm, S_IRUGO, show_alarm, NULL, 3);
static SENSOR_DEVICE_ATTR(fan5_alarm, S_IRUGO, show_alarm, NULL, 6);
static SENSOR_DEVICE_ATTR(temp1_alarm, S_IRUGO, show_alarm, NULL, 16);
static SENSOR_DEVICE_ATTR(temp2_alarm, S_IRUGO, show_alarm, NULL, 17);
static SENSOR_DEVICE_ATTR(temp3_alarm, S_IRUGO, show_alarm, NULL, 18);

static ssize_t show_beep(struct device *dev, struct device_attribute *attr,
		char *buf)
{
	int bitnr = to_sensor_dev_attr(attr)->index;
	struct it87_data *data = it87_update_device(dev);
	return sprintf(buf, "%u\n", (data->beeps >> bitnr) & 1);
}
static ssize_t set_beep(struct device *dev, struct device_attribute *attr,
		const char *buf, size_t count)
{
	int bitnr = to_sensor_dev_attr(attr)->index;
	struct it87_data *data = dev_get_drvdata(dev);
	long val;

	if (strict_strtol(buf, 10, &val) < 0
	 || (val != 0 && val != 1))
		return -EINVAL;

	mutex_lock(&data->update_lock);
	data->beeps = it87_read_value(data, IT87_REG_BEEP_ENABLE);
	if (val)
		data->beeps |= (1 << bitnr);
	else
		data->beeps &= ~(1 << bitnr);
	it87_write_value(data, IT87_REG_BEEP_ENABLE, data->beeps);
	mutex_unlock(&data->update_lock);
	return count;
}

static SENSOR_DEVICE_ATTR(in0_beep, S_IRUGO | S_IWUSR,
			  show_beep, set_beep, 1);
static SENSOR_DEVICE_ATTR(in1_beep, S_IRUGO, show_beep, NULL, 1);
static SENSOR_DEVICE_ATTR(in2_beep, S_IRUGO, show_beep, NULL, 1);
static SENSOR_DEVICE_ATTR(in3_beep, S_IRUGO, show_beep, NULL, 1);
static SENSOR_DEVICE_ATTR(in4_beep, S_IRUGO, show_beep, NULL, 1);
static SENSOR_DEVICE_ATTR(in5_beep, S_IRUGO, show_beep, NULL, 1);
static SENSOR_DEVICE_ATTR(in6_beep, S_IRUGO, show_beep, NULL, 1);
static SENSOR_DEVICE_ATTR(in7_beep, S_IRUGO, show_beep, NULL, 1);
/* fanX_beep writability is set later */
static SENSOR_DEVICE_ATTR(fan1_beep, S_IRUGO, show_beep, set_beep, 0);
static SENSOR_DEVICE_ATTR(fan2_beep, S_IRUGO, show_beep, set_beep, 0);
static SENSOR_DEVICE_ATTR(fan3_beep, S_IRUGO, show_beep, set_beep, 0);
static SENSOR_DEVICE_ATTR(fan4_beep, S_IRUGO, show_beep, set_beep, 0);
static SENSOR_DEVICE_ATTR(fan5_beep, S_IRUGO, show_beep, set_beep, 0);
static SENSOR_DEVICE_ATTR(temp1_beep, S_IRUGO | S_IWUSR,
			  show_beep, set_beep, 2);
static SENSOR_DEVICE_ATTR(temp2_beep, S_IRUGO, show_beep, NULL, 2);
static SENSOR_DEVICE_ATTR(temp3_beep, S_IRUGO, show_beep, NULL, 2);

static ssize_t show_vrm_reg(struct device *dev, struct device_attribute *attr,
		char *buf)
{
	struct it87_data *data = dev_get_drvdata(dev);
	return sprintf(buf, "%u\n", data->vrm);
}
static ssize_t store_vrm_reg(struct device *dev, struct device_attribute *attr,
		const char *buf, size_t count)
{
	struct it87_data *data = dev_get_drvdata(dev);
	unsigned long val;

	if (strict_strtoul(buf, 10, &val) < 0)
		return -EINVAL;

	data->vrm = val;

	return count;
}
static DEVICE_ATTR(vrm, S_IRUGO | S_IWUSR, show_vrm_reg, store_vrm_reg);

static ssize_t show_vid_reg(struct device *dev, struct device_attribute *attr,
		char *buf)
{
	struct it87_data *data = it87_update_device(dev);
	return sprintf(buf, "%ld\n", (long) vid_from_reg(data->vid, data->vrm));
}
static DEVICE_ATTR(cpu0_vid, S_IRUGO, show_vid_reg, NULL);

static ssize_t show_label(struct device *dev, struct device_attribute *attr,
		char *buf)
{
	static const char *labels[] = {
		"+5V",
		"5VSB",
		"Vbat",
	};
<<<<<<< HEAD
	int nr = to_sensor_dev_attr(attr)->index;

	return sprintf(buf, "%s\n", labels[nr]);
=======
	static const char *labels_it8721[] = {
		"+3.3V",
		"3VSB",
		"Vbat",
	};
	struct it87_data *data = dev_get_drvdata(dev);
	int nr = to_sensor_dev_attr(attr)->index;

	return sprintf(buf, "%s\n", data->type == it8721 ? labels_it8721[nr]
							 : labels[nr]);
>>>>>>> 45f53cc9
}
static SENSOR_DEVICE_ATTR(in3_label, S_IRUGO, show_label, NULL, 0);
static SENSOR_DEVICE_ATTR(in7_label, S_IRUGO, show_label, NULL, 1);
static SENSOR_DEVICE_ATTR(in8_label, S_IRUGO, show_label, NULL, 2);

static ssize_t show_name(struct device *dev, struct device_attribute
			 *devattr, char *buf)
{
	struct it87_data *data = dev_get_drvdata(dev);
	return sprintf(buf, "%s\n", data->name);
}
static DEVICE_ATTR(name, S_IRUGO, show_name, NULL);

static struct attribute *it87_attributes[] = {
	&sensor_dev_attr_in0_input.dev_attr.attr,
	&sensor_dev_attr_in1_input.dev_attr.attr,
	&sensor_dev_attr_in2_input.dev_attr.attr,
	&sensor_dev_attr_in3_input.dev_attr.attr,
	&sensor_dev_attr_in4_input.dev_attr.attr,
	&sensor_dev_attr_in5_input.dev_attr.attr,
	&sensor_dev_attr_in6_input.dev_attr.attr,
	&sensor_dev_attr_in7_input.dev_attr.attr,
	&sensor_dev_attr_in8_input.dev_attr.attr,
	&sensor_dev_attr_in0_min.dev_attr.attr,
	&sensor_dev_attr_in1_min.dev_attr.attr,
	&sensor_dev_attr_in2_min.dev_attr.attr,
	&sensor_dev_attr_in3_min.dev_attr.attr,
	&sensor_dev_attr_in4_min.dev_attr.attr,
	&sensor_dev_attr_in5_min.dev_attr.attr,
	&sensor_dev_attr_in6_min.dev_attr.attr,
	&sensor_dev_attr_in7_min.dev_attr.attr,
	&sensor_dev_attr_in0_max.dev_attr.attr,
	&sensor_dev_attr_in1_max.dev_attr.attr,
	&sensor_dev_attr_in2_max.dev_attr.attr,
	&sensor_dev_attr_in3_max.dev_attr.attr,
	&sensor_dev_attr_in4_max.dev_attr.attr,
	&sensor_dev_attr_in5_max.dev_attr.attr,
	&sensor_dev_attr_in6_max.dev_attr.attr,
	&sensor_dev_attr_in7_max.dev_attr.attr,
	&sensor_dev_attr_in0_alarm.dev_attr.attr,
	&sensor_dev_attr_in1_alarm.dev_attr.attr,
	&sensor_dev_attr_in2_alarm.dev_attr.attr,
	&sensor_dev_attr_in3_alarm.dev_attr.attr,
	&sensor_dev_attr_in4_alarm.dev_attr.attr,
	&sensor_dev_attr_in5_alarm.dev_attr.attr,
	&sensor_dev_attr_in6_alarm.dev_attr.attr,
	&sensor_dev_attr_in7_alarm.dev_attr.attr,

	&sensor_dev_attr_temp1_input.dev_attr.attr,
	&sensor_dev_attr_temp2_input.dev_attr.attr,
	&sensor_dev_attr_temp3_input.dev_attr.attr,
	&sensor_dev_attr_temp1_max.dev_attr.attr,
	&sensor_dev_attr_temp2_max.dev_attr.attr,
	&sensor_dev_attr_temp3_max.dev_attr.attr,
	&sensor_dev_attr_temp1_min.dev_attr.attr,
	&sensor_dev_attr_temp2_min.dev_attr.attr,
	&sensor_dev_attr_temp3_min.dev_attr.attr,
	&sensor_dev_attr_temp1_type.dev_attr.attr,
	&sensor_dev_attr_temp2_type.dev_attr.attr,
	&sensor_dev_attr_temp3_type.dev_attr.attr,
	&sensor_dev_attr_temp1_alarm.dev_attr.attr,
	&sensor_dev_attr_temp2_alarm.dev_attr.attr,
	&sensor_dev_attr_temp3_alarm.dev_attr.attr,

	&dev_attr_alarms.attr,
	&dev_attr_name.attr,
	NULL
};

static const struct attribute_group it87_group = {
	.attrs = it87_attributes,
};

static struct attribute *it87_attributes_beep[] = {
	&sensor_dev_attr_in0_beep.dev_attr.attr,
	&sensor_dev_attr_in1_beep.dev_attr.attr,
	&sensor_dev_attr_in2_beep.dev_attr.attr,
	&sensor_dev_attr_in3_beep.dev_attr.attr,
	&sensor_dev_attr_in4_beep.dev_attr.attr,
	&sensor_dev_attr_in5_beep.dev_attr.attr,
	&sensor_dev_attr_in6_beep.dev_attr.attr,
	&sensor_dev_attr_in7_beep.dev_attr.attr,

	&sensor_dev_attr_temp1_beep.dev_attr.attr,
	&sensor_dev_attr_temp2_beep.dev_attr.attr,
	&sensor_dev_attr_temp3_beep.dev_attr.attr,
	NULL
};

static const struct attribute_group it87_group_beep = {
	.attrs = it87_attributes_beep,
};

static struct attribute *it87_attributes_fan16[5][3+1] = { {
	&sensor_dev_attr_fan1_input16.dev_attr.attr,
	&sensor_dev_attr_fan1_min16.dev_attr.attr,
	&sensor_dev_attr_fan1_alarm.dev_attr.attr,
	NULL
}, {
	&sensor_dev_attr_fan2_input16.dev_attr.attr,
	&sensor_dev_attr_fan2_min16.dev_attr.attr,
	&sensor_dev_attr_fan2_alarm.dev_attr.attr,
	NULL
}, {
	&sensor_dev_attr_fan3_input16.dev_attr.attr,
	&sensor_dev_attr_fan3_min16.dev_attr.attr,
	&sensor_dev_attr_fan3_alarm.dev_attr.attr,
	NULL
}, {
	&sensor_dev_attr_fan4_input16.dev_attr.attr,
	&sensor_dev_attr_fan4_min16.dev_attr.attr,
	&sensor_dev_attr_fan4_alarm.dev_attr.attr,
	NULL
}, {
	&sensor_dev_attr_fan5_input16.dev_attr.attr,
	&sensor_dev_attr_fan5_min16.dev_attr.attr,
	&sensor_dev_attr_fan5_alarm.dev_attr.attr,
	NULL
} };

static const struct attribute_group it87_group_fan16[5] = {
	{ .attrs = it87_attributes_fan16[0] },
	{ .attrs = it87_attributes_fan16[1] },
	{ .attrs = it87_attributes_fan16[2] },
	{ .attrs = it87_attributes_fan16[3] },
	{ .attrs = it87_attributes_fan16[4] },
};

static struct attribute *it87_attributes_fan[3][4+1] = { {
	&sensor_dev_attr_fan1_input.dev_attr.attr,
	&sensor_dev_attr_fan1_min.dev_attr.attr,
	&sensor_dev_attr_fan1_div.dev_attr.attr,
	&sensor_dev_attr_fan1_alarm.dev_attr.attr,
	NULL
}, {
	&sensor_dev_attr_fan2_input.dev_attr.attr,
	&sensor_dev_attr_fan2_min.dev_attr.attr,
	&sensor_dev_attr_fan2_div.dev_attr.attr,
	&sensor_dev_attr_fan2_alarm.dev_attr.attr,
	NULL
}, {
	&sensor_dev_attr_fan3_input.dev_attr.attr,
	&sensor_dev_attr_fan3_min.dev_attr.attr,
	&sensor_dev_attr_fan3_div.dev_attr.attr,
	&sensor_dev_attr_fan3_alarm.dev_attr.attr,
	NULL
} };

static const struct attribute_group it87_group_fan[3] = {
	{ .attrs = it87_attributes_fan[0] },
	{ .attrs = it87_attributes_fan[1] },
	{ .attrs = it87_attributes_fan[2] },
};

static const struct attribute_group *
it87_get_fan_group(const struct it87_data *data)
{
	return has_16bit_fans(data) ? it87_group_fan16 : it87_group_fan;
}

static struct attribute *it87_attributes_pwm[3][4+1] = { {
	&sensor_dev_attr_pwm1_enable.dev_attr.attr,
	&sensor_dev_attr_pwm1.dev_attr.attr,
	&dev_attr_pwm1_freq.attr,
	&sensor_dev_attr_pwm1_auto_channels_temp.dev_attr.attr,
	NULL
}, {
	&sensor_dev_attr_pwm2_enable.dev_attr.attr,
	&sensor_dev_attr_pwm2.dev_attr.attr,
	&dev_attr_pwm2_freq.attr,
	&sensor_dev_attr_pwm2_auto_channels_temp.dev_attr.attr,
	NULL
}, {
	&sensor_dev_attr_pwm3_enable.dev_attr.attr,
	&sensor_dev_attr_pwm3.dev_attr.attr,
	&dev_attr_pwm3_freq.attr,
	&sensor_dev_attr_pwm3_auto_channels_temp.dev_attr.attr,
	NULL
} };

static const struct attribute_group it87_group_pwm[3] = {
	{ .attrs = it87_attributes_pwm[0] },
	{ .attrs = it87_attributes_pwm[1] },
	{ .attrs = it87_attributes_pwm[2] },
};

static struct attribute *it87_attributes_autopwm[3][9+1] = { {
	&sensor_dev_attr_pwm1_auto_point1_pwm.dev_attr.attr,
	&sensor_dev_attr_pwm1_auto_point2_pwm.dev_attr.attr,
	&sensor_dev_attr_pwm1_auto_point3_pwm.dev_attr.attr,
	&sensor_dev_attr_pwm1_auto_point4_pwm.dev_attr.attr,
	&sensor_dev_attr_pwm1_auto_point1_temp.dev_attr.attr,
	&sensor_dev_attr_pwm1_auto_point1_temp_hyst.dev_attr.attr,
	&sensor_dev_attr_pwm1_auto_point2_temp.dev_attr.attr,
	&sensor_dev_attr_pwm1_auto_point3_temp.dev_attr.attr,
	&sensor_dev_attr_pwm1_auto_point4_temp.dev_attr.attr,
	NULL
}, {
	&sensor_dev_attr_pwm2_auto_point1_pwm.dev_attr.attr,
	&sensor_dev_attr_pwm2_auto_point2_pwm.dev_attr.attr,
	&sensor_dev_attr_pwm2_auto_point3_pwm.dev_attr.attr,
	&sensor_dev_attr_pwm2_auto_point4_pwm.dev_attr.attr,
	&sensor_dev_attr_pwm2_auto_point1_temp.dev_attr.attr,
	&sensor_dev_attr_pwm2_auto_point1_temp_hyst.dev_attr.attr,
	&sensor_dev_attr_pwm2_auto_point2_temp.dev_attr.attr,
	&sensor_dev_attr_pwm2_auto_point3_temp.dev_attr.attr,
	&sensor_dev_attr_pwm2_auto_point4_temp.dev_attr.attr,
	NULL
}, {
	&sensor_dev_attr_pwm3_auto_point1_pwm.dev_attr.attr,
	&sensor_dev_attr_pwm3_auto_point2_pwm.dev_attr.attr,
	&sensor_dev_attr_pwm3_auto_point3_pwm.dev_attr.attr,
	&sensor_dev_attr_pwm3_auto_point4_pwm.dev_attr.attr,
	&sensor_dev_attr_pwm3_auto_point1_temp.dev_attr.attr,
	&sensor_dev_attr_pwm3_auto_point1_temp_hyst.dev_attr.attr,
	&sensor_dev_attr_pwm3_auto_point2_temp.dev_attr.attr,
	&sensor_dev_attr_pwm3_auto_point3_temp.dev_attr.attr,
	&sensor_dev_attr_pwm3_auto_point4_temp.dev_attr.attr,
	NULL
} };

static const struct attribute_group it87_group_autopwm[3] = {
	{ .attrs = it87_attributes_autopwm[0] },
	{ .attrs = it87_attributes_autopwm[1] },
	{ .attrs = it87_attributes_autopwm[2] },
};

static struct attribute *it87_attributes_fan_beep[] = {
	&sensor_dev_attr_fan1_beep.dev_attr.attr,
	&sensor_dev_attr_fan2_beep.dev_attr.attr,
	&sensor_dev_attr_fan3_beep.dev_attr.attr,
	&sensor_dev_attr_fan4_beep.dev_attr.attr,
	&sensor_dev_attr_fan5_beep.dev_attr.attr,
};

static struct attribute *it87_attributes_vid[] = {
	&dev_attr_vrm.attr,
	&dev_attr_cpu0_vid.attr,
	NULL
};

static const struct attribute_group it87_group_vid = {
	.attrs = it87_attributes_vid,
};

static struct attribute *it87_attributes_label[] = {
	&sensor_dev_attr_in3_label.dev_attr.attr,
	&sensor_dev_attr_in7_label.dev_attr.attr,
	&sensor_dev_attr_in8_label.dev_attr.attr,
	NULL
};

static const struct attribute_group it87_group_label = {
	.attrs = it87_attributes_vid,
};

/* SuperIO detection - will change isa_address if a chip is found */
static int __init it87_find(unsigned short *address,
	struct it87_sio_data *sio_data)
{
	int err = -ENODEV;
	u16 chip_type;
	const char *board_vendor, *board_name;

	superio_enter();
	chip_type = force_id ? force_id : superio_inw(DEVID);

	switch (chip_type) {
	case IT8705F_DEVID:
		sio_data->type = it87;
		break;
	case IT8712F_DEVID:
		sio_data->type = it8712;
		break;
	case IT8716F_DEVID:
	case IT8726F_DEVID:
		sio_data->type = it8716;
		break;
	case IT8718F_DEVID:
		sio_data->type = it8718;
		break;
	case IT8720F_DEVID:
		sio_data->type = it8720;
		break;
	case IT8721F_DEVID:
		sio_data->type = it8721;
		break;
	case 0xffff:	/* No device at all */
		goto exit;
	default:
		pr_debug(DRVNAME ": Unsupported chip (DEVID=0x%x)\n",
			 chip_type);
		goto exit;
	}

	superio_select(PME);
	if (!(superio_inb(IT87_ACT_REG) & 0x01)) {
		pr_info("it87: Device not activated, skipping\n");
		goto exit;
	}

	*address = superio_inw(IT87_BASE_REG) & ~(IT87_EXTENT - 1);
	if (*address == 0) {
		pr_info("it87: Base address not set, skipping\n");
		goto exit;
	}

	err = 0;
	sio_data->revision = superio_inb(DEVREV) & 0x0f;
	pr_info("it87: Found IT%04xF chip at 0x%x, revision %d\n",
		chip_type, *address, sio_data->revision);

	/* in8 (Vbat) is always internal */
	sio_data->internal = (1 << 2);

	/* Read GPIO config and VID value from LDN 7 (GPIO) */
	if (sio_data->type == it87) {
		/* The IT8705F doesn't have VID pins at all */
		sio_data->skip_vid = 1;

		/* The IT8705F has a different LD number for GPIO */
		superio_select(5);
		sio_data->beep_pin = superio_inb(IT87_SIO_BEEP_PIN_REG) & 0x3f;
	} else {
		int reg;

		superio_select(GPIO);

		reg = superio_inb(IT87_SIO_GPIO3_REG);
		if (sio_data->type == it8721) {
			/* The IT8721F/IT8758E doesn't have VID pins at all */
			sio_data->skip_vid = 1;
		} else {
			/* We need at least 4 VID pins */
			if (reg & 0x0f) {
				pr_info("it87: VID is disabled (pins used for GPIO)\n");
				sio_data->skip_vid = 1;
			}
		}

		/* Check if fan3 is there or not */
		if (reg & (1 << 6))
			sio_data->skip_pwm |= (1 << 2);
		if (reg & (1 << 7))
			sio_data->skip_fan |= (1 << 2);

		/* Check if fan2 is there or not */
		reg = superio_inb(IT87_SIO_GPIO5_REG);
		if (reg & (1 << 1))
			sio_data->skip_pwm |= (1 << 1);
		if (reg & (1 << 2))
			sio_data->skip_fan |= (1 << 1);

		if ((sio_data->type == it8718 || sio_data->type == it8720)
		 && !(sio_data->skip_vid))
			sio_data->vid_value = superio_inb(IT87_SIO_VID_REG);

		reg = superio_inb(IT87_SIO_PINX2_REG);
		/*
		 * The IT8720F has no VIN7 pin, so VCCH should always be
		 * routed internally to VIN7 with an internal divider.
		 * Curiously, there still is a configuration bit to control
		 * this, which means it can be set incorrectly. And even
		 * more curiously, many boards out there are improperly
		 * configured, even though the IT8720F datasheet claims
		 * that the internal routing of VCCH to VIN7 is the default
		 * setting. So we force the internal routing in this case.
		 */
		if (sio_data->type == it8720 && !(reg & (1 << 1))) {
			reg |= (1 << 1);
			superio_outb(IT87_SIO_PINX2_REG, reg);
			pr_notice("it87: Routing internal VCCH to in7\n");
		}
		if (reg & (1 << 0))
			sio_data->internal |= (1 << 0);
<<<<<<< HEAD
		if (reg & (1 << 1))
=======
		if ((reg & (1 << 1)) || sio_data->type == it8721)
>>>>>>> 45f53cc9
			sio_data->internal |= (1 << 1);

		sio_data->beep_pin = superio_inb(IT87_SIO_BEEP_PIN_REG) & 0x3f;
	}
	if (sio_data->beep_pin)
		pr_info("it87: Beeping is supported\n");

	/* Disable specific features based on DMI strings */
	board_vendor = dmi_get_system_info(DMI_BOARD_VENDOR);
	board_name = dmi_get_system_info(DMI_BOARD_NAME);
	if (board_vendor && board_name) {
		if (strcmp(board_vendor, "nVIDIA") == 0
		 && strcmp(board_name, "FN68PT") == 0) {
			/* On the Shuttle SN68PT, FAN_CTL2 is apparently not
			   connected to a fan, but to something else. One user
			   has reported instant system power-off when changing
			   the PWM2 duty cycle, so we disable it.
			   I use the board name string as the trigger in case
			   the same board is ever used in other systems. */
			pr_info("it87: Disabling pwm2 due to "
				"hardware constraints\n");
			sio_data->skip_pwm = (1 << 1);
		}
	}

exit:
	superio_exit();
	return err;
}

static void it87_remove_files(struct device *dev)
{
	struct it87_data *data = platform_get_drvdata(pdev);
	struct it87_sio_data *sio_data = dev->platform_data;
	const struct attribute_group *fan_group = it87_get_fan_group(data);
	int i;

	sysfs_remove_group(&dev->kobj, &it87_group);
	if (sio_data->beep_pin)
		sysfs_remove_group(&dev->kobj, &it87_group_beep);
	for (i = 0; i < 5; i++) {
		if (!(data->has_fan & (1 << i)))
			continue;
		sysfs_remove_group(&dev->kobj, &fan_group[i]);
		if (sio_data->beep_pin)
			sysfs_remove_file(&dev->kobj,
					  it87_attributes_fan_beep[i]);
	}
	for (i = 0; i < 3; i++) {
		if (sio_data->skip_pwm & (1 << 0))
			continue;
		sysfs_remove_group(&dev->kobj, &it87_group_pwm[i]);
		if (has_old_autopwm(data))
			sysfs_remove_group(&dev->kobj,
					   &it87_group_autopwm[i]);
	}
	if (!sio_data->skip_vid)
		sysfs_remove_group(&dev->kobj, &it87_group_vid);
	sysfs_remove_group(&dev->kobj, &it87_group_label);
}

static int __devinit it87_probe(struct platform_device *pdev)
{
	struct it87_data *data;
	struct resource *res;
	struct device *dev = &pdev->dev;
	struct it87_sio_data *sio_data = dev->platform_data;
	const struct attribute_group *fan_group;
	int err = 0, i;
	int enable_pwm_interface;
	int fan_beep_need_rw;
	static const char *names[] = {
		"it87",
		"it8712",
		"it8716",
		"it8718",
		"it8720",
		"it8721",
	};

	res = platform_get_resource(pdev, IORESOURCE_IO, 0);
	if (!request_region(res->start, IT87_EC_EXTENT, DRVNAME)) {
		dev_err(dev, "Failed to request region 0x%lx-0x%lx\n",
			(unsigned long)res->start,
			(unsigned long)(res->start + IT87_EC_EXTENT - 1));
		err = -EBUSY;
		goto ERROR0;
	}

	data = kzalloc(sizeof(struct it87_data), GFP_KERNEL);
	if (!data) {
		err = -ENOMEM;
		goto ERROR1;
	}

	data->addr = res->start;
	data->type = sio_data->type;
	data->revision = sio_data->revision;
	data->name = names[sio_data->type];

	/* Now, we do the remaining detection. */
	if ((it87_read_value(data, IT87_REG_CONFIG) & 0x80)
	 || it87_read_value(data, IT87_REG_CHIPID) != 0x90) {
		err = -ENODEV;
		goto ERROR2;
	}

	platform_set_drvdata(pdev, data);

	mutex_init(&data->update_lock);

	/* Check PWM configuration */
	enable_pwm_interface = it87_check_pwm(dev);

	/* Starting with IT8721F, we handle scaling of internal voltages */
	if (data->type == it8721) {
		if (sio_data->internal & (1 << 0))
			data->in_scaled |= (1 << 3);	/* in3 is AVCC */
		if (sio_data->internal & (1 << 1))
			data->in_scaled |= (1 << 7);	/* in7 is VSB */
		if (sio_data->internal & (1 << 2))
			data->in_scaled |= (1 << 8);	/* in8 is Vbat */
	}

	/* Initialize the IT87 chip */
	it87_init_device(pdev);

	/* Register sysfs hooks */
	err = sysfs_create_group(&dev->kobj, &it87_group);
	if (err)
		goto ERROR2;

	if (sio_data->beep_pin) {
		err = sysfs_create_group(&dev->kobj, &it87_group_beep);
		if (err)
			goto ERROR4;
	}

	/* Do not create fan files for disabled fans */
	fan_group = it87_get_fan_group(data);
	fan_beep_need_rw = 1;
	for (i = 0; i < 5; i++) {
		if (!(data->has_fan & (1 << i)))
			continue;
		err = sysfs_create_group(&dev->kobj, &fan_group[i]);
		if (err)
			goto ERROR4;

		if (sio_data->beep_pin) {
			err = sysfs_create_file(&dev->kobj,
						it87_attributes_fan_beep[i]);
			if (err)
				goto ERROR4;
			if (!fan_beep_need_rw)
				continue;

			/* As we have a single beep enable bit for all fans,
			 * only the first enabled fan has a writable attribute
			 * for it. */
			if (sysfs_chmod_file(&dev->kobj,
					     it87_attributes_fan_beep[i],
					     S_IRUGO | S_IWUSR))
				dev_dbg(dev, "chmod +w fan%d_beep failed\n",
					i + 1);
			fan_beep_need_rw = 0;
		}
	}

	if (enable_pwm_interface) {
		for (i = 0; i < 3; i++) {
			if (sio_data->skip_pwm & (1 << i))
				continue;
			err = sysfs_create_group(&dev->kobj,
						 &it87_group_pwm[i]);
			if (err)
				goto ERROR4;

			if (!has_old_autopwm(data))
				continue;
			err = sysfs_create_group(&dev->kobj,
						 &it87_group_autopwm[i]);
			if (err)
				goto ERROR4;
		}
	}

	if (!sio_data->skip_vid) {
		data->vrm = vid_which_vrm();
		/* VID reading from Super-I/O config space if available */
		data->vid = sio_data->vid_value;
		err = sysfs_create_group(&dev->kobj, &it87_group_vid);
		if (err)
			goto ERROR4;
	}

	/* Export labels for internal sensors */
	for (i = 0; i < 3; i++) {
		if (!(sio_data->internal & (1 << i)))
			continue;
		err = sysfs_create_file(&dev->kobj,
					it87_attributes_label[i]);
		if (err)
			goto ERROR4;
	}

	data->hwmon_dev = hwmon_device_register(dev);
	if (IS_ERR(data->hwmon_dev)) {
		err = PTR_ERR(data->hwmon_dev);
		goto ERROR4;
	}

	return 0;

ERROR4:
	it87_remove_files(dev);
ERROR2:
	platform_set_drvdata(pdev, NULL);
	kfree(data);
ERROR1:
	release_region(res->start, IT87_EC_EXTENT);
ERROR0:
	return err;
}

static int __devexit it87_remove(struct platform_device *pdev)
{
	struct it87_data *data = platform_get_drvdata(pdev);

	hwmon_device_unregister(data->hwmon_dev);
	it87_remove_files(&pdev->dev);

	release_region(data->addr, IT87_EC_EXTENT);
	platform_set_drvdata(pdev, NULL);
	kfree(data);

	return 0;
}

/* Must be called with data->update_lock held, except during initialization.
   We ignore the IT87 BUSY flag at this moment - it could lead to deadlocks,
   would slow down the IT87 access and should not be necessary. */
static int it87_read_value(struct it87_data *data, u8 reg)
{
	outb_p(reg, data->addr + IT87_ADDR_REG_OFFSET);
	return inb_p(data->addr + IT87_DATA_REG_OFFSET);
}

/* Must be called with data->update_lock held, except during initialization.
   We ignore the IT87 BUSY flag at this moment - it could lead to deadlocks,
   would slow down the IT87 access and should not be necessary. */
static void it87_write_value(struct it87_data *data, u8 reg, u8 value)
{
	outb_p(reg, data->addr + IT87_ADDR_REG_OFFSET);
	outb_p(value, data->addr + IT87_DATA_REG_OFFSET);
}

/* Return 1 if and only if the PWM interface is safe to use */
static int __devinit it87_check_pwm(struct device *dev)
{
	struct it87_data *data = dev_get_drvdata(dev);
	/* Some BIOSes fail to correctly configure the IT87 fans. All fans off
	 * and polarity set to active low is sign that this is the case so we
	 * disable pwm control to protect the user. */
	int tmp = it87_read_value(data, IT87_REG_FAN_CTL);
	if ((tmp & 0x87) == 0) {
		if (fix_pwm_polarity) {
			/* The user asks us to attempt a chip reconfiguration.
			 * This means switching to active high polarity and
			 * inverting all fan speed values. */
			int i;
			u8 pwm[3];

			for (i = 0; i < 3; i++)
				pwm[i] = it87_read_value(data,
							 IT87_REG_PWM(i));

			/* If any fan is in automatic pwm mode, the polarity
			 * might be correct, as suspicious as it seems, so we
			 * better don't change anything (but still disable the
			 * PWM interface). */
			if (!((pwm[0] | pwm[1] | pwm[2]) & 0x80)) {
				dev_info(dev, "Reconfiguring PWM to "
					 "active high polarity\n");
				it87_write_value(data, IT87_REG_FAN_CTL,
						 tmp | 0x87);
				for (i = 0; i < 3; i++)
					it87_write_value(data,
							 IT87_REG_PWM(i),
							 0x7f & ~pwm[i]);
				return 1;
			}

			dev_info(dev, "PWM configuration is "
				 "too broken to be fixed\n");
		}

		dev_info(dev, "Detected broken BIOS "
			 "defaults, disabling PWM interface\n");
		return 0;
	} else if (fix_pwm_polarity) {
		dev_info(dev, "PWM configuration looks "
			 "sane, won't touch\n");
	}

	return 1;
}

/* Called when we have found a new IT87. */
static void __devinit it87_init_device(struct platform_device *pdev)
{
	struct it87_sio_data *sio_data = pdev->dev.platform_data;
	struct it87_data *data = platform_get_drvdata(pdev);
	int tmp, i;
	u8 mask;

	/* For each PWM channel:
	 * - If it is in automatic mode, setting to manual mode should set
	 *   the fan to full speed by default.
	 * - If it is in manual mode, we need a mapping to temperature
	 *   channels to use when later setting to automatic mode later.
	 *   Use a 1:1 mapping by default (we are clueless.)
	 * In both cases, the value can (and should) be changed by the user
	 * prior to switching to a different mode. */
	for (i = 0; i < 3; i++) {
		data->pwm_temp_map[i] = i;
		data->pwm_duty[i] = 0x7f;	/* Full speed */
		data->auto_pwm[i][3] = 0x7f;	/* Full speed, hard-coded */
	}

	/* Some chips seem to have default value 0xff for all limit
	 * registers. For low voltage limits it makes no sense and triggers
	 * alarms, so change to 0 instead. For high temperature limits, it
	 * means -1 degree C, which surprisingly doesn't trigger an alarm,
	 * but is still confusing, so change to 127 degrees C. */
	for (i = 0; i < 8; i++) {
		tmp = it87_read_value(data, IT87_REG_VIN_MIN(i));
		if (tmp == 0xff)
			it87_write_value(data, IT87_REG_VIN_MIN(i), 0);
	}
	for (i = 0; i < 3; i++) {
		tmp = it87_read_value(data, IT87_REG_TEMP_HIGH(i));
		if (tmp == 0xff)
			it87_write_value(data, IT87_REG_TEMP_HIGH(i), 127);
	}

	/* Temperature channels are not forcibly enabled, as they can be
	 * set to two different sensor types and we can't guess which one
	 * is correct for a given system. These channels can be enabled at
	 * run-time through the temp{1-3}_type sysfs accessors if needed. */

	/* Check if voltage monitors are reset manually or by some reason */
	tmp = it87_read_value(data, IT87_REG_VIN_ENABLE);
	if ((tmp & 0xff) == 0) {
		/* Enable all voltage monitors */
		it87_write_value(data, IT87_REG_VIN_ENABLE, 0xff);
	}

	/* Check if tachometers are reset manually or by some reason */
	mask = 0x70 & ~(sio_data->skip_fan << 4);
	data->fan_main_ctrl = it87_read_value(data, IT87_REG_FAN_MAIN_CTRL);
	if ((data->fan_main_ctrl & mask) == 0) {
		/* Enable all fan tachometers */
		data->fan_main_ctrl |= mask;
		it87_write_value(data, IT87_REG_FAN_MAIN_CTRL,
				 data->fan_main_ctrl);
	}
	data->has_fan = (data->fan_main_ctrl >> 4) & 0x07;

	/* Set tachometers to 16-bit mode if needed */
	if (has_16bit_fans(data)) {
		tmp = it87_read_value(data, IT87_REG_FAN_16BIT);
		if (~tmp & 0x07 & data->has_fan) {
			dev_dbg(&pdev->dev,
				"Setting fan1-3 to 16-bit mode\n");
			it87_write_value(data, IT87_REG_FAN_16BIT,
					 tmp | 0x07);
		}
		/* IT8705F only supports three fans. */
		if (data->type != it87) {
			if (tmp & (1 << 4))
				data->has_fan |= (1 << 3); /* fan4 enabled */
			if (tmp & (1 << 5))
				data->has_fan |= (1 << 4); /* fan5 enabled */
		}
	}

	/* Fan input pins may be used for alternative functions */
	data->has_fan &= ~sio_data->skip_fan;

	/* Start monitoring */
	it87_write_value(data, IT87_REG_CONFIG,
			 (it87_read_value(data, IT87_REG_CONFIG) & 0x36)
			 | (update_vbat ? 0x41 : 0x01));
}

static void it87_update_pwm_ctrl(struct it87_data *data, int nr)
{
	data->pwm_ctrl[nr] = it87_read_value(data, IT87_REG_PWM(nr));
	if (data->pwm_ctrl[nr] & 0x80)	/* Automatic mode */
		data->pwm_temp_map[nr] = data->pwm_ctrl[nr] & 0x03;
	else				/* Manual mode */
		data->pwm_duty[nr] = data->pwm_ctrl[nr] & 0x7f;

	if (has_old_autopwm(data)) {
		int i;

		for (i = 0; i < 5 ; i++)
			data->auto_temp[nr][i] = it87_read_value(data,
						IT87_REG_AUTO_TEMP(nr, i));
		for (i = 0; i < 3 ; i++)
			data->auto_pwm[nr][i] = it87_read_value(data,
						IT87_REG_AUTO_PWM(nr, i));
	}
}

static struct it87_data *it87_update_device(struct device *dev)
{
	struct it87_data *data = dev_get_drvdata(dev);
	int i;

	mutex_lock(&data->update_lock);

	if (time_after(jiffies, data->last_updated + HZ + HZ / 2)
	    || !data->valid) {
		if (update_vbat) {
			/* Cleared after each update, so reenable.  Value
			   returned by this read will be previous value */
			it87_write_value(data, IT87_REG_CONFIG,
				it87_read_value(data, IT87_REG_CONFIG) | 0x40);
		}
		for (i = 0; i <= 7; i++) {
			data->in[i] =
				it87_read_value(data, IT87_REG_VIN(i));
			data->in_min[i] =
				it87_read_value(data, IT87_REG_VIN_MIN(i));
			data->in_max[i] =
				it87_read_value(data, IT87_REG_VIN_MAX(i));
		}
		/* in8 (battery) has no limit registers */
		data->in[8] = it87_read_value(data, IT87_REG_VIN(8));

		for (i = 0; i < 5; i++) {
			/* Skip disabled fans */
			if (!(data->has_fan & (1 << i)))
				continue;

			data->fan_min[i] =
				it87_read_value(data, IT87_REG_FAN_MIN[i]);
			data->fan[i] = it87_read_value(data,
				       IT87_REG_FAN[i]);
			/* Add high byte if in 16-bit mode */
			if (has_16bit_fans(data)) {
				data->fan[i] |= it87_read_value(data,
						IT87_REG_FANX[i]) << 8;
				data->fan_min[i] |= it87_read_value(data,
						IT87_REG_FANX_MIN[i]) << 8;
			}
		}
		for (i = 0; i < 3; i++) {
			data->temp[i] =
				it87_read_value(data, IT87_REG_TEMP(i));
			data->temp_high[i] =
				it87_read_value(data, IT87_REG_TEMP_HIGH(i));
			data->temp_low[i] =
				it87_read_value(data, IT87_REG_TEMP_LOW(i));
		}

		/* Newer chips don't have clock dividers */
		if ((data->has_fan & 0x07) && !has_16bit_fans(data)) {
			i = it87_read_value(data, IT87_REG_FAN_DIV);
			data->fan_div[0] = i & 0x07;
			data->fan_div[1] = (i >> 3) & 0x07;
			data->fan_div[2] = (i & 0x40) ? 3 : 1;
		}

		data->alarms =
			it87_read_value(data, IT87_REG_ALARM1) |
			(it87_read_value(data, IT87_REG_ALARM2) << 8) |
			(it87_read_value(data, IT87_REG_ALARM3) << 16);
		data->beeps = it87_read_value(data, IT87_REG_BEEP_ENABLE);

		data->fan_main_ctrl = it87_read_value(data,
				IT87_REG_FAN_MAIN_CTRL);
		data->fan_ctl = it87_read_value(data, IT87_REG_FAN_CTL);
		for (i = 0; i < 3; i++)
			it87_update_pwm_ctrl(data, i);

		data->sensor = it87_read_value(data, IT87_REG_TEMP_ENABLE);
		/* The 8705 does not have VID capability.
		   The 8718 and later don't use IT87_REG_VID for the
		   same purpose. */
		if (data->type == it8712 || data->type == it8716) {
			data->vid = it87_read_value(data, IT87_REG_VID);
			/* The older IT8712F revisions had only 5 VID pins,
			   but we assume it is always safe to read 6 bits. */
			data->vid &= 0x3f;
		}
		data->last_updated = jiffies;
		data->valid = 1;
	}

	mutex_unlock(&data->update_lock);

	return data;
}

static int __init it87_device_add(unsigned short address,
				  const struct it87_sio_data *sio_data)
{
	struct resource res = {
		.start	= address + IT87_EC_OFFSET,
		.end	= address + IT87_EC_OFFSET + IT87_EC_EXTENT - 1,
		.name	= DRVNAME,
		.flags	= IORESOURCE_IO,
	};
	int err;

	err = acpi_check_resource_conflict(&res);
	if (err)
		goto exit;

	pdev = platform_device_alloc(DRVNAME, address);
	if (!pdev) {
		err = -ENOMEM;
		printk(KERN_ERR DRVNAME ": Device allocation failed\n");
		goto exit;
	}

	err = platform_device_add_resources(pdev, &res, 1);
	if (err) {
		printk(KERN_ERR DRVNAME ": Device resource addition failed "
		       "(%d)\n", err);
		goto exit_device_put;
	}

	err = platform_device_add_data(pdev, sio_data,
				       sizeof(struct it87_sio_data));
	if (err) {
		printk(KERN_ERR DRVNAME ": Platform data allocation failed\n");
		goto exit_device_put;
	}

	err = platform_device_add(pdev);
	if (err) {
		printk(KERN_ERR DRVNAME ": Device addition failed (%d)\n",
		       err);
		goto exit_device_put;
	}

	return 0;

exit_device_put:
	platform_device_put(pdev);
exit:
	return err;
}

static int __init sm_it87_init(void)
{
	int err;
	unsigned short isa_address = 0;
	struct it87_sio_data sio_data;

	memset(&sio_data, 0, sizeof(struct it87_sio_data));
	err = it87_find(&isa_address, &sio_data);
	if (err)
		return err;
	err = platform_driver_register(&it87_driver);
	if (err)
		return err;

	err = it87_device_add(isa_address, &sio_data);
	if (err) {
		platform_driver_unregister(&it87_driver);
		return err;
	}

	return 0;
}

static void __exit sm_it87_exit(void)
{
	platform_device_unregister(pdev);
	platform_driver_unregister(&it87_driver);
}


MODULE_AUTHOR("Chris Gauthron, "
	      "Jean Delvare <khali@linux-fr.org>");
MODULE_DESCRIPTION("IT8705F/IT871xF/IT872xF hardware monitoring driver");
module_param(update_vbat, bool, 0);
MODULE_PARM_DESC(update_vbat, "Update vbat if set else return powerup value");
module_param(fix_pwm_polarity, bool, 0);
MODULE_PARM_DESC(fix_pwm_polarity,
		 "Force PWM polarity to active high (DANGEROUS)");
MODULE_LICENSE("GPL");

module_init(sm_it87_init);
module_exit(sm_it87_exit);<|MERGE_RESOLUTION|>--- conflicted
+++ resolved
@@ -1250,11 +1250,6 @@
 		"5VSB",
 		"Vbat",
 	};
-<<<<<<< HEAD
-	int nr = to_sensor_dev_attr(attr)->index;
-
-	return sprintf(buf, "%s\n", labels[nr]);
-=======
 	static const char *labels_it8721[] = {
 		"+3.3V",
 		"3VSB",
@@ -1265,7 +1260,6 @@
 
 	return sprintf(buf, "%s\n", data->type == it8721 ? labels_it8721[nr]
 							 : labels[nr]);
->>>>>>> 45f53cc9
 }
 static SENSOR_DEVICE_ATTR(in3_label, S_IRUGO, show_label, NULL, 0);
 static SENSOR_DEVICE_ATTR(in7_label, S_IRUGO, show_label, NULL, 1);
@@ -1641,11 +1635,7 @@
 		}
 		if (reg & (1 << 0))
 			sio_data->internal |= (1 << 0);
-<<<<<<< HEAD
-		if (reg & (1 << 1))
-=======
 		if ((reg & (1 << 1)) || sio_data->type == it8721)
->>>>>>> 45f53cc9
 			sio_data->internal |= (1 << 1);
 
 		sio_data->beep_pin = superio_inb(IT87_SIO_BEEP_PIN_REG) & 0x3f;
