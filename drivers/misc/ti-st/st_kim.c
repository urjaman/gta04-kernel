/*
 *  Shared Transport Line discipline driver Core
 *	Init Manager module responsible for GPIO control
 *	and firmware download
 *  Copyright (C) 2009-2010 Texas Instruments
 *  Author: Pavan Savoy <pavan_savoy@ti.com>
 *
 *  This program is free software; you can redistribute it and/or modify
 *  it under the terms of the GNU General Public License version 2 as
 *  published by the Free Software Foundation.
 *
 *  This program is distributed in the hope that it will be useful,
 *  but WITHOUT ANY WARRANTY; without even the implied warranty of
 *  MERCHANTABILITY or FITNESS FOR A PARTICULAR PURPOSE.  See the
 *  GNU General Public License for more details.
 *
 *  You should have received a copy of the GNU General Public License
 *  along with this program; if not, write to the Free Software
 *  Foundation, Inc., 59 Temple Place, Suite 330, Boston, MA  02111-1307  USA
 *
 */

#define pr_fmt(fmt) "(stk) :" fmt
#include <linux/platform_device.h>
#include <linux/jiffies.h>
#include <linux/firmware.h>
#include <linux/delay.h>
#include <linux/wait.h>
#include <linux/gpio.h>
#include <linux/debugfs.h>
#include <linux/seq_file.h>
#include <linux/sched.h>
#include <linux/sysfs.h>
#include <linux/tty.h>

#include <linux/skbuff.h>
#include <linux/ti_wilink_st.h>
#include <linux/module.h>
#include <linux/of.h>
#include <linux/of_device.h>
<<<<<<< HEAD
=======
#include <linux/of_gpio.h>
>>>>>>> d923881c

#define MAX_ST_DEVICES	3	/* Imagine 1 on each UART for now */
static struct platform_device *st_kim_devices[MAX_ST_DEVICES];

/**********************************************************************/
/* internal functions */

struct ti_st_plat_data	*dt_pdata;
static struct ti_st_plat_data *get_platform_data(struct device *dev);

/**
 * st_get_plat_device -
 *	function which returns the reference to the platform device
 *	requested by id. As of now only 1 such device exists (id=0)
 *	the context requesting for reference can get the id to be
 *	requested by a. The protocol driver which is registering or
 *	b. the tty device which is opened.
 */
static struct platform_device *st_get_plat_device(int id)
{
	return st_kim_devices[id];
}

/**
 * validate_firmware_response -
 *	function to return whether the firmware response was proper
 *	in case of error don't complete so that waiting for proper
 *	response times out
 */
static void validate_firmware_response(struct kim_data_s *kim_gdata)
{
	struct sk_buff *skb = kim_gdata->rx_skb;
	if (!skb)
		return;

	/* these magic numbers are the position in the response buffer which
	 * allows us to distinguish whether the response is for the read
	 * version info. command
	 */
	if (skb->data[2] == 0x01 && skb->data[3] == 0x01 &&
			skb->data[4] == 0x10 && skb->data[5] == 0x00) {
		/* fw version response */
		memcpy(kim_gdata->resp_buffer,
				kim_gdata->rx_skb->data,
				kim_gdata->rx_skb->len);
		complete_all(&kim_gdata->kim_rcvd);
		kim_gdata->rx_state = ST_W4_PACKET_TYPE;
		kim_gdata->rx_skb = NULL;
		kim_gdata->rx_count = 0;
	} else if (unlikely(skb->data[5] != 0)) {
		pr_err("no proper response during fw download");
		pr_err("data6 %x", skb->data[5]);
		kfree_skb(skb);
		return;		/* keep waiting for the proper response */
	}
	/* becos of all the script being downloaded */
	complete_all(&kim_gdata->kim_rcvd);
	kfree_skb(skb);
}

/* check for data len received inside kim_int_recv
 * most often hit the last case to update state to waiting for data
 */
static inline int kim_check_data_len(struct kim_data_s *kim_gdata, int len)
{
	register int room = skb_tailroom(kim_gdata->rx_skb);

	pr_debug("len %d room %d", len, room);

	if (!len) {
		validate_firmware_response(kim_gdata);
	} else if (len > room) {
		/* Received packet's payload length is larger.
		 * We can't accommodate it in created skb.
		 */
		pr_err("Data length is too large len %d room %d", len,
			   room);
		kfree_skb(kim_gdata->rx_skb);
	} else {
		/* Packet header has non-zero payload length and
		 * we have enough space in created skb. Lets read
		 * payload data */
		kim_gdata->rx_state = ST_W4_DATA;
		kim_gdata->rx_count = len;
		return len;
	}

	/* Change ST LL state to continue to process next
	 * packet */
	kim_gdata->rx_state = ST_W4_PACKET_TYPE;
	kim_gdata->rx_skb = NULL;
	kim_gdata->rx_count = 0;

	return 0;
}

/**
 * kim_int_recv - receive function called during firmware download
 *	firmware download responses on different UART drivers
 *	have been observed to come in bursts of different
 *	tty_receive and hence the logic
 */
static void kim_int_recv(struct kim_data_s *kim_gdata,
	const unsigned char *data, long count)
{
	const unsigned char *ptr;
	int len = 0, type = 0;
	unsigned char *plen;

	pr_debug("%s", __func__);
	/* Decode received bytes here */
	ptr = data;
	if (unlikely(ptr == NULL)) {
		pr_err(" received null from TTY ");
		return;
	}

	while (count) {
		if (kim_gdata->rx_count) {
			len = min_t(unsigned int, kim_gdata->rx_count, count);
			memcpy(skb_put(kim_gdata->rx_skb, len), ptr, len);
			kim_gdata->rx_count -= len;
			count -= len;
			ptr += len;

			if (kim_gdata->rx_count)
				continue;

			/* Check ST RX state machine , where are we? */
			switch (kim_gdata->rx_state) {
				/* Waiting for complete packet ? */
			case ST_W4_DATA:
				pr_debug("Complete pkt received");
				validate_firmware_response(kim_gdata);
				kim_gdata->rx_state = ST_W4_PACKET_TYPE;
				kim_gdata->rx_skb = NULL;
				continue;
				/* Waiting for Bluetooth event header ? */
			case ST_W4_HEADER:
				plen =
				(unsigned char *)&kim_gdata->rx_skb->data[1];
				pr_debug("event hdr: plen 0x%02x\n", *plen);
				kim_check_data_len(kim_gdata, *plen);
				continue;
			}	/* end of switch */
		}		/* end of if rx_state */
		switch (*ptr) {
			/* Bluetooth event packet? */
		case 0x04:
			kim_gdata->rx_state = ST_W4_HEADER;
			kim_gdata->rx_count = 2;
			type = *ptr;
			break;
		default:
			pr_info("unknown packet");
			ptr++;
			count--;
			continue;
		}
		ptr++;
		count--;
		kim_gdata->rx_skb =
			alloc_skb(1024+8, GFP_ATOMIC);
		if (!kim_gdata->rx_skb) {
			pr_err("can't allocate mem for new packet");
			kim_gdata->rx_state = ST_W4_PACKET_TYPE;
			kim_gdata->rx_count = 0;
			return;
		}
		skb_reserve(kim_gdata->rx_skb, 8);
		kim_gdata->rx_skb->cb[0] = 4;
		kim_gdata->rx_skb->cb[1] = 0;

	}
	return;
}

static long read_local_version(struct kim_data_s *kim_gdata, char *bts_scr_name)
{
	unsigned short version = 0, chip = 0, min_ver = 0, maj_ver = 0;
	const char read_ver_cmd[] = { 0x01, 0x01, 0x10, 0x00 };

	pr_debug("%s", __func__);

	INIT_COMPLETION(kim_gdata->kim_rcvd);
	if (4 != st_int_write(kim_gdata->core_data, read_ver_cmd, 4)) {
		pr_err("kim: couldn't write 4 bytes");
		return -EIO;
	}

	if (!wait_for_completion_interruptible_timeout(
		&kim_gdata->kim_rcvd, msecs_to_jiffies(CMD_RESP_TIME))) {
		pr_err(" waiting for ver info- timed out ");
		return -ETIMEDOUT;
	}
	INIT_COMPLETION(kim_gdata->kim_rcvd);
	/* the positions 12 & 13 in the response buffer provide with the
	 * chip, major & minor numbers
	 */

	version =
		MAKEWORD(kim_gdata->resp_buffer[12],
				kim_gdata->resp_buffer[13]);
	chip = (version & 0x7C00) >> 10;
	min_ver = (version & 0x007F);
	maj_ver = (version & 0x0380) >> 7;

	if (version & 0x8000)
		maj_ver |= 0x0008;

	sprintf(bts_scr_name, "TIInit_%d.%d.%d.bts", chip, maj_ver, min_ver);

	/* to be accessed later via sysfs entry */
	kim_gdata->version.full = version;
	kim_gdata->version.chip = chip;
	kim_gdata->version.maj_ver = maj_ver;
	kim_gdata->version.min_ver = min_ver;

	pr_info("%s", bts_scr_name);
	return 0;
}

static void skip_change_remote_baud(unsigned char **ptr, long *len)
{
	unsigned char *nxt_action, *cur_action;
	cur_action = *ptr;

	nxt_action = cur_action + sizeof(struct bts_action) +
		((struct bts_action *) cur_action)->size;

	if (((struct bts_action *) nxt_action)->type != ACTION_WAIT_EVENT) {
		pr_err("invalid action after change remote baud command");
	} else {
		*ptr = *ptr + sizeof(struct bts_action) +
			((struct bts_action *)cur_action)->size;
		*len = *len - (sizeof(struct bts_action) +
				((struct bts_action *)cur_action)->size);
		/* warn user on not commenting these in firmware */
		pr_warn("skipping the wait event of change remote baud");
	}
}

/**
 * download_firmware -
 *	internal function which parses through the .bts firmware
 *	script file intreprets SEND, DELAY actions only as of now
 */
static long download_firmware(struct kim_data_s *kim_gdata)
{
	long err = 0;
	long len = 0;
	unsigned char *ptr = NULL;
	unsigned char *action_ptr = NULL;
	unsigned char bts_scr_name[30] = { 0 };	/* 30 char long bts scr name? */
	int wr_room_space;
	int cmd_size;
	unsigned long timeout;

	err = read_local_version(kim_gdata, bts_scr_name);
	if (err != 0) {
		pr_err("kim: failed to read local ver");
		return err;
	}
	err =
	    request_firmware(&kim_gdata->fw_entry, bts_scr_name,
			     &kim_gdata->kim_pdev->dev);
	if (unlikely((err != 0) || (kim_gdata->fw_entry->data == NULL) ||
		     (kim_gdata->fw_entry->size == 0))) {
		pr_err(" request_firmware failed(errno %ld) for %s", err,
			   bts_scr_name);
		return -EINVAL;
	}
	ptr = (void *)kim_gdata->fw_entry->data;
	len = kim_gdata->fw_entry->size;
	/* bts_header to remove out magic number and
	 * version
	 */
	ptr += sizeof(struct bts_header);
	len -= sizeof(struct bts_header);

	while (len > 0 && ptr) {
		pr_debug(" action size %d, type %d ",
			   ((struct bts_action *)ptr)->size,
			   ((struct bts_action *)ptr)->type);

		switch (((struct bts_action *)ptr)->type) {
		case ACTION_SEND_COMMAND:	/* action send */
			pr_debug("S");
			action_ptr = &(((struct bts_action *)ptr)->data[0]);
			if (unlikely
			    (((struct hci_command *)action_ptr)->opcode ==
			     0xFF36)) {
				/* ignore remote change
				 * baud rate HCI VS command */
				pr_warn("change remote baud"
				    " rate command in firmware");
				skip_change_remote_baud(&ptr, &len);
				break;
			}
			/*
			 * Make sure we have enough free space in uart
			 * tx buffer to write current firmware command
			 */
			cmd_size = ((struct bts_action *)ptr)->size;
			timeout = jiffies + msecs_to_jiffies(CMD_WR_TIME);
			do {
				wr_room_space =
					st_get_uart_wr_room(kim_gdata->core_data);
				if (wr_room_space < 0) {
					pr_err("Unable to get free "
							"space info from uart tx buffer");
					release_firmware(kim_gdata->fw_entry);
					return wr_room_space;
				}
				mdelay(1); /* wait 1ms before checking room */
			} while ((wr_room_space < cmd_size) &&
					time_before(jiffies, timeout));

			/* Timeout happened ? */
			if (time_after_eq(jiffies, timeout)) {
				pr_err("Timeout while waiting for free "
						"free space in uart tx buffer");
				release_firmware(kim_gdata->fw_entry);
				return -ETIMEDOUT;
			}
			/* reinit completion before sending for the
			 * relevant wait
			 */
			INIT_COMPLETION(kim_gdata->kim_rcvd);

			/*
			 * Free space found in uart buffer, call st_int_write
			 * to send current firmware command to the uart tx
			 * buffer.
			 */
			err = st_int_write(kim_gdata->core_data,
			((struct bts_action_send *)action_ptr)->data,
					   ((struct bts_action *)ptr)->size);
			if (unlikely(err < 0)) {
				release_firmware(kim_gdata->fw_entry);
				return err;
			}
			/*
			 * Check number of bytes written to the uart tx buffer
			 * and requested command write size
			 */
			if (err != cmd_size) {
				pr_err("Number of bytes written to uart "
						"tx buffer are not matching with "
						"requested cmd write size");
				release_firmware(kim_gdata->fw_entry);
				return -EIO;
			}
			break;
		case ACTION_WAIT_EVENT:  /* wait */
			pr_debug("W");
			if (!wait_for_completion_interruptible_timeout(
					&kim_gdata->kim_rcvd,
					msecs_to_jiffies(CMD_RESP_TIME))) {
				pr_err("response timeout during fw download ");
				/* timed out */
				release_firmware(kim_gdata->fw_entry);
				return -ETIMEDOUT;
			}
			INIT_COMPLETION(kim_gdata->kim_rcvd);
			break;
		case ACTION_DELAY:	/* sleep */
			pr_info("sleep command in scr");
			action_ptr = &(((struct bts_action *)ptr)->data[0]);
			mdelay(((struct bts_action_delay *)action_ptr)->msec);
			break;
		}
		len =
		    len - (sizeof(struct bts_action) +
			   ((struct bts_action *)ptr)->size);
		ptr =
		    ptr + sizeof(struct bts_action) +
		    ((struct bts_action *)ptr)->size;
	}
	/* fw download complete */
	release_firmware(kim_gdata->fw_entry);
	return 0;
}

/**********************************************************************/
/* functions called from ST core */
/* called from ST Core, when REG_IN_PROGRESS (registration in progress)
 * can be because of
 * 1. response to read local version
 * 2. during send/recv's of firmware download
 */
void st_kim_recv(void *disc_data, const unsigned char *data, long count)
{
	struct st_data_s	*st_gdata = (struct st_data_s *)disc_data;
	struct kim_data_s	*kim_gdata = st_gdata->kim_data;

	/* proceed to gather all data and distinguish read fw version response
	 * from other fw responses when data gathering is complete
	 */
	kim_int_recv(kim_gdata, data, count);
	return;
}

/* to signal completion of line discipline installation
 * called from ST Core, upon tty_open
 */
void st_kim_complete(void *kim_data)
{
	struct kim_data_s	*kim_gdata = (struct kim_data_s *)kim_data;
	complete(&kim_gdata->ldisc_installed);
}

/**
 * st_kim_start - called from ST Core upon 1st registration
 *	This involves toggling the chip enable gpio, reading
 *	the firmware version from chip, forming the fw file name
 *	based on the chip version, requesting the fw, parsing it
 *	and perform download(send/recv).
 */
long st_kim_start(void *kim_data)
{
	long err = 0;
	long retry = POR_RETRY_COUNT;
	struct ti_st_plat_data	*pdata;
	struct kim_data_s	*kim_gdata = (struct kim_data_s *)kim_data;

	pr_info(" %s", __func__);
	if (kim_gdata->kim_pdev->dev.of_node) {
		pr_debug("use device tree data");
		pdata = dt_pdata;
	}
	else
		pdata = kim_gdata->kim_pdev->dev.platform_data;

	do {
		/* platform specific enabling code here */
		if (pdata->chip_enable)
			pdata->chip_enable(kim_gdata);

		/* Configure BT nShutdown to HIGH state */
		gpio_set_value(kim_gdata->nshutdown, GPIO_LOW);
		mdelay(5);	/* FIXME: a proper toggle */
		gpio_set_value(kim_gdata->nshutdown, GPIO_HIGH);
		mdelay(100);
		/* re-initialize the completion */
		INIT_COMPLETION(kim_gdata->ldisc_installed);
		/* send notification to UIM */
		kim_gdata->ldisc_install = 1;
		pr_info("ldisc_install = 1");
		sysfs_notify(&kim_gdata->kim_pdev->dev.kobj,
				NULL, "install");
		/* wait for ldisc to be installed */
		err = wait_for_completion_interruptible_timeout(
			&kim_gdata->ldisc_installed, msecs_to_jiffies(LDISC_TIME));
		if (!err) {
			/* ldisc installation timeout,
			 * flush uart, power cycle BT_EN */
			pr_err("ldisc installation timeout");
			err = st_kim_stop(kim_gdata);
			continue;
		} else {
			/* ldisc installed now */
			pr_info("line discipline installed");
			err = download_firmware(kim_gdata);
			if (err != 0) {
				/* ldisc installed but fw download failed,
				 * flush uart & power cycle BT_EN */
				pr_err("download firmware failed");
				err = st_kim_stop(kim_gdata);
				continue;
			} else {	/* on success don't retry */
				break;
			}
		}
	} while (retry--);
	return err;
}

/**
 * st_kim_stop - stop communication with chip.
 *	This can be called from ST Core/KIM, on the-
 *	(a) last un-register when chip need not be powered there-after,
 *	(b) upon failure to either install ldisc or download firmware.
 *	The function is responsible to (a) notify UIM about un-installation,
 *	(b) flush UART if the ldisc was installed.
 *	(c) reset BT_EN - pull down nshutdown at the end.
 *	(d) invoke platform's chip disabling routine.
 */
long st_kim_stop(void *kim_data)
{
	long err = 0;
	struct kim_data_s	*kim_gdata = (struct kim_data_s *)kim_data;
	struct ti_st_plat_data	*pdata;
	struct tty_struct	*tty = kim_gdata->core_data->tty;

	INIT_COMPLETION(kim_gdata->ldisc_installed);

	if (kim_gdata->kim_pdev->dev.of_node) {
		pr_debug("use device tree data");
		pdata = dt_pdata;
	}
	else
		pdata = kim_gdata->kim_pdev->dev.platform_data;


	if (tty) {	/* can be called before ldisc is installed */
		/* Flush any pending characters in the driver and discipline. */
		tty_ldisc_flush(tty);
		tty_driver_flush_buffer(tty);
		tty->ops->flush_buffer(tty);
	}

	/* send uninstall notification to UIM */
	pr_info("ldisc_install = 0");
	kim_gdata->ldisc_install = 0;
	sysfs_notify(&kim_gdata->kim_pdev->dev.kobj, NULL, "install");

	/* wait for ldisc to be un-installed */
	err = wait_for_completion_interruptible_timeout(
		&kim_gdata->ldisc_installed, msecs_to_jiffies(LDISC_TIME));
	if (!err) {		/* timeout */
		pr_err(" timed out waiting for ldisc to be un-installed");
		err = -ETIMEDOUT;
	}

	/* By default configure BT nShutdown to LOW state */
	gpio_set_value(kim_gdata->nshutdown, GPIO_LOW);
	mdelay(1);
	gpio_set_value(kim_gdata->nshutdown, GPIO_HIGH);
	mdelay(1);
	gpio_set_value(kim_gdata->nshutdown, GPIO_LOW);

	/* platform specific disable */
	if (pdata->chip_disable)
		pdata->chip_disable(kim_gdata);
	return err;
}

/**********************************************************************/
/* functions called from subsystems */
/* called when debugfs entry is read from */

static int show_version(struct seq_file *s, void *unused)
{
	struct kim_data_s *kim_gdata = (struct kim_data_s *)s->private;
	seq_printf(s, "%04X %d.%d.%d\n", kim_gdata->version.full,
			kim_gdata->version.chip, kim_gdata->version.maj_ver,
			kim_gdata->version.min_ver);
	return 0;
}

static int show_list(struct seq_file *s, void *unused)
{
	struct kim_data_s *kim_gdata = (struct kim_data_s *)s->private;
	kim_st_list_protocols(kim_gdata->core_data, s);
	return 0;
}

static ssize_t show_install(struct device *dev,
		struct device_attribute *attr, char *buf)
{
	struct kim_data_s *kim_data = dev_get_drvdata(dev);
	return sprintf(buf, "%d\n", kim_data->ldisc_install);
}

#ifdef DEBUG
static ssize_t store_dev_name(struct device *dev,
		struct device_attribute *attr, const char *buf, size_t count)
{
	struct kim_data_s *kim_data = dev_get_drvdata(dev);
	pr_debug("storing dev name >%s<", buf);
	strncpy(kim_data->dev_name, buf, count);
	pr_debug("stored dev name >%s<", kim_data->dev_name);
	return count;
}

static ssize_t store_baud_rate(struct device *dev,
		struct device_attribute *attr, const char *buf, size_t count)
{
	struct kim_data_s *kim_data = dev_get_drvdata(dev);
	pr_debug("storing baud rate >%s<", buf);
	sscanf(buf, "%ld", &kim_data->baud_rate);
	pr_debug("stored baud rate >%ld<", kim_data->baud_rate);
	return count;
}
#endif	/* if DEBUG */

static ssize_t show_dev_name(struct device *dev,
		struct device_attribute *attr, char *buf)
{
	struct kim_data_s *kim_data = dev_get_drvdata(dev);
	return sprintf(buf, "%s\n", kim_data->dev_name);
}

static ssize_t show_baud_rate(struct device *dev,
		struct device_attribute *attr, char *buf)
{
	struct kim_data_s *kim_data = dev_get_drvdata(dev);
	return sprintf(buf, "%ld\n", kim_data->baud_rate);
}

static ssize_t show_flow_cntrl(struct device *dev,
		struct device_attribute *attr, char *buf)
{
	struct kim_data_s *kim_data = dev_get_drvdata(dev);
	return sprintf(buf, "%d\n", kim_data->flow_cntrl);
}

/* structures specific for sysfs entries */
static struct kobj_attribute ldisc_install =
__ATTR(install, 0444, (void *)show_install, NULL);

static struct kobj_attribute uart_dev_name =
#ifdef DEBUG	/* TODO: move this to debug-fs if possible */
__ATTR(dev_name, 0644, (void *)show_dev_name, (void *)store_dev_name);
#else
__ATTR(dev_name, 0444, (void *)show_dev_name, NULL);
#endif

static struct kobj_attribute uart_baud_rate =
#ifdef DEBUG	/* TODO: move to debugfs */
__ATTR(baud_rate, 0644, (void *)show_baud_rate, (void *)store_baud_rate);
#else
__ATTR(baud_rate, 0444, (void *)show_baud_rate, NULL);
#endif

static struct kobj_attribute uart_flow_cntrl =
__ATTR(flow_cntrl, 0444, (void *)show_flow_cntrl, NULL);

static struct attribute *uim_attrs[] = {
	&ldisc_install.attr,
	&uart_dev_name.attr,
	&uart_baud_rate.attr,
	&uart_flow_cntrl.attr,
	NULL,
};

static struct attribute_group uim_attr_grp = {
	.attrs = uim_attrs,
};

/**
 * st_kim_ref - reference the core's data
 *	This references the per-ST platform device in the arch/xx/
 *	board-xx.c file.
 *	This would enable multiple such platform devices to exist
 *	on a given platform
 */
void st_kim_ref(struct st_data_s **core_data, int id)
{
	struct platform_device	*pdev;
	struct kim_data_s	*kim_gdata;
	/* get kim_gdata reference from platform device */
	pdev = st_get_plat_device(id);
	if (!pdev) {
		*core_data = NULL;
		return;
	}
	kim_gdata = dev_get_drvdata(&pdev->dev);
	*core_data = kim_gdata->core_data;
}

static int kim_version_open(struct inode *i, struct file *f)
{
	return single_open(f, show_version, i->i_private);
}

static int kim_list_open(struct inode *i, struct file *f)
{
	return single_open(f, show_list, i->i_private);
}

static const struct file_operations version_debugfs_fops = {
	/* version info */
	.open = kim_version_open,
	.read = seq_read,
	.llseek = seq_lseek,
	.release = single_release,
};
static const struct file_operations list_debugfs_fops = {
	/* protocols info */
	.open = kim_list_open,
	.read = seq_read,
	.llseek = seq_lseek,
	.release = single_release,
};

/**********************************************************************/
/* functions called from platform device driver subsystem
 * need to have a relevant platform device entry in the platform's
 * board-*.c file
 */

static const struct of_device_id kim_of_match[] = {
{
    .compatible = "kim",
  },
  {}
};
MODULE_DEVICE_TABLE(of, kim_of_match);

static struct ti_st_plat_data *get_platform_data(struct device *dev)
{
	struct device_node *np = dev->of_node;
	const u32 * dt_property;
	int len;

	dt_pdata = kzalloc(sizeof(*dt_pdata), GFP_KERNEL);

	if (!dt_pdata) {
		pr_err("Can't allocate device_tree platform data\n");
	}

	if ((dt_property = of_get_property(np, "dev_name", &len)))
		memcpy(&dt_pdata->dev_name,dt_property,len);
	of_property_read_u32(np, "nshutdown_gpio", (u32 *)&dt_pdata->nshutdown_gpio);
	of_property_read_u32(np, "flow_cntrl", (u32 *)&dt_pdata->flow_cntrl);
	of_property_read_u32(np, "baud_rate", (u32 *)&dt_pdata->baud_rate);

	return dt_pdata;
}

static struct dentry *kim_debugfs_dir;
static int kim_probe(struct platform_device *pdev)
{
	struct kim_data_s	*kim_gdata;
	struct ti_st_plat_data	*pdata;
<<<<<<< HEAD
=======
	int sel_uart_gpio;
>>>>>>> d923881c
	int err;

	if (pdev->dev.of_node)
		pdata = get_platform_data(&pdev->dev);
	else
		pdata = pdev->dev.platform_data;

	if (pdata == NULL) {
		dev_err(&pdev->dev, "Platform Data is missing\n");
		return -ENXIO;
	}

	if ((pdev->id != -1) && (pdev->id < MAX_ST_DEVICES)) {
		/* multiple devices could exist */
		st_kim_devices[pdev->id] = pdev;
	} else {
		/* platform's sure about existence of 1 device */
		st_kim_devices[0] = pdev;
	}

	kim_gdata = kzalloc(sizeof(struct kim_data_s), GFP_ATOMIC);
	if (!kim_gdata) {
		pr_err("no mem to allocate");
		return -ENOMEM;
	}
	dev_set_drvdata(&pdev->dev, kim_gdata);

	err = st_core_init(&kim_gdata->core_data);
	if (err != 0) {
		pr_err(" ST core init failed");
		err = -EIO;
		goto err_core_init;
	}
	/* refer to itself */
	kim_gdata->core_data->kim_data = kim_gdata;

	/* Check if UART needs to be selected */
	sel_uart_gpio = of_get_gpio(pdev->dev.of_node, 0);
	if (gpio_is_valid(sel_uart_gpio)) {
		err = gpio_request_one(sel_uart_gpio,
				GPIOF_OUT_INIT_LOW, "kim_uart_sel");
		if (unlikely(err)) {
			pr_err("gpio %d configure failed\n", sel_uart_gpio);
			goto err_core_init;
		}
	}

	/* Claim the chip enable nShutdown gpio from the system */
	kim_gdata->nshutdown = pdata->nshutdown_gpio;
	err = gpio_request(kim_gdata->nshutdown, "kim");
	if (unlikely(err)) {
		pr_err(" gpio %ld request failed ", kim_gdata->nshutdown);
		return err;
	}

	/* Configure nShutdown GPIO as output=0 */
	err = gpio_direction_output(kim_gdata->nshutdown, 0);
	if (unlikely(err)) {
		pr_err(" unable to configure gpio %ld", kim_gdata->nshutdown);
		return err;
	}
	/* get reference of pdev for request_firmware
	 */
	kim_gdata->kim_pdev = pdev;
	init_completion(&kim_gdata->kim_rcvd);
	init_completion(&kim_gdata->ldisc_installed);

	err = sysfs_create_group(&pdev->dev.kobj, &uim_attr_grp);
	if (err) {
		pr_err("failed to create sysfs entries");
		goto err_sysfs_group;
	}

	/* copying platform data */
	strncpy(kim_gdata->dev_name, pdata->dev_name, UART_DEV_NAME_LEN);
	kim_gdata->flow_cntrl = pdata->flow_cntrl;
	kim_gdata->baud_rate = pdata->baud_rate;
	pr_info("sysfs entries created\n");

	kim_debugfs_dir = debugfs_create_dir("ti-st", NULL);
	if (IS_ERR(kim_debugfs_dir)) {
		pr_err(" debugfs entries creation failed ");
		err = -EIO;
		goto err_debugfs_dir;
	}

	debugfs_create_file("version", S_IRUGO, kim_debugfs_dir,
				kim_gdata, &version_debugfs_fops);
	debugfs_create_file("protocols", S_IRUGO, kim_debugfs_dir,
				kim_gdata, &list_debugfs_fops);
	pr_info(" debugfs entries created ");
	return 0;

err_debugfs_dir:
	sysfs_remove_group(&pdev->dev.kobj, &uim_attr_grp);

err_sysfs_group:
	st_core_exit(kim_gdata->core_data);

err_core_init:
	kfree(kim_gdata);

	return err;
}

static int kim_remove(struct platform_device *pdev)
{
	/* free the GPIOs requested */
	struct ti_st_plat_data	*pdata;
	struct kim_data_s	*kim_gdata;

	if (pdev->dev.of_node) {
		pr_debug("use device tree data");
		pdata = dt_pdata;
	}
	else
		pdata = pdev->dev.platform_data;

	kim_gdata = dev_get_drvdata(&pdev->dev);

	/* Check if UART selecte gpio needs to be freed */
	if (of_gpio_count(pdev->dev.of_node) == 1)
		gpio_free(of_get_gpio(pdev->dev.of_node, 0));

	/* Free the Bluetooth/FM/GPIO
	 * nShutdown gpio from the system
	 */
	gpio_free(pdata->nshutdown_gpio);
	pr_info("nshutdown GPIO Freed");

	debugfs_remove_recursive(kim_debugfs_dir);
	sysfs_remove_group(&pdev->dev.kobj, &uim_attr_grp);
	pr_info("sysfs entries removed");

	kim_gdata->kim_pdev = NULL;
	st_core_exit(kim_gdata->core_data);

	kfree(kim_gdata);
	kim_gdata = NULL;
	if ( dt_pdata ) {
		kfree(dt_pdata);
		dt_pdata = NULL;
	}

	return 0;
}

static int kim_suspend(struct platform_device *pdev, pm_message_t state)
{
	struct ti_st_plat_data	*pdata;

	if (pdev->dev.of_node) {
		pr_debug("use device tree data");
		pdata = dt_pdata;
	}
	else
		pdata = pdev->dev.platform_data;

	if (pdata->suspend)
		return pdata->suspend(pdev, state);

	return -EOPNOTSUPP;
}

static int kim_resume(struct platform_device *pdev)
{
	struct ti_st_plat_data	*pdata;

	if (pdev->dev.of_node) {
		pr_debug("use device tree data");
		pdata = dt_pdata;
	}
	else
		pdata = pdev->dev.platform_data;

	if (pdata->resume)
		return pdata->resume(pdev);

	return -EOPNOTSUPP;
}

/**********************************************************************/
/* entry point for ST KIM module, called in from ST Core */
static struct platform_driver kim_platform_driver = {
	.probe = kim_probe,
	.remove = kim_remove,
	.suspend = kim_suspend,
	.resume = kim_resume,
	.driver = {
		.name = "kim",
		.owner = THIS_MODULE,
		.of_match_table = of_match_ptr(kim_of_match),
	},
};

module_platform_driver(kim_platform_driver);

MODULE_AUTHOR("Pavan Savoy <pavan_savoy@ti.com>");
MODULE_DESCRIPTION("Shared Transport Driver for TI BT/FM/GPS combo chips ");
MODULE_LICENSE("GPL");<|MERGE_RESOLUTION|>--- conflicted
+++ resolved
@@ -38,10 +38,7 @@
 #include <linux/module.h>
 #include <linux/of.h>
 #include <linux/of_device.h>
-<<<<<<< HEAD
-=======
 #include <linux/of_gpio.h>
->>>>>>> d923881c
 
 #define MAX_ST_DEVICES	3	/* Imagine 1 on each UART for now */
 static struct platform_device *st_kim_devices[MAX_ST_DEVICES];
@@ -769,10 +766,7 @@
 {
 	struct kim_data_s	*kim_gdata;
 	struct ti_st_plat_data	*pdata;
-<<<<<<< HEAD
-=======
 	int sel_uart_gpio;
->>>>>>> d923881c
 	int err;
 
 	if (pdev->dev.of_node)
