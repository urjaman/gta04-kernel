/*  Copyright (c) 2010  Christoph Mair <christoph.mair@gmail.com>
 *  Copyright (c) 2012  Bosch Sensortec GmbH
 *  Copyright (c) 2012  Unixphere AB
 *
 *  This driver supports the bmp085 and bmp18x digital barometric pressure
 *  and temperature sensors from Bosch Sensortec. The datasheets
 *  are available from their website:
 *  http://www.bosch-sensortec.com/content/language1/downloads/BST-BMP085-DS000-05.pdf
 *  http://www.bosch-sensortec.com/content/language1/downloads/BST-BMP180-DS000-07.pdf
 *
 *  A pressure measurement is issued by reading from pressure0_input.
 *  The return value ranges from 30000 to 110000 pascal with a resulution
 *  of 1 pascal (0.01 millibar) which enables measurements from 9000m above
 *  to 500m below sea level.
 *
 *  The temperature can be read from temp0_input. Values range from
 *  -400 to 850 representing the ambient temperature in degree celsius
 *  multiplied by 10.The resolution is 0.1 celsius.
 *
 *  Because ambient pressure is temperature dependent, a temperature
 *  measurement will be executed automatically even if the user is reading
 *  from pressure0_input. This happens if the last temperature measurement
 *  has been executed more then one second ago.
 *
 *  To decrease RMS noise from pressure measurements, the bmp085 can
 *  autonomously calculate the average of up to eight samples. This is
 *  set up by writing to the oversampling sysfs file. Accepted values
 *  are 0, 1, 2 and 3. 2^x when x is the value written to this file
 *  specifies the number of samples used to calculate the ambient pressure.
 *  RMS noise is specified with six pascal (without averaging) and decreases
 *  down to 3 pascal when using an oversampling setting of 3.
 *
 *  This program is free software; you can redistribute it and/or modify
 *  it under the terms of the GNU General Public License as published by
 *  the Free Software Foundation; either version 2 of the License, or
 *  (at your option) any later version.
 *
 *  This program is distributed in the hope that it will be useful,
 *  but WITHOUT ANY WARRANTY; without even the implied warranty of
 *  MERCHANTABILITY or FITNESS FOR A PARTICULAR PURPOSE.  See the
 *  GNU General Public License for more details.
 *
 *  You should have received a copy of the GNU General Public License
 *  along with this program; if not, write to the Free Software
 *  Foundation, Inc., 675 Mass Ave, Cambridge, MA 02139, USA.
 */

#include <linux/module.h>
#include <linux/device.h>
#include <linux/init.h>
#include <linux/slab.h>
#include <linux/of.h>
#include "bmp085.h"
#include <linux/interrupt.h>
#include <linux/completion.h>
#include <linux/gpio.h>
<<<<<<< HEAD
#include <linux/i2c/bmp085.h>
=======
>>>>>>> 38dbfb59

#define BMP085_CHIP_ID			0x55
#define BMP085_CALIBRATION_DATA_START	0xAA
#define BMP085_CALIBRATION_DATA_LENGTH	11	/* 16 bit values */
#define BMP085_CHIP_ID_REG		0xD0
#define BMP085_CTRL_REG			0xF4
#define BMP085_TEMP_MEASUREMENT		0x2E
#define BMP085_PRESSURE_MEASUREMENT	0x34
#define BMP085_CONVERSION_REGISTER_MSB	0xF6
#define BMP085_CONVERSION_REGISTER_LSB	0xF7
#define BMP085_CONVERSION_REGISTER_XLSB	0xF8
#define BMP085_TEMP_CONVERSION_TIME	5

struct bmp085_calibration_data {
	s16 AC1, AC2, AC3;
	u16 AC4, AC5, AC6;
	s16 B1, B2;
	s16 MB, MC, MD;
};

struct bmp085_data {
	struct	device *dev;
	struct  regmap *regmap;
	struct	mutex lock;
	struct	bmp085_calibration_data calibration;
	u8	oversampling_setting;
	u32	raw_temperature;
	u32	raw_pressure;
	u32	temp_measurement_period;
	unsigned long last_temp_measurement;
	u8	chip_id;
	s32	b6; /* calculated temperature correction coefficient */
<<<<<<< HEAD
	int eoc_irq;
	int eoc_gpio;
	struct completion done;
=======
	int	irq;
	struct	completion done;
>>>>>>> 38dbfb59
};

static irqreturn_t bmp085_eoc_isr(int irq, void *devid)
{
	struct bmp085_data *data = devid;
<<<<<<< HEAD
	complete(&data->done);
=======

	complete(&data->done);

>>>>>>> 38dbfb59
	return IRQ_HANDLED;
}

static s32 bmp085_read_calibration_data(struct bmp085_data *data)
{
	u16 tmp[BMP085_CALIBRATION_DATA_LENGTH];
	struct bmp085_calibration_data *cali = &(data->calibration);
	s32 status = regmap_bulk_read(data->regmap,
				BMP085_CALIBRATION_DATA_START, (u8 *)tmp,
				(BMP085_CALIBRATION_DATA_LENGTH << 1));
	if (status < 0)
		return status;

	cali->AC1 =  be16_to_cpu(tmp[0]);
	cali->AC2 =  be16_to_cpu(tmp[1]);
	cali->AC3 =  be16_to_cpu(tmp[2]);
	cali->AC4 =  be16_to_cpu(tmp[3]);
	cali->AC5 =  be16_to_cpu(tmp[4]);
	cali->AC6 = be16_to_cpu(tmp[5]);
	cali->B1 = be16_to_cpu(tmp[6]);
	cali->B2 = be16_to_cpu(tmp[7]);
	cali->MB = be16_to_cpu(tmp[8]);
	cali->MC = be16_to_cpu(tmp[9]);
	cali->MD = be16_to_cpu(tmp[10]);
	return 0;
}

static s32 bmp085_update_raw_temperature(struct bmp085_data *data)
{
	u16 tmp;
	s32 status;

	mutex_lock(&data->lock);
<<<<<<< HEAD
	if(data->eoc_irq)
		init_completion(&data->done);
=======

	init_completion(&data->done);

>>>>>>> 38dbfb59
	status = regmap_write(data->regmap, BMP085_CTRL_REG,
			      BMP085_TEMP_MEASUREMENT);
	if (status < 0) {
		dev_err(data->dev,
			"Error while requesting temperature measurement.\n");
		goto exit;
	}
<<<<<<< HEAD
	if(data->eoc_irq)
		wait_for_completion_timeout(&data->done, 1+msecs_to_jiffies(
								BMP085_TEMP_CONVERSION_TIME));
	else
		msleep(BMP085_TEMP_CONVERSION_TIME);
=======
	wait_for_completion_timeout(&data->done, 1 + msecs_to_jiffies(
					    BMP085_TEMP_CONVERSION_TIME));
>>>>>>> 38dbfb59

	status = regmap_bulk_read(data->regmap, BMP085_CONVERSION_REGISTER_MSB,
				 &tmp, sizeof(tmp));
	if (status < 0) {
		dev_err(data->dev,
			"Error while reading temperature measurement result\n");
		goto exit;
	}
	data->raw_temperature = be16_to_cpu(tmp);
	data->last_temp_measurement = jiffies;
	status = 0;	/* everything ok, return 0 */

exit:
	mutex_unlock(&data->lock);
	return status;
}

static s32 bmp085_update_raw_pressure(struct bmp085_data *data)
{
	u32 tmp = 0;
	s32 status;

	mutex_lock(&data->lock);
<<<<<<< HEAD
	if(data->eoc_irq)
		init_completion(&data->done);
=======

	init_completion(&data->done);

>>>>>>> 38dbfb59
	status = regmap_write(data->regmap, BMP085_CTRL_REG,
			BMP085_PRESSURE_MEASUREMENT +
			(data->oversampling_setting << 6));
	if (status < 0) {
		dev_err(data->dev,
			"Error while requesting pressure measurement.\n");
		goto exit;
	}

	/* wait for the end of conversion */
<<<<<<< HEAD
	if(data->eoc_irq)
		wait_for_completion_timeout(&data->done, 1+msecs_to_jiffies(
					    2+(3 << data->oversampling_setting)));
	else
		msleep(2+(3 << data->oversampling_setting));

=======
	wait_for_completion_timeout(&data->done, 1 + msecs_to_jiffies(
					2+(3 << data->oversampling_setting)));
>>>>>>> 38dbfb59
	/* copy data into a u32 (4 bytes), but skip the first byte. */
	status = regmap_bulk_read(data->regmap, BMP085_CONVERSION_REGISTER_MSB,
				 ((u8 *)&tmp)+1, 3);
	if (status < 0) {
		dev_err(data->dev,
			"Error while reading pressure measurement results\n");
		goto exit;
	}
	data->raw_pressure = be32_to_cpu((tmp));
	data->raw_pressure >>= (8-data->oversampling_setting);
	status = 0;	/* everything ok, return 0 */

exit:
	mutex_unlock(&data->lock);
	return status;
}

/*
 * This function starts the temperature measurement and returns the value
 * in tenth of a degree celsius.
 */
static s32 bmp085_get_temperature(struct bmp085_data *data, int *temperature)
{
	struct bmp085_calibration_data *cali = &data->calibration;
	long x1, x2;
	int status;

	status = bmp085_update_raw_temperature(data);
	if (status < 0)
		goto exit;

	mutex_lock(&data->lock);
	x1 = ((data->raw_temperature - cali->AC6) * cali->AC5) >> 15;
	x2 = (cali->MC << 11) / (x1 + cali->MD);
	data->b6 = x1 + x2 - 4000;
	/* if NULL just update b6. Used for pressure only measurements */
	if (temperature != NULL)
		*temperature = (x1+x2+8) >> 4;
	mutex_unlock(&data->lock);

exit:
	return status;
}

/*
 * This function starts the pressure measurement and returns the value
 * in millibar. Since the pressure depends on the ambient temperature,
 * a temperature measurement is executed according to the given temperature
 * measurement period (default is 1 sec boundary). This period could vary
 * and needs to be adjusted according to the sensor environment, i.e. if big
 * temperature variations then the temperature needs to be read out often.
 */
static s32 bmp085_get_pressure(struct bmp085_data *data, int *pressure)
{
	struct bmp085_calibration_data *cali = &data->calibration;
	s32 x1, x2, x3, b3;
	u32 b4, b7;
	s32 p;
	int status;

	/* alt least every second force an update of the ambient temperature */
	if ((data->last_temp_measurement == 0) ||
	    time_is_before_jiffies(data->last_temp_measurement + 1*HZ)) {
		status = bmp085_get_temperature(data, NULL);
		if (status < 0)
			return status;
	}

	status = bmp085_update_raw_pressure(data);
	if (status < 0)
		return status;

	mutex_lock(&data->lock);
	x1 = (data->b6 * data->b6) >> 12;
	x1 *= cali->B2;
	x1 >>= 11;

	x2 = cali->AC2 * data->b6;
	x2 >>= 11;

	x3 = x1 + x2;

	b3 = (((((s32)cali->AC1) * 4 + x3) << data->oversampling_setting) + 2);
	b3 >>= 2;

	x1 = (cali->AC3 * data->b6) >> 13;
	x2 = (cali->B1 * ((data->b6 * data->b6) >> 12)) >> 16;
	x3 = (x1 + x2 + 2) >> 2;
	b4 = (cali->AC4 * (u32)(x3 + 32768)) >> 15;

	b7 = ((u32)data->raw_pressure - b3) *
					(50000 >> data->oversampling_setting);
	p = ((b7 < 0x80000000) ? ((b7 << 1) / b4) : ((b7 / b4) * 2));

	x1 = p >> 8;
	x1 *= x1;
	x1 = (x1 * 3038) >> 16;
	x2 = (-7357 * p) >> 16;
	p += (x1 + x2 + 3791) >> 4;

	mutex_unlock(&data->lock);
	*pressure = p;

	return 0;
}

/*
 * This function sets the chip-internal oversampling. Valid values are 0..3.
 * The chip will use 2^oversampling samples for internal averaging.
 * This influences the measurement time and the accuracy; larger values
 * increase both. The datasheet gives an overview on how measurement time,
 * accuracy and noise correlate.
 */
static void bmp085_set_oversampling(struct bmp085_data *data,
						unsigned char oversampling)
{
	if (oversampling > 3)
		oversampling = 3;
	data->oversampling_setting = oversampling;
}

/*
 * Returns the currently selected oversampling. Range: 0..3
 */
static unsigned char bmp085_get_oversampling(struct bmp085_data *data)
{
	return data->oversampling_setting;
}

/* sysfs callbacks */
static ssize_t set_oversampling(struct device *dev,
				struct device_attribute *attr,
				const char *buf, size_t count)
{
	struct bmp085_data *data = dev_get_drvdata(dev);
	unsigned long oversampling;
	int err = kstrtoul(buf, 10, &oversampling);

	if (err == 0) {
		mutex_lock(&data->lock);
		bmp085_set_oversampling(data, oversampling);
		mutex_unlock(&data->lock);
		return count;
	}

	return err;
}

static ssize_t show_oversampling(struct device *dev,
				 struct device_attribute *attr, char *buf)
{
	struct bmp085_data *data = dev_get_drvdata(dev);

	return sprintf(buf, "%u\n", bmp085_get_oversampling(data));
}
static DEVICE_ATTR(oversampling, S_IWUSR | S_IRUGO,
					show_oversampling, set_oversampling);


static ssize_t show_temperature(struct device *dev,
				struct device_attribute *attr, char *buf)
{
	int temperature;
	int status;
	struct bmp085_data *data = dev_get_drvdata(dev);

	status = bmp085_get_temperature(data, &temperature);
	if (status < 0)
		return status;
	else
		return sprintf(buf, "%d\n", temperature);
}
static DEVICE_ATTR(temp0_input, S_IRUGO, show_temperature, NULL);


static ssize_t show_pressure(struct device *dev,
			     struct device_attribute *attr, char *buf)
{
	int pressure;
	int status;
	struct bmp085_data *data = dev_get_drvdata(dev);

	status = bmp085_get_pressure(data, &pressure);
	if (status < 0)
		return status;
	else
		return sprintf(buf, "%d\n", pressure);
}
static DEVICE_ATTR(pressure0_input, S_IRUGO, show_pressure, NULL);


static struct attribute *bmp085_attributes[] = {
	&dev_attr_temp0_input.attr,
	&dev_attr_pressure0_input.attr,
	&dev_attr_oversampling.attr,
	NULL
};

static const struct attribute_group bmp085_attr_group = {
	.attrs = bmp085_attributes,
};

int bmp085_detect(struct device *dev)
{
	struct bmp085_data *data = dev_get_drvdata(dev);
	unsigned int id;
	int ret;

	ret = regmap_read(data->regmap, BMP085_CHIP_ID_REG, &id);
	if (ret < 0)
		return ret;

	if (id != data->chip_id)
		return -ENODEV;

	return 0;
}
EXPORT_SYMBOL_GPL(bmp085_detect);

static void bmp085_get_of_properties(struct bmp085_data *data)
{
#ifdef CONFIG_OF
	struct device_node *np = data->dev->of_node;
	u32 prop;

	if (!np)
		return;

	if (!of_property_read_u32(np, "chip-id", &prop))
		data->chip_id = prop & 0xff;

	if (!of_property_read_u32(np, "temp-measurement-period", &prop))
		data->temp_measurement_period = (prop/100)*HZ;

	if (!of_property_read_u32(np, "default-oversampling", &prop))
		data->oversampling_setting = prop & 0xff;
#endif
}

static int bmp085_init_client(struct bmp085_data *data)
{
	int status = bmp085_read_calibration_data(data);

	if (status < 0)
		return status;

	/* default settings */
	data->chip_id = BMP085_CHIP_ID;
	data->last_temp_measurement = 0;
	data->temp_measurement_period = 1*HZ;
	data->oversampling_setting = 3;

	bmp085_get_of_properties(data);

	mutex_init(&data->lock);

	return 0;
}

struct regmap_config bmp085_regmap_config = {
	.reg_bits = 8,
	.val_bits = 8
};
EXPORT_SYMBOL_GPL(bmp085_regmap_config);

int bmp085_probe(struct device *dev, struct regmap *regmap, int irq)
{
	struct bmp085_data *data;
	struct bmp085_platform_data *pdata = dev->platform_data;
	int err = 0;

	data = kzalloc(sizeof(struct bmp085_data), GFP_KERNEL);
	if (!data) {
		err = -ENOMEM;
		goto exit;
	}

	dev_set_drvdata(dev, data);
	data->dev = dev;
	data->regmap = regmap;
	data->irq = irq;

	if (data->irq > 0) {
		err = devm_request_irq(dev, data->irq, bmp085_eoc_isr,
					      IRQF_TRIGGER_RISING, "bmp085",
					      data);
		if (err < 0)
			goto exit_free;
	}

	if (pdata && gpio_is_valid(pdata->eoc_gpio)) {
		err = devm_gpio_request(dev, pdata->eoc_gpio, "bmp085_eoc_irq");
		if (err)
			goto exit_free;
		err = gpio_direction_input(pdata->eoc_gpio);
		if (err)
			goto exit_free;
		data->eoc_irq = gpio_to_irq(pdata->eoc_gpio);
		data->eoc_gpio = pdata->eoc_gpio;
	} else {
		if (pdata)
			data->eoc_irq = pdata->eoc_irq;
		else
			data->eoc_irq = 0;
		data->eoc_gpio = -EINVAL;
	}
	if (data->eoc_irq > 0) {
		err = request_any_context_irq(data->eoc_irq, bmp085_eoc_isr,
					      IRQF_TRIGGER_RISING, "bmp085", data);
		if (err < 0)
			goto exit_free;
		init_completion(&data->done);
	} else
		data->eoc_irq = 0;

	/* Initialize the BMP085 chip */
	err = bmp085_init_client(data);
	if (err < 0)
		goto exit_free_irq;

	err = bmp085_detect(dev);
	if (err < 0) {
		dev_err(dev, "%s: chip_id failed!\n", BMP085_NAME);
		goto exit_free_irq;
	}

	/* Register sysfs hooks */
	err = sysfs_create_group(&dev->kobj, &bmp085_attr_group);
	if (err)
		goto exit_free_irq;

	dev_info(dev, "Successfully initialized %s!\n", BMP085_NAME);

	return 0;

exit_free_irq:
	if (data->eoc_irq)
		free_irq(data->eoc_irq, data);
exit_free:
	kfree(data);
exit:
	return err;
}
EXPORT_SYMBOL_GPL(bmp085_probe);

int bmp085_remove(struct device *dev)
{
	struct bmp085_data *data = dev_get_drvdata(dev);

	if (data->eoc_irq)
		free_irq(data->eoc_irq, data);

	sysfs_remove_group(&data->dev->kobj, &bmp085_attr_group);
	kfree(data);

	return 0;
}
EXPORT_SYMBOL_GPL(bmp085_remove);

MODULE_AUTHOR("Christoph Mair <christoph.mair@gmail.com>");
MODULE_DESCRIPTION("BMP085 driver");
MODULE_LICENSE("GPL");<|MERGE_RESOLUTION|>--- conflicted
+++ resolved
@@ -54,10 +54,6 @@
 #include <linux/interrupt.h>
 #include <linux/completion.h>
 #include <linux/gpio.h>
-<<<<<<< HEAD
-#include <linux/i2c/bmp085.h>
-=======
->>>>>>> 38dbfb59
 
 #define BMP085_CHIP_ID			0x55
 #define BMP085_CALIBRATION_DATA_START	0xAA
@@ -90,26 +86,16 @@
 	unsigned long last_temp_measurement;
 	u8	chip_id;
 	s32	b6; /* calculated temperature correction coefficient */
-<<<<<<< HEAD
-	int eoc_irq;
-	int eoc_gpio;
-	struct completion done;
-=======
 	int	irq;
 	struct	completion done;
->>>>>>> 38dbfb59
 };
 
 static irqreturn_t bmp085_eoc_isr(int irq, void *devid)
 {
 	struct bmp085_data *data = devid;
-<<<<<<< HEAD
+
 	complete(&data->done);
-=======
-
-	complete(&data->done);
-
->>>>>>> 38dbfb59
+
 	return IRQ_HANDLED;
 }
 
@@ -143,14 +129,9 @@
 	s32 status;
 
 	mutex_lock(&data->lock);
-<<<<<<< HEAD
-	if(data->eoc_irq)
-		init_completion(&data->done);
-=======
 
 	init_completion(&data->done);
 
->>>>>>> 38dbfb59
 	status = regmap_write(data->regmap, BMP085_CTRL_REG,
 			      BMP085_TEMP_MEASUREMENT);
 	if (status < 0) {
@@ -158,16 +139,8 @@
 			"Error while requesting temperature measurement.\n");
 		goto exit;
 	}
-<<<<<<< HEAD
-	if(data->eoc_irq)
-		wait_for_completion_timeout(&data->done, 1+msecs_to_jiffies(
-								BMP085_TEMP_CONVERSION_TIME));
-	else
-		msleep(BMP085_TEMP_CONVERSION_TIME);
-=======
 	wait_for_completion_timeout(&data->done, 1 + msecs_to_jiffies(
 					    BMP085_TEMP_CONVERSION_TIME));
->>>>>>> 38dbfb59
 
 	status = regmap_bulk_read(data->regmap, BMP085_CONVERSION_REGISTER_MSB,
 				 &tmp, sizeof(tmp));
@@ -191,14 +164,9 @@
 	s32 status;
 
 	mutex_lock(&data->lock);
-<<<<<<< HEAD
-	if(data->eoc_irq)
-		init_completion(&data->done);
-=======
 
 	init_completion(&data->done);
 
->>>>>>> 38dbfb59
 	status = regmap_write(data->regmap, BMP085_CTRL_REG,
 			BMP085_PRESSURE_MEASUREMENT +
 			(data->oversampling_setting << 6));
@@ -209,17 +177,8 @@
 	}
 
 	/* wait for the end of conversion */
-<<<<<<< HEAD
-	if(data->eoc_irq)
-		wait_for_completion_timeout(&data->done, 1+msecs_to_jiffies(
-					    2+(3 << data->oversampling_setting)));
-	else
-		msleep(2+(3 << data->oversampling_setting));
-
-=======
 	wait_for_completion_timeout(&data->done, 1 + msecs_to_jiffies(
 					2+(3 << data->oversampling_setting)));
->>>>>>> 38dbfb59
 	/* copy data into a u32 (4 bytes), but skip the first byte. */
 	status = regmap_bulk_read(data->regmap, BMP085_CONVERSION_REGISTER_MSB,
 				 ((u8 *)&tmp)+1, 3);
@@ -251,14 +210,12 @@
 	if (status < 0)
 		goto exit;
 
-	mutex_lock(&data->lock);
 	x1 = ((data->raw_temperature - cali->AC6) * cali->AC5) >> 15;
 	x2 = (cali->MC << 11) / (x1 + cali->MD);
 	data->b6 = x1 + x2 - 4000;
 	/* if NULL just update b6. Used for pressure only measurements */
 	if (temperature != NULL)
 		*temperature = (x1+x2+8) >> 4;
-	mutex_unlock(&data->lock);
 
 exit:
 	return status;
@@ -292,7 +249,6 @@
 	if (status < 0)
 		return status;
 
-	mutex_lock(&data->lock);
 	x1 = (data->b6 * data->b6) >> 12;
 	x1 *= cali->B2;
 	x1 >>= 11;
@@ -320,7 +276,6 @@
 	x2 = (-7357 * p) >> 16;
 	p += (x1 + x2 + 3791) >> 4;
 
-	mutex_unlock(&data->lock);
 	*pressure = p;
 
 	return 0;
@@ -488,7 +443,6 @@
 int bmp085_probe(struct device *dev, struct regmap *regmap, int irq)
 {
 	struct bmp085_data *data;
-	struct bmp085_platform_data *pdata = dev->platform_data;
 	int err = 0;
 
 	data = kzalloc(sizeof(struct bmp085_data), GFP_KERNEL);
@@ -510,54 +464,26 @@
 			goto exit_free;
 	}
 
-	if (pdata && gpio_is_valid(pdata->eoc_gpio)) {
-		err = devm_gpio_request(dev, pdata->eoc_gpio, "bmp085_eoc_irq");
-		if (err)
-			goto exit_free;
-		err = gpio_direction_input(pdata->eoc_gpio);
-		if (err)
-			goto exit_free;
-		data->eoc_irq = gpio_to_irq(pdata->eoc_gpio);
-		data->eoc_gpio = pdata->eoc_gpio;
-	} else {
-		if (pdata)
-			data->eoc_irq = pdata->eoc_irq;
-		else
-			data->eoc_irq = 0;
-		data->eoc_gpio = -EINVAL;
-	}
-	if (data->eoc_irq > 0) {
-		err = request_any_context_irq(data->eoc_irq, bmp085_eoc_isr,
-					      IRQF_TRIGGER_RISING, "bmp085", data);
-		if (err < 0)
-			goto exit_free;
-		init_completion(&data->done);
-	} else
-		data->eoc_irq = 0;
-
 	/* Initialize the BMP085 chip */
 	err = bmp085_init_client(data);
 	if (err < 0)
-		goto exit_free_irq;
+		goto exit_free;
 
 	err = bmp085_detect(dev);
 	if (err < 0) {
 		dev_err(dev, "%s: chip_id failed!\n", BMP085_NAME);
-		goto exit_free_irq;
+		goto exit_free;
 	}
 
 	/* Register sysfs hooks */
 	err = sysfs_create_group(&dev->kobj, &bmp085_attr_group);
 	if (err)
-		goto exit_free_irq;
+		goto exit_free;
 
 	dev_info(dev, "Successfully initialized %s!\n", BMP085_NAME);
 
 	return 0;
 
-exit_free_irq:
-	if (data->eoc_irq)
-		free_irq(data->eoc_irq, data);
 exit_free:
 	kfree(data);
 exit:
@@ -569,9 +495,6 @@
 {
 	struct bmp085_data *data = dev_get_drvdata(dev);
 
-	if (data->eoc_irq)
-		free_irq(data->eoc_irq, data);
-
 	sysfs_remove_group(&data->dev->kobj, &bmp085_attr_group);
 	kfree(data);
 
