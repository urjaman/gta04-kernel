--- conflicted
+++ resolved
@@ -35,10 +35,7 @@
 obj-y				+= eeprom/
 obj-y				+= cb710/
 obj-$(CONFIG_VMWARE_BALLOON)	+= vmware_balloon.o
-<<<<<<< HEAD
 obj-$(CONFIG_SENSORS_BH1780)	+= bh1780gli.o
-=======
 obj-$(CONFIG_WL127X_RFKILL)	+= wl127x-rfkill.o
 obj-$(CONFIG_APANIC)		+= apanic.o
-obj-$(CONFIG_SENSORS_AK8975)	+= akm8975.o
->>>>>>> 8ffcd44d
+obj-$(CONFIG_SENSORS_AK8975)	+= akm8975.o