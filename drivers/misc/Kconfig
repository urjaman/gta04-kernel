#
# Misc strange devices
#

menu "Misc devices"

config SENSORS_LIS3LV02D
	tristate
	depends on INPUT
	select INPUT_POLLDEV
	default n

config AD525X_DPOT
	tristate "Analog Devices Digital Potentiometers"
	depends on (I2C || SPI) && SYSFS
	help
	  If you say yes here, you get support for the Analog Devices
	  AD5258, AD5259, AD5251, AD5252, AD5253, AD5254, AD5255
	  AD5160, AD5161, AD5162, AD5165, AD5200, AD5201, AD5203,
	  AD5204, AD5206, AD5207, AD5231, AD5232, AD5233, AD5235,
	  AD5260, AD5262, AD5263, AD5290, AD5291, AD5292, AD5293,
	  AD7376, AD8400, AD8402, AD8403, ADN2850, AD5241, AD5242,
	  AD5243, AD5245, AD5246, AD5247, AD5248, AD5280, AD5282,
	  ADN2860, AD5273, AD5171, AD5170, AD5172, AD5173, AD5270,
	  AD5271, AD5272, AD5274
	  digital potentiometer chips.

	  See Documentation/misc-devices/ad525x_dpot.txt for the
	  userspace interface.

	  This driver can also be built as a module.  If so, the module
	  will be called ad525x_dpot.

config AD525X_DPOT_I2C
	tristate "support I2C bus connection"
	depends on AD525X_DPOT && I2C
	help
	  Say Y here if you have a digital potentiometers hooked to an I2C bus.

	  To compile this driver as a module, choose M here: the
	  module will be called ad525x_dpot-i2c.

config AD525X_DPOT_SPI
	tristate "support SPI bus connection"
	depends on AD525X_DPOT && SPI_MASTER
	help
	  Say Y here if you have a digital potentiometers hooked to an SPI bus.

	  If unsure, say N (but it's safe to say "Y").

	  To compile this driver as a module, choose M here: the
	  module will be called ad525x_dpot-spi.

config ATMEL_PWM
	tristate "Atmel AT32/AT91 PWM support"
	depends on HAVE_CLK
	help
	  This option enables device driver support for the PWM channels
	  on certain Atmel processors.  Pulse Width Modulation is used for
	  purposes including software controlled power-efficient backlights
	  on LCD displays, motor control, and waveform generation.

config AB8500_PWM
	bool "AB8500 PWM support"
	depends on AB8500_CORE && ARCH_U8500
	select HAVE_PWM
	help
	  This driver exports functions to enable/disble/config/free Pulse
	  Width Modulation in the Analog Baseband Chip AB8500.
	  It is used by led and backlight driver to control the intensity.

config ATMEL_TCLIB
	bool "Atmel AT32/AT91 Timer/Counter Library"
	depends on (AVR32 || ARCH_AT91)
	help
	  Select this if you want a library to allocate the Timer/Counter
	  blocks found on many Atmel processors.  This facilitates using
	  these blocks by different drivers despite processor differences.

config ATMEL_TCB_CLKSRC
	bool "TC Block Clocksource"
	depends on ATMEL_TCLIB
	default y
	help
	  Select this to get a high precision clocksource based on a
	  TC block with a 5+ MHz base clock rate.  Two timer channels
	  are combined to make a single 32-bit timer.

	  When GENERIC_CLOCKEVENTS is defined, the third timer channel
	  may be used as a clock event device supporting oneshot mode
	  (delays of up to two seconds) based on the 32 KiHz clock.

config ATMEL_TCB_CLKSRC_BLOCK
	int
	depends on ATMEL_TCB_CLKSRC
	prompt "TC Block" if ARCH_AT91RM9200 || ARCH_AT91SAM9260 || CPU_AT32AP700X
	default 0
	range 0 1
	help
	  Some chips provide more than one TC block, so you have the
	  choice of which one to use for the clock framework.  The other
	  TC can be used for other purposes, such as PWM generation and
	  interval timing.

config IBM_ASM
	tristate "Device driver for IBM RSA service processor"
	depends on X86 && PCI && INPUT && EXPERIMENTAL
	---help---
	  This option enables device driver support for in-band access to the
	  IBM RSA (Condor) service processor in eServer xSeries systems.
	  The ibmasm device driver allows user space application to access
	  ASM (Advanced Systems Management) functions on the service
	  processor. The driver is meant to be used in conjunction with
	  a user space API.
	  The ibmasm driver also enables the OS to use the UART on the
	  service processor board as a regular serial port. To make use of
	  this feature serial driver support (CONFIG_SERIAL_8250) must be
	  enabled.

	  WARNING: This software may not be supported or function
	  correctly on your IBM server. Please consult the IBM ServerProven
	  website <http://www-03.ibm.com/systems/info/x86servers/serverproven/compat/us/>
	  for information on the specific driver level and support statement
	  for your IBM server.

config PHANTOM
	tristate "Sensable PHANToM (PCI)"
	depends on PCI
	help
	  Say Y here if you want to build a driver for Sensable PHANToM device.

	  This driver is only for PCI PHANToMs.

	  If you choose to build module, its name will be phantom. If unsure,
	  say N here.

config INTEL_MID_PTI
	tristate "Parallel Trace Interface for MIPI P1149.7 cJTAG standard"
	depends on PCI
	default n
	help
	  The PTI (Parallel Trace Interface) driver directs
	  trace data routed from various parts in the system out
	  through an Intel Penwell PTI port and out of the mobile
	  device for analysis with a debugging tool (Lauterbach or Fido).

	  You should select this driver if the target kernel is meant for
	  an Intel Atom (non-netbook) mobile device containing a MIPI
	  P1149.7 standard implementation.

config SGI_IOC4
	tristate "SGI IOC4 Base IO support"
	depends on PCI
	---help---
	  This option enables basic support for the IOC4 chip on certain
	  SGI IO controller cards (IO9, IO10, and PCI-RT).  This option
	  does not enable any specific functions on such a card, but provides
	  necessary infrastructure for other drivers to utilize.

	  If you have an SGI Altix with an IOC4-based card say Y.
	  Otherwise say N.

config TIFM_CORE
	tristate "TI Flash Media interface support (EXPERIMENTAL)"
	depends on EXPERIMENTAL && PCI
	help
	  If you want support for Texas Instruments(R) Flash Media adapters
	  you should select this option and then also choose an appropriate
	  host adapter, such as 'TI Flash Media PCI74xx/PCI76xx host adapter
	  support', if you have a TI PCI74xx compatible card reader, for
	  example.
	  You will also have to select some flash card format drivers. MMC/SD
	  cards are supported via 'MMC/SD Card support: TI Flash Media MMC/SD
	  Interface support (MMC_TIFM_SD)'.

	  To compile this driver as a module, choose M here: the module will
	  be called tifm_core.

config TIFM_7XX1
	tristate "TI Flash Media PCI74xx/PCI76xx host adapter support (EXPERIMENTAL)"
	depends on PCI && TIFM_CORE && EXPERIMENTAL
	default TIFM_CORE
	help
	  This option enables support for Texas Instruments(R) PCI74xx and
	  PCI76xx families of Flash Media adapters, found in many laptops.
	  To make actual use of the device, you will have to select some
	  flash card format drivers, as outlined in the TIFM_CORE Help.

	  To compile this driver as a module, choose M here: the module will
	  be called tifm_7xx1.

config ICS932S401
	tristate "Integrated Circuits ICS932S401"
	depends on I2C && EXPERIMENTAL
	help
	  If you say yes here you get support for the Integrated Circuits
	  ICS932S401 clock control chips.

	  This driver can also be built as a module. If so, the module
	  will be called ics932s401.

config ATMEL_SSC
	tristate "Device driver for Atmel SSC peripheral"
	depends on AVR32 || ARCH_AT91
	---help---
	  This option enables device driver support for Atmel Synchronized
	  Serial Communication peripheral (SSC).

	  The SSC peripheral supports a wide variety of serial frame based
	  communications, i.e. I2S, SPI, etc.

	  If unsure, say N.

config ENCLOSURE_SERVICES
	tristate "Enclosure Services"
	default n
	help
	  Provides support for intelligent enclosures (bays which
	  contain storage devices).  You also need either a host
	  driver (SCSI/ATA) which supports enclosures
	  or a SCSI enclosure device (SES) to use these services.

config SGI_XP
	tristate "Support communication between SGI SSIs"
	depends on NET
	depends on (IA64_GENERIC || IA64_SGI_SN2 || IA64_SGI_UV || X86_UV) && SMP
	select IA64_UNCACHED_ALLOCATOR if IA64_GENERIC || IA64_SGI_SN2
	select GENERIC_ALLOCATOR if IA64_GENERIC || IA64_SGI_SN2
	select SGI_GRU if X86_64 && SMP
	---help---
	  An SGI machine can be divided into multiple Single System
	  Images which act independently of each other and have
	  hardware based memory protection from the others.  Enabling
	  this feature will allow for direct communication between SSIs
	  based on a network adapter and DMA messaging.

config CS5535_MFGPT
	tristate "CS5535/CS5536 Geode Multi-Function General Purpose Timer (MFGPT) support"
	depends on PCI && X86 && MFD_CS5535
	default n
	help
	  This driver provides access to MFGPT functionality for other
	  drivers that need timers.  MFGPTs are available in the CS5535 and
	  CS5536 companion chips that are found in AMD Geode and several
	  other platforms.  They have a better resolution and max interval
	  than the generic PIT, and are suitable for use as high-res timers.
	  You probably don't want to enable this manually; other drivers that
	  make use of it should enable it.

config CS5535_MFGPT_DEFAULT_IRQ
	int
	depends on CS5535_MFGPT
	default 7
	help
	  MFGPTs on the CS5535 require an interrupt.  The selected IRQ
	  can be overridden as a module option as well as by driver that
	  use the cs5535_mfgpt_ API; however, different architectures might
	  want to use a different IRQ by default.  This is here for
	  architectures to set as necessary.

config CS5535_CLOCK_EVENT_SRC
	tristate "CS5535/CS5536 high-res timer (MFGPT) events"
	depends on GENERIC_CLOCKEVENTS && CS5535_MFGPT
	help
	  This driver provides a clock event source based on the MFGPT
	  timer(s) in the CS5535 and CS5536 companion chips.
	  MFGPTs have a better resolution and max interval than the
	  generic PIT, and are suitable for use as high-res timers.

config HP_ILO
	tristate "Channel interface driver for the HP iLO processor"
	depends on PCI
	default n
	help
	  The channel interface driver allows applications to communicate
	  with iLO management processors present on HP ProLiant servers.
	  Upon loading, the driver creates /dev/hpilo/dXccbN files, which
	  can be used to gather data from the management processor, via
	  read and write system calls.

	  To compile this driver as a module, choose M here: the
	  module will be called hpilo.

config SGI_GRU
	tristate "SGI GRU driver"
	depends on X86_UV && SMP
	default n
	select MMU_NOTIFIER
	---help---
	The GRU is a hardware resource located in the system chipset. The GRU
	contains memory that can be mmapped into the user address space. This memory is
	used to communicate with the GRU to perform functions such as load/store,
	scatter/gather, bcopy, AMOs, etc.  The GRU is directly accessed by user
	instructions using user virtual addresses. GRU instructions (ex., bcopy) use
	user virtual addresses for operands.

	If you are not running on a SGI UV system, say N.

config SGI_GRU_DEBUG
	bool  "SGI GRU driver debug"
	depends on SGI_GRU
	default n
	---help---
	This option enables addition debugging code for the SGI GRU driver. If
	you are unsure, say N.

config APDS9802ALS
	tristate "Medfield Avago APDS9802 ALS Sensor module"
	depends on I2C
	help
	  If you say yes here you get support for the ALS APDS9802 ambient
	  light sensor.

	  This driver can also be built as a module.  If so, the module
	  will be called apds9802als.

config ISL29003
	tristate "Intersil ISL29003 ambient light sensor"
	depends on I2C && SYSFS
	help
	  If you say yes here you get support for the Intersil ISL29003
	  ambient light sensor.

	  This driver can also be built as a module.  If so, the module
	  will be called isl29003.

config ISL29020
	tristate "Intersil ISL29020 ambient light sensor"
	depends on I2C
	help
	  If you say yes here you get support for the Intersil ISL29020
	  ambient light sensor.

	  This driver can also be built as a module.  If so, the module
	  will be called isl29020.

config SENSORS_TSL2550
	tristate "Taos TSL2550 ambient light sensor"
	depends on I2C && SYSFS
	help
	  If you say yes here you get support for the Taos TSL2550
	  ambient light sensor.

	  This driver can also be built as a module.  If so, the module
	  will be called tsl2550.

config SENSORS_BH1780
	tristate "ROHM BH1780GLI ambient light sensor"
	depends on I2C && SYSFS
	help
	  If you say yes here you get support for the ROHM BH1780GLI
	  ambient light sensor.

	  This driver can also be built as a module.  If so, the module
	  will be called bh1780gli.

config SENSORS_BH1770
         tristate "BH1770GLC / SFH7770 combined ALS - Proximity sensor"
         depends on I2C
         ---help---
           Say Y here if you want to build a driver for BH1770GLC (ROHM) or
	   SFH7770 (Osram) combined ambient light and proximity sensor chip.

           To compile this driver as a module, choose M here: the
           module will be called bh1770glc. If unsure, say N here.

config SENSORS_APDS990X
	 tristate "APDS990X combined als and proximity sensors"
	 depends on I2C
	 default n
	 ---help---
	   Say Y here if you want to build a driver for Avago APDS990x
	   combined ambient light and proximity sensor chip.

	   To compile this driver as a module, choose M here: the
	   module will be called apds990x. If unsure, say N here.

config HMC6352
	tristate "Honeywell HMC6352 compass"
	depends on I2C
	help
	  This driver provides support for the Honeywell HMC6352 compass,
	  providing configuration and heading data via sysfs.

config SENSORS_AK8975
	tristate "AK8975 compass support"
	default n
	depends on I2C
	help
	  If you say yes here you get support for Asahi Kasei's
	  orientation sensor AK8975.

config EP93XX_PWM
	tristate "EP93xx PWM support"
	depends on ARCH_EP93XX
	help
	  This option enables device driver support for the PWM channels
	  on the Cirrus EP93xx processors.  The EP9307 chip only has one
	  PWM channel all the others have two, the second channel is an
	  alternate function of the EGPIO14 pin.  A sysfs interface is
	  provided to control the PWM channels.

	  To compile this driver as a module, choose M here: the module will
	  be called ep93xx_pwm.

config DS1682
	tristate "Dallas DS1682 Total Elapsed Time Recorder with Alarm"
	depends on I2C && EXPERIMENTAL
	help
	  If you say yes here you get support for Dallas Semiconductor
	  DS1682 Total Elapsed Time Recorder.

	  This driver can also be built as a module.  If so, the module
	  will be called ds1682.

config SPEAR13XX_PCIE_GADGET
	bool "PCIe gadget support for SPEAr13XX platform"
	depends on ARCH_SPEAR13XX
	default n
	help
	 This option enables gadget support for PCIe controller. If
	 board file defines any controller as PCIe endpoint then a sysfs
	 entry will be created for that controller. User can use these
	 sysfs node to configure PCIe EP as per his requirements.

config TI_DAC7512
	tristate "Texas Instruments DAC7512"
	depends on SPI && SYSFS
	help
	  If you say yes here you get support for the Texas Instruments
	  DAC7512 16-bit digital-to-analog converter.

	  This driver can also be built as a module. If so, the module
	  will be called ti_dac7512.

config UID_STAT
	bool "UID based statistics tracking exported to /proc/uid_stat"
	default n

config VMWARE_BALLOON
	tristate "VMware Balloon Driver"
	depends on X86
	help
	  This is VMware physical memory management driver which acts
	  like a "balloon" that can be inflated to reclaim physical pages
	  by reserving them in the guest and invalidating them in the
	  monitor, freeing up the underlying machine pages so they can
	  be allocated to other guests. The balloon can also be deflated
	  to allow the guest to use more physical memory.

	  If unsure, say N.

	  To compile this driver as a module, choose M here: the
	  module will be called vmw_balloon.

config TI_EMIF
	tristate "Texas Instruments EMIF driver"
	select DDR
	help
	  This driver is for the EMIF module available in Texas Instruments
	  SoCs. EMIF is an SDRAM controller that, based on its revision,
	  supports one or more of DDR2, DDR3, and LPDDR2 SDRAM protocols.
	  This driver takes care of only LPDDR2 memories presently. The
	  functions of the driver includes re-configuring AC timing
	  parameters and other settings during frequency, voltage and
	  temperature changes

config ARM_CHARLCD
	bool "ARM Ltd. Character LCD Driver"
	depends on PLAT_VERSATILE
	help
	  This is a driver for the character LCD found on the ARM Ltd.
	  Versatile and RealView Platform Baseboards. It doesn't do
	  very much more than display the text "ARM Linux" on the first
	  line and the Linux version on the second line, but that's
	  still useful.

config BMP085
	tristate "BMP085 digital pressure sensor"
	depends on I2C && SYSFS
	help
	  If you say yes here you get support for the Bosch Sensortec
	  BMP085 digital pressure sensor.

	  To compile this driver as a module, choose M here: the
	  module will be called bmp085.

config PCH_PHUB
	tristate "Intel EG20T PCH/LAPIS Semicon IOH(ML7213/ML7223/ML7831) PHUB"
	depends on PCI
	help
	  This driver is for PCH(Platform controller Hub) PHUB(Packet Hub) of
	  Intel Topcliff which is an IOH(Input/Output Hub) for x86 embedded
	  processor. The Topcliff has MAC address and Option ROM data in SROM.
	  This driver can access MAC address and Option ROM data in SROM.

	  This driver also can be used for LAPIS Semiconductor's IOH,
	  ML7213/ML7223/ML7831.
	  ML7213 which is for IVI(In-Vehicle Infotainment) use.
	  ML7223 IOH is for MP(Media Phone) use.
	  ML7831 IOH is for general purpose use.
	  ML7213/ML7223/ML7831 is companion chip for Intel Atom E6xx series.
	  ML7213/ML7223/ML7831 is completely compatible for Intel EG20T PCH.

	  To compile this driver as a module, choose M here: the module will
	  be called pch_phub.

config USB_SWITCH_FSA9480
	tristate "FSA9480 USB Switch"
	depends on I2C
	help
	  The FSA9480 is a USB port accessory detector and switch.
	  The FSA9480 is fully controlled using I2C and enables USB data,
	  stereo and mono audio, video, microphone and UART data to use
	  a common connector port.

config MAX8997_MUIC
	tristate "MAX8997 MUIC Support"
	depends on MFD_MAX8997
	help
	  If you say yes here you get support for the MUIC device of
	  Maxim MAX8997 PMIC.
	  The MAX8997 MUIC is a USB port accessory detector and switch.

config WL127X_RFKILL
	tristate "Bluetooth power control driver for TI wl127x"
	depends on RFKILL
	default n
	---help---
	 Creates an rfkill entry in sysfs for power control of Bluetooth
	 TI wl127x chips.
	 
config DRV2667_HAPTICS
	tristate "Texas Instruments DRV2667 Haptics driver"
	depends on I2C && ANDROID_TIMED_OUTPUT
	default n
	help
	 This is the driver for the TI DRV2667 Haptics piezoelectric driver.

config OMAP_OCP2SCP
	tristate "OMAP OCP2SCP DRIVER"
	help
	  Driver to enable ocp2scp module which transforms ocp interface
	  protocol to scp protocol. In OMAP4, USB PHY is connected via
	  OCP2SCP and in OMAP5, both USB PHY and SATA PHY is connected via
	  OCP2SCP.

<<<<<<< HEAD
config OMAP_SEVM_DOCK
	tristate "OMAP sEVM Docking Station"
	depends on GPIOLIB
	depends on SWITCH
	help
	  Enable the docking station support for the sEVM platform
=======
config CDC_TCXO
	tristate "Texas Instruments CDC TCXO"
	depends on I2C
	default n
	help
	  Enable support for Texas Instruments CDC TCXO CDC3S04
>>>>>>> a554b9d5

source "drivers/misc/c2port/Kconfig"
source "drivers/misc/eeprom/Kconfig"
source "drivers/misc/cb710/Kconfig"
source "drivers/misc/iwmc3200top/Kconfig"
source "drivers/misc/ti-st/Kconfig"
source "drivers/misc/lis3lv02d/Kconfig"
source "drivers/misc/carma/Kconfig"
source "drivers/misc/altera-stapl/Kconfig"
endmenu<|MERGE_RESOLUTION|>--- conflicted
+++ resolved
@@ -545,21 +545,19 @@
 	  OCP2SCP and in OMAP5, both USB PHY and SATA PHY is connected via
 	  OCP2SCP.
 
-<<<<<<< HEAD
 config OMAP_SEVM_DOCK
 	tristate "OMAP sEVM Docking Station"
 	depends on GPIOLIB
 	depends on SWITCH
 	help
 	  Enable the docking station support for the sEVM platform
-=======
+
 config CDC_TCXO
 	tristate "Texas Instruments CDC TCXO"
 	depends on I2C
 	default n
 	help
 	  Enable support for Texas Instruments CDC TCXO CDC3S04
->>>>>>> a554b9d5
 
 source "drivers/misc/c2port/Kconfig"
 source "drivers/misc/eeprom/Kconfig"
