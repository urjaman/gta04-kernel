/*
 * af_alg: User-space algorithm interface
 *
 * This file provides the user-space API for algorithms.
 *
 * Copyright (c) 2010 Herbert Xu <herbert@gondor.apana.org.au>
 *
 * This program is free software; you can redistribute it and/or modify it
 * under the terms of the GNU General Public License as published by the Free
 * Software Foundation; either version 2 of the License, or (at your option)
 * any later version.
 *
 */

#include <linux/atomic.h>
#include <crypto/if_alg.h>
#include <linux/crypto.h>
#include <linux/init.h>
#include <linux/kernel.h>
#include <linux/list.h>
#include <linux/module.h>
#include <linux/net.h>
#include <linux/rwsem.h>
#include <linux/security.h>

struct alg_type_list {
	const struct af_alg_type *type;
	struct list_head list;
};

static atomic_long_t alg_memory_allocated;

static struct proto alg_proto = {
	.name			= "ALG",
	.owner			= THIS_MODULE,
	.memory_allocated	= &alg_memory_allocated,
	.obj_size		= sizeof(struct alg_sock),
};

static LIST_HEAD(alg_types);
static DECLARE_RWSEM(alg_types_sem);

static const struct af_alg_type *alg_get_type(const char *name)
{
	const struct af_alg_type *type = ERR_PTR(-ENOENT);
	struct alg_type_list *node;

	down_read(&alg_types_sem);
	list_for_each_entry(node, &alg_types, list) {
		if (strcmp(node->type->name, name))
			continue;

		if (try_module_get(node->type->owner))
			type = node->type;
		break;
	}
	up_read(&alg_types_sem);

	return type;
}

int af_alg_register_type(const struct af_alg_type *type)
{
	struct alg_type_list *node;
	int err = -EEXIST;

	down_write(&alg_types_sem);
	list_for_each_entry(node, &alg_types, list) {
		if (!strcmp(node->type->name, type->name))
			goto unlock;
	}

	node = kmalloc(sizeof(*node), GFP_KERNEL);
	err = -ENOMEM;
	if (!node)
		goto unlock;

	type->ops->owner = THIS_MODULE;
	node->type = type;
	list_add(&node->list, &alg_types);
	err = 0;

unlock:
	up_write(&alg_types_sem);

	return err;
}
EXPORT_SYMBOL_GPL(af_alg_register_type);

int af_alg_unregister_type(const struct af_alg_type *type)
{
	struct alg_type_list *node;
	int err = -ENOENT;

	down_write(&alg_types_sem);
	list_for_each_entry(node, &alg_types, list) {
		if (strcmp(node->type->name, type->name))
			continue;

		list_del(&node->list);
		kfree(node);
		err = 0;
		break;
	}
	up_write(&alg_types_sem);

	return err;
}
EXPORT_SYMBOL_GPL(af_alg_unregister_type);

static void alg_do_release(const struct af_alg_type *type, void *private)
{
	if (!type)
		return;

	type->release(private);
	module_put(type->owner);
}

int af_alg_release(struct socket *sock)
{
	if (sock->sk)
		sock_put(sock->sk);
	return 0;
}
EXPORT_SYMBOL_GPL(af_alg_release);

static int alg_bind(struct socket *sock, struct sockaddr *uaddr, int addr_len)
{
	struct sock *sk = sock->sk;
	struct alg_sock *ask = alg_sk(sk);
	struct sockaddr_alg *sa = (void *)uaddr;
	const struct af_alg_type *type;
	void *private;

	if (sock->state == SS_CONNECTED)
		return -EINVAL;

	if (addr_len != sizeof(*sa))
		return -EINVAL;

	sa->salg_type[sizeof(sa->salg_type) - 1] = 0;
	sa->salg_name[sizeof(sa->salg_name) - 1] = 0;

	type = alg_get_type(sa->salg_type);
	if (IS_ERR(type) && PTR_ERR(type) == -ENOENT) {
		request_module("algif-%s", sa->salg_type);
		type = alg_get_type(sa->salg_type);
	}

	if (IS_ERR(type))
		return PTR_ERR(type);

	private = type->bind(sa->salg_name, sa->salg_feat, sa->salg_mask);
	if (IS_ERR(private)) {
		module_put(type->owner);
		return PTR_ERR(private);
	}

	lock_sock(sk);

	swap(ask->type, type);
	swap(ask->private, private);

	release_sock(sk);

	alg_do_release(type, private);

	return 0;
}

static int alg_setkey(struct sock *sk, char __user *ukey,
		      unsigned int keylen)
{
	struct alg_sock *ask = alg_sk(sk);
	const struct af_alg_type *type = ask->type;
	u8 *key;
	int err;

	key = sock_kmalloc(sk, keylen, GFP_KERNEL);
	if (!key)
		return -ENOMEM;

	err = -EFAULT;
	if (copy_from_user(key, ukey, keylen))
		goto out;

	err = type->setkey(ask->private, key, keylen);

out:
	sock_kfree_s(sk, key, keylen);

	return err;
}

static int alg_setsockopt(struct socket *sock, int level, int optname,
			  char __user *optval, unsigned int optlen)
{
	struct sock *sk = sock->sk;
	struct alg_sock *ask = alg_sk(sk);
	const struct af_alg_type *type;
	int err = -ENOPROTOOPT;

	lock_sock(sk);
	type = ask->type;

	if (level != SOL_ALG || !type)
		goto unlock;

	switch (optname) {
	case ALG_SET_KEY:
		if (sock->state == SS_CONNECTED)
			goto unlock;
		if (!type->setkey)
			goto unlock;

		err = alg_setkey(sk, optval, optlen);
	}

unlock:
	release_sock(sk);

	return err;
}

int af_alg_accept(struct sock *sk, struct socket *newsock)
{
	struct alg_sock *ask = alg_sk(sk);
	const struct af_alg_type *type;
	struct sock *sk2;
	int err;

	lock_sock(sk);
	type = ask->type;

	err = -EINVAL;
	if (!type)
		goto unlock;

	sk2 = sk_alloc(sock_net(sk), PF_ALG, GFP_KERNEL, &alg_proto);
	err = -ENOMEM;
	if (!sk2)
		goto unlock;

	sock_init_data(newsock, sk2);
	sock_graft(sk2, newsock);
	security_sk_clone(sk, sk2);

	err = type->accept(ask->private, sk2);
	if (err) {
		sk_free(sk2);
		goto unlock;
	}

	sk2->sk_family = PF_ALG;

	sock_hold(sk);
	alg_sk(sk2)->parent = sk;
	alg_sk(sk2)->type = type;

	newsock->ops = type->ops;
	newsock->state = SS_CONNECTED;

	err = 0;

unlock:
	release_sock(sk);

	return err;
}
EXPORT_SYMBOL_GPL(af_alg_accept);

static int alg_accept(struct socket *sock, struct socket *newsock, int flags)
{
	return af_alg_accept(sock->sk, newsock);
}

static const struct proto_ops alg_proto_ops = {
	.family		=	PF_ALG,
	.owner		=	THIS_MODULE,

	.connect	=	sock_no_connect,
	.socketpair	=	sock_no_socketpair,
	.getname	=	sock_no_getname,
	.ioctl		=	sock_no_ioctl,
	.listen		=	sock_no_listen,
	.shutdown	=	sock_no_shutdown,
	.getsockopt	=	sock_no_getsockopt,
	.mmap		=	sock_no_mmap,
	.sendpage	=	sock_no_sendpage,
	.sendmsg	=	sock_no_sendmsg,
	.recvmsg	=	sock_no_recvmsg,
	.poll		=	sock_no_poll,

	.bind		=	alg_bind,
	.release	=	af_alg_release,
	.setsockopt	=	alg_setsockopt,
	.accept		=	alg_accept,
};

static void alg_sock_destruct(struct sock *sk)
{
	struct alg_sock *ask = alg_sk(sk);

	alg_do_release(ask->type, ask->private);
}

static int alg_create(struct net *net, struct socket *sock, int protocol,
		      int kern)
{
	struct sock *sk;
	int err;

	if (sock->type != SOCK_SEQPACKET)
		return -ESOCKTNOSUPPORT;
	if (protocol != 0)
		return -EPROTONOSUPPORT;

	err = -ENOMEM;
	sk = sk_alloc(net, PF_ALG, GFP_KERNEL, &alg_proto);
	if (!sk)
		goto out;

	sock->ops = &alg_proto_ops;
	sock_init_data(sock, sk);

	sk->sk_family = PF_ALG;
	sk->sk_destruct = alg_sock_destruct;

	return 0;
out:
	return err;
}

static const struct net_proto_family alg_family = {
	.family	=	PF_ALG,
	.create	=	alg_create,
	.owner	=	THIS_MODULE,
};

int af_alg_make_sg(struct af_alg_sgl *sgl, struct iov_iter *iter, int len)
{
	size_t off;
	ssize_t n;
	int npages, i;

	n = iov_iter_get_pages(iter, sgl->pages, len, ALG_MAX_PAGES, &off);
	if (n < 0)
		return n;

<<<<<<< HEAD
	npages = (off + n + PAGE_SIZE - 1) >> PAGE_SHIFT;
=======
	npages = DIV_ROUND_UP(off + n, PAGE_SIZE);
>>>>>>> 750d8065
	if (WARN_ON(npages == 0))
		return -EINVAL;

	sg_init_table(sgl->sg, npages);

	for (i = 0, len = n; i < npages; i++) {
		int plen = min_t(int, len, PAGE_SIZE - off);

		sg_set_page(sgl->sg + i, sgl->pages[i], plen, off);

		off = 0;
		len -= plen;
	}
	return n;
}
EXPORT_SYMBOL_GPL(af_alg_make_sg);

void af_alg_free_sg(struct af_alg_sgl *sgl)
{
	int i;

	i = 0;
	do {
		put_page(sgl->pages[i]);
	} while (!sg_is_last(sgl->sg + (i++)));
}
EXPORT_SYMBOL_GPL(af_alg_free_sg);

int af_alg_cmsg_send(struct msghdr *msg, struct af_alg_control *con)
{
	struct cmsghdr *cmsg;

	for_each_cmsghdr(cmsg, msg) {
		if (!CMSG_OK(msg, cmsg))
			return -EINVAL;
		if (cmsg->cmsg_level != SOL_ALG)
			continue;

		switch(cmsg->cmsg_type) {
		case ALG_SET_IV:
			if (cmsg->cmsg_len < CMSG_LEN(sizeof(*con->iv)))
				return -EINVAL;
			con->iv = (void *)CMSG_DATA(cmsg);
			if (cmsg->cmsg_len < CMSG_LEN(con->iv->ivlen +
						      sizeof(*con->iv)))
				return -EINVAL;
			break;

		case ALG_SET_OP:
			if (cmsg->cmsg_len < CMSG_LEN(sizeof(u32)))
				return -EINVAL;
			con->op = *(u32 *)CMSG_DATA(cmsg);
			break;

		case ALG_SET_AEAD_ASSOCLEN:
			if (cmsg->cmsg_len < CMSG_LEN(sizeof(u32)))
				return -EINVAL;
			con->aead_assoclen = *(u32 *)CMSG_DATA(cmsg);
			break;

		default:
			return -EINVAL;
		}
	}

	return 0;
}
EXPORT_SYMBOL_GPL(af_alg_cmsg_send);

int af_alg_wait_for_completion(int err, struct af_alg_completion *completion)
{
	switch (err) {
	case -EINPROGRESS:
	case -EBUSY:
		wait_for_completion(&completion->completion);
		reinit_completion(&completion->completion);
		err = completion->err;
		break;
	};

	return err;
}
EXPORT_SYMBOL_GPL(af_alg_wait_for_completion);

void af_alg_complete(struct crypto_async_request *req, int err)
{
	struct af_alg_completion *completion = req->data;

	if (err == -EINPROGRESS)
		return;

	completion->err = err;
	complete(&completion->completion);
}
EXPORT_SYMBOL_GPL(af_alg_complete);

static int __init af_alg_init(void)
{
	int err = proto_register(&alg_proto, 0);

	if (err)
		goto out;

	err = sock_register(&alg_family);
	if (err != 0)
		goto out_unregister_proto;

out:
	return err;

out_unregister_proto:
	proto_unregister(&alg_proto);
	goto out;
}

static void __exit af_alg_exit(void)
{
	sock_unregister(PF_ALG);
	proto_unregister(&alg_proto);
}

module_init(af_alg_init);
module_exit(af_alg_exit);
MODULE_LICENSE("GPL");
MODULE_ALIAS_NETPROTO(AF_ALG);<|MERGE_RESOLUTION|>--- conflicted
+++ resolved
@@ -348,11 +348,7 @@
 	if (n < 0)
 		return n;
 
-<<<<<<< HEAD
-	npages = (off + n + PAGE_SIZE - 1) >> PAGE_SHIFT;
-=======
 	npages = DIV_ROUND_UP(off + n, PAGE_SIZE);
->>>>>>> 750d8065
 	if (WARN_ON(npages == 0))
 		return -EINVAL;
 
