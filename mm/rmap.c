/*
 * mm/rmap.c - physical to virtual reverse mappings
 *
 * Copyright 2001, Rik van Riel <riel@conectiva.com.br>
 * Released under the General Public License (GPL).
 *
 * Simple, low overhead reverse mapping scheme.
 * Please try to keep this thing as modular as possible.
 *
 * Provides methods for unmapping each kind of mapped page:
 * the anon methods track anonymous pages, and
 * the file methods track pages belonging to an inode.
 *
 * Original design by Rik van Riel <riel@conectiva.com.br> 2001
 * File methods by Dave McCracken <dmccr@us.ibm.com> 2003, 2004
 * Anonymous methods by Andrea Arcangeli <andrea@suse.de> 2004
 * Contributions by Hugh Dickins 2003, 2004
 */

/*
 * Lock ordering in mm:
 *
 * inode->i_mutex	(while writing or truncating, not reading or faulting)
 *   inode->i_alloc_sem (vmtruncate_range)
 *   mm->mmap_sem
 *     page->flags PG_locked (lock_page)
 *       mapping->i_mmap_lock
 *         anon_vma->lock
 *           mm->page_table_lock or pte_lock
 *             zone->lru_lock (in mark_page_accessed, isolate_lru_page)
 *             swap_lock (in swap_duplicate, swap_info_get)
 *               mmlist_lock (in mmput, drain_mmlist and others)
 *               mapping->private_lock (in __set_page_dirty_buffers)
 *               inode_lock (in set_page_dirty's __mark_inode_dirty)
 *                 sb_lock (within inode_lock in fs/fs-writeback.c)
 *                 mapping->tree_lock (widely used, in set_page_dirty,
 *                           in arch-dependent flush_dcache_mmap_lock,
 *                           within inode_lock in __sync_single_inode)
 *
 * (code doesn't rely on that order so it could be switched around)
 * ->tasklist_lock
 *   anon_vma->lock      (memory_failure, collect_procs_anon)
 *     pte map lock
 */

#include <linux/mm.h>
#include <linux/pagemap.h>
#include <linux/swap.h>
#include <linux/swapops.h>
#include <linux/slab.h>
#include <linux/init.h>
#include <linux/rmap.h>
#include <linux/rcupdate.h>
#include <linux/module.h>
#include <linux/memcontrol.h>
#include <linux/mmu_notifier.h>
#include <linux/migrate.h>

#include <asm/tlbflush.h>

#include "internal.h"

static struct kmem_cache *anon_vma_cachep;

static inline struct anon_vma *anon_vma_alloc(void)
{
	return kmem_cache_alloc(anon_vma_cachep, GFP_KERNEL);
}

static inline void anon_vma_free(struct anon_vma *anon_vma)
{
	kmem_cache_free(anon_vma_cachep, anon_vma);
}

/**
 * anon_vma_prepare - attach an anon_vma to a memory region
 * @vma: the memory region in question
 *
 * This makes sure the memory mapping described by 'vma' has
 * an 'anon_vma' attached to it, so that we can associate the
 * anonymous pages mapped into it with that anon_vma.
 *
 * The common case will be that we already have one, but if
 * if not we either need to find an adjacent mapping that we
 * can re-use the anon_vma from (very common when the only
 * reason for splitting a vma has been mprotect()), or we
 * allocate a new one.
 *
 * Anon-vma allocations are very subtle, because we may have
 * optimistically looked up an anon_vma in page_lock_anon_vma()
 * and that may actually touch the spinlock even in the newly
 * allocated vma (it depends on RCU to make sure that the
 * anon_vma isn't actually destroyed).
 *
 * As a result, we need to do proper anon_vma locking even
 * for the new allocation. At the same time, we do not want
 * to do any locking for the common case of already having
 * an anon_vma.
 *
 * This must be called with the mmap_sem held for reading.
 */
int anon_vma_prepare(struct vm_area_struct *vma)
{
	struct anon_vma *anon_vma = vma->anon_vma;

	might_sleep();
	if (unlikely(!anon_vma)) {
		struct mm_struct *mm = vma->vm_mm;
		struct anon_vma *allocated;

		anon_vma = find_mergeable_anon_vma(vma);
		allocated = NULL;
		if (!anon_vma) {
			anon_vma = anon_vma_alloc();
			if (unlikely(!anon_vma))
				return -ENOMEM;
			allocated = anon_vma;
		}
		spin_lock(&anon_vma->lock);

		/* page_table_lock to protect against threads */
		spin_lock(&mm->page_table_lock);
		if (likely(!vma->anon_vma)) {
			vma->anon_vma = anon_vma;
			list_add_tail(&vma->anon_vma_node, &anon_vma->head);
			allocated = NULL;
		}
		spin_unlock(&mm->page_table_lock);

		spin_unlock(&anon_vma->lock);
		if (unlikely(allocated))
			anon_vma_free(allocated);
	}
	return 0;
}

void __anon_vma_merge(struct vm_area_struct *vma, struct vm_area_struct *next)
{
	BUG_ON(vma->anon_vma != next->anon_vma);
	list_del(&next->anon_vma_node);
}

void __anon_vma_link(struct vm_area_struct *vma)
{
	struct anon_vma *anon_vma = vma->anon_vma;

	if (anon_vma)
		list_add_tail(&vma->anon_vma_node, &anon_vma->head);
}

void anon_vma_link(struct vm_area_struct *vma)
{
	struct anon_vma *anon_vma = vma->anon_vma;

	if (anon_vma) {
		spin_lock(&anon_vma->lock);
		list_add_tail(&vma->anon_vma_node, &anon_vma->head);
		spin_unlock(&anon_vma->lock);
	}
}

void anon_vma_unlink(struct vm_area_struct *vma)
{
	struct anon_vma *anon_vma = vma->anon_vma;
	int empty;

	if (!anon_vma)
		return;

	spin_lock(&anon_vma->lock);
	list_del(&vma->anon_vma_node);

	/* We must garbage collect the anon_vma if it's empty */
	empty = list_empty(&anon_vma->head);
	spin_unlock(&anon_vma->lock);

	if (empty)
		anon_vma_free(anon_vma);
}

static void anon_vma_ctor(void *data)
{
	struct anon_vma *anon_vma = data;

	spin_lock_init(&anon_vma->lock);
	INIT_LIST_HEAD(&anon_vma->head);
}

void __init anon_vma_init(void)
{
	anon_vma_cachep = kmem_cache_create("anon_vma", sizeof(struct anon_vma),
			0, SLAB_DESTROY_BY_RCU|SLAB_PANIC, anon_vma_ctor);
}

/*
 * Getting a lock on a stable anon_vma from a page off the LRU is
 * tricky: page_lock_anon_vma rely on RCU to guard against the races.
 */
struct anon_vma *page_lock_anon_vma(struct page *page)
{
	struct anon_vma *anon_vma;
	unsigned long anon_mapping;

	rcu_read_lock();
	anon_mapping = (unsigned long) page->mapping;
	if (!(anon_mapping & PAGE_MAPPING_ANON))
		goto out;
	if (!page_mapped(page))
		goto out;

	anon_vma = (struct anon_vma *) (anon_mapping - PAGE_MAPPING_ANON);
	spin_lock(&anon_vma->lock);
	return anon_vma;
out:
	rcu_read_unlock();
	return NULL;
}

void page_unlock_anon_vma(struct anon_vma *anon_vma)
{
	spin_unlock(&anon_vma->lock);
	rcu_read_unlock();
}

/*
 * At what user virtual address is page expected in @vma?
 * Returns virtual address or -EFAULT if page's index/offset is not
 * within the range mapped the @vma.
 */
static inline unsigned long
vma_address(struct page *page, struct vm_area_struct *vma)
{
	pgoff_t pgoff = page->index << (PAGE_CACHE_SHIFT - PAGE_SHIFT);
	unsigned long address;

	address = vma->vm_start + ((pgoff - vma->vm_pgoff) << PAGE_SHIFT);
	if (unlikely(address < vma->vm_start || address >= vma->vm_end)) {
		/* page should be within @vma mapping range */
		return -EFAULT;
	}
	return address;
}

/*
 * At what user virtual address is page expected in vma? checking that the
 * page matches the vma: currently only used on anon pages, by unuse_vma;
 */
unsigned long page_address_in_vma(struct page *page, struct vm_area_struct *vma)
{
	if (PageAnon(page)) {
		if ((void *)vma->anon_vma !=
		    (void *)page->mapping - PAGE_MAPPING_ANON)
			return -EFAULT;
	} else if (page->mapping && !(vma->vm_flags & VM_NONLINEAR)) {
		if (!vma->vm_file ||
		    vma->vm_file->f_mapping != page->mapping)
			return -EFAULT;
	} else
		return -EFAULT;
	return vma_address(page, vma);
}

/*
 * Check that @page is mapped at @address into @mm.
 *
 * If @sync is false, page_check_address may perform a racy check to avoid
 * the page table lock when the pte is not present (helpful when reclaiming
 * highly shared pages).
 *
 * On success returns with pte mapped and locked.
 */
pte_t *page_check_address(struct page *page, struct mm_struct *mm,
			  unsigned long address, spinlock_t **ptlp, int sync)
{
	pgd_t *pgd;
	pud_t *pud;
	pmd_t *pmd;
	pte_t *pte;
	spinlock_t *ptl;

	pgd = pgd_offset(mm, address);
	if (!pgd_present(*pgd))
		return NULL;

	pud = pud_offset(pgd, address);
	if (!pud_present(*pud))
		return NULL;

	pmd = pmd_offset(pud, address);
	if (!pmd_present(*pmd))
		return NULL;

	pte = pte_offset_map(pmd, address);
	/* Make a quick check before getting the lock */
	if (!sync && !pte_present(*pte)) {
		pte_unmap(pte);
		return NULL;
	}

	ptl = pte_lockptr(mm, pmd);
	spin_lock(ptl);
	if (pte_present(*pte) && page_to_pfn(page) == pte_pfn(*pte)) {
		*ptlp = ptl;
		return pte;
	}
	pte_unmap_unlock(pte, ptl);
	return NULL;
}

/**
 * page_mapped_in_vma - check whether a page is really mapped in a VMA
 * @page: the page to test
 * @vma: the VMA to test
 *
 * Returns 1 if the page is mapped into the page tables of the VMA, 0
 * if the page is not mapped into the page tables of this VMA.  Only
 * valid for normal file or anonymous VMAs.
 */
int page_mapped_in_vma(struct page *page, struct vm_area_struct *vma)
{
	unsigned long address;
	pte_t *pte;
	spinlock_t *ptl;

	address = vma_address(page, vma);
	if (address == -EFAULT)		/* out of vma range */
		return 0;
	pte = page_check_address(page, vma->vm_mm, address, &ptl, 1);
	if (!pte)			/* the page is not in this mm */
		return 0;
	pte_unmap_unlock(pte, ptl);

	return 1;
}

/*
 * Subfunctions of page_referenced: page_referenced_one called
 * repeatedly from either page_referenced_anon or page_referenced_file.
 */
static int page_referenced_one(struct page *page,
			       struct vm_area_struct *vma,
			       unsigned int *mapcount,
			       unsigned long *vm_flags)
{
	struct mm_struct *mm = vma->vm_mm;
	unsigned long address;
	pte_t *pte;
	spinlock_t *ptl;
	int referenced = 0;

	address = vma_address(page, vma);
	if (address == -EFAULT)
		goto out;

	pte = page_check_address(page, mm, address, &ptl, 0);
	if (!pte)
		goto out;

	/*
	 * Don't want to elevate referenced for mlocked page that gets this far,
	 * in order that it progresses to try_to_unmap and is moved to the
	 * unevictable list.
	 */
	if (vma->vm_flags & VM_LOCKED) {
		*mapcount = 1;	/* break early from loop */
		*vm_flags |= VM_LOCKED;
		goto out_unmap;
	}

	if (ptep_clear_flush_young_notify(vma, address, pte)) {
		/*
		 * Don't treat a reference through a sequentially read
		 * mapping as such.  If the page has been used in
		 * another mapping, we will catch it; if this other
		 * mapping is already gone, the unmap path will have
		 * set PG_referenced or activated the page.
		 */
		if (likely(!VM_SequentialReadHint(vma)))
			referenced++;
	}

	/* Pretend the page is referenced if the task has the
	   swap token and is in the middle of a page fault. */
	if (mm != current->mm && has_swap_token(mm) &&
			rwsem_is_locked(&mm->mmap_sem))
		referenced++;

out_unmap:
	(*mapcount)--;
	pte_unmap_unlock(pte, ptl);
out:
	if (referenced)
		*vm_flags |= vma->vm_flags;
	return referenced;
}

static int page_referenced_anon(struct page *page,
				struct mem_cgroup *mem_cont,
				unsigned long *vm_flags)
{
	unsigned int mapcount;
	struct anon_vma *anon_vma;
	struct vm_area_struct *vma;
	int referenced = 0;

	anon_vma = page_lock_anon_vma(page);
	if (!anon_vma)
		return referenced;

	mapcount = page_mapcount(page);
	list_for_each_entry(vma, &anon_vma->head, anon_vma_node) {
		/*
		 * If we are reclaiming on behalf of a cgroup, skip
		 * counting on behalf of references from different
		 * cgroups
		 */
		if (mem_cont && !mm_match_cgroup(vma->vm_mm, mem_cont))
			continue;
		referenced += page_referenced_one(page, vma,
						  &mapcount, vm_flags);
		if (!mapcount)
			break;
	}

	page_unlock_anon_vma(anon_vma);
	return referenced;
}

/**
 * page_referenced_file - referenced check for object-based rmap
 * @page: the page we're checking references on.
 * @mem_cont: target memory controller
 * @vm_flags: collect encountered vma->vm_flags who actually referenced the page
 *
 * For an object-based mapped page, find all the places it is mapped and
 * check/clear the referenced flag.  This is done by following the page->mapping
 * pointer, then walking the chain of vmas it holds.  It returns the number
 * of references it found.
 *
 * This function is only called from page_referenced for object-based pages.
 */
static int page_referenced_file(struct page *page,
				struct mem_cgroup *mem_cont,
				unsigned long *vm_flags)
{
	unsigned int mapcount;
	struct address_space *mapping = page->mapping;
	pgoff_t pgoff = page->index << (PAGE_CACHE_SHIFT - PAGE_SHIFT);
	struct vm_area_struct *vma;
	struct prio_tree_iter iter;
	int referenced = 0;

	/*
	 * The caller's checks on page->mapping and !PageAnon have made
	 * sure that this is a file page: the check for page->mapping
	 * excludes the case just before it gets set on an anon page.
	 */
	BUG_ON(PageAnon(page));

	/*
	 * The page lock not only makes sure that page->mapping cannot
	 * suddenly be NULLified by truncation, it makes sure that the
	 * structure at mapping cannot be freed and reused yet,
	 * so we can safely take mapping->i_mmap_lock.
	 */
	BUG_ON(!PageLocked(page));

	spin_lock(&mapping->i_mmap_lock);

	/*
	 * i_mmap_lock does not stabilize mapcount at all, but mapcount
	 * is more likely to be accurate if we note it after spinning.
	 */
	mapcount = page_mapcount(page);

	vma_prio_tree_foreach(vma, &iter, &mapping->i_mmap, pgoff, pgoff) {
		/*
		 * If we are reclaiming on behalf of a cgroup, skip
		 * counting on behalf of references from different
		 * cgroups
		 */
		if (mem_cont && !mm_match_cgroup(vma->vm_mm, mem_cont))
			continue;
		referenced += page_referenced_one(page, vma,
						  &mapcount, vm_flags);
		if (!mapcount)
			break;
	}

	spin_unlock(&mapping->i_mmap_lock);
	return referenced;
}

/**
 * page_referenced - test if the page was referenced
 * @page: the page to test
 * @is_locked: caller holds lock on the page
 * @mem_cont: target memory controller
 * @vm_flags: collect encountered vma->vm_flags who actually referenced the page
 *
 * Quick test_and_clear_referenced for all mappings to a page,
 * returns the number of ptes which referenced the page.
 */
int page_referenced(struct page *page,
		    int is_locked,
		    struct mem_cgroup *mem_cont,
		    unsigned long *vm_flags)
{
	int referenced = 0;

	if (TestClearPageReferenced(page))
		referenced++;

	*vm_flags = 0;
	if (page_mapped(page) && page->mapping) {
		if (PageAnon(page))
			referenced += page_referenced_anon(page, mem_cont,
								vm_flags);
		else if (is_locked)
			referenced += page_referenced_file(page, mem_cont,
								vm_flags);
		else if (!trylock_page(page))
			referenced++;
		else {
			if (page->mapping)
				referenced += page_referenced_file(page,
							mem_cont, vm_flags);
			unlock_page(page);
		}
	}

	if (page_test_and_clear_young(page))
		referenced++;

	return referenced;
}

static int page_mkclean_one(struct page *page, struct vm_area_struct *vma)
{
	struct mm_struct *mm = vma->vm_mm;
	unsigned long address;
	pte_t *pte;
	spinlock_t *ptl;
	int ret = 0;

	address = vma_address(page, vma);
	if (address == -EFAULT)
		goto out;

	pte = page_check_address(page, mm, address, &ptl, 1);
	if (!pte)
		goto out;

	if (pte_dirty(*pte) || pte_write(*pte)) {
		pte_t entry;

		flush_cache_page(vma, address, pte_pfn(*pte));
		entry = ptep_clear_flush_notify(vma, address, pte);
		entry = pte_wrprotect(entry);
		entry = pte_mkclean(entry);
		set_pte_at(mm, address, pte, entry);
		ret = 1;
	}

	pte_unmap_unlock(pte, ptl);
out:
	return ret;
}

static int page_mkclean_file(struct address_space *mapping, struct page *page)
{
	pgoff_t pgoff = page->index << (PAGE_CACHE_SHIFT - PAGE_SHIFT);
	struct vm_area_struct *vma;
	struct prio_tree_iter iter;
	int ret = 0;

	BUG_ON(PageAnon(page));

	spin_lock(&mapping->i_mmap_lock);
	vma_prio_tree_foreach(vma, &iter, &mapping->i_mmap, pgoff, pgoff) {
		if (vma->vm_flags & VM_SHARED)
			ret += page_mkclean_one(page, vma);
	}
	spin_unlock(&mapping->i_mmap_lock);
	return ret;
}

int page_mkclean(struct page *page)
{
	int ret = 0;

	BUG_ON(!PageLocked(page));

	if (page_mapped(page)) {
		struct address_space *mapping = page_mapping(page);
		if (mapping) {
			ret = page_mkclean_file(mapping, page);
			if (page_test_dirty(page)) {
				page_clear_dirty(page);
				ret = 1;
			}
		}
	}

	return ret;
}
EXPORT_SYMBOL_GPL(page_mkclean);

/**
 * __page_set_anon_rmap - setup new anonymous rmap
 * @page:	the page to add the mapping to
 * @vma:	the vm area in which the mapping is added
 * @address:	the user virtual address mapped
 */
static void __page_set_anon_rmap(struct page *page,
	struct vm_area_struct *vma, unsigned long address)
{
	struct anon_vma *anon_vma = vma->anon_vma;

	BUG_ON(!anon_vma);
	anon_vma = (void *) anon_vma + PAGE_MAPPING_ANON;
	page->mapping = (struct address_space *) anon_vma;

	page->index = linear_page_index(vma, address);

	/*
	 * nr_mapped state can be updated without turning off
	 * interrupts because it is not modified via interrupt.
	 */
	__inc_zone_page_state(page, NR_ANON_PAGES);
}

/**
 * __page_check_anon_rmap - sanity check anonymous rmap addition
 * @page:	the page to add the mapping to
 * @vma:	the vm area in which the mapping is added
 * @address:	the user virtual address mapped
 */
static void __page_check_anon_rmap(struct page *page,
	struct vm_area_struct *vma, unsigned long address)
{
#ifdef CONFIG_DEBUG_VM
	/*
	 * The page's anon-rmap details (mapping and index) are guaranteed to
	 * be set up correctly at this point.
	 *
	 * We have exclusion against page_add_anon_rmap because the caller
	 * always holds the page locked, except if called from page_dup_rmap,
	 * in which case the page is already known to be setup.
	 *
	 * We have exclusion against page_add_new_anon_rmap because those pages
	 * are initially only visible via the pagetables, and the pte is locked
	 * over the call to page_add_new_anon_rmap.
	 */
	struct anon_vma *anon_vma = vma->anon_vma;
	anon_vma = (void *) anon_vma + PAGE_MAPPING_ANON;
	BUG_ON(page->mapping != (struct address_space *)anon_vma);
	BUG_ON(page->index != linear_page_index(vma, address));
#endif
}

/**
 * page_add_anon_rmap - add pte mapping to an anonymous page
 * @page:	the page to add the mapping to
 * @vma:	the vm area in which the mapping is added
 * @address:	the user virtual address mapped
 *
 * The caller needs to hold the pte lock and the page must be locked.
 */
void page_add_anon_rmap(struct page *page,
	struct vm_area_struct *vma, unsigned long address)
{
	VM_BUG_ON(!PageLocked(page));
	VM_BUG_ON(address < vma->vm_start || address >= vma->vm_end);
	if (atomic_inc_and_test(&page->_mapcount))
		__page_set_anon_rmap(page, vma, address);
	else
		__page_check_anon_rmap(page, vma, address);
}

/**
 * page_add_new_anon_rmap - add pte mapping to a new anonymous page
 * @page:	the page to add the mapping to
 * @vma:	the vm area in which the mapping is added
 * @address:	the user virtual address mapped
 *
 * Same as page_add_anon_rmap but must only be called on *new* pages.
 * This means the inc-and-test can be bypassed.
 * Page does not have to be locked.
 */
void page_add_new_anon_rmap(struct page *page,
	struct vm_area_struct *vma, unsigned long address)
{
	VM_BUG_ON(address < vma->vm_start || address >= vma->vm_end);
	SetPageSwapBacked(page);
	atomic_set(&page->_mapcount, 0); /* increment count (starts at -1) */
	__page_set_anon_rmap(page, vma, address);
	if (page_evictable(page, vma))
		lru_cache_add_lru(page, LRU_ACTIVE_ANON);
	else
		add_page_to_unevictable_list(page);
}

/**
 * page_add_file_rmap - add pte mapping to a file page
 * @page: the page to add the mapping to
 *
 * The caller needs to hold the pte lock.
 */
void page_add_file_rmap(struct page *page)
{
	if (atomic_inc_and_test(&page->_mapcount)) {
		__inc_zone_page_state(page, NR_FILE_MAPPED);
		mem_cgroup_update_mapped_file_stat(page, 1);
	}
}

/**
 * page_remove_rmap - take down pte mapping from a page
 * @page: page to remove mapping from
 *
 * The caller needs to hold the pte lock.
 */
void page_remove_rmap(struct page *page)
{
	/* page still mapped by someone else? */
	if (!atomic_add_negative(-1, &page->_mapcount))
		return;

	/*
	 * Now that the last pte has gone, s390 must transfer dirty
	 * flag from storage key to struct page.  We can usually skip
	 * this if the page is anon, so about to be freed; but perhaps
	 * not if it's in swapcache - there might be another pte slot
	 * containing the swap entry, but page not yet written to swap.
	 */
	if ((!PageAnon(page) || PageSwapCache(page)) && page_test_dirty(page)) {
		page_clear_dirty(page);
		set_page_dirty(page);
<<<<<<< HEAD
	}
	if (PageAnon(page)) {
		mem_cgroup_uncharge_page(page);
		__dec_zone_page_state(page, NR_ANON_PAGES);
	} else {
		__dec_zone_page_state(page, NR_FILE_MAPPED);
	}
=======
	}
	if (PageAnon(page)) {
		mem_cgroup_uncharge_page(page);
		__dec_zone_page_state(page, NR_ANON_PAGES);
	} else {
		__dec_zone_page_state(page, NR_FILE_MAPPED);
	}
>>>>>>> 71623855
	mem_cgroup_update_mapped_file_stat(page, -1);
	/*
	 * It would be tidy to reset the PageAnon mapping here,
	 * but that might overwrite a racing page_add_anon_rmap
	 * which increments mapcount after us but sets mapping
	 * before us: so leave the reset to free_hot_cold_page,
	 * and remember that it's only reliable while mapped.
	 * Leaving it set also helps swapoff to reinstate ptes
	 * faster for those pages still in swapcache.
	 */
}

/*
 * Subfunctions of try_to_unmap: try_to_unmap_one called
 * repeatedly from either try_to_unmap_anon or try_to_unmap_file.
 */
static int try_to_unmap_one(struct page *page, struct vm_area_struct *vma,
				enum ttu_flags flags)
{
	struct mm_struct *mm = vma->vm_mm;
	unsigned long address;
	pte_t *pte;
	pte_t pteval;
	spinlock_t *ptl;
	int ret = SWAP_AGAIN;

	address = vma_address(page, vma);
	if (address == -EFAULT)
		goto out;

	pte = page_check_address(page, mm, address, &ptl, 0);
	if (!pte)
		goto out;

	/*
	 * If the page is mlock()d, we cannot swap it out.
	 * If it's recently referenced (perhaps page_referenced
	 * skipped over this mm) then we should reactivate it.
	 */
	if (!(flags & TTU_IGNORE_MLOCK)) {
		if (vma->vm_flags & VM_LOCKED) {
			ret = SWAP_MLOCK;
			goto out_unmap;
		}
	}
	if (!(flags & TTU_IGNORE_ACCESS)) {
		if (ptep_clear_flush_young_notify(vma, address, pte)) {
			ret = SWAP_FAIL;
			goto out_unmap;
		}
  	}

	/* Nuke the page table entry. */
	flush_cache_page(vma, address, page_to_pfn(page));
	pteval = ptep_clear_flush_notify(vma, address, pte);

	/* Move the dirty bit to the physical page now the pte is gone. */
	if (pte_dirty(pteval))
		set_page_dirty(page);

	/* Update high watermark before we lower rss */
	update_hiwater_rss(mm);

	if (PageHWPoison(page) && !(flags & TTU_IGNORE_HWPOISON)) {
		if (PageAnon(page))
			dec_mm_counter(mm, anon_rss);
		else
			dec_mm_counter(mm, file_rss);
		set_pte_at(mm, address, pte,
				swp_entry_to_pte(make_hwpoison_entry(page)));
	} else if (PageAnon(page)) {
		swp_entry_t entry = { .val = page_private(page) };

		if (PageSwapCache(page)) {
			/*
			 * Store the swap location in the pte.
			 * See handle_pte_fault() ...
			 */
			swap_duplicate(entry);
			if (list_empty(&mm->mmlist)) {
				spin_lock(&mmlist_lock);
				if (list_empty(&mm->mmlist))
					list_add(&mm->mmlist, &init_mm.mmlist);
				spin_unlock(&mmlist_lock);
			}
			dec_mm_counter(mm, anon_rss);
		} else if (PAGE_MIGRATION) {
			/*
			 * Store the pfn of the page in a special migration
			 * pte. do_swap_page() will wait until the migration
			 * pte is removed and then restart fault handling.
			 */
			BUG_ON(TTU_ACTION(flags) != TTU_MIGRATION);
			entry = make_migration_entry(page, pte_write(pteval));
		}
		set_pte_at(mm, address, pte, swp_entry_to_pte(entry));
		BUG_ON(pte_file(*pte));
	} else if (PAGE_MIGRATION && (TTU_ACTION(flags) == TTU_MIGRATION)) {
		/* Establish migration entry for a file page */
		swp_entry_t entry;
		entry = make_migration_entry(page, pte_write(pteval));
		set_pte_at(mm, address, pte, swp_entry_to_pte(entry));
	} else
		dec_mm_counter(mm, file_rss);


	page_remove_rmap(page);
	page_cache_release(page);

out_unmap:
	pte_unmap_unlock(pte, ptl);
out:
	return ret;
}

/*
 * objrmap doesn't work for nonlinear VMAs because the assumption that
 * offset-into-file correlates with offset-into-virtual-addresses does not hold.
 * Consequently, given a particular page and its ->index, we cannot locate the
 * ptes which are mapping that page without an exhaustive linear search.
 *
 * So what this code does is a mini "virtual scan" of each nonlinear VMA which
 * maps the file to which the target page belongs.  The ->vm_private_data field
 * holds the current cursor into that scan.  Successive searches will circulate
 * around the vma's virtual address space.
 *
 * So as more replacement pressure is applied to the pages in a nonlinear VMA,
 * more scanning pressure is placed against them as well.   Eventually pages
 * will become fully unmapped and are eligible for eviction.
 *
 * For very sparsely populated VMAs this is a little inefficient - chances are
 * there there won't be many ptes located within the scan cluster.  In this case
 * maybe we could scan further - to the end of the pte page, perhaps.
 *
 * Mlocked pages:  check VM_LOCKED under mmap_sem held for read, if we can
 * acquire it without blocking.  If vma locked, mlock the pages in the cluster,
 * rather than unmapping them.  If we encounter the "check_page" that vmscan is
 * trying to unmap, return SWAP_MLOCK, else default SWAP_AGAIN.
 */
#define CLUSTER_SIZE	min(32*PAGE_SIZE, PMD_SIZE)
#define CLUSTER_MASK	(~(CLUSTER_SIZE - 1))

static int try_to_unmap_cluster(unsigned long cursor, unsigned int *mapcount,
		struct vm_area_struct *vma, struct page *check_page)
{
	struct mm_struct *mm = vma->vm_mm;
	pgd_t *pgd;
	pud_t *pud;
	pmd_t *pmd;
	pte_t *pte;
	pte_t pteval;
	spinlock_t *ptl;
	struct page *page;
	unsigned long address;
	unsigned long end;
	int ret = SWAP_AGAIN;
	int locked_vma = 0;

	address = (vma->vm_start + cursor) & CLUSTER_MASK;
	end = address + CLUSTER_SIZE;
	if (address < vma->vm_start)
		address = vma->vm_start;
	if (end > vma->vm_end)
		end = vma->vm_end;

	pgd = pgd_offset(mm, address);
	if (!pgd_present(*pgd))
		return ret;

	pud = pud_offset(pgd, address);
	if (!pud_present(*pud))
		return ret;

	pmd = pmd_offset(pud, address);
	if (!pmd_present(*pmd))
		return ret;

	/*
	 * MLOCK_PAGES => feature is configured.
	 * if we can acquire the mmap_sem for read, and vma is VM_LOCKED,
	 * keep the sem while scanning the cluster for mlocking pages.
	 */
	if (MLOCK_PAGES && down_read_trylock(&vma->vm_mm->mmap_sem)) {
		locked_vma = (vma->vm_flags & VM_LOCKED);
		if (!locked_vma)
			up_read(&vma->vm_mm->mmap_sem); /* don't need it */
	}

	pte = pte_offset_map_lock(mm, pmd, address, &ptl);

	/* Update high watermark before we lower rss */
	update_hiwater_rss(mm);

	for (; address < end; pte++, address += PAGE_SIZE) {
		if (!pte_present(*pte))
			continue;
		page = vm_normal_page(vma, address, *pte);
		BUG_ON(!page || PageAnon(page));

		if (locked_vma) {
			mlock_vma_page(page);   /* no-op if already mlocked */
			if (page == check_page)
				ret = SWAP_MLOCK;
			continue;	/* don't unmap */
		}

		if (ptep_clear_flush_young_notify(vma, address, pte))
			continue;

		/* Nuke the page table entry. */
		flush_cache_page(vma, address, pte_pfn(*pte));
		pteval = ptep_clear_flush_notify(vma, address, pte);

		/* If nonlinear, store the file page offset in the pte. */
		if (page->index != linear_page_index(vma, address))
			set_pte_at(mm, address, pte, pgoff_to_pte(page->index));

		/* Move the dirty bit to the physical page now the pte is gone. */
		if (pte_dirty(pteval))
			set_page_dirty(page);

		page_remove_rmap(page);
		page_cache_release(page);
		dec_mm_counter(mm, file_rss);
		(*mapcount)--;
	}
	pte_unmap_unlock(pte - 1, ptl);
	if (locked_vma)
		up_read(&vma->vm_mm->mmap_sem);
	return ret;
}

/*
 * common handling for pages mapped in VM_LOCKED vmas
 */
static int try_to_mlock_page(struct page *page, struct vm_area_struct *vma)
{
	int mlocked = 0;

	if (down_read_trylock(&vma->vm_mm->mmap_sem)) {
		if (vma->vm_flags & VM_LOCKED) {
			mlock_vma_page(page);
			mlocked++;	/* really mlocked the page */
		}
		up_read(&vma->vm_mm->mmap_sem);
	}
	return mlocked;
}

/**
 * try_to_unmap_anon - unmap or unlock anonymous page using the object-based
 * rmap method
 * @page: the page to unmap/unlock
 * @unlock:  request for unlock rather than unmap [unlikely]
 * @migration:  unmapping for migration - ignored if @unlock
 *
 * Find all the mappings of a page using the mapping pointer and the vma chains
 * contained in the anon_vma struct it points to.
 *
 * This function is only called from try_to_unmap/try_to_munlock for
 * anonymous pages.
 * When called from try_to_munlock(), the mmap_sem of the mm containing the vma
 * where the page was found will be held for write.  So, we won't recheck
 * vm_flags for that VMA.  That should be OK, because that vma shouldn't be
 * 'LOCKED.
 */
static int try_to_unmap_anon(struct page *page, enum ttu_flags flags)
{
	struct anon_vma *anon_vma;
	struct vm_area_struct *vma;
	unsigned int mlocked = 0;
	int ret = SWAP_AGAIN;
	int unlock = TTU_ACTION(flags) == TTU_MUNLOCK;

	if (MLOCK_PAGES && unlikely(unlock))
		ret = SWAP_SUCCESS;	/* default for try_to_munlock() */

	anon_vma = page_lock_anon_vma(page);
	if (!anon_vma)
		return ret;

	list_for_each_entry(vma, &anon_vma->head, anon_vma_node) {
		if (MLOCK_PAGES && unlikely(unlock)) {
			if (!((vma->vm_flags & VM_LOCKED) &&
			      page_mapped_in_vma(page, vma)))
				continue;  /* must visit all unlocked vmas */
			ret = SWAP_MLOCK;  /* saw at least one mlocked vma */
		} else {
			ret = try_to_unmap_one(page, vma, flags);
			if (ret == SWAP_FAIL || !page_mapped(page))
				break;
		}
		if (ret == SWAP_MLOCK) {
			mlocked = try_to_mlock_page(page, vma);
			if (mlocked)
				break;	/* stop if actually mlocked page */
		}
	}

	page_unlock_anon_vma(anon_vma);

	if (mlocked)
		ret = SWAP_MLOCK;	/* actually mlocked the page */
	else if (ret == SWAP_MLOCK)
		ret = SWAP_AGAIN;	/* saw VM_LOCKED vma */

	return ret;
}

/**
 * try_to_unmap_file - unmap/unlock file page using the object-based rmap method
 * @page: the page to unmap/unlock
 * @flags: action and flags
 *
 * Find all the mappings of a page using the mapping pointer and the vma chains
 * contained in the address_space struct it points to.
 *
 * This function is only called from try_to_unmap/try_to_munlock for
 * object-based pages.
 * When called from try_to_munlock(), the mmap_sem of the mm containing the vma
 * where the page was found will be held for write.  So, we won't recheck
 * vm_flags for that VMA.  That should be OK, because that vma shouldn't be
 * 'LOCKED.
 */
static int try_to_unmap_file(struct page *page, enum ttu_flags flags)
{
	struct address_space *mapping = page->mapping;
	pgoff_t pgoff = page->index << (PAGE_CACHE_SHIFT - PAGE_SHIFT);
	struct vm_area_struct *vma;
	struct prio_tree_iter iter;
	int ret = SWAP_AGAIN;
	unsigned long cursor;
	unsigned long max_nl_cursor = 0;
	unsigned long max_nl_size = 0;
	unsigned int mapcount;
	unsigned int mlocked = 0;
	int unlock = TTU_ACTION(flags) == TTU_MUNLOCK;

	if (MLOCK_PAGES && unlikely(unlock))
		ret = SWAP_SUCCESS;	/* default for try_to_munlock() */

	spin_lock(&mapping->i_mmap_lock);
	vma_prio_tree_foreach(vma, &iter, &mapping->i_mmap, pgoff, pgoff) {
		if (MLOCK_PAGES && unlikely(unlock)) {
			if (!((vma->vm_flags & VM_LOCKED) &&
						page_mapped_in_vma(page, vma)))
				continue;	/* must visit all vmas */
			ret = SWAP_MLOCK;
		} else {
			ret = try_to_unmap_one(page, vma, flags);
			if (ret == SWAP_FAIL || !page_mapped(page))
				goto out;
		}
		if (ret == SWAP_MLOCK) {
			mlocked = try_to_mlock_page(page, vma);
			if (mlocked)
				break;  /* stop if actually mlocked page */
		}
	}

	if (mlocked)
		goto out;

	if (list_empty(&mapping->i_mmap_nonlinear))
		goto out;

	list_for_each_entry(vma, &mapping->i_mmap_nonlinear,
						shared.vm_set.list) {
		if (MLOCK_PAGES && unlikely(unlock)) {
			if (!(vma->vm_flags & VM_LOCKED))
				continue;	/* must visit all vmas */
			ret = SWAP_MLOCK;	/* leave mlocked == 0 */
			goto out;		/* no need to look further */
		}
		if (!MLOCK_PAGES && !(flags & TTU_IGNORE_MLOCK) &&
			(vma->vm_flags & VM_LOCKED))
			continue;
		cursor = (unsigned long) vma->vm_private_data;
		if (cursor > max_nl_cursor)
			max_nl_cursor = cursor;
		cursor = vma->vm_end - vma->vm_start;
		if (cursor > max_nl_size)
			max_nl_size = cursor;
	}

	if (max_nl_size == 0) {	/* all nonlinears locked or reserved ? */
		ret = SWAP_FAIL;
		goto out;
	}

	/*
	 * We don't try to search for this page in the nonlinear vmas,
	 * and page_referenced wouldn't have found it anyway.  Instead
	 * just walk the nonlinear vmas trying to age and unmap some.
	 * The mapcount of the page we came in with is irrelevant,
	 * but even so use it as a guide to how hard we should try?
	 */
	mapcount = page_mapcount(page);
	if (!mapcount)
		goto out;
	cond_resched_lock(&mapping->i_mmap_lock);

	max_nl_size = (max_nl_size + CLUSTER_SIZE - 1) & CLUSTER_MASK;
	if (max_nl_cursor == 0)
		max_nl_cursor = CLUSTER_SIZE;

	do {
		list_for_each_entry(vma, &mapping->i_mmap_nonlinear,
						shared.vm_set.list) {
			if (!MLOCK_PAGES && !(flags & TTU_IGNORE_MLOCK) &&
			    (vma->vm_flags & VM_LOCKED))
				continue;
			cursor = (unsigned long) vma->vm_private_data;
			while ( cursor < max_nl_cursor &&
				cursor < vma->vm_end - vma->vm_start) {
				ret = try_to_unmap_cluster(cursor, &mapcount,
								vma, page);
				if (ret == SWAP_MLOCK)
					mlocked = 2;	/* to return below */
				cursor += CLUSTER_SIZE;
				vma->vm_private_data = (void *) cursor;
				if ((int)mapcount <= 0)
					goto out;
			}
			vma->vm_private_data = (void *) max_nl_cursor;
		}
		cond_resched_lock(&mapping->i_mmap_lock);
		max_nl_cursor += CLUSTER_SIZE;
	} while (max_nl_cursor <= max_nl_size);

	/*
	 * Don't loop forever (perhaps all the remaining pages are
	 * in locked vmas).  Reset cursor on all unreserved nonlinear
	 * vmas, now forgetting on which ones it had fallen behind.
	 */
	list_for_each_entry(vma, &mapping->i_mmap_nonlinear, shared.vm_set.list)
		vma->vm_private_data = NULL;
out:
	spin_unlock(&mapping->i_mmap_lock);
	if (mlocked)
		ret = SWAP_MLOCK;	/* actually mlocked the page */
	else if (ret == SWAP_MLOCK)
		ret = SWAP_AGAIN;	/* saw VM_LOCKED vma */
	return ret;
}

/**
 * try_to_unmap - try to remove all page table mappings to a page
 * @page: the page to get unmapped
 * @flags: action and flags
 *
 * Tries to remove all the page table entries which are mapping this
 * page, used in the pageout path.  Caller must hold the page lock.
 * Return values are:
 *
 * SWAP_SUCCESS	- we succeeded in removing all mappings
 * SWAP_AGAIN	- we missed a mapping, try again later
 * SWAP_FAIL	- the page is unswappable
 * SWAP_MLOCK	- page is mlocked.
 */
int try_to_unmap(struct page *page, enum ttu_flags flags)
{
	int ret;

	BUG_ON(!PageLocked(page));

	if (PageAnon(page))
		ret = try_to_unmap_anon(page, flags);
	else
		ret = try_to_unmap_file(page, flags);
	if (ret != SWAP_MLOCK && !page_mapped(page))
		ret = SWAP_SUCCESS;
	return ret;
}

/**
 * try_to_munlock - try to munlock a page
 * @page: the page to be munlocked
 *
 * Called from munlock code.  Checks all of the VMAs mapping the page
 * to make sure nobody else has this page mlocked. The page will be
 * returned with PG_mlocked cleared if no other vmas have it mlocked.
 *
 * Return values are:
 *
 * SWAP_SUCCESS	- no vma's holding page mlocked.
 * SWAP_AGAIN	- page mapped in mlocked vma -- couldn't acquire mmap sem
 * SWAP_MLOCK	- page is now mlocked.
 */
int try_to_munlock(struct page *page)
{
	VM_BUG_ON(!PageLocked(page) || PageLRU(page));

	if (PageAnon(page))
		return try_to_unmap_anon(page, TTU_MUNLOCK);
	else
		return try_to_unmap_file(page, TTU_MUNLOCK);
}
<|MERGE_RESOLUTION|>--- conflicted
+++ resolved
@@ -737,7 +737,6 @@
 	if ((!PageAnon(page) || PageSwapCache(page)) && page_test_dirty(page)) {
 		page_clear_dirty(page);
 		set_page_dirty(page);
-<<<<<<< HEAD
 	}
 	if (PageAnon(page)) {
 		mem_cgroup_uncharge_page(page);
@@ -745,15 +744,6 @@
 	} else {
 		__dec_zone_page_state(page, NR_FILE_MAPPED);
 	}
-=======
-	}
-	if (PageAnon(page)) {
-		mem_cgroup_uncharge_page(page);
-		__dec_zone_page_state(page, NR_ANON_PAGES);
-	} else {
-		__dec_zone_page_state(page, NR_FILE_MAPPED);
-	}
->>>>>>> 71623855
 	mem_cgroup_update_mapped_file_stat(page, -1);
 	/*
 	 * It would be tidy to reset the PageAnon mapping here,
