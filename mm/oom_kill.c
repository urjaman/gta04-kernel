/*
 *  linux/mm/oom_kill.c
 * 
 *  Copyright (C)  1998,2000  Rik van Riel
 *	Thanks go out to Claus Fischer for some serious inspiration and
 *	for goading me into coding this file...
 *  Copyright (C)  2010  Google, Inc.
 *	Rewritten by David Rientjes
 *
 *  The routines in this file are used to kill a process when
 *  we're seriously out of memory. This gets called from __alloc_pages()
 *  in mm/page_alloc.c when we really run out of memory.
 *
 *  Since we won't call these routines often (on a well-configured
 *  machine) this file will double as a 'coding guide' and a signpost
 *  for newbie kernel hackers. It features several pointers to major
 *  kernel subsystems and hints as to where to find out what things do.
 */

#include <linux/oom.h>
#include <linux/mm.h>
#include <linux/err.h>
#include <linux/gfp.h>
#include <linux/sched.h>
#include <linux/swap.h>
#include <linux/timex.h>
#include <linux/jiffies.h>
#include <linux/cpuset.h>
#include <linux/module.h>
#include <linux/notifier.h>
#include <linux/memcontrol.h>
#include <linux/mempolicy.h>
#include <linux/security.h>

int sysctl_panic_on_oom;
int sysctl_oom_kill_allocating_task;
int sysctl_oom_dump_tasks = 1;
static DEFINE_SPINLOCK(zone_scan_lock);

#ifdef CONFIG_NUMA
/**
 * has_intersects_mems_allowed() - check task eligiblity for kill
 * @tsk: task struct of which task to consider
 * @mask: nodemask passed to page allocator for mempolicy ooms
 *
 * Task eligibility is determined by whether or not a candidate task, @tsk,
 * shares the same mempolicy nodes as current if it is bound by such a policy
 * and whether or not it has the same set of allowed cpuset nodes.
 */
static bool has_intersects_mems_allowed(struct task_struct *tsk,
					const nodemask_t *mask)
{
	struct task_struct *start = tsk;

	do {
		if (mask) {
			/*
			 * If this is a mempolicy constrained oom, tsk's
			 * cpuset is irrelevant.  Only return true if its
			 * mempolicy intersects current, otherwise it may be
			 * needlessly killed.
			 */
			if (mempolicy_nodemask_intersects(tsk, mask))
				return true;
		} else {
			/*
			 * This is not a mempolicy constrained oom, so only
			 * check the mems of tsk's cpuset.
			 */
			if (cpuset_mems_allowed_intersects(current, tsk))
				return true;
		}
	} while_each_thread(start, tsk);

	return false;
}
#else
static bool has_intersects_mems_allowed(struct task_struct *tsk,
					const nodemask_t *mask)
{
	return true;
}
#endif /* CONFIG_NUMA */
<<<<<<< HEAD

/*
 * If this is a system OOM (not a memcg OOM) and the task selected to be
 * killed is not already running at high (RT) priorities, speed up the
 * recovery by boosting the dying task to the lowest FIFO priority.
 * That helps with the recovery and avoids interfering with RT tasks.
 */
static void boost_dying_task_prio(struct task_struct *p,
				  struct mem_cgroup *mem)
{
	struct sched_param param = { .sched_priority = 1 };

	if (mem)
		return;

	if (!rt_task(p))
		sched_setscheduler_nocheck(p, SCHED_FIFO, &param);
}

/*
 * The process p may have detached its own ->mm while exiting or through
 * use_mm(), but one or more of its subthreads may still have a valid
 * pointer.  Return p, or any of its subthreads with a valid ->mm, with
 * task_lock() held.
 */
struct task_struct *find_lock_task_mm(struct task_struct *p)
{
=======

/*
 * If this is a system OOM (not a memcg OOM) and the task selected to be
 * killed is not already running at high (RT) priorities, speed up the
 * recovery by boosting the dying task to the lowest FIFO priority.
 * That helps with the recovery and avoids interfering with RT tasks.
 */
static void boost_dying_task_prio(struct task_struct *p,
				  struct mem_cgroup *mem)
{
	struct sched_param param = { .sched_priority = 1 };

	if (mem)
		return;

	if (!rt_task(p))
		sched_setscheduler_nocheck(p, SCHED_FIFO, &param);
}

/*
 * The process p may have detached its own ->mm while exiting or through
 * use_mm(), but one or more of its subthreads may still have a valid
 * pointer.  Return p, or any of its subthreads with a valid ->mm, with
 * task_lock() held.
 */
struct task_struct *find_lock_task_mm(struct task_struct *p)
{
>>>>>>> 062c1825
	struct task_struct *t = p;

	do {
		task_lock(t);
		if (likely(t->mm))
			return t;
		task_unlock(t);
	} while_each_thread(p, t);

	return NULL;
}

/* return true if the task is not adequate as candidate victim task. */
<<<<<<< HEAD
static bool oom_unkillable_task(struct task_struct *p, struct mem_cgroup *mem,
			   const nodemask_t *nodemask)
=======
static bool oom_unkillable_task(struct task_struct *p,
		const struct mem_cgroup *mem, const nodemask_t *nodemask)
>>>>>>> 062c1825
{
	if (is_global_init(p))
		return true;
	if (p->flags & PF_KTHREAD)
		return true;

	/* When mem_cgroup_out_of_memory() and p is not member of the group */
	if (mem && !task_in_mem_cgroup(p, mem))
		return true;

	/* p may not have freeable memory in nodemask */
	if (!has_intersects_mems_allowed(p, nodemask))
		return true;

	return false;
}

/**
 * oom_badness - heuristic function to determine which candidate task to kill
 * @p: task struct of which task we should calculate
 * @totalpages: total present RAM allowed for page allocation
 *
 * The heuristic for determining which task to kill is made to be as simple and
 * predictable as possible.  The goal is to return the highest value for the
 * task consuming the most memory to avoid subsequent oom failures.
 */
unsigned int oom_badness(struct task_struct *p, struct mem_cgroup *mem,
		      const nodemask_t *nodemask, unsigned long totalpages)
{
	int points;

	if (oom_unkillable_task(p, mem, nodemask))
		return 0;

	p = find_lock_task_mm(p);
	if (!p)
		return 0;

	/*
	 * Shortcut check for OOM_SCORE_ADJ_MIN so the entire heuristic doesn't
	 * need to be executed for something that cannot be killed.
	 */
	if (p->signal->oom_score_adj == OOM_SCORE_ADJ_MIN) {
		task_unlock(p);
		return 0;
	}

	/*
	 * When the PF_OOM_ORIGIN bit is set, it indicates the task should have
	 * priority for oom killing.
	 */
	if (p->flags & PF_OOM_ORIGIN) {
		task_unlock(p);
		return 1000;
	}
<<<<<<< HEAD

	/*
	 * The memory controller may have a limit of 0 bytes, so avoid a divide
	 * by zero, if necessary.
	 */
	if (!totalpages)
		totalpages = 1;

	/*
	 * The baseline for the badness score is the proportion of RAM that each
	 * task's rss and swap space use.
	 */
	points = (get_mm_rss(p->mm) + get_mm_counter(p->mm, MM_SWAPENTS)) * 1000 /
			totalpages;
	task_unlock(p);

	/*
	 * Root processes get 3% bonus, just like the __vm_enough_memory()
	 * implementation used by LSMs.
	 */
	if (has_capability_noaudit(p, CAP_SYS_ADMIN))
		points -= 30;

	/*
	 * /proc/pid/oom_score_adj ranges from -1000 to +1000 such that it may
	 * either completely disable oom killing or always prefer a certain
	 * task.
	 */
	points += p->signal->oom_score_adj;

	if (points < 0)
		return 0;
=======

	/*
	 * The memory controller may have a limit of 0 bytes, so avoid a divide
	 * by zero, if necessary.
	 */
	if (!totalpages)
		totalpages = 1;

	/*
	 * The baseline for the badness score is the proportion of RAM that each
	 * task's rss and swap space use.
	 */
	points = (get_mm_rss(p->mm) + get_mm_counter(p->mm, MM_SWAPENTS)) * 1000 /
			totalpages;
	task_unlock(p);

	/*
	 * Root processes get 3% bonus, just like the __vm_enough_memory()
	 * implementation used by LSMs.
	 */
	if (has_capability_noaudit(p, CAP_SYS_ADMIN))
		points -= 30;

	/*
	 * /proc/pid/oom_score_adj ranges from -1000 to +1000 such that it may
	 * either completely disable oom killing or always prefer a certain
	 * task.
	 */
	points += p->signal->oom_score_adj;

	/*
	 * Never return 0 for an eligible task that may be killed since it's
	 * possible that no single user task uses more than 0.1% of memory and
	 * no single admin tasks uses more than 3.0%.
	 */
	if (points <= 0)
		return 1;
>>>>>>> 062c1825
	return (points < 1000) ? points : 1000;
}

/*
 * Determine the type of allocation constraint.
 */
#ifdef CONFIG_NUMA
static enum oom_constraint constrained_alloc(struct zonelist *zonelist,
				gfp_t gfp_mask, nodemask_t *nodemask,
				unsigned long *totalpages)
{
	struct zone *zone;
	struct zoneref *z;
	enum zone_type high_zoneidx = gfp_zone(gfp_mask);
	bool cpuset_limited = false;
	int nid;

	/* Default to all available memory */
	*totalpages = totalram_pages + total_swap_pages;

	if (!zonelist)
		return CONSTRAINT_NONE;
	/*
	 * Reach here only when __GFP_NOFAIL is used. So, we should avoid
	 * to kill current.We have to random task kill in this case.
	 * Hopefully, CONSTRAINT_THISNODE...but no way to handle it, now.
	 */
	if (gfp_mask & __GFP_THISNODE)
		return CONSTRAINT_NONE;

	/*
	 * This is not a __GFP_THISNODE allocation, so a truncated nodemask in
	 * the page allocator means a mempolicy is in effect.  Cpuset policy
	 * is enforced in get_page_from_freelist().
	 */
	if (nodemask && !nodes_subset(node_states[N_HIGH_MEMORY], *nodemask)) {
		*totalpages = total_swap_pages;
		for_each_node_mask(nid, *nodemask)
			*totalpages += node_spanned_pages(nid);
		return CONSTRAINT_MEMORY_POLICY;
	}

	/* Check this allocation failure is caused by cpuset's wall function */
	for_each_zone_zonelist_nodemask(zone, z, zonelist,
			high_zoneidx, nodemask)
		if (!cpuset_zone_allowed_softwall(zone, gfp_mask))
			cpuset_limited = true;

	if (cpuset_limited) {
		*totalpages = total_swap_pages;
		for_each_node_mask(nid, cpuset_current_mems_allowed)
			*totalpages += node_spanned_pages(nid);
		return CONSTRAINT_CPUSET;
	}
	return CONSTRAINT_NONE;
}
#else
static enum oom_constraint constrained_alloc(struct zonelist *zonelist,
				gfp_t gfp_mask, nodemask_t *nodemask,
				unsigned long *totalpages)
{
	*totalpages = totalram_pages + total_swap_pages;
	return CONSTRAINT_NONE;
}
#endif

/*
 * Simple selection loop. We chose the process with the highest
 * number of 'points'. We expect the caller will lock the tasklist.
 *
 * (not docbooked, we don't want this one cluttering up the manual)
 */
static struct task_struct *select_bad_process(unsigned int *ppoints,
		unsigned long totalpages, struct mem_cgroup *mem,
		const nodemask_t *nodemask)
{
	struct task_struct *p;
	struct task_struct *chosen = NULL;
	*ppoints = 0;

	for_each_process(p) {
		unsigned int points;

		if (oom_unkillable_task(p, mem, nodemask))
			continue;

		/*
		 * This task already has access to memory reserves and is
		 * being killed. Don't allow any other task access to the
		 * memory reserve.
		 *
		 * Note: this may have a chance of deadlock if it gets
		 * blocked waiting for another task which itself is waiting
		 * for memory. Is there a better alternative?
		 */
		if (test_tsk_thread_flag(p, TIF_MEMDIE))
			return ERR_PTR(-1UL);

		/*
		 * This is in the process of releasing memory so wait for it
		 * to finish before killing some other task by mistake.
		 *
		 * However, if p is the current task, we allow the 'kill' to
		 * go ahead if it is exiting: this will simply set TIF_MEMDIE,
		 * which will allow it to gain access to memory reserves in
		 * the process of exiting and releasing its resources.
		 * Otherwise we could get an easy OOM deadlock.
		 */
		if (thread_group_empty(p) && (p->flags & PF_EXITING) && p->mm) {
			if (p != current)
				return ERR_PTR(-1UL);

			chosen = p;
			*ppoints = 1000;
		}

		points = oom_badness(p, mem, nodemask, totalpages);
		if (points > *ppoints) {
			chosen = p;
			*ppoints = points;
		}
	}

	return chosen;
}

/**
 * dump_tasks - dump current memory state of all system tasks
 * @mem: current's memory controller, if constrained
<<<<<<< HEAD
=======
 * @nodemask: nodemask passed to page allocator for mempolicy ooms
>>>>>>> 062c1825
 *
 * Dumps the current memory state of all eligible tasks.  Tasks not in the same
 * memcg, not in the same cpuset, or bound to a disjoint set of mempolicy nodes
 * are not shown.
 * State information includes task's pid, uid, tgid, vm size, rss, cpu, oom_adj
 * value, oom_score_adj value, and name.
<<<<<<< HEAD
 *
 * If the actual is non-NULL, only tasks that are a member of the mem_cgroup are
 * shown.
=======
>>>>>>> 062c1825
 *
 * Call with tasklist_lock read-locked.
 */
static void dump_tasks(const struct mem_cgroup *mem, const nodemask_t *nodemask)
{
	struct task_struct *p;
	struct task_struct *task;

	pr_info("[ pid ]   uid  tgid total_vm      rss cpu oom_adj oom_score_adj name\n");
	for_each_process(p) {
<<<<<<< HEAD
		if (p->flags & PF_KTHREAD)
			continue;
		if (mem && !task_in_mem_cgroup(p, mem))
=======
		if (oom_unkillable_task(p, mem, nodemask))
>>>>>>> 062c1825
			continue;

		task = find_lock_task_mm(p);
		if (!task) {
			/*
			 * This is a kthread or all of p's threads have already
			 * detached their mm's.  There's no need to report
			 * them; they can't be oom killed anyway.
			 */
			continue;
		}

		pr_info("[%5d] %5d %5d %8lu %8lu %3u     %3d         %5d %s\n",
<<<<<<< HEAD
			task->pid, __task_cred(task)->uid, task->tgid,
=======
			task->pid, task_uid(task), task->tgid,
>>>>>>> 062c1825
			task->mm->total_vm, get_mm_rss(task->mm),
			task_cpu(task), task->signal->oom_adj,
			task->signal->oom_score_adj, task->comm);
		task_unlock(task);
	}
}

static void dump_header(struct task_struct *p, gfp_t gfp_mask, int order,
			struct mem_cgroup *mem, const nodemask_t *nodemask)
{
	task_lock(current);
	pr_warning("%s invoked oom-killer: gfp_mask=0x%x, order=%d, "
		"oom_adj=%d, oom_score_adj=%d\n",
		current->comm, gfp_mask, order, current->signal->oom_adj,
		current->signal->oom_score_adj);
	cpuset_print_task_mems_allowed(current);
	task_unlock(current);
	dump_stack();
	mem_cgroup_print_oom_info(mem, p);
	show_mem();
	if (sysctl_oom_dump_tasks)
		dump_tasks(mem, nodemask);
}

#define K(x) ((x) << (PAGE_SHIFT-10))
static int oom_kill_task(struct task_struct *p, struct mem_cgroup *mem)
{
	p = find_lock_task_mm(p);
<<<<<<< HEAD
	if (!p) {
		task_unlock(p);
		return 1;
	}
=======
	if (!p)
		return 1;

>>>>>>> 062c1825
	pr_err("Killed process %d (%s) total-vm:%lukB, anon-rss:%lukB, file-rss:%lukB\n",
		task_pid_nr(p), p->comm, K(p->mm->total_vm),
		K(get_mm_counter(p->mm, MM_ANONPAGES)),
		K(get_mm_counter(p->mm, MM_FILEPAGES)));
	task_unlock(p);


	set_tsk_thread_flag(p, TIF_MEMDIE);
	force_sig(SIGKILL, p);

	/*
	 * We give our sacrificial lamb high priority and access to
	 * all the memory it needs. That way it should be able to
	 * exit() and clear out its resources quickly...
	 */
	boost_dying_task_prio(p, mem);

	return 0;
}
#undef K

static int oom_kill_process(struct task_struct *p, gfp_t gfp_mask, int order,
			    unsigned int points, unsigned long totalpages,
			    struct mem_cgroup *mem, nodemask_t *nodemask,
			    const char *message)
{
	struct task_struct *victim = p;
	struct task_struct *child;
	struct task_struct *t = p;
	unsigned int victim_points = 0;

	if (printk_ratelimit())
		dump_header(p, gfp_mask, order, mem, nodemask);

	/*
	 * If the task is already exiting, don't alarm the sysadmin or kill
	 * its children or threads, just set TIF_MEMDIE so it can die quickly
	 */
	if (p->flags & PF_EXITING) {
		set_tsk_thread_flag(p, TIF_MEMDIE);
		boost_dying_task_prio(p, mem);
		return 0;
	}

	task_lock(p);
	pr_err("%s: Kill process %d (%s) score %d or sacrifice child\n",
		message, task_pid_nr(p), p->comm, points);
	task_unlock(p);

	/*
	 * If any of p's children has a different mm and is eligible for kill,
	 * the one with the highest badness() score is sacrificed for its
	 * parent.  This attempts to lose the minimal amount of work done while
	 * still freeing memory.
	 */
	do {
		list_for_each_entry(child, &t->children, sibling) {
			unsigned int child_points;

			/*
			 * oom_badness() returns 0 if the thread is unkillable
			 */
			child_points = oom_badness(child, mem, nodemask,
								totalpages);
			if (child_points > victim_points) {
				victim = child;
				victim_points = child_points;
			}
		}
	} while_each_thread(p, t);

	return oom_kill_task(victim, mem);
}

/*
 * Determines whether the kernel must panic because of the panic_on_oom sysctl.
 */
static void check_panic_on_oom(enum oom_constraint constraint, gfp_t gfp_mask,
<<<<<<< HEAD
				int order)
=======
				int order, const nodemask_t *nodemask)
>>>>>>> 062c1825
{
	if (likely(!sysctl_panic_on_oom))
		return;
	if (sysctl_panic_on_oom != 2) {
		/*
		 * panic_on_oom == 1 only affects CONSTRAINT_NONE, the kernel
		 * does not panic for cpuset, mempolicy, or memcg allocation
		 * failures.
		 */
		if (constraint != CONSTRAINT_NONE)
			return;
	}
	read_lock(&tasklist_lock);
<<<<<<< HEAD
	dump_header(NULL, gfp_mask, order, NULL);
=======
	dump_header(NULL, gfp_mask, order, NULL, nodemask);
>>>>>>> 062c1825
	read_unlock(&tasklist_lock);
	panic("Out of memory: %s panic_on_oom is enabled\n",
		sysctl_panic_on_oom == 2 ? "compulsory" : "system-wide");
}

#ifdef CONFIG_CGROUP_MEM_RES_CTLR
void mem_cgroup_out_of_memory(struct mem_cgroup *mem, gfp_t gfp_mask)
{
	unsigned long limit;
	unsigned int points = 0;
	struct task_struct *p;

<<<<<<< HEAD
	check_panic_on_oom(CONSTRAINT_MEMCG, gfp_mask, 0);
=======
	check_panic_on_oom(CONSTRAINT_MEMCG, gfp_mask, 0, NULL);
>>>>>>> 062c1825
	limit = mem_cgroup_get_limit(mem) >> PAGE_SHIFT;
	read_lock(&tasklist_lock);
retry:
	p = select_bad_process(&points, limit, mem, NULL);
	if (!p || PTR_ERR(p) == -1UL)
		goto out;

	if (oom_kill_process(p, gfp_mask, 0, points, limit, mem, NULL,
				"Memory cgroup out of memory"))
		goto retry;
out:
	read_unlock(&tasklist_lock);
}
#endif

static BLOCKING_NOTIFIER_HEAD(oom_notify_list);

int register_oom_notifier(struct notifier_block *nb)
{
	return blocking_notifier_chain_register(&oom_notify_list, nb);
}
EXPORT_SYMBOL_GPL(register_oom_notifier);

int unregister_oom_notifier(struct notifier_block *nb)
{
	return blocking_notifier_chain_unregister(&oom_notify_list, nb);
}
EXPORT_SYMBOL_GPL(unregister_oom_notifier);

/*
 * Try to acquire the OOM killer lock for the zones in zonelist.  Returns zero
 * if a parallel OOM killing is already taking place that includes a zone in
 * the zonelist.  Otherwise, locks all zones in the zonelist and returns 1.
 */
int try_set_zonelist_oom(struct zonelist *zonelist, gfp_t gfp_mask)
{
	struct zoneref *z;
	struct zone *zone;
	int ret = 1;

	spin_lock(&zone_scan_lock);
	for_each_zone_zonelist(zone, z, zonelist, gfp_zone(gfp_mask)) {
		if (zone_is_oom_locked(zone)) {
			ret = 0;
			goto out;
		}
	}

	for_each_zone_zonelist(zone, z, zonelist, gfp_zone(gfp_mask)) {
		/*
		 * Lock each zone in the zonelist under zone_scan_lock so a
		 * parallel invocation of try_set_zonelist_oom() doesn't succeed
		 * when it shouldn't.
		 */
		zone_set_flag(zone, ZONE_OOM_LOCKED);
	}

out:
	spin_unlock(&zone_scan_lock);
	return ret;
}

/*
 * Clears the ZONE_OOM_LOCKED flag for all zones in the zonelist so that failed
 * allocation attempts with zonelists containing them may now recall the OOM
 * killer, if necessary.
 */
void clear_zonelist_oom(struct zonelist *zonelist, gfp_t gfp_mask)
{
	struct zoneref *z;
	struct zone *zone;

	spin_lock(&zone_scan_lock);
	for_each_zone_zonelist(zone, z, zonelist, gfp_zone(gfp_mask)) {
		zone_clear_flag(zone, ZONE_OOM_LOCKED);
	}
	spin_unlock(&zone_scan_lock);
}

/*
 * Try to acquire the oom killer lock for all system zones.  Returns zero if a
 * parallel oom killing is taking place, otherwise locks all zones and returns
 * non-zero.
 */
static int try_set_system_oom(void)
{
	struct zone *zone;
	int ret = 1;

	spin_lock(&zone_scan_lock);
	for_each_populated_zone(zone)
		if (zone_is_oom_locked(zone)) {
			ret = 0;
			goto out;
		}
	for_each_populated_zone(zone)
		zone_set_flag(zone, ZONE_OOM_LOCKED);
out:
	spin_unlock(&zone_scan_lock);
	return ret;
}

/*
 * Clears ZONE_OOM_LOCKED for all system zones so that failed allocation
 * attempts or page faults may now recall the oom killer, if necessary.
 */
static void clear_system_oom(void)
{
	struct zone *zone;

	spin_lock(&zone_scan_lock);
	for_each_populated_zone(zone)
		zone_clear_flag(zone, ZONE_OOM_LOCKED);
	spin_unlock(&zone_scan_lock);
}

/**
 * out_of_memory - kill the "best" process when we run out of memory
 * @zonelist: zonelist pointer
 * @gfp_mask: memory allocation flags
 * @order: amount of memory being requested as a power of 2
 * @nodemask: nodemask passed to page allocator
 *
 * If we run out of memory, we have the choice between either
 * killing a random task (bad), letting the system crash (worse)
 * OR try to be smart about which process to kill. Note that we
 * don't have to be perfect here, we just have to be good.
 */
void out_of_memory(struct zonelist *zonelist, gfp_t gfp_mask,
		int order, nodemask_t *nodemask)
{
<<<<<<< HEAD
=======
	const nodemask_t *mpol_mask;
>>>>>>> 062c1825
	struct task_struct *p;
	unsigned long totalpages;
	unsigned long freed = 0;
	unsigned int points;
	enum oom_constraint constraint = CONSTRAINT_NONE;
<<<<<<< HEAD
=======
	int killed = 0;
>>>>>>> 062c1825

	blocking_notifier_call_chain(&oom_notify_list, 0, &freed);
	if (freed > 0)
		/* Got some memory back in the last second. */
		return;

	/*
	 * If current has a pending SIGKILL, then automatically select it.  The
	 * goal is to allow it to allocate so that it may quickly exit and free
	 * its memory.
	 */
	if (fatal_signal_pending(current)) {
		set_thread_flag(TIF_MEMDIE);
		boost_dying_task_prio(current, NULL);
		return;
	}

	/*
	 * Check if there were limitations on the allocation (only relevant for
	 * NUMA) that may require different handling.
	 */
	constraint = constrained_alloc(zonelist, gfp_mask, nodemask,
						&totalpages);
<<<<<<< HEAD
	check_panic_on_oom(constraint, gfp_mask, order);
=======
	mpol_mask = (constraint == CONSTRAINT_MEMORY_POLICY) ? nodemask : NULL;
	check_panic_on_oom(constraint, gfp_mask, order, mpol_mask);
>>>>>>> 062c1825

	read_lock(&tasklist_lock);
	if (sysctl_oom_kill_allocating_task &&
	    !oom_unkillable_task(current, NULL, nodemask) &&
	    (current->signal->oom_adj != OOM_DISABLE)) {
		/*
		 * oom_kill_process() needs tasklist_lock held.  If it returns
		 * non-zero, current could not be killed so we must fallback to
		 * the tasklist scan.
		 */
		if (!oom_kill_process(current, gfp_mask, order, 0, totalpages,
				NULL, nodemask,
				"Out of memory (oom_kill_allocating_task)"))
<<<<<<< HEAD
			return;
	}

retry:
	p = select_bad_process(&points, totalpages, NULL,
			constraint == CONSTRAINT_MEMORY_POLICY ? nodemask :
								 NULL);
	if (PTR_ERR(p) == -1UL)
		return;

	/* Found nothing?!?! Either we hang forever, or we panic. */
	if (!p) {
		dump_header(NULL, gfp_mask, order, NULL);
=======
			goto out;
	}

retry:
	p = select_bad_process(&points, totalpages, NULL, mpol_mask);
	if (PTR_ERR(p) == -1UL)
		goto out;

	/* Found nothing?!?! Either we hang forever, or we panic. */
	if (!p) {
		dump_header(NULL, gfp_mask, order, NULL, mpol_mask);
>>>>>>> 062c1825
		read_unlock(&tasklist_lock);
		panic("Out of memory and no killable processes...\n");
	}

	if (oom_kill_process(p, gfp_mask, order, points, totalpages, NULL,
				nodemask, "Out of memory"))
		goto retry;
<<<<<<< HEAD
=======
	killed = 1;
out:
>>>>>>> 062c1825
	read_unlock(&tasklist_lock);

	/*
	 * Give "p" a good chance of killing itself before we
	 * retry to allocate memory unless "p" is current
	 */
	if (killed && !test_thread_flag(TIF_MEMDIE))
		schedule_timeout_uninterruptible(1);
}

/*
 * The pagefault handler calls here because it is out of memory, so kill a
 * memory-hogging task.  If a populated zone has ZONE_OOM_LOCKED set, a parallel
 * oom killing is already in progress so do nothing.  If a task is found with
 * TIF_MEMDIE set, it has been killed so do nothing and allow it to exit.
 */
void pagefault_out_of_memory(void)
{
	if (try_set_system_oom()) {
		out_of_memory(NULL, 0, 0, NULL);
		clear_system_oom();
	}
	if (!test_thread_flag(TIF_MEMDIE))
		schedule_timeout_uninterruptible(1);
}

/*
 * The pagefault handler calls here because it is out of memory, so kill a
 * memory-hogging task.  If a populated zone has ZONE_OOM_LOCKED set, a parallel
 * oom killing is already in progress so do nothing.  If a task is found with
 * TIF_MEMDIE set, it has been killed so do nothing and allow it to exit.
 */
void pagefault_out_of_memory(void)
{
	if (try_set_system_oom()) {
		out_of_memory(NULL, 0, 0, NULL);
		clear_system_oom();
	}
	if (!test_thread_flag(TIF_MEMDIE))
		schedule_timeout_uninterruptible(1);
}<|MERGE_RESOLUTION|>--- conflicted
+++ resolved
@@ -81,7 +81,6 @@
 	return true;
 }
 #endif /* CONFIG_NUMA */
-<<<<<<< HEAD
 
 /*
  * If this is a system OOM (not a memcg OOM) and the task selected to be
@@ -109,35 +108,6 @@
  */
 struct task_struct *find_lock_task_mm(struct task_struct *p)
 {
-=======
-
-/*
- * If this is a system OOM (not a memcg OOM) and the task selected to be
- * killed is not already running at high (RT) priorities, speed up the
- * recovery by boosting the dying task to the lowest FIFO priority.
- * That helps with the recovery and avoids interfering with RT tasks.
- */
-static void boost_dying_task_prio(struct task_struct *p,
-				  struct mem_cgroup *mem)
-{
-	struct sched_param param = { .sched_priority = 1 };
-
-	if (mem)
-		return;
-
-	if (!rt_task(p))
-		sched_setscheduler_nocheck(p, SCHED_FIFO, &param);
-}
-
-/*
- * The process p may have detached its own ->mm while exiting or through
- * use_mm(), but one or more of its subthreads may still have a valid
- * pointer.  Return p, or any of its subthreads with a valid ->mm, with
- * task_lock() held.
- */
-struct task_struct *find_lock_task_mm(struct task_struct *p)
-{
->>>>>>> 062c1825
 	struct task_struct *t = p;
 
 	do {
@@ -151,13 +121,8 @@
 }
 
 /* return true if the task is not adequate as candidate victim task. */
-<<<<<<< HEAD
-static bool oom_unkillable_task(struct task_struct *p, struct mem_cgroup *mem,
-			   const nodemask_t *nodemask)
-=======
 static bool oom_unkillable_task(struct task_struct *p,
 		const struct mem_cgroup *mem, const nodemask_t *nodemask)
->>>>>>> 062c1825
 {
 	if (is_global_init(p))
 		return true;
@@ -213,7 +178,6 @@
 		task_unlock(p);
 		return 1000;
 	}
-<<<<<<< HEAD
 
 	/*
 	 * The memory controller may have a limit of 0 bytes, so avoid a divide
@@ -244,39 +208,6 @@
 	 */
 	points += p->signal->oom_score_adj;
 
-	if (points < 0)
-		return 0;
-=======
-
-	/*
-	 * The memory controller may have a limit of 0 bytes, so avoid a divide
-	 * by zero, if necessary.
-	 */
-	if (!totalpages)
-		totalpages = 1;
-
-	/*
-	 * The baseline for the badness score is the proportion of RAM that each
-	 * task's rss and swap space use.
-	 */
-	points = (get_mm_rss(p->mm) + get_mm_counter(p->mm, MM_SWAPENTS)) * 1000 /
-			totalpages;
-	task_unlock(p);
-
-	/*
-	 * Root processes get 3% bonus, just like the __vm_enough_memory()
-	 * implementation used by LSMs.
-	 */
-	if (has_capability_noaudit(p, CAP_SYS_ADMIN))
-		points -= 30;
-
-	/*
-	 * /proc/pid/oom_score_adj ranges from -1000 to +1000 such that it may
-	 * either completely disable oom killing or always prefer a certain
-	 * task.
-	 */
-	points += p->signal->oom_score_adj;
-
 	/*
 	 * Never return 0 for an eligible task that may be killed since it's
 	 * possible that no single user task uses more than 0.1% of memory and
@@ -284,7 +215,6 @@
 	 */
 	if (points <= 0)
 		return 1;
->>>>>>> 062c1825
 	return (points < 1000) ? points : 1000;
 }
 
@@ -414,22 +344,13 @@
 /**
  * dump_tasks - dump current memory state of all system tasks
  * @mem: current's memory controller, if constrained
-<<<<<<< HEAD
-=======
  * @nodemask: nodemask passed to page allocator for mempolicy ooms
->>>>>>> 062c1825
  *
  * Dumps the current memory state of all eligible tasks.  Tasks not in the same
  * memcg, not in the same cpuset, or bound to a disjoint set of mempolicy nodes
  * are not shown.
  * State information includes task's pid, uid, tgid, vm size, rss, cpu, oom_adj
  * value, oom_score_adj value, and name.
-<<<<<<< HEAD
- *
- * If the actual is non-NULL, only tasks that are a member of the mem_cgroup are
- * shown.
-=======
->>>>>>> 062c1825
  *
  * Call with tasklist_lock read-locked.
  */
@@ -440,13 +361,7 @@
 
 	pr_info("[ pid ]   uid  tgid total_vm      rss cpu oom_adj oom_score_adj name\n");
 	for_each_process(p) {
-<<<<<<< HEAD
-		if (p->flags & PF_KTHREAD)
-			continue;
-		if (mem && !task_in_mem_cgroup(p, mem))
-=======
 		if (oom_unkillable_task(p, mem, nodemask))
->>>>>>> 062c1825
 			continue;
 
 		task = find_lock_task_mm(p);
@@ -460,11 +375,7 @@
 		}
 
 		pr_info("[%5d] %5d %5d %8lu %8lu %3u     %3d         %5d %s\n",
-<<<<<<< HEAD
-			task->pid, __task_cred(task)->uid, task->tgid,
-=======
 			task->pid, task_uid(task), task->tgid,
->>>>>>> 062c1825
 			task->mm->total_vm, get_mm_rss(task->mm),
 			task_cpu(task), task->signal->oom_adj,
 			task->signal->oom_score_adj, task->comm);
@@ -493,16 +404,9 @@
 static int oom_kill_task(struct task_struct *p, struct mem_cgroup *mem)
 {
 	p = find_lock_task_mm(p);
-<<<<<<< HEAD
-	if (!p) {
-		task_unlock(p);
-		return 1;
-	}
-=======
 	if (!p)
 		return 1;
 
->>>>>>> 062c1825
 	pr_err("Killed process %d (%s) total-vm:%lukB, anon-rss:%lukB, file-rss:%lukB\n",
 		task_pid_nr(p), p->comm, K(p->mm->total_vm),
 		K(get_mm_counter(p->mm, MM_ANONPAGES)),
@@ -581,11 +485,7 @@
  * Determines whether the kernel must panic because of the panic_on_oom sysctl.
  */
 static void check_panic_on_oom(enum oom_constraint constraint, gfp_t gfp_mask,
-<<<<<<< HEAD
-				int order)
-=======
 				int order, const nodemask_t *nodemask)
->>>>>>> 062c1825
 {
 	if (likely(!sysctl_panic_on_oom))
 		return;
@@ -599,11 +499,7 @@
 			return;
 	}
 	read_lock(&tasklist_lock);
-<<<<<<< HEAD
-	dump_header(NULL, gfp_mask, order, NULL);
-=======
 	dump_header(NULL, gfp_mask, order, NULL, nodemask);
->>>>>>> 062c1825
 	read_unlock(&tasklist_lock);
 	panic("Out of memory: %s panic_on_oom is enabled\n",
 		sysctl_panic_on_oom == 2 ? "compulsory" : "system-wide");
@@ -616,11 +512,7 @@
 	unsigned int points = 0;
 	struct task_struct *p;
 
-<<<<<<< HEAD
-	check_panic_on_oom(CONSTRAINT_MEMCG, gfp_mask, 0);
-=======
 	check_panic_on_oom(CONSTRAINT_MEMCG, gfp_mask, 0, NULL);
->>>>>>> 062c1825
 	limit = mem_cgroup_get_limit(mem) >> PAGE_SHIFT;
 	read_lock(&tasklist_lock);
 retry:
@@ -752,19 +644,13 @@
 void out_of_memory(struct zonelist *zonelist, gfp_t gfp_mask,
 		int order, nodemask_t *nodemask)
 {
-<<<<<<< HEAD
-=======
 	const nodemask_t *mpol_mask;
->>>>>>> 062c1825
 	struct task_struct *p;
 	unsigned long totalpages;
 	unsigned long freed = 0;
 	unsigned int points;
 	enum oom_constraint constraint = CONSTRAINT_NONE;
-<<<<<<< HEAD
-=======
 	int killed = 0;
->>>>>>> 062c1825
 
 	blocking_notifier_call_chain(&oom_notify_list, 0, &freed);
 	if (freed > 0)
@@ -788,12 +674,8 @@
 	 */
 	constraint = constrained_alloc(zonelist, gfp_mask, nodemask,
 						&totalpages);
-<<<<<<< HEAD
-	check_panic_on_oom(constraint, gfp_mask, order);
-=======
 	mpol_mask = (constraint == CONSTRAINT_MEMORY_POLICY) ? nodemask : NULL;
 	check_panic_on_oom(constraint, gfp_mask, order, mpol_mask);
->>>>>>> 062c1825
 
 	read_lock(&tasklist_lock);
 	if (sysctl_oom_kill_allocating_task &&
@@ -807,21 +689,6 @@
 		if (!oom_kill_process(current, gfp_mask, order, 0, totalpages,
 				NULL, nodemask,
 				"Out of memory (oom_kill_allocating_task)"))
-<<<<<<< HEAD
-			return;
-	}
-
-retry:
-	p = select_bad_process(&points, totalpages, NULL,
-			constraint == CONSTRAINT_MEMORY_POLICY ? nodemask :
-								 NULL);
-	if (PTR_ERR(p) == -1UL)
-		return;
-
-	/* Found nothing?!?! Either we hang forever, or we panic. */
-	if (!p) {
-		dump_header(NULL, gfp_mask, order, NULL);
-=======
 			goto out;
 	}
 
@@ -833,7 +700,6 @@
 	/* Found nothing?!?! Either we hang forever, or we panic. */
 	if (!p) {
 		dump_header(NULL, gfp_mask, order, NULL, mpol_mask);
->>>>>>> 062c1825
 		read_unlock(&tasklist_lock);
 		panic("Out of memory and no killable processes...\n");
 	}
@@ -841,11 +707,8 @@
 	if (oom_kill_process(p, gfp_mask, order, points, totalpages, NULL,
 				nodemask, "Out of memory"))
 		goto retry;
-<<<<<<< HEAD
-=======
 	killed = 1;
 out:
->>>>>>> 062c1825
 	read_unlock(&tasklist_lock);
 
 	/*
@@ -870,20 +733,4 @@
 	}
 	if (!test_thread_flag(TIF_MEMDIE))
 		schedule_timeout_uninterruptible(1);
-}
-
-/*
- * The pagefault handler calls here because it is out of memory, so kill a
- * memory-hogging task.  If a populated zone has ZONE_OOM_LOCKED set, a parallel
- * oom killing is already in progress so do nothing.  If a task is found with
- * TIF_MEMDIE set, it has been killed so do nothing and allow it to exit.
- */
-void pagefault_out_of_memory(void)
-{
-	if (try_set_system_oom()) {
-		out_of_memory(NULL, 0, 0, NULL);
-		clear_system_oom();
-	}
-	if (!test_thread_flag(TIF_MEMDIE))
-		schedule_timeout_uninterruptible(1);
 }