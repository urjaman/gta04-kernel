--- conflicted
+++ resolved
@@ -1032,10 +1032,7 @@
 				retry++;
 				break;
 			case MIGRATEPAGE_SUCCESS:
-<<<<<<< HEAD
-=======
 				nr_succeeded++;
->>>>>>> 9931faca
 				break;
 			default:
 				/* Permanent failure */
