--- conflicted
+++ resolved
@@ -56,10 +56,6 @@
 		del_page_from_lru(zone, page);
 		spin_unlock_irqrestore(&zone->lru_lock, flags);
 	}
-<<<<<<< HEAD
-	free_hot_cold_page(page, 0);
-=======
->>>>>>> 3cbea436
 }
 
 static void __put_single_page(struct page *page)
