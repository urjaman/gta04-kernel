/*
 * mm/truncate.c - code for taking down pages from address_spaces
 *
 * Copyright (C) 2002, Linus Torvalds
 *
 * 10Sep2002	Andrew Morton
 *		Initial version.
 */

#include <linux/kernel.h>
#include <linux/backing-dev.h>
#include <linux/gfp.h>
#include <linux/mm.h>
#include <linux/swap.h>
#include <linux/export.h>
#include <linux/pagemap.h>
#include <linux/highmem.h>
#include <linux/pagevec.h>
#include <linux/task_io_accounting_ops.h>
#include <linux/buffer_head.h>	/* grr. try_to_release_page,
				   do_invalidatepage */
#include <linux/cleancache.h>
#include <linux/rmap.h>
#include "internal.h"

static void clear_exceptional_entry(struct address_space *mapping,
				    pgoff_t index, void *entry)
{
	struct radix_tree_node *node;
	void **slot;

	/* Handled by shmem itself */
	if (shmem_mapping(mapping))
		return;

	spin_lock_irq(&mapping->tree_lock);
	/*
	 * Regular page slots are stabilized by the page lock even
	 * without the tree itself locked.  These unlocked entries
	 * need verification under the tree lock.
	 */
	if (!__radix_tree_lookup(&mapping->page_tree, index, &node, &slot))
		goto unlock;
	if (*slot != entry)
		goto unlock;
	radix_tree_replace_slot(slot, NULL);
	mapping->nrshadows--;
	if (!node)
		goto unlock;
	workingset_node_shadows_dec(node);
	/*
	 * Don't track node without shadow entries.
	 *
	 * Avoid acquiring the list_lru lock if already untracked.
	 * The list_empty() test is safe as node->private_list is
	 * protected by mapping->tree_lock.
	 */
	if (!workingset_node_shadows(node) &&
	    !list_empty(&node->private_list))
		list_lru_del(&workingset_shadow_nodes, &node->private_list);
	__radix_tree_delete_node(&mapping->page_tree, node);
unlock:
	spin_unlock_irq(&mapping->tree_lock);
}

/**
 * do_invalidatepage - invalidate part or all of a page
 * @page: the page which is affected
 * @offset: start of the range to invalidate
 * @length: length of the range to invalidate
 *
 * do_invalidatepage() is called when all or part of the page has become
 * invalidated by a truncate operation.
 *
 * do_invalidatepage() does not have to release all buffers, but it must
 * ensure that no dirty buffer is left outside @offset and that no I/O
 * is underway against any of the blocks which are outside the truncation
 * point.  Because the caller is about to free (and possibly reuse) those
 * blocks on-disk.
 */
void do_invalidatepage(struct page *page, unsigned int offset,
		       unsigned int length)
{
	void (*invalidatepage)(struct page *, unsigned int, unsigned int);

	invalidatepage = page->mapping->a_ops->invalidatepage;
#ifdef CONFIG_BLOCK
	if (!invalidatepage)
		invalidatepage = block_invalidatepage;
#endif
	if (invalidatepage)
		(*invalidatepage)(page, offset, length);
}

/*
<<<<<<< HEAD
 * This cancels just the dirty bit on the kernel page itself, it
 * does NOT actually remove dirty bits on any mmap's that may be
 * around. It also leaves the page tagged dirty, so any sync
 * activity will still find it on the dirty lists, and in particular,
 * clear_page_dirty_for_io() will still look at the dirty bits in
 * the VM.
 *
 * Doing this should *normally* only ever be done when a page
 * is truncated, and is not actually mapped anywhere at all. However,
 * fs/buffer.c does this when it notices that somebody has cleaned
 * out all the buffers on a page without actually doing it through
 * the VM. Can you say "ext3 is horribly ugly"? Tought you could.
 */
void cancel_dirty_page(struct page *page, unsigned int account_size)
{
	if (TestClearPageDirty(page)) {
		struct address_space *mapping = page->mapping;
		if (mapping && mapping_cap_account_dirty(mapping)) {
			dec_zone_page_state(page, NR_FILE_DIRTY);
			dec_bdi_stat(inode_to_bdi(mapping->host),
					BDI_RECLAIMABLE);
			if (account_size)
				task_io_account_cancelled_write(account_size);
		}
	}
}
EXPORT_SYMBOL(cancel_dirty_page);

/*
=======
>>>>>>> 16cfffc9
 * If truncate cannot remove the fs-private metadata from the page, the page
 * becomes orphaned.  It will be left on the LRU and may even be mapped into
 * user pagetables if we're racing with filemap_fault().
 *
 * We need to bale out if page->mapping is no longer equal to the original
 * mapping.  This happens a) when the VM reclaimed the page while we waited on
 * its lock, b) when a concurrent invalidate_mapping_pages got there first and
 * c) when tmpfs swizzles a page between a tmpfs inode and swapper_space.
 */
static int
truncate_complete_page(struct address_space *mapping, struct page *page)
{
	if (page->mapping != mapping)
		return -EIO;

	if (page_has_private(page))
		do_invalidatepage(page, 0, PAGE_CACHE_SIZE);

	ClearPageMappedToDisk(page);
	delete_from_page_cache(page);
	return 0;
}

/*
 * This is for invalidate_mapping_pages().  That function can be called at
 * any time, and is not supposed to throw away dirty pages.  But pages can
 * be marked dirty at any time too, so use remove_mapping which safely
 * discards clean, unused pages.
 *
 * Returns non-zero if the page was successfully invalidated.
 */
static int
invalidate_complete_page(struct address_space *mapping, struct page *page)
{
	int ret;

	if (page->mapping != mapping)
		return 0;

	if (page_has_private(page) && !try_to_release_page(page, 0))
		return 0;

	ret = remove_mapping(mapping, page);

	return ret;
}

int truncate_inode_page(struct address_space *mapping, struct page *page)
{
	if (page_mapped(page)) {
		unmap_mapping_range(mapping,
				   (loff_t)page->index << PAGE_CACHE_SHIFT,
				   PAGE_CACHE_SIZE, 0);
	}
	return truncate_complete_page(mapping, page);
}

/*
 * Used to get rid of pages on hardware memory corruption.
 */
int generic_error_remove_page(struct address_space *mapping, struct page *page)
{
	if (!mapping)
		return -EINVAL;
	/*
	 * Only punch for normal data pages for now.
	 * Handling other types like directories would need more auditing.
	 */
	if (!S_ISREG(mapping->host->i_mode))
		return -EIO;
	return truncate_inode_page(mapping, page);
}
EXPORT_SYMBOL(generic_error_remove_page);

/*
 * Safely invalidate one page from its pagecache mapping.
 * It only drops clean, unused pages. The page must be locked.
 *
 * Returns 1 if the page is successfully invalidated, otherwise 0.
 */
int invalidate_inode_page(struct page *page)
{
	struct address_space *mapping = page_mapping(page);
	if (!mapping)
		return 0;
	if (PageDirty(page) || PageWriteback(page))
		return 0;
	if (page_mapped(page))
		return 0;
	return invalidate_complete_page(mapping, page);
}

/**
 * truncate_inode_pages_range - truncate range of pages specified by start & end byte offsets
 * @mapping: mapping to truncate
 * @lstart: offset from which to truncate
 * @lend: offset to which to truncate (inclusive)
 *
 * Truncate the page cache, removing the pages that are between
 * specified offsets (and zeroing out partial pages
 * if lstart or lend + 1 is not page aligned).
 *
 * Truncate takes two passes - the first pass is nonblocking.  It will not
 * block on page locks and it will not block on writeback.  The second pass
 * will wait.  This is to prevent as much IO as possible in the affected region.
 * The first pass will remove most pages, so the search cost of the second pass
 * is low.
 *
 * We pass down the cache-hot hint to the page freeing code.  Even if the
 * mapping is large, it is probably the case that the final pages are the most
 * recently touched, and freeing happens in ascending file offset order.
 *
 * Note that since ->invalidatepage() accepts range to invalidate
 * truncate_inode_pages_range is able to handle cases where lend + 1 is not
 * page aligned properly.
 */
void truncate_inode_pages_range(struct address_space *mapping,
				loff_t lstart, loff_t lend)
{
	pgoff_t		start;		/* inclusive */
	pgoff_t		end;		/* exclusive */
	unsigned int	partial_start;	/* inclusive */
	unsigned int	partial_end;	/* exclusive */
	struct pagevec	pvec;
	pgoff_t		indices[PAGEVEC_SIZE];
	pgoff_t		index;
	int		i;

	cleancache_invalidate_inode(mapping);
	if (mapping->nrpages == 0 && mapping->nrshadows == 0)
		return;

	/* Offsets within partial pages */
	partial_start = lstart & (PAGE_CACHE_SIZE - 1);
	partial_end = (lend + 1) & (PAGE_CACHE_SIZE - 1);

	/*
	 * 'start' and 'end' always covers the range of pages to be fully
	 * truncated. Partial pages are covered with 'partial_start' at the
	 * start of the range and 'partial_end' at the end of the range.
	 * Note that 'end' is exclusive while 'lend' is inclusive.
	 */
	start = (lstart + PAGE_CACHE_SIZE - 1) >> PAGE_CACHE_SHIFT;
	if (lend == -1)
		/*
		 * lend == -1 indicates end-of-file so we have to set 'end'
		 * to the highest possible pgoff_t and since the type is
		 * unsigned we're using -1.
		 */
		end = -1;
	else
		end = (lend + 1) >> PAGE_CACHE_SHIFT;

	pagevec_init(&pvec, 0);
	index = start;
	while (index < end && pagevec_lookup_entries(&pvec, mapping, index,
			min(end - index, (pgoff_t)PAGEVEC_SIZE),
			indices)) {
		for (i = 0; i < pagevec_count(&pvec); i++) {
			struct page *page = pvec.pages[i];

			/* We rely upon deletion not changing page->index */
			index = indices[i];
			if (index >= end)
				break;

			if (radix_tree_exceptional_entry(page)) {
				clear_exceptional_entry(mapping, index, page);
				continue;
			}

			if (!trylock_page(page))
				continue;
			WARN_ON(page->index != index);
			if (PageWriteback(page)) {
				unlock_page(page);
				continue;
			}
			truncate_inode_page(mapping, page);
			unlock_page(page);
		}
		pagevec_remove_exceptionals(&pvec);
		pagevec_release(&pvec);
		cond_resched();
		index++;
	}

	if (partial_start) {
		struct page *page = find_lock_page(mapping, start - 1);
		if (page) {
			unsigned int top = PAGE_CACHE_SIZE;
			if (start > end) {
				/* Truncation within a single page */
				top = partial_end;
				partial_end = 0;
			}
			wait_on_page_writeback(page);
			zero_user_segment(page, partial_start, top);
			cleancache_invalidate_page(mapping, page);
			if (page_has_private(page))
				do_invalidatepage(page, partial_start,
						  top - partial_start);
			unlock_page(page);
			page_cache_release(page);
		}
	}
	if (partial_end) {
		struct page *page = find_lock_page(mapping, end);
		if (page) {
			wait_on_page_writeback(page);
			zero_user_segment(page, 0, partial_end);
			cleancache_invalidate_page(mapping, page);
			if (page_has_private(page))
				do_invalidatepage(page, 0,
						  partial_end);
			unlock_page(page);
			page_cache_release(page);
		}
	}
	/*
	 * If the truncation happened within a single page no pages
	 * will be released, just zeroed, so we can bail out now.
	 */
	if (start >= end)
		return;

	index = start;
	for ( ; ; ) {
		cond_resched();
		if (!pagevec_lookup_entries(&pvec, mapping, index,
			min(end - index, (pgoff_t)PAGEVEC_SIZE), indices)) {
			/* If all gone from start onwards, we're done */
			if (index == start)
				break;
			/* Otherwise restart to make sure all gone */
			index = start;
			continue;
		}
		if (index == start && indices[0] >= end) {
			/* All gone out of hole to be punched, we're done */
			pagevec_remove_exceptionals(&pvec);
			pagevec_release(&pvec);
			break;
		}
		for (i = 0; i < pagevec_count(&pvec); i++) {
			struct page *page = pvec.pages[i];

			/* We rely upon deletion not changing page->index */
			index = indices[i];
			if (index >= end) {
				/* Restart punch to make sure all gone */
				index = start - 1;
				break;
			}

			if (radix_tree_exceptional_entry(page)) {
				clear_exceptional_entry(mapping, index, page);
				continue;
			}

			lock_page(page);
			WARN_ON(page->index != index);
			wait_on_page_writeback(page);
			truncate_inode_page(mapping, page);
			unlock_page(page);
		}
		pagevec_remove_exceptionals(&pvec);
		pagevec_release(&pvec);
		index++;
	}
	cleancache_invalidate_inode(mapping);
}
EXPORT_SYMBOL(truncate_inode_pages_range);

/**
 * truncate_inode_pages - truncate *all* the pages from an offset
 * @mapping: mapping to truncate
 * @lstart: offset from which to truncate
 *
 * Called under (and serialised by) inode->i_mutex.
 *
 * Note: When this function returns, there can be a page in the process of
 * deletion (inside __delete_from_page_cache()) in the specified range.  Thus
 * mapping->nrpages can be non-zero when this function returns even after
 * truncation of the whole mapping.
 */
void truncate_inode_pages(struct address_space *mapping, loff_t lstart)
{
	truncate_inode_pages_range(mapping, lstart, (loff_t)-1);
}
EXPORT_SYMBOL(truncate_inode_pages);

/**
 * truncate_inode_pages_final - truncate *all* pages before inode dies
 * @mapping: mapping to truncate
 *
 * Called under (and serialized by) inode->i_mutex.
 *
 * Filesystems have to use this in the .evict_inode path to inform the
 * VM that this is the final truncate and the inode is going away.
 */
void truncate_inode_pages_final(struct address_space *mapping)
{
	unsigned long nrshadows;
	unsigned long nrpages;

	/*
	 * Page reclaim can not participate in regular inode lifetime
	 * management (can't call iput()) and thus can race with the
	 * inode teardown.  Tell it when the address space is exiting,
	 * so that it does not install eviction information after the
	 * final truncate has begun.
	 */
	mapping_set_exiting(mapping);

	/*
	 * When reclaim installs eviction entries, it increases
	 * nrshadows first, then decreases nrpages.  Make sure we see
	 * this in the right order or we might miss an entry.
	 */
	nrpages = mapping->nrpages;
	smp_rmb();
	nrshadows = mapping->nrshadows;

	if (nrpages || nrshadows) {
		/*
		 * As truncation uses a lockless tree lookup, cycle
		 * the tree lock to make sure any ongoing tree
		 * modification that does not see AS_EXITING is
		 * completed before starting the final truncate.
		 */
		spin_lock_irq(&mapping->tree_lock);
		spin_unlock_irq(&mapping->tree_lock);

		truncate_inode_pages(mapping, 0);
	}
}
EXPORT_SYMBOL(truncate_inode_pages_final);

/**
 * invalidate_mapping_pages - Invalidate all the unlocked pages of one inode
 * @mapping: the address_space which holds the pages to invalidate
 * @start: the offset 'from' which to invalidate
 * @end: the offset 'to' which to invalidate (inclusive)
 *
 * This function only removes the unlocked pages, if you want to
 * remove all the pages of one inode, you must call truncate_inode_pages.
 *
 * invalidate_mapping_pages() will not block on IO activity. It will not
 * invalidate pages which are dirty, locked, under writeback or mapped into
 * pagetables.
 */
unsigned long invalidate_mapping_pages(struct address_space *mapping,
		pgoff_t start, pgoff_t end)
{
	pgoff_t indices[PAGEVEC_SIZE];
	struct pagevec pvec;
	pgoff_t index = start;
	unsigned long ret;
	unsigned long count = 0;
	int i;

	pagevec_init(&pvec, 0);
	while (index <= end && pagevec_lookup_entries(&pvec, mapping, index,
			min(end - index, (pgoff_t)PAGEVEC_SIZE - 1) + 1,
			indices)) {
		for (i = 0; i < pagevec_count(&pvec); i++) {
			struct page *page = pvec.pages[i];

			/* We rely upon deletion not changing page->index */
			index = indices[i];
			if (index > end)
				break;

			if (radix_tree_exceptional_entry(page)) {
				clear_exceptional_entry(mapping, index, page);
				continue;
			}

			if (!trylock_page(page))
				continue;
			WARN_ON(page->index != index);
			ret = invalidate_inode_page(page);
			unlock_page(page);
			/*
			 * Invalidation is a hint that the page is no longer
			 * of interest and try to speed up its reclaim.
			 */
			if (!ret)
				deactivate_page(page);
			count += ret;
		}
		pagevec_remove_exceptionals(&pvec);
		pagevec_release(&pvec);
		cond_resched();
		index++;
	}
	return count;
}
EXPORT_SYMBOL(invalidate_mapping_pages);

/*
 * This is like invalidate_complete_page(), except it ignores the page's
 * refcount.  We do this because invalidate_inode_pages2() needs stronger
 * invalidation guarantees, and cannot afford to leave pages behind because
 * shrink_page_list() has a temp ref on them, or because they're transiently
 * sitting in the lru_cache_add() pagevecs.
 */
static int
invalidate_complete_page2(struct address_space *mapping, struct page *page)
{
	if (page->mapping != mapping)
		return 0;

	if (page_has_private(page) && !try_to_release_page(page, GFP_KERNEL))
		return 0;

	spin_lock_irq(&mapping->tree_lock);
	if (PageDirty(page))
		goto failed;

	BUG_ON(page_has_private(page));
	__delete_from_page_cache(page, NULL);
	spin_unlock_irq(&mapping->tree_lock);

	if (mapping->a_ops->freepage)
		mapping->a_ops->freepage(page);

	page_cache_release(page);	/* pagecache ref */
	return 1;
failed:
	spin_unlock_irq(&mapping->tree_lock);
	return 0;
}

static int do_launder_page(struct address_space *mapping, struct page *page)
{
	if (!PageDirty(page))
		return 0;
	if (page->mapping != mapping || mapping->a_ops->launder_page == NULL)
		return 0;
	return mapping->a_ops->launder_page(page);
}

/**
 * invalidate_inode_pages2_range - remove range of pages from an address_space
 * @mapping: the address_space
 * @start: the page offset 'from' which to invalidate
 * @end: the page offset 'to' which to invalidate (inclusive)
 *
 * Any pages which are found to be mapped into pagetables are unmapped prior to
 * invalidation.
 *
 * Returns -EBUSY if any pages could not be invalidated.
 */
int invalidate_inode_pages2_range(struct address_space *mapping,
				  pgoff_t start, pgoff_t end)
{
	pgoff_t indices[PAGEVEC_SIZE];
	struct pagevec pvec;
	pgoff_t index;
	int i;
	int ret = 0;
	int ret2 = 0;
	int did_range_unmap = 0;

	cleancache_invalidate_inode(mapping);
	pagevec_init(&pvec, 0);
	index = start;
	while (index <= end && pagevec_lookup_entries(&pvec, mapping, index,
			min(end - index, (pgoff_t)PAGEVEC_SIZE - 1) + 1,
			indices)) {
		for (i = 0; i < pagevec_count(&pvec); i++) {
			struct page *page = pvec.pages[i];

			/* We rely upon deletion not changing page->index */
			index = indices[i];
			if (index > end)
				break;

			if (radix_tree_exceptional_entry(page)) {
				clear_exceptional_entry(mapping, index, page);
				continue;
			}

			lock_page(page);
			WARN_ON(page->index != index);
			if (page->mapping != mapping) {
				unlock_page(page);
				continue;
			}
			wait_on_page_writeback(page);
			if (page_mapped(page)) {
				if (!did_range_unmap) {
					/*
					 * Zap the rest of the file in one hit.
					 */
					unmap_mapping_range(mapping,
					   (loff_t)index << PAGE_CACHE_SHIFT,
					   (loff_t)(1 + end - index)
							 << PAGE_CACHE_SHIFT,
					    0);
					did_range_unmap = 1;
				} else {
					/*
					 * Just zap this page
					 */
					unmap_mapping_range(mapping,
					   (loff_t)index << PAGE_CACHE_SHIFT,
					   PAGE_CACHE_SIZE, 0);
				}
			}
			BUG_ON(page_mapped(page));
			ret2 = do_launder_page(mapping, page);
			if (ret2 == 0) {
				if (!invalidate_complete_page2(mapping, page))
					ret2 = -EBUSY;
			}
			if (ret2 < 0)
				ret = ret2;
			unlock_page(page);
		}
		pagevec_remove_exceptionals(&pvec);
		pagevec_release(&pvec);
		cond_resched();
		index++;
	}
	cleancache_invalidate_inode(mapping);
	return ret;
}
EXPORT_SYMBOL_GPL(invalidate_inode_pages2_range);

/**
 * invalidate_inode_pages2 - remove all pages from an address_space
 * @mapping: the address_space
 *
 * Any pages which are found to be mapped into pagetables are unmapped prior to
 * invalidation.
 *
 * Returns -EBUSY if any pages could not be invalidated.
 */
int invalidate_inode_pages2(struct address_space *mapping)
{
	return invalidate_inode_pages2_range(mapping, 0, -1);
}
EXPORT_SYMBOL_GPL(invalidate_inode_pages2);

/**
 * truncate_pagecache - unmap and remove pagecache that has been truncated
 * @inode: inode
 * @newsize: new file size
 *
 * inode's new i_size must already be written before truncate_pagecache
 * is called.
 *
 * This function should typically be called before the filesystem
 * releases resources associated with the freed range (eg. deallocates
 * blocks). This way, pagecache will always stay logically coherent
 * with on-disk format, and the filesystem would not have to deal with
 * situations such as writepage being called for a page that has already
 * had its underlying blocks deallocated.
 */
void truncate_pagecache(struct inode *inode, loff_t newsize)
{
	struct address_space *mapping = inode->i_mapping;
	loff_t holebegin = round_up(newsize, PAGE_SIZE);

	/*
	 * unmap_mapping_range is called twice, first simply for
	 * efficiency so that truncate_inode_pages does fewer
	 * single-page unmaps.  However after this first call, and
	 * before truncate_inode_pages finishes, it is possible for
	 * private pages to be COWed, which remain after
	 * truncate_inode_pages finishes, hence the second
	 * unmap_mapping_range call must be made for correctness.
	 */
	unmap_mapping_range(mapping, holebegin, 0, 1);
	truncate_inode_pages(mapping, newsize);
	unmap_mapping_range(mapping, holebegin, 0, 1);
}
EXPORT_SYMBOL(truncate_pagecache);

/**
 * truncate_setsize - update inode and pagecache for a new file size
 * @inode: inode
 * @newsize: new file size
 *
 * truncate_setsize updates i_size and performs pagecache truncation (if
 * necessary) to @newsize. It will be typically be called from the filesystem's
 * setattr function when ATTR_SIZE is passed in.
 *
 * Must be called with a lock serializing truncates and writes (generally
 * i_mutex but e.g. xfs uses a different lock) and before all filesystem
 * specific block truncation has been performed.
 */
void truncate_setsize(struct inode *inode, loff_t newsize)
{
	loff_t oldsize = inode->i_size;

	i_size_write(inode, newsize);
	if (newsize > oldsize)
		pagecache_isize_extended(inode, oldsize, newsize);
	truncate_pagecache(inode, newsize);
}
EXPORT_SYMBOL(truncate_setsize);

/**
 * pagecache_isize_extended - update pagecache after extension of i_size
 * @inode:	inode for which i_size was extended
 * @from:	original inode size
 * @to:		new inode size
 *
 * Handle extension of inode size either caused by extending truncate or by
 * write starting after current i_size. We mark the page straddling current
 * i_size RO so that page_mkwrite() is called on the nearest write access to
 * the page.  This way filesystem can be sure that page_mkwrite() is called on
 * the page before user writes to the page via mmap after the i_size has been
 * changed.
 *
 * The function must be called after i_size is updated so that page fault
 * coming after we unlock the page will already see the new i_size.
 * The function must be called while we still hold i_mutex - this not only
 * makes sure i_size is stable but also that userspace cannot observe new
 * i_size value before we are prepared to store mmap writes at new inode size.
 */
void pagecache_isize_extended(struct inode *inode, loff_t from, loff_t to)
{
	int bsize = 1 << inode->i_blkbits;
	loff_t rounded_from;
	struct page *page;
	pgoff_t index;

	WARN_ON(to > inode->i_size);

	if (from >= to || bsize == PAGE_CACHE_SIZE)
		return;
	/* Page straddling @from will not have any hole block created? */
	rounded_from = round_up(from, bsize);
	if (to <= rounded_from || !(rounded_from & (PAGE_CACHE_SIZE - 1)))
		return;

	index = from >> PAGE_CACHE_SHIFT;
	page = find_lock_page(inode->i_mapping, index);
	/* Page not cached? Nothing to do */
	if (!page)
		return;
	/*
	 * See clear_page_dirty_for_io() for details why set_page_dirty()
	 * is needed.
	 */
	if (page_mkclean(page))
		set_page_dirty(page);
	unlock_page(page);
	page_cache_release(page);
}
EXPORT_SYMBOL(pagecache_isize_extended);

/**
 * truncate_pagecache_range - unmap and remove pagecache that is hole-punched
 * @inode: inode
 * @lstart: offset of beginning of hole
 * @lend: offset of last byte of hole
 *
 * This function should typically be called before the filesystem
 * releases resources associated with the freed range (eg. deallocates
 * blocks). This way, pagecache will always stay logically coherent
 * with on-disk format, and the filesystem would not have to deal with
 * situations such as writepage being called for a page that has already
 * had its underlying blocks deallocated.
 */
void truncate_pagecache_range(struct inode *inode, loff_t lstart, loff_t lend)
{
	struct address_space *mapping = inode->i_mapping;
	loff_t unmap_start = round_up(lstart, PAGE_SIZE);
	loff_t unmap_end = round_down(1 + lend, PAGE_SIZE) - 1;
	/*
	 * This rounding is currently just for example: unmap_mapping_range
	 * expands its hole outwards, whereas we want it to contract the hole
	 * inwards.  However, existing callers of truncate_pagecache_range are
	 * doing their own page rounding first.  Note that unmap_mapping_range
	 * allows holelen 0 for all, and we allow lend -1 for end of file.
	 */

	/*
	 * Unlike in truncate_pagecache, unmap_mapping_range is called only
	 * once (before truncating pagecache), and without "even_cows" flag:
	 * hole-punching should not remove private COWed pages from the hole.
	 */
	if ((u64)unmap_end > (u64)unmap_start)
		unmap_mapping_range(mapping, unmap_start,
				    1 + unmap_end - unmap_start, 0);
	truncate_inode_pages_range(mapping, lstart, lend);
}
EXPORT_SYMBOL(truncate_pagecache_range);<|MERGE_RESOLUTION|>--- conflicted
+++ resolved
@@ -93,38 +93,6 @@
 }
 
 /*
-<<<<<<< HEAD
- * This cancels just the dirty bit on the kernel page itself, it
- * does NOT actually remove dirty bits on any mmap's that may be
- * around. It also leaves the page tagged dirty, so any sync
- * activity will still find it on the dirty lists, and in particular,
- * clear_page_dirty_for_io() will still look at the dirty bits in
- * the VM.
- *
- * Doing this should *normally* only ever be done when a page
- * is truncated, and is not actually mapped anywhere at all. However,
- * fs/buffer.c does this when it notices that somebody has cleaned
- * out all the buffers on a page without actually doing it through
- * the VM. Can you say "ext3 is horribly ugly"? Tought you could.
- */
-void cancel_dirty_page(struct page *page, unsigned int account_size)
-{
-	if (TestClearPageDirty(page)) {
-		struct address_space *mapping = page->mapping;
-		if (mapping && mapping_cap_account_dirty(mapping)) {
-			dec_zone_page_state(page, NR_FILE_DIRTY);
-			dec_bdi_stat(inode_to_bdi(mapping->host),
-					BDI_RECLAIMABLE);
-			if (account_size)
-				task_io_account_cancelled_write(account_size);
-		}
-	}
-}
-EXPORT_SYMBOL(cancel_dirty_page);
-
-/*
-=======
->>>>>>> 16cfffc9
  * If truncate cannot remove the fs-private metadata from the page, the page
  * becomes orphaned.  It will be left on the LRU and may even be mapped into
  * user pagetables if we're racing with filemap_fault().
