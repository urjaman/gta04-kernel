/*
 *  linux/mm/vmscan.c
 *
 *  Copyright (C) 1991, 1992, 1993, 1994  Linus Torvalds
 *
 *  Swap reorganised 29.12.95, Stephen Tweedie.
 *  kswapd added: 7.1.96  sct
 *  Removed kswapd_ctl limits, and swap out as many pages as needed
 *  to bring the system back to freepages.high: 2.4.97, Rik van Riel.
 *  Zone aware kswapd started 02/00, Kanoj Sarcar (kanoj@sgi.com).
 *  Multiqueue VM started 5.8.00, Rik van Riel.
 */

#define pr_fmt(fmt) KBUILD_MODNAME ": " fmt

#include <linux/mm.h>
#include <linux/module.h>
#include <linux/gfp.h>
#include <linux/kernel_stat.h>
#include <linux/swap.h>
#include <linux/pagemap.h>
#include <linux/init.h>
#include <linux/highmem.h>
#include <linux/vmpressure.h>
#include <linux/vmstat.h>
#include <linux/file.h>
#include <linux/writeback.h>
#include <linux/blkdev.h>
#include <linux/buffer_head.h>	/* for try_to_release_page(),
					buffer_heads_over_limit */
#include <linux/mm_inline.h>
#include <linux/backing-dev.h>
#include <linux/rmap.h>
#include <linux/topology.h>
#include <linux/cpu.h>
#include <linux/cpuset.h>
#include <linux/compaction.h>
#include <linux/notifier.h>
#include <linux/rwsem.h>
#include <linux/delay.h>
#include <linux/kthread.h>
#include <linux/freezer.h>
#include <linux/memcontrol.h>
#include <linux/delayacct.h>
#include <linux/sysctl.h>
#include <linux/oom.h>
#include <linux/prefetch.h>
#include <linux/printk.h>

#include <asm/tlbflush.h>
#include <asm/div64.h>

#include <linux/swapops.h>
#include <linux/balloon_compaction.h>

#include "internal.h"

#define CREATE_TRACE_POINTS
#include <trace/events/vmscan.h>

struct scan_control {
	/* How many pages shrink_list() should reclaim */
	unsigned long nr_to_reclaim;

	/* This context's GFP mask */
	gfp_t gfp_mask;

	/* Allocation order */
	int order;

	/*
	 * Nodemask of nodes allowed by the caller. If NULL, all nodes
	 * are scanned.
	 */
	nodemask_t	*nodemask;

	/*
	 * The memory cgroup that hit its limit and as a result is the
	 * primary target of this reclaim invocation.
	 */
	struct mem_cgroup *target_mem_cgroup;

	/* Scan (total_size >> priority) pages at once */
	int priority;

	unsigned int may_writepage:1;

	/* Can mapped pages be reclaimed? */
	unsigned int may_unmap:1;

	/* Can pages be swapped as part of reclaim? */
	unsigned int may_swap:1;

	/* Can cgroups be reclaimed below their normal consumption range? */
	unsigned int may_thrash:1;

	unsigned int hibernation_mode:1;

	/* One of the zones is ready for compaction */
	unsigned int compaction_ready:1;

	/* Incremented by the number of inactive pages that were scanned */
	unsigned long nr_scanned;

	/* Number of pages freed so far during a call to shrink_zones() */
	unsigned long nr_reclaimed;
};

#define lru_to_page(_head) (list_entry((_head)->prev, struct page, lru))

#ifdef ARCH_HAS_PREFETCH
#define prefetch_prev_lru_page(_page, _base, _field)			\
	do {								\
		if ((_page)->lru.prev != _base) {			\
			struct page *prev;				\
									\
			prev = lru_to_page(&(_page->lru));		\
			prefetch(&prev->_field);			\
		}							\
	} while (0)
#else
#define prefetch_prev_lru_page(_page, _base, _field) do { } while (0)
#endif

#ifdef ARCH_HAS_PREFETCHW
#define prefetchw_prev_lru_page(_page, _base, _field)			\
	do {								\
		if ((_page)->lru.prev != _base) {			\
			struct page *prev;				\
									\
			prev = lru_to_page(&(_page->lru));		\
			prefetchw(&prev->_field);			\
		}							\
	} while (0)
#else
#define prefetchw_prev_lru_page(_page, _base, _field) do { } while (0)
#endif

/*
 * From 0 .. 100.  Higher means more swappy.
 */
int vm_swappiness = 60;
/*
 * The total number of pages which are beyond the high watermark within all
 * zones.
 */
unsigned long vm_total_pages;

static LIST_HEAD(shrinker_list);
static DECLARE_RWSEM(shrinker_rwsem);

#ifdef CONFIG_MEMCG
static bool global_reclaim(struct scan_control *sc)
{
	return !sc->target_mem_cgroup;
}
#else
static bool global_reclaim(struct scan_control *sc)
{
	return true;
}
#endif

static unsigned long zone_reclaimable_pages(struct zone *zone)
{
	int nr;

	nr = zone_page_state(zone, NR_ACTIVE_FILE) +
	     zone_page_state(zone, NR_INACTIVE_FILE);

	if (get_nr_swap_pages() > 0)
		nr += zone_page_state(zone, NR_ACTIVE_ANON) +
		      zone_page_state(zone, NR_INACTIVE_ANON);

	return nr;
}

bool zone_reclaimable(struct zone *zone)
{
	return zone_page_state(zone, NR_PAGES_SCANNED) <
		zone_reclaimable_pages(zone) * 6;
}

static unsigned long get_lru_size(struct lruvec *lruvec, enum lru_list lru)
{
	if (!mem_cgroup_disabled())
		return mem_cgroup_get_lru_size(lruvec, lru);

	return zone_page_state(lruvec_zone(lruvec), NR_LRU_BASE + lru);
}

/*
 * Add a shrinker callback to be called from the vm.
 */
int register_shrinker(struct shrinker *shrinker)
{
	size_t size = sizeof(*shrinker->nr_deferred);

	/*
	 * If we only have one possible node in the system anyway, save
	 * ourselves the trouble and disable NUMA aware behavior. This way we
	 * will save memory and some small loop time later.
	 */
	if (nr_node_ids == 1)
		shrinker->flags &= ~SHRINKER_NUMA_AWARE;

	if (shrinker->flags & SHRINKER_NUMA_AWARE)
		size *= nr_node_ids;

	shrinker->nr_deferred = kzalloc(size, GFP_KERNEL);
	if (!shrinker->nr_deferred)
		return -ENOMEM;

	down_write(&shrinker_rwsem);
	list_add_tail(&shrinker->list, &shrinker_list);
	up_write(&shrinker_rwsem);
	return 0;
}
EXPORT_SYMBOL(register_shrinker);

/*
 * Remove one
 */
void unregister_shrinker(struct shrinker *shrinker)
{
	down_write(&shrinker_rwsem);
	list_del(&shrinker->list);
	up_write(&shrinker_rwsem);
	kfree(shrinker->nr_deferred);
}
EXPORT_SYMBOL(unregister_shrinker);

#define SHRINK_BATCH 128

static unsigned long do_shrink_slab(struct shrink_control *shrinkctl,
				    struct shrinker *shrinker,
				    unsigned long nr_scanned,
				    unsigned long nr_eligible)
{
	unsigned long freed = 0;
	unsigned long long delta;
	long total_scan;
	long freeable;
	long nr;
	long new_nr;
	int nid = shrinkctl->nid;
	long batch_size = shrinker->batch ? shrinker->batch
					  : SHRINK_BATCH;

	freeable = shrinker->count_objects(shrinker, shrinkctl);
	if (freeable == 0)
		return 0;

	/*
	 * copy the current shrinker scan count into a local variable
	 * and zero it so that other concurrent shrinker invocations
	 * don't also do this scanning work.
	 */
	nr = atomic_long_xchg(&shrinker->nr_deferred[nid], 0);

	total_scan = nr;
	delta = (4 * nr_scanned) / shrinker->seeks;
	delta *= freeable;
	do_div(delta, nr_eligible + 1);
	total_scan += delta;
	if (total_scan < 0) {
		pr_err("shrink_slab: %pF negative objects to delete nr=%ld\n",
		       shrinker->scan_objects, total_scan);
		total_scan = freeable;
	}

	/*
	 * We need to avoid excessive windup on filesystem shrinkers
	 * due to large numbers of GFP_NOFS allocations causing the
	 * shrinkers to return -1 all the time. This results in a large
	 * nr being built up so when a shrink that can do some work
	 * comes along it empties the entire cache due to nr >>>
	 * freeable. This is bad for sustaining a working set in
	 * memory.
	 *
	 * Hence only allow the shrinker to scan the entire cache when
	 * a large delta change is calculated directly.
	 */
	if (delta < freeable / 4)
		total_scan = min(total_scan, freeable / 2);

	/*
	 * Avoid risking looping forever due to too large nr value:
	 * never try to free more than twice the estimate number of
	 * freeable entries.
	 */
	if (total_scan > freeable * 2)
		total_scan = freeable * 2;

	trace_mm_shrink_slab_start(shrinker, shrinkctl, nr,
				   nr_scanned, nr_eligible,
				   freeable, delta, total_scan);

	/*
	 * Normally, we should not scan less than batch_size objects in one
	 * pass to avoid too frequent shrinker calls, but if the slab has less
	 * than batch_size objects in total and we are really tight on memory,
	 * we will try to reclaim all available objects, otherwise we can end
	 * up failing allocations although there are plenty of reclaimable
	 * objects spread over several slabs with usage less than the
	 * batch_size.
	 *
	 * We detect the "tight on memory" situations by looking at the total
	 * number of objects we want to scan (total_scan). If it is greater
	 * than the total number of objects on slab (freeable), we must be
	 * scanning at high prio and therefore should try to reclaim as much as
	 * possible.
	 */
	while (total_scan >= batch_size ||
	       total_scan >= freeable) {
		unsigned long ret;
		unsigned long nr_to_scan = min(batch_size, total_scan);

		shrinkctl->nr_to_scan = nr_to_scan;
		ret = shrinker->scan_objects(shrinker, shrinkctl);
		if (ret == SHRINK_STOP)
			break;
		freed += ret;

		count_vm_events(SLABS_SCANNED, nr_to_scan);
		total_scan -= nr_to_scan;

		cond_resched();
	}

	/*
	 * move the unused scan count back into the shrinker in a
	 * manner that handles concurrent updates. If we exhausted the
	 * scan, there is no need to do an update.
	 */
	if (total_scan > 0)
		new_nr = atomic_long_add_return(total_scan,
						&shrinker->nr_deferred[nid]);
	else
		new_nr = atomic_long_read(&shrinker->nr_deferred[nid]);

	trace_mm_shrink_slab_end(shrinker, nid, freed, nr, new_nr, total_scan);
	return freed;
}

/**
 * shrink_slab - shrink slab caches
 * @gfp_mask: allocation context
 * @nid: node whose slab caches to target
 * @memcg: memory cgroup whose slab caches to target
 * @nr_scanned: pressure numerator
 * @nr_eligible: pressure denominator
 *
 * Call the shrink functions to age shrinkable caches.
 *
 * @nid is passed along to shrinkers with SHRINKER_NUMA_AWARE set,
 * unaware shrinkers will receive a node id of 0 instead.
 *
 * @memcg specifies the memory cgroup to target. If it is not NULL,
 * only shrinkers with SHRINKER_MEMCG_AWARE set will be called to scan
 * objects from the memory cgroup specified. Otherwise all shrinkers
 * are called, and memcg aware shrinkers are supposed to scan the
 * global list then.
 *
 * @nr_scanned and @nr_eligible form a ratio that indicate how much of
 * the available objects should be scanned.  Page reclaim for example
 * passes the number of pages scanned and the number of pages on the
 * LRU lists that it considered on @nid, plus a bias in @nr_scanned
 * when it encountered mapped pages.  The ratio is further biased by
 * the ->seeks setting of the shrink function, which indicates the
 * cost to recreate an object relative to that of an LRU page.
 *
 * Returns the number of reclaimed slab objects.
 */
static unsigned long shrink_slab(gfp_t gfp_mask, int nid,
				 struct mem_cgroup *memcg,
				 unsigned long nr_scanned,
				 unsigned long nr_eligible)
{
	struct shrinker *shrinker;
	unsigned long freed = 0;

	if (memcg && !memcg_kmem_is_active(memcg))
		return 0;

	if (nr_scanned == 0)
		nr_scanned = SWAP_CLUSTER_MAX;

	if (!down_read_trylock(&shrinker_rwsem)) {
		/*
		 * If we would return 0, our callers would understand that we
		 * have nothing else to shrink and give up trying. By returning
		 * 1 we keep it going and assume we'll be able to shrink next
		 * time.
		 */
		freed = 1;
		goto out;
	}

	list_for_each_entry(shrinker, &shrinker_list, list) {
		struct shrink_control sc = {
			.gfp_mask = gfp_mask,
			.nid = nid,
			.memcg = memcg,
		};

		if (memcg && !(shrinker->flags & SHRINKER_MEMCG_AWARE))
			continue;

		if (!(shrinker->flags & SHRINKER_NUMA_AWARE))
			sc.nid = 0;

		freed += do_shrink_slab(&sc, shrinker, nr_scanned, nr_eligible);
	}

	up_read(&shrinker_rwsem);
out:
	cond_resched();
	return freed;
}

void drop_slab_node(int nid)
{
	unsigned long freed;

	do {
		struct mem_cgroup *memcg = NULL;

		freed = 0;
		do {
			freed += shrink_slab(GFP_KERNEL, nid, memcg,
					     1000, 1000);
		} while ((memcg = mem_cgroup_iter(NULL, memcg, NULL)) != NULL);
	} while (freed > 10);
}

void drop_slab(void)
{
	int nid;

	for_each_online_node(nid)
		drop_slab_node(nid);
}

static inline int is_page_cache_freeable(struct page *page)
{
	/*
	 * A freeable page cache page is referenced only by the caller
	 * that isolated the page, the page cache radix tree and
	 * optional buffer heads at page->private.
	 */
	return page_count(page) - page_has_private(page) == 2;
}

static int may_write_to_queue(struct backing_dev_info *bdi,
			      struct scan_control *sc)
{
	if (current->flags & PF_SWAPWRITE)
		return 1;
	if (!bdi_write_congested(bdi))
		return 1;
	if (bdi == current->backing_dev_info)
		return 1;
	return 0;
}

/*
 * We detected a synchronous write error writing a page out.  Probably
 * -ENOSPC.  We need to propagate that into the address_space for a subsequent
 * fsync(), msync() or close().
 *
 * The tricky part is that after writepage we cannot touch the mapping: nothing
 * prevents it from being freed up.  But we have a ref on the page and once
 * that page is locked, the mapping is pinned.
 *
 * We're allowed to run sleeping lock_page() here because we know the caller has
 * __GFP_FS.
 */
static void handle_write_error(struct address_space *mapping,
				struct page *page, int error)
{
	lock_page(page);
	if (page_mapping(page) == mapping)
		mapping_set_error(mapping, error);
	unlock_page(page);
}

/* possible outcome of pageout() */
typedef enum {
	/* failed to write page out, page is locked */
	PAGE_KEEP,
	/* move page to the active list, page is locked */
	PAGE_ACTIVATE,
	/* page has been sent to the disk successfully, page is unlocked */
	PAGE_SUCCESS,
	/* page is clean and locked */
	PAGE_CLEAN,
} pageout_t;

/*
 * pageout is called by shrink_page_list() for each dirty page.
 * Calls ->writepage().
 */
static pageout_t pageout(struct page *page, struct address_space *mapping,
			 struct scan_control *sc)
{
	/*
	 * If the page is dirty, only perform writeback if that write
	 * will be non-blocking.  To prevent this allocation from being
	 * stalled by pagecache activity.  But note that there may be
	 * stalls if we need to run get_block().  We could test
	 * PagePrivate for that.
	 *
	 * If this process is currently in __generic_file_write_iter() against
	 * this page's queue, we can perform writeback even if that
	 * will block.
	 *
	 * If the page is swapcache, write it back even if that would
	 * block, for some throttling. This happens by accident, because
	 * swap_backing_dev_info is bust: it doesn't reflect the
	 * congestion state of the swapdevs.  Easy to fix, if needed.
	 */
	if (!is_page_cache_freeable(page))
		return PAGE_KEEP;
	if (!mapping) {
		/*
		 * Some data journaling orphaned pages can have
		 * page->mapping == NULL while being dirty with clean buffers.
		 */
		if (page_has_private(page)) {
			if (try_to_free_buffers(page)) {
				ClearPageDirty(page);
				pr_info("%s: orphaned page\n", __func__);
				return PAGE_CLEAN;
			}
		}
		return PAGE_KEEP;
	}
	if (mapping->a_ops->writepage == NULL)
		return PAGE_ACTIVATE;
	if (!may_write_to_queue(inode_to_bdi(mapping->host), sc))
		return PAGE_KEEP;

	if (clear_page_dirty_for_io(page)) {
		int res;
		struct writeback_control wbc = {
			.sync_mode = WB_SYNC_NONE,
			.nr_to_write = SWAP_CLUSTER_MAX,
			.range_start = 0,
			.range_end = LLONG_MAX,
			.for_reclaim = 1,
		};

		SetPageReclaim(page);
		res = mapping->a_ops->writepage(page, &wbc);
		if (res < 0)
			handle_write_error(mapping, page, res);
		if (res == AOP_WRITEPAGE_ACTIVATE) {
			ClearPageReclaim(page);
			return PAGE_ACTIVATE;
		}

		if (!PageWriteback(page)) {
			/* synchronous write or broken a_ops? */
			ClearPageReclaim(page);
		}
		trace_mm_vmscan_writepage(page, trace_reclaim_flags(page));
		inc_zone_page_state(page, NR_VMSCAN_WRITE);
		return PAGE_SUCCESS;
	}

	return PAGE_CLEAN;
}

/*
 * Same as remove_mapping, but if the page is removed from the mapping, it
 * gets returned with a refcount of 0.
 */
static int __remove_mapping(struct address_space *mapping, struct page *page,
			    bool reclaimed)
{
	BUG_ON(!PageLocked(page));
	BUG_ON(mapping != page_mapping(page));

	spin_lock_irq(&mapping->tree_lock);
	/*
	 * The non racy check for a busy page.
	 *
	 * Must be careful with the order of the tests. When someone has
	 * a ref to the page, it may be possible that they dirty it then
	 * drop the reference. So if PageDirty is tested before page_count
	 * here, then the following race may occur:
	 *
	 * get_user_pages(&page);
	 * [user mapping goes away]
	 * write_to(page);
	 *				!PageDirty(page)    [good]
	 * SetPageDirty(page);
	 * put_page(page);
	 *				!page_count(page)   [good, discard it]
	 *
	 * [oops, our write_to data is lost]
	 *
	 * Reversing the order of the tests ensures such a situation cannot
	 * escape unnoticed. The smp_rmb is needed to ensure the page->flags
	 * load is not satisfied before that of page->_count.
	 *
	 * Note that if SetPageDirty is always performed via set_page_dirty,
	 * and thus under tree_lock, then this ordering is not required.
	 */
	if (!page_freeze_refs(page, 2))
		goto cannot_free;
	/* note: atomic_cmpxchg in page_freeze_refs provides the smp_rmb */
	if (unlikely(PageDirty(page))) {
		page_unfreeze_refs(page, 2);
		goto cannot_free;
	}

	if (PageSwapCache(page)) {
		swp_entry_t swap = { .val = page_private(page) };
		mem_cgroup_swapout(page, swap);
		__delete_from_swap_cache(page);
		spin_unlock_irq(&mapping->tree_lock);
		swapcache_free(swap);
	} else {
		void (*freepage)(struct page *);
		void *shadow = NULL;

		freepage = mapping->a_ops->freepage;
		/*
		 * Remember a shadow entry for reclaimed file cache in
		 * order to detect refaults, thus thrashing, later on.
		 *
		 * But don't store shadows in an address space that is
		 * already exiting.  This is not just an optizimation,
		 * inode reclaim needs to empty out the radix tree or
		 * the nodes are lost.  Don't plant shadows behind its
		 * back.
		 */
		if (reclaimed && page_is_file_cache(page) &&
		    !mapping_exiting(mapping))
			shadow = workingset_eviction(mapping, page);
		__delete_from_page_cache(page, shadow);
		spin_unlock_irq(&mapping->tree_lock);

		if (freepage != NULL)
			freepage(page);
	}

	return 1;

cannot_free:
	spin_unlock_irq(&mapping->tree_lock);
	return 0;
}

/*
 * Attempt to detach a locked page from its ->mapping.  If it is dirty or if
 * someone else has a ref on the page, abort and return 0.  If it was
 * successfully detached, return 1.  Assumes the caller has a single ref on
 * this page.
 */
int remove_mapping(struct address_space *mapping, struct page *page)
{
	if (__remove_mapping(mapping, page, false)) {
		/*
		 * Unfreezing the refcount with 1 rather than 2 effectively
		 * drops the pagecache ref for us without requiring another
		 * atomic operation.
		 */
		page_unfreeze_refs(page, 1);
		return 1;
	}
	return 0;
}

/**
 * putback_lru_page - put previously isolated page onto appropriate LRU list
 * @page: page to be put back to appropriate lru list
 *
 * Add previously isolated @page to appropriate LRU list.
 * Page may still be unevictable for other reasons.
 *
 * lru_lock must not be held, interrupts must be enabled.
 */
void putback_lru_page(struct page *page)
{
	bool is_unevictable;
	int was_unevictable = PageUnevictable(page);

	VM_BUG_ON_PAGE(PageLRU(page), page);

redo:
	ClearPageUnevictable(page);

	if (page_evictable(page)) {
		/*
		 * For evictable pages, we can use the cache.
		 * In event of a race, worst case is we end up with an
		 * unevictable page on [in]active list.
		 * We know how to handle that.
		 */
		is_unevictable = false;
		lru_cache_add(page);
	} else {
		/*
		 * Put unevictable pages directly on zone's unevictable
		 * list.
		 */
		is_unevictable = true;
		add_page_to_unevictable_list(page);
		/*
		 * When racing with an mlock or AS_UNEVICTABLE clearing
		 * (page is unlocked) make sure that if the other thread
		 * does not observe our setting of PG_lru and fails
		 * isolation/check_move_unevictable_pages,
		 * we see PG_mlocked/AS_UNEVICTABLE cleared below and move
		 * the page back to the evictable list.
		 *
		 * The other side is TestClearPageMlocked() or shmem_lock().
		 */
		smp_mb();
	}

	/*
	 * page's status can change while we move it among lru. If an evictable
	 * page is on unevictable list, it never be freed. To avoid that,
	 * check after we added it to the list, again.
	 */
	if (is_unevictable && page_evictable(page)) {
		if (!isolate_lru_page(page)) {
			put_page(page);
			goto redo;
		}
		/* This means someone else dropped this page from LRU
		 * So, it will be freed or putback to LRU again. There is
		 * nothing to do here.
		 */
	}

	if (was_unevictable && !is_unevictable)
		count_vm_event(UNEVICTABLE_PGRESCUED);
	else if (!was_unevictable && is_unevictable)
		count_vm_event(UNEVICTABLE_PGCULLED);

	put_page(page);		/* drop ref from isolate */
}

enum page_references {
	PAGEREF_RECLAIM,
	PAGEREF_RECLAIM_CLEAN,
	PAGEREF_KEEP,
	PAGEREF_ACTIVATE,
};

static enum page_references page_check_references(struct page *page,
						  struct scan_control *sc,
						  bool *freeable)
{
	int referenced_ptes, referenced_page;
	unsigned long vm_flags;
	int pte_dirty;

	VM_BUG_ON_PAGE(!PageLocked(page), page);

	referenced_ptes = page_referenced(page, 1, sc->target_mem_cgroup,
					  &vm_flags, &pte_dirty);
	referenced_page = TestClearPageReferenced(page);

	/*
	 * Mlock lost the isolation race with us.  Let try_to_unmap()
	 * move the page to the unevictable list.
	 */
	if (vm_flags & VM_LOCKED)
		return PAGEREF_RECLAIM;

	if (referenced_ptes) {
		if (PageSwapBacked(page))
			return PAGEREF_ACTIVATE;
		/*
		 * All mapped pages start out with page table
		 * references from the instantiating fault, so we need
		 * to look twice if a mapped file page is used more
		 * than once.
		 *
		 * Mark it and spare it for another trip around the
		 * inactive list.  Another page table reference will
		 * lead to its activation.
		 *
		 * Note: the mark is set for activated pages as well
		 * so that recently deactivated but used pages are
		 * quickly recovered.
		 */
		SetPageReferenced(page);

		if (referenced_page || referenced_ptes > 1)
			return PAGEREF_ACTIVATE;

		/*
		 * Activate file-backed executable pages after first usage.
		 */
		if (vm_flags & VM_EXEC)
			return PAGEREF_ACTIVATE;

		return PAGEREF_KEEP;
	}

	if (PageAnon(page) && !pte_dirty && !PageSwapCache(page) &&
			!PageDirty(page))
		*freeable = true;

	/* Reclaim if clean, defer dirty pages to writeback */
	if (referenced_page && !PageSwapBacked(page))
		return PAGEREF_RECLAIM_CLEAN;

	return PAGEREF_RECLAIM;
}

/* Check if a page is dirty or under writeback */
static void page_check_dirty_writeback(struct page *page,
				       bool *dirty, bool *writeback)
{
	struct address_space *mapping;

	/*
	 * Anonymous pages are not handled by flushers and must be written
	 * from reclaim context. Do not stall reclaim based on them
	 */
	if (!page_is_file_cache(page)) {
		*dirty = false;
		*writeback = false;
		return;
	}

	/* By default assume that the page flags are accurate */
	*dirty = PageDirty(page);
	*writeback = PageWriteback(page);

	/* Verify dirty/writeback state if the filesystem supports it */
	if (!page_has_private(page))
		return;

	mapping = page_mapping(page);
	if (mapping && mapping->a_ops->is_dirty_writeback)
		mapping->a_ops->is_dirty_writeback(page, dirty, writeback);
}

/*
 * shrink_page_list() returns the number of reclaimed pages
 */
static unsigned long shrink_page_list(struct list_head *page_list,
				      struct zone *zone,
				      struct scan_control *sc,
				      enum ttu_flags ttu_flags,
				      unsigned long *ret_nr_dirty,
				      unsigned long *ret_nr_unqueued_dirty,
				      unsigned long *ret_nr_congested,
				      unsigned long *ret_nr_writeback,
				      unsigned long *ret_nr_immediate,
				      bool force_reclaim)
{
	LIST_HEAD(ret_pages);
	LIST_HEAD(free_pages);
	int pgactivate = 0;
	unsigned long nr_unqueued_dirty = 0;
	unsigned long nr_dirty = 0;
	unsigned long nr_congested = 0;
	unsigned long nr_reclaimed = 0;
	unsigned long nr_writeback = 0;
	unsigned long nr_immediate = 0;

	cond_resched();

	while (!list_empty(page_list)) {
		struct address_space *mapping;
		struct page *page;
		int may_enter_fs;
		enum page_references references = PAGEREF_RECLAIM_CLEAN;
		bool dirty, writeback;
		bool freeable = false;

		cond_resched();

		page = lru_to_page(page_list);
		list_del(&page->lru);

		if (!trylock_page(page))
			goto keep;

		VM_BUG_ON_PAGE(PageActive(page), page);
		VM_BUG_ON_PAGE(page_zone(page) != zone, page);

		sc->nr_scanned++;

		if (unlikely(!page_evictable(page)))
			goto cull_mlocked;

		if (!sc->may_unmap && page_mapped(page))
			goto keep_locked;

		/* Double the slab pressure for mapped and swapcache pages */
		if (page_mapped(page) || PageSwapCache(page))
			sc->nr_scanned++;

		may_enter_fs = (sc->gfp_mask & __GFP_FS) ||
			(PageSwapCache(page) && (sc->gfp_mask & __GFP_IO));

		/*
		 * The number of dirty pages determines if a zone is marked
		 * reclaim_congested which affects wait_iff_congested. kswapd
		 * will stall and start writing pages if the tail of the LRU
		 * is all dirty unqueued pages.
		 */
		page_check_dirty_writeback(page, &dirty, &writeback);
		if (dirty || writeback)
			nr_dirty++;

		if (dirty && !writeback)
			nr_unqueued_dirty++;

		/*
		 * Treat this page as congested if the underlying BDI is or if
		 * pages are cycling through the LRU so quickly that the
		 * pages marked for immediate reclaim are making it to the
		 * end of the LRU a second time.
		 */
		mapping = page_mapping(page);
		if (((dirty || writeback) && mapping &&
		     bdi_write_congested(inode_to_bdi(mapping->host))) ||
		    (writeback && PageReclaim(page)))
			nr_congested++;

		/*
		 * If a page at the tail of the LRU is under writeback, there
		 * are three cases to consider.
		 *
		 * 1) If reclaim is encountering an excessive number of pages
		 *    under writeback and this page is both under writeback and
		 *    PageReclaim then it indicates that pages are being queued
		 *    for IO but are being recycled through the LRU before the
		 *    IO can complete. Waiting on the page itself risks an
		 *    indefinite stall if it is impossible to writeback the
		 *    page due to IO error or disconnected storage so instead
		 *    note that the LRU is being scanned too quickly and the
		 *    caller can stall after page list has been processed.
		 *
		 * 2) Global reclaim encounters a page, memcg encounters a
		 *    page that is not marked for immediate reclaim or
		 *    the caller does not have __GFP_IO. In this case mark
		 *    the page for immediate reclaim and continue scanning.
		 *
		 *    __GFP_IO is checked  because a loop driver thread might
		 *    enter reclaim, and deadlock if it waits on a page for
		 *    which it is needed to do the write (loop masks off
		 *    __GFP_IO|__GFP_FS for this reason); but more thought
		 *    would probably show more reasons.
		 *
		 *    Don't require __GFP_FS, since we're not going into the
		 *    FS, just waiting on its writeback completion. Worryingly,
		 *    ext4 gfs2 and xfs allocate pages with
		 *    grab_cache_page_write_begin(,,AOP_FLAG_NOFS), so testing
		 *    may_enter_fs here is liable to OOM on them.
		 *
		 * 3) memcg encounters a page that is not already marked
		 *    PageReclaim. memcg does not have any dirty pages
		 *    throttling so we could easily OOM just because too many
		 *    pages are in writeback and there is nothing else to
		 *    reclaim. Wait for the writeback to complete.
		 */
		if (PageWriteback(page)) {
			/* Case 1 above */
			if (current_is_kswapd() &&
			    PageReclaim(page) &&
			    test_bit(ZONE_WRITEBACK, &zone->flags)) {
				nr_immediate++;
				goto keep_locked;

			/* Case 2 above */
			} else if (global_reclaim(sc) ||
			    !PageReclaim(page) || !(sc->gfp_mask & __GFP_IO)) {
				/*
				 * This is slightly racy - end_page_writeback()
				 * might have just cleared PageReclaim, then
				 * setting PageReclaim here end up interpreted
				 * as PageReadahead - but that does not matter
				 * enough to care.  What we do want is for this
				 * page to have PageReclaim set next time memcg
				 * reclaim reaches the tests above, so it will
				 * then wait_on_page_writeback() to avoid OOM;
				 * and it's also appropriate in global reclaim.
				 */
				SetPageReclaim(page);
				nr_writeback++;

				goto keep_locked;

			/* Case 3 above */
			} else {
				wait_on_page_writeback(page);
			}
		}

		if (!force_reclaim)
			references = page_check_references(page, sc,
							&freeable);

		switch (references) {
		case PAGEREF_ACTIVATE:
			goto activate_locked;
		case PAGEREF_KEEP:
			goto keep_locked;
		case PAGEREF_RECLAIM:
		case PAGEREF_RECLAIM_CLEAN:
			; /* try to reclaim the page below */
		}

		/*
		 * Anonymous process memory has backing store?
		 * Try to allocate it some swap space here.
		 */
		if (PageAnon(page) && !PageSwapCache(page)) {
			if (!freeable) {
				if (!(sc->gfp_mask & __GFP_IO))
					goto keep_locked;
				if (!add_to_swap(page, page_list))
					goto activate_locked;
				may_enter_fs = 1;
				/* Adding to swap updated mapping */
				mapping = page_mapping(page);
			} else {
				if (likely(!PageTransHuge(page)))
					goto unmap;
				/* try_to_unmap isn't aware of THP page */
				if (unlikely(split_huge_page_to_list(page,
								page_list)))
					goto keep_locked;
			}
		}
unmap:
		/*
		 * The page is mapped into the page tables of one or more
		 * processes. Try to unmap it here.
		 */
		if (page_mapped(page) && (mapping || freeable)) {
			switch (try_to_unmap(page,
				freeable ? TTU_FREE : ttu_flags)) {
			case SWAP_FAIL:
				goto activate_locked;
			case SWAP_AGAIN:
				goto keep_locked;
			case SWAP_MLOCK:
				goto cull_mlocked;
			case SWAP_SUCCESS:
				/* try to free the page below */
				if (!freeable)
					break;
				/*
				 * Freeable anon page doesn't have mapping
				 * due to skipping of swapcache so we free
				 * page in here rather than __remove_mapping.
				 */
				VM_BUG_ON_PAGE(PageSwapCache(page), page);
				if (!page_freeze_refs(page, 1))
					goto keep_locked;
				__clear_page_locked(page);
				count_vm_event(PGLAZYFREED);
				goto free_it;
			}
		}

		if (PageDirty(page)) {
			/*
			 * Only kswapd can writeback filesystem pages to
			 * avoid risk of stack overflow but only writeback
			 * if many dirty pages have been encountered.
			 */
			if (page_is_file_cache(page) &&
					(!current_is_kswapd() ||
					 !test_bit(ZONE_DIRTY, &zone->flags))) {
				/*
				 * Immediately reclaim when written back.
				 * Similar in principal to deactivate_page()
				 * except we already have the page isolated
				 * and know it's dirty
				 */
				inc_zone_page_state(page, NR_VMSCAN_IMMEDIATE);
				SetPageReclaim(page);

				goto keep_locked;
			}

			if (references == PAGEREF_RECLAIM_CLEAN)
				goto keep_locked;
			if (!may_enter_fs)
				goto keep_locked;
			if (!sc->may_writepage)
				goto keep_locked;

			/* Page is dirty, try to write it out here */
			switch (pageout(page, mapping, sc)) {
			case PAGE_KEEP:
				goto keep_locked;
			case PAGE_ACTIVATE:
				goto activate_locked;
			case PAGE_SUCCESS:
				if (PageWriteback(page))
					goto keep;
				if (PageDirty(page))
					goto keep;

				/*
				 * A synchronous write - probably a ramdisk.  Go
				 * ahead and try to reclaim the page.
				 */
				if (!trylock_page(page))
					goto keep;
				if (PageDirty(page) || PageWriteback(page))
					goto keep_locked;
				mapping = page_mapping(page);
			case PAGE_CLEAN:
				; /* try to free the page below */
			}
		}

		/*
		 * If the page has buffers, try to free the buffer mappings
		 * associated with this page. If we succeed we try to free
		 * the page as well.
		 *
		 * We do this even if the page is PageDirty().
		 * try_to_release_page() does not perform I/O, but it is
		 * possible for a page to have PageDirty set, but it is actually
		 * clean (all its buffers are clean).  This happens if the
		 * buffers were written out directly, with submit_bh(). ext3
		 * will do this, as well as the blockdev mapping.
		 * try_to_release_page() will discover that cleanness and will
		 * drop the buffers and mark the page clean - it can be freed.
		 *
		 * Rarely, pages can have buffers and no ->mapping.  These are
		 * the pages which were not successfully invalidated in
		 * truncate_complete_page().  We try to drop those buffers here
		 * and if that worked, and the page is no longer mapped into
		 * process address space (page_count == 1) it can be freed.
		 * Otherwise, leave the page on the LRU so it is swappable.
		 */
		if (page_has_private(page)) {
			if (!try_to_release_page(page, sc->gfp_mask))
				goto activate_locked;
			if (!mapping && page_count(page) == 1) {
				unlock_page(page);
				if (put_page_testzero(page))
					goto free_it;
				else {
					/*
					 * rare race with speculative reference.
					 * the speculative reference will free
					 * this page shortly, so we may
					 * increment nr_reclaimed here (and
					 * leave it off the LRU).
					 */
					nr_reclaimed++;
					continue;
				}
			}
		}

		if (!mapping || !__remove_mapping(mapping, page, true))
			goto keep_locked;

		/*
		 * At this point, we have no other references and there is
		 * no way to pick any more up (removed from LRU, removed
		 * from pagecache). Can use non-atomic bitops now (and
		 * we obviously don't have to worry about waking up a process
		 * waiting on the page lock, because there are no references.
		 */
		__clear_page_locked(page);
free_it:
		nr_reclaimed++;

		/*
		 * Is there need to periodically free_page_list? It would
		 * appear not as the counts should be low
		 */
		list_add(&page->lru, &free_pages);
		continue;

cull_mlocked:
		if (PageSwapCache(page))
			try_to_free_swap(page);
		unlock_page(page);
		putback_lru_page(page);
		continue;

activate_locked:
		/* Not a candidate for swapping, so reclaim swap space. */
		if (PageSwapCache(page) && vm_swap_full())
			try_to_free_swap(page);
		VM_BUG_ON_PAGE(PageActive(page), page);
		SetPageActive(page);
		pgactivate++;
keep_locked:
		unlock_page(page);
keep:
		list_add(&page->lru, &ret_pages);
		VM_BUG_ON_PAGE(PageLRU(page) || PageUnevictable(page), page);
	}

	mem_cgroup_uncharge_list(&free_pages);
	free_hot_cold_page_list(&free_pages, true);

	list_splice(&ret_pages, page_list);
	count_vm_events(PGACTIVATE, pgactivate);

	*ret_nr_dirty += nr_dirty;
	*ret_nr_congested += nr_congested;
	*ret_nr_unqueued_dirty += nr_unqueued_dirty;
	*ret_nr_writeback += nr_writeback;
	*ret_nr_immediate += nr_immediate;
	return nr_reclaimed;
}

unsigned long reclaim_clean_pages_from_list(struct zone *zone,
					    struct list_head *page_list)
{
	struct scan_control sc = {
		.gfp_mask = GFP_KERNEL,
		.priority = DEF_PRIORITY,
		.may_unmap = 1,
	};
	unsigned long ret, dummy1, dummy2, dummy3, dummy4, dummy5;
	struct page *page, *next;
	LIST_HEAD(clean_pages);

	list_for_each_entry_safe(page, next, page_list, lru) {
		if (page_is_file_cache(page) && !PageDirty(page) &&
		    !isolated_balloon_page(page)) {
			ClearPageActive(page);
			list_move(&page->lru, &clean_pages);
		}
	}

	ret = shrink_page_list(&clean_pages, zone, &sc,
			TTU_UNMAP|TTU_IGNORE_ACCESS,
			&dummy1, &dummy2, &dummy3, &dummy4, &dummy5, true);
	list_splice(&clean_pages, page_list);
	mod_zone_page_state(zone, NR_ISOLATED_FILE, -ret);
	return ret;
}

/*
 * Attempt to remove the specified page from its LRU.  Only take this page
 * if it is of the appropriate PageActive status.  Pages which are being
 * freed elsewhere are also ignored.
 *
 * page:	page to consider
 * mode:	one of the LRU isolation modes defined above
 *
 * returns 0 on success, -ve errno on failure.
 */
int __isolate_lru_page(struct page *page, isolate_mode_t mode)
{
	int ret = -EINVAL;

	/* Only take pages on the LRU. */
	if (!PageLRU(page))
		return ret;

	/* Compaction should not handle unevictable pages but CMA can do so */
	if (PageUnevictable(page) && !(mode & ISOLATE_UNEVICTABLE))
		return ret;

	ret = -EBUSY;

	/*
	 * To minimise LRU disruption, the caller can indicate that it only
	 * wants to isolate pages it will be able to operate on without
	 * blocking - clean pages for the most part.
	 *
	 * ISOLATE_CLEAN means that only clean pages should be isolated. This
	 * is used by reclaim when it is cannot write to backing storage
	 *
	 * ISOLATE_ASYNC_MIGRATE is used to indicate that it only wants to pages
	 * that it is possible to migrate without blocking
	 */
	if (mode & (ISOLATE_CLEAN|ISOLATE_ASYNC_MIGRATE)) {
		/* All the caller can do on PageWriteback is block */
		if (PageWriteback(page))
			return ret;

		if (PageDirty(page)) {
			struct address_space *mapping;

			/* ISOLATE_CLEAN means only clean pages */
			if (mode & ISOLATE_CLEAN)
				return ret;

			/*
			 * Only pages without mappings or that have a
			 * ->migratepage callback are possible to migrate
			 * without blocking
			 */
			mapping = page_mapping(page);
			if (mapping && !mapping->a_ops->migratepage)
				return ret;
		}
	}

	if ((mode & ISOLATE_UNMAPPED) && page_mapped(page))
		return ret;

	if (likely(get_page_unless_zero(page))) {
		/*
		 * Be careful not to clear PageLRU until after we're
		 * sure the page is not being freed elsewhere -- the
		 * page release code relies on it.
		 */
		ClearPageLRU(page);
		ret = 0;
	}

	return ret;
}

/*
 * zone->lru_lock is heavily contended.  Some of the functions that
 * shrink the lists perform better by taking out a batch of pages
 * and working on them outside the LRU lock.
 *
 * For pagecache intensive workloads, this function is the hottest
 * spot in the kernel (apart from copy_*_user functions).
 *
 * Appropriate locks must be held before calling this function.
 *
 * @nr_to_scan:	The number of pages to look through on the list.
 * @lruvec:	The LRU vector to pull pages from.
 * @dst:	The temp list to put pages on to.
 * @nr_scanned:	The number of pages that were scanned.
 * @sc:		The scan_control struct for this reclaim session
 * @mode:	One of the LRU isolation modes
 * @lru:	LRU list id for isolating
 *
 * returns how many pages were moved onto *@dst.
 */
static unsigned long isolate_lru_pages(unsigned long nr_to_scan,
		struct lruvec *lruvec, struct list_head *dst,
		unsigned long *nr_scanned, struct scan_control *sc,
		isolate_mode_t mode, enum lru_list lru)
{
	struct list_head *src = &lruvec->lists[lru];
	unsigned long nr_taken = 0;
	unsigned long scan;

	for (scan = 0; scan < nr_to_scan && !list_empty(src); scan++) {
		struct page *page;
		int nr_pages;

		page = lru_to_page(src);
		prefetchw_prev_lru_page(page, src, flags);

		VM_BUG_ON_PAGE(!PageLRU(page), page);

		switch (__isolate_lru_page(page, mode)) {
		case 0:
			nr_pages = hpage_nr_pages(page);
			mem_cgroup_update_lru_size(lruvec, lru, -nr_pages);
			list_move(&page->lru, dst);
			nr_taken += nr_pages;
			break;

		case -EBUSY:
			/* else it is being freed elsewhere */
			list_move(&page->lru, src);
			continue;

		default:
			BUG();
		}
	}

	*nr_scanned = scan;
	trace_mm_vmscan_lru_isolate(sc->order, nr_to_scan, scan,
				    nr_taken, mode, is_file_lru(lru));
	return nr_taken;
}

/**
 * isolate_lru_page - tries to isolate a page from its LRU list
 * @page: page to isolate from its LRU list
 *
 * Isolates a @page from an LRU list, clears PageLRU and adjusts the
 * vmstat statistic corresponding to whatever LRU list the page was on.
 *
 * Returns 0 if the page was removed from an LRU list.
 * Returns -EBUSY if the page was not on an LRU list.
 *
 * The returned page will have PageLRU() cleared.  If it was found on
 * the active list, it will have PageActive set.  If it was found on
 * the unevictable list, it will have the PageUnevictable bit set. That flag
 * may need to be cleared by the caller before letting the page go.
 *
 * The vmstat statistic corresponding to the list on which the page was
 * found will be decremented.
 *
 * Restrictions:
 * (1) Must be called with an elevated refcount on the page. This is a
 *     fundamentnal difference from isolate_lru_pages (which is called
 *     without a stable reference).
 * (2) the lru_lock must not be held.
 * (3) interrupts must be enabled.
 */
int isolate_lru_page(struct page *page)
{
	int ret = -EBUSY;

	VM_BUG_ON_PAGE(!page_count(page), page);

	if (PageLRU(page)) {
		struct zone *zone = page_zone(page);
		struct lruvec *lruvec;

		spin_lock_irq(&zone->lru_lock);
		lruvec = mem_cgroup_page_lruvec(page, zone);
		if (PageLRU(page)) {
			int lru = page_lru(page);
			get_page(page);
			ClearPageLRU(page);
			del_page_from_lru_list(page, lruvec, lru);
			ret = 0;
		}
		spin_unlock_irq(&zone->lru_lock);
	}
	return ret;
}

static int __too_many_isolated(struct zone *zone, int file,
			       struct scan_control *sc, int safe)
{
	unsigned long inactive, isolated;

	if (safe) {
		inactive = zone_page_state_snapshot(zone,
				NR_INACTIVE_ANON + 2 * file);
		isolated = zone_page_state_snapshot(zone,
				NR_ISOLATED_ANON + file);
	} else {
		inactive = zone_page_state(zone, NR_INACTIVE_ANON + 2 * file);
		isolated = zone_page_state(zone, NR_ISOLATED_ANON + file);
	}

	/*
	 * GFP_NOIO/GFP_NOFS callers are allowed to isolate more pages, so they
	 * won't get blocked by normal direct-reclaimers, forming a circular
	 * deadlock.
	 */
	if ((sc->gfp_mask & GFP_IOFS) == GFP_IOFS)
		inactive >>= 3;

	return isolated > inactive;
}

/*
 * A direct reclaimer may isolate SWAP_CLUSTER_MAX pages from the LRU list and
 * then get resheduled. When there are massive number of tasks doing page
 * allocation, such sleeping direct reclaimers may keep piling up on each CPU,
 * the LRU list will go small and be scanned faster than necessary, leading to
 * unnecessary swapping, thrashing and OOM.
 */
static int too_many_isolated(struct zone *zone, int file,
			     struct scan_control *sc)
{
	if (current_is_kswapd())
		return 0;

	if (!global_reclaim(sc))
		return 0;

	/*
	 * __too_many_isolated(safe=0) is fast but inaccurate, because it
	 * doesn't account for the vm_stat_diff[] counters.  So if it looks
	 * like too_many_isolated() is about to return true, fall back to the
	 * slower, more accurate zone_page_state_snapshot().
	 */
	if (unlikely(__too_many_isolated(zone, file, sc, 0)))
		return __too_many_isolated(zone, file, sc, 1);

	return 0;
}

static noinline_for_stack void
putback_inactive_pages(struct lruvec *lruvec, struct list_head *page_list)
{
	struct zone_reclaim_stat *reclaim_stat = &lruvec->reclaim_stat;
	struct zone *zone = lruvec_zone(lruvec);
	LIST_HEAD(pages_to_free);

	/*
	 * Put back any unfreeable pages.
	 */
	while (!list_empty(page_list)) {
		struct page *page = lru_to_page(page_list);
		int lru;

		VM_BUG_ON_PAGE(PageLRU(page), page);
		list_del(&page->lru);
		if (unlikely(!page_evictable(page))) {
			spin_unlock_irq(&zone->lru_lock);
			putback_lru_page(page);
			spin_lock_irq(&zone->lru_lock);
			continue;
		}

		lruvec = mem_cgroup_page_lruvec(page, zone);

		SetPageLRU(page);
		lru = page_lru(page);
		add_page_to_lru_list(page, lruvec, lru);

		if (is_active_lru(lru)) {
			int file = is_file_lru(lru);
			int numpages = hpage_nr_pages(page);
			reclaim_stat->recent_rotated[file] += numpages;
		}
		if (put_page_testzero(page)) {
			__ClearPageLRU(page);
			__ClearPageActive(page);
			del_page_from_lru_list(page, lruvec, lru);

			if (unlikely(PageCompound(page))) {
				spin_unlock_irq(&zone->lru_lock);
				mem_cgroup_uncharge(page);
				(*get_compound_page_dtor(page))(page);
				spin_lock_irq(&zone->lru_lock);
			} else
				list_add(&page->lru, &pages_to_free);
		}
	}

	/*
	 * To save our caller's stack, now use input list for pages to free.
	 */
	list_splice(&pages_to_free, page_list);
}

/*
 * If a kernel thread (such as nfsd for loop-back mounts) services
 * a backing device by writing to the page cache it sets PF_LESS_THROTTLE.
 * In that case we should only throttle if the backing device it is
 * writing to is congested.  In other cases it is safe to throttle.
 */
static int current_may_throttle(void)
{
	return !(current->flags & PF_LESS_THROTTLE) ||
		current->backing_dev_info == NULL ||
		bdi_write_congested(current->backing_dev_info);
}

/*
 * shrink_inactive_list() is a helper for shrink_zone().  It returns the number
 * of reclaimed pages
 */
static noinline_for_stack unsigned long
shrink_inactive_list(unsigned long nr_to_scan, struct lruvec *lruvec,
		     struct scan_control *sc, enum lru_list lru)
{
	LIST_HEAD(page_list);
	unsigned long nr_scanned;
	unsigned long nr_reclaimed = 0;
	unsigned long nr_taken;
	unsigned long nr_dirty = 0;
	unsigned long nr_congested = 0;
	unsigned long nr_unqueued_dirty = 0;
	unsigned long nr_writeback = 0;
	unsigned long nr_immediate = 0;
	isolate_mode_t isolate_mode = 0;
	int file = is_file_lru(lru);
	struct zone *zone = lruvec_zone(lruvec);
	struct zone_reclaim_stat *reclaim_stat = &lruvec->reclaim_stat;

	while (unlikely(too_many_isolated(zone, file, sc))) {
		congestion_wait(BLK_RW_ASYNC, HZ/10);

		/* We are about to die and free our memory. Return now. */
		if (fatal_signal_pending(current))
			return SWAP_CLUSTER_MAX;
	}

	lru_add_drain();

	if (!sc->may_unmap)
		isolate_mode |= ISOLATE_UNMAPPED;
	if (!sc->may_writepage)
		isolate_mode |= ISOLATE_CLEAN;

	spin_lock_irq(&zone->lru_lock);

	nr_taken = isolate_lru_pages(nr_to_scan, lruvec, &page_list,
				     &nr_scanned, sc, isolate_mode, lru);

	__mod_zone_page_state(zone, NR_LRU_BASE + lru, -nr_taken);
	__mod_zone_page_state(zone, NR_ISOLATED_ANON + file, nr_taken);

	if (global_reclaim(sc)) {
		__mod_zone_page_state(zone, NR_PAGES_SCANNED, nr_scanned);
		if (current_is_kswapd())
			__count_zone_vm_events(PGSCAN_KSWAPD, zone, nr_scanned);
		else
			__count_zone_vm_events(PGSCAN_DIRECT, zone, nr_scanned);
	}
	spin_unlock_irq(&zone->lru_lock);

	if (nr_taken == 0)
		return 0;

	nr_reclaimed = shrink_page_list(&page_list, zone, sc, TTU_UNMAP,
				&nr_dirty, &nr_unqueued_dirty, &nr_congested,
				&nr_writeback, &nr_immediate,
				false);

	spin_lock_irq(&zone->lru_lock);

	reclaim_stat->recent_scanned[file] += nr_taken;

	if (global_reclaim(sc)) {
		if (current_is_kswapd())
			__count_zone_vm_events(PGSTEAL_KSWAPD, zone,
					       nr_reclaimed);
		else
			__count_zone_vm_events(PGSTEAL_DIRECT, zone,
					       nr_reclaimed);
	}

	putback_inactive_pages(lruvec, &page_list);

	__mod_zone_page_state(zone, NR_ISOLATED_ANON + file, -nr_taken);

	spin_unlock_irq(&zone->lru_lock);

	mem_cgroup_uncharge_list(&page_list);
	free_hot_cold_page_list(&page_list, true);

	/*
	 * If reclaim is isolating dirty pages under writeback, it implies
	 * that the long-lived page allocation rate is exceeding the page
	 * laundering rate. Either the global limits are not being effective
	 * at throttling processes due to the page distribution throughout
	 * zones or there is heavy usage of a slow backing device. The
	 * only option is to throttle from reclaim context which is not ideal
	 * as there is no guarantee the dirtying process is throttled in the
	 * same way balance_dirty_pages() manages.
	 *
	 * Once a zone is flagged ZONE_WRITEBACK, kswapd will count the number
	 * of pages under pages flagged for immediate reclaim and stall if any
	 * are encountered in the nr_immediate check below.
	 */
	if (nr_writeback && nr_writeback == nr_taken)
		set_bit(ZONE_WRITEBACK, &zone->flags);

	/*
	 * memcg will stall in page writeback so only consider forcibly
	 * stalling for global reclaim
	 */
	if (global_reclaim(sc)) {
		/*
		 * Tag a zone as congested if all the dirty pages scanned were
		 * backed by a congested BDI and wait_iff_congested will stall.
		 */
		if (nr_dirty && nr_dirty == nr_congested)
			set_bit(ZONE_CONGESTED, &zone->flags);

		/*
		 * If dirty pages are scanned that are not queued for IO, it
		 * implies that flushers are not keeping up. In this case, flag
		 * the zone ZONE_DIRTY and kswapd will start writing pages from
		 * reclaim context.
		 */
		if (nr_unqueued_dirty == nr_taken)
			set_bit(ZONE_DIRTY, &zone->flags);

		/*
		 * If kswapd scans pages marked marked for immediate
		 * reclaim and under writeback (nr_immediate), it implies
		 * that pages are cycling through the LRU faster than
		 * they are written so also forcibly stall.
		 */
		if (nr_immediate && current_may_throttle())
			congestion_wait(BLK_RW_ASYNC, HZ/10);
	}

	/*
	 * Stall direct reclaim for IO completions if underlying BDIs or zone
	 * is congested. Allow kswapd to continue until it starts encountering
	 * unqueued dirty pages or cycling through the LRU too quickly.
	 */
	if (!sc->hibernation_mode && !current_is_kswapd() &&
	    current_may_throttle())
		wait_iff_congested(zone, BLK_RW_ASYNC, HZ/10);

	trace_mm_vmscan_lru_shrink_inactive(zone->zone_pgdat->node_id,
		zone_idx(zone),
		nr_scanned, nr_reclaimed,
		sc->priority,
		trace_shrink_flags(file));
	return nr_reclaimed;
}

/*
 * This moves pages from the active list to the inactive list.
 *
 * We move them the other way if the page is referenced by one or more
 * processes, from rmap.
 *
 * If the pages are mostly unmapped, the processing is fast and it is
 * appropriate to hold zone->lru_lock across the whole operation.  But if
 * the pages are mapped, the processing is slow (page_referenced()) so we
 * should drop zone->lru_lock around each page.  It's impossible to balance
 * this, so instead we remove the pages from the LRU while processing them.
 * It is safe to rely on PG_active against the non-LRU pages in here because
 * nobody will play with that bit on a non-LRU page.
 *
 * The downside is that we have to touch page->_count against each page.
 * But we had to alter page->flags anyway.
 */

static void move_active_pages_to_lru(struct lruvec *lruvec,
				     struct list_head *list,
				     struct list_head *pages_to_free,
				     enum lru_list lru)
{
	struct zone *zone = lruvec_zone(lruvec);
	unsigned long pgmoved = 0;
	struct page *page;
	int nr_pages;

	while (!list_empty(list)) {
		page = lru_to_page(list);
		lruvec = mem_cgroup_page_lruvec(page, zone);

		VM_BUG_ON_PAGE(PageLRU(page), page);
		SetPageLRU(page);

		nr_pages = hpage_nr_pages(page);
		mem_cgroup_update_lru_size(lruvec, lru, nr_pages);
		list_move(&page->lru, &lruvec->lists[lru]);
		pgmoved += nr_pages;

		if (put_page_testzero(page)) {
			__ClearPageLRU(page);
			__ClearPageActive(page);
			del_page_from_lru_list(page, lruvec, lru);

			if (unlikely(PageCompound(page))) {
				spin_unlock_irq(&zone->lru_lock);
				mem_cgroup_uncharge(page);
				(*get_compound_page_dtor(page))(page);
				spin_lock_irq(&zone->lru_lock);
			} else
				list_add(&page->lru, pages_to_free);
		}
	}
	__mod_zone_page_state(zone, NR_LRU_BASE + lru, pgmoved);
	if (!is_active_lru(lru))
		__count_vm_events(PGDEACTIVATE, pgmoved);
}

static void shrink_active_list(unsigned long nr_to_scan,
			       struct lruvec *lruvec,
			       struct scan_control *sc,
			       enum lru_list lru)
{
	unsigned long nr_taken;
	unsigned long nr_scanned;
	unsigned long vm_flags;
	LIST_HEAD(l_hold);	/* The pages which were snipped off */
	LIST_HEAD(l_active);
	LIST_HEAD(l_inactive);
	struct page *page;
	struct zone_reclaim_stat *reclaim_stat = &lruvec->reclaim_stat;
	unsigned long nr_rotated = 0;
	isolate_mode_t isolate_mode = 0;
	int file = is_file_lru(lru);
	struct zone *zone = lruvec_zone(lruvec);

	lru_add_drain();

	if (!sc->may_unmap)
		isolate_mode |= ISOLATE_UNMAPPED;
	if (!sc->may_writepage)
		isolate_mode |= ISOLATE_CLEAN;

	spin_lock_irq(&zone->lru_lock);

	nr_taken = isolate_lru_pages(nr_to_scan, lruvec, &l_hold,
				     &nr_scanned, sc, isolate_mode, lru);
	if (global_reclaim(sc))
		__mod_zone_page_state(zone, NR_PAGES_SCANNED, nr_scanned);

	reclaim_stat->recent_scanned[file] += nr_taken;

	__count_zone_vm_events(PGREFILL, zone, nr_scanned);
	__mod_zone_page_state(zone, NR_LRU_BASE + lru, -nr_taken);
	__mod_zone_page_state(zone, NR_ISOLATED_ANON + file, nr_taken);
	spin_unlock_irq(&zone->lru_lock);

	while (!list_empty(&l_hold)) {
		cond_resched();
		page = lru_to_page(&l_hold);
		list_del(&page->lru);

		if (unlikely(!page_evictable(page))) {
			putback_lru_page(page);
			continue;
		}

		if (unlikely(buffer_heads_over_limit)) {
			if (page_has_private(page) && trylock_page(page)) {
				if (page_has_private(page))
					try_to_release_page(page, 0);
				unlock_page(page);
			}
		}

		if (page_referenced(page, 0, sc->target_mem_cgroup,
				    &vm_flags, NULL)) {
			nr_rotated += hpage_nr_pages(page);
			/*
			 * Identify referenced, file-backed active pages and
			 * give them one more trip around the active list. So
			 * that executable code get better chances to stay in
			 * memory under moderate memory pressure.  Anon pages
			 * are not likely to be evicted by use-once streaming
			 * IO, plus JVM can create lots of anon VM_EXEC pages,
			 * so we ignore them here.
			 */
			if ((vm_flags & VM_EXEC) && page_is_file_cache(page)) {
				list_add(&page->lru, &l_active);
				continue;
			}
		}

		ClearPageActive(page);	/* we are de-activating */
		list_add(&page->lru, &l_inactive);
	}

	/*
	 * Move pages back to the lru list.
	 */
	spin_lock_irq(&zone->lru_lock);
	/*
	 * Count referenced pages from currently used mappings as rotated,
	 * even though only some of them are actually re-activated.  This
	 * helps balance scan pressure between file and anonymous pages in
	 * get_scan_count.
	 */
	reclaim_stat->recent_rotated[file] += nr_rotated;

	move_active_pages_to_lru(lruvec, &l_active, &l_hold, lru);
	move_active_pages_to_lru(lruvec, &l_inactive, &l_hold, lru - LRU_ACTIVE);
	__mod_zone_page_state(zone, NR_ISOLATED_ANON + file, -nr_taken);
	spin_unlock_irq(&zone->lru_lock);

	mem_cgroup_uncharge_list(&l_hold);
	free_hot_cold_page_list(&l_hold, true);
}

#ifdef CONFIG_SWAP
static int inactive_anon_is_low_global(struct zone *zone)
{
	unsigned long active, inactive;

	active = zone_page_state(zone, NR_ACTIVE_ANON);
	inactive = zone_page_state(zone, NR_INACTIVE_ANON);

	if (inactive * zone->inactive_ratio < active)
		return 1;

	return 0;
}

/**
 * inactive_anon_is_low - check if anonymous pages need to be deactivated
 * @lruvec: LRU vector to check
 *
 * Returns true if the zone does not have enough inactive anon pages,
 * meaning some active anon pages need to be deactivated.
 */
static int inactive_anon_is_low(struct lruvec *lruvec)
{
	/*
	 * If we don't have swap space, anonymous page deactivation
	 * is pointless.
	 */
	if (!total_swap_pages)
		return 0;

	if (!mem_cgroup_disabled())
		return mem_cgroup_inactive_anon_is_low(lruvec);

	return inactive_anon_is_low_global(lruvec_zone(lruvec));
}
#else
static inline int inactive_anon_is_low(struct lruvec *lruvec)
{
	return 0;
}
#endif

/**
 * inactive_file_is_low - check if file pages need to be deactivated
 * @lruvec: LRU vector to check
 *
 * When the system is doing streaming IO, memory pressure here
 * ensures that active file pages get deactivated, until more
 * than half of the file pages are on the inactive list.
 *
 * Once we get to that situation, protect the system's working
 * set from being evicted by disabling active file page aging.
 *
 * This uses a different ratio than the anonymous pages, because
 * the page cache uses a use-once replacement algorithm.
 */
static int inactive_file_is_low(struct lruvec *lruvec)
{
	unsigned long inactive;
	unsigned long active;

	inactive = get_lru_size(lruvec, LRU_INACTIVE_FILE);
	active = get_lru_size(lruvec, LRU_ACTIVE_FILE);

	return active > inactive;
}

static int inactive_list_is_low(struct lruvec *lruvec, enum lru_list lru)
{
	if (is_file_lru(lru))
		return inactive_file_is_low(lruvec);
	else
		return inactive_anon_is_low(lruvec);
}

static unsigned long shrink_list(enum lru_list lru, unsigned long nr_to_scan,
				 struct lruvec *lruvec, struct scan_control *sc)
{
	if (is_active_lru(lru)) {
		if (inactive_list_is_low(lruvec, lru))
			shrink_active_list(nr_to_scan, lruvec, sc, lru);
		return 0;
	}

	return shrink_inactive_list(nr_to_scan, lruvec, sc, lru);
}

enum scan_balance {
	SCAN_EQUAL,
	SCAN_FRACT,
	SCAN_ANON,
	SCAN_FILE,
};

/*
 * Determine how aggressively the anon and file LRU lists should be
 * scanned.  The relative value of each set of LRU lists is determined
 * by looking at the fraction of the pages scanned we did rotate back
 * onto the active list instead of evict.
 *
 * nr[0] = anon inactive pages to scan; nr[1] = anon active pages to scan
 * nr[2] = file inactive pages to scan; nr[3] = file active pages to scan
 */
static void get_scan_count(struct lruvec *lruvec, int swappiness,
			   struct scan_control *sc, unsigned long *nr,
			   unsigned long *lru_pages)
{
	struct zone_reclaim_stat *reclaim_stat = &lruvec->reclaim_stat;
	u64 fraction[2];
	u64 denominator = 0;	/* gcc */
	struct zone *zone = lruvec_zone(lruvec);
	unsigned long anon_prio, file_prio;
	enum scan_balance scan_balance;
	unsigned long anon, file;
	bool force_scan = false;
	unsigned long ap, fp;
	enum lru_list lru;
	bool some_scanned;
	int pass;

	/*
	 * If the zone or memcg is small, nr[l] can be 0.  This
	 * results in no scanning on this priority and a potential
	 * priority drop.  Global direct reclaim can go to the next
	 * zone and tends to have no problems. Global kswapd is for
	 * zone balancing and it needs to scan a minimum amount. When
	 * reclaiming for a memcg, a priority drop can cause high
	 * latencies, so it's better to scan a minimum amount there as
	 * well.
	 */
	if (current_is_kswapd()) {
		if (!zone_reclaimable(zone))
			force_scan = true;
		if (!mem_cgroup_lruvec_online(lruvec))
			force_scan = true;
	}
	if (!global_reclaim(sc))
		force_scan = true;

	/* If we have no swap space, do not bother scanning anon pages. */
	if (!sc->may_swap || (get_nr_swap_pages() <= 0)) {
		scan_balance = SCAN_FILE;
		goto out;
	}

	/*
	 * Global reclaim will swap to prevent OOM even with no
	 * swappiness, but memcg users want to use this knob to
	 * disable swapping for individual groups completely when
	 * using the memory controller's swap limit feature would be
	 * too expensive.
	 */
	if (!global_reclaim(sc) && !swappiness) {
		scan_balance = SCAN_FILE;
		goto out;
	}

	/*
	 * Do not apply any pressure balancing cleverness when the
	 * system is close to OOM, scan both anon and file equally
	 * (unless the swappiness setting disagrees with swapping).
	 */
	if (!sc->priority && swappiness) {
		scan_balance = SCAN_EQUAL;
		goto out;
	}

	/*
	 * Prevent the reclaimer from falling into the cache trap: as
	 * cache pages start out inactive, every cache fault will tip
	 * the scan balance towards the file LRU.  And as the file LRU
	 * shrinks, so does the window for rotation from references.
	 * This means we have a runaway feedback loop where a tiny
	 * thrashing file LRU becomes infinitely more attractive than
	 * anon pages.  Try to detect this based on file LRU size.
	 */
	if (global_reclaim(sc)) {
		unsigned long zonefile;
		unsigned long zonefree;

		zonefree = zone_page_state(zone, NR_FREE_PAGES);
		zonefile = zone_page_state(zone, NR_ACTIVE_FILE) +
			   zone_page_state(zone, NR_INACTIVE_FILE);

		if (unlikely(zonefile + zonefree <= high_wmark_pages(zone))) {
			scan_balance = SCAN_ANON;
			goto out;
		}
	}

	/*
	 * There is enough inactive page cache, do not reclaim
	 * anything from the anonymous working set right now.
	 */
	if (!inactive_file_is_low(lruvec)) {
		scan_balance = SCAN_FILE;
		goto out;
	}

	scan_balance = SCAN_FRACT;

	/*
	 * With swappiness at 100, anonymous and file have the same priority.
	 * This scanning priority is essentially the inverse of IO cost.
	 */
	anon_prio = swappiness;
	file_prio = 200 - anon_prio;

	/*
	 * OK, so we have swap space and a fair amount of page cache
	 * pages.  We use the recently rotated / recently scanned
	 * ratios to determine how valuable each cache is.
	 *
	 * Because workloads change over time (and to avoid overflow)
	 * we keep these statistics as a floating average, which ends
	 * up weighing recent references more than old ones.
	 *
	 * anon in [0], file in [1]
	 */

	anon  = get_lru_size(lruvec, LRU_ACTIVE_ANON) +
		get_lru_size(lruvec, LRU_INACTIVE_ANON);
	file  = get_lru_size(lruvec, LRU_ACTIVE_FILE) +
		get_lru_size(lruvec, LRU_INACTIVE_FILE);

	spin_lock_irq(&zone->lru_lock);
	if (unlikely(reclaim_stat->recent_scanned[0] > anon / 4)) {
		reclaim_stat->recent_scanned[0] /= 2;
		reclaim_stat->recent_rotated[0] /= 2;
	}

	if (unlikely(reclaim_stat->recent_scanned[1] > file / 4)) {
		reclaim_stat->recent_scanned[1] /= 2;
		reclaim_stat->recent_rotated[1] /= 2;
	}

	/*
	 * The amount of pressure on anon vs file pages is inversely
	 * proportional to the fraction of recently scanned pages on
	 * each list that were recently referenced and in active use.
	 */
	ap = anon_prio * (reclaim_stat->recent_scanned[0] + 1);
	ap /= reclaim_stat->recent_rotated[0] + 1;

	fp = file_prio * (reclaim_stat->recent_scanned[1] + 1);
	fp /= reclaim_stat->recent_rotated[1] + 1;
	spin_unlock_irq(&zone->lru_lock);

	fraction[0] = ap;
	fraction[1] = fp;
	denominator = ap + fp + 1;
out:
	some_scanned = false;
	/* Only use force_scan on second pass. */
	for (pass = 0; !some_scanned && pass < 2; pass++) {
		*lru_pages = 0;
		for_each_evictable_lru(lru) {
			int file = is_file_lru(lru);
			unsigned long size;
			unsigned long scan;

			size = get_lru_size(lruvec, lru);
			scan = size >> sc->priority;

			if (!scan && pass && force_scan)
				scan = min(size, SWAP_CLUSTER_MAX);

			switch (scan_balance) {
			case SCAN_EQUAL:
				/* Scan lists relative to size */
				break;
			case SCAN_FRACT:
				/*
				 * Scan types proportional to swappiness and
				 * their relative recent reclaim efficiency.
				 */
				scan = div64_u64(scan * fraction[file],
							denominator);
				break;
			case SCAN_FILE:
			case SCAN_ANON:
				/* Scan one type exclusively */
				if ((scan_balance == SCAN_FILE) != file) {
					size = 0;
					scan = 0;
				}
				break;
			default:
				/* Look ma, no brain */
				BUG();
			}

			*lru_pages += size;
			nr[lru] = scan;

			/*
			 * Skip the second pass and don't force_scan,
			 * if we found something to scan.
			 */
			some_scanned |= !!scan;
		}
	}
}

/*
 * This is a basic per-zone page freer.  Used by both kswapd and direct reclaim.
 */
static void shrink_lruvec(struct lruvec *lruvec, int swappiness,
			  struct scan_control *sc, unsigned long *lru_pages)
{
	unsigned long nr[NR_LRU_LISTS];
	unsigned long targets[NR_LRU_LISTS];
	unsigned long nr_to_scan;
	enum lru_list lru;
	unsigned long nr_reclaimed = 0;
	unsigned long nr_to_reclaim = sc->nr_to_reclaim;
	struct blk_plug plug;
	bool scan_adjusted;

	get_scan_count(lruvec, swappiness, sc, nr, lru_pages);

	/* Record the original scan target for proportional adjustments later */
	memcpy(targets, nr, sizeof(nr));

	/*
	 * Global reclaiming within direct reclaim at DEF_PRIORITY is a normal
	 * event that can occur when there is little memory pressure e.g.
	 * multiple streaming readers/writers. Hence, we do not abort scanning
	 * when the requested number of pages are reclaimed when scanning at
	 * DEF_PRIORITY on the assumption that the fact we are direct
	 * reclaiming implies that kswapd is not keeping up and it is best to
	 * do a batch of work at once. For memcg reclaim one check is made to
	 * abort proportional reclaim if either the file or anon lru has already
	 * dropped to zero at the first pass.
	 */
	scan_adjusted = (global_reclaim(sc) && !current_is_kswapd() &&
			 sc->priority == DEF_PRIORITY);

	blk_start_plug(&plug);
	while (nr[LRU_INACTIVE_ANON] || nr[LRU_ACTIVE_FILE] ||
					nr[LRU_INACTIVE_FILE]) {
		unsigned long nr_anon, nr_file, percentage;
		unsigned long nr_scanned;

		for_each_evictable_lru(lru) {
			if (nr[lru]) {
				nr_to_scan = min(nr[lru], SWAP_CLUSTER_MAX);
				nr[lru] -= nr_to_scan;

				nr_reclaimed += shrink_list(lru, nr_to_scan,
							    lruvec, sc);
			}
		}

		if (nr_reclaimed < nr_to_reclaim || scan_adjusted)
			continue;

		/*
		 * For kswapd and memcg, reclaim at least the number of pages
		 * requested. Ensure that the anon and file LRUs are scanned
		 * proportionally what was requested by get_scan_count(). We
		 * stop reclaiming one LRU and reduce the amount scanning
		 * proportional to the original scan target.
		 */
		nr_file = nr[LRU_INACTIVE_FILE] + nr[LRU_ACTIVE_FILE];
		nr_anon = nr[LRU_INACTIVE_ANON] + nr[LRU_ACTIVE_ANON];

		/*
		 * It's just vindictive to attack the larger once the smaller
		 * has gone to zero.  And given the way we stop scanning the
		 * smaller below, this makes sure that we only make one nudge
		 * towards proportionality once we've got nr_to_reclaim.
		 */
		if (!nr_file || !nr_anon)
			break;

		if (nr_file > nr_anon) {
			unsigned long scan_target = targets[LRU_INACTIVE_ANON] +
						targets[LRU_ACTIVE_ANON] + 1;
			lru = LRU_BASE;
			percentage = nr_anon * 100 / scan_target;
		} else {
			unsigned long scan_target = targets[LRU_INACTIVE_FILE] +
						targets[LRU_ACTIVE_FILE] + 1;
			lru = LRU_FILE;
			percentage = nr_file * 100 / scan_target;
		}

		/* Stop scanning the smaller of the LRU */
		nr[lru] = 0;
		nr[lru + LRU_ACTIVE] = 0;

		/*
		 * Recalculate the other LRU scan count based on its original
		 * scan target and the percentage scanning already complete
		 */
		lru = (lru == LRU_FILE) ? LRU_BASE : LRU_FILE;
		nr_scanned = targets[lru] - nr[lru];
		nr[lru] = targets[lru] * (100 - percentage) / 100;
		nr[lru] -= min(nr[lru], nr_scanned);

		lru += LRU_ACTIVE;
		nr_scanned = targets[lru] - nr[lru];
		nr[lru] = targets[lru] * (100 - percentage) / 100;
		nr[lru] -= min(nr[lru], nr_scanned);

		scan_adjusted = true;
	}
	blk_finish_plug(&plug);
	sc->nr_reclaimed += nr_reclaimed;

	/*
	 * Even if we did not try to evict anon pages at all, we want to
	 * rebalance the anon lru active/inactive ratio.
	 */
	if (inactive_anon_is_low(lruvec))
		shrink_active_list(SWAP_CLUSTER_MAX, lruvec,
				   sc, LRU_ACTIVE_ANON);

	throttle_vm_writeout(sc->gfp_mask);
}

/* Use reclaim/compaction for costly allocs or under memory pressure */
static bool in_reclaim_compaction(struct scan_control *sc)
{
	if (IS_ENABLED(CONFIG_COMPACTION) && sc->order &&
			(sc->order > PAGE_ALLOC_COSTLY_ORDER ||
			 sc->priority < DEF_PRIORITY - 2))
		return true;

	return false;
}

/*
 * Reclaim/compaction is used for high-order allocation requests. It reclaims
 * order-0 pages before compacting the zone. should_continue_reclaim() returns
 * true if more pages should be reclaimed such that when the page allocator
 * calls try_to_compact_zone() that it will have enough free pages to succeed.
 * It will give up earlier than that if there is difficulty reclaiming pages.
 */
static inline bool should_continue_reclaim(struct zone *zone,
					unsigned long nr_reclaimed,
					unsigned long nr_scanned,
					struct scan_control *sc)
{
	unsigned long pages_for_compaction;
	unsigned long inactive_lru_pages;

	/* If not in reclaim/compaction mode, stop */
	if (!in_reclaim_compaction(sc))
		return false;

	/* Consider stopping depending on scan and reclaim activity */
	if (sc->gfp_mask & __GFP_REPEAT) {
		/*
		 * For __GFP_REPEAT allocations, stop reclaiming if the
		 * full LRU list has been scanned and we are still failing
		 * to reclaim pages. This full LRU scan is potentially
		 * expensive but a __GFP_REPEAT caller really wants to succeed
		 */
		if (!nr_reclaimed && !nr_scanned)
			return false;
	} else {
		/*
		 * For non-__GFP_REPEAT allocations which can presumably
		 * fail without consequence, stop if we failed to reclaim
		 * any pages from the last SWAP_CLUSTER_MAX number of
		 * pages that were scanned. This will return to the
		 * caller faster at the risk reclaim/compaction and
		 * the resulting allocation attempt fails
		 */
		if (!nr_reclaimed)
			return false;
	}

	/*
	 * If we have not reclaimed enough pages for compaction and the
	 * inactive lists are large enough, continue reclaiming
	 */
	pages_for_compaction = (2UL << sc->order);
	inactive_lru_pages = zone_page_state(zone, NR_INACTIVE_FILE);
	if (get_nr_swap_pages() > 0)
		inactive_lru_pages += zone_page_state(zone, NR_INACTIVE_ANON);
	if (sc->nr_reclaimed < pages_for_compaction &&
			inactive_lru_pages > pages_for_compaction)
		return true;

	/* If compaction would go ahead or the allocation would succeed, stop */
	switch (compaction_suitable(zone, sc->order, 0, 0)) {
	case COMPACT_PARTIAL:
	case COMPACT_CONTINUE:
		return false;
	default:
		return true;
	}
}

static bool shrink_zone(struct zone *zone, struct scan_control *sc,
			bool is_classzone)
{
	struct reclaim_state *reclaim_state = current->reclaim_state;
	unsigned long nr_reclaimed, nr_scanned;
	bool reclaimable = false;

	do {
		struct mem_cgroup *root = sc->target_mem_cgroup;
		struct mem_cgroup_reclaim_cookie reclaim = {
			.zone = zone,
			.priority = sc->priority,
		};
		unsigned long zone_lru_pages = 0;
		struct mem_cgroup *memcg;

		nr_reclaimed = sc->nr_reclaimed;
		nr_scanned = sc->nr_scanned;

		memcg = mem_cgroup_iter(root, NULL, &reclaim);
		do {
<<<<<<< HEAD
			unsigned long lru_pages;
			unsigned long scanned;
=======
			unsigned long lru_pages, scanned;
>>>>>>> d07b956c
			struct lruvec *lruvec;
			int swappiness;

			if (mem_cgroup_low(root, memcg)) {
				if (!sc->may_thrash)
					continue;
				mem_cgroup_events(memcg, MEMCG_LOW, 1);
			}

			lruvec = mem_cgroup_zone_lruvec(zone, memcg);
			swappiness = mem_cgroup_swappiness(memcg);
			scanned = sc->nr_scanned;

			shrink_lruvec(lruvec, swappiness, sc, &lru_pages);
			zone_lru_pages += lru_pages;

			if (memcg && is_classzone)
				shrink_slab(sc->gfp_mask, zone_to_nid(zone),
					    memcg, sc->nr_scanned - scanned,
					    lru_pages);

			/*
			 * Direct reclaim and kswapd have to scan all memory
			 * cgroups to fulfill the overall scan target for the
			 * zone.
			 *
			 * Limit reclaim, on the other hand, only cares about
			 * nr_to_reclaim pages to be reclaimed and it will
			 * retry with decreasing priority if one round over the
			 * whole hierarchy is not sufficient.
			 */
			if (!global_reclaim(sc) &&
					sc->nr_reclaimed >= sc->nr_to_reclaim) {
				mem_cgroup_iter_break(root, memcg);
				break;
			}
		} while ((memcg = mem_cgroup_iter(root, memcg, &reclaim)));

		/*
		 * Shrink the slab caches in the same proportion that
		 * the eligible LRU pages were scanned.
		 */
		if (global_reclaim(sc) && is_classzone)
			shrink_slab(sc->gfp_mask, zone_to_nid(zone), NULL,
				    sc->nr_scanned - nr_scanned,
				    zone_lru_pages);

		if (reclaim_state) {
			sc->nr_reclaimed += reclaim_state->reclaimed_slab;
			reclaim_state->reclaimed_slab = 0;
		}

		vmpressure(sc->gfp_mask, sc->target_mem_cgroup,
			   sc->nr_scanned - nr_scanned,
			   sc->nr_reclaimed - nr_reclaimed);

		if (sc->nr_reclaimed - nr_reclaimed)
			reclaimable = true;

	} while (should_continue_reclaim(zone, sc->nr_reclaimed - nr_reclaimed,
					 sc->nr_scanned - nr_scanned, sc));

	return reclaimable;
}

/*
 * Returns true if compaction should go ahead for a high-order request, or
 * the high-order allocation would succeed without compaction.
 */
static inline bool compaction_ready(struct zone *zone, int order)
{
	unsigned long balance_gap, watermark;
	bool watermark_ok;

	/*
	 * Compaction takes time to run and there are potentially other
	 * callers using the pages just freed. Continue reclaiming until
	 * there is a buffer of free pages available to give compaction
	 * a reasonable chance of completing and allocating the page
	 */
	balance_gap = min(low_wmark_pages(zone), DIV_ROUND_UP(
			zone->managed_pages, KSWAPD_ZONE_BALANCE_GAP_RATIO));
	watermark = high_wmark_pages(zone) + balance_gap + (2UL << order);
	watermark_ok = zone_watermark_ok_safe(zone, 0, watermark, 0, 0);

	/*
	 * If compaction is deferred, reclaim up to a point where
	 * compaction will have a chance of success when re-enabled
	 */
	if (compaction_deferred(zone, order))
		return watermark_ok;

	/*
	 * If compaction is not ready to start and allocation is not likely
	 * to succeed without it, then keep reclaiming.
	 */
	if (compaction_suitable(zone, order, 0, 0) == COMPACT_SKIPPED)
		return false;

	return watermark_ok;
}

/*
 * This is the direct reclaim path, for page-allocating processes.  We only
 * try to reclaim pages from zones which will satisfy the caller's allocation
 * request.
 *
 * We reclaim from a zone even if that zone is over high_wmark_pages(zone).
 * Because:
 * a) The caller may be trying to free *extra* pages to satisfy a higher-order
 *    allocation or
 * b) The target zone may be at high_wmark_pages(zone) but the lower zones
 *    must go *over* high_wmark_pages(zone) to satisfy the `incremental min'
 *    zone defense algorithm.
 *
 * If a zone is deemed to be full of pinned pages then just give it a light
 * scan then give up on it.
 *
 * Returns true if a zone was reclaimable.
 */
static bool shrink_zones(struct zonelist *zonelist, struct scan_control *sc)
{
	struct zoneref *z;
	struct zone *zone;
	unsigned long nr_soft_reclaimed;
	unsigned long nr_soft_scanned;
	gfp_t orig_mask;
	enum zone_type requested_highidx = gfp_zone(sc->gfp_mask);
	bool reclaimable = false;

	/*
	 * If the number of buffer_heads in the machine exceeds the maximum
	 * allowed level, force direct reclaim to scan the highmem zone as
	 * highmem pages could be pinning lowmem pages storing buffer_heads
	 */
	orig_mask = sc->gfp_mask;
	if (buffer_heads_over_limit)
		sc->gfp_mask |= __GFP_HIGHMEM;

	for_each_zone_zonelist_nodemask(zone, z, zonelist,
					requested_highidx, sc->nodemask) {
		enum zone_type classzone_idx;

		if (!populated_zone(zone))
			continue;

		classzone_idx = requested_highidx;
		while (!populated_zone(zone->zone_pgdat->node_zones +
							classzone_idx))
			classzone_idx--;

		/*
		 * Take care memory controller reclaiming has small influence
		 * to global LRU.
		 */
		if (global_reclaim(sc)) {
			if (!cpuset_zone_allowed(zone,
						 GFP_KERNEL | __GFP_HARDWALL))
				continue;

			if (sc->priority != DEF_PRIORITY &&
			    !zone_reclaimable(zone))
				continue;	/* Let kswapd poll it */

			/*
			 * If we already have plenty of memory free for
			 * compaction in this zone, don't free any more.
			 * Even though compaction is invoked for any
			 * non-zero order, only frequent costly order
			 * reclamation is disruptive enough to become a
			 * noticeable problem, like transparent huge
			 * page allocations.
			 */
			if (IS_ENABLED(CONFIG_COMPACTION) &&
			    sc->order > PAGE_ALLOC_COSTLY_ORDER &&
			    zonelist_zone_idx(z) <= requested_highidx &&
			    compaction_ready(zone, sc->order)) {
				sc->compaction_ready = true;
				continue;
			}

			/*
			 * This steals pages from memory cgroups over softlimit
			 * and returns the number of reclaimed pages and
			 * scanned pages. This works for global memory pressure
			 * and balancing, not for a memcg's limit.
			 */
			nr_soft_scanned = 0;
			nr_soft_reclaimed = mem_cgroup_soft_limit_reclaim(zone,
						sc->order, sc->gfp_mask,
						&nr_soft_scanned);
			sc->nr_reclaimed += nr_soft_reclaimed;
			sc->nr_scanned += nr_soft_scanned;
			if (nr_soft_reclaimed)
				reclaimable = true;
			/* need some check for avoid more shrink_zone() */
		}

		if (shrink_zone(zone, sc, zone_idx(zone) == classzone_idx))
			reclaimable = true;

		if (global_reclaim(sc) &&
		    !reclaimable && zone_reclaimable(zone))
			reclaimable = true;
	}

	/*
	 * Restore to original mask to avoid the impact on the caller if we
	 * promoted it to __GFP_HIGHMEM.
	 */
	sc->gfp_mask = orig_mask;

	return reclaimable;
}

/*
 * This is the main entry point to direct page reclaim.
 *
 * If a full scan of the inactive list fails to free enough memory then we
 * are "out of memory" and something needs to be killed.
 *
 * If the caller is !__GFP_FS then the probability of a failure is reasonably
 * high - the zone may be full of dirty or under-writeback pages, which this
 * caller can't do much about.  We kick the writeback threads and take explicit
 * naps in the hope that some of these pages can be written.  But if the
 * allocating task holds filesystem locks which prevent writeout this might not
 * work, and the allocation attempt will fail.
 *
 * returns:	0, if no pages reclaimed
 * 		else, the number of pages reclaimed
 */
static unsigned long do_try_to_free_pages(struct zonelist *zonelist,
					  struct scan_control *sc)
{
	int initial_priority = sc->priority;
	unsigned long total_scanned = 0;
	unsigned long writeback_threshold;
	bool zones_reclaimable;
retry:
	delayacct_freepages_start();

	if (global_reclaim(sc))
		count_vm_event(ALLOCSTALL);

	do {
		vmpressure_prio(sc->gfp_mask, sc->target_mem_cgroup,
				sc->priority);
		sc->nr_scanned = 0;
		zones_reclaimable = shrink_zones(zonelist, sc);

		total_scanned += sc->nr_scanned;
		if (sc->nr_reclaimed >= sc->nr_to_reclaim)
			break;

		if (sc->compaction_ready)
			break;

		/*
		 * If we're getting trouble reclaiming, start doing
		 * writepage even in laptop mode.
		 */
		if (sc->priority < DEF_PRIORITY - 2)
			sc->may_writepage = 1;

		/*
		 * Try to write back as many pages as we just scanned.  This
		 * tends to cause slow streaming writers to write data to the
		 * disk smoothly, at the dirtying rate, which is nice.   But
		 * that's undesirable in laptop mode, where we *want* lumpy
		 * writeout.  So in laptop mode, write out the whole world.
		 */
		writeback_threshold = sc->nr_to_reclaim + sc->nr_to_reclaim / 2;
		if (total_scanned > writeback_threshold) {
			wakeup_flusher_threads(laptop_mode ? 0 : total_scanned,
						WB_REASON_TRY_TO_FREE_PAGES);
			sc->may_writepage = 1;
		}
	} while (--sc->priority >= 0);

	delayacct_freepages_end();

	if (sc->nr_reclaimed)
		return sc->nr_reclaimed;

	/* Aborted reclaim to try compaction? don't OOM, then */
	if (sc->compaction_ready)
		return 1;

	/* Untapped cgroup reserves?  Don't OOM, retry. */
	if (!sc->may_thrash) {
		sc->priority = initial_priority;
		sc->may_thrash = 1;
		goto retry;
	}

	/* Any of the zones still reclaimable?  Don't OOM. */
	if (zones_reclaimable)
		return 1;

	return 0;
}

static bool pfmemalloc_watermark_ok(pg_data_t *pgdat)
{
	struct zone *zone;
	unsigned long pfmemalloc_reserve = 0;
	unsigned long free_pages = 0;
	int i;
	bool wmark_ok;

	for (i = 0; i <= ZONE_NORMAL; i++) {
		zone = &pgdat->node_zones[i];
		if (!populated_zone(zone))
			continue;

		pfmemalloc_reserve += min_wmark_pages(zone);
		free_pages += zone_page_state(zone, NR_FREE_PAGES);
	}

	/* If there are no reserves (unexpected config) then do not throttle */
	if (!pfmemalloc_reserve)
		return true;

	wmark_ok = free_pages > pfmemalloc_reserve / 2;

	/* kswapd must be awake if processes are being throttled */
	if (!wmark_ok && waitqueue_active(&pgdat->kswapd_wait)) {
		pgdat->classzone_idx = min(pgdat->classzone_idx,
						(enum zone_type)ZONE_NORMAL);
		wake_up_interruptible(&pgdat->kswapd_wait);
	}

	return wmark_ok;
}

/*
 * Throttle direct reclaimers if backing storage is backed by the network
 * and the PFMEMALLOC reserve for the preferred node is getting dangerously
 * depleted. kswapd will continue to make progress and wake the processes
 * when the low watermark is reached.
 *
 * Returns true if a fatal signal was delivered during throttling. If this
 * happens, the page allocator should not consider triggering the OOM killer.
 */
static bool throttle_direct_reclaim(gfp_t gfp_mask, struct zonelist *zonelist,
					nodemask_t *nodemask)
{
	struct zoneref *z;
	struct zone *zone;
	pg_data_t *pgdat = NULL;

	/*
	 * Kernel threads should not be throttled as they may be indirectly
	 * responsible for cleaning pages necessary for reclaim to make forward
	 * progress. kjournald for example may enter direct reclaim while
	 * committing a transaction where throttling it could forcing other
	 * processes to block on log_wait_commit().
	 */
	if (current->flags & PF_KTHREAD)
		goto out;

	/*
	 * If a fatal signal is pending, this process should not throttle.
	 * It should return quickly so it can exit and free its memory
	 */
	if (fatal_signal_pending(current))
		goto out;

	/*
	 * Check if the pfmemalloc reserves are ok by finding the first node
	 * with a usable ZONE_NORMAL or lower zone. The expectation is that
	 * GFP_KERNEL will be required for allocating network buffers when
	 * swapping over the network so ZONE_HIGHMEM is unusable.
	 *
	 * Throttling is based on the first usable node and throttled processes
	 * wait on a queue until kswapd makes progress and wakes them. There
	 * is an affinity then between processes waking up and where reclaim
	 * progress has been made assuming the process wakes on the same node.
	 * More importantly, processes running on remote nodes will not compete
	 * for remote pfmemalloc reserves and processes on different nodes
	 * should make reasonable progress.
	 */
	for_each_zone_zonelist_nodemask(zone, z, zonelist,
					gfp_zone(gfp_mask), nodemask) {
		if (zone_idx(zone) > ZONE_NORMAL)
			continue;

		/* Throttle based on the first usable node */
		pgdat = zone->zone_pgdat;
		if (pfmemalloc_watermark_ok(pgdat))
			goto out;
		break;
	}

	/* If no zone was usable by the allocation flags then do not throttle */
	if (!pgdat)
		goto out;

	/* Account for the throttling */
	count_vm_event(PGSCAN_DIRECT_THROTTLE);

	/*
	 * If the caller cannot enter the filesystem, it's possible that it
	 * is due to the caller holding an FS lock or performing a journal
	 * transaction in the case of a filesystem like ext[3|4]. In this case,
	 * it is not safe to block on pfmemalloc_wait as kswapd could be
	 * blocked waiting on the same lock. Instead, throttle for up to a
	 * second before continuing.
	 */
	if (!(gfp_mask & __GFP_FS)) {
		wait_event_interruptible_timeout(pgdat->pfmemalloc_wait,
			pfmemalloc_watermark_ok(pgdat), HZ);

		goto check_pending;
	}

	/* Throttle until kswapd wakes the process */
	wait_event_killable(zone->zone_pgdat->pfmemalloc_wait,
		pfmemalloc_watermark_ok(pgdat));

check_pending:
	if (fatal_signal_pending(current))
		return true;

out:
	return false;
}

unsigned long try_to_free_pages(struct zonelist *zonelist, int order,
				gfp_t gfp_mask, nodemask_t *nodemask)
{
	unsigned long nr_reclaimed;
	struct scan_control sc = {
		.nr_to_reclaim = SWAP_CLUSTER_MAX,
		.gfp_mask = (gfp_mask = memalloc_noio_flags(gfp_mask)),
		.order = order,
		.nodemask = nodemask,
		.priority = DEF_PRIORITY,
		.may_writepage = !laptop_mode,
		.may_unmap = 1,
		.may_swap = 1,
	};

	/*
	 * Do not enter reclaim if fatal signal was delivered while throttled.
	 * 1 is returned so that the page allocator does not OOM kill at this
	 * point.
	 */
	if (throttle_direct_reclaim(gfp_mask, zonelist, nodemask))
		return 1;

	trace_mm_vmscan_direct_reclaim_begin(order,
				sc.may_writepage,
				gfp_mask);

	nr_reclaimed = do_try_to_free_pages(zonelist, &sc);

	trace_mm_vmscan_direct_reclaim_end(nr_reclaimed);

	return nr_reclaimed;
}

#ifdef CONFIG_MEMCG

unsigned long mem_cgroup_shrink_node_zone(struct mem_cgroup *memcg,
						gfp_t gfp_mask, bool noswap,
						struct zone *zone,
						unsigned long *nr_scanned)
{
	struct scan_control sc = {
		.nr_to_reclaim = SWAP_CLUSTER_MAX,
		.target_mem_cgroup = memcg,
		.may_writepage = !laptop_mode,
		.may_unmap = 1,
		.may_swap = !noswap,
	};
	struct lruvec *lruvec = mem_cgroup_zone_lruvec(zone, memcg);
	int swappiness = mem_cgroup_swappiness(memcg);
	unsigned long lru_pages;

	sc.gfp_mask = (gfp_mask & GFP_RECLAIM_MASK) |
			(GFP_HIGHUSER_MOVABLE & ~GFP_RECLAIM_MASK);

	trace_mm_vmscan_memcg_softlimit_reclaim_begin(sc.order,
						      sc.may_writepage,
						      sc.gfp_mask);

	/*
	 * NOTE: Although we can get the priority field, using it
	 * here is not a good idea, since it limits the pages we can scan.
	 * if we don't reclaim here, the shrink_zone from balance_pgdat
	 * will pick up pages from other mem cgroup's as well. We hack
	 * the priority and make it zero.
	 */
	shrink_lruvec(lruvec, swappiness, &sc, &lru_pages);

	trace_mm_vmscan_memcg_softlimit_reclaim_end(sc.nr_reclaimed);

	*nr_scanned = sc.nr_scanned;
	return sc.nr_reclaimed;
}

unsigned long try_to_free_mem_cgroup_pages(struct mem_cgroup *memcg,
					   unsigned long nr_pages,
					   gfp_t gfp_mask,
					   bool may_swap)
{
	struct zonelist *zonelist;
	unsigned long nr_reclaimed;
	int nid;
	struct scan_control sc = {
		.nr_to_reclaim = max(nr_pages, SWAP_CLUSTER_MAX),
		.gfp_mask = (gfp_mask & GFP_RECLAIM_MASK) |
				(GFP_HIGHUSER_MOVABLE & ~GFP_RECLAIM_MASK),
		.target_mem_cgroup = memcg,
		.priority = DEF_PRIORITY,
		.may_writepage = !laptop_mode,
		.may_unmap = 1,
		.may_swap = may_swap,
	};

	/*
	 * Unlike direct reclaim via alloc_pages(), memcg's reclaim doesn't
	 * take care of from where we get pages. So the node where we start the
	 * scan does not need to be the current node.
	 */
	nid = mem_cgroup_select_victim_node(memcg);

	zonelist = NODE_DATA(nid)->node_zonelists;

	trace_mm_vmscan_memcg_reclaim_begin(0,
					    sc.may_writepage,
					    sc.gfp_mask);

	nr_reclaimed = do_try_to_free_pages(zonelist, &sc);

	trace_mm_vmscan_memcg_reclaim_end(nr_reclaimed);

	return nr_reclaimed;
}
#endif

static void age_active_anon(struct zone *zone, struct scan_control *sc)
{
	struct mem_cgroup *memcg;

	if (!total_swap_pages)
		return;

	memcg = mem_cgroup_iter(NULL, NULL, NULL);
	do {
		struct lruvec *lruvec = mem_cgroup_zone_lruvec(zone, memcg);

		if (inactive_anon_is_low(lruvec))
			shrink_active_list(SWAP_CLUSTER_MAX, lruvec,
					   sc, LRU_ACTIVE_ANON);

		memcg = mem_cgroup_iter(NULL, memcg, NULL);
	} while (memcg);
}

static bool zone_balanced(struct zone *zone, int order,
			  unsigned long balance_gap, int classzone_idx)
{
	if (!zone_watermark_ok_safe(zone, order, high_wmark_pages(zone) +
				    balance_gap, classzone_idx, 0))
		return false;

	if (IS_ENABLED(CONFIG_COMPACTION) && order && compaction_suitable(zone,
				order, 0, classzone_idx) == COMPACT_SKIPPED)
		return false;

	return true;
}

/*
 * pgdat_balanced() is used when checking if a node is balanced.
 *
 * For order-0, all zones must be balanced!
 *
 * For high-order allocations only zones that meet watermarks and are in a
 * zone allowed by the callers classzone_idx are added to balanced_pages. The
 * total of balanced pages must be at least 25% of the zones allowed by
 * classzone_idx for the node to be considered balanced. Forcing all zones to
 * be balanced for high orders can cause excessive reclaim when there are
 * imbalanced zones.
 * The choice of 25% is due to
 *   o a 16M DMA zone that is balanced will not balance a zone on any
 *     reasonable sized machine
 *   o On all other machines, the top zone must be at least a reasonable
 *     percentage of the middle zones. For example, on 32-bit x86, highmem
 *     would need to be at least 256M for it to be balance a whole node.
 *     Similarly, on x86-64 the Normal zone would need to be at least 1G
 *     to balance a node on its own. These seemed like reasonable ratios.
 */
static bool pgdat_balanced(pg_data_t *pgdat, int order, int classzone_idx)
{
	unsigned long managed_pages = 0;
	unsigned long balanced_pages = 0;
	int i;

	/* Check the watermark levels */
	for (i = 0; i <= classzone_idx; i++) {
		struct zone *zone = pgdat->node_zones + i;

		if (!populated_zone(zone))
			continue;

		managed_pages += zone->managed_pages;

		/*
		 * A special case here:
		 *
		 * balance_pgdat() skips over all_unreclaimable after
		 * DEF_PRIORITY. Effectively, it considers them balanced so
		 * they must be considered balanced here as well!
		 */
		if (!zone_reclaimable(zone)) {
			balanced_pages += zone->managed_pages;
			continue;
		}

		if (zone_balanced(zone, order, 0, i))
			balanced_pages += zone->managed_pages;
		else if (!order)
			return false;
	}

	if (order)
		return balanced_pages >= (managed_pages >> 2);
	else
		return true;
}

/*
 * Prepare kswapd for sleeping. This verifies that there are no processes
 * waiting in throttle_direct_reclaim() and that watermarks have been met.
 *
 * Returns true if kswapd is ready to sleep
 */
static bool prepare_kswapd_sleep(pg_data_t *pgdat, int order, long remaining,
					int classzone_idx)
{
	/* If a direct reclaimer woke kswapd within HZ/10, it's premature */
	if (remaining)
		return false;

	/*
	 * The throttled processes are normally woken up in balance_pgdat() as
	 * soon as pfmemalloc_watermark_ok() is true. But there is a potential
	 * race between when kswapd checks the watermarks and a process gets
	 * throttled. There is also a potential race if processes get
	 * throttled, kswapd wakes, a large process exits thereby balancing the
	 * zones, which causes kswapd to exit balance_pgdat() before reaching
	 * the wake up checks. If kswapd is going to sleep, no process should
	 * be sleeping on pfmemalloc_wait, so wake them now if necessary. If
	 * the wake up is premature, processes will wake kswapd and get
	 * throttled again. The difference from wake ups in balance_pgdat() is
	 * that here we are under prepare_to_wait().
	 */
	if (waitqueue_active(&pgdat->pfmemalloc_wait))
		wake_up_all(&pgdat->pfmemalloc_wait);

	return pgdat_balanced(pgdat, order, classzone_idx);
}

/*
 * kswapd shrinks the zone by the number of pages required to reach
 * the high watermark.
 *
 * Returns true if kswapd scanned at least the requested number of pages to
 * reclaim or if the lack of progress was due to pages under writeback.
 * This is used to determine if the scanning priority needs to be raised.
 */
static bool kswapd_shrink_zone(struct zone *zone,
			       int classzone_idx,
			       struct scan_control *sc,
			       unsigned long *nr_attempted)
{
	int testorder = sc->order;
	unsigned long balance_gap;
	bool lowmem_pressure;

	/* Reclaim above the high watermark. */
	sc->nr_to_reclaim = max(SWAP_CLUSTER_MAX, high_wmark_pages(zone));

	/*
	 * Kswapd reclaims only single pages with compaction enabled. Trying
	 * too hard to reclaim until contiguous free pages have become
	 * available can hurt performance by evicting too much useful data
	 * from memory. Do not reclaim more than needed for compaction.
	 */
	if (IS_ENABLED(CONFIG_COMPACTION) && sc->order &&
			compaction_suitable(zone, sc->order, 0, classzone_idx)
							!= COMPACT_SKIPPED)
		testorder = 0;

	/*
	 * We put equal pressure on every zone, unless one zone has way too
	 * many pages free already. The "too many pages" is defined as the
	 * high wmark plus a "gap" where the gap is either the low
	 * watermark or 1% of the zone, whichever is smaller.
	 */
	balance_gap = min(low_wmark_pages(zone), DIV_ROUND_UP(
			zone->managed_pages, KSWAPD_ZONE_BALANCE_GAP_RATIO));

	/*
	 * If there is no low memory pressure or the zone is balanced then no
	 * reclaim is necessary
	 */
	lowmem_pressure = (buffer_heads_over_limit && is_highmem(zone));
	if (!lowmem_pressure && zone_balanced(zone, testorder,
						balance_gap, classzone_idx))
		return true;

	shrink_zone(zone, sc, zone_idx(zone) == classzone_idx);

	/* Account for the number of pages attempted to reclaim */
	*nr_attempted += sc->nr_to_reclaim;

	clear_bit(ZONE_WRITEBACK, &zone->flags);

	/*
	 * If a zone reaches its high watermark, consider it to be no longer
	 * congested. It's possible there are dirty pages backed by congested
	 * BDIs but as pressure is relieved, speculatively avoid congestion
	 * waits.
	 */
	if (zone_reclaimable(zone) &&
	    zone_balanced(zone, testorder, 0, classzone_idx)) {
		clear_bit(ZONE_CONGESTED, &zone->flags);
		clear_bit(ZONE_DIRTY, &zone->flags);
	}

	return sc->nr_scanned >= sc->nr_to_reclaim;
}

/*
 * For kswapd, balance_pgdat() will work across all this node's zones until
 * they are all at high_wmark_pages(zone).
 *
 * Returns the final order kswapd was reclaiming at
 *
 * There is special handling here for zones which are full of pinned pages.
 * This can happen if the pages are all mlocked, or if they are all used by
 * device drivers (say, ZONE_DMA).  Or if they are all in use by hugetlb.
 * What we do is to detect the case where all pages in the zone have been
 * scanned twice and there has been zero successful reclaim.  Mark the zone as
 * dead and from now on, only perform a short scan.  Basically we're polling
 * the zone for when the problem goes away.
 *
 * kswapd scans the zones in the highmem->normal->dma direction.  It skips
 * zones which have free_pages > high_wmark_pages(zone), but once a zone is
 * found to have free_pages <= high_wmark_pages(zone), we scan that zone and the
 * lower zones regardless of the number of free pages in the lower zones. This
 * interoperates with the page allocator fallback scheme to ensure that aging
 * of pages is balanced across the zones.
 */
static unsigned long balance_pgdat(pg_data_t *pgdat, int order,
							int *classzone_idx)
{
	int i;
	int end_zone = 0;	/* Inclusive.  0 = ZONE_DMA */
	unsigned long nr_soft_reclaimed;
	unsigned long nr_soft_scanned;
	struct scan_control sc = {
		.gfp_mask = GFP_KERNEL,
		.order = order,
		.priority = DEF_PRIORITY,
		.may_writepage = !laptop_mode,
		.may_unmap = 1,
		.may_swap = 1,
	};
	count_vm_event(PAGEOUTRUN);

	do {
		unsigned long nr_attempted = 0;
		bool raise_priority = true;
		bool pgdat_needs_compaction = (order > 0);

		sc.nr_reclaimed = 0;

		/*
		 * Scan in the highmem->dma direction for the highest
		 * zone which needs scanning
		 */
		for (i = pgdat->nr_zones - 1; i >= 0; i--) {
			struct zone *zone = pgdat->node_zones + i;

			if (!populated_zone(zone))
				continue;

			if (sc.priority != DEF_PRIORITY &&
			    !zone_reclaimable(zone))
				continue;

			/*
			 * Do some background aging of the anon list, to give
			 * pages a chance to be referenced before reclaiming.
			 */
			age_active_anon(zone, &sc);

			/*
			 * If the number of buffer_heads in the machine
			 * exceeds the maximum allowed level and this node
			 * has a highmem zone, force kswapd to reclaim from
			 * it to relieve lowmem pressure.
			 */
			if (buffer_heads_over_limit && is_highmem_idx(i)) {
				end_zone = i;
				break;
			}

			if (!zone_balanced(zone, order, 0, 0)) {
				end_zone = i;
				break;
			} else {
				/*
				 * If balanced, clear the dirty and congested
				 * flags
				 */
				clear_bit(ZONE_CONGESTED, &zone->flags);
				clear_bit(ZONE_DIRTY, &zone->flags);
			}
		}

		if (i < 0)
			goto out;

		for (i = 0; i <= end_zone; i++) {
			struct zone *zone = pgdat->node_zones + i;

			if (!populated_zone(zone))
				continue;

			/*
			 * If any zone is currently balanced then kswapd will
			 * not call compaction as it is expected that the
			 * necessary pages are already available.
			 */
			if (pgdat_needs_compaction &&
					zone_watermark_ok(zone, order,
						low_wmark_pages(zone),
						*classzone_idx, 0))
				pgdat_needs_compaction = false;
		}

		/*
		 * If we're getting trouble reclaiming, start doing writepage
		 * even in laptop mode.
		 */
		if (sc.priority < DEF_PRIORITY - 2)
			sc.may_writepage = 1;

		/*
		 * Now scan the zone in the dma->highmem direction, stopping
		 * at the last zone which needs scanning.
		 *
		 * We do this because the page allocator works in the opposite
		 * direction.  This prevents the page allocator from allocating
		 * pages behind kswapd's direction of progress, which would
		 * cause too much scanning of the lower zones.
		 */
		for (i = 0; i <= end_zone; i++) {
			struct zone *zone = pgdat->node_zones + i;

			if (!populated_zone(zone))
				continue;

			if (sc.priority != DEF_PRIORITY &&
			    !zone_reclaimable(zone))
				continue;

			sc.nr_scanned = 0;

			nr_soft_scanned = 0;
			/*
			 * Call soft limit reclaim before calling shrink_zone.
			 */
			nr_soft_reclaimed = mem_cgroup_soft_limit_reclaim(zone,
							order, sc.gfp_mask,
							&nr_soft_scanned);
			sc.nr_reclaimed += nr_soft_reclaimed;

			/*
			 * There should be no need to raise the scanning
			 * priority if enough pages are already being scanned
			 * that that high watermark would be met at 100%
			 * efficiency.
			 */
			if (kswapd_shrink_zone(zone, end_zone,
					       &sc, &nr_attempted))
				raise_priority = false;
		}

		/*
		 * If the low watermark is met there is no need for processes
		 * to be throttled on pfmemalloc_wait as they should not be
		 * able to safely make forward progress. Wake them
		 */
		if (waitqueue_active(&pgdat->pfmemalloc_wait) &&
				pfmemalloc_watermark_ok(pgdat))
			wake_up_all(&pgdat->pfmemalloc_wait);

		/*
		 * Fragmentation may mean that the system cannot be rebalanced
		 * for high-order allocations in all zones. If twice the
		 * allocation size has been reclaimed and the zones are still
		 * not balanced then recheck the watermarks at order-0 to
		 * prevent kswapd reclaiming excessively. Assume that a
		 * process requested a high-order can direct reclaim/compact.
		 */
		if (order && sc.nr_reclaimed >= 2UL << order)
			order = sc.order = 0;

		/* Check if kswapd should be suspending */
		if (try_to_freeze() || kthread_should_stop())
			break;

		/*
		 * Compact if necessary and kswapd is reclaiming at least the
		 * high watermark number of pages as requsted
		 */
		if (pgdat_needs_compaction && sc.nr_reclaimed > nr_attempted)
			compact_pgdat(pgdat, order);

		/*
		 * Raise priority if scanning rate is too low or there was no
		 * progress in reclaiming pages
		 */
		if (raise_priority || !sc.nr_reclaimed)
			sc.priority--;
	} while (sc.priority >= 1 &&
		 !pgdat_balanced(pgdat, order, *classzone_idx));

out:
	/*
	 * Return the order we were reclaiming at so prepare_kswapd_sleep()
	 * makes a decision on the order we were last reclaiming at. However,
	 * if another caller entered the allocator slow path while kswapd
	 * was awake, order will remain at the higher level
	 */
	*classzone_idx = end_zone;
	return order;
}

static void kswapd_try_to_sleep(pg_data_t *pgdat, int order, int classzone_idx)
{
	long remaining = 0;
	DEFINE_WAIT(wait);

	if (freezing(current) || kthread_should_stop())
		return;

	prepare_to_wait(&pgdat->kswapd_wait, &wait, TASK_INTERRUPTIBLE);

	/* Try to sleep for a short interval */
	if (prepare_kswapd_sleep(pgdat, order, remaining, classzone_idx)) {
		remaining = schedule_timeout(HZ/10);
		finish_wait(&pgdat->kswapd_wait, &wait);
		prepare_to_wait(&pgdat->kswapd_wait, &wait, TASK_INTERRUPTIBLE);
	}

	/*
	 * After a short sleep, check if it was a premature sleep. If not, then
	 * go fully to sleep until explicitly woken up.
	 */
	if (prepare_kswapd_sleep(pgdat, order, remaining, classzone_idx)) {
		trace_mm_vmscan_kswapd_sleep(pgdat->node_id);

		/*
		 * vmstat counters are not perfectly accurate and the estimated
		 * value for counters such as NR_FREE_PAGES can deviate from the
		 * true value by nr_online_cpus * threshold. To avoid the zone
		 * watermarks being breached while under pressure, we reduce the
		 * per-cpu vmstat threshold while kswapd is awake and restore
		 * them before going back to sleep.
		 */
		set_pgdat_percpu_threshold(pgdat, calculate_normal_threshold);

		/*
		 * Compaction records what page blocks it recently failed to
		 * isolate pages from and skips them in the future scanning.
		 * When kswapd is going to sleep, it is reasonable to assume
		 * that pages and compaction may succeed so reset the cache.
		 */
		reset_isolation_suitable(pgdat);

		if (!kthread_should_stop())
			schedule();

		set_pgdat_percpu_threshold(pgdat, calculate_pressure_threshold);
	} else {
		if (remaining)
			count_vm_event(KSWAPD_LOW_WMARK_HIT_QUICKLY);
		else
			count_vm_event(KSWAPD_HIGH_WMARK_HIT_QUICKLY);
	}
	finish_wait(&pgdat->kswapd_wait, &wait);
}

/*
 * The background pageout daemon, started as a kernel thread
 * from the init process.
 *
 * This basically trickles out pages so that we have _some_
 * free memory available even if there is no other activity
 * that frees anything up. This is needed for things like routing
 * etc, where we otherwise might have all activity going on in
 * asynchronous contexts that cannot page things out.
 *
 * If there are applications that are active memory-allocators
 * (most normal use), this basically shouldn't matter.
 */
static int kswapd(void *p)
{
	unsigned long order, new_order;
	unsigned balanced_order;
	int classzone_idx, new_classzone_idx;
	int balanced_classzone_idx;
	pg_data_t *pgdat = (pg_data_t*)p;
	struct task_struct *tsk = current;

	struct reclaim_state reclaim_state = {
		.reclaimed_slab = 0,
	};
	const struct cpumask *cpumask = cpumask_of_node(pgdat->node_id);

	lockdep_set_current_reclaim_state(GFP_KERNEL);

	if (!cpumask_empty(cpumask))
		set_cpus_allowed_ptr(tsk, cpumask);
	current->reclaim_state = &reclaim_state;

	/*
	 * Tell the memory management that we're a "memory allocator",
	 * and that if we need more memory we should get access to it
	 * regardless (see "__alloc_pages()"). "kswapd" should
	 * never get caught in the normal page freeing logic.
	 *
	 * (Kswapd normally doesn't need memory anyway, but sometimes
	 * you need a small amount of memory in order to be able to
	 * page out something else, and this flag essentially protects
	 * us from recursively trying to free more memory as we're
	 * trying to free the first piece of memory in the first place).
	 */
	tsk->flags |= PF_MEMALLOC | PF_SWAPWRITE | PF_KSWAPD;
	set_freezable();

	order = new_order = 0;
	balanced_order = 0;
	classzone_idx = new_classzone_idx = pgdat->nr_zones - 1;
	balanced_classzone_idx = classzone_idx;
	for ( ; ; ) {
		bool ret;

		/*
		 * If the last balance_pgdat was unsuccessful it's unlikely a
		 * new request of a similar or harder type will succeed soon
		 * so consider going to sleep on the basis we reclaimed at
		 */
		if (balanced_classzone_idx >= new_classzone_idx &&
					balanced_order == new_order) {
			new_order = pgdat->kswapd_max_order;
			new_classzone_idx = pgdat->classzone_idx;
			pgdat->kswapd_max_order =  0;
			pgdat->classzone_idx = pgdat->nr_zones - 1;
		}

		if (order < new_order || classzone_idx > new_classzone_idx) {
			/*
			 * Don't sleep if someone wants a larger 'order'
			 * allocation or has tigher zone constraints
			 */
			order = new_order;
			classzone_idx = new_classzone_idx;
		} else {
			kswapd_try_to_sleep(pgdat, balanced_order,
						balanced_classzone_idx);
			order = pgdat->kswapd_max_order;
			classzone_idx = pgdat->classzone_idx;
			new_order = order;
			new_classzone_idx = classzone_idx;
			pgdat->kswapd_max_order = 0;
			pgdat->classzone_idx = pgdat->nr_zones - 1;
		}

		ret = try_to_freeze();
		if (kthread_should_stop())
			break;

		/*
		 * We can speed up thawing tasks if we don't call balance_pgdat
		 * after returning from the refrigerator
		 */
		if (!ret) {
			trace_mm_vmscan_kswapd_wake(pgdat->node_id, order);
			balanced_classzone_idx = classzone_idx;
			balanced_order = balance_pgdat(pgdat, order,
						&balanced_classzone_idx);
		}
	}

	tsk->flags &= ~(PF_MEMALLOC | PF_SWAPWRITE | PF_KSWAPD);
	current->reclaim_state = NULL;
	lockdep_clear_current_reclaim_state();

	return 0;
}

/*
 * A zone is low on free memory, so wake its kswapd task to service it.
 */
void wakeup_kswapd(struct zone *zone, int order, enum zone_type classzone_idx)
{
	pg_data_t *pgdat;

	if (!populated_zone(zone))
		return;

	if (!cpuset_zone_allowed(zone, GFP_KERNEL | __GFP_HARDWALL))
		return;
	pgdat = zone->zone_pgdat;
	if (pgdat->kswapd_max_order < order) {
		pgdat->kswapd_max_order = order;
		pgdat->classzone_idx = min(pgdat->classzone_idx, classzone_idx);
	}
	if (!waitqueue_active(&pgdat->kswapd_wait))
		return;
	if (zone_balanced(zone, order, 0, 0))
		return;

	trace_mm_vmscan_wakeup_kswapd(pgdat->node_id, zone_idx(zone), order);
	wake_up_interruptible(&pgdat->kswapd_wait);
}

#ifdef CONFIG_HIBERNATION
/*
 * Try to free `nr_to_reclaim' of memory, system-wide, and return the number of
 * freed pages.
 *
 * Rather than trying to age LRUs the aim is to preserve the overall
 * LRU order by reclaiming preferentially
 * inactive > active > active referenced > active mapped
 */
unsigned long shrink_all_memory(unsigned long nr_to_reclaim)
{
	struct reclaim_state reclaim_state;
	struct scan_control sc = {
		.nr_to_reclaim = nr_to_reclaim,
		.gfp_mask = GFP_HIGHUSER_MOVABLE,
		.priority = DEF_PRIORITY,
		.may_writepage = 1,
		.may_unmap = 1,
		.may_swap = 1,
		.hibernation_mode = 1,
	};
	struct zonelist *zonelist = node_zonelist(numa_node_id(), sc.gfp_mask);
	struct task_struct *p = current;
	unsigned long nr_reclaimed;

	p->flags |= PF_MEMALLOC;
	lockdep_set_current_reclaim_state(sc.gfp_mask);
	reclaim_state.reclaimed_slab = 0;
	p->reclaim_state = &reclaim_state;

	nr_reclaimed = do_try_to_free_pages(zonelist, &sc);

	p->reclaim_state = NULL;
	lockdep_clear_current_reclaim_state();
	p->flags &= ~PF_MEMALLOC;

	return nr_reclaimed;
}
#endif /* CONFIG_HIBERNATION */

/* It's optimal to keep kswapds on the same CPUs as their memory, but
   not required for correctness.  So if the last cpu in a node goes
   away, we get changed to run anywhere: as the first one comes back,
   restore their cpu bindings. */
static int cpu_callback(struct notifier_block *nfb, unsigned long action,
			void *hcpu)
{
	int nid;

	if (action == CPU_ONLINE || action == CPU_ONLINE_FROZEN) {
		for_each_node_state(nid, N_MEMORY) {
			pg_data_t *pgdat = NODE_DATA(nid);
			const struct cpumask *mask;

			mask = cpumask_of_node(pgdat->node_id);

			if (cpumask_any_and(cpu_online_mask, mask) < nr_cpu_ids)
				/* One of our CPUs online: restore mask */
				set_cpus_allowed_ptr(pgdat->kswapd, mask);
		}
	}
	return NOTIFY_OK;
}

/*
 * This kswapd start function will be called by init and node-hot-add.
 * On node-hot-add, kswapd will moved to proper cpus if cpus are hot-added.
 */
int kswapd_run(int nid)
{
	pg_data_t *pgdat = NODE_DATA(nid);
	int ret = 0;

	if (pgdat->kswapd)
		return 0;

	pgdat->kswapd = kthread_run(kswapd, pgdat, "kswapd%d", nid);
	if (IS_ERR(pgdat->kswapd)) {
		/* failure at boot is fatal */
		BUG_ON(system_state == SYSTEM_BOOTING);
		pr_err("Failed to start kswapd on node %d\n", nid);
		ret = PTR_ERR(pgdat->kswapd);
		pgdat->kswapd = NULL;
	}
	return ret;
}

/*
 * Called by memory hotplug when all memory in a node is offlined.  Caller must
 * hold mem_hotplug_begin/end().
 */
void kswapd_stop(int nid)
{
	struct task_struct *kswapd = NODE_DATA(nid)->kswapd;

	if (kswapd) {
		kthread_stop(kswapd);
		NODE_DATA(nid)->kswapd = NULL;
	}
}

static int __init kswapd_init(void)
{
	int nid;

	swap_setup();
	for_each_node_state(nid, N_MEMORY)
 		kswapd_run(nid);
	hotcpu_notifier(cpu_callback, 0);
	return 0;
}

module_init(kswapd_init)

#ifdef CONFIG_NUMA
/*
 * Zone reclaim mode
 *
 * If non-zero call zone_reclaim when the number of free pages falls below
 * the watermarks.
 */
int zone_reclaim_mode __read_mostly;

#define RECLAIM_OFF 0
#define RECLAIM_ZONE (1<<0)	/* Run shrink_inactive_list on the zone */
#define RECLAIM_WRITE (1<<1)	/* Writeout pages during reclaim */
#define RECLAIM_SWAP (1<<2)	/* Swap pages out during reclaim */

/*
 * Priority for ZONE_RECLAIM. This determines the fraction of pages
 * of a node considered for each zone_reclaim. 4 scans 1/16th of
 * a zone.
 */
#define ZONE_RECLAIM_PRIORITY 4

/*
 * Percentage of pages in a zone that must be unmapped for zone_reclaim to
 * occur.
 */
int sysctl_min_unmapped_ratio = 1;

/*
 * If the number of slab pages in a zone grows beyond this percentage then
 * slab reclaim needs to occur.
 */
int sysctl_min_slab_ratio = 5;

static inline unsigned long zone_unmapped_file_pages(struct zone *zone)
{
	unsigned long file_mapped = zone_page_state(zone, NR_FILE_MAPPED);
	unsigned long file_lru = zone_page_state(zone, NR_INACTIVE_FILE) +
		zone_page_state(zone, NR_ACTIVE_FILE);

	/*
	 * It's possible for there to be more file mapped pages than
	 * accounted for by the pages on the file LRU lists because
	 * tmpfs pages accounted for as ANON can also be FILE_MAPPED
	 */
	return (file_lru > file_mapped) ? (file_lru - file_mapped) : 0;
}

/* Work out how many page cache pages we can reclaim in this reclaim_mode */
static long zone_pagecache_reclaimable(struct zone *zone)
{
	long nr_pagecache_reclaimable;
	long delta = 0;

	/*
	 * If RECLAIM_SWAP is set, then all file pages are considered
	 * potentially reclaimable. Otherwise, we have to worry about
	 * pages like swapcache and zone_unmapped_file_pages() provides
	 * a better estimate
	 */
	if (zone_reclaim_mode & RECLAIM_SWAP)
		nr_pagecache_reclaimable = zone_page_state(zone, NR_FILE_PAGES);
	else
		nr_pagecache_reclaimable = zone_unmapped_file_pages(zone);

	/* If we can't clean pages, remove dirty pages from consideration */
	if (!(zone_reclaim_mode & RECLAIM_WRITE))
		delta += zone_page_state(zone, NR_FILE_DIRTY);

	/* Watch for any possible underflows due to delta */
	if (unlikely(delta > nr_pagecache_reclaimable))
		delta = nr_pagecache_reclaimable;

	return nr_pagecache_reclaimable - delta;
}

/*
 * Try to free up some pages from this zone through reclaim.
 */
static int __zone_reclaim(struct zone *zone, gfp_t gfp_mask, unsigned int order)
{
	/* Minimum pages needed in order to stay on node */
	const unsigned long nr_pages = 1 << order;
	struct task_struct *p = current;
	struct reclaim_state reclaim_state;
	struct scan_control sc = {
		.nr_to_reclaim = max(nr_pages, SWAP_CLUSTER_MAX),
		.gfp_mask = (gfp_mask = memalloc_noio_flags(gfp_mask)),
		.order = order,
		.priority = ZONE_RECLAIM_PRIORITY,
		.may_writepage = !!(zone_reclaim_mode & RECLAIM_WRITE),
		.may_unmap = !!(zone_reclaim_mode & RECLAIM_SWAP),
		.may_swap = 1,
	};

	cond_resched();
	/*
	 * We need to be able to allocate from the reserves for RECLAIM_SWAP
	 * and we also need to be able to write out pages for RECLAIM_WRITE
	 * and RECLAIM_SWAP.
	 */
	p->flags |= PF_MEMALLOC | PF_SWAPWRITE;
	lockdep_set_current_reclaim_state(gfp_mask);
	reclaim_state.reclaimed_slab = 0;
	p->reclaim_state = &reclaim_state;

	if (zone_pagecache_reclaimable(zone) > zone->min_unmapped_pages) {
		/*
		 * Free memory by calling shrink zone with increasing
		 * priorities until we have enough memory freed.
		 */
		do {
			shrink_zone(zone, &sc, true);
		} while (sc.nr_reclaimed < nr_pages && --sc.priority >= 0);
	}

	p->reclaim_state = NULL;
	current->flags &= ~(PF_MEMALLOC | PF_SWAPWRITE);
	lockdep_clear_current_reclaim_state();
	return sc.nr_reclaimed >= nr_pages;
}

int zone_reclaim(struct zone *zone, gfp_t gfp_mask, unsigned int order)
{
	int node_id;
	int ret;

	/*
	 * Zone reclaim reclaims unmapped file backed pages and
	 * slab pages if we are over the defined limits.
	 *
	 * A small portion of unmapped file backed pages is needed for
	 * file I/O otherwise pages read by file I/O will be immediately
	 * thrown out if the zone is overallocated. So we do not reclaim
	 * if less than a specified percentage of the zone is used by
	 * unmapped file backed pages.
	 */
	if (zone_pagecache_reclaimable(zone) <= zone->min_unmapped_pages &&
	    zone_page_state(zone, NR_SLAB_RECLAIMABLE) <= zone->min_slab_pages)
		return ZONE_RECLAIM_FULL;

	if (!zone_reclaimable(zone))
		return ZONE_RECLAIM_FULL;

	/*
	 * Do not scan if the allocation should not be delayed.
	 */
	if (!(gfp_mask & __GFP_WAIT) || (current->flags & PF_MEMALLOC))
		return ZONE_RECLAIM_NOSCAN;

	/*
	 * Only run zone reclaim on the local zone or on zones that do not
	 * have associated processors. This will favor the local processor
	 * over remote processors and spread off node memory allocations
	 * as wide as possible.
	 */
	node_id = zone_to_nid(zone);
	if (node_state(node_id, N_CPU) && node_id != numa_node_id())
		return ZONE_RECLAIM_NOSCAN;

	if (test_and_set_bit(ZONE_RECLAIM_LOCKED, &zone->flags))
		return ZONE_RECLAIM_NOSCAN;

	ret = __zone_reclaim(zone, gfp_mask, order);
	clear_bit(ZONE_RECLAIM_LOCKED, &zone->flags);

	if (!ret)
		count_vm_event(PGSCAN_ZONE_RECLAIM_FAILED);

	return ret;
}
#endif

/*
 * page_evictable - test whether a page is evictable
 * @page: the page to test
 *
 * Test whether page is evictable--i.e., should be placed on active/inactive
 * lists vs unevictable list.
 *
 * Reasons page might not be evictable:
 * (1) page's mapping marked unevictable
 * (2) page is part of an mlocked VMA
 *
 */
int page_evictable(struct page *page)
{
	return !mapping_unevictable(page_mapping(page)) && !PageMlocked(page);
}

#ifdef CONFIG_SHMEM
/**
 * check_move_unevictable_pages - check pages for evictability and move to appropriate zone lru list
 * @pages:	array of pages to check
 * @nr_pages:	number of pages to check
 *
 * Checks pages for evictability and moves them to the appropriate lru list.
 *
 * This function is only used for SysV IPC SHM_UNLOCK.
 */
void check_move_unevictable_pages(struct page **pages, int nr_pages)
{
	struct lruvec *lruvec;
	struct zone *zone = NULL;
	int pgscanned = 0;
	int pgrescued = 0;
	int i;

	for (i = 0; i < nr_pages; i++) {
		struct page *page = pages[i];
		struct zone *pagezone;

		pgscanned++;
		pagezone = page_zone(page);
		if (pagezone != zone) {
			if (zone)
				spin_unlock_irq(&zone->lru_lock);
			zone = pagezone;
			spin_lock_irq(&zone->lru_lock);
		}
		lruvec = mem_cgroup_page_lruvec(page, zone);

		if (!PageLRU(page) || !PageUnevictable(page))
			continue;

		if (page_evictable(page)) {
			enum lru_list lru = page_lru_base_type(page);

			VM_BUG_ON_PAGE(PageActive(page), page);
			ClearPageUnevictable(page);
			del_page_from_lru_list(page, lruvec, LRU_UNEVICTABLE);
			add_page_to_lru_list(page, lruvec, lru);
			pgrescued++;
		}
	}

	if (zone) {
		__count_vm_events(UNEVICTABLE_PGRESCUED, pgrescued);
		__count_vm_events(UNEVICTABLE_PGSCANNED, pgscanned);
		spin_unlock_irq(&zone->lru_lock);
	}
}
#endif /* CONFIG_SHMEM */<|MERGE_RESOLUTION|>--- conflicted
+++ resolved
@@ -2381,12 +2381,8 @@
 
 		memcg = mem_cgroup_iter(root, NULL, &reclaim);
 		do {
-<<<<<<< HEAD
 			unsigned long lru_pages;
 			unsigned long scanned;
-=======
-			unsigned long lru_pages, scanned;
->>>>>>> d07b956c
 			struct lruvec *lruvec;
 			int swappiness;
 
