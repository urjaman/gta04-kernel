--- conflicted
+++ resolved
@@ -1031,32 +1031,6 @@
 {
 	int ret = 0;
 
-<<<<<<< HEAD
-	spin_lock(&tlb->mm->page_table_lock);
-	if (likely(pmd_trans_huge(*pmd))) {
-		if (unlikely(pmd_trans_splitting(*pmd))) {
-			spin_unlock(&tlb->mm->page_table_lock);
-			wait_split_huge_page(vma->anon_vma,
-					     pmd);
-		} else {
-			struct page *page;
-			pgtable_t pgtable;
-			pgtable = get_pmd_huge_pte(tlb->mm);
-			page = pmd_page(*pmd);
-			pmd_clear(pmd);
-			tlb_remove_pmd_tlb_entry(tlb, pmd, addr);
-			page_remove_rmap(page);
-			VM_BUG_ON(page_mapcount(page) < 0);
-			add_mm_counter(tlb->mm, MM_ANONPAGES, -HPAGE_PMD_NR);
-			VM_BUG_ON(!PageHead(page));
-			tlb->mm->nr_ptes--;
-			spin_unlock(&tlb->mm->page_table_lock);
-			tlb_remove_page(tlb, page);
-			pte_free(tlb->mm, pgtable);
-			ret = 1;
-		}
-	} else
-=======
 	if (__pmd_trans_huge_lock(pmd, vma) == 1) {
 		struct page *page;
 		pgtable_t pgtable;
@@ -1069,7 +1043,6 @@
 		add_mm_counter(tlb->mm, MM_ANONPAGES, -HPAGE_PMD_NR);
 		VM_BUG_ON(!PageHead(page));
 		tlb->mm->nr_ptes--;
->>>>>>> e816b57a
 		spin_unlock(&tlb->mm->page_table_lock);
 		tlb_remove_page(tlb, page);
 		pte_free(tlb->mm, pgtable);
@@ -1167,19 +1140,9 @@
 			wait_split_huge_page(vma->anon_vma, pmd);
 			return -1;
 		} else {
-<<<<<<< HEAD
-			pmd_t entry;
-
-			entry = pmdp_get_and_clear(mm, addr, pmd);
-			entry = pmd_modify(entry, newprot);
-			set_pmd_at(mm, addr, pmd, entry);
-			spin_unlock(&vma->vm_mm->page_table_lock);
-			ret = 1;
-=======
 			/* Thp mapped by 'pmd' is stable, so we can
 			 * handle it as it is. */
 			return 1;
->>>>>>> e816b57a
 		}
 	}
 	spin_unlock(&vma->vm_mm->page_table_lock);
