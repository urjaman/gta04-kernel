--- conflicted
+++ resolved
@@ -134,13 +134,7 @@
  */
 struct mem_cgroup_per_zone {
 	struct lruvec		lruvec;
-<<<<<<< HEAD
-	unsigned long		count[NR_LRU_LISTS];
-=======
 	unsigned long		lru_size[NR_LRU_LISTS];
-
-	struct mem_cgroup_reclaim_iter reclaim_iter[DEF_PRIORITY + 1];
->>>>>>> e816b57a
 
 	struct mem_cgroup_reclaim_iter reclaim_iter[DEF_PRIORITY + 1];
 
@@ -1062,11 +1056,6 @@
  *
  * The callsite is then responsible for physically linking the page to
  * the returned lruvec->lists[@lru].
-<<<<<<< HEAD
- */
-struct lruvec *mem_cgroup_lru_add_list(struct zone *zone, struct page *page,
-				       enum lru_list lru)
-=======
  */
 struct lruvec *mem_cgroup_lru_add_list(struct zone *zone, struct page *page,
 				       enum lru_list lru)
@@ -1110,48 +1099,6 @@
  * @page->lru.
  */
 void mem_cgroup_lru_del_list(struct page *page, enum lru_list lru)
->>>>>>> e816b57a
-{
-	struct mem_cgroup_per_zone *mz;
-	struct mem_cgroup *memcg;
-	struct page_cgroup *pc;
-
-	if (mem_cgroup_disabled())
-		return &zone->lruvec;
-
-	pc = lookup_page_cgroup(page);
-	memcg = pc->mem_cgroup;
-<<<<<<< HEAD
-
-	/*
-	 * Surreptitiously switch any uncharged page to root:
-	 * an uncharged page off lru does nothing to secure
-	 * its former mem_cgroup from sudden removal.
-	 *
-	 * Our caller holds lru_lock, and PageCgroupUsed is updated
-	 * under page_cgroup lock: between them, they make all uses
-	 * of pc->mem_cgroup safe.
-	 */
-	if (!PageCgroupUsed(pc) && memcg != root_mem_cgroup)
-		pc->mem_cgroup = memcg = root_mem_cgroup;
-
-	mz = page_cgroup_zoneinfo(memcg, page);
-	/* compound_order() is stabilized through lru_lock */
-	MEM_CGROUP_ZSTAT(mz, lru) += 1 << compound_order(page);
-	return &mz->lruvec;
-}
-
-/**
- * mem_cgroup_lru_del_list - account for removing an lru page
- * @page: the page
- * @lru: target lru
- *
- * This function accounts for @page being removed from @lru.
- *
- * The callsite is then responsible for physically unlinking
- * @page->lru.
- */
-void mem_cgroup_lru_del_list(struct page *page, enum lru_list lru)
 {
 	struct mem_cgroup_per_zone *mz;
 	struct mem_cgroup *memcg;
@@ -1165,23 +1112,12 @@
 	VM_BUG_ON(!memcg);
 	mz = page_cgroup_zoneinfo(memcg, page);
 	/* huge page split is done under lru_lock. so, we have no races. */
-	VM_BUG_ON(MEM_CGROUP_ZSTAT(mz, lru) < (1 << compound_order(page)));
-	MEM_CGROUP_ZSTAT(mz, lru) -= 1 << compound_order(page);
-}
-
-void mem_cgroup_lru_del(struct page *page)
-{
-=======
-	VM_BUG_ON(!memcg);
-	mz = page_cgroup_zoneinfo(memcg, page);
-	/* huge page split is done under lru_lock. so, we have no races. */
 	VM_BUG_ON(mz->lru_size[lru] < (1 << compound_order(page)));
 	mz->lru_size[lru] -= 1 << compound_order(page);
 }
 
 void mem_cgroup_lru_del(struct page *page)
 {
->>>>>>> e816b57a
 	mem_cgroup_lru_del_list(page, page_lru(page));
 }
 
@@ -2226,13 +2162,7 @@
 	struct memcg_stock_pcp *stock;
 	struct mem_cgroup *iter;
 
-<<<<<<< HEAD
-	if ((action == CPU_ONLINE)) {
-		for_each_mem_cgroup(iter)
-			synchronize_mem_cgroup_on_move(iter, cpu);
-=======
 	if (action == CPU_ONLINE)
->>>>>>> e816b57a
 		return NOTIFY_OK;
 
 	if (action != CPU_DEAD && action != CPU_DEAD_FROZEN)
@@ -2552,10 +2482,7 @@
 {
 	struct zone *uninitialized_var(zone);
 	bool was_on_lru = false;
-<<<<<<< HEAD
-=======
 	bool anon;
->>>>>>> e816b57a
 
 	lock_page_cgroup(pc);
 	if (unlikely(PageCgroupUsed(pc))) {
@@ -2602,25 +2529,12 @@
 		spin_unlock_irq(&zone->lru_lock);
 	}
 
-<<<<<<< HEAD
-	if (lrucare) {
-		if (was_on_lru) {
-			VM_BUG_ON(PageLRU(page));
-			SetPageLRU(page);
-			add_page_to_lru_list(zone, page, page_lru(page));
-		}
-		spin_unlock_irq(&zone->lru_lock);
-	}
-
-	mem_cgroup_charge_statistics(memcg, PageCgroupCache(pc), nr_pages);
-=======
 	if (ctype == MEM_CGROUP_CHARGE_TYPE_MAPPED)
 		anon = true;
 	else
 		anon = false;
 
 	mem_cgroup_charge_statistics(memcg, anon, nr_pages);
->>>>>>> e816b57a
 	unlock_page_cgroup(pc);
 
 	/*
@@ -2633,12 +2547,7 @@
 
 #ifdef CONFIG_TRANSPARENT_HUGEPAGE
 
-<<<<<<< HEAD
-#define PCGF_NOCOPY_AT_SPLIT ((1 << PCG_LOCK) | (1 << PCG_MOVE_LOCK) |\
-			(1 << PCG_MIGRATION))
-=======
 #define PCGF_NOCOPY_AT_SPLIT ((1 << PCG_LOCK) | (1 << PCG_MIGRATION))
->>>>>>> e816b57a
 /*
  * Because tail pages are not marked as "used", set it. We're under
  * zone->lru_lock, 'splitting on pmd' and compound_lock.
@@ -3471,11 +3380,7 @@
 	/* fix accounting on old pages */
 	lock_page_cgroup(pc);
 	memcg = pc->mem_cgroup;
-<<<<<<< HEAD
-	mem_cgroup_charge_statistics(memcg, PageCgroupCache(pc), -1);
-=======
 	mem_cgroup_charge_statistics(memcg, false, -1);
->>>>>>> e816b57a
 	ClearPageCgroupUsed(pc);
 	unlock_page_cgroup(pc);
 
@@ -3686,11 +3591,7 @@
 			break;
 
 		nr_scanned = 0;
-<<<<<<< HEAD
-		reclaimed = mem_cgroup_soft_reclaim(mz->mem, zone,
-=======
 		reclaimed = mem_cgroup_soft_reclaim(mz->memcg, zone,
->>>>>>> e816b57a
 						    gfp_mask, &nr_scanned);
 		nr_reclaimed += reclaimed;
 		*total_scanned += nr_scanned;
@@ -4564,9 +4465,6 @@
 		thresholds = &memcg->memsw_thresholds;
 	else
 		BUG();
-
-	if (!thresholds->primary)
-		goto unlock;
 
 	if (!thresholds->primary)
 		goto unlock;
@@ -4890,13 +4788,8 @@
 
 	for (zone = 0; zone < MAX_NR_ZONES; zone++) {
 		mz = &pn->zoneinfo[zone];
-<<<<<<< HEAD
-		for_each_lru(l)
-			INIT_LIST_HEAD(&mz->lruvec.lists[l]);
-=======
 		for_each_lru(lru)
 			INIT_LIST_HEAD(&mz->lruvec.lists[lru]);
->>>>>>> e816b57a
 		mz->usage_in_excess = 0;
 		mz->on_tree = false;
 		mz->memcg = memcg;
