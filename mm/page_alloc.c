--- conflicted
+++ resolved
@@ -18,7 +18,6 @@
 #include <linux/mm.h>
 #include <linux/swap.h>
 #include <linux/interrupt.h>
-#include <linux/rwsem.h>
 #include <linux/pagemap.h>
 #include <linux/jiffies.h>
 #include <linux/bootmem.h>
@@ -981,27 +980,11 @@
 
 #if defined(CONFIG_HAVE_ARCH_EARLY_PFN_TO_NID) || \
 	defined(CONFIG_HAVE_MEMBLOCK_NODE_MAP)
-<<<<<<< HEAD
-/* Only safe to use early in boot when initialisation is single-threaded */
-=======
-
->>>>>>> 3cb5ff02
+
 static struct mminit_pfnnid_cache early_pfnnid_cache __meminitdata;
 
 int __meminit early_pfn_to_nid(unsigned long pfn)
 {
-<<<<<<< HEAD
-	int nid;
-
-	/* The system will behave unpredictably otherwise */
-	BUG_ON(system_state != SYSTEM_BOOTING);
-
-	nid = __early_pfn_to_nid(pfn, &early_pfnnid_cache);
-	if (nid >= 0)
-		return nid;
-	/* just returns 0 */
-	return 0;
-=======
 	static DEFINE_SPINLOCK(early_pfn_lock);
 	int nid;
 
@@ -1012,7 +995,6 @@
 	spin_unlock(&early_pfn_lock);
 
 	return nid;
->>>>>>> 3cb5ff02
 }
 #endif
 
@@ -1077,9 +1059,6 @@
 		__free_pages_boot_core(page, pfn, 0);
 }
 
-<<<<<<< HEAD
-static __initdata DECLARE_RWSEM(pgdat_init_rwsem);
-=======
 /* Completion tracking for deferred_init_memmap() threads */
 static atomic_t pgdat_init_n_undone __initdata;
 static __initdata DECLARE_COMPLETION(pgdat_init_all_done_comp);
@@ -1089,7 +1068,6 @@
 	if (atomic_dec_and_test(&pgdat_init_n_undone))
 		complete(&pgdat_init_all_done_comp);
 }
->>>>>>> 3cb5ff02
 
 /* Initialise remaining memory on a node */
 static int __init deferred_init_memmap(void *data)
@@ -1106,11 +1084,7 @@
 	const struct cpumask *cpumask = cpumask_of_node(pgdat->node_id);
 
 	if (first_init_pfn == ULONG_MAX) {
-<<<<<<< HEAD
-		up_read(&pgdat_init_rwsem);
-=======
 		pgdat_init_report_one_done();
->>>>>>> 3cb5ff02
 		return 0;
 	}
 
@@ -1210,12 +1184,8 @@
 
 	pr_info("node %d initialised, %lu pages in %ums\n", nid, nr_pages,
 					jiffies_to_msecs(jiffies - start));
-<<<<<<< HEAD
-	up_read(&pgdat_init_rwsem);
-=======
 
 	pgdat_init_report_one_done();
->>>>>>> 3cb5ff02
 	return 0;
 }
 
@@ -1223,27 +1193,17 @@
 {
 	int nid;
 
-<<<<<<< HEAD
-	for_each_node_state(nid, N_MEMORY) {
-		down_read(&pgdat_init_rwsem);
-=======
 	/* There will be num_node_state(N_MEMORY) threads */
 	atomic_set(&pgdat_init_n_undone, num_node_state(N_MEMORY));
 	for_each_node_state(nid, N_MEMORY) {
->>>>>>> 3cb5ff02
 		kthread_run(deferred_init_memmap, NODE_DATA(nid), "pgdatinit%d", nid);
 	}
 
 	/* Block until all are initialised */
-<<<<<<< HEAD
-	down_write(&pgdat_init_rwsem);
-	up_write(&pgdat_init_rwsem);
-=======
 	wait_for_completion(&pgdat_init_all_done_comp);
 
 	/* Reinit limits that are based on free pages after the kernel is up */
 	files_maxfiles_init();
->>>>>>> 3cb5ff02
 }
 #endif /* CONFIG_DEFERRED_STRUCT_PAGE_INIT */
 
