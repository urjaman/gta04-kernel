/*
 * Copyright 2010 Tilera Corporation. All Rights Reserved.
 *
 *   This program is free software; you can redistribute it and/or
 *   modify it under the terms of the GNU General Public License
 *   as published by the Free Software Foundation, version 2.
 *
 *   This program is distributed in the hope that it will be useful, but
 *   WITHOUT ANY WARRANTY; without even the implied warranty of
 *   MERCHANTABILITY OR FITNESS FOR A PARTICULAR PURPOSE, GOOD TITLE or
 *   NON INFRINGEMENT.  See the GNU General Public License for
 *   more details.
 */

#ifndef _ASM_TILE_UACCESS_H
#define _ASM_TILE_UACCESS_H

/*
 * User space memory access functions
 */
#include <linux/sched.h>
#include <linux/mm.h>
#include <asm-generic/uaccess-unaligned.h>
#include <asm/processor.h>
#include <asm/page.h>

#define VERIFY_READ	0
#define VERIFY_WRITE	1

/*
 * The fs value determines whether argument validity checking should be
 * performed or not.  If get_fs() == USER_DS, checking is performed, with
 * get_fs() == KERNEL_DS, checking is bypassed.
 *
 * For historical reasons, these macros are grossly misnamed.
 */
#define MAKE_MM_SEG(a)  ((mm_segment_t) { (a) })

#define KERNEL_DS	MAKE_MM_SEG(-1UL)
#define USER_DS		MAKE_MM_SEG(PAGE_OFFSET)

#define get_ds()	(KERNEL_DS)
#define get_fs()	(current_thread_info()->addr_limit)
#define set_fs(x)	(current_thread_info()->addr_limit = (x))

#define segment_eq(a, b) ((a).seg == (b).seg)

#ifndef __tilegx__
/*
 * We could allow mapping all 16 MB at 0xfc000000, but we set up a
 * special hack in arch_setup_additional_pages() to auto-create a mapping
 * for the first 16 KB, and it would seem strange to have different
 * user-accessible semantics for memory at 0xfc000000 and above 0xfc004000.
 */
static inline int is_arch_mappable_range(unsigned long addr,
					 unsigned long size)
{
	return (addr >= MEM_USER_INTRPT &&
		addr < (MEM_USER_INTRPT + INTRPT_SIZE) &&
		size <= (MEM_USER_INTRPT + INTRPT_SIZE) - addr);
}
#define is_arch_mappable_range is_arch_mappable_range
#else
#define is_arch_mappable_range(addr, size) 0
#endif

/*
 * Test whether a block of memory is a valid user space address.
 * Returns 0 if the range is valid, nonzero otherwise.
 */
int __range_ok(unsigned long addr, unsigned long size);

/**
 * access_ok: - Checks if a user space pointer is valid
 * @type: Type of access: %VERIFY_READ or %VERIFY_WRITE.  Note that
 *        %VERIFY_WRITE is a superset of %VERIFY_READ - if it is safe
 *        to write to a block, it is always safe to read from it.
 * @addr: User space pointer to start of block to check
 * @size: Size of block to check
 *
 * Context: User context only.  This function may sleep.
 *
 * Checks if a pointer to a block of memory in user space is valid.
 *
 * Returns true (nonzero) if the memory block may be valid, false (zero)
 * if it is definitely invalid.
 *
 * Note that, depending on architecture, this function probably just
 * checks that the pointer is in the user space range - after calling
 * this function, memory access functions may still return -EFAULT.
 */
#define access_ok(type, addr, size) ({ \
	__chk_user_ptr(addr); \
	likely(__range_ok((unsigned long)(addr), (size)) == 0);	\
})

/*
 * The exception table consists of pairs of addresses: the first is the
 * address of an instruction that is allowed to fault, and the second is
 * the address at which the program should continue.  No registers are
 * modified, so it is entirely up to the continuation code to figure out
 * what to do.
 *
 * All the routines below use bits of fixup code that are out of line
 * with the main instruction path.  This means when everything is well,
 * we don't even have to jump over them.  Further, they do not intrude
 * on our cache or tlb entries.
 */

struct exception_table_entry {
	unsigned long insn, fixup;
};

extern int fixup_exception(struct pt_regs *regs);

/*
 * Support macros for __get_user().
 *
 * Implementation note: The "case 8" logic of casting to the type of
 * the result of subtracting the value from itself is basically a way
 * of keeping all integer types the same, but casting any pointers to
 * ptrdiff_t, i.e. also an integer type.  This way there are no
 * questionable casts seen by the compiler on an ILP32 platform.
 *
 * Note that __get_user() and __put_user() assume proper alignment.
 */

#ifdef __LP64__
#define _ASM_PTR	".quad"
#else
#define _ASM_PTR	".long"
#endif

#define __get_user_asm(OP, x, ptr, ret)					\
	asm volatile("1: {" #OP " %1, %2; movei %0, 0 }\n"		\
		     ".pushsection .fixup,\"ax\"\n"			\
		     "0: { movei %1, 0; movei %0, %3 }\n"		\
		     "j 9f\n"						\
		     ".section __ex_table,\"a\"\n"			\
		     _ASM_PTR " 1b, 0b\n"				\
		     ".popsection\n"					\
		     "9:"						\
		     : "=r" (ret), "=r" (x)				\
		     : "r" (ptr), "i" (-EFAULT))

#ifdef __tilegx__
#define __get_user_1(x, ptr, ret) __get_user_asm(ld1u, x, ptr, ret)
#define __get_user_2(x, ptr, ret) __get_user_asm(ld2u, x, ptr, ret)
<<<<<<< HEAD
#define __get_user_4(x, ptr, ret) __get_user_asm(ld4u, x, ptr, ret)
=======
#define __get_user_4(x, ptr, ret) __get_user_asm(ld4s, x, ptr, ret)
>>>>>>> bd0a521e
#define __get_user_8(x, ptr, ret) __get_user_asm(ld, x, ptr, ret)
#else
#define __get_user_1(x, ptr, ret) __get_user_asm(lb_u, x, ptr, ret)
#define __get_user_2(x, ptr, ret) __get_user_asm(lh_u, x, ptr, ret)
#define __get_user_4(x, ptr, ret) __get_user_asm(lw, x, ptr, ret)
#ifdef __LITTLE_ENDIAN
#define __lo32(a, b) a
#define __hi32(a, b) b
#else
#define __lo32(a, b) b
#define __hi32(a, b) a
#endif
#define __get_user_8(x, ptr, ret)					\
	({								\
		unsigned int __a, __b;					\
		asm volatile("1: { lw %1, %3; addi %2, %3, 4 }\n"	\
			     "2: { lw %2, %2; movei %0, 0 }\n"		\
			     ".pushsection .fixup,\"ax\"\n"		\
			     "0: { movei %1, 0; movei %2, 0 }\n"	\
			     "{ movei %0, %4; j 9f }\n"			\
			     ".section __ex_table,\"a\"\n"		\
			     ".word 1b, 0b\n"				\
			     ".word 2b, 0b\n"				\
			     ".popsection\n"				\
			     "9:"					\
			     : "=r" (ret), "=r" (__a), "=&r" (__b)	\
			     : "r" (ptr), "i" (-EFAULT));		\
		(x) = (__typeof(x))(__typeof((x)-(x)))			\
			(((u64)__hi32(__a, __b) << 32) |		\
			 __lo32(__a, __b));				\
	})
#endif

extern int __get_user_bad(void)
  __attribute__((warning("sizeof __get_user argument not 1, 2, 4 or 8")));

/**
 * __get_user: - Get a simple variable from user space, with less checking.
 * @x:   Variable to store result.
 * @ptr: Source address, in user space.
 *
 * Context: User context only.  This function may sleep.
 *
 * This macro copies a single simple variable from user space to kernel
 * space.  It supports simple types like char and int, but not larger
 * data types like structures or arrays.
 *
 * @ptr must have pointer-to-simple-variable type, and the result of
 * dereferencing @ptr must be assignable to @x without a cast.
 *
 * Returns zero on success, or -EFAULT on error.
 * On error, the variable @x is set to zero.
 *
 * Caller must check the pointer with access_ok() before calling this
 * function.
 */
#define __get_user(x, ptr)						\
	({								\
		int __ret;						\
		__chk_user_ptr(ptr);					\
		switch (sizeof(*(ptr))) {				\
		case 1: __get_user_1(x, ptr, __ret); break;		\
		case 2: __get_user_2(x, ptr, __ret); break;		\
		case 4: __get_user_4(x, ptr, __ret); break;		\
		case 8: __get_user_8(x, ptr, __ret); break;		\
		default: __ret = __get_user_bad(); break;		\
		}							\
		__ret;							\
	})

/* Support macros for __put_user(). */

#define __put_user_asm(OP, x, ptr, ret)			\
	asm volatile("1: {" #OP " %1, %2; movei %0, 0 }\n"		\
		     ".pushsection .fixup,\"ax\"\n"			\
		     "0: { movei %0, %3; j 9f }\n"			\
		     ".section __ex_table,\"a\"\n"			\
		     _ASM_PTR " 1b, 0b\n"				\
		     ".popsection\n"					\
		     "9:"						\
		     : "=r" (ret)					\
		     : "r" (ptr), "r" (x), "i" (-EFAULT))

#ifdef __tilegx__
#define __put_user_1(x, ptr, ret) __put_user_asm(st1, x, ptr, ret)
#define __put_user_2(x, ptr, ret) __put_user_asm(st2, x, ptr, ret)
#define __put_user_4(x, ptr, ret) __put_user_asm(st4, x, ptr, ret)
#define __put_user_8(x, ptr, ret) __put_user_asm(st, x, ptr, ret)
#else
#define __put_user_1(x, ptr, ret) __put_user_asm(sb, x, ptr, ret)
#define __put_user_2(x, ptr, ret) __put_user_asm(sh, x, ptr, ret)
#define __put_user_4(x, ptr, ret) __put_user_asm(sw, x, ptr, ret)
#define __put_user_8(x, ptr, ret)					\
	({								\
		u64 __x = (__typeof((x)-(x)))(x);			\
		int __lo = (int) __x, __hi = (int) (__x >> 32);		\
		asm volatile("1: { sw %1, %2; addi %0, %1, 4 }\n"	\
			     "2: { sw %0, %3; movei %0, 0 }\n"		\
			     ".pushsection .fixup,\"ax\"\n"		\
			     "0: { movei %0, %4; j 9f }\n"		\
			     ".section __ex_table,\"a\"\n"		\
			     ".word 1b, 0b\n"				\
			     ".word 2b, 0b\n"				\
			     ".popsection\n"				\
			     "9:"					\
			     : "=&r" (ret)				\
			     : "r" (ptr), "r" (__lo32(__lo, __hi)),	\
			     "r" (__hi32(__lo, __hi)), "i" (-EFAULT));	\
	})
#endif

extern int __put_user_bad(void)
  __attribute__((warning("sizeof __put_user argument not 1, 2, 4 or 8")));

/**
 * __put_user: - Write a simple value into user space, with less checking.
 * @x:   Value to copy to user space.
 * @ptr: Destination address, in user space.
 *
 * Context: User context only.  This function may sleep.
 *
 * This macro copies a single simple value from kernel space to user
 * space.  It supports simple types like char and int, but not larger
 * data types like structures or arrays.
 *
 * @ptr must have pointer-to-simple-variable type, and @x must be assignable
 * to the result of dereferencing @ptr.
 *
 * Caller must check the pointer with access_ok() before calling this
 * function.
 *
 * Returns zero on success, or -EFAULT on error.
 */
#define __put_user(x, ptr)						\
({									\
	int __ret;							\
	__chk_user_ptr(ptr);						\
	switch (sizeof(*(ptr))) {					\
	case 1: __put_user_1(x, ptr, __ret); break;			\
	case 2: __put_user_2(x, ptr, __ret); break;			\
	case 4: __put_user_4(x, ptr, __ret); break;			\
	case 8: __put_user_8(x, ptr, __ret); break;			\
	default: __ret = __put_user_bad(); break;			\
	}								\
	__ret;								\
})

/*
 * The versions of get_user and put_user without initial underscores
 * check the address of their arguments to make sure they are not
 * in kernel space.
 */
#define put_user(x, ptr)						\
({									\
	__typeof__(*(ptr)) __user *__Pu_addr = (ptr);			\
	access_ok(VERIFY_WRITE, (__Pu_addr), sizeof(*(__Pu_addr))) ?	\
		__put_user((x), (__Pu_addr)) :				\
		-EFAULT;						\
})

#define get_user(x, ptr)						\
({									\
	__typeof__(*(ptr)) const __user *__Gu_addr = (ptr);		\
	access_ok(VERIFY_READ, (__Gu_addr), sizeof(*(__Gu_addr))) ?	\
		__get_user((x), (__Gu_addr)) :				\
		((x) = 0, -EFAULT);					\
})

/**
 * __copy_to_user() - copy data into user space, with less checking.
 * @to:   Destination address, in user space.
 * @from: Source address, in kernel space.
 * @n:    Number of bytes to copy.
 *
 * Context: User context only.  This function may sleep.
 *
 * Copy data from kernel space to user space.  Caller must check
 * the specified block with access_ok() before calling this function.
 *
 * Returns number of bytes that could not be copied.
 * On success, this will be zero.
 *
 * An alternate version - __copy_to_user_inatomic() - is designed
 * to be called from atomic context, typically bracketed by calls
 * to pagefault_disable() and pagefault_enable().
 */
extern unsigned long __must_check __copy_to_user_inatomic(
	void __user *to, const void *from, unsigned long n);

static inline unsigned long __must_check
__copy_to_user(void __user *to, const void *from, unsigned long n)
{
	might_fault();
	return __copy_to_user_inatomic(to, from, n);
}

static inline unsigned long __must_check
copy_to_user(void __user *to, const void *from, unsigned long n)
{
	if (access_ok(VERIFY_WRITE, to, n))
		n = __copy_to_user(to, from, n);
	return n;
}

/**
 * __copy_from_user() - copy data from user space, with less checking.
 * @to:   Destination address, in kernel space.
 * @from: Source address, in user space.
 * @n:    Number of bytes to copy.
 *
 * Context: User context only.  This function may sleep.
 *
 * Copy data from user space to kernel space.  Caller must check
 * the specified block with access_ok() before calling this function.
 *
 * Returns number of bytes that could not be copied.
 * On success, this will be zero.
 *
 * If some data could not be copied, this function will pad the copied
 * data to the requested size using zero bytes.
 *
 * An alternate version - __copy_from_user_inatomic() - is designed
 * to be called from atomic context, typically bracketed by calls
 * to pagefault_disable() and pagefault_enable().  This version
 * does *NOT* pad with zeros.
 */
extern unsigned long __must_check __copy_from_user_inatomic(
	void *to, const void __user *from, unsigned long n);
extern unsigned long __must_check __copy_from_user_zeroing(
	void *to, const void __user *from, unsigned long n);

static inline unsigned long __must_check
__copy_from_user(void *to, const void __user *from, unsigned long n)
{
       might_fault();
       return __copy_from_user_zeroing(to, from, n);
}

static inline unsigned long __must_check
_copy_from_user(void *to, const void __user *from, unsigned long n)
{
	if (access_ok(VERIFY_READ, from, n))
		n = __copy_from_user(to, from, n);
	else
		memset(to, 0, n);
	return n;
}

#ifdef CONFIG_DEBUG_COPY_FROM_USER
extern void copy_from_user_overflow(void)
	__compiletime_warning("copy_from_user() size is not provably correct");

static inline unsigned long __must_check copy_from_user(void *to,
					  const void __user *from,
					  unsigned long n)
{
	int sz = __compiletime_object_size(to);

	if (likely(sz == -1 || sz >= n))
		n = _copy_from_user(to, from, n);
	else
		copy_from_user_overflow();

	return n;
}
#else
#define copy_from_user _copy_from_user
#endif

#ifdef __tilegx__
/**
 * __copy_in_user() - copy data within user space, with less checking.
 * @to:   Destination address, in user space.
 * @from: Source address, in user space.
 * @n:    Number of bytes to copy.
 *
 * Context: User context only.  This function may sleep.
 *
 * Copy data from user space to user space.  Caller must check
 * the specified blocks with access_ok() before calling this function.
 *
 * Returns number of bytes that could not be copied.
 * On success, this will be zero.
 */
extern unsigned long __copy_in_user_inatomic(
	void __user *to, const void __user *from, unsigned long n);

static inline unsigned long __must_check
__copy_in_user(void __user *to, const void __user *from, unsigned long n)
{
	might_sleep();
	return __copy_in_user_inatomic(to, from, n);
}

static inline unsigned long __must_check
copy_in_user(void __user *to, const void __user *from, unsigned long n)
{
	if (access_ok(VERIFY_WRITE, to, n) && access_ok(VERIFY_READ, from, n))
		n = __copy_in_user(to, from, n);
	return n;
}
#endif


/**
 * strlen_user: - Get the size of a string in user space.
 * @str: The string to measure.
 *
 * Context: User context only.  This function may sleep.
 *
 * Get the size of a NUL-terminated string in user space.
 *
 * Returns the size of the string INCLUDING the terminating NUL.
 * On exception, returns 0.
 *
 * If there is a limit on the length of a valid string, you may wish to
 * consider using strnlen_user() instead.
 */
extern long strnlen_user_asm(const char __user *str, long n);
static inline long __must_check strnlen_user(const char __user *str, long n)
{
	might_fault();
	return strnlen_user_asm(str, n);
}
#define strlen_user(str) strnlen_user(str, LONG_MAX)

/**
 * strncpy_from_user: - Copy a NUL terminated string from userspace, with less checking.
 * @dst:   Destination address, in kernel space.  This buffer must be at
 *         least @count bytes long.
 * @src:   Source address, in user space.
 * @count: Maximum number of bytes to copy, including the trailing NUL.
 *
 * Copies a NUL-terminated string from userspace to kernel space.
 * Caller must check the specified block with access_ok() before calling
 * this function.
 *
 * On success, returns the length of the string (not including the trailing
 * NUL).
 *
 * If access to userspace fails, returns -EFAULT (some data may have been
 * copied).
 *
 * If @count is smaller than the length of the string, copies @count bytes
 * and returns @count.
 */
extern long strncpy_from_user_asm(char *dst, const char __user *src, long);
static inline long __must_check __strncpy_from_user(
	char *dst, const char __user *src, long count)
{
	might_fault();
	return strncpy_from_user_asm(dst, src, count);
}
static inline long __must_check strncpy_from_user(
	char *dst, const char __user *src, long count)
{
	if (access_ok(VERIFY_READ, src, 1))
		return __strncpy_from_user(dst, src, count);
	return -EFAULT;
}

/**
 * clear_user: - Zero a block of memory in user space.
 * @mem:   Destination address, in user space.
 * @len:   Number of bytes to zero.
 *
 * Zero a block of memory in user space.
 *
 * Returns number of bytes that could not be cleared.
 * On success, this will be zero.
 */
extern unsigned long clear_user_asm(void __user *mem, unsigned long len);
static inline unsigned long __must_check __clear_user(
	void __user *mem, unsigned long len)
{
	might_fault();
	return clear_user_asm(mem, len);
}
static inline unsigned long __must_check clear_user(
	void __user *mem, unsigned long len)
{
	if (access_ok(VERIFY_WRITE, mem, len))
		return __clear_user(mem, len);
	return len;
}

/**
 * flush_user: - Flush a block of memory in user space from cache.
 * @mem:   Destination address, in user space.
 * @len:   Number of bytes to flush.
 *
 * Returns number of bytes that could not be flushed.
 * On success, this will be zero.
 */
extern unsigned long flush_user_asm(void __user *mem, unsigned long len);
static inline unsigned long __must_check __flush_user(
	void __user *mem, unsigned long len)
{
	int retval;

	might_fault();
	retval = flush_user_asm(mem, len);
	mb_incoherent();
	return retval;
}

static inline unsigned long __must_check flush_user(
	void __user *mem, unsigned long len)
{
	if (access_ok(VERIFY_WRITE, mem, len))
		return __flush_user(mem, len);
	return len;
}

/**
 * inv_user: - Invalidate a block of memory in user space from cache.
 * @mem:   Destination address, in user space.
 * @len:   Number of bytes to invalidate.
 *
 * Returns number of bytes that could not be invalidated.
 * On success, this will be zero.
 *
 * Note that on Tile64, the "inv" operation is in fact a
 * "flush and invalidate", so cache write-backs will occur prior
 * to the cache being marked invalid.
 */
extern unsigned long inv_user_asm(void __user *mem, unsigned long len);
static inline unsigned long __must_check __inv_user(
	void __user *mem, unsigned long len)
{
	int retval;

	might_fault();
	retval = inv_user_asm(mem, len);
	mb_incoherent();
	return retval;
}
static inline unsigned long __must_check inv_user(
	void __user *mem, unsigned long len)
{
	if (access_ok(VERIFY_WRITE, mem, len))
		return __inv_user(mem, len);
	return len;
}

/**
 * finv_user: - Flush-inval a block of memory in user space from cache.
 * @mem:   Destination address, in user space.
 * @len:   Number of bytes to invalidate.
 *
 * Returns number of bytes that could not be flush-invalidated.
 * On success, this will be zero.
 */
extern unsigned long finv_user_asm(void __user *mem, unsigned long len);
static inline unsigned long __must_check __finv_user(
	void __user *mem, unsigned long len)
{
	int retval;

	might_fault();
	retval = finv_user_asm(mem, len);
	mb_incoherent();
	return retval;
}
static inline unsigned long __must_check finv_user(
	void __user *mem, unsigned long len)
{
	if (access_ok(VERIFY_WRITE, mem, len))
		return __finv_user(mem, len);
	return len;
}

#endif /* _ASM_TILE_UACCESS_H */<|MERGE_RESOLUTION|>--- conflicted
+++ resolved
@@ -146,11 +146,7 @@
 #ifdef __tilegx__
 #define __get_user_1(x, ptr, ret) __get_user_asm(ld1u, x, ptr, ret)
 #define __get_user_2(x, ptr, ret) __get_user_asm(ld2u, x, ptr, ret)
-<<<<<<< HEAD
-#define __get_user_4(x, ptr, ret) __get_user_asm(ld4u, x, ptr, ret)
-=======
 #define __get_user_4(x, ptr, ret) __get_user_asm(ld4s, x, ptr, ret)
->>>>>>> bd0a521e
 #define __get_user_8(x, ptr, ret) __get_user_asm(ld, x, ptr, ret)
 #else
 #define __get_user_1(x, ptr, ret) __get_user_asm(lb_u, x, ptr, ret)
