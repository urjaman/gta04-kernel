/*
 * Copyright 2010 Tilera Corporation. All Rights Reserved.
 *
 *   This program is free software; you can redistribute it and/or
 *   modify it under the terms of the GNU General Public License
 *   as published by the Free Software Foundation, version 2.
 *
 *   This program is distributed in the hope that it will be useful, but
 *   WITHOUT ANY WARRANTY; without even the implied warranty of
 *   MERCHANTABILITY OR FITNESS FOR A PARTICULAR PURPOSE, GOOD TITLE or
 *   NON INFRINGEMENT.  See the GNU General Public License for
 *   more details.
 */

#include <linux/sched.h>
#include <linux/preempt.h>
#include <linux/module.h>
#include <linux/fs.h>
#include <linux/kprobes.h>
#include <linux/elfcore.h>
#include <linux/tick.h>
#include <linux/init.h>
#include <linux/mm.h>
#include <linux/compat.h>
#include <linux/hardirq.h>
#include <linux/syscalls.h>
#include <linux/kernel.h>
#include <linux/tracehook.h>
#include <linux/signal.h>
#include <asm/stack.h>
#include <asm/switch_to.h>
#include <asm/homecache.h>
#include <asm/syscalls.h>
#include <asm/traps.h>
#include <asm/setup.h>
#ifdef CONFIG_HARDWALL
#include <asm/hardwall.h>
#endif
#include <arch/chip.h>
#include <arch/abi.h>
#include <arch/sim_def.h>


/*
 * Use the (x86) "idle=poll" option to prefer low latency when leaving the
 * idle loop over low power while in the idle loop, e.g. if we have
 * one thread per core and we want to get threads out of futex waits fast.
 */
static int no_idle_nap;
static int __init idle_setup(char *str)
{
	if (!str)
		return -EINVAL;

	if (!strcmp(str, "poll")) {
		pr_info("using polling idle threads.\n");
		no_idle_nap = 1;
	} else if (!strcmp(str, "halt"))
		no_idle_nap = 0;
	else
		return -1;

	return 0;
}
early_param("idle", idle_setup);

/*
 * The idle thread. There's no useful work to be
 * done, so just try to conserve power and have a
 * low exit latency (ie sit in a loop waiting for
 * somebody to say that they'd like to reschedule)
 */
void cpu_idle(void)
{
	int cpu = smp_processor_id();


	current_thread_info()->status |= TS_POLLING;

	if (no_idle_nap) {
		while (1) {
			while (!need_resched())
				cpu_relax();
			schedule();
		}
	}

	/* endless idle loop with no priority at all */
	while (1) {
		tick_nohz_idle_enter();
		rcu_idle_enter();
		while (!need_resched()) {
			if (cpu_is_offline(cpu))
				BUG();  /* no HOTPLUG_CPU */

			local_irq_disable();
			__get_cpu_var(irq_stat).idle_timestamp = jiffies;
			current_thread_info()->status &= ~TS_POLLING;
			/*
			 * TS_POLLING-cleared state must be visible before we
			 * test NEED_RESCHED:
			 */
			smp_mb();

			if (!need_resched())
				_cpu_idle();
			else
				local_irq_enable();
			current_thread_info()->status |= TS_POLLING;
		}
		rcu_idle_exit();
		tick_nohz_idle_exit();
		schedule_preempt_disabled();
	}
}

/*
 * Release a thread_info structure
 */
void arch_release_thread_info(struct thread_info *info)
{
	struct single_step_state *step_state = info->step_state;

#ifdef CONFIG_HARDWALL
	/*
	 * We free a thread_info from the context of the task that has
	 * been scheduled next, so the original task is already dead.
	 * Calling deactivate here just frees up the data structures.
	 * If the task we're freeing held the last reference to a
	 * hardwall fd, it would have been released prior to this point
	 * anyway via exit_files(), and the hardwall_task.info pointers
	 * would be NULL by now.
	 */
	hardwall_deactivate_all(info->task);
#endif

	if (step_state) {

		/*
		 * FIXME: we don't munmap step_state->buffer
		 * because the mm_struct for this process (info->task->mm)
		 * has already been zeroed in exit_mm().  Keeping a
		 * reference to it here seems like a bad move, so this
		 * means we can't munmap() the buffer, and therefore if we
		 * ptrace multiple threads in a process, we will slowly
		 * leak user memory.  (Note that as soon as the last
		 * thread in a process dies, we will reclaim all user
		 * memory including single-step buffers in the usual way.)
		 * We should either assign a kernel VA to this buffer
		 * somehow, or we should associate the buffer(s) with the
		 * mm itself so we can clean them up that way.
		 */
		kfree(step_state);
	}
}

static void save_arch_state(struct thread_struct *t);

int copy_thread(unsigned long clone_flags, unsigned long sp,
		unsigned long arg, struct task_struct *p)
{
<<<<<<< HEAD
	struct pt_regs *childregs = task_pt_regs(p), *regs = current_pt_regs();
=======
	struct pt_regs *childregs = task_pt_regs(p);
>>>>>>> 19f949f5
	unsigned long ksp;
	unsigned long *callee_regs;

	/*
	 * Set up the stack and stack pointer appropriately for the
	 * new child to find itself woken up in __switch_to().
	 * The callee-saved registers must be on the stack to be read;
	 * the new task will then jump to assembly support to handle
	 * calling schedule_tail(), etc., and (for userspace tasks)
	 * returning to the context set up in the pt_regs.
	 */
	ksp = (unsigned long) childregs;
	ksp -= C_ABI_SAVE_AREA_SIZE;   /* interrupt-entry save area */
	((long *)ksp)[0] = ((long *)ksp)[1] = 0;
	ksp -= CALLEE_SAVED_REGS_COUNT * sizeof(unsigned long);
	callee_regs = (unsigned long *)ksp;
	ksp -= C_ABI_SAVE_AREA_SIZE;   /* __switch_to() save area */
	((long *)ksp)[0] = ((long *)ksp)[1] = 0;
	p->thread.ksp = ksp;

	/* Record the pid of the task that created this one. */
	p->thread.creator_pid = current->pid;

	if (unlikely(p->flags & PF_KTHREAD)) {
		/* kernel thread */
		memset(childregs, 0, sizeof(struct pt_regs));
		memset(&callee_regs[2], 0,
		       (CALLEE_SAVED_REGS_COUNT - 2) * sizeof(unsigned long));
		callee_regs[0] = sp;   /* r30 = function */
		callee_regs[1] = arg;  /* r31 = arg */
		childregs->ex1 = PL_ICS_EX1(KERNEL_PL, 0);
		p->thread.pc = (unsigned long) ret_from_kernel_thread;
		return 0;
	}

	/*
	 * Start new thread in ret_from_fork so it schedules properly
	 * and then return from interrupt like the parent.
	 */
	p->thread.pc = (unsigned long) ret_from_fork;

	/*
	 * Do not clone step state from the parent; each thread
	 * must make its own lazily.
	 */
	task_thread_info(p)->step_state = NULL;

	/*
	 * Copy the registers onto the kernel stack so the
	 * return-from-interrupt code will reload it into registers.
	 */
	*childregs = *current_pt_regs();
	childregs->regs[0] = 0;         /* return value is zero */
	if (sp)
		childregs->sp = sp;  /* override with new user stack pointer */
	memcpy(callee_regs, &childregs->regs[CALLEE_SAVED_FIRST_REG],
	       CALLEE_SAVED_REGS_COUNT * sizeof(unsigned long));

	/* Save user stack top pointer so we can ID the stack vm area later. */
	p->thread.usp0 = childregs->sp;

	/*
	 * If CLONE_SETTLS is set, set "tp" in the new task to "r4",
	 * which is passed in as arg #5 to sys_clone().
	 */
	if (clone_flags & CLONE_SETTLS)
		childregs->tp = childregs->regs[4];


#if CHIP_HAS_TILE_DMA()
	/*
	 * No DMA in the new thread.  We model this on the fact that
	 * fork() clears the pending signals, alarms, and aio for the child.
	 */
	memset(&p->thread.tile_dma_state, 0, sizeof(struct tile_dma_state));
	memset(&p->thread.dma_async_tlb, 0, sizeof(struct async_tlb));
#endif

#if CHIP_HAS_SN_PROC()
	/* Likewise, the new thread is not running static processor code. */
	p->thread.sn_proc_running = 0;
	memset(&p->thread.sn_async_tlb, 0, sizeof(struct async_tlb));
#endif

#if CHIP_HAS_PROC_STATUS_SPR()
	/* New thread has its miscellaneous processor state bits clear. */
	p->thread.proc_status = 0;
#endif

#ifdef CONFIG_HARDWALL
	/* New thread does not own any networks. */
	memset(&p->thread.hardwall[0], 0,
	       sizeof(struct hardwall_task) * HARDWALL_TYPES);
#endif


	/*
	 * Start the new thread with the current architecture state
	 * (user interrupt masks, etc.).
	 */
	save_arch_state(&p->thread);

	return 0;
}

/*
 * Return "current" if it looks plausible, or else a pointer to a dummy.
 * This can be helpful if we are just trying to emit a clean panic.
 */
struct task_struct *validate_current(void)
{
	static struct task_struct corrupt = { .comm = "<corrupt>" };
	struct task_struct *tsk = current;
	if (unlikely((unsigned long)tsk < PAGE_OFFSET ||
		     (high_memory && (void *)tsk > high_memory) ||
		     ((unsigned long)tsk & (__alignof__(*tsk) - 1)) != 0)) {
		pr_err("Corrupt 'current' %p (sp %#lx)\n", tsk, stack_pointer);
		tsk = &corrupt;
	}
	return tsk;
}

/* Take and return the pointer to the previous task, for schedule_tail(). */
struct task_struct *sim_notify_fork(struct task_struct *prev)
{
	struct task_struct *tsk = current;
	__insn_mtspr(SPR_SIM_CONTROL, SIM_CONTROL_OS_FORK_PARENT |
		     (tsk->thread.creator_pid << _SIM_CONTROL_OPERATOR_BITS));
	__insn_mtspr(SPR_SIM_CONTROL, SIM_CONTROL_OS_FORK |
		     (tsk->pid << _SIM_CONTROL_OPERATOR_BITS));
	return prev;
}

int dump_task_regs(struct task_struct *tsk, elf_gregset_t *regs)
{
	struct pt_regs *ptregs = task_pt_regs(tsk);
	elf_core_copy_regs(regs, ptregs);
	return 1;
}

#if CHIP_HAS_TILE_DMA()

/* Allow user processes to access the DMA SPRs */
void grant_dma_mpls(void)
{
#if CONFIG_KERNEL_PL == 2
	__insn_mtspr(SPR_MPL_DMA_CPL_SET_1, 1);
	__insn_mtspr(SPR_MPL_DMA_NOTIFY_SET_1, 1);
#else
	__insn_mtspr(SPR_MPL_DMA_CPL_SET_0, 1);
	__insn_mtspr(SPR_MPL_DMA_NOTIFY_SET_0, 1);
#endif
}

/* Forbid user processes from accessing the DMA SPRs */
void restrict_dma_mpls(void)
{
#if CONFIG_KERNEL_PL == 2
	__insn_mtspr(SPR_MPL_DMA_CPL_SET_2, 1);
	__insn_mtspr(SPR_MPL_DMA_NOTIFY_SET_2, 1);
#else
	__insn_mtspr(SPR_MPL_DMA_CPL_SET_1, 1);
	__insn_mtspr(SPR_MPL_DMA_NOTIFY_SET_1, 1);
#endif
}

/* Pause the DMA engine, then save off its state registers. */
static void save_tile_dma_state(struct tile_dma_state *dma)
{
	unsigned long state = __insn_mfspr(SPR_DMA_USER_STATUS);
	unsigned long post_suspend_state;

	/* If we're running, suspend the engine. */
	if ((state & DMA_STATUS_MASK) == SPR_DMA_STATUS__RUNNING_MASK)
		__insn_mtspr(SPR_DMA_CTR, SPR_DMA_CTR__SUSPEND_MASK);

	/*
	 * Wait for the engine to idle, then save regs.  Note that we
	 * want to record the "running" bit from before suspension,
	 * and the "done" bit from after, so that we can properly
	 * distinguish a case where the user suspended the engine from
	 * the case where the kernel suspended as part of the context
	 * swap.
	 */
	do {
		post_suspend_state = __insn_mfspr(SPR_DMA_USER_STATUS);
	} while (post_suspend_state & SPR_DMA_STATUS__BUSY_MASK);

	dma->src = __insn_mfspr(SPR_DMA_SRC_ADDR);
	dma->src_chunk = __insn_mfspr(SPR_DMA_SRC_CHUNK_ADDR);
	dma->dest = __insn_mfspr(SPR_DMA_DST_ADDR);
	dma->dest_chunk = __insn_mfspr(SPR_DMA_DST_CHUNK_ADDR);
	dma->strides = __insn_mfspr(SPR_DMA_STRIDE);
	dma->chunk_size = __insn_mfspr(SPR_DMA_CHUNK_SIZE);
	dma->byte = __insn_mfspr(SPR_DMA_BYTE);
	dma->status = (state & SPR_DMA_STATUS__RUNNING_MASK) |
		(post_suspend_state & SPR_DMA_STATUS__DONE_MASK);
}

/* Restart a DMA that was running before we were context-switched out. */
static void restore_tile_dma_state(struct thread_struct *t)
{
	const struct tile_dma_state *dma = &t->tile_dma_state;

	/*
	 * The only way to restore the done bit is to run a zero
	 * length transaction.
	 */
	if ((dma->status & SPR_DMA_STATUS__DONE_MASK) &&
	    !(__insn_mfspr(SPR_DMA_USER_STATUS) & SPR_DMA_STATUS__DONE_MASK)) {
		__insn_mtspr(SPR_DMA_BYTE, 0);
		__insn_mtspr(SPR_DMA_CTR, SPR_DMA_CTR__REQUEST_MASK);
		while (__insn_mfspr(SPR_DMA_USER_STATUS) &
		       SPR_DMA_STATUS__BUSY_MASK)
			;
	}

	__insn_mtspr(SPR_DMA_SRC_ADDR, dma->src);
	__insn_mtspr(SPR_DMA_SRC_CHUNK_ADDR, dma->src_chunk);
	__insn_mtspr(SPR_DMA_DST_ADDR, dma->dest);
	__insn_mtspr(SPR_DMA_DST_CHUNK_ADDR, dma->dest_chunk);
	__insn_mtspr(SPR_DMA_STRIDE, dma->strides);
	__insn_mtspr(SPR_DMA_CHUNK_SIZE, dma->chunk_size);
	__insn_mtspr(SPR_DMA_BYTE, dma->byte);

	/*
	 * Restart the engine if we were running and not done.
	 * Clear a pending async DMA fault that we were waiting on return
	 * to user space to execute, since we expect the DMA engine
	 * to regenerate those faults for us now.  Note that we don't
	 * try to clear the TIF_ASYNC_TLB flag, since it's relatively
	 * harmless if set, and it covers both DMA and the SN processor.
	 */
	if ((dma->status & DMA_STATUS_MASK) == SPR_DMA_STATUS__RUNNING_MASK) {
		t->dma_async_tlb.fault_num = 0;
		__insn_mtspr(SPR_DMA_CTR, SPR_DMA_CTR__REQUEST_MASK);
	}
}

#endif

static void save_arch_state(struct thread_struct *t)
{
#if CHIP_HAS_SPLIT_INTR_MASK()
	t->interrupt_mask = __insn_mfspr(SPR_INTERRUPT_MASK_0_0) |
		((u64)__insn_mfspr(SPR_INTERRUPT_MASK_0_1) << 32);
#else
	t->interrupt_mask = __insn_mfspr(SPR_INTERRUPT_MASK_0);
#endif
	t->ex_context[0] = __insn_mfspr(SPR_EX_CONTEXT_0_0);
	t->ex_context[1] = __insn_mfspr(SPR_EX_CONTEXT_0_1);
	t->system_save[0] = __insn_mfspr(SPR_SYSTEM_SAVE_0_0);
	t->system_save[1] = __insn_mfspr(SPR_SYSTEM_SAVE_0_1);
	t->system_save[2] = __insn_mfspr(SPR_SYSTEM_SAVE_0_2);
	t->system_save[3] = __insn_mfspr(SPR_SYSTEM_SAVE_0_3);
	t->intctrl_0 = __insn_mfspr(SPR_INTCTRL_0_STATUS);
#if CHIP_HAS_PROC_STATUS_SPR()
	t->proc_status = __insn_mfspr(SPR_PROC_STATUS);
#endif
#if !CHIP_HAS_FIXED_INTVEC_BASE()
	t->interrupt_vector_base = __insn_mfspr(SPR_INTERRUPT_VECTOR_BASE_0);
#endif
#if CHIP_HAS_TILE_RTF_HWM()
	t->tile_rtf_hwm = __insn_mfspr(SPR_TILE_RTF_HWM);
#endif
#if CHIP_HAS_DSTREAM_PF()
	t->dstream_pf = __insn_mfspr(SPR_DSTREAM_PF);
#endif
}

static void restore_arch_state(const struct thread_struct *t)
{
#if CHIP_HAS_SPLIT_INTR_MASK()
	__insn_mtspr(SPR_INTERRUPT_MASK_0_0, (u32) t->interrupt_mask);
	__insn_mtspr(SPR_INTERRUPT_MASK_0_1, t->interrupt_mask >> 32);
#else
	__insn_mtspr(SPR_INTERRUPT_MASK_0, t->interrupt_mask);
#endif
	__insn_mtspr(SPR_EX_CONTEXT_0_0, t->ex_context[0]);
	__insn_mtspr(SPR_EX_CONTEXT_0_1, t->ex_context[1]);
	__insn_mtspr(SPR_SYSTEM_SAVE_0_0, t->system_save[0]);
	__insn_mtspr(SPR_SYSTEM_SAVE_0_1, t->system_save[1]);
	__insn_mtspr(SPR_SYSTEM_SAVE_0_2, t->system_save[2]);
	__insn_mtspr(SPR_SYSTEM_SAVE_0_3, t->system_save[3]);
	__insn_mtspr(SPR_INTCTRL_0_STATUS, t->intctrl_0);
#if CHIP_HAS_PROC_STATUS_SPR()
	__insn_mtspr(SPR_PROC_STATUS, t->proc_status);
#endif
#if !CHIP_HAS_FIXED_INTVEC_BASE()
	__insn_mtspr(SPR_INTERRUPT_VECTOR_BASE_0, t->interrupt_vector_base);
#endif
#if CHIP_HAS_TILE_RTF_HWM()
	__insn_mtspr(SPR_TILE_RTF_HWM, t->tile_rtf_hwm);
#endif
#if CHIP_HAS_DSTREAM_PF()
	__insn_mtspr(SPR_DSTREAM_PF, t->dstream_pf);
#endif
}


void _prepare_arch_switch(struct task_struct *next)
{
#if CHIP_HAS_SN_PROC()
	int snctl;
#endif
#if CHIP_HAS_TILE_DMA()
	struct tile_dma_state *dma = &current->thread.tile_dma_state;
	if (dma->enabled)
		save_tile_dma_state(dma);
#endif
#if CHIP_HAS_SN_PROC()
	/*
	 * Suspend the static network processor if it was running.
	 * We do not suspend the fabric itself, just like we don't
	 * try to suspend the UDN.
	 */
	snctl = __insn_mfspr(SPR_SNCTL);
	current->thread.sn_proc_running =
		(snctl & SPR_SNCTL__FRZPROC_MASK) == 0;
	if (current->thread.sn_proc_running)
		__insn_mtspr(SPR_SNCTL, snctl | SPR_SNCTL__FRZPROC_MASK);
#endif
}


struct task_struct *__sched _switch_to(struct task_struct *prev,
				       struct task_struct *next)
{
	/* DMA state is already saved; save off other arch state. */
	save_arch_state(&prev->thread);

#if CHIP_HAS_TILE_DMA()
	/*
	 * Restore DMA in new task if desired.
	 * Note that it is only safe to restart here since interrupts
	 * are disabled, so we can't take any DMATLB miss or access
	 * interrupts before we have finished switching stacks.
	 */
	if (next->thread.tile_dma_state.enabled) {
		restore_tile_dma_state(&next->thread);
		grant_dma_mpls();
	} else {
		restrict_dma_mpls();
	}
#endif

	/* Restore other arch state. */
	restore_arch_state(&next->thread);

#if CHIP_HAS_SN_PROC()
	/*
	 * Restart static network processor in the new process
	 * if it was running before.
	 */
	if (next->thread.sn_proc_running) {
		int snctl = __insn_mfspr(SPR_SNCTL);
		__insn_mtspr(SPR_SNCTL, snctl & ~SPR_SNCTL__FRZPROC_MASK);
	}
#endif

#ifdef CONFIG_HARDWALL
	/* Enable or disable access to the network registers appropriately. */
	hardwall_switch_tasks(prev, next);
#endif

	/*
	 * Switch kernel SP, PC, and callee-saved registers.
	 * In the context of the new task, return the old task pointer
	 * (i.e. the task that actually called __switch_to).
	 * Pass the value to use for SYSTEM_SAVE_K_0 when we reset our sp.
	 */
	return __switch_to(prev, next, next_current_ksp0(next));
}

/*
 * This routine is called on return from interrupt if any of the
 * TIF_WORK_MASK flags are set in thread_info->flags.  It is
 * entered with interrupts disabled so we don't miss an event
 * that modified the thread_info flags.  If any flag is set, we
 * handle it and return, and the calling assembly code will
 * re-disable interrupts, reload the thread flags, and call back
 * if more flags need to be handled.
 *
 * We return whether we need to check the thread_info flags again
 * or not.  Note that we don't clear TIF_SINGLESTEP here, so it's
 * important that it be tested last, and then claim that we don't
 * need to recheck the flags.
 */
int do_work_pending(struct pt_regs *regs, u32 thread_info_flags)
{
	/* If we enter in kernel mode, do nothing and exit the caller loop. */
	if (!user_mode(regs))
		return 0;

	/* Enable interrupts; they are disabled again on return to caller. */
	local_irq_enable();

	if (thread_info_flags & _TIF_NEED_RESCHED) {
		schedule();
		return 1;
	}
#if CHIP_HAS_TILE_DMA() || CHIP_HAS_SN_PROC()
	if (thread_info_flags & _TIF_ASYNC_TLB) {
		do_async_page_fault(regs);
		return 1;
	}
#endif
	if (thread_info_flags & _TIF_SIGPENDING) {
		do_signal(regs);
		return 1;
	}
	if (thread_info_flags & _TIF_NOTIFY_RESUME) {
		clear_thread_flag(TIF_NOTIFY_RESUME);
		tracehook_notify_resume(regs);
		return 1;
	}
	if (thread_info_flags & _TIF_SINGLESTEP) {
		single_step_once(regs);
		return 0;
	}
	panic("work_pending: bad flags %#x\n", thread_info_flags);
}

unsigned long get_wchan(struct task_struct *p)
{
	struct KBacktraceIterator kbt;

	if (!p || p == current || p->state == TASK_RUNNING)
		return 0;

	for (KBacktraceIterator_init(&kbt, p, NULL);
	     !KBacktraceIterator_end(&kbt);
	     KBacktraceIterator_next(&kbt)) {
		if (!in_sched_functions(kbt.it.pc))
			return kbt.it.pc;
	}

	return 0;
}

/* Flush thread state. */
void flush_thread(void)
{
	/* Nothing */
}

/*
 * Free current thread data structures etc..
 */
void exit_thread(void)
{
	/* Nothing */
}

void show_regs(struct pt_regs *regs)
{
	struct task_struct *tsk = validate_current();
	int i;

	pr_err("\n");
	pr_err(" Pid: %d, comm: %20s, CPU: %d\n",
	       tsk->pid, tsk->comm, smp_processor_id());
#ifdef __tilegx__
	for (i = 0; i < 51; i += 3)
		pr_err(" r%-2d: "REGFMT" r%-2d: "REGFMT" r%-2d: "REGFMT"\n",
		       i, regs->regs[i], i+1, regs->regs[i+1],
		       i+2, regs->regs[i+2]);
	pr_err(" r51: "REGFMT" r52: "REGFMT" tp : "REGFMT"\n",
	       regs->regs[51], regs->regs[52], regs->tp);
	pr_err(" sp : "REGFMT" lr : "REGFMT"\n", regs->sp, regs->lr);
#else
	for (i = 0; i < 52; i += 4)
		pr_err(" r%-2d: "REGFMT" r%-2d: "REGFMT
		       " r%-2d: "REGFMT" r%-2d: "REGFMT"\n",
		       i, regs->regs[i], i+1, regs->regs[i+1],
		       i+2, regs->regs[i+2], i+3, regs->regs[i+3]);
	pr_err(" r52: "REGFMT" tp : "REGFMT" sp : "REGFMT" lr : "REGFMT"\n",
	       regs->regs[52], regs->tp, regs->sp, regs->lr);
#endif
	pr_err(" pc : "REGFMT" ex1: %ld     faultnum: %ld\n",
	       regs->pc, regs->ex1, regs->faultnum);

	dump_stack_regs(regs);
}<|MERGE_RESOLUTION|>--- conflicted
+++ resolved
@@ -159,11 +159,7 @@
 int copy_thread(unsigned long clone_flags, unsigned long sp,
 		unsigned long arg, struct task_struct *p)
 {
-<<<<<<< HEAD
-	struct pt_regs *childregs = task_pt_regs(p), *regs = current_pt_regs();
-=======
 	struct pt_regs *childregs = task_pt_regs(p);
->>>>>>> 19f949f5
 	unsigned long ksp;
 	unsigned long *callee_regs;
 
