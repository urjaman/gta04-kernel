/*
 * handling privileged instructions
 *
 * Copyright IBM Corp. 2008, 2013
 *
 * This program is free software; you can redistribute it and/or modify
 * it under the terms of the GNU General Public License (version 2 only)
 * as published by the Free Software Foundation.
 *
 *    Author(s): Carsten Otte <cotte@de.ibm.com>
 *               Christian Borntraeger <borntraeger@de.ibm.com>
 */

#include <linux/kvm.h>
#include <linux/gfp.h>
#include <linux/errno.h>
#include <linux/compat.h>
#include <asm/asm-offsets.h>
#include <asm/facility.h>
#include <asm/current.h>
#include <asm/debug.h>
#include <asm/ebcdic.h>
#include <asm/sysinfo.h>
#include <asm/pgtable.h>
#include <asm/pgalloc.h>
#include <asm/io.h>
#include <asm/ptrace.h>
#include <asm/compat.h>
#include "gaccess.h"
#include "kvm-s390.h"
#include "trace.h"

/* Handle SCK (SET CLOCK) interception */
static int handle_set_clock(struct kvm_vcpu *vcpu)
{
	struct kvm_vcpu *cpup;
	s64 hostclk, val;
	int i, rc;
	ar_t ar;
	u64 op2;

	if (vcpu->arch.sie_block->gpsw.mask & PSW_MASK_PSTATE)
		return kvm_s390_inject_program_int(vcpu, PGM_PRIVILEGED_OP);

	op2 = kvm_s390_get_base_disp_s(vcpu, &ar);
	if (op2 & 7)	/* Operand must be on a doubleword boundary */
		return kvm_s390_inject_program_int(vcpu, PGM_SPECIFICATION);
	rc = read_guest(vcpu, op2, ar, &val, sizeof(val));
	if (rc)
		return kvm_s390_inject_prog_cond(vcpu, rc);

	if (store_tod_clock(&hostclk)) {
		kvm_s390_set_psw_cc(vcpu, 3);
		return 0;
	}
	val = (val - hostclk) & ~0x3fUL;

	mutex_lock(&vcpu->kvm->lock);
	kvm_for_each_vcpu(i, cpup, vcpu->kvm)
		cpup->arch.sie_block->epoch = val;
	mutex_unlock(&vcpu->kvm->lock);

	kvm_s390_set_psw_cc(vcpu, 0);
	return 0;
}

static int handle_set_prefix(struct kvm_vcpu *vcpu)
{
	u64 operand2;
	u32 address;
	int rc;
	ar_t ar;

	vcpu->stat.instruction_spx++;

	if (vcpu->arch.sie_block->gpsw.mask & PSW_MASK_PSTATE)
		return kvm_s390_inject_program_int(vcpu, PGM_PRIVILEGED_OP);

	operand2 = kvm_s390_get_base_disp_s(vcpu, &ar);

	/* must be word boundary */
	if (operand2 & 3)
		return kvm_s390_inject_program_int(vcpu, PGM_SPECIFICATION);

	/* get the value */
	rc = read_guest(vcpu, operand2, ar, &address, sizeof(address));
	if (rc)
		return kvm_s390_inject_prog_cond(vcpu, rc);

	address &= 0x7fffe000u;

	/*
	 * Make sure the new value is valid memory. We only need to check the
	 * first page, since address is 8k aligned and memory pieces are always
	 * at least 1MB aligned and have at least a size of 1MB.
	 */
	if (kvm_is_error_gpa(vcpu->kvm, address))
		return kvm_s390_inject_program_int(vcpu, PGM_ADDRESSING);

	kvm_s390_set_prefix(vcpu, address);

	VCPU_EVENT(vcpu, 5, "setting prefix to %x", address);
	trace_kvm_s390_handle_prefix(vcpu, 1, address);
	return 0;
}

static int handle_store_prefix(struct kvm_vcpu *vcpu)
{
	u64 operand2;
	u32 address;
	int rc;
	ar_t ar;

	vcpu->stat.instruction_stpx++;

	if (vcpu->arch.sie_block->gpsw.mask & PSW_MASK_PSTATE)
		return kvm_s390_inject_program_int(vcpu, PGM_PRIVILEGED_OP);

	operand2 = kvm_s390_get_base_disp_s(vcpu, &ar);

	/* must be word boundary */
	if (operand2 & 3)
		return kvm_s390_inject_program_int(vcpu, PGM_SPECIFICATION);

	address = kvm_s390_get_prefix(vcpu);

	/* get the value */
	rc = write_guest(vcpu, operand2, ar, &address, sizeof(address));
	if (rc)
		return kvm_s390_inject_prog_cond(vcpu, rc);

	VCPU_EVENT(vcpu, 5, "storing prefix to %x", address);
	trace_kvm_s390_handle_prefix(vcpu, 0, address);
	return 0;
}

static int handle_store_cpu_address(struct kvm_vcpu *vcpu)
{
	u16 vcpu_id = vcpu->vcpu_id;
	u64 ga;
	int rc;
	ar_t ar;

	vcpu->stat.instruction_stap++;

	if (vcpu->arch.sie_block->gpsw.mask & PSW_MASK_PSTATE)
		return kvm_s390_inject_program_int(vcpu, PGM_PRIVILEGED_OP);

	ga = kvm_s390_get_base_disp_s(vcpu, &ar);

	if (ga & 1)
		return kvm_s390_inject_program_int(vcpu, PGM_SPECIFICATION);

	rc = write_guest(vcpu, ga, ar, &vcpu_id, sizeof(vcpu_id));
	if (rc)
		return kvm_s390_inject_prog_cond(vcpu, rc);

	VCPU_EVENT(vcpu, 5, "storing cpu address to %llx", ga);
	trace_kvm_s390_handle_stap(vcpu, ga);
	return 0;
}

static int __skey_check_enable(struct kvm_vcpu *vcpu)
{
	int rc = 0;
	if (!(vcpu->arch.sie_block->ictl & (ICTL_ISKE | ICTL_SSKE | ICTL_RRBE)))
		return rc;

	rc = s390_enable_skey();
	trace_kvm_s390_skey_related_inst(vcpu);
	vcpu->arch.sie_block->ictl &= ~(ICTL_ISKE | ICTL_SSKE | ICTL_RRBE);
	return rc;
}


static int handle_skey(struct kvm_vcpu *vcpu)
{
	int rc = __skey_check_enable(vcpu);

	if (rc)
		return rc;
	vcpu->stat.instruction_storage_key++;

	if (vcpu->arch.sie_block->gpsw.mask & PSW_MASK_PSTATE)
		return kvm_s390_inject_program_int(vcpu, PGM_PRIVILEGED_OP);

	kvm_s390_rewind_psw(vcpu, 4);
	VCPU_EVENT(vcpu, 4, "%s", "retrying storage key operation");
	return 0;
}

static int handle_ipte_interlock(struct kvm_vcpu *vcpu)
{
	vcpu->stat.instruction_ipte_interlock++;
	if (psw_bits(vcpu->arch.sie_block->gpsw).p)
		return kvm_s390_inject_program_int(vcpu, PGM_PRIVILEGED_OP);
	wait_event(vcpu->kvm->arch.ipte_wq, !ipte_lock_held(vcpu));
	kvm_s390_rewind_psw(vcpu, 4);
	VCPU_EVENT(vcpu, 4, "%s", "retrying ipte interlock operation");
	return 0;
}

static int handle_test_block(struct kvm_vcpu *vcpu)
{
	gpa_t addr;
	int reg2;

	if (vcpu->arch.sie_block->gpsw.mask & PSW_MASK_PSTATE)
		return kvm_s390_inject_program_int(vcpu, PGM_PRIVILEGED_OP);

	kvm_s390_get_regs_rre(vcpu, NULL, &reg2);
	addr = vcpu->run->s.regs.gprs[reg2] & PAGE_MASK;
	addr = kvm_s390_logical_to_effective(vcpu, addr);
	if (kvm_s390_check_low_addr_prot_real(vcpu, addr))
		return kvm_s390_inject_prog_irq(vcpu, &vcpu->arch.pgm);
	addr = kvm_s390_real_to_abs(vcpu, addr);

	if (kvm_is_error_gpa(vcpu->kvm, addr))
		return kvm_s390_inject_program_int(vcpu, PGM_ADDRESSING);
	/*
	 * We don't expect errors on modern systems, and do not care
	 * about storage keys (yet), so let's just clear the page.
	 */
	if (kvm_clear_guest(vcpu->kvm, addr, PAGE_SIZE))
		return -EFAULT;
	kvm_s390_set_psw_cc(vcpu, 0);
	vcpu->run->s.regs.gprs[0] = 0;
	return 0;
}

static int handle_tpi(struct kvm_vcpu *vcpu)
{
	struct kvm_s390_interrupt_info *inti;
	unsigned long len;
	u32 tpi_data[3];
	int rc;
	u64 addr;
	ar_t ar;

	addr = kvm_s390_get_base_disp_s(vcpu, &ar);
	if (addr & 3)
		return kvm_s390_inject_program_int(vcpu, PGM_SPECIFICATION);

	inti = kvm_s390_get_io_int(vcpu->kvm, vcpu->arch.sie_block->gcr[6], 0);
	if (!inti) {
		kvm_s390_set_psw_cc(vcpu, 0);
		return 0;
	}

	tpi_data[0] = inti->io.subchannel_id << 16 | inti->io.subchannel_nr;
	tpi_data[1] = inti->io.io_int_parm;
	tpi_data[2] = inti->io.io_int_word;
	if (addr) {
		/*
		 * Store the two-word I/O interruption code into the
		 * provided area.
		 */
		len = sizeof(tpi_data) - 4;
		rc = write_guest(vcpu, addr, ar, &tpi_data, len);
		if (rc) {
			rc = kvm_s390_inject_prog_cond(vcpu, rc);
			goto reinject_interrupt;
		}
	} else {
		/*
		 * Store the three-word I/O interruption code into
		 * the appropriate lowcore area.
		 */
		len = sizeof(tpi_data);
		if (write_guest_lc(vcpu, __LC_SUBCHANNEL_ID, &tpi_data, len)) {
			/* failed writes to the low core are not recoverable */
			rc = -EFAULT;
			goto reinject_interrupt;
		}
	}

	/* irq was successfully handed to the guest */
	kfree(inti);
	kvm_s390_set_psw_cc(vcpu, 1);
	return 0;
reinject_interrupt:
	/*
	 * If we encounter a problem storing the interruption code, the
	 * instruction is suppressed from the guest's view: reinject the
	 * interrupt.
	 */
	if (kvm_s390_reinject_io_int(vcpu->kvm, inti)) {
		kfree(inti);
		rc = -EFAULT;
	}
	/* don't set the cc, a pgm irq was injected or we drop to user space */
	return rc ? -EFAULT : 0;
}

static int handle_tsch(struct kvm_vcpu *vcpu)
{
	struct kvm_s390_interrupt_info *inti = NULL;
	const u64 isc_mask = 0xffUL << 24; /* all iscs set */

	/* a valid schid has at least one bit set */
	if (vcpu->run->s.regs.gprs[1])
		inti = kvm_s390_get_io_int(vcpu->kvm, isc_mask,
					   vcpu->run->s.regs.gprs[1]);

	/*
	 * Prepare exit to userspace.
	 * We indicate whether we dequeued a pending I/O interrupt
	 * so that userspace can re-inject it if the instruction gets
	 * a program check. While this may re-order the pending I/O
	 * interrupts, this is no problem since the priority is kept
	 * intact.
	 */
	vcpu->run->exit_reason = KVM_EXIT_S390_TSCH;
	vcpu->run->s390_tsch.dequeued = !!inti;
	if (inti) {
		vcpu->run->s390_tsch.subchannel_id = inti->io.subchannel_id;
		vcpu->run->s390_tsch.subchannel_nr = inti->io.subchannel_nr;
		vcpu->run->s390_tsch.io_int_parm = inti->io.io_int_parm;
		vcpu->run->s390_tsch.io_int_word = inti->io.io_int_word;
	}
	vcpu->run->s390_tsch.ipb = vcpu->arch.sie_block->ipb;
	kfree(inti);
	return -EREMOTE;
}

static int handle_io_inst(struct kvm_vcpu *vcpu)
{
	VCPU_EVENT(vcpu, 4, "%s", "I/O instruction");

	if (vcpu->arch.sie_block->gpsw.mask & PSW_MASK_PSTATE)
		return kvm_s390_inject_program_int(vcpu, PGM_PRIVILEGED_OP);

	if (vcpu->kvm->arch.css_support) {
		/*
		 * Most I/O instructions will be handled by userspace.
		 * Exceptions are tpi and the interrupt portion of tsch.
		 */
		if (vcpu->arch.sie_block->ipa == 0xb236)
			return handle_tpi(vcpu);
		if (vcpu->arch.sie_block->ipa == 0xb235)
			return handle_tsch(vcpu);
		/* Handle in userspace. */
		return -EOPNOTSUPP;
	} else {
		/*
		 * Set condition code 3 to stop the guest from issuing channel
		 * I/O instructions.
		 */
		kvm_s390_set_psw_cc(vcpu, 3);
		return 0;
	}
}

static int handle_stfl(struct kvm_vcpu *vcpu)
{
	int rc;
	unsigned int fac;

	vcpu->stat.instruction_stfl++;

	if (vcpu->arch.sie_block->gpsw.mask & PSW_MASK_PSTATE)
		return kvm_s390_inject_program_int(vcpu, PGM_PRIVILEGED_OP);

	/*
	 * We need to shift the lower 32 facility bits (bit 0-31) from a u64
	 * into a u32 memory representation. They will remain bits 0-31.
	 */
<<<<<<< HEAD
	fac = *vcpu->kvm->arch.model.fac->sie >> 32;
=======
	fac = *vcpu->kvm->arch.model.fac->list >> 32;
>>>>>>> 007760cf
	rc = write_guest_lc(vcpu, offsetof(struct _lowcore, stfl_fac_list),
			    &fac, sizeof(fac));
	if (rc)
		return rc;
	VCPU_EVENT(vcpu, 5, "store facility list value %x", fac);
	trace_kvm_s390_handle_stfl(vcpu, fac);
	return 0;
}

#define PSW_MASK_ADDR_MODE (PSW_MASK_EA | PSW_MASK_BA)
#define PSW_MASK_UNASSIGNED 0xb80800fe7fffffffUL
#define PSW_ADDR_24 0x0000000000ffffffUL
#define PSW_ADDR_31 0x000000007fffffffUL

int is_valid_psw(psw_t *psw)
{
	if (psw->mask & PSW_MASK_UNASSIGNED)
		return 0;
	if ((psw->mask & PSW_MASK_ADDR_MODE) == PSW_MASK_BA) {
		if (psw->addr & ~PSW_ADDR_31)
			return 0;
	}
	if (!(psw->mask & PSW_MASK_ADDR_MODE) && (psw->addr & ~PSW_ADDR_24))
		return 0;
	if ((psw->mask & PSW_MASK_ADDR_MODE) ==  PSW_MASK_EA)
		return 0;
	if (psw->addr & 1)
		return 0;
	return 1;
}

int kvm_s390_handle_lpsw(struct kvm_vcpu *vcpu)
{
	psw_t *gpsw = &vcpu->arch.sie_block->gpsw;
	psw_compat_t new_psw;
	u64 addr;
	int rc;
	ar_t ar;

	if (gpsw->mask & PSW_MASK_PSTATE)
		return kvm_s390_inject_program_int(vcpu, PGM_PRIVILEGED_OP);

	addr = kvm_s390_get_base_disp_s(vcpu, &ar);
	if (addr & 7)
		return kvm_s390_inject_program_int(vcpu, PGM_SPECIFICATION);

	rc = read_guest(vcpu, addr, ar, &new_psw, sizeof(new_psw));
	if (rc)
		return kvm_s390_inject_prog_cond(vcpu, rc);
	if (!(new_psw.mask & PSW32_MASK_BASE))
		return kvm_s390_inject_program_int(vcpu, PGM_SPECIFICATION);
	gpsw->mask = (new_psw.mask & ~PSW32_MASK_BASE) << 32;
	gpsw->mask |= new_psw.addr & PSW32_ADDR_AMODE;
	gpsw->addr = new_psw.addr & ~PSW32_ADDR_AMODE;
	if (!is_valid_psw(gpsw))
		return kvm_s390_inject_program_int(vcpu, PGM_SPECIFICATION);
	return 0;
}

static int handle_lpswe(struct kvm_vcpu *vcpu)
{
	psw_t new_psw;
	u64 addr;
	int rc;
	ar_t ar;

	if (vcpu->arch.sie_block->gpsw.mask & PSW_MASK_PSTATE)
		return kvm_s390_inject_program_int(vcpu, PGM_PRIVILEGED_OP);

	addr = kvm_s390_get_base_disp_s(vcpu, &ar);
	if (addr & 7)
		return kvm_s390_inject_program_int(vcpu, PGM_SPECIFICATION);
	rc = read_guest(vcpu, addr, ar, &new_psw, sizeof(new_psw));
	if (rc)
		return kvm_s390_inject_prog_cond(vcpu, rc);
	vcpu->arch.sie_block->gpsw = new_psw;
	if (!is_valid_psw(&vcpu->arch.sie_block->gpsw))
		return kvm_s390_inject_program_int(vcpu, PGM_SPECIFICATION);
	return 0;
}

static int handle_stidp(struct kvm_vcpu *vcpu)
{
	u64 stidp_data = vcpu->arch.stidp_data;
	u64 operand2;
	int rc;
	ar_t ar;

	vcpu->stat.instruction_stidp++;

	if (vcpu->arch.sie_block->gpsw.mask & PSW_MASK_PSTATE)
		return kvm_s390_inject_program_int(vcpu, PGM_PRIVILEGED_OP);

	operand2 = kvm_s390_get_base_disp_s(vcpu, &ar);

	if (operand2 & 7)
		return kvm_s390_inject_program_int(vcpu, PGM_SPECIFICATION);

	rc = write_guest(vcpu, operand2, ar, &stidp_data, sizeof(stidp_data));
	if (rc)
		return kvm_s390_inject_prog_cond(vcpu, rc);

	VCPU_EVENT(vcpu, 5, "%s", "store cpu id");
	return 0;
}

static void handle_stsi_3_2_2(struct kvm_vcpu *vcpu, struct sysinfo_3_2_2 *mem)
{
	int cpus = 0;
	int n;

	cpus = atomic_read(&vcpu->kvm->online_vcpus);

	/* deal with other level 3 hypervisors */
	if (stsi(mem, 3, 2, 2))
		mem->count = 0;
	if (mem->count < 8)
		mem->count++;
	for (n = mem->count - 1; n > 0 ; n--)
		memcpy(&mem->vm[n], &mem->vm[n - 1], sizeof(mem->vm[0]));

	memset(&mem->vm[0], 0, sizeof(mem->vm[0]));
	mem->vm[0].cpus_total = cpus;
	mem->vm[0].cpus_configured = cpus;
	mem->vm[0].cpus_standby = 0;
	mem->vm[0].cpus_reserved = 0;
	mem->vm[0].caf = 1000;
	memcpy(mem->vm[0].name, "KVMguest", 8);
	ASCEBC(mem->vm[0].name, 8);
	memcpy(mem->vm[0].cpi, "KVM/Linux       ", 16);
	ASCEBC(mem->vm[0].cpi, 16);
}

static void insert_stsi_usr_data(struct kvm_vcpu *vcpu, u64 addr, ar_t ar,
				 u8 fc, u8 sel1, u16 sel2)
{
	vcpu->run->exit_reason = KVM_EXIT_S390_STSI;
	vcpu->run->s390_stsi.addr = addr;
	vcpu->run->s390_stsi.ar = ar;
	vcpu->run->s390_stsi.fc = fc;
	vcpu->run->s390_stsi.sel1 = sel1;
	vcpu->run->s390_stsi.sel2 = sel2;
}

static int handle_stsi(struct kvm_vcpu *vcpu)
{
	int fc = (vcpu->run->s.regs.gprs[0] & 0xf0000000) >> 28;
	int sel1 = vcpu->run->s.regs.gprs[0] & 0xff;
	int sel2 = vcpu->run->s.regs.gprs[1] & 0xffff;
	unsigned long mem = 0;
	u64 operand2;
	int rc = 0;
	ar_t ar;

	vcpu->stat.instruction_stsi++;
	VCPU_EVENT(vcpu, 4, "stsi: fc: %x sel1: %x sel2: %x", fc, sel1, sel2);

	if (vcpu->arch.sie_block->gpsw.mask & PSW_MASK_PSTATE)
		return kvm_s390_inject_program_int(vcpu, PGM_PRIVILEGED_OP);

	if (fc > 3) {
		kvm_s390_set_psw_cc(vcpu, 3);
		return 0;
	}

	if (vcpu->run->s.regs.gprs[0] & 0x0fffff00
	    || vcpu->run->s.regs.gprs[1] & 0xffff0000)
		return kvm_s390_inject_program_int(vcpu, PGM_SPECIFICATION);

	if (fc == 0) {
		vcpu->run->s.regs.gprs[0] = 3 << 28;
		kvm_s390_set_psw_cc(vcpu, 0);
		return 0;
	}

	operand2 = kvm_s390_get_base_disp_s(vcpu, &ar);

	if (operand2 & 0xfff)
		return kvm_s390_inject_program_int(vcpu, PGM_SPECIFICATION);

	switch (fc) {
	case 1: /* same handling for 1 and 2 */
	case 2:
		mem = get_zeroed_page(GFP_KERNEL);
		if (!mem)
			goto out_no_data;
		if (stsi((void *) mem, fc, sel1, sel2))
			goto out_no_data;
		break;
	case 3:
		if (sel1 != 2 || sel2 != 2)
			goto out_no_data;
		mem = get_zeroed_page(GFP_KERNEL);
		if (!mem)
			goto out_no_data;
		handle_stsi_3_2_2(vcpu, (void *) mem);
		break;
	}

	rc = write_guest(vcpu, operand2, ar, (void *)mem, PAGE_SIZE);
	if (rc) {
		rc = kvm_s390_inject_prog_cond(vcpu, rc);
		goto out;
	}
	if (vcpu->kvm->arch.user_stsi) {
		insert_stsi_usr_data(vcpu, operand2, ar, fc, sel1, sel2);
		rc = -EREMOTE;
	}
	trace_kvm_s390_handle_stsi(vcpu, fc, sel1, sel2, operand2);
	free_page(mem);
	kvm_s390_set_psw_cc(vcpu, 0);
	vcpu->run->s.regs.gprs[0] = 0;
	return rc;
out_no_data:
	kvm_s390_set_psw_cc(vcpu, 3);
out:
	free_page(mem);
	return rc;
}

static const intercept_handler_t b2_handlers[256] = {
	[0x02] = handle_stidp,
	[0x04] = handle_set_clock,
	[0x10] = handle_set_prefix,
	[0x11] = handle_store_prefix,
	[0x12] = handle_store_cpu_address,
	[0x21] = handle_ipte_interlock,
	[0x29] = handle_skey,
	[0x2a] = handle_skey,
	[0x2b] = handle_skey,
	[0x2c] = handle_test_block,
	[0x30] = handle_io_inst,
	[0x31] = handle_io_inst,
	[0x32] = handle_io_inst,
	[0x33] = handle_io_inst,
	[0x34] = handle_io_inst,
	[0x35] = handle_io_inst,
	[0x36] = handle_io_inst,
	[0x37] = handle_io_inst,
	[0x38] = handle_io_inst,
	[0x39] = handle_io_inst,
	[0x3a] = handle_io_inst,
	[0x3b] = handle_io_inst,
	[0x3c] = handle_io_inst,
	[0x50] = handle_ipte_interlock,
	[0x5f] = handle_io_inst,
	[0x74] = handle_io_inst,
	[0x76] = handle_io_inst,
	[0x7d] = handle_stsi,
	[0xb1] = handle_stfl,
	[0xb2] = handle_lpswe,
};

int kvm_s390_handle_b2(struct kvm_vcpu *vcpu)
{
	intercept_handler_t handler;

	/*
	 * A lot of B2 instructions are priviledged. Here we check for
	 * the privileged ones, that we can handle in the kernel.
	 * Anything else goes to userspace.
	 */
	handler = b2_handlers[vcpu->arch.sie_block->ipa & 0x00ff];
	if (handler)
		return handler(vcpu);

	return -EOPNOTSUPP;
}

static int handle_epsw(struct kvm_vcpu *vcpu)
{
	int reg1, reg2;

	kvm_s390_get_regs_rre(vcpu, &reg1, &reg2);

	/* This basically extracts the mask half of the psw. */
	vcpu->run->s.regs.gprs[reg1] &= 0xffffffff00000000UL;
	vcpu->run->s.regs.gprs[reg1] |= vcpu->arch.sie_block->gpsw.mask >> 32;
	if (reg2) {
		vcpu->run->s.regs.gprs[reg2] &= 0xffffffff00000000UL;
		vcpu->run->s.regs.gprs[reg2] |=
			vcpu->arch.sie_block->gpsw.mask & 0x00000000ffffffffUL;
	}
	return 0;
}

#define PFMF_RESERVED   0xfffc0101UL
#define PFMF_SK         0x00020000UL
#define PFMF_CF         0x00010000UL
#define PFMF_UI         0x00008000UL
#define PFMF_FSC        0x00007000UL
#define PFMF_NQ         0x00000800UL
#define PFMF_MR         0x00000400UL
#define PFMF_MC         0x00000200UL
#define PFMF_KEY        0x000000feUL

static int handle_pfmf(struct kvm_vcpu *vcpu)
{
	int reg1, reg2;
	unsigned long start, end;

	vcpu->stat.instruction_pfmf++;

	kvm_s390_get_regs_rre(vcpu, &reg1, &reg2);

	if (!MACHINE_HAS_PFMF)
		return kvm_s390_inject_program_int(vcpu, PGM_OPERATION);

	if (vcpu->arch.sie_block->gpsw.mask & PSW_MASK_PSTATE)
		return kvm_s390_inject_program_int(vcpu, PGM_PRIVILEGED_OP);

	if (vcpu->run->s.regs.gprs[reg1] & PFMF_RESERVED)
		return kvm_s390_inject_program_int(vcpu, PGM_SPECIFICATION);

	/* Only provide non-quiescing support if the host supports it */
	if (vcpu->run->s.regs.gprs[reg1] & PFMF_NQ && !test_facility(14))
		return kvm_s390_inject_program_int(vcpu, PGM_SPECIFICATION);

	/* No support for conditional-SSKE */
	if (vcpu->run->s.regs.gprs[reg1] & (PFMF_MR | PFMF_MC))
		return kvm_s390_inject_program_int(vcpu, PGM_SPECIFICATION);

	start = vcpu->run->s.regs.gprs[reg2] & PAGE_MASK;
	start = kvm_s390_logical_to_effective(vcpu, start);

	switch (vcpu->run->s.regs.gprs[reg1] & PFMF_FSC) {
	case 0x00000000:
		end = (start + (1UL << 12)) & ~((1UL << 12) - 1);
		break;
	case 0x00001000:
		end = (start + (1UL << 20)) & ~((1UL << 20) - 1);
		break;
	/* We dont support EDAT2
	case 0x00002000:
		end = (start + (1UL << 31)) & ~((1UL << 31) - 1);
		break;*/
	default:
		return kvm_s390_inject_program_int(vcpu, PGM_SPECIFICATION);
	}

	if (vcpu->run->s.regs.gprs[reg1] & PFMF_CF) {
		if (kvm_s390_check_low_addr_prot_real(vcpu, start))
			return kvm_s390_inject_prog_irq(vcpu, &vcpu->arch.pgm);
	}

	while (start < end) {
		unsigned long useraddr, abs_addr;

		/* Translate guest address to host address */
		if ((vcpu->run->s.regs.gprs[reg1] & PFMF_FSC) == 0)
			abs_addr = kvm_s390_real_to_abs(vcpu, start);
		else
			abs_addr = start;
		useraddr = gfn_to_hva(vcpu->kvm, gpa_to_gfn(abs_addr));
		if (kvm_is_error_hva(useraddr))
			return kvm_s390_inject_program_int(vcpu, PGM_ADDRESSING);

		if (vcpu->run->s.regs.gprs[reg1] & PFMF_CF) {
			if (clear_user((void __user *)useraddr, PAGE_SIZE))
				return kvm_s390_inject_program_int(vcpu, PGM_ADDRESSING);
		}

		if (vcpu->run->s.regs.gprs[reg1] & PFMF_SK) {
			int rc = __skey_check_enable(vcpu);

			if (rc)
				return rc;
			if (set_guest_storage_key(current->mm, useraddr,
					vcpu->run->s.regs.gprs[reg1] & PFMF_KEY,
					vcpu->run->s.regs.gprs[reg1] & PFMF_NQ))
				return kvm_s390_inject_program_int(vcpu, PGM_ADDRESSING);
		}

		start += PAGE_SIZE;
	}
	if (vcpu->run->s.regs.gprs[reg1] & PFMF_FSC)
		vcpu->run->s.regs.gprs[reg2] = end;
	return 0;
}

static int handle_essa(struct kvm_vcpu *vcpu)
{
	/* entries expected to be 1FF */
	int entries = (vcpu->arch.sie_block->cbrlo & ~PAGE_MASK) >> 3;
	unsigned long *cbrlo, cbrle;
	struct gmap *gmap;
	int i;

	VCPU_EVENT(vcpu, 5, "cmma release %d pages", entries);
	gmap = vcpu->arch.gmap;
	vcpu->stat.instruction_essa++;
	if (!kvm_s390_cmma_enabled(vcpu->kvm))
		return kvm_s390_inject_program_int(vcpu, PGM_OPERATION);

	if (vcpu->arch.sie_block->gpsw.mask & PSW_MASK_PSTATE)
		return kvm_s390_inject_program_int(vcpu, PGM_PRIVILEGED_OP);

	if (((vcpu->arch.sie_block->ipb & 0xf0000000) >> 28) > 6)
		return kvm_s390_inject_program_int(vcpu, PGM_SPECIFICATION);

	/* Rewind PSW to repeat the ESSA instruction */
	kvm_s390_rewind_psw(vcpu, 4);
	vcpu->arch.sie_block->cbrlo &= PAGE_MASK;	/* reset nceo */
	cbrlo = phys_to_virt(vcpu->arch.sie_block->cbrlo);
	down_read(&gmap->mm->mmap_sem);
	for (i = 0; i < entries; ++i) {
		cbrle = cbrlo[i];
		if (unlikely(cbrle & ~PAGE_MASK || cbrle < 2 * PAGE_SIZE))
			/* invalid entry */
			break;
		/* try to free backing */
		__gmap_zap(gmap, cbrle);
	}
	up_read(&gmap->mm->mmap_sem);
	if (i < entries)
		return kvm_s390_inject_program_int(vcpu, PGM_SPECIFICATION);
	return 0;
}

static const intercept_handler_t b9_handlers[256] = {
	[0x8a] = handle_ipte_interlock,
	[0x8d] = handle_epsw,
	[0x8e] = handle_ipte_interlock,
	[0x8f] = handle_ipte_interlock,
	[0xab] = handle_essa,
	[0xaf] = handle_pfmf,
};

int kvm_s390_handle_b9(struct kvm_vcpu *vcpu)
{
	intercept_handler_t handler;

	/* This is handled just as for the B2 instructions. */
	handler = b9_handlers[vcpu->arch.sie_block->ipa & 0x00ff];
	if (handler)
		return handler(vcpu);

	return -EOPNOTSUPP;
}

int kvm_s390_handle_lctl(struct kvm_vcpu *vcpu)
{
	int reg1 = (vcpu->arch.sie_block->ipa & 0x00f0) >> 4;
	int reg3 = vcpu->arch.sie_block->ipa & 0x000f;
	int reg, rc, nr_regs;
	u32 ctl_array[16];
	u64 ga;
	ar_t ar;

	vcpu->stat.instruction_lctl++;

	if (vcpu->arch.sie_block->gpsw.mask & PSW_MASK_PSTATE)
		return kvm_s390_inject_program_int(vcpu, PGM_PRIVILEGED_OP);

	ga = kvm_s390_get_base_disp_rs(vcpu, &ar);

	if (ga & 3)
		return kvm_s390_inject_program_int(vcpu, PGM_SPECIFICATION);

	VCPU_EVENT(vcpu, 5, "lctl r1:%x, r3:%x, addr:%llx", reg1, reg3, ga);
	trace_kvm_s390_handle_lctl(vcpu, 0, reg1, reg3, ga);

	nr_regs = ((reg3 - reg1) & 0xf) + 1;
	rc = read_guest(vcpu, ga, ar, ctl_array, nr_regs * sizeof(u32));
	if (rc)
		return kvm_s390_inject_prog_cond(vcpu, rc);
	reg = reg1;
	nr_regs = 0;
	do {
		vcpu->arch.sie_block->gcr[reg] &= 0xffffffff00000000ul;
		vcpu->arch.sie_block->gcr[reg] |= ctl_array[nr_regs++];
		if (reg == reg3)
			break;
		reg = (reg + 1) % 16;
	} while (1);
	kvm_make_request(KVM_REQ_TLB_FLUSH, vcpu);
	return 0;
}

int kvm_s390_handle_stctl(struct kvm_vcpu *vcpu)
{
	int reg1 = (vcpu->arch.sie_block->ipa & 0x00f0) >> 4;
	int reg3 = vcpu->arch.sie_block->ipa & 0x000f;
	int reg, rc, nr_regs;
	u32 ctl_array[16];
	u64 ga;
	ar_t ar;

	vcpu->stat.instruction_stctl++;

	if (vcpu->arch.sie_block->gpsw.mask & PSW_MASK_PSTATE)
		return kvm_s390_inject_program_int(vcpu, PGM_PRIVILEGED_OP);

	ga = kvm_s390_get_base_disp_rs(vcpu, &ar);

	if (ga & 3)
		return kvm_s390_inject_program_int(vcpu, PGM_SPECIFICATION);

	VCPU_EVENT(vcpu, 5, "stctl r1:%x, r3:%x, addr:%llx", reg1, reg3, ga);
	trace_kvm_s390_handle_stctl(vcpu, 0, reg1, reg3, ga);

	reg = reg1;
	nr_regs = 0;
	do {
		ctl_array[nr_regs++] = vcpu->arch.sie_block->gcr[reg];
		if (reg == reg3)
			break;
		reg = (reg + 1) % 16;
	} while (1);
	rc = write_guest(vcpu, ga, ar, ctl_array, nr_regs * sizeof(u32));
	return rc ? kvm_s390_inject_prog_cond(vcpu, rc) : 0;
}

static int handle_lctlg(struct kvm_vcpu *vcpu)
{
	int reg1 = (vcpu->arch.sie_block->ipa & 0x00f0) >> 4;
	int reg3 = vcpu->arch.sie_block->ipa & 0x000f;
	int reg, rc, nr_regs;
	u64 ctl_array[16];
	u64 ga;
	ar_t ar;

	vcpu->stat.instruction_lctlg++;

	if (vcpu->arch.sie_block->gpsw.mask & PSW_MASK_PSTATE)
		return kvm_s390_inject_program_int(vcpu, PGM_PRIVILEGED_OP);

	ga = kvm_s390_get_base_disp_rsy(vcpu, &ar);

	if (ga & 7)
		return kvm_s390_inject_program_int(vcpu, PGM_SPECIFICATION);

	VCPU_EVENT(vcpu, 5, "lctlg r1:%x, r3:%x, addr:%llx", reg1, reg3, ga);
	trace_kvm_s390_handle_lctl(vcpu, 1, reg1, reg3, ga);

	nr_regs = ((reg3 - reg1) & 0xf) + 1;
	rc = read_guest(vcpu, ga, ar, ctl_array, nr_regs * sizeof(u64));
	if (rc)
		return kvm_s390_inject_prog_cond(vcpu, rc);
	reg = reg1;
	nr_regs = 0;
	do {
		vcpu->arch.sie_block->gcr[reg] = ctl_array[nr_regs++];
		if (reg == reg3)
			break;
		reg = (reg + 1) % 16;
	} while (1);
	kvm_make_request(KVM_REQ_TLB_FLUSH, vcpu);
	return 0;
}

static int handle_stctg(struct kvm_vcpu *vcpu)
{
	int reg1 = (vcpu->arch.sie_block->ipa & 0x00f0) >> 4;
	int reg3 = vcpu->arch.sie_block->ipa & 0x000f;
	int reg, rc, nr_regs;
	u64 ctl_array[16];
	u64 ga;
	ar_t ar;

	vcpu->stat.instruction_stctg++;

	if (vcpu->arch.sie_block->gpsw.mask & PSW_MASK_PSTATE)
		return kvm_s390_inject_program_int(vcpu, PGM_PRIVILEGED_OP);

	ga = kvm_s390_get_base_disp_rsy(vcpu, &ar);

	if (ga & 7)
		return kvm_s390_inject_program_int(vcpu, PGM_SPECIFICATION);

	VCPU_EVENT(vcpu, 5, "stctg r1:%x, r3:%x, addr:%llx", reg1, reg3, ga);
	trace_kvm_s390_handle_stctl(vcpu, 1, reg1, reg3, ga);

	reg = reg1;
	nr_regs = 0;
	do {
		ctl_array[nr_regs++] = vcpu->arch.sie_block->gcr[reg];
		if (reg == reg3)
			break;
		reg = (reg + 1) % 16;
	} while (1);
	rc = write_guest(vcpu, ga, ar, ctl_array, nr_regs * sizeof(u64));
	return rc ? kvm_s390_inject_prog_cond(vcpu, rc) : 0;
}

static const intercept_handler_t eb_handlers[256] = {
	[0x2f] = handle_lctlg,
	[0x25] = handle_stctg,
};

int kvm_s390_handle_eb(struct kvm_vcpu *vcpu)
{
	intercept_handler_t handler;

	handler = eb_handlers[vcpu->arch.sie_block->ipb & 0xff];
	if (handler)
		return handler(vcpu);
	return -EOPNOTSUPP;
}

static int handle_tprot(struct kvm_vcpu *vcpu)
{
	u64 address1, address2;
	unsigned long hva, gpa;
	int ret = 0, cc = 0;
	bool writable;
	ar_t ar;

	vcpu->stat.instruction_tprot++;

	if (vcpu->arch.sie_block->gpsw.mask & PSW_MASK_PSTATE)
		return kvm_s390_inject_program_int(vcpu, PGM_PRIVILEGED_OP);

	kvm_s390_get_base_disp_sse(vcpu, &address1, &address2, &ar, NULL);

	/* we only handle the Linux memory detection case:
	 * access key == 0
	 * everything else goes to userspace. */
	if (address2 & 0xf0)
		return -EOPNOTSUPP;
	if (vcpu->arch.sie_block->gpsw.mask & PSW_MASK_DAT)
		ipte_lock(vcpu);
	ret = guest_translate_address(vcpu, address1, ar, &gpa, 1);
	if (ret == PGM_PROTECTION) {
		/* Write protected? Try again with read-only... */
		cc = 1;
		ret = guest_translate_address(vcpu, address1, ar, &gpa, 0);
	}
	if (ret) {
		if (ret == PGM_ADDRESSING || ret == PGM_TRANSLATION_SPEC) {
			ret = kvm_s390_inject_program_int(vcpu, ret);
		} else if (ret > 0) {
			/* Translation not available */
			kvm_s390_set_psw_cc(vcpu, 3);
			ret = 0;
		}
		goto out_unlock;
	}

	hva = gfn_to_hva_prot(vcpu->kvm, gpa_to_gfn(gpa), &writable);
	if (kvm_is_error_hva(hva)) {
		ret = kvm_s390_inject_program_int(vcpu, PGM_ADDRESSING);
	} else {
		if (!writable)
			cc = 1;		/* Write not permitted ==> read-only */
		kvm_s390_set_psw_cc(vcpu, cc);
		/* Note: CC2 only occurs for storage keys (not supported yet) */
	}
out_unlock:
	if (vcpu->arch.sie_block->gpsw.mask & PSW_MASK_DAT)
		ipte_unlock(vcpu);
	return ret;
}

int kvm_s390_handle_e5(struct kvm_vcpu *vcpu)
{
	/* For e5xx... instructions we only handle TPROT */
	if ((vcpu->arch.sie_block->ipa & 0x00ff) == 0x01)
		return handle_tprot(vcpu);
	return -EOPNOTSUPP;
}

static int handle_sckpf(struct kvm_vcpu *vcpu)
{
	u32 value;

	if (vcpu->arch.sie_block->gpsw.mask & PSW_MASK_PSTATE)
		return kvm_s390_inject_program_int(vcpu, PGM_PRIVILEGED_OP);

	if (vcpu->run->s.regs.gprs[0] & 0x00000000ffff0000)
		return kvm_s390_inject_program_int(vcpu,
						   PGM_SPECIFICATION);

	value = vcpu->run->s.regs.gprs[0] & 0x000000000000ffff;
	vcpu->arch.sie_block->todpr = value;

	return 0;
}

static const intercept_handler_t x01_handlers[256] = {
	[0x07] = handle_sckpf,
};

int kvm_s390_handle_01(struct kvm_vcpu *vcpu)
{
	intercept_handler_t handler;

	handler = x01_handlers[vcpu->arch.sie_block->ipa & 0x00ff];
	if (handler)
		return handler(vcpu);
	return -EOPNOTSUPP;
}<|MERGE_RESOLUTION|>--- conflicted
+++ resolved
@@ -365,11 +365,7 @@
 	 * We need to shift the lower 32 facility bits (bit 0-31) from a u64
 	 * into a u32 memory representation. They will remain bits 0-31.
 	 */
-<<<<<<< HEAD
-	fac = *vcpu->kvm->arch.model.fac->sie >> 32;
-=======
 	fac = *vcpu->kvm->arch.model.fac->list >> 32;
->>>>>>> 007760cf
 	rc = write_guest_lc(vcpu, offsetof(struct _lowcore, stfl_fac_list),
 			    &fac, sizeof(fac));
 	if (rc)
