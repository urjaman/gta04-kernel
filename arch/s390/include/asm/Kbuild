--- conflicted
+++ resolved
@@ -1,19 +1,3 @@
 
-<<<<<<< HEAD
-header-y += chpid.h
-header-y += chsc.h
-header-y += cmb.h
-header-y += dasd.h
-header-y += debug.h
-header-y += kvm_virtio.h
-header-y += monwriter.h
-header-y += qeth.h
-header-y += schid.h
-header-y += tape390.h
-header-y += ucontext.h
-header-y += vtoc.h
-header-y += zcrypt.h
-=======
->>>>>>> ddffeb8c
 
 generic-y += clkdev.h