/*
 * Copyright 2004-2009 Analog Devices Inc.
 *                2005 National ICT Australia (NICTA)
 *                      Aidan Williams <aidan@nicta.com.au>
 *
 * Licensed under the GPL-2 or later.
 */

#include <linux/device.h>
#include <linux/kernel.h>
#include <linux/platform_device.h>
#include <linux/io.h>
#include <linux/mtd/mtd.h>
#include <linux/mtd/nand.h>
#include <linux/mtd/partitions.h>
#include <linux/mtd/plat-ram.h>
#include <linux/mtd/physmap.h>
#include <linux/spi/spi.h>
#include <linux/spi/flash.h>
#if defined(CONFIG_USB_ISP1362_HCD) || defined(CONFIG_USB_ISP1362_HCD_MODULE)
#include <linux/usb/isp1362.h>
#endif
#include <linux/i2c.h>
#include <linux/i2c/adp5588.h>
#include <linux/etherdevice.h>
#include <linux/ata_platform.h>
#include <linux/irq.h>
#include <linux/interrupt.h>
#include <linux/usb/sl811.h>
#include <linux/spi/mmc_spi.h>
#include <linux/leds.h>
#include <linux/input.h>
#include <asm/dma.h>
#include <asm/bfin5xx_spi.h>
#include <asm/reboot.h>
#include <asm/portmux.h>
#include <asm/dpmc.h>
#ifdef CONFIG_REGULATOR_FIXED_VOLTAGE
#include <linux/regulator/fixed.h>
#endif
#include <linux/regulator/machine.h>
#include <linux/regulator/consumer.h>
#include <linux/regulator/userspace-consumer.h>

/*
 * Name the Board for the /proc/cpuinfo
 */
const char bfin_board_name[] = "ADI BF537-STAMP";

/*
 *  Driver needs to know address, irq and flag pin.
 */

#if defined(CONFIG_USB_ISP1760_HCD) || defined(CONFIG_USB_ISP1760_HCD_MODULE)
#include <linux/usb/isp1760.h>
static struct resource bfin_isp1760_resources[] = {
	[0] = {
		.start  = 0x203C0000,
		.end    = 0x203C0000 + 0x000fffff,
		.flags  = IORESOURCE_MEM,
	},
	[1] = {
		.start  = IRQ_PF7,
		.end    = IRQ_PF7,
		.flags  = IORESOURCE_IRQ | IORESOURCE_IRQ_LOWLEVEL,
	},
};

static struct isp1760_platform_data isp1760_priv = {
	.is_isp1761 = 0,
	.bus_width_16 = 1,
	.port1_otg = 0,
	.analog_oc = 0,
	.dack_polarity_high = 0,
	.dreq_polarity_high = 0,
};

static struct platform_device bfin_isp1760_device = {
	.name           = "isp1760",
	.id             = 0,
	.dev = {
		.platform_data = &isp1760_priv,
	},
	.num_resources  = ARRAY_SIZE(bfin_isp1760_resources),
	.resource       = bfin_isp1760_resources,
};
#endif

#if defined(CONFIG_KEYBOARD_GPIO) || defined(CONFIG_KEYBOARD_GPIO_MODULE)
#include <linux/gpio_keys.h>

static struct gpio_keys_button bfin_gpio_keys_table[] = {
	{BTN_0, GPIO_PF2, 1, "gpio-keys: BTN0"},
	{BTN_1, GPIO_PF3, 1, "gpio-keys: BTN1"},
	{BTN_2, GPIO_PF4, 1, "gpio-keys: BTN2"},
	{BTN_3, GPIO_PF5, 1, "gpio-keys: BTN3"},
};

static struct gpio_keys_platform_data bfin_gpio_keys_data = {
	.buttons        = bfin_gpio_keys_table,
	.nbuttons       = ARRAY_SIZE(bfin_gpio_keys_table),
};

static struct platform_device bfin_device_gpiokeys = {
	.name      = "gpio-keys",
	.dev = {
		.platform_data = &bfin_gpio_keys_data,
	},
};
#endif

#if defined(CONFIG_BFIN_CFPCMCIA) || defined(CONFIG_BFIN_CFPCMCIA_MODULE)
static struct resource bfin_pcmcia_cf_resources[] = {
	{
		.start = 0x20310000, /* IO PORT */
		.end = 0x20312000,
		.flags = IORESOURCE_MEM,
	}, {
		.start = 0x20311000, /* Attribute Memory */
		.end = 0x20311FFF,
		.flags = IORESOURCE_MEM,
	}, {
		.start = IRQ_PF4,
		.end = IRQ_PF4,
		.flags = IORESOURCE_IRQ | IORESOURCE_IRQ_LOWLEVEL,
	}, {
		.start = 6, /* Card Detect PF6 */
		.end = 6,
		.flags = IORESOURCE_IRQ,
	},
};

static struct platform_device bfin_pcmcia_cf_device = {
	.name = "bfin_cf_pcmcia",
	.id = -1,
	.num_resources = ARRAY_SIZE(bfin_pcmcia_cf_resources),
	.resource = bfin_pcmcia_cf_resources,
};
#endif

#if defined(CONFIG_RTC_DRV_BFIN) || defined(CONFIG_RTC_DRV_BFIN_MODULE)
static struct platform_device rtc_device = {
	.name = "rtc-bfin",
	.id   = -1,
};
#endif

#if defined(CONFIG_SMC91X) || defined(CONFIG_SMC91X_MODULE)
#include <linux/smc91x.h>

static struct smc91x_platdata smc91x_info = {
	.flags = SMC91X_USE_16BIT | SMC91X_NOWAIT,
	.leda = RPC_LED_100_10,
	.ledb = RPC_LED_TX_RX,
};

static struct resource smc91x_resources[] = {
	{
		.name = "smc91x-regs",
		.start = 0x20300300,
		.end = 0x20300300 + 16,
		.flags = IORESOURCE_MEM,
	}, {

		.start = IRQ_PF7,
		.end = IRQ_PF7,
		.flags = IORESOURCE_IRQ | IORESOURCE_IRQ_HIGHLEVEL,
	},
};
static struct platform_device smc91x_device = {
	.name = "smc91x",
	.id = 0,
	.num_resources = ARRAY_SIZE(smc91x_resources),
	.resource = smc91x_resources,
	.dev	= {
		.platform_data	= &smc91x_info,
	},
};
#endif

#if defined(CONFIG_DM9000) || defined(CONFIG_DM9000_MODULE)
static struct resource dm9000_resources[] = {
	[0] = {
		.start	= 0x203FB800,
		.end	= 0x203FB800 + 1,
		.flags	= IORESOURCE_MEM,
	},
	[1] = {
		.start	= 0x203FB804,
		.end	= 0x203FB804 + 1,
		.flags	= IORESOURCE_MEM,
	},
	[2] = {
		.start	= IRQ_PF9,
		.end	= IRQ_PF9,
		.flags	= (IORESOURCE_IRQ | IORESOURCE_IRQ_HIGHEDGE),
	},
};

static struct platform_device dm9000_device = {
	.name		= "dm9000",
	.id		= -1,
	.num_resources	= ARRAY_SIZE(dm9000_resources),
	.resource	= dm9000_resources,
};
#endif

#if defined(CONFIG_USB_SL811_HCD) || defined(CONFIG_USB_SL811_HCD_MODULE)
static struct resource sl811_hcd_resources[] = {
	{
		.start = 0x20340000,
		.end = 0x20340000,
		.flags = IORESOURCE_MEM,
	}, {
		.start = 0x20340004,
		.end = 0x20340004,
		.flags = IORESOURCE_MEM,
	}, {
		.start = IRQ_PF4,
		.end = IRQ_PF4,
		.flags = IORESOURCE_IRQ | IORESOURCE_IRQ_HIGHLEVEL,
	},
};

#if defined(CONFIG_USB_SL811_BFIN_USE_VBUS)
void sl811_port_power(struct device *dev, int is_on)
{
	gpio_request(CONFIG_USB_SL811_BFIN_GPIO_VBUS, "usb:SL811_VBUS");
	gpio_direction_output(CONFIG_USB_SL811_BFIN_GPIO_VBUS, is_on);
}
#endif

static struct sl811_platform_data sl811_priv = {
	.potpg = 10,
	.power = 250,       /* == 500mA */
#if defined(CONFIG_USB_SL811_BFIN_USE_VBUS)
	.port_power = &sl811_port_power,
#endif
};

static struct platform_device sl811_hcd_device = {
	.name = "sl811-hcd",
	.id = 0,
	.dev = {
		.platform_data = &sl811_priv,
	},
	.num_resources = ARRAY_SIZE(sl811_hcd_resources),
	.resource = sl811_hcd_resources,
};
#endif

#if defined(CONFIG_USB_ISP1362_HCD) || defined(CONFIG_USB_ISP1362_HCD_MODULE)
static struct resource isp1362_hcd_resources[] = {
	{
		.start = 0x20360000,
		.end = 0x20360000,
		.flags = IORESOURCE_MEM,
	}, {
		.start = 0x20360004,
		.end = 0x20360004,
		.flags = IORESOURCE_MEM,
	}, {
		.start = IRQ_PF3,
		.end = IRQ_PF3,
		.flags = IORESOURCE_IRQ | IORESOURCE_IRQ_LOWEDGE,
	},
};

static struct isp1362_platform_data isp1362_priv = {
	.sel15Kres = 1,
	.clknotstop = 0,
	.oc_enable = 0,
	.int_act_high = 0,
	.int_edge_triggered = 0,
	.remote_wakeup_connected = 0,
	.no_power_switching = 1,
	.power_switching_mode = 0,
};

static struct platform_device isp1362_hcd_device = {
	.name = "isp1362-hcd",
	.id = 0,
	.dev = {
		.platform_data = &isp1362_priv,
	},
	.num_resources = ARRAY_SIZE(isp1362_hcd_resources),
	.resource = isp1362_hcd_resources,
};
#endif

#if defined(CONFIG_CAN_BFIN) || defined(CONFIG_CAN_BFIN_MODULE)
static unsigned short bfin_can_peripherals[] = {
	P_CAN0_RX, P_CAN0_TX, 0
};

static struct resource bfin_can_resources[] = {
	{
		.start = 0xFFC02A00,
		.end = 0xFFC02FFF,
		.flags = IORESOURCE_MEM,
	},
	{
		.start = IRQ_CAN_RX,
		.end = IRQ_CAN_RX,
		.flags = IORESOURCE_IRQ,
	},
	{
		.start = IRQ_CAN_TX,
		.end = IRQ_CAN_TX,
		.flags = IORESOURCE_IRQ,
	},
	{
		.start = IRQ_CAN_ERROR,
		.end = IRQ_CAN_ERROR,
		.flags = IORESOURCE_IRQ,
	},
};

static struct platform_device bfin_can_device = {
	.name = "bfin_can",
	.num_resources = ARRAY_SIZE(bfin_can_resources),
	.resource = bfin_can_resources,
	.dev = {
		.platform_data = &bfin_can_peripherals, /* Passed to driver */
	},
};
#endif

#if defined(CONFIG_BFIN_MAC) || defined(CONFIG_BFIN_MAC_MODULE)
#include <linux/bfin_mac.h>
static const unsigned short bfin_mac_peripherals[] = P_MII0;

static struct bfin_phydev_platform_data bfin_phydev_data[] = {
	{
		.addr = 1,
		.irq = PHY_POLL, /* IRQ_MAC_PHYINT */
	},
};

static struct bfin_mii_bus_platform_data bfin_mii_bus_data = {
	.phydev_number = 1,
	.phydev_data = bfin_phydev_data,
	.phy_mode = PHY_INTERFACE_MODE_MII,
	.mac_peripherals = bfin_mac_peripherals,
};

static struct platform_device bfin_mii_bus = {
	.name = "bfin_mii_bus",
	.dev = {
		.platform_data = &bfin_mii_bus_data,
	}
};

static struct platform_device bfin_mac_device = {
	.name = "bfin_mac",
	.dev = {
		.platform_data = &bfin_mii_bus,
	}
};
#endif

#if defined(CONFIG_USB_NET2272) || defined(CONFIG_USB_NET2272_MODULE)
static struct resource net2272_bfin_resources[] = {
	{
		.start = 0x20300000,
		.end = 0x20300000 + 0x100,
		.flags = IORESOURCE_MEM,
	}, {
		.start = IRQ_PF7,
		.end = IRQ_PF7,
		.flags = IORESOURCE_IRQ | IORESOURCE_IRQ_HIGHLEVEL,
	},
};

static struct platform_device net2272_bfin_device = {
	.name = "net2272",
	.id = -1,
	.num_resources = ARRAY_SIZE(net2272_bfin_resources),
	.resource = net2272_bfin_resources,
};
#endif

#if defined(CONFIG_MTD_NAND_PLATFORM) || defined(CONFIG_MTD_NAND_PLATFORM_MODULE)
#ifdef CONFIG_MTD_PARTITIONS
const char *part_probes[] = { "cmdlinepart", "RedBoot", NULL };

static struct mtd_partition bfin_plat_nand_partitions[] = {
	{
		.name   = "linux kernel(nand)",
		.size   = 0x400000,
		.offset = 0,
	}, {
		.name   = "file system(nand)",
		.size   = MTDPART_SIZ_FULL,
		.offset = MTDPART_OFS_APPEND,
	},
};
#endif

#define BFIN_NAND_PLAT_CLE 2
#define BFIN_NAND_PLAT_ALE 1
static void bfin_plat_nand_cmd_ctrl(struct mtd_info *mtd, int cmd, unsigned int ctrl)
{
	struct nand_chip *this = mtd->priv;

	if (cmd == NAND_CMD_NONE)
		return;

	if (ctrl & NAND_CLE)
		writeb(cmd, this->IO_ADDR_W + (1 << BFIN_NAND_PLAT_CLE));
	else
		writeb(cmd, this->IO_ADDR_W + (1 << BFIN_NAND_PLAT_ALE));
}

#define BFIN_NAND_PLAT_READY GPIO_PF3
static int bfin_plat_nand_dev_ready(struct mtd_info *mtd)
{
	return gpio_get_value(BFIN_NAND_PLAT_READY);
}

static struct platform_nand_data bfin_plat_nand_data = {
	.chip = {
		.nr_chips = 1,
		.chip_delay = 30,
#ifdef CONFIG_MTD_PARTITIONS
		.part_probe_types = part_probes,
		.partitions = bfin_plat_nand_partitions,
		.nr_partitions = ARRAY_SIZE(bfin_plat_nand_partitions),
#endif
	},
	.ctrl = {
		.cmd_ctrl  = bfin_plat_nand_cmd_ctrl,
		.dev_ready = bfin_plat_nand_dev_ready,
	},
};

#define MAX(x, y) (x > y ? x : y)
static struct resource bfin_plat_nand_resources = {
	.start = 0x20212000,
	.end   = 0x20212000 + (1 << MAX(BFIN_NAND_PLAT_CLE, BFIN_NAND_PLAT_ALE)),
	.flags = IORESOURCE_MEM,
};

static struct platform_device bfin_async_nand_device = {
	.name = "gen_nand",
	.id = -1,
	.num_resources = 1,
	.resource = &bfin_plat_nand_resources,
	.dev = {
		.platform_data = &bfin_plat_nand_data,
	},
};

static void bfin_plat_nand_init(void)
{
	gpio_request(BFIN_NAND_PLAT_READY, "bfin_nand_plat");
}
#else
static void bfin_plat_nand_init(void) {}
#endif

#if defined(CONFIG_MTD_PHYSMAP) || defined(CONFIG_MTD_PHYSMAP_MODULE)
static struct mtd_partition stamp_partitions[] = {
	{
		.name       = "bootloader(nor)",
		.size       = 0x40000,
		.offset     = 0,
	}, {
		.name       = "linux kernel(nor)",
		.size       = 0x180000,
		.offset     = MTDPART_OFS_APPEND,
	}, {
		.name       = "file system(nor)",
		.size       = 0x400000 - 0x40000 - 0x180000 - 0x10000,
		.offset     = MTDPART_OFS_APPEND,
	}, {
		.name       = "MAC Address(nor)",
		.size       = MTDPART_SIZ_FULL,
		.offset     = 0x3F0000,
		.mask_flags = MTD_WRITEABLE,
	}
};

static struct physmap_flash_data stamp_flash_data = {
	.width      = 2,
	.parts      = stamp_partitions,
	.nr_parts   = ARRAY_SIZE(stamp_partitions),
#ifdef CONFIG_ROMKERNEL
	.probe_type = "map_rom",
#endif
};

static struct resource stamp_flash_resource = {
	.start = 0x20000000,
	.end   = 0x203fffff,
	.flags = IORESOURCE_MEM,
};

static struct platform_device stamp_flash_device = {
	.name          = "physmap-flash",
	.id            = 0,
	.dev = {
		.platform_data = &stamp_flash_data,
	},
	.num_resources = 1,
	.resource      = &stamp_flash_resource,
};
#endif

#if defined(CONFIG_MTD_M25P80) \
	|| defined(CONFIG_MTD_M25P80_MODULE)
static struct mtd_partition bfin_spi_flash_partitions[] = {
	{
		.name = "bootloader(spi)",
		.size = 0x00040000,
		.offset = 0,
		.mask_flags = MTD_CAP_ROM
	}, {
		.name = "linux kernel(spi)",
		.size = 0x180000,
		.offset = MTDPART_OFS_APPEND,
	}, {
		.name = "file system(spi)",
		.size = MTDPART_SIZ_FULL,
		.offset = MTDPART_OFS_APPEND,
	}
};

static struct flash_platform_data bfin_spi_flash_data = {
	.name = "m25p80",
	.parts = bfin_spi_flash_partitions,
	.nr_parts = ARRAY_SIZE(bfin_spi_flash_partitions),
	/* .type = "m25p64", */
};

/* SPI flash chip (m25p64) */
static struct bfin5xx_spi_chip spi_flash_chip_info = {
	.enable_dma = 0,         /* use dma transfer with this chip*/
	.bits_per_word = 8,
};
#endif

#if defined(CONFIG_BFIN_SPI_ADC) \
	|| defined(CONFIG_BFIN_SPI_ADC_MODULE)
/* SPI ADC chip */
static struct bfin5xx_spi_chip spi_adc_chip_info = {
	.enable_dma = 1,         /* use dma transfer with this chip*/
	.bits_per_word = 16,
};
#endif

#if defined(CONFIG_SND_BF5XX_SOC_AD183X) \
	|| defined(CONFIG_SND_BF5XX_SOC_AD183X_MODULE)
static struct bfin5xx_spi_chip ad1836_spi_chip_info = {
	.enable_dma = 0,
	.bits_per_word = 16,
};
#endif

#if defined(CONFIG_SND_BF5XX_SOC_AD193X) \
	|| defined(CONFIG_SND_BF5XX_SOC_AD193X_MODULE)
static struct bfin5xx_spi_chip ad1938_spi_chip_info = {
	.enable_dma = 0,
	.bits_per_word = 8,
};
#endif

#if defined(CONFIG_SND_BF5XX_SOC_ADAV80X) \
	|| defined(CONFIG_SND_BF5XX_SOC_ADAV80X_MODULE)
static struct bfin5xx_spi_chip adav801_spi_chip_info = {
	.enable_dma = 0,
	.bits_per_word = 8,
};
#endif

#if defined(CONFIG_INPUT_AD714X_SPI) || defined(CONFIG_INPUT_AD714X_SPI_MODULE)
#include <linux/input/ad714x.h>
static struct bfin5xx_spi_chip ad7147_spi_chip_info = {
	.enable_dma = 0,
	.bits_per_word = 16,
};

static struct ad714x_slider_plat ad7147_spi_slider_plat[] = {
	{
		.start_stage = 0,
		.end_stage = 7,
		.max_coord = 128,
	},
};

static struct ad714x_button_plat ad7147_spi_button_plat[] = {
	{
		.keycode = BTN_FORWARD,
		.l_mask = 0,
		.h_mask = 0x600,
	},
	{
		.keycode = BTN_LEFT,
		.l_mask = 0,
		.h_mask = 0x500,
	},
	{
		.keycode = BTN_MIDDLE,
		.l_mask = 0,
		.h_mask = 0x800,
	},
	{
		.keycode = BTN_RIGHT,
		.l_mask = 0x100,
		.h_mask = 0x400,
	},
	{
		.keycode = BTN_BACK,
		.l_mask = 0x200,
		.h_mask = 0x400,
	},
};
static struct ad714x_platform_data ad7147_spi_platform_data = {
	.slider_num = 1,
	.button_num = 5,
	.slider = ad7147_spi_slider_plat,
	.button = ad7147_spi_button_plat,
	.stage_cfg_reg =  {
		{0xFBFF, 0x1FFF, 0, 0x2626, 1600, 1600, 1600, 1600},
		{0xEFFF, 0x1FFF, 0, 0x2626, 1650, 1650, 1650, 1650},
		{0xFFFF, 0x1FFE, 0, 0x2626, 1650, 1650, 1650, 1650},
		{0xFFFF, 0x1FFB, 0, 0x2626, 1650, 1650, 1650, 1650},
		{0xFFFF, 0x1FEF, 0, 0x2626, 1650, 1650, 1650, 1650},
		{0xFFFF, 0x1FBF, 0, 0x2626, 1650, 1650, 1650, 1650},
		{0xFFFF, 0x1EFF, 0, 0x2626, 1650, 1650, 1650, 1650},
		{0xFFFF, 0x1BFF, 0, 0x2626, 1600, 1600, 1600, 1600},
		{0xFF7B, 0x3FFF, 0x506,  0x2626, 1100, 1100, 1150, 1150},
		{0xFDFE, 0x3FFF, 0x606,  0x2626, 1100, 1100, 1150, 1150},
		{0xFEBA, 0x1FFF, 0x1400, 0x2626, 1200, 1200, 1300, 1300},
		{0xFFEF, 0x1FFF, 0x0,    0x2626, 1100, 1100, 1150, 1150},
	},
	.sys_cfg_reg = {0x2B2, 0x0, 0x3233, 0x819, 0x832, 0xCFF, 0xCFF, 0x0},
};
#endif

#if defined(CONFIG_INPUT_AD714X_I2C) || defined(CONFIG_INPUT_AD714X_I2C_MODULE)
#include <linux/input/ad714x.h>
static struct ad714x_button_plat ad7142_i2c_button_plat[] = {
	{
		.keycode = BTN_1,
		.l_mask = 0,
		.h_mask = 0x1,
	},
	{
		.keycode = BTN_2,
		.l_mask = 0,
		.h_mask = 0x2,
	},
	{
		.keycode = BTN_3,
		.l_mask = 0,
		.h_mask = 0x4,
	},
	{
		.keycode = BTN_4,
		.l_mask = 0x0,
		.h_mask = 0x8,
	},
};
static struct ad714x_platform_data ad7142_i2c_platform_data = {
	.button_num = 4,
	.button = ad7142_i2c_button_plat,
	.stage_cfg_reg =  {
		/* fixme: figure out right setting for all comoponent according
		 * to hardware feature of EVAL-AD7142EB board */
		{0xE7FF, 0x3FFF, 0x0005, 0x2626, 0x01F4, 0x01F4, 0x028A, 0x028A},
		{0xFDBF, 0x3FFF, 0x0001, 0x2626, 0x01F4, 0x01F4, 0x028A, 0x028A},
		{0xFFFF, 0x2DFF, 0x0001, 0x2626, 0x01F4, 0x01F4, 0x028A, 0x028A},
		{0xFFFF, 0x37BF, 0x0001, 0x2626, 0x01F4, 0x01F4, 0x028A, 0x028A},
		{0xFFFF, 0x3FFF, 0x0000, 0x0606, 0x01F4, 0x01F4, 0x0320, 0x0320},
		{0xFFFF, 0x3FFF, 0x0000, 0x0606, 0x01F4, 0x01F4, 0x0320, 0x0320},
		{0xFFFF, 0x3FFF, 0x0000, 0x0606, 0x01F4, 0x01F4, 0x0320, 0x0320},
		{0xFFFF, 0x3FFF, 0x0000, 0x0606, 0x01F4, 0x01F4, 0x0320, 0x0320},
		{0xFFFF, 0x3FFF, 0x0000, 0x0606, 0x01F4, 0x01F4, 0x0320, 0x0320},
		{0xFFFF, 0x3FFF, 0x0000, 0x0606, 0x01F4, 0x01F4, 0x0320, 0x0320},
		{0xFFFF, 0x3FFF, 0x0000, 0x0606, 0x01F4, 0x01F4, 0x0320, 0x0320},
		{0xFFFF, 0x3FFF, 0x0000, 0x0606, 0x01F4, 0x01F4, 0x0320, 0x0320},
	},
	.sys_cfg_reg = {0x0B2, 0x0, 0x690, 0x664, 0x290F, 0xF, 0xF, 0x0},
};
#endif

#if defined(CONFIG_AD2S90) || defined(CONFIG_AD2S90_MODULE)
static struct bfin5xx_spi_chip ad2s90_spi_chip_info = {
	.enable_dma = 0,
	.bits_per_word = 16,
};
#endif

#if defined(CONFIG_AD2S120X) || defined(CONFIG_AD2S120X_MODULE)
<<<<<<< HEAD
unsigned short ad2s120x_platform_data[] = {
=======
static unsigned short ad2s120x_platform_data[] = {
>>>>>>> 3cbea436
	/* used as SAMPLE and RDVEL */
	GPIO_PF5, GPIO_PF6, 0
};

static struct bfin5xx_spi_chip ad2s120x_spi_chip_info = {
	.enable_dma = 0,
	.bits_per_word = 16,
};
#endif

#if defined(CONFIG_AD2S1210) || defined(CONFIG_AD2S1210_MODULE)
<<<<<<< HEAD
unsigned short ad2s1210_platform_data[] = {
=======
static unsigned short ad2s1210_platform_data[] = {
>>>>>>> 3cbea436
	/* use as SAMPLE, A0, A1 */
	GPIO_PF7, GPIO_PF8, GPIO_PF9,
# if defined(CONFIG_AD2S1210_GPIO_INPUT) || defined(CONFIG_AD2S1210_GPIO_OUTPUT)
	/* the RES0 and RES1 pins */
	GPIO_PF4, GPIO_PF5,
# endif
	0,
};

static struct bfin5xx_spi_chip ad2s1210_spi_chip_info = {
	.enable_dma = 0,
	.bits_per_word = 8,
};
#endif

#if defined(CONFIG_AD7314) || defined(CONFIG_AD7314_MODULE)
static struct bfin5xx_spi_chip ad7314_spi_chip_info = {
	.enable_dma = 0,
	.bits_per_word = 16,
};
#endif

#if defined(CONFIG_AD7816) || defined(CONFIG_AD7816_MODULE)
static unsigned short ad7816_platform_data[] = {
	GPIO_PF4, /* rdwr_pin */
	GPIO_PF5, /* convert_pin */
	GPIO_PF7, /* busy_pin */
	0,
};

static struct bfin5xx_spi_chip ad7816_spi_chip_info = {
	.enable_dma = 0,
	.bits_per_word = 8,
};
#endif

#if defined(CONFIG_ADT7310) || defined(CONFIG_ADT7310_MODULE)
static unsigned long adt7310_platform_data[3] = {
/* INT bound temperature alarm event. line 1 */
	IRQ_PG4, IRQF_TRIGGER_LOW,
/* CT bound temperature alarm event irq_flags. line 0 */
	IRQF_TRIGGER_LOW,
};

static struct bfin5xx_spi_chip adt7310_spi_chip_info = {
	.enable_dma = 0,
	.bits_per_word = 8,
};
#endif

#if defined(CONFIG_AD7298) || defined(CONFIG_AD7298_MODULE)
static unsigned short ad7298_platform_data[] = {
	GPIO_PF7, /* busy_pin */
	0,
};

static struct bfin5xx_spi_chip ad7298_spi_chip_info = {
	.enable_dma = 0,
	.bits_per_word = 16,
};
#endif

#if defined(CONFIG_ADT7316_SPI) || defined(CONFIG_ADT7316_SPI_MODULE)
static unsigned long adt7316_spi_data[2] = {
	IRQF_TRIGGER_LOW, /* interrupt flags */
	GPIO_PF7, /* ldac_pin, 0 means DAC/LDAC registers control DAC update */
};

static struct bfin5xx_spi_chip adt7316_spi_chip_info = {
	.enable_dma = 0,
	.bits_per_word = 8,
};
#endif

#if defined(CONFIG_MMC_SPI) || defined(CONFIG_MMC_SPI_MODULE)
#define MMC_SPI_CARD_DETECT_INT IRQ_PF5

static int bfin_mmc_spi_init(struct device *dev,
	irqreturn_t (*detect_int)(int, void *), void *data)
{
	return request_irq(MMC_SPI_CARD_DETECT_INT, detect_int,
		IRQF_TRIGGER_FALLING, "mmc-spi-detect", data);
}

static void bfin_mmc_spi_exit(struct device *dev, void *data)
{
	free_irq(MMC_SPI_CARD_DETECT_INT, data);
}

static struct mmc_spi_platform_data bfin_mmc_spi_pdata = {
	.init = bfin_mmc_spi_init,
	.exit = bfin_mmc_spi_exit,
	.detect_delay = 100, /* msecs */
};

static struct bfin5xx_spi_chip  mmc_spi_chip_info = {
	.enable_dma = 0,
	.bits_per_word = 8,
	.pio_interrupt = 0,
};
#endif

#if defined(CONFIG_TOUCHSCREEN_AD7877) || defined(CONFIG_TOUCHSCREEN_AD7877_MODULE)
#include <linux/spi/ad7877.h>
static struct bfin5xx_spi_chip spi_ad7877_chip_info = {
	.enable_dma = 0,
	.bits_per_word = 16,
};

static const struct ad7877_platform_data bfin_ad7877_ts_info = {
	.model			= 7877,
	.vref_delay_usecs	= 50,	/* internal, no capacitor */
	.x_plate_ohms		= 419,
	.y_plate_ohms		= 486,
	.pressure_max		= 1000,
	.pressure_min		= 0,
	.stopacq_polarity	= 1,
	.first_conversion_delay	= 3,
	.acquisition_time	= 1,
	.averaging		= 1,
	.pen_down_acc_interval	= 1,
};
#endif

#if defined(CONFIG_TOUCHSCREEN_AD7879) || defined(CONFIG_TOUCHSCREEN_AD7879_MODULE)
#include <linux/spi/ad7879.h>
static const struct ad7879_platform_data bfin_ad7879_ts_info = {
	.model			= 7879,	/* Model = AD7879 */
	.x_plate_ohms		= 620,	/* 620 Ohm from the touch datasheet */
	.pressure_max		= 10000,
	.pressure_min		= 0,
	.first_conversion_delay	= 3,	/* wait 512us before do a first conversion */
	.acquisition_time	= 1,	/* 4us acquisition time per sample */
	.median			= 2,	/* do 8 measurements */
	.averaging		= 1,	/* take the average of 4 middle samples */
	.pen_down_acc_interval	= 255,	/* 9.4 ms */
	.gpio_export		= 1,	/* Export GPIO to gpiolib */
	.gpio_base		= -1,	/* Dynamic allocation */
};
#endif

#if defined(CONFIG_INPUT_ADXL34X) || defined(CONFIG_INPUT_ADXL34X_MODULE)
#include <linux/input/adxl34x.h>
static const struct adxl34x_platform_data adxl34x_info = {
	.x_axis_offset = 0,
	.y_axis_offset = 0,
	.z_axis_offset = 0,
	.tap_threshold = 0x31,
	.tap_duration = 0x10,
	.tap_latency = 0x60,
	.tap_window = 0xF0,
	.tap_axis_control = ADXL_TAP_X_EN | ADXL_TAP_Y_EN | ADXL_TAP_Z_EN,
	.act_axis_control = 0xFF,
	.activity_threshold = 5,
	.inactivity_threshold = 3,
	.inactivity_time = 4,
	.free_fall_threshold = 0x7,
	.free_fall_time = 0x20,
	.data_rate = 0x8,
	.data_range = ADXL_FULL_RES,

	.ev_type = EV_ABS,
	.ev_code_x = ABS_X,		/* EV_REL */
	.ev_code_y = ABS_Y,		/* EV_REL */
	.ev_code_z = ABS_Z,		/* EV_REL */

	.ev_code_tap = {BTN_TOUCH, BTN_TOUCH, BTN_TOUCH}, /* EV_KEY x,y,z */

/*	.ev_code_ff = KEY_F,*/		/* EV_KEY */
/*	.ev_code_act_inactivity = KEY_A,*/	/* EV_KEY */
	.power_mode = ADXL_AUTO_SLEEP | ADXL_LINK,
	.fifo_mode = ADXL_FIFO_STREAM,
	.orientation_enable = ADXL_EN_ORIENTATION_3D,
	.deadzone_angle = ADXL_DEADZONE_ANGLE_10p8,
	.divisor_length =  ADXL_LP_FILTER_DIVISOR_16,
	/* EV_KEY {+Z, +Y, +X, -X, -Y, -Z} */
	.ev_codes_orient_3d = {BTN_Z, BTN_Y, BTN_X, BTN_A, BTN_B, BTN_C},
};
#endif

#if defined(CONFIG_TOUCHSCREEN_AD7879_SPI) || defined(CONFIG_TOUCHSCREEN_AD7879_SPI_MODULE)
static struct bfin5xx_spi_chip spi_ad7879_chip_info = {
	.enable_dma = 0,
	.bits_per_word = 16,
};
#endif

#if defined(CONFIG_SPI_SPIDEV) || defined(CONFIG_SPI_SPIDEV_MODULE)
static struct bfin5xx_spi_chip spidev_chip_info = {
	.enable_dma = 0,
	.bits_per_word = 8,
};
#endif

#if defined(CONFIG_FB_BFIN_LQ035Q1) || defined(CONFIG_FB_BFIN_LQ035Q1_MODULE)
static struct bfin5xx_spi_chip lq035q1_spi_chip_info = {
	.enable_dma	= 0,
	.bits_per_word	= 8,
};
#endif

#if defined(CONFIG_ENC28J60) || defined(CONFIG_ENC28J60_MODULE)
static struct bfin5xx_spi_chip enc28j60_spi_chip_info = {
	.enable_dma	= 1,
	.bits_per_word	= 8,
};
#endif

#if defined(CONFIG_ADF702X) || defined(CONFIG_ADF702X_MODULE)
static struct bfin5xx_spi_chip adf7021_spi_chip_info = {
	.bits_per_word = 16,
};

#include <linux/spi/adf702x.h>
#define TXREG 0x0160A470
static const u32 adf7021_regs[] = {
	0x09608FA0,
	0x00575011,
	0x00A7F092,
	0x2B141563,
	0x81F29E94,
	0x00003155,
	0x050A4F66,
	0x00000007,
	0x00000008,
	0x000231E9,
	0x3296354A,
	0x891A2B3B,
	0x00000D9C,
	0x0000000D,
	0x0000000E,
	0x0000000F,
};

static struct adf702x_platform_data adf7021_platform_data = {
	.regs_base = (void *)SPORT1_TCR1,
	.dma_ch_rx = CH_SPORT1_RX,
	.dma_ch_tx = CH_SPORT1_TX,
	.irq_sport_err = IRQ_SPORT1_ERROR,
	.gpio_int_rfs = GPIO_PF8,
	.pin_req = {P_SPORT1_DTPRI, P_SPORT1_RFS, P_SPORT1_DRPRI,
			P_SPORT1_RSCLK, P_SPORT1_TSCLK, 0},
	.adf702x_model = MODEL_ADF7021,
	.adf702x_regs = adf7021_regs,
	.tx_reg = TXREG,
};
static inline void adf702x_mac_init(void)
{
	random_ether_addr(adf7021_platform_data.mac_addr);
}
#else
static inline void adf702x_mac_init(void) {}
#endif

#if defined(CONFIG_TOUCHSCREEN_ADS7846) || defined(CONFIG_TOUCHSCREEN_ADS7846_MODULE)
#include <linux/spi/ads7846.h>
static struct bfin5xx_spi_chip ad7873_spi_chip_info = {
	.bits_per_word	= 8,
};

static int ads7873_get_pendown_state(void)
{
	return gpio_get_value(GPIO_PF6);
}

static struct ads7846_platform_data __initdata ad7873_pdata = {
	.model		= 7873,		/* AD7873 */
	.x_max		= 0xfff,
	.y_max		= 0xfff,
	.x_plate_ohms	= 620,
	.debounce_max	= 1,
	.debounce_rep	= 0,
	.debounce_tol	= (~0),
	.get_pendown_state = ads7873_get_pendown_state,
};
#endif

#if defined(CONFIG_MTD_DATAFLASH) \
	|| defined(CONFIG_MTD_DATAFLASH_MODULE)

static struct mtd_partition bfin_spi_dataflash_partitions[] = {
	{
		.name = "bootloader(spi)",
		.size = 0x00040000,
		.offset = 0,
		.mask_flags = MTD_CAP_ROM
	}, {
		.name = "linux kernel(spi)",
		.size = 0x180000,
		.offset = MTDPART_OFS_APPEND,
	}, {
		.name = "file system(spi)",
		.size = MTDPART_SIZ_FULL,
		.offset = MTDPART_OFS_APPEND,
	}
};

static struct flash_platform_data bfin_spi_dataflash_data = {
	.name = "SPI Dataflash",
	.parts = bfin_spi_dataflash_partitions,
	.nr_parts = ARRAY_SIZE(bfin_spi_dataflash_partitions),
};

/* DataFlash chip */
static struct bfin5xx_spi_chip data_flash_chip_info = {
	.enable_dma = 0,         /* use dma transfer with this chip*/
	.bits_per_word = 8,
};
#endif

#if defined(CONFIG_INPUT_ADXL34X_SPI) || defined(CONFIG_INPUT_ADXL34X_SPI_MODULE)
static struct bfin5xx_spi_chip spi_adxl34x_chip_info = {
	.enable_dma = 0,         /* use dma transfer with this chip*/
	.bits_per_word = 8,
};
#endif

#if defined(CONFIG_AD7476) || defined(CONFIG_AD7476_MODULE)
static struct bfin5xx_spi_chip spi_ad7476_chip_info = {
	.enable_dma = 0,         /* use dma transfer with this chip*/
	.bits_per_word = 8,
};
#endif

static struct spi_board_info bfin_spi_board_info[] __initdata = {
#if defined(CONFIG_MTD_M25P80) \
	|| defined(CONFIG_MTD_M25P80_MODULE)
	{
		/* the modalias must be the same as spi device driver name */
		.modalias = "m25p80", /* Name of spi_driver for this device */
		.max_speed_hz = 25000000,     /* max spi clock (SCK) speed in HZ */
		.bus_num = 0, /* Framework bus number */
		.chip_select = 1, /* Framework chip select. On STAMP537 it is SPISSEL1*/
		.platform_data = &bfin_spi_flash_data,
		.controller_data = &spi_flash_chip_info,
		.mode = SPI_MODE_3,
	},
#endif
#if defined(CONFIG_MTD_DATAFLASH) \
	|| defined(CONFIG_MTD_DATAFLASH_MODULE)
	{	/* DataFlash chip */
		.modalias = "mtd_dataflash",
		.max_speed_hz = 33250000,     /* max spi clock (SCK) speed in HZ */
		.bus_num = 0, /* Framework bus number */
		.chip_select = 1, /* Framework chip select. On STAMP537 it is SPISSEL1*/
		.platform_data = &bfin_spi_dataflash_data,
		.controller_data = &data_flash_chip_info,
		.mode = SPI_MODE_3,
	},
#endif
#if defined(CONFIG_BFIN_SPI_ADC) \
	|| defined(CONFIG_BFIN_SPI_ADC_MODULE)
	{
		.modalias = "bfin_spi_adc", /* Name of spi_driver for this device */
		.max_speed_hz = 6250000,     /* max spi clock (SCK) speed in HZ */
		.bus_num = 0, /* Framework bus number */
		.chip_select = 1, /* Framework chip select. */
		.platform_data = NULL, /* No spi_driver specific config */
		.controller_data = &spi_adc_chip_info,
	},
#endif

#if defined(CONFIG_SND_BF5XX_SOC_AD183X) \
	|| defined(CONFIG_SND_BF5XX_SOC_AD183X_MODULE)
	{
		.modalias = "ad183x",
		.max_speed_hz = 3125000,     /* max spi clock (SCK) speed in HZ */
		.bus_num = 0,
		.chip_select = 4,
		.platform_data = "ad1836", /* only includes chip name for the moment */
		.controller_data = &ad1836_spi_chip_info,
		.mode = SPI_MODE_3,
	},
#endif

#if defined(CONFIG_SND_BF5XX_SOC_AD193X) || defined(CONFIG_SND_BF5XX_SOC_AD193X_MODULE)
	{
		.modalias = "ad193x",
		.max_speed_hz = 3125000,     /* max spi clock (SCK) speed in HZ */
		.bus_num = 0,
		.chip_select = 5,
		.controller_data = &ad1938_spi_chip_info,
		.mode = SPI_MODE_3,
	},
#endif

#if defined(CONFIG_SND_BF5XX_SOC_ADAV80X) || defined(CONFIG_SND_BF5XX_SOC_ADAV80X_MODULE)
	{
		.modalias = "adav80x",
		.max_speed_hz = 3125000,     /* max spi clock (SCK) speed in HZ */
		.bus_num = 0,
		.chip_select = 1,
		.controller_data = &adav801_spi_chip_info,
		.mode = SPI_MODE_3,
	},
#endif

#if defined(CONFIG_INPUT_AD714X_SPI) || defined(CONFIG_INPUT_AD714X_SPI_MODULE)
	{
		.modalias = "ad714x_captouch",
		.max_speed_hz = 1000000,     /* max spi clock (SCK) speed in HZ */
		.irq = IRQ_PF4,
		.bus_num = 0,
		.chip_select = 5,
		.mode = SPI_MODE_3,
		.platform_data = &ad7147_spi_platform_data,
		.controller_data = &ad7147_spi_chip_info,
	},
#endif

#if defined(CONFIG_AD2S90) || defined(CONFIG_AD2S90_MODULE)
	{
		.modalias = "ad2s90",
		.bus_num = 0,
		.chip_select = 3,            /* change it for your board */
		.mode = SPI_MODE_3,
		.platform_data = NULL,
		.controller_data = &ad2s90_spi_chip_info,
	},
#endif

#if defined(CONFIG_AD2S120X) || defined(CONFIG_AD2S120X_MODULE)
	{
		.modalias = "ad2s120x",
		.bus_num = 0,
		.chip_select = 4,            /* CS, change it for your board */
		.platform_data = ad2s120x_platform_data,
		.controller_data = &ad2s120x_spi_chip_info,
	},
#endif

#if defined(CONFIG_AD2S1210) || defined(CONFIG_AD2S1210_MODULE)
	{
		.modalias = "ad2s1210",
		.max_speed_hz = 8192000,
		.bus_num = 0,
		.chip_select = 4,            /* CS, change it for your board */
		.platform_data = ad2s1210_platform_data,
		.controller_data = &ad2s1210_spi_chip_info,
	},
#endif

#if defined(CONFIG_AD7314) || defined(CONFIG_AD7314_MODULE)
	{
		.modalias = "ad7314",
		.max_speed_hz = 1000000,
		.bus_num = 0,
		.chip_select = 4,            /* CS, change it for your board */
		.controller_data = &ad7314_spi_chip_info,
		.mode = SPI_MODE_1,
	},
#endif

#if defined(CONFIG_AD7816) || defined(CONFIG_AD7816_MODULE)
	{
		.modalias = "ad7818",
		.max_speed_hz = 1000000,
		.bus_num = 0,
		.chip_select = 4,            /* CS, change it for your board */
		.platform_data = ad7816_platform_data,
		.controller_data = &ad7816_spi_chip_info,
		.mode = SPI_MODE_3,
	},
#endif

#if defined(CONFIG_ADT7310) || defined(CONFIG_ADT7310_MODULE)
	{
		.modalias = "adt7310",
		.max_speed_hz = 1000000,
		.irq = IRQ_PG5,		/* CT alarm event. Line 0 */
		.bus_num = 0,
		.chip_select = 4,	/* CS, change it for your board */
		.platform_data = adt7310_platform_data,
		.controller_data = &adt7310_spi_chip_info,
		.mode = SPI_MODE_3,
	},
#endif

#if defined(CONFIG_AD7298) || defined(CONFIG_AD7298_MODULE)
	{
		.modalias = "ad7298",
		.max_speed_hz = 1000000,
		.bus_num = 0,
		.chip_select = 4,            /* CS, change it for your board */
		.platform_data = ad7298_platform_data,
		.controller_data = &ad7298_spi_chip_info,
		.mode = SPI_MODE_3,
	},
#endif

#if defined(CONFIG_ADT7316_SPI) || defined(CONFIG_ADT7316_SPI_MODULE)
	{
		.modalias = "adt7316",
		.max_speed_hz = 1000000,
		.irq = IRQ_PG5,		/* interrupt line */
		.bus_num = 0,
		.chip_select = 4,	/* CS, change it for your board */
		.platform_data = adt7316_spi_data,
		.controller_data = &adt7316_spi_chip_info,
		.mode = SPI_MODE_3,
	},
#endif

#if defined(CONFIG_MMC_SPI) || defined(CONFIG_MMC_SPI_MODULE)
	{
		.modalias = "mmc_spi",
		.max_speed_hz = 20000000,     /* max spi clock (SCK) speed in HZ */
		.bus_num = 0,
		.chip_select = 4,
		.platform_data = &bfin_mmc_spi_pdata,
		.controller_data = &mmc_spi_chip_info,
		.mode = SPI_MODE_3,
	},
#endif
#if defined(CONFIG_TOUCHSCREEN_AD7877) || defined(CONFIG_TOUCHSCREEN_AD7877_MODULE)
	{
		.modalias		= "ad7877",
		.platform_data		= &bfin_ad7877_ts_info,
		.irq			= IRQ_PF6,
		.max_speed_hz	= 12500000,     /* max spi clock (SCK) speed in HZ */
		.bus_num	= 0,
		.chip_select  = 1,
		.controller_data = &spi_ad7877_chip_info,
	},
#endif
#if defined(CONFIG_TOUCHSCREEN_AD7879_SPI) || defined(CONFIG_TOUCHSCREEN_AD7879_SPI_MODULE)
	{
		.modalias = "ad7879",
		.platform_data = &bfin_ad7879_ts_info,
		.irq = IRQ_PF7,
		.max_speed_hz = 5000000,     /* max spi clock (SCK) speed in HZ */
		.bus_num = 0,
		.chip_select = 1,
		.controller_data = &spi_ad7879_chip_info,
		.mode = SPI_CPHA | SPI_CPOL,
	},
#endif
#if defined(CONFIG_SPI_SPIDEV) || defined(CONFIG_SPI_SPIDEV_MODULE)
	{
		.modalias = "spidev",
		.max_speed_hz = 3125000,     /* max spi clock (SCK) speed in HZ */
		.bus_num = 0,
		.chip_select = 1,
		.controller_data = &spidev_chip_info,
	},
#endif
#if defined(CONFIG_FB_BFIN_LQ035Q1) || defined(CONFIG_FB_BFIN_LQ035Q1_MODULE)
	{
		.modalias = "bfin-lq035q1-spi",
		.max_speed_hz = 20000000,     /* max spi clock (SCK) speed in HZ */
		.bus_num = 0,
		.chip_select = 2,
		.controller_data = &lq035q1_spi_chip_info,
		.mode = SPI_CPHA | SPI_CPOL,
	},
#endif
#if defined(CONFIG_ENC28J60) || defined(CONFIG_ENC28J60_MODULE)
	{
		.modalias = "enc28j60",
		.max_speed_hz = 20000000,     /* max spi clock (SCK) speed in HZ */
		.irq = IRQ_PF6,
		.bus_num = 0,
		.chip_select = GPIO_PF10 + MAX_CTRL_CS,	/* GPIO controlled SSEL */
		.controller_data = &enc28j60_spi_chip_info,
		.mode = SPI_MODE_0,
	},
#endif
#if defined(CONFIG_INPUT_ADXL34X_SPI) || defined(CONFIG_INPUT_ADXL34X_SPI_MODULE)
	{
		.modalias	= "adxl34x",
		.platform_data	= &adxl34x_info,
		.irq		= IRQ_PF6,
		.max_speed_hz	= 5000000,    /* max spi clock (SCK) speed in HZ */
		.bus_num	= 0,
		.chip_select	= 2,
		.controller_data = &spi_adxl34x_chip_info,
		.mode = SPI_MODE_3,
	},
#endif
#if defined(CONFIG_ADF702X) || defined(CONFIG_ADF702X_MODULE)
	{
		.modalias = "adf702x",
		.max_speed_hz = 16000000,     /* max spi clock (SCK) speed in HZ */
		.bus_num = 0,
		.chip_select = GPIO_PF10 + MAX_CTRL_CS,	/* GPIO controlled SSEL */
		.controller_data = &adf7021_spi_chip_info,
		.platform_data = &adf7021_platform_data,
		.mode = SPI_MODE_0,
	},
#endif
#if defined(CONFIG_TOUCHSCREEN_ADS7846) || defined(CONFIG_TOUCHSCREEN_ADS7846_MODULE)
	{
		.modalias = "ads7846",
		.max_speed_hz = 2000000,     /* max spi clock (SCK) speed in HZ */
		.bus_num = 0,
		.irq = IRQ_PF6,
		.chip_select = GPIO_PF10 + MAX_CTRL_CS,	/* GPIO controlled SSEL */
		.controller_data = &ad7873_spi_chip_info,
		.platform_data = &ad7873_pdata,
		.mode = SPI_MODE_0,
	},
#endif
#if defined(CONFIG_AD7476) \
	|| defined(CONFIG_AD7476_MODULE)
	{
		.modalias = "ad7476", /* Name of spi_driver for this device */
		.max_speed_hz = 6250000,     /* max spi clock (SCK) speed in HZ */
		.bus_num = 0, /* Framework bus number */
		.chip_select = 1, /* Framework chip select. */
		.platform_data = NULL, /* No spi_driver specific config */
		.controller_data = &spi_ad7476_chip_info,
		.mode = SPI_MODE_3,
	},
#endif
#if defined(CONFIG_ADE7753) \
	|| defined(CONFIG_ADE7753_MODULE)
	{
		.modalias = "ade7753",
		.max_speed_hz = 1000000,     /* max spi clock (SCK) speed in HZ */
		.bus_num = 0,
		.chip_select = 1, /* CS, change it for your board */
		.platform_data = NULL, /* No spi_driver specific config */
		.mode = SPI_MODE_1,
	},
#endif
#if defined(CONFIG_ADE7754) \
	|| defined(CONFIG_ADE7754_MODULE)
	{
		.modalias = "ade7754",
		.max_speed_hz = 1000000,     /* max spi clock (SCK) speed in HZ */
		.bus_num = 0,
		.chip_select = 1, /* CS, change it for your board */
		.platform_data = NULL, /* No spi_driver specific config */
		.mode = SPI_MODE_1,
	},
#endif
#if defined(CONFIG_ADE7758) \
	|| defined(CONFIG_ADE7758_MODULE)
	{
		.modalias = "ade7758",
		.max_speed_hz = 1000000,     /* max spi clock (SCK) speed in HZ */
		.bus_num = 0,
		.chip_select = 1, /* CS, change it for your board */
		.platform_data = NULL, /* No spi_driver specific config */
		.mode = SPI_MODE_1,
	},
#endif
#if defined(CONFIG_ADE7759) \
	|| defined(CONFIG_ADE7759_MODULE)
	{
		.modalias = "ade7759",
		.max_speed_hz = 1000000,     /* max spi clock (SCK) speed in HZ */
		.bus_num = 0,
		.chip_select = 1, /* CS, change it for your board */
		.platform_data = NULL, /* No spi_driver specific config */
		.mode = SPI_MODE_1,
	},
#endif
#if defined(CONFIG_ADE7854_SPI) \
	|| defined(CONFIG_ADE7854_SPI_MODULE)
	{
		.modalias = "ade7854",
		.max_speed_hz = 1000000,     /* max spi clock (SCK) speed in HZ */
		.bus_num = 0,
		.chip_select = 1, /* CS, change it for your board */
		.platform_data = NULL, /* No spi_driver specific config */
		.mode = SPI_MODE_3,
	},
#endif
#if defined(CONFIG_ADIS16060) \
	|| defined(CONFIG_ADIS16060_MODULE)
	{
		.modalias = "adis16060_r",
		.max_speed_hz = 2900000,     /* max spi clock (SCK) speed in HZ */
		.bus_num = 0,
		.chip_select = MAX_CTRL_CS + 1, /* CS for read, change it for your board */
		.platform_data = NULL, /* No spi_driver specific config */
		.mode = SPI_MODE_0,
	},
	{
		.modalias = "adis16060_w",
		.max_speed_hz = 2900000,     /* max spi clock (SCK) speed in HZ */
		.bus_num = 0,
		.chip_select = 2, /* CS for write, change it for your board */
		.platform_data = NULL, /* No spi_driver specific config */
		.mode = SPI_MODE_1,
	},
#endif
#if defined(CONFIG_ADIS16130) \
	|| defined(CONFIG_ADIS16130_MODULE)
	{
		.modalias = "adis16130",
		.max_speed_hz = 1000000,     /* max spi clock (SCK) speed in HZ */
		.bus_num = 0,
		.chip_select = 1, /* CS for read, change it for your board */
		.platform_data = NULL, /* No spi_driver specific config */
		.mode = SPI_MODE_3,
	},
#endif
#if defined(CONFIG_ADIS16201) \
	|| defined(CONFIG_ADIS16201_MODULE)
	{
		.modalias = "adis16201",
		.max_speed_hz = 1000000,     /* max spi clock (SCK) speed in HZ */
		.bus_num = 0,
		.chip_select = 5, /* CS, change it for your board */
		.platform_data = NULL, /* No spi_driver specific config */
		.mode = SPI_MODE_3,
		.irq = IRQ_PF4,
	},
#endif
#if defined(CONFIG_ADIS16203) \
	|| defined(CONFIG_ADIS16203_MODULE)
	{
		.modalias = "adis16203",
		.max_speed_hz = 1000000,     /* max spi clock (SCK) speed in HZ */
		.bus_num = 0,
		.chip_select = 5, /* CS, change it for your board */
		.platform_data = NULL, /* No spi_driver specific config */
		.mode = SPI_MODE_3,
		.irq = IRQ_PF4,
	},
#endif
#if defined(CONFIG_ADIS16204) \
	|| defined(CONFIG_ADIS16204_MODULE)
	{
		.modalias = "adis16204",
		.max_speed_hz = 1000000,     /* max spi clock (SCK) speed in HZ */
		.bus_num = 0,
		.chip_select = 5, /* CS, change it for your board */
		.platform_data = NULL, /* No spi_driver specific config */
		.mode = SPI_MODE_3,
		.irq = IRQ_PF4,
	},
#endif
#if defined(CONFIG_ADIS16209) \
	|| defined(CONFIG_ADIS16209_MODULE)
	{
		.modalias = "adis16209",
		.max_speed_hz = 1000000,     /* max spi clock (SCK) speed in HZ */
		.bus_num = 0,
		.chip_select = 5, /* CS, change it for your board */
		.platform_data = NULL, /* No spi_driver specific config */
		.mode = SPI_MODE_3,
		.irq = IRQ_PF4,
	},
#endif
#if defined(CONFIG_ADIS16220) \
	|| defined(CONFIG_ADIS16220_MODULE)
	{
		.modalias = "adis16220",
		.max_speed_hz = 2000000,     /* max spi clock (SCK) speed in HZ */
		.bus_num = 0,
		.chip_select = 5, /* CS, change it for your board */
		.platform_data = NULL, /* No spi_driver specific config */
		.mode = SPI_MODE_3,
		.irq = IRQ_PF4,
	},
#endif
#if defined(CONFIG_ADIS16240) \
	|| defined(CONFIG_ADIS16240_MODULE)
	{
		.modalias = "adis16240",
		.max_speed_hz = 1500000,     /* max spi clock (SCK) speed in HZ */
		.bus_num = 0,
		.chip_select = 5, /* CS, change it for your board */
		.platform_data = NULL, /* No spi_driver specific config */
		.mode = SPI_MODE_3,
		.irq = IRQ_PF4,
	},
#endif
#if defined(CONFIG_ADIS16260) \
	|| defined(CONFIG_ADIS16260_MODULE)
	{
		.modalias = "adis16260",
		.max_speed_hz = 1500000,     /* max spi clock (SCK) speed in HZ */
		.bus_num = 0,
		.chip_select = 5, /* CS, change it for your board */
		.platform_data = NULL, /* No spi_driver specific config */
		.mode = SPI_MODE_3,
		.irq = IRQ_PF4,
	},
#endif
#if defined(CONFIG_ADIS16261) \
	|| defined(CONFIG_ADIS16261_MODULE)
	{
		.modalias = "adis16261",
		.max_speed_hz = 2500000,     /* max spi clock (SCK) speed in HZ */
		.bus_num = 0,
		.chip_select = 1, /* CS, change it for your board */
		.platform_data = NULL, /* No spi_driver specific config */
		.mode = SPI_MODE_3,
	},
#endif
#if defined(CONFIG_ADIS16300) \
	|| defined(CONFIG_ADIS16300_MODULE)
	{
		.modalias = "adis16300",
		.max_speed_hz = 1000000,     /* max spi clock (SCK) speed in HZ */
		.bus_num = 0,
		.chip_select = 5, /* CS, change it for your board */
		.platform_data = NULL, /* No spi_driver specific config */
		.mode = SPI_MODE_3,
		.irq = IRQ_PF4,
	},
#endif
#if defined(CONFIG_ADIS16350) \
	|| defined(CONFIG_ADIS16350_MODULE)
	{
		.modalias = "adis16364",
		.max_speed_hz = 1000000,     /* max spi clock (SCK) speed in HZ */
		.bus_num = 0,
		.chip_select = 5, /* CS, change it for your board */
		.platform_data = NULL, /* No spi_driver specific config */
		.mode = SPI_MODE_3,
		.irq = IRQ_PF4,
	},
#endif
#if defined(CONFIG_ADIS16400) \
	|| defined(CONFIG_ADIS16400_MODULE)
	{
		.modalias = "adis16400",
		.max_speed_hz = 1000000,     /* max spi clock (SCK) speed in HZ */
		.bus_num = 0,
		.chip_select = 1, /* CS, change it for your board */
		.platform_data = NULL, /* No spi_driver specific config */
		.mode = SPI_MODE_3,
	},
#endif
};

#if defined(CONFIG_SPI_BFIN) || defined(CONFIG_SPI_BFIN_MODULE)
/* SPI controller data */
static struct bfin5xx_spi_master bfin_spi0_info = {
	.num_chipselect = MAX_CTRL_CS + MAX_BLACKFIN_GPIOS,
	.enable_dma = 1,  /* master has the ability to do dma transfer */
	.pin_req = {P_SPI0_SCK, P_SPI0_MISO, P_SPI0_MOSI, 0},
};

/* SPI (0) */
static struct resource bfin_spi0_resource[] = {
	[0] = {
		.start = SPI0_REGBASE,
		.end   = SPI0_REGBASE + 0xFF,
		.flags = IORESOURCE_MEM,
		},
	[1] = {
		.start = CH_SPI,
		.end   = CH_SPI,
		.flags = IORESOURCE_DMA,
	},
	[2] = {
		.start = IRQ_SPI,
		.end   = IRQ_SPI,
		.flags = IORESOURCE_IRQ,
	},
};

static struct platform_device bfin_spi0_device = {
	.name = "bfin-spi",
	.id = 0, /* Bus number */
	.num_resources = ARRAY_SIZE(bfin_spi0_resource),
	.resource = bfin_spi0_resource,
	.dev = {
		.platform_data = &bfin_spi0_info, /* Passed to driver */
	},
};
#endif  /* spi master and devices */

#if defined(CONFIG_SPI_BFIN_SPORT) || defined(CONFIG_SPI_BFIN_SPORT_MODULE)

/* SPORT SPI controller data */
static struct bfin5xx_spi_master bfin_sport_spi0_info = {
	.num_chipselect = 1, /* master only supports one device */
	.enable_dma = 0,  /* master don't support DMA */
	.pin_req = {P_SPORT0_DTPRI, P_SPORT0_TSCLK, P_SPORT0_DRPRI,
		P_SPORT0_RSCLK, P_SPORT0_TFS, P_SPORT0_RFS, 0},
};

static struct resource bfin_sport_spi0_resource[] = {
	[0] = {
		.start = SPORT0_TCR1,
		.end   = SPORT0_TCR1 + 0xFF,
		.flags = IORESOURCE_MEM,
		},
	[1] = {
		.start = IRQ_SPORT0_ERROR,
		.end   = IRQ_SPORT0_ERROR,
		.flags = IORESOURCE_IRQ,
		},
};

static struct platform_device bfin_sport_spi0_device = {
	.name = "bfin-sport-spi",
	.id = 1, /* Bus number */
	.num_resources = ARRAY_SIZE(bfin_sport_spi0_resource),
	.resource = bfin_sport_spi0_resource,
	.dev = {
		.platform_data = &bfin_sport_spi0_info, /* Passed to driver */
	},
};

static struct bfin5xx_spi_master bfin_sport_spi1_info = {
	.num_chipselect = 1, /* master only supports one device */
	.enable_dma = 0,  /* master don't support DMA */
	.pin_req = {P_SPORT1_DTPRI, P_SPORT1_TSCLK, P_SPORT1_DRPRI,
		P_SPORT1_RSCLK, P_SPORT1_TFS, P_SPORT1_RFS, 0},
};

static struct resource bfin_sport_spi1_resource[] = {
	[0] = {
		.start = SPORT1_TCR1,
		.end   = SPORT1_TCR1 + 0xFF,
		.flags = IORESOURCE_MEM,
		},
	[1] = {
		.start = IRQ_SPORT1_ERROR,
		.end   = IRQ_SPORT1_ERROR,
		.flags = IORESOURCE_IRQ,
		},
};

static struct platform_device bfin_sport_spi1_device = {
	.name = "bfin-sport-spi",
	.id = 2, /* Bus number */
	.num_resources = ARRAY_SIZE(bfin_sport_spi1_resource),
	.resource = bfin_sport_spi1_resource,
	.dev = {
		.platform_data = &bfin_sport_spi1_info, /* Passed to driver */
	},
};

#endif  /* sport spi master and devices */

#if defined(CONFIG_FB_BF537_LQ035) || defined(CONFIG_FB_BF537_LQ035_MODULE)
static struct platform_device bfin_fb_device = {
	.name = "bf537-lq035",
};
#endif

#if defined(CONFIG_FB_BFIN_LQ035Q1) || defined(CONFIG_FB_BFIN_LQ035Q1_MODULE)
#include <asm/bfin-lq035q1.h>

static struct bfin_lq035q1fb_disp_info bfin_lq035q1_data = {
	.mode = LQ035_NORM | LQ035_RGB | LQ035_RL | LQ035_TB,
	.ppi_mode = USE_RGB565_16_BIT_PPI,
	.use_bl = 0,	/* let something else control the LCD Blacklight */
	.gpio_bl = GPIO_PF7,
};

static struct resource bfin_lq035q1_resources[] = {
	{
		.start = IRQ_PPI_ERROR,
		.end = IRQ_PPI_ERROR,
		.flags = IORESOURCE_IRQ,
	},
};

static struct platform_device bfin_lq035q1_device = {
	.name		= "bfin-lq035q1",
	.id		= -1,
	.num_resources	= ARRAY_SIZE(bfin_lq035q1_resources),
	.resource	= bfin_lq035q1_resources,
	.dev		= {
		.platform_data = &bfin_lq035q1_data,
	},
};
#endif

#if defined(CONFIG_SERIAL_BFIN) || defined(CONFIG_SERIAL_BFIN_MODULE)
#ifdef CONFIG_SERIAL_BFIN_UART0
static struct resource bfin_uart0_resources[] = {
	{
		.start = UART0_THR,
		.end = UART0_GCTL+2,
		.flags = IORESOURCE_MEM,
	},
	{
		.start = IRQ_UART0_RX,
		.end = IRQ_UART0_RX+1,
		.flags = IORESOURCE_IRQ,
	},
	{
		.start = IRQ_UART0_ERROR,
		.end = IRQ_UART0_ERROR,
		.flags = IORESOURCE_IRQ,
	},
	{
		.start = CH_UART0_TX,
		.end = CH_UART0_TX,
		.flags = IORESOURCE_DMA,
	},
	{
		.start = CH_UART0_RX,
		.end = CH_UART0_RX,
		.flags = IORESOURCE_DMA,
	},
#ifdef CONFIG_BFIN_UART0_CTSRTS
	{	/* CTS pin */
		.start = GPIO_PG7,
		.end = GPIO_PG7,
		.flags = IORESOURCE_IO,
	},
	{	/* RTS pin */
		.start = GPIO_PG6,
		.end = GPIO_PG6,
		.flags = IORESOURCE_IO,
	},
#endif
};

<<<<<<< HEAD
unsigned short bfin_uart0_peripherals[] = {
=======
static unsigned short bfin_uart0_peripherals[] = {
>>>>>>> 3cbea436
	P_UART0_TX, P_UART0_RX, 0
};

static struct platform_device bfin_uart0_device = {
	.name = "bfin-uart",
	.id = 0,
	.num_resources = ARRAY_SIZE(bfin_uart0_resources),
	.resource = bfin_uart0_resources,
	.dev = {
		.platform_data = &bfin_uart0_peripherals, /* Passed to driver */
	},
};
#endif
#ifdef CONFIG_SERIAL_BFIN_UART1
static struct resource bfin_uart1_resources[] = {
	{
		.start = UART1_THR,
		.end = UART1_GCTL+2,
		.flags = IORESOURCE_MEM,
	},
	{
		.start = IRQ_UART1_RX,
		.end = IRQ_UART1_RX+1,
		.flags = IORESOURCE_IRQ,
	},
	{
		.start = IRQ_UART1_ERROR,
		.end = IRQ_UART1_ERROR,
		.flags = IORESOURCE_IRQ,
	},
	{
		.start = CH_UART1_TX,
		.end = CH_UART1_TX,
		.flags = IORESOURCE_DMA,
	},
	{
		.start = CH_UART1_RX,
		.end = CH_UART1_RX,
		.flags = IORESOURCE_DMA,
	},
};

<<<<<<< HEAD
unsigned short bfin_uart1_peripherals[] = {
=======
static unsigned short bfin_uart1_peripherals[] = {
>>>>>>> 3cbea436
	P_UART1_TX, P_UART1_RX, 0
};

static struct platform_device bfin_uart1_device = {
	.name = "bfin-uart",
	.id = 1,
	.num_resources = ARRAY_SIZE(bfin_uart1_resources),
	.resource = bfin_uart1_resources,
	.dev = {
		.platform_data = &bfin_uart1_peripherals, /* Passed to driver */
	},
};
#endif
#endif

#if defined(CONFIG_BFIN_SIR) || defined(CONFIG_BFIN_SIR_MODULE)
#ifdef CONFIG_BFIN_SIR0
static struct resource bfin_sir0_resources[] = {
	{
		.start = 0xFFC00400,
		.end = 0xFFC004FF,
		.flags = IORESOURCE_MEM,
	},
	{
		.start = IRQ_UART0_RX,
		.end = IRQ_UART0_RX+1,
		.flags = IORESOURCE_IRQ,
	},
	{
		.start = CH_UART0_RX,
		.end = CH_UART0_RX+1,
		.flags = IORESOURCE_DMA,
	},
};

static struct platform_device bfin_sir0_device = {
	.name = "bfin_sir",
	.id = 0,
	.num_resources = ARRAY_SIZE(bfin_sir0_resources),
	.resource = bfin_sir0_resources,
};
#endif
#ifdef CONFIG_BFIN_SIR1
static struct resource bfin_sir1_resources[] = {
	{
		.start = 0xFFC02000,
		.end = 0xFFC020FF,
		.flags = IORESOURCE_MEM,
	},
	{
		.start = IRQ_UART1_RX,
		.end = IRQ_UART1_RX+1,
		.flags = IORESOURCE_IRQ,
	},
	{
		.start = CH_UART1_RX,
		.end = CH_UART1_RX+1,
		.flags = IORESOURCE_DMA,
	},
};

static struct platform_device bfin_sir1_device = {
	.name = "bfin_sir",
	.id = 1,
	.num_resources = ARRAY_SIZE(bfin_sir1_resources),
	.resource = bfin_sir1_resources,
};
#endif
#endif

#if defined(CONFIG_I2C_BLACKFIN_TWI) || defined(CONFIG_I2C_BLACKFIN_TWI_MODULE)
static struct resource bfin_twi0_resource[] = {
	[0] = {
		.start = TWI0_REGBASE,
		.end   = TWI0_REGBASE,
		.flags = IORESOURCE_MEM,
	},
	[1] = {
		.start = IRQ_TWI,
		.end   = IRQ_TWI,
		.flags = IORESOURCE_IRQ,
	},
};

static struct platform_device i2c_bfin_twi_device = {
	.name = "i2c-bfin-twi",
	.id = 0,
	.num_resources = ARRAY_SIZE(bfin_twi0_resource),
	.resource = bfin_twi0_resource,
};
#endif

#if defined(CONFIG_KEYBOARD_ADP5588) || defined(CONFIG_KEYBOARD_ADP5588_MODULE)
static const unsigned short adp5588_keymap[ADP5588_KEYMAPSIZE] = {
	[0]	 = KEY_GRAVE,
	[1]	 = KEY_1,
	[2]	 = KEY_2,
	[3]	 = KEY_3,
	[4]	 = KEY_4,
	[5]	 = KEY_5,
	[6]	 = KEY_6,
	[7]	 = KEY_7,
	[8]	 = KEY_8,
	[9]	 = KEY_9,
	[10]	 = KEY_0,
	[11]	 = KEY_MINUS,
	[12]	 = KEY_EQUAL,
	[13]	 = KEY_BACKSLASH,
	[15]	 = KEY_KP0,
	[16]	 = KEY_Q,
	[17]	 = KEY_W,
	[18]	 = KEY_E,
	[19]	 = KEY_R,
	[20]	 = KEY_T,
	[21]	 = KEY_Y,
	[22]	 = KEY_U,
	[23]	 = KEY_I,
	[24]	 = KEY_O,
	[25]	 = KEY_P,
	[26]	 = KEY_LEFTBRACE,
	[27]	 = KEY_RIGHTBRACE,
	[29]	 = KEY_KP1,
	[30]	 = KEY_KP2,
	[31]	 = KEY_KP3,
	[32]	 = KEY_A,
	[33]	 = KEY_S,
	[34]	 = KEY_D,
	[35]	 = KEY_F,
	[36]	 = KEY_G,
	[37]	 = KEY_H,
	[38]	 = KEY_J,
	[39]	 = KEY_K,
	[40]	 = KEY_L,
	[41]	 = KEY_SEMICOLON,
	[42]	 = KEY_APOSTROPHE,
	[43]	 = KEY_BACKSLASH,
	[45]	 = KEY_KP4,
	[46]	 = KEY_KP5,
	[47]	 = KEY_KP6,
	[48]	 = KEY_102ND,
	[49]	 = KEY_Z,
	[50]	 = KEY_X,
	[51]	 = KEY_C,
	[52]	 = KEY_V,
	[53]	 = KEY_B,
	[54]	 = KEY_N,
	[55]	 = KEY_M,
	[56]	 = KEY_COMMA,
	[57]	 = KEY_DOT,
	[58]	 = KEY_SLASH,
	[60]	 = KEY_KPDOT,
	[61]	 = KEY_KP7,
	[62]	 = KEY_KP8,
	[63]	 = KEY_KP9,
	[64]	 = KEY_SPACE,
	[65]	 = KEY_BACKSPACE,
	[66]	 = KEY_TAB,
	[67]	 = KEY_KPENTER,
	[68]	 = KEY_ENTER,
	[69]	 = KEY_ESC,
	[70]	 = KEY_DELETE,
	[74]	 = KEY_KPMINUS,
	[76]	 = KEY_UP,
	[77]	 = KEY_DOWN,
	[78]	 = KEY_RIGHT,
	[79]	 = KEY_LEFT,
};

static struct adp5588_kpad_platform_data adp5588_kpad_data = {
	.rows		= 8,
	.cols		= 10,
	.keymap		= adp5588_keymap,
	.keymapsize	= ARRAY_SIZE(adp5588_keymap),
	.repeat		= 0,
};
#endif

#if defined(CONFIG_PMIC_ADP5520) || defined(CONFIG_PMIC_ADP5520_MODULE)
#include <linux/mfd/adp5520.h>

	/*
	 *  ADP5520/5501 Backlight Data
	 */

static struct adp5520_backlight_platform_data adp5520_backlight_data = {
	.fade_in		= ADP5520_FADE_T_1200ms,
	.fade_out		= ADP5520_FADE_T_1200ms,
	.fade_led_law		= ADP5520_BL_LAW_LINEAR,
	.en_ambl_sens		= 1,
	.abml_filt		= ADP5520_BL_AMBL_FILT_640ms,
	.l1_daylight_max	= ADP5520_BL_CUR_mA(15),
	.l1_daylight_dim	= ADP5520_BL_CUR_mA(0),
	.l2_office_max		= ADP5520_BL_CUR_mA(7),
	.l2_office_dim		= ADP5520_BL_CUR_mA(0),
	.l3_dark_max		= ADP5520_BL_CUR_mA(3),
	.l3_dark_dim		= ADP5520_BL_CUR_mA(0),
	.l2_trip		= ADP5520_L2_COMP_CURR_uA(700),
	.l2_hyst		= ADP5520_L2_COMP_CURR_uA(50),
	.l3_trip		= ADP5520_L3_COMP_CURR_uA(80),
	.l3_hyst		= ADP5520_L3_COMP_CURR_uA(20),
};

	/*
	 *  ADP5520/5501 LEDs Data
	 */

static struct led_info adp5520_leds[] = {
	{
		.name = "adp5520-led1",
		.default_trigger = "none",
		.flags = FLAG_ID_ADP5520_LED1_ADP5501_LED0 | ADP5520_LED_OFFT_600ms,
	},
#ifdef ADP5520_EN_ALL_LEDS
	{
		.name = "adp5520-led2",
		.default_trigger = "none",
		.flags = FLAG_ID_ADP5520_LED2_ADP5501_LED1,
	},
	{
		.name = "adp5520-led3",
		.default_trigger = "none",
		.flags = FLAG_ID_ADP5520_LED3_ADP5501_LED2,
	},
#endif
};

static struct adp5520_leds_platform_data adp5520_leds_data = {
	.num_leds = ARRAY_SIZE(adp5520_leds),
	.leds = adp5520_leds,
	.fade_in = ADP5520_FADE_T_600ms,
	.fade_out = ADP5520_FADE_T_600ms,
	.led_on_time = ADP5520_LED_ONT_600ms,
};

	/*
	 *  ADP5520 GPIO Data
	 */

static struct adp5520_gpio_platform_data adp5520_gpio_data = {
	.gpio_start = 50,
	.gpio_en_mask = ADP5520_GPIO_C1 | ADP5520_GPIO_C2 | ADP5520_GPIO_R2,
	.gpio_pullup_mask = ADP5520_GPIO_C1 | ADP5520_GPIO_C2 | ADP5520_GPIO_R2,
};

	/*
	 *  ADP5520 Keypad Data
	 */

static const unsigned short adp5520_keymap[ADP5520_KEYMAPSIZE] = {
	[ADP5520_KEY(0, 0)]	= KEY_GRAVE,
	[ADP5520_KEY(0, 1)]	= KEY_1,
	[ADP5520_KEY(0, 2)]	= KEY_2,
	[ADP5520_KEY(0, 3)]	= KEY_3,
	[ADP5520_KEY(1, 0)]	= KEY_4,
	[ADP5520_KEY(1, 1)]	= KEY_5,
	[ADP5520_KEY(1, 2)]	= KEY_6,
	[ADP5520_KEY(1, 3)]	= KEY_7,
	[ADP5520_KEY(2, 0)]	= KEY_8,
	[ADP5520_KEY(2, 1)]	= KEY_9,
	[ADP5520_KEY(2, 2)]	= KEY_0,
	[ADP5520_KEY(2, 3)]	= KEY_MINUS,
	[ADP5520_KEY(3, 0)]	= KEY_EQUAL,
	[ADP5520_KEY(3, 1)]	= KEY_BACKSLASH,
	[ADP5520_KEY(3, 2)]	= KEY_BACKSPACE,
	[ADP5520_KEY(3, 3)]	= KEY_ENTER,
};

static struct adp5520_keys_platform_data adp5520_keys_data = {
	.rows_en_mask	= ADP5520_ROW_R3 | ADP5520_ROW_R2 | ADP5520_ROW_R1 | ADP5520_ROW_R0,
	.cols_en_mask	= ADP5520_COL_C3 | ADP5520_COL_C2 | ADP5520_COL_C1 | ADP5520_COL_C0,
	.keymap		= adp5520_keymap,
	.keymapsize	= ARRAY_SIZE(adp5520_keymap),
	.repeat		= 0,
};

	/*
	 *  ADP5520/5501 Multifunction Device Init Data
	 */

static struct adp5520_platform_data adp5520_pdev_data = {
	.backlight = &adp5520_backlight_data,
	.leds = &adp5520_leds_data,
	.gpio = &adp5520_gpio_data,
	.keys = &adp5520_keys_data,
};

#endif

#if defined(CONFIG_GPIO_ADP5588) || defined(CONFIG_GPIO_ADP5588_MODULE)
static struct adp5588_gpio_platform_data adp5588_gpio_data = {
	.gpio_start = 50,
	.pullup_dis_mask = 0,
};
#endif

#if defined(CONFIG_BACKLIGHT_ADP8870) || defined(CONFIG_BACKLIGHT_ADP8870_MODULE)
#include <linux/i2c/adp8870.h>
static struct led_info adp8870_leds[] = {
	{
		.name = "adp8870-led7",
		.default_trigger = "none",
		.flags = ADP8870_LED_D7 | ADP8870_LED_OFFT_600ms,
	},
};


static struct adp8870_backlight_platform_data adp8870_pdata = {
	.bl_led_assign = ADP8870_BL_D1 | ADP8870_BL_D2 | ADP8870_BL_D3 |
			 ADP8870_BL_D4 | ADP8870_BL_D5 | ADP8870_BL_D6,	/* 1 = Backlight 0 = Individual LED */
	.pwm_assign = 0,				/* 1 = Enables PWM mode */

	.bl_fade_in = ADP8870_FADE_T_1200ms,		/* Backlight Fade-In Timer */
	.bl_fade_out = ADP8870_FADE_T_1200ms,		/* Backlight Fade-Out Timer */
	.bl_fade_law = ADP8870_FADE_LAW_CUBIC1,		/* fade-on/fade-off transfer characteristic */

	.en_ambl_sens = 1,				/* 1 = enable ambient light sensor */
	.abml_filt = ADP8870_BL_AMBL_FILT_320ms,	/* Light sensor filter time */

	.l1_daylight_max = ADP8870_BL_CUR_mA(20),	/* use BL_CUR_mA(I) 0 <= I <= 30 mA */
	.l1_daylight_dim = ADP8870_BL_CUR_mA(0),	/* typ = 0, use BL_CUR_mA(I) 0 <= I <= 30 mA */
	.l2_bright_max = ADP8870_BL_CUR_mA(14),		/* use BL_CUR_mA(I) 0 <= I <= 30 mA */
	.l2_bright_dim = ADP8870_BL_CUR_mA(0),		/* typ = 0, use BL_CUR_mA(I) 0 <= I <= 30 mA */
	.l3_office_max = ADP8870_BL_CUR_mA(6),		/* use BL_CUR_mA(I) 0 <= I <= 30 mA */
	.l3_office_dim = ADP8870_BL_CUR_mA(0),		/* typ = 0, use BL_CUR_mA(I) 0 <= I <= 30 mA */
	.l4_indoor_max = ADP8870_BL_CUR_mA(3),		/* use BL_CUR_mA(I) 0 <= I <= 30 mA */
	.l4_indor_dim = ADP8870_BL_CUR_mA(0),		/* typ = 0, use BL_CUR_mA(I) 0 <= I <= 30 mA */
	.l5_dark_max = ADP8870_BL_CUR_mA(2),		/* use BL_CUR_mA(I) 0 <= I <= 30 mA */
	.l5_dark_dim = ADP8870_BL_CUR_mA(0),		/* typ = 0, use BL_CUR_mA(I) 0 <= I <= 30 mA */

	.l2_trip = ADP8870_L2_COMP_CURR_uA(710),	/* use L2_COMP_CURR_uA(I) 0 <= I <= 1106 uA */
	.l2_hyst = ADP8870_L2_COMP_CURR_uA(73),		/* use L2_COMP_CURR_uA(I) 0 <= I <= 1106 uA */
	.l3_trip = ADP8870_L3_COMP_CURR_uA(389),	/* use L3_COMP_CURR_uA(I) 0 <= I <= 551 uA */
	.l3_hyst = ADP8870_L3_COMP_CURR_uA(54),		/* use L3_COMP_CURR_uA(I) 0 <= I <= 551 uA */
	.l4_trip = ADP8870_L4_COMP_CURR_uA(167),	/* use L4_COMP_CURR_uA(I) 0 <= I <= 275 uA */
	.l4_hyst = ADP8870_L4_COMP_CURR_uA(16),		/* use L4_COMP_CURR_uA(I) 0 <= I <= 275 uA */
	.l5_trip = ADP8870_L5_COMP_CURR_uA(43),		/* use L5_COMP_CURR_uA(I) 0 <= I <= 138 uA */
	.l5_hyst = ADP8870_L5_COMP_CURR_uA(11),		/* use L6_COMP_CURR_uA(I) 0 <= I <= 138 uA */

	.leds = adp8870_leds,
	.num_leds = ARRAY_SIZE(adp8870_leds),
	.led_fade_law = ADP8870_FADE_LAW_SQUARE,	/* fade-on/fade-off transfer characteristic */
	.led_fade_in = ADP8870_FADE_T_600ms,
	.led_fade_out = ADP8870_FADE_T_600ms,
	.led_on_time = ADP8870_LED_ONT_200ms,
};
#endif

#if defined(CONFIG_BACKLIGHT_ADP8860) || defined(CONFIG_BACKLIGHT_ADP8860_MODULE)
#include <linux/i2c/adp8860.h>
static struct led_info adp8860_leds[] = {
	{
		.name = "adp8860-led7",
		.default_trigger = "none",
		.flags = ADP8860_LED_D7 | ADP8860_LED_OFFT_600ms,
	},
};

static struct adp8860_backlight_platform_data adp8860_pdata = {
	.bl_led_assign = ADP8860_BL_D1 | ADP8860_BL_D2 | ADP8860_BL_D3 |
			 ADP8860_BL_D4 | ADP8860_BL_D5 | ADP8860_BL_D6,	/* 1 = Backlight 0 = Individual LED */

	.bl_fade_in = ADP8860_FADE_T_1200ms,		/* Backlight Fade-In Timer */
	.bl_fade_out = ADP8860_FADE_T_1200ms,		/* Backlight Fade-Out Timer */
	.bl_fade_law = ADP8860_FADE_LAW_CUBIC1,		/* fade-on/fade-off transfer characteristic */

	.en_ambl_sens = 1,				/* 1 = enable ambient light sensor */
	.abml_filt = ADP8860_BL_AMBL_FILT_320ms,	/* Light sensor filter time */

	.l1_daylight_max = ADP8860_BL_CUR_mA(20),	/* use BL_CUR_mA(I) 0 <= I <= 30 mA */
	.l1_daylight_dim = ADP8860_BL_CUR_mA(0),	/* typ = 0, use BL_CUR_mA(I) 0 <= I <= 30 mA */
	.l2_office_max = ADP8860_BL_CUR_mA(6),		/* use BL_CUR_mA(I) 0 <= I <= 30 mA */
	.l2_office_dim = ADP8860_BL_CUR_mA(0),		/* typ = 0, use BL_CUR_mA(I) 0 <= I <= 30 mA */
	.l3_dark_max = ADP8860_BL_CUR_mA(2),		/* use BL_CUR_mA(I) 0 <= I <= 30 mA */
	.l3_dark_dim = ADP8860_BL_CUR_mA(0),		/* typ = 0, use BL_CUR_mA(I) 0 <= I <= 30 mA */

	.l2_trip = ADP8860_L2_COMP_CURR_uA(710),	/* use L2_COMP_CURR_uA(I) 0 <= I <= 1106 uA */
	.l2_hyst = ADP8860_L2_COMP_CURR_uA(73),		/* use L2_COMP_CURR_uA(I) 0 <= I <= 1106 uA */
	.l3_trip = ADP8860_L3_COMP_CURR_uA(43),		/* use L3_COMP_CURR_uA(I) 0 <= I <= 138 uA */
	.l3_hyst = ADP8860_L3_COMP_CURR_uA(11),		/* use L3_COMP_CURR_uA(I) 0 <= I <= 138 uA */

	.leds = adp8860_leds,
	.num_leds = ARRAY_SIZE(adp8860_leds),
	.led_fade_law = ADP8860_FADE_LAW_SQUARE,	/* fade-on/fade-off transfer characteristic */
	.led_fade_in = ADP8860_FADE_T_600ms,
	.led_fade_out = ADP8860_FADE_T_600ms,
	.led_on_time = ADP8860_LED_ONT_200ms,
};
#endif

#if defined(CONFIG_REGULATOR_AD5398) || defined(CONFIG_REGULATOR_AD5398_MODULE)
static struct regulator_consumer_supply ad5398_consumer = {
	.supply = "current",
};

static struct regulator_init_data ad5398_regulator_data = {
	.constraints = {
		.name = "current range",
		.max_uA = 120000,
		.valid_ops_mask = REGULATOR_CHANGE_CURRENT | REGULATOR_CHANGE_STATUS,
	},
	.num_consumer_supplies = 1,
	.consumer_supplies     = &ad5398_consumer,
};

#if defined(CONFIG_REGULATOR_VIRTUAL_CONSUMER) || \
	defined(CONFIG_REGULATOR_VIRTUAL_CONSUMER_MODULE)
static struct platform_device ad5398_virt_consumer_device = {
	.name = "reg-virt-consumer",
	.id = 0,
	.dev = {
		.platform_data = "current", /* Passed to driver */
	},
};
#endif
#if defined(CONFIG_REGULATOR_USERSPACE_CONSUMER) || \
	defined(CONFIG_REGULATOR_USERSPACE_CONSUMER_MODULE)
static struct regulator_bulk_data ad5398_bulk_data = {
	.supply = "current",
};

static struct regulator_userspace_consumer_data ad5398_userspace_comsumer_data = {
	.name = "ad5398",
	.num_supplies = 1,
	.supplies = &ad5398_bulk_data,
};

static struct platform_device ad5398_userspace_consumer_device = {
	.name = "reg-userspace-consumer",
	.id = 0,
	.dev = {
		.platform_data = &ad5398_userspace_comsumer_data,
	},
};
#endif
#endif

#if defined(CONFIG_ADT7410) || defined(CONFIG_ADT7410_MODULE)
/* INT bound temperature alarm event. line 1 */
static unsigned long adt7410_platform_data[2] = {
	IRQ_PG4, IRQF_TRIGGER_LOW,
};
#endif

#if defined(CONFIG_ADT7316_I2C) || defined(CONFIG_ADT7316_I2C_MODULE)
/* INT bound temperature alarm event. line 1 */
static unsigned long adt7316_i2c_data[2] = {
	IRQF_TRIGGER_LOW, /* interrupt flags */
	GPIO_PF4, /* ldac_pin, 0 means DAC/LDAC registers control DAC update */
};
#endif

static struct i2c_board_info __initdata bfin_i2c_board_info[] = {
#if defined(CONFIG_SND_BF5XX_SOC_AD193X) || defined(CONFIG_SND_BF5XX_SOC_AD193X_MODULE)
	{
		I2C_BOARD_INFO("ad1937", 0x04),
	},
#endif

#if defined(CONFIG_SND_BF5XX_SOC_ADAV80X) || defined(CONFIG_SND_BF5XX_SOC_ADAV80X_MODULE)
	{
		I2C_BOARD_INFO("adav803", 0x10),
	},
#endif

#if defined(CONFIG_INPUT_AD714X_I2C) || defined(CONFIG_INPUT_AD714X_I2C_MODULE)
	{
		I2C_BOARD_INFO("ad7142_captouch", 0x2C),
		.irq = IRQ_PG5,
		.platform_data = (void *)&ad7142_i2c_platform_data,
	},
#endif

#if defined(CONFIG_AD7150) || defined(CONFIG_AD7150_MODULE)
	{
		I2C_BOARD_INFO("ad7150", 0x48),
		.irq = IRQ_PG5, /* fixme: use real interrupt number */
	},
#endif

#if defined(CONFIG_AD7152) || defined(CONFIG_AD7152_MODULE)
	{
		I2C_BOARD_INFO("ad7152", 0x48),
	},
#endif

#if defined(CONFIG_AD774X) || defined(CONFIG_AD774X_MODULE)
	{
		I2C_BOARD_INFO("ad774x", 0x48),
	},
#endif

#if defined(CONFIG_AD7414) || defined(CONFIG_AD7414_MODULE)
	{
		I2C_BOARD_INFO("ad7414", 0x9),
		.irq = IRQ_PG5,
		.irq_flags = IRQF_TRIGGER_LOW,
	},
#endif

#if defined(CONFIG_AD7416) || defined(CONFIG_AD7416_MODULE)
	{
		I2C_BOARD_INFO("ad7417", 0xb),
		.irq = IRQ_PG5,
		.irq_flags = IRQF_TRIGGER_LOW,
		.platform_data = (void *)GPIO_PF4,
	},
#endif

#if defined(CONFIG_ADE7854_I2C) || defined(CONFIG_ADE7854_I2C_MODULE)
	{
		I2C_BOARD_INFO("ade7854", 0x38),
	},
#endif

#if defined(CONFIG_ADT75) || defined(CONFIG_ADT75_MODULE)
	{
		I2C_BOARD_INFO("adt75", 0x9),
		.irq = IRQ_PG5,
		.irq_flags = IRQF_TRIGGER_LOW,
	},
#endif

#if defined(CONFIG_ADT7408) || defined(CONFIG_ADT7408_MODULE)
	{
		I2C_BOARD_INFO("adt7408", 0x18),
		.irq = IRQ_PG5,
		.irq_flags = IRQF_TRIGGER_LOW,
	},
#endif

#if defined(CONFIG_ADT7410) || defined(CONFIG_ADT7410_MODULE)
	{
		I2C_BOARD_INFO("adt7410", 0x48),
		/* CT critical temperature event. line 0 */
		.irq = IRQ_PG5,
		.irq_flags = IRQF_TRIGGER_LOW,
		.platform_data = (void *)&adt7410_platform_data,
	},
#endif

#if defined(CONFIG_AD7291) || defined(CONFIG_AD7291_MODULE)
	{
		I2C_BOARD_INFO("ad7291", 0x20),
		.irq = IRQ_PG5,
		.irq_flags = IRQF_TRIGGER_LOW,
	},
#endif

#if defined(CONFIG_ADT7316_I2C) || defined(CONFIG_ADT7316_I2C_MODULE)
	{
		I2C_BOARD_INFO("adt7316", 0x48),
		.irq = IRQ_PG6,
		.platform_data = (void *)&adt7316_i2c_data,
	},
#endif

#if defined(CONFIG_BFIN_TWI_LCD) || defined(CONFIG_BFIN_TWI_LCD_MODULE)
	{
		I2C_BOARD_INFO("pcf8574_lcd", 0x22),
	},
#endif
#if defined(CONFIG_INPUT_PCF8574) || defined(CONFIG_INPUT_PCF8574_MODULE)
	{
		I2C_BOARD_INFO("pcf8574_keypad", 0x27),
		.irq = IRQ_PG6,
	},
#endif
#if defined(CONFIG_TOUCHSCREEN_AD7879_I2C) || defined(CONFIG_TOUCHSCREEN_AD7879_I2C_MODULE)
	{
		I2C_BOARD_INFO("ad7879", 0x2F),
		.irq = IRQ_PG5,
		.platform_data = (void *)&bfin_ad7879_ts_info,
	},
#endif
#if defined(CONFIG_KEYBOARD_ADP5588) || defined(CONFIG_KEYBOARD_ADP5588_MODULE)
	{
		I2C_BOARD_INFO("adp5588-keys", 0x34),
		.irq = IRQ_PG0,
		.platform_data = (void *)&adp5588_kpad_data,
	},
#endif
#if defined(CONFIG_PMIC_ADP5520) || defined(CONFIG_PMIC_ADP5520_MODULE)
	{
		I2C_BOARD_INFO("pmic-adp5520", 0x32),
		.irq = IRQ_PG0,
		.platform_data = (void *)&adp5520_pdev_data,
	},
#endif
#if defined(CONFIG_INPUT_ADXL34X_I2C) || defined(CONFIG_INPUT_ADXL34X_I2C_MODULE)
	{
		I2C_BOARD_INFO("adxl34x", 0x53),
		.irq = IRQ_PG3,
		.platform_data = (void *)&adxl34x_info,
	},
#endif
#if defined(CONFIG_GPIO_ADP5588) || defined(CONFIG_GPIO_ADP5588_MODULE)
	{
		I2C_BOARD_INFO("adp5588-gpio", 0x34),
		.platform_data = (void *)&adp5588_gpio_data,
	},
#endif
#if defined(CONFIG_FB_BFIN_7393) || defined(CONFIG_FB_BFIN_7393_MODULE)
	{
		I2C_BOARD_INFO("bfin-adv7393", 0x2B),
	},
#endif
#if defined(CONFIG_FB_BF537_LQ035) || defined(CONFIG_FB_BF537_LQ035_MODULE)
	{
		I2C_BOARD_INFO("bf537-lq035-ad5280", 0x2F),
	},
#endif
#if defined(CONFIG_BACKLIGHT_ADP8870) || defined(CONFIG_BACKLIGHT_ADP8870_MODULE)
	{
		I2C_BOARD_INFO("adp8870", 0x2B),
		.platform_data = (void *)&adp8870_pdata,
	},
#endif
#if defined(CONFIG_SND_SOC_ADAU1371) || defined(CONFIG_SND_SOC_ADAU1371_MODULE)
	{
		I2C_BOARD_INFO("adau1371", 0x1A),
	},
#endif
#if defined(CONFIG_SND_SOC_ADAU1761) || defined(CONFIG_SND_SOC_ADAU1761_MODULE)
	{
		I2C_BOARD_INFO("adau1761", 0x38),
	},
#endif
#if defined(CONFIG_SND_SOC_ADAU1361) || defined(CONFIG_SND_SOC_ADAU1361_MODULE)
	{
		I2C_BOARD_INFO("adau1361", 0x38),
	},
#endif
#if defined(CONFIG_AD525X_DPOT) || defined(CONFIG_AD525X_DPOT_MODULE)
	{
		I2C_BOARD_INFO("ad5258", 0x18),
	},
#endif
#if defined(CONFIG_SND_SOC_SSM2602) || defined(CONFIG_SND_SOC_SSM2602_MODULE)
	{
		I2C_BOARD_INFO("ssm2602", 0x1b),
	},
#endif
#if defined(CONFIG_REGULATOR_AD5398) || defined(CONFIG_REGULATOR_AD5398_MODULE)
	{
		I2C_BOARD_INFO("ad5398", 0xC),
		.platform_data = (void *)&ad5398_regulator_data,
	},
#endif
#if defined(CONFIG_BACKLIGHT_ADP8860) || defined(CONFIG_BACKLIGHT_ADP8860_MODULE)
	{
		I2C_BOARD_INFO("adp8860", 0x2A),
		.platform_data = (void *)&adp8860_pdata,
	},
#endif
#if defined(CONFIG_SND_SOC_ADAU1373) || defined(CONFIG_SND_SOC_ADAU1373_MODULE)
	{
		I2C_BOARD_INFO("adau1373", 0x1A),
	},
#endif
#if defined(CONFIG_BFIN_TWI_LCD) || defined(CONFIG_BFIN_TWI_LCD_MODULE)
	{
		I2C_BOARD_INFO("ad5252", 0x2e),
	},
#endif
};

#if defined(CONFIG_SERIAL_BFIN_SPORT) || defined(CONFIG_SERIAL_BFIN_SPORT_MODULE)
#ifdef CONFIG_SERIAL_BFIN_SPORT0_UART
static struct resource bfin_sport0_uart_resources[] = {
	{
		.start = SPORT0_TCR1,
		.end = SPORT0_MRCS3+4,
		.flags = IORESOURCE_MEM,
	},
	{
		.start = IRQ_SPORT0_RX,
		.end = IRQ_SPORT0_RX+1,
		.flags = IORESOURCE_IRQ,
	},
	{
		.start = IRQ_SPORT0_ERROR,
		.end = IRQ_SPORT0_ERROR,
		.flags = IORESOURCE_IRQ,
	},
};

<<<<<<< HEAD
unsigned short bfin_sport0_peripherals[] = {
	P_SPORT0_TFS, P_SPORT0_DTPRI, P_SPORT0_TSCLK, P_SPORT0_RFS,
	P_SPORT0_DRPRI, P_SPORT0_RSCLK, P_SPORT0_DRSEC, P_SPORT0_DTSEC, 0
=======
static unsigned short bfin_sport0_peripherals[] = {
	P_SPORT0_TFS, P_SPORT0_DTPRI, P_SPORT0_TSCLK, P_SPORT0_RFS,
	P_SPORT0_DRPRI, P_SPORT0_RSCLK, 0
>>>>>>> 3cbea436
};

static struct platform_device bfin_sport0_uart_device = {
	.name = "bfin-sport-uart",
	.id = 0,
	.num_resources = ARRAY_SIZE(bfin_sport0_uart_resources),
	.resource = bfin_sport0_uart_resources,
	.dev = {
		.platform_data = &bfin_sport0_peripherals, /* Passed to driver */
	},
};
#endif
#ifdef CONFIG_SERIAL_BFIN_SPORT1_UART
static struct resource bfin_sport1_uart_resources[] = {
	{
		.start = SPORT1_TCR1,
		.end = SPORT1_MRCS3+4,
		.flags = IORESOURCE_MEM,
	},
	{
		.start = IRQ_SPORT1_RX,
		.end = IRQ_SPORT1_RX+1,
		.flags = IORESOURCE_IRQ,
	},
	{
		.start = IRQ_SPORT1_ERROR,
		.end = IRQ_SPORT1_ERROR,
		.flags = IORESOURCE_IRQ,
	},
};

<<<<<<< HEAD
unsigned short bfin_sport1_peripherals[] = {
	P_SPORT1_TFS, P_SPORT1_DTPRI, P_SPORT1_TSCLK, P_SPORT1_RFS,
	P_SPORT1_DRPRI, P_SPORT1_RSCLK, P_SPORT1_DRSEC, P_SPORT1_DTSEC, 0
=======
static unsigned short bfin_sport1_peripherals[] = {
	P_SPORT1_TFS, P_SPORT1_DTPRI, P_SPORT1_TSCLK, P_SPORT1_RFS,
	P_SPORT1_DRPRI, P_SPORT1_RSCLK, 0
>>>>>>> 3cbea436
};

static struct platform_device bfin_sport1_uart_device = {
	.name = "bfin-sport-uart",
	.id = 1,
	.num_resources = ARRAY_SIZE(bfin_sport1_uart_resources),
	.resource = bfin_sport1_uart_resources,
	.dev = {
		.platform_data = &bfin_sport1_peripherals, /* Passed to driver */
	},
};
#endif
#endif

#if defined(CONFIG_PATA_PLATFORM) || defined(CONFIG_PATA_PLATFORM_MODULE)
#define CF_IDE_NAND_CARD_USE_HDD_INTERFACE
/* #define CF_IDE_NAND_CARD_USE_CF_IN_COMMON_MEMORY_MODE */

#ifdef CF_IDE_NAND_CARD_USE_HDD_INTERFACE
#define PATA_INT	IRQ_PF5
static struct pata_platform_info bfin_pata_platform_data = {
	.ioport_shift = 1,
	.irq_flags = IRQF_TRIGGER_HIGH | IRQF_DISABLED,
};

static struct resource bfin_pata_resources[] = {
	{
		.start = 0x20314020,
		.end = 0x2031403F,
		.flags = IORESOURCE_MEM,
	},
	{
		.start = 0x2031401C,
		.end = 0x2031401F,
		.flags = IORESOURCE_MEM,
	},
	{
		.start = PATA_INT,
		.end = PATA_INT,
		.flags = IORESOURCE_IRQ,
	},
};
#elif defined(CF_IDE_NAND_CARD_USE_CF_IN_COMMON_MEMORY_MODE)
static struct pata_platform_info bfin_pata_platform_data = {
	.ioport_shift = 0,
};
/* CompactFlash Storage Card Memory Mapped Adressing
 * /REG = A11 = 1
 */
static struct resource bfin_pata_resources[] = {
	{
		.start = 0x20211800,
		.end = 0x20211807,
		.flags = IORESOURCE_MEM,
	},
	{
		.start = 0x2021180E,	/* Device Ctl */
		.end = 0x2021180E,
		.flags = IORESOURCE_MEM,
	},
};
#endif

static struct platform_device bfin_pata_device = {
	.name = "pata_platform",
	.id = -1,
	.num_resources = ARRAY_SIZE(bfin_pata_resources),
	.resource = bfin_pata_resources,
	.dev = {
		.platform_data = &bfin_pata_platform_data,
	}
};
#endif

static const unsigned int cclk_vlev_datasheet[] =
{
	VRPAIR(VLEV_085, 250000000),
	VRPAIR(VLEV_090, 376000000),
	VRPAIR(VLEV_095, 426000000),
	VRPAIR(VLEV_100, 426000000),
	VRPAIR(VLEV_105, 476000000),
	VRPAIR(VLEV_110, 476000000),
	VRPAIR(VLEV_115, 476000000),
	VRPAIR(VLEV_120, 500000000),
	VRPAIR(VLEV_125, 533000000),
	VRPAIR(VLEV_130, 600000000),
};

static struct bfin_dpmc_platform_data bfin_dmpc_vreg_data = {
	.tuple_tab = cclk_vlev_datasheet,
	.tabsize = ARRAY_SIZE(cclk_vlev_datasheet),
	.vr_settling_time = 25 /* us */,
};

static struct platform_device bfin_dpmc = {
	.name = "bfin dpmc",
	.dev = {
		.platform_data = &bfin_dmpc_vreg_data,
	},
};

#if defined(CONFIG_SND_BF5XX_I2S) || defined(CONFIG_SND_BF5XX_I2S_MODULE)
static struct platform_device bfin_i2s = {
	.name = "bfin-i2s",
	.id = CONFIG_SND_BF5XX_SPORT_NUM,
	/* TODO: add platform data here */
};
#endif

#if defined(CONFIG_SND_BF5XX_TDM) || defined(CONFIG_SND_BF5XX_TDM_MODULE)
static struct platform_device bfin_tdm = {
	.name = "bfin-tdm",
	.id = CONFIG_SND_BF5XX_SPORT_NUM,
	/* TODO: add platform data here */
};
#endif

#if defined(CONFIG_SND_BF5XX_AC97) || defined(CONFIG_SND_BF5XX_AC97_MODULE)
static struct platform_device bfin_ac97 = {
	.name = "bfin-ac97",
	.id = CONFIG_SND_BF5XX_SPORT_NUM,
	/* TODO: add platform data here */
};
#endif

#if defined(CONFIG_REGULATOR_FIXED_VOLTAGE) || defined(CONFIG_REGULATOR_FIXED_VOLTAGE_MODULE)
#define REGULATOR_ADP122	"adp122"
#define REGULATOR_ADP122_UV	2500000

static struct regulator_consumer_supply adp122_consumers = {
		.supply = REGULATOR_ADP122,
};

static struct regulator_init_data adp_switch_regulator_data = {
	.constraints = {
		.name = REGULATOR_ADP122,
		.valid_ops_mask = REGULATOR_CHANGE_STATUS,
		.min_uV = REGULATOR_ADP122_UV,
		.max_uV = REGULATOR_ADP122_UV,
		.min_uA = 0,
		.max_uA = 300000,
	},
	.num_consumer_supplies = 1,	/* only 1 */
	.consumer_supplies     = &adp122_consumers,
};

static struct fixed_voltage_config adp_switch_pdata = {
	.supply_name = REGULATOR_ADP122,
	.microvolts = REGULATOR_ADP122_UV,
	.gpio = GPIO_PF2,
	.enable_high = 1,
	.enabled_at_boot = 0,
	.init_data = &adp_switch_regulator_data,
};

static struct platform_device adp_switch_device = {
	.name = "reg-fixed-voltage",
	.id = 0,
	.dev = {
		.platform_data = &adp_switch_pdata,
	},
};

#if defined(CONFIG_REGULATOR_USERSPACE_CONSUMER) || \
	defined(CONFIG_REGULATOR_USERSPACE_CONSUMER_MODULE)
static struct regulator_bulk_data adp122_bulk_data = {
	.supply = REGULATOR_ADP122,
};

static struct regulator_userspace_consumer_data adp122_userspace_comsumer_data = {
	.name = REGULATOR_ADP122,
	.num_supplies = 1,
	.supplies = &adp122_bulk_data,
};

static struct platform_device adp122_userspace_consumer_device = {
	.name = "reg-userspace-consumer",
	.id = 0,
	.dev = {
		.platform_data = &adp122_userspace_comsumer_data,
	},
};
#endif
#endif

#if defined(CONFIG_IIO_GPIO_TRIGGER) || \
	defined(CONFIG_IIO_GPIO_TRIGGER_MODULE)

static struct resource iio_gpio_trigger_resources[] = {
	[0] = {
		.start  = IRQ_PF5,
		.end    = IRQ_PF5,
		.flags  = IORESOURCE_IRQ | IORESOURCE_IRQ_LOWEDGE,
	},
};

static struct platform_device iio_gpio_trigger = {
	.name = "iio_gpio_trigger",
	.num_resources = ARRAY_SIZE(iio_gpio_trigger_resources),
	.resource = iio_gpio_trigger_resources,
};
#endif

static struct platform_device *stamp_devices[] __initdata = {

	&bfin_dpmc,

#if defined(CONFIG_BFIN_CFPCMCIA) || defined(CONFIG_BFIN_CFPCMCIA_MODULE)
	&bfin_pcmcia_cf_device,
#endif

#if defined(CONFIG_RTC_DRV_BFIN) || defined(CONFIG_RTC_DRV_BFIN_MODULE)
	&rtc_device,
#endif

#if defined(CONFIG_USB_SL811_HCD) || defined(CONFIG_USB_SL811_HCD_MODULE)
	&sl811_hcd_device,
#endif

#if defined(CONFIG_USB_ISP1362_HCD) || defined(CONFIG_USB_ISP1362_HCD_MODULE)
	&isp1362_hcd_device,
#endif

#if defined(CONFIG_USB_ISP1760_HCD) || defined(CONFIG_USB_ISP1760_HCD_MODULE)
	&bfin_isp1760_device,
#endif

#if defined(CONFIG_SMC91X) || defined(CONFIG_SMC91X_MODULE)
	&smc91x_device,
#endif

#if defined(CONFIG_DM9000) || defined(CONFIG_DM9000_MODULE)
	&dm9000_device,
#endif

#if defined(CONFIG_CAN_BFIN) || defined(CONFIG_CAN_BFIN_MODULE)
	&bfin_can_device,
#endif

#if defined(CONFIG_BFIN_MAC) || defined(CONFIG_BFIN_MAC_MODULE)
	&bfin_mii_bus,
	&bfin_mac_device,
#endif

#if defined(CONFIG_USB_NET2272) || defined(CONFIG_USB_NET2272_MODULE)
	&net2272_bfin_device,
#endif

#if defined(CONFIG_SPI_BFIN) || defined(CONFIG_SPI_BFIN_MODULE)
	&bfin_spi0_device,
#endif

#if defined(CONFIG_SPI_BFIN_SPORT) || defined(CONFIG_SPI_BFIN_SPORT_MODULE)
	&bfin_sport_spi0_device,
	&bfin_sport_spi1_device,
#endif

#if defined(CONFIG_FB_BF537_LQ035) || defined(CONFIG_FB_BF537_LQ035_MODULE)
	&bfin_fb_device,
#endif

#if defined(CONFIG_FB_BFIN_LQ035Q1) || defined(CONFIG_FB_BFIN_LQ035Q1_MODULE)
	&bfin_lq035q1_device,
#endif

#if defined(CONFIG_SERIAL_BFIN) || defined(CONFIG_SERIAL_BFIN_MODULE)
#ifdef CONFIG_SERIAL_BFIN_UART0
	&bfin_uart0_device,
#endif
#ifdef CONFIG_SERIAL_BFIN_UART1
	&bfin_uart1_device,
#endif
#endif

#if defined(CONFIG_BFIN_SIR) || defined(CONFIG_BFIN_SIR_MODULE)
#ifdef CONFIG_BFIN_SIR0
	&bfin_sir0_device,
#endif
#ifdef CONFIG_BFIN_SIR1
	&bfin_sir1_device,
#endif
#endif

#if defined(CONFIG_I2C_BLACKFIN_TWI) || defined(CONFIG_I2C_BLACKFIN_TWI_MODULE)
	&i2c_bfin_twi_device,
#endif

#if defined(CONFIG_SERIAL_BFIN_SPORT) || defined(CONFIG_SERIAL_BFIN_SPORT_MODULE)
#ifdef CONFIG_SERIAL_BFIN_SPORT0_UART
	&bfin_sport0_uart_device,
#endif
#ifdef CONFIG_SERIAL_BFIN_SPORT1_UART
	&bfin_sport1_uart_device,
#endif
#endif

#if defined(CONFIG_PATA_PLATFORM) || defined(CONFIG_PATA_PLATFORM_MODULE)
	&bfin_pata_device,
#endif

#if defined(CONFIG_KEYBOARD_GPIO) || defined(CONFIG_KEYBOARD_GPIO_MODULE)
	&bfin_device_gpiokeys,
#endif

#if defined(CONFIG_MTD_NAND_PLATFORM) || defined(CONFIG_MTD_NAND_PLATFORM_MODULE)
	&bfin_async_nand_device,
#endif

#if defined(CONFIG_MTD_PHYSMAP) || defined(CONFIG_MTD_PHYSMAP_MODULE)
	&stamp_flash_device,
#endif

#if defined(CONFIG_SND_BF5XX_I2S) || defined(CONFIG_SND_BF5XX_I2S_MODULE)
	&bfin_i2s,
#endif

#if defined(CONFIG_SND_BF5XX_TDM) || defined(CONFIG_SND_BF5XX_TDM_MODULE)
	&bfin_tdm,
#endif

#if defined(CONFIG_SND_BF5XX_AC97) || defined(CONFIG_SND_BF5XX_AC97_MODULE)
	&bfin_ac97,
#endif
#if defined(CONFIG_REGULATOR_AD5398) || defined(CONFIG_REGULATOR_AD5398_MODULE)
#if defined(CONFIG_REGULATOR_VIRTUAL_CONSUMER) || \
	defined(CONFIG_REGULATOR_VIRTUAL_CONSUMER_MODULE)
	&ad5398_virt_consumer_device,
#endif
#if defined(CONFIG_REGULATOR_USERSPACE_CONSUMER) || \
	defined(CONFIG_REGULATOR_USERSPACE_CONSUMER_MODULE)
	&ad5398_userspace_consumer_device,
#endif
#endif

#if defined(CONFIG_REGULATOR_FIXED_VOLTAGE) || defined(CONFIG_REGULATOR_FIXED_VOLTAGE_MODULE)
	&adp_switch_device,
#if defined(CONFIG_REGULATOR_USERSPACE_CONSUMER) || \
	defined(CONFIG_REGULATOR_USERSPACE_CONSUMER_MODULE)
	&adp122_userspace_consumer_device,
#endif
#endif

#if defined(CONFIG_IIO_GPIO_TRIGGER) || \
	defined(CONFIG_IIO_GPIO_TRIGGER_MODULE)
	&iio_gpio_trigger,
#endif
};

static int __init stamp_init(void)
{
	printk(KERN_INFO "%s(): registering device resources\n", __func__);
	bfin_plat_nand_init();
	adf702x_mac_init();
	platform_add_devices(stamp_devices, ARRAY_SIZE(stamp_devices));
	i2c_register_board_info(0, bfin_i2c_board_info,
				ARRAY_SIZE(bfin_i2c_board_info));
	spi_register_board_info(bfin_spi_board_info, ARRAY_SIZE(bfin_spi_board_info));

	return 0;
}

arch_initcall(stamp_init);


static struct platform_device *stamp_early_devices[] __initdata = {
#if defined(CONFIG_SERIAL_BFIN_CONSOLE) || defined(CONFIG_EARLY_PRINTK)
#ifdef CONFIG_SERIAL_BFIN_UART0
	&bfin_uart0_device,
#endif
#ifdef CONFIG_SERIAL_BFIN_UART1
	&bfin_uart1_device,
#endif
#endif

#if defined(CONFIG_SERIAL_BFIN_SPORT_CONSOLE)
#ifdef CONFIG_SERIAL_BFIN_SPORT0_UART
	&bfin_sport0_uart_device,
#endif
#ifdef CONFIG_SERIAL_BFIN_SPORT1_UART
	&bfin_sport1_uart_device,
#endif
#endif
};

void __init native_machine_early_platform_add_devices(void)
{
	printk(KERN_INFO "register early platform devices\n");
	early_platform_add_devices(stamp_early_devices,
		ARRAY_SIZE(stamp_early_devices));
}

void native_machine_restart(char *cmd)
{
	/* workaround reboot hang when booting from SPI */
	if ((bfin_read_SYSCR() & 0x7) == 0x3)
		bfin_reset_boot_spi_cs(P_DEFAULT_BOOT_SPI_CS);
}

/*
 * Currently the MAC address is saved in Flash by U-Boot
 */
#define FLASH_MAC	0x203f0000
void bfin_get_ether_addr(char *addr)
{
	*(u32 *)(&(addr[0])) = bfin_read32(FLASH_MAC);
	*(u16 *)(&(addr[4])) = bfin_read16(FLASH_MAC + 4);
}
EXPORT_SYMBOL(bfin_get_ether_addr);<|MERGE_RESOLUTION|>--- conflicted
+++ resolved
@@ -693,11 +693,7 @@
 #endif
 
 #if defined(CONFIG_AD2S120X) || defined(CONFIG_AD2S120X_MODULE)
-<<<<<<< HEAD
-unsigned short ad2s120x_platform_data[] = {
-=======
 static unsigned short ad2s120x_platform_data[] = {
->>>>>>> 3cbea436
 	/* used as SAMPLE and RDVEL */
 	GPIO_PF5, GPIO_PF6, 0
 };
@@ -709,11 +705,7 @@
 #endif
 
 #if defined(CONFIG_AD2S1210) || defined(CONFIG_AD2S1210_MODULE)
-<<<<<<< HEAD
-unsigned short ad2s1210_platform_data[] = {
-=======
 static unsigned short ad2s1210_platform_data[] = {
->>>>>>> 3cbea436
 	/* use as SAMPLE, A0, A1 */
 	GPIO_PF7, GPIO_PF8, GPIO_PF9,
 # if defined(CONFIG_AD2S1210_GPIO_INPUT) || defined(CONFIG_AD2S1210_GPIO_OUTPUT)
@@ -1725,11 +1717,7 @@
 #endif
 };
 
-<<<<<<< HEAD
-unsigned short bfin_uart0_peripherals[] = {
-=======
 static unsigned short bfin_uart0_peripherals[] = {
->>>>>>> 3cbea436
 	P_UART0_TX, P_UART0_RX, 0
 };
 
@@ -1772,11 +1760,7 @@
 	},
 };
 
-<<<<<<< HEAD
-unsigned short bfin_uart1_peripherals[] = {
-=======
 static unsigned short bfin_uart1_peripherals[] = {
->>>>>>> 3cbea436
 	P_UART1_TX, P_UART1_RX, 0
 };
 
@@ -2463,15 +2447,9 @@
 	},
 };
 
-<<<<<<< HEAD
-unsigned short bfin_sport0_peripherals[] = {
-	P_SPORT0_TFS, P_SPORT0_DTPRI, P_SPORT0_TSCLK, P_SPORT0_RFS,
-	P_SPORT0_DRPRI, P_SPORT0_RSCLK, P_SPORT0_DRSEC, P_SPORT0_DTSEC, 0
-=======
 static unsigned short bfin_sport0_peripherals[] = {
 	P_SPORT0_TFS, P_SPORT0_DTPRI, P_SPORT0_TSCLK, P_SPORT0_RFS,
 	P_SPORT0_DRPRI, P_SPORT0_RSCLK, 0
->>>>>>> 3cbea436
 };
 
 static struct platform_device bfin_sport0_uart_device = {
@@ -2503,15 +2481,9 @@
 	},
 };
 
-<<<<<<< HEAD
-unsigned short bfin_sport1_peripherals[] = {
-	P_SPORT1_TFS, P_SPORT1_DTPRI, P_SPORT1_TSCLK, P_SPORT1_RFS,
-	P_SPORT1_DRPRI, P_SPORT1_RSCLK, P_SPORT1_DRSEC, P_SPORT1_DTSEC, 0
-=======
 static unsigned short bfin_sport1_peripherals[] = {
 	P_SPORT1_TFS, P_SPORT1_DTPRI, P_SPORT1_TSCLK, P_SPORT1_RFS,
 	P_SPORT1_DRPRI, P_SPORT1_RSCLK, 0
->>>>>>> 3cbea436
 };
 
 static struct platform_device bfin_sport1_uart_device = {
