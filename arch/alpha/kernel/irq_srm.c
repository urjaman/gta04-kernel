--- conflicted
+++ resolved
@@ -36,15 +36,9 @@
 /* Handle interrupts from the SRM, assuming no additional weirdness.  */
 static struct irq_chip srm_irq_type = {
 	.name		= "SRM",
-<<<<<<< HEAD
-	.unmask		= srm_enable_irq,
-	.mask		= srm_disable_irq,
-	.mask_ack	= srm_disable_irq,
-=======
 	.irq_unmask	= srm_enable_irq,
 	.irq_mask	= srm_disable_irq,
 	.irq_mask_ack	= srm_disable_irq,
->>>>>>> 105e53f8
 };
 
 void __init
@@ -57,13 +51,8 @@
 	for (i = 16; i < max; ++i) {
 		if (i < 64 && ((ignore_mask >> i) & 1))
 			continue;
-<<<<<<< HEAD
-		set_irq_chip_and_handler(i, &srm_irq_type, handle_level_irq);
-		irq_to_desc(i)->status |= IRQ_LEVEL;
-=======
 		irq_set_chip_and_handler(i, &srm_irq_type, handle_level_irq);
 		irq_set_status_flags(i, IRQ_LEVEL);
->>>>>>> 105e53f8
 	}
 }
 
