/*
 * tree.c: Basic device tree traversal/scanning for the Linux
 *         prom library.
 *
 * Copyright (C) 1995 David S. Miller (davem@caip.rutgers.edu)
 * Copyright (C) 1996,1997 Jakub Jelinek (jj@sunsite.mff.cuni.cz)
 */

#include <linux/string.h>
#include <linux/types.h>
#include <linux/kernel.h>
#include <linux/sched.h>
#include <linux/module.h>

#include <asm/openprom.h>
#include <asm/oplib.h>
#include <asm/ldc.h>

static phandle prom_node_to_node(const char *type, phandle node)
{
	unsigned long args[5];

	args[0] = (unsigned long) type;
	args[1] = 1;
	args[2] = 1;
	args[3] = (unsigned int) node;
	args[4] = (unsigned long) -1;

	p1275_cmd_direct(args);

	return (phandle) args[4];
}

/* Return the child of node 'node' or zero if no this node has no
 * direct descendent.
 */
inline phandle __prom_getchild(phandle node)
{
	return prom_node_to_node("child", node);
}

inline phandle prom_getchild(phandle node)
{
	phandle cnode;

<<<<<<< HEAD
	if (node == -1)
		return 0;
	cnode = __prom_getchild(node);
	if (cnode == -1)
=======
	if ((s32)node == -1)
		return 0;
	cnode = __prom_getchild(node);
	if ((s32)cnode == -1)
>>>>>>> 3cbea436
		return 0;
	return cnode;
}
EXPORT_SYMBOL(prom_getchild);

inline phandle prom_getparent(phandle node)
{
	phandle cnode;

<<<<<<< HEAD
	if (node == -1)
		return 0;
	cnode = prom_node_to_node("parent", node);
	if (cnode == -1)
=======
	if ((s32)node == -1)
		return 0;
	cnode = prom_node_to_node("parent", node);
	if ((s32)cnode == -1)
>>>>>>> 3cbea436
		return 0;
	return cnode;
}

/* Return the next sibling of node 'node' or zero if no more siblings
 * at this level of depth in the tree.
 */
inline phandle __prom_getsibling(phandle node)
{
	return prom_node_to_node(prom_peer_name, node);
}

inline phandle prom_getsibling(phandle node)
{
	phandle sibnode;

	if ((s32)node == -1)
		return 0;
	sibnode = __prom_getsibling(node);
	if ((s32)sibnode == -1)
		return 0;

	return sibnode;
}
EXPORT_SYMBOL(prom_getsibling);

/* Return the length in bytes of property 'prop' at node 'node'.
 * Return -1 on error.
 */
inline int prom_getproplen(phandle node, const char *prop)
{
	unsigned long args[6];

	if (!node || !prop)
		return -1;

	args[0] = (unsigned long) "getproplen";
	args[1] = 2;
	args[2] = 1;
	args[3] = (unsigned int) node;
	args[4] = (unsigned long) prop;
	args[5] = (unsigned long) -1;

	p1275_cmd_direct(args);

	return (int) args[5];
}
EXPORT_SYMBOL(prom_getproplen);

/* Acquire a property 'prop' at node 'node' and place it in
 * 'buffer' which has a size of 'bufsize'.  If the acquisition
 * was successful the length will be returned, else -1 is returned.
 */
inline int prom_getproperty(phandle node, const char *prop,
			    char *buffer, int bufsize)
{
	unsigned long args[8];
	int plen;

	plen = prom_getproplen(node, prop);
	if ((plen > bufsize) || (plen == 0) || (plen == -1))
		return -1;

	args[0] = (unsigned long) prom_getprop_name;
	args[1] = 4;
	args[2] = 1;
	args[3] = (unsigned int) node;
	args[4] = (unsigned long) prop;
	args[5] = (unsigned long) buffer;
	args[6] = bufsize;
	args[7] = (unsigned long) -1;

	p1275_cmd_direct(args);

	return (int) args[7];
}
EXPORT_SYMBOL(prom_getproperty);

/* Acquire an integer property and return its value.  Returns -1
 * on failure.
 */
inline int prom_getint(phandle node, const char *prop)
{
	int intprop;

	if (prom_getproperty(node, prop, (char *) &intprop, sizeof(int)) != -1)
		return intprop;

	return -1;
}
EXPORT_SYMBOL(prom_getint);

/* Acquire an integer property, upon error return the passed default
 * integer.
 */

int prom_getintdefault(phandle node, const char *property, int deflt)
{
	int retval;

	retval = prom_getint(node, property);
	if (retval == -1)
		return deflt;

	return retval;
}
EXPORT_SYMBOL(prom_getintdefault);

/* Acquire a boolean property, 1=TRUE 0=FALSE. */
int prom_getbool(phandle node, const char *prop)
{
	int retval;

	retval = prom_getproplen(node, prop);
	if (retval == -1)
		return 0;
	return 1;
}
EXPORT_SYMBOL(prom_getbool);

/* Acquire a property whose value is a string, returns a null
 * string on error.  The char pointer is the user supplied string
 * buffer.
 */
void prom_getstring(phandle node, const char *prop, char *user_buf,
		int ubuf_size)
{
	int len;

	len = prom_getproperty(node, prop, user_buf, ubuf_size);
	if (len != -1)
		return;
	user_buf[0] = 0;
}
EXPORT_SYMBOL(prom_getstring);

/* Does the device at node 'node' have name 'name'?
 * YES = 1   NO = 0
 */
int prom_nodematch(phandle node, const char *name)
{
	char namebuf[128];
	prom_getproperty(node, "name", namebuf, sizeof(namebuf));
	if (strcmp(namebuf, name) == 0)
		return 1;
	return 0;
}

/* Search siblings at 'node_start' for a node with name
 * 'nodename'.  Return node if successful, zero if not.
 */
phandle prom_searchsiblings(phandle node_start, const char *nodename)
{
	phandle thisnode;
	int error;
	char promlib_buf[128];

	for(thisnode = node_start; thisnode;
	    thisnode=prom_getsibling(thisnode)) {
		error = prom_getproperty(thisnode, "name", promlib_buf,
					 sizeof(promlib_buf));
		/* Should this ever happen? */
		if(error == -1) continue;
		if(strcmp(nodename, promlib_buf)==0) return thisnode;
	}

	return 0;
}
EXPORT_SYMBOL(prom_searchsiblings);

static const char *prom_nextprop_name = "nextprop";

/* Return the first property type for node 'node'.
 * buffer should be at least 32B in length
 */
inline char *prom_firstprop(phandle node, char *buffer)
{
	unsigned long args[7];

	*buffer = 0;
<<<<<<< HEAD
	if (node == -1)
=======
	if ((s32)node == -1)
>>>>>>> 3cbea436
		return buffer;

	args[0] = (unsigned long) prom_nextprop_name;
	args[1] = 3;
	args[2] = 1;
	args[3] = (unsigned int) node;
	args[4] = 0;
	args[5] = (unsigned long) buffer;
	args[6] = (unsigned long) -1;

	p1275_cmd_direct(args);

	return buffer;
}
EXPORT_SYMBOL(prom_firstprop);

/* Return the property type string after property type 'oprop'
 * at node 'node' .  Returns NULL string if no more
 * property types for this node.
 */
inline char *prom_nextprop(phandle node, const char *oprop, char *buffer)
{
	unsigned long args[7];
	char buf[32];

<<<<<<< HEAD
	if (node == -1) {
=======
	if ((s32)node == -1) {
>>>>>>> 3cbea436
		*buffer = 0;
		return buffer;
	}
	if (oprop == buffer) {
		strcpy (buf, oprop);
		oprop = buf;
	}

	args[0] = (unsigned long) prom_nextprop_name;
	args[1] = 3;
	args[2] = 1;
	args[3] = (unsigned int) node;
	args[4] = (unsigned long) oprop;
	args[5] = (unsigned long) buffer;
	args[6] = (unsigned long) -1;

	p1275_cmd_direct(args);

	return buffer;
}
EXPORT_SYMBOL(prom_nextprop);

phandle prom_finddevice(const char *name)
{
	unsigned long args[5];

	if (!name)
		return 0;
	args[0] = (unsigned long) "finddevice";
	args[1] = 1;
	args[2] = 1;
	args[3] = (unsigned long) name;
	args[4] = (unsigned long) -1;

	p1275_cmd_direct(args);

	return (int) args[4];
}
EXPORT_SYMBOL(prom_finddevice);

int prom_node_has_property(phandle node, const char *prop)
{
	char buf [32];
        
	*buf = 0;
	do {
		prom_nextprop(node, buf, buf);
		if (!strcmp(buf, prop))
			return 1;
	} while (*buf);
	return 0;
}
EXPORT_SYMBOL(prom_node_has_property);

/* Set property 'pname' at node 'node' to value 'value' which has a length
 * of 'size' bytes.  Return the number of bytes the prom accepted.
 */
int
prom_setprop(phandle node, const char *pname, char *value, int size)
{
	unsigned long args[8];

	if (size == 0)
		return 0;
	if ((pname == 0) || (value == 0))
		return 0;
	
#ifdef CONFIG_SUN_LDOMS
	if (ldom_domaining_enabled) {
		ldom_set_var(pname, value);
		return 0;
	}
#endif
	args[0] = (unsigned long) "setprop";
	args[1] = 4;
	args[2] = 1;
	args[3] = (unsigned int) node;
	args[4] = (unsigned long) pname;
	args[5] = (unsigned long) value;
	args[6] = size;
	args[7] = (unsigned long) -1;

	p1275_cmd_direct(args);

	return (int) args[7];
}
EXPORT_SYMBOL(prom_setprop);

inline phandle prom_inst2pkg(int inst)
{
	unsigned long args[5];
	phandle node;
	
	args[0] = (unsigned long) "instance-to-package";
	args[1] = 1;
	args[2] = 1;
	args[3] = (unsigned int) inst;
	args[4] = (unsigned long) -1;
<<<<<<< HEAD

	p1275_cmd_direct(args);

	node = (int) args[4];
	if (node == -1)
		return 0;
	return node;
}

/* Return 'node' assigned to a particular prom 'path'
 * FIXME: Should work for v0 as well
 */
phandle prom_pathtoinode(const char *path)
{
	phandle node;
	int inst;

	inst = prom_devopen (path);
	if (inst == 0)
		return 0;
	node = prom_inst2pkg(inst);
	prom_devclose(inst);
	if (node == -1)
=======

	p1275_cmd_direct(args);

	node = (int) args[4];
	if ((s32)node == -1)
>>>>>>> 3cbea436
		return 0;
	return node;
}

int prom_ihandle2path(int handle, char *buffer, int bufsize)
{
	unsigned long args[7];

	args[0] = (unsigned long) "instance-to-path";
	args[1] = 3;
	args[2] = 1;
	args[3] = (unsigned int) handle;
	args[4] = (unsigned long) buffer;
	args[5] = bufsize;
	args[6] = (unsigned long) -1;

	p1275_cmd_direct(args);

	return (int) args[6];
}<|MERGE_RESOLUTION|>--- conflicted
+++ resolved
@@ -43,17 +43,10 @@
 {
 	phandle cnode;
 
-<<<<<<< HEAD
-	if (node == -1)
-		return 0;
-	cnode = __prom_getchild(node);
-	if (cnode == -1)
-=======
 	if ((s32)node == -1)
 		return 0;
 	cnode = __prom_getchild(node);
 	if ((s32)cnode == -1)
->>>>>>> 3cbea436
 		return 0;
 	return cnode;
 }
@@ -63,17 +56,10 @@
 {
 	phandle cnode;
 
-<<<<<<< HEAD
-	if (node == -1)
-		return 0;
-	cnode = prom_node_to_node("parent", node);
-	if (cnode == -1)
-=======
 	if ((s32)node == -1)
 		return 0;
 	cnode = prom_node_to_node("parent", node);
 	if ((s32)cnode == -1)
->>>>>>> 3cbea436
 		return 0;
 	return cnode;
 }
@@ -254,11 +240,7 @@
 	unsigned long args[7];
 
 	*buffer = 0;
-<<<<<<< HEAD
-	if (node == -1)
-=======
-	if ((s32)node == -1)
->>>>>>> 3cbea436
+	if ((s32)node == -1)
 		return buffer;
 
 	args[0] = (unsigned long) prom_nextprop_name;
@@ -284,11 +266,7 @@
 	unsigned long args[7];
 	char buf[32];
 
-<<<<<<< HEAD
-	if (node == -1) {
-=======
 	if ((s32)node == -1) {
->>>>>>> 3cbea436
 		*buffer = 0;
 		return buffer;
 	}
@@ -387,37 +365,11 @@
 	args[2] = 1;
 	args[3] = (unsigned int) inst;
 	args[4] = (unsigned long) -1;
-<<<<<<< HEAD
 
 	p1275_cmd_direct(args);
 
 	node = (int) args[4];
-	if (node == -1)
-		return 0;
-	return node;
-}
-
-/* Return 'node' assigned to a particular prom 'path'
- * FIXME: Should work for v0 as well
- */
-phandle prom_pathtoinode(const char *path)
-{
-	phandle node;
-	int inst;
-
-	inst = prom_devopen (path);
-	if (inst == 0)
-		return 0;
-	node = prom_inst2pkg(inst);
-	prom_devclose(inst);
-	if (node == -1)
-=======
-
-	p1275_cmd_direct(args);
-
-	node = (int) args[4];
-	if ((s32)node == -1)
->>>>>>> 3cbea436
+	if ((s32)node == -1)
 		return 0;
 	return node;
 }
