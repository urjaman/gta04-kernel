config ARM64
	def_bool y
	select ARCH_BINFMT_ELF_RANDOMIZE_PIE
	select ARCH_HAS_ATOMIC64_DEC_IF_POSITIVE
	select ARCH_HAS_SG_CHAIN
	select ARCH_HAS_TICK_BROADCAST if GENERIC_CLOCKEVENTS_BROADCAST
	select ARCH_USE_CMPXCHG_LOCKREF
	select ARCH_SUPPORTS_ATOMIC_RMW
	select ARCH_WANT_OPTIONAL_GPIOLIB
	select ARCH_WANT_COMPAT_IPC_PARSE_VERSION
	select ARCH_WANT_FRAME_POINTERS
	select ARM_AMBA
	select ARM_ARCH_TIMER
	select ARM_GIC
	select AUDIT_ARCH_COMPAT_GENERIC
	select ARM_GIC_V3
	select BUILDTIME_EXTABLE_SORT
	select CLONE_BACKWARDS
	select COMMON_CLK
	select CPU_PM if (SUSPEND || CPU_IDLE)
	select DCACHE_WORD_ACCESS
	select GENERIC_ALLOCATOR
	select GENERIC_CLOCKEVENTS
	select GENERIC_CLOCKEVENTS_BROADCAST if SMP
	select GENERIC_CPU_AUTOPROBE
	select GENERIC_EARLY_IOREMAP
	select GENERIC_IRQ_PROBE
	select GENERIC_IRQ_SHOW
	select GENERIC_PCI_IOMAP
	select GENERIC_SCHED_CLOCK
	select GENERIC_SMP_IDLE_THREAD
	select GENERIC_STRNCPY_FROM_USER
	select GENERIC_STRNLEN_USER
	select GENERIC_TIME_VSYSCALL
	select HANDLE_DOMAIN_IRQ
	select HARDIRQS_SW_RESEND
	select HAVE_ALIGNED_STRUCT_PAGE if SLUB
	select HAVE_ARCH_AUDITSYSCALL
	select HAVE_ARCH_JUMP_LABEL
	select HAVE_ARCH_KGDB
	select HAVE_ARCH_SECCOMP_FILTER
	select HAVE_ARCH_TRACEHOOK
	select HAVE_BPF_JIT
	select HAVE_C_RECORDMCOUNT
	select HAVE_CC_STACKPROTECTOR
	select HAVE_CMPXCHG_DOUBLE
	select HAVE_DEBUG_BUGVERBOSE
	select HAVE_DEBUG_KMEMLEAK
	select HAVE_DMA_API_DEBUG
	select HAVE_DMA_ATTRS
	select HAVE_DMA_CONTIGUOUS
	select HAVE_DYNAMIC_FTRACE
	select HAVE_EFFICIENT_UNALIGNED_ACCESS
	select HAVE_FTRACE_MCOUNT_RECORD
	select HAVE_FUNCTION_TRACER
	select HAVE_FUNCTION_GRAPH_TRACER
	select HAVE_GENERIC_DMA_COHERENT
	select HAVE_HW_BREAKPOINT if PERF_EVENTS
	select HAVE_MEMBLOCK
	select HAVE_PATA_PLATFORM
	select HAVE_PERF_EVENTS
	select HAVE_PERF_REGS
	select HAVE_PERF_USER_STACK_DUMP
	select HAVE_RCU_TABLE_FREE
	select HAVE_SYSCALL_TRACEPOINTS
	select IRQ_DOMAIN
	select MODULES_USE_ELF_RELA
	select NO_BOOTMEM
	select OF
	select OF_EARLY_FLATTREE
	select OF_RESERVED_MEM
	select PERF_USE_VMALLOC
	select POWER_RESET
	select POWER_SUPPLY
	select RTC_LIB
	select SPARSE_IRQ
	select SYSCTL_EXCEPTION_TRACE
	select HAVE_CONTEXT_TRACKING
	help
	  ARM 64-bit (AArch64) Linux support.

config 64BIT
	def_bool y

config ARCH_PHYS_ADDR_T_64BIT
	def_bool y

config MMU
	def_bool y

config NO_IOPORT_MAP
	def_bool y if !PCI

config STACKTRACE_SUPPORT
	def_bool y

config LOCKDEP_SUPPORT
	def_bool y

config TRACE_IRQFLAGS_SUPPORT
	def_bool y

config RWSEM_XCHGADD_ALGORITHM
	def_bool y

config GENERIC_HWEIGHT
	def_bool y

config GENERIC_CSUM
        def_bool y

config GENERIC_CALIBRATE_DELAY
	def_bool y

config ZONE_DMA
	def_bool y

config HAVE_GENERIC_RCU_GUP
	def_bool y

config ARCH_DMA_ADDR_T_64BIT
	def_bool y

config NEED_DMA_MAP_STATE
	def_bool y

config NEED_SG_DMA_LENGTH
	def_bool y

config SWIOTLB
	def_bool y

config IOMMU_HELPER
	def_bool SWIOTLB

config KERNEL_MODE_NEON
	def_bool y

config FIX_EARLYCON_MEM
	def_bool y

source "init/Kconfig"

source "kernel/Kconfig.freezer"

menu "Platform selection"

<<<<<<< HEAD
config ARCH_SEATTLE
	bool "AMD Seattle SoC Family"
	help
	  This enables support for AMD Seattle SOC Family
=======
config ARCH_EXYNOS
	bool
	help
	  This enables support for Samsung Exynos SoC family

config ARCH_EXYNOS7
	bool "ARMv8 based Samsung Exynos7"
	select ARCH_EXYNOS
	select COMMON_CLK_SAMSUNG
	select HAVE_S3C2410_WATCHDOG if WATCHDOG
	select HAVE_S3C_RTC if RTC_CLASS
	select PINCTRL
	select PINCTRL_EXYNOS

	help
	  This enables support for Samsung Exynos7 SoC family
>>>>>>> 9db7d78a

config ARCH_THUNDER
	bool "Cavium Inc. Thunder SoC Family"
	help
	  This enables support for Cavium's Thunder Family of SoCs.

config ARCH_VEXPRESS
	bool "ARMv8 software model (Versatile Express)"
	select ARCH_REQUIRE_GPIOLIB
	select COMMON_CLK_VERSATILE
	select POWER_RESET_VEXPRESS
	select VEXPRESS_CONFIG
	help
	  This enables support for the ARMv8 software model (Versatile
	  Express).

config ARCH_XGENE
	bool "AppliedMicro X-Gene SOC Family"
	help
	  This enables support for AppliedMicro X-Gene SOC Family

endmenu

menu "Bus support"

config PCI
	bool "PCI support"
	help
	  This feature enables support for PCI bus system. If you say Y
	  here, the kernel will include drivers and infrastructure code
	  to support PCI bus devices.

config PCI_DOMAINS
	def_bool PCI

config PCI_DOMAINS_GENERIC
	def_bool PCI

config PCI_SYSCALL
	def_bool PCI

source "drivers/pci/Kconfig"
source "drivers/pci/pcie/Kconfig"
source "drivers/pci/hotplug/Kconfig"

endmenu

menu "Kernel Features"

menu "ARM errata workarounds via the alternatives framework"

config ARM64_ERRATUM_826319
	bool "Cortex-A53: 826319: System might deadlock if a write cannot complete until read data is accepted"
	default y
	help
	  This option adds an alternative code sequence to work around ARM
	  erratum 826319 on Cortex-A53 parts up to r0p2 with an AMBA 4 ACE or
	  AXI master interface and an L2 cache.

	  If a Cortex-A53 uses an AMBA AXI4 ACE interface to other processors
	  and is unable to accept a certain write via this interface, it will
	  not progress on read data presented on the read data channel and the
	  system can deadlock.

	  The workaround promotes data cache clean instructions to
	  data cache clean-and-invalidate.
	  Please note that this does not necessarily enable the workaround,
	  as it depends on the alternative framework, which will only patch
	  the kernel if an affected CPU is detected.

	  If unsure, say Y.

config ARM64_ERRATUM_827319
	bool "Cortex-A53: 827319: Data cache clean instructions might cause overlapping transactions to the interconnect"
	default y
	help
	  This option adds an alternative code sequence to work around ARM
	  erratum 827319 on Cortex-A53 parts up to r0p2 with an AMBA 5 CHI
	  master interface and an L2 cache.

	  Under certain conditions this erratum can cause a clean line eviction
	  to occur at the same time as another transaction to the same address
	  on the AMBA 5 CHI interface, which can cause data corruption if the
	  interconnect reorders the two transactions.

	  The workaround promotes data cache clean instructions to
	  data cache clean-and-invalidate.
	  Please note that this does not necessarily enable the workaround,
	  as it depends on the alternative framework, which will only patch
	  the kernel if an affected CPU is detected.

	  If unsure, say Y.

config ARM64_ERRATUM_824069
	bool "Cortex-A53: 824069: Cache line might not be marked as clean after a CleanShared snoop"
	default y
	help
	  This option adds an alternative code sequence to work around ARM
	  erratum 824069 on Cortex-A53 parts up to r0p2 when it is connected
	  to a coherent interconnect.

	  If a Cortex-A53 processor is executing a store or prefetch for
	  write instruction at the same time as a processor in another
	  cluster is executing a cache maintenance operation to the same
	  address, then this erratum might cause a clean cache line to be
	  incorrectly marked as dirty.

	  The workaround promotes data cache clean instructions to
	  data cache clean-and-invalidate.
	  Please note that this option does not necessarily enable the
	  workaround, as it depends on the alternative framework, which will
	  only patch the kernel if an affected CPU is detected.

	  If unsure, say Y.

config ARM64_ERRATUM_819472
	bool "Cortex-A53: 819472: Store exclusive instructions might cause data corruption"
	default y
	help
	  This option adds an alternative code sequence to work around ARM
	  erratum 819472 on Cortex-A53 parts up to r0p1 with an L2 cache
	  present when it is connected to a coherent interconnect.

	  If the processor is executing a load and store exclusive sequence at
	  the same time as a processor in another cluster is executing a cache
	  maintenance operation to the same address, then this erratum might
	  cause data corruption.

	  The workaround promotes data cache clean instructions to
	  data cache clean-and-invalidate.
	  Please note that this does not necessarily enable the workaround,
	  as it depends on the alternative framework, which will only patch
	  the kernel if an affected CPU is detected.

	  If unsure, say Y.

config ARM64_ERRATUM_832075
	bool "Cortex-A57: 832075: possible deadlock on mixing exclusive memory accesses with device loads"
	default y
	help
	  This option adds an alternative code sequence to work around ARM
	  erratum 832075 on Cortex-A57 parts up to r1p2.

	  Affected Cortex-A57 parts might deadlock when exclusive load/store
	  instructions to Write-Back memory are mixed with Device loads.

	  The workaround is to promote device loads to use Load-Acquire
	  semantics.
	  Please note that this does not necessarily enable the workaround,
	  as it depends on the alternative framework, which will only patch
	  the kernel if an affected CPU is detected.

	  If unsure, say Y.

endmenu


choice
	prompt "Page size"
	default ARM64_4K_PAGES
	help
	  Page size (translation granule) configuration.

config ARM64_4K_PAGES
	bool "4KB"
	help
	  This feature enables 4KB pages support.

config ARM64_64K_PAGES
	bool "64KB"
	help
	  This feature enables 64KB pages support (4KB by default)
	  allowing only two levels of page tables and faster TLB
	  look-up. AArch32 emulation is not available when this feature
	  is enabled.

endchoice

choice
	prompt "Virtual address space size"
	default ARM64_VA_BITS_39 if ARM64_4K_PAGES
	default ARM64_VA_BITS_42 if ARM64_64K_PAGES
	help
	  Allows choosing one of multiple possible virtual address
	  space sizes. The level of translation table is determined by
	  a combination of page size and virtual address space size.

config ARM64_VA_BITS_39
	bool "39-bit"
	depends on ARM64_4K_PAGES

config ARM64_VA_BITS_42
	bool "42-bit"
	depends on ARM64_64K_PAGES

config ARM64_VA_BITS_48
	bool "48-bit"
	depends on !ARM_SMMU

endchoice

config ARM64_VA_BITS
	int
	default 39 if ARM64_VA_BITS_39
	default 42 if ARM64_VA_BITS_42
	default 48 if ARM64_VA_BITS_48

config ARM64_PGTABLE_LEVELS
	int
	default 2 if ARM64_64K_PAGES && ARM64_VA_BITS_42
	default 3 if ARM64_64K_PAGES && ARM64_VA_BITS_48
	default 3 if ARM64_4K_PAGES && ARM64_VA_BITS_39
	default 4 if ARM64_4K_PAGES && ARM64_VA_BITS_48

config CPU_BIG_ENDIAN
       bool "Build big-endian kernel"
       help
         Say Y if you plan on running a kernel in big-endian mode.

config SMP
	bool "Symmetric Multi-Processing"
	help
	  This enables support for systems with more than one CPU.  If
	  you say N here, the kernel will run on single and
	  multiprocessor machines, but will use only one CPU of a
	  multiprocessor machine. If you say Y here, the kernel will run
	  on many, but not all, single processor machines. On a single
	  processor machine, the kernel will run faster if you say N
	  here.

	  If you don't know what to do here, say N.

config SCHED_MC
	bool "Multi-core scheduler support"
	depends on SMP
	help
	  Multi-core scheduler support improves the CPU scheduler's decision
	  making when dealing with multi-core CPU chips at a cost of slightly
	  increased overhead in some places. If unsure say N here.

config SCHED_SMT
	bool "SMT scheduler support"
	depends on SMP
	help
	  Improves the CPU scheduler's decision making when dealing with
	  MultiThreading at a cost of slightly increased overhead in some
	  places. If unsure say N here.

config NR_CPUS
	int "Maximum number of CPUs (2-64)"
	range 2 64
	depends on SMP
	# These have to remain sorted largest to smallest
	default "64"

config HOTPLUG_CPU
	bool "Support for hot-pluggable CPUs"
	depends on SMP
	help
	  Say Y here to experiment with turning CPUs off and on.  CPUs
	  can be controlled through /sys/devices/system/cpu.

source kernel/Kconfig.preempt

config HZ
	int
	default 100

config ARCH_HAS_HOLES_MEMORYMODEL
	def_bool y if SPARSEMEM

config ARCH_SPARSEMEM_ENABLE
	def_bool y
	select SPARSEMEM_VMEMMAP_ENABLE

config ARCH_SPARSEMEM_DEFAULT
	def_bool ARCH_SPARSEMEM_ENABLE

config ARCH_SELECT_MEMORY_MODEL
	def_bool ARCH_SPARSEMEM_ENABLE

config HAVE_ARCH_PFN_VALID
	def_bool ARCH_HAS_HOLES_MEMORYMODEL || !SPARSEMEM

config HW_PERF_EVENTS
	bool "Enable hardware performance counter support for perf events"
	depends on PERF_EVENTS
	default y
	help
	  Enable hardware performance counter support for perf events. If
	  disabled, perf events will use software events only.

config SYS_SUPPORTS_HUGETLBFS
	def_bool y

config ARCH_WANT_GENERAL_HUGETLB
	def_bool y

config ARCH_WANT_HUGE_PMD_SHARE
	def_bool y if !ARM64_64K_PAGES

config HAVE_ARCH_TRANSPARENT_HUGEPAGE
	def_bool y

config ARCH_HAS_CACHE_LINE_SIZE
	def_bool y

source "mm/Kconfig"

config SECCOMP
	bool "Enable seccomp to safely compute untrusted bytecode"
	---help---
	  This kernel feature is useful for number crunching applications
	  that may need to compute untrusted bytecode during their
	  execution. By using pipes or other transports made available to
	  the process as file descriptors supporting the read/write
	  syscalls, it's possible to isolate those applications in
	  their own address space using seccomp. Once seccomp is
	  enabled via prctl(PR_SET_SECCOMP), it cannot be disabled
	  and the task is only allowed to execute a few safe syscalls
	  defined by each seccomp mode.

config XEN_DOM0
	def_bool y
	depends on XEN

config XEN
	bool "Xen guest support on ARM64"
	depends on ARM64 && OF
	select SWIOTLB_XEN
	help
	  Say Y if you want to run Linux in a Virtual Machine on Xen on ARM64.

config FORCE_MAX_ZONEORDER
	int
	default "14" if (ARM64_64K_PAGES && TRANSPARENT_HUGEPAGE)
	default "11"

menuconfig ARMV8_DEPRECATED
	bool "Emulate deprecated/obsolete ARMv8 instructions"
	depends on COMPAT
	help
	  Legacy software support may require certain instructions
	  that have been deprecated or obsoleted in the architecture.

	  Enable this config to enable selective emulation of these
	  features.

	  If unsure, say Y

if ARMV8_DEPRECATED

config SWP_EMULATION
	bool "Emulate SWP/SWPB instructions"
	help
	  ARMv8 obsoletes the use of A32 SWP/SWPB instructions such that
	  they are always undefined. Say Y here to enable software
	  emulation of these instructions for userspace using LDXR/STXR.

	  In some older versions of glibc [<=2.8] SWP is used during futex
	  trylock() operations with the assumption that the code will not
	  be preempted. This invalid assumption may be more likely to fail
	  with SWP emulation enabled, leading to deadlock of the user
	  application.

	  NOTE: when accessing uncached shared regions, LDXR/STXR rely
	  on an external transaction monitoring block called a global
	  monitor to maintain update atomicity. If your system does not
	  implement a global monitor, this option can cause programs that
	  perform SWP operations to uncached memory to deadlock.

	  If unsure, say Y

config CP15_BARRIER_EMULATION
	bool "Emulate CP15 Barrier instructions"
	help
	  The CP15 barrier instructions - CP15ISB, CP15DSB, and
	  CP15DMB - are deprecated in ARMv8 (and ARMv7). It is
	  strongly recommended to use the ISB, DSB, and DMB
	  instructions instead.

	  Say Y here to enable software emulation of these
	  instructions for AArch32 userspace code. When this option is
	  enabled, CP15 barrier usage is traced which can help
	  identify software that needs updating.

	  If unsure, say Y

endif

endmenu

menu "Boot options"

config CMDLINE
	string "Default kernel command string"
	default ""
	help
	  Provide a set of default command-line options at build time by
	  entering them here. As a minimum, you should specify the the
	  root device (e.g. root=/dev/nfs).

config CMDLINE_FORCE
	bool "Always use the default kernel command string"
	help
	  Always use the default kernel command string, even if the boot
	  loader passes other arguments to the kernel.
	  This is useful if you cannot or don't want to change the
	  command-line options your boot loader passes to the kernel.

config EFI_STUB
	bool

config EFI
	bool "UEFI runtime support"
	depends on OF && !CPU_BIG_ENDIAN
	select LIBFDT
	select UCS2_STRING
	select EFI_PARAMS_FROM_FDT
	select EFI_RUNTIME_WRAPPERS
	select EFI_STUB
	select EFI_ARMSTUB
	default y
	help
	  This option provides support for runtime services provided
	  by UEFI firmware (such as non-volatile variables, realtime
          clock, and platform reset). A UEFI stub is also provided to
	  allow the kernel to be booted as an EFI application. This
	  is only useful on systems that have UEFI firmware.

config DMI
	bool "Enable support for SMBIOS (DMI) tables"
	depends on EFI
	default y
	help
	  This enables SMBIOS/DMI feature for systems.

	  This option is only useful on systems that have UEFI firmware.
	  However, even with this option, the resultant kernel should
	  continue to boot on existing non-UEFI platforms.

endmenu

menu "Userspace binary formats"

source "fs/Kconfig.binfmt"

config COMPAT
	bool "Kernel support for 32-bit EL0"
	depends on !ARM64_64K_PAGES
	select COMPAT_BINFMT_ELF
	select HAVE_UID16
	select OLD_SIGSUSPEND3
	select COMPAT_OLD_SIGACTION
	help
	  This option enables support for a 32-bit EL0 running under a 64-bit
	  kernel at EL1. AArch32-specific components such as system calls,
	  the user helper functions, VFP support and the ptrace interface are
	  handled appropriately by the kernel.

	  If you want to execute 32-bit userspace applications, say Y.

config SYSVIPC_COMPAT
	def_bool y
	depends on COMPAT && SYSVIPC

endmenu

menu "Power management options"

source "kernel/power/Kconfig"

config ARCH_SUSPEND_POSSIBLE
	def_bool y

config ARM64_CPU_SUSPEND
	def_bool PM_SLEEP

endmenu

menu "CPU Power Management"

source "drivers/cpuidle/Kconfig"

source "drivers/cpufreq/Kconfig"

endmenu

source "net/Kconfig"

source "drivers/Kconfig"

source "drivers/firmware/Kconfig"

source "fs/Kconfig"

source "arch/arm64/kvm/Kconfig"

source "arch/arm64/Kconfig.debug"

source "security/Kconfig"

source "crypto/Kconfig"
if CRYPTO
source "arch/arm64/crypto/Kconfig"
endif

source "lib/Kconfig"<|MERGE_RESOLUTION|>--- conflicted
+++ resolved
@@ -145,12 +145,11 @@
 
 menu "Platform selection"
 
-<<<<<<< HEAD
 config ARCH_SEATTLE
 	bool "AMD Seattle SoC Family"
 	help
 	  This enables support for AMD Seattle SOC Family
-=======
+
 config ARCH_EXYNOS
 	bool
 	help
@@ -167,7 +166,6 @@
 
 	help
 	  This enables support for Samsung Exynos7 SoC family
->>>>>>> 9db7d78a
 
 config ARCH_THUNDER
 	bool "Cavium Inc. Thunder SoC Family"
