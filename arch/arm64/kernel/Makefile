#
# Makefile for the linux kernel.
#

CPPFLAGS_vmlinux.lds	:= -DTEXT_OFFSET=$(TEXT_OFFSET)
AFLAGS_head.o		:= -DTEXT_OFFSET=$(TEXT_OFFSET)
CFLAGS_efi-stub.o 	:= -DTEXT_OFFSET=$(TEXT_OFFSET)
CFLAGS_armv8_deprecated.o := -I$(src)

CFLAGS_REMOVE_ftrace.o = -pg
CFLAGS_REMOVE_insn.o = -pg
CFLAGS_REMOVE_return_address.o = -pg

# Object file lists.
arm64-obj-y		:= cputable.o debug-monitors.o entry.o irq.o fpsimd.o	\
			   entry-fpsimd.o process.o ptrace.o setup.o signal.o	\
			   sys.o stacktrace.o time.o traps.o io.o vdso.o	\
			   hyp-stub.o psci.o cpu_ops.o insn.o return_address.o	\
			   cpuinfo.o cpu_errata.o alternative.o

arm64-obj-$(CONFIG_COMPAT)		+= sys32.o kuser32.o signal32.o 	\
					   sys_compat.o 			\
					   ../../arm/kernel/opcodes.o
arm64-obj-$(CONFIG_FUNCTION_TRACER)	+= ftrace.o entry-ftrace.o
arm64-obj-$(CONFIG_MODULES)		+= arm64ksyms.o module.o
arm64-obj-$(CONFIG_SMP)			+= smp.o smp_spin_table.o topology.o
arm64-obj-$(CONFIG_PERF_EVENTS)		+= perf_regs.o
arm64-obj-$(CONFIG_HW_PERF_EVENTS)	+= perf_event.o
arm64-obj-$(CONFIG_HAVE_HW_BREAKPOINT)	+= hw_breakpoint.o
arm64-obj-$(CONFIG_ARM64_CPU_SUSPEND)	+= sleep.o suspend.o
arm64-obj-$(CONFIG_CPU_IDLE)		+= cpuidle.o
arm64-obj-$(CONFIG_JUMP_LABEL)		+= jump_label.o
arm64-obj-$(CONFIG_KGDB)		+= kgdb.o
arm64-obj-$(CONFIG_EFI)			+= efi.o efi-stub.o efi-entry.o
arm64-obj-$(CONFIG_PCI)			+= pci.o
<<<<<<< HEAD
=======
arm64-obj-$(CONFIG_ARMV8_DEPRECATED)	+= armv8_deprecated.o
>>>>>>> e529fea9

obj-y					+= $(arm64-obj-y) vdso/
obj-m					+= $(arm64-obj-m)
head-y					:= head.o
extra-y					:= $(head-y) vmlinux.lds

# vDSO - this must be built first to generate the symbol offsets
$(call objectify,$(arm64-obj-y)): $(obj)/vdso/vdso-offsets.h
$(obj)/vdso/vdso-offsets.h: $(obj)/vdso<|MERGE_RESOLUTION|>--- conflicted
+++ resolved
@@ -33,10 +33,7 @@
 arm64-obj-$(CONFIG_KGDB)		+= kgdb.o
 arm64-obj-$(CONFIG_EFI)			+= efi.o efi-stub.o efi-entry.o
 arm64-obj-$(CONFIG_PCI)			+= pci.o
-<<<<<<< HEAD
-=======
 arm64-obj-$(CONFIG_ARMV8_DEPRECATED)	+= armv8_deprecated.o
->>>>>>> e529fea9
 
 obj-y					+= $(arm64-obj-y) vdso/
 obj-m					+= $(arm64-obj-m)
