/*
 * Copyright (C) 2015 Marvell Technology Group Ltd.
 *
 * Author: Jisheng Zhang <jszhang@marvell.com>
 *
 * This file is dual-licensed: you can use it either under the terms
 * of the GPLv2 or the X11 license, at your option. Note that this dual
 * licensing only applies to this file, and not this project as a
 * whole.
 *
 *  a) This library is free software; you can redistribute it and/or
 *     modify it under the terms of the GNU General Public License as
 *     published by the Free Software Foundation; either version 2 of the
 *     License, or (at your option) any later version.
 *
 *     This library is distributed in the hope that it will be useful,
 *     but WITHOUT ANY WARRANTY; without even the implied warranty of
 *     MERCHANTABILITY or FITNESS FOR A PARTICULAR PURPOSE.  See the
 *     GNU General Public License for more details.
 *
 * Or, alternatively,
 *
 *  b) Permission is hereby granted, free of charge, to any person
 *     obtaining a copy of this software and associated documentation
 *     files (the "Software"), to deal in the Software without
 *     restriction, including without limitation the rights to use,
 *     copy, modify, merge, publish, distribute, sublicense, and/or
 *     sell copies of the Software, and to permit persons to whom the
 *     Software is furnished to do so, subject to the following
 *     conditions:
 *
 *     The above copyright notice and this permission notice shall be
 *     included in all copies or substantial portions of the Software.
 *
 *     THE SOFTWARE IS PROVIDED "AS IS", WITHOUT WARRANTY OF ANY KIND,
 *     EXPRESS OR IMPLIED, INCLUDING BUT NOT LIMITED TO THE WARRANTIES
 *     OF MERCHANTABILITY, FITNESS FOR A PARTICULAR PURPOSE AND
 *     NONINFRINGEMENT. IN NO EVENT SHALL THE AUTHORS OR COPYRIGHT
 *     HOLDERS BE LIABLE FOR ANY CLAIM, DAMAGES OR OTHER LIABILITY,
 *     WHETHER IN AN ACTION OF CONTRACT, TORT OR OTHERWISE, ARISING
 *     FROM, OUT OF OR IN CONNECTION WITH THE SOFTWARE OR THE USE OR
 *     OTHER DEALINGS IN THE SOFTWARE.
 */

#include <dt-bindings/interrupt-controller/arm-gic.h>

/ {
	compatible = "marvell,berlin4ct", "marvell,berlin";
	interrupt-parent = <&gic>;
	#address-cells = <2>;
	#size-cells = <2>;

	aliases {
		serial0 = &uart0;
	};

	psci {
		compatible = "arm,psci-0.2";
		method = "smc";
	};

	cpus {
		#address-cells = <1>;
		#size-cells = <0>;

		cpu0: cpu@0 {
			compatible = "arm,cortex-a53", "arm,armv8";
			device_type = "cpu";
			reg = <0x0>;
			enable-method = "psci";
		};

		cpu1: cpu@1 {
			compatible = "arm,cortex-a53", "arm,armv8";
			device_type = "cpu";
			reg = <0x1>;
			enable-method = "psci";
		};

		cpu2: cpu@2 {
			compatible = "arm,cortex-a53", "arm,armv8";
			device_type = "cpu";
			reg = <0x2>;
			enable-method = "psci";
		};

		cpu3: cpu@3 {
			compatible = "arm,cortex-a53", "arm,armv8";
			device_type = "cpu";
			reg = <0x3>;
			enable-method = "psci";
		};
	};

	osc: osc {
		compatible = "fixed-clock";
		#clock-cells = <0>;
		clock-frequency = <25000000>;
	};

	pmu {
		compatible = "arm,armv8-pmuv3";
		interrupts = <GIC_SPI 23 IRQ_TYPE_LEVEL_HIGH>,
			     <GIC_SPI 24 IRQ_TYPE_LEVEL_HIGH>,
			     <GIC_SPI 25 IRQ_TYPE_LEVEL_HIGH>,
			     <GIC_SPI 26 IRQ_TYPE_LEVEL_HIGH>;
		interrupt-affinity = <&cpu0>,
				     <&cpu1>,
				     <&cpu2>,
				     <&cpu3>;
	};

	timer {
		compatible = "arm,armv8-timer";
		interrupts = <GIC_PPI 13 (GIC_CPU_MASK_SIMPLE(4) | IRQ_TYPE_LEVEL_LOW)>,
			     <GIC_PPI 14 (GIC_CPU_MASK_SIMPLE(4) | IRQ_TYPE_LEVEL_LOW)>,
			     <GIC_PPI 11 (GIC_CPU_MASK_SIMPLE(4) | IRQ_TYPE_LEVEL_LOW)>,
			     <GIC_PPI 10 (GIC_CPU_MASK_SIMPLE(4) | IRQ_TYPE_LEVEL_LOW)>;
	};

	soc {
		compatible = "simple-bus";
		#address-cells = <1>;
		#size-cells = <1>;
		ranges = <0 0 0xf7000000 0x1000000>;

		gic: interrupt-controller@901000 {
			compatible = "arm,gic-400";
			#interrupt-cells = <3>;
			interrupt-controller;
			reg = <0x901000 0x1000>,
			      <0x902000 0x2000>,
			      <0x904000 0x2000>,
			      <0x906000 0x2000>;
			interrupts = <GIC_PPI 9 (GIC_CPU_MASK_SIMPLE(4) | IRQ_TYPE_LEVEL_HIGH)>;
		};

		apb@e80000 {
			compatible = "simple-bus";
			#address-cells = <1>;
			#size-cells = <1>;

			ranges = <0 0xe80000 0x10000>;
			interrupt-parent = <&aic>;

			gpio0: gpio@0400 {
				compatible = "snps,dw-apb-gpio";
				reg = <0x0400 0x400>;
				#address-cells = <1>;
				#size-cells = <0>;

				porta: gpio-port@0 {
					compatible = "snps,dw-apb-gpio-port";
					gpio-controller;
					#gpio-cells = <2>;
					snps,nr-gpios = <32>;
					reg = <0>;
					interrupt-controller;
					#interrupt-cells = <2>;
					interrupts = <0>;
				};
			};

			gpio1: gpio@0800 {
				compatible = "snps,dw-apb-gpio";
				reg = <0x0800 0x400>;
				#address-cells = <1>;
				#size-cells = <0>;

				portb: gpio-port@1 {
					compatible = "snps,dw-apb-gpio-port";
					gpio-controller;
					#gpio-cells = <2>;
					snps,nr-gpios = <32>;
					reg = <0>;
					interrupt-controller;
					#interrupt-cells = <2>;
					interrupts = <1>;
				};
			};

			gpio2: gpio@0c00 {
				compatible = "snps,dw-apb-gpio";
				reg = <0x0c00 0x400>;
				#address-cells = <1>;
				#size-cells = <0>;

				portc: gpio-port@2 {
					compatible = "snps,dw-apb-gpio-port";
					gpio-controller;
					#gpio-cells = <2>;
					snps,nr-gpios = <32>;
					reg = <0>;
					interrupt-controller;
					#interrupt-cells = <2>;
					interrupts = <2>;
				};
			};

			gpio3: gpio@1000 {
				compatible = "snps,dw-apb-gpio";
				reg = <0x1000 0x400>;
				#address-cells = <1>;
				#size-cells = <0>;

				portd: gpio-port@3 {
					compatible = "snps,dw-apb-gpio-port";
					gpio-controller;
					#gpio-cells = <2>;
					snps,nr-gpios = <32>;
					reg = <0>;
					interrupt-controller;
					#interrupt-cells = <2>;
					interrupts = <3>;
				};
			};

			aic: interrupt-controller@3800 {
				compatible = "snps,dw-apb-ictl";
				reg = <0x3800 0x30>;
				interrupt-controller;
				#interrupt-cells = <1>;
				interrupt-parent = <&gic>;
				interrupts = <GIC_SPI 8 IRQ_TYPE_LEVEL_HIGH>;
			};
		};

<<<<<<< HEAD
=======
		soc_pinctrl: pin-controller@ea8000 {
			compatible = "marvell,berlin4ct-soc-pinctrl";
			reg = <0xea8000 0x14>;
		};

		avio_pinctrl: pin-controller@ea8400 {
			compatible = "marvell,berlin4ct-avio-pinctrl";
			reg = <0xea8400 0x8>;
		};

>>>>>>> 27527ea5
		apb@fc0000 {
			compatible = "simple-bus";
			#address-cells = <1>;
			#size-cells = <1>;
			ranges = <0 0xfc0000 0x10000>;
			interrupt-parent = <&sic>;

			sic: interrupt-controller@1000 {
				compatible = "snps,dw-apb-ictl";
				reg = <0x1000 0x30>;
				interrupt-controller;
				#interrupt-cells = <1>;
				interrupt-parent = <&gic>;
				interrupts = <GIC_SPI 17 IRQ_TYPE_LEVEL_HIGH>;
			};

			sm_gpio0: gpio@8000 {
				compatible = "snps,dw-apb-gpio";
				reg = <0x8000 0x400>;
				#address-cells = <1>;
				#size-cells = <0>;

				porte: gpio-port@4 {
					compatible = "snps,dw-apb-gpio-port";
					gpio-controller;
					#gpio-cells = <2>;
					snps,nr-gpios = <32>;
					reg = <0>;
				};
			};

			sm_gpio1: gpio@9000 {
				compatible = "snps,dw-apb-gpio";
				reg = <0x9000 0x400>;
				#address-cells = <1>;
				#size-cells = <0>;

				portf: gpio-port@5 {
					compatible = "snps,dw-apb-gpio-port";
					gpio-controller;
					#gpio-cells = <2>;
					snps,nr-gpios = <32>;
					reg = <0>;
				};
			};

			uart0: uart@d000 {
				compatible = "snps,dw-apb-uart";
				reg = <0xd000 0x100>;
				interrupts = <8>;
				clocks = <&osc>;
				reg-shift = <2>;
				status = "disabled";
				pinctrl-0 = <&uart0_pmux>;
				pinctrl-names = "default";
			};
		};

		system_pinctrl: pin-controller@fe2200 {
			compatible = "marvell,berlin4ct-system-pinctrl";
			reg = <0xfe2200 0xc>;

			uart0_pmux: uart0-pmux {
				groups = "SM_URT0_TXD", "SM_URT0_RXD";
				function = "uart0";
			};
		};
	};
};<|MERGE_RESOLUTION|>--- conflicted
+++ resolved
@@ -225,8 +225,6 @@
 			};
 		};
 
-<<<<<<< HEAD
-=======
 		soc_pinctrl: pin-controller@ea8000 {
 			compatible = "marvell,berlin4ct-soc-pinctrl";
 			reg = <0xea8000 0x14>;
@@ -237,7 +235,6 @@
 			reg = <0xea8400 0x8>;
 		};
 
->>>>>>> 27527ea5
 		apb@fc0000 {
 			compatible = "simple-bus";
 			#address-cells = <1>;
