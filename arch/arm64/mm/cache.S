--- conflicted
+++ resolved
@@ -168,8 +168,6 @@
 ENDPROC(__flush_dcache_area)
 
 /*
-<<<<<<< HEAD
-=======
  *	__inval_cache_range(start, end)
  *	- start   - start address of region
  *	- end     - end address of region
@@ -178,7 +176,6 @@
 	/* FALLTHROUGH */
 
 /*
->>>>>>> de06786c
  *	__dma_inv_range(start, end)
  *	- start   - virtual start address of region
  *	- end     - virtual end address of region
@@ -201,10 +198,7 @@
 	b.lo	2b
 	dsb	sy
 	ret
-<<<<<<< HEAD
-=======
 ENDPROC(__inval_cache_range)
->>>>>>> de06786c
 ENDPROC(__dma_inv_range)
 
 /*
