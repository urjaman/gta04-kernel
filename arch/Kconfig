--- conflicted
+++ resolved
@@ -175,10 +175,7 @@
 config HAVE_ARCH_JUMP_LABEL
 	bool
 
-<<<<<<< HEAD
-=======
 config HAVE_ARCH_MUTEX_CPU_RELAX
 	bool
 
->>>>>>> 3cbea436
 source "kernel/gcov/Kconfig"