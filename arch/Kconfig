--- conflicted
+++ resolved
@@ -172,10 +172,7 @@
 	  subsystem.  Also has support for calculating CPU cycle events
 	  to determine how many clock cycles in a given period.
 
-<<<<<<< HEAD
-=======
 config HAVE_ARCH_JUMP_LABEL
 	bool
 
->>>>>>> 45f53cc9
 source "kernel/gcov/Kconfig"