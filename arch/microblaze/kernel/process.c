--- conflicted
+++ resolved
@@ -120,12 +120,7 @@
 }
 
 int copy_thread(unsigned long clone_flags, unsigned long usp,
-<<<<<<< HEAD
-		unsigned long arg,
-		struct task_struct *p, struct pt_regs *unused)
-=======
 		unsigned long arg, struct task_struct *p)
->>>>>>> 541880d9
 {
 	struct pt_regs *childregs = task_pt_regs(p);
 	struct thread_info *ti = task_thread_info(p);
