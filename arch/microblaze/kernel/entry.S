/*
 * Low-level system-call handling, trap handlers and context-switching
 *
 * Copyright (C) 2008-2009 Michal Simek <monstr@monstr.eu>
 * Copyright (C) 2008-2009 PetaLogix
 * Copyright (C) 2003		John Williams <jwilliams@itee.uq.edu.au>
 * Copyright (C) 2001,2002	NEC Corporation
 * Copyright (C) 2001,2002	Miles Bader <miles@gnu.org>
 *
 * This file is subject to the terms and conditions of the GNU General
 * Public License. See the file COPYING in the main directory of this
 * archive for more details.
 *
 * Written by Miles Bader <miles@gnu.org>
 * Heavily modified by John Williams for Microblaze
 */

#include <linux/sys.h>
#include <linux/linkage.h>

#include <asm/entry.h>
#include <asm/current.h>
#include <asm/processor.h>
#include <asm/exceptions.h>
#include <asm/asm-offsets.h>
#include <asm/thread_info.h>

#include <asm/page.h>
#include <asm/unistd.h>

#include <linux/errno.h>
#include <asm/signal.h>

#undef DEBUG

#ifdef DEBUG
/* Create space for syscalls counting. */
.section .data
.global syscall_debug_table
.align 4
syscall_debug_table:
	.space	(__NR_syscalls * 4)
#endif /* DEBUG */

#define C_ENTRY(name)	.globl name; .align 4; name

/*
 * Various ways of setting and clearing BIP in flags reg.
 * This is mucky, but necessary using microblaze version that
 * allows msr ops to write to BIP
 */
#if CONFIG_XILINX_MICROBLAZE0_USE_MSR_INSTR
	.macro	clear_bip
	msrclr	r0, MSR_BIP
	.endm

	.macro	set_bip
	msrset	r0, MSR_BIP
	.endm

	.macro	clear_eip
	msrclr	r0, MSR_EIP
	.endm

	.macro	set_ee
	msrset	r0, MSR_EE
	.endm

	.macro	disable_irq
	msrclr	r0, MSR_IE
	.endm

	.macro	enable_irq
	msrset	r0, MSR_IE
	.endm

	.macro	set_ums
	msrset	r0, MSR_UMS
	msrclr	r0, MSR_VMS
	.endm

	.macro	set_vms
	msrclr	r0, MSR_UMS
	msrset	r0, MSR_VMS
	.endm

	.macro	clear_ums
	msrclr	r0, MSR_UMS
	.endm

	.macro	clear_vms_ums
	msrclr	r0, MSR_VMS | MSR_UMS
	.endm
#else
	.macro	clear_bip
	mfs	r11, rmsr
	andi	r11, r11, ~MSR_BIP
	mts	rmsr, r11
	.endm

	.macro	set_bip
	mfs	r11, rmsr
	ori	r11, r11, MSR_BIP
	mts	rmsr, r11
	.endm

	.macro	clear_eip
	mfs	r11, rmsr
	andi	r11, r11, ~MSR_EIP
	mts	rmsr, r11
	.endm

	.macro	set_ee
	mfs	r11, rmsr
	ori	r11, r11, MSR_EE
	mts	rmsr, r11
	.endm

	.macro	disable_irq
	mfs	r11, rmsr
	andi	r11, r11, ~MSR_IE
	mts	rmsr, r11
	.endm

	.macro	enable_irq
	mfs	r11, rmsr
	ori	r11, r11, MSR_IE
	mts	rmsr, r11
	.endm

	.macro set_ums
	mfs	r11, rmsr
	ori	r11, r11, MSR_VMS
	andni	r11, r11, MSR_UMS
	mts	rmsr, r11
	.endm

	.macro	set_vms
	mfs	r11, rmsr
	ori	r11, r11, MSR_VMS
	andni	r11, r11, MSR_UMS
	mts	rmsr, r11
	.endm

	.macro	clear_ums
	mfs	r11, rmsr
	andni	r11, r11, MSR_UMS
	mts	rmsr,r11
	.endm

	.macro	clear_vms_ums
	mfs	r11, rmsr
	andni	r11, r11, (MSR_VMS|MSR_UMS)
	mts	rmsr,r11
	.endm
#endif

/* Define how to call high-level functions. With MMU, virtual mode must be
 * enabled when calling the high-level function. Clobbers R11.
 * VM_ON, VM_OFF, DO_JUMP_BIPCLR, DO_CALL
 */

/* turn on virtual protected mode save */
#define VM_ON		\
	set_ums;	\
	rted	r0, 2f;	\
	nop; \
2:

/* turn off virtual protected mode save and user mode save*/
#define VM_OFF			\
	clear_vms_ums;		\
	rted	r0, TOPHYS(1f);	\
	nop; \
1:

#define SAVE_REGS \
	swi	r2, r1, PT_R2;	/* Save SDA */			\
	swi	r3, r1, PT_R3;					\
	swi	r4, r1, PT_R4;					\
	swi	r5, r1, PT_R5;					\
	swi	r6, r1, PT_R6;					\
	swi	r7, r1, PT_R7;					\
	swi	r8, r1, PT_R8;					\
	swi	r9, r1, PT_R9;					\
	swi	r10, r1, PT_R10;					\
	swi	r11, r1, PT_R11;	/* save clobbered regs after rval */\
	swi	r12, r1, PT_R12;					\
	swi	r13, r1, PT_R13;	/* Save SDA2 */			\
	swi	r14, r1, PT_PC;	/* PC, before IRQ/trap */	\
	swi	r15, r1, PT_R15;	/* Save LP */			\
	swi	r16, r1, PT_R16;					\
	swi	r17, r1, PT_R17;					\
	swi	r18, r1, PT_R18;	/* Save asm scratch reg */	\
	swi	r19, r1, PT_R19;					\
	swi	r20, r1, PT_R20;					\
	swi	r21, r1, PT_R21;					\
	swi	r22, r1, PT_R22;					\
	swi	r23, r1, PT_R23;					\
	swi	r24, r1, PT_R24;					\
	swi	r25, r1, PT_R25;					\
	swi	r26, r1, PT_R26;					\
	swi	r27, r1, PT_R27;					\
	swi	r28, r1, PT_R28;					\
	swi	r29, r1, PT_R29;					\
	swi	r30, r1, PT_R30;					\
	swi	r31, r1, PT_R31;	/* Save current task reg */	\
	mfs	r11, rmsr;		/* save MSR */			\
	swi	r11, r1, PT_MSR;

#define RESTORE_REGS \
	lwi	r11, r1, PT_MSR;					\
	mts	rmsr , r11;						\
	lwi	r2, r1, PT_R2;	/* restore SDA */		\
	lwi	r3, r1, PT_R3;					\
	lwi	r4, r1, PT_R4;					\
	lwi	r5, r1, PT_R5;					\
	lwi	r6, r1, PT_R6;					\
	lwi	r7, r1, PT_R7;					\
	lwi	r8, r1, PT_R8;					\
	lwi	r9, r1, PT_R9;					\
	lwi	r10, r1, PT_R10;					\
	lwi	r11, r1, PT_R11;	/* restore clobbered regs after rval */\
	lwi	r12, r1, PT_R12;					\
	lwi	r13, r1, PT_R13;	/* restore SDA2 */		\
	lwi	r14, r1, PT_PC;	/* RESTORE_LINK PC, before IRQ/trap */\
	lwi	r15, r1, PT_R15;	/* restore LP */		\
	lwi	r16, r1, PT_R16;					\
	lwi	r17, r1, PT_R17;					\
	lwi	r18, r1, PT_R18;	/* restore asm scratch reg */	\
	lwi	r19, r1, PT_R19;					\
	lwi	r20, r1, PT_R20;					\
	lwi	r21, r1, PT_R21;					\
	lwi	r22, r1, PT_R22;					\
	lwi	r23, r1, PT_R23;					\
	lwi	r24, r1, PT_R24;					\
	lwi	r25, r1, PT_R25;					\
	lwi	r26, r1, PT_R26;					\
	lwi	r27, r1, PT_R27;					\
	lwi	r28, r1, PT_R28;					\
	lwi	r29, r1, PT_R29;					\
	lwi	r30, r1, PT_R30;					\
	lwi	r31, r1, PT_R31;	/* Restore cur task reg */

#define SAVE_STATE	\
	swi	r1, r0, TOPHYS(PER_CPU(ENTRY_SP)); /* save stack */	\
	/* See if already in kernel mode.*/				\
	mfs	r1, rmsr;						\
	andi	r1, r1, MSR_UMS;					\
	bnei	r1, 1f;						\
	/* Kernel-mode state save.  */					\
	/* Reload kernel stack-ptr. */					\
	lwi	r1, r0, TOPHYS(PER_CPU(ENTRY_SP));			\
	/* FIXME: I can add these two lines to one */			\
	/* tophys(r1,r1); */						\
	/* addik	r1, r1, -PT_SIZE; */				\
	addik	r1, r1, CONFIG_KERNEL_BASE_ADDR - CONFIG_KERNEL_START - PT_SIZE; \
	SAVE_REGS							\
	brid	2f;							\
	swi	r1, r1, PT_MODE; 	 				\
1:	/* User-mode state save.  */					\
	lwi	r1, r0, TOPHYS(PER_CPU(CURRENT_SAVE)); /* get saved current */\
	tophys(r1,r1);							\
	lwi	r1, r1, TS_THREAD_INFO;	/* get the thread info */	\
	/* MS these three instructions can be added to one */		\
	/* addik	r1, r1, THREAD_SIZE; */				\
	/* tophys(r1,r1); */						\
	/* addik	r1, r1, -PT_SIZE; */			\
	addik r1, r1, THREAD_SIZE + CONFIG_KERNEL_BASE_ADDR - CONFIG_KERNEL_START - PT_SIZE; \
	SAVE_REGS							\
	lwi	r11, r0, TOPHYS(PER_CPU(ENTRY_SP));			\
	swi	r11, r1, PT_R1; /* Store user SP.  */		\
	swi	r0, r1, PT_MODE; /* Was in user-mode.  */		\
	/* MS: I am clearing UMS even in case when I come from kernel space */ \
	clear_ums; 							\
2:	lwi	CURRENT_TASK, r0, TOPHYS(PER_CPU(CURRENT_SAVE));

.text

/*
 * User trap.
 *
 * System calls are handled here.
 *
 * Syscall protocol:
 * Syscall number in r12, args in r5-r10
 * Return value in r3
 *
 * Trap entered via brki instruction, so BIP bit is set, and interrupts
 * are masked. This is nice, means we don't have to CLI before state save
 */
C_ENTRY(_user_exception):
	swi	r1, r0, TOPHYS(PER_CPU(ENTRY_SP)) /* save stack */
	addi	r14, r14, 4	/* return address is 4 byte after call */

	mfs	r1, rmsr
	nop
	andi	r1, r1, MSR_UMS
	bnei	r1, 1f
<<<<<<< HEAD

/* Kernel-mode state save - kernel execve */
	lwi	r1, r0, TOPHYS(PER_CPU(ENTRY_SP)); /* Reload kernel stack-ptr*/
	tophys(r1,r1);

	addik	r1, r1, -STATE_SAVE_SIZE; /* Make room on the stack. */
	SAVE_REGS

	swi	r1, r1, PTO + PT_MODE; /* pt_regs -> kernel mode */
=======

/* Kernel-mode state save - kernel execve */
	lwi	r1, r0, TOPHYS(PER_CPU(ENTRY_SP)); /* Reload kernel stack-ptr*/
	tophys(r1,r1);

	addik	r1, r1, -PT_SIZE; /* Make room on the stack. */
	SAVE_REGS

	swi	r1, r1, PT_MODE; /* pt_regs -> kernel mode */
>>>>>>> 105e53f8
	brid	2f;
	nop;				/* Fill delay slot */

/* User-mode state save.  */
1:
	lwi	r1, r0, TOPHYS(PER_CPU(CURRENT_SAVE)); /* get saved current */
	tophys(r1,r1);
	lwi	r1, r1, TS_THREAD_INFO;	/* get stack from task_struct */
/* calculate kernel stack pointer from task struct 8k */
	addik	r1, r1, THREAD_SIZE;
	tophys(r1,r1);

<<<<<<< HEAD
	addik	r1, r1, -STATE_SAVE_SIZE; /* Make room on the stack.  */
=======
	addik	r1, r1, -PT_SIZE; /* Make room on the stack.  */
>>>>>>> 105e53f8
	SAVE_REGS
	swi	r0, r1, PT_R3
	swi	r0, r1, PT_R4

<<<<<<< HEAD
	swi	r0, r1, PTO + PT_MODE;			/* Was in user-mode. */
=======
	swi	r0, r1, PT_MODE;			/* Was in user-mode. */
>>>>>>> 105e53f8
	lwi	r11, r0, TOPHYS(PER_CPU(ENTRY_SP));
	swi	r11, r1, PT_R1;		/* Store user SP.  */
	clear_ums;
2:	lwi	CURRENT_TASK, r0, TOPHYS(PER_CPU(CURRENT_SAVE));
	/* Save away the syscall number.  */
	swi	r12, r1, PT_R0;
	tovirt(r1,r1)

/* where the trap should return need -8 to adjust for rtsd r15, 8*/
/* Jump to the appropriate function for the system call number in r12
 * (r12 is not preserved), or return an error if r12 is not valid. The LP
 * register should point to the location where
 * the called function should return.  [note that MAKE_SYS_CALL uses label 1] */

	/* Step into virtual mode */
	rtbd	r0, 3f
	nop
3:
	lwi	r11, CURRENT_TASK, TS_THREAD_INFO /* get thread info */
	lwi	r11, r11, TI_FLAGS	 /* get flags in thread info */
	andi	r11, r11, _TIF_WORK_SYSCALL_MASK
	beqi	r11, 4f

	addik	r3, r0, -ENOSYS
	swi	r3, r1, PT_R3
	brlid	r15, do_syscall_trace_enter
	addik	r5, r1, PT_R0

	# do_syscall_trace_enter returns the new syscall nr.
	addk	r12, r0, r3
	lwi	r5, r1, PT_R5;
	lwi	r6, r1, PT_R6;
	lwi	r7, r1, PT_R7;
	lwi	r8, r1, PT_R8;
	lwi	r9, r1, PT_R9;
	lwi	r10, r1, PT_R10;
4:
/* Jump to the appropriate function for the system call number in r12
 * (r12 is not preserved), or return an error if r12 is not valid.
 * The LP register should point to the location where the called function
 * should return.  [note that MAKE_SYS_CALL uses label 1] */
	/* See if the system call number is valid */
	addi	r11, r12, -__NR_syscalls;
	bgei	r11,5f;
	/* Figure out which function to use for this system call.  */
	/* Note Microblaze barrel shift is optional, so don't rely on it */
	add	r12, r12, r12;			/* convert num -> ptr */
	add	r12, r12, r12;

#ifdef DEBUG
	/* Trac syscalls and stored them to syscall_debug_table */
	/* The first syscall location stores total syscall number */
	lwi	r3, r0, syscall_debug_table
	addi	r3, r3, 1
	swi	r3, r0, syscall_debug_table
	lwi	r3, r12, syscall_debug_table
	addi	r3, r3, 1
	swi	r3, r12, syscall_debug_table
#endif

	# Find and jump into the syscall handler.
	lwi	r12, r12, sys_call_table
	/* where the trap should return need -8 to adjust for rtsd r15, 8 */
	addi	r15, r0, ret_from_trap-8
	bra	r12

	/* The syscall number is invalid, return an error.  */
5:
	rtsd	r15, 8;		/* looks like a normal subroutine return */
	addi	r3, r0, -ENOSYS;

/* Entry point used to return from a syscall/trap */
/* We re-enable BIP bit before state restore */
C_ENTRY(ret_from_trap):
	swi	r3, r1, PT_R3
	swi	r4, r1, PT_R4

<<<<<<< HEAD
	lwi	r11, r1, PTO + PT_MODE;
=======
	lwi	r11, r1, PT_MODE;
>>>>>>> 105e53f8
/* See if returning to kernel mode, if so, skip resched &c.  */
	bnei	r11, 2f;
	/* We're returning to user mode, so check for various conditions that
	 * trigger rescheduling. */
	/* FIXME: Restructure all these flag checks. */
	lwi	r11, CURRENT_TASK, TS_THREAD_INFO;	/* get thread info */
	lwi	r11, r11, TI_FLAGS;		/* get flags in thread info */
	andi	r11, r11, _TIF_WORK_SYSCALL_MASK
	beqi	r11, 1f

	brlid	r15, do_syscall_trace_leave
	addik	r5, r1, PT_R0
1:
	/* We're returning to user mode, so check for various conditions that
	 * trigger rescheduling. */
	/* get thread info from current task */
	lwi	r11, CURRENT_TASK, TS_THREAD_INFO;
	lwi	r11, r11, TI_FLAGS;		/* get flags in thread info */
	andi	r11, r11, _TIF_NEED_RESCHED;
	beqi	r11, 5f;

	bralid	r15, schedule;	/* Call scheduler */
	nop;				/* delay slot */

	/* Maybe handle a signal */
5:	/* get thread info from current task*/
	lwi	r11, CURRENT_TASK, TS_THREAD_INFO;
	lwi	r11, r11, TI_FLAGS;	/* get flags in thread info */
	andi	r11, r11, _TIF_SIGPENDING;
	beqi	r11, 1f;		/* Signals to handle, handle them */

	addik	r5, r1, 0;		/* Arg 1: struct pt_regs *regs */
	addi	r7, r0, 1;		/* Arg 3: int in_syscall */
	bralid	r15, do_signal;	/* Handle any signals */
	add	r6, r0, r0;		/* Arg 2: sigset_t *oldset */

/* Finally, return to user state.  */
1:	set_bip;			/*  Ints masked for state restore */
	swi	CURRENT_TASK, r0, PER_CPU(CURRENT_SAVE); /* save current */
	VM_OFF;
	tophys(r1,r1);
	RESTORE_REGS;
	addik	r1, r1, PT_SIZE		/* Clean up stack space.  */
	lwi	r1, r1, PT_R1 - PT_SIZE;/* Restore user stack pointer. */
	bri	6f;

/* Return to kernel state.  */
2:	set_bip;			/*  Ints masked for state restore */
	VM_OFF;
	tophys(r1,r1);
	RESTORE_REGS;
<<<<<<< HEAD
	addik	r1, r1, STATE_SAVE_SIZE		/* Clean up stack space.  */
=======
	addik	r1, r1, PT_SIZE		/* Clean up stack space.  */
>>>>>>> 105e53f8
	tovirt(r1,r1);
6:
TRAP_return:		/* Make global symbol for debugging */
	rtbd	r14, 0;	/* Instructions to return from an IRQ */
	nop;


/* These syscalls need access to the struct pt_regs on the stack, so we
   implement them in assembly (they're basically all wrappers anyway).  */

C_ENTRY(sys_fork_wrapper):
	addi	r5, r0, SIGCHLD			/* Arg 0: flags */
	lwi	r6, r1, PT_R1	/* Arg 1: child SP (use parent's) */
	addik	r7, r1, 0			/* Arg 2: parent context */
	add	r8. r0, r0			/* Arg 3: (unused) */
	add	r9, r0, r0;			/* Arg 4: (unused) */
	brid	do_fork		/* Do real work (tail-call) */
	add	r10, r0, r0;			/* Arg 5: (unused) */

/* This the initial entry point for a new child thread, with an appropriate
   stack in place that makes it look the the child is in the middle of an
   syscall.  This function is actually `returned to' from switch_thread
   (copy_thread makes ret_from_fork the return address in each new thread's
   saved context).  */
C_ENTRY(ret_from_fork):
	bralid	r15, schedule_tail; /* ...which is schedule_tail's arg */
	add	r3, r5, r0;	/* switch_thread returns the prev task */
				/* ( in the delay slot ) */
	brid	ret_from_trap;	/* Do normal trap return */
	add	r3, r0, r0;	/* Child's fork call should return 0. */

C_ENTRY(sys_vfork):
	brid	microblaze_vfork	/* Do real work (tail-call) */
	addik	r5, r1, 0

C_ENTRY(sys_clone):
	bnei	r6, 1f;			/* See if child SP arg (arg 1) is 0. */
	lwi	r6, r1, PT_R1;	/* If so, use paret's stack ptr */
1:	addik	r7, r1, 0;			/* Arg 2: parent context */
	add	r8, r0, r0;			/* Arg 3: (unused) */
	add	r9, r0, r0;			/* Arg 4: (unused) */
	brid	do_fork		/* Do real work (tail-call) */
	add	r10, r0, r0;			/* Arg 5: (unused) */

C_ENTRY(sys_execve):
	brid	microblaze_execve;	/* Do real work (tail-call).*/
	addik	r8, r1, 0;		/* add user context as 4th arg */

C_ENTRY(sys_rt_sigreturn_wrapper):
	brid	sys_rt_sigreturn	/* Do real work */
	addik	r5, r1, 0;		/* add user context as 1st arg */

/*
 * HW EXCEPTION rutine start
 */
C_ENTRY(full_exception_trap):
	/* adjust exception address for privileged instruction
	 * for finding where is it */
	addik	r17, r17, -4
	SAVE_STATE /* Save registers */
	/* PC, before IRQ/trap - this is one instruction above */
	swi	r17, r1, PT_PC;
	tovirt(r1,r1)
	/* FIXME this can be store directly in PT_ESR reg.
	 * I tested it but there is a fault */
	/* where the trap should return need -8 to adjust for rtsd r15, 8 */
	addik	r15, r0, ret_from_exc - 8
	mfs	r6, resr
	mfs	r7, rfsr;		/* save FSR */
	mts	rfsr, r0;	/* Clear sticky fsr */
	rted	r0, full_exception
	addik	r5, r1, 0		 /* parameter struct pt_regs * regs */

/*
 * Unaligned data trap.
 *
 * Unaligned data trap last on 4k page is handled here.
 *
 * Trap entered via exception, so EE bit is set, and interrupts
 * are masked.  This is nice, means we don't have to CLI before state save
 *
 * The assembler routine is in "arch/microblaze/kernel/hw_exception_handler.S"
 */
C_ENTRY(unaligned_data_trap):
	/* MS: I have to save r11 value and then restore it because
	 * set_bit, clear_eip, set_ee use r11 as temp register if MSR
	 * instructions are not used. We don't need to do if MSR instructions
	 * are used and they use r0 instead of r11.
	 * I am using ENTRY_SP which should be primary used only for stack
	 * pointer saving. */
	swi	r11, r0, TOPHYS(PER_CPU(ENTRY_SP));
	set_bip;        /* equalize initial state for all possible entries */
	clear_eip;
	set_ee;
	lwi	r11, r0, TOPHYS(PER_CPU(ENTRY_SP));
	SAVE_STATE		/* Save registers.*/
	/* PC, before IRQ/trap - this is one instruction above */
	swi	r17, r1, PT_PC;
	tovirt(r1,r1)
	/* where the trap should return need -8 to adjust for rtsd r15, 8 */
	addik	r15, r0, ret_from_exc-8
	mfs	r3, resr		/* ESR */
	mfs	r4, rear		/* EAR */
	rtbd	r0, _unaligned_data_exception
	addik	r7, r1, 0		/* parameter struct pt_regs * regs */

/*
 * Page fault traps.
 *
 * If the real exception handler (from hw_exception_handler.S) didn't find
 * the mapping for the process, then we're thrown here to handle such situation.
 *
 * Trap entered via exceptions, so EE bit is set, and interrupts
 * are masked.  This is nice, means we don't have to CLI before state save
 *
 * Build a standard exception frame for TLB Access errors.  All TLB exceptions
 * will bail out to this point if they can't resolve the lightweight TLB fault.
 *
 * The C function called is in "arch/microblaze/mm/fault.c", declared as:
 * void do_page_fault(struct pt_regs *regs,
 *				unsigned long address,
 *				unsigned long error_code)
 */
/* data and intruction trap - which is choose is resolved int fault.c */
C_ENTRY(page_fault_data_trap):
	SAVE_STATE		/* Save registers.*/
	/* PC, before IRQ/trap - this is one instruction above */
	swi	r17, r1, PT_PC;
	tovirt(r1,r1)
	/* where the trap should return need -8 to adjust for rtsd r15, 8 */
	addik	r15, r0, ret_from_exc-8
	mfs	r6, rear		/* parameter unsigned long address */
	mfs	r7, resr		/* parameter unsigned long error_code */
	rted	r0, do_page_fault
	addik	r5, r1, 0		/* parameter struct pt_regs * regs */

C_ENTRY(page_fault_instr_trap):
	SAVE_STATE		/* Save registers.*/
	/* PC, before IRQ/trap - this is one instruction above */
	swi	r17, r1, PT_PC;
	tovirt(r1,r1)
	/* where the trap should return need -8 to adjust for rtsd r15, 8 */
	addik	r15, r0, ret_from_exc-8
	mfs	r6, rear		/* parameter unsigned long address */
	ori	r7, r0, 0		/* parameter unsigned long error_code */
	rted	r0, do_page_fault
	addik	r5, r1, 0		/* parameter struct pt_regs * regs */

/* Entry point used to return from an exception.  */
C_ENTRY(ret_from_exc):
	lwi	r11, r1, PT_MODE;
	bnei	r11, 2f;		/* See if returning to kernel mode, */
					/* ... if so, skip resched &c.  */

	/* We're returning to user mode, so check for various conditions that
	   trigger rescheduling. */
	lwi	r11, CURRENT_TASK, TS_THREAD_INFO;	/* get thread info */
	lwi	r11, r11, TI_FLAGS;	/* get flags in thread info */
	andi	r11, r11, _TIF_NEED_RESCHED;
	beqi	r11, 5f;

/* Call the scheduler before returning from a syscall/trap. */
	bralid	r15, schedule;	/* Call scheduler */
	nop;				/* delay slot */

	/* Maybe handle a signal */
5:	lwi	r11, CURRENT_TASK, TS_THREAD_INFO;	/* get thread info */
	lwi	r11, r11, TI_FLAGS;	/* get flags in thread info */
	andi	r11, r11, _TIF_SIGPENDING;
	beqi	r11, 1f;		/* Signals to handle, handle them */

	/*
	 * Handle a signal return; Pending signals should be in r18.
	 *
	 * Not all registers are saved by the normal trap/interrupt entry
	 * points (for instance, call-saved registers (because the normal
	 * C-compiler calling sequence in the kernel makes sure they're
	 * preserved), and call-clobbered registers in the case of
	 * traps), but signal handlers may want to examine or change the
	 * complete register state.  Here we save anything not saved by
	 * the normal entry sequence, so that it may be safely restored
	 * (in a possibly modified form) after do_signal returns. */
	addik	r5, r1, 0;		/* Arg 1: struct pt_regs *regs */
	addi	r7, r0, 0;		/* Arg 3: int in_syscall */
	bralid	r15, do_signal;	/* Handle any signals */
	add	r6, r0, r0;		/* Arg 2: sigset_t *oldset */

/* Finally, return to user state.  */
1:	set_bip;			/* Ints masked for state restore */
	swi	CURRENT_TASK, r0, PER_CPU(CURRENT_SAVE); /* save current */
	VM_OFF;
	tophys(r1,r1);

	RESTORE_REGS;
	addik	r1, r1, PT_SIZE		/* Clean up stack space.  */

	lwi	r1, r1, PT_R1 - PT_SIZE; /* Restore user stack pointer. */
	bri	6f;
/* Return to kernel state.  */
2:	set_bip;			/* Ints masked for state restore */
	VM_OFF;
	tophys(r1,r1);
	RESTORE_REGS;
	addik	r1, r1, PT_SIZE		/* Clean up stack space.  */

	tovirt(r1,r1);
6:
EXC_return:		/* Make global symbol for debugging */
	rtbd	r14, 0;	/* Instructions to return from an IRQ */
	nop;

/*
 * HW EXCEPTION rutine end
 */

/*
 * Hardware maskable interrupts.
 *
 * The stack-pointer (r1) should have already been saved to the memory
 * location PER_CPU(ENTRY_SP).
 */
C_ENTRY(_interrupt):
/* MS: we are in physical address */
/* Save registers, switch to proper stack, convert SP to virtual.*/
	swi	r1, r0, TOPHYS(PER_CPU(ENTRY_SP))
	/* MS: See if already in kernel mode. */
	mfs	r1, rmsr
	nop
	andi	r1, r1, MSR_UMS
	bnei	r1, 1f

/* Kernel-mode state save. */
	lwi	r1, r0, TOPHYS(PER_CPU(ENTRY_SP))
	tophys(r1,r1); /* MS: I have in r1 physical address where stack is */
	/* save registers */
/* MS: Make room on the stack -> activation record */
	addik	r1, r1, -PT_SIZE;
	SAVE_REGS
	brid	2f;
	swi	r1, r1, PT_MODE; /* 0 - user mode, 1 - kernel mode */
1:
/* User-mode state save. */
 /* MS: get the saved current */
	lwi	r1, r0, TOPHYS(PER_CPU(CURRENT_SAVE));
	tophys(r1,r1);
	lwi	r1, r1, TS_THREAD_INFO;
	addik	r1, r1, THREAD_SIZE;
	tophys(r1,r1);
	/* save registers */
	addik	r1, r1, -PT_SIZE;
	SAVE_REGS
	/* calculate mode */
	swi	r0, r1, PT_MODE;
	lwi	r11, r0, TOPHYS(PER_CPU(ENTRY_SP));
	swi	r11, r1, PT_R1;
	clear_ums;
2:
	lwi	CURRENT_TASK, r0, TOPHYS(PER_CPU(CURRENT_SAVE));
	tovirt(r1,r1)
	addik	r15, r0, irq_call;
irq_call:rtbd	r0, do_IRQ;
	addik	r5, r1, 0;

/* MS: we are in virtual mode */
ret_from_irq:
	lwi	r11, r1, PT_MODE;
	bnei	r11, 2f;

	lwi	r11, CURRENT_TASK, TS_THREAD_INFO;
	lwi	r11, r11, TI_FLAGS; /* MS: get flags from thread info */
	andi	r11, r11, _TIF_NEED_RESCHED;
	beqi	r11, 5f
	bralid	r15, schedule;
	nop; /* delay slot */

    /* Maybe handle a signal */
5:	lwi	r11, CURRENT_TASK, TS_THREAD_INFO; /* MS: get thread info */
	lwi	r11, r11, TI_FLAGS; /* get flags in thread info */
	andi	r11, r11, _TIF_SIGPENDING;
	beqid	r11, no_intr_resched
/* Handle a signal return; Pending signals should be in r18. */
	addi	r7, r0, 0; /* Arg 3: int in_syscall */
	addik	r5, r1, 0; /* Arg 1: struct pt_regs *regs */
	bralid	r15, do_signal;	/* Handle any signals */
	add	r6, r0, r0; /* Arg 2: sigset_t *oldset */

/* Finally, return to user state. */
no_intr_resched:
    /* Disable interrupts, we are now committed to the state restore */
	disable_irq
	swi	CURRENT_TASK, r0, PER_CPU(CURRENT_SAVE);
	VM_OFF;
	tophys(r1,r1);
	RESTORE_REGS
	addik	r1, r1, PT_SIZE /* MS: Clean up stack space. */
	lwi	r1, r1, PT_R1 - PT_SIZE;
	bri	6f;
/* MS: Return to kernel state. */
2:
#ifdef CONFIG_PREEMPT
	lwi	r11, CURRENT_TASK, TS_THREAD_INFO;
	/* MS: get preempt_count from thread info */
	lwi	r5, r11, TI_PREEMPT_COUNT;
	bgti	r5, restore;

	lwi	r5, r11, TI_FLAGS;		/* get flags in thread info */
	andi	r5, r5, _TIF_NEED_RESCHED;
	beqi	r5, restore /* if zero jump over */

preempt:
	/* interrupts are off that's why I am calling preempt_chedule_irq */
	bralid	r15, preempt_schedule_irq
	nop
	lwi	r11, CURRENT_TASK, TS_THREAD_INFO;	/* get thread info */
	lwi	r5, r11, TI_FLAGS;		/* get flags in thread info */
	andi	r5, r5, _TIF_NEED_RESCHED;
	bnei	r5, preempt /* if non zero jump to resched */
restore:
#endif
	VM_OFF /* MS: turn off MMU */
	tophys(r1,r1)
	RESTORE_REGS
	addik	r1, r1, PT_SIZE	/* MS: Clean up stack space. */
	tovirt(r1,r1);
6:
IRQ_return: /* MS: Make global symbol for debugging */
	rtid	r14, 0
	nop

/*
 * Debug trap for KGDB. Enter to _debug_exception by brki r16, 0x18
 * and call handling function with saved pt_regs
 */
C_ENTRY(_debug_exception):
	/* BIP bit is set on entry, no interrupts can occur */
	swi	r1, r0, TOPHYS(PER_CPU(ENTRY_SP))

	mfs	r1, rmsr
	nop
	andi	r1, r1, MSR_UMS
	bnei	r1, 1f
/* MS: Kernel-mode state save - kgdb */
	lwi	r1, r0, TOPHYS(PER_CPU(ENTRY_SP)); /* Reload kernel stack-ptr*/

	/* BIP bit is set on entry, no interrupts can occur */
	addik   r1, r1, CONFIG_KERNEL_BASE_ADDR - CONFIG_KERNEL_START - PT_SIZE;
	SAVE_REGS;
	/* save all regs to pt_reg structure */
	swi	r0, r1, PT_R0;	/* R0 must be saved too */
	swi	r14, r1, PT_R14	/* rewrite saved R14 value */
	swi	r16, r1, PT_PC; /* PC and r16 are the same */
	/* save special purpose registers to pt_regs */
	mfs	r11, rear;
	swi	r11, r1, PT_EAR;
	mfs	r11, resr;
	swi	r11, r1, PT_ESR;
	mfs	r11, rfsr;
	swi	r11, r1, PT_FSR;

	/* stack pointer is in physical address at it is decrease
	 * by PT_SIZE but we need to get correct R1 value */
	addik   r11, r1, CONFIG_KERNEL_START - CONFIG_KERNEL_BASE_ADDR + PT_SIZE;
	swi	r11, r1, PT_R1
	/* MS: r31 - current pointer isn't changed */
	tovirt(r1,r1)
#ifdef CONFIG_KGDB
	addi	r5, r1, 0 /* pass pt_reg address as the first arg */
	addik	r15, r0, dbtrap_call; /* return address */
	rtbd	r0, microblaze_kgdb_break
	nop;
#endif
	/* MS: Place handler for brki from kernel space if KGDB is OFF.
	 * It is very unlikely that another brki instruction is called. */
	bri 0

/* MS: User-mode state save - gdb */
1:	lwi	r1, r0, TOPHYS(PER_CPU(CURRENT_SAVE)); /* get saved current */
	tophys(r1,r1);
	lwi	r1, r1, TS_THREAD_INFO;	/* get the thread info */
	addik	r1, r1, THREAD_SIZE;	/* calculate kernel stack pointer */
	tophys(r1,r1);

	addik	r1, r1, -PT_SIZE; /* Make room on the stack.  */
	SAVE_REGS;
	swi	r16, r1, PT_PC;	/* Save LP */
	swi	r0, r1, PT_MODE; /* Was in user-mode.  */
	lwi	r11, r0, TOPHYS(PER_CPU(ENTRY_SP));
	swi	r11, r1, PT_R1; /* Store user SP.  */
	lwi	CURRENT_TASK, r0, TOPHYS(PER_CPU(CURRENT_SAVE));
	tovirt(r1,r1)
	set_vms;
	addik	r5, r1, 0;
	addik	r15, r0, dbtrap_call;
dbtrap_call: /* Return point for kernel/user entry + 8 because of rtsd r15, 8 */
	rtbd	r0, sw_exception
	nop

	/* MS: The first instruction for the second part of the gdb/kgdb */
	set_bip; /* Ints masked for state restore */
	lwi	r11, r1, PT_MODE;
	bnei	r11, 2f;
/* MS: Return to user space - gdb */
	/* Get current task ptr into r11 */
	lwi	r11, CURRENT_TASK, TS_THREAD_INFO;	/* get thread info */
	lwi	r11, r11, TI_FLAGS;	/* get flags in thread info */
	andi	r11, r11, _TIF_NEED_RESCHED;
	beqi	r11, 5f;

	/* Call the scheduler before returning from a syscall/trap. */
	bralid	r15, schedule;	/* Call scheduler */
	nop;				/* delay slot */

	/* Maybe handle a signal */
5:	lwi	r11, CURRENT_TASK, TS_THREAD_INFO;	/* get thread info */
	lwi	r11, r11, TI_FLAGS;	/* get flags in thread info */
	andi	r11, r11, _TIF_SIGPENDING;
	beqi	r11, 1f;		/* Signals to handle, handle them */

	addik	r5, r1, 0;		/* Arg 1: struct pt_regs *regs */
	addi  r7, r0, 0;	/* Arg 3: int in_syscall */
	bralid	r15, do_signal;	/* Handle any signals */
	add	r6, r0, r0;		/* Arg 2: sigset_t *oldset */

/* Finally, return to user state.  */
1:	swi	CURRENT_TASK, r0, PER_CPU(CURRENT_SAVE); /* save current */
	VM_OFF;
	tophys(r1,r1);
	/* MS: Restore all regs */
	RESTORE_REGS
	addik	r1, r1, PT_SIZE	 /* Clean up stack space */
	lwi	r1, r1, PT_R1 - PT_SIZE; /* Restore user stack pointer */
DBTRAP_return_user: /* MS: Make global symbol for debugging */
	rtbd	r16, 0; /* MS: Instructions to return from a debug trap */
	nop;

/* MS: Return to kernel state - kgdb */
2:	VM_OFF;
	tophys(r1,r1);
	/* MS: Restore all regs */
	RESTORE_REGS
	lwi	r14, r1, PT_R14;
	lwi	r16, r1, PT_PC;
	addik	r1, r1, PT_SIZE; /* MS: Clean up stack space */
	tovirt(r1,r1);
DBTRAP_return_kernel: /* MS: Make global symbol for debugging */
	rtbd	r16, 0; /* MS: Instructions to return from a debug trap */
	nop;


ENTRY(_switch_to)
	/* prepare return value */
	addk	r3, r0, CURRENT_TASK

	/* save registers in cpu_context */
	/* use r11 and r12, volatile registers, as temp register */
	/* give start of cpu_context for previous process */
	addik	r11, r5, TI_CPU_CONTEXT
	swi	r1, r11, CC_R1
	swi	r2, r11, CC_R2
	/* skip volatile registers.
	 * they are saved on stack when we jumped to _switch_to() */
	/* dedicated registers */
	swi	r13, r11, CC_R13
	swi	r14, r11, CC_R14
	swi	r15, r11, CC_R15
	swi	r16, r11, CC_R16
	swi	r17, r11, CC_R17
	swi	r18, r11, CC_R18
	/* save non-volatile registers */
	swi	r19, r11, CC_R19
	swi	r20, r11, CC_R20
	swi	r21, r11, CC_R21
	swi	r22, r11, CC_R22
	swi	r23, r11, CC_R23
	swi	r24, r11, CC_R24
	swi	r25, r11, CC_R25
	swi	r26, r11, CC_R26
	swi	r27, r11, CC_R27
	swi	r28, r11, CC_R28
	swi	r29, r11, CC_R29
	swi	r30, r11, CC_R30
	/* special purpose registers */
	mfs	r12, rmsr
	swi	r12, r11, CC_MSR
	mfs	r12, rear
	swi	r12, r11, CC_EAR
	mfs	r12, resr
	swi	r12, r11, CC_ESR
	mfs	r12, rfsr
	swi	r12, r11, CC_FSR

	/* update r31, the current-give me pointer to task which will be next */
	lwi	CURRENT_TASK, r6, TI_TASK
	/* stored it to current_save too */
	swi	CURRENT_TASK, r0, PER_CPU(CURRENT_SAVE)

	/* get new process' cpu context and restore */
	/* give me start where start context of next task */
	addik	r11, r6, TI_CPU_CONTEXT

	/* non-volatile registers */
	lwi	r30, r11, CC_R30
	lwi	r29, r11, CC_R29
	lwi	r28, r11, CC_R28
	lwi	r27, r11, CC_R27
	lwi	r26, r11, CC_R26
	lwi	r25, r11, CC_R25
	lwi	r24, r11, CC_R24
	lwi	r23, r11, CC_R23
	lwi	r22, r11, CC_R22
	lwi	r21, r11, CC_R21
	lwi	r20, r11, CC_R20
	lwi	r19, r11, CC_R19
	/* dedicated registers */
	lwi	r18, r11, CC_R18
	lwi	r17, r11, CC_R17
	lwi	r16, r11, CC_R16
	lwi	r15, r11, CC_R15
	lwi	r14, r11, CC_R14
	lwi	r13, r11, CC_R13
	/* skip volatile registers */
	lwi	r2, r11, CC_R2
	lwi	r1, r11, CC_R1

	/* special purpose registers */
	lwi	r12, r11, CC_FSR
	mts	rfsr, r12
	lwi	r12, r11, CC_MSR
	mts	rmsr, r12

	rtsd	r15, 8
	nop

ENTRY(_reset)
	brai	0; /* Jump to reset vector */

	/* These are compiled and loaded into high memory, then
	 * copied into place in mach_early_setup */
	.section	.init.ivt, "ax"
#if CONFIG_MANUAL_RESET_VECTOR
	.org	0x0
	brai	CONFIG_MANUAL_RESET_VECTOR
#endif
	.org	0x8
	brai	TOPHYS(_user_exception); /* syscall handler */
	.org	0x10
	brai	TOPHYS(_interrupt);	/* Interrupt handler */
	.org	0x18
	brai	TOPHYS(_debug_exception);	/* debug trap handler */
	.org	0x20
	brai	TOPHYS(_hw_exception_handler);	/* HW exception handler */

.section .rodata,"a"
#include "syscall_table.S"

syscall_table_size=(.-sys_call_table)

type_SYSCALL:
	.ascii "SYSCALL\0"
type_IRQ:
	.ascii "IRQ\0"
type_IRQ_PREEMPT:
	.ascii "IRQ (PREEMPTED)\0"
type_SYSCALL_PREEMPT:
	.ascii " SYSCALL (PREEMPTED)\0"

	/*
	 * Trap decoding for stack unwinder
	 * Tuples are (start addr, end addr, string)
	 * If return address lies on [start addr, end addr],
	 * unwinder displays 'string'
	 */

	.align 4
.global microblaze_trap_handlers
microblaze_trap_handlers:
	/* Exact matches come first */
	.word ret_from_trap; .word ret_from_trap   ; .word type_SYSCALL
	.word ret_from_irq ; .word ret_from_irq    ; .word type_IRQ
	/* Fuzzy matches go here */
	.word ret_from_irq ; .word no_intr_resched ; .word type_IRQ_PREEMPT
	.word ret_from_trap; .word TRAP_return     ; .word type_SYSCALL_PREEMPT
	/* End of table */
	.word 0               ; .word 0               ; .word 0<|MERGE_RESOLUTION|>--- conflicted
+++ resolved
@@ -297,27 +297,15 @@
 	nop
 	andi	r1, r1, MSR_UMS
 	bnei	r1, 1f
-<<<<<<< HEAD
 
 /* Kernel-mode state save - kernel execve */
 	lwi	r1, r0, TOPHYS(PER_CPU(ENTRY_SP)); /* Reload kernel stack-ptr*/
 	tophys(r1,r1);
 
-	addik	r1, r1, -STATE_SAVE_SIZE; /* Make room on the stack. */
-	SAVE_REGS
-
-	swi	r1, r1, PTO + PT_MODE; /* pt_regs -> kernel mode */
-=======
-
-/* Kernel-mode state save - kernel execve */
-	lwi	r1, r0, TOPHYS(PER_CPU(ENTRY_SP)); /* Reload kernel stack-ptr*/
-	tophys(r1,r1);
-
 	addik	r1, r1, -PT_SIZE; /* Make room on the stack. */
 	SAVE_REGS
 
 	swi	r1, r1, PT_MODE; /* pt_regs -> kernel mode */
->>>>>>> 105e53f8
 	brid	2f;
 	nop;				/* Fill delay slot */
 
@@ -330,20 +318,12 @@
 	addik	r1, r1, THREAD_SIZE;
 	tophys(r1,r1);
 
-<<<<<<< HEAD
-	addik	r1, r1, -STATE_SAVE_SIZE; /* Make room on the stack.  */
-=======
 	addik	r1, r1, -PT_SIZE; /* Make room on the stack.  */
->>>>>>> 105e53f8
 	SAVE_REGS
 	swi	r0, r1, PT_R3
 	swi	r0, r1, PT_R4
 
-<<<<<<< HEAD
-	swi	r0, r1, PTO + PT_MODE;			/* Was in user-mode. */
-=======
 	swi	r0, r1, PT_MODE;			/* Was in user-mode. */
->>>>>>> 105e53f8
 	lwi	r11, r0, TOPHYS(PER_CPU(ENTRY_SP));
 	swi	r11, r1, PT_R1;		/* Store user SP.  */
 	clear_ums;
@@ -421,11 +401,7 @@
 	swi	r3, r1, PT_R3
 	swi	r4, r1, PT_R4
 
-<<<<<<< HEAD
-	lwi	r11, r1, PTO + PT_MODE;
-=======
 	lwi	r11, r1, PT_MODE;
->>>>>>> 105e53f8
 /* See if returning to kernel mode, if so, skip resched &c.  */
 	bnei	r11, 2f;
 	/* We're returning to user mode, so check for various conditions that
@@ -477,11 +453,7 @@
 	VM_OFF;
 	tophys(r1,r1);
 	RESTORE_REGS;
-<<<<<<< HEAD
-	addik	r1, r1, STATE_SAVE_SIZE		/* Clean up stack space.  */
-=======
 	addik	r1, r1, PT_SIZE		/* Clean up stack space.  */
->>>>>>> 105e53f8
 	tovirt(r1,r1);
 6:
 TRAP_return:		/* Make global symbol for debugging */
