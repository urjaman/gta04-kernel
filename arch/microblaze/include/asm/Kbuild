
generic-y += barrier.h
generic-y += clkdev.h
generic-y += cputime.h
generic-y += device.h
generic-y += exec.h
<<<<<<< HEAD
generic-y += hash.h
=======
>>>>>>> e529fea9
generic-y += irq_work.h
generic-y += mcs_spinlock.h
generic-y += preempt.h
generic-y += scatterlist.h
generic-y += syscalls.h
generic-y += trace_clock.h<|MERGE_RESOLUTION|>--- conflicted
+++ resolved
@@ -4,10 +4,6 @@
 generic-y += cputime.h
 generic-y += device.h
 generic-y += exec.h
-<<<<<<< HEAD
-generic-y += hash.h
-=======
->>>>>>> e529fea9
 generic-y += irq_work.h
 generic-y += mcs_spinlock.h
 generic-y += preempt.h
