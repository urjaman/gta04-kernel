--- conflicted
+++ resolved
@@ -44,12 +44,7 @@
 
 ENTRY(buserr)
 	SAVE_ALL_INT
-<<<<<<< HEAD
-	moveq	#-1,%d0
-	movel	%d0,%sp@(PT_OFF_ORIG_D0)
-=======
 	GET_CURRENT(%d0)
->>>>>>> dcd6c922
 	movel	%sp,%sp@- 		/* stack frame pointer argument */
 	jsr	buserr_c
 	addql	#4,%sp
@@ -57,12 +52,7 @@
 
 ENTRY(trap)
 	SAVE_ALL_INT
-<<<<<<< HEAD
-	moveq	#-1,%d0
-	movel	%d0,%sp@(PT_OFF_ORIG_D0)
-=======
 	GET_CURRENT(%d0)
->>>>>>> dcd6c922
 	movel	%sp,%sp@- 		/* stack frame pointer argument */
 	jsr	trap_c
 	addql	#4,%sp
@@ -73,12 +63,7 @@
 .globl dbginterrupt
 ENTRY(dbginterrupt)
 	SAVE_ALL_INT
-<<<<<<< HEAD
-	moveq	#-1,%d0
-	movel	%d0,%sp@(PT_OFF_ORIG_D0)
-=======
 	GET_CURRENT(%d0)
->>>>>>> dcd6c922
 	movel	%sp,%sp@- 		/* stack frame pointer argument */
 	jsr	dbginterrupt_c
 	addql	#4,%sp
