#ifndef _ASM_M68K_THREAD_INFO_H
#define _ASM_M68K_THREAD_INFO_H

#include <asm/types.h>
#include <asm/page.h>

/*
 * On machines with 4k pages we default to an 8k thread size, though we
 * allow a 4k with config option. Any other machine page size then
 * the thread size must match the page size (which is 8k and larger here).
 */
#if PAGE_SHIFT < 13
#ifdef CONFIG_4KSTACKS
#define THREAD_SIZE	4096
#else
#define THREAD_SIZE	8192
#endif
#else
#define THREAD_SIZE	PAGE_SIZE
#endif
#define THREAD_SIZE_ORDER	((THREAD_SIZE / PAGE_SIZE) - 1)

#ifndef __ASSEMBLY__

struct thread_info {
	struct task_struct	*task;		/* main task structure */
	unsigned long		flags;
	struct exec_domain	*exec_domain;	/* execution domain */
	int			preempt_count;	/* 0 => preemptable, <0 => BUG */
	__u32			cpu;		/* should always be 0 on m68k */
	unsigned long		tp_value;	/* thread pointer */
	struct restart_block    restart_block;
};
#endif /* __ASSEMBLY__ */

#define PREEMPT_ACTIVE		0x4000000

#define INIT_THREAD_INFO(tsk)			\
{						\
	.task		= &tsk,			\
	.exec_domain	= &default_exec_domain,	\
	.preempt_count	= INIT_PREEMPT_COUNT,	\
	.restart_block = {			\
		.fn = do_no_restart_syscall,	\
	},					\
}

#define init_stack		(init_thread_union.stack)

#ifdef CONFIG_MMU

#ifndef __ASSEMBLY__
#include <asm/current.h>
#endif

#ifdef ASM_OFFSETS_C
#define task_thread_info(tsk)	((struct thread_info *) NULL)
#else
#include <asm/asm-offsets.h>
#define task_thread_info(tsk)	((struct thread_info *)((char *)tsk+TASK_TINFO))
#endif

#define init_thread_info	(init_task.thread.info)
#define task_stack_page(tsk)	((tsk)->stack)
#define current_thread_info()	task_thread_info(current)

#define __HAVE_THREAD_FUNCTIONS

#define setup_thread_stack(p, org) ({			\
	*(struct task_struct **)(p)->stack = (p);	\
	task_thread_info(p)->task = (p);		\
})

#define end_of_stack(p)		((unsigned long *)(p)->stack + 1)

#else /* !CONFIG_MMU */

#ifndef __ASSEMBLY__
/* how to get the thread information struct from C */
static inline struct thread_info *current_thread_info(void)
{
	struct thread_info *ti;
	__asm__(
		"move.l %%sp, %0 \n\t"
		"and.l  %1, %0"
		: "=&d"(ti)
		: "di" (~(THREAD_SIZE-1))
		);
	return ti;
}
#endif

#define init_thread_info	(init_thread_union.thread_info)

#endif /* CONFIG_MMU */

/* entry.S relies on these definitions!
 * bits 0-7 are tested at every exception exit
 * bits 8-15 are also tested at syscall exit
 */
#define TIF_SIGPENDING		6	/* signal pending */
#define TIF_NEED_RESCHED	7	/* rescheduling necessary */
#define TIF_DELAYED_TRACE	14	/* single step a syscall */
#define TIF_SYSCALL_TRACE	15	/* syscall trace active */
#define TIF_MEMDIE		16	/* is terminating due to OOM killer */
#define TIF_FREEZE		17	/* thread is freezing for suspend */
<<<<<<< HEAD
=======
#define TIF_RESTORE_SIGMASK	18	/* restore signal mask in do_signal */
>>>>>>> 3cbea436

#endif	/* _ASM_M68K_THREAD_INFO_H */<|MERGE_RESOLUTION|>--- conflicted
+++ resolved
@@ -104,9 +104,6 @@
 #define TIF_SYSCALL_TRACE	15	/* syscall trace active */
 #define TIF_MEMDIE		16	/* is terminating due to OOM killer */
 #define TIF_FREEZE		17	/* thread is freezing for suspend */
-<<<<<<< HEAD
-=======
 #define TIF_RESTORE_SIGMASK	18	/* restore signal mask in do_signal */
->>>>>>> 3cbea436
 
 #endif	/* _ASM_M68K_THREAD_INFO_H */