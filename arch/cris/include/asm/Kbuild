--- conflicted
+++ resolved
@@ -30,11 +30,7 @@
 generic-y += percpu.h
 generic-y += poll.h
 generic-y += preempt.h
-<<<<<<< HEAD
 generic-y += resource.h
-generic-y += scatterlist.h
-=======
->>>>>>> e63576bf
 generic-y += sections.h
 generic-y += sembuf.h
 generic-y += shmbuf.h
