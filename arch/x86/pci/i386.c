/*
 *	Low-Level PCI Access for i386 machines
 *
 * Copyright 1993, 1994 Drew Eckhardt
 *      Visionary Computing
 *      (Unix and Linux consulting and custom programming)
 *      Drew@Colorado.EDU
 *      +1 (303) 786-7975
 *
 * Drew's work was sponsored by:
 *	iX Multiuser Multitasking Magazine
 *	Hannover, Germany
 *	hm@ix.de
 *
 * Copyright 1997--2000 Martin Mares <mj@ucw.cz>
 *
 * For more information, please consult the following manuals (look at
 * http://www.pcisig.com/ for how to get them):
 *
 * PCI BIOS Specification
 * PCI Local Bus Specification
 * PCI to PCI Bridge Specification
 * PCI System Design Guide
 *
 */

#include <linux/types.h>
#include <linux/kernel.h>
#include <linux/pci.h>
#include <linux/init.h>
#include <linux/ioport.h>
#include <linux/errno.h>
#include <linux/bootmem.h>

#include <asm/pat.h>
#include <asm/e820.h>
#include <asm/pci_x86.h>
#include <asm/io_apic.h>


static int
skip_isa_ioresource_align(struct pci_dev *dev) {

	if ((pci_probe & PCI_CAN_SKIP_ISA_ALIGN) &&
	    !(dev->bus->bridge_ctl & PCI_BRIDGE_CTL_ISA))
		return 1;
	return 0;
}

/*
 * We need to avoid collisions with `mirrored' VGA ports
 * and other strange ISA hardware, so we always want the
 * addresses to be allocated in the 0x000-0x0ff region
 * modulo 0x400.
 *
 * Why? Because some silly external IO cards only decode
 * the low 10 bits of the IO address. The 0x00-0xff region
 * is reserved for motherboard devices that decode all 16
 * bits, so it's ok to allocate at, say, 0x2800-0x28ff,
 * but we want to try to avoid allocating at 0x2900-0x2bff
 * which might have be mirrored at 0x0100-0x03ff..
 */
resource_size_t
pcibios_align_resource(void *data, const struct resource *res,
			resource_size_t size, resource_size_t align)
{
	struct pci_dev *dev = data;
<<<<<<< HEAD
	resource_size_t start = round_down(res->end - size + 1, align);

	if (res->flags & IORESOURCE_IO) {

		/*
		 * If we're avoiding ISA aliases, the largest contiguous I/O
		 * port space is 256 bytes.  Clearing bits 9 and 10 preserves
		 * all 256-byte and smaller alignments, so the result will
		 * still be correctly aligned.
		 */
		if (!skip_isa_ioresource_align(dev))
			start &= ~0x300;
	} else if (res->flags & IORESOURCE_MEM) {
		if (start < BIOS_END)
			start = res->end;	/* fail; no space */
=======
	resource_size_t start = res->start;

	if (res->flags & IORESOURCE_IO) {
		if (skip_isa_ioresource_align(dev))
			return start;
		if (start & 0x300)
			start = (start + 0x3ff) & ~0x3ff;
>>>>>>> 3cbea436
	}
	return start;
}
EXPORT_SYMBOL(pcibios_align_resource);

/*
 *  Handle resources of PCI devices.  If the world were perfect, we could
 *  just allocate all the resource regions and do nothing more.  It isn't.
 *  On the other hand, we cannot just re-allocate all devices, as it would
 *  require us to know lots of host bridge internals.  So we attempt to
 *  keep as much of the original configuration as possible, but tweak it
 *  when it's found to be wrong.
 *
 *  Known BIOS problems we have to work around:
 *	- I/O or memory regions not configured
 *	- regions configured, but not enabled in the command register
 *	- bogus I/O addresses above 64K used
 *	- expansion ROMs left enabled (this may sound harmless, but given
 *	  the fact the PCI specs explicitly allow address decoders to be
 *	  shared between expansion ROMs and other resource regions, it's
 *	  at least dangerous)
 *	- bad resource sizes or overlaps with other regions
 *
 *  Our solution:
 *	(1) Allocate resources for all buses behind PCI-to-PCI bridges.
 *	    This gives us fixed barriers on where we can allocate.
 *	(2) Allocate resources for all enabled devices.  If there is
 *	    a collision, just mark the resource as unallocated. Also
 *	    disable expansion ROMs during this step.
 *	(3) Try to allocate resources for disabled devices.  If the
 *	    resources were assigned correctly, everything goes well,
 *	    if they weren't, they won't disturb allocation of other
 *	    resources.
 *	(4) Assign new addresses to resources which were either
 *	    not configured at all or misconfigured.  If explicitly
 *	    requested by the user, configure expansion ROM address
 *	    as well.
 */

static void __init pcibios_allocate_bus_resources(struct list_head *bus_list)
{
	struct pci_bus *bus;
	struct pci_dev *dev;
	int idx;
	struct resource *r;

	/* Depth-First Search on bus tree */
	list_for_each_entry(bus, bus_list, node) {
		if ((dev = bus->self)) {
			for (idx = PCI_BRIDGE_RESOURCES;
			    idx < PCI_NUM_RESOURCES; idx++) {
				r = &dev->resource[idx];
				if (!r->flags)
					continue;
				if (!r->start ||
				    pci_claim_resource(dev, idx) < 0) {
					/*
					 * Something is wrong with the region.
					 * Invalidate the resource to prevent
					 * child resource allocations in this
					 * range.
					 */
					r->start = r->end = 0;
					r->flags = 0;
				}
			}
		}
		pcibios_allocate_bus_resources(&bus->children);
	}
}

struct pci_check_idx_range {
	int start;
	int end;
};

static void __init pcibios_allocate_resources(int pass)
{
	struct pci_dev *dev = NULL;
	int idx, disabled, i;
	u16 command;
	struct resource *r;

	struct pci_check_idx_range idx_range[] = {
		{ PCI_STD_RESOURCES, PCI_STD_RESOURCE_END },
#ifdef CONFIG_PCI_IOV
		{ PCI_IOV_RESOURCES, PCI_IOV_RESOURCE_END },
#endif
	};

	for_each_pci_dev(dev) {
		pci_read_config_word(dev, PCI_COMMAND, &command);
		for (i = 0; i < ARRAY_SIZE(idx_range); i++)
		for (idx = idx_range[i].start; idx <= idx_range[i].end; idx++) {
			r = &dev->resource[idx];
			if (r->parent)		/* Already allocated */
				continue;
			if (!r->start)		/* Address not assigned at all */
				continue;
			if (r->flags & IORESOURCE_IO)
				disabled = !(command & PCI_COMMAND_IO);
			else
				disabled = !(command & PCI_COMMAND_MEMORY);
			if (pass == disabled) {
				dev_dbg(&dev->dev,
					"BAR %d: reserving %pr (d=%d, p=%d)\n",
					idx, r, disabled, pass);
				if (pci_claim_resource(dev, idx) < 0) {
					/* We'll assign a new address later */
					dev->fw_addr[idx] = r->start;
					r->end -= r->start;
					r->start = 0;
				}
			}
		}
		if (!pass) {
			r = &dev->resource[PCI_ROM_RESOURCE];
			if (r->flags & IORESOURCE_ROM_ENABLE) {
				/* Turn the ROM off, leave the resource region,
				 * but keep it unregistered. */
				u32 reg;
				dev_dbg(&dev->dev, "disabling ROM %pR\n", r);
				r->flags &= ~IORESOURCE_ROM_ENABLE;
				pci_read_config_dword(dev,
						dev->rom_base_reg, &reg);
				pci_write_config_dword(dev, dev->rom_base_reg,
						reg & ~PCI_ROM_ADDRESS_ENABLE);
			}
		}
	}
}

static int __init pcibios_assign_resources(void)
{
	struct pci_dev *dev = NULL;
	struct resource *r;

	if (!(pci_probe & PCI_ASSIGN_ROMS)) {
		/*
		 * Try to use BIOS settings for ROMs, otherwise let
		 * pci_assign_unassigned_resources() allocate the new
		 * addresses.
		 */
		for_each_pci_dev(dev) {
			r = &dev->resource[PCI_ROM_RESOURCE];
			if (!r->flags || !r->start)
				continue;
			if (pci_claim_resource(dev, PCI_ROM_RESOURCE) < 0) {
				r->end -= r->start;
				r->start = 0;
			}
		}
	}

	pci_assign_unassigned_resources();

	return 0;
}

void __init pcibios_resource_survey(void)
{
	DBG("PCI: Allocating resources\n");
	pcibios_allocate_bus_resources(&pci_root_buses);
	pcibios_allocate_resources(0);
	pcibios_allocate_resources(1);

	e820_reserve_resources_late();
	/*
	 * Insert the IO APIC resources after PCI initialization has
	 * occured to handle IO APICS that are mapped in on a BAR in
	 * PCI space, but before trying to assign unassigned pci res.
	 */
	ioapic_insert_resources();
}

/**
 * called in fs_initcall (one below subsys_initcall),
 * give a chance for motherboard reserve resources
 */
fs_initcall(pcibios_assign_resources);

/*
 *  If we set up a device for bus mastering, we need to check the latency
 *  timer as certain crappy BIOSes forget to set it properly.
 */
unsigned int pcibios_max_latency = 255;

void pcibios_set_master(struct pci_dev *dev)
{
	u8 lat;
	pci_read_config_byte(dev, PCI_LATENCY_TIMER, &lat);
	if (lat < 16)
		lat = (64 <= pcibios_max_latency) ? 64 : pcibios_max_latency;
	else if (lat > pcibios_max_latency)
		lat = pcibios_max_latency;
	else
		return;
	dev_printk(KERN_DEBUG, &dev->dev, "setting latency timer to %d\n", lat);
	pci_write_config_byte(dev, PCI_LATENCY_TIMER, lat);
}

static const struct vm_operations_struct pci_mmap_ops = {
	.access = generic_access_phys,
};

int pci_mmap_page_range(struct pci_dev *dev, struct vm_area_struct *vma,
			enum pci_mmap_state mmap_state, int write_combine)
{
	unsigned long prot;

	/* I/O space cannot be accessed via normal processor loads and
	 * stores on this platform.
	 */
	if (mmap_state == pci_mmap_io)
		return -EINVAL;

	prot = pgprot_val(vma->vm_page_prot);

	/*
 	 * Return error if pat is not enabled and write_combine is requested.
 	 * Caller can followup with UC MINUS request and add a WC mtrr if there
 	 * is a free mtrr slot.
 	 */
	if (!pat_enabled && write_combine)
		return -EINVAL;

	if (pat_enabled && write_combine)
		prot |= _PAGE_CACHE_WC;
	else if (pat_enabled || boot_cpu_data.x86 > 3)
		/*
		 * ioremap() and ioremap_nocache() defaults to UC MINUS for now.
		 * To avoid attribute conflicts, request UC MINUS here
		 * aswell.
		 */
		prot |= _PAGE_CACHE_UC_MINUS;

	prot |= _PAGE_IOMAP;	/* creating a mapping for IO */

	vma->vm_page_prot = __pgprot(prot);

	if (io_remap_pfn_range(vma, vma->vm_start, vma->vm_pgoff,
			       vma->vm_end - vma->vm_start,
			       vma->vm_page_prot))
		return -EAGAIN;

	vma->vm_ops = &pci_mmap_ops;

	return 0;
}<|MERGE_RESOLUTION|>--- conflicted
+++ resolved
@@ -65,23 +65,6 @@
 			resource_size_t size, resource_size_t align)
 {
 	struct pci_dev *dev = data;
-<<<<<<< HEAD
-	resource_size_t start = round_down(res->end - size + 1, align);
-
-	if (res->flags & IORESOURCE_IO) {
-
-		/*
-		 * If we're avoiding ISA aliases, the largest contiguous I/O
-		 * port space is 256 bytes.  Clearing bits 9 and 10 preserves
-		 * all 256-byte and smaller alignments, so the result will
-		 * still be correctly aligned.
-		 */
-		if (!skip_isa_ioresource_align(dev))
-			start &= ~0x300;
-	} else if (res->flags & IORESOURCE_MEM) {
-		if (start < BIOS_END)
-			start = res->end;	/* fail; no space */
-=======
 	resource_size_t start = res->start;
 
 	if (res->flags & IORESOURCE_IO) {
@@ -89,7 +72,6 @@
 			return start;
 		if (start & 0x300)
 			start = (start + 0x3ff) & ~0x3ff;
->>>>>>> 3cbea436
 	}
 	return start;
 }
