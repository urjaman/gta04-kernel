--- conflicted
+++ resolved
@@ -31,13 +31,10 @@
 
 #include <asm/geode.h>
 
-<<<<<<< HEAD
-=======
 #define BIOS_SIGNATURE_TINYBIOS		0xf0000
 #define BIOS_SIGNATURE_COREBOOT		0x500
 #define BIOS_REGION_SIZE		0x10000
 
->>>>>>> e816b57a
 static bool force = 0;
 module_param(force, bool, 0444);
 /* FIXME: Award bios is not automatically detected as Alix platform */
