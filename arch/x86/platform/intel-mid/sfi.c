--- conflicted
+++ resolved
@@ -95,20 +95,6 @@
 		pr_debug("timer[%d]: paddr = 0x%08x, freq = %dHz, irq = %d\n",
 			totallen, (u32)pentry->phys_addr,
 			pentry->freq_hz, pentry->irq);
-<<<<<<< HEAD
-			if (!pentry->irq)
-				continue;
-			mp_irq.type = MP_INTSRC;
-			mp_irq.irqtype = mp_INT;
-/* triggering mode edge bit 2-3, active high polarity bit 0-1 */
-			mp_irq.irqflag = 5;
-			mp_irq.srcbus = MP_BUS_ISA;
-			mp_irq.srcbusirq = pentry->irq;	/* IRQ */
-			mp_irq.dstapic = MP_APIC_ALL;
-			mp_irq.dstirq = pentry->irq;
-			mp_save_irq(&mp_irq);
-			mp_map_gsi_to_irq(pentry->irq, IOAPIC_MAP_ALLOC);
-=======
 		mp_irq.type = MP_INTSRC;
 		mp_irq.irqtype = mp_INT;
 		/* triggering mode edge bit 2-3, active high polarity bit 0-1 */
@@ -119,7 +105,6 @@
 		mp_irq.dstirq = pentry->irq;
 		mp_save_irq(&mp_irq);
 		mp_map_gsi_to_irq(pentry->irq, IOAPIC_MAP_ALLOC, NULL);
->>>>>>> c528d8b3
 	}
 
 	return 0;
@@ -190,11 +175,7 @@
 		mp_irq.dstapic = MP_APIC_ALL;
 		mp_irq.dstirq = pentry->irq;
 		mp_save_irq(&mp_irq);
-<<<<<<< HEAD
-		mp_map_gsi_to_irq(pentry->irq, IOAPIC_MAP_ALLOC);
-=======
 		mp_map_gsi_to_irq(pentry->irq, IOAPIC_MAP_ALLOC, NULL);
->>>>>>> c528d8b3
 	}
 	return 0;
 }
