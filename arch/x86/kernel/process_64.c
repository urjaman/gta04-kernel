/*
 *  Copyright (C) 1995  Linus Torvalds
 *
 *  Pentium III FXSR, SSE support
 *	Gareth Hughes <gareth@valinux.com>, May 2000
 *
 *  X86-64 port
 *	Andi Kleen.
 *
 *	CPU hotplug support - ashok.raj@intel.com
 */

/*
 * This file handles the architecture-dependent parts of process handling..
 */

#include <linux/stackprotector.h>
#include <linux/cpu.h>
#include <linux/errno.h>
#include <linux/sched.h>
#include <linux/fs.h>
#include <linux/kernel.h>
#include <linux/mm.h>
#include <linux/elfcore.h>
#include <linux/smp.h>
#include <linux/slab.h>
#include <linux/user.h>
#include <linux/interrupt.h>
#include <linux/delay.h>
#include <linux/module.h>
#include <linux/ptrace.h>
#include <linux/notifier.h>
#include <linux/kprobes.h>
#include <linux/kdebug.h>
#include <linux/tick.h>
#include <linux/prctl.h>
#include <linux/uaccess.h>
#include <linux/io.h>
#include <linux/ftrace.h>

#include <asm/pgtable.h>
#include <asm/system.h>
#include <asm/processor.h>
#include <asm/i387.h>
#include <asm/mmu_context.h>
#include <asm/prctl.h>
#include <asm/desc.h>
#include <asm/proto.h>
#include <asm/ia32.h>
#include <asm/idle.h>
#include <asm/syscalls.h>
#include <asm/debugreg.h>

asmlinkage extern void ret_from_fork(void);

DEFINE_PER_CPU(unsigned long, old_rsp);
static DEFINE_PER_CPU(unsigned char, is_idle);

static ATOMIC_NOTIFIER_HEAD(idle_notifier);

void idle_notifier_register(struct notifier_block *n)
{
	atomic_notifier_chain_register(&idle_notifier, n);
}
EXPORT_SYMBOL_GPL(idle_notifier_register);

void idle_notifier_unregister(struct notifier_block *n)
{
	atomic_notifier_chain_unregister(&idle_notifier, n);
}
EXPORT_SYMBOL_GPL(idle_notifier_unregister);

void enter_idle(void)
{
	percpu_write(is_idle, 1);
	atomic_notifier_call_chain(&idle_notifier, IDLE_START, NULL);
}

static void __exit_idle(void)
{
	if (x86_test_and_clear_bit_percpu(0, is_idle) == 0)
		return;
	atomic_notifier_call_chain(&idle_notifier, IDLE_END, NULL);
}

/* Called from interrupts to signify idle end */
void exit_idle(void)
{
	/* idle loop has pid 0 */
	if (current->pid)
		return;
	__exit_idle();
}

#ifndef CONFIG_SMP
static inline void play_dead(void)
{
	BUG();
}
#endif

/*
 * The idle thread. There's no useful work to be
 * done, so just try to conserve power and have a
 * low exit latency (ie sit in a loop waiting for
 * somebody to say that they'd like to reschedule)
 */
void cpu_idle(void)
{
	current_thread_info()->status |= TS_POLLING;

	/*
	 * If we're the non-boot CPU, nothing set the stack canary up
	 * for us.  CPU0 already has it initialized but no harm in
	 * doing it again.  This is a good place for updating it, as
	 * we wont ever return from this function (so the invalid
	 * canaries already on the stack wont ever trigger).
	 */
	boot_init_stack_canary();

	/* endless idle loop with no priority at all */
	while (1) {
		tick_nohz_stop_sched_tick(1);
		while (!need_resched()) {

			rmb();

			if (cpu_is_offline(smp_processor_id()))
				play_dead();
			/*
			 * Idle routines should keep interrupts disabled
			 * from here on, until they go to idle.
			 * Otherwise, idle callbacks can misfire.
			 */
			local_irq_disable();
			enter_idle();
			/* Don't trace irqs off for idle */
			stop_critical_timings();
			pm_idle();
			start_critical_timings();
			/* In many cases the interrupt that ended idle
			   has already called exit_idle. But some idle
			   loops can be woken up without interrupt. */
			__exit_idle();
		}

		tick_nohz_restart_sched_tick();
		preempt_enable_no_resched();
		schedule();
		preempt_disable();
	}
}

/* Prints also some state that isn't saved in the pt_regs */
void __show_regs(struct pt_regs *regs, int all)
{
	unsigned long cr0 = 0L, cr2 = 0L, cr3 = 0L, cr4 = 0L, fs, gs, shadowgs;
	unsigned long d0, d1, d2, d3, d6, d7;
	unsigned int fsindex, gsindex;
	unsigned int ds, cs, es;

	show_regs_common();
	printk(KERN_DEFAULT "RIP: %04lx:[<%016lx>] ", regs->cs & 0xffff, regs->ip);
	printk_address(regs->ip, 1);
	printk(KERN_DEFAULT "RSP: %04lx:%016lx  EFLAGS: %08lx\n", regs->ss,
			regs->sp, regs->flags);
	printk(KERN_DEFAULT "RAX: %016lx RBX: %016lx RCX: %016lx\n",
	       regs->ax, regs->bx, regs->cx);
	printk(KERN_DEFAULT "RDX: %016lx RSI: %016lx RDI: %016lx\n",
	       regs->dx, regs->si, regs->di);
	printk(KERN_DEFAULT "RBP: %016lx R08: %016lx R09: %016lx\n",
	       regs->bp, regs->r8, regs->r9);
	printk(KERN_DEFAULT "R10: %016lx R11: %016lx R12: %016lx\n",
	       regs->r10, regs->r11, regs->r12);
	printk(KERN_DEFAULT "R13: %016lx R14: %016lx R15: %016lx\n",
	       regs->r13, regs->r14, regs->r15);

	asm("movl %%ds,%0" : "=r" (ds));
	asm("movl %%cs,%0" : "=r" (cs));
	asm("movl %%es,%0" : "=r" (es));
	asm("movl %%fs,%0" : "=r" (fsindex));
	asm("movl %%gs,%0" : "=r" (gsindex));

	rdmsrl(MSR_FS_BASE, fs);
	rdmsrl(MSR_GS_BASE, gs);
	rdmsrl(MSR_KERNEL_GS_BASE, shadowgs);

	if (!all)
		return;

	cr0 = read_cr0();
	cr2 = read_cr2();
	cr3 = read_cr3();
	cr4 = read_cr4();

	printk(KERN_DEFAULT "FS:  %016lx(%04x) GS:%016lx(%04x) knlGS:%016lx\n",
	       fs, fsindex, gs, gsindex, shadowgs);
	printk(KERN_DEFAULT "CS:  %04x DS: %04x ES: %04x CR0: %016lx\n", cs, ds,
			es, cr0);
	printk(KERN_DEFAULT "CR2: %016lx CR3: %016lx CR4: %016lx\n", cr2, cr3,
			cr4);

	get_debugreg(d0, 0);
	get_debugreg(d1, 1);
	get_debugreg(d2, 2);
	printk(KERN_DEFAULT "DR0: %016lx DR1: %016lx DR2: %016lx\n", d0, d1, d2);
	get_debugreg(d3, 3);
	get_debugreg(d6, 6);
	get_debugreg(d7, 7);
	printk(KERN_DEFAULT "DR3: %016lx DR6: %016lx DR7: %016lx\n", d3, d6, d7);
}

void release_thread(struct task_struct *dead_task)
{
	if (dead_task->mm) {
		if (dead_task->mm->context.size) {
			printk("WARNING: dead process %8s still has LDT? <%p/%d>\n",
					dead_task->comm,
					dead_task->mm->context.ldt,
					dead_task->mm->context.size);
			BUG();
		}
	}
}

static inline void set_32bit_tls(struct task_struct *t, int tls, u32 addr)
{
	struct user_desc ud = {
		.base_addr = addr,
		.limit = 0xfffff,
		.seg_32bit = 1,
		.limit_in_pages = 1,
		.useable = 1,
	};
	struct desc_struct *desc = t->thread.tls_array;
	desc += tls;
	fill_ldt(desc, &ud);
}

static inline u32 read_32bit_tls(struct task_struct *t, int tls)
{
	return get_desc_base(&t->thread.tls_array[tls]);
}

/*
 * This gets called before we allocate a new thread and copy
 * the current task into it.
 */
void prepare_to_copy(struct task_struct *tsk)
{
	unlazy_fpu(tsk);
}

int copy_thread(unsigned long clone_flags, unsigned long sp,
		unsigned long unused,
	struct task_struct *p, struct pt_regs *regs)
{
	int err;
	struct pt_regs *childregs;
	struct task_struct *me = current;

	childregs = ((struct pt_regs *)
			(THREAD_SIZE + task_stack_page(p))) - 1;
	*childregs = *regs;

	childregs->ax = 0;
	if (user_mode(regs))
		childregs->sp = sp;
	else
		childregs->sp = (unsigned long)childregs;

	p->thread.sp = (unsigned long) childregs;
	p->thread.sp0 = (unsigned long) (childregs+1);
	p->thread.usersp = me->thread.usersp;

	set_tsk_thread_flag(p, TIF_FORK);

	p->thread.io_bitmap_ptr = NULL;

	savesegment(gs, p->thread.gsindex);
	p->thread.gs = p->thread.gsindex ? 0 : me->thread.gs;
	savesegment(fs, p->thread.fsindex);
	p->thread.fs = p->thread.fsindex ? 0 : me->thread.fs;
	savesegment(es, p->thread.es);
	savesegment(ds, p->thread.ds);

	err = -ENOMEM;
	memset(p->thread.ptrace_bps, 0, sizeof(p->thread.ptrace_bps));

	if (unlikely(test_tsk_thread_flag(me, TIF_IO_BITMAP))) {
		p->thread.io_bitmap_ptr = kmalloc(IO_BITMAP_BYTES, GFP_KERNEL);
		if (!p->thread.io_bitmap_ptr) {
			p->thread.io_bitmap_max = 0;
			return -ENOMEM;
		}
		memcpy(p->thread.io_bitmap_ptr, me->thread.io_bitmap_ptr,
				IO_BITMAP_BYTES);
		set_tsk_thread_flag(p, TIF_IO_BITMAP);
	}

	/*
	 * Set a new TLS for the child thread?
	 */
	if (clone_flags & CLONE_SETTLS) {
#ifdef CONFIG_IA32_EMULATION
		if (test_thread_flag(TIF_IA32))
			err = do_set_thread_area(p, -1,
				(struct user_desc __user *)childregs->si, 0);
		else
#endif
			err = do_arch_prctl(p, ARCH_SET_FS, childregs->r8);
		if (err)
			goto out;
	}
	err = 0;
out:
	if (err && p->thread.io_bitmap_ptr) {
		kfree(p->thread.io_bitmap_ptr);
		p->thread.io_bitmap_max = 0;
	}

	return err;
}

static void
start_thread_common(struct pt_regs *regs, unsigned long new_ip,
		    unsigned long new_sp,
		    unsigned int _cs, unsigned int _ss, unsigned int _ds)
{
	loadsegment(fs, 0);
	loadsegment(es, _ds);
	loadsegment(ds, _ds);
	load_gs_index(0);
	regs->ip		= new_ip;
	regs->sp		= new_sp;
	percpu_write(old_rsp, new_sp);
	regs->cs		= _cs;
	regs->ss		= _ss;
	regs->flags		= X86_EFLAGS_IF;
	set_fs(USER_DS);
	/*
	 * Free the old FP and other extended state
	 */
	free_thread_xstate(current);
}

void
start_thread(struct pt_regs *regs, unsigned long new_ip, unsigned long new_sp)
{
	start_thread_common(regs, new_ip, new_sp,
			    __USER_CS, __USER_DS, 0);
}

#ifdef CONFIG_IA32_EMULATION
void start_thread_ia32(struct pt_regs *regs, u32 new_ip, u32 new_sp)
{
	start_thread_common(regs, new_ip, new_sp,
			    __USER32_CS, __USER32_DS, __USER32_DS);
}
#endif

/*
 *	switch_to(x,y) should switch tasks from x to y.
 *
 * This could still be optimized:
 * - fold all the options into a flag word and test it with a single test.
 * - could test fs/gs bitsliced
 *
 * Kprobes not supported here. Set the probe on schedule instead.
 * Function graph tracer not supported too.
 */
__notrace_funcgraph struct task_struct *
__switch_to(struct task_struct *prev_p, struct task_struct *next_p)
{
	struct thread_struct *prev = &prev_p->thread;
	struct thread_struct *next = &next_p->thread;
	int cpu = smp_processor_id();
	struct tss_struct *tss = &per_cpu(init_tss, cpu);
	unsigned fsindex, gsindex;
	bool preload_fpu;

	/*
	 * If the task has used fpu the last 5 timeslices, just do a full
	 * restore of the math state immediately to avoid the trap; the
	 * chances of needing FPU soon are obviously high now
	 */
	preload_fpu = tsk_used_math(next_p) && next_p->fpu_counter > 5;

	/* we're going to use this soon, after a few expensive things */
	if (preload_fpu)
		prefetch(next->fpu.state);

	/*
	 * Reload esp0, LDT and the page table pointer:
	 */
	load_sp0(tss, next);

	/*
	 * Switch DS and ES.
	 * This won't pick up thread selector changes, but I guess that is ok.
	 */
	savesegment(es, prev->es);
	if (unlikely(next->es | prev->es))
		loadsegment(es, next->es);

	savesegment(ds, prev->ds);
	if (unlikely(next->ds | prev->ds))
		loadsegment(ds, next->ds);


	/* We must save %fs and %gs before load_TLS() because
	 * %fs and %gs may be cleared by load_TLS().
	 *
	 * (e.g. xen_load_tls())
	 */
	savesegment(fs, fsindex);
	savesegment(gs, gsindex);

	load_TLS(next, cpu);

	/* Must be after DS reload */
	unlazy_fpu(prev_p);

	/* Make sure cpu is ready for new context */
	if (preload_fpu)
		clts();

	/*
	 * Leave lazy mode, flushing any hypercalls made here.
	 * This must be done before restoring TLS segments so
	 * the GDT and LDT are properly updated, and must be
	 * done before math_state_restore, so the TS bit is up
	 * to date.
	 */
	arch_end_context_switch(next_p);

	/*
	 * Switch FS and GS.
	 *
	 * Segment register != 0 always requires a reload.  Also
	 * reload when it has changed.  When prev process used 64bit
	 * base always reload to avoid an information leak.
	 */
	if (unlikely(fsindex | next->fsindex | prev->fs)) {
		loadsegment(fs, next->fsindex);
		/*
		 * Check if the user used a selector != 0; if yes
		 *  clear 64bit base, since overloaded base is always
		 *  mapped to the Null selector
		 */
		if (fsindex)
			prev->fs = 0;
	}
	/* when next process has a 64bit base use it */
	if (next->fs)
		wrmsrl(MSR_FS_BASE, next->fs);
	prev->fsindex = fsindex;

	if (unlikely(gsindex | next->gsindex | prev->gs)) {
		load_gs_index(next->gsindex);
		if (gsindex)
			prev->gs = 0;
	}
	if (next->gs)
		wrmsrl(MSR_KERNEL_GS_BASE, next->gs);
	prev->gsindex = gsindex;

	/*
	 * Switch the PDA and FPU contexts.
	 */
	prev->usersp = percpu_read(old_rsp);
	percpu_write(old_rsp, next->usersp);
	percpu_write(current_task, next_p);

	percpu_write(kernel_stack,
		  (unsigned long)task_stack_page(next_p) +
		  THREAD_SIZE - KERNEL_STACK_OFFSET);

	/*
	 * Now maybe reload the debug registers and handle I/O bitmaps
	 */
	if (unlikely(task_thread_info(next_p)->flags & _TIF_WORK_CTXSW_NEXT ||
		     task_thread_info(prev_p)->flags & _TIF_WORK_CTXSW_PREV))
		__switch_to_xtra(prev_p, next_p, tss);

	/*
	 * Preload the FPU context, now that we've determined that the
	 * task is likely to be using it. 
	 */
	if (preload_fpu)
		__math_state_restore();

	return prev_p;
}

void set_personality_64bit(void)
{
	/* inherit personality from parent */

	/* Make sure to be in 64bit mode */
	clear_thread_flag(TIF_IA32);

	/* TBD: overwrites user setup. Should have two bits.
	   But 64bit processes have always behaved this way,
	   so it's not too bad. The main problem is just that
	   32bit childs are affected again. */
	current->personality &= ~READ_IMPLIES_EXEC;
}

void set_personality_ia32(void)
{
	/* inherit personality from parent */

	/* Make sure to be in 32bit mode */
	set_thread_flag(TIF_IA32);
<<<<<<< HEAD
=======
	current->personality |= force_personality32;
>>>>>>> 2da30e70

	/* Prepare the first "return" to user space */
	current_thread_info()->status |= TS_COMPAT;
}

unsigned long get_wchan(struct task_struct *p)
{
	unsigned long stack;
	u64 fp, ip;
	int count = 0;

	if (!p || p == current || p->state == TASK_RUNNING)
		return 0;
	stack = (unsigned long)task_stack_page(p);
	if (p->thread.sp < stack || p->thread.sp >= stack+THREAD_SIZE)
		return 0;
	fp = *(u64 *)(p->thread.sp);
	do {
		if (fp < (unsigned long)stack ||
		    fp >= (unsigned long)stack+THREAD_SIZE)
			return 0;
		ip = *(u64 *)(fp+8);
		if (!in_sched_functions(ip))
			return ip;
		fp = *(u64 *)fp;
	} while (count++ < 16);
	return 0;
}

long do_arch_prctl(struct task_struct *task, int code, unsigned long addr)
{
	int ret = 0;
	int doit = task == current;
	int cpu;

	switch (code) {
	case ARCH_SET_GS:
		if (addr >= TASK_SIZE_OF(task))
			return -EPERM;
		cpu = get_cpu();
		/* handle small bases via the GDT because that's faster to
		   switch. */
		if (addr <= 0xffffffff) {
			set_32bit_tls(task, GS_TLS, addr);
			if (doit) {
				load_TLS(&task->thread, cpu);
				load_gs_index(GS_TLS_SEL);
			}
			task->thread.gsindex = GS_TLS_SEL;
			task->thread.gs = 0;
		} else {
			task->thread.gsindex = 0;
			task->thread.gs = addr;
			if (doit) {
				load_gs_index(0);
				ret = checking_wrmsrl(MSR_KERNEL_GS_BASE, addr);
			}
		}
		put_cpu();
		break;
	case ARCH_SET_FS:
		/* Not strictly needed for fs, but do it for symmetry
		   with gs */
		if (addr >= TASK_SIZE_OF(task))
			return -EPERM;
		cpu = get_cpu();
		/* handle small bases via the GDT because that's faster to
		   switch. */
		if (addr <= 0xffffffff) {
			set_32bit_tls(task, FS_TLS, addr);
			if (doit) {
				load_TLS(&task->thread, cpu);
				loadsegment(fs, FS_TLS_SEL);
			}
			task->thread.fsindex = FS_TLS_SEL;
			task->thread.fs = 0;
		} else {
			task->thread.fsindex = 0;
			task->thread.fs = addr;
			if (doit) {
				/* set the selector to 0 to not confuse
				   __switch_to */
				loadsegment(fs, 0);
				ret = checking_wrmsrl(MSR_FS_BASE, addr);
			}
		}
		put_cpu();
		break;
	case ARCH_GET_FS: {
		unsigned long base;
		if (task->thread.fsindex == FS_TLS_SEL)
			base = read_32bit_tls(task, FS_TLS);
		else if (doit)
			rdmsrl(MSR_FS_BASE, base);
		else
			base = task->thread.fs;
		ret = put_user(base, (unsigned long __user *)addr);
		break;
	}
	case ARCH_GET_GS: {
		unsigned long base;
		unsigned gsindex;
		if (task->thread.gsindex == GS_TLS_SEL)
			base = read_32bit_tls(task, GS_TLS);
		else if (doit) {
			savesegment(gs, gsindex);
			if (gsindex)
				rdmsrl(MSR_KERNEL_GS_BASE, base);
			else
				base = task->thread.gs;
		} else
			base = task->thread.gs;
		ret = put_user(base, (unsigned long __user *)addr);
		break;
	}

	default:
		ret = -EINVAL;
		break;
	}

	return ret;
}

long sys_arch_prctl(int code, unsigned long addr)
{
	return do_arch_prctl(current, code, addr);
}

unsigned long KSTK_ESP(struct task_struct *task)
{
	return (test_tsk_thread_flag(task, TIF_IA32)) ?
			(task_pt_regs(task)->sp) : ((task)->thread.usersp);
}<|MERGE_RESOLUTION|>--- conflicted
+++ resolved
@@ -513,10 +513,7 @@
 
 	/* Make sure to be in 32bit mode */
 	set_thread_flag(TIF_IA32);
-<<<<<<< HEAD
-=======
 	current->personality |= force_personality32;
->>>>>>> 2da30e70
 
 	/* Prepare the first "return" to user space */
 	current_thread_info()->status |= TS_COMPAT;
