/*
 * Common interrupt code for 32 and 64 bit
 */
#include <linux/cpu.h>
#include <linux/interrupt.h>
#include <linux/kernel_stat.h>
#include <linux/of.h>
#include <linux/seq_file.h>
#include <linux/smp.h>
#include <linux/ftrace.h>
#include <linux/delay.h>
#include <linux/export.h>

#include <asm/apic.h>
#include <asm/io_apic.h>
#include <asm/irq.h>
#include <asm/idle.h>
#include <asm/mce.h>
#include <asm/hw_irq.h>
#include <asm/desc.h>

#define CREATE_TRACE_POINTS
#include <asm/trace/irq_vectors.h>

DEFINE_PER_CPU_SHARED_ALIGNED(irq_cpustat_t, irq_stat);
EXPORT_PER_CPU_SYMBOL(irq_stat);

DEFINE_PER_CPU(struct pt_regs *, irq_regs);
EXPORT_PER_CPU_SYMBOL(irq_regs);

atomic_t irq_err_count;

/* Function pointer for generic interrupt vector handling */
void (*x86_platform_ipi_callback)(void) = NULL;

/*
 * 'what should we do if we get a hw irq event on an illegal vector'.
 * each architecture has to answer this themselves.
 */
void ack_bad_irq(unsigned int irq)
{
	if (printk_ratelimit())
		pr_err("unexpected IRQ trap at vector %02x\n", irq);

	/*
	 * Currently unexpected vectors happen only on SMP and APIC.
	 * We _must_ ack these because every local APIC has only N
	 * irq slots per priority level, and a 'hanging, unacked' IRQ
	 * holds up an irq slot - in excessive cases (when multiple
	 * unexpected vectors occur) that might lock up the APIC
	 * completely.
	 * But only ack when the APIC is enabled -AK
	 */
	ack_APIC_irq();
}

#define irq_stats(x)		(&per_cpu(irq_stat, x))
/*
 * /proc/interrupts printing for arch specific interrupts
 */
int arch_show_interrupts(struct seq_file *p, int prec)
{
	int j;

	seq_printf(p, "%*s: ", prec, "NMI");
	for_each_online_cpu(j)
		seq_printf(p, "%10u ", irq_stats(j)->__nmi_count);
	seq_puts(p, "  Non-maskable interrupts\n");
#ifdef CONFIG_X86_LOCAL_APIC
	seq_printf(p, "%*s: ", prec, "LOC");
	for_each_online_cpu(j)
		seq_printf(p, "%10u ", irq_stats(j)->apic_timer_irqs);
	seq_puts(p, "  Local timer interrupts\n");

	seq_printf(p, "%*s: ", prec, "SPU");
	for_each_online_cpu(j)
		seq_printf(p, "%10u ", irq_stats(j)->irq_spurious_count);
	seq_puts(p, "  Spurious interrupts\n");
	seq_printf(p, "%*s: ", prec, "PMI");
	for_each_online_cpu(j)
		seq_printf(p, "%10u ", irq_stats(j)->apic_perf_irqs);
	seq_puts(p, "  Performance monitoring interrupts\n");
	seq_printf(p, "%*s: ", prec, "IWI");
	for_each_online_cpu(j)
		seq_printf(p, "%10u ", irq_stats(j)->apic_irq_work_irqs);
	seq_puts(p, "  IRQ work interrupts\n");
	seq_printf(p, "%*s: ", prec, "RTR");
	for_each_online_cpu(j)
		seq_printf(p, "%10u ", irq_stats(j)->icr_read_retry_count);
	seq_puts(p, "  APIC ICR read retries\n");
#endif
	if (x86_platform_ipi_callback) {
		seq_printf(p, "%*s: ", prec, "PLT");
		for_each_online_cpu(j)
			seq_printf(p, "%10u ", irq_stats(j)->x86_platform_ipis);
		seq_puts(p, "  Platform interrupts\n");
	}
#ifdef CONFIG_SMP
	seq_printf(p, "%*s: ", prec, "RES");
	for_each_online_cpu(j)
		seq_printf(p, "%10u ", irq_stats(j)->irq_resched_count);
	seq_puts(p, "  Rescheduling interrupts\n");
	seq_printf(p, "%*s: ", prec, "CAL");
	for_each_online_cpu(j)
		seq_printf(p, "%10u ", irq_stats(j)->irq_call_count -
					irq_stats(j)->irq_tlb_count);
	seq_puts(p, "  Function call interrupts\n");
	seq_printf(p, "%*s: ", prec, "TLB");
	for_each_online_cpu(j)
		seq_printf(p, "%10u ", irq_stats(j)->irq_tlb_count);
	seq_puts(p, "  TLB shootdowns\n");
#endif
#ifdef CONFIG_X86_THERMAL_VECTOR
	seq_printf(p, "%*s: ", prec, "TRM");
	for_each_online_cpu(j)
		seq_printf(p, "%10u ", irq_stats(j)->irq_thermal_count);
	seq_puts(p, "  Thermal event interrupts\n");
#endif
#ifdef CONFIG_X86_MCE_THRESHOLD
	seq_printf(p, "%*s: ", prec, "THR");
	for_each_online_cpu(j)
		seq_printf(p, "%10u ", irq_stats(j)->irq_threshold_count);
	seq_puts(p, "  Threshold APIC interrupts\n");
#endif
#ifdef CONFIG_X86_MCE_AMD
	seq_printf(p, "%*s: ", prec, "DFR");
	for_each_online_cpu(j)
		seq_printf(p, "%10u ", irq_stats(j)->irq_deferred_error_count);
	seq_puts(p, "  Deferred Error APIC interrupts\n");
#endif
#ifdef CONFIG_X86_MCE
	seq_printf(p, "%*s: ", prec, "MCE");
	for_each_online_cpu(j)
		seq_printf(p, "%10u ", per_cpu(mce_exception_count, j));
	seq_puts(p, "  Machine check exceptions\n");
	seq_printf(p, "%*s: ", prec, "MCP");
	for_each_online_cpu(j)
		seq_printf(p, "%10u ", per_cpu(mce_poll_count, j));
	seq_puts(p, "  Machine check polls\n");
#endif
#if IS_ENABLED(CONFIG_HYPERV) || defined(CONFIG_XEN)
	if (test_bit(HYPERVISOR_CALLBACK_VECTOR, used_vectors)) {
		seq_printf(p, "%*s: ", prec, "HYP");
		for_each_online_cpu(j)
			seq_printf(p, "%10u ",
				   irq_stats(j)->irq_hv_callback_count);
		seq_puts(p, "  Hypervisor callback interrupts\n");
	}
#endif
	seq_printf(p, "%*s: %10u\n", prec, "ERR", atomic_read(&irq_err_count));
#if defined(CONFIG_X86_IO_APIC)
	seq_printf(p, "%*s: %10u\n", prec, "MIS", atomic_read(&irq_mis_count));
#endif
#ifdef CONFIG_HAVE_KVM
	seq_printf(p, "%*s: ", prec, "PIN");
	for_each_online_cpu(j)
		seq_printf(p, "%10u ", irq_stats(j)->kvm_posted_intr_ipis);
	seq_puts(p, "  Posted-interrupt notification event\n");

	seq_printf(p, "%*s: ", prec, "PIW");
	for_each_online_cpu(j)
		seq_printf(p, "%10u ",
			   irq_stats(j)->kvm_posted_intr_wakeup_ipis);
	seq_puts(p, "  Posted-interrupt wakeup event\n");
#endif
	return 0;
}

/*
 * /proc/stat helpers
 */
u64 arch_irq_stat_cpu(unsigned int cpu)
{
	u64 sum = irq_stats(cpu)->__nmi_count;

#ifdef CONFIG_X86_LOCAL_APIC
	sum += irq_stats(cpu)->apic_timer_irqs;
	sum += irq_stats(cpu)->irq_spurious_count;
	sum += irq_stats(cpu)->apic_perf_irqs;
	sum += irq_stats(cpu)->apic_irq_work_irqs;
	sum += irq_stats(cpu)->icr_read_retry_count;
#endif
	if (x86_platform_ipi_callback)
		sum += irq_stats(cpu)->x86_platform_ipis;
#ifdef CONFIG_SMP
	sum += irq_stats(cpu)->irq_resched_count;
	sum += irq_stats(cpu)->irq_call_count;
#endif
#ifdef CONFIG_X86_THERMAL_VECTOR
	sum += irq_stats(cpu)->irq_thermal_count;
#endif
#ifdef CONFIG_X86_MCE_THRESHOLD
	sum += irq_stats(cpu)->irq_threshold_count;
#endif
#ifdef CONFIG_X86_MCE
	sum += per_cpu(mce_exception_count, cpu);
	sum += per_cpu(mce_poll_count, cpu);
#endif
	return sum;
}

u64 arch_irq_stat(void)
{
	u64 sum = atomic_read(&irq_err_count);
	return sum;
}


/*
 * do_IRQ handles all normal device IRQ's (the special
 * SMP cross-CPU interrupts have their own specific
 * handlers).
 */
__visible unsigned int __irq_entry do_IRQ(struct pt_regs *regs)
{
	struct pt_regs *old_regs = set_irq_regs(regs);
	struct irq_desc * desc;
	/* high bit used in ret_from_ code  */
	unsigned vector = ~regs->orig_ax;

	/*
	 * NB: Unlike exception entries, IRQ entries do not reliably
	 * handle context tracking in the low-level entry code.  This is
	 * because syscall entries execute briefly with IRQs on before
	 * updating context tracking state, so we can take an IRQ from
	 * kernel mode with CONTEXT_USER.  The low-level entry code only
	 * updates the context if we came from user mode, so we won't
	 * switch to CONTEXT_KERNEL.  We'll fix that once the syscall
	 * code is cleaned up enough that we can cleanly defer enabling
	 * IRQs.
	 */

	entering_irq();

	/* entering_irq() tells RCU that we're not quiescent.  Check it. */
	RCU_LOCKDEP_WARN(!rcu_is_watching(), "IRQ failed to wake up RCU");

	desc = __this_cpu_read(vector_irq[vector]);

	if (!handle_irq(desc, regs)) {
		ack_APIC_irq();

		if (desc != VECTOR_RETRIGGERED) {
			pr_emerg_ratelimited("%s: %d.%d No irq handler for vector\n",
					     __func__, smp_processor_id(),
					     vector);
		} else {
			__this_cpu_write(vector_irq[vector], VECTOR_UNUSED);
		}
	}

	exiting_irq();

	set_irq_regs(old_regs);
	return 1;
}

/*
 * Handler for X86_PLATFORM_IPI_VECTOR.
 */
void __smp_x86_platform_ipi(void)
{
	inc_irq_stat(x86_platform_ipis);

	if (x86_platform_ipi_callback)
		x86_platform_ipi_callback();
}

__visible void smp_x86_platform_ipi(struct pt_regs *regs)
{
	struct pt_regs *old_regs = set_irq_regs(regs);

	entering_ack_irq();
	__smp_x86_platform_ipi();
	exiting_irq();
	set_irq_regs(old_regs);
}

#ifdef CONFIG_HAVE_KVM
static void dummy_handler(void) {}
static void (*kvm_posted_intr_wakeup_handler)(void) = dummy_handler;

void kvm_set_posted_intr_wakeup_handler(void (*handler)(void))
{
	if (handler)
		kvm_posted_intr_wakeup_handler = handler;
	else
		kvm_posted_intr_wakeup_handler = dummy_handler;
}
EXPORT_SYMBOL_GPL(kvm_set_posted_intr_wakeup_handler);

/*
 * Handler for POSTED_INTERRUPT_VECTOR.
 */
__visible void smp_kvm_posted_intr_ipi(struct pt_regs *regs)
{
	struct pt_regs *old_regs = set_irq_regs(regs);

	entering_ack_irq();
	inc_irq_stat(kvm_posted_intr_ipis);
	exiting_irq();
	set_irq_regs(old_regs);
}

/*
 * Handler for POSTED_INTERRUPT_WAKEUP_VECTOR.
 */
__visible void smp_kvm_posted_intr_wakeup_ipi(struct pt_regs *regs)
{
	struct pt_regs *old_regs = set_irq_regs(regs);

	entering_ack_irq();
	inc_irq_stat(kvm_posted_intr_wakeup_ipis);
	kvm_posted_intr_wakeup_handler();
	exiting_irq();
	set_irq_regs(old_regs);
}
#endif

__visible void smp_trace_x86_platform_ipi(struct pt_regs *regs)
{
	struct pt_regs *old_regs = set_irq_regs(regs);

	entering_ack_irq();
	trace_x86_platform_ipi_entry(X86_PLATFORM_IPI_VECTOR);
	__smp_x86_platform_ipi();
	trace_x86_platform_ipi_exit(X86_PLATFORM_IPI_VECTOR);
	exiting_irq();
	set_irq_regs(old_regs);
}

EXPORT_SYMBOL_GPL(vector_used_by_percpu_irq);

#ifdef CONFIG_HOTPLUG_CPU

/* These two declarations are only used in check_irq_vectors_for_cpu_disable()
 * below, which is protected by stop_machine().  Putting them on the stack
 * results in a stack frame overflow.  Dynamically allocating could result in a
 * failure so declare these two cpumasks as global.
 */
static struct cpumask affinity_new, online_new;

/*
 * This cpu is going to be removed and its vectors migrated to the remaining
 * online cpus.  Check to see if there are enough vectors in the remaining cpus.
 * This function is protected by stop_machine().
 */
int check_irq_vectors_for_cpu_disable(void)
{
	unsigned int this_cpu, vector, this_count, count;
	struct irq_desc *desc;
	struct irq_data *data;
	int cpu;

	this_cpu = smp_processor_id();
	cpumask_copy(&online_new, cpu_online_mask);
	cpumask_clear_cpu(this_cpu, &online_new);

	this_count = 0;
	for (vector = FIRST_EXTERNAL_VECTOR; vector < NR_VECTORS; vector++) {
		desc = __this_cpu_read(vector_irq[vector]);
		if (IS_ERR_OR_NULL(desc))
			continue;
		/*
		 * Protect against concurrent action removal, affinity
		 * changes etc.
		 */
		raw_spin_lock(&desc->lock);
		data = irq_desc_get_irq_data(desc);
		cpumask_copy(&affinity_new,
			     irq_data_get_affinity_mask(data));
		cpumask_clear_cpu(this_cpu, &affinity_new);

<<<<<<< HEAD
			/*
			 * Protect against concurrent action removal,
			 * affinity changes etc.
			 */
			raw_spin_lock(&desc->lock);
			data = irq_desc_get_irq_data(desc);
			cpumask_copy(&affinity_new, data->affinity);
			cpumask_clear_cpu(this_cpu, &affinity_new);

			/* Do not count inactive or per-cpu irqs. */
			if (!irq_has_action(irq) || irqd_is_per_cpu(data)) {
				raw_spin_unlock(&desc->lock);
				continue;
			}

			raw_spin_unlock(&desc->lock);
			/*
			 * A single irq may be mapped to multiple
			 * cpu's vector_irq[] (for example IOAPIC cluster
			 * mode).  In this case we have two
			 * possibilities:
			 *
			 * 1) the resulting affinity mask is empty; that is
			 * this the down'd cpu is the last cpu in the irq's
			 * affinity mask, or
			 *
			 * 2) the resulting affinity mask is no longer
			 * a subset of the online cpus but the affinity
			 * mask is not zero; that is the down'd cpu is the
			 * last online cpu in a user set affinity mask.
			 */
			if (cpumask_empty(&affinity_new) ||
			    !cpumask_subset(&affinity_new, &online_new))
				this_count++;
=======
		/* Do not count inactive or per-cpu irqs. */
		if (!irq_desc_has_action(desc) || irqd_is_per_cpu(data)) {
			raw_spin_unlock(&desc->lock);
			continue;
>>>>>>> 9fe8ecca
		}

		raw_spin_unlock(&desc->lock);
		/*
		 * A single irq may be mapped to multiple cpu's
		 * vector_irq[] (for example IOAPIC cluster mode).  In
		 * this case we have two possibilities:
		 *
		 * 1) the resulting affinity mask is empty; that is
		 * this the down'd cpu is the last cpu in the irq's
		 * affinity mask, or
		 *
		 * 2) the resulting affinity mask is no longer a
		 * subset of the online cpus but the affinity mask is
		 * not zero; that is the down'd cpu is the last online
		 * cpu in a user set affinity mask.
		 */
		if (cpumask_empty(&affinity_new) ||
		    !cpumask_subset(&affinity_new, &online_new))
			this_count++;
	}

	count = 0;
	for_each_online_cpu(cpu) {
		if (cpu == this_cpu)
			continue;
		/*
		 * We scan from FIRST_EXTERNAL_VECTOR to first system
		 * vector. If the vector is marked in the used vectors
		 * bitmap or an irq is assigned to it, we don't count
		 * it as available.
		 *
		 * As this is an inaccurate snapshot anyway, we can do
		 * this w/o holding vector_lock.
		 */
		for (vector = FIRST_EXTERNAL_VECTOR;
		     vector < first_system_vector; vector++) {
			if (!test_bit(vector, used_vectors) &&
			    IS_ERR_OR_NULL(per_cpu(vector_irq, cpu)[vector]))
			    count++;
		}
	}

	if (count < this_count) {
		pr_warn("CPU %d disable failed: CPU has %u vectors assigned and there are only %u available.\n",
			this_cpu, this_count, count);
		return -ERANGE;
	}
	return 0;
}

/* A cpu has been removed from cpu_online_mask.  Reset irq affinities. */
void fixup_irqs(void)
{
	unsigned int irq, vector;
	static int warned;
	struct irq_desc *desc;
	struct irq_data *data;
	struct irq_chip *chip;
	int ret;

	for_each_irq_desc(irq, desc) {
		int break_affinity = 0;
		int set_affinity = 1;
		const struct cpumask *affinity;

		if (!desc)
			continue;
		if (irq == 2)
			continue;

		/* interrupt's are disabled at this point */
		raw_spin_lock(&desc->lock);

		data = irq_desc_get_irq_data(desc);
		affinity = irq_data_get_affinity_mask(data);
		if (!irq_has_action(irq) || irqd_is_per_cpu(data) ||
		    cpumask_subset(affinity, cpu_online_mask)) {
			raw_spin_unlock(&desc->lock);
			continue;
		}

		/*
		 * Complete the irq move. This cpu is going down and for
		 * non intr-remapping case, we can't wait till this interrupt
		 * arrives at this cpu before completing the irq move.
		 */
		irq_force_complete_move(irq);

		if (cpumask_any_and(affinity, cpu_online_mask) >= nr_cpu_ids) {
			break_affinity = 1;
			affinity = cpu_online_mask;
		}

		chip = irq_data_get_irq_chip(data);
		if (!irqd_can_move_in_process_context(data) && chip->irq_mask)
			chip->irq_mask(data);

		if (chip->irq_set_affinity) {
			ret = chip->irq_set_affinity(data, affinity, true);
			if (ret == -ENOSPC)
				pr_crit("IRQ %d set affinity failed because there are no available vectors.  The device assigned to this IRQ is unstable.\n", irq);
		} else {
			if (!(warned++))
				set_affinity = 0;
		}

		/*
		 * We unmask if the irq was not marked masked by the
		 * core code. That respects the lazy irq disable
		 * behaviour.
		 */
		if (!irqd_can_move_in_process_context(data) &&
		    !irqd_irq_masked(data) && chip->irq_unmask)
			chip->irq_unmask(data);

		raw_spin_unlock(&desc->lock);

		if (break_affinity && set_affinity)
			pr_notice("Broke affinity for irq %i\n", irq);
		else if (!set_affinity)
			pr_notice("Cannot set affinity for irq %i\n", irq);
	}

	/*
	 * We can remove mdelay() and then send spuriuous interrupts to
	 * new cpu targets for all the irqs that were handled previously by
	 * this cpu. While it works, I have seen spurious interrupt messages
	 * (nothing wrong but still...).
	 *
	 * So for now, retain mdelay(1) and check the IRR and then send those
	 * interrupts to new targets as this cpu is already offlined...
	 */
	mdelay(1);

	/*
	 * We can walk the vector array of this cpu without holding
	 * vector_lock because the cpu is already marked !online, so
	 * nothing else will touch it.
	 */
	for (vector = FIRST_EXTERNAL_VECTOR; vector < NR_VECTORS; vector++) {
		unsigned int irr;

		if (IS_ERR_OR_NULL(__this_cpu_read(vector_irq[vector])))
			continue;

		irr = apic_read(APIC_IRR + (vector / 32 * 0x10));
		if (irr  & (1 << (vector % 32))) {
			desc = __this_cpu_read(vector_irq[vector]);

<<<<<<< HEAD
			desc = irq_to_desc(irq);
=======
>>>>>>> 9fe8ecca
			raw_spin_lock(&desc->lock);
			data = irq_desc_get_irq_data(desc);
			chip = irq_data_get_irq_chip(data);
			if (chip->irq_retrigger) {
				chip->irq_retrigger(data);
				__this_cpu_write(vector_irq[vector], VECTOR_RETRIGGERED);
			}
			raw_spin_unlock(&desc->lock);
		}
		if (__this_cpu_read(vector_irq[vector]) != VECTOR_RETRIGGERED)
			__this_cpu_write(vector_irq[vector], VECTOR_UNUSED);
	}
}
#endif<|MERGE_RESOLUTION|>--- conflicted
+++ resolved
@@ -371,47 +371,10 @@
 			     irq_data_get_affinity_mask(data));
 		cpumask_clear_cpu(this_cpu, &affinity_new);
 
-<<<<<<< HEAD
-			/*
-			 * Protect against concurrent action removal,
-			 * affinity changes etc.
-			 */
-			raw_spin_lock(&desc->lock);
-			data = irq_desc_get_irq_data(desc);
-			cpumask_copy(&affinity_new, data->affinity);
-			cpumask_clear_cpu(this_cpu, &affinity_new);
-
-			/* Do not count inactive or per-cpu irqs. */
-			if (!irq_has_action(irq) || irqd_is_per_cpu(data)) {
-				raw_spin_unlock(&desc->lock);
-				continue;
-			}
-
-			raw_spin_unlock(&desc->lock);
-			/*
-			 * A single irq may be mapped to multiple
-			 * cpu's vector_irq[] (for example IOAPIC cluster
-			 * mode).  In this case we have two
-			 * possibilities:
-			 *
-			 * 1) the resulting affinity mask is empty; that is
-			 * this the down'd cpu is the last cpu in the irq's
-			 * affinity mask, or
-			 *
-			 * 2) the resulting affinity mask is no longer
-			 * a subset of the online cpus but the affinity
-			 * mask is not zero; that is the down'd cpu is the
-			 * last online cpu in a user set affinity mask.
-			 */
-			if (cpumask_empty(&affinity_new) ||
-			    !cpumask_subset(&affinity_new, &online_new))
-				this_count++;
-=======
 		/* Do not count inactive or per-cpu irqs. */
 		if (!irq_desc_has_action(desc) || irqd_is_per_cpu(data)) {
 			raw_spin_unlock(&desc->lock);
 			continue;
->>>>>>> 9fe8ecca
 		}
 
 		raw_spin_unlock(&desc->lock);
@@ -562,10 +525,6 @@
 		if (irr  & (1 << (vector % 32))) {
 			desc = __this_cpu_read(vector_irq[vector]);
 
-<<<<<<< HEAD
-			desc = irq_to_desc(irq);
-=======
->>>>>>> 9fe8ecca
 			raw_spin_lock(&desc->lock);
 			data = irq_desc_get_irq_data(desc);
 			chip = irq_data_get_irq_chip(data);
