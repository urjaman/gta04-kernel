/*
 *  boot.c - Architecture-Specific Low-Level ACPI Boot Support
 *
 *  Copyright (C) 2001, 2002 Paul Diefenbaugh <paul.s.diefenbaugh@intel.com>
 *  Copyright (C) 2001 Jun Nakajima <jun.nakajima@intel.com>
 *
 * ~~~~~~~~~~~~~~~~~~~~~~~~~~~~~~~~~~~~~~~~~~~~~~~~~~~~~~~~~~~~~~~~~~~~~~~~~~
 *
 *  This program is free software; you can redistribute it and/or modify
 *  it under the terms of the GNU General Public License as published by
 *  the Free Software Foundation; either version 2 of the License, or
 *  (at your option) any later version.
 *
 *  This program is distributed in the hope that it will be useful,
 *  but WITHOUT ANY WARRANTY; without even the implied warranty of
 *  MERCHANTABILITY or FITNESS FOR A PARTICULAR PURPOSE.  See the
 *  GNU General Public License for more details.
 *
 *  You should have received a copy of the GNU General Public License
 *  along with this program; if not, write to the Free Software
 *  Foundation, Inc., 59 Temple Place, Suite 330, Boston, MA  02111-1307  USA
 *
 * ~~~~~~~~~~~~~~~~~~~~~~~~~~~~~~~~~~~~~~~~~~~~~~~~~~~~~~~~~~~~~~~~~~~~~~~~~~
 */

#include <linux/init.h>
#include <linux/acpi.h>
#include <linux/acpi_pmtmr.h>
#include <linux/efi.h>
#include <linux/cpumask.h>
#include <linux/module.h>
#include <linux/dmi.h>
#include <linux/irq.h>
#include <linux/slab.h>
#include <linux/bootmem.h>
#include <linux/ioport.h>
#include <linux/pci.h>

#include <asm/irqdomain.h>
#include <asm/pci_x86.h>
#include <asm/pgtable.h>
#include <asm/io_apic.h>
#include <asm/apic.h>
#include <asm/io.h>
#include <asm/mpspec.h>
#include <asm/smp.h>
#include <asm/i8259.h>

#include "sleep.h" /* To include x86_acpi_suspend_lowlevel */
static int __initdata acpi_force = 0;
int acpi_disabled;
EXPORT_SYMBOL(acpi_disabled);

#ifdef	CONFIG_X86_64
# include <asm/proto.h>
#endif				/* X86 */

#define PREFIX			"ACPI: "

int acpi_noirq;				/* skip ACPI IRQ initialization */
int acpi_pci_disabled;		/* skip ACPI PCI scan and IRQ initialization */
EXPORT_SYMBOL(acpi_pci_disabled);

int acpi_lapic;
int acpi_ioapic;
int acpi_strict;
int acpi_disable_cmcff;

u8 acpi_sci_flags __initdata;
int acpi_sci_override_gsi __initdata;
int acpi_skip_timer_override __initdata;
int acpi_use_timer_override __initdata;
int acpi_fix_pin2_polarity __initdata;

#ifdef CONFIG_X86_LOCAL_APIC
static u64 acpi_lapic_addr __initdata = APIC_DEFAULT_PHYS_BASE;
#endif

/*
 * Locks related to IOAPIC hotplug
 * Hotplug side:
 *	->device_hotplug_lock
 *		->acpi_ioapic_lock
 *			->ioapic_lock
 * Interrupt mapping side:
 *	->acpi_ioapic_lock
 *		->ioapic_mutex
 *			->ioapic_lock
 */
static DEFINE_MUTEX(acpi_ioapic_lock);

/* --------------------------------------------------------------------------
                              Boot-time Configuration
   -------------------------------------------------------------------------- */

/*
 * The default interrupt routing model is PIC (8259).  This gets
 * overridden if IOAPICs are enumerated (below).
 */
enum acpi_irq_model_id acpi_irq_model = ACPI_IRQ_MODEL_PIC;


/*
 * ISA irqs by default are the first 16 gsis but can be
 * any gsi as specified by an interrupt source override.
 */
static u32 isa_irq_to_gsi[NR_IRQS_LEGACY] __read_mostly = {
	0, 1, 2, 3, 4, 5, 6, 7, 8, 9, 10, 11, 12, 13, 14, 15
};

#define	ACPI_INVALID_GSI		INT_MIN

/*
 * This is just a simple wrapper around early_ioremap(),
 * with sanity checks for phys == 0 and size == 0.
 */
char *__init __acpi_map_table(unsigned long phys, unsigned long size)
{

	if (!phys || !size)
		return NULL;

	return early_ioremap(phys, size);
}

void __init __acpi_unmap_table(char *map, unsigned long size)
{
	if (!map || !size)
		return;

	early_iounmap(map, size);
}

#ifdef CONFIG_X86_LOCAL_APIC
static int __init acpi_parse_madt(struct acpi_table_header *table)
{
	struct acpi_table_madt *madt = NULL;

	if (!cpu_has_apic)
		return -EINVAL;

	madt = (struct acpi_table_madt *)table;
	if (!madt) {
		printk(KERN_WARNING PREFIX "Unable to map MADT\n");
		return -ENODEV;
	}

	if (madt->address) {
		acpi_lapic_addr = (u64) madt->address;

		printk(KERN_DEBUG PREFIX "Local APIC address 0x%08x\n",
		       madt->address);
	}

	default_acpi_madt_oem_check(madt->header.oem_id,
				    madt->header.oem_table_id);

	return 0;
}

/**
 * acpi_register_lapic - register a local apic and generates a logic cpu number
 * @id: local apic id to register
 * @enabled: this cpu is enabled or not
 *
 * Returns the logic cpu number which maps to the local apic
 */
static int acpi_register_lapic(int id, u8 enabled)
{
	unsigned int ver = 0;

	if (id >= MAX_LOCAL_APIC) {
		printk(KERN_INFO PREFIX "skipped apicid that is too big\n");
		return -EINVAL;
	}

	if (!enabled) {
		++disabled_cpus;
		return -EINVAL;
	}

	if (boot_cpu_physical_apicid != -1U)
		ver = apic_version[boot_cpu_physical_apicid];

	return generic_processor_info(id, ver);
}

static int __init
acpi_parse_x2apic(struct acpi_subtable_header *header, const unsigned long end)
{
	struct acpi_madt_local_x2apic *processor = NULL;
	int apic_id;
	u8 enabled;

	processor = (struct acpi_madt_local_x2apic *)header;

	if (BAD_MADT_ENTRY(processor, end))
		return -EINVAL;

	acpi_table_print_madt_entry(header);

	apic_id = processor->local_apic_id;
	enabled = processor->lapic_flags & ACPI_MADT_ENABLED;
#ifdef CONFIG_X86_X2APIC
	/*
	 * We need to register disabled CPU as well to permit
	 * counting disabled CPUs. This allows us to size
	 * cpus_possible_map more accurately, to permit
	 * to not preallocating memory for all NR_CPUS
	 * when we use CPU hotplug.
	 */
	if (!apic->apic_id_valid(apic_id) && enabled)
		printk(KERN_WARNING PREFIX "x2apic entry ignored\n");
	else
		acpi_register_lapic(apic_id, enabled);
#else
	printk(KERN_WARNING PREFIX "x2apic entry ignored\n");
#endif

	return 0;
}

static int __init
acpi_parse_lapic(struct acpi_subtable_header * header, const unsigned long end)
{
	struct acpi_madt_local_apic *processor = NULL;

	processor = (struct acpi_madt_local_apic *)header;

	if (BAD_MADT_ENTRY(processor, end))
		return -EINVAL;

	acpi_table_print_madt_entry(header);

	/*
	 * We need to register disabled CPU as well to permit
	 * counting disabled CPUs. This allows us to size
	 * cpus_possible_map more accurately, to permit
	 * to not preallocating memory for all NR_CPUS
	 * when we use CPU hotplug.
	 */
	acpi_register_lapic(processor->id,	/* APIC ID */
			    processor->lapic_flags & ACPI_MADT_ENABLED);

	return 0;
}

static int __init
acpi_parse_sapic(struct acpi_subtable_header *header, const unsigned long end)
{
	struct acpi_madt_local_sapic *processor = NULL;

	processor = (struct acpi_madt_local_sapic *)header;

	if (BAD_MADT_ENTRY(processor, end))
		return -EINVAL;

	acpi_table_print_madt_entry(header);

	acpi_register_lapic((processor->id << 8) | processor->eid,/* APIC ID */
			    processor->lapic_flags & ACPI_MADT_ENABLED);

	return 0;
}

static int __init
acpi_parse_lapic_addr_ovr(struct acpi_subtable_header * header,
			  const unsigned long end)
{
	struct acpi_madt_local_apic_override *lapic_addr_ovr = NULL;

	lapic_addr_ovr = (struct acpi_madt_local_apic_override *)header;

	if (BAD_MADT_ENTRY(lapic_addr_ovr, end))
		return -EINVAL;

	acpi_lapic_addr = lapic_addr_ovr->address;

	return 0;
}

static int __init
acpi_parse_x2apic_nmi(struct acpi_subtable_header *header,
		      const unsigned long end)
{
	struct acpi_madt_local_x2apic_nmi *x2apic_nmi = NULL;

	x2apic_nmi = (struct acpi_madt_local_x2apic_nmi *)header;

	if (BAD_MADT_ENTRY(x2apic_nmi, end))
		return -EINVAL;

	acpi_table_print_madt_entry(header);

	if (x2apic_nmi->lint != 1)
		printk(KERN_WARNING PREFIX "NMI not connected to LINT 1!\n");

	return 0;
}

static int __init
acpi_parse_lapic_nmi(struct acpi_subtable_header * header, const unsigned long end)
{
	struct acpi_madt_local_apic_nmi *lapic_nmi = NULL;

	lapic_nmi = (struct acpi_madt_local_apic_nmi *)header;

	if (BAD_MADT_ENTRY(lapic_nmi, end))
		return -EINVAL;

	acpi_table_print_madt_entry(header);

	if (lapic_nmi->lint != 1)
		printk(KERN_WARNING PREFIX "NMI not connected to LINT 1!\n");

	return 0;
}

#endif				/*CONFIG_X86_LOCAL_APIC */

#ifdef CONFIG_X86_IO_APIC
#define MP_ISA_BUS		0

static void __init mp_override_legacy_irq(u8 bus_irq, u8 polarity, u8 trigger,
					  u32 gsi)
{
	int ioapic;
	int pin;
	struct mpc_intsrc mp_irq;

	/*
	 * Convert 'gsi' to 'ioapic.pin'.
	 */
	ioapic = mp_find_ioapic(gsi);
	if (ioapic < 0)
		return;
	pin = mp_find_ioapic_pin(ioapic, gsi);

	/*
	 * TBD: This check is for faulty timer entries, where the override
	 *      erroneously sets the trigger to level, resulting in a HUGE
	 *      increase of timer interrupts!
	 */
	if ((bus_irq == 0) && (trigger == 3))
		trigger = 1;

	mp_irq.type = MP_INTSRC;
	mp_irq.irqtype = mp_INT;
	mp_irq.irqflag = (trigger << 2) | polarity;
	mp_irq.srcbus = MP_ISA_BUS;
	mp_irq.srcbusirq = bus_irq;	/* IRQ */
	mp_irq.dstapic = mpc_ioapic_id(ioapic); /* APIC ID */
	mp_irq.dstirq = pin;	/* INTIN# */

	mp_save_irq(&mp_irq);

	/*
	 * Reset default identity mapping if gsi is also an legacy IRQ,
	 * otherwise there will be more than one entry with the same GSI
	 * and acpi_isa_irq_to_gsi() may give wrong result.
	 */
	if (gsi < nr_legacy_irqs() && isa_irq_to_gsi[gsi] == gsi)
		isa_irq_to_gsi[gsi] = ACPI_INVALID_GSI;
	isa_irq_to_gsi[bus_irq] = gsi;
}

static int mp_config_acpi_gsi(struct device *dev, u32 gsi, int trigger,
			int polarity)
{
#ifdef CONFIG_X86_MPPARSE
	struct mpc_intsrc mp_irq;
	struct pci_dev *pdev;
	unsigned char number;
	unsigned int devfn;
	int ioapic;
	u8 pin;

	if (!acpi_ioapic)
		return 0;
	if (!dev || !dev_is_pci(dev))
		return 0;

	pdev = to_pci_dev(dev);
	number = pdev->bus->number;
	devfn = pdev->devfn;
	pin = pdev->pin;
	/* print the entry should happen on mptable identically */
	mp_irq.type = MP_INTSRC;
	mp_irq.irqtype = mp_INT;
	mp_irq.irqflag = (trigger == ACPI_EDGE_SENSITIVE ? 4 : 0x0c) |
				(polarity == ACPI_ACTIVE_HIGH ? 1 : 3);
	mp_irq.srcbus = number;
	mp_irq.srcbusirq = (((devfn >> 3) & 0x1f) << 2) | ((pin - 1) & 3);
	ioapic = mp_find_ioapic(gsi);
	mp_irq.dstapic = mpc_ioapic_id(ioapic);
	mp_irq.dstirq = mp_find_ioapic_pin(ioapic, gsi);

	mp_save_irq(&mp_irq);
#endif
	return 0;
}

<<<<<<< HEAD
static int mp_register_gsi(struct device *dev, u32 gsi, int trigger,
			   int polarity)
{
	int irq, node;

	if (acpi_irq_model != ACPI_IRQ_MODEL_IOAPIC)
		return gsi;

	/* Don't set up the ACPI SCI because it's already set up */
	if (acpi_gbl_FADT.sci_interrupt == gsi)
		return mp_map_gsi_to_irq(gsi, IOAPIC_MAP_ALLOC);

	trigger = trigger == ACPI_EDGE_SENSITIVE ? 0 : 1;
	polarity = polarity == ACPI_ACTIVE_HIGH ? 0 : 1;
	node = dev ? dev_to_node(dev) : NUMA_NO_NODE;
	if (mp_set_gsi_attr(gsi, trigger, polarity, node)) {
		pr_warn("Failed to set pin attr for GSI%d\n", gsi);
		return -1;
	}

	irq = mp_map_gsi_to_irq(gsi, IOAPIC_MAP_ALLOC);
	if (irq < 0)
		return irq;

	if (enable_update_mptable)
		mp_config_acpi_gsi(dev, gsi, trigger, polarity);

	return irq;
}

static void mp_unregister_gsi(u32 gsi)
{
	int irq;

	if (acpi_irq_model != ACPI_IRQ_MODEL_IOAPIC)
		return;

	if (acpi_gbl_FADT.sci_interrupt == gsi)
		return;

	irq = mp_map_gsi_to_irq(gsi, 0);
	if (irq > 0)
		mp_unmap_irq(irq);
}

static struct irq_domain_ops acpi_irqdomain_ops = {
	.map = mp_irqdomain_map,
	.unmap = mp_irqdomain_unmap,
};

=======
>>>>>>> c528d8b3
static int __init
acpi_parse_ioapic(struct acpi_subtable_header * header, const unsigned long end)
{
	struct acpi_madt_io_apic *ioapic = NULL;
	struct ioapic_domain_cfg cfg = {
		.type = IOAPIC_DOMAIN_DYNAMIC,
		.ops = &mp_ioapic_irqdomain_ops,
	};

	ioapic = (struct acpi_madt_io_apic *)header;

	if (BAD_MADT_ENTRY(ioapic, end))
		return -EINVAL;

	acpi_table_print_madt_entry(header);

	/* Statically assign IRQ numbers for IOAPICs hosting legacy IRQs */
	if (ioapic->global_irq_base < nr_legacy_irqs())
		cfg.type = IOAPIC_DOMAIN_LEGACY;

	mp_register_ioapic(ioapic->id, ioapic->address, ioapic->global_irq_base,
			   &cfg);

	return 0;
}

/*
 * Parse Interrupt Source Override for the ACPI SCI
 */
static void __init acpi_sci_ioapic_setup(u8 bus_irq, u16 polarity, u16 trigger, u32 gsi)
{
	if (trigger == 0)	/* compatible SCI trigger is level */
		trigger = 3;

	if (polarity == 0)	/* compatible SCI polarity is low */
		polarity = 3;

	/* Command-line over-ride via acpi_sci= */
	if (acpi_sci_flags & ACPI_MADT_TRIGGER_MASK)
		trigger = (acpi_sci_flags & ACPI_MADT_TRIGGER_MASK) >> 2;

	if (acpi_sci_flags & ACPI_MADT_POLARITY_MASK)
		polarity = acpi_sci_flags & ACPI_MADT_POLARITY_MASK;

	mp_override_legacy_irq(bus_irq, polarity, trigger, gsi);

	/*
	 * stash over-ride to indicate we've been here
	 * and for later update of acpi_gbl_FADT
	 */
	acpi_sci_override_gsi = gsi;
	return;
}

static int __init
acpi_parse_int_src_ovr(struct acpi_subtable_header * header,
		       const unsigned long end)
{
	struct acpi_madt_interrupt_override *intsrc = NULL;

	intsrc = (struct acpi_madt_interrupt_override *)header;

	if (BAD_MADT_ENTRY(intsrc, end))
		return -EINVAL;

	acpi_table_print_madt_entry(header);

	if (intsrc->source_irq == acpi_gbl_FADT.sci_interrupt) {
		acpi_sci_ioapic_setup(intsrc->source_irq,
				      intsrc->inti_flags & ACPI_MADT_POLARITY_MASK,
				      (intsrc->inti_flags & ACPI_MADT_TRIGGER_MASK) >> 2,
				      intsrc->global_irq);
		return 0;
	}

	if (intsrc->source_irq == 0) {
		if (acpi_skip_timer_override) {
			printk(PREFIX "BIOS IRQ0 override ignored.\n");
			return 0;
		}

		if ((intsrc->global_irq == 2) && acpi_fix_pin2_polarity
			&& (intsrc->inti_flags & ACPI_MADT_POLARITY_MASK)) {
			intsrc->inti_flags &= ~ACPI_MADT_POLARITY_MASK;
			printk(PREFIX "BIOS IRQ0 pin2 override: forcing polarity to high active.\n");
		}
	}

	mp_override_legacy_irq(intsrc->source_irq,
				intsrc->inti_flags & ACPI_MADT_POLARITY_MASK,
				(intsrc->inti_flags & ACPI_MADT_TRIGGER_MASK) >> 2,
				intsrc->global_irq);

	return 0;
}

static int __init
acpi_parse_nmi_src(struct acpi_subtable_header * header, const unsigned long end)
{
	struct acpi_madt_nmi_source *nmi_src = NULL;

	nmi_src = (struct acpi_madt_nmi_source *)header;

	if (BAD_MADT_ENTRY(nmi_src, end))
		return -EINVAL;

	acpi_table_print_madt_entry(header);

	/* TBD: Support nimsrc entries? */

	return 0;
}

#endif				/* CONFIG_X86_IO_APIC */

/*
 * acpi_pic_sci_set_trigger()
 *
 * use ELCR to set PIC-mode trigger type for SCI
 *
 * If a PIC-mode SCI is not recognized or gives spurious IRQ7's
 * it may require Edge Trigger -- use "acpi_sci=edge"
 *
 * Port 0x4d0-4d1 are ECLR1 and ECLR2, the Edge/Level Control Registers
 * for the 8259 PIC.  bit[n] = 1 means irq[n] is Level, otherwise Edge.
 * ECLR1 is IRQs 0-7 (IRQ 0, 1, 2 must be 0)
 * ECLR2 is IRQs 8-15 (IRQ 8, 13 must be 0)
 */

void __init acpi_pic_sci_set_trigger(unsigned int irq, u16 trigger)
{
	unsigned int mask = 1 << irq;
	unsigned int old, new;

	/* Real old ELCR mask */
	old = inb(0x4d0) | (inb(0x4d1) << 8);

	/*
	 * If we use ACPI to set PCI IRQs, then we should clear ELCR
	 * since we will set it correctly as we enable the PCI irq
	 * routing.
	 */
	new = acpi_noirq ? old : 0;

	/*
	 * Update SCI information in the ELCR, it isn't in the PCI
	 * routing tables..
	 */
	switch (trigger) {
	case 1:		/* Edge - clear */
		new &= ~mask;
		break;
	case 3:		/* Level - set */
		new |= mask;
		break;
	}

	if (old == new)
		return;

	printk(PREFIX "setting ELCR to %04x (from %04x)\n", new, old);
	outb(new, 0x4d0);
	outb(new >> 8, 0x4d1);
}

int acpi_gsi_to_irq(u32 gsi, unsigned int *irqp)
{
	int irq;

	if (acpi_irq_model == ACPI_IRQ_MODEL_PIC) {
		*irqp = gsi;
	} else {
<<<<<<< HEAD
		irq = mp_map_gsi_to_irq(gsi,
					IOAPIC_MAP_ALLOC | IOAPIC_MAP_CHECK);
=======
		mutex_lock(&acpi_ioapic_lock);
		irq = mp_map_gsi_to_irq(gsi,
					IOAPIC_MAP_ALLOC | IOAPIC_MAP_CHECK,
					NULL);
		mutex_unlock(&acpi_ioapic_lock);
>>>>>>> c528d8b3
		if (irq < 0)
			return -1;
		*irqp = irq;
	}
	return 0;
}
EXPORT_SYMBOL_GPL(acpi_gsi_to_irq);

int acpi_isa_irq_to_gsi(unsigned isa_irq, u32 *gsi)
{
	if (isa_irq < nr_legacy_irqs() &&
	    isa_irq_to_gsi[isa_irq] != ACPI_INVALID_GSI) {
		*gsi = isa_irq_to_gsi[isa_irq];
		return 0;
	}

	return -1;
}

static int acpi_register_gsi_pic(struct device *dev, u32 gsi,
				 int trigger, int polarity)
{
#ifdef CONFIG_PCI
	/*
	 * Make sure all (legacy) PCI IRQs are set as level-triggered.
	 */
	if (trigger == ACPI_LEVEL_SENSITIVE)
		eisa_set_level_irq(gsi);
#endif

	return gsi;
}

static int acpi_register_gsi_ioapic(struct device *dev, u32 gsi,
				    int trigger, int polarity)
{
	int irq = gsi;
#ifdef CONFIG_X86_IO_APIC
	int node;
	struct irq_alloc_info info;

	node = dev ? dev_to_node(dev) : NUMA_NO_NODE;
	trigger = trigger == ACPI_EDGE_SENSITIVE ? 0 : 1;
	polarity = polarity == ACPI_ACTIVE_HIGH ? 0 : 1;
	ioapic_set_alloc_attr(&info, node, trigger, polarity);

	mutex_lock(&acpi_ioapic_lock);
	irq = mp_map_gsi_to_irq(gsi, IOAPIC_MAP_ALLOC, &info);
	/* Don't set up the ACPI SCI because it's already set up */
	if (irq >= 0 && enable_update_mptable &&
	    acpi_gbl_FADT.sci_interrupt != gsi)
		mp_config_acpi_gsi(dev, gsi, trigger, polarity);
	mutex_unlock(&acpi_ioapic_lock);
#endif

	return irq;
}

static void acpi_unregister_gsi_ioapic(u32 gsi)
{
#ifdef CONFIG_X86_IO_APIC
	int irq;

	mutex_lock(&acpi_ioapic_lock);
	irq = mp_map_gsi_to_irq(gsi, 0, NULL);
	if (irq > 0)
		mp_unmap_irq(irq);
	mutex_unlock(&acpi_ioapic_lock);
#endif
}

int (*__acpi_register_gsi)(struct device *dev, u32 gsi,
			   int trigger, int polarity) = acpi_register_gsi_pic;
void (*__acpi_unregister_gsi)(u32 gsi) = NULL;

#ifdef CONFIG_ACPI_SLEEP
int (*acpi_suspend_lowlevel)(void) = x86_acpi_suspend_lowlevel;
#else
int (*acpi_suspend_lowlevel)(void);
#endif

/*
 * success: return IRQ number (>=0)
 * failure: return < 0
 */
int acpi_register_gsi(struct device *dev, u32 gsi, int trigger, int polarity)
{
	return __acpi_register_gsi(dev, gsi, trigger, polarity);
}
EXPORT_SYMBOL_GPL(acpi_register_gsi);

void acpi_unregister_gsi(u32 gsi)
{
	if (__acpi_unregister_gsi)
		__acpi_unregister_gsi(gsi);
}
EXPORT_SYMBOL_GPL(acpi_unregister_gsi);

#ifdef CONFIG_X86_LOCAL_APIC
static void __init acpi_set_irq_model_ioapic(void)
{
	acpi_irq_model = ACPI_IRQ_MODEL_IOAPIC;
	__acpi_register_gsi = acpi_register_gsi_ioapic;
	__acpi_unregister_gsi = acpi_unregister_gsi_ioapic;
	acpi_ioapic = 1;
}
#endif

/*
 *  ACPI based hotplug support for CPU
 */
#ifdef CONFIG_ACPI_HOTPLUG_CPU
#include <acpi/processor.h>

static void acpi_map_cpu2node(acpi_handle handle, int cpu, int physid)
{
#ifdef CONFIG_ACPI_NUMA
	int nid;

	nid = acpi_get_node(handle);
	if (nid != -1) {
		set_apicid_to_node(physid, nid);
		numa_set_node(cpu, nid);
	}
#endif
}

static int _acpi_map_lsapic(acpi_handle handle, int physid, int *pcpu)
{
	int cpu;

	cpu = acpi_register_lapic(physid, ACPI_MADT_ENABLED);
	if (cpu < 0) {
		pr_info(PREFIX "Unable to map lapic to logical cpu number\n");
		return cpu;
	}

	acpi_processor_set_pdc(handle);
	acpi_map_cpu2node(handle, cpu, physid);

	*pcpu = cpu;
	return 0;
}

/* wrapper to silence section mismatch warning */
int __ref acpi_map_lsapic(acpi_handle handle, int physid, int *pcpu)
{
	return _acpi_map_lsapic(handle, physid, pcpu);
}
EXPORT_SYMBOL(acpi_map_lsapic);

int acpi_unmap_lsapic(int cpu)
{
#ifdef CONFIG_ACPI_NUMA
	set_apicid_to_node(per_cpu(x86_cpu_to_apicid, cpu), NUMA_NO_NODE);
#endif

	per_cpu(x86_cpu_to_apicid, cpu) = -1;
	set_cpu_present(cpu, false);
	num_processors--;

	return (0);
}

EXPORT_SYMBOL(acpi_unmap_lsapic);
#endif				/* CONFIG_ACPI_HOTPLUG_CPU */

int acpi_register_ioapic(acpi_handle handle, u64 phys_addr, u32 gsi_base)
{
	int ret = -ENOSYS;
#ifdef CONFIG_ACPI_HOTPLUG_IOAPIC
	int ioapic_id;
	u64 addr;
	struct ioapic_domain_cfg cfg = {
		.type = IOAPIC_DOMAIN_DYNAMIC,
		.ops = &mp_ioapic_irqdomain_ops,
	};

	ioapic_id = acpi_get_ioapic_id(handle, gsi_base, &addr);
	if (ioapic_id < 0) {
		unsigned long long uid;
		acpi_status status;

		status = acpi_evaluate_integer(handle, METHOD_NAME__UID,
					       NULL, &uid);
		if (ACPI_FAILURE(status)) {
			acpi_handle_warn(handle, "failed to get IOAPIC ID.\n");
			return -EINVAL;
		}
		ioapic_id = (int)uid;
	}

	mutex_lock(&acpi_ioapic_lock);
	ret  = mp_register_ioapic(ioapic_id, phys_addr, gsi_base, &cfg);
	mutex_unlock(&acpi_ioapic_lock);
#endif

	return ret;
}
EXPORT_SYMBOL(acpi_register_ioapic);

int acpi_unregister_ioapic(acpi_handle handle, u32 gsi_base)
{
	int ret = -ENOSYS;

#ifdef CONFIG_ACPI_HOTPLUG_IOAPIC
	mutex_lock(&acpi_ioapic_lock);
	ret  = mp_unregister_ioapic(gsi_base);
	mutex_unlock(&acpi_ioapic_lock);
#endif

	return ret;
}
EXPORT_SYMBOL(acpi_unregister_ioapic);

/**
 * acpi_ioapic_registered - Check whether IOAPIC assoicatied with @gsi_base
 *			    has been registered
 * @handle:	ACPI handle of the IOAPIC deivce
 * @gsi_base:	GSI base associated with the IOAPIC
 *
 * Assume caller holds some type of lock to serialize acpi_ioapic_registered()
 * with acpi_register_ioapic()/acpi_unregister_ioapic().
 */
int acpi_ioapic_registered(acpi_handle handle, u32 gsi_base)
{
	int ret = 0;

#ifdef CONFIG_ACPI_HOTPLUG_IOAPIC
	mutex_lock(&acpi_ioapic_lock);
	ret  = mp_ioapic_registered(gsi_base);
	mutex_unlock(&acpi_ioapic_lock);
#endif

	return ret;
}

static int __init acpi_parse_sbf(struct acpi_table_header *table)
{
	struct acpi_table_boot *sb;

	sb = (struct acpi_table_boot *)table;
	if (!sb) {
		printk(KERN_WARNING PREFIX "Unable to map SBF\n");
		return -ENODEV;
	}

	sbf_port = sb->cmos_index;	/* Save CMOS port */

	return 0;
}

#ifdef CONFIG_HPET_TIMER
#include <asm/hpet.h>

static struct resource *hpet_res __initdata;

static int __init acpi_parse_hpet(struct acpi_table_header *table)
{
	struct acpi_table_hpet *hpet_tbl;

	hpet_tbl = (struct acpi_table_hpet *)table;
	if (!hpet_tbl) {
		printk(KERN_WARNING PREFIX "Unable to map HPET\n");
		return -ENODEV;
	}

	if (hpet_tbl->address.space_id != ACPI_SPACE_MEM) {
		printk(KERN_WARNING PREFIX "HPET timers must be located in "
		       "memory.\n");
		return -1;
	}

	hpet_address = hpet_tbl->address.address;
	hpet_blockid = hpet_tbl->sequence;

	/*
	 * Some broken BIOSes advertise HPET at 0x0. We really do not
	 * want to allocate a resource there.
	 */
	if (!hpet_address) {
		printk(KERN_WARNING PREFIX
		       "HPET id: %#x base: %#lx is invalid\n",
		       hpet_tbl->id, hpet_address);
		return 0;
	}
#ifdef CONFIG_X86_64
	/*
	 * Some even more broken BIOSes advertise HPET at
	 * 0xfed0000000000000 instead of 0xfed00000. Fix it up and add
	 * some noise:
	 */
	if (hpet_address == 0xfed0000000000000UL) {
		if (!hpet_force_user) {
			printk(KERN_WARNING PREFIX "HPET id: %#x "
			       "base: 0xfed0000000000000 is bogus\n "
			       "try hpet=force on the kernel command line to "
			       "fix it up to 0xfed00000.\n", hpet_tbl->id);
			hpet_address = 0;
			return 0;
		}
		printk(KERN_WARNING PREFIX
		       "HPET id: %#x base: 0xfed0000000000000 fixed up "
		       "to 0xfed00000.\n", hpet_tbl->id);
		hpet_address >>= 32;
	}
#endif
	printk(KERN_INFO PREFIX "HPET id: %#x base: %#lx\n",
	       hpet_tbl->id, hpet_address);

	/*
	 * Allocate and initialize the HPET firmware resource for adding into
	 * the resource tree during the lateinit timeframe.
	 */
#define HPET_RESOURCE_NAME_SIZE 9
	hpet_res = alloc_bootmem(sizeof(*hpet_res) + HPET_RESOURCE_NAME_SIZE);

	hpet_res->name = (void *)&hpet_res[1];
	hpet_res->flags = IORESOURCE_MEM;
	snprintf((char *)hpet_res->name, HPET_RESOURCE_NAME_SIZE, "HPET %u",
		 hpet_tbl->sequence);

	hpet_res->start = hpet_address;
	hpet_res->end = hpet_address + (1 * 1024) - 1;

	return 0;
}

/*
 * hpet_insert_resource inserts the HPET resources used into the resource
 * tree.
 */
static __init int hpet_insert_resource(void)
{
	if (!hpet_res)
		return 1;

	return insert_resource(&iomem_resource, hpet_res);
}

late_initcall(hpet_insert_resource);

#else
#define	acpi_parse_hpet	NULL
#endif

static int __init acpi_parse_fadt(struct acpi_table_header *table)
{

#ifdef CONFIG_X86_PM_TIMER
	/* detect the location of the ACPI PM Timer */
	if (acpi_gbl_FADT.header.revision >= FADT2_REVISION_ID) {
		/* FADT rev. 2 */
		if (acpi_gbl_FADT.xpm_timer_block.space_id !=
		    ACPI_ADR_SPACE_SYSTEM_IO)
			return 0;

		pmtmr_ioport = acpi_gbl_FADT.xpm_timer_block.address;
		/*
		 * "X" fields are optional extensions to the original V1.0
		 * fields, so we must selectively expand V1.0 fields if the
		 * corresponding X field is zero.
	 	 */
		if (!pmtmr_ioport)
			pmtmr_ioport = acpi_gbl_FADT.pm_timer_block;
	} else {
		/* FADT rev. 1 */
		pmtmr_ioport = acpi_gbl_FADT.pm_timer_block;
	}
	if (pmtmr_ioport)
		printk(KERN_INFO PREFIX "PM-Timer IO Port: %#x\n",
		       pmtmr_ioport);
#endif
	return 0;
}

#ifdef	CONFIG_X86_LOCAL_APIC
/*
 * Parse LAPIC entries in MADT
 * returns 0 on success, < 0 on error
 */

static int __init early_acpi_parse_madt_lapic_addr_ovr(void)
{
	int count;

	if (!cpu_has_apic)
		return -ENODEV;

	/*
	 * Note that the LAPIC address is obtained from the MADT (32-bit value)
	 * and (optionally) overriden by a LAPIC_ADDR_OVR entry (64-bit value).
	 */

	count = acpi_table_parse_madt(ACPI_MADT_TYPE_LOCAL_APIC_OVERRIDE,
				      acpi_parse_lapic_addr_ovr, 0);
	if (count < 0) {
		printk(KERN_ERR PREFIX
		       "Error parsing LAPIC address override entry\n");
		return count;
	}

	register_lapic_address(acpi_lapic_addr);

	return count;
}

static int __init acpi_parse_madt_lapic_entries(void)
{
	int count;
	int x2count = 0;

	if (!cpu_has_apic)
		return -ENODEV;

	/*
	 * Note that the LAPIC address is obtained from the MADT (32-bit value)
	 * and (optionally) overriden by a LAPIC_ADDR_OVR entry (64-bit value).
	 */

	count = acpi_table_parse_madt(ACPI_MADT_TYPE_LOCAL_APIC_OVERRIDE,
				      acpi_parse_lapic_addr_ovr, 0);
	if (count < 0) {
		printk(KERN_ERR PREFIX
		       "Error parsing LAPIC address override entry\n");
		return count;
	}

	register_lapic_address(acpi_lapic_addr);

	count = acpi_table_parse_madt(ACPI_MADT_TYPE_LOCAL_SAPIC,
				      acpi_parse_sapic, MAX_LOCAL_APIC);

	if (!count) {
		x2count = acpi_table_parse_madt(ACPI_MADT_TYPE_LOCAL_X2APIC,
					acpi_parse_x2apic, MAX_LOCAL_APIC);
		count = acpi_table_parse_madt(ACPI_MADT_TYPE_LOCAL_APIC,
					acpi_parse_lapic, MAX_LOCAL_APIC);
	}
	if (!count && !x2count) {
		printk(KERN_ERR PREFIX "No LAPIC entries present\n");
		/* TBD: Cleanup to allow fallback to MPS */
		return -ENODEV;
	} else if (count < 0 || x2count < 0) {
		printk(KERN_ERR PREFIX "Error parsing LAPIC entry\n");
		/* TBD: Cleanup to allow fallback to MPS */
		return count;
	}

	x2count = acpi_table_parse_madt(ACPI_MADT_TYPE_LOCAL_X2APIC_NMI,
					acpi_parse_x2apic_nmi, 0);
	count = acpi_table_parse_madt(ACPI_MADT_TYPE_LOCAL_APIC_NMI,
				      acpi_parse_lapic_nmi, 0);
	if (count < 0 || x2count < 0) {
		printk(KERN_ERR PREFIX "Error parsing LAPIC NMI entry\n");
		/* TBD: Cleanup to allow fallback to MPS */
		return count;
	}
	return 0;
}
#endif				/* CONFIG_X86_LOCAL_APIC */

#ifdef	CONFIG_X86_IO_APIC
static void __init mp_config_acpi_legacy_irqs(void)
{
	int i;
	struct mpc_intsrc mp_irq;

#ifdef CONFIG_EISA
	/*
	 * Fabricate the legacy ISA bus (bus #31).
	 */
	mp_bus_id_to_type[MP_ISA_BUS] = MP_BUS_ISA;
#endif
	set_bit(MP_ISA_BUS, mp_bus_not_pci);
	pr_debug("Bus #%d is ISA\n", MP_ISA_BUS);

	/*
	 * Use the default configuration for the IRQs 0-15.  Unless
	 * overridden by (MADT) interrupt source override entries.
	 */
	for (i = 0; i < nr_legacy_irqs(); i++) {
		int ioapic, pin;
		unsigned int dstapic;
		int idx;
		u32 gsi;

		/* Locate the gsi that irq i maps to. */
		if (acpi_isa_irq_to_gsi(i, &gsi))
			continue;

		/*
		 * Locate the IOAPIC that manages the ISA IRQ.
		 */
		ioapic = mp_find_ioapic(gsi);
		if (ioapic < 0)
			continue;
		pin = mp_find_ioapic_pin(ioapic, gsi);
		dstapic = mpc_ioapic_id(ioapic);

		for (idx = 0; idx < mp_irq_entries; idx++) {
			struct mpc_intsrc *irq = mp_irqs + idx;

			/* Do we already have a mapping for this ISA IRQ? */
			if (irq->srcbus == MP_ISA_BUS && irq->srcbusirq == i)
				break;

			/* Do we already have a mapping for this IOAPIC pin */
			if (irq->dstapic == dstapic && irq->dstirq == pin)
				break;
		}

		if (idx != mp_irq_entries) {
			printk(KERN_DEBUG "ACPI: IRQ%d used by override.\n", i);
			continue;	/* IRQ already used */
		}

		mp_irq.type = MP_INTSRC;
		mp_irq.irqflag = 0;	/* Conforming */
		mp_irq.srcbus = MP_ISA_BUS;
		mp_irq.dstapic = dstapic;
		mp_irq.irqtype = mp_INT;
		mp_irq.srcbusirq = i; /* Identity mapped */
		mp_irq.dstirq = pin;

		mp_save_irq(&mp_irq);
	}
}

/*
 * Parse IOAPIC related entries in MADT
 * returns 0 on success, < 0 on error
 */
static int __init acpi_parse_madt_ioapic_entries(void)
{
	int count;

	/*
	 * ACPI interpreter is required to complete interrupt setup,
	 * so if it is off, don't enumerate the io-apics with ACPI.
	 * If MPS is present, it will handle them,
	 * otherwise the system will stay in PIC mode
	 */
	if (acpi_disabled || acpi_noirq)
		return -ENODEV;

	if (!cpu_has_apic)
		return -ENODEV;

	/*
	 * if "noapic" boot option, don't look for IO-APICs
	 */
	if (skip_ioapic_setup) {
		printk(KERN_INFO PREFIX "Skipping IOAPIC probe "
		       "due to 'noapic' option.\n");
		return -ENODEV;
	}

	count = acpi_table_parse_madt(ACPI_MADT_TYPE_IO_APIC, acpi_parse_ioapic,
				      MAX_IO_APICS);
	if (!count) {
		printk(KERN_ERR PREFIX "No IOAPIC entries present\n");
		return -ENODEV;
	} else if (count < 0) {
		printk(KERN_ERR PREFIX "Error parsing IOAPIC entry\n");
		return count;
	}

	count = acpi_table_parse_madt(ACPI_MADT_TYPE_INTERRUPT_OVERRIDE,
				      acpi_parse_int_src_ovr, nr_irqs);
	if (count < 0) {
		printk(KERN_ERR PREFIX
		       "Error parsing interrupt source overrides entry\n");
		/* TBD: Cleanup to allow fallback to MPS */
		return count;
	}

	/*
	 * If BIOS did not supply an INT_SRC_OVR for the SCI
	 * pretend we got one so we can set the SCI flags.
	 */
	if (!acpi_sci_override_gsi)
		acpi_sci_ioapic_setup(acpi_gbl_FADT.sci_interrupt, 0, 0,
				      acpi_gbl_FADT.sci_interrupt);

	/* Fill in identity legacy mappings where no override */
	mp_config_acpi_legacy_irqs();

	count = acpi_table_parse_madt(ACPI_MADT_TYPE_NMI_SOURCE,
				      acpi_parse_nmi_src, nr_irqs);
	if (count < 0) {
		printk(KERN_ERR PREFIX "Error parsing NMI SRC entry\n");
		/* TBD: Cleanup to allow fallback to MPS */
		return count;
	}

	return 0;
}
#else
static inline int acpi_parse_madt_ioapic_entries(void)
{
	return -1;
}
#endif	/* !CONFIG_X86_IO_APIC */

static void __init early_acpi_process_madt(void)
{
#ifdef CONFIG_X86_LOCAL_APIC
	int error;

	if (!acpi_table_parse(ACPI_SIG_MADT, acpi_parse_madt)) {

		/*
		 * Parse MADT LAPIC entries
		 */
		error = early_acpi_parse_madt_lapic_addr_ovr();
		if (!error) {
			acpi_lapic = 1;
			smp_found_config = 1;
		}
		if (error == -EINVAL) {
			/*
			 * Dell Precision Workstation 410, 610 come here.
			 */
			printk(KERN_ERR PREFIX
			       "Invalid BIOS MADT, disabling ACPI\n");
			disable_acpi();
		}
	}
#endif
}

static void __init acpi_process_madt(void)
{
#ifdef CONFIG_X86_LOCAL_APIC
	int error;

	if (!acpi_table_parse(ACPI_SIG_MADT, acpi_parse_madt)) {

		/*
		 * Parse MADT LAPIC entries
		 */
		error = acpi_parse_madt_lapic_entries();
		if (!error) {
			acpi_lapic = 1;

			/*
			 * Parse MADT IO-APIC entries
			 */
			mutex_lock(&acpi_ioapic_lock);
			error = acpi_parse_madt_ioapic_entries();
			mutex_unlock(&acpi_ioapic_lock);
			if (!error) {
				acpi_set_irq_model_ioapic();

				smp_found_config = 1;
			}
		}
		if (error == -EINVAL) {
			/*
			 * Dell Precision Workstation 410, 610 come here.
			 */
			printk(KERN_ERR PREFIX
			       "Invalid BIOS MADT, disabling ACPI\n");
			disable_acpi();
		}
	} else {
		/*
 		 * ACPI found no MADT, and so ACPI wants UP PIC mode.
 		 * In the event an MPS table was found, forget it.
 		 * Boot with "acpi=off" to use MPS on such a system.
 		 */
		if (smp_found_config) {
			printk(KERN_WARNING PREFIX
				"No APIC-table, disabling MPS\n");
			smp_found_config = 0;
		}
	}

	/*
	 * ACPI supports both logical (e.g. Hyper-Threading) and physical
	 * processors, where MPS only supports physical.
	 */
	if (acpi_lapic && acpi_ioapic)
		printk(KERN_INFO "Using ACPI (MADT) for SMP configuration "
		       "information\n");
	else if (acpi_lapic)
		printk(KERN_INFO "Using ACPI for processor (LAPIC) "
		       "configuration information\n");
#endif
	return;
}

static int __init disable_acpi_irq(const struct dmi_system_id *d)
{
	if (!acpi_force) {
		printk(KERN_NOTICE "%s detected: force use of acpi=noirq\n",
		       d->ident);
		acpi_noirq_set();
	}
	return 0;
}

static int __init disable_acpi_pci(const struct dmi_system_id *d)
{
	if (!acpi_force) {
		printk(KERN_NOTICE "%s detected: force use of pci=noacpi\n",
		       d->ident);
		acpi_disable_pci();
	}
	return 0;
}

static int __init dmi_disable_acpi(const struct dmi_system_id *d)
{
	if (!acpi_force) {
		printk(KERN_NOTICE "%s detected: acpi off\n", d->ident);
		disable_acpi();
	} else {
		printk(KERN_NOTICE
		       "Warning: DMI blacklist says broken, but acpi forced\n");
	}
	return 0;
}

/*
 * Force ignoring BIOS IRQ0 override
 */
static int __init dmi_ignore_irq0_timer_override(const struct dmi_system_id *d)
{
	if (!acpi_skip_timer_override) {
		pr_notice("%s detected: Ignoring BIOS IRQ0 override\n",
			d->ident);
		acpi_skip_timer_override = 1;
	}
	return 0;
}

/*
 * If your system is blacklisted here, but you find that acpi=force
 * works for you, please contact linux-acpi@vger.kernel.org
 */
static struct dmi_system_id __initdata acpi_dmi_table[] = {
	/*
	 * Boxes that need ACPI disabled
	 */
	{
	 .callback = dmi_disable_acpi,
	 .ident = "IBM Thinkpad",
	 .matches = {
		     DMI_MATCH(DMI_BOARD_VENDOR, "IBM"),
		     DMI_MATCH(DMI_BOARD_NAME, "2629H1G"),
		     },
	 },

	/*
	 * Boxes that need ACPI PCI IRQ routing disabled
	 */
	{
	 .callback = disable_acpi_irq,
	 .ident = "ASUS A7V",
	 .matches = {
		     DMI_MATCH(DMI_BOARD_VENDOR, "ASUSTeK Computer INC"),
		     DMI_MATCH(DMI_BOARD_NAME, "<A7V>"),
		     /* newer BIOS, Revision 1011, does work */
		     DMI_MATCH(DMI_BIOS_VERSION,
			       "ASUS A7V ACPI BIOS Revision 1007"),
		     },
	 },
	{
		/*
		 * Latest BIOS for IBM 600E (1.16) has bad pcinum
		 * for LPC bridge, which is needed for the PCI
		 * interrupt links to work. DSDT fix is in bug 5966.
		 * 2645, 2646 model numbers are shared with 600/600E/600X
		 */
	 .callback = disable_acpi_irq,
	 .ident = "IBM Thinkpad 600 Series 2645",
	 .matches = {
		     DMI_MATCH(DMI_BOARD_VENDOR, "IBM"),
		     DMI_MATCH(DMI_BOARD_NAME, "2645"),
		     },
	 },
	{
	 .callback = disable_acpi_irq,
	 .ident = "IBM Thinkpad 600 Series 2646",
	 .matches = {
		     DMI_MATCH(DMI_BOARD_VENDOR, "IBM"),
		     DMI_MATCH(DMI_BOARD_NAME, "2646"),
		     },
	 },
	/*
	 * Boxes that need ACPI PCI IRQ routing and PCI scan disabled
	 */
	{			/* _BBN 0 bug */
	 .callback = disable_acpi_pci,
	 .ident = "ASUS PR-DLS",
	 .matches = {
		     DMI_MATCH(DMI_BOARD_VENDOR, "ASUSTeK Computer INC."),
		     DMI_MATCH(DMI_BOARD_NAME, "PR-DLS"),
		     DMI_MATCH(DMI_BIOS_VERSION,
			       "ASUS PR-DLS ACPI BIOS Revision 1010"),
		     DMI_MATCH(DMI_BIOS_DATE, "03/21/2003")
		     },
	 },
	{
	 .callback = disable_acpi_pci,
	 .ident = "Acer TravelMate 36x Laptop",
	 .matches = {
		     DMI_MATCH(DMI_SYS_VENDOR, "Acer"),
		     DMI_MATCH(DMI_PRODUCT_NAME, "TravelMate 360"),
		     },
	 },
	{}
};

/* second table for DMI checks that should run after early-quirks */
static struct dmi_system_id __initdata acpi_dmi_table_late[] = {
	/*
	 * HP laptops which use a DSDT reporting as HP/SB400/10000,
	 * which includes some code which overrides all temperature
	 * trip points to 16C if the INTIN2 input of the I/O APIC
	 * is enabled.  This input is incorrectly designated the
	 * ISA IRQ 0 via an interrupt source override even though
	 * it is wired to the output of the master 8259A and INTIN0
	 * is not connected at all.  Force ignoring BIOS IRQ0
	 * override in that cases.
	 */
	{
	 .callback = dmi_ignore_irq0_timer_override,
	 .ident = "HP nx6115 laptop",
	 .matches = {
		     DMI_MATCH(DMI_SYS_VENDOR, "Hewlett-Packard"),
		     DMI_MATCH(DMI_PRODUCT_NAME, "HP Compaq nx6115"),
		     },
	 },
	{
	 .callback = dmi_ignore_irq0_timer_override,
	 .ident = "HP NX6125 laptop",
	 .matches = {
		     DMI_MATCH(DMI_SYS_VENDOR, "Hewlett-Packard"),
		     DMI_MATCH(DMI_PRODUCT_NAME, "HP Compaq nx6125"),
		     },
	 },
	{
	 .callback = dmi_ignore_irq0_timer_override,
	 .ident = "HP NX6325 laptop",
	 .matches = {
		     DMI_MATCH(DMI_SYS_VENDOR, "Hewlett-Packard"),
		     DMI_MATCH(DMI_PRODUCT_NAME, "HP Compaq nx6325"),
		     },
	 },
	{
	 .callback = dmi_ignore_irq0_timer_override,
	 .ident = "HP 6715b laptop",
	 .matches = {
		     DMI_MATCH(DMI_SYS_VENDOR, "Hewlett-Packard"),
		     DMI_MATCH(DMI_PRODUCT_NAME, "HP Compaq 6715b"),
		     },
	 },
	{
	 .callback = dmi_ignore_irq0_timer_override,
	 .ident = "FUJITSU SIEMENS",
	 .matches = {
		     DMI_MATCH(DMI_SYS_VENDOR, "FUJITSU SIEMENS"),
		     DMI_MATCH(DMI_PRODUCT_NAME, "AMILO PRO V2030"),
		     },
	 },
	{}
};

/*
 * acpi_boot_table_init() and acpi_boot_init()
 *  called from setup_arch(), always.
 *	1. checksums all tables
 *	2. enumerates lapics
 *	3. enumerates io-apics
 *
 * acpi_table_init() is separate to allow reading SRAT without
 * other side effects.
 *
 * side effects of acpi_boot_init:
 *	acpi_lapic = 1 if LAPIC found
 *	acpi_ioapic = 1 if IOAPIC found
 *	if (acpi_lapic && acpi_ioapic) smp_found_config = 1;
 *	if acpi_blacklisted() acpi_disabled = 1;
 *	acpi_irq_model=...
 *	...
 */

void __init acpi_boot_table_init(void)
{
	dmi_check_system(acpi_dmi_table);

	/*
	 * If acpi_disabled, bail out
	 */
	if (acpi_disabled)
		return; 

	/*
	 * Initialize the ACPI boot-time table parser.
	 */
	if (acpi_table_init()) {
		disable_acpi();
		return;
	}

	acpi_table_parse(ACPI_SIG_BOOT, acpi_parse_sbf);

	/*
	 * blacklist may disable ACPI entirely
	 */
	if (acpi_blacklisted()) {
		if (acpi_force) {
			printk(KERN_WARNING PREFIX "acpi=force override\n");
		} else {
			printk(KERN_WARNING PREFIX "Disabling ACPI support\n");
			disable_acpi();
			return;
		}
	}
}

int __init early_acpi_boot_init(void)
{
	/*
	 * If acpi_disabled, bail out
	 */
	if (acpi_disabled)
		return 1;

	/*
	 * Process the Multiple APIC Description Table (MADT), if present
	 */
	early_acpi_process_madt();

	return 0;
}

int __init acpi_boot_init(void)
{
	/* those are executed after early-quirks are executed */
	dmi_check_system(acpi_dmi_table_late);

	/*
	 * If acpi_disabled, bail out
	 */
	if (acpi_disabled)
		return 1;

	acpi_table_parse(ACPI_SIG_BOOT, acpi_parse_sbf);

	/*
	 * set sci_int and PM timer address
	 */
	acpi_table_parse(ACPI_SIG_FADT, acpi_parse_fadt);

	/*
	 * Process the Multiple APIC Description Table (MADT), if present
	 */
	acpi_process_madt();

	acpi_table_parse(ACPI_SIG_HPET, acpi_parse_hpet);

	if (!acpi_noirq)
		x86_init.pci.init = pci_acpi_init;

	return 0;
}

static int __init parse_acpi(char *arg)
{
	if (!arg)
		return -EINVAL;

	/* "acpi=off" disables both ACPI table parsing and interpreter */
	if (strcmp(arg, "off") == 0) {
		disable_acpi();
	}
	/* acpi=force to over-ride black-list */
	else if (strcmp(arg, "force") == 0) {
		acpi_force = 1;
		acpi_disabled = 0;
	}
	/* acpi=strict disables out-of-spec workarounds */
	else if (strcmp(arg, "strict") == 0) {
		acpi_strict = 1;
	}
	/* acpi=rsdt use RSDT instead of XSDT */
	else if (strcmp(arg, "rsdt") == 0) {
		acpi_gbl_do_not_use_xsdt = TRUE;
	}
	/* "acpi=noirq" disables ACPI interrupt routing */
	else if (strcmp(arg, "noirq") == 0) {
		acpi_noirq_set();
	}
	/* "acpi=copy_dsdt" copys DSDT */
	else if (strcmp(arg, "copy_dsdt") == 0) {
		acpi_gbl_copy_dsdt_locally = 1;
	}
	/* "acpi=nocmcff" disables FF mode for corrected errors */
	else if (strcmp(arg, "nocmcff") == 0) {
		acpi_disable_cmcff = 1;
	} else {
		/* Core will printk when we return error. */
		return -EINVAL;
	}
	return 0;
}
early_param("acpi", parse_acpi);

/* FIXME: Using pci= for an ACPI parameter is a travesty. */
static int __init parse_pci(char *arg)
{
	if (arg && strcmp(arg, "noacpi") == 0)
		acpi_disable_pci();
	return 0;
}
early_param("pci", parse_pci);

int __init acpi_mps_check(void)
{
#if defined(CONFIG_X86_LOCAL_APIC) && !defined(CONFIG_X86_MPPARSE)
/* mptable code is not built-in*/
	if (acpi_disabled || acpi_noirq) {
		printk(KERN_WARNING "MPS support code is not built-in.\n"
		       "Using acpi=off or acpi=noirq or pci=noacpi "
		       "may have problem\n");
		return 1;
	}
#endif
	return 0;
}

#ifdef CONFIG_X86_IO_APIC
static int __init parse_acpi_skip_timer_override(char *arg)
{
	acpi_skip_timer_override = 1;
	return 0;
}
early_param("acpi_skip_timer_override", parse_acpi_skip_timer_override);

static int __init parse_acpi_use_timer_override(char *arg)
{
	acpi_use_timer_override = 1;
	return 0;
}
early_param("acpi_use_timer_override", parse_acpi_use_timer_override);
#endif /* CONFIG_X86_IO_APIC */

static int __init setup_acpi_sci(char *s)
{
	if (!s)
		return -EINVAL;
	if (!strcmp(s, "edge"))
		acpi_sci_flags =  ACPI_MADT_TRIGGER_EDGE |
			(acpi_sci_flags & ~ACPI_MADT_TRIGGER_MASK);
	else if (!strcmp(s, "level"))
		acpi_sci_flags = ACPI_MADT_TRIGGER_LEVEL |
			(acpi_sci_flags & ~ACPI_MADT_TRIGGER_MASK);
	else if (!strcmp(s, "high"))
		acpi_sci_flags = ACPI_MADT_POLARITY_ACTIVE_HIGH |
			(acpi_sci_flags & ~ACPI_MADT_POLARITY_MASK);
	else if (!strcmp(s, "low"))
		acpi_sci_flags = ACPI_MADT_POLARITY_ACTIVE_LOW |
			(acpi_sci_flags & ~ACPI_MADT_POLARITY_MASK);
	else
		return -EINVAL;
	return 0;
}
early_param("acpi_sci", setup_acpi_sci);

int __acpi_acquire_global_lock(unsigned int *lock)
{
	unsigned int old, new, val;
	do {
		old = *lock;
		new = (((old & ~0x3) + 2) + ((old >> 1) & 0x1));
		val = cmpxchg(lock, old, new);
	} while (unlikely (val != old));
	return (new < 3) ? -1 : 0;
}

int __acpi_release_global_lock(unsigned int *lock)
{
	unsigned int old, new, val;
	do {
		old = *lock;
		new = old & ~0x3;
		val = cmpxchg(lock, old, new);
	} while (unlikely (val != old));
	return old & 0x1;
}

void __init arch_reserve_mem_area(acpi_physical_address addr, size_t size)
{
	e820_add_region(addr, size, E820_ACPI);
	update_e820();
}<|MERGE_RESOLUTION|>--- conflicted
+++ resolved
@@ -400,59 +400,6 @@
 	return 0;
 }
 
-<<<<<<< HEAD
-static int mp_register_gsi(struct device *dev, u32 gsi, int trigger,
-			   int polarity)
-{
-	int irq, node;
-
-	if (acpi_irq_model != ACPI_IRQ_MODEL_IOAPIC)
-		return gsi;
-
-	/* Don't set up the ACPI SCI because it's already set up */
-	if (acpi_gbl_FADT.sci_interrupt == gsi)
-		return mp_map_gsi_to_irq(gsi, IOAPIC_MAP_ALLOC);
-
-	trigger = trigger == ACPI_EDGE_SENSITIVE ? 0 : 1;
-	polarity = polarity == ACPI_ACTIVE_HIGH ? 0 : 1;
-	node = dev ? dev_to_node(dev) : NUMA_NO_NODE;
-	if (mp_set_gsi_attr(gsi, trigger, polarity, node)) {
-		pr_warn("Failed to set pin attr for GSI%d\n", gsi);
-		return -1;
-	}
-
-	irq = mp_map_gsi_to_irq(gsi, IOAPIC_MAP_ALLOC);
-	if (irq < 0)
-		return irq;
-
-	if (enable_update_mptable)
-		mp_config_acpi_gsi(dev, gsi, trigger, polarity);
-
-	return irq;
-}
-
-static void mp_unregister_gsi(u32 gsi)
-{
-	int irq;
-
-	if (acpi_irq_model != ACPI_IRQ_MODEL_IOAPIC)
-		return;
-
-	if (acpi_gbl_FADT.sci_interrupt == gsi)
-		return;
-
-	irq = mp_map_gsi_to_irq(gsi, 0);
-	if (irq > 0)
-		mp_unmap_irq(irq);
-}
-
-static struct irq_domain_ops acpi_irqdomain_ops = {
-	.map = mp_irqdomain_map,
-	.unmap = mp_irqdomain_unmap,
-};
-
-=======
->>>>>>> c528d8b3
 static int __init
 acpi_parse_ioapic(struct acpi_subtable_header * header, const unsigned long end)
 {
@@ -625,16 +572,11 @@
 	if (acpi_irq_model == ACPI_IRQ_MODEL_PIC) {
 		*irqp = gsi;
 	} else {
-<<<<<<< HEAD
-		irq = mp_map_gsi_to_irq(gsi,
-					IOAPIC_MAP_ALLOC | IOAPIC_MAP_CHECK);
-=======
 		mutex_lock(&acpi_ioapic_lock);
 		irq = mp_map_gsi_to_irq(gsi,
 					IOAPIC_MAP_ALLOC | IOAPIC_MAP_CHECK,
 					NULL);
 		mutex_unlock(&acpi_ioapic_lock);
->>>>>>> c528d8b3
 		if (irq < 0)
 			return -1;
 		*irqp = irq;
