/*
 * Copyright 2004 James Cleverdon, IBM.
 * Subject to the GNU Public License, v.2
 *
 * Generic APIC sub-arch probe layer.
 *
 * Hacked for x86-64 by James Cleverdon from i386 architecture code by
 * Martin Bligh, Andi Kleen, James Bottomley, John Stultz, and
 * James Cleverdon.
 */
#include <linux/threads.h>
#include <linux/cpumask.h>
#include <linux/string.h>
#include <linux/module.h>
#include <linux/kernel.h>
#include <linux/ctype.h>
#include <linux/init.h>
#include <linux/hardirq.h>
#include <linux/dmar.h>

#include <asm/smp.h>
#include <asm/apic.h>
#include <asm/ipi.h>
#include <asm/setup.h>

extern struct apic apic_flat;
extern struct apic apic_physflat;
extern struct apic apic_x2xpic_uv_x;
extern struct apic apic_x2apic_phys;
extern struct apic apic_x2apic_cluster;

struct apic __read_mostly *apic = &apic_flat;
EXPORT_SYMBOL_GPL(apic);

static struct apic *apic_probe[] __initdata = {
#ifdef CONFIG_X86_UV
	&apic_x2apic_uv_x,
#endif
#ifdef CONFIG_X86_X2APIC
	&apic_x2apic_phys,
	&apic_x2apic_cluster,
#endif
	&apic_physflat,
	NULL,
};

static int apicid_phys_pkg_id(int initial_apic_id, int index_msb)
{
	return hard_smp_processor_id() >> index_msb;
}

/*
 * Check the APIC IDs in bios_cpu_apicid and choose the APIC mode.
 */
void __init default_setup_apic_routing(void)
{
#ifdef CONFIG_X86_X2APIC
	if (x2apic_mode
#ifdef CONFIG_X86_UV
		       && apic != &apic_x2apic_uv_x
#endif
		       ) {
		if (x2apic_phys)
			apic = &apic_x2apic_phys;
		else
			apic = &apic_x2apic_cluster;
	}
#endif

<<<<<<< HEAD
	if (apic == &apic_flat && num_processors > 8)
=======
	if (apic == &apic_flat && num_possible_cpus() > 8)
>>>>>>> 9d3415a8
			apic = &apic_physflat;

	printk(KERN_INFO "Setting APIC routing to %s\n", apic->name);

	if (is_vsmp_box()) {
		/* need to update phys_pkg_id */
		apic->phys_pkg_id = apicid_phys_pkg_id;
	}

	/*
	 * Now that apic routing model is selected, configure the
	 * fault handling for intr remapping.
	 */
	if (intr_remapping_enabled)
		enable_drhd_fault_handling();
}

/* Same for both flat and physical. */

void apic_send_IPI_self(int vector)
{
	__default_send_IPI_shortcut(APIC_DEST_SELF, vector, APIC_DEST_PHYSICAL);
}

int __init default_acpi_madt_oem_check(char *oem_id, char *oem_table_id)
{
	int i;

	for (i = 0; apic_probe[i]; ++i) {
		if (apic_probe[i]->acpi_madt_oem_check(oem_id, oem_table_id)) {
			apic = apic_probe[i];
			printk(KERN_INFO "Setting APIC routing to %s.\n",
				apic->name);
			return 1;
		}
	}
	return 0;
}<|MERGE_RESOLUTION|>--- conflicted
+++ resolved
@@ -67,11 +67,7 @@
 	}
 #endif
 
-<<<<<<< HEAD
-	if (apic == &apic_flat && num_processors > 8)
-=======
 	if (apic == &apic_flat && num_possible_cpus() > 8)
->>>>>>> 9d3415a8
 			apic = &apic_physflat;
 
 	printk(KERN_INFO "Setting APIC routing to %s\n", apic->name);
