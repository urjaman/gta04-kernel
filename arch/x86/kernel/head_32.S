--- conflicted
+++ resolved
@@ -333,11 +333,7 @@
 /*
  * Enable paging
  */
-<<<<<<< HEAD
-	movl pa(initial_page_table), %eax
-=======
 	movl $pa(initial_page_table), %eax
->>>>>>> 45f53cc9
 	movl %eax,%cr3		/* set the page table pointer.. */
 	movl %cr0,%eax
 	orl  $X86_CR0_PG,%eax
@@ -617,8 +613,6 @@
 .align 4
 ENTRY(initial_code)
 	.long i386_start_kernel
-ENTRY(initial_page_table)
-	.long pa(swapper_pg_dir)
 
 /*
  * BSS section
@@ -634,10 +628,6 @@
 #endif
 initial_pg_fixmap:
 	.fill 1024,4,0
-#ifdef CONFIG_X86_TRAMPOLINE
-ENTRY(trampoline_pg_dir)
-	.fill 1024,4,0
-#endif
 ENTRY(empty_zero_page)
 	.fill 4096,1,0
 ENTRY(swapper_pg_dir)
