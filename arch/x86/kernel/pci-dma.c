#include <linux/dma-mapping.h>
#include <linux/dma-debug.h>
#include <linux/dmar.h>
#include <linux/bootmem.h>
#include <linux/gfp.h>
#include <linux/pci.h>
#include <linux/kmemleak.h>

#include <asm/proto.h>
#include <asm/dma.h>
#include <asm/iommu.h>
#include <asm/gart.h>
#include <asm/calgary.h>
#include <asm/x86_init.h>
<<<<<<< HEAD
#include <asm/xen/swiotlb-xen.h>
=======
#include <asm/iommu_table.h>
>>>>>>> 45f53cc9

static int forbid_dac __read_mostly;

struct dma_map_ops *dma_ops = &nommu_dma_ops;
EXPORT_SYMBOL(dma_ops);

static int iommu_sac_force __read_mostly;

#ifdef CONFIG_IOMMU_DEBUG
int panic_on_overflow __read_mostly = 1;
int force_iommu __read_mostly = 1;
#else
int panic_on_overflow __read_mostly = 0;
int force_iommu __read_mostly = 0;
#endif

int iommu_merge __read_mostly = 0;

int no_iommu __read_mostly;
/* Set this to 1 if there is a HW IOMMU in the system */
int iommu_detected __read_mostly = 0;

/*
 * This variable becomes 1 if iommu=pt is passed on the kernel command line.
 * If this variable is 1, IOMMU implementations do no DMA translation for
 * devices and allow every device to access to whole physical memory. This is
 * useful if a user wants to use an IOMMU only for KVM device assignment to
 * guests and not for driver dma translation.
 */
int iommu_pass_through __read_mostly;

extern struct iommu_table_entry __iommu_table[], __iommu_table_end[];

/* Dummy device used for NULL arguments (normally ISA). */
struct device x86_dma_fallback_dev = {
	.init_name = "fallback device",
	.coherent_dma_mask = ISA_DMA_BIT_MASK,
	.dma_mask = &x86_dma_fallback_dev.coherent_dma_mask,
};
EXPORT_SYMBOL(x86_dma_fallback_dev);

/* Number of entries preallocated for DMA-API debugging */
#define PREALLOC_DMA_DEBUG_ENTRIES       32768

int dma_set_mask(struct device *dev, u64 mask)
{
	if (!dev->dma_mask || !dma_supported(dev, mask))
		return -EIO;

	*dev->dma_mask = mask;

	return 0;
}
EXPORT_SYMBOL(dma_set_mask);

#if defined(CONFIG_X86_64) && !defined(CONFIG_NUMA)
static __initdata void *dma32_bootmem_ptr;
static unsigned long dma32_bootmem_size __initdata = (128ULL<<20);

static int __init parse_dma32_size_opt(char *p)
{
	if (!p)
		return -EINVAL;
	dma32_bootmem_size = memparse(p, &p);
	return 0;
}
early_param("dma32_size", parse_dma32_size_opt);

void __init dma32_reserve_bootmem(void)
{
	unsigned long size, align;
	if (max_pfn <= MAX_DMA32_PFN)
		return;

	/*
	 * check aperture_64.c allocate_aperture() for reason about
	 * using 512M as goal
	 */
	align = 64ULL<<20;
	size = roundup(dma32_bootmem_size, align);
	dma32_bootmem_ptr = __alloc_bootmem_nopanic(size, align,
				 512ULL<<20);
	/*
	 * Kmemleak should not scan this block as it may not be mapped via the
	 * kernel direct mapping.
	 */
	kmemleak_ignore(dma32_bootmem_ptr);
	if (dma32_bootmem_ptr)
		dma32_bootmem_size = size;
	else
		dma32_bootmem_size = 0;
}
static void __init dma32_free_bootmem(void)
{

	if (max_pfn <= MAX_DMA32_PFN)
		return;

	if (!dma32_bootmem_ptr)
		return;

	free_bootmem(__pa(dma32_bootmem_ptr), dma32_bootmem_size);

	dma32_bootmem_ptr = NULL;
	dma32_bootmem_size = 0;
}
#else
void __init dma32_reserve_bootmem(void)
{
}
static void __init dma32_free_bootmem(void)
{
}

#endif

void __init pci_iommu_alloc(void)
{
	struct iommu_table_entry *p;

	/* free the range so iommu could get some range less than 4G */
	dma32_free_bootmem();

<<<<<<< HEAD
	if (pci_xen_swiotlb_detect() || pci_swiotlb_detect())
		goto out;

	gart_iommu_hole_init();

	detect_calgary();

	detect_intel_iommu();

	/* needs to be called after gart_iommu_hole_init */
	amd_iommu_detect();
out:
	pci_xen_swiotlb_init();

	pci_swiotlb_init();
=======
	sort_iommu_table(__iommu_table, __iommu_table_end);
	check_iommu_entries(__iommu_table, __iommu_table_end);

	for (p = __iommu_table; p < __iommu_table_end; p++) {
		if (p && p->detect && p->detect() > 0) {
			p->flags |= IOMMU_DETECTED;
			if (p->early_init)
				p->early_init();
			if (p->flags & IOMMU_FINISH_IF_DETECTED)
				break;
		}
	}
>>>>>>> 45f53cc9
}
void *dma_generic_alloc_coherent(struct device *dev, size_t size,
				 dma_addr_t *dma_addr, gfp_t flag)
{
	unsigned long dma_mask;
	struct page *page;
	dma_addr_t addr;

	dma_mask = dma_alloc_coherent_mask(dev, flag);

	flag |= __GFP_ZERO;
again:
	page = alloc_pages_node(dev_to_node(dev), flag, get_order(size));
	if (!page)
		return NULL;

	addr = page_to_phys(page);
	if (addr + size > dma_mask) {
		__free_pages(page, get_order(size));

		if (dma_mask < DMA_BIT_MASK(32) && !(flag & GFP_DMA)) {
			flag = (flag & ~GFP_DMA32) | GFP_DMA;
			goto again;
		}

		return NULL;
	}

	*dma_addr = addr;
	return page_address(page);
}

/*
 * See <Documentation/x86_64/boot-options.txt> for the iommu kernel parameter
 * documentation.
 */
static __init int iommu_setup(char *p)
{
	iommu_merge = 1;

	if (!p)
		return -EINVAL;

	while (*p) {
		if (!strncmp(p, "off", 3))
			no_iommu = 1;
		/* gart_parse_options has more force support */
		if (!strncmp(p, "force", 5))
			force_iommu = 1;
		if (!strncmp(p, "noforce", 7)) {
			iommu_merge = 0;
			force_iommu = 0;
		}

		if (!strncmp(p, "biomerge", 8)) {
			iommu_merge = 1;
			force_iommu = 1;
		}
		if (!strncmp(p, "panic", 5))
			panic_on_overflow = 1;
		if (!strncmp(p, "nopanic", 7))
			panic_on_overflow = 0;
		if (!strncmp(p, "merge", 5)) {
			iommu_merge = 1;
			force_iommu = 1;
		}
		if (!strncmp(p, "nomerge", 7))
			iommu_merge = 0;
		if (!strncmp(p, "forcesac", 8))
			iommu_sac_force = 1;
		if (!strncmp(p, "allowdac", 8))
			forbid_dac = 0;
		if (!strncmp(p, "nodac", 5))
			forbid_dac = 1;
		if (!strncmp(p, "usedac", 6)) {
			forbid_dac = -1;
			return 1;
		}
#ifdef CONFIG_SWIOTLB
		if (!strncmp(p, "soft", 4))
			swiotlb = 1;
#endif
		if (!strncmp(p, "pt", 2))
			iommu_pass_through = 1;

		gart_parse_options(p);

#ifdef CONFIG_CALGARY_IOMMU
		if (!strncmp(p, "calgary", 7))
			use_calgary = 1;
#endif /* CONFIG_CALGARY_IOMMU */

		p += strcspn(p, ",");
		if (*p == ',')
			++p;
	}
	return 0;
}
early_param("iommu", iommu_setup);

int dma_supported(struct device *dev, u64 mask)
{
	struct dma_map_ops *ops = get_dma_ops(dev);

#ifdef CONFIG_PCI
	if (mask > 0xffffffff && forbid_dac > 0) {
		dev_info(dev, "PCI: Disallowing DAC for device\n");
		return 0;
	}
#endif

	if (ops->dma_supported)
		return ops->dma_supported(dev, mask);

	/* Copied from i386. Doesn't make much sense, because it will
	   only work for pci_alloc_coherent.
	   The caller just has to use GFP_DMA in this case. */
	if (mask < DMA_BIT_MASK(24))
		return 0;

	/* Tell the device to use SAC when IOMMU force is on.  This
	   allows the driver to use cheaper accesses in some cases.

	   Problem with this is that if we overflow the IOMMU area and
	   return DAC as fallback address the device may not handle it
	   correctly.

	   As a special case some controllers have a 39bit address
	   mode that is as efficient as 32bit (aic79xx). Don't force
	   SAC for these.  Assume all masks <= 40 bits are of this
	   type. Normally this doesn't make any difference, but gives
	   more gentle handling of IOMMU overflow. */
	if (iommu_sac_force && (mask >= DMA_BIT_MASK(40))) {
		dev_info(dev, "Force SAC with mask %Lx\n", mask);
		return 0;
	}

	return 1;
}
EXPORT_SYMBOL(dma_supported);

static int __init pci_iommu_init(void)
{
	struct iommu_table_entry *p;
	dma_debug_init(PREALLOC_DMA_DEBUG_ENTRIES);

#ifdef CONFIG_PCI
	dma_debug_add_bus(&pci_bus_type);
#endif
	x86_init.iommu.iommu_init();

<<<<<<< HEAD
	if (swiotlb || xen_swiotlb) {
		printk(KERN_INFO "PCI-DMA: "
		       "Using software bounce buffering for IO (SWIOTLB)\n");
		swiotlb_print_info();
	} else
		swiotlb_free();
=======
	for (p = __iommu_table; p < __iommu_table_end; p++) {
		if (p && (p->flags & IOMMU_DETECTED) && p->late_init)
			p->late_init();
	}
>>>>>>> 45f53cc9

	return 0;
}
/* Must execute after PCI subsystem */
rootfs_initcall(pci_iommu_init);

#ifdef CONFIG_PCI
/* Many VIA bridges seem to corrupt data for DAC. Disable it here */

static __devinit void via_no_dac(struct pci_dev *dev)
{
	if ((dev->class >> 8) == PCI_CLASS_BRIDGE_PCI && forbid_dac == 0) {
		dev_info(&dev->dev, "disabling DAC on VIA PCI bridge\n");
		forbid_dac = 1;
	}
}
DECLARE_PCI_FIXUP_FINAL(PCI_VENDOR_ID_VIA, PCI_ANY_ID, via_no_dac);
#endif<|MERGE_RESOLUTION|>--- conflicted
+++ resolved
@@ -12,11 +12,7 @@
 #include <asm/gart.h>
 #include <asm/calgary.h>
 #include <asm/x86_init.h>
-<<<<<<< HEAD
-#include <asm/xen/swiotlb-xen.h>
-=======
 #include <asm/iommu_table.h>
->>>>>>> 45f53cc9
 
 static int forbid_dac __read_mostly;
 
@@ -140,23 +136,6 @@
 	/* free the range so iommu could get some range less than 4G */
 	dma32_free_bootmem();
 
-<<<<<<< HEAD
-	if (pci_xen_swiotlb_detect() || pci_swiotlb_detect())
-		goto out;
-
-	gart_iommu_hole_init();
-
-	detect_calgary();
-
-	detect_intel_iommu();
-
-	/* needs to be called after gart_iommu_hole_init */
-	amd_iommu_detect();
-out:
-	pci_xen_swiotlb_init();
-
-	pci_swiotlb_init();
-=======
 	sort_iommu_table(__iommu_table, __iommu_table_end);
 	check_iommu_entries(__iommu_table, __iommu_table_end);
 
@@ -169,7 +148,6 @@
 				break;
 		}
 	}
->>>>>>> 45f53cc9
 }
 void *dma_generic_alloc_coherent(struct device *dev, size_t size,
 				 dma_addr_t *dma_addr, gfp_t flag)
@@ -321,19 +299,10 @@
 #endif
 	x86_init.iommu.iommu_init();
 
-<<<<<<< HEAD
-	if (swiotlb || xen_swiotlb) {
-		printk(KERN_INFO "PCI-DMA: "
-		       "Using software bounce buffering for IO (SWIOTLB)\n");
-		swiotlb_print_info();
-	} else
-		swiotlb_free();
-=======
 	for (p = __iommu_table; p < __iommu_table_end; p++) {
 		if (p && (p->flags & IOMMU_DETECTED) && p->late_init)
 			p->late_init();
 	}
->>>>>>> 45f53cc9
 
 	return 0;
 }
