--- conflicted
+++ resolved
@@ -17,13 +17,8 @@
 #include <asm/stacktrace.h>
 
 
-<<<<<<< HEAD
-void dump_trace(struct task_struct *task, struct pt_regs *regs,
-		unsigned long *stack, unsigned long bp,
-=======
 void dump_trace(struct task_struct *task,
 		struct pt_regs *regs, unsigned long *stack,
->>>>>>> 3cbea436
 		const struct stacktrace_ops *ops, void *data)
 {
 	int graph = 0;
@@ -82,11 +77,7 @@
 		touch_nmi_watchdog();
 	}
 	printk(KERN_CONT "\n");
-<<<<<<< HEAD
-	show_trace_log_lvl(task, regs, sp, bp, log_lvl);
-=======
 	show_trace_log_lvl(task, regs, sp, log_lvl);
->>>>>>> 3cbea436
 }
 
 
