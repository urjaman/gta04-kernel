--- conflicted
+++ resolved
@@ -5,12 +5,6 @@
 #include <linux/cache.h>
 #include <asm/asm-offsets.h>
 
-<<<<<<< HEAD
-#define __SYSCALL_64(nr, sym, compat) extern asmlinkage void sym(void) ;
-#include <asm/syscalls_64.h>
-#undef __SYSCALL_64
-
-=======
 #define __SYSCALL_COMMON(nr, sym, compat) __SYSCALL_64(nr, sym, compat)
 
 #ifdef CONFIG_X86_X32_ABI
@@ -23,7 +17,6 @@
 #include <asm/syscalls_64.h>
 #undef __SYSCALL_64
 
->>>>>>> e816b57a
 #define __SYSCALL_64(nr, sym, compat) [nr] = sym,
 
 typedef void (*sys_call_ptr_t)(void);
