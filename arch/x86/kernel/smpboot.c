--- conflicted
+++ resolved
@@ -97,20 +97,12 @@
  */
 static DEFINE_MUTEX(x86_cpu_hotplug_driver_mutex);
 
-<<<<<<< HEAD
-void cpu_hotplug_driver_lock()
-=======
 void cpu_hotplug_driver_lock(void)
->>>>>>> 3cbea436
 {
         mutex_lock(&x86_cpu_hotplug_driver_mutex);
 }
 
-<<<<<<< HEAD
-void cpu_hotplug_driver_unlock()
-=======
 void cpu_hotplug_driver_unlock(void)
->>>>>>> 3cbea436
 {
         mutex_unlock(&x86_cpu_hotplug_driver_mutex);
 }
@@ -289,8 +281,6 @@
 	 */
 	smp_store_cpu_info(cpuid);
 
-	notify_cpu_starting(cpuid);
-
 	/*
 	 * This must be done before setting cpu_online_mask
 	 * or calling notify_cpu_starting.
@@ -333,19 +323,6 @@
 	 */
 	check_tsc_sync_target();
 
-<<<<<<< HEAD
-	if (nmi_watchdog == NMI_IO_APIC) {
-		legacy_pic->mask(0);
-		enable_NMI_through_LVT0();
-		legacy_pic->unmask(0);
-	}
-
-	/* This must be done before setting cpu_online_mask */
-	set_cpu_sibling_map(raw_smp_processor_id());
-	wmb();
-
-=======
->>>>>>> 3cbea436
 	/*
 	 * We need to hold call_lock, so there is no inconsistency
 	 * between the time smp_call_function() determines number of
@@ -1426,19 +1403,11 @@
 	int i;
 	void *mwait_ptr;
 
-<<<<<<< HEAD
-	if (!cpu_has(&current_cpu_data, X86_FEATURE_MWAIT))
-		return;
-	if (!cpu_has(&current_cpu_data, X86_FEATURE_CLFLSH))
-		return;
-	if (current_cpu_data.cpuid_level < CPUID_MWAIT_LEAF)
-=======
 	if (!cpu_has(__this_cpu_ptr(&cpu_info), X86_FEATURE_MWAIT))
 		return;
 	if (!cpu_has(__this_cpu_ptr(&cpu_info), X86_FEATURE_CLFLSH))
 		return;
 	if (__this_cpu_read(cpu_info.cpuid_level) < CPUID_MWAIT_LEAF)
->>>>>>> 3cbea436
 		return;
 
 	eax = CPUID_MWAIT_LEAF;
@@ -1489,11 +1458,7 @@
 
 static inline void hlt_play_dead(void)
 {
-<<<<<<< HEAD
-	if (current_cpu_data.x86 >= 4)
-=======
 	if (__this_cpu_read(cpu_info.x86) >= 4)
->>>>>>> 3cbea436
 		wbinvd();
 
 	while (1) {
