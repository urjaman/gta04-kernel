--- conflicted
+++ resolved
@@ -1320,8 +1320,6 @@
 	fixup_irqs();
 }
 
-static DEFINE_PER_CPU(struct completion, die_complete);
-
 int native_cpu_disable(void)
 {
 	int ret;
@@ -1331,10 +1329,6 @@
 		return ret;
 
 	clear_local_APIC();
-<<<<<<< HEAD
-	init_completion(&per_cpu(die_complete, smp_processor_id()));
-=======
->>>>>>> e529fea9
 	cpu_disable_common();
 
 	return 0;
@@ -1348,14 +1342,9 @@
 void native_cpu_die(unsigned int cpu)
 {
 	/* We don't do anything here: idle task is faking death itself. */
-<<<<<<< HEAD
-	wait_for_completion_timeout(&per_cpu(die_complete, cpu), HZ);
-
-=======
 
 	cpu_die_common(cpu);
 
->>>>>>> e529fea9
 	/* They ack this in play_dead() by setting CPU_DEAD */
 	if (per_cpu(cpu_state, cpu) == CPU_DEAD) {
 		if (system_state == SYSTEM_RUNNING)
