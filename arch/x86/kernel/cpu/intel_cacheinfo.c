--- conflicted
+++ resolved
@@ -514,12 +514,8 @@
 #define STORE_CACHE_DISABLE(slot)					\
 static ssize_t								\
 store_cache_disable_##slot(struct _cpuid4_info *this_leaf,		\
-<<<<<<< HEAD
-			   const char *buf, size_t count)		\
-=======
 			   const char *buf, size_t count,		\
 			   unsigned int cpu)				\
->>>>>>> 105e53f8
 {									\
 	return store_cache_disable(this_leaf, buf, count, slot);	\
 }
@@ -531,8 +527,6 @@
 static struct _cache_attr cache_disable_1 = __ATTR(cache_disable_1, 0644,
 		show_cache_disable_1, store_cache_disable_1);
 
-<<<<<<< HEAD
-=======
 static ssize_t
 show_subcaches(struct _cpuid4_info *this_leaf, char *buf, unsigned int cpu)
 {
@@ -566,7 +560,6 @@
 static struct _cache_attr subcaches =
 	__ATTR(subcaches, 0644, show_subcaches, store_subcaches);
 
->>>>>>> 105e53f8
 #else	/* CONFIG_AMD_NB */
 #define amd_init_l3_cache(x, y)
 #endif /* CONFIG_AMD_NB */
@@ -1021,12 +1014,9 @@
 	if (amd_nb_has_feature(AMD_NB_L3_INDEX_DISABLE))
 		n += 2;
 
-<<<<<<< HEAD
-=======
 	if (amd_nb_has_feature(AMD_NB_L3_PARTITIONING))
 		n += 1;
 
->>>>>>> 105e53f8
 	attrs = kzalloc(n * sizeof (struct attribute *), GFP_KERNEL);
 	if (attrs == NULL)
 		return attrs = default_attrs;
@@ -1039,12 +1029,9 @@
 		attrs[n++] = &cache_disable_1.attr;
 	}
 
-<<<<<<< HEAD
-=======
 	if (amd_nb_has_feature(AMD_NB_L3_PARTITIONING))
 		attrs[n++] = &subcaches.attr;
 
->>>>>>> 105e53f8
 	return attrs;
 }
 #endif
