/*
 *	Routines to identify caches on Intel CPU.
 *
 *	Changes:
 *	Venkatesh Pallipadi	: Adding cache identification through cpuid(4)
 *	Ashok Raj <ashok.raj@intel.com>: Work with CPU hotplug infrastructure.
 *	Andi Kleen / Andreas Herrmann	: CPUID4 emulation on AMD.
 */

#include <linux/slab.h>
#include <linux/cacheinfo.h>
#include <linux/cpu.h>
#include <linux/sched.h>
#include <linux/sysfs.h>
#include <linux/pci.h>

#include <asm/processor.h>
#include <asm/amd_nb.h>
#include <asm/smp.h>

#define LVL_1_INST	1
#define LVL_1_DATA	2
#define LVL_2		3
#define LVL_3		4
#define LVL_TRACE	5

struct _cache_table {
	unsigned char descriptor;
	char cache_type;
	short size;
};

#define MB(x)	((x) * 1024)

/* All the cache descriptor types we care about (no TLB or
   trace cache entries) */

static const struct _cache_table cache_table[] =
{
	{ 0x06, LVL_1_INST, 8 },	/* 4-way set assoc, 32 byte line size */
	{ 0x08, LVL_1_INST, 16 },	/* 4-way set assoc, 32 byte line size */
	{ 0x09, LVL_1_INST, 32 },	/* 4-way set assoc, 64 byte line size */
	{ 0x0a, LVL_1_DATA, 8 },	/* 2 way set assoc, 32 byte line size */
	{ 0x0c, LVL_1_DATA, 16 },	/* 4-way set assoc, 32 byte line size */
	{ 0x0d, LVL_1_DATA, 16 },	/* 4-way set assoc, 64 byte line size */
	{ 0x0e, LVL_1_DATA, 24 },	/* 6-way set assoc, 64 byte line size */
	{ 0x21, LVL_2,      256 },	/* 8-way set assoc, 64 byte line size */
	{ 0x22, LVL_3,      512 },	/* 4-way set assoc, sectored cache, 64 byte line size */
	{ 0x23, LVL_3,      MB(1) },	/* 8-way set assoc, sectored cache, 64 byte line size */
	{ 0x25, LVL_3,      MB(2) },	/* 8-way set assoc, sectored cache, 64 byte line size */
	{ 0x29, LVL_3,      MB(4) },	/* 8-way set assoc, sectored cache, 64 byte line size */
	{ 0x2c, LVL_1_DATA, 32 },	/* 8-way set assoc, 64 byte line size */
	{ 0x30, LVL_1_INST, 32 },	/* 8-way set assoc, 64 byte line size */
	{ 0x39, LVL_2,      128 },	/* 4-way set assoc, sectored cache, 64 byte line size */
	{ 0x3a, LVL_2,      192 },	/* 6-way set assoc, sectored cache, 64 byte line size */
	{ 0x3b, LVL_2,      128 },	/* 2-way set assoc, sectored cache, 64 byte line size */
	{ 0x3c, LVL_2,      256 },	/* 4-way set assoc, sectored cache, 64 byte line size */
	{ 0x3d, LVL_2,      384 },	/* 6-way set assoc, sectored cache, 64 byte line size */
	{ 0x3e, LVL_2,      512 },	/* 4-way set assoc, sectored cache, 64 byte line size */
	{ 0x3f, LVL_2,      256 },	/* 2-way set assoc, 64 byte line size */
	{ 0x41, LVL_2,      128 },	/* 4-way set assoc, 32 byte line size */
	{ 0x42, LVL_2,      256 },	/* 4-way set assoc, 32 byte line size */
	{ 0x43, LVL_2,      512 },	/* 4-way set assoc, 32 byte line size */
	{ 0x44, LVL_2,      MB(1) },	/* 4-way set assoc, 32 byte line size */
	{ 0x45, LVL_2,      MB(2) },	/* 4-way set assoc, 32 byte line size */
	{ 0x46, LVL_3,      MB(4) },	/* 4-way set assoc, 64 byte line size */
	{ 0x47, LVL_3,      MB(8) },	/* 8-way set assoc, 64 byte line size */
	{ 0x48, LVL_2,      MB(3) },	/* 12-way set assoc, 64 byte line size */
	{ 0x49, LVL_3,      MB(4) },	/* 16-way set assoc, 64 byte line size */
	{ 0x4a, LVL_3,      MB(6) },	/* 12-way set assoc, 64 byte line size */
	{ 0x4b, LVL_3,      MB(8) },	/* 16-way set assoc, 64 byte line size */
	{ 0x4c, LVL_3,      MB(12) },	/* 12-way set assoc, 64 byte line size */
	{ 0x4d, LVL_3,      MB(16) },	/* 16-way set assoc, 64 byte line size */
	{ 0x4e, LVL_2,      MB(6) },	/* 24-way set assoc, 64 byte line size */
	{ 0x60, LVL_1_DATA, 16 },	/* 8-way set assoc, sectored cache, 64 byte line size */
	{ 0x66, LVL_1_DATA, 8 },	/* 4-way set assoc, sectored cache, 64 byte line size */
	{ 0x67, LVL_1_DATA, 16 },	/* 4-way set assoc, sectored cache, 64 byte line size */
	{ 0x68, LVL_1_DATA, 32 },	/* 4-way set assoc, sectored cache, 64 byte line size */
	{ 0x70, LVL_TRACE,  12 },	/* 8-way set assoc */
	{ 0x71, LVL_TRACE,  16 },	/* 8-way set assoc */
	{ 0x72, LVL_TRACE,  32 },	/* 8-way set assoc */
	{ 0x73, LVL_TRACE,  64 },	/* 8-way set assoc */
	{ 0x78, LVL_2,      MB(1) },	/* 4-way set assoc, 64 byte line size */
	{ 0x79, LVL_2,      128 },	/* 8-way set assoc, sectored cache, 64 byte line size */
	{ 0x7a, LVL_2,      256 },	/* 8-way set assoc, sectored cache, 64 byte line size */
	{ 0x7b, LVL_2,      512 },	/* 8-way set assoc, sectored cache, 64 byte line size */
	{ 0x7c, LVL_2,      MB(1) },	/* 8-way set assoc, sectored cache, 64 byte line size */
	{ 0x7d, LVL_2,      MB(2) },	/* 8-way set assoc, 64 byte line size */
	{ 0x7f, LVL_2,      512 },	/* 2-way set assoc, 64 byte line size */
	{ 0x80, LVL_2,      512 },	/* 8-way set assoc, 64 byte line size */
	{ 0x82, LVL_2,      256 },	/* 8-way set assoc, 32 byte line size */
	{ 0x83, LVL_2,      512 },	/* 8-way set assoc, 32 byte line size */
	{ 0x84, LVL_2,      MB(1) },	/* 8-way set assoc, 32 byte line size */
	{ 0x85, LVL_2,      MB(2) },	/* 8-way set assoc, 32 byte line size */
	{ 0x86, LVL_2,      512 },	/* 4-way set assoc, 64 byte line size */
	{ 0x87, LVL_2,      MB(1) },	/* 8-way set assoc, 64 byte line size */
	{ 0xd0, LVL_3,      512 },	/* 4-way set assoc, 64 byte line size */
	{ 0xd1, LVL_3,      MB(1) },	/* 4-way set assoc, 64 byte line size */
	{ 0xd2, LVL_3,      MB(2) },	/* 4-way set assoc, 64 byte line size */
	{ 0xd6, LVL_3,      MB(1) },	/* 8-way set assoc, 64 byte line size */
	{ 0xd7, LVL_3,      MB(2) },	/* 8-way set assoc, 64 byte line size */
	{ 0xd8, LVL_3,      MB(4) },	/* 12-way set assoc, 64 byte line size */
	{ 0xdc, LVL_3,      MB(2) },	/* 12-way set assoc, 64 byte line size */
	{ 0xdd, LVL_3,      MB(4) },	/* 12-way set assoc, 64 byte line size */
	{ 0xde, LVL_3,      MB(8) },	/* 12-way set assoc, 64 byte line size */
	{ 0xe2, LVL_3,      MB(2) },	/* 16-way set assoc, 64 byte line size */
	{ 0xe3, LVL_3,      MB(4) },	/* 16-way set assoc, 64 byte line size */
	{ 0xe4, LVL_3,      MB(8) },	/* 16-way set assoc, 64 byte line size */
	{ 0xea, LVL_3,      MB(12) },	/* 24-way set assoc, 64 byte line size */
	{ 0xeb, LVL_3,      MB(18) },	/* 24-way set assoc, 64 byte line size */
	{ 0xec, LVL_3,      MB(24) },	/* 24-way set assoc, 64 byte line size */
	{ 0x00, 0, 0}
};


enum _cache_type {
	CTYPE_NULL = 0,
	CTYPE_DATA = 1,
	CTYPE_INST = 2,
	CTYPE_UNIFIED = 3
};

union _cpuid4_leaf_eax {
	struct {
		enum _cache_type	type:5;
		unsigned int		level:3;
		unsigned int		is_self_initializing:1;
		unsigned int		is_fully_associative:1;
		unsigned int		reserved:4;
		unsigned int		num_threads_sharing:12;
		unsigned int		num_cores_on_die:6;
	} split;
	u32 full;
};

union _cpuid4_leaf_ebx {
	struct {
		unsigned int		coherency_line_size:12;
		unsigned int		physical_line_partition:10;
		unsigned int		ways_of_associativity:10;
	} split;
	u32 full;
};

union _cpuid4_leaf_ecx {
	struct {
		unsigned int		number_of_sets:32;
	} split;
	u32 full;
};

struct _cpuid4_info_regs {
	union _cpuid4_leaf_eax eax;
	union _cpuid4_leaf_ebx ebx;
	union _cpuid4_leaf_ecx ecx;
	unsigned long size;
	struct amd_northbridge *nb;
};

unsigned short			num_cache_leaves;

/* AMD doesn't have CPUID4. Emulate it here to report the same
   information to the user.  This makes some assumptions about the machine:
   L2 not shared, no SMT etc. that is currently true on AMD CPUs.

   In theory the TLBs could be reported as fake type (they are in "dummy").
   Maybe later */
union l1_cache {
	struct {
		unsigned line_size:8;
		unsigned lines_per_tag:8;
		unsigned assoc:8;
		unsigned size_in_kb:8;
	};
	unsigned val;
};

union l2_cache {
	struct {
		unsigned line_size:8;
		unsigned lines_per_tag:4;
		unsigned assoc:4;
		unsigned size_in_kb:16;
	};
	unsigned val;
};

union l3_cache {
	struct {
		unsigned line_size:8;
		unsigned lines_per_tag:4;
		unsigned assoc:4;
		unsigned res:2;
		unsigned size_encoded:14;
	};
	unsigned val;
};

static const unsigned short assocs[] = {
	[1] = 1,
	[2] = 2,
	[4] = 4,
	[6] = 8,
	[8] = 16,
	[0xa] = 32,
	[0xb] = 48,
	[0xc] = 64,
	[0xd] = 96,
	[0xe] = 128,
	[0xf] = 0xffff /* fully associative - no way to show this currently */
};

static const unsigned char levels[] = { 1, 1, 2, 3 };
static const unsigned char types[] = { 1, 2, 3, 3 };

static const enum cache_type cache_type_map[] = {
	[CTYPE_NULL] = CACHE_TYPE_NOCACHE,
	[CTYPE_DATA] = CACHE_TYPE_DATA,
	[CTYPE_INST] = CACHE_TYPE_INST,
	[CTYPE_UNIFIED] = CACHE_TYPE_UNIFIED,
};

static void
amd_cpuid4(int leaf, union _cpuid4_leaf_eax *eax,
		     union _cpuid4_leaf_ebx *ebx,
		     union _cpuid4_leaf_ecx *ecx)
{
	unsigned dummy;
	unsigned line_size, lines_per_tag, assoc, size_in_kb;
	union l1_cache l1i, l1d;
	union l2_cache l2;
	union l3_cache l3;
	union l1_cache *l1 = &l1d;

	eax->full = 0;
	ebx->full = 0;
	ecx->full = 0;

	cpuid(0x80000005, &dummy, &dummy, &l1d.val, &l1i.val);
	cpuid(0x80000006, &dummy, &dummy, &l2.val, &l3.val);

	switch (leaf) {
	case 1:
		l1 = &l1i;
	case 0:
		if (!l1->val)
			return;
		assoc = assocs[l1->assoc];
		line_size = l1->line_size;
		lines_per_tag = l1->lines_per_tag;
		size_in_kb = l1->size_in_kb;
		break;
	case 2:
		if (!l2.val)
			return;
		assoc = assocs[l2.assoc];
		line_size = l2.line_size;
		lines_per_tag = l2.lines_per_tag;
		/* cpu_data has errata corrections for K7 applied */
		size_in_kb = __this_cpu_read(cpu_info.x86_cache_size);
		break;
	case 3:
		if (!l3.val)
			return;
		assoc = assocs[l3.assoc];
		line_size = l3.line_size;
		lines_per_tag = l3.lines_per_tag;
		size_in_kb = l3.size_encoded * 512;
		if (boot_cpu_has(X86_FEATURE_AMD_DCM)) {
			size_in_kb = size_in_kb >> 1;
			assoc = assoc >> 1;
		}
		break;
	default:
		return;
	}

	eax->split.is_self_initializing = 1;
	eax->split.type = types[leaf];
	eax->split.level = levels[leaf];
	eax->split.num_threads_sharing = 0;
	eax->split.num_cores_on_die = __this_cpu_read(cpu_info.x86_max_cores) - 1;


	if (assoc == 0xffff)
		eax->split.is_fully_associative = 1;
	ebx->split.coherency_line_size = line_size - 1;
	ebx->split.ways_of_associativity = assoc - 1;
	ebx->split.physical_line_partition = lines_per_tag - 1;
	ecx->split.number_of_sets = (size_in_kb * 1024) / line_size /
		(ebx->split.ways_of_associativity + 1) - 1;
}

#if defined(CONFIG_AMD_NB) && defined(CONFIG_SYSFS)

/*
 * L3 cache descriptors
 */
static void amd_calc_l3_indices(struct amd_northbridge *nb)
{
	struct amd_l3_cache *l3 = &nb->l3_cache;
	unsigned int sc0, sc1, sc2, sc3;
	u32 val = 0;

	pci_read_config_dword(nb->misc, 0x1C4, &val);

	/* calculate subcache sizes */
	l3->subcaches[0] = sc0 = !(val & BIT(0));
	l3->subcaches[1] = sc1 = !(val & BIT(4));

	if (boot_cpu_data.x86 == 0x15) {
		l3->subcaches[0] = sc0 += !(val & BIT(1));
		l3->subcaches[1] = sc1 += !(val & BIT(5));
	}

	l3->subcaches[2] = sc2 = !(val & BIT(8))  + !(val & BIT(9));
	l3->subcaches[3] = sc3 = !(val & BIT(12)) + !(val & BIT(13));

	l3->indices = (max(max3(sc0, sc1, sc2), sc3) << 10) - 1;
}

/*
 * check whether a slot used for disabling an L3 index is occupied.
 * @l3: L3 cache descriptor
 * @slot: slot number (0..1)
 *
 * @returns: the disabled index if used or negative value if slot free.
 */
int amd_get_l3_disable_slot(struct amd_northbridge *nb, unsigned slot)
{
	unsigned int reg = 0;

	pci_read_config_dword(nb->misc, 0x1BC + slot * 4, &reg);

	/* check whether this slot is activated already */
	if (reg & (3UL << 30))
		return reg & 0xfff;

	return -1;
}

static ssize_t show_cache_disable(struct cacheinfo *this_leaf, char *buf,
				  unsigned int slot)
{
	int index;
	struct amd_northbridge *nb = this_leaf->priv;

	index = amd_get_l3_disable_slot(nb, slot);
	if (index >= 0)
		return sprintf(buf, "%d\n", index);

	return sprintf(buf, "FREE\n");
}

#define SHOW_CACHE_DISABLE(slot)					\
static ssize_t								\
cache_disable_##slot##_show(struct device *dev,				\
			    struct device_attribute *attr, char *buf)	\
{									\
	struct cacheinfo *this_leaf = dev_get_drvdata(dev);		\
	return show_cache_disable(this_leaf, buf, slot);		\
}
SHOW_CACHE_DISABLE(0)
SHOW_CACHE_DISABLE(1)

static void amd_l3_disable_index(struct amd_northbridge *nb, int cpu,
				 unsigned slot, unsigned long idx)
{
	int i;

	idx |= BIT(30);

	/*
	 *  disable index in all 4 subcaches
	 */
	for (i = 0; i < 4; i++) {
		u32 reg = idx | (i << 20);

		if (!nb->l3_cache.subcaches[i])
			continue;

		pci_write_config_dword(nb->misc, 0x1BC + slot * 4, reg);

		/*
		 * We need to WBINVD on a core on the node containing the L3
		 * cache which indices we disable therefore a simple wbinvd()
		 * is not sufficient.
		 */
		wbinvd_on_cpu(cpu);

		reg |= BIT(31);
		pci_write_config_dword(nb->misc, 0x1BC + slot * 4, reg);
	}
}

/*
 * disable a L3 cache index by using a disable-slot
 *
 * @l3:    L3 cache descriptor
 * @cpu:   A CPU on the node containing the L3 cache
 * @slot:  slot number (0..1)
 * @index: index to disable
 *
 * @return: 0 on success, error status on failure
 */
int amd_set_l3_disable_slot(struct amd_northbridge *nb, int cpu, unsigned slot,
			    unsigned long index)
{
	int ret = 0;

	/*  check if @slot is already used or the index is already disabled */
	ret = amd_get_l3_disable_slot(nb, slot);
	if (ret >= 0)
		return -EEXIST;

	if (index > nb->l3_cache.indices)
		return -EINVAL;

	/* check whether the other slot has disabled the same index already */
	if (index == amd_get_l3_disable_slot(nb, !slot))
		return -EEXIST;

	amd_l3_disable_index(nb, cpu, slot, index);

	return 0;
}

static ssize_t store_cache_disable(struct cacheinfo *this_leaf,
				   const char *buf, size_t count,
				   unsigned int slot)
{
	unsigned long val = 0;
	int cpu, err = 0;
	struct amd_northbridge *nb = this_leaf->priv;

	if (!capable(CAP_SYS_ADMIN))
		return -EPERM;

	cpu = cpumask_first(&this_leaf->shared_cpu_map);

	if (kstrtoul(buf, 10, &val) < 0)
		return -EINVAL;

	err = amd_set_l3_disable_slot(nb, cpu, slot, val);
	if (err) {
		if (err == -EEXIST)
			pr_warning("L3 slot %d in use/index already disabled!\n",
				   slot);
		return err;
	}
	return count;
}

#define STORE_CACHE_DISABLE(slot)					\
static ssize_t								\
cache_disable_##slot##_store(struct device *dev,			\
			     struct device_attribute *attr,		\
			     const char *buf, size_t count)		\
{									\
	struct cacheinfo *this_leaf = dev_get_drvdata(dev);		\
	return store_cache_disable(this_leaf, buf, count, slot);	\
}
STORE_CACHE_DISABLE(0)
STORE_CACHE_DISABLE(1)

static ssize_t subcaches_show(struct device *dev,
			      struct device_attribute *attr, char *buf)
{
	struct cacheinfo *this_leaf = dev_get_drvdata(dev);
	int cpu = cpumask_first(&this_leaf->shared_cpu_map);

	return sprintf(buf, "%x\n", amd_get_subcaches(cpu));
}

static ssize_t subcaches_store(struct device *dev,
			       struct device_attribute *attr,
			       const char *buf, size_t count)
{
	struct cacheinfo *this_leaf = dev_get_drvdata(dev);
	int cpu = cpumask_first(&this_leaf->shared_cpu_map);
	unsigned long val;

	if (!capable(CAP_SYS_ADMIN))
		return -EPERM;

	if (kstrtoul(buf, 16, &val) < 0)
		return -EINVAL;

	if (amd_set_subcaches(cpu, val))
		return -EINVAL;

	return count;
}

static DEVICE_ATTR_RW(cache_disable_0);
static DEVICE_ATTR_RW(cache_disable_1);
static DEVICE_ATTR_RW(subcaches);

static umode_t
cache_private_attrs_is_visible(struct kobject *kobj,
			       struct attribute *attr, int unused)
{
	struct device *dev = kobj_to_dev(kobj);
	struct cacheinfo *this_leaf = dev_get_drvdata(dev);
	umode_t mode = attr->mode;

	if (!this_leaf->priv)
		return 0;

	if ((attr == &dev_attr_subcaches.attr) &&
	    amd_nb_has_feature(AMD_NB_L3_PARTITIONING))
		return mode;

	if ((attr == &dev_attr_cache_disable_0.attr ||
	     attr == &dev_attr_cache_disable_1.attr) &&
	    amd_nb_has_feature(AMD_NB_L3_INDEX_DISABLE))
		return mode;

	return 0;
}

static struct attribute_group cache_private_group = {
	.is_visible = cache_private_attrs_is_visible,
};

static void init_amd_l3_attrs(void)
{
	int n = 1;
	static struct attribute **amd_l3_attrs;

	if (amd_l3_attrs) /* already initialized */
		return;

	if (amd_nb_has_feature(AMD_NB_L3_INDEX_DISABLE))
		n += 2;
	if (amd_nb_has_feature(AMD_NB_L3_PARTITIONING))
		n += 1;

	amd_l3_attrs = kcalloc(n, sizeof(*amd_l3_attrs), GFP_KERNEL);
	if (!amd_l3_attrs)
		return;

	n = 0;
	if (amd_nb_has_feature(AMD_NB_L3_INDEX_DISABLE)) {
		amd_l3_attrs[n++] = &dev_attr_cache_disable_0.attr;
		amd_l3_attrs[n++] = &dev_attr_cache_disable_1.attr;
	}
	if (amd_nb_has_feature(AMD_NB_L3_PARTITIONING))
		amd_l3_attrs[n++] = &dev_attr_subcaches.attr;

	cache_private_group.attrs = amd_l3_attrs;
}

const struct attribute_group *
cache_get_priv_group(struct cacheinfo *this_leaf)
{
	struct amd_northbridge *nb = this_leaf->priv;

	if (this_leaf->level < 3 || !nb)
		return NULL;

	if (nb && nb->l3_cache.indices)
		init_amd_l3_attrs();

	return &cache_private_group;
}

static void amd_init_l3_cache(struct _cpuid4_info_regs *this_leaf, int index)
{
	int node;

	/* only for L3, and not in virtualized environments */
	if (index < 3)
		return;

	node = amd_get_nb_id(smp_processor_id());
	this_leaf->nb = node_to_amd_nb(node);
	if (this_leaf->nb && !this_leaf->nb->l3_cache.indices)
		amd_calc_l3_indices(this_leaf->nb);
}
#else
#define amd_init_l3_cache(x, y)
#endif  /* CONFIG_AMD_NB && CONFIG_SYSFS */

static int
cpuid4_cache_lookup_regs(int index, struct _cpuid4_info_regs *this_leaf)
{
	union _cpuid4_leaf_eax	eax;
	union _cpuid4_leaf_ebx	ebx;
	union _cpuid4_leaf_ecx	ecx;
	unsigned		edx;

	if (boot_cpu_data.x86_vendor == X86_VENDOR_AMD) {
		if (cpu_has_topoext)
			cpuid_count(0x8000001d, index, &eax.full,
				    &ebx.full, &ecx.full, &edx);
		else
			amd_cpuid4(index, &eax, &ebx, &ecx);
		amd_init_l3_cache(this_leaf, index);
	} else {
		cpuid_count(4, index, &eax.full, &ebx.full, &ecx.full, &edx);
	}

	if (eax.split.type == CTYPE_NULL)
		return -EIO; /* better error ? */

	this_leaf->eax = eax;
	this_leaf->ebx = ebx;
	this_leaf->ecx = ecx;
	this_leaf->size = (ecx.split.number_of_sets          + 1) *
			  (ebx.split.coherency_line_size     + 1) *
			  (ebx.split.physical_line_partition + 1) *
			  (ebx.split.ways_of_associativity   + 1);
	return 0;
}

static int find_num_cache_leaves(struct cpuinfo_x86 *c)
{
	unsigned int		eax, ebx, ecx, edx, op;
	union _cpuid4_leaf_eax	cache_eax;
	int 			i = -1;

	if (c->x86_vendor == X86_VENDOR_AMD)
		op = 0x8000001d;
	else
		op = 4;

	do {
		++i;
		/* Do cpuid(op) loop to find out num_cache_leaves */
		cpuid_count(op, i, &eax, &ebx, &ecx, &edx);
		cache_eax.full = eax;
	} while (cache_eax.split.type != CTYPE_NULL);
	return i;
}

void init_amd_cacheinfo(struct cpuinfo_x86 *c)
{

	if (cpu_has_topoext) {
		num_cache_leaves = find_num_cache_leaves(c);
	} else if (c->extended_cpuid_level >= 0x80000006) {
		if (cpuid_edx(0x80000006) & 0xf000)
			num_cache_leaves = 4;
		else
			num_cache_leaves = 3;
	}
}

unsigned int init_intel_cacheinfo(struct cpuinfo_x86 *c)
{
	/* Cache sizes */
	unsigned int trace = 0, l1i = 0, l1d = 0, l2 = 0, l3 = 0;
	unsigned int new_l1d = 0, new_l1i = 0; /* Cache sizes from cpuid(4) */
	unsigned int new_l2 = 0, new_l3 = 0, i; /* Cache sizes from cpuid(4) */
	unsigned int l2_id = 0, l3_id = 0, num_threads_sharing, index_msb;
#ifdef CONFIG_X86_HT
	unsigned int cpu = c->cpu_index;
#endif

	if (c->cpuid_level > 3) {
		static int is_initialized;

		if (is_initialized == 0) {
			/* Init num_cache_leaves from boot CPU */
			num_cache_leaves = find_num_cache_leaves(c);
			is_initialized++;
		}

		/*
		 * Whenever possible use cpuid(4), deterministic cache
		 * parameters cpuid leaf to find the cache details
		 */
		for (i = 0; i < num_cache_leaves; i++) {
			struct _cpuid4_info_regs this_leaf = {};
			int retval;

			retval = cpuid4_cache_lookup_regs(i, &this_leaf);
			if (retval < 0)
				continue;

			switch (this_leaf.eax.split.level) {
			case 1:
				if (this_leaf.eax.split.type == CTYPE_DATA)
					new_l1d = this_leaf.size/1024;
				else if (this_leaf.eax.split.type == CTYPE_INST)
					new_l1i = this_leaf.size/1024;
				break;
			case 2:
				new_l2 = this_leaf.size/1024;
				num_threads_sharing = 1 + this_leaf.eax.split.num_threads_sharing;
				index_msb = get_count_order(num_threads_sharing);
				l2_id = c->apicid & ~((1 << index_msb) - 1);
				break;
			case 3:
				new_l3 = this_leaf.size/1024;
				num_threads_sharing = 1 + this_leaf.eax.split.num_threads_sharing;
				index_msb = get_count_order(num_threads_sharing);
				l3_id = c->apicid & ~((1 << index_msb) - 1);
				break;
			default:
				break;
			}
		}
	}
	/*
	 * Don't use cpuid2 if cpuid4 is supported. For P4, we use cpuid2 for
	 * trace cache
	 */
	if ((num_cache_leaves == 0 || c->x86 == 15) && c->cpuid_level > 1) {
		/* supports eax=2  call */
		int j, n;
		unsigned int regs[4];
		unsigned char *dp = (unsigned char *)regs;
		int only_trace = 0;

		if (num_cache_leaves != 0 && c->x86 == 15)
			only_trace = 1;

		/* Number of times to iterate */
		n = cpuid_eax(2) & 0xFF;

		for (i = 0 ; i < n ; i++) {
			cpuid(2, &regs[0], &regs[1], &regs[2], &regs[3]);

			/* If bit 31 is set, this is an unknown format */
			for (j = 0 ; j < 3 ; j++)
				if (regs[j] & (1 << 31))
					regs[j] = 0;

			/* Byte 0 is level count, not a descriptor */
			for (j = 1 ; j < 16 ; j++) {
				unsigned char des = dp[j];
				unsigned char k = 0;

				/* look up this descriptor in the table */
				while (cache_table[k].descriptor != 0) {
					if (cache_table[k].descriptor == des) {
						if (only_trace && cache_table[k].cache_type != LVL_TRACE)
							break;
						switch (cache_table[k].cache_type) {
						case LVL_1_INST:
							l1i += cache_table[k].size;
							break;
						case LVL_1_DATA:
							l1d += cache_table[k].size;
							break;
						case LVL_2:
							l2 += cache_table[k].size;
							break;
						case LVL_3:
							l3 += cache_table[k].size;
							break;
						case LVL_TRACE:
							trace += cache_table[k].size;
							break;
						}

						break;
					}

					k++;
				}
			}
		}
	}

	if (new_l1d)
		l1d = new_l1d;

	if (new_l1i)
		l1i = new_l1i;

	if (new_l2) {
		l2 = new_l2;
#ifdef CONFIG_X86_HT
		per_cpu(cpu_llc_id, cpu) = l2_id;
#endif
	}

	if (new_l3) {
		l3 = new_l3;
#ifdef CONFIG_X86_HT
		per_cpu(cpu_llc_id, cpu) = l3_id;
#endif
	}

#ifdef CONFIG_X86_HT
	/*
	 * If cpu_llc_id is not yet set, this means cpuid_level < 4 which in
	 * turns means that the only possibility is SMT (as indicated in
	 * cpuid1). Since cpuid2 doesn't specify shared caches, and we know
	 * that SMT shares all caches, we can unconditionally set cpu_llc_id to
	 * c->phys_proc_id.
	 */
	if (per_cpu(cpu_llc_id, cpu) == BAD_APICID)
		per_cpu(cpu_llc_id, cpu) = c->phys_proc_id;
#endif

	c->x86_cache_size = l3 ? l3 : (l2 ? l2 : (l1i+l1d));

	return l2;
}

static int __cache_amd_cpumap_setup(unsigned int cpu, int index,
				    struct _cpuid4_info_regs *base)
{
	struct cpu_cacheinfo *this_cpu_ci = get_cpu_cacheinfo(cpu);
	struct cacheinfo *this_leaf;
	int i, sibling;

	if (cpu_has_topoext) {
		unsigned int apicid, nshared, first, last;

		this_leaf = this_cpu_ci->info_list + index;
		nshared = base->eax.split.num_threads_sharing + 1;
		apicid = cpu_data(cpu).apicid;
		first = apicid - (apicid % nshared);
		last = first + nshared - 1;

		for_each_online_cpu(i) {
			this_cpu_ci = get_cpu_cacheinfo(i);
			if (!this_cpu_ci->info_list)
				continue;

			apicid = cpu_data(i).apicid;
			if ((apicid < first) || (apicid > last))
				continue;

			this_leaf = this_cpu_ci->info_list + index;

			for_each_online_cpu(sibling) {
				apicid = cpu_data(sibling).apicid;
				if ((apicid < first) || (apicid > last))
					continue;
				cpumask_set_cpu(sibling,
						&this_leaf->shared_cpu_map);
			}
		}
	} else if (index == 3) {
		for_each_cpu(i, cpu_llc_shared_mask(cpu)) {
			this_cpu_ci = get_cpu_cacheinfo(i);
			if (!this_cpu_ci->info_list)
				continue;
			this_leaf = this_cpu_ci->info_list + index;
			for_each_cpu(sibling, cpu_llc_shared_mask(cpu)) {
				if (!cpu_online(sibling))
					continue;
				cpumask_set_cpu(sibling,
						&this_leaf->shared_cpu_map);
			}
		}
	} else
		return 0;

	return 1;
}

static void __cache_cpumap_setup(unsigned int cpu, int index,
				 struct _cpuid4_info_regs *base)
{
	struct cpu_cacheinfo *this_cpu_ci = get_cpu_cacheinfo(cpu);
	struct cacheinfo *this_leaf, *sibling_leaf;
	unsigned long num_threads_sharing;
	int index_msb, i;
	struct cpuinfo_x86 *c = &cpu_data(cpu);

	if (c->x86_vendor == X86_VENDOR_AMD) {
		if (__cache_amd_cpumap_setup(cpu, index, base))
			return;
	}

	this_leaf = this_cpu_ci->info_list + index;
	num_threads_sharing = 1 + base->eax.split.num_threads_sharing;

	cpumask_set_cpu(cpu, &this_leaf->shared_cpu_map);
	if (num_threads_sharing == 1)
		return;

	index_msb = get_count_order(num_threads_sharing);

	for_each_online_cpu(i)
		if (cpu_data(i).apicid >> index_msb == c->apicid >> index_msb) {
			struct cpu_cacheinfo *sib_cpu_ci = get_cpu_cacheinfo(i);

			if (i == cpu || !sib_cpu_ci->info_list)
				continue;/* skip if itself or no cacheinfo */
			sibling_leaf = sib_cpu_ci->info_list + index;
			cpumask_set_cpu(i, &this_leaf->shared_cpu_map);
			cpumask_set_cpu(cpu, &sibling_leaf->shared_cpu_map);
		}
<<<<<<< HEAD
		cache_shared_cpu_map_setup(cpu, j);
	}
}

static int detect_cache_attributes(unsigned int cpu)
{
	int			retval;

	if (num_cache_leaves == 0)
		return -ENOENT;

	per_cpu(ici_cpuid4_info, cpu) = kzalloc(
	    sizeof(struct _cpuid4_info) * num_cache_leaves, GFP_KERNEL);
	if (per_cpu(ici_cpuid4_info, cpu) == NULL)
		return -ENOMEM;

	smp_call_function_single(cpu, get_cpu_leaves, &retval, true);
	if (retval) {
		kfree(per_cpu(ici_cpuid4_info, cpu));
		per_cpu(ici_cpuid4_info, cpu) = NULL;
	}

	return retval;
}

#include <linux/kobject.h>
#include <linux/sysfs.h>
#include <linux/cpu.h>

/* pointer to kobject for cpuX/cache */
static DEFINE_PER_CPU(struct kobject *, ici_cache_kobject);

struct _index_kobject {
	struct kobject kobj;
	unsigned int cpu;
	unsigned short index;
};

/* pointer to array of kobjects for cpuX/cache/indexY */
static DEFINE_PER_CPU(struct _index_kobject *, ici_index_kobject);
#define INDEX_KOBJECT_PTR(x, y)		(&((per_cpu(ici_index_kobject, x))[y]))

#define show_one_plus(file_name, object, val)				\
static ssize_t show_##file_name(struct _cpuid4_info *this_leaf, char *buf, \
				unsigned int cpu)			\
{									\
	return sprintf(buf, "%lu\n", (unsigned long)this_leaf->object + val); \
}

show_one_plus(level, base.eax.split.level, 0);
show_one_plus(coherency_line_size, base.ebx.split.coherency_line_size, 1);
show_one_plus(physical_line_partition, base.ebx.split.physical_line_partition, 1);
show_one_plus(ways_of_associativity, base.ebx.split.ways_of_associativity, 1);
show_one_plus(number_of_sets, base.ecx.split.number_of_sets, 1);

static ssize_t show_size(struct _cpuid4_info *this_leaf, char *buf,
			 unsigned int cpu)
{
	return sprintf(buf, "%luK\n", this_leaf->base.size / 1024);
}

static ssize_t show_shared_cpu_map_func(struct _cpuid4_info *this_leaf,
					int type, char *buf)
{
	const struct cpumask *mask = to_cpumask(this_leaf->shared_cpu_map);
	int ret;

	if (type)
		ret = scnprintf(buf, PAGE_SIZE - 1, "%*pbl",
				cpumask_pr_args(mask));
	else
		ret = scnprintf(buf, PAGE_SIZE - 1, "%*pb",
				cpumask_pr_args(mask));
	buf[ret++] = '\n';
	buf[ret] = '\0';
	return ret;
}

static inline ssize_t show_shared_cpu_map(struct _cpuid4_info *leaf, char *buf,
					  unsigned int cpu)
{
	return show_shared_cpu_map_func(leaf, 0, buf);
}

static inline ssize_t show_shared_cpu_list(struct _cpuid4_info *leaf, char *buf,
					   unsigned int cpu)
{
	return show_shared_cpu_map_func(leaf, 1, buf);
}

static ssize_t show_type(struct _cpuid4_info *this_leaf, char *buf,
			 unsigned int cpu)
{
	switch (this_leaf->base.eax.split.type) {
	case CACHE_TYPE_DATA:
		return sprintf(buf, "Data\n");
	case CACHE_TYPE_INST:
		return sprintf(buf, "Instruction\n");
	case CACHE_TYPE_UNIFIED:
		return sprintf(buf, "Unified\n");
	default:
		return sprintf(buf, "Unknown\n");
	}
}

#define to_object(k)	container_of(k, struct _index_kobject, kobj)
#define to_attr(a)	container_of(a, struct _cache_attr, attr)

#define define_one_ro(_name) \
static struct _cache_attr _name = \
	__ATTR(_name, 0444, show_##_name, NULL)

define_one_ro(level);
define_one_ro(type);
define_one_ro(coherency_line_size);
define_one_ro(physical_line_partition);
define_one_ro(ways_of_associativity);
define_one_ro(number_of_sets);
define_one_ro(size);
define_one_ro(shared_cpu_map);
define_one_ro(shared_cpu_list);

static struct attribute *default_attrs[] = {
	&type.attr,
	&level.attr,
	&coherency_line_size.attr,
	&physical_line_partition.attr,
	&ways_of_associativity.attr,
	&number_of_sets.attr,
	&size.attr,
	&shared_cpu_map.attr,
	&shared_cpu_list.attr,
	NULL
};

#ifdef CONFIG_AMD_NB
static struct attribute **amd_l3_attrs(void)
{
	static struct attribute **attrs;
	int n;

	if (attrs)
		return attrs;

	n = ARRAY_SIZE(default_attrs);

	if (amd_nb_has_feature(AMD_NB_L3_INDEX_DISABLE))
		n += 2;

	if (amd_nb_has_feature(AMD_NB_L3_PARTITIONING))
		n += 1;

	attrs = kzalloc(n * sizeof (struct attribute *), GFP_KERNEL);
	if (attrs == NULL)
		return attrs = default_attrs;

	for (n = 0; default_attrs[n]; n++)
		attrs[n] = default_attrs[n];

	if (amd_nb_has_feature(AMD_NB_L3_INDEX_DISABLE)) {
		attrs[n++] = &cache_disable_0.attr;
		attrs[n++] = &cache_disable_1.attr;
	}

	if (amd_nb_has_feature(AMD_NB_L3_PARTITIONING))
		attrs[n++] = &subcaches.attr;

	return attrs;
}
#endif

static ssize_t show(struct kobject *kobj, struct attribute *attr, char *buf)
{
	struct _cache_attr *fattr = to_attr(attr);
	struct _index_kobject *this_leaf = to_object(kobj);
	ssize_t ret;

	ret = fattr->show ?
		fattr->show(CPUID4_INFO_IDX(this_leaf->cpu, this_leaf->index),
			buf, this_leaf->cpu) :
		0;
	return ret;
}

static ssize_t store(struct kobject *kobj, struct attribute *attr,
		     const char *buf, size_t count)
{
	struct _cache_attr *fattr = to_attr(attr);
	struct _index_kobject *this_leaf = to_object(kobj);
	ssize_t ret;

	ret = fattr->store ?
		fattr->store(CPUID4_INFO_IDX(this_leaf->cpu, this_leaf->index),
			buf, count, this_leaf->cpu) :
		0;
	return ret;
=======
>>>>>>> 007760cf
}

static void ci_leaf_init(struct cacheinfo *this_leaf,
			 struct _cpuid4_info_regs *base)
{
	this_leaf->level = base->eax.split.level;
	this_leaf->type = cache_type_map[base->eax.split.type];
	this_leaf->coherency_line_size =
				base->ebx.split.coherency_line_size + 1;
	this_leaf->ways_of_associativity =
				base->ebx.split.ways_of_associativity + 1;
	this_leaf->size = base->size;
	this_leaf->number_of_sets = base->ecx.split.number_of_sets + 1;
	this_leaf->physical_line_partition =
				base->ebx.split.physical_line_partition + 1;
	this_leaf->priv = base->nb;
}

static int __init_cache_level(unsigned int cpu)
{
	struct cpu_cacheinfo *this_cpu_ci = get_cpu_cacheinfo(cpu);

	if (!num_cache_leaves)
		return -ENOENT;
	if (!this_cpu_ci)
		return -EINVAL;
	this_cpu_ci->num_levels = 3;
	this_cpu_ci->num_leaves = num_cache_leaves;
	return 0;
}

static int __populate_cache_leaves(unsigned int cpu)
{
	unsigned int idx, ret;
	struct cpu_cacheinfo *this_cpu_ci = get_cpu_cacheinfo(cpu);
	struct cacheinfo *this_leaf = this_cpu_ci->info_list;
	struct _cpuid4_info_regs id4_regs = {};

	for (idx = 0; idx < this_cpu_ci->num_leaves; idx++) {
		ret = cpuid4_cache_lookup_regs(idx, &id4_regs);
		if (ret)
			return ret;
		ci_leaf_init(this_leaf++, &id4_regs);
		__cache_cpumap_setup(cpu, idx, &id4_regs);
	}
	return 0;
}

DEFINE_SMP_CALL_CACHE_FUNCTION(init_cache_level)
DEFINE_SMP_CALL_CACHE_FUNCTION(populate_cache_leaves)<|MERGE_RESOLUTION|>--- conflicted
+++ resolved
@@ -889,205 +889,6 @@
 			cpumask_set_cpu(i, &this_leaf->shared_cpu_map);
 			cpumask_set_cpu(cpu, &sibling_leaf->shared_cpu_map);
 		}
-<<<<<<< HEAD
-		cache_shared_cpu_map_setup(cpu, j);
-	}
-}
-
-static int detect_cache_attributes(unsigned int cpu)
-{
-	int			retval;
-
-	if (num_cache_leaves == 0)
-		return -ENOENT;
-
-	per_cpu(ici_cpuid4_info, cpu) = kzalloc(
-	    sizeof(struct _cpuid4_info) * num_cache_leaves, GFP_KERNEL);
-	if (per_cpu(ici_cpuid4_info, cpu) == NULL)
-		return -ENOMEM;
-
-	smp_call_function_single(cpu, get_cpu_leaves, &retval, true);
-	if (retval) {
-		kfree(per_cpu(ici_cpuid4_info, cpu));
-		per_cpu(ici_cpuid4_info, cpu) = NULL;
-	}
-
-	return retval;
-}
-
-#include <linux/kobject.h>
-#include <linux/sysfs.h>
-#include <linux/cpu.h>
-
-/* pointer to kobject for cpuX/cache */
-static DEFINE_PER_CPU(struct kobject *, ici_cache_kobject);
-
-struct _index_kobject {
-	struct kobject kobj;
-	unsigned int cpu;
-	unsigned short index;
-};
-
-/* pointer to array of kobjects for cpuX/cache/indexY */
-static DEFINE_PER_CPU(struct _index_kobject *, ici_index_kobject);
-#define INDEX_KOBJECT_PTR(x, y)		(&((per_cpu(ici_index_kobject, x))[y]))
-
-#define show_one_plus(file_name, object, val)				\
-static ssize_t show_##file_name(struct _cpuid4_info *this_leaf, char *buf, \
-				unsigned int cpu)			\
-{									\
-	return sprintf(buf, "%lu\n", (unsigned long)this_leaf->object + val); \
-}
-
-show_one_plus(level, base.eax.split.level, 0);
-show_one_plus(coherency_line_size, base.ebx.split.coherency_line_size, 1);
-show_one_plus(physical_line_partition, base.ebx.split.physical_line_partition, 1);
-show_one_plus(ways_of_associativity, base.ebx.split.ways_of_associativity, 1);
-show_one_plus(number_of_sets, base.ecx.split.number_of_sets, 1);
-
-static ssize_t show_size(struct _cpuid4_info *this_leaf, char *buf,
-			 unsigned int cpu)
-{
-	return sprintf(buf, "%luK\n", this_leaf->base.size / 1024);
-}
-
-static ssize_t show_shared_cpu_map_func(struct _cpuid4_info *this_leaf,
-					int type, char *buf)
-{
-	const struct cpumask *mask = to_cpumask(this_leaf->shared_cpu_map);
-	int ret;
-
-	if (type)
-		ret = scnprintf(buf, PAGE_SIZE - 1, "%*pbl",
-				cpumask_pr_args(mask));
-	else
-		ret = scnprintf(buf, PAGE_SIZE - 1, "%*pb",
-				cpumask_pr_args(mask));
-	buf[ret++] = '\n';
-	buf[ret] = '\0';
-	return ret;
-}
-
-static inline ssize_t show_shared_cpu_map(struct _cpuid4_info *leaf, char *buf,
-					  unsigned int cpu)
-{
-	return show_shared_cpu_map_func(leaf, 0, buf);
-}
-
-static inline ssize_t show_shared_cpu_list(struct _cpuid4_info *leaf, char *buf,
-					   unsigned int cpu)
-{
-	return show_shared_cpu_map_func(leaf, 1, buf);
-}
-
-static ssize_t show_type(struct _cpuid4_info *this_leaf, char *buf,
-			 unsigned int cpu)
-{
-	switch (this_leaf->base.eax.split.type) {
-	case CACHE_TYPE_DATA:
-		return sprintf(buf, "Data\n");
-	case CACHE_TYPE_INST:
-		return sprintf(buf, "Instruction\n");
-	case CACHE_TYPE_UNIFIED:
-		return sprintf(buf, "Unified\n");
-	default:
-		return sprintf(buf, "Unknown\n");
-	}
-}
-
-#define to_object(k)	container_of(k, struct _index_kobject, kobj)
-#define to_attr(a)	container_of(a, struct _cache_attr, attr)
-
-#define define_one_ro(_name) \
-static struct _cache_attr _name = \
-	__ATTR(_name, 0444, show_##_name, NULL)
-
-define_one_ro(level);
-define_one_ro(type);
-define_one_ro(coherency_line_size);
-define_one_ro(physical_line_partition);
-define_one_ro(ways_of_associativity);
-define_one_ro(number_of_sets);
-define_one_ro(size);
-define_one_ro(shared_cpu_map);
-define_one_ro(shared_cpu_list);
-
-static struct attribute *default_attrs[] = {
-	&type.attr,
-	&level.attr,
-	&coherency_line_size.attr,
-	&physical_line_partition.attr,
-	&ways_of_associativity.attr,
-	&number_of_sets.attr,
-	&size.attr,
-	&shared_cpu_map.attr,
-	&shared_cpu_list.attr,
-	NULL
-};
-
-#ifdef CONFIG_AMD_NB
-static struct attribute **amd_l3_attrs(void)
-{
-	static struct attribute **attrs;
-	int n;
-
-	if (attrs)
-		return attrs;
-
-	n = ARRAY_SIZE(default_attrs);
-
-	if (amd_nb_has_feature(AMD_NB_L3_INDEX_DISABLE))
-		n += 2;
-
-	if (amd_nb_has_feature(AMD_NB_L3_PARTITIONING))
-		n += 1;
-
-	attrs = kzalloc(n * sizeof (struct attribute *), GFP_KERNEL);
-	if (attrs == NULL)
-		return attrs = default_attrs;
-
-	for (n = 0; default_attrs[n]; n++)
-		attrs[n] = default_attrs[n];
-
-	if (amd_nb_has_feature(AMD_NB_L3_INDEX_DISABLE)) {
-		attrs[n++] = &cache_disable_0.attr;
-		attrs[n++] = &cache_disable_1.attr;
-	}
-
-	if (amd_nb_has_feature(AMD_NB_L3_PARTITIONING))
-		attrs[n++] = &subcaches.attr;
-
-	return attrs;
-}
-#endif
-
-static ssize_t show(struct kobject *kobj, struct attribute *attr, char *buf)
-{
-	struct _cache_attr *fattr = to_attr(attr);
-	struct _index_kobject *this_leaf = to_object(kobj);
-	ssize_t ret;
-
-	ret = fattr->show ?
-		fattr->show(CPUID4_INFO_IDX(this_leaf->cpu, this_leaf->index),
-			buf, this_leaf->cpu) :
-		0;
-	return ret;
-}
-
-static ssize_t store(struct kobject *kobj, struct attribute *attr,
-		     const char *buf, size_t count)
-{
-	struct _cache_attr *fattr = to_attr(attr);
-	struct _index_kobject *this_leaf = to_object(kobj);
-	ssize_t ret;
-
-	ret = fattr->store ?
-		fattr->store(CPUID4_INFO_IDX(this_leaf->cpu, this_leaf->index),
-			buf, count, this_leaf->cpu) :
-		0;
-	return ret;
-=======
->>>>>>> 007760cf
 }
 
 static void ci_leaf_init(struct cacheinfo *this_leaf,
