--- conflicted
+++ resolved
@@ -777,10 +777,7 @@
 	 * the counter has reached zero value and continued counting before
 	 * real NMI signal was received:
 	 */
-<<<<<<< HEAD
-=======
 	rdmsrl(hwc->event_base, v);
->>>>>>> 0ce790e7
 	if (!(v & ARCH_P4_UNFLAGGED_BIT))
 		return 1;
 
