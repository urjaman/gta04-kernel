/*
 *  Copyright (C) 1991, 1992  Linus Torvalds
 *  Copyright (C) 2000, 2001, 2002 Andi Kleen, SuSE Labs
 *
 *  Pentium III FXSR, SSE support
 *	Gareth Hughes <gareth@valinux.com>, May 2000
 */

/*
 * Handle hardware traps and faults.
 */

#define pr_fmt(fmt) KBUILD_MODNAME ": " fmt

#include <linux/context_tracking.h>
#include <linux/interrupt.h>
#include <linux/kallsyms.h>
#include <linux/spinlock.h>
#include <linux/kprobes.h>
#include <linux/uaccess.h>
#include <linux/kdebug.h>
#include <linux/kgdb.h>
#include <linux/kernel.h>
#include <linux/module.h>
#include <linux/ptrace.h>
#include <linux/uprobes.h>
#include <linux/string.h>
#include <linux/delay.h>
#include <linux/errno.h>
#include <linux/kexec.h>
#include <linux/sched.h>
#include <linux/timer.h>
#include <linux/init.h>
#include <linux/bug.h>
#include <linux/nmi.h>
#include <linux/mm.h>
#include <linux/smp.h>
#include <linux/io.h>

#ifdef CONFIG_EISA
#include <linux/ioport.h>
#include <linux/eisa.h>
#endif

#if defined(CONFIG_EDAC)
#include <linux/edac.h>
#endif

#include <asm/kmemcheck.h>
#include <asm/stacktrace.h>
#include <asm/processor.h>
#include <asm/debugreg.h>
#include <linux/atomic.h>
#include <asm/ftrace.h>
#include <asm/traps.h>
#include <asm/desc.h>
#include <asm/fpu/internal.h>
#include <asm/mce.h>
#include <asm/fixmap.h>
#include <asm/mach_traps.h>
#include <asm/alternative.h>
#include <asm/fpu/xstate.h>
#include <asm/trace/mpx.h>
#include <asm/mpx.h>
#include <asm/vm86.h>

#ifdef CONFIG_X86_64
#include <asm/x86_init.h>
#include <asm/pgalloc.h>
#include <asm/proto.h>

/* No need to be aligned, but done to keep all IDTs defined the same way. */
gate_desc debug_idt_table[NR_VECTORS] __page_aligned_bss;
#else
#include <asm/processor-flags.h>
#include <asm/setup.h>
#include <asm/proto.h>
#endif

/* Must be page-aligned because the real IDT is used in a fixmap. */
gate_desc idt_table[NR_VECTORS] __page_aligned_bss;

DECLARE_BITMAP(used_vectors, NR_VECTORS);
EXPORT_SYMBOL_GPL(used_vectors);

static inline void conditional_sti(struct pt_regs *regs)
{
	if (regs->flags & X86_EFLAGS_IF)
		local_irq_enable();
}

static inline void preempt_conditional_sti(struct pt_regs *regs)
{
	preempt_count_inc();
	if (regs->flags & X86_EFLAGS_IF)
		local_irq_enable();
}

static inline void conditional_cli(struct pt_regs *regs)
{
	if (regs->flags & X86_EFLAGS_IF)
		local_irq_disable();
}

static inline void preempt_conditional_cli(struct pt_regs *regs)
{
	if (regs->flags & X86_EFLAGS_IF)
		local_irq_disable();
	preempt_count_dec();
}

void ist_enter(struct pt_regs *regs)
{
	if (user_mode(regs)) {
		CT_WARN_ON(ct_state() != CONTEXT_KERNEL);
	} else {
		/*
		 * We might have interrupted pretty much anything.  In
		 * fact, if we're a machine check, we can even interrupt
		 * NMI processing.  We don't want in_nmi() to return true,
		 * but we need to notify RCU.
		 */
		rcu_nmi_enter();
	}

	/*
	 * We are atomic because we're on the IST stack; or we're on
	 * x86_32, in which case we still shouldn't schedule; or we're
	 * on x86_64 and entered from user mode, in which case we're
	 * still atomic unless ist_begin_non_atomic is called.
	 */
	preempt_count_add(HARDIRQ_OFFSET);

	/* This code is a bit fragile.  Test it. */
<<<<<<< HEAD
	RCU_LOCKDEP_WARN(!rcu_is_watching(), "ist_enter didn't work");

	return prev_state;
=======
	rcu_lockdep_assert(rcu_is_watching(), "ist_enter didn't work");
>>>>>>> 0ca326de
}

void ist_exit(struct pt_regs *regs)
{
	preempt_count_sub(HARDIRQ_OFFSET);

	if (!user_mode(regs))
		rcu_nmi_exit();
}

/**
 * ist_begin_non_atomic() - begin a non-atomic section in an IST exception
 * @regs:	regs passed to the IST exception handler
 *
 * IST exception handlers normally cannot schedule.  As a special
 * exception, if the exception interrupted userspace code (i.e.
 * user_mode(regs) would return true) and the exception was not
 * a double fault, it can be safe to schedule.  ist_begin_non_atomic()
 * begins a non-atomic section within an ist_enter()/ist_exit() region.
 * Callers are responsible for enabling interrupts themselves inside
 * the non-atomic section, and callers must call ist_end_non_atomic()
 * before ist_exit().
 */
void ist_begin_non_atomic(struct pt_regs *regs)
{
	BUG_ON(!user_mode(regs));

	/*
	 * Sanity check: we need to be on the normal thread stack.  This
	 * will catch asm bugs and any attempt to use ist_preempt_enable
	 * from double_fault.
	 */
	BUG_ON((unsigned long)(current_top_of_stack() -
			       current_stack_pointer()) >= THREAD_SIZE);

	preempt_count_sub(HARDIRQ_OFFSET);
}

/**
 * ist_end_non_atomic() - begin a non-atomic section in an IST exception
 *
 * Ends a non-atomic section started with ist_begin_non_atomic().
 */
void ist_end_non_atomic(void)
{
	preempt_count_add(HARDIRQ_OFFSET);
}

static nokprobe_inline int
do_trap_no_signal(struct task_struct *tsk, int trapnr, char *str,
		  struct pt_regs *regs,	long error_code)
{
	if (v8086_mode(regs)) {
		/*
		 * Traps 0, 1, 3, 4, and 5 should be forwarded to vm86.
		 * On nmi (interrupt 2), do_trap should not be called.
		 */
		if (trapnr < X86_TRAP_UD) {
			if (!handle_vm86_trap((struct kernel_vm86_regs *) regs,
						error_code, trapnr))
				return 0;
		}
		return -1;
	}

	if (!user_mode(regs)) {
		if (!fixup_exception(regs)) {
			tsk->thread.error_code = error_code;
			tsk->thread.trap_nr = trapnr;
			die(str, regs, error_code);
		}
		return 0;
	}

	return -1;
}

static siginfo_t *fill_trap_info(struct pt_regs *regs, int signr, int trapnr,
				siginfo_t *info)
{
	unsigned long siaddr;
	int sicode;

	switch (trapnr) {
	default:
		return SEND_SIG_PRIV;

	case X86_TRAP_DE:
		sicode = FPE_INTDIV;
		siaddr = uprobe_get_trap_addr(regs);
		break;
	case X86_TRAP_UD:
		sicode = ILL_ILLOPN;
		siaddr = uprobe_get_trap_addr(regs);
		break;
	case X86_TRAP_AC:
		sicode = BUS_ADRALN;
		siaddr = 0;
		break;
	}

	info->si_signo = signr;
	info->si_errno = 0;
	info->si_code = sicode;
	info->si_addr = (void __user *)siaddr;
	return info;
}

static void
do_trap(int trapnr, int signr, char *str, struct pt_regs *regs,
	long error_code, siginfo_t *info)
{
	struct task_struct *tsk = current;


	if (!do_trap_no_signal(tsk, trapnr, str, regs, error_code))
		return;
	/*
	 * We want error_code and trap_nr set for userspace faults and
	 * kernelspace faults which result in die(), but not
	 * kernelspace faults which are fixed up.  die() gives the
	 * process no chance to handle the signal and notice the
	 * kernel fault information, so that won't result in polluting
	 * the information about previously queued, but not yet
	 * delivered, faults.  See also do_general_protection below.
	 */
	tsk->thread.error_code = error_code;
	tsk->thread.trap_nr = trapnr;

#ifdef CONFIG_X86_64
	if (show_unhandled_signals && unhandled_signal(tsk, signr) &&
	    printk_ratelimit()) {
		pr_info("%s[%d] trap %s ip:%lx sp:%lx error:%lx",
			tsk->comm, tsk->pid, str,
			regs->ip, regs->sp, error_code);
		print_vma_addr(" in ", regs->ip);
		pr_cont("\n");
	}
#endif

	force_sig_info(signr, info ?: SEND_SIG_PRIV, tsk);
}
NOKPROBE_SYMBOL(do_trap);

static void do_error_trap(struct pt_regs *regs, long error_code, char *str,
			  unsigned long trapnr, int signr)
{
	siginfo_t info;

	CT_WARN_ON(ct_state() != CONTEXT_KERNEL);

	if (notify_die(DIE_TRAP, str, regs, error_code, trapnr, signr) !=
			NOTIFY_STOP) {
		conditional_sti(regs);
		do_trap(trapnr, signr, str, regs, error_code,
			fill_trap_info(regs, signr, trapnr, &info));
	}
}

#define DO_ERROR(trapnr, signr, str, name)				\
dotraplinkage void do_##name(struct pt_regs *regs, long error_code)	\
{									\
	do_error_trap(regs, error_code, str, trapnr, signr);		\
}

DO_ERROR(X86_TRAP_DE,     SIGFPE,  "divide error",		divide_error)
DO_ERROR(X86_TRAP_OF,     SIGSEGV, "overflow",			overflow)
DO_ERROR(X86_TRAP_UD,     SIGILL,  "invalid opcode",		invalid_op)
DO_ERROR(X86_TRAP_OLD_MF, SIGFPE,  "coprocessor segment overrun",coprocessor_segment_overrun)
DO_ERROR(X86_TRAP_TS,     SIGSEGV, "invalid TSS",		invalid_TSS)
DO_ERROR(X86_TRAP_NP,     SIGBUS,  "segment not present",	segment_not_present)
DO_ERROR(X86_TRAP_SS,     SIGBUS,  "stack segment",		stack_segment)
DO_ERROR(X86_TRAP_AC,     SIGBUS,  "alignment check",		alignment_check)

#ifdef CONFIG_X86_64
/* Runs on IST stack */
dotraplinkage void do_double_fault(struct pt_regs *regs, long error_code)
{
	static const char str[] = "double fault";
	struct task_struct *tsk = current;

#ifdef CONFIG_X86_ESPFIX64
	extern unsigned char native_irq_return_iret[];

	/*
	 * If IRET takes a non-IST fault on the espfix64 stack, then we
	 * end up promoting it to a doublefault.  In that case, modify
	 * the stack to make it look like we just entered the #GP
	 * handler from user space, similar to bad_iret.
	 *
	 * No need for ist_enter here because we don't use RCU.
	 */
	if (((long)regs->sp >> PGDIR_SHIFT) == ESPFIX_PGD_ENTRY &&
		regs->cs == __KERNEL_CS &&
		regs->ip == (unsigned long)native_irq_return_iret)
	{
		struct pt_regs *normal_regs = task_pt_regs(current);

		/* Fake a #GP(0) from userspace. */
		memmove(&normal_regs->ip, (void *)regs->sp, 5*8);
		normal_regs->orig_ax = 0;  /* Missing (lost) #GP error code */
		regs->ip = (unsigned long)general_protection;
		regs->sp = (unsigned long)&normal_regs->orig_ax;

		return;
	}
#endif

	ist_enter(regs);
	notify_die(DIE_TRAP, str, regs, error_code, X86_TRAP_DF, SIGSEGV);

	tsk->thread.error_code = error_code;
	tsk->thread.trap_nr = X86_TRAP_DF;

#ifdef CONFIG_DOUBLEFAULT
	df_debug(regs, error_code);
#endif
	/*
	 * This is always a kernel trap and never fixable (and thus must
	 * never return).
	 */
	for (;;)
		die(str, regs, error_code);
}
#endif

dotraplinkage void do_bounds(struct pt_regs *regs, long error_code)
{
	const struct bndcsr *bndcsr;
	siginfo_t *info;

	CT_WARN_ON(ct_state() != CONTEXT_KERNEL);
	if (notify_die(DIE_TRAP, "bounds", regs, error_code,
			X86_TRAP_BR, SIGSEGV) == NOTIFY_STOP)
		return;
	conditional_sti(regs);

	if (!user_mode(regs))
		die("bounds", regs, error_code);

	if (!cpu_feature_enabled(X86_FEATURE_MPX)) {
		/* The exception is not from Intel MPX */
		goto exit_trap;
	}

	/*
	 * We need to look at BNDSTATUS to resolve this exception.
	 * A NULL here might mean that it is in its 'init state',
	 * which is all zeros which indicates MPX was not
	 * responsible for the exception.
	 */
	bndcsr = get_xsave_field_ptr(XSTATE_BNDCSR);
	if (!bndcsr)
		goto exit_trap;

	trace_bounds_exception_mpx(bndcsr);
	/*
	 * The error code field of the BNDSTATUS register communicates status
	 * information of a bound range exception #BR or operation involving
	 * bound directory.
	 */
	switch (bndcsr->bndstatus & MPX_BNDSTA_ERROR_CODE) {
	case 2:	/* Bound directory has invalid entry. */
		if (mpx_handle_bd_fault())
			goto exit_trap;
		break; /* Success, it was handled */
	case 1: /* Bound violation. */
		info = mpx_generate_siginfo(regs);
		if (IS_ERR(info)) {
			/*
			 * We failed to decode the MPX instruction.  Act as if
			 * the exception was not caused by MPX.
			 */
			goto exit_trap;
		}
		/*
		 * Success, we decoded the instruction and retrieved
		 * an 'info' containing the address being accessed
		 * which caused the exception.  This information
		 * allows and application to possibly handle the
		 * #BR exception itself.
		 */
		do_trap(X86_TRAP_BR, SIGSEGV, "bounds", regs, error_code, info);
		kfree(info);
		break;
	case 0: /* No exception caused by Intel MPX operations. */
		goto exit_trap;
	default:
		die("bounds", regs, error_code);
	}

	return;

exit_trap:
	/*
	 * This path out is for all the cases where we could not
	 * handle the exception in some way (like allocating a
	 * table or telling userspace about it.  We will also end
	 * up here if the kernel has MPX turned off at compile
	 * time..
	 */
	do_trap(X86_TRAP_BR, SIGSEGV, "bounds", regs, error_code, NULL);
}

dotraplinkage void
do_general_protection(struct pt_regs *regs, long error_code)
{
	struct task_struct *tsk;

	CT_WARN_ON(ct_state() != CONTEXT_KERNEL);
	conditional_sti(regs);

	if (v8086_mode(regs)) {
		local_irq_enable();
		handle_vm86_fault((struct kernel_vm86_regs *) regs, error_code);
		return;
	}

	tsk = current;
	if (!user_mode(regs)) {
		if (fixup_exception(regs))
			return;

		tsk->thread.error_code = error_code;
		tsk->thread.trap_nr = X86_TRAP_GP;
		if (notify_die(DIE_GPF, "general protection fault", regs, error_code,
			       X86_TRAP_GP, SIGSEGV) != NOTIFY_STOP)
			die("general protection fault", regs, error_code);
		return;
	}

	tsk->thread.error_code = error_code;
	tsk->thread.trap_nr = X86_TRAP_GP;

	if (show_unhandled_signals && unhandled_signal(tsk, SIGSEGV) &&
			printk_ratelimit()) {
		pr_info("%s[%d] general protection ip:%lx sp:%lx error:%lx",
			tsk->comm, task_pid_nr(tsk),
			regs->ip, regs->sp, error_code);
		print_vma_addr(" in ", regs->ip);
		pr_cont("\n");
	}

	force_sig_info(SIGSEGV, SEND_SIG_PRIV, tsk);
}
NOKPROBE_SYMBOL(do_general_protection);

/* May run on IST stack. */
dotraplinkage void notrace do_int3(struct pt_regs *regs, long error_code)
{
#ifdef CONFIG_DYNAMIC_FTRACE
	/*
	 * ftrace must be first, everything else may cause a recursive crash.
	 * See note by declaration of modifying_ftrace_code in ftrace.c
	 */
	if (unlikely(atomic_read(&modifying_ftrace_code)) &&
	    ftrace_int3_handler(regs))
		return;
#endif
	if (poke_int3_handler(regs))
		return;

	ist_enter(regs);
	CT_WARN_ON(ct_state() != CONTEXT_KERNEL);
#ifdef CONFIG_KGDB_LOW_LEVEL_TRAP
	if (kgdb_ll_trap(DIE_INT3, "int3", regs, error_code, X86_TRAP_BP,
				SIGTRAP) == NOTIFY_STOP)
		goto exit;
#endif /* CONFIG_KGDB_LOW_LEVEL_TRAP */

#ifdef CONFIG_KPROBES
	if (kprobe_int3_handler(regs))
		goto exit;
#endif

	if (notify_die(DIE_INT3, "int3", regs, error_code, X86_TRAP_BP,
			SIGTRAP) == NOTIFY_STOP)
		goto exit;

	/*
	 * Let others (NMI) know that the debug stack is in use
	 * as we may switch to the interrupt stack.
	 */
	debug_stack_usage_inc();
	preempt_conditional_sti(regs);
	do_trap(X86_TRAP_BP, SIGTRAP, "int3", regs, error_code, NULL);
	preempt_conditional_cli(regs);
	debug_stack_usage_dec();
exit:
	ist_exit(regs);
}
NOKPROBE_SYMBOL(do_int3);

#ifdef CONFIG_X86_64
/*
 * Help handler running on IST stack to switch off the IST stack if the
 * interrupted code was in user mode. The actual stack switch is done in
 * entry_64.S
 */
asmlinkage __visible notrace struct pt_regs *sync_regs(struct pt_regs *eregs)
{
	struct pt_regs *regs = task_pt_regs(current);
	*regs = *eregs;
	return regs;
}
NOKPROBE_SYMBOL(sync_regs);

struct bad_iret_stack {
	void *error_entry_ret;
	struct pt_regs regs;
};

asmlinkage __visible notrace
struct bad_iret_stack *fixup_bad_iret(struct bad_iret_stack *s)
{
	/*
	 * This is called from entry_64.S early in handling a fault
	 * caused by a bad iret to user mode.  To handle the fault
	 * correctly, we want move our stack frame to task_pt_regs
	 * and we want to pretend that the exception came from the
	 * iret target.
	 */
	struct bad_iret_stack *new_stack =
		container_of(task_pt_regs(current),
			     struct bad_iret_stack, regs);

	/* Copy the IRET target to the new stack. */
	memmove(&new_stack->regs.ip, (void *)s->regs.sp, 5*8);

	/* Copy the remainder of the stack from the current stack. */
	memmove(new_stack, s, offsetof(struct bad_iret_stack, regs.ip));

	BUG_ON(!user_mode(&new_stack->regs));
	return new_stack;
}
NOKPROBE_SYMBOL(fixup_bad_iret);
#endif

/*
 * Our handling of the processor debug registers is non-trivial.
 * We do not clear them on entry and exit from the kernel. Therefore
 * it is possible to get a watchpoint trap here from inside the kernel.
 * However, the code in ./ptrace.c has ensured that the user can
 * only set watchpoints on userspace addresses. Therefore the in-kernel
 * watchpoint trap can only occur in code which is reading/writing
 * from user space. Such code must not hold kernel locks (since it
 * can equally take a page fault), therefore it is safe to call
 * force_sig_info even though that claims and releases locks.
 *
 * Code in ./signal.c ensures that the debug control register
 * is restored before we deliver any signal, and therefore that
 * user code runs with the correct debug control register even though
 * we clear it here.
 *
 * Being careful here means that we don't have to be as careful in a
 * lot of more complicated places (task switching can be a bit lazy
 * about restoring all the debug state, and ptrace doesn't have to
 * find every occurrence of the TF bit that could be saved away even
 * by user code)
 *
 * May run on IST stack.
 */
dotraplinkage void do_debug(struct pt_regs *regs, long error_code)
{
	struct task_struct *tsk = current;
	int user_icebp = 0;
	unsigned long dr6;
	int si_code;

	ist_enter(regs);

	get_debugreg(dr6, 6);

	/* Filter out all the reserved bits which are preset to 1 */
	dr6 &= ~DR6_RESERVED;

	/*
	 * If dr6 has no reason to give us about the origin of this trap,
	 * then it's very likely the result of an icebp/int01 trap.
	 * User wants a sigtrap for that.
	 */
	if (!dr6 && user_mode(regs))
		user_icebp = 1;

	/* Catch kmemcheck conditions first of all! */
	if ((dr6 & DR_STEP) && kmemcheck_trap(regs))
		goto exit;

	/* DR6 may or may not be cleared by the CPU */
	set_debugreg(0, 6);

	/*
	 * The processor cleared BTF, so don't mark that we need it set.
	 */
	clear_tsk_thread_flag(tsk, TIF_BLOCKSTEP);

	/* Store the virtualized DR6 value */
	tsk->thread.debugreg6 = dr6;

#ifdef CONFIG_KPROBES
	if (kprobe_debug_handler(regs))
		goto exit;
#endif

	if (notify_die(DIE_DEBUG, "debug", regs, (long)&dr6, error_code,
							SIGTRAP) == NOTIFY_STOP)
		goto exit;

	/*
	 * Let others (NMI) know that the debug stack is in use
	 * as we may switch to the interrupt stack.
	 */
	debug_stack_usage_inc();

	/* It's safe to allow irq's after DR6 has been saved */
	preempt_conditional_sti(regs);

	if (v8086_mode(regs)) {
		handle_vm86_trap((struct kernel_vm86_regs *) regs, error_code,
					X86_TRAP_DB);
		preempt_conditional_cli(regs);
		debug_stack_usage_dec();
		goto exit;
	}

	/*
	 * Single-stepping through system calls: ignore any exceptions in
	 * kernel space, but re-enable TF when returning to user mode.
	 *
	 * We already checked v86 mode above, so we can check for kernel mode
	 * by just checking the CPL of CS.
	 */
	if ((dr6 & DR_STEP) && !user_mode(regs)) {
		tsk->thread.debugreg6 &= ~DR_STEP;
		set_tsk_thread_flag(tsk, TIF_SINGLESTEP);
		regs->flags &= ~X86_EFLAGS_TF;
	}
	si_code = get_si_code(tsk->thread.debugreg6);
	if (tsk->thread.debugreg6 & (DR_STEP | DR_TRAP_BITS) || user_icebp)
		send_sigtrap(tsk, regs, error_code, si_code);
	preempt_conditional_cli(regs);
	debug_stack_usage_dec();

exit:
	ist_exit(regs);
}
NOKPROBE_SYMBOL(do_debug);

/*
 * Note that we play around with the 'TS' bit in an attempt to get
 * the correct behaviour even in the presence of the asynchronous
 * IRQ13 behaviour
 */
static void math_error(struct pt_regs *regs, int error_code, int trapnr)
{
	struct task_struct *task = current;
	struct fpu *fpu = &task->thread.fpu;
	siginfo_t info;
	char *str = (trapnr == X86_TRAP_MF) ? "fpu exception" :
						"simd exception";

	if (notify_die(DIE_TRAP, str, regs, error_code, trapnr, SIGFPE) == NOTIFY_STOP)
		return;
	conditional_sti(regs);

	if (!user_mode(regs)) {
		if (!fixup_exception(regs)) {
			task->thread.error_code = error_code;
			task->thread.trap_nr = trapnr;
			die(str, regs, error_code);
		}
		return;
	}

	/*
	 * Save the info for the exception handler and clear the error.
	 */
	fpu__save(fpu);

	task->thread.trap_nr	= trapnr;
	task->thread.error_code = error_code;
	info.si_signo		= SIGFPE;
	info.si_errno		= 0;
	info.si_addr		= (void __user *)uprobe_get_trap_addr(regs);

	info.si_code = fpu__exception_code(fpu, trapnr);

	/* Retry when we get spurious exceptions: */
	if (!info.si_code)
		return;

	force_sig_info(SIGFPE, &info, task);
}

dotraplinkage void do_coprocessor_error(struct pt_regs *regs, long error_code)
{
	CT_WARN_ON(ct_state() != CONTEXT_KERNEL);
	math_error(regs, error_code, X86_TRAP_MF);
}

dotraplinkage void
do_simd_coprocessor_error(struct pt_regs *regs, long error_code)
{
	CT_WARN_ON(ct_state() != CONTEXT_KERNEL);
	math_error(regs, error_code, X86_TRAP_XF);
}

dotraplinkage void
do_spurious_interrupt_bug(struct pt_regs *regs, long error_code)
{
	conditional_sti(regs);
}

dotraplinkage void
do_device_not_available(struct pt_regs *regs, long error_code)
{
	CT_WARN_ON(ct_state() != CONTEXT_KERNEL);
	BUG_ON(use_eager_fpu());

#ifdef CONFIG_MATH_EMULATION
	if (read_cr0() & X86_CR0_EM) {
		struct math_emu_info info = { };

		conditional_sti(regs);

		info.regs = regs;
		math_emulate(&info);
		return;
	}
#endif
	fpu__restore(&current->thread.fpu); /* interrupts still off */
#ifdef CONFIG_X86_32
	conditional_sti(regs);
#endif
}
NOKPROBE_SYMBOL(do_device_not_available);

#ifdef CONFIG_X86_32
dotraplinkage void do_iret_error(struct pt_regs *regs, long error_code)
{
	siginfo_t info;

	CT_WARN_ON(ct_state() != CONTEXT_KERNEL);
	local_irq_enable();

	info.si_signo = SIGILL;
	info.si_errno = 0;
	info.si_code = ILL_BADSTK;
	info.si_addr = NULL;
	if (notify_die(DIE_TRAP, "iret exception", regs, error_code,
			X86_TRAP_IRET, SIGILL) != NOTIFY_STOP) {
		do_trap(X86_TRAP_IRET, SIGILL, "iret exception", regs, error_code,
			&info);
	}
}
#endif

/* Set of traps needed for early debugging. */
void __init early_trap_init(void)
{
	/*
	 * Don't use IST to set DEBUG_STACK as it doesn't work until TSS
	 * is ready in cpu_init() <-- trap_init(). Before trap_init(),
	 * CPU runs at ring 0 so it is impossible to hit an invalid
	 * stack.  Using the original stack works well enough at this
	 * early stage. DEBUG_STACK will be equipped after cpu_init() in
	 * trap_init().
	 *
	 * We don't need to set trace_idt_table like set_intr_gate(),
	 * since we don't have trace_debug and it will be reset to
	 * 'debug' in trap_init() by set_intr_gate_ist().
	 */
	set_intr_gate_notrace(X86_TRAP_DB, debug);
	/* int3 can be called from all */
	set_system_intr_gate(X86_TRAP_BP, &int3);
#ifdef CONFIG_X86_32
	set_intr_gate(X86_TRAP_PF, page_fault);
#endif
	load_idt(&idt_descr);
}

void __init early_trap_pf_init(void)
{
#ifdef CONFIG_X86_64
	set_intr_gate(X86_TRAP_PF, page_fault);
#endif
}

void __init trap_init(void)
{
	int i;

#ifdef CONFIG_EISA
	void __iomem *p = early_ioremap(0x0FFFD9, 4);

	if (readl(p) == 'E' + ('I'<<8) + ('S'<<16) + ('A'<<24))
		EISA_bus = 1;
	early_iounmap(p, 4);
#endif

	set_intr_gate(X86_TRAP_DE, divide_error);
	set_intr_gate_ist(X86_TRAP_NMI, &nmi, NMI_STACK);
	/* int4 can be called from all */
	set_system_intr_gate(X86_TRAP_OF, &overflow);
	set_intr_gate(X86_TRAP_BR, bounds);
	set_intr_gate(X86_TRAP_UD, invalid_op);
	set_intr_gate(X86_TRAP_NM, device_not_available);
#ifdef CONFIG_X86_32
	set_task_gate(X86_TRAP_DF, GDT_ENTRY_DOUBLEFAULT_TSS);
#else
	set_intr_gate_ist(X86_TRAP_DF, &double_fault, DOUBLEFAULT_STACK);
#endif
	set_intr_gate(X86_TRAP_OLD_MF, coprocessor_segment_overrun);
	set_intr_gate(X86_TRAP_TS, invalid_TSS);
	set_intr_gate(X86_TRAP_NP, segment_not_present);
	set_intr_gate(X86_TRAP_SS, stack_segment);
	set_intr_gate(X86_TRAP_GP, general_protection);
	set_intr_gate(X86_TRAP_SPURIOUS, spurious_interrupt_bug);
	set_intr_gate(X86_TRAP_MF, coprocessor_error);
	set_intr_gate(X86_TRAP_AC, alignment_check);
#ifdef CONFIG_X86_MCE
	set_intr_gate_ist(X86_TRAP_MC, &machine_check, MCE_STACK);
#endif
	set_intr_gate(X86_TRAP_XF, simd_coprocessor_error);

	/* Reserve all the builtin and the syscall vector: */
	for (i = 0; i < FIRST_EXTERNAL_VECTOR; i++)
		set_bit(i, used_vectors);

#ifdef CONFIG_IA32_EMULATION
	set_system_intr_gate(IA32_SYSCALL_VECTOR, entry_INT80_compat);
	set_bit(IA32_SYSCALL_VECTOR, used_vectors);
#endif

#ifdef CONFIG_X86_32
	set_system_trap_gate(IA32_SYSCALL_VECTOR, entry_INT80_32);
	set_bit(IA32_SYSCALL_VECTOR, used_vectors);
#endif

	/*
	 * Set the IDT descriptor to a fixed read-only location, so that the
	 * "sidt" instruction will not leak the location of the kernel, and
	 * to defend the IDT against arbitrary memory write vulnerabilities.
	 * It will be reloaded in cpu_init() */
	__set_fixmap(FIX_RO_IDT, __pa_symbol(idt_table), PAGE_KERNEL_RO);
	idt_descr.address = fix_to_virt(FIX_RO_IDT);

	/*
	 * Should be a barrier for any external CPU state:
	 */
	cpu_init();

	/*
	 * X86_TRAP_DB and X86_TRAP_BP have been set
	 * in early_trap_init(). However, ITS works only after
	 * cpu_init() loads TSS. See comments in early_trap_init().
	 */
	set_intr_gate_ist(X86_TRAP_DB, &debug, DEBUG_STACK);
	/* int3 can be called from all */
	set_system_intr_gate_ist(X86_TRAP_BP, &int3, DEBUG_STACK);

	x86_init.irqs.trap_init();

#ifdef CONFIG_X86_64
	memcpy(&debug_idt_table, &idt_table, IDT_ENTRIES * 16);
	set_nmi_gate(X86_TRAP_DB, &debug);
	set_nmi_gate(X86_TRAP_BP, &int3);
#endif
}<|MERGE_RESOLUTION|>--- conflicted
+++ resolved
@@ -132,13 +132,7 @@
 	preempt_count_add(HARDIRQ_OFFSET);
 
 	/* This code is a bit fragile.  Test it. */
-<<<<<<< HEAD
 	RCU_LOCKDEP_WARN(!rcu_is_watching(), "ist_enter didn't work");
-
-	return prev_state;
-=======
-	rcu_lockdep_assert(rcu_is_watching(), "ist_enter didn't work");
->>>>>>> 0ca326de
 }
 
 void ist_exit(struct pt_regs *regs)
