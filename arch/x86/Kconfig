--- conflicted
+++ resolved
@@ -83,8 +83,6 @@
 	select ARCH_HAVE_NMI_SAFE_CMPXCHG
 	select GENERIC_IOMAP
 	select DCACHE_WORD_ACCESS
-<<<<<<< HEAD
-=======
 	select GENERIC_SMP_IDLE_THREAD
 	select HAVE_ARCH_SECCOMP_FILTER
 	select BUILDTIME_EXTABLE_SORT
@@ -97,7 +95,6 @@
 	select KTIME_SCALAR if X86_32
 	select GENERIC_STRNCPY_FROM_USER
 	select GENERIC_STRNLEN_USER
->>>>>>> cfaf0251
 
 config INSTRUCTION_DECODER
 	def_bool (KPROBES || PERF_EVENTS || UPROBES)
