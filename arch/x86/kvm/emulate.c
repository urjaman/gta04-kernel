/******************************************************************************
 * emulate.c
 *
 * Generic x86 (32-bit and 64-bit) instruction decoder and emulator.
 *
 * Copyright (c) 2005 Keir Fraser
 *
 * Linux coding style, mod r/m decoder, segment base fixes, real-mode
 * privileged instructions:
 *
 * Copyright (C) 2006 Qumranet
<<<<<<< HEAD
 * Copyright 2010 Red Hat, Inc. and/or its affilates.
=======
 * Copyright 2010 Red Hat, Inc. and/or its affiliates.
>>>>>>> 45f53cc9
 *
 *   Avi Kivity <avi@qumranet.com>
 *   Yaniv Kamay <yaniv@qumranet.com>
 *
 * This work is licensed under the terms of the GNU GPL, version 2.  See
 * the COPYING file in the top-level directory.
 *
 * From: xen-unstable 10676:af9809f51f81a3c43f276f00c81a52ef558afda4
 */

#ifndef __KERNEL__
#include <stdio.h>
#include <stdint.h>
#include <public/xen.h>
#define DPRINTF(_f, _a ...) printf(_f , ## _a)
#else
#include <linux/kvm_host.h>
#include "kvm_cache_regs.h"
#define DPRINTF(x...) do {} while (0)
#endif
#include <linux/module.h>
#include <asm/kvm_emulate.h>

#include "x86.h"
#include "tss.h"

/*
 * Opcode effective-address decode tables.
 * Note that we only emulate instructions that have at least one memory
 * operand (excluding implicit stack references). We assume that stack
 * references and instruction fetches will never occur in special memory
 * areas that require emulation. So, for example, 'mov <imm>,<reg>' need
 * not be handled.
 */

/* Operand sizes: 8-bit operands or specified/overridden size. */
#define ByteOp      (1<<0)	/* 8-bit operands. */
/* Destination operand type. */
#define ImplicitOps (1<<1)	/* Implicit in opcode. No generic decode. */
#define DstReg      (2<<1)	/* Register operand. */
#define DstMem      (3<<1)	/* Memory operand. */
#define DstAcc      (4<<1)	/* Destination Accumulator */
#define DstDI       (5<<1)	/* Destination is in ES:(E)DI */
#define DstMem64    (6<<1)	/* 64bit memory operand */
#define DstImmUByte (7<<1)	/* 8-bit unsigned immediate operand */
#define DstMask     (7<<1)
/* Source operand type. */
#define SrcNone     (0<<4)	/* No source operand. */
#define SrcReg      (1<<4)	/* Register operand. */
#define SrcMem      (2<<4)	/* Memory operand. */
#define SrcMem16    (3<<4)	/* Memory operand (16-bit). */
#define SrcMem32    (4<<4)	/* Memory operand (32-bit). */
#define SrcImm      (5<<4)	/* Immediate operand. */
#define SrcImmByte  (6<<4)	/* 8-bit sign-extended immediate operand. */
#define SrcOne      (7<<4)	/* Implied '1' */
#define SrcImmUByte (8<<4)      /* 8-bit unsigned immediate operand. */
#define SrcImmU     (9<<4)      /* Immediate operand, unsigned */
#define SrcSI       (0xa<<4)	/* Source is in the DS:RSI */
#define SrcImmFAddr (0xb<<4)	/* Source is immediate far address */
#define SrcMemFAddr (0xc<<4)	/* Source is far address in memory */
#define SrcAcc      (0xd<<4)	/* Source Accumulator */
<<<<<<< HEAD
=======
#define SrcImmU16   (0xe<<4)    /* Immediate operand, unsigned, 16 bits */
>>>>>>> 45f53cc9
#define SrcMask     (0xf<<4)
/* Generic ModRM decode. */
#define ModRM       (1<<8)
/* Destination is only written; never read. */
#define Mov         (1<<9)
#define BitOp       (1<<10)
#define MemAbs      (1<<11)      /* Memory operand is absolute displacement */
#define String      (1<<12)     /* String instruction (rep capable) */
#define Stack       (1<<13)     /* Stack instruction (push/pop) */
#define Group       (1<<14)     /* Bits 3:5 of modrm byte extend opcode */
#define GroupDual   (1<<15)     /* Alternate decoding of mod == 3 */
/* Misc flags */
#define NoAccess    (1<<23) /* Don't access memory (lea/invlpg/verr etc) */
#define Op3264      (1<<24) /* Operand is 64b in long mode, 32b otherwise */
#define Undefined   (1<<25) /* No Such Instruction */
#define Lock        (1<<26) /* lock prefix is allowed for the instruction */
#define Priv        (1<<27) /* instruction generates #GP if current CPL != 0 */
#define No64	    (1<<28)
/* Source 2 operand type */
#define Src2None    (0<<29)
#define Src2CL      (1<<29)
#define Src2ImmByte (2<<29)
#define Src2One     (3<<29)
<<<<<<< HEAD
=======
#define Src2Imm     (4<<29)
>>>>>>> 45f53cc9
#define Src2Mask    (7<<29)

#define X2(x...) x, x
#define X3(x...) X2(x), x
#define X4(x...) X2(x), X2(x)
#define X5(x...) X4(x), x
#define X6(x...) X4(x), X2(x)
#define X7(x...) X4(x), X3(x)
#define X8(x...) X4(x), X4(x)
#define X16(x...) X8(x), X8(x)

struct opcode {
	u32 flags;
	union {
		int (*execute)(struct x86_emulate_ctxt *ctxt);
		struct opcode *group;
		struct group_dual *gdual;
	} u;
};

<<<<<<< HEAD
static u32 opcode_table[256] = {
	/* 0x00 - 0x07 */
	ByteOp | DstMem | SrcReg | ModRM | Lock, DstMem | SrcReg | ModRM | Lock,
	ByteOp | DstReg | SrcMem | ModRM, DstReg | SrcMem | ModRM,
	ByteOp | DstAcc | SrcImm, DstAcc | SrcImm,
	ImplicitOps | Stack | No64, ImplicitOps | Stack | No64,
	/* 0x08 - 0x0F */
	ByteOp | DstMem | SrcReg | ModRM | Lock, DstMem | SrcReg | ModRM | Lock,
	ByteOp | DstReg | SrcMem | ModRM, DstReg | SrcMem | ModRM,
	ByteOp | DstAcc | SrcImm, DstAcc | SrcImm,
	ImplicitOps | Stack | No64, 0,
	/* 0x10 - 0x17 */
	ByteOp | DstMem | SrcReg | ModRM | Lock, DstMem | SrcReg | ModRM | Lock,
	ByteOp | DstReg | SrcMem | ModRM, DstReg | SrcMem | ModRM,
	ByteOp | DstAcc | SrcImm, DstAcc | SrcImm,
	ImplicitOps | Stack | No64, ImplicitOps | Stack | No64,
	/* 0x18 - 0x1F */
	ByteOp | DstMem | SrcReg | ModRM | Lock, DstMem | SrcReg | ModRM | Lock,
	ByteOp | DstReg | SrcMem | ModRM, DstReg | SrcMem | ModRM,
	ByteOp | DstAcc | SrcImm, DstAcc | SrcImm,
	ImplicitOps | Stack | No64, ImplicitOps | Stack | No64,
	/* 0x20 - 0x27 */
	ByteOp | DstMem | SrcReg | ModRM | Lock, DstMem | SrcReg | ModRM | Lock,
	ByteOp | DstReg | SrcMem | ModRM, DstReg | SrcMem | ModRM,
	ByteOp | DstAcc | SrcImmByte, DstAcc | SrcImm, 0, 0,
	/* 0x28 - 0x2F */
	ByteOp | DstMem | SrcReg | ModRM | Lock, DstMem | SrcReg | ModRM | Lock,
	ByteOp | DstReg | SrcMem | ModRM, DstReg | SrcMem | ModRM,
	ByteOp | DstAcc | SrcImmByte, DstAcc | SrcImm, 0, 0,
	/* 0x30 - 0x37 */
	ByteOp | DstMem | SrcReg | ModRM | Lock, DstMem | SrcReg | ModRM | Lock,
	ByteOp | DstReg | SrcMem | ModRM, DstReg | SrcMem | ModRM,
	ByteOp | DstAcc | SrcImmByte, DstAcc | SrcImm, 0, 0,
	/* 0x38 - 0x3F */
	ByteOp | DstMem | SrcReg | ModRM, DstMem | SrcReg | ModRM,
	ByteOp | DstReg | SrcMem | ModRM, DstReg | SrcMem | ModRM,
	ByteOp | DstAcc | SrcImm, DstAcc | SrcImm,
	0, 0,
	/* 0x40 - 0x47 */
	DstReg, DstReg, DstReg, DstReg, DstReg, DstReg, DstReg, DstReg,
	/* 0x48 - 0x4F */
	DstReg, DstReg, DstReg, DstReg,	DstReg, DstReg, DstReg, DstReg,
	/* 0x50 - 0x57 */
	SrcReg | Stack, SrcReg | Stack, SrcReg | Stack, SrcReg | Stack,
	SrcReg | Stack, SrcReg | Stack, SrcReg | Stack, SrcReg | Stack,
	/* 0x58 - 0x5F */
	DstReg | Stack, DstReg | Stack, DstReg | Stack, DstReg | Stack,
	DstReg | Stack, DstReg | Stack, DstReg | Stack, DstReg | Stack,
	/* 0x60 - 0x67 */
	ImplicitOps | Stack | No64, ImplicitOps | Stack | No64,
	0, DstReg | SrcMem32 | ModRM | Mov /* movsxd (x86/64) */ ,
	0, 0, 0, 0,
	/* 0x68 - 0x6F */
	SrcImm | Mov | Stack, 0, SrcImmByte | Mov | Stack, 0,
	DstDI | ByteOp | Mov | String, DstDI | Mov | String, /* insb, insw/insd */
	SrcSI | ByteOp | ImplicitOps | String, SrcSI | ImplicitOps | String, /* outsb, outsw/outsd */
	/* 0x70 - 0x77 */
	SrcImmByte, SrcImmByte, SrcImmByte, SrcImmByte,
	SrcImmByte, SrcImmByte, SrcImmByte, SrcImmByte,
	/* 0x78 - 0x7F */
	SrcImmByte, SrcImmByte, SrcImmByte, SrcImmByte,
	SrcImmByte, SrcImmByte, SrcImmByte, SrcImmByte,
	/* 0x80 - 0x87 */
	Group | Group1_80, Group | Group1_81,
	Group | Group1_82, Group | Group1_83,
	ByteOp | DstMem | SrcReg | ModRM, DstMem | SrcReg | ModRM,
	ByteOp | DstMem | SrcReg | ModRM | Lock, DstMem | SrcReg | ModRM | Lock,
	/* 0x88 - 0x8F */
	ByteOp | DstMem | SrcReg | ModRM | Mov, DstMem | SrcReg | ModRM | Mov,
	ByteOp | DstReg | SrcMem | ModRM | Mov, DstReg | SrcMem | ModRM | Mov,
	DstMem | SrcNone | ModRM | Mov, ModRM | DstReg,
	ImplicitOps | SrcMem16 | ModRM, Group | Group1A,
	/* 0x90 - 0x97 */
	DstReg, DstReg, DstReg, DstReg,	DstReg, DstReg, DstReg, DstReg,
	/* 0x98 - 0x9F */
	0, 0, SrcImmFAddr | No64, 0,
	ImplicitOps | Stack, ImplicitOps | Stack, 0, 0,
	/* 0xA0 - 0xA7 */
	ByteOp | DstAcc | SrcMem | Mov | MemAbs, DstAcc | SrcMem | Mov | MemAbs,
	ByteOp | DstMem | SrcAcc | Mov | MemAbs, DstMem | SrcAcc | Mov | MemAbs,
	ByteOp | SrcSI | DstDI | Mov | String, SrcSI | DstDI | Mov | String,
	ByteOp | SrcSI | DstDI | String, SrcSI | DstDI | String,
	/* 0xA8 - 0xAF */
	DstAcc | SrcImmByte | ByteOp, DstAcc | SrcImm, ByteOp | DstDI | Mov | String, DstDI | Mov | String,
	ByteOp | SrcSI | DstAcc | Mov | String, SrcSI | DstAcc | Mov | String,
	ByteOp | DstDI | String, DstDI | String,
	/* 0xB0 - 0xB7 */
	ByteOp | DstReg | SrcImm | Mov, ByteOp | DstReg | SrcImm | Mov,
	ByteOp | DstReg | SrcImm | Mov, ByteOp | DstReg | SrcImm | Mov,
	ByteOp | DstReg | SrcImm | Mov, ByteOp | DstReg | SrcImm | Mov,
	ByteOp | DstReg | SrcImm | Mov, ByteOp | DstReg | SrcImm | Mov,
	/* 0xB8 - 0xBF */
	DstReg | SrcImm | Mov, DstReg | SrcImm | Mov,
	DstReg | SrcImm | Mov, DstReg | SrcImm | Mov,
	DstReg | SrcImm | Mov, DstReg | SrcImm | Mov,
	DstReg | SrcImm | Mov, DstReg | SrcImm | Mov,
	/* 0xC0 - 0xC7 */
	ByteOp | DstMem | SrcImm | ModRM, DstMem | SrcImmByte | ModRM,
	0, ImplicitOps | Stack, 0, 0,
	ByteOp | DstMem | SrcImm | ModRM | Mov, DstMem | SrcImm | ModRM | Mov,
	/* 0xC8 - 0xCF */
	0, 0, 0, ImplicitOps | Stack,
	ImplicitOps, SrcImmByte, ImplicitOps | No64, ImplicitOps,
	/* 0xD0 - 0xD7 */
	ByteOp | DstMem | SrcImplicit | ModRM, DstMem | SrcImplicit | ModRM,
	ByteOp | DstMem | SrcImplicit | ModRM, DstMem | SrcImplicit | ModRM,
	0, 0, 0, 0,
	/* 0xD8 - 0xDF */
	0, 0, 0, 0, 0, 0, 0, 0,
	/* 0xE0 - 0xE7 */
	0, 0, 0, 0,
	ByteOp | SrcImmUByte | DstAcc, SrcImmUByte | DstAcc,
	ByteOp | SrcImmUByte | DstAcc, SrcImmUByte | DstAcc,
	/* 0xE8 - 0xEF */
	SrcImm | Stack, SrcImm | ImplicitOps,
	SrcImmFAddr | No64, SrcImmByte | ImplicitOps,
	SrcNone | ByteOp | DstAcc, SrcNone | DstAcc,
	SrcNone | ByteOp | DstAcc, SrcNone | DstAcc,
	/* 0xF0 - 0xF7 */
	0, 0, 0, 0,
	ImplicitOps | Priv, ImplicitOps, Group | Group3_Byte, Group | Group3,
	/* 0xF8 - 0xFF */
	ImplicitOps, 0, ImplicitOps, ImplicitOps,
	ImplicitOps, ImplicitOps, Group | Group4, Group | Group5,
};

static u32 twobyte_table[256] = {
	/* 0x00 - 0x0F */
	0, Group | GroupDual | Group7, 0, 0,
	0, ImplicitOps, ImplicitOps | Priv, 0,
	ImplicitOps | Priv, ImplicitOps | Priv, 0, 0,
	0, ImplicitOps | ModRM, 0, 0,
	/* 0x10 - 0x1F */
	0, 0, 0, 0, 0, 0, 0, 0, ImplicitOps | ModRM, 0, 0, 0, 0, 0, 0, 0,
	/* 0x20 - 0x2F */
	ModRM | ImplicitOps | Priv, ModRM | Priv,
	ModRM | ImplicitOps | Priv, ModRM | Priv,
	0, 0, 0, 0,
	0, 0, 0, 0, 0, 0, 0, 0,
	/* 0x30 - 0x3F */
	ImplicitOps | Priv, 0, ImplicitOps | Priv, 0,
	ImplicitOps, ImplicitOps | Priv, 0, 0,
	0, 0, 0, 0, 0, 0, 0, 0,
	/* 0x40 - 0x47 */
	DstReg | SrcMem | ModRM | Mov, DstReg | SrcMem | ModRM | Mov,
	DstReg | SrcMem | ModRM | Mov, DstReg | SrcMem | ModRM | Mov,
	DstReg | SrcMem | ModRM | Mov, DstReg | SrcMem | ModRM | Mov,
	DstReg | SrcMem | ModRM | Mov, DstReg | SrcMem | ModRM | Mov,
	/* 0x48 - 0x4F */
	DstReg | SrcMem | ModRM | Mov, DstReg | SrcMem | ModRM | Mov,
	DstReg | SrcMem | ModRM | Mov, DstReg | SrcMem | ModRM | Mov,
	DstReg | SrcMem | ModRM | Mov, DstReg | SrcMem | ModRM | Mov,
	DstReg | SrcMem | ModRM | Mov, DstReg | SrcMem | ModRM | Mov,
	/* 0x50 - 0x5F */
	0, 0, 0, 0, 0, 0, 0, 0, 0, 0, 0, 0, 0, 0, 0, 0,
	/* 0x60 - 0x6F */
	0, 0, 0, 0, 0, 0, 0, 0, 0, 0, 0, 0, 0, 0, 0, 0,
	/* 0x70 - 0x7F */
	0, 0, 0, 0, 0, 0, 0, 0, 0, 0, 0, 0, 0, 0, 0, 0,
	/* 0x80 - 0x8F */
	SrcImm, SrcImm, SrcImm, SrcImm, SrcImm, SrcImm, SrcImm, SrcImm,
	SrcImm, SrcImm, SrcImm, SrcImm, SrcImm, SrcImm, SrcImm, SrcImm,
	/* 0x90 - 0x9F */
	0, 0, 0, 0, 0, 0, 0, 0, 0, 0, 0, 0, 0, 0, 0, 0,
	/* 0xA0 - 0xA7 */
	ImplicitOps | Stack, ImplicitOps | Stack,
	0, DstMem | SrcReg | ModRM | BitOp,
	DstMem | SrcReg | Src2ImmByte | ModRM,
	DstMem | SrcReg | Src2CL | ModRM, 0, 0,
	/* 0xA8 - 0xAF */
	ImplicitOps | Stack, ImplicitOps | Stack,
	0, DstMem | SrcReg | ModRM | BitOp | Lock,
	DstMem | SrcReg | Src2ImmByte | ModRM,
	DstMem | SrcReg | Src2CL | ModRM,
	ModRM, 0,
	/* 0xB0 - 0xB7 */
	ByteOp | DstMem | SrcReg | ModRM | Lock, DstMem | SrcReg | ModRM | Lock,
	0, DstMem | SrcReg | ModRM | BitOp | Lock,
	0, 0, ByteOp | DstReg | SrcMem | ModRM | Mov,
	    DstReg | SrcMem16 | ModRM | Mov,
	/* 0xB8 - 0xBF */
	0, 0,
	Group | Group8, DstMem | SrcReg | ModRM | BitOp | Lock,
	0, 0, ByteOp | DstReg | SrcMem | ModRM | Mov,
	    DstReg | SrcMem16 | ModRM | Mov,
	/* 0xC0 - 0xCF */
	0, 0, 0, DstMem | SrcReg | ModRM | Mov,
	0, 0, 0, Group | GroupDual | Group9,
	0, 0, 0, 0, 0, 0, 0, 0,
	/* 0xD0 - 0xDF */
	0, 0, 0, 0, 0, 0, 0, 0, 0, 0, 0, 0, 0, 0, 0, 0,
	/* 0xE0 - 0xEF */
	0, 0, 0, 0, 0, 0, 0, 0, 0, 0, 0, 0, 0, 0, 0, 0,
	/* 0xF0 - 0xFF */
	0, 0, 0, 0, 0, 0, 0, 0, 0, 0, 0, 0, 0, 0, 0, 0
};

static u32 group_table[] = {
	[Group1_80*8] =
	ByteOp | DstMem | SrcImm | ModRM | Lock,
	ByteOp | DstMem | SrcImm | ModRM | Lock,
	ByteOp | DstMem | SrcImm | ModRM | Lock,
	ByteOp | DstMem | SrcImm | ModRM | Lock,
	ByteOp | DstMem | SrcImm | ModRM | Lock,
	ByteOp | DstMem | SrcImm | ModRM | Lock,
	ByteOp | DstMem | SrcImm | ModRM | Lock,
	ByteOp | DstMem | SrcImm | ModRM,
	[Group1_81*8] =
	DstMem | SrcImm | ModRM | Lock,
	DstMem | SrcImm | ModRM | Lock,
	DstMem | SrcImm | ModRM | Lock,
	DstMem | SrcImm | ModRM | Lock,
	DstMem | SrcImm | ModRM | Lock,
	DstMem | SrcImm | ModRM | Lock,
	DstMem | SrcImm | ModRM | Lock,
	DstMem | SrcImm | ModRM,
	[Group1_82*8] =
	ByteOp | DstMem | SrcImm | ModRM | No64 | Lock,
	ByteOp | DstMem | SrcImm | ModRM | No64 | Lock,
	ByteOp | DstMem | SrcImm | ModRM | No64 | Lock,
	ByteOp | DstMem | SrcImm | ModRM | No64 | Lock,
	ByteOp | DstMem | SrcImm | ModRM | No64 | Lock,
	ByteOp | DstMem | SrcImm | ModRM | No64 | Lock,
	ByteOp | DstMem | SrcImm | ModRM | No64 | Lock,
	ByteOp | DstMem | SrcImm | ModRM | No64,
	[Group1_83*8] =
	DstMem | SrcImmByte | ModRM | Lock,
	DstMem | SrcImmByte | ModRM | Lock,
	DstMem | SrcImmByte | ModRM | Lock,
	DstMem | SrcImmByte | ModRM | Lock,
	DstMem | SrcImmByte | ModRM | Lock,
	DstMem | SrcImmByte | ModRM | Lock,
	DstMem | SrcImmByte | ModRM | Lock,
	DstMem | SrcImmByte | ModRM,
	[Group1A*8] =
	DstMem | SrcNone | ModRM | Mov | Stack, 0, 0, 0, 0, 0, 0, 0,
	[Group3_Byte*8] =
	ByteOp | SrcImm | DstMem | ModRM, ByteOp | SrcImm | DstMem | ModRM,
	ByteOp | DstMem | SrcNone | ModRM, ByteOp | DstMem | SrcNone | ModRM,
	0, 0, 0, 0,
	[Group3*8] =
	DstMem | SrcImm | ModRM, DstMem | SrcImm | ModRM,
	DstMem | SrcNone | ModRM, DstMem | SrcNone | ModRM,
	0, 0, 0, 0,
	[Group4*8] =
	ByteOp | DstMem | SrcNone | ModRM | Lock, ByteOp | DstMem | SrcNone | ModRM | Lock,
	0, 0, 0, 0, 0, 0,
	[Group5*8] =
	DstMem | SrcNone | ModRM | Lock, DstMem | SrcNone | ModRM | Lock,
	SrcMem | ModRM | Stack, 0,
	SrcMem | ModRM | Stack, SrcMemFAddr | ModRM | ImplicitOps,
	SrcMem | ModRM | Stack, 0,
	[Group7*8] =
	0, 0, ModRM | SrcMem | Priv, ModRM | SrcMem | Priv,
	SrcNone | ModRM | DstMem | Mov, 0,
	SrcMem16 | ModRM | Mov | Priv, SrcMem | ModRM | ByteOp | Priv,
	[Group8*8] =
	0, 0, 0, 0,
	DstMem | SrcImmByte | ModRM, DstMem | SrcImmByte | ModRM | Lock,
	DstMem | SrcImmByte | ModRM | Lock, DstMem | SrcImmByte | ModRM | Lock,
	[Group9*8] =
	0, DstMem64 | ModRM | Lock, 0, 0, 0, 0, 0, 0,
};

static u32 group2_table[] = {
	[Group7*8] =
	SrcNone | ModRM | Priv, 0, 0, SrcNone | ModRM | Priv,
	SrcNone | ModRM | DstMem | Mov, 0,
	SrcMem16 | ModRM | Mov | Priv, 0,
	[Group9*8] =
	0, 0, 0, 0, 0, 0, 0, 0,
=======
struct group_dual {
	struct opcode mod012[8];
	struct opcode mod3[8];
>>>>>>> 45f53cc9
};

/* EFLAGS bit definitions. */
#define EFLG_ID (1<<21)
#define EFLG_VIP (1<<20)
#define EFLG_VIF (1<<19)
#define EFLG_AC (1<<18)
#define EFLG_VM (1<<17)
#define EFLG_RF (1<<16)
#define EFLG_IOPL (3<<12)
#define EFLG_NT (1<<14)
#define EFLG_OF (1<<11)
#define EFLG_DF (1<<10)
#define EFLG_IF (1<<9)
#define EFLG_TF (1<<8)
#define EFLG_SF (1<<7)
#define EFLG_ZF (1<<6)
#define EFLG_AF (1<<4)
#define EFLG_PF (1<<2)
#define EFLG_CF (1<<0)

#define EFLG_RESERVED_ZEROS_MASK 0xffc0802a
#define EFLG_RESERVED_ONE_MASK 2

/*
 * Instruction emulation:
 * Most instructions are emulated directly via a fragment of inline assembly
 * code. This allows us to save/restore EFLAGS and thus very easily pick up
 * any modified flags.
 */

#if defined(CONFIG_X86_64)
#define _LO32 "k"		/* force 32-bit operand */
#define _STK  "%%rsp"		/* stack pointer */
#elif defined(__i386__)
#define _LO32 ""		/* force 32-bit operand */
#define _STK  "%%esp"		/* stack pointer */
#endif

/*
 * These EFLAGS bits are restored from saved value during emulation, and
 * any changes are written back to the saved value after emulation.
 */
#define EFLAGS_MASK (EFLG_OF|EFLG_SF|EFLG_ZF|EFLG_AF|EFLG_PF|EFLG_CF)

/* Before executing instruction: restore necessary bits in EFLAGS. */
#define _PRE_EFLAGS(_sav, _msk, _tmp)					\
	/* EFLAGS = (_sav & _msk) | (EFLAGS & ~_msk); _sav &= ~_msk; */ \
	"movl %"_sav",%"_LO32 _tmp"; "                                  \
	"push %"_tmp"; "                                                \
	"push %"_tmp"; "                                                \
	"movl %"_msk",%"_LO32 _tmp"; "                                  \
	"andl %"_LO32 _tmp",("_STK"); "                                 \
	"pushf; "                                                       \
	"notl %"_LO32 _tmp"; "                                          \
	"andl %"_LO32 _tmp",("_STK"); "                                 \
	"andl %"_LO32 _tmp","__stringify(BITS_PER_LONG/4)"("_STK"); "	\
	"pop  %"_tmp"; "                                                \
	"orl  %"_LO32 _tmp",("_STK"); "                                 \
	"popf; "                                                        \
	"pop  %"_sav"; "

/* After executing instruction: write-back necessary bits in EFLAGS. */
#define _POST_EFLAGS(_sav, _msk, _tmp) \
	/* _sav |= EFLAGS & _msk; */		\
	"pushf; "				\
	"pop  %"_tmp"; "			\
	"andl %"_msk",%"_LO32 _tmp"; "		\
	"orl  %"_LO32 _tmp",%"_sav"; "

#ifdef CONFIG_X86_64
#define ON64(x) x
#else
#define ON64(x)
#endif

#define ____emulate_2op(_op, _src, _dst, _eflags, _x, _y, _suffix, _dsttype) \
	do {								\
		__asm__ __volatile__ (					\
			_PRE_EFLAGS("0", "4", "2")			\
			_op _suffix " %"_x"3,%1; "			\
			_POST_EFLAGS("0", "4", "2")			\
			: "=m" (_eflags), "+q" (*(_dsttype*)&(_dst).val),\
			  "=&r" (_tmp)					\
			: _y ((_src).val), "i" (EFLAGS_MASK));		\
	} while (0)


/* Raw emulation: instruction has two explicit operands. */
#define __emulate_2op_nobyte(_op,_src,_dst,_eflags,_wx,_wy,_lx,_ly,_qx,_qy) \
	do {								\
		unsigned long _tmp;					\
									\
		switch ((_dst).bytes) {					\
		case 2:							\
			____emulate_2op(_op,_src,_dst,_eflags,_wx,_wy,"w",u16);\
			break;						\
		case 4:							\
			____emulate_2op(_op,_src,_dst,_eflags,_lx,_ly,"l",u32);\
			break;						\
		case 8:							\
			ON64(____emulate_2op(_op,_src,_dst,_eflags,_qx,_qy,"q",u64)); \
			break;						\
		}							\
	} while (0)

#define __emulate_2op(_op,_src,_dst,_eflags,_bx,_by,_wx,_wy,_lx,_ly,_qx,_qy) \
	do {								     \
		unsigned long _tmp;					     \
		switch ((_dst).bytes) {				             \
		case 1:							     \
			____emulate_2op(_op,_src,_dst,_eflags,_bx,_by,"b",u8); \
			break;						     \
		default:						     \
			__emulate_2op_nobyte(_op, _src, _dst, _eflags,	     \
					     _wx, _wy, _lx, _ly, _qx, _qy);  \
			break;						     \
		}							     \
	} while (0)

/* Source operand is byte-sized and may be restricted to just %cl. */
#define emulate_2op_SrcB(_op, _src, _dst, _eflags)                      \
	__emulate_2op(_op, _src, _dst, _eflags,				\
		      "b", "c", "b", "c", "b", "c", "b", "c")

/* Source operand is byte, word, long or quad sized. */
#define emulate_2op_SrcV(_op, _src, _dst, _eflags)                      \
	__emulate_2op(_op, _src, _dst, _eflags,				\
		      "b", "q", "w", "r", _LO32, "r", "", "r")

/* Source operand is word, long or quad sized. */
#define emulate_2op_SrcV_nobyte(_op, _src, _dst, _eflags)               \
	__emulate_2op_nobyte(_op, _src, _dst, _eflags,			\
			     "w", "r", _LO32, "r", "", "r")

/* Instruction has three operands and one operand is stored in ECX register */
#define __emulate_2op_cl(_op, _cl, _src, _dst, _eflags, _suffix, _type) 	\
	do {									\
		unsigned long _tmp;						\
		_type _clv  = (_cl).val;  					\
		_type _srcv = (_src).val;    					\
		_type _dstv = (_dst).val;					\
										\
		__asm__ __volatile__ (						\
			_PRE_EFLAGS("0", "5", "2")				\
			_op _suffix " %4,%1 \n"					\
			_POST_EFLAGS("0", "5", "2")				\
			: "=m" (_eflags), "+r" (_dstv), "=&r" (_tmp)		\
			: "c" (_clv) , "r" (_srcv), "i" (EFLAGS_MASK)		\
			); 							\
										\
		(_cl).val  = (unsigned long) _clv;				\
		(_src).val = (unsigned long) _srcv;				\
		(_dst).val = (unsigned long) _dstv;				\
	} while (0)

#define emulate_2op_cl(_op, _cl, _src, _dst, _eflags)				\
	do {									\
		switch ((_dst).bytes) {						\
		case 2:								\
			__emulate_2op_cl(_op, _cl, _src, _dst, _eflags,  	\
						"w", unsigned short);         	\
			break;							\
		case 4: 							\
			__emulate_2op_cl(_op, _cl, _src, _dst, _eflags,  	\
						"l", unsigned int);           	\
			break;							\
		case 8:								\
			ON64(__emulate_2op_cl(_op, _cl, _src, _dst, _eflags,	\
						"q", unsigned long));  		\
			break;							\
		}								\
	} while (0)

#define __emulate_1op(_op, _dst, _eflags, _suffix)			\
	do {								\
		unsigned long _tmp;					\
									\
		__asm__ __volatile__ (					\
			_PRE_EFLAGS("0", "3", "2")			\
			_op _suffix " %1; "				\
			_POST_EFLAGS("0", "3", "2")			\
			: "=m" (_eflags), "+m" ((_dst).val),		\
			  "=&r" (_tmp)					\
			: "i" (EFLAGS_MASK));				\
	} while (0)

/* Instruction has only one explicit operand (no source operand). */
#define emulate_1op(_op, _dst, _eflags)                                    \
	do {								\
		switch ((_dst).bytes) {				        \
		case 1:	__emulate_1op(_op, _dst, _eflags, "b"); break;	\
		case 2:	__emulate_1op(_op, _dst, _eflags, "w"); break;	\
		case 4:	__emulate_1op(_op, _dst, _eflags, "l"); break;	\
		case 8:	ON64(__emulate_1op(_op, _dst, _eflags, "q")); break; \
		}							\
	} while (0)

#define __emulate_1op_rax_rdx(_op, _src, _rax, _rdx, _eflags, _suffix)		\
	do {								\
		unsigned long _tmp;					\
									\
		__asm__ __volatile__ (					\
			_PRE_EFLAGS("0", "4", "1")			\
			_op _suffix " %5; "				\
			_POST_EFLAGS("0", "4", "1")			\
			: "=m" (_eflags), "=&r" (_tmp),			\
			  "+a" (_rax), "+d" (_rdx)			\
			: "i" (EFLAGS_MASK), "m" ((_src).val),		\
			  "a" (_rax), "d" (_rdx));			\
	} while (0)

#define __emulate_1op_rax_rdx_ex(_op, _src, _rax, _rdx, _eflags, _suffix, _ex) \
	do {								\
		unsigned long _tmp;					\
									\
		__asm__ __volatile__ (					\
			_PRE_EFLAGS("0", "5", "1")			\
			"1: \n\t"					\
			_op _suffix " %6; "				\
			"2: \n\t"					\
			_POST_EFLAGS("0", "5", "1")			\
			".pushsection .fixup,\"ax\" \n\t"		\
			"3: movb $1, %4 \n\t"				\
			"jmp 2b \n\t"					\
			".popsection \n\t"				\
			_ASM_EXTABLE(1b, 3b)				\
			: "=m" (_eflags), "=&r" (_tmp),			\
			  "+a" (_rax), "+d" (_rdx), "+qm"(_ex)		\
			: "i" (EFLAGS_MASK), "m" ((_src).val),		\
			  "a" (_rax), "d" (_rdx));			\
	} while (0)

/* instruction has only one source operand, destination is implicit (e.g. mul, div, imul, idiv) */
#define emulate_1op_rax_rdx(_op, _src, _rax, _rdx, _eflags)			\
	do {									\
		switch((_src).bytes) {						\
		case 1: __emulate_1op_rax_rdx(_op, _src, _rax, _rdx, _eflags, "b"); break; \
		case 2: __emulate_1op_rax_rdx(_op, _src, _rax, _rdx,  _eflags, "w"); break; \
		case 4: __emulate_1op_rax_rdx(_op, _src, _rax, _rdx, _eflags, "l"); break; \
		case 8: ON64(__emulate_1op_rax_rdx(_op, _src, _rax, _rdx, _eflags, "q")); break; \
		}							\
	} while (0)

#define emulate_1op_rax_rdx_ex(_op, _src, _rax, _rdx, _eflags, _ex)	\
	do {								\
		switch((_src).bytes) {					\
		case 1:							\
			__emulate_1op_rax_rdx_ex(_op, _src, _rax, _rdx,	\
						 _eflags, "b", _ex);	\
			break;						\
		case 2:							\
			__emulate_1op_rax_rdx_ex(_op, _src, _rax, _rdx, \
						 _eflags, "w", _ex);	\
			break;						\
		case 4:							\
			__emulate_1op_rax_rdx_ex(_op, _src, _rax, _rdx, \
						 _eflags, "l", _ex);	\
			break;						\
		case 8: ON64(						\
			__emulate_1op_rax_rdx_ex(_op, _src, _rax, _rdx, \
						 _eflags, "q", _ex));	\
			break;						\
		}							\
	} while (0)

/* Fetch next part of the instruction being emulated. */
#define insn_fetch(_type, _size, _eip)                                  \
({	unsigned long _x;						\
	rc = do_insn_fetch(ctxt, ops, (_eip), &_x, (_size));		\
	if (rc != X86EMUL_CONTINUE)					\
		goto done;						\
	(_eip) += (_size);						\
	(_type)_x;							\
})

#define insn_fetch_arr(_arr, _size, _eip)                                \
({	rc = do_insn_fetch(ctxt, ops, (_eip), _arr, (_size));		\
	if (rc != X86EMUL_CONTINUE)					\
		goto done;						\
	(_eip) += (_size);						\
})

static inline unsigned long ad_mask(struct decode_cache *c)
{
	return (1UL << (c->ad_bytes << 3)) - 1;
}

/* Access/update address held in a register, based on addressing mode. */
static inline unsigned long
address_mask(struct decode_cache *c, unsigned long reg)
{
	if (c->ad_bytes == sizeof(unsigned long))
		return reg;
	else
		return reg & ad_mask(c);
}

static inline unsigned long
register_address(struct decode_cache *c, unsigned long base, unsigned long reg)
{
	return base + address_mask(c, reg);
}

static inline void
register_address_increment(struct decode_cache *c, unsigned long *reg, int inc)
{
	if (c->ad_bytes == sizeof(unsigned long))
		*reg += inc;
	else
		*reg = (*reg & ~ad_mask(c)) | ((*reg + inc) & ad_mask(c));
}

static inline void jmp_rel(struct decode_cache *c, int rel)
{
	register_address_increment(c, &c->eip, rel);
}

static void set_seg_override(struct decode_cache *c, int seg)
{
	c->has_seg_override = true;
	c->seg_override = seg;
}

static unsigned long seg_base(struct x86_emulate_ctxt *ctxt,
			      struct x86_emulate_ops *ops, int seg)
{
	if (ctxt->mode == X86EMUL_MODE_PROT64 && seg < VCPU_SREG_FS)
		return 0;

	return ops->get_cached_segment_base(seg, ctxt->vcpu);
}

static unsigned long seg_override_base(struct x86_emulate_ctxt *ctxt,
				       struct x86_emulate_ops *ops,
				       struct decode_cache *c)
{
	if (!c->has_seg_override)
		return 0;

	return seg_base(ctxt, ops, c->seg_override);
}

static unsigned long es_base(struct x86_emulate_ctxt *ctxt,
			     struct x86_emulate_ops *ops)
{
	return seg_base(ctxt, ops, VCPU_SREG_ES);
}

static unsigned long ss_base(struct x86_emulate_ctxt *ctxt,
			     struct x86_emulate_ops *ops)
{
	return seg_base(ctxt, ops, VCPU_SREG_SS);
}

static void emulate_exception(struct x86_emulate_ctxt *ctxt, int vec,
				      u32 error, bool valid)
{
	ctxt->exception = vec;
	ctxt->error_code = error;
	ctxt->error_code_valid = valid;
<<<<<<< HEAD
	ctxt->restart = false;
=======
>>>>>>> 45f53cc9
}

static void emulate_gp(struct x86_emulate_ctxt *ctxt, int err)
{
	emulate_exception(ctxt, GP_VECTOR, err, true);
<<<<<<< HEAD
}

static void emulate_pf(struct x86_emulate_ctxt *ctxt, unsigned long addr,
		       int err)
{
	ctxt->cr2 = addr;
	emulate_exception(ctxt, PF_VECTOR, err, true);
}

static void emulate_ud(struct x86_emulate_ctxt *ctxt)
{
	emulate_exception(ctxt, UD_VECTOR, 0, false);
}

static void emulate_ts(struct x86_emulate_ctxt *ctxt, int err)
{
	emulate_exception(ctxt, TS_VECTOR, err, true);
=======
}

static void emulate_pf(struct x86_emulate_ctxt *ctxt)
{
	emulate_exception(ctxt, PF_VECTOR, 0, true);
}

static void emulate_ud(struct x86_emulate_ctxt *ctxt)
{
	emulate_exception(ctxt, UD_VECTOR, 0, false);
}

static void emulate_ts(struct x86_emulate_ctxt *ctxt, int err)
{
	emulate_exception(ctxt, TS_VECTOR, err, true);
}

static int emulate_de(struct x86_emulate_ctxt *ctxt)
{
	emulate_exception(ctxt, DE_VECTOR, 0, false);
	return X86EMUL_PROPAGATE_FAULT;
>>>>>>> 45f53cc9
}

static int do_fetch_insn_byte(struct x86_emulate_ctxt *ctxt,
			      struct x86_emulate_ops *ops,
			      unsigned long eip, u8 *dest)
{
	struct fetch_cache *fc = &ctxt->decode.fetch;
	int rc;
	int size, cur_size;

	if (eip == fc->end) {
		cur_size = fc->end - fc->start;
		size = min(15UL - cur_size, PAGE_SIZE - offset_in_page(eip));
		rc = ops->fetch(ctxt->cs_base + eip, fc->data + cur_size,
				size, ctxt->vcpu, NULL);
		if (rc != X86EMUL_CONTINUE)
			return rc;
		fc->end += size;
	}
	*dest = fc->data[eip - fc->start];
	return X86EMUL_CONTINUE;
}

static int do_insn_fetch(struct x86_emulate_ctxt *ctxt,
			 struct x86_emulate_ops *ops,
			 unsigned long eip, void *dest, unsigned size)
{
	int rc;

	/* x86 instructions are limited to 15 bytes. */
	if (eip + size - ctxt->eip > 15)
		return X86EMUL_UNHANDLEABLE;
	while (size--) {
		rc = do_fetch_insn_byte(ctxt, ops, eip++, dest++);
		if (rc != X86EMUL_CONTINUE)
			return rc;
	}
	return X86EMUL_CONTINUE;
}

/*
 * Given the 'reg' portion of a ModRM byte, and a register block, return a
 * pointer into the block that addresses the relevant register.
 * @highbyte_regs specifies whether to decode AH,CH,DH,BH.
 */
static void *decode_register(u8 modrm_reg, unsigned long *regs,
			     int highbyte_regs)
{
	void *p;

	p = &regs[modrm_reg];
	if (highbyte_regs && modrm_reg >= 4 && modrm_reg < 8)
		p = (unsigned char *)&regs[modrm_reg & 3] + 1;
	return p;
}

static int read_descriptor(struct x86_emulate_ctxt *ctxt,
			   struct x86_emulate_ops *ops,
			   ulong addr,
			   u16 *size, unsigned long *address, int op_bytes)
{
	int rc;

	if (op_bytes == 2)
		op_bytes = 3;
	*address = 0;
	rc = ops->read_std(addr, (unsigned long *)size, 2, ctxt->vcpu, NULL);
	if (rc != X86EMUL_CONTINUE)
		return rc;
	rc = ops->read_std(addr + 2, address, op_bytes, ctxt->vcpu, NULL);
	return rc;
}

static int test_cc(unsigned int condition, unsigned int flags)
{
	int rc = 0;

	switch ((condition & 15) >> 1) {
	case 0: /* o */
		rc |= (flags & EFLG_OF);
		break;
	case 1: /* b/c/nae */
		rc |= (flags & EFLG_CF);
		break;
	case 2: /* z/e */
		rc |= (flags & EFLG_ZF);
		break;
	case 3: /* be/na */
		rc |= (flags & (EFLG_CF|EFLG_ZF));
		break;
	case 4: /* s */
		rc |= (flags & EFLG_SF);
		break;
	case 5: /* p/pe */
		rc |= (flags & EFLG_PF);
		break;
	case 7: /* le/ng */
		rc |= (flags & EFLG_ZF);
		/* fall through */
	case 6: /* l/nge */
		rc |= (!(flags & EFLG_SF) != !(flags & EFLG_OF));
		break;
	}

	/* Odd condition identifiers (lsb == 1) have inverted sense. */
	return (!!rc ^ (condition & 1));
}

static void fetch_register_operand(struct operand *op)
{
	switch (op->bytes) {
	case 1:
		op->val = *(u8 *)op->addr.reg;
		break;
	case 2:
		op->val = *(u16 *)op->addr.reg;
		break;
	case 4:
		op->val = *(u32 *)op->addr.reg;
		break;
	case 8:
		op->val = *(u64 *)op->addr.reg;
		break;
	}
}

static void decode_register_operand(struct operand *op,
				    struct decode_cache *c,
				    int inhibit_bytereg)
{
	unsigned reg = c->modrm_reg;
	int highbyte_regs = c->rex_prefix == 0;

	if (!(c->d & ModRM))
		reg = (c->b & 7) | ((c->rex_prefix & 1) << 3);
	op->type = OP_REG;
	if ((c->d & ByteOp) && !inhibit_bytereg) {
		op->addr.reg = decode_register(reg, c->regs, highbyte_regs);
		op->bytes = 1;
	} else {
		op->addr.reg = decode_register(reg, c->regs, 0);
		op->bytes = c->op_bytes;
	}
	fetch_register_operand(op);
	op->orig_val = op->val;
}

static int decode_modrm(struct x86_emulate_ctxt *ctxt,
			struct x86_emulate_ops *ops,
			struct operand *op)
{
	struct decode_cache *c = &ctxt->decode;
	u8 sib;
	int index_reg = 0, base_reg = 0, scale;
	int rc = X86EMUL_CONTINUE;
	ulong modrm_ea = 0;

	if (c->rex_prefix) {
		c->modrm_reg = (c->rex_prefix & 4) << 1;	/* REX.R */
		index_reg = (c->rex_prefix & 2) << 2; /* REX.X */
		c->modrm_rm = base_reg = (c->rex_prefix & 1) << 3; /* REG.B */
	}

	c->modrm = insn_fetch(u8, 1, c->eip);
	c->modrm_mod |= (c->modrm & 0xc0) >> 6;
	c->modrm_reg |= (c->modrm & 0x38) >> 3;
	c->modrm_rm |= (c->modrm & 0x07);
	c->modrm_seg = VCPU_SREG_DS;

	if (c->modrm_mod == 3) {
		op->type = OP_REG;
		op->bytes = (c->d & ByteOp) ? 1 : c->op_bytes;
		op->addr.reg = decode_register(c->modrm_rm,
					       c->regs, c->d & ByteOp);
		fetch_register_operand(op);
		return rc;
	}

	op->type = OP_MEM;

	if (c->ad_bytes == 2) {
		unsigned bx = c->regs[VCPU_REGS_RBX];
		unsigned bp = c->regs[VCPU_REGS_RBP];
		unsigned si = c->regs[VCPU_REGS_RSI];
		unsigned di = c->regs[VCPU_REGS_RDI];

		/* 16-bit ModR/M decode. */
		switch (c->modrm_mod) {
		case 0:
			if (c->modrm_rm == 6)
				modrm_ea += insn_fetch(u16, 2, c->eip);
			break;
		case 1:
			modrm_ea += insn_fetch(s8, 1, c->eip);
			break;
		case 2:
			modrm_ea += insn_fetch(u16, 2, c->eip);
			break;
		}
		switch (c->modrm_rm) {
		case 0:
			modrm_ea += bx + si;
			break;
		case 1:
			modrm_ea += bx + di;
			break;
		case 2:
			modrm_ea += bp + si;
			break;
		case 3:
			modrm_ea += bp + di;
			break;
		case 4:
			modrm_ea += si;
			break;
		case 5:
			modrm_ea += di;
			break;
		case 6:
			if (c->modrm_mod != 0)
				modrm_ea += bp;
			break;
		case 7:
			modrm_ea += bx;
			break;
		}
		if (c->modrm_rm == 2 || c->modrm_rm == 3 ||
		    (c->modrm_rm == 6 && c->modrm_mod != 0))
			c->modrm_seg = VCPU_SREG_SS;
		modrm_ea = (u16)modrm_ea;
	} else {
		/* 32/64-bit ModR/M decode. */
		if ((c->modrm_rm & 7) == 4) {
			sib = insn_fetch(u8, 1, c->eip);
			index_reg |= (sib >> 3) & 7;
			base_reg |= sib & 7;
			scale = sib >> 6;

			if ((base_reg & 7) == 5 && c->modrm_mod == 0)
				modrm_ea += insn_fetch(s32, 4, c->eip);
			else
				modrm_ea += c->regs[base_reg];
			if (index_reg != 4)
				modrm_ea += c->regs[index_reg] << scale;
		} else if ((c->modrm_rm & 7) == 5 && c->modrm_mod == 0) {
			if (ctxt->mode == X86EMUL_MODE_PROT64)
				c->rip_relative = 1;
		} else
			modrm_ea += c->regs[c->modrm_rm];
		switch (c->modrm_mod) {
		case 0:
			if (c->modrm_rm == 5)
				modrm_ea += insn_fetch(s32, 4, c->eip);
			break;
		case 1:
			modrm_ea += insn_fetch(s8, 1, c->eip);
			break;
		case 2:
			modrm_ea += insn_fetch(s32, 4, c->eip);
			break;
		}
	}
	op->addr.mem = modrm_ea;
done:
	return rc;
}

static int decode_abs(struct x86_emulate_ctxt *ctxt,
		      struct x86_emulate_ops *ops,
		      struct operand *op)
{
	struct decode_cache *c = &ctxt->decode;
	int rc = X86EMUL_CONTINUE;

	op->type = OP_MEM;
	switch (c->ad_bytes) {
	case 2:
		op->addr.mem = insn_fetch(u16, 2, c->eip);
		break;
	case 4:
		op->addr.mem = insn_fetch(u32, 4, c->eip);
		break;
	case 8:
		op->addr.mem = insn_fetch(u64, 8, c->eip);
		break;
	}
done:
	return rc;
}

static void fetch_bit_operand(struct decode_cache *c)
{
	long sv = 0, mask;

	if (c->dst.type == OP_MEM && c->src.type == OP_REG) {
		mask = ~(c->dst.bytes * 8 - 1);

<<<<<<< HEAD
	/* we cannot decode insn before we complete previous rep insn */
	WARN_ON(ctxt->restart);

	c->eip = ctxt->eip;
	c->fetch.start = c->fetch.end = c->eip;
	ctxt->cs_base = seg_base(ctxt, ops, VCPU_SREG_CS);
=======
		if (c->src.bytes == 2)
			sv = (s16)c->src.val & (s16)mask;
		else if (c->src.bytes == 4)
			sv = (s32)c->src.val & (s32)mask;
>>>>>>> 45f53cc9

		c->dst.addr.mem += (sv >> 3);
	}

	/* only subword offset */
	c->src.val &= (c->dst.bytes << 3) - 1;
}

static int read_emulated(struct x86_emulate_ctxt *ctxt,
			 struct x86_emulate_ops *ops,
			 unsigned long addr, void *dest, unsigned size)
{
	int rc;
	struct read_cache *mc = &ctxt->decode.mem_read;
	u32 err;

	while (size) {
		int n = min(size, 8u);
		size -= n;
		if (mc->pos < mc->end)
			goto read_cached;

		rc = ops->read_emulated(addr, mc->data + mc->end, n, &err,
					ctxt->vcpu);
		if (rc == X86EMUL_PROPAGATE_FAULT)
			emulate_pf(ctxt);
		if (rc != X86EMUL_CONTINUE)
			return rc;
		mc->end += n;

	read_cached:
		memcpy(dest, mc->data + mc->pos, n);
		mc->pos += n;
		dest += n;
		addr += n;
	}
	return X86EMUL_CONTINUE;
}

static int pio_in_emulated(struct x86_emulate_ctxt *ctxt,
			   struct x86_emulate_ops *ops,
			   unsigned int size, unsigned short port,
			   void *dest)
{
	struct read_cache *rc = &ctxt->decode.io_read;

	if (rc->pos == rc->end) { /* refill pio read ahead */
		struct decode_cache *c = &ctxt->decode;
		unsigned int in_page, n;
		unsigned int count = c->rep_prefix ?
			address_mask(c, c->regs[VCPU_REGS_RCX]) : 1;
		in_page = (ctxt->eflags & EFLG_DF) ?
			offset_in_page(c->regs[VCPU_REGS_RDI]) :
			PAGE_SIZE - offset_in_page(c->regs[VCPU_REGS_RDI]);
		n = min(min(in_page, (unsigned int)sizeof(rc->data)) / size,
			count);
		if (n == 0)
			n = 1;
		rc->pos = rc->end = 0;
		if (!ops->pio_in_emulated(size, port, rc->data, n, ctxt->vcpu))
			return 0;
		rc->end = n * size;
	}

	memcpy(dest, rc->data + rc->pos, size);
	rc->pos += size;
	return 1;
}

static u32 desc_limit_scaled(struct desc_struct *desc)
{
	u32 limit = get_desc_limit(desc);

<<<<<<< HEAD
	if (!c->has_seg_override)
		set_seg_override(c, VCPU_SREG_DS);

	if (!(!c->twobyte && c->b == 0x8d))
		c->modrm_ea += seg_override_base(ctxt, ops, c);

	if (c->ad_bytes != 8)
		c->modrm_ea = (u32)c->modrm_ea;

	if (c->rip_relative)
		c->modrm_ea += c->eip;

	/*
	 * Decode and fetch the source operand: register, memory
	 * or immediate.
	 */
	switch (c->d & SrcMask) {
	case SrcNone:
		break;
	case SrcReg:
		decode_register_operand(&c->src, c, 0);
		break;
	case SrcMem16:
		c->src.bytes = 2;
		goto srcmem_common;
	case SrcMem32:
		c->src.bytes = 4;
		goto srcmem_common;
	case SrcMem:
		c->src.bytes = (c->d & ByteOp) ? 1 :
							   c->op_bytes;
		/* Don't fetch the address for invlpg: it could be unmapped. */
		if (c->twobyte && c->b == 0x01 && c->modrm_reg == 7)
			break;
	srcmem_common:
		/*
		 * For instructions with a ModR/M byte, switch to register
		 * access if Mod = 3.
		 */
		if ((c->d & ModRM) && c->modrm_mod == 3) {
			c->src.type = OP_REG;
			c->src.val = c->modrm_val;
			c->src.ptr = c->modrm_ptr;
			break;
		}
		c->src.type = OP_MEM;
		c->src.ptr = (unsigned long *)c->modrm_ea;
		c->src.val = 0;
		break;
	case SrcImm:
	case SrcImmU:
		c->src.type = OP_IMM;
		c->src.ptr = (unsigned long *)c->eip;
		c->src.bytes = (c->d & ByteOp) ? 1 : c->op_bytes;
		if (c->src.bytes == 8)
			c->src.bytes = 4;
		/* NB. Immediates are sign-extended as necessary. */
		switch (c->src.bytes) {
		case 1:
			c->src.val = insn_fetch(s8, 1, c->eip);
			break;
		case 2:
			c->src.val = insn_fetch(s16, 2, c->eip);
			break;
		case 4:
			c->src.val = insn_fetch(s32, 4, c->eip);
			break;
		}
		if ((c->d & SrcMask) == SrcImmU) {
			switch (c->src.bytes) {
			case 1:
				c->src.val &= 0xff;
				break;
			case 2:
				c->src.val &= 0xffff;
				break;
			case 4:
				c->src.val &= 0xffffffff;
				break;
			}
		}
		break;
	case SrcImmByte:
	case SrcImmUByte:
		c->src.type = OP_IMM;
		c->src.ptr = (unsigned long *)c->eip;
		c->src.bytes = 1;
		if ((c->d & SrcMask) == SrcImmByte)
			c->src.val = insn_fetch(s8, 1, c->eip);
		else
			c->src.val = insn_fetch(u8, 1, c->eip);
		break;
	case SrcAcc:
		c->src.type = OP_REG;
		c->src.bytes = (c->d & ByteOp) ? 1 : c->op_bytes;
		c->src.ptr = &c->regs[VCPU_REGS_RAX];
		switch (c->src.bytes) {
			case 1:
				c->src.val = *(u8 *)c->src.ptr;
				break;
			case 2:
				c->src.val = *(u16 *)c->src.ptr;
				break;
			case 4:
				c->src.val = *(u32 *)c->src.ptr;
				break;
			case 8:
				c->src.val = *(u64 *)c->src.ptr;
				break;
		}
		break;
	case SrcOne:
		c->src.bytes = 1;
		c->src.val = 1;
		break;
	case SrcSI:
		c->src.type = OP_MEM;
		c->src.bytes = (c->d & ByteOp) ? 1 : c->op_bytes;
		c->src.ptr = (unsigned long *)
			register_address(c,  seg_override_base(ctxt, ops, c),
					 c->regs[VCPU_REGS_RSI]);
		c->src.val = 0;
		break;
	case SrcImmFAddr:
		c->src.type = OP_IMM;
		c->src.ptr = (unsigned long *)c->eip;
		c->src.bytes = c->op_bytes + 2;
		insn_fetch_arr(c->src.valptr, c->src.bytes, c->eip);
		break;
	case SrcMemFAddr:
		c->src.type = OP_MEM;
		c->src.ptr = (unsigned long *)c->modrm_ea;
		c->src.bytes = c->op_bytes + 2;
		break;
	}

	/*
	 * Decode and fetch the second source operand: register, memory
	 * or immediate.
	 */
	switch (c->d & Src2Mask) {
	case Src2None:
		break;
	case Src2CL:
		c->src2.bytes = 1;
		c->src2.val = c->regs[VCPU_REGS_RCX] & 0x8;
		break;
	case Src2ImmByte:
		c->src2.type = OP_IMM;
		c->src2.ptr = (unsigned long *)c->eip;
		c->src2.bytes = 1;
		c->src2.val = insn_fetch(u8, 1, c->eip);
		break;
	case Src2One:
		c->src2.bytes = 1;
		c->src2.val = 1;
		break;
	}

	/* Decode and fetch the destination operand: register or memory. */
	switch (c->d & DstMask) {
	case ImplicitOps:
		/* Special instructions do their own operand decoding. */
		return 0;
	case DstReg:
		decode_register_operand(&c->dst, c,
			 c->twobyte && (c->b == 0xb6 || c->b == 0xb7));
		break;
	case DstMem:
	case DstMem64:
		if ((c->d & ModRM) && c->modrm_mod == 3) {
			c->dst.bytes = (c->d & ByteOp) ? 1 : c->op_bytes;
			c->dst.type = OP_REG;
			c->dst.val = c->dst.orig_val = c->modrm_val;
			c->dst.ptr = c->modrm_ptr;
			break;
		}
		c->dst.type = OP_MEM;
		c->dst.ptr = (unsigned long *)c->modrm_ea;
		if ((c->d & DstMask) == DstMem64)
			c->dst.bytes = 8;
		else
			c->dst.bytes = (c->d & ByteOp) ? 1 : c->op_bytes;
		c->dst.val = 0;
		if (c->d & BitOp) {
			unsigned long mask = ~(c->dst.bytes * 8 - 1);

			c->dst.ptr = (void *)c->dst.ptr +
						   (c->src.val & mask) / 8;
		}
		break;
	case DstAcc:
		c->dst.type = OP_REG;
		c->dst.bytes = (c->d & ByteOp) ? 1 : c->op_bytes;
		c->dst.ptr = &c->regs[VCPU_REGS_RAX];
		switch (c->dst.bytes) {
			case 1:
				c->dst.val = *(u8 *)c->dst.ptr;
				break;
			case 2:
				c->dst.val = *(u16 *)c->dst.ptr;
				break;
			case 4:
				c->dst.val = *(u32 *)c->dst.ptr;
				break;
			case 8:
				c->dst.val = *(u64 *)c->dst.ptr;
				break;
		}
		c->dst.orig_val = c->dst.val;
		break;
	case DstDI:
		c->dst.type = OP_MEM;
		c->dst.bytes = (c->d & ByteOp) ? 1 : c->op_bytes;
		c->dst.ptr = (unsigned long *)
			register_address(c, es_base(ctxt, ops),
					 c->regs[VCPU_REGS_RDI]);
		c->dst.val = 0;
		break;
	}

done:
	return (rc == X86EMUL_UNHANDLEABLE) ? -1 : 0;
}

static int read_emulated(struct x86_emulate_ctxt *ctxt,
			 struct x86_emulate_ops *ops,
			 unsigned long addr, void *dest, unsigned size)
{
	int rc;
	struct read_cache *mc = &ctxt->decode.mem_read;
	u32 err;

	while (size) {
		int n = min(size, 8u);
		size -= n;
		if (mc->pos < mc->end)
			goto read_cached;

		rc = ops->read_emulated(addr, mc->data + mc->end, n, &err,
					ctxt->vcpu);
		if (rc == X86EMUL_PROPAGATE_FAULT)
			emulate_pf(ctxt, addr, err);
		if (rc != X86EMUL_CONTINUE)
			return rc;
		mc->end += n;

	read_cached:
		memcpy(dest, mc->data + mc->pos, n);
		mc->pos += n;
		dest += n;
		addr += n;
	}
	return X86EMUL_CONTINUE;
}

static int pio_in_emulated(struct x86_emulate_ctxt *ctxt,
			   struct x86_emulate_ops *ops,
			   unsigned int size, unsigned short port,
			   void *dest)
{
	struct read_cache *rc = &ctxt->decode.io_read;

	if (rc->pos == rc->end) { /* refill pio read ahead */
		struct decode_cache *c = &ctxt->decode;
		unsigned int in_page, n;
		unsigned int count = c->rep_prefix ?
			address_mask(c, c->regs[VCPU_REGS_RCX]) : 1;
		in_page = (ctxt->eflags & EFLG_DF) ?
			offset_in_page(c->regs[VCPU_REGS_RDI]) :
			PAGE_SIZE - offset_in_page(c->regs[VCPU_REGS_RDI]);
		n = min(min(in_page, (unsigned int)sizeof(rc->data)) / size,
			count);
		if (n == 0)
			n = 1;
		rc->pos = rc->end = 0;
		if (!ops->pio_in_emulated(size, port, rc->data, n, ctxt->vcpu))
			return 0;
		rc->end = n * size;
	}

	memcpy(dest, rc->data + rc->pos, size);
	rc->pos += size;
	return 1;
}

static u32 desc_limit_scaled(struct desc_struct *desc)
{
	u32 limit = get_desc_limit(desc);

=======
>>>>>>> 45f53cc9
	return desc->g ? (limit << 12) | 0xfff : limit;
}

static void get_descriptor_table_ptr(struct x86_emulate_ctxt *ctxt,
				     struct x86_emulate_ops *ops,
				     u16 selector, struct desc_ptr *dt)
{
	if (selector & 1 << 2) {
		struct desc_struct desc;
		memset (dt, 0, sizeof *dt);
		if (!ops->get_cached_descriptor(&desc, VCPU_SREG_LDTR, ctxt->vcpu))
			return;

		dt->size = desc_limit_scaled(&desc); /* what if limit > 65535? */
		dt->address = get_desc_base(&desc);
	} else
		ops->get_gdt(dt, ctxt->vcpu);
}

/* allowed just for 8 bytes segments */
static int read_segment_descriptor(struct x86_emulate_ctxt *ctxt,
				   struct x86_emulate_ops *ops,
				   u16 selector, struct desc_struct *desc)
{
	struct desc_ptr dt;
	u16 index = selector >> 3;
	int ret;
	u32 err;
	ulong addr;

	get_descriptor_table_ptr(ctxt, ops, selector, &dt);

	if (dt.size < index * 8 + 7) {
		emulate_gp(ctxt, selector & 0xfffc);
		return X86EMUL_PROPAGATE_FAULT;
	}
	addr = dt.address + index * 8;
	ret = ops->read_std(addr, desc, sizeof *desc, ctxt->vcpu,  &err);
	if (ret == X86EMUL_PROPAGATE_FAULT)
<<<<<<< HEAD
		emulate_pf(ctxt, addr, err);
=======
		emulate_pf(ctxt);
>>>>>>> 45f53cc9

       return ret;
}

/* allowed just for 8 bytes segments */
static int write_segment_descriptor(struct x86_emulate_ctxt *ctxt,
				    struct x86_emulate_ops *ops,
				    u16 selector, struct desc_struct *desc)
{
	struct desc_ptr dt;
	u16 index = selector >> 3;
	u32 err;
	ulong addr;
	int ret;

	get_descriptor_table_ptr(ctxt, ops, selector, &dt);

	if (dt.size < index * 8 + 7) {
		emulate_gp(ctxt, selector & 0xfffc);
		return X86EMUL_PROPAGATE_FAULT;
	}

	addr = dt.address + index * 8;
	ret = ops->write_std(addr, desc, sizeof *desc, ctxt->vcpu, &err);
	if (ret == X86EMUL_PROPAGATE_FAULT)
<<<<<<< HEAD
		emulate_pf(ctxt, addr, err);
=======
		emulate_pf(ctxt);
>>>>>>> 45f53cc9

	return ret;
}

static int load_segment_descriptor(struct x86_emulate_ctxt *ctxt,
				   struct x86_emulate_ops *ops,
				   u16 selector, int seg)
{
	struct desc_struct seg_desc;
	u8 dpl, rpl, cpl;
	unsigned err_vec = GP_VECTOR;
	u32 err_code = 0;
	bool null_selector = !(selector & ~0x3); /* 0000-0003 are null */
	int ret;

	memset(&seg_desc, 0, sizeof seg_desc);

	if ((seg <= VCPU_SREG_GS && ctxt->mode == X86EMUL_MODE_VM86)
	    || ctxt->mode == X86EMUL_MODE_REAL) {
		/* set real mode segment descriptor */
		set_desc_base(&seg_desc, selector << 4);
		set_desc_limit(&seg_desc, 0xffff);
		seg_desc.type = 3;
		seg_desc.p = 1;
		seg_desc.s = 1;
		goto load;
	}

	/* NULL selector is not valid for TR, CS and SS */
	if ((seg == VCPU_SREG_CS || seg == VCPU_SREG_SS || seg == VCPU_SREG_TR)
	    && null_selector)
		goto exception;

	/* TR should be in GDT only */
	if (seg == VCPU_SREG_TR && (selector & (1 << 2)))
		goto exception;

	if (null_selector) /* for NULL selector skip all following checks */
		goto load;

	ret = read_segment_descriptor(ctxt, ops, selector, &seg_desc);
	if (ret != X86EMUL_CONTINUE)
		return ret;

	err_code = selector & 0xfffc;
	err_vec = GP_VECTOR;

	/* can't load system descriptor into segment selecor */
	if (seg <= VCPU_SREG_GS && !seg_desc.s)
		goto exception;

	if (!seg_desc.p) {
		err_vec = (seg == VCPU_SREG_SS) ? SS_VECTOR : NP_VECTOR;
		goto exception;
	}

	rpl = selector & 3;
	dpl = seg_desc.dpl;
	cpl = ops->cpl(ctxt->vcpu);

	switch (seg) {
	case VCPU_SREG_SS:
		/*
		 * segment is not a writable data segment or segment
		 * selector's RPL != CPL or segment selector's RPL != CPL
		 */
		if (rpl != cpl || (seg_desc.type & 0xa) != 0x2 || dpl != cpl)
			goto exception;
		break;
	case VCPU_SREG_CS:
		if (!(seg_desc.type & 8))
			goto exception;

		if (seg_desc.type & 4) {
			/* conforming */
			if (dpl > cpl)
				goto exception;
		} else {
			/* nonconforming */
			if (rpl > cpl || dpl != cpl)
				goto exception;
		}
		/* CS(RPL) <- CPL */
		selector = (selector & 0xfffc) | cpl;
		break;
	case VCPU_SREG_TR:
		if (seg_desc.s || (seg_desc.type != 1 && seg_desc.type != 9))
			goto exception;
		break;
	case VCPU_SREG_LDTR:
		if (seg_desc.s || seg_desc.type != 2)
			goto exception;
		break;
	default: /*  DS, ES, FS, or GS */
		/*
		 * segment is not a data or readable code segment or
		 * ((segment is a data or nonconforming code segment)
		 * and (both RPL and CPL > DPL))
		 */
		if ((seg_desc.type & 0xa) == 0x8 ||
		    (((seg_desc.type & 0xc) != 0xc) &&
		     (rpl > dpl && cpl > dpl)))
			goto exception;
		break;
	}

	if (seg_desc.s) {
		/* mark segment as accessed */
		seg_desc.type |= 1;
		ret = write_segment_descriptor(ctxt, ops, selector, &seg_desc);
		if (ret != X86EMUL_CONTINUE)
			return ret;
	}
load:
	ops->set_segment_selector(selector, seg, ctxt->vcpu);
	ops->set_cached_descriptor(&seg_desc, seg, ctxt->vcpu);
	return X86EMUL_CONTINUE;
exception:
	emulate_exception(ctxt, err_vec, err_code, true);
	return X86EMUL_PROPAGATE_FAULT;
}

<<<<<<< HEAD
=======
static void write_register_operand(struct operand *op)
{
	/* The 4-byte case *is* correct: in 64-bit mode we zero-extend. */
	switch (op->bytes) {
	case 1:
		*(u8 *)op->addr.reg = (u8)op->val;
		break;
	case 2:
		*(u16 *)op->addr.reg = (u16)op->val;
		break;
	case 4:
		*op->addr.reg = (u32)op->val;
		break;	/* 64b: zero-extend */
	case 8:
		*op->addr.reg = op->val;
		break;
	}
}

>>>>>>> 45f53cc9
static inline int writeback(struct x86_emulate_ctxt *ctxt,
			    struct x86_emulate_ops *ops)
{
	int rc;
	struct decode_cache *c = &ctxt->decode;
	u32 err;

	switch (c->dst.type) {
	case OP_REG:
<<<<<<< HEAD
		/* The 4-byte case *is* correct:
		 * in 64-bit mode we zero-extend.
		 */
		switch (c->dst.bytes) {
		case 1:
			*(u8 *)c->dst.ptr = (u8)c->dst.val;
			break;
		case 2:
			*(u16 *)c->dst.ptr = (u16)c->dst.val;
			break;
		case 4:
			*c->dst.ptr = (u32)c->dst.val;
			break;	/* 64b: zero-ext */
		case 8:
			*c->dst.ptr = c->dst.val;
			break;
		}
=======
		write_register_operand(&c->dst);
>>>>>>> 45f53cc9
		break;
	case OP_MEM:
		if (c->lock_prefix)
			rc = ops->cmpxchg_emulated(
<<<<<<< HEAD
					(unsigned long)c->dst.ptr,
=======
					c->dst.addr.mem,
>>>>>>> 45f53cc9
					&c->dst.orig_val,
					&c->dst.val,
					c->dst.bytes,
					&err,
					ctxt->vcpu);
		else
			rc = ops->write_emulated(
<<<<<<< HEAD
					(unsigned long)c->dst.ptr,
=======
					c->dst.addr.mem,
>>>>>>> 45f53cc9
					&c->dst.val,
					c->dst.bytes,
					&err,
					ctxt->vcpu);
		if (rc == X86EMUL_PROPAGATE_FAULT)
<<<<<<< HEAD
			emulate_pf(ctxt,
					      (unsigned long)c->dst.ptr, err);
=======
			emulate_pf(ctxt);
>>>>>>> 45f53cc9
		if (rc != X86EMUL_CONTINUE)
			return rc;
		break;
	case OP_NONE:
		/* no writeback */
		break;
	default:
		break;
	}
	return X86EMUL_CONTINUE;
}

static inline void emulate_push(struct x86_emulate_ctxt *ctxt,
				struct x86_emulate_ops *ops)
{
	struct decode_cache *c = &ctxt->decode;

	c->dst.type  = OP_MEM;
	c->dst.bytes = c->op_bytes;
	c->dst.val = c->src.val;
	register_address_increment(c, &c->regs[VCPU_REGS_RSP], -c->op_bytes);
<<<<<<< HEAD
	c->dst.ptr = (void *) register_address(c, ss_base(ctxt, ops),
					       c->regs[VCPU_REGS_RSP]);
=======
	c->dst.addr.mem = register_address(c, ss_base(ctxt, ops),
					   c->regs[VCPU_REGS_RSP]);
>>>>>>> 45f53cc9
}

static int emulate_pop(struct x86_emulate_ctxt *ctxt,
		       struct x86_emulate_ops *ops,
		       void *dest, int len)
{
	struct decode_cache *c = &ctxt->decode;
	int rc;

	rc = read_emulated(ctxt, ops, register_address(c, ss_base(ctxt, ops),
						       c->regs[VCPU_REGS_RSP]),
			   dest, len);
	if (rc != X86EMUL_CONTINUE)
		return rc;

	register_address_increment(c, &c->regs[VCPU_REGS_RSP], len);
	return rc;
}

static int emulate_popf(struct x86_emulate_ctxt *ctxt,
		       struct x86_emulate_ops *ops,
		       void *dest, int len)
{
	int rc;
	unsigned long val, change_mask;
	int iopl = (ctxt->eflags & X86_EFLAGS_IOPL) >> IOPL_SHIFT;
	int cpl = ops->cpl(ctxt->vcpu);

	rc = emulate_pop(ctxt, ops, &val, len);
	if (rc != X86EMUL_CONTINUE)
		return rc;

	change_mask = EFLG_CF | EFLG_PF | EFLG_AF | EFLG_ZF | EFLG_SF | EFLG_OF
		| EFLG_TF | EFLG_DF | EFLG_NT | EFLG_RF | EFLG_AC | EFLG_ID;

	switch(ctxt->mode) {
	case X86EMUL_MODE_PROT64:
	case X86EMUL_MODE_PROT32:
	case X86EMUL_MODE_PROT16:
		if (cpl == 0)
			change_mask |= EFLG_IOPL;
		if (cpl <= iopl)
			change_mask |= EFLG_IF;
		break;
	case X86EMUL_MODE_VM86:
		if (iopl < 3) {
			emulate_gp(ctxt, 0);
			return X86EMUL_PROPAGATE_FAULT;
		}
		change_mask |= EFLG_IF;
		break;
	default: /* real mode */
		change_mask |= (EFLG_IOPL | EFLG_IF);
		break;
	}

	*(unsigned long *)dest =
		(ctxt->eflags & ~change_mask) | (val & change_mask);

	if (rc == X86EMUL_PROPAGATE_FAULT)
		emulate_pf(ctxt);

	return rc;
}

static void emulate_push_sreg(struct x86_emulate_ctxt *ctxt,
			      struct x86_emulate_ops *ops, int seg)
{
	struct decode_cache *c = &ctxt->decode;

	c->src.val = ops->get_segment_selector(seg, ctxt->vcpu);

	emulate_push(ctxt, ops);
}

static int emulate_pop_sreg(struct x86_emulate_ctxt *ctxt,
			     struct x86_emulate_ops *ops, int seg)
{
	struct decode_cache *c = &ctxt->decode;
	unsigned long selector;
	int rc;

	rc = emulate_pop(ctxt, ops, &selector, c->op_bytes);
	if (rc != X86EMUL_CONTINUE)
		return rc;

	rc = load_segment_descriptor(ctxt, ops, (u16)selector, seg);
	return rc;
}

static int emulate_pusha(struct x86_emulate_ctxt *ctxt,
			  struct x86_emulate_ops *ops)
{
	struct decode_cache *c = &ctxt->decode;
	unsigned long old_esp = c->regs[VCPU_REGS_RSP];
	int rc = X86EMUL_CONTINUE;
	int reg = VCPU_REGS_RAX;

	while (reg <= VCPU_REGS_RDI) {
		(reg == VCPU_REGS_RSP) ?
		(c->src.val = old_esp) : (c->src.val = c->regs[reg]);

		emulate_push(ctxt, ops);

		rc = writeback(ctxt, ops);
		if (rc != X86EMUL_CONTINUE)
			return rc;

		++reg;
	}

	/* Disable writeback. */
	c->dst.type = OP_NONE;

	return rc;
}

static int emulate_popa(struct x86_emulate_ctxt *ctxt,
			struct x86_emulate_ops *ops)
{
	struct decode_cache *c = &ctxt->decode;
	int rc = X86EMUL_CONTINUE;
	int reg = VCPU_REGS_RDI;

	while (reg >= VCPU_REGS_RAX) {
		if (reg == VCPU_REGS_RSP) {
			register_address_increment(c, &c->regs[VCPU_REGS_RSP],
							c->op_bytes);
			--reg;
		}

		rc = emulate_pop(ctxt, ops, &c->regs[reg], c->op_bytes);
		if (rc != X86EMUL_CONTINUE)
			break;
		--reg;
	}
	return rc;
}

int emulate_int_real(struct x86_emulate_ctxt *ctxt,
			       struct x86_emulate_ops *ops, int irq)
{
	struct decode_cache *c = &ctxt->decode;
	int rc;
	struct desc_ptr dt;
	gva_t cs_addr;
	gva_t eip_addr;
	u16 cs, eip;
	u32 err;

	/* TODO: Add limit checks */
	c->src.val = ctxt->eflags;
	emulate_push(ctxt, ops);
	rc = writeback(ctxt, ops);
	if (rc != X86EMUL_CONTINUE)
		return rc;

	ctxt->eflags &= ~(EFLG_IF | EFLG_TF | EFLG_AC);

	c->src.val = ops->get_segment_selector(VCPU_SREG_CS, ctxt->vcpu);
	emulate_push(ctxt, ops);
	rc = writeback(ctxt, ops);
	if (rc != X86EMUL_CONTINUE)
		return rc;

	c->src.val = c->eip;
	emulate_push(ctxt, ops);
	rc = writeback(ctxt, ops);
	if (rc != X86EMUL_CONTINUE)
		return rc;

	c->dst.type = OP_NONE;

	ops->get_idt(&dt, ctxt->vcpu);

	eip_addr = dt.address + (irq << 2);
	cs_addr = dt.address + (irq << 2) + 2;

	rc = ops->read_std(cs_addr, &cs, 2, ctxt->vcpu, &err);
	if (rc != X86EMUL_CONTINUE)
		return rc;

	rc = ops->read_std(eip_addr, &eip, 2, ctxt->vcpu, &err);
	if (rc != X86EMUL_CONTINUE)
		return rc;

	rc = load_segment_descriptor(ctxt, ops, cs, VCPU_SREG_CS);
	if (rc != X86EMUL_CONTINUE)
		return rc;

	c->eip = eip;

	return rc;
}

static int emulate_int(struct x86_emulate_ctxt *ctxt,
		       struct x86_emulate_ops *ops, int irq)
{
	switch(ctxt->mode) {
	case X86EMUL_MODE_REAL:
		return emulate_int_real(ctxt, ops, irq);
	case X86EMUL_MODE_VM86:
	case X86EMUL_MODE_PROT16:
	case X86EMUL_MODE_PROT32:
	case X86EMUL_MODE_PROT64:
	default:
		/* Protected mode interrupts unimplemented yet */
		return X86EMUL_UNHANDLEABLE;
	}
}

static int emulate_iret_real(struct x86_emulate_ctxt *ctxt,
			     struct x86_emulate_ops *ops)
{
	struct decode_cache *c = &ctxt->decode;
	int rc = X86EMUL_CONTINUE;
	unsigned long temp_eip = 0;
	unsigned long temp_eflags = 0;
	unsigned long cs = 0;
	unsigned long mask = EFLG_CF | EFLG_PF | EFLG_AF | EFLG_ZF | EFLG_SF | EFLG_TF |
			     EFLG_IF | EFLG_DF | EFLG_OF | EFLG_IOPL | EFLG_NT | EFLG_RF |
			     EFLG_AC | EFLG_ID | (1 << 1); /* Last one is the reserved bit */
	unsigned long vm86_mask = EFLG_VM | EFLG_VIF | EFLG_VIP;

	/* TODO: Add stack limit check */

	rc = emulate_pop(ctxt, ops, &temp_eip, c->op_bytes);

	if (rc != X86EMUL_CONTINUE)
		return rc;

	if (temp_eip & ~0xffff) {
		emulate_gp(ctxt, 0);
		return X86EMUL_PROPAGATE_FAULT;
	}

	rc = emulate_pop(ctxt, ops, &cs, c->op_bytes);

	if (rc != X86EMUL_CONTINUE)
		return rc;

	rc = emulate_pop(ctxt, ops, &temp_eflags, c->op_bytes);

	if (rc != X86EMUL_CONTINUE)
		return rc;

	rc = load_segment_descriptor(ctxt, ops, (u16)cs, VCPU_SREG_CS);

	if (rc != X86EMUL_CONTINUE)
		return rc;

	c->eip = temp_eip;


	if (c->op_bytes == 4)
		ctxt->eflags = ((temp_eflags & mask) | (ctxt->eflags & vm86_mask));
	else if (c->op_bytes == 2) {
		ctxt->eflags &= ~0xffff;
		ctxt->eflags |= temp_eflags;
	}

	ctxt->eflags &= ~EFLG_RESERVED_ZEROS_MASK; /* Clear reserved zeros */
	ctxt->eflags |= EFLG_RESERVED_ONE_MASK;

	return rc;
}

static inline int emulate_iret(struct x86_emulate_ctxt *ctxt,
				    struct x86_emulate_ops* ops)
{
	switch(ctxt->mode) {
	case X86EMUL_MODE_REAL:
		return emulate_iret_real(ctxt, ops);
	case X86EMUL_MODE_VM86:
	case X86EMUL_MODE_PROT16:
	case X86EMUL_MODE_PROT32:
	case X86EMUL_MODE_PROT64:
	default:
		/* iret from protected mode unimplemented yet */
		return X86EMUL_UNHANDLEABLE;
	}
}

static inline int emulate_grp1a(struct x86_emulate_ctxt *ctxt,
				struct x86_emulate_ops *ops)
{
	struct decode_cache *c = &ctxt->decode;

	return emulate_pop(ctxt, ops, &c->dst.val, c->dst.bytes);
}

static inline void emulate_grp2(struct x86_emulate_ctxt *ctxt)
{
	struct decode_cache *c = &ctxt->decode;
	switch (c->modrm_reg) {
	case 0:	/* rol */
		emulate_2op_SrcB("rol", c->src, c->dst, ctxt->eflags);
		break;
	case 1:	/* ror */
		emulate_2op_SrcB("ror", c->src, c->dst, ctxt->eflags);
		break;
	case 2:	/* rcl */
		emulate_2op_SrcB("rcl", c->src, c->dst, ctxt->eflags);
		break;
	case 3:	/* rcr */
		emulate_2op_SrcB("rcr", c->src, c->dst, ctxt->eflags);
		break;
	case 4:	/* sal/shl */
	case 6:	/* sal/shl */
		emulate_2op_SrcB("sal", c->src, c->dst, ctxt->eflags);
		break;
	case 5:	/* shr */
		emulate_2op_SrcB("shr", c->src, c->dst, ctxt->eflags);
		break;
	case 7:	/* sar */
		emulate_2op_SrcB("sar", c->src, c->dst, ctxt->eflags);
		break;
	}
}

static inline int emulate_grp3(struct x86_emulate_ctxt *ctxt,
			       struct x86_emulate_ops *ops)
{
	struct decode_cache *c = &ctxt->decode;
	unsigned long *rax = &c->regs[VCPU_REGS_RAX];
	unsigned long *rdx = &c->regs[VCPU_REGS_RDX];
	u8 de = 0;

	switch (c->modrm_reg) {
	case 0 ... 1:	/* test */
		emulate_2op_SrcV("test", c->src, c->dst, ctxt->eflags);
		break;
	case 2:	/* not */
		c->dst.val = ~c->dst.val;
		break;
	case 3:	/* neg */
		emulate_1op("neg", c->dst, ctxt->eflags);
		break;
	case 4: /* mul */
		emulate_1op_rax_rdx("mul", c->src, *rax, *rdx, ctxt->eflags);
		break;
	case 5: /* imul */
		emulate_1op_rax_rdx("imul", c->src, *rax, *rdx, ctxt->eflags);
		break;
	case 6: /* div */
		emulate_1op_rax_rdx_ex("div", c->src, *rax, *rdx,
				       ctxt->eflags, de);
		break;
	case 7: /* idiv */
		emulate_1op_rax_rdx_ex("idiv", c->src, *rax, *rdx,
				       ctxt->eflags, de);
		break;
	default:
		return X86EMUL_UNHANDLEABLE;
	}
	if (de)
		return emulate_de(ctxt);
	return X86EMUL_CONTINUE;
}

static inline int emulate_grp45(struct x86_emulate_ctxt *ctxt,
			       struct x86_emulate_ops *ops)
{
	struct decode_cache *c = &ctxt->decode;

	switch (c->modrm_reg) {
	case 0:	/* inc */
		emulate_1op("inc", c->dst, ctxt->eflags);
		break;
	case 1:	/* dec */
		emulate_1op("dec", c->dst, ctxt->eflags);
		break;
	case 2: /* call near abs */ {
		long int old_eip;
		old_eip = c->eip;
		c->eip = c->src.val;
		c->src.val = old_eip;
		emulate_push(ctxt, ops);
		break;
	}
	case 4: /* jmp abs */
		c->eip = c->src.val;
		break;
	case 6:	/* push */
		emulate_push(ctxt, ops);
		break;
	}
	return X86EMUL_CONTINUE;
}

static inline int emulate_grp9(struct x86_emulate_ctxt *ctxt,
			       struct x86_emulate_ops *ops)
{
	struct decode_cache *c = &ctxt->decode;
	u64 old = c->dst.orig_val64;

	if (((u32) (old >> 0) != (u32) c->regs[VCPU_REGS_RAX]) ||
	    ((u32) (old >> 32) != (u32) c->regs[VCPU_REGS_RDX])) {
		c->regs[VCPU_REGS_RAX] = (u32) (old >> 0);
		c->regs[VCPU_REGS_RDX] = (u32) (old >> 32);
		ctxt->eflags &= ~EFLG_ZF;
	} else {
		c->dst.val64 = ((u64)c->regs[VCPU_REGS_RCX] << 32) |
			(u32) c->regs[VCPU_REGS_RBX];

		ctxt->eflags |= EFLG_ZF;
	}
	return X86EMUL_CONTINUE;
}

static int emulate_ret_far(struct x86_emulate_ctxt *ctxt,
			   struct x86_emulate_ops *ops)
{
	struct decode_cache *c = &ctxt->decode;
	int rc;
	unsigned long cs;

	rc = emulate_pop(ctxt, ops, &c->eip, c->op_bytes);
	if (rc != X86EMUL_CONTINUE)
		return rc;
	if (c->op_bytes == 4)
		c->eip = (u32)c->eip;
	rc = emulate_pop(ctxt, ops, &cs, c->op_bytes);
	if (rc != X86EMUL_CONTINUE)
		return rc;
	rc = load_segment_descriptor(ctxt, ops, (u16)cs, VCPU_SREG_CS);
	return rc;
}

<<<<<<< HEAD
=======
static int emulate_load_segment(struct x86_emulate_ctxt *ctxt,
			   struct x86_emulate_ops *ops, int seg)
{
	struct decode_cache *c = &ctxt->decode;
	unsigned short sel;
	int rc;

	memcpy(&sel, c->src.valptr + c->op_bytes, 2);

	rc = load_segment_descriptor(ctxt, ops, sel, seg);
	if (rc != X86EMUL_CONTINUE)
		return rc;

	c->dst.val = c->src.val;
	return rc;
}

>>>>>>> 45f53cc9
static inline void
setup_syscalls_segments(struct x86_emulate_ctxt *ctxt,
			struct x86_emulate_ops *ops, struct desc_struct *cs,
			struct desc_struct *ss)
{
	memset(cs, 0, sizeof(struct desc_struct));
	ops->get_cached_descriptor(cs, VCPU_SREG_CS, ctxt->vcpu);
	memset(ss, 0, sizeof(struct desc_struct));

	cs->l = 0;		/* will be adjusted later */
	set_desc_base(cs, 0);	/* flat segment */
	cs->g = 1;		/* 4kb granularity */
	set_desc_limit(cs, 0xfffff);	/* 4GB limit */
	cs->type = 0x0b;	/* Read, Execute, Accessed */
	cs->s = 1;
	cs->dpl = 0;		/* will be adjusted later */
	cs->p = 1;
	cs->d = 1;

	set_desc_base(ss, 0);	/* flat segment */
	set_desc_limit(ss, 0xfffff);	/* 4GB limit */
	ss->g = 1;		/* 4kb granularity */
	ss->s = 1;
	ss->type = 0x03;	/* Read/Write, Accessed */
	ss->d = 1;		/* 32bit stack segment */
	ss->dpl = 0;
	ss->p = 1;
}

static int
emulate_syscall(struct x86_emulate_ctxt *ctxt, struct x86_emulate_ops *ops)
{
	struct decode_cache *c = &ctxt->decode;
	struct desc_struct cs, ss;
	u64 msr_data;
	u16 cs_sel, ss_sel;

	/* syscall is not available in real mode */
	if (ctxt->mode == X86EMUL_MODE_REAL ||
	    ctxt->mode == X86EMUL_MODE_VM86) {
		emulate_ud(ctxt);
		return X86EMUL_PROPAGATE_FAULT;
	}

	setup_syscalls_segments(ctxt, ops, &cs, &ss);

	ops->get_msr(ctxt->vcpu, MSR_STAR, &msr_data);
	msr_data >>= 32;
	cs_sel = (u16)(msr_data & 0xfffc);
	ss_sel = (u16)(msr_data + 8);

	if (is_long_mode(ctxt->vcpu)) {
		cs.d = 0;
		cs.l = 1;
	}
	ops->set_cached_descriptor(&cs, VCPU_SREG_CS, ctxt->vcpu);
	ops->set_segment_selector(cs_sel, VCPU_SREG_CS, ctxt->vcpu);
	ops->set_cached_descriptor(&ss, VCPU_SREG_SS, ctxt->vcpu);
	ops->set_segment_selector(ss_sel, VCPU_SREG_SS, ctxt->vcpu);

	c->regs[VCPU_REGS_RCX] = c->eip;
	if (is_long_mode(ctxt->vcpu)) {
#ifdef CONFIG_X86_64
		c->regs[VCPU_REGS_R11] = ctxt->eflags & ~EFLG_RF;

		ops->get_msr(ctxt->vcpu,
			     ctxt->mode == X86EMUL_MODE_PROT64 ?
			     MSR_LSTAR : MSR_CSTAR, &msr_data);
		c->eip = msr_data;

		ops->get_msr(ctxt->vcpu, MSR_SYSCALL_MASK, &msr_data);
		ctxt->eflags &= ~(msr_data | EFLG_RF);
#endif
	} else {
		/* legacy mode */
		ops->get_msr(ctxt->vcpu, MSR_STAR, &msr_data);
		c->eip = (u32)msr_data;

		ctxt->eflags &= ~(EFLG_VM | EFLG_IF | EFLG_RF);
	}

	return X86EMUL_CONTINUE;
}

static int
emulate_sysenter(struct x86_emulate_ctxt *ctxt, struct x86_emulate_ops *ops)
{
	struct decode_cache *c = &ctxt->decode;
	struct desc_struct cs, ss;
	u64 msr_data;
	u16 cs_sel, ss_sel;

	/* inject #GP if in real mode */
	if (ctxt->mode == X86EMUL_MODE_REAL) {
		emulate_gp(ctxt, 0);
		return X86EMUL_PROPAGATE_FAULT;
	}

	/* XXX sysenter/sysexit have not been tested in 64bit mode.
	* Therefore, we inject an #UD.
	*/
	if (ctxt->mode == X86EMUL_MODE_PROT64) {
		emulate_ud(ctxt);
		return X86EMUL_PROPAGATE_FAULT;
	}

	setup_syscalls_segments(ctxt, ops, &cs, &ss);

	ops->get_msr(ctxt->vcpu, MSR_IA32_SYSENTER_CS, &msr_data);
	switch (ctxt->mode) {
	case X86EMUL_MODE_PROT32:
		if ((msr_data & 0xfffc) == 0x0) {
			emulate_gp(ctxt, 0);
			return X86EMUL_PROPAGATE_FAULT;
		}
		break;
	case X86EMUL_MODE_PROT64:
		if (msr_data == 0x0) {
			emulate_gp(ctxt, 0);
			return X86EMUL_PROPAGATE_FAULT;
		}
		break;
	}

	ctxt->eflags &= ~(EFLG_VM | EFLG_IF | EFLG_RF);
	cs_sel = (u16)msr_data;
	cs_sel &= ~SELECTOR_RPL_MASK;
	ss_sel = cs_sel + 8;
	ss_sel &= ~SELECTOR_RPL_MASK;
	if (ctxt->mode == X86EMUL_MODE_PROT64
		|| is_long_mode(ctxt->vcpu)) {
		cs.d = 0;
		cs.l = 1;
	}

	ops->set_cached_descriptor(&cs, VCPU_SREG_CS, ctxt->vcpu);
	ops->set_segment_selector(cs_sel, VCPU_SREG_CS, ctxt->vcpu);
	ops->set_cached_descriptor(&ss, VCPU_SREG_SS, ctxt->vcpu);
	ops->set_segment_selector(ss_sel, VCPU_SREG_SS, ctxt->vcpu);

	ops->get_msr(ctxt->vcpu, MSR_IA32_SYSENTER_EIP, &msr_data);
	c->eip = msr_data;

	ops->get_msr(ctxt->vcpu, MSR_IA32_SYSENTER_ESP, &msr_data);
	c->regs[VCPU_REGS_RSP] = msr_data;

	return X86EMUL_CONTINUE;
}

static int
emulate_sysexit(struct x86_emulate_ctxt *ctxt, struct x86_emulate_ops *ops)
{
	struct decode_cache *c = &ctxt->decode;
	struct desc_struct cs, ss;
	u64 msr_data;
	int usermode;
	u16 cs_sel, ss_sel;

	/* inject #GP if in real mode or Virtual 8086 mode */
	if (ctxt->mode == X86EMUL_MODE_REAL ||
	    ctxt->mode == X86EMUL_MODE_VM86) {
		emulate_gp(ctxt, 0);
		return X86EMUL_PROPAGATE_FAULT;
	}

	setup_syscalls_segments(ctxt, ops, &cs, &ss);

	if ((c->rex_prefix & 0x8) != 0x0)
		usermode = X86EMUL_MODE_PROT64;
	else
		usermode = X86EMUL_MODE_PROT32;

	cs.dpl = 3;
	ss.dpl = 3;
	ops->get_msr(ctxt->vcpu, MSR_IA32_SYSENTER_CS, &msr_data);
	switch (usermode) {
	case X86EMUL_MODE_PROT32:
		cs_sel = (u16)(msr_data + 16);
		if ((msr_data & 0xfffc) == 0x0) {
			emulate_gp(ctxt, 0);
			return X86EMUL_PROPAGATE_FAULT;
		}
		ss_sel = (u16)(msr_data + 24);
		break;
	case X86EMUL_MODE_PROT64:
		cs_sel = (u16)(msr_data + 32);
		if (msr_data == 0x0) {
			emulate_gp(ctxt, 0);
			return X86EMUL_PROPAGATE_FAULT;
		}
		ss_sel = cs_sel + 8;
		cs.d = 0;
		cs.l = 1;
		break;
	}
	cs_sel |= SELECTOR_RPL_MASK;
	ss_sel |= SELECTOR_RPL_MASK;

	ops->set_cached_descriptor(&cs, VCPU_SREG_CS, ctxt->vcpu);
	ops->set_segment_selector(cs_sel, VCPU_SREG_CS, ctxt->vcpu);
	ops->set_cached_descriptor(&ss, VCPU_SREG_SS, ctxt->vcpu);
	ops->set_segment_selector(ss_sel, VCPU_SREG_SS, ctxt->vcpu);

	c->eip = c->regs[VCPU_REGS_RDX];
	c->regs[VCPU_REGS_RSP] = c->regs[VCPU_REGS_RCX];

	return X86EMUL_CONTINUE;
}

static bool emulator_bad_iopl(struct x86_emulate_ctxt *ctxt,
			      struct x86_emulate_ops *ops)
{
	int iopl;
	if (ctxt->mode == X86EMUL_MODE_REAL)
		return false;
	if (ctxt->mode == X86EMUL_MODE_VM86)
		return true;
	iopl = (ctxt->eflags & X86_EFLAGS_IOPL) >> IOPL_SHIFT;
	return ops->cpl(ctxt->vcpu) > iopl;
}

static bool emulator_io_port_access_allowed(struct x86_emulate_ctxt *ctxt,
					    struct x86_emulate_ops *ops,
					    u16 port, u16 len)
{
	struct desc_struct tr_seg;
	int r;
	u16 io_bitmap_ptr;
	u8 perm, bit_idx = port & 0x7;
	unsigned mask = (1 << len) - 1;

	ops->get_cached_descriptor(&tr_seg, VCPU_SREG_TR, ctxt->vcpu);
	if (!tr_seg.p)
		return false;
	if (desc_limit_scaled(&tr_seg) < 103)
		return false;
	r = ops->read_std(get_desc_base(&tr_seg) + 102, &io_bitmap_ptr, 2,
			  ctxt->vcpu, NULL);
	if (r != X86EMUL_CONTINUE)
		return false;
	if (io_bitmap_ptr + port/8 > desc_limit_scaled(&tr_seg))
		return false;
	r = ops->read_std(get_desc_base(&tr_seg) + io_bitmap_ptr + port/8,
			  &perm, 1, ctxt->vcpu, NULL);
	if (r != X86EMUL_CONTINUE)
		return false;
	if ((perm >> bit_idx) & mask)
		return false;
	return true;
}

static bool emulator_io_permited(struct x86_emulate_ctxt *ctxt,
				 struct x86_emulate_ops *ops,
				 u16 port, u16 len)
{
	if (ctxt->perm_ok)
		return true;

	if (emulator_bad_iopl(ctxt, ops))
		if (!emulator_io_port_access_allowed(ctxt, ops, port, len))
			return false;

<<<<<<< HEAD
=======
	ctxt->perm_ok = true;

	return true;
}

>>>>>>> 45f53cc9
static void save_state_to_tss16(struct x86_emulate_ctxt *ctxt,
				struct x86_emulate_ops *ops,
				struct tss_segment_16 *tss)
{
	struct decode_cache *c = &ctxt->decode;

	tss->ip = c->eip;
	tss->flag = ctxt->eflags;
	tss->ax = c->regs[VCPU_REGS_RAX];
	tss->cx = c->regs[VCPU_REGS_RCX];
	tss->dx = c->regs[VCPU_REGS_RDX];
	tss->bx = c->regs[VCPU_REGS_RBX];
	tss->sp = c->regs[VCPU_REGS_RSP];
	tss->bp = c->regs[VCPU_REGS_RBP];
	tss->si = c->regs[VCPU_REGS_RSI];
	tss->di = c->regs[VCPU_REGS_RDI];

	tss->es = ops->get_segment_selector(VCPU_SREG_ES, ctxt->vcpu);
	tss->cs = ops->get_segment_selector(VCPU_SREG_CS, ctxt->vcpu);
	tss->ss = ops->get_segment_selector(VCPU_SREG_SS, ctxt->vcpu);
	tss->ds = ops->get_segment_selector(VCPU_SREG_DS, ctxt->vcpu);
	tss->ldt = ops->get_segment_selector(VCPU_SREG_LDTR, ctxt->vcpu);
}

static int load_state_from_tss16(struct x86_emulate_ctxt *ctxt,
				 struct x86_emulate_ops *ops,
				 struct tss_segment_16 *tss)
{
	struct decode_cache *c = &ctxt->decode;
	int ret;

	c->eip = tss->ip;
	ctxt->eflags = tss->flag | 2;
	c->regs[VCPU_REGS_RAX] = tss->ax;
	c->regs[VCPU_REGS_RCX] = tss->cx;
	c->regs[VCPU_REGS_RDX] = tss->dx;
	c->regs[VCPU_REGS_RBX] = tss->bx;
	c->regs[VCPU_REGS_RSP] = tss->sp;
	c->regs[VCPU_REGS_RBP] = tss->bp;
	c->regs[VCPU_REGS_RSI] = tss->si;
	c->regs[VCPU_REGS_RDI] = tss->di;

	/*
	 * SDM says that segment selectors are loaded before segment
	 * descriptors
	 */
	ops->set_segment_selector(tss->ldt, VCPU_SREG_LDTR, ctxt->vcpu);
	ops->set_segment_selector(tss->es, VCPU_SREG_ES, ctxt->vcpu);
	ops->set_segment_selector(tss->cs, VCPU_SREG_CS, ctxt->vcpu);
	ops->set_segment_selector(tss->ss, VCPU_SREG_SS, ctxt->vcpu);
	ops->set_segment_selector(tss->ds, VCPU_SREG_DS, ctxt->vcpu);

	/*
	 * Now load segment descriptors. If fault happenes at this stage
	 * it is handled in a context of new task
	 */
	ret = load_segment_descriptor(ctxt, ops, tss->ldt, VCPU_SREG_LDTR);
	if (ret != X86EMUL_CONTINUE)
		return ret;
	ret = load_segment_descriptor(ctxt, ops, tss->es, VCPU_SREG_ES);
	if (ret != X86EMUL_CONTINUE)
		return ret;
	ret = load_segment_descriptor(ctxt, ops, tss->cs, VCPU_SREG_CS);
	if (ret != X86EMUL_CONTINUE)
		return ret;
	ret = load_segment_descriptor(ctxt, ops, tss->ss, VCPU_SREG_SS);
	if (ret != X86EMUL_CONTINUE)
		return ret;
	ret = load_segment_descriptor(ctxt, ops, tss->ds, VCPU_SREG_DS);
	if (ret != X86EMUL_CONTINUE)
		return ret;

	return X86EMUL_CONTINUE;
}

static int task_switch_16(struct x86_emulate_ctxt *ctxt,
			  struct x86_emulate_ops *ops,
			  u16 tss_selector, u16 old_tss_sel,
			  ulong old_tss_base, struct desc_struct *new_desc)
{
	struct tss_segment_16 tss_seg;
	int ret;
	u32 err, new_tss_base = get_desc_base(new_desc);

	ret = ops->read_std(old_tss_base, &tss_seg, sizeof tss_seg, ctxt->vcpu,
			    &err);
	if (ret == X86EMUL_PROPAGATE_FAULT) {
		/* FIXME: need to provide precise fault address */
<<<<<<< HEAD
		emulate_pf(ctxt, old_tss_base, err);
=======
		emulate_pf(ctxt);
>>>>>>> 45f53cc9
		return ret;
	}

	save_state_to_tss16(ctxt, ops, &tss_seg);

	ret = ops->write_std(old_tss_base, &tss_seg, sizeof tss_seg, ctxt->vcpu,
			     &err);
	if (ret == X86EMUL_PROPAGATE_FAULT) {
		/* FIXME: need to provide precise fault address */
<<<<<<< HEAD
		emulate_pf(ctxt, old_tss_base, err);
=======
		emulate_pf(ctxt);
>>>>>>> 45f53cc9
		return ret;
	}

	ret = ops->read_std(new_tss_base, &tss_seg, sizeof tss_seg, ctxt->vcpu,
			    &err);
	if (ret == X86EMUL_PROPAGATE_FAULT) {
		/* FIXME: need to provide precise fault address */
<<<<<<< HEAD
		emulate_pf(ctxt, new_tss_base, err);
=======
		emulate_pf(ctxt);
>>>>>>> 45f53cc9
		return ret;
	}

	if (old_tss_sel != 0xffff) {
		tss_seg.prev_task_link = old_tss_sel;

		ret = ops->write_std(new_tss_base,
				     &tss_seg.prev_task_link,
				     sizeof tss_seg.prev_task_link,
				     ctxt->vcpu, &err);
		if (ret == X86EMUL_PROPAGATE_FAULT) {
			/* FIXME: need to provide precise fault address */
<<<<<<< HEAD
			emulate_pf(ctxt, new_tss_base, err);
=======
			emulate_pf(ctxt);
>>>>>>> 45f53cc9
			return ret;
		}
	}

	return load_state_from_tss16(ctxt, ops, &tss_seg);
}

static void save_state_to_tss32(struct x86_emulate_ctxt *ctxt,
				struct x86_emulate_ops *ops,
				struct tss_segment_32 *tss)
{
	struct decode_cache *c = &ctxt->decode;

	tss->cr3 = ops->get_cr(3, ctxt->vcpu);
	tss->eip = c->eip;
	tss->eflags = ctxt->eflags;
	tss->eax = c->regs[VCPU_REGS_RAX];
	tss->ecx = c->regs[VCPU_REGS_RCX];
	tss->edx = c->regs[VCPU_REGS_RDX];
	tss->ebx = c->regs[VCPU_REGS_RBX];
	tss->esp = c->regs[VCPU_REGS_RSP];
	tss->ebp = c->regs[VCPU_REGS_RBP];
	tss->esi = c->regs[VCPU_REGS_RSI];
	tss->edi = c->regs[VCPU_REGS_RDI];

	tss->es = ops->get_segment_selector(VCPU_SREG_ES, ctxt->vcpu);
	tss->cs = ops->get_segment_selector(VCPU_SREG_CS, ctxt->vcpu);
	tss->ss = ops->get_segment_selector(VCPU_SREG_SS, ctxt->vcpu);
	tss->ds = ops->get_segment_selector(VCPU_SREG_DS, ctxt->vcpu);
	tss->fs = ops->get_segment_selector(VCPU_SREG_FS, ctxt->vcpu);
	tss->gs = ops->get_segment_selector(VCPU_SREG_GS, ctxt->vcpu);
	tss->ldt_selector = ops->get_segment_selector(VCPU_SREG_LDTR, ctxt->vcpu);
}

static int load_state_from_tss32(struct x86_emulate_ctxt *ctxt,
				 struct x86_emulate_ops *ops,
				 struct tss_segment_32 *tss)
{
	struct decode_cache *c = &ctxt->decode;
	int ret;

	if (ops->set_cr(3, tss->cr3, ctxt->vcpu)) {
		emulate_gp(ctxt, 0);
		return X86EMUL_PROPAGATE_FAULT;
	}
	c->eip = tss->eip;
	ctxt->eflags = tss->eflags | 2;
	c->regs[VCPU_REGS_RAX] = tss->eax;
	c->regs[VCPU_REGS_RCX] = tss->ecx;
	c->regs[VCPU_REGS_RDX] = tss->edx;
	c->regs[VCPU_REGS_RBX] = tss->ebx;
	c->regs[VCPU_REGS_RSP] = tss->esp;
	c->regs[VCPU_REGS_RBP] = tss->ebp;
	c->regs[VCPU_REGS_RSI] = tss->esi;
	c->regs[VCPU_REGS_RDI] = tss->edi;

	/*
	 * SDM says that segment selectors are loaded before segment
	 * descriptors
	 */
	ops->set_segment_selector(tss->ldt_selector, VCPU_SREG_LDTR, ctxt->vcpu);
	ops->set_segment_selector(tss->es, VCPU_SREG_ES, ctxt->vcpu);
	ops->set_segment_selector(tss->cs, VCPU_SREG_CS, ctxt->vcpu);
	ops->set_segment_selector(tss->ss, VCPU_SREG_SS, ctxt->vcpu);
	ops->set_segment_selector(tss->ds, VCPU_SREG_DS, ctxt->vcpu);
	ops->set_segment_selector(tss->fs, VCPU_SREG_FS, ctxt->vcpu);
	ops->set_segment_selector(tss->gs, VCPU_SREG_GS, ctxt->vcpu);

	/*
	 * Now load segment descriptors. If fault happenes at this stage
	 * it is handled in a context of new task
	 */
	ret = load_segment_descriptor(ctxt, ops, tss->ldt_selector, VCPU_SREG_LDTR);
	if (ret != X86EMUL_CONTINUE)
		return ret;
	ret = load_segment_descriptor(ctxt, ops, tss->es, VCPU_SREG_ES);
	if (ret != X86EMUL_CONTINUE)
		return ret;
	ret = load_segment_descriptor(ctxt, ops, tss->cs, VCPU_SREG_CS);
	if (ret != X86EMUL_CONTINUE)
		return ret;
	ret = load_segment_descriptor(ctxt, ops, tss->ss, VCPU_SREG_SS);
	if (ret != X86EMUL_CONTINUE)
		return ret;
	ret = load_segment_descriptor(ctxt, ops, tss->ds, VCPU_SREG_DS);
	if (ret != X86EMUL_CONTINUE)
		return ret;
	ret = load_segment_descriptor(ctxt, ops, tss->fs, VCPU_SREG_FS);
	if (ret != X86EMUL_CONTINUE)
		return ret;
	ret = load_segment_descriptor(ctxt, ops, tss->gs, VCPU_SREG_GS);
	if (ret != X86EMUL_CONTINUE)
		return ret;

	return X86EMUL_CONTINUE;
}

static int task_switch_32(struct x86_emulate_ctxt *ctxt,
			  struct x86_emulate_ops *ops,
			  u16 tss_selector, u16 old_tss_sel,
			  ulong old_tss_base, struct desc_struct *new_desc)
{
	struct tss_segment_32 tss_seg;
	int ret;
	u32 err, new_tss_base = get_desc_base(new_desc);

	ret = ops->read_std(old_tss_base, &tss_seg, sizeof tss_seg, ctxt->vcpu,
			    &err);
	if (ret == X86EMUL_PROPAGATE_FAULT) {
		/* FIXME: need to provide precise fault address */
<<<<<<< HEAD
		emulate_pf(ctxt, old_tss_base, err);
=======
		emulate_pf(ctxt);
>>>>>>> 45f53cc9
		return ret;
	}

	save_state_to_tss32(ctxt, ops, &tss_seg);

	ret = ops->write_std(old_tss_base, &tss_seg, sizeof tss_seg, ctxt->vcpu,
			     &err);
	if (ret == X86EMUL_PROPAGATE_FAULT) {
		/* FIXME: need to provide precise fault address */
<<<<<<< HEAD
		emulate_pf(ctxt, old_tss_base, err);
=======
		emulate_pf(ctxt);
>>>>>>> 45f53cc9
		return ret;
	}

	ret = ops->read_std(new_tss_base, &tss_seg, sizeof tss_seg, ctxt->vcpu,
			    &err);
	if (ret == X86EMUL_PROPAGATE_FAULT) {
		/* FIXME: need to provide precise fault address */
<<<<<<< HEAD
		emulate_pf(ctxt, new_tss_base, err);
=======
		emulate_pf(ctxt);
>>>>>>> 45f53cc9
		return ret;
	}

	if (old_tss_sel != 0xffff) {
		tss_seg.prev_task_link = old_tss_sel;

		ret = ops->write_std(new_tss_base,
				     &tss_seg.prev_task_link,
				     sizeof tss_seg.prev_task_link,
				     ctxt->vcpu, &err);
		if (ret == X86EMUL_PROPAGATE_FAULT) {
			/* FIXME: need to provide precise fault address */
<<<<<<< HEAD
			emulate_pf(ctxt, new_tss_base, err);
=======
			emulate_pf(ctxt);
>>>>>>> 45f53cc9
			return ret;
		}
	}

	return load_state_from_tss32(ctxt, ops, &tss_seg);
}

static int emulator_do_task_switch(struct x86_emulate_ctxt *ctxt,
				   struct x86_emulate_ops *ops,
				   u16 tss_selector, int reason,
				   bool has_error_code, u32 error_code)
{
	struct desc_struct curr_tss_desc, next_tss_desc;
	int ret;
	u16 old_tss_sel = ops->get_segment_selector(VCPU_SREG_TR, ctxt->vcpu);
	ulong old_tss_base =
		ops->get_cached_segment_base(VCPU_SREG_TR, ctxt->vcpu);
	u32 desc_limit;

	/* FIXME: old_tss_base == ~0 ? */

	ret = read_segment_descriptor(ctxt, ops, tss_selector, &next_tss_desc);
	if (ret != X86EMUL_CONTINUE)
		return ret;
	ret = read_segment_descriptor(ctxt, ops, old_tss_sel, &curr_tss_desc);
	if (ret != X86EMUL_CONTINUE)
		return ret;

	/* FIXME: check that next_tss_desc is tss */

	if (reason != TASK_SWITCH_IRET) {
		if ((tss_selector & 3) > next_tss_desc.dpl ||
		    ops->cpl(ctxt->vcpu) > next_tss_desc.dpl) {
			emulate_gp(ctxt, 0);
			return X86EMUL_PROPAGATE_FAULT;
		}
	}

	desc_limit = desc_limit_scaled(&next_tss_desc);
	if (!next_tss_desc.p ||
	    ((desc_limit < 0x67 && (next_tss_desc.type & 8)) ||
	     desc_limit < 0x2b)) {
		emulate_ts(ctxt, tss_selector & 0xfffc);
		return X86EMUL_PROPAGATE_FAULT;
	}

	if (reason == TASK_SWITCH_IRET || reason == TASK_SWITCH_JMP) {
		curr_tss_desc.type &= ~(1 << 1); /* clear busy flag */
		write_segment_descriptor(ctxt, ops, old_tss_sel,
					 &curr_tss_desc);
	}

	if (reason == TASK_SWITCH_IRET)
		ctxt->eflags = ctxt->eflags & ~X86_EFLAGS_NT;

	/* set back link to prev task only if NT bit is set in eflags
	   note that old_tss_sel is not used afetr this point */
	if (reason != TASK_SWITCH_CALL && reason != TASK_SWITCH_GATE)
		old_tss_sel = 0xffff;

	if (next_tss_desc.type & 8)
		ret = task_switch_32(ctxt, ops, tss_selector, old_tss_sel,
				     old_tss_base, &next_tss_desc);
	else
		ret = task_switch_16(ctxt, ops, tss_selector, old_tss_sel,
				     old_tss_base, &next_tss_desc);
	if (ret != X86EMUL_CONTINUE)
		return ret;

	if (reason == TASK_SWITCH_CALL || reason == TASK_SWITCH_GATE)
		ctxt->eflags = ctxt->eflags | X86_EFLAGS_NT;

	if (reason != TASK_SWITCH_IRET) {
		next_tss_desc.type |= (1 << 1); /* set busy flag */
		write_segment_descriptor(ctxt, ops, tss_selector,
					 &next_tss_desc);
	}

	ops->set_cr(0,  ops->get_cr(0, ctxt->vcpu) | X86_CR0_TS, ctxt->vcpu);
	ops->set_cached_descriptor(&next_tss_desc, VCPU_SREG_TR, ctxt->vcpu);
	ops->set_segment_selector(tss_selector, VCPU_SREG_TR, ctxt->vcpu);

	if (has_error_code) {
		struct decode_cache *c = &ctxt->decode;

		c->op_bytes = c->ad_bytes = (next_tss_desc.type & 8) ? 4 : 2;
		c->lock_prefix = 0;
		c->src.val = (unsigned long) error_code;
		emulate_push(ctxt, ops);
	}

	return ret;
}

int emulator_task_switch(struct x86_emulate_ctxt *ctxt,
			 u16 tss_selector, int reason,
			 bool has_error_code, u32 error_code)
{
	struct x86_emulate_ops *ops = ctxt->ops;
	struct decode_cache *c = &ctxt->decode;
	int rc;

	c->eip = ctxt->eip;
	c->dst.type = OP_NONE;

	rc = emulator_do_task_switch(ctxt, ops, tss_selector, reason,
				     has_error_code, error_code);

	if (rc == X86EMUL_CONTINUE) {
		rc = writeback(ctxt, ops);
		if (rc == X86EMUL_CONTINUE)
			ctxt->eip = c->eip;
	}

	return (rc == X86EMUL_UNHANDLEABLE) ? -1 : 0;
}

static void string_addr_inc(struct x86_emulate_ctxt *ctxt, unsigned long base,
			    int reg, struct operand *op)
{
	struct decode_cache *c = &ctxt->decode;
	int df = (ctxt->eflags & EFLG_DF) ? -1 : 1;

	register_address_increment(c, &c->regs[reg], df * op->bytes);
	op->addr.mem = register_address(c,  base, c->regs[reg]);
}

static int em_push(struct x86_emulate_ctxt *ctxt)
{
	emulate_push(ctxt, ctxt->ops);
	return X86EMUL_CONTINUE;
}

static int em_das(struct x86_emulate_ctxt *ctxt)
{
	struct decode_cache *c = &ctxt->decode;
	u8 al, old_al;
	bool af, cf, old_cf;

	cf = ctxt->eflags & X86_EFLAGS_CF;
	al = c->dst.val;

	old_al = al;
	old_cf = cf;
	cf = false;
	af = ctxt->eflags & X86_EFLAGS_AF;
	if ((al & 0x0f) > 9 || af) {
		al -= 6;
		cf = old_cf | (al >= 250);
		af = true;
	} else {
		af = false;
	}
	if (old_al > 0x99 || old_cf) {
		al -= 0x60;
		cf = true;
	}

	c->dst.val = al;
	/* Set PF, ZF, SF */
	c->src.type = OP_IMM;
	c->src.val = 0;
	c->src.bytes = 1;
	emulate_2op_SrcV("or", c->src, c->dst, ctxt->eflags);
	ctxt->eflags &= ~(X86_EFLAGS_AF | X86_EFLAGS_CF);
	if (cf)
		ctxt->eflags |= X86_EFLAGS_CF;
	if (af)
		ctxt->eflags |= X86_EFLAGS_AF;
	return X86EMUL_CONTINUE;
}

static int em_call_far(struct x86_emulate_ctxt *ctxt)
{
	struct decode_cache *c = &ctxt->decode;
	u16 sel, old_cs;
	ulong old_eip;
	int rc;

	old_cs = ctxt->ops->get_segment_selector(VCPU_SREG_CS, ctxt->vcpu);
	old_eip = c->eip;

	memcpy(&sel, c->src.valptr + c->op_bytes, 2);
	if (load_segment_descriptor(ctxt, ctxt->ops, sel, VCPU_SREG_CS))
		return X86EMUL_CONTINUE;

	c->eip = 0;
	memcpy(&c->eip, c->src.valptr, c->op_bytes);

	c->src.val = old_cs;
	emulate_push(ctxt, ctxt->ops);
	rc = writeback(ctxt, ctxt->ops);
	if (rc != X86EMUL_CONTINUE)
		return rc;

	c->src.val = old_eip;
	emulate_push(ctxt, ctxt->ops);
	rc = writeback(ctxt, ctxt->ops);
	if (rc != X86EMUL_CONTINUE)
		return rc;

	c->dst.type = OP_NONE;

	return X86EMUL_CONTINUE;
}

static int em_ret_near_imm(struct x86_emulate_ctxt *ctxt)
{
	struct decode_cache *c = &ctxt->decode;
	int rc;

	c->dst.type = OP_REG;
	c->dst.addr.reg = &c->eip;
	c->dst.bytes = c->op_bytes;
	rc = emulate_pop(ctxt, ctxt->ops, &c->dst.val, c->op_bytes);
	if (rc != X86EMUL_CONTINUE)
		return rc;
	register_address_increment(c, &c->regs[VCPU_REGS_RSP], c->src.val);
	return X86EMUL_CONTINUE;
}

static int em_imul(struct x86_emulate_ctxt *ctxt)
{
	struct decode_cache *c = &ctxt->decode;

	emulate_2op_SrcV_nobyte("imul", c->src, c->dst, ctxt->eflags);
	return X86EMUL_CONTINUE;
}

static int em_imul_3op(struct x86_emulate_ctxt *ctxt)
{
	struct decode_cache *c = &ctxt->decode;

	c->dst.val = c->src2.val;
	return em_imul(ctxt);
}

static int em_cwd(struct x86_emulate_ctxt *ctxt)
{
	struct decode_cache *c = &ctxt->decode;

	c->dst.type = OP_REG;
	c->dst.bytes = c->src.bytes;
	c->dst.addr.reg = &c->regs[VCPU_REGS_RDX];
	c->dst.val = ~((c->src.val >> (c->src.bytes * 8 - 1)) - 1);

	return X86EMUL_CONTINUE;
}

static int em_rdtsc(struct x86_emulate_ctxt *ctxt)
{
	unsigned cpl = ctxt->ops->cpl(ctxt->vcpu);
	struct decode_cache *c = &ctxt->decode;
	u64 tsc = 0;

	if (cpl > 0 && (ctxt->ops->get_cr(4, ctxt->vcpu) & X86_CR4_TSD)) {
		emulate_gp(ctxt, 0);
		return X86EMUL_PROPAGATE_FAULT;
	}
	ctxt->ops->get_msr(ctxt->vcpu, MSR_IA32_TSC, &tsc);
	c->regs[VCPU_REGS_RAX] = (u32)tsc;
	c->regs[VCPU_REGS_RDX] = tsc >> 32;
	return X86EMUL_CONTINUE;
}

static int em_mov(struct x86_emulate_ctxt *ctxt)
{
	struct decode_cache *c = &ctxt->decode;
	c->dst.val = c->src.val;
	return X86EMUL_CONTINUE;
}

#define D(_y) { .flags = (_y) }
#define N    D(0)
#define G(_f, _g) { .flags = ((_f) | Group), .u.group = (_g) }
#define GD(_f, _g) { .flags = ((_f) | Group | GroupDual), .u.gdual = (_g) }
#define I(_f, _e) { .flags = (_f), .u.execute = (_e) }

#define D2bv(_f)      D((_f) | ByteOp), D(_f)
#define I2bv(_f, _e)  I((_f) | ByteOp, _e), I(_f, _e)

#define D6ALU(_f) D2bv((_f) | DstMem | SrcReg | ModRM),			\
		D2bv(((_f) | DstReg | SrcMem | ModRM) & ~Lock),		\
		D2bv(((_f) & ~Lock) | DstAcc | SrcImm)


static struct opcode group1[] = {
	X7(D(Lock)), N
};

static struct opcode group1A[] = {
	D(DstMem | SrcNone | ModRM | Mov | Stack), N, N, N, N, N, N, N,
};

static struct opcode group3[] = {
	D(DstMem | SrcImm | ModRM), D(DstMem | SrcImm | ModRM),
	D(DstMem | SrcNone | ModRM | Lock), D(DstMem | SrcNone | ModRM | Lock),
	X4(D(SrcMem | ModRM)),
};

static struct opcode group4[] = {
	D(ByteOp | DstMem | SrcNone | ModRM | Lock), D(ByteOp | DstMem | SrcNone | ModRM | Lock),
	N, N, N, N, N, N,
};

static struct opcode group5[] = {
	D(DstMem | SrcNone | ModRM | Lock), D(DstMem | SrcNone | ModRM | Lock),
	D(SrcMem | ModRM | Stack),
	I(SrcMemFAddr | ModRM | ImplicitOps | Stack, em_call_far),
	D(SrcMem | ModRM | Stack), D(SrcMemFAddr | ModRM | ImplicitOps),
	D(SrcMem | ModRM | Stack), N,
};

static struct group_dual group7 = { {
	N, N, D(ModRM | SrcMem | Priv), D(ModRM | SrcMem | Priv),
	D(SrcNone | ModRM | DstMem | Mov), N,
	D(SrcMem16 | ModRM | Mov | Priv),
	D(SrcMem | ModRM | ByteOp | Priv | NoAccess),
}, {
	D(SrcNone | ModRM | Priv), N, N, D(SrcNone | ModRM | Priv),
	D(SrcNone | ModRM | DstMem | Mov), N,
	D(SrcMem16 | ModRM | Mov | Priv), N,
} };

static struct opcode group8[] = {
	N, N, N, N,
	D(DstMem | SrcImmByte | ModRM), D(DstMem | SrcImmByte | ModRM | Lock),
	D(DstMem | SrcImmByte | ModRM | Lock), D(DstMem | SrcImmByte | ModRM | Lock),
};

static struct group_dual group9 = { {
	N, D(DstMem64 | ModRM | Lock), N, N, N, N, N, N,
}, {
	N, N, N, N, N, N, N, N,
} };

static struct opcode group11[] = {
	I(DstMem | SrcImm | ModRM | Mov, em_mov), X7(D(Undefined)),
};

static struct opcode opcode_table[256] = {
	/* 0x00 - 0x07 */
	D6ALU(Lock),
	D(ImplicitOps | Stack | No64), D(ImplicitOps | Stack | No64),
	/* 0x08 - 0x0F */
	D6ALU(Lock),
	D(ImplicitOps | Stack | No64), N,
	/* 0x10 - 0x17 */
	D6ALU(Lock),
	D(ImplicitOps | Stack | No64), D(ImplicitOps | Stack | No64),
	/* 0x18 - 0x1F */
	D6ALU(Lock),
	D(ImplicitOps | Stack | No64), D(ImplicitOps | Stack | No64),
	/* 0x20 - 0x27 */
	D6ALU(Lock), N, N,
	/* 0x28 - 0x2F */
	D6ALU(Lock), N, I(ByteOp | DstAcc | No64, em_das),
	/* 0x30 - 0x37 */
	D6ALU(Lock), N, N,
	/* 0x38 - 0x3F */
	D6ALU(0), N, N,
	/* 0x40 - 0x4F */
	X16(D(DstReg)),
	/* 0x50 - 0x57 */
	X8(I(SrcReg | Stack, em_push)),
	/* 0x58 - 0x5F */
	X8(D(DstReg | Stack)),
	/* 0x60 - 0x67 */
	D(ImplicitOps | Stack | No64), D(ImplicitOps | Stack | No64),
	N, D(DstReg | SrcMem32 | ModRM | Mov) /* movsxd (x86/64) */ ,
	N, N, N, N,
	/* 0x68 - 0x6F */
	I(SrcImm | Mov | Stack, em_push),
	I(DstReg | SrcMem | ModRM | Src2Imm, em_imul_3op),
	I(SrcImmByte | Mov | Stack, em_push),
	I(DstReg | SrcMem | ModRM | Src2ImmByte, em_imul_3op),
	D2bv(DstDI | Mov | String), /* insb, insw/insd */
	D2bv(SrcSI | ImplicitOps | String), /* outsb, outsw/outsd */
	/* 0x70 - 0x7F */
	X16(D(SrcImmByte)),
	/* 0x80 - 0x87 */
	G(ByteOp | DstMem | SrcImm | ModRM | Group, group1),
	G(DstMem | SrcImm | ModRM | Group, group1),
	G(ByteOp | DstMem | SrcImm | ModRM | No64 | Group, group1),
	G(DstMem | SrcImmByte | ModRM | Group, group1),
	D2bv(DstMem | SrcReg | ModRM), D2bv(DstMem | SrcReg | ModRM | Lock),
	/* 0x88 - 0x8F */
	I2bv(DstMem | SrcReg | ModRM | Mov, em_mov),
	I2bv(DstReg | SrcMem | ModRM | Mov, em_mov),
	D(DstMem | SrcNone | ModRM | Mov), D(ModRM | SrcMem | NoAccess | DstReg),
	D(ImplicitOps | SrcMem16 | ModRM), G(0, group1A),
	/* 0x90 - 0x97 */
	X8(D(SrcAcc | DstReg)),
	/* 0x98 - 0x9F */
	D(DstAcc | SrcNone), I(ImplicitOps | SrcAcc, em_cwd),
	I(SrcImmFAddr | No64, em_call_far), N,
	D(ImplicitOps | Stack), D(ImplicitOps | Stack), N, N,
	/* 0xA0 - 0xA7 */
	I2bv(DstAcc | SrcMem | Mov | MemAbs, em_mov),
	I2bv(DstMem | SrcAcc | Mov | MemAbs, em_mov),
	I2bv(SrcSI | DstDI | Mov | String, em_mov),
	D2bv(SrcSI | DstDI | String),
	/* 0xA8 - 0xAF */
	D2bv(DstAcc | SrcImm),
	I2bv(SrcAcc | DstDI | Mov | String, em_mov),
	I2bv(SrcSI | DstAcc | Mov | String, em_mov),
	D2bv(SrcAcc | DstDI | String),
	/* 0xB0 - 0xB7 */
	X8(I(ByteOp | DstReg | SrcImm | Mov, em_mov)),
	/* 0xB8 - 0xBF */
	X8(I(DstReg | SrcImm | Mov, em_mov)),
	/* 0xC0 - 0xC7 */
	D2bv(DstMem | SrcImmByte | ModRM),
	I(ImplicitOps | Stack | SrcImmU16, em_ret_near_imm),
	D(ImplicitOps | Stack),
	D(DstReg | SrcMemFAddr | ModRM | No64), D(DstReg | SrcMemFAddr | ModRM | No64),
	G(ByteOp, group11), G(0, group11),
	/* 0xC8 - 0xCF */
	N, N, N, D(ImplicitOps | Stack),
	D(ImplicitOps), D(SrcImmByte), D(ImplicitOps | No64), D(ImplicitOps),
	/* 0xD0 - 0xD7 */
	D2bv(DstMem | SrcOne | ModRM), D2bv(DstMem | ModRM),
	N, N, N, N,
	/* 0xD8 - 0xDF */
	N, N, N, N, N, N, N, N,
	/* 0xE0 - 0xE7 */
	X4(D(SrcImmByte)),
	D2bv(SrcImmUByte | DstAcc), D2bv(SrcAcc | DstImmUByte),
	/* 0xE8 - 0xEF */
	D(SrcImm | Stack), D(SrcImm | ImplicitOps),
	D(SrcImmFAddr | No64), D(SrcImmByte | ImplicitOps),
	D2bv(SrcNone | DstAcc),	D2bv(SrcAcc | ImplicitOps),
	/* 0xF0 - 0xF7 */
	N, N, N, N,
	D(ImplicitOps | Priv), D(ImplicitOps), G(ByteOp, group3), G(0, group3),
	/* 0xF8 - 0xFF */
	D(ImplicitOps), D(ImplicitOps), D(ImplicitOps), D(ImplicitOps),
	D(ImplicitOps), D(ImplicitOps), G(0, group4), G(0, group5),
};

static struct opcode twobyte_table[256] = {
	/* 0x00 - 0x0F */
	N, GD(0, &group7), N, N,
	N, D(ImplicitOps), D(ImplicitOps | Priv), N,
	D(ImplicitOps | Priv), D(ImplicitOps | Priv), N, N,
	N, D(ImplicitOps | ModRM), N, N,
	/* 0x10 - 0x1F */
	N, N, N, N, N, N, N, N, D(ImplicitOps | ModRM), N, N, N, N, N, N, N,
	/* 0x20 - 0x2F */
	D(ModRM | DstMem | Priv | Op3264), D(ModRM | DstMem | Priv | Op3264),
	D(ModRM | SrcMem | Priv | Op3264), D(ModRM | SrcMem | Priv | Op3264),
	N, N, N, N,
	N, N, N, N, N, N, N, N,
	/* 0x30 - 0x3F */
	D(ImplicitOps | Priv), I(ImplicitOps, em_rdtsc),
	D(ImplicitOps | Priv), N,
	D(ImplicitOps), D(ImplicitOps | Priv), N, N,
	N, N, N, N, N, N, N, N,
	/* 0x40 - 0x4F */
	X16(D(DstReg | SrcMem | ModRM | Mov)),
	/* 0x50 - 0x5F */
	N, N, N, N, N, N, N, N, N, N, N, N, N, N, N, N,
	/* 0x60 - 0x6F */
	N, N, N, N, N, N, N, N, N, N, N, N, N, N, N, N,
	/* 0x70 - 0x7F */
	N, N, N, N, N, N, N, N, N, N, N, N, N, N, N, N,
	/* 0x80 - 0x8F */
	X16(D(SrcImm)),
	/* 0x90 - 0x9F */
	X16(D(ByteOp | DstMem | SrcNone | ModRM| Mov)),
	/* 0xA0 - 0xA7 */
	D(ImplicitOps | Stack), D(ImplicitOps | Stack),
	N, D(DstMem | SrcReg | ModRM | BitOp),
	D(DstMem | SrcReg | Src2ImmByte | ModRM),
	D(DstMem | SrcReg | Src2CL | ModRM), N, N,
	/* 0xA8 - 0xAF */
	D(ImplicitOps | Stack), D(ImplicitOps | Stack),
	N, D(DstMem | SrcReg | ModRM | BitOp | Lock),
	D(DstMem | SrcReg | Src2ImmByte | ModRM),
	D(DstMem | SrcReg | Src2CL | ModRM),
	D(ModRM), I(DstReg | SrcMem | ModRM, em_imul),
	/* 0xB0 - 0xB7 */
	D2bv(DstMem | SrcReg | ModRM | Lock),
	D(DstReg | SrcMemFAddr | ModRM), D(DstMem | SrcReg | ModRM | BitOp | Lock),
	D(DstReg | SrcMemFAddr | ModRM), D(DstReg | SrcMemFAddr | ModRM),
	D(ByteOp | DstReg | SrcMem | ModRM | Mov), D(DstReg | SrcMem16 | ModRM | Mov),
	/* 0xB8 - 0xBF */
	N, N,
	G(BitOp, group8), D(DstMem | SrcReg | ModRM | BitOp | Lock),
	D(DstReg | SrcMem | ModRM), D(DstReg | SrcMem | ModRM),
	D(ByteOp | DstReg | SrcMem | ModRM | Mov), D(DstReg | SrcMem16 | ModRM | Mov),
	/* 0xC0 - 0xCF */
	D2bv(DstMem | SrcReg | ModRM | Lock),
	N, D(DstMem | SrcReg | ModRM | Mov),
	N, N, N, GD(0, &group9),
	N, N, N, N, N, N, N, N,
	/* 0xD0 - 0xDF */
	N, N, N, N, N, N, N, N, N, N, N, N, N, N, N, N,
	/* 0xE0 - 0xEF */
	N, N, N, N, N, N, N, N, N, N, N, N, N, N, N, N,
	/* 0xF0 - 0xFF */
	N, N, N, N, N, N, N, N, N, N, N, N, N, N, N, N
};

#undef D
#undef N
#undef G
#undef GD
#undef I

#undef D2bv
#undef I2bv
#undef D6ALU

static unsigned imm_size(struct decode_cache *c)
{
	unsigned size;

	size = (c->d & ByteOp) ? 1 : c->op_bytes;
	if (size == 8)
		size = 4;
	return size;
}

static int decode_imm(struct x86_emulate_ctxt *ctxt, struct operand *op,
		      unsigned size, bool sign_extension)
{
	struct decode_cache *c = &ctxt->decode;
	struct x86_emulate_ops *ops = ctxt->ops;
	int rc = X86EMUL_CONTINUE;

	op->type = OP_IMM;
	op->bytes = size;
	op->addr.mem = c->eip;
	/* NB. Immediates are sign-extended as necessary. */
	switch (op->bytes) {
	case 1:
		op->val = insn_fetch(s8, 1, c->eip);
		break;
	case 2:
		op->val = insn_fetch(s16, 2, c->eip);
		break;
	case 4:
		op->val = insn_fetch(s32, 4, c->eip);
		break;
	}
	if (!sign_extension) {
		switch (op->bytes) {
		case 1:
			op->val &= 0xff;
			break;
		case 2:
			op->val &= 0xffff;
			break;
		case 4:
			op->val &= 0xffffffff;
			break;
		}
	}
done:
	return rc;
}

int
x86_decode_insn(struct x86_emulate_ctxt *ctxt)
{
	struct x86_emulate_ops *ops = ctxt->ops;
	struct decode_cache *c = &ctxt->decode;
	int rc = X86EMUL_CONTINUE;
	int mode = ctxt->mode;
	int def_op_bytes, def_ad_bytes, dual, goffset;
	struct opcode opcode, *g_mod012, *g_mod3;
	struct operand memop = { .type = OP_NONE };

	c->eip = ctxt->eip;
	c->fetch.start = c->fetch.end = c->eip;
	ctxt->cs_base = seg_base(ctxt, ops, VCPU_SREG_CS);

	switch (mode) {
	case X86EMUL_MODE_REAL:
	case X86EMUL_MODE_VM86:
	case X86EMUL_MODE_PROT16:
		def_op_bytes = def_ad_bytes = 2;
		break;
	case X86EMUL_MODE_PROT32:
		def_op_bytes = def_ad_bytes = 4;
		break;
#ifdef CONFIG_X86_64
	case X86EMUL_MODE_PROT64:
		def_op_bytes = 4;
		def_ad_bytes = 8;
		break;
#endif
	default:
		return -1;
	}

	c->op_bytes = def_op_bytes;
	c->ad_bytes = def_ad_bytes;

	/* Legacy prefixes. */
	for (;;) {
		switch (c->b = insn_fetch(u8, 1, c->eip)) {
		case 0x66:	/* operand-size override */
			/* switch between 2/4 bytes */
			c->op_bytes = def_op_bytes ^ 6;
			break;
		case 0x67:	/* address-size override */
			if (mode == X86EMUL_MODE_PROT64)
				/* switch between 4/8 bytes */
				c->ad_bytes = def_ad_bytes ^ 12;
			else
				/* switch between 2/4 bytes */
				c->ad_bytes = def_ad_bytes ^ 6;
			break;
		case 0x26:	/* ES override */
		case 0x2e:	/* CS override */
		case 0x36:	/* SS override */
		case 0x3e:	/* DS override */
			set_seg_override(c, (c->b >> 3) & 3);
			break;
		case 0x64:	/* FS override */
		case 0x65:	/* GS override */
			set_seg_override(c, c->b & 7);
			break;
		case 0x40 ... 0x4f: /* REX */
			if (mode != X86EMUL_MODE_PROT64)
				goto done_prefixes;
			c->rex_prefix = c->b;
			continue;
		case 0xf0:	/* LOCK */
			c->lock_prefix = 1;
			break;
		case 0xf2:	/* REPNE/REPNZ */
			c->rep_prefix = REPNE_PREFIX;
			break;
		case 0xf3:	/* REP/REPE/REPZ */
			c->rep_prefix = REPE_PREFIX;
			break;
		default:
			goto done_prefixes;
		}

		/* Any legacy prefix after a REX prefix nullifies its effect. */

		c->rex_prefix = 0;
	}

done_prefixes:

	/* REX prefix. */
	if (c->rex_prefix & 8)
		c->op_bytes = 8;	/* REX.W */

	/* Opcode byte(s). */
	opcode = opcode_table[c->b];
	/* Two-byte opcode? */
	if (c->b == 0x0f) {
		c->twobyte = 1;
		c->b = insn_fetch(u8, 1, c->eip);
		opcode = twobyte_table[c->b];
	}
	c->d = opcode.flags;

	if (c->d & Group) {
		dual = c->d & GroupDual;
		c->modrm = insn_fetch(u8, 1, c->eip);
		--c->eip;

		if (c->d & GroupDual) {
			g_mod012 = opcode.u.gdual->mod012;
			g_mod3 = opcode.u.gdual->mod3;
		} else
			g_mod012 = g_mod3 = opcode.u.group;

		c->d &= ~(Group | GroupDual);

		goffset = (c->modrm >> 3) & 7;

		if ((c->modrm >> 6) == 3)
			opcode = g_mod3[goffset];
		else
			opcode = g_mod012[goffset];
		c->d |= opcode.flags;
	}

	c->execute = opcode.u.execute;

	/* Unrecognised? */
	if (c->d == 0 || (c->d & Undefined)) {
		DPRINTF("Cannot emulate %02x\n", c->b);
		return -1;
	}

	if (mode == X86EMUL_MODE_PROT64 && (c->d & Stack))
		c->op_bytes = 8;

	if (c->d & Op3264) {
		if (mode == X86EMUL_MODE_PROT64)
			c->op_bytes = 8;
		else
			c->op_bytes = 4;
	}

	/* ModRM and SIB bytes. */
	if (c->d & ModRM) {
		rc = decode_modrm(ctxt, ops, &memop);
		if (!c->has_seg_override)
			set_seg_override(c, c->modrm_seg);
	} else if (c->d & MemAbs)
		rc = decode_abs(ctxt, ops, &memop);
	if (rc != X86EMUL_CONTINUE)
		goto done;

	if (!c->has_seg_override)
		set_seg_override(c, VCPU_SREG_DS);

	if (memop.type == OP_MEM && !(!c->twobyte && c->b == 0x8d))
		memop.addr.mem += seg_override_base(ctxt, ops, c);

	if (memop.type == OP_MEM && c->ad_bytes != 8)
		memop.addr.mem = (u32)memop.addr.mem;

	if (memop.type == OP_MEM && c->rip_relative)
		memop.addr.mem += c->eip;

	/*
	 * Decode and fetch the source operand: register, memory
	 * or immediate.
	 */
	switch (c->d & SrcMask) {
	case SrcNone:
		break;
	case SrcReg:
		decode_register_operand(&c->src, c, 0);
		break;
	case SrcMem16:
		memop.bytes = 2;
		goto srcmem_common;
	case SrcMem32:
		memop.bytes = 4;
		goto srcmem_common;
	case SrcMem:
		memop.bytes = (c->d & ByteOp) ? 1 :
							   c->op_bytes;
	srcmem_common:
		c->src = memop;
		break;
	case SrcImmU16:
		rc = decode_imm(ctxt, &c->src, 2, false);
		break;
	case SrcImm:
		rc = decode_imm(ctxt, &c->src, imm_size(c), true);
		break;
	case SrcImmU:
		rc = decode_imm(ctxt, &c->src, imm_size(c), false);
		break;
	case SrcImmByte:
		rc = decode_imm(ctxt, &c->src, 1, true);
		break;
	case SrcImmUByte:
		rc = decode_imm(ctxt, &c->src, 1, false);
		break;
	case SrcAcc:
		c->src.type = OP_REG;
		c->src.bytes = (c->d & ByteOp) ? 1 : c->op_bytes;
		c->src.addr.reg = &c->regs[VCPU_REGS_RAX];
		fetch_register_operand(&c->src);
		break;
	case SrcOne:
		c->src.bytes = 1;
		c->src.val = 1;
		break;
	case SrcSI:
		c->src.type = OP_MEM;
		c->src.bytes = (c->d & ByteOp) ? 1 : c->op_bytes;
		c->src.addr.mem =
			register_address(c,  seg_override_base(ctxt, ops, c),
					 c->regs[VCPU_REGS_RSI]);
		c->src.val = 0;
		break;
	case SrcImmFAddr:
		c->src.type = OP_IMM;
		c->src.addr.mem = c->eip;
		c->src.bytes = c->op_bytes + 2;
		insn_fetch_arr(c->src.valptr, c->src.bytes, c->eip);
		break;
	case SrcMemFAddr:
		memop.bytes = c->op_bytes + 2;
		goto srcmem_common;
		break;
	}

	if (rc != X86EMUL_CONTINUE)
		goto done;

<<<<<<< HEAD
		c->op_bytes = c->ad_bytes = (next_tss_desc.type & 8) ? 4 : 2;
		c->lock_prefix = 0;
		c->src.val = (unsigned long) error_code;
		emulate_push(ctxt, ops);
	}

	return ret;
}

int emulator_task_switch(struct x86_emulate_ctxt *ctxt,
			 struct x86_emulate_ops *ops,
			 u16 tss_selector, int reason,
			 bool has_error_code, u32 error_code)
{
	struct decode_cache *c = &ctxt->decode;
	int rc;

	c->eip = ctxt->eip;
	c->dst.type = OP_NONE;

	rc = emulator_do_task_switch(ctxt, ops, tss_selector, reason,
				     has_error_code, error_code);

	if (rc == X86EMUL_CONTINUE) {
		rc = writeback(ctxt, ops);
		if (rc == X86EMUL_CONTINUE)
			ctxt->eip = c->eip;
=======
	/*
	 * Decode and fetch the second source operand: register, memory
	 * or immediate.
	 */
	switch (c->d & Src2Mask) {
	case Src2None:
		break;
	case Src2CL:
		c->src2.bytes = 1;
		c->src2.val = c->regs[VCPU_REGS_RCX] & 0x8;
		break;
	case Src2ImmByte:
		rc = decode_imm(ctxt, &c->src2, 1, true);
		break;
	case Src2One:
		c->src2.bytes = 1;
		c->src2.val = 1;
		break;
	case Src2Imm:
		rc = decode_imm(ctxt, &c->src2, imm_size(c), true);
		break;
	}

	if (rc != X86EMUL_CONTINUE)
		goto done;

	/* Decode and fetch the destination operand: register or memory. */
	switch (c->d & DstMask) {
	case DstReg:
		decode_register_operand(&c->dst, c,
			 c->twobyte && (c->b == 0xb6 || c->b == 0xb7));
		break;
	case DstImmUByte:
		c->dst.type = OP_IMM;
		c->dst.addr.mem = c->eip;
		c->dst.bytes = 1;
		c->dst.val = insn_fetch(u8, 1, c->eip);
		break;
	case DstMem:
	case DstMem64:
		c->dst = memop;
		if ((c->d & DstMask) == DstMem64)
			c->dst.bytes = 8;
		else
			c->dst.bytes = (c->d & ByteOp) ? 1 : c->op_bytes;
		if (c->d & BitOp)
			fetch_bit_operand(c);
		c->dst.orig_val = c->dst.val;
		break;
	case DstAcc:
		c->dst.type = OP_REG;
		c->dst.bytes = (c->d & ByteOp) ? 1 : c->op_bytes;
		c->dst.addr.reg = &c->regs[VCPU_REGS_RAX];
		fetch_register_operand(&c->dst);
		c->dst.orig_val = c->dst.val;
		break;
	case DstDI:
		c->dst.type = OP_MEM;
		c->dst.bytes = (c->d & ByteOp) ? 1 : c->op_bytes;
		c->dst.addr.mem =
			register_address(c, es_base(ctxt, ops),
					 c->regs[VCPU_REGS_RDI]);
		c->dst.val = 0;
		break;
	case ImplicitOps:
		/* Special instructions do their own operand decoding. */
	default:
		c->dst.type = OP_NONE; /* Disable writeback. */
		return 0;
>>>>>>> 45f53cc9
	}

done:
	return (rc == X86EMUL_UNHANDLEABLE) ? -1 : 0;
}

static bool string_insn_completed(struct x86_emulate_ctxt *ctxt)
{
	struct decode_cache *c = &ctxt->decode;

	/* The second termination condition only applies for REPE
	 * and REPNE. Test if the repeat string operation prefix is
	 * REPE/REPZ or REPNE/REPNZ and if it's the case it tests the
	 * corresponding termination condition according to:
	 * 	- if REPE/REPZ and ZF = 0 then done
	 * 	- if REPNE/REPNZ and ZF = 1 then done
	 */
	if (((c->b == 0xa6) || (c->b == 0xa7) ||
	     (c->b == 0xae) || (c->b == 0xaf))
	    && (((c->rep_prefix == REPE_PREFIX) &&
		 ((ctxt->eflags & EFLG_ZF) == 0))
		|| ((c->rep_prefix == REPNE_PREFIX) &&
		    ((ctxt->eflags & EFLG_ZF) == EFLG_ZF))))
		return true;

	return false;
}

int
x86_emulate_insn(struct x86_emulate_ctxt *ctxt)
{
	struct x86_emulate_ops *ops = ctxt->ops;
	u64 msr_data;
	struct decode_cache *c = &ctxt->decode;
	int rc = X86EMUL_CONTINUE;
	int saved_dst_type = c->dst.type;
	int irq; /* Used for int 3, int, and into */

	ctxt->decode.mem_read.pos = 0;

	if (ctxt->mode == X86EMUL_MODE_PROT64 && (c->d & No64)) {
		emulate_ud(ctxt);
		goto done;
	}

	/* LOCK prefix is allowed only with some instructions */
	if (c->lock_prefix && (!(c->d & Lock) || c->dst.type != OP_MEM)) {
		emulate_ud(ctxt);
<<<<<<< HEAD
=======
		goto done;
	}

	if ((c->d & SrcMask) == SrcMemFAddr && c->src.type != OP_MEM) {
		emulate_ud(ctxt);
>>>>>>> 45f53cc9
		goto done;
	}

	/* Privileged instruction can be executed only in CPL=0 */
	if ((c->d & Priv) && ops->cpl(ctxt->vcpu)) {
		emulate_gp(ctxt, 0);
		goto done;
	}

	if (c->rep_prefix && (c->d & String)) {
		/* All REP prefixes have the same first termination condition */
		if (address_mask(c, c->regs[VCPU_REGS_RCX]) == 0) {
<<<<<<< HEAD
		string_done:
			ctxt->restart = false;
=======
>>>>>>> 45f53cc9
			ctxt->eip = c->eip;
			goto done;
		}
	}

<<<<<<< HEAD
	if (c->src.type == OP_MEM) {
		rc = read_emulated(ctxt, ops, (unsigned long)c->src.ptr,
=======
	if ((c->src.type == OP_MEM) && !(c->d & NoAccess)) {
		rc = read_emulated(ctxt, ops, c->src.addr.mem,
>>>>>>> 45f53cc9
					c->src.valptr, c->src.bytes);
		if (rc != X86EMUL_CONTINUE)
			goto done;
		c->src.orig_val64 = c->src.val64;
	}

	if (c->src2.type == OP_MEM) {
<<<<<<< HEAD
		rc = read_emulated(ctxt, ops, (unsigned long)c->src2.ptr,
=======
		rc = read_emulated(ctxt, ops, c->src2.addr.mem,
>>>>>>> 45f53cc9
					&c->src2.val, c->src2.bytes);
		if (rc != X86EMUL_CONTINUE)
			goto done;
	}

	if ((c->d & DstMask) == ImplicitOps)
		goto special_insn;


	if ((c->dst.type == OP_MEM) && !(c->d & Mov)) {
		/* optimisation - avoid slow emulated read if Mov */
<<<<<<< HEAD
		rc = read_emulated(ctxt, ops, (unsigned long)c->dst.ptr,
=======
		rc = read_emulated(ctxt, ops, c->dst.addr.mem,
>>>>>>> 45f53cc9
				   &c->dst.val, c->dst.bytes);
		if (rc != X86EMUL_CONTINUE)
			goto done;
	}
	c->dst.orig_val = c->dst.val;

special_insn:

	if (c->execute) {
		rc = c->execute(ctxt);
		if (rc != X86EMUL_CONTINUE)
			goto done;
		goto writeback;
	}

	if (c->twobyte)
		goto twobyte_insn;

	switch (c->b) {
	case 0x00 ... 0x05:
	      add:		/* add */
		emulate_2op_SrcV("add", c->src, c->dst, ctxt->eflags);
		break;
	case 0x06:		/* push es */
		emulate_push_sreg(ctxt, ops, VCPU_SREG_ES);
		break;
	case 0x07:		/* pop es */
		rc = emulate_pop_sreg(ctxt, ops, VCPU_SREG_ES);
		break;
	case 0x08 ... 0x0d:
	      or:		/* or */
		emulate_2op_SrcV("or", c->src, c->dst, ctxt->eflags);
		break;
	case 0x0e:		/* push cs */
		emulate_push_sreg(ctxt, ops, VCPU_SREG_CS);
		break;
	case 0x10 ... 0x15:
	      adc:		/* adc */
		emulate_2op_SrcV("adc", c->src, c->dst, ctxt->eflags);
		break;
	case 0x16:		/* push ss */
		emulate_push_sreg(ctxt, ops, VCPU_SREG_SS);
		break;
	case 0x17:		/* pop ss */
		rc = emulate_pop_sreg(ctxt, ops, VCPU_SREG_SS);
		break;
	case 0x18 ... 0x1d:
	      sbb:		/* sbb */
		emulate_2op_SrcV("sbb", c->src, c->dst, ctxt->eflags);
		break;
	case 0x1e:		/* push ds */
		emulate_push_sreg(ctxt, ops, VCPU_SREG_DS);
		break;
	case 0x1f:		/* pop ds */
		rc = emulate_pop_sreg(ctxt, ops, VCPU_SREG_DS);
		break;
	case 0x20 ... 0x25:
	      and:		/* and */
		emulate_2op_SrcV("and", c->src, c->dst, ctxt->eflags);
		break;
	case 0x28 ... 0x2d:
	      sub:		/* sub */
		emulate_2op_SrcV("sub", c->src, c->dst, ctxt->eflags);
		break;
	case 0x30 ... 0x35:
	      xor:		/* xor */
		emulate_2op_SrcV("xor", c->src, c->dst, ctxt->eflags);
		break;
	case 0x38 ... 0x3d:
	      cmp:		/* cmp */
		emulate_2op_SrcV("cmp", c->src, c->dst, ctxt->eflags);
		break;
	case 0x40 ... 0x47: /* inc r16/r32 */
		emulate_1op("inc", c->dst, ctxt->eflags);
		break;
	case 0x48 ... 0x4f: /* dec r16/r32 */
		emulate_1op("dec", c->dst, ctxt->eflags);
		break;
<<<<<<< HEAD
	case 0x50 ... 0x57:  /* push reg */
		emulate_push(ctxt, ops);
		break;
=======
>>>>>>> 45f53cc9
	case 0x58 ... 0x5f: /* pop reg */
	pop_instruction:
		rc = emulate_pop(ctxt, ops, &c->dst.val, c->op_bytes);
		break;
	case 0x60:	/* pusha */
		rc = emulate_pusha(ctxt, ops);
<<<<<<< HEAD
		if (rc != X86EMUL_CONTINUE)
			goto done;
=======
>>>>>>> 45f53cc9
		break;
	case 0x61:	/* popa */
		rc = emulate_popa(ctxt, ops);
		break;
	case 0x63:		/* movsxd */
		if (ctxt->mode != X86EMUL_MODE_PROT64)
			goto cannot_emulate;
		c->dst.val = (s32) c->src.val;
		break;
<<<<<<< HEAD
	case 0x68: /* push imm */
	case 0x6a: /* push imm8 */
		emulate_push(ctxt, ops);
		break;
	case 0x6c:		/* insb */
	case 0x6d:		/* insw/insd */
		c->dst.bytes = min(c->dst.bytes, 4u);
		if (!emulator_io_permited(ctxt, ops, c->regs[VCPU_REGS_RDX],
					  c->dst.bytes)) {
			emulate_gp(ctxt, 0);
			goto done;
		}
		if (!pio_in_emulated(ctxt, ops, c->dst.bytes,
				     c->regs[VCPU_REGS_RDX], &c->dst.val))
			goto done; /* IO is needed, skip writeback */
		break;
	case 0x6e:		/* outsb */
	case 0x6f:		/* outsw/outsd */
		c->src.bytes = min(c->src.bytes, 4u);
		if (!emulator_io_permited(ctxt, ops, c->regs[VCPU_REGS_RDX],
					  c->src.bytes)) {
			emulate_gp(ctxt, 0);
			goto done;
		}
		ops->pio_out_emulated(c->src.bytes, c->regs[VCPU_REGS_RDX],
				      &c->src.val, 1, ctxt->vcpu);

		c->dst.type = OP_NONE; /* nothing to writeback */
=======
	case 0x6c:		/* insb */
	case 0x6d:		/* insw/insd */
		c->src.val = c->regs[VCPU_REGS_RDX];
		goto do_io_in;
	case 0x6e:		/* outsb */
	case 0x6f:		/* outsw/outsd */
		c->dst.val = c->regs[VCPU_REGS_RDX];
		goto do_io_out;
>>>>>>> 45f53cc9
		break;
	case 0x70 ... 0x7f: /* jcc (short) */
		if (test_cc(c->b, ctxt->eflags))
			jmp_rel(c, c->src.val);
		break;
	case 0x80 ... 0x83:	/* Grp1 */
		switch (c->modrm_reg) {
		case 0:
			goto add;
		case 1:
			goto or;
		case 2:
			goto adc;
		case 3:
			goto sbb;
		case 4:
			goto and;
		case 5:
			goto sub;
		case 6:
			goto xor;
		case 7:
			goto cmp;
		}
		break;
	case 0x84 ... 0x85:
	test:
		emulate_2op_SrcV("test", c->src, c->dst, ctxt->eflags);
		break;
	case 0x86 ... 0x87:	/* xchg */
	xchg:
		/* Write back the register source. */
		c->src.val = c->dst.val;
		write_register_operand(&c->src);
		/*
		 * Write back the memory destination with implicit LOCK
		 * prefix.
		 */
		c->dst.val = c->src.orig_val;
		c->lock_prefix = 1;
		break;
<<<<<<< HEAD
	case 0x88 ... 0x8b:	/* mov */
		goto mov;
=======
>>>>>>> 45f53cc9
	case 0x8c:  /* mov r/m, sreg */
		if (c->modrm_reg > VCPU_SREG_GS) {
			emulate_ud(ctxt);
			goto done;
		}
		c->dst.val = ops->get_segment_selector(c->modrm_reg, ctxt->vcpu);
		break;
	case 0x8d: /* lea r16/r32, m */
		c->dst.val = c->src.addr.mem;
		break;
	case 0x8e: { /* mov seg, r/m16 */
		uint16_t sel;

		sel = c->src.val;

		if (c->modrm_reg == VCPU_SREG_CS ||
		    c->modrm_reg > VCPU_SREG_GS) {
			emulate_ud(ctxt);
			goto done;
		}

		if (c->modrm_reg == VCPU_SREG_SS)
			ctxt->interruptibility = KVM_X86_SHADOW_INT_MOV_SS;

		rc = load_segment_descriptor(ctxt, ops, sel, c->modrm_reg);

		c->dst.type = OP_NONE;  /* Disable writeback. */
		break;
	}
	case 0x8f:		/* pop (sole member of Grp1a) */
		rc = emulate_grp1a(ctxt, ops);
		break;
<<<<<<< HEAD
	case 0x90: /* nop / xchg r8,rax */
		if (c->dst.ptr == (unsigned long *)&c->regs[VCPU_REGS_RAX]) {
			c->dst.type = OP_NONE;  /* nop */
			break;
		}
	case 0x91 ... 0x97: /* xchg reg,rax */
		c->src.type = OP_REG;
		c->src.bytes = c->op_bytes;
		c->src.ptr = (unsigned long *) &c->regs[VCPU_REGS_RAX];
		c->src.val = *(c->src.ptr);
=======
	case 0x90 ... 0x97: /* nop / xchg reg, rax */
		if (c->dst.addr.reg == &c->regs[VCPU_REGS_RAX])
			break;
>>>>>>> 45f53cc9
		goto xchg;
	case 0x98: /* cbw/cwde/cdqe */
		switch (c->op_bytes) {
		case 2: c->dst.val = (s8)c->dst.val; break;
		case 4: c->dst.val = (s16)c->dst.val; break;
		case 8: c->dst.val = (s32)c->dst.val; break;
		}
		break;
	case 0x9c: /* pushf */
		c->src.val =  (unsigned long) ctxt->eflags;
		emulate_push(ctxt, ops);
		break;
	case 0x9d: /* popf */
		c->dst.type = OP_REG;
		c->dst.addr.reg = &ctxt->eflags;
		c->dst.bytes = c->op_bytes;
		rc = emulate_popf(ctxt, ops, &c->dst.val, c->op_bytes);
<<<<<<< HEAD
		if (rc != X86EMUL_CONTINUE)
			goto done;
		break;
	case 0xa0 ... 0xa3:	/* mov */
	case 0xa4 ... 0xa5:	/* movs */
		goto mov;
=======
		break;
>>>>>>> 45f53cc9
	case 0xa6 ... 0xa7:	/* cmps */
		c->dst.type = OP_NONE; /* Disable writeback. */
		DPRINTF("cmps: mem1=0x%p mem2=0x%p\n", c->src.addr.mem, c->dst.addr.mem);
		goto cmp;
	case 0xa8 ... 0xa9:	/* test ax, imm */
		goto test;
<<<<<<< HEAD
	case 0xaa ... 0xab:	/* stos */
		c->dst.val = c->regs[VCPU_REGS_RAX];
		break;
	case 0xac ... 0xad:	/* lods */
		goto mov;
=======
>>>>>>> 45f53cc9
	case 0xae ... 0xaf:	/* scas */
		goto cmp;
	case 0xc0 ... 0xc1:
		emulate_grp2(ctxt);
		break;
	case 0xc3: /* ret */
		c->dst.type = OP_REG;
		c->dst.addr.reg = &c->eip;
		c->dst.bytes = c->op_bytes;
		goto pop_instruction;
	case 0xc4:		/* les */
		rc = emulate_load_segment(ctxt, ops, VCPU_SREG_ES);
		break;
	case 0xc5:		/* lds */
		rc = emulate_load_segment(ctxt, ops, VCPU_SREG_DS);
		break;
	case 0xcb:		/* ret far */
		rc = emulate_ret_far(ctxt, ops);
		break;
	case 0xcc:		/* int3 */
		irq = 3;
		goto do_interrupt;
	case 0xcd:		/* int n */
		irq = c->src.val;
	do_interrupt:
		rc = emulate_int(ctxt, ops, irq);
		break;
	case 0xce:		/* into */
		if (ctxt->eflags & EFLG_OF) {
			irq = 4;
			goto do_interrupt;
		}
		break;
	case 0xcf:		/* iret */
		rc = emulate_iret(ctxt, ops);
		break;
	case 0xd0 ... 0xd1:	/* Grp2 */
		emulate_grp2(ctxt);
		break;
	case 0xd2 ... 0xd3:	/* Grp2 */
		c->src.val = c->regs[VCPU_REGS_RCX];
		emulate_grp2(ctxt);
		break;
	case 0xe0 ... 0xe2:	/* loop/loopz/loopnz */
		register_address_increment(c, &c->regs[VCPU_REGS_RCX], -1);
		if (address_mask(c, c->regs[VCPU_REGS_RCX]) != 0 &&
		    (c->b == 0xe2 || test_cc(c->b ^ 0x5, ctxt->eflags)))
			jmp_rel(c, c->src.val);
		break;
	case 0xe3:	/* jcxz/jecxz/jrcxz */
		if (address_mask(c, c->regs[VCPU_REGS_RCX]) == 0)
			jmp_rel(c, c->src.val);
		break;
	case 0xe4: 	/* inb */
	case 0xe5: 	/* in */
		goto do_io_in;
	case 0xe6: /* outb */
	case 0xe7: /* out */
		goto do_io_out;
	case 0xe8: /* call (near) */ {
		long int rel = c->src.val;
		c->src.val = (unsigned long) c->eip;
		jmp_rel(c, rel);
		emulate_push(ctxt, ops);
		break;
	}
	case 0xe9: /* jmp rel */
		goto jmp;
	case 0xea: { /* jmp far */
		unsigned short sel;
	jump_far:
		memcpy(&sel, c->src.valptr + c->op_bytes, 2);

		if (load_segment_descriptor(ctxt, ops, sel, VCPU_SREG_CS))
			goto done;

		c->eip = 0;
		memcpy(&c->eip, c->src.valptr, c->op_bytes);
		break;
	}
	case 0xeb:
	      jmp:		/* jmp rel short */
		jmp_rel(c, c->src.val);
		c->dst.type = OP_NONE; /* Disable writeback. */
		break;
	case 0xec: /* in al,dx */
	case 0xed: /* in (e/r)ax,dx */
		c->src.val = c->regs[VCPU_REGS_RDX];
	do_io_in:
		c->dst.bytes = min(c->dst.bytes, 4u);
		if (!emulator_io_permited(ctxt, ops, c->src.val, c->dst.bytes)) {
			emulate_gp(ctxt, 0);
			goto done;
		}
		if (!pio_in_emulated(ctxt, ops, c->dst.bytes, c->src.val,
				     &c->dst.val))
			goto done; /* IO is needed */
		break;
	case 0xee: /* out dx,al */
	case 0xef: /* out dx,(e/r)ax */
<<<<<<< HEAD
		c->src.val = c->regs[VCPU_REGS_RDX];
	do_io_out:
		c->dst.bytes = min(c->dst.bytes, 4u);
		if (!emulator_io_permited(ctxt, ops, c->src.val, c->dst.bytes)) {
=======
		c->dst.val = c->regs[VCPU_REGS_RDX];
	do_io_out:
		c->src.bytes = min(c->src.bytes, 4u);
		if (!emulator_io_permited(ctxt, ops, c->dst.val,
					  c->src.bytes)) {
>>>>>>> 45f53cc9
			emulate_gp(ctxt, 0);
			goto done;
		}
		ops->pio_out_emulated(c->src.bytes, c->dst.val,
				      &c->src.val, 1, ctxt->vcpu);
		c->dst.type = OP_NONE;	/* Disable writeback. */
		break;
	case 0xf4:              /* hlt */
		ctxt->vcpu->arch.halt_request = 1;
		break;
	case 0xf5:	/* cmc */
		/* complement carry flag from eflags reg */
		ctxt->eflags ^= EFLG_CF;
		break;
	case 0xf6 ... 0xf7:	/* Grp3 */
		rc = emulate_grp3(ctxt, ops);
		break;
	case 0xf8: /* clc */
		ctxt->eflags &= ~EFLG_CF;
		break;
	case 0xf9: /* stc */
		ctxt->eflags |= EFLG_CF;
		break;
	case 0xfa: /* cli */
		if (emulator_bad_iopl(ctxt, ops)) {
			emulate_gp(ctxt, 0);
			goto done;
<<<<<<< HEAD
		} else {
=======
		} else
>>>>>>> 45f53cc9
			ctxt->eflags &= ~X86_EFLAGS_IF;
		break;
	case 0xfb: /* sti */
		if (emulator_bad_iopl(ctxt, ops)) {
			emulate_gp(ctxt, 0);
			goto done;
		} else {
			ctxt->interruptibility = KVM_X86_SHADOW_INT_STI;
			ctxt->eflags |= X86_EFLAGS_IF;
		}
		break;
	case 0xfc: /* cld */
		ctxt->eflags &= ~EFLG_DF;
		break;
	case 0xfd: /* std */
		ctxt->eflags |= EFLG_DF;
		break;
	case 0xfe: /* Grp4 */
	grp45:
		rc = emulate_grp45(ctxt, ops);
		break;
	case 0xff: /* Grp5 */
		if (c->modrm_reg == 5)
			goto jump_far;
		goto grp45;
	default:
		goto cannot_emulate;
	}

	if (rc != X86EMUL_CONTINUE)
		goto done;

writeback:
	rc = writeback(ctxt, ops);
	if (rc != X86EMUL_CONTINUE)
		goto done;

	/*
	 * restore dst type in case the decoding will be reused
	 * (happens for string instruction )
	 */
	c->dst.type = saved_dst_type;

	if ((c->d & SrcMask) == SrcSI)
		string_addr_inc(ctxt, seg_override_base(ctxt, ops, c),
				VCPU_REGS_RSI, &c->src);

	if ((c->d & DstMask) == DstDI)
		string_addr_inc(ctxt, es_base(ctxt, ops), VCPU_REGS_RDI,
				&c->dst);

	if (c->rep_prefix && (c->d & String)) {
		struct read_cache *r = &ctxt->decode.io_read;
		register_address_increment(c, &c->regs[VCPU_REGS_RCX], -1);

		if (!string_insn_completed(ctxt)) {
			/*
			 * Re-enter guest when pio read ahead buffer is empty
			 * or, if it is not used, after each 1024 iteration.
			 */
			if ((r->end != 0 || c->regs[VCPU_REGS_RCX] & 0x3ff) &&
			    (r->end == 0 || r->end != r->pos)) {
				/*
				 * Reset read cache. Usually happens before
				 * decode, but since instruction is restarted
				 * we have to do it here.
				 */
				ctxt->decode.mem_read.end = 0;
				return EMULATION_RESTART;
			}
			goto done; /* skip rip writeback */
		}
	}
<<<<<<< HEAD
	/*
	 * reset read cache here in case string instruction is restared
	 * without decoding
	 */
	ctxt->decode.mem_read.end = 0;
=======

>>>>>>> 45f53cc9
	ctxt->eip = c->eip;

done:
	return (rc == X86EMUL_UNHANDLEABLE) ? EMULATION_FAILED : EMULATION_OK;

twobyte_insn:
	switch (c->b) {
	case 0x01: /* lgdt, lidt, lmsw */
		switch (c->modrm_reg) {
			u16 size;
			unsigned long address;

		case 0: /* vmcall */
			if (c->modrm_mod != 3 || c->modrm_rm != 1)
				goto cannot_emulate;

			rc = kvm_fix_hypercall(ctxt->vcpu);
			if (rc != X86EMUL_CONTINUE)
				goto done;

			/* Let the processor re-execute the fixed hypercall */
			c->eip = ctxt->eip;
			/* Disable writeback. */
			c->dst.type = OP_NONE;
			break;
		case 2: /* lgdt */
			rc = read_descriptor(ctxt, ops, c->src.addr.mem,
					     &size, &address, c->op_bytes);
			if (rc != X86EMUL_CONTINUE)
				goto done;
			realmode_lgdt(ctxt->vcpu, size, address);
			/* Disable writeback. */
			c->dst.type = OP_NONE;
			break;
		case 3: /* lidt/vmmcall */
			if (c->modrm_mod == 3) {
				switch (c->modrm_rm) {
				case 1:
					rc = kvm_fix_hypercall(ctxt->vcpu);
					break;
				default:
					goto cannot_emulate;
				}
			} else {
				rc = read_descriptor(ctxt, ops, c->src.addr.mem,
						     &size, &address,
						     c->op_bytes);
				if (rc != X86EMUL_CONTINUE)
					goto done;
				realmode_lidt(ctxt->vcpu, size, address);
			}
			/* Disable writeback. */
			c->dst.type = OP_NONE;
			break;
		case 4: /* smsw */
			c->dst.bytes = 2;
			c->dst.val = ops->get_cr(0, ctxt->vcpu);
			break;
		case 6: /* lmsw */
			ops->set_cr(0, (ops->get_cr(0, ctxt->vcpu) & ~0x0eul) |
				    (c->src.val & 0x0f), ctxt->vcpu);
			c->dst.type = OP_NONE;
			break;
		case 5: /* not defined */
			emulate_ud(ctxt);
			goto done;
		case 7: /* invlpg*/
			emulate_invlpg(ctxt->vcpu, c->src.addr.mem);
			/* Disable writeback. */
			c->dst.type = OP_NONE;
			break;
		default:
			goto cannot_emulate;
		}
		break;
	case 0x05: 		/* syscall */
		rc = emulate_syscall(ctxt, ops);
<<<<<<< HEAD
		if (rc != X86EMUL_CONTINUE)
			goto done;
		else
			goto writeback;
=======
>>>>>>> 45f53cc9
		break;
	case 0x06:
		emulate_clts(ctxt->vcpu);
		break;
	case 0x09:		/* wbinvd */
		kvm_emulate_wbinvd(ctxt->vcpu);
<<<<<<< HEAD
		c->dst.type = OP_NONE;
=======
>>>>>>> 45f53cc9
		break;
	case 0x08:		/* invd */
	case 0x0d:		/* GrpP (prefetch) */
	case 0x18:		/* Grp16 (prefetch/nop) */
		break;
	case 0x20: /* mov cr, reg */
		switch (c->modrm_reg) {
		case 1:
		case 5 ... 7:
		case 9 ... 15:
			emulate_ud(ctxt);
			goto done;
		}
		c->dst.val = ops->get_cr(c->modrm_reg, ctxt->vcpu);
		break;
	case 0x21: /* mov from dr to reg */
		if ((ops->get_cr(4, ctxt->vcpu) & X86_CR4_DE) &&
		    (c->modrm_reg == 4 || c->modrm_reg == 5)) {
			emulate_ud(ctxt);
			goto done;
		}
<<<<<<< HEAD
		ops->get_dr(c->modrm_reg, &c->regs[c->modrm_rm], ctxt->vcpu);
		c->dst.type = OP_NONE;	/* no writeback */
		break;
	case 0x22: /* mov reg, cr */
		if (ops->set_cr(c->modrm_reg, c->modrm_val, ctxt->vcpu)) {
=======
		ops->get_dr(c->modrm_reg, &c->dst.val, ctxt->vcpu);
		break;
	case 0x22: /* mov reg, cr */
		if (ops->set_cr(c->modrm_reg, c->src.val, ctxt->vcpu)) {
>>>>>>> 45f53cc9
			emulate_gp(ctxt, 0);
			goto done;
		}
		c->dst.type = OP_NONE;
		break;
	case 0x23: /* mov from reg to dr */
		if ((ops->get_cr(4, ctxt->vcpu) & X86_CR4_DE) &&
		    (c->modrm_reg == 4 || c->modrm_reg == 5)) {
			emulate_ud(ctxt);
<<<<<<< HEAD
			goto done;
		}

		if (ops->set_dr(c->modrm_reg, c->regs[c->modrm_rm] &
				((ctxt->mode == X86EMUL_MODE_PROT64) ?
				 ~0ULL : ~0U), ctxt->vcpu) < 0) {
			/* #UD condition is already handled by the code above */
			emulate_gp(ctxt, 0);
			goto done;
		}

=======
			goto done;
		}

		if (ops->set_dr(c->modrm_reg, c->src.val &
				((ctxt->mode == X86EMUL_MODE_PROT64) ?
				 ~0ULL : ~0U), ctxt->vcpu) < 0) {
			/* #UD condition is already handled by the code above */
			emulate_gp(ctxt, 0);
			goto done;
		}

>>>>>>> 45f53cc9
		c->dst.type = OP_NONE;	/* no writeback */
		break;
	case 0x30:
		/* wrmsr */
		msr_data = (u32)c->regs[VCPU_REGS_RAX]
			| ((u64)c->regs[VCPU_REGS_RDX] << 32);
		if (ops->set_msr(ctxt->vcpu, c->regs[VCPU_REGS_RCX], msr_data)) {
			emulate_gp(ctxt, 0);
			goto done;
		}
		rc = X86EMUL_CONTINUE;
		break;
	case 0x32:
		/* rdmsr */
		if (ops->get_msr(ctxt->vcpu, c->regs[VCPU_REGS_RCX], &msr_data)) {
			emulate_gp(ctxt, 0);
			goto done;
		} else {
			c->regs[VCPU_REGS_RAX] = (u32)msr_data;
			c->regs[VCPU_REGS_RDX] = msr_data >> 32;
		}
		rc = X86EMUL_CONTINUE;
		break;
	case 0x34:		/* sysenter */
		rc = emulate_sysenter(ctxt, ops);
<<<<<<< HEAD
		if (rc != X86EMUL_CONTINUE)
			goto done;
		else
			goto writeback;
		break;
	case 0x35:		/* sysexit */
		rc = emulate_sysexit(ctxt, ops);
		if (rc != X86EMUL_CONTINUE)
			goto done;
		else
			goto writeback;
=======
		break;
	case 0x35:		/* sysexit */
		rc = emulate_sysexit(ctxt, ops);
>>>>>>> 45f53cc9
		break;
	case 0x40 ... 0x4f:	/* cmov */
		c->dst.val = c->dst.orig_val = c->src.val;
		if (!test_cc(c->b, ctxt->eflags))
			c->dst.type = OP_NONE; /* no writeback */
		break;
	case 0x80 ... 0x8f: /* jnz rel, etc*/
		if (test_cc(c->b, ctxt->eflags))
			jmp_rel(c, c->src.val);
		break;
	case 0x90 ... 0x9f:     /* setcc r/m8 */
		c->dst.val = test_cc(c->b, ctxt->eflags);
		break;
	case 0xa0:	  /* push fs */
		emulate_push_sreg(ctxt, ops, VCPU_SREG_FS);
		break;
	case 0xa1:	 /* pop fs */
		rc = emulate_pop_sreg(ctxt, ops, VCPU_SREG_FS);
		break;
	case 0xa3:
	      bt:		/* bt */
		c->dst.type = OP_NONE;
		/* only subword offset */
		c->src.val &= (c->dst.bytes << 3) - 1;
		emulate_2op_SrcV_nobyte("bt", c->src, c->dst, ctxt->eflags);
		break;
	case 0xa4: /* shld imm8, r, r/m */
	case 0xa5: /* shld cl, r, r/m */
		emulate_2op_cl("shld", c->src2, c->src, c->dst, ctxt->eflags);
		break;
	case 0xa8:	/* push gs */
		emulate_push_sreg(ctxt, ops, VCPU_SREG_GS);
		break;
	case 0xa9:	/* pop gs */
		rc = emulate_pop_sreg(ctxt, ops, VCPU_SREG_GS);
		break;
	case 0xab:
	      bts:		/* bts */
		emulate_2op_SrcV_nobyte("bts", c->src, c->dst, ctxt->eflags);
		break;
	case 0xac: /* shrd imm8, r, r/m */
	case 0xad: /* shrd cl, r, r/m */
		emulate_2op_cl("shrd", c->src2, c->src, c->dst, ctxt->eflags);
		break;
	case 0xae:              /* clflush */
		break;
	case 0xb0 ... 0xb1:	/* cmpxchg */
		/*
		 * Save real source value, then compare EAX against
		 * destination.
		 */
		c->src.orig_val = c->src.val;
		c->src.val = c->regs[VCPU_REGS_RAX];
		emulate_2op_SrcV("cmp", c->src, c->dst, ctxt->eflags);
		if (ctxt->eflags & EFLG_ZF) {
			/* Success: write back to memory. */
			c->dst.val = c->src.orig_val;
		} else {
			/* Failure: write the value we saw to EAX. */
			c->dst.type = OP_REG;
			c->dst.addr.reg = (unsigned long *)&c->regs[VCPU_REGS_RAX];
		}
		break;
	case 0xb2:		/* lss */
		rc = emulate_load_segment(ctxt, ops, VCPU_SREG_SS);
		break;
	case 0xb3:
	      btr:		/* btr */
		emulate_2op_SrcV_nobyte("btr", c->src, c->dst, ctxt->eflags);
		break;
	case 0xb4:		/* lfs */
		rc = emulate_load_segment(ctxt, ops, VCPU_SREG_FS);
		break;
	case 0xb5:		/* lgs */
		rc = emulate_load_segment(ctxt, ops, VCPU_SREG_GS);
		break;
	case 0xb6 ... 0xb7:	/* movzx */
		c->dst.bytes = c->op_bytes;
		c->dst.val = (c->d & ByteOp) ? (u8) c->src.val
						       : (u16) c->src.val;
		break;
	case 0xba:		/* Grp8 */
		switch (c->modrm_reg & 3) {
		case 0:
			goto bt;
		case 1:
			goto bts;
		case 2:
			goto btr;
		case 3:
			goto btc;
		}
		break;
	case 0xbb:
	      btc:		/* btc */
		emulate_2op_SrcV_nobyte("btc", c->src, c->dst, ctxt->eflags);
		break;
	case 0xbc: {		/* bsf */
		u8 zf;
		__asm__ ("bsf %2, %0; setz %1"
			 : "=r"(c->dst.val), "=q"(zf)
			 : "r"(c->src.val));
		ctxt->eflags &= ~X86_EFLAGS_ZF;
		if (zf) {
			ctxt->eflags |= X86_EFLAGS_ZF;
			c->dst.type = OP_NONE;	/* Disable writeback. */
		}
		break;
	}
	case 0xbd: {		/* bsr */
		u8 zf;
		__asm__ ("bsr %2, %0; setz %1"
			 : "=r"(c->dst.val), "=q"(zf)
			 : "r"(c->src.val));
		ctxt->eflags &= ~X86_EFLAGS_ZF;
		if (zf) {
			ctxt->eflags |= X86_EFLAGS_ZF;
			c->dst.type = OP_NONE;	/* Disable writeback. */
		}
		break;
	}
	case 0xbe ... 0xbf:	/* movsx */
		c->dst.bytes = c->op_bytes;
		c->dst.val = (c->d & ByteOp) ? (s8) c->src.val :
							(s16) c->src.val;
		break;
	case 0xc0 ... 0xc1:	/* xadd */
		emulate_2op_SrcV("add", c->src, c->dst, ctxt->eflags);
		/* Write back the register source. */
		c->src.val = c->dst.orig_val;
		write_register_operand(&c->src);
		break;
	case 0xc3:		/* movnti */
		c->dst.bytes = c->op_bytes;
		c->dst.val = (c->op_bytes == 4) ? (u32) c->src.val :
							(u64) c->src.val;
		break;
	case 0xc7:		/* Grp9 (cmpxchg8b) */
		rc = emulate_grp9(ctxt, ops);
		break;
	default:
		goto cannot_emulate;
	}

	if (rc != X86EMUL_CONTINUE)
		goto done;

	goto writeback;

cannot_emulate:
	DPRINTF("Cannot emulate %02x\n", c->b);
	return -1;
}<|MERGE_RESOLUTION|>--- conflicted
+++ resolved
@@ -9,11 +9,7 @@
  * privileged instructions:
  *
  * Copyright (C) 2006 Qumranet
-<<<<<<< HEAD
- * Copyright 2010 Red Hat, Inc. and/or its affilates.
-=======
  * Copyright 2010 Red Hat, Inc. and/or its affiliates.
->>>>>>> 45f53cc9
  *
  *   Avi Kivity <avi@qumranet.com>
  *   Yaniv Kamay <yaniv@qumranet.com>
@@ -75,10 +71,7 @@
 #define SrcImmFAddr (0xb<<4)	/* Source is immediate far address */
 #define SrcMemFAddr (0xc<<4)	/* Source is far address in memory */
 #define SrcAcc      (0xd<<4)	/* Source Accumulator */
-<<<<<<< HEAD
-=======
 #define SrcImmU16   (0xe<<4)    /* Immediate operand, unsigned, 16 bits */
->>>>>>> 45f53cc9
 #define SrcMask     (0xf<<4)
 /* Generic ModRM decode. */
 #define ModRM       (1<<8)
@@ -102,10 +95,7 @@
 #define Src2CL      (1<<29)
 #define Src2ImmByte (2<<29)
 #define Src2One     (3<<29)
-<<<<<<< HEAD
-=======
 #define Src2Imm     (4<<29)
->>>>>>> 45f53cc9
 #define Src2Mask    (7<<29)
 
 #define X2(x...) x, x
@@ -126,283 +116,9 @@
 	} u;
 };
 
-<<<<<<< HEAD
-static u32 opcode_table[256] = {
-	/* 0x00 - 0x07 */
-	ByteOp | DstMem | SrcReg | ModRM | Lock, DstMem | SrcReg | ModRM | Lock,
-	ByteOp | DstReg | SrcMem | ModRM, DstReg | SrcMem | ModRM,
-	ByteOp | DstAcc | SrcImm, DstAcc | SrcImm,
-	ImplicitOps | Stack | No64, ImplicitOps | Stack | No64,
-	/* 0x08 - 0x0F */
-	ByteOp | DstMem | SrcReg | ModRM | Lock, DstMem | SrcReg | ModRM | Lock,
-	ByteOp | DstReg | SrcMem | ModRM, DstReg | SrcMem | ModRM,
-	ByteOp | DstAcc | SrcImm, DstAcc | SrcImm,
-	ImplicitOps | Stack | No64, 0,
-	/* 0x10 - 0x17 */
-	ByteOp | DstMem | SrcReg | ModRM | Lock, DstMem | SrcReg | ModRM | Lock,
-	ByteOp | DstReg | SrcMem | ModRM, DstReg | SrcMem | ModRM,
-	ByteOp | DstAcc | SrcImm, DstAcc | SrcImm,
-	ImplicitOps | Stack | No64, ImplicitOps | Stack | No64,
-	/* 0x18 - 0x1F */
-	ByteOp | DstMem | SrcReg | ModRM | Lock, DstMem | SrcReg | ModRM | Lock,
-	ByteOp | DstReg | SrcMem | ModRM, DstReg | SrcMem | ModRM,
-	ByteOp | DstAcc | SrcImm, DstAcc | SrcImm,
-	ImplicitOps | Stack | No64, ImplicitOps | Stack | No64,
-	/* 0x20 - 0x27 */
-	ByteOp | DstMem | SrcReg | ModRM | Lock, DstMem | SrcReg | ModRM | Lock,
-	ByteOp | DstReg | SrcMem | ModRM, DstReg | SrcMem | ModRM,
-	ByteOp | DstAcc | SrcImmByte, DstAcc | SrcImm, 0, 0,
-	/* 0x28 - 0x2F */
-	ByteOp | DstMem | SrcReg | ModRM | Lock, DstMem | SrcReg | ModRM | Lock,
-	ByteOp | DstReg | SrcMem | ModRM, DstReg | SrcMem | ModRM,
-	ByteOp | DstAcc | SrcImmByte, DstAcc | SrcImm, 0, 0,
-	/* 0x30 - 0x37 */
-	ByteOp | DstMem | SrcReg | ModRM | Lock, DstMem | SrcReg | ModRM | Lock,
-	ByteOp | DstReg | SrcMem | ModRM, DstReg | SrcMem | ModRM,
-	ByteOp | DstAcc | SrcImmByte, DstAcc | SrcImm, 0, 0,
-	/* 0x38 - 0x3F */
-	ByteOp | DstMem | SrcReg | ModRM, DstMem | SrcReg | ModRM,
-	ByteOp | DstReg | SrcMem | ModRM, DstReg | SrcMem | ModRM,
-	ByteOp | DstAcc | SrcImm, DstAcc | SrcImm,
-	0, 0,
-	/* 0x40 - 0x47 */
-	DstReg, DstReg, DstReg, DstReg, DstReg, DstReg, DstReg, DstReg,
-	/* 0x48 - 0x4F */
-	DstReg, DstReg, DstReg, DstReg,	DstReg, DstReg, DstReg, DstReg,
-	/* 0x50 - 0x57 */
-	SrcReg | Stack, SrcReg | Stack, SrcReg | Stack, SrcReg | Stack,
-	SrcReg | Stack, SrcReg | Stack, SrcReg | Stack, SrcReg | Stack,
-	/* 0x58 - 0x5F */
-	DstReg | Stack, DstReg | Stack, DstReg | Stack, DstReg | Stack,
-	DstReg | Stack, DstReg | Stack, DstReg | Stack, DstReg | Stack,
-	/* 0x60 - 0x67 */
-	ImplicitOps | Stack | No64, ImplicitOps | Stack | No64,
-	0, DstReg | SrcMem32 | ModRM | Mov /* movsxd (x86/64) */ ,
-	0, 0, 0, 0,
-	/* 0x68 - 0x6F */
-	SrcImm | Mov | Stack, 0, SrcImmByte | Mov | Stack, 0,
-	DstDI | ByteOp | Mov | String, DstDI | Mov | String, /* insb, insw/insd */
-	SrcSI | ByteOp | ImplicitOps | String, SrcSI | ImplicitOps | String, /* outsb, outsw/outsd */
-	/* 0x70 - 0x77 */
-	SrcImmByte, SrcImmByte, SrcImmByte, SrcImmByte,
-	SrcImmByte, SrcImmByte, SrcImmByte, SrcImmByte,
-	/* 0x78 - 0x7F */
-	SrcImmByte, SrcImmByte, SrcImmByte, SrcImmByte,
-	SrcImmByte, SrcImmByte, SrcImmByte, SrcImmByte,
-	/* 0x80 - 0x87 */
-	Group | Group1_80, Group | Group1_81,
-	Group | Group1_82, Group | Group1_83,
-	ByteOp | DstMem | SrcReg | ModRM, DstMem | SrcReg | ModRM,
-	ByteOp | DstMem | SrcReg | ModRM | Lock, DstMem | SrcReg | ModRM | Lock,
-	/* 0x88 - 0x8F */
-	ByteOp | DstMem | SrcReg | ModRM | Mov, DstMem | SrcReg | ModRM | Mov,
-	ByteOp | DstReg | SrcMem | ModRM | Mov, DstReg | SrcMem | ModRM | Mov,
-	DstMem | SrcNone | ModRM | Mov, ModRM | DstReg,
-	ImplicitOps | SrcMem16 | ModRM, Group | Group1A,
-	/* 0x90 - 0x97 */
-	DstReg, DstReg, DstReg, DstReg,	DstReg, DstReg, DstReg, DstReg,
-	/* 0x98 - 0x9F */
-	0, 0, SrcImmFAddr | No64, 0,
-	ImplicitOps | Stack, ImplicitOps | Stack, 0, 0,
-	/* 0xA0 - 0xA7 */
-	ByteOp | DstAcc | SrcMem | Mov | MemAbs, DstAcc | SrcMem | Mov | MemAbs,
-	ByteOp | DstMem | SrcAcc | Mov | MemAbs, DstMem | SrcAcc | Mov | MemAbs,
-	ByteOp | SrcSI | DstDI | Mov | String, SrcSI | DstDI | Mov | String,
-	ByteOp | SrcSI | DstDI | String, SrcSI | DstDI | String,
-	/* 0xA8 - 0xAF */
-	DstAcc | SrcImmByte | ByteOp, DstAcc | SrcImm, ByteOp | DstDI | Mov | String, DstDI | Mov | String,
-	ByteOp | SrcSI | DstAcc | Mov | String, SrcSI | DstAcc | Mov | String,
-	ByteOp | DstDI | String, DstDI | String,
-	/* 0xB0 - 0xB7 */
-	ByteOp | DstReg | SrcImm | Mov, ByteOp | DstReg | SrcImm | Mov,
-	ByteOp | DstReg | SrcImm | Mov, ByteOp | DstReg | SrcImm | Mov,
-	ByteOp | DstReg | SrcImm | Mov, ByteOp | DstReg | SrcImm | Mov,
-	ByteOp | DstReg | SrcImm | Mov, ByteOp | DstReg | SrcImm | Mov,
-	/* 0xB8 - 0xBF */
-	DstReg | SrcImm | Mov, DstReg | SrcImm | Mov,
-	DstReg | SrcImm | Mov, DstReg | SrcImm | Mov,
-	DstReg | SrcImm | Mov, DstReg | SrcImm | Mov,
-	DstReg | SrcImm | Mov, DstReg | SrcImm | Mov,
-	/* 0xC0 - 0xC7 */
-	ByteOp | DstMem | SrcImm | ModRM, DstMem | SrcImmByte | ModRM,
-	0, ImplicitOps | Stack, 0, 0,
-	ByteOp | DstMem | SrcImm | ModRM | Mov, DstMem | SrcImm | ModRM | Mov,
-	/* 0xC8 - 0xCF */
-	0, 0, 0, ImplicitOps | Stack,
-	ImplicitOps, SrcImmByte, ImplicitOps | No64, ImplicitOps,
-	/* 0xD0 - 0xD7 */
-	ByteOp | DstMem | SrcImplicit | ModRM, DstMem | SrcImplicit | ModRM,
-	ByteOp | DstMem | SrcImplicit | ModRM, DstMem | SrcImplicit | ModRM,
-	0, 0, 0, 0,
-	/* 0xD8 - 0xDF */
-	0, 0, 0, 0, 0, 0, 0, 0,
-	/* 0xE0 - 0xE7 */
-	0, 0, 0, 0,
-	ByteOp | SrcImmUByte | DstAcc, SrcImmUByte | DstAcc,
-	ByteOp | SrcImmUByte | DstAcc, SrcImmUByte | DstAcc,
-	/* 0xE8 - 0xEF */
-	SrcImm | Stack, SrcImm | ImplicitOps,
-	SrcImmFAddr | No64, SrcImmByte | ImplicitOps,
-	SrcNone | ByteOp | DstAcc, SrcNone | DstAcc,
-	SrcNone | ByteOp | DstAcc, SrcNone | DstAcc,
-	/* 0xF0 - 0xF7 */
-	0, 0, 0, 0,
-	ImplicitOps | Priv, ImplicitOps, Group | Group3_Byte, Group | Group3,
-	/* 0xF8 - 0xFF */
-	ImplicitOps, 0, ImplicitOps, ImplicitOps,
-	ImplicitOps, ImplicitOps, Group | Group4, Group | Group5,
-};
-
-static u32 twobyte_table[256] = {
-	/* 0x00 - 0x0F */
-	0, Group | GroupDual | Group7, 0, 0,
-	0, ImplicitOps, ImplicitOps | Priv, 0,
-	ImplicitOps | Priv, ImplicitOps | Priv, 0, 0,
-	0, ImplicitOps | ModRM, 0, 0,
-	/* 0x10 - 0x1F */
-	0, 0, 0, 0, 0, 0, 0, 0, ImplicitOps | ModRM, 0, 0, 0, 0, 0, 0, 0,
-	/* 0x20 - 0x2F */
-	ModRM | ImplicitOps | Priv, ModRM | Priv,
-	ModRM | ImplicitOps | Priv, ModRM | Priv,
-	0, 0, 0, 0,
-	0, 0, 0, 0, 0, 0, 0, 0,
-	/* 0x30 - 0x3F */
-	ImplicitOps | Priv, 0, ImplicitOps | Priv, 0,
-	ImplicitOps, ImplicitOps | Priv, 0, 0,
-	0, 0, 0, 0, 0, 0, 0, 0,
-	/* 0x40 - 0x47 */
-	DstReg | SrcMem | ModRM | Mov, DstReg | SrcMem | ModRM | Mov,
-	DstReg | SrcMem | ModRM | Mov, DstReg | SrcMem | ModRM | Mov,
-	DstReg | SrcMem | ModRM | Mov, DstReg | SrcMem | ModRM | Mov,
-	DstReg | SrcMem | ModRM | Mov, DstReg | SrcMem | ModRM | Mov,
-	/* 0x48 - 0x4F */
-	DstReg | SrcMem | ModRM | Mov, DstReg | SrcMem | ModRM | Mov,
-	DstReg | SrcMem | ModRM | Mov, DstReg | SrcMem | ModRM | Mov,
-	DstReg | SrcMem | ModRM | Mov, DstReg | SrcMem | ModRM | Mov,
-	DstReg | SrcMem | ModRM | Mov, DstReg | SrcMem | ModRM | Mov,
-	/* 0x50 - 0x5F */
-	0, 0, 0, 0, 0, 0, 0, 0, 0, 0, 0, 0, 0, 0, 0, 0,
-	/* 0x60 - 0x6F */
-	0, 0, 0, 0, 0, 0, 0, 0, 0, 0, 0, 0, 0, 0, 0, 0,
-	/* 0x70 - 0x7F */
-	0, 0, 0, 0, 0, 0, 0, 0, 0, 0, 0, 0, 0, 0, 0, 0,
-	/* 0x80 - 0x8F */
-	SrcImm, SrcImm, SrcImm, SrcImm, SrcImm, SrcImm, SrcImm, SrcImm,
-	SrcImm, SrcImm, SrcImm, SrcImm, SrcImm, SrcImm, SrcImm, SrcImm,
-	/* 0x90 - 0x9F */
-	0, 0, 0, 0, 0, 0, 0, 0, 0, 0, 0, 0, 0, 0, 0, 0,
-	/* 0xA0 - 0xA7 */
-	ImplicitOps | Stack, ImplicitOps | Stack,
-	0, DstMem | SrcReg | ModRM | BitOp,
-	DstMem | SrcReg | Src2ImmByte | ModRM,
-	DstMem | SrcReg | Src2CL | ModRM, 0, 0,
-	/* 0xA8 - 0xAF */
-	ImplicitOps | Stack, ImplicitOps | Stack,
-	0, DstMem | SrcReg | ModRM | BitOp | Lock,
-	DstMem | SrcReg | Src2ImmByte | ModRM,
-	DstMem | SrcReg | Src2CL | ModRM,
-	ModRM, 0,
-	/* 0xB0 - 0xB7 */
-	ByteOp | DstMem | SrcReg | ModRM | Lock, DstMem | SrcReg | ModRM | Lock,
-	0, DstMem | SrcReg | ModRM | BitOp | Lock,
-	0, 0, ByteOp | DstReg | SrcMem | ModRM | Mov,
-	    DstReg | SrcMem16 | ModRM | Mov,
-	/* 0xB8 - 0xBF */
-	0, 0,
-	Group | Group8, DstMem | SrcReg | ModRM | BitOp | Lock,
-	0, 0, ByteOp | DstReg | SrcMem | ModRM | Mov,
-	    DstReg | SrcMem16 | ModRM | Mov,
-	/* 0xC0 - 0xCF */
-	0, 0, 0, DstMem | SrcReg | ModRM | Mov,
-	0, 0, 0, Group | GroupDual | Group9,
-	0, 0, 0, 0, 0, 0, 0, 0,
-	/* 0xD0 - 0xDF */
-	0, 0, 0, 0, 0, 0, 0, 0, 0, 0, 0, 0, 0, 0, 0, 0,
-	/* 0xE0 - 0xEF */
-	0, 0, 0, 0, 0, 0, 0, 0, 0, 0, 0, 0, 0, 0, 0, 0,
-	/* 0xF0 - 0xFF */
-	0, 0, 0, 0, 0, 0, 0, 0, 0, 0, 0, 0, 0, 0, 0, 0
-};
-
-static u32 group_table[] = {
-	[Group1_80*8] =
-	ByteOp | DstMem | SrcImm | ModRM | Lock,
-	ByteOp | DstMem | SrcImm | ModRM | Lock,
-	ByteOp | DstMem | SrcImm | ModRM | Lock,
-	ByteOp | DstMem | SrcImm | ModRM | Lock,
-	ByteOp | DstMem | SrcImm | ModRM | Lock,
-	ByteOp | DstMem | SrcImm | ModRM | Lock,
-	ByteOp | DstMem | SrcImm | ModRM | Lock,
-	ByteOp | DstMem | SrcImm | ModRM,
-	[Group1_81*8] =
-	DstMem | SrcImm | ModRM | Lock,
-	DstMem | SrcImm | ModRM | Lock,
-	DstMem | SrcImm | ModRM | Lock,
-	DstMem | SrcImm | ModRM | Lock,
-	DstMem | SrcImm | ModRM | Lock,
-	DstMem | SrcImm | ModRM | Lock,
-	DstMem | SrcImm | ModRM | Lock,
-	DstMem | SrcImm | ModRM,
-	[Group1_82*8] =
-	ByteOp | DstMem | SrcImm | ModRM | No64 | Lock,
-	ByteOp | DstMem | SrcImm | ModRM | No64 | Lock,
-	ByteOp | DstMem | SrcImm | ModRM | No64 | Lock,
-	ByteOp | DstMem | SrcImm | ModRM | No64 | Lock,
-	ByteOp | DstMem | SrcImm | ModRM | No64 | Lock,
-	ByteOp | DstMem | SrcImm | ModRM | No64 | Lock,
-	ByteOp | DstMem | SrcImm | ModRM | No64 | Lock,
-	ByteOp | DstMem | SrcImm | ModRM | No64,
-	[Group1_83*8] =
-	DstMem | SrcImmByte | ModRM | Lock,
-	DstMem | SrcImmByte | ModRM | Lock,
-	DstMem | SrcImmByte | ModRM | Lock,
-	DstMem | SrcImmByte | ModRM | Lock,
-	DstMem | SrcImmByte | ModRM | Lock,
-	DstMem | SrcImmByte | ModRM | Lock,
-	DstMem | SrcImmByte | ModRM | Lock,
-	DstMem | SrcImmByte | ModRM,
-	[Group1A*8] =
-	DstMem | SrcNone | ModRM | Mov | Stack, 0, 0, 0, 0, 0, 0, 0,
-	[Group3_Byte*8] =
-	ByteOp | SrcImm | DstMem | ModRM, ByteOp | SrcImm | DstMem | ModRM,
-	ByteOp | DstMem | SrcNone | ModRM, ByteOp | DstMem | SrcNone | ModRM,
-	0, 0, 0, 0,
-	[Group3*8] =
-	DstMem | SrcImm | ModRM, DstMem | SrcImm | ModRM,
-	DstMem | SrcNone | ModRM, DstMem | SrcNone | ModRM,
-	0, 0, 0, 0,
-	[Group4*8] =
-	ByteOp | DstMem | SrcNone | ModRM | Lock, ByteOp | DstMem | SrcNone | ModRM | Lock,
-	0, 0, 0, 0, 0, 0,
-	[Group5*8] =
-	DstMem | SrcNone | ModRM | Lock, DstMem | SrcNone | ModRM | Lock,
-	SrcMem | ModRM | Stack, 0,
-	SrcMem | ModRM | Stack, SrcMemFAddr | ModRM | ImplicitOps,
-	SrcMem | ModRM | Stack, 0,
-	[Group7*8] =
-	0, 0, ModRM | SrcMem | Priv, ModRM | SrcMem | Priv,
-	SrcNone | ModRM | DstMem | Mov, 0,
-	SrcMem16 | ModRM | Mov | Priv, SrcMem | ModRM | ByteOp | Priv,
-	[Group8*8] =
-	0, 0, 0, 0,
-	DstMem | SrcImmByte | ModRM, DstMem | SrcImmByte | ModRM | Lock,
-	DstMem | SrcImmByte | ModRM | Lock, DstMem | SrcImmByte | ModRM | Lock,
-	[Group9*8] =
-	0, DstMem64 | ModRM | Lock, 0, 0, 0, 0, 0, 0,
-};
-
-static u32 group2_table[] = {
-	[Group7*8] =
-	SrcNone | ModRM | Priv, 0, 0, SrcNone | ModRM | Priv,
-	SrcNone | ModRM | DstMem | Mov, 0,
-	SrcMem16 | ModRM | Mov | Priv, 0,
-	[Group9*8] =
-	0, 0, 0, 0, 0, 0, 0, 0,
-=======
 struct group_dual {
 	struct opcode mod012[8];
 	struct opcode mod3[8];
->>>>>>> 45f53cc9
 };
 
 /* EFLAGS bit definitions. */
@@ -764,34 +480,11 @@
 	ctxt->exception = vec;
 	ctxt->error_code = error;
 	ctxt->error_code_valid = valid;
-<<<<<<< HEAD
-	ctxt->restart = false;
-=======
->>>>>>> 45f53cc9
 }
 
 static void emulate_gp(struct x86_emulate_ctxt *ctxt, int err)
 {
 	emulate_exception(ctxt, GP_VECTOR, err, true);
-<<<<<<< HEAD
-}
-
-static void emulate_pf(struct x86_emulate_ctxt *ctxt, unsigned long addr,
-		       int err)
-{
-	ctxt->cr2 = addr;
-	emulate_exception(ctxt, PF_VECTOR, err, true);
-}
-
-static void emulate_ud(struct x86_emulate_ctxt *ctxt)
-{
-	emulate_exception(ctxt, UD_VECTOR, 0, false);
-}
-
-static void emulate_ts(struct x86_emulate_ctxt *ctxt, int err)
-{
-	emulate_exception(ctxt, TS_VECTOR, err, true);
-=======
 }
 
 static void emulate_pf(struct x86_emulate_ctxt *ctxt)
@@ -813,7 +506,6 @@
 {
 	emulate_exception(ctxt, DE_VECTOR, 0, false);
 	return X86EMUL_PROPAGATE_FAULT;
->>>>>>> 45f53cc9
 }
 
 static int do_fetch_insn_byte(struct x86_emulate_ctxt *ctxt,
@@ -1111,19 +803,10 @@
 	if (c->dst.type == OP_MEM && c->src.type == OP_REG) {
 		mask = ~(c->dst.bytes * 8 - 1);
 
-<<<<<<< HEAD
-	/* we cannot decode insn before we complete previous rep insn */
-	WARN_ON(ctxt->restart);
-
-	c->eip = ctxt->eip;
-	c->fetch.start = c->fetch.end = c->eip;
-	ctxt->cs_base = seg_base(ctxt, ops, VCPU_SREG_CS);
-=======
 		if (c->src.bytes == 2)
 			sv = (s16)c->src.val & (s16)mask;
 		else if (c->src.bytes == 4)
 			sv = (s32)c->src.val & (s32)mask;
->>>>>>> 45f53cc9
 
 		c->dst.addr.mem += (sv >> 3);
 	}
@@ -1197,299 +880,6 @@
 {
 	u32 limit = get_desc_limit(desc);
 
-<<<<<<< HEAD
-	if (!c->has_seg_override)
-		set_seg_override(c, VCPU_SREG_DS);
-
-	if (!(!c->twobyte && c->b == 0x8d))
-		c->modrm_ea += seg_override_base(ctxt, ops, c);
-
-	if (c->ad_bytes != 8)
-		c->modrm_ea = (u32)c->modrm_ea;
-
-	if (c->rip_relative)
-		c->modrm_ea += c->eip;
-
-	/*
-	 * Decode and fetch the source operand: register, memory
-	 * or immediate.
-	 */
-	switch (c->d & SrcMask) {
-	case SrcNone:
-		break;
-	case SrcReg:
-		decode_register_operand(&c->src, c, 0);
-		break;
-	case SrcMem16:
-		c->src.bytes = 2;
-		goto srcmem_common;
-	case SrcMem32:
-		c->src.bytes = 4;
-		goto srcmem_common;
-	case SrcMem:
-		c->src.bytes = (c->d & ByteOp) ? 1 :
-							   c->op_bytes;
-		/* Don't fetch the address for invlpg: it could be unmapped. */
-		if (c->twobyte && c->b == 0x01 && c->modrm_reg == 7)
-			break;
-	srcmem_common:
-		/*
-		 * For instructions with a ModR/M byte, switch to register
-		 * access if Mod = 3.
-		 */
-		if ((c->d & ModRM) && c->modrm_mod == 3) {
-			c->src.type = OP_REG;
-			c->src.val = c->modrm_val;
-			c->src.ptr = c->modrm_ptr;
-			break;
-		}
-		c->src.type = OP_MEM;
-		c->src.ptr = (unsigned long *)c->modrm_ea;
-		c->src.val = 0;
-		break;
-	case SrcImm:
-	case SrcImmU:
-		c->src.type = OP_IMM;
-		c->src.ptr = (unsigned long *)c->eip;
-		c->src.bytes = (c->d & ByteOp) ? 1 : c->op_bytes;
-		if (c->src.bytes == 8)
-			c->src.bytes = 4;
-		/* NB. Immediates are sign-extended as necessary. */
-		switch (c->src.bytes) {
-		case 1:
-			c->src.val = insn_fetch(s8, 1, c->eip);
-			break;
-		case 2:
-			c->src.val = insn_fetch(s16, 2, c->eip);
-			break;
-		case 4:
-			c->src.val = insn_fetch(s32, 4, c->eip);
-			break;
-		}
-		if ((c->d & SrcMask) == SrcImmU) {
-			switch (c->src.bytes) {
-			case 1:
-				c->src.val &= 0xff;
-				break;
-			case 2:
-				c->src.val &= 0xffff;
-				break;
-			case 4:
-				c->src.val &= 0xffffffff;
-				break;
-			}
-		}
-		break;
-	case SrcImmByte:
-	case SrcImmUByte:
-		c->src.type = OP_IMM;
-		c->src.ptr = (unsigned long *)c->eip;
-		c->src.bytes = 1;
-		if ((c->d & SrcMask) == SrcImmByte)
-			c->src.val = insn_fetch(s8, 1, c->eip);
-		else
-			c->src.val = insn_fetch(u8, 1, c->eip);
-		break;
-	case SrcAcc:
-		c->src.type = OP_REG;
-		c->src.bytes = (c->d & ByteOp) ? 1 : c->op_bytes;
-		c->src.ptr = &c->regs[VCPU_REGS_RAX];
-		switch (c->src.bytes) {
-			case 1:
-				c->src.val = *(u8 *)c->src.ptr;
-				break;
-			case 2:
-				c->src.val = *(u16 *)c->src.ptr;
-				break;
-			case 4:
-				c->src.val = *(u32 *)c->src.ptr;
-				break;
-			case 8:
-				c->src.val = *(u64 *)c->src.ptr;
-				break;
-		}
-		break;
-	case SrcOne:
-		c->src.bytes = 1;
-		c->src.val = 1;
-		break;
-	case SrcSI:
-		c->src.type = OP_MEM;
-		c->src.bytes = (c->d & ByteOp) ? 1 : c->op_bytes;
-		c->src.ptr = (unsigned long *)
-			register_address(c,  seg_override_base(ctxt, ops, c),
-					 c->regs[VCPU_REGS_RSI]);
-		c->src.val = 0;
-		break;
-	case SrcImmFAddr:
-		c->src.type = OP_IMM;
-		c->src.ptr = (unsigned long *)c->eip;
-		c->src.bytes = c->op_bytes + 2;
-		insn_fetch_arr(c->src.valptr, c->src.bytes, c->eip);
-		break;
-	case SrcMemFAddr:
-		c->src.type = OP_MEM;
-		c->src.ptr = (unsigned long *)c->modrm_ea;
-		c->src.bytes = c->op_bytes + 2;
-		break;
-	}
-
-	/*
-	 * Decode and fetch the second source operand: register, memory
-	 * or immediate.
-	 */
-	switch (c->d & Src2Mask) {
-	case Src2None:
-		break;
-	case Src2CL:
-		c->src2.bytes = 1;
-		c->src2.val = c->regs[VCPU_REGS_RCX] & 0x8;
-		break;
-	case Src2ImmByte:
-		c->src2.type = OP_IMM;
-		c->src2.ptr = (unsigned long *)c->eip;
-		c->src2.bytes = 1;
-		c->src2.val = insn_fetch(u8, 1, c->eip);
-		break;
-	case Src2One:
-		c->src2.bytes = 1;
-		c->src2.val = 1;
-		break;
-	}
-
-	/* Decode and fetch the destination operand: register or memory. */
-	switch (c->d & DstMask) {
-	case ImplicitOps:
-		/* Special instructions do their own operand decoding. */
-		return 0;
-	case DstReg:
-		decode_register_operand(&c->dst, c,
-			 c->twobyte && (c->b == 0xb6 || c->b == 0xb7));
-		break;
-	case DstMem:
-	case DstMem64:
-		if ((c->d & ModRM) && c->modrm_mod == 3) {
-			c->dst.bytes = (c->d & ByteOp) ? 1 : c->op_bytes;
-			c->dst.type = OP_REG;
-			c->dst.val = c->dst.orig_val = c->modrm_val;
-			c->dst.ptr = c->modrm_ptr;
-			break;
-		}
-		c->dst.type = OP_MEM;
-		c->dst.ptr = (unsigned long *)c->modrm_ea;
-		if ((c->d & DstMask) == DstMem64)
-			c->dst.bytes = 8;
-		else
-			c->dst.bytes = (c->d & ByteOp) ? 1 : c->op_bytes;
-		c->dst.val = 0;
-		if (c->d & BitOp) {
-			unsigned long mask = ~(c->dst.bytes * 8 - 1);
-
-			c->dst.ptr = (void *)c->dst.ptr +
-						   (c->src.val & mask) / 8;
-		}
-		break;
-	case DstAcc:
-		c->dst.type = OP_REG;
-		c->dst.bytes = (c->d & ByteOp) ? 1 : c->op_bytes;
-		c->dst.ptr = &c->regs[VCPU_REGS_RAX];
-		switch (c->dst.bytes) {
-			case 1:
-				c->dst.val = *(u8 *)c->dst.ptr;
-				break;
-			case 2:
-				c->dst.val = *(u16 *)c->dst.ptr;
-				break;
-			case 4:
-				c->dst.val = *(u32 *)c->dst.ptr;
-				break;
-			case 8:
-				c->dst.val = *(u64 *)c->dst.ptr;
-				break;
-		}
-		c->dst.orig_val = c->dst.val;
-		break;
-	case DstDI:
-		c->dst.type = OP_MEM;
-		c->dst.bytes = (c->d & ByteOp) ? 1 : c->op_bytes;
-		c->dst.ptr = (unsigned long *)
-			register_address(c, es_base(ctxt, ops),
-					 c->regs[VCPU_REGS_RDI]);
-		c->dst.val = 0;
-		break;
-	}
-
-done:
-	return (rc == X86EMUL_UNHANDLEABLE) ? -1 : 0;
-}
-
-static int read_emulated(struct x86_emulate_ctxt *ctxt,
-			 struct x86_emulate_ops *ops,
-			 unsigned long addr, void *dest, unsigned size)
-{
-	int rc;
-	struct read_cache *mc = &ctxt->decode.mem_read;
-	u32 err;
-
-	while (size) {
-		int n = min(size, 8u);
-		size -= n;
-		if (mc->pos < mc->end)
-			goto read_cached;
-
-		rc = ops->read_emulated(addr, mc->data + mc->end, n, &err,
-					ctxt->vcpu);
-		if (rc == X86EMUL_PROPAGATE_FAULT)
-			emulate_pf(ctxt, addr, err);
-		if (rc != X86EMUL_CONTINUE)
-			return rc;
-		mc->end += n;
-
-	read_cached:
-		memcpy(dest, mc->data + mc->pos, n);
-		mc->pos += n;
-		dest += n;
-		addr += n;
-	}
-	return X86EMUL_CONTINUE;
-}
-
-static int pio_in_emulated(struct x86_emulate_ctxt *ctxt,
-			   struct x86_emulate_ops *ops,
-			   unsigned int size, unsigned short port,
-			   void *dest)
-{
-	struct read_cache *rc = &ctxt->decode.io_read;
-
-	if (rc->pos == rc->end) { /* refill pio read ahead */
-		struct decode_cache *c = &ctxt->decode;
-		unsigned int in_page, n;
-		unsigned int count = c->rep_prefix ?
-			address_mask(c, c->regs[VCPU_REGS_RCX]) : 1;
-		in_page = (ctxt->eflags & EFLG_DF) ?
-			offset_in_page(c->regs[VCPU_REGS_RDI]) :
-			PAGE_SIZE - offset_in_page(c->regs[VCPU_REGS_RDI]);
-		n = min(min(in_page, (unsigned int)sizeof(rc->data)) / size,
-			count);
-		if (n == 0)
-			n = 1;
-		rc->pos = rc->end = 0;
-		if (!ops->pio_in_emulated(size, port, rc->data, n, ctxt->vcpu))
-			return 0;
-		rc->end = n * size;
-	}
-
-	memcpy(dest, rc->data + rc->pos, size);
-	rc->pos += size;
-	return 1;
-}
-
-static u32 desc_limit_scaled(struct desc_struct *desc)
-{
-	u32 limit = get_desc_limit(desc);
-
-=======
->>>>>>> 45f53cc9
 	return desc->g ? (limit << 12) | 0xfff : limit;
 }
 
@@ -1529,11 +919,7 @@
 	addr = dt.address + index * 8;
 	ret = ops->read_std(addr, desc, sizeof *desc, ctxt->vcpu,  &err);
 	if (ret == X86EMUL_PROPAGATE_FAULT)
-<<<<<<< HEAD
-		emulate_pf(ctxt, addr, err);
-=======
 		emulate_pf(ctxt);
->>>>>>> 45f53cc9
 
        return ret;
 }
@@ -1559,11 +945,7 @@
 	addr = dt.address + index * 8;
 	ret = ops->write_std(addr, desc, sizeof *desc, ctxt->vcpu, &err);
 	if (ret == X86EMUL_PROPAGATE_FAULT)
-<<<<<<< HEAD
-		emulate_pf(ctxt, addr, err);
-=======
 		emulate_pf(ctxt);
->>>>>>> 45f53cc9
 
 	return ret;
 }
@@ -1686,8 +1068,6 @@
 	return X86EMUL_PROPAGATE_FAULT;
 }
 
-<<<<<<< HEAD
-=======
 static void write_register_operand(struct operand *op)
 {
 	/* The 4-byte case *is* correct: in 64-bit mode we zero-extend. */
@@ -1707,7 +1087,6 @@
 	}
 }
 
->>>>>>> 45f53cc9
 static inline int writeback(struct x86_emulate_ctxt *ctxt,
 			    struct x86_emulate_ops *ops)
 {
@@ -1717,36 +1096,12 @@
 
 	switch (c->dst.type) {
 	case OP_REG:
-<<<<<<< HEAD
-		/* The 4-byte case *is* correct:
-		 * in 64-bit mode we zero-extend.
-		 */
-		switch (c->dst.bytes) {
-		case 1:
-			*(u8 *)c->dst.ptr = (u8)c->dst.val;
-			break;
-		case 2:
-			*(u16 *)c->dst.ptr = (u16)c->dst.val;
-			break;
-		case 4:
-			*c->dst.ptr = (u32)c->dst.val;
-			break;	/* 64b: zero-ext */
-		case 8:
-			*c->dst.ptr = c->dst.val;
-			break;
-		}
-=======
 		write_register_operand(&c->dst);
->>>>>>> 45f53cc9
 		break;
 	case OP_MEM:
 		if (c->lock_prefix)
 			rc = ops->cmpxchg_emulated(
-<<<<<<< HEAD
-					(unsigned long)c->dst.ptr,
-=======
 					c->dst.addr.mem,
->>>>>>> 45f53cc9
 					&c->dst.orig_val,
 					&c->dst.val,
 					c->dst.bytes,
@@ -1754,22 +1109,13 @@
 					ctxt->vcpu);
 		else
 			rc = ops->write_emulated(
-<<<<<<< HEAD
-					(unsigned long)c->dst.ptr,
-=======
 					c->dst.addr.mem,
->>>>>>> 45f53cc9
 					&c->dst.val,
 					c->dst.bytes,
 					&err,
 					ctxt->vcpu);
 		if (rc == X86EMUL_PROPAGATE_FAULT)
-<<<<<<< HEAD
-			emulate_pf(ctxt,
-					      (unsigned long)c->dst.ptr, err);
-=======
 			emulate_pf(ctxt);
->>>>>>> 45f53cc9
 		if (rc != X86EMUL_CONTINUE)
 			return rc;
 		break;
@@ -1791,13 +1137,8 @@
 	c->dst.bytes = c->op_bytes;
 	c->dst.val = c->src.val;
 	register_address_increment(c, &c->regs[VCPU_REGS_RSP], -c->op_bytes);
-<<<<<<< HEAD
-	c->dst.ptr = (void *) register_address(c, ss_base(ctxt, ops),
-					       c->regs[VCPU_REGS_RSP]);
-=======
 	c->dst.addr.mem = register_address(c, ss_base(ctxt, ops),
 					   c->regs[VCPU_REGS_RSP]);
->>>>>>> 45f53cc9
 }
 
 static int emulate_pop(struct x86_emulate_ctxt *ctxt,
@@ -2227,8 +1568,6 @@
 	return rc;
 }
 
-<<<<<<< HEAD
-=======
 static int emulate_load_segment(struct x86_emulate_ctxt *ctxt,
 			   struct x86_emulate_ops *ops, int seg)
 {
@@ -2246,7 +1585,6 @@
 	return rc;
 }
 
->>>>>>> 45f53cc9
 static inline void
 setup_syscalls_segments(struct x86_emulate_ctxt *ctxt,
 			struct x86_emulate_ops *ops, struct desc_struct *cs,
@@ -2509,14 +1847,11 @@
 		if (!emulator_io_port_access_allowed(ctxt, ops, port, len))
 			return false;
 
-<<<<<<< HEAD
-=======
 	ctxt->perm_ok = true;
 
 	return true;
 }
 
->>>>>>> 45f53cc9
 static void save_state_to_tss16(struct x86_emulate_ctxt *ctxt,
 				struct x86_emulate_ops *ops,
 				struct tss_segment_16 *tss)
@@ -2605,11 +1940,7 @@
 			    &err);
 	if (ret == X86EMUL_PROPAGATE_FAULT) {
 		/* FIXME: need to provide precise fault address */
-<<<<<<< HEAD
-		emulate_pf(ctxt, old_tss_base, err);
-=======
 		emulate_pf(ctxt);
->>>>>>> 45f53cc9
 		return ret;
 	}
 
@@ -2619,11 +1950,7 @@
 			     &err);
 	if (ret == X86EMUL_PROPAGATE_FAULT) {
 		/* FIXME: need to provide precise fault address */
-<<<<<<< HEAD
-		emulate_pf(ctxt, old_tss_base, err);
-=======
 		emulate_pf(ctxt);
->>>>>>> 45f53cc9
 		return ret;
 	}
 
@@ -2631,11 +1958,7 @@
 			    &err);
 	if (ret == X86EMUL_PROPAGATE_FAULT) {
 		/* FIXME: need to provide precise fault address */
-<<<<<<< HEAD
-		emulate_pf(ctxt, new_tss_base, err);
-=======
 		emulate_pf(ctxt);
->>>>>>> 45f53cc9
 		return ret;
 	}
 
@@ -2648,11 +1971,7 @@
 				     ctxt->vcpu, &err);
 		if (ret == X86EMUL_PROPAGATE_FAULT) {
 			/* FIXME: need to provide precise fault address */
-<<<<<<< HEAD
-			emulate_pf(ctxt, new_tss_base, err);
-=======
 			emulate_pf(ctxt);
->>>>>>> 45f53cc9
 			return ret;
 		}
 	}
@@ -2763,11 +2082,7 @@
 			    &err);
 	if (ret == X86EMUL_PROPAGATE_FAULT) {
 		/* FIXME: need to provide precise fault address */
-<<<<<<< HEAD
-		emulate_pf(ctxt, old_tss_base, err);
-=======
 		emulate_pf(ctxt);
->>>>>>> 45f53cc9
 		return ret;
 	}
 
@@ -2777,11 +2092,7 @@
 			     &err);
 	if (ret == X86EMUL_PROPAGATE_FAULT) {
 		/* FIXME: need to provide precise fault address */
-<<<<<<< HEAD
-		emulate_pf(ctxt, old_tss_base, err);
-=======
 		emulate_pf(ctxt);
->>>>>>> 45f53cc9
 		return ret;
 	}
 
@@ -2789,11 +2100,7 @@
 			    &err);
 	if (ret == X86EMUL_PROPAGATE_FAULT) {
 		/* FIXME: need to provide precise fault address */
-<<<<<<< HEAD
-		emulate_pf(ctxt, new_tss_base, err);
-=======
 		emulate_pf(ctxt);
->>>>>>> 45f53cc9
 		return ret;
 	}
 
@@ -2806,11 +2113,7 @@
 				     ctxt->vcpu, &err);
 		if (ret == X86EMUL_PROPAGATE_FAULT) {
 			/* FIXME: need to provide precise fault address */
-<<<<<<< HEAD
-			emulate_pf(ctxt, new_tss_base, err);
-=======
 			emulate_pf(ctxt);
->>>>>>> 45f53cc9
 			return ret;
 		}
 	}
@@ -3607,35 +2910,6 @@
 	if (rc != X86EMUL_CONTINUE)
 		goto done;
 
-<<<<<<< HEAD
-		c->op_bytes = c->ad_bytes = (next_tss_desc.type & 8) ? 4 : 2;
-		c->lock_prefix = 0;
-		c->src.val = (unsigned long) error_code;
-		emulate_push(ctxt, ops);
-	}
-
-	return ret;
-}
-
-int emulator_task_switch(struct x86_emulate_ctxt *ctxt,
-			 struct x86_emulate_ops *ops,
-			 u16 tss_selector, int reason,
-			 bool has_error_code, u32 error_code)
-{
-	struct decode_cache *c = &ctxt->decode;
-	int rc;
-
-	c->eip = ctxt->eip;
-	c->dst.type = OP_NONE;
-
-	rc = emulator_do_task_switch(ctxt, ops, tss_selector, reason,
-				     has_error_code, error_code);
-
-	if (rc == X86EMUL_CONTINUE) {
-		rc = writeback(ctxt, ops);
-		if (rc == X86EMUL_CONTINUE)
-			ctxt->eip = c->eip;
-=======
 	/*
 	 * Decode and fetch the second source operand: register, memory
 	 * or immediate.
@@ -3705,7 +2979,6 @@
 	default:
 		c->dst.type = OP_NONE; /* Disable writeback. */
 		return 0;
->>>>>>> 45f53cc9
 	}
 
 done:
@@ -3754,14 +3027,11 @@
 	/* LOCK prefix is allowed only with some instructions */
 	if (c->lock_prefix && (!(c->d & Lock) || c->dst.type != OP_MEM)) {
 		emulate_ud(ctxt);
-<<<<<<< HEAD
-=======
 		goto done;
 	}
 
 	if ((c->d & SrcMask) == SrcMemFAddr && c->src.type != OP_MEM) {
 		emulate_ud(ctxt);
->>>>>>> 45f53cc9
 		goto done;
 	}
 
@@ -3774,23 +3044,13 @@
 	if (c->rep_prefix && (c->d & String)) {
 		/* All REP prefixes have the same first termination condition */
 		if (address_mask(c, c->regs[VCPU_REGS_RCX]) == 0) {
-<<<<<<< HEAD
-		string_done:
-			ctxt->restart = false;
-=======
->>>>>>> 45f53cc9
 			ctxt->eip = c->eip;
 			goto done;
 		}
 	}
 
-<<<<<<< HEAD
-	if (c->src.type == OP_MEM) {
-		rc = read_emulated(ctxt, ops, (unsigned long)c->src.ptr,
-=======
 	if ((c->src.type == OP_MEM) && !(c->d & NoAccess)) {
 		rc = read_emulated(ctxt, ops, c->src.addr.mem,
->>>>>>> 45f53cc9
 					c->src.valptr, c->src.bytes);
 		if (rc != X86EMUL_CONTINUE)
 			goto done;
@@ -3798,11 +3058,7 @@
 	}
 
 	if (c->src2.type == OP_MEM) {
-<<<<<<< HEAD
-		rc = read_emulated(ctxt, ops, (unsigned long)c->src2.ptr,
-=======
 		rc = read_emulated(ctxt, ops, c->src2.addr.mem,
->>>>>>> 45f53cc9
 					&c->src2.val, c->src2.bytes);
 		if (rc != X86EMUL_CONTINUE)
 			goto done;
@@ -3814,11 +3070,7 @@
 
 	if ((c->dst.type == OP_MEM) && !(c->d & Mov)) {
 		/* optimisation - avoid slow emulated read if Mov */
-<<<<<<< HEAD
-		rc = read_emulated(ctxt, ops, (unsigned long)c->dst.ptr,
-=======
 		rc = read_emulated(ctxt, ops, c->dst.addr.mem,
->>>>>>> 45f53cc9
 				   &c->dst.val, c->dst.bytes);
 		if (rc != X86EMUL_CONTINUE)
 			goto done;
@@ -3897,23 +3149,12 @@
 	case 0x48 ... 0x4f: /* dec r16/r32 */
 		emulate_1op("dec", c->dst, ctxt->eflags);
 		break;
-<<<<<<< HEAD
-	case 0x50 ... 0x57:  /* push reg */
-		emulate_push(ctxt, ops);
-		break;
-=======
->>>>>>> 45f53cc9
 	case 0x58 ... 0x5f: /* pop reg */
 	pop_instruction:
 		rc = emulate_pop(ctxt, ops, &c->dst.val, c->op_bytes);
 		break;
 	case 0x60:	/* pusha */
 		rc = emulate_pusha(ctxt, ops);
-<<<<<<< HEAD
-		if (rc != X86EMUL_CONTINUE)
-			goto done;
-=======
->>>>>>> 45f53cc9
 		break;
 	case 0x61:	/* popa */
 		rc = emulate_popa(ctxt, ops);
@@ -3923,36 +3164,6 @@
 			goto cannot_emulate;
 		c->dst.val = (s32) c->src.val;
 		break;
-<<<<<<< HEAD
-	case 0x68: /* push imm */
-	case 0x6a: /* push imm8 */
-		emulate_push(ctxt, ops);
-		break;
-	case 0x6c:		/* insb */
-	case 0x6d:		/* insw/insd */
-		c->dst.bytes = min(c->dst.bytes, 4u);
-		if (!emulator_io_permited(ctxt, ops, c->regs[VCPU_REGS_RDX],
-					  c->dst.bytes)) {
-			emulate_gp(ctxt, 0);
-			goto done;
-		}
-		if (!pio_in_emulated(ctxt, ops, c->dst.bytes,
-				     c->regs[VCPU_REGS_RDX], &c->dst.val))
-			goto done; /* IO is needed, skip writeback */
-		break;
-	case 0x6e:		/* outsb */
-	case 0x6f:		/* outsw/outsd */
-		c->src.bytes = min(c->src.bytes, 4u);
-		if (!emulator_io_permited(ctxt, ops, c->regs[VCPU_REGS_RDX],
-					  c->src.bytes)) {
-			emulate_gp(ctxt, 0);
-			goto done;
-		}
-		ops->pio_out_emulated(c->src.bytes, c->regs[VCPU_REGS_RDX],
-				      &c->src.val, 1, ctxt->vcpu);
-
-		c->dst.type = OP_NONE; /* nothing to writeback */
-=======
 	case 0x6c:		/* insb */
 	case 0x6d:		/* insw/insd */
 		c->src.val = c->regs[VCPU_REGS_RDX];
@@ -3961,7 +3172,6 @@
 	case 0x6f:		/* outsw/outsd */
 		c->dst.val = c->regs[VCPU_REGS_RDX];
 		goto do_io_out;
->>>>>>> 45f53cc9
 		break;
 	case 0x70 ... 0x7f: /* jcc (short) */
 		if (test_cc(c->b, ctxt->eflags))
@@ -4003,11 +3213,6 @@
 		c->dst.val = c->src.orig_val;
 		c->lock_prefix = 1;
 		break;
-<<<<<<< HEAD
-	case 0x88 ... 0x8b:	/* mov */
-		goto mov;
-=======
->>>>>>> 45f53cc9
 	case 0x8c:  /* mov r/m, sreg */
 		if (c->modrm_reg > VCPU_SREG_GS) {
 			emulate_ud(ctxt);
@@ -4040,22 +3245,9 @@
 	case 0x8f:		/* pop (sole member of Grp1a) */
 		rc = emulate_grp1a(ctxt, ops);
 		break;
-<<<<<<< HEAD
-	case 0x90: /* nop / xchg r8,rax */
-		if (c->dst.ptr == (unsigned long *)&c->regs[VCPU_REGS_RAX]) {
-			c->dst.type = OP_NONE;  /* nop */
-			break;
-		}
-	case 0x91 ... 0x97: /* xchg reg,rax */
-		c->src.type = OP_REG;
-		c->src.bytes = c->op_bytes;
-		c->src.ptr = (unsigned long *) &c->regs[VCPU_REGS_RAX];
-		c->src.val = *(c->src.ptr);
-=======
 	case 0x90 ... 0x97: /* nop / xchg reg, rax */
 		if (c->dst.addr.reg == &c->regs[VCPU_REGS_RAX])
 			break;
->>>>>>> 45f53cc9
 		goto xchg;
 	case 0x98: /* cbw/cwde/cdqe */
 		switch (c->op_bytes) {
@@ -4073,30 +3265,13 @@
 		c->dst.addr.reg = &ctxt->eflags;
 		c->dst.bytes = c->op_bytes;
 		rc = emulate_popf(ctxt, ops, &c->dst.val, c->op_bytes);
-<<<<<<< HEAD
-		if (rc != X86EMUL_CONTINUE)
-			goto done;
-		break;
-	case 0xa0 ... 0xa3:	/* mov */
-	case 0xa4 ... 0xa5:	/* movs */
-		goto mov;
-=======
-		break;
->>>>>>> 45f53cc9
+		break;
 	case 0xa6 ... 0xa7:	/* cmps */
 		c->dst.type = OP_NONE; /* Disable writeback. */
 		DPRINTF("cmps: mem1=0x%p mem2=0x%p\n", c->src.addr.mem, c->dst.addr.mem);
 		goto cmp;
 	case 0xa8 ... 0xa9:	/* test ax, imm */
 		goto test;
-<<<<<<< HEAD
-	case 0xaa ... 0xab:	/* stos */
-		c->dst.val = c->regs[VCPU_REGS_RAX];
-		break;
-	case 0xac ... 0xad:	/* lods */
-		goto mov;
-=======
->>>>>>> 45f53cc9
 	case 0xae ... 0xaf:	/* scas */
 		goto cmp;
 	case 0xc0 ... 0xc1:
@@ -4197,18 +3372,11 @@
 		break;
 	case 0xee: /* out dx,al */
 	case 0xef: /* out dx,(e/r)ax */
-<<<<<<< HEAD
-		c->src.val = c->regs[VCPU_REGS_RDX];
-	do_io_out:
-		c->dst.bytes = min(c->dst.bytes, 4u);
-		if (!emulator_io_permited(ctxt, ops, c->src.val, c->dst.bytes)) {
-=======
 		c->dst.val = c->regs[VCPU_REGS_RDX];
 	do_io_out:
 		c->src.bytes = min(c->src.bytes, 4u);
 		if (!emulator_io_permited(ctxt, ops, c->dst.val,
 					  c->src.bytes)) {
->>>>>>> 45f53cc9
 			emulate_gp(ctxt, 0);
 			goto done;
 		}
@@ -4236,11 +3404,7 @@
 		if (emulator_bad_iopl(ctxt, ops)) {
 			emulate_gp(ctxt, 0);
 			goto done;
-<<<<<<< HEAD
-		} else {
-=======
 		} else
->>>>>>> 45f53cc9
 			ctxt->eflags &= ~X86_EFLAGS_IF;
 		break;
 	case 0xfb: /* sti */
@@ -4314,15 +3478,7 @@
 			goto done; /* skip rip writeback */
 		}
 	}
-<<<<<<< HEAD
-	/*
-	 * reset read cache here in case string instruction is restared
-	 * without decoding
-	 */
-	ctxt->decode.mem_read.end = 0;
-=======
-
->>>>>>> 45f53cc9
+
 	ctxt->eip = c->eip;
 
 done:
@@ -4400,23 +3556,12 @@
 		break;
 	case 0x05: 		/* syscall */
 		rc = emulate_syscall(ctxt, ops);
-<<<<<<< HEAD
-		if (rc != X86EMUL_CONTINUE)
-			goto done;
-		else
-			goto writeback;
-=======
->>>>>>> 45f53cc9
 		break;
 	case 0x06:
 		emulate_clts(ctxt->vcpu);
 		break;
 	case 0x09:		/* wbinvd */
 		kvm_emulate_wbinvd(ctxt->vcpu);
-<<<<<<< HEAD
-		c->dst.type = OP_NONE;
-=======
->>>>>>> 45f53cc9
 		break;
 	case 0x08:		/* invd */
 	case 0x0d:		/* GrpP (prefetch) */
@@ -4438,18 +3583,10 @@
 			emulate_ud(ctxt);
 			goto done;
 		}
-<<<<<<< HEAD
-		ops->get_dr(c->modrm_reg, &c->regs[c->modrm_rm], ctxt->vcpu);
-		c->dst.type = OP_NONE;	/* no writeback */
-		break;
-	case 0x22: /* mov reg, cr */
-		if (ops->set_cr(c->modrm_reg, c->modrm_val, ctxt->vcpu)) {
-=======
 		ops->get_dr(c->modrm_reg, &c->dst.val, ctxt->vcpu);
 		break;
 	case 0x22: /* mov reg, cr */
 		if (ops->set_cr(c->modrm_reg, c->src.val, ctxt->vcpu)) {
->>>>>>> 45f53cc9
 			emulate_gp(ctxt, 0);
 			goto done;
 		}
@@ -4459,19 +3596,6 @@
 		if ((ops->get_cr(4, ctxt->vcpu) & X86_CR4_DE) &&
 		    (c->modrm_reg == 4 || c->modrm_reg == 5)) {
 			emulate_ud(ctxt);
-<<<<<<< HEAD
-			goto done;
-		}
-
-		if (ops->set_dr(c->modrm_reg, c->regs[c->modrm_rm] &
-				((ctxt->mode == X86EMUL_MODE_PROT64) ?
-				 ~0ULL : ~0U), ctxt->vcpu) < 0) {
-			/* #UD condition is already handled by the code above */
-			emulate_gp(ctxt, 0);
-			goto done;
-		}
-
-=======
 			goto done;
 		}
 
@@ -4483,7 +3607,6 @@
 			goto done;
 		}
 
->>>>>>> 45f53cc9
 		c->dst.type = OP_NONE;	/* no writeback */
 		break;
 	case 0x30:
@@ -4509,23 +3632,9 @@
 		break;
 	case 0x34:		/* sysenter */
 		rc = emulate_sysenter(ctxt, ops);
-<<<<<<< HEAD
-		if (rc != X86EMUL_CONTINUE)
-			goto done;
-		else
-			goto writeback;
 		break;
 	case 0x35:		/* sysexit */
 		rc = emulate_sysexit(ctxt, ops);
-		if (rc != X86EMUL_CONTINUE)
-			goto done;
-		else
-			goto writeback;
-=======
-		break;
-	case 0x35:		/* sysexit */
-		rc = emulate_sysexit(ctxt, ops);
->>>>>>> 45f53cc9
 		break;
 	case 0x40 ... 0x4f:	/* cmov */
 		c->dst.val = c->dst.orig_val = c->src.val;
