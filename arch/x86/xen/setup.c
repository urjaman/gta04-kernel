--- conflicted
+++ resolved
@@ -23,7 +23,6 @@
 #include <xen/interface/callback.h>
 #include <xen/interface/memory.h>
 #include <xen/interface/physdev.h>
-#include <xen/interface/memory.h>
 #include <xen/features.h>
 
 #include "xen-ops.h"
@@ -181,27 +180,6 @@
 	xen_extra_mem_start = mem_end;
 	for (i = 0; i < memmap.nr_entries; i++) {
 		unsigned long long end = map[i].addr + map[i].size;
-<<<<<<< HEAD
-
-		if (map[i].type == E820_RAM) {
-			if (map[i].addr < mem_end && end > mem_end) {
-				/* Truncate region to max_mem. */
-				u64 delta = end - mem_end;
-
-				map[i].size -= delta;
-				extra_pages += PFN_DOWN(delta);
-
-				end = mem_end;
-			}
-		}
-
-		if (end > xen_extra_mem_start)
-			xen_extra_mem_start = end;
-
-		/* If region is non-RAM or below mem_end, add what remains */
-		if ((map[i].type != E820_RAM || map[i].addr < mem_end) &&
-		    map[i].size > 0)
-=======
 
 		if (map[i].type == E820_RAM && end > mem_end) {
 			/* RAM off the end - may be partially included */
@@ -218,7 +196,6 @@
 
 		/* Add region if any remains */
 		if (map[i].size > 0)
->>>>>>> 3cbea436
 			e820_add_region(map[i].addr, map[i].size, map[i].type);
 	}
 
@@ -247,7 +224,6 @@
 	sanitize_e820_map(e820.map, ARRAY_SIZE(e820.map), &e820.nr_map);
 
 	extra_pages += xen_return_unused_memory(xen_start_info->nr_pages, &e820);
-<<<<<<< HEAD
 
 	/*
 	 * Clamp the amount of extra memory to a EXTRA_MEM_RATIO
@@ -268,33 +244,6 @@
 	else
 		extra_pages = 0;
 
-	if (!xen_initial_domain())
-		xen_add_extra_mem(extra_pages);
-
-	return "Xen";
-}
-=======
->>>>>>> 3cbea436
-
-	/*
-	 * Clamp the amount of extra memory to a EXTRA_MEM_RATIO
-	 * factor the base size.  On non-highmem systems, the base
-	 * size is the full initial memory allocation; on highmem it
-	 * is limited to the max size of lowmem, so that it doesn't
-	 * get completely filled.
-	 *
-	 * In principle there could be a problem in lowmem systems if
-	 * the initial memory is also very large with respect to
-	 * lowmem, but we won't try to deal with that here.
-	 */
-	extra_limit = min(EXTRA_MEM_RATIO * min(max_pfn, PFN_DOWN(MAXMEM)),
-			  max_pfn + extra_pages);
-
-	if (extra_limit >= max_pfn)
-		extra_pages = extra_limit - max_pfn;
-	else
-		extra_pages = 0;
-
 	xen_add_extra_mem(extra_pages);
 
 	return "Xen";
@@ -371,8 +320,6 @@
 {
 	xen_panic_handler_init();
 
-	xen_panic_handler_init();
-
 	HYPERVISOR_vm_assist(VMASST_CMD_enable, VMASST_TYPE_4gb_segments);
 	HYPERVISOR_vm_assist(VMASST_CMD_enable, VMASST_TYPE_writable_pagetables);
 
@@ -398,15 +345,11 @@
 	       MAX_GUEST_CMDLINE > COMMAND_LINE_SIZE ?
 	       COMMAND_LINE_SIZE : MAX_GUEST_CMDLINE);
 
-<<<<<<< HEAD
-	pm_idle = xen_idle;
-=======
 	/* Set up idle, making sure it calls safe_halt() pvop */
 #ifdef CONFIG_X86_32
 	boot_cpu_data.hlt_works_ok = 1;
 #endif
 	pm_idle = default_idle;
->>>>>>> 3cbea436
 
 	fiddle_vdso();
 }