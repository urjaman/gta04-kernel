--- conflicted
+++ resolved
@@ -374,8 +374,6 @@
 #else
 # define XLF0 0
 #endif
-<<<<<<< HEAD
-=======
 
 #if defined(CONFIG_RELOCATABLE) && defined(CONFIG_X86_64)
    /* kernel/boot_param/ramdisk could be loaded above 4g */
@@ -384,7 +382,6 @@
 # define XLF1 0
 #endif
 
->>>>>>> 1b37d6ea
 #ifdef CONFIG_EFI_STUB
 # ifdef CONFIG_X86_64
 #  define XLF23 XLF_EFI_HANDOVER_64		/* 64-bit EFI handover ok */
@@ -394,11 +391,7 @@
 #else
 # define XLF23 0
 #endif
-<<<<<<< HEAD
-			.word XLF0 | XLF23
-=======
 			.word XLF0 | XLF1 | XLF23
->>>>>>> 1b37d6ea
 
 cmdline_size:   .long   COMMAND_LINE_SIZE-1     #length of the command line,
                                                 #added with boot protocol
