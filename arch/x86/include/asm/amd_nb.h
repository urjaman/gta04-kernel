#ifndef _ASM_X86_AMD_NB_H
#define _ASM_X86_AMD_NB_H

#include <linux/pci.h>

struct amd_nb_bus_dev_range {
	u8 bus;
	u8 dev_base;
	u8 dev_limit;
};

<<<<<<< HEAD
extern struct pci_device_id amd_nb_misc_ids[];
extern const struct amd_nb_bus_dev_range amd_nb_bus_dev_ranges[];
struct bootnode;

extern int early_is_amd_nb(u32 value);
extern int amd_cache_northbridges(void);
extern void amd_flush_garts(void);
extern int amd_numa_init(unsigned long start_pfn, unsigned long end_pfn);
extern int amd_scan_nodes(void);

#ifdef CONFIG_NUMA_EMU
extern void amd_fake_nodes(const struct bootnode *nodes, int nr_nodes);
extern void amd_get_nodes(struct bootnode *nodes);
#endif

struct amd_northbridge {
	struct pci_dev *misc;
};

=======
extern const struct pci_device_id amd_nb_misc_ids[];
extern const struct amd_nb_bus_dev_range amd_nb_bus_dev_ranges[];
struct bootnode;

extern bool early_is_amd_nb(u32 value);
extern int amd_cache_northbridges(void);
extern void amd_flush_garts(void);
extern int amd_numa_init(void);
extern int amd_get_subcaches(int);
extern int amd_set_subcaches(int, int);

struct amd_northbridge {
	struct pci_dev *misc;
	struct pci_dev *link;
};

>>>>>>> 105e53f8
struct amd_northbridge_info {
	u16 num;
	u64 flags;
	struct amd_northbridge *nb;
};
extern struct amd_northbridge_info amd_northbridges;

<<<<<<< HEAD
#define AMD_NB_GART			0x1
#define AMD_NB_L3_INDEX_DISABLE		0x2

#ifdef CONFIG_AMD_NB

static inline int amd_nb_num(void)
=======
#define AMD_NB_GART			BIT(0)
#define AMD_NB_L3_INDEX_DISABLE		BIT(1)
#define AMD_NB_L3_PARTITIONING		BIT(2)

#ifdef CONFIG_AMD_NB

static inline u16 amd_nb_num(void)
>>>>>>> 105e53f8
{
	return amd_northbridges.num;
}

<<<<<<< HEAD
static inline int amd_nb_has_feature(int feature)
=======
static inline bool amd_nb_has_feature(unsigned feature)
>>>>>>> 105e53f8
{
	return ((amd_northbridges.flags & feature) == feature);
}

static inline struct amd_northbridge *node_to_amd_nb(int node)
{
	return (node < amd_northbridges.num) ? &amd_northbridges.nb[node] : NULL;
}

#else

#define amd_nb_num(x)		0
#define amd_nb_has_feature(x)	false
#define node_to_amd_nb(x)	NULL

#endif


#endif /* _ASM_X86_AMD_NB_H */<|MERGE_RESOLUTION|>--- conflicted
+++ resolved
@@ -9,27 +9,6 @@
 	u8 dev_limit;
 };
 
-<<<<<<< HEAD
-extern struct pci_device_id amd_nb_misc_ids[];
-extern const struct amd_nb_bus_dev_range amd_nb_bus_dev_ranges[];
-struct bootnode;
-
-extern int early_is_amd_nb(u32 value);
-extern int amd_cache_northbridges(void);
-extern void amd_flush_garts(void);
-extern int amd_numa_init(unsigned long start_pfn, unsigned long end_pfn);
-extern int amd_scan_nodes(void);
-
-#ifdef CONFIG_NUMA_EMU
-extern void amd_fake_nodes(const struct bootnode *nodes, int nr_nodes);
-extern void amd_get_nodes(struct bootnode *nodes);
-#endif
-
-struct amd_northbridge {
-	struct pci_dev *misc;
-};
-
-=======
 extern const struct pci_device_id amd_nb_misc_ids[];
 extern const struct amd_nb_bus_dev_range amd_nb_bus_dev_ranges[];
 struct bootnode;
@@ -46,7 +25,6 @@
 	struct pci_dev *link;
 };
 
->>>>>>> 105e53f8
 struct amd_northbridge_info {
 	u16 num;
 	u64 flags;
@@ -54,14 +32,6 @@
 };
 extern struct amd_northbridge_info amd_northbridges;
 
-<<<<<<< HEAD
-#define AMD_NB_GART			0x1
-#define AMD_NB_L3_INDEX_DISABLE		0x2
-
-#ifdef CONFIG_AMD_NB
-
-static inline int amd_nb_num(void)
-=======
 #define AMD_NB_GART			BIT(0)
 #define AMD_NB_L3_INDEX_DISABLE		BIT(1)
 #define AMD_NB_L3_PARTITIONING		BIT(2)
@@ -69,16 +39,11 @@
 #ifdef CONFIG_AMD_NB
 
 static inline u16 amd_nb_num(void)
->>>>>>> 105e53f8
 {
 	return amd_northbridges.num;
 }
 
-<<<<<<< HEAD
-static inline int amd_nb_has_feature(int feature)
-=======
 static inline bool amd_nb_has_feature(unsigned feature)
->>>>>>> 105e53f8
 {
 	return ((amd_northbridges.flags & feature) == feature);
 }
