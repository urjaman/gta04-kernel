/*
 * BRIEF MODULE DESCRIPTION
 *	Au1xx0 Power Management routines.
 *
 * Copyright 2001, 2008 MontaVista Software Inc.
 * Author: MontaVista Software, Inc. <source@mvista.com>
 *
 *  Some of the routines are right out of init/main.c, whose
 *  copyrights apply here.
 *
 *  This program is free software; you can redistribute	 it and/or modify it
 *  under  the terms of	 the GNU General  Public License as published by the
 *  Free Software Foundation;  either version 2 of the	License, or (at your
 *  option) any later version.
 *
 *  THIS  SOFTWARE  IS PROVIDED	  ``AS	IS'' AND   ANY	EXPRESS OR IMPLIED
 *  WARRANTIES,	  INCLUDING, BUT NOT  LIMITED  TO, THE IMPLIED WARRANTIES OF
 *  MERCHANTABILITY AND FITNESS FOR A PARTICULAR PURPOSE ARE DISCLAIMED.  IN
 *  NO	EVENT  SHALL   THE AUTHOR  BE	 LIABLE FOR ANY	  DIRECT, INDIRECT,
 *  INCIDENTAL, SPECIAL, EXEMPLARY, OR CONSEQUENTIAL DAMAGES (INCLUDING, BUT
 *  NOT LIMITED	  TO, PROCUREMENT OF  SUBSTITUTE GOODS	OR SERVICES; LOSS OF
 *  USE, DATA,	OR PROFITS; OR	BUSINESS INTERRUPTION) HOWEVER CAUSED AND ON
 *  ANY THEORY OF LIABILITY, WHETHER IN	 CONTRACT, STRICT LIABILITY, OR TORT
 *  (INCLUDING NEGLIGENCE OR OTHERWISE) ARISING IN ANY WAY OUT OF THE USE OF
 *  THIS SOFTWARE, EVEN IF ADVISED OF THE POSSIBILITY OF SUCH DAMAGE.
 *
 *  You should have received a copy of the  GNU General Public License along
 *  with this program; if not, write  to the Free Software Foundation, Inc.,
 *  675 Mass Ave, Cambridge, MA 02139, USA.
 */

#include <linux/init.h>
#include <linux/pm.h>
#include <linux/sysctl.h>
#include <linux/jiffies.h>

#include <asm/uaccess.h>
#include <asm/mach-au1x00/au1000.h>

/*
 * We need to save/restore a bunch of core registers that are
 * either volatile or reset to some state across a processor sleep.
 * If reading a register doesn't provide a proper result for a
 * later restore, we have to provide a function for loading that
 * register and save a copy.
 *
 * We only have to save/restore registers that aren't otherwise
 * done as part of a driver pm_* function.
 */
static unsigned int sleep_sys_clocks[5];
static unsigned int sleep_sys_pinfunc;
static unsigned int sleep_static_memctlr[4][3];


static void save_core_regs(void)
{
	/* Clocks and PLLs. */
	sleep_sys_clocks[0] = au_readl(SYS_FREQCTRL0);
	sleep_sys_clocks[1] = au_readl(SYS_FREQCTRL1);
	sleep_sys_clocks[2] = au_readl(SYS_CLKSRC);
	sleep_sys_clocks[3] = au_readl(SYS_CPUPLL);
	sleep_sys_clocks[4] = au_readl(SYS_AUXPLL);

	/* pin mux config */
	sleep_sys_pinfunc = au_readl(SYS_PINFUNC);

	/* Save the static memory controller configuration. */
	sleep_static_memctlr[0][0] = au_readl(MEM_STCFG0);
	sleep_static_memctlr[0][1] = au_readl(MEM_STTIME0);
	sleep_static_memctlr[0][2] = au_readl(MEM_STADDR0);
	sleep_static_memctlr[1][0] = au_readl(MEM_STCFG1);
	sleep_static_memctlr[1][1] = au_readl(MEM_STTIME1);
	sleep_static_memctlr[1][2] = au_readl(MEM_STADDR1);
	sleep_static_memctlr[2][0] = au_readl(MEM_STCFG2);
	sleep_static_memctlr[2][1] = au_readl(MEM_STTIME2);
	sleep_static_memctlr[2][2] = au_readl(MEM_STADDR2);
	sleep_static_memctlr[3][0] = au_readl(MEM_STCFG3);
	sleep_static_memctlr[3][1] = au_readl(MEM_STTIME3);
	sleep_static_memctlr[3][2] = au_readl(MEM_STADDR3);
}

static void restore_core_regs(void)
{
	/* restore clock configuration.  Writing CPUPLL last will
	 * stall a bit and stabilize other clocks (unless this is
	 * one of those Au1000 with a write-only PLL, where we dont
	 * have a valid value)
	 */
	au_writel(sleep_sys_clocks[0], SYS_FREQCTRL0);
	au_writel(sleep_sys_clocks[1], SYS_FREQCTRL1);
	au_writel(sleep_sys_clocks[2], SYS_CLKSRC);
	au_writel(sleep_sys_clocks[4], SYS_AUXPLL);
	if (!au1xxx_cpu_has_pll_wo())
		au_writel(sleep_sys_clocks[3], SYS_CPUPLL);
	au_sync();

	au_writel(sleep_sys_pinfunc, SYS_PINFUNC);
	au_sync();

	/* Restore the static memory controller configuration. */
	au_writel(sleep_static_memctlr[0][0], MEM_STCFG0);
	au_writel(sleep_static_memctlr[0][1], MEM_STTIME0);
	au_writel(sleep_static_memctlr[0][2], MEM_STADDR0);
	au_writel(sleep_static_memctlr[1][0], MEM_STCFG1);
	au_writel(sleep_static_memctlr[1][1], MEM_STTIME1);
	au_writel(sleep_static_memctlr[1][2], MEM_STADDR1);
	au_writel(sleep_static_memctlr[2][0], MEM_STCFG2);
	au_writel(sleep_static_memctlr[2][1], MEM_STTIME2);
	au_writel(sleep_static_memctlr[2][2], MEM_STADDR2);
	au_writel(sleep_static_memctlr[3][0], MEM_STCFG3);
	au_writel(sleep_static_memctlr[3][1], MEM_STTIME3);
	au_writel(sleep_static_memctlr[3][2], MEM_STADDR3);
}

void au_sleep(void)
{
	save_core_regs();

	switch (alchemy_get_cputype()) {
	case ALCHEMY_CPU_AU1000:
	case ALCHEMY_CPU_AU1500:
	case ALCHEMY_CPU_AU1100:
		alchemy_sleep_au1000();
		break;
	case ALCHEMY_CPU_AU1550:
	case ALCHEMY_CPU_AU1200:
		alchemy_sleep_au1550();
		break;
<<<<<<< HEAD
=======
	case ALCHEMY_CPU_AU1300:
		alchemy_sleep_au1300();
		break;
>>>>>>> dcd6c922
	}

	restore_core_regs();
}<|MERGE_RESOLUTION|>--- conflicted
+++ resolved
@@ -126,12 +126,9 @@
 	case ALCHEMY_CPU_AU1200:
 		alchemy_sleep_au1550();
 		break;
-<<<<<<< HEAD
-=======
 	case ALCHEMY_CPU_AU1300:
 		alchemy_sleep_au1300();
 		break;
->>>>>>> dcd6c922
 	}
 
 	restore_core_regs();
