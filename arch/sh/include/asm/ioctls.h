--- conflicted
+++ resolved
@@ -85,10 +85,7 @@
 #define TCSETSF2	_IOW('T', 45, struct termios2)
 #define TIOCGPTN	_IOR('T',0x30, unsigned int) /* Get Pty Number (of pty-mux device) */
 #define TIOCSPTLCK	_IOW('T',0x31, int)  /* Lock/unlock Pty */
-<<<<<<< HEAD
-=======
 #define TIOCGDEV	_IOR('T',0x32, unsigned int) /* Get primary device node of /dev/console */
->>>>>>> 3cbea436
 #define TIOCSIG		_IOW('T',0x36, int)  /* Generate signal on Pty slave */
 
 #define TIOCSERCONFIG	_IO('T', 83) /* 0x5453 */
