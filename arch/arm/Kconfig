config ARM
	bool
	default y
	select ARCH_BINFMT_ELF_RANDOMIZE_PIE
	select ARCH_HAS_ATOMIC64_DEC_IF_POSITIVE
	select ARCH_HAS_TICK_BROADCAST if GENERIC_CLOCKEVENTS_BROADCAST
	select ARCH_HAVE_CUSTOM_GPIO_H
	select ARCH_HAS_GCOV_PROFILE_ALL
	select ARCH_MIGHT_HAVE_PC_PARPORT
	select ARCH_SUPPORTS_ATOMIC_RMW
	select ARCH_USE_BUILTIN_BSWAP
	select ARCH_USE_CMPXCHG_LOCKREF
	select ARCH_WANT_IPC_PARSE_VERSION
	select BUILDTIME_EXTABLE_SORT if MMU
	select CLONE_BACKWARDS
	select CPU_PM if (SUSPEND || CPU_IDLE)
	select DCACHE_WORD_ACCESS if HAVE_EFFICIENT_UNALIGNED_ACCESS
	select GENERIC_ALLOCATOR
	select GENERIC_ATOMIC64 if (CPU_V7M || CPU_V6 || !CPU_32v6K || !AEABI)
	select GENERIC_CLOCKEVENTS_BROADCAST if SMP
	select GENERIC_IDLE_POLL_SETUP
	select GENERIC_IRQ_PROBE
	select GENERIC_IRQ_SHOW
	select GENERIC_PCI_IOMAP
	select GENERIC_SCHED_CLOCK
	select GENERIC_SMP_IDLE_THREAD
	select GENERIC_STRNCPY_FROM_USER
	select GENERIC_STRNLEN_USER
	select HANDLE_DOMAIN_IRQ
	select HARDIRQS_SW_RESEND
	select HAVE_ARCH_AUDITSYSCALL if (AEABI && !OABI_COMPAT)
	select HAVE_ARCH_BITREVERSE if (CPU_32v7M || CPU_32v7) && !CPU_32v6
	select HAVE_ARCH_JUMP_LABEL if !XIP_KERNEL
	select HAVE_ARCH_KGDB
	select HAVE_ARCH_SECCOMP_FILTER if (AEABI && !OABI_COMPAT)
	select HAVE_ARCH_TRACEHOOK
	select HAVE_BPF_JIT
	select HAVE_CC_STACKPROTECTOR
	select HAVE_CONTEXT_TRACKING
	select HAVE_C_RECORDMCOUNT
	select HAVE_DEBUG_KMEMLEAK
	select HAVE_DMA_API_DEBUG
	select HAVE_DMA_ATTRS
	select HAVE_DMA_CONTIGUOUS if MMU
	select HAVE_DYNAMIC_FTRACE if (!XIP_KERNEL)
	select HAVE_EFFICIENT_UNALIGNED_ACCESS if (CPU_V6 || CPU_V6K || CPU_V7) && MMU
	select HAVE_FTRACE_MCOUNT_RECORD if (!XIP_KERNEL)
	select HAVE_FUNCTION_GRAPH_TRACER if (!THUMB2_KERNEL)
	select HAVE_FUNCTION_TRACER if (!XIP_KERNEL)
	select HAVE_GENERIC_DMA_COHERENT
	select HAVE_HW_BREAKPOINT if (PERF_EVENTS && (CPU_V6 || CPU_V6K || CPU_V7))
	select HAVE_IDE if PCI || ISA || PCMCIA
	select HAVE_IRQ_TIME_ACCOUNTING
	select HAVE_KERNEL_GZIP
	select HAVE_KERNEL_LZ4
	select HAVE_KERNEL_LZMA
	select HAVE_KERNEL_LZO
	select HAVE_KERNEL_XZ
	select HAVE_KPROBES if !XIP_KERNEL
	select HAVE_KRETPROBES if (HAVE_KPROBES)
	select HAVE_MEMBLOCK
	select HAVE_MOD_ARCH_SPECIFIC if ARM_UNWIND
	select HAVE_OPROFILE if (HAVE_PERF_EVENTS)
	select HAVE_OPTPROBES if !THUMB2_KERNEL
	select HAVE_PERF_EVENTS
	select HAVE_PERF_REGS
	select HAVE_PERF_USER_STACK_DUMP
	select HAVE_RCU_TABLE_FREE if (SMP && ARM_LPAE)
	select HAVE_REGS_AND_STACK_ACCESS_API
	select HAVE_SYSCALL_TRACEPOINTS
	select HAVE_UID16
	select HAVE_VIRT_CPU_ACCOUNTING_GEN
	select IRQ_FORCED_THREADING
	select MODULES_USE_ELF_REL
	select NO_BOOTMEM
	select OLD_SIGACTION
	select OLD_SIGSUSPEND3
	select PERF_USE_VMALLOC
	select RTC_LIB
	select SYS_SUPPORTS_APM_EMULATION
	# Above selects are sorted alphabetically; please add new ones
	# according to that.  Thanks.
	help
	  The ARM series is a line of low-power-consumption RISC chip designs
	  licensed by ARM Ltd and targeted at embedded applications and
	  handhelds such as the Compaq IPAQ.  ARM-based PCs are no longer
	  manufactured, but legacy ARM-based PC hardware remains popular in
	  Europe.  There is an ARM Linux project with a web page at
	  <http://www.arm.linux.org.uk/>.

config ARM_HAS_SG_CHAIN
	select ARCH_HAS_SG_CHAIN
	bool

config NEED_SG_DMA_LENGTH
	bool

config ARM_DMA_USE_IOMMU
	bool
	select ARM_HAS_SG_CHAIN
	select NEED_SG_DMA_LENGTH

if ARM_DMA_USE_IOMMU

config ARM_DMA_IOMMU_ALIGNMENT
	int "Maximum PAGE_SIZE order of alignment for DMA IOMMU buffers"
	range 4 9
	default 8
	help
	  DMA mapping framework by default aligns all buffers to the smallest
	  PAGE_SIZE order which is greater than or equal to the requested buffer
	  size. This works well for buffers up to a few hundreds kilobytes, but
	  for larger buffers it just a waste of address space. Drivers which has
	  relatively small addressing window (like 64Mib) might run out of
	  virtual space with just a few allocations.

	  With this parameter you can specify the maximum PAGE_SIZE order for
	  DMA IOMMU buffers. Larger buffers will be aligned only to this
	  specified order. The order is expressed as a power of two multiplied
	  by the PAGE_SIZE.

endif

config MIGHT_HAVE_PCI
	bool

config SYS_SUPPORTS_APM_EMULATION
	bool

config HAVE_TCM
	bool
	select GENERIC_ALLOCATOR

config HAVE_PROC_CPU
	bool

config NO_IOPORT_MAP
	bool

config EISA
	bool
	---help---
	  The Extended Industry Standard Architecture (EISA) bus was
	  developed as an open alternative to the IBM MicroChannel bus.

	  The EISA bus provided some of the features of the IBM MicroChannel
	  bus while maintaining backward compatibility with cards made for
	  the older ISA bus.  The EISA bus saw limited use between 1988 and
	  1995 when it was made obsolete by the PCI bus.

	  Say Y here if you are building a kernel for an EISA-based machine.

	  Otherwise, say N.

config SBUS
	bool

config STACKTRACE_SUPPORT
	bool
	default y

config HAVE_LATENCYTOP_SUPPORT
	bool
	depends on !SMP
	default y

config LOCKDEP_SUPPORT
	bool
	default y

config TRACE_IRQFLAGS_SUPPORT
	bool
	default y

config RWSEM_XCHGADD_ALGORITHM
	bool
	default y

config ARCH_HAS_ILOG2_U32
	bool

config ARCH_HAS_ILOG2_U64
	bool

config ARCH_HAS_BANDGAP
	bool

config GENERIC_HWEIGHT
	bool
	default y

config GENERIC_CALIBRATE_DELAY
	bool
	default y

config ARCH_MAY_HAVE_PC_FDC
	bool

config ZONE_DMA
	bool

config NEED_DMA_MAP_STATE
       def_bool y

config ARCH_SUPPORTS_UPROBES
	def_bool y

config ARCH_HAS_DMA_SET_COHERENT_MASK
	bool

config GENERIC_ISA_DMA
	bool

config FIQ
	bool

config NEED_RET_TO_USER
	bool

config ARCH_MTD_XIP
	bool

config VECTORS_BASE
	hex
	default 0xffff0000 if MMU || CPU_HIGH_VECTOR
	default DRAM_BASE if REMAP_VECTORS_TO_RAM
	default 0x00000000
	help
	  The base address of exception vectors.  This must be two pages
	  in size.

config ARM_PATCH_PHYS_VIRT
	bool "Patch physical to virtual translations at runtime" if EMBEDDED
	default y
	depends on !XIP_KERNEL && MMU
	depends on !ARCH_REALVIEW || !SPARSEMEM
	help
	  Patch phys-to-virt and virt-to-phys translation functions at
	  boot and module load time according to the position of the
	  kernel in system memory.

	  This can only be used with non-XIP MMU kernels where the base
	  of physical memory is at a 16MB boundary.

	  Only disable this option if you know that you do not require
	  this feature (eg, building a kernel for a single machine) and
	  you need to shrink the kernel to the minimal size.

config NEED_MACH_IO_H
	bool
	help
	  Select this when mach/io.h is required to provide special
	  definitions for this platform.  The need for mach/io.h should
	  be avoided when possible.

config NEED_MACH_MEMORY_H
	bool
	help
	  Select this when mach/memory.h is required to provide special
	  definitions for this platform.  The need for mach/memory.h should
	  be avoided when possible.

config PHYS_OFFSET
	hex "Physical address of main memory" if MMU
	depends on !ARM_PATCH_PHYS_VIRT
	default DRAM_BASE if !MMU
	default 0x00000000 if ARCH_EBSA110 || \
			EP93XX_SDCE3_SYNC_PHYS_OFFSET || \
			ARCH_FOOTBRIDGE || \
			ARCH_INTEGRATOR || \
			ARCH_IOP13XX || \
			ARCH_KS8695 || \
			(ARCH_REALVIEW && !REALVIEW_HIGH_PHYS_OFFSET)
	default 0x10000000 if ARCH_OMAP1 || ARCH_RPC
	default 0x20000000 if ARCH_S5PV210
	default 0x70000000 if REALVIEW_HIGH_PHYS_OFFSET
	default 0xc0000000 if EP93XX_SDCE0_PHYS_OFFSET || ARCH_SA1100
	default 0xd0000000 if EP93XX_SDCE1_PHYS_OFFSET
	default 0xe0000000 if EP93XX_SDCE2_PHYS_OFFSET
	default 0xf0000000 if EP93XX_SDCE3_ASYNC_PHYS_OFFSET
	help
	  Please provide the physical address corresponding to the
	  location of main memory in your system.

config GENERIC_BUG
	def_bool y
	depends on BUG

source "init/Kconfig"

source "kernel/Kconfig.freezer"

menu "System Type"

config MMU
	bool "MMU-based Paged Memory Management Support"
	default y
	help
	  Select if you want MMU-based virtualised addressing space
	  support by paged memory management. If unsure, say 'Y'.

#
# The "ARM system type" choice list is ordered alphabetically by option
# text.  Please add new entries in the option alphabetic order.
#
choice
	prompt "ARM system type"
	default ARCH_VERSATILE if !MMU
	default ARCH_MULTIPLATFORM if MMU

config ARCH_MULTIPLATFORM
	bool "Allow multiple platforms to be selected"
	depends on MMU
	select ARCH_WANT_OPTIONAL_GPIOLIB
	select ARM_HAS_SG_CHAIN
	select ARM_PATCH_PHYS_VIRT
	select AUTO_ZRELADDR
	select CLKSRC_OF
	select COMMON_CLK
	select GENERIC_CLOCKEVENTS
	select MIGHT_HAVE_PCI
	select MULTI_IRQ_HANDLER
	select SPARSE_IRQ
	select USE_OF

config ARCH_REALVIEW
	bool "ARM Ltd. RealView family"
	select ARCH_WANT_OPTIONAL_GPIOLIB
	select ARM_AMBA
	select ARM_TIMER_SP804
	select COMMON_CLK
	select COMMON_CLK_VERSATILE
	select GENERIC_CLOCKEVENTS
	select GPIO_PL061 if GPIOLIB
	select ICST
	select NEED_MACH_MEMORY_H
	select PLAT_VERSATILE
	select PLAT_VERSATILE_SCHED_CLOCK
	help
	  This enables support for ARM Ltd RealView boards.

config ARCH_VERSATILE
	bool "ARM Ltd. Versatile family"
	select ARCH_WANT_OPTIONAL_GPIOLIB
	select ARM_AMBA
	select ARM_TIMER_SP804
	select ARM_VIC
	select CLKDEV_LOOKUP
	select GENERIC_CLOCKEVENTS
	select HAVE_MACH_CLKDEV
	select ICST
	select PLAT_VERSATILE
	select PLAT_VERSATILE_CLOCK
	select PLAT_VERSATILE_SCHED_CLOCK
	select VERSATILE_FPGA_IRQ
	help
	  This enables support for ARM Ltd Versatile board.

<<<<<<< HEAD
config ARCH_AT91
	bool "Atmel AT91"
	select ARCH_REQUIRE_GPIOLIB
	select CLKDEV_LOOKUP
	select IRQ_DOMAIN
	select PINCTRL
	select PINCTRL_AT91
	select SOC_BUS
	select USE_OF
	help
	  This enables support for systems based on Atmel
	  AT91RM9200, AT91SAM9 and SAMA5 processors.

=======
>>>>>>> 58bc2d9b
config ARCH_CLPS711X
	bool "Cirrus Logic CLPS711x/EP721x/EP731x-based"
	select ARCH_REQUIRE_GPIOLIB
	select AUTO_ZRELADDR
	select CLKSRC_MMIO
	select COMMON_CLK
	select CPU_ARM720T
	select GENERIC_CLOCKEVENTS
	select MFD_SYSCON
	select SOC_BUS
	help
	  Support for Cirrus Logic 711x/721x/731x based boards.

config ARCH_GEMINI
	bool "Cortina Systems Gemini"
	select ARCH_REQUIRE_GPIOLIB
	select CLKSRC_MMIO
	select CPU_FA526
	select GENERIC_CLOCKEVENTS
	help
	  Support for the Cortina Systems Gemini family SoCs

config ARCH_EBSA110
	bool "EBSA-110"
	select ARCH_USES_GETTIMEOFFSET
	select CPU_SA110
	select ISA
	select NEED_MACH_IO_H
	select NEED_MACH_MEMORY_H
	select NO_IOPORT_MAP
	help
	  This is an evaluation board for the StrongARM processor available
	  from Digital. It has limited hardware on-board, including an
	  Ethernet interface, two PCMCIA sockets, two serial ports and a
	  parallel port.

config ARCH_EFM32
	bool "Energy Micro efm32"
	depends on !MMU
	select ARCH_REQUIRE_GPIOLIB
	select ARM_NVIC
	select AUTO_ZRELADDR
	select CLKSRC_OF
	select COMMON_CLK
	select CPU_V7M
	select GENERIC_CLOCKEVENTS
	select NO_DMA
	select NO_IOPORT_MAP
	select SPARSE_IRQ
	select USE_OF
	help
	  Support for Energy Micro's (now Silicon Labs) efm32 Giant Gecko
	  processors.

config ARCH_EP93XX
	bool "EP93xx-based"
	select ARCH_HAS_HOLES_MEMORYMODEL
	select ARCH_REQUIRE_GPIOLIB
	select ARCH_USES_GETTIMEOFFSET
	select ARM_AMBA
	select ARM_VIC
	select CLKDEV_LOOKUP
	select CPU_ARM920T
	help
	  This enables support for the Cirrus EP93xx series of CPUs.

config ARCH_FOOTBRIDGE
	bool "FootBridge"
	select CPU_SA110
	select FOOTBRIDGE
	select GENERIC_CLOCKEVENTS
	select HAVE_IDE
	select NEED_MACH_IO_H if !MMU
	select NEED_MACH_MEMORY_H
	help
	  Support for systems based on the DC21285 companion chip
	  ("FootBridge"), such as the Simtec CATS and the Rebel NetWinder.

config ARCH_NETX
	bool "Hilscher NetX based"
	select ARM_VIC
	select CLKSRC_MMIO
	select CPU_ARM926T
	select GENERIC_CLOCKEVENTS
	help
	  This enables support for systems based on the Hilscher NetX Soc

config ARCH_IOP13XX
	bool "IOP13xx-based"
	depends on MMU
	select CPU_XSC3
	select NEED_MACH_MEMORY_H
	select NEED_RET_TO_USER
	select PCI
	select PLAT_IOP
	select VMSPLIT_1G
	select SPARSE_IRQ
	help
	  Support for Intel's IOP13XX (XScale) family of processors.

config ARCH_IOP32X
	bool "IOP32x-based"
	depends on MMU
	select ARCH_REQUIRE_GPIOLIB
	select CPU_XSCALE
	select GPIO_IOP
	select NEED_RET_TO_USER
	select PCI
	select PLAT_IOP
	help
	  Support for Intel's 80219 and IOP32X (XScale) family of
	  processors.

config ARCH_IOP33X
	bool "IOP33x-based"
	depends on MMU
	select ARCH_REQUIRE_GPIOLIB
	select CPU_XSCALE
	select GPIO_IOP
	select NEED_RET_TO_USER
	select PCI
	select PLAT_IOP
	help
	  Support for Intel's IOP33X (XScale) family of processors.

config ARCH_IXP4XX
	bool "IXP4xx-based"
	depends on MMU
	select ARCH_HAS_DMA_SET_COHERENT_MASK
	select ARCH_REQUIRE_GPIOLIB
	select ARCH_SUPPORTS_BIG_ENDIAN
	select CLKSRC_MMIO
	select CPU_XSCALE
	select DMABOUNCE if PCI
	select GENERIC_CLOCKEVENTS
	select MIGHT_HAVE_PCI
	select NEED_MACH_IO_H
	select USB_EHCI_BIG_ENDIAN_DESC
	select USB_EHCI_BIG_ENDIAN_MMIO
	help
	  Support for Intel's IXP4XX (XScale) family of processors.

config ARCH_DOVE
	bool "Marvell Dove"
	select ARCH_REQUIRE_GPIOLIB
	select CPU_PJ4
	select GENERIC_CLOCKEVENTS
	select MIGHT_HAVE_PCI
	select MVEBU_MBUS
	select PINCTRL
	select PINCTRL_DOVE
	select PLAT_ORION_LEGACY
	help
	  Support for the Marvell Dove SoC 88AP510

config ARCH_MV78XX0
	bool "Marvell MV78xx0"
	select ARCH_REQUIRE_GPIOLIB
	select CPU_FEROCEON
	select GENERIC_CLOCKEVENTS
	select MVEBU_MBUS
	select PCI
	select PLAT_ORION_LEGACY
	help
	  Support for the following Marvell MV78xx0 series SoCs:
	  MV781x0, MV782x0.

config ARCH_ORION5X
	bool "Marvell Orion"
	depends on MMU
	select ARCH_REQUIRE_GPIOLIB
	select CPU_FEROCEON
	select GENERIC_CLOCKEVENTS
	select MVEBU_MBUS
	select PCI
	select PLAT_ORION_LEGACY
	help
	  Support for the following Marvell Orion 5x series SoCs:
	  Orion-1 (5181), Orion-VoIP (5181L), Orion-NAS (5182),
	  Orion-2 (5281), Orion-1-90 (6183).

config ARCH_MMP
	bool "Marvell PXA168/910/MMP2"
	depends on MMU
	select ARCH_REQUIRE_GPIOLIB
	select CLKDEV_LOOKUP
	select GENERIC_ALLOCATOR
	select GENERIC_CLOCKEVENTS
	select GPIO_PXA
	select IRQ_DOMAIN
	select MULTI_IRQ_HANDLER
	select PINCTRL
	select PLAT_PXA
	select SPARSE_IRQ
	help
	  Support for Marvell's PXA168/PXA910(MMP) and MMP2 processor line.

config ARCH_KS8695
	bool "Micrel/Kendin KS8695"
	select ARCH_REQUIRE_GPIOLIB
	select CLKSRC_MMIO
	select CPU_ARM922T
	select GENERIC_CLOCKEVENTS
	select NEED_MACH_MEMORY_H
	help
	  Support for Micrel/Kendin KS8695 "Centaur" (ARM922T) based
	  System-on-Chip devices.

config ARCH_W90X900
	bool "Nuvoton W90X900 CPU"
	select ARCH_REQUIRE_GPIOLIB
	select CLKDEV_LOOKUP
	select CLKSRC_MMIO
	select CPU_ARM926T
	select GENERIC_CLOCKEVENTS
	help
	  Support for Nuvoton (Winbond logic dept.) ARM9 processor,
	  At present, the w90x900 has been renamed nuc900, regarding
	  the ARM series product line, you can login the following
	  link address to know more.

	  <http://www.nuvoton.com/hq/enu/ProductAndSales/ProductLines/
		ConsumerElectronicsIC/ARMMicrocontroller/ARMMicrocontroller>

config ARCH_LPC32XX
	bool "NXP LPC32XX"
	select ARCH_REQUIRE_GPIOLIB
	select ARM_AMBA
	select CLKDEV_LOOKUP
	select CLKSRC_MMIO
	select CPU_ARM926T
	select GENERIC_CLOCKEVENTS
	select HAVE_IDE
	select USE_OF
	help
	  Support for the NXP LPC32XX family of processors

config ARCH_PXA
	bool "PXA2xx/PXA3xx-based"
	depends on MMU
	select ARCH_MTD_XIP
	select ARCH_REQUIRE_GPIOLIB
	select ARM_CPU_SUSPEND if PM
	select AUTO_ZRELADDR
	select CLKDEV_LOOKUP
	select CLKSRC_MMIO
	select CLKSRC_OF
	select GENERIC_CLOCKEVENTS
	select GPIO_PXA
	select HAVE_IDE
	select IRQ_DOMAIN
	select MULTI_IRQ_HANDLER
	select PLAT_PXA
	select SPARSE_IRQ
	help
	  Support for Intel/Marvell's PXA2xx/PXA3xx processor line.

config ARCH_MSM
	bool "Qualcomm MSM (non-multiplatform)"
	select ARCH_REQUIRE_GPIOLIB
	select COMMON_CLK
	select GENERIC_CLOCKEVENTS
	help
	  Support for Qualcomm MSM/QSD based systems.  This runs on the
	  apps processor of the MSM/QSD and depends on a shared memory
	  interface to the modem processor which runs the baseband
	  stack and controls some vital subsystems
	  (clock and power control, etc).

config ARCH_SHMOBILE_LEGACY
	bool "Renesas ARM SoCs (non-multiplatform)"
	select ARCH_SHMOBILE
	select ARM_PATCH_PHYS_VIRT if MMU
	select CLKDEV_LOOKUP
	select CPU_V7
	select GENERIC_CLOCKEVENTS
	select HAVE_ARM_SCU if SMP
	select HAVE_ARM_TWD if SMP
	select HAVE_SMP
	select MIGHT_HAVE_CACHE_L2X0
	select MULTI_IRQ_HANDLER
	select NO_IOPORT_MAP
	select PINCTRL
	select PM_GENERIC_DOMAINS if PM
	select SH_CLK_CPG
	select SPARSE_IRQ
	help
	  Support for Renesas ARM SoC platforms using a non-multiplatform
	  kernel. This includes the SH-Mobile, R-Mobile, EMMA-Mobile, R-Car
	  and RZ families.

config ARCH_RPC
	bool "RiscPC"
	select ARCH_ACORN
	select ARCH_MAY_HAVE_PC_FDC
	select ARCH_SPARSEMEM_ENABLE
	select ARCH_USES_GETTIMEOFFSET
	select CPU_SA110
	select FIQ
	select HAVE_IDE
	select HAVE_PATA_PLATFORM
	select ISA_DMA_API
	select NEED_MACH_IO_H
	select NEED_MACH_MEMORY_H
	select NO_IOPORT_MAP
	select VIRT_TO_BUS
	help
	  On the Acorn Risc-PC, Linux can support the internal IDE disk and
	  CD-ROM interface, serial and parallel port, and the floppy drive.

config ARCH_SA1100
	bool "SA1100-based"
	select ARCH_MTD_XIP
	select ARCH_REQUIRE_GPIOLIB
	select ARCH_SPARSEMEM_ENABLE
	select CLKDEV_LOOKUP
	select CLKSRC_MMIO
	select CPU_FREQ
	select CPU_SA1100
	select GENERIC_CLOCKEVENTS
	select HAVE_IDE
	select IRQ_DOMAIN
	select ISA
	select MULTI_IRQ_HANDLER
	select NEED_MACH_MEMORY_H
	select SPARSE_IRQ
	help
	  Support for StrongARM 11x0 based boards.

config ARCH_S3C24XX
	bool "Samsung S3C24XX SoCs"
	select ARCH_REQUIRE_GPIOLIB
	select ATAGS
	select CLKDEV_LOOKUP
	select CLKSRC_SAMSUNG_PWM
	select GENERIC_CLOCKEVENTS
	select GPIO_SAMSUNG
	select HAVE_S3C2410_I2C if I2C
	select HAVE_S3C2410_WATCHDOG if WATCHDOG
	select HAVE_S3C_RTC if RTC_CLASS
	select MULTI_IRQ_HANDLER
	select NEED_MACH_IO_H
	select SAMSUNG_ATAGS
	help
	  Samsung S3C2410, S3C2412, S3C2413, S3C2416, S3C2440, S3C2442, S3C2443
	  and S3C2450 SoCs based systems, such as the Simtec Electronics BAST
	  (<http://www.simtec.co.uk/products/EB110ITX/>), the IPAQ 1940 or the
	  Samsung SMDK2410 development board (and derivatives).

config ARCH_S3C64XX
	bool "Samsung S3C64XX"
	select ARCH_REQUIRE_GPIOLIB
	select ARM_AMBA
	select ARM_VIC
	select ATAGS
	select CLKDEV_LOOKUP
	select CLKSRC_SAMSUNG_PWM
	select COMMON_CLK_SAMSUNG
	select CPU_V6K
	select GENERIC_CLOCKEVENTS
	select GPIO_SAMSUNG
	select HAVE_S3C2410_I2C if I2C
	select HAVE_S3C2410_WATCHDOG if WATCHDOG
	select HAVE_TCM
	select NO_IOPORT_MAP
	select PLAT_SAMSUNG
	select PM_GENERIC_DOMAINS if PM
	select S3C_DEV_NAND
	select S3C_GPIO_TRACK
	select SAMSUNG_ATAGS
	select SAMSUNG_WAKEMASK
	select SAMSUNG_WDT_RESET
	help
	  Samsung S3C64XX series based systems

config ARCH_DAVINCI
	bool "TI DaVinci"
	select ARCH_HAS_HOLES_MEMORYMODEL
	select ARCH_REQUIRE_GPIOLIB
	select CLKDEV_LOOKUP
	select GENERIC_ALLOCATOR
	select GENERIC_CLOCKEVENTS
	select GENERIC_IRQ_CHIP
	select HAVE_IDE
	select TI_PRIV_EDMA
	select USE_OF
	select ZONE_DMA
	help
	  Support for TI's DaVinci platform.

config ARCH_OMAP1
	bool "TI OMAP1"
	depends on MMU
	select ARCH_HAS_HOLES_MEMORYMODEL
	select ARCH_OMAP
	select ARCH_REQUIRE_GPIOLIB
	select CLKDEV_LOOKUP
	select CLKSRC_MMIO
	select GENERIC_CLOCKEVENTS
	select GENERIC_IRQ_CHIP
	select HAVE_IDE
	select IRQ_DOMAIN
	select NEED_MACH_IO_H if PCCARD
	select NEED_MACH_MEMORY_H
	help
	  Support for older TI OMAP1 (omap7xx, omap15xx or omap16xx)

endchoice

menu "Multiple platform selection"
	depends on ARCH_MULTIPLATFORM

comment "CPU Core family selection"

config ARCH_MULTI_V4
	bool "ARMv4 based platforms (FA526)"
	depends on !ARCH_MULTI_V6_V7
	select ARCH_MULTI_V4_V5
	select CPU_FA526

config ARCH_MULTI_V4T
	bool "ARMv4T based platforms (ARM720T, ARM920T, ...)"
	depends on !ARCH_MULTI_V6_V7
	select ARCH_MULTI_V4_V5
	select CPU_ARM920T if !(CPU_ARM7TDMI || CPU_ARM720T || \
		CPU_ARM740T || CPU_ARM9TDMI || CPU_ARM922T || \
		CPU_ARM925T || CPU_ARM940T)

config ARCH_MULTI_V5
	bool "ARMv5 based platforms (ARM926T, XSCALE, PJ1, ...)"
	depends on !ARCH_MULTI_V6_V7
	select ARCH_MULTI_V4_V5
	select CPU_ARM926T if !(CPU_ARM946E || CPU_ARM1020 || \
		CPU_ARM1020E || CPU_ARM1022 || CPU_ARM1026 || \
		CPU_XSCALE || CPU_XSC3 || CPU_MOHAWK || CPU_FEROCEON)

config ARCH_MULTI_V4_V5
	bool

config ARCH_MULTI_V6
	bool "ARMv6 based platforms (ARM11)"
	select ARCH_MULTI_V6_V7
	select CPU_V6K

config ARCH_MULTI_V7
	bool "ARMv7 based platforms (Cortex-A, PJ4, Scorpion, Krait)"
	default y
	select ARCH_MULTI_V6_V7
	select CPU_V7
	select HAVE_SMP

config ARCH_MULTI_V6_V7
	bool
	select MIGHT_HAVE_CACHE_L2X0

config ARCH_MULTI_CPU_AUTO
	def_bool !(ARCH_MULTI_V4 || ARCH_MULTI_V4T || ARCH_MULTI_V6_V7)
	select ARCH_MULTI_V5

endmenu

config ARCH_VIRT
	bool "Dummy Virtual Machine" if ARCH_MULTI_V7
	select ARM_AMBA
	select ARM_GIC
	select ARM_PSCI
	select HAVE_ARM_ARCH_TIMER

#
# This is sorted alphabetically by mach-* pathname.  However, plat-*
# Kconfigs may be included either alphabetically (according to the
# plat- suffix) or along side the corresponding mach-* source.
#
source "arch/arm/mach-mvebu/Kconfig"

source "arch/arm/mach-alpine/Kconfig"

source "arch/arm/mach-asm9260/Kconfig"

source "arch/arm/mach-at91/Kconfig"

source "arch/arm/mach-axxia/Kconfig"

source "arch/arm/mach-bcm/Kconfig"

source "arch/arm/mach-berlin/Kconfig"

source "arch/arm/mach-clps711x/Kconfig"

source "arch/arm/mach-cns3xxx/Kconfig"

source "arch/arm/mach-davinci/Kconfig"

source "arch/arm/mach-digicolor/Kconfig"

source "arch/arm/mach-dove/Kconfig"

source "arch/arm/mach-ep93xx/Kconfig"

source "arch/arm/mach-footbridge/Kconfig"

source "arch/arm/mach-gemini/Kconfig"

source "arch/arm/mach-highbank/Kconfig"

source "arch/arm/mach-hisi/Kconfig"

source "arch/arm/mach-integrator/Kconfig"

source "arch/arm/mach-iop32x/Kconfig"

source "arch/arm/mach-iop33x/Kconfig"

source "arch/arm/mach-iop13xx/Kconfig"

source "arch/arm/mach-ixp4xx/Kconfig"

source "arch/arm/mach-keystone/Kconfig"

source "arch/arm/mach-ks8695/Kconfig"

source "arch/arm/mach-meson/Kconfig"

source "arch/arm/mach-msm/Kconfig"

source "arch/arm/mach-moxart/Kconfig"

source "arch/arm/mach-mv78xx0/Kconfig"

source "arch/arm/mach-imx/Kconfig"

source "arch/arm/mach-mediatek/Kconfig"

source "arch/arm/mach-mxs/Kconfig"

source "arch/arm/mach-netx/Kconfig"

source "arch/arm/mach-nomadik/Kconfig"

source "arch/arm/mach-nspire/Kconfig"

source "arch/arm/plat-omap/Kconfig"

source "arch/arm/mach-omap1/Kconfig"

source "arch/arm/mach-omap2/Kconfig"

source "arch/arm/mach-orion5x/Kconfig"

source "arch/arm/mach-picoxcell/Kconfig"

source "arch/arm/mach-pxa/Kconfig"
source "arch/arm/plat-pxa/Kconfig"

source "arch/arm/mach-mmp/Kconfig"

source "arch/arm/mach-qcom/Kconfig"

source "arch/arm/mach-realview/Kconfig"

source "arch/arm/mach-rockchip/Kconfig"

source "arch/arm/mach-sa1100/Kconfig"

source "arch/arm/mach-socfpga/Kconfig"

source "arch/arm/mach-spear/Kconfig"

source "arch/arm/mach-sti/Kconfig"

source "arch/arm/mach-s3c24xx/Kconfig"

source "arch/arm/mach-s3c64xx/Kconfig"

source "arch/arm/mach-s5pv210/Kconfig"

source "arch/arm/mach-exynos/Kconfig"
source "arch/arm/plat-samsung/Kconfig"

source "arch/arm/mach-shmobile/Kconfig"

source "arch/arm/mach-sunxi/Kconfig"

source "arch/arm/mach-prima2/Kconfig"

source "arch/arm/mach-tegra/Kconfig"

source "arch/arm/mach-u300/Kconfig"

source "arch/arm/mach-ux500/Kconfig"

source "arch/arm/mach-versatile/Kconfig"

source "arch/arm/mach-vexpress/Kconfig"
source "arch/arm/plat-versatile/Kconfig"

source "arch/arm/mach-vt8500/Kconfig"

source "arch/arm/mach-w90x900/Kconfig"

source "arch/arm/mach-zynq/Kconfig"

# Definitions to make life easier
config ARCH_ACORN
	bool

config PLAT_IOP
	bool
	select GENERIC_CLOCKEVENTS

config PLAT_ORION
	bool
	select CLKSRC_MMIO
	select COMMON_CLK
	select GENERIC_IRQ_CHIP
	select IRQ_DOMAIN

config PLAT_ORION_LEGACY
	bool
	select PLAT_ORION

config PLAT_PXA
	bool

config PLAT_VERSATILE
	bool

config ARM_TIMER_SP804
	bool
	select CLKSRC_MMIO
	select CLKSRC_OF if OF

source "arch/arm/firmware/Kconfig"

source arch/arm/mm/Kconfig

config IWMMXT
	bool "Enable iWMMXt support"
	depends on CPU_XSCALE || CPU_XSC3 || CPU_MOHAWK || CPU_PJ4 || CPU_PJ4B
	default y if PXA27x || PXA3xx || ARCH_MMP || CPU_PJ4 || CPU_PJ4B
	help
	  Enable support for iWMMXt context switching at run time if
	  running on a CPU that supports it.

config MULTI_IRQ_HANDLER
	bool
	help
	  Allow each machine to specify it's own IRQ handler at run time.

if !MMU
source "arch/arm/Kconfig-nommu"
endif

config PJ4B_ERRATA_4742
	bool "PJ4B Errata 4742: IDLE Wake Up Commands can Cause the CPU Core to Cease Operation"
	depends on CPU_PJ4B && MACH_ARMADA_370
	default y
	help
	  When coming out of either a Wait for Interrupt (WFI) or a Wait for
	  Event (WFE) IDLE states, a specific timing sensitivity exists between
	  the retiring WFI/WFE instructions and the newly issued subsequent
	  instructions.  This sensitivity can result in a CPU hang scenario.
	  Workaround:
	  The software must insert either a Data Synchronization Barrier (DSB)
	  or Data Memory Barrier (DMB) command immediately after the WFI/WFE
	  instruction

config ARM_ERRATA_326103
	bool "ARM errata: FSR write bit incorrect on a SWP to read-only memory"
	depends on CPU_V6
	help
	  Executing a SWP instruction to read-only memory does not set bit 11
	  of the FSR on the ARM 1136 prior to r1p0. This causes the kernel to
	  treat the access as a read, preventing a COW from occurring and
	  causing the faulting task to livelock.

config ARM_ERRATA_411920
	bool "ARM errata: Invalidation of the Instruction Cache operation can fail"
	depends on CPU_V6 || CPU_V6K
	help
	  Invalidation of the Instruction Cache operation can
	  fail. This erratum is present in 1136 (before r1p4), 1156 and 1176.
	  It does not affect the MPCore. This option enables the ARM Ltd.
	  recommended workaround.

config ARM_ERRATA_430973
	bool "ARM errata: Stale prediction on replaced interworking branch"
	depends on CPU_V7
	help
	  This option enables the workaround for the 430973 Cortex-A8
	  (r1p0..r1p2) erratum. If a code sequence containing an ARM/Thumb
	  interworking branch is replaced with another code sequence at the
	  same virtual address, whether due to self-modifying code or virtual
	  to physical address re-mapping, Cortex-A8 does not recover from the
	  stale interworking branch prediction. This results in Cortex-A8
	  executing the new code sequence in the incorrect ARM or Thumb state.
	  The workaround enables the BTB/BTAC operations by setting ACTLR.IBE
	  and also flushes the branch target cache at every context switch.
	  Note that setting specific bits in the ACTLR register may not be
	  available in non-secure mode.

config ARM_ERRATA_458693
	bool "ARM errata: Processor deadlock when a false hazard is created"
	depends on CPU_V7
	depends on !ARCH_MULTIPLATFORM
	help
	  This option enables the workaround for the 458693 Cortex-A8 (r2p0)
	  erratum. For very specific sequences of memory operations, it is
	  possible for a hazard condition intended for a cache line to instead
	  be incorrectly associated with a different cache line. This false
	  hazard might then cause a processor deadlock. The workaround enables
	  the L1 caching of the NEON accesses and disables the PLD instruction
	  in the ACTLR register. Note that setting specific bits in the ACTLR
	  register may not be available in non-secure mode.

config ARM_ERRATA_460075
	bool "ARM errata: Data written to the L2 cache can be overwritten with stale data"
	depends on CPU_V7
	depends on !ARCH_MULTIPLATFORM
	help
	  This option enables the workaround for the 460075 Cortex-A8 (r2p0)
	  erratum. Any asynchronous access to the L2 cache may encounter a
	  situation in which recent store transactions to the L2 cache are lost
	  and overwritten with stale memory contents from external memory. The
	  workaround disables the write-allocate mode for the L2 cache via the
	  ACTLR register. Note that setting specific bits in the ACTLR register
	  may not be available in non-secure mode.

config ARM_ERRATA_742230
	bool "ARM errata: DMB operation may be faulty"
	depends on CPU_V7 && SMP
	depends on !ARCH_MULTIPLATFORM
	help
	  This option enables the workaround for the 742230 Cortex-A9
	  (r1p0..r2p2) erratum. Under rare circumstances, a DMB instruction
	  between two write operations may not ensure the correct visibility
	  ordering of the two writes. This workaround sets a specific bit in
	  the diagnostic register of the Cortex-A9 which causes the DMB
	  instruction to behave as a DSB, ensuring the correct behaviour of
	  the two writes.

config ARM_ERRATA_742231
	bool "ARM errata: Incorrect hazard handling in the SCU may lead to data corruption"
	depends on CPU_V7 && SMP
	depends on !ARCH_MULTIPLATFORM
	help
	  This option enables the workaround for the 742231 Cortex-A9
	  (r2p0..r2p2) erratum. Under certain conditions, specific to the
	  Cortex-A9 MPCore micro-architecture, two CPUs working in SMP mode,
	  accessing some data located in the same cache line, may get corrupted
	  data due to bad handling of the address hazard when the line gets
	  replaced from one of the CPUs at the same time as another CPU is
	  accessing it. This workaround sets specific bits in the diagnostic
	  register of the Cortex-A9 which reduces the linefill issuing
	  capabilities of the processor.

config ARM_ERRATA_643719
	bool "ARM errata: LoUIS bit field in CLIDR register is incorrect"
	depends on CPU_V7 && SMP
	help
	  This option enables the workaround for the 643719 Cortex-A9 (prior to
	  r1p0) erratum. On affected cores the LoUIS bit field of the CLIDR
	  register returns zero when it should return one. The workaround
	  corrects this value, ensuring cache maintenance operations which use
	  it behave as intended and avoiding data corruption.

config ARM_ERRATA_720789
	bool "ARM errata: TLBIASIDIS and TLBIMVAIS operations can broadcast a faulty ASID"
	depends on CPU_V7
	help
	  This option enables the workaround for the 720789 Cortex-A9 (prior to
	  r2p0) erratum. A faulty ASID can be sent to the other CPUs for the
	  broadcasted CP15 TLB maintenance operations TLBIASIDIS and TLBIMVAIS.
	  As a consequence of this erratum, some TLB entries which should be
	  invalidated are not, resulting in an incoherency in the system page
	  tables. The workaround changes the TLB flushing routines to invalidate
	  entries regardless of the ASID.

config ARM_ERRATA_743622
	bool "ARM errata: Faulty hazard checking in the Store Buffer may lead to data corruption"
	depends on CPU_V7
	depends on !ARCH_MULTIPLATFORM
	help
	  This option enables the workaround for the 743622 Cortex-A9
	  (r2p*) erratum. Under very rare conditions, a faulty
	  optimisation in the Cortex-A9 Store Buffer may lead to data
	  corruption. This workaround sets a specific bit in the diagnostic
	  register of the Cortex-A9 which disables the Store Buffer
	  optimisation, preventing the defect from occurring. This has no
	  visible impact on the overall performance or power consumption of the
	  processor.

config ARM_ERRATA_751472
	bool "ARM errata: Interrupted ICIALLUIS may prevent completion of broadcasted operation"
	depends on CPU_V7
	depends on !ARCH_MULTIPLATFORM
	help
	  This option enables the workaround for the 751472 Cortex-A9 (prior
	  to r3p0) erratum. An interrupted ICIALLUIS operation may prevent the
	  completion of a following broadcasted operation if the second
	  operation is received by a CPU before the ICIALLUIS has completed,
	  potentially leading to corrupted entries in the cache or TLB.

config ARM_ERRATA_754322
	bool "ARM errata: possible faulty MMU translations following an ASID switch"
	depends on CPU_V7
	help
	  This option enables the workaround for the 754322 Cortex-A9 (r2p*,
	  r3p*) erratum. A speculative memory access may cause a page table walk
	  which starts prior to an ASID switch but completes afterwards. This
	  can populate the micro-TLB with a stale entry which may be hit with
	  the new ASID. This workaround places two dsb instructions in the mm
	  switching code so that no page table walks can cross the ASID switch.

config ARM_ERRATA_754327
	bool "ARM errata: no automatic Store Buffer drain"
	depends on CPU_V7 && SMP
	help
	  This option enables the workaround for the 754327 Cortex-A9 (prior to
	  r2p0) erratum. The Store Buffer does not have any automatic draining
	  mechanism and therefore a livelock may occur if an external agent
	  continuously polls a memory location waiting to observe an update.
	  This workaround defines cpu_relax() as smp_mb(), preventing correctly
	  written polling loops from denying visibility of updates to memory.

config ARM_ERRATA_364296
	bool "ARM errata: Possible cache data corruption with hit-under-miss enabled"
	depends on CPU_V6
	help
	  This options enables the workaround for the 364296 ARM1136
	  r0p2 erratum (possible cache data corruption with
	  hit-under-miss enabled). It sets the undocumented bit 31 in
	  the auxiliary control register and the FI bit in the control
	  register, thus disabling hit-under-miss without putting the
	  processor into full low interrupt latency mode. ARM11MPCore
	  is not affected.

config ARM_ERRATA_764369
	bool "ARM errata: Data cache line maintenance operation by MVA may not succeed"
	depends on CPU_V7 && SMP
	help
	  This option enables the workaround for erratum 764369
	  affecting Cortex-A9 MPCore with two or more processors (all
	  current revisions). Under certain timing circumstances, a data
	  cache line maintenance operation by MVA targeting an Inner
	  Shareable memory region may fail to proceed up to either the
	  Point of Coherency or to the Point of Unification of the
	  system. This workaround adds a DSB instruction before the
	  relevant cache maintenance functions and sets a specific bit
	  in the diagnostic control register of the SCU.

config ARM_ERRATA_775420
       bool "ARM errata: A data cache maintenance operation which aborts, might lead to deadlock"
       depends on CPU_V7
       help
	 This option enables the workaround for the 775420 Cortex-A9 (r2p2,
	 r2p6,r2p8,r2p10,r3p0) erratum. In case a date cache maintenance
	 operation aborts with MMU exception, it might cause the processor
	 to deadlock. This workaround puts DSB before executing ISB if
	 an abort may occur on cache maintenance.

config ARM_ERRATA_798181
	bool "ARM errata: TLBI/DSB failure on Cortex-A15"
	depends on CPU_V7 && SMP
	help
	  On Cortex-A15 (r0p0..r3p2) the TLBI*IS/DSB operations are not
	  adequately shooting down all use of the old entries. This
	  option enables the Linux kernel workaround for this erratum
	  which sends an IPI to the CPUs that are running the same ASID
	  as the one being invalidated.

config ARM_ERRATA_773022
	bool "ARM errata: incorrect instructions may be executed from loop buffer"
	depends on CPU_V7
	help
	  This option enables the workaround for the 773022 Cortex-A15
	  (up to r0p4) erratum. In certain rare sequences of code, the
	  loop buffer may deliver incorrect instructions. This
	  workaround disables the loop buffer to avoid the erratum.

endmenu

source "arch/arm/common/Kconfig"

menu "Bus support"

config ISA
	bool
	help
	  Find out whether you have ISA slots on your motherboard.  ISA is the
	  name of a bus system, i.e. the way the CPU talks to the other stuff
	  inside your box.  Other bus systems are PCI, EISA, MicroChannel
	  (MCA) or VESA.  ISA is an older system, now being displaced by PCI;
	  newer boards don't support it.  If you have ISA, say Y, otherwise N.

# Select ISA DMA controller support
config ISA_DMA
	bool
	select ISA_DMA_API

# Select ISA DMA interface
config ISA_DMA_API
	bool

config PCI
	bool "PCI support" if MIGHT_HAVE_PCI
	help
	  Find out whether you have a PCI motherboard. PCI is the name of a
	  bus system, i.e. the way the CPU talks to the other stuff inside
	  your box. Other bus systems are ISA, EISA, MicroChannel (MCA) or
	  VESA. If you have PCI, say Y, otherwise N.

config PCI_DOMAINS
	bool
	depends on PCI

config PCI_DOMAINS_GENERIC
	def_bool PCI_DOMAINS

config PCI_NANOENGINE
	bool "BSE nanoEngine PCI support"
	depends on SA1100_NANOENGINE
	help
	  Enable PCI on the BSE nanoEngine board.

config PCI_SYSCALL
	def_bool PCI

config PCI_HOST_ITE8152
	bool
	depends on PCI && MACH_ARMCORE
	default y
	select DMABOUNCE

source "drivers/pci/Kconfig"
source "drivers/pci/pcie/Kconfig"

source "drivers/pcmcia/Kconfig"

endmenu

menu "Kernel Features"

config HAVE_SMP
	bool
	help
	  This option should be selected by machines which have an SMP-
	  capable CPU.

	  The only effect of this option is to make the SMP-related
	  options available to the user for configuration.

config SMP
	bool "Symmetric Multi-Processing"
	depends on CPU_V6K || CPU_V7
	depends on GENERIC_CLOCKEVENTS
	depends on HAVE_SMP
	depends on MMU || ARM_MPU
	help
	  This enables support for systems with more than one CPU. If you have
	  a system with only one CPU, say N. If you have a system with more
	  than one CPU, say Y.

	  If you say N here, the kernel will run on uni- and multiprocessor
	  machines, but will use only one CPU of a multiprocessor machine. If
	  you say Y here, the kernel will run on many, but not all,
	  uniprocessor machines. On a uniprocessor machine, the kernel
	  will run faster if you say N here.

	  See also <file:Documentation/x86/i386/IO-APIC.txt>,
	  <file:Documentation/nmi_watchdog.txt> and the SMP-HOWTO available at
	  <http://tldp.org/HOWTO/SMP-HOWTO.html>.

	  If you don't know what to do here, say N.

config SMP_ON_UP
	bool "Allow booting SMP kernel on uniprocessor systems (EXPERIMENTAL)"
	depends on SMP && !XIP_KERNEL && MMU
	default y
	help
	  SMP kernels contain instructions which fail on non-SMP processors.
	  Enabling this option allows the kernel to modify itself to make
	  these instructions safe.  Disabling it allows about 1K of space
	  savings.

	  If you don't know what to do here, say Y.

config ARM_CPU_TOPOLOGY
	bool "Support cpu topology definition"
	depends on SMP && CPU_V7
	default y
	help
	  Support ARM cpu topology definition. The MPIDR register defines
	  affinity between processors which is then used to describe the cpu
	  topology of an ARM System.

config SCHED_MC
	bool "Multi-core scheduler support"
	depends on ARM_CPU_TOPOLOGY
	help
	  Multi-core scheduler support improves the CPU scheduler's decision
	  making when dealing with multi-core CPU chips at a cost of slightly
	  increased overhead in some places. If unsure say N here.

config SCHED_SMT
	bool "SMT scheduler support"
	depends on ARM_CPU_TOPOLOGY
	help
	  Improves the CPU scheduler's decision making when dealing with
	  MultiThreading at a cost of slightly increased overhead in some
	  places. If unsure say N here.

config HAVE_ARM_SCU
	bool
	help
	  This option enables support for the ARM system coherency unit

config HAVE_ARM_ARCH_TIMER
	bool "Architected timer support"
	depends on CPU_V7
	select ARM_ARCH_TIMER
	select GENERIC_CLOCKEVENTS
	help
	  This option enables support for the ARM architected timer

config HAVE_ARM_TWD
	bool
	depends on SMP
	select CLKSRC_OF if OF
	help
	  This options enables support for the ARM timer and watchdog unit

config MCPM
	bool "Multi-Cluster Power Management"
	depends on CPU_V7 && SMP
	help
	  This option provides the common power management infrastructure
	  for (multi-)cluster based systems, such as big.LITTLE based
	  systems.

config MCPM_QUAD_CLUSTER
	bool
	depends on MCPM
	help
	  To avoid wasting resources unnecessarily, MCPM only supports up
	  to 2 clusters by default.
	  Platforms with 3 or 4 clusters that use MCPM must select this
	  option to allow the additional clusters to be managed.

config BIG_LITTLE
	bool "big.LITTLE support (Experimental)"
	depends on CPU_V7 && SMP
	select MCPM
	help
	  This option enables support selections for the big.LITTLE
	  system architecture.

config BL_SWITCHER
	bool "big.LITTLE switcher support"
	depends on BIG_LITTLE && MCPM && HOTPLUG_CPU
	select ARM_CPU_SUSPEND
	select CPU_PM
	help
	  The big.LITTLE "switcher" provides the core functionality to
	  transparently handle transition between a cluster of A15's
	  and a cluster of A7's in a big.LITTLE system.

config BL_SWITCHER_DUMMY_IF
	tristate "Simple big.LITTLE switcher user interface"
	depends on BL_SWITCHER && DEBUG_KERNEL
	help
	  This is a simple and dummy char dev interface to control
	  the big.LITTLE switcher core code.  It is meant for
	  debugging purposes only.

choice
	prompt "Memory split"
	depends on MMU
	default VMSPLIT_3G
	help
	  Select the desired split between kernel and user memory.

	  If you are not absolutely sure what you are doing, leave this
	  option alone!

	config VMSPLIT_3G
		bool "3G/1G user/kernel split"
	config VMSPLIT_2G
		bool "2G/2G user/kernel split"
	config VMSPLIT_1G
		bool "1G/3G user/kernel split"
endchoice

config PAGE_OFFSET
	hex
	default PHYS_OFFSET if !MMU
	default 0x40000000 if VMSPLIT_1G
	default 0x80000000 if VMSPLIT_2G
	default 0xC0000000

config NR_CPUS
	int "Maximum number of CPUs (2-32)"
	range 2 32
	depends on SMP
	default "4"

config HOTPLUG_CPU
	bool "Support for hot-pluggable CPUs"
	depends on SMP
	help
	  Say Y here to experiment with turning CPUs off and on.  CPUs
	  can be controlled through /sys/devices/system/cpu.

config ARM_PSCI
	bool "Support for the ARM Power State Coordination Interface (PSCI)"
	depends on CPU_V7
	help
	  Say Y here if you want Linux to communicate with system firmware
	  implementing the PSCI specification for CPU-centric power
	  management operations described in ARM document number ARM DEN
	  0022A ("Power State Coordination Interface System Software on
	  ARM processors").

# The GPIO number here must be sorted by descending number. In case of
# a multiplatform kernel, we just want the highest value required by the
# selected platforms.
config ARCH_NR_GPIO
	int
	default 1024 if ARCH_SHMOBILE || ARCH_TEGRA || ARCH_ZYNQ
	default 512 if ARCH_EXYNOS || ARCH_KEYSTONE || SOC_OMAP5 || \
		SOC_DRA7XX || ARCH_S3C24XX || ARCH_S3C64XX || ARCH_S5PV210
	default 416 if ARCH_SUNXI
	default 392 if ARCH_U8500
	default 352 if ARCH_VT8500
	default 288 if ARCH_ROCKCHIP
	default 264 if MACH_H4700
	default 0
	help
	  Maximum number of GPIOs in the system.

	  If unsure, leave the default value.

source kernel/Kconfig.preempt

config HZ_FIXED
	int
	default 200 if ARCH_EBSA110 || ARCH_S3C24XX || \
		ARCH_S5PV210 || ARCH_EXYNOS4
	default 128 if SOC_AT91RM9200
	default SHMOBILE_TIMER_HZ if ARCH_SHMOBILE_LEGACY
	default 0

choice
	depends on HZ_FIXED = 0
	prompt "Timer frequency"

config HZ_100
	bool "100 Hz"

config HZ_200
	bool "200 Hz"

config HZ_250
	bool "250 Hz"

config HZ_300
	bool "300 Hz"

config HZ_500
	bool "500 Hz"

config HZ_1000
	bool "1000 Hz"

endchoice

config HZ
	int
	default HZ_FIXED if HZ_FIXED != 0
	default 100 if HZ_100
	default 200 if HZ_200
	default 250 if HZ_250
	default 300 if HZ_300
	default 500 if HZ_500
	default 1000

config SCHED_HRTICK
	def_bool HIGH_RES_TIMERS

config THUMB2_KERNEL
	bool "Compile the kernel in Thumb-2 mode" if !CPU_THUMBONLY
	depends on (CPU_V7 || CPU_V7M) && !CPU_V6 && !CPU_V6K
	default y if CPU_THUMBONLY
	select AEABI
	select ARM_ASM_UNIFIED
	select ARM_UNWIND
	help
	  By enabling this option, the kernel will be compiled in
	  Thumb-2 mode. A compiler/assembler that understand the unified
	  ARM-Thumb syntax is needed.

	  If unsure, say N.

config THUMB2_AVOID_R_ARM_THM_JUMP11
	bool "Work around buggy Thumb-2 short branch relocations in gas"
	depends on THUMB2_KERNEL && MODULES
	default y
	help
	  Various binutils versions can resolve Thumb-2 branches to
	  locally-defined, preemptible global symbols as short-range "b.n"
	  branch instructions.

	  This is a problem, because there's no guarantee the final
	  destination of the symbol, or any candidate locations for a
	  trampoline, are within range of the branch.  For this reason, the
	  kernel does not support fixing up the R_ARM_THM_JUMP11 (102)
	  relocation in modules at all, and it makes little sense to add
	  support.

	  The symptom is that the kernel fails with an "unsupported
	  relocation" error when loading some modules.

	  Until fixed tools are available, passing
	  -fno-optimize-sibling-calls to gcc should prevent gcc generating
	  code which hits this problem, at the cost of a bit of extra runtime
	  stack usage in some cases.

	  The problem is described in more detail at:
	      https://bugs.launchpad.net/binutils-linaro/+bug/725126

	  Only Thumb-2 kernels are affected.

	  Unless you are sure your tools don't have this problem, say Y.

config ARM_ASM_UNIFIED
	bool

config AEABI
	bool "Use the ARM EABI to compile the kernel"
	help
	  This option allows for the kernel to be compiled using the latest
	  ARM ABI (aka EABI).  This is only useful if you are using a user
	  space environment that is also compiled with EABI.

	  Since there are major incompatibilities between the legacy ABI and
	  EABI, especially with regard to structure member alignment, this
	  option also changes the kernel syscall calling convention to
	  disambiguate both ABIs and allow for backward compatibility support
	  (selected with CONFIG_OABI_COMPAT).

	  To use this you need GCC version 4.0.0 or later.

config OABI_COMPAT
	bool "Allow old ABI binaries to run with this kernel (EXPERIMENTAL)"
	depends on AEABI && !THUMB2_KERNEL
	help
	  This option preserves the old syscall interface along with the
	  new (ARM EABI) one. It also provides a compatibility layer to
	  intercept syscalls that have structure arguments which layout
	  in memory differs between the legacy ABI and the new ARM EABI
	  (only for non "thumb" binaries). This option adds a tiny
	  overhead to all syscalls and produces a slightly larger kernel.

	  The seccomp filter system will not be available when this is
	  selected, since there is no way yet to sensibly distinguish
	  between calling conventions during filtering.

	  If you know you'll be using only pure EABI user space then you
	  can say N here. If this option is not selected and you attempt
	  to execute a legacy ABI binary then the result will be
	  UNPREDICTABLE (in fact it can be predicted that it won't work
	  at all). If in doubt say N.

config ARCH_HAS_HOLES_MEMORYMODEL
	bool

config ARCH_SPARSEMEM_ENABLE
	bool

config ARCH_SPARSEMEM_DEFAULT
	def_bool ARCH_SPARSEMEM_ENABLE

config ARCH_SELECT_MEMORY_MODEL
	def_bool ARCH_SPARSEMEM_ENABLE

config HAVE_ARCH_PFN_VALID
	def_bool ARCH_HAS_HOLES_MEMORYMODEL || !SPARSEMEM

config HAVE_GENERIC_RCU_GUP
	def_bool y
	depends on ARM_LPAE

config HIGHMEM
	bool "High Memory Support"
	depends on MMU
	help
	  The address space of ARM processors is only 4 Gigabytes large
	  and it has to accommodate user address space, kernel address
	  space as well as some memory mapped IO. That means that, if you
	  have a large amount of physical memory and/or IO, not all of the
	  memory can be "permanently mapped" by the kernel. The physical
	  memory that is not permanently mapped is called "high memory".

	  Depending on the selected kernel/user memory split, minimum
	  vmalloc space and actual amount of RAM, you may not need this
	  option which should result in a slightly faster kernel.

	  If unsure, say n.

config HIGHPTE
	bool "Allocate 2nd-level pagetables from highmem"
	depends on HIGHMEM

config HW_PERF_EVENTS
	bool "Enable hardware performance counter support for perf events"
	depends on PERF_EVENTS
	default y
	help
	  Enable hardware performance counter support for perf events. If
	  disabled, perf events will use software events only.

config SYS_SUPPORTS_HUGETLBFS
       def_bool y
       depends on ARM_LPAE

config HAVE_ARCH_TRANSPARENT_HUGEPAGE
       def_bool y
       depends on ARM_LPAE

config ARCH_WANT_GENERAL_HUGETLB
	def_bool y

source "mm/Kconfig"

config FORCE_MAX_ZONEORDER
	int "Maximum zone order" if ARCH_SHMOBILE_LEGACY
	range 11 64 if ARCH_SHMOBILE_LEGACY
	default "12" if SOC_AM33XX
	default "9" if SA1111 || ARCH_EFM32
	default "11"
	help
	  The kernel memory allocator divides physically contiguous memory
	  blocks into "zones", where each zone is a power of two number of
	  pages.  This option selects the largest power of two that the kernel
	  keeps in the memory allocator.  If you need to allocate very large
	  blocks of physically contiguous memory, then you may need to
	  increase this value.

	  This config option is actually maximum order plus one. For example,
	  a value of 11 means that the largest free memory block is 2^10 pages.

config ALIGNMENT_TRAP
	bool
	depends on CPU_CP15_MMU
	default y if !ARCH_EBSA110
	select HAVE_PROC_CPU if PROC_FS
	help
	  ARM processors cannot fetch/store information which is not
	  naturally aligned on the bus, i.e., a 4 byte fetch must start at an
	  address divisible by 4. On 32-bit ARM processors, these non-aligned
	  fetch/store instructions will be emulated in software if you say
	  here, which has a severe performance impact. This is necessary for
	  correct operation of some network protocols. With an IP-only
	  configuration it is safe to say N, otherwise say Y.

config UACCESS_WITH_MEMCPY
	bool "Use kernel mem{cpy,set}() for {copy_to,clear}_user()"
	depends on MMU
	default y if CPU_FEROCEON
	help
	  Implement faster copy_to_user and clear_user methods for CPU
	  cores where a 8-word STM instruction give significantly higher
	  memory write throughput than a sequence of individual 32bit stores.

	  A possible side effect is a slight increase in scheduling latency
	  between threads sharing the same address space if they invoke
	  such copy operations with large buffers.

	  However, if the CPU data cache is using a write-allocate mode,
	  this option is unlikely to provide any performance gain.

config SECCOMP
	bool
	prompt "Enable seccomp to safely compute untrusted bytecode"
	---help---
	  This kernel feature is useful for number crunching applications
	  that may need to compute untrusted bytecode during their
	  execution. By using pipes or other transports made available to
	  the process as file descriptors supporting the read/write
	  syscalls, it's possible to isolate those applications in
	  their own address space using seccomp. Once seccomp is
	  enabled via prctl(PR_SET_SECCOMP), it cannot be disabled
	  and the task is only allowed to execute a few safe syscalls
	  defined by each seccomp mode.

config SWIOTLB
	def_bool y

config IOMMU_HELPER
	def_bool SWIOTLB

config XEN_DOM0
	def_bool y
	depends on XEN

config XEN
	bool "Xen guest support on ARM"
	depends on ARM && AEABI && OF
	depends on CPU_V7 && !CPU_V6
	depends on !GENERIC_ATOMIC64
	depends on MMU
	select ARCH_DMA_ADDR_T_64BIT
	select ARM_PSCI
	select SWIOTLB_XEN
	help
	  Say Y if you want to run Linux in a Virtual Machine on Xen on ARM.

endmenu

menu "Boot options"

config USE_OF
	bool "Flattened Device Tree support"
	select IRQ_DOMAIN
	select OF
	select OF_EARLY_FLATTREE
	select OF_RESERVED_MEM
	help
	  Include support for flattened device tree machine descriptions.

config ATAGS
	bool "Support for the traditional ATAGS boot data passing" if USE_OF
	default y
	help
	  This is the traditional way of passing data to the kernel at boot
	  time. If you are solely relying on the flattened device tree (or
	  the ARM_ATAG_DTB_COMPAT option) then you may unselect this option
	  to remove ATAGS support from your kernel binary.  If unsure,
	  leave this to y.

config DEPRECATED_PARAM_STRUCT
	bool "Provide old way to pass kernel parameters"
	depends on ATAGS
	help
	  This was deprecated in 2001 and announced to live on for 5 years.
	  Some old boot loaders still use this way.

# Compressed boot loader in ROM.  Yes, we really want to ask about
# TEXT and BSS so we preserve their values in the config files.
config ZBOOT_ROM_TEXT
	hex "Compressed ROM boot loader base address"
	default "0"
	help
	  The physical address at which the ROM-able zImage is to be
	  placed in the target.  Platforms which normally make use of
	  ROM-able zImage formats normally set this to a suitable
	  value in their defconfig file.

	  If ZBOOT_ROM is not enabled, this has no effect.

config ZBOOT_ROM_BSS
	hex "Compressed ROM boot loader BSS address"
	default "0"
	help
	  The base address of an area of read/write memory in the target
	  for the ROM-able zImage which must be available while the
	  decompressor is running. It must be large enough to hold the
	  entire decompressed kernel plus an additional 128 KiB.
	  Platforms which normally make use of ROM-able zImage formats
	  normally set this to a suitable value in their defconfig file.

	  If ZBOOT_ROM is not enabled, this has no effect.

config ZBOOT_ROM
	bool "Compressed boot loader in ROM/flash"
	depends on ZBOOT_ROM_TEXT != ZBOOT_ROM_BSS
	depends on !ARM_APPENDED_DTB && !XIP_KERNEL && !AUTO_ZRELADDR
	help
	  Say Y here if you intend to execute your compressed kernel image
	  (zImage) directly from ROM or flash.  If unsure, say N.

config ARM_APPENDED_DTB
	bool "Use appended device tree blob to zImage (EXPERIMENTAL)"
	depends on OF
	help
	  With this option, the boot code will look for a device tree binary
	  (DTB) appended to zImage
	  (e.g. cat zImage <filename>.dtb > zImage_w_dtb).

	  This is meant as a backward compatibility convenience for those
	  systems with a bootloader that can't be upgraded to accommodate
	  the documented boot protocol using a device tree.

	  Beware that there is very little in terms of protection against
	  this option being confused by leftover garbage in memory that might
	  look like a DTB header after a reboot if no actual DTB is appended
	  to zImage.  Do not leave this option active in a production kernel
	  if you don't intend to always append a DTB.  Proper passing of the
	  location into r2 of a bootloader provided DTB is always preferable
	  to this option.

config ARM_ATAG_DTB_COMPAT
	bool "Supplement the appended DTB with traditional ATAG information"
	depends on ARM_APPENDED_DTB
	help
	  Some old bootloaders can't be updated to a DTB capable one, yet
	  they provide ATAGs with memory configuration, the ramdisk address,
	  the kernel cmdline string, etc.  Such information is dynamically
	  provided by the bootloader and can't always be stored in a static
	  DTB.  To allow a device tree enabled kernel to be used with such
	  bootloaders, this option allows zImage to extract the information
	  from the ATAG list and store it at run time into the appended DTB.

choice
	prompt "Kernel command line type" if ARM_ATAG_DTB_COMPAT
	default ARM_ATAG_DTB_COMPAT_CMDLINE_FROM_BOOTLOADER

config ARM_ATAG_DTB_COMPAT_CMDLINE_FROM_BOOTLOADER
	bool "Use bootloader kernel arguments if available"
	help
	  Uses the command-line options passed by the boot loader instead of
	  the device tree bootargs property. If the boot loader doesn't provide
	  any, the device tree bootargs property will be used.

config ARM_ATAG_DTB_COMPAT_CMDLINE_EXTEND
	bool "Extend with bootloader kernel arguments"
	help
	  The command-line arguments provided by the boot loader will be
	  appended to the the device tree bootargs property.

endchoice

config CMDLINE
	string "Default kernel command string"
	default ""
	help
	  On some architectures (EBSA110 and CATS), there is currently no way
	  for the boot loader to pass arguments to the kernel. For these
	  architectures, you should supply some command-line options at build
	  time by entering them here. As a minimum, you should specify the
	  memory size and the root device (e.g., mem=64M root=/dev/nfs).

choice
	prompt "Kernel command line type" if CMDLINE != ""
	default CMDLINE_FROM_BOOTLOADER
	depends on ATAGS

config CMDLINE_FROM_BOOTLOADER
	bool "Use bootloader kernel arguments if available"
	help
	  Uses the command-line options passed by the boot loader. If
	  the boot loader doesn't provide any, the default kernel command
	  string provided in CMDLINE will be used.

config CMDLINE_EXTEND
	bool "Extend bootloader kernel arguments"
	help
	  The command-line arguments provided by the boot loader will be
	  appended to the default kernel command string.

config CMDLINE_FORCE
	bool "Always use the default kernel command string"
	help
	  Always use the default kernel command string, even if the boot
	  loader passes other arguments to the kernel.
	  This is useful if you cannot or don't want to change the
	  command-line options your boot loader passes to the kernel.
endchoice

config XIP_KERNEL
	bool "Kernel Execute-In-Place from ROM"
	depends on !ARM_LPAE && !ARCH_MULTIPLATFORM
	help
	  Execute-In-Place allows the kernel to run from non-volatile storage
	  directly addressable by the CPU, such as NOR flash. This saves RAM
	  space since the text section of the kernel is not loaded from flash
	  to RAM.  Read-write sections, such as the data section and stack,
	  are still copied to RAM.  The XIP kernel is not compressed since
	  it has to run directly from flash, so it will take more space to
	  store it.  The flash address used to link the kernel object files,
	  and for storing it, is configuration dependent. Therefore, if you
	  say Y here, you must know the proper physical address where to
	  store the kernel image depending on your own flash memory usage.

	  Also note that the make target becomes "make xipImage" rather than
	  "make zImage" or "make Image".  The final kernel binary to put in
	  ROM memory will be arch/arm/boot/xipImage.

	  If unsure, say N.

config XIP_PHYS_ADDR
	hex "XIP Kernel Physical Location"
	depends on XIP_KERNEL
	default "0x00080000"
	help
	  This is the physical address in your flash memory the kernel will
	  be linked for and stored to.  This address is dependent on your
	  own flash usage.

config KEXEC
	bool "Kexec system call (EXPERIMENTAL)"
	depends on (!SMP || PM_SLEEP_SMP)
	help
	  kexec is a system call that implements the ability to shutdown your
	  current kernel, and to start another kernel.  It is like a reboot
	  but it is independent of the system firmware.   And like a reboot
	  you can start any kernel with it, not just Linux.

	  It is an ongoing process to be certain the hardware in a machine
	  is properly shutdown, so do not be surprised if this code does not
	  initially work for you.

config ATAGS_PROC
	bool "Export atags in procfs"
	depends on ATAGS && KEXEC
	default y
	help
	  Should the atags used to boot the kernel be exported in an "atags"
	  file in procfs. Useful with kexec.

config CRASH_DUMP
	bool "Build kdump crash kernel (EXPERIMENTAL)"
	help
	  Generate crash dump after being started by kexec. This should
	  be normally only set in special crash dump kernels which are
	  loaded in the main kernel with kexec-tools into a specially
	  reserved region and then later executed after a crash by
	  kdump/kexec. The crash dump kernel must be compiled to a
	  memory address not used by the main kernel

	  For more details see Documentation/kdump/kdump.txt

config AUTO_ZRELADDR
	bool "Auto calculation of the decompressed kernel image address"
	help
	  ZRELADDR is the physical address where the decompressed kernel
	  image will be placed. If AUTO_ZRELADDR is selected, the address
	  will be determined at run-time by masking the current IP with
	  0xf8000000. This assumes the zImage being placed in the first 128MB
	  from start of memory.

endmenu

menu "CPU Power Management"

source "drivers/cpufreq/Kconfig"

source "drivers/cpuidle/Kconfig"

endmenu

menu "Floating point emulation"

comment "At least one emulation must be selected"

config FPE_NWFPE
	bool "NWFPE math emulation"
	depends on (!AEABI || OABI_COMPAT) && !THUMB2_KERNEL
	---help---
	  Say Y to include the NWFPE floating point emulator in the kernel.
	  This is necessary to run most binaries. Linux does not currently
	  support floating point hardware so you need to say Y here even if
	  your machine has an FPA or floating point co-processor podule.

	  You may say N here if you are going to load the Acorn FPEmulator
	  early in the bootup.

config FPE_NWFPE_XP
	bool "Support extended precision"
	depends on FPE_NWFPE
	help
	  Say Y to include 80-bit support in the kernel floating-point
	  emulator.  Otherwise, only 32 and 64-bit support is compiled in.
	  Note that gcc does not generate 80-bit operations by default,
	  so in most cases this option only enlarges the size of the
	  floating point emulator without any good reason.

	  You almost surely want to say N here.

config FPE_FASTFPE
	bool "FastFPE math emulation (EXPERIMENTAL)"
	depends on (!AEABI || OABI_COMPAT) && !CPU_32v3
	---help---
	  Say Y here to include the FAST floating point emulator in the kernel.
	  This is an experimental much faster emulator which now also has full
	  precision for the mantissa.  It does not support any exceptions.
	  It is very simple, and approximately 3-6 times faster than NWFPE.

	  It should be sufficient for most programs.  It may be not suitable
	  for scientific calculations, but you have to check this for yourself.
	  If you do not feel you need a faster FP emulation you should better
	  choose NWFPE.

config VFP
	bool "VFP-format floating point maths"
	depends on CPU_V6 || CPU_V6K || CPU_ARM926T || CPU_V7 || CPU_FEROCEON
	help
	  Say Y to include VFP support code in the kernel. This is needed
	  if your hardware includes a VFP unit.

	  Please see <file:Documentation/arm/VFP/release-notes.txt> for
	  release notes and additional status information.

	  Say N if your target does not have VFP hardware.

config VFPv3
	bool
	depends on VFP
	default y if CPU_V7

config NEON
	bool "Advanced SIMD (NEON) Extension support"
	depends on VFPv3 && CPU_V7
	help
	  Say Y to include support code for NEON, the ARMv7 Advanced SIMD
	  Extension.

config KERNEL_MODE_NEON
	bool "Support for NEON in kernel mode"
	depends on NEON && AEABI
	help
	  Say Y to include support for NEON in kernel mode.

endmenu

menu "Userspace binary formats"

source "fs/Kconfig.binfmt"

config ARTHUR
	tristate "RISC OS personality"
	depends on !AEABI
	help
	  Say Y here to include the kernel code necessary if you want to run
	  Acorn RISC OS/Arthur binaries under Linux. This code is still very
	  experimental; if this sounds frightening, say N and sleep in peace.
	  You can also say M here to compile this support as a module (which
	  will be called arthur).

endmenu

menu "Power management options"

source "kernel/power/Kconfig"

config ARCH_SUSPEND_POSSIBLE
	depends on CPU_ARM920T || CPU_ARM926T || CPU_FEROCEON || CPU_SA1100 || \
		CPU_V6 || CPU_V6K || CPU_V7 || CPU_V7M || CPU_XSC3 || CPU_XSCALE || CPU_MOHAWK
	def_bool y

config ARM_CPU_SUSPEND
	def_bool PM_SLEEP

config ARCH_HIBERNATION_POSSIBLE
	bool
	depends on MMU
	default y if ARCH_SUSPEND_POSSIBLE

endmenu

source "net/Kconfig"

source "drivers/Kconfig"

source "drivers/firmware/Kconfig"

source "fs/Kconfig"

source "arch/arm/Kconfig.debug"

source "security/Kconfig"

source "crypto/Kconfig"

source "lib/Kconfig"

source "arch/arm/kvm/Kconfig"<|MERGE_RESOLUTION|>--- conflicted
+++ resolved
@@ -356,22 +356,6 @@
 	help
 	  This enables support for ARM Ltd Versatile board.
 
-<<<<<<< HEAD
-config ARCH_AT91
-	bool "Atmel AT91"
-	select ARCH_REQUIRE_GPIOLIB
-	select CLKDEV_LOOKUP
-	select IRQ_DOMAIN
-	select PINCTRL
-	select PINCTRL_AT91
-	select SOC_BUS
-	select USE_OF
-	help
-	  This enables support for systems based on Atmel
-	  AT91RM9200, AT91SAM9 and SAMA5 processors.
-
-=======
->>>>>>> 58bc2d9b
 config ARCH_CLPS711X
 	bool "Cirrus Logic CLPS711x/EP721x/EP731x-based"
 	select ARCH_REQUIRE_GPIOLIB
