/*
 *  linux/arch/arm/vfp/vfpmodule.c
 *
 *  Copyright (C) 2004 ARM Limited.
 *  Written by Deep Blue Solutions Limited.
 *
 * This program is free software; you can redistribute it and/or modify
 * it under the terms of the GNU General Public License version 2 as
 * published by the Free Software Foundation.
 */
#include <linux/module.h>
#include <linux/types.h>
#include <linux/cpu.h>
#include <linux/cpu_pm.h>
#include <linux/kernel.h>
#include <linux/notifier.h>
#include <linux/signal.h>
#include <linux/sched.h>
#include <linux/smp.h>
#include <linux/init.h>

#include <asm/cputype.h>
#include <asm/thread_notify.h>
#include <asm/vfp.h>

#include "vfpinstr.h"
#include "vfp.h"

/*
 * Our undef handlers (in entry.S)
 */
void vfp_testing_entry(void);
void vfp_support_entry(void);
void vfp_null_entry(void);

void (*vfp_vector)(void) = vfp_null_entry;

/*
 * The pointer to the vfpstate structure of the thread which currently
 * owns the context held in the VFP hardware, or NULL if the hardware
 * context is invalid.
 */
union vfp_state *vfp_current_hw_state[NR_CPUS];

/*
<<<<<<< HEAD
 * Is 'thread's most up to date state stored in this CPUs hardware?
 * Must be called from non-preemptible context.
 */
static bool vfp_state_in_hw(unsigned int cpu, struct thread_info *thread)
{
#ifdef CONFIG_SMP
	if (thread->vfpstate.hard.cpu != cpu)
		return false;
#endif
	return vfp_current_hw_state[cpu] == &thread->vfpstate;
}

/*
 * Force a reload of the VFP context from the thread structure.  We do
 * this by ensuring that access to the VFP hardware is disabled, and
 * clear vfp_current_hw_state.  Must be called from non-preemptible context.
=======
 * Dual-use variable.
 * Used in startup: set to non-zero if VFP checks fail
 * After startup, holds VFP architecture
>>>>>>> b3675cca
 */
unsigned int VFP_arch;

/*
 * Per-thread VFP initialization.
 */
static void vfp_thread_flush(struct thread_info *thread)
{
	union vfp_state *vfp = &thread->vfpstate;
	unsigned int cpu;

	memset(vfp, 0, sizeof(union vfp_state));

	vfp->hard.fpexc = FPEXC_EN;
	vfp->hard.fpscr = FPSCR_ROUND_NEAREST;

	/*
	 * Disable VFP to ensure we initialize it first.  We must ensure
	 * that the modification of vfp_current_hw_state[] and hardware disable
	 * are done for the same CPU and without preemption.
	 */
	cpu = get_cpu();
	if (vfp_current_hw_state[cpu] == vfp)
		vfp_current_hw_state[cpu] = NULL;
	fmxr(FPEXC, fmrx(FPEXC) & ~FPEXC_EN);
	put_cpu();
}

static void vfp_thread_exit(struct thread_info *thread)
{
	/* release case: Per-thread VFP cleanup. */
	union vfp_state *vfp = &thread->vfpstate;
	unsigned int cpu = get_cpu();

	if (vfp_current_hw_state[cpu] == vfp)
		vfp_current_hw_state[cpu] = NULL;
	put_cpu();
}

static void vfp_thread_copy(struct thread_info *thread)
{
	struct thread_info *parent = current_thread_info();

	vfp_sync_hwstate(parent);
	thread->vfpstate = parent->vfpstate;
}

/*
 * When this function is called with the following 'cmd's, the following
 * is true while this function is being run:
 *  THREAD_NOFTIFY_SWTICH:
 *   - the previously running thread will not be scheduled onto another CPU.
 *   - the next thread to be run (v) will not be running on another CPU.
 *   - thread->cpu is the local CPU number
 *   - not preemptible as we're called in the middle of a thread switch
 *  THREAD_NOTIFY_FLUSH:
 *   - the thread (v) will be running on the local CPU, so
 *	v === current_thread_info()
 *   - thread->cpu is the local CPU number at the time it is accessed,
 *	but may change at any time.
 *   - we could be preempted if tree preempt rcu is enabled, so
 *	it is unsafe to use thread->cpu.
 *  THREAD_NOTIFY_EXIT
 *   - the thread (v) will be running on the local CPU, so
 *	v === current_thread_info()
 *   - thread->cpu is the local CPU number at the time it is accessed,
 *	but may change at any time.
 *   - we could be preempted if tree preempt rcu is enabled, so
 *	it is unsafe to use thread->cpu.
 */
static int vfp_notifier(struct notifier_block *self, unsigned long cmd, void *v)
{
	struct thread_info *thread = v;
	u32 fpexc;
#ifdef CONFIG_SMP
	unsigned int cpu;
#endif

	switch (cmd) {
	case THREAD_NOTIFY_SWITCH:
		fpexc = fmrx(FPEXC);

#ifdef CONFIG_SMP
		cpu = thread->cpu;

		/*
		 * On SMP, if VFP is enabled, save the old state in
		 * case the thread migrates to a different CPU. The
		 * restoring is done lazily.
		 */
		if ((fpexc & FPEXC_EN) && vfp_current_hw_state[cpu]) {
			vfp_save_state(vfp_current_hw_state[cpu], fpexc);
			vfp_current_hw_state[cpu]->hard.cpu = cpu;
		}
		/*
		 * Thread migration, just force the reloading of the
		 * state on the new CPU in case the VFP registers
		 * contain stale data.
		 */
		if (thread->vfpstate.hard.cpu != cpu)
			vfp_current_hw_state[cpu] = NULL;
#endif

		/*
		 * Always disable VFP so we can lazily save/restore the
		 * old state.
		 */
		fmxr(FPEXC, fpexc & ~FPEXC_EN);
		break;

	case THREAD_NOTIFY_FLUSH:
		vfp_thread_flush(thread);
		break;

	case THREAD_NOTIFY_EXIT:
		vfp_thread_exit(thread);
		break;

	case THREAD_NOTIFY_COPY:
		vfp_thread_copy(thread);
		break;
	}

	return NOTIFY_DONE;
}

static struct notifier_block vfp_notifier_block = {
	.notifier_call	= vfp_notifier,
};

/*
 * Raise a SIGFPE for the current process.
 * sicode describes the signal being raised.
 */
static void vfp_raise_sigfpe(unsigned int sicode, struct pt_regs *regs)
{
	siginfo_t info;

	memset(&info, 0, sizeof(info));

	info.si_signo = SIGFPE;
	info.si_code = sicode;
	info.si_addr = (void __user *)(instruction_pointer(regs) - 4);

	/*
	 * This is the same as NWFPE, because it's not clear what
	 * this is used for
	 */
	current->thread.error_code = 0;
	current->thread.trap_no = 6;

	send_sig_info(SIGFPE, &info, current);
}

static void vfp_panic(char *reason, u32 inst)
{
	int i;

	printk(KERN_ERR "VFP: Error: %s\n", reason);
	printk(KERN_ERR "VFP: EXC 0x%08x SCR 0x%08x INST 0x%08x\n",
		fmrx(FPEXC), fmrx(FPSCR), inst);
	for (i = 0; i < 32; i += 2)
		printk(KERN_ERR "VFP: s%2u: 0x%08x s%2u: 0x%08x\n",
		       i, vfp_get_float(i), i+1, vfp_get_float(i+1));
}

/*
 * Process bitmask of exception conditions.
 */
static void vfp_raise_exceptions(u32 exceptions, u32 inst, u32 fpscr, struct pt_regs *regs)
{
	int si_code = 0;

	pr_debug("VFP: raising exceptions %08x\n", exceptions);

	if (exceptions == VFP_EXCEPTION_ERROR) {
		vfp_panic("unhandled bounce", inst);
		vfp_raise_sigfpe(0, regs);
		return;
	}

	/*
	 * If any of the status flags are set, update the FPSCR.
	 * Comparison instructions always return at least one of
	 * these flags set.
	 */
	if (exceptions & (FPSCR_N|FPSCR_Z|FPSCR_C|FPSCR_V))
		fpscr &= ~(FPSCR_N|FPSCR_Z|FPSCR_C|FPSCR_V);

	fpscr |= exceptions;

	fmxr(FPSCR, fpscr);

#define RAISE(stat,en,sig)				\
	if (exceptions & stat && fpscr & en)		\
		si_code = sig;

	/*
	 * These are arranged in priority order, least to highest.
	 */
	RAISE(FPSCR_DZC, FPSCR_DZE, FPE_FLTDIV);
	RAISE(FPSCR_IXC, FPSCR_IXE, FPE_FLTRES);
	RAISE(FPSCR_UFC, FPSCR_UFE, FPE_FLTUND);
	RAISE(FPSCR_OFC, FPSCR_OFE, FPE_FLTOVF);
	RAISE(FPSCR_IOC, FPSCR_IOE, FPE_FLTINV);

	if (si_code)
		vfp_raise_sigfpe(si_code, regs);
}

/*
 * Emulate a VFP instruction.
 */
static u32 vfp_emulate_instruction(u32 inst, u32 fpscr, struct pt_regs *regs)
{
	u32 exceptions = VFP_EXCEPTION_ERROR;

	pr_debug("VFP: emulate: INST=0x%08x SCR=0x%08x\n", inst, fpscr);

	if (INST_CPRTDO(inst)) {
		if (!INST_CPRT(inst)) {
			/*
			 * CPDO
			 */
			if (vfp_single(inst)) {
				exceptions = vfp_single_cpdo(inst, fpscr);
			} else {
				exceptions = vfp_double_cpdo(inst, fpscr);
			}
		} else {
			/*
			 * A CPRT instruction can not appear in FPINST2, nor
			 * can it cause an exception.  Therefore, we do not
			 * have to emulate it.
			 */
		}
	} else {
		/*
		 * A CPDT instruction can not appear in FPINST2, nor can
		 * it cause an exception.  Therefore, we do not have to
		 * emulate it.
		 */
	}
	return exceptions & ~VFP_NAN_FLAG;
}

/*
 * Package up a bounce condition.
 */
void VFP_bounce(u32 trigger, u32 fpexc, struct pt_regs *regs)
{
	u32 fpscr, orig_fpscr, fpsid, exceptions;

	pr_debug("VFP: bounce: trigger %08x fpexc %08x\n", trigger, fpexc);

	/*
	 * At this point, FPEXC can have the following configuration:
	 *
	 *  EX DEX IXE
	 *  0   1   x   - synchronous exception
	 *  1   x   0   - asynchronous exception
	 *  1   x   1   - sychronous on VFP subarch 1 and asynchronous on later
	 *  0   0   1   - synchronous on VFP9 (non-standard subarch 1
	 *                implementation), undefined otherwise
	 *
	 * Clear various bits and enable access to the VFP so we can
	 * handle the bounce.
	 */
	fmxr(FPEXC, fpexc & ~(FPEXC_EX|FPEXC_DEX|FPEXC_FP2V|FPEXC_VV|FPEXC_TRAP_MASK));

	fpsid = fmrx(FPSID);
	orig_fpscr = fpscr = fmrx(FPSCR);

	/*
	 * Check for the special VFP subarch 1 and FPSCR.IXE bit case
	 */
	if ((fpsid & FPSID_ARCH_MASK) == (1 << FPSID_ARCH_BIT)
	    && (fpscr & FPSCR_IXE)) {
		/*
		 * Synchronous exception, emulate the trigger instruction
		 */
		goto emulate;
	}

	if (fpexc & FPEXC_EX) {
#ifndef CONFIG_CPU_FEROCEON
		/*
		 * Asynchronous exception. The instruction is read from FPINST
		 * and the interrupted instruction has to be restarted.
		 */
		trigger = fmrx(FPINST);
		regs->ARM_pc -= 4;
#endif
	} else if (!(fpexc & FPEXC_DEX)) {
		/*
		 * Illegal combination of bits. It can be caused by an
		 * unallocated VFP instruction but with FPSCR.IXE set and not
		 * on VFP subarch 1.
		 */
		 vfp_raise_exceptions(VFP_EXCEPTION_ERROR, trigger, fpscr, regs);
		goto exit;
	}

	/*
	 * Modify fpscr to indicate the number of iterations remaining.
	 * If FPEXC.EX is 0, FPEXC.DEX is 1 and the FPEXC.VV bit indicates
	 * whether FPEXC.VECITR or FPSCR.LEN is used.
	 */
	if (fpexc & (FPEXC_EX | FPEXC_VV)) {
		u32 len;

		len = fpexc + (1 << FPEXC_LENGTH_BIT);

		fpscr &= ~FPSCR_LENGTH_MASK;
		fpscr |= (len & FPEXC_LENGTH_MASK) << (FPSCR_LENGTH_BIT - FPEXC_LENGTH_BIT);
	}

	/*
	 * Handle the first FP instruction.  We used to take note of the
	 * FPEXC bounce reason, but this appears to be unreliable.
	 * Emulate the bounced instruction instead.
	 */
	exceptions = vfp_emulate_instruction(trigger, fpscr, regs);
	if (exceptions)
		vfp_raise_exceptions(exceptions, trigger, orig_fpscr, regs);

	/*
	 * If there isn't a second FP instruction, exit now. Note that
	 * the FPEXC.FP2V bit is valid only if FPEXC.EX is 1.
	 */
	if (fpexc ^ (FPEXC_EX | FPEXC_FP2V))
		goto exit;

	/*
	 * The barrier() here prevents fpinst2 being read
	 * before the condition above.
	 */
	barrier();
	trigger = fmrx(FPINST2);

 emulate:
	exceptions = vfp_emulate_instruction(trigger, orig_fpscr, regs);
	if (exceptions)
		vfp_raise_exceptions(exceptions, trigger, orig_fpscr, regs);
 exit:
	preempt_enable();
}

static void vfp_enable(void *unused)
{
	u32 access = get_copro_access();

	/*
	 * Enable full access to VFP (cp10 and cp11)
	 */
	set_copro_access(access | CPACC_FULL(10) | CPACC_FULL(11));
}

#ifdef CONFIG_CPU_PM
static int vfp_pm_suspend(void)
{
	struct thread_info *ti = current_thread_info();
	u32 fpexc = fmrx(FPEXC);

	/* if vfp is on, then save state for resumption */
	if (fpexc & FPEXC_EN) {
		printk(KERN_DEBUG "%s: saving vfp state\n", __func__);
		vfp_save_state(&ti->vfpstate, fpexc);

		/* disable, just in case */
		fmxr(FPEXC, fmrx(FPEXC) & ~FPEXC_EN);
	} else if (vfp_current_hw_state[ti->cpu]) {
		fmxr(FPEXC, fpexc | FPEXC_EN);
		vfp_save_state(vfp_current_hw_state[ti->cpu], fpexc);
		fmxr(FPEXC, fpexc);
	}

	/* clear any information we had about last context state */
	memset(vfp_current_hw_state, 0, sizeof(vfp_current_hw_state));

	return 0;
}

static void vfp_pm_resume(void)
{
	/* ensure we have access to the vfp */
	vfp_enable(NULL);

	/* and disable it to ensure the next usage restores the state */
	fmxr(FPEXC, fmrx(FPEXC) & ~FPEXC_EN);
}

static int vfp_cpu_pm_notifier(struct notifier_block *self, unsigned long cmd,
	void *v)
{
	switch (cmd) {
	case CPU_PM_ENTER:
		vfp_pm_suspend();
		break;
	case CPU_PM_ENTER_FAILED:
	case CPU_PM_EXIT:
		vfp_pm_resume();
		break;
	}
	return NOTIFY_OK;
}

static struct notifier_block vfp_cpu_pm_notifier_block = {
	.notifier_call = vfp_cpu_pm_notifier,
};

static void vfp_pm_init(void)
{
	cpu_pm_register_notifier(&vfp_cpu_pm_notifier_block);
}

#else
static inline void vfp_pm_init(void) { }
#endif /* CONFIG_CPU_PM */

void vfp_sync_hwstate(struct thread_info *thread)
{
	unsigned int cpu = get_cpu();

	/*
	 * If the thread we're interested in is the current owner of the
	 * hardware VFP state, then we need to save its state.
	 */
	if (vfp_current_hw_state[cpu] == &thread->vfpstate) {
		u32 fpexc = fmrx(FPEXC);

		/*
		 * Save the last VFP state on this CPU.
		 */
		fmxr(FPEXC, fpexc | FPEXC_EN);
		vfp_save_state(&thread->vfpstate, fpexc | FPEXC_EN);
		fmxr(FPEXC, fpexc);
	}

	put_cpu();
}

void vfp_flush_hwstate(struct thread_info *thread)
{
	unsigned int cpu = get_cpu();

	/*
	 * If the thread we're interested in is the current owner of the
	 * hardware VFP state, then we need to save its state.
	 */
	if (vfp_current_hw_state[cpu] == &thread->vfpstate) {
		u32 fpexc = fmrx(FPEXC);

		fmxr(FPEXC, fpexc & ~FPEXC_EN);

		/*
		 * Set the context to NULL to force a reload the next time
		 * the thread uses the VFP.
		 */
		vfp_current_hw_state[cpu] = NULL;
	}

#ifdef CONFIG_SMP
	/*
	 * For SMP we still have to take care of the case where the thread
	 * migrates to another CPU and then back to the original CPU on which
	 * the last VFP user is still the same thread. Mark the thread VFP
	 * state as belonging to a non-existent CPU so that the saved one will
	 * be reloaded in the above case.
	 */
	thread->vfpstate.hard.cpu = NR_CPUS;
#endif
	put_cpu();
}

/*
 * VFP hardware can lose all context when a CPU goes offline.
 * As we will be running in SMP mode with CPU hotplug, we will save the
 * hardware state at every thread switch.  We clear our held state when
 * a CPU has been killed, indicating that the VFP hardware doesn't contain
 * a threads VFP state.  When a CPU starts up, we re-enable access to the
 * VFP hardware.
 *
 * Both CPU_DYING and CPU_STARTING are called on the CPU which
 * is being offlined/onlined.
 */
static int vfp_hotplug(struct notifier_block *b, unsigned long action,
	void *hcpu)
{
	if (action == CPU_DYING || action == CPU_DYING_FROZEN) {
		unsigned int cpu = (long)hcpu;
		vfp_current_hw_state[cpu] = NULL;
	} else if (action == CPU_STARTING || action == CPU_STARTING_FROZEN)
		vfp_enable(NULL);
	return NOTIFY_OK;
}

/*
 * VFP support code initialisation.
 */
static int __init vfp_init(void)
{
	unsigned int vfpsid;
	unsigned int cpu_arch = cpu_architecture();

	if (cpu_arch >= CPU_ARCH_ARMv6)
		vfp_enable(NULL);

	/*
	 * First check that there is a VFP that we can use.
	 * The handler is already setup to just log calls, so
	 * we just need to read the VFPSID register.
	 */
	vfp_vector = vfp_testing_entry;
	barrier();
	vfpsid = fmrx(FPSID);
	barrier();
	vfp_vector = vfp_null_entry;

	printk(KERN_INFO "VFP support v0.3: ");
	if (VFP_arch)
		printk("not present\n");
	else if (vfpsid & FPSID_NODOUBLE) {
		printk("no double precision support\n");
	} else {
		hotcpu_notifier(vfp_hotplug, 0);

		smp_call_function(vfp_enable, NULL, 1);

		VFP_arch = (vfpsid & FPSID_ARCH_MASK) >> FPSID_ARCH_BIT;  /* Extract the architecture version */
		printk("implementor %02x architecture %d part %02x variant %x rev %x\n",
			(vfpsid & FPSID_IMPLEMENTER_MASK) >> FPSID_IMPLEMENTER_BIT,
			(vfpsid & FPSID_ARCH_MASK) >> FPSID_ARCH_BIT,
			(vfpsid & FPSID_PART_MASK) >> FPSID_PART_BIT,
			(vfpsid & FPSID_VARIANT_MASK) >> FPSID_VARIANT_BIT,
			(vfpsid & FPSID_REV_MASK) >> FPSID_REV_BIT);

		vfp_vector = vfp_support_entry;

		thread_register_notifier(&vfp_notifier_block);
		vfp_pm_init();

		/*
		 * We detected VFP, and the support code is
		 * in place; report VFP support to userspace.
		 */
		elf_hwcap |= HWCAP_VFP;
#ifdef CONFIG_VFPv3
		if (VFP_arch >= 2) {
			elf_hwcap |= HWCAP_VFPv3;

			/*
			 * Check for VFPv3 D16. CPUs in this configuration
			 * only have 16 x 64bit registers.
			 */
			if (((fmrx(MVFR0) & MVFR0_A_SIMD_MASK)) == 1)
				elf_hwcap |= HWCAP_VFPv3D16;
		}
#endif
		/*
		 * Check for the presence of the Advanced SIMD
		 * load/store instructions, integer and single
		 * precision floating point operations. Only check
		 * for NEON if the hardware has the MVFR registers.
		 */
		if ((read_cpuid_id() & 0x000f0000) == 0x000f0000) {
#ifdef CONFIG_NEON
			if ((fmrx(MVFR1) & 0x000fff00) == 0x00011100)
				elf_hwcap |= HWCAP_NEON;
#endif
			if ((fmrx(MVFR1) & 0xf0000000) == 0x10000000)
				elf_hwcap |= HWCAP_VFPv4;
		}
	}
	return 0;
}

late_initcall(vfp_init);<|MERGE_RESOLUTION|>--- conflicted
+++ resolved
@@ -43,28 +43,9 @@
 union vfp_state *vfp_current_hw_state[NR_CPUS];
 
 /*
-<<<<<<< HEAD
- * Is 'thread's most up to date state stored in this CPUs hardware?
- * Must be called from non-preemptible context.
- */
-static bool vfp_state_in_hw(unsigned int cpu, struct thread_info *thread)
-{
-#ifdef CONFIG_SMP
-	if (thread->vfpstate.hard.cpu != cpu)
-		return false;
-#endif
-	return vfp_current_hw_state[cpu] == &thread->vfpstate;
-}
-
-/*
- * Force a reload of the VFP context from the thread structure.  We do
- * this by ensuring that access to the VFP hardware is disabled, and
- * clear vfp_current_hw_state.  Must be called from non-preemptible context.
-=======
  * Dual-use variable.
  * Used in startup: set to non-zero if VFP checks fail
  * After startup, holds VFP architecture
->>>>>>> b3675cca
  */
 unsigned int VFP_arch;
 
