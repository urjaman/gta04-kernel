/*
 *  linux/arch/arm/vfp/vfpmodule.c
 *
 *  Copyright (C) 2004 ARM Limited.
 *  Written by Deep Blue Solutions Limited.
 *
 * This program is free software; you can redistribute it and/or modify
 * it under the terms of the GNU General Public License version 2 as
 * published by the Free Software Foundation.
 */
#include <linux/types.h>
#include <linux/cpu.h>
#include <linux/cpu_pm.h>
#include <linux/hardirq.h>
#include <linux/kernel.h>
#include <linux/notifier.h>
#include <linux/signal.h>
#include <linux/sched.h>
#include <linux/smp.h>
#include <linux/init.h>
#include <linux/uaccess.h>
#include <linux/user.h>

#include <asm/cp15.h>
#include <asm/cputype.h>
#include <asm/system_info.h>
#include <asm/thread_notify.h>
#include <asm/vfp.h>

#include "vfpinstr.h"
#include "vfp.h"

/*
 * Our undef handlers (in entry.S)
 */
void vfp_testing_entry(void);
void vfp_support_entry(void);
void vfp_null_entry(void);

void (*vfp_vector)(void) = vfp_null_entry;

/*
 * Dual-use variable.
 * Used in startup: set to non-zero if VFP checks fail
 * After startup, holds VFP architecture
 */
unsigned int VFP_arch;

/*
 * The pointer to the vfpstate structure of the thread which currently
 * owns the context held in the VFP hardware, or NULL if the hardware
 * context is invalid.
 *
 * For UP, this is sufficient to tell which thread owns the VFP context.
 * However, for SMP, we also need to check the CPU number stored in the
 * saved state too to catch migrations.
 */
union vfp_state *vfp_current_hw_state[NR_CPUS];

/*
 * Is 'thread's most up to date state stored in this CPUs hardware?
 * Must be called from non-preemptible context.
 */
static bool vfp_state_in_hw(unsigned int cpu, struct thread_info *thread)
{
#ifdef CONFIG_SMP
	if (thread->vfpstate.hard.cpu != cpu)
		return false;
#endif
	return vfp_current_hw_state[cpu] == &thread->vfpstate;
}

/*
 * Force a reload of the VFP context from the thread structure.  We do
 * this by ensuring that access to the VFP hardware is disabled, and
 * clear vfp_current_hw_state.  Must be called from non-preemptible context.
 */
static void vfp_force_reload(unsigned int cpu, struct thread_info *thread)
{
	if (vfp_state_in_hw(cpu, thread)) {
		fmxr(FPEXC, fmrx(FPEXC) & ~FPEXC_EN);
		vfp_current_hw_state[cpu] = NULL;
	}
#ifdef CONFIG_SMP
	thread->vfpstate.hard.cpu = NR_CPUS;
#endif
}

/*
 * Per-thread VFP initialization.
 */
static void vfp_thread_flush(struct thread_info *thread)
{
	union vfp_state *vfp = &thread->vfpstate;
	unsigned int cpu;

	/*
	 * Disable VFP to ensure we initialize it first.  We must ensure
	 * that the modification of vfp_current_hw_state[] and hardware
	 * disable are done for the same CPU and without preemption.
	 *
	 * Do this first to ensure that preemption won't overwrite our
	 * state saving should access to the VFP be enabled at this point.
	 */
	cpu = get_cpu();
	if (vfp_current_hw_state[cpu] == vfp)
		vfp_current_hw_state[cpu] = NULL;
	fmxr(FPEXC, fmrx(FPEXC) & ~FPEXC_EN);
	put_cpu();

	memset(vfp, 0, sizeof(union vfp_state));

	vfp->hard.fpexc = FPEXC_EN;
	vfp->hard.fpscr = FPSCR_ROUND_NEAREST;
#ifdef CONFIG_SMP
	vfp->hard.cpu = NR_CPUS;
#endif
}

static void vfp_thread_exit(struct thread_info *thread)
{
	/* release case: Per-thread VFP cleanup. */
	union vfp_state *vfp = &thread->vfpstate;
	unsigned int cpu = get_cpu();

	if (vfp_current_hw_state[cpu] == vfp)
		vfp_current_hw_state[cpu] = NULL;
	put_cpu();
}

static void vfp_thread_copy(struct thread_info *thread)
{
	struct thread_info *parent = current_thread_info();

	vfp_sync_hwstate(parent);
	thread->vfpstate = parent->vfpstate;
#ifdef CONFIG_SMP
	thread->vfpstate.hard.cpu = NR_CPUS;
#endif
}

/*
 * When this function is called with the following 'cmd's, the following
 * is true while this function is being run:
 *  THREAD_NOFTIFY_SWTICH:
 *   - the previously running thread will not be scheduled onto another CPU.
 *   - the next thread to be run (v) will not be running on another CPU.
 *   - thread->cpu is the local CPU number
 *   - not preemptible as we're called in the middle of a thread switch
 *  THREAD_NOTIFY_FLUSH:
 *   - the thread (v) will be running on the local CPU, so
 *	v === current_thread_info()
 *   - thread->cpu is the local CPU number at the time it is accessed,
 *	but may change at any time.
 *   - we could be preempted if tree preempt rcu is enabled, so
 *	it is unsafe to use thread->cpu.
 *  THREAD_NOTIFY_EXIT
 *   - the thread (v) will be running on the local CPU, so
 *	v === current_thread_info()
 *   - thread->cpu is the local CPU number at the time it is accessed,
 *	but may change at any time.
 *   - we could be preempted if tree preempt rcu is enabled, so
 *	it is unsafe to use thread->cpu.
 */
static int vfp_notifier(struct notifier_block *self, unsigned long cmd, void *v)
{
	struct thread_info *thread = v;
	u32 fpexc;
#ifdef CONFIG_SMP
	unsigned int cpu;
#endif

	switch (cmd) {
	case THREAD_NOTIFY_SWITCH:
		fpexc = fmrx(FPEXC);

#ifdef CONFIG_SMP
		cpu = thread->cpu;

		/*
		 * On SMP, if VFP is enabled, save the old state in
		 * case the thread migrates to a different CPU. The
		 * restoring is done lazily.
		 */
		if ((fpexc & FPEXC_EN) && vfp_current_hw_state[cpu])
			vfp_save_state(vfp_current_hw_state[cpu], fpexc);
#endif

		/*
		 * Always disable VFP so we can lazily save/restore the
		 * old state.
		 */
		fmxr(FPEXC, fpexc & ~FPEXC_EN);
		break;

	case THREAD_NOTIFY_FLUSH:
		vfp_thread_flush(thread);
		break;

	case THREAD_NOTIFY_EXIT:
		vfp_thread_exit(thread);
		break;

	case THREAD_NOTIFY_COPY:
		vfp_thread_copy(thread);
		break;
	}

	return NOTIFY_DONE;
}

static struct notifier_block vfp_notifier_block = {
	.notifier_call	= vfp_notifier,
};

/*
 * Raise a SIGFPE for the current process.
 * sicode describes the signal being raised.
 */
static void vfp_raise_sigfpe(unsigned int sicode, struct pt_regs *regs)
{
	siginfo_t info;

	memset(&info, 0, sizeof(info));

	info.si_signo = SIGFPE;
	info.si_code = sicode;
	info.si_addr = (void __user *)(instruction_pointer(regs) - 4);

	/*
	 * This is the same as NWFPE, because it's not clear what
	 * this is used for
	 */
	current->thread.error_code = 0;
	current->thread.trap_no = 6;

	send_sig_info(SIGFPE, &info, current);
}

static void vfp_panic(char *reason, u32 inst)
{
	int i;

	pr_err("VFP: Error: %s\n", reason);
	pr_err("VFP: EXC 0x%08x SCR 0x%08x INST 0x%08x\n",
		fmrx(FPEXC), fmrx(FPSCR), inst);
	for (i = 0; i < 32; i += 2)
		pr_err("VFP: s%2u: 0x%08x s%2u: 0x%08x\n",
		       i, vfp_get_float(i), i+1, vfp_get_float(i+1));
}

/*
 * Process bitmask of exception conditions.
 */
static void vfp_raise_exceptions(u32 exceptions, u32 inst, u32 fpscr, struct pt_regs *regs)
{
	int si_code = 0;

	pr_debug("VFP: raising exceptions %08x\n", exceptions);

	if (exceptions == VFP_EXCEPTION_ERROR) {
		vfp_panic("unhandled bounce", inst);
		vfp_raise_sigfpe(0, regs);
		return;
	}

	/*
	 * If any of the status flags are set, update the FPSCR.
	 * Comparison instructions always return at least one of
	 * these flags set.
	 */
	if (exceptions & (FPSCR_N|FPSCR_Z|FPSCR_C|FPSCR_V))
		fpscr &= ~(FPSCR_N|FPSCR_Z|FPSCR_C|FPSCR_V);

	fpscr |= exceptions;

	fmxr(FPSCR, fpscr);

#define RAISE(stat,en,sig)				\
	if (exceptions & stat && fpscr & en)		\
		si_code = sig;

	/*
	 * These are arranged in priority order, least to highest.
	 */
	RAISE(FPSCR_DZC, FPSCR_DZE, FPE_FLTDIV);
	RAISE(FPSCR_IXC, FPSCR_IXE, FPE_FLTRES);
	RAISE(FPSCR_UFC, FPSCR_UFE, FPE_FLTUND);
	RAISE(FPSCR_OFC, FPSCR_OFE, FPE_FLTOVF);
	RAISE(FPSCR_IOC, FPSCR_IOE, FPE_FLTINV);

	if (si_code)
		vfp_raise_sigfpe(si_code, regs);
}

/*
 * Emulate a VFP instruction.
 */
static u32 vfp_emulate_instruction(u32 inst, u32 fpscr, struct pt_regs *regs)
{
	u32 exceptions = VFP_EXCEPTION_ERROR;

	pr_debug("VFP: emulate: INST=0x%08x SCR=0x%08x\n", inst, fpscr);

	if (INST_CPRTDO(inst)) {
		if (!INST_CPRT(inst)) {
			/*
			 * CPDO
			 */
			if (vfp_single(inst)) {
				exceptions = vfp_single_cpdo(inst, fpscr);
			} else {
				exceptions = vfp_double_cpdo(inst, fpscr);
			}
		} else {
			/*
			 * A CPRT instruction can not appear in FPINST2, nor
			 * can it cause an exception.  Therefore, we do not
			 * have to emulate it.
			 */
		}
	} else {
		/*
		 * A CPDT instruction can not appear in FPINST2, nor can
		 * it cause an exception.  Therefore, we do not have to
		 * emulate it.
		 */
	}
	return exceptions & ~VFP_NAN_FLAG;
}

/*
 * Package up a bounce condition.
 */
void VFP_bounce(u32 trigger, u32 fpexc, struct pt_regs *regs)
{
	u32 fpscr, orig_fpscr, fpsid, exceptions;

	pr_debug("VFP: bounce: trigger %08x fpexc %08x\n", trigger, fpexc);

	/*
	 * At this point, FPEXC can have the following configuration:
	 *
	 *  EX DEX IXE
	 *  0   1   x   - synchronous exception
	 *  1   x   0   - asynchronous exception
	 *  1   x   1   - sychronous on VFP subarch 1 and asynchronous on later
	 *  0   0   1   - synchronous on VFP9 (non-standard subarch 1
	 *                implementation), undefined otherwise
	 *
	 * Clear various bits and enable access to the VFP so we can
	 * handle the bounce.
	 */
	fmxr(FPEXC, fpexc & ~(FPEXC_EX|FPEXC_DEX|FPEXC_FP2V|FPEXC_VV|FPEXC_TRAP_MASK));

	fpsid = fmrx(FPSID);
	orig_fpscr = fpscr = fmrx(FPSCR);

	/*
	 * Check for the special VFP subarch 1 and FPSCR.IXE bit case
	 */
	if ((fpsid & FPSID_ARCH_MASK) == (1 << FPSID_ARCH_BIT)
	    && (fpscr & FPSCR_IXE)) {
		/*
		 * Synchronous exception, emulate the trigger instruction
		 */
		goto emulate;
	}

	if (fpexc & FPEXC_EX) {
#ifndef CONFIG_CPU_FEROCEON
		/*
		 * Asynchronous exception. The instruction is read from FPINST
		 * and the interrupted instruction has to be restarted.
		 */
		trigger = fmrx(FPINST);
		regs->ARM_pc -= 4;
#endif
	} else if (!(fpexc & FPEXC_DEX)) {
		/*
		 * Illegal combination of bits. It can be caused by an
		 * unallocated VFP instruction but with FPSCR.IXE set and not
		 * on VFP subarch 1.
		 */
		 vfp_raise_exceptions(VFP_EXCEPTION_ERROR, trigger, fpscr, regs);
		goto exit;
	}

	/*
	 * Modify fpscr to indicate the number of iterations remaining.
	 * If FPEXC.EX is 0, FPEXC.DEX is 1 and the FPEXC.VV bit indicates
	 * whether FPEXC.VECITR or FPSCR.LEN is used.
	 */
	if (fpexc & (FPEXC_EX | FPEXC_VV)) {
		u32 len;

		len = fpexc + (1 << FPEXC_LENGTH_BIT);

		fpscr &= ~FPSCR_LENGTH_MASK;
		fpscr |= (len & FPEXC_LENGTH_MASK) << (FPSCR_LENGTH_BIT - FPEXC_LENGTH_BIT);
	}

	/*
	 * Handle the first FP instruction.  We used to take note of the
	 * FPEXC bounce reason, but this appears to be unreliable.
	 * Emulate the bounced instruction instead.
	 */
	exceptions = vfp_emulate_instruction(trigger, fpscr, regs);
	if (exceptions)
		vfp_raise_exceptions(exceptions, trigger, orig_fpscr, regs);

	/*
	 * If there isn't a second FP instruction, exit now. Note that
	 * the FPEXC.FP2V bit is valid only if FPEXC.EX is 1.
	 */
	if (fpexc ^ (FPEXC_EX | FPEXC_FP2V))
		goto exit;

	/*
	 * The barrier() here prevents fpinst2 being read
	 * before the condition above.
	 */
	barrier();
	trigger = fmrx(FPINST2);

 emulate:
	exceptions = vfp_emulate_instruction(trigger, orig_fpscr, regs);
	if (exceptions)
		vfp_raise_exceptions(exceptions, trigger, orig_fpscr, regs);
 exit:
	preempt_enable();
}

static void vfp_enable(void *unused)
{
	u32 access;

	BUG_ON(preemptible());
	access = get_copro_access();

	/*
	 * Enable full access to VFP (cp10 and cp11)
	 */
	set_copro_access(access | CPACC_FULL(10) | CPACC_FULL(11));
}

#ifdef CONFIG_CPU_PM
static int vfp_pm_suspend(void)
{
	struct thread_info *ti = current_thread_info();
	u32 fpexc = fmrx(FPEXC);

	/* if vfp is on, then save state for resumption */
	if (fpexc & FPEXC_EN) {
		pr_debug("%s: saving vfp state\n", __func__);
		vfp_save_state(&ti->vfpstate, fpexc);

		/* disable, just in case */
		fmxr(FPEXC, fmrx(FPEXC) & ~FPEXC_EN);
	}

	/* clear any information we had about last context state */
	memset(vfp_current_hw_state, 0, sizeof(vfp_current_hw_state));

	return 0;
}

static void vfp_pm_resume(void)
{
	/* ensure we have access to the vfp */
	vfp_enable(NULL);

	/* and disable it to ensure the next usage restores the state */
	fmxr(FPEXC, fmrx(FPEXC) & ~FPEXC_EN);
}

static int vfp_cpu_pm_notifier(struct notifier_block *self, unsigned long cmd,
	void *v)
{
	switch (cmd) {
	case CPU_PM_ENTER:
		vfp_pm_suspend();
		break;
	case CPU_PM_ENTER_FAILED:
	case CPU_PM_EXIT:
		vfp_pm_resume();
		break;
	}
	return NOTIFY_OK;
}

static struct notifier_block vfp_cpu_pm_notifier_block = {
	.notifier_call = vfp_cpu_pm_notifier,
};

static void vfp_pm_init(void)
{
	cpu_pm_register_notifier(&vfp_cpu_pm_notifier_block);
}

#else
static inline void vfp_pm_init(void) { }
#endif /* CONFIG_CPU_PM */

/*
 * Ensure that the VFP state stored in 'thread->vfpstate' is up to date
 * with the hardware state.
 */
void vfp_sync_hwstate(struct thread_info *thread)
{
	unsigned int cpu = get_cpu();

	if (vfp_state_in_hw(cpu, thread)) {
		u32 fpexc = fmrx(FPEXC);

		/*
		 * Save the last VFP state on this CPU.
		 */
		fmxr(FPEXC, fpexc | FPEXC_EN);
		vfp_save_state(&thread->vfpstate, fpexc | FPEXC_EN);
		fmxr(FPEXC, fpexc);
	}

	put_cpu();
}

/* Ensure that the thread reloads the hardware VFP state on the next use. */
void vfp_flush_hwstate(struct thread_info *thread)
{
	unsigned int cpu = get_cpu();

	vfp_force_reload(cpu, thread);

	put_cpu();
}

/*
 * Save the current VFP state into the provided structures and prepare
 * for entry into a new function (signal handler).
 */
int vfp_preserve_user_clear_hwstate(struct user_vfp __user *ufp,
				    struct user_vfp_exc __user *ufp_exc)
{
	struct thread_info *thread = current_thread_info();
	struct vfp_hard_struct *hwstate = &thread->vfpstate.hard;
	int err = 0;

	/* Ensure that the saved hwstate is up-to-date. */
	vfp_sync_hwstate(thread);

	/*
	 * Copy the floating point registers. There can be unused
	 * registers see asm/hwcap.h for details.
	 */
	err |= __copy_to_user(&ufp->fpregs, &hwstate->fpregs,
			      sizeof(hwstate->fpregs));
	/*
	 * Copy the status and control register.
	 */
	__put_user_error(hwstate->fpscr, &ufp->fpscr, err);

	/*
	 * Copy the exception registers.
	 */
	__put_user_error(hwstate->fpexc, &ufp_exc->fpexc, err);
	__put_user_error(hwstate->fpinst, &ufp_exc->fpinst, err);
	__put_user_error(hwstate->fpinst2, &ufp_exc->fpinst2, err);

	if (err)
		return -EFAULT;

	/* Ensure that VFP is disabled. */
	vfp_flush_hwstate(thread);

	/*
	 * As per the PCS, clear the length and stride bits for function
	 * entry.
	 */
	hwstate->fpscr &= ~(FPSCR_LENGTH_MASK | FPSCR_STRIDE_MASK);
<<<<<<< HEAD

	/*
	 * Disable VFP in the hwstate so that we can detect if it gets
	 * used.
	 */
	hwstate->fpexc &= ~FPEXC_EN;
=======
>>>>>>> cfaf0251
	return 0;
}

/* Sanitise and restore the current VFP state from the provided structures. */
int vfp_restore_user_hwstate(struct user_vfp __user *ufp,
			     struct user_vfp_exc __user *ufp_exc)
{
	struct thread_info *thread = current_thread_info();
	struct vfp_hard_struct *hwstate = &thread->vfpstate.hard;
	unsigned long fpexc;
	int err = 0;

<<<<<<< HEAD
	/*
	 * If VFP has been used, then disable it to avoid corrupting
	 * the new thread state.
	 */
	if (hwstate->fpexc & FPEXC_EN)
		vfp_flush_hwstate(thread);
=======
	/* Disable VFP to avoid corrupting the new thread state. */
	vfp_flush_hwstate(thread);
>>>>>>> cfaf0251

	/*
	 * Copy the floating point registers. There can be unused
	 * registers see asm/hwcap.h for details.
	 */
	err |= __copy_from_user(&hwstate->fpregs, &ufp->fpregs,
				sizeof(hwstate->fpregs));
	/*
	 * Copy the status and control register.
	 */
	__get_user_error(hwstate->fpscr, &ufp->fpscr, err);

	/*
	 * Sanitise and restore the exception registers.
	 */
	__get_user_error(fpexc, &ufp_exc->fpexc, err);

	/* Ensure the VFP is enabled. */
	fpexc |= FPEXC_EN;

	/* Ensure FPINST2 is invalid and the exception flag is cleared. */
	fpexc &= ~(FPEXC_EX | FPEXC_FP2V);
	hwstate->fpexc = fpexc;

	__get_user_error(hwstate->fpinst, &ufp_exc->fpinst, err);
	__get_user_error(hwstate->fpinst2, &ufp_exc->fpinst2, err);

	return err ? -EFAULT : 0;
}

/*
 * VFP hardware can lose all context when a CPU goes offline.
 * As we will be running in SMP mode with CPU hotplug, we will save the
 * hardware state at every thread switch.  We clear our held state when
 * a CPU has been killed, indicating that the VFP hardware doesn't contain
 * a threads VFP state.  When a CPU starts up, we re-enable access to the
 * VFP hardware.
 *
 * Both CPU_DYING and CPU_STARTING are called on the CPU which
 * is being offlined/onlined.
 */
static int vfp_hotplug(struct notifier_block *b, unsigned long action,
	void *hcpu)
{
	if (action == CPU_DYING || action == CPU_DYING_FROZEN) {
		vfp_force_reload((long)hcpu, current_thread_info());
	} else if (action == CPU_STARTING || action == CPU_STARTING_FROZEN)
		vfp_enable(NULL);
	return NOTIFY_OK;
}

/*
 * VFP support code initialisation.
 */
static int __init vfp_init(void)
{
	unsigned int vfpsid;
	unsigned int cpu_arch = cpu_architecture();

	if (cpu_arch >= CPU_ARCH_ARMv6)
		on_each_cpu(vfp_enable, NULL, 1);

	/*
	 * First check that there is a VFP that we can use.
	 * The handler is already setup to just log calls, so
	 * we just need to read the VFPSID register.
	 */
	vfp_vector = vfp_testing_entry;
	barrier();
	vfpsid = fmrx(FPSID);
	barrier();
	vfp_vector = vfp_null_entry;

	pr_info("VFP support v0.3: ");
	if (VFP_arch)
		pr_cont("not present\n");
	else if (vfpsid & FPSID_NODOUBLE) {
		pr_cont("no double precision support\n");
	} else {
		hotcpu_notifier(vfp_hotplug, 0);

		VFP_arch = (vfpsid & FPSID_ARCH_MASK) >> FPSID_ARCH_BIT;  /* Extract the architecture version */
		pr_cont("implementor %02x architecture %d part %02x variant %x rev %x\n",
			(vfpsid & FPSID_IMPLEMENTER_MASK) >> FPSID_IMPLEMENTER_BIT,
			(vfpsid & FPSID_ARCH_MASK) >> FPSID_ARCH_BIT,
			(vfpsid & FPSID_PART_MASK) >> FPSID_PART_BIT,
			(vfpsid & FPSID_VARIANT_MASK) >> FPSID_VARIANT_BIT,
			(vfpsid & FPSID_REV_MASK) >> FPSID_REV_BIT);

		vfp_vector = vfp_support_entry;

		thread_register_notifier(&vfp_notifier_block);
		vfp_pm_init();

		/*
		 * We detected VFP, and the support code is
		 * in place; report VFP support to userspace.
		 */
		elf_hwcap |= HWCAP_VFP;
#ifdef CONFIG_VFPv3
		if (VFP_arch >= 2) {
			elf_hwcap |= HWCAP_VFPv3;

			/*
			 * Check for VFPv3 D16. CPUs in this configuration
			 * only have 16 x 64bit registers.
			 */
			if (((fmrx(MVFR0) & MVFR0_A_SIMD_MASK)) == 1)
				elf_hwcap |= HWCAP_VFPv3D16;
		}
#endif
		/*
		 * Check for the presence of the Advanced SIMD
		 * load/store instructions, integer and single
		 * precision floating point operations. Only check
		 * for NEON if the hardware has the MVFR registers.
		 */
		if ((read_cpuid_id() & 0x000f0000) == 0x000f0000) {
#ifdef CONFIG_NEON
			if ((fmrx(MVFR1) & 0x000fff00) == 0x00011100)
				elf_hwcap |= HWCAP_NEON;
#endif
			if ((fmrx(MVFR1) & 0xf0000000) == 0x10000000)
				elf_hwcap |= HWCAP_VFPv4;
		}
	}
	return 0;
}

late_initcall(vfp_init);<|MERGE_RESOLUTION|>--- conflicted
+++ resolved
@@ -577,15 +577,6 @@
 	 * entry.
 	 */
 	hwstate->fpscr &= ~(FPSCR_LENGTH_MASK | FPSCR_STRIDE_MASK);
-<<<<<<< HEAD
-
-	/*
-	 * Disable VFP in the hwstate so that we can detect if it gets
-	 * used.
-	 */
-	hwstate->fpexc &= ~FPEXC_EN;
-=======
->>>>>>> cfaf0251
 	return 0;
 }
 
@@ -598,17 +589,8 @@
 	unsigned long fpexc;
 	int err = 0;
 
-<<<<<<< HEAD
-	/*
-	 * If VFP has been used, then disable it to avoid corrupting
-	 * the new thread state.
-	 */
-	if (hwstate->fpexc & FPEXC_EN)
-		vfp_flush_hwstate(thread);
-=======
 	/* Disable VFP to avoid corrupting the new thread state. */
 	vfp_flush_hwstate(thread);
->>>>>>> cfaf0251
 
 	/*
 	 * Copy the floating point registers. There can be unused
