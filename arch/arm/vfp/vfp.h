/*
 *  linux/arch/arm/vfp/vfp.h
 *
 *  Copyright (C) 2004 ARM Limited.
 *  Written by Deep Blue Solutions Limited.
 *
 * This program is free software; you can redistribute it and/or modify
 * it under the terms of the GNU General Public License version 2 as
 * published by the Free Software Foundation.
 */

static inline u32 vfp_shiftright32jamming(u32 val, unsigned int shift)
{
	if (shift) {
		if (shift < 32)
			val = val >> shift | ((val << (32 - shift)) != 0);
		else
			val = val != 0;
	}
	return val;
}

static inline u64 vfp_shiftright64jamming(u64 val, unsigned int shift)
{
	if (shift) {
		if (shift < 64)
			val = val >> shift | ((val << (64 - shift)) != 0);
		else
			val = val != 0;
	}
	return val;
}

static inline u32 vfp_hi64to32jamming(u64 val)
{
	u32 v;

	asm(
	"cmp	%Q1, #1		@ vfp_hi64to32jamming\n\t"
	"movcc	%0, %R1\n\t"
	"orrcs	%0, %R1, #1"
	: "=r" (v) : "r" (val) : "cc");

	return v;
}

static inline void add128(u64 *resh, u64 *resl, u64 nh, u64 nl, u64 mh, u64 ml)
{
	asm(	"adds	%Q0, %Q2, %Q4\n\t"
		"adcs	%R0, %R2, %R4\n\t"
		"adcs	%Q1, %Q3, %Q5\n\t"
		"adc	%R1, %R3, %R5"
	    : "=r" (nl), "=r" (nh)
	    : "0" (nl), "1" (nh), "r" (ml), "r" (mh)
	    : "cc");
	*resh = nh;
	*resl = nl;
}

static inline void sub128(u64 *resh, u64 *resl, u64 nh, u64 nl, u64 mh, u64 ml)
{
	asm(	"subs	%Q0, %Q2, %Q4\n\t"
		"sbcs	%R0, %R2, %R4\n\t"
		"sbcs	%Q1, %Q3, %Q5\n\t"
		"sbc	%R1, %R3, %R5\n\t"
	    : "=r" (nl), "=r" (nh)
	    : "0" (nl), "1" (nh), "r" (ml), "r" (mh)
	    : "cc");
	*resh = nh;
	*resl = nl;
}

static inline void mul64to128(u64 *resh, u64 *resl, u64 n, u64 m)
{
	u32 nh, nl, mh, ml;
	u64 rh, rma, rmb, rl;

	nl = n;
	ml = m;
	rl = (u64)nl * ml;

	nh = n >> 32;
	rma = (u64)nh * ml;

	mh = m >> 32;
	rmb = (u64)nl * mh;
	rma += rmb;

	rh = (u64)nh * mh;
	rh += ((u64)(rma < rmb) << 32) + (rma >> 32);

	rma <<= 32;
	rl += rma;
	rh += (rl < rma);

	*resl = rl;
	*resh = rh;
}

static inline void shift64left(u64 *resh, u64 *resl, u64 n)
{
	*resh = n >> 63;
	*resl = n << 1;
}

static inline u64 vfp_hi64multiply64(u64 n, u64 m)
{
	u64 rh, rl;
	mul64to128(&rh, &rl, n, m);
	return rh | (rl != 0);
}

static inline u64 vfp_estimate_div128to64(u64 nh, u64 nl, u64 m)
{
	u64 mh, ml, remh, reml, termh, terml, z;

	if (nh >= m)
		return ~0ULL;
	mh = m >> 32;
	if (mh << 32 <= nh) {
		z = 0xffffffff00000000ULL;
	} else {
		z = nh;
		do_div(z, mh);
		z <<= 32;
	}
	mul64to128(&termh, &terml, m, z);
	sub128(&remh, &reml, nh, nl, termh, terml);
	ml = m << 32;
	while ((s64)remh < 0) {
		z -= 0x100000000ULL;
		add128(&remh, &reml, remh, reml, mh, ml);
	}
	remh = (remh << 32) | (reml >> 32);
	if (mh << 32 <= remh) {
		z |= 0xffffffff;
	} else {
		do_div(remh, mh);
		z |= remh;
	}
	return z;
}

/*
 * Operations on unpacked elements
 */
#define vfp_sign_negate(sign)	(sign ^ 0x8000)

/*
 * Single-precision
 */
struct vfp_single {
	s16	exponent;
	u16	sign;
	u32	significand;
};

extern s32 vfp_get_float(unsigned int reg);
extern void vfp_put_float(s32 val, unsigned int reg);

/*
 * VFP_SINGLE_MANTISSA_BITS - number of bits in the mantissa
 * VFP_SINGLE_EXPONENT_BITS - number of bits in the exponent
 * VFP_SINGLE_LOW_BITS - number of low bits in the unpacked significand
 *  which are not propagated to the float upon packing.
 */
#define VFP_SINGLE_MANTISSA_BITS	(23)
#define VFP_SINGLE_EXPONENT_BITS	(8)
#define VFP_SINGLE_LOW_BITS		(32 - VFP_SINGLE_MANTISSA_BITS - 2)
#define VFP_SINGLE_LOW_BITS_MASK	((1 << VFP_SINGLE_LOW_BITS) - 1)

/*
 * The bit in an unpacked float which indicates that it is a quiet NaN
 */
#define VFP_SINGLE_SIGNIFICAND_QNAN	(1 << (VFP_SINGLE_MANTISSA_BITS - 1 + VFP_SINGLE_LOW_BITS))

/*
 * Operations on packed single-precision numbers
 */
#define vfp_single_packed_sign(v)	((v) & 0x80000000)
#define vfp_single_packed_negate(v)	((v) ^ 0x80000000)
#define vfp_single_packed_abs(v)	((v) & ~0x80000000)
#define vfp_single_packed_exponent(v)	(((v) >> VFP_SINGLE_MANTISSA_BITS) & ((1 << VFP_SINGLE_EXPONENT_BITS) - 1))
#define vfp_single_packed_mantissa(v)	((v) & ((1 << VFP_SINGLE_MANTISSA_BITS) - 1))

/*
 * Unpack a single-precision float.  Note that this returns the magnitude
 * of the single-precision float mantissa with the 1. if necessary,
 * aligned to bit 30.
 */
static inline void vfp_single_unpack(struct vfp_single *s, s32 val)
{
	u32 significand;

	s->sign = vfp_single_packed_sign(val) >> 16,
	s->exponent = vfp_single_packed_exponent(val);

	significand = (u32) val;
	significand = (significand << (32 - VFP_SINGLE_MANTISSA_BITS)) >> 2;
	if (s->exponent && s->exponent != 255)
		significand |= 0x40000000;
	s->significand = significand;
}

/*
 * Re-pack a single-precision float.  This assumes that the float is
 * already normalised such that the MSB is bit 30, _not_ bit 31.
 */
static inline s32 vfp_single_pack(struct vfp_single *s)
{
	u32 val;
	val = (s->sign << 16) +
	      (s->exponent << VFP_SINGLE_MANTISSA_BITS) +
	      (s->significand >> VFP_SINGLE_LOW_BITS);
	return (s32)val;
}

#define VFP_NUMBER		(1<<0)
#define VFP_ZERO		(1<<1)
#define VFP_DENORMAL		(1<<2)
#define VFP_INFINITY		(1<<3)
#define VFP_NAN			(1<<4)
#define VFP_NAN_SIGNAL		(1<<5)

#define VFP_QNAN		(VFP_NAN)
#define VFP_SNAN		(VFP_NAN|VFP_NAN_SIGNAL)

static inline int vfp_single_type(struct vfp_single *s)
{
	int type = VFP_NUMBER;
	if (s->exponent == 255) {
		if (s->significand == 0)
			type = VFP_INFINITY;
		else if (s->significand & VFP_SINGLE_SIGNIFICAND_QNAN)
			type = VFP_QNAN;
		else
			type = VFP_SNAN;
	} else if (s->exponent == 0) {
		if (s->significand == 0)
			type |= VFP_ZERO;
		else
			type |= VFP_DENORMAL;
	}
	return type;
}

#ifndef DEBUG
#define vfp_single_normaliseround(sd,vsd,fpscr,except,func) __vfp_single_normaliseround(sd,vsd,fpscr,except)
u32 __vfp_single_normaliseround(int sd, struct vfp_single *vs, u32 fpscr, u32 exceptions);
#else
u32 vfp_single_normaliseround(int sd, struct vfp_single *vs, u32 fpscr, u32 exceptions, const char *func);
#endif

/*
 * Double-precision
 */
struct vfp_double {
	s16	exponent;
	u16	sign;
	u64	significand;
};

/*
 * VFP_REG_ZERO is a special register number for vfp_get_double
 * which returns (double)0.0.  This is useful for the compare with
 * zero instructions.
 */
#ifdef CONFIG_VFPv3
#define VFP_REG_ZERO	32
#else
#define VFP_REG_ZERO	16
#endif
extern u64 vfp_get_double(unsigned int reg);
extern void vfp_put_double(u64 val, unsigned int reg);

#define VFP_DOUBLE_MANTISSA_BITS	(52)
#define VFP_DOUBLE_EXPONENT_BITS	(11)
#define VFP_DOUBLE_LOW_BITS		(64 - VFP_DOUBLE_MANTISSA_BITS - 2)
#define VFP_DOUBLE_LOW_BITS_MASK	((1 << VFP_DOUBLE_LOW_BITS) - 1)

/*
 * The bit in an unpacked double which indicates that it is a quiet NaN
 */
#define VFP_DOUBLE_SIGNIFICAND_QNAN	(1ULL << (VFP_DOUBLE_MANTISSA_BITS - 1 + VFP_DOUBLE_LOW_BITS))

/*
 * Operations on packed single-precision numbers
 */
#define vfp_double_packed_sign(v)	((v) & (1ULL << 63))
#define vfp_double_packed_negate(v)	((v) ^ (1ULL << 63))
#define vfp_double_packed_abs(v)	((v) & ~(1ULL << 63))
#define vfp_double_packed_exponent(v)	(((v) >> VFP_DOUBLE_MANTISSA_BITS) & ((1 << VFP_DOUBLE_EXPONENT_BITS) - 1))
#define vfp_double_packed_mantissa(v)	((v) & ((1ULL << VFP_DOUBLE_MANTISSA_BITS) - 1))

/*
 * Unpack a double-precision float.  Note that this returns the magnitude
 * of the double-precision float mantissa with the 1. if necessary,
 * aligned to bit 62.
 */
static inline void vfp_double_unpack(struct vfp_double *s, s64 val)
{
	u64 significand;

	s->sign = vfp_double_packed_sign(val) >> 48;
	s->exponent = vfp_double_packed_exponent(val);

	significand = (u64) val;
	significand = (significand << (64 - VFP_DOUBLE_MANTISSA_BITS)) >> 2;
	if (s->exponent && s->exponent != 2047)
		significand |= (1ULL << 62);
	s->significand = significand;
}

/*
 * Re-pack a double-precision float.  This assumes that the float is
 * already normalised such that the MSB is bit 30, _not_ bit 31.
 */
static inline s64 vfp_double_pack(struct vfp_double *s)
{
	u64 val;
	val = ((u64)s->sign << 48) +
	      ((u64)s->exponent << VFP_DOUBLE_MANTISSA_BITS) +
	      (s->significand >> VFP_DOUBLE_LOW_BITS);
	return (s64)val;
}

static inline int vfp_double_type(struct vfp_double *s)
{
	int type = VFP_NUMBER;
	if (s->exponent == 2047) {
		if (s->significand == 0)
			type = VFP_INFINITY;
		else if (s->significand & VFP_DOUBLE_SIGNIFICAND_QNAN)
			type = VFP_QNAN;
		else
			type = VFP_SNAN;
	} else if (s->exponent == 0) {
		if (s->significand == 0)
			type |= VFP_ZERO;
		else
			type |= VFP_DENORMAL;
	}
	return type;
}

u32 vfp_double_normaliseround(int dd, struct vfp_double *vd, u32 fpscr, u32 exceptions, const char *func);

u32 vfp_estimate_sqrt_significand(u32 exponent, u32 significand);

/*
 * A special flag to tell the normalisation code not to normalise.
 */
#define VFP_NAN_FLAG	0x100

/*
 * A bit pattern used to indicate the initial (unset) value of the
 * exception mask, in case nothing handles an instruction.  This
 * doesn't include the NAN flag, which get masked out before
 * we check for an error.
 */
#define VFP_EXCEPTION_ERROR	((u32)-1 & ~VFP_NAN_FLAG)

/*
 * A flag to tell vfp instruction type.
 *  OP_SCALAR - this operation always operates in scalar mode
 *  OP_SD - the instruction exceptionally writes to a single precision result.
 *  OP_DD - the instruction exceptionally writes to a double precision result.
 *  OP_SM - the instruction exceptionally reads from a single precision operand.
 */
#define OP_SCALAR	(1 << 0)
#define OP_SD		(1 << 1)
#define OP_DD		(1 << 1)
#define OP_SM		(1 << 2)

struct op {
	u32 (* const fn)(int dd, int dn, int dm, u32 fpscr);
	u32 flags;
};

<<<<<<< HEAD
#if defined(CONFIG_SMP) || defined(CONFIG_PM)
extern void vfp_save_state(void *location, u32 fpexc);
extern void vfp_pm_save_context(void);
#endif
=======
extern void vfp_save_state(void *location, u32 fpexc);
>>>>>>> 1d67e57e
<|MERGE_RESOLUTION|>--- conflicted
+++ resolved
@@ -377,11 +377,5 @@
 	u32 flags;
 };
 
-<<<<<<< HEAD
-#if defined(CONFIG_SMP) || defined(CONFIG_PM)
 extern void vfp_save_state(void *location, u32 fpexc);
-extern void vfp_pm_save_context(void);
-#endif
-=======
-extern void vfp_save_state(void *location, u32 fpexc);
->>>>>>> 1d67e57e
+extern void vfp_pm_save_context(void);