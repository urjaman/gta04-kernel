--- conflicted
+++ resolved
@@ -371,12 +371,6 @@
 }
 arch_initcall(ams_delta_modem_init);
 
-<<<<<<< HEAD
-MACHINE_START(AMS_DELTA, "Amstrad E3 (Delta)")
-	/* Maintainer: Jonathan McDowell <noodles@earth.li> */
-	.atag_offset	= 0x100,
-	.map_io		= omap15xx_map_io,
-=======
 static void __init ams_delta_map_io(void)
 {
 	omap15xx_map_io();
@@ -387,7 +381,6 @@
 	/* Maintainer: Jonathan McDowell <noodles@earth.li> */
 	.atag_offset	= 0x100,
 	.map_io		= ams_delta_map_io,
->>>>>>> dcd6c922
 	.init_early	= omap1_init_early,
 	.reserve	= omap_reserve,
 	.init_irq	= omap1_init_irq,
