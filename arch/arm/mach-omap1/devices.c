--- conflicted
+++ resolved
@@ -221,7 +221,6 @@
 	},
 	.num_resources	= ARRAY_SIZE(omap1_camera_resources),
 	.resource	= omap1_camera_resources,
-<<<<<<< HEAD
 };
 
 void __init omap1_camera_init(void *info)
@@ -261,47 +260,6 @@
 	platform_device_register(&omap_pcm);
 }
 
-=======
-};
-
-void __init omap1_camera_init(void *info)
-{
-	struct platform_device *dev = &omap1_camera_device;
-	int ret;
-
-	dev->dev.platform_data = info;
-
-	ret = platform_device_register(dev);
-	if (ret)
-		dev_err(&dev->dev, "unable to register device: %d\n", ret);
-}
-
-
-/*-------------------------------------------------------------------------*/
-
-static inline void omap_init_sti(void) {}
-
-#if defined(CONFIG_SND_SOC) || defined(CONFIG_SND_SOC_MODULE)
-
-static struct platform_device omap_pcm = {
-	.name	= "omap-pcm-audio",
-	.id	= -1,
-};
-
-OMAP_MCBSP_PLATFORM_DEVICE(1);
-OMAP_MCBSP_PLATFORM_DEVICE(2);
-OMAP_MCBSP_PLATFORM_DEVICE(3);
-
-static void omap_init_audio(void)
-{
-	platform_device_register(&omap_mcbsp1);
-	platform_device_register(&omap_mcbsp2);
-	if (!cpu_is_omap7xx())
-		platform_device_register(&omap_mcbsp3);
-	platform_device_register(&omap_pcm);
-}
-
->>>>>>> 3cbea436
 #else
 static inline void omap_init_audio(void) {}
 #endif
