/*
 * Device Tree Source for the KZM-A9-GT board
 *
 * Copyright (C) 2012 Horms Solutions Ltd.
 *
 * Based on sh73a0-kzm9g.dts
 * Copyright (C) 2012 Renesas Solutions Corp.
 *
 * This file is licensed under the terms of the GNU General Public License
 * version 2.  This program is licensed "as is" without any warranty of any
 * kind, whether express or implied.
 */

/dts-v1/;
#include "sh73a0.dtsi"
#include <dt-bindings/gpio/gpio.h>
#include <dt-bindings/input/input.h>
#include <dt-bindings/interrupt-controller/irq.h>

/ {
	model = "KZM-A9-GT";
	compatible = "renesas,kzm9g", "renesas,sh73a0";

	aliases {
		serial4 = &scifa4;
	};

	cpus {
		cpu@0 {
			cpu0-supply = <&vdd_dvfs>;
			operating-points = <
				/* kHz  uV */
				1196000 1315000
				 598000 1175000
				 398667 1065000
			>;
			voltage-tolerance = <1>; /* 1% */
		};
	};

	chosen {
		bootargs = "console=tty0 console=ttySC4,115200 root=/dev/nfs ip=dhcp ignore_loglevel rw";
		stdout-path = &scifa4;
	};

	memory {
		device_type = "memory";
		reg = <0x40000000 0x20000000>;
<<<<<<< HEAD
=======
	};

	reg_1p8v: regulator@0 {
		compatible = "regulator-fixed";
		regulator-name = "fixed-1.8V";
		regulator-min-microvolt = <1800000>;
		regulator-max-microvolt = <1800000>;
		regulator-always-on;
		regulator-boot-on;
	};

	reg_3p3v: regulator@1 {
		compatible = "regulator-fixed";
		regulator-name = "fixed-3.3V";
		regulator-min-microvolt = <3300000>;
		regulator-max-microvolt = <3300000>;
		regulator-always-on;
		regulator-boot-on;
	};

	vmmc_sdhi0: regulator@2 {
		compatible = "regulator-fixed";
		regulator-name = "SDHI0 Vcc";
		regulator-min-microvolt = <3300000>;
		regulator-max-microvolt = <3300000>;
		gpio = <&pfc 15 GPIO_ACTIVE_HIGH>;
		enable-active-high;
	};

	vmmc_sdhi2: regulator@3 {
		compatible = "regulator-fixed";
		regulator-name = "SDHI2 Vcc";
		regulator-min-microvolt = <3300000>;
		regulator-max-microvolt = <3300000>;
		gpio = <&pfc 14 GPIO_ACTIVE_HIGH>;
		enable-active-high;
	};

	leds {
		compatible = "gpio-leds";
		led1 {
			gpios = <&pfc 20 GPIO_ACTIVE_LOW>;
			label = "LED1";
		};
		led2 {
			gpios = <&pfc 21 GPIO_ACTIVE_LOW>;
			label = "LED2";
		};
		led3 {
			gpios = <&pfc 22 GPIO_ACTIVE_LOW>;
			label = "LED3";
		};
		led4 {
			gpios = <&pfc 23 GPIO_ACTIVE_LOW>;
			label = "LED4";
		};
	};

	keyboard {
		compatible = "gpio-keys";

		back-key {
			gpios = <&pcf8575 8 GPIO_ACTIVE_LOW>;
			linux,code = <KEY_BACK>;
			label = "SW3";
		};

		right-key {
			gpios = <&pcf8575 9 GPIO_ACTIVE_LOW>;
			linux,code = <KEY_RIGHT>;
			label = "SW2-R";
		};

		left-key {
			gpios = <&pcf8575 10 GPIO_ACTIVE_LOW>;
			linux,code = <KEY_LEFT>;
			label = "SW2-L";
		};

		enter-key {
			gpios = <&pcf8575 11 GPIO_ACTIVE_LOW>;
			linux,code = <KEY_ENTER>;
			label = "SW2-P";
		};

		up-key {
			gpios = <&pcf8575 12 GPIO_ACTIVE_LOW>;
			linux,code = <KEY_UP>;
			label = "SW2-U";
		};

		down-key {
			gpios = <&pcf8575 13 GPIO_ACTIVE_LOW>;
			linux,code = <KEY_DOWN>;
			label = "SW2-D";
		};

		home-key {
			gpios = <&pcf8575 14 GPIO_ACTIVE_LOW>;
			linux,code = <KEY_HOME>;
			label = "SW1";
		};
	};

	sound {
		compatible = "simple-audio-card";
		simple-audio-card,format = "left_j";
		simple-audio-card,cpu {
			sound-dai = <&sh_fsi2 0>;
		};
		simple-audio-card,codec {
			sound-dai = <&ak4648>;
			bitclock-master;
			frame-master;
			system-clock-frequency = <11289600>;
		};
	};
};

&bsc {
	ethernet@10000000 {
		compatible = "smsc,lan9220", "smsc,lan9115";
		reg = <0x10000000 0x100>;
		phy-mode = "mii";
		interrupt-parent = <&irqpin0>;
		interrupts = <3 IRQ_TYPE_EDGE_FALLING>;
		reg-io-width = <4>;
		smsc,irq-push-pull;
		smsc,save-mac-address;
		vddvario-supply = <&reg_1p8v>;
		vdd33a-supply = <&reg_3p3v>;
	};
};

&cmt1 {
	status = "okay";
};

&extal2_clk {
	clock-frequency = <48000000>;
};

&i2c0 {
	status = "okay";

	compass@c {
		compatible = "asahi-kasei,ak8975";
		reg = <0x0c>;
		interrupt-parent = <&irqpin3>;
		interrupts = <4 IRQ_TYPE_EDGE_FALLING>;
	};

	ak4648: codec@12 {
		compatible = "asahi-kasei,ak4648";
		reg = <0x12>;
		#sound-dai-cells = <0>;
>>>>>>> c0b0bb6e
	};

	accelerometer@1d {
		compatible = "adi,adxl34x";
		reg = <0x1d>;
		interrupt-parent = <&irqpin3>;
		interrupts = <2 IRQ_TYPE_LEVEL_HIGH>,
			     <3 IRQ_TYPE_LEVEL_HIGH>;
	};

	rtc@32 {
		compatible = "ricoh,r2025sd";
		reg = <0x32>;
	};

	as3711@40 {
		compatible = "ams,as3711";
		reg = <0x40>;

		regulators {
			vdd_dvfs: sd1 {
				regulator-name = "1.315V CPU";
				regulator-min-microvolt = <1050000>;
				regulator-max-microvolt = <1350000>;
				regulator-always-on;
				regulator-boot-on;
			};
			sd2 {
				regulator-name = "1.8V";
				regulator-min-microvolt = <1800000>;
				regulator-max-microvolt = <1800000>;
				regulator-always-on;
				regulator-boot-on;
			};
			sd4 {
				regulator-name = "1.215V";
				regulator-min-microvolt = <1215000>;
				regulator-max-microvolt = <1235000>;
				regulator-always-on;
				regulator-boot-on;
			};
			ldo2 {
				regulator-name = "2.8V CPU";
				regulator-min-microvolt = <2800000>;
				regulator-max-microvolt = <2800000>;
				regulator-always-on;
				regulator-boot-on;
			};
			ldo3 {
				regulator-name = "3.0V CPU";
				regulator-min-microvolt = <3000000>;
				regulator-max-microvolt = <3000000>;
				regulator-always-on;
				regulator-boot-on;
			};
			ldo4 {
				regulator-name = "2.8V";
				regulator-min-microvolt = <2800000>;
				regulator-max-microvolt = <2800000>;
				regulator-always-on;
				regulator-boot-on;
			};
			ldo5 {
				regulator-name = "2.8V #2";
				regulator-min-microvolt = <2800000>;
				regulator-max-microvolt = <2800000>;
				regulator-always-on;
				regulator-boot-on;
			};
			ldo7 {
				regulator-name = "1.15V CPU";
				regulator-min-microvolt = <1150000>;
				regulator-max-microvolt = <1150000>;
				regulator-always-on;
				regulator-boot-on;
			};
			ldo8 {
				regulator-name = "1.15V CPU #2";
				regulator-min-microvolt = <1150000>;
				regulator-max-microvolt = <1150000>;
				regulator-always-on;
				regulator-boot-on;
			};
		};
	};
};

&i2c1 {
	status = "okay";

	touchscreen@55 {
		compatible = "sitronix,st1232";
		reg = <0x55>;
		interrupt-parent = <&irqpin1>;
		interrupts = <0 IRQ_TYPE_EDGE_FALLING>;
	};
};

&i2c3 {
	pinctrl-0 = <&i2c3_pins>;
	pinctrl-names = "default";
	status = "okay";

	pcf8575: gpio@20 {
		compatible = "nxp,pcf8575";
		reg = <0x20>;
		interrupt-parent = <&irqpin2>;
		interrupts = <3 IRQ_TYPE_EDGE_FALLING>;
		gpio-controller;
		#gpio-cells = <2>;
		interrupt-controller;
		#interrupt-cells = <2>;
	};
};

&mmcif {
	pinctrl-0 = <&mmcif_pins>;
	pinctrl-names = "default";

	bus-width = <8>;
	vmmc-supply = <&reg_1p8v>;
	status = "okay";
};

&pfc {
	i2c3_pins: i2c3 {
		renesas,groups = "i2c3_1";
		renesas,function = "i2c3";
	};

	mmcif_pins: mmc {
		mux {
			renesas,groups = "mmc0_data8_0", "mmc0_ctrl_0";
			renesas,function = "mmc0";
		};
		cfg {
			renesas,groups = "mmc0_data8_0";
			renesas,pins = "PORT279";
			bias-pull-up;
		};
	};

	scifa4_pins: serial4 {
		renesas,groups = "scifa4_data", "scifa4_ctrl";
		renesas,function = "scifa4";
	};

	sdhi0_pins: sd0 {
		renesas,groups = "sdhi0_data4", "sdhi0_ctrl", "sdhi0_cd", "sdhi0_wp";
		renesas,function = "sdhi0";
	};

	sdhi2_pins: sd2 {
		renesas,groups = "sdhi2_data4", "sdhi2_ctrl";
		renesas,function = "sdhi2";
	};

	fsia_pins: sounda {
		renesas,groups = "fsia_mclk_in", "fsia_sclk_in",
				 "fsia_data_in", "fsia_data_out";
		renesas,function = "fsia";
	};
};

&scifa4 {
	pinctrl-0 = <&scifa4_pins>;
	pinctrl-names = "default";

	status = "okay";
};

&sdhi0 {
	pinctrl-0 = <&sdhi0_pins>;
	pinctrl-names = "default";

	vmmc-supply = <&vmmc_sdhi0>;
	bus-width = <4>;
	status = "okay";
};

&sdhi2 {
	pinctrl-0 = <&sdhi2_pins>;
	pinctrl-names = "default";

	vmmc-supply = <&vmmc_sdhi2>;
	bus-width = <4>;
	broken-cd;
	status = "okay";
};

&sh_fsi2 {
	pinctrl-0 = <&fsia_pins>;
	pinctrl-names = "default";

	status = "okay";
};<|MERGE_RESOLUTION|>--- conflicted
+++ resolved
@@ -46,8 +46,6 @@
 	memory {
 		device_type = "memory";
 		reg = <0x40000000 0x20000000>;
-<<<<<<< HEAD
-=======
 	};
 
 	reg_1p8v: regulator@0 {
@@ -204,7 +202,6 @@
 		compatible = "asahi-kasei,ak4648";
 		reg = <0x12>;
 		#sound-dai-cells = <0>;
->>>>>>> c0b0bb6e
 	};
 
 	accelerometer@1d {
