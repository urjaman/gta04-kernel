/*
 * Copyright (C) 2012 Texas Instruments Incorporated - http://www.ti.com/
 *
 * This program is free software; you can redistribute it and/or modify
 * it under the terms of the GNU General Public License version 2 as
 * published by the Free Software Foundation.
 */
/dts-v1/;

/include/ "omap5.dtsi"
/include/ "samsung_k3pe0e000b.dtsi"

/ {
	model = "TI OMAP5 sEVM board";
	compatible = "ti,omap5-sevm", "ti,omap5";

	memory {
		device_type = "memory";
		reg = <0x80000000 0x7F000000>; /* 2032 MB */
	};

	vmmcsd_fixed: fixedregulator-mmcsd {
		compatible = "regulator-fixed";
		regulator-name = "vmmcsd_fixed";
		regulator-min-microvolt = <3000000>;
		regulator-max-microvolt = <3000000>;
	};

<<<<<<< HEAD
	/* HS USB Port 2 RESET */
	hsusb2_reset: hsusb2_reset_reg {
		compatible = "regulator-fixed";
		regulator-name = "hsusb2_reset";
		regulator-min-microvolt = <3300000>;
		regulator-max-microvolt = <3300000>;
		gpio = <&gpio6 13 0>;	/* gpio6_173 HUB_NRESET */
		startup-delay-us = <70000>;
		enable-active-high;
	};

	/* HS USB Host PHY on PORT 2 */
	hsusb2_phy: hsusb2_phy {
		compatible = "usb-nop-xceiv";
		reset-supply = <&hsusb2_reset>;
	};

	/* HS USB Port 3 RESET */
	hsusb3_reset: hsusb3_reset_reg {
		compatible = "regulator-fixed";
		regulator-name = "hsusb3_reset";
		regulator-min-microvolt = <3300000>;
		regulator-max-microvolt = <3300000>;
		gpio = <&gpio6 12 0>;	/* gpio6_172 ETH_NRESET */
		startup-delay-us = <70000>;
		enable-active-high;
	};

	/* HS USB Host PHY on PORT 3 */
	hsusb3_phy: hsusb3_phy {
		compatible = "usb-nop-xceiv";
		reset-supply = <&hsusb3_reset>;
	};

=======
>>>>>>> 7d53f38f
	sound {
		compatible = "ti,abe-twl6040";
		ti,model = "OMAP5-sEVM";

		ti,jack-detection = <1>;
		ti,mclk-freq = <19200000>;

		ti,mcpdm = <&mcpdm>;
		ti,dmic = <&dmic>;
		ti,mcasp = <&mcasp>;
		ti,mcbsp1 = <&mcbsp1>;
		ti,mcbsp2 = <&mcbsp2>;
		ti,aess = <&aess>;

		ti,twl6040 = <&twl6040>;

		/* Audio routing */
		ti,audio-routing =
			"Headset Stereophone", "HSOL",
			"Headset Stereophone", "HSOR",
			"Earphone Spk", "EP",
			"Ext Spk", "HFL",
			"Ext Spk", "HFR",
			"Line Out", "AUXL",
			"Line Out", "AUXR",
			"HSMIC", "Headset Mic",
			"Headset Mic", "Headset Mic Bias",
			"MAINMIC", "Main Handset Mic",
			"Main Handset Mic", "Main Mic Bias",
			"SUBMIC", "Sub Handset Mic",
			"Sub Handset Mic", "Main Mic Bias",
			"AFML", "Line In",
			"AFMR", "Line In",
			"DMic", "Digital Mic",
			"Digital Mic", "Digital Mic1 Bias",
			"Headset Playback", "PDM_DL1",
			"Handsfree Playback", "PDM_DL2",
			"PDM_UL1", "Capture",
			"40122000.mcbsp Playback", "BT_VX_DL",
			"BT_VX_UL", "40122000.mcbsp Capture",
			"40124000.mcbsp Playback", "MM_EXT_DL",
			"MM_EXT_UL", "40124000.mcbsp Capture",
			"DMIC0", "omap-dmic-abe.0 Capture",
			"omap-dmic-abe.0 Capture", "Digital Mic1 Bias",
			"Digital Mic1 Bias", "Digital Mic 0",
			"DMIC1", "omap-dmic-abe.1 Capture",
			"omap-dmic-abe.1 Capture", "Digital Mic1 Bias",
			"Digital Mic1 Bias", "Digital Mic 1",
			"DMIC2", "omap-dmic-abe.2 Capture",
			"omap-dmic-abe.2 Capture", "Digital Mic1 Bias",
			"Digital Mic1 Bias", "Digital Mic 2";
	};

	sound_hdmi {
		compatible = "ti,omap-hdmi-tpd12s015-audio";
		ti,model = "OMAP5HDMI";

		ti,hdmi_audio = <&hdmi>;
		ti,level_shifter = <&tpd12s015>;
	};

};

&omap5_pmx_core {
	pinctrl-names = "default";
	pinctrl-0 = <
			&twl6040_pins
			&mcpdm_pins
			&dmic_pins
			&mcbsp1_pins
			&mcbsp2_pins
<<<<<<< HEAD
			&usbhost_pins
=======
>>>>>>> 7d53f38f
			&lg4591_pins
			&dss_hdmi_pins
			&tpd12s015_pins
			&tca6424a_pins
	>;

	mmc1_pins: pinmux_mmc1_pins {
		pinctrl-single,pins = <
			0x1a2 0x118	/* sdcard_clk.sdcard_clk INPUT PULLUP | MODE0 */
			0x1a4 0x118	/* sdcard_cmd.sdcard_cmd INPUT PULLUP | MODE0 */
			0x1a6 0x118	/* sdcard_data2.sdcard_data2 INPUT PULLUP | MODE0 */
			0x1a8 0x118	/* sdcard_data3.sdcard_data3 INPUT PULLUP | MODE0 */
			0x1aa 0x118	/* sdcard_data0.sdcard_data0 INPUT PULLUP | MODE0 */
			0x1ac 0x118	/* sdcard_data1.sdcard_data1 INPUT PULLUP | MODE0 */
		>;
	};

	mmc2_pins: pinmux_mmc2_pins {
		pinctrl-single,pins = <
			0x0 0x118	/* emmc_clk.emmc_clk INPUT PULLUP | MODE0 */
			0x2 0x118	/* emmc_cmd.emmc_cmd INPUT PULLUP | MODE0 */
			0x4 0x118	/* emmc_data0.emmc_data0 INPUT PULLUP | MODE0 */
			0x6 0x118	/* emmc_data1.emmc_data1 INPUT PULLUP | MODE0 */
			0x8 0x118	/* emmc_data2.emmc_data2 INPUT PULLUP | MODE0 */
			0xa 0x118	/* emmc_data3.emmc_data3 INPUT PULLUP | MODE0 */
			0xc 0x118	/* emmc_data4.emmc_data4 INPUT PULLUP | MODE0 */
			0xe 0x118	/* emmc_data5.emmc_data5 INPUT PULLUP | MODE0 */
			0x10 0x118	/* emmc_data6.emmc_data6 INPUT PULLUP | MODE0 */
			0x12 0x118	/* emmc_data7.emmc_data7 INPUT PULLUP | MODE0 */
		>;
	};

	twl6040_pins: pinmux_twl6040_pins {
		pinctrl-single,pins = <
			0x18a 0x6	/* perslimbus2_clock.gpio5_145 OUTPUT | MODE6 */
		>;
	};

	mcpdm_pins: pinmux_mcpdm_pins {
		pinctrl-single,pins = <
			0x142 0x108	/* abe_clks.abe_clks INPUT PULLDOWN | MODE0 */
			0x15c 0x108	/* abemcpdm_ul_data.abemcpdm_ul_data INPUT PULLDOWN | MODE0 */
			0x15e 0x108	/* abemcpdm_dl_data.abemcpdm_dl_data INPUT PULLDOWN | MODE0 */
			0x160 0x118	/* abemcpdm_frame.abemcpdm_frame INPUT PULLUP | MODE0 */
			0x162 0x108	/* abemcpdm_lb_clk.abemcpdm_lb_clk INPUT PULLDOWN | MODE0 */
		>;
	};

	dmic_pins: pinmux_dmic_pins {
		pinctrl-single,pins = <
			0x144 0x100	/* abedmic_din1.abedmic_din1 INPUT | MODE0 */
			0x146 0x100	/* abedmic_din2.abedmic_din2 INPUT | MODE0 */
			0x148 0x100	/* abedmic_din3.abedmic_din3 INPUT | MODE0 */
			0x14a 0		/* abedmic_clk1.abedmic_clk1 OUTPUT | MODE0 */
		>;
	};

	mcbsp1_pins: pinmux_mcbsp1_pins {
		pinctrl-single,pins = <
			0x14c 0x101	/* abedmic_clk2.abemcbsp1_fsx INPUT | MODE1 */
			0x14e 0x9	/* abedmic_clk3.abemcbsp1_dx OUTPUT PULLDOWN | MODE1 */
			0x150 0x101	/* abeslimbus1_clock.abemcbsp1_clkx INPUT | MODE0 */
			0x152 0x109	/* abeslimbus1_data.abemcbsp1_dr INPUT PULLDOWN | MODE1 */
		>;
	};

	mcbsp2_pins: pinmux_mcbsp2_pins {
		pinctrl-single,pins = <
			0x154 0x108	/* abemcbsp2_dr.abemcbsp2_dr INPUT PULLDOWN | MODE0 */
			0x156 0x8	/* abemcbsp2_dx.abemcbsp2_dx OUTPUT PULLDOWN | MODE0 */
			0x158 0x100	/* abemcbsp2_fsx.abemcbsp2_fsx INPUT | MODE0 */
			0x15a 0x100	/* abemcbsp2_clkx.abemcbsp2_clkx INPUT | MODE0 */
		>;
	};

<<<<<<< HEAD
	usbhost_pins: pinmux_usbhost_pins {
		pinctrl-single,pins = <
			0x84 0x100	/* usbb2_hsic_strobe INPUT | MODE 0 */
			0x86 0x100	/* usbb2_hsic_data INPUT | MODE 0 */

			0x19e 0x100	/* usbb3_hsic_strobe INPUT | MODE 0 */
			0x1a0 0x100	/* usbb3_hsic_data INPUT | MODE 0 */

			0xD4 0x6	/* gpio6_173 OUTPUT | MODE 6 HUB_NRESET */
			0xD6 0x6	/* gpio6_172 OUTPUT | MODE 6 ETH_NRESET */
		>;
	};

        i2c1_pins: pinmux_i2c1_pins {
                pinctrl-single,pins = <
                        0x1b2 0x118        /* i2c1_scl PULLUP | INPUTENABLE | MODE0 */
                        0x1b4 0x118        /* i2c1_sda PULLUP | INPUTENABLE | MODE0 */
                >;
        };

	i2c2_pins: pinmux_i2c2_pins {
		pinctrl-single,pins = <
			0x178 0x100        /* i2c2_scl INPUTENABLE | MODE0 */
			0x17a 0x100        /* i2c2_sda INPUTENABLE | MODE0 */
		>;
	};

	i2c3_pins: pinmux_i2c3_pins {
		pinctrl-single,pins = <
			0x13a 0x100        /* i2c3_scl INPUTENABLE | MODE0 */
			0x13c 0x100     /* i2c3_sda INPUTENABLE | MODE0 */
		>;
	};

	i2c4_pins: pinmux_i2c4_pins {
		pinctrl-single,pins = <
			0xb8 0x100        /* i2c4_scl INPUTENABLE | MODE0 */
			0xba 0x100     /* i2c4_sda INPUTENABLE | MODE0 */
		>;
	};

	i2c5_pins: pinmux_i2c5_pins {
		pinctrl-single,pins = <
			0x184 0x100        /* i2c5_scl INPUTENABLE | MODE0 */
			0x186 0x100     /* i2c5_sda INPUTENABLE | MODE0 */
		>;
	};

	mcspi2_pins: pinmux_mcspi2_pins {
		pinctrl-single,pins = <
			0xbc 0x100	/*  MCSPI2_CLK INPUTENABLE | MODE0 */
			0xbe 0x100	/*  MCSPI2_SIMO INPUTENABLE | MODE0 */
			0xc0 0x118	/*  MCSPI2_SOMI PULLUP | INPUTENABLE | MODE0*/
			0xc2 0x0	/*  MCSPI2_CS MODE0*/
		>;
	};

	mcspi3_pins: pinmux_mcspi3_pins {
		pinctrl-single,pins = <
			0x78 0x101	/*  MCSPI2_SOMI INPUTENABLE | MODE1 */
			0x7a 0x101	/*  MCSPI2_CS INPUTENABLE | MODE1 */
			0x7c 0x101	/*  MCSPI2_SIMO INPUTENABLE | MODE1 */
			0x7e 0x101	/*  MCSPI2_CLK INPUTENABLE | MODE1 */
		>;
	};

	mcspi4_pins: pinmux_mcspi4_pins {
		pinctrl-single,pins = <
			0x164 0x101	/*  MCSPI2_CLK INPUTENABLE | MODE1 */
			0x168 0x101	/*  MCSPI2_SIMO INPUTENABLE | MODE1 */
			0x16a 0x101	/*  MCSPI2_SOMI INPUTENABLE | MODE1 */
			0x16c 0x101	/*  MCSPI2_CS INPUTENABLE | MODE1 */
		>;
	};

=======
>>>>>>> 7d53f38f
	lg4591_pins: pinmux_lg4591_pins {
		pinctrl-single,pins = <
			0xf2 0x8	/* perslimbus2_clock.gpio6_183 OUTPUT PULLDOWN | MODE0 */
		>;
	};

	dss_hdmi_pins: pinmux_dss_hdmi_pins {
		pinctrl-single,pins = <
			0x0fc 0x118	/* hdmi_cec.hdmi_cec INPUT PULLUP | MODE 0 */
			0x100 0x118	/* hdmi_scl.hdmi_scl INPUT PULLUP | MODE 0 */
			0x102 0x118	/* hdmi_sda.hdmi_sda INPUT PULLUP | MODE 0 */
		>;
	};

	tpd12s015_pins: pinmux_tpd12s015_pins {
		pinctrl-single,pins = <
			0x0fe 0x116	/* hdmi_hpd.gpio7_193 INPUT PULLDOWN | MODE6 */
		>;
	};

	tca6424a_pins: pinmux_tca6424a_pins {
		pinctrl-single,pins = <
			0x186 0x100	/* i2c5_scl.i2c5_scl INPUT | MODE0 */
			0x188 0x100	/* i2c5_sda.i2c5_sda INPUT | MODE0 */
		>;
	};

};

&mmc1 {
	pinctrl-names = "default";
	pinctrl-0 = <&mmc1_pins>;
	vmmc-supply = <&vmmcsd_fixed>;
	vmmc-aux-supply = <&ldo9_reg>;
	bus-width = <4>;
	cd-gpios = <&gpio3 3 0>; /* gpio 67 */
};

&mmc2 {
	pinctrl-names = "default";
	pinctrl-0 = <&mmc2_pins>;
	vmmc-supply = <&vmmcsd_fixed>;
	vmmc-aux-supply = <&ldo9_reg>;
	bus-width = <8>;
	ti,non-removable;
};

&mmc3 {
	bus-width = <4>;
	ti,non-removable;
};

&mmc4 {
	status = "disabled";
};

&mmc5 {
	status = "disabled";
};

&i2c1 {
	pinctrl-names = "default";
	pinctrl-0 = <&i2c1_pins>;

	clock-frequency = <400000>;
};

&i2c2 {
	pinctrl-names = "default";
	pinctrl-0 = <&i2c2_pins>;

	clock-frequency = <400000>;

	/* Pressure Sensor */
	bmp085@77 {
		compatible = "bosch,bmp085";
		reg = <0x77>;
	};
};

&i2c3 {
	pinctrl-names = "default";
	pinctrl-0 = <&i2c3_pins>;

	clock-frequency = <400000>;
};

&i2c4 {
	pinctrl-names = "default";
	pinctrl-0 = <&i2c4_pins>;

	clock-frequency = <400000>;

	/* Temperature Sensor */
	tmp102@48{
		compatible = "ti,tmp102";
		reg = <0x48>;
	};
};

&i2c5 {
<<<<<<< HEAD
	pinctrl-names = "default";
	pinctrl-0 = <&i2c5_pins>;
	clock-frequency = <400000>;

=======
>>>>>>> 7d53f38f
	tca6424a: tca6424a@22 {
		compatible = "ti,tca6424a";
		reg = <0x22>;
		gpio-controller;
		#gpio-cells = <2>;
	};
};

&keypad {
	keypad,num-rows = <8>;
	keypad,num-columns = <8>;
	linux,keymap = <0x02020073	/* VOLUP */
			0x02030072	/* VOLDOWM */
			0x020400e7	/* SEND */
			0x02050066	/* HOME */
			0x0206006b	/* END */
			0x020700d9>;	/* SEARCH */
	linux,input-no-autorepeat;
};

&mcbsp3 {
	status = "disabled";
};

&emif1 {
	cs1-used;
	device-handle = <&samsung_K3PE0E000B>;
};

&emif2 {
	cs1-used;
	device-handle = <&samsung_K3PE0E000B>;
};

<<<<<<< HEAD
&usbhshost {
	port2-mode = "ehci-hsic";
	port3-mode = "ehci-hsic";
};

&usbhsehci {
	phys = <0 &hsusb2_phy &hsusb3_phy>;
};

=======
>>>>>>> 7d53f38f
&i2c1 {
	clock-frequency = <400000>;

	palmas: palmas@48 {
		reg = <0x48>;
		/* SPI = 0, IRQ# = 7, 4 = active high level-sensitive */
		interrupts = <0 7 4>; /* IRQ_SYS_1N cascaded to gic */
		interrupt-parent = <&gic>;
	};

	twl6040: twl@4b {
		compatible = "ti,twl6040";

		interrupts = <0 119 4>; /* IRQ_SYS_2N cascaded to gic */
		interrupt-parent = <&gic>;
		ti,audpwron-gpio = <&gpio5 17 0>;  /* gpio line 145 */

		vio-supply = <&smps7_reg>;
		v2v1-supply = <&smps9_reg>;
		enable-active-high;
	};
};

/include/ "palmas.dtsi"
<<<<<<< HEAD

&mcspi1 {

};

&mcspi2 {
	pinctrl-names = "default";
	pinctrl-0 = <&mcspi2_pins>;
};

&mcspi3 {
	pinctrl-names = "default";
	pinctrl-0 = <&mcspi3_pins>;
};

&mcspi4 {
	pinctrl-names = "default";
	pinctrl-0 = <&mcspi4_pins>;
};

=======
>>>>>>> 7d53f38f
/include/ "twl6040.dtsi"

&dsi1 {
	lcd {
		compatible = "ti,lg4591";

		lanes = <
			0       /* clk + */
			1       /* clk - */
			2       /* data1 + */
			3       /* data1 - */
			4       /* data2 + */
			5       /* data2 - */
			6       /* data3 + */
			7       /* data3 - */
			8       /* data4 + */
			9       /* data4 - */
		>;

		vdds_foo-supply = <&ldo2_reg>;

		gpios = <&gpio6 23 0>;	/* 183, reset */
	};
};

&hdmi {
	tpd12s015: tpd12s015 {
		compatible = "ti,tpd12s015";

		gpios = <&tca6424a 0 0>,	/* TCA6424A P01, CT_CP_HDP */
			<&tca6424a 1 0>,	/* TCA6424A P00, LS_OE*/
			<&gpio7 1 0>;		/* 193, HPD */

		hdmi-monitor {
			compatible = "ti,hdmi_panel";
		};

	};
<<<<<<< HEAD
};
=======
};
>>>>>>> 7d53f38f
<|MERGE_RESOLUTION|>--- conflicted
+++ resolved
@@ -26,7 +26,6 @@
 		regulator-max-microvolt = <3000000>;
 	};
 
-<<<<<<< HEAD
 	/* HS USB Port 2 RESET */
 	hsusb2_reset: hsusb2_reset_reg {
 		compatible = "regulator-fixed";
@@ -61,8 +60,6 @@
 		reset-supply = <&hsusb3_reset>;
 	};
 
-=======
->>>>>>> 7d53f38f
 	sound {
 		compatible = "ti,abe-twl6040";
 		ti,model = "OMAP5-sEVM";
@@ -134,10 +131,7 @@
 			&dmic_pins
 			&mcbsp1_pins
 			&mcbsp2_pins
-<<<<<<< HEAD
 			&usbhost_pins
-=======
->>>>>>> 7d53f38f
 			&lg4591_pins
 			&dss_hdmi_pins
 			&tpd12s015_pins
@@ -213,7 +207,6 @@
 		>;
 	};
 
-<<<<<<< HEAD
 	usbhost_pins: pinmux_usbhost_pins {
 		pinctrl-single,pins = <
 			0x84 0x100	/* usbb2_hsic_strobe INPUT | MODE 0 */
@@ -289,8 +282,6 @@
 		>;
 	};
 
-=======
->>>>>>> 7d53f38f
 	lg4591_pins: pinmux_lg4591_pins {
 		pinctrl-single,pins = <
 			0xf2 0x8	/* perslimbus2_clock.gpio6_183 OUTPUT PULLDOWN | MODE0 */
@@ -392,13 +383,10 @@
 };
 
 &i2c5 {
-<<<<<<< HEAD
 	pinctrl-names = "default";
 	pinctrl-0 = <&i2c5_pins>;
 	clock-frequency = <400000>;
 
-=======
->>>>>>> 7d53f38f
 	tca6424a: tca6424a@22 {
 		compatible = "ti,tca6424a";
 		reg = <0x22>;
@@ -433,7 +421,6 @@
 	device-handle = <&samsung_K3PE0E000B>;
 };
 
-<<<<<<< HEAD
 &usbhshost {
 	port2-mode = "ehci-hsic";
 	port3-mode = "ehci-hsic";
@@ -443,8 +430,6 @@
 	phys = <0 &hsusb2_phy &hsusb3_phy>;
 };
 
-=======
->>>>>>> 7d53f38f
 &i2c1 {
 	clock-frequency = <400000>;
 
@@ -469,7 +454,6 @@
 };
 
 /include/ "palmas.dtsi"
-<<<<<<< HEAD
 
 &mcspi1 {
 
@@ -490,8 +474,6 @@
 	pinctrl-0 = <&mcspi4_pins>;
 };
 
-=======
->>>>>>> 7d53f38f
 /include/ "twl6040.dtsi"
 
 &dsi1 {
@@ -530,8 +512,4 @@
 		};
 
 	};
-<<<<<<< HEAD
-};
-=======
-};
->>>>>>> 7d53f38f
+};
