--- conflicted
+++ resolved
@@ -287,10 +287,6 @@
 };
 
 &ssi1 {
-<<<<<<< HEAD
-	fsl,mode = "i2s-slave";
-=======
->>>>>>> e529fea9
 	status = "okay";
 };
 
