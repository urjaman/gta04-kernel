/*
 * Copyright 2013 Maxime Ripard
 *
 * Maxime Ripard <maxime.ripard@free-electrons.com>
 *
 * This file is dual-licensed: you can use it either under the terms
 * of the GPL or the X11 license, at your option. Note that this dual
 * licensing only applies to this file, and not this project as a
 * whole.
 *
 *  a) This file is free software; you can redistribute it and/or
 *     modify it under the terms of the GNU General Public License as
 *     published by the Free Software Foundation; either version 2 of the
 *     License, or (at your option) any later version.
 *
 *     This file is distributed in the hope that it will be useful,
 *     but WITHOUT ANY WARRANTY; without even the implied warranty of
 *     MERCHANTABILITY or FITNESS FOR A PARTICULAR PURPOSE.  See the
 *     GNU General Public License for more details.
 *
 * Or, alternatively,
 *
 *  b) Permission is hereby granted, free of charge, to any person
 *     obtaining a copy of this software and associated documentation
 *     files (the "Software"), to deal in the Software without
 *     restriction, including without limitation the rights to use,
 *     copy, modify, merge, publish, distribute, sublicense, and/or
 *     sell copies of the Software, and to permit persons to whom the
 *     Software is furnished to do so, subject to the following
 *     conditions:
 *
 *     The above copyright notice and this permission notice shall be
 *     included in all copies or substantial portions of the Software.
 *
 *     THE SOFTWARE IS PROVIDED "AS IS", WITHOUT WARRANTY OF ANY KIND,
 *     EXPRESS OR IMPLIED, INCLUDING BUT NOT LIMITED TO THE WARRANTIES
 *     OF MERCHANTABILITY, FITNESS FOR A PARTICULAR PURPOSE AND
 *     NONINFRINGEMENT. IN NO EVENT SHALL THE AUTHORS OR COPYRIGHT
 *     HOLDERS BE LIABLE FOR ANY CLAIM, DAMAGES OR OTHER LIABILITY,
 *     WHETHER IN AN ACTION OF CONTRACT, TORT OR OTHERWISE, ARISING
 *     FROM, OUT OF OR IN CONNECTION WITH THE SOFTWARE OR THE USE OR
 *     OTHER DEALINGS IN THE SOFTWARE.
 */

#include "skeleton.dtsi"

#include <dt-bindings/interrupt-controller/arm-gic.h>
#include <dt-bindings/thermal/thermal.h>

#include <dt-bindings/pinctrl/sun4i-a10.h>

/ {
	interrupt-parent = <&gic>;

	aliases {
		ethernet0 = &gmac;
	};

	chosen {
		#address-cells = <1>;
		#size-cells = <1>;
		ranges;

		framebuffer@0 {
			compatible = "allwinner,simple-framebuffer",
				     "simple-framebuffer";
			allwinner,pipeline = "de_be0-lcd0-hdmi";
			clocks = <&pll6 0>;
			status = "disabled";
		};

		framebuffer@1 {
			compatible = "allwinner,simple-framebuffer",
				     "simple-framebuffer";
			allwinner,pipeline = "de_be0-lcd0";
			clocks = <&pll6 0>;
			status = "disabled";
		};
	};

	timer {
		compatible = "arm,armv7-timer";
		interrupts = <GIC_PPI 13 (GIC_CPU_MASK_SIMPLE(4) | IRQ_TYPE_LEVEL_LOW)>,
			     <GIC_PPI 14 (GIC_CPU_MASK_SIMPLE(4) | IRQ_TYPE_LEVEL_LOW)>,
			     <GIC_PPI 11 (GIC_CPU_MASK_SIMPLE(4) | IRQ_TYPE_LEVEL_LOW)>,
			     <GIC_PPI 10 (GIC_CPU_MASK_SIMPLE(4) | IRQ_TYPE_LEVEL_LOW)>;
		clock-frequency = <24000000>;
		arm,cpu-registers-not-fw-configured;
	};

	cpus {
		enable-method = "allwinner,sun6i-a31";
		#address-cells = <1>;
		#size-cells = <0>;

		cpu0: cpu@0 {
			compatible = "arm,cortex-a7";
			device_type = "cpu";
			reg = <0>;
			clocks = <&cpu>;
			clock-latency = <244144>; /* 8 32k periods */
			operating-points = <
				/* kHz	  uV */
				1008000	1200000
				864000	1200000
				720000	1100000
				480000	1000000
				>;
			#cooling-cells = <2>;
			cooling-min-level = <0>;
			cooling-max-level = <3>;
		};

		cpu@1 {
			compatible = "arm,cortex-a7";
			device_type = "cpu";
			reg = <1>;
		};

		cpu@2 {
			compatible = "arm,cortex-a7";
			device_type = "cpu";
			reg = <2>;
		};

		cpu@3 {
			compatible = "arm,cortex-a7";
			device_type = "cpu";
			reg = <3>;
		};
	};

	thermal-zones {
		cpu_thermal {
			/* milliseconds */
			polling-delay-passive = <250>;
			polling-delay = <1000>;
			thermal-sensors = <&rtp>;

			cooling-maps {
				map0 {
					trip = <&cpu_alert0>;
					cooling-device = <&cpu0 THERMAL_NO_LIMIT THERMAL_NO_LIMIT>;
				};
			};

			trips {
				cpu_alert0: cpu_alert0 {
					/* milliCelsius */
					temperature = <70000>;
					hysteresis = <2000>;
					type = "passive";
				};

				cpu_crit: cpu_crit {
					/* milliCelsius */
					temperature = <100000>;
					hysteresis = <2000>;
					type = "critical";
				};
			};
		};
	};

	memory {
		reg = <0x40000000 0x80000000>;
	};

	pmu {
		compatible = "arm,cortex-a7-pmu", "arm,cortex-a15-pmu";
		interrupts = <GIC_SPI 120 IRQ_TYPE_LEVEL_HIGH>,
			     <GIC_SPI 121 IRQ_TYPE_LEVEL_HIGH>,
			     <GIC_SPI 122 IRQ_TYPE_LEVEL_HIGH>,
			     <GIC_SPI 123 IRQ_TYPE_LEVEL_HIGH>;
	};

	clocks {
		#address-cells = <1>;
		#size-cells = <1>;
		ranges;

		osc24M: osc24M {
			#clock-cells = <0>;
			compatible = "fixed-clock";
			clock-frequency = <24000000>;
		};

		osc32k: clk@0 {
			#clock-cells = <0>;
			compatible = "fixed-clock";
			clock-frequency = <32768>;
			clock-output-names = "osc32k";
		};

		pll1: clk@01c20000 {
			#clock-cells = <0>;
			compatible = "allwinner,sun6i-a31-pll1-clk";
			reg = <0x01c20000 0x4>;
			clocks = <&osc24M>;
			clock-output-names = "pll1";
		};

		pll6: clk@01c20028 {
			#clock-cells = <1>;
			compatible = "allwinner,sun6i-a31-pll6-clk";
			reg = <0x01c20028 0x4>;
			clocks = <&osc24M>;
			clock-output-names = "pll6", "pll6x2";
		};

		cpu: cpu@01c20050 {
			#clock-cells = <0>;
			compatible = "allwinner,sun4i-a10-cpu-clk";
			reg = <0x01c20050 0x4>;

			/*
			 * PLL1 is listed twice here.
			 * While it looks suspicious, it's actually documented
			 * that way both in the datasheet and in the code from
			 * Allwinner.
			 */
			clocks = <&osc32k>, <&osc24M>, <&pll1>, <&pll1>;
			clock-output-names = "cpu";
		};

		axi: axi@01c20050 {
			#clock-cells = <0>;
			compatible = "allwinner,sun4i-a10-axi-clk";
			reg = <0x01c20050 0x4>;
			clocks = <&cpu>;
			clock-output-names = "axi";
		};

		ahb1: ahb1@01c20054 {
			#clock-cells = <0>;
			compatible = "allwinner,sun6i-a31-ahb1-clk";
			reg = <0x01c20054 0x4>;
			clocks = <&osc32k>, <&osc24M>, <&axi>, <&pll6 0>;
			clock-output-names = "ahb1";

			/*
			 * Clock AHB1 from PLL6, instead of CPU/AXI which
			 * has rate changes due to cpufreq. Also the DMA
			 * controller requires AHB1 clocked from PLL6.
			 */
			assigned-clocks = <&ahb1>;
			assigned-clock-parents = <&pll6 0>;
		};

		ahb1_gates: clk@01c20060 {
			#clock-cells = <1>;
			compatible = "allwinner,sun6i-a31-ahb1-gates-clk";
			reg = <0x01c20060 0x8>;
			clocks = <&ahb1>;
			clock-indices = <1>, <5>,
					<6>, <8>, <9>,
					<10>, <11>, <12>,
					<13>, <14>,
					<17>, <18>, <19>,
					<20>, <21>, <22>,
					<23>, <24>, <26>,
					<27>, <29>,
					<30>, <31>, <32>,
					<36>, <37>, <40>,
					<43>, <44>, <45>,
					<46>, <47>, <50>,
					<52>, <55>, <56>,
					<57>, <58>;
			clock-output-names = "ahb1_mipidsi", "ahb1_ss",
					"ahb1_dma", "ahb1_mmc0", "ahb1_mmc1",
					"ahb1_mmc2", "ahb1_mmc3", "ahb1_nand1",
					"ahb1_nand0", "ahb1_sdram",
					"ahb1_gmac", "ahb1_ts", "ahb1_hstimer",
					"ahb1_spi0", "ahb1_spi1", "ahb1_spi2",
					"ahb1_spi3", "ahb1_otg", "ahb1_ehci0",
					"ahb1_ehci1", "ahb1_ohci0",
					"ahb1_ohci1", "ahb1_ohci2", "ahb1_ve",
					"ahb1_lcd0", "ahb1_lcd1", "ahb1_csi",
					"ahb1_hdmi", "ahb1_de0", "ahb1_de1",
					"ahb1_fe0", "ahb1_fe1", "ahb1_mp",
					"ahb1_gpu", "ahb1_deu0", "ahb1_deu1",
					"ahb1_drc0", "ahb1_drc1";
		};

		apb1: apb1@01c20054 {
			#clock-cells = <0>;
			compatible = "allwinner,sun4i-a10-apb0-clk";
			reg = <0x01c20054 0x4>;
			clocks = <&ahb1>;
			clock-output-names = "apb1";
		};

		apb1_gates: clk@01c20068 {
			#clock-cells = <1>;
			compatible = "allwinner,sun6i-a31-apb1-gates-clk";
			reg = <0x01c20068 0x4>;
			clocks = <&apb1>;
			clock-indices = <0>, <4>,
					<5>, <12>,
					<13>;
			clock-output-names = "apb1_codec", "apb1_digital_mic",
					"apb1_pio", "apb1_daudio0",
					"apb1_daudio1";
		};

		apb2: clk@01c20058 {
			#clock-cells = <0>;
			compatible = "allwinner,sun4i-a10-apb1-clk";
			reg = <0x01c20058 0x4>;
			clocks = <&osc32k>, <&osc24M>, <&pll6 0>, <&pll6 0>;
			clock-output-names = "apb2";
		};

		apb2_gates: clk@01c2006c {
			#clock-cells = <1>;
			compatible = "allwinner,sun6i-a31-apb2-gates-clk";
			reg = <0x01c2006c 0x4>;
			clocks = <&apb2>;
			clock-indices = <0>, <1>,
					<2>, <3>, <16>,
					<17>, <18>, <19>,
					<20>, <21>;
			clock-output-names = "apb2_i2c0", "apb2_i2c1",
					     "apb2_i2c2", "apb2_i2c3",
					     "apb2_uart0", "apb2_uart1",
					     "apb2_uart2", "apb2_uart3",
					     "apb2_uart4", "apb2_uart5";
		};

		mmc0_clk: clk@01c20088 {
			#clock-cells = <1>;
			compatible = "allwinner,sun4i-a10-mmc-clk";
			reg = <0x01c20088 0x4>;
			clocks = <&osc24M>, <&pll6 0>;
			clock-output-names = "mmc0",
					     "mmc0_output",
					     "mmc0_sample";
		};

		mmc1_clk: clk@01c2008c {
			#clock-cells = <1>;
			compatible = "allwinner,sun4i-a10-mmc-clk";
			reg = <0x01c2008c 0x4>;
			clocks = <&osc24M>, <&pll6 0>;
			clock-output-names = "mmc1",
					     "mmc1_output",
					     "mmc1_sample";
		};

		mmc2_clk: clk@01c20090 {
			#clock-cells = <1>;
			compatible = "allwinner,sun4i-a10-mmc-clk";
			reg = <0x01c20090 0x4>;
			clocks = <&osc24M>, <&pll6 0>;
			clock-output-names = "mmc2",
					     "mmc2_output",
					     "mmc2_sample";
		};

		mmc3_clk: clk@01c20094 {
			#clock-cells = <1>;
			compatible = "allwinner,sun4i-a10-mmc-clk";
			reg = <0x01c20094 0x4>;
			clocks = <&osc24M>, <&pll6 0>;
			clock-output-names = "mmc3",
					     "mmc3_output",
					     "mmc3_sample";
		};

		ss_clk: clk@01c2009c {
			#clock-cells = <0>;
			compatible = "allwinner,sun4i-a10-mod0-clk";
			reg = <0x01c2009c 0x4>;
			clocks = <&osc24M>, <&pll6 0>;
			clock-output-names = "ss";
		};

		spi0_clk: clk@01c200a0 {
			#clock-cells = <0>;
			compatible = "allwinner,sun4i-a10-mod0-clk";
			reg = <0x01c200a0 0x4>;
			clocks = <&osc24M>, <&pll6 0>;
			clock-output-names = "spi0";
		};

		spi1_clk: clk@01c200a4 {
			#clock-cells = <0>;
			compatible = "allwinner,sun4i-a10-mod0-clk";
			reg = <0x01c200a4 0x4>;
			clocks = <&osc24M>, <&pll6 0>;
			clock-output-names = "spi1";
		};

		spi2_clk: clk@01c200a8 {
			#clock-cells = <0>;
			compatible = "allwinner,sun4i-a10-mod0-clk";
			reg = <0x01c200a8 0x4>;
			clocks = <&osc24M>, <&pll6 0>;
			clock-output-names = "spi2";
		};

		spi3_clk: clk@01c200ac {
			#clock-cells = <0>;
			compatible = "allwinner,sun4i-a10-mod0-clk";
			reg = <0x01c200ac 0x4>;
			clocks = <&osc24M>, <&pll6 0>;
			clock-output-names = "spi3";
		};

		usb_clk: clk@01c200cc {
			#clock-cells = <1>;
			#reset-cells = <1>;
			compatible = "allwinner,sun6i-a31-usb-clk";
			reg = <0x01c200cc 0x4>;
			clocks = <&osc24M>;
			clock-indices = <8>, <9>, <10>,
					<16>, <17>,
					<18>;
			clock-output-names = "usb_phy0", "usb_phy1", "usb_phy2",
					     "usb_ohci0", "usb_ohci1",
					     "usb_ohci2";
		};

		/*
		 * The following two are dummy clocks, placeholders
		 * used in the gmac_tx clock. The gmac driver will
		 * choose one parent depending on the PHY interface
		 * mode, using clk_set_rate auto-reparenting.
		 *
		 * The actual TX clock rate is not controlled by the
		 * gmac_tx clock.
		 */
		mii_phy_tx_clk: clk@1 {
			#clock-cells = <0>;
			compatible = "fixed-clock";
			clock-frequency = <25000000>;
			clock-output-names = "mii_phy_tx";
		};

		gmac_int_tx_clk: clk@2 {
			#clock-cells = <0>;
			compatible = "fixed-clock";
			clock-frequency = <125000000>;
			clock-output-names = "gmac_int_tx";
		};

		gmac_tx_clk: clk@01c200d0 {
			#clock-cells = <0>;
			compatible = "allwinner,sun7i-a20-gmac-clk";
			reg = <0x01c200d0 0x4>;
			clocks = <&mii_phy_tx_clk>, <&gmac_int_tx_clk>;
			clock-output-names = "gmac_tx";
		};
	};

	soc@01c00000 {
		compatible = "simple-bus";
		#address-cells = <1>;
		#size-cells = <1>;
		ranges;

		dma: dma-controller@01c02000 {
			compatible = "allwinner,sun6i-a31-dma";
			reg = <0x01c02000 0x1000>;
			interrupts = <GIC_SPI 50 IRQ_TYPE_LEVEL_HIGH>;
			clocks = <&ahb1_gates 6>;
			resets = <&ahb1_rst 6>;
			#dma-cells = <1>;
		};

		mmc0: mmc@01c0f000 {
			compatible = "allwinner,sun5i-a13-mmc";
			reg = <0x01c0f000 0x1000>;
			clocks = <&ahb1_gates 8>,
				 <&mmc0_clk 0>,
				 <&mmc0_clk 1>,
				 <&mmc0_clk 2>;
			clock-names = "ahb",
				      "mmc",
				      "output",
				      "sample";
			resets = <&ahb1_rst 8>;
			reset-names = "ahb";
			interrupts = <GIC_SPI 60 IRQ_TYPE_LEVEL_HIGH>;
			status = "disabled";
			#address-cells = <1>;
			#size-cells = <0>;
		};

		mmc1: mmc@01c10000 {
			compatible = "allwinner,sun5i-a13-mmc";
			reg = <0x01c10000 0x1000>;
			clocks = <&ahb1_gates 9>,
				 <&mmc1_clk 0>,
				 <&mmc1_clk 1>,
				 <&mmc1_clk 2>;
			clock-names = "ahb",
				      "mmc",
				      "output",
				      "sample";
			resets = <&ahb1_rst 9>;
			reset-names = "ahb";
			interrupts = <GIC_SPI 61 IRQ_TYPE_LEVEL_HIGH>;
			status = "disabled";
			#address-cells = <1>;
			#size-cells = <0>;
		};

		mmc2: mmc@01c11000 {
			compatible = "allwinner,sun5i-a13-mmc";
			reg = <0x01c11000 0x1000>;
			clocks = <&ahb1_gates 10>,
				 <&mmc2_clk 0>,
				 <&mmc2_clk 1>,
				 <&mmc2_clk 2>;
			clock-names = "ahb",
				      "mmc",
				      "output",
				      "sample";
			resets = <&ahb1_rst 10>;
			reset-names = "ahb";
			interrupts = <GIC_SPI 62 IRQ_TYPE_LEVEL_HIGH>;
			status = "disabled";
			#address-cells = <1>;
			#size-cells = <0>;
		};

		mmc3: mmc@01c12000 {
			compatible = "allwinner,sun5i-a13-mmc";
			reg = <0x01c12000 0x1000>;
			clocks = <&ahb1_gates 11>,
				 <&mmc3_clk 0>,
				 <&mmc3_clk 1>,
				 <&mmc3_clk 2>;
			clock-names = "ahb",
				      "mmc",
				      "output",
				      "sample";
			resets = <&ahb1_rst 11>;
			reset-names = "ahb";
			interrupts = <GIC_SPI 63 IRQ_TYPE_LEVEL_HIGH>;
			status = "disabled";
			#address-cells = <1>;
			#size-cells = <0>;
<<<<<<< HEAD
=======
		};

		usb_otg: usb@01c19000 {
			compatible = "allwinner,sun6i-a31-musb";
			reg = <0x01c19000 0x0400>;
			clocks = <&ahb1_gates 24>;
			resets = <&ahb1_rst 24>;
			interrupts = <GIC_SPI 71 IRQ_TYPE_LEVEL_HIGH>;
			interrupt-names = "mc";
			phys = <&usbphy 0>;
			phy-names = "usb";
			extcon = <&usbphy 0>;
			status = "disabled";
>>>>>>> 9fe8ecca
		};

		usbphy: phy@01c19400 {
			compatible = "allwinner,sun6i-a31-usb-phy";
			reg = <0x01c19400 0x10>,
			      <0x01c1a800 0x4>,
			      <0x01c1b800 0x4>;
			reg-names = "phy_ctrl",
				    "pmu1",
				    "pmu2";
			clocks = <&usb_clk 8>,
				 <&usb_clk 9>,
				 <&usb_clk 10>;
			clock-names = "usb0_phy",
				      "usb1_phy",
				      "usb2_phy";
			resets = <&usb_clk 0>,
				 <&usb_clk 1>,
				 <&usb_clk 2>;
			reset-names = "usb0_reset",
				      "usb1_reset",
				      "usb2_reset";
			status = "disabled";
			#phy-cells = <1>;
		};

		ehci0: usb@01c1a000 {
			compatible = "allwinner,sun6i-a31-ehci", "generic-ehci";
			reg = <0x01c1a000 0x100>;
			interrupts = <GIC_SPI 72 IRQ_TYPE_LEVEL_HIGH>;
			clocks = <&ahb1_gates 26>;
			resets = <&ahb1_rst 26>;
			phys = <&usbphy 1>;
			phy-names = "usb";
			status = "disabled";
		};

		ohci0: usb@01c1a400 {
			compatible = "allwinner,sun6i-a31-ohci", "generic-ohci";
			reg = <0x01c1a400 0x100>;
			interrupts = <GIC_SPI 73 IRQ_TYPE_LEVEL_HIGH>;
			clocks = <&ahb1_gates 29>, <&usb_clk 16>;
			resets = <&ahb1_rst 29>;
			phys = <&usbphy 1>;
			phy-names = "usb";
			status = "disabled";
		};

		ehci1: usb@01c1b000 {
			compatible = "allwinner,sun6i-a31-ehci", "generic-ehci";
			reg = <0x01c1b000 0x100>;
			interrupts = <GIC_SPI 74 IRQ_TYPE_LEVEL_HIGH>;
			clocks = <&ahb1_gates 27>;
			resets = <&ahb1_rst 27>;
			phys = <&usbphy 2>;
			phy-names = "usb";
			status = "disabled";
		};

		ohci1: usb@01c1b400 {
			compatible = "allwinner,sun6i-a31-ohci", "generic-ohci";
			reg = <0x01c1b400 0x100>;
			interrupts = <GIC_SPI 75 IRQ_TYPE_LEVEL_HIGH>;
			clocks = <&ahb1_gates 30>, <&usb_clk 17>;
			resets = <&ahb1_rst 30>;
			phys = <&usbphy 2>;
			phy-names = "usb";
			status = "disabled";
		};

		ohci2: usb@01c1c400 {
			compatible = "allwinner,sun6i-a31-ohci", "generic-ohci";
			reg = <0x01c1c400 0x100>;
			interrupts = <GIC_SPI 77 IRQ_TYPE_LEVEL_HIGH>;
			clocks = <&ahb1_gates 31>, <&usb_clk 18>;
			resets = <&ahb1_rst 31>;
			status = "disabled";
		};

		pio: pinctrl@01c20800 {
			compatible = "allwinner,sun6i-a31-pinctrl";
			reg = <0x01c20800 0x400>;
			interrupts = <GIC_SPI 11 IRQ_TYPE_LEVEL_HIGH>,
				     <GIC_SPI 15 IRQ_TYPE_LEVEL_HIGH>,
				     <GIC_SPI 16 IRQ_TYPE_LEVEL_HIGH>,
				     <GIC_SPI 17 IRQ_TYPE_LEVEL_HIGH>;
			clocks = <&apb1_gates 5>;
			gpio-controller;
			interrupt-controller;
			#interrupt-cells = <3>;
			#gpio-cells = <3>;

			uart0_pins_a: uart0@0 {
				allwinner,pins = "PH20", "PH21";
				allwinner,function = "uart0";
				allwinner,drive = <SUN4I_PINCTRL_10_MA>;
				allwinner,pull = <SUN4I_PINCTRL_NO_PULL>;
			};

			i2c0_pins_a: i2c0@0 {
				allwinner,pins = "PH14", "PH15";
				allwinner,function = "i2c0";
				allwinner,drive = <SUN4I_PINCTRL_10_MA>;
				allwinner,pull = <SUN4I_PINCTRL_NO_PULL>;
			};

			i2c1_pins_a: i2c1@0 {
				allwinner,pins = "PH16", "PH17";
				allwinner,function = "i2c1";
				allwinner,drive = <SUN4I_PINCTRL_10_MA>;
				allwinner,pull = <SUN4I_PINCTRL_NO_PULL>;
			};

			i2c2_pins_a: i2c2@0 {
				allwinner,pins = "PH18", "PH19";
				allwinner,function = "i2c2";
				allwinner,drive = <SUN4I_PINCTRL_10_MA>;
				allwinner,pull = <SUN4I_PINCTRL_NO_PULL>;
			};

			mmc0_pins_a: mmc0@0 {
				allwinner,pins = "PF0", "PF1", "PF2",
						 "PF3", "PF4", "PF5";
				allwinner,function = "mmc0";
				allwinner,drive = <SUN4I_PINCTRL_30_MA>;
				allwinner,pull = <SUN4I_PINCTRL_NO_PULL>;
			};

			mmc1_pins_a: mmc1@0 {
				allwinner,pins = "PG0", "PG1", "PG2", "PG3",
						 "PG4", "PG5";
				allwinner,function = "mmc1";
				allwinner,drive = <SUN4I_PINCTRL_30_MA>;
				allwinner,pull = <SUN4I_PINCTRL_NO_PULL>;
			};

			gmac_pins_mii_a: gmac_mii@0 {
				allwinner,pins = "PA0", "PA1", "PA2", "PA3",
						"PA8", "PA9", "PA11",
						"PA12", "PA13", "PA14", "PA19",
						"PA20", "PA21", "PA22", "PA23",
						"PA24", "PA26", "PA27";
				allwinner,function = "gmac";
				allwinner,drive = <SUN4I_PINCTRL_10_MA>;
				allwinner,pull = <SUN4I_PINCTRL_NO_PULL>;
			};

			gmac_pins_gmii_a: gmac_gmii@0 {
				allwinner,pins = "PA0", "PA1", "PA2", "PA3",
						"PA4", "PA5", "PA6", "PA7",
						"PA8", "PA9", "PA10", "PA11",
						"PA12", "PA13", "PA14",	"PA15",
						"PA16", "PA17", "PA18", "PA19",
						"PA20", "PA21", "PA22", "PA23",
						"PA24", "PA25", "PA26", "PA27";
				allwinner,function = "gmac";
				/*
				 * data lines in GMII mode run at 125MHz and
				 * might need a higher signal drive strength
				 */
				allwinner,drive = <SUN4I_PINCTRL_30_MA>;
				allwinner,pull = <SUN4I_PINCTRL_NO_PULL>;
			};

			gmac_pins_rgmii_a: gmac_rgmii@0 {
				allwinner,pins = "PA0", "PA1", "PA2", "PA3",
						"PA9", "PA10", "PA11",
						"PA12", "PA13", "PA14", "PA19",
						"PA20", "PA25", "PA26", "PA27";
				allwinner,function = "gmac";
				/*
				 * data lines in RGMII mode use DDR mode
				 * and need a higher signal drive strength
				 */
				allwinner,drive = <SUN4I_PINCTRL_40_MA>;
				allwinner,pull = <SUN4I_PINCTRL_NO_PULL>;
			};
		};

		ahb1_rst: reset@01c202c0 {
			#reset-cells = <1>;
			compatible = "allwinner,sun6i-a31-ahb1-reset";
			reg = <0x01c202c0 0xc>;
		};

		apb1_rst: reset@01c202d0 {
			#reset-cells = <1>;
			compatible = "allwinner,sun6i-a31-clock-reset";
			reg = <0x01c202d0 0x4>;
		};

		apb2_rst: reset@01c202d8 {
			#reset-cells = <1>;
			compatible = "allwinner,sun6i-a31-clock-reset";
			reg = <0x01c202d8 0x4>;
		};

		timer@01c20c00 {
			compatible = "allwinner,sun4i-a10-timer";
			reg = <0x01c20c00 0xa0>;
			interrupts = <GIC_SPI 18 IRQ_TYPE_LEVEL_HIGH>,
				     <GIC_SPI 19 IRQ_TYPE_LEVEL_HIGH>,
				     <GIC_SPI 20 IRQ_TYPE_LEVEL_HIGH>,
				     <GIC_SPI 21 IRQ_TYPE_LEVEL_HIGH>,
				     <GIC_SPI 22 IRQ_TYPE_LEVEL_HIGH>;
			clocks = <&osc24M>;
		};

		wdt1: watchdog@01c20ca0 {
			compatible = "allwinner,sun6i-a31-wdt";
			reg = <0x01c20ca0 0x20>;
		};

		rtp: rtp@01c25000 {
			compatible = "allwinner,sun6i-a31-ts";
			reg = <0x01c25000 0x100>;
			interrupts = <GIC_SPI 28 IRQ_TYPE_LEVEL_HIGH>;
			#thermal-sensor-cells = <0>;
		};

		uart0: serial@01c28000 {
			compatible = "snps,dw-apb-uart";
			reg = <0x01c28000 0x400>;
			interrupts = <GIC_SPI 0 IRQ_TYPE_LEVEL_HIGH>;
			reg-shift = <2>;
			reg-io-width = <4>;
			clocks = <&apb2_gates 16>;
			resets = <&apb2_rst 16>;
			dmas = <&dma 6>, <&dma 6>;
			dma-names = "rx", "tx";
			status = "disabled";
		};

		uart1: serial@01c28400 {
			compatible = "snps,dw-apb-uart";
			reg = <0x01c28400 0x400>;
			interrupts = <GIC_SPI 1 IRQ_TYPE_LEVEL_HIGH>;
			reg-shift = <2>;
			reg-io-width = <4>;
			clocks = <&apb2_gates 17>;
			resets = <&apb2_rst 17>;
			dmas = <&dma 7>, <&dma 7>;
			dma-names = "rx", "tx";
			status = "disabled";
		};

		uart2: serial@01c28800 {
			compatible = "snps,dw-apb-uart";
			reg = <0x01c28800 0x400>;
			interrupts = <GIC_SPI 2 IRQ_TYPE_LEVEL_HIGH>;
			reg-shift = <2>;
			reg-io-width = <4>;
			clocks = <&apb2_gates 18>;
			resets = <&apb2_rst 18>;
			dmas = <&dma 8>, <&dma 8>;
			dma-names = "rx", "tx";
			status = "disabled";
		};

		uart3: serial@01c28c00 {
			compatible = "snps,dw-apb-uart";
			reg = <0x01c28c00 0x400>;
			interrupts = <GIC_SPI 3 IRQ_TYPE_LEVEL_HIGH>;
			reg-shift = <2>;
			reg-io-width = <4>;
			clocks = <&apb2_gates 19>;
			resets = <&apb2_rst 19>;
			dmas = <&dma 9>, <&dma 9>;
			dma-names = "rx", "tx";
			status = "disabled";
		};

		uart4: serial@01c29000 {
			compatible = "snps,dw-apb-uart";
			reg = <0x01c29000 0x400>;
			interrupts = <GIC_SPI 4 IRQ_TYPE_LEVEL_HIGH>;
			reg-shift = <2>;
			reg-io-width = <4>;
			clocks = <&apb2_gates 20>;
			resets = <&apb2_rst 20>;
			dmas = <&dma 10>, <&dma 10>;
			dma-names = "rx", "tx";
			status = "disabled";
		};

		uart5: serial@01c29400 {
			compatible = "snps,dw-apb-uart";
			reg = <0x01c29400 0x400>;
			interrupts = <GIC_SPI 5 IRQ_TYPE_LEVEL_HIGH>;
			reg-shift = <2>;
			reg-io-width = <4>;
			clocks = <&apb2_gates 21>;
			resets = <&apb2_rst 21>;
			dmas = <&dma 22>, <&dma 22>;
			dma-names = "rx", "tx";
			status = "disabled";
		};

		i2c0: i2c@01c2ac00 {
			compatible = "allwinner,sun6i-a31-i2c";
			reg = <0x01c2ac00 0x400>;
			interrupts = <GIC_SPI 6 IRQ_TYPE_LEVEL_HIGH>;
			clocks = <&apb2_gates 0>;
			resets = <&apb2_rst 0>;
			status = "disabled";
			#address-cells = <1>;
			#size-cells = <0>;
		};

		i2c1: i2c@01c2b000 {
			compatible = "allwinner,sun6i-a31-i2c";
			reg = <0x01c2b000 0x400>;
			interrupts = <GIC_SPI 7 IRQ_TYPE_LEVEL_HIGH>;
			clocks = <&apb2_gates 1>;
			resets = <&apb2_rst 1>;
			status = "disabled";
			#address-cells = <1>;
			#size-cells = <0>;
		};

		i2c2: i2c@01c2b400 {
			compatible = "allwinner,sun6i-a31-i2c";
			reg = <0x01c2b400 0x400>;
			interrupts = <GIC_SPI 8 IRQ_TYPE_LEVEL_HIGH>;
			clocks = <&apb2_gates 2>;
			resets = <&apb2_rst 2>;
			status = "disabled";
			#address-cells = <1>;
			#size-cells = <0>;
		};

		i2c3: i2c@01c2b800 {
			compatible = "allwinner,sun6i-a31-i2c";
			reg = <0x01c2b800 0x400>;
			interrupts = <GIC_SPI 9 IRQ_TYPE_LEVEL_HIGH>;
			clocks = <&apb2_gates 3>;
			resets = <&apb2_rst 3>;
			status = "disabled";
			#address-cells = <1>;
			#size-cells = <0>;
		};

		gmac: ethernet@01c30000 {
			compatible = "allwinner,sun7i-a20-gmac";
			reg = <0x01c30000 0x1054>;
			interrupts = <GIC_SPI 82 IRQ_TYPE_LEVEL_HIGH>;
			interrupt-names = "macirq";
			clocks = <&ahb1_gates 17>, <&gmac_tx_clk>;
			clock-names = "stmmaceth", "allwinner_gmac_tx";
			resets = <&ahb1_rst 17>;
			reset-names = "stmmaceth";
			snps,pbl = <2>;
			snps,fixed-burst;
			snps,force_sf_dma_mode;
			status = "disabled";
			#address-cells = <1>;
			#size-cells = <0>;
		};

		crypto: crypto-engine@01c15000 {
			compatible = "allwinner,sun4i-a10-crypto";
			reg = <0x01c15000 0x1000>;
			interrupts = <GIC_SPI 80 IRQ_TYPE_LEVEL_HIGH>;
			clocks = <&ahb1_gates 5>, <&ss_clk>;
			clock-names = "ahb", "mod";
			resets = <&ahb1_rst 5>;
			reset-names = "ahb";
		};

		timer@01c60000 {
			compatible = "allwinner,sun6i-a31-hstimer",
				     "allwinner,sun7i-a20-hstimer";
			reg = <0x01c60000 0x1000>;
			interrupts = <GIC_SPI 51 IRQ_TYPE_LEVEL_HIGH>,
				     <GIC_SPI 52 IRQ_TYPE_LEVEL_HIGH>,
				     <GIC_SPI 53 IRQ_TYPE_LEVEL_HIGH>,
				     <GIC_SPI 54 IRQ_TYPE_LEVEL_HIGH>;
			clocks = <&ahb1_gates 19>;
			resets = <&ahb1_rst 19>;
		};

		spi0: spi@01c68000 {
			compatible = "allwinner,sun6i-a31-spi";
			reg = <0x01c68000 0x1000>;
			interrupts = <GIC_SPI 65 IRQ_TYPE_LEVEL_HIGH>;
			clocks = <&ahb1_gates 20>, <&spi0_clk>;
			clock-names = "ahb", "mod";
			dmas = <&dma 23>, <&dma 23>;
			dma-names = "rx", "tx";
			resets = <&ahb1_rst 20>;
			status = "disabled";
		};

		spi1: spi@01c69000 {
			compatible = "allwinner,sun6i-a31-spi";
			reg = <0x01c69000 0x1000>;
			interrupts = <GIC_SPI 66 IRQ_TYPE_LEVEL_HIGH>;
			clocks = <&ahb1_gates 21>, <&spi1_clk>;
			clock-names = "ahb", "mod";
			dmas = <&dma 24>, <&dma 24>;
			dma-names = "rx", "tx";
			resets = <&ahb1_rst 21>;
			status = "disabled";
		};

		spi2: spi@01c6a000 {
			compatible = "allwinner,sun6i-a31-spi";
			reg = <0x01c6a000 0x1000>;
			interrupts = <GIC_SPI 67 IRQ_TYPE_LEVEL_HIGH>;
			clocks = <&ahb1_gates 22>, <&spi2_clk>;
			clock-names = "ahb", "mod";
			dmas = <&dma 25>, <&dma 25>;
			dma-names = "rx", "tx";
			resets = <&ahb1_rst 22>;
			status = "disabled";
		};

		spi3: spi@01c6b000 {
			compatible = "allwinner,sun6i-a31-spi";
			reg = <0x01c6b000 0x1000>;
			interrupts = <GIC_SPI 68 IRQ_TYPE_LEVEL_HIGH>;
			clocks = <&ahb1_gates 23>, <&spi3_clk>;
			clock-names = "ahb", "mod";
			dmas = <&dma 26>, <&dma 26>;
			dma-names = "rx", "tx";
			resets = <&ahb1_rst 23>;
			status = "disabled";
		};

		gic: interrupt-controller@01c81000 {
			compatible = "arm,cortex-a7-gic", "arm,cortex-a15-gic";
			reg = <0x01c81000 0x1000>,
			      <0x01c82000 0x1000>,
			      <0x01c84000 0x2000>,
			      <0x01c86000 0x2000>;
			interrupt-controller;
			#interrupt-cells = <3>;
			interrupts = <GIC_PPI 9 (GIC_CPU_MASK_SIMPLE(4) | IRQ_TYPE_LEVEL_HIGH)>;
		};

		rtc: rtc@01f00000 {
			compatible = "allwinner,sun6i-a31-rtc";
			reg = <0x01f00000 0x54>;
			interrupts = <GIC_SPI 40 IRQ_TYPE_LEVEL_HIGH>,
				     <GIC_SPI 41 IRQ_TYPE_LEVEL_HIGH>;
		};

		nmi_intc: interrupt-controller@01f00c0c {
			compatible = "allwinner,sun6i-a31-sc-nmi";
			interrupt-controller;
			#interrupt-cells = <2>;
			reg = <0x01f00c0c 0x38>;
			interrupts = <GIC_SPI 32 IRQ_TYPE_LEVEL_HIGH>;
		};

		prcm@01f01400 {
			compatible = "allwinner,sun6i-a31-prcm";
			reg = <0x01f01400 0x200>;

			ar100: ar100_clk {
				compatible = "allwinner,sun6i-a31-ar100-clk";
				#clock-cells = <0>;
				clocks = <&osc32k>, <&osc24M>, <&pll6 0>,
					 <&pll6 0>;
				clock-output-names = "ar100";
			};

			ahb0: ahb0_clk {
				compatible = "fixed-factor-clock";
				#clock-cells = <0>;
				clock-div = <1>;
				clock-mult = <1>;
				clocks = <&ar100>;
				clock-output-names = "ahb0";
			};

			apb0: apb0_clk {
				compatible = "allwinner,sun6i-a31-apb0-clk";
				#clock-cells = <0>;
				clocks = <&ahb0>;
				clock-output-names = "apb0";
			};

			apb0_gates: apb0_gates_clk {
				compatible = "allwinner,sun6i-a31-apb0-gates-clk";
				#clock-cells = <1>;
				clocks = <&apb0>;
				clock-output-names = "apb0_pio", "apb0_ir",
						"apb0_timer", "apb0_p2wi",
						"apb0_uart", "apb0_1wire",
						"apb0_i2c";
			};

			ir_clk: ir_clk {
				#clock-cells = <0>;
				compatible = "allwinner,sun4i-a10-mod0-clk";
				clocks = <&osc32k>, <&osc24M>;
				clock-output-names = "ir";
			};

			apb0_rst: apb0_rst {
				compatible = "allwinner,sun6i-a31-clock-reset";
				#reset-cells = <1>;
			};
		};

		cpucfg@01f01c00 {
			compatible = "allwinner,sun6i-a31-cpuconfig";
			reg = <0x01f01c00 0x300>;
		};

		ir: ir@01f02000 {
			compatible = "allwinner,sun5i-a13-ir";
			clocks = <&apb0_gates 1>, <&ir_clk>;
			clock-names = "apb", "ir";
			resets = <&apb0_rst 1>;
			interrupts = <GIC_SPI 37 IRQ_TYPE_LEVEL_HIGH>;
			reg = <0x01f02000 0x40>;
			status = "disabled";
		};

		r_pio: pinctrl@01f02c00 {
			compatible = "allwinner,sun6i-a31-r-pinctrl";
			reg = <0x01f02c00 0x400>;
			interrupts = <GIC_SPI 45 IRQ_TYPE_LEVEL_HIGH>,
				     <GIC_SPI 46 IRQ_TYPE_LEVEL_HIGH>;
			clocks = <&apb0_gates 0>;
			resets = <&apb0_rst 0>;
			gpio-controller;
			interrupt-controller;
			#interrupt-cells = <2>;
			#size-cells = <0>;
			#gpio-cells = <3>;

			ir_pins_a: ir@0 {
				allwinner,pins = "PL4";
				allwinner,function = "s_ir";
				allwinner,drive = <SUN4I_PINCTRL_10_MA>;
				allwinner,pull = <SUN4I_PINCTRL_NO_PULL>;
			};

			p2wi_pins: p2wi {
				allwinner,pins = "PL0", "PL1";
				allwinner,function = "s_p2wi";
				allwinner,drive = <SUN4I_PINCTRL_10_MA>;
				allwinner,pull = <SUN4I_PINCTRL_NO_PULL>;
			};
		};

		p2wi: i2c@01f03400 {
			compatible = "allwinner,sun6i-a31-p2wi";
			reg = <0x01f03400 0x400>;
			interrupts = <GIC_SPI 39 IRQ_TYPE_LEVEL_HIGH>;
			clocks = <&apb0_gates 3>;
			clock-frequency = <100000>;
			resets = <&apb0_rst 3>;
			pinctrl-names = "default";
			pinctrl-0 = <&p2wi_pins>;
			status = "disabled";
			#address-cells = <1>;
			#size-cells = <0>;
		};
	};
};<|MERGE_RESOLUTION|>--- conflicted
+++ resolved
@@ -542,8 +542,6 @@
 			status = "disabled";
 			#address-cells = <1>;
 			#size-cells = <0>;
-<<<<<<< HEAD
-=======
 		};
 
 		usb_otg: usb@01c19000 {
@@ -557,7 +555,6 @@
 			phy-names = "usb";
 			extcon = <&usbphy 0>;
 			status = "disabled";
->>>>>>> 9fe8ecca
 		};
 
 		usbphy: phy@01c19400 {
