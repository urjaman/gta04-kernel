/*
 * Device Tree Source for AM33XX SoC
 *
 * Copyright (C) 2012 Texas Instruments Incorporated - http://www.ti.com/
 *
 * This file is licensed under the terms of the GNU General Public License
 * version 2.  This program is licensed "as is" without any warranty of any
 * kind, whether express or implied.
 */

/include/ "skeleton.dtsi"

/ {
	compatible = "ti,am33xx";
	interrupt-parent = <&intc>;

	aliases {
		serial0 = &uart1;
		serial1 = &uart2;
		serial2 = &uart3;
		serial3 = &uart4;
		serial4 = &uart5;
		serial5 = &uart6;
	};

	cpus {
		cpu@0 {
			compatible = "arm,cortex-a8";

			/*
			 * To consider voltage drop between PMIC and SoC,
			 * tolerance value is reduced to 2% from 4% and
			 * voltage value is increased as a precaution.
			 */
			operating-points = <
				/* kHz    uV */
				720000  1285000
				600000  1225000
				500000  1125000
				275000  1125000
			>;
			voltage-tolerance = <2>; /* 2 percentage */
			clock-latency = <300000>; /* From omap-cpufreq driver */
		};
	};

	/*
	 * The soc node represents the soc top level view. It is uses for IPs
	 * that are not memory mapped in the MPU view or for the MPU itself.
	 */
	soc {
		compatible = "ti,omap-infra";
		mpu {
			compatible = "ti,omap3-mpu";
			ti,hwmods = "mpu";
		};
	};

	am33xx_pinmux: pinmux@44e10800 {
		compatible = "pinctrl-single";
		reg = <0x44e10800 0x0238>;
		#address-cells = <1>;
		#size-cells = <0>;
		pinctrl-single,register-width = <32>;
		pinctrl-single,function-mask = <0x7f>;
	};

	/*
	 * XXX: Use a flat representation of the AM33XX interconnect.
	 * The real AM33XX interconnect network is quite complex.Since
	 * that will not bring real advantage to represent that in DT
	 * for the moment, just use a fake OCP bus entry to represent
	 * the whole bus hierarchy.
	 */
	ocp {
		compatible = "simple-bus";
		#address-cells = <1>;
		#size-cells = <1>;
		ranges;
		ti,hwmods = "l3_main";

		intc: interrupt-controller@48200000 {
			compatible = "ti,omap2-intc";
			interrupt-controller;
			#interrupt-cells = <1>;
			ti,intc-size = <128>;
			reg = <0x48200000 0x1000>;
		};

		edma: edma@49000000 {
			compatible = "ti,edma3";
			ti,hwmods = "tpcc", "tptc0", "tptc1", "tptc2";
			reg =	<0x49000000 0x10000>,
				<0x44e10f90 0x10>;
			interrupt-parent = <&intc>;
			interrupts = <12 13 14>;
			#dma-cells = <1>;
			dma-channels = <64>;
			ti,edma-regions = <4>;
			ti,edma-slots = <256>;
			ti,edma-queue-tc-map = <0 0
						1 1
						2 2>;
			ti,edma-queue-priority-map = <0 0
						      1 1
						      2 2>;
			ti,edma-default-queue = <0>;
		};

		gpio1: gpio@44e07000 {
			compatible = "ti,omap4-gpio";
			ti,hwmods = "gpio1";
			gpio-controller;
			#gpio-cells = <2>;
			interrupt-controller;
			#interrupt-cells = <1>;
			reg = <0x44e07000 0x1000>;
			interrupts = <96>;
		};

		gpio2: gpio@4804c000 {
			compatible = "ti,omap4-gpio";
			ti,hwmods = "gpio2";
			gpio-controller;
			#gpio-cells = <2>;
			interrupt-controller;
			#interrupt-cells = <1>;
			reg = <0x4804c000 0x1000>;
			interrupts = <98>;
		};

		gpio3: gpio@481ac000 {
			compatible = "ti,omap4-gpio";
			ti,hwmods = "gpio3";
			gpio-controller;
			#gpio-cells = <2>;
			interrupt-controller;
			#interrupt-cells = <1>;
			reg = <0x481ac000 0x1000>;
			interrupts = <32>;
		};

		gpio4: gpio@481ae000 {
			compatible = "ti,omap4-gpio";
			ti,hwmods = "gpio4";
			gpio-controller;
			#gpio-cells = <2>;
			interrupt-controller;
			#interrupt-cells = <1>;
			reg = <0x481ae000 0x1000>;
			interrupts = <62>;
		};

		uart1: serial@44e09000 {
			compatible = "ti,omap3-uart";
			ti,hwmods = "uart1";
			clock-frequency = <48000000>;
			reg = <0x44e09000 0x2000>;
			interrupts = <72>;
			status = "disabled";
		};

		uart2: serial@48022000 {
			compatible = "ti,omap3-uart";
			ti,hwmods = "uart2";
			clock-frequency = <48000000>;
			reg = <0x48022000 0x2000>;
			interrupts = <73>;
			status = "disabled";
		};

		uart3: serial@48024000 {
			compatible = "ti,omap3-uart";
			ti,hwmods = "uart3";
			clock-frequency = <48000000>;
			reg = <0x48024000 0x2000>;
			interrupts = <74>;
			status = "disabled";
		};

		uart4: serial@481a6000 {
			compatible = "ti,omap3-uart";
			ti,hwmods = "uart4";
			clock-frequency = <48000000>;
			reg = <0x481a6000 0x2000>;
			interrupts = <44>;
			status = "disabled";
		};

		uart5: serial@481a8000 {
			compatible = "ti,omap3-uart";
			ti,hwmods = "uart5";
			clock-frequency = <48000000>;
			reg = <0x481a8000 0x2000>;
			interrupts = <45>;
			status = "disabled";
		};

		uart6: serial@481aa000 {
			compatible = "ti,omap3-uart";
			ti,hwmods = "uart6";
			clock-frequency = <48000000>;
			reg = <0x481aa000 0x2000>;
			interrupts = <46>;
			status = "disabled";
		};

		i2c1: i2c@44e0b000 {
			compatible = "ti,omap4-i2c";
			#address-cells = <1>;
			#size-cells = <0>;
			ti,hwmods = "i2c1";
			reg = <0x44e0b000 0x1000>;
			interrupts = <70>;
			status = "disabled";
		};

		i2c2: i2c@4802a000 {
			compatible = "ti,omap4-i2c";
			#address-cells = <1>;
			#size-cells = <0>;
			ti,hwmods = "i2c2";
			reg = <0x4802a000 0x1000>;
			interrupts = <71>;
			status = "disabled";
		};

		i2c3: i2c@4819c000 {
			compatible = "ti,omap4-i2c";
			#address-cells = <1>;
			#size-cells = <0>;
			ti,hwmods = "i2c3";
			reg = <0x4819c000 0x1000>;
			interrupts = <30>;
			status = "disabled";
		};

		mmc1: mmc@48060000 {
			compatible = "ti,omap3-hsmmc";
			ti,hwmods = "mmc1";
			ti,dual-volt;
			ti,needs-special-reset;
			dmas = <&edma 24
				&edma 25>;
			dma-names = "tx", "rx";
			status = "disabled";
		};

		mmc2: mmc@481d8000 {
			compatible = "ti,omap3-hsmmc";
			ti,hwmods = "mmc2";
			ti,needs-special-reset;
			dmas = <&edma 2
				&edma 3>;
			dma-names = "tx", "rx";
			status = "disabled";
		};

		mmc3: mmc@47810000 {
			compatible = "ti,omap3-hsmmc";
			ti,hwmods = "mmc3";
			ti,needs-special-reset;
			status = "disabled";
		};

		wdt2: wdt@44e35000 {
			compatible = "ti,omap3-wdt";
			ti,hwmods = "wd_timer2";
			reg = <0x44e35000 0x1000>;
			interrupts = <91>;
		};

		dcan0: d_can@481cc000 {
			compatible = "bosch,d_can";
			ti,hwmods = "d_can0";
			reg = <0x481cc000 0x2000>;
			interrupts = <52>;
			status = "disabled";
		};

		dcan1: d_can@481d0000 {
			compatible = "bosch,d_can";
			ti,hwmods = "d_can1";
			reg = <0x481d0000 0x2000>;
			interrupts = <55>;
			status = "disabled";
		};

		timer1: timer@44e31000 {
			compatible = "ti,omap2-timer";
			reg = <0x44e31000 0x400>;
			interrupts = <67>;
			ti,hwmods = "timer1";
			ti,timer-alwon;
		};

		timer2: timer@48040000 {
			compatible = "ti,omap2-timer";
			reg = <0x48040000 0x400>;
			interrupts = <68>;
			ti,hwmods = "timer2";
			ti,timer-non-wkup;
		};

		timer3: timer@48042000 {
			compatible = "ti,omap2-timer";
			reg = <0x48042000 0x400>;
			interrupts = <69>;
			ti,hwmods = "timer3";
		};

		timer4: timer@48044000 {
			compatible = "ti,omap2-timer";
			reg = <0x48044000 0x400>;
			interrupts = <92>;
			ti,hwmods = "timer4";
			ti,timer-pwm;
		};

		timer5: timer@48046000 {
			compatible = "ti,omap2-timer";
			reg = <0x48046000 0x400>;
			interrupts = <93>;
			ti,hwmods = "timer5";
			ti,timer-pwm;
		};

		timer6: timer@48048000 {
			compatible = "ti,omap2-timer";
			reg = <0x48048000 0x400>;
			interrupts = <94>;
			ti,hwmods = "timer6";
			ti,timer-pwm;
		};

		timer7: timer@4804a000 {
			compatible = "ti,omap2-timer";
			reg = <0x4804a000 0x400>;
			interrupts = <95>;
			ti,hwmods = "timer7";
			ti,timer-pwm;
		};

		rtc@44e3e000 {
			compatible = "ti,da830-rtc";
			reg = <0x44e3e000 0x1000>;
			interrupts = <75
				      76>;
			ti,hwmods = "rtc";
		};

		spi0: spi@48030000 {
			compatible = "ti,omap4-mcspi";
			#address-cells = <1>;
			#size-cells = <0>;
			reg = <0x48030000 0x400>;
			interrupt = <65>;
			ti,spi-num-cs = <2>;
			ti,hwmods = "spi0";
			dmas = <&edma 16
				&edma 17
				&edma 18
				&edma 19>;
			dma-names = "tx0", "rx0", "tx1", "rx1";
			status = "disabled";
		};

		spi1: spi@481a0000 {
			compatible = "ti,omap4-mcspi";
			#address-cells = <1>;
			#size-cells = <0>;
			reg = <0x481a0000 0x400>;
			interrupt = <125>;
			ti,spi-num-cs = <2>;
			ti,hwmods = "spi1";
			dmas = <&edma 42
				&edma 43
				&edma 44
				&edma 45>;
			dma-names = "tx0", "rx0", "tx1", "rx1";
			status = "disabled";
		};

		usb@47400000 {
			compatible = "ti,musb-am33xx";
			reg = <0x47400000 0x1000	/* usbss */
			       0x47401000 0x800		/* musb instance 0 */
			       0x47401800 0x800		/* musb instance 1 */
			       0x47402000 0x6000>;	/* cppi41 usbdma */
			interrupts = <17		/* usbss */
				      18		/* musb instance 0 */
				      19>;		/* musb instance 1 */
			multipoint = <1>;
			num-eps = <16>;
			ram-bits = <12>;
			port0-mode = <3>;		/* 1: host only mode */
			port1-mode = <3>;		/* 2: device & 3:otg */
			power = <250>;
			ti,hwmods = "usb_otg_hs";
		};

		mac: ethernet@4a100000 {
			compatible = "ti,cpsw";
			ti,hwmods = "cpgmac0";
			cpdma_channels = <8>;
			ale_entries = <1024>;
			bd_ram_size = <0x2000>;
			no_bd_ram = <0>;
			rx_descs = <64>;
			mac_control = <0x20>;
			slaves = <2>;
			active_slave = <0>;
			cpts_clock_mult = <0x80000000>;
			cpts_clock_shift = <29>;
			reg = <0x4a100000 0x800
			       0x4a101200 0x100>;
			#address-cells = <1>;
			#size-cells = <1>;
			interrupt-parent = <&intc>;
			/*
			 * c0_rx_thresh_pend
			 * c0_rx_pend
			 * c0_tx_pend
			 * c0_misc_pend
			 */
			interrupts = <40 41 42 43>;
			ranges;

			davinci_mdio: mdio@4a101000 {
				compatible = "ti,davinci_mdio";
				#address-cells = <1>;
				#size-cells = <0>;
				ti,hwmods = "davinci_mdio";
				bus_freq = <1000000>;
				reg = <0x4a101000 0x100>;
			};

			cpsw_emac0: slave@4a100200 {
				/* Filled in by U-Boot */
				mac-address = [ 00 00 00 00 00 00 ];
			};

			cpsw_emac1: slave@4a100300 {
				/* Filled in by U-Boot */
				mac-address = [ 00 00 00 00 00 00 ];
			};
		};

<<<<<<< HEAD
		wkup_m3: wkup_m3@44d00000 {
			compatible = "ti,am3353-wkup-m3";
			reg = <0x44d00000 0x4000	/* M3 UMEM */
			       0x44d80000 0x2000>;	/* M3 DMEM */
			interrupts = <78>;
			ti,hwmods = "wkup_m3";
=======
		sham: sham@53100000 {
			compatible = "ti,omap4-sham";
			ti,hwmods = "sham";
			#address-cells = <1>;
			#size-cells = <0>;
			reg = <0x53100000 0x200>;
			interrupt-parent = <&intc>;
			interrupts = <109>;
			dmas = <&edma 36>;
			dma-names = "rx";
		};

		aes: aes@53500000 {
			compatible = "ti,omap4-aes";
			ti,hwmods = "aes";
			#address-cells = <1>;
			#size-cells = <0>;
			reg = <0x53500000 0xa0>;
			interrupt-parent = <&intc>;
			interrupts = <102>;
			dmas = <&edma 6
				&edma 5>;
			dma-names = "tx", "rx";
>>>>>>> d9586d6e
		};
	};
};<|MERGE_RESOLUTION|>--- conflicted
+++ resolved
@@ -446,14 +446,14 @@
 			};
 		};
 
-<<<<<<< HEAD
 		wkup_m3: wkup_m3@44d00000 {
 			compatible = "ti,am3353-wkup-m3";
 			reg = <0x44d00000 0x4000	/* M3 UMEM */
 			       0x44d80000 0x2000>;	/* M3 DMEM */
 			interrupts = <78>;
 			ti,hwmods = "wkup_m3";
-=======
+		};
+
 		sham: sham@53100000 {
 			compatible = "ti,omap4-sham";
 			ti,hwmods = "sham";
@@ -477,7 +477,6 @@
 			dmas = <&edma 6
 				&edma 5>;
 			dma-names = "tx", "rx";
->>>>>>> d9586d6e
 		};
 	};
 };