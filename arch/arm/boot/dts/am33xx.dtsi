/*
 * Device Tree Source for AM33XX SoC
 *
 * Copyright (C) 2012 Texas Instruments Incorporated - http://www.ti.com/
 *
 * This file is licensed under the terms of the GNU General Public License
 * version 2.  This program is licensed "as is" without any warranty of any
 * kind, whether express or implied.
 */

#include <dt-bindings/gpio/gpio.h>
#include <dt-bindings/pinctrl/am33xx.h>
#include <dt-bindings/opp/am33xx.h>

#include "skeleton.dtsi"

/ {
	compatible = "ti,am33xx";
	interrupt-parent = <&intc>;

	aliases {
		i2c0 = &i2c0;
		i2c1 = &i2c1;
		i2c2 = &i2c2;
		serial0 = &uart0;
		serial1 = &uart1;
		serial2 = &uart2;
		serial3 = &uart3;
		serial4 = &uart4;
		serial5 = &uart5;
		d_can0 = &dcan0;
		d_can1 = &dcan1;
		usb0 = &usb0;
		usb1 = &usb1;
		phy0 = &usb0_phy;
		phy1 = &usb1_phy;
		ethernet0 = &cpsw_emac0;
		ethernet1 = &cpsw_emac1;
	};

	cpus {
		#address-cells = <1>;
		#size-cells = <0>;
		cpu@0 {
			compatible = "arm,cortex-a8";
			device_type = "cpu";
			reg = <0>;

			/*
			 * To consider voltage drop between PMIC and SoC,
			 * tolerance value is reduced to 2% from 4% and
			 * voltage value is increased as a precaution.
			 */
			operating-points = <
				/* kHz    uV */
				1000000 1351000
				800000	1285000
				720000  1285000
				600000  1225000
				500000  1125000
				300000  1125000
				275000  1125000
			>;

			voltage-tolerance = <2>; /* 2 percentage */

			platform-opp-modifier = <&mpu_opp_modifier>;

			clocks = <&dpll_mpu_ck>;
			clock-names = "cpu";

			clock-latency = <300000>; /* From omap-cpufreq driver */
		};
	};

	/*
	 * The soc node represents the soc top level view. It is uses for IPs
	 * that are not memory mapped in the MPU view or for the MPU itself.
	 */
	soc {
		compatible = "ti,omap-infra";
		mpu {
			compatible = "ti,omap3-mpu";
			ti,hwmods = "mpu";
		};
	};

	am33xx_pinmux: pinmux@44e10800 {
		compatible = "pinctrl-single";
		reg = <0x44e10800 0x0238>;
		#address-cells = <1>;
		#size-cells = <0>;
		pinctrl-single,register-width = <32>;
		pinctrl-single,function-mask = <0x7f>;
	};

	/*
	 * XXX: Use a flat representation of the AM33XX interconnect.
	 * The real AM33XX interconnect network is quite complex.Since
	 * that will not bring real advantage to represent that in DT
	 * for the moment, just use a fake OCP bus entry to represent
	 * the whole bus hierarchy.
	 */
	ocp {
		compatible = "simple-bus";
		#address-cells = <1>;
		#size-cells = <1>;
		ranges;
		ti,hwmods = "l3_main";
		clocks = <&l3_gclk>;
		clock-names = "fck";

		intc: interrupt-controller@48200000 {
			compatible = "ti,omap2-intc";
			interrupt-controller;
			#interrupt-cells = <1>;
			ti,intc-size = <128>;
			reg = <0x48200000 0x1000>;
		};

		edma: edma@49000000 {
			compatible = "ti,edma3";
			ti,hwmods = "tpcc", "tptc0", "tptc1", "tptc2";
			reg =	<0x49000000 0x10000>,
				<0x44e10f90 0x10>;
			interrupts = <12 13 14>;
			#dma-cells = <1>;
			dma-channels = <64>;
			ti,edma-regions = <4>;
			ti,edma-slots = <256>;
		};

		gpio0: gpio@44e07000 {
			compatible = "ti,omap4-gpio";
			ti,hwmods = "gpio1";
			clocks = <&dpll_core_m4_div2_ck>, <&gpio0_dbclk>;
			clock-names = "fck", "dbclk";
			gpio-controller;
			#gpio-cells = <2>;
			interrupt-controller;
			#interrupt-cells = <1>;
			reg = <0x44e07000 0x1000>;
			interrupts = <96>;
		};

		gpio1: gpio@4804c000 {
			compatible = "ti,omap4-gpio";
			ti,hwmods = "gpio2";
			clocks = <&l4ls_gclk>, <&gpio1_dbclk>;
			clock-names = "fck", "dbclk";
			gpio-controller;
			#gpio-cells = <2>;
			interrupt-controller;
			#interrupt-cells = <1>;
			reg = <0x4804c000 0x1000>;
			interrupts = <98>;
		};

		gpio2: gpio@481ac000 {
			compatible = "ti,omap4-gpio";
			ti,hwmods = "gpio3";
			clocks = <&l4ls_gclk>, <&gpio2_dbclk>;
			clock-names = "fck", "dbclk";
			gpio-controller;
			#gpio-cells = <2>;
			interrupt-controller;
			#interrupt-cells = <1>;
			reg = <0x481ac000 0x1000>;
			interrupts = <32>;
		};

		gpio3: gpio@481ae000 {
			compatible = "ti,omap4-gpio";
			ti,hwmods = "gpio4";
			clocks = <&l4ls_gclk>, <&gpio3_dbclk>;
			clock-names = "fck", "dbclk";
			gpio-controller;
			#gpio-cells = <2>;
			interrupt-controller;
			#interrupt-cells = <1>;
			reg = <0x481ae000 0x1000>;
			interrupts = <62>;
		};

		uart0: serial@44e09000 {
			compatible = "ti,omap3-uart";
			ti,hwmods = "uart1";
			clocks = <&dpll_per_m2_div4_wkupdm_ck>;
			clock-names = "fck";
			clock-frequency = <48000000>;
			reg = <0x44e09000 0x2000>;
			interrupts = <72>;
			status = "disabled";
		};

		uart1: serial@48022000 {
			compatible = "ti,omap3-uart";
			ti,hwmods = "uart2";
			clocks = <&dpll_per_m2_div4_ck>;
			clock-names = "fck";
			clock-frequency = <48000000>;
			reg = <0x48022000 0x2000>;
			interrupts = <73>;
			status = "disabled";
		};

		uart2: serial@48024000 {
			compatible = "ti,omap3-uart";
			ti,hwmods = "uart3";
			clocks = <&dpll_per_m2_div4_ck>;
			clock-names = "fck";
			clock-frequency = <48000000>;
			reg = <0x48024000 0x2000>;
			interrupts = <74>;
			status = "disabled";
		};

		uart3: serial@481a6000 {
			compatible = "ti,omap3-uart";
			ti,hwmods = "uart4";
			clocks = <&dpll_per_m2_div4_ck>;
			clock-names = "fck";
			clock-frequency = <48000000>;
			reg = <0x481a6000 0x2000>;
			interrupts = <44>;
			status = "disabled";
		};

		uart4: serial@481a8000 {
			compatible = "ti,omap3-uart";
			ti,hwmods = "uart5";
			clocks = <&dpll_per_m2_div4_ck>;
			clock-names = "fck";
			clock-frequency = <48000000>;
			reg = <0x481a8000 0x2000>;
			interrupts = <45>;
			status = "disabled";
		};

		uart5: serial@481aa000 {
			compatible = "ti,omap3-uart";
			ti,hwmods = "uart6";
			clocks = <&dpll_per_m2_div4_ck>;
			clock-names = "fck";
			clock-frequency = <48000000>;
			reg = <0x481aa000 0x2000>;
			interrupts = <46>;
			status = "disabled";
		};

		i2c0: i2c@44e0b000 {
			compatible = "ti,omap4-i2c";
			#address-cells = <1>;
			#size-cells = <0>;
			ti,hwmods = "i2c1";
			clocks = <&dpll_per_m2_div4_wkupdm_ck>;
			clock-names = "fck";
			reg = <0x44e0b000 0x1000>;
			interrupts = <70>;
			status = "disabled";
		};

		i2c1: i2c@4802a000 {
			compatible = "ti,omap4-i2c";
			#address-cells = <1>;
			#size-cells = <0>;
			ti,hwmods = "i2c2";
			clocks = <&dpll_per_m2_div4_ck>;
			clock-names = "fck";
			reg = <0x4802a000 0x1000>;
			interrupts = <71>;
			status = "disabled";
		};

		i2c2: i2c@4819c000 {
			compatible = "ti,omap4-i2c";
			#address-cells = <1>;
			#size-cells = <0>;
			ti,hwmods = "i2c3";
			clocks = <&dpll_per_m2_div4_ck>;
			clock-names = "fck";
			reg = <0x4819c000 0x1000>;
			interrupts = <30>;
			status = "disabled";
		};

		hwspinlock: spinlock@480ca000 {
			compatible = "ti,omap4-hwspinlock";
			reg = <0x480ca000 0x1000>;
			ti,hwmods = "spinlock";
		};

		mmc1: mmc@48060000 {
			compatible = "ti,omap4-hsmmc";
			ti,hwmods = "mmc1";
			clocks = <&mmc_clk>, <&clkdiv32k_ick>;
			clock-names = "fck", "mmchsdb_fck";
			ti,dual-volt;
			ti,needs-special-reset;
			ti,needs-special-hs-handling;
			dmas = <&edma 24
				&edma 25>;
			dma-names = "tx", "rx";
			interrupts = <64>;
			interrupt-parent = <&intc>;
			reg = <0x48060000 0x1000>;
			status = "disabled";
		};

		mmc2: mmc@481d8000 {
			compatible = "ti,omap4-hsmmc";
			ti,hwmods = "mmc2";
			clocks = <&mmc_clk>, <&clkdiv32k_ick>;
			clock-names = "fck", "mmchsdb_fck";
			ti,needs-special-reset;
			dmas = <&edma 2
				&edma 3>;
			dma-names = "tx", "rx";
			interrupts = <28>;
			interrupt-parent = <&intc>;
			reg = <0x481d8000 0x1000>;
			status = "disabled";
		};

		mmc3: mmc@47810000 {
			compatible = "ti,omap4-hsmmc";
			ti,hwmods = "mmc3";
			clocks = <&mmc_clk>, <&clkdiv32k_ick>;
			clock-names = "fck", "mmchsdb_fck";
			ti,needs-special-reset;
			interrupts = <29>;
			interrupt-parent = <&intc>;
			reg = <0x47810000 0x1000>;
			status = "disabled";
		};

		wdt2: wdt@44e35000 {
			compatible = "ti,omap3-wdt";
			ti,hwmods = "wd_timer2";
			clocks = <&wdt1_fck>;
			clock-names = "fck";
			reg = <0x44e35000 0x1000>;
			interrupts = <91>;
		};

		dcan0: d_can@481cc000 {
			compatible = "bosch,d_can";
			ti,hwmods = "d_can0";
			clocks = <&dcan0_fck>;
			clock-names = "fck";
			reg = <0x481cc000 0x2000
				0x44e10644 0x4>;
			interrupts = <52>;
			status = "disabled";
		};

		dcan1: d_can@481d0000 {
			compatible = "bosch,d_can";
			ti,hwmods = "d_can1";
			clocks = <&dcan1_fck>;
			clock-names = "fck";
			reg = <0x481d0000 0x2000
				0x44e10644 0x4>;
			interrupts = <55>;
			status = "disabled";
		};

		mailbox: mailbox@480C8000 {
			compatible = "ti,omap4-mailbox";
			reg = <0x480C8000 0x200>;
			interrupts = <77>;
			ti,hwmods = "mailbox";
			ti,mbox-num-users = <4>;
			ti,mbox-num-fifos = <8>;
			ti,mbox-names = "wkup_m3";
			ti,mbox-data = <0 0 0 0>;
		};

		timer1: timer@44e31000 {
			compatible = "ti,am335x-timer-1ms";
			reg = <0x44e31000 0x400>;
			interrupts = <67>;
			ti,hwmods = "timer1";
			clocks = <&timer1_fck>;
			clock-names = "fck";
			ti,timer-alwon;
		};

		timer2: timer@48040000 {
			compatible = "ti,am335x-timer";
			reg = <0x48040000 0x400>;
			interrupts = <68>;
			ti,hwmods = "timer2";
			clocks = <&timer2_fck>;
			clock-names = "fck";
		};

		timer3: timer@48042000 {
			compatible = "ti,am335x-timer";
			reg = <0x48042000 0x400>;
			interrupts = <69>;
			ti,hwmods = "timer3";
			clocks = <&timer3_fck>;
			clock-names = "fck";
		};

		timer4: timer@48044000 {
			compatible = "ti,am335x-timer";
			reg = <0x48044000 0x400>;
			interrupts = <92>;
			ti,hwmods = "timer4";
			clocks = <&timer4_fck>;
			clock-names = "fck";
			ti,timer-pwm;
		};

		timer5: timer@48046000 {
			compatible = "ti,am335x-timer";
			reg = <0x48046000 0x400>;
			interrupts = <93>;
			ti,hwmods = "timer5";
			clocks = <&timer5_fck>;
			clock-names = "fck";
			ti,timer-pwm;
		};

		timer6: timer@48048000 {
			compatible = "ti,am335x-timer";
			reg = <0x48048000 0x400>;
			interrupts = <94>;
			ti,hwmods = "timer6";
			clocks = <&timer6_fck>;
			clock-names = "fck";
			ti,timer-pwm;
		};

		timer7: timer@4804a000 {
			compatible = "ti,am335x-timer";
			reg = <0x4804a000 0x400>;
			interrupts = <95>;
			ti,hwmods = "timer7";
			clocks = <&timer7_fck>;
			clock-names = "fck";
			ti,timer-pwm;
		};

		rtc@44e3e000 {
			compatible = "ti,da830-rtc";
			reg = <0x44e3e000 0x1000>;
			interrupts = <75
				      76>;
			ti,hwmods = "rtc";
			clocks = <&clk_32768_ck>;
			clock-names = "fck";
		};

		spi0: spi@48030000 {
			compatible = "ti,omap4-mcspi";
			#address-cells = <1>;
			#size-cells = <0>;
			reg = <0x48030000 0x400>;
			interrupts = <65>;
			ti,spi-num-cs = <2>;
			ti,hwmods = "spi0";
			clocks = <&dpll_per_m2_div4_ck>;
			clock-names = "fck";
			dmas = <&edma 16
				&edma 17
				&edma 18
				&edma 19>;
			dma-names = "tx0", "rx0", "tx1", "rx1";
			status = "disabled";
		};

		spi1: spi@481a0000 {
			compatible = "ti,omap4-mcspi";
			#address-cells = <1>;
			#size-cells = <0>;
			reg = <0x481a0000 0x400>;
			interrupts = <125>;
			ti,spi-num-cs = <2>;
			ti,hwmods = "spi1";
			clocks = <&dpll_per_m2_div4_ck>;
			clock-names = "fck";
			dmas = <&edma 42
				&edma 43
				&edma 44
				&edma 45>;
			dma-names = "tx0", "rx0", "tx1", "rx1";
			status = "disabled";
		};

		usb: usb@47400000 {
			compatible = "ti,am33xx-usb";
			reg = <0x47400000 0x1000>;
			ranges;
			#address-cells = <1>;
			#size-cells = <1>;
			ti,hwmods = "usb_otg_hs";
			status = "disabled";
			clocks = <&usbotg_fck>;
			clock-names = "fck";

			ctrl_mod: control@44e10000 {
				compatible = "ti,am335x-usb-ctrl-module";
				reg = <0x44e10620 0x10
					0x44e10648 0x4>;
				reg-names = "phy_ctrl", "wakeup";
				status = "disabled";
			};

			usb0_phy: usb-phy@47401300 {
				compatible = "ti,am335x-usb-phy";
				reg = <0x47401300 0x100>;
				reg-names = "phy";
				status = "disabled";
				ti,ctrl_mod = <&ctrl_mod>;
			};

			usb0: usb@47401000 {
				compatible = "ti,musb-am33xx";
				status = "disabled";
				reg = <0x47401400 0x400
					0x47401000 0x200>;
				reg-names = "mc", "control";

				interrupts = <18>;
				interrupt-names = "mc";
				dr_mode = "otg";
				mentor,multipoint = <1>;
				mentor,num-eps = <16>;
				mentor,ram-bits = <12>;
				mentor,power = <500>;
				phys = <&usb0_phy>;

				dmas = <&cppi41dma  0 0 &cppi41dma  1 0
					&cppi41dma  2 0 &cppi41dma  3 0
					&cppi41dma  4 0 &cppi41dma  5 0
					&cppi41dma  6 0 &cppi41dma  7 0
					&cppi41dma  8 0 &cppi41dma  9 0
					&cppi41dma 10 0 &cppi41dma 11 0
					&cppi41dma 12 0 &cppi41dma 13 0
					&cppi41dma 14 0 &cppi41dma  0 1
					&cppi41dma  1 1 &cppi41dma  2 1
					&cppi41dma  3 1 &cppi41dma  4 1
					&cppi41dma  5 1 &cppi41dma  6 1
					&cppi41dma  7 1 &cppi41dma  8 1
					&cppi41dma  9 1 &cppi41dma 10 1
					&cppi41dma 11 1 &cppi41dma 12 1
					&cppi41dma 13 1 &cppi41dma 14 1>;
				dma-names =
					"rx1", "rx2", "rx3", "rx4", "rx5", "rx6", "rx7",
					"rx8", "rx9", "rx10", "rx11", "rx12", "rx13",
					"rx14", "rx15",
					"tx1", "tx2", "tx3", "tx4", "tx5", "tx6", "tx7",
					"tx8", "tx9", "tx10", "tx11", "tx12", "tx13",
					"tx14", "tx15";
			};

			usb1_phy: usb-phy@47401b00 {
				compatible = "ti,am335x-usb-phy";
				reg = <0x47401b00 0x100>;
				reg-names = "phy";
				status = "disabled";
				ti,ctrl_mod = <&ctrl_mod>;
			};

			usb1: usb@47401800 {
				compatible = "ti,musb-am33xx";
				status = "disabled";
				reg = <0x47401c00 0x400
					0x47401800 0x200>;
				reg-names = "mc", "control";
				interrupts = <19>;
				interrupt-names = "mc";
				dr_mode = "otg";
				mentor,multipoint = <1>;
				mentor,num-eps = <16>;
				mentor,ram-bits = <12>;
				mentor,power = <500>;
				phys = <&usb1_phy>;

				dmas = <&cppi41dma 15 0 &cppi41dma 16 0
					&cppi41dma 17 0 &cppi41dma 18 0
					&cppi41dma 19 0 &cppi41dma 20 0
					&cppi41dma 21 0 &cppi41dma 22 0
					&cppi41dma 23 0 &cppi41dma 24 0
					&cppi41dma 25 0 &cppi41dma 26 0
					&cppi41dma 27 0 &cppi41dma 28 0
					&cppi41dma 29 0 &cppi41dma 15 1
					&cppi41dma 16 1 &cppi41dma 17 1
					&cppi41dma 18 1 &cppi41dma 19 1
					&cppi41dma 20 1 &cppi41dma 21 1
					&cppi41dma 22 1 &cppi41dma 23 1
					&cppi41dma 24 1 &cppi41dma 25 1
					&cppi41dma 26 1 &cppi41dma 27 1
					&cppi41dma 28 1 &cppi41dma 29 1>;
				dma-names =
					"rx1", "rx2", "rx3", "rx4", "rx5", "rx6", "rx7",
					"rx8", "rx9", "rx10", "rx11", "rx12", "rx13",
					"rx14", "rx15",
					"tx1", "tx2", "tx3", "tx4", "tx5", "tx6", "tx7",
					"tx8", "tx9", "tx10", "tx11", "tx12", "tx13",
					"tx14", "tx15";
			};

			cppi41dma: dma-controller@07402000 {
				compatible = "ti,am3359-cppi41";
				reg =  <0x47400000 0x1000
					0x47402000 0x1000
					0x47403000 0x1000
					0x47404000 0x4000>;
				reg-names = "glue", "controller", "scheduler", "queuemgr";
				interrupts = <17>;
				interrupt-names = "glue";
				#dma-cells = <2>;
				#dma-channels = <30>;
				#dma-requests = <256>;
				status = "disabled";
			};
		};

		epwmss0: epwmss@48300000 {
			compatible = "ti,am33xx-pwmss";
			reg = <0x48300000 0x10>;
			ti,hwmods = "epwmss0";
			clocks = <&l4ls_gclk>;
			clock-names = "fck";
			#address-cells = <1>;
			#size-cells = <1>;
			status = "disabled";
			ranges = <0x48300100 0x48300100 0x80   /* ECAP */
				  0x48300180 0x48300180 0x80   /* EQEP */
				  0x48300200 0x48300200 0x80>; /* EHRPWM */

			ecap0: ecap@48300100 {
				compatible = "ti,am33xx-ecap";
				#pwm-cells = <3>;
				reg = <0x48300100 0x80>;
				ti,hwmods = "ecap0";
			clocks = <&l4ls_gclk>;
			clock-names = "fck";
				status = "disabled";
			};

			ehrpwm0: ehrpwm@48300200 {
				compatible = "ti,am33xx-ehrpwm";
				#pwm-cells = <3>;
				reg = <0x48300200 0x80>;
				ti,hwmods = "ehrpwm0";
			clocks = <&l4ls_gclk>;
			clock-names = "fck";
				status = "disabled";
			};
		};

		epwmss1: epwmss@48302000 {
			compatible = "ti,am33xx-pwmss";
			reg = <0x48302000 0x10>;
			ti,hwmods = "epwmss1";
			clocks = <&l4ls_gclk>;
			clock-names = "fck";
			#address-cells = <1>;
			#size-cells = <1>;
			status = "disabled";
			ranges = <0x48302100 0x48302100 0x80   /* ECAP */
				  0x48302180 0x48302180 0x80   /* EQEP */
				  0x48302200 0x48302200 0x80>; /* EHRPWM */

			ecap1: ecap@48302100 {
				compatible = "ti,am33xx-ecap";
				#pwm-cells = <3>;
				reg = <0x48302100 0x80>;
				ti,hwmods = "ecap1";
			clocks = <&l4ls_gclk>;
			clock-names = "fck";
				status = "disabled";
			};

			ehrpwm1: ehrpwm@48302200 {
				compatible = "ti,am33xx-ehrpwm";
				#pwm-cells = <3>;
				reg = <0x48302200 0x80>;
				ti,hwmods = "ehrpwm1";
			clocks = <&l4ls_gclk>;
			clock-names = "fck";
				status = "disabled";
			};
		};

		epwmss2: epwmss@48304000 {
			compatible = "ti,am33xx-pwmss";
			reg = <0x48304000 0x10>;
			ti,hwmods = "epwmss2";
			clocks = <&l4ls_gclk>;
			clock-names = "fck";
			#address-cells = <1>;
			#size-cells = <1>;
			status = "disabled";
			ranges = <0x48304100 0x48304100 0x80   /* ECAP */
				  0x48304180 0x48304180 0x80   /* EQEP */
				  0x48304200 0x48304200 0x80>; /* EHRPWM */

			ecap2: ecap@48304100 {
				compatible = "ti,am33xx-ecap";
				#pwm-cells = <3>;
				reg = <0x48304100 0x80>;
				ti,hwmods = "ecap2";
			clocks = <&l4ls_gclk>;
			clock-names = "fck";
				status = "disabled";
			};

			ehrpwm2: ehrpwm@48304200 {
				compatible = "ti,am33xx-ehrpwm";
				#pwm-cells = <3>;
				reg = <0x48304200 0x80>;
				ti,hwmods = "ehrpwm2";
			clocks = <&l4ls_gclk>;
			clock-names = "fck";
				status = "disabled";
			};
		};

		mac: ethernet@4a100000 {
			compatible = "ti,cpsw";
			ti,hwmods = "cpgmac0";
			clocks = <&cpsw_125mhz_gclk>, <&cpsw_cpts_rft_clk>;
			clock-names = "fck", "cpts";
			cpdma_channels = <8>;
			ale_entries = <1024>;
			bd_ram_size = <0x2000>;
			no_bd_ram = <0>;
			rx_descs = <64>;
			mac_control = <0x20>;
			slaves = <2>;
			active_slave = <0>;
			cpts_clock_mult = <0x80000000>;
			cpts_clock_shift = <29>;
			reg = <0x4a100000 0x800
			       0x4a101200 0x100>;
			#address-cells = <1>;
			#size-cells = <1>;
			interrupt-parent = <&intc>;
			/*
			 * c0_rx_thresh_pend
			 * c0_rx_pend
			 * c0_tx_pend
			 * c0_misc_pend
			 */
			interrupts = <40 41 42 43>;
			ranges;

			davinci_mdio: mdio@4a101000 {
				compatible = "ti,davinci_mdio";
				#address-cells = <1>;
				#size-cells = <0>;
				ti,hwmods = "davinci_mdio";
			clocks = <&cpsw_125mhz_gclk>;
			clock-names = "fck";
				bus_freq = <1000000>;
				reg = <0x4a101000 0x100>;
			};

			cpsw_emac0: slave@4a100200 {
				/* Filled in by U-Boot */
				mac-address = [ 00 00 00 00 00 00 ];
			};

			cpsw_emac1: slave@4a100300 {
				/* Filled in by U-Boot */
				mac-address = [ 00 00 00 00 00 00 ];
			};

			phy_sel: cpsw-phy-sel@44e10650 {
				compatible = "ti,am3352-cpsw-phy-sel";
				reg= <0x44e10650 0x4>;
				reg-names = "gmii-sel";
			};
		};

		ocmcram: ocmcram@40300000 {
			compatible = "ti,am3352-ocmcram";
			reg = <0x40300000 0x10000>;
			ti,hwmods = "ocmcram";
			clocks = <&l3_gclk>;
			clock-names = "fck";
		};

		wkup_m3: wkup_m3@44d00000 {
			compatible = "ti,am3353-wkup-m3";
			reg = <0x44d00000 0x4000
			       0x44d80000 0x2000
			       0x44e11324 0x0024>;
			reg-names = "m3_umem", "m3_dmem", "ipc_regs";
			interrupts = <78>;
			ti,hwmods = "wkup_m3";
			ti,no-reset;
			clocks = <&dpll_core_m4_div2_ck>;
			clock-names = "fck";
		};

		elm: elm@48080000 {
			compatible = "ti,am3352-elm";
			reg = <0x48080000 0x2000>;
			interrupts = <4>;
			ti,hwmods = "elm";
			clocks = <&l4ls_gclk>;
			clock-names = "fck";
			status = "disabled";
		};

		tscadc: tscadc@44e0d000 {
			compatible = "ti,am3359-tscadc";
			reg = <0x44e0d000 0x1000>;
			interrupt-parent = <&intc>;
			interrupts = <16>;
			ti,hwmods = "adc_tsc";
			clocks = <&adc_tsc_fck>;
			clock-names = "fck";
			status = "disabled";

			tsc {
				compatible = "ti,am3359-tsc";
			};
			am335x_adc: adc {
				#io-channel-cells = <1>;
				compatible = "ti,am3359-adc";
			};
		};

		gpmc: gpmc@50000000 {
			compatible = "ti,am3352-gpmc";
			ti,hwmods = "gpmc";
			ti,no-idle;
			clocks = <&l3s_gclk>;
			clock-names = "fck";
			reg = <0x50000000 0x2000>;
			interrupts = <100>;
			gpmc,num-cs = <7>;
			gpmc,num-waitpins = <2>;
			#address-cells = <2>;
			#size-cells = <1>;
			status = "disabled";
		};

		prcm: prcm@44e00000 {
			compatible = "ti,am3352-prcm";
			reg = <0x44e00000 0x1300>;
			#reset-cells = <1>;
		};

		sgx@0x56000000 {
			compatible = "ti,sgx";
			ti,hwmods = "gfx";
			reg = <0x56000000 0x1000000>;
			interrupts = <37>;
			resets = <&prcm 0>;
		};

		sham: sham@53100000 {
			compatible = "ti,omap4-sham";
			ti,hwmods = "sham";
			#address-cells = <1>;
			#size-cells = <0>;
			reg = <0x53100000 0x200>;
			interrupt-parent = <&intc>;
			interrupts = <109>;
			dmas = <&edma 36>;
			dma-names = "rx";
			clocks = <&l3_gclk>;
			clock-names = "fck";
		};

		aes: aes@53500000 {
			compatible = "ti,omap4-aes";
			ti,hwmods = "aes";
			#address-cells = <1>;
			#size-cells = <0>;
			reg = <0x53500000 0xa0>;
			interrupt-parent = <&intc>;
			interrupts = <103>;
			dmas = <&edma 6
				&edma 5>;
			dma-names = "tx", "rx";
			clocks = <&aes0_fck>;
			clock-names = "fck";
		};

		rng: rng@48310000 {
			compatible = "ti,omap4-rng";
			ti,hwmods = "rng";
			reg = <0x48310000 0x2000>;
			interrupts = <111>;
			clocks = <&rng_fck>;
			clock-names = "fck";
		};

<<<<<<< HEAD
		lcdc: lcdc@0x4830e000 {
			compatible = "ti,am33xx-tilcdc";
			reg = <0x4830e000 0x1000>;
			interrupt-parent = <&intc>;
			interrupts = <36>;
			clocks = <&lcd_gclk>;
			clock-names = "fck";
			ti,hwmods = "lcdc";
			status = "disabled";
		};

		mcasp0: mcasp@48038000 {
			compatible = "ti,am33xx-mcasp-audio";
			ti,hwmods = "mcasp0";
			reg = <0x48038000 0x2000>,
			      <0x46000000 0x400000>;
			reg-names = "mpu", "dat";
			interrupts = <80 81>;
			interrupts-names = "tx", "rx";
			status = "disabled";
			dmas = <&edma 8
				&edma 9>;
			dma-names = "tx", "rx";
			clocks = <&mcasp0_fck>;
			clock-names = "fck";
		};

		mcasp1: mcasp@4803C000 {
			compatible = "ti,am33xx-mcasp-audio";
			ti,hwmods = "mcasp1";
			reg = <0x4803C000 0x2000>,
			      <0x46400000 0x400000>;
			reg-names = "mpu", "dat";
			interrupts = <82 83>;
			interrupts-names = "tx", "rx";
			status = "disabled";
			dmas = <&edma 10
				&edma 11>;
			dma-names = "tx", "rx";
			clocks = <&mcasp1_fck>;
			clock-names = "fck";
=======
		efuse_sma: efuse@0x44e107fc {
			compatible = "ti,opp-omap";
			reg = <0x44e107fc 0x04		/* EFUSE_SMA */
			       0x44e10600 0x04>;	/* DEVICE_ID */

			mpu_opp_modifier: mpu_opp_modifier {
				opp-modifier = <
				/* kHz	 Rev				offset	mask */
				1000000	 OPP_REV(2,1)			0	AM33XX_EFUSE_SMA_OPP_NITRO_1GHZ_BIT
				800000	 OPP_REV(2,1)			0	AM33XX_EFUSE_SMA_OPP_TURBO_800MHZ_BIT
				720000	 OPP_REV(2,1)			0	AM33XX_EFUSE_SMA_OPP_120_720MHZ_BIT
				600000	 OPP_REV(2,1)			0	AM33XX_EFUSE_SMA_OPP_100_600MHZ_BIT
				300000	 (OPP_REV(2,0) | OPP_REV(2,1)) 	0	0
				1000000	 OPP_REV(2,0)			0	0
				800000	 OPP_REV(2,0)			0	0
				720000	 (OPP_REV(1,0) | OPP_REV(2,0)) 	0	0
				600000	 (OPP_REV(1,0) | OPP_REV(2,0))	0	0
				500000	 (OPP_REV(1,0))			0	0
				275000	 (OPP_REV(1,0))			0	0
				>;
			};
>>>>>>> eef791c7
		};
	};

	clocks {
		#address-cells = <1>;
		#size-cells = <1>;
		ranges;
		/include/ "am33xx-clocks.dtsi"
	};

       clockdomains {
               clk_24mhz_clkdm: clk_24mhz_clkdm {
                       compatible = "ti,clockdomain";
                       clocks = <&clkdiv32k_ick>;
               };
       };
};<|MERGE_RESOLUTION|>--- conflicted
+++ resolved
@@ -896,7 +896,6 @@
 			clock-names = "fck";
 		};
 
-<<<<<<< HEAD
 		lcdc: lcdc@0x4830e000 {
 			compatible = "ti,am33xx-tilcdc";
 			reg = <0x4830e000 0x1000>;
@@ -938,7 +937,8 @@
 			dma-names = "tx", "rx";
 			clocks = <&mcasp1_fck>;
 			clock-names = "fck";
-=======
+		};
+
 		efuse_sma: efuse@0x44e107fc {
 			compatible = "ti,opp-omap";
 			reg = <0x44e107fc 0x04		/* EFUSE_SMA */
@@ -960,7 +960,6 @@
 				275000	 (OPP_REV(1,0))			0	0
 				>;
 			};
->>>>>>> eef791c7
 		};
 	};
 
