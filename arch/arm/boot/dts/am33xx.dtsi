/*
 * Device Tree Source for AM33XX SoC
 *
 * Copyright (C) 2012 Texas Instruments Incorporated - http://www.ti.com/
 *
 * This file is licensed under the terms of the GNU General Public License
 * version 2.  This program is licensed "as is" without any warranty of any
 * kind, whether express or implied.
 */

#include <dt-bindings/gpio/gpio.h>
#include <dt-bindings/pinctrl/am33xx.h>
#include <dt-bindings/opp/am33xx.h>

#include "skeleton.dtsi"

/ {
	compatible = "ti,am33xx";
	interrupt-parent = <&intc>;

	aliases {
		i2c0 = &i2c0;
		i2c1 = &i2c1;
		i2c2 = &i2c2;
		serial0 = &uart0;
		serial1 = &uart1;
		serial2 = &uart2;
		serial3 = &uart3;
		serial4 = &uart4;
		serial5 = &uart5;
		d_can0 = &dcan0;
		d_can1 = &dcan1;
		usb0 = &usb0;
		usb1 = &usb1;
		phy0 = &usb0_phy;
		phy1 = &usb1_phy;
		ethernet0 = &cpsw_emac0;
		ethernet1 = &cpsw_emac1;
	};

	cpus {
		#address-cells = <1>;
		#size-cells = <0>;
		cpu@0 {
			compatible = "arm,cortex-a8";
			device_type = "cpu";
			reg = <0>;

			/*
			 * To consider voltage drop between PMIC and SoC,
			 * tolerance value is reduced to 2% from 4% and
			 * voltage value is increased as a precaution.
			 */
			operating-points = <
				/* kHz    uV */
				1000000 1351000
				800000	1285000
				720000  1285000
				600000  1225000
				500000  1125000
				300000  1125000
				275000  1125000
			>;

			voltage-tolerance = <2>; /* 2 percentage */

			platform-opp-modifier = <&mpu_opp_modifier>;

			clocks = <&dpll_mpu_ck>;
			clock-names = "cpu";

			clock-latency = <300000>; /* From omap-cpufreq driver */
		};
	};

	/*
	 * The soc node represents the soc top level view. It is uses for IPs
	 * that are not memory mapped in the MPU view or for the MPU itself.
	 */
	soc {
		compatible = "ti,omap-infra";
		mpu {
			compatible = "ti,omap3-mpu";
			ti,hwmods = "mpu";
		};
	};

	am33xx_pinmux: pinmux@44e10800 {
		compatible = "pinctrl-single";
		reg = <0x44e10800 0x0238>;
		#address-cells = <1>;
		#size-cells = <0>;
		pinctrl-single,register-width = <32>;
		pinctrl-single,function-mask = <0x7f>;
	};

	/*
	 * XXX: Use a flat representation of the AM33XX interconnect.
	 * The real AM33XX interconnect network is quite complex.Since
	 * that will not bring real advantage to represent that in DT
	 * for the moment, just use a fake OCP bus entry to represent
	 * the whole bus hierarchy.
	 */
	ocp {
		compatible = "simple-bus";
		#address-cells = <1>;
		#size-cells = <1>;
		ranges;
		ti,hwmods = "l3_main";
		clocks = <&l3_gclk>;
		clock-names = "fck";

		intc: interrupt-controller@48200000 {
			compatible = "ti,omap2-intc";
			interrupt-controller;
			#interrupt-cells = <1>;
			ti,intc-size = <128>;
			reg = <0x48200000 0x1000>;
		};

		edma: edma@49000000 {
			compatible = "ti,edma3";
			ti,hwmods = "tpcc", "tptc0", "tptc1", "tptc2";
			reg =	<0x49000000 0x10000>,
				<0x44e10f90 0x10>;
			interrupts = <12 13 14>;
			#dma-cells = <1>;
			dma-channels = <64>;
			ti,edma-regions = <4>;
			ti,edma-slots = <256>;
		};

		gpio0: gpio@44e07000 {
			compatible = "ti,omap4-gpio";
			ti,hwmods = "gpio1";
			clocks = <&dpll_core_m4_div2_ck>, <&gpio0_dbclk>;
			clock-names = "fck", "dbclk";
			gpio-controller;
			#gpio-cells = <2>;
			interrupt-controller;
			#interrupt-cells = <1>;
			reg = <0x44e07000 0x1000>;
			interrupts = <96>;
		};

		gpio1: gpio@4804c000 {
			compatible = "ti,omap4-gpio";
			ti,hwmods = "gpio2";
			clocks = <&l4ls_gclk>, <&gpio1_dbclk>;
			clock-names = "fck", "dbclk";
			gpio-controller;
			#gpio-cells = <2>;
			interrupt-controller;
			#interrupt-cells = <1>;
			reg = <0x4804c000 0x1000>;
			interrupts = <98>;
		};

		gpio2: gpio@481ac000 {
			compatible = "ti,omap4-gpio";
			ti,hwmods = "gpio3";
			clocks = <&l4ls_gclk>, <&gpio2_dbclk>;
			clock-names = "fck", "dbclk";
			gpio-controller;
			#gpio-cells = <2>;
			interrupt-controller;
			#interrupt-cells = <1>;
			reg = <0x481ac000 0x1000>;
			interrupts = <32>;
		};

		gpio3: gpio@481ae000 {
			compatible = "ti,omap4-gpio";
			ti,hwmods = "gpio4";
			clocks = <&l4ls_gclk>, <&gpio3_dbclk>;
			clock-names = "fck", "dbclk";
			gpio-controller;
			#gpio-cells = <2>;
			interrupt-controller;
			#interrupt-cells = <1>;
			reg = <0x481ae000 0x1000>;
			interrupts = <62>;
		};

		uart0: serial@44e09000 {
			compatible = "ti,omap3-uart";
			ti,hwmods = "uart1";
			clocks = <&dpll_per_m2_div4_wkupdm_ck>;
			clock-names = "fck";
			clock-frequency = <48000000>;
			reg = <0x44e09000 0x2000>;
			interrupts = <72>;
			status = "disabled";
		};

		uart1: serial@48022000 {
			compatible = "ti,omap3-uart";
			ti,hwmods = "uart2";
			clocks = <&dpll_per_m2_div4_ck>;
			clock-names = "fck";
			clock-frequency = <48000000>;
			reg = <0x48022000 0x2000>;
			interrupts = <73>;
			status = "disabled";
		};

		uart2: serial@48024000 {
			compatible = "ti,omap3-uart";
			ti,hwmods = "uart3";
			clocks = <&dpll_per_m2_div4_ck>;
			clock-names = "fck";
			clock-frequency = <48000000>;
			reg = <0x48024000 0x2000>;
			interrupts = <74>;
			status = "disabled";
		};

		uart3: serial@481a6000 {
			compatible = "ti,omap3-uart";
			ti,hwmods = "uart4";
			clocks = <&dpll_per_m2_div4_ck>;
			clock-names = "fck";
			clock-frequency = <48000000>;
			reg = <0x481a6000 0x2000>;
			interrupts = <44>;
			status = "disabled";
		};

		uart4: serial@481a8000 {
			compatible = "ti,omap3-uart";
			ti,hwmods = "uart5";
			clocks = <&dpll_per_m2_div4_ck>;
			clock-names = "fck";
			clock-frequency = <48000000>;
			reg = <0x481a8000 0x2000>;
			interrupts = <45>;
			status = "disabled";
		};

		uart5: serial@481aa000 {
			compatible = "ti,omap3-uart";
			ti,hwmods = "uart6";
			clocks = <&dpll_per_m2_div4_ck>;
			clock-names = "fck";
			clock-frequency = <48000000>;
			reg = <0x481aa000 0x2000>;
			interrupts = <46>;
			status = "disabled";
		};

		i2c0: i2c@44e0b000 {
			compatible = "ti,omap4-i2c";
			#address-cells = <1>;
			#size-cells = <0>;
			ti,hwmods = "i2c1";
			clocks = <&dpll_per_m2_div4_wkupdm_ck>;
			clock-names = "fck";
			reg = <0x44e0b000 0x1000>;
			interrupts = <70>;
			status = "disabled";
		};

		i2c1: i2c@4802a000 {
			compatible = "ti,omap4-i2c";
			#address-cells = <1>;
			#size-cells = <0>;
			ti,hwmods = "i2c2";
			clocks = <&dpll_per_m2_div4_ck>;
			clock-names = "fck";
			reg = <0x4802a000 0x1000>;
			interrupts = <71>;
			status = "disabled";
		};

		i2c2: i2c@4819c000 {
			compatible = "ti,omap4-i2c";
			#address-cells = <1>;
			#size-cells = <0>;
			ti,hwmods = "i2c3";
			clocks = <&dpll_per_m2_div4_ck>;
			clock-names = "fck";
			reg = <0x4819c000 0x1000>;
			interrupts = <30>;
			status = "disabled";
		};

		hwspinlock: spinlock@480ca000 {
			compatible = "ti,omap4-hwspinlock";
			reg = <0x480ca000 0x1000>;
			ti,hwmods = "spinlock";
		};

		mmc1: mmc@48060000 {
			compatible = "ti,omap4-hsmmc";
			ti,hwmods = "mmc1";
			clocks = <&mmc_clk>, <&clkdiv32k_ick>;
			clock-names = "fck", "mmchsdb_fck";
			ti,dual-volt;
			ti,needs-special-reset;
			ti,needs-special-hs-handling;
			dmas = <&edma 24
				&edma 25>;
			dma-names = "tx", "rx";
			interrupts = <64>;
			interrupt-parent = <&intc>;
			reg = <0x48060000 0x1000>;
			status = "disabled";
		};

		mmc2: mmc@481d8000 {
			compatible = "ti,omap4-hsmmc";
			ti,hwmods = "mmc2";
			clocks = <&mmc_clk>, <&clkdiv32k_ick>;
			clock-names = "fck", "mmchsdb_fck";
			ti,needs-special-reset;
			dmas = <&edma 2
				&edma 3>;
			dma-names = "tx", "rx";
			interrupts = <28>;
			interrupt-parent = <&intc>;
			reg = <0x481d8000 0x1000>;
			status = "disabled";
		};

		mmc3: mmc@47810000 {
			compatible = "ti,omap4-hsmmc";
			ti,hwmods = "mmc3";
			clocks = <&mmc_clk>, <&clkdiv32k_ick>;
			clock-names = "fck", "mmchsdb_fck";
			ti,needs-special-reset;
			interrupts = <29>;
			interrupt-parent = <&intc>;
			reg = <0x47810000 0x1000>;
			status = "disabled";
		};

		wdt2: wdt@44e35000 {
			compatible = "ti,omap3-wdt";
			ti,hwmods = "wd_timer2";
			clocks = <&wdt1_fck>;
			clock-names = "fck";
			reg = <0x44e35000 0x1000>;
			interrupts = <91>;
		};

		dcan0: d_can@481cc000 {
			compatible = "bosch,d_can";
			ti,hwmods = "d_can0";
			clocks = <&dcan0_fck>;
			clock-names = "fck";
			reg = <0x481cc000 0x2000
				0x44e10644 0x4>;
			interrupts = <52>;
			status = "disabled";
		};

		dcan1: d_can@481d0000 {
			compatible = "bosch,d_can";
			ti,hwmods = "d_can1";
			clocks = <&dcan1_fck>;
			clock-names = "fck";
			reg = <0x481d0000 0x2000
				0x44e10644 0x4>;
			interrupts = <55>;
			status = "disabled";
		};

		mailbox: mailbox@480C8000 {
			compatible = "ti,omap4-mailbox";
			reg = <0x480C8000 0x200>;
			interrupts = <77>;
			ti,hwmods = "mailbox";
			ti,mbox-num-users = <4>;
			ti,mbox-num-fifos = <8>;
			ti,mbox-names = "wkup_m3";
			ti,mbox-data = <0 0 0 0>;
		};

		timer1: timer@44e31000 {
			compatible = "ti,am335x-timer-1ms";
			reg = <0x44e31000 0x400>;
			interrupts = <67>;
			ti,hwmods = "timer1";
			clocks = <&timer1_fck>;
			clock-names = "fck";
			ti,timer-alwon;
		};

		timer2: timer@48040000 {
			compatible = "ti,am335x-timer";
			reg = <0x48040000 0x400>;
			interrupts = <68>;
			ti,hwmods = "timer2";
			clocks = <&timer2_fck>;
			clock-names = "fck";
		};

		timer3: timer@48042000 {
			compatible = "ti,am335x-timer";
			reg = <0x48042000 0x400>;
			interrupts = <69>;
			ti,hwmods = "timer3";
			clocks = <&timer3_fck>;
			clock-names = "fck";
		};

		timer4: timer@48044000 {
			compatible = "ti,am335x-timer";
			reg = <0x48044000 0x400>;
			interrupts = <92>;
			ti,hwmods = "timer4";
			clocks = <&timer4_fck>;
			clock-names = "fck";
			ti,timer-pwm;
		};

		timer5: timer@48046000 {
			compatible = "ti,am335x-timer";
			reg = <0x48046000 0x400>;
			interrupts = <93>;
			ti,hwmods = "timer5";
			clocks = <&timer5_fck>;
			clock-names = "fck";
			ti,timer-pwm;
		};

		timer6: timer@48048000 {
			compatible = "ti,am335x-timer";
			reg = <0x48048000 0x400>;
			interrupts = <94>;
			ti,hwmods = "timer6";
			clocks = <&timer6_fck>;
			clock-names = "fck";
			ti,timer-pwm;
		};

		timer7: timer@4804a000 {
			compatible = "ti,am335x-timer";
			reg = <0x4804a000 0x400>;
			interrupts = <95>;
			ti,hwmods = "timer7";
			clocks = <&timer7_fck>;
			clock-names = "fck";
			ti,timer-pwm;
		};

		rtc@44e3e000 {
			compatible = "ti,da830-rtc";
			reg = <0x44e3e000 0x1000>;
			interrupts = <75
				      76>;
			ti,hwmods = "rtc";
			clocks = <&clk_32768_ck>;
			clock-names = "fck";
		};

		spi0: spi@48030000 {
			compatible = "ti,omap4-mcspi";
			#address-cells = <1>;
			#size-cells = <0>;
			reg = <0x48030000 0x400>;
			interrupts = <65>;
			ti,spi-num-cs = <2>;
			ti,hwmods = "spi0";
			clocks = <&dpll_per_m2_div4_ck>;
			clock-names = "fck";
			dmas = <&edma 16
				&edma 17
				&edma 18
				&edma 19>;
			dma-names = "tx0", "rx0", "tx1", "rx1";
			status = "disabled";
		};

		spi1: spi@481a0000 {
			compatible = "ti,omap4-mcspi";
			#address-cells = <1>;
			#size-cells = <0>;
			reg = <0x481a0000 0x400>;
			interrupts = <125>;
			ti,spi-num-cs = <2>;
			ti,hwmods = "spi1";
			clocks = <&dpll_per_m2_div4_ck>;
			clock-names = "fck";
			dmas = <&edma 42
				&edma 43
				&edma 44
				&edma 45>;
			dma-names = "tx0", "rx0", "tx1", "rx1";
			status = "disabled";
		};

		usb: usb@47400000 {
			compatible = "ti,am33xx-usb";
			reg = <0x47400000 0x1000>;
			ranges;
			#address-cells = <1>;
			#size-cells = <1>;
			ti,hwmods = "usb_otg_hs";
			status = "disabled";
			clocks = <&usbotg_fck>;
			clock-names = "fck";

			ctrl_mod: control@44e10000 {
				compatible = "ti,am335x-usb-ctrl-module";
				reg = <0x44e10620 0x10
					0x44e10648 0x4>;
				reg-names = "phy_ctrl", "wakeup";
				status = "disabled";
			};

			usb0_phy: usb-phy@47401300 {
				compatible = "ti,am335x-usb-phy";
				reg = <0x47401300 0x100>;
				reg-names = "phy";
				status = "disabled";
				ti,ctrl_mod = <&ctrl_mod>;
			};

			usb0: usb@47401000 {
				compatible = "ti,musb-am33xx";
				status = "disabled";
				reg = <0x47401400 0x400
					0x47401000 0x200>;
				reg-names = "mc", "control";

				interrupts = <18>;
				interrupt-names = "mc";
				dr_mode = "otg";
				mentor,multipoint = <1>;
				mentor,num-eps = <16>;
				mentor,ram-bits = <12>;
				mentor,power = <500>;
				phys = <&usb0_phy>;

				dmas = <&cppi41dma  0 0 &cppi41dma  1 0
					&cppi41dma  2 0 &cppi41dma  3 0
					&cppi41dma  4 0 &cppi41dma  5 0
					&cppi41dma  6 0 &cppi41dma  7 0
					&cppi41dma  8 0 &cppi41dma  9 0
					&cppi41dma 10 0 &cppi41dma 11 0
					&cppi41dma 12 0 &cppi41dma 13 0
					&cppi41dma 14 0 &cppi41dma  0 1
					&cppi41dma  1 1 &cppi41dma  2 1
					&cppi41dma  3 1 &cppi41dma  4 1
					&cppi41dma  5 1 &cppi41dma  6 1
					&cppi41dma  7 1 &cppi41dma  8 1
					&cppi41dma  9 1 &cppi41dma 10 1
					&cppi41dma 11 1 &cppi41dma 12 1
					&cppi41dma 13 1 &cppi41dma 14 1>;
				dma-names =
					"rx1", "rx2", "rx3", "rx4", "rx5", "rx6", "rx7",
					"rx8", "rx9", "rx10", "rx11", "rx12", "rx13",
					"rx14", "rx15",
					"tx1", "tx2", "tx3", "tx4", "tx5", "tx6", "tx7",
					"tx8", "tx9", "tx10", "tx11", "tx12", "tx13",
					"tx14", "tx15";
			};

			usb1_phy: usb-phy@47401b00 {
				compatible = "ti,am335x-usb-phy";
				reg = <0x47401b00 0x100>;
				reg-names = "phy";
				status = "disabled";
				ti,ctrl_mod = <&ctrl_mod>;
			};

			usb1: usb@47401800 {
				compatible = "ti,musb-am33xx";
				status = "disabled";
				reg = <0x47401c00 0x400
					0x47401800 0x200>;
				reg-names = "mc", "control";
				interrupts = <19>;
				interrupt-names = "mc";
				dr_mode = "otg";
				mentor,multipoint = <1>;
				mentor,num-eps = <16>;
				mentor,ram-bits = <12>;
				mentor,power = <500>;
				phys = <&usb1_phy>;

				dmas = <&cppi41dma 15 0 &cppi41dma 16 0
					&cppi41dma 17 0 &cppi41dma 18 0
					&cppi41dma 19 0 &cppi41dma 20 0
					&cppi41dma 21 0 &cppi41dma 22 0
					&cppi41dma 23 0 &cppi41dma 24 0
					&cppi41dma 25 0 &cppi41dma 26 0
					&cppi41dma 27 0 &cppi41dma 28 0
					&cppi41dma 29 0 &cppi41dma 15 1
					&cppi41dma 16 1 &cppi41dma 17 1
					&cppi41dma 18 1 &cppi41dma 19 1
					&cppi41dma 20 1 &cppi41dma 21 1
					&cppi41dma 22 1 &cppi41dma 23 1
					&cppi41dma 24 1 &cppi41dma 25 1
					&cppi41dma 26 1 &cppi41dma 27 1
					&cppi41dma 28 1 &cppi41dma 29 1>;
				dma-names =
					"rx1", "rx2", "rx3", "rx4", "rx5", "rx6", "rx7",
					"rx8", "rx9", "rx10", "rx11", "rx12", "rx13",
					"rx14", "rx15",
					"tx1", "tx2", "tx3", "tx4", "tx5", "tx6", "tx7",
					"tx8", "tx9", "tx10", "tx11", "tx12", "tx13",
					"tx14", "tx15";
			};

			cppi41dma: dma-controller@07402000 {
				compatible = "ti,am3359-cppi41";
				reg =  <0x47400000 0x1000
					0x47402000 0x1000
					0x47403000 0x1000
					0x47404000 0x4000>;
				reg-names = "glue", "controller", "scheduler", "queuemgr";
				interrupts = <17>;
				interrupt-names = "glue";
				#dma-cells = <2>;
				#dma-channels = <30>;
				#dma-requests = <256>;
				status = "disabled";
			};
		};

		epwmss0: epwmss@48300000 {
			compatible = "ti,am33xx-pwmss";
			reg = <0x48300000 0x10>;
			ti,hwmods = "epwmss0";
			clocks = <&l4ls_gclk>;
			clock-names = "fck";
			#address-cells = <1>;
			#size-cells = <1>;
			status = "disabled";
			ranges = <0x48300100 0x48300100 0x80   /* ECAP */
				  0x48300180 0x48300180 0x80   /* EQEP */
				  0x48300200 0x48300200 0x80>; /* EHRPWM */

			ecap0: ecap@48300100 {
				compatible = "ti,am33xx-ecap";
				#pwm-cells = <3>;
				reg = <0x48300100 0x80>;
				ti,hwmods = "ecap0";
			clocks = <&l4ls_gclk>;
			clock-names = "fck";
				status = "disabled";
			};

			ehrpwm0: ehrpwm@48300200 {
				compatible = "ti,am33xx-ehrpwm";
				#pwm-cells = <3>;
				reg = <0x48300200 0x80>;
				ti,hwmods = "ehrpwm0";
			clocks = <&l4ls_gclk>;
			clock-names = "fck";
				status = "disabled";
			};
		};

		epwmss1: epwmss@48302000 {
			compatible = "ti,am33xx-pwmss";
			reg = <0x48302000 0x10>;
			ti,hwmods = "epwmss1";
			clocks = <&l4ls_gclk>;
			clock-names = "fck";
			#address-cells = <1>;
			#size-cells = <1>;
			status = "disabled";
			ranges = <0x48302100 0x48302100 0x80   /* ECAP */
				  0x48302180 0x48302180 0x80   /* EQEP */
				  0x48302200 0x48302200 0x80>; /* EHRPWM */

			ecap1: ecap@48302100 {
				compatible = "ti,am33xx-ecap";
				#pwm-cells = <3>;
				reg = <0x48302100 0x80>;
				ti,hwmods = "ecap1";
			clocks = <&l4ls_gclk>;
			clock-names = "fck";
				status = "disabled";
			};

			ehrpwm1: ehrpwm@48302200 {
				compatible = "ti,am33xx-ehrpwm";
				#pwm-cells = <3>;
				reg = <0x48302200 0x80>;
				ti,hwmods = "ehrpwm1";
			clocks = <&l4ls_gclk>;
			clock-names = "fck";
				status = "disabled";
			};
		};

		epwmss2: epwmss@48304000 {
			compatible = "ti,am33xx-pwmss";
			reg = <0x48304000 0x10>;
			ti,hwmods = "epwmss2";
			clocks = <&l4ls_gclk>;
			clock-names = "fck";
			#address-cells = <1>;
			#size-cells = <1>;
			status = "disabled";
			ranges = <0x48304100 0x48304100 0x80   /* ECAP */
				  0x48304180 0x48304180 0x80   /* EQEP */
				  0x48304200 0x48304200 0x80>; /* EHRPWM */

			ecap2: ecap@48304100 {
				compatible = "ti,am33xx-ecap";
				#pwm-cells = <3>;
				reg = <0x48304100 0x80>;
				ti,hwmods = "ecap2";
			clocks = <&l4ls_gclk>;
			clock-names = "fck";
				status = "disabled";
			};

			ehrpwm2: ehrpwm@48304200 {
				compatible = "ti,am33xx-ehrpwm";
				#pwm-cells = <3>;
				reg = <0x48304200 0x80>;
				ti,hwmods = "ehrpwm2";
			clocks = <&l4ls_gclk>;
			clock-names = "fck";
				status = "disabled";
			};
		};

		mac: ethernet@4a100000 {
			compatible = "ti,cpsw";
			ti,hwmods = "cpgmac0";
			clocks = <&cpsw_125mhz_gclk>, <&cpsw_cpts_rft_clk>;
			clock-names = "fck", "cpts";
			cpdma_channels = <8>;
			ale_entries = <1024>;
			bd_ram_size = <0x2000>;
			no_bd_ram = <0>;
			rx_descs = <64>;
			mac_control = <0x20>;
			slaves = <2>;
			active_slave = <0>;
			cpts_clock_mult = <0x80000000>;
			cpts_clock_shift = <29>;
			reg = <0x4a100000 0x800
			       0x4a101200 0x100>;
			#address-cells = <1>;
			#size-cells = <1>;
			interrupt-parent = <&intc>;
			/*
			 * c0_rx_thresh_pend
			 * c0_rx_pend
			 * c0_tx_pend
			 * c0_misc_pend
			 */
			interrupts = <40 41 42 43>;
			ranges;

			davinci_mdio: mdio@4a101000 {
				compatible = "ti,davinci_mdio";
				#address-cells = <1>;
				#size-cells = <0>;
				ti,hwmods = "davinci_mdio";
			clocks = <&cpsw_125mhz_gclk>;
			clock-names = "fck";
				bus_freq = <1000000>;
				reg = <0x4a101000 0x100>;
			};

			cpsw_emac0: slave@4a100200 {
				/* Filled in by U-Boot */
				mac-address = [ 00 00 00 00 00 00 ];
			};

			cpsw_emac1: slave@4a100300 {
				/* Filled in by U-Boot */
				mac-address = [ 00 00 00 00 00 00 ];
			};

			phy_sel: cpsw-phy-sel@44e10650 {
				compatible = "ti,am3352-cpsw-phy-sel";
				reg= <0x44e10650 0x4>;
				reg-names = "gmii-sel";
			};
		};

		ocmcram: ocmcram@40300000 {
			compatible = "ti,am3352-ocmcram";
			reg = <0x40300000 0x10000>;
			ti,hwmods = "ocmcram";
			clocks = <&l3_gclk>;
			clock-names = "fck";
		};

		wkup_m3: wkup_m3@44d00000 {
			compatible = "ti,am3353-wkup-m3";
			reg = <0x44d00000 0x4000
			       0x44d80000 0x2000
			       0x44e11324 0x0024>;
			reg-names = "m3_umem", "m3_dmem", "ipc_regs";
			interrupts = <78>;
			ti,hwmods = "wkup_m3";
			ti,no-reset;
			clocks = <&dpll_core_m4_div2_ck>;
			clock-names = "fck";
			resets = <&prcm 1>;
		};

		elm: elm@48080000 {
			compatible = "ti,am3352-elm";
			reg = <0x48080000 0x2000>;
			interrupts = <4>;
			ti,hwmods = "elm";
			clocks = <&l4ls_gclk>;
			clock-names = "fck";
			status = "disabled";
		};

		tscadc: tscadc@44e0d000 {
			compatible = "ti,am3359-tscadc";
			reg = <0x44e0d000 0x1000>;
			interrupt-parent = <&intc>;
			interrupts = <16>;
			ti,hwmods = "adc_tsc";
			clocks = <&adc_tsc_fck>;
			clock-names = "fck";
			status = "disabled";

			tsc {
				compatible = "ti,am3359-tsc";
			};
			am335x_adc: adc {
				#io-channel-cells = <1>;
				compatible = "ti,am3359-adc";
			};
		};

		gpmc: gpmc@50000000 {
			compatible = "ti,am3352-gpmc";
			ti,hwmods = "gpmc";
			ti,no-idle;
			clocks = <&l3s_gclk>;
			clock-names = "fck";
			reg = <0x50000000 0x2000>;
			interrupts = <100>;
			gpmc,num-cs = <7>;
			gpmc,num-waitpins = <2>;
			#address-cells = <2>;
			#size-cells = <1>;
			status = "disabled";
		};

		prcm: prcm@44e00000 {
			compatible = "ti,am3352-prcm";
			reg = <0x44e00000 0x1300>;
			#reset-cells = <1>;
		};

		sgx@0x56000000 {
			compatible = "ti,sgx";
			ti,hwmods = "gfx";
			reg = <0x56000000 0x1000000>;
			interrupts = <37>;
			resets = <&prcm 0>;
		};

		sham: sham@53100000 {
			compatible = "ti,omap4-sham";
			ti,hwmods = "sham";
			#address-cells = <1>;
			#size-cells = <0>;
			reg = <0x53100000 0x200>;
			interrupt-parent = <&intc>;
			interrupts = <109>;
			dmas = <&edma 36>;
			dma-names = "rx";
			clocks = <&l3_gclk>;
			clock-names = "fck";
		};

		aes: aes@53500000 {
			compatible = "ti,omap4-aes";
			ti,hwmods = "aes";
			#address-cells = <1>;
			#size-cells = <0>;
			reg = <0x53500000 0xa0>;
			interrupt-parent = <&intc>;
			interrupts = <103>;
			dmas = <&edma 6
				&edma 5>;
			dma-names = "tx", "rx";
			clocks = <&aes0_fck>;
			clock-names = "fck";
		};

		rng: rng@48310000 {
			compatible = "ti,omap4-rng";
			ti,hwmods = "rng";
			reg = <0x48310000 0x2000>;
			interrupts = <111>;
			clocks = <&rng_fck>;
			clock-names = "fck";
		};

<<<<<<< HEAD
		lcdc: lcdc@0x4830e000 {
			compatible = "ti,am33xx-tilcdc";
			reg = <0x4830e000 0x1000>;
			interrupt-parent = <&intc>;
			interrupts = <36>;
			clocks = <&lcd_gclk>;
			clock-names = "fck";
			ti,hwmods = "lcdc";
			status = "disabled";
		};

		mcasp0: mcasp@48038000 {
			compatible = "ti,am33xx-mcasp-audio";
			ti,hwmods = "mcasp0";
			reg = <0x48038000 0x2000>,
			      <0x46000000 0x400000>;
			reg-names = "mpu", "dat";
			interrupts = <80 81>;
			interrupts-names = "tx", "rx";
			status = "disabled";
			dmas = <&edma 8
				&edma 9>;
			dma-names = "tx", "rx";
			clocks = <&mcasp0_fck>;
			clock-names = "fck";
		};

		mcasp1: mcasp@4803C000 {
			compatible = "ti,am33xx-mcasp-audio";
			ti,hwmods = "mcasp1";
			reg = <0x4803C000 0x2000>,
			      <0x46400000 0x400000>;
			reg-names = "mpu", "dat";
			interrupts = <82 83>;
			interrupts-names = "tx", "rx";
			status = "disabled";
			dmas = <&edma 10
				&edma 11>;
			dma-names = "tx", "rx";
			clocks = <&mcasp1_fck>;
			clock-names = "fck";
		};

		efuse_sma: efuse@0x44e107fc {
			compatible = "ti,opp-omap";
=======
		efuse_sma: efuse@0x44e107fc {
			compatible = "ti,opp-omap-am3352";
>>>>>>> 786b405e
			reg = <0x44e107fc 0x04		/* EFUSE_SMA */
			       0x44e10600 0x04>;	/* DEVICE_ID */

			ti,efuse-bit-enable-low;

			mpu_opp_modifier: mpu_opp_modifier {
				opp-modifier = <
				/* kHz	 Rev				offset	mask */
				1000000	 OPP_REV(2,1)			0	AM33XX_EFUSE_SMA_OPP_NITRO_1GHZ_BIT
				800000	 OPP_REV(2,1)			0	AM33XX_EFUSE_SMA_OPP_TURBO_800MHZ_BIT
				720000	 OPP_REV(2,1)			0	AM33XX_EFUSE_SMA_OPP_120_720MHZ_BIT
				600000	 OPP_REV(2,1)			0	AM33XX_EFUSE_SMA_OPP_100_600MHZ_BIT
				300000	 (OPP_REV(2,0) | OPP_REV(2,1)) 	0	0
				1000000	 OPP_REV(2,0)			0	0
				800000	 OPP_REV(2,0)			0	0
				720000	 (OPP_REV(1,0) | OPP_REV(2,0)) 	0	0
				600000	 (OPP_REV(1,0) | OPP_REV(2,0))	0	0
				500000	 (OPP_REV(1,0))			0	0
				275000	 (OPP_REV(1,0))			0	0
				>;
			};
		};
	};

	clocks {
		#address-cells = <1>;
		#size-cells = <1>;
		ranges;
		/include/ "am33xx-clocks.dtsi"
	};

       clockdomains {
               clk_24mhz_clkdm: clk_24mhz_clkdm {
                       compatible = "ti,clockdomain";
                       clocks = <&clkdiv32k_ick>;
               };
       };
};<|MERGE_RESOLUTION|>--- conflicted
+++ resolved
@@ -897,7 +897,6 @@
 			clock-names = "fck";
 		};
 
-<<<<<<< HEAD
 		lcdc: lcdc@0x4830e000 {
 			compatible = "ti,am33xx-tilcdc";
 			reg = <0x4830e000 0x1000>;
@@ -942,11 +941,7 @@
 		};
 
 		efuse_sma: efuse@0x44e107fc {
-			compatible = "ti,opp-omap";
-=======
-		efuse_sma: efuse@0x44e107fc {
 			compatible = "ti,opp-omap-am3352";
->>>>>>> 786b405e
 			reg = <0x44e107fc 0x04		/* EFUSE_SMA */
 			       0x44e10600 0x04>;	/* DEVICE_ID */
 
