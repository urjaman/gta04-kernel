/*
 * Device Tree Source for AM33XX SoC
 *
 * Copyright (C) 2012 Texas Instruments Incorporated - http://www.ti.com/
 *
 * This file is licensed under the terms of the GNU General Public License
 * version 2.  This program is licensed "as is" without any warranty of any
 * kind, whether express or implied.
 */

/include/ "skeleton.dtsi"

/ {
	compatible = "ti,am33xx";
	interrupt-parent = <&intc>;

	aliases {
		serial0 = &uart0;
		serial1 = &uart1;
		serial2 = &uart2;
		serial3 = &uart3;
		serial4 = &uart4;
		serial5 = &uart5;
	};

	cpus {
		cpu@0 {
			compatible = "arm,cortex-a8";

			/*
			 * To consider voltage drop between PMIC and SoC,
			 * tolerance value is reduced to 2% from 4% and
			 * voltage value is increased as a precaution.
			 */
			operating-points = <
				/* kHz    uV */
				720000  1285000
				600000  1225000
				500000  1125000
				275000  1125000
			>;
			voltage-tolerance = <2>; /* 2 percentage */
			clocks = <&dpll_mpu>;
			clock-names = "cpu";
			clock-latency = <300000>; /* From omap-cpufreq driver */
		};
	};

	/*
	 * The soc node represents the soc top level view. It is uses for IPs
	 * that are not memory mapped in the MPU view or for the MPU itself.
	 */
	soc {
		compatible = "ti,omap-infra";
		mpu {
			compatible = "ti,omap3-mpu";
			ti,hwmods = "mpu";
		};
	};

	am33xx_pinmux: pinmux@44e10800 {
		compatible = "pinctrl-single";
		reg = <0x44e10800 0x0238>;
		#address-cells = <1>;
		#size-cells = <0>;
		pinctrl-single,register-width = <32>;
		pinctrl-single,function-mask = <0x7f>;
	};

	/*
	 * XXX: Use a flat representation of the AM33XX interconnect.
	 * The real AM33XX interconnect network is quite complex.Since
	 * that will not bring real advantage to represent that in DT
	 * for the moment, just use a fake OCP bus entry to represent
	 * the whole bus hierarchy.
	 */
	ocp {
		compatible = "simple-bus";
		#address-cells = <1>;
		#size-cells = <1>;
		ranges;
		ti,hwmods = "l3_main";

		intc: interrupt-controller@48200000 {
			compatible = "ti,omap2-intc";
			interrupt-controller;
			#interrupt-cells = <1>;
			ti,intc-size = <128>;
			reg = <0x48200000 0x1000>;
		};

		edma: edma@49000000 {
			compatible = "ti,edma3";
			ti,hwmods = "tpcc", "tptc0", "tptc1", "tptc2";
			reg =	<0x49000000 0x10000>,
				<0x44e10f90 0x10>;
			interrupt-parent = <&intc>;
			interrupts = <12 13 14>;
			#dma-cells = <1>;
			dma-channels = <64>;
			ti,edma-regions = <4>;
			ti,edma-slots = <256>;
			ti,edma-queue-tc-map = <0 0
						1 1
						2 2>;
			ti,edma-queue-priority-map = <0 0
						      1 1
						      2 2>;
			ti,edma-default-queue = <0>;
		};

<<<<<<< HEAD
=======
		dpll_mpu: dpll_mpu {
			#clock-cells = <0>;
			compatible = "ti,omap-clock";
		};

>>>>>>> 91e9ffd4
		gpio0: gpio@44e07000 {
			compatible = "ti,omap4-gpio";
			ti,hwmods = "gpio1";
			gpio-controller;
			#gpio-cells = <2>;
			interrupt-controller;
			#interrupt-cells = <1>;
			reg = <0x44e07000 0x1000>;
			interrupts = <96>;
		};

		gpio1: gpio@4804c000 {
			compatible = "ti,omap4-gpio";
			ti,hwmods = "gpio2";
			gpio-controller;
			#gpio-cells = <2>;
			interrupt-controller;
			#interrupt-cells = <1>;
			reg = <0x4804c000 0x1000>;
			interrupts = <98>;
		};

		gpio2: gpio@481ac000 {
			compatible = "ti,omap4-gpio";
			ti,hwmods = "gpio3";
			gpio-controller;
			#gpio-cells = <2>;
			interrupt-controller;
			#interrupt-cells = <1>;
			reg = <0x481ac000 0x1000>;
			interrupts = <32>;
		};

		gpio3: gpio@481ae000 {
			compatible = "ti,omap4-gpio";
			ti,hwmods = "gpio4";
			gpio-controller;
			#gpio-cells = <2>;
			interrupt-controller;
			#interrupt-cells = <1>;
			reg = <0x481ae000 0x1000>;
			interrupts = <62>;
		};

		uart0: serial@44e09000 {
			compatible = "ti,omap3-uart";
			ti,hwmods = "uart1";
			clock-frequency = <48000000>;
			reg = <0x44e09000 0x2000>;
			interrupts = <72>;
			status = "disabled";
		};

		uart1: serial@48022000 {
			compatible = "ti,omap3-uart";
			ti,hwmods = "uart2";
			clock-frequency = <48000000>;
			reg = <0x48022000 0x2000>;
			interrupts = <73>;
			status = "disabled";
		};

		uart2: serial@48024000 {
			compatible = "ti,omap3-uart";
			ti,hwmods = "uart3";
			clock-frequency = <48000000>;
			reg = <0x48024000 0x2000>;
			interrupts = <74>;
			status = "disabled";
		};

		uart3: serial@481a6000 {
			compatible = "ti,omap3-uart";
			ti,hwmods = "uart4";
			clock-frequency = <48000000>;
			reg = <0x481a6000 0x2000>;
			interrupts = <44>;
			status = "disabled";
		};

		uart4: serial@481a8000 {
			compatible = "ti,omap3-uart";
			ti,hwmods = "uart5";
			clock-frequency = <48000000>;
			reg = <0x481a8000 0x2000>;
			interrupts = <45>;
			status = "disabled";
		};

		uart5: serial@481aa000 {
			compatible = "ti,omap3-uart";
			ti,hwmods = "uart6";
			clock-frequency = <48000000>;
			reg = <0x481aa000 0x2000>;
			interrupts = <46>;
			status = "disabled";
		};

		i2c0: i2c@44e0b000 {
			compatible = "ti,omap4-i2c";
			#address-cells = <1>;
			#size-cells = <0>;
			ti,hwmods = "i2c1";
			reg = <0x44e0b000 0x1000>;
			interrupts = <70>;
			status = "disabled";
		};

		i2c1: i2c@4802a000 {
			compatible = "ti,omap4-i2c";
			#address-cells = <1>;
			#size-cells = <0>;
			ti,hwmods = "i2c2";
			reg = <0x4802a000 0x1000>;
			interrupts = <71>;
			status = "disabled";
		};

		i2c2: i2c@4819c000 {
			compatible = "ti,omap4-i2c";
			#address-cells = <1>;
			#size-cells = <0>;
			ti,hwmods = "i2c3";
			reg = <0x4819c000 0x1000>;
			interrupts = <30>;
			status = "disabled";
		};

		mmc1: mmc@48060000 {
			compatible = "ti,omap3-hsmmc";
			ti,hwmods = "mmc1";
			ti,dual-volt;
			ti,needs-special-reset;
			dmas = <&edma 24
				&edma 25>;
			dma-names = "tx", "rx";
			status = "disabled";
		};

		mmc2: mmc@481d8000 {
			compatible = "ti,omap3-hsmmc";
			ti,hwmods = "mmc2";
			ti,needs-special-reset;
			dmas = <&edma 2
				&edma 3>;
			dma-names = "tx", "rx";
			status = "disabled";
		};

		mmc3: mmc@47810000 {
			compatible = "ti,omap3-hsmmc";
			ti,hwmods = "mmc3";
			ti,needs-special-reset;
			status = "disabled";
		};

		wdt2: wdt@44e35000 {
			compatible = "ti,omap3-wdt";
			ti,hwmods = "wd_timer2";
			reg = <0x44e35000 0x1000>;
			interrupts = <91>;
		};

		dcan0: d_can@481cc000 {
			compatible = "bosch,d_can";
			ti,hwmods = "d_can0";
			reg = <0x481cc000 0x2000>;
			interrupts = <52>;
			status = "disabled";
		};

		dcan1: d_can@481d0000 {
			compatible = "bosch,d_can";
			ti,hwmods = "d_can1";
			reg = <0x481d0000 0x2000>;
			interrupts = <55>;
			status = "disabled";
		};

		timer1: timer@44e31000 {
			compatible = "ti,omap2-timer";
			reg = <0x44e31000 0x400>;
			interrupts = <67>;
			ti,hwmods = "timer1";
			ti,timer-alwon;
		};

		timer2: timer@48040000 {
			compatible = "ti,omap2-timer";
			reg = <0x48040000 0x400>;
			interrupts = <68>;
			ti,hwmods = "timer2";
			ti,timer-non-wkup;
		};

		timer3: timer@48042000 {
			compatible = "ti,omap2-timer";
			reg = <0x48042000 0x400>;
			interrupts = <69>;
			ti,hwmods = "timer3";
		};

		timer4: timer@48044000 {
			compatible = "ti,omap2-timer";
			reg = <0x48044000 0x400>;
			interrupts = <92>;
			ti,hwmods = "timer4";
			ti,timer-pwm;
		};

		timer5: timer@48046000 {
			compatible = "ti,omap2-timer";
			reg = <0x48046000 0x400>;
			interrupts = <93>;
			ti,hwmods = "timer5";
			ti,timer-pwm;
		};

		timer6: timer@48048000 {
			compatible = "ti,omap2-timer";
			reg = <0x48048000 0x400>;
			interrupts = <94>;
			ti,hwmods = "timer6";
			ti,timer-pwm;
		};

		timer7: timer@4804a000 {
			compatible = "ti,omap2-timer";
			reg = <0x4804a000 0x400>;
			interrupts = <95>;
			ti,hwmods = "timer7";
			ti,timer-pwm;
		};

		rtc@44e3e000 {
			compatible = "ti,da830-rtc";
			reg = <0x44e3e000 0x1000>;
			interrupts = <75
				      76>;
			ti,hwmods = "rtc";
		};

		spi0: spi@48030000 {
			compatible = "ti,omap4-mcspi";
			#address-cells = <1>;
			#size-cells = <0>;
			reg = <0x48030000 0x400>;
			interrupt = <65>;
			ti,spi-num-cs = <2>;
			ti,hwmods = "spi0";
			dmas = <&edma 16
				&edma 17
				&edma 18
				&edma 19>;
			dma-names = "tx0", "rx0", "tx1", "rx1";
			status = "disabled";
		};

		spi1: spi@481a0000 {
			compatible = "ti,omap4-mcspi";
			#address-cells = <1>;
			#size-cells = <0>;
			reg = <0x481a0000 0x400>;
			interrupt = <125>;
			ti,spi-num-cs = <2>;
			ti,hwmods = "spi1";
			dmas = <&edma 42
				&edma 43
				&edma 44
				&edma 45>;
			dma-names = "tx0", "rx0", "tx1", "rx1";
			status = "disabled";
		};

		usb@47400000 {
			compatible = "ti,musb-am33xx";
			reg = <0x47400000 0x1000	/* usbss */
			       0x47401000 0x800		/* musb instance 0 */
			       0x47401800 0x800		/* musb instance 1 */
			       0x47402000 0x6000>;	/* cppi41 usbdma */
			interrupts = <17		/* usbss */
				      18		/* musb instance 0 */
				      19>;		/* musb instance 1 */
			multipoint = <1>;
			num-eps = <16>;
			ram-bits = <12>;
			port0-mode = <3>;		/* 1: host only mode */
			port1-mode = <3>;		/* 2: device & 3:otg */
			power = <250>;
			ti,hwmods = "usb_otg_hs";
		};

		mac: ethernet@4a100000 {
			compatible = "ti,cpsw";
			ti,hwmods = "cpgmac0";
			cpdma_channels = <8>;
			ale_entries = <1024>;
			bd_ram_size = <0x2000>;
			no_bd_ram = <0>;
			rx_descs = <64>;
			mac_control = <0x20>;
			slaves = <2>;
			active_slave = <0>;
			cpts_clock_mult = <0x80000000>;
			cpts_clock_shift = <29>;
			reg = <0x4a100000 0x800
			       0x4a101200 0x100>;
			#address-cells = <1>;
			#size-cells = <1>;
			interrupt-parent = <&intc>;
			/*
			 * c0_rx_thresh_pend
			 * c0_rx_pend
			 * c0_tx_pend
			 * c0_misc_pend
			 */
			interrupts = <40 41 42 43>;
			ranges;

			davinci_mdio: mdio@4a101000 {
				compatible = "ti,davinci_mdio";
				#address-cells = <1>;
				#size-cells = <0>;
				ti,hwmods = "davinci_mdio";
				bus_freq = <1000000>;
				reg = <0x4a101000 0x100>;
			};

			cpsw_emac0: slave@4a100200 {
				/* Filled in by U-Boot */
				mac-address = [ 00 00 00 00 00 00 ];
			};

			cpsw_emac1: slave@4a100300 {
				/* Filled in by U-Boot */
				mac-address = [ 00 00 00 00 00 00 ];
			};
		};

		wkup_m3: wkup_m3@44d00000 {
			compatible = "ti,am3353-wkup-m3";
			reg = <0x44d00000 0x4000	/* M3 UMEM */
			       0x44d80000 0x2000>;	/* M3 DMEM */
			interrupts = <78>;
			ti,hwmods = "wkup_m3";
		};

		sham: sham@53100000 {
			compatible = "ti,omap4-sham";
			ti,hwmods = "sham";
			#address-cells = <1>;
			#size-cells = <0>;
			reg = <0x53100000 0x200>;
			interrupt-parent = <&intc>;
			interrupts = <109>;
			dmas = <&edma 36>;
			dma-names = "rx";
		};

		aes: aes@53500000 {
			compatible = "ti,omap4-aes";
			ti,hwmods = "aes";
			#address-cells = <1>;
			#size-cells = <0>;
			reg = <0x53500000 0xa0>;
			interrupt-parent = <&intc>;
			interrupts = <102>;
			dmas = <&edma 6
				&edma 5>;
			dma-names = "tx", "rx";
		};
<<<<<<< HEAD

		tscadc: tscadc@44e0d000 {
			compatible = "ti,ti-tscadc";
			reg = <0x44e0d000 0x1000>;
			interrupt-parent = <&intc>;
			interrupts = <16>;
			ti,hwmods = "adc_tsc";
			status = "disabled";
		};
=======
>>>>>>> 91e9ffd4
	};
};<|MERGE_RESOLUTION|>--- conflicted
+++ resolved
@@ -109,14 +109,11 @@
 			ti,edma-default-queue = <0>;
 		};
 
-<<<<<<< HEAD
-=======
 		dpll_mpu: dpll_mpu {
 			#clock-cells = <0>;
 			compatible = "ti,omap-clock";
 		};
 
->>>>>>> 91e9ffd4
 		gpio0: gpio@44e07000 {
 			compatible = "ti,omap4-gpio";
 			ti,hwmods = "gpio1";
@@ -488,7 +485,6 @@
 				&edma 5>;
 			dma-names = "tx", "rx";
 		};
-<<<<<<< HEAD
 
 		tscadc: tscadc@44e0d000 {
 			compatible = "ti,ti-tscadc";
@@ -498,7 +494,5 @@
 			ti,hwmods = "adc_tsc";
 			status = "disabled";
 		};
-=======
->>>>>>> 91e9ffd4
 	};
 };