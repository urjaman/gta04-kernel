--- conflicted
+++ resolved
@@ -1164,10 +1164,6 @@
 &serial_3 {
 	clocks = <&clock CLK_UART3>, <&clock CLK_SCLK_UART3>;
 	clock-names = "uart", "clk_uart_baud0";
-<<<<<<< HEAD
 };
-=======
-};
-
-#include "exynos5420-pinctrl.dtsi"
->>>>>>> 9fe8ecca
+
+#include "exynos5420-pinctrl.dtsi"