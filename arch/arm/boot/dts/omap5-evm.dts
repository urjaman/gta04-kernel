--- conflicted
+++ resolved
@@ -320,8 +320,6 @@
 	device-handle = <&samsung_K3PE0E000B>;
 };
 
-<<<<<<< HEAD
-=======
 &usbhshost {
 	port2-mode = "ehci-hsic";
 	port3-mode = "ehci-hsic";
@@ -331,7 +329,6 @@
 	phys = <0 &hsusb2_phy &hsusb3_phy>;
 };
 
->>>>>>> cf236997
 &i2c1 {
 	clock-frequency = <400000>;
 
@@ -344,10 +341,7 @@
 
 };
 
-<<<<<<< HEAD
 /include/ "palmas.dtsi"
-=======
-/include/ "palmas.dtsi"
 
 &mcspi1 {
 
@@ -366,5 +360,4 @@
 &mcspi4 {
 	pinctrl-names = "default";
 	pinctrl-0 = <&mcspi4_pins>;
-};
->>>>>>> cf236997
+};