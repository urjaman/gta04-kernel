--- conflicted
+++ resolved
@@ -158,15 +158,9 @@
 		>;
 	};
 
-<<<<<<< HEAD
-	tca6424_pins: pinmux_tca6424_pins {
-		pinctrl-single,pins = <
-			0x06c (PIN_INPUT_PULLUP | MUX_MODE6)	/* hsi2_cawake.gpio3_78 */
-=======
 	mmc1_pins: pinmux_mmc1_pins {
 		pinctrl-single,pins = <
 			OMAP5_IOPAD(0x1d4, PIN_INPUT_PULLUP | MUX_MODE6)	/* gpio5_152 */
->>>>>>> 5771a8c0
 		>;
 	};
 };
