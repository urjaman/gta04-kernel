/*
 * Copyright (C) 2013 Texas Instruments Incorporated - http://www.ti.com/
 *
 * This program is free software; you can redistribute it and/or modify
 * it under the terms of the GNU General Public License version 2 as
 * published by the Free Software Foundation.
 */
/dts-v1/;

#include "omap5.dtsi"
#include <dt-bindings/interrupt-controller/irq.h>
#include <dt-bindings/interrupt-controller/arm-gic.h>

/ {
	model = "TI OMAP5 uEVM board";
	compatible = "ti,omap5-uevm", "ti,omap5";

	memory {
		device_type = "memory";
		reg = <0x80000000 0x7F000000>; /* 2032 MB */
	};

	aliases {
		display0 = &hdmi0;
	};

	vmmcsd_fixed: fixedregulator-mmcsd {
		compatible = "regulator-fixed";
		regulator-name = "vmmcsd_fixed";
		regulator-min-microvolt = <3000000>;
		regulator-max-microvolt = <3000000>;
	};

	/* HS USB Host PHY on PORT 2 */
	hsusb2_phy: hsusb2_phy {
		compatible = "usb-nop-xceiv";
		reset-gpios = <&gpio3 16 GPIO_ACTIVE_LOW>; /* gpio3_80 HUB_NRESET */
		clocks = <&auxclk1_ck>;
		clock-names = "main_clk";
		clock-frequency = <19200000>;
	};

	/* HS USB Host PHY on PORT 3 */
	hsusb3_phy: hsusb3_phy {
		compatible = "usb-nop-xceiv";
		reset-gpios = <&gpio3 15 GPIO_ACTIVE_LOW>; /* gpio3_79 ETH_NRESET */
	};

	leds {
		compatible = "gpio-leds";
		led@1 {
			label = "omap5:blue:usr1";
			gpios = <&gpio5 25 GPIO_ACTIVE_HIGH>; /* gpio5_153 D1 LED */
			linux,default-trigger = "heartbeat";
			default-state = "off";
		};
	};

	tpd12s015: encoder@0 {
		compatible = "ti,tpd12s015";

		pinctrl-names = "default";
		pinctrl-0 = <&tpd12s015_pins>;

		gpios = <&gpio9 0 GPIO_ACTIVE_HIGH>,	/* TCA6424A P01, CT CP HPD */
			<&gpio9 1 GPIO_ACTIVE_HIGH>,	/* TCA6424A P00, LS OE */
			<&gpio7 1 GPIO_ACTIVE_HIGH>;	/* GPIO 193, HPD */

		ports {
			#address-cells = <1>;
			#size-cells = <0>;

			port@0 {
				reg = <0>;

				tpd12s015_in: endpoint@0 {
					remote-endpoint = <&hdmi_out>;
				};
			};

			port@1 {
				reg = <1>;

				tpd12s015_out: endpoint@0 {
					remote-endpoint = <&hdmi_connector_in>;
				};
			};
		};
	};

	hdmi0: connector@0 {
		compatible = "hdmi-connector";
		label = "hdmi";

		type = "b";

		port {
			hdmi_connector_in: endpoint {
				remote-endpoint = <&tpd12s015_out>;
			};
		};
	};
};

&omap5_pmx_core {
	pinctrl-names = "default";
	pinctrl-0 = <
			&twl6040_pins
			&mcpdm_pins
			&mcbsp1_pins
			&mcbsp2_pins
			&usbhost_pins
			&led_gpio_pins
	>;

	twl6040_pins: pinmux_twl6040_pins {
		pinctrl-single,pins = <
			0x17e (PIN_OUTPUT | MUX_MODE6)	/* mcspi1_somi.gpio5_141 */
		>;
	};

	mcpdm_pins: pinmux_mcpdm_pins {
		pinctrl-single,pins = <
			0x142 (PIN_INPUT_PULLDOWN | MUX_MODE0)	/* abe_clks.abe_clks */
			0x15c (PIN_INPUT_PULLDOWN | MUX_MODE0)	/* abemcpdm_ul_data.abemcpdm_ul_data */
			0x15e (PIN_INPUT_PULLDOWN | MUX_MODE0)	/* abemcpdm_dl_data.abemcpdm_dl_data */
			0x160 (PIN_INPUT_PULLUP | MUX_MODE0)	/* abemcpdm_frame.abemcpdm_frame */
			0x162 (PIN_INPUT_PULLDOWN | MUX_MODE0)	/* abemcpdm_lb_clk.abemcpdm_lb_clk */
		>;
	};

	mcbsp1_pins: pinmux_mcbsp1_pins {
		pinctrl-single,pins = <
			0x14c (PIN_INPUT | MUX_MODE1)		/* abedmic_clk2.abemcbsp1_fsx */
			0x14e (PIN_OUTPUT_PULLDOWN | MUX_MODE1)	/* abedmic_clk3.abemcbsp1_dx */
			0x150 (PIN_INPUT | MUX_MODE1)		/* abeslimbus1_clock.abemcbsp1_clkx */
			0x152 (PIN_INPUT_PULLDOWN | MUX_MODE1)	/* abeslimbus1_data.abemcbsp1_dr */
		>;
	};

	mcbsp2_pins: pinmux_mcbsp2_pins {
		pinctrl-single,pins = <
			0x154 (PIN_INPUT_PULLDOWN | MUX_MODE0)	/* abemcbsp2_dr.abemcbsp2_dr */
			0x156 (PIN_OUTPUT_PULLDOWN | MUX_MODE0)	/* abemcbsp2_dx.abemcbsp2_dx */
			0x158 (PIN_INPUT | MUX_MODE0)		/* abemcbsp2_fsx.abemcbsp2_fsx */
			0x15a (PIN_INPUT | MUX_MODE0)		/* abemcbsp2_clkx.abemcbsp2_clkx */
		>;
	};

	i2c1_pins: pinmux_i2c1_pins {
		pinctrl-single,pins = <
			0x1b2 (PIN_INPUT_PULLUP | MUX_MODE0)	/* i2c1_scl */
			0x1b4 (PIN_INPUT_PULLUP | MUX_MODE0)	/* i2c1_sda */
		>;
	};

	i2c5_pins: pinmux_i2c5_pins {
		pinctrl-single,pins = <
			0x184 (PIN_INPUT | MUX_MODE0)		/* i2c5_scl */
			0x186 (PIN_INPUT | MUX_MODE0)		/* i2c5_sda */
		>;
	};

	mcspi2_pins: pinmux_mcspi2_pins {
		pinctrl-single,pins = <
			0xbc (PIN_INPUT | MUX_MODE0)		/*  mcspi2_clk */
			0xbe (PIN_INPUT | MUX_MODE0)		/*  mcspi2_simo */
			0xc0 (PIN_INPUT_PULLUP | MUX_MODE0)	/*  mcspi2_somi */
			0xc2 (PIN_OUTPUT | MUX_MODE0)		/*  mcspi2_cs0 */
		>;
	};

	mcspi3_pins: pinmux_mcspi3_pins {
		pinctrl-single,pins = <
			0x78 (PIN_INPUT | MUX_MODE1)		/*  mcspi3_somi */
			0x7a (PIN_INPUT | MUX_MODE1)		/*  mcspi3_cs0 */
			0x7c (PIN_INPUT | MUX_MODE1)		/*  mcspi3_simo */
			0x7e (PIN_INPUT | MUX_MODE1)		/*  mcspi3_clk */
		>;
	};

	mcspi4_pins: pinmux_mcspi4_pins {
		pinctrl-single,pins = <
			0x164 (PIN_INPUT | MUX_MODE1)		/*  mcspi4_clk */
			0x168 (PIN_INPUT | MUX_MODE1)		/*  mcspi4_simo */
			0x16a (PIN_INPUT | MUX_MODE1)		/*  mcspi4_somi */
			0x16c (PIN_INPUT | MUX_MODE1)		/*  mcspi4_cs0 */
		>;
	};

	usbhost_pins: pinmux_usbhost_pins {
		pinctrl-single,pins = <
			0x84 (PIN_INPUT | MUX_MODE0) /* usbb2_hsic_strobe */
			0x86 (PIN_INPUT | MUX_MODE0) /* usbb2_hsic_data */

			0x19e (PIN_INPUT | MUX_MODE0) /* usbb3_hsic_strobe */
			0x1a0 (PIN_INPUT | MUX_MODE0) /* usbb3_hsic_data */

			0x70 (PIN_OUTPUT | MUX_MODE6) /* gpio3_80 HUB_NRESET */
			0x6e (PIN_OUTPUT | MUX_MODE6) /* gpio3_79 ETH_NRESET */
		>;
	};

	led_gpio_pins: pinmux_led_gpio_pins {
		pinctrl-single,pins = <
			0x196 (PIN_OUTPUT | MUX_MODE6) /* uart3_cts_rctx.gpio5_153 */
		>;
	};

	uart1_pins: pinmux_uart1_pins {
		pinctrl-single,pins = <
			0x60 (PIN_OUTPUT | MUX_MODE0) /* uart1_tx.uart1_cts */
			0x62 (PIN_INPUT_PULLUP | MUX_MODE0) /* uart1_tx.uart1_cts */
			0x64 (PIN_INPUT_PULLUP | MUX_MODE0) /* uart1_rx.uart1_rts */
			0x66 (PIN_OUTPUT | MUX_MODE0) /* uart1_rx.uart1_rts */
		>;
	};

	uart3_pins: pinmux_uart3_pins {
		pinctrl-single,pins = <
			0x19a (PIN_OUTPUT | MUX_MODE0) /* uart3_rts_irsd.uart3_tx_irtx */
			0x19c (PIN_INPUT_PULLUP | MUX_MODE0) /* uart3_rx_irrx.uart3_usbb3_hsic */
		>;
	};

	uart5_pins: pinmux_uart5_pins {
		pinctrl-single,pins = <
			0x170 (PIN_INPUT_PULLUP | MUX_MODE0) /* uart5_rx.uart5_rx */
			0x172 (PIN_OUTPUT | MUX_MODE0) /* uart5_tx.uart5_tx */
			0x174 (PIN_INPUT_PULLUP | MUX_MODE0) /* uart5_cts.uart5_rts */
			0x176 (PIN_OUTPUT | MUX_MODE0) /* uart5_cts.uart5_rts */
		>;
	};

	dss_hdmi_pins: pinmux_dss_hdmi_pins {
		pinctrl-single,pins = <
			0x0fc (PIN_INPUT_PULLUP | MUX_MODE0)	/* hdmi_cec.hdmi_cec */
			0x100 (PIN_INPUT | MUX_MODE0)	/* hdmi_ddc_scl.hdmi_ddc_scl */
			0x102 (PIN_INPUT | MUX_MODE0)	/* hdmi_ddc_sda.hdmi_ddc_sda */
		>;
	};

	tpd12s015_pins: pinmux_tpd12s015_pins {
		pinctrl-single,pins = <
			0x0fe (PIN_INPUT_PULLDOWN | MUX_MODE6)	/* hdmi_hpd.gpio7_193 */
		>;
	};
};

&omap5_pmx_wkup {
	pinctrl-names = "default";
	pinctrl-0 = <
			&usbhost_wkup_pins
	>;

	usbhost_wkup_pins: pinmux_usbhost_wkup_pins {
		pinctrl-single,pins = <
			0x1A (PIN_OUTPUT | MUX_MODE0) /* fref_clk1_out, USB hub clk */
		>;
	};
};

&mmc1 {
	vmmc-supply = <&ldo9_reg>;
	bus-width = <4>;
};

&mmc2 {
	vmmc-supply = <&vmmcsd_fixed>;
	bus-width = <8>;
	ti,non-removable;
};

&mmc3 {
	bus-width = <4>;
	ti,non-removable;
};

&mmc4 {
	status = "disabled";
};

&mmc5 {
	status = "disabled";
};

&i2c1 {
	pinctrl-names = "default";
	pinctrl-0 = <&i2c1_pins>;

	clock-frequency = <400000>;

	palmas: palmas@48 {
		compatible = "ti,palmas";
		interrupts = <GIC_SPI 7 IRQ_TYPE_NONE>; /* IRQ_SYS_1N */
		interrupt-parent = <&gic>;
		reg = <0x48>;
		interrupt-controller;
		#interrupt-cells = <2>;
		ti,system-power-controller;

		extcon_usb3: palmas_usb {
			compatible = "ti,palmas-usb-vid";
			ti,enable-vbus-detection;
			ti,enable-id-detection;
			ti,wakeup;
		};

		palmas_pmic {
			compatible = "ti,palmas-pmic";
			interrupt-parent = <&palmas>;
			interrupts = <14 IRQ_TYPE_NONE>;
			interrupt-name = "short-irq";

			ti,ldo6-vibrator;

			regulators {
				smps123_reg: smps123 {
					/* VDD_OPP_MPU */
					regulator-name = "smps123";
					regulator-min-microvolt = < 600000>;
					regulator-max-microvolt = <1500000>;
					regulator-always-on;
					regulator-boot-on;
				};

				smps45_reg: smps45 {
					/* VDD_OPP_MM */
					regulator-name = "smps45";
					regulator-min-microvolt = < 600000>;
					regulator-max-microvolt = <1310000>;
					regulator-always-on;
					regulator-boot-on;
				};

				smps6_reg: smps6 {
					/* VDD_DDR3 - over VDD_SMPS6 */
					regulator-name = "smps6";
					regulator-min-microvolt = <1200000>;
					regulator-max-microvolt = <1200000>;
					regulator-always-on;
					regulator-boot-on;
				};

				smps7_reg: smps7 {
					/* VDDS_1v8_OMAP over VDDS_1v8_MAIN */
					regulator-name = "smps7";
					regulator-min-microvolt = <1800000>;
					regulator-max-microvolt = <1800000>;
					regulator-always-on;
					regulator-boot-on;
				};

				smps8_reg: smps8 {
					/* VDD_OPP_CORE */
					regulator-name = "smps8";
					regulator-min-microvolt = < 600000>;
					regulator-max-microvolt = <1310000>;
					regulator-always-on;
					regulator-boot-on;
				};

				smps9_reg: smps9 {
					/* VDDA_2v1_AUD over VDD_2v1 */
					regulator-name = "smps9";
					regulator-min-microvolt = <2100000>;
					regulator-max-microvolt = <2100000>;
					ti,smps-range = <0x80>;
				};

				smps10_out2_reg: smps10_out2 {
					/* VBUS_5V_OTG */
					regulator-name = "smps10_out2";
					regulator-min-microvolt = <5000000>;
					regulator-max-microvolt = <5000000>;
					regulator-always-on;
					regulator-boot-on;
				};

				smps10_out1_reg: smps10_out1 {
					/* VBUS_5V_OTG */
					regulator-name = "smps10_out1";
					regulator-min-microvolt = <5000000>;
					regulator-max-microvolt = <5000000>;
				};

				ldo1_reg: ldo1 {
					/* VDDAPHY_CAM: vdda_csiport */
					regulator-name = "ldo1";
					regulator-min-microvolt = <1500000>;
					regulator-max-microvolt = <1800000>;
				};

				ldo2_reg: ldo2 {
					/* VCC_2V8_DISP: Does not go anywhere */
					regulator-name = "ldo2";
					regulator-min-microvolt = <2800000>;
					regulator-max-microvolt = <2800000>;
					/* Unused */
					status = "disabled";
				};

				ldo3_reg: ldo3 {
					/* VDDAPHY_MDM: vdda_lli */
					regulator-name = "ldo3";
					regulator-min-microvolt = <1500000>;
					regulator-max-microvolt = <1500000>;
					regulator-boot-on;
					/* Only if Modem is used */
					status = "disabled";
				};

				ldo4_reg: ldo4 {
					/* VDDAPHY_DISP: vdda_dsiport/hdmi */
					regulator-name = "ldo4";
					regulator-min-microvolt = <1800000>;
					regulator-max-microvolt = <1800000>;
				};

				ldo5_reg: ldo5 {
					/* VDDA_1V8_PHY: usb/sata/hdmi.. */
					regulator-name = "ldo5";
					regulator-min-microvolt = <1800000>;
					regulator-max-microvolt = <1800000>;
					regulator-always-on;
					regulator-boot-on;
				};

				ldo6_reg: ldo6 {
					/* VDDS_1V2_WKUP: hsic/ldo_emu_wkup */
					regulator-name = "ldo6";
					regulator-min-microvolt = <1200000>;
					regulator-max-microvolt = <1200000>;
					regulator-always-on;
					regulator-boot-on;
				};

				ldo7_reg: ldo7 {
					/* VDD_VPP: vpp1 */
					regulator-name = "ldo7";
					regulator-min-microvolt = <2000000>;
					regulator-max-microvolt = <2000000>;
					/* Only for efuse reprograming! */
					status = "disabled";
				};

				ldo8_reg: ldo8 {
					/* VDD_3v0: Does not go anywhere */
					regulator-name = "ldo8";
					regulator-min-microvolt = <3000000>;
					regulator-max-microvolt = <3000000>;
					regulator-boot-on;
					/* Unused */
					status = "disabled";
				};

				ldo9_reg: ldo9 {
					/* VCC_DV_SDIO: vdds_sdcard */
					regulator-name = "ldo9";
					regulator-min-microvolt = <1800000>;
					regulator-max-microvolt = <3000000>;
					regulator-boot-on;
				};

				ldoln_reg: ldoln {
					/* VDDA_1v8_REF: vdds_osc/mm_l4per.. */
					regulator-name = "ldoln";
					regulator-min-microvolt = <1800000>;
					regulator-max-microvolt = <1800000>;
					regulator-always-on;
					regulator-boot-on;
				};

				ldousb_reg: ldousb {
					/* VDDA_3V_USB: VDDA_USBHS33 */
					regulator-name = "ldousb";
					regulator-min-microvolt = <3250000>;
					regulator-max-microvolt = <3250000>;
					regulator-always-on;
					regulator-boot-on;
				};

				regen3_reg: regen3 {
					/* REGEN3 controls LDO9 supply to card */
					regulator-name = "regen3";
					regulator-always-on;
					regulator-boot-on;
				};
			};
		};
	};
};

&i2c5 {
	pinctrl-names = "default";
	pinctrl-0 = <&i2c5_pins>;

	clock-frequency = <400000>;

<<<<<<< HEAD
	tca6424a: tca6424a@22 {
=======
	gpio9: gpio@22 {
>>>>>>> 64b2d1fb
		compatible = "ti,tca6424";
		reg = <0x22>;
		gpio-controller;
		#gpio-cells = <2>;
	};
};

&mcbsp3 {
	status = "disabled";
};

&usbhshost {
	port2-mode = "ehci-hsic";
	port3-mode = "ehci-hsic";
};

&usbhsehci {
	phys = <0 &hsusb2_phy &hsusb3_phy>;
};

&usb3 {
	extcon = <&extcon_usb3>;
	vbus-supply = <&smps10_out1_reg>;
};

&mcspi1 {

};

&mcspi2 {
	pinctrl-names = "default";
	pinctrl-0 = <&mcspi2_pins>;
};

&mcspi3 {
	pinctrl-names = "default";
	pinctrl-0 = <&mcspi3_pins>;
};

&mcspi4 {
	pinctrl-names = "default";
	pinctrl-0 = <&mcspi4_pins>;
};

&uart1 {
        pinctrl-names = "default";
        pinctrl-0 = <&uart1_pins>;
};

&uart3 {
        pinctrl-names = "default";
        pinctrl-0 = <&uart3_pins>;
};

&uart5 {
        pinctrl-names = "default";
        pinctrl-0 = <&uart5_pins>;
};

&cpu0 {
	cpu0-supply = <&smps123_reg>;
};

&dss {
	status = "ok";
};

&hdmi {
	status = "ok";
	vdda-supply = <&ldo4_reg>;

	pinctrl-names = "default";
	pinctrl-0 = <&dss_hdmi_pins>;

	port {
		hdmi_out: endpoint {
			remote-endpoint = <&tpd12s015_in>;
		};
	};
};<|MERGE_RESOLUTION|>--- conflicted
+++ resolved
@@ -413,7 +413,7 @@
 				ldo4_reg: ldo4 {
 					/* VDDAPHY_DISP: vdda_dsiport/hdmi */
 					regulator-name = "ldo4";
-					regulator-min-microvolt = <1800000>;
+					regulator-min-microvolt = <1500000>;
 					regulator-max-microvolt = <1800000>;
 				};
 
@@ -497,11 +497,7 @@
 
 	clock-frequency = <400000>;
 
-<<<<<<< HEAD
-	tca6424a: tca6424a@22 {
-=======
 	gpio9: gpio@22 {
->>>>>>> 64b2d1fb
 		compatible = "ti,tca6424";
 		reg = <0x22>;
 		gpio-controller;
