--- conflicted
+++ resolved
@@ -81,13 +81,10 @@
 			&dmic_pins
 			&mcbsp1_pins
 			&mcbsp2_pins
-<<<<<<< HEAD
 			&palmas_pins
-=======
 			&dss_hdmi_pins
 			&tpd12s015_pins
 			&tca6424a_pins
->>>>>>> 3c79a859
 	>;
 
 	twl6040_pins: pinmux_twl6040_pins {
@@ -134,11 +131,12 @@
 		>;
 	};
 
-<<<<<<< HEAD
 	palmas_pins: pinmux_palmas_pins {
 		pinctrl-single,pins = <
 			0x140 0x11f	/* MSLEEP INPUT | PULLUP | MODE7 */
-=======
+		>;
+	};
+
 	dss_hdmi_pins: pinmux_dss_hdmi_pins {
 		pinctrl-single,pins = <
 			0x0fc 0x118	/* hdmi_cec.hdmi_cec INPUT PULLUP | MODE 0 */
@@ -157,7 +155,6 @@
 		pinctrl-single,pins = <
 			0x186 0x100	/* i2c5_scl.i2c5_scl INPUT | MODE0 */
 			0x188 0x100	/* i2c5_sda.i2c5_sda INPUT | MODE0 */
->>>>>>> 3c79a859
 		>;
 	};
 };
@@ -219,11 +216,6 @@
 		interrupt-parent = <&gic>;
 	};
 
-<<<<<<< HEAD
-};
-
-/include/ "palmas.dtsi"
-=======
 	twl6040: twl@4b {
 		compatible = "ti,twl6040";
 
@@ -256,5 +248,4 @@
 		};
 
 	};
-};
->>>>>>> 3c79a859
+};