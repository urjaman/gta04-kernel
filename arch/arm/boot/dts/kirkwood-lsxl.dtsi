--- conflicted
+++ resolved
@@ -171,8 +171,6 @@
 		                      5000 0>;
 		alarm-gpios = <&gpio1 8 0>;
 	};
-<<<<<<< HEAD
-=======
 
 	regulators {
 		compatible = "simple-bus";
@@ -202,5 +200,4 @@
 			gpio = <&gpio0 10 0>;
 		};
 	};
->>>>>>> 61da823a
 };