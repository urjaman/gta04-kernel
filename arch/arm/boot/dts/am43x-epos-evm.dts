/*
 * Copyright (C) 2013 Texas Instruments Incorporated - http://www.ti.com/
 *
 * This program is free software; you can redistribute it and/or modify
 * it under the terms of the GNU General Public License version 2 as
 * published by the Free Software Foundation.
 */

/* AM43x EPOS EVM */

/dts-v1/;

#include "am43x-common-evm.dtsi"
#include <dt-bindings/pinctrl/am43xx.h>
<<<<<<< HEAD
#include <dt-bindings/gpio/gpio.h>
#include <dt-bindings/pwm/pwm.h>
=======
>>>>>>> de50e724

/ {
	model = "TI AM43x EPOS EVM";
	compatible = "ti,am43x-epos-evm","ti,am4372","ti,am43";

<<<<<<< HEAD
	vmmcsd_fixed: fixedregulator-sd {
		compatible = "regulator-fixed";
		regulator-name = "vmmcsd_fixed";
		regulator-min-microvolt = <3300000>;
		regulator-max-microvolt = <3300000>;
		enable-active-high;
	};

	aliases {
		display0 = &lcd0;
		display1 = &hdmi0;
	};

	lcd0: display@0 {
		compatible = "osddisplays,osd057T0559-34ts", "panel-dpi";
		video-source = <&dpi>;
		data-lines = <24>;
		gpios = <0>;			    /* No Enable GPIO */
		panel-timing {
			clock-frequency = <33000000>;
			hactive = <800>;
			vactive = <480>;
			hfront-porch = <210>;
			hback-porch = <16>;
			hsync-len = <30>;
			vback-porch = <10>;
			vfront-porch = <22>;
			vsync-len = <13>;
			hsync-active = <0>;
			vsync-active = <0>;
			de-active = <1>;
			pixelclk-active = <1>;
		};
	};

	hdmi0: connector@1 {
		compatible = "ti,hdmi_connector";
		video-source = <&sii9022>;
	};

	matrix_keypad:matrix_keypad@0 {
		compatible = "gpio-matrix-keypad";
		debounce-delay-ms = <5>;
		col-scan-delay-us = <2>;

		row-gpios = <&gpio0 12 GPIO_ACTIVE_HIGH	/* Bank0, pin12 */
				&gpio0 13 GPIO_ACTIVE_HIGH /* Bank0, pin13 */
				&gpio0 14 GPIO_ACTIVE_HIGH /* Bank0, pin14 */
				&gpio0 15 GPIO_ACTIVE_HIGH>; /* Bank0, pin15 */

		col-gpios = <&gpio3 9 GPIO_ACTIVE_HIGH /* Bank3, pin9 */
				&gpio3 10 GPIO_ACTIVE_HIGH /* Bank3, pin10 */
				&gpio2 18 GPIO_ACTIVE_HIGH /* Bank2, pin18 */
				&gpio2 19 GPIO_ACTIVE_HIGH>; /* Bank2, pin19 */

		linux,keymap = <0x00000201      /* P1 */
				0x01000204      /* P4 */
				0x02000207      /* P7 */
				0x0300020a      /* NUMERIC_STAR */
				0x00010202      /* P2 */
				0x01010205      /* P5 */
				0x02010208      /* P8 */
				0x03010200      /* P0 */
				0x00020203      /* P3 */
				0x01020206      /* P6 */
				0x02020209      /* P9 */
				0x0302020b      /* NUMERIC_POUND */
				0x00030067      /* UP */
				0x0103006a      /* RIGHT */
				0x0203006c      /* DOWN */
				0x03030069>;    /* LEFT */
	};

	backlight {
		compatible = "pwm-backlight";
		pwms = <&ecap0 0 50000 PWM_POLARITY_INVERTED>;
		brightness-levels = <0 51 53 56 62 75 101 152 255>;
		default-brightness-level = <8>;
	};
=======
	cpus {
		cpu@0 {
			cpu0-supply = <&dcdc2>;
		};
	};
>>>>>>> de50e724
};

&am43xx_pinmux {
	pinctrl-names = "default";
<<<<<<< HEAD
	pinctrl-0 = <&dss_pinctrl>;
	cpsw_default: cpsw_default {
		pinctrl-single,pins = <
			/* Slave 1 */
			0x10c (PIN_INPUT_PULLDOWN | MUX_MODE1)	/* mii1_crs.rmii1_crs */
			0x110 (PIN_INPUT_PULLDOWN | MUX_MODE1)	/* mii1_rxerr.rmii1_rxerr */
			0x114 (PIN_OUTPUT_PULLDOWN | MUX_MODE1)	/* mii1_txen.rmii1_txen */
			0x118 (PIN_INPUT_PULLDOWN | MUX_MODE1)	/* mii1_rxdv.rmii1_rxdv */
			0x124 (PIN_OUTPUT_PULLDOWN | MUX_MODE1)	/* mii1_txd1.rmii1_txd1 */
			0x128 (PIN_OUTPUT_PULLDOWN | MUX_MODE1)	/* mii1_txd0.rmii1_txd0 */
			0x13c (PIN_INPUT_PULLDOWN | MUX_MODE1)	/* mii1_rxd1.rmii1_rxd1 */
			0x140 (PIN_INPUT_PULLDOWN | MUX_MODE1)	/* mii1_rxd0.rmii1_rxd0 */
			0x144 (PIN_INPUT_PULLDOWN | MUX_MODE0)	/* rmii1_refclk.rmii1_refclk */
		>;
	};

	cpsw_sleep: cpsw_sleep {
		pinctrl-single,pins = <
			/* Slave 1 reset value */
			0x10c (PIN_INPUT_PULLDOWN | MUX_MODE7)
			0x110 (PIN_INPUT_PULLDOWN | MUX_MODE7)
			0x114 (PIN_INPUT_PULLDOWN | MUX_MODE7)
			0x118 (PIN_INPUT_PULLDOWN | MUX_MODE7)
			0x124 (PIN_INPUT_PULLDOWN | MUX_MODE7)
			0x128 (PIN_INPUT_PULLDOWN | MUX_MODE7)
			0x13c (PIN_INPUT_PULLDOWN | MUX_MODE7)
			0x140 (PIN_INPUT_PULLDOWN | MUX_MODE7)
			0x144 (PIN_INPUT_PULLDOWN | MUX_MODE7)
		>;
	};

	davinci_mdio_default: davinci_mdio_default {
		pinctrl-single,pins = <
			/* MDIO */
			0x148 (PIN_INPUT_PULLUP | SLEWCTRL_FAST | MUX_MODE0)	/* mdio_data.mdio_data */
			0x14c (PIN_OUTPUT_PULLUP | MUX_MODE0)			/* mdio_clk.mdio_clk */
		>;
	};

	davinci_mdio_sleep: davinci_mdio_sleep {
		pinctrl-single,pins = <
			/* MDIO reset value */
			0x148 (PIN_INPUT_PULLDOWN | MUX_MODE7)
			0x14c (PIN_INPUT_PULLDOWN | MUX_MODE7)
		>;
	};

	mmc1_pins: pinmux_mmc1_pins {
		pinctrl-single,pins = <
			0x160 (PIN_INPUT | MUX_MODE7) /* spi0_cs1.gpio0_6 */
		>;
	};
=======
>>>>>>> de50e724

	i2c0_pins: pinmux_i2c0_pins {
		pinctrl-single,pins = <
			0x188 (PIN_INPUT_PULLUP | SLEWCTRL_FAST | MUX_MODE0)	/* i2c0_sda.i2c0_sda */
			0x18c (PIN_INPUT_PULLUP | SLEWCTRL_FAST | MUX_MODE0)	/* i2c0_scl.i2c0_scl */
		>;
	};
<<<<<<< HEAD

	i2c2_pins: pinmux_i2c2_pins {
		pinctrl-single,pins = <
			0x1c0 (PIN_INPUT_PULLUP | SLEWCTRL_FAST | MUX_MODE8)    /* i2c2_sda.i2c2_sda */
			0x1c4 (PIN_INPUT_PULLUP | SLEWCTRL_FAST | MUX_MODE8)    /* i2c2_scl.i2c2_scl */
		>;
	};

	spi0_pins: pinmux_spi0_pins {
		pinctrl-single,pins = <
			0x150 (PIN_INPUT | MUX_MODE0)           /* spi0_clk.spi0_clk */
			0x154 (PIN_OUTPUT | MUX_MODE0)           /* spi0_d0.spi0_d0 */
			0x158 (PIN_INPUT | MUX_MODE0)           /* spi0_d1.spi0_d1 */
			0x15c (PIN_OUTPUT | MUX_MODE0)          /* spi0_cs0.spi0_cs0 */
		>;
	};

	spi1_pins: pinmux_spi1_pins {
		pinctrl-single,pins = <
			0x190 (PIN_INPUT | MUX_MODE3)           /* mcasp0_aclkx.spi1_clk */
			0x194 (PIN_OUTPUT | MUX_MODE3)           /* mcasp0_fsx.spi1_d0 */
			0x198 (PIN_INPUT | MUX_MODE3)           /* mcasp0_axr0.spi1_d1 */
			0x19c (PIN_OUTPUT | MUX_MODE3)          /* mcasp0_ahclkr.spi1_cs0 */
		>;
	};

	pixcir_ts_pins: pixcir_ts_pins {
		pinctrl-single,pins = <
			0x44 (PIN_INPUT_PULLUP | MUX_MODE7)  /* gpmc_a1.gpio1_17 */
		>;
	};

	dss_pinctrl: dss_pinctrl {
		pinctrl-single,pins = <
			0x020 (PIN_OUTPUT_PULLUP | MUX_MODE1) /*gpmc ad 8 -> DSS DATA 23 */
			0x024 (PIN_OUTPUT_PULLUP | MUX_MODE1)
			0x028 (PIN_OUTPUT_PULLUP | MUX_MODE1)
			0x02C (PIN_OUTPUT_PULLUP | MUX_MODE1)
			0x030 (PIN_OUTPUT_PULLUP | MUX_MODE1)
			0x034 (PIN_OUTPUT_PULLUP | MUX_MODE1)
			0x038 (PIN_OUTPUT_PULLUP | MUX_MODE1)
			0x03C (PIN_OUTPUT_PULLUP | MUX_MODE1) /*gpmc ad 15 -> DSS DATA 16 */
			0x0A0 (PIN_OUTPUT_PULLUP | MUX_MODE0) /* DSS DATA 0 */
			0x0A4 (PIN_OUTPUT_PULLUP | MUX_MODE0)
			0x0A8 (PIN_OUTPUT_PULLUP | MUX_MODE0)
			0x0AC (PIN_OUTPUT_PULLUP | MUX_MODE0)
			0x0B0 (PIN_OUTPUT_PULLUP | MUX_MODE0)
			0x0B4 (PIN_OUTPUT_PULLUP | MUX_MODE0)
			0x0B8 (PIN_OUTPUT_PULLUP | MUX_MODE0)
			0x0BC (PIN_OUTPUT_PULLUP | MUX_MODE0)
			0x0C0 (PIN_OUTPUT_PULLUP | MUX_MODE0)
			0x0C4 (PIN_OUTPUT_PULLUP | MUX_MODE0)
			0x0C8 (PIN_OUTPUT_PULLUP | MUX_MODE0)
			0x0CC (PIN_OUTPUT_PULLUP | MUX_MODE0)
			0x0D0 (PIN_OUTPUT_PULLUP | MUX_MODE0)
			0x0D4 (PIN_OUTPUT_PULLUP | MUX_MODE0)
			0x0D8 (PIN_OUTPUT_PULLUP | MUX_MODE0)
			0x0DC (PIN_OUTPUT_PULLUP | MUX_MODE0) /* DSS DATA 15 */
			0x0E0 (PIN_OUTPUT_PULLUP | MUX_MODE0) /* DSS VSYNC */
			0x0E4 (PIN_OUTPUT_PULLUP | MUX_MODE0) /* DSS HSYNC */
			0x0E8 (PIN_OUTPUT_PULLUP | MUX_MODE0) /* DSS PCLK */
			0x0EC (PIN_OUTPUT_PULLUP | MUX_MODE0) /* DSS AC BIAS EN */
			0x08C (PIN_OUTPUT_PULLUP | MUX_MODE7) /* GPMC CLK -> GPIO 2_1 to select LCD / HDMI */
		>;
	};

	qspi1_default: qspi1_default {
		pinctrl-single,pins = <
			0x7c (PIN_INPUT_PULLUP | MUX_MODE3)
			0x88 (PIN_INPUT_PULLUP | MUX_MODE2)
			0x90 (PIN_INPUT_PULLUP | MUX_MODE3)
			0x94 (PIN_INPUT_PULLUP | MUX_MODE3)
			0x98 (PIN_INPUT_PULLUP | MUX_MODE3)
			0x9c (PIN_INPUT_PULLUP | MUX_MODE3)
		>;
	};

	ecap0_pins: backlight_pins {
		pinctrl-single,pins = <
			0x164 MUX_MODE0		/* eCAP0_in_PWM0_out.eCAP0_in_PWM0_out MODE0 */
		>;
	};
};

&gpio0 {
	status = "okay";
};

&gpio1 {
	status = "okay";
};

&gpio2 {
	status = "okay";
};

&gpio3 {
	status = "okay";
};

&qspi {
	status = "okay";
	pinctrl-names = "default";
	pinctrl-0 = <&qspi1_default>;

	qspi-gpio = <&gpio1 16 GPIO_ACTIVE_LOW>;
	spi-max-frequency = <48000000>;
	m25p80@0 {
		compatible = "mx66l51235l";
		spi-max-frequency = <48000000>;
		reg = <0>;
		spi-cpol;
		spi-cpha;
		spi-tx-bus-width = <1>;
		spi-rx-bus-width = <4>;
	};
};

&mac {
	pinctrl-names = "default", "sleep";
	pinctrl-0 = <&cpsw_default>;
	pinctrl-1 = <&cpsw_sleep>;
	status = "okay";
};

&davinci_mdio {
	pinctrl-names = "default", "sleep";
	pinctrl-0 = <&davinci_mdio_default>;
	pinctrl-1 = <&davinci_mdio_sleep>;
	status = "okay";
};

&cpsw_emac0 {
	phy_id = <&davinci_mdio>, <16>;
	phy-mode = "rmii";
};

&cpsw_emac1 {
	phy_id = <&davinci_mdio>, <1>;
	phy-mode = "rmii";
};

&phy_sel {
	rmii-clock-ext;
};

&mmc1 {
	status = "okay";
	vmmc-supply = <&vmmcsd_fixed>;
	bus-width = <4>;
	pinctrl-names = "default";
	pinctrl-0 = <&mmc1_pins>;
	cd-gpios = <&gpio0 6 GPIO_ACTIVE_HIGH>;
=======
>>>>>>> de50e724
};

&i2c0 {
	pinctrl-names = "default";
	pinctrl-0 = <&i2c0_pins>;
	status = "okay";
	clock-frequency = <400000>;

<<<<<<< HEAD
	pixcir_ts@5c {
		compatible = "pixcir,pixcir_tangoc";
		pinctrl-names = "default";
		pinctrl-0 = <&pixcir_ts_pins>;
		reg = <0x5c>;
		interrupt-parent = <&gpio1>;
		interrupts = <17 0>;

		attb-gpio = <&gpio1 17 GPIO_ACTIVE_HIGH>;

		x-size = <1024>;
		y-size = <600>;
	};
};

&i2c2 {
	pinctrl-names = "default";
	pinctrl-0 = <&i2c2_pins>;
	status = "okay";

	sii9022: sii9022@3b {
		compatible = "sii,sii9022";
		reg = <0x3b>;
		reset-gpio = <&gpio2 1 GPIO_ACTIVE_LOW>;/* 65'SelLCDorHDMI' Gpio, LOW to select HDMI */
		video-source = <&dpi>;
		data-lines = <24>;
	};
};

&spi0 {
	pinctrl-names = "default";
	pinctrl-0 = <&spi0_pins>;
	status = "okay";
};

&spi1 {
	pinctrl-names = "default";
	pinctrl-0 = <&spi1_pins>;
	status = "okay";
};

&ecap0 {
	status = "okay";
	pinctrl-names = "default";
	pinctrl-0 = <&ecap0_pins>;
};

&epwmss0 {
	status = "okay";
=======
	tps65218: tps65218@24 {
		reg = <0x24>;
		compatible = "ti,tps65218";
		interrupts = <GIC_SPI 7 IRQ_TYPE_NONE>; /* NMIn */
		interrupt-parent = <&gic>;
		interrupt-controller;
		#interrupt-cells = <2>;

		dcdc1: regulator-dcdc1 {
			compatible = "ti,tps65218-dcdc1";
			/* VDD_CORE voltage limits min of OPP50 and max of OPP100 */
			regulator-name = "vdd_core";
			regulator-min-microvolt = <912000>;
			regulator-max-microvolt = <1144000>;
			regulator-boot-on;
			regulator-always-on;
		};

		dcdc2: regulator-dcdc2 {
			compatible = "ti,tps65218-dcdc2";
			/* VDD_MPU voltage limits min of OPP50 and max of OPP_NITRO */
			regulator-name = "vdd_mpu";
			regulator-min-microvolt = <912000>;
			regulator-max-microvolt = <1378000>;
			regulator-boot-on;
			regulator-always-on;
		};

		dcdc3: regulator-dcdc3 {
			compatible = "ti,tps65218-dcdc3";
		};

		ldo1: regulator-ldo1 {
			compatible = "ti,tps65218-ldo1";
			regulator-min-microvolt = <1800000>;
			regulator-max-microvolt = <1800000>;
			regulator-boot-on;
			regulator-always-on;
		};
	};
>>>>>>> de50e724
};<|MERGE_RESOLUTION|>--- conflicted
+++ resolved
@@ -12,17 +12,13 @@
 
 #include "am43x-common-evm.dtsi"
 #include <dt-bindings/pinctrl/am43xx.h>
-<<<<<<< HEAD
 #include <dt-bindings/gpio/gpio.h>
 #include <dt-bindings/pwm/pwm.h>
-=======
->>>>>>> de50e724
 
 / {
 	model = "TI AM43x EPOS EVM";
 	compatible = "ti,am43x-epos-evm","ti,am4372","ti,am43";
 
-<<<<<<< HEAD
 	vmmcsd_fixed: fixedregulator-sd {
 		compatible = "regulator-fixed";
 		regulator-name = "vmmcsd_fixed";
@@ -102,18 +98,16 @@
 		brightness-levels = <0 51 53 56 62 75 101 152 255>;
 		default-brightness-level = <8>;
 	};
-=======
+
 	cpus {
 		cpu@0 {
 			cpu0-supply = <&dcdc2>;
 		};
 	};
->>>>>>> de50e724
 };
 
 &am43xx_pinmux {
 	pinctrl-names = "default";
-<<<<<<< HEAD
 	pinctrl-0 = <&dss_pinctrl>;
 	cpsw_default: cpsw_default {
 		pinctrl-single,pins = <
@@ -166,8 +160,6 @@
 			0x160 (PIN_INPUT | MUX_MODE7) /* spi0_cs1.gpio0_6 */
 		>;
 	};
-=======
->>>>>>> de50e724
 
 	i2c0_pins: pinmux_i2c0_pins {
 		pinctrl-single,pins = <
@@ -175,7 +167,6 @@
 			0x18c (PIN_INPUT_PULLUP | SLEWCTRL_FAST | MUX_MODE0)	/* i2c0_scl.i2c0_scl */
 		>;
 	};
-<<<<<<< HEAD
 
 	i2c2_pins: pinmux_i2c2_pins {
 		pinctrl-single,pins = <
@@ -329,8 +320,6 @@
 	pinctrl-names = "default";
 	pinctrl-0 = <&mmc1_pins>;
 	cd-gpios = <&gpio0 6 GPIO_ACTIVE_HIGH>;
-=======
->>>>>>> de50e724
 };
 
 &i2c0 {
@@ -339,7 +328,6 @@
 	status = "okay";
 	clock-frequency = <400000>;
 
-<<<<<<< HEAD
 	pixcir_ts@5c {
 		compatible = "pixcir,pixcir_tangoc";
 		pinctrl-names = "default";
@@ -353,43 +341,7 @@
 		x-size = <1024>;
 		y-size = <600>;
 	};
-};
-
-&i2c2 {
-	pinctrl-names = "default";
-	pinctrl-0 = <&i2c2_pins>;
-	status = "okay";
-
-	sii9022: sii9022@3b {
-		compatible = "sii,sii9022";
-		reg = <0x3b>;
-		reset-gpio = <&gpio2 1 GPIO_ACTIVE_LOW>;/* 65'SelLCDorHDMI' Gpio, LOW to select HDMI */
-		video-source = <&dpi>;
-		data-lines = <24>;
-	};
-};
-
-&spi0 {
-	pinctrl-names = "default";
-	pinctrl-0 = <&spi0_pins>;
-	status = "okay";
-};
-
-&spi1 {
-	pinctrl-names = "default";
-	pinctrl-0 = <&spi1_pins>;
-	status = "okay";
-};
-
-&ecap0 {
-	status = "okay";
-	pinctrl-names = "default";
-	pinctrl-0 = <&ecap0_pins>;
-};
-
-&epwmss0 {
-	status = "okay";
-=======
+
 	tps65218: tps65218@24 {
 		reg = <0x24>;
 		compatible = "ti,tps65218";
@@ -430,5 +382,40 @@
 			regulator-always-on;
 		};
 	};
->>>>>>> de50e724
+};
+
+&i2c2 {
+	pinctrl-names = "default";
+	pinctrl-0 = <&i2c2_pins>;
+	status = "okay";
+
+	sii9022: sii9022@3b {
+		compatible = "sii,sii9022";
+		reg = <0x3b>;
+		reset-gpio = <&gpio2 1 GPIO_ACTIVE_LOW>;/* 65'SelLCDorHDMI' Gpio, LOW to select HDMI */
+		video-source = <&dpi>;
+		data-lines = <24>;
+	};
+};
+
+&spi0 {
+	pinctrl-names = "default";
+	pinctrl-0 = <&spi0_pins>;
+	status = "okay";
+};
+
+&spi1 {
+	pinctrl-names = "default";
+	pinctrl-0 = <&spi1_pins>;
+	status = "okay";
+};
+
+&ecap0 {
+	status = "okay";
+	pinctrl-names = "default";
+	pinctrl-0 = <&ecap0_pins>;
+};
+
+&epwmss0 {
+	status = "okay";
 };