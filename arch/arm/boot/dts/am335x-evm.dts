--- conflicted
+++ resolved
@@ -719,9 +719,7 @@
 	pinctrl-names = "default";
 	pinctrl-0 = <&mmc1_pins>;
 	cd-gpios = <&gpio0 6 GPIO_ACTIVE_HIGH>;
-<<<<<<< HEAD
 	wp-gpios = <&gpio3 18 GPIO_ACTIVE_HIGH>;
-=======
 };
 
 &mmc3 {
@@ -743,5 +741,4 @@
 &edma {
 	ti,edma-xbar-event-map = <1 12
 				  2 13>;
->>>>>>> f4d056aa
 };