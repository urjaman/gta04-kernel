/*
 * Device Tree Source for the SH73A0 SoC
 *
 * Copyright (C) 2012 Renesas Solutions Corp.
 *
 * This file is licensed under the terms of the GNU General Public License
 * version 2.  This program is licensed "as is" without any warranty of any
 * kind, whether express or implied.
 */

/include/ "skeleton.dtsi"

#include <dt-bindings/clock/sh73a0-clock.h>
#include <dt-bindings/interrupt-controller/irq.h>

/ {
	compatible = "renesas,sh73a0";
	interrupt-parent = <&gic>;

	cpus {
		#address-cells = <1>;
		#size-cells = <0>;

		cpu@0 {
			device_type = "cpu";
			compatible = "arm,cortex-a9";
			reg = <0>;
			clock-frequency = <1196000000>;
			power-domains = <&pd_a2sl>;
		};
		cpu@1 {
			device_type = "cpu";
			compatible = "arm,cortex-a9";
			reg = <1>;
			clock-frequency = <1196000000>;
			power-domains = <&pd_a2sl>;
		};
	};

	gic: interrupt-controller@f0001000 {
		compatible = "arm,cortex-a9-gic";
		#interrupt-cells = <3>;
		interrupt-controller;
		reg = <0xf0001000 0x1000>,
		      <0xf0000100 0x100>;
	};

	sbsc2: memory-controller@fb400000 {
		compatible = "renesas,sbsc-sh73a0";
		reg = <0xfb400000 0x400>;
		interrupts = <0 37 IRQ_TYPE_LEVEL_HIGH>,
			     <0 38 IRQ_TYPE_LEVEL_HIGH>;
		interrupt-names = "sec", "temp";
		power-domains = <&pd_a4bc1>;
	};

	sbsc1: memory-controller@fe400000 {
		compatible = "renesas,sbsc-sh73a0";
		reg = <0xfe400000 0x400>;
		interrupts = <0 35 IRQ_TYPE_LEVEL_HIGH>,
			     <0 36 IRQ_TYPE_LEVEL_HIGH>;
		interrupt-names = "sec", "temp";
		power-domains = <&pd_a4bc0>;
	};

	pmu {
		compatible = "arm,cortex-a9-pmu";
		interrupts = <0 55 IRQ_TYPE_LEVEL_HIGH>,
			     <0 56 IRQ_TYPE_LEVEL_HIGH>;
	};

	cmt1: timer@e6138000 {
		compatible = "renesas,cmt-48-sh73a0", "renesas,cmt-48";
		reg = <0xe6138000 0x200>;
		interrupts = <0 65 IRQ_TYPE_LEVEL_HIGH>;
		clocks = <&mstp3_clks SH73A0_CLK_CMT1>;
		clock-names = "fck";
		power-domains = <&pd_c5>;

		renesas,channels-mask = <0x3f>;

		clocks = <&mstp3_clks SH73A0_CLK_CMT1>;
		clock-names = "fck";
		status = "disabled";
	};

	irqpin0: irqpin@e6900000 {
		compatible = "renesas,intc-irqpin-sh73a0", "renesas,intc-irqpin";
		#interrupt-cells = <2>;
		interrupt-controller;
		reg = <0xe6900000 4>,
			<0xe6900010 4>,
			<0xe6900020 1>,
			<0xe6900040 1>,
			<0xe6900060 1>;
		interrupts = <0 1 IRQ_TYPE_LEVEL_HIGH
			      0 2 IRQ_TYPE_LEVEL_HIGH
			      0 3 IRQ_TYPE_LEVEL_HIGH
			      0 4 IRQ_TYPE_LEVEL_HIGH
			      0 5 IRQ_TYPE_LEVEL_HIGH
			      0 6 IRQ_TYPE_LEVEL_HIGH
			      0 7 IRQ_TYPE_LEVEL_HIGH
			      0 8 IRQ_TYPE_LEVEL_HIGH>;
		clocks = <&mstp5_clks SH73A0_CLK_INTCA0>;
<<<<<<< HEAD
=======
		power-domains = <&pd_a4s>;
>>>>>>> 61837def
		control-parent;
	};

	irqpin1: irqpin@e6900004 {
		compatible = "renesas,intc-irqpin-sh73a0", "renesas,intc-irqpin";
		#interrupt-cells = <2>;
		interrupt-controller;
		reg = <0xe6900004 4>,
			<0xe6900014 4>,
			<0xe6900024 1>,
			<0xe6900044 1>,
			<0xe6900064 1>;
		interrupts = <0 9 IRQ_TYPE_LEVEL_HIGH
			      0 10 IRQ_TYPE_LEVEL_HIGH
			      0 11 IRQ_TYPE_LEVEL_HIGH
			      0 12 IRQ_TYPE_LEVEL_HIGH
			      0 13 IRQ_TYPE_LEVEL_HIGH
			      0 14 IRQ_TYPE_LEVEL_HIGH
			      0 15 IRQ_TYPE_LEVEL_HIGH
			      0 16 IRQ_TYPE_LEVEL_HIGH>;
		clocks = <&mstp5_clks SH73A0_CLK_INTCA0>;
<<<<<<< HEAD
=======
		power-domains = <&pd_a4s>;
>>>>>>> 61837def
		control-parent;
	};

	irqpin2: irqpin@e6900008 {
		compatible = "renesas,intc-irqpin-sh73a0", "renesas,intc-irqpin";
		#interrupt-cells = <2>;
		interrupt-controller;
		reg = <0xe6900008 4>,
			<0xe6900018 4>,
			<0xe6900028 1>,
			<0xe6900048 1>,
			<0xe6900068 1>;
		interrupts = <0 17 IRQ_TYPE_LEVEL_HIGH
			      0 18 IRQ_TYPE_LEVEL_HIGH
			      0 19 IRQ_TYPE_LEVEL_HIGH
			      0 20 IRQ_TYPE_LEVEL_HIGH
			      0 21 IRQ_TYPE_LEVEL_HIGH
			      0 22 IRQ_TYPE_LEVEL_HIGH
			      0 23 IRQ_TYPE_LEVEL_HIGH
			      0 24 IRQ_TYPE_LEVEL_HIGH>;
		clocks = <&mstp5_clks SH73A0_CLK_INTCA0>;
<<<<<<< HEAD
=======
		power-domains = <&pd_a4s>;
>>>>>>> 61837def
		control-parent;
	};

	irqpin3: irqpin@e690000c {
		compatible = "renesas,intc-irqpin-sh73a0", "renesas,intc-irqpin";
		#interrupt-cells = <2>;
		interrupt-controller;
		reg = <0xe690000c 4>,
			<0xe690001c 4>,
			<0xe690002c 1>,
			<0xe690004c 1>,
			<0xe690006c 1>;
		interrupts = <0 25 IRQ_TYPE_LEVEL_HIGH
			      0 26 IRQ_TYPE_LEVEL_HIGH
			      0 27 IRQ_TYPE_LEVEL_HIGH
			      0 28 IRQ_TYPE_LEVEL_HIGH
			      0 29 IRQ_TYPE_LEVEL_HIGH
			      0 30 IRQ_TYPE_LEVEL_HIGH
			      0 31 IRQ_TYPE_LEVEL_HIGH
			      0 32 IRQ_TYPE_LEVEL_HIGH>;
		clocks = <&mstp5_clks SH73A0_CLK_INTCA0>;
<<<<<<< HEAD
=======
		power-domains = <&pd_a4s>;
>>>>>>> 61837def
		control-parent;
	};

	i2c0: i2c@e6820000 {
		#address-cells = <1>;
		#size-cells = <0>;
		compatible = "renesas,iic-sh73a0", "renesas,rmobile-iic";
		reg = <0xe6820000 0x425>;
		interrupts = <0 167 IRQ_TYPE_LEVEL_HIGH
			      0 168 IRQ_TYPE_LEVEL_HIGH
			      0 169 IRQ_TYPE_LEVEL_HIGH
			      0 170 IRQ_TYPE_LEVEL_HIGH>;
		clocks = <&mstp1_clks SH73A0_CLK_IIC0>;
<<<<<<< HEAD
=======
		power-domains = <&pd_a3sp>;
>>>>>>> 61837def
		status = "disabled";
	};

	i2c1: i2c@e6822000 {
		#address-cells = <1>;
		#size-cells = <0>;
		compatible = "renesas,iic-sh73a0", "renesas,rmobile-iic";
		reg = <0xe6822000 0x425>;
		interrupts = <0 51 IRQ_TYPE_LEVEL_HIGH
			      0 52 IRQ_TYPE_LEVEL_HIGH
			      0 53 IRQ_TYPE_LEVEL_HIGH
			      0 54 IRQ_TYPE_LEVEL_HIGH>;
		clocks = <&mstp3_clks SH73A0_CLK_IIC1>;
<<<<<<< HEAD
=======
		power-domains = <&pd_a3sp>;
>>>>>>> 61837def
		status = "disabled";
	};

	i2c2: i2c@e6824000 {
		#address-cells = <1>;
		#size-cells = <0>;
		compatible = "renesas,iic-sh73a0", "renesas,rmobile-iic";
		reg = <0xe6824000 0x425>;
		interrupts = <0 171 IRQ_TYPE_LEVEL_HIGH
			      0 172 IRQ_TYPE_LEVEL_HIGH
			      0 173 IRQ_TYPE_LEVEL_HIGH
			      0 174 IRQ_TYPE_LEVEL_HIGH>;
		clocks = <&mstp0_clks SH73A0_CLK_IIC2>;
<<<<<<< HEAD
=======
		power-domains = <&pd_a3sp>;
>>>>>>> 61837def
		status = "disabled";
	};

	i2c3: i2c@e6826000 {
		#address-cells = <1>;
		#size-cells = <0>;
		compatible = "renesas,iic-sh73a0", "renesas,rmobile-iic";
		reg = <0xe6826000 0x425>;
		interrupts = <0 183 IRQ_TYPE_LEVEL_HIGH
			      0 184 IRQ_TYPE_LEVEL_HIGH
			      0 185 IRQ_TYPE_LEVEL_HIGH
			      0 186 IRQ_TYPE_LEVEL_HIGH>;
		clocks = <&mstp4_clks SH73A0_CLK_IIC3>;
<<<<<<< HEAD
=======
		power-domains = <&pd_a3sp>;
>>>>>>> 61837def
		status = "disabled";
	};

	i2c4: i2c@e6828000 {
		#address-cells = <1>;
		#size-cells = <0>;
		compatible = "renesas,iic-sh73a0", "renesas,rmobile-iic";
		reg = <0xe6828000 0x425>;
		interrupts = <0 187 IRQ_TYPE_LEVEL_HIGH
			      0 188 IRQ_TYPE_LEVEL_HIGH
			      0 189 IRQ_TYPE_LEVEL_HIGH
			      0 190 IRQ_TYPE_LEVEL_HIGH>;
		clocks = <&mstp4_clks SH73A0_CLK_IIC4>;
<<<<<<< HEAD
=======
		power-domains = <&pd_c5>;
>>>>>>> 61837def
		status = "disabled";
	};

	mmcif: mmc@e6bd0000 {
		compatible = "renesas,sh-mmcif";
		reg = <0xe6bd0000 0x100>;
		interrupts = <0 140 IRQ_TYPE_LEVEL_HIGH
			      0 141 IRQ_TYPE_LEVEL_HIGH>;
		clocks = <&mstp3_clks SH73A0_CLK_MMCIF0>;
<<<<<<< HEAD
=======
		power-domains = <&pd_a3sp>;
>>>>>>> 61837def
		reg-io-width = <4>;
		status = "disabled";
	};

	sdhi0: sd@ee100000 {
		compatible = "renesas,sdhi-sh73a0";
		reg = <0xee100000 0x100>;
		interrupts = <0 83 IRQ_TYPE_LEVEL_HIGH
			      0 84 IRQ_TYPE_LEVEL_HIGH
			      0 85 IRQ_TYPE_LEVEL_HIGH>;
		clocks = <&mstp3_clks SH73A0_CLK_SDHI0>;
<<<<<<< HEAD
=======
		power-domains = <&pd_a3sp>;
>>>>>>> 61837def
		cap-sd-highspeed;
		status = "disabled";
	};

	/* SDHI1 and SDHI2 have no CD pins, no need for CD IRQ */
	sdhi1: sd@ee120000 {
		compatible = "renesas,sdhi-sh73a0";
		reg = <0xee120000 0x100>;
		interrupts = <0 88 IRQ_TYPE_LEVEL_HIGH
			      0 89 IRQ_TYPE_LEVEL_HIGH>;
		clocks = <&mstp3_clks SH73A0_CLK_SDHI1>;
<<<<<<< HEAD
=======
		power-domains = <&pd_a3sp>;
>>>>>>> 61837def
		toshiba,mmc-wrprotect-disable;
		cap-sd-highspeed;
		status = "disabled";
	};

	sdhi2: sd@ee140000 {
		compatible = "renesas,sdhi-sh73a0";
		reg = <0xee140000 0x100>;
		interrupts = <0 104 IRQ_TYPE_LEVEL_HIGH
			      0 105 IRQ_TYPE_LEVEL_HIGH>;
		clocks = <&mstp3_clks SH73A0_CLK_SDHI2>;
<<<<<<< HEAD
=======
		power-domains = <&pd_a3sp>;
>>>>>>> 61837def
		toshiba,mmc-wrprotect-disable;
		cap-sd-highspeed;
		status = "disabled";
	};

	scifa0: serial@e6c40000 {
		compatible = "renesas,scifa-sh73a0", "renesas,scifa";
		reg = <0xe6c40000 0x100>;
		interrupts = <0 72 IRQ_TYPE_LEVEL_HIGH>;
		clocks = <&mstp2_clks SH73A0_CLK_SCIFA0>;
		clock-names = "sci_ick";
<<<<<<< HEAD
=======
		power-domains = <&pd_a3sp>;
>>>>>>> 61837def
		status = "disabled";
	};

	scifa1: serial@e6c50000 {
		compatible = "renesas,scifa-sh73a0", "renesas,scifa";
		reg = <0xe6c50000 0x100>;
		interrupts = <0 73 IRQ_TYPE_LEVEL_HIGH>;
		clocks = <&mstp2_clks SH73A0_CLK_SCIFA1>;
		clock-names = "sci_ick";
<<<<<<< HEAD
=======
		power-domains = <&pd_a3sp>;
>>>>>>> 61837def
		status = "disabled";
	};

	scifa2: serial@e6c60000 {
		compatible = "renesas,scifa-sh73a0", "renesas,scifa";
		reg = <0xe6c60000 0x100>;
		interrupts = <0 74 IRQ_TYPE_LEVEL_HIGH>;
		clocks = <&mstp2_clks SH73A0_CLK_SCIFA2>;
		clock-names = "sci_ick";
<<<<<<< HEAD
=======
		power-domains = <&pd_a3sp>;
>>>>>>> 61837def
		status = "disabled";
	};

	scifa3: serial@e6c70000 {
		compatible = "renesas,scifa-sh73a0", "renesas,scifa";
		reg = <0xe6c70000 0x100>;
		interrupts = <0 75 IRQ_TYPE_LEVEL_HIGH>;
		clocks = <&mstp2_clks SH73A0_CLK_SCIFA3>;
		clock-names = "sci_ick";
<<<<<<< HEAD
=======
		power-domains = <&pd_a3sp>;
>>>>>>> 61837def
		status = "disabled";
	};

	scifa4: serial@e6c80000 {
		compatible = "renesas,scifa-sh73a0", "renesas,scifa";
		reg = <0xe6c80000 0x100>;
		interrupts = <0 78 IRQ_TYPE_LEVEL_HIGH>;
		clocks = <&mstp2_clks SH73A0_CLK_SCIFA4>;
		clock-names = "sci_ick";
<<<<<<< HEAD
=======
		power-domains = <&pd_a3sp>;
>>>>>>> 61837def
		status = "disabled";
	};

	scifa5: serial@e6cb0000 {
		compatible = "renesas,scifa-sh73a0", "renesas,scifa";
		reg = <0xe6cb0000 0x100>;
		interrupts = <0 79 IRQ_TYPE_LEVEL_HIGH>;
		clocks = <&mstp2_clks SH73A0_CLK_SCIFA5>;
		clock-names = "sci_ick";
<<<<<<< HEAD
=======
		power-domains = <&pd_a3sp>;
>>>>>>> 61837def
		status = "disabled";
	};

	scifa6: serial@e6cc0000 {
		compatible = "renesas,scifa-sh73a0", "renesas,scifa";
		reg = <0xe6cc0000 0x100>;
		interrupts = <0 156 IRQ_TYPE_LEVEL_HIGH>;
		clocks = <&mstp3_clks SH73A0_CLK_SCIFA6>;
		clock-names = "sci_ick";
<<<<<<< HEAD
=======
		power-domains = <&pd_a3sp>;
>>>>>>> 61837def
		status = "disabled";
	};

	scifa7: serial@e6cd0000 {
		compatible = "renesas,scifa-sh73a0", "renesas,scifa";
		reg = <0xe6cd0000 0x100>;
		interrupts = <0 143 IRQ_TYPE_LEVEL_HIGH>;
		clocks = <&mstp2_clks SH73A0_CLK_SCIFA7>;
		clock-names = "sci_ick";
<<<<<<< HEAD
=======
		power-domains = <&pd_a3sp>;
>>>>>>> 61837def
		status = "disabled";
	};

	scifb8: serial@e6c30000 {
		compatible = "renesas,scifb-sh73a0", "renesas,scifb";
		reg = <0xe6c30000 0x100>;
		interrupts = <0 80 IRQ_TYPE_LEVEL_HIGH>;
		clocks = <&mstp2_clks SH73A0_CLK_SCIFB>;
		clock-names = "sci_ick";
<<<<<<< HEAD
=======
		power-domains = <&pd_a3sp>;
>>>>>>> 61837def
		status = "disabled";
	};

	pfc: pfc@e6050000 {
		compatible = "renesas,pfc-sh73a0";
		reg = <0xe6050000 0x8000>,
		      <0xe605801c 0x1c>;
		gpio-controller;
		#gpio-cells = <2>;
		interrupts-extended =
			<&irqpin0 0 0>, <&irqpin0 1 0>, <&irqpin0 2 0>, <&irqpin0 3 0>,
			<&irqpin0 4 0>, <&irqpin0 5 0>, <&irqpin0 6 0>, <&irqpin0 7 0>,
			<&irqpin1 0 0>, <&irqpin1 1 0>, <&irqpin1 2 0>, <&irqpin1 3 0>,
			<&irqpin1 4 0>, <&irqpin1 5 0>, <&irqpin1 6 0>, <&irqpin1 7 0>,
			<&irqpin2 0 0>, <&irqpin2 1 0>, <&irqpin2 2 0>, <&irqpin2 3 0>,
			<&irqpin2 4 0>, <&irqpin2 5 0>, <&irqpin2 6 0>, <&irqpin2 7 0>,
			<&irqpin3 0 0>, <&irqpin3 1 0>, <&irqpin3 2 0>, <&irqpin3 3 0>,
			<&irqpin3 4 0>, <&irqpin3 5 0>, <&irqpin3 6 0>, <&irqpin3 7 0>;
		power-domains = <&pd_c5>;
	};

	sysc: system-controller@e6180000 {
		compatible = "renesas,sysc-sh73a0", "renesas,sysc-rmobile";
		reg = <0xe6180000 0x8000>, <0xe6188000 0x8000>;

		pm-domains {
			pd_c5: c5 {
				#address-cells = <1>;
				#size-cells = <0>;
				#power-domain-cells = <0>;

				pd_c4: c4@0 {
					reg = <0>;
					#power-domain-cells = <0>;
				};

				pd_d4: d4@1 {
					reg = <1>;
					#power-domain-cells = <0>;
				};

				pd_a4bc0: a4bc0@4 {
					reg = <4>;
					#power-domain-cells = <0>;
				};

				pd_a4bc1: a4bc1@5 {
					reg = <5>;
					#power-domain-cells = <0>;
				};

				pd_a4lc0: a4lc0@6 {
					reg = <6>;
					#power-domain-cells = <0>;
				};

				pd_a4lc1: a4lc1@7 {
					reg = <7>;
					#power-domain-cells = <0>;
				};

				pd_a4mp: a4mp@8 {
					reg = <8>;
					#address-cells = <1>;
					#size-cells = <0>;
					#power-domain-cells = <0>;

					pd_a3mp: a3mp@9 {
						reg = <9>;
						#power-domain-cells = <0>;
					};

					pd_a3vc: a3vc@10 {
						reg = <10>;
						#power-domain-cells = <0>;
					};
				};

				pd_a4rm: a4rm@12 {
					reg = <12>;
					#address-cells = <1>;
					#size-cells = <0>;
					#power-domain-cells = <0>;

					pd_a3r: a3r@13 {
						reg = <13>;
						#address-cells = <1>;
						#size-cells = <0>;
						#power-domain-cells = <0>;

						pd_a2rv: a2rv@14 {
							reg = <14>;
							#address-cells = <1>;
							#size-cells = <0>;
							#power-domain-cells = <0>;
						};
					};
				};

				pd_a4s: a4s@16 {
					reg = <16>;
					#address-cells = <1>;
					#size-cells = <0>;
					#power-domain-cells = <0>;

					pd_a3sp: a3sp@17 {
						reg = <17>;
						#power-domain-cells = <0>;
					};

					pd_a3sg: a3sg@18 {
						reg = <18>;
						#power-domain-cells = <0>;
					};

					pd_a3sm: a3sm@19 {
						reg = <19>;
						#address-cells = <1>;
						#size-cells = <0>;
						#power-domain-cells = <0>;

						pd_a2sl: a2sl@20 {
							reg = <20>;
							#power-domain-cells = <0>;
						};
					};
				};
			};
		};
	};

	sh_fsi2: sound@ec230000 {
		#sound-dai-cells = <1>;
		compatible = "renesas,fsi2-sh73a0", "renesas,sh_fsi2";
		reg = <0xec230000 0x400>;
		interrupts = <0 146 0x4>;
		power-domains = <&pd_a4mp>;
		status = "disabled";
	};

	bsc: bus@fec10000 {
		compatible = "renesas,bsc-sh73a0", "renesas,bsc", "simple-bus";
		#address-cells = <1>;
		#size-cells = <1>;
		ranges = <0 0 0x20000000>;
		reg = <0xfec10000 0x400>;
		interrupts = <0 39 IRQ_TYPE_LEVEL_HIGH>;
		clocks = <&zb_clk>;
<<<<<<< HEAD
=======
		power-domains = <&pd_a4s>;
>>>>>>> 61837def
	};

	clocks {
		#address-cells = <1>;
		#size-cells = <1>;
		ranges;

		/* External root clocks */
		extalr_clk: extalr_clk {
			compatible = "fixed-clock";
			#clock-cells = <0>;
			clock-frequency = <32768>;
			clock-output-names = "extalr";
		};
		extal1_clk: extal1_clk {
			compatible = "fixed-clock";
			#clock-cells = <0>;
			clock-frequency = <26000000>;
			clock-output-names = "extal1";
		};
		extal2_clk: extal2_clk {
			compatible = "fixed-clock";
			#clock-cells = <0>;
			clock-output-names = "extal2";
		};
		extcki_clk: extcki_clk {
			compatible = "fixed-clock";
			#clock-cells = <0>;
			clock-output-names = "extcki";
		};
		fsiack_clk: fsiack_clk {
			compatible = "fixed-clock";
			#clock-cells = <0>;
			clock-frequency = <0>;
			clock-output-names = "fsiack";
		};
		fsibck_clk: fsibck_clk {
			compatible = "fixed-clock";
			#clock-cells = <0>;
			clock-frequency = <0>;
			clock-output-names = "fsibck";
		};

		/* Special CPG clocks */
		cpg_clocks: cpg_clocks@e6150000 {
			compatible = "renesas,sh73a0-cpg-clocks";
			reg = <0xe6150000 0x10000>;
			clocks = <&extal1_clk>, <&extal2_clk>;
			#clock-cells = <1>;
			clock-output-names = "main", "pll0", "pll1", "pll2",
					     "pll3", "dsi0phy", "dsi1phy",
					     "zg", "m3", "b", "m1", "m2",
					     "z", "zx", "hp";
		};

		/* Variable factor clocks (DIV6) */
		vclk1_clk: vclk1_clk@e6150008 {
			compatible = "renesas,sh73a0-div6-clock", "renesas,cpg-div6-clock";
			reg = <0xe6150008 4>;
			clocks = <&pll1_div2_clk>, <&cpg_clocks SH73A0_CLK_PLL2>,
				 <&extcki_clk>, <&extal2_clk>, <&main_div2_clk>,
				 <&extalr_clk>, <&cpg_clocks SH73A0_CLK_MAIN>,
				 <0>;
			#clock-cells = <0>;
			clock-output-names = "vclk1";
		};
		vclk2_clk: vclk2_clk@e615000c {
			compatible = "renesas,sh73a0-div6-clock", "renesas,cpg-div6-clock";
			reg = <0xe615000c 4>;
			clocks = <&pll1_div2_clk>, <&cpg_clocks SH73A0_CLK_PLL2>,
				 <&extcki_clk>, <&extal2_clk>, <&main_div2_clk>,
				 <&extalr_clk>, <&cpg_clocks SH73A0_CLK_MAIN>,
				 <0>;
			#clock-cells = <0>;
			clock-output-names = "vclk2";
		};
		vclk3_clk: vclk3_clk@e615001c {
			compatible = "renesas,sh73a0-div6-clock", "renesas,cpg-div6-clock";
			reg = <0xe615001c 4>;
			clocks = <&pll1_div2_clk>, <&cpg_clocks SH73A0_CLK_PLL2>,
				 <&extcki_clk>, <&extal2_clk>, <&main_div2_clk>,
				 <&extalr_clk>, <&cpg_clocks SH73A0_CLK_MAIN>,
				 <0>;
			#clock-cells = <0>;
			clock-output-names = "vclk3";
		};
		zb_clk: zb_clk@e6150010 {
			compatible = "renesas,sh73a0-div6-clock", "renesas,cpg-div6-clock";
			reg = <0xe6150010 4>;
			clocks = <&pll1_div2_clk>, <0>,
				 <&cpg_clocks SH73A0_CLK_PLL2>, <0>;
			#clock-cells = <0>;
			clock-output-names = "zb";
		};
		flctl_clk: flctl_clk@e6150014 {
			compatible = "renesas,sh73a0-div6-clock", "renesas,cpg-div6-clock";
			reg = <0xe6150014 4>;
			clocks = <&pll1_div2_clk>, <0>,
				 <&cpg_clocks SH73A0_CLK_PLL2>, <0>;
			#clock-cells = <0>;
			clock-output-names = "flctlck";
		};
		sdhi0_clk: sdhi0_clk@e6150074 {
			compatible = "renesas,sh73a0-div6-clock", "renesas,cpg-div6-clock";
			reg = <0xe6150074 4>;
			clocks = <&pll1_div2_clk>, <&cpg_clocks SH73A0_CLK_PLL2>,
				 <&pll1_div13_clk>, <0>;
			#clock-cells = <0>;
			clock-output-names = "sdhi0ck";
		};
		sdhi1_clk: sdhi1_clk@e6150078 {
			compatible = "renesas,sh73a0-div6-clock", "renesas,cpg-div6-clock";
			reg = <0xe6150078 4>;
			clocks = <&pll1_div2_clk>, <&cpg_clocks SH73A0_CLK_PLL2>,
				 <&pll1_div13_clk>, <0>;
			#clock-cells = <0>;
			clock-output-names = "sdhi1ck";
		};
		sdhi2_clk: sdhi2_clk@e615007c {
			compatible = "renesas,sh73a0-div6-clock", "renesas,cpg-div6-clock";
			reg = <0xe615007c 4>;
			clocks = <&pll1_div2_clk>, <&cpg_clocks SH73A0_CLK_PLL2>,
				 <&pll1_div13_clk>, <0>;
			#clock-cells = <0>;
			clock-output-names = "sdhi2ck";
		};
		fsia_clk: fsia_clk@e6150018 {
			compatible = "renesas,sh73a0-div6-clock", "renesas,cpg-div6-clock";
			reg = <0xe6150018 4>;
			clocks = <&pll1_div2_clk>, <&cpg_clocks SH73A0_CLK_PLL2>,
				 <&fsiack_clk>, <&fsiack_clk>;
			#clock-cells = <0>;
			clock-output-names = "fsia";
		};
		fsib_clk: fsib_clk@e6150090 {
			compatible = "renesas,sh73a0-div6-clock", "renesas,cpg-div6-clock";
			reg = <0xe6150090 4>;
			clocks = <&pll1_div2_clk>, <&cpg_clocks SH73A0_CLK_PLL2>,
				 <&fsibck_clk>, <&fsibck_clk>;
			#clock-cells = <0>;
			clock-output-names = "fsib";
		};
		sub_clk: sub_clk@e6150080 {
			compatible = "renesas,sh73a0-div6-clock", "renesas,cpg-div6-clock";
			reg = <0xe6150080 4>;
			clocks = <&pll1_div2_clk>, <&cpg_clocks SH73A0_CLK_PLL2>,
				 <&extal2_clk>, <&extal2_clk>;
			#clock-cells = <0>;
			clock-output-names = "sub";
		};
		spua_clk: spua_clk@e6150084 {
			compatible = "renesas,sh73a0-div6-clock", "renesas,cpg-div6-clock";
			reg = <0xe6150084 4>;
			clocks = <&pll1_div2_clk>, <&cpg_clocks SH73A0_CLK_PLL2>,
				 <&extal2_clk>, <&extal2_clk>;
			#clock-cells = <0>;
			clock-output-names = "spua";
		};
		spuv_clk: spuv_clk@e6150094 {
			compatible = "renesas,sh73a0-div6-clock", "renesas,cpg-div6-clock";
			reg = <0xe6150094 4>;
			clocks = <&pll1_div2_clk>, <&cpg_clocks SH73A0_CLK_PLL2>,
				 <&extal2_clk>, <&extal2_clk>;
			#clock-cells = <0>;
			clock-output-names = "spuv";
		};
		msu_clk: msu_clk@e6150088 {
			compatible = "renesas,sh73a0-div6-clock", "renesas,cpg-div6-clock";
			reg = <0xe6150088 4>;
			clocks = <&pll1_div2_clk>, <0>,
				 <&cpg_clocks SH73A0_CLK_PLL2>, <0>;
			#clock-cells = <0>;
			clock-output-names = "msu";
		};
		hsi_clk: hsi_clk@e615008c {
			compatible = "renesas,sh73a0-div6-clock", "renesas,cpg-div6-clock";
			reg = <0xe615008c 4>;
			clocks = <&pll1_div2_clk>, <&cpg_clocks SH73A0_CLK_PLL2>,
				 <&pll1_div7_clk>, <0>;
			#clock-cells = <0>;
			clock-output-names = "hsi";
		};
		mfg1_clk: mfg1_clk@e6150098 {
			compatible = "renesas,sh73a0-div6-clock", "renesas,cpg-div6-clock";
			reg = <0xe6150098 4>;
			clocks = <&pll1_div2_clk>, <0>,
				 <&cpg_clocks SH73A0_CLK_PLL2>, <0>;
			#clock-cells = <0>;
			clock-output-names = "mfg1";
		};
		mfg2_clk: mfg2_clk@e615009c {
			compatible = "renesas,sh73a0-div6-clock", "renesas,cpg-div6-clock";
			reg = <0xe615009c 4>;
			clocks = <&pll1_div2_clk>, <0>,
				 <&cpg_clocks SH73A0_CLK_PLL2>, <0>;
			#clock-cells = <0>;
			clock-output-names = "mfg2";
		};
		dsit_clk: dsit_clk@e6150060 {
			compatible = "renesas,sh73a0-div6-clock", "renesas,cpg-div6-clock";
			reg = <0xe6150060 4>;
			clocks = <&pll1_div2_clk>, <0>,
				 <&cpg_clocks SH73A0_CLK_PLL2>, <0>;
			#clock-cells = <0>;
			clock-output-names = "dsit";
		};
		dsi0p_clk: dsi0p_clk@e6150064 {
			compatible = "renesas,sh73a0-div6-clock", "renesas,cpg-div6-clock";
			reg = <0xe6150064 4>;
			clocks = <&pll1_div2_clk>, <&cpg_clocks SH73A0_CLK_PLL2>,
				 <&cpg_clocks SH73A0_CLK_MAIN>, <&extal2_clk>,
				 <&extcki_clk>, <0>, <0>, <0>;
			#clock-cells = <0>;
			clock-output-names = "dsi0pck";
		};

		/* Fixed factor clocks */
		main_div2_clk: main_div2_clk {
			compatible = "fixed-factor-clock";
			clocks = <&cpg_clocks SH73A0_CLK_MAIN>;
			#clock-cells = <0>;
			clock-div = <2>;
			clock-mult = <1>;
			clock-output-names = "main_div2";
		};
		pll1_div2_clk: pll1_div2_clk {
			compatible = "fixed-factor-clock";
			clocks = <&cpg_clocks SH73A0_CLK_PLL1>;
			#clock-cells = <0>;
			clock-div = <2>;
			clock-mult = <1>;
			clock-output-names = "pll1_div2";
		};
		pll1_div7_clk: pll1_div7_clk {
			compatible = "fixed-factor-clock";
			clocks = <&cpg_clocks SH73A0_CLK_PLL1>;
			#clock-cells = <0>;
			clock-div = <7>;
			clock-mult = <1>;
			clock-output-names = "pll1_div7";
		};
		pll1_div13_clk: pll1_div13_clk {
			compatible = "fixed-factor-clock";
			clocks = <&cpg_clocks SH73A0_CLK_PLL1>;
			#clock-cells = <0>;
			clock-div = <13>;
			clock-mult = <1>;
			clock-output-names = "pll1_div13";
		};
		twd_clk: twd_clk {
			compatible = "fixed-factor-clock";
			clocks = <&cpg_clocks SH73A0_CLK_Z>;
			#clock-cells = <0>;
			clock-div = <4>;
			clock-mult = <1>;
			clock-output-names = "twd";
		};

		/* Gate clocks */
		mstp0_clks: mstp0_clks@e6150130 {
			compatible = "renesas,sh73a0-mstp-clocks", "renesas,cpg-mstp-clocks";
			reg = <0xe6150130 4>, <0xe6150030 4>;
			clocks = <&cpg_clocks SH73A0_CLK_HP>;
			#clock-cells = <1>;
			clock-indices = <
				SH73A0_CLK_IIC2
			>;
			clock-output-names =
				"iic2";
		};
		mstp1_clks: mstp1_clks@e6150134 {
			compatible = "renesas,sh73a0-mstp-clocks", "renesas,cpg-mstp-clocks";
			reg = <0xe6150134 4>, <0xe6150038 4>;
			clocks = <&cpg_clocks SH73A0_CLK_B>,
				 <&cpg_clocks SH73A0_CLK_B>,
				 <&cpg_clocks SH73A0_CLK_B>,
				 <&cpg_clocks SH73A0_CLK_B>,
				 <&sub_clk>, <&cpg_clocks SH73A0_CLK_B>,
				 <&cpg_clocks SH73A0_CLK_HP>,
				 <&cpg_clocks SH73A0_CLK_ZG>,
				 <&cpg_clocks SH73A0_CLK_B>;
			#clock-cells = <1>;
			clock-indices = <
				SH73A0_CLK_CEU1 SH73A0_CLK_CSI2_RX1
				SH73A0_CLK_CEU0 SH73A0_CLK_CSI2_RX0
				SH73A0_CLK_TMU0	SH73A0_CLK_DSITX0
				SH73A0_CLK_IIC0 SH73A0_CLK_SGX
				SH73A0_CLK_LCDC0
			>;
			clock-output-names =
				"ceu1", "csi2_rx1", "ceu0", "csi2_rx0",
				"tmu0", "dsitx0", "iic0", "sgx", "lcdc0";
		};
		mstp2_clks: mstp2_clks@e6150138 {
			compatible = "renesas,sh73a0-mstp-clocks", "renesas,cpg-mstp-clocks";
			reg = <0xe6150138 4>, <0xe6150040 4>;
			clocks = <&sub_clk>, <&cpg_clocks SH73A0_CLK_HP>,
				 <&cpg_clocks SH73A0_CLK_HP>, <&sub_clk>,
				 <&sub_clk>, <&sub_clk>, <&sub_clk>, <&sub_clk>,
				 <&sub_clk>, <&sub_clk>;
			#clock-cells = <1>;
			clock-indices = <
				SH73A0_CLK_SCIFA7 SH73A0_CLK_SY_DMAC
				SH73A0_CLK_MP_DMAC SH73A0_CLK_SCIFA5
				SH73A0_CLK_SCIFB SH73A0_CLK_SCIFA0
				SH73A0_CLK_SCIFA1 SH73A0_CLK_SCIFA2
				SH73A0_CLK_SCIFA3 SH73A0_CLK_SCIFA4
			>;
			clock-output-names =
				"scifa7", "sy_dmac", "mp_dmac", "scifa5",
				"scifb", "scifa0", "scifa1", "scifa2",
				"scifa3", "scifa4";
		};
		mstp3_clks: mstp3_clks@e615013c {
			compatible = "renesas,sh73a0-mstp-clocks", "renesas,cpg-mstp-clocks";
			reg = <0xe615013c 4>, <0xe6150048 4>;
			clocks = <&sub_clk>, <&extalr_clk>,
				 <&cpg_clocks SH73A0_CLK_HP>, <&sub_clk>,
				 <&cpg_clocks SH73A0_CLK_HP>,
				 <&cpg_clocks SH73A0_CLK_HP>, <&flctl_clk>,
				 <&sdhi0_clk>, <&sdhi1_clk>,
				 <&cpg_clocks SH73A0_CLK_HP>, <&sdhi2_clk>,
				 <&main_div2_clk>, <&main_div2_clk>,
				 <&main_div2_clk>, <&main_div2_clk>,
				 <&main_div2_clk>;
			#clock-cells = <1>;
			clock-indices = <
				SH73A0_CLK_SCIFA6 SH73A0_CLK_CMT1
				SH73A0_CLK_FSI SH73A0_CLK_IRDA
				SH73A0_CLK_IIC1 SH73A0_CLK_USB SH73A0_CLK_FLCTL
				SH73A0_CLK_SDHI0 SH73A0_CLK_SDHI1
				SH73A0_CLK_MMCIF0 SH73A0_CLK_SDHI2
				SH73A0_CLK_TPU0 SH73A0_CLK_TPU1
				SH73A0_CLK_TPU2 SH73A0_CLK_TPU3
				SH73A0_CLK_TPU4
			>;
			clock-output-names =
				"scifa6", "cmt1", "fsi", "irda", "iic1",
				"usb", "flctl", "sdhi0", "sdhi1", "mmcif0", "sdhi2",
				"tpu0", "tpu1", "tpu2", "tpu3", "tpu4";
		};
		mstp4_clks: mstp4_clks@e6150140 {
			compatible = "renesas,sh73a0-mstp-clocks", "renesas,cpg-mstp-clocks";
			reg = <0xe6150140 4>, <0xe615004c 4>;
			clocks = <&cpg_clocks SH73A0_CLK_HP>,
				 <&cpg_clocks SH73A0_CLK_HP>, <&extalr_clk>;
			#clock-cells = <1>;
			clock-indices = <
				SH73A0_CLK_IIC3 SH73A0_CLK_IIC4
				SH73A0_CLK_KEYSC
			>;
			clock-output-names =
				"iic3", "iic4", "keysc";
		};
		mstp5_clks: mstp5_clks@e6150144 {
			compatible = "renesas,sh73a0-mstp-clocks", "renesas,cpg-mstp-clocks";
			reg = <0xe6150144 4>, <0xe615003c 4>;
			clocks = <&cpg_clocks SH73A0_CLK_HP>;
			#clock-cells = <1>;
			clock-indices = <
				SH73A0_CLK_INTCA0
			>;
			clock-output-names =
				"intca0";
		};
	};
};<|MERGE_RESOLUTION|>--- conflicted
+++ resolved
@@ -79,8 +79,6 @@
 
 		renesas,channels-mask = <0x3f>;
 
-		clocks = <&mstp3_clks SH73A0_CLK_CMT1>;
-		clock-names = "fck";
 		status = "disabled";
 	};
 
@@ -102,10 +100,7 @@
 			      0 7 IRQ_TYPE_LEVEL_HIGH
 			      0 8 IRQ_TYPE_LEVEL_HIGH>;
 		clocks = <&mstp5_clks SH73A0_CLK_INTCA0>;
-<<<<<<< HEAD
-=======
 		power-domains = <&pd_a4s>;
->>>>>>> 61837def
 		control-parent;
 	};
 
@@ -127,10 +122,7 @@
 			      0 15 IRQ_TYPE_LEVEL_HIGH
 			      0 16 IRQ_TYPE_LEVEL_HIGH>;
 		clocks = <&mstp5_clks SH73A0_CLK_INTCA0>;
-<<<<<<< HEAD
-=======
 		power-domains = <&pd_a4s>;
->>>>>>> 61837def
 		control-parent;
 	};
 
@@ -152,10 +144,7 @@
 			      0 23 IRQ_TYPE_LEVEL_HIGH
 			      0 24 IRQ_TYPE_LEVEL_HIGH>;
 		clocks = <&mstp5_clks SH73A0_CLK_INTCA0>;
-<<<<<<< HEAD
-=======
 		power-domains = <&pd_a4s>;
->>>>>>> 61837def
 		control-parent;
 	};
 
@@ -177,10 +166,7 @@
 			      0 31 IRQ_TYPE_LEVEL_HIGH
 			      0 32 IRQ_TYPE_LEVEL_HIGH>;
 		clocks = <&mstp5_clks SH73A0_CLK_INTCA0>;
-<<<<<<< HEAD
-=======
 		power-domains = <&pd_a4s>;
->>>>>>> 61837def
 		control-parent;
 	};
 
@@ -194,10 +180,7 @@
 			      0 169 IRQ_TYPE_LEVEL_HIGH
 			      0 170 IRQ_TYPE_LEVEL_HIGH>;
 		clocks = <&mstp1_clks SH73A0_CLK_IIC0>;
-<<<<<<< HEAD
-=======
-		power-domains = <&pd_a3sp>;
->>>>>>> 61837def
+		power-domains = <&pd_a3sp>;
 		status = "disabled";
 	};
 
@@ -211,10 +194,7 @@
 			      0 53 IRQ_TYPE_LEVEL_HIGH
 			      0 54 IRQ_TYPE_LEVEL_HIGH>;
 		clocks = <&mstp3_clks SH73A0_CLK_IIC1>;
-<<<<<<< HEAD
-=======
-		power-domains = <&pd_a3sp>;
->>>>>>> 61837def
+		power-domains = <&pd_a3sp>;
 		status = "disabled";
 	};
 
@@ -228,10 +208,7 @@
 			      0 173 IRQ_TYPE_LEVEL_HIGH
 			      0 174 IRQ_TYPE_LEVEL_HIGH>;
 		clocks = <&mstp0_clks SH73A0_CLK_IIC2>;
-<<<<<<< HEAD
-=======
-		power-domains = <&pd_a3sp>;
->>>>>>> 61837def
+		power-domains = <&pd_a3sp>;
 		status = "disabled";
 	};
 
@@ -245,10 +222,7 @@
 			      0 185 IRQ_TYPE_LEVEL_HIGH
 			      0 186 IRQ_TYPE_LEVEL_HIGH>;
 		clocks = <&mstp4_clks SH73A0_CLK_IIC3>;
-<<<<<<< HEAD
-=======
-		power-domains = <&pd_a3sp>;
->>>>>>> 61837def
+		power-domains = <&pd_a3sp>;
 		status = "disabled";
 	};
 
@@ -262,10 +236,7 @@
 			      0 189 IRQ_TYPE_LEVEL_HIGH
 			      0 190 IRQ_TYPE_LEVEL_HIGH>;
 		clocks = <&mstp4_clks SH73A0_CLK_IIC4>;
-<<<<<<< HEAD
-=======
 		power-domains = <&pd_c5>;
->>>>>>> 61837def
 		status = "disabled";
 	};
 
@@ -275,10 +246,7 @@
 		interrupts = <0 140 IRQ_TYPE_LEVEL_HIGH
 			      0 141 IRQ_TYPE_LEVEL_HIGH>;
 		clocks = <&mstp3_clks SH73A0_CLK_MMCIF0>;
-<<<<<<< HEAD
-=======
-		power-domains = <&pd_a3sp>;
->>>>>>> 61837def
+		power-domains = <&pd_a3sp>;
 		reg-io-width = <4>;
 		status = "disabled";
 	};
@@ -290,10 +258,7 @@
 			      0 84 IRQ_TYPE_LEVEL_HIGH
 			      0 85 IRQ_TYPE_LEVEL_HIGH>;
 		clocks = <&mstp3_clks SH73A0_CLK_SDHI0>;
-<<<<<<< HEAD
-=======
-		power-domains = <&pd_a3sp>;
->>>>>>> 61837def
+		power-domains = <&pd_a3sp>;
 		cap-sd-highspeed;
 		status = "disabled";
 	};
@@ -305,10 +270,7 @@
 		interrupts = <0 88 IRQ_TYPE_LEVEL_HIGH
 			      0 89 IRQ_TYPE_LEVEL_HIGH>;
 		clocks = <&mstp3_clks SH73A0_CLK_SDHI1>;
-<<<<<<< HEAD
-=======
-		power-domains = <&pd_a3sp>;
->>>>>>> 61837def
+		power-domains = <&pd_a3sp>;
 		toshiba,mmc-wrprotect-disable;
 		cap-sd-highspeed;
 		status = "disabled";
@@ -320,10 +282,7 @@
 		interrupts = <0 104 IRQ_TYPE_LEVEL_HIGH
 			      0 105 IRQ_TYPE_LEVEL_HIGH>;
 		clocks = <&mstp3_clks SH73A0_CLK_SDHI2>;
-<<<<<<< HEAD
-=======
-		power-domains = <&pd_a3sp>;
->>>>>>> 61837def
+		power-domains = <&pd_a3sp>;
 		toshiba,mmc-wrprotect-disable;
 		cap-sd-highspeed;
 		status = "disabled";
@@ -335,10 +294,7 @@
 		interrupts = <0 72 IRQ_TYPE_LEVEL_HIGH>;
 		clocks = <&mstp2_clks SH73A0_CLK_SCIFA0>;
 		clock-names = "sci_ick";
-<<<<<<< HEAD
-=======
-		power-domains = <&pd_a3sp>;
->>>>>>> 61837def
+		power-domains = <&pd_a3sp>;
 		status = "disabled";
 	};
 
@@ -348,10 +304,7 @@
 		interrupts = <0 73 IRQ_TYPE_LEVEL_HIGH>;
 		clocks = <&mstp2_clks SH73A0_CLK_SCIFA1>;
 		clock-names = "sci_ick";
-<<<<<<< HEAD
-=======
-		power-domains = <&pd_a3sp>;
->>>>>>> 61837def
+		power-domains = <&pd_a3sp>;
 		status = "disabled";
 	};
 
@@ -361,10 +314,7 @@
 		interrupts = <0 74 IRQ_TYPE_LEVEL_HIGH>;
 		clocks = <&mstp2_clks SH73A0_CLK_SCIFA2>;
 		clock-names = "sci_ick";
-<<<<<<< HEAD
-=======
-		power-domains = <&pd_a3sp>;
->>>>>>> 61837def
+		power-domains = <&pd_a3sp>;
 		status = "disabled";
 	};
 
@@ -374,10 +324,7 @@
 		interrupts = <0 75 IRQ_TYPE_LEVEL_HIGH>;
 		clocks = <&mstp2_clks SH73A0_CLK_SCIFA3>;
 		clock-names = "sci_ick";
-<<<<<<< HEAD
-=======
-		power-domains = <&pd_a3sp>;
->>>>>>> 61837def
+		power-domains = <&pd_a3sp>;
 		status = "disabled";
 	};
 
@@ -387,10 +334,7 @@
 		interrupts = <0 78 IRQ_TYPE_LEVEL_HIGH>;
 		clocks = <&mstp2_clks SH73A0_CLK_SCIFA4>;
 		clock-names = "sci_ick";
-<<<<<<< HEAD
-=======
-		power-domains = <&pd_a3sp>;
->>>>>>> 61837def
+		power-domains = <&pd_a3sp>;
 		status = "disabled";
 	};
 
@@ -400,10 +344,7 @@
 		interrupts = <0 79 IRQ_TYPE_LEVEL_HIGH>;
 		clocks = <&mstp2_clks SH73A0_CLK_SCIFA5>;
 		clock-names = "sci_ick";
-<<<<<<< HEAD
-=======
-		power-domains = <&pd_a3sp>;
->>>>>>> 61837def
+		power-domains = <&pd_a3sp>;
 		status = "disabled";
 	};
 
@@ -413,10 +354,7 @@
 		interrupts = <0 156 IRQ_TYPE_LEVEL_HIGH>;
 		clocks = <&mstp3_clks SH73A0_CLK_SCIFA6>;
 		clock-names = "sci_ick";
-<<<<<<< HEAD
-=======
-		power-domains = <&pd_a3sp>;
->>>>>>> 61837def
+		power-domains = <&pd_a3sp>;
 		status = "disabled";
 	};
 
@@ -426,10 +364,7 @@
 		interrupts = <0 143 IRQ_TYPE_LEVEL_HIGH>;
 		clocks = <&mstp2_clks SH73A0_CLK_SCIFA7>;
 		clock-names = "sci_ick";
-<<<<<<< HEAD
-=======
-		power-domains = <&pd_a3sp>;
->>>>>>> 61837def
+		power-domains = <&pd_a3sp>;
 		status = "disabled";
 	};
 
@@ -439,10 +374,7 @@
 		interrupts = <0 80 IRQ_TYPE_LEVEL_HIGH>;
 		clocks = <&mstp2_clks SH73A0_CLK_SCIFB>;
 		clock-names = "sci_ick";
-<<<<<<< HEAD
-=======
-		power-domains = <&pd_a3sp>;
->>>>>>> 61837def
+		power-domains = <&pd_a3sp>;
 		status = "disabled";
 	};
 
@@ -591,10 +523,7 @@
 		reg = <0xfec10000 0x400>;
 		interrupts = <0 39 IRQ_TYPE_LEVEL_HIGH>;
 		clocks = <&zb_clk>;
-<<<<<<< HEAD
-=======
 		power-domains = <&pd_a4s>;
->>>>>>> 61837def
 	};
 
 	clocks {
