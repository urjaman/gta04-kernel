--- conflicted
+++ resolved
@@ -87,7 +87,6 @@
 		>;
 	};
 
-<<<<<<< HEAD
 	qspi1_pins: pinmux_qspi1_pins {
 		pinctrl-single,pins = <
 			0x4c 0x40001  /* gpmc_a3.qspi1_cs2 */
@@ -102,7 +101,7 @@
 			0xbc 0x60001  /* gpmc_cs3.qspi1_cs1 */
 		>;
 	};
-=======
+
 	usb1_pins: pinmux_usb1_pins {
                 pinctrl-single,pins = <
 			0x280	0xc0000	/* usb1_drvvbus, SLOW_SLEW | PULLUPEN | MODE0 */
@@ -114,7 +113,6 @@
 			0x284	0xc0000 /* usb2_drvvbus, SLOW_SLEW | PULLUPEN | MODE0 */
                 >;
         };
->>>>>>> 09639c01
 };
 
 &i2c1 {
@@ -168,7 +166,6 @@
         pinctrl-0 = <&uart3_pins>;
 };
 
-<<<<<<< HEAD
 &qspi {
 	status = "okay";
 	pinctrl-names = "default";
@@ -184,7 +181,8 @@
 		spi-cpol;
 		spi-cpha;
 	};
-=======
+};
+
 &usb1 {
 	dr_mode = "otg";
 	pinctrl-names = "default";
@@ -195,5 +193,4 @@
 	dr_mode = "host";
 	pinctrl-names = "default";
 	pinctrl-0 = <&usb2_pins>;
->>>>>>> 09639c01
 };