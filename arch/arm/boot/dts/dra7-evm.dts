/*
 * Copyright (C) 2013 Texas Instruments Incorporated - http://www.ti.com/
 *
 * This program is free software; you can redistribute it and/or modify
 * it under the terms of the GNU General Public License version 2 as
 * published by the Free Software Foundation.
 */
/dts-v1/;

/*
 * Following are the carveout addresses and the sizes for ION. SMC is not reserved for now
 * C0000000 - SDRAM+1G
 * BFD00000 - SMC (3MB)
 * BA300000 - ION (90MB)
 * B4300000 - TILER SECURE (81 MB)
 * B3400000 - TILER NONSECURE (15 MB)
*/
/memreserve/ 0xba300000 0x5a00000;
/memreserve/ 0xb5200000 0x5100000;
/memreserve/ 0xb4300000 0xf00000;

/include/ "dra7.dtsi"

/ {
	model = "TI DRA7";
	compatible = "ti,dra7-evm", "ti,dra7";

	cpus {
		cpu@0 {
			cpu0-supply = <&avs_mpu>;
		};
	};

	memory {
		device_type = "memory";
		reg = <0x80000000 0x20000000>; /* 512 MB */
	};

	vmmc2_fixed: fixedregulator-mmc2 {
		compatible = "regulator-fixed";
		regulator-name = "vmmc2_fixed";
		regulator-min-microvolt = <3000000>;
		regulator-max-microvolt = <3000000>;
	};

<<<<<<< HEAD
	ion_config {
		compatible = "ti,ion-omap";
		ti,omap_ion_heap_secure_input_base = <0xba300000>;
		ti,omap_ion_heap_tiler_base = <0xb5200000>;
		ti,omap_ion_heap_nonsecure_tiler_base = <0xb4300000>;
		/*90 MB*/
		ti,omap_ion_heap_secure_input_size = <0x5A00000>;
		/*81MB*/
		ti,omap_ion_heap_tiler_size = <0x5100000>;
		/*15 MB*/
		ti,omap_ion_heap_nonsecure_tiler_size = <0xF00000>;
=======
	vmmcwl_fixed: fixedregulator-mmcwl {
		compatible = "regulator-fixed";
		regulator-name = "vmmcwl_fixed";
		regulator-min-microvolt = <1800000>;
		regulator-max-microvolt = <1800000>;
		gpio = <&gpio5 8 0>;	/* gpio5_8 */
		startup-delay-us = <70000>;
		enable-active-high;
	};

	wlcore {
		compatible = "wlcore";
		gpio = <135>;
>>>>>>> a7a56536
	};

	ocp {
		gpu: gpu@0x56000000 {
		gpu-supply = <&avs_gpu>;
		};
	};

	vaudio_1v8: fixedregulator-vaudio-dig {
		compatible = "regulator-fixed";
		regulator-name = "vdac_fixed";
		regulator-min-microvolt = <1800000>;
		regulator-max-microvolt = <1800000>;
		regulator-boot-on;
	};

	vaudio_3v3: fixedregulator-vaudio-anlg {
		compatible = "regulator-fixed";
		regulator-name = "vdac_fixed";
		regulator-min-microvolt = <3300000>;
		regulator-max-microvolt = <3300000>;
		regulator-boot-on;
	};

	sound {
		compatible = "ti,dra7-evm-sound";
		ti,model = "dra7evm";
		ti,always-on;

		/* Audio routing */
		ti,audio-routing =
			"LINE1L", "Line In",
			"LINE1R", "Line In",
			"MIC3L", "Mic Bias 2V",
			"MIC3R", "Mic Bias 2V",
			"Mic Bias 2V", "Main Mic",
			"Headphone", "HPLOUT",
			"Headphone", "HPROUT",
			"Line Out", "LLOUT",
			"Line Out", "RLOUT",
			"J3A LINE1L", "JAMR3 Stereo Aux In",
			"J3A LINE1R", "JAMR3 Stereo Aux In",
			"J3B LINE1L", "JAMR3 Mono Mic 1",
			"J3B LINE1R", "JAMR3 Mono Mic 2",
			"JAMR3 Line Out 1", "J3A LLOUT",
			"JAMR3 Line Out 1", "J3A RLOUT",
			"JAMR3 Line Out 2", "J3B LLOUT",
			"JAMR3 Line Out 2", "J3B RLOUT",
			"JAMR3 Line Out 3", "J3C LLOUT",
			"JAMR3 Line Out 3", "J3C RLOUT";

		/* Media DAI link */
		ti,media-cpu = <&mcasp3>;
		ti,media-codec = <&tlv320aic3106>;
		ti,media-mclk-freq = <5644800>;
		ti,media-slots = <2>;

		/* Multichannel DAI link */
		ti,multichannel-cpu = <&mcasp6>;
		ti,multichannel-codec-a = <&tlv320aic3106a>;
		ti,multichannel-codec-b = <&tlv320aic3106b>;
		ti,multichannel-codec-c = <&tlv320aic3106c>;
		ti,multichannel-slots = <8>;
		ti,multichannel-mclk-freq = <11289600>;
	};

	sound_hdmi {
		compatible = "ti,omap-hdmi-tpd12s015-audio";
		ti,model = "OMAP5HDMI";
		ti,hdmi_audio = <&hdmi>;
		ti,level_shifter = <&tpd12s015>;
	};

	kim {
		compatible = "kim";
		nshutdown_gpio = <132>;
		dev_name = "/dev/ttyO2";
		flow_cntrl = <1>;
		baud_rate = <115200>;
	};

	btwilink {
		compatible = "btwilink";
	};
};

&dra7_pmx_core {
        pinctrl-names = "default";
        pinctrl-0 = <
		&atl_pins
		&mcasp3_pins
		&mcasp6_pins
		&mcasp8_pins
		&vout1_pins
		&usb_pins
		&irq_pins
		&bt_uart3_pins
		&wl_pins
		&wlirq_pins
	>;

	atl_pins: pinmux_atl_pins {
		pinctrl-single,pins = <
			0x298 0x00000005	/* xref_clk1.atl_clk1 OUTPUT | MODE5 */
			0x29c 0x00000005	/* xref_clk2.atl_clk2 OUTPUT | MODE5 */
		>;
	};

	mcasp3_pins: pinmux_mcasp3_pins {
		pinctrl-single,pins = <
			0x324 0x00000000	/* mcasp3_aclkx.mcasp3_aclkx OUTPUT | MODE0 */
			0x328 0x00000000	/* mcasp3_fsx.mcasp3_fsx OUTPUT | MODE0 */
			0x32c 0x00000000	/* mcasp3_axr0.mcasp3_axr0 OUTPUT | MODE0 */
			0x330 0x00040000	/* mcasp3_axr1.mcasp3_axr1 INPUT | MODE0 */
		>;
	};

	mcasp6_pins: pinmux_mcasp6_pins {
		pinctrl-single,pins = <
			0x2d4 0x00000001	/* mcasp1_axr8.mcasp6_axr0 OUTPUT | MODE1 */
			0x2d8 0x00040001	/* mcasp1_axr9.mcasp6_axr1 INPUT | MODE 1 */
			0x2dc 0x00000001	/* mcasp1_axr10.mcasp6_clkx OUTPUT | MODE1 */
			0x2e0 0x00000001	/* mcasp1_axr11.mcasp6_fsx OUTPUT | MODE1 */
		>;

	irq_pins: pinmux_irq_pins {
                pinctrl-single,pins = <
			0x420	0x1	/* Wakeup2 INPUT | MODE1 */
                >;
        };
	};

	mcasp8_pins: pinmux_mcasp8_pins {
		pinctrl-single,pins = <
			0x2fc 0x00040001	/* mcasp2_aclkr.mcasp8_axr2 OUTPUT | MODE1 */
		>;
	};

	usb_pins: pinmux_usb_pins {
                pinctrl-single,pins = <
			0x280	0xc0000	/* DRV1_VBUS SLEW | PULLDEN | MODE0 */
			0x284	0xc0000	/* DRV2_VBUS SLEW | PULLDEN | MODE0 */
                >;
        };

	i2c2_pins: pinmux_i2c2_pins {
                pinctrl-single,pins = <
			0x408	0x60000	/* i2c2_sda INPUT | MODE0 */
			0x40C	0x60000	/* i2c2_scl INPUT | MODE0 */
                >;
        };

	vout1_pins: pinmux_vout1_pins {
		pinctrl-single,pins = <
			0x1C8	0x0	/* vout1_clk OUTPUT | MODE0 */
			0x1CC	0x0	/* vout1_de OUTPUT | MODE0 */
			0x1D0	0x0	/* vout1_fld OUTPUT | MODE0 */
			0x1D4	0x0	/* vout1_hsync OUTPUT | MODE0 */
			0x1D8	0x0	/* vout1_vsync OUTPUT | MODE0 */
			0x1DC	0x0	/* vout1_d0 OUTPUT | MODE0 */
			0x1E0	0x0	/* vout1_d1 OUTPUT | MODE0 */
			0x1E4	0x0	/* vout1_d2 OUTPUT | MODE0 */
			0x1E8	0x0	/* vout1_d3 OUTPUT | MODE0 */
			0x1EC	0x0	/* vout1_d4 OUTPUT | MODE0 */
			0x1F0	0x0	/* vout1_d5 OUTPUT | MODE0 */
			0x1F4	0x0	/* vout1_d6 OUTPUT | MODE0 */
			0x1F8	0x0	/* vout1_d7 OUTPUT | MODE0 */
			0x1FC	0x0	/* vout1_d8 OUTPUT | MODE0 */
			0x200	0x0	/* vout1_d9 OUTPUT | MODE0 */
			0x204	0x0	/* vout1_d10 OUTPUT | MODE0 */
			0x208	0x0	/* vout1_d11 OUTPUT | MODE0 */
			0x20C	0x0	/* vout1_d12 OUTPUT | MODE0 */
			0x210	0x0	/* vout1_d13 OUTPUT | MODE0 */
			0x214	0x0	/* vout1_d14 OUTPUT | MODE0 */
			0x218	0x0	/* vout1_d15 OUTPUT | MODE0 */
			0x21C	0x0	/* vout1_d16 OUTPUT | MODE0 */
			0x220	0x0	/* vout1_d17 OUTPUT | MODE0 */
			0x224	0x0	/* vout1_d18 OUTPUT | MODE0 */
			0x228	0x0	/* vout1_d19 OUTPUT | MODE0 */
			0x22C	0x0	/* vout1_d20 OUTPUT | MODE0 */
			0x230	0x0	/* vout1_d21 OUTPUT | MODE0 */
			0x234	0x0	/* vout1_d22 OUTPUT | MODE0 */
			0x238	0x0	/* vout1_d23 OUTPUT | MODE0 */
		>;
	};

	display_layout {
		compatible = "ti, omap4-dsscomp";
		ti,num_displays = <2>;
		ti,default_display = "lcd";
	};

	cpsw_default_pins: pinmux_cpsw_default_pins {
		pinctrl-single,pins = <
			/* Slave 1 */
			0x250	0x0 /* rgmii1_tclk PIN_OUTPUT | MUX_MODE0 */
			0x254	0x0 /* rgmii1_tctl PIN_OUTPUT | MUX_MODE0 */
			0x258	0x0 /* rgmii1_td3 PIN_OUTPUT | MUX_MODE0 */
			0x25c	0x0 /* rgmii1_td2 PIN_OUTPUT | MUX_MODE0 */
			0x260	0x0 /* rgmii1_td1 PIN_OUTPUT | MUX_MODE0 */
			0x264	0x0 /* rgmii1_td0 PIN_OUTPUT | MUX_MODE0 */
			0x268	0x00040000 /* rgmii1_rclk PIN_INPUT | MUX_MODE0 */
			0x26c	0x00040000 /* rgmii1_rctl PIN_INPUT | MUX_MODE0 */
			0x270	0x00040000 /* rgmii1_rd3 PIN_INPUT | MUX_MODE0 */
			0x274	0x00040000 /* rgmii1_rd2 PIN_INPUT | MUX_MODE0 */
			0x278	0x00040000 /* rgmii1_rd1 PIN_INPUT | MUX_MODE0 */
			0x27c	0x00040000 /* rgmii1_rd0 PIN_INPUT | MUX_MODE0 */

			/* Slave 2 */
			0x198	0x4 /* rgmii2_tclk PIN_OUTPUT | MUX_MODE4 */
			0x19c	0x4 /* rgmii2_tctl PIN_OUTPUT | MUX_MODE4 */
			0x1a0	0x4 /* rgmii2_td3 PIN_OUTPUT | MUX_MODE4 */
			0x1a4	0x4 /* rgmii2_td2 PIN_OUTPUT | MUX_MODE4 */
			0x1a8	0x4 /* rgmii2_td1 PIN_OUTPUT | MUX_MODE4 */
			0x1ac	0x4 /* rgmii2_td0 PIN_OUTPUT | MUX_MODE4 */
			0x1b0	0x00040004 /* rgmii2_rclk PIN_INPUT | MUX_MODE4 */
			0x1b4	0x00040004 /* rgmii2_rctl PIN_INPUT | MUX_MODE4 */
			0x1b8	0x00040004 /* rgmii2_rd3 PIN_INPUT | MUX_MODE4 */
			0x1bc	0x00040004 /* rgmii2_rd2 PIN_INPUT | MUX_MODE4 */
			0x1c0	0x00040004 /* rgmii2_rd1 PIN_INPUT | MUX_MODE4 */
			0x1c4	0x00040004 /* rgmii2_rd0 PIN_INPUT | MUX_MODE4 */
				>;
		};

	davinci_mdio_default_pins: pinmux_davinci_mdio_default_pins {
		pinctrl-single,pins = <
			/* MDIO */
			0x23c	0x30000 /* mdio_data PIN_OUTPUT_PULLUP | MUX_MODE0 */
			0x240	0x70000 /* mdio_clk PIN_INPUT_PULLUP | MUX_MODE0 */
				>;
		};

	bt_uart3_pins: pinmux_bt_uart3_pins {
		pinctrl-single,pins = <
			0x3c0 0x60001       /* uart3_rx.spi2_sclk:  INPUT | PULLUP | MODE 1 */
			0x3c4 0x1           /* uart3_tx.spi2.d1:    OUTPUT |  MODE 1 */
			0x3c8 0x40001       /* uart3_rts.spi2.c0:   OUTPUT | PULLUP | MODE 1 */
			0x3cc 0x60001       /* uart3_cts.spi2.d0:   INPUT | MODE 1 */
			0x2bc 0xE           /* BT_EN.gp5_4:         OUTPUT | MODE 14 */
		>;
	};

	wl_pins: pinmux_wl_pins {
		pinctrl-single,pins = <
			0x3e8 0x60003	/* MMC4_CLK: INPUTENABLE | PULLUP | MODE3 */
			0x3ec 0x60003	/* MMC4_CMD: INPUTENABLE | PULLUP | MODE3 */
			0x3f0 0x60003	/* MMC4_DAT0: INPUTENABLE | PULLUP | MODE3 */
			0x3f4 0x60003	/* MMC4_DAT1: INPUTENABLE | PULLUP | MODE3 */
			0x3f8 0x60003	/* MMC4_DAT2: INPUTENABLE | PULLUP | MODE3 */
			0x3fc 0x60003	/* MMC4_DAT3: INPUTENABLE | PULLUP | MODE3 */
			0x2cc 0x2000E	/* WLAN_EN: OUTPUT | MODE14 */
		>;
	};

	wlirq_pins: pinmux_wlirq_pins {
		pinctrl-single,pins = <
			0x2c8 0x106000E	/* WLAN_IRQ: INPUT | WAKEUP_ENABLE | MODE 14 */
		>;
	};
};

&gmac {
	status="okay";
	pinctrl-names = "default";
	pinctrl-0 = <&cpsw_default_pins>;
};

&davinci_mdio {
	pinctrl-names = "default";
	pinctrl-0 = <&davinci_mdio_default_pins>;
};

&cpsw_emac0 {
	phy_id = <&davinci_mdio>, <2>;
};

&cpsw_emac1 {
	phy_id = <&davinci_mdio>, <3>;
};

&i2c1 {
	clock-frequency = <400000>;

	tps659038: tps659038@58 {
		reg = <0x58>;
	};

	pcf_lcd: pcf8575@20 {
		compatible = "ti,pcf8575";
		reg = <0x20>;
		gpio-controller;
		#gpio-cells = <2>;
		/* HACK: Using n_latch in cf8575 driver to "drive P10" to not hold ETH0 in reset */
		n_latch = <0xfeff>;
	};

	/* TLC chip for LCD panel power and backlight */
	tlc59108: tlc59108@40 {
		compatible = "ti,tlc59108";
		reg = <0x40>;
		gpios = <&pcf_lcd 15 0>; /* P15, CON_LCD_PWR_DN */
	};

	tlv320aic3106: tlv320aic3106@18 {
		compatible = "ti,tlv320aic3x";
		reg = <0x18>;
		adc-settle-ms = <40>;
		IOVDD-supply = <&vaudio_3v3>;
		DVDD-supply = <&vaudio_1v8>;
		AVDD-supply = <&vaudio_3v3>;
		DRVDD-supply = <&vaudio_3v3>;
	};

	mXT244:mXT244@4a {
		reg = <0x4a>;
	};
};

/include/ "tps659038.dtsi"

&i2c2 {
        pinctrl-names = "default";
        pinctrl-0 = <&i2c2_pins>;

	clock-frequency = <400000>;

	pcf_hdmi: pcf8575@26 {
		compatible = "ti,pcf8575";
		reg = <0x26>;
		gpio-controller;
		#gpio-cells = <2>;
	};

	tlv320aic3106a: tlv320aic3106@18 {
		compatible = "ti,tlv320aic3x";
		reg = <0x18>;
		IOVDD-supply = <&vaudio_3v3>;
		DVDD-supply = <&vaudio_1v8>;
		AVDD-supply = <&vaudio_3v3>;
		DRVDD-supply = <&vaudio_3v3>;
	};

	tlv320aic3106b: tlv320aic3106@19 {
		compatible = "ti,tlv320aic3x";
		reg = <0x19>;
		IOVDD-supply = <&vaudio_3v3>;
		DVDD-supply = <&vaudio_1v8>;
		AVDD-supply = <&vaudio_3v3>;
		DRVDD-supply = <&vaudio_3v3>;
	};

	tlv320aic3106c: tlv320aic3106@1a {
		compatible = "ti,tlv320aic3x";
		reg = <0x1a>;
		IOVDD-supply = <&vaudio_3v3>;
		DVDD-supply = <&vaudio_1v8>;
		AVDD-supply = <&vaudio_3v3>;
		DRVDD-supply = <&vaudio_3v3>;
	};
};

&i2c3 {
	clock-frequency = <400000>;
};

&i2c4 {
	clock-frequency = <400000>;
};

&i2c5 {
	clock-frequency = <400000>;
};

&mmc1 {
	vmmc-supply = <&ldo1_reg>;
	bus-width = <4>;
};

&mmc2 {
	vmmc-supply = <&vmmc2_fixed>;
	bus-width = <8>;
	ti,non-removable;
};

&mmc3 {
	bus-width = <8>;
	ti,non-removable;
	status = "disabled";
};

&mmc4 {
	vmmc-supply = <&vmmcwl_fixed>;
	bus-width = <4>;
	cap-power-off-card;
	keep-power-in-suspend;
	ti,non-removable;
};

&avs_mpu {
	avs-supply = <&smps123_reg>;
};

&avs_core {
	avs-supply = <&smps7_reg>;
};

&avs_gpu {
	avs-supply = <&smps6_reg>;
};

&avs_dspeve {
	avs-supply = <&smps45_reg>;
};

&avs_iva {
	avs-supply = <&smps8_reg>;
};

&dpi1 {
	lcd {
		compatible = "ti,tfc_s9700";
		tlc = <&tlc59108>;
		data-lines = <24>;
	};
};

&hdmi {
	vdda_hdmi_dac-supply = <&ldo3_reg>;
	tpd12s015: tpd12s015 {
		compatible = "ti,tpd12s015";

		gpios = <&pcf_hdmi 4 0>,	/* pcf8575@22 P4, CT_CP_HDP */
			<&pcf_hdmi 5 0>,	/* pcf8575@22 P5, LS_OE */
			<&gpio7 12 0>;		/* gpio7_12/sp1_cs2, HPD */

		hdmi_ddc = <&i2c2>;

		hdmi-monitor {
			compatible = "ti,hdmi_panel";
		};
	};
};

&mXT244 {
	compatible = "atmel,mXT244";
	interrupts = <0 119 0x4>;

	atmel,config = <
	/* MXT244_GEN_COMMAND(6) */
	0x00 0x00 0x00 0x00 0x00 0x00
	/* MXT244_GEN_POWER(7) */
	0x20 0xff 0x32
	/* MXT244_GEN_ACQUIRE(8) */
	0x0a 0x00 0x05 0x00 0x00 0x00 0x09 0x23
	/* MXT244_TOUCH_MULTI(9) */
	0x00 0x00 0x00 0x13 0x0b 0x00 0x00 0x00 0x02 0x00
	0x00 0x01 0x01 0x0e 0x0a 0x0a 0x0a 0x0a 0x00 0x00
	0x00 0x00 0x00 0x00 0x00 0x00 0x00 0x00 0x00 0x00
	0x00
	/* MXT244_TOUCH_KEYARRAY(15) */
	0x00 0x00 0x00 0x00 0x00 0x00 0x00 0x00 0x00 0x00
	0x00
	/* MXT244_COMMSCONFIG_T18(2) */
	0x00 0x00
	/* MXT244_SPT_GPIOPWM(19) */
	0x00 0x00 0x00 0x00 0x00 0x00 0x00 0x00 0x00 0x00
	0x00 0x00 0x00 0x00 0x00 0x00
	/* MXT244_PROCI_GRIPFACE(20) */
	0x07 0x00 0x00 0x00 0x00 0x00 0x00 0x50 0x28 0x04
	0x0f 0x0a
	/* MXT244_PROCG_NOISE(22) */
	0x05 0x00 0x00 0x00 0x00 0x00 0x00 0x03 0x23 0x00
	0x00 0x05 0x0f 0x19 0x23 0x2d 0x03
	/* MXT244_TOUCH_PROXIMITY(23) */
	0x00 0x00 0x00 0x00 0x00 0x00 0x00 0x00 0x00 0x00
	0x00 0x00 0x00 0x00 0x00
	/* MXT244_PROCI_ONETOUCH(24) */
	0x00 0x00 0x00 0x00 0x00 0x00 0x00 0x00 0x00 0x00
	0x00 0x00 0x00 0x00 0x00 0x00 0x00 0x00 0x00
	/* MXT244_SPT_SELFTEST(25) */
	0x00 0x00 0x00 0x00 0x00 0x00 0x00 0x00 0x00 0x00
	0x00 0x00 0x00 0x00
	/* MXT244_PROCI_TWOTOUCH(27) */
	0x00 0x00 0x00 0x00 0x00 0x00 0x00
	/* MXT244_SPT_CTECONFIG(28) */
	0x00 0x00 0x02 0x08 0x10 0x00 >;

	atmel,x_line = <18>;
	atmel,y_line = <12>;
	atmel,x_size = <800>;
	atmel,y_size = <480>;
	atmel,blen = <0x01>;
	atmel,threshold = <30>;
	atmel,voltage = <2800000>;
	atmel,orient = <0x4>;
};
&qspi {
	spi-max-frequency = <48000000>;
        m25p80@0 {
                compatible = "s25fl256s1";
                spi-max-frequency = <48000000>;
                reg = <0>;
		spi-cpol;
		spi-cpha;
	};
};<|MERGE_RESOLUTION|>--- conflicted
+++ resolved
@@ -43,7 +43,6 @@
 		regulator-max-microvolt = <3000000>;
 	};
 
-<<<<<<< HEAD
 	ion_config {
 		compatible = "ti,ion-omap";
 		ti,omap_ion_heap_secure_input_base = <0xba300000>;
@@ -55,7 +54,8 @@
 		ti,omap_ion_heap_tiler_size = <0x5100000>;
 		/*15 MB*/
 		ti,omap_ion_heap_nonsecure_tiler_size = <0xF00000>;
-=======
+	};
+
 	vmmcwl_fixed: fixedregulator-mmcwl {
 		compatible = "regulator-fixed";
 		regulator-name = "vmmcwl_fixed";
@@ -69,7 +69,6 @@
 	wlcore {
 		compatible = "wlcore";
 		gpio = <135>;
->>>>>>> a7a56536
 	};
 
 	ocp {
