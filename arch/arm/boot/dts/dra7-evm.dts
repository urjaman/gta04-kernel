--- conflicted
+++ resolved
@@ -256,12 +256,12 @@
 		>;
 	};
 
-<<<<<<< HEAD
 	display_layout {
 		compatible = "ti, omap4-dsscomp";
 		ti,num_displays = <2>;
 		ti,default_display = "lcd";
-=======
+	};
+
 	vin1a_pins: pinmux_vin1a_pins {
 		pinctrl-single,pins = <
 			0x0DC	0x00040000 /* vin1a_clk0 OUTPUT | MODE0 */
@@ -294,7 +294,6 @@
 			0x14C	0x00040000 /* vin1a_d22	OUTPUT | MODE0 */
 			0x150	0x00040000 /* vin1a_d23	OUTPUT | MODE0 */
 		>;
->>>>>>> 5df0b053
 	};
 
 	cpsw_default_pins: pinmux_cpsw_default_pins {
