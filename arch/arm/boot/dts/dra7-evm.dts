--- conflicted
+++ resolved
@@ -537,7 +537,6 @@
 		>;
 	};
 
-<<<<<<< HEAD
 	mcasp6_pins: pinmux_mcasp6_pins {
 		pinctrl-single,pins = <
 			0x2d4 (PIN_OUTPUT_PULLDOWN | MUX_MODE1)	/* mcasp6_axr0 */
@@ -552,7 +551,9 @@
 			0x0334 (PIN_INPUT | MUX_MODE4)		/* i2c4_sda */
 			0x0338 (PIN_INPUT | MUX_MODE4)		/* i2c4_scl */
 			0x02A0 (PIN_INPUT | MUX_MODE14)		/* gpio6_20 */
-=======
+		>;
+	};
+
 	mmc1_pins_default: pinmux_mmc1_default_pins {
 		pinctrl-single,pins = <
 			0x354 (PIN_INPUT_PULLUP | MUX_MODE0)	/* mmc1_clk.clk */
@@ -603,7 +604,6 @@
 			0x90 (PIN_INPUT_PULLUP | MUX_MODE1) /* gpmc_a20.mmc2_dat5 */
 			0x94 (PIN_INPUT_PULLUP | MUX_MODE1) /* gpmc_a21.mmc2_dat6 */
 			0x98 (PIN_INPUT_PULLUP | MUX_MODE1) /* gpmc_a22.mmc2_dat7 */
->>>>>>> ac440042
 		>;
 	};
 };
@@ -1248,7 +1248,6 @@
 	>;
 };
 
-<<<<<<< HEAD
 &mcasp6 {
 	pinctrl-names = "default";
 	pinctrl-0 = <&mcasp6_pins>;
@@ -1265,12 +1264,12 @@
 	>;
 	tx-num-evt = <8>;
 	rx-num-evt = <8>;
-=======
+};
+
 &usb2_phy1 {
 	phy-supply = <&ldousb_reg>;
 };
 
 &usb2_phy2 {
 	phy-supply = <&ldousb_reg>;
->>>>>>> ac440042
 };