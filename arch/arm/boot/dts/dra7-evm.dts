--- conflicted
+++ resolved
@@ -227,13 +227,12 @@
 		>;
 	};
 
-<<<<<<< HEAD
 	display_layout {
 		compatible = "ti, omap4-dsscomp";
 		ti,num_displays = <2>;
 		ti,default_display = "lcd";
 	};	
-=======
+
 	vout3_pins: pinmux_vout3_pins {
 		pinctrl-single,pins = <
 			0x000	0x3	/*GPMC_AD0  = VOUT3_D0*/
@@ -267,7 +266,6 @@
 			0x0bc	0x3	/*GPMC_CS3  = VOUT3_CLK*/
 		>;
 	};
->>>>>>> 2fdd55e3
 
 	vin1a_pins: pinmux_vin1a_pins {
 		pinctrl-single,pins = <
