--- conflicted
+++ resolved
@@ -127,10 +127,6 @@
 		&mcasp8_pins
 		&vout1_pins
 		&vout3_pins
-<<<<<<< HEAD
-		&vin1a_pins
-=======
->>>>>>> 7ae46cca
 		&usb_pins
 		&irq_pins
 	>;
@@ -501,17 +497,11 @@
 		serializer = <&vis_ser1>;
 	};
 
-<<<<<<< HEAD
-			ovnode = <&i2c2>;
-			sensor = "ov10633";
-		};
-=======
 	cam2: ov10635@39 {
 		compatible = "omnivision,ov10635";
 		reg = <0x39>;
 		deserializer = <&vis_des2>;
 		serializer = <&vis_ser2>;
->>>>>>> 7ae46cca
 	};
 
 	cam3: ov10635@3a {
