--- conflicted
+++ resolved
@@ -43,7 +43,6 @@
 		regulator-max-microvolt = <3000000>;
 	};
 
-<<<<<<< HEAD
 	ion_config {
 		compatible = "ti,ion-omap";
 		ti,omap_ion_heap_secure_input_base = <0xba300000>;
@@ -60,11 +59,6 @@
 	ocp {
 		gpu: gpu@0x56000000 {
 		gpu-supply = <&avs_gpu>;
-=======
-	ocp {
-		gpu: gpu@0x56000000 {
-			gpu-supply = <&avs_gpu>;
->>>>>>> cd17fe71
 		};
 	};
 
@@ -142,10 +136,7 @@
 		&mcasp6_pins
 		&mcasp8_pins
 		&vout1_pins
-<<<<<<< HEAD
-=======
 		&vin1a_pins
->>>>>>> cd17fe71
 		&usb_pins
 		&irq_pins
 	>;
@@ -235,12 +226,12 @@
 		>;
 	};
 
-<<<<<<< HEAD
 	display_layout {
 		compatible = "ti, omap4-dsscomp";
 		ti,num_displays = <2>;
 		ti,default_display = "lcd";
-=======
+	};	
+
 	vin1a_pins: pinmux_vin1a_pins {
 		pinctrl-single,pins = <
 			0x0DC	0x00040000 /* vin1a_clk0 OUTPUT | MODE0 */
@@ -273,7 +264,6 @@
 			0x14C	0x00040000 /* vin1a_d22	OUTPUT | MODE0 */
 			0x150	0x00040000 /* vin1a_d23	OUTPUT | MODE0 */
 		>;
->>>>>>> cd17fe71
 	};
 
 	cpsw_default_pins: pinmux_cpsw_default_pins {
@@ -415,14 +405,11 @@
 		AVDD-supply = <&vaudio_3v3>;
 		DRVDD-supply = <&vaudio_3v3>;
 	};
-<<<<<<< HEAD
-=======
 
 	ov10635: ov10635@30 {
 		compatible = "omnivision,ov10635";
 		reg = <0x30>;
 	};
->>>>>>> cd17fe71
 };
 
 &i2c3 {
@@ -566,8 +553,6 @@
 		spi-cpol;
 		spi-cpha;
 	};
-<<<<<<< HEAD
-=======
 };
 
 &vip1 {
@@ -585,5 +570,4 @@
 		ovnode = <&i2c2>;
 		sensor = <&ov10635>;
 	};
->>>>>>> cd17fe71
 };