--- conflicted
+++ resolved
@@ -306,15 +306,9 @@
 
 	display_layout {
 		compatible = "ti, omap4-dsscomp";
-<<<<<<< HEAD
-		ti,num_displays = <2>;
-		ti,default_display = "lcd";
-	};	
-=======
 		ti,num_displays = <3>;
 		ti,default_display = "lcd";
 	};
->>>>>>> f0b72194
 
 	vout3_pins: pinmux_vout3_pins {
 		pinctrl-single,pins = <
