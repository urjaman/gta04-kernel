--- conflicted
+++ resolved
@@ -37,7 +37,6 @@
 		regulator-max-microvolt = <3000000>;
 	};
 
-<<<<<<< HEAD
 	vmmcwl_fixed: fixedregulator-mmcwl {
 		compatible = "regulator-fixed";
 		regulator-name = "vmmcwl_fixed";
@@ -51,11 +50,11 @@
 	wlcore {
 		compatible = "wlcore";
 		gpio = <135>;
-=======
+	};
+
 	earlycam_config {
 		compatible = "ti,earlycam_mpu";
 		gpios = <&pcf_lcd 0 1>; /* P0, CON_LCD_PWR_DN */
->>>>>>> 5bb49268
 	};
 
 	ocp {
@@ -486,11 +485,7 @@
 		gpio-controller;
 		#gpio-cells = <2>;
 		/* HACK: Using n_latch in pcf8575 driver to "drive P10/11" to not hold ETH0/1 in reset */
-<<<<<<< HEAD
-		n_latch = <0xfcff>;
-=======
 		n_latch = <0xfcfe>;
->>>>>>> 5bb49268
 	};
 
 	pcf_lcd3: pcf8575@21 {
