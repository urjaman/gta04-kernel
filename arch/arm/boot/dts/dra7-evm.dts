--- conflicted
+++ resolved
@@ -206,13 +206,12 @@
 			0x238	0x0	/* vout1_d23 OUTPUT | MODE0 */
 		>;
 	};
-<<<<<<< HEAD
+
 	display_layout {
 		compatible = "ti, omap4-dsscomp";
 		ti,num_displays = <2>;
 		ti,default_display = "lcd";
 	};
-=======
 
 	cpsw_default_pins: pinmux_cpsw_default_pins {
 		pinctrl-single,pins = <
@@ -272,7 +271,6 @@
 
 &cpsw_emac1 {
 	phy_id = <&davinci_mdio>, <3>;
->>>>>>> e9d2d62a
 };
 
 &i2c1 {
