--- conflicted
+++ resolved
@@ -31,7 +31,6 @@
 		regulator-max-microvolt = <3000000>;
 	};
 
-<<<<<<< HEAD
 	ion_config {
 		compatible = "ti,ion-omap";
 		ti,omap_ion_heap_secure_input_base = <0xba300000>;
@@ -44,14 +43,13 @@
 		/*15 MB*/
 		ti,omap_ion_heap_nonsecure_tiler_size = <0xF00000>;
 	};
-=======
+
 	ocp {
 		gpu: gpu@0x56000000 {
 			gpu-supply = <&avs_gpu>;
 		};
 	};
 
->>>>>>> 852f4296
 };
 
 &dra7_pmx_core {
