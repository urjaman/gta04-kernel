/*
 * at91sam9g45.dtsi - Device Tree Include file for AT91SAM9G45 family SoC
 *                    applies to AT91SAM9G45, AT91SAM9M10,
 *                    AT91SAM9G46, AT91SAM9M11 SoC
 *
 *  Copyright (C) 2011 Atmel,
 *                2011 Nicolas Ferre <nicolas.ferre@atmel.com>
 *
 * Licensed under GPLv2 or later.
 */

/include/ "skeleton.dtsi"

/ {
	model = "Atmel AT91SAM9G45 family SoC";
	compatible = "atmel,at91sam9g45";
	interrupt-parent = <&aic>;

	aliases {
		serial0 = &dbgu;
		serial1 = &usart0;
		serial2 = &usart1;
		serial3 = &usart2;
		serial4 = &usart3;
		gpio0 = &pioA;
		gpio1 = &pioB;
		gpio2 = &pioC;
		gpio3 = &pioD;
		gpio4 = &pioE;
		tcb0 = &tcb0;
		tcb1 = &tcb1;
		i2c0 = &i2c0;
		i2c1 = &i2c1;
		ssc0 = &ssc0;
		ssc1 = &ssc1;
	};
	cpus {
		cpu@0 {
			compatible = "arm,arm926ejs";
		};
	};

	memory {
		reg = <0x70000000 0x10000000>;
	};

	ahb {
		compatible = "simple-bus";
		#address-cells = <1>;
		#size-cells = <1>;
		ranges;

		apb {
			compatible = "simple-bus";
			#address-cells = <1>;
			#size-cells = <1>;
			ranges;

			aic: interrupt-controller@fffff000 {
				#interrupt-cells = <3>;
				compatible = "atmel,at91rm9200-aic";
				interrupt-controller;
				reg = <0xfffff000 0x200>;
				atmel,external-irqs = <31>;
			};

			ramc0: ramc@ffffe400 {
				compatible = "atmel,at91sam9g45-ddramc";
				reg = <0xffffe400 0x200
				       0xffffe600 0x200>;
			};

			pmc: pmc@fffffc00 {
				compatible = "atmel,at91rm9200-pmc";
				reg = <0xfffffc00 0x100>;
			};

			rstc@fffffd00 {
				compatible = "atmel,at91sam9g45-rstc";
				reg = <0xfffffd00 0x10>;
			};

			pit: timer@fffffd30 {
				compatible = "atmel,at91sam9260-pit";
				reg = <0xfffffd30 0xf>;
				interrupts = <1 4 7>;
			};


			shdwc@fffffd10 {
				compatible = "atmel,at91sam9rl-shdwc";
				reg = <0xfffffd10 0x10>;
			};

			tcb0: timer@fff7c000 {
				compatible = "atmel,at91rm9200-tcb";
				reg = <0xfff7c000 0x100>;
				interrupts = <18 4 0>;
			};

			tcb1: timer@fffd4000 {
				compatible = "atmel,at91rm9200-tcb";
				reg = <0xfffd4000 0x100>;
				interrupts = <18 4 0>;
			};

			dma: dma-controller@ffffec00 {
				compatible = "atmel,at91sam9g45-dma";
				reg = <0xffffec00 0x200>;
				interrupts = <21 4 0>;
			};

			pinctrl@fffff200 {
				#address-cells = <1>;
				#size-cells = <1>;
				compatible = "atmel,at91rm9200-pinctrl", "simple-bus";
				ranges = <0xfffff200 0xfffff200 0xa00>;

				atmel,mux-mask = <
				      /*    A         B     */
				       0xffffffff 0xffc003ff  /* pioA */
				       0xffffffff 0x800f8f00  /* pioB */
				       0xffffffff 0x00000e00  /* pioC */
				       0xffffffff 0xff0c1381  /* pioD */
				       0xffffffff 0x81ffff81  /* pioE */
				      >;

				/* shared pinctrl settings */
				dbgu {
					pinctrl_dbgu: dbgu-0 {
						atmel,pins =
							<1 12 0x1 0x0	/* PB12 periph A */
							 1 13 0x1 0x0>;	/* PB13 periph A */
					};
				};

				usart0 {
					pinctrl_usart0: usart0-0 {
						atmel,pins =
							<1 19 0x1 0x1	/* PB19 periph A with pullup */
							 1 18 0x1 0x0>;	/* PB18 periph A */
					};

					pinctrl_usart0_rts: usart0_rts-0 {
						atmel,pins =
							<1 17 0x2 0x0>;	/* PB17 periph B */
					};

					pinctrl_usart0_cts: usart0_cts-0 {
						atmel,pins =
							<1 15 0x2 0x0>;	/* PB15 periph B */
					};
				};

				uart1 {
					pinctrl_usart1: usart1-0 {
						atmel,pins =
							<1 4 0x1 0x1	/* PB4 periph A with pullup */
							 1 5 0x1 0x0>;	/* PB5 periph A */
					};

					pinctrl_usart1_rts: usart1_rts-0 {
						atmel,pins =
							<3 16 0x1 0x0>;	/* PD16 periph A */
					};

					pinctrl_usart1_cts: usart1_cts-0 {
						atmel,pins =
							<3 17 0x1 0x0>;	/* PD17 periph A */
					};
				};

				usart2 {
					pinctrl_usart2: usart2-0 {
						atmel,pins =
							<1 6 0x1 0x1	/* PB6 periph A with pullup */
							 1 7 0x1 0x0>;	/* PB7 periph A */
					};

					pinctrl_usart2_rts: usart2_rts-0 {
						atmel,pins =
							<2 9 0x2 0x0>;	/* PC9 periph B */
					};

					pinctrl_usart2_cts: usart2_cts-0 {
						atmel,pins =
							<2 11 0x2 0x0>;	/* PC11 periph B */
					};
				};

				usart3 {
					pinctrl_usart3: usart3-0 {
						atmel,pins =
							<1 8 0x1 0x1	/* PB9 periph A with pullup */
							 1 9 0x1 0x0>;	/* PB8 periph A */
					};

					pinctrl_usart3_rts: usart3_rts-0 {
						atmel,pins =
							<0 23 0x2 0x0>;	/* PA23 periph B */
					};

					pinctrl_usart3_cts: usart3_cts-0 {
						atmel,pins =
							<0 24 0x2 0x0>;	/* PA24 periph B */
					};
				};

				nand {
					pinctrl_nand: nand-0 {
						atmel,pins =
							<2 8 0x0 0x1	/* PC8 gpio RDY pin pull_up*/
							 2 14 0x0 0x1>;	/* PC14 gpio enable pin pull_up */
					};
				};

				macb {
					pinctrl_macb_rmii: macb_rmii-0 {
						atmel,pins =
							<0 10 0x1 0x0	/* PA10 periph A */
							 0 11 0x1 0x0	/* PA11 periph A */
							 0 12 0x1 0x0	/* PA12 periph A */
							 0 13 0x1 0x0	/* PA13 periph A */
							 0 14 0x1 0x0	/* PA14 periph A */
							 0 15 0x1 0x0	/* PA15 periph A */
							 0 16 0x1 0x0	/* PA16 periph A */
							 0 17 0x1 0x0	/* PA17 periph A */
							 0 18 0x1 0x0	/* PA18 periph A */
							 0 19 0x1 0x0>;	/* PA19 periph A */
					};

					pinctrl_macb_rmii_mii: macb_rmii_mii-0 {
						atmel,pins =
							<0 6 0x2 0x0	/* PA6 periph B */
							 0 7 0x2 0x0	/* PA7 periph B */
							 0 8 0x2 0x0	/* PA8 periph B */
							 0 9 0x2 0x0	/* PA9 periph B */
							 0 27 0x2 0x0	/* PA27 periph B */
							 0 28 0x2 0x0	/* PA28 periph B */
							 0 29 0x2 0x0	/* PA29 periph B */
							 0 30 0x2 0x0>;	/* PA30 periph B */
					};
				};

				mmc0 {
					pinctrl_mmc0_slot0_clk_cmd_dat0: mmc0_slot0_clk_cmd_dat0-0 {
						atmel,pins =
							<0 0 0x1 0x0	/* PA0 periph A */
							 0 1 0x1 0x1	/* PA1 periph A with pullup */
							 0 2 0x1 0x1>;	/* PA2 periph A with pullup */
					};

					pinctrl_mmc0_slot0_dat1_3: mmc0_slot0_dat1_3-0 {
						atmel,pins =
							<0 3 0x1 0x1	/* PA3 periph A with pullup */
							 0 4 0x1 0x1	/* PA4 periph A with pullup */
							 0 5 0x1 0x1>;	/* PA5 periph A with pullup */
					};

					pinctrl_mmc0_slot0_dat4_7: mmc0_slot0_dat4_7-0 {
						atmel,pins =
							<0 6 0x1 0x1	/* PA6 periph A with pullup */
							 0 7 0x1 0x1	/* PA7 periph A with pullup */
							 0 8 0x1 0x1	/* PA8 periph A with pullup */
							 0 9 0x1 0x1>;	/* PA9 periph A with pullup */
					};
				};

				mmc1 {
					pinctrl_mmc1_slot0_clk_cmd_dat0: mmc1_slot0_clk_cmd_dat0-0 {
						atmel,pins =
							<0 31 0x1 0x0	/* PA31 periph A */
							 0 22 0x1 0x1	/* PA22 periph A with pullup */
							 0 23 0x1 0x1>;	/* PA23 periph A with pullup */
					};

					pinctrl_mmc1_slot0_dat1_3: mmc1_slot0_dat1_3-0 {
						atmel,pins =
							<0 24 0x1 0x1	/* PA24 periph A with pullup */
							 0 25 0x1 0x1	/* PA25 periph A with pullup */
							 0 26 0x1 0x1>;	/* PA26 periph A with pullup */
					};

					pinctrl_mmc1_slot0_dat4_7: mmc1_slot0_dat4_7-0 {
						atmel,pins =
							<0 27 0x1 0x1	/* PA27 periph A with pullup */
							 0 28 0x1 0x1	/* PA28 periph A with pullup */
							 0 29 0x1 0x1	/* PA29 periph A with pullup */
							 0 20 0x1 0x1>;	/* PA30 periph A with pullup */
					};
				};

				pioA: gpio@fffff200 {
					compatible = "atmel,at91rm9200-gpio";
					reg = <0xfffff200 0x200>;
					interrupts = <2 4 1>;
					#gpio-cells = <2>;
					gpio-controller;
					interrupt-controller;
					#interrupt-cells = <2>;
				};

				pioB: gpio@fffff400 {
					compatible = "atmel,at91rm9200-gpio";
					reg = <0xfffff400 0x200>;
					interrupts = <3 4 1>;
					#gpio-cells = <2>;
					gpio-controller;
					interrupt-controller;
					#interrupt-cells = <2>;
				};

				pioC: gpio@fffff600 {
					compatible = "atmel,at91rm9200-gpio";
					reg = <0xfffff600 0x200>;
					interrupts = <4 4 1>;
					#gpio-cells = <2>;
					gpio-controller;
					interrupt-controller;
					#interrupt-cells = <2>;
				};

				pioD: gpio@fffff800 {
					compatible = "atmel,at91rm9200-gpio";
					reg = <0xfffff800 0x200>;
					interrupts = <5 4 1>;
					#gpio-cells = <2>;
					gpio-controller;
					interrupt-controller;
					#interrupt-cells = <2>;
				};

				pioE: gpio@fffffa00 {
					compatible = "atmel,at91rm9200-gpio";
					reg = <0xfffffa00 0x200>;
					interrupts = <5 4 1>;
					#gpio-cells = <2>;
					gpio-controller;
					interrupt-controller;
					#interrupt-cells = <2>;
				};
			};

			dbgu: serial@ffffee00 {
				compatible = "atmel,at91sam9260-usart";
				reg = <0xffffee00 0x200>;
				interrupts = <1 4 7>;
				pinctrl-names = "default";
				pinctrl-0 = <&pinctrl_dbgu>;
				status = "disabled";
			};

			usart0: serial@fff8c000 {
				compatible = "atmel,at91sam9260-usart";
				reg = <0xfff8c000 0x200>;
				interrupts = <7 4 5>;
				atmel,use-dma-rx;
				atmel,use-dma-tx;
				pinctrl-names = "default";
				pinctrl-0 = <&pinctrl_usart0>;
				status = "disabled";
			};

			usart1: serial@fff90000 {
				compatible = "atmel,at91sam9260-usart";
				reg = <0xfff90000 0x200>;
				interrupts = <8 4 5>;
				atmel,use-dma-rx;
				atmel,use-dma-tx;
				pinctrl-names = "default";
				pinctrl-0 = <&pinctrl_usart1>;
				status = "disabled";
			};

			usart2: serial@fff94000 {
				compatible = "atmel,at91sam9260-usart";
				reg = <0xfff94000 0x200>;
				interrupts = <9 4 5>;
				atmel,use-dma-rx;
				atmel,use-dma-tx;
				pinctrl-names = "default";
				pinctrl-0 = <&pinctrl_usart2>;
				status = "disabled";
			};

			usart3: serial@fff98000 {
				compatible = "atmel,at91sam9260-usart";
				reg = <0xfff98000 0x200>;
				interrupts = <10 4 5>;
				atmel,use-dma-rx;
				atmel,use-dma-tx;
				pinctrl-names = "default";
				pinctrl-0 = <&pinctrl_usart3>;
				status = "disabled";
			};

			macb0: ethernet@fffbc000 {
				compatible = "cdns,at32ap7000-macb", "cdns,macb";
				reg = <0xfffbc000 0x100>;
				interrupts = <25 4 3>;
				pinctrl-names = "default";
				pinctrl-0 = <&pinctrl_macb_rmii>;
				status = "disabled";
			};

			i2c0: i2c@fff84000 {
				compatible = "atmel,at91sam9g10-i2c";
				reg = <0xfff84000 0x100>;
				interrupts = <12 4 6>;
				#address-cells = <1>;
				#size-cells = <0>;
				status = "disabled";
			};

			i2c1: i2c@fff88000 {
				compatible = "atmel,at91sam9g10-i2c";
				reg = <0xfff88000 0x100>;
				interrupts = <13 4 6>;
				#address-cells = <1>;
				#size-cells = <0>;
				status = "disabled";
			};

			ssc0: ssc@fff9c000 {
				compatible = "atmel,at91sam9g45-ssc";
				reg = <0xfff9c000 0x4000>;
				interrupts = <16 4 5>;
				status = "disabled";
			};

			ssc1: ssc@fffa0000 {
				compatible = "atmel,at91sam9g45-ssc";
				reg = <0xfffa0000 0x4000>;
				interrupts = <17 4 5>;
				status = "disabled";
			};

			adc0: adc@fffb0000 {
				compatible = "atmel,at91sam9260-adc";
				reg = <0xfffb0000 0x100>;
				interrupts = <20 4 0>;
				atmel,adc-use-external-triggers;
				atmel,adc-channels-used = <0xff>;
				atmel,adc-vref = <3300>;
				atmel,adc-num-channels = <8>;
				atmel,adc-startup-time = <40>;
				atmel,adc-channel-base = <0x30>;
				atmel,adc-drdy-mask = <0x10000>;
				atmel,adc-status-register = <0x1c>;
				atmel,adc-trigger-register = <0x08>;

				trigger@0 {
					trigger-name = "external-rising";
					trigger-value = <0x1>;
					trigger-external;
				};
				trigger@1 {
					trigger-name = "external-falling";
					trigger-value = <0x2>;
					trigger-external;
				};

				trigger@2 {
					trigger-name = "external-any";
					trigger-value = <0x3>;
					trigger-external;
				};

				trigger@3 {
					trigger-name = "continuous";
					trigger-value = <0x6>;
				};
			};

			mmc0: mmc@fff80000 {
				compatible = "atmel,hsmci";
				reg = <0xfff80000 0x600>;
				interrupts = <11 4 0>;
				#address-cells = <1>;
				#size-cells = <0>;
				status = "disabled";
			};

			mmc1: mmc@fffd0000 {
				compatible = "atmel,hsmci";
				reg = <0xfffd0000 0x600>;
				interrupts = <29 4 0>;
				#address-cells = <1>;
				#size-cells = <0>;
				status = "disabled";
			};
<<<<<<< HEAD
=======

			watchdog@fffffd40 {
				compatible = "atmel,at91sam9260-wdt";
				reg = <0xfffffd40 0x10>;
				status = "disabled";
			};
>>>>>>> 9931faca
		};

		nand0: nand@40000000 {
			compatible = "atmel,at91rm9200-nand";
			#address-cells = <1>;
			#size-cells = <1>;
			reg = <0x40000000 0x10000000
			       0xffffe200 0x200
			      >;
			atmel,nand-addr-offset = <21>;
			atmel,nand-cmd-offset = <22>;
			pinctrl-names = "default";
			pinctrl-0 = <&pinctrl_nand>;
			gpios = <&pioC 8 0
				 &pioC 14 0
				 0
				>;
			status = "disabled";
		};

		usb0: ohci@00700000 {
			compatible = "atmel,at91rm9200-ohci", "usb-ohci";
			reg = <0x00700000 0x100000>;
			interrupts = <22 4 2>;
			status = "disabled";
		};

		usb1: ehci@00800000 {
			compatible = "atmel,at91sam9g45-ehci", "usb-ehci";
			reg = <0x00800000 0x100000>;
			interrupts = <22 4 2>;
			status = "disabled";
		};
	};

	i2c@0 {
		compatible = "i2c-gpio";
		gpios = <&pioA 20 0 /* sda */
			 &pioA 21 0 /* scl */
			>;
		i2c-gpio,sda-open-drain;
		i2c-gpio,scl-open-drain;
		i2c-gpio,delay-us = <5>;	/* ~100 kHz */
		#address-cells = <1>;
		#size-cells = <0>;
		status = "disabled";
	};
};<|MERGE_RESOLUTION|>--- conflicted
+++ resolved
@@ -489,15 +489,12 @@
 				#size-cells = <0>;
 				status = "disabled";
 			};
-<<<<<<< HEAD
-=======
 
 			watchdog@fffffd40 {
 				compatible = "atmel,at91sam9260-wdt";
 				reg = <0xfffffd40 0x10>;
 				status = "disabled";
 			};
->>>>>>> 9931faca
 		};
 
 		nand0: nand@40000000 {
