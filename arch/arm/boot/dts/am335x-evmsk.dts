/*
 * Copyright (C) 2012 Texas Instruments Incorporated - http://www.ti.com/
 *
 * This program is free software; you can redistribute it and/or modify
 * it under the terms of the GNU General Public License version 2 as
 * published by the Free Software Foundation.
 */

/*
 * AM335x Starter Kit
 * http://www.ti.com/tool/tmdssk3358
 */

/dts-v1/;

#include "am33xx.dtsi"
#include <dt-bindings/pwm/pwm.h>

/ {
	model = "TI AM335x EVM-SK";
	compatible = "ti,am335x-evmsk", "ti,am33xx";

	cpus {
		cpu@0 {
			cpu0-supply = <&vdd1_reg>;
		};
	};

	memory {
		device_type = "memory";
		reg = <0x80000000 0x10000000>; /* 256 MB */
	};

	am33xx_pinmux: pinmux@44e10800 {
		pinctrl-names = "default";
		pinctrl-0 = <&gpio_keys_s0 &clkout2_pin &clkout1_pin &ddr3_vtt_toggle>;

		ddr3_vtt_toggle: ddr3_vtt_toggle {
			pinctrl-single,pins = <
				0x164 0x7	/* ecap0_in_pwm0_out.gpio0_7, OUTPUT | MODE7 */
			>;
		};

		lcd_pins_default: lcd_pins_default {
			pinctrl-single,pins = <
				0x20 0x01	/* gpmc_ad8.lcd_data16, OUTPUT | MODE1 */
				0x24 0x01	/* gpmc_ad9.lcd_data17, OUTPUT | MODE1 */
				0x28 0x01	/* gpmc_ad10.lcd_data18, OUTPUT | MODE1 */
				0x2c 0x01	/* gpmc_ad11.lcd_data19, OUTPUT | MODE1 */
				0x30 0x01	/* gpmc_ad12.lcd_data20, OUTPUT | MODE1 */
				0x34 0x01	/* gpmc_ad13.lcd_data21, OUTPUT | MODE1 */
				0x38 0x01	/* gpmc_ad14.lcd_data22, OUTPUT | MODE1 */
				0x3c 0x01	/* gpmc_ad15.lcd_data23, OUTPUT | MODE1 */
				0xa0 0x00	/* lcd_data0.lcd_data0, OUTPUT | MODE0 */
				0xa4 0x00	/* lcd_data1.lcd_data1, OUTPUT | MODE0 */
				0xa8 0x00	/* lcd_data2.lcd_data2, OUTPUT | MODE0 */
				0xac 0x00	/* lcd_data3.lcd_data3, OUTPUT | MODE0 */
				0xb0 0x00	/* lcd_data4.lcd_data4, OUTPUT | MODE0 */
				0xb4 0x00	/* lcd_data5.lcd_data5, OUTPUT | MODE0 */
				0xb8 0x00	/* lcd_data6.lcd_data6, OUTPUT | MODE0 */
				0xbc 0x00	/* lcd_data7.lcd_data7, OUTPUT | MODE0 */
				0xc0 0x00	/* lcd_data8.lcd_data8, OUTPUT | MODE0 */
				0xc4 0x00	/* lcd_data9.lcd_data9, OUTPUT | MODE0 */
				0xc8 0x00	/* lcd_data10.lcd_data10, OUTPUT | MODE0 */
				0xcc 0x00	/* lcd_data11.lcd_data11, OUTPUT | MODE0 */
				0xd0 0x00	/* lcd_data12.lcd_data12, OUTPUT | MODE0 */
				0xd4 0x00	/* lcd_data13.lcd_data13, OUTPUT | MODE0 */
				0xd8 0x00	/* lcd_data14.lcd_data14, OUTPUT | MODE0 */
				0xdc 0x00	/* lcd_data15.lcd_data15, OUTPUT | MODE0 */
				0xe0 0x00	/* lcd_vsync.lcd_vsync, OUTPUT | MODE0 */
				0xe4 0x00	/* lcd_hsync.lcd_hsync, OUTPUT | MODE0 */
				0xe8 0x00	/* lcd_pclk.lcd_pclk, OUTPUT | MODE0 */
				0xec 0x00	/* lcd_ac_bias_en.lcd_ac_bias_en, OUTPUT | MODE0 */
			>;
		};

<<<<<<< HEAD
		lcd_pins_sleep: lcd_pins_sleep {
			pinctrl-single,pins = <
				0x20 (PIN_INPUT_PULLDOWN | MUX_MODE7)	/* gpmc_ad8.lcd_data16 */
				0x24 (PIN_INPUT_PULLDOWN | MUX_MODE7)	/* gpmc_ad9.lcd_data17 */
				0x28 (PIN_INPUT_PULLDOWN | MUX_MODE7)	/* gpmc_ad10.lcd_data18 */
				0x2c (PIN_INPUT_PULLDOWN | MUX_MODE7)	/* gpmc_ad11.lcd_data19 */
				0x30 (PIN_INPUT_PULLDOWN | MUX_MODE7)	/* gpmc_ad12.lcd_data20 */
				0x34 (PIN_INPUT_PULLDOWN | MUX_MODE7)	/* gpmc_ad13.lcd_data21 */
				0x38 (PIN_INPUT_PULLDOWN | MUX_MODE7)	/* gpmc_ad14.lcd_data22 */
				0x3c (PIN_INPUT_PULLDOWN | MUX_MODE7)	/* gpmc_ad15.lcd_data23 */
				0xa0 (PULL_DISABLE | MUX_MODE7)		/* lcd_data0.lcd_data0 */
				0xa4 (PULL_DISABLE | MUX_MODE7)		/* lcd_data1.lcd_data1 */
				0xa8 (PULL_DISABLE | MUX_MODE7)		/* lcd_data2.lcd_data2 */
				0xac (PULL_DISABLE | MUX_MODE7)		/* lcd_data3.lcd_data3 */
				0xb0 (PULL_DISABLE | MUX_MODE7)		/* lcd_data4.lcd_data4 */
				0xb4 (PULL_DISABLE | MUX_MODE7)		/* lcd_data5.lcd_data5 */
				0xb8 (PULL_DISABLE | MUX_MODE7)		/* lcd_data6.lcd_data6 */
				0xbc (PULL_DISABLE | MUX_MODE7)		/* lcd_data7.lcd_data7 */
				0xc0 (PULL_DISABLE | MUX_MODE7)		/* lcd_data8.lcd_data8 */
				0xc4 (PULL_DISABLE | MUX_MODE7)		/* lcd_data9.lcd_data9 */
				0xc8 (PULL_DISABLE | MUX_MODE7)		/* lcd_data10.lcd_data10 */
				0xcc (PULL_DISABLE | MUX_MODE7)		/* lcd_data11.lcd_data11 */
				0xd0 (PULL_DISABLE | MUX_MODE7)		/* lcd_data12.lcd_data12 */
				0xd4 (PULL_DISABLE | MUX_MODE7)		/* lcd_data13.lcd_data13 */
				0xd8 (PULL_DISABLE | MUX_MODE7)		/* lcd_data14.lcd_data14 */
				0xdc (PULL_DISABLE | MUX_MODE7)		/* lcd_data15.lcd_data15 */
				0xe0 (PIN_INPUT_PULLDOWN | MUX_MODE7)	/* lcd_vsync.lcd_vsync, OUTPUT | MODE0 */
				0xe4 (PIN_INPUT_PULLDOWN | MUX_MODE7)	/* lcd_hsync.lcd_hsync */
				0xe8 (PIN_INPUT_PULLDOWN | MUX_MODE7)	/* lcd_pclk.lcd_pclk */
				0xec (PIN_INPUT_PULLDOWN | MUX_MODE7)	/* lcd_ac_bias_en.lcd_ac_bias_en */
			>;
		};

		user_leds_s0: user_leds_s0 {
=======
		user_leds_default: user_leds_default {
>>>>>>> 56e3f362
			pinctrl-single,pins = <
				0x10 (PIN_OUTPUT_PULLDOWN | MUX_MODE7)	/* gpmc_ad4.gpio1_4 */
				0x14 (PIN_OUTPUT_PULLDOWN | MUX_MODE7)	/* gpmc_ad5.gpio1_5 */
				0x18 (PIN_OUTPUT_PULLDOWN | MUX_MODE7)	/* gpmc_ad6.gpio1_6 */
				0x1c (PIN_OUTPUT_PULLDOWN | MUX_MODE7)	/* gpmc_ad7.gpio1_7 */
			>;
		};

		user_leds_sleep: user_leds_sleep {
			pinctrl-single,pins = <
				0x10 (PIN_INPUT_PULLDOWN | MUX_MODE7)	/* gpmc_a5.gpio1_21 */
				0x14 (PIN_INPUT_PULLDOWN | MUX_MODE7)	/* gpmc_a6.gpio1_22 */
				0x18 (PIN_INPUT_PULLDOWN | MUX_MODE7)	/* gpmc_a7.gpio1_23 */
				0x1c (PIN_INPUT_PULLDOWN | MUX_MODE7)	/* gpmc_a8.gpio1_24 */
			>;
		};

		gpio_keys_s0: gpio_keys_s0 {
			pinctrl-single,pins = <
				0x94 (PIN_INPUT_PULLDOWN | MUX_MODE7)	/* gpmc_oen_ren.gpio2_3 */
				0x90 (PIN_INPUT_PULLDOWN | MUX_MODE7)	/* gpmc_advn_ale.gpio2_2 */
				0x70 (PIN_INPUT_PULLDOWN | MUX_MODE7)	/* gpmc_wait0.gpio0_30 */
				0x9c (PIN_INPUT_PULLDOWN | MUX_MODE7)	/* gpmc_ben0_cle.gpio2_5 */
			>;
		};

		i2c0_pins: pinmux_i2c0_pins {
			pinctrl-single,pins = <
				0x188 (PIN_INPUT_PULLUP | MUX_MODE0)	/* i2c0_sda.i2c0_sda */
				0x18c (PIN_INPUT_PULLUP | MUX_MODE0)	/* i2c0_scl.i2c0_scl */
			>;
		};

		uart0_pins: pinmux_uart0_pins {
			pinctrl-single,pins = <
				0x170 (PIN_INPUT_PULLUP | MUX_MODE0)	/* uart0_rxd.uart0_rxd */
				0x174 (PIN_OUTPUT_PULLDOWN | MUX_MODE0)		/* uart0_txd.uart0_txd */
			>;
		};

		clkout1_pin: pinmux_clkout1_pin {
			pinctrl-single,pins = <
				0x1b0 (PIN_OUTPUT_PULLDOWN | MUX_MODE3)		/* xdma_event_intr0.clkout1 */
			>;
		};

		clkout2_pin: pinmux_clkout2_pin {
			pinctrl-single,pins = <
				0x1b4 (PIN_OUTPUT_PULLDOWN | MUX_MODE3)		/* xdma_event_intr1.clkout2 */
			>;
		};

		ecap2_pins_default: backlight_pins {
			pinctrl-single,pins = <
				0x19c 0x4	/* mcasp0_ahclkr.ecap2_in_pwm2_out MODE4 */
			>;
		};

		ecap2_pins_sleep: ecap2_pins_sleep {
			pinctrl-single,pins = <
				0x19c (PIN_INPUT_PULLDOWN | MUX_MODE7)	/* mcasp0_ahclkr.ecap2_in_pwm2_out */
			>;
		};

		cpsw_default: cpsw_default {
			pinctrl-single,pins = <
				/* Slave 1 */
				0x114 (PIN_OUTPUT_PULLDOWN | MUX_MODE2)	/* mii1_txen.rgmii1_tctl */
				0x118 (PIN_INPUT_PULLDOWN | MUX_MODE2)	/* mii1_rxdv.rgmii1_rctl */
				0x11c (PIN_OUTPUT_PULLDOWN | MUX_MODE2)	/* mii1_txd3.rgmii1_td3 */
				0x120 (PIN_OUTPUT_PULLDOWN | MUX_MODE2)	/* mii1_txd2.rgmii1_td2 */
				0x124 (PIN_OUTPUT_PULLDOWN | MUX_MODE2)	/* mii1_txd1.rgmii1_td1 */
				0x128 (PIN_OUTPUT_PULLDOWN | MUX_MODE2)	/* mii1_txd0.rgmii1_td0 */
				0x12c (PIN_OUTPUT_PULLDOWN | MUX_MODE2)	/* mii1_txclk.rgmii1_tclk */
				0x130 (PIN_INPUT_PULLDOWN | MUX_MODE2)	/* mii1_rxclk.rgmii1_rclk */
				0x134 (PIN_INPUT_PULLDOWN | MUX_MODE2)	/* mii1_rxd3.rgmii1_rd3 */
				0x138 (PIN_INPUT_PULLDOWN | MUX_MODE2)	/* mii1_rxd2.rgmii1_rd2 */
				0x13c (PIN_INPUT_PULLDOWN | MUX_MODE2)	/* mii1_rxd1.rgmii1_rd1 */
				0x140 (PIN_INPUT_PULLDOWN | MUX_MODE2)	/* mii1_rxd0.rgmii1_rd0 */

				/* Slave 2 */
				0x40 (PIN_OUTPUT_PULLDOWN | MUX_MODE2)	/* gpmc_a0.rgmii2_tctl */
				0x44 (PIN_INPUT_PULLDOWN | MUX_MODE2)	/* gpmc_a1.rgmii2_rctl */
				0x48 (PIN_OUTPUT_PULLDOWN | MUX_MODE2)	/* gpmc_a2.rgmii2_td3 */
				0x4c (PIN_OUTPUT_PULLDOWN | MUX_MODE2)	/* gpmc_a3.rgmii2_td2 */
				0x50 (PIN_OUTPUT_PULLDOWN | MUX_MODE2)	/* gpmc_a4.rgmii2_td1 */
				0x54 (PIN_OUTPUT_PULLDOWN | MUX_MODE2)	/* gpmc_a5.rgmii2_td0 */
				0x58 (PIN_OUTPUT_PULLDOWN | MUX_MODE2)	/* gpmc_a6.rgmii2_tclk */
				0x5c (PIN_INPUT_PULLDOWN | MUX_MODE2)	/* gpmc_a7.rgmii2_rclk */
				0x60 (PIN_INPUT_PULLDOWN | MUX_MODE2)	/* gpmc_a8.rgmii2_rd3 */
				0x64 (PIN_INPUT_PULLDOWN | MUX_MODE2)	/* gpmc_a9.rgmii2_rd2 */
				0x68 (PIN_INPUT_PULLDOWN | MUX_MODE2)	/* gpmc_a10.rgmii2_rd1 */
				0x6c (PIN_INPUT_PULLDOWN | MUX_MODE2)	/* gpmc_a11.rgmii2_rd0 */
			>;
		};

		cpsw_sleep: cpsw_sleep {
			pinctrl-single,pins = <
				/* Slave 1 reset value */
				0x114 (PIN_INPUT_PULLDOWN | MUX_MODE7)
				0x118 (PIN_INPUT_PULLDOWN | MUX_MODE7)
				0x11c (PIN_INPUT_PULLDOWN | MUX_MODE7)
				0x120 (PIN_INPUT_PULLDOWN | MUX_MODE7)
				0x124 (PIN_INPUT_PULLDOWN | MUX_MODE7)
				0x128 (PIN_INPUT_PULLDOWN | MUX_MODE7)
				0x12c (PIN_INPUT_PULLDOWN | MUX_MODE7)
				0x130 (PIN_INPUT_PULLDOWN | MUX_MODE7)
				0x134 (PIN_INPUT_PULLDOWN | MUX_MODE7)
				0x138 (PIN_INPUT_PULLDOWN | MUX_MODE7)
				0x13c (PIN_INPUT_PULLDOWN | MUX_MODE7)
				0x140 (PIN_INPUT_PULLDOWN | MUX_MODE7)

				/* Slave 2 reset value*/
				0x40 (PIN_INPUT_PULLDOWN | MUX_MODE7)
				0x44 (PIN_INPUT_PULLDOWN | MUX_MODE7)
				0x48 (PIN_INPUT_PULLDOWN | MUX_MODE7)
				0x4c (PIN_INPUT_PULLDOWN | MUX_MODE7)
				0x50 (PIN_INPUT_PULLDOWN | MUX_MODE7)
				0x54 (PIN_INPUT_PULLDOWN | MUX_MODE7)
				0x58 (PIN_INPUT_PULLDOWN | MUX_MODE7)
				0x5c (PIN_INPUT_PULLDOWN | MUX_MODE7)
				0x60 (PIN_INPUT_PULLDOWN | MUX_MODE7)
				0x64 (PIN_INPUT_PULLDOWN | MUX_MODE7)
				0x68 (PIN_INPUT_PULLDOWN | MUX_MODE7)
				0x6c (PIN_INPUT_PULLDOWN | MUX_MODE7)
			>;
		};

		davinci_mdio_default: davinci_mdio_default {
			pinctrl-single,pins = <
				/* MDIO */
				0x148 (PIN_INPUT_PULLUP | SLEWCTRL_FAST | MUX_MODE0)	/* mdio_data.mdio_data */
				0x14c (PIN_OUTPUT_PULLUP | MUX_MODE0)			/* mdio_clk.mdio_clk */
			>;
		};

		davinci_mdio_sleep: davinci_mdio_sleep {
			pinctrl-single,pins = <
				/* MDIO reset value */
				0x148 (PIN_INPUT_PULLDOWN | MUX_MODE7)
				0x14c (PIN_INPUT_PULLDOWN | MUX_MODE7)
			>;
		};

		mmc1_pins_default: pinmux_mmc1_pins {
			pinctrl-single,pins = <
				0x0F0 (PIN_INPUT_PULLUP | MUX_MODE0)	/* mmc0_dat3.mmc0_dat3 */
				0x0F4 (PIN_INPUT_PULLUP | MUX_MODE0)	/* mmc0_dat2.mmc0_dat2 */
				0x0F8 (PIN_INPUT_PULLUP | MUX_MODE0)	/* mmc0_dat1.mmc0_dat1 */
				0x0FC (PIN_INPUT_PULLUP | MUX_MODE0)	/* mmc0_dat0.mmc0_dat0 */
				0x100 (PIN_INPUT_PULLUP | MUX_MODE0)	/* mmc0_clk.mmc0_clk */
				0x104 (PIN_INPUT_PULLUP | MUX_MODE0)	/* mmc0_cmd.mmc0_cmd */
				0x1A0 (PIN_INPUT_PULLUP | MUX_MODE7)	/* mcasp0_aclkr.gpio3_18 */
				0x160 (PIN_INPUT | MUX_MODE7)		/* spi0_cs1.gpio0_6 */
			>;
		};

		mmc1_pins_sleep: pinmux_mmc1_pins_sleep {
			pinctrl-single,pins = <
				0x0F0 (PIN_INPUT_PULLDOWN | MUX_MODE7)
				0x0F4 (PIN_INPUT_PULLDOWN | MUX_MODE7)
				0x0F8 (PIN_INPUT_PULLDOWN | MUX_MODE7)
				0x0FC (PIN_INPUT_PULLDOWN | MUX_MODE7)
				0x100 (PIN_INPUT_PULLDOWN | MUX_MODE7)
				0x104 (PIN_INPUT_PULLDOWN | MUX_MODE7)
				0x1A0 (PIN_INPUT_PULLDOWN | MUX_MODE7)
				0x160 (PIN_INPUT_PULLDOWN | MUX_MODE7)
			>;
		};

		mcasp1_pins: mcasp1_pins {
			pinctrl-single,pins = <
				0x10c (PIN_INPUT_PULLDOWN | MUX_MODE4) /* mii1_crs.mcasp1_aclkx */
				0x110 (PIN_INPUT_PULLDOWN | MUX_MODE4) /* mii1_rxerr.mcasp1_fsx */
				0x108 (PIN_OUTPUT_PULLDOWN | MUX_MODE4) /* mii1_col.mcasp1_axr2 */
				0x144 (PIN_INPUT_PULLDOWN | MUX_MODE4) /* rmii1_ref_clk.mcasp1_axr3 */
			>;
		};

		mcasp1_sleep_pins: mcasp1_sleep_pins {
			pinctrl-single,pins = <
				0x10c (PIN_INPUT_PULLDOWN | MUX_MODE7)
				0x110 (PIN_INPUT_PULLDOWN | MUX_MODE7)
				0x108 (PIN_INPUT_PULLDOWN | MUX_MODE7)
				0x144 (PIN_INPUT_PULLDOWN | MUX_MODE7)
			>;
		};

	};

	ocp {
		uart0: serial@44e09000 {
			pinctrl-names = "default";
			pinctrl-0 = <&uart0_pins>;

			status = "okay";
		};

		i2c0: i2c@44e0b000 {
			pinctrl-names = "default";
			pinctrl-0 = <&i2c0_pins>;

			status = "okay";
			clock-frequency = <400000>;

			/* Set OPP50 (0.95V) for VDD core */
			sleep-sequence = /bits/ 8 <
				0x02 0x2d 0x25 0x1f /* Set VDD2 to 0.95V */
			>;

			/* Set OPP100 (1.10V) for VDD core */
			wake-sequence = /bits/ 8 <
				0x02 0x2d 0x25 0x2b /* Set VDD2 to 1.1V */
			>;

			tps: tps@2d {
				reg = <0x2d>;
			};

			lis331dlh: lis331dlh@18 {
				compatible = "st,lis331dlh", "st,lis3lv02d";
				reg = <0x18>;
				Vdd-supply = <&lis3_reg>;
				Vdd_IO-supply = <&lis3_reg>;

				st,click-single-x;
				st,click-single-y;
				st,click-single-z;
				st,click-thresh-x = <10>;
				st,click-thresh-y = <10>;
				st,click-thresh-z = <10>;
				st,irq1-click;
				st,irq2-click;
				st,wakeup-x-lo;
				st,wakeup-x-hi;
				st,wakeup-y-lo;
				st,wakeup-y-hi;
				st,wakeup-z-lo;
				st,wakeup-z-hi;
				st,min-limit-x = <120>;
				st,min-limit-y = <120>;
				st,min-limit-z = <140>;
				st,max-limit-x = <550>;
				st,max-limit-y = <550>;
				st,max-limit-z = <750>;
			};

			tlv320aic3106: tlv320aic3106@1b {
				compatible = "ti,tlv320aic3106";
				reg = <0x1b>;
				status = "okay";

				/* Regulators */
				AVDD-supply = <&vaux2_reg>;
				IOVDD-supply = <&vaux2_reg>;
				DRVDD-supply = <&vaux2_reg>;
				DVDD-supply = <&vbat>;
			};
		};

		musb: usb@47400000 {
			status = "okay";

			control@44e10000 {
				status = "okay";
			};

			usb-phy@47401300 {
				status = "okay";
			};

			usb-phy@47401b00 {
				status = "okay";
			};

			usb@47401000 {
				status = "okay";
			};

			usb@47401800 {
				status = "okay";
				dr_mode = "host";
			};

			dma-controller@07402000  {
				status = "okay";
			};
		};

		epwmss2: epwmss@48304000 {
			status = "okay";

			ecap2: ecap@48304100 {
				status = "okay";
				pinctrl-names = "default", "sleep";
				pinctrl-0 = <&ecap2_pins_default>;
				pinctrl-1 = <&ecap2_pins_sleep>;
			};
		};

		lcdc: lcdc@0x4830e000 {
			pinctrl-names = "default", "sleep";
			pinctrl-0 = <&lcd_pins_default>;
			pinctrl-1 = <&lcd_pins_sleep>;
			status = "okay";
			display-timings {
				480x272 {
					hactive         = <480>;
					vactive         = <272>;
					hback-porch     = <43>;
					hfront-porch    = <8>;
					hsync-len       = <4>;
					vback-porch     = <12>;
					vfront-porch    = <4>;
					vsync-len       = <10>;
					clock-frequency = <9000000>;
					hsync-active    = <0>;
					vsync-active    = <0>;
				};
			};
		};

		sound {
			compatible = "ti,da830-evm-audio";
			ti,model = "AM335x-EVMSK";
			ti,audio-codec = <&tlv320aic3106>;
			ti,mcasp-controller = <&mcasp1>;
			ti,codec-clock-rate = <24000000>;
			ti,audio-routing =
				"Headphone Jack",       "HPLOUT",
				"Headphone Jack",       "HPROUT";
		};
	};

	vbat: fixedregulator@0 {
		compatible = "regulator-fixed";
		regulator-name = "vbat";
		regulator-min-microvolt = <5000000>;
		regulator-max-microvolt = <5000000>;
		regulator-boot-on;
	};

	lis3_reg: fixedregulator@1 {
		compatible = "regulator-fixed";
		regulator-name = "lis3_reg";
		regulator-boot-on;
	};

	leds {
		pinctrl-names = "default", "sleep";
		pinctrl-0 = <&user_leds_default>;
		pinctrl-1 = <&user_leds_sleep>;

		compatible = "gpio-leds";

		led@1 {
			label = "evmsk:green:usr0";
			gpios = <&gpio1 4 GPIO_ACTIVE_HIGH>;
			default-state = "off";
		};

		led@2 {
			label = "evmsk:green:usr1";
			gpios = <&gpio1 5 GPIO_ACTIVE_HIGH>;
			default-state = "off";
		};

		led@3 {
			label = "evmsk:green:mmc0";
			gpios = <&gpio1 6 GPIO_ACTIVE_HIGH>;
			linux,default-trigger = "mmc0";
			default-state = "off";
		};

		led@4 {
			label = "evmsk:green:heartbeat";
			gpios = <&gpio1 7 GPIO_ACTIVE_HIGH>;
			linux,default-trigger = "heartbeat";
			default-state = "off";
		};
	};

	gpio_buttons: gpio_buttons@0 {
		compatible = "gpio-keys";
		#address-cells = <1>;
		#size-cells = <0>;

		switch@1 {
			label = "button0";
			linux,code = <0x100>;
			gpios = <&gpio2 3 GPIO_ACTIVE_HIGH>;
		};

		switch@2 {
			label = "button1";
			linux,code = <0x101>;
			gpios = <&gpio2 2 GPIO_ACTIVE_HIGH>;
		};

		switch@3 {
			label = "button2";
			linux,code = <0x102>;
			gpios = <&gpio0 30 GPIO_ACTIVE_HIGH>;
			gpio-key,wakeup;
		};

		switch@4 {
			label = "button3";
			linux,code = <0x103>;
			gpios = <&gpio2 5 GPIO_ACTIVE_HIGH>;
		};
	};

	backlight {
		compatible = "pwm-backlight";
		pwms = <&ecap2 0 50000 PWM_POLARITY_INVERTED>;
		brightness-levels = <0 58 61 66 75 90 125 170 255>;
		default-brightness-level = <8>;
	};
};

&wkup_m3 {
	ti,needs-vtt-toggle;
	ti,vtt-gpio-pin = <7>;
};

#include "tps65910.dtsi"

&tps {
	vcc1-supply = <&vbat>;
	vcc2-supply = <&vbat>;
	vcc3-supply = <&vbat>;
	vcc4-supply = <&vbat>;
	vcc5-supply = <&vbat>;
	vcc6-supply = <&vbat>;
	vcc7-supply = <&vbat>;
	vccio-supply = <&vbat>;

	regulators {
		vrtc_reg: regulator@0 {
			regulator-always-on;
		};

		vio_reg: regulator@1 {
			regulator-always-on;
		};

		vdd1_reg: regulator@2 {
			/* VDD_MPU voltage limits 0.95V - 1.325V with +/-4% tolerance */
			regulator-name = "vdd_mpu";
			regulator-min-microvolt = <912500>;
			regulator-max-microvolt = <1378000>;
			regulator-boot-on;
			regulator-always-on;
		};

		vdd2_reg: regulator@3 {
			/* VDD_CORE voltage limits 0.95V - 1.1V with +/-4% tolerance */
			regulator-name = "vdd_core";
			regulator-min-microvolt = <912500>;
			regulator-max-microvolt = <1150000>;
			regulator-boot-on;
			regulator-always-on;
		};

		vdd3_reg: regulator@4 {
			regulator-always-on;
		};

		vdig1_reg: regulator@5 {
			regulator-always-on;
		};

		vdig2_reg: regulator@6 {
			regulator-always-on;
		};

		vpll_reg: regulator@7 {
			regulator-always-on;
		};

		vdac_reg: regulator@8 {
			regulator-always-on;
		};

		vaux1_reg: regulator@9 {
			regulator-always-on;
		};

		vaux2_reg: regulator@10 {
			regulator-always-on;
		};

		vaux33_reg: regulator@11 {
			regulator-always-on;
		};

		vmmc_reg: regulator@12 {
			regulator-min-microvolt = <1800000>;
			regulator-max-microvolt = <3300000>;
			regulator-always-on;
		};
	};
};

&mac {
	pinctrl-names = "default", "sleep";
	pinctrl-0 = <&cpsw_default>;
	pinctrl-1 = <&cpsw_sleep>;
	dual_emac;
};

&davinci_mdio {
	pinctrl-names = "default", "sleep";
	pinctrl-0 = <&davinci_mdio_default>;
	pinctrl-1 = <&davinci_mdio_sleep>;
};

&cpsw_emac0 {
	phy_id = <&davinci_mdio>, <0>;
	phy-mode = "rgmii-txid";
};

&cpsw_emac1 {
	phy_id = <&davinci_mdio>, <1>;
	phy-mode = "rgmii-txid";
};

&tscadc {
	status = "okay";
	tsc {
		ti,wires = <4>;
		ti,x-plate-resistance = <200>;
		ti,coordinate-readouts = <5>;
		ti,wire-config = <0x00 0x11 0x22 0x33>;
	};
};

&gpio0 {
	ti,no-reset;
};

&mmc1 {
	status = "okay";
	vmmc-supply = <&vmmc_reg>;
	bus-width = <4>;
	pinctrl-names = "default", "sleep";
	pinctrl-0 = <&mmc1_pins_default>;
	pinctrl-1 = <&mmc1_pins_sleep>;
	cd-gpios = <&gpio0 6 GPIO_ACTIVE_HIGH>;
};

&mcasp1 {
		pinctrl-names = "default", "sleep";
		pinctrl-0 = <&mcasp1_pins>;
		pinctrl-1 = <&mcasp1_sleep_pins>;

		status = "okay";

		op-mode = <0>;          /* MCASP_IIS_MODE */
		tdm-slots = <2>;
		/* 16 serializer */
		serial-dir = <  /* 0: INACTIVE, 1: TX, 2: RX */
			0 0 1 2
		>;
		tx-num-evt = <1>;
		rx-num-evt = <1>;
};<|MERGE_RESOLUTION|>--- conflicted
+++ resolved
@@ -74,7 +74,6 @@
 			>;
 		};
 
-<<<<<<< HEAD
 		lcd_pins_sleep: lcd_pins_sleep {
 			pinctrl-single,pins = <
 				0x20 (PIN_INPUT_PULLDOWN | MUX_MODE7)	/* gpmc_ad8.lcd_data16 */
@@ -108,10 +107,7 @@
 			>;
 		};
 
-		user_leds_s0: user_leds_s0 {
-=======
 		user_leds_default: user_leds_default {
->>>>>>> 56e3f362
 			pinctrl-single,pins = <
 				0x10 (PIN_OUTPUT_PULLDOWN | MUX_MODE7)	/* gpmc_ad4.gpio1_4 */
 				0x14 (PIN_OUTPUT_PULLDOWN | MUX_MODE7)	/* gpmc_ad5.gpio1_5 */
