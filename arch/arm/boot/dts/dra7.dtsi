--- conflicted
+++ resolved
@@ -1620,7 +1620,6 @@
 			};
 		};
 
-<<<<<<< HEAD
 		aes1: aes@4b500000 {
 			compatible = "ti,omap4-aes";
 			ti,hwmods = "aes1";
@@ -1672,7 +1671,8 @@
 			interrupts = <GIC_SPI 47 IRQ_TYPE_LEVEL_HIGH>;
 			clocks = <&l3_iclk_div>;
 			clock-names = "fck";
-=======
+		};
+
 		vpe {
 			compatible = "ti,vpe";
 			ti,hwmods = "vpe";
@@ -1796,7 +1796,6 @@
 				#size-cells = <0>;
 				reg = <1>;
 			};
->>>>>>> f025d398
 		};
 	};
 
