/*
 * Copyright (C) 2013 Texas Instruments Incorporated - http://www.ti.com/
 *
 * This program is free software; you can redistribute it and/or modify
 * it under the terms of the GNU General Public License version 2 as
 * published by the Free Software Foundation.
 * Based on "omap4.dtsi"
 */

#include <dt-bindings/interrupt-controller/arm-gic.h>
#include <dt-bindings/pinctrl/dra.h>

#include "skeleton.dtsi"

#define MAX_SOURCES 400
#define DIRECT_IRQ(irq) (MAX_SOURCES + irq)

/ {
	#address-cells = <1>;
	#size-cells = <1>;

	compatible = "ti,dra7xx";
	interrupt-parent = <&gic>;

	aliases {
		i2c0 = &i2c1;
		i2c1 = &i2c2;
		i2c2 = &i2c3;
		i2c3 = &i2c4;
		i2c4 = &i2c5;
		serial0 = &uart1;
		serial1 = &uart2;
		serial2 = &uart3;
		serial3 = &uart4;
		serial4 = &uart5;
		serial5 = &uart6;
		serial6 = &uart7;
		serial7 = &uart8;
		serial8 = &uart9;
		serial9 = &uart10;
		ethernet0 = &cpsw_emac0;
		ethernet1 = &cpsw_emac1;
		d_can0 = &dcan1;
		d_can1 = &dcan2;
	};

	timer {
		compatible = "arm,armv7-timer";
		interrupts = <GIC_PPI 13 (GIC_CPU_MASK_SIMPLE(2) | IRQ_TYPE_LEVEL_LOW)>,
			     <GIC_PPI 14 (GIC_CPU_MASK_SIMPLE(2) | IRQ_TYPE_LEVEL_LOW)>,
			     <GIC_PPI 11 (GIC_CPU_MASK_SIMPLE(2) | IRQ_TYPE_LEVEL_LOW)>,
			     <GIC_PPI 10 (GIC_CPU_MASK_SIMPLE(2) | IRQ_TYPE_LEVEL_LOW)>;
	};

	gic: interrupt-controller@48211000 {
		compatible = "arm,cortex-a15-gic";
		interrupt-controller;
		#interrupt-cells = <3>;
		arm,routable-irqs = <192>;
		reg = <0x48211000 0x1000>,
		      <0x48212000 0x1000>,
		      <0x48214000 0x2000>,
		      <0x48216000 0x2000>;
		interrupts = <GIC_PPI 9 (GIC_CPU_MASK_SIMPLE(2) | IRQ_TYPE_LEVEL_HIGH)>;
	};

	/*
	 * The soc node represents the soc top level view. It is uses for IPs
	 * that are not memory mapped in the MPU view or for the MPU itself.
	 */
	soc {
		compatible = "ti,omap-infra";
		mpu {
			compatible = "ti,omap5-mpu";
			ti,hwmods = "mpu";
		};
	};

	/*
	 * XXX: Use a flat representation of the SOC interconnect.
	 * The real OMAP interconnect network is quite complex.
	 * Since that will not bring real advantage to represent that in DT for
	 * the moment, just use a fake OCP bus entry to represent the whole bus
	 * hierarchy.
	 */
	ocp {
		compatible = "ti,dra7-l3-noc", "simple-bus";
		#address-cells = <1>;
		#size-cells = <1>;
		ranges;
		ti,hwmods = "l3_main_1", "l3_main_2";
		reg = <0x44000000 0x1000000>,
		      <0x45000000 0x1000>;
		interrupts = <GIC_SPI 4 IRQ_TYPE_LEVEL_HIGH>,
			     <GIC_SPI DIRECT_IRQ(10) IRQ_TYPE_LEVEL_HIGH>;

		prm: prm@4ae06000 {
			compatible = "ti,dra7-prm";
			reg = <0x4ae06000 0x3000>;
			interrupts = <GIC_SPI 6 IRQ_TYPE_LEVEL_HIGH>;

			prm_clocks: clocks {
				#address-cells = <1>;
				#size-cells = <0>;
			};

			prm_clockdomains: clockdomains {
			};
		};

		axi@0 {
			compatible = "simple-bus";
			#size-cells = <1>;
			#address-cells = <1>;
			ranges = <0x51000000 0x51000000 0x3000
				  0x0	     0x20000000 0x10000000>;
			pcie1: pcie@51000000 {
				compatible = "ti,dra7-pcie";
				reg = <0x51000000 0x2000>, <0x51002000 0x14c>, <0x1000 0x2000>;
				reg-names = "rc_dbics", "ti_conf", "config";
				interrupts = <0 232 0x4>, <0 233 0x4>;
				#address-cells = <3>;
				#size-cells = <2>;
				device_type = "pci";
				ranges = <0x81000000 0 0          0x03000 0 0x00010000
					  0x82000000 0 0x20013000 0x13000 0 0xffed000>;
				#interrupt-cells = <1>;
				num-lanes = <1>;
				ti,hwmods = "pcie1";
				phys = <&pcie1_phy>;
				phy-names = "pcie-phy0";
				interrupt-map-mask = <0 0 0 7>;
				interrupt-map = <0 0 0 1 &pcie1_intc 1>,
						<0 0 0 2 &pcie1_intc 2>,
						<0 0 0 3 &pcie1_intc 3>,
						<0 0 0 4 &pcie1_intc 4>;
				pcie1_intc: interrupt-controller {
					interrupt-controller;
					#address-cells = <0>;
					#interrupt-cells = <1>;
				};
			};
		};

		axi@1 {
			compatible = "simple-bus";
			#size-cells = <1>;
			#address-cells = <1>;
			ranges = <0x51800000 0x51800000 0x3000
				  0x0	     0x30000000 0x10000000>;
			status = "disabled";
			pcie@51000000 {
				compatible = "ti,dra7-pcie";
				reg = <0x51800000 0x2000>, <0x51802000 0x14c>, <0x1000 0x2000>;
				reg-names = "rc_dbics", "ti_conf", "config";
				interrupts = <0 355 0x4>, <0 356 0x4>;
				#address-cells = <3>;
				#size-cells = <2>;
				device_type = "pci";
				ranges = <0x81000000 0 0          0x03000 0 0x00010000
					  0x82000000 0 0x30013000 0x13000 0 0xffed000>;
				#interrupt-cells = <1>;
				num-lanes = <1>;
				ti,hwmods = "pcie2";
				phys = <&pcie2_phy>;
				phy-names = "pcie-phy0";
				interrupt-map-mask = <0 0 0 7>;
				interrupt-map = <0 0 0 1 &pcie2_intc 1>,
						<0 0 0 2 &pcie2_intc 2>,
						<0 0 0 3 &pcie2_intc 3>,
						<0 0 0 4 &pcie2_intc 4>;
				pcie2_intc: interrupt-controller {
					interrupt-controller;
					#address-cells = <0>;
					#interrupt-cells = <1>;
				};
			};
		};

		bandgap: bandgap@4a0021e0 {
			reg = <0x4a0021e0 0xc
				0x4a00232c 0xc
				0x4a002380 0x2c
				0x4a0023C0 0x3c
				0x4a002564 0x8
				0x4a002574 0x50>;
				compatible = "ti,dra752-bandgap";
				interrupts = <GIC_SPI 121 IRQ_TYPE_LEVEL_HIGH>;
				#thermal-sensor-cells = <1>;
		};

		cm_core_aon: cm_core_aon@4a005000 {
			compatible = "ti,dra7-cm-core-aon";
			reg = <0x4a005000 0x2000>;

			cm_core_aon_clocks: clocks {
				#address-cells = <1>;
				#size-cells = <0>;
			};

			cm_core_aon_clockdomains: clockdomains {
			};
		};

		cm_core: cm_core@4a008000 {
			compatible = "ti,dra7-cm-core";
			reg = <0x4a008000 0x3000>;

			cm_core_clocks: clocks {
				#address-cells = <1>;
				#size-cells = <0>;
			};

			cm_core_clockdomains: clockdomains {
			};
		};

		ctrl_core: ctrl_core@4a002000 {
			compatible = "ti,dra7-ctrl-core";
			reg = <0x4a002000 0x6d0>;

			ctrl_core_clocks: clocks {
				#address-cells = <1>;
				#size-cells = <0>;
			};

			ctrl_core_clockdomains: clockdomains {
			};
		};

		counter32k: counter@4ae04000 {
			compatible = "ti,omap-counter32k";
			reg = <0x4ae04000 0x40>;
			ti,hwmods = "counter_32k";
		};

		dra7_ctrl_core: tisysconcore@4a002000 {
			compatible = "syscon";
			reg = <0x4a002000 0x6d0>;
		};

		dra7_ctrl_general: tisyscon@4a002e00 {
			compatible = "syscon";
			reg = <0x4a002e00 0x7c>;
		};

		pbias_regulator: pbias_regulator {
			compatible = "ti,pbias-omap";
			reg = <0 0x4>;
			syscon = <&dra7_ctrl_general>;
			pbias_mmc_reg: pbias_mmc_omap5 {
				regulator-name = "pbias_mmc_omap5";
				regulator-min-microvolt = <1800000>;
				regulator-max-microvolt = <3000000>;
			};
		};

		dra7_pmx_core: pinmux@4a003400 {
			compatible = "ti,dra7-padconf", "pinctrl-single";
			reg = <0x4a003400 0x0464>;
			#address-cells = <1>;
			#size-cells = <0>;
			#interrupt-cells = <1>;
			interrupt-controller;
			pinctrl-single,register-width = <32>;
			pinctrl-single,function-mask = <0x3fffffff>;
		};

		dra7_iodelay_core: padconf@4844a000 {
			compatible = "ti,dra7-iodelay";
			reg = <0x4844a000 0x0d1c>;
			#address-cells = <1>;
			#size-cells = <0>;
		};

		sdma: dma-controller@4a056000 {
			compatible = "ti,omap4430-sdma";
			reg = <0x4a056000 0x1000>;
			interrupts = <GIC_SPI 7 IRQ_TYPE_LEVEL_HIGH>,
				     <GIC_SPI 8 IRQ_TYPE_LEVEL_HIGH>,
				     <GIC_SPI 9 IRQ_TYPE_LEVEL_HIGH>,
				     <GIC_SPI 10 IRQ_TYPE_LEVEL_HIGH>;
			#dma-cells = <1>;
			dma-channels = <32>;
			dma-requests = <128>;
		};

		sdma_xbar: dma-crossbar@4a002b78 {
			compatible = "ti,dra7-dma-crossbar";
			reg = <0x4a002b78 0xfc>;
			#dma-cells = <1>;
			dma-requests = <204>;
			ti,dma-safe-map = <0>;
			dma-masters = <&sdma>;
		};

		edma: edma-controller@43300000 {
			compatible = "ti,edma3";
			reg = <0x43300000 0x801c>;
			interrupts = <GIC_SPI 361 IRQ_TYPE_LEVEL_HIGH>,
				     <GIC_SPI 360 IRQ_TYPE_LEVEL_HIGH>,
				     <GIC_SPI 359 IRQ_TYPE_LEVEL_HIGH>;
			#dma-cells = <1>;
			ti,hwmods = "tpcc", "tptc0", "tptc1";
			dma-requests = <64>;
		};

		edma_xbar: dma-crossbar@4a002c78 {
			compatible = "ti,dra7-edma-crossbar";
			reg = <0x4a002c78 0x7c>;
			#dma-cells = <1>;
			dma-requests = <204>;
			ti,dma-safe-map = <0>;
			dma-masters = <&edma>;
		};

		gpio1: gpio@4ae10000 {
			compatible = "ti,omap4-gpio";
			reg = <0x4ae10000 0x200>;
			interrupts = <GIC_SPI 24 IRQ_TYPE_LEVEL_HIGH>;
			ti,hwmods = "gpio1";
			gpio-controller;
			#gpio-cells = <2>;
			interrupt-controller;
			#interrupt-cells = <2>;
		};

		gpio2: gpio@48055000 {
			compatible = "ti,omap4-gpio";
			reg = <0x48055000 0x200>;
			interrupts = <GIC_SPI 25 IRQ_TYPE_LEVEL_HIGH>;
			ti,hwmods = "gpio2";
			gpio-controller;
			#gpio-cells = <2>;
			interrupt-controller;
			#interrupt-cells = <2>;
		};

		gpio3: gpio@48057000 {
			compatible = "ti,omap4-gpio";
			reg = <0x48057000 0x200>;
			interrupts = <GIC_SPI 26 IRQ_TYPE_LEVEL_HIGH>;
			ti,hwmods = "gpio3";
			gpio-controller;
			#gpio-cells = <2>;
			interrupt-controller;
			#interrupt-cells = <2>;
		};

		gpio4: gpio@48059000 {
			compatible = "ti,omap4-gpio";
			reg = <0x48059000 0x200>;
			interrupts = <GIC_SPI 27 IRQ_TYPE_LEVEL_HIGH>;
			ti,hwmods = "gpio4";
			gpio-controller;
			#gpio-cells = <2>;
			interrupt-controller;
			#interrupt-cells = <2>;
		};

		gpio5: gpio@4805b000 {
			compatible = "ti,omap4-gpio";
			reg = <0x4805b000 0x200>;
			interrupts = <GIC_SPI 28 IRQ_TYPE_LEVEL_HIGH>;
			ti,hwmods = "gpio5";
			gpio-controller;
			#gpio-cells = <2>;
			interrupt-controller;
			#interrupt-cells = <2>;
		};

		gpio6: gpio@4805d000 {
			compatible = "ti,omap4-gpio";
			reg = <0x4805d000 0x200>;
			interrupts = <GIC_SPI 29 IRQ_TYPE_LEVEL_HIGH>;
			ti,hwmods = "gpio6";
			gpio-controller;
			#gpio-cells = <2>;
			interrupt-controller;
			#interrupt-cells = <2>;
		};

		gpio7: gpio@48051000 {
			compatible = "ti,omap4-gpio";
			reg = <0x48051000 0x200>;
			interrupts = <GIC_SPI 30 IRQ_TYPE_LEVEL_HIGH>;
			ti,hwmods = "gpio7";
			gpio-controller;
			#gpio-cells = <2>;
			interrupt-controller;
			#interrupt-cells = <2>;
		};

		gpio8: gpio@48053000 {
			compatible = "ti,omap4-gpio";
			reg = <0x48053000 0x200>;
			interrupts = <GIC_SPI 116 IRQ_TYPE_LEVEL_HIGH>;
			ti,hwmods = "gpio8";
			gpio-controller;
			#gpio-cells = <2>;
			interrupt-controller;
			#interrupt-cells = <2>;
		};

		uart1: serial@4806a000 {
			compatible = "ti,am3352-uart", "ti,omap4-uart";
			reg = <0x4806a000 0x100>;
			interrupts-extended = <&gic GIC_SPI 67 IRQ_TYPE_LEVEL_HIGH>;
			ti,hwmods = "uart1";
			clock-frequency = <48000000>;
			status = "disabled";
			dmas = <&sdma_xbar 49>, <&sdma_xbar 50>;
			dma-names = "tx", "rx";
		};

		uart2: serial@4806c000 {
			compatible = "ti,am3352-uart", "ti,omap4-uart";
			reg = <0x4806c000 0x100>;
			interrupts-extended = <&gic GIC_SPI 68 IRQ_TYPE_LEVEL_HIGH>;
			ti,hwmods = "uart2";
			clock-frequency = <48000000>;
			status = "disabled";
			dmas = <&sdma_xbar 51>, <&sdma_xbar 52>;
			dma-names = "tx", "rx";
		};

		uart3: serial@48020000 {
			compatible = "ti,am3352-uart", "ti,omap4-uart";
			reg = <0x48020000 0x100>;
			interrupts-extended = <&gic GIC_SPI 69 IRQ_TYPE_LEVEL_HIGH>;
			ti,hwmods = "uart3";
			clock-frequency = <48000000>;
			status = "disabled";
			dmas = <&sdma_xbar 53>, <&sdma_xbar 54>;
			dma-names = "tx", "rx";
		};

		uart4: serial@4806e000 {
			compatible = "ti,am3352-uart", "ti,omap4-uart";
			reg = <0x4806e000 0x100>;
			interrupts-extended = <&gic GIC_SPI 65 IRQ_TYPE_LEVEL_HIGH>;
			ti,hwmods = "uart4";
			clock-frequency = <48000000>;
                        status = "disabled";
			dmas = <&sdma_xbar 55>, <&sdma_xbar 56>;
			dma-names = "tx", "rx";
		};

		uart5: serial@48066000 {
			compatible = "ti,am3352-uart", "ti,omap4-uart";
			reg = <0x48066000 0x100>;
			interrupts-extended = <&gic GIC_SPI 100 IRQ_TYPE_LEVEL_HIGH>;
			ti,hwmods = "uart5";
			clock-frequency = <48000000>;
			status = "disabled";
			dmas = <&sdma_xbar 63>, <&sdma_xbar 64>;
			dma-names = "tx", "rx";
		};

		uart6: serial@48068000 {
			compatible = "ti,am3352-uart", "ti,omap4-uart";
			reg = <0x48068000 0x100>;
			interrupts-extended = <&gic GIC_SPI 101 IRQ_TYPE_LEVEL_HIGH>;
			ti,hwmods = "uart6";
			clock-frequency = <48000000>;
			status = "disabled";
			dmas = <&sdma_xbar 79>, <&sdma_xbar 80>;
			dma-names = "tx", "rx";
		};

		uart7: serial@48420000 {
			compatible = "ti,am3352-uart", "ti,omap4-uart";
			reg = <0x48420000 0x100>;
			interrupts-extended = <&gic GIC_SPI 218 IRQ_TYPE_LEVEL_HIGH>;
			ti,hwmods = "uart7";
			clock-frequency = <48000000>;
			status = "disabled";
		};

		uart8: serial@48422000 {
			compatible = "ti,am3352-uart", "ti,omap4-uart";
			reg = <0x48422000 0x100>;
			interrupts-extended = <&gic GIC_SPI 219 IRQ_TYPE_LEVEL_HIGH>;
			ti,hwmods = "uart8";
			clock-frequency = <48000000>;
			status = "disabled";
		};

		uart9: serial@48424000 {
			compatible = "ti,am3352-uart", "ti,omap4-uart";
			reg = <0x48424000 0x100>;
			interrupts-extended = <&gic GIC_SPI 220 IRQ_TYPE_LEVEL_HIGH>;
			ti,hwmods = "uart9";
			clock-frequency = <48000000>;
			status = "disabled";
		};

		uart10: serial@4ae2b000 {
			compatible = "ti,am3352-uart", "ti,omap4-uart";
			reg = <0x4ae2b000 0x100>;
			interrupts-extended = <&gic GIC_SPI 221 IRQ_TYPE_LEVEL_HIGH>;
			ti,hwmods = "uart10";
			clock-frequency = <48000000>;
			status = "disabled";
		};

		mailbox1: mailbox@4a0f4000 {
			compatible = "ti,omap4-mailbox";
			reg = <0x4a0f4000 0x200>;
			interrupts = <GIC_SPI 21 IRQ_TYPE_LEVEL_HIGH>,
				     <GIC_SPI 135 IRQ_TYPE_LEVEL_HIGH>,
				     <GIC_SPI 134 IRQ_TYPE_LEVEL_HIGH>;
			ti,hwmods = "mailbox1";
			#mbox-cells = <1>;
			ti,mbox-num-users = <3>;
			ti,mbox-num-fifos = <8>;
			status = "disabled";
		};

		mailbox2: mailbox@4883a000 {
			compatible = "ti,omap4-mailbox";
			reg = <0x4883a000 0x200>;
			interrupts = <GIC_SPI 237 IRQ_TYPE_LEVEL_HIGH>,
				     <GIC_SPI 238 IRQ_TYPE_LEVEL_HIGH>,
				     <GIC_SPI 239 IRQ_TYPE_LEVEL_HIGH>,
				     <GIC_SPI 240 IRQ_TYPE_LEVEL_HIGH>;
			ti,hwmods = "mailbox2";
			#mbox-cells = <1>;
			ti,mbox-num-users = <4>;
			ti,mbox-num-fifos = <12>;
			status = "disabled";
		};

		mailbox3: mailbox@4883c000 {
			compatible = "ti,omap4-mailbox";
			reg = <0x4883c000 0x200>;
			interrupts = <GIC_SPI 241 IRQ_TYPE_LEVEL_HIGH>,
				     <GIC_SPI 242 IRQ_TYPE_LEVEL_HIGH>,
				     <GIC_SPI 243 IRQ_TYPE_LEVEL_HIGH>,
				     <GIC_SPI 244 IRQ_TYPE_LEVEL_HIGH>;
			ti,hwmods = "mailbox3";
			#mbox-cells = <1>;
			ti,mbox-num-users = <4>;
			ti,mbox-num-fifos = <12>;
			status = "disabled";
		};

		mailbox4: mailbox@4883e000 {
			compatible = "ti,omap4-mailbox";
			reg = <0x4883e000 0x200>;
			interrupts = <GIC_SPI 245 IRQ_TYPE_LEVEL_HIGH>,
				     <GIC_SPI 246 IRQ_TYPE_LEVEL_HIGH>,
				     <GIC_SPI 247 IRQ_TYPE_LEVEL_HIGH>,
				     <GIC_SPI 248 IRQ_TYPE_LEVEL_HIGH>;
			ti,hwmods = "mailbox4";
			#mbox-cells = <1>;
			ti,mbox-num-users = <4>;
			ti,mbox-num-fifos = <12>;
			status = "disabled";
		};

		mailbox5: mailbox@48840000 {
			compatible = "ti,omap4-mailbox";
			reg = <0x48840000 0x200>;
			interrupts = <GIC_SPI 249 IRQ_TYPE_LEVEL_HIGH>,
				     <GIC_SPI 250 IRQ_TYPE_LEVEL_HIGH>,
				     <GIC_SPI 251 IRQ_TYPE_LEVEL_HIGH>,
				     <GIC_SPI 252 IRQ_TYPE_LEVEL_HIGH>;
			ti,hwmods = "mailbox5";
			#mbox-cells = <1>;
			ti,mbox-num-users = <4>;
			ti,mbox-num-fifos = <12>;
			status = "disabled";
		};

		mailbox6: mailbox@48842000 {
			compatible = "ti,omap4-mailbox";
			reg = <0x48842000 0x200>;
			interrupts = <GIC_SPI 253 IRQ_TYPE_LEVEL_HIGH>,
				     <GIC_SPI 254 IRQ_TYPE_LEVEL_HIGH>,
				     <GIC_SPI 255 IRQ_TYPE_LEVEL_HIGH>,
				     <GIC_SPI 256 IRQ_TYPE_LEVEL_HIGH>;
			ti,hwmods = "mailbox6";
			#mbox-cells = <1>;
			ti,mbox-num-users = <4>;
			ti,mbox-num-fifos = <12>;
			status = "disabled";
		};

		mailbox7: mailbox@48844000 {
			compatible = "ti,omap4-mailbox";
			reg = <0x48844000 0x200>;
			interrupts = <GIC_SPI 257 IRQ_TYPE_LEVEL_HIGH>,
				     <GIC_SPI 258 IRQ_TYPE_LEVEL_HIGH>,
				     <GIC_SPI 259 IRQ_TYPE_LEVEL_HIGH>,
				     <GIC_SPI 260 IRQ_TYPE_LEVEL_HIGH>;
			ti,hwmods = "mailbox7";
			#mbox-cells = <1>;
			ti,mbox-num-users = <4>;
			ti,mbox-num-fifos = <12>;
			status = "disabled";
		};

		mailbox8: mailbox@48846000 {
			compatible = "ti,omap4-mailbox";
			reg = <0x48846000 0x200>;
			interrupts = <GIC_SPI 261 IRQ_TYPE_LEVEL_HIGH>,
				     <GIC_SPI 262 IRQ_TYPE_LEVEL_HIGH>,
				     <GIC_SPI 263 IRQ_TYPE_LEVEL_HIGH>,
				     <GIC_SPI 264 IRQ_TYPE_LEVEL_HIGH>;
			ti,hwmods = "mailbox8";
			#mbox-cells = <1>;
			ti,mbox-num-users = <4>;
			ti,mbox-num-fifos = <12>;
			status = "disabled";
		};

		mailbox9: mailbox@4885e000 {
			compatible = "ti,omap4-mailbox";
			reg = <0x4885e000 0x200>;
			interrupts = <GIC_SPI 265 IRQ_TYPE_LEVEL_HIGH>,
				     <GIC_SPI 266 IRQ_TYPE_LEVEL_HIGH>,
				     <GIC_SPI 267 IRQ_TYPE_LEVEL_HIGH>,
				     <GIC_SPI 268 IRQ_TYPE_LEVEL_HIGH>;
			ti,hwmods = "mailbox9";
			#mbox-cells = <1>;
			ti,mbox-num-users = <4>;
			ti,mbox-num-fifos = <12>;
			status = "disabled";
		};

		mailbox10: mailbox@48860000 {
			compatible = "ti,omap4-mailbox";
			reg = <0x48860000 0x200>;
			interrupts = <GIC_SPI 269 IRQ_TYPE_LEVEL_HIGH>,
				     <GIC_SPI 270 IRQ_TYPE_LEVEL_HIGH>,
				     <GIC_SPI 271 IRQ_TYPE_LEVEL_HIGH>,
				     <GIC_SPI 272 IRQ_TYPE_LEVEL_HIGH>;
			ti,hwmods = "mailbox10";
			#mbox-cells = <1>;
			ti,mbox-num-users = <4>;
			ti,mbox-num-fifos = <12>;
			status = "disabled";
		};

		mailbox11: mailbox@48862000 {
			compatible = "ti,omap4-mailbox";
			reg = <0x48862000 0x200>;
			interrupts = <GIC_SPI 273 IRQ_TYPE_LEVEL_HIGH>,
				     <GIC_SPI 274 IRQ_TYPE_LEVEL_HIGH>,
				     <GIC_SPI 275 IRQ_TYPE_LEVEL_HIGH>,
				     <GIC_SPI 276 IRQ_TYPE_LEVEL_HIGH>;
			ti,hwmods = "mailbox11";
			#mbox-cells = <1>;
			ti,mbox-num-users = <4>;
			ti,mbox-num-fifos = <12>;
			status = "disabled";
		};

		mailbox12: mailbox@48864000 {
			compatible = "ti,omap4-mailbox";
			reg = <0x48864000 0x200>;
			interrupts = <GIC_SPI 277 IRQ_TYPE_LEVEL_HIGH>,
				     <GIC_SPI 278 IRQ_TYPE_LEVEL_HIGH>,
				     <GIC_SPI 279 IRQ_TYPE_LEVEL_HIGH>,
				     <GIC_SPI 280 IRQ_TYPE_LEVEL_HIGH>;
			ti,hwmods = "mailbox12";
			#mbox-cells = <1>;
			ti,mbox-num-users = <4>;
			ti,mbox-num-fifos = <12>;
			status = "disabled";
		};

		mailbox13: mailbox@48802000 {
			compatible = "ti,omap4-mailbox";
			reg = <0x48802000 0x200>;
			interrupts = <GIC_SPI 379 IRQ_TYPE_LEVEL_HIGH>,
				     <GIC_SPI 380 IRQ_TYPE_LEVEL_HIGH>,
				     <GIC_SPI 381 IRQ_TYPE_LEVEL_HIGH>,
				     <GIC_SPI 382 IRQ_TYPE_LEVEL_HIGH>;
			ti,hwmods = "mailbox13";
			#mbox-cells = <1>;
			ti,mbox-num-users = <4>;
			ti,mbox-num-fifos = <12>;
			status = "disabled";
		};

		timer1: timer@4ae18000 {
			compatible = "ti,omap5430-timer";
			reg = <0x4ae18000 0x80>;
			interrupts = <GIC_SPI 32 IRQ_TYPE_LEVEL_HIGH>;
			ti,hwmods = "timer1";
			ti,timer-alwon;
		};

		timer2: timer@48032000 {
			compatible = "ti,omap5430-timer";
			reg = <0x48032000 0x80>;
			interrupts = <GIC_SPI 33 IRQ_TYPE_LEVEL_HIGH>;
			ti,hwmods = "timer2";
		};

		timer3: timer@48034000 {
			compatible = "ti,omap5430-timer";
			reg = <0x48034000 0x80>;
			interrupts = <GIC_SPI 34 IRQ_TYPE_LEVEL_HIGH>;
			ti,hwmods = "timer3";
		};

		timer4: timer@48036000 {
			compatible = "ti,omap5430-timer";
			reg = <0x48036000 0x80>;
			interrupts = <GIC_SPI 35 IRQ_TYPE_LEVEL_HIGH>;
			ti,hwmods = "timer4";
		};

		timer5: timer@48820000 {
			compatible = "ti,omap5430-timer";
			reg = <0x48820000 0x80>;
			interrupts = <GIC_SPI 36 IRQ_TYPE_LEVEL_HIGH>;
			ti,hwmods = "timer5";
		};

		timer6: timer@48822000 {
			compatible = "ti,omap5430-timer";
			reg = <0x48822000 0x80>;
			interrupts = <GIC_SPI 37 IRQ_TYPE_LEVEL_HIGH>;
			ti,hwmods = "timer6";
		};

		timer7: timer@48824000 {
			compatible = "ti,omap5430-timer";
			reg = <0x48824000 0x80>;
			interrupts = <GIC_SPI 38 IRQ_TYPE_LEVEL_HIGH>;
			ti,hwmods = "timer7";
		};

		timer8: timer@48826000 {
			compatible = "ti,omap5430-timer";
			reg = <0x48826000 0x80>;
			interrupts = <GIC_SPI 39 IRQ_TYPE_LEVEL_HIGH>;
			ti,hwmods = "timer8";
		};

		timer9: timer@4803e000 {
			compatible = "ti,omap5430-timer";
			reg = <0x4803e000 0x80>;
			interrupts = <GIC_SPI 40 IRQ_TYPE_LEVEL_HIGH>;
			ti,hwmods = "timer9";
		};

		timer10: timer@48086000 {
			compatible = "ti,omap5430-timer";
			reg = <0x48086000 0x80>;
			interrupts = <GIC_SPI 41 IRQ_TYPE_LEVEL_HIGH>;
			ti,hwmods = "timer10";
		};

		timer11: timer@48088000 {
			compatible = "ti,omap5430-timer";
			reg = <0x48088000 0x80>;
			interrupts = <GIC_SPI 42 IRQ_TYPE_LEVEL_HIGH>;
			ti,hwmods = "timer11";
		};

		timer12: timer@4ae20000 {
			compatible = "ti,omap5430-timer";
			reg = <0x4ae20000 0x80>;
			interrupts = <GIC_SPI 90 IRQ_TYPE_LEVEL_HIGH>;
			ti,hwmods = "timer12";
			ti,timer-alwon;
			ti,timer-secure;
			status = "disabled";
		};

		timer13: timer@48828000 {
			compatible = "ti,omap5430-timer";
			reg = <0x48828000 0x80>;
			interrupts = <GIC_SPI 339 IRQ_TYPE_LEVEL_HIGH>;
			ti,hwmods = "timer13";
			status = "disabled";
		};

		timer14: timer@4882a000 {
			compatible = "ti,omap5430-timer";
			reg = <0x4882a000 0x80>;
			interrupts = <GIC_SPI 340 IRQ_TYPE_LEVEL_HIGH>;
			ti,hwmods = "timer14";
			status = "disabled";
		};

		timer15: timer@4882c000 {
			compatible = "ti,omap5430-timer";
			reg = <0x4882c000 0x80>;
			interrupts = <GIC_SPI 341 IRQ_TYPE_LEVEL_HIGH>;
			ti,hwmods = "timer15";
			status = "disabled";
		};

		timer16: timer@4882e000 {
			compatible = "ti,omap5430-timer";
			reg = <0x4882e000 0x80>;
			interrupts = <GIC_SPI 342 IRQ_TYPE_LEVEL_HIGH>;
			ti,hwmods = "timer16";
			status = "disabled";
		};

		wdt2: wdt@4ae14000 {
			compatible = "ti,omap3-wdt";
			reg = <0x4ae14000 0x80>;
			interrupts = <GIC_SPI 75 IRQ_TYPE_LEVEL_HIGH>;
			ti,hwmods = "wd_timer2";
		};

		hwspinlock: spinlock@4a0f6000 {
			compatible = "ti,omap4-hwspinlock";
			reg = <0x4a0f6000 0x1000>;
			ti,hwmods = "spinlock";
			#hwlock-cells = <1>;
		};

		dmm@4e000000 {
			compatible = "ti,dra7-dmm", "ti,omap5-dmm";
			reg = <0x4e000000 0x800>;
			interrupts = <GIC_SPI 108 IRQ_TYPE_LEVEL_HIGH>;
			ti,hwmods = "dmm";
		};

		ipu1: ipu@58820000 {
			compatible = "ti,dra7-rproc-ipu";
			reg = <0x58820000 0x10000>;
			reg-names = "l2ram";
			ti,hwmods = "ipu1";
			iommus = <&mmu_ipu1>;
			ti,rproc-standby-info = <0x4a005520>;
			status = "disabled";
		};

		ipu2: ipu@55020000 {
			compatible = "ti,dra7-rproc-ipu";
			reg = <0x55020000 0x10000>;
			reg-names = "l2ram";
			ti,hwmods = "ipu2";
			iommus = <&mmu_ipu2>;
			ti,rproc-standby-info = <0x4a008920>;
			status = "disabled";
		};

		dsp1: dsp@40800000 {
			compatible = "ti,dra7-rproc-dsp";
			reg = <0x40800000 0x48000>;
			reg-names = "l2ram";
			ti,hwmods = "dsp1";
			iommus = <&mmu0_dsp1>, <&mmu1_dsp1>;
			ti,rproc-standby-info = <0x4a005420>;
			status = "disabled";
		};

		gpu: gpu@0x56000000 {
			compatible = "ti,omap4-gpu";
			reg = <0x56000000 0xffff>;
			interrupts = <GIC_SPI 16 IRQ_TYPE_LEVEL_HIGH>;
			ti,hwmods = "gpu";
			operating-points = <
				/* kHz    uV */
				425600  1090000
				532000  1280000
				>;
			clocks = <&dpll_core_h14x2_ck>, <&dpll_per_h14x2_ck>,
					<&dpll_gpu_m2_ck>, <&gpu_core_gclk_mux>,
					<&gpu_hyd_gclk_mux>;
			clock-names = "core", "per", "gpu", "gpu_core", "gpu_hyd";
		};

		bb2d {
			compatible = "ti,bb2d";
			ti,hwmods = "bb2d";
			clocks = <&dpll_core_h24x2_ck>;
			clock-names = "fck";
			reg = <0x59000000 0x0700>;
			/* check reg-names */
			interrupts = <GIC_SPI 120 IRQ_TYPE_LEVEL_HIGH>;
		};

		i2c1: i2c@48070000 {
			compatible = "ti,omap4-i2c";
			reg = <0x48070000 0x100>;
			interrupts = <GIC_SPI 51 IRQ_TYPE_LEVEL_HIGH>;
			#address-cells = <1>;
			#size-cells = <0>;
			ti,hwmods = "i2c1";
			status = "disabled";
		};

		i2c2: i2c@48072000 {
			compatible = "ti,omap4-i2c";
			reg = <0x48072000 0x100>;
			interrupts = <GIC_SPI 52 IRQ_TYPE_LEVEL_HIGH>;
			#address-cells = <1>;
			#size-cells = <0>;
			ti,hwmods = "i2c2";
			status = "disabled";
		};

		i2c3: i2c@48060000 {
			compatible = "ti,omap4-i2c";
			reg = <0x48060000 0x100>;
			interrupts = <GIC_SPI 56 IRQ_TYPE_LEVEL_HIGH>;
			#address-cells = <1>;
			#size-cells = <0>;
			ti,hwmods = "i2c3";
			status = "disabled";
		};

		i2c4: i2c@4807a000 {
			compatible = "ti,omap4-i2c";
			reg = <0x4807a000 0x100>;
			interrupts = <GIC_SPI 57 IRQ_TYPE_LEVEL_HIGH>;
			#address-cells = <1>;
			#size-cells = <0>;
			ti,hwmods = "i2c4";
			status = "disabled";
		};

		i2c5: i2c@4807c000 {
			compatible = "ti,omap4-i2c";
			reg = <0x4807c000 0x100>;
			interrupts = <GIC_SPI 55 IRQ_TYPE_LEVEL_HIGH>;
			#address-cells = <1>;
			#size-cells = <0>;
			ti,hwmods = "i2c5";
			status = "disabled";
		};

		mmc1: mmc@4809c000 {
			compatible = "ti,dra7-hsmmc", "ti,omap4-hsmmc";
			reg = <0x4809c000 0x400>;
			interrupts = <GIC_SPI 78 IRQ_TYPE_LEVEL_HIGH>;
			ti,hwmods = "mmc1";
			ti,dual-volt;
			ti,needs-special-reset;
			dmas = <&sdma_xbar 61>, <&sdma_xbar 62>;
			dma-names = "tx", "rx";
			status = "disabled";
			pbias-supply = <&pbias_mmc_reg>;
		};

		mmc2: mmc@480b4000 {
			compatible = "ti,dra7-hsmmc", "ti,omap4-hsmmc";
			reg = <0x480b4000 0x400>;
			interrupts = <GIC_SPI 81 IRQ_TYPE_LEVEL_HIGH>;
			ti,hwmods = "mmc2";
			ti,needs-special-reset;
			dmas = <&sdma_xbar 47>, <&sdma_xbar 48>;
			dma-names = "tx", "rx";
			status = "disabled";
		};

		mmc3: mmc@480ad000 {
			compatible = "ti,dra7-hsmmc", "ti,omap4-hsmmc";
			reg = <0x480ad000 0x400>;
			interrupts = <GIC_SPI 89 IRQ_TYPE_LEVEL_HIGH>;
			ti,hwmods = "mmc3";
			ti,needs-special-reset;
			dmas = <&sdma_xbar 77>, <&sdma_xbar 78>;
			dma-names = "tx", "rx";
			status = "disabled";
		};

		mmc4: mmc@480d1000 {
			compatible = "ti,dra7-hsmmc", "ti,omap4-hsmmc";
			reg = <0x480d1000 0x400>;
			interrupts = <GIC_SPI 91 IRQ_TYPE_LEVEL_HIGH>;
			ti,hwmods = "mmc4";
			ti,needs-special-reset;
			dmas = <&sdma_xbar 57>, <&sdma_xbar 58>;
			dma-names = "tx", "rx";
			status = "disabled";
		};

		mmu0_dsp1: mmu@40d01000 {
			compatible = "ti,dra7-iommu";
			reg = <0x40d01000 0x100>, <0x40d00000 0x100>;
			reg-names = "mmu_cfg", "dsp_system";
			interrupts = <GIC_SPI 23 IRQ_TYPE_LEVEL_HIGH>;
			ti,hwmods = "mmu0_dsp1";
			status = "disabled";
		};

		mmu1_dsp1: mmu@40d02000 {
			compatible = "ti,dra7-iommu";
			reg = <0x40d02000 0x100>, <0x40d00000 0x100>;
			reg-names = "mmu_cfg", "dsp_system";
			interrupts = <GIC_SPI 145 IRQ_TYPE_LEVEL_HIGH>;
			ti,hwmods = "mmu1_dsp1";
			status = "disabled";
		};

		mmu_ipu1: mmu@58882000 {
			compatible = "ti,dra7-iommu";
			reg = <0x58882000 0x100>;
			reg-names = "mmu_cfg";
			interrupts = <GIC_SPI 395 IRQ_TYPE_LEVEL_HIGH>;
			ti,hwmods = "mmu_ipu1";
			ti,iommu-bus-err-back;
			status = "disabled";
		};

		mmu_ipu2: mmu@55082000 {
			compatible = "ti,dra7-iommu";
			reg = <0x55082000 0x100>;
			reg-names = "mmu_cfg";
			interrupts = <GIC_SPI 396 IRQ_TYPE_LEVEL_HIGH>;
			ti,hwmods = "mmu_ipu2";
			ti,iommu-bus-err-back;
			status = "disabled";
		};

		pruss1: pruss@4b200000 {
			compatible = "ti,am5728-pruss";
			ti,hwmods = "pruss1";
			reg = <0x4b200000 0x2000>,
			      <0x4b202000 0x2000>,
			      <0x4b210000 0x8000>,
			      <0x4b220000 0x2000>,
			      <0x4b226000 0x2000>;
			reg-names = "dram0", "dram1", "shrdram2", "intc", "cfg";
			interrupts = <GIC_SPI 186 IRQ_TYPE_LEVEL_HIGH>,
				     <GIC_SPI 187 IRQ_TYPE_LEVEL_HIGH>,
				     <GIC_SPI 188 IRQ_TYPE_LEVEL_HIGH>,
				     <GIC_SPI 189 IRQ_TYPE_LEVEL_HIGH>,
				     <GIC_SPI 190 IRQ_TYPE_LEVEL_HIGH>,
				     <GIC_SPI 191 IRQ_TYPE_LEVEL_HIGH>,
				     <GIC_SPI 192 IRQ_TYPE_LEVEL_HIGH>,
				     <GIC_SPI 193 IRQ_TYPE_LEVEL_HIGH>;
			#address-cells = <1>;
			#size-cells = <1>;
			ranges;
			status = "disabled";

			pru1_0: pru@4b234000 {
				compatible = "ti,pru-rproc";
				reg = <0x4b234000 0x3000>,
				      <0x4b222000 0x400>,
				      <0x4b222400 0x100>;
				reg-names = "iram", "control", "debug";
				status = "disabled";
			};

			pru1_1: pru@4b238000 {
				compatible = "ti,pru-rproc";
				reg = <0x4b238000 0x3000>,
				      <0x4b224000 0x400>,
				      <0x4b224400 0x100>;
				reg-names = "iram", "control", "debug";
				status = "disabled";
			};
		};

		pruss2: pruss@4b280000 {
			compatible = "ti,am5728-pruss";
			ti,hwmods = "pruss2";
			reg = <0x4b280000 0x2000>,
			      <0x4b282000 0x2000>,
			      <0x4b290000 0x8000>,
			      <0x4b2a0000 0x2000>,
			      <0x4b2a6000 0x2000>;
			reg-names = "dram0", "dram1", "shrdram2", "intc", "cfg";
			interrupts = <GIC_SPI 196 IRQ_TYPE_LEVEL_HIGH>,
				     <GIC_SPI 197 IRQ_TYPE_LEVEL_HIGH>,
				     <GIC_SPI 198 IRQ_TYPE_LEVEL_HIGH>,
				     <GIC_SPI 199 IRQ_TYPE_LEVEL_HIGH>,
				     <GIC_SPI 200 IRQ_TYPE_LEVEL_HIGH>,
				     <GIC_SPI 201 IRQ_TYPE_LEVEL_HIGH>,
				     <GIC_SPI 202 IRQ_TYPE_LEVEL_HIGH>,
				     <GIC_SPI 203 IRQ_TYPE_LEVEL_HIGH>;
			#address-cells = <1>;
			#size-cells = <1>;
			ranges;
			status = "disabled";

			pru2_0: pru@4b2b4000 {
				compatible = "ti,pru-rproc";
				reg = <0x4b2b4000 0x3000>,
				      <0x4b2a2000 0x400>,
				      <0x4b2a2400 0x100>;
				reg-names = "iram", "control", "debug";
				status = "disabled";
			};

			pru2_1: pru@4b2b8000 {
				compatible = "ti,pru-rproc";
				reg = <0x4b2b8000 0x3000>,
				      <0x4b2a4000 0x400>,
				      <0x4b2a4400 0x100>;
				reg-names = "iram", "control", "debug";
				status = "disabled";
			};
		};

		abb_mpu: regulator-abb-mpu {
			compatible = "ti,abb-v3";
			regulator-name = "abb_mpu";
			#address-cells = <0>;
			#size-cells = <0>;
			clocks = <&sys_clkin1>;
			ti,settling-time = <50>;
			ti,clock-cycles = <16>;

			reg = <0x4ae07ddc 0x4>, <0x4ae07de0 0x4>,
			      <0x4ae06014 0x4>, <0x4a003b20 0xc>,
			      <0x4ae0c158 0x4>;
			reg-names = "setup-address", "control-address",
				    "int-address", "efuse-address",
				    "ldo-address";
			ti,tranxdone-status-mask = <0x80>;
			/* LDOVBBMPU_FBB_MUX_CTRL */
			ti,ldovbb-override-mask = <0x400>;
			/* LDOVBBMPU_FBB_VSET_OUT */
			ti,ldovbb-vset-mask = <0x1F>;

			/*
			 * NOTE: only FBB mode used but actual vset will
			 * determine final biasing
			 */
			ti,abb_info = <
			/*uV		ABB	efuse	rbb_m fbb_m	vset_m*/
			1060000		0	0x0	0 0x02000000 0x01F00000
			1160000		0	0x4	0 0x02000000 0x01F00000
			1210000		0	0x8	0 0x02000000 0x01F00000
			>;
		};

		abb_ivahd: regulator-abb-ivahd {
			compatible = "ti,abb-v3";
			regulator-name = "abb_ivahd";
			#address-cells = <0>;
			#size-cells = <0>;
			clocks = <&sys_clkin1>;
			ti,settling-time = <50>;
			ti,clock-cycles = <16>;

			reg = <0x4ae07e34 0x4>, <0x4ae07e24 0x4>,
			      <0x4ae06010 0x4>, <0x4a0025cc 0xc>,
			      <0x4a002470 0x4>;
			reg-names = "setup-address", "control-address",
				    "int-address", "efuse-address",
				    "ldo-address";
			ti,tranxdone-status-mask = <0x40000000>;
			/* LDOVBBIVA_FBB_MUX_CTRL */
			ti,ldovbb-override-mask = <0x400>;
			/* LDOVBBIVA_FBB_VSET_OUT */
			ti,ldovbb-vset-mask = <0x1F>;

			/*
			 * NOTE: only FBB mode used but actual vset will
			 * determine final biasing
			 */
			ti,abb_info = <
			/*uV		ABB	efuse	rbb_m fbb_m	vset_m*/
			1055000		0	0x0	0 0x02000000 0x01F00000
			1150000		0	0x4	0 0x02000000 0x01F00000
			1250000		0	0x8	0 0x02000000 0x01F00000
			>;
		};

		abb_dspeve: regulator-abb-dspeve {
			compatible = "ti,abb-v3";
			regulator-name = "abb_dspeve";
			#address-cells = <0>;
			#size-cells = <0>;
			clocks = <&sys_clkin1>;
			ti,settling-time = <50>;
			ti,clock-cycles = <16>;

			reg = <0x4ae07e30 0x4>, <0x4ae07e20 0x4>,
			      <0x4ae06010 0x4>, <0x4a0025e0 0xc>,
			      <0x4a00246c 0x4>;
			reg-names = "setup-address", "control-address",
				    "int-address", "efuse-address",
				    "ldo-address";
			ti,tranxdone-status-mask = <0x20000000>;
			/* LDOVBBDSPEVE_FBB_MUX_CTRL */
			ti,ldovbb-override-mask = <0x400>;
			/* LDOVBBDSPEVE_FBB_VSET_OUT */
			ti,ldovbb-vset-mask = <0x1F>;

			/*
			 * NOTE: only FBB mode used but actual vset will
			 * determine final biasing
			 */
			ti,abb_info = <
			/*uV		ABB	efuse	rbb_m fbb_m	vset_m*/
			1055000		0	0x0	0 0x02000000 0x01F00000
			1150000		0	0x4	0 0x02000000 0x01F00000
			1250000		0	0x8	0 0x02000000 0x01F00000
			>;
		};

		abb_gpu: regulator-abb-gpu {
			compatible = "ti,abb-v3";
			regulator-name = "abb_gpu";
			#address-cells = <0>;
			#size-cells = <0>;
			clocks = <&sys_clkin1>;
			ti,settling-time = <50>;
			ti,clock-cycles = <16>;

			reg = <0x4ae07de4 0x4>, <0x4ae07de8 0x4>,
			      <0x4ae06010 0x4>, <0x4a003b08 0xc>,
			      <0x4ae0c154 0x4>;
			reg-names = "setup-address", "control-address",
				    "int-address", "efuse-address",
				    "ldo-address";
			ti,tranxdone-status-mask = <0x10000000>;
			/* LDOVBBGPU_FBB_MUX_CTRL */
			ti,ldovbb-override-mask = <0x400>;
			/* LDOVBBGPU_FBB_VSET_OUT */
			ti,ldovbb-vset-mask = <0x1F>;

			/*
			 * NOTE: only FBB mode used but actual vset will
			 * determine final biasing
			 */
			ti,abb_info = <
			/*uV		ABB	efuse	rbb_m fbb_m	vset_m*/
			1090000		0	0x0	0 0x02000000 0x01F00000
			1210000		0	0x4	0 0x02000000 0x01F00000
			1280000		0	0x8	0 0x02000000 0x01F00000
			>;
		};

		voltdm_mpu: voltdm@4a003b20 {
			compatible = "ti,omap5-voltdm";
			#voltdm-cells = <0>;
			vbb-supply = <&abb_mpu>;
			reg = <0x4a003b20 0xc>;
			ti,efuse-settings = <
			/* uV   offset */
			1060000 0x0
			1160000 0x4
			1210000 0x8
			>;
			ti,absolute-max-voltage-uv = <1500000>;
		};

		voltdm_ivahd: voltdm@4a0025cc {
			compatible = "ti,omap5-voltdm";
			#voltdm-cells = <0>;
			vbb-supply = <&abb_ivahd>;
			reg = <0x4a0025cc 0xc>;
			ti,efuse-settings = <
			/* uV   offset */
			1055000 0x0
			1150000 0x4
			1250000 0x8
			>;
			ti,absolute-max-voltage-uv = <1500000>;
		};

		voltdm_dspeve: voltdm@4a0025e0 {
			compatible = "ti,omap5-voltdm";
			#voltdm-cells = <0>;
			vbb-supply = <&abb_dspeve>;
			reg = <0x4a0025e0 0xc>;
			ti,efuse-settings = <
			/* uV   offset */
			1055000 0x0
			1150000 0x4
			1250000 0x8
			>;
			ti,absolute-max-voltage-uv = <1500000>;
		};

		voltdm_gpu: voltdm@4a003b08 {
			compatible = "ti,omap5-voltdm";
			#voltdm-cells = <0>;
			vbb-supply = <&abb_gpu>;
			reg = <0x4a003b08 0xc>;
			ti,efuse-settings = <
			/* uV   offset */
			1090000 0x0
			1210000 0x4
			1280000 0x8
			>;
			ti,absolute-max-voltage-uv = <1500000>;
		};

		voltdm_core: voltdm@4a0025f4 {
			compatible = "ti,omap5-core-voltdm";
			#voltdm-cells = <0>;
			reg = <0x4a0025f4 0x4>;
			ti,efuse-settings = <
			/* uV   offset */
			1090000 0x0
			>;
			ti,absolute-max-voltage-uv = <1500000>;
		};

		mcspi1: spi@48098000 {
			compatible = "ti,omap4-mcspi";
			reg = <0x48098000 0x200>;
			interrupts = <GIC_SPI 60 IRQ_TYPE_LEVEL_HIGH>;
			#address-cells = <1>;
			#size-cells = <0>;
			ti,hwmods = "mcspi1";
			ti,spi-num-cs = <4>;
			dmas = <&sdma_xbar 35>,
			       <&sdma_xbar 36>,
			       <&sdma_xbar 37>,
			       <&sdma_xbar 38>,
			       <&sdma_xbar 39>,
			       <&sdma_xbar 40>,
			       <&sdma_xbar 41>,
			       <&sdma_xbar 42>;
			dma-names = "tx0", "rx0", "tx1", "rx1",
				    "tx2", "rx2", "tx3", "rx3";
			status = "disabled";
		};

		mcspi2: spi@4809a000 {
			compatible = "ti,omap4-mcspi";
			reg = <0x4809a000 0x200>;
			interrupts = <GIC_SPI 61 IRQ_TYPE_LEVEL_HIGH>;
			#address-cells = <1>;
			#size-cells = <0>;
			ti,hwmods = "mcspi2";
			ti,spi-num-cs = <2>;
			dmas = <&sdma_xbar 43>,
			       <&sdma_xbar 44>,
			       <&sdma_xbar 45>,
			       <&sdma_xbar 46>;
			dma-names = "tx0", "rx0", "tx1", "rx1";
			status = "disabled";
		};

		mcspi3: spi@480b8000 {
			compatible = "ti,omap4-mcspi";
			reg = <0x480b8000 0x200>;
			interrupts = <GIC_SPI 86 IRQ_TYPE_LEVEL_HIGH>;
			#address-cells = <1>;
			#size-cells = <0>;
			ti,hwmods = "mcspi3";
			ti,spi-num-cs = <2>;
			dmas = <&sdma_xbar 15>, <&sdma_xbar 16>;
			dma-names = "tx0", "rx0";
			status = "disabled";
		};

		mcspi4: spi@480ba000 {
			compatible = "ti,omap4-mcspi";
			reg = <0x480ba000 0x200>;
			interrupts = <GIC_SPI 43 IRQ_TYPE_LEVEL_HIGH>;
			#address-cells = <1>;
			#size-cells = <0>;
			ti,hwmods = "mcspi4";
			ti,spi-num-cs = <1>;
			dmas = <&sdma_xbar 70>, <&sdma_xbar 71>;
			dma-names = "tx0", "rx0";
			status = "disabled";
		};

		qspi: qspi@4b300000 {
			compatible = "ti,dra7xxx-qspi";
			reg = <0x4b300000 0x100>, <0x4a002558 0x4>,
				<0x5c000000 0x3ffffff>;
			reg-names = "qspi_base",
				"qspi_ctrlmod",
				"qspi_mmap";
			#address-cells = <1>;
			#size-cells = <0>;
			ti,hwmods = "qspi";
			clocks = <&qspi_gfclk_div>;
			clock-names = "fck";
			num-cs = <4>;
			interrupts = <GIC_SPI 343 IRQ_TYPE_LEVEL_HIGH>;
			status = "disabled";
		};

		omap_control_sata: control-phy@4a002374 {
			compatible = "ti,control-phy-pipe3";
			reg = <0x4a002374 0x4>;
			reg-names = "power";
			clocks = <&sys_clkin1>;
			clock-names = "sysclk";
		};

		/* OCP2SCP3 */
		ocp2scp@4a090000 {
			compatible = "ti,omap-ocp2scp";
			#address-cells = <1>;
			#size-cells = <1>;
			ranges;
			reg = <0x4a090000 0x20>;
			ti,hwmods = "ocp2scp3";
			sata_phy: phy@4A096000 {
				compatible = "ti,phy-pipe3-sata";
				reg = <0x4A096000 0x80>, /* phy_rx */
				      <0x4A096400 0x64>, /* phy_tx */
				      <0x4A096800 0x40>; /* pll_ctrl */
				reg-names = "phy_rx", "phy_tx", "pll_ctrl";
				ctrl-module = <&omap_control_sata>;
				clocks = <&sys_clkin1>, <&sata_ref_clk>;
				clock-names = "sysclk", "refclk";
				syscon-pllreset = <&dra7_ctrl_core 0x3fc>;
				#phy-cells = <0>;
			};

			pcie1_phy: pciephy@4a094000 {
				compatible = "ti,phy-pipe3-pcie";
				reg = <0x4a094000 0x80>, /* phy_rx */
				      <0x4a094400 0x64>; /* phy_tx */
				reg-names = "phy_rx", "phy_tx";
				ctrl-module = <&omap_control_pcie1phy>;
				clocks = <&dpll_pcie_ref_ck>,
					 <&dpll_pcie_ref_m2ldo_ck>,
					 <&optfclk_pciephy1_32khz>,
					 <&optfclk_pciephy1_clk>,
					 <&optfclk_pciephy1_div_clk>,
					 <&optfclk_pciephy_div>;
				clock-names = "dpll_ref", "dpll_ref_m2",
					      "wkupclk", "refclk",
					      "div-clk", "phy-div";
				#phy-cells = <0>;
			};

			pcie2_phy: pciephy@4a095000 {
				compatible = "ti,phy-pipe3-pcie";
				reg = <0x4a095000 0x80>, /* phy_rx */
				      <0x4a095400 0x64>; /* phy_tx */
				reg-names = "phy_rx", "phy_tx";
				ctrl-module = <&omap_control_pcie2phy>;
				clocks = <&dpll_pcie_ref_ck>,
					 <&dpll_pcie_ref_m2ldo_ck>,
					 <&optfclk_pciephy2_32khz>,
					 <&optfclk_pciephy2_clk>,
					 <&optfclk_pciephy2_div_clk>,
					 <&optfclk_pciephy_div>;
				clock-names = "dpll_ref", "dpll_ref_m2",
					      "wkupclk", "refclk",
					      "div-clk", "phy-div";
				#phy-cells = <0>;
				status = "disabled";
			};
		};

		sata: sata@4a141100 {
			compatible = "snps,dwc-ahci";
			reg = <0x4a140000 0x1100>, <0x4a141100 0x7>;
			interrupts = <GIC_SPI 49 IRQ_TYPE_LEVEL_HIGH>;
			phys = <&sata_phy>;
			phy-names = "sata-phy";
			ti,hwmods = "sata";
		};

		omap_control_pcie1phy: control-phy@0x4a003c40 {
			compatible = "ti,control-phy-pcie";
			reg = <0x4a003c40 0x4>, <0x4a003c14 0x4>, <0x4a003c34 0x4>;
			reg-names = "power", "control_sma", "pcie_pcs";
			clocks = <&sys_clkin1>;
			clock-names = "sysclk";
		};

		omap_control_pcie2phy: control-pcie@0x4a003c44 {
			compatible = "ti,control-phy-pcie";
			reg = <0x4a003c44 0x4>, <0x4a003c14 0x4>, <0x4a003c34 0x4>;
			reg-names = "power", "control_sma", "pcie_pcs";
			clocks = <&sys_clkin1>;
			clock-names = "sysclk";
			status = "disabled";
		};

		rtc: rtcss@48838000 {
			compatible = "ti,am3352-rtc";
			reg = <0x48838000 0x100>;
			interrupts = <GIC_SPI 217 IRQ_TYPE_LEVEL_HIGH>,
				     <GIC_SPI 217 IRQ_TYPE_LEVEL_HIGH>;
			ti,hwmods = "rtcss";
			clocks = <&sys_32k_ck>;
		};

		omap_control_usb2phy1: control-phy@4a002300 {
			compatible = "ti,control-phy-usb2";
			reg = <0x4a002300 0x4>;
			reg-names = "power";
		};

		omap_control_usb3phy1: control-phy@4a002370 {
			compatible = "ti,control-phy-pipe3";
			reg = <0x4a002370 0x4>;
			reg-names = "power";
		};

		omap_control_usb2phy2: control-phy@0x4a002e74 {
			compatible = "ti,control-phy-usb2-dra7";
			reg = <0x4a002e74 0x4>;
			reg-names = "power";
		};

		/* OCP2SCP1 */
		ocp2scp@4a080000 {
			compatible = "ti,omap-ocp2scp";
			#address-cells = <1>;
			#size-cells = <1>;
			ranges;
			reg = <0x4a080000 0x20>;
			ti,hwmods = "ocp2scp1";

			usb2_phy1: phy@4a084000 {
				compatible = "ti,omap-usb2";
				reg = <0x4a084000 0x400>;
				ctrl-module = <&omap_control_usb2phy1>;
				clocks = <&usb_phy1_always_on_clk32k>,
					 <&usb_otg_ss1_refclk960m>;
				clock-names =	"wkupclk",
						"refclk";
				#phy-cells = <0>;
			};

			usb2_phy2: phy@4a085000 {
				compatible = "ti,omap-usb2";
				reg = <0x4a085000 0x400>;
				ctrl-module = <&omap_control_usb2phy2>;
				clocks = <&usb_phy2_always_on_clk32k>,
					 <&usb_otg_ss2_refclk960m>;
				clock-names =	"wkupclk",
						"refclk";
				#phy-cells = <0>;
			};

			usb3_phy1: phy@4a084400 {
				compatible = "ti,omap-usb3";
				reg = <0x4a084400 0x80>,
				      <0x4a084800 0x64>,
				      <0x4a084c00 0x40>;
				reg-names = "phy_rx", "phy_tx", "pll_ctrl";
				ctrl-module = <&omap_control_usb3phy1>;
				clocks = <&usb_phy3_always_on_clk32k>,
					 <&sys_clkin1>,
					 <&usb_otg_ss1_refclk960m>;
				clock-names =	"wkupclk",
						"sysclk",
						"refclk";
				#phy-cells = <0>;
			};
		};

		omap_dwc3_1: omap_dwc3_1@48880000 {
			compatible = "ti,dwc3";
			ti,hwmods = "usb_otg_ss1";
			reg = <0x48880000 0x10000>;
			interrupts = <GIC_SPI 72 IRQ_TYPE_LEVEL_HIGH>;
			#address-cells = <1>;
			#size-cells = <1>;
			utmi-mode = <2>;
			ranges;
			usb1: usb@48890000 {
				compatible = "snps,dwc3";
				reg = <0x48890000 0x17000>;
				interrupts = <GIC_SPI 71 IRQ_TYPE_LEVEL_HIGH>,
					     <GIC_SPI 71 IRQ_TYPE_LEVEL_HIGH>,
					     <GIC_SPI 72 IRQ_TYPE_LEVEL_HIGH>;
				interrupt-names = "peripheral",
						  "host",
						  "otg";
				phys = <&usb2_phy1>, <&usb3_phy1>;
				phy-names = "usb2-phy", "usb3-phy";
				tx-fifo-resize;
				maximum-speed = "super-speed";
				dr_mode = "otg";
				snps,dis_u3_susphy_quirk;
				snps,dis_u2_susphy_quirk;
			};
		};

		omap_dwc3_2: omap_dwc3_2@488c0000 {
			compatible = "ti,dwc3";
			ti,hwmods = "usb_otg_ss2";
			reg = <0x488c0000 0x10000>;
			interrupts = <GIC_SPI 87 IRQ_TYPE_LEVEL_HIGH>;
			#address-cells = <1>;
			#size-cells = <1>;
			utmi-mode = <2>;
			ranges;
			usb2: usb@488d0000 {
				compatible = "snps,dwc3";
				reg = <0x488d0000 0x17000>;
				interrupts = <GIC_SPI 73 IRQ_TYPE_LEVEL_HIGH>,
					     <GIC_SPI 73 IRQ_TYPE_LEVEL_HIGH>,
					     <GIC_SPI 87 IRQ_TYPE_LEVEL_HIGH>;
				interrupt-names = "peripheral",
						  "host",
						  "otg";
				phys = <&usb2_phy2>;
				phy-names = "usb2-phy";
				tx-fifo-resize;
				maximum-speed = "high-speed";
				dr_mode = "otg";
				snps,dis_u3_susphy_quirk;
				snps,dis_u2_susphy_quirk;
			};
		};

		/* IRQ for DWC3_3 and DWC3_4 need IRQ crossbar */
		omap_dwc3_3: omap_dwc3_3@48900000 {
			compatible = "ti,dwc3";
			ti,hwmods = "usb_otg_ss3";
			reg = <0x48900000 0x10000>;
			interrupts = <GIC_SPI 344 IRQ_TYPE_LEVEL_HIGH>;
			#address-cells = <1>;
			#size-cells = <1>;
			utmi-mode = <2>;
			ranges;
			status = "disabled";
			usb3: usb@48910000 {
				compatible = "snps,dwc3";
				reg = <0x48910000 0x17000>;
				interrupts = <GIC_SPI 88 IRQ_TYPE_LEVEL_HIGH>,
					     <GIC_SPI 88 IRQ_TYPE_LEVEL_HIGH>,
					     <GIC_SPI 344 IRQ_TYPE_LEVEL_HIGH>;
				interrupt-names = "peripheral",
						  "host",
						  "otg";
				tx-fifo-resize;
				maximum-speed = "high-speed";
				dr_mode = "otg";
				snps,dis_u3_susphy_quirk;
				snps,dis_u2_susphy_quirk;
			};
		};

		omap_dwc3_4: omap_dwc3_4@48940000 {
			compatible = "ti,dwc3";
			ti,hwmods = "usb_otg_ss4";
			reg = <0x48940000 0x10000>;
			interrupts = <GIC_SPI 346 IRQ_TYPE_LEVEL_HIGH>;
			#address-cells = <1>;
			#size-cells = <1>;
			utmi-mode = <2>;
			ranges;
			status = "disabled";
			usb4: usb@48950000 {
				compatible = "snps,dwc3";
				reg = <0x48950000 0x17000>;
				interrupts = <GIC_SPI 345 IRQ_TYPE_LEVEL_HIGH>,
					     <GIC_SPI 345 IRQ_TYPE_LEVEL_HIGH>,
					     <GIC_SPI 346 IRQ_TYPE_LEVEL_HIGH>;
				interrupt-names = "peripheral",
						  "host",
						  "otg";
				tx-fifo-resize;
				maximum-speed = "high-speed";
				dr_mode = "otg";
			};
		};

		atl: atl@4843c000 {
			compatible = "ti,dra7-atl";
			reg = <0x4843c000 0x3ff>;
			ti,hwmods = "atl";
			ti,provided-clocks = <&atl_clkin0_ck>, <&atl_clkin1_ck>,
					     <&atl_clkin2_ck>, <&atl_clkin3_ck>;
			clocks = <&atl_gfclk_mux>;
			clock-names = "fck";
			status = "disabled";
		};

		crossbar_mpu: crossbar@4a020000 {
			compatible = "ti,irq-crossbar";
			reg = <0x4a002a48 0x130>;
			ti,max-irqs = <160>;
			ti,max-crossbar-sources = <MAX_SOURCES>;
			ti,reg-size = <2>;
			ti,irqs-reserved = <0 1 2 3 5 6 131 132>;
			ti,irqs-skip = <10 133 139 140>;
			ti,irqs-safe-map = <0>;
		};

		mac: ethernet@4a100000 {
			compatible = "ti,cpsw";
			ti,hwmods = "gmac";
			clocks = <&dpll_gmac_ck>, <&gmac_gmii_ref_clk_div>;
			clock-names = "fck", "cpts";
			cpdma_channels = <8>;
			ale_entries = <1024>;
			bd_ram_size = <0x2000>;
			no_bd_ram = <0>;
			rx_descs = <64>;
			mac_control = <0x20>;
			slaves = <2>;
			active_slave = <0>;
			cpts_clock_mult = <0x80000000>;
			cpts_clock_shift = <29>;
			reg = <0x48484000 0x1000
			       0x48485200 0xE00>;
			#address-cells = <1>;
			#size-cells = <1>;
			/*
			 * rx_thresh_pend
			 * rx_pend
			 * tx_pend
			 * misc_pend
			 */
			interrupts = <GIC_SPI 334 IRQ_TYPE_LEVEL_HIGH>,
				     <GIC_SPI 335 IRQ_TYPE_LEVEL_HIGH>,
				     <GIC_SPI 336 IRQ_TYPE_LEVEL_HIGH>,
				     <GIC_SPI 337 IRQ_TYPE_LEVEL_HIGH>;
			ranges;
			status = "disabled";

			davinci_mdio: mdio@48485000 {
				compatible = "ti,davinci_mdio";
				#address-cells = <1>;
				#size-cells = <0>;
				ti,hwmods = "davinci_mdio";
				bus_freq = <1000000>;
				reg = <0x48485000 0x100>;
			};

			cpsw_emac0: slave@48480200 {
				/* Filled in by U-Boot */
				mac-address = [ 00 00 00 00 00 00 ];
			};

			cpsw_emac1: slave@48480300 {
				/* Filled in by U-Boot */
				mac-address = [ 00 00 00 00 00 00 ];
			};

			phy_sel: cpsw-phy-sel@4a002554 {
				compatible = "ti,dra7xx-cpsw-phy-sel";
				reg= <0x4a002554 0x4>;
				reg-names = "gmii-sel";
			};
		};

		vpe {
			compatible = "ti,vpe";
			ti,hwmods = "vpe";
			clocks = <&dpll_core_h23x2_ck>;
			clock-names = "fck";
			reg = <0x489d0000 0x120>,
			      <0x489d0300 0x20>,
			      <0x489d0400 0x20>,
			      <0x489d0500 0x20>,
			      <0x489d0600 0x3c>,
			      <0x489d0700 0x80>,
			      <0x489d5700 0x18>,
			      <0x489dd000 0x400>;
			reg-names = "vpe_top",
				    "vpe_chr_us0",
				    "vpe_chr_us1",
				    "vpe_chr_us2",
				    "vpe_dei",
				    "sc",
				    "csc",
				    "vpdma";
			interrupts = <GIC_SPI 354 IRQ_TYPE_LEVEL_HIGH>;
			#address-cells = <1>;
			#size-cells = <0>;
		};

		elm: elm@48078000 {
			compatible = "ti,am3352-elm";
			reg = <0x48078000 0xfc0>;      /* device IO registers */
			interrupts = <GIC_SPI 1 IRQ_TYPE_LEVEL_HIGH>;
			ti,hwmods = "elm";
			status = "disabled";
		};

		gpmc: gpmc@50000000 {
			compatible = "ti,am3352-gpmc";
			ti,hwmods = "gpmc";
			reg = <0x50000000 0x37c>;      /* device IO registers */
			interrupts = <GIC_SPI 15 IRQ_TYPE_LEVEL_HIGH>;
			gpmc,num-cs = <8>;
			gpmc,num-waitpins = <2>;
			#address-cells = <2>;
			#size-cells = <1>;
			status = "disabled";
		};

		dss: dss@58000000 {
			compatible = "ti,dra7-dss";
			reg = <0x58000000 0x80>,
			      <0x58004054 0x4>,
			      <0x58004300 0x20>,
			      <0x58009054 0x4>,
			      <0x58009300 0x20>;
			reg-names = "dss", "pll1_clkctrl", "pll1",
				    "pll2_clkctrl", "pll2";
			status = "disabled";
			ti,hwmods = "dss_core";
			clocks = <&dss_dss_clk>,
				 <&dss_video1_clk>,
				 <&dss_video2_clk>;
			clock-names = "fck", "video1_clk", "video2_clk";
			syscon = <&dra7_ctrl_core>;
			#address-cells = <1>;
			#size-cells = <1>;
			ranges;

			dispc@58001000 {
				compatible = "ti,dra7-dispc";
				reg = <0x58001000 0x1000>;
				interrupts = <GIC_SPI 20 IRQ_TYPE_LEVEL_HIGH>;
				ti,hwmods = "dss_dispc";
				clocks = <&dss_dss_clk>;
				clock-names = "fck";
				syscon = <&dra7_ctrl_core>;
			};

			hdmi: encoder@58060000 {
				compatible = "ti,dra7-hdmi";
				reg = <0x58040000 0x200>,
				      <0x58040200 0x80>,
				      <0x58040300 0x80>,
				      <0x58060000 0x19000>;
				reg-names = "wp", "pll", "phy", "core";
				interrupts = <GIC_SPI 96 IRQ_TYPE_LEVEL_HIGH>;
				status = "disabled";
				ti,hwmods = "dss_hdmi";
				clocks = <&dss_48mhz_clk>, <&dss_hdmi_clk>;
				clock-names = "fck", "sys_clk";
				dmas = <&sdma_xbar 76>;
				dma-names = "audio_tx";
			};
		};

		aes1: aes@4b500000 {
			compatible = "ti,omap4-aes";
			ti,hwmods = "aes1";
			reg = <0x4b500000 0xa0>;
			interrupts = <GIC_SPI 80 IRQ_TYPE_LEVEL_HIGH>;
			dmas = <&sdma_xbar 111>, <&sdma_xbar 110>;
			dma-names = "tx", "rx";
			clocks = <&l3_iclk_div>;
			clock-names = "fck";
		};

		aes2: aes@4b700000 {
			compatible = "ti,omap4-aes";
			ti,hwmods = "aes2";
			reg = <0x4b700000 0xa0>;
			interrupts = <GIC_SPI 59 IRQ_TYPE_LEVEL_HIGH>;
			dmas = <&sdma_xbar 114>, <&sdma_xbar 113>;
			dma-names = "tx", "rx";
			clocks = <&l3_iclk_div>;
			clock-names = "fck";
		};

		des: des@480a5000 {
			compatible = "ti,omap4-des";
			ti,hwmods = "des";
			reg = <0x480a5000 0xa0>;
			interrupts = <GIC_SPI 77 IRQ_TYPE_LEVEL_HIGH>;
			dmas = <&sdma_xbar 117>, <&sdma_xbar 116>;
			dma-names = "tx", "rx";
			clocks = <&l3_iclk_div>;
			clock-names = "fck";
		};

		sham: sham@53100000 {
			compatible = "ti,omap5-sham";
			ti,hwmods = "sham";
			reg = <0x4b101000 0x300>;
			interrupts = <GIC_SPI 46 IRQ_TYPE_LEVEL_HIGH>;
			dmas = <&sdma_xbar 119>;
			dma-names = "rx";
			clocks = <&l3_iclk_div>;
			clock-names = "fck";
		};

		rng: rng@48090000 {
			compatible = "ti,omap4-rng";
			ti,hwmods = "rng";
			reg = <0x48090000 0x2000>;
			interrupts = <GIC_SPI 47 IRQ_TYPE_LEVEL_HIGH>;
			clocks = <&l3_iclk_div>;
			clock-names = "fck";
		};

		dcan1: can@481cc000 {
			compatible = "ti,dra7-d_can";
			ti,hwmods = "dcan1";
			reg = <0x4ae3c000 0x2000>;
			syscon-raminit = <&dra7_ctrl_core 0x558 0>;
			interrupts = <GIC_SPI 222 IRQ_TYPE_LEVEL_HIGH>;
			clocks = <&dcan1_sys_clk_mux>;
			status = "disabled";
		};

		dcan2: can@481d0000 {
			compatible = "ti,dra7-d_can";
			ti,hwmods = "dcan2";
			reg = <0x48480000 0x2000>;
			syscon-raminit = <&dra7_ctrl_core 0x558 1>;
			interrupts = <GIC_SPI 225 IRQ_TYPE_LEVEL_HIGH>;
			clocks = <&sys_clkin1>;
			status = "disabled";
		};

		mcasp2: mcasp@48464000 {
			compatible = "ti,dra7-mcasp-audio";
			ti,hwmods = "mcasp2";
			reg = <0x48464000 0x2000>;
			reg-names = "mpu";
			dmas = <&sdma_xbar 131>, <&sdma_xbar 130>;
			dma-names = "tx", "rx";
			clocks = <&mcasp2_ahclkx_mux>;
			clock-names = "fck";
			status = "disabled";
		};

		mcasp3: mcasp@48468000 {
			compatible = "ti,dra7-mcasp-audio";
			ti,hwmods = "mcasp3";
			reg = <0x48468000 0x2000>,
			      <0x46000000 0x1000>;
			reg-names = "mpu", "dat";
			interrupts = <GIC_SPI 151 IRQ_TYPE_LEVEL_HIGH>,
				     <GIC_SPI 150 IRQ_TYPE_LEVEL_HIGH>;
			interrupt-names = "tx", "rx";
			dmas = <&edma_xbar 133>, <&edma_xbar 132>;
			dma-names = "tx", "rx";
			clocks = <&mcasp3_ahclkx_mux>;
			clock-names = "fck";
			status = "disabled";
		};

<<<<<<< HEAD
		mcasp6: mcasp@48474000 {
			compatible = "ti,dra7-mcasp-audio";
			ti,hwmods = "mcasp6";
			reg = <0x48474000 0x2000>,
			      <0x4844c000 0x1000>;
			reg-names = "mpu","dat";
			interrupts = <GIC_SPI 157 IRQ_TYPE_LEVEL_HIGH>,
				     <GIC_SPI 156 IRQ_TYPE_LEVEL_HIGH>;
			interrupt-names = "tx", "rx";
			dmas = <&sdma_xbar 139>, <&sdma_xbar 138>;
			dma-names = "tx", "rx";
			clocks = <&mcasp6_ahclkx_mux>;
			clock-names = "fck";
			status = "disabled";
		};

		mcasp7: mcasp@48478000 {
			compatible = "ti,dra7-mcasp-audio";
			ti,hwmods = "mcasp7";
			reg = <0x48478000 0x2000>,
			      <0x48450000 0x1000>;
			reg-names = "mpu","dat";
			interrupts = <GIC_SPI 159 IRQ_TYPE_LEVEL_HIGH>,
				     <GIC_SPI 158 IRQ_TYPE_LEVEL_HIGH>;
			interrupt-names = "tx", "rx";
			dmas = <&sdma_xbar 141>, <&sdma_xbar 140>;
			dma-names = "tx", "rx";
			clocks = <&mcasp7_ahclkx_mux>;
=======
		mcasp8: mcasp@4847c000 {
			compatible = "ti,dra7-mcasp-audio";
			ti,hwmods = "mcasp8";
			reg = <0x4847c000 0x2000>,
			      <0x48454000 0x1000>;
			reg-names = "mpu","dat";
			interrupts = <GIC_SPI 161 IRQ_TYPE_LEVEL_HIGH>,
				     <GIC_SPI 160 IRQ_TYPE_LEVEL_HIGH>;
			interrupt-names = "tx", "rx";
			dmas = <&sdma 143 &dmacb>, <&sdma 142 &dmacb>;
			dma-names = "tx", "rx";
			clocks = <&mcasp8_ahclkx_mux>;
>>>>>>> b5f2e569
			clock-names = "fck";
			status = "disabled";
		};

		vip1: vip@0x48970000 {
                        compatible = "ti,vip1";
			reg = <0x48970000 0x10000>,
			      <0x4897d000 0x1000>;
			reg-names = "vip","vpdma";
                        ti,hwmods = "vip1";
			interrupts = <GIC_SPI 351 IRQ_TYPE_LEVEL_HIGH>,
				     <GIC_SPI 392 IRQ_TYPE_LEVEL_HIGH>;
			syscon = <&dra7_ctrl_core>;
                        #address-cells = <1>;
                        #size-cells = <0>;
			status = "disabled";
			vin1a: port@0 {
				#address-cells = <1>;
				#size-cells = <0>;
				reg = <0>;
			};
			vin2a: port@1 {
				#address-cells = <1>;
				#size-cells = <0>;
				reg = <1>;
			};
		};

		vip2: vip@0x48990000 {
                        compatible = "ti,vip2";
			reg = <0x48990000 0x10000>,
			      <0x4899d000 0x1000>;
			reg-names = "vip","vpdma";
                        ti,hwmods = "vip2";
			interrupts = <GIC_SPI 352 IRQ_TYPE_LEVEL_HIGH>,
				     <GIC_SPI 393 IRQ_TYPE_LEVEL_HIGH>;
			syscon = <&dra7_ctrl_core>;
                        #address-cells = <1>;
                        #size-cells = <0>;
			status = "disabled";
			vin3a: port@0 {
				#address-cells = <1>;
				#size-cells = <0>;
				reg = <0>;
			};
			vin4a: port@1 {
				#address-cells = <1>;
				#size-cells = <0>;
				reg = <1>;
			};
                };

		vip3: vip@0x489b0000 {
                        compatible = "ti,vip3";
			reg = <0x489b0000 0x10000>,
			      <0x489bd000 0x1000>;
			reg-names = "vip","vpdma";
                        ti,hwmods = "vip3";
			interrupts = <GIC_SPI 353 IRQ_TYPE_LEVEL_HIGH>,
				     <GIC_SPI 394 IRQ_TYPE_LEVEL_HIGH>;
			syscon = <&dra7_ctrl_core>;
                        #address-cells = <1>;
                        #size-cells = <0>;
			status = "disabled";
			vin5a: port@0 {
				#address-cells = <1>;
				#size-cells = <0>;
				reg = <0>;
			};
			vin6a: port@1 {
				#address-cells = <1>;
				#size-cells = <0>;
				reg = <1>;
			};
		};

		cal: cal@4845b000 {
			compatible = "ti,cal";
			ti,hwmods = "cal";
			reg = <0x4845B000 0x400>,
			      <0x4845B800 0x40>,
			      <0x4845B900 0x40>,
			      <0x4A002e94 0x4>;
			reg-names = "cal_top",
				    "cal_rx_core0",
				    "cal_rx_core1",
				    "camerrx_control";
			interrupts = <GIC_SPI 119 IRQ_TYPE_LEVEL_HIGH>;
			#address-cells = <1>;
			#size-cells = <0>;
			status = "disabled";
			csi2_0: port@0 {
				#address-cells = <1>;
				#size-cells = <0>;
				reg = <0>;
			};
			csi2_1: port@1 {
				#address-cells = <1>;
				#size-cells = <0>;
				reg = <1>;
			};
		};

		epwmss0: epwmss@4843e000 {
			compatible = "ti,dra7xx-pwmss", "ti,am33xx-pwmss";
			reg = <0x4843e000 0x30>;
			ti,hwmods = "epwmss0";
			#address-cells = <1>;
			#size-cells = <1>;
			status = "disabled";
			ranges = <0x4843e100  0x4843e100 0x80	/* ECAP */
				  0x4843e180  0x4843e180 0x80	/* EQEP */
				  0x4843e200  0x4843e200 0x80>; /* EHRPWM */

			ehrpwm0: ehrpwm@4843e200 {
				compatible = "ti,dra7xx-ehrpwm", "ti,am33xx-ehrpwm";
				#pwm-cells = <3>;
				reg = <0x4843e200 0x80>;
				ti,hwmods = "ehrpwm0";
				status = "disabled";
			};
		};

		epwmss1: epwmss@48440000 {
			compatible = "ti,dra7xx-pwmss", "ti,am33xx-pwmss";
			reg = <0x48440000 0x30>;
			ti,hwmods = "epwmss1";
			#address-cells = <1>;
			#size-cells = <1>;
			status = "disabled";
			ranges = <0x48440100  0x48440100  0x80	 /* ECAP */
				  0x48440180  0x48440180  0x80	 /* EQEP */
				  0x48440200  0x48440200  0x80>; /* EHRPWM */

			ehrpwm1: ehrpwm@48440200 {
				compatible = "ti,dra7xx-ehrpwm","ti,am33xx-ehrpwm";
				#pwm-cells = <3>;
				reg = <0x48440200 0x80>;
				ti,hwmods = "ehrpwm1";
				status = "disabled";
			};
		};

	       epwmss2: epwmss@48442000 {
			compatible = "ti,dra7xx-pwmss", "ti,am33xx-pwmss";
			reg = <0x48442000 0x30>;
			ti,hwmods = "epwmss2";
			#address-cells = <1>;
			#size-cells = <1>;
			status = "disabled";

			ranges = <0x48442100  0x48442100  0x80	 /* ECAP */
				  0x48442180  0x48442180  0x80	 /* EQEP */
				  0x48442200  0x48442200  0x80>; /* EHRPWM */

			ehrpwm2: ehrpwm@48442200 {
				compatible = "ti,dra7xx-ehrpwm", "ti,am33xx-ehrpwm";
				#pwm-cells = <3>;
				reg = <0x48442200 0x80>;
				ti,hwmods = "ehrpwm2";
				status = "disabled";
			};

		};
	};
};

/include/ "dra7xx-clocks.dtsi"<|MERGE_RESOLUTION|>--- conflicted
+++ resolved
@@ -1928,7 +1928,6 @@
 			status = "disabled";
 		};
 
-<<<<<<< HEAD
 		mcasp6: mcasp@48474000 {
 			compatible = "ti,dra7-mcasp-audio";
 			ti,hwmods = "mcasp6";
@@ -1957,7 +1956,10 @@
 			dmas = <&sdma_xbar 141>, <&sdma_xbar 140>;
 			dma-names = "tx", "rx";
 			clocks = <&mcasp7_ahclkx_mux>;
-=======
+			clock-names = "fck";
+			status = "disabled";
+		};
+
 		mcasp8: mcasp@4847c000 {
 			compatible = "ti,dra7-mcasp-audio";
 			ti,hwmods = "mcasp8";
@@ -1967,10 +1969,9 @@
 			interrupts = <GIC_SPI 161 IRQ_TYPE_LEVEL_HIGH>,
 				     <GIC_SPI 160 IRQ_TYPE_LEVEL_HIGH>;
 			interrupt-names = "tx", "rx";
-			dmas = <&sdma 143 &dmacb>, <&sdma 142 &dmacb>;
+			dmas = <&sdma_xbar 143>, <&sdma_xbar 142>;
 			dma-names = "tx", "rx";
 			clocks = <&mcasp8_ahclkx_mux>;
->>>>>>> b5f2e569
 			clock-names = "fck";
 			status = "disabled";
 		};
