/*
 * Copyright (C) 2013 Texas Instruments Incorporated - http://www.ti.com/
 *
 * This program is free software; you can redistribute it and/or modify
 * it under the terms of the GNU General Public License version 2 as
 * published by the Free Software Foundation.
 * Based on "omap4.dtsi"
 */

#include <dt-bindings/interrupt-controller/arm-gic.h>

#include "skeleton.dtsi"

/ {
	compatible = "ti,dra7xx";
	interrupt-parent = <&gic>;

	aliases {
		i2c0 = &i2c1;
		i2c1 = &i2c2;
		i2c2 = &i2c3;
		i2c3 = &i2c4;
		i2c4 = &i2c5;
		serial0 = &uart1;
		serial1 = &uart2;
		serial2 = &uart3;
		serial3 = &uart4;
		serial4 = &uart5;
		serial5 = &uart6;
		ethernet0 = &cpsw_emac0;
		ethernet1 = &cpsw_emac1;
	};

	cpus {
		#address-cells = <1>;
		#size-cells = <0>;

		cpu0: cpu@0 {
			device_type = "cpu";
			compatible = "arm,cortex-a15";
			reg = <0>;

			operating-points = <
				/* kHz    uV */
				1000000	1090000
				1176000	1210000
				>;

			clocks = <&dpll_mpu_ck>;
			clock-names = "cpu";

			clock-latency = <300000>; /* From omap-cpufreq driver */
		};
		cpu@1 {
			device_type = "cpu";
			compatible = "arm,cortex-a15";
			reg = <1>;
		};
	};

	timer {
		compatible = "arm,armv7-timer";
		/* PPI secure/nonsecure IRQ */
		interrupts = <GIC_PPI 13 (GIC_CPU_MASK_RAW(3) | IRQ_TYPE_LEVEL_LOW)>,
			     <GIC_PPI 14 (GIC_CPU_MASK_RAW(3) | IRQ_TYPE_LEVEL_LOW)>,
			     <GIC_PPI 11 (GIC_CPU_MASK_RAW(3) | IRQ_TYPE_LEVEL_LOW)>,
			     <GIC_PPI 10 (GIC_CPU_MASK_RAW(3) | IRQ_TYPE_LEVEL_LOW)>;
		clock-frequency = <6144000>;
	};

	gic: interrupt-controller@48211000 {
		compatible = "arm,cortex-a15-gic";
		interrupt-controller;
		#interrupt-cells = <3>;
		reg = <0x48211000 0x1000>,
		      <0x48212000 0x1000>,
		      <0x48214000 0x2000>,
		      <0x48216000 0x2000>;
	};

	/*
	 * The soc node represents the soc top level view. It is uses for IPs
	 * that are not memory mapped in the MPU view or for the MPU itself.
	 */
	soc {
		compatible = "ti,omap-infra";
		mpu {
			compatible = "ti,omap5-mpu";
			ti,hwmods = "mpu";
		};
	};

	/*
	 * XXX: Use a flat representation of the SOC interconnect.
	 * The real OMAP interconnect network is quite complex.
	 * Since that will not bring real advantage to represent that in DT for
	 * the moment, just use a fake OCP bus entry to represent the whole bus
	 * hierarchy.
	 */
	ocp {
		compatible = "ti,omap4-l3-noc", "simple-bus";
		#address-cells = <1>;
		#size-cells = <1>;
		ranges;
		ti,hwmods = "l3_main_1", "l3_main_2";

		crossbar_mpu: mpuirq@4a002a48 {
			compatible = "crossbar";
			crossbar-name = "mpu-irq";
			reg = <0x4a002a48 0x0130>;
			reg-width = <16>;
			crossbar-lines = "mpu-irq", "rtc-ss-alarm", <0x9f 0xd9 0x12e>,
					 "mpu-irq", "mcasp3-arevt", <0x9e 0x96 0x12c>,
					 "mpu-irq", "mcasp3-axevt", <0x9d 0x97 0x12a>,
					 "mpu-irq", "mailbox5", <0x88 0xfb 0x100>,
					 "mpu-irq", "mailbox6", <0x8d 0xff 0x10a>,
					 "mpu-irq", "qspi", <0x7c 0x157 0x0ec>,
					 "mpu-irq", "vpe", <0x9c 0x162 0x128>,
					 "mpu-irq", "cpsw-rx-thresh", <0x32 0x14e 0x58>,
					 "mpu-irq", "cpsw-rx", <0x33 0x14f 0x5a>,
					 "mpu-irq", "cpsw-tx", <0x34 0x150 0x5c>,
					 "mpu-irq", "cpsw-misc", <0x35 0x151 0x5e>,
					 "mpu-irq", "pcie1-main", <0x81 0xE8 0xF6>,
					 "mpu-irq", "pcie1-msi", <0x86 0xE9 0xFC>;
		};

		crossbar_dma: dmareq@4a002b78 {
			compatible = "crossbar";
			crossbar-name = "dma-req";
			reg = <0x4a002b78 0x0100>;
			reg-width = <16>;
			crossbar-lines = "dma-req", "mcasp3-tx", <124 133 0xf8>,
					 "dma-req", "mcasp3-rx", <125 132 0xfa>;
		};

		prcm: prcm@4ae06000 {
			compatible = "ti,dra7-prcm";
			reg = <0x4ae06000 0x1f00>;
			#reset-cells = <1>;
		};

		counter32k: counter@4ae04000 {
			compatible = "ti,omap-counter32k";
			reg = <0x4ae04000 0x40>;
			ti,hwmods = "counter_32k";
			clocks = <&wkupaon_iclk_mux>;
			clock-names = "fck";
		};

		avs_mpu: regulator-avs@0x4A003B18 {
			compatible = "ti,avsclass0";
			reg = <0x4A003B18 20>;
			efuse-settings = <1090000 8
			1210000 12
			1280000 16>;
		};

		avs_core: regulator-avs@0x4A0025EC {
			compatible = "ti,avsclass0";
			reg = <0x4A0025EC 20>;
			efuse-settings = <1030000 8>;
		};

		avs_gpu: regulator-avs@0x4A003B00 {
			compatible = "ti,avsclass0";
			reg = <0x4A003B00 20>;
			efuse-settings = <1090000 8
			1210000 12
			1280000 16>;
		};

		avs_dspeve: regulator-avs@0x4A0025D8 {
			compatible = "ti,avsclass0";
			reg = <0x4A0025D8 20>;
			efuse-settings = <1055000 8
			1150000 12
			1250000 16>;
		};

		avs_iva: regulator-avs@0x4A0025C4 {
			compatible = "ti,avsclass0";
			reg = <0x4A0025C4 20>;
			efuse-settings = <1055000 8
			1150000 12
			1250000 16>;
		};

		dra7_pmx_core: pinmux@4a003400 {
			compatible = "pinctrl-single";
			reg = <0x4a003400 0x0464>;
			#address-cells = <1>;
			#size-cells = <0>;
			pinctrl-single,register-width = <32>;
			pinctrl-single,function-mask = <0x3fffffff>;
		};

<<<<<<< HEAD
		bandgap: bandgap {
			reg = <0x4a0021e0 0xc
				0x4a00232c 0xc
				0x4a002380 0x2c
				0x4a0023C0 0x3c
				0x4a002564 0x8
				0x4a002574 0x50>;
			compatible = "ti,dra752-bandgap";
			interrupts = <GIC_SPI 126 IRQ_TYPE_LEVEL_HIGH>;
			#thermal-sensor-cells = <1>;
=======
		tisyscon: tisyscon@4A100600 {
			compatible = "ti,control-syscon", "syscon", "simple-bus";
			reg = <0x4A002E00 0x4>;
				pbias_regulator: pbias_regulator {
					compatible = "regulator-pbias-omap5";
					pbias-reg-offset = <0>;
					regulator-name = "pbias_regulator";
					regulator-min-microvolt = <1800000>;
					regulator-max-microvolt = <3000000>;
					regulator-boot-on;
					startup-delay-us = <10>;
			};
>>>>>>> 224657fa
		};

		sdma: dma-controller@4a056000 {
			compatible = "ti,omap4430-sdma";
			reg = <0x4a056000 0x1000>;
			interrupts = <0 12 0x4>,
				     <0 13 0x4>,
				     <0 14 0x4>,
				     <0 15 0x4>;
			#dma-cells = <1>;
			#dma-channels = <32>;
			#dma-requests = <127>;
			clocks = <&l3_iclk_div>;
			clock-names = "fck";
		};

		gpio1: gpio@4ae10000 {
			compatible = "ti,omap4-gpio";
			reg = <0x4ae10000 0x200>;
			interrupts = <0 29 0x4>;
			ti,hwmods = "gpio1";
			clocks = <&wkupaon_iclk_mux>, <&gpio1_dbclk>;
			clock-names = "fck", "dbclk";
			gpio-controller;
			#gpio-cells = <2>;
			interrupt-controller;
			#interrupt-cells = <1>;
		};

		gpio2: gpio@48055000 {
			compatible = "ti,omap4-gpio";
			reg = <0x48055000 0x200>;
			interrupts = <0 30 0x4>;
			ti,hwmods = "gpio2";
			clocks = <&l3_iclk_div>, <&gpio2_dbclk>;
			clock-names = "fck", "dbclk";
			gpio-controller;
			#gpio-cells = <2>;
			interrupt-controller;
			#interrupt-cells = <1>;
		};

		gpio3: gpio@48057000 {
			compatible = "ti,omap4-gpio";
			reg = <0x48057000 0x200>;
			interrupts = <0 31 0x4>;
			ti,hwmods = "gpio3";
			clocks = <&l3_iclk_div>, <&gpio3_dbclk>;
			clock-names = "fck", "dbclk";
			gpio-controller;
			#gpio-cells = <2>;
			interrupt-controller;
			#interrupt-cells = <1>;
		};

		gpio4: gpio@48059000 {
			compatible = "ti,omap4-gpio";
			reg = <0x48059000 0x200>;
			interrupts = <0 32 0x4>;
			ti,hwmods = "gpio4";
			clocks = <&l3_iclk_div>, <&gpio4_dbclk>;
			clock-names = "fck", "dbclk";
			gpio-controller;
			#gpio-cells = <2>;
			interrupt-controller;
			#interrupt-cells = <1>;
		};

		gpio5: gpio@4805b000 {
			compatible = "ti,omap4-gpio";
			reg = <0x4805b000 0x200>;
			interrupts = <0 33 0x4>;
			ti,hwmods = "gpio5";
			clocks = <&l3_iclk_div>, <&gpio5_dbclk>;
			clock-names = "fck", "dbclk";
			gpio-controller;
			#gpio-cells = <2>;
			interrupt-controller;
			#interrupt-cells = <1>;
		};

		gpio6: gpio@4805d000 {
			compatible = "ti,omap4-gpio";
			reg = <0x4805d000 0x200>;
			interrupts = <0 34 0x4>;
			ti,hwmods = "gpio6";
			clocks = <&l3_iclk_div>, <&gpio6_dbclk>;
			clock-names = "fck", "dbclk";
			gpio-controller;
			#gpio-cells = <2>;
			interrupt-controller;
			#interrupt-cells = <1>;
		};

		gpio7: gpio@48051000 {
			compatible = "ti,omap4-gpio";
			reg = <0x48051000 0x200>;
			interrupts = <0 35 0x4>;
			ti,hwmods = "gpio7";
			clocks = <&l3_iclk_div>, <&gpio7_dbclk>;
			clock-names = "fck", "dbclk";
			gpio-controller;
			#gpio-cells = <2>;
			interrupt-controller;
			#interrupt-cells = <1>;
		};

		gpio8: gpio@48053000 {
			compatible = "ti,omap4-gpio";
			reg = <0x48053000 0x200>;
			interrupts = <0 121 0x4>;
			ti,hwmods = "gpio8";
			clocks = <&l3_iclk_div>, <&gpio8_dbclk>;
			clock-names = "fck", "dbclk";
			gpio-controller;
			#gpio-cells = <2>;
			interrupt-controller;
			#interrupt-cells = <1>;
		};

		uart1: serial@4806a000 {
			compatible = "ti,omap4-uart";
			reg = <0x4806a000 0x100>;
			interrupts = <0 72 0x4>;
			ti,hwmods = "uart1";
			clocks = <&uart1_gfclk_mux>;
			clock-names = "fck";
			clock-frequency = <48000000>;
			status = "disabled";
		};

		uart2: serial@4806c000 {
			compatible = "ti,omap4-uart";
			reg = <0x4806c000 0x100>;
			interrupts = <0 73 0x4>;
			ti,hwmods = "uart2";
			clocks = <&uart2_gfclk_mux>;
			clock-names = "fck";
			clock-frequency = <48000000>;
			status = "disabled";
		};

		uart3: serial@48020000 {
			compatible = "ti,omap4-uart";
			reg = <0x48020000 0x100>;
			interrupts = <0 74 0x4>;
			ti,hwmods = "uart3";
			clocks = <&uart3_gfclk_mux>;
			clock-names = "fck";
			clock-frequency = <48000000>;
			status = "disabled";
		};

		uart4: serial@4806e000 {
			compatible = "ti,omap4-uart";
			reg = <0x4806e000 0x100>;
			interrupts = <0 70 0x4>;
			ti,hwmods = "uart4";
			clocks = <&uart4_gfclk_mux>;
			clock-names = "fck";
			clock-frequency = <48000000>;
                        status = "disabled";
		};

		uart5: serial@48066000 {
			compatible = "ti,omap4-uart";
			reg = <0x48066000 0x100>;
			interrupts = <0 105 0x4>;
			ti,hwmods = "uart5";
			clocks = <&uart5_gfclk_mux>;
			clock-names = "fck";
			clock-frequency = <48000000>;
			status = "disabled";
		};

		uart6: serial@48068000 {
			compatible = "ti,omap4-uart";
			reg = <0x48068000 0x100>;
			interrupts = <0 106 0x4>;
			ti,hwmods = "uart6";
			clocks = <&uart6_gfclk_mux>;
			clock-names = "fck";
			clock-frequency = <48000000>;
			status = "disabled";
		};

		uart7: serial@48420000 {
			compatible = "ti,omap4-uart";
			reg = <0x48420000 0x100>;
			ti,hwmods = "uart7";
			clock-frequency = <48000000>;
			status = "disabled";
		};

		uart8: serial@48422000 {
			compatible = "ti,omap4-uart";
			reg = <0x48422000 0x100>;
			ti,hwmods = "uart8";
			clock-frequency = <48000000>;
			status = "disabled";
		};

		uart9: serial@48424000 {
			compatible = "ti,omap4-uart";
			reg = <0x48424000 0x100>;
			ti,hwmods = "uart9";
			clock-frequency = <48000000>;
			status = "disabled";
		};

		uart10: serial@4ae2b000 {
			compatible = "ti,omap4-uart";
			reg = <0x4ae2b000 0x100>;
			ti,hwmods = "uart10";
			clock-frequency = <48000000>;
			status = "disabled";
		};

		mailbox1: mailbox@4a0f4000 {
			compatible = "ti,omap4-mailbox";
			reg = <0x4a0f4000 0x200>;
			interrupts = <0 26 0x4>;
			ti,hwmods = "mailbox1";
			ti,mbox-num-users = <3>;
			ti,mbox-num-fifos = <8>;
			#ti,mbox-data-cells = <4>;
			ti,mbox-names = "mbox1-1", "mbox1-2";
			ti,mbox-data = <0 1 0 0>, <3 2 0 0>;
		};

		mailbox2: mailbox@4883a000 {
			compatible = "ti,omap4-mailbox";
			reg = <0x4883a000 0x200>;
			ti,hwmods = "mailbox2";
			ti,mbox-num-users = <4>;
			ti,mbox-num-fifos = <12>;
			#ti,mbox-data-cells = <4>;
			status = "disabled";
		};

		mailbox3: mailbox@4883c000 {
			compatible = "ti,omap4-mailbox";
			reg = <0x4883c000 0x200>;
			ti,hwmods = "mailbox3";
			ti,mbox-num-users = <4>;
			ti,mbox-num-fifos = <12>;
			#ti,mbox-data-cells = <4>;
			status = "disabled";
		};

		mailbox4: mailbox@4883e000 {
			compatible = "ti,omap4-mailbox";
			reg = <0x4883e000 0x200>;
			ti,hwmods = "mailbox4";
			ti,mbox-num-users = <4>;
			ti,mbox-num-fifos = <12>;
			#ti,mbox-data-cells = <4>;
			status = "disabled";
		};

		mailbox5: mailbox@48840000 {
			compatible = "ti,omap4-mailbox";
			reg = <0x48840000 0x200>;
			interrupts = <0 136 0x4>;
			ti,hwmods = "mailbox5";
			ti,mbox-num-users = <4>;
			ti,mbox-num-fifos = <12>;
			#ti,mbox-data-cells = <4>;
			ti,mbox-names = "mbox-ipu1", "mbox-dsp1";
			ti,mbox-data = <6 4 0 2>, <5 1 0 2>;
		};

		mailbox6: mailbox@48842000 {
			compatible = "ti,omap4-mailbox";
			reg = <0x48842000 0x200>;
			interrupts = <0 141 0x4>;
			ti,hwmods = "mailbox6";
			ti,mbox-num-users = <4>;
			ti,mbox-num-fifos = <12>;
			#ti,mbox-data-cells = <4>;
			ti,mbox-names = "mbox-ipu2", "mbox-dsp2";
			ti,mbox-data = <6 4 0 2>, <5 1 0 2>;
		};

		mailbox7: mailbox@48844000 {
			compatible = "ti,omap4-mailbox";
			reg = <0x48844000 0x200>;
			ti,hwmods = "mailbox7";
			ti,mbox-num-users = <4>;
			ti,mbox-num-fifos = <12>;
			#ti,mbox-data-cells = <4>;
			status = "disabled";
		};

		mailbox8: mailbox@48846000 {
			compatible = "ti,omap4-mailbox";
			reg = <0x48846000 0x200>;
			ti,hwmods = "mailbox8";
			ti,mbox-num-users = <4>;
			ti,mbox-num-fifos = <12>;
			#ti,mbox-data-cells = <4>;
			status = "disabled";
		};

		mailbox9: mailbox@4885e000 {
			compatible = "ti,omap4-mailbox";
			reg = <0x4885e000 0x200>;
			ti,hwmods = "mailbox9";
			ti,mbox-num-users = <4>;
			ti,mbox-num-fifos = <12>;
			#ti,mbox-data-cells = <4>;
			status = "disabled";
		};

		mailbox10: mailbox@48860000 {
			compatible = "ti,omap4-mailbox";
			reg = <0x48860000 0x200>;
			ti,hwmods = "mailbox10";
			ti,mbox-num-users = <4>;
			ti,mbox-num-fifos = <12>;
			#ti,mbox-data-cells = <4>;
			status = "disabled";
		};

		mailbox11: mailbox@48862000 {
			compatible = "ti,omap4-mailbox";
			reg = <0x48862000 0x200>;
			ti,hwmods = "mailbox11";
			ti,mbox-num-users = <4>;
			ti,mbox-num-fifos = <12>;
			#ti,mbox-data-cells = <4>;
			status = "disabled";
		};

		mailbox12: mailbox@48864000 {
			compatible = "ti,omap4-mailbox";
			reg = <0x48864000 0x200>;
			ti,hwmods = "mailbox12";
			ti,mbox-num-users = <4>;
			ti,mbox-num-fifos = <12>;
			#ti,mbox-data-cells = <4>;
			status = "disabled";
		};

		mailbox13: mailbox@48802000 {
			compatible = "ti,omap4-mailbox";
			reg = <0x48802000 0x200>;
			ti,hwmods = "mailbox13";
			ti,mbox-num-users = <4>;
			ti,mbox-num-fifos = <12>;
			#ti,mbox-data-cells = <4>;
			status = "disabled";
		};

		timer1: timer@4ae18000 {
			compatible = "ti,omap5430-timer";
			reg = <0x4ae18000 0x80>;
			interrupts = <0 37 0x4>;
			ti,hwmods = "timer1";
			clocks = <&timer1_gfclk_mux>, <&sys_clkin2>;
			clock-names = "fck", "timer_sys_ck";
			ti,timer-alwon;
		};

		timer2: timer@48032000 {
			compatible = "ti,omap5430-timer";
			reg = <0x48032000 0x80>;
			interrupts = <0 38 0x4>;
			ti,hwmods = "timer2";
			clocks = <&timer2_gfclk_mux>, <&sys_clkin2>;
			clock-names = "fck", "timer_sys_ck";
		};

		timer3: timer@48034000 {
			compatible = "ti,omap5430-timer";
			reg = <0x48034000 0x80>;
			interrupts = <0 39 0x4>;
			ti,hwmods = "timer3";
			clocks = <&timer3_gfclk_mux>, <&sys_clkin2>;
			clock-names = "fck", "timer_sys_ck";
		};

		timer4: timer@48036000 {
			compatible = "ti,omap5430-timer";
			reg = <0x48036000 0x80>;
			interrupts = <0 40 0x4>;
			ti,hwmods = "timer4";
			clocks = <&timer4_gfclk_mux>, <&sys_clkin2>;
			clock-names = "fck", "timer_sys_ck";
		};

		timer5: timer@48820000 {
			compatible = "ti,omap5430-timer";
			reg = <0x48820000 0x80>;
			interrupts = <0 41 0x4>;
			ti,hwmods = "timer5";
			clocks = <&timer5_gfclk_mux>, <&timer_sys_clk_div>;
			clock-names = "fck", "timer_sys_ck";
			ti,timer-dsp;
		};

		timer6: timer@48822000 {
			compatible = "ti,omap5430-timer";
			reg = <0x48822000 0x80>;
			interrupts = <0 42 0x4>;
			ti,hwmods = "timer6";
			clocks = <&timer6_gfclk_mux>, <&timer_sys_clk_div>;
			clock-names = "fck", "timer_sys_ck";
			ti,timer-dsp;
			ti,timer-pwm;
		};

		timer7: timer@48824000 {
			compatible = "ti,omap5430-timer";
			reg = <0x48824000 0x80>;
			interrupts = <0 43 0x4>;
			ti,hwmods = "timer7";
			clocks = <&timer7_gfclk_mux>, <&timer_sys_clk_div>;
			clock-names = "fck", "timer_sys_ck";
			ti,timer-dsp;
		};

		timer8: timer@48826000 {
			compatible = "ti,omap5430-timer";
			reg = <0x48826000 0x80>;
			interrupts = <0 44 0x4>;
			ti,hwmods = "timer8";
			clocks = <&timer8_gfclk_mux>, <&timer_sys_clk_div>;
			clock-names = "fck", "timer_sys_ck";
			ti,timer-dsp;
			ti,timer-pwm;
		};

		timer9: timer@4803e000 {
			compatible = "ti,omap5430-timer";
			reg = <0x4803e000 0x80>;
			interrupts = <0 45 0x4>;
			ti,hwmods = "timer9";
			clocks = <&timer9_gfclk_mux>, <&sys_clkin2>;
			clock-names = "fck", "timer_sys_ck";
		};

		timer10: timer@48086000 {
			compatible = "ti,omap5430-timer";
			reg = <0x48086000 0x80>;
			interrupts = <0 46 0x4>;
			ti,hwmods = "timer10";
			clocks = <&timer10_gfclk_mux>, <&sys_clkin2>;
			clock-names = "fck", "timer_sys_ck";
		};

		timer11: timer@48088000 {
			compatible = "ti,omap5430-timer";
			reg = <0x48088000 0x80>;
			interrupts = <0 47 0x4>;
			ti,hwmods = "timer11";
			clocks = <&timer11_gfclk_mux>, <&sys_clkin2>;
			clock-names = "fck", "timer_sys_ck";
			ti,timer-pwm;
		};

		timer13: timer@48828000 {
			compatible = "ti,omap5430-timer";
			reg = <0x48828000 0x80>;
			ti,hwmods = "timer13";
			status = "disabled";
		};

		timer14: timer@4882a000 {
			compatible = "ti,omap5430-timer";
			reg = <0x4882a000 0x80>;
			ti,hwmods = "timer14";
			status = "disabled";
		};

		timer15: timer@4882c000 {
			compatible = "ti,omap5430-timer";
			reg = <0x4882c000 0x80>;
			ti,hwmods = "timer15";
			status = "disabled";
		};

		timer16: timer@4882e000 {
			compatible = "ti,omap5430-timer";
			reg = <0x4882e000 0x80>;
			ti,hwmods = "timer16";
			status = "disabled";
		};

		wdt2: wdt@4ae14000 {
			compatible = "ti,omap4-wdt";
			reg = <0x4ae14000 0x80>;
			interrupts = <0 80 0x4>;
			ti,hwmods = "wd_timer2";
			clocks = <&sys_32k_ck>;
			clock-names = "fck";
		};

		hwspinlock: spinlock@4a0f6000 {
			compatible = "ti,omap4-hwspinlock";
			reg = <0x4a0f6000 0x1000>;
			ti,hwmods = "spinlock";
		};

		i2c1: i2c@48070000 {
			compatible = "ti,omap4-i2c";
			reg = <0x48070000 0x100>;
			interrupts = <0 56 0x4>;
			#address-cells = <1>;
			#size-cells = <0>;
			ti,hwmods = "i2c1";
			clocks = <&func_96m_fclk>;
			clock-names = "fck";
			status = "disabled";
		};

		i2c2: i2c@48072000 {
			compatible = "ti,omap4-i2c";
			reg = <0x48072000 0x100>;
			interrupts = <0 57 0x4>;
			#address-cells = <1>;
			#size-cells = <0>;
			ti,hwmods = "i2c2";
			clocks = <&func_96m_fclk>;
			clock-names = "fck";
			status = "disabled";
		};

		i2c3: i2c@48060000 {
			compatible = "ti,omap4-i2c";
			reg = <0x48060000 0x100>;
			interrupts = <0 61 0x4>;
			#address-cells = <1>;
			#size-cells = <0>;
			ti,hwmods = "i2c3";
			clocks = <&func_96m_fclk>;
			clock-names = "fck";
			status = "disabled";
		};

		i2c4: i2c@4807a000 {
			compatible = "ti,omap4-i2c";
			reg = <0x4807a000 0x100>;
			interrupts = <0 62 0x4>;
			#address-cells = <1>;
			#size-cells = <0>;
			ti,hwmods = "i2c4";
			clocks = <&func_96m_fclk>;
			clock-names = "fck";
			status = "disabled";
		};

		i2c5: i2c@4807c000 {
			compatible = "ti,omap4-i2c";
			reg = <0x4807c000 0x100>;
			interrupts = <0 60 0x4>;
			#address-cells = <1>;
			#size-cells = <0>;
			ti,hwmods = "i2c5";
			clocks = <&func_96m_fclk>;
			clock-names = "fck";
			status = "disabled";
		};

		mmc1: mmc@4809c000 {
			compatible = "ti,omap4-hsmmc";
			reg = <0x4809c000 0x400>;
			interrupts = <0 83 0x4>;
			ti,hwmods = "mmc1";
			clocks = <&mmc1_fclk_div>, <&mmc1_clk32k>;
			clock-names = "fck", "clk32k";
			ti,dual-volt;
			ti,needs-special-reset;
			dmas = <&sdma 61>, <&sdma 62>;
			dma-names = "tx", "rx";
			status = "disabled";
		};

		mmc2: mmc@480b4000 {
			compatible = "ti,omap4-hsmmc";
			reg = <0x480b4000 0x400>;
			interrupts = <0 86 0x4>;
			ti,hwmods = "mmc2";
			clocks = <&mmc2_fclk_div>, <&mmc2_clk32k>;
			clock-names = "fck", "clk32k";
			ti,needs-special-reset;
			dmas = <&sdma 47>, <&sdma 48>;
			dma-names = "tx", "rx";
			status = "disabled";
		};

		mmc3: mmc@480ad000 {
			compatible = "ti,omap4-hsmmc";
			reg = <0x480ad000 0x400>;
			interrupts = <0 94 0x4>;
			ti,hwmods = "mmc3";
			clocks = <&mmc3_gfclk_div>, <&mmc3_clk32k>;
			clock-names = "fck", "clk32k";
			ti,needs-special-reset;
			dmas = <&sdma 77>, <&sdma 78>;
			dma-names = "tx", "rx";
			status = "disabled";
		};

		mmc4: mmc@480d1000 {
			compatible = "ti,omap4-hsmmc";
			reg = <0x480d1000 0x400>;
			interrupts = <0 96 0x4>;
			ti,hwmods = "mmc4";
			clocks = <&mmc4_gfclk_div>, <&mmc4_clk32k>;
			clock-names = "fck", "clk32k";
			ti,needs-special-reset;
			dmas = <&sdma 57>, <&sdma 58>;
			dma-names = "tx", "rx";
			status = "disabled";
		};

		qspi: qspi@4b300000 {
			compatible = "ti,dra7xxx-qspi";
			reg = <0x4b300000 0x100>, <0x4a002558 0x4>,
				<0x5c000000 0x3ffffff>;
			reg-names = "qspi_base",
				"qspi_ctrlmod",
				"qspi_mmap";
			#address-cells = <1>;
			#size-cells = <0>;
			ti,hwmods = "qspi";
			ti,spi-num-cs = <4>;
			interrupts = <0 124 0x4>;
			mmap_read;
		};

		omap_control_sata: control-phy@4a002374 {
			compatible = "ti,control-phy-pipe3";
			reg = <0x4a002374 0x4>;
			reg-names = "power";
			clocks = <&sys_clkin1>;
			clock-names = "sysclk";
		};

		omap_control_pcie1phy: omap-control-pciephy@0x4a003c40 {
			compatible = "ti,control-phy-pipe3";
			reg = <0x4a003c40 0x4>;
			reg-names = "power";
			clocks = <&sys_clkin1>;
			clock-names = "sysclk";
		};

		ocp2scp@4a090000 {
			compatible = "ti,omap-ocp2scp";
			#address-cells = <1>;
			#size-cells = <1>;
			ranges;
			ti,hwmods = "ocp2scp3";
			reg = <0x4a090000 0x400>;	/* ocp2scp3 */
			sata_phy: sata-phy@4A096000 {
				compatible = "ti,phy-pipe3-sata";
				reg = <0x4A096000 0x80>, /* phy_rx */
				      <0x4A096400 0x64>, /* phy_tx */
				      <0x4A096800 0x40>; /* pll_ctrl */
				reg-names = "phy_rx", "phy_tx", "pll_ctrl";
				ctrl-module = <&omap_control_sata>;
				clocks = <&sata_ref_clk>;
				clock-names = "refclk";
				#phy-cells = <0>;
			};

			pcie1_phy: pciephy@4a094000 {
				compatible = "ti,phy-pipe3-pcie";
				ctrl-module = <&omap_control_pcie1phy>;
				clocks = <&dpll_pcie_ref_ck>,
					 <&dpll_pcie_ref_m2ldo_ck>,
					 <&optfclk_pciephy_32khz>,
					 <&optfclk_pciephy_clk>,
					 <&optfclk_pciephy_div_clk>,
					 <&optfclk_pciephy_div>;
				clock-names = "dpll_ref", "dpll_ref_m2",
					      "wkupclk", "refclk",
					      "refclk2", "pcie-phy-div";
				#phy-cells = <0>;
				ti,hwmods = "pcie1-phy";
			};
		};

		pcie@51000000 {
			compatible = "ti,dra7xx-pcie";
			reg = <0x51002000 0x14c>, <0x51000000 0x2000>, <0x4A002540 0x1f>;
			reg-names = "ti_conf", "rc_dbics", "mmr_unlock";
			interrupts = <0 129 0x4>, <0 134 0x4>;
			#address-cells = <3>;
			#size-cells = <2>;
			device_type = "pci";
			ti,device_type = <3>;
			ranges = <0x00000800 0 0x20001000 0x20001000 0 0x00001000
				  0x81000000 0 0	  0x20002000 0 0x00010000
				  0x82000000 0 0x20012000 0x20012000 0 0xffee000>;
			#interrupt-cells = <1>;
			base-mask = <0x00000000 0x0fffffff>;
			num-lanes = <1>;
			interrupt-map-mask = <0 0 0 0>;
			interrupt-map = <0x0 0 &gic 134>;
			ti,hwmods = "pcie1";
			phys = <&pcie1_phy>;
			phy-names = "pcie-phy1";
			resets = <&prcm 0>;
			reset-names = "reset";
                };

		sata@4a141100 {
			compatible = "ti,sata";
			ti,hwmods = "sata";
			reg = <0x4a141100 0x100>;
			#address-cells = <1>;
			#size-cells = <1>;
			ranges;
			sata@4a140000 {
				  compatible = "snps,dwc-ahci";
				  reg = <0x4a140000 0x1100>;
				  interrupts = <0 54 0x4>;
				  phys = <&sata_phy>;
				  phy-names = "sata-phy";
			};
		};


		mcspi1: spi@48098000 {
			compatible = "ti,omap4-mcspi";
			reg = <0x48098000 0x200>;
			interrupts = <0 65 0x4>;
			#address-cells = <1>;
			#size-cells = <0>;
			ti,hwmods = "mcspi1";
			clocks = <&func_48m_fclk>;
			clock-names = "fck";
			ti,spi-num-cs = <4>;
			dmas = <&sdma 35>,
			       <&sdma 36>,
			       <&sdma 37>,
			       <&sdma 38>,
			       <&sdma 39>,
			       <&sdma 40>,
			       <&sdma 41>,
			       <&sdma 42>;
			dma-names = "tx0", "rx0", "tx1", "rx1",
				    "tx2", "rx2", "tx3", "rx3";
			status = "disabled";
		};

		mcspi2: spi@4809a000 {
			compatible = "ti,omap4-mcspi";
			reg = <0x4809a000 0x200>;
			interrupts = <0 66 0x4>;
			#address-cells = <1>;
			#size-cells = <0>;
			ti,hwmods = "mcspi2";
			clocks = <&func_48m_fclk>;
			clock-names = "fck";
			ti,spi-num-cs = <2>;
			dmas = <&sdma 43>,
			       <&sdma 44>,
			       <&sdma 45>,
			       <&sdma 46>;
			dma-names = "tx0", "rx0", "tx1", "rx1";
			status = "disabled";
		};

		mcspi3: spi@480b8000 {
			compatible = "ti,omap4-mcspi";
			reg = <0x480b8000 0x200>;
			interrupts = <0 91 0x4>;
			#address-cells = <1>;
			#size-cells = <0>;
			ti,hwmods = "mcspi3";
			clocks = <&func_48m_fclk>;
			clock-names = "fck";
			ti,spi-num-cs = <2>;
			dmas = <&sdma 15>, <&sdma 16>;
			dma-names = "tx0", "rx0";
			status = "disabled";
		};

		mcspi4: spi@480ba000 {
			compatible = "ti,omap4-mcspi";
			reg = <0x480ba000 0x200>;
			interrupts = <0 48 0x4>;
			#address-cells = <1>;
			#size-cells = <0>;
			ti,hwmods = "mcspi4";
			clocks = <&func_48m_fclk>;
			clock-names = "fck";
			ti,spi-num-cs = <1>;
			dmas = <&sdma 70>, <&sdma 71>;
			dma-names = "tx0", "rx0";
			status = "disabled";
		};

		rtcss@48838000 {
			compatible = "ti,da830-rtc";
			reg = <0x48838000 0x100>;
			interrupts = <0 159 0x4>,
				     <0 159 0x4>;
			ti,hwmods = "rtcss";
			clocks = <&sys_32k_ck>;
			clock-names = "fck";
		};

		omap_control_usb2phy1: control-phy@4a002300 {
			compatible = "ti,control-phy-usb2";
			reg = <0x4a002300 0x4>;
			reg-names = "power";
		};

		omap_control_usb3phy1: control-phy@4a002370 {
			compatible = "ti,control-phy-pipe3";
			reg = <0x4a002370 0x4>;
			reg-names = "power";
		};

		omap_control_usb2phy2: control-phy@0x4a002e74 {
			compatible = "ti,control-phy-dra7usb2";
			reg = <0x4a002e74 0x4>;
			reg-names = "power";
		};

		ocp2scp@4a080000 {
			compatible = "ti,omap-ocp2scp";
			#address-cells = <1>;
			#size-cells = <1>;
			ranges;
			ti,hwmods = "ocp2scp1";
			reg = <0x4a080000 0x400>;	/* ocp2scp1 */

			usb2_phy1: usb2phy1@4a084000 {
				compatible = "ti,omap-usb2";
				reg = <0x4a084000 0x400>;
				ctrl-module = <&omap_control_usb2phy1>;
				clocks = <&usb_phy1_always_on_clk32k>,
					 <&usb_otg_ss1_refclk960m>;
				clock-names =	"wkupclk",
						"refclk";
				#phy-cells = <0>;
			};

			usb2_phy2: usb2phy2@4a085000 {
				compatible = "ti,omap-usb2";
				reg = <0x4a085000 0x400>;
				ctrl-module = <&omap_control_usb2phy2>;
				clocks = <&usb_phy2_always_on_clk32k>,
					 <&usb_otg_ss2_refclk960m>;
				clock-names =	"wkupclk",
						"refclk";
				#phy-cells = <0>;
			};

			usb3_phy1: usb3phy@4a084400 {
				compatible = "ti,phy-pipe3-usb3";
				reg = <0x4a084400 0x80>,
				      <0x4a084800 0x64>,
				      <0x4a084c00 0x40>;
				reg-names = "phy_rx", "phy_tx", "pll_ctrl";
				ctrl-module = <&omap_control_usb3phy1>;
				clocks = <&usb_phy1_always_on_clk32k>,
					 <&usb_otg_ss1_refclk960m>,
					 <&dpll_core_h13x2_ck>;
				clock-names =	"wkupclk",
						"refclk",
						"refclk2";
				#phy-cells = <0>;
			};
		};

		dwc3_1: omap_dwc3_1@48880000 {
			compatible = "ti,dwc3";
			ti,hwmods = "usb_otg_ss1";
			reg = <0x48880000 0x10000>;
			interrupts = <0 77 4>;
			#address-cells = <1>;
			#size-cells = <1>;
			utmi-mode = <2>;
			ranges;
			usb1: usb@48890000 {
				compatible = "synopsys,dwc3";
				reg = <0x48890000 0x17000>;
				interrupts = <0 76 4>;
				phys = <&usb2_phy1>, <&usb3_phy1>;
				phy-names = "usb2-phy", "usb3-phy";
				tx-fifo-resize;
				maximum-speed = "super-speed";
				dr_mode = "otg";
			};
		};

		dwc3_2: omap_dwc3_2@488c0000 {
			compatible = "ti,dwc3";
			ti,hwmods = "usb_otg_ss2";
			reg = <0x488c0000 0x10000>;
			interrupts = <0 92 4>;
			#address-cells = <1>;
			#size-cells = <1>;
			utmi-mode = <2>;
			ranges;
			usb2: usb@488d0000 {
				compatible = "synopsys,dwc3";
				reg = <0x488d0000 0x17000>;
				interrupts = <0 78 4>;
				phys = <&usb2_phy2>;
				phy-names = "usb2-phy";
				tx-fifo-resize;
				maximum-speed = "high-speed";
				dr_mode = "otg";
			};
		};

		/* IRQ for DWC3_3 and DWC3_4 need IRQ crossbar */
		dwc3_3: omap_dwc3_3@48900000 {
			compatible = "ti,dwc3";
			ti,hwmods = "usb_otg_ss3";
			reg = <0x48900000 0x10000>;
		/*	interrupts = <0 TBD 4>; */
			#address-cells = <1>;
			#size-cells = <1>;
			utmi-mode = <2>;
			ranges;
			status = "disabled";
			usb3: usb@48910000 {
				compatible = "synopsys,dwc3";
				reg = <0x48910000 0x17000>;
		/*		interrupts = <0 93 4>; */
				tx-fifo-resize;
				maximum-speed = "high-speed";
				dr_mode = "otg";
			};
		};

		dwc3_4: omap_dwc3_4@48940000 {
			compatible = "ti,dwc3";
			ti,hwmods = "usb_otg_ss4";
			reg = <0x48940000 0x10000>;
		/*	interrupts = <0 TBD 4>; */
			#address-cells = <1>;
			#size-cells = <1>;
			utmi-mode = <2>;
			ranges;
			status = "disabled";
			usb4: usb@48950000 {
				compatible = "synopsys,dwc3";
				reg = <0x48950000 0x17000>;
		/*		interrupts = <0 TBD 4>; */
				tx-fifo-resize;
				maximum-speed = "high-speed";
				dr_mode = "otg";
			};
		};

		dmm: dmm@4e000000 {
			compatible = "ti,omap5-dmm";
			reg = <0x4e000000 0x800>;
			interrupts = <0 113 0x4>;
			ti,hwmods = "dmm";
		};

		dss: dss@58000000 {
			compatible = "ti,omap4-dss", "simple-bus";
			reg = <0x58000000 0x80>,
			      <0x58004000 0x340>,
			      <0x58009000 0x340>;
			ti,hwmods = "dss_core";
			#address-cells = <1>;
			#size-cells = <1>;
			ranges;

			dispc@58001000 {
				compatible = "ti,omap4-dispc";
				reg = <0x58001000 0x1000>;
				interrupts = <0 25 0x4>;
				ti,hwmods = "dss_dispc";
			};

			dpi1: encoder@0 {
				compatible = "ti,dra7xx-dpi";
				id = <0>;
				channel = <0>;
			};

			dpi2: encoder@1 {
				compatible = "ti,dra7xx-dpi";
				id = <1>;
			};

			dpi3: encoder@2 {
				compatible = "ti,dra7xx-dpi";
				id = <2>;
			};

			hdmi: encoder@58040000 {
				compatible = "ti,omap5-hdmi";
				reg = <0x58040000 0x100>,
				      <0x58040200 0x40>,
				      <0x58040300 0x40>,
				      <0x58060000 0x19000>;
				reg-names = "hdmi_wp", "hdmi_pllctrl",
					    "hdmi_txphy", "hdmi_core";
				interrupts = <0 101 0x4>;
				ti,hwmods = "dss_hdmi";
			};
		};

		vpe {
			compatible = "ti,vpe";
			ti,hwmods = "vpe";
			reg = <0x489d0000 0x120>,
			      <0x489d0300 0x20>,
			      <0x489d0400 0x20>,
			      <0x489d0500 0x20>,
			      <0x489d0600 0x3c>,
			      <0x489d0700 0x80>,
			      <0x489d5700 0x18>,
			      <0x489dd000 0x400>;
			reg-names = "vpe_top",
				    "vpe_chr_us0",
				    "vpe_chr_us1",
				    "vpe_chr_us2",
				    "vpe_dei",
				    "vpe_sc",
				    "vpe_csc",
				    "vpdma";
			interrupts = <0 0x9c 0x4>;
			#address-cells = <1>;
			#size-cells = <0>;
		};

		mac: ethernet@4a100000 {
			compatible = "ti,cpsw";
			ti,hwmods = "gmac";
			clocks = <&dpll_gmac_ck>, <&gmac_gmii_ref_clk_div>;
			clock-names = "fck", "cpts";
			cpdma_channels = <8>;
			ale_entries = <1024>;
			bd_ram_size = <0x2000>;
			no_bd_ram = <0>;
			rx_descs = <64>;
			mac_control = <0x20>;
			slaves = <2>;
			active_slave = <0>;
			cpts_clock_mult = <0x80000000>;
			cpts_clock_shift = <29>;
			reg = <0x48484000 0x800
			       0x48485200 0x100>;
			#address-cells = <1>;
			#size-cells = <1>;
			/*
			 * rx_thresh_pend
			 * rx_pend
			 * tx_pend
			 * misc_pend
			 */
			interrupts = <GIC_SPI 50 IRQ_TYPE_LEVEL_HIGH>,
				     <GIC_SPI 51 IRQ_TYPE_LEVEL_HIGH>,
				     <GIC_SPI 52 IRQ_TYPE_LEVEL_HIGH>,
				     <GIC_SPI 53 IRQ_TYPE_LEVEL_HIGH>;
			ranges;
			status = "disabled";

			davinci_mdio: mdio@4a101000 {
				compatible = "ti,davinci_mdio";
				#address-cells = <1>;
				#size-cells = <0>;
				ti,hwmods = "davinci_mdio";
				bus_freq = <1000000>;
				reg = <0x48485000 0x100>;
			};

			cpsw_emac0: slave@4a100200 {
				/* Filled in by U-Boot */
				mac-address = [ 00 00 00 00 00 00 ];
			};

			cpsw_emac1: slave@4a100300 {
				/* Filled in by U-Boot */
				mac-address = [ 00 00 00 00 00 00 ];
			};
		};

		elm: elm@48078000 {
			compatible = "ti,am3352-elm";
			/* compatible = "ti,elm"; */
			reg = <0x48078000 0x2000>;
			interrupts = <GIC_SPI 1 IRQ_TYPE_LEVEL_HIGH>;
			ti,hwmods = "elm";
			status = "disabled";
		};

		gpmc: gpmc@50000000 {
			compatible = "ti,am3352-gpmc";
		/* 	compatible = "ti,gpmc"; */
			ti,hwmods = "gpmc";
			reg = <0x50000000 0x2000>;
			interrupts = <GIC_SPI 15 IRQ_TYPE_LEVEL_HIGH>;
			gpmc,num-cs = <8>;
			gpmc,num-waitpins = <2>;
			#address-cells = <2>;
			#size-cells = <1>;
			status = "disabled";
		};

		aes: aes@4b500000 {
			compatible = "ti,omap4-aes";
			ti,hwmods = "aes";
			reg = <0x4b500000 0xa0>;
			interrupts = <GIC_SPI 85 IRQ_TYPE_LEVEL_HIGH>;
			dmas = <&sdma 111>, <&sdma 110>;
			dma-names = "tx", "rx";
			clocks = <&l3_iclk_div>;
			clock-names = "fck";
		};

		des: des@480a5000 {
			compatible = "ti,omap4-des";
			ti,hwmods = "des";
			reg = <0x480a5000 0xa0>;
			interrupts = <GIC_SPI 82 IRQ_TYPE_LEVEL_HIGH>;
			dmas = <&sdma 117>, <&sdma 116>;
			dma-names = "tx", "rx";
			clocks = <&l3_iclk_div>;
			clock-names = "fck";
		};

		atl_clkin: atl@0x4843c000 {
			compatible = "ti,dra7-atl-clock";
			reg = <0x4843c000 0x3ff>;
			ti,hwmods = "atl";
			#clock-cells = <1>;
			clocks = <&atl_gfclk_mux>;
			clock-names = "fck";
			status = "disabled";
		};

		mcasp3: mcasp@48468000 {
			compatible = "ti,dra7-mcasp-audio";
			ti,hwmods = "mcasp3";
			reg = <0x48468000 0x2000>;
			reg-names = "mpu";
			interrupts = <0 157 0x4>,	/* Crossbar 151 */
				     <0 158 0x4>;	/* Crossbar 150 */
			interrupts-names = "tx", "rx";
			dmas =	<&sdma 125>,		/* Crossbar 133 */
				<&sdma 126>;		/* Crossbar 132 */
			dma-names = "tx", "rx";
			clocks = <&mcasp3_ahclkx_mux>;
			clock-names = "fck";
			status = "disabled";
		};
	};

	clocks {
		#address-cells = <1>;
		#size-cells = <1>;
		ranges;
		/include/ "dra7xx-clocks.dtsi"
	};

	clockdomains {
		coreaon_clkdm: coreaon_clkdm {
			compatible = "ti,clockdomain";
			clocks = <&dpll_usb_ck>;
		};
	};
};<|MERGE_RESOLUTION|>--- conflicted
+++ resolved
@@ -194,7 +194,6 @@
 			pinctrl-single,function-mask = <0x3fffffff>;
 		};
 
-<<<<<<< HEAD
 		bandgap: bandgap {
 			reg = <0x4a0021e0 0xc
 				0x4a00232c 0xc
@@ -205,7 +204,8 @@
 			compatible = "ti,dra752-bandgap";
 			interrupts = <GIC_SPI 126 IRQ_TYPE_LEVEL_HIGH>;
 			#thermal-sensor-cells = <1>;
-=======
+		};
+
 		tisyscon: tisyscon@4A100600 {
 			compatible = "ti,control-syscon", "syscon", "simple-bus";
 			reg = <0x4A002E00 0x4>;
@@ -218,7 +218,6 @@
 					regulator-boot-on;
 					startup-delay-us = <10>;
 			};
->>>>>>> 224657fa
 		};
 
 		sdma: dma-controller@4a056000 {
