/*
 * Copyright (C) 2013 Texas Instruments Incorporated - http://www.ti.com/
 *
 * This program is free software; you can redistribute it and/or modify
 * it under the terms of the GNU General Public License version 2 as
 * published by the Free Software Foundation.
 * Based on "omap4.dtsi"
 */

/include/ "skeleton.dtsi"

/ {
	compatible = "ti,dra7xx";
	interrupt-parent = <&gic>;

	aliases {
		serial0 = &uart1;
		serial1 = &uart2;
		serial2 = &uart3;
		serial3 = &uart4;
		serial4 = &uart5;
		serial5 = &uart6;
	};

	cpus {
		cpu@0 {
			compatible = "arm,cortex-a15";
			timer {
				compatible = "arm,armv7-timer";
				/*
				 * PPI secure/nonsecure IRQ,
				 * active low level-sensitive
				 */
				interrupts = <1 13 0x308>,
					     <1 14 0x308>;
				clock-frequency = <6144000>;
			};
		};
		cpu@1 {
			compatible = "arm,cortex-a15";
			timer {
				compatible = "arm,armv7-timer";
				/*
				 * PPI secure/nonsecure IRQ,
				 * active low level-sensitive
				 */
				interrupts = <1 13 0x308>,
					     <1 14 0x308>;
				clock-frequency = <6144000>;
			};
		};
	};

	gic: interrupt-controller@48211000 {
		compatible = "arm,cortex-a15-gic";
		interrupt-controller;
		#interrupt-cells = <3>;
		reg = <0x48211000 0x1000>,
		      <0x48212000 0x1000>;
	};

	/*
	 * The soc node represents the soc top level view. It is uses for IPs
	 * that are not memory mapped in the MPU view or for the MPU itself.
	 */
	soc {
		compatible = "ti,omap-infra";
		mpu {
			compatible = "ti,omap5-mpu";
			ti,hwmods = "mpu";
		};

	};

	/*
	 * XXX: Use a flat representation of the SOC interconnect.
	 * The real OMAP interconnect network is quite complex.
	 * Since that will not bring real advantage to represent that in DT for
	 * the moment, just use a fake OCP bus entry to represent the whole bus
	 * hierarchy.
	 */
	ocp {
		compatible = "ti,omap4-l3-noc", "simple-bus";
		#address-cells = <1>;
		#size-cells = <1>;
		ranges;
		ti,hwmods = "l3_main_1", "l3_main_2", "l3_main_3";

		counter32k: counter@4ae04000 {
			compatible = "ti,omap-counter32k";
			reg = <0x4ae04000 0x40>;
			ti,hwmods = "counter_32k";
		};
		
		dra7_pmx_core: pinmux@4a003400 {
			compatible = "pinctrl-single";
			reg = <0x4a003400 0x0464>;
			#address-cells = <1>;
			#size-cells = <0>;
			pinctrl-single,register-width = <32>;
			pinctrl-single,function-mask = <0x3fffffff>;
		};

		gpio1: gpio@4ae10000 {
			compatible = "ti,omap4-gpio";
			reg = <0x4ae10000 0x200>;
			interrupts = <0 29 0x4>;
			ti,hwmods = "gpio1";
			gpio-controller;
			#gpio-cells = <2>;
			interrupt-controller;
			#interrupt-cells = <1>;
		};

		gpio2: gpio@48055000 {
			compatible = "ti,omap4-gpio";
			reg = <0x48055000 0x200>;
			interrupts = <0 30 0x4>;
			ti,hwmods = "gpio2";
			gpio-controller;
			#gpio-cells = <2>;
			interrupt-controller;
			#interrupt-cells = <1>;
		};

		gpio3: gpio@48057000 {
			compatible = "ti,omap4-gpio";
			reg = <0x48057000 0x200>;
			interrupts = <0 31 0x4>;
			ti,hwmods = "gpio3";
			gpio-controller;
			#gpio-cells = <2>;
			interrupt-controller;
			#interrupt-cells = <1>;
		};

		gpio4: gpio@48059000 {
			compatible = "ti,omap4-gpio";
			reg = <0x48059000 0x200>;
			interrupts = <0 32 0x4>;
			ti,hwmods = "gpio4";
			gpio-controller;
			#gpio-cells = <2>;
			interrupt-controller;
			#interrupt-cells = <1>;
		};

		gpio5: gpio@4805b000 {
			compatible = "ti,omap4-gpio";
			reg = <0x4805b000 0x200>;
			interrupts = <0 33 0x4>;
			ti,hwmods = "gpio5";
			gpio-controller;
			#gpio-cells = <2>;
			interrupt-controller;
			#interrupt-cells = <1>;
		};

		gpio6: gpio@4805d000 {
			compatible = "ti,omap4-gpio";
			reg = <0x4805d000 0x200>;
			interrupts = <0 34 0x4>;
			ti,hwmods = "gpio6";
			gpio-controller;
			#gpio-cells = <2>;
			interrupt-controller;
			#interrupt-cells = <1>;
		};

		gpio7: gpio@48051000 {
			compatible = "ti,omap4-gpio";
			reg = <0x48051000 0x200>;
			interrupts = <0 35 0x4>;
			ti,hwmods = "gpio7";
			gpio-controller;
			#gpio-cells = <2>;
			interrupt-controller;
			#interrupt-cells = <1>;
		};

		gpio8: gpio@48053000 {
			compatible = "ti,omap4-gpio";
			reg = <0x48053000 0x200>;
			interrupts = <0 121 0x4>;
			ti,hwmods = "gpio8";
			gpio-controller;
			#gpio-cells = <2>;
			interrupt-controller;
			#interrupt-cells = <1>;
		};

		uart1: serial@4806a000 {
			compatible = "ti,omap4-uart";
			reg = <0x4806a000 0x100>;
			interrupts = <0 72 0x4>;
			ti,hwmods = "uart1";
			clock-frequency = <48000000>;
		};

		uart2: serial@4806c000 {
			compatible = "ti,omap4-uart";
			reg = <0x4806c000 0x100>;
			interrupts = <0 73 0x4>;
			ti,hwmods = "uart2";
			clock-frequency = <48000000>;
		};

		uart3: serial@48020000 {
			compatible = "ti,omap4-uart";
			reg = <0x48020000 0x100>;
			interrupts = <0 74 0x4>;
			ti,hwmods = "uart3";
			clock-frequency = <48000000>;
		};

		uart4: serial@4806e000 {
			compatible = "ti,omap4-uart";
			reg = <0x4806e000 0x100>;
			interrupts = <0 70 0x4>;
			ti,hwmods = "uart4";
			clock-frequency = <48000000>;
		};

		uart5: serial@48066000 {
			compatible = "ti,omap4-uart";
			reg = <0x48066000 0x100>;
			interrupts = <0 105 0x4>;
			ti,hwmods = "uart5";
			clock-frequency = <48000000>;
		};

		uart6: serial@48068000 {
			compatible = "ti,omap4-uart";
			reg = <0x48068000 0x100>;
			interrupts = <0 106 0x4>;
			ti,hwmods = "uart6";
			clock-frequency = <48000000>;
		};

		timer1: timer@4ae18000 {
			compatible = "ti,omap2-timer";
			reg = <0x4ae18000 0x80>;
			interrupts = <0 37 0x4>;
			ti,hwmods = "timer1";
			ti,timer-alwon;
		};

		timer2: timer@48032000 {
			compatible = "ti,omap2-timer";
			reg = <0x48032000 0x80>;
			interrupts = <0 38 0x4>;
			ti,hwmods = "timer2";
		};

		timer3: timer@48034000 {
			compatible = "ti,omap2-timer";
			reg = <0x48034000 0x80>;
			interrupts = <0 39 0x4>;
			ti,hwmods = "timer3";
		};

		timer4: timer@48036000 {
			compatible = "ti,omap2-timer";
			reg = <0x48036000 0x80>;
			interrupts = <0 40 0x4>;
			ti,hwmods = "timer4";
		};

		timer5: timer@48820000 {
			compatible = "ti,omap2-timer";
			reg = <0x48820000 0x80>;
			interrupts = <0 41 0x4>;
			ti,hwmods = "timer5";
			ti,timer-dsp;
		};

		timer6: timer@48822000 {
			compatible = "ti,omap2-timer";
			reg = <0x48822000 0x80>;
			interrupts = <0 42 0x4>;
			ti,hwmods = "timer6";
			ti,timer-dsp;
			ti,timer-pwm;
		};

		timer7: timer@48824000 {
			compatible = "ti,omap2-timer";
			reg = <0x48824000 0x80>;
			interrupts = <0 43 0x4>;
			ti,hwmods = "timer7";
			ti,timer-dsp;
		};

		timer8: timer@48826000 {
			compatible = "ti,omap2-timer";
			reg = <0x48826000 0x80>;
			interrupts = <0 44 0x4>;
			ti,hwmods = "timer8";
			ti,timer-dsp;
			ti,timer-pwm;
		};

		timer9: timer@4803e000 {
			compatible = "ti,omap2-timer";
			reg = <0x4803e000 0x80>;
			interrupts = <0 45 0x4>;
			ti,hwmods = "timer9";
		};

		timer10: timer@48086000 {
			compatible = "ti,omap2-timer";
			reg = <0x48086000 0x80>;
			interrupts = <0 46 0x4>;
			ti,hwmods = "timer10";
		};

		timer11: timer@48088000 {
			compatible = "ti,omap2-timer";
			reg = <0x48088000 0x80>;
			interrupts = <0 47 0x4>;
			ti,hwmods = "timer11";
			ti,timer-pwm;
		};

<<<<<<< HEAD
		bandgap {
			reg = <0x4a0021e0 0xc
				0x4a00232c 0xc
				0x4a002380 0x2c
				0x4a0023C0 0x3c
				0x4a002564 0x8
				0x4a002574 0x50>;
			compatible = "ti,dra752-bandgap";
			interrupts = <0 126 4>; /* talert */
		};

		i2c1: i2c@48070000 {
			compatible = "ti,omap4-i2c";
			reg = <0x48070000 0x100>;
			interrupts = <0 56 0x4>;
			#address-cells = <1>;
			#size-cells = <0>;
			ti,hwmods = "i2c1";
		};

		i2c2: i2c@48072000 {
			compatible = "ti,omap4-i2c";
			reg = <0x48072000 0x100>;
			interrupts = <0 57 0x4>;
			#address-cells = <1>;
			#size-cells = <0>;
			ti,hwmods = "i2c2";
		};

		i2c3: i2c@48060000 {
			compatible = "ti,omap4-i2c";
			reg = <0x48060000 0x100>;
			interrupts = <0 61 0x4>;
			#address-cells = <1>;
			#size-cells = <0>;
			ti,hwmods = "i2c3";
		};

		i2c4: i2c@4807a000 {
			compatible = "ti,omap4-i2c";
			reg = <0x4807a000 0x100>;
			interrupts = <0 62 0x4>;
			#address-cells = <1>;
			#size-cells = <0>;
			ti,hwmods = "i2c4";
		};

		i2c5: i2c@4807c000 {
			compatible = "ti,omap4-i2c";
			reg = <0x4807c000 0x100>;
			interrupts = <0 60 0x4>;
			#address-cells = <1>;
			#size-cells = <0>;
			ti,hwmods = "i2c5";
		};
		
		omap_control_mmc1: omap-hsmmc-control@4a002E00 {
			compatible = "ti,omap-hsmmc-control";
			reg = <0x4a002E00 0x4>;
			reg-names = "pbias";
			ctrl-type = <7>;
		};

		mmc1: mmc@4809c000 {
			compatible = "ti,omap4-hsmmc";
			reg = <0x4809c000 0x400>;
			interrupts = <0 83 0x4>;
			ti,hwmods = "mmc1";
			ti,dual-volt;
			ti,needs-special-reset;
			ctrl-module = <&omap_control_mmc1>;
		};

		mmc2: mmc@480b4000 {
			compatible = "ti,omap4-hsmmc";
			reg = <0x480b4000 0x400>;
			interrupts = <0 86 0x4>;
			ti,hwmods = "mmc2";
			ti,needs-special-reset;
		};

		mmc3: mmc@480ad000 {
			compatible = "ti,omap4-hsmmc";
			reg = <0x480ad000 0x400>;
			interrupts = <0 94 0x4>;
			ti,hwmods = "mmc3";
			ti,needs-special-reset;
		};

		mmc4: mmc@480d1000 {
			compatible = "ti,omap4-hsmmc";
			reg = <0x480d1000 0x400>;
			interrupts = <0 96 0x4>;
			ti,hwmods = "mmc4";
			ti,needs-special-reset;
		};

=======
		wdt2: wdt@4ae14000 {
			compatible = "ti,omap4-wdt";
			reg = <0x4ae14000 0x80>;
			interrupts = <0 80 0x4>;
			ti,hwmods = "wd_timer2";
		};
>>>>>>> bd031221
	};
};<|MERGE_RESOLUTION|>--- conflicted
+++ resolved
@@ -322,7 +322,6 @@
 			ti,timer-pwm;
 		};
 
-<<<<<<< HEAD
 		bandgap {
 			reg = <0x4a0021e0 0xc
 				0x4a00232c 0xc
@@ -420,13 +419,11 @@
 			ti,needs-special-reset;
 		};
 
-=======
 		wdt2: wdt@4ae14000 {
 			compatible = "ti,omap4-wdt";
 			reg = <0x4ae14000 0x80>;
 			interrupts = <0 80 0x4>;
 			ti,hwmods = "wd_timer2";
 		};
->>>>>>> bd031221
 	};
 };