--- conflicted
+++ resolved
@@ -1161,7 +1161,6 @@
 			ti,hwmods = "sata";
 		};
 
-<<<<<<< HEAD
 		omap_control_pcie1phy: control-phy@0x4a003c40 {
 			compatible = "ti,control-phy-pcie";
 			reg = <0x4a003c40 0x4>, <0x4a003c14 0x4>, <0x4a003c34 0x4>;
@@ -1179,8 +1178,6 @@
 			status = "disabled";
 		};
 
-=======
->>>>>>> 9a1567cb
 		rtc: rtcss@48838000 {
 			compatible = "ti,am3352-rtc";
 			reg = <0x48838000 0x100>;
