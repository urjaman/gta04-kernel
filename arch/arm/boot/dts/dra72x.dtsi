--- conflicted
+++ resolved
@@ -51,7 +51,6 @@
 	};
 };
 
-<<<<<<< HEAD
 &dss {
 	reg = <0x58000000 0x80>,
 	      <0x58004054 0x4>,
@@ -77,7 +76,8 @@
 
 &mmc4 {
 	compatible = "ti,omap4-hsmmc";
-=======
+};
+
 &mailbox5 {
 	mbox_ipu1_ipc3x: mbox_ipu1_ipc3x {
 		ti,mbox-tx = <6 2 2>;
@@ -97,5 +97,4 @@
 		ti,mbox-rx = <4 2 2>;
 		status = "disabled";
 	};
->>>>>>> c068ec5c
 };