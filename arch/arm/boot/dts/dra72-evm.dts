--- conflicted
+++ resolved
@@ -93,7 +93,6 @@
 		>;
 	};
 
-<<<<<<< HEAD
 	nand_default: nand_default {
 		pinctrl-single,pins = <
 			0x0 	(PIN_INPUT  | MUX_MODE0)	/* gpmc_ad0	*/
@@ -118,7 +117,9 @@
 			0xc8	(PIN_OUTPUT | MUX_MODE0)	/* gpmc_oen_ren	 */
 			0xd0	(PIN_OUTPUT | MUX_MODE0)	/* gpmc_ben0 */
 			0xd8	(PIN_INPUT  | MUX_MODE0)	/* gpmc_wait0	*/
-=======
+		>;
+	};
+
 	dcan1_pins_default: dcan1_pins_default {
 		pinctrl-single,pins = <
 			0x3d4	(PIN_INPUT | MUX_MODE0)		/* dcan1_tx */
@@ -130,7 +131,6 @@
 		pinctrl-single,pins = <
 			0x3d4	(PIN_INPUT | MUX_MODE15)	/* dcan1_tx.off */
 			0x418	(PIN_INPUT | MUX_MODE15)	/* wakeup0.off */
->>>>>>> b3130f59
 		>;
 	};
 };
@@ -349,7 +349,6 @@
 	vdd-supply = <&smps3_reg>;
 };
 
-<<<<<<< HEAD
 &elm {
 	status = "okay";
 };
@@ -436,11 +435,11 @@
 			reg = <0x00a00000 0x0f600000>;
 		};
 	};
-=======
+};
+
 &dcan1 {
 	status = "ok";
 	pinctrl-names = "default", "sleep";
 	pinctrl-0 = <&dcan1_pins_default>;
 	pinctrl-1 = <&dcan1_pins_sleep>;
->>>>>>> b3130f59
 };