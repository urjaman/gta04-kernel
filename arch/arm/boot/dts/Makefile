--- conflicted
+++ resolved
@@ -474,11 +474,8 @@
 	am335x-base0033.dtb \
 	am335x-bone.dtb \
 	am335x-boneblack.dtb \
-<<<<<<< HEAD
 	am335x-boneblack+gta04.dtb \
-=======
 	am335x-bonegreen.dtb \
->>>>>>> 8005c49d
 	am335x-sl50.dtb \
 	am335x-evm.dtb \
 	am335x-evmsk.dtb \
