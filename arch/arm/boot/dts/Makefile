ifeq ($(CONFIG_OF),y)

# Keep at91 dtb files sorted alphabetically for each SoC
# rm9200
dtb-$(CONFIG_ARCH_AT91) += at91rm9200ek.dtb
dtb-$(CONFIG_ARCH_AT91) += mpa1600.dtb
# sam9260
dtb-$(CONFIG_ARCH_AT91) += animeo_ip.dtb
dtb-$(CONFIG_ARCH_AT91) += at91-qil_a9260.dtb
dtb-$(CONFIG_ARCH_AT91) += aks-cdu.dtb
dtb-$(CONFIG_ARCH_AT91) += ethernut5.dtb
dtb-$(CONFIG_ARCH_AT91) += evk-pro3.dtb
dtb-$(CONFIG_ARCH_AT91) += tny_a9260.dtb
dtb-$(CONFIG_ARCH_AT91) += usb_a9260.dtb
# sam9261
dtb-$(CONFIG_ARCH_AT91) += at91sam9261ek.dtb
# sam9263
dtb-$(CONFIG_ARCH_AT91) += at91sam9263ek.dtb
dtb-$(CONFIG_ARCH_AT91) += tny_a9263.dtb
dtb-$(CONFIG_ARCH_AT91) += usb_a9263.dtb
# sam9g20
dtb-$(CONFIG_ARCH_AT91) += at91-foxg20.dtb
dtb-$(CONFIG_ARCH_AT91) += at91sam9g20ek.dtb
dtb-$(CONFIG_ARCH_AT91) += at91sam9g20ek_2mmc.dtb
dtb-$(CONFIG_ARCH_AT91) += kizbox.dtb
dtb-$(CONFIG_ARCH_AT91) += tny_a9g20.dtb
dtb-$(CONFIG_ARCH_AT91) += usb_a9g20.dtb
dtb-$(CONFIG_ARCH_AT91) += usb_a9g20_lpw.dtb
# sam9g45
dtb-$(CONFIG_ARCH_AT91) += at91sam9m10g45ek.dtb
dtb-$(CONFIG_ARCH_AT91) += pm9g45.dtb
# sam9n12
dtb-$(CONFIG_ARCH_AT91) += at91sam9n12ek.dtb
# sam9rl
dtb-$(CONFIG_ARCH_AT91) += at91sam9rlek.dtb
# sam9x5
dtb-$(CONFIG_ARCH_AT91) += at91-ariag25.dtb
dtb-$(CONFIG_ARCH_AT91) += at91-cosino_mega2560.dtb
dtb-$(CONFIG_ARCH_AT91) += at91sam9g15ek.dtb
dtb-$(CONFIG_ARCH_AT91) += at91sam9g25ek.dtb
dtb-$(CONFIG_ARCH_AT91) += at91sam9g35ek.dtb
dtb-$(CONFIG_ARCH_AT91) += at91sam9x25ek.dtb
dtb-$(CONFIG_ARCH_AT91) += at91sam9x35ek.dtb
# sama5d3
dtb-$(CONFIG_ARCH_AT91)	+= at91-sama5d3_xplained.dtb
dtb-$(CONFIG_ARCH_AT91)	+= sama5d31ek.dtb
dtb-$(CONFIG_ARCH_AT91)	+= sama5d33ek.dtb
dtb-$(CONFIG_ARCH_AT91)	+= sama5d34ek.dtb
dtb-$(CONFIG_ARCH_AT91)	+= sama5d35ek.dtb
dtb-$(CONFIG_ARCH_AT91)	+= sama5d36ek.dtb

dtb-$(CONFIG_ARCH_ATLAS6) += atlas6-evb.dtb
dtb-$(CONFIG_ARCH_AXXIA) += axm5516-amarillo.dtb
dtb-$(CONFIG_ARCH_BCM2835) += bcm2835-rpi-b.dtb
dtb-$(CONFIG_ARCH_BCM_5301X) += bcm4708-netgear-r6250.dtb
dtb-$(CONFIG_ARCH_BCM_MOBILE) += bcm28155-ap.dtb \
	bcm21664-garnet.dtb
dtb-$(CONFIG_ARCH_BERLIN) += \
	berlin2-sony-nsz-gs7.dtb	\
	berlin2cd-google-chromecast.dtb	\
	berlin2q-marvell-dmp.dtb
dtb-$(CONFIG_ARCH_DAVINCI) += da850-enbw-cmc.dtb \
	da850-evm.dtb
dtb-$(CONFIG_ARCH_EFM32) += efm32gg-dk3750.dtb
dtb-$(CONFIG_ARCH_EXYNOS) += exynos4210-origen.dtb \
	exynos4210-smdkv310.dtb \
	exynos4210-trats.dtb \
	exynos4210-universal_c210.dtb \
	exynos4412-odroidx.dtb \
	exynos4412-origen.dtb \
	exynos4412-smdk4412.dtb \
	exynos4412-tiny4412.dtb \
	exynos4412-trats2.dtb \
	exynos5250-arndale.dtb \
	exynos5250-smdk5250.dtb \
	exynos5250-snow.dtb \
	exynos5260-xyref5260.dtb \
	exynos5410-smdk5410.dtb \
	exynos5420-arndale-octa.dtb \
	exynos5420-peach-pit.dtb \
	exynos5420-smdk5420.dtb \
	exynos5440-sd5v1.dtb \
	exynos5440-ssdk5440.dtb \
	exynos5800-peach-pi.dtb
dtb-$(CONFIG_ARCH_HI3xxx) += hi3620-hi4511.dtb
dtb-$(CONFIG_ARCH_HIGHBANK) += highbank.dtb \
	ecx-2000.dtb
dtb-$(CONFIG_ARCH_INTEGRATOR) += integratorap.dtb \
	integratorcp.dtb
dtb-$(CONFIG_ARCH_KEYSTONE) += k2hk-evm.dtb \
	k2l-evm.dtb \
	k2e-evm.dtb
kirkwood := \
	kirkwood-b3.dtb \
	kirkwood-cloudbox.dtb \
	kirkwood-db-88f6281.dtb \
	kirkwood-db-88f6282.dtb \
	kirkwood-dns320.dtb \
	kirkwood-dns325.dtb \
	kirkwood-dockstar.dtb \
	kirkwood-dreamplug.dtb \
	kirkwood-ds109.dtb \
	kirkwood-ds110jv10.dtb \
	kirkwood-ds111.dtb \
	kirkwood-ds209.dtb \
	kirkwood-ds210.dtb \
	kirkwood-ds212.dtb \
	kirkwood-ds212j.dtb \
	kirkwood-ds409.dtb \
	kirkwood-ds409slim.dtb \
	kirkwood-ds411.dtb \
	kirkwood-ds411j.dtb \
	kirkwood-ds411slim.dtb \
	kirkwood-goflexnet.dtb \
	kirkwood-guruplug-server-plus.dtb \
	kirkwood-ib62x0.dtb \
	kirkwood-iconnect.dtb \
	kirkwood-iomega_ix2_200.dtb \
	kirkwood-is2.dtb \
	kirkwood-km_kirkwood.dtb \
	kirkwood-laplug.dtb \
	kirkwood-lschlv2.dtb \
	kirkwood-lsxhl.dtb \
	kirkwood-mplcec4.dtb \
	kirkwood-mv88f6281gtw-ge.dtb \
	kirkwood-netgear_readynas_duo_v2.dtb \
	kirkwood-netgear_readynas_nv+_v2.dtb \
	kirkwood-ns2.dtb \
	kirkwood-ns2lite.dtb \
	kirkwood-ns2max.dtb \
	kirkwood-ns2mini.dtb \
	kirkwood-nsa310.dtb \
	kirkwood-nsa310a.dtb \
	kirkwood-openblocks_a6.dtb \
	kirkwood-openblocks_a7.dtb \
	kirkwood-openrd-base.dtb \
	kirkwood-openrd-client.dtb \
	kirkwood-openrd-ultimate.dtb \
	kirkwood-rd88f6192.dtb \
	kirkwood-rd88f6281-a0.dtb \
	kirkwood-rd88f6281-a1.dtb \
	kirkwood-rs212.dtb \
	kirkwood-rs409.dtb \
	kirkwood-rs411.dtb \
	kirkwood-sheevaplug.dtb \
	kirkwood-sheevaplug-esata.dtb \
	kirkwood-t5325.dtb \
	kirkwood-topkick.dtb \
	kirkwood-ts219-6281.dtb \
	kirkwood-ts219-6282.dtb \
	kirkwood-ts419-6281.dtb \
	kirkwood-ts419-6282.dtb
dtb-$(CONFIG_ARCH_KIRKWOOD) += $(kirkwood)
dtb-$(CONFIG_MACH_KIRKWOOD) += $(kirkwood)
dtb-$(CONFIG_ARCH_LPC32XX) += ea3250.dtb phy3250.dtb
dtb-$(CONFIG_ARCH_MARCO) += marco-evb.dtb
dtb-$(CONFIG_ARCH_MOXART) += moxart-uc7112lx.dtb
dtb-$(CONFIG_ARCH_MXC) += \
	imx25-eukrea-mbimxsd25-baseboard.dtb \
	imx25-karo-tx25.dtb \
	imx25-pdk.dtb \
	imx27-apf27.dtb \
	imx27-apf27dev.dtb \
	imx27-pdk.dtb \
	imx27-phytec-phycore-rdk.dtb \
	imx27-phytec-phycard-s-rdk.dtb \
	imx31-bug.dtb \
	imx35-eukrea-mbimxsd35-baseboard.dtb \
	imx35-pdk.dtb \
	imx50-evk.dtb \
	imx51-apf51.dtb \
	imx51-apf51dev.dtb \
	imx51-babbage.dtb \
	imx51-digi-connectcore-jsk.dtb \
	imx51-eukrea-mbimxsd51-baseboard.dtb \
	imx53-ard.dtb \
	imx53-m53evk.dtb \
	imx53-mba53.dtb \
	imx53-qsb.dtb \
	imx53-qsrb.dtb \
	imx53-smd.dtb \
	imx53-tx53-x03x.dtb \
	imx53-tx53-x13x.dtb \
	imx53-voipac-bsb.dtb \
	imx6dl-cubox-i.dtb \
	imx6dl-dfi-fs700-m60.dtb \
	imx6dl-gw51xx.dtb \
	imx6dl-gw52xx.dtb \
	imx6dl-gw53xx.dtb \
	imx6dl-gw54xx.dtb \
	imx6dl-hummingboard.dtb \
	imx6dl-nitrogen6x.dtb \
	imx6dl-phytec-pbab01.dtb \
	imx6dl-riotboard.dtb \
	imx6dl-sabreauto.dtb \
	imx6dl-sabrelite.dtb \
	imx6dl-sabresd.dtb \
	imx6dl-wandboard.dtb \
	imx6q-arm2.dtb \
	imx6q-cm-fx6.dtb \
	imx6q-cubox-i.dtb \
	imx6q-dfi-fs700-m60.dtb \
	imx6q-dmo-edmqmx6.dtb \
	imx6q-gk802.dtb \
	imx6q-gw51xx.dtb \
	imx6q-gw52xx.dtb \
	imx6q-gw53xx.dtb \
	imx6q-gw5400-a.dtb \
	imx6q-gw54xx.dtb \
	imx6q-nitrogen6x.dtb \
	imx6q-phytec-pbab01.dtb \
	imx6q-sabreauto.dtb \
	imx6q-sabrelite.dtb \
	imx6q-sabresd.dtb \
	imx6q-sbc6x.dtb \
	imx6q-udoo.dtb \
	imx6q-wandboard.dtb \
	imx6sl-evk.dtb \
	vf610-colibri.dtb \
	vf610-cosmic.dtb \
	vf610-twr.dtb
dtb-$(CONFIG_ARCH_MXS) += imx23-evk.dtb \
	imx23-olinuxino.dtb \
	imx23-stmp378x_devb.dtb \
	imx28-apf28.dtb \
	imx28-apf28dev.dtb \
	imx28-apx4devkit.dtb \
	imx28-cfa10036.dtb \
	imx28-cfa10037.dtb \
	imx28-cfa10049.dtb \
	imx28-cfa10055.dtb \
	imx28-cfa10056.dtb \
	imx28-cfa10057.dtb \
	imx28-cfa10058.dtb \
	imx28-duckbill.dtb \
	imx28-eukrea-mbmx283lc.dtb \
	imx28-eukrea-mbmx287lc.dtb \
	imx28-evk.dtb \
	imx28-m28cu3.dtb \
	imx28-m28evk.dtb \
	imx28-sps1.dtb \
	imx28-tx28.dtb
dtb-$(CONFIG_ARCH_NOMADIK) += ste-nomadik-s8815.dtb
dtb-$(CONFIG_ARCH_NSPIRE) += nspire-cx.dtb \
	nspire-tp.dtb \
	nspire-clp.dtb
dtb-$(CONFIG_ARCH_OMAP2) += omap2420-h4.dtb \
	omap2420-n800.dtb \
	omap2420-n810.dtb \
	omap2420-n810-wimax.dtb \
	omap2430-sdp.dtb
dtb-$(CONFIG_ARCH_OMAP3) += am3517-craneboard.dtb \
	am3517-evm.dtb \
	am3517_mt_ventoux.dtb \
	omap3430-sdp.dtb \
	omap3-beagle.dtb \
	omap3-beagle-xm.dtb \
	omap3-beagle-xm-ab.dtb \
	omap3-cm-t3517.dtb \
	omap3-cm-t3530.dtb \
	omap3-cm-t3730.dtb \
	omap3-devkit8000.dtb \
	omap3-evm.dtb \
	omap3-evm-37xx.dtb \
	omap3-gta04.dtb \
	omap3-igep0020.dtb \
	omap3-igep0030.dtb \
	omap3-ldp.dtb \
	omap3-lilly-dbb056.dtb \
	omap3-n900.dtb \
	omap3-n9.dtb \
	omap3-n950.dtb \
	omap3-overo-alto35.dtb \
	omap3-overo-chestnut43.dtb \
	omap3-overo-gallop43.dtb \
	omap3-overo-palo43.dtb \
	omap3-overo-storm-alto35.dtb \
	omap3-overo-storm-chestnut43.dtb \
	omap3-overo-storm-gallop43.dtb \
	omap3-overo-storm-palo43.dtb \
	omap3-overo-storm-summit.dtb \
	omap3-overo-storm-tobi.dtb \
<<<<<<< HEAD
	omap3-gta04a2.dtb \
	omap3-gta04a3.dtb \
	omap3-gta04.dtb \
	omap3-gta04a5.dtb \
	omap3-gta04+b2.dtb \
	omap3-gta04+b3.dtb \
	omap3-neo900.dtb \
	omap3-igep0020.dtb \
	omap3-igep0030.dtb \
	omap3-lilly-dbb056.dtb \
	omap3-zoom3.dtb \
	omap4-duovero-parlor.dtb \
=======
	omap3-overo-summit.dtb \
	omap3-overo-tobi.dtb \
	omap3-sbc-t3517.dtb \
	omap3-sbc-t3530.dtb \
	omap3-sbc-t3730.dtb \
	omap3-zoom3.dtb
dtb-$(CONFIG_SOC_AM33XX) += am335x-base0033.dtb \
	am335x-bone.dtb \
	am335x-boneblack.dtb \
	am335x-evm.dtb \
	am335x-evmsk.dtb \
	am335x-nano.dtb
dtb-$(CONFIG_ARCH_OMAP4) += omap4-duovero-parlor.dtb \
>>>>>>> 64b2d1fb
	omap4-panda.dtb \
	omap4-panda-a4.dtb \
	omap4-panda-es.dtb \
	omap4-sdp.dtb \
	omap4-sdp-es23plus.dtb \
<<<<<<< HEAD
	omap5-uevm.dtb \
	omap5-pyra.dtb \
	am335x-evm.dtb \
	am335x-evmsk.dtb \
	am335x-bone.dtb \
	am335x-boneblack.dtb \
	am335x-nano.dtb \
	am335x-base0033.dtb \
	am3517-craneboard.dtb \
	am3517-evm.dtb \
	am3517_mt_ventoux.dtb \
	am43x-epos-evm.dtb \
	am437x-gp-evm.dtb \
	dra7-evm.dtb
dtb-$(CONFIG_ARCH_ORION5X) += orion5x-lacie-ethernet-disk-mini-v2.dtb
=======
	omap4-var-dvk-om44.dtb \
	omap4-var-stk-om44.dtb
dtb-$(CONFIG_SOC_AM43XX) += am43x-epos-evm.dtb \
	am437x-gp-evm.dtb
dtb-$(CONFIG_SOC_OMAP5) += omap5-cm-t54.dtb \
	omap5-sbc-t54.dtb \
	omap5-uevm.dtb
dtb-$(CONFIG_SOC_DRA7XX) += dra7-evm.dtb \
	dra72-evm.dtb
dtb-$(CONFIG_ARCH_ORION5X) += orion5x-lacie-d2-network.dtb \
	orion5x-lacie-ethernet-disk-mini-v2.dtb \
	orion5x-maxtor-shared-storage-2.dtb \
	orion5x-rd88f5182-nas.dtb
>>>>>>> 64b2d1fb
dtb-$(CONFIG_ARCH_PRIMA2) += prima2-evb.dtb
dtb-$(CONFIG_ARCH_QCOM) += \
	qcom-apq8064-ifc6410.dtb \
	qcom-apq8074-dragonboard.dtb \
	qcom-apq8084-mtp.dtb \
	qcom-msm8660-surf.dtb \
	qcom-msm8960-cdp.dtb
dtb-$(CONFIG_ARCH_S3C24XX) += s3c2416-smdk2416.dtb
dtb-$(CONFIG_ARCH_S3C64XX) += s3c6410-mini6410.dtb \
	s3c6410-smdk6410.dtb
dtb-$(CONFIG_ARCH_SHMOBILE_LEGACY) += r7s72100-genmai.dtb \
	r8a7740-armadillo800eva.dtb \
	r8a7778-bockw.dtb \
	r8a7778-bockw-reference.dtb \
	r8a7740-armadillo800eva-reference.dtb \
	r8a7779-marzen.dtb \
	r8a7779-marzen-reference.dtb \
	r8a7791-koelsch.dtb \
	r8a7790-lager.dtb \
	sh73a0-kzm9g.dtb \
	sh73a0-kzm9g-reference.dtb \
	r8a73a4-ape6evm.dtb \
	r8a73a4-ape6evm-reference.dtb \
	sh7372-mackerel.dtb
dtb-$(CONFIG_ARCH_SHMOBILE_MULTI) += emev2-kzm9d.dtb \
	r7s72100-genmai.dtb \
	r8a7791-henninger.dtb \
	r8a7791-koelsch.dtb \
	r8a7790-lager.dtb
dtb-$(CONFIG_ARCH_SOCFPGA) += socfpga_arria5_socdk.dtb \
	socfpga_cyclone5_socdk.dtb \
	socfpga_cyclone5_sockit.dtb \
	socfpga_cyclone5_socrates.dtb \
	socfpga_vt.dtb
dtb-$(CONFIG_ARCH_SPEAR13XX) += spear1310-evb.dtb \
	spear1340-evb.dtb
dtb-$(CONFIG_ARCH_SPEAR3XX)+= spear300-evb.dtb \
	spear310-evb.dtb \
	spear320-evb.dtb \
	spear320-hmi.dtb
dtb-$(CONFIG_ARCH_SPEAR6XX)+= spear600-evb.dtb
dtb-$(CONFIG_ARCH_STI)+= stih407-b2120.dtb \
	stih415-b2000.dtb \
	stih415-b2020.dtb \
	stih416-b2000.dtb \
	stih416-b2020.dtb \
	stih416-b2020-revE.dtb
dtb-$(CONFIG_MACH_SUN4I) += \
	sun4i-a10-a1000.dtb \
	sun4i-a10-cubieboard.dtb \
	sun4i-a10-mini-xplus.dtb \
	sun4i-a10-hackberry.dtb \
	sun4i-a10-inet97fv2.dtb \
	sun4i-a10-olinuxino-lime.dtb \
	sun4i-a10-pcduino.dtb
dtb-$(CONFIG_MACH_SUN5I) += \
	sun5i-a10s-olinuxino-micro.dtb \
	sun5i-a10s-r7-tv-dongle.dtb \
	sun5i-a13-olinuxino.dtb \
	sun5i-a13-olinuxino-micro.dtb
dtb-$(CONFIG_MACH_SUN6I) += \
	sun6i-a31-app4-evb1.dtb \
	sun6i-a31-colombus.dtb \
	sun6i-a31-m9.dtb
dtb-$(CONFIG_MACH_SUN7I) += \
	sun7i-a20-cubieboard2.dtb \
	sun7i-a20-cubietruck.dtb \
	sun7i-a20-i12-tvbox.dtb \
	sun7i-a20-olinuxino-micro.dtb
dtb-$(CONFIG_ARCH_TEGRA) += tegra20-harmony.dtb \
	tegra20-iris-512.dtb \
	tegra20-medcom-wide.dtb \
	tegra20-paz00.dtb \
	tegra20-plutux.dtb \
	tegra20-seaboard.dtb \
	tegra20-tec.dtb \
	tegra20-trimslice.dtb \
	tegra20-ventana.dtb \
	tegra20-whistler.dtb \
	tegra30-beaver.dtb \
	tegra30-cardhu-a02.dtb \
	tegra30-cardhu-a04.dtb \
	tegra30-colibri-eval-v3.dtb \
	tegra114-dalmore.dtb \
	tegra114-roth.dtb \
	tegra114-tn7.dtb \
	tegra124-jetson-tk1.dtb \
	tegra124-venice2.dtb
dtb-$(CONFIG_ARCH_U300) += ste-u300.dtb
dtb-$(CONFIG_ARCH_U8500) += ste-snowball.dtb \
	ste-hrefprev60-stuib.dtb \
	ste-hrefprev60-tvk.dtb \
	ste-hrefv60plus-stuib.dtb \
	ste-hrefv60plus-tvk.dtb \
	ste-ccu8540.dtb \
	ste-ccu9540.dtb
dtb-$(CONFIG_ARCH_VERSATILE) += versatile-ab.dtb \
	versatile-pb.dtb
dtb-$(CONFIG_ARCH_VEXPRESS) += vexpress-v2p-ca5s.dtb \
	vexpress-v2p-ca9.dtb \
	vexpress-v2p-ca15-tc1.dtb \
	vexpress-v2p-ca15_a7.dtb
dtb-$(CONFIG_ARCH_VIRT) += xenvm-4.2.dtb
dtb-$(CONFIG_ARCH_VT8500) += vt8500-bv07.dtb \
	wm8505-ref.dtb \
	wm8650-mid.dtb \
	wm8750-apc8750.dtb \
	wm8850-w70v2.dtb
dtb-$(CONFIG_ARCH_ZYNQ) += zynq-zc702.dtb \
	zynq-zc706.dtb \
	zynq-zed.dtb
dtb-$(CONFIG_MACH_ARMADA_370) += \
	armada-370-db.dtb \
	armada-370-mirabox.dtb \
	armada-370-netgear-rn102.dtb \
	armada-370-netgear-rn104.dtb \
	armada-370-rd.dtb
dtb-$(CONFIG_MACH_ARMADA_375) += \
	armada-375-db.dtb
dtb-$(CONFIG_MACH_ARMADA_38X) += \
	armada-385-db.dtb \
	armada-385-rd.dtb
dtb-$(CONFIG_MACH_ARMADA_XP) += \
	armada-xp-axpwifiap.dtb \
	armada-xp-db.dtb \
	armada-xp-gp.dtb \
	armada-xp-netgear-rn2120.dtb \
	armada-xp-matrix.dtb \
	armada-xp-openblocks-ax3-4.dtb
dtb-$(CONFIG_MACH_DOVE) += dove-cm-a510.dtb \
	dove-cubox.dtb \
	dove-d2plug.dtb \
	dove-d3plug.dtb \
	dove-dove-db.dtb

targets += dtbs dtbs_install
targets += $(dtb-y)
endif

# *.dtb used to be generated in the directory above. Clean out the
# old build results so people don't accidentally use them.
dtbs: $(addprefix $(obj)/, $(dtb-y))
	$(Q)rm -f $(obj)/../*.dtb

clean-files := *.dtb

dtbs_install: $(addsuffix _dtbinst_, $(dtb-y))<|MERGE_RESOLUTION|>--- conflicted
+++ resolved
@@ -263,6 +263,13 @@
 	omap3-evm.dtb \
 	omap3-evm-37xx.dtb \
 	omap3-gta04.dtb \
+	omap3-gta04a2.dtb \
+	omap3-gta04a3.dtb \
+	omap3-gta04.dtb \
+	omap3-gta04a5.dtb \
+	omap3-gta04+b2.dtb \
+	omap3-gta04+b3.dtb \
+	omap3-neo900.dtb \
 	omap3-igep0020.dtb \
 	omap3-igep0030.dtb \
 	omap3-ldp.dtb \
@@ -280,20 +287,6 @@
 	omap3-overo-storm-palo43.dtb \
 	omap3-overo-storm-summit.dtb \
 	omap3-overo-storm-tobi.dtb \
-<<<<<<< HEAD
-	omap3-gta04a2.dtb \
-	omap3-gta04a3.dtb \
-	omap3-gta04.dtb \
-	omap3-gta04a5.dtb \
-	omap3-gta04+b2.dtb \
-	omap3-gta04+b3.dtb \
-	omap3-neo900.dtb \
-	omap3-igep0020.dtb \
-	omap3-igep0030.dtb \
-	omap3-lilly-dbb056.dtb \
-	omap3-zoom3.dtb \
-	omap4-duovero-parlor.dtb \
-=======
 	omap3-overo-summit.dtb \
 	omap3-overo-tobi.dtb \
 	omap3-sbc-t3517.dtb \
@@ -307,43 +300,25 @@
 	am335x-evmsk.dtb \
 	am335x-nano.dtb
 dtb-$(CONFIG_ARCH_OMAP4) += omap4-duovero-parlor.dtb \
->>>>>>> 64b2d1fb
 	omap4-panda.dtb \
 	omap4-panda-a4.dtb \
 	omap4-panda-es.dtb \
 	omap4-sdp.dtb \
 	omap4-sdp-es23plus.dtb \
-<<<<<<< HEAD
-	omap5-uevm.dtb \
-	omap5-pyra.dtb \
-	am335x-evm.dtb \
-	am335x-evmsk.dtb \
-	am335x-bone.dtb \
-	am335x-boneblack.dtb \
-	am335x-nano.dtb \
-	am335x-base0033.dtb \
-	am3517-craneboard.dtb \
-	am3517-evm.dtb \
-	am3517_mt_ventoux.dtb \
-	am43x-epos-evm.dtb \
-	am437x-gp-evm.dtb \
-	dra7-evm.dtb
-dtb-$(CONFIG_ARCH_ORION5X) += orion5x-lacie-ethernet-disk-mini-v2.dtb
-=======
 	omap4-var-dvk-om44.dtb \
 	omap4-var-stk-om44.dtb
 dtb-$(CONFIG_SOC_AM43XX) += am43x-epos-evm.dtb \
 	am437x-gp-evm.dtb
 dtb-$(CONFIG_SOC_OMAP5) += omap5-cm-t54.dtb \
 	omap5-sbc-t54.dtb \
-	omap5-uevm.dtb
+	omap5-uevm.dtb \
+	omap5-pyra.dtb
 dtb-$(CONFIG_SOC_DRA7XX) += dra7-evm.dtb \
 	dra72-evm.dtb
 dtb-$(CONFIG_ARCH_ORION5X) += orion5x-lacie-d2-network.dtb \
 	orion5x-lacie-ethernet-disk-mini-v2.dtb \
 	orion5x-maxtor-shared-storage-2.dtb \
 	orion5x-rd88f5182-nas.dtb
->>>>>>> 64b2d1fb
 dtb-$(CONFIG_ARCH_PRIMA2) += prima2-evb.dtb
 dtb-$(CONFIG_ARCH_QCOM) += \
 	qcom-apq8064-ifc6410.dtb \
