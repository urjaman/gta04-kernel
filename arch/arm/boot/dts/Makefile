ifeq ($(CONFIG_OF),y)

dtb-$(CONFIG_MACH_ASM9260) += \
	alphascale-asm9260-devkit.dtb
# Keep at91 dtb files sorted alphabetically for each SoC
# rm9200
dtb-$(CONFIG_ARCH_AT91) += at91rm9200ek.dtb
dtb-$(CONFIG_ARCH_AT91) += mpa1600.dtb
# sam9260
dtb-$(CONFIG_ARCH_AT91) += animeo_ip.dtb
dtb-$(CONFIG_ARCH_AT91) += at91-qil_a9260.dtb
dtb-$(CONFIG_ARCH_AT91) += aks-cdu.dtb
dtb-$(CONFIG_ARCH_AT91) += ethernut5.dtb
dtb-$(CONFIG_ARCH_AT91) += evk-pro3.dtb
dtb-$(CONFIG_ARCH_AT91) += tny_a9260.dtb
dtb-$(CONFIG_ARCH_AT91) += usb_a9260.dtb
# sam9261
dtb-$(CONFIG_ARCH_AT91) += at91sam9261ek.dtb
# sam9263
dtb-$(CONFIG_ARCH_AT91) += at91sam9263ek.dtb
dtb-$(CONFIG_ARCH_AT91) += tny_a9263.dtb
dtb-$(CONFIG_ARCH_AT91) += usb_a9263.dtb
# sam9g20
dtb-$(CONFIG_ARCH_AT91) += at91-foxg20.dtb
dtb-$(CONFIG_ARCH_AT91) += at91sam9g20ek.dtb
dtb-$(CONFIG_ARCH_AT91) += at91sam9g20ek_2mmc.dtb
dtb-$(CONFIG_ARCH_AT91) += kizbox.dtb
dtb-$(CONFIG_ARCH_AT91) += tny_a9g20.dtb
dtb-$(CONFIG_ARCH_AT91) += usb_a9g20.dtb
dtb-$(CONFIG_ARCH_AT91) += usb_a9g20_lpw.dtb
# sam9g45
dtb-$(CONFIG_ARCH_AT91) += at91sam9m10g45ek.dtb
dtb-$(CONFIG_ARCH_AT91) += pm9g45.dtb
# sam9n12
dtb-$(CONFIG_ARCH_AT91) += at91sam9n12ek.dtb
# sam9rl
dtb-$(CONFIG_ARCH_AT91) += at91sam9rlek.dtb
# sam9x5
dtb-$(CONFIG_ARCH_AT91) += at91-ariag25.dtb
dtb-$(CONFIG_ARCH_AT91) += at91-cosino_mega2560.dtb
dtb-$(CONFIG_ARCH_AT91) += at91sam9g15ek.dtb
dtb-$(CONFIG_ARCH_AT91) += at91sam9g25ek.dtb
dtb-$(CONFIG_ARCH_AT91) += at91sam9g35ek.dtb
dtb-$(CONFIG_ARCH_AT91) += at91sam9x25ek.dtb
dtb-$(CONFIG_ARCH_AT91) += at91sam9x35ek.dtb
# sama5d3
dtb-$(CONFIG_ARCH_AT91)	+= at91-sama5d3_xplained.dtb
dtb-$(CONFIG_ARCH_AT91)	+= sama5d31ek.dtb
dtb-$(CONFIG_ARCH_AT91)	+= sama5d33ek.dtb
dtb-$(CONFIG_ARCH_AT91)	+= sama5d34ek.dtb
dtb-$(CONFIG_ARCH_AT91)	+= sama5d35ek.dtb
dtb-$(CONFIG_ARCH_AT91)	+= sama5d36ek.dtb
# sama5d4
dtb-$(CONFIG_ARCH_AT91)	+= at91-sama5d4ek.dtb

dtb-$(CONFIG_ARCH_ATLAS6) += \
	atlas6-evb.dtb
dtb-$(CONFIG_ARCH_ATLAS7) += \
	atlas7-evb.dtb
dtb-$(CONFIG_ARCH_AXXIA) += \
	axm5516-amarillo.dtb
dtb-$(CONFIG_ARCH_BCM2835) += \
	bcm2835-rpi-b.dtb \
	bcm2835-rpi-b-plus.dtb
dtb-$(CONFIG_ARCH_BCM_5301X) += \
	bcm4708-buffalo-wzr-1750dhp.dtb \
	bcm4708-netgear-r6250.dtb \
	bcm4708-netgear-r6300-v2.dtb \
	bcm47081-asus-rt-n18u.dtb \
	bcm47081-buffalo-wzr-600dhp2.dtb
dtb-$(CONFIG_ARCH_BCM_63XX) += \
	bcm963138dvt.dtb
dtb-$(CONFIG_ARCH_BCM_CYGNUS) += \
	bcm911360_entphn.dtb \
	bcm911360k.dtb \
	bcm958300k.dtb
dtb-$(CONFIG_ARCH_BCM_MOBILE) += \
	bcm28155-ap.dtb \
	bcm21664-garnet.dtb
dtb-$(CONFIG_ARCH_BERLIN) += \
	berlin2-sony-nsz-gs7.dtb \
	berlin2cd-google-chromecast.dtb \
	berlin2q-marvell-dmp.dtb
dtb-$(CONFIG_ARCH_BRCMSTB) += \
	bcm7445-bcm97445svmb.dtb
dtb-$(CONFIG_ARCH_DAVINCI) += \
	da850-enbw-cmc.dtb \
	da850-evm.dtb
dtb-$(CONFIG_ARCH_EFM32) += \
	efm32gg-dk3750.dtb
dtb-$(CONFIG_ARCH_EXYNOS3) += \
	exynos3250-monk.dtb \
	exynos3250-rinato.dtb
dtb-$(CONFIG_ARCH_EXYNOS4) += \
	exynos4210-origen.dtb \
	exynos4210-smdkv310.dtb \
	exynos4210-trats.dtb \
	exynos4210-universal_c210.dtb \
	exynos4412-odroidu3.dtb \
	exynos4412-odroidx.dtb \
	exynos4412-odroidx2.dtb \
	exynos4412-origen.dtb \
	exynos4412-smdk4412.dtb \
	exynos4412-tiny4412.dtb \
	exynos4412-trats2.dtb
dtb-$(CONFIG_ARCH_EXYNOS5) += \
	exynos5250-arndale.dtb \
	exynos5250-smdk5250.dtb \
	exynos5250-snow.dtb \
	exynos5250-spring.dtb \
	exynos5260-xyref5260.dtb \
	exynos5410-smdk5410.dtb \
	exynos5420-arndale-octa.dtb \
	exynos5420-peach-pit.dtb \
	exynos5420-smdk5420.dtb \
	exynos5440-sd5v1.dtb \
	exynos5440-ssdk5440.dtb \
	exynos5800-peach-pi.dtb
dtb-$(CONFIG_ARCH_HI3xxx) += \
	hi3620-hi4511.dtb
dtb-$(CONFIG_ARCH_HIX5HD2) += \
	hisi-x5hd2-dkb.dtb
dtb-$(CONFIG_ARCH_HIGHBANK) += \
	highbank.dtb \
	ecx-2000.dtb
dtb-$(CONFIG_ARCH_HIP01) += \
	hip01-ca9x2.dtb
dtb-$(CONFIG_ARCH_HIP04) += \
	hip04-d01.dtb
dtb-$(CONFIG_ARCH_INTEGRATOR) += \
	integratorap.dtb \
	integratorcp.dtb
dtb-$(CONFIG_ARCH_KEYSTONE) += \
	k2hk-evm.dtb \
	k2l-evm.dtb \
	k2e-evm.dtb
<<<<<<< HEAD
dtb-$(CONFIG_MACH_KIRKWOOD) += \
	kirkwood-b3.dtb \
=======
dtb-$(CONFIG_MACH_KIRKWOOD) += kirkwood-b3.dtb \
>>>>>>> cd389273
	kirkwood-blackarmor-nas220.dtb \
	kirkwood-cloudbox.dtb \
	kirkwood-d2net.dtb \
	kirkwood-db-88f6281.dtb \
	kirkwood-db-88f6282.dtb \
	kirkwood-dir665.dtb \
	kirkwood-dns320.dtb \
	kirkwood-dns325.dtb \
	kirkwood-dockstar.dtb \
	kirkwood-dreamplug.dtb \
	kirkwood-ds109.dtb \
	kirkwood-ds110jv10.dtb \
	kirkwood-ds111.dtb \
	kirkwood-ds209.dtb \
	kirkwood-ds210.dtb \
	kirkwood-ds212.dtb \
	kirkwood-ds212j.dtb \
	kirkwood-ds409.dtb \
	kirkwood-ds409slim.dtb \
	kirkwood-ds411.dtb \
	kirkwood-ds411j.dtb \
	kirkwood-ds411slim.dtb \
	kirkwood-goflexnet.dtb \
	kirkwood-guruplug-server-plus.dtb \
	kirkwood-ib62x0.dtb \
	kirkwood-iconnect.dtb \
	kirkwood-iomega_ix2_200.dtb \
	kirkwood-is2.dtb \
	kirkwood-km_kirkwood.dtb \
	kirkwood-laplug.dtb \
	kirkwood-lschlv2.dtb \
	kirkwood-lsxhl.dtb \
	kirkwood-mplcec4.dtb \
	kirkwood-mv88f6281gtw-ge.dtb \
	kirkwood-net2big.dtb \
	kirkwood-net5big.dtb \
	kirkwood-netgear_readynas_duo_v2.dtb \
	kirkwood-netgear_readynas_nv+_v2.dtb \
	kirkwood-ns2.dtb \
	kirkwood-ns2lite.dtb \
	kirkwood-ns2max.dtb \
	kirkwood-ns2mini.dtb \
	kirkwood-nsa310.dtb \
	kirkwood-nsa310a.dtb \
	kirkwood-openblocks_a6.dtb \
	kirkwood-openblocks_a7.dtb \
	kirkwood-openrd-base.dtb \
	kirkwood-openrd-client.dtb \
	kirkwood-openrd-ultimate.dtb \
	kirkwood-pogo_e02.dtb \
	kirkwood-rd88f6192.dtb \
	kirkwood-rd88f6281-z0.dtb \
	kirkwood-rd88f6281-a.dtb \
	kirkwood-rs212.dtb \
	kirkwood-rs409.dtb \
	kirkwood-rs411.dtb \
	kirkwood-sheevaplug.dtb \
	kirkwood-sheevaplug-esata.dtb \
	kirkwood-t5325.dtb \
	kirkwood-topkick.dtb \
	kirkwood-ts219-6281.dtb \
	kirkwood-ts219-6282.dtb \
	kirkwood-ts419-6281.dtb \
	kirkwood-ts419-6282.dtb
dtb-$(CONFIG_ARCH_LPC32XX) += \
	ea3250.dtb phy3250.dtb
dtb-$(CONFIG_MACH_MESON6) += \
	meson6-atv1200.dtb
dtb-$(CONFIG_ARCH_MMP) += \
	pxa168-aspenite.dtb \
	pxa910-dkb.dtb \
	mmp2-brownstone.dtb
dtb-$(CONFIG_ARCH_MOXART) += \
	moxart-uc7112lx.dtb
dtb-$(CONFIG_SOC_IMX1) += \
	imx1-ads.dtb \
	imx1-apf9328.dtb
dtb-$(CONFIG_SOC_IMX25) += \
	imx25-eukrea-mbimxsd25-baseboard.dtb \
	imx25-eukrea-mbimxsd25-baseboard-cmo-qvga.dtb \
	imx25-eukrea-mbimxsd25-baseboard-dvi-svga.dtb \
	imx25-eukrea-mbimxsd25-baseboard-dvi-vga.dtb \
	imx25-karo-tx25.dtb \
	imx25-pdk.dtb
dtb-$(CONFIG_SOC_IMX31) += \
	imx27-apf27.dtb \
	imx27-apf27dev.dtb \
	imx27-eukrea-mbimxsd27-baseboard.dtb \
	imx27-pdk.dtb \
	imx27-phytec-phycore-rdk.dtb \
	imx27-phytec-phycard-s-rdk.dtb
dtb-$(CONFIG_SOC_IMX31) += \
	imx31-bug.dtb
dtb-$(CONFIG_SOC_IMX35) += \
	imx35-eukrea-mbimxsd35-baseboard.dtb \
	imx35-pdk.dtb
dtb-$(CONFIG_SOC_IMX50) += \
	imx50-evk.dtb
dtb-$(CONFIG_SOC_IMX51) += \
	imx51-apf51.dtb \
	imx51-apf51dev.dtb \
	imx51-babbage.dtb \
	imx51-digi-connectcore-jsk.dtb \
	imx51-eukrea-mbimxsd51-baseboard.dtb
dtb-$(CONFIG_SOC_IMX53) += \
	imx53-ard.dtb \
	imx53-m53evk.dtb \
	imx53-mba53.dtb \
	imx53-qsb.dtb \
	imx53-qsrb.dtb \
	imx53-smd.dtb \
	imx53-tx53-x03x.dtb \
	imx53-tx53-x13x.dtb \
	imx53-voipac-bsb.dtb
dtb-$(CONFIG_SOC_IMX6Q) += \
	imx6dl-aristainetos_4.dtb \
	imx6dl-aristainetos_7.dtb \
	imx6dl-cubox-i.dtb \
	imx6dl-dfi-fs700-m60.dtb \
	imx6dl-gw51xx.dtb \
	imx6dl-gw52xx.dtb \
	imx6dl-gw53xx.dtb \
	imx6dl-gw54xx.dtb \
	imx6dl-gw552x.dtb \
	imx6dl-hummingboard.dtb \
	imx6dl-nitrogen6x.dtb \
	imx6dl-phytec-pbab01.dtb \
	imx6dl-rex-basic.dtb \
	imx6dl-riotboard.dtb \
	imx6dl-sabreauto.dtb \
	imx6dl-sabrelite.dtb \
	imx6dl-sabresd.dtb \
	imx6dl-tx6dl-comtft.dtb \
	imx6dl-tx6u-801x.dtb \
	imx6dl-tx6u-811x.dtb \
	imx6dl-udoo.dtb \
	imx6dl-wandboard.dtb \
	imx6dl-wandboard-revb1.dtb \
	imx6q-arm2.dtb \
	imx6q-cm-fx6.dtb \
	imx6q-cubox-i.dtb \
	imx6q-dfi-fs700-m60.dtb \
	imx6q-dmo-edmqmx6.dtb \
	imx6q-gk802.dtb \
	imx6q-gw51xx.dtb \
	imx6q-gw52xx.dtb \
	imx6q-gw53xx.dtb \
	imx6q-gw5400-a.dtb \
	imx6q-gw54xx.dtb \
	imx6q-gw552x.dtb \
	imx6q-hummingboard.dtb \
	imx6q-nitrogen6x.dtb \
	imx6q-phytec-pbab01.dtb \
	imx6q-rex-pro.dtb \
	imx6q-sabreauto.dtb \
	imx6q-sabrelite.dtb \
	imx6q-sabresd.dtb \
	imx6q-sbc6x.dtb \
	imx6q-tbs2910.dtb \
	imx6q-udoo.dtb \
	imx6q-wandboard.dtb \
	imx6q-wandboard-revb1.dtb \
	imx6q-tx6q-1010.dtb \
	imx6q-tx6q-1010-comtft.dtb \
	imx6q-tx6q-1020.dtb \
	imx6q-tx6q-1020-comtft.dtb \
	imx6q-tx6q-1110.dtb
dtb-$(CONFIG_SOC_IMX6SL) += \
	imx6sl-evk.dtb
dtb-$(CONFIG_SOC_IMX6SX) += \
	imx6sx-sabreauto.dtb \
	imx6sx-sdb.dtb
dtb-$(CONFIG_SOC_LS1021A) += \
	ls1021a-qds.dtb \
	ls1021a-twr.dtb
dtb-$(CONFIG_SOC_VF610) += \
	vf500-colibri-eval-v3.dtb \
	vf610-colibri-eval-v3.dtb \
	vf610-cosmic.dtb \
	vf610-twr.dtb
dtb-$(CONFIG_ARCH_MXS) += \
	imx23-evk.dtb \
	imx23-olinuxino.dtb \
	imx23-stmp378x_devb.dtb \
	imx28-apf28.dtb \
	imx28-apf28dev.dtb \
	imx28-apx4devkit.dtb \
	imx28-cfa10036.dtb \
	imx28-cfa10037.dtb \
	imx28-cfa10049.dtb \
	imx28-cfa10055.dtb \
	imx28-cfa10056.dtb \
	imx28-cfa10057.dtb \
	imx28-cfa10058.dtb \
	imx28-duckbill.dtb \
	imx28-eukrea-mbmx283lc.dtb \
	imx28-eukrea-mbmx287lc.dtb \
	imx28-evk.dtb \
	imx28-m28cu3.dtb \
	imx28-m28evk.dtb \
	imx28-sps1.dtb \
	imx28-tx28.dtb
dtb-$(CONFIG_ARCH_NOMADIK) += \
	ste-nomadik-s8815.dtb \
	ste-nomadik-nhk15.dtb
dtb-$(CONFIG_ARCH_NSPIRE) += \
	nspire-cx.dtb \
	nspire-tp.dtb \
	nspire-clp.dtb
dtb-$(CONFIG_ARCH_OMAP2) += \
	omap2420-h4.dtb \
	omap2420-n800.dtb \
	omap2420-n810.dtb \
	omap2420-n810-wimax.dtb \
	omap2430-sdp.dtb
dtb-$(CONFIG_ARCH_OMAP3) += \
	am3517-craneboard.dtb \
	am3517-evm.dtb \
	am3517_mt_ventoux.dtb \
	omap3430-sdp.dtb \
	omap3-beagle.dtb \
	omap3-beagle-xm.dtb \
	omap3-beagle-xm-ab.dtb \
	omap3-cm-t3517.dtb \
	omap3-cm-t3530.dtb \
	omap3-cm-t3730.dtb \
	omap3-devkit8000.dtb \
	omap3-evm.dtb \
	omap3-evm-37xx.dtb \
	omap3-gta04a3.dtb \
	omap3-gta04a4.dtb \
	omap3-gta04a5.dtb \
	omap3-ha.dtb \
	omap3-ha-lcd.dtb \
	omap3-igep0020.dtb \
	omap3-igep0020-rev-f.dtb \
	omap3-igep0030.dtb \
	omap3-igep0030-rev-g.dtb \
	omap3-ldp.dtb \
	omap3-lilly-dbb056.dtb \
	omap3-n900.dtb \
	omap3-n9.dtb \
	omap3-n950.dtb \
	omap3-overo-alto35.dtb \
	omap3-overo-chestnut43.dtb \
	omap3-overo-gallop43.dtb \
	omap3-overo-palo43.dtb \
	omap3-overo-storm-alto35.dtb \
	omap3-overo-storm-chestnut43.dtb \
	omap3-overo-storm-gallop43.dtb \
	omap3-overo-storm-palo43.dtb \
	omap3-overo-storm-summit.dtb \
	omap3-overo-storm-tobi.dtb \
	omap3-overo-summit.dtb \
	omap3-overo-tobi.dtb \
	omap3-sbc-t3517.dtb \
	omap3-sbc-t3530.dtb \
	omap3-sbc-t3730.dtb \
	omap3-thunder.dtb \
	omap3-zoom3.dtb
dtb-$(CONFIG_SOC_AM33XX) += \
	am335x-base0033.dtb \
	am335x-bone.dtb \
	am335x-boneblack.dtb \
	am335x-evm.dtb \
	am335x-evmsk.dtb \
	am335x-nano.dtb \
	am335x-pepper.dtb \
	am335x-lxm.dtb
dtb-$(CONFIG_ARCH_OMAP4) += \
	omap4-duovero-parlor.dtb \
	omap4-panda.dtb \
	omap4-panda-a4.dtb \
	omap4-panda-es.dtb \
	omap4-sdp.dtb \
	omap4-sdp-es23plus.dtb \
	omap4-var-dvk-om44.dtb \
	omap4-var-stk-om44.dtb
dtb-$(CONFIG_SOC_AM43XX) += \
	am43x-epos-evm.dtb \
	am437x-sk-evm.dtb \
	am437x-idk-evm.dtb \
	am437x-gp-evm.dtb
dtb-$(CONFIG_SOC_OMAP5) += \
	omap5-cm-t54.dtb \
	omap5-sbc-t54.dtb \
	omap5-uevm.dtb
dtb-$(CONFIG_SOC_DRA7XX) += \
	dra7-evm.dtb \
	am57xx-beagle-x15.dtb \
	dra72-evm.dtb
dtb-$(CONFIG_ARCH_ORION5X) += \
	orion5x-lacie-d2-network.dtb \
	orion5x-lacie-ethernet-disk-mini-v2.dtb \
	orion5x-maxtor-shared-storage-2.dtb \
	orion5x-rd88f5182-nas.dtb
dtb-$(CONFIG_ARCH_PRIMA2) += \
	prima2-evb.dtb
dtb-$(CONFIG_ARCH_QCOM) += \
	qcom-apq8064-cm-qs600.dtb \
	qcom-apq8064-ifc6410.dtb \
	qcom-apq8074-dragonboard.dtb \
	qcom-apq8084-ifc6540.dtb \
	qcom-apq8084-mtp.dtb \
	qcom-ipq8064-ap148.dtb \
	qcom-msm8660-surf.dtb \
	qcom-msm8960-cdp.dtb \
	qcom-msm8974-sony-xperia-honami.dtb
dtb-$(CONFIG_ARCH_REALVIEW) += \
	arm-realview-pb1176.dtb
dtb-$(CONFIG_ARCH_ROCKCHIP) += \
	rk3066a-bqcurie2.dtb \
	rk3066a-marsboard.dtb \
	rk3188-radxarock.dtb \
	rk3288-evb-act8846.dtb \
	rk3288-evb-rk808.dtb
dtb-$(CONFIG_ARCH_S3C24XX) += \
	s3c2416-smdk2416.dtb
dtb-$(CONFIG_ARCH_S3C64XX) += \
	s3c6410-mini6410.dtb \
	s3c6410-smdk6410.dtb
dtb-$(CONFIG_ARCH_S5PV210) += \
	s5pv210-aquila.dtb \
	s5pv210-goni.dtb \
	s5pv210-smdkc110.dtb \
	s5pv210-smdkv210.dtb \
	s5pv210-torbreck.dtb
dtb-$(CONFIG_ARCH_SHMOBILE_LEGACY) += \
	r8a73a4-ape6evm.dtb \
	r8a73a4-ape6evm-reference.dtb \
	r8a7740-armadillo800eva.dtb \
	r8a7778-bockw.dtb \
	r8a7778-bockw-reference.dtb \
	r8a7779-marzen.dtb \
	sh7372-mackerel.dtb \
	sh73a0-kzm9g.dtb \
	sh73a0-kzm9g-reference.dtb
dtb-$(CONFIG_ARCH_SHMOBILE_MULTI) += \
	emev2-kzm9d.dtb \
	r7s72100-genmai.dtb \
	r8a73a4-ape6evm.dtb \
	r8a7740-armadillo800eva.dtb \
	r8a7779-marzen.dtb \
	r8a7790-lager.dtb \
	r8a7791-henninger.dtb \
	r8a7791-koelsch.dtb \
	r8a7794-alt.dtb
dtb-$(CONFIG_ARCH_SOCFPGA) += \
	socfpga_arria5_socdk.dtb \
	socfpga_arria10_socdk.dtb \
	socfpga_cyclone5_socdk.dtb \
	socfpga_cyclone5_sockit.dtb \
	socfpga_cyclone5_socrates.dtb \
	socfpga_vt.dtb
dtb-$(CONFIG_ARCH_SPEAR13XX) += \
	spear1310-evb.dtb \
	spear1340-evb.dtb
dtb-$(CONFIG_ARCH_SPEAR3XX) += \
	spear300-evb.dtb \
	spear310-evb.dtb \
	spear320-evb.dtb \
	spear320-hmi.dtb
dtb-$(CONFIG_ARCH_SPEAR6XX) += \
	spear600-evb.dtb
dtb-$(CONFIG_ARCH_STI) += \
	stih407-b2120.dtb \
	stih410-b2120.dtb \
	stih415-b2000.dtb \
	stih415-b2020.dtb \
	stih416-b2000.dtb \
	stih416-b2020.dtb \
	stih416-b2020e.dtb \
	stih418-b2199.dtb
dtb-$(CONFIG_MACH_SUN4I) += \
	sun4i-a10-a1000.dtb \
	sun4i-a10-ba10-tvbox.dtb \
	sun4i-a10-cubieboard.dtb \
	sun4i-a10-mini-xplus.dtb \
	sun4i-a10-hackberry.dtb \
	sun4i-a10-inet97fv2.dtb \
	sun4i-a10-olinuxino-lime.dtb \
	sun4i-a10-pcduino.dtb
dtb-$(CONFIG_MACH_SUN5I) += \
	sun5i-a10s-olinuxino-micro.dtb \
	sun5i-a10s-r7-tv-dongle.dtb \
	sun5i-a13-hsg-h702.dtb \
	sun5i-a13-olinuxino.dtb \
	sun5i-a13-olinuxino-micro.dtb
dtb-$(CONFIG_MACH_SUN6I) += \
	sun6i-a31-app4-evb1.dtb \
	sun6i-a31-colombus.dtb \
	sun6i-a31-hummingbird.dtb \
	sun6i-a31-m9.dtb
dtb-$(CONFIG_MACH_SUN7I) += \
	sun7i-a20-bananapi.dtb \
	sun7i-a20-cubieboard2.dtb \
	sun7i-a20-cubietruck.dtb \
	sun7i-a20-hummingbird.dtb \
	sun7i-a20-i12-tvbox.dtb \
	sun7i-a20-m3.dtb \
	sun7i-a20-olinuxino-lime.dtb \
	sun7i-a20-olinuxino-lime2.dtb \
	sun7i-a20-olinuxino-micro.dtb \
	sun7i-a20-pcduino3.dtb
dtb-$(CONFIG_MACH_SUN8I) += \
	sun8i-a23-ippo-q8h-v5.dtb
dtb-$(CONFIG_MACH_SUN9I) += \
	sun9i-a80-optimus.dtb
dtb-$(CONFIG_ARCH_TEGRA_2x_SOC) += \
	tegra20-harmony.dtb \
	tegra20-iris-512.dtb \
	tegra20-medcom-wide.dtb \
	tegra20-paz00.dtb \
	tegra20-plutux.dtb \
	tegra20-seaboard.dtb \
	tegra20-tec.dtb \
	tegra20-trimslice.dtb \
	tegra20-ventana.dtb \
	tegra20-whistler.dtb
dtb-$(CONFIG_ARCH_TEGRA_3x_SOC) += \
	tegra30-apalis-eval.dtb \
	tegra30-beaver.dtb \
	tegra30-cardhu-a02.dtb \
	tegra30-cardhu-a04.dtb \
	tegra30-colibri-eval-v3.dtb
dtb-$(CONFIG_ARCH_TEGRA_114_SOC) += \
	tegra114-dalmore.dtb \
	tegra114-roth.dtb \
	tegra114-tn7.dtb
dtb-$(CONFIG_ARCH_TEGRA_124_SOC) += \
	tegra124-jetson-tk1.dtb \
	tegra124-nyan-big.dtb \
	tegra124-venice2.dtb
dtb-$(CONFIG_ARCH_U300) += \
	ste-u300.dtb
dtb-$(CONFIG_ARCH_U8500) += \
	ste-snowball.dtb \
	ste-hrefprev60-stuib.dtb \
	ste-hrefprev60-tvk.dtb \
	ste-hrefv60plus-stuib.dtb \
	ste-hrefv60plus-tvk.dtb \
	ste-ccu8540.dtb \
	ste-ccu9540.dtb
dtb-$(CONFIG_ARCH_VERSATILE) += \
	versatile-ab.dtb \
	versatile-pb.dtb
dtb-$(CONFIG_ARCH_VEXPRESS) += \
	vexpress-v2p-ca5s.dtb \
	vexpress-v2p-ca9.dtb \
	vexpress-v2p-ca15-tc1.dtb \
	vexpress-v2p-ca15_a7.dtb
dtb-$(CONFIG_ARCH_VIRT) += \
	xenvm-4.2.dtb
dtb-$(CONFIG_ARCH_VT8500) += \
	vt8500-bv07.dtb \
	wm8505-ref.dtb \
	wm8650-mid.dtb \
	wm8750-apc8750.dtb \
	wm8850-w70v2.dtb
dtb-$(CONFIG_ARCH_ZYNQ) += \
	zynq-parallella.dtb \
	zynq-zc702.dtb \
	zynq-zc706.dtb \
	zynq-zed.dtb \
	zynq-zybo.dtb
dtb-$(CONFIG_MACH_ARMADA_370) += \
	armada-370-db.dtb \
	armada-370-mirabox.dtb \
	armada-370-netgear-rn102.dtb \
	armada-370-netgear-rn104.dtb \
	armada-370-rd.dtb \
	armada-370-synology-ds213j.dtb
dtb-$(CONFIG_MACH_ARMADA_375) += \
	armada-375-db.dtb
dtb-$(CONFIG_MACH_ARMADA_38X) += \
	armada-385-db-ap.dtb \
	armada-388-db.dtb \
	armada-388-gp.dtb \
	armada-388-rd.dtb
dtb-$(CONFIG_MACH_ARMADA_XP) += \
	armada-xp-axpwifiap.dtb \
	armada-xp-db.dtb \
	armada-xp-gp.dtb \
	armada-xp-lenovo-ix4-300d.dtb \
	armada-xp-matrix.dtb \
	armada-xp-netgear-rn2120.dtb \
	armada-xp-openblocks-ax3-4.dtb \
	armada-xp-synology-ds414.dtb
dtb-$(CONFIG_MACH_DOVE) += \
	dove-cm-a510.dtb \
	dove-cubox.dtb \
	dove-cubox-es.dtb \
	dove-d2plug.dtb \
	dove-d3plug.dtb \
	dove-dove-db.dtb
dtb-$(CONFIG_ARCH_MEDIATEK) += \
	mt6589-aquaris5.dtb \
	mt6592-evb.dtb \
	mt8127-moose.dtb \
	mt8135-evbp1.dtb
endif

always		:= $(dtb-y)
clean-files	:= *.dtb<|MERGE_RESOLUTION|>--- conflicted
+++ resolved
@@ -134,12 +134,8 @@
 	k2hk-evm.dtb \
 	k2l-evm.dtb \
 	k2e-evm.dtb
-<<<<<<< HEAD
 dtb-$(CONFIG_MACH_KIRKWOOD) += \
 	kirkwood-b3.dtb \
-=======
-dtb-$(CONFIG_MACH_KIRKWOOD) += kirkwood-b3.dtb \
->>>>>>> cd389273
 	kirkwood-blackarmor-nas220.dtb \
 	kirkwood-cloudbox.dtb \
 	kirkwood-d2net.dtb \
