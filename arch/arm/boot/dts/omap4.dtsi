/*
 * Copyright (C) 2011 Texas Instruments Incorporated - http://www.ti.com/
 *
 * This program is free software; you can redistribute it and/or modify
 * it under the terms of the GNU General Public License version 2 as
 * published by the Free Software Foundation.
 */

/*
 * Carveout for multimedia usecases
 * It should be the last 48MB of the first 512MB memory part
 * In theory, it should not even exist. That zone should be reserved
 * dynamically during the .reserve callback.
 */
/memreserve/ 0x9d000000 0x03000000;

/include/ "skeleton.dtsi"

/ {
	compatible = "ti,omap4430", "ti,omap4";
	interrupt-parent = <&gic>;

	aliases {
		serial0 = &uart1;
		serial1 = &uart2;
		serial2 = &uart3;
		serial3 = &uart4;
	};

	cpus {
		cpu@0 {
			compatible = "arm,cortex-a9";
			next-level-cache = <&L2>;
		};
		cpu@1 {
			compatible = "arm,cortex-a9";
			next-level-cache = <&L2>;
		};
	};

	gic: interrupt-controller@48241000 {
		compatible = "arm,cortex-a9-gic";
		interrupt-controller;
		#interrupt-cells = <3>;
		reg = <0x48241000 0x1000>,
		      <0x48240100 0x0100>;
	};

	L2: l2-cache-controller@48242000 {
		compatible = "arm,pl310-cache";
		reg = <0x48242000 0x1000>;
		cache-unified;
		cache-level = <2>;
	};

	local-timer@0x48240600 {
		compatible = "arm,cortex-a9-twd-timer";
		reg = <0x48240600 0x20>;
		interrupts = <1 13 0x304>;
	};

	/*
	 * The soc node represents the soc top level view. It is uses for IPs
	 * that are not memory mapped in the MPU view or for the MPU itself.
	 */
	soc {
		compatible = "ti,omap-infra";
		mpu {
			compatible = "ti,omap4-mpu";
			ti,hwmods = "mpu";
		};

		dsp {
			compatible = "ti,omap3-c64";
			ti,hwmods = "dsp";
		};

		iva {
			compatible = "ti,ivahd";
			ti,hwmods = "iva";
		};
	};

	/*
	 * XXX: Use a flat representation of the OMAP4 interconnect.
	 * The real OMAP interconnect network is quite complex.
	 * Since that will not bring real advantage to represent that in DT for
	 * the moment, just use a fake OCP bus entry to represent the whole bus
	 * hierarchy.
	 */
	ocp {
		compatible = "ti,omap4-l3-noc", "simple-bus";
		#address-cells = <1>;
		#size-cells = <1>;
		ranges;
		ti,hwmods = "l3_main_1", "l3_main_2", "l3_main_3";

		counter32k: counter@4a304000 {
			compatible = "ti,omap-counter32k";
			reg = <0x4a304000 0x20>;
			ti,hwmods = "counter_32k";
		};

		omap4_pmx_core: pinmux@4a100040 {
			compatible = "ti,omap4-padconf", "pinctrl-single";
			reg = <0x4a100040 0x0196>;
			#address-cells = <1>;
			#size-cells = <0>;
			pinctrl-single,register-width = <16>;
			pinctrl-single,function-mask = <0x7fff>;
		};
		omap4_pmx_wkup: pinmux@4a31e040 {
			compatible = "ti,omap4-padconf", "pinctrl-single";
			reg = <0x4a31e040 0x0038>;
			#address-cells = <1>;
			#size-cells = <0>;
			pinctrl-single,register-width = <16>;
			pinctrl-single,function-mask = <0x7fff>;
		};

<<<<<<< HEAD
		dss {
			compatible = "ti,omap4-dss";
			ti,hwmods = "dss_core";
			#address-cells = <1>;
			#size-cells = <0>;

			dispc {
				compatible = "ti,omap4-dispc";
				ti,hwmods = "dss_dispc";
			};

			dpi: dpi {
				compatible = "ti,omap4-dpi";
				video-source = <2>;
			};

			dsi1: dsi@0 {
				compatible = "ti,omap4-dsi";
				ti,hwmods = "dss_dsi1";
				reg = <0>;
				vdds_dsi-supply = <&vcxio>;
				video-source = <0>;
			};

			dsi2: dsi@1 {
				compatible = "ti,omap4-dsi";
				ti,hwmods = "dss_dsi2";
				reg = <1>;
				vdds_dsi-supply = <&vcxio>;
				video-source = <2>;
			};

			hdmi: hdmi {
				compatible = "ti,omap4-hdmi", "simple-bus";
				ti,hwmods = "dss_hdmi";
				vdda_hdmi_dac-supply = <&vdac>;
				video-source = <1>;
			};
=======
		sdma: dma-controller@4a056000 {
			compatible = "ti,omap4430-sdma";
			reg = <0x4a056000 0x1000>;
			interrupts = <0 12 0x4>,
				     <0 13 0x4>,
				     <0 14 0x4>,
				     <0 15 0x4>;
			#dma-cells = <1>;
			#dma-channels = <32>;
			#dma-requests = <127>;
>>>>>>> 56f0a96a
		};

		gpio1: gpio@4a310000 {
			compatible = "ti,omap4-gpio";
			reg = <0x4a310000 0x200>;
			interrupts = <0 29 0x4>;
			ti,hwmods = "gpio1";
			ti,gpio-always-on;
			gpio-controller;
			#gpio-cells = <2>;
			interrupt-controller;
			#interrupt-cells = <2>;
		};

		gpio2: gpio@48055000 {
			compatible = "ti,omap4-gpio";
			reg = <0x48055000 0x200>;
			interrupts = <0 30 0x4>;
			ti,hwmods = "gpio2";
			gpio-controller;
			#gpio-cells = <2>;
			interrupt-controller;
			#interrupt-cells = <2>;
		};

		gpio3: gpio@48057000 {
			compatible = "ti,omap4-gpio";
			reg = <0x48057000 0x200>;
			interrupts = <0 31 0x4>;
			ti,hwmods = "gpio3";
			gpio-controller;
			#gpio-cells = <2>;
			interrupt-controller;
			#interrupt-cells = <2>;
		};

		gpio4: gpio@48059000 {
			compatible = "ti,omap4-gpio";
			reg = <0x48059000 0x200>;
			interrupts = <0 32 0x4>;
			ti,hwmods = "gpio4";
			gpio-controller;
			#gpio-cells = <2>;
			interrupt-controller;
			#interrupt-cells = <2>;
		};

		gpio5: gpio@4805b000 {
			compatible = "ti,omap4-gpio";
			reg = <0x4805b000 0x200>;
			interrupts = <0 33 0x4>;
			ti,hwmods = "gpio5";
			gpio-controller;
			#gpio-cells = <2>;
			interrupt-controller;
			#interrupt-cells = <2>;
		};

		gpio6: gpio@4805d000 {
			compatible = "ti,omap4-gpio";
			reg = <0x4805d000 0x200>;
			interrupts = <0 34 0x4>;
			ti,hwmods = "gpio6";
			gpio-controller;
			#gpio-cells = <2>;
			interrupt-controller;
			#interrupt-cells = <2>;
		};

		gpmc: gpmc@50000000 {
			compatible = "ti,omap4430-gpmc";
			reg = <0x50000000 0x1000>;
			#address-cells = <2>;
			#size-cells = <1>;
			interrupts = <0 20 0x4>;
			gpmc,num-cs = <8>;
			gpmc,num-waitpins = <4>;
			ti,hwmods = "gpmc";
		};

		uart1: serial@4806a000 {
			compatible = "ti,omap4-uart";
			reg = <0x4806a000 0x100>;
			interrupts = <0 72 0x4>;
			ti,hwmods = "uart1";
			clock-frequency = <48000000>;
		};

		uart2: serial@4806c000 {
			compatible = "ti,omap4-uart";
			reg = <0x4806c000 0x100>;
			interrupts = <0 73 0x4>;
			ti,hwmods = "uart2";
			clock-frequency = <48000000>;
		};

		uart3: serial@48020000 {
			compatible = "ti,omap4-uart";
			reg = <0x48020000 0x100>;
			interrupts = <0 74 0x4>;
			ti,hwmods = "uart3";
			clock-frequency = <48000000>;
		};

		uart4: serial@4806e000 {
			compatible = "ti,omap4-uart";
			reg = <0x4806e000 0x100>;
			interrupts = <0 70 0x4>;
			ti,hwmods = "uart4";
			clock-frequency = <48000000>;
		};

		i2c1: i2c@48070000 {
			compatible = "ti,omap4-i2c";
			reg = <0x48070000 0x100>;
			interrupts = <0 56 0x4>;
			#address-cells = <1>;
			#size-cells = <0>;
			ti,hwmods = "i2c1";
		};

		i2c2: i2c@48072000 {
			compatible = "ti,omap4-i2c";
			reg = <0x48072000 0x100>;
			interrupts = <0 57 0x4>;
			#address-cells = <1>;
			#size-cells = <0>;
			ti,hwmods = "i2c2";
		};

		i2c3: i2c@48060000 {
			compatible = "ti,omap4-i2c";
			reg = <0x48060000 0x100>;
			interrupts = <0 61 0x4>;
			#address-cells = <1>;
			#size-cells = <0>;
			ti,hwmods = "i2c3";
		};

		i2c4: i2c@48350000 {
			compatible = "ti,omap4-i2c";
			reg = <0x48350000 0x100>;
			interrupts = <0 62 0x4>;
			#address-cells = <1>;
			#size-cells = <0>;
			ti,hwmods = "i2c4";
		};

		mcspi1: spi@48098000 {
			compatible = "ti,omap4-mcspi";
			reg = <0x48098000 0x200>;
			interrupts = <0 65 0x4>;
			#address-cells = <1>;
			#size-cells = <0>;
			ti,hwmods = "mcspi1";
			ti,spi-num-cs = <4>;
			dmas = <&sdma 35>,
			       <&sdma 36>,
			       <&sdma 37>,
			       <&sdma 38>,
			       <&sdma 39>,
			       <&sdma 40>,
			       <&sdma 41>,
			       <&sdma 42>;
			dma-names = "tx0", "rx0", "tx1", "rx1",
				    "tx2", "rx2", "tx3", "rx3";
		};

		mcspi2: spi@4809a000 {
			compatible = "ti,omap4-mcspi";
			reg = <0x4809a000 0x200>;
			interrupts = <0 66 0x4>;
			#address-cells = <1>;
			#size-cells = <0>;
			ti,hwmods = "mcspi2";
			ti,spi-num-cs = <2>;
			dmas = <&sdma 43>,
			       <&sdma 44>,
			       <&sdma 45>,
			       <&sdma 46>;
			dma-names = "tx0", "rx0", "tx1", "rx1";
		};

		mcspi3: spi@480b8000 {
			compatible = "ti,omap4-mcspi";
			reg = <0x480b8000 0x200>;
			interrupts = <0 91 0x4>;
			#address-cells = <1>;
			#size-cells = <0>;
			ti,hwmods = "mcspi3";
			ti,spi-num-cs = <2>;
			dmas = <&sdma 15>, <&sdma 16>;
			dma-names = "tx0", "rx0";
		};

		mcspi4: spi@480ba000 {
			compatible = "ti,omap4-mcspi";
			reg = <0x480ba000 0x200>;
			interrupts = <0 48 0x4>;
			#address-cells = <1>;
			#size-cells = <0>;
			ti,hwmods = "mcspi4";
			ti,spi-num-cs = <1>;
			dmas = <&sdma 70>, <&sdma 71>;
			dma-names = "tx0", "rx0";
		};

		mmc1: mmc@4809c000 {
			compatible = "ti,omap4-hsmmc";
			reg = <0x4809c000 0x400>;
			interrupts = <0 83 0x4>;
			ti,hwmods = "mmc1";
			ti,dual-volt;
			ti,needs-special-reset;
			dmas = <&sdma 61>, <&sdma 62>;
			dma-names = "tx", "rx";
		};

		mmc2: mmc@480b4000 {
			compatible = "ti,omap4-hsmmc";
			reg = <0x480b4000 0x400>;
			interrupts = <0 86 0x4>;
			ti,hwmods = "mmc2";
			ti,needs-special-reset;
			dmas = <&sdma 47>, <&sdma 48>;
			dma-names = "tx", "rx";
		};

		mmc3: mmc@480ad000 {
			compatible = "ti,omap4-hsmmc";
			reg = <0x480ad000 0x400>;
			interrupts = <0 94 0x4>;
			ti,hwmods = "mmc3";
			ti,needs-special-reset;
			dmas = <&sdma 77>, <&sdma 78>;
			dma-names = "tx", "rx";
		};

		mmc4: mmc@480d1000 {
			compatible = "ti,omap4-hsmmc";
			reg = <0x480d1000 0x400>;
			interrupts = <0 96 0x4>;
			ti,hwmods = "mmc4";
			ti,needs-special-reset;
			dmas = <&sdma 57>, <&sdma 58>;
			dma-names = "tx", "rx";
		};

		mmc5: mmc@480d5000 {
			compatible = "ti,omap4-hsmmc";
			reg = <0x480d5000 0x400>;
			interrupts = <0 59 0x4>;
			ti,hwmods = "mmc5";
			ti,needs-special-reset;
			dmas = <&sdma 59>, <&sdma 60>;
			dma-names = "tx", "rx";
		};

		wdt2: wdt@4a314000 {
			compatible = "ti,omap4-wdt";
			reg = <0x4a314000 0x80>;
			interrupts = <0 80 0x4>;
			ti,hwmods = "wd_timer2";
		};

		aess: aess@0x401f1000 {
			compatible = "ti,omap4-aess";
			reg = <0x401f1000 0x3ff>, /* MPU private access */
			      <0x40180000 0xffff>, /* DMEM - MPU */
			      <0x401a0000 0x1fff>, /* CMEM - MPU */
			      <0x401c0000 0x5fff>, /* SMEM - MPU */
			      <0x401e0000 0x1fff>, /* PMEM - MPU */
			      <0x4901f000 0x3ff>, /* L3 Interconnect */
			      <0x49080000 0xffff>, /* DMEM - MPU */
			      <0x490a0000 0x1fff>, /* CMEM - MPU */
			      <0x490ce000 0x5fff>, /* SMEM - MPU */
			      <0x490e0000 0x1fff>; /* PMEM - MPU */
			reg-names = "mpu", "dmem", "cmem", "smem", "pmem",
				"dma","dmem_dma", "cmem_dma", "smem_dma", "pmem_dma";
			interrupts = <0 99 0x4>;
			ti,hwmods = "aess";
		};

		mcpdm: mcpdm@40132000 {
			compatible = "ti,omap4-mcpdm";
			reg = <0x40132000 0x7f>, /* MPU private access */
			      <0x49032000 0x7f>; /* L3 Interconnect */
			reg-names = "mpu", "dma";
			interrupts = <0 112 0x4>;
			ti,hwmods = "mcpdm";
		};

		dmic: dmic@4012e000 {
			compatible = "ti,omap4-dmic";
			reg = <0x4012e000 0x7f>, /* MPU private access */
			      <0x4902e000 0x7f>; /* L3 Interconnect */
			reg-names = "mpu", "dma";
			interrupts = <0 114 0x4>;
			ti,hwmods = "dmic";
		};

		mcasp: mcasp@4012e000 {
			compatible = "ti,omap4-mcasp";
			reg = <0x40128000 0x7f>, /* MPU private access */
			      <0x49028000 0x7f>; /* L3 Interconnect */
			reg-names = "mpu", "dma";
			interrupts = <0 109 0x4>;
			ti,hwmods = "mcasp";
		};

		mcbsp1: mcbsp@40122000 {
			compatible = "ti,omap4-mcbsp";
			reg = <0x40122000 0xff>, /* MPU private access */
			      <0x49022000 0xff>; /* L3 Interconnect */
			reg-names = "mpu", "dma";
			interrupts = <0 17 0x4>;
			interrupt-names = "common";
			ti,buffer-size = <128>;
			ti,hwmods = "mcbsp1";
		};

		mcbsp2: mcbsp@40124000 {
			compatible = "ti,omap4-mcbsp";
			reg = <0x40124000 0xff>, /* MPU private access */
			      <0x49024000 0xff>; /* L3 Interconnect */
			reg-names = "mpu", "dma";
			interrupts = <0 22 0x4>;
			interrupt-names = "common";
			ti,buffer-size = <128>;
			ti,hwmods = "mcbsp2";
		};

		mcbsp3: mcbsp@40126000 {
			compatible = "ti,omap4-mcbsp";
			reg = <0x40126000 0xff>, /* MPU private access */
			      <0x49026000 0xff>; /* L3 Interconnect */
			reg-names = "mpu", "dma";
			interrupts = <0 23 0x4>;
			interrupt-names = "common";
			ti,buffer-size = <128>;
			ti,hwmods = "mcbsp3";
		};

		mcbsp4: mcbsp@48096000 {
			compatible = "ti,omap4-mcbsp";
			reg = <0x48096000 0xff>; /* L4 Interconnect */
			reg-names = "mpu";
			interrupts = <0 16 0x4>;
			interrupt-names = "common";
			ti,buffer-size = <128>;
			ti,hwmods = "mcbsp4";
		};

		keypad: keypad@4a31c000 {
			compatible = "ti,omap4-keypad";
			reg = <0x4a31c000 0x80>;
			interrupts = <0 120 0x4>;
			reg-names = "mpu";
			ti,hwmods = "kbd";
		};

		emif1: emif@4c000000 {
			compatible = "ti,emif-4d";
			reg = <0x4c000000 0x100>;
			interrupts = <0 110 0x4>;
			ti,hwmods = "emif1";
			phy-type = <1>;
			hw-caps-read-idle-ctrl;
			hw-caps-ll-interface;
			hw-caps-temp-alert;
		};

		emif2: emif@4d000000 {
			compatible = "ti,emif-4d";
			reg = <0x4d000000 0x100>;
			interrupts = <0 111 0x4>;
			ti,hwmods = "emif2";
			phy-type = <1>;
			hw-caps-read-idle-ctrl;
			hw-caps-ll-interface;
			hw-caps-temp-alert;
		};

		ocp2scp@4a0ad000 {
			compatible = "ti,omap-ocp2scp";
			reg = <0x4a0ad000 0x1f>;
			#address-cells = <1>;
			#size-cells = <1>;
			ranges;
			ti,hwmods = "ocp2scp_usb_phy";
			usb2_phy: usb2phy@4a0ad080 {
				compatible = "ti,omap-usb2";
				reg = <0x4a0ad080 0x58>;
				ctrl-module = <&omap_control_usb>;
			};
		};

		timer1: timer@4a318000 {
			compatible = "ti,omap2-timer";
			reg = <0x4a318000 0x80>;
			interrupts = <0 37 0x4>;
			ti,hwmods = "timer1";
			ti,timer-alwon;
		};

		timer2: timer@48032000 {
			compatible = "ti,omap2-timer";
			reg = <0x48032000 0x80>;
			interrupts = <0 38 0x4>;
			ti,hwmods = "timer2";
		};

		timer3: timer@48034000 {
			compatible = "ti,omap2-timer";
			reg = <0x48034000 0x80>;
			interrupts = <0 39 0x4>;
			ti,hwmods = "timer3";
		};

		timer4: timer@48036000 {
			compatible = "ti,omap2-timer";
			reg = <0x48036000 0x80>;
			interrupts = <0 40 0x4>;
			ti,hwmods = "timer4";
		};

		timer5: timer@40138000 {
			compatible = "ti,omap2-timer";
			reg = <0x40138000 0x80>,
			      <0x49038000 0x80>;
			interrupts = <0 41 0x4>;
			ti,hwmods = "timer5";
			ti,timer-dsp;
		};

		timer6: timer@4013a000 {
			compatible = "ti,omap2-timer";
			reg = <0x4013a000 0x80>,
			      <0x4903a000 0x80>;
			interrupts = <0 42 0x4>;
			ti,hwmods = "timer6";
			ti,timer-dsp;
		};

		timer7: timer@4013c000 {
			compatible = "ti,omap2-timer";
			reg = <0x4013c000 0x80>,
			      <0x4903c000 0x80>;
			interrupts = <0 43 0x4>;
			ti,hwmods = "timer7";
			ti,timer-dsp;
		};

		timer8: timer@4013e000 {
			compatible = "ti,omap2-timer";
			reg = <0x4013e000 0x80>,
			      <0x4903e000 0x80>;
			interrupts = <0 44 0x4>;
			ti,hwmods = "timer8";
			ti,timer-pwm;
			ti,timer-dsp;
		};

		timer9: timer@4803e000 {
			compatible = "ti,omap2-timer";
			reg = <0x4803e000 0x80>;
			interrupts = <0 45 0x4>;
			ti,hwmods = "timer9";
			ti,timer-pwm;
		};

		timer10: timer@48086000 {
			compatible = "ti,omap2-timer";
			reg = <0x48086000 0x80>;
			interrupts = <0 46 0x4>;
			ti,hwmods = "timer10";
			ti,timer-pwm;
		};

		timer11: timer@48088000 {
			compatible = "ti,omap2-timer";
			reg = <0x48088000 0x80>;
			interrupts = <0 47 0x4>;
			ti,hwmods = "timer11";
			ti,timer-pwm;
		};

		usbhstll: usbhstll@4a062000 {
			compatible = "ti,usbhs-tll";
			reg = <0x4a062000 0x1000>;
			interrupts = <0 78 0x4>;
			ti,hwmods = "usb_tll_hs";
		};

		usbhshost: usbhshost@4a064000 {
			compatible = "ti,usbhs-host";
			reg = <0x4a064000 0x800>;
			ti,hwmods = "usb_host_hs";
			#address-cells = <1>;
			#size-cells = <1>;
			ranges;

			usbhsohci: ohci@4a064800 {
				compatible = "ti,ohci-omap3", "usb-ohci";
				reg = <0x4a064800 0x400>;
				interrupt-parent = <&gic>;
				interrupts = <0 76 0x4>;
			};

			usbhsehci: ehci@4a064c00 {
				compatible = "ti,ehci-omap", "usb-ehci";
				reg = <0x4a064c00 0x400>;
				interrupt-parent = <&gic>;
				interrupts = <0 77 0x4>;
			};
		};

		omap_control_usb: omap-control-usb@4a002300 {
			compatible = "ti,omap-control-usb";
			reg = <0x4a002300 0x4>,
			      <0x4a00233c 0x4>;
			reg-names = "control_dev_conf", "otghs_control";
			ti,type = <1>;
		};

		usb_otg_hs: usb_otg_hs@4a0ab000 {
			compatible = "ti,omap4-musb";
			reg = <0x4a0ab000 0x7ff>;
			interrupts = <0 92 0x4>, <0 93 0x4>;
			interrupt-names = "mc", "dma";
			ti,hwmods = "usb_otg_hs";
			usb-phy = <&usb2_phy>;
			multipoint = <1>;
			num-eps = <16>;
			ram-bits = <12>;
			ti,has-mailbox;
		};
	};
};<|MERGE_RESOLUTION|>--- conflicted
+++ resolved
@@ -118,7 +118,6 @@
 			pinctrl-single,function-mask = <0x7fff>;
 		};
 
-<<<<<<< HEAD
 		dss {
 			compatible = "ti,omap4-dss";
 			ti,hwmods = "dss_core";
@@ -157,7 +156,8 @@
 				vdda_hdmi_dac-supply = <&vdac>;
 				video-source = <1>;
 			};
-=======
+                };
+
 		sdma: dma-controller@4a056000 {
 			compatible = "ti,omap4430-sdma";
 			reg = <0x4a056000 0x1000>;
@@ -168,7 +168,6 @@
 			#dma-cells = <1>;
 			#dma-channels = <32>;
 			#dma-requests = <127>;
->>>>>>> 56f0a96a
 		};
 
 		gpio1: gpio@4a310000 {
