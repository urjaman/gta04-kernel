/*
 * Copyright 2014 Chen-Yu Tsai <wens@csie.org>
 *
 * This file is dual-licensed: you can use it either under the terms
 * of the GPL or the X11 license, at your option. Note that this dual
 * licensing only applies to this file, and not this project as a
 * whole.
 *
 *  a) This file is free software; you can redistribute it and/or
 *     modify it under the terms of the GNU General Public License as
 *     published by the Free Software Foundation; either version 2 of the
 *     License, or (at your option) any later version.
 *
 *     This file is distributed in the hope that it will be useful,
 *     but WITHOUT ANY WARRANTY; without even the implied warranty of
 *     MERCHANTABILITY or FITNESS FOR A PARTICULAR PURPOSE.  See the
 *     GNU General Public License for more details.
 *
 * Or, alternatively,
 *
 *  b) Permission is hereby granted, free of charge, to any person
 *     obtaining a copy of this software and associated documentation
 *     files (the "Software"), to deal in the Software without
 *     restriction, including without limitation the rights to use,
 *     copy, modify, merge, publish, distribute, sublicense, and/or
 *     sell copies of the Software, and to permit persons to whom the
 *     Software is furnished to do so, subject to the following
 *     conditions:
 *
 *     The above copyright notice and this permission notice shall be
 *     included in all copies or substantial portions of the Software.
 *
 *     THE SOFTWARE IS PROVIDED "AS IS", WITHOUT WARRANTY OF ANY KIND,
 *     EXPRESS OR IMPLIED, INCLUDING BUT NOT LIMITED TO THE WARRANTIES
 *     OF MERCHANTABILITY, FITNESS FOR A PARTICULAR PURPOSE AND
 *     NONINFRINGEMENT. IN NO EVENT SHALL THE AUTHORS OR COPYRIGHT
 *     HOLDERS BE LIABLE FOR ANY CLAIM, DAMAGES OR OTHER LIABILITY,
 *     WHETHER IN AN ACTION OF CONTRACT, TORT OR OTHERWISE, ARISING
 *     FROM, OUT OF OR IN CONNECTION WITH THE SOFTWARE OR THE USE OR
 *     OTHER DEALINGS IN THE SOFTWARE.
 */

/dts-v1/;
#include "sun5i-a13.dtsi"
#include "sunxi-common-regulators.dtsi"

#include <dt-bindings/gpio/gpio.h>
#include <dt-bindings/input/input.h>
#include <dt-bindings/pinctrl/sun4i-a10.h>

/ {
	model = "HSG H702";
	compatible = "hsg,h702", "allwinner,sun5i-a13";

	aliases {
		serial0 = &uart1;
	};

	chosen {
		stdout-path = "serial0:115200n8";
	};
};

&cpu0 {
	cpu-supply = <&reg_dcdc2>;
};

&ehci0 {
	status = "okay";
};

&i2c0 {
	pinctrl-names = "default";
	pinctrl-0 = <&i2c0_pins_a>;
	status = "okay";

	axp209: pmic@34 {
		reg = <0x34>;
		interrupts = <0>;
	};
};

&i2c1 {
	pinctrl-names = "default";
	pinctrl-0 = <&i2c1_pins_a>;
	status = "okay";

	pcf8563: rtc@51 {
		compatible = "nxp,pcf8563";
		reg = <0x51>;
	};
};

&i2c2 {
	pinctrl-names = "default";
	pinctrl-0 = <&i2c2_pins_a>;
	status = "okay";
};

<<<<<<< HEAD
=======
&lradc {
	vref-supply = <&reg_ldo2>;
	status = "okay";

	button@200 {
		label = "Volume Up";
		linux,code = <KEY_VOLUMEUP>;
		channel = <0>;
		voltage = <200000>;
	};

	button@400 {
		label = "Volume Down";
		linux,code = <KEY_VOLUMEDOWN>;
		channel = <0>;
		voltage = <400000>;
	};
};

>>>>>>> 9fe8ecca
&mmc0 {
	pinctrl-names = "default";
	pinctrl-0 = <&mmc0_pins_a>, <&mmc0_cd_pin_h702>;
	vmmc-supply = <&reg_vcc3v3>;
	bus-width = <4>;
	cd-gpios = <&pio 6 0 GPIO_ACTIVE_HIGH>; /* PG0 */
	cd-inverted;
	status = "okay";
};

&ohci0 {
	status = "okay";
};

<<<<<<< HEAD
=======
&otg_sram {
	status = "okay";
};

>>>>>>> 9fe8ecca
&pio {
	mmc0_cd_pin_h702: mmc0_cd_pin@0 {
		allwinner,pins = "PG0";
		allwinner,function = "gpio_in";
		allwinner,drive = <SUN4I_PINCTRL_10_MA>;
		allwinner,pull = <SUN4I_PINCTRL_PULL_UP>;
	};
<<<<<<< HEAD
=======

	usb0_id_detect_pin: usb0_id_detect_pin@0 {
		allwinner,pins = "PG2";
		allwinner,function = "gpio_in";
		allwinner,drive = <SUN4I_PINCTRL_10_MA>;
		allwinner,pull = <SUN4I_PINCTRL_PULL_UP>;
	};

	usb0_vbus_detect_pin: usb0_vbus_detect_pin@0 {
		allwinner,pins = "PG1";
		allwinner,function = "gpio_in";
		allwinner,drive = <SUN4I_PINCTRL_10_MA>;
		allwinner,pull = <SUN4I_PINCTRL_NO_PULL>;
	};
>>>>>>> 9fe8ecca
};

#include "axp209.dtsi"

&reg_dcdc2 {
	regulator-always-on;
	regulator-min-microvolt = <1000000>;
	regulator-max-microvolt = <1500000>;
	regulator-name = "vdd-cpu";
};

&reg_dcdc3 {
	regulator-always-on;
	regulator-min-microvolt = <1000000>;
	regulator-max-microvolt = <1400000>;
	regulator-name = "vdd-int-dll";
};

&reg_ldo1 {
	regulator-name = "vdd-rtc";
};

&reg_ldo2 {
	regulator-always-on;
	regulator-min-microvolt = <3000000>;
	regulator-max-microvolt = <3000000>;
	regulator-name = "avcc";
};

&reg_ldo3 {
	regulator-min-microvolt = <3300000>;
	regulator-max-microvolt = <3300000>;
	regulator-name = "vcc-wifi";
};

<<<<<<< HEAD
=======
&reg_usb0_vbus {
	pinctrl-0 = <&usb0_vbus_pin_a>;
	gpio = <&pio 6 12 GPIO_ACTIVE_HIGH>; /* PG12 */
	status = "okay";
};

>>>>>>> 9fe8ecca
&uart1 {
	pinctrl-names = "default";
	pinctrl-0 = <&uart1_pins_b>;
	status = "okay";
};

<<<<<<< HEAD
&usbphy {
=======
&usb_otg {
	dr_mode = "otg";
	status = "okay";
};

&usb0_vbus_pin_a {
	allwinner,pins = "PG12";
};

&usbphy {
	pinctrl-names = "default";
	pinctrl-0 = <&usb0_id_detect_pin>, <&usb0_vbus_detect_pin>;
	usb0_id_det-gpios = <&pio 6 2 GPIO_ACTIVE_HIGH>; /* PG2 */
	usb0_vbus_det-gpios = <&pio 6 1 GPIO_ACTIVE_HIGH>; /* PG1 */
	usb0_vbus-supply = <&reg_usb0_vbus>;
>>>>>>> 9fe8ecca
	usb1_vbus-supply = <&reg_ldo3>;
	status = "okay";
};<|MERGE_RESOLUTION|>--- conflicted
+++ resolved
@@ -97,8 +97,6 @@
 	status = "okay";
 };
 
-<<<<<<< HEAD
-=======
 &lradc {
 	vref-supply = <&reg_ldo2>;
 	status = "okay";
@@ -118,7 +116,6 @@
 	};
 };
 
->>>>>>> 9fe8ecca
 &mmc0 {
 	pinctrl-names = "default";
 	pinctrl-0 = <&mmc0_pins_a>, <&mmc0_cd_pin_h702>;
@@ -133,13 +130,10 @@
 	status = "okay";
 };
 
-<<<<<<< HEAD
-=======
 &otg_sram {
 	status = "okay";
 };
 
->>>>>>> 9fe8ecca
 &pio {
 	mmc0_cd_pin_h702: mmc0_cd_pin@0 {
 		allwinner,pins = "PG0";
@@ -147,8 +141,6 @@
 		allwinner,drive = <SUN4I_PINCTRL_10_MA>;
 		allwinner,pull = <SUN4I_PINCTRL_PULL_UP>;
 	};
-<<<<<<< HEAD
-=======
 
 	usb0_id_detect_pin: usb0_id_detect_pin@0 {
 		allwinner,pins = "PG2";
@@ -163,7 +155,6 @@
 		allwinner,drive = <SUN4I_PINCTRL_10_MA>;
 		allwinner,pull = <SUN4I_PINCTRL_NO_PULL>;
 	};
->>>>>>> 9fe8ecca
 };
 
 #include "axp209.dtsi"
@@ -199,24 +190,18 @@
 	regulator-name = "vcc-wifi";
 };
 
-<<<<<<< HEAD
-=======
 &reg_usb0_vbus {
 	pinctrl-0 = <&usb0_vbus_pin_a>;
 	gpio = <&pio 6 12 GPIO_ACTIVE_HIGH>; /* PG12 */
 	status = "okay";
 };
 
->>>>>>> 9fe8ecca
 &uart1 {
 	pinctrl-names = "default";
 	pinctrl-0 = <&uart1_pins_b>;
 	status = "okay";
 };
 
-<<<<<<< HEAD
-&usbphy {
-=======
 &usb_otg {
 	dr_mode = "otg";
 	status = "okay";
@@ -232,7 +217,6 @@
 	usb0_id_det-gpios = <&pio 6 2 GPIO_ACTIVE_HIGH>; /* PG2 */
 	usb0_vbus_det-gpios = <&pio 6 1 GPIO_ACTIVE_HIGH>; /* PG1 */
 	usb0_vbus-supply = <&reg_usb0_vbus>;
->>>>>>> 9fe8ecca
 	usb1_vbus-supply = <&reg_ldo3>;
 	status = "okay";
 };