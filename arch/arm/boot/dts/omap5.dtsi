/*
 * Copyright (C) 2012 Texas Instruments Incorporated - http://www.ti.com/
 *
 * This program is free software; you can redistribute it and/or modify
 * it under the terms of the GNU General Public License version 2 as
 * published by the Free Software Foundation.
 * Based on "omap4.dtsi"
 */

#include <dt-bindings/gpio/gpio.h>
#include <dt-bindings/interrupt-controller/arm-gic.h>
#include <dt-bindings/pinctrl/omap.h>

#include "skeleton.dtsi"

/ {
	#address-cells = <1>;
	#size-cells = <1>;

	compatible = "ti,omap5";
	interrupt-parent = <&gic>;

	aliases {
		i2c0 = &i2c1;
		i2c1 = &i2c2;
		i2c2 = &i2c3;
		i2c3 = &i2c4;
		i2c4 = &i2c5;
		serial0 = &uart1;
		serial1 = &uart2;
		serial2 = &uart3;
		serial3 = &uart4;
		serial4 = &uart5;
		serial5 = &uart6;
	};

	cpus {
		#address-cells = <1>;
		#size-cells = <0>;

		cpu@0 {
			device_type = "cpu";
			compatible = "arm,cortex-a15";
			reg = <0x0>;
		};
		cpu@1 {
			device_type = "cpu";
			compatible = "arm,cortex-a15";
			reg = <0x1>;
		};
	};

	timer {
		compatible = "arm,armv7-timer";
		/* PPI secure/nonsecure IRQ */
		interrupts = <GIC_PPI 13 (GIC_CPU_MASK_RAW(3) | IRQ_TYPE_LEVEL_LOW)>,
			     <GIC_PPI 14 (GIC_CPU_MASK_RAW(3) | IRQ_TYPE_LEVEL_LOW)>,
			     <GIC_PPI 11 (GIC_CPU_MASK_RAW(3) | IRQ_TYPE_LEVEL_LOW)>,
			     <GIC_PPI 10 (GIC_CPU_MASK_RAW(3) | IRQ_TYPE_LEVEL_LOW)>;
	};

	gic: interrupt-controller@48211000 {
		compatible = "arm,cortex-a15-gic";
		interrupt-controller;
		#interrupt-cells = <3>;
		reg = <0x48211000 0x1000>,
		      <0x48212000 0x1000>,
		      <0x48214000 0x2000>,
		      <0x48216000 0x2000>;
	};

	/*
	 * The soc node represents the soc top level view. It is uses for IPs
	 * that are not memory mapped in the MPU view or for the MPU itself.
	 */
	soc {
		compatible = "ti,omap-infra";
		mpu {
			compatible = "ti,omap5-mpu";
			ti,hwmods = "mpu";
		};
	};

	/*
	 * XXX: Use a flat representation of the OMAP3 interconnect.
	 * The real OMAP interconnect network is quite complex.
	 * Since that will not bring real advantage to represent that in DT for
	 * the moment, just use a fake OCP bus entry to represent the whole bus
	 * hierarchy.
	 */
	ocp {
		compatible = "ti,omap4-l3-noc", "simple-bus";
		#address-cells = <1>;
		#size-cells = <1>;
		ranges;
		ti,hwmods = "l3_main_1", "l3_main_2", "l3_main_3";
		reg = <0x44000000 0x2000>,
		      <0x44800000 0x3000>,
		      <0x45000000 0x4000>;
		interrupts = <GIC_SPI 9 IRQ_TYPE_LEVEL_HIGH>,
			     <GIC_SPI 10 IRQ_TYPE_LEVEL_HIGH>;

		counter32k: counter@4ae04000 {
			compatible = "ti,omap-counter32k";
			reg = <0x4ae04000 0x40>;
			ti,hwmods = "counter_32k";
			clocks = <&wkupaon_iclk_mux>;
			clock-names = "fck";
		};

		omap5_pmx_core: pinmux@4a002840 {
			compatible = "ti,omap4-padconf", "pinctrl-single";
			reg = <0x4a002840 0x01b6>;
			#address-cells = <1>;
			#size-cells = <0>;
			pinctrl-single,register-width = <16>;
			pinctrl-single,function-mask = <0x7fff>;
		};
		omap5_pmx_wkup: pinmux@4ae0c840 {
			compatible = "ti,omap4-padconf", "pinctrl-single";
			reg = <0x4ae0c840 0x0038>;
			#address-cells = <1>;
			#size-cells = <0>;
			pinctrl-single,register-width = <16>;
			pinctrl-single,function-mask = <0x7fff>;
		};

		sdma: dma-controller@4a056000 {
			compatible = "ti,omap4430-sdma";
			reg = <0x4a056000 0x1000>;
			interrupts = <GIC_SPI 12 IRQ_TYPE_LEVEL_HIGH>,
				     <GIC_SPI 13 IRQ_TYPE_LEVEL_HIGH>,
				     <GIC_SPI 14 IRQ_TYPE_LEVEL_HIGH>,
				     <GIC_SPI 15 IRQ_TYPE_LEVEL_HIGH>;
			#dma-cells = <1>;
			#dma-channels = <32>;
			#dma-requests = <127>;
			clocks = <&l3_iclk_div>;
			clock-names = "fck";
		};

		gpio1: gpio@4ae10000 {
			compatible = "ti,omap4-gpio";
			reg = <0x4ae10000 0x200>;
			interrupts = <GIC_SPI 29 IRQ_TYPE_LEVEL_HIGH>;
			ti,hwmods = "gpio1";
			clocks = <&wkupaon_iclk_mux>, <&gpio1_dbclk>;
			clock-names = "fck", "dbclk";
			ti,gpio-always-on;
			gpio-controller;
			#gpio-cells = <2>;
			interrupt-controller;
			#interrupt-cells = <2>;
		};

		gpio2: gpio@48055000 {
			compatible = "ti,omap4-gpio";
			reg = <0x48055000 0x200>;
			interrupts = <GIC_SPI 30 IRQ_TYPE_LEVEL_HIGH>;
			ti,hwmods = "gpio2";
			clocks = <&l4_root_clk_div>, <&gpio2_dbclk>;
			clock-names = "fck", "dbclk";
			gpio-controller;
			#gpio-cells = <2>;
			interrupt-controller;
			#interrupt-cells = <2>;
		};

		gpio3: gpio@48057000 {
			compatible = "ti,omap4-gpio";
			reg = <0x48057000 0x200>;
			interrupts = <GIC_SPI 31 IRQ_TYPE_LEVEL_HIGH>;
			ti,hwmods = "gpio3";
			clocks = <&l4_root_clk_div>, <&gpio3_dbclk>;
			clock-names = "fck", "dbclk";
			gpio-controller;
			#gpio-cells = <2>;
			interrupt-controller;
			#interrupt-cells = <2>;
		};

		gpio4: gpio@48059000 {
			compatible = "ti,omap4-gpio";
			reg = <0x48059000 0x200>;
			interrupts = <GIC_SPI 32 IRQ_TYPE_LEVEL_HIGH>;
			ti,hwmods = "gpio4";
			clocks = <&l4_root_clk_div>, <&gpio4_dbclk>;
			clock-names = "fck", "dbclk";
			gpio-controller;
			#gpio-cells = <2>;
			interrupt-controller;
			#interrupt-cells = <2>;
		};

		gpio5: gpio@4805b000 {
			compatible = "ti,omap4-gpio";
			reg = <0x4805b000 0x200>;
			interrupts = <GIC_SPI 33 IRQ_TYPE_LEVEL_HIGH>;
			ti,hwmods = "gpio5";
			clocks = <&l4_root_clk_div>, <&gpio5_dbclk>;
			clock-names = "fck", "dbclk";
			gpio-controller;
			#gpio-cells = <2>;
			interrupt-controller;
			#interrupt-cells = <2>;
		};

		gpio6: gpio@4805d000 {
			compatible = "ti,omap4-gpio";
			reg = <0x4805d000 0x200>;
			interrupts = <GIC_SPI 34 IRQ_TYPE_LEVEL_HIGH>;
			ti,hwmods = "gpio6";
			clocks = <&l4_root_clk_div>, <&gpio6_dbclk>;
			clock-names = "fck", "dbclk";
			gpio-controller;
			#gpio-cells = <2>;
			interrupt-controller;
			#interrupt-cells = <2>;
		};

		gpio7: gpio@48051000 {
			compatible = "ti,omap4-gpio";
			reg = <0x48051000 0x200>;
			interrupts = <GIC_SPI 35 IRQ_TYPE_LEVEL_HIGH>;
			ti,hwmods = "gpio7";
			clocks = <&l4_root_clk_div>, <&gpio7_dbclk>;
			clock-names = "fck", "dbclk";
			gpio-controller;
			#gpio-cells = <2>;
			interrupt-controller;
			#interrupt-cells = <2>;
		};

		gpio8: gpio@48053000 {
			compatible = "ti,omap4-gpio";
			reg = <0x48053000 0x200>;
			interrupts = <GIC_SPI 121 IRQ_TYPE_LEVEL_HIGH>;
			ti,hwmods = "gpio8";
			clocks = <&l4_root_clk_div>, <&gpio8_dbclk>;
			clock-names = "fck", "dbclk";
			gpio-controller;
			#gpio-cells = <2>;
			interrupt-controller;
			#interrupt-cells = <2>;
		};

		gpmc: gpmc@50000000 {
			compatible = "ti,omap4430-gpmc";
			reg = <0x50000000 0x1000>;
			#address-cells = <2>;
			#size-cells = <1>;
			interrupts = <GIC_SPI 20 IRQ_TYPE_LEVEL_HIGH>;
			gpmc,num-cs = <8>;
			gpmc,num-waitpins = <4>;
			ti,hwmods = "gpmc";
		};

		i2c1: i2c@48070000 {
			compatible = "ti,omap4-i2c";
			reg = <0x48070000 0x100>;
			interrupts = <GIC_SPI 56 IRQ_TYPE_LEVEL_HIGH>;
			#address-cells = <1>;
			#size-cells = <0>;
			ti,hwmods = "i2c1";
			clocks = <&func_96m_fclk>;
			clock-names = "fck";
		};

		i2c2: i2c@48072000 {
			compatible = "ti,omap4-i2c";
			reg = <0x48072000 0x100>;
			interrupts = <GIC_SPI 57 IRQ_TYPE_LEVEL_HIGH>;
			#address-cells = <1>;
			#size-cells = <0>;
			ti,hwmods = "i2c2";
			clocks = <&func_96m_fclk>;
			clock-names = "fck";
		};

		i2c3: i2c@48060000 {
			compatible = "ti,omap4-i2c";
			reg = <0x48060000 0x100>;
			interrupts = <GIC_SPI 61 IRQ_TYPE_LEVEL_HIGH>;
			#address-cells = <1>;
			#size-cells = <0>;
			ti,hwmods = "i2c3";
			clocks = <&func_96m_fclk>;
			clock-names = "fck";
		};

		i2c4: i2c@4807a000 {
			compatible = "ti,omap4-i2c";
			reg = <0x4807a000 0x100>;
			interrupts = <GIC_SPI 62 IRQ_TYPE_LEVEL_HIGH>;
			#address-cells = <1>;
			#size-cells = <0>;
			ti,hwmods = "i2c4";
			clocks = <&func_96m_fclk>;
			clock-names = "fck";
		};

		i2c5: i2c@4807c000 {
			compatible = "ti,omap4-i2c";
			reg = <0x4807c000 0x100>;
			interrupts = <GIC_SPI 60 IRQ_TYPE_LEVEL_HIGH>;
			#address-cells = <1>;
			#size-cells = <0>;
			ti,hwmods = "i2c5";
			clocks = <&func_96m_fclk>;
			clock-names = "fck";
		};

		mcspi1: spi@48098000 {
			compatible = "ti,omap4-mcspi";
			reg = <0x48098000 0x200>;
			interrupts = <GIC_SPI 65 IRQ_TYPE_LEVEL_HIGH>;
			#address-cells = <1>;
			#size-cells = <0>;
			ti,hwmods = "mcspi1";
			clocks = <&func_48m_fclk>;
			clock-names = "fck";
			ti,spi-num-cs = <4>;
			dmas = <&sdma 35>,
			       <&sdma 36>,
			       <&sdma 37>,
			       <&sdma 38>,
			       <&sdma 39>,
			       <&sdma 40>,
			       <&sdma 41>,
			       <&sdma 42>;
			dma-names = "tx0", "rx0", "tx1", "rx1",
				    "tx2", "rx2", "tx3", "rx3";
		};

		mcspi2: spi@4809a000 {
			compatible = "ti,omap4-mcspi";
			reg = <0x4809a000 0x200>;
			interrupts = <GIC_SPI 66 IRQ_TYPE_LEVEL_HIGH>;
			#address-cells = <1>;
			#size-cells = <0>;
			ti,hwmods = "mcspi2";
			clocks = <&func_48m_fclk>;
			clock-names = "fck";
			ti,spi-num-cs = <2>;
			dmas = <&sdma 43>,
			       <&sdma 44>,
			       <&sdma 45>,
			       <&sdma 46>;
			dma-names = "tx0", "rx0", "tx1", "rx1";
		};

		mcspi3: spi@480b8000 {
			compatible = "ti,omap4-mcspi";
			reg = <0x480b8000 0x200>;
			interrupts = <GIC_SPI 91 IRQ_TYPE_LEVEL_HIGH>;
			#address-cells = <1>;
			#size-cells = <0>;
			ti,hwmods = "mcspi3";
			clocks = <&func_48m_fclk>;
			clock-names = "fck";
			ti,spi-num-cs = <2>;
			dmas = <&sdma 15>, <&sdma 16>;
			dma-names = "tx0", "rx0";
		};

		mcspi4: spi@480ba000 {
			compatible = "ti,omap4-mcspi";
			reg = <0x480ba000 0x200>;
			interrupts = <GIC_SPI 48 IRQ_TYPE_LEVEL_HIGH>;
			#address-cells = <1>;
			#size-cells = <0>;
			ti,hwmods = "mcspi4";
			clocks = <&func_48m_fclk>;
			clock-names = "fck";
			ti,spi-num-cs = <1>;
			dmas = <&sdma 70>, <&sdma 71>;
			dma-names = "tx0", "rx0";
		};

		uart1: serial@4806a000 {
			compatible = "ti,omap4-uart";
			reg = <0x4806a000 0x100>;
			interrupts = <GIC_SPI 72 IRQ_TYPE_LEVEL_HIGH>;
			ti,hwmods = "uart1";
			clocks = <&func_48m_fclk>;
			clock-names = "fck";
			clock-frequency = <48000000>;
		};

		uart2: serial@4806c000 {
			compatible = "ti,omap4-uart";
			reg = <0x4806c000 0x100>;
			interrupts = <GIC_SPI 73 IRQ_TYPE_LEVEL_HIGH>;
			ti,hwmods = "uart2";
			clocks = <&func_48m_fclk>;
			clock-names = "fck";
			clock-frequency = <48000000>;
		};

		uart3: serial@48020000 {
			compatible = "ti,omap4-uart";
			reg = <0x48020000 0x100>;
			interrupts = <GIC_SPI 74 IRQ_TYPE_LEVEL_HIGH>;
			ti,hwmods = "uart3";
			clocks = <&func_48m_fclk>;
			clock-names = "fck";
			clock-frequency = <48000000>;
		};

		uart4: serial@4806e000 {
			compatible = "ti,omap4-uart";
			reg = <0x4806e000 0x100>;
			interrupts = <GIC_SPI 70 IRQ_TYPE_LEVEL_HIGH>;
			ti,hwmods = "uart4";
			clocks = <&func_48m_fclk>;
			clock-names = "fck";
			clock-frequency = <48000000>;
		};

		uart5: serial@48066000 {
			compatible = "ti,omap4-uart";
			reg = <0x48066000 0x100>;
			interrupts = <GIC_SPI 105 IRQ_TYPE_LEVEL_HIGH>;
			ti,hwmods = "uart5";
			clocks = <&func_48m_fclk>;
			clock-names = "fck";
			clock-frequency = <48000000>;
		};

		uart6: serial@48068000 {
			compatible = "ti,omap4-uart";
			reg = <0x48068000 0x100>;
			interrupts = <GIC_SPI 106 IRQ_TYPE_LEVEL_HIGH>;
			ti,hwmods = "uart6";
			clocks = <&func_48m_fclk>;
			clock-names = "fck";
			clock-frequency = <48000000>;
		};

		mmc1: mmc@4809c000 {
			compatible = "ti,omap4-hsmmc";
			reg = <0x4809c000 0x400>;
			interrupts = <GIC_SPI 83 IRQ_TYPE_LEVEL_HIGH>;
			ti,hwmods = "mmc1";
			clocks = <&mmc1_fclk>, <&mmc1_32khz_clk>;
			clock-names = "fck", "32khz_clk";
			ti,dual-volt;
			ti,needs-special-reset;
			dmas = <&sdma 61>, <&sdma 62>;
			dma-names = "tx", "rx";
		};

		mmc2: mmc@480b4000 {
			compatible = "ti,omap4-hsmmc";
			reg = <0x480b4000 0x400>;
			interrupts = <GIC_SPI 86 IRQ_TYPE_LEVEL_HIGH>;
			ti,hwmods = "mmc2";
			clocks = <&mmc2_fclk>;
			clock-names = "fck";
			ti,needs-special-reset;
			dmas = <&sdma 47>, <&sdma 48>;
			dma-names = "tx", "rx";
		};

		mmc3: mmc@480ad000 {
			compatible = "ti,omap4-hsmmc";
			reg = <0x480ad000 0x400>;
			interrupts = <GIC_SPI 94 IRQ_TYPE_LEVEL_HIGH>;
			ti,hwmods = "mmc3";
			clocks = <&func_48m_fclk>;
			clock-names = "fck";
			ti,needs-special-reset;
			dmas = <&sdma 77>, <&sdma 78>;
			dma-names = "tx", "rx";
		};

		mmc4: mmc@480d1000 {
			compatible = "ti,omap4-hsmmc";
			reg = <0x480d1000 0x400>;
			interrupts = <GIC_SPI 96 IRQ_TYPE_LEVEL_HIGH>;
			ti,hwmods = "mmc4";
			clocks = <&func_48m_fclk>;
			clock-names = "fck";
			ti,needs-special-reset;
			dmas = <&sdma 57>, <&sdma 58>;
			dma-names = "tx", "rx";
		};

		mmc5: mmc@480d5000 {
			compatible = "ti,omap4-hsmmc";
			reg = <0x480d5000 0x400>;
			interrupts = <GIC_SPI 59 IRQ_TYPE_LEVEL_HIGH>;
			ti,hwmods = "mmc5";
			clocks = <&func_96m_fclk>;
			clock-names = "fck";
			ti,needs-special-reset;
			dmas = <&sdma 59>, <&sdma 60>;
			dma-names = "tx", "rx";
		};

		keypad: keypad@4ae1c000 {
			compatible = "ti,omap4-keypad";
			reg = <0x4ae1c000 0x400>;
			ti,hwmods = "kbd";
			clocks = <&sys_32k_ck>;
			clock-names = "fck";
		};

		mcpdm: mcpdm@40132000 {
			compatible = "ti,omap4-mcpdm";
			reg = <0x40132000 0x7f>, /* MPU private access */
			      <0x49032000 0x7f>; /* L3 Interconnect */
			reg-names = "mpu", "dma";
			interrupts = <GIC_SPI 112 IRQ_TYPE_LEVEL_HIGH>;
			ti,hwmods = "mcpdm";
			clocks = <&pad_clks_ck>;
			clock-names = "fck";
			dmas = <&sdma 65>,
			       <&sdma 66>;
			dma-names = "up_link", "dn_link";
		};

		dmic: dmic@4012e000 {
			compatible = "ti,omap4-dmic";
			reg = <0x4012e000 0x7f>, /* MPU private access */
			      <0x4902e000 0x7f>; /* L3 Interconnect */
			reg-names = "mpu", "dma";
			interrupts = <GIC_SPI 114 IRQ_TYPE_LEVEL_HIGH>;
			ti,hwmods = "dmic";
			clocks = <&dmic_gfclk>;
			clock-names = "fck";
			dmas = <&sdma 67>;
			dma-names = "up_link";
		};

		mcbsp1: mcbsp@40122000 {
			compatible = "ti,omap4-mcbsp";
			reg = <0x40122000 0xff>, /* MPU private access */
			      <0x49022000 0xff>; /* L3 Interconnect */
			reg-names = "mpu", "dma";
			interrupts = <GIC_SPI 17 IRQ_TYPE_LEVEL_HIGH>;
			interrupt-names = "common";
			ti,buffer-size = <128>;
			ti,hwmods = "mcbsp1";
			clocks = <&mcbsp1_gfclk>, <&pad_clks_ck>, <&mcbsp1_sync_mux_ck>;
			clock-names = "fck", "pad_fck", "prcm_fck";
			dmas = <&sdma 33>,
			       <&sdma 34>;
			dma-names = "tx", "rx";
		};

		mcbsp2: mcbsp@40124000 {
			compatible = "ti,omap4-mcbsp";
			reg = <0x40124000 0xff>, /* MPU private access */
			      <0x49024000 0xff>; /* L3 Interconnect */
			reg-names = "mpu", "dma";
			interrupts = <GIC_SPI 22 IRQ_TYPE_LEVEL_HIGH>;
			interrupt-names = "common";
			ti,buffer-size = <128>;
			ti,hwmods = "mcbsp2";
			clocks = <&mcbsp2_gfclk>, <&pad_clks_ck>, <&mcbsp2_sync_mux_ck>;
			clock-names = "fck", "pad_fck", "prcm_fck";
			dmas = <&sdma 17>,
			       <&sdma 18>;
			dma-names = "tx", "rx";
		};

		mcbsp3: mcbsp@40126000 {
			compatible = "ti,omap4-mcbsp";
			reg = <0x40126000 0xff>, /* MPU private access */
			      <0x49026000 0xff>; /* L3 Interconnect */
			reg-names = "mpu", "dma";
			interrupts = <GIC_SPI 23 IRQ_TYPE_LEVEL_HIGH>;
			interrupt-names = "common";
			ti,buffer-size = <128>;
			ti,hwmods = "mcbsp3";
			clocks = <&mcbsp3_gfclk>, <&pad_clks_ck>, <&mcbsp3_sync_mux_ck>;
			clock-names = "fck", "pad_fck", "prcm_fck";
			dmas = <&sdma 19>,
			       <&sdma 20>;
			dma-names = "tx", "rx";
		};

		mailbox: mailbox@4a0f4000 {
			compatible = "ti,omap4-mailbox";
			reg = <0x4a0f4000 0x200>;
			interrupts = <GIC_SPI 26 IRQ_TYPE_LEVEL_HIGH>;
			ti,hwmods = "mailbox";
			ti,mbox-num-users = <3>;
			ti,mbox-num-fifos = <8>;
			ti,mbox-names = "mbox-ipu", "mbox-dsp";
			ti,mbox-data = <0 1 0 0>, <3 2 0 0>;
		};

		timer1: timer@4ae18000 {
			compatible = "ti,omap5430-timer";
			reg = <0x4ae18000 0x80>;
			interrupts = <GIC_SPI 37 IRQ_TYPE_LEVEL_HIGH>;
			ti,hwmods = "timer1";
<<<<<<< HEAD
			clocks = <&timer1_gfclk_mux>;
			clock-names = "fck";
=======
			clocks = <&timer1_gfclk_mux>, <&sys_clkin>;
			clock-names = "fck", "timer_sys_ck";
>>>>>>> e64c7a57
			ti,timer-alwon;
		};

		timer2: timer@48032000 {
			compatible = "ti,omap5430-timer";
			reg = <0x48032000 0x80>;
			interrupts = <GIC_SPI 38 IRQ_TYPE_LEVEL_HIGH>;
			ti,hwmods = "timer2";
<<<<<<< HEAD
			clocks = <&timer2_gfclk_mux>;
			clock-names = "fck";
=======
			clocks = <&timer2_gfclk_mux>, <&sys_clkin>;
			clock-names = "fck", "timer_sys_ck";
>>>>>>> e64c7a57
		};

		timer3: timer@48034000 {
			compatible = "ti,omap5430-timer";
			reg = <0x48034000 0x80>;
			interrupts = <GIC_SPI 39 IRQ_TYPE_LEVEL_HIGH>;
			ti,hwmods = "timer3";
<<<<<<< HEAD
			clocks = <&timer3_gfclk_mux>;
			clock-names = "fck";
			ti,timer-ipu;
=======
			clocks = <&timer3_gfclk_mux>, <&sys_clkin>;
			clock-names = "fck", "timer_sys_ck";
>>>>>>> e64c7a57
		};

		timer4: timer@48036000 {
			compatible = "ti,omap5430-timer";
			reg = <0x48036000 0x80>;
			interrupts = <GIC_SPI 40 IRQ_TYPE_LEVEL_HIGH>;
			ti,hwmods = "timer4";
<<<<<<< HEAD
			clocks = <&timer4_gfclk_mux>;
			clock-names = "fck";
			ti,timer-ipu;
=======
			clocks = <&timer4_gfclk_mux>, <&sys_clkin>;
			clock-names = "fck", "timer_sys_ck";
>>>>>>> e64c7a57
		};

		timer5: timer@40138000 {
			compatible = "ti,omap5430-timer";
			reg = <0x40138000 0x80>,
			      <0x49038000 0x80>;
			interrupts = <GIC_SPI 41 IRQ_TYPE_LEVEL_HIGH>;
			ti,hwmods = "timer5";
<<<<<<< HEAD
			clocks = <&timer5_gfclk_mux>;
			clock-names = "fck";
=======
			clocks = <&timer5_gfclk_mux>, <&dss_syc_gfclk_div>;
			clock-names = "fck", "timer_sys_ck";
>>>>>>> e64c7a57
			ti,timer-dsp;
			ti,timer-pwm;
		};

		timer6: timer@4013a000 {
			compatible = "ti,omap5430-timer";
			reg = <0x4013a000 0x80>,
			      <0x4903a000 0x80>;
			interrupts = <GIC_SPI 42 IRQ_TYPE_LEVEL_HIGH>;
			ti,hwmods = "timer6";
<<<<<<< HEAD
			clocks = <&timer6_gfclk_mux>;
			clock-names = "fck";
=======
			clocks = <&timer6_gfclk_mux>, <&dss_syc_gfclk_div>;
			clock-names = "fck", "timer_sys_ck";
>>>>>>> e64c7a57
			ti,timer-dsp;
			ti,timer-pwm;
		};

		timer7: timer@4013c000 {
			compatible = "ti,omap5430-timer";
			reg = <0x4013c000 0x80>,
			      <0x4903c000 0x80>;
			interrupts = <GIC_SPI 43 IRQ_TYPE_LEVEL_HIGH>;
			ti,hwmods = "timer7";
<<<<<<< HEAD
			clocks = <&timer7_gfclk_mux>;
			clock-names = "fck";
=======
			clocks = <&timer7_gfclk_mux>, <&dss_syc_gfclk_div>;
			clock-names = "fck", "timer_sys_ck";
>>>>>>> e64c7a57
			ti,timer-dsp;
		};

		timer8: timer@4013e000 {
			compatible = "ti,omap5430-timer";
			reg = <0x4013e000 0x80>,
			      <0x4903e000 0x80>;
			interrupts = <GIC_SPI 44 IRQ_TYPE_LEVEL_HIGH>;
			ti,hwmods = "timer8";
<<<<<<< HEAD
			clocks = <&timer8_gfclk_mux>;
			clock-names = "fck";
=======
			clocks = <&timer8_gfclk_mux>, <&dss_syc_gfclk_div>;
			clock-names = "fck", "timer_sys_ck";
>>>>>>> e64c7a57
			ti,timer-dsp;
			ti,timer-pwm;
		};

		timer9: timer@4803e000 {
			compatible = "ti,omap5430-timer";
			reg = <0x4803e000 0x80>;
			interrupts = <GIC_SPI 45 IRQ_TYPE_LEVEL_HIGH>;
			ti,hwmods = "timer9";
<<<<<<< HEAD
			clocks = <&timer9_gfclk_mux>;
			clock-names = "fck";
			ti,timer-ipu;
=======
			clocks = <&timer9_gfclk_mux>, <&sys_clkin>;
			clock-names = "fck", "timer_sys_ck";
>>>>>>> e64c7a57
			ti,timer-pwm;
		};

		timer10: timer@48086000 {
			compatible = "ti,omap5430-timer";
			reg = <0x48086000 0x80>;
			interrupts = <GIC_SPI 46 IRQ_TYPE_LEVEL_HIGH>;
			ti,hwmods = "timer10";
<<<<<<< HEAD
			clocks = <&timer10_gfclk_mux>;
			clock-names = "fck";
=======
			clocks = <&timer10_gfclk_mux>, <&sys_clkin>;
			clock-names = "fck", "timer_sys_ck";
>>>>>>> e64c7a57
			ti,timer-pwm;
		};

		timer11: timer@48088000 {
			compatible = "ti,omap5430-timer";
			reg = <0x48088000 0x80>;
			interrupts = <GIC_SPI 47 IRQ_TYPE_LEVEL_HIGH>;
			ti,hwmods = "timer11";
<<<<<<< HEAD
			clocks = <&timer11_gfclk_mux>;
			clock-names = "fck";
			ti,timer-ipu;
=======
			clocks = <&timer11_gfclk_mux>, <&sys_clkin>;
			clock-names = "fck", "timer_sys_ck";
>>>>>>> e64c7a57
			ti,timer-pwm;
		};

		wdt2: wdt@4ae14000 {
			compatible = "ti,omap5-wdt", "ti,omap4-wdt";
			reg = <0x4ae14000 0x80>;
			interrupts = <GIC_SPI 80 IRQ_TYPE_LEVEL_HIGH>;
			ti,hwmods = "wd_timer2";
			clocks = <&sys_32k_ck>;
			clock-names = "fck";
		};

		emif1: emif@0x4c000000 {
			compatible	= "ti,emif-4d5";
			ti,hwmods	= "emif1";
			ti,no-idle;
			clocks = <&dpll_core_h11x2_ck>;
			clock-names = "fck";
			phy-type	= <2>; /* DDR PHY type: Intelli PHY */
			reg = <0x4c000000 0x400>;
			interrupts = <GIC_SPI 110 IRQ_TYPE_LEVEL_HIGH>;
			hw-caps-read-idle-ctrl;
			hw-caps-ll-interface;
			hw-caps-temp-alert;
		};

		emif2: emif@0x4d000000 {
			compatible	= "ti,emif-4d5";
			ti,hwmods	= "emif2";
			ti,no-idle;
			clocks = <&dpll_core_h11x2_ck>;
			clock-names = "fck";
			phy-type	= <2>; /* DDR PHY type: Intelli PHY */
			reg = <0x4d000000 0x400>;
			interrupts = <GIC_SPI 111 IRQ_TYPE_LEVEL_HIGH>;
			hw-caps-read-idle-ctrl;
			hw-caps-ll-interface;
			hw-caps-temp-alert;
		};

		omap_control_usb: omap-control-usb@4a002300 {
			compatible = "ti,omap-control-usb";
			reg = <0x4a002300 0x4>,
			      <0x4a002370 0x4>;
			reg-names = "control_dev_conf", "phy_power_usb";
			ti,type = <2>;
		};

		omap_dwc3@4a020000 {
			compatible = "ti,dwc3";
			ti,hwmods = "usb_otg_ss";
			clocks = <&dpll_core_h13x2_ck>, <&usb_otg_ss_refclk960m>;
			clock-names = "fck", "refclk960m";
			reg = <0x4a020000 0x10000>;
			
			interrupts = <GIC_SPI 93 IRQ_TYPE_LEVEL_HIGH>;
			#address-cells = <1>;
			#size-cells = <1>;
			utmi-mode = <2>;
			ranges;
			dwc3@4a030000 {
				compatible = "snps,dwc3";
				reg = <0x4a030000 0x10000>;
				interrupts = <GIC_SPI 92 IRQ_TYPE_LEVEL_HIGH>;
				usb-phy = <&usb2_phy>, <&usb3_phy>;
				tx-fifo-resize;
			};
		};

		ocp2scp@4a080000 {
			compatible = "ti,omap-ocp2scp";
			#address-cells = <1>;
			#size-cells = <1>;
			reg = <0x4a080000 0x20>;
			ranges;
			ti,hwmods = "ocp2scp1";
			usb2_phy: usb2phy@4a084000 {
				compatible = "ti,omap-usb2";
				reg = <0x4a084000 0x7c>;
				ctrl-module = <&omap_control_usb>;
			};

			usb3_phy: usb3phy@4a084400 {
				compatible = "ti,omap-usb3";
				reg = <0x4a084400 0x80>,
				      <0x4a084800 0x64>,
				      <0x4a084c00 0x40>;
				reg-names = "phy_rx", "phy_tx", "pll_ctrl";
				ctrl-module = <&omap_control_usb>;
			};
		};

		usbhstll: usbhstll@4a062000 {
			compatible = "ti,usbhs-tll";
			reg = <0x4a062000 0x1000>;
			interrupts = <GIC_SPI 78 IRQ_TYPE_LEVEL_HIGH>;
			ti,hwmods = "usb_tll_hs";
		};

		usbhshost: usbhshost@4a064000 {
			compatible = "ti,usbhs-host";
			reg = <0x4a064000 0x800>;
			ti,hwmods = "usb_host_hs";
			#address-cells = <1>;
			#size-cells = <1>;
			ranges;

			usbhsohci: ohci@4a064800 {
				compatible = "ti,ohci-omap3", "usb-ohci";
				reg = <0x4a064800 0x400>;
				interrupt-parent = <&gic>;
				interrupts = <GIC_SPI 76 IRQ_TYPE_LEVEL_HIGH>;
			};

			usbhsehci: ehci@4a064c00 {
				compatible = "ti,ehci-omap", "usb-ehci";
				reg = <0x4a064c00 0x400>;
				interrupt-parent = <&gic>;
				interrupts = <GIC_SPI 77 IRQ_TYPE_LEVEL_HIGH>;
			};
		};

		bandgap@4a0021e0 {
			reg = <0x4a0021e0 0xc
			       0x4a00232c 0xc
			       0x4a002380 0x2c
			       0x4a0023C0 0x3c>;
			interrupts = <GIC_SPI 126 IRQ_TYPE_LEVEL_HIGH>;
			compatible = "ti,omap5430-bandgap";
		};
	};

	clocks {
		#address-cells = <1>;
		#size-cells = <1>;
		ranges;
		/include/ "omap54xx-clocks.dtsi"
	};

	clockdomains {
		l3init_clkdm: l3init_clkdm {
			compatible = "ti,clockdomain";
			clocks = <&dpll_usb_ck>;
		};
	};
};<|MERGE_RESOLUTION|>--- conflicted
+++ resolved
@@ -597,13 +597,8 @@
 			reg = <0x4ae18000 0x80>;
 			interrupts = <GIC_SPI 37 IRQ_TYPE_LEVEL_HIGH>;
 			ti,hwmods = "timer1";
-<<<<<<< HEAD
-			clocks = <&timer1_gfclk_mux>;
-			clock-names = "fck";
-=======
 			clocks = <&timer1_gfclk_mux>, <&sys_clkin>;
 			clock-names = "fck", "timer_sys_ck";
->>>>>>> e64c7a57
 			ti,timer-alwon;
 		};
 
@@ -612,13 +607,8 @@
 			reg = <0x48032000 0x80>;
 			interrupts = <GIC_SPI 38 IRQ_TYPE_LEVEL_HIGH>;
 			ti,hwmods = "timer2";
-<<<<<<< HEAD
-			clocks = <&timer2_gfclk_mux>;
-			clock-names = "fck";
-=======
 			clocks = <&timer2_gfclk_mux>, <&sys_clkin>;
 			clock-names = "fck", "timer_sys_ck";
->>>>>>> e64c7a57
 		};
 
 		timer3: timer@48034000 {
@@ -626,14 +616,9 @@
 			reg = <0x48034000 0x80>;
 			interrupts = <GIC_SPI 39 IRQ_TYPE_LEVEL_HIGH>;
 			ti,hwmods = "timer3";
-<<<<<<< HEAD
-			clocks = <&timer3_gfclk_mux>;
-			clock-names = "fck";
+			clocks = <&timer3_gfclk_mux>, <&sys_clkin>;
+			clock-names = "fck", "timer_sys_ck";
 			ti,timer-ipu;
-=======
-			clocks = <&timer3_gfclk_mux>, <&sys_clkin>;
-			clock-names = "fck", "timer_sys_ck";
->>>>>>> e64c7a57
 		};
 
 		timer4: timer@48036000 {
@@ -641,14 +626,9 @@
 			reg = <0x48036000 0x80>;
 			interrupts = <GIC_SPI 40 IRQ_TYPE_LEVEL_HIGH>;
 			ti,hwmods = "timer4";
-<<<<<<< HEAD
-			clocks = <&timer4_gfclk_mux>;
-			clock-names = "fck";
+			clocks = <&timer4_gfclk_mux>, <&sys_clkin>;
+			clock-names = "fck", "timer_sys_ck";
 			ti,timer-ipu;
-=======
-			clocks = <&timer4_gfclk_mux>, <&sys_clkin>;
-			clock-names = "fck", "timer_sys_ck";
->>>>>>> e64c7a57
 		};
 
 		timer5: timer@40138000 {
@@ -657,13 +637,8 @@
 			      <0x49038000 0x80>;
 			interrupts = <GIC_SPI 41 IRQ_TYPE_LEVEL_HIGH>;
 			ti,hwmods = "timer5";
-<<<<<<< HEAD
-			clocks = <&timer5_gfclk_mux>;
-			clock-names = "fck";
-=======
 			clocks = <&timer5_gfclk_mux>, <&dss_syc_gfclk_div>;
 			clock-names = "fck", "timer_sys_ck";
->>>>>>> e64c7a57
 			ti,timer-dsp;
 			ti,timer-pwm;
 		};
@@ -674,13 +649,8 @@
 			      <0x4903a000 0x80>;
 			interrupts = <GIC_SPI 42 IRQ_TYPE_LEVEL_HIGH>;
 			ti,hwmods = "timer6";
-<<<<<<< HEAD
-			clocks = <&timer6_gfclk_mux>;
-			clock-names = "fck";
-=======
 			clocks = <&timer6_gfclk_mux>, <&dss_syc_gfclk_div>;
 			clock-names = "fck", "timer_sys_ck";
->>>>>>> e64c7a57
 			ti,timer-dsp;
 			ti,timer-pwm;
 		};
@@ -691,13 +661,8 @@
 			      <0x4903c000 0x80>;
 			interrupts = <GIC_SPI 43 IRQ_TYPE_LEVEL_HIGH>;
 			ti,hwmods = "timer7";
-<<<<<<< HEAD
-			clocks = <&timer7_gfclk_mux>;
-			clock-names = "fck";
-=======
 			clocks = <&timer7_gfclk_mux>, <&dss_syc_gfclk_div>;
 			clock-names = "fck", "timer_sys_ck";
->>>>>>> e64c7a57
 			ti,timer-dsp;
 		};
 
@@ -707,13 +672,8 @@
 			      <0x4903e000 0x80>;
 			interrupts = <GIC_SPI 44 IRQ_TYPE_LEVEL_HIGH>;
 			ti,hwmods = "timer8";
-<<<<<<< HEAD
-			clocks = <&timer8_gfclk_mux>;
-			clock-names = "fck";
-=======
 			clocks = <&timer8_gfclk_mux>, <&dss_syc_gfclk_div>;
 			clock-names = "fck", "timer_sys_ck";
->>>>>>> e64c7a57
 			ti,timer-dsp;
 			ti,timer-pwm;
 		};
@@ -723,14 +683,9 @@
 			reg = <0x4803e000 0x80>;
 			interrupts = <GIC_SPI 45 IRQ_TYPE_LEVEL_HIGH>;
 			ti,hwmods = "timer9";
-<<<<<<< HEAD
-			clocks = <&timer9_gfclk_mux>;
-			clock-names = "fck";
+			clocks = <&timer9_gfclk_mux>, <&sys_clkin>;
+			clock-names = "fck", "timer_sys_ck";
 			ti,timer-ipu;
-=======
-			clocks = <&timer9_gfclk_mux>, <&sys_clkin>;
-			clock-names = "fck", "timer_sys_ck";
->>>>>>> e64c7a57
 			ti,timer-pwm;
 		};
 
@@ -739,13 +694,8 @@
 			reg = <0x48086000 0x80>;
 			interrupts = <GIC_SPI 46 IRQ_TYPE_LEVEL_HIGH>;
 			ti,hwmods = "timer10";
-<<<<<<< HEAD
-			clocks = <&timer10_gfclk_mux>;
-			clock-names = "fck";
-=======
 			clocks = <&timer10_gfclk_mux>, <&sys_clkin>;
 			clock-names = "fck", "timer_sys_ck";
->>>>>>> e64c7a57
 			ti,timer-pwm;
 		};
 
@@ -754,14 +704,9 @@
 			reg = <0x48088000 0x80>;
 			interrupts = <GIC_SPI 47 IRQ_TYPE_LEVEL_HIGH>;
 			ti,hwmods = "timer11";
-<<<<<<< HEAD
-			clocks = <&timer11_gfclk_mux>;
-			clock-names = "fck";
+			clocks = <&timer11_gfclk_mux>, <&sys_clkin>;
+			clock-names = "fck", "timer_sys_ck";
 			ti,timer-ipu;
-=======
-			clocks = <&timer11_gfclk_mux>, <&sys_clkin>;
-			clock-names = "fck", "timer_sys_ck";
->>>>>>> e64c7a57
 			ti,timer-pwm;
 		};
 
@@ -816,7 +761,6 @@
 			clocks = <&dpll_core_h13x2_ck>, <&usb_otg_ss_refclk960m>;
 			clock-names = "fck", "refclk960m";
 			reg = <0x4a020000 0x10000>;
-			
 			interrupts = <GIC_SPI 93 IRQ_TYPE_LEVEL_HIGH>;
 			#address-cells = <1>;
 			#size-cells = <1>;
