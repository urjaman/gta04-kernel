/*
 * Copyright (C) 2012 Texas Instruments Incorporated - http://www.ti.com/
 *
 * This program is free software; you can redistribute it and/or modify
 * it under the terms of the GNU General Public License version 2 as
 * published by the Free Software Foundation.
 * Based on "omap4.dtsi"
 */

#include <dt-bindings/gpio/gpio.h>
#include <dt-bindings/interrupt-controller/arm-gic.h>
#include <dt-bindings/pinctrl/omap.h>

#include "skeleton.dtsi"

/ {
	#address-cells = <1>;
	#size-cells = <1>;

	compatible = "ti,omap5";
	interrupt-parent = <&gic>;

	aliases {
		i2c0 = &i2c1;
		i2c1 = &i2c2;
		i2c2 = &i2c3;
		i2c3 = &i2c4;
		i2c4 = &i2c5;
		serial0 = &uart1;
		serial1 = &uart2;
		serial2 = &uart3;
		serial3 = &uart4;
		serial4 = &uart5;
		serial5 = &uart6;
	};

	cpus {
		#address-cells = <1>;
		#size-cells = <0>;

		cpu0: cpu@0 {
			device_type = "cpu";
			compatible = "arm,cortex-a15";
			reg = <0x0>;

			operating-points = <
				/* kHz    uV */
				500000  880000
				1000000 1060000
				1500000 1250000
			>;

			clocks = <&dpll_mpu_ck>;
			clock-names = "cpu";

			clock-latency = <300000>; /* From omap-cpufreq driver */

			/* cooling options */
			cooling-min-level = <0>;
			cooling-max-level = <2>;
			#cooling-cells = <2>; /* min followed by max */
		};
		cpu@1 {
			device_type = "cpu";
			compatible = "arm,cortex-a15";
			reg = <0x1>;
		};
	};

	thermal-zones {
		#include "omap4-cpu-thermal.dtsi"
		#include "omap5-gpu-thermal.dtsi"
		#include "omap5-core-thermal.dtsi"
	};

	timer {
		compatible = "arm,armv7-timer";
		/* PPI secure/nonsecure IRQ */
		interrupts = <GIC_PPI 13 (GIC_CPU_MASK_RAW(3) | IRQ_TYPE_LEVEL_LOW)>,
			     <GIC_PPI 14 (GIC_CPU_MASK_RAW(3) | IRQ_TYPE_LEVEL_LOW)>,
			     <GIC_PPI 11 (GIC_CPU_MASK_RAW(3) | IRQ_TYPE_LEVEL_LOW)>,
			     <GIC_PPI 10 (GIC_CPU_MASK_RAW(3) | IRQ_TYPE_LEVEL_LOW)>;
	};

	pmu {
		compatible = "arm,cortex-a15-pmu";
		interrupts = <GIC_SPI 131 IRQ_TYPE_LEVEL_HIGH>,
			     <GIC_SPI 132 IRQ_TYPE_LEVEL_HIGH>;
	};

	gic: interrupt-controller@48211000 {
		compatible = "arm,cortex-a15-gic";
		interrupt-controller;
		#interrupt-cells = <3>;
		reg = <0x48211000 0x1000>,
		      <0x48212000 0x1000>,
		      <0x48214000 0x2000>,
		      <0x48216000 0x2000>;
	};

	/*
	 * The soc node represents the soc top level view. It is used for IPs
	 * that are not memory mapped in the MPU view or for the MPU itself.
	 */
	soc {
		compatible = "ti,omap-infra";
		mpu {
			compatible = "ti,omap5-mpu";
			ti,hwmods = "mpu";
		};
	};

	/*
	 * XXX: Use a flat representation of the OMAP3 interconnect.
	 * The real OMAP interconnect network is quite complex.
	 * Since it will not bring real advantage to represent that in DT for
	 * the moment, just use a fake OCP bus entry to represent the whole bus
	 * hierarchy.
	 */
	ocp {
		compatible = "ti,omap4-l3-noc", "simple-bus";
		#address-cells = <1>;
		#size-cells = <1>;
		ranges;
		ti,hwmods = "l3_main_1", "l3_main_2", "l3_main_3";
		reg = <0x44000000 0x2000>,
		      <0x44800000 0x3000>,
		      <0x45000000 0x4000>;
		interrupts = <GIC_SPI 9 IRQ_TYPE_LEVEL_HIGH>,
			     <GIC_SPI 10 IRQ_TYPE_LEVEL_HIGH>;

		prm: prm@4ae06000 {
			compatible = "ti,omap5-prm";
			reg = <0x4ae06000 0x3000>;

			prm_clocks: clocks {
				#address-cells = <1>;
				#size-cells = <0>;
			};

			prm_clockdomains: clockdomains {
			};
		};

		cm_core_aon: cm_core_aon@4a004000 {
			compatible = "ti,omap5-cm-core-aon";
			reg = <0x4a004000 0x2000>;

			cm_core_aon_clocks: clocks {
				#address-cells = <1>;
				#size-cells = <0>;
			};

			cm_core_aon_clockdomains: clockdomains {
			};
		};

		scrm: scrm@4ae0a000 {
			compatible = "ti,omap5-scrm";
			reg = <0x4ae0a000 0x2000>;

			scrm_clocks: clocks {
				#address-cells = <1>;
				#size-cells = <0>;
			};

			scrm_clockdomains: clockdomains {
			};
		};

		cm_core: cm_core@4a008000 {
			compatible = "ti,omap5-cm-core";
			reg = <0x4a008000 0x3000>;

			cm_core_clocks: clocks {
				#address-cells = <1>;
				#size-cells = <0>;
			};

			cm_core_clockdomains: clockdomains {
			};
		};

		counter32k: counter@4ae04000 {
			compatible = "ti,omap-counter32k";
			reg = <0x4ae04000 0x40>;
			ti,hwmods = "counter_32k";
		};

		omap5_pmx_core: pinmux@4a002840 {
			compatible = "ti,omap4-padconf", "pinctrl-single";
			reg = <0x4a002840 0x01b6>;
			#address-cells = <1>;
			#size-cells = <0>;
			pinctrl-single,register-width = <16>;
			pinctrl-single,function-mask = <0x7fff>;
		};
		omap5_pmx_wkup: pinmux@4ae0c840 {
			compatible = "ti,omap4-padconf", "pinctrl-single";
			reg = <0x4ae0c840 0x0038>;
			#address-cells = <1>;
			#size-cells = <0>;
			pinctrl-single,register-width = <16>;
			pinctrl-single,function-mask = <0x7fff>;
		};

		omap5_padconf_global: tisyscon@4a002da0 {
			compatible = "syscon";
			reg = <0x4A002da0 0xec>;
		};

		pbias_regulator: pbias_regulator {
			compatible = "ti,pbias-omap";
			reg = <0x60 0x4>;
			syscon = <&omap5_padconf_global>;
			pbias_mmc_reg: pbias_mmc_omap5 {
				regulator-name = "pbias_mmc_omap5";
				regulator-min-microvolt = <1800000>;
				regulator-max-microvolt = <3000000>;
			};
		};

		sdma: dma-controller@4a056000 {
			compatible = "ti,omap4430-sdma";
			reg = <0x4a056000 0x1000>;
			interrupts = <GIC_SPI 12 IRQ_TYPE_LEVEL_HIGH>,
				     <GIC_SPI 13 IRQ_TYPE_LEVEL_HIGH>,
				     <GIC_SPI 14 IRQ_TYPE_LEVEL_HIGH>,
				     <GIC_SPI 15 IRQ_TYPE_LEVEL_HIGH>;
			#dma-cells = <1>;
			#dma-channels = <32>;
			#dma-requests = <127>;
		};

		gpio1: gpio@4ae10000 {
			compatible = "ti,omap4-gpio";
			reg = <0x4ae10000 0x200>;
			interrupts = <GIC_SPI 29 IRQ_TYPE_LEVEL_HIGH>;
			ti,hwmods = "gpio1";
			ti,gpio-always-on;
			gpio-controller;
			#gpio-cells = <2>;
			interrupt-controller;
			#interrupt-cells = <2>;
		};

		gpio2: gpio@48055000 {
			compatible = "ti,omap4-gpio";
			reg = <0x48055000 0x200>;
			interrupts = <GIC_SPI 30 IRQ_TYPE_LEVEL_HIGH>;
			ti,hwmods = "gpio2";
			gpio-controller;
			#gpio-cells = <2>;
			interrupt-controller;
			#interrupt-cells = <2>;
		};

		gpio3: gpio@48057000 {
			compatible = "ti,omap4-gpio";
			reg = <0x48057000 0x200>;
			interrupts = <GIC_SPI 31 IRQ_TYPE_LEVEL_HIGH>;
			ti,hwmods = "gpio3";
			gpio-controller;
			#gpio-cells = <2>;
			interrupt-controller;
			#interrupt-cells = <2>;
		};

		gpio4: gpio@48059000 {
			compatible = "ti,omap4-gpio";
			reg = <0x48059000 0x200>;
			interrupts = <GIC_SPI 32 IRQ_TYPE_LEVEL_HIGH>;
			ti,hwmods = "gpio4";
			gpio-controller;
			#gpio-cells = <2>;
			interrupt-controller;
			#interrupt-cells = <2>;
		};

		gpio5: gpio@4805b000 {
			compatible = "ti,omap4-gpio";
			reg = <0x4805b000 0x200>;
			interrupts = <GIC_SPI 33 IRQ_TYPE_LEVEL_HIGH>;
			ti,hwmods = "gpio5";
			gpio-controller;
			#gpio-cells = <2>;
			interrupt-controller;
			#interrupt-cells = <2>;
		};

		gpio6: gpio@4805d000 {
			compatible = "ti,omap4-gpio";
			reg = <0x4805d000 0x200>;
			interrupts = <GIC_SPI 34 IRQ_TYPE_LEVEL_HIGH>;
			ti,hwmods = "gpio6";
			gpio-controller;
			#gpio-cells = <2>;
			interrupt-controller;
			#interrupt-cells = <2>;
		};

		gpio7: gpio@48051000 {
			compatible = "ti,omap4-gpio";
			reg = <0x48051000 0x200>;
			interrupts = <GIC_SPI 35 IRQ_TYPE_LEVEL_HIGH>;
			ti,hwmods = "gpio7";
			gpio-controller;
			#gpio-cells = <2>;
			interrupt-controller;
			#interrupt-cells = <2>;
		};

		gpio8: gpio@48053000 {
			compatible = "ti,omap4-gpio";
			reg = <0x48053000 0x200>;
			interrupts = <GIC_SPI 121 IRQ_TYPE_LEVEL_HIGH>;
			ti,hwmods = "gpio8";
			gpio-controller;
			#gpio-cells = <2>;
			interrupt-controller;
			#interrupt-cells = <2>;
		};

		gpmc: gpmc@50000000 {
			compatible = "ti,omap4430-gpmc";
			reg = <0x50000000 0x1000>;
			#address-cells = <2>;
			#size-cells = <1>;
			interrupts = <GIC_SPI 20 IRQ_TYPE_LEVEL_HIGH>;
			gpmc,num-cs = <8>;
			gpmc,num-waitpins = <4>;
			ti,hwmods = "gpmc";
			clocks = <&l3_iclk_div>;
			clock-names = "fck";
		};

		i2c1: i2c@48070000 {
			compatible = "ti,omap4-i2c";
			reg = <0x48070000 0x100>;
			interrupts = <GIC_SPI 56 IRQ_TYPE_LEVEL_HIGH>;
			#address-cells = <1>;
			#size-cells = <0>;
			ti,hwmods = "i2c1";
		};

		i2c2: i2c@48072000 {
			compatible = "ti,omap4-i2c";
			reg = <0x48072000 0x100>;
			interrupts = <GIC_SPI 57 IRQ_TYPE_LEVEL_HIGH>;
			#address-cells = <1>;
			#size-cells = <0>;
			ti,hwmods = "i2c2";
		};

		i2c3: i2c@48060000 {
			compatible = "ti,omap4-i2c";
			reg = <0x48060000 0x100>;
			interrupts = <GIC_SPI 61 IRQ_TYPE_LEVEL_HIGH>;
			#address-cells = <1>;
			#size-cells = <0>;
			ti,hwmods = "i2c3";
		};

		i2c4: i2c@4807a000 {
			compatible = "ti,omap4-i2c";
			reg = <0x4807a000 0x100>;
			interrupts = <GIC_SPI 62 IRQ_TYPE_LEVEL_HIGH>;
			#address-cells = <1>;
			#size-cells = <0>;
			ti,hwmods = "i2c4";
		};

		i2c5: i2c@4807c000 {
			compatible = "ti,omap4-i2c";
			reg = <0x4807c000 0x100>;
			interrupts = <GIC_SPI 60 IRQ_TYPE_LEVEL_HIGH>;
			#address-cells = <1>;
			#size-cells = <0>;
			ti,hwmods = "i2c5";
		};

		hwspinlock: spinlock@4a0f6000 {
			compatible = "ti,omap4-hwspinlock";
			reg = <0x4a0f6000 0x1000>;
			ti,hwmods = "spinlock";
			#hwlock-cells = <1>;
		};

		mcspi1: spi@48098000 {
			compatible = "ti,omap4-mcspi";
			reg = <0x48098000 0x200>;
			interrupts = <GIC_SPI 65 IRQ_TYPE_LEVEL_HIGH>;
			#address-cells = <1>;
			#size-cells = <0>;
			ti,hwmods = "mcspi1";
			ti,spi-num-cs = <4>;
			dmas = <&sdma 35>,
			       <&sdma 36>,
			       <&sdma 37>,
			       <&sdma 38>,
			       <&sdma 39>,
			       <&sdma 40>,
			       <&sdma 41>,
			       <&sdma 42>;
			dma-names = "tx0", "rx0", "tx1", "rx1",
				    "tx2", "rx2", "tx3", "rx3";
		};

		mcspi2: spi@4809a000 {
			compatible = "ti,omap4-mcspi";
			reg = <0x4809a000 0x200>;
			interrupts = <GIC_SPI 66 IRQ_TYPE_LEVEL_HIGH>;
			#address-cells = <1>;
			#size-cells = <0>;
			ti,hwmods = "mcspi2";
			ti,spi-num-cs = <2>;
			dmas = <&sdma 43>,
			       <&sdma 44>,
			       <&sdma 45>,
			       <&sdma 46>;
			dma-names = "tx0", "rx0", "tx1", "rx1";
		};

		mcspi3: spi@480b8000 {
			compatible = "ti,omap4-mcspi";
			reg = <0x480b8000 0x200>;
			interrupts = <GIC_SPI 91 IRQ_TYPE_LEVEL_HIGH>;
			#address-cells = <1>;
			#size-cells = <0>;
			ti,hwmods = "mcspi3";
			ti,spi-num-cs = <2>;
			dmas = <&sdma 15>, <&sdma 16>;
			dma-names = "tx0", "rx0";
		};

		mcspi4: spi@480ba000 {
			compatible = "ti,omap4-mcspi";
			reg = <0x480ba000 0x200>;
			interrupts = <GIC_SPI 48 IRQ_TYPE_LEVEL_HIGH>;
			#address-cells = <1>;
			#size-cells = <0>;
			ti,hwmods = "mcspi4";
			ti,spi-num-cs = <1>;
			dmas = <&sdma 70>, <&sdma 71>;
			dma-names = "tx0", "rx0";
		};

		uart1: serial@4806a000 {
			compatible = "ti,omap4-uart";
			reg = <0x4806a000 0x100>;
			interrupts = <GIC_SPI 72 IRQ_TYPE_LEVEL_HIGH>;
			ti,hwmods = "uart1";
			clock-frequency = <48000000>;
		};

		uart2: serial@4806c000 {
			compatible = "ti,omap4-uart";
			reg = <0x4806c000 0x100>;
			interrupts = <GIC_SPI 73 IRQ_TYPE_LEVEL_HIGH>;
			ti,hwmods = "uart2";
			clock-frequency = <48000000>;
		};

		uart3: serial@48020000 {
			compatible = "ti,omap4-uart";
			reg = <0x48020000 0x100>;
			interrupts = <GIC_SPI 74 IRQ_TYPE_LEVEL_HIGH>;
			ti,hwmods = "uart3";
			clock-frequency = <48000000>;
		};

		uart4: serial@4806e000 {
			compatible = "ti,omap4-uart";
			reg = <0x4806e000 0x100>;
			interrupts = <GIC_SPI 70 IRQ_TYPE_LEVEL_HIGH>;
			ti,hwmods = "uart4";
			clock-frequency = <48000000>;
		};

		uart5: serial@48066000 {
			compatible = "ti,omap4-uart";
			reg = <0x48066000 0x100>;
			interrupts = <GIC_SPI 105 IRQ_TYPE_LEVEL_HIGH>;
			ti,hwmods = "uart5";
			clock-frequency = <48000000>;
		};

		uart6: serial@48068000 {
			compatible = "ti,omap4-uart";
			reg = <0x48068000 0x100>;
			interrupts = <GIC_SPI 106 IRQ_TYPE_LEVEL_HIGH>;
			ti,hwmods = "uart6";
			clock-frequency = <48000000>;
		};

		mmc1: mmc@4809c000 {
			compatible = "ti,omap4-hsmmc";
			reg = <0x4809c000 0x400>;
			interrupts = <GIC_SPI 83 IRQ_TYPE_LEVEL_HIGH>;
			ti,hwmods = "mmc1";
			ti,dual-volt;
			ti,needs-special-reset;
			dmas = <&sdma 61>, <&sdma 62>;
			dma-names = "tx", "rx";
			pbias-supply = <&pbias_mmc_reg>;
		};

		mmc2: mmc@480b4000 {
			compatible = "ti,omap4-hsmmc";
			reg = <0x480b4000 0x400>;
			interrupts = <GIC_SPI 86 IRQ_TYPE_LEVEL_HIGH>;
			ti,hwmods = "mmc2";
			ti,needs-special-reset;
			dmas = <&sdma 47>, <&sdma 48>;
			dma-names = "tx", "rx";
		};

		mmc3: mmc@480ad000 {
			compatible = "ti,omap4-hsmmc";
			reg = <0x480ad000 0x400>;
			interrupts = <GIC_SPI 94 IRQ_TYPE_LEVEL_HIGH>;
			ti,hwmods = "mmc3";
			ti,needs-special-reset;
			dmas = <&sdma 77>, <&sdma 78>;
			dma-names = "tx", "rx";
		};

		mmc4: mmc@480d1000 {
			compatible = "ti,omap4-hsmmc";
			reg = <0x480d1000 0x400>;
			interrupts = <GIC_SPI 96 IRQ_TYPE_LEVEL_HIGH>;
			ti,hwmods = "mmc4";
			ti,needs-special-reset;
			dmas = <&sdma 57>, <&sdma 58>;
			dma-names = "tx", "rx";
		};

		mmc5: mmc@480d5000 {
			compatible = "ti,omap4-hsmmc";
			reg = <0x480d5000 0x400>;
			interrupts = <GIC_SPI 59 IRQ_TYPE_LEVEL_HIGH>;
			ti,hwmods = "mmc5";
			ti,needs-special-reset;
			dmas = <&sdma 59>, <&sdma 60>;
			dma-names = "tx", "rx";
		};

		mmu_dsp: mmu@4a066000 {
			compatible = "ti,omap4-iommu";
			reg = <0x4a066000 0x100>;
			interrupts = <GIC_SPI 28 IRQ_TYPE_LEVEL_HIGH>;
			ti,hwmods = "mmu_dsp";
		};

		mmu_ipu: mmu@55082000 {
			compatible = "ti,omap4-iommu";
			reg = <0x55082000 0x100>;
			interrupts = <GIC_SPI 100 IRQ_TYPE_LEVEL_HIGH>;
			ti,hwmods = "mmu_ipu";
			ti,iommu-bus-err-back;
		};

		keypad: keypad@4ae1c000 {
			compatible = "ti,omap4-keypad";
			reg = <0x4ae1c000 0x400>;
			ti,hwmods = "kbd";
		};

		mcpdm: mcpdm@40132000 {
			compatible = "ti,omap4-mcpdm";
			reg = <0x40132000 0x7f>, /* MPU private access */
			      <0x49032000 0x7f>; /* L3 Interconnect */
			reg-names = "mpu", "dma";
			interrupts = <GIC_SPI 112 IRQ_TYPE_LEVEL_HIGH>;
			ti,hwmods = "mcpdm";
			dmas = <&sdma 65>,
			       <&sdma 66>;
			dma-names = "up_link", "dn_link";
			status = "disabled";
		};

		dmic: dmic@4012e000 {
			compatible = "ti,omap4-dmic";
			reg = <0x4012e000 0x7f>, /* MPU private access */
			      <0x4902e000 0x7f>; /* L3 Interconnect */
			reg-names = "mpu", "dma";
			interrupts = <GIC_SPI 114 IRQ_TYPE_LEVEL_HIGH>;
			ti,hwmods = "dmic";
			dmas = <&sdma 67>;
			dma-names = "up_link";
			status = "disabled";
		};

		mcbsp1: mcbsp@40122000 {
			compatible = "ti,omap4-mcbsp";
			reg = <0x40122000 0xff>, /* MPU private access */
			      <0x49022000 0xff>; /* L3 Interconnect */
			reg-names = "mpu", "dma";
			interrupts = <GIC_SPI 17 IRQ_TYPE_LEVEL_HIGH>;
			interrupt-names = "common";
			ti,buffer-size = <128>;
			ti,hwmods = "mcbsp1";
			dmas = <&sdma 33>,
			       <&sdma 34>;
			dma-names = "tx", "rx";
			status = "disabled";
		};

		mcbsp2: mcbsp@40124000 {
			compatible = "ti,omap4-mcbsp";
			reg = <0x40124000 0xff>, /* MPU private access */
			      <0x49024000 0xff>; /* L3 Interconnect */
			reg-names = "mpu", "dma";
			interrupts = <GIC_SPI 22 IRQ_TYPE_LEVEL_HIGH>;
			interrupt-names = "common";
			ti,buffer-size = <128>;
			ti,hwmods = "mcbsp2";
			dmas = <&sdma 17>,
			       <&sdma 18>;
			dma-names = "tx", "rx";
			status = "disabled";
		};

		mcbsp3: mcbsp@40126000 {
			compatible = "ti,omap4-mcbsp";
			reg = <0x40126000 0xff>, /* MPU private access */
			      <0x49026000 0xff>; /* L3 Interconnect */
			reg-names = "mpu", "dma";
			interrupts = <GIC_SPI 23 IRQ_TYPE_LEVEL_HIGH>;
			interrupt-names = "common";
			ti,buffer-size = <128>;
			ti,hwmods = "mcbsp3";
			dmas = <&sdma 19>,
			       <&sdma 20>;
			dma-names = "tx", "rx";
			status = "disabled";
		};

		mailbox: mailbox@4a0f4000 {
			compatible = "ti,omap4-mailbox";
			reg = <0x4a0f4000 0x200>;
			interrupts = <GIC_SPI 26 IRQ_TYPE_LEVEL_HIGH>;
			ti,hwmods = "mailbox";
		};

		timer1: timer@4ae18000 {
			compatible = "ti,omap5430-timer";
			reg = <0x4ae18000 0x80>;
			interrupts = <GIC_SPI 37 IRQ_TYPE_LEVEL_HIGH>;
			ti,hwmods = "timer1";
			ti,timer-alwon;
		};

		timer2: timer@48032000 {
			compatible = "ti,omap5430-timer";
			reg = <0x48032000 0x80>;
			interrupts = <GIC_SPI 38 IRQ_TYPE_LEVEL_HIGH>;
			ti,hwmods = "timer2";
		};

		timer3: timer@48034000 {
			compatible = "ti,omap5430-timer";
			reg = <0x48034000 0x80>;
			interrupts = <GIC_SPI 39 IRQ_TYPE_LEVEL_HIGH>;
			ti,hwmods = "timer3";
		};

		timer4: timer@48036000 {
			compatible = "ti,omap5430-timer";
			reg = <0x48036000 0x80>;
			interrupts = <GIC_SPI 40 IRQ_TYPE_LEVEL_HIGH>;
			ti,hwmods = "timer4";
		};

		timer5: timer@40138000 {
			compatible = "ti,omap5430-timer";
			reg = <0x40138000 0x80>,
			      <0x49038000 0x80>;
			interrupts = <GIC_SPI 41 IRQ_TYPE_LEVEL_HIGH>;
			ti,hwmods = "timer5";
			ti,timer-dsp;
			ti,timer-pwm;
		};

		timer6: timer@4013a000 {
			compatible = "ti,omap5430-timer";
			reg = <0x4013a000 0x80>,
			      <0x4903a000 0x80>;
			interrupts = <GIC_SPI 42 IRQ_TYPE_LEVEL_HIGH>;
			ti,hwmods = "timer6";
			ti,timer-dsp;
			ti,timer-pwm;
		};

		timer7: timer@4013c000 {
			compatible = "ti,omap5430-timer";
			reg = <0x4013c000 0x80>,
			      <0x4903c000 0x80>;
			interrupts = <GIC_SPI 43 IRQ_TYPE_LEVEL_HIGH>;
			ti,hwmods = "timer7";
			ti,timer-dsp;
		};

		timer8: timer@4013e000 {
			compatible = "ti,omap5430-timer";
			reg = <0x4013e000 0x80>,
			      <0x4903e000 0x80>;
			interrupts = <GIC_SPI 44 IRQ_TYPE_LEVEL_HIGH>;
			ti,hwmods = "timer8";
			ti,timer-dsp;
			ti,timer-pwm;
		};

		timer9: timer@4803e000 {
			compatible = "ti,omap5430-timer";
			reg = <0x4803e000 0x80>;
			interrupts = <GIC_SPI 45 IRQ_TYPE_LEVEL_HIGH>;
			ti,hwmods = "timer9";
			ti,timer-pwm;
		};

		timer10: timer@48086000 {
			compatible = "ti,omap5430-timer";
			reg = <0x48086000 0x80>;
			interrupts = <GIC_SPI 46 IRQ_TYPE_LEVEL_HIGH>;
			ti,hwmods = "timer10";
			ti,timer-pwm;
		};

		timer11: timer@48088000 {
			compatible = "ti,omap5430-timer";
			reg = <0x48088000 0x80>;
			interrupts = <GIC_SPI 47 IRQ_TYPE_LEVEL_HIGH>;
			ti,hwmods = "timer11";
			ti,timer-pwm;
		};

		wdt2: wdt@4ae14000 {
			compatible = "ti,omap5-wdt", "ti,omap3-wdt";
			reg = <0x4ae14000 0x80>;
			interrupts = <GIC_SPI 80 IRQ_TYPE_LEVEL_HIGH>;
			ti,hwmods = "wd_timer2";
		};

		dmm@4e000000 {
			compatible = "ti,omap5-dmm";
			reg = <0x4e000000 0x800>;
			interrupts = <0 113 0x4>;
			ti,hwmods = "dmm";
		};

		emif1: emif@4c000000 {
			compatible	= "ti,emif-4d5";
			ti,hwmods	= "emif1";
			ti,no-idle-on-init;
			phy-type	= <2>; /* DDR PHY type: Intelli PHY */
			reg = <0x4c000000 0x400>;
			interrupts = <GIC_SPI 110 IRQ_TYPE_LEVEL_HIGH>;
			hw-caps-read-idle-ctrl;
			hw-caps-ll-interface;
			hw-caps-temp-alert;
		};

		emif2: emif@4d000000 {
			compatible	= "ti,emif-4d5";
			ti,hwmods	= "emif2";
			ti,no-idle-on-init;
			phy-type	= <2>; /* DDR PHY type: Intelli PHY */
			reg = <0x4d000000 0x400>;
			interrupts = <GIC_SPI 111 IRQ_TYPE_LEVEL_HIGH>;
			hw-caps-read-idle-ctrl;
			hw-caps-ll-interface;
			hw-caps-temp-alert;
		};

		omap_control_usb2phy: control-phy@4a002300 {
			compatible = "ti,control-phy-usb2";
			reg = <0x4a002300 0x4>;
			reg-names = "power";
		};

		omap_control_usb3phy: control-phy@4a002370 {
			compatible = "ti,control-phy-pipe3";
			reg = <0x4a002370 0x4>;
			reg-names = "power";
		};

		usb3: omap_dwc3@4a020000 {
			compatible = "ti,dwc3";
			ti,hwmods = "usb_otg_ss";
			reg = <0x4a020000 0x10000>;
			interrupts = <GIC_SPI 93 IRQ_TYPE_LEVEL_HIGH>;
			#address-cells = <1>;
			#size-cells = <1>;
			utmi-mode = <2>;
			ranges;
			dwc3@4a030000 {
				compatible = "snps,dwc3";
				reg = <0x4a030000 0x10000>;
				interrupts = <GIC_SPI 92 IRQ_TYPE_LEVEL_HIGH>;
				phys = <&usb2_phy>, <&usb3_phy>;
				phy-names = "usb2-phy", "usb3-phy";
				dr_mode = "peripheral";
				tx-fifo-resize;
			};
		};

		ocp2scp@4a080000 {
			compatible = "ti,omap-ocp2scp";
			#address-cells = <1>;
			#size-cells = <1>;
			reg = <0x4a080000 0x20>;
			ranges;
			ti,hwmods = "ocp2scp1";
			usb2_phy: usb2phy@4a084000 {
				compatible = "ti,omap-usb2";
				reg = <0x4a084000 0x7c>;
				ctrl-module = <&omap_control_usb2phy>;
				clocks = <&usb_phy_cm_clk32k>, <&usb_otg_ss_refclk960m>;
				clock-names = "wkupclk", "refclk";
				#phy-cells = <0>;
			};

			usb3_phy: usb3phy@4a084400 {
				compatible = "ti,omap-usb3";
				reg = <0x4a084400 0x80>,
				      <0x4a084800 0x64>,
				      <0x4a084c00 0x40>;
				reg-names = "phy_rx", "phy_tx", "pll_ctrl";
				ctrl-module = <&omap_control_usb3phy>;
				clocks = <&usb_phy_cm_clk32k>,
					 <&sys_clkin>,
					 <&usb_otg_ss_refclk960m>;
				clock-names =	"wkupclk",
						"sysclk",
						"refclk";
				#phy-cells = <0>;
			};
		};

		usbhstll: usbhstll@4a062000 {
			compatible = "ti,usbhs-tll";
			reg = <0x4a062000 0x1000>;
			interrupts = <GIC_SPI 78 IRQ_TYPE_LEVEL_HIGH>;
			ti,hwmods = "usb_tll_hs";
		};

		usbhshost: usbhshost@4a064000 {
			compatible = "ti,usbhs-host";
			reg = <0x4a064000 0x800>;
			ti,hwmods = "usb_host_hs";
			#address-cells = <1>;
			#size-cells = <1>;
			ranges;
			clocks = <&l3init_60m_fclk>,
				 <&xclk60mhsp1_ck>,
				 <&xclk60mhsp2_ck>;
			clock-names = "refclk_60m_int",
				      "refclk_60m_ext_p1",
				      "refclk_60m_ext_p2";

			usbhsohci: ohci@4a064800 {
				compatible = "ti,ohci-omap3";
				reg = <0x4a064800 0x400>;
				interrupt-parent = <&gic>;
				interrupts = <GIC_SPI 76 IRQ_TYPE_LEVEL_HIGH>;
			};

			usbhsehci: ehci@4a064c00 {
				compatible = "ti,ehci-omap";
				reg = <0x4a064c00 0x400>;
				interrupt-parent = <&gic>;
				interrupts = <GIC_SPI 77 IRQ_TYPE_LEVEL_HIGH>;
			};
		};

		bandgap: bandgap@4a0021e0 {
			reg = <0x4a0021e0 0xc
			       0x4a00232c 0xc
			       0x4a002380 0x2c
			       0x4a0023C0 0x3c>;
			interrupts = <GIC_SPI 126 IRQ_TYPE_LEVEL_HIGH>;
			compatible = "ti,omap5430-bandgap";

			#thermal-sensor-cells = <1>;
		};

<<<<<<< HEAD
		dss: dss@58000000 {
			compatible = "ti,omap4-dss", "simple-bus";
=======
		omap_control_sata: control-phy@4a002374 {
			compatible = "ti,control-phy-pipe3";
			reg = <0x4a002374 0x4>;
			reg-names = "power";
			clocks = <&sys_clkin>;
			clock-names = "sysclk";
		};

		/* OCP2SCP3 */
		ocp2scp@4a090000 {
			compatible = "ti,omap-ocp2scp";
			#address-cells = <1>;
			#size-cells = <1>;
			reg = <0x4a090000 0x20>;
			ranges;
			ti,hwmods = "ocp2scp3";
			sata_phy: phy@4a096000 {
				compatible = "ti,phy-pipe3-sata";
				reg = <0x4A096000 0x80>, /* phy_rx */
				      <0x4A096400 0x64>, /* phy_tx */
				      <0x4A096800 0x40>; /* pll_ctrl */
				reg-names = "phy_rx", "phy_tx", "pll_ctrl";
				ctrl-module = <&omap_control_sata>;
				clocks = <&sys_clkin>;
				clock-names = "sysclk";
				#phy-cells = <0>;
			};
		};

		sata: sata@4a141100 {
			compatible = "snps,dwc-ahci";
			reg = <0x4a140000 0x1100>, <0x4a141100 0x7>;
			interrupts = <GIC_SPI 54 IRQ_TYPE_LEVEL_HIGH>;
			phys = <&sata_phy>;
			phy-names = "sata-phy";
			clocks = <&sata_ref_clk>;
			ti,hwmods = "sata";
		};

		dss: dss@58000000 {
			compatible = "ti,omap5-dss";
>>>>>>> 64b2d1fb
			reg = <0x58000000 0x80>;
			status = "disabled";
			ti,hwmods = "dss_core";
			clocks = <&dss_dss_clk>;
			clock-names = "fck";
			#address-cells = <1>;
			#size-cells = <1>;
			ranges;

			dispc@58001000 {
<<<<<<< HEAD
				compatible = "ti,omap4-dispc";
				reg = <0x58001000 0x1000>;
				interrupts = <0 25 0x4>;
=======
				compatible = "ti,omap5-dispc";
				reg = <0x58001000 0x1000>;
				interrupts = <GIC_SPI 25 IRQ_TYPE_LEVEL_HIGH>;
>>>>>>> 64b2d1fb
				ti,hwmods = "dss_dispc";
				clocks = <&dss_dss_clk>;
				clock-names = "fck";
			};

<<<<<<< HEAD
			dpi: encoder@0 {
				compatible = "ti,omap4-dpi";
			};

			rfbi: encoder@58002000  {
				compatible = "ti,omap4-rfbi";
				reg = <0x58002000 0x100>;
				status = "disabled";
				ti,hwmods = "dss_rfbi";
			};

=======
>>>>>>> 64b2d1fb
			dsi1: encoder@58004000 {
				compatible = "ti,omap5-dsi";
				reg = <0x58004000 0x200>,
				      <0x58004200 0x40>,
				      <0x58004300 0x40>;
				reg-names = "proto", "phy", "pll";
<<<<<<< HEAD
				interrupts = <0 53 0x4>;
=======
				interrupts = <GIC_SPI 53 IRQ_TYPE_LEVEL_HIGH>;
>>>>>>> 64b2d1fb
				status = "disabled";
				ti,hwmods = "dss_dsi1";
				clocks = <&dss_dss_clk>, <&dss_sys_clk>;
				clock-names = "fck", "sys_clk";
			};

			dsi2: encoder@58005000 {
				compatible = "ti,omap5-dsi";
				reg = <0x58009000 0x200>,
				      <0x58009200 0x40>,
				      <0x58009300 0x40>;
				reg-names = "proto", "phy", "pll";
<<<<<<< HEAD
				interrupts = <0 55 0x4>;
=======
				interrupts = <GIC_SPI 55 IRQ_TYPE_LEVEL_HIGH>;
>>>>>>> 64b2d1fb
				status = "disabled";
				ti,hwmods = "dss_dsi2";
				clocks = <&dss_dss_clk>, <&dss_sys_clk>;
				clock-names = "fck", "sys_clk";
			};

			hdmi: encoder@58060000 {
				compatible = "ti,omap5-hdmi";
				reg = <0x58040000 0x200>,
<<<<<<< HEAD
				      <0x58040200 0x100>,
				      <0x58040300 0x100>,
				      <0x58060000 0x19000>;
				reg-names = "wp", "pll", "phy", "core";
				interrupts = <0 101 0x4>;
=======
				      <0x58040200 0x80>,
				      <0x58040300 0x80>,
				      <0x58060000 0x19000>;
				reg-names = "wp", "pll", "phy", "core";
				interrupts = <GIC_SPI 101 IRQ_TYPE_LEVEL_HIGH>;
>>>>>>> 64b2d1fb
				status = "disabled";
				ti,hwmods = "dss_hdmi";
				clocks = <&dss_48mhz_clk>, <&dss_sys_clk>;
				clock-names = "fck", "sys_clk";
<<<<<<< HEAD
=======
				dmas = <&sdma 76>;
				dma-names = "audio_tx";
>>>>>>> 64b2d1fb
			};
		};
	};
};

/include/ "omap54xx-clocks.dtsi"<|MERGE_RESOLUTION|>--- conflicted
+++ resolved
@@ -885,10 +885,6 @@
 			#thermal-sensor-cells = <1>;
 		};
 
-<<<<<<< HEAD
-		dss: dss@58000000 {
-			compatible = "ti,omap4-dss", "simple-bus";
-=======
 		omap_control_sata: control-phy@4a002374 {
 			compatible = "ti,control-phy-pipe3";
 			reg = <0x4a002374 0x4>;
@@ -930,7 +926,6 @@
 
 		dss: dss@58000000 {
 			compatible = "ti,omap5-dss";
->>>>>>> 64b2d1fb
 			reg = <0x58000000 0x80>;
 			status = "disabled";
 			ti,hwmods = "dss_core";
@@ -941,45 +936,21 @@
 			ranges;
 
 			dispc@58001000 {
-<<<<<<< HEAD
-				compatible = "ti,omap4-dispc";
-				reg = <0x58001000 0x1000>;
-				interrupts = <0 25 0x4>;
-=======
 				compatible = "ti,omap5-dispc";
 				reg = <0x58001000 0x1000>;
 				interrupts = <GIC_SPI 25 IRQ_TYPE_LEVEL_HIGH>;
->>>>>>> 64b2d1fb
 				ti,hwmods = "dss_dispc";
 				clocks = <&dss_dss_clk>;
 				clock-names = "fck";
 			};
 
-<<<<<<< HEAD
-			dpi: encoder@0 {
-				compatible = "ti,omap4-dpi";
-			};
-
-			rfbi: encoder@58002000  {
-				compatible = "ti,omap4-rfbi";
-				reg = <0x58002000 0x100>;
-				status = "disabled";
-				ti,hwmods = "dss_rfbi";
-			};
-
-=======
->>>>>>> 64b2d1fb
 			dsi1: encoder@58004000 {
 				compatible = "ti,omap5-dsi";
 				reg = <0x58004000 0x200>,
 				      <0x58004200 0x40>,
 				      <0x58004300 0x40>;
 				reg-names = "proto", "phy", "pll";
-<<<<<<< HEAD
-				interrupts = <0 53 0x4>;
-=======
 				interrupts = <GIC_SPI 53 IRQ_TYPE_LEVEL_HIGH>;
->>>>>>> 64b2d1fb
 				status = "disabled";
 				ti,hwmods = "dss_dsi1";
 				clocks = <&dss_dss_clk>, <&dss_sys_clk>;
@@ -992,11 +963,7 @@
 				      <0x58009200 0x40>,
 				      <0x58009300 0x40>;
 				reg-names = "proto", "phy", "pll";
-<<<<<<< HEAD
-				interrupts = <0 55 0x4>;
-=======
 				interrupts = <GIC_SPI 55 IRQ_TYPE_LEVEL_HIGH>;
->>>>>>> 64b2d1fb
 				status = "disabled";
 				ti,hwmods = "dss_dsi2";
 				clocks = <&dss_dss_clk>, <&dss_sys_clk>;
@@ -1006,28 +973,17 @@
 			hdmi: encoder@58060000 {
 				compatible = "ti,omap5-hdmi";
 				reg = <0x58040000 0x200>,
-<<<<<<< HEAD
-				      <0x58040200 0x100>,
-				      <0x58040300 0x100>,
-				      <0x58060000 0x19000>;
-				reg-names = "wp", "pll", "phy", "core";
-				interrupts = <0 101 0x4>;
-=======
 				      <0x58040200 0x80>,
 				      <0x58040300 0x80>,
 				      <0x58060000 0x19000>;
 				reg-names = "wp", "pll", "phy", "core";
 				interrupts = <GIC_SPI 101 IRQ_TYPE_LEVEL_HIGH>;
->>>>>>> 64b2d1fb
 				status = "disabled";
 				ti,hwmods = "dss_hdmi";
 				clocks = <&dss_48mhz_clk>, <&dss_sys_clk>;
 				clock-names = "fck", "sys_clk";
-<<<<<<< HEAD
-=======
 				dmas = <&sdma 76>;
 				dma-names = "audio_tx";
->>>>>>> 64b2d1fb
 			};
 		};
 	};
