/*
 * Copyright (C) 2012 Texas Instruments Incorporated - http://www.ti.com/
 *
 * This program is free software; you can redistribute it and/or modify
 * it under the terms of the GNU General Public License version 2 as
 * published by the Free Software Foundation.
 * Based on "omap4.dtsi"
 */

#include <dt-bindings/gpio/gpio.h>
#include <dt-bindings/interrupt-controller/arm-gic.h>
#include <dt-bindings/pinctrl/omap.h>

#include "skeleton.dtsi"

/ {
	#address-cells = <1>;
	#size-cells = <1>;

	compatible = "ti,omap5";
	interrupt-parent = <&gic>;

	aliases {
		serial0 = &uart1;
		serial1 = &uart2;
		serial2 = &uart3;
		serial3 = &uart4;
		serial4 = &uart5;
		serial5 = &uart6;
	};

	cpus {
		#address-cells = <1>;
		#size-cells = <0>;

		cpu@0 {
			device_type = "cpu";
			compatible = "arm,cortex-a15";
			reg = <0x0>;
		};
		cpu@1 {
			device_type = "cpu";
			compatible = "arm,cortex-a15";
			reg = <0x1>;
		};
	};

	timer {
		compatible = "arm,armv7-timer";
		/* PPI secure/nonsecure IRQ */
		interrupts = <GIC_PPI 13 (GIC_CPU_MASK_RAW(3) | IRQ_TYPE_LEVEL_LOW)>,
			     <GIC_PPI 14 (GIC_CPU_MASK_RAW(3) | IRQ_TYPE_LEVEL_LOW)>,
			     <GIC_PPI 11 (GIC_CPU_MASK_RAW(3) | IRQ_TYPE_LEVEL_LOW)>,
			     <GIC_PPI 10 (GIC_CPU_MASK_RAW(3) | IRQ_TYPE_LEVEL_LOW)>;
	};

	gic: interrupt-controller@48211000 {
		compatible = "arm,cortex-a15-gic";
		interrupt-controller;
		#interrupt-cells = <3>;
		reg = <0x48211000 0x1000>,
		      <0x48212000 0x1000>,
		      <0x48214000 0x2000>,
		      <0x48216000 0x2000>;
	};

	/*
	 * The soc node represents the soc top level view. It is uses for IPs
	 * that are not memory mapped in the MPU view or for the MPU itself.
	 */
	soc {
		compatible = "ti,omap-infra";
		mpu {
			compatible = "ti,omap5-mpu";
			ti,hwmods = "mpu";
		};
	};

	/*
	 * XXX: Use a flat representation of the OMAP3 interconnect.
	 * The real OMAP interconnect network is quite complex.
	 * Since that will not bring real advantage to represent that in DT for
	 * the moment, just use a fake OCP bus entry to represent the whole bus
	 * hierarchy.
	 */
	ocp {
		compatible = "ti,omap4-l3-noc", "simple-bus";
		#address-cells = <1>;
		#size-cells = <1>;
		ranges;
		ti,hwmods = "l3_main_1", "l3_main_2", "l3_main_3";
		reg = <0x44000000 0x2000>,
		      <0x44800000 0x3000>,
		      <0x45000000 0x4000>;
		interrupts = <GIC_SPI 9 IRQ_TYPE_LEVEL_HIGH>,
			     <GIC_SPI 10 IRQ_TYPE_LEVEL_HIGH>;

		counter32k: counter@4ae04000 {
			compatible = "ti,omap-counter32k";
			reg = <0x4ae04000 0x40>;
			ti,hwmods = "counter_32k";
			clocks = <&wkupaon_iclk_mux>;
			clock-names = "fck";
		};

		omap5_pmx_core: pinmux@4a002840 {
			compatible = "ti,omap4-padconf", "pinctrl-single";
			reg = <0x4a002840 0x01b6>;
			#address-cells = <1>;
			#size-cells = <0>;
			pinctrl-single,register-width = <16>;
			pinctrl-single,function-mask = <0x7fff>;
		};
		omap5_pmx_wkup: pinmux@4ae0c840 {
			compatible = "ti,omap4-padconf", "pinctrl-single";
			reg = <0x4ae0c840 0x0038>;
			#address-cells = <1>;
			#size-cells = <0>;
			pinctrl-single,register-width = <16>;
			pinctrl-single,function-mask = <0x7fff>;
		};

		sdma: dma-controller@4a056000 {
			compatible = "ti,omap4430-sdma";
			reg = <0x4a056000 0x1000>;
			interrupts = <GIC_SPI 12 IRQ_TYPE_LEVEL_HIGH>,
				     <GIC_SPI 13 IRQ_TYPE_LEVEL_HIGH>,
				     <GIC_SPI 14 IRQ_TYPE_LEVEL_HIGH>,
				     <GIC_SPI 15 IRQ_TYPE_LEVEL_HIGH>;
			#dma-cells = <1>;
			#dma-channels = <32>;
			#dma-requests = <127>;
			clocks = <&l3_iclk_div>;
			clock-names = "fck";
		};

		gpio1: gpio@4ae10000 {
			compatible = "ti,omap4-gpio";
			reg = <0x4ae10000 0x200>;
			interrupts = <GIC_SPI 29 IRQ_TYPE_LEVEL_HIGH>;
			ti,hwmods = "gpio1";
			clocks = <&wkupaon_iclk_mux>, <&gpio1_dbclk>;
			clock-names = "fck", "dbclk";
			ti,gpio-always-on;
			gpio-controller;
			#gpio-cells = <2>;
			interrupt-controller;
			#interrupt-cells = <2>;
		};

		gpio2: gpio@48055000 {
			compatible = "ti,omap4-gpio";
			reg = <0x48055000 0x200>;
			interrupts = <GIC_SPI 30 IRQ_TYPE_LEVEL_HIGH>;
			ti,hwmods = "gpio2";
			clocks = <&l4_root_clk_div>, <&gpio2_dbclk>;
			clock-names = "fck", "dbclk";
			gpio-controller;
			#gpio-cells = <2>;
			interrupt-controller;
			#interrupt-cells = <2>;
		};

		gpio3: gpio@48057000 {
			compatible = "ti,omap4-gpio";
			reg = <0x48057000 0x200>;
			interrupts = <GIC_SPI 31 IRQ_TYPE_LEVEL_HIGH>;
			ti,hwmods = "gpio3";
			clocks = <&l4_root_clk_div>, <&gpio3_dbclk>;
			clock-names = "fck", "dbclk";
			gpio-controller;
			#gpio-cells = <2>;
			interrupt-controller;
			#interrupt-cells = <2>;
		};

		gpio4: gpio@48059000 {
			compatible = "ti,omap4-gpio";
			reg = <0x48059000 0x200>;
			interrupts = <GIC_SPI 32 IRQ_TYPE_LEVEL_HIGH>;
			ti,hwmods = "gpio4";
			clocks = <&l4_root_clk_div>, <&gpio4_dbclk>;
			clock-names = "fck", "dbclk";
			gpio-controller;
			#gpio-cells = <2>;
			interrupt-controller;
			#interrupt-cells = <2>;
		};

		gpio5: gpio@4805b000 {
			compatible = "ti,omap4-gpio";
			reg = <0x4805b000 0x200>;
			interrupts = <GIC_SPI 33 IRQ_TYPE_LEVEL_HIGH>;
			ti,hwmods = "gpio5";
			clocks = <&l4_root_clk_div>, <&gpio5_dbclk>;
			clock-names = "fck", "dbclk";
			gpio-controller;
			#gpio-cells = <2>;
			interrupt-controller;
			#interrupt-cells = <2>;
		};

		gpio6: gpio@4805d000 {
			compatible = "ti,omap4-gpio";
			reg = <0x4805d000 0x200>;
			interrupts = <GIC_SPI 34 IRQ_TYPE_LEVEL_HIGH>;
			ti,hwmods = "gpio6";
			clocks = <&l4_root_clk_div>, <&gpio6_dbclk>;
			clock-names = "fck", "dbclk";
			gpio-controller;
			#gpio-cells = <2>;
			interrupt-controller;
			#interrupt-cells = <2>;
		};

		gpio7: gpio@48051000 {
			compatible = "ti,omap4-gpio";
			reg = <0x48051000 0x200>;
			interrupts = <GIC_SPI 35 IRQ_TYPE_LEVEL_HIGH>;
			ti,hwmods = "gpio7";
			clocks = <&l4_root_clk_div>, <&gpio7_dbclk>;
			clock-names = "fck", "dbclk";
			gpio-controller;
			#gpio-cells = <2>;
			interrupt-controller;
			#interrupt-cells = <2>;
		};

		gpio8: gpio@48053000 {
			compatible = "ti,omap4-gpio";
			reg = <0x48053000 0x200>;
			interrupts = <GIC_SPI 121 IRQ_TYPE_LEVEL_HIGH>;
			ti,hwmods = "gpio8";
			clocks = <&l4_root_clk_div>, <&gpio8_dbclk>;
			clock-names = "fck", "dbclk";
			gpio-controller;
			#gpio-cells = <2>;
			interrupt-controller;
			#interrupt-cells = <2>;
		};

		gpmc: gpmc@50000000 {
			compatible = "ti,omap4430-gpmc";
			reg = <0x50000000 0x1000>;
			#address-cells = <2>;
			#size-cells = <1>;
			interrupts = <GIC_SPI 20 IRQ_TYPE_LEVEL_HIGH>;
			gpmc,num-cs = <8>;
			gpmc,num-waitpins = <4>;
			ti,hwmods = "gpmc";
		};

		i2c1: i2c@48070000 {
			compatible = "ti,omap4-i2c";
			reg = <0x48070000 0x100>;
			interrupts = <GIC_SPI 56 IRQ_TYPE_LEVEL_HIGH>;
			#address-cells = <1>;
			#size-cells = <0>;
			ti,hwmods = "i2c1";
			clocks = <&func_96m_fclk>;
			clock-names = "fck";
			status = "disabled";
		};

		i2c2: i2c@48072000 {
			compatible = "ti,omap4-i2c";
			reg = <0x48072000 0x100>;
			interrupts = <GIC_SPI 57 IRQ_TYPE_LEVEL_HIGH>;
			#address-cells = <1>;
			#size-cells = <0>;
			ti,hwmods = "i2c2";
			clocks = <&func_96m_fclk>;
			clock-names = "fck";
			status = "disabled";
		};

		i2c3: i2c@48060000 {
			compatible = "ti,omap4-i2c";
			reg = <0x48060000 0x100>;
			interrupts = <GIC_SPI 61 IRQ_TYPE_LEVEL_HIGH>;
			#address-cells = <1>;
			#size-cells = <0>;
			ti,hwmods = "i2c3";
			clocks = <&func_96m_fclk>;
			clock-names = "fck";
			status = "disabled";
		};

		i2c4: i2c@4807a000 {
			compatible = "ti,omap4-i2c";
			reg = <0x4807a000 0x100>;
			interrupts = <GIC_SPI 62 IRQ_TYPE_LEVEL_HIGH>;
			#address-cells = <1>;
			#size-cells = <0>;
			ti,hwmods = "i2c4";
			clocks = <&func_96m_fclk>;
			clock-names = "fck";
			status = "disabled";
		};

		i2c5: i2c@4807c000 {
			compatible = "ti,omap4-i2c";
			reg = <0x4807c000 0x100>;
			interrupts = <GIC_SPI 60 IRQ_TYPE_LEVEL_HIGH>;
			#address-cells = <1>;
			#size-cells = <0>;
			ti,hwmods = "i2c5";
			clocks = <&func_96m_fclk>;
			clock-names = "fck";
			status = "disabled";
		};

		mcspi1: spi@48098000 {
			compatible = "ti,omap4-mcspi";
			reg = <0x48098000 0x200>;
			interrupts = <GIC_SPI 65 IRQ_TYPE_LEVEL_HIGH>;
			#address-cells = <1>;
			#size-cells = <0>;
			ti,hwmods = "mcspi1";
			clocks = <&func_48m_fclk>;
			clock-names = "fck";
			ti,spi-num-cs = <4>;
			dmas = <&sdma 35>,
			       <&sdma 36>,
			       <&sdma 37>,
			       <&sdma 38>,
			       <&sdma 39>,
			       <&sdma 40>,
			       <&sdma 41>,
			       <&sdma 42>;
			dma-names = "tx0", "rx0", "tx1", "rx1",
				    "tx2", "rx2", "tx3", "rx3";
			status = "disabled";
		};

		mcspi2: spi@4809a000 {
			compatible = "ti,omap4-mcspi";
			reg = <0x4809a000 0x200>;
			interrupts = <GIC_SPI 66 IRQ_TYPE_LEVEL_HIGH>;
			#address-cells = <1>;
			#size-cells = <0>;
			ti,hwmods = "mcspi2";
			clocks = <&func_48m_fclk>;
			clock-names = "fck";
			ti,spi-num-cs = <2>;
			dmas = <&sdma 43>,
			       <&sdma 44>,
			       <&sdma 45>,
			       <&sdma 46>;
			dma-names = "tx0", "rx0", "tx1", "rx1";
			status = "disabled";
		};

		mcspi3: spi@480b8000 {
			compatible = "ti,omap4-mcspi";
			reg = <0x480b8000 0x200>;
			interrupts = <GIC_SPI 91 IRQ_TYPE_LEVEL_HIGH>;
			#address-cells = <1>;
			#size-cells = <0>;
			ti,hwmods = "mcspi3";
			clocks = <&func_48m_fclk>;
			clock-names = "fck";
			ti,spi-num-cs = <2>;
			dmas = <&sdma 15>, <&sdma 16>;
			dma-names = "tx0", "rx0";
			status = "disabled";
		};

		mcspi4: spi@480ba000 {
			compatible = "ti,omap4-mcspi";
			reg = <0x480ba000 0x200>;
			interrupts = <GIC_SPI 48 IRQ_TYPE_LEVEL_HIGH>;
			#address-cells = <1>;
			#size-cells = <0>;
			ti,hwmods = "mcspi4";
			clocks = <&func_48m_fclk>;
			clock-names = "fck";
			ti,spi-num-cs = <1>;
			dmas = <&sdma 70>, <&sdma 71>;
			dma-names = "tx0", "rx0";
			status = "disabled";
		};

		uart1: serial@4806a000 {
			compatible = "ti,omap4-uart";
			reg = <0x4806a000 0x100>;
			interrupts = <GIC_SPI 72 IRQ_TYPE_LEVEL_HIGH>;
			ti,hwmods = "uart1";
			clocks = <&func_48m_fclk>;
			clock-names = "fck";
			clock-frequency = <48000000>;
			status = "disabled";
		};

		uart2: serial@4806c000 {
			compatible = "ti,omap4-uart";
			reg = <0x4806c000 0x100>;
			interrupts = <GIC_SPI 73 IRQ_TYPE_LEVEL_HIGH>;
			ti,hwmods = "uart2";
			clocks = <&func_48m_fclk>;
			clock-names = "fck";
			clock-frequency = <48000000>;
                        status = "disabled";
		};

		uart3: serial@48020000 {
			compatible = "ti,omap4-uart";
			reg = <0x48020000 0x100>;
			interrupts = <GIC_SPI 74 IRQ_TYPE_LEVEL_HIGH>;
			ti,hwmods = "uart3";
			clocks = <&func_48m_fclk>;
			clock-names = "fck";
			clock-frequency = <48000000>;
                        status = "disabled";
		};

		uart4: serial@4806e000 {
			compatible = "ti,omap4-uart";
			reg = <0x4806e000 0x100>;
			interrupts = <GIC_SPI 70 IRQ_TYPE_LEVEL_HIGH>;
			ti,hwmods = "uart4";
			clocks = <&func_48m_fclk>;
			clock-names = "fck";
			clock-frequency = <48000000>;
			status = "disabled";
		};

		uart5: serial@48066000 {
			compatible = "ti,omap4-uart";
			reg = <0x48066000 0x100>;
			interrupts = <GIC_SPI 105 IRQ_TYPE_LEVEL_HIGH>;
			ti,hwmods = "uart5";
			clocks = <&func_48m_fclk>;
			clock-names = "fck";
			clock-frequency = <48000000>;
			status = "disabled";
		};

		uart6: serial@48068000 {
			compatible = "ti,omap4-uart";
			reg = <0x48068000 0x100>;
			interrupts = <GIC_SPI 106 IRQ_TYPE_LEVEL_HIGH>;
			ti,hwmods = "uart6";
			clocks = <&func_48m_fclk>;
			clock-names = "fck";
			clock-frequency = <48000000>;
			status = "disabled";
		};

		mmc1: mmc@4809c000 {
			compatible = "ti,omap4-hsmmc";
			reg = <0x4809c000 0x400>;
			interrupts = <GIC_SPI 83 IRQ_TYPE_LEVEL_HIGH>;
			ti,hwmods = "mmc1";
			clocks = <&mmc1_fclk>, <&mmc1_32khz_clk>;
			clock-names = "fck", "32khz_clk";
			ti,dual-volt;
			ti,needs-special-reset;
			dmas = <&sdma 61>, <&sdma 62>;
			dma-names = "tx", "rx";
		};

		mmc2: mmc@480b4000 {
			compatible = "ti,omap4-hsmmc";
			reg = <0x480b4000 0x400>;
			interrupts = <GIC_SPI 86 IRQ_TYPE_LEVEL_HIGH>;
			ti,hwmods = "mmc2";
			clocks = <&mmc2_fclk>;
			clock-names = "fck";
			ti,needs-special-reset;
			dmas = <&sdma 47>, <&sdma 48>;
			dma-names = "tx", "rx";
		};

		mmc3: mmc@480ad000 {
			compatible = "ti,omap4-hsmmc";
			reg = <0x480ad000 0x400>;
			interrupts = <GIC_SPI 94 IRQ_TYPE_LEVEL_HIGH>;
			ti,hwmods = "mmc3";
			clocks = <&func_48m_fclk>;
			clock-names = "fck";
			ti,needs-special-reset;
			dmas = <&sdma 77>, <&sdma 78>;
			dma-names = "tx", "rx";
		};

		mmc4: mmc@480d1000 {
			compatible = "ti,omap4-hsmmc";
			reg = <0x480d1000 0x400>;
			interrupts = <GIC_SPI 96 IRQ_TYPE_LEVEL_HIGH>;
			ti,hwmods = "mmc4";
			clocks = <&func_48m_fclk>;
			clock-names = "fck";
			ti,needs-special-reset;
			dmas = <&sdma 57>, <&sdma 58>;
			dma-names = "tx", "rx";
		};

		mmc5: mmc@480d5000 {
			compatible = "ti,omap4-hsmmc";
			reg = <0x480d5000 0x400>;
			interrupts = <GIC_SPI 59 IRQ_TYPE_LEVEL_HIGH>;
			ti,hwmods = "mmc5";
			clocks = <&func_96m_fclk>;
			clock-names = "fck";
			ti,needs-special-reset;
			dmas = <&sdma 59>, <&sdma 60>;
			dma-names = "tx", "rx";
		};

		keypad: keypad@4ae1c000 {
			compatible = "ti,omap4-keypad";
			reg = <0x4ae1c000 0x400>;
			ti,hwmods = "kbd";
			clocks = <&sys_32k_ck>;
			clock-names = "fck";
		};

		mcpdm: mcpdm@40132000 {
			compatible = "ti,omap4-mcpdm";
			reg = <0x40132000 0x7f>, /* MPU private access */
			      <0x49032000 0x7f>; /* L3 Interconnect */
			reg-names = "mpu", "dma";
			interrupts = <GIC_SPI 112 IRQ_TYPE_LEVEL_HIGH>;
			ti,hwmods = "mcpdm";
			clocks = <&pad_clks_ck>;
			clock-names = "fck";
			dmas = <&sdma 65>,
			       <&sdma 66>;
			dma-names = "up_link", "dn_link";
		};

		dmic: dmic@4012e000 {
			compatible = "ti,omap4-dmic";
			reg = <0x4012e000 0x7f>, /* MPU private access */
			      <0x4902e000 0x7f>; /* L3 Interconnect */
			reg-names = "mpu", "dma";
			interrupts = <GIC_SPI 114 IRQ_TYPE_LEVEL_HIGH>;
			ti,hwmods = "dmic";
			clocks = <&dmic_gfclk>;
			clock-names = "fck";
			dmas = <&sdma 67>;
			dma-names = "up_link";
		};

		mcbsp1: mcbsp@40122000 {
			compatible = "ti,omap4-mcbsp";
			reg = <0x40122000 0xff>, /* MPU private access */
			      <0x49022000 0xff>; /* L3 Interconnect */
			reg-names = "mpu", "dma";
			interrupts = <GIC_SPI 17 IRQ_TYPE_LEVEL_HIGH>;
			interrupt-names = "common";
			ti,buffer-size = <128>;
			ti,hwmods = "mcbsp1";
			clocks = <&mcbsp1_gfclk>, <&pad_clks_ck>, <&mcbsp1_sync_mux_ck>;
			clock-names = "fck", "pad_fck", "prcm_fck";
			dmas = <&sdma 33>,
			       <&sdma 34>;
			dma-names = "tx", "rx";
		};

		mcbsp2: mcbsp@40124000 {
			compatible = "ti,omap4-mcbsp";
			reg = <0x40124000 0xff>, /* MPU private access */
			      <0x49024000 0xff>; /* L3 Interconnect */
			reg-names = "mpu", "dma";
			interrupts = <GIC_SPI 22 IRQ_TYPE_LEVEL_HIGH>;
			interrupt-names = "common";
			ti,buffer-size = <128>;
			ti,hwmods = "mcbsp2";
			clocks = <&mcbsp2_gfclk>, <&pad_clks_ck>, <&mcbsp2_sync_mux_ck>;
			clock-names = "fck", "pad_fck", "prcm_fck";
			dmas = <&sdma 17>,
			       <&sdma 18>;
			dma-names = "tx", "rx";
		};

		mcbsp3: mcbsp@40126000 {
			compatible = "ti,omap4-mcbsp";
			reg = <0x40126000 0xff>, /* MPU private access */
			      <0x49026000 0xff>; /* L3 Interconnect */
			reg-names = "mpu", "dma";
			interrupts = <GIC_SPI 23 IRQ_TYPE_LEVEL_HIGH>;
			interrupt-names = "common";
			ti,buffer-size = <128>;
			ti,hwmods = "mcbsp3";
			clocks = <&mcbsp3_gfclk>, <&pad_clks_ck>, <&mcbsp3_sync_mux_ck>;
			clock-names = "fck", "pad_fck", "prcm_fck";
			dmas = <&sdma 19>,
			       <&sdma 20>;
			dma-names = "tx", "rx";
		};

		mailbox: mailbox@4a0f4000 {
			compatible = "ti,omap4-mailbox";
			reg = <0x4a0f4000 0x200>;
			interrupts = <GIC_SPI 26 IRQ_TYPE_LEVEL_HIGH>;
			ti,hwmods = "mailbox";
			ti,mbox-num-users = <3>;
			ti,mbox-num-fifos = <8>;
			ti,mbox-names = "mbox-ipu", "mbox-dsp";
			ti,mbox-data = <0 1 0 0>, <3 2 0 0>;
		};

		timer1: timer@4ae18000 {
			compatible = "ti,omap5430-timer";
			reg = <0x4ae18000 0x80>;
			interrupts = <GIC_SPI 37 IRQ_TYPE_LEVEL_HIGH>;
			ti,hwmods = "timer1";
			clocks = <&timer1_gfclk_mux>;
			clock-names = "fck";
			ti,timer-alwon;
		};

		timer2: timer@48032000 {
			compatible = "ti,omap5430-timer";
			reg = <0x48032000 0x80>;
			interrupts = <GIC_SPI 38 IRQ_TYPE_LEVEL_HIGH>;
			ti,hwmods = "timer2";
			clocks = <&timer2_gfclk_mux>;
			clock-names = "fck";
		};

		timer3: timer@48034000 {
			compatible = "ti,omap5430-timer";
			reg = <0x48034000 0x80>;
			interrupts = <GIC_SPI 39 IRQ_TYPE_LEVEL_HIGH>;
			ti,hwmods = "timer3";
			clocks = <&timer3_gfclk_mux>;
			clock-names = "fck";
		};

		timer4: timer@48036000 {
			compatible = "ti,omap5430-timer";
			reg = <0x48036000 0x80>;
			interrupts = <GIC_SPI 40 IRQ_TYPE_LEVEL_HIGH>;
			ti,hwmods = "timer4";
			clocks = <&timer4_gfclk_mux>;
			clock-names = "fck";
		};

		timer5: timer@40138000 {
			compatible = "ti,omap5430-timer";
			reg = <0x40138000 0x80>,
			      <0x49038000 0x80>;
			interrupts = <GIC_SPI 41 IRQ_TYPE_LEVEL_HIGH>;
			ti,hwmods = "timer5";
			clocks = <&timer5_gfclk_mux>;
			clock-names = "fck";
			ti,timer-dsp;
			ti,timer-pwm;
		};

		timer6: timer@4013a000 {
			compatible = "ti,omap5430-timer";
			reg = <0x4013a000 0x80>,
			      <0x4903a000 0x80>;
			interrupts = <GIC_SPI 42 IRQ_TYPE_LEVEL_HIGH>;
			ti,hwmods = "timer6";
			clocks = <&timer6_gfclk_mux>;
			clock-names = "fck";
			ti,timer-dsp;
			ti,timer-pwm;
		};

		timer7: timer@4013c000 {
			compatible = "ti,omap5430-timer";
			reg = <0x4013c000 0x80>,
			      <0x4903c000 0x80>;
			interrupts = <GIC_SPI 43 IRQ_TYPE_LEVEL_HIGH>;
			ti,hwmods = "timer7";
			clocks = <&timer7_gfclk_mux>;
			clock-names = "fck";
			ti,timer-dsp;
		};

		timer8: timer@4013e000 {
			compatible = "ti,omap5430-timer";
			reg = <0x4013e000 0x80>,
			      <0x4903e000 0x80>;
			interrupts = <GIC_SPI 44 IRQ_TYPE_LEVEL_HIGH>;
			ti,hwmods = "timer8";
			clocks = <&timer8_gfclk_mux>;
			clock-names = "fck";
			ti,timer-dsp;
			ti,timer-pwm;
		};

		timer9: timer@4803e000 {
			compatible = "ti,omap5430-timer";
			reg = <0x4803e000 0x80>;
			interrupts = <GIC_SPI 45 IRQ_TYPE_LEVEL_HIGH>;
			ti,hwmods = "timer9";
			clocks = <&timer9_gfclk_mux>;
			clock-names = "fck";
			ti,timer-pwm;
		};

		timer10: timer@48086000 {
			compatible = "ti,omap5430-timer";
			reg = <0x48086000 0x80>;
			interrupts = <GIC_SPI 46 IRQ_TYPE_LEVEL_HIGH>;
			ti,hwmods = "timer10";
			clocks = <&timer10_gfclk_mux>;
			clock-names = "fck";
			ti,timer-pwm;
		};

		timer11: timer@48088000 {
			compatible = "ti,omap5430-timer";
			reg = <0x48088000 0x80>;
			interrupts = <GIC_SPI 47 IRQ_TYPE_LEVEL_HIGH>;
			ti,hwmods = "timer11";
			clocks = <&timer11_gfclk_mux>;
			clock-names = "fck";
			ti,timer-pwm;
		};

		wdt2: wdt@4ae14000 {
			compatible = "ti,omap5-wdt", "ti,omap4-wdt";
			reg = <0x4ae14000 0x80>;
			interrupts = <GIC_SPI 80 IRQ_TYPE_LEVEL_HIGH>;
			ti,hwmods = "wd_timer2";
			clocks = <&sys_32k_ck>;
			clock-names = "fck";
		};

		emif1: emif@0x4c000000 {
			compatible	= "ti,emif-4d5";
			ti,hwmods	= "emif1";
			ti,no-idle;
			clocks = <&dpll_core_h11x2_ck>;
			clock-names = "fck";
			phy-type	= <2>; /* DDR PHY type: Intelli PHY */
			reg = <0x4c000000 0x400>;
			interrupts = <GIC_SPI 110 IRQ_TYPE_LEVEL_HIGH>;
			hw-caps-read-idle-ctrl;
			hw-caps-ll-interface;
			hw-caps-temp-alert;
		};

		emif2: emif@0x4d000000 {
			compatible	= "ti,emif-4d5";
			ti,hwmods	= "emif2";
			ti,no-idle;
			clocks = <&dpll_core_h11x2_ck>;
			clock-names = "fck";
			phy-type	= <2>; /* DDR PHY type: Intelli PHY */
			reg = <0x4d000000 0x400>;
			interrupts = <GIC_SPI 111 IRQ_TYPE_LEVEL_HIGH>;
			hw-caps-read-idle-ctrl;
			hw-caps-ll-interface;
			hw-caps-temp-alert;
		};

		omap_control_usb2phy: control-phy@4a002300 {
			compatible = "ti,control-phy-usb2";
			reg = <0x4a002300 0x4>;
			reg-names = "power";
		};

		omap_control_usb3phy: control-phy@4a002370 {
			compatible = "ti,control-phy-pipe3";
			reg = <0x4a002370 0x4>;
			reg-names = "power";
		};

		usb3: omap_dwc3@4a020000 {
			compatible = "ti,dwc3";
			ti,hwmods = "usb_otg_ss";
<<<<<<< HEAD
			reg = <0x4a020000 0x1000>;
=======
			clocks = <&dpll_core_h13x2_ck>, <&usb_otg_ss_refclk960m>;
			clock-names = "fck", "refclk960m";
			reg = <0x4a020000 0x10000>;
>>>>>>> b9ae74c7
			interrupts = <GIC_SPI 93 IRQ_TYPE_LEVEL_HIGH>;
			#address-cells = <1>;
			#size-cells = <1>;
			utmi-mode = <2>;
			ranges;
			dwc3@4a030000 {
				compatible = "snps,dwc3";
				reg = <0x4a030000 0x10000>;
				interrupts = <GIC_SPI 92 IRQ_TYPE_LEVEL_HIGH>;
				phys = <&usb2_phy>, <&usb3_phy>;
				phy-names = "usb2-phy", "usb3-phy";
				tx-fifo-resize;
			};
		};

		ocp2scp@4a080000 {
			compatible = "ti,omap-ocp2scp";
			#address-cells = <1>;
			#size-cells = <1>;
			reg = <0x4a080000 0x20>;
			ranges;
			ti,hwmods = "ocp2scp1";
			usb2_phy: usb2phy@4a084000 {
				compatible = "ti,omap-usb2";
				reg = <0x4a084000 0x7c>;
				ctrl-module = <&omap_control_usb2phy>;
<<<<<<< HEAD
				clocks = <&usb_phy_cm_clk32k>, <&usb_otg_ss_refclk960m>;
				clock-names = "wkupclk", "refclk";
=======
				#phy-cells = <0>;
>>>>>>> b9ae74c7
			};

			usb3_phy: usb3phy@4a084400 {
				compatible = "ti,omap-usb3";
				reg = <0x4a084400 0x80>,
				      <0x4a084800 0x64>,
				      <0x4a084c00 0x40>;
				reg-names = "phy_rx", "phy_tx", "pll_ctrl";
				ctrl-module = <&omap_control_usb3phy>;
<<<<<<< HEAD
				clocks = <&usb_phy_cm_clk32k>,
					 <&usb_otg_ss_refclk960m>,
					 <&dpll_core_h13x2_ck>;
				clock-names =	"wkupclk",
						"refclk",
						"refclk2";
=======
				#phy-cells = <0>;
>>>>>>> b9ae74c7
			};
		};

		usbhstll: usbhstll@4a062000 {
			compatible = "ti,usbhs-tll";
			reg = <0x4a062000 0x1000>;
			interrupts = <GIC_SPI 78 IRQ_TYPE_LEVEL_HIGH>;
			ti,hwmods = "usb_tll_hs";
		};

		usbhshost: usbhshost@4a064000 {
			compatible = "ti,usbhs-host";
			reg = <0x4a064000 0x800>;
			ti,hwmods = "usb_host_hs";
			#address-cells = <1>;
			#size-cells = <1>;
			ranges;
			clocks = <&l3init_60m_fclk>;
			clock-names = "init_60m_fclk";

			usbhsohci: ohci@4a064800 {
				compatible = "ti,ohci-omap3", "usb-ohci";
				reg = <0x4a064800 0x400>;
				interrupt-parent = <&gic>;
				interrupts = <GIC_SPI 76 IRQ_TYPE_LEVEL_HIGH>;
			};

			usbhsehci: ehci@4a064c00 {
				compatible = "ti,ehci-omap", "usb-ehci";
				reg = <0x4a064c00 0x400>;
				interrupt-parent = <&gic>;
				interrupts = <GIC_SPI 77 IRQ_TYPE_LEVEL_HIGH>;
			};
		};

		bandgap@4a0021e0 {
			reg = <0x4a0021e0 0xc
			       0x4a00232c 0xc
			       0x4a002380 0x2c
			       0x4a0023C0 0x3c>;
			interrupts = <GIC_SPI 126 IRQ_TYPE_LEVEL_HIGH>;
			compatible = "ti,omap5430-bandgap";
		};
	};

	clocks {
		#address-cells = <1>;
		#size-cells = <1>;
		ranges;
		/include/ "omap54xx-clocks.dtsi"
	};

	clockdomains {
		l3init_clkdm: l3init_clkdm {
			compatible = "ti,clockdomain";
			clocks = <&dpll_usb_ck>;
		};
	};
};<|MERGE_RESOLUTION|>--- conflicted
+++ resolved
@@ -768,13 +768,9 @@
 		usb3: omap_dwc3@4a020000 {
 			compatible = "ti,dwc3";
 			ti,hwmods = "usb_otg_ss";
-<<<<<<< HEAD
-			reg = <0x4a020000 0x1000>;
-=======
 			clocks = <&dpll_core_h13x2_ck>, <&usb_otg_ss_refclk960m>;
 			clock-names = "fck", "refclk960m";
 			reg = <0x4a020000 0x10000>;
->>>>>>> b9ae74c7
 			interrupts = <GIC_SPI 93 IRQ_TYPE_LEVEL_HIGH>;
 			#address-cells = <1>;
 			#size-cells = <1>;
@@ -786,6 +782,7 @@
 				interrupts = <GIC_SPI 92 IRQ_TYPE_LEVEL_HIGH>;
 				phys = <&usb2_phy>, <&usb3_phy>;
 				phy-names = "usb2-phy", "usb3-phy";
+				maximum-speed = "super-speed";
 				tx-fifo-resize;
 			};
 		};
@@ -801,12 +798,9 @@
 				compatible = "ti,omap-usb2";
 				reg = <0x4a084000 0x7c>;
 				ctrl-module = <&omap_control_usb2phy>;
-<<<<<<< HEAD
 				clocks = <&usb_phy_cm_clk32k>, <&usb_otg_ss_refclk960m>;
 				clock-names = "wkupclk", "refclk";
-=======
 				#phy-cells = <0>;
->>>>>>> b9ae74c7
 			};
 
 			usb3_phy: usb3phy@4a084400 {
@@ -816,16 +810,13 @@
 				      <0x4a084c00 0x40>;
 				reg-names = "phy_rx", "phy_tx", "pll_ctrl";
 				ctrl-module = <&omap_control_usb3phy>;
-<<<<<<< HEAD
 				clocks = <&usb_phy_cm_clk32k>,
 					 <&usb_otg_ss_refclk960m>,
 					 <&dpll_core_h13x2_ck>;
 				clock-names =	"wkupclk",
 						"refclk",
 						"refclk2";
-=======
 				#phy-cells = <0>;
->>>>>>> b9ae74c7
 			};
 		};
 
