/*
 * Copyright (C) 2012 Texas Instruments Incorporated - http://www.ti.com/
 *
 * This program is free software; you can redistribute it and/or modify
 * it under the terms of the GNU General Public License version 2 as
 * published by the Free Software Foundation.
 * Based on "omap4.dtsi"
 */

/*
 * Carveout for multimedia usecases
 * It should be the last 48MB of the first 512MB memory part
 * In theory, it should not even exist. That zone should be reserved
 * dynamically during the .reserve callback.
 */
/memreserve/ 0x9d000000 0x03000000;

/include/ "skeleton.dtsi"

/ {
	#address-cells = <1>;
	#size-cells = <1>;

	compatible = "ti,omap5";
	interrupt-parent = <&gic>;

	aliases {
		serial0 = &uart1;
		serial1 = &uart2;
		serial2 = &uart3;
		serial3 = &uart4;
		serial4 = &uart5;
		serial5 = &uart6;
	};

	cpus {
		cpu@0 {
			compatible = "arm,cortex-a15";
		};
		cpu@1 {
			compatible = "arm,cortex-a15";
		};
	};

	timer {
		compatible = "arm,armv7-timer";
		/* PPI secure/nonsecure IRQ, active low level-sensitive */
		interrupts = <1 13 0x308>,
			     <1 14 0x308>,
			     <1 11 0x308>,
			     <1 10 0x308>;
		clock-frequency = <6144000>;
	};

	gic: interrupt-controller@48211000 {
		compatible = "arm,cortex-a15-gic";
		interrupt-controller;
		#interrupt-cells = <3>;
		reg = <0x48211000 0x1000>,
		      <0x48212000 0x1000>,
		      <0x48214000 0x2000>,
		      <0x48216000 0x2000>;
	};

	/*
	 * The soc node represents the soc top level view. It is uses for IPs
	 * that are not memory mapped in the MPU view or for the MPU itself.
	 */
	soc {
		compatible = "ti,omap-infra";
		mpu {
			compatible = "ti,omap5-mpu";
			ti,hwmods = "mpu";
		};
	};

	/*
	 * XXX: Use a flat representation of the OMAP3 interconnect.
	 * The real OMAP interconnect network is quite complex.
	 * Since that will not bring real advantage to represent that in DT for
	 * the moment, just use a fake OCP bus entry to represent the whole bus
	 * hierarchy.
	 */
	ocp {
		compatible = "ti,omap4-l3-noc", "simple-bus";
		#address-cells = <1>;
		#size-cells = <1>;
		ranges;
		ti,hwmods = "l3_main_1", "l3_main_2", "l3_main_3";

		counter32k: counter@4ae04000 {
			compatible = "ti,omap-counter32k";
			reg = <0x4ae04000 0x40>;
			ti,hwmods = "counter_32k";
		};

		omap5_pmx_core: pinmux@4a002840 {
			compatible = "ti,omap4-padconf", "pinctrl-single";
			reg = <0x4a002840 0x01b6>;
			#address-cells = <1>;
			#size-cells = <0>;
			pinctrl-single,register-width = <16>;
			pinctrl-single,function-mask = <0x7fff>;
		};
		omap5_pmx_wkup: pinmux@4ae0c840 {
			compatible = "ti,omap4-padconf", "pinctrl-single";
			reg = <0x4ae0c840 0x0038>;
			#address-cells = <1>;
			#size-cells = <0>;
			pinctrl-single,register-width = <16>;
			pinctrl-single,function-mask = <0x7fff>;
		};

		gpio1: gpio@4ae10000 {
			compatible = "ti,omap4-gpio";
			reg = <0x4ae10000 0x200>;
			interrupts = <0 29 0x4>;
			ti,hwmods = "gpio1";
			gpio-controller;
			#gpio-cells = <2>;
			interrupt-controller;
			#interrupt-cells = <1>;
		};

		gpio2: gpio@48055000 {
			compatible = "ti,omap4-gpio";
			reg = <0x48055000 0x200>;
			interrupts = <0 30 0x4>;
			ti,hwmods = "gpio2";
			gpio-controller;
			#gpio-cells = <2>;
			interrupt-controller;
			#interrupt-cells = <1>;
		};

		gpio3: gpio@48057000 {
			compatible = "ti,omap4-gpio";
			reg = <0x48057000 0x200>;
			interrupts = <0 31 0x4>;
			ti,hwmods = "gpio3";
			gpio-controller;
			#gpio-cells = <2>;
			interrupt-controller;
			#interrupt-cells = <1>;
		};

		gpio4: gpio@48059000 {
			compatible = "ti,omap4-gpio";
			reg = <0x48059000 0x200>;
			interrupts = <0 32 0x4>;
			ti,hwmods = "gpio4";
			gpio-controller;
			#gpio-cells = <2>;
			interrupt-controller;
			#interrupt-cells = <1>;
		};

		gpio5: gpio@4805b000 {
			compatible = "ti,omap4-gpio";
			reg = <0x4805b000 0x200>;
			interrupts = <0 33 0x4>;
			ti,hwmods = "gpio5";
			gpio-controller;
			#gpio-cells = <2>;
			interrupt-controller;
			#interrupt-cells = <1>;
		};

		gpio6: gpio@4805d000 {
			compatible = "ti,omap4-gpio";
			reg = <0x4805d000 0x200>;
			interrupts = <0 34 0x4>;
			ti,hwmods = "gpio6";
			gpio-controller;
			#gpio-cells = <2>;
			interrupt-controller;
			#interrupt-cells = <1>;
		};

		gpio7: gpio@48051000 {
			compatible = "ti,omap4-gpio";
			reg = <0x48051000 0x200>;
			interrupts = <0 35 0x4>;
			ti,hwmods = "gpio7";
			gpio-controller;
			#gpio-cells = <2>;
			interrupt-controller;
			#interrupt-cells = <1>;
		};

		gpio8: gpio@48053000 {
			compatible = "ti,omap4-gpio";
			reg = <0x48053000 0x200>;
			interrupts = <0 121 0x4>;
			ti,hwmods = "gpio8";
			gpio-controller;
			#gpio-cells = <2>;
			interrupt-controller;
			#interrupt-cells = <1>;
		};

		i2c1: i2c@48070000 {
			compatible = "ti,omap4-i2c";
			reg = <0x48070000 0x100>;
			interrupts = <0 56 0x4>;
			#address-cells = <1>;
			#size-cells = <0>;
			ti,hwmods = "i2c1";
		};

		i2c2: i2c@48072000 {
			compatible = "ti,omap4-i2c";
			reg = <0x48072000 0x100>;
			interrupts = <0 57 0x4>;
			#address-cells = <1>;
			#size-cells = <0>;
			ti,hwmods = "i2c2";
		};

		i2c3: i2c@48060000 {
			compatible = "ti,omap4-i2c";
			reg = <0x48060000 0x100>;
			interrupts = <0 61 0x4>;
			#address-cells = <1>;
			#size-cells = <0>;
			ti,hwmods = "i2c3";
		};

		i2c4: i2c@4807a000 {
			compatible = "ti,omap4-i2c";
			reg = <0x4807a000 0x100>;
			interrupts = <0 62 0x4>;
			#address-cells = <1>;
			#size-cells = <0>;
			ti,hwmods = "i2c4";
		};

		i2c5: i2c@4807c000 {
			compatible = "ti,omap4-i2c";
			reg = <0x4807c000 0x100>;
			interrupts = <0 60 0x4>;
			#address-cells = <1>;
			#size-cells = <0>;
			ti,hwmods = "i2c5";
		};

		mcspi1: spi@48098000 {
			compatible = "ti,omap4-mcspi";
			reg = <0x48098000 0x200>;
			interrupts = <0 65 0x4>;
			#address-cells = <1>;
			#size-cells = <0>;
			ti,hwmods = "mcspi1";
			ti,spi-num-cs = <4>;
		};

		mcspi2: spi@4809a000 {
			compatible = "ti,omap4-mcspi";
			reg = <0x4809a000 0x200>;
			interrupts = <0 66 0x4>;
			#address-cells = <1>;
			#size-cells = <0>;
			ti,hwmods = "mcspi2";
			ti,spi-num-cs = <2>;
		};

		mcspi3: spi@480b8000 {
			compatible = "ti,omap4-mcspi";
			reg = <0x480b8000 0x200>;
			interrupts = <0 91 0x4>;
			#address-cells = <1>;
			#size-cells = <0>;
			ti,hwmods = "mcspi3";
			ti,spi-num-cs = <2>;
		};

		mcspi4: spi@480ba000 {
			compatible = "ti,omap4-mcspi";
			reg = <0x480ba000 0x200>;
			interrupts = <0 48 0x4>;
			#address-cells = <1>;
			#size-cells = <0>;
			ti,hwmods = "mcspi4";
			ti,spi-num-cs = <1>;
		};

		uart1: serial@4806a000 {
			compatible = "ti,omap4-uart";
			reg = <0x4806a000 0x100>;
			interrupts = <0 72 0x4>;
			ti,hwmods = "uart1";
			clock-frequency = <48000000>;
		};

		uart2: serial@4806c000 {
			compatible = "ti,omap4-uart";
			reg = <0x4806c000 0x100>;
			interrupts = <0 73 0x4>;
			ti,hwmods = "uart2";
			clock-frequency = <48000000>;
		};

		uart3: serial@48020000 {
			compatible = "ti,omap4-uart";
			reg = <0x48020000 0x100>;
			interrupts = <0 74 0x4>;
			ti,hwmods = "uart3";
			clock-frequency = <48000000>;
		};

		uart4: serial@4806e000 {
			compatible = "ti,omap4-uart";
			reg = <0x4806e000 0x100>;
			interrupts = <0 70 0x4>;
			ti,hwmods = "uart4";
			clock-frequency = <48000000>;
		};

		uart5: serial@48066000 {
			compatible = "ti,omap4-uart";
			reg = <0x48066000 0x100>;
			interrupts = <0 105 0x4>;
			ti,hwmods = "uart5";
			clock-frequency = <48000000>;
		};

		uart6: serial@48068000 {
			compatible = "ti,omap4-uart";
			reg = <0x48068000 0x100>;
			interrupts = <0 106 0x4>;
			ti,hwmods = "uart6";
			clock-frequency = <48000000>;
		};

		mmc1: mmc@4809c000 {
			compatible = "ti,omap4-hsmmc";
			reg = <0x4809c000 0x400>;
			interrupts = <0 83 0x4>;
			ti,hwmods = "mmc1";
			ti,dual-volt;
			ti,needs-special-reset;
		};

		mmc2: mmc@480b4000 {
			compatible = "ti,omap4-hsmmc";
			reg = <0x480b4000 0x400>;
			interrupts = <0 86 0x4>;
			ti,hwmods = "mmc2";
			ti,needs-special-reset;
		};

		mmc3: mmc@480ad000 {
			compatible = "ti,omap4-hsmmc";
			reg = <0x480ad000 0x400>;
			interrupts = <0 94 0x4>;
			ti,hwmods = "mmc3";
			ti,needs-special-reset;
		};

		mmc4: mmc@480d1000 {
			compatible = "ti,omap4-hsmmc";
			reg = <0x480d1000 0x400>;
			interrupts = <0 96 0x4>;
			ti,hwmods = "mmc4";
			ti,needs-special-reset;
		};

		mmc5: mmc@480d5000 {
			compatible = "ti,omap4-hsmmc";
			reg = <0x480d5000 0x400>;
			interrupts = <0 59 0x4>;
			ti,hwmods = "mmc5";
			ti,needs-special-reset;
		};

		keypad: keypad@4ae1c000 {
			compatible = "ti,omap4-keypad";
			reg = <0x4ae1c000 0x400>;
			ti,hwmods = "kbd";
		};

		mcpdm: mcpdm@40132000 {
			compatible = "ti,omap4-mcpdm";
			reg = <0x40132000 0x7f>, /* MPU private access */
			      <0x49032000 0x7f>; /* L3 Interconnect */
			reg-names = "mpu", "dma";
			interrupts = <0 112 0x4>;
			ti,hwmods = "mcpdm";
		};

		dmic: dmic@4012e000 {
			compatible = "ti,omap4-dmic";
			reg = <0x4012e000 0x7f>, /* MPU private access */
			      <0x4902e000 0x7f>; /* L3 Interconnect */
			reg-names = "mpu", "dma";
			interrupts = <0 114 0x4>;
			ti,hwmods = "dmic";
		};

		mcbsp1: mcbsp@40122000 {
			compatible = "ti,omap4-mcbsp";
			reg = <0x40122000 0xff>, /* MPU private access */
			      <0x49022000 0xff>; /* L3 Interconnect */
			reg-names = "mpu", "dma";
			interrupts = <0 17 0x4>;
			interrupt-names = "common";
			ti,buffer-size = <128>;
			ti,hwmods = "mcbsp1";
		};

		mcbsp2: mcbsp@40124000 {
			compatible = "ti,omap4-mcbsp";
			reg = <0x40124000 0xff>, /* MPU private access */
			      <0x49024000 0xff>; /* L3 Interconnect */
			reg-names = "mpu", "dma";
			interrupts = <0 22 0x4>;
			interrupt-names = "common";
			ti,buffer-size = <128>;
			ti,hwmods = "mcbsp2";
		};

		mcbsp3: mcbsp@40126000 {
			compatible = "ti,omap4-mcbsp";
			reg = <0x40126000 0xff>, /* MPU private access */
			      <0x49026000 0xff>; /* L3 Interconnect */
			reg-names = "mpu", "dma";
			interrupts = <0 23 0x4>;
			interrupt-names = "common";
			ti,buffer-size = <128>;
			ti,hwmods = "mcbsp3";
		};

		timer1: timer@4ae18000 {
			compatible = "ti,omap2-timer";
			reg = <0x4ae18000 0x80>;
			interrupts = <0 37 0x4>;
			ti,hwmods = "timer1";
			ti,timer-alwon;
		};

		timer2: timer@48032000 {
			compatible = "ti,omap2-timer";
			reg = <0x48032000 0x80>;
			interrupts = <0 38 0x4>;
			ti,hwmods = "timer2";
		};

		timer3: timer@48034000 {
			compatible = "ti,omap2-timer";
			reg = <0x48034000 0x80>;
			interrupts = <0 39 0x4>;
			ti,hwmods = "timer3";
		};

		timer4: timer@48036000 {
			compatible = "ti,omap2-timer";
			reg = <0x48036000 0x80>;
			interrupts = <0 40 0x4>;
			ti,hwmods = "timer4";
		};

		timer5: timer@40138000 {
			compatible = "ti,omap2-timer";
			reg = <0x40138000 0x80>,
			      <0x49038000 0x80>;
			interrupts = <0 41 0x4>;
			ti,hwmods = "timer5";
			ti,timer-dsp;
		};

		timer6: timer@4013a000 {
			compatible = "ti,omap2-timer";
			reg = <0x4013a000 0x80>,
			      <0x4903a000 0x80>;
			interrupts = <0 42 0x4>;
			ti,hwmods = "timer6";
			ti,timer-dsp;
			ti,timer-pwm;
		};

		timer7: timer@4013c000 {
			compatible = "ti,omap2-timer";
			reg = <0x4013c000 0x80>,
			      <0x4903c000 0x80>;
			interrupts = <0 43 0x4>;
			ti,hwmods = "timer7";
			ti,timer-dsp;
		};

		timer8: timer@4013e000 {
			compatible = "ti,omap2-timer";
			reg = <0x4013e000 0x80>,
			      <0x4903e000 0x80>;
			interrupts = <0 44 0x4>;
			ti,hwmods = "timer8";
			ti,timer-dsp;
			ti,timer-pwm;
		};

		timer9: timer@4803e000 {
			compatible = "ti,omap2-timer";
			reg = <0x4803e000 0x80>;
			interrupts = <0 45 0x4>;
			ti,hwmods = "timer9";
		};

		timer10: timer@48086000 {
			compatible = "ti,omap2-timer";
			reg = <0x48086000 0x80>;
			interrupts = <0 46 0x4>;
			ti,hwmods = "timer10";
		};

		timer11: timer@48088000 {
			compatible = "ti,omap2-timer";
			reg = <0x48088000 0x80>;
			interrupts = <0 47 0x4>;
			ti,hwmods = "timer11";
			ti,timer-pwm;
		};

		emif1: emif@0x4c000000 {
			compatible	= "ti,emif-4d5";
			ti,hwmods	= "emif1";
			phy-type	= <2>; /* DDR PHY type: Intelli PHY */
			reg = <0x4c000000 0x400>;
			interrupts = <0 110 0x4>;
			hw-caps-read-idle-ctrl;
			hw-caps-ll-interface;
			hw-caps-temp-alert;
		};

		emif2: emif@0x4d000000 {
			compatible	= "ti,emif-4d5";
			ti,hwmods	= "emif2";
			phy-type	= <2>; /* DDR PHY type: Intelli PHY */
			reg = <0x4d000000 0x400>;
			interrupts = <0 111 0x4>;
			hw-caps-read-idle-ctrl;
			hw-caps-ll-interface;
			hw-caps-temp-alert;
		};

<<<<<<< HEAD
		omap_control_usb: omap-control-usb@4a002300 {
			compatible = "ti,omap-control-usb";
			reg = <0x4a002300 0x4>,
			      <0x4a002370 0x4>;
			reg-names = "control_dev_conf", "phy_power_usb";
			ti,type = <2>;
		};

		omap_dwc3@4a020000 {
			compatible = "ti,dwc3";
			ti,hwmods = "usb_otg_ss";
			reg = <0x4a020000 0x1ff>;
			interrupts = <0 93 4>;
			#address-cells = <1>;
			#size-cells = <1>;
			utmi-mode = <2>;
			ranges;
			dwc3@4a030000 {
				compatible = "synopsys,dwc3";
				reg = <0x4a030000 0xcfff>;
				interrupts = <0 92 4>;
				usb-phy = <&usb2_phy>, <&usb3_phy>;
				tx-fifo-resize;
			};
		};

		ocp2scp {
			compatible = "ti,omap-ocp2scp";
			#address-cells = <1>;
			#size-cells = <1>;
			ranges;
			ti,hwmods = "ocp2scp1";
			usb2_phy: usb2phy@4a084000 {
				compatible = "ti,omap-usb2";
				reg = <0x4a084000 0x7c>;
				ctrl-module = <&omap_control_usb>;
			};

			usb3_phy: usb3phy@4a084400 {
				compatible = "ti,omap-usb3";
				reg = <0x4a084400 0x80>,
				      <0x4a084800 0x64>,
				      <0x4a084c00 0x40>;
				reg-names = "phy_rx", "phy_tx", "pll_ctrl";
				ctrl-module = <&omap_control_usb>;
			};
		};

		usbhstll: usbhstll@4a062000 {
			compatible = "ti,usbhs-tll";
			reg = <0x4a062000 0x1000>;
			interrupts = <0 78 0x4>;
			ti,hwmods = "usb_tll_hs";
		};

		usbhshost: usbhshost@4a064000 {
			compatible = "ti,usbhs-host";
			reg = <0x4a064000 0x800>;
			ti,hwmods = "usb_host_hs";
			#address-cells = <1>;
			#size-cells = <1>;
			ranges;

			usbhsohci: ohci@4a064800 {
				compatible = "ti,ohci-omap3", "usb-ohci";
				reg = <0x4a064800 0x400>;
				interrupt-parent = <&gic>;
				interrupts = <0 76 0x4>;
			};

			usbhsehci: ehci@4a064c00 {
				compatible = "ti,ehci-omap", "usb-ehci";
				reg = <0x4a064c00 0x400>;
				interrupt-parent = <&gic>;
				interrupts = <0 77 0x4>;
			};
		};

		wdt2: wdt@4ae14000 {
			compatible = "ti,omap5-wdt", "ti,omap3-wdt";
=======
		wdt2: wdt@4ae14000 {
			compatible = "ti,omap5-wdt", "ti,omap4-wdt";
>>>>>>> 52871649
			reg = <0x4ae14000 0x80>;
			interrupts = <0 80 0x4>;
			ti,hwmods = "wd_timer2";
		};
	};
};<|MERGE_RESOLUTION|>--- conflicted
+++ resolved
@@ -541,7 +541,6 @@
 			hw-caps-temp-alert;
 		};
 
-<<<<<<< HEAD
 		omap_control_usb: omap-control-usb@4a002300 {
 			compatible = "ti,omap-control-usb";
 			reg = <0x4a002300 0x4>,
@@ -621,11 +620,7 @@
 		};
 
 		wdt2: wdt@4ae14000 {
-			compatible = "ti,omap5-wdt", "ti,omap3-wdt";
-=======
-		wdt2: wdt@4ae14000 {
 			compatible = "ti,omap5-wdt", "ti,omap4-wdt";
->>>>>>> 52871649
 			reg = <0x4ae14000 0x80>;
 			interrupts = <0 80 0x4>;
 			ti,hwmods = "wd_timer2";
