/*
 * Copyright (C) 2012 Texas Instruments Incorporated - http://www.ti.com/
 *
 * This program is free software; you can redistribute it and/or modify
 * it under the terms of the GNU General Public License version 2 as
 * published by the Free Software Foundation.
 * Based on "omap4.dtsi"
 */

#include <dt-bindings/gpio/gpio.h>
#include <dt-bindings/interrupt-controller/arm-gic.h>
#include <dt-bindings/pinctrl/omap.h>

#include "skeleton.dtsi"

/ {
	#address-cells = <1>;
	#size-cells = <1>;

	compatible = "ti,omap5";
	interrupt-parent = <&gic>;

	aliases {
		serial0 = &uart1;
		serial1 = &uart2;
		serial2 = &uart3;
		serial3 = &uart4;
		serial4 = &uart5;
		serial5 = &uart6;
	};

	cpus {
		#address-cells = <1>;
		#size-cells = <0>;

		cpu@0 {
			device_type = "cpu";
			compatible = "arm,cortex-a15";
			reg = <0x0>;
		};
		cpu@1 {
			device_type = "cpu";
			compatible = "arm,cortex-a15";
			reg = <0x1>;
		};
	};

	timer {
		compatible = "arm,armv7-timer";
		/* PPI secure/nonsecure IRQ */
		interrupts = <GIC_PPI 13 (GIC_CPU_MASK_RAW(3) | IRQ_TYPE_LEVEL_LOW)>,
			     <GIC_PPI 14 (GIC_CPU_MASK_RAW(3) | IRQ_TYPE_LEVEL_LOW)>,
			     <GIC_PPI 11 (GIC_CPU_MASK_RAW(3) | IRQ_TYPE_LEVEL_LOW)>,
			     <GIC_PPI 10 (GIC_CPU_MASK_RAW(3) | IRQ_TYPE_LEVEL_LOW)>;
	};

	gic: interrupt-controller@48211000 {
		compatible = "arm,cortex-a15-gic";
		interrupt-controller;
		#interrupt-cells = <3>;
		reg = <0x48211000 0x1000>,
		      <0x48212000 0x1000>,
		      <0x48214000 0x2000>,
		      <0x48216000 0x2000>;
	};

	/*
	 * The soc node represents the soc top level view. It is uses for IPs
	 * that are not memory mapped in the MPU view or for the MPU itself.
	 */
	soc {
		compatible = "ti,omap-infra";
		mpu {
			compatible = "ti,omap5-mpu";
			ti,hwmods = "mpu";
		};
	};

	/*
	 * XXX: Use a flat representation of the OMAP3 interconnect.
	 * The real OMAP interconnect network is quite complex.
	 * Since that will not bring real advantage to represent that in DT for
	 * the moment, just use a fake OCP bus entry to represent the whole bus
	 * hierarchy.
	 */
	ocp {
		compatible = "ti,omap4-l3-noc", "simple-bus";
		#address-cells = <1>;
		#size-cells = <1>;
		ranges;
		ti,hwmods = "l3_main_1", "l3_main_2", "l3_main_3";
		reg = <0x44000000 0x2000>,
		      <0x44800000 0x3000>,
		      <0x45000000 0x4000>;
		interrupts = <GIC_SPI 9 IRQ_TYPE_LEVEL_HIGH>,
			     <GIC_SPI 10 IRQ_TYPE_LEVEL_HIGH>;

		counter32k: counter@4ae04000 {
			compatible = "ti,omap-counter32k";
			reg = <0x4ae04000 0x40>;
			ti,hwmods = "counter_32k";
			clocks = <&wkupaon_iclk_mux>;
			clock-names = "fck";
		};

		omap5_pmx_core: pinmux@4a002840 {
			compatible = "ti,omap4-padconf", "pinctrl-single";
			reg = <0x4a002840 0x01b6>;
			#address-cells = <1>;
			#size-cells = <0>;
			pinctrl-single,register-width = <16>;
			pinctrl-single,function-mask = <0x7fff>;
		};
		omap5_pmx_wkup: pinmux@4ae0c840 {
			compatible = "ti,omap4-padconf", "pinctrl-single";
			reg = <0x4ae0c840 0x0038>;
			#address-cells = <1>;
			#size-cells = <0>;
			pinctrl-single,register-width = <16>;
			pinctrl-single,function-mask = <0x7fff>;
		};

		sdma: dma-controller@4a056000 {
			compatible = "ti,omap4430-sdma";
			reg = <0x4a056000 0x1000>;
			interrupts = <GIC_SPI 12 IRQ_TYPE_LEVEL_HIGH>,
				     <GIC_SPI 13 IRQ_TYPE_LEVEL_HIGH>,
				     <GIC_SPI 14 IRQ_TYPE_LEVEL_HIGH>,
				     <GIC_SPI 15 IRQ_TYPE_LEVEL_HIGH>;
			#dma-cells = <1>;
			#dma-channels = <32>;
			#dma-requests = <127>;
			clocks = <&l3_iclk_div>;
			clock-names = "fck";
		};

		gpio1: gpio@4ae10000 {
			compatible = "ti,omap4-gpio";
			reg = <0x4ae10000 0x200>;
			interrupts = <GIC_SPI 29 IRQ_TYPE_LEVEL_HIGH>;
			ti,hwmods = "gpio1";
			clocks = <&wkupaon_iclk_mux>, <&gpio1_dbclk>;
			clock-names = "fck", "dbclk";
			ti,gpio-always-on;
			gpio-controller;
			#gpio-cells = <2>;
			interrupt-controller;
			#interrupt-cells = <2>;
		};

		gpio2: gpio@48055000 {
			compatible = "ti,omap4-gpio";
			reg = <0x48055000 0x200>;
			interrupts = <GIC_SPI 30 IRQ_TYPE_LEVEL_HIGH>;
			ti,hwmods = "gpio2";
			clocks = <&l4_root_clk_div>, <&gpio2_dbclk>;
			clock-names = "fck", "dbclk";
			gpio-controller;
			#gpio-cells = <2>;
			interrupt-controller;
			#interrupt-cells = <2>;
		};

		gpio3: gpio@48057000 {
			compatible = "ti,omap4-gpio";
			reg = <0x48057000 0x200>;
			interrupts = <GIC_SPI 31 IRQ_TYPE_LEVEL_HIGH>;
			ti,hwmods = "gpio3";
			clocks = <&l4_root_clk_div>, <&gpio3_dbclk>;
			clock-names = "fck", "dbclk";
			gpio-controller;
			#gpio-cells = <2>;
			interrupt-controller;
			#interrupt-cells = <2>;
		};

		gpio4: gpio@48059000 {
			compatible = "ti,omap4-gpio";
			reg = <0x48059000 0x200>;
			interrupts = <GIC_SPI 32 IRQ_TYPE_LEVEL_HIGH>;
			ti,hwmods = "gpio4";
			clocks = <&l4_root_clk_div>, <&gpio4_dbclk>;
			clock-names = "fck", "dbclk";
			gpio-controller;
			#gpio-cells = <2>;
			interrupt-controller;
			#interrupt-cells = <2>;
		};

		gpio5: gpio@4805b000 {
			compatible = "ti,omap4-gpio";
			reg = <0x4805b000 0x200>;
			interrupts = <GIC_SPI 33 IRQ_TYPE_LEVEL_HIGH>;
			ti,hwmods = "gpio5";
			clocks = <&l4_root_clk_div>, <&gpio5_dbclk>;
			clock-names = "fck", "dbclk";
			gpio-controller;
			#gpio-cells = <2>;
			interrupt-controller;
			#interrupt-cells = <2>;
		};

		gpio6: gpio@4805d000 {
			compatible = "ti,omap4-gpio";
			reg = <0x4805d000 0x200>;
			interrupts = <GIC_SPI 34 IRQ_TYPE_LEVEL_HIGH>;
			ti,hwmods = "gpio6";
			clocks = <&l4_root_clk_div>, <&gpio6_dbclk>;
			clock-names = "fck", "dbclk";
			gpio-controller;
			#gpio-cells = <2>;
			interrupt-controller;
			#interrupt-cells = <2>;
		};

		gpio7: gpio@48051000 {
			compatible = "ti,omap4-gpio";
			reg = <0x48051000 0x200>;
			interrupts = <GIC_SPI 35 IRQ_TYPE_LEVEL_HIGH>;
			ti,hwmods = "gpio7";
			clocks = <&l4_root_clk_div>, <&gpio7_dbclk>;
			clock-names = "fck", "dbclk";
			gpio-controller;
			#gpio-cells = <2>;
			interrupt-controller;
			#interrupt-cells = <2>;
		};

		gpio8: gpio@48053000 {
			compatible = "ti,omap4-gpio";
			reg = <0x48053000 0x200>;
			interrupts = <GIC_SPI 121 IRQ_TYPE_LEVEL_HIGH>;
			ti,hwmods = "gpio8";
			clocks = <&l4_root_clk_div>, <&gpio8_dbclk>;
			clock-names = "fck", "dbclk";
			gpio-controller;
			#gpio-cells = <2>;
			interrupt-controller;
			#interrupt-cells = <2>;
		};

		gpmc: gpmc@50000000 {
			compatible = "ti,omap4430-gpmc";
			reg = <0x50000000 0x1000>;
			#address-cells = <2>;
			#size-cells = <1>;
			interrupts = <GIC_SPI 20 IRQ_TYPE_LEVEL_HIGH>;
			gpmc,num-cs = <8>;
			gpmc,num-waitpins = <4>;
			ti,hwmods = "gpmc";
		};

		i2c1: i2c@48070000 {
			compatible = "ti,omap4-i2c";
			reg = <0x48070000 0x100>;
			interrupts = <GIC_SPI 56 IRQ_TYPE_LEVEL_HIGH>;
			#address-cells = <1>;
			#size-cells = <0>;
			ti,hwmods = "i2c1";
			clocks = <&func_96m_fclk>;
			clock-names = "fck";
		};

		i2c2: i2c@48072000 {
			compatible = "ti,omap4-i2c";
			reg = <0x48072000 0x100>;
			interrupts = <GIC_SPI 57 IRQ_TYPE_LEVEL_HIGH>;
			#address-cells = <1>;
			#size-cells = <0>;
			ti,hwmods = "i2c2";
			clocks = <&func_96m_fclk>;
			clock-names = "fck";
		};

		i2c3: i2c@48060000 {
			compatible = "ti,omap4-i2c";
			reg = <0x48060000 0x100>;
			interrupts = <GIC_SPI 61 IRQ_TYPE_LEVEL_HIGH>;
			#address-cells = <1>;
			#size-cells = <0>;
			ti,hwmods = "i2c3";
			clocks = <&func_96m_fclk>;
			clock-names = "fck";
		};

		i2c4: i2c@4807a000 {
			compatible = "ti,omap4-i2c";
			reg = <0x4807a000 0x100>;
			interrupts = <GIC_SPI 62 IRQ_TYPE_LEVEL_HIGH>;
			#address-cells = <1>;
			#size-cells = <0>;
			ti,hwmods = "i2c4";
			clocks = <&func_96m_fclk>;
			clock-names = "fck";
		};

		i2c5: i2c@4807c000 {
			compatible = "ti,omap4-i2c";
			reg = <0x4807c000 0x100>;
			interrupts = <GIC_SPI 60 IRQ_TYPE_LEVEL_HIGH>;
			#address-cells = <1>;
			#size-cells = <0>;
			ti,hwmods = "i2c5";
			clocks = <&func_96m_fclk>;
			clock-names = "fck";
		};

		mcspi1: spi@48098000 {
			compatible = "ti,omap4-mcspi";
			reg = <0x48098000 0x200>;
			interrupts = <GIC_SPI 65 IRQ_TYPE_LEVEL_HIGH>;
			#address-cells = <1>;
			#size-cells = <0>;
			ti,hwmods = "mcspi1";
			clocks = <&func_48m_fclk>;
			clock-names = "fck";
			ti,spi-num-cs = <4>;
			dmas = <&sdma 35>,
			       <&sdma 36>,
			       <&sdma 37>,
			       <&sdma 38>,
			       <&sdma 39>,
			       <&sdma 40>,
			       <&sdma 41>,
			       <&sdma 42>;
			dma-names = "tx0", "rx0", "tx1", "rx1",
				    "tx2", "rx2", "tx3", "rx3";
		};

		mcspi2: spi@4809a000 {
			compatible = "ti,omap4-mcspi";
			reg = <0x4809a000 0x200>;
			interrupts = <GIC_SPI 66 IRQ_TYPE_LEVEL_HIGH>;
			#address-cells = <1>;
			#size-cells = <0>;
			ti,hwmods = "mcspi2";
			clocks = <&func_48m_fclk>;
			clock-names = "fck";
			ti,spi-num-cs = <2>;
			dmas = <&sdma 43>,
			       <&sdma 44>,
			       <&sdma 45>,
			       <&sdma 46>;
			dma-names = "tx0", "rx0", "tx1", "rx1";
		};

		mcspi3: spi@480b8000 {
			compatible = "ti,omap4-mcspi";
			reg = <0x480b8000 0x200>;
			interrupts = <GIC_SPI 91 IRQ_TYPE_LEVEL_HIGH>;
			#address-cells = <1>;
			#size-cells = <0>;
			ti,hwmods = "mcspi3";
			clocks = <&func_48m_fclk>;
			clock-names = "fck";
			ti,spi-num-cs = <2>;
			dmas = <&sdma 15>, <&sdma 16>;
			dma-names = "tx0", "rx0";
		};

		mcspi4: spi@480ba000 {
			compatible = "ti,omap4-mcspi";
			reg = <0x480ba000 0x200>;
			interrupts = <GIC_SPI 48 IRQ_TYPE_LEVEL_HIGH>;
			#address-cells = <1>;
			#size-cells = <0>;
			ti,hwmods = "mcspi4";
			clocks = <&func_48m_fclk>;
			clock-names = "fck";
			ti,spi-num-cs = <1>;
			dmas = <&sdma 70>, <&sdma 71>;
			dma-names = "tx0", "rx0";
		};

		uart1: serial@4806a000 {
			compatible = "ti,omap4-uart";
			reg = <0x4806a000 0x100>;
			interrupts = <GIC_SPI 72 IRQ_TYPE_LEVEL_HIGH>;
			ti,hwmods = "uart1";
			clocks = <&func_48m_fclk>;
			clock-names = "fck";
			clock-frequency = <48000000>;
		};

		uart2: serial@4806c000 {
			compatible = "ti,omap4-uart";
			reg = <0x4806c000 0x100>;
			interrupts = <GIC_SPI 73 IRQ_TYPE_LEVEL_HIGH>;
			ti,hwmods = "uart2";
			clocks = <&func_48m_fclk>;
			clock-names = "fck";
			clock-frequency = <48000000>;
		};

		uart3: serial@48020000 {
			compatible = "ti,omap4-uart";
			reg = <0x48020000 0x100>;
			interrupts = <GIC_SPI 74 IRQ_TYPE_LEVEL_HIGH>;
			ti,hwmods = "uart3";
			clocks = <&func_48m_fclk>;
			clock-names = "fck";
			clock-frequency = <48000000>;
		};

		uart4: serial@4806e000 {
			compatible = "ti,omap4-uart";
			reg = <0x4806e000 0x100>;
			interrupts = <GIC_SPI 70 IRQ_TYPE_LEVEL_HIGH>;
			ti,hwmods = "uart4";
			clocks = <&func_48m_fclk>;
			clock-names = "fck";
			clock-frequency = <48000000>;
		};

		uart5: serial@48066000 {
			compatible = "ti,omap4-uart";
			reg = <0x48066000 0x100>;
			interrupts = <GIC_SPI 105 IRQ_TYPE_LEVEL_HIGH>;
			ti,hwmods = "uart5";
			clocks = <&func_48m_fclk>;
			clock-names = "fck";
			clock-frequency = <48000000>;
		};

		uart6: serial@48068000 {
			compatible = "ti,omap4-uart";
			reg = <0x48068000 0x100>;
			interrupts = <GIC_SPI 106 IRQ_TYPE_LEVEL_HIGH>;
			ti,hwmods = "uart6";
			clocks = <&func_48m_fclk>;
			clock-names = "fck";
			clock-frequency = <48000000>;
		};

		mmc1: mmc@4809c000 {
			compatible = "ti,omap4-hsmmc";
			reg = <0x4809c000 0x400>;
			interrupts = <GIC_SPI 83 IRQ_TYPE_LEVEL_HIGH>;
			ti,hwmods = "mmc1";
			clocks = <&mmc1_fclk>, <&mmc1_32khz_clk>;
			clock-names = "fck", "32khz_clk";
			ti,dual-volt;
			ti,needs-special-reset;
			dmas = <&sdma 61>, <&sdma 62>;
			dma-names = "tx", "rx";
		};

		mmc2: mmc@480b4000 {
			compatible = "ti,omap4-hsmmc";
			reg = <0x480b4000 0x400>;
			interrupts = <GIC_SPI 86 IRQ_TYPE_LEVEL_HIGH>;
			ti,hwmods = "mmc2";
			clocks = <&mmc2_fclk>;
			clock-names = "fck";
			ti,needs-special-reset;
			dmas = <&sdma 47>, <&sdma 48>;
			dma-names = "tx", "rx";
		};

		mmc3: mmc@480ad000 {
			compatible = "ti,omap4-hsmmc";
			reg = <0x480ad000 0x400>;
			interrupts = <GIC_SPI 94 IRQ_TYPE_LEVEL_HIGH>;
			ti,hwmods = "mmc3";
			clocks = <&func_48m_fclk>;
			clock-names = "fck";
			ti,needs-special-reset;
			dmas = <&sdma 77>, <&sdma 78>;
			dma-names = "tx", "rx";
		};

		mmc4: mmc@480d1000 {
			compatible = "ti,omap4-hsmmc";
			reg = <0x480d1000 0x400>;
			interrupts = <GIC_SPI 96 IRQ_TYPE_LEVEL_HIGH>;
			ti,hwmods = "mmc4";
			clocks = <&func_48m_fclk>;
			clock-names = "fck";
			ti,needs-special-reset;
			dmas = <&sdma 57>, <&sdma 58>;
			dma-names = "tx", "rx";
		};

		mmc5: mmc@480d5000 {
			compatible = "ti,omap4-hsmmc";
			reg = <0x480d5000 0x400>;
			interrupts = <GIC_SPI 59 IRQ_TYPE_LEVEL_HIGH>;
			ti,hwmods = "mmc5";
			clocks = <&func_96m_fclk>;
			clock-names = "fck";
			ti,needs-special-reset;
			dmas = <&sdma 59>, <&sdma 60>;
			dma-names = "tx", "rx";
		};

		keypad: keypad@4ae1c000 {
			compatible = "ti,omap4-keypad";
			reg = <0x4ae1c000 0x400>;
			ti,hwmods = "kbd";
			clocks = <&sys_32k_ck>;
			clock-names = "fck";
		};

		mcpdm: mcpdm@40132000 {
			compatible = "ti,omap4-mcpdm";
			reg = <0x40132000 0x7f>, /* MPU private access */
			      <0x49032000 0x7f>; /* L3 Interconnect */
			reg-names = "mpu", "dma";
			interrupts = <GIC_SPI 112 IRQ_TYPE_LEVEL_HIGH>;
			ti,hwmods = "mcpdm";
			clocks = <&pad_clks_ck>;
			clock-names = "fck";
			dmas = <&sdma 65>,
			       <&sdma 66>;
			dma-names = "up_link", "dn_link";
		};

		dmic: dmic@4012e000 {
			compatible = "ti,omap4-dmic";
			reg = <0x4012e000 0x7f>, /* MPU private access */
			      <0x4902e000 0x7f>; /* L3 Interconnect */
			reg-names = "mpu", "dma";
			interrupts = <GIC_SPI 114 IRQ_TYPE_LEVEL_HIGH>;
			ti,hwmods = "dmic";
			clocks = <&dmic_gfclk>;
			clock-names = "fck";
			dmas = <&sdma 67>;
			dma-names = "up_link";
		};

		mcbsp1: mcbsp@40122000 {
			compatible = "ti,omap4-mcbsp";
			reg = <0x40122000 0xff>, /* MPU private access */
			      <0x49022000 0xff>; /* L3 Interconnect */
			reg-names = "mpu", "dma";
			interrupts = <GIC_SPI 17 IRQ_TYPE_LEVEL_HIGH>;
			interrupt-names = "common";
			ti,buffer-size = <128>;
			ti,hwmods = "mcbsp1";
			clocks = <&mcbsp1_gfclk>, <&pad_clks_ck>, <&mcbsp1_sync_mux_ck>;
			clock-names = "fck", "pad_fck", "prcm_fck";
			dmas = <&sdma 33>,
			       <&sdma 34>;
			dma-names = "tx", "rx";
		};

		mcbsp2: mcbsp@40124000 {
			compatible = "ti,omap4-mcbsp";
			reg = <0x40124000 0xff>, /* MPU private access */
			      <0x49024000 0xff>; /* L3 Interconnect */
			reg-names = "mpu", "dma";
			interrupts = <GIC_SPI 22 IRQ_TYPE_LEVEL_HIGH>;
			interrupt-names = "common";
			ti,buffer-size = <128>;
			ti,hwmods = "mcbsp2";
			clocks = <&mcbsp2_gfclk>, <&pad_clks_ck>, <&mcbsp2_sync_mux_ck>;
			clock-names = "fck", "pad_fck", "prcm_fck";
			dmas = <&sdma 17>,
			       <&sdma 18>;
			dma-names = "tx", "rx";
		};

		mcbsp3: mcbsp@40126000 {
			compatible = "ti,omap4-mcbsp";
			reg = <0x40126000 0xff>, /* MPU private access */
			      <0x49026000 0xff>; /* L3 Interconnect */
			reg-names = "mpu", "dma";
			interrupts = <GIC_SPI 23 IRQ_TYPE_LEVEL_HIGH>;
			interrupt-names = "common";
			ti,buffer-size = <128>;
			ti,hwmods = "mcbsp3";
			clocks = <&mcbsp3_gfclk>, <&pad_clks_ck>, <&mcbsp3_sync_mux_ck>;
			clock-names = "fck", "pad_fck", "prcm_fck";
			dmas = <&sdma 19>,
			       <&sdma 20>;
			dma-names = "tx", "rx";
		};

		mailbox: mailbox@4a0f4000 {
			compatible = "ti,omap4-mailbox";
			reg = <0x4a0f4000 0x200>;
			interrupts = <GIC_SPI 26 IRQ_TYPE_LEVEL_HIGH>;
			ti,hwmods = "mailbox";
			ti,mbox-num-users = <3>;
			ti,mbox-num-fifos = <8>;
			ti,mbox-names = "mbox-ipu", "mbox-dsp";
			ti,mbox-data = <0 1 0 0>, <3 2 0 0>;
		};

		timer1: timer@4ae18000 {
			compatible = "ti,omap5430-timer";
			reg = <0x4ae18000 0x80>;
			interrupts = <GIC_SPI 37 IRQ_TYPE_LEVEL_HIGH>;
			ti,hwmods = "timer1";
			clocks = <&timer1_gfclk_mux>;
			clock-names = "fck";
			ti,timer-alwon;
		};

		timer2: timer@48032000 {
			compatible = "ti,omap5430-timer";
			reg = <0x48032000 0x80>;
			interrupts = <GIC_SPI 38 IRQ_TYPE_LEVEL_HIGH>;
			ti,hwmods = "timer2";
			clocks = <&timer2_gfclk_mux>;
			clock-names = "fck";
		};

		timer3: timer@48034000 {
			compatible = "ti,omap5430-timer";
			reg = <0x48034000 0x80>;
			interrupts = <GIC_SPI 39 IRQ_TYPE_LEVEL_HIGH>;
			ti,hwmods = "timer3";
			clocks = <&timer3_gfclk_mux>;
			clock-names = "fck";
		};

		timer4: timer@48036000 {
			compatible = "ti,omap5430-timer";
			reg = <0x48036000 0x80>;
			interrupts = <GIC_SPI 40 IRQ_TYPE_LEVEL_HIGH>;
			ti,hwmods = "timer4";
			clocks = <&timer4_gfclk_mux>;
			clock-names = "fck";
		};

		timer5: timer@40138000 {
			compatible = "ti,omap5430-timer";
			reg = <0x40138000 0x80>,
			      <0x49038000 0x80>;
			interrupts = <GIC_SPI 41 IRQ_TYPE_LEVEL_HIGH>;
			ti,hwmods = "timer5";
			clocks = <&timer5_gfclk_mux>;
			clock-names = "fck";
			ti,timer-dsp;
			ti,timer-pwm;
		};

		timer6: timer@4013a000 {
			compatible = "ti,omap5430-timer";
			reg = <0x4013a000 0x80>,
			      <0x4903a000 0x80>;
			interrupts = <GIC_SPI 42 IRQ_TYPE_LEVEL_HIGH>;
			ti,hwmods = "timer6";
			clocks = <&timer6_gfclk_mux>;
			clock-names = "fck";
			ti,timer-dsp;
			ti,timer-pwm;
		};

		timer7: timer@4013c000 {
			compatible = "ti,omap5430-timer";
			reg = <0x4013c000 0x80>,
			      <0x4903c000 0x80>;
			interrupts = <GIC_SPI 43 IRQ_TYPE_LEVEL_HIGH>;
			ti,hwmods = "timer7";
			clocks = <&timer7_gfclk_mux>;
			clock-names = "fck";
			ti,timer-dsp;
		};

		timer8: timer@4013e000 {
			compatible = "ti,omap5430-timer";
			reg = <0x4013e000 0x80>,
			      <0x4903e000 0x80>;
			interrupts = <GIC_SPI 44 IRQ_TYPE_LEVEL_HIGH>;
			ti,hwmods = "timer8";
			clocks = <&timer8_gfclk_mux>;
			clock-names = "fck";
			ti,timer-dsp;
			ti,timer-pwm;
		};

		timer9: timer@4803e000 {
			compatible = "ti,omap5430-timer";
			reg = <0x4803e000 0x80>;
			interrupts = <GIC_SPI 45 IRQ_TYPE_LEVEL_HIGH>;
			ti,hwmods = "timer9";
			clocks = <&timer9_gfclk_mux>;
			clock-names = "fck";
			ti,timer-pwm;
		};

		timer10: timer@48086000 {
			compatible = "ti,omap5430-timer";
			reg = <0x48086000 0x80>;
			interrupts = <GIC_SPI 46 IRQ_TYPE_LEVEL_HIGH>;
			ti,hwmods = "timer10";
			clocks = <&timer10_gfclk_mux>;
			clock-names = "fck";
			ti,timer-pwm;
		};

		timer11: timer@48088000 {
			compatible = "ti,omap5430-timer";
			reg = <0x48088000 0x80>;
			interrupts = <GIC_SPI 47 IRQ_TYPE_LEVEL_HIGH>;
			ti,hwmods = "timer11";
			clocks = <&timer11_gfclk_mux>;
			clock-names = "fck";
			ti,timer-pwm;
		};

		wdt2: wdt@4ae14000 {
			compatible = "ti,omap5-wdt", "ti,omap4-wdt";
			reg = <0x4ae14000 0x80>;
			interrupts = <GIC_SPI 80 IRQ_TYPE_LEVEL_HIGH>;
			ti,hwmods = "wd_timer2";
			clocks = <&sys_32k_ck>;
			clock-names = "fck";
		};

		emif1: emif@0x4c000000 {
			compatible	= "ti,emif-4d5";
			ti,hwmods	= "emif1";
			ti,no-idle;
			clocks = <&dpll_core_h11x2_ck>;
			clock-names = "fck";
			phy-type	= <2>; /* DDR PHY type: Intelli PHY */
			reg = <0x4c000000 0x400>;
			interrupts = <GIC_SPI 110 IRQ_TYPE_LEVEL_HIGH>;
			hw-caps-read-idle-ctrl;
			hw-caps-ll-interface;
			hw-caps-temp-alert;
		};

		emif2: emif@0x4d000000 {
			compatible	= "ti,emif-4d5";
			ti,hwmods	= "emif2";
			ti,no-idle;
			clocks = <&dpll_core_h11x2_ck>;
			clock-names = "fck";
			phy-type	= <2>; /* DDR PHY type: Intelli PHY */
			reg = <0x4d000000 0x400>;
			interrupts = <GIC_SPI 111 IRQ_TYPE_LEVEL_HIGH>;
			hw-caps-read-idle-ctrl;
			hw-caps-ll-interface;
			hw-caps-temp-alert;
		};

		omap_control_usb: omap-control-usb@4a002300 {
			compatible = "ti,omap-control-usb";
			reg = <0x4a002300 0x4>,
			      <0x4a002370 0x4>;
			reg-names = "control_dev_conf", "phy_power_usb";
			ti,type = <2>;
		};

		omap_dwc3@4a020000 {
			compatible = "ti,dwc3";
			ti,hwmods = "usb_otg_ss";
<<<<<<< HEAD
			clocks = <&dpll_core_h13x2_ck>, <&usb_otg_ss_refclk960m>;
			clock-names = "fck", "refclk960m";
			reg = <0x4a020000 0x1000>;
=======
			reg = <0x4a020000 0x10000>;
>>>>>>> 4a10c2ac
			interrupts = <GIC_SPI 93 IRQ_TYPE_LEVEL_HIGH>;
			#address-cells = <1>;
			#size-cells = <1>;
			utmi-mode = <2>;
			ranges;
			dwc3@4a030000 {
				compatible = "snps,dwc3";
				reg = <0x4a030000 0x10000>;
				interrupts = <GIC_SPI 92 IRQ_TYPE_LEVEL_HIGH>;
				usb-phy = <&usb2_phy>, <&usb3_phy>;
				tx-fifo-resize;
			};
		};

		ocp2scp@4a080000 {
			compatible = "ti,omap-ocp2scp";
			#address-cells = <1>;
			#size-cells = <1>;
			reg = <0x4a080000 0x20>;
			ranges;
			ti,hwmods = "ocp2scp1";
			usb2_phy: usb2phy@4a084000 {
				compatible = "ti,omap-usb2";
				reg = <0x4a084000 0x7c>;
				ctrl-module = <&omap_control_usb>;
			};

			usb3_phy: usb3phy@4a084400 {
				compatible = "ti,omap-usb3";
				reg = <0x4a084400 0x80>,
				      <0x4a084800 0x64>,
				      <0x4a084c00 0x40>;
				reg-names = "phy_rx", "phy_tx", "pll_ctrl";
				ctrl-module = <&omap_control_usb>;
			};
		};

		usbhstll: usbhstll@4a062000 {
			compatible = "ti,usbhs-tll";
			reg = <0x4a062000 0x1000>;
			interrupts = <GIC_SPI 78 IRQ_TYPE_LEVEL_HIGH>;
			ti,hwmods = "usb_tll_hs";
		};

		usbhshost: usbhshost@4a064000 {
			compatible = "ti,usbhs-host";
			reg = <0x4a064000 0x800>;
			ti,hwmods = "usb_host_hs";
			#address-cells = <1>;
			#size-cells = <1>;
			ranges;

			usbhsohci: ohci@4a064800 {
				compatible = "ti,ohci-omap3", "usb-ohci";
				reg = <0x4a064800 0x400>;
				interrupt-parent = <&gic>;
				interrupts = <GIC_SPI 76 IRQ_TYPE_LEVEL_HIGH>;
			};

			usbhsehci: ehci@4a064c00 {
				compatible = "ti,ehci-omap", "usb-ehci";
				reg = <0x4a064c00 0x400>;
				interrupt-parent = <&gic>;
				interrupts = <GIC_SPI 77 IRQ_TYPE_LEVEL_HIGH>;
			};
		};

		bandgap@4a0021e0 {
			reg = <0x4a0021e0 0xc
			       0x4a00232c 0xc
			       0x4a002380 0x2c
			       0x4a0023C0 0x3c>;
			interrupts = <GIC_SPI 126 IRQ_TYPE_LEVEL_HIGH>;
			compatible = "ti,omap5430-bandgap";
		};
	};

	clocks {
		#address-cells = <1>;
		#size-cells = <1>;
		ranges;
		/include/ "omap54xx-clocks.dtsi"
	};

	clockdomains {
		l3init_clkdm: l3init_clkdm {
			compatible = "ti,clockdomain";
			clocks = <&dpll_usb_ck>;
		};
	};
};<|MERGE_RESOLUTION|>--- conflicted
+++ resolved
@@ -749,13 +749,10 @@
 		omap_dwc3@4a020000 {
 			compatible = "ti,dwc3";
 			ti,hwmods = "usb_otg_ss";
-<<<<<<< HEAD
 			clocks = <&dpll_core_h13x2_ck>, <&usb_otg_ss_refclk960m>;
 			clock-names = "fck", "refclk960m";
-			reg = <0x4a020000 0x1000>;
-=======
 			reg = <0x4a020000 0x10000>;
->>>>>>> 4a10c2ac
+			
 			interrupts = <GIC_SPI 93 IRQ_TYPE_LEVEL_HIGH>;
 			#address-cells = <1>;
 			#size-cells = <1>;
