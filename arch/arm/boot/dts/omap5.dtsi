/*
 * Copyright (C) 2012 Texas Instruments Incorporated - http://www.ti.com/
 *
 * This program is free software; you can redistribute it and/or modify
 * it under the terms of the GNU General Public License version 2 as
 * published by the Free Software Foundation.
 * Based on "omap4.dtsi"
 */

#include <dt-bindings/gpio/gpio.h>
#include <dt-bindings/interrupt-controller/arm-gic.h>
#include <dt-bindings/pinctrl/omap.h>

#include "skeleton.dtsi"

/ {
	#address-cells = <1>;
	#size-cells = <1>;

	compatible = "ti,omap5";
	interrupt-parent = <&gic>;

	aliases {
		serial0 = &uart1;
		serial1 = &uart2;
		serial2 = &uart3;
		serial3 = &uart4;
		serial4 = &uart5;
		serial5 = &uart6;
	};

	cpus {
		#address-cells = <1>;
		#size-cells = <0>;

		cpu@0 {
			device_type = "cpu";
			compatible = "arm,cortex-a15";
			reg = <0x0>;
		};
		cpu@1 {
			device_type = "cpu";
			compatible = "arm,cortex-a15";
			reg = <0x1>;
		};
	};

	timer {
		compatible = "arm,armv7-timer";
		/* PPI secure/nonsecure IRQ */
		interrupts = <GIC_PPI 13 (GIC_CPU_MASK_RAW(3) | IRQ_TYPE_LEVEL_LOW)>,
			     <GIC_PPI 14 (GIC_CPU_MASK_RAW(3) | IRQ_TYPE_LEVEL_LOW)>,
			     <GIC_PPI 11 (GIC_CPU_MASK_RAW(3) | IRQ_TYPE_LEVEL_LOW)>,
			     <GIC_PPI 10 (GIC_CPU_MASK_RAW(3) | IRQ_TYPE_LEVEL_LOW)>;
	};

	gic: interrupt-controller@48211000 {
		compatible = "arm,cortex-a15-gic";
		interrupt-controller;
		#interrupt-cells = <3>;
		reg = <0x48211000 0x1000>,
		      <0x48212000 0x1000>,
		      <0x48214000 0x2000>,
		      <0x48216000 0x2000>;
	};

	/*
	 * The soc node represents the soc top level view. It is uses for IPs
	 * that are not memory mapped in the MPU view or for the MPU itself.
	 */
	soc {
		compatible = "ti,omap-infra";
		mpu {
			compatible = "ti,omap5-mpu";
			ti,hwmods = "mpu";
		};
	};

	/*
	 * XXX: Use a flat representation of the OMAP3 interconnect.
	 * The real OMAP interconnect network is quite complex.
	 * Since that will not bring real advantage to represent that in DT for
	 * the moment, just use a fake OCP bus entry to represent the whole bus
	 * hierarchy.
	 */
	ocp {
		compatible = "ti,omap4-l3-noc", "simple-bus";
		#address-cells = <1>;
		#size-cells = <1>;
		ranges;
		ti,hwmods = "l3_main_1", "l3_main_2", "l3_main_3";
		reg = <0x44000000 0x2000>,
		      <0x44800000 0x3000>,
		      <0x45000000 0x4000>;
		interrupts = <GIC_SPI 9 IRQ_TYPE_LEVEL_HIGH>,
			     <GIC_SPI 10 IRQ_TYPE_LEVEL_HIGH>;

		counter32k: counter@4ae04000 {
			compatible = "ti,omap-counter32k";
			reg = <0x4ae04000 0x40>;
			ti,hwmods = "counter_32k";
			clocks = <&wkupaon_iclk_mux>;
			clock-names = "fck";
		};

		omap5_pmx_core: pinmux@4a002840 {
			compatible = "ti,omap4-padconf", "pinctrl-single";
			reg = <0x4a002840 0x01b6>;
			#address-cells = <1>;
			#size-cells = <0>;
			pinctrl-single,register-width = <16>;
			pinctrl-single,function-mask = <0x7fff>;
		};
		omap5_pmx_wkup: pinmux@4ae0c840 {
			compatible = "ti,omap4-padconf", "pinctrl-single";
			reg = <0x4ae0c840 0x0038>;
			#address-cells = <1>;
			#size-cells = <0>;
			pinctrl-single,register-width = <16>;
			pinctrl-single,function-mask = <0x7fff>;
		};

		sdma: dma-controller@4a056000 {
			compatible = "ti,omap4430-sdma";
			reg = <0x4a056000 0x1000>;
			interrupts = <GIC_SPI 12 IRQ_TYPE_LEVEL_HIGH>,
				     <GIC_SPI 13 IRQ_TYPE_LEVEL_HIGH>,
				     <GIC_SPI 14 IRQ_TYPE_LEVEL_HIGH>,
				     <GIC_SPI 15 IRQ_TYPE_LEVEL_HIGH>;
			#dma-cells = <1>;
			#dma-channels = <32>;
			#dma-requests = <127>;
			clocks = <&l3_iclk_div>;
			clock-names = "fck";
		};

		gpio1: gpio@4ae10000 {
			compatible = "ti,omap4-gpio";
			reg = <0x4ae10000 0x200>;
			interrupts = <GIC_SPI 29 IRQ_TYPE_LEVEL_HIGH>;
			ti,hwmods = "gpio1";
			clocks = <&wkupaon_iclk_mux>, <&gpio1_dbclk>;
			clock-names = "fck", "dbclk";
			ti,gpio-always-on;
			gpio-controller;
			#gpio-cells = <2>;
			interrupt-controller;
			#interrupt-cells = <2>;
		};

		gpio2: gpio@48055000 {
			compatible = "ti,omap4-gpio";
			reg = <0x48055000 0x200>;
			interrupts = <GIC_SPI 30 IRQ_TYPE_LEVEL_HIGH>;
			ti,hwmods = "gpio2";
			clocks = <&l4_root_clk_div>, <&gpio2_dbclk>;
			clock-names = "fck", "dbclk";
			gpio-controller;
			#gpio-cells = <2>;
			interrupt-controller;
			#interrupt-cells = <2>;
		};

		gpio3: gpio@48057000 {
			compatible = "ti,omap4-gpio";
			reg = <0x48057000 0x200>;
			interrupts = <GIC_SPI 31 IRQ_TYPE_LEVEL_HIGH>;
			ti,hwmods = "gpio3";
			clocks = <&l4_root_clk_div>, <&gpio3_dbclk>;
			clock-names = "fck", "dbclk";
			gpio-controller;
			#gpio-cells = <2>;
			interrupt-controller;
			#interrupt-cells = <2>;
		};

		gpio4: gpio@48059000 {
			compatible = "ti,omap4-gpio";
			reg = <0x48059000 0x200>;
			interrupts = <GIC_SPI 32 IRQ_TYPE_LEVEL_HIGH>;
			ti,hwmods = "gpio4";
			clocks = <&l4_root_clk_div>, <&gpio4_dbclk>;
			clock-names = "fck", "dbclk";
			gpio-controller;
			#gpio-cells = <2>;
			interrupt-controller;
			#interrupt-cells = <2>;
		};

		gpio5: gpio@4805b000 {
			compatible = "ti,omap4-gpio";
			reg = <0x4805b000 0x200>;
			interrupts = <GIC_SPI 33 IRQ_TYPE_LEVEL_HIGH>;
			ti,hwmods = "gpio5";
			clocks = <&l4_root_clk_div>, <&gpio5_dbclk>;
			clock-names = "fck", "dbclk";
			gpio-controller;
			#gpio-cells = <2>;
			interrupt-controller;
			#interrupt-cells = <2>;
		};

		gpio6: gpio@4805d000 {
			compatible = "ti,omap4-gpio";
			reg = <0x4805d000 0x200>;
			interrupts = <GIC_SPI 34 IRQ_TYPE_LEVEL_HIGH>;
			ti,hwmods = "gpio6";
			clocks = <&l4_root_clk_div>, <&gpio6_dbclk>;
			clock-names = "fck", "dbclk";
			gpio-controller;
			#gpio-cells = <2>;
			interrupt-controller;
			#interrupt-cells = <2>;
		};

		gpio7: gpio@48051000 {
			compatible = "ti,omap4-gpio";
			reg = <0x48051000 0x200>;
			interrupts = <GIC_SPI 35 IRQ_TYPE_LEVEL_HIGH>;
			ti,hwmods = "gpio7";
			clocks = <&l4_root_clk_div>, <&gpio7_dbclk>;
			clock-names = "fck", "dbclk";
			gpio-controller;
			#gpio-cells = <2>;
			interrupt-controller;
			#interrupt-cells = <2>;
		};

		gpio8: gpio@48053000 {
			compatible = "ti,omap4-gpio";
			reg = <0x48053000 0x200>;
			interrupts = <GIC_SPI 121 IRQ_TYPE_LEVEL_HIGH>;
			ti,hwmods = "gpio8";
			clocks = <&l4_root_clk_div>, <&gpio8_dbclk>;
			clock-names = "fck", "dbclk";
			gpio-controller;
			#gpio-cells = <2>;
			interrupt-controller;
			#interrupt-cells = <2>;
		};

		gpmc: gpmc@50000000 {
			compatible = "ti,omap4430-gpmc";
			reg = <0x50000000 0x1000>;
			#address-cells = <2>;
			#size-cells = <1>;
			interrupts = <GIC_SPI 20 IRQ_TYPE_LEVEL_HIGH>;
			gpmc,num-cs = <8>;
			gpmc,num-waitpins = <4>;
			ti,hwmods = "gpmc";
		};

		i2c1: i2c@48070000 {
			compatible = "ti,omap4-i2c";
			reg = <0x48070000 0x100>;
			interrupts = <GIC_SPI 56 IRQ_TYPE_LEVEL_HIGH>;
			#address-cells = <1>;
			#size-cells = <0>;
			ti,hwmods = "i2c1";
			clocks = <&func_96m_fclk>;
			clock-names = "fck";
			status = "disabled";
		};

		i2c2: i2c@48072000 {
			compatible = "ti,omap4-i2c";
			reg = <0x48072000 0x100>;
			interrupts = <GIC_SPI 57 IRQ_TYPE_LEVEL_HIGH>;
			#address-cells = <1>;
			#size-cells = <0>;
			ti,hwmods = "i2c2";
			clocks = <&func_96m_fclk>;
			clock-names = "fck";
			status = "disabled";
		};

		i2c3: i2c@48060000 {
			compatible = "ti,omap4-i2c";
			reg = <0x48060000 0x100>;
			interrupts = <GIC_SPI 61 IRQ_TYPE_LEVEL_HIGH>;
			#address-cells = <1>;
			#size-cells = <0>;
			ti,hwmods = "i2c3";
			clocks = <&func_96m_fclk>;
			clock-names = "fck";
			status = "disabled";
		};

		i2c4: i2c@4807a000 {
			compatible = "ti,omap4-i2c";
			reg = <0x4807a000 0x100>;
			interrupts = <GIC_SPI 62 IRQ_TYPE_LEVEL_HIGH>;
			#address-cells = <1>;
			#size-cells = <0>;
			ti,hwmods = "i2c4";
			clocks = <&func_96m_fclk>;
			clock-names = "fck";
			status = "disabled";
		};

		i2c5: i2c@4807c000 {
			compatible = "ti,omap4-i2c";
			reg = <0x4807c000 0x100>;
			interrupts = <GIC_SPI 60 IRQ_TYPE_LEVEL_HIGH>;
			#address-cells = <1>;
			#size-cells = <0>;
			ti,hwmods = "i2c5";
			clocks = <&func_96m_fclk>;
			clock-names = "fck";
			status = "disabled";
		};

		mcspi1: spi@48098000 {
			compatible = "ti,omap4-mcspi";
			reg = <0x48098000 0x200>;
			interrupts = <GIC_SPI 65 IRQ_TYPE_LEVEL_HIGH>;
			#address-cells = <1>;
			#size-cells = <0>;
			ti,hwmods = "mcspi1";
			clocks = <&func_48m_fclk>;
			clock-names = "fck";
			ti,spi-num-cs = <4>;
			dmas = <&sdma 35>,
			       <&sdma 36>,
			       <&sdma 37>,
			       <&sdma 38>,
			       <&sdma 39>,
			       <&sdma 40>,
			       <&sdma 41>,
			       <&sdma 42>;
			dma-names = "tx0", "rx0", "tx1", "rx1",
				    "tx2", "rx2", "tx3", "rx3";
			status = "disabled";
		};

		mcspi2: spi@4809a000 {
			compatible = "ti,omap4-mcspi";
			reg = <0x4809a000 0x200>;
			interrupts = <GIC_SPI 66 IRQ_TYPE_LEVEL_HIGH>;
			#address-cells = <1>;
			#size-cells = <0>;
			ti,hwmods = "mcspi2";
			clocks = <&func_48m_fclk>;
			clock-names = "fck";
			ti,spi-num-cs = <2>;
			dmas = <&sdma 43>,
			       <&sdma 44>,
			       <&sdma 45>,
			       <&sdma 46>;
			dma-names = "tx0", "rx0", "tx1", "rx1";
			status = "disabled";
		};

		mcspi3: spi@480b8000 {
			compatible = "ti,omap4-mcspi";
			reg = <0x480b8000 0x200>;
			interrupts = <GIC_SPI 91 IRQ_TYPE_LEVEL_HIGH>;
			#address-cells = <1>;
			#size-cells = <0>;
			ti,hwmods = "mcspi3";
			clocks = <&func_48m_fclk>;
			clock-names = "fck";
			ti,spi-num-cs = <2>;
			dmas = <&sdma 15>, <&sdma 16>;
			dma-names = "tx0", "rx0";
			status = "disabled";
		};

		mcspi4: spi@480ba000 {
			compatible = "ti,omap4-mcspi";
			reg = <0x480ba000 0x200>;
			interrupts = <GIC_SPI 48 IRQ_TYPE_LEVEL_HIGH>;
			#address-cells = <1>;
			#size-cells = <0>;
			ti,hwmods = "mcspi4";
			clocks = <&func_48m_fclk>;
			clock-names = "fck";
			ti,spi-num-cs = <1>;
			dmas = <&sdma 70>, <&sdma 71>;
			dma-names = "tx0", "rx0";
			status = "disabled";
		};

		uart1: serial@4806a000 {
			compatible = "ti,omap4-uart";
			reg = <0x4806a000 0x100>;
			interrupts = <GIC_SPI 72 IRQ_TYPE_LEVEL_HIGH>;
			ti,hwmods = "uart1";
			clocks = <&func_48m_fclk>;
			clock-names = "fck";
			clock-frequency = <48000000>;
			status = "disabled";
		};

		uart2: serial@4806c000 {
			compatible = "ti,omap4-uart";
			reg = <0x4806c000 0x100>;
			interrupts = <GIC_SPI 73 IRQ_TYPE_LEVEL_HIGH>;
			ti,hwmods = "uart2";
			clocks = <&func_48m_fclk>;
			clock-names = "fck";
			clock-frequency = <48000000>;
                        status = "disabled";
		};

		uart3: serial@48020000 {
			compatible = "ti,omap4-uart";
			reg = <0x48020000 0x100>;
			interrupts = <GIC_SPI 74 IRQ_TYPE_LEVEL_HIGH>;
			ti,hwmods = "uart3";
			clocks = <&func_48m_fclk>;
			clock-names = "fck";
			clock-frequency = <48000000>;
                        status = "disabled";
		};

		uart4: serial@4806e000 {
			compatible = "ti,omap4-uart";
			reg = <0x4806e000 0x100>;
			interrupts = <GIC_SPI 70 IRQ_TYPE_LEVEL_HIGH>;
			ti,hwmods = "uart4";
			clocks = <&func_48m_fclk>;
			clock-names = "fck";
			clock-frequency = <48000000>;
			status = "disabled";
		};

		uart5: serial@48066000 {
			compatible = "ti,omap4-uart";
			reg = <0x48066000 0x100>;
			interrupts = <GIC_SPI 105 IRQ_TYPE_LEVEL_HIGH>;
			ti,hwmods = "uart5";
			clocks = <&func_48m_fclk>;
			clock-names = "fck";
			clock-frequency = <48000000>;
			status = "disabled";
		};

		uart6: serial@48068000 {
			compatible = "ti,omap4-uart";
			reg = <0x48068000 0x100>;
			interrupts = <GIC_SPI 106 IRQ_TYPE_LEVEL_HIGH>;
			ti,hwmods = "uart6";
			clocks = <&func_48m_fclk>;
			clock-names = "fck";
			clock-frequency = <48000000>;
			status = "disabled";
		};

		mmc1: mmc@4809c000 {
			compatible = "ti,omap4-hsmmc";
			reg = <0x4809c000 0x400>;
			interrupts = <GIC_SPI 83 IRQ_TYPE_LEVEL_HIGH>;
			ti,hwmods = "mmc1";
			clocks = <&mmc1_fclk>, <&mmc1_32khz_clk>;
			clock-names = "fck", "32khz_clk";
			ti,dual-volt;
			ti,needs-special-reset;
			dmas = <&sdma 61>, <&sdma 62>;
			dma-names = "tx", "rx";
		};

		mmc2: mmc@480b4000 {
			compatible = "ti,omap4-hsmmc";
			reg = <0x480b4000 0x400>;
			interrupts = <GIC_SPI 86 IRQ_TYPE_LEVEL_HIGH>;
			ti,hwmods = "mmc2";
			clocks = <&mmc2_fclk>;
			clock-names = "fck";
			ti,needs-special-reset;
			dmas = <&sdma 47>, <&sdma 48>;
			dma-names = "tx", "rx";
		};

		mmc3: mmc@480ad000 {
			compatible = "ti,omap4-hsmmc";
			reg = <0x480ad000 0x400>;
			interrupts = <GIC_SPI 94 IRQ_TYPE_LEVEL_HIGH>;
			ti,hwmods = "mmc3";
			clocks = <&func_48m_fclk>;
			clock-names = "fck";
			ti,needs-special-reset;
			dmas = <&sdma 77>, <&sdma 78>;
			dma-names = "tx", "rx";
		};

		mmc4: mmc@480d1000 {
			compatible = "ti,omap4-hsmmc";
			reg = <0x480d1000 0x400>;
			interrupts = <GIC_SPI 96 IRQ_TYPE_LEVEL_HIGH>;
			ti,hwmods = "mmc4";
			clocks = <&func_48m_fclk>;
			clock-names = "fck";
			ti,needs-special-reset;
			dmas = <&sdma 57>, <&sdma 58>;
			dma-names = "tx", "rx";
		};

		mmc5: mmc@480d5000 {
			compatible = "ti,omap4-hsmmc";
			reg = <0x480d5000 0x400>;
			interrupts = <GIC_SPI 59 IRQ_TYPE_LEVEL_HIGH>;
			ti,hwmods = "mmc5";
			clocks = <&func_96m_fclk>;
			clock-names = "fck";
			ti,needs-special-reset;
			dmas = <&sdma 59>, <&sdma 60>;
			dma-names = "tx", "rx";
		};

		omap_control_sata: control-phy@4a002374 {
			compatible = "ti,control-phy-pipe3";
			reg = <0x4a002374 0x4>;
			reg-names = "power";
			clocks = <&sys_clkin>;
			clock-names = "sysclk";
		};

		ocp2scp@4a090000 {
			compatible = "ti,omap-ocp2scp";
			#address-cells = <1>;
			#size-cells = <1>;
			ranges;
			ti,hwmods = "ocp2scp3";
			reg = <0x4a090000 0x1c>;	/* ocp2scp3 */
			sata_phy: sata-phy@4A096000 {
				compatible = "ti,phy-pipe3-sata";
				reg = <0x4A096000 0x80>, /* phy_rx */
				      <0x4A096400 0x64>, /* phy_tx */
				      <0x4A096800 0x40>; /* pll_ctrl */
				reg-names = "phy_rx", "phy_tx", "pll_ctrl";
				ctrl-module = <&omap_control_sata>;
				#phy-cells = <0>;
				clocks = <&sata_ref_clk>;
				clock-names = "refclk";
			};
		};

		sata@4a141100 {
			compatible = "ti,sata";
			ti,hwmods = "sata";
			reg = <0x4a141100 0x100>;
			#address-cells = <1>;
			#size-cells = <1>;
			ranges;
			sata@4a140000 {
				  compatible = "snps,dwc-ahci";
				  reg = <0x4a140000 0x1100>;
				  interrupts = <GIC_SPI 54 IRQ_TYPE_LEVEL_HIGH>;
				  phys = <&sata_phy>;
				  phy-names = "sata-phy";
			};
		};

		keypad: keypad@4ae1c000 {
			compatible = "ti,omap4-keypad";
			reg = <0x4ae1c000 0x400>;
			ti,hwmods = "kbd";
			clocks = <&sys_32k_ck>;
			clock-names = "fck";
		};

		mcpdm: mcpdm@40132000 {
			compatible = "ti,omap4-mcpdm";
			reg = <0x40132000 0x7f>, /* MPU private access */
			      <0x49032000 0x7f>; /* L3 Interconnect */
			reg-names = "mpu", "dma";
			interrupts = <GIC_SPI 112 IRQ_TYPE_LEVEL_HIGH>;
			ti,hwmods = "mcpdm";
			clocks = <&pad_clks_ck>;
			clock-names = "fck";
			dmas = <&sdma 65>,
			       <&sdma 66>;
			dma-names = "up_link", "dn_link";
		};

		dmic: dmic@4012e000 {
			compatible = "ti,omap4-dmic";
			reg = <0x4012e000 0x7f>, /* MPU private access */
			      <0x4902e000 0x7f>; /* L3 Interconnect */
			reg-names = "mpu", "dma";
			interrupts = <GIC_SPI 114 IRQ_TYPE_LEVEL_HIGH>;
			ti,hwmods = "dmic";
			clocks = <&dmic_gfclk>;
			clock-names = "fck";
			dmas = <&sdma 67>;
			dma-names = "up_link";
		};

		mcbsp1: mcbsp@40122000 {
			compatible = "ti,omap4-mcbsp";
			reg = <0x40122000 0xff>, /* MPU private access */
			      <0x49022000 0xff>; /* L3 Interconnect */
			reg-names = "mpu", "dma";
			interrupts = <GIC_SPI 17 IRQ_TYPE_LEVEL_HIGH>;
			interrupt-names = "common";
			ti,buffer-size = <128>;
			ti,hwmods = "mcbsp1";
			clocks = <&mcbsp1_gfclk>, <&pad_clks_ck>, <&mcbsp1_sync_mux_ck>;
			clock-names = "fck", "pad_fck", "prcm_fck";
			dmas = <&sdma 33>,
			       <&sdma 34>;
			dma-names = "tx", "rx";
		};

		mcbsp2: mcbsp@40124000 {
			compatible = "ti,omap4-mcbsp";
			reg = <0x40124000 0xff>, /* MPU private access */
			      <0x49024000 0xff>; /* L3 Interconnect */
			reg-names = "mpu", "dma";
			interrupts = <GIC_SPI 22 IRQ_TYPE_LEVEL_HIGH>;
			interrupt-names = "common";
			ti,buffer-size = <128>;
			ti,hwmods = "mcbsp2";
			clocks = <&mcbsp2_gfclk>, <&pad_clks_ck>, <&mcbsp2_sync_mux_ck>;
			clock-names = "fck", "pad_fck", "prcm_fck";
			dmas = <&sdma 17>,
			       <&sdma 18>;
			dma-names = "tx", "rx";
		};

		mcbsp3: mcbsp@40126000 {
			compatible = "ti,omap4-mcbsp";
			reg = <0x40126000 0xff>, /* MPU private access */
			      <0x49026000 0xff>; /* L3 Interconnect */
			reg-names = "mpu", "dma";
			interrupts = <GIC_SPI 23 IRQ_TYPE_LEVEL_HIGH>;
			interrupt-names = "common";
			ti,buffer-size = <128>;
			ti,hwmods = "mcbsp3";
			clocks = <&mcbsp3_gfclk>, <&pad_clks_ck>, <&mcbsp3_sync_mux_ck>;
			clock-names = "fck", "pad_fck", "prcm_fck";
			dmas = <&sdma 19>,
			       <&sdma 20>;
			dma-names = "tx", "rx";
		};

		mailbox: mailbox@4a0f4000 {
			compatible = "ti,omap4-mailbox";
			reg = <0x4a0f4000 0x200>;
			interrupts = <GIC_SPI 26 IRQ_TYPE_LEVEL_HIGH>;
			ti,hwmods = "mailbox";
			ti,mbox-num-users = <3>;
			ti,mbox-num-fifos = <8>;
			ti,mbox-names = "mbox-ipu", "mbox-dsp";
			ti,mbox-data = <0 1 0 0>, <3 2 0 0>;
		};

		timer1: timer@4ae18000 {
			compatible = "ti,omap5430-timer";
			reg = <0x4ae18000 0x80>;
			interrupts = <GIC_SPI 37 IRQ_TYPE_LEVEL_HIGH>;
			ti,hwmods = "timer1";
			clocks = <&timer1_gfclk_mux>;
			clock-names = "fck";
			ti,timer-alwon;
		};

		timer2: timer@48032000 {
			compatible = "ti,omap5430-timer";
			reg = <0x48032000 0x80>;
			interrupts = <GIC_SPI 38 IRQ_TYPE_LEVEL_HIGH>;
			ti,hwmods = "timer2";
			clocks = <&timer2_gfclk_mux>;
			clock-names = "fck";
		};

		timer3: timer@48034000 {
			compatible = "ti,omap5430-timer";
			reg = <0x48034000 0x80>;
			interrupts = <GIC_SPI 39 IRQ_TYPE_LEVEL_HIGH>;
			ti,hwmods = "timer3";
			clocks = <&timer3_gfclk_mux>;
			clock-names = "fck";
		};

		timer4: timer@48036000 {
			compatible = "ti,omap5430-timer";
			reg = <0x48036000 0x80>;
			interrupts = <GIC_SPI 40 IRQ_TYPE_LEVEL_HIGH>;
			ti,hwmods = "timer4";
			clocks = <&timer4_gfclk_mux>;
			clock-names = "fck";
		};

		timer5: timer@40138000 {
			compatible = "ti,omap5430-timer";
			reg = <0x40138000 0x80>,
			      <0x49038000 0x80>;
			interrupts = <GIC_SPI 41 IRQ_TYPE_LEVEL_HIGH>;
			ti,hwmods = "timer5";
			clocks = <&timer5_gfclk_mux>;
			clock-names = "fck";
			ti,timer-dsp;
			ti,timer-pwm;
		};

		timer6: timer@4013a000 {
			compatible = "ti,omap5430-timer";
			reg = <0x4013a000 0x80>,
			      <0x4903a000 0x80>;
			interrupts = <GIC_SPI 42 IRQ_TYPE_LEVEL_HIGH>;
			ti,hwmods = "timer6";
			clocks = <&timer6_gfclk_mux>;
			clock-names = "fck";
			ti,timer-dsp;
			ti,timer-pwm;
		};

		timer7: timer@4013c000 {
			compatible = "ti,omap5430-timer";
			reg = <0x4013c000 0x80>,
			      <0x4903c000 0x80>;
			interrupts = <GIC_SPI 43 IRQ_TYPE_LEVEL_HIGH>;
			ti,hwmods = "timer7";
			clocks = <&timer7_gfclk_mux>;
			clock-names = "fck";
			ti,timer-dsp;
		};

		timer8: timer@4013e000 {
			compatible = "ti,omap5430-timer";
			reg = <0x4013e000 0x80>,
			      <0x4903e000 0x80>;
			interrupts = <GIC_SPI 44 IRQ_TYPE_LEVEL_HIGH>;
			ti,hwmods = "timer8";
			clocks = <&timer8_gfclk_mux>;
			clock-names = "fck";
			ti,timer-dsp;
			ti,timer-pwm;
		};

		timer9: timer@4803e000 {
			compatible = "ti,omap5430-timer";
			reg = <0x4803e000 0x80>;
			interrupts = <GIC_SPI 45 IRQ_TYPE_LEVEL_HIGH>;
			ti,hwmods = "timer9";
			clocks = <&timer9_gfclk_mux>;
			clock-names = "fck";
			ti,timer-pwm;
		};

		timer10: timer@48086000 {
			compatible = "ti,omap5430-timer";
			reg = <0x48086000 0x80>;
			interrupts = <GIC_SPI 46 IRQ_TYPE_LEVEL_HIGH>;
			ti,hwmods = "timer10";
			clocks = <&timer10_gfclk_mux>;
			clock-names = "fck";
			ti,timer-pwm;
		};

		timer11: timer@48088000 {
			compatible = "ti,omap5430-timer";
			reg = <0x48088000 0x80>;
			interrupts = <GIC_SPI 47 IRQ_TYPE_LEVEL_HIGH>;
			ti,hwmods = "timer11";
			clocks = <&timer11_gfclk_mux>;
			clock-names = "fck";
			ti,timer-pwm;
		};

		wdt2: wdt@4ae14000 {
			compatible = "ti,omap5-wdt", "ti,omap4-wdt";
			reg = <0x4ae14000 0x80>;
			interrupts = <GIC_SPI 80 IRQ_TYPE_LEVEL_HIGH>;
			ti,hwmods = "wd_timer2";
			clocks = <&sys_32k_ck>;
			clock-names = "fck";
		};

		emif1: emif@0x4c000000 {
			compatible	= "ti,emif-4d5";
			ti,hwmods	= "emif1";
			ti,no-idle;
			clocks = <&dpll_core_h11x2_ck>;
			clock-names = "fck";
			phy-type	= <2>; /* DDR PHY type: Intelli PHY */
			reg = <0x4c000000 0x400>;
			interrupts = <GIC_SPI 110 IRQ_TYPE_LEVEL_HIGH>;
			hw-caps-read-idle-ctrl;
			hw-caps-ll-interface;
			hw-caps-temp-alert;
		};

		emif2: emif@0x4d000000 {
			compatible	= "ti,emif-4d5";
			ti,hwmods	= "emif2";
			ti,no-idle;
			clocks = <&dpll_core_h11x2_ck>;
			clock-names = "fck";
			phy-type	= <2>; /* DDR PHY type: Intelli PHY */
			reg = <0x4d000000 0x400>;
			interrupts = <GIC_SPI 111 IRQ_TYPE_LEVEL_HIGH>;
			hw-caps-read-idle-ctrl;
			hw-caps-ll-interface;
			hw-caps-temp-alert;
		};

		omap_control_usb2phy: control-phy@4a002300 {
			compatible = "ti,control-phy-usb2";
			reg = <0x4a002300 0x4>;
			reg-names = "power";
		};

		omap_control_usb3phy: control-phy@4a002370 {
			compatible = "ti,control-phy-pipe3";
			reg = <0x4a002370 0x4>;
			reg-names = "power";
		};

		usb3: omap_dwc3@4a020000 {
			compatible = "ti,dwc3";
			ti,hwmods = "usb_otg_ss";
			clocks = <&dpll_core_h13x2_ck>, <&usb_otg_ss_refclk960m>;
			clock-names = "fck", "refclk960m";
			reg = <0x4a020000 0x10000>;
<<<<<<< HEAD
			
=======
>>>>>>> fad3c839
			interrupts = <GIC_SPI 93 IRQ_TYPE_LEVEL_HIGH>;
			#address-cells = <1>;
			#size-cells = <1>;
			utmi-mode = <2>;
			ranges;
			dwc3@4a030000 {
				compatible = "snps,dwc3";
				reg = <0x4a030000 0x10000>;
				interrupts = <GIC_SPI 92 IRQ_TYPE_LEVEL_HIGH>;
				phys = <&usb2_phy>, <&usb3_phy>;
				phy-names = "usb2-phy", "usb3-phy";
				maximum-speed = "super-speed";
				dr_mode = "peripheral";
				tx-fifo-resize;
			};
		};

		ocp2scp@4a080000 {
			compatible = "ti,omap-ocp2scp";
			#address-cells = <1>;
			#size-cells = <1>;
			reg = <0x4a080000 0x20>;
			ranges;
			ti,hwmods = "ocp2scp1";
			usb2_phy: usb2phy@4a084000 {
				compatible = "ti,omap-usb2";
				reg = <0x4a084000 0x7c>;
				ctrl-module = <&omap_control_usb2phy>;
				clocks = <&usb_phy_cm_clk32k>, <&usb_otg_ss_refclk960m>;
				clock-names = "wkupclk", "refclk";
				#phy-cells = <0>;
			};

			usb3_phy: usb3phy@4a084400 {
				compatible = "ti,phy-pipe3-usb3";
				reg = <0x4a084400 0x80>,
				      <0x4a084800 0x64>,
				      <0x4a084c00 0x40>;
				reg-names = "phy_rx", "phy_tx", "pll_ctrl";
				ctrl-module = <&omap_control_usb3phy>;
				clocks = <&usb_phy_cm_clk32k>,
					 <&usb_otg_ss_refclk960m>,
					 <&dpll_core_h13x2_ck>;
				clock-names =	"wkupclk",
						"refclk",
						"refclk2";
				#phy-cells = <0>;
			};
		};

		usbhstll: usbhstll@4a062000 {
			compatible = "ti,usbhs-tll";
			reg = <0x4a062000 0x1000>;
			interrupts = <GIC_SPI 78 IRQ_TYPE_LEVEL_HIGH>;
			ti,hwmods = "usb_tll_hs";
		};

		usbhshost: usbhshost@4a064000 {
			compatible = "ti,usbhs-host";
			reg = <0x4a064000 0x800>;
			ti,hwmods = "usb_host_hs";
			#address-cells = <1>;
			#size-cells = <1>;
			ranges;
			clocks = <&l3init_60m_fclk>;
			clock-names = "init_60m_fclk";

			usbhsohci: ohci@4a064800 {
				compatible = "ti,ohci-omap3", "usb-ohci";
				reg = <0x4a064800 0x400>;
				interrupt-parent = <&gic>;
				interrupts = <GIC_SPI 76 IRQ_TYPE_LEVEL_HIGH>;
			};

			usbhsehci: ehci@4a064c00 {
				compatible = "ti,ehci-omap", "usb-ehci";
				reg = <0x4a064c00 0x400>;
				interrupt-parent = <&gic>;
				interrupts = <GIC_SPI 77 IRQ_TYPE_LEVEL_HIGH>;
			};
		};

		bandgap@4a0021e0 {
			reg = <0x4a0021e0 0xc
			       0x4a00232c 0xc
			       0x4a002380 0x2c
			       0x4a0023C0 0x3c>;
			interrupts = <GIC_SPI 126 IRQ_TYPE_LEVEL_HIGH>;
			compatible = "ti,omap5430-bandgap";
		};
	};

	clocks {
		#address-cells = <1>;
		#size-cells = <1>;
		ranges;
		/include/ "omap54xx-clocks.dtsi"
	};

	clockdomains {
		l3init_clkdm: l3init_clkdm {
			compatible = "ti,clockdomain";
			clocks = <&dpll_usb_ck>;
		};
	};
};<|MERGE_RESOLUTION|>--- conflicted
+++ resolved
@@ -815,10 +815,7 @@
 			clocks = <&dpll_core_h13x2_ck>, <&usb_otg_ss_refclk960m>;
 			clock-names = "fck", "refclk960m";
 			reg = <0x4a020000 0x10000>;
-<<<<<<< HEAD
-			
-=======
->>>>>>> fad3c839
+
 			interrupts = <GIC_SPI 93 IRQ_TYPE_LEVEL_HIGH>;
 			#address-cells = <1>;
 			#size-cells = <1>;
