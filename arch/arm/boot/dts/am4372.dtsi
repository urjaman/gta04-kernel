--- conflicted
+++ resolved
@@ -43,10 +43,6 @@
 				300000	950000
 				600000	1100000
 				720000	1200000
-<<<<<<< HEAD
-			>;
-
-=======
 				800000	1260000
 				1000000 1325000
 			>;
@@ -55,7 +51,6 @@
 
 			platform-opp-modifier = <&mpu_opp_modifier>;
 
->>>>>>> 786b405e
 			clocks = <&dpll_mpu_ck>;
 			clock-names = "cpu";
 
@@ -185,7 +180,6 @@
 			ti,mbox-data = <0 0 0 0>;
 		};
 
-<<<<<<< HEAD
 		qspi: qspi@47900000 {
 			compatible = "ti,am4372-qspi";
 			reg = <0x47900000 0x100>, <0x30000000 0x3ffffff>;
@@ -200,8 +194,6 @@
 			status = "disabled";
 		};
 
-=======
->>>>>>> 786b405e
 		timer1: timer@44e31000 {
 			compatible = "ti,am4372-timer-1ms","ti,am335x-timer-1ms";
 			reg = <0x44e31000 0x400>;
@@ -924,7 +916,6 @@
 			clock-names = "fck";
 		};
 
-<<<<<<< HEAD
 		am43xx_control_usb2phy1: control-phy@44e10620 {
 			compatible = "ti,control-phy-am437usb2";
 			reg = <0x44e10620 0x4>;
@@ -1077,7 +1068,7 @@
 			clocks = <&mcasp1_fck>;
 			clock-names = "fck";
 		};
-=======
+
 		dev_attribute: efuse@0x44e10610 {
 			compatible = "ti,opp-omap-am4372";
 			reg = <0x44e10610 0x04		/* EFUSE_SMA */
@@ -1096,8 +1087,6 @@
 				>;
 			};
 		};
-
->>>>>>> 786b405e
 	};
 
 	clocks {
