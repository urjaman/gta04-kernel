/*
 * Device Tree Source for AM4372 SoC
 *
 * Copyright (C) 2013 Texas Instruments Incorporated - http://www.ti.com/
 *
 * This file is licensed under the terms of the GNU General Public License
 * version 2.  This program is licensed "as is" without any warranty of any
 * kind, whether express or implied.
 */

#include <dt-bindings/gpio/gpio.h>
#include <dt-bindings/interrupt-controller/arm-gic.h>

#include "skeleton.dtsi"

/ {
	compatible = "ti,am4372", "ti,am43";
	interrupt-parent = <&gic>;


	aliases {
		i2c0 = &i2c0;
		i2c1 = &i2c1;
		i2c2 = &i2c2;
		serial0 = &uart0;
		ethernet0 = &cpsw_emac0;
		ethernet1 = &cpsw_emac1;
		d_can0 = &dcan0;
		d_can1 = &dcan1;
	};

	cpus {
		#address-cells = <1>;
		#size-cells = <0>;
		cpu@0 {
			compatible = "arm,cortex-a9";
			device_type = "cpu";
			reg = <0>;

			operating-points = <
				/* kHz    uV */
				300000	950000
				600000	1100000
				720000	1200000
			>;

			clocks = <&dpll_mpu_ck>;
			clock-names = "cpu";

			clock-latency = <300000>; /* From omap-cpufreq driver */
		};
	};

	gic: interrupt-controller@48241000 {
		compatible = "arm,cortex-a9-gic";
		interrupt-controller;
		#interrupt-cells = <3>;
		reg = <0x48241000 0x1000>,
		      <0x48240100 0x0100>;
	};

	l2-cache-controller@48242000 {
		compatible = "arm,pl310-cache";
		reg = <0x48242000 0x1000>;
		cache-unified;
		cache-level = <2>;
	};

	am43xx_pinmux: pinmux@44e10800 {
		compatible = "pinctrl-single";
		reg = <0x44e10800 0x31c>;
		#address-cells = <1>;
		#size-cells = <0>;
		pinctrl-single,register-width = <32>;
		pinctrl-single,function-mask = <0xffffffff>;
	};

	ocp {
		compatible = "simple-bus";
		#address-cells = <1>;
		#size-cells = <1>;
		ranges;
		ti,hwmods = "l3_main";
		clocks = <&l3_gclk>;
		clock-names = "fck";

		edma: edma@49000000 {
			compatible = "ti,edma3";
			ti,hwmods = "tpcc", "tptc0", "tptc1", "tptc2";
			reg =	<0x49000000 0x10000>,
				<0x44e10f90 0x10>;
			interrupts = <GIC_SPI 12 IRQ_TYPE_LEVEL_HIGH>,
					<GIC_SPI 13 IRQ_TYPE_LEVEL_HIGH>,
					<GIC_SPI 14 IRQ_TYPE_LEVEL_HIGH>;
			#dma-cells = <1>;
			dma-channels = <64>;
			ti,edma-regions = <4>;
			ti,edma-slots = <256>;
		};

		uart0: serial@44e09000 {
			compatible = "ti,am4372-uart","ti,omap2-uart";
			reg = <0x44e09000 0x2000>;
			interrupts = <GIC_SPI 72 IRQ_TYPE_LEVEL_HIGH>;
			ti,hwmods = "uart1";
			clocks = <&dpll_per_m2_div4_wkupdm_ck>;
			clock-names = "fck";
		};

		uart1: serial@48022000 {
			compatible = "ti,am4372-uart","ti,omap2-uart";
			reg = <0x48022000 0x2000>;
			interrupts = <GIC_SPI 73 IRQ_TYPE_LEVEL_HIGH>;
			ti,hwmods = "uart2";
			clocks = <&dpll_per_m2_div4_ck>;
			clock-names = "fck";
			status = "disabled";
		};

		uart2: serial@48024000 {
			compatible = "ti,am4372-uart","ti,omap2-uart";
			reg = <0x48024000 0x2000>;
			interrupts = <GIC_SPI 74 IRQ_TYPE_LEVEL_HIGH>;
			ti,hwmods = "uart3";
			clocks = <&dpll_per_m2_div4_ck>;
			clock-names = "fck";
			status = "disabled";
		};

		uart3: serial@481a6000 {
			compatible = "ti,am4372-uart","ti,omap2-uart";
			reg = <0x481a6000 0x2000>;
			interrupts = <GIC_SPI 44 IRQ_TYPE_LEVEL_HIGH>;
			ti,hwmods = "uart4";
			clocks = <&dpll_per_m2_div4_ck>;
			clock-names = "fck";
			status = "disabled";
		};

		uart4: serial@481a8000 {
			compatible = "ti,am4372-uart","ti,omap2-uart";
			reg = <0x481a8000 0x2000>;
			interrupts = <GIC_SPI 45 IRQ_TYPE_LEVEL_HIGH>;
			ti,hwmods = "uart5";
			clocks = <&dpll_per_m2_div4_ck>;
			clock-names = "fck";
			status = "disabled";
		};

		uart5: serial@481aa000 {
			compatible = "ti,am4372-uart","ti,omap2-uart";
			reg = <0x481aa000 0x2000>;
			interrupts = <GIC_SPI 46 IRQ_TYPE_LEVEL_HIGH>;
			ti,hwmods = "uart6";
			clocks = <&dpll_per_m2_div4_ck>;
			clock-names = "fck";
			status = "disabled";
		};

		mailbox: mailbox@480C8000 {
			compatible = "ti,omap4-mailbox";
			reg = <0x480C8000 0x200>;
			interrupts = <GIC_SPI 77 IRQ_TYPE_LEVEL_HIGH>;
			ti,hwmods = "mailbox";
			ti,mbox-num-users = <4>;
			ti,mbox-num-fifos = <8>;
			ti,mbox-names = "wkup_m3";
			ti,mbox-data = <0 0 0 0>;
		};

<<<<<<< HEAD
		qspi: qspi@47900000 {
			compatible = "ti,am4372-qspi";
			reg = <0x47900000 0x100>, <0x30000000 0x3ffffff>;
			reg-names = "qspi_base",
					"qspi_mmap";
			#address-cells = <1>;
			#size-cells = <0>;
			ti,hwmods = "qspi";
			interrupts = <0 138 0x4>;
			num-cs = <4>;
			mmap_read;
			status = "disabled";
		};

=======
>>>>>>> 2d8aea9d
		timer1: timer@44e31000 {
			compatible = "ti,am4372-timer-1ms","ti,am335x-timer-1ms";
			reg = <0x44e31000 0x400>;
			interrupts = <GIC_SPI 67 IRQ_TYPE_LEVEL_HIGH>;
			ti,timer-alwon;
			ti,hwmods = "timer1";
			clocks = <&timer1_fck>;
			clock-names = "fck";
		};

		timer2: timer@48040000  {
			compatible = "ti,am4372-timer","ti,am335x-timer";
			reg = <0x48040000  0x400>;
			interrupts = <GIC_SPI 68 IRQ_TYPE_LEVEL_HIGH>;
			ti,hwmods = "timer2";
			clocks = <&timer2_fck>;
			clock-names = "fck";
		};

		timer3: timer@48042000 {
			compatible = "ti,am4372-timer","ti,am335x-timer";
			reg = <0x48042000 0x400>;
			interrupts = <GIC_SPI 69 IRQ_TYPE_LEVEL_HIGH>;
			ti,hwmods = "timer3";
			clocks = <&timer3_fck>;
			clock-names = "fck";
			status = "disabled";
		};

		timer4: timer@48044000 {
			compatible = "ti,am4372-timer","ti,am335x-timer";
			reg = <0x48044000 0x400>;
			interrupts = <GIC_SPI 92 IRQ_TYPE_LEVEL_HIGH>;
			ti,timer-pwm;
			ti,hwmods = "timer4";
			clocks = <&timer4_fck>;
			clock-names = "fck";
			status = "disabled";
		};

		timer5: timer@48046000 {
			compatible = "ti,am4372-timer","ti,am335x-timer";
			reg = <0x48046000 0x400>;
			interrupts = <GIC_SPI 93 IRQ_TYPE_LEVEL_HIGH>;
			ti,timer-pwm;
			ti,hwmods = "timer5";
			clocks = <&timer5_fck>;
			clock-names = "fck";
			status = "disabled";
		};

		timer6: timer@48048000 {
			compatible = "ti,am4372-timer","ti,am335x-timer";
			reg = <0x48048000 0x400>;
			interrupts = <GIC_SPI 94 IRQ_TYPE_LEVEL_HIGH>;
			ti,timer-pwm;
			ti,hwmods = "timer6";
			clocks = <&timer6_fck>;
			clock-names = "fck";
			status = "disabled";
		};

		timer7: timer@4804a000 {
			compatible = "ti,am4372-timer","ti,am335x-timer";
			reg = <0x4804a000 0x400>;
			interrupts = <GIC_SPI 95 IRQ_TYPE_LEVEL_HIGH>;
			ti,timer-pwm;
			ti,hwmods = "timer7";
			clocks = <&timer7_fck>;
			clock-names = "fck";
			status = "disabled";
		};

		timer8: timer@481c1000 {
			compatible = "ti,am4372-timer","ti,am335x-timer";
			reg = <0x481c1000 0x400>;
			interrupts = <GIC_SPI 131 IRQ_TYPE_LEVEL_HIGH>;
			ti,hwmods = "timer8";
			clocks = <&timer8_fck>;
			clock-names = "fck";
			status = "disabled";
		};

		timer9: timer@4833d000 {
			compatible = "ti,am4372-timer","ti,am335x-timer";
			reg = <0x4833d000 0x400>;
			interrupts = <GIC_SPI 132 IRQ_TYPE_LEVEL_HIGH>;
			ti,hwmods = "timer9";
			clocks = <&timer9_fck>;
			clock-names = "fck";
			status = "disabled";
		};

		timer10: timer@4833f000 {
			compatible = "ti,am4372-timer","ti,am335x-timer";
			reg = <0x4833f000 0x400>;
			interrupts = <GIC_SPI 133 IRQ_TYPE_LEVEL_HIGH>;
			ti,hwmods = "timer10";
			clocks = <&timer10_fck>;
			clock-names = "fck";
			status = "disabled";
		};

		timer11: timer@48341000 {
			compatible = "ti,am4372-timer","ti,am335x-timer";
			reg = <0x48341000 0x400>;
			interrupts = <GIC_SPI 134 IRQ_TYPE_LEVEL_HIGH>;
			ti,hwmods = "timer11";
			clocks = <&timer11_fck>;
			clock-names = "fck";
			status = "disabled";
		};

		counter32k: counter@44e86000 {
			compatible = "ti,am4372-counter32k","ti,omap-counter32k";
			reg = <0x44e86000 0x40>;
			ti,hwmods = "counter_32k";
			clocks = <&synctimer_32kclk>;
			clock-names = "fck";
		};

		rtc: rtc@44e3e000 {
			compatible = "ti,am4372-rtc","ti,da830-rtc";
			reg = <0x44e3e000 0x1000>;
			interrupts = <GIC_SPI 75 IRQ_TYPE_LEVEL_HIGH
				      GIC_SPI 76 IRQ_TYPE_LEVEL_HIGH>;
			ti,hwmods = "rtc";
			clocks = <&clk_32768_ck>;
			clock-names = "fck";
			status = "disabled";
		};

		wdt@44e35000 {
			compatible = "ti,am4372-wdt","ti,omap3-wdt";
			reg = <0x44e35000 0x1000>;
			interrupts = <GIC_SPI 91 IRQ_TYPE_LEVEL_HIGH>;
			ti,hwmods = "wd_timer2";
			clocks = <&wdt1_fck>;
			clock-names = "fck";
		};

		gpio0: gpio@44e07000 {
			compatible = "ti,am4372-gpio","ti,omap4-gpio";
			reg = <0x44e07000 0x1000>;
			interrupts = <GIC_SPI 96 IRQ_TYPE_LEVEL_HIGH>;
			gpio-controller;
			#gpio-cells = <2>;
			interrupt-controller;
			#interrupt-cells = <2>;
			ti,hwmods = "gpio1";
			clocks = <&sys_clkin_ck>, <&gpio0_dbclk>;
			clock-names = "fck", "dbclk";
			status = "disabled";
		};

		gpio1: gpio@4804c000 {
			compatible = "ti,am4372-gpio","ti,omap4-gpio";
			reg = <0x4804c000 0x1000>;
			interrupts = <GIC_SPI 98 IRQ_TYPE_LEVEL_HIGH>;
			gpio-controller;
			#gpio-cells = <2>;
			interrupt-controller;
			#interrupt-cells = <2>;
			ti,hwmods = "gpio2";
			clocks = <&l4ls_gclk>, <&gpio1_dbclk>;
			clock-names = "fck", "dbclk";
			status = "disabled";
		};

		gpio2: gpio@481ac000 {
			compatible = "ti,am4372-gpio","ti,omap4-gpio";
			reg = <0x481ac000 0x1000>;
			interrupts = <GIC_SPI 32 IRQ_TYPE_LEVEL_HIGH>;
			gpio-controller;
			#gpio-cells = <2>;
			interrupt-controller;
			#interrupt-cells = <2>;
			ti,hwmods = "gpio3";
			clocks = <&l4ls_gclk>, <&gpio2_dbclk>;
			clock-names = "fck", "dbclk";
			status = "disabled";
		};

		gpio3: gpio@481ae000 {
			compatible = "ti,am4372-gpio","ti,omap4-gpio";
			reg = <0x481ae000 0x1000>;
			interrupts = <GIC_SPI 62 IRQ_TYPE_LEVEL_HIGH>;
			gpio-controller;
			#gpio-cells = <2>;
			interrupt-controller;
			#interrupt-cells = <2>;
			ti,hwmods = "gpio4";
			clocks = <&l4ls_gclk>, <&gpio3_dbclk>;
			clock-names = "fck", "dbclk";
			status = "disabled";
		};

		gpio4: gpio@48320000 {
			compatible = "ti,am4372-gpio","ti,omap4-gpio";
			reg = <0x48320000 0x1000>;
			interrupts = <GIC_SPI 106 IRQ_TYPE_LEVEL_HIGH>;
			gpio-controller;
			#gpio-cells = <2>;
			interrupt-controller;
			#interrupt-cells = <2>;
			ti,hwmods = "gpio5";
			clocks = <&l4ls_gclk>, <&gpio4_dbclk>;
			clock-names = "fck", "dbclk";
			status = "disabled";
		};

		gpio5: gpio@48322000 {
			compatible = "ti,am4372-gpio","ti,omap4-gpio";
			reg = <0x48322000 0x1000>;
			interrupts = <GIC_SPI 148 IRQ_TYPE_LEVEL_HIGH>;
			gpio-controller;
			#gpio-cells = <2>;
			interrupt-controller;
			#interrupt-cells = <2>;
			ti,hwmods = "gpio6";
			clocks = <&l4ls_gclk>, <&gpio5_dbclk>;
			clock-names = "fck", "dbclk";
			status = "disabled";
		};

		hwspinlock: spinlock@480ca000 {
			compatible = "ti,omap4-hwspinlock";
			reg = <0x480ca000 0x1000>;
			ti,hwmods = "spinlock";
		};

		i2c0: i2c@44e0b000 {
			compatible = "ti,am4372-i2c","ti,omap4-i2c";
			reg = <0x44e0b000 0x1000>;
			interrupts = <GIC_SPI 70 IRQ_TYPE_LEVEL_HIGH>;
			ti,hwmods = "i2c1";
			clocks = <&dpll_per_m2_div4_wkupdm_ck>;
			clock-names = "fck";
			#address-cells = <1>;
			#size-cells = <0>;
			status = "disabled";
		};

		i2c1: i2c@4802a000 {
			compatible = "ti,am4372-i2c","ti,omap4-i2c";
			reg = <0x4802a000 0x1000>;
			interrupts = <GIC_SPI 71 IRQ_TYPE_LEVEL_HIGH>;
			ti,hwmods = "i2c2";
			clocks = <&dpll_per_m2_div4_ck>;
			clock-names = "fck";
			#address-cells = <1>;
			#size-cells = <0>;
			status = "disabled";
		};

		i2c2: i2c@4819c000 {
			compatible = "ti,am4372-i2c","ti,omap4-i2c";
			reg = <0x4819c000 0x1000>;
			interrupts = <GIC_SPI 30 IRQ_TYPE_LEVEL_HIGH>;
			ti,hwmods = "i2c3";
			clocks = <&dpll_per_m2_div4_ck>;
			clock-names = "fck";
			#address-cells = <1>;
			#size-cells = <0>;
			status = "disabled";
		};

		spi0: spi@48030000 {
			compatible = "ti,am4372-mcspi","ti,omap4-mcspi";
			reg = <0x48030000 0x400>;
			interrupts = <GIC_SPI 65 IRQ_TYPE_LEVEL_HIGH>;
			ti,hwmods = "spi0";
			clocks = <&dpll_per_m2_div4_ck>;
			clock-names = "fck";
			#address-cells = <1>;
			#size-cells = <0>;
			status = "disabled";
		};

		mmc1: mmc@48060000 {
			compatible = "ti,omap4-hsmmc";
			reg = <0x48060000 0x1000>;
			ti,hwmods = "mmc1";
			clocks = <&mmc_clk>, <&clkdiv32k_ick>;
			clock-names = "fck", "mmchsdb_fck";
			ti,dual-volt;
			ti,needs-special-reset;
			dmas = <&edma 24
				&edma 25>;
			dma-names = "tx", "rx";
			interrupts = <GIC_SPI 64 IRQ_TYPE_LEVEL_HIGH>;
			status = "disabled";
		};

		mmc2: mmc@481d8000 {
			compatible = "ti,omap4-hsmmc";
			reg = <0x481d8000 0x1000>;
			ti,hwmods = "mmc2";
			clocks = <&mmc_clk>, <&clkdiv32k_ick>;
			clock-names = "fck", "mmchsdb_fck";
			ti,needs-special-reset;
			dmas = <&edma 2
				&edma 3>;
			dma-names = "tx", "rx";
			interrupts = <GIC_SPI 28 IRQ_TYPE_LEVEL_HIGH>;
			status = "disabled";
		};

		mmc3: mmc@47810000 {
			compatible = "ti,omap4-hsmmc";
			reg = <0x47810000 0x1000>;
			ti,hwmods = "mmc3";
			clocks = <&mmc_clk>, <&clkdiv32k_ick>;
			clock-names = "fck", "mmchsdb_fck";
			ti,needs-special-reset;
			interrupts = <GIC_SPI 29 IRQ_TYPE_LEVEL_HIGH>;
			status = "disabled";
		};

		spi1: spi@481a0000 {
			compatible = "ti,am4372-mcspi","ti,omap4-mcspi";
			reg = <0x481a0000 0x400>;
			interrupts = <GIC_SPI 125 IRQ_TYPE_LEVEL_HIGH>;
			ti,hwmods = "spi1";
			clocks = <&dpll_per_m2_div4_ck>;
			clock-names = "fck";
			#address-cells = <1>;
			#size-cells = <0>;
			status = "disabled";
		};

		spi2: spi@481a2000 {
			compatible = "ti,am4372-mcspi","ti,omap4-mcspi";
			reg = <0x481a2000 0x400>;
			interrupts = <GIC_SPI 126 IRQ_TYPE_LEVEL_HIGH>;
			ti,hwmods = "spi2";
			clocks = <&dpll_per_m2_div4_ck>;
			clock-names = "fck";
			#address-cells = <1>;
			#size-cells = <0>;
			status = "disabled";
		};

		spi3: spi@481a4000 {
			compatible = "ti,am4372-mcspi","ti,omap4-mcspi";
			reg = <0x481a4000 0x400>;
			interrupts = <GIC_SPI 136 IRQ_TYPE_LEVEL_HIGH>;
			ti,hwmods = "spi3";
			clocks = <&dpll_per_m2_div4_ck>;
			clock-names = "fck";
			#address-cells = <1>;
			#size-cells = <0>;
			status = "disabled";
		};

		spi4: spi@48345000 {
			compatible = "ti,am4372-mcspi","ti,omap4-mcspi";
			reg = <0x48345000 0x400>;
			interrupts = <GIC_SPI 137 IRQ_TYPE_LEVEL_HIGH>;
			ti,hwmods = "spi4";
			clocks = <&dpll_per_m2_div4_ck>;
			clock-names = "fck";
			#address-cells = <1>;
			#size-cells = <0>;
			status = "disabled";
		};

		mac: ethernet@4a100000 {
			compatible = "ti,am4372-cpsw","ti,cpsw";
			reg = <0x4a100000 0x800
			       0x4a101200 0x100>;
			interrupts = <GIC_SPI 40 IRQ_TYPE_LEVEL_HIGH
				      GIC_SPI 41 IRQ_TYPE_LEVEL_HIGH
				      GIC_SPI 42 IRQ_TYPE_LEVEL_HIGH
				      GIC_SPI 43 IRQ_TYPE_LEVEL_HIGH>;
			#address-cells = <1>;
			#size-cells = <1>;
			ti,hwmods = "cpgmac0";
			clocks = <&cpsw_125mhz_gclk>;
			clock-names = "fck";
			cpdma_channels = <8>;
			ale_entries = <1024>;
			bd_ram_size = <0x2000>;
			no_bd_ram = <0>;
			rx_descs = <64>;
			mac_control = <0x20>;
			slaves = <2>;
			active_slave = <0>;
			cpts_clock_mult = <0x80000000>;
			cpts_clock_shift = <29>;
			ranges;
			status = "disabled";

			davinci_mdio: mdio@4a101000 {
				compatible = "ti,am4372-mdio","ti,davinci_mdio";
				reg = <0x4a101000 0x100>;
				#address-cells = <1>;
				#size-cells = <0>;
				ti,hwmods = "davinci_mdio";
				clocks = <&cpsw_125mhz_gclk>;
				clock-names = "fck";
				bus_freq = <1000000>;
				status = "disabled";
			};

			cpsw_emac0: slave@4a100200 {
				/* Filled in by U-Boot */
				mac-address = [ 00 00 00 00 00 00 ];
			};

			cpsw_emac1: slave@4a100300 {
				/* Filled in by U-Boot */
				mac-address = [ 00 00 00 00 00 00 ];
			};

			phy_sel: cpsw-phy-sel@44e10650 {
				compatible = "ti,am3352-cpsw-phy-sel";
				reg= <0x44e10650 0x4>;
				reg-names = "gmii-sel";
			};
		};

		epwmss0: epwmss@48300000 {
			compatible = "ti,am4372-pwmss","ti,am33xx-pwmss";
			reg = <0x48300000 0x10>;
			#address-cells = <1>;
			#size-cells = <1>;
			ranges;
			ti,hwmods = "epwmss0";
			clocks = <&l4ls_gclk>;
			clock-names = "fck";
			status = "disabled";

			ecap0: ecap@48300100 {
				compatible = "ti,am4372-ecap","ti,am33xx-ecap";
				#pwm-cells = <3>;
				reg = <0x48300100 0x80>;
				ti,hwmods = "ecap0";
				clocks = <&l4ls_gclk>;
				clock-names = "fck";
				status = "disabled";
			};

			ehrpwm0: ehrpwm@48300200 {
				compatible = "ti,am4372-ehrpwm","ti,am33xx-ehrpwm";
				reg = <0x48300200 0x80>;
				ti,hwmods = "ehrpwm0";
				clocks = <&l4ls_gclk>;
				clock-names = "fck";
				status = "disabled";
			};
		};

		epwmss1: epwmss@48302000 {
			compatible = "ti,am4372-pwmss","ti,am33xx-pwmss";
			reg = <0x48302000 0x10>;
			#address-cells = <1>;
			#size-cells = <1>;
			ranges;
			ti,hwmods = "epwmss1";
			clocks = <&l4ls_gclk>;
			clock-names = "fck";
			status = "disabled";

			ecap1: ecap@48302100 {
				compatible = "ti,am4372-ecap","ti,am33xx-ecap";
				reg = <0x48302100 0x80>;
				ti,hwmods = "ecap1";
				clocks = <&l4ls_gclk>;
				clock-names = "fck";
				status = "disabled";
			};

			ehrpwm1: ehrpwm@48302200 {
				compatible = "ti,am4372-ehrpwm","ti,am33xx-ehrpwm";
				reg = <0x48302200 0x80>;
				ti,hwmods = "ehrpwm1";
				clocks = <&l4ls_gclk>;
				clock-names = "fck";
				status = "disabled";
			};
		};

		epwmss2: epwmss@48304000 {
			compatible = "ti,am4372-pwmss","ti,am33xx-pwmss";
			reg = <0x48304000 0x10>;
			#address-cells = <1>;
			#size-cells = <1>;
			ranges;
			ti,hwmods = "epwmss2";
			clocks = <&l4ls_gclk>;
			clock-names = "fck";
			status = "disabled";

			ecap2: ecap@48304100 {
				compatible = "ti,am4372-ecap","ti,am33xx-ecap";
				reg = <0x48304100 0x80>;
				ti,hwmods = "ecap2";
				clocks = <&l4ls_gclk>;
				clock-names = "fck";
				status = "disabled";
			};

			ehrpwm2: ehrpwm@48304200 {
				compatible = "ti,am4372-ehrpwm","ti,am33xx-ehrpwm";
				reg = <0x48304200 0x80>;
				ti,hwmods = "ehrpwm2";
				clocks = <&l4ls_gclk>;
				clock-names = "fck";
				status = "disabled";
			};
		};

		epwmss3: epwmss@48306000 {
			compatible = "ti,am4372-pwmss","ti,am33xx-pwmss";
			reg = <0x48306000 0x10>;
			#address-cells = <1>;
			#size-cells = <1>;
			ranges;
			ti,hwmods = "epwmss3";
			clocks = <&l4ls_gclk>;
			clock-names = "fck";
			status = "disabled";

			ehrpwm3: ehrpwm@48306200 {
				compatible = "ti,am4372-ehrpwm","ti,am33xx-ehrpwm";
				reg = <0x48306200 0x80>;
				ti,hwmods = "ehrpwm3";
				clocks = <&l4ls_gclk>;
				clock-names = "fck";
				status = "disabled";
			};
		};

		epwmss4: epwmss@48308000 {
			compatible = "ti,am4372-pwmss","ti,am33xx-pwmss";
			reg = <0x48308000 0x10>;
			#address-cells = <1>;
			#size-cells = <1>;
			ranges;
			ti,hwmods = "epwmss4";
			clocks = <&l4ls_gclk>;
			clock-names = "fck";
			status = "disabled";

			ehrpwm4: ehrpwm@48308200 {
				compatible = "ti,am4372-ehrpwm","ti,am33xx-ehrpwm";
				reg = <0x48308200 0x80>;
				ti,hwmods = "ehrpwm4";
				clocks = <&l4ls_gclk>;
				clock-names = "fck";
				status = "disabled";
			};
		};

		epwmss5: epwmss@4830a000 {
			compatible = "ti,am4372-pwmss","ti,am33xx-pwmss";
			reg = <0x4830a000 0x10>;
			#address-cells = <1>;
			#size-cells = <1>;
			ranges;
			ti,hwmods = "epwmss5";
			clocks = <&l4ls_gclk>;
			clock-names = "fck";
			status = "disabled";

			ehrpwm5: ehrpwm@4830a200 {
				compatible = "ti,am4372-ehrpwm","ti,am33xx-ehrpwm";
				reg = <0x4830a200 0x80>;
				ti,hwmods = "ehrpwm5";
				clocks = <&l4ls_gclk>;
				clock-names = "fck";
				status = "disabled";
			};
		};

		wkup_m3: wkup_m3@44d00000 {
			compatible = "ti,am4372-wkup-m3","ti,am3353-wkup-m3";
			reg = <0x44d00000 0x4000	/* M3 UMEM */
			       0x44d80000 0x2000>;	/* M3 DMEM */
			ti,hwmods = "wkup_m3";
			clocks = <&sys_clkin_ck>;
			clock-names = "fck";
			status = "disabled";
		};

		tscadc: tscadc@44e0d000 {
			compatible = "ti,am4372-tscadc","ti,am3359-tscadc";
			reg = <0x44e0d000 0x1000>;
			ti,hwmods = "adc_tsc";
			clocks = <&adc_tsc_fck>;
			clock-names = "fck";
			status = "disabled";
		};

		ocmcram: ocmcram@40300000 {
			compatible = "ti,am4372-ocmcram","ti,am3352-ocmcram";
			reg = <0x40300000 0x40000>;
			ti,hwmods = "ocmcram";
			clocks = <&l3_gclk>;
			clock-names = "fck";
			status = "disabled";
		};

		dcan0: d_can@481cc000 {
			compatible = "bosch,d_can";
			ti,hwmods = "d_can0";
			clocks = <&dcan0_fck>;
			clock-names = "fck";
			reg = <0x481cc000 0x2000
				0x44e10644 0x4>;
			interrupts = <GIC_SPI 52 IRQ_TYPE_LEVEL_HIGH>;
			status = "disabled";
		};

		dcan1: d_can@481d0000 {
			compatible = "bosch,d_can";
			ti,hwmods = "d_can1";
			clocks = <&dcan1_fck>;
			clock-names = "fck";
			reg = <0x481d0000 0x2000
				0x44e10644 0x4>;
			interrupts = <GIC_SPI 49 IRQ_TYPE_LEVEL_HIGH>;
			status = "disabled";
		};

		elm: elm@48080000 {
			compatible = "ti,am4372-elm","ti,am3352-elm";
			reg = <0x48080000 0x2000>;
			ti,hwmods = "elm";
			clocks = <&l4ls_gclk>;
			clock-names = "fck";
			status = "disabled";
		};

		gpmc: gpmc@50000000 {
			compatible = "ti,am4372-gpmc","ti,am3352-gpmc";
			ti,hwmods = "gpmc";
			clocks = <&l3s_gclk>;
			clock-names = "fck";
			reg = <0x50000000 0x2000>;
			status = "disabled";
		};

		prcm: prcm@44df0000 {
			compatible = "ti,am4372-prcm";
			reg = <0x44df0000 0xa000>;
			#reset-cells = <1>;
		};

		sgx@0x56000000 {
			compatible = "ti,sgx";
			ti,hwmods = "gfx";
			reg = <0x56000000 0x1000000>;
			interrupts = <GIC_SPI 37 IRQ_TYPE_LEVEL_HIGH>;
			resets = <&prcm 0>;
		};

		rng: rng@48310000 {
			compatible = "ti,omap4-rng";
			ti,hwmods = "rng";
			reg = <0x48310000 0x2000>;
			interrupts = <GIC_SPI 111 IRQ_TYPE_LEVEL_HIGH>;
			clocks = <&rng_fck>;
			clock-names = "fck";
		};

		sham: sham@53100000 {
			compatible = "ti,omap5-sham";
			ti,hwmods = "sham";
			reg = <0x53100000 0x300>;
			dmas = <&edma 36>;
			dma-names = "rx";
			interrupts = <GIC_SPI 109 IRQ_TYPE_LEVEL_HIGH>;
			clocks = <&l3_gclk>;
			clock-names = "fck";
		};

		aes: aes@53501000 {
			compatible = "ti,omap4-aes";
			ti,hwmods = "aes";
			reg = <0x53501000 0xa0>;
			interrupts = <GIC_SPI 103 IRQ_TYPE_LEVEL_HIGH>;
			dmas = <&edma 6
				&edma 5>;
			dma-names = "tx", "rx";
			clocks = <&aes0_fck>;
			clock-names = "fck";
		};

		des: des@53701000 {
			compatible = "ti,omap4-des";
			ti,hwmods = "des";
			reg = <0x53701000 0xa0>;
			interrupts = <GIC_SPI 130 IRQ_TYPE_LEVEL_HIGH>;
			dmas = <&edma 34
				&edma 33>;
			dma-names = "tx", "rx";
			clocks = <&l3_gclk>;
			clock-names = "fck";
		};

		am43xx_control_usb2phy1: control-phy@44e10620 {
			compatible = "ti,control-phy-am437usb2";
			reg = <0x44e10620 0x4>;
			reg-names = "power";
		};

		am43xx_control_usb2phy2: control-phy@0x44e10628 {
			compatible = "ti,control-phy-am437usb2";
			reg = <0x44e10628 0x4>;
			reg-names = "power";
		};

		ocp2scp0: ocp2scp@483a8000 {
			compatible = "ti,omap-ocp2scp";
			#address-cells = <1>;
			#size-cells = <1>;
			ranges;
			ti,hwmods = "ocp2scp0";

			usb2_phy1: usb2phy1@483a8000 {
				compatible = "ti,am437x-usb2";
				reg = <0x483a8000 0x8000>;
				ctrl-module = <&am43xx_control_usb2phy1>;
				clocks = <&clk_32768_ck>,
					 <&usb_otg_ss0_refclk960m>;
				clock-names =	"wkupclk",
						"refclk";
				#phy-cells = <0>;
			};

		};

		ocp2scp1: ocp2scp@483e8000 {
			compatible = "ti,omap-ocp2scp";
			#address-cells = <1>;
			#size-cells = <1>;
			ranges;
			ti,hwmods = "ocp2scp1";

			usb2_phy2: usb2phy2@483e8000 {
				compatible = "ti,am437x-usb2";
				reg = <0x483e8000 0x8000>;
				ctrl-module = <&am43xx_control_usb2phy2>;
				clocks = <&clk_32768_ck>,
					 <&usb_otg_ss1_refclk960m>;
				clock-names =	"wkupclk",
						"refclk";
				#phy-cells = <0>;
			};

		};

		dwc3_1: omap_dwc3_1@48380000 {
			compatible = "ti,am437x-dwc3";
			ti,hwmods = "usb_otg_ss0";
			reg = <0x48380000 0x10000>;
			interrupts = <GIC_SPI 172 IRQ_TYPE_LEVEL_HIGH>;
			#address-cells = <1>;
			#size-cells = <1>;
			utmi-mode = <1>;
			ranges;
			usb1: usb@48390000 {
				compatible = "synopsys,dwc3";
				reg = <0x48390000 0x17000>;
				interrupts = <GIC_SPI 168 IRQ_TYPE_LEVEL_HIGH>;
				phys = <&usb2_phy1>;
				phy-names = "usb2-phy";
				maximum-speed = "high-speed";
				dr_mode = "peripheral";
			};
		};

		dwc3_2: omap_dwc3_2@483c0000 {
			compatible = "ti,am437x-dwc3";
			ti,hwmods = "usb_otg_ss1";
			reg = <0x483c0000 0x10000>;
			interrupts = <GIC_SPI 178 IRQ_TYPE_LEVEL_HIGH>;
			#address-cells = <1>;
			#size-cells = <1>;
			utmi-mode = <1>;
			ranges;
			usb2: usb@483d0000 {
				compatible = "synopsys,dwc3";
				reg = <0x483d0000 0x17000>;
				interrupts = <GIC_SPI 174 IRQ_TYPE_LEVEL_HIGH>;
				phys = <&usb2_phy2>;
				phy-names = "usb2-phy";
				maximum-speed = "high-speed";
				dr_mode = "host";
			};
		};

		dss: dss@4832A000 {
			compatible = "ti,omap3-dss", "simple-bus";
			reg = <0x4832A000 0x200>;
			ti,hwmods = "dss_core";
			#address-cells = <1>;
			#size-cells = <1>;
			ranges;

			dispc@4832A400 {
				compatible = "ti,omap3-dispc";
				reg = <0x4832A400 0x400>;
				interrupts = <GIC_SPI 127 IRQ_TYPE_LEVEL_HIGH>;
				ti,hwmods = "dss_dispc";
			};

			dpi: encoder@0 {
				compatible = "ti,omap3-dpi";
			};

			rfbi: rfbi@4832A800 {
				compatible = "ti,omap3-rfbi";
			reg = <0x4832A800 0x100>;
				ti,hwmods = "dss_rfbi";
			};

		};

		mcasp0: mcasp@48038000 {
			compatible = "ti,am33xx-mcasp-audio";
			ti,hwmods = "mcasp0";
			reg = <0x48038000 0x2000>,
			      <0x46000000 0x400000>;
			reg-names = "mpu", "dat";
			interrupts = <GIC_SPI 80 IRQ_TYPE_LEVEL_HIGH>,
				     <GIC_SPI 81 IRQ_TYPE_LEVEL_HIGH>;
			interrupts-names = "tx", "rx";
			status = "disabled";
			dmas = <&edma 8
				&edma 9>;
			dma-names = "tx", "rx";
			clocks = <&mcasp0_fck>;
			clock-names = "fck";
		};

		mcasp1: mcasp@4803C000 {
			compatible = "ti,am33xx-mcasp-audio";
			ti,hwmods = "mcasp1";
			reg = <0x4803C000 0x2000>,
			      <0x46400000 0x400000>;
			reg-names = "mpu", "dat";
			interrupts = <GIC_SPI 82 IRQ_TYPE_LEVEL_HIGH>,
				     <GIC_SPI 83 IRQ_TYPE_LEVEL_HIGH>;
			interrupts-names = "tx", "rx";
			status = "disabled";
			dmas = <&edma 10
				&edma 11>;
			dma-names = "tx", "rx";
			clocks = <&mcasp1_fck>;
			clock-names = "fck";
		};
	};

	clocks {
		#address-cells = <1>;
		#size-cells = <1>;
		ranges;
		/include/ "am43xx-clocks.dtsi"
	};

};<|MERGE_RESOLUTION|>--- conflicted
+++ resolved
@@ -168,7 +168,6 @@
 			ti,mbox-data = <0 0 0 0>;
 		};
 
-<<<<<<< HEAD
 		qspi: qspi@47900000 {
 			compatible = "ti,am4372-qspi";
 			reg = <0x47900000 0x100>, <0x30000000 0x3ffffff>;
@@ -183,8 +182,6 @@
 			status = "disabled";
 		};
 
-=======
->>>>>>> 2d8aea9d
 		timer1: timer@44e31000 {
 			compatible = "ti,am4372-timer-1ms","ti,am335x-timer-1ms";
 			reg = <0x44e31000 0x400>;
