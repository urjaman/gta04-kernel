/*
 * SAMSUNG EXYNOS5250 SoC device tree source
 *
 * Copyright (c) 2012 Samsung Electronics Co., Ltd.
 *		http://www.samsung.com
 *
 * SAMSUNG EXYNOS5250 SoC device nodes are listed in this file.
 * EXYNOS5250 based board files can include this file and provide
 * values for board specfic bindings.
 *
 * Note: This file does not include device nodes for all the controllers in
 * EXYNOS5250 SoC. As device tree coverage for EXYNOS5250 increases,
 * additional nodes can be added to this file.
 *
 * This program is free software; you can redistribute it and/or modify
 * it under the terms of the GNU General Public License version 2 as
 * published by the Free Software Foundation.
*/

/include/ "skeleton.dtsi"

/ {
	compatible = "samsung,exynos5250";
	interrupt-parent = <&gic>;

	aliases {
		spi0 = &spi_0;
		spi1 = &spi_1;
		spi2 = &spi_2;
		gsc0 = &gsc_0;
		gsc1 = &gsc_1;
		gsc2 = &gsc_2;
		gsc3 = &gsc_3;
		i2c0 = &i2c_0;
		i2c1 = &i2c_1;
		i2c2 = &i2c_2;
		i2c3 = &i2c_3;
		i2c4 = &i2c_4;
		i2c5 = &i2c_5;
		i2c6 = &i2c_6;
		i2c7 = &i2c_7;
		i2c8 = &i2c_8;
	};

	gic:interrupt-controller@10481000 {
		compatible = "arm,cortex-a9-gic";
		#interrupt-cells = <3>;
		interrupt-controller;
		reg = <0x10481000 0x1000>, <0x10482000 0x2000>;
	};

	combiner:interrupt-controller@10440000 {
		compatible = "samsung,exynos4210-combiner";
		#interrupt-cells = <2>;
		interrupt-controller;
		samsung,combiner-nr = <32>;
		reg = <0x10440000 0x1000>;
		interrupts = <0 0 0>, <0 1 0>, <0 2 0>, <0 3 0>,
			     <0 4 0>, <0 5 0>, <0 6 0>, <0 7 0>,
			     <0 8 0>, <0 9 0>, <0 10 0>, <0 11 0>,
			     <0 12 0>, <0 13 0>, <0 14 0>, <0 15 0>,
			     <0 16 0>, <0 17 0>, <0 18 0>, <0 19 0>,
			     <0 20 0>, <0 21 0>, <0 22 0>, <0 23 0>,
			     <0 24 0>, <0 25 0>, <0 26 0>, <0 27 0>,
			     <0 28 0>, <0 29 0>, <0 30 0>, <0 31 0>;
	};

	watchdog {
		compatible = "samsung,s3c2410-wdt";
		reg = <0x101D0000 0x100>;
		interrupts = <0 42 0>;
	};

	codec@11000000 {
		compatible = "samsung,mfc-v6";
		reg = <0x11000000 0x10000>;
		interrupts = <0 96 0>;
	};

	rtc {
		compatible = "samsung,s3c6410-rtc";
		reg = <0x101E0000 0x100>;
		interrupts = <0 43 0>, <0 44 0>;
	};

	tmu@10060000 {
		compatible = "samsung,exynos5250-tmu";
		reg = <0x10060000 0x100>;
		interrupts = <0 65 0>;
	};

	serial@12C00000 {
		compatible = "samsung,exynos4210-uart";
		reg = <0x12C00000 0x100>;
		interrupts = <0 51 0>;
	};

	serial@12C10000 {
		compatible = "samsung,exynos4210-uart";
		reg = <0x12C10000 0x100>;
		interrupts = <0 52 0>;
	};

	serial@12C20000 {
		compatible = "samsung,exynos4210-uart";
		reg = <0x12C20000 0x100>;
		interrupts = <0 53 0>;
	};

	serial@12C30000 {
		compatible = "samsung,exynos4210-uart";
		reg = <0x12C30000 0x100>;
		interrupts = <0 54 0>;
	};

<<<<<<< HEAD
	i2c_0: i2c@12C60000 {
=======
	sata@122F0000 {
		compatible = "samsung,exynos5-sata-ahci";
		reg = <0x122F0000 0x1ff>;
		interrupts = <0 115 0>;
	};

	sata-phy@12170000 {
		compatible = "samsung,exynos5-sata-phy";
		reg = <0x12170000 0x1ff>;
	};

	i2c@12C60000 {
>>>>>>> c47d244a
		compatible = "samsung,s3c2440-i2c";
		reg = <0x12C60000 0x100>;
		interrupts = <0 56 0>;
		#address-cells = <1>;
		#size-cells = <0>;
	};

	i2c_1: i2c@12C70000 {
		compatible = "samsung,s3c2440-i2c";
		reg = <0x12C70000 0x100>;
		interrupts = <0 57 0>;
		#address-cells = <1>;
		#size-cells = <0>;
	};

	i2c_2: i2c@12C80000 {
		compatible = "samsung,s3c2440-i2c";
		reg = <0x12C80000 0x100>;
		interrupts = <0 58 0>;
		#address-cells = <1>;
		#size-cells = <0>;
	};

	i2c_3: i2c@12C90000 {
		compatible = "samsung,s3c2440-i2c";
		reg = <0x12C90000 0x100>;
		interrupts = <0 59 0>;
		#address-cells = <1>;
		#size-cells = <0>;
	};

	i2c_4: i2c@12CA0000 {
		compatible = "samsung,s3c2440-i2c";
		reg = <0x12CA0000 0x100>;
		interrupts = <0 60 0>;
		#address-cells = <1>;
		#size-cells = <0>;
	};

	i2c_5: i2c@12CB0000 {
		compatible = "samsung,s3c2440-i2c";
		reg = <0x12CB0000 0x100>;
		interrupts = <0 61 0>;
		#address-cells = <1>;
		#size-cells = <0>;
	};

	i2c_6: i2c@12CC0000 {
		compatible = "samsung,s3c2440-i2c";
		reg = <0x12CC0000 0x100>;
		interrupts = <0 62 0>;
		#address-cells = <1>;
		#size-cells = <0>;
	};

	i2c_7: i2c@12CD0000 {
		compatible = "samsung,s3c2440-i2c";
		reg = <0x12CD0000 0x100>;
		interrupts = <0 63 0>;
		#address-cells = <1>;
		#size-cells = <0>;
	};

<<<<<<< HEAD
	i2c_8: i2c@12CE0000 {
		compatible = "samsung,s3c2440-hdmiphy-i2c";
		reg = <0x12CE0000 0x1000>;
		interrupts = <0 64 0>;
		#address-cells = <1>;
		#size-cells = <0>;
=======
	i2c@121D0000 {
                compatible = "samsung,exynos5-sata-phy-i2c";
                reg = <0x121D0000 0x100>;
                #address-cells = <1>;
                #size-cells = <0>;
>>>>>>> c47d244a
	};

	spi_0: spi@12d20000 {
		compatible = "samsung,exynos4210-spi";
		reg = <0x12d20000 0x100>;
		interrupts = <0 66 0>;
		tx-dma-channel = <&pdma0 5>; /* preliminary */
		rx-dma-channel = <&pdma0 4>; /* preliminary */
		#address-cells = <1>;
		#size-cells = <0>;
	};

	spi_1: spi@12d30000 {
		compatible = "samsung,exynos4210-spi";
		reg = <0x12d30000 0x100>;
		interrupts = <0 67 0>;
		tx-dma-channel = <&pdma1 5>; /* preliminary */
		rx-dma-channel = <&pdma1 4>; /* preliminary */
		#address-cells = <1>;
		#size-cells = <0>;
	};

	spi_2: spi@12d40000 {
		compatible = "samsung,exynos4210-spi";
		reg = <0x12d40000 0x100>;
		interrupts = <0 68 0>;
		tx-dma-channel = <&pdma0 7>; /* preliminary */
		rx-dma-channel = <&pdma0 6>; /* preliminary */
		#address-cells = <1>;
		#size-cells = <0>;
	};

	dwmmc0@12200000 {
		compatible = "samsung,exynos5250-dw-mshc";
		reg = <0x12200000 0x1000>;
		interrupts = <0 75 0>;
		#address-cells = <1>;
		#size-cells = <0>;
	};

	dwmmc1@12210000 {
		compatible = "samsung,exynos5250-dw-mshc";
		reg = <0x12210000 0x1000>;
		interrupts = <0 76 0>;
		#address-cells = <1>;
		#size-cells = <0>;
	};

	dwmmc2@12220000 {
		compatible = "samsung,exynos5250-dw-mshc";
		reg = <0x12220000 0x1000>;
		interrupts = <0 77 0>;
		#address-cells = <1>;
		#size-cells = <0>;
	};

	dwmmc3@12230000 {
		compatible = "samsung,exynos5250-dw-mshc";
		reg = <0x12230000 0x1000>;
		interrupts = <0 78 0>;
		#address-cells = <1>;
		#size-cells = <0>;
	};

	amba {
		#address-cells = <1>;
		#size-cells = <1>;
		compatible = "arm,amba-bus";
		interrupt-parent = <&gic>;
		ranges;

		pdma0: pdma@121A0000 {
			compatible = "arm,pl330", "arm,primecell";
			reg = <0x121A0000 0x1000>;
			interrupts = <0 34 0>;
		};

		pdma1: pdma@121B0000 {
			compatible = "arm,pl330", "arm,primecell";
			reg = <0x121B0000 0x1000>;
			interrupts = <0 35 0>;
		};

		mdma0: mdma@10800000 {
			compatible = "arm,pl330", "arm,primecell";
			reg = <0x10800000 0x1000>;
			interrupts = <0 33 0>;
		};

		mdma1: mdma@11C10000 {
			compatible = "arm,pl330", "arm,primecell";
			reg = <0x11C10000 0x1000>;
			interrupts = <0 124 0>;
		};
	};

	gpio-controllers {
		#address-cells = <1>;
		#size-cells = <1>;
		gpio-controller;
		ranges;

		gpa0: gpio-controller@11400000 {
			compatible = "samsung,exynos4-gpio";
			reg = <0x11400000 0x20>;
			#gpio-cells = <4>;
		};

		gpa1: gpio-controller@11400020 {
			compatible = "samsung,exynos4-gpio";
			reg = <0x11400020 0x20>;
			#gpio-cells = <4>;
		};

		gpa2: gpio-controller@11400040 {
			compatible = "samsung,exynos4-gpio";
			reg = <0x11400040 0x20>;
			#gpio-cells = <4>;
		};

		gpb0: gpio-controller@11400060 {
			compatible = "samsung,exynos4-gpio";
			reg = <0x11400060 0x20>;
			#gpio-cells = <4>;
		};

		gpb1: gpio-controller@11400080 {
			compatible = "samsung,exynos4-gpio";
			reg = <0x11400080 0x20>;
			#gpio-cells = <4>;
		};

		gpb2: gpio-controller@114000A0 {
			compatible = "samsung,exynos4-gpio";
			reg = <0x114000A0 0x20>;
			#gpio-cells = <4>;
		};

		gpb3: gpio-controller@114000C0 {
			compatible = "samsung,exynos4-gpio";
			reg = <0x114000C0 0x20>;
			#gpio-cells = <4>;
		};

		gpc0: gpio-controller@114000E0 {
			compatible = "samsung,exynos4-gpio";
			reg = <0x114000E0 0x20>;
			#gpio-cells = <4>;
		};

		gpc1: gpio-controller@11400100 {
			compatible = "samsung,exynos4-gpio";
			reg = <0x11400100 0x20>;
			#gpio-cells = <4>;
		};

		gpc2: gpio-controller@11400120 {
			compatible = "samsung,exynos4-gpio";
			reg = <0x11400120 0x20>;
			#gpio-cells = <4>;
		};

		gpc3: gpio-controller@11400140 {
			compatible = "samsung,exynos4-gpio";
			reg = <0x11400140 0x20>;
			#gpio-cells = <4>;
		};

		gpc4: gpio-controller@114002E0 {
			compatible = "samsung,exynos4-gpio";
			reg = <0x114002E0 0x20>;
			#gpio-cells = <4>;
		};

		gpd0: gpio-controller@11400160 {
			compatible = "samsung,exynos4-gpio";
			reg = <0x11400160 0x20>;
			#gpio-cells = <4>;
		};

		gpd1: gpio-controller@11400180 {
			compatible = "samsung,exynos4-gpio";
			reg = <0x11400180 0x20>;
			#gpio-cells = <4>;
		};

		gpy0: gpio-controller@114001A0 {
			compatible = "samsung,exynos4-gpio";
			reg = <0x114001A0 0x20>;
			#gpio-cells = <4>;
		};

		gpy1: gpio-controller@114001C0 {
			compatible = "samsung,exynos4-gpio";
			reg = <0x114001C0 0x20>;
			#gpio-cells = <4>;
		};

		gpy2: gpio-controller@114001E0 {
			compatible = "samsung,exynos4-gpio";
			reg = <0x114001E0 0x20>;
			#gpio-cells = <4>;
		};

		gpy3: gpio-controller@11400200 {
			compatible = "samsung,exynos4-gpio";
			reg = <0x11400200 0x20>;
			#gpio-cells = <4>;
		};

		gpy4: gpio-controller@11400220 {
			compatible = "samsung,exynos4-gpio";
			reg = <0x11400220 0x20>;
			#gpio-cells = <4>;
		};

		gpy5: gpio-controller@11400240 {
			compatible = "samsung,exynos4-gpio";
			reg = <0x11400240 0x20>;
			#gpio-cells = <4>;
		};

		gpy6: gpio-controller@11400260 {
			compatible = "samsung,exynos4-gpio";
			reg = <0x11400260 0x20>;
			#gpio-cells = <4>;
		};

		gpx0: gpio-controller@11400C00 {
			compatible = "samsung,exynos4-gpio";
			reg = <0x11400C00 0x20>;
			#gpio-cells = <4>;
		};

		gpx1: gpio-controller@11400C20 {
			compatible = "samsung,exynos4-gpio";
			reg = <0x11400C20 0x20>;
			#gpio-cells = <4>;
		};

		gpx2: gpio-controller@11400C40 {
			compatible = "samsung,exynos4-gpio";
			reg = <0x11400C40 0x20>;
			#gpio-cells = <4>;
		};

		gpx3: gpio-controller@11400C60 {
			compatible = "samsung,exynos4-gpio";
			reg = <0x11400C60 0x20>;
			#gpio-cells = <4>;
		};

		gpe0: gpio-controller@13400000 {
			compatible = "samsung,exynos4-gpio";
			reg = <0x13400000 0x20>;
			#gpio-cells = <4>;
		};

		gpe1: gpio-controller@13400020 {
			compatible = "samsung,exynos4-gpio";
			reg = <0x13400020 0x20>;
			#gpio-cells = <4>;
		};

		gpf0: gpio-controller@13400040 {
			compatible = "samsung,exynos4-gpio";
			reg = <0x13400040 0x20>;
			#gpio-cells = <4>;
		};

		gpf1: gpio-controller@13400060 {
			compatible = "samsung,exynos4-gpio";
			reg = <0x13400060 0x20>;
			#gpio-cells = <4>;
		};

		gpg0: gpio-controller@13400080 {
			compatible = "samsung,exynos4-gpio";
			reg = <0x13400080 0x20>;
			#gpio-cells = <4>;
		};

		gpg1: gpio-controller@134000A0 {
			compatible = "samsung,exynos4-gpio";
			reg = <0x134000A0 0x20>;
			#gpio-cells = <4>;
		};

		gpg2: gpio-controller@134000C0 {
			compatible = "samsung,exynos4-gpio";
			reg = <0x134000C0 0x20>;
			#gpio-cells = <4>;
		};

		gph0: gpio-controller@134000E0 {
			compatible = "samsung,exynos4-gpio";
			reg = <0x134000E0 0x20>;
			#gpio-cells = <4>;
		};

		gph1: gpio-controller@13400100 {
			compatible = "samsung,exynos4-gpio";
			reg = <0x13400100 0x20>;
			#gpio-cells = <4>;
		};

		gpv0: gpio-controller@10D10000 {
			compatible = "samsung,exynos4-gpio";
			reg = <0x10D10000 0x20>;
			#gpio-cells = <4>;
		};

		gpv1: gpio-controller@10D10020 {
			compatible = "samsung,exynos4-gpio";
			reg = <0x10D10020 0x20>;
			#gpio-cells = <4>;
		};

		gpv2: gpio-controller@10D10040 {
			compatible = "samsung,exynos4-gpio";
			reg = <0x10D10060 0x20>;
			#gpio-cells = <4>;
		};

		gpv3: gpio-controller@10D10060 {
			compatible = "samsung,exynos4-gpio";
			reg = <0x10D10080 0x20>;
			#gpio-cells = <4>;
		};

		gpv4: gpio-controller@10D10080 {
			compatible = "samsung,exynos4-gpio";
			reg = <0x10D100C0 0x20>;
			#gpio-cells = <4>;
		};

		gpz: gpio-controller@03860000 {
			compatible = "samsung,exynos4-gpio";
			reg = <0x03860000 0x20>;
			#gpio-cells = <4>;
		};
	};

	gsc_0:  gsc@0x13e00000 {
		compatible = "samsung,exynos5-gsc";
		reg = <0x13e00000 0x1000>;
		interrupts = <0 85 0>;
	};

	gsc_1:  gsc@0x13e10000 {
		compatible = "samsung,exynos5-gsc";
		reg = <0x13e10000 0x1000>;
		interrupts = <0 86 0>;
	};

	gsc_2:  gsc@0x13e20000 {
		compatible = "samsung,exynos5-gsc";
		reg = <0x13e20000 0x1000>;
		interrupts = <0 87 0>;
	};

	gsc_3:  gsc@0x13e30000 {
		compatible = "samsung,exynos5-gsc";
		reg = <0x13e30000 0x1000>;
		interrupts = <0 88 0>;
	};

	hdmi {
		compatible = "samsung,exynos5-hdmi";
		reg = <0x14530000 0x100000>;
		interrupts = <0 95 0>;
	};

	mixer {
		compatible = "samsung,exynos5-mixer";
		reg = <0x14450000 0x10000>;
		interrupts = <0 94 0>;
	};
};<|MERGE_RESOLUTION|>--- conflicted
+++ resolved
@@ -40,6 +40,7 @@
 		i2c6 = &i2c_6;
 		i2c7 = &i2c_7;
 		i2c8 = &i2c_8;
+		i2c9 = &i2c_9;
 	};
 
 	gic:interrupt-controller@10481000 {
@@ -113,9 +114,6 @@
 		interrupts = <0 54 0>;
 	};
 
-<<<<<<< HEAD
-	i2c_0: i2c@12C60000 {
-=======
 	sata@122F0000 {
 		compatible = "samsung,exynos5-sata-ahci";
 		reg = <0x122F0000 0x1ff>;
@@ -127,8 +125,7 @@
 		reg = <0x12170000 0x1ff>;
 	};
 
-	i2c@12C60000 {
->>>>>>> c47d244a
+	i2c_0: i2c@12C60000 {
 		compatible = "samsung,s3c2440-i2c";
 		reg = <0x12C60000 0x100>;
 		interrupts = <0 56 0>;
@@ -192,20 +189,19 @@
 		#size-cells = <0>;
 	};
 
-<<<<<<< HEAD
 	i2c_8: i2c@12CE0000 {
 		compatible = "samsung,s3c2440-hdmiphy-i2c";
 		reg = <0x12CE0000 0x1000>;
 		interrupts = <0 64 0>;
 		#address-cells = <1>;
 		#size-cells = <0>;
-=======
-	i2c@121D0000 {
+	};
+
+	i2c_9: i2c@121D0000 {
                 compatible = "samsung,exynos5-sata-phy-i2c";
                 reg = <0x121D0000 0x100>;
                 #address-cells = <1>;
                 #size-cells = <0>;
->>>>>>> c47d244a
 	};
 
 	spi_0: spi@12d20000 {
