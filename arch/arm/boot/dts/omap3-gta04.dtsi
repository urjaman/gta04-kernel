/*
 * Copyright (C) 2013 Marek Belisko <marek@goldelico.com>
 *
 * Based on omap3-beagle-xm.dts
 *
 * This program is free software; you can redistribute it and/or modify
 * it under the terms of the GNU General Public License version 2 as
 * published by the Free Software Foundation.
 */
/dts-v1/;

#include "omap36xx.dtsi"

/ {
	model = "OMAP3 GTA04";
	compatible = "ti,omap3-gta04", "ti,omap36xx", "ti,omap3";

	cpus {
		cpu@0 {
			cpu0-supply = <&vcc>;
		};
	};

	memory {
		device_type = "memory";
		reg = <0x80000000 0x20000000>; /* 512 MB */
	};

	aliases {
		display0 = &lcd;
	};

	gpio-keys {
		compatible = "gpio-keys";
		// FIXME: pinmux

		aux-button {
			label = "aux";
			linux,code = <169>;
			gpios = <&gpio1 7 GPIO_ACTIVE_HIGH>;
			gpio-key,wakeup;
		};
	};

	sound {
		compatible = "ti,omap-twl4030";
		ti,model = "gta04";

		ti,mcbsp = <&mcbsp2>;
	};

	 /* GSM audio */
	sound_telephony {
		compatible = "simple-audio-card";
		simple-audio-card,name = "GTA04 voice";
		simple-audio-card,bitclock-master = <&telephony_link_master>;
		simple-audio-card,frame-master = <&telephony_link_master>;
		simple-audio-card,format = "i2s";

		simple-audio-card,cpu {
			sound-dai = <&mcbsp4>;
		};

		telephony_link_master: simple-audio-card,codec {
			sound-dai = <&gtm601_codec>;
		};
	};

	gtm601_codec: gsm_codec {
		compatible = "option,gtm601";
		#sound-dai-cells = <0>;
	};

	spi_lcd: spi_lcd {
		compatible = "spi-gpio";
		#address-cells = <0x1>;
		#size-cells = <0x0>;
		pinctrl-names = "default";
		pinctrl-0 = <&spi_gpio_pins>;

		gpio-sck = <&gpio1 12 GPIO_ACTIVE_HIGH>;
		gpio-miso = <&gpio1 18 GPIO_ACTIVE_HIGH>;
		gpio-mosi = <&gpio1 20 GPIO_ACTIVE_HIGH>;
		cs-gpios = <&gpio1 19 GPIO_ACTIVE_HIGH>;
		num-chipselects = <1>;

		/* lcd panel */
		lcd: td028ttec1@0 {
			compatible = "toppoly,td028ttec1";
			reg = <0>;
			spi-max-frequency = <100000>;
			spi-cpol;
			spi-cpha;

			label = "lcd";
			port {
				lcd_in: endpoint {
					remote-endpoint = <&dpi_out>;
				};
			};
		};
	};

	hsusb2_phy: hsusb2_phy {
		compatible = "usb-nop-xceiv";
		reset-gpios = <&gpio6 14 GPIO_ACTIVE_LOW>; /* GPIO_174 = reset for USB3322 */
/*		vcc-supply = <&hsusb2_power>; */
	};

	tv0: connector@1 {
		compatible = "svideo-connector";
		label = "tv";

		port {
			tv_connector_in: endpoint {
				remote-endpoint = <&opa_out>;
			};
		};
	};

	tv_amp: opa362 {
		compatible = "ti,opa362";
<<<<<<< HEAD
		enable-gpios = <&gpio1 23 0>;	/* GPIO_23 to enable video out amplifier */
=======
		enable-gpios = <&gpio1 23 GPIO_ACTIVE_HIGH>;
>>>>>>> 8005c49d

		ports {
			#address-cells = <1>;
			#size-cells = <0>;

			port@0 {
				reg = <0>;
				opa_in: endpoint@0 {
					remote-endpoint = <&venc_out>;
				};
			};

			port@1 {
				reg = <0>;
				opa_out: endpoint@0 {
					remote-endpoint = <&tv_connector_in>;
				};
			};
		};
	};
};

&omap3_pmx_core {
	pinctrl-names = "default";
	pinctrl-0 = <
			&hsusb2_pins
	>;

	hsusb2_pins: pinmux_hsusb2_pins {
		pinctrl-single,pins = <
			OMAP3_CORE1_IOPAD(0x21d4, PIN_INPUT_PULLDOWN | MUX_MODE3)	/* mcspi1_cs3.hsusb2_data2 */
			OMAP3_CORE1_IOPAD(0x21d6, PIN_INPUT_PULLDOWN | MUX_MODE3)	/* mcspi2_clk.hsusb2_data7 */
			OMAP3_CORE1_IOPAD(0x21d8, PIN_INPUT_PULLDOWN | MUX_MODE3)	/* mcspi2_simo.hsusb2_data4 */
			OMAP3_CORE1_IOPAD(0x21da, PIN_INPUT_PULLDOWN | MUX_MODE3)	/* mcspi2_somi.hsusb2_data5 */
			OMAP3_CORE1_IOPAD(0x21dc, PIN_INPUT_PULLDOWN | MUX_MODE3)	/* mcspi2_cs0.hsusb2_data6 */
			OMAP3_CORE1_IOPAD(0x21de, PIN_INPUT_PULLDOWN | MUX_MODE3)	/* mcspi2_cs1.hsusb2_data3 */
		>;
	};

	uart1_pins: pinmux_uart1_pins {
		pinctrl-single,pins = <
			OMAP3_CORE1_IOPAD(0x2182, PIN_INPUT | MUX_MODE0)		/* uart1_rx.uart1_rx */
			OMAP3_CORE1_IOPAD(0x217c, PIN_OUTPUT | MUX_MODE0)		/* uart1_tx.uart1_tx */
			/* what about rts/cts? */
		>;
	};

	uart2_pins: pinmux_uart2_pins {
		pinctrl-single,pins = <
			OMAP3_CORE1_IOPAD(0x217a, PIN_INPUT | MUX_MODE0)		/* uart2_rx.uart2_rx */
			OMAP3_CORE1_IOPAD(0x2178, PIN_OUTPUT | MUX_MODE0)		/* uart2_tx.uart2_tx */
/* FIXME: should also define GPIO_145 as output */
			/* what about rts/cts? */
		>;
	};

	uart3_pins: pinmux_uart3_pins {
		pinctrl-single,pins = <
			OMAP3_CORE1_IOPAD(0x219e, PIN_INPUT | MUX_MODE0)		/* uart3_rx.uart3_rx */
			OMAP3_CORE1_IOPAD(0x21a0, PIN_OUTPUT | MUX_MODE0)		/* uart3_tx.uart3_tx */
			/* what about rts/cts etc.? */
			/* enable gpio21 as output for DTR */
		>;
	};

	mmc1_pins: pinmux_mmc1_pins {
		pinctrl-single,pins = <
			OMAP3_CORE1_IOPAD(0x2144, PIN_INPUT_PULLUP | MUX_MODE0)		/* sdmmc1_clk.sdmmc1_clk */
			OMAP3_CORE1_IOPAD(0x2146, PIN_INPUT_PULLUP | MUX_MODE0)		/* sdmmc1_cmd.sdmmc1_cmd */
			OMAP3_CORE1_IOPAD(0x2148, PIN_INPUT_PULLUP | MUX_MODE0)		/* sdmmc1_dat0.sdmmc1_dat0 */
			OMAP3_CORE1_IOPAD(0x214a, PIN_INPUT_PULLUP | MUX_MODE0)		/* sdmmc1_dat1.sdmmc1_dat1 */
			OMAP3_CORE1_IOPAD(0x214c, PIN_INPUT_PULLUP | MUX_MODE0)		/* sdmmc1_dat2.sdmmc1_dat2 */
			OMAP3_CORE1_IOPAD(0x214e, PIN_INPUT_PULLUP | MUX_MODE0)		/* sdmmc1_dat3.sdmmc1_dat3 */
		>;
	};

	dss_dpi_pins: pinmux_dss_dpi_pins {
		pinctrl-single,pins = <
			OMAP3_CORE1_IOPAD(0x20d4, PIN_OUTPUT | MUX_MODE0)   /* dss_pclk.dss_pclk */
			OMAP3_CORE1_IOPAD(0x20d6, PIN_OUTPUT | MUX_MODE0)   /* dss_hsync.dss_hsync */
			OMAP3_CORE1_IOPAD(0x20d8, PIN_OUTPUT | MUX_MODE0)   /* dss_vsync.dss_vsync */
			OMAP3_CORE1_IOPAD(0x20da, PIN_OUTPUT | MUX_MODE0)   /* dss_acbias.dss_acbias */
			OMAP3_CORE1_IOPAD(0x20dc, PIN_OUTPUT | MUX_MODE0)   /* dss_data0.dss_data0 */
			OMAP3_CORE1_IOPAD(0x20de, PIN_OUTPUT | MUX_MODE0)   /* dss_data1.dss_data1 */
			OMAP3_CORE1_IOPAD(0x20e0, PIN_OUTPUT | MUX_MODE0)   /* dss_data2.dss_data2 */
			OMAP3_CORE1_IOPAD(0x20e2, PIN_OUTPUT | MUX_MODE0)   /* dss_data3.dss_data3 */
			OMAP3_CORE1_IOPAD(0x20e4, PIN_OUTPUT | MUX_MODE0)   /* dss_data4.dss_data4 */
			OMAP3_CORE1_IOPAD(0x20e6, PIN_OUTPUT | MUX_MODE0)   /* dss_data5.dss_data5 */
			OMAP3_CORE1_IOPAD(0x20e8, PIN_OUTPUT | MUX_MODE0)   /* dss_data6.dss_data6 */
			OMAP3_CORE1_IOPAD(0x20ea, PIN_OUTPUT | MUX_MODE0)   /* dss_data7.dss_data7 */
			OMAP3_CORE1_IOPAD(0x20ec, PIN_OUTPUT | MUX_MODE0)   /* dss_data8.dss_data8 */
			OMAP3_CORE1_IOPAD(0x20ee, PIN_OUTPUT | MUX_MODE0)   /* dss_data9.dss_data9 */
			OMAP3_CORE1_IOPAD(0x20f0, PIN_OUTPUT | MUX_MODE0)   /* dss_data10.dss_data10 */
			OMAP3_CORE1_IOPAD(0x20f2, PIN_OUTPUT | MUX_MODE0)   /* dss_data11.dss_data11 */
			OMAP3_CORE1_IOPAD(0x20f4, PIN_OUTPUT | MUX_MODE0)   /* dss_data12.dss_data12 */
			OMAP3_CORE1_IOPAD(0x20f6, PIN_OUTPUT | MUX_MODE0)   /* dss_data13.dss_data13 */
			OMAP3_CORE1_IOPAD(0x20f8, PIN_OUTPUT | MUX_MODE0)   /* dss_data14.dss_data14 */
			OMAP3_CORE1_IOPAD(0x20fa, PIN_OUTPUT | MUX_MODE0)   /* dss_data15.dss_data15 */
			OMAP3_CORE1_IOPAD(0x20fc, PIN_OUTPUT | MUX_MODE0)   /* dss_data16.dss_data16 */
			OMAP3_CORE1_IOPAD(0x20fe, PIN_OUTPUT | MUX_MODE0)   /* dss_data17.dss_data17 */
			OMAP3_CORE1_IOPAD(0x2100, PIN_OUTPUT | MUX_MODE0)   /* dss_data18.dss_data18 */
			OMAP3_CORE1_IOPAD(0x2102, PIN_OUTPUT | MUX_MODE0)   /* dss_data19.dss_data19 */
			OMAP3_CORE1_IOPAD(0x2104, PIN_OUTPUT | MUX_MODE0)   /* dss_data20.dss_data20 */
			OMAP3_CORE1_IOPAD(0x2106, PIN_OUTPUT | MUX_MODE0)   /* dss_data21.dss_data21 */
			OMAP3_CORE1_IOPAD(0x2108, PIN_OUTPUT | MUX_MODE0)   /* dss_data22.dss_data22 */
			OMAP3_CORE1_IOPAD(0x210a, PIN_OUTPUT | MUX_MODE0)   /* dss_data23.dss_data23 */
		>;
	};

	hdq_pins: hdq_pins {
		pinctrl-single,pins = <
			OMAP3_CORE1_IOPAD(0x21c6, PIN_INPUT_PULLUP | MUX_MODE0) /* i2c3_sda.hdq */
		>;
	};
};

&omap3_pmx_core2 {
	pinctrl-names = "default";
	pinctrl-0 = <
			&hsusb2_2_pins
	>;

	hsusb2_2_pins: pinmux_hsusb2_2_pins {
		pinctrl-single,pins = <
			OMAP3630_CORE2_IOPAD(0x25f0, PIN_OUTPUT | MUX_MODE3)		/* etk_d10.hsusb2_clk */
			OMAP3630_CORE2_IOPAD(0x25f2, PIN_OUTPUT | MUX_MODE3)		/* etk_d11.hsusb2_stp */
			OMAP3630_CORE2_IOPAD(0x25f4, PIN_INPUT_PULLDOWN | MUX_MODE3)	/* etk_d12.hsusb2_dir */
			OMAP3630_CORE2_IOPAD(0x25f6, PIN_INPUT_PULLDOWN | MUX_MODE3)	/* etk_d13.hsusb2_nxt */
			OMAP3630_CORE2_IOPAD(0x25f8, PIN_INPUT_PULLDOWN | MUX_MODE3)	/* etk_d14.hsusb2_data0 */
			OMAP3630_CORE2_IOPAD(0x25fa, PIN_INPUT_PULLDOWN | MUX_MODE3)	/* etk_d15.hsusb2_data1 */
		>;
	};

	spi_gpio_pins: spi_gpio_pinmux {
		pinctrl-single,pins = <
			OMAP3630_CORE2_IOPAD(0x25d8, PIN_OUTPUT | MUX_MODE4) /* clk */
			OMAP3630_CORE2_IOPAD(0x25e6, PIN_OUTPUT | MUX_MODE4) /* cs */
			OMAP3630_CORE2_IOPAD(0x25e8, PIN_OUTPUT | MUX_MODE4) /* tx */
			OMAP3630_CORE2_IOPAD(0x25e4, PIN_INPUT | MUX_MODE4) /* rx */
		>;
	};
};

&i2c1 {
	clock-frequency = <2600000>;

	twl: twl@48 {
		reg = <0x48>;
		interrupts = <7>; /* SYS_NIRQ cascaded to intc */
		interrupt-parent = <&intc>;

		twl_audio: audio {
			compatible = "ti,twl4030-audio";

			ti,enable-vibra = <1>;

			codec {
				ti,ramp_delay_value = <3>;
			};
		};

		twl_power: power {
			compatible = "ti,twl4030-power";
			ti,use_poweroff;
		};
	};
};

#include "twl4030.dtsi"
#include "twl4030_omap3.dtsi"

&i2c2 {
	clock-frequency = <400000>;

	/* pressure sensor */
	bmp085@77 {
		compatible = "bosch,bmp085";
		reg = <0x77>;
/* here we could enable the EOC interrupt
		pinctrl-names = "default";
		pinctrl-0 = <&bmp085_pins>;
*/
		interrupt-parent = <&gpio4>;
		interrupts = <17 IRQ_TYPE_EDGE_RISING>; /* GPIO_113 */
	};

	/* accelerometer */
	bma180@41 {
		/* we use the BMA150 Input (CONFIG_INPUT_BMA150) driver */
		compatible = "bosch,bma180";
		reg = <0x41>;
		pinctrl-names = "default";
		pinctrl-0 = <&bma180_pins>;
		interrupt-parent = <&gpio4>;
		interrupts = <19 (IRQ_TYPE_LEVEL_HIGH | IRQ_TYPE_EDGE_RISING)>; /* GPIO_115 */
	};

	/* gyroscope */
	itg3200@68 {
		compatible = "invensense,itg3200";
		reg = <0x68>;
		vdd-supply = <&vaux2>;	/* driver should devm_regulator_get_optional("vdd") */
		interrupt-parent = <&gpio2>;
		interrupts = <24 IRQ_TYPE_EDGE_FALLING>; /* GPIO_56 */
		pinctrl-names = "default";
		pinctrl-0 = <&itg3200_pins>;
	};

	/* leds */
	tca_gpios: tca6507@45 {
		compatible = "ti,tca6507";
		#address-cells = <1>;
		#size-cells = <0>;
		reg = <0x45>;

		gpio-controller;
		#gpio-cells = <2>;

		gta04_led0: red_aux@0 {
			label = "gta04:red:aux";
			reg = <0x0>;
		};

		gta04_led1: green_aux@1 {
			label = "gta04:green:aux";
			reg = <0x1>;
		};

		gta04_led3: red_power@3 {
			label = "gta04:red:power";
			reg = <0x3>;
			linux,default-trigger = "default-on";
		};

		gta04_led4: green_power@4 {
			label = "gta04:green:power";
			reg = <0x4>;
		};

		wifi_reset: wifi_reset@6 { /* reference as <&tca_gpios 0 0> since it is currently the only GPIO */
			reg = <0x6>;
			compatible = "gpio";
		};
	};

	/* compass aka magnetometer */
	hmc5843@1e {
		compatible = "honeywell,hmc5883l";
		reg = <0x1e>;
		vdd-supply = <&vaux2>;	/* driver should devm_regulator_get_optional("vdd") */
		interrupt-parent = <&gpio4>;
		interrupts = <16 IRQ_TYPE_EDGE_FALLING>;	/* gpio112 */
		pinctrl-names = "default";
		pinctrl-0 = <&hmc5843_pins>;
	};

	/* touchscreen */
	tsc2007@48 {
		compatible = "ti,tsc2007";
		reg = <0x48>;
		pinctrl-names = "default";
		pinctrl-0 = <&penirq_pins>;
		interrupt-parent = <&gpio6>;
		interrupts = <0 IRQ_TYPE_EDGE_FALLING>; /* GPIO_160 */
		gpios = <&gpio6 0 GPIO_ACTIVE_LOW>;	/* GPIO_160 */
		ti,x-plate-ohms = <550>;
		ti,min-x = <0x100>;
		ti,max-x = <0xf00>;
		ti,min-y = <0xf00>;
		ti,max-y = <0x100>;
		ti,min-rt = <0xfff>;
		ti,max-rt = <0>;
	};

};

&i2c3 {
	clock-frequency = <100000>;
};

&usb_otg_hs {
	interface-type = <0>;
	usb-phy = <&usb2_phy>;
	phys = <&usb2_phy>;
	phy-names = "usb2-phy";
	mode = <3>;
	power = <50>;
};

&usbhshost {
	port2-mode = "ehci-phy";
};

&usbhsehci {
	phys = <0 &hsusb2_phy>;
};

&mmc1 {
	pinctrl-names = "default";
	pinctrl-0 = <&mmc1_pins>;
	vmmc-supply = <&vmmc1>;
	bus-width = <4>;
	ti,non-removable;
};

&mmc2 {
	vmmc-supply = <&vaux4>;
	bus-width = <4>;
	ti,non-removable;
	cap-power-off-card;	/* remove! */
};

&mmc3 {
	status = "disabled";
};

&twl_keypad {
	status = "disabled";
};

&uart1 {
	pinctrl-names = "default";
	pinctrl-0 = <&uart1_pins>;
};

&uart2 {
	pinctrl-names = "default";
	pinctrl-0 = <&uart2_pins>;
};

&uart3 {
	pinctrl-names = "default";
	pinctrl-0 = <&uart3_pins>;
};

&charger {
	ti,bb-uvolt = <3200000>;
	ti,bb-uamp = <150>;
};

/* spare */
&vaux1 {
	regulator-min-microvolt = <2500000>;
	regulator-max-microvolt = <3000000>;
};

/* sensors */
&vaux2 {
	regulator-min-microvolt = <2800000>;
	regulator-max-microvolt = <2800000>;
	regulator-always-on;	/* we should never switch off while vio is on! */
};

/* camera */
&vaux3 {
	regulator-min-microvolt = <2500000>;
	regulator-max-microvolt = <2500000>;
};

/* WLAN/BT */
&vaux4 {
	regulator-min-microvolt = <2800000>;
	regulator-max-microvolt = <3150000>;
};

/* GPS LNA */
&vsim {
	regulator-min-microvolt = <2800000>;
	regulator-max-microvolt = <3150000>;
};

&dss {
	pinctrl-names = "default";
	pinctrl-0 = < &dss_dpi_pins >;

	status = "okay";
	vdds_dsi-supply = <&vpll2>;

	port {
		dpi_out: endpoint {
			remote-endpoint = <&lcd_in>;
			data-lines = <24>;
		};
	};
};

&venc {
	status = "okay";

	vdda-supply = <&vdac>;

	port {
		reg = <0>;
		venc_out: endpoint {
			remote-endpoint = <&opa_in>;
			ti,channels = <2>;
		};
	};
};

&gpmc {
	ranges = <0 0 0x30000000 0x1000000>; /* CS0: 16MB for NAND */

	nand@0,0 {
		reg = <0 0 4>; /* CS0, offset 0, IO size 4 */
		nand-bus-width = <16>;
		ti,nand-ecc-opt = "bch8";

		gpmc,sync-clk-ps = <0>;
		gpmc,cs-on-ns = <0>;
		gpmc,cs-rd-off-ns = <44>;
		gpmc,cs-wr-off-ns = <44>;
		gpmc,adv-on-ns = <6>;
		gpmc,adv-rd-off-ns = <34>;
		gpmc,adv-wr-off-ns = <44>;
		gpmc,we-off-ns = <40>;
		gpmc,oe-off-ns = <54>;
		gpmc,access-ns = <64>;
		gpmc,rd-cycle-ns = <82>;
		gpmc,wr-cycle-ns = <82>;
		gpmc,wr-access-ns = <40>;
		gpmc,wr-data-mux-bus-ns = <0>;
		gpmc,device-width = <2>;

		#address-cells = <1>;
		#size-cells = <1>;

		x-loader@0 {
			label = "X-Loader";
			reg = <0 0x80000>;
		};

		bootloaders@80000 {
			label = "U-Boot";
			reg = <0x80000 0x1e0000>;
		};

		bootloaders_env@260000 {
			label = "U-Boot Env";
			reg = <0x260000 0x20000>;
		};

		kernel@280000 {
			label = "Kernel";
			reg = <0x280000 0x400000>;
		};

		filesystem@680000 {
			label = "File System";
			reg = <0x680000 0xf980000>;
		};
	};
};

&mcbsp2 {
	status = "okay";
};

&hdqw1w {
        pinctrl-names = "default";
        pinctrl-0 = <&hdq_pins>;
};

&mcbsp4 {
	status = "okay";
};

/*
 * additions not yet upstreamed
 * and work in progress
 * as soon as something is stable, it should be casted into a
 *    patch for code above and upstreamed
 * as soon as it arrives upstream, we can remove it here
 */

/ {

	aliases {
		display1 = &tv0;
	};

	/* pinmux for devconf1 */
	control_devconf1: pinmux@480022d8 {
		compatible = "pinctrl-single";
		reg = <0x480022d8 4>;   /* Single register */
		#address-cells = <1>;
		#size-cells = <0>;
		pinctrl-single,bit-per-mux;
		pinctrl-single,register-width = <32>;
		pinctrl-single,function-mask = <0xfc0bd5>;
	};

	wifi_pwrseq: wifi_pwrseq {
		compatible = "mmc-pwrseq-simple";
		reset-gpios = <&tca_gpios 0 GPIO_ACTIVE_LOW>;	/* W2CBW003 reset through tca6507 */
	};

	gpio-keys-wwan-wakeup {
		compatible = "gpio-keys";
		// FIXME: pinmux

		wwan_wakeup_button: wwan-wakeup-button {
			label = "3G_WOE";
			linux,code = <240>;
			gpios = <&gpio1 10 GPIO_ACTIVE_HIGH>;
			gpio-key,wakeup;
		};
	};

	antenna-detect {
		compatible = "extcon-gpio";
		label = "gps_antenna";
		// FIXME: pinmux
		gpios = <&gpio5 16 GPIO_ACTIVE_HIGH>; /* GPIO144 */
		debounce-delay-ms = <10>;
		interrupt-parent = <&gpio5>;
		interrupts = <16 IRQ_TYPE_EDGE_BOTH>;
		irq-flags = <IRQ_TYPE_EDGE_BOTH>;
		state-on = "external";
		state-off = "internal";
	};

	w2cbw003_codec: headset_codec {
		compatible = "w2cbw003-codec";
		#sound-dai-cells = <0>;
	};

	madc-hwmon {
		compatible = "ti,twl4030-madc-hwmon";
	};

	battery: battery {
		compatible = "ti,twl4030-madc-battery";
		io-channels = <&twl_madc 0>, <&twl_madc 10>, <&twl_madc 12>;
		io-channel-names = "temp", "ichg", "vbat";

		capacity = <1200000>;
		charging-calibration-data = <4200 100 4100 75 4000 55 3900 25 3800 5 3700 2 3600 1 3300 0>;
		discharging-calibration-data = <4200 100 4100 95 4000 70 3800 50 3700 10 3600 5 3300 0>;
	};

	backlight {
		compatible = "pwm-backlight";
		pwms = <&pwm 0 2000000>;
		pwm-names = "backlight";
		brightness-levels = <0 11 20 30 40 50 60 70 80 90 100>;
		default-brightness-level = <9>;	/* => 90 */
		pinctrl-names = "default";
		pinctrl-0 = <&backlight_pins>;
		power-supply = <&vdd_bl_reg>;
		enable-gpios = <&gpio2 25 0>;	/* GPT11/PWM */
	};

	pwm: omap_pwm {
		compatible = "ti,omap-pwm";
		timers = <&timer11>;
		#pwm-cells = <2>;
	};

	/* this is a workaround because the backlight pwm does not work */
	vdd_bl_reg: fixed_regulator@0 {
		compatible = "regulator-fixed";
		regulator-name = "bl-enable";
		regulator-boot-on;
		regulator-always-on;
		regulator-min-microvolt = "1000000";
		regulator-max-microvolt = "1000000";
//		gpio = <&gpio2 25 0>;	/* GPT11/PWM */
		enable-active-high;
	};

	bt_en: w2cbw003 { /* presents a single gpio to be plumbed to uart1 dts */
		compatible = "wi2wi,w2cbw003";
		gpio-controller;
		#gpio-cells = <2>;

		vdd-supply = <&vaux4>;
	};

	/* Bluetooth audio */
	sound_bluetooth {
		compatible = "simple-audio-card";
		simple-audio-card,name = "GTA04 bluetooth";
		simple-audio-card,bitclock-master = <&bt_link_master>;
		simple-audio-card,frame-master = <&bt_link_master>;
		simple-audio-card,format = "i2s";

		simple-audio-card,cpu {
			sound-dai = <&mcbsp3>;
		};

		bt_link_master: simple-audio-card,codec {
			sound-dai = <&w2cbw003_codec>;
		};
	};

	sound_fmradio {
		compatible = "simple-audio-card";
		simple-audio-card,name = "GTA04 fm-radio";

		/* FM tuner audio */
		simple-audio-card,dai-link@0 {
			format = "i2s";
			cpu {
				sound-dai = <&mcbsp1>;
			};
			codec {
				sound-dai = <&si4721_codec>;
			};
		};
	};

	modem_en: modem { /* control modem power through rfkill */
		compatible = "option,gtm601";
		/* compatible = "gemalto,phs8" for Neo900/GTA04b7 */
		gpio-controller;
		#gpio-cells = <2>;
		pinctrl-names = "default";
		pinctrl-0 = <&modem_pins>;
		usb-port = <&hsusb2_phy>;
		on-off-gpio = <&gpio6 26 0>;	/* GPIO_186: trigger to power on modem */
		on-indicator-gpio = <0>;		/* n/a on GTA04A3/4 but on A5 */
	};

	gps_en: w2sg0004 { /* presents a single gpio to be plumbed to uart2 dts */
		compatible = "wi2wi,w2sg0004";
		gpio-controller;
		#gpio-cells = <2>;

		pinctrl-names = "default", "monitor";
		pinctrl-0 = <&uart2_pins>;
		pinctrl-1 = <&uart2_rx_irq_pins>;

/* FIXME: driver currently uses the rx-gpio but we should (could?) simply specify the IRQ */
		interrupt-parent = <&gpio5>;
		interrupts = <19 IRQ_TYPE_EDGE_FALLING>;	/* GPIO_147: RX - trigger on arrival of start bit */
//		rx-gpio = <&gpio5 19 0>;	/* GPIO_147: RX */

		lna-supply = <&vsim>;	/* LNA regulator */
		on-off-gpio = <&gpio5 17 0>;	/* GPIO_145: trigger for turning on/off w2sg0004 */
	};

	control: control@48002270 {
		compatible = "ti,omap3-devconf1-syscon", "syscon";
		reg = <0x48002270 0x74>;
	};
};

/* not yet upstream */

&omap3_pmx_core {

	uart2_rx_irq_pins: pinmux_uart2_rx_irq_pins {
		pinctrl-single,pins = <
			/* switch RX to GPIO so that we can get interrupts by the start bit */
			OMAP3_CORE1_IOPAD(0x217a, PIN_INPUT | MUX_MODE4)	/* uart2_rx.uart2_rx */
			OMAP3_CORE1_IOPAD(0x2178, PIN_OUTPUT | MUX_MODE0)	/* uart2_tx.uart2_tx */
		>;
	};

	mcbsp1_pins: pinmux_mcbsp1_pins {
		pinctrl-single,pins = <
			OMAP3_CORE1_IOPAD(0x218c, PIN_INPUT | MUX_MODE0)	/* mcbsp1_clkr.mcbsp1_clkr */
			OMAP3_CORE1_IOPAD(0x218e, PIN_INPUT | MUX_MODE0)	/* mcbsp1_clkr.mcbsp1_fsr */
			OMAP3_CORE1_IOPAD(0x2190, PIN_OUTPUT | MUX_MODE0)	/* mcbsp1_dx.mcbsp1_dx */
			OMAP3_CORE1_IOPAD(0x2192, PIN_INPUT | MUX_MODE0)	/* mcbsp1_dx.mcbsp1_dr */
			OMAP3_CORE1_IOPAD(0x2194, PIN_INPUT | MUX_MODE0)	/* mcbsp_clks.mcbsp_clks */
			OMAP3_CORE1_IOPAD(0x2196, PIN_INPUT | MUX_MODE0)	/* mcbsp_clks.mcbsp1_fsx */
			OMAP3_CORE1_IOPAD(0x2198, PIN_INPUT | MUX_MODE0)	/* mcbsp1_clkx.mcbsp1_clkx */
		>;
	};

	mcbsp2_pins: pinmux_mcbsp2_pins {
		pinctrl-single,pins = <
			OMAP3_CORE1_IOPAD(0x213c, PIN_INPUT | MUX_MODE0)	/* mcbsp2_fsx.mcbsp2_fsx */
			OMAP3_CORE1_IOPAD(0x213e, PIN_INPUT | MUX_MODE0)	/* mcbsp2_clkx.mcbsp2_clkx */
			OMAP3_CORE1_IOPAD(0x2140, PIN_INPUT | MUX_MODE0)	/* mcbsp2_dr.mcbsp2_dr */
			OMAP3_CORE1_IOPAD(0x2142, PIN_OUTPUT | MUX_MODE0)	/* mcbsp2_dx.mcbsp2_dx */
		>;
	};

	mcbsp3_pins: pinmux_mcbsp3_pins {
		pinctrl-single,pins = <
			OMAP3_CORE1_IOPAD(0x216c, PIN_OUTPUT | MUX_MODE0)	/* mcbsp3_dx.mcbsp3_dx */
			OMAP3_CORE1_IOPAD(0x216e, PIN_INPUT | MUX_MODE0)	/* mcbsp3_dx.mcbsp3_dr */
			OMAP3_CORE1_IOPAD(0x2170, PIN_INPUT | MUX_MODE0)	/* mcbsp3_clkx.mcbsp3_clkx */
			OMAP3_CORE1_IOPAD(0x2172, PIN_INPUT | MUX_MODE0)	/* mcbsp3_clkx.mcbsp3_fsx */
		>;
	};

	mcbsp4_pins: pinmux_mcbsp4_pins {
		pinctrl-single,pins = <
			OMAP3_CORE1_IOPAD(0x2184, PIN_INPUT | MUX_MODE0)	/* mcbsp4_fsx.mcbsp4_clkx */
			OMAP3_CORE1_IOPAD(0x2186, PIN_INPUT | MUX_MODE0)	/* mcbsp4_clkx.mcbsp4_dr */
			OMAP3_CORE1_IOPAD(0x2188, PIN_OUTPUT | MUX_MODE0)	/* mcbsp4_dr.mcbsp4_dx */
			OMAP3_CORE1_IOPAD(0x218a, PIN_INPUT | MUX_MODE0)	/* mcbsp4_dx.mcbsp4_fsx */
		>;
	};

	mcbsp4_tristate_pins: pinmux_mcbsp4_tristate_pins {
		pinctrl-single,pins = <
			OMAP3_CORE1_IOPAD(0x2184, PIN_INPUT | MUX_MODE0)	/* mcbsp4_fsx.mcbsp4_clkx */
			OMAP3_CORE1_IOPAD(0x2186, PIN_INPUT | MUX_MODE0)	/* mcbsp4_clkx.mcbsp4_dr */
			OMAP3_CORE1_IOPAD(0x2188, PIN_INPUT | MUX_MODE0)	/* mcbsp4_dr.mcbsp4_dx */
			OMAP3_CORE1_IOPAD(0x218a, PIN_INPUT | MUX_MODE0)	/* mcbsp4_dx.mcbsp4_fsx */
		>;
	};

	i2c1_pins: pinmux_i2c1_pins {
		pinctrl-single,pins = <
			OMAP3_CORE1_IOPAD(0x21ba, PIN_INPUT_PULLUP | MUX_MODE0) /* i2c1_scl.i2c1_scl */
			OMAP3_CORE1_IOPAD(0x21bc, PIN_INPUT_PULLUP | MUX_MODE0) /* i2c1_sda.i2c1_sda */
		>;
	};

	i2c2_pins: pinmux_i2c2_pins {
		pinctrl-single,pins = <
			OMAP3_CORE1_IOPAD(0x21be, PIN_INPUT_PULLUP | MUX_MODE0) /* i2c2_scl.i2c2_scl */
			OMAP3_CORE1_IOPAD(0x21c0, PIN_INPUT_PULLUP | MUX_MODE0) /* i2c2_sda.i2c2_sda */
		>;
	};

	i2c3_pins: pinmux_i2c3_pins {
		pinctrl-single,pins = <
			OMAP3_CORE1_IOPAD(0x21c2, PIN_INPUT_PULLUP | MUX_MODE0) /* i2c3_scl.i2c3_scl */
			OMAP3_CORE1_IOPAD(0x21c4, PIN_INPUT_PULLUP | MUX_MODE0) /* i2c3_sda.i2c3_sda */
		>;
	};

	itg3200_pins: pinmux_itg3200_pins {
		pinctrl-single,pins = <
			OMAP3_CORE1_IOPAD(0x20b8, PIN_INPUT_PULLUP | MUX_MODE4) /* gpio56 */
		>;
	};

	backlight_pins: backlight_pins_pimnux {
		pinctrl-single,pins = <
			OMAP3_CORE1_IOPAD(0x20ba, MUX_MODE4)		/* gpt11/gpio57 */
		>;
	};

	hmc5843_pins: pinmux_hmc5843_pins {
		pinctrl-single,pins = <
			OMAP3_CORE1_IOPAD(0x2134, PIN_INPUT_PULLUP | MUX_MODE4) /* gpio112 */
		>;
	};

	bmp085_pins: pinmux_bmp085_pins {
		pinctrl-single,pins = <
			OMAP3_CORE1_IOPAD(0x2136, PIN_INPUT_PULLUP | MUX_MODE4) /* gpio113 */
		>;
	};

	bma180_pins: pinmux_bma180_pins {
		pinctrl-single,pins = <
			OMAP3_CORE1_IOPAD(0x213a, PIN_INPUT_PULLUP | MUX_MODE4) /* gpio115 */
		>;
	};

	penirq_pins: pinmux_penirq_pins {
		pinctrl-single,pins = <
			/* here we could enable to wakeup the cpu from suspend by a pen touch */
			OMAP3_CORE1_IOPAD(0x2194, PIN_INPUT_PULLUP | MUX_MODE4) /* gpio160 */
		>;
	};

	modem_pins: modem_pins {
		pinctrl-single,pins = <
			OMAP3_CORE1_IOPAD(0x21e2, PIN_OUTPUT | MUX_MODE4) /* gpio186 */
		>;
	};

};

&twl_madc {
	ti,system-uses-second-madc-irq;
};

&twl_power {
	compatible = "ti,twl4030-power-reset";
	ti,use_poweroff;
};

/* spare */
&vmmc2 {
	regulator-min-microvolt = <1800000>;
	regulator-max-microvolt = <1800000>;
};

&mmc2 {
	// remove cap-power-off-card;
	mmc-pwrseq = <&wifi_pwrseq>;
};

&i2c2 {
	/* RFID EEPROM */
	m24lr64@50 {
		compatible = "at,24c64";
		reg = <0x50>;
	};

	/* flash/torch (torch driver not yet available) */
/* segfaults during modprobe
	tps61050@33 {
		compatible = "ti,tps61050";
		reg = <0x33>;

		flash: regulator@0 {
			regulator-min-microvolt= <1000000>;
			regulator-max-microvolt= <3000000>;
		};
	};
*/

	/* camera (driver not yet available) */
	ov9655@30 {
		compatible = "omnivision,ov9655";
		reg = <0x30>;
		vdd_ana-supply = <&vaux3>;	/* driver should devm_regulator_get_optional("vdd_ana") */

		clock-frequency = <24000000>;
		clocks = <&isp 0>;	/* cam_clka */

		port {
			ov9655: endpoint {
				bus-width = <8>;
				remote-endpoint = <&parallel_ep>;
				hsync-active = <1>;
				vsync-active = <1>;
				data-active = <1>;	/* Active High */
				pclk-sample = <1>;	/* Rising */
			};
		};
	};

	/* FM Radio (no kernel driver exists) */
	si4721_codec: si4721@11 {
		compatible = "silicon-labs,si4721";
		#sound-dai-cells = <0>;
		reg = <0x11>;
	};

};

/* image signal processor within OMAP3 SoC */
&isp {
//	vdd-csiphy1-supply = <&vaux2>;
//	vdd-csiphy2-supply = <&vaux2>;
	ports {
		port@0 {
			reg = <0>;
			parallel_ep: endpoint {};
		};
/* these ports are not used by GTA04 */
		port@1 {
			reg = <1>;
			csi1_ep: endpoint {};
		};

		port@2 {
			reg = <2>;
			csi2_ep: endpoint {};
		};
	};
};

/* parallel camera interface */
&parallel_ep {
	remote-endpoint = <&ov9655>;
	ti,isp-clock-divisor = <1>;
	ti,strobe-mode;
	bus-width = <8>;/* Used data lines */
	data-shift = <2>; /* Lines 9:2 are used */
	hsync-active = <0>; /* Active low */
	vsync-active = <0>; /* Active low */
	data-active = <1>;/* Active high */
	pclk-sample = <1>;/* Rising */
};

&uart1 { /* Bluetooth /dev/ttyO0 */
	dtr-gpio = <&bt_en 0 GPIO_ACTIVE_LOW>;	/* w2cbw bluetooth power control through virtual gpio */
};

&uart2 { /* GPS /dev/ttyO1 */
	dtr-gpio = <&gps_en 0 GPIO_ACTIVE_HIGH>;	/* w2sg0004 GPS power control through virtual gpio */
};

&uart3 { /* Console and IrDA /dev/ttyO2 */
	dtr-gpio = <&gpio1 21 GPIO_ACTIVE_HIGH>;	/* DTR line on external RS232 interface */
};

&mcbsp1 { /* FM Transceiver PCM */
	status = "ok";
	#sound-dai-cells = <0>;
//	pinctrl-names = "default";
//	pinctrl-0 = <&mcbsp1_pins>;
};

&mcbsp2 { /* TPS65950 I2S */
	status = "ok";
	pinctrl-names = "default";
	pinctrl-0 = <&mcbsp2_pins>;
};

&mcbsp3 { /* Bluetooth PCM */
	status = "ok";
	#sound-dai-cells = <0>;
	pinctrl-names = "default";
	pinctrl-0 = <&mcbsp3_pins>;
};

&mcbsp4 { /* GSM voice PCM */
	status = "ok";
	#sound-dai-cells = <0>;
	pinctrl-names = "default", "tristate";
	pinctrl-0 = <&mcbsp4_pins>;
	pinctrl-1 = <&mcbsp4_tristate_pins>;
};

/* Needed to power the DPI pins */

&vpll2 {
	regulator-always-on;
};

&control_devconf1 {
	pinctrl-name = "default";
	pinctrl-0 = < &tv_acbias_pins>;

	tv_acbias_pins: pinmux_tv_acbias_pins {
		pinctrl-single,bits = <
			0 0x40800 0x40800
		>;
	};
};

&gpmc {
	ranges = <0 0 0x30000000 0x04>; /* CS0: NAND */

	nand@0,0 {
		reg = <0 0 0>; /* CS0, offset 0 */
		ti,nand-ecc-opt = "sw"; /* stay compatible with our old u-boot (does not support bch8) */

		kernel@280000 {
			reg = <0x280000 0x600000>;
		};

		filesystem@a80000 {
			reg = <0x880000 0>;     /* 0 = MTDPART_SIZ_FULL */
		};
	};
};<|MERGE_RESOLUTION|>--- conflicted
+++ resolved
@@ -120,11 +120,7 @@
 
 	tv_amp: opa362 {
 		compatible = "ti,opa362";
-<<<<<<< HEAD
-		enable-gpios = <&gpio1 23 0>;	/* GPIO_23 to enable video out amplifier */
-=======
-		enable-gpios = <&gpio1 23 GPIO_ACTIVE_HIGH>;
->>>>>>> 8005c49d
+		enable-gpios = <&gpio1 23 GPIO_ACTIVE_HIGH>;	/* GPIO_23 to enable video out amplifier */
 
 		ports {
 			#address-cells = <1>;
