--- conflicted
+++ resolved
@@ -96,11 +96,7 @@
 		ti,mcbsp = <&mcbsp2>;
 	};
 
-<<<<<<< HEAD
-	/* GSM audio */
-=======
 	 /* GSM audio */
->>>>>>> e0dd880a
 	sound_telephony {
 		compatible = "simple-audio-card";
 		simple-audio-card,name = "GTA04 voice";
@@ -117,7 +113,6 @@
 		};
 	};
 
-<<<<<<< HEAD
 	/* Bluetooth audio */
 	sound_bluetooth {
 		compatible = "simple-audio-card";
@@ -151,11 +146,6 @@
 		};
 	};
 
-	gtm601_codec: voice_codec {
-		compatible = "gtm601-codec";
-		#sound-dai-cells = <0>;
-	};
-
 	w2cbw003_codec: headset_codec {
 		compatible = "w2cbw003-codec";
 		#sound-dai-cells = <0>;
@@ -172,15 +162,12 @@
 		discharging-calibration-data = <4200 100 4100 95 4000 70 3800 50 3700 10 3600 5 3300 0>;
 	};
 
-	spi_lcd: spi_lcd {
-=======
 	gtm601_codec: gsm_codec {
 		compatible = "option,gtm601";
 		#sound-dai-cells = <0>;
 	};
 
-	spi_lcd {
->>>>>>> e0dd880a
+	spi_lcd: spi_lcd {
 		compatible = "spi-gpio";
 		#address-cells = <0x1>;
 		#size-cells = <0x0>;
@@ -440,7 +427,12 @@
 			OMAP3_CORE1_IOPAD(0x2108, PIN_OUTPUT | MUX_MODE0)   /* dss_data22.dss_data22 */
 			OMAP3_CORE1_IOPAD(0x210a, PIN_OUTPUT | MUX_MODE0)   /* dss_data23.dss_data23 */
 		>;
-<<<<<<< HEAD
+	};
+
+	hdq_pins: hdq_pins {
+		pinctrl-single,pins = <
+			OMAP3_CORE1_IOPAD(0x21c6, PIN_INPUT_PULLUP | MUX_MODE0) /* i2c3_sda.hdq */
+		>;
 	};
 
 	hsusb2_pins: pinmux_hsusb2_pins {
@@ -511,16 +503,6 @@
 			OMAP3_CORE1_IOPAD(0x2194, PIN_INPUT_PULLUP | MUX_MODE4) /* gpio160 */
 		>;
 	};
-=======
-       };
->>>>>>> e0dd880a
-
-	hdq_pins: hdq_pins {
-		pinctrl-single,pins = <
-			OMAP3_CORE1_IOPAD(0x21c6, PIN_INPUT_PULLUP | MUX_MODE0) /* i2c3_sda.hdq */
-		>;
-	};
-<<<<<<< HEAD
 
 	modem_pins: modem_pins {
 		pinctrl-single,pins = <
@@ -528,8 +510,6 @@
 		>;
 	};
 
-=======
->>>>>>> e0dd880a
 };
 
 &omap3_pmx_core2 {
@@ -960,7 +940,6 @@
 	};
 };
 
-<<<<<<< HEAD
 &mcbsp1 { /* FM Transceiver PCM */
 	status = "ok";
 	#sound-dai-cells = <0>;
@@ -1006,9 +985,6 @@
 			data-lines = <24>;
 		};
 	};
-=======
-&mcbsp2 {
-	status = "okay";
 };
 
 &hdqw1w {
@@ -1018,5 +994,4 @@
 
 &mcbsp4 {
 	status = "okay";
->>>>>>> e0dd880a
 };