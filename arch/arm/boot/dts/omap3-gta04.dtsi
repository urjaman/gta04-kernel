/*
 * Copyright (C) 2013 Marek Belisko <marek@goldelico.com>
 *
 * Based on omap3-beagle-xm.dts
 *
 * This program is free software; you can redistribute it and/or modify
 * it under the terms of the GNU General Public License version 2 as
 * published by the Free Software Foundation.
 */

/*
 * device tree for GTA04A4
 */

/dts-v1/;

#include "omap36xx.dtsi"

/ {
	compatible = "ti,omap3-gta04", "ti,omap36xx", "ti,omap3";

	cpus {
		cpu@0 {
			cpu0-supply = <&vcc>;
		};
	};

	memory {
		device_type = "memory";
		reg = <0x80000000 0x20000000>; /* 512 MB */
	};

	aliases {
		display0 = &lcd;
		display1 = &tv0;
	};

<<<<<<< HEAD
	/* we have no compatible driver yet
	 and parts of this should belong to the omap3.dtsi
	 so that we only have to define the endpoints
	*/

	omap3isp: isp@480BC000 {
		compatible = "ti,omap3isp";
		reg = <0x480BC000 0x070>, /* base */
		<0x480BC100 0x078>, /* cbuf */
		<0x480BC400 0x1F0>, /* cpp2 */
		<0x480BC600 0x0A8>, /* ccdc */
		<0x480BCA00 0x048>, /* hist */
		<0x480BCC00 0x060>, /* h3a*/
		<0x480BCE00 0x0A0>, /* prev */
		<0x480BD000 0x0AC>, /* resz */
		<0x480BD200 0x0FC>, /* sbl*/
		<0x480BD400 0x070>; /* mmu*/

		clocks = <&cam_ick>,
			<&cam_mclk>,
			<&csi2_96m_fck>,
			<&l3_ick>;

		clock-names = "cam_ick",
			"cam_mclk",
			"csi2_96m_fck",
		"l3_ick";

		interrupts = <24>;

		ti,iommu = <&mmu_isp>;

		#address-cells = <1>;
		#size-cells = <0>;

		isp_xclk1: isp-xclk@0 {
			compatible = "ti,omap3-isp-xclk";
			reg = <0>;
			#clock-cells = <0>;
		};

		isp_xclk2: isp-xclk@1 {
			compatible = "ti,omap3-isp-xclk";
			reg = <1>;
			#clock-cells = <0>;
		};

		port@0 {
			reg = <0>;
			parallel_ep: endpoint {};
		};

		port@1 {
			reg = <1>;
			csi1_ep: endpoint {};
		};

		port@2 {
			reg = <2>;
			csi2_ep: endpoint {};
		};
=======
	/* pinmux for devconf1 */
	control_devconf1: pinmux@480022d8 {
		compatible = "pinctrl-single";
		reg = <0x480022d8 4>;   /* Single register */
		#address-cells = <1>;
		#size-cells = <0>;
		pinctrl-single,bit-per-mux;
		pinctrl-single,register-width = <32>;
		pinctrl-single,function-mask = <0xfc0bd5>;
>>>>>>> 795b8284
	};

	gpio-keys {
		compatible = "gpio-keys";

		aux-button {
			label = "aux";
			linux,code = <169>;
			gpios = <&gpio1 7 GPIO_ACTIVE_HIGH>;
			gpio-key,wakeup;
		};
	};

	gpio-keys-wwan-wakeup {
		compatible = "gpio-keys";

		wwan_wakeup_button: wwan-wakeup-button {
			label = "3G_WOE";
			linux,code = <240>;
			gpios = <&gpio1 10 GPIO_ACTIVE_HIGH>;
			gpio-key,wakeup;
		};
	};

	hsusb2_phy: hsusb2_phy {
		compatible = "usb-nop-xceiv";
		reset-gpios = <&gpio6 14 GPIO_ACTIVE_LOW>; /* gpio_174 = reset for USB3322 */
/*		vcc-supply = <&hsusb2_power>; */
	};

	antenna-detect {
		compatible = "extcon-gpio";
		label = "gps_antenna";
		gpios = <&gpio5 16 GPIO_ACTIVE_HIGH>; /* GPIO144 */
		debounce-delay-ms = <10>;
		interrupt-parent = <&gpio5>;
		interrupts = <16 IRQ_TYPE_EDGE_BOTH>;
		irq-flags = <IRQ_TYPE_EDGE_BOTH>;
		state-on = "external";
		state-off = "internal";
	};

	sound {
		compatible = "ti,omap-twl4030";
		ti,model = "gta04";

		ti,mcbsp = <&mcbsp2>;
		ti,codec = <&twl_audio>;

		ti,mcbsp-voice = <&mcbsp4>;
/*		ti,jack-det-gpio = <&gpio? >;/* planned for GTA04A5 */
/*		ti,audio-routing = "Headset Mic", "HSMIC",
				 specify list of audio routings */

	};

	sound_card {
		compatible = "goldelico,gta04-audio";
		gta04,cpu-dai = <&mcbsp2>;
	};

	gtm601_codec: voice_codec {
		compatible = "gtm601-codec";
	};

	sound_voice {
		compatible = "goldelico,gta04-voice";
		gta04,cpu-dai = <&mcbsp4>;
		gta04,codec = <&gtm601_codec>;
	};

	w2cbw003_codec: headset_codec {
		compatible = "w2cbw003-codec";
	};

	sound_headset {
		compatible = "goldelico,gta04-headset";
		gta04,cpu-dai = <&mcbsp3>;
		gta04,codec = <&w2cbw003_codec>;
	};

	sound_fm {
		compatible = "goldelico,gta04-fm";
		gta04,cpu-dai = <&mcbsp1>;
		gta04,codec = <&si4721_codec>;
	};

	madc-hwmon {
		compatible = "ti,twl4030-madc-hwmon";
	};

	hdq: hdq {
		compatible = "ti,omap-hdq";
		ti,hwmods = "hdq1w";	/* do we need that? */
		pinctrl-names = "default";
		pinctrl-0 = <&hdq_pins>;
	};

	battery: battery {
		compatible = "ti,twl4030-madc-battery";
		capacity = <1200000>;
		charging-calibration-data = <4200 100 4100 75 4000 55 3900 25 3800 5 3700 2 3600 1 3300 0>;
		discharging-calibration-data = <4200 100 4100 95 4000 70 3800 50 3700 10 3600 5 3300 0>;
	};

	spi_lcd: spi_lcd {
		compatible = "spi-gpio";
		#address-cells = <0x1>;
		#size-cells = <0x0>;
		pinctrl-names = "default";
		pinctrl-0 = <&spi_gpio_pins>;

		gpio-sck = <&gpio1 12 0>;
		gpio-miso = <&gpio1 18 0>;
		gpio-mosi = <&gpio1 20 0>;
		cs-gpios = <&gpio1 19 0>;
		num-chipselects = <1>;

		/* lcd panel */
		lcd: td028ttec1@0 {
			compatible = "toppoly,td028ttec1";
			reg = <0>;
			spi-max-frequency = <100000>;
			spi-cpol;
			spi-cpha;

			label = "lcd";
			port {
				lcd_in: endpoint {
					remote-endpoint = <&dpi_out>;
				};
			};
		};
	};

	backlight {
		compatible = "pwm-backlight";
		pwms = <&pwm 0 2000000>;
		brightness-levels = <0 11 20 30 40 50 60 70 80 90 100>;
		default-brightness-level = <10>;
		pinctrl-names = "default";
		pinctrl-0 = <&backlight_pins>;
		power-supply = <&power>;
	};

	pwm: omap_pwm {
		compatible = "ti,omap-pwm";
		timers = <&timer11>;
		#pwm-cells = <2>;
	};

	/* this is a workaround because the backlight pwm does not work */
	power: fixed_regulator@0 {
		compatible = "regulator-fixed";
		regulator-name = "bl-enable";
		regulator-boot-on;
		regulator-always-on;
		regulator-min-microvolt = "1000000";
		regulator-max-microvolt = "1000000";
		gpio = <&gpio2 25 0>;	/* GPT11/PWM */
		enable-active-high;
	};

	tv0: connector@1 {
		compatible = "svideo-connector";
		label = "tv";

		port {
			tv_connector_in: endpoint {
				remote-endpoint = <&opa_out>;
			};
		};
	};

	tv_amp: opa362 {
		compatible = "ti,opa362";
		gpios = <&gpio1 23 0>;	/* GPIO to enable video out amplifier */
		/* needs some endpoint plumbing into the VENC signal chain */
		label = "opa362";
		ports {
			#address-cells = <1>;
			#size-cells = <0>;
			port@0 {
				reg = <0>;
				opa_in: endpoint@0 {
					remote-endpoint = <&venc_out>;
				};
			};

			port@1 {
				reg = <1>;
				opa_out: endpoint@0 {
					remote-endpoint = <&tv_connector_in>;
				};
			};
		};
	};

	bt_en: w2cbw003 { /* presents a single gpio to be plumbed to uart1 dts */
		compatible = "wi2wi,w2cbw003";
		gpio-controller;
		#gpio-cells = <2>;

		vdd-supply = <&vaux4>;
	};

	gps_en: w2sg0004 { /* presents a single gpio to be plumbed to uart2 dts */
		compatible = "wi2wi,w2sg0004";
		gpio-controller;
		#gpio-cells = <2>;

		pinctrl-names = "default", "monitor";
		pinctrl-0 = <&uart2_pins>;
		pinctrl-1 = <&uart2_rx_irq_pins>;

/* FIXME: driver currently uses the rx-gpio but we should (could?) simply specify the IRQ */
		interrupt-parent = <&gpio5>;
		interrupts = <19 IRQ_TYPE_EDGE_FALLING>;	/* GPIO_147: RX - trigger on arrival of start bit */
		rx-gpio = <&gpio5 19 0>;	/* GPIO_147: RX */

		lna-supply = <&vsim>;	/* LNA regulator */
		on-off-gpio = <&gpio5 17 0>;	/* GPIO_145: trigger for turning on/off w2sg0004 */
	};

	modem_en: modem { /* control modem power through rfkill */
		compatible = "option,gtm601";
		/* compatible = "gemalto,phs8" for Neo900/GTA04b7 */
		gpio-controller;
		#gpio-cells = <2>;

		usb-port = <&hsusb2_phy>;
		on-off-gpio = <&gpio6 26 0>;	/* GPIO_186: trigger to power on modem */
		on-indicator-gpio = <0>;		/* n/a on GTA04A3/4 but on A5 */
	};

	control: control@48002270 {
		compatible = "ti,omap3-devconf1-syscon", "syscon";
		reg = <0x48002270 0x74>;
	};
};

&omap3_pmx_core {
	uart1_pins: pinmux_uart1_pins {
		pinctrl-single,pins = <
			OMAP3_CORE1_IOPAD(0x2182, PIN_INPUT | MUX_MODE0)                /* uart1_rx.uart1_rx */
			OMAP3_CORE1_IOPAD(0x217c, PIN_OUTPUT | MUX_MODE0)               /* uart1_tx.uart1_tx */
			/* what about rts/cts? */
		>;
	};

	uart2_pins: pinmux_uart2_pins {
		pinctrl-single,pins = <
			OMAP3_CORE1_IOPAD(0x217a, PIN_INPUT | MUX_MODE0)                /* uart2_rx.uart2_rx */
			OMAP3_CORE1_IOPAD(0x2178, PIN_OUTPUT | MUX_MODE0)               /* uart2_tx.uart2_tx */
			/* what about rts/cts? */
		>;
	};

	uart2_rx_irq_pins: pinmux_uart2_rx_irq_pins {
		pinctrl-single,pins = <
			/* switch RX to GPIO so that we can get interrupts by the start bit */
			OMAP3_CORE1_IOPAD(0x217a, PIN_INPUT | MUX_MODE4)                /* uart2_rx.uart2_rx */
			OMAP3_CORE1_IOPAD(0x2178, PIN_OUTPUT | MUX_MODE0)               /* uart2_tx.uart2_tx */
		>;
	};

	uart3_pins: pinmux_uart3_pins {
		pinctrl-single,pins = <
			OMAP3_CORE1_IOPAD(0x219e, PIN_INPUT | MUX_MODE0)                /* uart3_rx.uart3_rx */
			OMAP3_CORE1_IOPAD(0x21a0, PIN_OUTPUT | MUX_MODE0)               /* uart3_tx.uart3_tx */
			/* what about rts/cts etc.? */
		>;
	};

	mcbsp1_pins: pinmux_mcbsp1_pins {
		pinctrl-single,pins = <
			OMAP3_CORE1_IOPAD(0x218c, PIN_INPUT | MUX_MODE0)	/* mcbsp1_clkr.mcbsp1_clkr */
			OMAP3_CORE1_IOPAD(0x218e, PIN_INPUT | MUX_MODE0)	/* mcbsp1_clkr.mcbsp1_fsr */
			OMAP3_CORE1_IOPAD(0x2190, PIN_OUTPUT | MUX_MODE0)	/* mcbsp1_dx.mcbsp1_dx */
			OMAP3_CORE1_IOPAD(0x2192, PIN_INPUT | MUX_MODE0)	/* mcbsp1_dx.mcbsp1_dr */
			OMAP3_CORE1_IOPAD(0x2194, PIN_INPUT | MUX_MODE0)	/* mcbsp_clks.mcbsp_clks */
			OMAP3_CORE1_IOPAD(0x2196, PIN_INPUT | MUX_MODE0)	/* mcbsp_clks.mcbsp1_fsx */
			OMAP3_CORE1_IOPAD(0x2198, PIN_INPUT | MUX_MODE0)	/* mcbsp1_clkx.mcbsp1_clkx */
		>;
	};

	mcbsp2_pins: pinmux_mcbsp2_pins {
		pinctrl-single,pins = <
			OMAP3_CORE1_IOPAD(0x213c, PIN_INPUT | MUX_MODE0)	/* mcbsp2_fsx.mcbsp2_fsx */
			OMAP3_CORE1_IOPAD(0x213e, PIN_INPUT | MUX_MODE0)	/* mcbsp2_clkx.mcbsp2_clkx */
			OMAP3_CORE1_IOPAD(0x2140, PIN_INPUT | MUX_MODE0)	/* mcbsp2_dr.mcbsp2_dr */
			OMAP3_CORE1_IOPAD(0x2142, PIN_OUTPUT | MUX_MODE0)	/* mcbsp2_dx.mcbsp2_dx */
		>;
	};

	mcbsp3_pins: pinmux_mcbsp3_pins {
		pinctrl-single,pins = <
			OMAP3_CORE1_IOPAD(0x216c, PIN_OUTPUT | MUX_MODE0)	/* mcbsp3_dx.mcbsp3_dx */
			OMAP3_CORE1_IOPAD(0x216e, PIN_INPUT | MUX_MODE0)	/* mcbsp3_dx.mcbsp3_dr */
			OMAP3_CORE1_IOPAD(0x2170, PIN_INPUT | MUX_MODE0)	/* mcbsp3_clkx.mcbsp3_clkx */
			OMAP3_CORE1_IOPAD(0x2172, PIN_INPUT | MUX_MODE0)	/* mcbsp3_clkx.mcbsp3_fsx */
		>;
	};

	mcbsp4_pins: pinmux_mcbsp4_pins {
		pinctrl-single,pins = <
			OMAP3_CORE1_IOPAD(0x2184, PIN_INPUT | MUX_MODE0)	/* mcbsp4_fsx.mcbsp4_clkx */
			OMAP3_CORE1_IOPAD(0x2186, PIN_INPUT | MUX_MODE0)	/* mcbsp4_clkx.mcbsp4_dr */
			OMAP3_CORE1_IOPAD(0x2188, PIN_OUTPUT | MUX_MODE0)	/* mcbsp4_dr.mcbsp4_dx */
			OMAP3_CORE1_IOPAD(0x218a, PIN_INPUT | MUX_MODE0)	/* mcbsp4_dx.mcbsp4_fsx */
		>;
	};

	mcbsp4_tristate_pins: pinmux_mcbsp4_tristate_pins {
		pinctrl-single,pins = <
			OMAP3_CORE1_IOPAD(0x2184, PIN_INPUT | MUX_MODE0)	/* mcbsp4_fsx.mcbsp4_clkx */
			OMAP3_CORE1_IOPAD(0x2186, PIN_INPUT | MUX_MODE0)	/* mcbsp4_clkx.mcbsp4_dr */
			OMAP3_CORE1_IOPAD(0x2188, PIN_INPUT | MUX_MODE0)	/* mcbsp4_dr.mcbsp4_dx */
			OMAP3_CORE1_IOPAD(0x218a, PIN_INPUT | MUX_MODE0)	/* mcbsp4_dx.mcbsp4_fsx */
		>;
	};

	mmc1_pins: pinmux_mmc1_pins {
		pinctrl-single,pins = <
			OMAP3_CORE1_IOPAD(0x2144, PIN_INPUT_PULLUP | MUX_MODE0)         /* sdmmc1_clk.sdmmc1_clk */
			OMAP3_CORE1_IOPAD(0x2146, PIN_INPUT_PULLUP | MUX_MODE0)         /* sdmmc1_cmd.sdmmc1_cmd */
			OMAP3_CORE1_IOPAD(0x2148, PIN_INPUT_PULLUP | MUX_MODE0)         /* sdmmc1_dat0.sdmmc1_dat0 */
			OMAP3_CORE1_IOPAD(0x214a, PIN_INPUT_PULLUP | MUX_MODE0)         /* sdmmc1_dat1.sdmmc1_dat1 */
			OMAP3_CORE1_IOPAD(0x214c, PIN_INPUT_PULLUP | MUX_MODE0)         /* sdmmc1_dat2.sdmmc1_dat2 */
			OMAP3_CORE1_IOPAD(0x214e, PIN_INPUT_PULLUP | MUX_MODE0)         /* sdmmc1_dat3.sdmmc1_dat3 */
		>;
	};

	dss_dpi_pins: pinmux_dss_dpi_pins {
		pinctrl-single,pins = <
			OMAP3_CORE1_IOPAD(0x20d4, PIN_OUTPUT | MUX_MODE0)   /* dss_pclk.dss_pclk */
			OMAP3_CORE1_IOPAD(0x20d6, PIN_OUTPUT | MUX_MODE0)   /* dss_hsync.dss_hsync */
			OMAP3_CORE1_IOPAD(0x20d8, PIN_OUTPUT | MUX_MODE0)   /* dss_vsync.dss_vsync */
			OMAP3_CORE1_IOPAD(0x20da, PIN_OUTPUT | MUX_MODE0)   /* dss_acbias.dss_acbias */
			OMAP3_CORE1_IOPAD(0x20dc, PIN_OUTPUT | MUX_MODE0)   /* dss_data0.dss_data0 */
			OMAP3_CORE1_IOPAD(0x20de, PIN_OUTPUT | MUX_MODE0)   /* dss_data1.dss_data1 */
			OMAP3_CORE1_IOPAD(0x20e0, PIN_OUTPUT | MUX_MODE0)   /* dss_data2.dss_data2 */
			OMAP3_CORE1_IOPAD(0x20e2, PIN_OUTPUT | MUX_MODE0)   /* dss_data3.dss_data3 */
			OMAP3_CORE1_IOPAD(0x20e4, PIN_OUTPUT | MUX_MODE0)   /* dss_data4.dss_data4 */
			OMAP3_CORE1_IOPAD(0x20e6, PIN_OUTPUT | MUX_MODE0)   /* dss_data5.dss_data5 */
			OMAP3_CORE1_IOPAD(0x20e8, PIN_OUTPUT | MUX_MODE0)   /* dss_data6.dss_data6 */
			OMAP3_CORE1_IOPAD(0x20ea, PIN_OUTPUT | MUX_MODE0)   /* dss_data7.dss_data7 */
			OMAP3_CORE1_IOPAD(0x20ec, PIN_OUTPUT | MUX_MODE0)   /* dss_data8.dss_data8 */
			OMAP3_CORE1_IOPAD(0x20ee, PIN_OUTPUT | MUX_MODE0)   /* dss_data9.dss_data9 */
			OMAP3_CORE1_IOPAD(0x20f0, PIN_OUTPUT | MUX_MODE0)   /* dss_data10.dss_data10 */
			OMAP3_CORE1_IOPAD(0x20f2, PIN_OUTPUT | MUX_MODE0)   /* dss_data11.dss_data11 */
			OMAP3_CORE1_IOPAD(0x20f4, PIN_OUTPUT | MUX_MODE0)   /* dss_data12.dss_data12 */
			OMAP3_CORE1_IOPAD(0x20f6, PIN_OUTPUT | MUX_MODE0)   /* dss_data13.dss_data13 */
			OMAP3_CORE1_IOPAD(0x20f8, PIN_OUTPUT | MUX_MODE0)   /* dss_data14.dss_data14 */
			OMAP3_CORE1_IOPAD(0x20fa, PIN_OUTPUT | MUX_MODE0)   /* dss_data15.dss_data15 */
			OMAP3_CORE1_IOPAD(0x20fc, PIN_OUTPUT | MUX_MODE0)   /* dss_data16.dss_data16 */
			OMAP3_CORE1_IOPAD(0x20fe, PIN_OUTPUT | MUX_MODE0)   /* dss_data17.dss_data17 */
			OMAP3_CORE1_IOPAD(0x2100, PIN_OUTPUT | MUX_MODE0)   /* dss_data18.dss_data18 */
			OMAP3_CORE1_IOPAD(0x2102, PIN_OUTPUT | MUX_MODE0)   /* dss_data19.dss_data19 */
			OMAP3_CORE1_IOPAD(0x2104, PIN_OUTPUT | MUX_MODE0)   /* dss_data20.dss_data20 */
			OMAP3_CORE1_IOPAD(0x2106, PIN_OUTPUT | MUX_MODE0)   /* dss_data21.dss_data21 */
			OMAP3_CORE1_IOPAD(0x2108, PIN_OUTPUT | MUX_MODE0)   /* dss_data22.dss_data22 */
			OMAP3_CORE1_IOPAD(0x210a, PIN_OUTPUT | MUX_MODE0)   /* dss_data23.dss_data23 */
		>;
	};

	hsusb2_pins: pinmux_hsusb2_pins {
		pinctrl-single,pins = <
			OMAP3_CORE1_IOPAD(0x21d4, PIN_INPUT_PULLDOWN | MUX_MODE3)	/* mcspi1_cs3.hsusb2_data2 */
			OMAP3_CORE1_IOPAD(0x21d6, PIN_INPUT_PULLDOWN | MUX_MODE3)	/* mcspi2_clk.hsusb2_data7 */
			OMAP3_CORE1_IOPAD(0x21d8, PIN_INPUT_PULLDOWN | MUX_MODE3)	/* mcspi2_simo.hsusb2_data4 */
			OMAP3_CORE1_IOPAD(0x21da, PIN_INPUT_PULLDOWN | MUX_MODE3)	/* mcspi2_somi.hsusb2_data5 */
			OMAP3_CORE1_IOPAD(0x21dc, PIN_INPUT_PULLDOWN | MUX_MODE3)	/* mcspi2_cs0.hsusb2_data6 */
			OMAP3_CORE1_IOPAD(0x21de, PIN_INPUT_PULLDOWN | MUX_MODE3)	/* mcspi2_cs1.hsusb2_data3 */
		>;
	};

	i2c1_pins: pinmux_i2c1_pins {
		pinctrl-single,pins = <
			OMAP3_CORE1_IOPAD(0x21ba, PIN_INPUT_PULLUP | MUX_MODE0) /* i2c1_scl.i2c1_scl */
			OMAP3_CORE1_IOPAD(0x21bc, PIN_INPUT_PULLUP | MUX_MODE0) /* i2c1_sda.i2c1_sda */
		>;
	};

	i2c2_pins: pinmux_i2c2_pins {
		pinctrl-single,pins = <
			OMAP3_CORE1_IOPAD(0x21be, PIN_INPUT_PULLUP | MUX_MODE0) /* i2c2_scl.i2c2_scl */
			OMAP3_CORE1_IOPAD(0x21c0, PIN_INPUT_PULLUP | MUX_MODE0) /* i2c2_sda.i2c2_sda */
		>;
	};

	i2c3_pins: pinmux_i2c3_pins {
		pinctrl-single,pins = <
			OMAP3_CORE1_IOPAD(0x21c2, PIN_INPUT_PULLUP | MUX_MODE0) /* i2c3_scl.i2c3_scl */
			OMAP3_CORE1_IOPAD(0x21c4, PIN_INPUT_PULLUP | MUX_MODE0) /* i2c3_sda.i2c3_sda */
		>;
	};

	backlight_pins: backlight_pins_pimnux {
		pinctrl-single,pins = <
			OMAP3_CORE1_IOPAD(0x20ba, MUX_MODE4)		/* gpt11/gpio57 */
		>;
	};

	bmp085_pins: pinmux_bmp085_pins {
		pinctrl-single,pins = <
			OMAP3_CORE1_IOPAD(0x2136, PIN_INPUT_PULLUP | MUX_MODE4) /* gpio113 */
		>;
	};

	bma180_pins: pinmux_bma180_pins {
		pinctrl-single,pins = <
			OMAP3_CORE1_IOPAD(0x213a, PIN_INPUT_PULLUP | MUX_MODE4) /* gpio115 */
		>;
	};

	penirq_pins: pinmux_penirq_pins {
		pinctrl-single,pins = <
			/* here we could enable to wakeup the cpu from suspend by a pen touch */
			OMAP3_CORE1_IOPAD(0x2194, PIN_INPUT_PULLUP | MUX_MODE4) /* gpio160 */
		>;
	};

	hdq_pins: hdq_pins {
		pinctrl-single,pins = <
			OMAP3_CORE1_IOPAD(0x21c4, PIN_OUTPUT_PULLDOWN | MUX_MODE0) /* i2c3_sda.hdq */
		>;
	};

};

&omap3_pmx_core2 {
	pinctrl-names = "default";
	pinctrl-0 = <
			&hsusb2_2_pins
	>;

	hsusb2_2_pins: pinmux_hsusb2_2_pins {
		pinctrl-single,pins = <
			OMAP3630_CORE2_IOPAD(0x25f0, PIN_OUTPUT | MUX_MODE3)		/* etk_d10.hsusb2_clk */
			OMAP3630_CORE2_IOPAD(0x25f2, PIN_OUTPUT | MUX_MODE3)		/* etk_d11.hsusb2_stp */
			OMAP3630_CORE2_IOPAD(0x25f4, PIN_INPUT_PULLDOWN | MUX_MODE3)	/* etk_d12.hsusb2_dir */
			OMAP3630_CORE2_IOPAD(0x25f6, PIN_INPUT_PULLDOWN | MUX_MODE3)	/* etk_d13.hsusb2_nxt */
			OMAP3630_CORE2_IOPAD(0x25f8, PIN_INPUT_PULLDOWN | MUX_MODE3)	/* etk_d14.hsusb2_data0 */
			OMAP3630_CORE2_IOPAD(0x25fa, PIN_INPUT_PULLDOWN | MUX_MODE3)	/* etk_d15.hsusb2_data1 */
		>;
	};

	spi_gpio_pins: spi_gpio_pinmux {
		pinctrl-single,pins = <
			OMAP3630_CORE2_IOPAD(0x25d8, PIN_OUTPUT | MUX_MODE4) /* clk */
			OMAP3630_CORE2_IOPAD(0x25e6, PIN_OUTPUT | MUX_MODE4) /* cs */
			OMAP3630_CORE2_IOPAD(0x25e8, PIN_OUTPUT | MUX_MODE4) /* tx */
			OMAP3630_CORE2_IOPAD(0x25e4, PIN_INPUT | MUX_MODE4) /* rx */
		>;
	};
};

&control_devconf1 {
	pinctrl-name = "default";
	pinctrl-0 = < &tv_acbias_pins>;

	tv_acbias_pins: pinmux_tv_acbias_pins {
		pinctrl-single,bits = <
			0 0x40800 0x40800
		>;
	};
};

&i2c1 {
	clock-frequency = <2600000>;

	twl: twl@48 {
		reg = <0x48>;
		interrupts = <7>; /* SYS_NIRQ cascaded to intc */
		interrupt-parent = <&intc>;

		twl_power: power {
			compatible = "ti,twl4030-power-reset";
			ti,use_poweroff;
		};
		twl_audio: audio {
			compatible = "ti,twl4030-audio";

			ti,enable-vibra = <1>;

			codec {
				ti,ramp_delay_value = <3>;
			};
		};
	};
};

#include "twl4030.dtsi"
#include "twl4030_omap3.dtsi"

/* modify basic twl settings as needed by GTA04 */

&charger { /* backup battery charger */
		ti,bb-uvolt = <3200000>;
		ti,bb-uamp = <150>;
};

&vaux1 { /* spare */
		regulator-min-microvolt = <2500000>;
		regulator-max-microvolt = <3000000>;
};

&vaux2 { /* Sensors */
		regulator-min-microvolt = <2800000>;
		regulator-max-microvolt = <2800000>;
		regulator-always-on;	/* we should never switch off while vio is on! */
};

&vaux3 { /* Camera */
		regulator-min-microvolt = <2500000>;
		regulator-max-microvolt = <2500000>;
};

&vaux4 { /* WLAN/BT */
		regulator-min-microvolt = <2800000>;
		regulator-max-microvolt = <3150000>;
};

&vsim { /* GPS LNA */
		regulator-min-microvolt = <2800000>;
		regulator-max-microvolt = <2800000>;
};

&mmc2 { /* spare */
		regulator-min-microvolt = <1800000>;
		regulator-max-microvolt = <1800000>;
};

&i2c2 {
	clock-frequency = <400000>;

	/* pressure sensor */
	bmp085@77 {
		compatible = "bosch,bmp085";
		reg = <0x77>;
/* here we could enable the EOC interrupt
		pinctrl-names = "default";
		pinctrl-0 = <&bmp085_pins>;
*/
		interrupt-parent = <&gpio4>;
		interrupts = <17 IRQ_TYPE_EDGE_RISING>;
	};

	/* accelerometer */
	bma180@41 {
		/* we use the BMA150 Input (CONFIG_INPUT_BMA150) driver */
		compatible = "bosch,bma180";
		reg = <0x41>;
		pinctrl-names = "default";
		pinctrl-0 = <&bma180_pins>;
		interrupt-parent = <&gpio4>;
		interrupts = <19 (IRQ_TYPE_LEVEL_HIGH | IRQ_TYPE_EDGE_RISING)>;
	};

	/* leds */
	tca_gpios: tca6507@45 {
		compatible = "ti,tca6507";
		#address-cells = <1>;
		#size-cells = <0>;
		reg = <0x45>;

		gpio-controller;
		#gpio-cells = <2>;

		gta04_led0: red_aux@0 {
			label = "gta04:red:aux";
			reg = <0x0>;
		};

		gta04_led1: green_aux@1 {
			label = "gta04:green:aux";
			reg = <0x1>;
		};

		gta04_led3: red_power@3 {
			label = "gta04:red:power";
			reg = <0x3>;
			linux,default-trigger = "default-on";
		};

		gta04_led4: green_power@4 {
			label = "gta04:green:power";
			reg = <0x4>;
		};

		wifi_reset: wifi_reset@6 { /* reference as <&tca_gpios 0 0> since it is currently the only GPIO */
			reg = <0x6>;
			compatible = "gpio";
		};
	};

	/* touchscreen */
	tsc2007@48 {
		compatible = "ti,tsc2007";
		reg = <0x48>;
		pinctrl-names = "default";
		pinctrl-0 = <&penirq_pins>;
		interrupt-parent = <&gpio6>;
		interrupts = <0 IRQ_TYPE_EDGE_FALLING>;
		gpios = <&gpio6 0 GPIO_ACTIVE_LOW>;	/* gpio160 */
		ti,x-plate-ohms = <550>;
		ti,min-x = <0x100>;
		ti,max-x = <0xf00>;
		ti,min-y = <0xf00>;
		ti,max-y = <0x100>;
		ti,min-rt = <0xfff>;
		ti,max-rt = <0>;
	};

	/* compass aka magnetometer */
	hmc5843@1e {
		compatible = "honeywell,hmc5883l";
		reg = <0x1e>;
		vdd-supply = <&vaux2>;	/* driver should devm_regulator_get_optional("vdd") */
	};

	/* gyroscope */
	itg3200@68 {
		compatible = "invensense,itg3200";
		reg = <0x68>;
		vdd-supply = <&vaux2>;	/* driver should devm_regulator_get_optional("vdd") */
	};

	/* RFID EEPROM */
	m24lr64@50 {
		compatible = "at,24c64";
		reg = <0x50>;
	};

	/* flash/torch (torch driver not yet available) */
/* segfaults during modprobe
	tps61050@33 {
		compatible = "ti,tps61050";
		reg = <0x33>;

		flash: regulator@0 {
			regulator-min-microvolt= <1000000>;
			regulator-max-microvolt= <3000000>;
		};
	};
*/

	/* camera (driver not yet available) */
	ov9655@30 {
		compatible = "omnivision,ov9655";
		reg = <0x30>;
		vdd_ana-supply = <&vaux3>;	/* driver should devm_regulator_get_optional("vdd_ana") */

		clock-frequency = <24000000>;
// FIXME:	clocks = <&isp_xclk1 0>;
// FIXME:	clock-names = "xclk-a";

		port {
			ov9655: endpoint {
				bus-width = <8>;
// FIXME:			remote-endpoint = <&parallel_ep>;
				hsync-active = <1>;
				vsync-active = <1>;
				data-active = <1>;	/* Active High */
				pclk-sample = <1>;	/* Rising */
			};
		};
	};

	/* FM Radio (no kernel driver exists) */
	si4721_codec: si4721@11 {
		compatible = "silicon-labs,si4721";
		reg = <0x11>;
	};

};

&i2c3 {
	clock-frequency = <100000>;
	/* unused */
};

&parallel_ep {
	remote-endpoint = <&ov9655>;
	ti,isp-clock-divisor = <1>;
	ti,strobe-mode;
	bus-width = <8>;/* Used data lines */
	data-shift = <2>; /* Lines 9:2 are used */
	hsync-active = <0>; /* Active low */
	vsync-active = <0>; /* Active low */
	data-active = <1>;/* Active high */
	pclk-sample = <1>;/* Rising */
};

&usb_otg_hs {
	interface-type = <0>;
	usb-phy = <&usb2_phy>;
	phys = <&usb2_phy>;
	phy-names = "usb2-phy";
	mode = <3>;
	power = <50>;
};

&mmc1 {
	pinctrl-names = "default";
	pinctrl-0 = <&mmc1_pins>;
	vmmc-supply = <&vmmc1>;
	bus-width = <4>;
	ti,non-removable;
};

&mmc2 {
	vmmc-supply = <&vaux4>;
	bus-width = <4>;
	ti,non-removable;
	reset-gpios = <&tca_gpios 0 GPIO_ACTIVE_LOW>;	/* W2CBW003 reset through tca6507 */
};

&mmc3 {
	status = "disabled";
};

&uart1 { /* Bluetooth /dev/ttyO0 */
	pinctrl-names = "default";
	pinctrl-0 = <&uart1_pins>;
	dtr-gpio = <&bt_en 0 GPIO_ACTIVE_LOW>;	/* w2cbw bluetooth power control through virtual gpio */
};

&uart2 { /* GPS /dev/ttyO1 */
/*	pinctrl-names = "default";
	pinctrl-0 = <&uart2_pins>; */
	dtr-gpio = <&gps_en 0 GPIO_ACTIVE_HIGH>;	/* w2sg0004 GPS power control through virtual gpio */
};

&uart3 { /* Console and IrDA /dev/ttyO2 */
	pinctrl-names = "default";
	pinctrl-0 = <&uart3_pins>;
};

&usbhshost {
	port2-mode = "ehci-phy";
};

&usbhsehci {
	phys = <0 &hsusb2_phy>;
};

&charger {
	bb_uvolt = <3200000>;
	bb_uamp = <150>;
};

&venc {
	status = "ok";

	vdda-supply = <&vdac>;

	port {
		venc_out: endpoint {
			remote-endpoint = <&opa_in>;
			ti,channels = <2>;
		};
	};
};

&gpmc {
	ranges = <0 0 0x30000000 0x04>; /* CS0: NAND */

	nand@0,0 {
		reg = <0 0 0>; /* CS0, offset 0 */
		nand-bus-width = <16>;
		ti,nand-ecc-opt = "bch8";
		/* ti,nand-xfer-type = "polled"; */
		/* ti,elm-id = <&elm> */

		gpmc,sync-clk-ps = <0>;
		gpmc,cs-on-ns = <0>;
		gpmc,cs-rd-off-ns = <44>;
		gpmc,cs-wr-off-ns = <44>;
		gpmc,adv-on-ns = <6>;
		gpmc,adv-rd-off-ns = <34>;
		gpmc,adv-wr-off-ns = <44>;
		gpmc,we-off-ns = <40>;
		gpmc,oe-off-ns = <54>;
		gpmc,access-ns = <64>;
		gpmc,rd-cycle-ns = <82>;
		gpmc,wr-cycle-ns = <82>;
		gpmc,wr-access-ns = <40>;
		gpmc,wr-data-mux-bus-ns = <0>;
		gpmc,device-width = <2>;

		#address-cells = <1>;
		#size-cells = <1>;

		x-loader@0 {
			label = "X-Loader";
			reg = <0 0x80000>;
		};

		bootloaders@80000 {
			label = "U-Boot";
			reg = <0x80000 0x1e0000>;
		};

		bootloaders_env@260000 {
			label = "U-Boot Env";
			reg = <0x260000 0x20000>;
		};

		kernel@280000 {
			label = "Kernel";
			reg = <0x280000 0x400000>;
		};

		filesystem@680000 {
			label = "File System";
			reg = <0x680000 0xf980000>;
		};
	};
};

&mcbsp1 { /* FM Transceiver PCM */
	status = "ok";
//	pinctrl-names = "default";
//	pinctrl-0 = <&mcbsp1_pins>;
};

&mcbsp2 { /* TPS65950 I2S */
	status = "ok";
	pinctrl-names = "default";
	pinctrl-0 = <&mcbsp2_pins>;
};

&mcbsp3 { /* Bluetooth PCM */
	status = "ok";
	pinctrl-names = "default";
	pinctrl-0 = <&mcbsp3_pins>;
};

&mcbsp4 { /* GSM voice PCM */
	status = "ok";
	pinctrl-names = "default", "tristate";
	pinctrl-0 = <&mcbsp4_pins>;
	pinctrl-1 = <&mcbsp4_tristate_pins>;
};

/* Needed to power the DPI pins */
&vpll2 {
	regulator-always-on;
};

&dss {
	pinctrl-names = "default";
	pinctrl-0 = < &dss_dpi_pins >;

	status = "ok";

	port {
		dpi_out: endpoint {
			remote-endpoint = <&lcd_in>;
			data-lines = <24>;
		};
	};
};<|MERGE_RESOLUTION|>--- conflicted
+++ resolved
@@ -35,7 +35,6 @@
 		display1 = &tv0;
 	};
 
-<<<<<<< HEAD
 	/* we have no compatible driver yet
 	 and parts of this should belong to the omap3.dtsi
 	 so that we only have to define the endpoints
@@ -97,7 +96,8 @@
 			reg = <2>;
 			csi2_ep: endpoint {};
 		};
-=======
+	};
+
 	/* pinmux for devconf1 */
 	control_devconf1: pinmux@480022d8 {
 		compatible = "pinctrl-single";
@@ -107,7 +107,6 @@
 		pinctrl-single,bit-per-mux;
 		pinctrl-single,register-width = <32>;
 		pinctrl-single,function-mask = <0xfc0bd5>;
->>>>>>> 795b8284
 	};
 
 	gpio-keys {
