--- conflicted
+++ resolved
@@ -361,7 +361,6 @@
 	status = "okay";
 };
 
-<<<<<<< HEAD
 &gpio0 {
 	status = "okay";
 };
@@ -376,6 +375,7 @@
 
 &gpio5 {
 	status = "okay";
+	ti,no-reset;
 };
 
 &dpi {
@@ -608,9 +608,4 @@
 	status = "okay";
 	pinctrl-names = "default";
 	pinctrl-0 = <&uart0_pins>;
-=======
-&gpio5 {
-	status = "okay";
-	ti,no-reset;
->>>>>>> d3bd4ec9
 };