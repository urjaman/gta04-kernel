/*
 * Copyright (C) 2013 Texas Instruments Incorporated - http://www.ti.com/
 *
 * This program is free software; you can redistribute it and/or modify
 * it under the terms of the GNU General Public License version 2 as
 * published by the Free Software Foundation.
 */

/* AM437x GP EVM */

/dts-v1/;

#include "am43x-common-evm.dtsi"
#include <dt-bindings/pinctrl/am43xx.h>
#include <dt-bindings/pwm/pwm.h>

/ {
	model = "TI AM437x gp EVM";
	compatible = "ti,am437x-gp-evm","ti,am4372","ti,am43";

	vmmcsd_fixed: fixedregulator-sd {
		compatible = "regulator-fixed";
		regulator-name = "vmmcsd_fixed";
		regulator-min-microvolt = <3300000>;
		regulator-max-microvolt = <3300000>;
		enable-active-high;
	};

<<<<<<< HEAD
	evm_v3p3: tps63031 {
		compatible = "regulator-fixed";
		regulator-name = "evm_v3p3";
		regulator-min-microvolt = <3300000>;
		regulator-max-microvolt = <3300000>;
=======
	vmmcwl_fixed: fixedregulator-mmcwl {
		compatible = "regulator-fixed";
		regulator-name = "vmmcwl_fixed";
		regulator-min-microvolt = <1800000>;
		regulator-max-microvolt = <1800000>;
		gpio = <&gpio1 20 0>;
		startup-delay-us = <70000>;
		enable-active-high;
	};

	wlcore {
		compatible = "wlcore";
		gpio = <55>;
		pinctrl-names = "default";
>>>>>>> bcc22067
	};

	aliases {
		display0 = &lcd0;
		display1 = &hdmi0;
	};

	lcd0: display@0 {
		compatible = "osddisplays,osd057T0559-34ts", "panel-dpi";
		video-source = <&dpi>;
		data-lines = <24>;
		panel-timing {
			clock-frequency = <33000000>;
			hactive = <800>;
			vactive = <480>;
			hfront-porch = <210>;
			hback-porch = <16>;
			hsync-len = <30>;
			vback-porch = <10>;
			vfront-porch = <22>;
			vsync-len = <13>;
			hsync-active = <0>;
			vsync-active = <0>;
			de-active = <1>;
			pixelclk-active = <1>;
		};
	};

	hdmi0: connector@1 {
		compatible = "ti,hdmi_connector";
		video-source = <&sii9022>;
	};

	sound {
		compatible = "ti,da830-evm-audio";
		ti,model = "AM437x-GP-EVM";
		ti,audio-codec = <&tlv320aic3106>;
		ti,mcasp-controller = <&mcasp1>;
		ti,codec-clock-rate = <12000000>;
		ti,audio-routing =
			"Headphone Jack",       "HPLOUT",
			"Headphone Jack",       "HPROUT",
			"LINE1L",               "Line In",
			"LINE1R",               "Line In";
	};

	matrix_keypad: matrix_keypad@0 {
		compatible = "gpio-matrix-keypad";
		debounce-delay-ms = <5>;
		col-scan-delay-us = <2>;

		row-gpios = <&gpio3 21 GPIO_ACTIVE_HIGH /* Bank3, pin21 */
				&gpio4 3 GPIO_ACTIVE_HIGH /* Bank4, pin3 */
				&gpio4 2 GPIO_ACTIVE_HIGH>; /* Bank4, pin2 */

		col-gpios = <&gpio3 19 GPIO_ACTIVE_HIGH /* Bank3, pin19 */
				&gpio3 20 GPIO_ACTIVE_HIGH>; /* Bank3, pin20 */

		linux,keymap = <0x00000201      /* P1 */
				0x00010202      /* P2 */
				0x01000067      /* UP */
				0x0101006a      /* RIGHT */
				0x02000069	/* LEFT */
				0x0201006c>;      /* DOWN */
	};

	backlight {
		compatible = "pwm-backlight";
		pwms = <&ecap0 0 50000 PWM_POLARITY_INVERTED>;
		brightness-levels = <0 51 53 56 62 75 101 152 255>;
		default-brightness-level = <8>;
	};

	cpus {
		cpu@0 {
			cpu0-supply = <&dcdc2>;
		};
	};
};

&am43xx_pinmux {

	cpsw_default: cpsw_default {
		pinctrl-single,pins = <
			/* Slave 1 */
			0x114 (PIN_OUTPUT_PULLDOWN | MUX_MODE2)	/* mii1_txen.rgmii1_txen */
			0x118 (PIN_INPUT_PULLDOWN | MUX_MODE2)	/* mii1_rxdv.rgmii1_rxctl */
			0x11c (PIN_OUTPUT_PULLDOWN | MUX_MODE2)	/* mii1_txd1.rgmii1_txd3 */
			0x120 (PIN_OUTPUT_PULLDOWN | MUX_MODE2)	/* mii1_txd0.rgmii1_txd2 */
			0x124 (PIN_OUTPUT_PULLDOWN | MUX_MODE2)	/* mii1_txd1.rgmii1_txd1 */
			0x128 (PIN_OUTPUT_PULLDOWN | MUX_MODE2)	/* mii1_txd0.rgmii1_txd0 */
			0x12c (PIN_OUTPUT_PULLDOWN | MUX_MODE2)	/* mii1_txclk.rmii1_tclk */
			0x130 (PIN_INPUT_PULLDOWN | MUX_MODE2)	/* mii1_rxclk.rmii1_rclk */
			0x134 (PIN_INPUT_PULLDOWN | MUX_MODE2)	/* mii1_rxd1.rgmii1_rxd3 */
			0x138 (PIN_INPUT_PULLDOWN | MUX_MODE2)	/* mii1_rxd0.rgmii1_rxd2 */
			0x13c (PIN_INPUT_PULLDOWN | MUX_MODE2)	/* mii1_rxd1.rgmii1_rxd1 */
			0x140 (PIN_INPUT_PULLDOWN | MUX_MODE2)	/* mii1_rxd0.rgmii1_rxd0 */
		>;
	};

	cpsw_sleep: cpsw_sleep {
		pinctrl-single,pins = <
			/* Slave 1 reset value */
			0x10c (PIN_INPUT_PULLDOWN | MUX_MODE7)
			0x114 (PIN_INPUT_PULLDOWN | MUX_MODE7)
			0x118 (PIN_INPUT_PULLDOWN | MUX_MODE7)
			0x11c (PIN_INPUT_PULLDOWN | MUX_MODE7)
			0x120 (PIN_INPUT_PULLDOWN | MUX_MODE7)
			0x124 (PIN_INPUT_PULLDOWN | MUX_MODE7)
			0x128 (PIN_INPUT_PULLDOWN | MUX_MODE7)
			0x12c (PIN_INPUT_PULLDOWN | MUX_MODE7)
			0x130 (PIN_INPUT_PULLDOWN | MUX_MODE7)
			0x134 (PIN_INPUT_PULLDOWN | MUX_MODE7)
			0x138 (PIN_INPUT_PULLDOWN | MUX_MODE7)
			0x13c (PIN_INPUT_PULLDOWN | MUX_MODE7)
			0x140 (PIN_INPUT_PULLDOWN | MUX_MODE7)
		>;
	};

	davinci_mdio_default: davinci_mdio_default {
		pinctrl-single,pins = <
			/* MDIO */
			0x148 (PIN_INPUT_PULLUP | SLEWCTRL_FAST | MUX_MODE0)	/* mdio_data.mdio_data */
			0x14c (PIN_OUTPUT_PULLUP | MUX_MODE0)			/* mdio_clk.mdio_clk */
		>;
	};

	davinci_mdio_sleep: davinci_mdio_sleep {
		pinctrl-single,pins = <
			/* MDIO reset value */
			0x148 (PIN_INPUT_PULLDOWN | MUX_MODE7)
			0x14c (PIN_INPUT_PULLDOWN | MUX_MODE7)
		>;
	};

	mmc1_pins: pinmux_mmc1_pins {
		pinctrl-single,pins = <
			0x160 (PIN_INPUT | MUX_MODE7) /* spi0_cs1.gpio0_6 */
		>;
	};

	i2c0_pins: pinmux_i2c0_pins {
		pinctrl-single,pins = <
			0x188 (PIN_INPUT_PULLUP | SLEWCTRL_FAST | MUX_MODE0)    /* i2c0_sda.i2c0_sda */
			0x18c (PIN_INPUT_PULLUP | SLEWCTRL_FAST | MUX_MODE0)    /* i2c0_scl.i2c0_scl */
		>;
	};

	i2c1_pins: i2c1_pins {
		pinctrl-single,pins = <
			0x15c   (PIN_INPUT_PULLUP | SLEWCTRL_FAST | MUX_MODE2)  /* spi0_cs0.i2c1_scl */
			0x158   (PIN_INPUT_PULLUP | SLEWCTRL_FAST | MUX_MODE2)  /* spi0_d1.i2c1_sda */
		>;
	};

	dss_pinctrl: dss_pinctrl {
		pinctrl-single,pins = <
			0x020 (PIN_OUTPUT_PULLUP | MUX_MODE1) /*gpmc ad 8 -> DSS DATA 23 */
			0x024 (PIN_OUTPUT_PULLUP | MUX_MODE1)
			0x028 (PIN_OUTPUT_PULLUP | MUX_MODE1)
			0x02C (PIN_OUTPUT_PULLUP | MUX_MODE1)
			0x030 (PIN_OUTPUT_PULLUP | MUX_MODE1)
			0x034 (PIN_OUTPUT_PULLUP | MUX_MODE1)
			0x038 (PIN_OUTPUT_PULLUP | MUX_MODE1)
			0x03C (PIN_OUTPUT_PULLUP | MUX_MODE1) /*gpmc ad 15 -> DSS DATA 16 */
			0x0A0 (PIN_OUTPUT_PULLUP | MUX_MODE0) /* DSS DATA 0 */
			0x0A4 (PIN_OUTPUT_PULLUP | MUX_MODE0)
			0x0A8 (PIN_OUTPUT_PULLUP | MUX_MODE0)
			0x0AC (PIN_OUTPUT_PULLUP | MUX_MODE0)
			0x0B0 (PIN_OUTPUT_PULLUP | MUX_MODE0)
			0x0B4 (PIN_OUTPUT_PULLUP | MUX_MODE0)
			0x0B8 (PIN_OUTPUT_PULLUP | MUX_MODE0)
			0x0BC (PIN_OUTPUT_PULLUP | MUX_MODE0)
			0x0C0 (PIN_OUTPUT_PULLUP | MUX_MODE0)
			0x0C4 (PIN_OUTPUT_PULLUP | MUX_MODE0)
			0x0C8 (PIN_OUTPUT_PULLUP | MUX_MODE0)
			0x0CC (PIN_OUTPUT_PULLUP | MUX_MODE0)
			0x0D0 (PIN_OUTPUT_PULLUP | MUX_MODE0)
			0x0D4 (PIN_OUTPUT_PULLUP | MUX_MODE0)
			0x0D8 (PIN_OUTPUT_PULLUP | MUX_MODE0)
			0x0DC (PIN_OUTPUT_PULLUP | MUX_MODE0) /* DSS DATA 15 */
			0x0E0 (PIN_OUTPUT_PULLUP | MUX_MODE0) /* DSS VSYNC */
			0x0E4 (PIN_OUTPUT_PULLUP | MUX_MODE0) /* DSS HSYNC */
			0x0E8 (PIN_OUTPUT_PULLUP | MUX_MODE0) /* DSS PCLK */
			0x0EC (PIN_OUTPUT_PULLUP | MUX_MODE0) /* DSS AC BIAS EN */
			0x238 (PIN_OUTPUT_PULLUP | MUX_MODE7) /* GPIO 5_8 to select LCD / HDMI */
		>;
	};

	ecap0_pins: backlight_pins {
		pinctrl-single,pins = <
			0x164 0x0       /* eCAP0_in_PWM0_out.eCAP0_in_PWM0_out MODE0 */
		>;
	};

	pixcir_ts_pins: pixcir_ts_pins {
		pinctrl-single,pins = <
			0x264 (PIN_INPUT_PULLUP | MUX_MODE7)  /* spi2_d0.gpio3_22 */
		>;
	};

	dcan0_default: dcan0_default_pins {
		pinctrl-single,pins = <
			0x178 (PIN_OUTPUT_PULLDOWN | MUX_MODE2) /* uart1_ctsn.d_can0_tx */
			0x17c (PIN_INPUT_PULLUP | MUX_MODE2) /* uart1_rtsn.d_can0_rx */
		>;
	};

	dcan1_default: dcan1_default_pins {
		pinctrl-single,pins = <
			0x180 (PIN_OUTPUT_PULLDOWN | MUX_MODE2) /* uart1_rxd.d_can1_tx */
			0x184 (PIN_INPUT_PULLUP | MUX_MODE2) /* uart1_txd.d_can1_rx */
		>;
	};

<<<<<<< HEAD
	mcasp1_pins: mcasp1_pins {
		pinctrl-single,pins = <
			0x108 (PIN_OUTPUT_PULLDOWN | MUX_MODE4)	/* mii1_col.mcasp1_axr2 */
			0x10c (PIN_INPUT_PULLDOWN | MUX_MODE4)	/* mii1_crs.mcasp1_aclkx */
			0x110 (PIN_INPUT_PULLDOWN | MUX_MODE4)	/* mii1_rxerr.mcasp1_fsx */
			0x144 (PIN_INPUT_PULLDOWN | MUX_MODE4)	/* rmii1_ref_clk.mcasp1_axr3 */
		>;
	};

=======
	mmc3_pins: pinmux_mmc3_pins {
		pinctrl-single,pins = <
			0x088 (PIN_INPUT_PULLUP | MUX_MODE3)      /*gpmc_csn3.mmc2_cmd  */
			0x08c (PIN_INPUT_PULLUP | MUX_MODE3)      /*gpmc_clk.mmc2_clk  */
			0x044 (PIN_INPUT_PULLUP | MUX_MODE3)      /*gpmc_a1.mmc2_dat0 */
			0x048 (PIN_INPUT_PULLUP | MUX_MODE3)      /*gpmc_a2.mmc2_dat1 */
			0x04c (PIN_INPUT_PULLUP | MUX_MODE3)      /*gpmc_a3.mmc2_dat2 */
			0x078 (PIN_INPUT_PULLUP | MUX_MODE3)      /*gpmc_be1n.mmc2_dat3 */
			0x050 (PIN_OUTPUT | MUX_MODE7)            /*gpmc_a4.gpio1_20 */
		>;
	};

	wlirq_pins: pinmux_wlirq_pins {
		pinctrl-single,pins = <
			0x05c (PIN_INPUT | WAKEUP_ENABLE | MUX_MODE7)   /*gpmc_a7.gpio1_23 */
		>;
	};
>>>>>>> bcc22067
};

&i2c0 {
        status = "okay";
        pinctrl-names = "default";
        pinctrl-0 = <&i2c0_pins>;
	clock-frequency = <400000>;

	tps65218: tps65218@24 {
		reg = <0x24>;
		compatible = "ti,tps65218";
		interrupts = <GIC_SPI 7 IRQ_TYPE_NONE>; /* NMIn */
		interrupt-parent = <&gic>;
		interrupt-controller;
		#interrupt-cells = <2>;

		dcdc1: regulator-dcdc1 {
			compatible = "ti,tps65218-dcdc1";
			/* VDD_CORE voltage limits min of OPP50 and max of OPP100 */
			regulator-name = "vdd_core";
			regulator-min-microvolt = <912000>;
			regulator-max-microvolt = <1144000>;
			regulator-boot-on;
			regulator-always-on;
		};

		dcdc2: regulator-dcdc2 {
			compatible = "ti,tps65218-dcdc2";
			/* VDD_MPU voltage limits min of OPP50 and max of OPP_NITRO */
			regulator-name = "vdd_mpu";
			regulator-min-microvolt = <912000>;
			regulator-max-microvolt = <1378000>;
			regulator-boot-on;
			regulator-always-on;
		};

		dcdc3: regulator-dcdc3 {
			compatible = "ti,tps65218-dcdc3";
		};

		ldo1: regulator-ldo1 {
			compatible = "ti,tps65218-ldo1";
			regulator-min-microvolt = <1800000>;
			regulator-max-microvolt = <1800000>;
			regulator-boot-on;
			regulator-always-on;
		};
	};
};

&rtc {
	status = "okay";
};

&gpio0 {
	status = "okay";
};

&gpio1 {
	status = "okay";
};

&gpio3 {
	status = "okay";
};

&gpio4 {
	status = "okay";
};

&gpio5 {
	status = "okay";
};

&dpi {
	pinctrl-names = "default";
	pinctrl-0 = <&dss_pinctrl>;
};

&mac {
	slaves = <1>;
	pinctrl-names = "default", "sleep";
	pinctrl-0 = <&cpsw_default>;
	pinctrl-1 = <&cpsw_sleep>;
	status = "okay";
};

&davinci_mdio {
	pinctrl-names = "default", "sleep";
	pinctrl-0 = <&davinci_mdio_default>;
	pinctrl-1 = <&davinci_mdio_sleep>;
	status = "okay";
};

&cpsw_emac0 {
	phy_id = <&davinci_mdio>, <0>;
	phy-mode = "rgmii";
};

&mmc1 {
	status = "okay";
	vmmc-supply = <&vmmcsd_fixed>;
	bus-width = <4>;
	pinctrl-names = "default";
	pinctrl-0 = <&mmc1_pins>;
	cd-gpios = <&gpio0 6 GPIO_ACTIVE_HIGH>;
};

&mmc3 {
	status = "okay";
	dmas = <&edma 32
		&edma 33>;
	dma-names = "tx", "rx";
	vmmc-supply = <&vmmcwl_fixed>;
	bus-width = <4>;
	pinctrl-names = "default";
	pinctrl-0 = <&mmc3_pins>;
	cap-power-off-card;
	keep-power-in-suspend;
	ti,non-removable;
};

&edma {
	ti,edma-xbar-event-map = <1 32
				  2 33>;
};

&i2c0 {
        status = "okay";
        pinctrl-names = "default";
        pinctrl-0 = <&i2c0_pins>;
};

&i2c1 {
        status = "okay";
        pinctrl-names = "default";
        pinctrl-0 = <&i2c1_pins>;

	sii9022: sii9022@3b {
		compatible = "sii,sii9022";
		reg = <0x3b>;
		reset-gpio = <&gpio5 8 GPIO_ACTIVE_LOW>;/* 'SelLCDorHDMI' Gpio, LOW to select HDMI */
		video-source = <&dpi>;
		data-lines = <24>;
	};

	pixcir_ts@5c {
		compatible = "pixcir,pixcir_tangoc";
		pinctrl-names = "default";
		pinctrl-0 = <&pixcir_ts_pins>;
		reg = <0x5c>;
		interrupt-parent = <&gpio3>;
		interrupts = <22 0>;

		attb-gpio = <&gpio3 22 GPIO_ACTIVE_HIGH>;

		x-size = <1024>;
		y-size = <600>;
	};

	tlv320aic3106: tlv320aic3106@1b {
		compatible = "ti,tlv320aic3106";
		reg = <0x1b>;
		status = "okay";

		/* Regulators */
		AVDD-supply = <&evm_v3p3>;
		IOVDD-supply = <&evm_v3p3>;
		DRVDD-supply = <&evm_v3p3>;
		DVDD-supply = <&ldo1>;

	};
};

&ecap0 {
	status = "okay";
	pinctrl-names = "default";
	pinctrl-0 = <&ecap0_pins>;
};

&epwmss0 {
	status = "okay";
};

&dcan0 {
	pinctrl-names = "default";
	pinctrl-0 = <&dcan0_default>;
	status = "okay";
};

&dcan1 {
	pinctrl-names = "default";
	pinctrl-0 = <&dcan1_default>;
	status = "okay";
};

&mcasp1 {
	pinctrl-names = "default";
	pinctrl-0 = <&mcasp1_pins>;

	status = "okay";

	op-mode = <0>; /* MCASP_IIS_MODE */
	tdm-slots = <2>;
	/* 4 serializers */
	serial-dir = <  /* 0: INACTIVE, 1: TX, 2: RX */
		0 0 1 2
	>;
	tx-num-evt = <1>;
	rx-num-evt = <1>;
};<|MERGE_RESOLUTION|>--- conflicted
+++ resolved
@@ -26,13 +26,13 @@
 		enable-active-high;
 	};
 
-<<<<<<< HEAD
 	evm_v3p3: tps63031 {
 		compatible = "regulator-fixed";
 		regulator-name = "evm_v3p3";
 		regulator-min-microvolt = <3300000>;
 		regulator-max-microvolt = <3300000>;
-=======
+	};
+
 	vmmcwl_fixed: fixedregulator-mmcwl {
 		compatible = "regulator-fixed";
 		regulator-name = "vmmcwl_fixed";
@@ -47,7 +47,6 @@
 		compatible = "wlcore";
 		gpio = <55>;
 		pinctrl-names = "default";
->>>>>>> bcc22067
 	};
 
 	aliases {
@@ -263,7 +262,6 @@
 		>;
 	};
 
-<<<<<<< HEAD
 	mcasp1_pins: mcasp1_pins {
 		pinctrl-single,pins = <
 			0x108 (PIN_OUTPUT_PULLDOWN | MUX_MODE4)	/* mii1_col.mcasp1_axr2 */
@@ -273,7 +271,6 @@
 		>;
 	};
 
-=======
 	mmc3_pins: pinmux_mmc3_pins {
 		pinctrl-single,pins = <
 			0x088 (PIN_INPUT_PULLUP | MUX_MODE3)      /*gpmc_csn3.mmc2_cmd  */
@@ -291,7 +288,6 @@
 			0x05c (PIN_INPUT | WAKEUP_ENABLE | MUX_MODE7)   /*gpmc_a7.gpio1_23 */
 		>;
 	};
->>>>>>> bcc22067
 };
 
 &i2c0 {
