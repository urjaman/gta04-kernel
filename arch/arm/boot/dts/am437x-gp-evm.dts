/*
 * Copyright (C) 2013 Texas Instruments Incorporated - http://www.ti.com/
 *
 * This program is free software; you can redistribute it and/or modify
 * it under the terms of the GNU General Public License version 2 as
 * published by the Free Software Foundation.
 */

/* AM437x GP EVM */

/dts-v1/;

#include "am4372.dtsi"
#include <dt-bindings/pinctrl/am43xx.h>
#include <dt-bindings/pwm/pwm.h>
#include <dt-bindings/interrupt-controller/irq.h>

/ {
	model = "TI AM437x GP EVM";
	compatible = "ti,am437x-gp-evm","ti,am4372","ti,am43";

	aliases {
		display0 = &lcd0;
		serial3 = &uart3;
	};

	evm_v3_3d: fixedregulator-v3_3d {
		compatible = "regulator-fixed";
		regulator-name = "evm_v3_3d";
		regulator-min-microvolt = <3300000>;
		regulator-max-microvolt = <3300000>;
		enable-active-high;
	};

	vtt_fixed: fixedregulator-vtt {
		compatible = "regulator-fixed";
		regulator-name = "vtt_fixed";
		regulator-min-microvolt = <1500000>;
		regulator-max-microvolt = <1500000>;
		regulator-always-on;
		regulator-boot-on;
		enable-active-high;
		gpio = <&gpio5 7 GPIO_ACTIVE_HIGH>;
	};

	vmmcwl_fixed: fixedregulator-mmcwl {
		compatible = "regulator-fixed";
		regulator-name = "vmmcwl_fixed";
		regulator-min-microvolt = <1800000>;
		regulator-max-microvolt = <1800000>;
		gpio = <&gpio1 20 GPIO_ACTIVE_HIGH>;
		startup-delay-us = <70000>;
		enable-active-high;
	};

	backlight {
		compatible = "pwm-backlight";
		pwms = <&ecap0 0 50000 PWM_POLARITY_INVERTED>;
		brightness-levels = <0 51 53 56 62 75 101 152 255>;
		default-brightness-level = <8>;
	};

	matrix_keypad: matrix_keypad@0 {
		compatible = "gpio-matrix-keypad";
		debounce-delay-ms = <5>;
		col-scan-delay-us = <2>;

		row-gpios = <&gpio3 21 GPIO_ACTIVE_HIGH /* Bank3, pin21 */
				&gpio4 3 GPIO_ACTIVE_HIGH /* Bank4, pin3 */
				&gpio4 2 GPIO_ACTIVE_HIGH>; /* Bank4, pin2 */

		col-gpios = <&gpio3 19 GPIO_ACTIVE_HIGH /* Bank3, pin19 */
				&gpio3 20 GPIO_ACTIVE_HIGH>; /* Bank3, pin20 */

		linux,keymap = <0x00000201      /* P1 */
				0x00010202      /* P2 */
				0x01000067      /* UP */
				0x0101006a      /* RIGHT */
				0x02000069      /* LEFT */
				0x0201006c>;      /* DOWN */
		};

	lcd0: display {
		compatible = "osddisplays,osd057T0559-34ts", "panel-dpi";
		label = "lcd";

		pinctrl-names = "default";
		pinctrl-0 = <&lcd_pins>;

		/*
		 * SelLCDorHDMI, LOW to select HDMI. This is not really the
		 * panel's enable GPIO, but we don't have HDMI driver support nor
		 * support to switch between two displays, so using this gpio as
		 * panel's enable should be safe.
		 */
		enable-gpios = <&gpio5 8 GPIO_ACTIVE_HIGH>;

		panel-timing {
			clock-frequency = <33000000>;
			hactive = <800>;
			vactive = <480>;
			hfront-porch = <210>;
			hback-porch = <16>;
			hsync-len = <30>;
			vback-porch = <10>;
			vfront-porch = <22>;
			vsync-len = <13>;
			hsync-active = <0>;
			vsync-active = <0>;
			de-active = <1>;
			pixelclk-active = <1>;
		};

		port {
			lcd_in: endpoint {
				remote-endpoint = <&dpi_out>;
			};
		};
	};

	kim {
		compatible = "kim";
		nshutdown_gpio = <48>; /* Bank1, pin16 */
		dev_name = "/dev/ttyO3";
		flow_cntrl = <1>;
		baud_rate = <3000000>;
	};

	btwilink {
		compatible = "btwilink";
	};

	sound {
		compatible = "simple-audio-card";
		simple-audio-card,name = "AM437x-GP-EVM";
		simple-audio-card,widgets =
			"Headphone", "Headphone Jack",
			"Line", "Line In";
		simple-audio-card,routing =
			"Headphone Jack",	"HPLOUT",
			"Headphone Jack",	"HPROUT",
			"LINE1L",		"Line In",
			"LINE1R",		"Line In";
		simple-audio-card,format = "dsp_b";
		simple-audio-card,bitclock-master = <&link0_codec>;
		simple-audio-card,frame-master = <&link0_codec>;
		simple-audio-card,bitclock-inversion;

		simple-audio-card,cpu {
			sound-dai = <&mcasp1>;
			system-clock-frequency = <12000000>;
		};

		link0_codec: simple-audio-card,codec {
			sound-dai = <&tlv320aic3106>;
			system-clock-frequency = <12000000>;
		};
	};
};

&am43xx_pinmux {
	pinctrl-names = "default", "sleep";
	pinctrl-0 = <&wlan_pins_default>;
	pinctrl-1 = <&wlan_pins_sleep>;

	i2c0_pins: i2c0_pins {
		pinctrl-single,pins = <
			0x188 (PIN_INPUT_PULLUP | SLEWCTRL_FAST | MUX_MODE0)  /* i2c0_sda.i2c0_sda */
			0x18c (PIN_INPUT_PULLUP | SLEWCTRL_FAST | MUX_MODE0)  /* i2c0_scl.i2c0_scl */
		>;
	};

	i2c1_pins: i2c1_pins {
		pinctrl-single,pins = <
			0x15c (PIN_INPUT_PULLUP | SLEWCTRL_FAST | MUX_MODE2)  /* spi0_cs0.i2c1_scl */
			0x158 (PIN_INPUT_PULLUP | SLEWCTRL_FAST | MUX_MODE2)  /* spi0_d1.i2c1_sda  */
		>;
	};

	mmc1_pins: pinmux_mmc1_pins {
		pinctrl-single,pins = <
			0x160 (PIN_INPUT | MUX_MODE7) /* spi0_cs1.gpio0_6 */
		>;
	};

	ecap0_pins: backlight_pins {
		pinctrl-single,pins = <
			0x164 MUX_MODE0       /* eCAP0_in_PWM0_out.eCAP0_in_PWM0_out MODE0 */
		>;
	};

	pixcir_ts_pins: pixcir_ts_pins {
		pinctrl-single,pins = <
			0x264 (PIN_INPUT_PULLUP | MUX_MODE7)  /* spi2_d0.gpio3_22 */
		>;
	};

	cpsw_default: cpsw_default {
		pinctrl-single,pins = <
			/* Slave 1 */
			0x114 (PIN_OUTPUT_PULLDOWN | MUX_MODE2)	/* mii1_txen.rgmii1_txen */
			0x118 (PIN_INPUT_PULLDOWN | MUX_MODE2)	/* mii1_rxdv.rgmii1_rxctl */
			0x11c (PIN_OUTPUT_PULLDOWN | MUX_MODE2)	/* mii1_txd1.rgmii1_txd3 */
			0x120 (PIN_OUTPUT_PULLDOWN | MUX_MODE2)	/* mii1_txd0.rgmii1_txd2 */
			0x124 (PIN_OUTPUT_PULLDOWN | MUX_MODE2)	/* mii1_txd1.rgmii1_txd1 */
			0x128 (PIN_OUTPUT_PULLDOWN | MUX_MODE2)	/* mii1_txd0.rgmii1_txd0 */
			0x12c (PIN_OUTPUT_PULLDOWN | MUX_MODE2)	/* mii1_txclk.rmii1_tclk */
			0x130 (PIN_INPUT_PULLDOWN | MUX_MODE2)	/* mii1_rxclk.rmii1_rclk */
			0x134 (PIN_INPUT_PULLDOWN | MUX_MODE2)	/* mii1_rxd1.rgmii1_rxd3 */
			0x138 (PIN_INPUT_PULLDOWN | MUX_MODE2)	/* mii1_rxd0.rgmii1_rxd2 */
			0x13c (PIN_INPUT_PULLDOWN | MUX_MODE2)	/* mii1_rxd1.rgmii1_rxd1 */
			0x140 (PIN_INPUT_PULLDOWN | MUX_MODE2)	/* mii1_rxd0.rgmii1_rxd0 */
		>;
	};

	cpsw_sleep: cpsw_sleep {
		pinctrl-single,pins = <
			/* Slave 1 reset value */
			0x114 (PIN_INPUT_PULLDOWN | MUX_MODE7)
			0x118 (PIN_INPUT_PULLDOWN | MUX_MODE7)
			0x11c (PIN_INPUT_PULLDOWN | MUX_MODE7)
			0x120 (PIN_INPUT_PULLDOWN | MUX_MODE7)
			0x124 (PIN_INPUT_PULLDOWN | MUX_MODE7)
			0x128 (PIN_INPUT_PULLDOWN | MUX_MODE7)
			0x12c (PIN_INPUT_PULLDOWN | MUX_MODE7)
			0x130 (PIN_INPUT_PULLDOWN | MUX_MODE7)
			0x134 (PIN_INPUT_PULLDOWN | MUX_MODE7)
			0x138 (PIN_INPUT_PULLDOWN | MUX_MODE7)
			0x13c (PIN_INPUT_PULLDOWN | MUX_MODE7)
			0x140 (PIN_INPUT_PULLDOWN | MUX_MODE7)
		>;
	};

	davinci_mdio_default: davinci_mdio_default {
		pinctrl-single,pins = <
			/* MDIO */
			0x148 (PIN_INPUT_PULLUP | SLEWCTRL_FAST | MUX_MODE0)	/* mdio_data.mdio_data */
			0x14c (PIN_OUTPUT_PULLUP | MUX_MODE0)			/* mdio_clk.mdio_clk */
		>;
	};

	davinci_mdio_sleep: davinci_mdio_sleep {
		pinctrl-single,pins = <
			/* MDIO reset value */
			0x148 (PIN_INPUT_PULLDOWN | MUX_MODE7)
			0x14c (PIN_INPUT_PULLDOWN | MUX_MODE7)
		>;
	};

	nand_flash_x8: nand_flash_x8 {
		pinctrl-single,pins = <
			0x26c(PIN_OUTPUT_PULLDOWN | MUX_MODE7)	/* spi2_cs0.gpio/eMMCorNANDsel */
			0x0  (PIN_INPUT  | MUX_MODE0)	/* gpmc_ad0.gpmc_ad0 */
			0x4  (PIN_INPUT  | MUX_MODE0)	/* gpmc_ad1.gpmc_ad1 */
			0x8  (PIN_INPUT  | MUX_MODE0)	/* gpmc_ad2.gpmc_ad2 */
			0xc  (PIN_INPUT  | MUX_MODE0)	/* gpmc_ad3.gpmc_ad3 */
			0x10 (PIN_INPUT  | MUX_MODE0)	/* gpmc_ad4.gpmc_ad4 */
			0x14 (PIN_INPUT  | MUX_MODE0)	/* gpmc_ad5.gpmc_ad5 */
			0x18 (PIN_INPUT  | MUX_MODE0)	/* gpmc_ad6.gpmc_ad6 */
			0x1c (PIN_INPUT  | MUX_MODE0)	/* gpmc_ad7.gpmc_ad7 */
			0x70 (PIN_INPUT_PULLUP | MUX_MODE0)	/* gpmc_wait0.gpmc_wait0 */
			0x74 (PIN_OUTPUT_PULLUP | MUX_MODE7)	/* gpmc_wpn.gpmc_wpn */
			0x7c (PIN_OUTPUT | MUX_MODE0)		/* gpmc_csn0.gpmc_csn0  */
			0x90 (PIN_OUTPUT | MUX_MODE0)		/* gpmc_advn_ale.gpmc_advn_ale */
			0x94 (PIN_OUTPUT | MUX_MODE0)		/* gpmc_oen_ren.gpmc_oen_ren */
			0x98 (PIN_OUTPUT | MUX_MODE0)		/* gpmc_wen.gpmc_wen */
			0x9c (PIN_OUTPUT | MUX_MODE0)		/* gpmc_be0n_cle.gpmc_be0n_cle */
		>;
	};

	dss_pins: dss_pins {
		pinctrl-single,pins = <
			0x020 (PIN_OUTPUT_PULLUP | MUX_MODE1) /*gpmc ad 8 -> DSS DATA 23 */
			0x024 (PIN_OUTPUT_PULLUP | MUX_MODE1)
			0x028 (PIN_OUTPUT_PULLUP | MUX_MODE1)
			0x02c (PIN_OUTPUT_PULLUP | MUX_MODE1)
			0x030 (PIN_OUTPUT_PULLUP | MUX_MODE1)
			0x034 (PIN_OUTPUT_PULLUP | MUX_MODE1)
			0x038 (PIN_OUTPUT_PULLUP | MUX_MODE1)
			0x03c (PIN_OUTPUT_PULLUP | MUX_MODE1) /*gpmc ad 15 -> DSS DATA 16 */
			0x0a0 (PIN_OUTPUT_PULLUP | MUX_MODE0) /* DSS DATA 0 */
			0x0a4 (PIN_OUTPUT_PULLUP | MUX_MODE0)
			0x0a8 (PIN_OUTPUT_PULLUP | MUX_MODE0)
			0x0ac (PIN_OUTPUT_PULLUP | MUX_MODE0)
			0x0b0 (PIN_OUTPUT_PULLUP | MUX_MODE0)
			0x0b4 (PIN_OUTPUT_PULLUP | MUX_MODE0)
			0x0b8 (PIN_OUTPUT_PULLUP | MUX_MODE0)
			0x0bc (PIN_OUTPUT_PULLUP | MUX_MODE0)
			0x0c0 (PIN_OUTPUT_PULLUP | MUX_MODE0)
			0x0c4 (PIN_OUTPUT_PULLUP | MUX_MODE0)
			0x0c8 (PIN_OUTPUT_PULLUP | MUX_MODE0)
			0x0cc (PIN_OUTPUT_PULLUP | MUX_MODE0)
			0x0d0 (PIN_OUTPUT_PULLUP | MUX_MODE0)
			0x0d4 (PIN_OUTPUT_PULLUP | MUX_MODE0)
			0x0d8 (PIN_OUTPUT_PULLUP | MUX_MODE0)
			0x0dc (PIN_OUTPUT_PULLUP | MUX_MODE0) /* DSS DATA 15 */
			0x0e0 (PIN_OUTPUT_PULLUP | MUX_MODE0) /* DSS VSYNC */
			0x0e4 (PIN_OUTPUT_PULLUP | MUX_MODE0) /* DSS HSYNC */
			0x0e8 (PIN_OUTPUT_PULLUP | MUX_MODE0) /* DSS PCLK */
			0x0ec (PIN_OUTPUT_PULLUP | MUX_MODE0) /* DSS AC BIAS EN */

		>;
	};

	lcd_pins: lcd_pins {
		pinctrl-single,pins = <
			/* GPIO 5_8 to select LCD / HDMI */
			0x238 (PIN_OUTPUT_PULLUP | MUX_MODE7)
		>;
	};

	mmc3_pins_default: pinmux_mmc3_pins_default {
		pinctrl-single,pins = <
			0x8c (PIN_INPUT_PULLUP | MUX_MODE3)      /* gpmc_clk.mmc2_clk */
			0x88 (PIN_INPUT_PULLUP | MUX_MODE3)      /* gpmc_csn3.mmc2_cmd */
			0x44 (PIN_INPUT_PULLUP | MUX_MODE3)      /* gpmc_a1.mmc2_dat0 */
			0x48 (PIN_INPUT_PULLUP | MUX_MODE3)      /* gpmc_a2.mmc2_dat1 */
			0x4c (PIN_INPUT_PULLUP | MUX_MODE3)      /* gpmc_a3.mmc2_dat2 */
			0x78 (PIN_INPUT_PULLUP | MUX_MODE3)      /* gpmc_be1n.mmc2_dat3 */
		>;
	};

	mmc3_pins_sleep: pinmux_mmc3_pins_sleep {
		pinctrl-single,pins = <
			0x8c (PIN_INPUT_PULLDOWN | MUX_MODE7)	/* gpmc_clk.mmc2_clk */
			0x88 (PIN_INPUT_PULLDOWN | MUX_MODE7)	/* gpmc_csn3.mmc2_cmd */
			0x44 (PIN_INPUT_PULLDOWN | MUX_MODE7)	/* gpmc_a1.mmc2_dat0 */
			0x48 (PIN_INPUT_PULLDOWN | MUX_MODE7)	/* gpmc_a2.mmc2_dat1 */
			0x4c (PIN_INPUT_PULLDOWN | MUX_MODE7)	/* gpmc_a3.mmc2_dat2 */
			0x78 (PIN_INPUT_PULLDOWN | MUX_MODE7)	/* gpmc_be1n.mmc2_dat3 */
		>;
	};

	wlan_pins_default: pinmux_wlan_pins_default {
		pinctrl-single,pins = <
			0x50 (PIN_OUTPUT_PULLDOWN | MUX_MODE7)		/* gpmc_a4.gpio1_20 WL_EN */
			0x5c (PIN_INPUT | WAKEUP_ENABLE | MUX_MODE7) 	/* gpmc_a7.gpio1_23 WL_IRQ*/
			0x40 (PIN_OUTPUT_PULLDOWN | MUX_MODE7)		/* gpmc_a0.gpio1_16 BT_EN*/
		>;
	};

	wlan_pins_sleep: pinmux_wlan_pins_sleep {
		pinctrl-single,pins = <
			0x50 (PIN_OUTPUT_PULLDOWN | MUX_MODE7)		/* gpmc_a4.gpio1_20 WL_EN */
			0x5c (PIN_INPUT | WAKEUP_ENABLE | MUX_MODE7) 	/* gpmc_a7.gpio1_23 WL_IRQ*/
			0x40 (PIN_OUTPUT_PULLUP | MUX_MODE7)		/* gpmc_a0.gpio1_16 BT_EN*/
		>;
	};

	uart3_pins: uart3_pins {
		pinctrl-single,pins = <
			0x228 (PIN_INPUT | MUX_MODE0) 		/* uart3_rxd.uart3_rxd */
			0x22c (PIN_OUTPUT_PULLDOWN | MUX_MODE0) /* uart3_txd.uart3_txd */
			0x230 (PIN_INPUT_PULLUP | MUX_MODE0) 	/* uart3_ctsn.uart3_ctsn */
			0x234 (PIN_OUTPUT_PULLDOWN | MUX_MODE0) /* uart3_rtsn.uart3_rtsn */
		>;
	};

	dcan0_default: dcan0_default_pins {
		pinctrl-single,pins = <
			0x178 (PIN_OUTPUT_PULLDOWN | MUX_MODE2) /* uart1_ctsn.d_can0_tx */
			0x17c (PIN_INPUT_PULLUP | MUX_MODE2) /* uart1_rtsn.d_can0_rx */
		>;
	};

	dcan1_default: dcan1_default_pins {
		pinctrl-single,pins = <
			0x180 (PIN_OUTPUT_PULLDOWN | MUX_MODE2) /* uart1_rxd.d_can1_tx */
			0x184 (PIN_INPUT_PULLUP | MUX_MODE2) /* uart1_txd.d_can1_rx */
		>;
	};

	mcasp1_pins: mcasp1_pins {
		pinctrl-single,pins = <
			0x108 (PIN_OUTPUT_PULLDOWN | MUX_MODE4)	/* mii1_col.mcasp1_axr2 */
			0x10c (PIN_INPUT_PULLDOWN | MUX_MODE4)	/* mii1_crs.mcasp1_aclkx */
			0x110 (PIN_INPUT_PULLDOWN | MUX_MODE4)	/* mii1_rxerr.mcasp1_fsx */
			0x144 (PIN_INPUT_PULLDOWN | MUX_MODE4)	/* rmii1_ref_clk.mcasp1_axr3 */
		>;
	};

	mcasp1_sleep_pins: mcasp1_sleep_pins {
		pinctrl-single,pins = <
			0x108 (PIN_INPUT_PULLDOWN | MUX_MODE7)
			0x10c (PIN_INPUT_PULLDOWN | MUX_MODE7)
			0x110 (PIN_INPUT_PULLDOWN | MUX_MODE7)
			0x144 (PIN_INPUT_PULLDOWN | MUX_MODE7)
		>;
	};
};

&i2c0 {
	status = "okay";
	pinctrl-names = "default";
	pinctrl-0 = <&i2c0_pins>;
	clock-frequency = <400000>;

	tps65218: tps65218@24 {
		reg = <0x24>;
		compatible = "ti,tps65218";
		interrupts = <GIC_SPI 7 IRQ_TYPE_NONE>; /* NMIn */
		interrupt-parent = <&gic>;
		interrupt-controller;
		#interrupt-cells = <2>;

		dcdc1: regulator-dcdc1 {
			compatible = "ti,tps65218-dcdc1";
			regulator-name = "vdd_core";
			regulator-min-microvolt = <912000>;
			regulator-max-microvolt = <1144000>;
			regulator-boot-on;
			regulator-always-on;
		};

		dcdc2: regulator-dcdc2 {
			compatible = "ti,tps65218-dcdc2";
			regulator-name = "vdd_mpu";
			regulator-min-microvolt = <912000>;
			regulator-max-microvolt = <1378000>;
			regulator-boot-on;
			regulator-always-on;
		};

		dcdc3: regulator-dcdc3 {
			compatible = "ti,tps65218-dcdc3";
			regulator-name = "vdcdc3";
			regulator-min-microvolt = <1350000>;
			regulator-max-microvolt = <1350000>;
			regulator-boot-on;
			regulator-always-on;
		};
		dcdc5: regulator-dcdc5 {
			compatible = "ti,tps65218-dcdc5";
			regulator-name = "v1_0bat";
			regulator-min-microvolt = <1000000>;
			regulator-max-microvolt = <1000000>;
		};

		dcdc6: regulator-dcdc6 {
			compatible = "ti,tps65218-dcdc6";
			regulator-name = "v1_8bat";
			regulator-min-microvolt = <1800000>;
			regulator-max-microvolt = <1800000>;
		};

		ldo1: regulator-ldo1 {
			compatible = "ti,tps65218-ldo1";
			regulator-min-microvolt = <1800000>;
			regulator-max-microvolt = <1800000>;
			regulator-boot-on;
			regulator-always-on;
		};
	};
};

&i2c1 {
	status = "okay";
	pinctrl-names = "default";
	pinctrl-0 = <&i2c1_pins>;
	pixcir_ts@5c {
		compatible = "pixcir,pixcir_tangoc";
		pinctrl-names = "default";
		pinctrl-0 = <&pixcir_ts_pins>;
		reg = <0x5c>;
		interrupt-parent = <&gpio3>;
		interrupts = <22 0>;

		attb-gpio = <&gpio3 22 GPIO_ACTIVE_HIGH>;

		touchscreen-size-x = <1024>;
		touchscreen-size-y = <600>;
	};

	tlv320aic3106: tlv320aic3106@1b {
		#sound-dai-cells = <0>;
		compatible = "ti,tlv320aic3106";
		reg = <0x1b>;
		status = "okay";

		/* Regulators */
		IOVDD-supply = <&evm_v3_3d>; /* V3_3D -> <tps63031> EN: V1_8D -> VBAT */
		AVDD-supply = <&evm_v3_3d>; /* v3_3AUD -> V3_3D -> ... */
		DRVDD-supply = <&evm_v3_3d>; /* v3_3AUD -> V3_3D -> ... */
		DVDD-supply = <&ldo1>; /* V1_8D -> LDO1 */
	};
};

&epwmss0 {
	status = "okay";
};

&ecap0 {
	status = "okay";
	pinctrl-names = "default";
	pinctrl-0 = <&ecap0_pins>;
};

&gpio0 {
	status = "okay";
};

&gpio1 {
	status = "okay";
};

&gpio3 {
	status = "okay";
};

&gpio4 {
	status = "okay";
};

&gpio5 {
	status = "okay";
	ti,no-reset-on-init;
};

&mmc1 {
	status = "okay";
	vmmc-supply = <&evm_v3_3d>;
	bus-width = <4>;
	pinctrl-names = "default";
	pinctrl-0 = <&mmc1_pins>;
	cd-gpios = <&gpio0 6 GPIO_ACTIVE_HIGH>;
};

&mmc3 {
	status = "okay";
	/* these are on the crossbar and are outlined in the
	   xbar-event-map element */
	dmas = <&edma 32
		&edma 33>;
	dma-names = "tx", "rx";
	vmmc-supply = <&vmmcwl_fixed>;
	bus-width = <4>;
	pinctrl-names = "default", "sleep";
	pinctrl-0 = <&mmc3_pins_default>;
	pinctrl-1 = <&mmc3_pins_sleep>;
	cap-power-off-card;
	keep-power-in-suspend;
	ti,non-removable;

	#address-cells = <1>;
	#size-cells = <0>;
	wlcore: wlcore@0 {
		compatible = "ti,wlcore";
		reg = <2>;
		interrupt-parent = <&gpio1>;
		interrupts = <23 IRQ_TYPE_NONE>;
	};
};

&edma {
	ti,edma-xbar-event-map = /bits/ 16 <1 32
				  	    2 33>;
};

&uart3 {
	status = "okay";
	pinctrl-names = "default";
	pinctrl-0 = <&uart3_pins>;
};

&usb2_phy1 {
	status = "okay";
};

&usb1 {
	dr_mode = "peripheral";
	status = "okay";
};

&usb2_phy2 {
	status = "okay";
};

&usb2 {
	dr_mode = "host";
	status = "okay";
};

&mac {
	slaves = <1>;
	pinctrl-names = "default", "sleep";
	pinctrl-0 = <&cpsw_default>;
	pinctrl-1 = <&cpsw_sleep>;
	status = "okay";
};

&davinci_mdio {
	pinctrl-names = "default", "sleep";
	pinctrl-0 = <&davinci_mdio_default>;
	pinctrl-1 = <&davinci_mdio_sleep>;
	status = "okay";
};

&cpsw_emac0 {
	phy_id = <&davinci_mdio>, <0>;
	phy-mode = "rgmii";
};

&elm {
	status = "okay";
};

&gpmc {
	status = "okay";
	pinctrl-names = "default";
	pinctrl-0 = <&nand_flash_x8>;
	ranges = <0 0 0 0x01000000>;	/* minimum GPMC partition = 16MB */
	nand@0,0 {
		reg = <0 0 4>;		/* device IO registers */
		ti,nand-ecc-opt = "bch8";
		ti,elm-id = <&elm>;
		nand-bus-width = <8>;
		gpmc,device-width = <1>;
		gpmc,sync-clk-ps = <0>;
		gpmc,cs-on-ns = <0>;
		gpmc,cs-rd-off-ns = <40>;
		gpmc,cs-wr-off-ns = <40>;
		gpmc,adv-on-ns = <0>;
		gpmc,adv-rd-off-ns = <25>;
		gpmc,adv-wr-off-ns = <25>;
		gpmc,we-on-ns = <0>;
		gpmc,we-off-ns = <20>;
		gpmc,oe-on-ns = <3>;
		gpmc,oe-off-ns = <30>;
		gpmc,access-ns = <30>;
		gpmc,rd-cycle-ns = <40>;
		gpmc,wr-cycle-ns = <40>;
		gpmc,wait-pin = <0>;
		gpmc,wait-on-read;
		gpmc,wait-on-write;
		gpmc,bus-turnaround-ns = <0>;
		gpmc,cycle2cycle-delay-ns = <0>;
		gpmc,clk-activation-ns = <0>;
		gpmc,wait-monitoring-ns = <0>;
		gpmc,wr-access-ns = <40>;
		gpmc,wr-data-mux-bus-ns = <0>;
		/* MTD partition table */
		/* All SPL-* partitions are sized to minimal length
		 * which can be independently programmable. For
		 * NAND flash this is equal to size of erase-block */
		#address-cells = <1>;
		#size-cells = <1>;
		partition@0 {
			label = "NAND.SPL";
			reg = <0x00000000 0x00040000>;
		};
		partition@1 {
			label = "NAND.SPL.backup1";
			reg = <0x00040000 0x00040000>;
		};
		partition@2 {
			label = "NAND.SPL.backup2";
			reg = <0x00080000 0x00040000>;
		};
		partition@3 {
			label = "NAND.SPL.backup3";
			reg = <0x000c0000 0x00040000>;
		};
		partition@4 {
			label = "NAND.u-boot-spl-os";
			reg = <0x00100000 0x00080000>;
		};
		partition@5 {
			label = "NAND.u-boot";
			reg = <0x00180000 0x00100000>;
		};
		partition@6 {
			label = "NAND.u-boot-env";
			reg = <0x00280000 0x00040000>;
		};
		partition@7 {
			label = "NAND.u-boot-env.backup1";
			reg = <0x002c0000 0x00040000>;
		};
		partition@8 {
			label = "NAND.kernel";
			reg = <0x00300000 0x00700000>;
		};
		partition@9 {
			label = "NAND.file-system";
			reg = <0x00a00000 0x1f600000>;
		};
	};
};

&dss {
	status = "ok";

	pinctrl-names = "default";
	pinctrl-0 = <&dss_pins>;

	port {
		dpi_out: endpoint@0 {
			remote-endpoint = <&lcd_in>;
			data-lines = <24>;
		};
	};
};

<<<<<<< HEAD
&dcan0 {
	pinctrl-names = "default";
	pinctrl-0 = <&dcan0_default>;
	status = "okay";
};

&dcan1 {
	pinctrl-names = "default";
	pinctrl-0 = <&dcan1_default>;
	status = "okay";
};

&mcasp1 {
	#sound-dai-cells = <0>;
	pinctrl-names = "default", "sleep";
	pinctrl-0 = <&mcasp1_pins>;
	pinctrl-1 = <&mcasp1_sleep_pins>;

	status = "okay";

	op-mode = <0>; /* MCASP_IIS_MODE */
	tdm-slots = <2>;
	/* 4 serializers */
	serial-dir = <  /* 0: INACTIVE, 1: TX, 2: RX */
		0 0 1 2
	>;
	tx-num-evt = <32>;
	rx-num-evt = <32>;
=======
&cpu {
	cpu0-supply = <&dcdc2>;
>>>>>>> b45ad743
};<|MERGE_RESOLUTION|>--- conflicted
+++ resolved
@@ -701,7 +701,6 @@
 	};
 };
 
-<<<<<<< HEAD
 &dcan0 {
 	pinctrl-names = "default";
 	pinctrl-0 = <&dcan0_default>;
@@ -730,8 +729,8 @@
 	>;
 	tx-num-evt = <32>;
 	rx-num-evt = <32>;
-=======
+};
+
 &cpu {
 	cpu0-supply = <&dcdc2>;
->>>>>>> b45ad743
 };