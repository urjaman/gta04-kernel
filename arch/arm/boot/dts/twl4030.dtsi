/*
 * Copyright (C) 2011 Texas Instruments Incorporated - http://www.ti.com/
 *
 * This program is free software; you can redistribute it and/or modify
 * it under the terms of the GNU General Public License version 2 as
 * published by the Free Software Foundation.
 */

/*
 * Integrated Power Management Chip
 */
&twl {
	compatible = "ti,twl4030";
	interrupt-controller;
	#interrupt-cells = <1>;

	rtc {
		compatible = "ti,twl4030-rtc";
		interrupts = <11>;
	};

	charger: bci {
		compatible = "ti,twl4030-bci";
		interrupts = <9>, <2>;
		bci3v1-supply = <&vusb3v1>;
	};

	watchdog {
		compatible = "ti,twl4030-wdt";
	};

	vaux1: regulator-vaux1 {
		compatible = "ti,twl4030-vaux1";
	};

	vaux2: regulator-vaux2 {
		compatible = "ti,twl4030-vaux2";
	};

	vaux3: regulator-vaux3 {
		compatible = "ti,twl4030-vaux3";
	};

	vaux4: regulator-vaux4 {
		compatible = "ti,twl4030-vaux4";
	};

	vcc: regulator-vdd1 {
		compatible = "ti,twl4030-vdd1";
		regulator-min-microvolt = <600000>;
		regulator-max-microvolt = <1450000>;
	};

	vdac: regulator-vdac {
		compatible = "ti,twl4030-vdac";
		regulator-min-microvolt = <1800000>;
		regulator-max-microvolt = <1800000>;
	};

	vio: regulator-vio {
		compatible = "ti,twl4030-vio";
	};

	vintana1: regulator-vintana1 {
		compatible = "ti,twl4030-vintana1";
	};

	vintana2: regulator-vintana2 {
		compatible = "ti,twl4030-vintana2";
	};

	vintdig: regulator-vintdig {
		compatible = "ti,twl4030-vintdig";
	};

	vmmc1: regulator-vmmc1 {
		compatible = "ti,twl4030-vmmc1";
		regulator-min-microvolt = <1850000>;
		regulator-max-microvolt = <3150000>;
	};

	vmmc2: regulator-vmmc2 {
		compatible = "ti,twl4030-vmmc2";
		regulator-min-microvolt = <1850000>;
		regulator-max-microvolt = <3150000>;
	};

	vusb1v5: regulator-vusb1v5 {
		compatible = "ti,twl4030-vusb1v5";
	};

	vusb1v8: regulator-vusb1v8 {
		compatible = "ti,twl4030-vusb1v8";
	};

	vusb3v1: regulator-vusb3v1 {
		compatible = "ti,twl4030-vusb3v1";
	};

	vpll1: regulator-vpll1 {
		compatible = "ti,twl4030-vpll1";
	};

	vpll2: regulator-vpll2 {
		compatible = "ti,twl4030-vpll2";
		regulator-min-microvolt = <1800000>;
		regulator-max-microvolt = <1800000>;
	};

	vsim: regulator-vsim {
		compatible = "ti,twl4030-vsim";
		regulator-min-microvolt = <1800000>;
		regulator-max-microvolt = <3000000>;
	};

	twl_gpio: gpio {
		compatible = "ti,twl4030-gpio";
		gpio-controller;
		#gpio-cells = <2>;
		interrupt-controller;
		#interrupt-cells = <1>;
	};

	usb2_phy: twl4030-usb {
		compatible = "ti,twl4030-usb";
		interrupts = <10>, <4>;
		usb1v5-supply = <&vusb1v5>;
		usb1v8-supply = <&vusb1v8>;
		usb3v1-supply = <&vusb3v1>;
		usb_mode = <1>;
		#phy-cells = <0>;
	};

	twl_pwm: pwm {
		compatible = "ti,twl4030-pwm";
		#pwm-cells = <2>;
	};

	twl_pwmled: pwmled {
		compatible = "ti,twl4030-pwmled";
		#pwm-cells = <2>;
	};

	twl_pwrbutton: pwrbutton {
		compatible = "ti,twl4030-pwrbutton";
		interrupts = <8>;
	};

<<<<<<< HEAD
	twl_madc: madc {
		compatible = "ti,twl4030-madc";
		interrupts = <1>;
=======
	twl_keypad: keypad {
		compatible = "ti,twl4030-keypad";
		interrupts = <1>;
		keypad,num-rows = <8>;
		keypad,num-columns = <8>;
>>>>>>> a7963eb7
	};
};<|MERGE_RESOLUTION|>--- conflicted
+++ resolved
@@ -146,16 +146,15 @@
 		interrupts = <8>;
 	};
 
-<<<<<<< HEAD
-	twl_madc: madc {
-		compatible = "ti,twl4030-madc";
-		interrupts = <1>;
-=======
 	twl_keypad: keypad {
 		compatible = "ti,twl4030-keypad";
 		interrupts = <1>;
 		keypad,num-rows = <8>;
 		keypad,num-columns = <8>;
->>>>>>> a7963eb7
+	};
+
+	twl_madc: madc {
+		compatible = "ti,twl4030-madc";
+		interrupts = <1>;
 	};
 };