--- conflicted
+++ resolved
@@ -14,11 +14,6 @@
 #include <mach/hardware.h>
 #include <mach/at91_dbgu.h>
 
-<<<<<<< HEAD
-	.macro	addruart, rp, rv, tmp
-	ldr	\rp, =(AT91_BASE_SYS + AT91_DBGU)	@ System peripherals (phys address)
-	ldr	\rv, =(AT91_VA_BASE_SYS	+ AT91_DBGU)	@ System peripherals (virt address)
-=======
 #if defined(CONFIG_AT91_DEBUG_LL_DBGU0)
 #define AT91_DBGU AT91_BASE_DBGU0
 #else
@@ -28,7 +23,6 @@
 	.macro	addruart, rp, rv, tmp
 	ldr	\rp, =AT91_DBGU				@ System peripherals (phys address)
 	ldr	\rv, =AT91_IO_P2V(AT91_DBGU)		@ System peripherals (virt address)
->>>>>>> dcd6c922
 	.endm
 
 	.macro	senduart,rd,rx
