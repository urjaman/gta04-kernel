/*
 * arch/arm/mach-at91/at91sam9260.c
 *
 *  Copyright (C) 2006 SAN People
 *
 * This program is free software; you can redistribute it and/or modify
 * it under the terms of the GNU General Public License as published by
 * the Free Software Foundation; either version 2 of the License, or
 * (at your option) any later version.
 *
 */

#include <linux/module.h>

#include <asm/irq.h>
#include <asm/mach/arch.h>
#include <asm/mach/map.h>
#include <mach/cpu.h>
#include <mach/at91_dbgu.h>
#include <mach/at91sam9260.h>
#include <mach/at91_pmc.h>
#include <mach/at91_rstc.h>

#include "soc.h"
#include "generic.h"
#include "clock.h"
#include "sam9_smc.h"

/* --------------------------------------------------------------------
 *  Clocks
 * -------------------------------------------------------------------- */

/*
 * The peripheral clocks.
 */
static struct clk pioA_clk = {
	.name		= "pioA_clk",
	.pmc_mask	= 1 << AT91SAM9260_ID_PIOA,
	.type		= CLK_TYPE_PERIPHERAL,
};
static struct clk pioB_clk = {
	.name		= "pioB_clk",
	.pmc_mask	= 1 << AT91SAM9260_ID_PIOB,
	.type		= CLK_TYPE_PERIPHERAL,
};
static struct clk pioC_clk = {
	.name		= "pioC_clk",
	.pmc_mask	= 1 << AT91SAM9260_ID_PIOC,
	.type		= CLK_TYPE_PERIPHERAL,
};
static struct clk adc_clk = {
	.name		= "adc_clk",
	.pmc_mask	= 1 << AT91SAM9260_ID_ADC,
	.type		= CLK_TYPE_PERIPHERAL,
};
static struct clk usart0_clk = {
	.name		= "usart0_clk",
	.pmc_mask	= 1 << AT91SAM9260_ID_US0,
	.type		= CLK_TYPE_PERIPHERAL,
};
static struct clk usart1_clk = {
	.name		= "usart1_clk",
	.pmc_mask	= 1 << AT91SAM9260_ID_US1,
	.type		= CLK_TYPE_PERIPHERAL,
};
static struct clk usart2_clk = {
	.name		= "usart2_clk",
	.pmc_mask	= 1 << AT91SAM9260_ID_US2,
	.type		= CLK_TYPE_PERIPHERAL,
};
static struct clk mmc_clk = {
	.name		= "mci_clk",
	.pmc_mask	= 1 << AT91SAM9260_ID_MCI,
	.type		= CLK_TYPE_PERIPHERAL,
};
static struct clk udc_clk = {
	.name		= "udc_clk",
	.pmc_mask	= 1 << AT91SAM9260_ID_UDP,
	.type		= CLK_TYPE_PERIPHERAL,
};
static struct clk twi_clk = {
	.name		= "twi_clk",
	.pmc_mask	= 1 << AT91SAM9260_ID_TWI,
	.type		= CLK_TYPE_PERIPHERAL,
};
static struct clk spi0_clk = {
	.name		= "spi0_clk",
	.pmc_mask	= 1 << AT91SAM9260_ID_SPI0,
	.type		= CLK_TYPE_PERIPHERAL,
};
static struct clk spi1_clk = {
	.name		= "spi1_clk",
	.pmc_mask	= 1 << AT91SAM9260_ID_SPI1,
	.type		= CLK_TYPE_PERIPHERAL,
};
static struct clk ssc_clk = {
	.name		= "ssc_clk",
	.pmc_mask	= 1 << AT91SAM9260_ID_SSC,
	.type		= CLK_TYPE_PERIPHERAL,
};
static struct clk tc0_clk = {
	.name		= "tc0_clk",
	.pmc_mask	= 1 << AT91SAM9260_ID_TC0,
	.type		= CLK_TYPE_PERIPHERAL,
};
static struct clk tc1_clk = {
	.name		= "tc1_clk",
	.pmc_mask	= 1 << AT91SAM9260_ID_TC1,
	.type		= CLK_TYPE_PERIPHERAL,
};
static struct clk tc2_clk = {
	.name		= "tc2_clk",
	.pmc_mask	= 1 << AT91SAM9260_ID_TC2,
	.type		= CLK_TYPE_PERIPHERAL,
};
static struct clk ohci_clk = {
	.name		= "ohci_clk",
	.pmc_mask	= 1 << AT91SAM9260_ID_UHP,
	.type		= CLK_TYPE_PERIPHERAL,
};
static struct clk macb_clk = {
	.name		= "pclk",
	.pmc_mask	= 1 << AT91SAM9260_ID_EMAC,
	.type		= CLK_TYPE_PERIPHERAL,
};
static struct clk isi_clk = {
	.name		= "isi_clk",
	.pmc_mask	= 1 << AT91SAM9260_ID_ISI,
	.type		= CLK_TYPE_PERIPHERAL,
};
static struct clk usart3_clk = {
	.name		= "usart3_clk",
	.pmc_mask	= 1 << AT91SAM9260_ID_US3,
	.type		= CLK_TYPE_PERIPHERAL,
};
static struct clk usart4_clk = {
	.name		= "usart4_clk",
	.pmc_mask	= 1 << AT91SAM9260_ID_US4,
	.type		= CLK_TYPE_PERIPHERAL,
};
static struct clk usart5_clk = {
	.name		= "usart5_clk",
	.pmc_mask	= 1 << AT91SAM9260_ID_US5,
	.type		= CLK_TYPE_PERIPHERAL,
};
static struct clk tc3_clk = {
	.name		= "tc3_clk",
	.pmc_mask	= 1 << AT91SAM9260_ID_TC3,
	.type		= CLK_TYPE_PERIPHERAL,
};
static struct clk tc4_clk = {
	.name		= "tc4_clk",
	.pmc_mask	= 1 << AT91SAM9260_ID_TC4,
	.type		= CLK_TYPE_PERIPHERAL,
};
static struct clk tc5_clk = {
	.name		= "tc5_clk",
	.pmc_mask	= 1 << AT91SAM9260_ID_TC5,
	.type		= CLK_TYPE_PERIPHERAL,
};

static struct clk *periph_clocks[] __initdata = {
	&pioA_clk,
	&pioB_clk,
	&pioC_clk,
	&adc_clk,
	&usart0_clk,
	&usart1_clk,
	&usart2_clk,
	&mmc_clk,
	&udc_clk,
	&twi_clk,
	&spi0_clk,
	&spi1_clk,
	&ssc_clk,
	&tc0_clk,
	&tc1_clk,
	&tc2_clk,
	&ohci_clk,
	&macb_clk,
	&isi_clk,
	&usart3_clk,
	&usart4_clk,
	&usart5_clk,
	&tc3_clk,
	&tc4_clk,
	&tc5_clk,
	// irq0 .. irq2
};

static struct clk_lookup periph_clocks_lookups[] = {
	/* One additional fake clock for macb_hclk */
	CLKDEV_CON_ID("hclk", &macb_clk),
	CLKDEV_CON_DEV_ID("spi_clk", "atmel_spi.0", &spi0_clk),
	CLKDEV_CON_DEV_ID("spi_clk", "atmel_spi.1", &spi1_clk),
	CLKDEV_CON_DEV_ID("t0_clk", "atmel_tcb.0", &tc0_clk),
	CLKDEV_CON_DEV_ID("t1_clk", "atmel_tcb.0", &tc1_clk),
	CLKDEV_CON_DEV_ID("t2_clk", "atmel_tcb.0", &tc2_clk),
	CLKDEV_CON_DEV_ID("t0_clk", "atmel_tcb.1", &tc3_clk),
	CLKDEV_CON_DEV_ID("t1_clk", "atmel_tcb.1", &tc4_clk),
	CLKDEV_CON_DEV_ID("t2_clk", "atmel_tcb.1", &tc5_clk),
	CLKDEV_CON_DEV_ID("pclk", "ssc.0", &ssc_clk),
	/* more usart lookup table for DT entries */
	CLKDEV_CON_DEV_ID("usart", "fffff200.serial", &mck),
	CLKDEV_CON_DEV_ID("usart", "fffb0000.serial", &usart0_clk),
	CLKDEV_CON_DEV_ID("usart", "fffb4000.serial", &usart1_clk),
	CLKDEV_CON_DEV_ID("usart", "fffb8000.serial", &usart2_clk),
	CLKDEV_CON_DEV_ID("usart", "fffd0000.serial", &usart3_clk),
	CLKDEV_CON_DEV_ID("usart", "fffd4000.serial", &usart4_clk),
	CLKDEV_CON_DEV_ID("usart", "fffd8000.serial", &usart5_clk),
	/* fake hclk clock */
	CLKDEV_CON_DEV_ID("hclk", "at91_ohci", &ohci_clk),
<<<<<<< HEAD
=======
	CLKDEV_CON_ID("pioA", &pioA_clk),
	CLKDEV_CON_ID("pioB", &pioB_clk),
	CLKDEV_CON_ID("pioC", &pioC_clk),
>>>>>>> dcd6c922
};

static struct clk_lookup usart_clocks_lookups[] = {
	CLKDEV_CON_DEV_ID("usart", "atmel_usart.0", &mck),
	CLKDEV_CON_DEV_ID("usart", "atmel_usart.1", &usart0_clk),
	CLKDEV_CON_DEV_ID("usart", "atmel_usart.2", &usart1_clk),
	CLKDEV_CON_DEV_ID("usart", "atmel_usart.3", &usart2_clk),
	CLKDEV_CON_DEV_ID("usart", "atmel_usart.4", &usart3_clk),
	CLKDEV_CON_DEV_ID("usart", "atmel_usart.5", &usart4_clk),
	CLKDEV_CON_DEV_ID("usart", "atmel_usart.6", &usart5_clk),
};

/*
 * The two programmable clocks.
 * You must configure pin multiplexing to bring these signals out.
 */
static struct clk pck0 = {
	.name		= "pck0",
	.pmc_mask	= AT91_PMC_PCK0,
	.type		= CLK_TYPE_PROGRAMMABLE,
	.id		= 0,
};
static struct clk pck1 = {
	.name		= "pck1",
	.pmc_mask	= AT91_PMC_PCK1,
	.type		= CLK_TYPE_PROGRAMMABLE,
	.id		= 1,
};

static void __init at91sam9260_register_clocks(void)
{
	int i;

	for (i = 0; i < ARRAY_SIZE(periph_clocks); i++)
		clk_register(periph_clocks[i]);

	clkdev_add_table(periph_clocks_lookups,
			 ARRAY_SIZE(periph_clocks_lookups));
	clkdev_add_table(usart_clocks_lookups,
			 ARRAY_SIZE(usart_clocks_lookups));

	clk_register(&pck0);
	clk_register(&pck1);
}

static struct clk_lookup console_clock_lookup;

void __init at91sam9260_set_console_clock(int id)
{
	if (id >= ARRAY_SIZE(usart_clocks_lookups))
		return;

	console_clock_lookup.con_id = "usart";
	console_clock_lookup.clk = usart_clocks_lookups[id].clk;
	clkdev_add(&console_clock_lookup);
}

/* --------------------------------------------------------------------
 *  GPIO
 * -------------------------------------------------------------------- */

static struct at91_gpio_bank at91sam9260_gpio[] __initdata = {
	{
		.id		= AT91SAM9260_ID_PIOA,
		.regbase	= AT91SAM9260_BASE_PIOA,
	}, {
		.id		= AT91SAM9260_ID_PIOB,
		.regbase	= AT91SAM9260_BASE_PIOB,
	}, {
		.id		= AT91SAM9260_ID_PIOC,
		.regbase	= AT91SAM9260_BASE_PIOC,
	}
};

/* --------------------------------------------------------------------
 *  AT91SAM9260 processor initialization
 * -------------------------------------------------------------------- */

static void __init at91sam9xe_map_io(void)
{
	unsigned long sram_size;

	switch (at91_soc_initdata.cidr & AT91_CIDR_SRAMSIZ) {
		case AT91_CIDR_SRAMSIZ_32K:
			sram_size = 2 * SZ_16K;
			break;
		case AT91_CIDR_SRAMSIZ_16K:
		default:
			sram_size = SZ_16K;
	}

	at91_init_sram(0, AT91SAM9XE_SRAM_BASE, sram_size);
}

static void __init at91sam9260_map_io(void)
{
	if (cpu_is_at91sam9xe()) {
		at91sam9xe_map_io();
	} else if (cpu_is_at91sam9g20()) {
		at91_init_sram(0, AT91SAM9G20_SRAM0_BASE, AT91SAM9G20_SRAM0_SIZE);
		at91_init_sram(1, AT91SAM9G20_SRAM1_BASE, AT91SAM9G20_SRAM1_SIZE);
	} else {
		at91_init_sram(0, AT91SAM9260_SRAM0_BASE, AT91SAM9260_SRAM0_SIZE);
		at91_init_sram(1, AT91SAM9260_SRAM1_BASE, AT91SAM9260_SRAM1_SIZE);
	}
}

static void __init at91sam9260_ioremap_registers(void)
{
	at91_ioremap_shdwc(AT91SAM9260_BASE_SHDWC);
	at91sam926x_ioremap_pit(AT91SAM9260_BASE_PIT);
	at91sam9_ioremap_smc(0, AT91SAM9260_BASE_SMC);
}

static void __init at91sam9260_initialize(void)
{
	arm_pm_restart = at91sam9_alt_restart;
	at91_extern_irq = (1 << AT91SAM9260_ID_IRQ0) | (1 << AT91SAM9260_ID_IRQ1)
			| (1 << AT91SAM9260_ID_IRQ2);

	/* Register GPIO subsystem */
	at91_gpio_init(at91sam9260_gpio, 3);
}

/* --------------------------------------------------------------------
 *  Interrupt initialization
 * -------------------------------------------------------------------- */

/*
 * The default interrupt priority levels (0 = lowest, 7 = highest).
 */
static unsigned int at91sam9260_default_irq_priority[NR_AIC_IRQS] __initdata = {
	7,	/* Advanced Interrupt Controller */
	7,	/* System Peripherals */
	1,	/* Parallel IO Controller A */
	1,	/* Parallel IO Controller B */
	1,	/* Parallel IO Controller C */
	0,	/* Analog-to-Digital Converter */
	5,	/* USART 0 */
	5,	/* USART 1 */
	5,	/* USART 2 */
	0,	/* Multimedia Card Interface */
	2,	/* USB Device Port */
	6,	/* Two-Wire Interface */
	5,	/* Serial Peripheral Interface 0 */
	5,	/* Serial Peripheral Interface 1 */
	5,	/* Serial Synchronous Controller */
	0,
	0,
	0,	/* Timer Counter 0 */
	0,	/* Timer Counter 1 */
	0,	/* Timer Counter 2 */
	2,	/* USB Host port */
	3,	/* Ethernet */
	0,	/* Image Sensor Interface */
	5,	/* USART 3 */
	5,	/* USART 4 */
	5,	/* USART 5 */
	0,	/* Timer Counter 3 */
	0,	/* Timer Counter 4 */
	0,	/* Timer Counter 5 */
	0,	/* Advanced Interrupt Controller */
	0,	/* Advanced Interrupt Controller */
	0,	/* Advanced Interrupt Controller */
};

struct at91_init_soc __initdata at91sam9260_soc = {
	.map_io = at91sam9260_map_io,
	.default_irq_priority = at91sam9260_default_irq_priority,
	.ioremap_registers = at91sam9260_ioremap_registers,
	.register_clocks = at91sam9260_register_clocks,
	.init = at91sam9260_initialize,
};<|MERGE_RESOLUTION|>--- conflicted
+++ resolved
@@ -210,12 +210,9 @@
 	CLKDEV_CON_DEV_ID("usart", "fffd8000.serial", &usart5_clk),
 	/* fake hclk clock */
 	CLKDEV_CON_DEV_ID("hclk", "at91_ohci", &ohci_clk),
-<<<<<<< HEAD
-=======
 	CLKDEV_CON_ID("pioA", &pioA_clk),
 	CLKDEV_CON_ID("pioB", &pioB_clk),
 	CLKDEV_CON_ID("pioC", &pioC_clk),
->>>>>>> dcd6c922
 };
 
 static struct clk_lookup usart_clocks_lookups[] = {
