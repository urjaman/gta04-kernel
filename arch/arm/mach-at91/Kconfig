if ARCH_AT91

config HAVE_AT91_UTMI
	bool

config HAVE_AT91_USB_CLK
	bool

config HAVE_AT91_DBGU0
	bool

config HAVE_AT91_DBGU1
	bool

config HAVE_AT91_DBGU2
<<<<<<< HEAD
	bool

config AT91_USE_OLD_CLK
=======
>>>>>>> e529fea9
	bool

config COMMON_CLK_AT91
	bool
	select COMMON_CLK

<<<<<<< HEAD
config OLD_CLK_AT91
	bool
	default AT91_PMC_UNIT && AT91_USE_OLD_CLK

config OLD_IRQ_AT91
	bool
	select MULTI_IRQ_HANDLER
	select SPARSE_IRQ

=======
>>>>>>> e529fea9
config HAVE_AT91_SMD
	bool

config HAVE_AT91_H32MX
	bool

config SOC_AT91SAM9
	bool
<<<<<<< HEAD
	select ATMEL_AIC_IRQ if !OLD_IRQ_AT91
	select CPU_ARM926T
	select GENERIC_CLOCKEVENTS
	select MEMORY if USE_OF
	select ATMEL_SDRAMC if USE_OF
=======
	select ATMEL_AIC_IRQ
	select COMMON_CLK_AT91
	select CPU_ARM926T
	select GENERIC_CLOCKEVENTS
	select MEMORY
	select ATMEL_SDRAMC
>>>>>>> e529fea9

config SOC_SAMA5
	bool
	select ATMEL_AIC5_IRQ
<<<<<<< HEAD
	select CPU_V7
	select GENERIC_CLOCKEVENTS
	select USE_OF
	select MEMORY
	select ATMEL_SDRAMC
=======
	select COMMON_CLK_AT91
	select CPU_V7
	select GENERIC_CLOCKEVENTS
	select MEMORY
	select ATMEL_SDRAMC
	select PHYLIB if NETDEVICES
>>>>>>> e529fea9

menu "Atmel AT91 System-on-Chip"

choice

	prompt "Core type"

<<<<<<< HEAD
config ARCH_AT91X40
	bool "ARM7 AT91X40"
	depends on !MMU
	select CPU_ARM7TDMI
	select ARCH_USES_GETTIMEOFFSET
	select OLD_IRQ_AT91

	help
	  Select this if you are using one of Atmel's AT91X40 SoC.

=======
>>>>>>> e529fea9
config SOC_SAM_V4_V5
	bool "ARM9 AT91SAM9/AT91RM9200"
	help
	  Select this if you are using one of Atmel's AT91SAM9 or
	  AT91RM9200 SoC.

config SOC_SAM_V7
	bool "Cortex A5"
	help
	  Select this if you are using one of Atmel's SAMA5D3 SoC.

endchoice

comment "Atmel AT91 Processor"

if SOC_SAM_V7
config SOC_SAMA5D3
	bool "SAMA5D3 family"
	select SOC_SAMA5
	select HAVE_FB_ATMEL
	select HAVE_AT91_DBGU1
	select HAVE_AT91_UTMI
	select HAVE_AT91_SMD
	select HAVE_AT91_USB_CLK
	help
	  Select this if you are using one of Atmel's SAMA5D3 family SoC.
	  This support covers SAMA5D31, SAMA5D33, SAMA5D34, SAMA5D35, SAMA5D36.

config SOC_SAMA5D4
	bool "SAMA5D4 family"
	select SOC_SAMA5
	select HAVE_AT91_DBGU2
	select CLKSRC_MMIO
	select CACHE_L2X0
	select CACHE_PL310
	select HAVE_FB_ATMEL
	select HAVE_AT91_UTMI
	select HAVE_AT91_SMD
	select HAVE_AT91_USB_CLK
	select HAVE_AT91_H32MX
	help
	  Select this if you are using one of Atmel's SAMA5D4 family SoC.
endif

if SOC_SAM_V4_V5
config SOC_AT91RM9200
	bool "AT91RM9200"
<<<<<<< HEAD
	select ATMEL_AIC_IRQ if !OLD_IRQ_AT91
=======
	select ATMEL_AIC_IRQ
	select COMMON_CLK_AT91
>>>>>>> e529fea9
	select CPU_ARM920T
	select GENERIC_CLOCKEVENTS
	select HAVE_AT91_DBGU0
	select HAVE_AT91_USB_CLK

config SOC_AT91SAM9260
	bool "AT91SAM9260, AT91SAM9XE or AT91SAM9G20"
	select HAVE_AT91_DBGU0
	select SOC_AT91SAM9
	select HAVE_AT91_USB_CLK
	help
	  Select this if you are using one of Atmel's AT91SAM9260, AT91SAM9XE
	  or AT91SAM9G20 SoC.

config SOC_AT91SAM9261
	bool "AT91SAM9261 or AT91SAM9G10"
	select HAVE_AT91_DBGU0
	select HAVE_FB_ATMEL
	select SOC_AT91SAM9
	select HAVE_AT91_USB_CLK
	help
	  Select this if you are using one of Atmel's AT91SAM9261 or AT91SAM9G10 SoC.

config SOC_AT91SAM9263
	bool "AT91SAM9263"
	select HAVE_AT91_DBGU1
	select HAVE_FB_ATMEL
	select SOC_AT91SAM9
	select HAVE_AT91_USB_CLK

config SOC_AT91SAM9RL
	bool "AT91SAM9RL"
	select HAVE_AT91_DBGU0
	select HAVE_FB_ATMEL
	select SOC_AT91SAM9
	select HAVE_AT91_UTMI

config SOC_AT91SAM9G45
	bool "AT91SAM9G45 or AT91SAM9M10 families"
	select HAVE_AT91_DBGU1
	select HAVE_FB_ATMEL
	select SOC_AT91SAM9
	select HAVE_AT91_UTMI
	select HAVE_AT91_USB_CLK
	help
	  Select this if you are using one of Atmel's AT91SAM9G45 family SoC.
	  This support covers AT91SAM9G45, AT91SAM9G46, AT91SAM9M10 and AT91SAM9M11.

config SOC_AT91SAM9X5
	bool "AT91SAM9x5 family"
	select HAVE_AT91_DBGU0
	select HAVE_FB_ATMEL
	select SOC_AT91SAM9
	select HAVE_AT91_UTMI
	select HAVE_AT91_SMD
	select HAVE_AT91_USB_CLK
	help
	  Select this if you are using one of Atmel's AT91SAM9x5 family SoC.
	  This means that your SAM9 name finishes with a '5' (except if it is
	  AT91SAM9G45!).
	  This support covers AT91SAM9G15, AT91SAM9G25, AT91SAM9X25, AT91SAM9G35
	  and AT91SAM9X35.

config SOC_AT91SAM9N12
	bool "AT91SAM9N12 family"
	select HAVE_AT91_DBGU0
	select HAVE_FB_ATMEL
	select SOC_AT91SAM9
	select HAVE_AT91_USB_CLK
	help
	  Select this if you are using Atmel's AT91SAM9N12 SoC.

# ----------------------------------------------------------
endif # SOC_SAM_V4_V5

config MACH_AT91RM9200_DT
	def_bool SOC_AT91RM9200

config MACH_AT91SAM9_DT
	def_bool SOC_AT91SAM9

# ----------------------------------------------------------

comment "AT91 Feature Selections"

config AT91_SLOW_CLOCK
	bool "Suspend-to-RAM disables main oscillator"
	depends on SUSPEND
	help
	  Select this if you want Suspend-to-RAM to save the most power
	  possible (without powering off the CPU) by disabling the PLLs
	  and main oscillator so that only the 32 KiHz clock is available.

	  When only that slow-clock is available, some peripherals lose
	  functionality.  Many can't issue wakeup events unless faster
	  clocks are available.  Some lose their operating state and
	  need to be completely re-initialized.

config AT91_TIMER_HZ
       int "Kernel HZ (jiffies per second)"
       range 32 1024
       depends on ARCH_AT91
       default "128" if SOC_AT91RM9200
       default "100"
       help
	  On AT91rm9200 chips where you're using a system clock derived
	  from the 32768 Hz hardware clock, this tick rate should divide
	  it exactly: use a power-of-two value, such as 128 or 256, to
	  reduce timing errors caused by rounding.

	  On AT91sam926x chips, or otherwise when using a higher precision
	  system clock (of at least several MHz), rounding is less of a
	  problem so it can be safer to use a decimal values like 100.

endmenu

endif<|MERGE_RESOLUTION|>--- conflicted
+++ resolved
@@ -13,30 +13,12 @@
 	bool
 
 config HAVE_AT91_DBGU2
-<<<<<<< HEAD
-	bool
-
-config AT91_USE_OLD_CLK
-=======
->>>>>>> e529fea9
 	bool
 
 config COMMON_CLK_AT91
 	bool
 	select COMMON_CLK
 
-<<<<<<< HEAD
-config OLD_CLK_AT91
-	bool
-	default AT91_PMC_UNIT && AT91_USE_OLD_CLK
-
-config OLD_IRQ_AT91
-	bool
-	select MULTI_IRQ_HANDLER
-	select SPARSE_IRQ
-
-=======
->>>>>>> e529fea9
 config HAVE_AT91_SMD
 	bool
 
@@ -45,38 +27,22 @@
 
 config SOC_AT91SAM9
 	bool
-<<<<<<< HEAD
-	select ATMEL_AIC_IRQ if !OLD_IRQ_AT91
-	select CPU_ARM926T
-	select GENERIC_CLOCKEVENTS
-	select MEMORY if USE_OF
-	select ATMEL_SDRAMC if USE_OF
-=======
 	select ATMEL_AIC_IRQ
 	select COMMON_CLK_AT91
 	select CPU_ARM926T
 	select GENERIC_CLOCKEVENTS
 	select MEMORY
 	select ATMEL_SDRAMC
->>>>>>> e529fea9
 
 config SOC_SAMA5
 	bool
 	select ATMEL_AIC5_IRQ
-<<<<<<< HEAD
-	select CPU_V7
-	select GENERIC_CLOCKEVENTS
-	select USE_OF
-	select MEMORY
-	select ATMEL_SDRAMC
-=======
 	select COMMON_CLK_AT91
 	select CPU_V7
 	select GENERIC_CLOCKEVENTS
 	select MEMORY
 	select ATMEL_SDRAMC
 	select PHYLIB if NETDEVICES
->>>>>>> e529fea9
 
 menu "Atmel AT91 System-on-Chip"
 
@@ -84,19 +50,6 @@
 
 	prompt "Core type"
 
-<<<<<<< HEAD
-config ARCH_AT91X40
-	bool "ARM7 AT91X40"
-	depends on !MMU
-	select CPU_ARM7TDMI
-	select ARCH_USES_GETTIMEOFFSET
-	select OLD_IRQ_AT91
-
-	help
-	  Select this if you are using one of Atmel's AT91X40 SoC.
-
-=======
->>>>>>> e529fea9
 config SOC_SAM_V4_V5
 	bool "ARM9 AT91SAM9/AT91RM9200"
 	help
@@ -144,12 +97,8 @@
 if SOC_SAM_V4_V5
 config SOC_AT91RM9200
 	bool "AT91RM9200"
-<<<<<<< HEAD
-	select ATMEL_AIC_IRQ if !OLD_IRQ_AT91
-=======
 	select ATMEL_AIC_IRQ
 	select COMMON_CLK_AT91
->>>>>>> e529fea9
 	select CPU_ARM920T
 	select GENERIC_CLOCKEVENTS
 	select HAVE_AT91_DBGU0
