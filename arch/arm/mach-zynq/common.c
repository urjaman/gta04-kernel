--- conflicted
+++ resolved
@@ -80,16 +80,6 @@
 	xttcps_timer_init();
 }
 
-<<<<<<< HEAD
-/*
- * Instantiate and initialize the system timer structure
- */
-static struct sys_timer xttcps_sys_timer = {
-	.init		= xilinx_zynq_timer_init,
-};
-
-=======
->>>>>>> 84f4327a
 /**
  * xilinx_map_io() - Create memory mappings needed for early I/O.
  */
@@ -109,10 +99,6 @@
 	.map_io		= xilinx_map_io,
 	.init_irq	= irqchip_init,
 	.init_machine	= xilinx_init_machine,
-<<<<<<< HEAD
-	.timer		= &xttcps_sys_timer,
-=======
 	.init_time	= xilinx_zynq_timer_init,
->>>>>>> 84f4327a
 	.dt_compat	= xilinx_dt_match,
 MACHINE_END