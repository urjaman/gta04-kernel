--- conflicted
+++ resolved
@@ -146,14 +146,8 @@
 		pd->base = of_iomap(np, 0);
 		if (!pd->base) {
 			pr_warn("%s: failed to map memory\n", __func__);
-<<<<<<< HEAD
-			kfree(pd->pd.name);
-			kfree(pd);
-			of_node_put(np);
-=======
 			kfree_const(pd->pd.name);
 			kfree(pd);
->>>>>>> 9fe8ecca
 			continue;
 		}
 
