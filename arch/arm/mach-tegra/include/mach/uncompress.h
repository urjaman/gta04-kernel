/*
 * arch/arm/mach-tegra/include/mach/uncompress.h
 *
 * Copyright (C) 2010 Google, Inc.
 * Copyright (C) 2011 Google, Inc.
 * Copyright (C) 2011-2012 NVIDIA CORPORATION. All Rights Reserved.
 *
 * Author:
 *	Colin Cross <ccross@google.com>
 *	Erik Gilling <konkers@google.com>
 *	Doug Anderson <dianders@chromium.org>
 *	Stephen Warren <swarren@nvidia.com>
 *
 * This software is licensed under the terms of the GNU General Public
 * License version 2, as published by the Free Software Foundation, and
 * may be copied, distributed, and modified under those terms.
 *
 * This program is distributed in the hope that it will be useful,
 * but WITHOUT ANY WARRANTY; without even the implied warranty of
 * MERCHANTABILITY or FITNESS FOR A PARTICULAR PURPOSE.  See the
 * GNU General Public License for more details.
 *
 */

#ifndef __MACH_TEGRA_UNCOMPRESS_H
#define __MACH_TEGRA_UNCOMPRESS_H

#include <linux/types.h>
#include <linux/serial_reg.h>

#include "../../iomap.h"
<<<<<<< HEAD
#include "../../irammap.h"
=======
>>>>>>> 46e8a79e

#define BIT(x) (1 << (x))
#define ARRAY_SIZE(arr) (sizeof(arr) / sizeof((arr)[0]))

#define DEBUG_UART_SHIFT 2

volatile u8 *uart;

static void putc(int c)
{
	if (uart == NULL)
		return;

	while (!(uart[UART_LSR << DEBUG_UART_SHIFT] & UART_LSR_THRE))
		barrier();
	uart[UART_TX << DEBUG_UART_SHIFT] = c;
}

static inline void flush(void)
{
}

static const struct {
	u32 base;
	u32 reset_reg;
	u32 clock_reg;
	u32 bit;
} uarts[] = {
	{
		TEGRA_UARTA_BASE,
		TEGRA_CLK_RESET_BASE + 0x04,
		TEGRA_CLK_RESET_BASE + 0x10,
		6,
	},
	{
		TEGRA_UARTB_BASE,
		TEGRA_CLK_RESET_BASE + 0x04,
		TEGRA_CLK_RESET_BASE + 0x10,
		7,
	},
	{
		TEGRA_UARTC_BASE,
		TEGRA_CLK_RESET_BASE + 0x08,
		TEGRA_CLK_RESET_BASE + 0x14,
		23,
	},
	{
		TEGRA_UARTD_BASE,
		TEGRA_CLK_RESET_BASE + 0x0c,
		TEGRA_CLK_RESET_BASE + 0x18,
		1,
	},
	{
		TEGRA_UARTE_BASE,
		TEGRA_CLK_RESET_BASE + 0x0c,
		TEGRA_CLK_RESET_BASE + 0x18,
		2,
	},
};

static inline bool uart_clocked(int i)
{
	if (*(u8 *)uarts[i].reset_reg & BIT(uarts[i].bit))
		return false;

	if (!(*(u8 *)uarts[i].clock_reg & BIT(uarts[i].bit)))
		return false;

	return true;
}

#ifdef CONFIG_TEGRA_DEBUG_UART_AUTO_ODMDATA
int auto_odmdata(void)
{
	volatile u32 *pmc = (volatile u32 *)TEGRA_PMC_BASE;
	u32 odmdata = pmc[0xa0 / 4];

	/*
	 * Bits 19:18 are the console type: 0=default, 1=none, 2==DCC, 3==UART
	 * Some boards apparently swap the last two values, but we don't have
	 * any way of catering for that here, so we just accept either. If this
	 * doesn't make sense for your board, just don't enable this feature.
	 *
	 * Bits 17:15 indicate the UART to use, 0/1/2/3/4 are UART A/B/C/D/E.
	 */

	switch  ((odmdata >> 18) & 3) {
	case 2:
	case 3:
		break;
	default:
		return -1;
	}

	return (odmdata >> 15) & 7;
}
#endif

/*
 * Setup before decompression.  This is where we do UART selection for
 * earlyprintk and init the uart_base register.
 */
static inline void arch_decomp_setup(void)
{
	int uart_id;
	volatile u32 *apb_misc = (volatile u32 *)TEGRA_APB_MISC_BASE;
	u32 chip, div;

#if defined(CONFIG_TEGRA_DEBUG_UART_AUTO_ODMDATA)
	uart_id = auto_odmdata();
#elif defined(CONFIG_TEGRA_DEBUG_UARTA)
	uart_id = 0;
#elif defined(CONFIG_TEGRA_DEBUG_UARTB)
	uart_id = 1;
#elif defined(CONFIG_TEGRA_DEBUG_UARTC)
	uart_id = 2;
#elif defined(CONFIG_TEGRA_DEBUG_UARTD)
	uart_id = 3;
#elif defined(CONFIG_TEGRA_DEBUG_UARTE)
	uart_id = 4;
#endif

	if (uart_id < 0 || uart_id >= ARRAY_SIZE(uarts) ||
	    !uart_clocked(uart_id))
		uart = NULL;
	else
		uart = (volatile u8 *)uarts[uart_id].base;

	if (uart == NULL)
		return;

	chip = (apb_misc[0x804 / 4] >> 8) & 0xff;
	if (chip == 0x20)
		div = 0x0075;
	else
		div = 0x00dd;

	uart[UART_LCR << DEBUG_UART_SHIFT] |= UART_LCR_DLAB;
	uart[UART_DLL << DEBUG_UART_SHIFT] = div & 0xff;
	uart[UART_DLM << DEBUG_UART_SHIFT] = div >> 8;
	uart[UART_LCR << DEBUG_UART_SHIFT] = 3;
}

static inline void arch_decomp_wdog(void)
{
}

#endif<|MERGE_RESOLUTION|>--- conflicted
+++ resolved
@@ -29,10 +29,6 @@
 #include <linux/serial_reg.h>
 
 #include "../../iomap.h"
-<<<<<<< HEAD
-#include "../../irammap.h"
-=======
->>>>>>> 46e8a79e
 
 #define BIT(x) (1 << (x))
 #define ARRAY_SIZE(arr) (sizeof(arr) / sizeof((arr)[0]))
