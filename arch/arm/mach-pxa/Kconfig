if ARCH_PXA

menu "Intel PXA2xx/PXA3xx Implementations"

config ARCH_PXA_V7
	bool "ARMv7 (PXA95x) based systems"

if ARCH_PXA_V7
comment "Marvell Dev Platforms (sorted by hardware release time)"
config MACH_TAVOREVB3
	bool "PXA95x Development Platform (aka TavorEVB III)"
	select CPU_PXA955

config MACH_SAARB
	bool "PXA955 Handheld Platform (aka SAARB)"
	select CPU_PXA955
endif

config PXA_V7_MACH_AUTO
	def_bool y
	depends on ARCH_PXA_V7
	depends on !MACH_SAARB
	select MACH_TAVOREVB3

if !ARCH_PXA_V7
comment "Intel/Marvell Dev Platforms (sorted by hardware release time)"

config MACH_PXA3XX_DT
	bool "Support PXA3xx platforms from device tree"
<<<<<<< HEAD
	select PXA3xx
	select CPU_PXA300
	select POWER_SUPPLY
	select HAVE_PWM
=======
	select CPU_PXA300
	select HAVE_PWM
	select POWER_SUPPLY
	select PXA3xx
>>>>>>> ddffeb8c
	select USE_OF
	help
	  Include support for Marvell PXA3xx based platforms using
	  the device tree. Needn't select any other machine while
	  MACH_PXA3XX_DT is enabled.

config ARCH_LUBBOCK
	bool "Intel DBPXA250 Development Platform (aka Lubbock)"
	select PXA25x
	select SA1111

config MACH_MAINSTONE
	bool "Intel HCDDBBVA0 Development Platform (aka Mainstone)"
	select HAVE_PWM
	select PXA27x

config MACH_ZYLONITE
	bool
	select HAVE_PWM
	select PXA3xx

config MACH_ZYLONITE300
	bool "PXA3xx Development Platform (aka Zylonite) PXA300/310"
	select CPU_PXA300
	select CPU_PXA310
	select MACH_ZYLONITE

config MACH_ZYLONITE320
	bool "PXA3xx Development Platform (aka Zylonite) PXA320"
	select CPU_PXA320
	select MACH_ZYLONITE

config MACH_LITTLETON
	bool "PXA3xx Form Factor Platform (aka Littleton)"
	select CPU_PXA300
	select CPU_PXA310
	select PXA3xx

config MACH_TAVOREVB
	bool "PXA930 Evaluation Board (aka TavorEVB)"
	select CPU_PXA930
	select PXA3xx

config MACH_SAAR
	bool "PXA930 Handheld Platform (aka SAAR)"
	select CPU_PXA930
	select PXA3xx

comment "Third Party Dev Platforms (sorted by vendor name)"

config ARCH_PXA_IDP
	bool "Accelent Xscale IDP"
	select PXA25x

config ARCH_VIPER
	bool "Arcom/Eurotech VIPER SBC"
	select ARCOM_PCMCIA
	select HAVE_PWM
	select I2C_GPIO
	select ISA
	select PXA25x
	select PXA_HAVE_ISA_IRQS

config MACH_ARCOM_ZEUS
	bool "Arcom/Eurotech ZEUS SBC"
	select ARCOM_PCMCIA
	select ISA
	select PXA27x
	select PXA_HAVE_ISA_IRQS

config MACH_BALLOON3
	bool "Balloon 3 board"
	select IWMMXT
	select PXA27x

config MACH_CSB726
	bool "Enable Cogent CSB726 System On a Module"
	select IWMMXT
	select PXA27x
	help
	  Say Y here if you intend to run this kernel on a Cogent
	  CSB726 System On Module.

config CSB726_CSB701
	bool "Enable support for CSB701 baseboard"
	depends on MACH_CSB726

config MACH_ARMCORE
	bool "CompuLab CM-X255/CM-X270 modules"
	select ARCH_HAS_DMA_SET_COHERENT_MASK if PCI
	select IWMMXT
	select MIGHT_HAVE_PCI
	select NEED_MACH_IO_H if PCI
	select PXA25x
	select PXA27x

config MACH_EM_X270
	bool "CompuLab EM-x270 platform"
	select PXA27x

config MACH_EXEDA
	bool "CompuLab eXeda platform"
	select PXA27x

config MACH_CM_X300
	bool "CompuLab CM-X300 modules"
	select CPU_PXA300
	select CPU_PXA310
	select HAVE_PWM
	select PXA3xx

config MACH_CAPC7117
	bool "Embedian CAPC-7117 evaluation kit based on the MXM-8x10 CoM"
	select CPU_PXA320
	select PXA3xx

config ARCH_GUMSTIX
	bool "Gumstix XScale 255 boards"
	select PXA25x
	help
	  Say Y here if you intend to run this kernel on
	  Basix, Connex, ws-200ax, ws-400ax systems

choice
	prompt "Gumstix Carrier/Expansion Board"
	depends on ARCH_GUMSTIX

config GUMSTIX_AM200EPD
	bool "Enable AM200EPD board support"

config GUMSTIX_AM300EPD
	bool "Enable AM300EPD board support"

endchoice

config MACH_INTELMOTE2
	bool "Intel Mote 2 Platform"
	select IWMMXT
	select PXA27x

config MACH_STARGATE2
	bool "Intel Stargate 2 Platform"
	select IWMMXT
	select PXA27x

config MACH_XCEP
	bool "Iskratel Electronics XCEP"
	select MTD
	select MTD_CFI
	select MTD_CFI_INTELEXT
	select MTD_CHAR
	select MTD_PHYSMAP
	select PXA25x
	select SMC91X
	help
	  PXA255 based Single Board Computer with SMC 91C111 ethernet chip and 64 MB of flash.
	  Tuned for usage in Libera instruments for particle accelerators.

config TRIZEPS_PXA
	bool "PXA based Keith und Koep Trizeps DIMM-Modules"

config MACH_TRIZEPS4
	bool "Keith und Koep Trizeps4 DIMM-Module"
	depends on TRIZEPS_PXA
	select PXA27x
	select TRIZEPS_PCMCIA

config MACH_TRIZEPS4WL
	bool "Keith und Koep Trizeps4-WL DIMM-Module"
	depends on TRIZEPS_PXA
	select PXA27x
	select TRIZEPS_PCMCIA

choice
	prompt "Select base board for Trizeps module"
	depends on TRIZEPS_PXA

config MACH_TRIZEPS_CONXS
	bool "ConXS Eval Board"

config MACH_TRIZEPS_UCONXS
	bool "uConXS Eval Board"

config MACH_TRIZEPS_ANY
	bool "another Board"

endchoice

config ARCOM_PCMCIA
	bool
	help
	  Generic option for Arcom Viper/Zeus PCMCIA

config TRIZEPS_PCMCIA
	bool
	help
	  Enable PCMCIA support for Trizeps modules

config MACH_LOGICPD_PXA270
	bool "LogicPD PXA270 Card Engine Development Platform"
	select HAVE_PWM
	select PXA27x

config MACH_PCM027
	bool "Phytec phyCORE-PXA270 CPU module (PCM-027)"
	select IWMMXT
	select PXA27x

config MACH_PCM990_BASEBOARD
	bool "PHYTEC PCM-990 development board"
	depends on MACH_PCM027
	select HAVE_PWM

choice
	prompt "display on pcm990"
	depends on MACH_PCM990_BASEBOARD

config PCM990_DISPLAY_SHARP
	bool "sharp lq084v1dg21 stn display"

config PCM990_DISPLAY_NEC
	bool "nec nl6448bc20_18d tft display"

config PCM990_DISPLAY_NONE
	bool "no display"

endchoice

config MACH_COLIBRI
	bool "Toradex Colibri PXA270"
	select PXA27x

config MACH_COLIBRI_PXA270_INCOME
	bool "Income s.r.o. PXA270 SBC"
	depends on MACH_COLIBRI
	select HAVE_PWM
	select PXA27x

config MACH_COLIBRI300
	bool "Toradex Colibri PXA300/310"
	select CPU_PXA300
	select CPU_PXA310
	select PXA3xx

config MACH_COLIBRI320
	bool "Toradex Colibri PXA320"
	select CPU_PXA320
	select PXA3xx

config MACH_COLIBRI_EVALBOARD
	bool "Toradex Colibri Evaluation Carrier Board support"
	depends on MACH_COLIBRI || MACH_COLIBRI300 || MACH_COLIBRI320

config MACH_VPAC270
	bool "Voipac PXA270"
	select HAVE_PATA_PLATFORM
	select PXA27x
	help
	  PXA270 based Single Board Computer.

comment "End-user Products (sorted by vendor name)"

config MACH_H4700
	bool "HP iPAQ hx4700"
	select HAVE_PWM
	select IWMMXT
	select PXA27x

config MACH_H5000
	bool "HP iPAQ h5000"
	select PXA25x

config MACH_HIMALAYA
	bool "HTC Himalaya Support"
	select CPU_PXA26x

config MACH_MAGICIAN
	bool "Enable HTC Magician Support"
	select HAVE_PWM
	select IWMMXT
	select PXA27x

config MACH_MIOA701
	bool "Mitac Mio A701 Support"
	select GPIO_SYSFS
	select HAVE_PWM
	select IWMMXT
	select PXA27x
	help
	  Say Y here if you intend to run this kernel on a
	  MIO A701. Currently there is only basic support
	  for this PDA.

config PXA_EZX
	bool "Motorola EZX Platform"
	select HAVE_PWM
	select IWMMXT
	select PXA27x

config MACH_EZX_A780
	bool "Motorola EZX A780"
	default y
	depends on PXA_EZX

config MACH_EZX_E680
	bool "Motorola EZX E680"
	default y
	depends on PXA_EZX

config MACH_EZX_A1200
	bool "Motorola EZX A1200"
	default y
	depends on PXA_EZX

config MACH_EZX_A910
	bool "Motorola EZX A910"
	default y
	depends on PXA_EZX

config MACH_EZX_E6
	bool "Motorola EZX E6"
	default y
	depends on PXA_EZX

config MACH_EZX_E2
	bool "Motorola EZX E2"
	default y
	depends on PXA_EZX

config MACH_MP900C
	bool "Nec Mobilepro 900/c"
	select PXA25x

config ARCH_PXA_PALM
	bool "PXA based Palm PDAs"
	select HAVE_PWM

config MACH_PALM27X
	bool

config MACH_PALMTE2
	bool "Palm Tungsten|E2"
	default y
	depends on ARCH_PXA_PALM
	select PXA25x
	help
	  Say Y here if you intend to run this kernel on a Palm Tungsten|E2
	  handheld computer.

config MACH_PALMTC
	bool "Palm Tungsten|C"
	default y
	depends on ARCH_PXA_PALM
	select PXA25x
	help
	  Say Y here if you intend to run this kernel on a Palm Tungsten|C
	  handheld computer.

config MACH_PALMT5
	bool "Palm Tungsten|T5"
	default y
	depends on ARCH_PXA_PALM
	select IWMMXT
	select MACH_PALM27X
	select PXA27x
	help
	  Say Y here if you intend to run this kernel on a Palm Tungsten|T5
	  handheld computer.

config MACH_PALMTX
	bool "Palm T|X"
	default y
	depends on ARCH_PXA_PALM
	select IWMMXT
	select MACH_PALM27X
	select PXA27x
	help
	  Say Y here if you intend to run this kernel on a Palm T|X
	  handheld computer.

config MACH_PALMZ72
	bool "Palm Zire 72"
	default y
	depends on ARCH_PXA_PALM
	select IWMMXT
	select MACH_PALM27X
	select PXA27x
	help
	  Say Y here if you intend to run this kernel on Palm Zire 72
	  handheld computer.

config MACH_PALMLD
	bool "Palm LifeDrive"
	default y
	depends on ARCH_PXA_PALM
	select IWMMXT
	select MACH_PALM27X
	select PXA27x
	help
	  Say Y here if you intend to run this kernel on a Palm LifeDrive
	  handheld computer.

config PALM_TREO
	bool
	depends on ARCH_PXA_PALM

config MACH_CENTRO
	bool "Palm Centro 685 (GSM)"
	default y
	depends on ARCH_PXA_PALM
	select IWMMXT
	select MACH_PALM27X
	select PALM_TREO
	select PXA27x
	help
	  Say Y here if you intend to run this kernel on Palm Centro 685 (GSM)
	  smartphone.

config MACH_TREO680
	bool "Palm Treo 680"
	default y
	depends on ARCH_PXA_PALM
	select IWMMXT
	select MACH_PALM27X
	select PALM_TREO
	select PXA27x
	help
	  Say Y here if you intend to run this kernel on Palm Treo 680
	  smartphone.

config MACH_RAUMFELD_RC
	bool "Raumfeld Controller"
	select CPU_PXA300
	select HAVE_PWM
	select POWER_SUPPLY
	select PXA3xx

config MACH_RAUMFELD_CONNECTOR
	bool "Raumfeld Connector"
	select CPU_PXA300
	select POWER_SUPPLY
	select PXA3xx

config MACH_RAUMFELD_SPEAKER
	bool "Raumfeld Speaker"
	select CPU_PXA300
	select POWER_SUPPLY
	select PXA3xx

config PXA_SHARPSL
	bool "SHARP Zaurus SL-5600, SL-C7xx and SL-Cxx00 Models"
	select SHARP_PARAM
	select SHARP_SCOOP
	help
	  Say Y here if you intend to run this kernel on a
	  Sharp Zaurus SL-5600 (Poodle), SL-C700 (Corgi),
	  SL-C750 (Shepherd), SL-C760 (Husky), SL-C1000 (Akita),
	  SL-C3000 (Spitz), SL-C3100 (Borzoi) or SL-C6000x (Tosa)
	  handheld computer.

config PXA_SHARPSL_DETECT_MACH_ID
	bool "Detect machine ID at run-time in the decompressor"
	depends on PXA_SHARPSL
	help
	  Say Y here if you want the zImage decompressor to detect
	  the Zaurus machine ID at run-time. For latest kexec-based
	  boot loader, this is not necessary.

config MACH_POODLE
	bool "Enable Sharp SL-5600 (Poodle) Support"
	depends on PXA_SHARPSL
	select PXA25x
	select SHARP_LOCOMO

config MACH_CORGI
	bool "Enable Sharp SL-C700 (Corgi) Support"
	depends on PXA_SHARPSL
	select PXA25x
	select PXA_SHARP_C7xx

config MACH_SHEPHERD
	bool "Enable Sharp SL-C750 (Shepherd) Support"
	depends on PXA_SHARPSL
	select PXA25x
	select PXA_SHARP_C7xx

config MACH_HUSKY
	bool "Enable Sharp SL-C760 (Husky) Support"
	depends on PXA_SHARPSL
	select PXA25x
	select PXA_SHARP_C7xx

config MACH_AKITA
	bool "Enable Sharp SL-1000 (Akita) Support"
	depends on PXA_SHARPSL
	select I2C
	select I2C_PXA
	select MACH_SPITZ
	select PXA27x
	select PXA_SHARP_Cxx00

config MACH_SPITZ
	bool "Enable Sharp Zaurus SL-3000 (Spitz) Support"
	depends on PXA_SHARPSL
	select PXA27x
	select PXA_SHARP_Cxx00

config MACH_BORZOI
	bool "Enable Sharp Zaurus SL-3100 (Borzoi) Support"
	depends on PXA_SHARPSL
	select PXA27x
	select PXA_SHARP_Cxx00

config MACH_TOSA
	bool "Enable Sharp SL-6000x (Tosa) Support"
	depends on PXA_SHARPSL
	select PXA25x

config TOSA_BT
	tristate "Control the state of built-in bluetooth chip on Sharp SL-6000"
	depends on MACH_TOSA
	select RFKILL
	help
	  This is a simple driver that is able to control
	  the state of built in bluetooth chip on tosa.

config TOSA_USE_EXT_KEYCODES
	bool "Tosa keyboard: use extended keycodes"
	depends on MACH_TOSA
	default n
	help
	  Say Y here to enable the tosa keyboard driver to generate extended
	  (>= 127) keycodes. Be aware, that they can't be correctly interpreted
	  by either console keyboard driver or by Kdrive keybd driver.

	  Say Y only if you know, what you are doing!

config MACH_ICONTROL
	bool "TMT iControl/SafeTCam based on the MXM-8x10 CoM"
	select CPU_PXA320
	select PXA3xx

config ARCH_PXA_ESERIES
	bool "PXA based Toshiba e-series PDAs"
	select FB_W100
	select PXA25x

config MACH_E330
	bool "Toshiba e330"
	default y
	depends on ARCH_PXA_ESERIES
	help
	  Say Y here if you intend to run this kernel on a Toshiba
	  e330 family PDA.

config MACH_E350
	bool "Toshiba e350"
	default y
	depends on ARCH_PXA_ESERIES
	help
	  Say Y here if you intend to run this kernel on a Toshiba
	  e350 family PDA.

config MACH_E740
	bool "Toshiba e740"
	default y
	depends on ARCH_PXA_ESERIES
	help
	  Say Y here if you intend to run this kernel on a Toshiba
	  e740 family PDA.

config MACH_E750
	bool "Toshiba e750"
	default y
	depends on ARCH_PXA_ESERIES
	help
	  Say Y here if you intend to run this kernel on a Toshiba
	  e750 family PDA.

config MACH_E400
	bool "Toshiba e400"
	default y
	depends on ARCH_PXA_ESERIES
	help
	  Say Y here if you intend to run this kernel on a Toshiba
	  e400 family PDA.

config MACH_E800
	bool "Toshiba e800"
	default y
	depends on ARCH_PXA_ESERIES
	help
	  Say Y here if you intend to run this kernel on a Toshiba
	  e800 family PDA.

config MACH_ZIPIT2
	bool "Zipit Z2 Handheld"
	select HAVE_PWM
	select PXA27x
endif
endmenu

config PXA25x
	bool
	select CPU_XSCALE
	help
	  Select code specific to PXA21x/25x/26x variants

config PXA27x
	bool
	select CPU_XSCALE
	help
	  Select code specific to PXA27x variants

config CPU_PXA26x
	bool
	select PXA25x
	help
	  Select code specific to PXA26x (codename Dalhart)

config PXA3xx
	bool
	select CPU_XSC3
	help
	  Select code specific to PXA3xx variants

config CPU_PXA300
	bool
	select PXA3xx
	help
	  PXA300 (codename Monahans-L)

config CPU_PXA310
	bool
	select CPU_PXA300
	select PXA310_ULPI if USB_ULPI
	help
	  PXA310 (codename Monahans-LV)

config CPU_PXA320
	bool
	select PXA3xx
	help
	  PXA320 (codename Monahans-P)

config CPU_PXA930
	bool
	select PXA3xx
	help
	  PXA930 (codename Tavor-P)

config CPU_PXA935
	bool
	select CPU_PXA930
	help
	  PXA935 (codename Tavor-P65)

config PXA95x
	bool
	select CPU_PJ4
	help
	  Select code specific to PXA95x variants

config CPU_PXA955
	bool
	select PXA95x
	help
	  PXA950 (codename MG1)

config PXA_SHARP_C7xx
	bool
	select SHARPSL_PM
	help
	  Enable support for all Sharp C7xx models

config PXA_SHARP_Cxx00
	bool
	select SHARPSL_PM
	help
	  Enable common support for Sharp Cxx00 models

config SHARPSL_PM
	bool
	select APM_EMULATION
	select SHARPSL_PM_MAX1111

config SHARPSL_PM_MAX1111
	bool
	select HWMON
	select SENSORS_MAX1111
	select SPI
	select SPI_MASTER

config PXA_HAVE_ISA_IRQS
	bool

config PXA310_ULPI
	bool

endif<|MERGE_RESOLUTION|>--- conflicted
+++ resolved
@@ -27,17 +27,10 @@
 
 config MACH_PXA3XX_DT
 	bool "Support PXA3xx platforms from device tree"
-<<<<<<< HEAD
-	select PXA3xx
-	select CPU_PXA300
+	select CPU_PXA300
+	select HAVE_PWM
 	select POWER_SUPPLY
-	select HAVE_PWM
-=======
-	select CPU_PXA300
-	select HAVE_PWM
-	select POWER_SUPPLY
-	select PXA3xx
->>>>>>> ddffeb8c
+	select PXA3xx
 	select USE_OF
 	help
 	  Include support for Marvell PXA3xx based platforms using
