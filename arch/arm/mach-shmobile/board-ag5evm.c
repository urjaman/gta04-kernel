--- conflicted
+++ resolved
@@ -38,10 +38,7 @@
 #include <linux/mmc/sh_mobile_sdhi.h>
 #include <linux/mfd/tmio.h>
 #include <linux/sh_clk.h>
-<<<<<<< HEAD
-=======
 #include <linux/videodev2.h>
->>>>>>> e816b57a
 #include <video/sh_mobile_lcdc.h>
 #include <video/sh_mipi_dsi.h>
 #include <sound/sh_fsi.h>
@@ -255,16 +252,6 @@
 		.interface_type = RGB24,
 		.clock_divider = 1,
 		.flags = LCDC_FLAGS_DWPOL,
-<<<<<<< HEAD
-		.lcd_size_cfg.width = 44,
-		.lcd_size_cfg.height = 79,
-		.fourcc = V4L2_PIX_FMT_RGB565,
-		.lcd_cfg = lcdc0_modes,
-		.num_cfg = ARRAY_SIZE(lcdc0_modes),
-		.board_cfg = {
-			.display_on = lcd_on,
-			.display_off = lcd_off,
-=======
 		.fourcc = V4L2_PIX_FMT_RGB565,
 		.lcd_modes = lcdc0_modes,
 		.num_modes = ARRAY_SIZE(lcdc0_modes),
@@ -273,7 +260,6 @@
 			.height = 79,
 			.display_on = lcd_backlight_on,
 			.display_off = lcd_backlight_reset,
->>>>>>> e816b57a
 		},
 	}
 };
@@ -490,30 +476,6 @@
 	&sdhi1_device,
 };
 
-<<<<<<< HEAD
-static struct map_desc ag5evm_io_desc[] __initdata = {
-	/* create a 1:1 entity map for 0xe6xxxxxx
-	 * used by CPGA, INTC and PFC.
-	 */
-	{
-		.virtual	= 0xe6000000,
-		.pfn		= __phys_to_pfn(0xe6000000),
-		.length		= 256 << 20,
-		.type		= MT_DEVICE_NONSHARED
-	},
-};
-
-static void __init ag5evm_map_io(void)
-{
-	iotable_init(ag5evm_io_desc, ARRAY_SIZE(ag5evm_io_desc));
-
-	/* setup early devices and console here as well */
-	sh73a0_add_early_devices();
-	shmobile_setup_console();
-}
-
-=======
->>>>>>> e816b57a
 static void __init ag5evm_init(void)
 {
 	sh73a0_pinmux_init();
