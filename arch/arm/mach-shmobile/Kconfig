--- conflicted
+++ resolved
@@ -20,30 +20,6 @@
 	select RENESAS_IRQC
 	select SYS_SUPPORTS_SH_CMT
 	select PCI_DOMAINS if PCI
-
-config ARCH_RMOBILE
-	bool
-	select PM_RMOBILE if PM && !ARCH_SHMOBILE_MULTI
-	select SYS_SUPPORTS_SH_CMT
-	select SYS_SUPPORTS_SH_TMU
-
-config PM_RCAR
-	bool
-
-config PM_RMOBILE
-	bool
-
-config ARCH_RCAR_GEN1
-	bool
-	select PM_RCAR if PM || SMP
-	select RENESAS_INTC_IRQPIN
-	select SYS_SUPPORTS_SH_TMU
-
-config ARCH_RCAR_GEN2
-	bool
-	select PM_RCAR if PM || SMP
-	select RENESAS_IRQC
-	select SYS_SUPPORTS_SH_CMT
 
 config ARCH_RMOBILE
 	bool
@@ -91,19 +67,10 @@
 config ARCH_R8A7791
 	bool "R-Car M2-W (R8A77910)"
 	select ARCH_RCAR_GEN2
-<<<<<<< HEAD
 
 config ARCH_R8A7794
 	bool "R-Car E2 (R8A77940)"
 	select ARCH_RCAR_GEN2
-
-comment "Renesas ARM SoCs Board Type"
-=======
-
-config ARCH_R8A7794
-	bool "R-Car E2 (R8A77940)"
-	select ARCH_RCAR_GEN2
->>>>>>> e529fea9
 
 comment "Renesas ARM SoCs Board Type"
 
@@ -174,17 +141,6 @@
 	select MIGHT_HAVE_PCI
 	select ARCH_DMA_ADDR_T_64BIT if ARM_LPAE
 
-<<<<<<< HEAD
-config ARCH_R8A7791
-	bool "R-Car M2-W (R8A77910)"
-	select ARCH_RCAR_GEN2
-	select ARCH_WANT_OPTIONAL_GPIOLIB
-	select ARM_GIC
-	select MIGHT_HAVE_PCI
-	select ARCH_DMA_ADDR_T_64BIT if ARM_LPAE
-
-=======
->>>>>>> e529fea9
 comment "Renesas ARM SoCs Board Type"
 
 config MACH_APE6EVM
