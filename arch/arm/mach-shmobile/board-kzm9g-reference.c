--- conflicted
+++ resolved
@@ -57,9 +57,6 @@
 	.init_early	= shmobile_init_delay,
 	.init_machine	= kzm_init,
 	.init_late	= shmobile_init_late,
-<<<<<<< HEAD
-=======
 	.restart	= kzm9g_restart,
->>>>>>> e529fea9
 	.dt_compat	= kzm9g_boards_compat_dt,
 MACHINE_END