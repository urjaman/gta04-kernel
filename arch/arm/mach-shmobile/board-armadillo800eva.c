--- conflicted
+++ resolved
@@ -892,21 +892,21 @@
 };
 
 /* FSI-WM8978 */
+static struct asoc_simple_dai_init_info fsi_wm8978_init_info = {
+	.fmt		= SND_SOC_DAIFMT_I2S,
+	.codec_daifmt	= SND_SOC_DAIFMT_CBM_CFM | SND_SOC_DAIFMT_NB_NF,
+	.cpu_daifmt	= SND_SOC_DAIFMT_CBS_CFS,
+	.sysclk		= 12288000,
+};
+
 static struct asoc_simple_card_info fsi_wm8978_info = {
 	.name		= "wm8978",
 	.card		= "FSI2A-WM8978",
+	.cpu_dai	= "fsia-dai",
 	.codec		= "wm8978.0-001a",
 	.platform	= "sh_fsi2",
-	.daifmt		= SND_SOC_DAIFMT_I2S,
-	.cpu_dai = {
-		.name	= "fsia-dai",
-		.fmt	= SND_SOC_DAIFMT_CBS_CFS | SND_SOC_DAIFMT_IB_NF,
-	},
-	.codec_dai = {
-		.name	= "wm8978-hifi",
-		.fmt	= SND_SOC_DAIFMT_CBM_CFM | SND_SOC_DAIFMT_NB_NF,
-		.sysclk	= 12288000,
-	},
+	.codec_dai	= "wm8978-hifi",
+	.init		= &fsi_wm8978_init_info,
 };
 
 static struct platform_device fsi_wm8978_device = {
@@ -918,18 +918,18 @@
 };
 
 /* FSI-HDMI */
+static struct asoc_simple_dai_init_info fsi2_hdmi_init_info = {
+	.cpu_daifmt	= SND_SOC_DAIFMT_CBM_CFM,
+};
+
 static struct asoc_simple_card_info fsi2_hdmi_info = {
 	.name		= "HDMI",
 	.card		= "FSI2B-HDMI",
+	.cpu_dai	= "fsib-dai",
 	.codec		= "sh-mobile-hdmi",
 	.platform	= "sh_fsi2",
-	.cpu_dai = {
-		.name	= "fsib-dai",
-		.fmt	= SND_SOC_DAIFMT_CBM_CFM,
-	},
-	.codec_dai = {
-		.name = "sh_mobile_hdmi-hifi",
-	},
+	.codec_dai	= "sh_mobile_hdmi-hifi",
+	.init		= &fsi2_hdmi_init_info,
 };
 
 static struct platform_device fsi_hdmi_device = {
@@ -1140,15 +1140,6 @@
 	gpio_request(GPIO_FN_SDHI0_D3, NULL);
 	gpio_request(GPIO_FN_SDHI0_WP, NULL);
 
-<<<<<<< HEAD
-	gpio_request_one(GPIO_PORT17, GPIOF_OUT_INIT_LOW, NULL);  /* SDHI0_18/33_B */
-	gpio_request_one(GPIO_PORT74, GPIOF_OUT_INIT_HIGH, NULL); /* SDHI0_PON */
-	gpio_request_one(GPIO_PORT75, GPIOF_OUT_INIT_HIGH, NULL); /* SDSLOT1_PON */
-
-	/* we can use GPIO_FN_IRQ31_PORT167 here for SDHI0 CD irq */
-
-=======
->>>>>>> 668b05bb
 	/*
 	 * MMCIF
 	 *
