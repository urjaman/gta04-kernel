--- conflicted
+++ resolved
@@ -130,12 +130,9 @@
 	case MXC_CPU_IMX6Q:
 		soc_id = "i.MX6Q";
 		break;
-<<<<<<< HEAD
-=======
 	case MXC_CPU_IMX6UL:
 		soc_id = "i.MX6UL";
 		break;
->>>>>>> 9fe8ecca
 	case MXC_CPU_IMX7D:
 		soc_id = "i.MX7D";
 		break;
