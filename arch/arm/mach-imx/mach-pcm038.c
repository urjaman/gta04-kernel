--- conflicted
+++ resolved
@@ -283,9 +283,6 @@
 	}
 };
 
-<<<<<<< HEAD
-static const struct mxc_usbh_platform_data usbh2_pdata __initconst = {
-=======
 static int pcm038_usbh2_init(struct platform_device *pdev)
 {
 	return mx27_initialize_usb_hw(pdev->id, MXC_EHCI_POWER_PINS_ENABLED |
@@ -294,7 +291,6 @@
 
 static const struct mxc_usbh_platform_data usbh2_pdata __initconst = {
 	.init	= pcm038_usbh2_init,
->>>>>>> 105e53f8
 	.portsc	= MXC_EHCI_MODE_ULPI,
 };
 
