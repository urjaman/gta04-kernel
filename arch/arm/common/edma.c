--- conflicted
+++ resolved
@@ -567,7 +567,6 @@
 static int prepare_unused_channel_list(struct device *dev, void *data)
 {
 	struct platform_device *pdev = to_platform_device(dev);
-<<<<<<< HEAD
 	int i, count, ctlr;
 	struct of_phandle_args  dma_spec;
 
@@ -589,31 +588,12 @@
 			clear_bit(EDMA_CHAN_SLOT(dma_spec.args[0]),
 				  edma_cc[0]->edma_unused);
 			of_node_put(dma_spec.np);
-=======
-	int i = 0, ctlr;
-	u32 dma_chan;
-	const __be32 *dma_chan_p;
-	struct property *prop;
-
-	if (dev->of_node) {
-		of_property_for_each_u32(dev->of_node, "dmas", prop,
-					 dma_chan_p, dma_chan) {
-			if (i++ & 1) {
-				ctlr = EDMA_CTLR(dma_chan);
-				clear_bit(EDMA_CHAN_SLOT(dma_chan),
-					  edma_cc[ctlr]->edma_unused);
-			}
->>>>>>> 86617f77
 		}
 		return 0;
 	}
 
 	/* For non-OF case */
-<<<<<<< HEAD
 	for (i = 0; i < pdev->num_resources; i++) {
-=======
-	for (; i < pdev->num_resources; i++) {
->>>>>>> 86617f77
 		if ((pdev->resource[i].flags & IORESOURCE_DMA) &&
 				(int)pdev->resource[i].start >= 0) {
 			ctlr = EDMA_CTLR(pdev->resource[i].start);
@@ -1814,8 +1794,6 @@
 	return 0;
 }
 
-<<<<<<< HEAD
-=======
 static int edma_pm_suspend(struct device *dev)
 {
 	int j, r;
@@ -1899,12 +1877,6 @@
 	.resume_early = edma_pm_resume,
 };
 
-static const struct of_device_id edma_of_ids[] = {
-	{ .compatible = "ti,edma3", },
-	{}
-};
-
->>>>>>> 86617f77
 static struct platform_driver edma_driver = {
 	.driver = {
 		.name	= "edma",
