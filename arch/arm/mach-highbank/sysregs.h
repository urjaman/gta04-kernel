/*
 * Copyright 2011 Calxeda, Inc.
 *
 * This program is free software; you can redistribute it and/or modify it
 * under the terms and conditions of the GNU General Public License,
 * version 2, as published by the Free Software Foundation.
 *
 * This program is distributed in the hope it will be useful, but WITHOUT
 * ANY WARRANTY; without even the implied warranty of MERCHANTABILITY or
 * FITNESS FOR A PARTICULAR PURPOSE.  See the GNU General Public License for
 * more details.
 *
 * You should have received a copy of the GNU General Public License along with
 * this program.  If not, see <http://www.gnu.org/licenses/>.
 */
#ifndef _MACH_HIGHBANK__SYSREGS_H_
#define _MACH_HIGHBANK__SYSREGS_H_

#include <linux/io.h>
#include <linux/smp.h>
#include <asm/smp_plat.h>
#include <asm/smp_scu.h>
#include "core.h"

extern void __iomem *sregs_base;

#define HB_SREG_A9_PWR_REQ		0xf00
#define HB_SREG_A9_BOOT_STAT		0xf04
#define HB_SREG_A9_BOOT_DATA		0xf08

#define HB_PWR_SUSPEND			0
#define HB_PWR_SOFT_RESET		1
#define HB_PWR_HARD_RESET		2
#define HB_PWR_SHUTDOWN			3

#define SREG_CPU_PWR_CTRL(c)		(0x200 + ((c) * 4))

static inline void highbank_set_core_pwr(void)
{
<<<<<<< HEAD
	int cpu = cpu_logical_map(smp_processor_id());
=======
	int cpu = MPIDR_AFFINITY_LEVEL(cpu_logical_map(smp_processor_id()), 0);
>>>>>>> 19f949f5
	if (scu_base_addr)
		scu_power_mode(scu_base_addr, SCU_PM_POWEROFF);
	else
		writel_relaxed(1, sregs_base + SREG_CPU_PWR_CTRL(cpu));
}

static inline void highbank_clear_core_pwr(void)
{
<<<<<<< HEAD
	int cpu = cpu_logical_map(smp_processor_id());
=======
	int cpu = MPIDR_AFFINITY_LEVEL(cpu_logical_map(smp_processor_id()), 0);
>>>>>>> 19f949f5
	if (scu_base_addr)
		scu_power_mode(scu_base_addr, SCU_PM_NORMAL);
	else
		writel_relaxed(0, sregs_base + SREG_CPU_PWR_CTRL(cpu));
}

static inline void highbank_set_pwr_suspend(void)
{
	writel(HB_PWR_SUSPEND, sregs_base + HB_SREG_A9_PWR_REQ);
	highbank_set_core_pwr();
}

static inline void highbank_set_pwr_shutdown(void)
{
	writel(HB_PWR_SHUTDOWN, sregs_base + HB_SREG_A9_PWR_REQ);
	highbank_set_core_pwr();
}

static inline void highbank_set_pwr_soft_reset(void)
{
	writel(HB_PWR_SOFT_RESET, sregs_base + HB_SREG_A9_PWR_REQ);
	highbank_set_core_pwr();
}

static inline void highbank_set_pwr_hard_reset(void)
{
	writel(HB_PWR_HARD_RESET, sregs_base + HB_SREG_A9_PWR_REQ);
	highbank_set_core_pwr();
}

static inline void highbank_clear_pwr_request(void)
{
	writel(~0UL, sregs_base + HB_SREG_A9_PWR_REQ);
	highbank_clear_core_pwr();
}

#endif<|MERGE_RESOLUTION|>--- conflicted
+++ resolved
@@ -37,11 +37,7 @@
 
 static inline void highbank_set_core_pwr(void)
 {
-<<<<<<< HEAD
-	int cpu = cpu_logical_map(smp_processor_id());
-=======
 	int cpu = MPIDR_AFFINITY_LEVEL(cpu_logical_map(smp_processor_id()), 0);
->>>>>>> 19f949f5
 	if (scu_base_addr)
 		scu_power_mode(scu_base_addr, SCU_PM_POWEROFF);
 	else
@@ -50,11 +46,7 @@
 
 static inline void highbank_clear_core_pwr(void)
 {
-<<<<<<< HEAD
-	int cpu = cpu_logical_map(smp_processor_id());
-=======
 	int cpu = MPIDR_AFFINITY_LEVEL(cpu_logical_map(smp_processor_id()), 0);
->>>>>>> 19f949f5
 	if (scu_base_addr)
 		scu_power_mode(scu_base_addr, SCU_PM_NORMAL);
 	else
