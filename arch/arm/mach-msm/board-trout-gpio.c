/*
 * linux/arch/arm/mach-msm/gpio.c
 *
 * Copyright (C) 2005 HP Labs
 * Copyright (C) 2008 Google, Inc.
 * Copyright (C) 2009 Pavel Machek <pavel@ucw.cz>
 *
 * This program is free software; you can redistribute it and/or modify
 * it under the terms of the GNU General Public License as published by
 * the Free Software Foundation; either version 2 of the License, or
 * (at your option) any later version.
 */

#include <linux/kernel.h>
#include <linux/module.h>
#include <linux/io.h>
#include <linux/irq.h>
#include <linux/interrupt.h>
#include <linux/gpio.h>

#include "board-trout.h"

static uint8_t trout_int_mask[2] = {
	[0] = 0xff, /* mask all interrupts */
	[1] = 0xff,
};
static uint8_t trout_sleep_int_mask[] = {
	[0] = 0xff,
	[1] = 0xff,
};

struct msm_gpio_chip {
	struct gpio_chip	chip;
	void __iomem		*reg;	/* Base of register bank */
	u8			shadow;
};

#define to_msm_gpio_chip(c) container_of(c, struct msm_gpio_chip, chip)

static int msm_gpiolib_get(struct gpio_chip *chip, unsigned offset)
{
	struct msm_gpio_chip *msm_gpio = to_msm_gpio_chip(chip);
	unsigned mask = 1 << offset;

	return !!(readb(msm_gpio->reg) & mask);
}

static void msm_gpiolib_set(struct gpio_chip *chip, unsigned offset, int val)
{
	struct msm_gpio_chip *msm_gpio = to_msm_gpio_chip(chip);
	unsigned mask = 1 << offset;

	if (val)
		msm_gpio->shadow |= mask;
	else
		msm_gpio->shadow &= ~mask;

	writeb(msm_gpio->shadow, msm_gpio->reg);
}

static int msm_gpiolib_direction_input(struct gpio_chip *chip,
					unsigned offset)
{
	msm_gpiolib_set(chip, offset, 0);
	return 0;
}

static int msm_gpiolib_direction_output(struct gpio_chip *chip,
					 unsigned offset, int val)
{
	msm_gpiolib_set(chip, offset, val);
	return 0;
}

static int trout_gpio_to_irq(struct gpio_chip *chip, unsigned offset)
{
<<<<<<< HEAD
	struct msm_gpio_chip *msm_gpio = to_msm_gpio_chip(chip);

=======
>>>>>>> 105e53f8
	return TROUT_GPIO_TO_INT(offset + chip->base);
}

#define TROUT_GPIO_BANK(name, reg_num, base_gpio, shadow_val)		\
	{								\
		.chip = {						\
			.label		  = name,			\
			.direction_input  = msm_gpiolib_direction_input,\
			.direction_output = msm_gpiolib_direction_output, \
			.get		  = msm_gpiolib_get,		\
			.set		  = msm_gpiolib_set,		\
			.to_irq		  = trout_gpio_to_irq,		\
			.base		  = base_gpio,			\
			.ngpio		  = 8,				\
		},							\
		.reg = (void *) reg_num + TROUT_CPLD_BASE,		\
		.shadow = shadow_val,					\
	}

static struct msm_gpio_chip msm_gpio_banks[] = {
#if defined(CONFIG_MSM_DEBUG_UART1)
	/* H2W pins <-> UART1 */
	TROUT_GPIO_BANK("MISC2", 0x00,   TROUT_GPIO_MISC2_BASE, 0x40),
#else
	/* H2W pins <-> UART3, Bluetooth <-> UART1 */
	TROUT_GPIO_BANK("MISC2", 0x00,   TROUT_GPIO_MISC2_BASE, 0x80),
#endif
	/* I2C pull */
	TROUT_GPIO_BANK("MISC3", 0x02,   TROUT_GPIO_MISC3_BASE, 0x04),
	TROUT_GPIO_BANK("MISC4", 0x04,   TROUT_GPIO_MISC4_BASE, 0),
	/* mmdi 32k en */
	TROUT_GPIO_BANK("MISC5", 0x06,   TROUT_GPIO_MISC5_BASE, 0x04),
	TROUT_GPIO_BANK("INT2", 0x08,    TROUT_GPIO_INT2_BASE,  0),
	TROUT_GPIO_BANK("MISC1", 0x0a,   TROUT_GPIO_MISC1_BASE, 0),
	TROUT_GPIO_BANK("VIRTUAL", 0x12, TROUT_GPIO_VIRTUAL_BASE, 0),
};

static void trout_gpio_irq_ack(struct irq_data *d)
{
	int bank = TROUT_INT_TO_BANK(d->irq);
	uint8_t mask = TROUT_INT_TO_MASK(d->irq);
	int reg = TROUT_BANK_TO_STAT_REG(bank);
	/*printk(KERN_INFO "trout_gpio_irq_ack irq %d\n", d->irq);*/
	writeb(mask, TROUT_CPLD_BASE + reg);
}

static void trout_gpio_irq_mask(struct irq_data *d)
{
	unsigned long flags;
	uint8_t reg_val;
	int bank = TROUT_INT_TO_BANK(d->irq);
	uint8_t mask = TROUT_INT_TO_MASK(d->irq);
	int reg = TROUT_BANK_TO_MASK_REG(bank);

	local_irq_save(flags);
	reg_val = trout_int_mask[bank] |= mask;
	/*printk(KERN_INFO "trout_gpio_irq_mask irq %d => %d:%02x\n",
	       d->irq, bank, reg_val);*/
	writeb(reg_val, TROUT_CPLD_BASE + reg);
	local_irq_restore(flags);
}

static void trout_gpio_irq_unmask(struct irq_data *d)
{
	unsigned long flags;
	uint8_t reg_val;
	int bank = TROUT_INT_TO_BANK(d->irq);
	uint8_t mask = TROUT_INT_TO_MASK(d->irq);
	int reg = TROUT_BANK_TO_MASK_REG(bank);

	local_irq_save(flags);
	reg_val = trout_int_mask[bank] &= ~mask;
	/*printk(KERN_INFO "trout_gpio_irq_unmask irq %d => %d:%02x\n",
	       d->irq, bank, reg_val);*/
	writeb(reg_val, TROUT_CPLD_BASE + reg);
	local_irq_restore(flags);
}

int trout_gpio_irq_set_wake(struct irq_data *d, unsigned int on)
{
	unsigned long flags;
	int bank = TROUT_INT_TO_BANK(d->irq);
	uint8_t mask = TROUT_INT_TO_MASK(d->irq);

	local_irq_save(flags);
	if(on)
		trout_sleep_int_mask[bank] &= ~mask;
	else
		trout_sleep_int_mask[bank] |= mask;
	local_irq_restore(flags);
	return 0;
}

static void trout_gpio_irq_handler(unsigned int irq, struct irq_desc *desc)
{
	int j, m;
	unsigned v;
	int bank;
	int stat_reg;
	int int_base = TROUT_INT_START;
	uint8_t int_mask;

	for (bank = 0; bank < 2; bank++) {
		stat_reg = TROUT_BANK_TO_STAT_REG(bank);
		v = readb(TROUT_CPLD_BASE + stat_reg);
		int_mask = trout_int_mask[bank];
		if (v & int_mask) {
			writeb(v & int_mask, TROUT_CPLD_BASE + stat_reg);
			printk(KERN_ERR "trout_gpio_irq_handler: got masked "
			       "interrupt: %d:%02x\n", bank, v & int_mask);
		}
		v &= ~int_mask;
		while (v) {
			m = v & -v;
			j = fls(m) - 1;
			/*printk(KERN_INFO "msm_gpio_irq_handler %d:%02x %02x b"
			       "it %d irq %d\n", bank, v, m, j, int_base + j);*/
			v &= ~m;
			generic_handle_irq(int_base + j);
		}
		int_base += TROUT_INT_BANK0_COUNT;
	}
	desc->irq_data.chip->irq_ack(&desc->irq_data);
}

static struct irq_chip trout_gpio_irq_chip = {
	.name          = "troutgpio",
	.irq_ack       = trout_gpio_irq_ack,
	.irq_mask      = trout_gpio_irq_mask,
	.irq_unmask    = trout_gpio_irq_unmask,
	.irq_set_wake  = trout_gpio_irq_set_wake,
};

/*
 * Called from the processor-specific init to enable GPIO pin support.
 */
int __init trout_init_gpio(void)
{
	int i;
	for(i = TROUT_INT_START; i <= TROUT_INT_END; i++) {
		irq_set_chip_and_handler(i, &trout_gpio_irq_chip,
					 handle_edge_irq);
		set_irq_flags(i, IRQF_VALID);
	}

	for (i = 0; i < ARRAY_SIZE(msm_gpio_banks); i++)
		gpiochip_add(&msm_gpio_banks[i].chip);

	irq_set_irq_type(MSM_GPIO_TO_INT(17), IRQF_TRIGGER_HIGH);
	irq_set_chained_handler(MSM_GPIO_TO_INT(17), trout_gpio_irq_handler);
	irq_set_irq_wake(MSM_GPIO_TO_INT(17), 1);

	return 0;
}

postcore_initcall(trout_init_gpio);
<|MERGE_RESOLUTION|>--- conflicted
+++ resolved
@@ -74,11 +74,6 @@
 
 static int trout_gpio_to_irq(struct gpio_chip *chip, unsigned offset)
 {
-<<<<<<< HEAD
-	struct msm_gpio_chip *msm_gpio = to_msm_gpio_chip(chip);
-
-=======
->>>>>>> 105e53f8
 	return TROUT_GPIO_TO_INT(offset + chip->base);
 }
 
