--- conflicted
+++ resolved
@@ -23,10 +23,7 @@
 #include <linux/io.h>
 #include <linux/smsc911x.h>
 #include <linux/usb/msm_hsusb.h>
-<<<<<<< HEAD
-=======
 #include <linux/clkdev.h>
->>>>>>> 105e53f8
 
 #include <asm/mach-types.h>
 #include <asm/mach/arch.h>
@@ -57,8 +54,6 @@
 	.otg_control		= OTG_PHY_CONTROL,
 };
 
-<<<<<<< HEAD
-=======
 struct msm_gpiomux_config msm_gpiomux_configs[GPIOMUX_NGPIOS] = {
 #ifdef CONFIG_SERIAL_MSM_CONSOLE
 	[49] = { /* UART2 RFR */
@@ -80,7 +75,6 @@
 #endif
 };
 
->>>>>>> 105e53f8
 static struct platform_device *devices[] __initdata = {
 #if defined(CONFIG_SERIAL_MSM) || defined(CONFIG_MSM_SERIAL_DEBUGGER)
         &msm_device_uart2,
