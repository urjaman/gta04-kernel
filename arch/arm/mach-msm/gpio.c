--- conflicted
+++ resolved
@@ -293,17 +293,10 @@
 	val = readl(msm_chip->regs.int_edge);
 	if (flow_type & IRQ_TYPE_EDGE_BOTH) {
 		writel(val | mask, msm_chip->regs.int_edge);
-<<<<<<< HEAD
-		irq_desc[d->irq].handle_irq = handle_edge_irq;
-	} else {
-		writel(val & ~mask, msm_chip->regs.int_edge);
-		irq_desc[d->irq].handle_irq = handle_level_irq;
-=======
 		__irq_set_handler_locked(d->irq, handle_edge_irq);
 	} else {
 		writel(val & ~mask, msm_chip->regs.int_edge);
 		__irq_set_handler_locked(d->irq, handle_level_irq);
->>>>>>> 105e53f8
 	}
 	if ((flow_type & IRQ_TYPE_EDGE_BOTH) == IRQ_TYPE_EDGE_BOTH) {
 		msm_chip->both_edge_detect |= mask;
