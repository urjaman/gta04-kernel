/*
 *  linux/arch/arm/kernel/smp.c
 *
 *  Copyright (C) 2002 ARM Limited, All Rights Reserved.
 *
 * This program is free software; you can redistribute it and/or modify
 * it under the terms of the GNU General Public License version 2 as
 * published by the Free Software Foundation.
 */
#include <linux/module.h>
#include <linux/delay.h>
#include <linux/init.h>
#include <linux/spinlock.h>
#include <linux/sched.h>
#include <linux/interrupt.h>
#include <linux/cache.h>
#include <linux/profile.h>
#include <linux/errno.h>
#include <linux/ftrace.h>
#include <linux/mm.h>
#include <linux/err.h>
#include <linux/cpu.h>
#include <linux/smp.h>
#include <linux/seq_file.h>
#include <linux/irq.h>
#include <linux/percpu.h>
#include <linux/clockchips.h>
#include <linux/completion.h>

#include <linux/atomic.h>
#include <asm/cacheflush.h>
#include <asm/cpu.h>
#include <asm/cputype.h>
#include <asm/mmu_context.h>
#include <asm/pgtable.h>
#include <asm/pgalloc.h>
#include <asm/processor.h>
#include <asm/sections.h>
#include <asm/tlbflush.h>
#include <asm/ptrace.h>

/*
 * as from 2.5, kernels no longer have an init_tasks structure
 * so we need some other way of telling a new secondary core
 * where to place its SVC stack
 */
struct secondary_data secondary_data;

enum ipi_msg_type {
	IPI_TIMER = 2,
	IPI_RESCHEDULE,
	IPI_CALL_FUNC,
	IPI_CALL_FUNC_SINGLE,
	IPI_CPU_STOP,
	IPI_CPU_BACKTRACE,
};

int __cpuinit __cpu_up(unsigned int cpu)
{
	struct cpuinfo_arm *ci = &per_cpu(cpu_data, cpu);
	struct task_struct *idle = ci->idle;
	pgd_t *pgd;
	int ret;

	/*
	 * Spawn a new process manually, if not already done.
	 * Grab a pointer to its task struct so we can mess with it
	 */
	if (!idle) {
		idle = fork_idle(cpu);
		if (IS_ERR(idle)) {
			printk(KERN_ERR "CPU%u: fork() failed\n", cpu);
			return PTR_ERR(idle);
		}
		ci->idle = idle;
	} else {
		/*
		 * Since this idle thread is being re-used, call
		 * init_idle() to reinitialize the thread structure.
		 */
		init_idle(idle, cpu);
	}

	/*
	 * Allocate initial page tables to allow the new CPU to
	 * enable the MMU safely.  This essentially means a set
	 * of our "standard" page tables, with the addition of
	 * a 1:1 mapping for the physical address of the kernel.
	 */
	pgd = pgd_alloc(&init_mm);
	if (!pgd)
		return -ENOMEM;

	if (PHYS_OFFSET != PAGE_OFFSET) {
#ifndef CONFIG_HOTPLUG_CPU
		identity_mapping_add(pgd, __pa(__init_begin), __pa(__init_end));
#endif
		identity_mapping_add(pgd, __pa(_stext), __pa(_etext));
		identity_mapping_add(pgd, __pa(_sdata), __pa(_edata));
	}

	/*
	 * We need to tell the secondary core where to find
	 * its stack and the page tables.
	 */
	secondary_data.stack = task_stack_page(idle) + THREAD_START_SP;
	secondary_data.pgdir = virt_to_phys(pgd);
	secondary_data.swapper_pg_dir = virt_to_phys(swapper_pg_dir);
	__cpuc_flush_dcache_area(&secondary_data, sizeof(secondary_data));
	outer_clean_range(__pa(&secondary_data), __pa(&secondary_data + 1));

	/*
	 * Now bring the CPU into our world.
	 */
	ret = boot_secondary(cpu, idle);
	if (ret == 0) {
		unsigned long timeout;

		/*
		 * CPU was successfully started, wait for it
		 * to come online or time out.
		 */
		timeout = jiffies + HZ * 100;
		while (time_before(jiffies, timeout)) {
			if (cpu_online(cpu))
				break;

			udelay(10);
			barrier();
		}

		if (!cpu_online(cpu)) {
			pr_crit("CPU%u: failed to come online\n", cpu);
			ret = -EIO;
		}
	} else {
		pr_err("CPU%u: failed to boot: %d\n", cpu, ret);
	}

	secondary_data.stack = NULL;
	secondary_data.pgdir = 0;

	if (PHYS_OFFSET != PAGE_OFFSET) {
#ifndef CONFIG_HOTPLUG_CPU
		identity_mapping_del(pgd, __pa(__init_begin), __pa(__init_end));
#endif
		identity_mapping_del(pgd, __pa(_stext), __pa(_etext));
		identity_mapping_del(pgd, __pa(_sdata), __pa(_edata));
	}

	pgd_free(&init_mm, pgd);

	return ret;
}

#ifdef CONFIG_HOTPLUG_CPU

/*
 * __cpu_disable runs on the processor to be shutdown.
 */
int __cpu_disable(void)
{
	unsigned int cpu = smp_processor_id();
	struct task_struct *p;
	int ret;

	ret = platform_cpu_disable(cpu);
	if (ret)
		return ret;

	/*
	 * Take this CPU offline.  Once we clear this, we can't return,
	 * and we must not schedule until we're ready to give up the cpu.
	 */
	set_cpu_online(cpu, false);

	/*
	 * OK - migrate IRQs away from this CPU
	 */
	migrate_irqs();

	/*
	 * Flush user cache and TLB mappings, and then remove this CPU
	 * from the vm mask set of all processes.
	 */
	flush_cache_all();
	local_flush_tlb_all();

	read_lock(&tasklist_lock);
	for_each_process(p) {
		if (p->mm)
			cpumask_clear_cpu(cpu, mm_cpumask(p->mm));
	}
	read_unlock(&tasklist_lock);

	return 0;
}

static DECLARE_COMPLETION(cpu_died);

/*
 * called on the thread which is asking for a CPU to be shutdown -
 * waits until shutdown has completed, or it is timed out.
 */
void __cpu_die(unsigned int cpu)
{
	if (!wait_for_completion_timeout(&cpu_died, msecs_to_jiffies(5000))) {
		pr_err("CPU%u: cpu didn't die\n", cpu);
		return;
	}
	printk(KERN_NOTICE "CPU%u: shutdown\n", cpu);

	if (!platform_cpu_kill(cpu))
		printk("CPU%u: unable to kill\n", cpu);
}

/*
 * Called from the idle thread for the CPU which has been shutdown.
 *
 * Note that we disable IRQs here, but do not re-enable them
 * before returning to the caller. This is also the behaviour
 * of the other hotplug-cpu capable cores, so presumably coming
 * out of idle fixes this.
 */
void __ref cpu_die(void)
{
	unsigned int cpu = smp_processor_id();

	idle_task_exit();

	local_irq_disable();
	mb();

	/* Tell __cpu_die() that this CPU is now safe to dispose of */
	complete(&cpu_died);

	/*
	 * actual CPU shutdown procedure is at least platform (if not
	 * CPU) specific.
	 */
	platform_cpu_die(cpu);

	/*
	 * Do not return to the idle loop - jump back to the secondary
	 * cpu initialisation.  There's some initialisation which needs
	 * to be repeated to undo the effects of taking the CPU offline.
	 */
	__asm__("mov	sp, %0\n"
	"	mov	fp, #0\n"
	"	b	secondary_start_kernel"
		:
		: "r" (task_stack_page(current) + THREAD_SIZE - 8));
}
#endif /* CONFIG_HOTPLUG_CPU */

/*
 * Called by both boot and secondaries to move global data into
 * per-processor storage.
 */
static void __cpuinit smp_store_cpu_info(unsigned int cpuid)
{
	struct cpuinfo_arm *cpu_info = &per_cpu(cpu_data, cpuid);

	cpu_info->loops_per_jiffy = loops_per_jiffy;
}

static void broadcast_timer_setup(void);

/*
 * This is the secondary CPU boot entry.  We're using this CPUs
 * idle thread stack, but a set of temporary page tables.
 */
asmlinkage void __cpuinit secondary_start_kernel(void)
{
	struct mm_struct *mm = &init_mm;
	unsigned int cpu = smp_processor_id();
	static bool booted;

	printk("CPU%u: Booted secondary processor\n", cpu);

	/*
	 * All kernel threads share the same mm context; grab a
	 * reference and switch to it.
	 */
	atomic_inc(&mm->mm_count);
	current->active_mm = mm;
	cpumask_set_cpu(cpu, mm_cpumask(mm));
	cpu_switch_mm(mm->pgd, mm);
	enter_lazy_tlb(mm, current);
	local_flush_tlb_all();

	cpu_init();
	preempt_disable();
	trace_hardirqs_off();

	/*
	 * Give the platform a chance to do its own initialisation.
	 */
	platform_secondary_init(cpu);

	notify_cpu_starting(cpu);

<<<<<<< HEAD
	if (!booted)
		calibrate_delay();
	booted = true;
=======
	calibrate_delay();
>>>>>>> b3675cca

	smp_store_cpu_info(cpu);

	/*
	 * OK, now it's safe to let the boot CPU continue.  Wait for
	 * the CPU migration code to notice that the CPU is online
	 * before we continue.
	 */
	set_cpu_online(cpu, true);

	/*
<<<<<<< HEAD
	 * Setup the broadcast timer for this CPU.
	 */
	broadcast_timer_setup();

=======
	 * Setup the percpu timer for this CPU.
	 */
	percpu_timer_setup();
>>>>>>> b3675cca

	while (!cpu_active(cpu))
		cpu_relax();

	/*
	 * cpu_active bit is set, so it's safe to enable interrupts
	 * now.
	 */
	local_irq_enable();
	local_fiq_enable();

	/*
	 * OK, it's off to the idle thread for us
	 */
	cpu_idle();
}

void __init smp_cpus_done(unsigned int max_cpus)
{
	int cpu;
	unsigned long bogosum = 0;

	for_each_online_cpu(cpu)
		bogosum += per_cpu(cpu_data, cpu).loops_per_jiffy;

	printk(KERN_INFO "SMP: Total of %d processors activated "
	       "(%lu.%02lu BogoMIPS).\n",
	       num_online_cpus(),
	       bogosum / (500000/HZ),
	       (bogosum / (5000/HZ)) % 100);
}

void __init smp_prepare_boot_cpu(void)
{
	unsigned int cpu = smp_processor_id();

	per_cpu(cpu_data, cpu).idle = current;
}

void __init smp_prepare_cpus(unsigned int max_cpus)
{
	unsigned int ncores = num_possible_cpus();

	smp_store_cpu_info(smp_processor_id());

	/*
	 * are we trying to boot more cores than exist?
	 */
	if (max_cpus > ncores)
		max_cpus = ncores;
	if (ncores > 1 && max_cpus) {
		/*
		 * Enable the broadcast device for the boot CPU, but
		 * only if we have more than one CPU.
		 */
		broadcast_timer_setup();

		/*
		 * Initialise the present map, which describes the set of CPUs
		 * actually populated at the present time. A platform should
		 * re-initialize the map in platform_smp_prepare_cpus() if
		 * present != possible (e.g. physical hotplug).
		 */
		init_cpu_present(&cpu_possible_map);

		/*
		 * Initialise the SCU if there are more than one CPU
		 * and let them know where to start.
		 */
		platform_smp_prepare_cpus(max_cpus);
	}
}

static void (*smp_cross_call)(const struct cpumask *, unsigned int);

void __init set_smp_cross_call(void (*fn)(const struct cpumask *, unsigned int))
{
	smp_cross_call = fn;
}

void arch_send_call_function_ipi_mask(const struct cpumask *mask)
{
	smp_cross_call(mask, IPI_CALL_FUNC);
}

void arch_send_call_function_single_ipi(int cpu)
{
	smp_cross_call(cpumask_of(cpu), IPI_CALL_FUNC_SINGLE);
}

static const char *ipi_types[NR_IPI] = {
#define S(x,s)	[x - IPI_TIMER] = s
	S(IPI_TIMER, "Timer broadcast interrupts"),
	S(IPI_RESCHEDULE, "Rescheduling interrupts"),
	S(IPI_CALL_FUNC, "Function call interrupts"),
	S(IPI_CALL_FUNC_SINGLE, "Single function call interrupts"),
	S(IPI_CPU_STOP, "CPU stop interrupts"),
	S(IPI_CPU_BACKTRACE, "CPU backtrace"),
};

void show_ipi_list(struct seq_file *p, int prec)
{
	unsigned int cpu, i;

	for (i = 0; i < NR_IPI; i++) {
		seq_printf(p, "%*s%u: ", prec - 1, "IPI", i);

		for_each_present_cpu(cpu)
			seq_printf(p, "%10u ",
				   __get_irq_stat(cpu, ipi_irqs[i]));

		seq_printf(p, " %s\n", ipi_types[i]);
	}
}

u64 smp_irq_stat_cpu(unsigned int cpu)
{
	u64 sum = 0;
	int i;

	for (i = 0; i < NR_IPI; i++)
		sum += __get_irq_stat(cpu, ipi_irqs[i]);

	return sum;
}

/*
 * Broadcast timer support
 */
static DEFINE_PER_CPU(struct clock_event_device, percpu_clockevent);

static void ipi_timer(void)
{
	struct clock_event_device *evt = &__get_cpu_var(percpu_clockevent);
	irq_enter();
	evt->event_handler(evt);
	irq_exit();
}

#ifdef CONFIG_GENERIC_CLOCKEVENTS_BROADCAST
void smp_timer_broadcast(const struct cpumask *mask)
{
	smp_cross_call(mask, IPI_TIMER);
}
#else
#define smp_timer_broadcast	NULL
#endif

#if !(defined(CONFIG_ARM_SMP_TWD) || defined(CONFIG_ARM_ARCH_TIMER))
static void broadcast_timer_set_mode(enum clock_event_mode mode,
	struct clock_event_device *evt)
{
}

static void __cpuinit broadcast_timer_setup(void)
{
	unsigned int cpu = smp_processor_id();
	struct clock_event_device *evt = &per_cpu(percpu_clockevent, cpu);

	evt->name	= "dummy_timer";
	evt->features	= CLOCK_EVT_FEAT_ONESHOT |
			  CLOCK_EVT_FEAT_PERIODIC |
			  CLOCK_EVT_FEAT_DUMMY;
	evt->rating	= 400;
	evt->mult	= 1;
	evt->set_mode	= broadcast_timer_set_mode;
	evt->cpumask	= cpumask_of(cpu);
	evt->broadcast	= smp_timer_broadcast;

	clockevents_register_device(evt);
}
#else
static void __cpuinit broadcast_timer_setup(void)
{}
#endif

static DEFINE_SPINLOCK(stop_lock);

/*
 * ipi_cpu_stop - handle IPI from smp_send_stop()
 */
static void ipi_cpu_stop(unsigned int cpu)
{
	if (system_state == SYSTEM_BOOTING ||
	    system_state == SYSTEM_RUNNING) {
		spin_lock(&stop_lock);
		printk(KERN_CRIT "CPU%u: stopping\n", cpu);
		dump_stack();
		spin_unlock(&stop_lock);
	}

	set_cpu_online(cpu, false);

	local_fiq_disable();
	local_irq_disable();

	while (1)
		cpu_relax();
}

static cpumask_t backtrace_mask;
static DEFINE_RAW_SPINLOCK(backtrace_lock);

/* "in progress" flag of arch_trigger_all_cpu_backtrace */
static unsigned long backtrace_flag;

void smp_send_all_cpu_backtrace(void)
{
	unsigned int this_cpu = smp_processor_id();
	int i;

	if (test_and_set_bit(0, &backtrace_flag))
		/*
		 * If there is already a trigger_all_cpu_backtrace() in progress
		 * (backtrace_flag == 1), don't output double cpu dump infos.
		 */
		return;

	cpumask_copy(&backtrace_mask, cpu_online_mask);
	cpu_clear(this_cpu, backtrace_mask);

	pr_info("Backtrace for cpu %d (current):\n", this_cpu);
	dump_stack();

	pr_info("\nsending IPI to all other CPUs:\n");
	smp_cross_call(&backtrace_mask, IPI_CPU_BACKTRACE);

	/* Wait for up to 10 seconds for all other CPUs to do the backtrace */
	for (i = 0; i < 10 * 1000; i++) {
		if (cpumask_empty(&backtrace_mask))
			break;
		mdelay(1);
	}

	clear_bit(0, &backtrace_flag);
	smp_mb__after_clear_bit();
}

/*
 * ipi_cpu_backtrace - handle IPI from smp_send_all_cpu_backtrace()
 */
static void ipi_cpu_backtrace(unsigned int cpu, struct pt_regs *regs)
{
	if (cpu_isset(cpu, backtrace_mask)) {
		raw_spin_lock(&backtrace_lock);
		pr_warning("IPI backtrace for cpu %d\n", cpu);
		show_regs(regs);
		raw_spin_unlock(&backtrace_lock);
		cpu_clear(cpu, backtrace_mask);
	}
}

/*
 * Main handler for inter-processor interrupts
 */
asmlinkage void __exception_irq_entry do_IPI(int ipinr, struct pt_regs *regs)
{
	handle_IPI(ipinr, regs);
}

void handle_IPI(int ipinr, struct pt_regs *regs)
{
	unsigned int cpu = smp_processor_id();
	struct pt_regs *old_regs = set_irq_regs(regs);

	if (ipinr >= IPI_TIMER && ipinr < IPI_TIMER + NR_IPI)
		__inc_irq_stat(cpu, ipi_irqs[ipinr - IPI_TIMER]);

	switch (ipinr) {
	case IPI_TIMER:
		ipi_timer();
		break;

	case IPI_RESCHEDULE:
		scheduler_ipi();
		break;

	case IPI_CALL_FUNC:
		generic_smp_call_function_interrupt();
		break;

	case IPI_CALL_FUNC_SINGLE:
		generic_smp_call_function_single_interrupt();
		break;

	case IPI_CPU_STOP:
		ipi_cpu_stop(cpu);
		break;

	case IPI_CPU_BACKTRACE:
		ipi_cpu_backtrace(cpu, regs);
		break;

	default:
		printk(KERN_CRIT "CPU%u: Unknown IPI message 0x%x\n",
		       cpu, ipinr);
		break;
	}
	set_irq_regs(old_regs);
}

void smp_send_reschedule(int cpu)
{
	smp_cross_call(cpumask_of(cpu), IPI_RESCHEDULE);
}

void smp_send_stop(void)
{
	unsigned long timeout;

	if (num_online_cpus() > 1) {
		cpumask_t mask = cpu_online_map;
		cpu_clear(smp_processor_id(), mask);

		smp_cross_call(&mask, IPI_CPU_STOP);
	}

	/* Wait up to one second for other CPUs to stop */
	timeout = USEC_PER_SEC;
	while (num_online_cpus() > 1 && timeout--)
		udelay(1);

	if (num_online_cpus() > 1)
		pr_warning("SMP: failed to stop secondary CPUs\n");
}

/*
 * not supported here
 */
int setup_profiling_timer(unsigned int multiplier)
{
	return -EINVAL;
}<|MERGE_RESOLUTION|>--- conflicted
+++ resolved
@@ -300,13 +300,9 @@
 
 	notify_cpu_starting(cpu);
 
-<<<<<<< HEAD
 	if (!booted)
 		calibrate_delay();
 	booted = true;
-=======
-	calibrate_delay();
->>>>>>> b3675cca
 
 	smp_store_cpu_info(cpu);
 
@@ -318,16 +314,9 @@
 	set_cpu_online(cpu, true);
 
 	/*
-<<<<<<< HEAD
 	 * Setup the broadcast timer for this CPU.
 	 */
 	broadcast_timer_setup();
-
-=======
-	 * Setup the percpu timer for this CPU.
-	 */
-	percpu_timer_setup();
->>>>>>> b3675cca
 
 	while (!cpu_active(cpu))
 		cpu_relax();
