--- conflicted
+++ resolved
@@ -386,16 +386,12 @@
 	if (likely(!(p->flags & PF_KTHREAD))) {
 		*childregs = *current_pt_regs();
 		childregs->ARM_r0 = 0;
-<<<<<<< HEAD
-		childregs->ARM_sp = stack_start;
+		if (stack_start)
+			childregs->ARM_sp = stack_start;
 #if defined CONFIG_CPU_V7M
 		/* Return to Thread mode with Process stack */
 		childregs->ARM_EXC_RET = 0xfffffffdUL;
 #endif
-=======
-		if (stack_start)
-			childregs->ARM_sp = stack_start;
->>>>>>> 541880d9
 	} else {
 		memset(childregs, 0, sizeof(struct pt_regs));
 		thread->cpu_context.r4 = stk_sz;
