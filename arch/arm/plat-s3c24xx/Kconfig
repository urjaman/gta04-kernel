# Copyright 2007 Simtec Electronics
#
# Licensed under GPLv2

config PLAT_S3C24XX
	bool
	depends on ARCH_S3C2410 || ARCH_S3C24A0
	default y
	select NO_IOPORT
	select ARCH_REQUIRE_GPIOLIB
<<<<<<< HEAD
	select S3C_DEVICE_NAND
=======
	select S3C_DEV_NAND
>>>>>>> 3cbea436
	select S3C_GPIO_CFG_S3C24XX
	help
	  Base platform code for any Samsung S3C24XX device

if PLAT_S3C24XX

# low-level serial option nodes

config CPU_LLSERIAL_S3C2410_ONLY
	bool
	default y if CPU_LLSERIAL_S3C2410 && !CPU_LLSERIAL_S3C2440

config CPU_LLSERIAL_S3C2440_ONLY
	bool
	default y if CPU_LLSERIAL_S3C2440 && !CPU_LLSERIAL_S3C2410

config CPU_LLSERIAL_S3C2410
	bool
	help
	  Selected if there is an S3C2410 (or register compatible) serial
	  low-level implementation needed

config CPU_LLSERIAL_S3C2440
	bool
	help
	  Selected if there is an S3C2440 (or register compatible) serial
	  low-level implementation needed

# code that is shared between a number of the s3c24xx implementations

config S3C2410_CLOCK
	bool
	help
	  Clock code for the S3C2410, and similar processors which
	  is currently includes the S3C2410, S3C2440, S3C2442.

config S3C2443_CLOCK
	bool
	help
	  Clock code for the S3C2443 and similar processors, which includes
	  the S3C2416 and S3C2450.

config S3C24XX_DCLK
	bool
	help
	  Clock code for supporting DCLK/CLKOUT on S3C24XX architectures

config S3C24XX_PWM
	bool "PWM device support"
	select HAVE_PWM
	help
	  Support for exporting the PWM timer blocks via the pwm device
	  system.

# gpio configurations

config S3C24XX_GPIO_EXTRA
	int
	default 128 if S3C24XX_GPIO_EXTRA128
	default 64 if S3C24XX_GPIO_EXTRA64
	default 16 if ARCH_H1940
	default 0

config S3C24XX_GPIO_EXTRA64
	bool
	help
	  Add an extra 64 gpio numbers to the available GPIO pool. This is
	  available for boards that need extra gpios for external devices.

config S3C24XX_GPIO_EXTRA128
	bool
	help
	  Add an extra 128 gpio numbers to the available GPIO pool. This is
	  available for boards that need extra gpios for external devices.

config PM_SIMTEC
	bool
	help
	  Common power management code for systems that are
	  compatible with the Simtec style of power management

config S3C2410_DMA
	bool "S3C2410 DMA support"
	depends on ARCH_S3C2410
	select S3C_DMA
	help
	  S3C2410 DMA support. This is needed for drivers like sound which
	  use the S3C2410's DMA system to move data to and from the
	  peripheral blocks.

config S3C2410_DMA_DEBUG
	bool "S3C2410 DMA support debug"
	depends on ARCH_S3C2410 && S3C2410_DMA
	help
	  Enable debugging output for the DMA code. This option sends info
	  to the kernel log, at priority KERN_DEBUG.

# SPI default pin configuration code

config S3C24XX_SPI_BUS0_GPE11_GPE12_GPE13
	bool
	help
	  SPI GPIO configuration code for BUS0 when connected to
	  GPE11, GPE12 and GPE13.

config S3C24XX_SPI_BUS1_GPG5_GPG6_GPG7
	bool
	help
	  SPI GPIO configuration code for BUS 1 when connected to
	  GPG5, GPG6 and GPG7.

config S3C24XX_SPI_BUS1_GPD8_GPD9_GPD10
	bool
	help
	  SPI GPIO configuration code for BUS 1 when connected to
	  GPD8, GPD9 and GPD10.

# common code for s3c24xx based machines, such as the SMDKs.

# cpu frequency items common between s3c2410 and s3c2440/s3c2442

config S3C2410_IOTIMING
	bool
	depends on CPU_FREQ_S3C24XX
	help
	  Internal node to select io timing code that is common to the s3c2410
	  and s3c2440/s3c2442 cpu frequency support.

config S3C2410_CPUFREQ_UTILS
	bool
	depends on CPU_FREQ_S3C24XX
	help
	  Internal node to select timing code that is common to the s3c2410
	  and s3c2440/s3c244 cpu frequency support.

# cpu frequency support common to s3c2412, s3c2413 and s3c2442

config S3C2412_IOTIMING
	bool
	depends on CPU_FREQ_S3C24XX && (CPU_S3C2412 || CPU_S3C2443)
	help
	  Intel node to select io timing code that is common to the s3c2412
	  and the s3c2443.

config MACH_SMDK
	bool
	help
	  Common machine code for SMDK2410 and SMDK2440

config S3C24XX_SIMTEC_AUDIO
	bool
	depends on (ARCH_BAST || MACH_VR1000 || MACH_OSIRIS || MACH_ANUBIS)
	default y
	help
	  Add audio devices for common Simtec S3C24XX boards

config S3C2410_SETUP_TS
	bool
	help
	  Compile in platform device definition for Samsung TouchScreen.

endif<|MERGE_RESOLUTION|>--- conflicted
+++ resolved
@@ -8,11 +8,7 @@
 	default y
 	select NO_IOPORT
 	select ARCH_REQUIRE_GPIOLIB
-<<<<<<< HEAD
-	select S3C_DEVICE_NAND
-=======
 	select S3C_DEV_NAND
->>>>>>> 3cbea436
 	select S3C_GPIO_CFG_S3C24XX
 	help
 	  Base platform code for any Samsung S3C24XX device
