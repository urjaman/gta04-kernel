/* linux/arch/arm/mach-s5p64x0/clock-s5p6440.c
 *
 * Copyright (c) 2009-2010 Samsung Electronics Co., Ltd.
 *		http://www.samsung.com
 *
 * S5P6440 - Clock support
 *
 * This program is free software; you can redistribute it and/or modify
 * it under the terms of the GNU General Public License version 2 as
 * published by the Free Software Foundation.
*/

#include <linux/init.h>
#include <linux/module.h>
#include <linux/kernel.h>
#include <linux/list.h>
#include <linux/errno.h>
#include <linux/err.h>
#include <linux/clk.h>
#include <linux/device.h>
#include <linux/io.h>

#include <mach/hardware.h>
#include <mach/map.h>
#include <mach/regs-clock.h>
#include <mach/s5p64x0-clock.h>

#include <plat/cpu-freq.h>
#include <plat/clock.h>
#include <plat/cpu.h>
#include <plat/pll.h>
#include <plat/s5p-clock.h>
#include <plat/clock-clksrc.h>

#include "common.h"

static u32 epll_div[][5] = {
	{ 36000000,	0,	48, 1, 4 },
	{ 48000000,	0,	32, 1, 3 },
	{ 60000000,	0,	40, 1, 3 },
	{ 72000000,	0,	48, 1, 3 },
	{ 84000000,	0,	28, 1, 2 },
	{ 96000000,	0,	32, 1, 2 },
	{ 32768000,	45264,	43, 1, 4 },
	{ 45158000,	6903,	30, 1, 3 },
	{ 49152000,	50332,	32, 1, 3 },
	{ 67738000,	10398,	45, 1, 3 },
	{ 73728000,	9961,	49, 1, 3 }
};

static int s5p6440_epll_set_rate(struct clk *clk, unsigned long rate)
{
	unsigned int epll_con, epll_con_k;
	unsigned int i;

	if (clk->rate == rate)	/* Return if nothing changed */
		return 0;

	epll_con = __raw_readl(S5P64X0_EPLL_CON);
	epll_con_k = __raw_readl(S5P64X0_EPLL_CON_K);

	epll_con_k &= ~(PLL90XX_KDIV_MASK);
	epll_con &= ~(PLL90XX_MDIV_MASK | PLL90XX_PDIV_MASK | PLL90XX_SDIV_MASK);

	for (i = 0; i < ARRAY_SIZE(epll_div); i++) {
		 if (epll_div[i][0] == rate) {
			epll_con_k |= (epll_div[i][1] << PLL90XX_KDIV_SHIFT);
			epll_con |= (epll_div[i][2] << PLL90XX_MDIV_SHIFT) |
				    (epll_div[i][3] << PLL90XX_PDIV_SHIFT) |
				    (epll_div[i][4] << PLL90XX_SDIV_SHIFT);
			break;
		}
	}

	if (i == ARRAY_SIZE(epll_div)) {
		printk(KERN_ERR "%s: Invalid Clock EPLL Frequency\n", __func__);
		return -EINVAL;
	}

	__raw_writel(epll_con, S5P64X0_EPLL_CON);
	__raw_writel(epll_con_k, S5P64X0_EPLL_CON_K);

	printk(KERN_WARNING "EPLL Rate changes from %lu to %lu\n",
			clk->rate, rate);

	clk->rate = rate;

	return 0;
}

static struct clk_ops s5p6440_epll_ops = {
	.get_rate = s5p_epll_get_rate,
	.set_rate = s5p6440_epll_set_rate,
};

static struct clksrc_clk clk_hclk = {
	.clk	= {
		.name		= "clk_hclk",
		.parent		= &clk_armclk.clk,
	},
	.reg_div	= { .reg = S5P64X0_CLK_DIV0, .shift = 8, .size = 4 },
};

static struct clksrc_clk clk_pclk = {
	.clk	= {
		.name		= "clk_pclk",
		.parent		= &clk_hclk.clk,
	},
	.reg_div	= { .reg = S5P64X0_CLK_DIV0, .shift = 12, .size = 4 },
};
static struct clksrc_clk clk_hclk_low = {
	.clk	= {
		.name		= "clk_hclk_low",
	},
	.sources	= &clkset_hclk_low,
	.reg_src	= { .reg = S5P64X0_SYS_OTHERS, .shift = 6, .size = 1 },
	.reg_div	= { .reg = S5P64X0_CLK_DIV3, .shift = 8, .size = 4 },
};

static struct clksrc_clk clk_pclk_low = {
	.clk	= {
		.name		= "clk_pclk_low",
		.parent		= &clk_hclk_low.clk,
	},
	.reg_div	= { .reg = S5P64X0_CLK_DIV3, .shift = 12, .size = 4 },
};

/*
 * The following clocks will be disabled during clock initialization. It is
 * recommended to keep the following clocks disabled until the driver requests
 * for enabling the clock.
 */
static struct clk init_clocks_off[] = {
	{
		.name		= "nand",
		.parent		= &clk_hclk.clk,
		.enable		= s5p64x0_mem_ctrl,
		.ctrlbit	= (1 << 2),
	}, {
		.name		= "post",
		.parent		= &clk_hclk_low.clk,
		.enable		= s5p64x0_hclk0_ctrl,
		.ctrlbit	= (1 << 5)
	}, {
		.name		= "2d",
		.parent		= &clk_hclk.clk,
		.enable		= s5p64x0_hclk0_ctrl,
		.ctrlbit	= (1 << 8),
	}, {
		.name		= "dma",
		.devname	= "dma-pl330",
		.parent		= &clk_hclk_low.clk,
		.enable		= s5p64x0_hclk0_ctrl,
		.ctrlbit	= (1 << 12),
	}, {
		.name		= "hsmmc",
		.devname	= "s3c-sdhci.0",
		.parent		= &clk_hclk_low.clk,
		.enable		= s5p64x0_hclk0_ctrl,
		.ctrlbit	= (1 << 17),
	}, {
		.name		= "hsmmc",
		.devname	= "s3c-sdhci.1",
		.parent		= &clk_hclk_low.clk,
		.enable		= s5p64x0_hclk0_ctrl,
		.ctrlbit	= (1 << 18),
	}, {
		.name		= "hsmmc",
		.devname	= "s3c-sdhci.2",
		.parent		= &clk_hclk_low.clk,
		.enable		= s5p64x0_hclk0_ctrl,
		.ctrlbit	= (1 << 19),
	}, {
		.name		= "otg",
		.parent		= &clk_hclk_low.clk,
		.enable		= s5p64x0_hclk0_ctrl,
		.ctrlbit	= (1 << 20)
	}, {
		.name		= "irom",
		.parent		= &clk_hclk.clk,
		.enable		= s5p64x0_hclk0_ctrl,
		.ctrlbit	= (1 << 25),
	}, {
		.name		= "lcd",
		.parent		= &clk_hclk_low.clk,
		.enable		= s5p64x0_hclk1_ctrl,
		.ctrlbit	= (1 << 1),
	}, {
		.name		= "hclk_fimgvg",
		.parent		= &clk_hclk.clk,
		.enable		= s5p64x0_hclk1_ctrl,
		.ctrlbit	= (1 << 2),
	}, {
		.name		= "tsi",
		.parent		= &clk_hclk_low.clk,
		.enable		= s5p64x0_hclk1_ctrl,
		.ctrlbit	= (1 << 0),
	}, {
		.name		= "watchdog",
		.parent		= &clk_pclk_low.clk,
		.enable		= s5p64x0_pclk_ctrl,
		.ctrlbit	= (1 << 5),
	}, {
		.name		= "rtc",
		.parent		= &clk_pclk_low.clk,
		.enable		= s5p64x0_pclk_ctrl,
		.ctrlbit	= (1 << 6),
	}, {
		.name		= "timers",
		.parent		= &clk_pclk_low.clk,
		.enable		= s5p64x0_pclk_ctrl,
		.ctrlbit	= (1 << 7),
	}, {
		.name		= "pcm",
		.parent		= &clk_pclk_low.clk,
		.enable		= s5p64x0_pclk_ctrl,
		.ctrlbit	= (1 << 8),
	}, {
		.name		= "adc",
		.parent		= &clk_pclk_low.clk,
		.enable		= s5p64x0_pclk_ctrl,
		.ctrlbit	= (1 << 12),
	}, {
		.name		= "i2c",
		.parent		= &clk_pclk_low.clk,
		.enable		= s5p64x0_pclk_ctrl,
		.ctrlbit	= (1 << 17),
	}, {
		.name		= "spi",
		.devname	= "s3c64xx-spi.0",
		.parent		= &clk_pclk_low.clk,
		.enable		= s5p64x0_pclk_ctrl,
		.ctrlbit	= (1 << 21),
	}, {
		.name		= "spi",
		.devname	= "s3c64xx-spi.1",
		.parent		= &clk_pclk_low.clk,
		.enable		= s5p64x0_pclk_ctrl,
		.ctrlbit	= (1 << 22),
	}, {
		.name		= "gps",
		.parent		= &clk_pclk_low.clk,
		.enable		= s5p64x0_pclk_ctrl,
		.ctrlbit	= (1 << 25),
	}, {
		.name		= "iis",
		.devname	= "samsung-i2s.0",
		.parent		= &clk_pclk_low.clk,
		.enable		= s5p64x0_pclk_ctrl,
		.ctrlbit	= (1 << 26),
	}, {
		.name		= "dsim",
		.parent		= &clk_pclk_low.clk,
		.enable		= s5p64x0_pclk_ctrl,
		.ctrlbit	= (1 << 28),
	}, {
		.name		= "etm",
		.parent		= &clk_pclk.clk,
		.enable		= s5p64x0_pclk_ctrl,
		.ctrlbit	= (1 << 29),
	}, {
		.name		= "dmc0",
		.parent		= &clk_pclk.clk,
		.enable		= s5p64x0_pclk_ctrl,
		.ctrlbit	= (1 << 30),
	}, {
		.name		= "pclk_fimgvg",
		.parent		= &clk_pclk.clk,
		.enable		= s5p64x0_pclk_ctrl,
		.ctrlbit	= (1 << 31),
	}, {
		.name		= "mmc_48m",
		.devname	= "s3c-sdhci.0",
		.parent		= &clk_48m,
		.enable		= s5p64x0_sclk_ctrl,
		.ctrlbit	= (1 << 27),
	}, {
		.name		= "mmc_48m",
		.devname	= "s3c-sdhci.1",
		.parent		= &clk_48m,
		.enable		= s5p64x0_sclk_ctrl,
		.ctrlbit	= (1 << 28),
	}, {
		.name		= "mmc_48m",
		.devname	= "s3c-sdhci.2",
		.parent		= &clk_48m,
		.enable		= s5p64x0_sclk_ctrl,
		.ctrlbit	= (1 << 29),
	},
};

/*
 * The following clocks will be enabled during clock initialization.
 */
static struct clk init_clocks[] = {
	{
		.name		= "intc",
		.parent		= &clk_hclk.clk,
		.enable		= s5p64x0_hclk0_ctrl,
		.ctrlbit	= (1 << 1),
	}, {
		.name		= "mem",
		.parent		= &clk_hclk.clk,
		.enable		= s5p64x0_hclk0_ctrl,
		.ctrlbit	= (1 << 21),
	}, {
		.name		= "uart",
		.devname	= "s3c6400-uart.0",
		.parent		= &clk_pclk_low.clk,
		.enable		= s5p64x0_pclk_ctrl,
		.ctrlbit	= (1 << 1),
	}, {
		.name		= "uart",
		.devname	= "s3c6400-uart.1",
		.parent		= &clk_pclk_low.clk,
		.enable		= s5p64x0_pclk_ctrl,
		.ctrlbit	= (1 << 2),
	}, {
		.name		= "uart",
		.devname	= "s3c6400-uart.2",
		.parent		= &clk_pclk_low.clk,
		.enable		= s5p64x0_pclk_ctrl,
		.ctrlbit	= (1 << 3),
	}, {
		.name		= "uart",
		.devname	= "s3c6400-uart.3",
		.parent		= &clk_pclk_low.clk,
		.enable		= s5p64x0_pclk_ctrl,
		.ctrlbit	= (1 << 4),
	}, {
		.name		= "gpio",
		.parent		= &clk_pclk_low.clk,
		.enable		= s5p64x0_pclk_ctrl,
		.ctrlbit	= (1 << 18),
	},
};

static struct clk clk_iis_cd_v40 = {
	.name		= "iis_cdclk_v40",
};

static struct clk clk_pcm_cd = {
	.name		= "pcm_cdclk",
};

static struct clk *clkset_group1_list[] = {
	&clk_mout_epll.clk,
	&clk_dout_mpll.clk,
	&clk_fin_epll,
};

static struct clksrc_sources clkset_group1 = {
	.sources	= clkset_group1_list,
	.nr_sources	= ARRAY_SIZE(clkset_group1_list),
};

static struct clk *clkset_uart_list[] = {
	&clk_mout_epll.clk,
	&clk_dout_mpll.clk,
};

static struct clksrc_sources clkset_uart = {
	.sources	= clkset_uart_list,
	.nr_sources	= ARRAY_SIZE(clkset_uart_list),
};

static struct clk *clkset_audio_list[] = {
	&clk_mout_epll.clk,
	&clk_dout_mpll.clk,
	&clk_fin_epll,
	&clk_iis_cd_v40,
	&clk_pcm_cd,
};

static struct clksrc_sources clkset_audio = {
	.sources	= clkset_audio_list,
	.nr_sources	= ARRAY_SIZE(clkset_audio_list),
};

static struct clksrc_clk clksrcs[] = {
	{
		.clk	= {
			.name		= "sclk_post",
			.ctrlbit	= (1 << 10),
			.enable		= s5p64x0_sclk_ctrl,
		},
		.sources = &clkset_group1,
		.reg_src = { .reg = S5P64X0_CLK_SRC0, .shift = 26, .size = 2 },
		.reg_div = { .reg = S5P64X0_CLK_DIV1, .shift = 12, .size = 4 },
	}, {
		.clk	= {
			.name		= "sclk_dispcon",
			.ctrlbit	= (1 << 1),
			.enable		= s5p64x0_sclk1_ctrl,
		},
		.sources = &clkset_group1,
		.reg_src = { .reg = S5P64X0_CLK_SRC1, .shift = 4, .size = 2 },
		.reg_div = { .reg = S5P64X0_CLK_DIV3, .shift = 0, .size = 4 },
	}, {
		.clk	= {
			.name		= "sclk_fimgvg",
			.ctrlbit	= (1 << 2),
			.enable		= s5p64x0_sclk1_ctrl,
		},
		.sources = &clkset_group1,
		.reg_src = { .reg = S5P64X0_CLK_SRC1, .shift = 8, .size = 2 },
		.reg_div = { .reg = S5P64X0_CLK_DIV3, .shift = 4, .size = 4 },
	}, {
		.clk	= {
			.name		= "sclk_audio2",
			.ctrlbit	= (1 << 11),
			.enable		= s5p64x0_sclk_ctrl,
		},
		.sources = &clkset_audio,
		.reg_src = { .reg = S5P64X0_CLK_SRC1, .shift = 0, .size = 3 },
		.reg_div = { .reg = S5P64X0_CLK_DIV2, .shift = 24, .size = 4 },
	},
};

static struct clksrc_clk clk_sclk_mmc0 = {
	.clk	= {
		.name		= "sclk_mmc",
		.devname	= "s3c-sdhci.0",
		.ctrlbit	= (1 << 24),
		.enable		= s5p64x0_sclk_ctrl,
	},
	.sources = &clkset_group1,
	.reg_src = { .reg = S5P64X0_CLK_SRC0, .shift = 18, .size = 2 },
	.reg_div = { .reg = S5P64X0_CLK_DIV1, .shift = 0, .size = 4 },
};

static struct clksrc_clk clk_sclk_mmc1 = {
	.clk	= {
		.name		= "sclk_mmc",
		.devname	= "s3c-sdhci.1",
		.ctrlbit	= (1 << 25),
		.enable		= s5p64x0_sclk_ctrl,
	},
	.sources = &clkset_group1,
	.reg_src = { .reg = S5P64X0_CLK_SRC0, .shift = 20, .size = 2 },
	.reg_div = { .reg = S5P64X0_CLK_DIV1, .shift = 4, .size = 4 },
};

static struct clksrc_clk clk_sclk_mmc2 = {
	.clk	= {
		.name		= "sclk_mmc",
		.devname	= "s3c-sdhci.2",
		.ctrlbit	= (1 << 26),
		.enable		= s5p64x0_sclk_ctrl,
	},
	.sources = &clkset_group1,
	.reg_src = { .reg = S5P64X0_CLK_SRC0, .shift = 22, .size = 2 },
	.reg_div = { .reg = S5P64X0_CLK_DIV1, .shift = 8, .size = 4 },
};

static struct clksrc_clk clk_sclk_uclk = {
	.clk	= {
		.name		= "uclk1",
		.ctrlbit	= (1 << 5),
		.enable		= s5p64x0_sclk_ctrl,
	},
	.sources = &clkset_uart,
	.reg_src = { .reg = S5P64X0_CLK_SRC0, .shift = 13, .size = 1 },
	.reg_div = { .reg = S5P64X0_CLK_DIV2, .shift = 16, .size = 4 },
};

static struct clksrc_clk clk_sclk_spi0 = {
	.clk	= {
		.name		= "sclk_spi",
		.devname	= "s3c64xx-spi.0",
		.ctrlbit	= (1 << 20),
		.enable		= s5p64x0_sclk_ctrl,
	},
	.sources = &clkset_group1,
	.reg_src = { .reg = S5P64X0_CLK_SRC0, .shift = 14, .size = 2 },
	.reg_div = { .reg = S5P64X0_CLK_DIV2, .shift = 0, .size = 4 },
};

static struct clksrc_clk clk_sclk_spi1 = {
	.clk	= {
		.name		= "sclk_spi",
		.devname	= "s3c64xx-spi.1",
		.ctrlbit	= (1 << 21),
		.enable		= s5p64x0_sclk_ctrl,
	},
	.sources = &clkset_group1,
	.reg_src = { .reg = S5P64X0_CLK_SRC0, .shift = 16, .size = 2 },
	.reg_div = { .reg = S5P64X0_CLK_DIV2, .shift = 4, .size = 4 },
};

/* Clock initialization code */
static struct clksrc_clk *sysclks[] = {
	&clk_mout_apll,
	&clk_mout_epll,
	&clk_mout_mpll,
	&clk_dout_mpll,
	&clk_armclk,
	&clk_hclk,
	&clk_pclk,
	&clk_hclk_low,
	&clk_pclk_low,
};

static struct clk dummy_apb_pclk = {
	.name		= "apb_pclk",
	.id		= -1,
};

<<<<<<< HEAD
=======
static struct clksrc_clk *clksrc_cdev[] = {
	&clk_sclk_uclk,
	&clk_sclk_spi0,
	&clk_sclk_spi1,
	&clk_sclk_mmc0,
	&clk_sclk_mmc1,
	&clk_sclk_mmc2
};

static struct clk_lookup s5p6440_clk_lookup[] = {
	CLKDEV_INIT(NULL, "clk_uart_baud2", &clk_pclk_low.clk),
	CLKDEV_INIT(NULL, "clk_uart_baud3", &clk_sclk_uclk.clk),
	CLKDEV_INIT(NULL, "spi_busclk0", &clk_p),
	CLKDEV_INIT("s3c64xx-spi.0", "spi_busclk1", &clk_sclk_spi0.clk),
	CLKDEV_INIT("s3c64xx-spi.1", "spi_busclk1", &clk_sclk_spi1.clk),
	CLKDEV_INIT("s3c-sdhci.0", "mmc_busclk.2", &clk_sclk_mmc0.clk),
	CLKDEV_INIT("s3c-sdhci.1", "mmc_busclk.2", &clk_sclk_mmc1.clk),
	CLKDEV_INIT("s3c-sdhci.2", "mmc_busclk.2", &clk_sclk_mmc2.clk),
};

>>>>>>> dcd6c922
void __init_or_cpufreq s5p6440_setup_clocks(void)
{
	struct clk *xtal_clk;

	unsigned long xtal;
	unsigned long fclk;
	unsigned long hclk;
	unsigned long hclk_low;
	unsigned long pclk;
	unsigned long pclk_low;

	unsigned long apll;
	unsigned long mpll;
	unsigned long epll;
	unsigned int ptr;

	/* Set S5P6440 functions for clk_fout_epll */

	clk_fout_epll.enable = s5p_epll_enable;
	clk_fout_epll.ops = &s5p6440_epll_ops;

	clk_48m.enable = s5p64x0_clk48m_ctrl;

	xtal_clk = clk_get(NULL, "ext_xtal");
	BUG_ON(IS_ERR(xtal_clk));

	xtal = clk_get_rate(xtal_clk);
	clk_put(xtal_clk);

	apll = s5p_get_pll45xx(xtal, __raw_readl(S5P64X0_APLL_CON), pll_4502);
	mpll = s5p_get_pll45xx(xtal, __raw_readl(S5P64X0_MPLL_CON), pll_4502);
	epll = s5p_get_pll90xx(xtal, __raw_readl(S5P64X0_EPLL_CON),
				__raw_readl(S5P64X0_EPLL_CON_K));

	clk_fout_apll.rate = apll;
	clk_fout_mpll.rate = mpll;
	clk_fout_epll.rate = epll;

	printk(KERN_INFO "S5P6440: PLL settings, A=%ld.%ldMHz, M=%ld.%ldMHz," \
			" E=%ld.%ldMHz\n",
			print_mhz(apll), print_mhz(mpll), print_mhz(epll));

	fclk = clk_get_rate(&clk_armclk.clk);
	hclk = clk_get_rate(&clk_hclk.clk);
	pclk = clk_get_rate(&clk_pclk.clk);
	hclk_low = clk_get_rate(&clk_hclk_low.clk);
	pclk_low = clk_get_rate(&clk_pclk_low.clk);

	printk(KERN_INFO "S5P6440: HCLK=%ld.%ldMHz, HCLK_LOW=%ld.%ldMHz," \
			" PCLK=%ld.%ldMHz, PCLK_LOW=%ld.%ldMHz\n",
			print_mhz(hclk), print_mhz(hclk_low),
			print_mhz(pclk), print_mhz(pclk_low));

	clk_f.rate = fclk;
	clk_h.rate = hclk;
	clk_p.rate = pclk;

	for (ptr = 0; ptr < ARRAY_SIZE(clksrcs); ptr++)
		s3c_set_clksrc(&clksrcs[ptr], true);
}

static struct clk *clks[] __initdata = {
	&clk_ext,
	&clk_iis_cd_v40,
	&clk_pcm_cd,
};

void __init s5p6440_register_clocks(void)
{
	int ptr;

	s3c24xx_register_clocks(clks, ARRAY_SIZE(clks));

	for (ptr = 0; ptr < ARRAY_SIZE(sysclks); ptr++)
		s3c_register_clksrc(sysclks[ptr], 1);

	s3c_register_clksrc(clksrcs, ARRAY_SIZE(clksrcs));
	s3c_register_clocks(init_clocks, ARRAY_SIZE(init_clocks));
	for (ptr = 0; ptr < ARRAY_SIZE(clksrc_cdev); ptr++)
		s3c_register_clksrc(clksrc_cdev[ptr], 1);

	s3c_register_clocks(init_clocks_off, ARRAY_SIZE(init_clocks_off));
	s3c_disable_clocks(init_clocks_off, ARRAY_SIZE(init_clocks_off));
	clkdev_add_table(s5p6440_clk_lookup, ARRAY_SIZE(s5p6440_clk_lookup));

	s3c24xx_register_clock(&dummy_apb_pclk);

	s3c24xx_register_clock(&dummy_apb_pclk);

	s3c_pwmclk_init();
}<|MERGE_RESOLUTION|>--- conflicted
+++ resolved
@@ -506,8 +506,6 @@
 	.id		= -1,
 };
 
-<<<<<<< HEAD
-=======
 static struct clksrc_clk *clksrc_cdev[] = {
 	&clk_sclk_uclk,
 	&clk_sclk_spi0,
@@ -528,7 +526,6 @@
 	CLKDEV_INIT("s3c-sdhci.2", "mmc_busclk.2", &clk_sclk_mmc2.clk),
 };
 
->>>>>>> dcd6c922
 void __init_or_cpufreq s5p6440_setup_clocks(void)
 {
 	struct clk *xtal_clk;
@@ -616,7 +613,5 @@
 
 	s3c24xx_register_clock(&dummy_apb_pclk);
 
-	s3c24xx_register_clock(&dummy_apb_pclk);
-
 	s3c_pwmclk_init();
 }