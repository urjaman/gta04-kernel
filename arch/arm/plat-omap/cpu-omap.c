--- conflicted
+++ resolved
@@ -40,11 +40,7 @@
 #ifdef CONFIG_ARCH_OMAP1
 #define MPU_CLK		"mpu"
 #elif CONFIG_ARCH_OMAP3
-<<<<<<< HEAD
-#define MPU_CLK		"virt_vdd1_prcm_set"
-=======
 #define MPU_CLK		"arm_fck"
->>>>>>> 6c0922e1
 #else
 #define MPU_CLK		"virt_prcm_set"
 #endif
@@ -105,10 +101,6 @@
 
 	if (freqs.old == freqs.new)
 		return ret;
-<<<<<<< HEAD
-#ifdef CONFIG_ARCH_OMAP1
-=======
->>>>>>> 6c0922e1
 	cpufreq_notify_transition(&freqs, CPUFREQ_PRECHANGE);
 #ifdef CONFIG_CPU_FREQ_DEBUG
 	printk(KERN_DEBUG "cpufreq-omap: transition: %u --> %u\n",
@@ -120,11 +112,7 @@
 	if (mpu_opps) {
 		int ind;
 		for (ind = 1; ind <= MAX_VDD1_OPP; ind++) {
-<<<<<<< HEAD
-			if (mpu_opps[ind].rate/1000 >= freqs.new) {
-=======
 			if (mpu_opps[ind].rate/1000 >= target_freq) {
->>>>>>> 6c0922e1
 				omap_pm_cpu_set_freq
 					(mpu_opps[ind].rate);
 				break;
