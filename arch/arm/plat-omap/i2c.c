/*
 * linux/arch/arm/plat-omap/i2c.c
 *
 * Helper module for board specific I2C bus registration
 *
 * Copyright (C) 2007 Nokia Corporation.
 *
 * Contact: Jarkko Nikula <jhnikula@gmail.com>
 *
 * This program is free software; you can redistribute it and/or
 * modify it under the terms of the GNU General Public License
 * version 2 as published by the Free Software Foundation.
 *
 * This program is distributed in the hope that it will be useful, but
 * WITHOUT ANY WARRANTY; without even the implied warranty of
 * MERCHANTABILITY or FITNESS FOR A PARTICULAR PURPOSE.  See the GNU
 * General Public License for more details.
 *
 * You should have received a copy of the GNU General Public License
 * along with this program; if not, write to the Free Software
 * Foundation, Inc., 51 Franklin St, Fifth Floor, Boston, MA
 * 02110-1301 USA
 *
 */

#include <linux/kernel.h>
#include <linux/platform_device.h>
#include <linux/i2c.h>
#include <linux/i2c-omap.h>
#include <linux/slab.h>
#include <linux/err.h>
#include <linux/clk.h>

#include <mach/irqs.h>
#include <plat/mux.h>
#include <plat/i2c.h>
#include <plat/omap-pm.h>
#include <plat/omap_device.h>

#define OMAP_I2C_SIZE		0x3f
#define OMAP1_I2C_BASE		0xfffb3800

static const char name[] = "omap_i2c";

#define I2C_RESOURCE_BUILDER(base, irq)			\
	{						\
		.start	= (base),			\
		.end	= (base) + OMAP_I2C_SIZE,	\
		.flags	= IORESOURCE_MEM,		\
	},						\
	{						\
		.start	= (irq),			\
		.flags	= IORESOURCE_IRQ,		\
	},

static struct resource i2c_resources[][2] = {
	{ I2C_RESOURCE_BUILDER(0, 0) },
};

#define I2C_DEV_BUILDER(bus_id, res, data)		\
	{						\
		.id	= (bus_id),			\
		.name	= name,				\
		.num_resources	= ARRAY_SIZE(res),	\
		.resource	= (res),		\
		.dev		= {			\
			.platform_data	= (data),	\
		},					\
	}

#define MAX_OMAP_I2C_HWMOD_NAME_LEN	16
#define OMAP_I2C_MAX_CONTROLLERS 4
static struct omap_i2c_bus_platform_data i2c_pdata[OMAP_I2C_MAX_CONTROLLERS];
static struct platform_device omap_i2c_devices[] = {
	I2C_DEV_BUILDER(1, i2c_resources[0], &i2c_pdata[0]),
};

#define OMAP_I2C_CMDLINE_SETUP	(BIT(31))

static int __init omap_i2c_nr_ports(void)
{
	int ports = 0;

	if (cpu_class_is_omap1())
		ports = 1;
	else if (cpu_is_omap24xx())
		ports = 2;
	else if (cpu_is_omap34xx())
		ports = 3;
	else if (cpu_is_omap44xx())
		ports = 4;

	return ports;
}

static inline int omap1_i2c_add_bus(int bus_id)
{
	struct platform_device *pdev;
	struct omap_i2c_bus_platform_data *pdata;
	struct resource *res;

	omap1_i2c_mux_pins(bus_id);

	pdev = &omap_i2c_devices[bus_id - 1];
	res = pdev->resource;
	res[0].start = OMAP1_I2C_BASE;
	res[0].end = res[0].start + OMAP_I2C_SIZE;
	res[1].start = INT_I2C;
	pdata = &i2c_pdata[bus_id - 1];

	return platform_device_register(pdev);
}


<<<<<<< HEAD
=======
#ifdef CONFIG_ARCH_OMAP2PLUS
>>>>>>> 105e53f8
/*
 * XXX This function is a temporary compatibility wrapper - only
 * needed until the I2C driver can be converted to call
 * omap_pm_set_max_dev_wakeup_lat() and handle a return code.
 */
static void omap_pm_set_max_mpu_wakeup_lat_compat(struct device *dev, long t)
{
	omap_pm_set_max_mpu_wakeup_lat(dev, t);
}

static struct omap_device_pm_latency omap_i2c_latency[] = {
	[0] = {
		.deactivate_func	= omap_device_idle_hwmods,
		.activate_func		= omap_device_enable_hwmods,
		.flags			= OMAP_DEVICE_LATENCY_AUTO_ADJUST,
	},
};

<<<<<<< HEAD
#ifdef CONFIG_ARCH_OMAP2PLUS
=======
>>>>>>> 105e53f8
static inline int omap2_i2c_add_bus(int bus_id)
{
	int l;
	struct omap_hwmod *oh;
	struct omap_device *od;
	char oh_name[MAX_OMAP_I2C_HWMOD_NAME_LEN];
	struct omap_i2c_bus_platform_data *pdata;

	omap2_i2c_mux_pins(bus_id);

	l = snprintf(oh_name, MAX_OMAP_I2C_HWMOD_NAME_LEN, "i2c%d", bus_id);
	WARN(l >= MAX_OMAP_I2C_HWMOD_NAME_LEN,
		"String buffer overflow in I2C%d device setup\n", bus_id);
	oh = omap_hwmod_lookup(oh_name);
	if (!oh) {
			pr_err("Could not look up %s\n", oh_name);
			return -EEXIST;
	}

	pdata = &i2c_pdata[bus_id - 1];
	/*
	 * When waiting for completion of a i2c transfer, we need to
	 * set a wake up latency constraint for the MPU. This is to
	 * ensure quick enough wakeup from idle, when transfer
	 * completes.
	 * Only omap3 has support for constraints
	 */
	if (cpu_is_omap34xx())
		pdata->set_mpu_wkup_lat = omap_pm_set_max_mpu_wakeup_lat_compat;
	od = omap_device_build(name, bus_id, oh, pdata,
			sizeof(struct omap_i2c_bus_platform_data),
			omap_i2c_latency, ARRAY_SIZE(omap_i2c_latency), 0);
	WARN(IS_ERR(od), "Could not build omap_device for %s\n", name);

	return PTR_ERR(od);
}
#else
static inline int omap2_i2c_add_bus(int bus_id)
{
	return 0;
}
#endif

static int __init omap_i2c_add_bus(int bus_id)
{
	if (cpu_class_is_omap1())
		return omap1_i2c_add_bus(bus_id);
	else
		return omap2_i2c_add_bus(bus_id);
}

/**
 * omap_i2c_bus_setup - Process command line options for the I2C bus speed
 * @str: String of options
 *
 * This function allow to override the default I2C bus speed for given I2C
 * bus with a command line option.
 *
 * Format: i2c_bus=bus_id,clkrate (in kHz)
 *
 * Returns 1 on success, 0 otherwise.
 */
static int __init omap_i2c_bus_setup(char *str)
{
	int ports;
	int ints[3];

	ports = omap_i2c_nr_ports();
	get_options(str, 3, ints);
	if (ints[0] < 2 || ints[1] < 1 || ints[1] > ports)
		return 0;
	i2c_pdata[ints[1] - 1].clkrate = ints[2];
	i2c_pdata[ints[1] - 1].clkrate |= OMAP_I2C_CMDLINE_SETUP;

	return 1;
}
__setup("i2c_bus=", omap_i2c_bus_setup);

/*
 * Register busses defined in command line but that are not registered with
 * omap_register_i2c_bus from board initialization code.
 */
static int __init omap_register_i2c_bus_cmdline(void)
{
	int i, err = 0;

	for (i = 0; i < ARRAY_SIZE(i2c_pdata); i++)
		if (i2c_pdata[i].clkrate & OMAP_I2C_CMDLINE_SETUP) {
			i2c_pdata[i].clkrate &= ~OMAP_I2C_CMDLINE_SETUP;
			err = omap_i2c_add_bus(i + 1);
			if (err)
				goto out;
		}

out:
	return err;
}
subsys_initcall(omap_register_i2c_bus_cmdline);

/**
 * omap_register_i2c_bus - register I2C bus with device descriptors
 * @bus_id: bus id counting from number 1
 * @clkrate: clock rate of the bus in kHz
 * @info: pointer into I2C device descriptor table or NULL
 * @len: number of descriptors in the table
 *
 * Returns 0 on success or an error code.
 */
int __init omap_register_i2c_bus(int bus_id, u32 clkrate,
			  struct i2c_board_info const *info,
			  unsigned len)
{
	int err;

	BUG_ON(bus_id < 1 || bus_id > omap_i2c_nr_ports());

	if (info) {
		err = i2c_register_board_info(bus_id, info, len);
		if (err)
			return err;
	}

	if (!i2c_pdata[bus_id - 1].clkrate)
		i2c_pdata[bus_id - 1].clkrate = clkrate;

	i2c_pdata[bus_id - 1].clkrate &= ~OMAP_I2C_CMDLINE_SETUP;

	return omap_i2c_add_bus(bus_id);
}<|MERGE_RESOLUTION|>--- conflicted
+++ resolved
@@ -112,10 +112,7 @@
 }
 
 
-<<<<<<< HEAD
-=======
 #ifdef CONFIG_ARCH_OMAP2PLUS
->>>>>>> 105e53f8
 /*
  * XXX This function is a temporary compatibility wrapper - only
  * needed until the I2C driver can be converted to call
@@ -134,10 +131,6 @@
 	},
 };
 
-<<<<<<< HEAD
-#ifdef CONFIG_ARCH_OMAP2PLUS
-=======
->>>>>>> 105e53f8
 static inline int omap2_i2c_add_bus(int bus_id)
 {
 	int l;
