--- conflicted
+++ resolved
@@ -85,25 +85,7 @@
 	help
 	  Compile in platform device definitions for MIPI-CSIS channel 1
 
-<<<<<<< HEAD
-menuconfig S5P_SYSMMU
-	bool "SYSMMU support"
-	depends on ARCH_S5PV310
-	help
-	  This is a System MMU driver for Samsung ARM based Soc.
-
-if S5P_SYSMMU
-
-config S5P_SYSMMU_DEBUG
-	bool "Enables debug messages"
-	depends on S5P_SYSMMU
-	help
-	  This enables SYSMMU driver debug massages.
-
-endif
-=======
 config S5P_SETUP_MIPIPHY
 	bool
 	help
-	  Compile in common setup code for MIPI-CSIS and MIPI-DSIM devices
->>>>>>> 105e53f8
+	  Compile in common setup code for MIPI-CSIS and MIPI-DSIM devices