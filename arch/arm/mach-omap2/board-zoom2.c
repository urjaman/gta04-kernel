/*
 * linux/arch/arm/mach-omap2/board-zoom2.c
 *
 * Copyright (C) 2008 Texas Instruments Inc.
 * Vikram Pandita <vikram.pandita@ti.com>
 *
 * Modified from mach-omap2/board-ldp.c
 *
 * This program is free software; you can redistribute it and/or modify
 * it under the terms of the GNU General Public License version 2 as
 * published by the Free Software Foundation.
 */

#include <linux/kernel.h>
#include <linux/init.h>
#include <linux/platform_device.h>
#include <linux/delay.h>
#include <linux/input.h>
#include <linux/gpio_keys.h>
#include <linux/workqueue.h>
#include <linux/err.h>
#include <linux/clk.h>
#include <linux/synaptics_i2c_rmi.h>
#include <linux/spi/spi.h>
#include <linux/i2c/twl4030.h>
#include <linux/interrupt.h>
#include <linux/regulator/machine.h>
#ifdef CONFIG_SIL9022
#include <linux/sil9022.h>
#endif
#include <mach/hardware.h>
#include <asm/mach-types.h>
#include <asm/mach/arch.h>
#include <asm/mach/map.h>

#include <mach/board-zoom2.h>
#include <mach/mcspi.h>
#include <mach/gpio.h>
#include <mach/board.h>
#include <mach/common.h>
#include <mach/gpmc.h>
#if 0
#include <mach/hsmmc.h>
#endif
#include <mach/usb.h>
#include <mach/mux.h>

#include <asm/io.h>
#include <asm/delay.h>
#include <mach/control.h>

#include <mach/display.h>
#include <mach/hdq.h>

#include "mmc-twl4030.h"
#include "omap3-opp.h"
#include "sdram-micron-mt46h32m32lf-6.h"

#include <media/v4l2-int-device.h>

#if defined(CONFIG_VIDEO_IMX046) || defined(CONFIG_VIDEO_IMX046_MODULE)
#include <media/imx046.h>
extern struct imx046_platform_data zoom2_imx046_platform_data;
#endif

extern void zoom2_cam_init(void);

#ifdef CONFIG_VIDEO_LV8093
#include <media/lv8093.h>
extern struct imx046_platform_data zoom2_lv8093_platform_data;
#define LV8093_PS_GPIO			7
/* GPIO7 is connected to lens PS pin through inverter */
#define LV8093_PWR_OFF			1
#define LV8093_PWR_ON			(!LV8093_PWR_OFF)
#endif

#ifndef CONFIG_TWL4030_CORE
#error "no power companion board defined!"
#endif

#ifdef CONFIG_WL127X_RFKILL
#include <linux/wl127x-rfkill.h>
#endif

#define ZOOM2_QUART_PHYS        0x10000000
#define ZOOM2_QUART_VIRT        0xFB000000
#define ZOOM2_QUART_SIZE        SZ_1M

#define OMAP_SYNAPTICS_GPIO		163

#define SDP3430_SMC91X_CS	3
#define CONFIG_DISABLE_HFCLK 1
#define ENABLE_VAUX1_DEDICATED	0x03
#define ENABLE_VAUX1_DEV_GRP	0x20

#define ENABLE_VAUX3_DEDICATED  0x03
#define ENABLE_VAUX3_DEV_GRP  	0x20
#define TWL4030_MSECURE_GPIO	22

static struct resource zoom2_smc911x_resources[] = {
	[0] = {
		.start	= OMAP34XX_ETHR_START,
		.end	= OMAP34XX_ETHR_START + SZ_4K,
		.flags	= IORESOURCE_MEM,
	},
	[1] = {
		.start	= 0,
		.end	= 0,
		.flags	= IORESOURCE_IRQ | IORESOURCE_IRQ_LOWLEVEL,
	},
};

static struct platform_device zoom2_smc911x_device = {
	.name		= "smc911x",
	.id		= -1,
	.num_resources	= ARRAY_SIZE(zoom2_smc911x_resources),
	.resource	= zoom2_smc911x_resources,
};

#ifdef CONFIG_WL127X_RFKILL
static struct wl127x_rfkill_platform_data wl127x_plat_data = {
	.bt_nshutdown_gpio = 109, 	/* Bluetooth Enable GPIO */
	.fm_enable_gpio = 161,		/* FM Enable GPIO */
};

static struct platform_device zoom2_wl127x_device = {
	.name           = "wl127x-rfkill",
	.id             = -1,
	.dev.platform_data = &wl127x_plat_data,
};
#endif

/* Zoom2 has Qwerty keyboard*/
static int zoom2_twl4030_keymap[] = {
	KEY(0, 0, KEY_E),
	KEY(1, 0, KEY_R),
	KEY(2, 0, KEY_T),
	KEY(3, 0, KEY_HOME),
	KEY(6, 0, KEY_I),
	KEY(7, 0, KEY_LEFTSHIFT),
	KEY(0, 1, KEY_D),
	KEY(1, 1, KEY_F),
	KEY(2, 1, KEY_G),
	KEY(3, 1, KEY_SEND),
	KEY(6, 1, KEY_K),
	KEY(7, 1, KEY_ENTER),
	KEY(0, 2, KEY_X),
	KEY(1, 2, KEY_C),
	KEY(2, 2, KEY_V),
	KEY(3, 2, KEY_END),
	KEY(6, 2, KEY_DOT),
	KEY(7, 2, KEY_CAPSLOCK),
	KEY(0, 3, KEY_Z),
	KEY(1, 3, KEY_KPPLUS),
	KEY(2, 3, KEY_B),
	KEY(3, 3, KEY_F1),
	KEY(6, 3, KEY_O),
	KEY(7, 3, KEY_SPACE),
	KEY(0, 4, KEY_W),
	KEY(1, 4, KEY_Y),
	KEY(2, 4, KEY_U),
	KEY(3, 4, KEY_F2),
	KEY(4, 4, KEY_VOLUMEUP),
	KEY(6, 4, KEY_L),
	KEY(7, 4, KEY_LEFT),
	KEY(0, 5, KEY_S),
	KEY(1, 5, KEY_H),
	KEY(2, 5, KEY_J),
	KEY(3, 5, KEY_F3),
	KEY(5, 5, KEY_VOLUMEDOWN),
	KEY(6, 5, KEY_M),
	KEY(4, 5, KEY_ENTER),
	KEY(7, 5, KEY_RIGHT),
	KEY(0, 6, KEY_Q),
	KEY(1, 6, KEY_A),
	KEY(2, 6, KEY_N),
	KEY(3, 6, KEY_BACKSPACE),
	KEY(6, 6, KEY_P),
	KEY(7, 6, KEY_UP),
	KEY(6, 7, KEY_SELECT),
	KEY(7, 7, KEY_DOWN),
	KEY(0, 7, KEY_PROG1),	/*MACRO 1 <User defined> */
	KEY(1, 7, KEY_PROG2),	/*MACRO 2 <User defined> */
	KEY(2, 7, KEY_PROG3),	/*MACRO 3 <User defined> */
	KEY(3, 7, KEY_PROG4),	/*MACRO 4 <User defined> */
	0
};

static struct twl4030_keypad_data zoom2_kp_twl4030_data = {
	.rows		= 8,
	.cols		= 8,
	.keymap		= zoom2_twl4030_keymap,
	.keymapsize	= ARRAY_SIZE(zoom2_twl4030_keymap),
	.rep		= 1,
};

static int __init msecure_init(void)
{
	int ret = 0;

#ifdef CONFIG_RTC_DRV_TWL4030
	/* 3430ES2.0 doesn't have msecure/gpio-22 line connected to T2 */
	if (omap_type() == OMAP2_DEVICE_TYPE_GP &&
			omap_rev() < OMAP3430_REV_ES2_0) {
		void __iomem *msecure_pad_config_reg =
			omap_ctrl_base_get() + 0xA3C;
		int mux_mask = 0x04;
		u16 tmp;

		ret = gpio_request(TWL4030_MSECURE_GPIO, "msecure");
		if (ret < 0) {
			printk(KERN_ERR "msecure_init: can't"
				"reserve GPIO:%d !\n", TWL4030_MSECURE_GPIO);
			goto out;
		}
		/*
		 * TWL4030 will be in secure mode if msecure line from OMAP
		 * is low. Make msecure line high in order to change the
		 * TWL4030 RTC time and calender registers.
		 */

		tmp = __raw_readw(msecure_pad_config_reg);
		tmp &= 0xF8;	/* To enable mux mode 03/04 = GPIO_RTC */
		tmp |= mux_mask;/* To enable mux mode 03/04 = GPIO_RTC */
		__raw_writew(tmp, msecure_pad_config_reg);

		gpio_direction_output(TWL4030_MSECURE_GPIO, 1);
	}
out:
#endif
	return ret;
}

static struct omap2_mcspi_device_config zoom2_lcd_mcspi_config = {
	.turbo_mode		= 0,
	.single_channel		= 1,  /* 0: slave, 1: master */
};

static struct spi_board_info zoom2_spi_board_info[] __initdata = {
	[0] = {
		.modalias		= "zoom2_disp_spi",
		.bus_num		= 1,
		.chip_select		= 2,
		.max_speed_hz		= 375000,
		.controller_data 	= &zoom2_lcd_mcspi_config,
	},
};

#define LCD_PANEL_BACKLIGHT_GPIO 	(15 + OMAP_MAX_GPIO_LINES)
#define LCD_PANEL_ENABLE_GPIO 		(7 + OMAP_MAX_GPIO_LINES)

#define LCD_PANEL_RESET_GPIO		55
#define LCD_PANEL_QVGA_GPIO		56

#define TV_PANEL_ENABLE_GPIO		95


#define PM_RECEIVER			TWL4030_MODULE_PM_RECEIVER
#define ENABLE_VAUX2_DEDICATED		0x09
#define ENABLE_VAUX2_DEV_GRP		0x20
#define ENABLE_VAUX3_DEDICATED		0x03
#define ENABLE_VAUX3_DEV_GRP		0x20

#define ENABLE_VPLL2_DEDICATED          0x05
#define ENABLE_VPLL2_DEV_GRP            0xE0
#define TWL4030_VPLL2_DEV_GRP           0x33
#define TWL4030_VPLL2_DEDICATED         0x36

#define SIL9022_RESET_GPIO 		97

#define t2_out(c, r, v) twl4030_i2c_write_u8(c, r, v)

static void zoom2_lcd_tv_panel_init(void)
{
	unsigned char lcd_panel_reset_gpio;

	omap_cfg_reg(AF21_34XX_GPIO8);
	omap_cfg_reg(B23_34XX_GPIO167);
	omap_cfg_reg(AB1_34XX_McSPI1_CS2);
	omap_cfg_reg(A24_34XX_GPIO94);

	if (omap_rev() > OMAP3430_REV_ES3_0) {
		/* Production Zoom2 Board:
		 * GPIO-96 is the LCD_RESET_GPIO
		 */
		omap_cfg_reg(C25_34XX_GPIO96);
		lcd_panel_reset_gpio = 96;
	} else {
		/* Pilot Zoom2 board
		 * GPIO-55 is the LCD_RESET_GPIO
		 */
		omap_cfg_reg(T8_34XX_GPIO55);
		lcd_panel_reset_gpio = 55;
	}

	gpio_request(lcd_panel_reset_gpio, "lcd reset");
	gpio_request(LCD_PANEL_QVGA_GPIO, "lcd qvga");
	gpio_request(LCD_PANEL_ENABLE_GPIO, "lcd panel");
	gpio_request(LCD_PANEL_BACKLIGHT_GPIO, "lcd backlight");
	
	gpio_request( TV_PANEL_ENABLE_GPIO, "tv panel");

	gpio_direction_output(LCD_PANEL_QVGA_GPIO, 0);
	gpio_direction_output(lcd_panel_reset_gpio, 0);
	gpio_direction_output(LCD_PANEL_ENABLE_GPIO, 0);
	gpio_direction_output(LCD_PANEL_BACKLIGHT_GPIO, 0);

	gpio_direction_output(TV_PANEL_ENABLE_GPIO, 0);

	gpio_direction_output(LCD_PANEL_QVGA_GPIO, 1);
	gpio_direction_output(lcd_panel_reset_gpio, 1);
}
static int zoom2_panel_power_enable(int enable)
{
	twl4030_i2c_write_u8(TWL4030_MODULE_PM_RECEIVER,
				(enable) ? ENABLE_VPLL2_DEDICATED : 0,
				TWL4030_VPLL2_DEDICATED);
	twl4030_i2c_write_u8(TWL4030_MODULE_PM_RECEIVER,
				(enable) ? ENABLE_VPLL2_DEV_GRP : 0,
				TWL4030_VPLL2_DEV_GRP);
	return 0;
}

static int zoom2_panel_enable_lcd(struct omap_dss_device *dssdev)
{
	zoom2_panel_power_enable(1);

	gpio_direction_output(LCD_PANEL_ENABLE_GPIO, 1);
	gpio_direction_output(LCD_PANEL_BACKLIGHT_GPIO, 1);

	return 0;
}

static void zoom2_panel_disable_lcd(struct omap_dss_device *dssdev)
{
	zoom2_panel_power_enable(0);

	gpio_direction_output(LCD_PANEL_ENABLE_GPIO, 0);
	gpio_direction_output(LCD_PANEL_BACKLIGHT_GPIO, 0);

}

static struct omap_dss_device zoom2_lcd_device = {
	.name = "lcd",
	.driver_name = "zoom2_panel",
	.type = OMAP_DISPLAY_TYPE_DPI,
	.phy.dpi.data_lines = 24,
	.platform_enable = zoom2_panel_enable_lcd,
	.platform_disable = zoom2_panel_disable_lcd,
 };

#ifdef CONFIG_SIL9022
static void zoom2_hdmi_reset_enable(int level)
{
	/* Set GPIO_97 to high to pull SiI9022 HDMI transmitter out of reset
	* and low to disable it.
	*/
	gpio_request(SIL9022_RESET_GPIO, "hdmi reset");
	gpio_direction_output(SIL9022_RESET_GPIO, level);
}

static int zoom2_panel_enable_hdmi(struct omap_dss_device *dssdev)
{
	zoom2_panel_power_enable(1);
	zoom2_hdmi_reset_enable(1);

	return 0;
}

static void zoom2_panel_disable_hdmi(struct omap_dss_device *dssdev)
{
	zoom2_hdmi_reset_enable(0);
	zoom2_panel_power_enable(0);
}

static struct omap_dss_device zoom2_hdmi_device = {
	.name = "hdmi",
	.driver_name = "hdmi_panel",
	.type = OMAP_DISPLAY_TYPE_HDMI,
	.phy.dpi.data_lines = 24,
	.platform_enable = zoom2_panel_enable_hdmi,
	.platform_disable = zoom2_panel_disable_hdmi,
};
#endif


static int zoom2_panel_enable_tv(struct omap_dss_device *dssdev)
{
#define ENABLE_VDAC_DEDICATED           0x03
#define ENABLE_VDAC_DEV_GRP             0x20

	twl4030_i2c_write_u8(TWL4030_MODULE_PM_RECEIVER,
			ENABLE_VDAC_DEDICATED,
			TWL4030_VDAC_DEDICATED);
	twl4030_i2c_write_u8(TWL4030_MODULE_PM_RECEIVER,
			ENABLE_VDAC_DEV_GRP, TWL4030_VDAC_DEV_GRP);

	return 0;
}

static void zoom2_panel_disable_tv(struct omap_dss_device *dssdev)
{
	twl4030_i2c_write_u8(TWL4030_MODULE_PM_RECEIVER, 0x00,
			TWL4030_VDAC_DEDICATED);
	twl4030_i2c_write_u8(TWL4030_MODULE_PM_RECEIVER, 0x00,
			TWL4030_VDAC_DEV_GRP);
}
static struct omap_dss_device zoom2_tv_device = {
	.name = "tv",
	.driver_name = "venc",
	.type = OMAP_DISPLAY_TYPE_VENC,
	.phy.venc.type = OMAP_DSS_VENC_TYPE_COMPOSITE,
	.platform_enable = zoom2_panel_enable_tv,
	.platform_disable = zoom2_panel_disable_tv,
};

static struct omap_dss_device *zoom2_dss_devices[] = {
	&zoom2_lcd_device,
	&zoom2_tv_device,
#ifdef CONFIG_SIL9022
	&zoom2_hdmi_device,
#endif
};

static struct omap_dss_board_info zoom2_dss_data = {
	.num_devices = ARRAY_SIZE(zoom2_dss_devices),
	.devices = zoom2_dss_devices,
	.default_device = &zoom2_lcd_device,
};

static struct platform_device zoom2_dss_device = {
	.name          = "omapdss",
	.id            = -1,
	.dev            = {
		.platform_data = &zoom2_dss_data,
	},
};

static struct regulator_consumer_supply zoom2_vdda_dac_supply = {
	.supply		= "vdda_dac",
	.dev		= &zoom2_dss_device.dev,
};

#ifdef CONFIG_FB_OMAP2
static struct resource zoom2_vout_resource[3 - CONFIG_FB_OMAP2_NUM_FBS] = {
};
#else
static struct resource zoom2_vout_resource[2] = {
};
#endif

static struct platform_device zoom2_vout_device = {
	.name		= "omap_vout",
	.num_resources	= ARRAY_SIZE(zoom2_vout_resource),
	.resource	= &zoom2_vout_resource[0],
	.id		= -1,
};

static struct platform_device *zoom2_devices[] __initdata = {
	&zoom2_dss_device,
	&zoom2_smc911x_device,
#ifdef CONFIG_WL127X_RFKILL
	&zoom2_wl127x_device,
#endif
#if defined(CONFIG_HDQ_MASTER_OMAP) || defined(CONFIG_HDQ_MASTER_OMAP_MODULE)
	&omap_hdq_device,
#endif
	&zoom2_vout_device,
};

static inline void __init zoom2_init_smc911x(void)
{
	int eth_cs;
	unsigned long cs_mem_base;
	int eth_gpio = 0;

	eth_cs = LDP_SMC911X_CS;

	if (gpmc_cs_request(eth_cs, SZ_16M, &cs_mem_base) < 0) {
		printk(KERN_ERR "Failed to request GPMC mem for smc911x\n");
		return;
	}

	zoom2_smc911x_resources[0].start = cs_mem_base + 0x0;
	zoom2_smc911x_resources[0].end   = cs_mem_base + 0xf;
	udelay(100);

	eth_gpio = LDP_SMC911X_GPIO;

	zoom2_smc911x_resources[1].start = OMAP_GPIO_IRQ(eth_gpio);

	if (gpio_request(eth_gpio, "smc911x irq") < 0) {
		printk(KERN_ERR "Failed to request GPIO%d for smc911x IRQ\n",
		       eth_gpio);
		return;
	}
	gpio_direction_input(eth_gpio);
}

/* Quad UART (TL16CP754C) is on Zoom2 debug board */
/* Map registers to GPMC CS3 */
static inline void __init zoom2_init_quaduart(void)
{
	int quart_cs;
	unsigned long cs_mem_base;
	int quart_gpio = 0;

	quart_cs = 3;
	if (gpmc_cs_request(quart_cs, SZ_1M, &cs_mem_base) < 0) {
		printk(KERN_ERR "Failed to request GPMC mem"
				"for Quad UART(TL16CP754C)\n");
		return;
	}

	quart_gpio = 102;
	if (gpio_request(quart_gpio, "quart") < 0) {
		printk(KERN_ERR "Failed to request GPIO%d for TL16CP754C\n",
								quart_gpio);
		return;
	}
	gpio_direction_input(quart_gpio);
}

static void __init omap_zoom2_init_irq(void)
{
	omap2_init_common_hw(mt46h32m32lf6_sdrc_params, omap3_mpu_rate_table,
			     omap3_dsp_rate_table, omap3_l3_rate_table);
	omap_init_irq();
	omap_gpio_init();
	zoom2_init_smc911x();
}

static struct regulator_consumer_supply zoom2_vmmc1_supply = {
	.supply		= "vmmc",
};

static struct regulator_consumer_supply zoom2_vsim_supply = {
	.supply		= "vmmc_aux",
};

static struct regulator_consumer_supply zoom2_vmmc2_supply = {
	.supply		= "vmmc",
};

/* VMMC1 for OMAP VDD_MMC1 (i/o) and MMC1 card */
static struct regulator_init_data zoom2_vmmc1 = {
	.constraints = {
		.min_uV			= 1850000,
		.max_uV			= 3150000,
		.valid_modes_mask	= REGULATOR_MODE_NORMAL
					| REGULATOR_MODE_STANDBY,
		.valid_ops_mask		= REGULATOR_CHANGE_VOLTAGE
					| REGULATOR_CHANGE_MODE
					| REGULATOR_CHANGE_STATUS,
	},
	.num_consumer_supplies  = 1,
	.consumer_supplies      = &zoom2_vmmc1_supply,
};

/* VMMC2 for MMC2 card */
static struct regulator_init_data zoom2_vmmc2 = {
	.constraints = {
		.min_uV			= 1850000,
		.max_uV			= 1850000,
		.apply_uV		= true,
		.valid_modes_mask	= REGULATOR_MODE_NORMAL
					| REGULATOR_MODE_STANDBY,
		.valid_ops_mask		= REGULATOR_CHANGE_MODE
					| REGULATOR_CHANGE_STATUS,
	},
	.num_consumer_supplies  = 1,
	.consumer_supplies      = &zoom2_vmmc2_supply,
};

/* VSIM for OMAP VDD_MMC1A (i/o for DAT4..DAT7) */
static struct regulator_init_data zoom2_vsim = {
	.constraints = {
		.min_uV			= 1800000,
		.max_uV			= 3000000,
		.valid_modes_mask	= REGULATOR_MODE_NORMAL
					| REGULATOR_MODE_STANDBY,
		.valid_ops_mask		= REGULATOR_CHANGE_VOLTAGE
					| REGULATOR_CHANGE_MODE
					| REGULATOR_CHANGE_STATUS,
	},
	.num_consumer_supplies  = 1,
	.consumer_supplies      = &zoom2_vsim_supply,
};

static struct regulator_init_data zoom2_vdac = {
	.constraints = {
		.min_uV                 = 1800000,
		.max_uV                 = 1800000,
		.valid_modes_mask       = REGULATOR_MODE_NORMAL
					| REGULATOR_MODE_STANDBY,
		.valid_ops_mask         = REGULATOR_CHANGE_MODE
					| REGULATOR_CHANGE_STATUS,
	},
	.num_consumer_supplies  = 1,
	.consumer_supplies      = &zoom2_vdda_dac_supply,
};

static struct twl4030_hsmmc_info mmc[] __initdata = {
	{
		.mmc		= 1,
		.wires		= 4,
		.gpio_wp	= -EINVAL,
	},
	{
		.mmc		= 2,
		.wires		= 4,
		.gpio_wp	= -EINVAL,
	},
	{
		.mmc		= 3,
		.wires		= 4,
		.gpio_wp	= -EINVAL,
	},
	{}      /* Terminator */
};

static int zoom2_twl_gpio_setup(struct device *dev,
		unsigned gpio, unsigned ngpio)
{
	/* gpio + 0 is "mmc0_cd" (input/IRQ),
	 * gpio + 1 is "mmc1_cd" (input/IRQ)
	 */
	mmc[0].gpio_cd = gpio + 0;
	mmc[1].gpio_cd = gpio + 1;
	twl4030_mmc_init(mmc);

	/* link regulators to MMC adapters ... we "know" the
	 * regulators will be set up only *after* we return.
	*/
	zoom2_vmmc1_supply.dev = mmc[0].dev;
	zoom2_vsim_supply.dev = mmc[0].dev;
	zoom2_vmmc2_supply.dev = mmc[1].dev;

	return 0;
}

static struct omap_lcd_config zoom2_lcd_config __initdata = {
        .ctrl_name      = "internal",
};

static struct omap_uart_config zoom2_uart_config __initdata = {
	.enabled_uarts	= ((1 << 0) | (1 << 1) | (1 << 2) | (1 << 3)),
};

static struct omap_board_config_kernel zoom2_config[] __initdata = {
	{ OMAP_TAG_UART,	&zoom2_uart_config },
        { OMAP_TAG_LCD,         &zoom2_lcd_config },
};

static int zoom2_batt_table[] = {
/* 0 C*/
30800, 29500, 28300, 27100,
26000, 24900, 23900, 22900, 22000, 21100, 20300, 19400, 18700, 17900,
17200, 16500, 15900, 15300, 14700, 14100, 13600, 13100, 12600, 12100,
11600, 11200, 10800, 10400, 10000, 9630,   9280,   8950,   8620,   8310,
8020,   7730,   7460,   7200,   6950,   6710,   6470,   6250,   6040,   5830,
5640,   5450,   5260,   5090,   4920,   4760,   4600,   4450,   4310,   4170,
4040,   3910,   3790,   3670,   3550
};

static struct twl4030_bci_platform_data zoom2_bci_data = {
	.battery_tmp_tbl	= zoom2_batt_table,
	.tblsize		= ARRAY_SIZE(zoom2_batt_table),
	.twl4030_bci_charging_current	= 1100, /* 1.1A for Zoom2 */
};

static struct twl4030_usb_data zoom2_usb_data = {
	.usb_mode	= T2_USB_MODE_ULPI,
};

static struct twl4030_gpio_platform_data zoom2_gpio_data = {
	.gpio_base	= OMAP_MAX_GPIO_LINES,
	.irq_base	= TWL4030_GPIO_IRQ_BASE,
	.irq_end	= TWL4030_GPIO_IRQ_END,
	.setup		= zoom2_twl_gpio_setup,
};

static struct twl4030_madc_platform_data zoom2_madc_data = {
	.irq_line	= 1,
};

static struct twl4030_platform_data zoom2_twldata = {
	.irq_base	= TWL4030_IRQ_BASE,
	.irq_end	= TWL4030_IRQ_END,

	/* platform_data for children goes here */
	.bci		= &zoom2_bci_data,
	.madc		= &zoom2_madc_data,
	.usb		= &zoom2_usb_data,
	.gpio		= &zoom2_gpio_data,
	.keypad		= &zoom2_kp_twl4030_data,
	.vmmc1          = &zoom2_vmmc1,
	.vmmc2          = &zoom2_vmmc2,
	.vsim           = &zoom2_vsim,
	.vdac		= &zoom2_vdac,
};

static struct i2c_board_info __initdata zoom2_i2c_bus1_info[] = {
	{
		I2C_BOARD_INFO("twl4030", 0x48),
		.flags = I2C_CLIENT_WAKE,
		.irq = INT_34XX_SYS_NIRQ,
		.platform_data = &zoom2_twldata,
	},
};

static void synaptics_dev_init(void)
{
	/* Set the ts_gpio pin mux */
	omap_cfg_reg(H18_34XX_GPIO163);

	if (gpio_request(OMAP_SYNAPTICS_GPIO, "touch") < 0) {
		printk(KERN_ERR "can't get synaptics pen down GPIO\n");
		return;
	}
	gpio_direction_input(OMAP_SYNAPTICS_GPIO);
	omap_set_gpio_debounce(OMAP_SYNAPTICS_GPIO, 1);
	omap_set_gpio_debounce_time(OMAP_SYNAPTICS_GPIO, 0xa);
}

static int synaptics_power(int power_state)
{
	/* TODO: synaptics is powered by vbatt */
	return 0;
}

static struct synaptics_i2c_rmi_platform_data synaptics_platform_data[] = {
	{
		.version	= 0x0,
		.power		= &synaptics_power,
		.flags		= SYNAPTICS_SWAP_XY,
		.irqflags	= IRQF_TRIGGER_LOW,
	}
};

static struct i2c_board_info __initdata zoom2_i2c_bus2_info[] = {
	{
		I2C_BOARD_INFO(SYNAPTICS_I2C_RMI_NAME,  0x20),
		.platform_data = &synaptics_platform_data,
		.irq = OMAP_GPIO_IRQ(OMAP_SYNAPTICS_GPIO),
	},
#if defined(CONFIG_VIDEO_IMX046) || defined(CONFIG_VIDEO_IMX046_MODULE)
	{
		I2C_BOARD_INFO("imx046", IMX046_I2C_ADDR),
		.platform_data = &zoom2_imx046_platform_data,
	},
#endif
#ifdef CONFIG_VIDEO_LV8093
	{
		I2C_BOARD_INFO(LV8093_NAME,  LV8093_AF_I2C_ADDR),
		.platform_data = &zoom2_lv8093_platform_data,
	},
#endif
};

static struct i2c_board_info __initdata zoom2_i2c_bus3_info[] = {
#ifdef CONFIG_SIL9022
	{
		I2C_BOARD_INFO(SIL9022_DRV_NAME,  SI9022_I2CSLAVEADDRESS),
	},
#endif
};


static int __init omap_i2c_init(void)
{
	omap_register_i2c_bus(1, 100, zoom2_i2c_bus1_info,
			ARRAY_SIZE(zoom2_i2c_bus1_info));
	omap_register_i2c_bus(2, 100, zoom2_i2c_bus2_info,
			ARRAY_SIZE(zoom2_i2c_bus2_info));
	omap_register_i2c_bus(3, 400, zoom2_i2c_bus3_info,
			ARRAY_SIZE(zoom2_i2c_bus3_info));
	return 0;
}

static void config_wlan_gpio(void)
{
	/* WLAN PW_EN and IRQ */
	omap_cfg_reg(B24_34XX_GPIO101_OUT);
	omap_cfg_reg(W21_34XX_GPIO162);
}

static void enable_board_wakeup_source(void)
{
	omap_cfg_reg(AF26_34XX_SYS_NIRQ);
}

static void __init omap_zoom2_init(void)
{
	omap_i2c_init();
	platform_add_devices(zoom2_devices, ARRAY_SIZE(zoom2_devices));
	omap_board_config = zoom2_config;
	omap_board_config_size = ARRAY_SIZE(zoom2_config);
	spi_register_board_info(zoom2_spi_board_info,
				ARRAY_SIZE(zoom2_spi_board_info));
	synaptics_dev_init();
	msecure_init();
	ldp_flash_init();
	zoom2_init_quaduart();
	omap_serial_init();
	usb_musb_init();
	config_wlan_gpio();
	zoom2_cam_init();
	zoom2_lcd_tv_panel_init();
<<<<<<< HEAD
#ifdef CONFIG_SIL9022
	zoom2_hdmi_reset_enable(1);
#endif
=======
	enable_board_wakeup_source();
>>>>>>> c7741aee
}

static struct map_desc zoom2_io_desc[] __initdata = {
	{
		.virtual	= ZOOM2_QUART_VIRT,
		.pfn		= __phys_to_pfn(ZOOM2_QUART_PHYS),
		.length		= ZOOM2_QUART_SIZE,
		.type		= MT_DEVICE
	},
};

static void __init omap_zoom2_map_io(void)
{
	omap2_set_globals_343x();
	iotable_init(zoom2_io_desc, ARRAY_SIZE(zoom2_io_desc));
	omap2_map_common_io();
}

MACHINE_START(OMAP_ZOOM2, "OMAP ZOOM2 board")
	/* phys_io is only used for DEBUG_LL early printing.  The Zoom2's
	 * console is on an external quad UART sitting at address 0x10000000
	 */
	.phys_io	= 0x10000000,
	.io_pg_offst	= ((0xfb000000) >> 18) & 0xfffc,
	.boot_params	= 0x80000100,
	.map_io		= omap_zoom2_map_io,
	.init_irq	= omap_zoom2_init_irq,
	.init_machine	= omap_zoom2_init,
	.timer		= &omap_timer,
MACHINE_END<|MERGE_RESOLUTION|>--- conflicted
+++ resolved
@@ -807,13 +807,10 @@
 	config_wlan_gpio();
 	zoom2_cam_init();
 	zoom2_lcd_tv_panel_init();
-<<<<<<< HEAD
 #ifdef CONFIG_SIL9022
 	zoom2_hdmi_reset_enable(1);
 #endif
-=======
 	enable_board_wakeup_source();
->>>>>>> c7741aee
 }
 
 static struct map_desc zoom2_io_desc[] __initdata = {
