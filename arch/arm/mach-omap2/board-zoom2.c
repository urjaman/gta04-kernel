--- conflicted
+++ resolved
@@ -785,16 +785,15 @@
 	omap_cfg_reg(W21_34XX_GPIO162);
 }
 
-<<<<<<< HEAD
 static void enable_board_wakeup_source(void)
 {
 	omap_cfg_reg(AF26_34XX_SYS_NIRQ);
-=======
+}
+
 static void config_hdmi_gpio(void)
 {
 	/* HDMI_RESET uses CAM_PCLK mode 4*/
 	omap_cfg_reg(C27_34XX_CAM_PCLK);
->>>>>>> 56dbf0c3
 }
 
 static void __init omap_zoom2_init(void)
