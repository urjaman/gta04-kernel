/*
 * OMAP2plus display device setup / initialization.
 *
 * Copyright (C) 2010 Texas Instruments Incorporated - http://www.ti.com/
 *	Senthilvadivu Guruswamy
 *	Sumit Semwal
 *
 * This program is free software; you can redistribute it and/or modify
 * it under the terms of the GNU General Public License version 2 as
 * published by the Free Software Foundation.
 *
 * This program is distributed "as is" WITHOUT ANY WARRANTY of any
 * kind, whether express or implied; without even the implied warranty
 * of MERCHANTABILITY or FITNESS FOR A PARTICULAR PURPOSE.  See the
 * GNU General Public License for more details.
 */

#include <linux/string.h>
#include <linux/kernel.h>
#include <linux/init.h>
#include <linux/platform_device.h>
#include <linux/io.h>
#include <linux/clk.h>
#include <linux/err.h>
#include <linux/delay.h>
#include <linux/of.h>
#include <linux/of_platform.h>
#include <linux/slab.h>

#include <video/omapdss.h>
#include "omap_hwmod.h"
#include "omap_device.h"
#include "omap-pm.h"
#include "common.h"

#include "soc.h"
#include "iomap.h"
#include "control.h"
#include "display.h"
#include "prm.h"

#define DISPC_CONTROL		0x0040
#define DISPC_CONTROL2		0x0238
#define DISPC_CONTROL3		0x0848
#define DISPC_IRQSTATUS		0x0018

#define DSS_SYSCONFIG		0x10
#define DSS_SYSSTATUS		0x14
#define DSS_CONTROL		0x40
#define DSS_SDI_CONTROL		0x44
#define DSS_PLL_CONTROL		0x48

#define LCD_EN_MASK		(0x1 << 0)
#define DIGIT_EN_MASK		(0x1 << 1)

#define FRAMEDONE_IRQ_SHIFT	0
#define EVSYNC_EVEN_IRQ_SHIFT	2
#define EVSYNC_ODD_IRQ_SHIFT	3
#define FRAMEDONE2_IRQ_SHIFT	22
#define FRAMEDONE3_IRQ_SHIFT	30
#define FRAMEDONETV_IRQ_SHIFT	24

/*
 * FRAMEDONE_IRQ_TIMEOUT: how long (in milliseconds) to wait during DISPC
 *     reset before deciding that something has gone wrong
 */
#define FRAMEDONE_IRQ_TIMEOUT		100

static struct platform_device omap_display_device = {
	.name          = "omapdss",
	.id            = -1,
	.dev            = {
		.platform_data = NULL,
	},
};

struct omap_dss_hwmod_data {
	const char *oh_name;
	const char *dev_name;
	const int id;
};

static const struct omap_dss_hwmod_data omap2_dss_hwmod_data[] __initconst = {
	{ "dss_core", "omapdss_dss", -1 },
	{ "dss_dispc", "omapdss_dispc", -1 },
	{ "dss_rfbi", "omapdss_rfbi", -1 },
	{ "dss_venc", "omapdss_venc", -1 },
};

static const struct omap_dss_hwmod_data omap3_dss_hwmod_data[] __initconst = {
	{ "dss_core", "omapdss_dss", -1 },
	{ "dss_dispc", "omapdss_dispc", -1 },
	{ "dss_rfbi", "omapdss_rfbi", -1 },
	{ "dss_venc", "omapdss_venc", -1 },
	{ "dss_dsi1", "omapdss_dsi", 0 },
};

static const struct omap_dss_hwmod_data omap4_dss_hwmod_data[] __initconst = {
	{ "dss_core", "omapdss_dss", -1 },
	{ "dss_dispc", "omapdss_dispc", -1 },
	{ "dss_rfbi", "omapdss_rfbi", -1 },
	{ "dss_dsi1", "omapdss_dsi", 0 },
	{ "dss_dsi2", "omapdss_dsi", 1 },
	{ "dss_hdmi", "omapdss_hdmi", -1 },
};

static int omap4_dsi_mux_pads(int dsi_id, unsigned lanes)
{
	u32 enable_mask, enable_shift;
	u32 pipd_mask, pipd_shift;
	u32 reg;

	if (dsi_id == 0) {
		enable_mask = OMAP4_DSI1_LANEENABLE_MASK;
		enable_shift = OMAP4_DSI1_LANEENABLE_SHIFT;
		pipd_mask = OMAP4_DSI1_PIPD_MASK;
		pipd_shift = OMAP4_DSI1_PIPD_SHIFT;
	} else if (dsi_id == 1) {
		enable_mask = OMAP4_DSI2_LANEENABLE_MASK;
		enable_shift = OMAP4_DSI2_LANEENABLE_SHIFT;
		pipd_mask = OMAP4_DSI2_PIPD_MASK;
		pipd_shift = OMAP4_DSI2_PIPD_SHIFT;
	} else {
		return -ENODEV;
	}

	reg = omap4_ctrl_pad_readl(OMAP4_CTRL_MODULE_PAD_CORE_CONTROL_DSIPHY);

	reg &= ~enable_mask;
	reg &= ~pipd_mask;

	reg |= (lanes << enable_shift) & enable_mask;
	reg |= (lanes << pipd_shift) & pipd_mask;

	omap4_ctrl_pad_writel(reg, OMAP4_CTRL_MODULE_PAD_CORE_CONTROL_DSIPHY);

	return 0;
}

#define CONTROL_PAD_BASE	0x4A002800
#define CONTROL_DSIPHY		0x614

static int omap5_dsi_mux_pads(int dsi_id, unsigned lanes)
{
	u32 enable_mask, enable_shift, reg;
	void __iomem *ctrl_pad_base = NULL;

	ctrl_pad_base = ioremap(CONTROL_PAD_BASE, SZ_4K);
	if (!ctrl_pad_base)
		return -ENXIO;

	if (dsi_id == 0) {
		enable_mask = OMAP4_DSI1_LANEENABLE_MASK;
		enable_shift = OMAP4_DSI1_LANEENABLE_SHIFT;
	} else if (dsi_id == 1) {
		enable_mask = OMAP4_DSI2_LANEENABLE_MASK;
		enable_shift = OMAP4_DSI2_LANEENABLE_SHIFT;
	} else {
		return -ENODEV;
	}

	reg = __raw_readl(ctrl_pad_base + CONTROL_DSIPHY);
	reg &= ~enable_mask;
	reg |= (lanes << enable_shift) & enable_mask;
	__raw_writel(reg, ctrl_pad_base + CONTROL_DSIPHY);

	return 0;
}

static int omap_dsi_enable_pads(int dsi_id, unsigned lane_mask)
{
	if (cpu_is_omap44xx())
		return omap4_dsi_mux_pads(dsi_id, lane_mask);
	else if (soc_is_omap54xx())
                return omap5_dsi_mux_pads(dsi_id, lane_mask);
	return 0;
}

static void omap_dsi_disable_pads(int dsi_id, unsigned lane_mask)
{
	if (cpu_is_omap44xx())
		omap4_dsi_mux_pads(dsi_id, 0);
	else if (soc_is_omap54xx())
		omap5_dsi_mux_pads(dsi_id, 0);
}

static int omap_dss_set_min_bus_tput(struct device *dev, unsigned long tput)
{
	return omap_pm_set_min_bus_tput(dev, OCP_INITIATOR_AGENT, tput);
}

static struct platform_device *create_dss_pdev(const char *pdev_name,
		int pdev_id, const char *oh_name, void *pdata, int pdata_len,
		struct platform_device *parent)
{
	struct platform_device *pdev;
	struct omap_device *od;
	struct omap_hwmod *ohs[1];
	struct omap_hwmod *oh;
	int r;

	oh = omap_hwmod_lookup(oh_name);
	if (!oh) {
		pr_err("Could not look up %s\n", oh_name);
		r = -ENODEV;
		goto err;
	}

	pdev = platform_device_alloc(pdev_name, pdev_id);
	if (!pdev) {
		pr_err("Could not create pdev for %s\n", pdev_name);
		r = -ENOMEM;
		goto err;
	}

	if (parent != NULL)
		pdev->dev.parent = &parent->dev;

	if (pdev->id != -1)
		dev_set_name(&pdev->dev, "%s.%d", pdev->name, pdev->id);
	else
		dev_set_name(&pdev->dev, "%s", pdev->name);

	ohs[0] = oh;
	od = omap_device_alloc(pdev, ohs, 1);
	if (IS_ERR(od)) {
		pr_err("Could not alloc omap_device for %s\n", pdev_name);
		r = -ENOMEM;
		goto err;
	}

	r = platform_device_add_data(pdev, pdata, pdata_len);
	if (r) {
		pr_err("Could not set pdata for %s\n", pdev_name);
		goto err;
	}

	r = omap_device_register(pdev);
	if (r) {
		pr_err("Could not register omap_device for %s\n", pdev_name);
		goto err;
	}

	return pdev;

err:
	return ERR_PTR(r);
}

static struct platform_device *create_simple_dss_pdev(const char *pdev_name,
		int pdev_id, void *pdata, int pdata_len,
		struct platform_device *parent)
{
	struct platform_device *pdev;
	int r;

	pdev = platform_device_alloc(pdev_name, pdev_id);
	if (!pdev) {
		pr_err("Could not create pdev for %s\n", pdev_name);
		r = -ENOMEM;
		goto err;
	}

	if (parent != NULL)
		pdev->dev.parent = &parent->dev;

	if (pdev->id != -1)
		dev_set_name(&pdev->dev, "%s.%d", pdev->name, pdev->id);
	else
		dev_set_name(&pdev->dev, "%s", pdev->name);

	r = platform_device_add_data(pdev, pdata, pdata_len);
	if (r) {
		pr_err("Could not set pdata for %s\n", pdev_name);
		goto err;
	}

	r = platform_device_add(pdev);
	if (r) {
		pr_err("Could not register platform_device for %s\n", pdev_name);
		goto err;
	}

	return pdev;

err:
	return ERR_PTR(r);
}

static enum omapdss_version __init omap_display_get_version(void)
{
	if (cpu_is_omap24xx())
		return OMAPDSS_VER_OMAP24xx;
	else if (cpu_is_omap3630())
		return OMAPDSS_VER_OMAP3630;
	else if (cpu_is_omap34xx()) {
		if (soc_is_am35xx()) {
			return OMAPDSS_VER_AM35xx;
		} else {
			if (omap_rev() < OMAP3430_REV_ES3_0)
				return OMAPDSS_VER_OMAP34xx_ES1;
			else
				return OMAPDSS_VER_OMAP34xx_ES3;
		}
	} else if (omap_rev() == OMAP4430_REV_ES1_0)
		return OMAPDSS_VER_OMAP4430_ES1;
	else if (omap_rev() == OMAP4430_REV_ES2_0 ||
			omap_rev() == OMAP4430_REV_ES2_1 ||
			omap_rev() == OMAP4430_REV_ES2_2)
		return OMAPDSS_VER_OMAP4430_ES2;
	else if (cpu_is_omap44xx())
		return OMAPDSS_VER_OMAP4;
	else if (soc_is_omap54xx())
		return OMAPDSS_VER_OMAP5;
	else
		return OMAPDSS_VER_UNKNOWN;
}

int __init omap_display_init(struct omap_dss_board_info *board_data)
{
	int r = 0;
	struct platform_device *pdev;
	int i, oh_count;
	const struct omap_dss_hwmod_data *curr_dss_hwmod;
	struct platform_device *dss_pdev;
	enum omapdss_version ver;

	/* create omapdss device */

	ver = omap_display_get_version();

	if (ver == OMAPDSS_VER_UNKNOWN) {
		pr_err("DSS not supported on this SoC\n");
		return -ENODEV;
	}

	board_data->version = ver;
	board_data->dsi_enable_pads = omap_dsi_enable_pads;
	board_data->dsi_disable_pads = omap_dsi_disable_pads;
	board_data->set_min_bus_tput = omap_dss_set_min_bus_tput;

	omap_display_device.dev.platform_data = board_data;

	r = platform_device_register(&omap_display_device);
	if (r < 0) {
		pr_err("Unable to register omapdss device\n");
		return r;
	}

	/* create devices for dss hwmods */

	if (cpu_is_omap24xx()) {
		curr_dss_hwmod = omap2_dss_hwmod_data;
		oh_count = ARRAY_SIZE(omap2_dss_hwmod_data);
	} else if (cpu_is_omap34xx()) {
		curr_dss_hwmod = omap3_dss_hwmod_data;
		oh_count = ARRAY_SIZE(omap3_dss_hwmod_data);
	} else {
		curr_dss_hwmod = omap4_dss_hwmod_data;
		oh_count = ARRAY_SIZE(omap4_dss_hwmod_data);
	}

	/*
	 * First create the pdev for dss_core, which is used as a parent device
	 * by the other dss pdevs. Note: dss_core has to be the first item in
	 * the hwmod list.
	 */
	dss_pdev = create_dss_pdev(curr_dss_hwmod[0].dev_name,
			curr_dss_hwmod[0].id,
			curr_dss_hwmod[0].oh_name,
			board_data, sizeof(*board_data),
			NULL);

	if (IS_ERR(dss_pdev)) {
		pr_err("Could not build omap_device for %s\n",
				curr_dss_hwmod[0].oh_name);

		return PTR_ERR(dss_pdev);
	}

	for (i = 1; i < oh_count; i++) {
		pdev = create_dss_pdev(curr_dss_hwmod[i].dev_name,
				curr_dss_hwmod[i].id,
				curr_dss_hwmod[i].oh_name,
				board_data, sizeof(*board_data),
				dss_pdev);

		if (IS_ERR(pdev)) {
			pr_err("Could not build omap_device for %s\n",
					curr_dss_hwmod[i].oh_name);

			return PTR_ERR(pdev);
		}
	}

	/* Create devices for DPI and SDI */

	pdev = create_simple_dss_pdev("omapdss_dpi", 0,
			board_data, sizeof(*board_data), dss_pdev);
	if (IS_ERR(pdev)) {
		pr_err("Could not build platform_device for omapdss_dpi\n");
		return PTR_ERR(pdev);
	}

	if (cpu_is_omap34xx()) {
		pdev = create_simple_dss_pdev("omapdss_sdi", 0,
				board_data, sizeof(*board_data), dss_pdev);
		if (IS_ERR(pdev)) {
			pr_err("Could not build platform_device for omapdss_sdi\n");
			return PTR_ERR(pdev);
		}
	}

	/* create DRM device */
	r = omap_init_drm();
	if (r < 0) {
		pr_err("Unable to register omapdrm device\n");
		return r;
	}

	/* create vrfb device */
	r = omap_init_vrfb();
	if (r < 0) {
		pr_err("Unable to register omapvrfb device\n");
		return r;
	}

	/* create FB device */
	r = omap_init_fb();
	if (r < 0) {
		pr_err("Unable to register omapfb device\n");
		return r;
	}

	/* create V4L2 display device */
	r = omap_init_vout();
	if (r < 0) {
		pr_err("Unable to register omap_vout device\n");
		return r;
	}

	return 0;
}

static void dispc_disable_outputs(void)
{
	u32 v, irq_mask = 0;
	bool lcd_en, digit_en, lcd2_en = false, lcd3_en = false;
	int i;
	struct omap_dss_dispc_dev_attr *da;
	struct omap_hwmod *oh;

	oh = omap_hwmod_lookup("dss_dispc");
	if (!oh) {
		WARN(1, "display: could not disable outputs during reset - could not find dss_dispc hwmod\n");
		return;
	}

	if (!oh->dev_attr) {
		pr_err("display: could not disable outputs during reset due to missing dev_attr\n");
		return;
	}

	da = (struct omap_dss_dispc_dev_attr *)oh->dev_attr;

	/* store value of LCDENABLE and DIGITENABLE bits */
	v = omap_hwmod_read(oh, DISPC_CONTROL);
	lcd_en = v & LCD_EN_MASK;
	digit_en = v & DIGIT_EN_MASK;

	/* store value of LCDENABLE for LCD2 */
	if (da->manager_count > 2) {
		v = omap_hwmod_read(oh, DISPC_CONTROL2);
		lcd2_en = v & LCD_EN_MASK;
	}

	/* store value of LCDENABLE for LCD3 */
	if (da->manager_count > 3) {
		v = omap_hwmod_read(oh, DISPC_CONTROL3);
		lcd3_en = v & LCD_EN_MASK;
	}

	if (!(lcd_en | digit_en | lcd2_en | lcd3_en))
		return; /* no managers currently enabled */

	/*
	 * If any manager was enabled, we need to disable it before
	 * DSS clocks are disabled or DISPC module is reset
	 */
	if (lcd_en)
		irq_mask |= 1 << FRAMEDONE_IRQ_SHIFT;

	if (digit_en) {
		if (da->has_framedonetv_irq) {
			irq_mask |= 1 << FRAMEDONETV_IRQ_SHIFT;
		} else {
			irq_mask |= 1 << EVSYNC_EVEN_IRQ_SHIFT |
				1 << EVSYNC_ODD_IRQ_SHIFT;
		}
	}

	if (lcd2_en)
		irq_mask |= 1 << FRAMEDONE2_IRQ_SHIFT;
	if (lcd3_en)
		irq_mask |= 1 << FRAMEDONE3_IRQ_SHIFT;

	/*
	 * clear any previous FRAMEDONE, FRAMEDONETV,
	 * EVSYNC_EVEN/ODD, FRAMEDONE2 or FRAMEDONE3 interrupts
	 */
	omap_hwmod_write(irq_mask, oh, DISPC_IRQSTATUS);

	/* disable LCD and TV managers */
	v = omap_hwmod_read(oh, DISPC_CONTROL);
	v &= ~(LCD_EN_MASK | DIGIT_EN_MASK);
	omap_hwmod_write(v, oh, DISPC_CONTROL);

	/* disable LCD2 manager */
	if (da->manager_count > 2) {
		v = omap_hwmod_read(oh, DISPC_CONTROL2);
		v &= ~LCD_EN_MASK;
		omap_hwmod_write(v, oh, DISPC_CONTROL2);
	}

	/* disable LCD3 manager */
	if (da->manager_count > 3) {
		v = omap_hwmod_read(oh, DISPC_CONTROL3);
		v &= ~LCD_EN_MASK;
		omap_hwmod_write(v, oh, DISPC_CONTROL3);
	}

	i = 0;
	while ((omap_hwmod_read(oh, DISPC_IRQSTATUS) & irq_mask) !=
	       irq_mask) {
		i++;
		if (i > FRAMEDONE_IRQ_TIMEOUT) {
			pr_err("didn't get FRAMEDONE1/2/3 or TV interrupt\n");
			break;
		}
		mdelay(1);
	}
}

int omap_dss_reset(struct omap_hwmod *oh)
{
	struct omap_hwmod_opt_clk *oc;
	int c = 0;
	int i, r;

	if (!(oh->class->sysc->sysc_flags & SYSS_HAS_RESET_STATUS)) {
		pr_err("dss_core: hwmod data doesn't contain reset data\n");
		return -EINVAL;
	}

	for (i = oh->opt_clks_cnt, oc = oh->opt_clks; i > 0; i--, oc++)
		if (oc->_clk)
			clk_prepare_enable(oc->_clk);

	dispc_disable_outputs();

	/* clear SDI registers */
	if (cpu_is_omap3430()) {
		omap_hwmod_write(0x0, oh, DSS_SDI_CONTROL);
		omap_hwmod_write(0x0, oh, DSS_PLL_CONTROL);
	}

	/*
	 * clear DSS_CONTROL register to switch DSS clock sources to
	 * PRCM clock, if any
	 */
	omap_hwmod_write(0x0, oh, DSS_CONTROL);

	omap_test_timeout((omap_hwmod_read(oh, oh->class->sysc->syss_offs)
				& SYSS_RESETDONE_MASK),
			MAX_MODULE_SOFTRESET_WAIT, c);

	if (c == MAX_MODULE_SOFTRESET_WAIT)
		pr_warning("dss_core: waiting for reset to finish failed\n");
	else
		pr_debug("dss_core: softreset done\n");

	for (i = oh->opt_clks_cnt, oc = oh->opt_clks; i > 0; i--, oc++)
		if (oc->_clk)
			clk_disable_unprepare(oc->_clk);

	r = (c == MAX_MODULE_SOFTRESET_WAIT) ? -ETIMEDOUT : 0;

	return r;
}

/* list of 'compatible' nodes to convert to omapdss specific */
static const char * const dss_compat_conv_list[] __initconst = {
	"composite-connector",
	"dvi-connector",
	"hdmi-connector",
	"panel-dpi",
	"panel-dsi-cm",
	"sony,acx565akm",
	"svideo-connector",
	"ti,tfp410",
	"ti,tpd12s015",
};

/* prepend compatible string with "omapdss," */
static __init void omapdss_omapify_node(struct device_node *node,
	const char *compat)
{
	char *new_compat;
	struct property *prop;

	new_compat = kasprintf(GFP_KERNEL, "omapdss,%s", compat);

	prop = kzalloc(sizeof(*prop), GFP_KERNEL);

	if (!prop) {
		pr_err("omapdss_omapify_node: kzalloc failed\n");
		return;
	}

	prop->name = "compatible";
	prop->value = new_compat;
	prop->length = strlen(new_compat) + 1;

	of_update_property(node, prop);
}

/*
 * As omapdss panel drivers are omapdss specific, but we want to define the
 * DT-data in generic manner, we convert the compatible strings of the panel
 * nodes from "panel-foo" to "omapdss,panel-foo". This way we can have both
 * correct DT data and omapdss specific drivers.
 *
 * When we get generic panel drivers to the kernel, this will be removed.
 */
void __init omapdss_early_init_of(void)
{
	int i;

	for (i = 0; i < ARRAY_SIZE(dss_compat_conv_list); ++i) {
		const char *compat = dss_compat_conv_list[i];
		struct device_node *node = NULL;

		while ((node = of_find_compatible_node(node, NULL, compat))) {
			if (!of_device_is_available(node))
				continue;

			omapdss_omapify_node(node, compat);
		}
	}
}

<<<<<<< HEAD
=======
struct device_node * __init omapdss_find_dss_of_node(void)
{
	struct device_node *node;

	node = of_find_compatible_node(NULL, NULL, "ti,omap2-dss");
	if (node)
		return node;

	node = of_find_compatible_node(NULL, NULL, "ti,omap3-dss");
	if (node)
		return node;

	node = of_find_compatible_node(NULL, NULL, "ti,omap4-dss");
	if (node)
		return node;

	return NULL;
}

>>>>>>> a7963eb7
int __init omapdss_init_of(void)
{
	int r;
	enum omapdss_version ver;
	struct device_node *node;
<<<<<<< HEAD
=======
	struct platform_device *pdev;
>>>>>>> a7963eb7

	static struct omap_dss_board_info board_data = {
		.dsi_enable_pads = omap_dsi_enable_pads,
		.dsi_disable_pads = omap_dsi_disable_pads,
<<<<<<< HEAD
		.get_context_loss_count = omap_pm_get_dev_context_loss_count,
=======
>>>>>>> a7963eb7
		.set_min_bus_tput = omap_dss_set_min_bus_tput,
	};

	/* only create dss helper devices if dss is enabled in the .dts */

<<<<<<< HEAD
	node = of_find_compatible_node(NULL, NULL, "ti,omap2-dss");
	if (!node)
		node = of_find_compatible_node(NULL, NULL, "ti,omap3-dss");
	if (!node)
		node = of_find_compatible_node(NULL, NULL, "ti,omap4-dss");
=======
	node = omapdss_find_dss_of_node();
>>>>>>> a7963eb7
	if (!node)
		return 0;

	if (!of_device_is_available(node))
		return 0;

	ver = omap_display_get_version();

	if (ver == OMAPDSS_VER_UNKNOWN) {
		pr_err("DSS not supported on this SoC\n");
		return -ENODEV;
	}

<<<<<<< HEAD
=======
	pdev = of_find_device_by_node(node);

	if (!pdev) {
		pr_err("Unable to find DSS platform device\n");
		return -ENODEV;
	}

	r = of_platform_populate(node, NULL, NULL, &pdev->dev);
	if (r) {
		pr_err("Unable to populate DSS submodule devices\n");
		return r;
	}

>>>>>>> a7963eb7
	board_data.version = ver;

	omap_display_device.dev.platform_data = &board_data;

	r = platform_device_register(&omap_display_device);
	if (r < 0) {
		pr_err("Unable to register omapdss device\n");
		return r;
	}

	/* create DRM device */
	r = omap_init_drm();
	if (r < 0) {
		pr_err("Unable to register omapdrm device\n");
		return r;
	}

	/* create vrfb device */
	r = omap_init_vrfb();
	if (r < 0) {
		pr_err("Unable to register omapvrfb device\n");
		return r;
	}

	/* create FB device */
	r = omap_init_fb();
	if (r < 0) {
		pr_err("Unable to register omapfb device\n");
		return r;
	}

	/* create V4L2 display device */
	r = omap_init_vout();
	if (r < 0) {
		pr_err("Unable to register omap_vout device\n");
		return r;
	}

	return 0;
}<|MERGE_RESOLUTION|>--- conflicted
+++ resolved
@@ -137,42 +137,11 @@
 	return 0;
 }
 
-#define CONTROL_PAD_BASE	0x4A002800
-#define CONTROL_DSIPHY		0x614
-
-static int omap5_dsi_mux_pads(int dsi_id, unsigned lanes)
-{
-	u32 enable_mask, enable_shift, reg;
-	void __iomem *ctrl_pad_base = NULL;
-
-	ctrl_pad_base = ioremap(CONTROL_PAD_BASE, SZ_4K);
-	if (!ctrl_pad_base)
-		return -ENXIO;
-
-	if (dsi_id == 0) {
-		enable_mask = OMAP4_DSI1_LANEENABLE_MASK;
-		enable_shift = OMAP4_DSI1_LANEENABLE_SHIFT;
-	} else if (dsi_id == 1) {
-		enable_mask = OMAP4_DSI2_LANEENABLE_MASK;
-		enable_shift = OMAP4_DSI2_LANEENABLE_SHIFT;
-	} else {
-		return -ENODEV;
-	}
-
-	reg = __raw_readl(ctrl_pad_base + CONTROL_DSIPHY);
-	reg &= ~enable_mask;
-	reg |= (lanes << enable_shift) & enable_mask;
-	__raw_writel(reg, ctrl_pad_base + CONTROL_DSIPHY);
-
-	return 0;
-}
-
 static int omap_dsi_enable_pads(int dsi_id, unsigned lane_mask)
 {
 	if (cpu_is_omap44xx())
 		return omap4_dsi_mux_pads(dsi_id, lane_mask);
-	else if (soc_is_omap54xx())
-                return omap5_dsi_mux_pads(dsi_id, lane_mask);
+
 	return 0;
 }
 
@@ -180,8 +149,6 @@
 {
 	if (cpu_is_omap44xx())
 		omap4_dsi_mux_pads(dsi_id, 0);
-	else if (soc_is_omap54xx())
-		omap5_dsi_mux_pads(dsi_id, 0);
 }
 
 static int omap_dss_set_min_bus_tput(struct device *dev, unsigned long tput)
@@ -649,8 +616,6 @@
 	}
 }
 
-<<<<<<< HEAD
-=======
 struct device_node * __init omapdss_find_dss_of_node(void)
 {
 	struct device_node *node;
@@ -670,38 +635,22 @@
 	return NULL;
 }
 
->>>>>>> a7963eb7
 int __init omapdss_init_of(void)
 {
 	int r;
 	enum omapdss_version ver;
 	struct device_node *node;
-<<<<<<< HEAD
-=======
 	struct platform_device *pdev;
->>>>>>> a7963eb7
 
 	static struct omap_dss_board_info board_data = {
 		.dsi_enable_pads = omap_dsi_enable_pads,
 		.dsi_disable_pads = omap_dsi_disable_pads,
-<<<<<<< HEAD
-		.get_context_loss_count = omap_pm_get_dev_context_loss_count,
-=======
->>>>>>> a7963eb7
 		.set_min_bus_tput = omap_dss_set_min_bus_tput,
 	};
 
 	/* only create dss helper devices if dss is enabled in the .dts */
 
-<<<<<<< HEAD
-	node = of_find_compatible_node(NULL, NULL, "ti,omap2-dss");
-	if (!node)
-		node = of_find_compatible_node(NULL, NULL, "ti,omap3-dss");
-	if (!node)
-		node = of_find_compatible_node(NULL, NULL, "ti,omap4-dss");
-=======
 	node = omapdss_find_dss_of_node();
->>>>>>> a7963eb7
 	if (!node)
 		return 0;
 
@@ -715,8 +664,6 @@
 		return -ENODEV;
 	}
 
-<<<<<<< HEAD
-=======
 	pdev = of_find_device_by_node(node);
 
 	if (!pdev) {
@@ -730,7 +677,6 @@
 		return r;
 	}
 
->>>>>>> a7963eb7
 	board_data.version = ver;
 
 	omap_display_device.dev.platform_data = &board_data;
