--- conflicted
+++ resolved
@@ -63,13 +63,6 @@
 				__func__, i);
 			return -EINVAL;
 		}
-<<<<<<< HEAD
-		oh = omap_hwmod_lookup(opp_def->hwmod_name);
-		if (!oh || !oh->od) {
-			pr_debug("%s: no hwmod or odev for %s, [%d] cannot add OPPs.\n",
-				 __func__, opp_def->hwmod_name, i);
-			continue;
-=======
 
 		if (!strncmp(opp_def->hwmod_name, "mpu", 3)) {
 			/* 
@@ -86,7 +79,6 @@
 				continue;
 			}
 			dev = &oh->od->pdev->dev;
->>>>>>> ddffeb8c
 		}
 
 		r = opp_add(dev, opp_def->freq, opp_def->u_volt);
