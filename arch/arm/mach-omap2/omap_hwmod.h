--- conflicted
+++ resolved
@@ -454,11 +454,8 @@
  * HWMOD_SWSUP_SIDLE_ACT: omap_hwmod code should manually bring the module out of
  *     idle, but rely on smart-idle to the put it back in idle, so the wakeups
  *     are still functional (Only known case for now is UART)
-<<<<<<< HEAD
-=======
  * HWMOD_ACCESS_DISABLED: this module cannot be accessed and must remain
  *     disabled.
->>>>>>> b446b69d
  */
 #define HWMOD_SWSUP_SIDLE			(1 << 0)
 #define HWMOD_SWSUP_MSTANDBY			(1 << 1)
@@ -471,10 +468,7 @@
 #define HWMOD_16BIT_REG				(1 << 8)
 #define HWMOD_EXT_OPT_MAIN_CLK			(1 << 9)
 #define HWMOD_SWSUP_SIDLE_ACT			(1 << 10)
-<<<<<<< HEAD
-=======
 #define HWMOD_ACCESS_DISABLED			(1 << 11)
->>>>>>> b446b69d
 
 /*
  * omap_hwmod._int_flags definitions
