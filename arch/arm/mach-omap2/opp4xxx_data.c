/*
 * OMAP4 OPP table definitions.
 *
 * Copyright (C) 2010-2011 Texas Instruments Incorporated - http://www.ti.com/
 *	Nishanth Menon
 *	Kevin Hilman
 *	Thara Gopinath
 * Copyright (C) 2010-2011 Nokia Corporation.
 *      Eduardo Valentin
 *      Paul Walmsley
 *
 * This program is free software; you can redistribute it and/or modify
 * it under the terms of the GNU General Public License version 2 as
 * published by the Free Software Foundation.
 *
 * This program is distributed "as is" WITHOUT ANY WARRANTY of any
 * kind, whether express or implied; without even the implied warranty
 * of MERCHANTABILITY or FITNESS FOR A PARTICULAR PURPOSE.  See the
 * GNU General Public License for more details.
 */
#include <linux/module.h>

#include <plat/cpu.h>

#include "control.h"
#include "omap_opp_data.h"
#include "pm.h"

/*
 * Structures containing OMAP4430 voltage supported and various
 * voltage dependent data for each VDD.
 */

#define OMAP4430_VDD_MPU_OPP50_UV		1025000
#define OMAP4430_VDD_MPU_OPP100_UV		1200000
#define OMAP4430_VDD_MPU_OPPTURBO_UV		1325000
#define OMAP4430_VDD_MPU_OPPNITRO_UV		1388000

struct omap_volt_data omap443x_vdd_mpu_volt_data[] = {
	VOLT_DATA_DEFINE(OMAP4430_VDD_MPU_OPP50_UV, OMAP44XX_CONTROL_FUSE_MPU_OPP50, 0xf4, 0x0c, OMAP_ABB_NOMINAL_OPP),
	VOLT_DATA_DEFINE(OMAP4430_VDD_MPU_OPP100_UV, OMAP44XX_CONTROL_FUSE_MPU_OPP100, 0xf9, 0x16, OMAP_ABB_NOMINAL_OPP),
	VOLT_DATA_DEFINE(OMAP4430_VDD_MPU_OPPTURBO_UV, OMAP44XX_CONTROL_FUSE_MPU_OPPTURBO, 0xfa, 0x23, OMAP_ABB_NOMINAL_OPP),
	VOLT_DATA_DEFINE(OMAP4430_VDD_MPU_OPPNITRO_UV, OMAP44XX_CONTROL_FUSE_MPU_OPPNITRO, 0xfa, 0x27, OMAP_ABB_FAST_OPP),
	VOLT_DATA_DEFINE(0, 0, 0, 0, 0),
};

#define OMAP4430_VDD_IVA_OPP50_UV		 950000
#define OMAP4430_VDD_IVA_OPP100_UV		1114000
#define OMAP4430_VDD_IVA_OPPTURBO_UV		1291000

struct omap_volt_data omap443x_vdd_iva_volt_data[] = {
	VOLT_DATA_DEFINE(OMAP4430_VDD_IVA_OPP50_UV, OMAP44XX_CONTROL_FUSE_IVA_OPP50, 0xf4, 0x0c, OMAP_ABB_NOMINAL_OPP),
	VOLT_DATA_DEFINE(OMAP4430_VDD_IVA_OPP100_UV, OMAP44XX_CONTROL_FUSE_IVA_OPP100, 0xf9, 0x16, OMAP_ABB_NOMINAL_OPP),
	VOLT_DATA_DEFINE(OMAP4430_VDD_IVA_OPPTURBO_UV, OMAP44XX_CONTROL_FUSE_IVA_OPPTURBO, 0xfa, 0x23, OMAP_ABB_NOMINAL_OPP),
	VOLT_DATA_DEFINE(0, 0, 0, 0, 0),
};

#define OMAP4430_VDD_CORE_OPP50_UV		 962000
#define OMAP4430_VDD_CORE_OPP100_UV		1127000

struct omap_volt_data omap443x_vdd_core_volt_data[] = {
	VOLT_DATA_DEFINE(OMAP4430_VDD_CORE_OPP50_UV, OMAP44XX_CONTROL_FUSE_CORE_OPP50, 0xf4, 0x0c, OMAP_ABB_NONE),
	VOLT_DATA_DEFINE(OMAP4430_VDD_CORE_OPP100_UV, OMAP44XX_CONTROL_FUSE_CORE_OPP100, 0xf9, 0x16, OMAP_ABB_NONE),
	VOLT_DATA_DEFINE(0, 0, 0, 0, 0),
};

/* Dependency of domains are as follows for OMAP4430 (OPP based):
 *
 *	MPU	IVA	CORE
 *	50	50	50+
 *	50	100+	100
 *	100+	50	100
 *	100+	100+	100
 */

/* OMAP 4430 MPU Core VDD dependency table */
static struct omap_vdd_dep_volt omap443x_vdd_mpu_core_dep_data[] = {
	{.main_vdd_volt = OMAP4430_VDD_MPU_OPP50_UV, .dep_vdd_volt = OMAP4430_VDD_CORE_OPP50_UV},
	{.main_vdd_volt = OMAP4430_VDD_MPU_OPP100_UV, .dep_vdd_volt = OMAP4430_VDD_CORE_OPP100_UV},
	{.main_vdd_volt = OMAP4430_VDD_MPU_OPPTURBO_UV, .dep_vdd_volt = OMAP4430_VDD_CORE_OPP100_UV},
	{.main_vdd_volt = OMAP4430_VDD_MPU_OPPNITRO_UV, .dep_vdd_volt = OMAP4430_VDD_CORE_OPP100_UV},
};

struct omap_vdd_dep_info omap443x_vddmpu_dep_info[] = {
	{
		.name	= "core",
		.dep_table = omap443x_vdd_mpu_core_dep_data,
		.nr_dep_entries = ARRAY_SIZE(omap443x_vdd_mpu_core_dep_data),
	},
	{.name = NULL, .dep_table = NULL, .nr_dep_entries = 0},
};

/* OMAP 4430 MPU IVA VDD dependency table */
static struct omap_vdd_dep_volt omap443x_vdd_iva_core_dep_data[] = {
	{.main_vdd_volt = OMAP4430_VDD_IVA_OPP50_UV, .dep_vdd_volt = OMAP4430_VDD_CORE_OPP50_UV},
	{.main_vdd_volt = OMAP4430_VDD_IVA_OPP100_UV, .dep_vdd_volt = OMAP4430_VDD_CORE_OPP100_UV},
	{.main_vdd_volt = OMAP4430_VDD_IVA_OPPTURBO_UV, .dep_vdd_volt = OMAP4430_VDD_CORE_OPP100_UV},
};

struct omap_vdd_dep_info omap443x_vddiva_dep_info[] = {
	{
		.name	= "core",
		.dep_table = omap443x_vdd_iva_core_dep_data,
		.nr_dep_entries = ARRAY_SIZE(omap443x_vdd_iva_core_dep_data),
	},
	{.name = NULL, .dep_table = NULL, .nr_dep_entries = 0},
};

static struct omap_opp_def __initdata omap443x_opp_def_list[] = {
	/* MPU OPP1 - OPP50 */
	OPP_INITIALIZER("mpu", "dpll_mpu_ck", "mpu", true, 300000000, OMAP4430_VDD_MPU_OPP50_UV),
	/* MPU OPP2 - OPP100 */
	OPP_INITIALIZER("mpu", "dpll_mpu_ck", "mpu", true, 600000000, OMAP4430_VDD_MPU_OPP100_UV),
	/* MPU OPP3 - OPP-Turbo */
	OPP_INITIALIZER("mpu", "dpll_mpu_ck", "mpu", true, 800000000, OMAP4430_VDD_MPU_OPPTURBO_UV),
	/* MPU OPP4 - OPP-SB */
	OPP_INITIALIZER("mpu", "dpll_mpu_ck", "mpu", true, 1008000000, OMAP4430_VDD_MPU_OPPNITRO_UV),
	/* L3 OPP1 - OPP50 */
	OPP_INITIALIZER("l3_main_1", "virt_l3_ck", "core", true, 100000000, OMAP4430_VDD_CORE_OPP50_UV),
	/* L3 OPP2 - OPP100, OPP-Turbo, OPP-SB */
	OPP_INITIALIZER("l3_main_1", "virt_l3_ck", "core", true, 200000000, OMAP4430_VDD_CORE_OPP100_UV),
	/* IVA OPP1 - OPP50 */
	OPP_INITIALIZER("iva", "dpll_iva_m5x2_ck", "iva", true, 133000000, OMAP4430_VDD_IVA_OPP50_UV),
	/* IVA OPP2 - OPP100 */
	OPP_INITIALIZER("iva", "dpll_iva_m5x2_ck", "iva", true, 266100000, OMAP4430_VDD_IVA_OPP100_UV),
	/* IVA OPP3 - OPP-Turbo */
	OPP_INITIALIZER("iva", "dpll_iva_m5x2_ck", "iva", false, 332000000, OMAP4430_VDD_IVA_OPPTURBO_UV),
	/* SGX OPP1 - OPP50 */
	OPP_INITIALIZER("gpu", "dpll_per_m7x2_ck", "core", true, 153600000, OMAP4430_VDD_CORE_OPP50_UV),
	/* SGX OPP2 - OPP100 */
	OPP_INITIALIZER("gpu", "dpll_per_m7x2_ck", "core", true, 307200000, OMAP4430_VDD_CORE_OPP100_UV),
	/* FDIF OPP1 - OPP25 */
	OPP_INITIALIZER("fdif", "fdif_fck", "core", true, 32000000, OMAP4430_VDD_CORE_OPP50_UV),
	/* FDIF OPP2 - OPP50 */
	OPP_INITIALIZER("fdif", "fdif_fck", "core", true, 64000000, OMAP4430_VDD_CORE_OPP50_UV),
	/* FDIF OPP3 - OPP100 */
	OPP_INITIALIZER("fdif", "fdif_fck", "core", true, 128000000, OMAP4430_VDD_CORE_OPP100_UV),
	/* DSP OPP1 - OPP50 */
	OPP_INITIALIZER("dsp", "dpll_iva_m4x2_ck", "iva", true, 232750000, OMAP4430_VDD_IVA_OPP50_UV),
	/* DSP OPP2 - OPP100 */
	OPP_INITIALIZER("dsp", "dpll_iva_m4x2_ck", "iva", true, 465500000, OMAP4430_VDD_IVA_OPP100_UV),
	/* DSP OPP3 - OPPTB */
	OPP_INITIALIZER("dsp", "dpll_iva_m4x2_ck", "iva", false, 496000000, OMAP4430_VDD_IVA_OPPTURBO_UV),
<<<<<<< HEAD
	/* HSI OPP1 - OPP50 */
	OPP_INITIALIZER("hsi", "hsi_fck", "core", true, 96000000, OMAP4430_VDD_CORE_OPP50_UV),
	/* HSI OPP2 - OPP100 */
	OPP_INITIALIZER("hsi", "hsi_fck", "core", true, 96000000, OMAP4430_VDD_CORE_OPP100_UV),
	/* TODO: add aess */
=======

	/* ABE OPP1 - OPP50 */
	OPP_INITIALIZER("aess", "abe_clk", "iva", true, 98304000, OMAP4430_VDD_IVA_OPP50_UV),
	/* ABE OPP2 - OPP100 */
	OPP_INITIALIZER("aess", "abe_clk", "iva", true, 196608000, OMAP4430_VDD_IVA_OPP100_UV),
>>>>>>> a08b423e
};

#define OMAP4460_VDD_MPU_OPP50_UV		1025000
#define OMAP4460_VDD_MPU_OPP100_UV		1203000
#define OMAP4460_VDD_MPU_OPPTURBO_UV		1317000
#define OMAP4460_VDD_MPU_OPPNITRO_UV		1380000

struct omap_volt_data omap446x_vdd_mpu_volt_data[] = {
	VOLT_DATA_DEFINE(OMAP4460_VDD_MPU_OPP50_UV, OMAP44XX_CONTROL_FUSE_MPU_OPP50, 0xf4, 0x0c, OMAP_ABB_NOMINAL_OPP),
	VOLT_DATA_DEFINE(OMAP4460_VDD_MPU_OPP100_UV, OMAP44XX_CONTROL_FUSE_MPU_OPP100, 0xf9, 0x16, OMAP_ABB_NOMINAL_OPP),
	VOLT_DATA_DEFINE(OMAP4460_VDD_MPU_OPPTURBO_UV, OMAP44XX_CONTROL_FUSE_MPU_OPPTURBO, 0xfa, 0x23, OMAP_ABB_NOMINAL_OPP),
	VOLT_DATA_DEFINE(OMAP4460_VDD_MPU_OPPNITRO_UV, OMAP44XX_CONTROL_FUSE_MPU_OPPNITRO, 0xfa, 0x27, OMAP_ABB_FAST_OPP),
	VOLT_DATA_DEFINE(0, 0, 0, 0, 0),
};

#define OMAP4460_VDD_IVA_OPP50_UV		 950000
#define OMAP4460_VDD_IVA_OPP100_UV		1140000
#define OMAP4460_VDD_IVA_OPPTURBO_UV		1291000
#define OMAP4460_VDD_IVA_OPPNITRO_UV		1375000

struct omap_volt_data omap446x_vdd_iva_volt_data[] = {
	VOLT_DATA_DEFINE(OMAP4460_VDD_IVA_OPP50_UV, OMAP44XX_CONTROL_FUSE_IVA_OPP50, 0xf4, 0x0c, OMAP_ABB_NOMINAL_OPP),
	VOLT_DATA_DEFINE(OMAP4460_VDD_IVA_OPP100_UV, OMAP44XX_CONTROL_FUSE_IVA_OPP100, 0xf9, 0x16, OMAP_ABB_NOMINAL_OPP),
	VOLT_DATA_DEFINE(OMAP4460_VDD_IVA_OPPTURBO_UV, OMAP44XX_CONTROL_FUSE_IVA_OPPTURBO, 0xfa, 0x23, OMAP_ABB_NOMINAL_OPP),
	VOLT_DATA_DEFINE(OMAP4460_VDD_IVA_OPPNITRO_UV, OMAP44XX_CONTROL_FUSE_IVA_OPPNITRO, 0xfa, 0x23, OMAP_ABB_FAST_OPP),
	VOLT_DATA_DEFINE(0, 0, 0, 0, 0),
};

#define OMAP4460_VDD_CORE_OPP50_UV		 962000
#define OMAP4460_VDD_CORE_OPP100_UV		1127000
#define OMAP4460_VDD_CORE_OPP100_OV_UV		1250000

struct omap_volt_data omap446x_vdd_core_volt_data[] = {
	VOLT_DATA_DEFINE(OMAP4460_VDD_CORE_OPP50_UV, OMAP44XX_CONTROL_FUSE_CORE_OPP50, 0xf4, 0x0c, OMAP_ABB_NONE),
	VOLT_DATA_DEFINE(OMAP4460_VDD_CORE_OPP100_UV, OMAP44XX_CONTROL_FUSE_CORE_OPP100, 0xf9, 0x16, OMAP_ABB_NONE),
	VOLT_DATA_DEFINE(OMAP4460_VDD_CORE_OPP100_OV_UV, OMAP44XX_CONTROL_FUSE_CORE_OPP100OV, 0xf9, 0x16, OMAP_ABB_NONE),
	VOLT_DATA_DEFINE(0, 0, 0, 0, 0),
};

/* OMAP 4460 MPU Core VDD dependency table */
static struct omap_vdd_dep_volt omap446x_vdd_mpu_core_dep_data[] = {
	{.main_vdd_volt = OMAP4460_VDD_MPU_OPP50_UV, .dep_vdd_volt = OMAP4460_VDD_CORE_OPP50_UV},
	{.main_vdd_volt = OMAP4460_VDD_MPU_OPP100_UV, .dep_vdd_volt = OMAP4460_VDD_CORE_OPP100_UV},
	{.main_vdd_volt = OMAP4460_VDD_MPU_OPPTURBO_UV, .dep_vdd_volt = OMAP4460_VDD_CORE_OPP100_UV},
	{.main_vdd_volt = OMAP4460_VDD_MPU_OPPNITRO_UV, .dep_vdd_volt = OMAP4460_VDD_CORE_OPP100_UV},
};

struct omap_vdd_dep_info omap446x_vddmpu_dep_info[] = {
	{
		.name	= "core",
		.dep_table = omap446x_vdd_mpu_core_dep_data,
		.nr_dep_entries = ARRAY_SIZE(omap446x_vdd_mpu_core_dep_data),
	},
	{.name = NULL, .dep_table = NULL, .nr_dep_entries = 0},
};

/* OMAP 4460 MPU IVA VDD dependency table */
static struct omap_vdd_dep_volt omap446x_vdd_iva_core_dep_data[] = {
	{.main_vdd_volt = OMAP4460_VDD_IVA_OPP50_UV, .dep_vdd_volt = OMAP4460_VDD_CORE_OPP50_UV},
	{.main_vdd_volt = OMAP4460_VDD_IVA_OPP100_UV, .dep_vdd_volt = OMAP4460_VDD_CORE_OPP100_UV},
	{.main_vdd_volt = OMAP4460_VDD_IVA_OPPTURBO_UV, .dep_vdd_volt = OMAP4460_VDD_CORE_OPP100_UV},
};

struct omap_vdd_dep_info omap446x_vddiva_dep_info[] = {
	{
		.name	= "core",
		.dep_table = omap446x_vdd_iva_core_dep_data,
		.nr_dep_entries = ARRAY_SIZE(omap446x_vdd_iva_core_dep_data),
	},
	{.name = NULL, .dep_table = NULL, .nr_dep_entries = 0},
};

static struct omap_opp_def __initdata omap446x_opp_def_list[] = {
	/* MPU OPP1 - OPP50 */
	OPP_INITIALIZER("mpu", "virt_dpll_mpu_ck", "mpu", true, 350000000, OMAP4460_VDD_MPU_OPP50_UV),
	/* MPU OPP2 - OPP100 */
	OPP_INITIALIZER("mpu", "virt_dpll_mpu_ck", "mpu", true, 700000000, OMAP4460_VDD_MPU_OPP100_UV),
	/* MPU OPP3 - OPP-Turbo */
	OPP_INITIALIZER("mpu", "virt_dpll_mpu_ck", "mpu", true, 920000000, OMAP4460_VDD_MPU_OPPTURBO_UV),
	/*
	 * MPU OPP4 - OPP-Nitro + Disabled as the reference schematics
	 * recommends TPS623631 - confirm and enable the opp in board file
	 * XXX: May be we should enable these based on mpu capability and
	 * Exception board files disable it...
	 */
	OPP_INITIALIZER("mpu", "virt_dpll_mpu_ck", "mpu", false, 1200000000, OMAP4460_VDD_MPU_OPPNITRO_UV),
	/* MPU OPP4 - OPP-Nitro SpeedBin */
	OPP_INITIALIZER("mpu", "virt_dpll_mpu_ck", "mpu", false, 1500000000, OMAP4460_VDD_MPU_OPPNITRO_UV),
	/* L3 OPP1 - OPP50 */
	OPP_INITIALIZER("l3_main_1", "virt_l3_ck", "core", true, 100000000, OMAP4460_VDD_CORE_OPP50_UV),
	/* L3 OPP2 - OPP100 */
	OPP_INITIALIZER("l3_main_1", "virt_l3_ck", "core", true, 200000000, OMAP4460_VDD_CORE_OPP100_UV),
	/* IVA OPP1 - OPP50 */
	OPP_INITIALIZER("iva", "dpll_iva_m5x2_ck", "iva", true, 133000000, OMAP4460_VDD_IVA_OPP50_UV),
	/* IVA OPP2 - OPP100 */
	OPP_INITIALIZER("iva", "dpll_iva_m5x2_ck", "iva", true, 266100000, OMAP4460_VDD_IVA_OPP100_UV),
	/*
	 * IVA OPP3 - OPP-Turbo + Disabled as the reference schematics
	 * recommends Phoenix VCORE2 which can supply only 600mA - so the ones
	 * above this OPP frequency, even though OMAP is capable, should be
	 * enabled by board file which is sure of the chip power capability
	 */
	OPP_INITIALIZER("iva", "dpll_iva_m5x2_ck", "iva", false, 332000000, OMAP4460_VDD_IVA_OPPTURBO_UV),
	/* IVA OPP4 - OPP-Nitro */
	OPP_INITIALIZER("iva", "dpll_iva_m5x2_ck", "iva", false, 430000000, OMAP4460_VDD_IVA_OPPNITRO_UV),
	/* IVA OPP5 - OPP-Nitro SpeedBin*/
	OPP_INITIALIZER("iva", "dpll_iva_m5x2_ck", "iva", false, 500000000, OMAP4460_VDD_IVA_OPPNITRO_UV),

	/* SGX OPP1 - OPP50 */
	OPP_INITIALIZER("gpu", "dpll_per_m7x2_ck", "core", true, 153600000, OMAP4460_VDD_CORE_OPP50_UV),
	/* SGX OPP2 - OPP100 */
	OPP_INITIALIZER("gpu", "dpll_per_m7x2_ck", "core", true, 307200000, OMAP4460_VDD_CORE_OPP100_UV),
	/* SGX OPP3 - OPPOV */
	OPP_INITIALIZER("gpu", "dpll_per_m7x2_ck", "core", true, 384000000, OMAP4460_VDD_CORE_OPP100_OV_UV),
	/* FDIF OPP1 - OPP25 */
	OPP_INITIALIZER("fdif", "fdif_fck", "core", true, 32000000, OMAP4460_VDD_CORE_OPP50_UV),
	/* FDIF OPP2 - OPP50 */
	OPP_INITIALIZER("fdif", "fdif_fck", "core", true, 64000000, OMAP4460_VDD_CORE_OPP50_UV),
	/* FDIF OPP3 - OPP100 */
	OPP_INITIALIZER("fdif", "fdif_fck", "core", true, 128000000, OMAP4460_VDD_CORE_OPP100_UV),
	/* DSP OPP1 - OPP50 */
	OPP_INITIALIZER("dsp", "dpll_iva_m4x2_ck", "iva", true, 232750000, OMAP4460_VDD_IVA_OPP50_UV),
	/* DSP OPP2 - OPP100 */
	OPP_INITIALIZER("dsp", "dpll_iva_m4x2_ck", "iva", true, 465500000, OMAP4460_VDD_IVA_OPP100_UV),
	/* DSP OPP3 - OPPTB */
<<<<<<< HEAD
	OPP_INITIALIZER("dsp", "dpll_iva_m4x2_ck", "iva", false, 496000000, OMAP4430_VDD_IVA_OPPTURBO_UV),
	/* HSI OPP1 - OPP50 */
	OPP_INITIALIZER("hsi", "hsi_fck", "core", true, 96000000, OMAP4460_VDD_CORE_OPP50_UV),
	/* HSI OPP2 - OPP100 */
	OPP_INITIALIZER("hsi", "hsi_fck", "core", true, 96000000, OMAP4460_VDD_CORE_OPP100_UV),
=======
	OPP_INITIALIZER("dsp", "dpll_iva_m4x2_ck", "iva", false, 496000000, OMAP4460_VDD_IVA_OPPTURBO_UV),
>>>>>>> a08b423e

	/* ABE OPP1 - OPP50 */
	OPP_INITIALIZER("aess", "abe_clk", "iva", true, 98304000, OMAP4460_VDD_IVA_OPP50_UV),
	/* ABE OPP2 - OPP100 */
	OPP_INITIALIZER("aess", "abe_clk", "iva", true, 196608000, OMAP4460_VDD_IVA_OPP100_UV),
};

/**
 * omap4_opp_init() - initialize omap4 opp table
 */
int __init omap4_opp_init(void)
{
	int r = -ENODEV;

	if (!cpu_is_omap44xx())
		return r;
	if (cpu_is_omap443x())
		r = omap_init_opp_table(omap443x_opp_def_list,
			ARRAY_SIZE(omap443x_opp_def_list));
	else if (cpu_is_omap446x())
		r = omap_init_opp_table(omap446x_opp_def_list,
			ARRAY_SIZE(omap446x_opp_def_list));
	return r;
}
device_initcall(omap4_opp_init);<|MERGE_RESOLUTION|>--- conflicted
+++ resolved
@@ -141,19 +141,14 @@
 	OPP_INITIALIZER("dsp", "dpll_iva_m4x2_ck", "iva", true, 465500000, OMAP4430_VDD_IVA_OPP100_UV),
 	/* DSP OPP3 - OPPTB */
 	OPP_INITIALIZER("dsp", "dpll_iva_m4x2_ck", "iva", false, 496000000, OMAP4430_VDD_IVA_OPPTURBO_UV),
-<<<<<<< HEAD
 	/* HSI OPP1 - OPP50 */
 	OPP_INITIALIZER("hsi", "hsi_fck", "core", true, 96000000, OMAP4430_VDD_CORE_OPP50_UV),
 	/* HSI OPP2 - OPP100 */
 	OPP_INITIALIZER("hsi", "hsi_fck", "core", true, 96000000, OMAP4430_VDD_CORE_OPP100_UV),
-	/* TODO: add aess */
-=======
-
 	/* ABE OPP1 - OPP50 */
 	OPP_INITIALIZER("aess", "abe_clk", "iva", true, 98304000, OMAP4430_VDD_IVA_OPP50_UV),
 	/* ABE OPP2 - OPP100 */
 	OPP_INITIALIZER("aess", "abe_clk", "iva", true, 196608000, OMAP4430_VDD_IVA_OPP100_UV),
->>>>>>> a08b423e
 };
 
 #define OMAP4460_VDD_MPU_OPP50_UV		1025000
@@ -279,16 +274,11 @@
 	/* DSP OPP2 - OPP100 */
 	OPP_INITIALIZER("dsp", "dpll_iva_m4x2_ck", "iva", true, 465500000, OMAP4460_VDD_IVA_OPP100_UV),
 	/* DSP OPP3 - OPPTB */
-<<<<<<< HEAD
 	OPP_INITIALIZER("dsp", "dpll_iva_m4x2_ck", "iva", false, 496000000, OMAP4430_VDD_IVA_OPPTURBO_UV),
 	/* HSI OPP1 - OPP50 */
 	OPP_INITIALIZER("hsi", "hsi_fck", "core", true, 96000000, OMAP4460_VDD_CORE_OPP50_UV),
 	/* HSI OPP2 - OPP100 */
 	OPP_INITIALIZER("hsi", "hsi_fck", "core", true, 96000000, OMAP4460_VDD_CORE_OPP100_UV),
-=======
-	OPP_INITIALIZER("dsp", "dpll_iva_m4x2_ck", "iva", false, 496000000, OMAP4460_VDD_IVA_OPPTURBO_UV),
->>>>>>> a08b423e
-
 	/* ABE OPP1 - OPP50 */
 	OPP_INITIALIZER("aess", "abe_clk", "iva", true, 98304000, OMAP4460_VDD_IVA_OPP50_UV),
 	/* ABE OPP2 - OPP100 */
