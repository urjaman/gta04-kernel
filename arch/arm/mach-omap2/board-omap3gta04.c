--- conflicted
+++ resolved
@@ -391,17 +391,14 @@
 };
 #endif
 static struct omap_dss_device *gta04_dss_devices[] = {
- 	&gta04_dvi_device,
- 	&gta04_tv_device,
+// 	&gta04_dvi_device,
+// 	&gta04_tv_device,
 	&gta04_lcd_device,
 };
 
 static struct omap_dss_board_info gta04_dss_data = {
 	.num_devices = ARRAY_SIZE(gta04_dss_devices),
 	.devices = gta04_dss_devices,
-<<<<<<< HEAD
- 	.default_device = &gta04_lcd_device,
-=======
 // 	.default_device = &gta04_lcd_device,
 };
 
@@ -412,7 +409,6 @@
 	.dev            = {
 		.platform_data = &gta04_dss_data,
 	},
->>>>>>> e3cc9aed
 };
 #endif
 
