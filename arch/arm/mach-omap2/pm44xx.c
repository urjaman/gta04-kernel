--- conflicted
+++ resolved
@@ -549,17 +549,8 @@
 	core_pwrdm = pwrdm_lookup("core_pwrdm");
 	per_pwrdm = pwrdm_lookup("l4per_pwrdm");
 
-<<<<<<< HEAD
-	/*
-	 * Enable wake-up capability for PRCM IRQ always since
-	 * it is not directly associated with any device driver.
-	 * With device driver, this can be done in suspend hook.
-	 */
-	irq_set_irq_wake(OMAP44XX_IRQ_PRCM, 1);
-=======
 	 /* Enable wakeup for PRCM IRQ for system wide suspend */
 	enable_irq_wake(OMAP44XX_IRQ_PRCM);
->>>>>>> e0e79520
 
 	omap4_idle_init();
 
