/*
 * OMAP4 Power Management Routines
 *
 * Copyright (C) 2010-2011 Texas Instruments, Inc.
 * Rajendra Nayak <rnayak@ti.com>
 * Santosh Shilimkar <santosh.shilimkar@ti.com>
 *
 * This program is free software; you can redistribute it and/or modify
 * it under the terms of the GNU General Public License version 2 as
 * published by the Free Software Foundation.
 */

#include <linux/pm.h>
#include <linux/suspend.h>
#include <linux/module.h>
#include <linux/clk.h>
#include <linux/list.h>
#include <linux/err.h>
#include <linux/slab.h>
#include <linux/gpio.h>
#include <linux/interrupt.h>
#include <linux/delay.h>
#include <linux/irq.h>

#include <asm/hardware/gic.h>
#include <mach/omap4-common.h>
#include <plat/omap_hsi.h>
#include <plat/common.h>
#include <plat/temperature_sensor.h>
#include <plat/usb.h>
#include <plat/prcm.h>
#include <plat/omap-pm.h>
#include <plat/gpmc.h>
#include <plat/dma.h>

#include <mach/omap_fiq_debugger.h>

#include "powerdomain.h"
#include "clockdomain.h"
#include "pm.h"
#include "prm-regbits-44xx.h"
#include "prcm44xx.h"
#include "prm44xx.h"
#include "prminst44xx.h"
#include "clock.h"
#include "cm2_44xx.h"
#include "cm1_44xx.h"
#include "cm44xx.h"
#include "cm-regbits-44xx.h"
#include "cminst44xx.h"
#include "scrm44xx.h"
#include "prcm-debug.h"

#include "smartreflex.h"
#include "dvfs.h"
#include "voltage.h"
#include "vc.h"
#include "control.h"

struct power_state {
	struct powerdomain *pwrdm;
	u32 next_state;
#ifdef CONFIG_SUSPEND
	u32 saved_state;
	u32 saved_logic_state;
#endif
	struct list_head node;
};

static LIST_HEAD(pwrst_list);
static struct powerdomain *mpu_pwrdm, *cpu0_pwrdm;
static struct powerdomain *core_pwrdm, *per_pwrdm;

static struct voltagedomain *mpu_voltdm, *iva_voltdm, *core_voltdm;

static struct clockdomain *tesla_clkdm;
static struct powerdomain *tesla_pwrdm;

static struct clockdomain *emif_clkdm, *mpuss_clkdm;

/* Yet un-named erratum which requires AUTORET to be disabled for IVA PD */
#define OMAP4_PM_ERRATUM_IVA_AUTO_RET_iXXX	BIT(1)
/*
* HSI - OMAP4430-2.2BUG00055:
* HSI: DSP Swakeup generated is the same than MPU Swakeup.
* System can’t enter in off mode due to the DSP.
*/
#define OMAP4_PM_ERRATUM_HSI_SWAKEUP_iXXX	BIT(2)

<<<<<<< HEAD

u8 pm44xx_errata;
=======
/* Dynamic dependendency Cannot be enabled due to i688 erratum ID for 443x */
#define OMAP4_PM_ERRATUM_MPU_EMIF_NO_DYNDEP_i688	BIT(3)
/*
 * Dynamic dependendency Cannot be enabled due to i688 erratum ID for above 443x
 * NOTE: this is NOT YET a confirmed erratum for 446x, but provided here in
 * anticipation.
 * If a fix is found at a later date, the code using this can be removed.
 * WA involves:
 * Enable MPU->EMIF SD before WFI and disable while coming out of WFI.
 * This works around system hang/lockups seen when only MPU->EMIF
 * dynamic dependency set. Allows dynamic dependency to be used
 * in all active usecases and get all the power savings accordingly.
 * TODO: Once this is available as final Errata, update with proper
 * fix.
 */
#define OMAP4_PM_ERRATUM_MPU_EMIF_NO_DYNDEP_IDLE_iXXX	BIT(4)

static u8 pm44xx_errata;
>>>>>>> 070b34dd
#define is_pm44xx_erratum(erratum) (pm44xx_errata & OMAP4_PM_ERRATUM_##erratum)

#define MAX_IOPAD_LATCH_TIME 1000
void omap4_trigger_ioctrl(void)
{
	int i = 0;

	/* Enable GLOBAL_WUEN */
	if (!omap4_cminst_read_inst_reg_bits(OMAP4430_PRM_PARTITION,
			OMAP4430_PRM_DEVICE_INST, OMAP4_PRM_IO_PMCTRL_OFFSET,
			OMAP4430_GLOBAL_WUEN_MASK))
		omap4_prminst_rmw_inst_reg_bits(OMAP4430_GLOBAL_WUEN_MASK,
			OMAP4430_GLOBAL_WUEN_MASK, OMAP4430_PRM_PARTITION,
			OMAP4430_PRM_DEVICE_INST, OMAP4_PRM_IO_PMCTRL_OFFSET);

	/* Trigger WUCLKIN enable */
	omap4_prminst_rmw_inst_reg_bits(OMAP4430_WUCLK_CTRL_MASK, OMAP4430_WUCLK_CTRL_MASK,
		OMAP4430_PRM_PARTITION, OMAP4430_PRM_DEVICE_INST, OMAP4_PRM_IO_PMCTRL_OFFSET);
	omap_test_timeout(
		(((omap4_prminst_read_inst_reg(OMAP4430_PRM_PARTITION,
					       OMAP4430_PRM_DEVICE_INST,
					       OMAP4_PRM_IO_PMCTRL_OFFSET) &
		  OMAP4430_WUCLK_STATUS_MASK) >> OMAP4430_WUCLK_STATUS_SHIFT) == 1),
		MAX_IOPAD_LATCH_TIME, i);
	/* Trigger WUCLKIN disable */
	omap4_prminst_rmw_inst_reg_bits(OMAP4430_WUCLK_CTRL_MASK, 0x0,
		OMAP4430_PRM_PARTITION, OMAP4430_PRM_DEVICE_INST, OMAP4_PRM_IO_PMCTRL_OFFSET);
	return;
}

#ifdef CONFIG_SUSPEND
/* This is a common low power function called from suspend and
 * cpuidle
 */

void omap4_enter_sleep(unsigned int cpu, unsigned int power_state, bool suspend)
{
	int cpu0_next_state = PWRDM_POWER_ON;
	int per_next_state = PWRDM_POWER_ON;
	int core_next_state = PWRDM_POWER_ON;
	int mpu_next_state = PWRDM_POWER_ON;
	int ret;
	int staticdep_wa_applied = 0;

	pwrdm_clear_all_prev_pwrst(cpu0_pwrdm);
	pwrdm_clear_all_prev_pwrst(mpu_pwrdm);
	pwrdm_clear_all_prev_pwrst(core_pwrdm);
	pwrdm_clear_all_prev_pwrst(per_pwrdm);
	omap4_device_clear_prev_off_state();

	/*
	 * Just return if we detect a scenario where we conflict
	 * with DVFS
	 */
	if (omap_dvfs_is_any_dev_scaling())
		return;

	cpu0_next_state = pwrdm_read_next_pwrst(cpu0_pwrdm);
	per_next_state = pwrdm_read_next_pwrst(per_pwrdm);
	core_next_state = pwrdm_read_next_pwrst(core_pwrdm);
	mpu_next_state = pwrdm_read_next_pwrst(mpu_pwrdm);

	ret = omap2_gpio_prepare_for_idle(omap4_device_next_state_off(), suspend);
	if (ret)
		goto abort_gpio;

	if (is_pm44xx_erratum(MPU_EMIF_NO_DYNDEP_IDLE_iXXX) &&
			mpu_next_state <= PWRDM_POWER_INACTIVE) {
		/* Configures MEMIF clockdomain in SW_WKUP */
		if (clkdm_wakeup(emif_clkdm)) {
			pr_err("%s: Failed to force wakeup of %s\n",
				__func__, emif_clkdm->name);
		} else {
			/* Enable MPU-EMIF Static Dependency around WFI */
			if (clkdm_add_wkdep(mpuss_clkdm, emif_clkdm))
				pr_err("%s: Failed to Add wkdep %s->%s\n",
					__func__, mpuss_clkdm->name,
					emif_clkdm->name);
			else
				staticdep_wa_applied = 1;

			/* Configures MEMIF clockdomain back to HW_AUTO */
			clkdm_allow_idle(emif_clkdm);
		}
	}
	if (mpu_next_state < PWRDM_POWER_INACTIVE) {
		if (omap_sr_disable_reset_volt(mpu_voltdm))
			goto abort_device_off;
<<<<<<< HEAD
=======

		omap_sr_disable_reset_volt(mpu_voltdm);
>>>>>>> 070b34dd
		omap_vc_set_auto_trans(mpu_voltdm,
			OMAP_VC_CHANNEL_AUTO_TRANSITION_RETENTION);
	}

	if (core_next_state < PWRDM_POWER_ON) {
		/*
		 * Note: IVA can hit RET outside of cpuidle and hence this is
		 * not the right optimal place to enable IVA AUTO RET. But since
		 * enabling AUTO RET requires SR to disabled, its done here for
		 * now. Needs a relook to see if this can be optimized.
		 */
		if (omap_sr_disable_reset_volt(iva_voltdm))
			goto abort_device_off;
		if (omap_sr_disable_reset_volt(core_voltdm))
			goto abort_device_off;
		omap_vc_set_auto_trans(core_voltdm,
			OMAP_VC_CHANNEL_AUTO_TRANSITION_RETENTION);
		if (!is_pm44xx_erratum(IVA_AUTO_RET_iXXX)) {
			omap_vc_set_auto_trans(iva_voltdm,
			  OMAP_VC_CHANNEL_AUTO_TRANSITION_RETENTION);
		}

		omap_temp_sensor_prepare_idle();
	}

	if (omap4_device_next_state_off()) {
		omap_gpmc_save_context();
		omap_dma_global_context_save();
	}

	if (suspend && cpu_is_omap44xx())
		omap4_pm_suspend_save_regs();

	if (omap4_device_next_state_off()) {
		/* Save the device context to SAR RAM */
		if (omap4_sar_save())
			goto abort_device_off;
		omap4_sar_overwrite();
		omap4_cm_prepare_off();
		omap4_dpll_prepare_off();

		/* Extend Non-EMIF I/O isolation */
		omap4_prminst_rmw_inst_reg_bits(OMAP4430_ISOOVR_EXTEND_MASK,
			OMAP4430_ISOOVR_EXTEND_MASK, OMAP4430_PRM_PARTITION,
			OMAP4430_PRM_DEVICE_INST, OMAP4_PRM_IO_PMCTRL_OFFSET);
	}

	omap4_enter_lowpower(cpu, power_state);

	if (omap4_device_prev_state_off()) {
		/* Reconfigure the trim settings as well */
		omap4_ldo_trim_configure();
		omap4_dpll_resume_off();
		omap4_cm_resume_off();
#ifdef CONFIG_PM_DEBUG
		omap4_device_off_counter++;
#endif
	}

abort_device_off:
	if (core_next_state < PWRDM_POWER_ON) {
		/* See note above */
		omap_vc_set_auto_trans(core_voltdm,
				OMAP_VC_CHANNEL_AUTO_TRANSITION_DISABLE);
		if (!is_pm44xx_erratum(IVA_AUTO_RET_iXXX)) {
			omap_vc_set_auto_trans(iva_voltdm,
				OMAP_VC_CHANNEL_AUTO_TRANSITION_DISABLE);
		}

		omap_temp_sensor_resume_idle();
		omap_sr_enable(iva_voltdm,
				omap_voltage_get_curr_vdata(iva_voltdm));
		omap_sr_enable(core_voltdm,
				omap_voltage_get_curr_vdata(core_voltdm));
	}

	if (omap4_device_prev_state_off()) {
		omap_dma_global_context_restore();
		omap_gpmc_restore_context();
	}

	omap2_gpio_resume_after_idle(omap4_device_next_state_off());

	if (omap4_device_next_state_off()) {
		/* Disable the extension of Non-EMIF I/O isolation */
		omap4_prminst_rmw_inst_reg_bits(OMAP4430_ISOOVR_EXTEND_MASK,
			0, OMAP4430_PRM_PARTITION,
			OMAP4430_PRM_DEVICE_INST, OMAP4_PRM_IO_PMCTRL_OFFSET);
	}

	if (mpu_next_state < PWRDM_POWER_INACTIVE) {
		omap_vc_set_auto_trans(mpu_voltdm,
				OMAP_VC_CHANNEL_AUTO_TRANSITION_DISABLE);
		omap_sr_enable(mpu_voltdm,
				omap_voltage_get_curr_vdata(mpu_voltdm));
	}

	/*
	 * NOTE: is_pm44xx_erratum is not strictly required, but retained for
	 * code context redability.
	 */
	if (is_pm44xx_erratum(MPU_EMIF_NO_DYNDEP_IDLE_iXXX) &&
			staticdep_wa_applied) {
		/* Configures MEMIF clockdomain in SW_WKUP */
		if (clkdm_wakeup(emif_clkdm))
			pr_err("%s: Failed to force wakeup of %s\n",
				__func__, emif_clkdm->name);
		/* Disable MPU-EMIF Static Dependency on WFI exit */
		else if (clkdm_del_wkdep(mpuss_clkdm, emif_clkdm))
			pr_err("%s: Failed to remove wkdep %s->%s\n",
			__func__, mpuss_clkdm->name,
			emif_clkdm->name);
		/* Configures MEMIF clockdomain back to HW_AUTO */
		clkdm_allow_idle(emif_clkdm);
	}

abort_gpio:
	return;
}

#ifdef CONFIG_PM_DEBUG
#define GPIO_BANKS		6
#define MODULEMODE_DISABLED	0x0
#define MODULEMODE_AUTO		0x1

static void _print_wakeirq(int irq)
{
	struct irq_desc *desc = irq_to_desc(irq);

	if (irq == OMAP44XX_IRQ_LOCALTIMER)
		pr_info("Resume caused by IRQ %d, localtimer\n", irq);
	else if (!desc || !desc->action || !desc->action->name)
		pr_info("Resume caused by IRQ %d\n", irq);
	else
		pr_info("Resume caused by IRQ %d, %s\n", irq,
			desc->action->name);
}

static void _print_gpio_wakeirq(int irq)
{
	int bank = irq - OMAP44XX_IRQ_GPIO1;
	int bit;
	int gpioirq;
	int restoremod = 0;
	int timeout = 10;
	u32 wken, irqst, gpio;
	u32 clkctrl;
	long unsigned int wkirqs;
	void *gpio_base[GPIO_BANKS] = {
		OMAP2_L4_IO_ADDRESS(0x4a310000),
		OMAP2_L4_IO_ADDRESS(0x48055000),
		OMAP2_L4_IO_ADDRESS(0x48057000),
		OMAP2_L4_IO_ADDRESS(0x48059000),
		OMAP2_L4_IO_ADDRESS(0x4805b000),
		OMAP2_L4_IO_ADDRESS(0x4805d000),
	};
	void *gpio_clkctrl[GPIO_BANKS] = {
		OMAP4430_CM_WKUP_GPIO1_CLKCTRL,
		OMAP4430_CM_L4PER_GPIO2_CLKCTRL,
		OMAP4430_CM_L4PER_GPIO3_CLKCTRL,
		OMAP4430_CM_L4PER_GPIO4_CLKCTRL,
		OMAP4430_CM_L4PER_GPIO5_CLKCTRL,
		OMAP4430_CM_L4PER_GPIO6_CLKCTRL,
	};

	/*
	 * GPIO1 is in CD_WKUP.
	 * GPIO2-6 are in CD_l4_PER.
	 *
	 * Both of these clock domains are static dependencies of
	 * the MPUSS clock domain (CD_CORTEXA9) and are guaranteed
	 * to be already enabled (_CLKSTCTRL.CLKTRCTRL = HW_AUTO).
	 *
	 * Ensure the GPIO module is enabled (_CLKCTRL.MODULEMODE =
	 * h/w managed).  If not, will set it back to disabled when
	 * done.
	 */

	clkctrl = __raw_readl(gpio_clkctrl[bank]);

	if ((clkctrl & OMAP4430_MODULEMODE_MASK) !=
	    MODULEMODE_AUTO << OMAP4430_MODULEMODE_SHIFT) {
		restoremod = 1;
		__raw_writel((clkctrl & ~(OMAP4430_MODULEMODE_MASK)) |
			     MODULEMODE_AUTO << OMAP4430_MODULEMODE_SHIFT,
			     gpio_clkctrl[bank]);

		while ((__raw_readl(gpio_clkctrl[bank]) &
			OMAP4430_MODULEMODE_MASK) !=
		       MODULEMODE_AUTO << OMAP4430_MODULEMODE_SHIFT &&
		       --timeout)
			udelay(5);

		if (!timeout)
			goto punt;
	}

	wken = __raw_readl(gpio_base[bank] + OMAP4_GPIO_IRQWAKEN0);
	irqst = __raw_readl(gpio_base[bank] + OMAP4_GPIO_IRQSTATUS0);
	wkirqs = irqst & wken;

	if (!wkirqs)
		wkirqs = irqst;

	if (!wkirqs)
		goto punt;

	for_each_set_bit(bit, &wkirqs, 32) {
		gpio = bit + bank * 32;
		gpioirq = gpio_to_irq(gpio);

		if (gpioirq < 0)
			pr_info("Resume caused by GPIO %d\n", (int)gpio);
		else
			_print_wakeirq(gpioirq);
	}

	goto out;

punt:
	pr_info("Resume caused by IRQ %d, unknown GPIO%d interrupt\n", irq,
		bank + 1);

out:
	if (restoremod)
		__raw_writel(clkctrl, gpio_clkctrl[bank]);
}

#define CONTROL_PADCONF_WAKEUPEVENT_0	0x4a1001d8
#define CONTROL_WKUP_PADCONF_WAKEUPEVENT_0	0x4a31E07C

static void _print_prcm_wakeirq(int irq)
{
	int i, bit;
	int iopad_wake_found = 0;
	u32 prcm_irqs1, prcm_irqs2;
	long unsigned int wkup_pad_event;

	prcm_irqs1 = omap4_prm_read_inst_reg(OMAP4430_PRM_OCP_SOCKET_INST,
					     OMAP4_PRM_IRQSTATUS_MPU_OFFSET);
	prcm_irqs1 &= omap4_prm_read_inst_reg(OMAP4430_PRM_OCP_SOCKET_INST,
					     OMAP4_PRM_IRQENABLE_MPU_OFFSET);
	prcm_irqs2 = omap4_prm_read_inst_reg(OMAP4430_PRM_OCP_SOCKET_INST,
					     OMAP4_PRM_IRQSTATUS_MPU_2_OFFSET);
	prcm_irqs2 &= omap4_prm_read_inst_reg(OMAP4430_PRM_OCP_SOCKET_INST,
					      OMAP4_PRM_IRQENABLE_MPU_2_OFFSET);

	if (prcm_irqs1 & OMAP4430_IO_ST_MASK) {
		for (i = 0; i <= 6; i++) {
			long unsigned int wkevt =
				omap_readl(CONTROL_PADCONF_WAKEUPEVENT_0 + i*4);

			for_each_set_bit(bit, &wkevt, 32) {
				pr_info("Resume caused by I/O pad: CONTROL_PADCONF_WAKEUPEVENT_%d[%d]\n",
					i, bit);
				iopad_wake_found = 1;
			}
		}
		wkup_pad_event = omap_readl(CONTROL_WKUP_PADCONF_WAKEUPEVENT_0);
		for_each_set_bit(bit, &wkup_pad_event, 25) {
			pr_info("Resume caused by wakeup I/O pad: CONTROL_WKUP_PADCONF_WAKEUPEVENT_0[%d]\n", bit);
			iopad_wake_found = 1;
		}
	}

	if (prcm_irqs1 & ~OMAP4430_IO_ST_MASK || !iopad_wake_found ||
	    prcm_irqs2)
		pr_info("Resume caused by IRQ %d, prcm: 0x%x 0x%x\n", irq,
			prcm_irqs1, prcm_irqs2);
}

static void omap4_print_wakeirq(void)
{
	int irq;

	irq = gic_cpu_read(GIC_CPU_HIGHPRI) & 0x3ff;

	if ((irq == 1022) || (irq == 1023)) {
		pr_info("GIC returns spurious interrupt for resume IRQ\n");
		return;
	}

	if (irq >= OMAP44XX_IRQ_GPIO1 &&
	    irq <= OMAP44XX_IRQ_GPIO1 + GPIO_BANKS - 1)
		_print_gpio_wakeirq(irq);
	else if (irq == OMAP44XX_IRQ_PRCM)
		_print_prcm_wakeirq(irq);
	else
		_print_wakeirq(irq);
}
#else
static void omap4_print_wakeirq(void)
{
}
#endif

/**
 * get_achievable_state() - Provide achievable state
 * @available_states:	what states are available
 * @req_min_state:	what state is the minimum we'd like to hit
 * @is_parent_pd:	is this a parent power domain?
 *
 * Power domains have varied capabilities. When attempting a low power
 * state such as OFF/RET, a specific min requested state may not be
 * supported on the power domain, in which case:
 * a) if this power domain is a parent power domain, we do not intend
 * for it to go to a lower power state(because we are not targetting it),
 * select the next higher power state which is supported is returned.
 * b) However, for all children power domains, we first try to match
 * with a lower power domain state before attempting a higher state.
 * This is because a combination of system power states where the
 * parent PD's state is not in line with expectation can result in
 * system instabilities.
 */
static inline u8 get_achievable_state(u8 available_states, u8 req_min_state,
				      bool is_parent_pd)
{
	u8 max_mask = 0xFF << req_min_state;
	u8 min_mask = ~max_mask;

	/* First see if we have an accurate match */
	if (available_states & BIT(req_min_state))
		return req_min_state;

	/* See if a lower power state is possible on this child domain */
	if (!is_parent_pd && available_states & min_mask)
		return __ffs(available_states & min_mask);

	if (available_states & max_mask)
		return __ffs(available_states & max_mask);

	return PWRDM_POWER_ON;
}

/**
 * omap4_configure_pwrst() - Program powerdomain to their supported state
 * @is_off_mode: is this an OFF mode transition?
 *
 * Program all powerdomain to required power domain state: This logic
 * Takes the requested mode -OFF/RET translates it to logic and power
 * states. This then walks down the power domain states to program
 * each domain to the state requested. if the requested state is not
 * available, it will check for the higher state.
 */
static void omap4_configure_pwrst(bool is_off_mode)
{
	struct power_state *pwrst;
	u32 state;
	u32 logic_state, als;

#ifdef CONFIG_OMAP_ALLOW_OSWR
	if (is_off_mode) {
		state = PWRDM_POWER_OFF;
		logic_state = PWRDM_POWER_OFF;
	} else {
		state = PWRDM_POWER_RET;
		logic_state = PWRDM_POWER_OFF;
	}
#else
	state = PWRDM_POWER_RET;
	logic_state = PWRDM_POWER_RET;
#endif

	list_for_each_entry(pwrst, &pwrst_list, node) {
		bool parent_power_domain = false;

		pwrst->saved_state = pwrdm_read_next_pwrst(pwrst->pwrdm);
		pwrst->saved_logic_state = pwrdm_read_logic_retst(pwrst->pwrdm);

		if ((!strcmp(pwrst->pwrdm->name, "cpu0_pwrdm")) ||
			(!strcmp(pwrst->pwrdm->name, "cpu1_pwrdm")))
				continue;
		if (!strcmp(pwrst->pwrdm->name, "core_pwrdm") ||
			!strcmp(pwrst->pwrdm->name, "mpu_pwrdm") ||
			!strcmp(pwrst->pwrdm->name, "iva_pwrdm"))
				parent_power_domain = true;
		/*
		 * Write only to registers which are writable! Don't touch
		 * read-only/reserved registers. If pwrdm->pwrsts_logic_ret or
		 * pwrdm->pwrsts are 0, consider those power domains containing
		 * readonly/reserved registers which cannot be controlled by
		 * software.
		 */
		if (pwrst->pwrdm->pwrsts_logic_ret) {
			als =
			   get_achievable_state(pwrst->pwrdm->pwrsts_logic_ret,
					logic_state, parent_power_domain);
			if (als < pwrst->saved_logic_state)
				pwrdm_set_logic_retst(pwrst->pwrdm, als);
		}
		if (pwrst->pwrdm->pwrsts) {
			pwrst->next_state =
			   get_achievable_state(pwrst->pwrdm->pwrsts, state,
							parent_power_domain);
			if (pwrst->next_state < pwrst->saved_state)
				omap_set_pwrdm_state(pwrst->pwrdm,
						     pwrst->next_state);
			else
				pwrst->next_state = pwrst->saved_state;
		}
	}
}

/**
 * omap4_restore_pwdms_after_suspend() - Restore powerdomains after suspend
 *
 * Re-program all powerdomains to saved power domain states.
 *
 * returns 0 if all power domains hit targeted power state, -1 if any domain
 * failed to hit targeted power state (status related to the actual restore
 * is not returned).
 */
static int omap4_restore_pwdms_after_suspend(void)
{
	struct power_state *pwrst;
	int cstate, pstate, ret = 0;

	/* Restore next powerdomain state */
	list_for_each_entry(pwrst, &pwrst_list, node) {
		cstate = pwrdm_read_pwrst(pwrst->pwrdm);
		pstate = pwrdm_read_prev_pwrst(pwrst->pwrdm);
		if (pstate > pwrst->next_state) {
			pr_info("Powerdomain (%s) didn't enter "
			       "target state %d Vs achieved state %d. "
			       "current state %d\n",
			       pwrst->pwrdm->name, pwrst->next_state,
			       pstate, cstate);
			ret = -1;
		}

		/* If state already ON due to h/w dep, don't do anything */
		if (cstate == PWRDM_POWER_ON)
			continue;

		/* If we have already achieved saved state, nothing to do */
		if (cstate == pwrst->saved_state)
			continue;

		/* mpuss code takes care of this */
		if ((!strcmp(pwrst->pwrdm->name, "cpu0_pwrdm")) ||
			(!strcmp(pwrst->pwrdm->name, "cpu1_pwrdm")))
				continue;

		/*
		 * Skip pd program if saved state higher than current state
		 * Since we would have already returned if the state
		 * was ON, if the current state is yet another low power
		 * state, the PRCM specification clearly states that
		 * transition from a lower LP state to a higher LP state
		 * is forbidden.
		 */
		if (pwrst->saved_state > cstate)
			continue;

		if (pwrst->pwrdm->pwrsts)
			omap_set_pwrdm_state(pwrst->pwrdm, pwrst->saved_state);

		if (pwrst->pwrdm->pwrsts_logic_ret)
			pwrdm_set_logic_retst(pwrst->pwrdm,
						pwrst->saved_logic_state);
	}

	return ret;
}

static int omap4_pm_suspend(void)
{
	int ret = 0;

	/*
	 * If any device was in the middle of a scale operation
	 * then abort, as we cannot predict which part of the scale
	 * operation we interrupted.
	 */
	if (omap_dvfs_is_any_dev_scaling()) {
		pr_err("%s: oops.. middle of scale op.. aborting suspend\n",
			__func__);
		return -EBUSY;
	}

	/* Wakeup timer from suspend */
	if (wakeup_timer_seconds || wakeup_timer_milliseconds)
		omap2_pm_wakeup_on_timer(wakeup_timer_seconds,
					 wakeup_timer_milliseconds);

	omap4_configure_pwrst(off_mode_enabled);

	/* Enable Device OFF */
	if (off_mode_enabled)
		omap4_device_set_state_off(1);

	/*
	 * For MPUSS to hit power domain retention(CSWR or OSWR),
	 * CPU0 and CPU1 power domain needs to be in OFF or DORMANT
	 * state. For MPUSS to reach off-mode. CPU0 and CPU1 power domain
	 * should be in off state.
	 * Only master CPU followes suspend path. All other CPUs follow
	 * cpu-hotplug path in system wide suspend. On OMAP4, CPU power
	 * domain CSWR is not supported by hardware.
	 * More details can be found in OMAP4430 TRM section 4.3.4.2.
	 */
	omap4_enter_sleep(0, PWRDM_POWER_OFF, true);
	omap4_print_wakeirq();
	prcmdebug_dump(PRCMDEBUG_LASTSLEEP);

	/* Disable Device OFF state*/
	if (off_mode_enabled)
		omap4_device_set_state_off(0);

	ret = omap4_restore_pwdms_after_suspend();

	if (ret)
		pr_err("Could not enter target state in pm_suspend\n");
	else
		pr_err("Successfully put all powerdomains to target state\n");

	return 0;
}

static int omap4_pm_enter(suspend_state_t suspend_state)
{
	int ret = 0;

	switch (suspend_state) {
	case PM_SUSPEND_STANDBY:
	case PM_SUSPEND_MEM:
		ret = omap4_pm_suspend();
		break;
	default:
		ret = -EINVAL;
	}

	return ret;
}

static int omap4_pm_begin(suspend_state_t state)
{
	disable_hlt();
	return 0;
}

static void omap4_pm_end(void)
{
	enable_hlt();
	return;
}

static const struct platform_suspend_ops omap_pm_ops = {
	.begin		= omap4_pm_begin,
	.end		= omap4_pm_end,
	.enter		= omap4_pm_enter,
	.valid		= suspend_valid_only_mem,
};
#else
void omap4_enter_sleep(unsigned int cpu, unsigned int power_state){ return; }
#endif /* CONFIG_SUSPEND */

/**
 * omap4_pm_cold_reset() - Cold reset OMAP4
 * @reason:	why am I resetting.
 *
 * As per the TRM, it is recommended that we set all the power domains to
 * ON state before we trigger cold reset.
 */
int omap4_pm_cold_reset(char *reason)
{
	struct power_state *pwrst;

	/* Switch ON all pwrst registers */
	list_for_each_entry(pwrst, &pwrst_list, node) {
		if (pwrst->pwrdm->pwrsts_logic_ret)
			pwrdm_set_logic_retst(pwrst->pwrdm, PWRDM_POWER_ON);
		if (pwrst->pwrdm->pwrsts)
			omap_set_pwrdm_state(pwrst->pwrdm, PWRDM_POWER_ON);
	}

	WARN(1, "Arch Cold reset has been triggered due to %s\n", reason);
	omap4_prm_global_cold_sw_reset(); /* never returns */

	/* If we reached here - something bad went on.. */
	BUG();

	/* make the compiler happy */
	return -EINTR;
}

/*
 * Enable hardware supervised mode for all clockdomains if it's
 * supported. Initiate sleep transition for other clockdomains, if
 * they are not used
 */
static int __init clkdms_setup(struct clockdomain *clkdm, void *unused)
{
	if (clkdm->flags & CLKDM_CAN_ENABLE_AUTO)
		clkdm_allow_idle(clkdm);
	else if (clkdm->flags & CLKDM_CAN_FORCE_SLEEP &&
			atomic_read(&clkdm->usecount) == 0)
		clkdm_sleep(clkdm);
	return 0;
}


static int __init pwrdms_setup(struct powerdomain *pwrdm, void *unused)
{
	struct power_state *pwrst;

	if (!pwrdm->pwrsts)
		return 0;

	pwrst = kmalloc(sizeof(struct power_state), GFP_ATOMIC);
	if (!pwrst)
		return -ENOMEM;

	pwrst->pwrdm = pwrdm;
	if ((!strcmp(pwrdm->name, "mpu_pwrdm")) ||
			(!strcmp(pwrdm->name, "core_pwrdm")) ||
			(!strcmp(pwrdm->name, "cpu0_pwrdm")) ||
			(!strcmp(pwrdm->name, "cpu1_pwrdm")))
		pwrst->next_state = PWRDM_POWER_ON;
	else
		omap4_configure_pwrst(off_mode_enabled);

	list_add(&pwrst->node, &pwrst_list);

	return omap_set_pwrdm_state(pwrst->pwrdm, pwrst->next_state);
}

static int __init _voltdm_sum_time(struct voltagedomain *voltdm, void *user)
{
	struct omap_voltdm_pmic *pmic;
	u32 *max_time = (u32 *)user;

	if (!voltdm || !max_time) {
		WARN_ON(1);
		return -EINVAL;
	}

	pmic = voltdm->pmic;
	if (pmic) {
		*max_time += pmic->on_volt / pmic->slew_rate;
		*max_time += pmic->switch_on_time;
	}

	return 0;
}

static u32 __init _usec_to_val_scrm(unsigned long rate, u32 usec,
				    u32 shift, u32 mask)
{
	u32 val;

	/* limit to max value */
	val = ((mask >> shift) * 1000000) / rate;
	if (usec > val)
		usec = val;

	/* convert the time in usec to cycles */
	val = DIV_ROUND_UP(rate * usec, 1000000);
	return (val << shift) & mask;

}

static void __init syscontrol_setup_regs(void)
{
	u32 v;

	/* Disable LPDDR VREF manual control and enable Auto control */
	v = omap4_ctrl_pad_readl(OMAP4_CTRL_MODULE_PAD_CORE_CONTROL_LPDDR2IO1_3);
	v &= ~(OMAP4_LPDDR21_VREF_EN_CA_MASK | OMAP4_LPDDR21_VREF_EN_DQ_MASK);
	v |= OMAP4_LPDDR21_VREF_AUTO_EN_CA_MASK | OMAP4_LPDDR21_VREF_AUTO_EN_DQ_MASK;
        omap4_ctrl_pad_writel(v, OMAP4_CTRL_MODULE_PAD_CORE_CONTROL_LPDDR2IO1_3);

	v = omap4_ctrl_pad_readl(OMAP4_CTRL_MODULE_PAD_CORE_CONTROL_LPDDR2IO2_3);
	v &= ~(OMAP4_LPDDR21_VREF_EN_CA_MASK | OMAP4_LPDDR21_VREF_EN_DQ_MASK);
	v |= OMAP4_LPDDR21_VREF_AUTO_EN_CA_MASK | OMAP4_LPDDR21_VREF_AUTO_EN_DQ_MASK;
        omap4_ctrl_pad_writel(v, OMAP4_CTRL_MODULE_PAD_CORE_CONTROL_LPDDR2IO2_3);

	/*
	 * Workaround for CK differential IO PADn, PADp values due to bug in
	 * EMIF CMD phy.
	 */
	v = omap4_ctrl_pad_readl(OMAP4_CTRL_MODULE_PAD_CORE_CONTROL_LPDDR2IO1_2);
	v &= ~OMAP4_LPDDR2IO1_GR10_WD_MASK;
	omap4_ctrl_pad_writel(v, OMAP4_CTRL_MODULE_PAD_CORE_CONTROL_LPDDR2IO1_2);
	v = omap4_ctrl_pad_readl(OMAP4_CTRL_MODULE_PAD_CORE_CONTROL_LPDDR2IO2_2);
	v &= ~OMAP4_LPDDR2IO2_GR10_WD_MASK;
	omap4_ctrl_pad_writel(v, OMAP4_CTRL_MODULE_PAD_CORE_CONTROL_LPDDR2IO2_2);
}

static void __init prcm_setup_regs(void)
{
	struct clk *clk32k = clk_get(NULL, "sys_32k_ck");
	unsigned long rate32k = 0;
	u32 val, tshut, tstart;
	u32 reset_delay_time = 0;

	if (clk32k) {
		rate32k = clk_get_rate(clk32k);
		clk_put(clk32k);
	} else {
		pr_err("%s: no 32k clk!!!\n", __func__);
		dump_stack();
	}

	/* Enable IO_ST interrupt */
	omap4_prminst_rmw_inst_reg_bits(OMAP4430_IO_ST_MASK, OMAP4430_IO_ST_MASK,
		OMAP4430_PRM_PARTITION, OMAP4430_PRM_OCP_SOCKET_INST, OMAP4_PRM_IRQENABLE_MPU_OFFSET);

	/*
	 * Errata ID: i608 Impacted OMAP4430 ES 1.0,2.0,2.1,2.2
	 * On OMAP4, Retention-Till-Access Memory feature is not working
	 * reliably and hardware recommondation is keep it disabled by
	 * default
	 */
	omap4_prminst_rmw_inst_reg_bits(OMAP4430_DISABLE_RTA_EXPORT_MASK,
		0x1 << OMAP4430_DISABLE_RTA_EXPORT_SHIFT,
		OMAP4430_PRM_PARTITION, OMAP4430_PRM_DEVICE_INST, OMAP4_PRM_SRAM_WKUP_SETUP_OFFSET);
	omap4_prminst_rmw_inst_reg_bits(OMAP4430_DISABLE_RTA_EXPORT_MASK,
		0x1 << OMAP4430_DISABLE_RTA_EXPORT_SHIFT,
		OMAP4430_PRM_PARTITION, OMAP4430_PRM_DEVICE_INST, OMAP4_PRM_LDO_SRAM_CORE_SETUP_OFFSET);
	omap4_prminst_rmw_inst_reg_bits(OMAP4430_DISABLE_RTA_EXPORT_MASK,
		0x1 << OMAP4430_DISABLE_RTA_EXPORT_SHIFT,
		OMAP4430_PRM_PARTITION, OMAP4430_PRM_DEVICE_INST, OMAP4_PRM_LDO_SRAM_MPU_SETUP_OFFSET);
	omap4_prminst_rmw_inst_reg_bits(OMAP4430_DISABLE_RTA_EXPORT_MASK,
		0x1 << OMAP4430_DISABLE_RTA_EXPORT_SHIFT,
		OMAP4430_PRM_PARTITION, OMAP4430_PRM_DEVICE_INST, OMAP4_PRM_LDO_SRAM_IVA_SETUP_OFFSET);

	/* Allow SRAM LDO to enter RET during  low power state*/
	if (cpu_is_omap446x()) {
		omap4_prminst_rmw_inst_reg_bits(OMAP4430_RETMODE_ENABLE_MASK,
				0x1 << OMAP4430_RETMODE_ENABLE_SHIFT, OMAP4430_PRM_PARTITION,
				OMAP4430_PRM_DEVICE_INST, OMAP4_PRM_LDO_SRAM_CORE_CTRL_OFFSET);
		omap4_prminst_rmw_inst_reg_bits(OMAP4430_RETMODE_ENABLE_MASK,
				0x1 << OMAP4430_RETMODE_ENABLE_SHIFT, OMAP4430_PRM_PARTITION,
				OMAP4430_PRM_DEVICE_INST, OMAP4_PRM_LDO_SRAM_MPU_CTRL_OFFSET);
		omap4_prminst_rmw_inst_reg_bits(OMAP4430_RETMODE_ENABLE_MASK,
				0x1 << OMAP4430_RETMODE_ENABLE_SHIFT, OMAP4430_PRM_PARTITION,
				OMAP4430_PRM_DEVICE_INST, OMAP4_PRM_LDO_SRAM_IVA_CTRL_OFFSET);
	}
	/* Toggle CLKREQ in RET and OFF states */
	omap4_prminst_write_inst_reg(0x2, OMAP4430_PRM_PARTITION,
		OMAP4430_PRM_DEVICE_INST, OMAP4_PRM_CLKREQCTRL_OFFSET);

	if (!rate32k)
		goto no_32k;

	/* Setup max clksetup time for oscillator */
	omap_pm_get_osc_lp_time(&tstart, &tshut);
	val = _usec_to_val_scrm(rate32k, tstart, OMAP4_SETUPTIME_SHIFT,
			OMAP4_SETUPTIME_MASK);
	val |= _usec_to_val_scrm(rate32k, tshut, OMAP4_DOWNTIME_SHIFT,
			OMAP4_DOWNTIME_MASK);
	omap4_prminst_write_inst_reg(val, OMAP4430_SCRM_PARTITION, 0x0,
			OMAP4_SCRM_CLKSETUPTIME_OFFSET);

	/*
	 * Setup OMAP WARMRESET time:
	 * we use the sum of each voltage domain setup times to handle
	 * the worst case condition where the device resets from OFF mode.
	 * hence we leave PRM_VOLTSETUP_WARMRESET alone as this is
	 * already part of RSTTIME1 we program in.
	 * in addition, to handle oscillator switch off and switch back on
	 * (in case WDT triggered while CLKREQ goes low), we also
	 * add in the additional latencies.
	 */
	if (!voltdm_for_each(_voltdm_sum_time, (void *)&reset_delay_time)) {
		reset_delay_time += tstart + tshut;
		val = _usec_to_val_scrm(rate32k, reset_delay_time,
			OMAP4430_RSTTIME1_SHIFT, OMAP4430_RSTTIME1_MASK);
		omap4_prminst_rmw_inst_reg_bits(OMAP4430_RSTTIME1_MASK, val,
			OMAP4430_PRM_PARTITION, OMAP4430_PRM_DEVICE_INST,
			OMAP4_PRM_RSTTIME_OFFSET);
	}

	/* Setup max PMIC startup time */
	omap_pm_get_pmic_lp_time(&tstart, &tshut);
	val = _usec_to_val_scrm(rate32k, tstart, OMAP4_WAKEUPTIME_SHIFT,
			OMAP4_WAKEUPTIME_MASK);
	val |= _usec_to_val_scrm(rate32k, tshut, OMAP4_SLEEPTIME_SHIFT,
			OMAP4_SLEEPTIME_MASK);
	omap4_prminst_write_inst_reg(val, OMAP4430_SCRM_PARTITION, 0x0,
			OMAP4_SCRM_PMICSETUPTIME_OFFSET);

no_32k:
	/*
	 * De-assert PWRREQ signal in Device OFF state
	 *	0x3: PWRREQ is de-asserted if all voltage domain are in
	 *	OFF state. Conversely, PWRREQ is asserted upon any
	 *	voltage domain entering or staying in ON or SLEEP or
	 *	RET state.
	 */
	omap4_prminst_write_inst_reg(0x3, OMAP4430_PRM_PARTITION,
		OMAP4430_PRM_DEVICE_INST, OMAP4_PRM_PWRREQCTRL_OFFSET);

}


/* omap_pm_clear_dsp_wake_up - SW WA for hardcoded wakeup dependency
* from HSI to DSP
*
* Due to HW bug, same SWakeup signal is used for both MPU and DSP.
* Thus Swakeup will unexpectedly wakeup the DSP domain even if nothing runs on
* DSP. Since MPU is faster to process SWakeup, it acknowledges the Swakeup to
* HSI before the DSP has completed its domain transition. This leaves the DSP
* Power Domain in INTRANSITION state forever, and prevents the DEVICE-OFF mode.
*
* Workaround consists in :
* when a SWakeup is asserted from HSI to MPU (and DSP) :
*  - force a DSP SW wakeup
*  - wait DSP module to be fully ON
*  - Configure a DSP CLK CTRL to HW_AUTO
*  - Wait on DSP module to be OFF
*
*  Note : we detect a Swakeup is asserted to MPU by checking when an interrupt
*         is received while HSI module is ON.
*
*  Bug ref is HSI-C1BUG00106 : dsp swakeup generated by HSI same as mpu swakeup
*/
void omap_pm_clear_dsp_wake_up(void)
{
	int ret;
	int timeout = 10;

	if (!tesla_pwrdm || !tesla_clkdm) {
		WARN_ONCE(1, "%s: unable to use tesla workaround\n", __func__);
		return;
	}

	ret = pwrdm_read_pwrst(tesla_pwrdm);
	/*
	 * If current Tesla power state is in RET/OFF and not in transition,
	 * then not hit by errata.
	 */
	if (ret <= PWRDM_POWER_RET) {
		if (!(omap4_prminst_read_inst_reg(tesla_pwrdm->prcm_partition,
				tesla_pwrdm->prcm_offs, OMAP4_PM_PWSTST)
				& OMAP_INTRANSITION_MASK))
		return;
	}

	if (clkdm_wakeup(tesla_clkdm))
		pr_err("%s: Failed to force wakeup of %s\n", __func__,
					tesla_clkdm->name);

	/* This takes less than a few microseconds, hence in context */
	pwrdm_wait_transition(tesla_pwrdm);

	/*
	 * Check current power state of Tesla after transition, to make sure
	 * that Tesla is indeed turned ON.
	 */
	ret = pwrdm_read_pwrst(tesla_pwrdm);
	do  {
		pwrdm_wait_transition(tesla_pwrdm);
		ret = pwrdm_read_pwrst(tesla_pwrdm);
	} while ((ret < PWRDM_POWER_INACTIVE) && --timeout);

	if (!timeout)
		pr_err("%s: Tesla failed to transition to ON state!\n",
					__func__);

        timeout = 10;
	clkdm_allow_idle(tesla_clkdm);

	/* Ensure Tesla power state in OFF state */
	ret = pwrdm_read_pwrst(tesla_pwrdm);
	do {
		pwrdm_wait_transition(tesla_pwrdm);
		ret = pwrdm_read_pwrst(tesla_pwrdm);
	} while ((ret >= PWRDM_POWER_INACTIVE) && --timeout);

	if (!timeout)
		pr_err("%s: Tesla failed to transition to OFF state\n",
					__func__);

}

static irqreturn_t prcm_interrupt_handler (int irq, void *dev_id)
{
	u32 irqenable_mpu, irqstatus_mpu;
	int hsi_port;

	irqenable_mpu = omap4_prm_read_inst_reg(OMAP4430_PRM_OCP_SOCKET_INST,
					 OMAP4_PRM_IRQENABLE_MPU_OFFSET);
	irqstatus_mpu = omap4_prm_read_inst_reg(OMAP4430_PRM_OCP_SOCKET_INST,
					 OMAP4_PRM_IRQSTATUS_MPU_OFFSET);

	/* Check if a IO_ST interrupt */
	if (irqstatus_mpu & OMAP4430_IO_ST_MASK) {
		/* Check if HSI caused the IO wakeup */
		if (omap_hsi_is_io_wakeup_from_hsi(&hsi_port)) {
			omap_hsi_wakeup(hsi_port);
		}
		omap_uart_resume_idle();
		usbhs_wakeup();
		omap_debug_uart_resume_idle();
		omap4_trigger_ioctrl();
	}

	/* Clear the interrupt */
	irqstatus_mpu &= irqenable_mpu;
	omap4_prm_write_inst_reg(irqstatus_mpu, OMAP4430_PRM_OCP_SOCKET_INST,
					OMAP4_PRM_IRQSTATUS_MPU_OFFSET);

	return IRQ_HANDLED;
}

/**
 * omap_default_idle() - implement a default idle for !CONFIG_CPUIDLE
 *
 * Implements OMAP4 memory, IO ordering requirements which can't be addressed
 * with default arch_idle() hook. Used by all CPUs with !CONFIG_CPUIDLE and
 * by secondary CPU with CONFIG_CPUIDLE.
 */
static void omap_default_idle(void)
{
	local_irq_disable();
	local_fiq_disable();

	omap_do_wfi();

	local_fiq_enable();
	local_irq_enable();
}

/**
 * omap4_device_set_state_off() - setup device off state
 * @enable:	set to off or not.
 *
 * When Device OFF is enabled, Device is allowed to perform
 * transition to off mode as soon as all power domains in MPU, IVA
 * and CORE voltage are in OFF or OSWR state (open switch retention)
 */
void omap4_device_set_state_off(u8 enable)
{
#ifdef CONFIG_OMAP_ALLOW_OSWR
	if (enable)
		omap4_prminst_write_inst_reg(0x1 <<
				OMAP4430_DEVICE_OFF_ENABLE_SHIFT,
		OMAP4430_PRM_PARTITION, OMAP4430_PRM_DEVICE_INST,
		OMAP4_PRM_DEVICE_OFF_CTRL_OFFSET);
	else
#endif
		omap4_prminst_write_inst_reg(0x0 <<
				OMAP4430_DEVICE_OFF_ENABLE_SHIFT,
		OMAP4430_PRM_PARTITION, OMAP4430_PRM_DEVICE_INST,
		OMAP4_PRM_DEVICE_OFF_CTRL_OFFSET);
}

/**
 * omap4_device_prev_state_off:
 * returns true if the device hit OFF mode
 * This is API to check whether OMAP is waking up from device OFF mode.
 * There is no other status bit available for SW to read whether last state
 * entered was device OFF. To work around this, CORE PD, RFF context state
 * is used which is lost only when we hit device OFF state
 */
bool omap4_device_prev_state_off(void)
{
	u32 reg;

	reg = omap4_prminst_read_inst_reg(core_pwrdm->prcm_partition,
				core_pwrdm->prcm_offs,
				OMAP4_RM_L3_1_L3_1_CONTEXT_OFFSET)
		& OMAP4430_LOSTCONTEXT_RFF_MASK;

	return reg ? true : false;
}

void omap4_device_clear_prev_off_state(void)
{
	omap4_prminst_write_inst_reg(OMAP4430_LOSTCONTEXT_RFF_MASK |
				OMAP4430_LOSTCONTEXT_DFF_MASK,
				core_pwrdm->prcm_partition,
				core_pwrdm->prcm_offs,
				OMAP4_RM_L3_1_L3_1_CONTEXT_OFFSET);
}

/**
 * omap4_device_next_state_off:
 * returns true if the device next state is OFF
 * This is API to check whether OMAP is programmed for device OFF
 */
bool omap4_device_next_state_off(void)
{
	return omap4_prminst_read_inst_reg(OMAP4430_PRM_PARTITION,
			OMAP4430_PRM_DEVICE_INST,
			OMAP4_PRM_DEVICE_OFF_CTRL_OFFSET)
			& OMAP4430_DEVICE_OFF_ENABLE_MASK ? true : false;
}

static void __init omap4_pm_setup_errata(void)
{
	/*
	 * Current understanding is that the following errata impacts
	 * all OMAP4 silica
	 */
	if (cpu_is_omap44xx())
<<<<<<< HEAD
		pm44xx_errata |= OMAP4_PM_ERRATUM_IVA_AUTO_RET_iXXX |
				 OMAP4_PM_ERRATUM_HSI_SWAKEUP_iXXX;
=======
		pm44xx_errata |= OMAP4_PM_ERRATUM_IVA_AUTO_RET_iXXX;
	/* Dynamic Dependency errata for all silicon !=443x */
	if (cpu_is_omap443x())
		pm44xx_errata |= OMAP4_PM_ERRATUM_MPU_EMIF_NO_DYNDEP_i688;
	else
		pm44xx_errata |= OMAP4_PM_ERRATUM_MPU_EMIF_NO_DYNDEP_IDLE_iXXX;
>>>>>>> 070b34dd
}

/**
 * omap4_pm_init - Init routine for OMAP4 PM
 *
 * Initializes all powerdomain and clockdomain target states
 * and all PRCM settings.
 */
static int __init omap4_pm_init(void)
{
	int ret = 0;
	struct clockdomain *l3_1_clkdm;
	struct clockdomain *ducati_clkdm, *l3_2_clkdm, *l4_per, *l4_cfg;

	if (!cpu_is_omap44xx())
		return -ENODEV;

	if (omap_rev() == OMAP4430_REV_ES1_0) {
		WARN(1, "Power Management not supported on OMAP4430 ES1.0\n");
		return -ENODEV;
	}

	pr_err("Power Management for TI OMAP4.\n");

	/* setup the erratas */
	omap4_pm_setup_errata();

	prcm_setup_regs();
	syscontrol_setup_regs();

	ret = request_irq(OMAP44XX_IRQ_PRCM,
			  (irq_handler_t)prcm_interrupt_handler,
			  IRQF_NO_SUSPEND | IRQF_DISABLED, "prcm", NULL);
	if (ret) {
		printk(KERN_ERR "request_irq failed to register for 0x%x\n",
		       OMAP44XX_IRQ_PRCM);
		goto err2;
	}
	ret = pwrdm_for_each(pwrdms_setup, NULL);
	if (ret) {
		pr_err("Failed to setup powerdomains\n");
		goto err2;
	}

	/*
	 * On 4430:
	 * The dynamic dependency between MPUSS -> MEMIF and
	 * MPUSS -> L3_* and DUCATI -> doesn't work as expected.
	 * The hardware recommendation is to keep above dependencies.
	 * Without this system locks up or randomly crashesh.
	 *
	 * On 4460:
	 * The dynamic dependency between MPUSS -> MEMIF doesn't work
	 * as expected if MPUSS OSWR is enabled in idle.
	 * The dynamic dependency between MPUSS -> L4 PER & CFG
	 * doesn't work as expected. The hardware recommendation is
	 * to keep above dependencies. Without this system locks up or
	 * randomly crashes.
	 */
	mpuss_clkdm = clkdm_lookup("mpuss_clkdm");
	emif_clkdm = clkdm_lookup("l3_emif_clkdm");
	l3_1_clkdm = clkdm_lookup("l3_1_clkdm");
	l3_2_clkdm = clkdm_lookup("l3_2_clkdm");
	ducati_clkdm = clkdm_lookup("ducati_clkdm");
	l4_per = clkdm_lookup("l4_per_clkdm");
	l4_cfg = clkdm_lookup("l4_cfg_clkdm");
	if ((!mpuss_clkdm) || (!emif_clkdm) || (!l3_1_clkdm) ||
		(!l3_2_clkdm) || (!ducati_clkdm) || (!l4_per) || (!l4_cfg))
		goto err2;

	/* if we cannot ever enable static dependency. */
	if (is_pm44xx_erratum(MPU_EMIF_NO_DYNDEP_i688))
		ret |= clkdm_add_wkdep(mpuss_clkdm, emif_clkdm);

	if (cpu_is_omap443x()) {
		ret |= clkdm_add_wkdep(mpuss_clkdm, l3_1_clkdm);
		ret |= clkdm_add_wkdep(mpuss_clkdm, l3_2_clkdm);
		ret |= clkdm_add_wkdep(ducati_clkdm, l3_1_clkdm);
		ret |= clkdm_add_wkdep(ducati_clkdm, l3_2_clkdm);
		ret |= clkdm_add_wkdep(mpuss_clkdm, l4_per);
		ret |= clkdm_add_wkdep(mpuss_clkdm, l4_cfg);
		ret |= clkdm_add_wkdep(ducati_clkdm, l4_per);
		ret |= clkdm_add_wkdep(ducati_clkdm, l4_cfg);
		if (ret) {
			pr_err("Failed to add MPUSS -> L3/EMIF, DUCATI -> L3"
			       " and MPUSS -> L4* wakeup dependency\n");
			goto err2;
		}
		pr_info("OMAP4 PM: Static dependency added between"
			" MPUSS <-> EMIF, MPUSS <-> L4_PER/CFG"
			" MPUSS <-> L3_MAIN_1.\n");
		pr_info("OMAP4 PM: Static dependency added between"
			" DUCATI <-> L4_PER/CFG and DUCATI <-> L3.\n");
	} else if (cpu_is_omap446x()) {
		ret |= clkdm_add_wkdep(mpuss_clkdm, l4_per);
		ret |= clkdm_add_wkdep(mpuss_clkdm, l4_cfg);

		/* There appears to be a problem between the MPUSS and L3_1 */
		ret |= clkdm_add_wkdep(mpuss_clkdm, l3_1_clkdm);
		ret |= clkdm_add_wkdep(mpuss_clkdm, l3_2_clkdm);

		/* There appears to be a problem between the Ducati and L3/L4 */
		ret |= clkdm_add_wkdep(ducati_clkdm, l3_1_clkdm);
		ret |= clkdm_add_wkdep(ducati_clkdm, l3_2_clkdm);
		ret |= clkdm_add_wkdep(ducati_clkdm, l4_per);
		ret |= clkdm_add_wkdep(ducati_clkdm, l4_cfg);

		if (ret) {
			pr_err("Failed to add MPUSS and DUCATI -> "
			       "L4* and L3_1 wakeup dependency\n");
			goto err2;
		}
		pr_info("OMAP4 PM: Static dependency added between"
			" MPUSS and DUCATI <-> L4_PER/CFG and L3_1.\n");
	}

	(void) clkdm_for_each(clkdms_setup, NULL);

	/* Get handles for VDD's for enabling/disabling SR */
	mpu_voltdm = voltdm_lookup("mpu");
	if (!mpu_voltdm) {
		pr_err("%s: Failed to get voltdm for VDD MPU\n", __func__);
		goto err2;
	}
	omap_vc_set_auto_trans(mpu_voltdm,
			       OMAP_VC_CHANNEL_AUTO_TRANSITION_DISABLE);

	iva_voltdm = voltdm_lookup("iva");
	if (!iva_voltdm) {
		pr_err("%s: Failed to get voltdm for VDD IVA\n", __func__);
		goto err2;
	}
	omap_vc_set_auto_trans(iva_voltdm,
			       OMAP_VC_CHANNEL_AUTO_TRANSITION_DISABLE);

	core_voltdm = voltdm_lookup("core");
	if (!core_voltdm) {
		pr_err("%s: Failed to get voltdm for VDD CORE\n", __func__);
		goto err2;
	}
	omap_vc_set_auto_trans(core_voltdm,
			       OMAP_VC_CHANNEL_AUTO_TRANSITION_DISABLE);

	ret = omap4_mpuss_init();
	if (ret) {
		pr_err("Failed to initialise OMAP4 MPUSS\n");
		goto err2;
	}

#ifdef CONFIG_SUSPEND
	suspend_set_ops(&omap_pm_ops);
#endif /* CONFIG_SUSPEND */

	mpu_pwrdm = pwrdm_lookup("mpu_pwrdm");
	cpu0_pwrdm = pwrdm_lookup("cpu0_pwrdm");
	core_pwrdm = pwrdm_lookup("core_pwrdm");
	per_pwrdm = pwrdm_lookup("l4per_pwrdm");
	tesla_pwrdm = pwrdm_lookup("tesla_pwrdm");
	if (!tesla_pwrdm)
		pr_err("%s: Failed to lookup tesla_pwrdm\n", __func__);

	tesla_clkdm = clkdm_lookup("tesla_clkdm");
	if (!tesla_clkdm)
		pr_err("%s: Failed to lookup tesla_clkdm\n", __func__);

	 /* Enable wakeup for PRCM IRQ for system wide suspend */
	enable_irq_wake(OMAP44XX_IRQ_PRCM);

	/* Overwrite the default arch_idle() */
	pm_idle = omap_default_idle;

	omap4_idle_init();

	omap_pm_is_ready_status = true;
	/* let the other CPU know as well */
	smp_wmb();

err2:
	return ret;
}
late_initcall(omap4_pm_init);<|MERGE_RESOLUTION|>--- conflicted
+++ resolved
@@ -87,10 +87,6 @@
 */
 #define OMAP4_PM_ERRATUM_HSI_SWAKEUP_iXXX	BIT(2)
 
-<<<<<<< HEAD
-
-u8 pm44xx_errata;
-=======
 /* Dynamic dependendency Cannot be enabled due to i688 erratum ID for 443x */
 #define OMAP4_PM_ERRATUM_MPU_EMIF_NO_DYNDEP_i688	BIT(3)
 /*
@@ -108,8 +104,7 @@
  */
 #define OMAP4_PM_ERRATUM_MPU_EMIF_NO_DYNDEP_IDLE_iXXX	BIT(4)
 
-static u8 pm44xx_errata;
->>>>>>> 070b34dd
+u8 pm44xx_errata;
 #define is_pm44xx_erratum(erratum) (pm44xx_errata & OMAP4_PM_ERRATUM_##erratum)
 
 #define MAX_IOPAD_LATCH_TIME 1000
@@ -198,11 +193,8 @@
 	if (mpu_next_state < PWRDM_POWER_INACTIVE) {
 		if (omap_sr_disable_reset_volt(mpu_voltdm))
 			goto abort_device_off;
-<<<<<<< HEAD
-=======
 
 		omap_sr_disable_reset_volt(mpu_voltdm);
->>>>>>> 070b34dd
 		omap_vc_set_auto_trans(mpu_voltdm,
 			OMAP_VC_CHANNEL_AUTO_TRANSITION_RETENTION);
 	}
@@ -1201,17 +1193,13 @@
 	 * all OMAP4 silica
 	 */
 	if (cpu_is_omap44xx())
-<<<<<<< HEAD
 		pm44xx_errata |= OMAP4_PM_ERRATUM_IVA_AUTO_RET_iXXX |
 				 OMAP4_PM_ERRATUM_HSI_SWAKEUP_iXXX;
-=======
-		pm44xx_errata |= OMAP4_PM_ERRATUM_IVA_AUTO_RET_iXXX;
 	/* Dynamic Dependency errata for all silicon !=443x */
 	if (cpu_is_omap443x())
 		pm44xx_errata |= OMAP4_PM_ERRATUM_MPU_EMIF_NO_DYNDEP_i688;
 	else
 		pm44xx_errata |= OMAP4_PM_ERRATUM_MPU_EMIF_NO_DYNDEP_IDLE_iXXX;
->>>>>>> 070b34dd
 }
 
 /**
