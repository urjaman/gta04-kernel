/*
 * linux/arch/arm/mach-omap2/usb-musb.c
 *
 * This file will contain the board specific details for the
 * MENTOR USB OTG controller on OMAP3430
 *
 * Copyright (C) 2007-2008 Texas Instruments
 * Copyright (C) 2008 Nokia Corporation
 * Author: Vikram Pandita
 *
 * Generalization by:
 * Felipe Balbi <felipe.balbi@nokia.com>
 *
 * This program is free software; you can redistribute it and/or modify
 * it under the terms of the GNU General Public License version 2 as
 * published by the Free Software Foundation.
 */

#include <linux/types.h>
#include <linux/errno.h>
#include <linux/delay.h>
#include <linux/platform_device.h>
#include <linux/clk.h>
#include <linux/dma-mapping.h>
#include <linux/io.h>

#include <linux/usb/musb.h>

#include <mach/hardware.h>
#include <mach/irqs.h>
#include <mach/am35xx.h>
#include <plat/usb.h>
<<<<<<< HEAD
#include "control.h"

#if defined(CONFIG_USB_MUSB_OMAP2PLUS) || defined (CONFIG_USB_MUSB_AM35X)

static void am35x_musb_reset(void)
{
	u32	regval;

	/* Reset the musb interface */
	regval = omap_ctrl_readl(AM35XX_CONTROL_IP_SW_RESET);

	regval |= AM35XX_USBOTGSS_SW_RST;
	omap_ctrl_writel(regval, AM35XX_CONTROL_IP_SW_RESET);

	regval &= ~AM35XX_USBOTGSS_SW_RST;
	omap_ctrl_writel(regval, AM35XX_CONTROL_IP_SW_RESET);

	regval = omap_ctrl_readl(AM35XX_CONTROL_IP_SW_RESET);
}

static void am35x_musb_phy_power(u8 on)
{
	unsigned long timeout = jiffies + msecs_to_jiffies(100);
	u32 devconf2;

	if (on) {
		/*
		 * Start the on-chip PHY and its PLL.
		 */
		devconf2 = omap_ctrl_readl(AM35XX_CONTROL_DEVCONF2);

		devconf2 &= ~(CONF2_RESET | CONF2_PHYPWRDN | CONF2_OTGPWRDN);
		devconf2 |= CONF2_PHY_PLLON;

		omap_ctrl_writel(devconf2, AM35XX_CONTROL_DEVCONF2);

		pr_info(KERN_INFO "Waiting for PHY clock good...\n");
		while (!(omap_ctrl_readl(AM35XX_CONTROL_DEVCONF2)
				& CONF2_PHYCLKGD)) {
			cpu_relax();

			if (time_after(jiffies, timeout)) {
				pr_err(KERN_ERR "musb PHY clock good timed out\n");
				break;
			}
		}
	} else {
		/*
		 * Power down the on-chip PHY.
		 */
		devconf2 = omap_ctrl_readl(AM35XX_CONTROL_DEVCONF2);

		devconf2 &= ~CONF2_PHY_PLLON;
		devconf2 |=  CONF2_PHYPWRDN | CONF2_OTGPWRDN;
		omap_ctrl_writel(devconf2, AM35XX_CONTROL_DEVCONF2);
	}
}

static void am35x_musb_clear_irq(void)
{
	u32 regval;

	regval = omap_ctrl_readl(AM35XX_CONTROL_LVL_INTR_CLEAR);
	regval |= AM35XX_USBOTGSS_INT_CLR;
	omap_ctrl_writel(regval, AM35XX_CONTROL_LVL_INTR_CLEAR);
	regval = omap_ctrl_readl(AM35XX_CONTROL_LVL_INTR_CLEAR);
}

static void am35x_musb_set_mode(u8 musb_mode)
{
	u32 devconf2 = omap_ctrl_readl(AM35XX_CONTROL_DEVCONF2);

	devconf2 &= ~CONF2_OTGMODE;
	switch (musb_mode) {
#ifdef	CONFIG_USB_MUSB_HDRC_HCD
	case MUSB_HOST:		/* Force VBUS valid, ID = 0 */
		devconf2 |= CONF2_FORCE_HOST;
		break;
#endif
#ifdef	CONFIG_USB_GADGET_MUSB_HDRC
	case MUSB_PERIPHERAL:	/* Force VBUS valid, ID = 1 */
		devconf2 |= CONF2_FORCE_DEVICE;
		break;
#endif
#ifdef	CONFIG_USB_MUSB_OTG
	case MUSB_OTG:		/* Don't override the VBUS/ID comparators */
		devconf2 |= CONF2_NO_OVERRIDE;
		break;
#endif
	default:
		pr_info(KERN_INFO "Unsupported mode %u\n", musb_mode);
	}

	omap_ctrl_writel(devconf2, AM35XX_CONTROL_DEVCONF2);
}

static struct resource musb_resources[] = {
	[0] = { /* start and end set dynamically */
		.flags	= IORESOURCE_MEM,
	},
	[1] = {	/* general IRQ */
		.start	= INT_243X_HS_USB_MC,
		.flags	= IORESOURCE_IRQ,
		.name	= "mc",
	},
	[2] = {	/* DMA IRQ */
		.start	= INT_243X_HS_USB_DMA,
		.flags	= IORESOURCE_IRQ,
		.name	= "dma",
	},
};
=======
#include <plat/omap_device.h>
#include "mux.h"

#if defined(CONFIG_USB_MUSB_OMAP2PLUS) || defined (CONFIG_USB_MUSB_AM35X)
>>>>>>> 105e53f8

static struct musb_hdrc_config musb_config = {
	.multipoint	= 1,
	.dyn_fifo	= 1,
	.num_eps	= 16,
	.ram_bits	= 12,
};

static struct musb_hdrc_platform_data musb_plat = {
#ifdef CONFIG_USB_MUSB_OTG
	.mode		= MUSB_OTG,
#elif defined(CONFIG_USB_MUSB_HDRC_HCD)
	.mode		= MUSB_HOST,
#elif defined(CONFIG_USB_GADGET_MUSB_HDRC)
	.mode		= MUSB_PERIPHERAL,
#endif
	/* .clock is set dynamically */
	.config		= &musb_config,

	/* REVISIT charge pump on TWL4030 can supply up to
	 * 100 mA ... but this value is board-specific, like
	 * "mode", and should be passed to usb_musb_init().
	 */
	.power		= 50,			/* up to 100 mA */
};

static u64 musb_dmamask = DMA_BIT_MASK(32);

<<<<<<< HEAD
static struct platform_device musb_device = {
	.name		= "musb-omap2430",
	.id		= -1,
	.dev = {
		.dma_mask		= &musb_dmamask,
		.coherent_dma_mask	= DMA_BIT_MASK(32),
		.platform_data		= &musb_plat,
=======
static struct omap_device_pm_latency omap_musb_latency[] = {
	{
		.deactivate_func	= omap_device_idle_hwmods,
		.activate_func		= omap_device_enable_hwmods,
		.flags			= OMAP_DEVICE_LATENCY_AUTO_ADJUST,
>>>>>>> 105e53f8
	},
};

static void usb_musb_mux_init(struct omap_musb_board_data *board_data)
{
	switch (board_data->interface_type) {
	case MUSB_INTERFACE_UTMI:
		omap_mux_init_signal("usba0_otg_dp", OMAP_PIN_INPUT);
		omap_mux_init_signal("usba0_otg_dm", OMAP_PIN_INPUT);
		break;
	case MUSB_INTERFACE_ULPI:
		omap_mux_init_signal("usba0_ulpiphy_clk",
						OMAP_PIN_INPUT_PULLDOWN);
		omap_mux_init_signal("usba0_ulpiphy_stp",
						OMAP_PIN_INPUT_PULLDOWN);
		omap_mux_init_signal("usba0_ulpiphy_dir",
						OMAP_PIN_INPUT_PULLDOWN);
		omap_mux_init_signal("usba0_ulpiphy_nxt",
						OMAP_PIN_INPUT_PULLDOWN);
		omap_mux_init_signal("usba0_ulpiphy_dat0",
						OMAP_PIN_INPUT_PULLDOWN);
		omap_mux_init_signal("usba0_ulpiphy_dat1",
						OMAP_PIN_INPUT_PULLDOWN);
		omap_mux_init_signal("usba0_ulpiphy_dat2",
						OMAP_PIN_INPUT_PULLDOWN);
		omap_mux_init_signal("usba0_ulpiphy_dat3",
						OMAP_PIN_INPUT_PULLDOWN);
		omap_mux_init_signal("usba0_ulpiphy_dat4",
						OMAP_PIN_INPUT_PULLDOWN);
		omap_mux_init_signal("usba0_ulpiphy_dat5",
						OMAP_PIN_INPUT_PULLDOWN);
		omap_mux_init_signal("usba0_ulpiphy_dat6",
						OMAP_PIN_INPUT_PULLDOWN);
		omap_mux_init_signal("usba0_ulpiphy_dat7",
						OMAP_PIN_INPUT_PULLDOWN);
		break;
	default:
		break;
	}
}

void __init usb_musb_init(struct omap_musb_board_data *board_data)
{
<<<<<<< HEAD
	if (cpu_is_omap243x()) {
		musb_resources[0].start = OMAP243X_HS_BASE;
	} else if (cpu_is_omap3517() || cpu_is_omap3505()) {
		musb_device.name = "musb-am35x";
		musb_resources[0].start = AM35XX_IPSS_USBOTGSS_BASE;
		musb_resources[1].start = INT_35XX_USBOTG_IRQ;
		board_data->set_phy_power = am35x_musb_phy_power;
		board_data->clear_irq = am35x_musb_clear_irq;
		board_data->set_mode = am35x_musb_set_mode;
		board_data->reset = am35x_musb_reset;
	} else if (cpu_is_omap34xx()) {
		musb_resources[0].start = OMAP34XX_HSUSB_OTG_BASE;
=======
	struct omap_hwmod		*oh;
	struct omap_device		*od;
	struct platform_device		*pdev;
	struct device			*dev;
	int				bus_id = -1;
	const char			*oh_name, *name;

	if (cpu_is_omap3517() || cpu_is_omap3505()) {
>>>>>>> 105e53f8
	} else if (cpu_is_omap44xx()) {
		usb_musb_mux_init(board_data);
	}

	/*
	 * REVISIT: This line can be removed once all the platforms using
	 * musb_core.c have been converted to use use clkdev.
	 */
	musb_plat.clock = "ick";
	musb_plat.board_data = board_data;
	musb_plat.power = board_data->power >> 1;
	musb_plat.mode = board_data->mode;
	musb_plat.extvbus = board_data->extvbus;

	if (cpu_is_omap44xx())
		omap4430_phy_init(dev);

	if (cpu_is_omap3517() || cpu_is_omap3505()) {
		oh_name = "am35x_otg_hs";
		name = "musb-am35x";
	} else {
		oh_name = "usb_otg_hs";
		name = "musb-omap2430";
	}

	oh = omap_hwmod_lookup(oh_name);
	if (!oh) {
		pr_err("Could not look up %s\n", oh_name);
		return;
	}

	od = omap_device_build(name, bus_id, oh, &musb_plat,
			       sizeof(musb_plat), omap_musb_latency,
			       ARRAY_SIZE(omap_musb_latency), false);
	if (IS_ERR(od)) {
		pr_err("Could not build omap_device for %s %s\n",
						name, oh_name);
		return;
	}

	pdev = &od->pdev;
	dev = &pdev->dev;
	get_device(dev);
	dev->dma_mask = &musb_dmamask;
	dev->coherent_dma_mask = musb_dmamask;
	put_device(dev);
}

#else
void __init usb_musb_init(struct omap_musb_board_data *board_data)
{
}
#endif /* CONFIG_USB_MUSB_SOC */<|MERGE_RESOLUTION|>--- conflicted
+++ resolved
@@ -30,124 +30,10 @@
 #include <mach/irqs.h>
 #include <mach/am35xx.h>
 #include <plat/usb.h>
-<<<<<<< HEAD
-#include "control.h"
-
-#if defined(CONFIG_USB_MUSB_OMAP2PLUS) || defined (CONFIG_USB_MUSB_AM35X)
-
-static void am35x_musb_reset(void)
-{
-	u32	regval;
-
-	/* Reset the musb interface */
-	regval = omap_ctrl_readl(AM35XX_CONTROL_IP_SW_RESET);
-
-	regval |= AM35XX_USBOTGSS_SW_RST;
-	omap_ctrl_writel(regval, AM35XX_CONTROL_IP_SW_RESET);
-
-	regval &= ~AM35XX_USBOTGSS_SW_RST;
-	omap_ctrl_writel(regval, AM35XX_CONTROL_IP_SW_RESET);
-
-	regval = omap_ctrl_readl(AM35XX_CONTROL_IP_SW_RESET);
-}
-
-static void am35x_musb_phy_power(u8 on)
-{
-	unsigned long timeout = jiffies + msecs_to_jiffies(100);
-	u32 devconf2;
-
-	if (on) {
-		/*
-		 * Start the on-chip PHY and its PLL.
-		 */
-		devconf2 = omap_ctrl_readl(AM35XX_CONTROL_DEVCONF2);
-
-		devconf2 &= ~(CONF2_RESET | CONF2_PHYPWRDN | CONF2_OTGPWRDN);
-		devconf2 |= CONF2_PHY_PLLON;
-
-		omap_ctrl_writel(devconf2, AM35XX_CONTROL_DEVCONF2);
-
-		pr_info(KERN_INFO "Waiting for PHY clock good...\n");
-		while (!(omap_ctrl_readl(AM35XX_CONTROL_DEVCONF2)
-				& CONF2_PHYCLKGD)) {
-			cpu_relax();
-
-			if (time_after(jiffies, timeout)) {
-				pr_err(KERN_ERR "musb PHY clock good timed out\n");
-				break;
-			}
-		}
-	} else {
-		/*
-		 * Power down the on-chip PHY.
-		 */
-		devconf2 = omap_ctrl_readl(AM35XX_CONTROL_DEVCONF2);
-
-		devconf2 &= ~CONF2_PHY_PLLON;
-		devconf2 |=  CONF2_PHYPWRDN | CONF2_OTGPWRDN;
-		omap_ctrl_writel(devconf2, AM35XX_CONTROL_DEVCONF2);
-	}
-}
-
-static void am35x_musb_clear_irq(void)
-{
-	u32 regval;
-
-	regval = omap_ctrl_readl(AM35XX_CONTROL_LVL_INTR_CLEAR);
-	regval |= AM35XX_USBOTGSS_INT_CLR;
-	omap_ctrl_writel(regval, AM35XX_CONTROL_LVL_INTR_CLEAR);
-	regval = omap_ctrl_readl(AM35XX_CONTROL_LVL_INTR_CLEAR);
-}
-
-static void am35x_musb_set_mode(u8 musb_mode)
-{
-	u32 devconf2 = omap_ctrl_readl(AM35XX_CONTROL_DEVCONF2);
-
-	devconf2 &= ~CONF2_OTGMODE;
-	switch (musb_mode) {
-#ifdef	CONFIG_USB_MUSB_HDRC_HCD
-	case MUSB_HOST:		/* Force VBUS valid, ID = 0 */
-		devconf2 |= CONF2_FORCE_HOST;
-		break;
-#endif
-#ifdef	CONFIG_USB_GADGET_MUSB_HDRC
-	case MUSB_PERIPHERAL:	/* Force VBUS valid, ID = 1 */
-		devconf2 |= CONF2_FORCE_DEVICE;
-		break;
-#endif
-#ifdef	CONFIG_USB_MUSB_OTG
-	case MUSB_OTG:		/* Don't override the VBUS/ID comparators */
-		devconf2 |= CONF2_NO_OVERRIDE;
-		break;
-#endif
-	default:
-		pr_info(KERN_INFO "Unsupported mode %u\n", musb_mode);
-	}
-
-	omap_ctrl_writel(devconf2, AM35XX_CONTROL_DEVCONF2);
-}
-
-static struct resource musb_resources[] = {
-	[0] = { /* start and end set dynamically */
-		.flags	= IORESOURCE_MEM,
-	},
-	[1] = {	/* general IRQ */
-		.start	= INT_243X_HS_USB_MC,
-		.flags	= IORESOURCE_IRQ,
-		.name	= "mc",
-	},
-	[2] = {	/* DMA IRQ */
-		.start	= INT_243X_HS_USB_DMA,
-		.flags	= IORESOURCE_IRQ,
-		.name	= "dma",
-	},
-};
-=======
 #include <plat/omap_device.h>
 #include "mux.h"
 
 #if defined(CONFIG_USB_MUSB_OMAP2PLUS) || defined (CONFIG_USB_MUSB_AM35X)
->>>>>>> 105e53f8
 
 static struct musb_hdrc_config musb_config = {
 	.multipoint	= 1,
@@ -176,21 +62,11 @@
 
 static u64 musb_dmamask = DMA_BIT_MASK(32);
 
-<<<<<<< HEAD
-static struct platform_device musb_device = {
-	.name		= "musb-omap2430",
-	.id		= -1,
-	.dev = {
-		.dma_mask		= &musb_dmamask,
-		.coherent_dma_mask	= DMA_BIT_MASK(32),
-		.platform_data		= &musb_plat,
-=======
 static struct omap_device_pm_latency omap_musb_latency[] = {
 	{
 		.deactivate_func	= omap_device_idle_hwmods,
 		.activate_func		= omap_device_enable_hwmods,
 		.flags			= OMAP_DEVICE_LATENCY_AUTO_ADJUST,
->>>>>>> 105e53f8
 	},
 };
 
@@ -234,20 +110,6 @@
 
 void __init usb_musb_init(struct omap_musb_board_data *board_data)
 {
-<<<<<<< HEAD
-	if (cpu_is_omap243x()) {
-		musb_resources[0].start = OMAP243X_HS_BASE;
-	} else if (cpu_is_omap3517() || cpu_is_omap3505()) {
-		musb_device.name = "musb-am35x";
-		musb_resources[0].start = AM35XX_IPSS_USBOTGSS_BASE;
-		musb_resources[1].start = INT_35XX_USBOTG_IRQ;
-		board_data->set_phy_power = am35x_musb_phy_power;
-		board_data->clear_irq = am35x_musb_clear_irq;
-		board_data->set_mode = am35x_musb_set_mode;
-		board_data->reset = am35x_musb_reset;
-	} else if (cpu_is_omap34xx()) {
-		musb_resources[0].start = OMAP34XX_HSUSB_OTG_BASE;
-=======
 	struct omap_hwmod		*oh;
 	struct omap_device		*od;
 	struct platform_device		*pdev;
@@ -256,7 +118,6 @@
 	const char			*oh_name, *name;
 
 	if (cpu_is_omap3517() || cpu_is_omap3505()) {
->>>>>>> 105e53f8
 	} else if (cpu_is_omap44xx()) {
 		usb_musb_mux_init(board_data);
 	}
