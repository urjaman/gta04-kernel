/*
 * linux/arch/arm/mach-omap2/usb-musb.c
 *
 * This file will contain the board specific details for the
 * MENTOR USB OTG controller on OMAP3430
 *
 * Copyright (C) 2007-2008 Texas Instruments
 * Copyright (C) 2008 Nokia Corporation
 * Author: Vikram Pandita
 *
 * Generalization by:
 * Felipe Balbi <felipe.balbi@nokia.com>
 *
 * This program is free software; you can redistribute it and/or modify
 * it under the terms of the GNU General Public License version 2 as
 * published by the Free Software Foundation.
 */

#include <linux/types.h>
#include <linux/errno.h>
#include <linux/delay.h>
#include <linux/platform_device.h>
#include <linux/clk.h>
#include <linux/dma-mapping.h>
#include <linux/io.h>
#include <linux/usb/android_composite.h>

#include <linux/usb/musb.h>
#include <linux/pm_runtime.h>

#include <mach/hardware.h>
#include <mach/irqs.h>
#include <plat/mux.h>
#include <plat/usb.h>
#include <plat/omap_device.h>
#include <plat/omap_hwmod.h>

#ifdef CONFIG_USB_MUSB_SOC

static const char name[] = "musb_hdrc";
#define MAX_OMAP_MUSB_HWMOD_NAME_LEN	16

static struct musb_hdrc_config musb_config = {
	.multipoint	= 1,
	.dyn_fifo	= 1,
	.num_eps	= 16,
	.ram_bits	= 12,
};

#ifdef CONFIG_ANDROID

#ifdef CONFIG_ARCH_OMAP4
#define DIE_ID_REG_BASE		(L4_44XX_PHYS + 0x2000)
#define DIE_ID_REG_OFFSET		0x200
#else
#define DIE_ID_REG_BASE		(L4_WK_34XX_PHYS + 0xA000)
#define DIE_ID_REG_OFFSET		0x218
#endif /* CONFIG_ARCH_OMAP4 */

#define MAX_USB_SERIAL_NUM		17
#define OMAP_VENDOR_ID			0x0451
#define OMAP_UMS_PRODUCT_ID		0xD100
#define OMAP_ADB_PRODUCT_ID		0xD101
#define OMAP_UMS_ADB_PRODUCT_ID		0xD102
#define OMAP_RNDIS_PRODUCT_ID		0xD103
#define OMAP_RNDIS_ADB_PRODUCT_ID	0xD104
#define OMAP_ACM_PRODUCT_ID		0xD105
#define OMAP_ACM_ADB_PRODUCT_ID		0xD106
#define OMAP_ACM_UMS_ADB_PRODUCT_ID	0xD107

static char device_serial[MAX_USB_SERIAL_NUM];

static char *usb_functions_ums[] = {
	"usb_mass_storage",
};

static char *usb_functions_adb[] = {
	"adb",
};

static char *usb_functions_ums_adb[] = {
	"usb_mass_storage",
	"adb",
};

static char *usb_functions_rndis[] = {
	"rndis",
};

static char *usb_functions_rndis_adb[] = {
	"rndis",
	"adb",
};

static char *usb_functions_acm[] = {
	"acm",
};

static char *usb_functions_acm_adb[] = {
	"acm",
	"adb",
};

static char *usb_functions_acm_ums_adb[] = {
	"acm",
	"usb_mass_storage",
	"adb",
};

static char *usb_functions_all[] = {
#ifdef CONFIG_USB_ANDROID_RNDIS
	"rndis",
#endif
#ifdef CONFIG_USB_ANDROID_ACM
	"acm",
#endif
#ifdef CONFIG_USB_ANDROID_MASS_STORAGE
	"usb_mass_storage",
#endif
#ifdef CONFIG_USB_ANDROID_ADB
	"adb",
#endif
};

static struct android_usb_product usb_products[] = {
	{
		.product_id     = OMAP_UMS_PRODUCT_ID,
		.num_functions  = ARRAY_SIZE(usb_functions_ums),
		.functions      = usb_functions_ums,
	},
	{
		.product_id     = OMAP_ADB_PRODUCT_ID,
		.num_functions  = ARRAY_SIZE(usb_functions_adb),
		.functions      = usb_functions_adb,
	},
	{
		.product_id     = OMAP_UMS_ADB_PRODUCT_ID,
		.num_functions  = ARRAY_SIZE(usb_functions_ums_adb),
		.functions      = usb_functions_ums_adb,
	},
	{
		.product_id     = OMAP_RNDIS_PRODUCT_ID,
		.num_functions  = ARRAY_SIZE(usb_functions_rndis),
		.functions      = usb_functions_rndis,
	},
	{
		.product_id     = OMAP_RNDIS_ADB_PRODUCT_ID,
		.num_functions  = ARRAY_SIZE(usb_functions_rndis_adb),
		.functions      = usb_functions_rndis_adb,
	},
	{
		.product_id     = OMAP_ACM_PRODUCT_ID,
		.num_functions  = ARRAY_SIZE(usb_functions_acm),
		.functions      = usb_functions_acm,
	},
	{
		.product_id     = OMAP_ACM_ADB_PRODUCT_ID,
		.num_functions  = ARRAY_SIZE(usb_functions_acm_adb),
		.functions      = usb_functions_acm_adb,
	},
	{
		.product_id     = OMAP_ACM_UMS_ADB_PRODUCT_ID,
		.num_functions  = ARRAY_SIZE(usb_functions_acm_ums_adb),
		.functions      = usb_functions_acm_ums_adb,
	},
};

/* standard android USB platform data */
static struct android_usb_platform_data andusb_plat = {
	.vendor_id		= OMAP_VENDOR_ID,
	.product_id		= OMAP_UMS_PRODUCT_ID,
	.manufacturer_name	= "Texas Instruments Inc.",
	.product_name		= "OMAP-3/4",
	.serial_number		= device_serial,
	.num_products		= ARRAY_SIZE(usb_products),
	.products		= usb_products,
	.num_functions		= ARRAY_SIZE(usb_functions_all),
	.functions		= usb_functions_all,
};

static struct platform_device androidusb_device = {
	.name		= "android_usb",
	.id		= -1,
	.dev		= {
		.platform_data  = &andusb_plat,
	},
};

#ifdef CONFIG_USB_ANDROID_MASS_STORAGE
static struct usb_mass_storage_platform_data usbms_plat = {
	.vendor		= "Texas Instruments Inc.",
	.product	= "OMAP4",
	.release	= 1,
	.nluns		= 1,
};

static struct platform_device usb_mass_storage_device = {
	.name		= "usb_mass_storage",
	.id		= -1,
	.dev		= {
		.platform_data = &usbms_plat,
	},
};
#endif

#ifdef CONFIG_USB_ANDROID_RNDIS
static struct usb_ether_platform_data rndis_pdata = {
	/* ethaddr is filled by board_serialno_setup */
	.vendorID	= OMAP_VENDOR_ID,
	.vendorDescr	= "Texas Instruments Inc.",
	};

static struct platform_device rndis_device = {
	.name		= "rndis",
	.id		= -1,
	.dev		= {
		.platform_data = &rndis_pdata,
	},
};
#endif

static void usb_gadget_init(void)
{
	unsigned int val[4] = { 0 };
	unsigned int reg;
#ifdef CONFIG_USB_ANDROID_RNDIS
	int i;
	char *src;
#endif
	reg = DIE_ID_REG_BASE + DIE_ID_REG_OFFSET;

	if (cpu_is_omap44xx()) {
		val[0] = omap_readl(reg);
		val[1] = omap_readl(reg + 0x8);
		val[2] = omap_readl(reg + 0xC);
		val[3] = omap_readl(reg + 0x10);
	} else if (cpu_is_omap34xx()) {
		val[0] = omap_readl(reg);
		val[1] = omap_readl(reg + 0x4);
		val[2] = omap_readl(reg + 0x8);
		val[3] = omap_readl(reg + 0xC);
	}

	snprintf(device_serial, MAX_USB_SERIAL_NUM, "%08X%08X%08X%08X",
					val[3], val[2], val[1], val[0]);

#ifdef CONFIG_USB_ANDROID_RNDIS
	/* create a fake MAC address from our serial number.
	 * first byte is 0x02 to signify locally administered.
	 */
	rndis_pdata.ethaddr[0] = 0x02;
	src = device_serial;
	for (i = 0; *src; i++) {
		/* XOR the USB serial across the remaining bytes */
		rndis_pdata.ethaddr[i % (ETH_ALEN - 1) + 1] ^= *src++;
	}

	platform_device_register(&rndis_device);
#endif

#ifdef CONFIG_USB_ANDROID_MASS_STORAGE
	platform_device_register(&usb_mass_storage_device);
#endif
	platform_device_register(&androidusb_device);
}

#else

static void usb_gadget_init(void)
{
}

#endif /* CONFIG_ANDROID */

static struct musb_hdrc_platform_data musb_plat = {
#ifdef CONFIG_USB_MUSB_OTG
	.mode		= MUSB_OTG,
#elif defined(CONFIG_USB_MUSB_HDRC_HCD)
	.mode		= MUSB_HOST,
#elif defined(CONFIG_USB_GADGET_MUSB_HDRC)
	.mode		= MUSB_PERIPHERAL,
#endif
	/* .clock is set dynamically */
	.config		= &musb_config,

	/* REVISIT charge pump on TWL4030 can supply up to
	 * 100 mA ... but this value is board-specific, like
	 * "mode", and should be passed to usb_musb_init().
	 */
	.power		= 50,			/* up to 100 mA */
};

static u64 musb_dmamask = DMA_BIT_MASK(32);

static int usb_idle_hwmod(struct omap_device *od)
{
	struct omap_hwmod *oh = *od->hwmods;

	if (irqs_disabled())
		_omap_hwmod_idle(oh);
	else
		omap_device_idle_hwmods(od);
	return 0;
}

static int usb_enable_hwmod(struct omap_device *od)
{
	struct omap_hwmod *oh = *od->hwmods;

	if (irqs_disabled())
		_omap_hwmod_enable(oh);
	else
		omap_device_enable_hwmods(od);
	return 0;
}

static struct omap_device_pm_latency omap_musb_latency[] = {
	  {
		.deactivate_func = usb_idle_hwmod,
		.activate_func	 = usb_enable_hwmod,
		.flags = OMAP_DEVICE_LATENCY_AUTO_ADJUST,
	  },
};

void __init usb_musb_init(struct omap_musb_board_data *board_data)
{
	char oh_name[MAX_OMAP_MUSB_HWMOD_NAME_LEN];
	struct omap_hwmod *oh;
	struct omap_device *od;
	struct platform_device *pdev;
	struct device	*dev;
	int l, bus_id = -1;
	struct musb_hdrc_platform_data *pdata;

	l = snprintf(oh_name, MAX_OMAP_MUSB_HWMOD_NAME_LEN,
						"usb_otg_hs");
	WARN(l >= MAX_OMAP_MUSB_HWMOD_NAME_LEN,
			"String buffer overflow in MUSB device setup\n");

	oh = omap_hwmod_lookup(oh_name);

	if (!oh) {
		pr_err("Could not look up %s\n", oh_name);
	} else {
		/*
		 * REVISIT: This line can be removed once all the platforms
		 * using musb_core.c have been converted to use use clkdev.
		 */
		musb_plat.clock = "ick";
		musb_plat.board_data = board_data;
		musb_plat.power = board_data->power >> 1;
		musb_plat.mode = board_data->mode;
		musb_plat.device_enable = omap_device_enable;
		musb_plat.device_idle = omap_device_idle;
		musb_plat.enable_wakeup = omap_device_enable_wakeup;
		musb_plat.disable_wakeup = omap_device_disable_wakeup;
		/*
		 * Errata 1.166 idle_req/ack is broken in omap3430
		 * workaround is to disable the autodile bit for omap3430.
		 */
		if (cpu_is_omap3430())
			oh->flags |= HWMOD_NO_OCP_AUTOIDLE;

		musb_plat.oh = oh;
		pdata = &musb_plat;

		od = omap_device_build(name, bus_id, oh, pdata,
				       sizeof(struct musb_hdrc_platform_data),
							omap_musb_latency,
				       ARRAY_SIZE(omap_musb_latency), false);
		if (IS_ERR(od)) {
			pr_err("Could not build omap_device for %s %s\n",
						name, oh_name);
		} else {

			pdev = &od->pdev;
			dev = &pdev->dev;
			get_device(dev);
			dev->dma_mask = &musb_dmamask;
			dev->coherent_dma_mask = musb_dmamask;
			put_device(dev);
		}
		/*Suspend the phy*/
<<<<<<< HEAD
		omap_writel(0x1, 0x4A002300);

		usb_gadget_init();
=======
		if (cpu_is_omap44xx())
			omap_writel(0x1, 0x4A002300);
>>>>>>> 301e690d
	}
}

void musb_context_save_restore(enum musb_state state)
{
	struct omap_hwmod *oh = omap_hwmod_lookup("usb_otg_hs");
	struct omap_device *od = oh->od;
	struct platform_device *pdev = &od->pdev;
	struct device *dev = &pdev->dev;
	struct device_driver *drv = dev->driver;
	struct musb_hdrc_platform_data *plat = dev->platform_data;
	struct omap_musb_board_data *bdata = plat->board_data;

	if (drv) {
#ifdef CONFIG_PM_RUNTIME
		struct musb_hdrc_platform_data *pdata = dev->platform_data;
		const struct dev_pm_ops *pm = drv->pm;

		if (plat->is_usb_active)
			if (!pdata->is_usb_active(dev)) {

				switch (state) {
				case save_context:
				/*Save the context, set the sysconfig setting
				 *  to force standby force idle during idle and
				 *  disable the clock.
				 */
				oh->flags |= HWMOD_SWSUP_SIDLE
						| HWMOD_SWSUP_MSTANDBY;
				pm->suspend(dev);
				pdata->device_idle(pdev);
				break;

				case disable_clk:

				/* set the sysconfig setting to force standby,
				 * force idle during idle and disable
				 * the clock.
				 */
				oh->flags |= HWMOD_SWSUP_SIDLE
						| HWMOD_SWSUP_MSTANDBY;
				pdata->device_idle(pdev);
				if (cpu_is_omap44xx()) {
					/* Disable the phy clock*/
					omap_writel(0x0, 0x4A0093E0);

				/* FIXME This is not required once the phoenix
				 *framework is in place. We can powerup the PHY
				 *once the cable connected.
				 */
					if (bdata->mode == MUSB_HOST)
						/*powerdown  the phy */
						omap_writel(0x1, 0x4A002300);
				}
				break;

				case restore_context:
				/* Enable the clock, set the sysconfig setting
				 * back to smart idle and smart stndby
				 * after wakeup, restore the context.
				 */
				oh->flags &= ~(HWMOD_SWSUP_SIDLE
						| HWMOD_SWSUP_MSTANDBY);
				pdata->device_enable(pdev);
				pm->resume_noirq(dev);
				break;

				case enable_clk:
				/* FIXME This is not required once the phoenix
				 *framework is in place. We can powerup the PHY
				 *once the cable connected.
				 */
				if (cpu_is_omap44xx()) {
					if (bdata->mode == MUSB_HOST)
						/*powerup  the phy */
						omap_writel(0, 0x4A002300);
					/* enable the phy clock*/
					omap_writel(0x101, 0x4A0093E0);
				}

				/* set the sysconfig setting back to smart idle
				 * and smart stndby after wakeup and enable
				 * the clock.
				 */
				oh->flags &= ~(HWMOD_SWSUP_SIDLE
						| HWMOD_SWSUP_MSTANDBY);
				pdata->device_enable(pdev);
				break;

				default:
					break;
				}
			}
#endif

	}
}

#else
void __init usb_musb_init(struct omap_musb_board_data *board_data)
{
}
#endif /* CONFIG_USB_MUSB_SOC */<|MERGE_RESOLUTION|>--- conflicted
+++ resolved
@@ -381,14 +381,10 @@
 			put_device(dev);
 		}
 		/*Suspend the phy*/
-<<<<<<< HEAD
-		omap_writel(0x1, 0x4A002300);
-
-		usb_gadget_init();
-=======
 		if (cpu_is_omap44xx())
 			omap_writel(0x1, 0x4A002300);
->>>>>>> 301e690d
+
+		usb_gadget_init();
 	}
 }
 
