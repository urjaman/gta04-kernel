/*
 * OMAP4PLUS Power Management Routines
 *
 * Copyright (C) 2010-2013 Texas Instruments, Inc.
 * Rajendra Nayak <rnayak@ti.com>
 * Santosh Shilimkar <santosh.shilimkar@ti.com>
 *
 * This program is free software; you can redistribute it and/or modify
 * it under the terms of the GNU General Public License version 2 as
 * published by the Free Software Foundation.
 */

#include <linux/pm.h>
#include <linux/suspend.h>
#include <linux/module.h>
#include <linux/list.h>
#include <linux/err.h>
#include <linux/slab.h>
#include <asm/system_misc.h>

#include "soc.h"
#include "common.h"
#include "clockdomain.h"
#include "powerdomain.h"
#include "pm.h"

struct power_state {
	struct powerdomain *pwrdm;
	u8 next_fpwrst;
#ifdef CONFIG_SUSPEND
	u8 saved_fpwrst;
#endif
	struct list_head node;
};

static LIST_HEAD(pwrst_list);

#ifdef CONFIG_SUSPEND
static int omap4_pm_suspend(void)
{
	struct power_state *pwrst;
	int prev_fpwrst;
	int ret = 0;
	u32 cpu_id = smp_processor_id();

	/* XXX Seems like these two loops could be combined into one loop? */

	/* Save current powerdomain state */
	list_for_each_entry(pwrst, &pwrst_list, node)
		pwrst->saved_fpwrst = pwrdm_read_next_fpwrst(pwrst->pwrdm);

	/* Set targeted power domain states by suspend */
	list_for_each_entry(pwrst, &pwrst_list, node)
		WARN_ON(pwrdm_set_fpwrst(pwrst->pwrdm, pwrst->next_fpwrst));

	/*
	 * For MPUSS to hit power domain retention(CSWR or OSWR),
	 * CPU0 and CPU1 power domains need to be in OFF or DORMANT state,
	 * since CPU power domain CSWR is not supported by hardware
	 * Only master CPU follows suspend path. All other CPUs follow
	 * CPU hotplug path in system wide suspend. On OMAP4, CPU power
	 * domain CSWR is not supported by hardware.
	 * More details can be found in OMAP4430 TRM section 4.3.4.2.
	 */
<<<<<<< HEAD
	omap4_mpuss_enter_lowpower(cpu_id, PWRDM_FUNC_PWRST_OFF);
=======
	if (soc_is_dra7xx()) /* Do a wfi on DRA7 for now */
		omap_do_wfi();
	else
		omap4_enter_lowpower(cpu_id, PWRDM_POWER_OFF);
>>>>>>> 8c70387e

	/* Restore next powerdomain state */
	list_for_each_entry(pwrst, &pwrst_list, node) {
		prev_fpwrst = pwrdm_read_prev_fpwrst(pwrst->pwrdm);
		if (prev_fpwrst != pwrst->next_fpwrst) {
			pr_info("Powerdomain (%s) didn't enter target state %s - entered state %s instead\n",
				pwrst->pwrdm->name,
				pwrdm_convert_fpwrst_to_name(pwrst->next_fpwrst),
				pwrdm_convert_fpwrst_to_name(prev_fpwrst));
			ret = -1;
		}
		WARN_ON(pwrdm_set_fpwrst(pwrst->pwrdm, pwrst->saved_fpwrst));
	}
	if (ret)
		pr_crit("Could not enter target state in pm_suspend\n");
	else
		pr_info("Successfully put all powerdomains to target state\n");

	return 0;
}
#endif /* CONFIG_SUSPEND */

static int __init pwrdms_setup(struct powerdomain *pwrdm, void *unused)
{
	struct power_state *pwrst;

	if (!pwrdm->pwrsts)
		return 0;

	/*
	 * Skip CPU0 and CPU1 power domains. CPU1 is programmed
	 * through hotplug path and CPU0 explicitly programmed
	 * further down in the code path
	 */
	if (!strncmp(pwrdm->name, "cpu", 3))
		return 0;

	pwrst = kmalloc(sizeof(struct power_state), GFP_ATOMIC);
	if (!pwrst)
		return -ENOMEM;

	pwrst->pwrdm = pwrdm;
	/*
	 * XXX This should be replaced by explicit lists of
	 * powerdomains with specific powerstates to set
	 */
	pwrst->next_fpwrst = PWRDM_FUNC_PWRST_CSWR;
	if (!pwrdm_supports_fpwrst(pwrdm, pwrst->next_fpwrst))
		pwrst->next_fpwrst = PWRDM_FUNC_PWRST_ON;
	list_add(&pwrst->node, &pwrst_list);

	return WARN_ON(pwrdm_set_fpwrst(pwrst->pwrdm, pwrst->next_fpwrst));
}

/**
 * omap_default_idle - OMAP4 default ilde routine.'
 *
 * Implements OMAP4 memory, IO ordering requirements which can't be addressed
 * with default cpu_do_idle() hook. Used by all CPUs with !CONFIG_CPUIDLE and
 * by secondary CPU with CONFIG_CPUIDLE.
 */
static void omap_default_idle(void)
{
	omap_do_wfi();
}

/**
 * omap4_init_static_deps - Init static clkdm dependencies on OMAP4
 *
 * The dynamic dependency between MPUSS -> MEMIF and
 * MPUSS -> L4_PER/L3_* and DUCATI -> L3_* doesn't work as
 * expected. The hardware recommendation is to enable static
 * dependencies for these to avoid system lock ups or random crashes.
 * The L4 wakeup depedency is added to workaround the OCP sync hardware
 * BUG with 32K synctimer which lead to incorrect timer value read
 * from the 32K counter. The BUG applies for GPTIMER1 and WDT2 which
 * are part of L4 wakeup clockdomain.
 */
static inline int omap4_init_static_deps(void)
{
	int ret;
	struct clockdomain *emif_clkdm, *mpuss_clkdm, *l3_1_clkdm, *l4wkup;
	struct clockdomain *ducati_clkdm, *l3_2_clkdm, *l4_per_clkdm;

	mpuss_clkdm = clkdm_lookup("mpuss_clkdm");
	emif_clkdm = clkdm_lookup("l3_emif_clkdm");
	l3_1_clkdm = clkdm_lookup("l3_1_clkdm");
	l3_2_clkdm = clkdm_lookup("l3_2_clkdm");
	l4_per_clkdm = clkdm_lookup("l4_per_clkdm");
	l4wkup = clkdm_lookup("l4_wkup_clkdm");
	ducati_clkdm = clkdm_lookup("ducati_clkdm");
	if ((!mpuss_clkdm) || (!emif_clkdm) || (!l3_1_clkdm) || (!l4wkup) ||
		(!l3_2_clkdm) || (!ducati_clkdm) || (!l4_per_clkdm))
		return -EINVAL;

	ret = clkdm_add_wkdep(mpuss_clkdm, emif_clkdm);
	ret |= clkdm_add_wkdep(mpuss_clkdm, l3_1_clkdm);
	ret |= clkdm_add_wkdep(mpuss_clkdm, l3_2_clkdm);
	ret |= clkdm_add_wkdep(mpuss_clkdm, l4_per_clkdm);
	ret |= clkdm_add_wkdep(mpuss_clkdm, l4wkup);
	ret |= clkdm_add_wkdep(ducati_clkdm, l3_1_clkdm);
	ret |= clkdm_add_wkdep(ducati_clkdm, l3_2_clkdm);
	if (ret) {
		pr_err("Failed to add MPUSS -> L3/EMIF/L4PER, DUCATI -> L3 wakeup dependency\n");
	}

	return ret;
}

/**
 * omap5_init_static_deps - Init static clkdm dependencies on OMAP5
 *
 * The dynamic dependency between MPUSS -> EMIF is broken and has
 * not worked as expected. The hardware recommendation is to
 * enable static dependencies for these to avoid system
 * lock ups or random crashes.
 */
static inline int omap5_init_static_deps(void)
{
	struct clockdomain *mpuss_clkdm, *emif_clkdm;
	int ret;

	mpuss_clkdm = clkdm_lookup("mpu_clkdm");
	emif_clkdm = clkdm_lookup("emif_clkdm");
	if (!mpuss_clkdm || !emif_clkdm)
		return -EINVAL;

	ret = clkdm_add_wkdep(mpuss_clkdm, emif_clkdm);
	if (ret)
		pr_err("Failed to add MPUSS -> EMIF wakeup dependency\n");

	return ret;
}


/**
 * omap4_pm_init - Init routine for OMAP4+ devices
 *
 * Initializes all powerdomain and clockdomain target states
 * and all PRCM settings.
 */
int __init omap4_pm_init(void)
{
	int ret;

	if (omap_rev() == OMAP4430_REV_ES1_0) {
		WARN(1, "Power Management not supported on OMAP4430 ES1.0\n");
		return -ENODEV;
	}

	pr_info("Power Management for TI OMAP4PLUS devices.\n");

	ret = pwrdm_for_each(pwrdms_setup, NULL);
	if (ret) {
		pr_err("Failed to setup powerdomains.\n");
		goto err2;
	}

	if (cpu_is_omap44xx())
		ret = omap4_init_static_deps();
	else if (soc_is_omap54xx() || soc_is_dra7xx())
		ret = omap5_init_static_deps();

	if (ret) {
		pr_err("Failed to initialise static dependencies.\n");
		goto err2;
	}

	ret = omap4_mpuss_init();
	if (ret) {
		pr_err("Failed to initialise OMAP4 MPUSS\n");
		goto err2;
	}

	(void) clkdm_for_each(omap_pm_clkdms_setup, NULL);

#ifdef CONFIG_SUSPEND
	omap_pm_suspend = omap4_pm_suspend;
#endif

	/* Overwrite the default arch_idle() */
	arm_pm_idle = omap_default_idle;

	if (cpu_is_omap44xx() || soc_is_omap54xx())
		omap4_idle_init();

err2:
	return ret;
}<|MERGE_RESOLUTION|>--- conflicted
+++ resolved
@@ -62,14 +62,10 @@
 	 * domain CSWR is not supported by hardware.
 	 * More details can be found in OMAP4430 TRM section 4.3.4.2.
 	 */
-<<<<<<< HEAD
-	omap4_mpuss_enter_lowpower(cpu_id, PWRDM_FUNC_PWRST_OFF);
-=======
 	if (soc_is_dra7xx()) /* Do a wfi on DRA7 for now */
 		omap_do_wfi();
 	else
-		omap4_enter_lowpower(cpu_id, PWRDM_POWER_OFF);
->>>>>>> 8c70387e
+		omap4_mpuss_enter_lowpower(cpu_id, PWRDM_FUNC_PWRST_OFF);
 
 	/* Restore next powerdomain state */
 	list_for_each_entry(pwrst, &pwrst_list, node) {
