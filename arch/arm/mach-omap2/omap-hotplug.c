/*
 * OMAP4 SMP cpu-hotplug support
 *
 * Copyright (C) 2010 Texas Instruments, Inc.
 * Author:
 *      Santosh Shilimkar <santosh.shilimkar@ti.com>
 *
 * Platform file needed for the OMAP4 SMP. This file is based on arm
 * realview smp platform.
 * Copyright (c) 2002 ARM Limited.
 *
 * This program is free software; you can redistribute it and/or modify
 * it under the terms of the GNU General Public License version 2 as
 * published by the Free Software Foundation.
 */

#include <linux/kernel.h>
#include <linux/errno.h>
#include <linux/smp.h>
#include <linux/io.h>

#include "omap-wakeupgen.h"
#include "common.h"
#include "powerdomain.h"
#include "soc.h"

/*
 * platform-specific code to shutdown a CPU
 * Called with IRQs disabled
 */
void __ref omap4_cpu_die(unsigned int cpu)
{
	unsigned int boot_cpu = 0;
	void __iomem *base = omap_get_wakeupgen_base();

	/*
	 * we're ready for shutdown now, so do it
	 */
	if (omap_secure_apis_support()) {
		if (omap_modify_auxcoreboot0(0x0, 0x200) != 0x0)
			pr_err("Secure clear status failed\n");
	} else {
		__raw_writel(0, base + OMAP_AUX_CORE_BOOT_0);
	}


	for (;;) {
		/*
		 * Enter into low power state
		 */
<<<<<<< HEAD
		omap4_mpuss_hotplug_cpu(cpu, PWRDM_FUNC_PWRST_OFF);
=======
		if (!soc_is_dra7xx())
			omap4_hotplug_cpu(cpu, PWRDM_POWER_OFF);
>>>>>>> 9324ac81

		if (omap_secure_apis_support())
			boot_cpu = omap_read_auxcoreboot0();
		else
			boot_cpu =
				__raw_readl(base + OMAP_AUX_CORE_BOOT_0) >> 5;

		if (boot_cpu == smp_processor_id()) {
			/*
			 * OK, proper wakeup, we're done
			 */
			break;
		}
		pr_debug("CPU%u: spurious wakeup call\n", cpu);
	}
}<|MERGE_RESOLUTION|>--- conflicted
+++ resolved
@@ -48,12 +48,8 @@
 		/*
 		 * Enter into low power state
 		 */
-<<<<<<< HEAD
-		omap4_mpuss_hotplug_cpu(cpu, PWRDM_FUNC_PWRST_OFF);
-=======
 		if (!soc_is_dra7xx())
-			omap4_hotplug_cpu(cpu, PWRDM_POWER_OFF);
->>>>>>> 9324ac81
+			omap4_mpuss_hotplug_cpu(cpu, PWRDM_FUNC_PWRST_OFF);
 
 		if (omap_secure_apis_support())
 			boot_cpu = omap_read_auxcoreboot0();
