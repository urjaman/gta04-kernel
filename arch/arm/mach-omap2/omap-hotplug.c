--- conflicted
+++ resolved
@@ -48,14 +48,10 @@
 		/*
 		 * Enter into low power state
 		 */
-<<<<<<< HEAD
-		omap4_mpuss_hotplug_cpu(cpu, PWRDM_FUNC_PWRST_OFF);
-=======
 		if (soc_is_dra7xx())
-			omap4_hotplug_cpu(cpu, PWRDM_POWER_RET);
+			omap4_mpuss_hotplug_cpu(cpu, PWRDM_FUNC_PWRST_CSWR);
 		else
-			omap4_hotplug_cpu(cpu, PWRDM_POWER_OFF);
->>>>>>> a859e4a9
+			omap4_mpuss_hotplug_cpu(cpu, PWRDM_FUNC_PWRST_OFF);
 
 		if (omap_secure_apis_support())
 			boot_cpu = omap_read_auxcoreboot0();
