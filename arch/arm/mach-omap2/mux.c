/*
 * linux/arch/arm/mach-omap2/mux.c
 *
 * OMAP2 and OMAP3 pin multiplexing configurations
 *
 * Copyright (C) 2004 - 2008 Texas Instruments Inc.
 * Copyright (C) 2003 - 2008 Nokia Corporation
 *
 * Written by Tony Lindgren
 *
 * This program is free software; you can redistribute it and/or modify
 * it under the terms of the GNU General Public License as published by
 * the Free Software Foundation; either version 2 of the License, or
 * (at your option) any later version.
 *
 * This program is distributed in the hope that it will be useful,
 * but WITHOUT ANY WARRANTY; without even the implied warranty of
 * MERCHANTABILITY or FITNESS FOR A PARTICULAR PURPOSE. See the
 * GNU General Public License for more details.
 *
 * You should have received a copy of the GNU General Public License
 * along with this program; if not, write to the Free Software
 * Foundation, Inc., 59 Temple Place, Suite 330, Boston, MA 02111-1307 USA
 *
 */
#include <linux/module.h>
#include <linux/init.h>
#include <linux/io.h>
#include <linux/spinlock.h>
#include <linux/list.h>
#include <linux/ctype.h>
#include <linux/debugfs.h>
#include <linux/seq_file.h>
#include <linux/uaccess.h>

#include <asm/system.h>

#include <plat/control.h>
#include <plat/mux.h>

#include "mux.h"

#define OMAP_MUX_BASE_OFFSET		0x30	/* Offset from CTRL_BASE */
#define OMAP_MUX_BASE_SZ		0x5ca

struct omap_mux_entry {
	struct omap_mux		mux;
	struct list_head	node;
};

static unsigned long mux_phys;
static void __iomem *mux_base;

u16 omap_mux_read(u16 reg)
{
	if (cpu_is_omap24xx())
		return __raw_readb(mux_base + reg);
	else
		return __raw_readw(mux_base + reg);
}

void omap_mux_write(u16 val, u16 reg)
{
	if (cpu_is_omap24xx())
		__raw_writeb(val, mux_base + reg);
	else
		__raw_writew(val, mux_base + reg);
}

void omap_mux_write_array(struct omap_board_mux *board_mux)
{
	while (board_mux->reg_offset !=  OMAP_MUX_TERMINATOR) {
		omap_mux_write(board_mux->value, board_mux->reg_offset);
		board_mux++;
	}
}

<<<<<<< HEAD
#if defined(CONFIG_ARCH_OMAP24XX) && defined(CONFIG_OMAP_MUX)
=======
#if defined(CONFIG_ARCH_OMAP2) && defined(CONFIG_OMAP_MUX)
>>>>>>> 55c63bd2

static struct omap_mux_cfg arch_mux_cfg;

/* NOTE: See mux.h for the enumeration */

static struct pin_config __initdata_or_module omap24xx_pins[] = {
/*
 *	description			mux	mux	pull	pull	debug
 *					offset	mode	ena	type
 */

/* 24xx I2C */
MUX_CFG_24XX("M19_24XX_I2C1_SCL",	0x111,	0,	0,	0,	1)
MUX_CFG_24XX("L15_24XX_I2C1_SDA",	0x112,	0,	0,	0,	1)
MUX_CFG_24XX("J15_24XX_I2C2_SCL",	0x113,	0,	0,	1,	1)
MUX_CFG_24XX("H19_24XX_I2C2_SDA",	0x114,	0,	0,	0,	1)

/* Menelaus interrupt */
MUX_CFG_24XX("W19_24XX_SYS_NIRQ",	0x12c,	0,	1,	1,	1)

/* 24xx clocks */
MUX_CFG_24XX("W14_24XX_SYS_CLKOUT",	0x137,	0,	1,	1,	1)

/* 24xx GPMC chipselects, wait pin monitoring */
MUX_CFG_24XX("E2_GPMC_NCS2",		0x08e,	0,	1,	1,	1)
MUX_CFG_24XX("L2_GPMC_NCS7",		0x093,	0,	1,	1,	1)
MUX_CFG_24XX("L3_GPMC_WAIT0",		0x09a,	0,	1,	1,	1)
MUX_CFG_24XX("N7_GPMC_WAIT1",		0x09b,	0,	1,	1,	1)
MUX_CFG_24XX("M1_GPMC_WAIT2",		0x09c,	0,	1,	1,	1)
MUX_CFG_24XX("P1_GPMC_WAIT3",		0x09d,	0,	1,	1,	1)

/* 24xx McBSP */
MUX_CFG_24XX("Y15_24XX_MCBSP2_CLKX",	0x124,	1,	1,	0,	1)
MUX_CFG_24XX("R14_24XX_MCBSP2_FSX",	0x125,	1,	1,	0,	1)
MUX_CFG_24XX("W15_24XX_MCBSP2_DR",	0x126,	1,	1,	0,	1)
MUX_CFG_24XX("V15_24XX_MCBSP2_DX",	0x127,	1,	1,	0,	1)

/* 24xx GPIO */
MUX_CFG_24XX("M21_242X_GPIO11",		0x0c9,	3,	1,	1,	1)
MUX_CFG_24XX("P21_242X_GPIO12",		0x0ca,	3,	0,	0,	1)
MUX_CFG_24XX("AA10_242X_GPIO13",	0x0e5,	3,	0,	0,	1)
MUX_CFG_24XX("AA6_242X_GPIO14",		0x0e6,	3,	0,	0,	1)
MUX_CFG_24XX("AA4_242X_GPIO15",		0x0e7,	3,	0,	0,	1)
MUX_CFG_24XX("Y11_242X_GPIO16",		0x0e8,	3,	0,	0,	1)
MUX_CFG_24XX("AA12_242X_GPIO17",	0x0e9,	3,	0,	0,	1)
MUX_CFG_24XX("AA8_242X_GPIO58",		0x0ea,	3,	0,	0,	1)
MUX_CFG_24XX("Y20_24XX_GPIO60",		0x12c,	3,	0,	0,	1)
MUX_CFG_24XX("W4__24XX_GPIO74",		0x0f2,	3,	0,	0,	1)
MUX_CFG_24XX("N15_24XX_GPIO85",		0x103,	3,	0,	0,	1)
MUX_CFG_24XX("M15_24XX_GPIO92",		0x10a,	3,	0,	0,	1)
MUX_CFG_24XX("P20_24XX_GPIO93",		0x10b,	3,	0,	0,	1)
MUX_CFG_24XX("P18_24XX_GPIO95",		0x10d,	3,	0,	0,	1)
MUX_CFG_24XX("M18_24XX_GPIO96",		0x10e,	3,	0,	0,	1)
MUX_CFG_24XX("L14_24XX_GPIO97",		0x10f,	3,	0,	0,	1)
MUX_CFG_24XX("J15_24XX_GPIO99",		0x113,	3,	1,	1,	1)
MUX_CFG_24XX("V14_24XX_GPIO117",	0x128,	3,	1,	0,	1)
MUX_CFG_24XX("P14_24XX_GPIO125",	0x140,	3,	1,	1,	1)

/* 242x DBG GPIO */
MUX_CFG_24XX("V4_242X_GPIO49",		0xd3,	3,	0,	0,	1)
MUX_CFG_24XX("W2_242X_GPIO50",		0xd4,	3,	0,	0,	1)
MUX_CFG_24XX("U4_242X_GPIO51",		0xd5,	3,	0,	0,	1)
MUX_CFG_24XX("V3_242X_GPIO52",		0xd6,	3,	0,	0,	1)
MUX_CFG_24XX("V2_242X_GPIO53",		0xd7,	3,	0,	0,	1)
MUX_CFG_24XX("V6_242X_GPIO53",		0xcf,	3,	0,	0,	1)
MUX_CFG_24XX("T4_242X_GPIO54",		0xd8,	3,	0,	0,	1)
MUX_CFG_24XX("Y4_242X_GPIO54",		0xd0,	3,	0,	0,	1)
MUX_CFG_24XX("T3_242X_GPIO55",		0xd9,	3,	0,	0,	1)
MUX_CFG_24XX("U2_242X_GPIO56",		0xda,	3,	0,	0,	1)

/* 24xx external DMA requests */
MUX_CFG_24XX("AA10_242X_DMAREQ0",	0x0e5,	2,	0,	0,	1)
MUX_CFG_24XX("AA6_242X_DMAREQ1",	0x0e6,	2,	0,	0,	1)
MUX_CFG_24XX("E4_242X_DMAREQ2",		0x074,	2,	0,	0,	1)
MUX_CFG_24XX("G4_242X_DMAREQ3",		0x073,	2,	0,	0,	1)
MUX_CFG_24XX("D3_242X_DMAREQ4",		0x072,	2,	0,	0,	1)
MUX_CFG_24XX("E3_242X_DMAREQ5",		0x071,	2,	0,	0,	1)

/* UART3 */
MUX_CFG_24XX("K15_24XX_UART3_TX",	0x118,	0,	0,	0,	1)
MUX_CFG_24XX("K14_24XX_UART3_RX",	0x119,	0,	0,	0,	1)

/* MMC/SDIO */
MUX_CFG_24XX("G19_24XX_MMC_CLKO",	0x0f3,	0,	0,	0,	1)
MUX_CFG_24XX("H18_24XX_MMC_CMD",	0x0f4,	0,	0,	0,	1)
MUX_CFG_24XX("F20_24XX_MMC_DAT0",	0x0f5,	0,	0,	0,	1)
MUX_CFG_24XX("H14_24XX_MMC_DAT1",	0x0f6,	0,	0,	0,	1)
MUX_CFG_24XX("E19_24XX_MMC_DAT2",	0x0f7,	0,	0,	0,	1)
MUX_CFG_24XX("D19_24XX_MMC_DAT3",	0x0f8,	0,	0,	0,	1)
MUX_CFG_24XX("F19_24XX_MMC_DAT_DIR0",	0x0f9,	0,	0,	0,	1)
MUX_CFG_24XX("E20_24XX_MMC_DAT_DIR1",	0x0fa,	0,	0,	0,	1)
MUX_CFG_24XX("F18_24XX_MMC_DAT_DIR2",	0x0fb,	0,	0,	0,	1)
MUX_CFG_24XX("E18_24XX_MMC_DAT_DIR3",	0x0fc,	0,	0,	0,	1)
MUX_CFG_24XX("G18_24XX_MMC_CMD_DIR",	0x0fd,	0,	0,	0,	1)
MUX_CFG_24XX("H15_24XX_MMC_CLKI",	0x0fe,	0,	0,	0,	1)

/* Full speed USB */
MUX_CFG_24XX("J20_24XX_USB0_PUEN",	0x11d,	0,	0,	0,	1)
MUX_CFG_24XX("J19_24XX_USB0_VP",	0x11e,	0,	0,	0,	1)
MUX_CFG_24XX("K20_24XX_USB0_VM",	0x11f,	0,	0,	0,	1)
MUX_CFG_24XX("J18_24XX_USB0_RCV",	0x120,	0,	0,	0,	1)
MUX_CFG_24XX("K19_24XX_USB0_TXEN",	0x121,	0,	0,	0,	1)
MUX_CFG_24XX("J14_24XX_USB0_SE0",	0x122,	0,	0,	0,	1)
MUX_CFG_24XX("K18_24XX_USB0_DAT",	0x123,	0,	0,	0,	1)

MUX_CFG_24XX("N14_24XX_USB1_SE0",	0x0ed,	2,	0,	0,	1)
MUX_CFG_24XX("W12_24XX_USB1_SE0",	0x0dd,	3,	0,	0,	1)
MUX_CFG_24XX("P15_24XX_USB1_DAT",	0x0ee,	2,	0,	0,	1)
MUX_CFG_24XX("R13_24XX_USB1_DAT",	0x0e0,	3,	0,	0,	1)
MUX_CFG_24XX("W20_24XX_USB1_TXEN",	0x0ec,	2,	0,	0,	1)
MUX_CFG_24XX("P13_24XX_USB1_TXEN",	0x0df,	3,	0,	0,	1)
MUX_CFG_24XX("V19_24XX_USB1_RCV",	0x0eb,	2,	0,	0,	1)
MUX_CFG_24XX("V12_24XX_USB1_RCV",	0x0de,	3,	0,	0,	1)

MUX_CFG_24XX("AA10_24XX_USB2_SE0",	0x0e5,	2,	0,	0,	1)
MUX_CFG_24XX("Y11_24XX_USB2_DAT",	0x0e8,	2,	0,	0,	1)
MUX_CFG_24XX("AA12_24XX_USB2_TXEN",	0x0e9,	2,	0,	0,	1)
MUX_CFG_24XX("AA6_24XX_USB2_RCV",	0x0e6,	2,	0,	0,	1)
MUX_CFG_24XX("AA4_24XX_USB2_TLLSE0",	0x0e7,	2,	0,	0,	1)

/* Keypad GPIO*/
MUX_CFG_24XX("T19_24XX_KBR0",		0x106,	3,	1,	1,	1)
MUX_CFG_24XX("R19_24XX_KBR1",		0x107,	3,	1,	1,	1)
MUX_CFG_24XX("V18_24XX_KBR2",		0x139,	3,	1,	1,	1)
MUX_CFG_24XX("M21_24XX_KBR3",		0xc9,	3,	1,	1,	1)
MUX_CFG_24XX("E5__24XX_KBR4",		0x138,	3,	1,	1,	1)
MUX_CFG_24XX("M18_24XX_KBR5",		0x10e,	3,	1,	1,	1)
MUX_CFG_24XX("R20_24XX_KBC0",		0x108,	3,	0,	0,	1)
MUX_CFG_24XX("M14_24XX_KBC1",		0x109,	3,	0,	0,	1)
MUX_CFG_24XX("H19_24XX_KBC2",		0x114,	3,	0,	0,	1)
MUX_CFG_24XX("V17_24XX_KBC3",		0x135,	3,	0,	0,	1)
MUX_CFG_24XX("P21_24XX_KBC4",		0xca,	3,	0,	0,	1)
MUX_CFG_24XX("L14_24XX_KBC5",		0x10f,	3,	0,	0,	1)
MUX_CFG_24XX("N19_24XX_KBC6",		0x110,	3,	0,	0,	1)

/* 24xx Menelaus Keypad GPIO */
MUX_CFG_24XX("B3__24XX_KBR5",		0x30,	3,	1,	1,	1)
MUX_CFG_24XX("AA4_24XX_KBC2",		0xe7,	3,	0,	0,	1)
MUX_CFG_24XX("B13_24XX_KBC6",		0x110,	3,	0,	0,	1)

/* 2430 USB */
MUX_CFG_24XX("AD9_2430_USB0_PUEN",	0x133,	4,	0,	0,	1)
MUX_CFG_24XX("Y11_2430_USB0_VP",	0x134,	4,	0,	0,	1)
MUX_CFG_24XX("AD7_2430_USB0_VM",	0x135,	4,	0,	0,	1)
MUX_CFG_24XX("AE7_2430_USB0_RCV",	0x136,	4,	0,	0,	1)
MUX_CFG_24XX("AD4_2430_USB0_TXEN",	0x137,	4,	0,	0,	1)
MUX_CFG_24XX("AF9_2430_USB0_SE0",	0x138,	4,	0,	0,	1)
MUX_CFG_24XX("AE6_2430_USB0_DAT",	0x139,	4,	0,	0,	1)
MUX_CFG_24XX("AD24_2430_USB1_SE0",	0x107,	2,	0,	0,	1)
MUX_CFG_24XX("AB24_2430_USB1_RCV",	0x108,	2,	0,	0,	1)
MUX_CFG_24XX("Y25_2430_USB1_TXEN",	0x109,	2,	0,	0,	1)
MUX_CFG_24XX("AA26_2430_USB1_DAT",	0x10A,	2,	0,	0,	1)

/* 2430 HS-USB */
MUX_CFG_24XX("AD9_2430_USB0HS_DATA3",	0x133,	0,	0,	0,	1)
MUX_CFG_24XX("Y11_2430_USB0HS_DATA4",	0x134,	0,	0,	0,	1)
MUX_CFG_24XX("AD7_2430_USB0HS_DATA5",	0x135,	0,	0,	0,	1)
MUX_CFG_24XX("AE7_2430_USB0HS_DATA6",	0x136,	0,	0,	0,	1)
MUX_CFG_24XX("AD4_2430_USB0HS_DATA2",	0x137,	0,	0,	0,	1)
MUX_CFG_24XX("AF9_2430_USB0HS_DATA0",	0x138,	0,	0,	0,	1)
MUX_CFG_24XX("AE6_2430_USB0HS_DATA1",	0x139,	0,	0,	0,	1)
MUX_CFG_24XX("AE8_2430_USB0HS_CLK",	0x13A,	0,	0,	0,	1)
MUX_CFG_24XX("AD8_2430_USB0HS_DIR",	0x13B,	0,	0,	0,	1)
MUX_CFG_24XX("AE5_2430_USB0HS_STP",	0x13c,	0,	1,	1,	1)
MUX_CFG_24XX("AE9_2430_USB0HS_NXT",	0x13D,	0,	0,	0,	1)
MUX_CFG_24XX("AC7_2430_USB0HS_DATA7",	0x13E,	0,	0,	0,	1)

/* 2430 McBSP */
MUX_CFG_24XX("AD6_2430_MCBSP_CLKS",	0x011E,	0,	0,	0,	1)

MUX_CFG_24XX("AB2_2430_MCBSP1_CLKR",	0x011A,	0,	0,	0,	1)
MUX_CFG_24XX("AD5_2430_MCBSP1_FSR",	0x011B,	0,	0,	0,	1)
MUX_CFG_24XX("AA1_2430_MCBSP1_DX",	0x011C,	0,	0,	0,	1)
MUX_CFG_24XX("AF3_2430_MCBSP1_DR",	0x011D,	0,	0,	0,	1)
MUX_CFG_24XX("AB3_2430_MCBSP1_FSX",	0x011F,	0,	0,	0,	1)
MUX_CFG_24XX("Y9_2430_MCBSP1_CLKX",	0x0120,	0,	0,	0,	1)

MUX_CFG_24XX("AC10_2430_MCBSP2_FSX",	0x012E,	1,	0,	0,	1)
MUX_CFG_24XX("AD16_2430_MCBSP2_CLX",	0x012F,	1,	0,	0,	1)
MUX_CFG_24XX("AE13_2430_MCBSP2_DX",	0x0130,	1,	0,	0,	1)
MUX_CFG_24XX("AD13_2430_MCBSP2_DR",	0x0131,	1,	0,	0,	1)
MUX_CFG_24XX("AC10_2430_MCBSP2_FSX_OFF",0x012E,	0,	0,	0,	1)
MUX_CFG_24XX("AD16_2430_MCBSP2_CLX_OFF",0x012F,	0,	0,	0,	1)
MUX_CFG_24XX("AE13_2430_MCBSP2_DX_OFF",	0x0130,	0,	0,	0,	1)
MUX_CFG_24XX("AD13_2430_MCBSP2_DR_OFF",	0x0131,	0,	0,	0,	1)

MUX_CFG_24XX("AC9_2430_MCBSP3_CLKX",	0x0103,	0,	0,	0,	1)
MUX_CFG_24XX("AE4_2430_MCBSP3_FSX",	0x0104,	0,	0,	0,	1)
MUX_CFG_24XX("AE2_2430_MCBSP3_DR",	0x0105,	0,	0,	0,	1)
MUX_CFG_24XX("AF4_2430_MCBSP3_DX",	0x0106,	0,	0,	0,	1)

MUX_CFG_24XX("N3_2430_MCBSP4_CLKX",	0x010B,	1,	0,	0,	1)
MUX_CFG_24XX("AD23_2430_MCBSP4_DR",	0x010C,	1,	0,	0,	1)
MUX_CFG_24XX("AB25_2430_MCBSP4_DX",	0x010D,	1,	0,	0,	1)
MUX_CFG_24XX("AC25_2430_MCBSP4_FSX",	0x010E,	1,	0,	0,	1)

MUX_CFG_24XX("AE16_2430_MCBSP5_CLKX",	0x00ED,	1,	0,	0,	1)
MUX_CFG_24XX("AF12_2430_MCBSP5_FSX",	0x00ED,	1,	0,	0,	1)
MUX_CFG_24XX("K7_2430_MCBSP5_DX",	0x00EF,	1,	0,	0,	1)
MUX_CFG_24XX("M1_2430_MCBSP5_DR",	0x00F0,	1,	0,	0,	1)

/* 2430 MCSPI1 */
MUX_CFG_24XX("Y18_2430_MCSPI1_CLK",	0x010F,	0,	0,	0,	1)
MUX_CFG_24XX("AD15_2430_MCSPI1_SIMO",	0x0110,	0,	0,	0,	1)
MUX_CFG_24XX("AE17_2430_MCSPI1_SOMI",	0x0111,	0,	0,	0,	1)
MUX_CFG_24XX("U1_2430_MCSPI1_CS0",	0x0112,	0,	0,	0,	1)

/* Touchscreen GPIO */
MUX_CFG_24XX("AF19_2430_GPIO_85",	0x0113,	3,	0,	0,	1)

};

#define OMAP24XX_PINS_SZ	ARRAY_SIZE(omap24xx_pins)

#if defined(CONFIG_OMAP_MUX_DEBUG) || defined(CONFIG_OMAP_MUX_WARNINGS)

static void __init_or_module omap2_cfg_debug(const struct pin_config *cfg, u16 reg)
{
	u16 orig;
	u8 warn = 0, debug = 0;

	orig = omap_mux_read(cfg->mux_reg - OMAP_MUX_BASE_OFFSET);

#ifdef	CONFIG_OMAP_MUX_DEBUG
	debug = cfg->debug;
#endif
	warn = (orig != reg);
	if (debug || warn)
		printk(KERN_WARNING
			"MUX: setup %s (0x%p): 0x%04x -> 0x%04x\n",
			cfg->name, omap_ctrl_base_get() + cfg->mux_reg,
			orig, reg);
}
#else
#define omap2_cfg_debug(x, y)	do {} while (0)
#endif

static int __init_or_module omap24xx_cfg_reg(const struct pin_config *cfg)
{
	static DEFINE_SPINLOCK(mux_spin_lock);
	unsigned long flags;
	u8 reg = 0;

	spin_lock_irqsave(&mux_spin_lock, flags);
	reg |= cfg->mask & 0x7;
	if (cfg->pull_val)
		reg |= OMAP2_PULL_ENA;
	if (cfg->pu_pd_val)
		reg |= OMAP2_PULL_UP;
	omap2_cfg_debug(cfg, reg);
	omap_mux_write(reg, cfg->mux_reg - OMAP_MUX_BASE_OFFSET);
	spin_unlock_irqrestore(&mux_spin_lock, flags);

	return 0;
}

int __init omap2_mux_init(void)
{
	u32 mux_pbase;

	if (cpu_is_omap2420())
		mux_pbase = OMAP2420_CTRL_BASE + OMAP_MUX_BASE_OFFSET;
	else if (cpu_is_omap2430())
		mux_pbase = OMAP243X_CTRL_BASE + OMAP_MUX_BASE_OFFSET;
	else
		return -ENODEV;

	mux_base = ioremap(mux_pbase, OMAP_MUX_BASE_SZ);
	if (!mux_base) {
		printk(KERN_ERR "mux: Could not ioremap\n");
		return -ENODEV;
	}

	if (cpu_is_omap24xx()) {
		arch_mux_cfg.pins	= omap24xx_pins;
		arch_mux_cfg.size	= OMAP24XX_PINS_SZ;
		arch_mux_cfg.cfg_reg	= omap24xx_cfg_reg;

		return omap_mux_register(&arch_mux_cfg);
	}

	return 0;
}

#else
int __init omap2_mux_init(void)
{
	return 0;
}
#endif	/* CONFIG_OMAP_MUX */

/*----------------------------------------------------------------------------*/

#ifdef CONFIG_ARCH_OMAP3
static LIST_HEAD(muxmodes);
static DEFINE_MUTEX(muxmode_mutex);

#ifdef CONFIG_OMAP_MUX

static char *omap_mux_options;

int __init omap_mux_init_gpio(int gpio, int val)
{
	struct omap_mux_entry *e;
	int found = 0;

	if (!gpio)
		return -EINVAL;

	list_for_each_entry(e, &muxmodes, node) {
		struct omap_mux *m = &e->mux;
		if (gpio == m->gpio) {
			u16 old_mode;
			u16 mux_mode;

			old_mode = omap_mux_read(m->reg_offset);
			mux_mode = val & ~(OMAP_MUX_NR_MODES - 1);
			mux_mode |= OMAP_MUX_MODE4;
			printk(KERN_DEBUG "mux: Setting signal "
				"%s.gpio%i 0x%04x -> 0x%04x\n",
				m->muxnames[0], gpio, old_mode, mux_mode);
			omap_mux_write(mux_mode, m->reg_offset);
			found++;
		}
	}

	if (found == 1)
		return 0;

	if (found > 1) {
		printk(KERN_ERR "mux: Multiple gpio paths for gpio%i\n", gpio);
		return -EINVAL;
	}

	printk(KERN_ERR "mux: Could not set gpio%i\n", gpio);

	return -ENODEV;
}

int __init omap_mux_init_signal(char *muxname, int val)
{
	struct omap_mux_entry *e;
	char *m0_name = NULL, *mode_name = NULL;
	int found = 0;

	mode_name = strchr(muxname, '.');
	if (mode_name) {
		*mode_name = '\0';
		mode_name++;
		m0_name = muxname;
	} else {
		mode_name = muxname;
	}

	list_for_each_entry(e, &muxmodes, node) {
		struct omap_mux *m = &e->mux;
		char *m0_entry = m->muxnames[0];
		int i;

		if (m0_name && strcmp(m0_name, m0_entry))
			continue;

		for (i = 0; i < OMAP_MUX_NR_MODES; i++) {
			char *mode_cur = m->muxnames[i];

			if (!mode_cur)
				continue;

			if (!strcmp(mode_name, mode_cur)) {
				u16 old_mode;
				u16 mux_mode;

				old_mode = omap_mux_read(m->reg_offset);
				mux_mode = val | i;
				printk(KERN_DEBUG "mux: Setting signal "
					"%s.%s 0x%04x -> 0x%04x\n",
					m0_entry, muxname, old_mode, mux_mode);
				omap_mux_write(mux_mode, m->reg_offset);
				found++;
			}
		}
	}

	if (found == 1)
		return 0;

	if (found > 1) {
		printk(KERN_ERR "mux: Multiple signal paths (%i) for %s\n",
				found, muxname);
		return -EINVAL;
	}

	printk(KERN_ERR "mux: Could not set signal %s\n", muxname);

	return -ENODEV;
}

#ifdef CONFIG_DEBUG_FS

#define OMAP_MUX_MAX_NR_FLAGS	10
#define OMAP_MUX_TEST_FLAG(val, mask)				\
	if (((val) & (mask)) == (mask)) {			\
		i++;						\
		flags[i] =  #mask;				\
	}

/* REVISIT: Add checking for non-optimal mux settings */
static inline void omap_mux_decode(struct seq_file *s, u16 val)
{
	char *flags[OMAP_MUX_MAX_NR_FLAGS];
	char mode[sizeof("OMAP_MUX_MODE") + 1];
	int i = -1;

	sprintf(mode, "OMAP_MUX_MODE%d", val & 0x7);
	i++;
	flags[i] = mode;

	OMAP_MUX_TEST_FLAG(val, OMAP_PIN_OFF_WAKEUPENABLE);
	if (val & OMAP_OFF_EN) {
		if (!(val & OMAP_OFFOUT_EN)) {
			if (!(val & OMAP_OFF_PULL_UP)) {
				OMAP_MUX_TEST_FLAG(val,
					OMAP_PIN_OFF_INPUT_PULLDOWN);
			} else {
				OMAP_MUX_TEST_FLAG(val,
					OMAP_PIN_OFF_INPUT_PULLUP);
			}
		} else {
			if (!(val & OMAP_OFFOUT_VAL)) {
				OMAP_MUX_TEST_FLAG(val,
					OMAP_PIN_OFF_OUTPUT_LOW);
			} else {
				OMAP_MUX_TEST_FLAG(val,
					OMAP_PIN_OFF_OUTPUT_HIGH);
			}
		}
	}

	if (val & OMAP_INPUT_EN) {
		if (val & OMAP_PULL_ENA) {
			if (!(val & OMAP_PULL_UP)) {
				OMAP_MUX_TEST_FLAG(val,
					OMAP_PIN_INPUT_PULLDOWN);
			} else {
				OMAP_MUX_TEST_FLAG(val, OMAP_PIN_INPUT_PULLUP);
			}
		} else {
			OMAP_MUX_TEST_FLAG(val, OMAP_PIN_INPUT);
		}
	} else {
		i++;
		flags[i] = "OMAP_PIN_OUTPUT";
	}

	do {
		seq_printf(s, "%s", flags[i]);
		if (i > 0)
			seq_printf(s, " | ");
	} while (i-- > 0);
}

#define OMAP_MUX_DEFNAME_LEN	16

static int omap_mux_dbg_board_show(struct seq_file *s, void *unused)
{
	struct omap_mux_entry *e;

	list_for_each_entry(e, &muxmodes, node) {
		struct omap_mux *m = &e->mux;
		char m0_def[OMAP_MUX_DEFNAME_LEN];
		char *m0_name = m->muxnames[0];
		u16 val;
		int i, mode;

		if (!m0_name)
			continue;

		/* REVISIT: Needs to be updated if mode0 names get longer */
		for (i = 0; i < OMAP_MUX_DEFNAME_LEN; i++) {
			if (m0_name[i] == '\0') {
				m0_def[i] = m0_name[i];
				break;
			}
			m0_def[i] = toupper(m0_name[i]);
		}
		val = omap_mux_read(m->reg_offset);
		mode = val & OMAP_MUX_MODE7;

		seq_printf(s, "OMAP%i_MUX(%s, ",
					cpu_is_omap34xx() ? 3 : 0, m0_def);
		omap_mux_decode(s, val);
		seq_printf(s, "),\n");
	}

	return 0;
}

static int omap_mux_dbg_board_open(struct inode *inode, struct file *file)
{
	return single_open(file, omap_mux_dbg_board_show, &inode->i_private);
}

static const struct file_operations omap_mux_dbg_board_fops = {
	.open		= omap_mux_dbg_board_open,
	.read		= seq_read,
	.llseek		= seq_lseek,
	.release	= single_release,
};

static int omap_mux_dbg_signal_show(struct seq_file *s, void *unused)
{
	struct omap_mux *m = s->private;
	const char *none = "NA";
	u16 val;
	int mode;

	val = omap_mux_read(m->reg_offset);
	mode = val & OMAP_MUX_MODE7;

	seq_printf(s, "name: %s.%s (0x%08lx/0x%03x = 0x%04x), b %s, t %s\n",
			m->muxnames[0], m->muxnames[mode],
			mux_phys + m->reg_offset, m->reg_offset, val,
			m->balls[0] ? m->balls[0] : none,
			m->balls[1] ? m->balls[1] : none);
	seq_printf(s, "mode: ");
	omap_mux_decode(s, val);
	seq_printf(s, "\n");
	seq_printf(s, "signals: %s | %s | %s | %s | %s | %s | %s | %s\n",
			m->muxnames[0] ? m->muxnames[0] : none,
			m->muxnames[1] ? m->muxnames[1] : none,
			m->muxnames[2] ? m->muxnames[2] : none,
			m->muxnames[3] ? m->muxnames[3] : none,
			m->muxnames[4] ? m->muxnames[4] : none,
			m->muxnames[5] ? m->muxnames[5] : none,
			m->muxnames[6] ? m->muxnames[6] : none,
			m->muxnames[7] ? m->muxnames[7] : none);

	return 0;
}

#define OMAP_MUX_MAX_ARG_CHAR  7

static ssize_t omap_mux_dbg_signal_write(struct file *file,
						const char __user *user_buf,
						size_t count, loff_t *ppos)
{
	char buf[OMAP_MUX_MAX_ARG_CHAR];
	struct seq_file *seqf;
	struct omap_mux *m;
	unsigned long val;
	int buf_size, ret;

	if (count > OMAP_MUX_MAX_ARG_CHAR)
		return -EINVAL;

	memset(buf, 0, sizeof(buf));
	buf_size = min(count, sizeof(buf) - 1);

	if (copy_from_user(buf, user_buf, buf_size))
		return -EFAULT;

	ret = strict_strtoul(buf, 0x10, &val);
	if (ret < 0)
		return ret;

	if (val > 0xffff)
		return -EINVAL;

	seqf = file->private_data;
	m = seqf->private;

	omap_mux_write((u16)val, m->reg_offset);
	*ppos += count;

	return count;
}

static int omap_mux_dbg_signal_open(struct inode *inode, struct file *file)
{
	return single_open(file, omap_mux_dbg_signal_show, inode->i_private);
}

static const struct file_operations omap_mux_dbg_signal_fops = {
	.open		= omap_mux_dbg_signal_open,
	.read		= seq_read,
	.write		= omap_mux_dbg_signal_write,
	.llseek		= seq_lseek,
	.release	= single_release,
};

static struct dentry *mux_dbg_dir;

static void __init omap_mux_dbg_init(void)
{
	struct omap_mux_entry *e;

	mux_dbg_dir = debugfs_create_dir("omap_mux", NULL);
	if (!mux_dbg_dir)
		return;

	(void)debugfs_create_file("board", S_IRUGO, mux_dbg_dir,
					NULL, &omap_mux_dbg_board_fops);

	list_for_each_entry(e, &muxmodes, node) {
		struct omap_mux *m = &e->mux;

		(void)debugfs_create_file(m->muxnames[0], S_IWUGO, mux_dbg_dir,
					m, &omap_mux_dbg_signal_fops);
	}
}

#else
static inline void omap_mux_dbg_init(void)
{
}
#endif	/* CONFIG_DEBUG_FS */

static void __init omap_mux_free_names(struct omap_mux *m)
{
	int i;

	for (i = 0; i < OMAP_MUX_NR_MODES; i++)
		kfree(m->muxnames[i]);

#ifdef CONFIG_DEBUG_FS
	for (i = 0; i < OMAP_MUX_NR_SIDES; i++)
		kfree(m->balls[i]);
#endif

}

/* Free all data except for GPIO pins unless CONFIG_DEBUG_FS is set */
static int __init omap_mux_late_init(void)
{
	struct omap_mux_entry *e, *tmp;

	list_for_each_entry_safe(e, tmp, &muxmodes, node) {
		struct omap_mux *m = &e->mux;
		u16 mode = omap_mux_read(m->reg_offset);

		if (OMAP_MODE_GPIO(mode))
			continue;

#ifndef CONFIG_DEBUG_FS
		mutex_lock(&muxmode_mutex);
		list_del(&e->node);
		mutex_unlock(&muxmode_mutex);
		omap_mux_free_names(m);
		kfree(m);
#endif

	}

	omap_mux_dbg_init();

	return 0;
}
late_initcall(omap_mux_late_init);

static void __init omap_mux_package_fixup(struct omap_mux *p,
					struct omap_mux *superset)
{
	while (p->reg_offset !=  OMAP_MUX_TERMINATOR) {
		struct omap_mux *s = superset;
		int found = 0;

		while (s->reg_offset != OMAP_MUX_TERMINATOR) {
			if (s->reg_offset == p->reg_offset) {
				*s = *p;
				found++;
				break;
			}
			s++;
		}
		if (!found)
			printk(KERN_ERR "mux: Unknown entry offset 0x%x\n",
					p->reg_offset);
		p++;
	}
}

#ifdef CONFIG_DEBUG_FS

static void __init omap_mux_package_init_balls(struct omap_ball *b,
				struct omap_mux *superset)
{
	while (b->reg_offset != OMAP_MUX_TERMINATOR) {
		struct omap_mux *s = superset;
		int found = 0;

		while (s->reg_offset != OMAP_MUX_TERMINATOR) {
			if (s->reg_offset == b->reg_offset) {
				s->balls[0] = b->balls[0];
				s->balls[1] = b->balls[1];
				found++;
				break;
			}
			s++;
		}
		if (!found)
			printk(KERN_ERR "mux: Unknown ball offset 0x%x\n",
					b->reg_offset);
		b++;
	}
}

#else	/* CONFIG_DEBUG_FS */

static inline void omap_mux_package_init_balls(struct omap_ball *b,
					struct omap_mux *superset)
{
}

#endif	/* CONFIG_DEBUG_FS */

static int __init omap_mux_setup(char *options)
{
	if (!options)
		return 0;

	omap_mux_options = options;

	return 1;
}
__setup("omap_mux=", omap_mux_setup);

/*
 * Note that the omap_mux=some.signal1=0x1234,some.signal2=0x1234
 * cmdline options only override the bootloader values.
 * During development, please enable CONFIG_DEBUG_FS, and use the
 * signal specific entries under debugfs.
 */
static void __init omap_mux_set_cmdline_signals(void)
{
	char *options, *next_opt, *token;

	if (!omap_mux_options)
		return;

	options = kmalloc(strlen(omap_mux_options) + 1, GFP_KERNEL);
	if (!options)
		return;

	strcpy(options, omap_mux_options);
	next_opt = options;

	while ((token = strsep(&next_opt, ",")) != NULL) {
		char *keyval, *name;
		unsigned long val;

		keyval = token;
		name = strsep(&keyval, "=");
		if (name) {
			int res;

			res = strict_strtoul(keyval, 0x10, &val);
			if (res < 0)
				continue;

			omap_mux_init_signal(name, (u16)val);
		}
	}

	kfree(options);
}

static int __init omap_mux_copy_names(struct omap_mux *src,
					struct omap_mux *dst)
{
	int i;

	for (i = 0; i < OMAP_MUX_NR_MODES; i++) {
		if (src->muxnames[i]) {
			dst->muxnames[i] =
				kmalloc(strlen(src->muxnames[i]) + 1,
					GFP_KERNEL);
			if (!dst->muxnames[i])
				goto free;
			strcpy(dst->muxnames[i], src->muxnames[i]);
		}
	}

#ifdef CONFIG_DEBUG_FS
	for (i = 0; i < OMAP_MUX_NR_SIDES; i++) {
		if (src->balls[i]) {
			dst->balls[i] =
				kmalloc(strlen(src->balls[i]) + 1,
					GFP_KERNEL);
			if (!dst->balls[i])
				goto free;
			strcpy(dst->balls[i], src->balls[i]);
		}
	}
#endif

	return 0;

free:
	omap_mux_free_names(dst);
	return -ENOMEM;

}

#endif	/* CONFIG_OMAP_MUX */

static u16 omap_mux_get_by_gpio(int gpio)
{
	struct omap_mux_entry *e;
	u16 offset = OMAP_MUX_TERMINATOR;

	list_for_each_entry(e, &muxmodes, node) {
		struct omap_mux *m = &e->mux;
		if (m->gpio == gpio) {
			offset = m->reg_offset;
			break;
		}
	}

	return offset;
}

/* Needed for dynamic muxing of GPIO pins for off-idle */
u16 omap_mux_get_gpio(int gpio)
{
	u16 offset;

	offset = omap_mux_get_by_gpio(gpio);
	if (offset == OMAP_MUX_TERMINATOR) {
		printk(KERN_ERR "mux: Could not get gpio%i\n", gpio);
		return offset;
	}

	return omap_mux_read(offset);
}

/* Needed for dynamic muxing of GPIO pins for off-idle */
void omap_mux_set_gpio(u16 val, int gpio)
{
	u16 offset;

	offset = omap_mux_get_by_gpio(gpio);
	if (offset == OMAP_MUX_TERMINATOR) {
		printk(KERN_ERR "mux: Could not set gpio%i\n", gpio);
		return;
	}

	omap_mux_write(val, offset);
}

static struct omap_mux * __init omap_mux_list_add(struct omap_mux *src)
{
	struct omap_mux_entry *entry;
	struct omap_mux *m;

	entry = kzalloc(sizeof(struct omap_mux_entry), GFP_KERNEL);
	if (!entry)
		return NULL;

	m = &entry->mux;
	memcpy(m, src, sizeof(struct omap_mux_entry));

#ifdef CONFIG_OMAP_MUX
	if (omap_mux_copy_names(src, m)) {
		kfree(entry);
		return NULL;
	}
#endif

	mutex_lock(&muxmode_mutex);
	list_add_tail(&entry->node, &muxmodes);
	mutex_unlock(&muxmode_mutex);

	return m;
}

/*
 * Note if CONFIG_OMAP_MUX is not selected, we will only initialize
 * the GPIO to mux offset mapping that is needed for dynamic muxing
 * of GPIO pins for off-idle.
 */
static void __init omap_mux_init_list(struct omap_mux *superset)
{
	while (superset->reg_offset !=  OMAP_MUX_TERMINATOR) {
		struct omap_mux *entry;

#ifdef CONFIG_OMAP_MUX
		if (!superset->muxnames || !superset->muxnames[0]) {
			superset++;
			continue;
		}
#else
		/* Skip pins that are not muxed as GPIO by bootloader */
		if (!OMAP_MODE_GPIO(omap_mux_read(superset->reg_offset))) {
			superset++;
			continue;
		}
#endif

		entry = omap_mux_list_add(superset);
		if (!entry) {
			printk(KERN_ERR "mux: Could not add entry\n");
			return;
		}
		superset++;
	}
}

#ifdef CONFIG_OMAP_MUX

static void omap_mux_init_package(struct omap_mux *superset,
				  struct omap_mux *package_subset,
				  struct omap_ball *package_balls)
{
	if (package_subset)
		omap_mux_package_fixup(package_subset, superset);
	if (package_balls)
		omap_mux_package_init_balls(package_balls, superset);
}

static void omap_mux_init_signals(struct omap_board_mux *board_mux)
{
	omap_mux_set_cmdline_signals();
	omap_mux_write_array(board_mux);
}

#else

static void omap_mux_init_package(struct omap_mux *superset,
				  struct omap_mux *package_subset,
				  struct omap_ball *package_balls)
{
}

static void omap_mux_init_signals(struct omap_board_mux *board_mux)
{
}

#endif

int __init omap_mux_init(u32 mux_pbase, u32 mux_size,
				struct omap_mux *superset,
				struct omap_mux *package_subset,
				struct omap_board_mux *board_mux,
				struct omap_ball *package_balls)
{
	if (mux_base)
		return -EBUSY;

	mux_phys = mux_pbase;
	mux_base = ioremap(mux_pbase, mux_size);
	if (!mux_base) {
		printk(KERN_ERR "mux: Could not ioremap\n");
		return -ENODEV;
	}

<<<<<<< HEAD
#ifdef CONFIG_OMAP_MUX
	if (package_subset)
		omap_mux_package_fixup(package_subset, superset);
	if (package_balls)
		omap_mux_package_init_balls(package_balls, superset);
#endif

=======
	omap_mux_init_package(superset, package_subset, package_balls);
>>>>>>> 55c63bd2
	omap_mux_init_list(superset);
	omap_mux_init_signals(board_mux);

#ifdef CONFIG_OMAP_MUX
	omap_mux_set_cmdline_signals();
	omap_mux_write_array(board_mux);
#endif

	return 0;
}

#endif	/* CONFIG_ARCH_OMAP3 */
<|MERGE_RESOLUTION|>--- conflicted
+++ resolved
@@ -75,11 +75,7 @@
 	}
 }
 
-<<<<<<< HEAD
-#if defined(CONFIG_ARCH_OMAP24XX) && defined(CONFIG_OMAP_MUX)
-=======
 #if defined(CONFIG_ARCH_OMAP2) && defined(CONFIG_OMAP_MUX)
->>>>>>> 55c63bd2
 
 static struct omap_mux_cfg arch_mux_cfg;
 
@@ -1035,25 +1031,10 @@
 		return -ENODEV;
 	}
 
-<<<<<<< HEAD
-#ifdef CONFIG_OMAP_MUX
-	if (package_subset)
-		omap_mux_package_fixup(package_subset, superset);
-	if (package_balls)
-		omap_mux_package_init_balls(package_balls, superset);
-#endif
-
-=======
 	omap_mux_init_package(superset, package_subset, package_balls);
->>>>>>> 55c63bd2
 	omap_mux_init_list(superset);
 	omap_mux_init_signals(board_mux);
 
-#ifdef CONFIG_OMAP_MUX
-	omap_mux_set_cmdline_signals();
-	omap_mux_write_array(board_mux);
-#endif
-
 	return 0;
 }
 
