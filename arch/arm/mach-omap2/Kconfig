--- conflicted
+++ resolved
@@ -227,12 +227,6 @@
 	depends on ARCH_OMAP3
 	default y
 	select OMAP_PACKAGE_CBB
-<<<<<<< HEAD
-	select SND_SOC_GTM601
-	select SND_SOC_W2CBW003
-	select SND_SOC_SI47XX
-=======
->>>>>>> e4b13da8
 
 config MACH_DEVKIT8000
 	bool "DEVKIT8000 board"
