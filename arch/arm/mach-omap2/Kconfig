--- conflicted
+++ resolved
@@ -443,7 +443,6 @@
 	  IO barrier ensure that there is no synchronisation loss on initiators
 	  operating on both interconnect port simultaneously.
 
-<<<<<<< HEAD
 config OMAP_RAM_CONSOLE
         bool "Enable OMAP support for Android RAM console"
         depends on ANDROID_RAM_CONSOLE
@@ -453,7 +452,7 @@
           that after a kernel panic they can be viewed in the next kernel
           invocation, by accessing /proc/last_kmsg
           NOTE: Board file needs to invoke relevant api to enable the support
-=======
+
 config OMAP_SO_MAP_FORCE
 	bool "Force SO range for OMAP IP peripheral memory map"
 	depends on ARCH_OMAP2 || ARCH_OMAP3 || ARCH_OMAP4 || ARCH_OMAP5
@@ -466,7 +465,7 @@
 	  as freeze, actually a hidden L3 write abort. Having SO should ease
 	  debug of such external aborts.
 	  If you do not know what to set here, leave at default.
->>>>>>> 5266115e
+
 
 config OMAP_TPS6236X
 	bool "OMAP4 support for TPS6236X power IC"
