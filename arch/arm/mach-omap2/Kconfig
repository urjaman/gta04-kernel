--- conflicted
+++ resolved
@@ -82,11 +82,8 @@
 	select CPU_V7
 	select HAVE_SMP
 	select COMMON_CLK
-<<<<<<< HEAD
-=======
 	select USB_ARCH_HAS_EHCI if USB_SUPPORT
 	select USB_ARCH_HAS_XHCI if USB_SUPPORT
->>>>>>> cf236997
 	select ARCH_NEEDS_CPU_IDLE_COUPLED
 
 comment "OMAP Core Type"
