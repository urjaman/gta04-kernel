if ARCH_OMAP2PLUS

menu "TI OMAP2/3/4 Specific Features"

config ARCH_OMAP2PLUS_TYPICAL
	bool "Typical OMAP configuration"
	default y
	select AEABI
	select HIGHMEM
	select I2C
	select I2C_OMAP
	select MENELAUS if ARCH_OMAP2
	select NEON if ARCH_OMAP3 || ARCH_OMAP4 || SOC_OMAP5
	select PINCTRL
	select PM_RUNTIME
	select REGULATOR
	select SERIAL_OMAP
	select SERIAL_OMAP_CONSOLE
	select TWL4030_CORE if ARCH_OMAP3 || ARCH_OMAP4
	select TWL4030_POWER if ARCH_OMAP3 || ARCH_OMAP4
<<<<<<< HEAD
	select HIGHMEM
	select PINCTRL
=======
	select VFP
>>>>>>> ddffeb8c
	help
	  Compile a kernel suitable for booting most boards

config SOC_HAS_OMAP2_SDRC
	bool "OMAP2 SDRAM Controller support"

config SOC_HAS_REALTIME_COUNTER
	bool "Real time free running counter"

config ARCH_OMAP2
	bool "TI OMAP2"
	depends on ARCH_OMAP2PLUS
	default y
	select CPU_V6
	select MULTI_IRQ_HANDLER
	select SOC_HAS_OMAP2_SDRC

config ARCH_OMAP3
	bool "TI OMAP3"
	depends on ARCH_OMAP2PLUS
	default y
	select ARCH_HAS_OPP
	select ARM_CPU_SUSPEND if PM
	select CPU_V7
	select MULTI_IRQ_HANDLER
	select OMAP_INTERCONNECT
	select PM_OPP if PM
	select PM_RUNTIME if CPU_IDLE
	select SOC_HAS_OMAP2_SDRC
<<<<<<< HEAD
	select OMAP_INTERCONNECT
=======
	select USB_ARCH_HAS_EHCI if USB_SUPPORT
>>>>>>> ddffeb8c

config ARCH_OMAP4
	bool "TI OMAP4"
	default y
	depends on ARCH_OMAP2PLUS
	select ARCH_HAS_OPP
	select ARCH_NEEDS_CPU_IDLE_COUPLED if SMP
	select ARM_CPU_SUSPEND if PM
	select ARM_ERRATA_720789
	select ARM_GIC
	select CACHE_L2X0
	select CPU_V7
	select HAVE_SMP
	select LOCAL_TIMERS if SMP
	select OMAP_INTERCONNECT
	select PL310_ERRATA_588369
	select PL310_ERRATA_727915
	select PM_OPP if PM
	select PM_RUNTIME if CPU_IDLE
	select USB_ARCH_HAS_EHCI if USB_SUPPORT
<<<<<<< HEAD
	select ARM_CPU_SUSPEND if PM
	select ARCH_NEEDS_CPU_IDLE_COUPLED if SMP
	select OMAP_INTERCONNECT
=======
>>>>>>> ddffeb8c

config SOC_OMAP5
	bool "TI OMAP5"
	select ARM_ARCH_TIMER
	select ARM_CPU_SUSPEND if PM
	select ARM_GIC
	select CPU_V7
	select HAVE_SMP
<<<<<<< HEAD
	select ARM_CPU_SUSPEND if PM
	select SOC_HAS_REALTIME_COUNTER
	select ARM_ARCH_TIMER
=======
	select SOC_HAS_REALTIME_COUNTER
>>>>>>> ddffeb8c

comment "OMAP Core Type"
	depends on ARCH_OMAP2

config SOC_OMAP2420
	bool "OMAP2420 support"
	depends on ARCH_OMAP2
	default y
	select OMAP_DM_TIMER
	select SOC_HAS_OMAP2_SDRC

config SOC_OMAP2430
	bool "OMAP2430 support"
	depends on ARCH_OMAP2
	default y
	select SOC_HAS_OMAP2_SDRC

config SOC_OMAP3430
	bool "OMAP3430 support"
	depends on ARCH_OMAP3
	default y
	select SOC_HAS_OMAP2_SDRC

config SOC_TI81XX
	bool "TI81XX support"
	depends on ARCH_OMAP3
	default y

config SOC_AM33XX
	bool "AM33XX support"
	default y
	select ARM_CPU_SUSPEND if PM
	select CPU_V7
	select MULTI_IRQ_HANDLER

config OMAP_PACKAGE_ZAF
       bool

config OMAP_PACKAGE_ZAC
       bool

config OMAP_PACKAGE_CBC
       bool

config OMAP_PACKAGE_CBB
       bool

config OMAP_PACKAGE_CUS
       bool

config OMAP_PACKAGE_CBP
       bool

config OMAP_PACKAGE_CBL
       bool

config OMAP_PACKAGE_CBS
       bool

comment "OMAP Board Type"
	depends on ARCH_OMAP2PLUS

config MACH_OMAP_GENERIC
	bool "Generic OMAP2+ board"
	depends on ARCH_OMAP2PLUS
	default y
	help
	  Support for generic TI OMAP2+ boards using Flattened Device Tree.
	  More information at Documentation/devicetree

config MACH_OMAP2_TUSB6010
	bool
	depends on ARCH_OMAP2 && SOC_OMAP2420
	default y if MACH_NOKIA_N8X0

config MACH_OMAP_H4
	bool "OMAP 2420 H4 board"
	depends on SOC_OMAP2420
	default y
	select OMAP_DEBUG_DEVICES
	select OMAP_PACKAGE_ZAF

config MACH_OMAP_APOLLON
	bool "OMAP 2420 Apollon board"
	depends on SOC_OMAP2420
	default y
	select OMAP_PACKAGE_ZAC

config MACH_OMAP_2430SDP
	bool "OMAP 2430 SDP board"
	depends on SOC_OMAP2430
	default y
	select OMAP_PACKAGE_ZAC

config MACH_OMAP3_BEAGLE
	bool "OMAP3 BEAGLE board"
	depends on ARCH_OMAP3
	default y
	select OMAP_PACKAGE_CBB

config MACH_DEVKIT8000
	bool "DEVKIT8000 board"
	depends on ARCH_OMAP3
	default y
	select OMAP_PACKAGE_CUS

config MACH_OMAP_LDP
	bool "OMAP3 LDP board"
	depends on ARCH_OMAP3
	default y
	select OMAP_PACKAGE_CBB

config MACH_OMAP3530_LV_SOM
	bool "OMAP3 Logic 3530 LV SOM board"
	depends on ARCH_OMAP3
	default y
	select OMAP_PACKAGE_CBB
	help
	 Support for the LogicPD OMAP3530 SOM Development kit
	 for full description please see the products webpage at
	 http://www.logicpd.com/products/development-kits/texas-instruments-zoom%E2%84%A2-omap35x-development-kit

config MACH_OMAP3_TORPEDO
	bool "OMAP3 Logic 35x Torpedo board"
	depends on ARCH_OMAP3
	default y
	select OMAP_PACKAGE_CBB
	help
	 Support for the LogicPD OMAP35x Torpedo Development kit
	 for full description please see the products webpage at
	 http://www.logicpd.com/products/development-kits/zoom-omap35x-torpedo-development-kit

config MACH_OVERO
	bool "Gumstix Overo board"
	depends on ARCH_OMAP3
	default y
	select OMAP_PACKAGE_CBB

config MACH_OMAP3EVM
	bool "OMAP 3530 EVM board"
	depends on ARCH_OMAP3
	default y
	select OMAP_PACKAGE_CBB

config MACH_OMAP3517EVM
	bool "OMAP3517/ AM3517 EVM board"
	depends on ARCH_OMAP3
	default y
	select OMAP_PACKAGE_CBB

config MACH_CRANEBOARD
	bool "AM3517/05 CRANE board"
	depends on ARCH_OMAP3
	select OMAP_PACKAGE_CBB

config MACH_OMAP3_PANDORA
	bool "OMAP3 Pandora"
	depends on ARCH_OMAP3
	default y
	select OMAP_PACKAGE_CBB
	select REGULATOR_FIXED_VOLTAGE if REGULATOR

config MACH_TOUCHBOOK
	bool "OMAP3 Touch Book"
	depends on ARCH_OMAP3
	default y
	select OMAP_PACKAGE_CBB

config MACH_OMAP_3430SDP
	bool "OMAP 3430 SDP board"
	depends on ARCH_OMAP3
	default y
	select OMAP_PACKAGE_CBB

config MACH_NOKIA_N800
       bool

config MACH_NOKIA_N810
       bool

config MACH_NOKIA_N810_WIMAX
       bool

config MACH_NOKIA_N8X0
	bool "Nokia N800/N810"
	depends on SOC_OMAP2420
	default y
	select MACH_NOKIA_N800
	select MACH_NOKIA_N810
	select MACH_NOKIA_N810_WIMAX
	select OMAP_PACKAGE_ZAC

config MACH_NOKIA_RM680
	bool "Nokia RM-680/696 board"
	depends on ARCH_OMAP3
	default y
	select MACH_NOKIA_RM696
	select OMAP_PACKAGE_CBB

config MACH_NOKIA_RX51
	bool "Nokia RX-51 board"
	depends on ARCH_OMAP3
	default y
	select OMAP_PACKAGE_CBB

config MACH_OMAP_ZOOM2
	bool "OMAP3 Zoom2 board"
	depends on ARCH_OMAP3
	default y
	select OMAP_PACKAGE_CBB
	select REGULATOR_FIXED_VOLTAGE if REGULATOR
	select SERIAL_8250
	select SERIAL_8250_CONSOLE
	select SERIAL_CORE_CONSOLE

config MACH_OMAP_ZOOM3
	bool "OMAP3630 Zoom3 board"
	depends on ARCH_OMAP3
	default y
	select OMAP_PACKAGE_CBP
	select REGULATOR_FIXED_VOLTAGE if REGULATOR
	select SERIAL_8250
	select SERIAL_8250_CONSOLE
	select SERIAL_CORE_CONSOLE

config MACH_CM_T35
	bool "CompuLab CM-T35/CM-T3730 modules"
	depends on ARCH_OMAP3
	default y
	select MACH_CM_T3730
	select OMAP_PACKAGE_CUS

config MACH_CM_T3517
	bool "CompuLab CM-T3517 module"
	depends on ARCH_OMAP3
	default y
	select OMAP_PACKAGE_CBB

config MACH_CM_T3730
       bool

config MACH_IGEP0020
	bool "IGEP v2 board"
	depends on ARCH_OMAP3
	default y
	select OMAP_PACKAGE_CBB

config MACH_IGEP0030
	bool "IGEP OMAP3 module"
	depends on ARCH_OMAP3
	default y
	select MACH_IGEP0020
	select OMAP_PACKAGE_CBB

config MACH_SBC3530
	bool "OMAP3 SBC STALKER board"
	depends on ARCH_OMAP3
	default y
	select OMAP_PACKAGE_CUS

config MACH_OMAP_3630SDP
	bool "OMAP3630 SDP board"
	depends on ARCH_OMAP3
	default y
	select OMAP_PACKAGE_CBP

config MACH_TI8168EVM
	bool "TI8168 Evaluation Module"
	depends on SOC_TI81XX
	default y

config MACH_TI8148EVM
	bool "TI8148 Evaluation Module"
	depends on SOC_TI81XX
	default y

config MACH_OMAP_4430SDP
	bool "OMAP 4430 SDP board"
	default y
	depends on ARCH_OMAP4
	select OMAP_PACKAGE_CBL
	select OMAP_PACKAGE_CBS
	select REGULATOR_FIXED_VOLTAGE if REGULATOR

config MACH_OMAP4_PANDA
	bool "OMAP4 Panda Board"
	default y
	depends on ARCH_OMAP4
	select OMAP_PACKAGE_CBL
	select OMAP_PACKAGE_CBS
	select REGULATOR_FIXED_VOLTAGE if REGULATOR

config OMAP3_EMU
	bool "OMAP3 debugging peripherals"
	depends on ARCH_OMAP3
	select ARM_AMBA
	select OC_ETM
	help
	  Say Y here to enable debugging hardware of omap3

config OMAP3_SDRC_AC_TIMING
	bool "Enable SDRC AC timing register changes"
	depends on ARCH_OMAP3
	default n
	help
	  If you know that none of your system initiators will attempt to
	  access SDRAM during CORE DVFS, select Y here.  This should boost
	  SDRAM performance at lower CORE OPPs.  There are relatively few
	  users who will wish to say yes at this point - almost everyone will
	  wish to say no.  Selecting yes without understanding what is
	  going on could result in system crashes;

config OMAP4_ERRATA_I688
	bool "OMAP4 errata: Async Bridge Corruption"
	depends on ARCH_OMAP4
	select ARCH_HAS_BARRIERS
	help
	  If a data is stalled inside asynchronous bridge because of back
	  pressure, it may be accepted multiple times, creating pointer
	  misalignment that will corrupt next transfers on that data path
	  until next reset of the system (No recovery procedure once the
	  issue is hit, the path remains consistently broken). Async bridge
	  can be found on path between MPU to EMIF and MPU to L3 interconnect.
	  This situation can happen only when the idle is initiated by a
	  Master Request Disconnection (which is trigged by software when
	  executing WFI on CPU).
	  The work-around for this errata needs all the initiators connected
	  through async bridge must ensure that data path is properly drained
	  before issuing WFI. This condition will be met if one Strongly ordered
	  access is performed to the target right before executing the WFI.
	  In MPU case, L3 T2ASYNC FIFO and DDR T2ASYNC FIFO needs to be drained.
	  IO barrier ensure that there is no synchronisation loss on initiators
	  operating on both interconnect port simultaneously.
endmenu

endif<|MERGE_RESOLUTION|>--- conflicted
+++ resolved
@@ -18,12 +18,7 @@
 	select SERIAL_OMAP_CONSOLE
 	select TWL4030_CORE if ARCH_OMAP3 || ARCH_OMAP4
 	select TWL4030_POWER if ARCH_OMAP3 || ARCH_OMAP4
-<<<<<<< HEAD
-	select HIGHMEM
-	select PINCTRL
-=======
 	select VFP
->>>>>>> ddffeb8c
 	help
 	  Compile a kernel suitable for booting most boards
 
@@ -53,11 +48,7 @@
 	select PM_OPP if PM
 	select PM_RUNTIME if CPU_IDLE
 	select SOC_HAS_OMAP2_SDRC
-<<<<<<< HEAD
-	select OMAP_INTERCONNECT
-=======
 	select USB_ARCH_HAS_EHCI if USB_SUPPORT
->>>>>>> ddffeb8c
 
 config ARCH_OMAP4
 	bool "TI OMAP4"
@@ -78,12 +69,6 @@
 	select PM_OPP if PM
 	select PM_RUNTIME if CPU_IDLE
 	select USB_ARCH_HAS_EHCI if USB_SUPPORT
-<<<<<<< HEAD
-	select ARM_CPU_SUSPEND if PM
-	select ARCH_NEEDS_CPU_IDLE_COUPLED if SMP
-	select OMAP_INTERCONNECT
-=======
->>>>>>> ddffeb8c
 
 config SOC_OMAP5
 	bool "TI OMAP5"
@@ -92,13 +77,7 @@
 	select ARM_GIC
 	select CPU_V7
 	select HAVE_SMP
-<<<<<<< HEAD
-	select ARM_CPU_SUSPEND if PM
 	select SOC_HAS_REALTIME_COUNTER
-	select ARM_ARCH_TIMER
-=======
-	select SOC_HAS_REALTIME_COUNTER
->>>>>>> ddffeb8c
 
 comment "OMAP Core Type"
 	depends on ARCH_OMAP2
