--- conflicted
+++ resolved
@@ -177,24 +177,6 @@
 	default y
 	select OMAP_PACKAGE_CBB
 
-<<<<<<< HEAD
-config MACH_GTA04
-	bool "GTA04 board"
-	depends on ARCH_OMAP3
-	default y
-	select OMAP_PACKAGE_CBB
-	select SND_SOC_GTM601
-	select SND_SOC_W2CBW003
-	select SND_SOC_SI47XX
-
-config MACH_DEVKIT8000
-	bool "DEVKIT8000 board"
-	depends on ARCH_OMAP3
-	default y
-	select OMAP_PACKAGE_CUS
-
-=======
->>>>>>> b787f68c
 config MACH_OMAP_LDP
 	bool "OMAP3 LDP board"
 	depends on ARCH_OMAP3
