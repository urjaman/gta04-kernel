if ARCH_OMAP2PLUS

menu "TI OMAP2/3/4 Specific Features"

config ARCH_OMAP2PLUS_TYPICAL
	bool "Typical OMAP configuration"
	default y
	select AEABI
	select HIGHMEM
	select I2C
	select I2C_OMAP
	select MENELAUS if ARCH_OMAP2
	select NEON if CPU_V7
	select PM_RUNTIME
	select REGULATOR
	select SERIAL_OMAP
	select SERIAL_OMAP_CONSOLE
	select TWL4030_CORE if ARCH_OMAP3 || ARCH_OMAP4
	select TWL4030_POWER if ARCH_OMAP3 || ARCH_OMAP4
	select VFP
	help
	  Compile a kernel suitable for booting most boards

config SOC_HAS_OMAP2_SDRC
	bool "OMAP2 SDRAM Controller support"

config ARCH_HAS_BANDGAP
	bool

config SOC_HAS_REALTIME_COUNTER
	bool "Real time free running counter"
	depends on SOC_OMAP5 || SOC_DRA7XX
	default y

config ARCH_OMAP2
	bool "TI OMAP2"
	depends on ARCH_OMAP2PLUS
	default y
	select CPU_V6
	select MULTI_IRQ_HANDLER
	select SOC_HAS_OMAP2_SDRC
	select COMMON_CLK

config ARCH_OMAP3
	bool "TI OMAP3"
	depends on ARCH_OMAP2PLUS
	default y
	select ARCH_HAS_OPP
	select ARM_CPU_SUSPEND if PM
	select CPU_V7
	select MULTI_IRQ_HANDLER
	select OMAP_INTERCONNECT
	select PM_OPP if PM
	select PM_RUNTIME if CPU_IDLE
	select SOC_HAS_OMAP2_SDRC
	select COMMON_CLK
	select USB_ARCH_HAS_EHCI if USB_SUPPORT

config ARCH_OMAP4
	bool "TI OMAP4"
	default y
	depends on ARCH_OMAP2PLUS
	select ARCH_HAS_OPP
	select ARCH_HAS_BANDGAP
	select ARCH_NEEDS_CPU_IDLE_COUPLED if SMP
	select ARM_CPU_SUSPEND if PM
	select ARM_ERRATA_720789
	select ARM_GIC
	select CACHE_L2X0
	select CPU_V7
	select HAVE_SMP
	select LOCAL_TIMERS if SMP
	select OMAP_INTERCONNECT
	select PL310_ERRATA_588369
	select PL310_ERRATA_727915
	select PM_OPP if PM
	select PM_RUNTIME if CPU_IDLE
	select USB_ARCH_HAS_EHCI if USB_SUPPORT
	select COMMON_CLK

config SOC_OMAP5
	bool "TI OMAP5"
	select ARCH_HAS_BANDGAP
<<<<<<< HEAD
=======
	select ARCH_HAS_OPP
>>>>>>> 1215e6de
	select ARM_ARCH_TIMER
	select ARM_CPU_SUSPEND if PM
	select ARM_GIC
	select CPU_V7
	select HAVE_SMP
	select COMMON_CLK
	select USB_ARCH_HAS_EHCI if USB_SUPPORT
	select USB_ARCH_HAS_XHCI if USB_SUPPORT
	select ARCH_NEEDS_CPU_IDLE_COUPLED
	select PM_OPP if PM

config SOC_DRA7XX
	bool "TI DRA7XX"
	select ARCH_HAS_BANDGAP
	select ARM_ARCH_TIMER
	select CPU_V7
	select ARM_GIC
	select HAVE_SMP
	select COMMON_CLK

comment "OMAP Core Type"
	depends on ARCH_OMAP2

config SOC_OMAP2420
	bool "OMAP2420 support"
	depends on ARCH_OMAP2
	default y
	select OMAP_DM_TIMER
	select SOC_HAS_OMAP2_SDRC

config SOC_OMAP2430
	bool "OMAP2430 support"
	depends on ARCH_OMAP2
	default y
	select SOC_HAS_OMAP2_SDRC

config SOC_OMAP3430
	bool "OMAP3430 support"
	depends on ARCH_OMAP3
	default y
	select SOC_HAS_OMAP2_SDRC

config SOC_TI81XX
	bool "TI81XX support"
	depends on ARCH_OMAP3
	default y

config SOC_AM33XX
	bool "AM33XX support"
	default y
	select ARM_CPU_SUSPEND if PM
	select COMMON_CLK
	select CPU_V7
	select MAILBOX if PM
	select MULTI_IRQ_HANDLER
	select OMAP2PLUS_MBOX if PM

config OMAP_PACKAGE_ZAF
       bool

config OMAP_PACKAGE_ZAC
       bool

config OMAP_PACKAGE_CBC
       bool

config OMAP_PACKAGE_CBB
       bool

config OMAP_PACKAGE_CUS
       bool

config OMAP_PACKAGE_CBP
       bool

config OMAP_PACKAGE_CBL
       bool

config OMAP_PACKAGE_CBS
       bool

comment "OMAP Board Type"
	depends on ARCH_OMAP2PLUS

config MACH_OMAP_GENERIC
	bool "Generic OMAP2+ board"
	depends on ARCH_OMAP2PLUS
	default y
	help
	  Support for generic TI OMAP2+ boards using Flattened Device Tree.
	  More information at Documentation/devicetree

config MACH_OMAP2_TUSB6010
	bool
	depends on ARCH_OMAP2 && SOC_OMAP2420
	default y if MACH_NOKIA_N8X0

config MACH_OMAP_H4
	bool "OMAP 2420 H4 board"
	depends on SOC_OMAP2420
	default y
	select OMAP_DEBUG_DEVICES
	select OMAP_PACKAGE_ZAF

config MACH_OMAP_APOLLON
	bool "OMAP 2420 Apollon board"
	depends on SOC_OMAP2420
	default y
	select OMAP_PACKAGE_ZAC

config MACH_OMAP_2430SDP
	bool "OMAP 2430 SDP board"
	depends on SOC_OMAP2430
	default y
	select OMAP_PACKAGE_ZAC

config MACH_OMAP3_BEAGLE
	bool "OMAP3 BEAGLE board"
	depends on ARCH_OMAP3
	default y
	select OMAP_PACKAGE_CBB

config MACH_DEVKIT8000
	bool "DEVKIT8000 board"
	depends on ARCH_OMAP3
	default y
	select OMAP_PACKAGE_CUS

config MACH_OMAP_LDP
	bool "OMAP3 LDP board"
	depends on ARCH_OMAP3
	default y
	select OMAP_PACKAGE_CBB

config MACH_OMAP3530_LV_SOM
	bool "OMAP3 Logic 3530 LV SOM board"
	depends on ARCH_OMAP3
	default y
	select OMAP_PACKAGE_CBB
	help
	 Support for the LogicPD OMAP3530 SOM Development kit
	 for full description please see the products webpage at
	 http://www.logicpd.com/products/development-kits/texas-instruments-zoom%E2%84%A2-omap35x-development-kit

config MACH_OMAP3_TORPEDO
	bool "OMAP3 Logic 35x Torpedo board"
	depends on ARCH_OMAP3
	default y
	select OMAP_PACKAGE_CBB
	help
	 Support for the LogicPD OMAP35x Torpedo Development kit
	 for full description please see the products webpage at
	 http://www.logicpd.com/products/development-kits/zoom-omap35x-torpedo-development-kit

config MACH_OVERO
	bool "Gumstix Overo board"
	depends on ARCH_OMAP3
	default y
	select OMAP_PACKAGE_CBB

config MACH_OMAP3EVM
	bool "OMAP 3530 EVM board"
	depends on ARCH_OMAP3
	default y
	select OMAP_PACKAGE_CBB

config MACH_OMAP3517EVM
	bool "OMAP3517/ AM3517 EVM board"
	depends on ARCH_OMAP3
	default y
	select OMAP_PACKAGE_CBB

config MACH_CRANEBOARD
	bool "AM3517/05 CRANE board"
	depends on ARCH_OMAP3
	select OMAP_PACKAGE_CBB

config MACH_OMAP3_PANDORA
	bool "OMAP3 Pandora"
	depends on ARCH_OMAP3
	default y
	select OMAP_PACKAGE_CBB
	select REGULATOR_FIXED_VOLTAGE if REGULATOR

config MACH_TOUCHBOOK
	bool "OMAP3 Touch Book"
	depends on ARCH_OMAP3
	default y
	select OMAP_PACKAGE_CBB

config MACH_OMAP_3430SDP
	bool "OMAP 3430 SDP board"
	depends on ARCH_OMAP3
	default y
	select OMAP_PACKAGE_CBB

config MACH_NOKIA_N800
       bool

config MACH_NOKIA_N810
       bool

config MACH_NOKIA_N810_WIMAX
       bool

config MACH_NOKIA_N8X0
	bool "Nokia N800/N810"
	depends on SOC_OMAP2420
	default y
	select MACH_NOKIA_N800
	select MACH_NOKIA_N810
	select MACH_NOKIA_N810_WIMAX
	select OMAP_PACKAGE_ZAC

config MACH_NOKIA_RM680
	bool "Nokia N950 (RM-680) / N9 (RM-696) phones"
	depends on ARCH_OMAP3
	default y
	select MACH_NOKIA_RM696
	select OMAP_PACKAGE_CBB

config MACH_NOKIA_RX51
	bool "Nokia N900 (RX-51) phone"
	depends on ARCH_OMAP3
	default y
	select OMAP_PACKAGE_CBB

config MACH_OMAP_ZOOM2
	bool "OMAP3 Zoom2 board"
	depends on ARCH_OMAP3
	default y
	select OMAP_PACKAGE_CBB
	select REGULATOR_FIXED_VOLTAGE if REGULATOR
	select SERIAL_8250
	select SERIAL_8250_CONSOLE
	select SERIAL_CORE_CONSOLE

config MACH_OMAP_ZOOM3
	bool "OMAP3630 Zoom3 board"
	depends on ARCH_OMAP3
	default y
	select OMAP_PACKAGE_CBP
	select REGULATOR_FIXED_VOLTAGE if REGULATOR
	select SERIAL_8250
	select SERIAL_8250_CONSOLE
	select SERIAL_CORE_CONSOLE

config MACH_CM_T35
	bool "CompuLab CM-T35/CM-T3730 modules"
	depends on ARCH_OMAP3
	default y
	select MACH_CM_T3730
	select OMAP_PACKAGE_CUS

config MACH_CM_T3517
	bool "CompuLab CM-T3517 module"
	depends on ARCH_OMAP3
	default y
	select OMAP_PACKAGE_CBB

config MACH_CM_T3730
       bool

config MACH_IGEP0020
	bool "IGEP v2 board"
	depends on ARCH_OMAP3
	default y
	select OMAP_PACKAGE_CBB

config MACH_IGEP0030
	bool "IGEP OMAP3 module"
	depends on ARCH_OMAP3
	default y
	select MACH_IGEP0020
	select OMAP_PACKAGE_CBB

config MACH_SBC3530
	bool "OMAP3 SBC STALKER board"
	depends on ARCH_OMAP3
	default y
	select OMAP_PACKAGE_CUS

config MACH_OMAP_3630SDP
	bool "OMAP3630 SDP board"
	depends on ARCH_OMAP3
	default y
	select OMAP_PACKAGE_CBP

config MACH_TI8168EVM
	bool "TI8168 Evaluation Module"
	depends on SOC_TI81XX
	default y

config MACH_TI8148EVM
	bool "TI8148 Evaluation Module"
	depends on SOC_TI81XX
	default y

config MACH_OMAP_4430SDP
	bool "OMAP 4430 SDP board"
	default y
	depends on ARCH_OMAP4
	select OMAP_PACKAGE_CBL
	select OMAP_PACKAGE_CBS
	select REGULATOR_FIXED_VOLTAGE if REGULATOR

config MACH_OMAP4_PANDA
	bool "OMAP4 Panda Board"
	default y
	depends on ARCH_OMAP4
	select OMAP_PACKAGE_CBL
	select OMAP_PACKAGE_CBS
	select REGULATOR_FIXED_VOLTAGE if REGULATOR

config OMAP3_EMU
	bool "OMAP3 debugging peripherals"
	depends on ARCH_OMAP3
	select ARM_AMBA
	select OC_ETM
	help
	  Say Y here to enable debugging hardware of omap3

config OMAP3_SDRC_AC_TIMING
	bool "Enable SDRC AC timing register changes"
	depends on ARCH_OMAP3
	default n
	help
	  If you know that none of your system initiators will attempt to
	  access SDRAM during CORE DVFS, select Y here.  This should boost
	  SDRAM performance at lower CORE OPPs.  There are relatively few
	  users who will wish to say yes at this point - almost everyone will
	  wish to say no.  Selecting yes without understanding what is
	  going on could result in system crashes;

config OMAP4_ERRATA_I688
	bool "OMAP4 errata: Async Bridge Corruption"
	depends on ARCH_OMAP4 || SOC_OMAP5
	select ARCH_HAS_BARRIERS
	help
	  If a data is stalled inside asynchronous bridge because of back
	  pressure, it may be accepted multiple times, creating pointer
	  misalignment that will corrupt next transfers on that data path
	  until next reset of the system (No recovery procedure once the
	  issue is hit, the path remains consistently broken). Async bridge
	  can be found on path between MPU to EMIF and MPU to L3 interconnect.
	  This situation can happen only when the idle is initiated by a
	  Master Request Disconnection (which is trigged by software when
	  executing WFI on CPU).
	  The work-around for this errata needs all the initiators connected
	  through async bridge must ensure that data path is properly drained
	  before issuing WFI. This condition will be met if one Strongly ordered
	  access is performed to the target right before executing the WFI.
	  In MPU case, L3 T2ASYNC FIFO and DDR T2ASYNC FIFO needs to be drained.
	  IO barrier ensure that there is no synchronisation loss on initiators
	  operating on both interconnect port simultaneously.

config OMAP4_HS_SECURE_SRAM_SIZE
	int "Secure SRAM Resized size for OMAP4 HS devices in KB"
	depends on ARCH_OMAP4
	default 52
	help
	  resized secure SRAM size for OMAP4

config OMAP5_HS_SECURE_SRAM_SIZE
	int "Secure SRAM Resized size for OMAP5 HS devices in KB"
	depends on ARCH_OMAP5
	default 120
	help
	  resized secure SRAM size for OMAP5
endmenu

endif<|MERGE_RESOLUTION|>--- conflicted
+++ resolved
@@ -81,10 +81,7 @@
 config SOC_OMAP5
 	bool "TI OMAP5"
 	select ARCH_HAS_BANDGAP
-<<<<<<< HEAD
-=======
 	select ARCH_HAS_OPP
->>>>>>> 1215e6de
 	select ARM_ARCH_TIMER
 	select ARM_CPU_SUSPEND if PM
 	select ARM_GIC
