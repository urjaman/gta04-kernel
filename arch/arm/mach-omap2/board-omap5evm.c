--- conflicted
+++ resolved
@@ -17,10 +17,7 @@
 #include <linux/io.h>
 #include <linux/gpio.h>
 #include <linux/input.h>
-<<<<<<< HEAD
 #include <linux/hwspinlock.h>
-=======
->>>>>>> f46741d4
 #include <linux/input/matrix_keypad.h>
 #include <linux/platform_data/omap4-keypad.h>
 
@@ -38,11 +35,7 @@
 #include "common-board-devices.h"
 #include "mux.h"
 
-<<<<<<< HEAD
 static const uint32_t evm5430_keymap[] = {
-=======
-static const int evm5430_keymap[] = {
->>>>>>> f46741d4
 	KEY(0, 0, KEY_RESERVED),
 	KEY(0, 1, KEY_RESERVED),
 	KEY(0, 2, KEY_RESERVED),
@@ -169,7 +162,6 @@
 	{}	/* Terminator */
 };
 
-<<<<<<< HEAD
 static struct omap_i2c_bus_board_data __initdata omap5_i2c_1_bus_pdata;
 static struct omap_i2c_bus_board_data __initdata omap5_i2c_2_bus_pdata;
 static struct omap_i2c_bus_board_data __initdata omap5_i2c_3_bus_pdata;
@@ -207,11 +199,6 @@
 	omap_register_i2c_bus_board_data(4, &omap5_i2c_4_bus_pdata);
 	omap_register_i2c_bus_board_data(5, &omap5_i2c_5_bus_pdata);
 
-=======
-static int __init omap_5430evm_i2c_init(void)
-{
-
->>>>>>> f46741d4
 	omap_register_i2c_bus(1, 400, NULL, 0);
 	omap_register_i2c_bus(2, 400, NULL, 0);
 	omap_register_i2c_bus(3, 400, NULL, 0);
@@ -220,10 +207,7 @@
 
 	return 0;
 }
-<<<<<<< HEAD
-=======
-
->>>>>>> f46741d4
+
 static void __init omap_5430evm_init(void)
 {
 	int status;
@@ -246,18 +230,10 @@
 	omap_sdrc_init(NULL, NULL);
 	omap_5430evm_i2c_init();
 	omap_serial_init();
-<<<<<<< HEAD
-	status = omap4_keyboard_init(&evm5430_keypad_data, &keypad_data);
-	if (status)
-		pr_err("Keypad initialization failed: %d\n", status);
-
-	omap_hsmmc_init(mmc);
-=======
 	omap_hsmmc_init(mmc);
 	status = omap4_keyboard_init(&evm5430_keypad_data, &keypad_data);
 	if (status)
 		pr_err("Keypad initialization failed: %d\n", status);
->>>>>>> f46741d4
 }
 
 MACHINE_START(OMAP5_SEVM, "OMAP5430 evm board")
