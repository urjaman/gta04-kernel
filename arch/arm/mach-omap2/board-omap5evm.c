/*
 * Board support file for OMAP5430 based EVM.
 *
 * Copyright (C) 2010-2011 Texas Instruments
 * Author: Santosh Shilimkar <santosh.shilimkar@ti.com>
 *
 * Based on mach-omap2/board-4430sdp.c
 *
 * This program is free software; you can redistribute it and/or modify
 * it under the terms of the GNU General Public License version 2 as
 * published by the Free Software Foundation.
 */

#include <linux/kernel.h>
#include <linux/init.h>
#include <linux/platform_device.h>
#include <linux/io.h>
#include <linux/gpio.h>
#include <linux/hwspinlock.h>
#include <linux/i2c/tsl2771.h>
#include <linux/input/mpu6050.h>

#include <linux/regulator/machine.h>
#include <linux/regulator/fixed.h>
#ifdef CONFIG_OMAP5_SEVM_PALMAS
#include <linux/mfd/palmas.h>
#endif
#include <linux/i2c/smsc.h>
#include <linux/memblock.h>
#include <linux/ion.h>
#include <linux/omap_ion.h>

#include <linux/i2c/twl.h>
#include <linux/regulator/machine.h>
#include <linux/regulator/fixed.h>
#include <linux/mfd/twl6040.h>
#include <linux/wl12xx.h>

#include <asm/mach-types.h>
#include <asm/mach/arch.h>
#include <asm/mach/map.h>
#include <asm/hardware/gic.h>
#include <mach/dmm.h>

#include <mach/hardware.h>
#include <mach/omap4-common.h>
#include <plat/common.h>
#include <plat/remoteproc.h>
#include <plat/usb.h>
#include <plat/mmc.h>
#include <plat/omap4-keypad.h>
#include "hsmmc.h"
#include "mux.h"
#include <linux/qtouch_obp_ts.h>

#include <video/omapdss.h>
#include <video/omap-panel-lg4591.h>

#include "common-board-devices.h"

#define OMAP5_TOUCH_IRQ_1              179
#define OMAP5_TOUCH_RESET              230

#define OMAP5_TSL2771_INT_GPIO          149
#define	OMAP5_MPU6050_INT_GPIO		150

#define HDMI_GPIO_HPD 193

#define PHYS_ADDR_SMC_SIZE	(SZ_1M * 3)
#define PHYS_ADDR_SMC_MEM	(0x80000000 + SZ_1G - PHYS_ADDR_SMC_SIZE)
#define OMAP_ION_HEAP_SECURE_INPUT_SIZE	(SZ_1M * 90)
#define PHYS_ADDR_DUCATI_SIZE	(SZ_1M * 105)
#define PHYS_ADDR_DUCATI_MEM	(PHYS_ADDR_SMC_MEM - PHYS_ADDR_DUCATI_SIZE - \
					OMAP_ION_HEAP_SECURE_INPUT_SIZE)

<<<<<<< HEAD
#ifdef CONFIG_ION_OMAP
#define OMAP5_RAMCONSOLE_START	(PLAT_PHYS_OFFSET + SZ_512M)
#define OMAP5_RAMCONSOLE_SIZE	SZ_2M
/* TODO: Clean this up and align with OMAP4 as well */
#define OMAP5_ION_HEAP_NONSECURE_TILER_SIZE	(SZ_1M * 15)
#define OMAP5_ION_HEAP_TILER_SIZE	(SZ_128M - SZ_32M - \
					OMAP5_ION_HEAP_NONSECURE_TILER_SIZE)
#endif
=======
#define GPIO_WIFI_PMENA			140
#define GPIO_WIFI_IRQ			9
>>>>>>> 41435161

static const int evm5430_keymap[] = {
	KEY(0, 0, KEY_RESERVED),
	KEY(0, 1, KEY_RESERVED),
	KEY(0, 2, KEY_RESERVED),
	KEY(0, 3, KEY_RESERVED),
	KEY(0, 4, KEY_RESERVED),
	KEY(0, 5, KEY_RESERVED),
	KEY(0, 6, KEY_RESERVED),
	KEY(0, 7, KEY_RESERVED),

	KEY(1, 0, KEY_RESERVED),
	KEY(1, 1, KEY_RESERVED),
	KEY(1, 2, KEY_RESERVED),
	KEY(1, 3, KEY_RESERVED),
	KEY(1, 4, KEY_RESERVED),
	KEY(1, 5, KEY_RESERVED),
	KEY(1, 6, KEY_RESERVED),
	KEY(1, 7, KEY_RESERVED),

	KEY(2, 0, KEY_RESERVED),
	KEY(2, 1, KEY_RESERVED),
	KEY(2, 2, KEY_VOLUMEUP),
	KEY(2, 3, KEY_VOLUMEDOWN),
	KEY(2, 4, KEY_SEND),
	KEY(2, 5, KEY_HOME),
	KEY(2, 6, KEY_END),
	KEY(2, 7, KEY_SEARCH),

	KEY(3, 0, KEY_RESERVED),
	KEY(3, 1, KEY_RESERVED),
	KEY(3, 2, KEY_RESERVED),
	KEY(3, 3, KEY_RESERVED),
	KEY(3, 4, KEY_RESERVED),
	KEY(3, 5, KEY_RESERVED),
	KEY(3, 6, KEY_RESERVED),
	KEY(3, 7, KEY_RESERVED),

	KEY(4, 0, KEY_RESERVED),
	KEY(4, 1, KEY_RESERVED),
	KEY(4, 2, KEY_RESERVED),
	KEY(4, 3, KEY_RESERVED),
	KEY(4, 4, KEY_RESERVED),
	KEY(4, 5, KEY_RESERVED),
	KEY(4, 6, KEY_RESERVED),
	KEY(4, 7, KEY_RESERVED),

	KEY(5, 0, KEY_RESERVED),
	KEY(5, 1, KEY_RESERVED),
	KEY(5, 2, KEY_RESERVED),
	KEY(5, 3, KEY_RESERVED),
	KEY(5, 4, KEY_RESERVED),
	KEY(5, 5, KEY_RESERVED),
	KEY(5, 6, KEY_RESERVED),
	KEY(5, 7, KEY_RESERVED),

	KEY(6, 0, KEY_RESERVED),
	KEY(6, 1, KEY_RESERVED),
	KEY(6, 2, KEY_RESERVED),
	KEY(6, 3, KEY_RESERVED),
	KEY(6, 4, KEY_RESERVED),
	KEY(6, 5, KEY_RESERVED),
	KEY(6, 6, KEY_RESERVED),
	KEY(6, 7, KEY_RESERVED),

	KEY(7, 0, KEY_RESERVED),
	KEY(7, 1, KEY_RESERVED),
	KEY(7, 2, KEY_RESERVED),
	KEY(7, 3, KEY_RESERVED),
	KEY(7, 4, KEY_RESERVED),
	KEY(7, 5, KEY_RESERVED),
	KEY(7, 6, KEY_RESERVED),
	KEY(7, 7, KEY_RESERVED),
};

static struct matrix_keymap_data evm5430_keymap_data = {
	.keymap                 = evm5430_keymap,
	.keymap_size            = ARRAY_SIZE(evm5430_keymap),
};

static struct omap4_keypad_platform_data evm5430_keypad_data = {
	.keymap_data            = &evm5430_keymap_data,
	.rows                   = 8,
	.cols                   = 8,
};

static struct omap_board_data keypad_data = {
	.id                     = 1,
};

static struct mpu6050_platform_data mpu6050_platform_data = {
	.aux_i2c_supply = 0,
	.sample_rate_div = 0,
	.config = 0,
	.fifo_mode = 0,
	.mpu6050_accel = {
			.x_axis = 2,
			.y_axis = 2,
			.z_axis = 2,
			.fsr = 0,               /* FSR to  -2g */
			.hpf = 4,               /* HPF ON and cut off 0.63HZ */
			.ctrl_mode = 2,         /* ZERO MOTION DETECTION */
			.mode_thr_val = 0,      /* Threshold val */
			.mode_thr_dur = 0,      /* Threshold duration */
			.irqflags = IRQF_TRIGGER_HIGH,
	},
	.mpu6050_gyro = {
			.x_axis = 2,
			.y_axis = 2,
			.z_axis = 2,
			.fsr = 0,
			.config = 0,
	},
};

struct tsl2771_platform_data tsl2771_data = {
	.irq_flags      = (IRQF_TRIGGER_LOW | IRQF_ONESHOT),
	.flags          = (TSL2771_USE_ALS | TSL2771_USE_PROX),
	.def_enable                     = 0x0,
	.als_adc_time                   = 0xdb,
	.prox_adc_time                  = 0xff,
	.wait_time                      = 0x00,
	.als_low_thresh_low_byte        = 0x0,
	.als_low_thresh_high_byte       = 0x0,
	.als_high_thresh_low_byte       = 0x0,
	.als_high_thresh_high_byte      = 0x0,
	.prox_low_thresh_low_byte       = 0x0,
	.prox_low_thresh_high_byte      = 0x0,
	.prox_high_thresh_low_byte      = 0x0,
	.prox_high_thresh_high_byte     = 0x0,
	.interrupt_persistence          = 0xf6,
	.config                         = 0x00,
	.prox_pulse_count               = 0x03,
	.gain_control                   = 0xE0,
	.glass_attn                     = 0x01,
	.device_factor                  = 0x34,
};

static uint32_t board_keymap[] = {

	KEY(0, 0,  KEY_RESERVED)     , KEY(0, 1,  KEY_RESERVED),
	KEY(0, 2,  KEY_F7)           , KEY(0, 3,  KEY_ESC),
	KEY(0, 4,  KEY_F4)           , KEY(0, 5,  KEY_G),
	KEY(0, 6,  KEY_RESERVED)     , KEY(0, 7,  KEY_H),
	KEY(0, 8,  KEY_RESERVED)     , KEY(0, 9,  KEY_CYCLEWINDOWS),
	KEY(0, 10, KEY_RESERVED)     , KEY(0, 11, KEY_RESERVED),
	KEY(0, 12, KEY_BACKSPACE)    , KEY(0, 13, KEY_F11),
	KEY(0, 14, KEY_FORWARD)      , KEY(0, 15, KEY_INSERT),

	KEY(1, 0,  KEY_RIGHTSHIFT)   , KEY(1, 1,  KEY_RESERVED),
	KEY(1, 2,  KEY_W)            , KEY(1, 3,  KEY_Q),
	KEY(1, 4,  KEY_E)            , KEY(1, 5,  KEY_R),
	KEY(1, 6,  KEY_RESERVED)     , KEY(1, 7,  KEY_U),
	KEY(1, 8,  KEY_I)	     , KEY(1, 9,  KEY_RESERVED),
	KEY(1, 10, KEY_RESERVED)     , KEY(1, 11, KEY_RESERVED),
	KEY(1, 12, KEY_UP)           , KEY(1, 13, KEY_O),
	KEY(1, 14, KEY_P)            , KEY(1, 15, KEY_LEFT),

	KEY(2, 0,  KEY_RESERVED)     , KEY(2, 1,  KEY_RESERVED),
	KEY(2, 2,  KEY_2)            , KEY(2, 3,  KEY_1),
	KEY(2, 4,  KEY_3)            , KEY(2, 5,  KEY_4),
	KEY(2, 6,  KEY_RESERVED)     , KEY(2, 7,  KEY_7),
	KEY(2, 8,  KEY_8)            , KEY(2, 9,  KEY_RESERVED),
	KEY(2, 10, KEY_RESERVED)     , KEY(2, 11, KEY_RIGHTALT),
	KEY(2, 12, KEY_DOWN)         , KEY(2, 13, KEY_9),
	KEY(2, 14, KEY_0)            , KEY(2, 15, KEY_RIGHT),

	KEY(3, 0,  KEY_RESERVED)     , KEY(3, 1,  KEY_RIGHTCTRL),
	KEY(3, 2,  KEY_S)            , KEY(3, 3,  KEY_A),
	KEY(3, 4,  KEY_D)            , KEY(3, 5,  KEY_F),
	KEY(3, 6,  KEY_RESERVED)     , KEY(3, 7,  KEY_J),
	KEY(3, 8,  KEY_K)            , KEY(3, 9,  KEY_RESERVED),
	KEY(3, 10, KEY_RESERVED)     , KEY(3, 11, KEY_RESERVED),
	KEY(3, 12, KEY_ENTER)        , KEY(3, 13, KEY_L),
	KEY(3, 14, KEY_SEMICOLON)    , KEY(3, 15, KEY_RESERVED),
	KEY(4, 0,  KEY_LEFTSHIFT)    , KEY(4, 1,  KEY_RESERVED),
	KEY(4, 2,  KEY_X)            , KEY(4, 3,  KEY_Z),
	KEY(4, 4,  KEY_C)            , KEY(4, 5,  KEY_V),
	KEY(4, 6,  KEY_RESERVED)     , KEY(4, 7,  KEY_M),
	KEY(4, 8,  KEY_COMMA)        , KEY(4, 9,  KEY_RESERVED),
	KEY(4, 10, KEY_RESERVED)     , KEY(4, 11, KEY_RESERVED),
	KEY(4, 12, KEY_SPACE)        , KEY(4, 13, KEY_DOT),
	KEY(4, 14, KEY_SLASH)        , KEY(4, 15, KEY_END),

	KEY(5, 0,  KEY_RESERVED)     , KEY(5, 1,  KEY_LEFTCTRL),
	KEY(5, 2,  KEY_F6)           , KEY(5, 3,  KEY_TAB),
	KEY(5, 4,  KEY_F3)           , KEY(5, 5,  KEY_T),
	KEY(5, 6,  KEY_RESERVED)     , KEY(5, 7,  KEY_Y),
	KEY(5, 8,  KEY_LEFTBRACE)    , KEY(5, 9,  KEY_RESERVED),
	KEY(5, 10, KEY_RESERVED)     , KEY(5, 11, KEY_RESERVED),
	KEY(5, 12, KEY_RESERVED)     , KEY(5, 13, KEY_F10),
	KEY(5, 14, KEY_RIGHTBRACE)   , KEY(5, 15, KEY_HOME),
	KEY(6, 0,  KEY_RESERVED)     , KEY(6, 1,  KEY_RESERVED),
	KEY(6, 2,  KEY_F5)           , KEY(6, 3,  KEY_RESERVED),
	KEY(6, 4,  KEY_F2)           , KEY(6, 5,  KEY_5),
	KEY(6, 6,  KEY_FN)           , KEY(6, 7,  KEY_6),
	KEY(6, 8,  KEY_RESERVED)     , KEY(6, 9,  KEY_RESERVED),
	KEY(6, 10, KEY_MENU)         , KEY(6, 11, KEY_RESERVED),
	KEY(6, 12, KEY_BACKSLASH)    , KEY(6, 13, KEY_F9),
	KEY(6, 14, KEY_RESERVED)     , KEY(6, 15, KEY_RESERVED),

	KEY(7, 0,  KEY_RESERVED)     , KEY(7, 1,  KEY_RESERVED),
	KEY(7, 2,  KEY_F8)           , KEY(7, 3,  KEY_CAPSLOCK),
	KEY(7, 4,  KEY_F1)           , KEY(7, 5,  KEY_B),
	KEY(7, 6,  KEY_RESERVED)     , KEY(7, 7,  KEY_N),
	KEY(7, 8,  KEY_RESERVED)     , KEY(7, 9,  KEY_RESERVED),
	KEY(7, 10, KEY_RESERVED)     , KEY(7, 11, KEY_LEFTALT),
	KEY(7, 12, KEY_RESERVED)     , KEY(7, 13, KEY_F12),
	KEY(7, 14, KEY_RESERVED)     , KEY(7, 15, KEY_DELETE),
};

static struct matrix_keymap_data board_map_data = {
	.keymap                 = board_keymap,
	.keymap_size            = ARRAY_SIZE(board_keymap),
};

static struct smsc_keypad_data omap5_kp_data = {
	.keymap_data    = &board_map_data,
	.rows           = 8,
	.cols           = 16,
	.rep            = 1,
};

#ifdef CONFIG_ION_OMAP
static struct ion_platform_data omap5_ion_data = {
	.nr = 3,
	.heaps = {
		{
			.type = ION_HEAP_TYPE_CARVEOUT,
			.id = OMAP_ION_HEAP_SECURE_INPUT,
			.name = "secure_input",
			.base = PHYS_ADDR_SMC_MEM -
					OMAP_ION_HEAP_SECURE_INPUT_SIZE,
			.size = OMAP_ION_HEAP_SECURE_INPUT_SIZE,
		},
		{	.type = OMAP_ION_HEAP_TYPE_TILER,
			.id = OMAP_ION_HEAP_TILER,
			.name = "tiler",
			.base = PHYS_ADDR_DUCATI_MEM -
					OMAP5_ION_HEAP_TILER_SIZE,
			.size = OMAP5_ION_HEAP_TILER_SIZE,
		},
		{
			.type = OMAP_ION_HEAP_TYPE_TILER,
			.id = OMAP_ION_HEAP_NONSECURE_TILER,
			.name = "nonsecure_tiler",
			.base = PHYS_ADDR_DUCATI_MEM -
					OMAP5_ION_HEAP_TILER_SIZE -
					OMAP5_ION_HEAP_NONSECURE_TILER_SIZE,
			.size = OMAP5_ION_HEAP_NONSECURE_TILER_SIZE,
		},
	},
};

static struct platform_device omap5_ion_device = {
	.name = "ion-omap",
	.id = -1,
	.dev = {
		.platform_data = &omap5_ion_data,
	},
};

void __init omap_register_ion(void)
{
	platform_device_register(&omap5_ion_device);
}

void __init omap_ion_init(void)
{
	int i;
	int ret;

	memblock_remove(OMAP5_RAMCONSOLE_START, OMAP5_RAMCONSOLE_SIZE);

	for (i = 0; i < omap5_ion_data.nr; i++)
		if (omap5_ion_data.heaps[i].type == ION_HEAP_TYPE_CARVEOUT ||
		    omap5_ion_data.heaps[i].type == OMAP_ION_HEAP_TYPE_TILER) {
			ret = memblock_remove(omap5_ion_data.heaps[i].base,
					      omap5_ion_data.heaps[i].size);
			if (ret)
				pr_err("memblock remove of %x@%lx failed\n",
				       omap5_ion_data.heaps[i].size,
				       omap5_ion_data.heaps[i].base);
		}

}
#endif

static void __init omap_5430evm_init_early(void)
{
	omap2_init_common_infrastructure();
	omap2_init_common_devices(NULL, NULL);
}

#ifndef CONFIG_MACH_OMAP_5430ZEBU
static struct __devinitdata emif_custom_configs custom_configs = {
	.mask	= EMIF_CUSTOM_CONFIG_LPMODE,
	.lpmode	= EMIF_LP_MODE_DISABLE
};
#endif

static void __init omap_i2c_hwspinlock_init(int bus_id, int spinlock_id,
					struct omap_i2c_bus_board_data *pdata)
{
	/* spinlock_id should be -1 for a generic lock request */
	if (spinlock_id < 0)
		pdata->handle = hwspin_lock_request();
	else
		pdata->handle = hwspin_lock_request_specific(spinlock_id);

	if (pdata->handle != NULL) {
		pdata->hwspin_lock_timeout = hwspin_lock_timeout;
		pdata->hwspin_unlock = hwspin_unlock;
	} else {
		pr_err("I2C hwspinlock request failed for bus %d\n", \
								bus_id);
	}
}

static struct omap_i2c_bus_board_data __initdata sdp4430_i2c_1_bus_pdata;
static struct omap_i2c_bus_board_data __initdata sdp4430_i2c_2_bus_pdata;
static struct omap_i2c_bus_board_data __initdata sdp4430_i2c_3_bus_pdata;
static struct omap_i2c_bus_board_data __initdata sdp4430_i2c_4_bus_pdata;
static struct omap_i2c_bus_board_data __initdata sdp4430_i2c_5_bus_pdata;

#ifdef CONFIG_OMAP5_SEVM_PALMAS
#define OMAP5_GPIO_END	0

/* for TI WiLink devices */
#include <linux/skbuff.h>
#include <linux/ti_wilink_st.h>
#define WILINK_UART_DEV_NAME "/dev/ttyO4"
#define OMAP5_BT_NSHUTDOWN_GPIO		142

static struct palmas_gpadc_platform_data omap5_palmas_gpadc = {
	.ch3_current = 0,
	.ch0_current = 0,
	.bat_removal = 0,
	.start_polarity = 0,
};

/* Initialisation Data for Regulators */

static struct palmas_reg_init omap5_smps12_init = {
	.warm_reset = 0,
	.roof_floor = 0,
	.mode_sleep = 0,
	.tstep = 0,
};

static struct palmas_reg_init omap5_smps45_init = {
	.warm_reset = 0,
	.roof_floor = 0,
	.mode_sleep = 0,
	.tstep = 0,
};

static struct palmas_reg_init omap5_smps6_init = {
	.warm_reset = 0,
	.roof_floor = 0,
	.mode_sleep = 1,
	.tstep = 0,
};

static struct palmas_reg_init omap5_smps7_init = {
	.warm_reset = 0,
	.roof_floor = 0,
	.mode_sleep = 1,
};

static struct palmas_reg_init omap5_smps8_init = {
	.warm_reset = 0,
	.roof_floor = 0,
	.mode_sleep = 0,
	.tstep = 0,
};

static struct palmas_reg_init omap5_smps9_init = {
	.warm_reset = 0,
	.roof_floor = 0,
	.mode_sleep = 0,
	.vsel = 0xbd,
};

static struct palmas_reg_init omap5_smps10_init = {
	.mode_sleep = 0,
};

static struct palmas_reg_init omap5_ldo1_init = {
	.warm_reset = 0,
	.mode_sleep = 0,
};

static struct palmas_reg_init omap5_ldo2_init = {
	.warm_reset = 0,
	.mode_sleep = 0,
};

static struct palmas_reg_init omap5_ldo3_init = {
	.warm_reset = 0,
	.mode_sleep = 0,
};

static struct palmas_reg_init omap5_ldo4_init = {
	.warm_reset = 0,
	.mode_sleep = 0,
};

static struct palmas_reg_init omap5_ldo5_init = {
	.warm_reset = 0,
	.mode_sleep = 0,
};

static struct palmas_reg_init omap5_ldo6_init = {
	.warm_reset = 0,
	.mode_sleep = 0,
};

static struct palmas_reg_init omap5_ldo7_init = {
	.warm_reset = 0,
	.mode_sleep = 0,
};

static struct palmas_reg_init omap5_ldo8_init = {
	.warm_reset = 0,
	.mode_sleep = 0,
};

static struct palmas_reg_init omap5_ldo9_init = {
	.warm_reset = 0,
	.mode_sleep = 0,
	.no_bypass = 1,
};

static struct palmas_reg_init omap5_ldoln_init = {
	.warm_reset = 0,
	.mode_sleep = 0,
};

static struct palmas_reg_init omap5_ldousb_init = {
	.warm_reset = 0,
	.mode_sleep = 0,
};

static struct palmas_reg_init *palmas_omap_reg_init[] = {
	&omap5_smps12_init,
	NULL, /* SMPS123 not used in this configuration */
	NULL, /* SMPS3 not used in this configuration */
	&omap5_smps45_init,
	NULL, /* SMPS457 not used in this configuration */
	&omap5_smps6_init,
	&omap5_smps7_init,
	&omap5_smps8_init,
	&omap5_smps9_init,
	&omap5_smps10_init,
	&omap5_ldo1_init,
	&omap5_ldo2_init,
	&omap5_ldo3_init,
	&omap5_ldo4_init,
	&omap5_ldo5_init,
	&omap5_ldo6_init,
	&omap5_ldo7_init,
	&omap5_ldo8_init,
	&omap5_ldo9_init,
	&omap5_ldoln_init,
	&omap5_ldousb_init,

};

/* Constraints for Regulators */
static struct regulator_init_data omap5_smps12 = {
	.constraints = {
		.min_uV			= 600000,
	.max_uV			= 1310000,
		.valid_modes_mask	= REGULATOR_MODE_NORMAL
					| REGULATOR_MODE_STANDBY,
		.valid_ops_mask		= REGULATOR_CHANGE_VOLTAGE
					| REGULATOR_CHANGE_MODE
					| REGULATOR_CHANGE_STATUS,
	},
};

static struct regulator_init_data omap5_smps45 = {
	.constraints = {
		.min_uV			= 600000,
		.max_uV			= 1310000,
		.valid_modes_mask	= REGULATOR_MODE_NORMAL
					| REGULATOR_MODE_STANDBY,
		.valid_ops_mask		= REGULATOR_CHANGE_VOLTAGE
					| REGULATOR_CHANGE_MODE
					| REGULATOR_CHANGE_STATUS,
	},
};

static struct regulator_init_data omap5_smps6 = {
	.constraints = {
		.min_uV			= 1200000,
		.max_uV			= 1200000,
		.valid_modes_mask	= REGULATOR_MODE_NORMAL
					| REGULATOR_MODE_STANDBY,
		.valid_ops_mask		= REGULATOR_CHANGE_MODE
					| REGULATOR_CHANGE_STATUS,
	},
};

static struct regulator_consumer_supply omap5_vdds1v8_main_supply[] = {
	REGULATOR_SUPPLY("vio", "1-004b"),
};

static struct regulator_init_data omap5_smps7 = {
	.constraints = {
		.min_uV			= 1800000,
		.max_uV			= 1800000,
		.valid_modes_mask	= REGULATOR_MODE_NORMAL
					| REGULATOR_MODE_STANDBY,
		.valid_ops_mask		= REGULATOR_CHANGE_MODE
					| REGULATOR_CHANGE_STATUS,
	},
	.num_consumer_supplies	= ARRAY_SIZE(omap5_vdds1v8_main_supply),
	.consumer_supplies	= omap5_vdds1v8_main_supply,
};

static struct regulator_init_data omap5_smps8 = {
	.constraints = {
		.min_uV			= 600000,
		.max_uV			= 1310000,
		.valid_modes_mask	= REGULATOR_MODE_NORMAL
					| REGULATOR_MODE_STANDBY,
		.valid_ops_mask		= REGULATOR_CHANGE_VOLTAGE
					| REGULATOR_CHANGE_MODE
					| REGULATOR_CHANGE_STATUS,
	},
};

static struct regulator_consumer_supply omap5_adac_supply[] = {
	REGULATOR_SUPPLY("v2v1", "1-004b"),
};

static struct regulator_init_data omap5_smps9 = {
	.constraints = {
		.min_uV			= 2100000,
		.max_uV			= 2100000,
		.valid_modes_mask	= REGULATOR_MODE_NORMAL
					| REGULATOR_MODE_STANDBY,
		.valid_ops_mask		= REGULATOR_CHANGE_MODE
					| REGULATOR_CHANGE_STATUS,
	},
	.num_consumer_supplies	= ARRAY_SIZE(omap5_adac_supply),
	.consumer_supplies	= omap5_adac_supply,
};

static struct regulator_consumer_supply omap5_vbus_supply[] = {
	REGULATOR_SUPPLY("vbus", "1-0048"),
};

static struct regulator_init_data omap5_smps10 = {
	.constraints = {
		.min_uV			= 5000000,
		.max_uV			= 5000000,
		.valid_modes_mask	= REGULATOR_MODE_NORMAL
					| REGULATOR_MODE_STANDBY,
		.valid_ops_mask		= REGULATOR_CHANGE_MODE
					| REGULATOR_CHANGE_STATUS,
	},
	.num_consumer_supplies	= ARRAY_SIZE(omap5_vbus_supply),
	.consumer_supplies	= omap5_vbus_supply,
};

static struct regulator_consumer_supply omap5_evm_cam2_supply[] = {
	REGULATOR_SUPPLY("cam2pwr", NULL),
};

/* VAUX3 for Camera */
static struct regulator_init_data omap5_ldo1 = {
	.constraints = {
		.min_uV			= 2800000,
		.max_uV			= 2800000,
		.apply_uV		= true,
		.valid_modes_mask	= REGULATOR_MODE_NORMAL
					| REGULATOR_MODE_STANDBY,
		.valid_ops_mask		= REGULATOR_CHANGE_MODE
					| REGULATOR_CHANGE_STATUS,
	},
	.num_consumer_supplies	= ARRAY_SIZE(omap5_evm_cam2_supply),
	.consumer_supplies	= omap5_evm_cam2_supply,
};

static struct regulator_consumer_supply omap5evm_lcd_panel_supply[] = {
	REGULATOR_SUPPLY("panel_supply", "omapdss_dsi.0"),
};

static struct regulator_init_data omap5_ldo2 = {
	.constraints = {
		.min_uV			= 2900000,
		.max_uV			= 2900000,
		.valid_modes_mask	= REGULATOR_MODE_NORMAL
					| REGULATOR_MODE_STANDBY,
		.valid_ops_mask		= REGULATOR_CHANGE_MODE
					| REGULATOR_CHANGE_STATUS,
		.always_on              = true,
		.apply_uV		= 1
	},
	.num_consumer_supplies	= ARRAY_SIZE(omap5evm_lcd_panel_supply),
	.consumer_supplies	= omap5evm_lcd_panel_supply,
};

static struct regulator_init_data omap5_ldo3 = {
	.constraints = {
		.min_uV			= 3000000,
		.max_uV			= 3000000,
		.valid_modes_mask	= REGULATOR_MODE_NORMAL
					| REGULATOR_MODE_STANDBY,
		.valid_ops_mask		= REGULATOR_CHANGE_MODE
					| REGULATOR_CHANGE_STATUS,
	},
};

static struct regulator_init_data omap5_ldo4 = {
	.constraints = {
		.min_uV			= 2200000,
		.max_uV			= 2200000,
		.valid_modes_mask	= REGULATOR_MODE_NORMAL
					| REGULATOR_MODE_STANDBY,
		.valid_ops_mask		= REGULATOR_CHANGE_MODE
					| REGULATOR_CHANGE_STATUS,
	},
};

static struct regulator_init_data omap5_ldo5 = {
	.constraints = {
		.min_uV			= 1800000,
		.max_uV			= 1800000,
		.valid_modes_mask	= REGULATOR_MODE_NORMAL
					| REGULATOR_MODE_STANDBY,
		.valid_ops_mask		= REGULATOR_CHANGE_MODE
					| REGULATOR_CHANGE_STATUS,
	},
};

static struct regulator_init_data omap5_ldo6 = {
	.constraints = {
		.min_uV			= 1500000,
		.max_uV			= 1500000,
		.valid_modes_mask	= REGULATOR_MODE_NORMAL
					| REGULATOR_MODE_STANDBY,
		.valid_ops_mask		= REGULATOR_CHANGE_MODE
					| REGULATOR_CHANGE_STATUS,
	},
};

static struct regulator_consumer_supply omap5_dss_phy_supply[] = {
	REGULATOR_SUPPLY("vdds_dsi", "omapdss"),
	REGULATOR_SUPPLY("vdds_dsi", "omapdss_dsi.0"),
	REGULATOR_SUPPLY("vdds_dsi", "omapdss_dsi.1"),
	REGULATOR_SUPPLY("vdds_hdmi", "omapdss_hdmi"),
};

static struct regulator_init_data omap5_ldo7 = {
	.constraints = {
		.min_uV			= 1500000,
		.max_uV			= 1500000,
		.valid_modes_mask	= REGULATOR_MODE_NORMAL
					| REGULATOR_MODE_STANDBY,
		.valid_ops_mask		= REGULATOR_CHANGE_MODE
					| REGULATOR_CHANGE_STATUS,
		.apply_uV		= 1
	},
	.num_consumer_supplies	= ARRAY_SIZE(omap5_dss_phy_supply),
	.consumer_supplies	= omap5_dss_phy_supply,
};

static struct regulator_consumer_supply omap5_evm_phy3_supply[] = {
	REGULATOR_SUPPLY("cam2csi", NULL),
};

/* CSI for Camera */
static struct regulator_init_data omap5_ldo8 = {
	.constraints = {
		.min_uV			= 1500000,
		.max_uV			= 1500000,
		.apply_uV		= true,
		.valid_modes_mask	= REGULATOR_MODE_NORMAL
					| REGULATOR_MODE_STANDBY,
		.valid_ops_mask		= REGULATOR_CHANGE_MODE
					| REGULATOR_CHANGE_STATUS,
	},
	.num_consumer_supplies	= ARRAY_SIZE(omap5_evm_phy3_supply),
	.consumer_supplies	= omap5_evm_phy3_supply,
};

static struct regulator_consumer_supply omap5_mmc1_io_supply[] = {
	REGULATOR_SUPPLY("vmmc_aux", "omap_hsmmc.0"),
};

static struct regulator_init_data omap5_ldo9 = {
	.constraints = {
		.min_uV			= 1800000,
		.max_uV			= 3300000,
		.valid_modes_mask	= REGULATOR_MODE_NORMAL
					| REGULATOR_MODE_STANDBY,
		.valid_ops_mask		= REGULATOR_CHANGE_VOLTAGE
					| REGULATOR_CHANGE_MODE
					| REGULATOR_CHANGE_STATUS,
	},
	.num_consumer_supplies  = ARRAY_SIZE(omap5_mmc1_io_supply),
	.consumer_supplies      = omap5_mmc1_io_supply,
};

static struct regulator_init_data omap5_ldoln = {
	.constraints = {
		.min_uV			= 1800000,
		.max_uV			= 1800000,
		.valid_modes_mask	= REGULATOR_MODE_NORMAL
					| REGULATOR_MODE_STANDBY,
		.valid_ops_mask		= REGULATOR_CHANGE_MODE
					| REGULATOR_CHANGE_STATUS,
	},
};

static struct regulator_init_data omap5_ldousb = {
	.constraints = {
		.min_uV			= 3250000,
		.max_uV			= 3250000,
		.valid_modes_mask	= REGULATOR_MODE_NORMAL
					| REGULATOR_MODE_STANDBY,
		.valid_ops_mask		= REGULATOR_CHANGE_MODE
					| REGULATOR_CHANGE_STATUS,
	},
};

static struct regulator_init_data *palmas_omap5_reg[] = {
	&omap5_smps12,
	NULL, /* SMPS123 not used in this configuration */
	NULL, /* SMPS3 not used in this configuration */
	&omap5_smps45,
	NULL, /* SMPS457 not used in this configuration */
	&omap5_smps6,
	&omap5_smps7,
	&omap5_smps8,
	&omap5_smps9,
	&omap5_smps10,

	&omap5_ldo1,
	&omap5_ldo2,
	&omap5_ldo3,
	&omap5_ldo4,
	&omap5_ldo5,
	&omap5_ldo6,
	&omap5_ldo7,
	&omap5_ldo8,
	&omap5_ldo9,
	&omap5_ldoln,
	&omap5_ldousb,
};

static struct palmas_pmic_platform_data omap5_palmas_pmic = {
	.reg_data = palmas_omap5_reg,
	.reg_init = palmas_omap_reg_init,

	.ldo6_vibrator = 0,
};

static struct palmas_resource_platform_data omap5_palmas_resource = {
	.clk32kg_mode_sleep = 0,
	.clk32kgaudio_mode_sleep = 0,
	.regen1_mode_sleep = 0,
	.regen2_mode_sleep = 0,
	.sysen1_mode_sleep = 0,
	.sysen2_mode_sleep = 0,

	.sysen2_mode_active = 1,

	.nsleep_res = 0,
	.nsleep_smps = 0,
	.nsleep_ldo1 = 0,
	.nsleep_ldo2 = 0,

	.enable1_res = 0,
	.enable1_smps = 0,
	.enable1_ldo1 = 0,
	.enable1_ldo2 = 0,

	.enable2_res = 0,
	.enable2_smps = 0,
	.enable2_ldo1 = 0,
	.enable2_ldo2 = 0,
};

static struct palmas_usb_platform_data omap5_palmas_usb = {
	.wakeup = 1,
};

static struct palmas_platform_data palmas_omap5 = {
	.gpio_base = OMAP5_GPIO_END,

	.power_ctrl = POWER_CTRL_NSLEEP_MASK | POWER_CTRL_ENABLE1_MASK |
			POWER_CTRL_ENABLE1_MASK,

	.gpadc_pdata = &omap5_palmas_gpadc,
	.pmic_pdata = &omap5_palmas_pmic,
	.usb_pdata = &omap5_palmas_usb,
	.resource_pdata = &omap5_palmas_resource,
};

#ifdef CONFIG_TI_ST
/* TODO: handle suspend/resume here.
 * Upon every suspend, make sure the wilink chip is capable
 * enough to wake-up the OMAP host.
 */
static int plat_wlink_kim_suspend(struct platform_device *pdev, pm_message_t
		state)
{
	return 0;
}

static int plat_wlink_kim_resume(struct platform_device *pdev)
{
	return 0;
}

/* TODO: handle
 */
static int plat_wlink_kim_enable(struct kim_data_s *kim_gdata)
{
	/* Get 32Khz clock via TWL regulator here */
	return 0;
}

static int plat_wlink_kim_disable(struct kim_data_s *kim_gdata)
{
	/* Put/Release 32Khz clock via TWL regulator here */
	return 0;
}

static int plat_wlink_kim_asleep(struct kim_data_s *kim_gdata)
{
	return 0;
}

static int plat_wlink_kim_awake(struct kim_data_s *kim_gdata)
{
	return 0;
}

/* wl18xx, wl128x BT, FM, GPS connectivity chip */
static struct ti_st_plat_data wilink_pdata = {
	.dev_name = WILINK_UART_DEV_NAME,
	.nshutdown_gpio = OMAP5_BT_NSHUTDOWN_GPIO, /* BT GPIO in OMAP5 */
	.flow_cntrl = 1,
	.baud_rate = 3686400, /* 115200 for test */
	.suspend = plat_wlink_kim_suspend,
	.resume = plat_wlink_kim_resume,
	.chip_enable = plat_wlink_kim_enable,
	.chip_disable = plat_wlink_kim_disable,
	.chip_asleep = plat_wlink_kim_asleep,
	.chip_awake = plat_wlink_kim_awake,
};

static struct platform_device wl18xx_device = {
	.name           = "kim",
	.id             = -1,
	.dev.platform_data = &wilink_pdata,
};

static struct platform_device btwilink_device = {
	.name = "btwilink",
	.id = -1,
};

static struct platform_device *wl18xx_devices[] __initdata = {
	&wl18xx_device,
	&btwilink_device,
};
#endif

#endif  /* CONFIG_OMAP5_SEVM_PALMAS */

static struct twl6040_codec_data twl6040_codec = {
	/* single-step ramp for headset and handsfree */
	.hs_left_step	= 0x0f,
	.hs_right_step	= 0x0f,
	.hf_left_step	= 0x1d,
	.hf_right_step	= 0x1d,
};

static struct twl6040_vibra_data twl6040_vibra = {
	.vibldrv_res = 8,
	.vibrdrv_res = 3,
	.viblmotor_res = 10,
	.vibrmotor_res = 10,
	.vddvibl_uV = 0,	/* fixed volt supply - VBAT */
	.vddvibr_uV = 0,	/* fixed volt supply - VBAT */
};

static struct twl6040_platform_data twl6040_data = {
	.codec		= &twl6040_codec,
	.vibra		= &twl6040_vibra,
	.audpwron_gpio	= 145,
	.irq_base	= TWL6040_CODEC_IRQ_BASE,
};

static struct i2c_board_info __initdata omap5evm_i2c_1_boardinfo[] = {
#ifdef CONFIG_OMAP5_SEVM_PALMAS
	{
		I2C_BOARD_INFO("twl6035", 0x48),
		.platform_data = &palmas_omap5,
		.irq = OMAP44XX_IRQ_SYS_1N,
	},
#endif
	{
		I2C_BOARD_INFO("twl6040", 0x4b),
		.platform_data = &twl6040_data,
		.irq = OMAP44XX_IRQ_SYS_2N,
	},
};

static struct qtm_touch_keyarray_cfg omap5evm_key_array_data[] = {
	{
		.ctrl = 0,
		.x_origin = 0,
		.y_origin = 0,
		.x_size = 0,
		.y_size = 0,
		.aks_cfg = 0,
		.burst_len = 0,
		.tch_det_thr = 0,
		.tch_det_int = 0,
		.rsvd1 = 0,
	},
};

static struct qtouch_ts_platform_data atmel_mxt224_ts_platform_data = {
	.irqflags       = (IRQF_TRIGGER_FALLING | IRQF_TRIGGER_LOW),
	.flags          = (QTOUCH_USE_MULTITOUCH | QTOUCH_FLIP_X |
			   QTOUCH_FLIP_Y | QTOUCH_CFG_BACKUPNV),
	.abs_min_x      = 0,
	.abs_max_x      = 1280,
	.abs_min_y      = 0,
	.abs_max_y      = 1024,
	.abs_min_p      = 0,
	.abs_max_p      = 255,
	.abs_min_w      = 0,
	.abs_max_w      = 15,
	.x_delta        = 0x00,
	.y_delta        = 0x00,
	.nv_checksum    = 0x187a,
	.fuzz_x         = 0,
	.fuzz_y         = 0,
	.fuzz_p         = 2,
	.fuzz_w         = 2,
	.hw_reset       = NULL,
	.gen_cmd_proc = {
		.reset  = 0x00,
		.backupnv = 0x00,
		.calibrate = 0x01,
		.reportall = 0x00,
	},
	.power_cfg      = {
		.idle_acq_int   = 0xff,
		.active_acq_int = 0xff,
		.active_idle_to = 0x42,
	},
	.acquire_cfg    = {
		.charge_time    = 0x0a,
		.atouch_drift   = 0x05,
		.touch_drift    = 0x14,
		.drift_susp     = 0x14,
		.touch_autocal  = 0x00,
		.sync           = 0,
		.cal_suspend_time = 0x0a,
		.cal_suspend_thresh = 0x00,
	},
	.multi_touch_cfg        = {
		.ctrl           = 0x83,
		.x_origin       = 0,
		.y_origin       = 0,
		.x_size         = 0x12,
		.y_size         = 0x0c,
		.aks_cfg        = 0x0,
		.burst_len      = 0x01,
		.tch_det_thr    = 0x1D,
		.tch_det_int    = 0x2,
		.mov_hyst_init  = 0x63,
		.mov_hyst_next  = 0x63,
		.mov_filter     = 0x00,
		.num_touch      = 10,
		.orient         = 0x00,
		.mrg_timeout    = 0x00,
		.merge_hyst     = 0x0a,
		.merge_thresh   = 0x0a,
		.amp_hyst       = 0x00,
		.x_res          = 0x0fff,
		.y_res          = 0x0500,
		.x_low_clip     = 0x00,
		.x_high_clip    = 0x00,
		.y_low_clip     = 0x00,
		.y_high_clip    = 0x00,
		.x_edge_ctrl    = 0xD4,
		.x_edge_dist    = 0x42,
		.y_edge_ctrl    = 0xD4,
		.y_edge_dist    = 0x64,
		.jumplimit      = 0x3E,
	},
	.key_array      = {
		.cfg            = omap5evm_key_array_data,
		.num_keys   = ARRAY_SIZE(omap5evm_key_array_data),
	},
	.grip_suppression_cfg = {
		.ctrl           = 0x00,
		.xlogrip        = 0x00,
		.xhigrip        = 0x00,
		.ylogrip        = 0x00,
		.yhigrip        = 0x00,
		.maxtchs        = 0x00,
		.reserve0       = 0x00,
		.szthr1         = 0x00,
		.szthr2         = 0x00,
		.shpthr1        = 0x00,
		.shpthr2        = 0x00,
		.supextto       = 0x00,
	},
	.noise0_suppression_cfg = {
		.ctrl           = 0x07,
		.reserved       = 0x0000,
		.gcaf_upper_limit = 0x0019,
		.gcaf_lower_limit = 0xffe7,
		.gcaf_valid     = 0x04,
		.noise_thresh   = 0x32,
		.reserved1      = 0x00,
		.freq_hop_scale = 0x01,
		.burst_freq_0   = 0x0a,
		.burst_freq_1 = 0x0f,
		.burst_freq_2 = 0x04,
		.burst_freq_3 = 0x19,
		.burst_freq_4 = 0x1e,
		.num_of_gcaf_samples = 0x04,
	},
	.touch_proximity_cfg = {
		.ctrl           = 0x00,
		.xorigin        = 0x00,
		.yorigin        = 0x00,
		.xsize          = 0x00,
		.ysize          = 0x00,
		.reserved       = 0x00,
		.blen           = 0x00,
		.fxddthr        = 0x0000,
		.fxddi          = 0x00,
		.average        = 0x00,
		.mvnullrate     = 0x0000,
		.mvdthr         = 0x0000,
	},
	.spt_commsconfig_cfg = {
		.ctrl           = 0x00,
		.command        = 0x00,
	},
	.spt_gpiopwm_cfg = {
		.ctrl           = 0x00,
		.reportmask     = 0x00,
		.dir            = 0x00,
		.intpullup      = 0x00,
		.out            = 0x00,
		.wake           = 0x00,
		.pwm            = 0x00,
		.period         = 0x00,
		.duty0          = 0x00,
		.duty1          = 0x00,
		.duty2          = 0x00,
		.duty3          = 0x00,
		.trigger0       = 0x00,
		.trigger1       = 0x00,
		.trigger2       = 0x00,
		.trigger3       = 0x00,
	},
	.onetouchgestureprocessor_cfg = {
		.ctrl   =       0x00,
		.numgest =      0x00,
		.gesten =       0x00,
		.process =      0x00,
		.tapto =        0x00,
		.flickto =      0x00,
		.dragto =       0x00,
		.spressto =     0x00,
		.lpressto =     0x00,
		.reppressto =   0x00,
		.flickthr =     0x00,
		.dragthr =      0x00,
		.tapthr =       0x00,
		.throwthr =     0x00,
	},
	.spt_selftest_cfg = {
		.ctrl = 0x03,
		.cmd = 0x00,
		.hisiglim0 = 0x36b0,
		.losiglim0 = 0x1b58,
		.hisiglim1 = 0x0000,
		.losiglim1 = 0x0000,
		.hisiglim2 = 0x0000,
		.losiglim2 = 0x0000,
	},
	.twotouchgestureprocessor_cfg = {
		.ctrl   =       0x03,
		.numgest =      0x01,
		.reserved =     0x00,
		.gesten =       0xe0,
		.rotatethr =    0x03,
		.zoomthr =      0x0063,
	},
	.spt_cte_cfg = {
		.ctrl = 0x00,
		.command = 0x00,
		.mode = 0x02,
		.gcaf_idle_mode = 0x04,
		.gcaf_actv_mode = 0x08,
	},
};

static struct i2c_board_info __initdata omap5evm_i2c_2_boardinfo[] = {
	{
		I2C_BOARD_INFO("bmp085", 0x77),
	},
	{
		I2C_BOARD_INFO("tsl2771", 0x39),
		.platform_data = &tsl2771_data,
		.irq = OMAP5_TSL2771_INT_GPIO,
	},
	{
		I2C_BOARD_INFO("mpu6050", 0x68),
		.platform_data = &mpu6050_platform_data,
		.irq = OMAP5_MPU6050_INT_GPIO,
	},
};

static struct i2c_board_info __initdata omap5evm_i2c_4_boardinfo[] = {
	{
		I2C_BOARD_INFO(QTOUCH_TS_NAME, 0x4a),
		.platform_data = &atmel_mxt224_ts_platform_data,
		.irq = OMAP_GPIO_IRQ(OMAP5_TOUCH_IRQ_1),
	},
	{
		I2C_BOARD_INFO("tmp102", 0x48),
	},
};

static struct i2c_board_info __initdata omap5evm_i2c_5_boardinfo[] = {
	{
		I2C_BOARD_INFO("smsc", 0x38),
		.platform_data = &omap5_kp_data,
		.irq = 151,
	},
	{
		I2C_BOARD_INFO("pio_a_i2c_driver", 0x22),
	},
};

static int __init omap_5430evm_i2c_init(void)
{
	omap_i2c_hwspinlock_init(1, 0, &sdp4430_i2c_1_bus_pdata);
	omap_i2c_hwspinlock_init(2, 1, &sdp4430_i2c_2_bus_pdata);
	omap_i2c_hwspinlock_init(3, 2, &sdp4430_i2c_3_bus_pdata);
	omap_i2c_hwspinlock_init(4, 3, &sdp4430_i2c_4_bus_pdata);
	omap_i2c_hwspinlock_init(5, 4, &sdp4430_i2c_5_bus_pdata);

	omap_register_i2c_bus_board_data(1, &sdp4430_i2c_1_bus_pdata);
	omap_register_i2c_bus_board_data(2, &sdp4430_i2c_2_bus_pdata);
	omap_register_i2c_bus_board_data(3, &sdp4430_i2c_3_bus_pdata);
	omap_register_i2c_bus_board_data(4, &sdp4430_i2c_4_bus_pdata);
	omap_register_i2c_bus_board_data(5, &sdp4430_i2c_5_bus_pdata);
#ifdef CONFIG_OMAP5_SEVM_PALMAS
	omap_register_i2c_bus(1, 400, omap5evm_i2c_1_boardinfo,
				ARRAY_SIZE(omap5evm_i2c_1_boardinfo));
#else
	omap_register_i2c_bus(1, 400, NULL, 0);
#endif
	omap_register_i2c_bus(2, 400, omap5evm_i2c_2_boardinfo,
				ARRAY_SIZE(omap5evm_i2c_2_boardinfo));
	omap_register_i2c_bus(3, 400, NULL, 0);
	omap_register_i2c_bus(4, 400, omap5evm_i2c_4_boardinfo,
				ARRAY_SIZE(omap5evm_i2c_4_boardinfo));
	omap_register_i2c_bus(5, 400, omap5evm_i2c_5_boardinfo,
				ARRAY_SIZE(omap5evm_i2c_5_boardinfo));
	return 0;
}

int __init omap5evm_touch_init(void)
{
	gpio_request(OMAP5_TOUCH_IRQ_1, "atmel touch irq");
	gpio_direction_input(OMAP5_TOUCH_IRQ_1);

	gpio_request(OMAP5_TOUCH_RESET, "atmel reset");
	gpio_direction_output(OMAP5_TOUCH_RESET, 1);
	mdelay(100);
	gpio_direction_output(OMAP5_TOUCH_RESET, 0);
	mdelay(100);
	gpio_direction_output(OMAP5_TOUCH_RESET, 1);

	return 0;
}

static struct regulator_consumer_supply omap5_evm_vmmc1_supply[] = {
	REGULATOR_SUPPLY("vmmc", "omap_hsmmc.0"),
	REGULATOR_SUPPLY("vmmc", "omap_hsmmc.1"),
};

static struct regulator_init_data omap5_evm_vmmc1 = {
	.constraints = {
		.valid_ops_mask = REGULATOR_CHANGE_STATUS,
		.always_on	= true,
	},
	.num_consumer_supplies = ARRAY_SIZE(omap5_evm_vmmc1_supply),
	.consumer_supplies = omap5_evm_vmmc1_supply,
};

static struct fixed_voltage_config omap5_evm_sd_dummy = {
	.supply_name = "vmmc_supply",
	.microvolts = 3000000, /* 3.0V */
	.gpio = -EINVAL,
	.init_data = &omap5_evm_vmmc1,
};

static struct platform_device dummy_sd_regulator_device = {
	.name		= "reg-fixed-voltage",
	.id		= 1,
	.dev = {
		.platform_data = &omap5_evm_sd_dummy,
	}
};

static struct omap2_hsmmc_info mmc[] = {
	{
		.mmc		= 2,
		.caps		= MMC_CAP_4_BIT_DATA | MMC_CAP_8_BIT_DATA |
					MMC_CAP_1_8V_DDR,
		.gpio_cd	= -EINVAL,
		.gpio_wp	= -EINVAL,
		.nonremovable	= true,
		.ocr_mask	= MMC_VDD_29_30,
		.no_off_init	= true,
	},
	{
		.mmc		= 1,
		.caps		= MMC_CAP_4_BIT_DATA | MMC_CAP_UHS_SDR12 |
					MMC_CAP_UHS_SDR25 | MMC_CAP_UHS_DDR50,
		.gpio_cd	= 67,
		.gpio_wp	= -EINVAL,
	},
	{
		.mmc            = 3,
		.caps           = MMC_CAP_4_BIT_DATA | MMC_CAP_POWER_OFF_CARD,
		.gpio_cd        = -EINVAL,
		.gpio_wp        = -EINVAL,
		.ocr_mask       = MMC_VDD_165_195,
		.nonremovable   = true,
	},
	{}	/* Terminator */
};

static struct regulator_consumer_supply omap5_sdp5430_vmmc3_supply = {
	.supply         = "vmmc",
	.dev_name       = "omap_hsmmc.2",
};

static struct regulator_init_data sdp5430_vmmc3 = {
	.constraints            = {
		.valid_ops_mask = REGULATOR_CHANGE_STATUS,
	},
	.num_consumer_supplies  = 1,
	.consumer_supplies      = &omap5_sdp5430_vmmc3_supply,
};

static struct fixed_voltage_config sdp5430_vwlan = {
	.supply_name            = "vwl1271",
	.microvolts             = 1800000, /* 1.8V */
	.gpio                   = GPIO_WIFI_PMENA,
	.startup_delay          = 70000, /* 70msec */
	.enable_high            = 1,
	.enabled_at_boot        = 0,
	.init_data              = &sdp5430_vmmc3,
};

static struct platform_device omap_vwlan_device = {
	.name           = "reg-fixed-voltage",
	.id             = 2,
	.dev = {
		.platform_data = &sdp5430_vwlan,
	},
};

static void omap5_sdp5430_wifi_mux_init(void)
{
	omap_mux_init_gpio(GPIO_WIFI_IRQ, OMAP_PIN_INPUT |
				OMAP_PIN_OFF_WAKEUPENABLE);
	omap_mux_init_gpio(GPIO_WIFI_PMENA, OMAP_PIN_OUTPUT);

	omap_mux_init_signal("wlsdio_cmd.wlsdio_cmd",
				OMAP_MUX_MODE0 | OMAP_PIN_INPUT_PULLUP);
	omap_mux_init_signal("wlsdio_clk.wlsdio_clk",
				OMAP_MUX_MODE0 | OMAP_PIN_INPUT_PULLUP);
	omap_mux_init_signal("wlsdio_data0.wlsdio_data0",
				OMAP_MUX_MODE0 | OMAP_PIN_INPUT_PULLUP);
	omap_mux_init_signal("wlsdio_data1.wlsdio_data1",
				OMAP_MUX_MODE0 | OMAP_PIN_INPUT_PULLUP);
	omap_mux_init_signal("wlsdio_data2.wlsdio_data2",
				OMAP_MUX_MODE0 | OMAP_PIN_INPUT_PULLUP);
	omap_mux_init_signal("wlsdio_data3.wlsdio_data3",
				OMAP_MUX_MODE0 | OMAP_PIN_INPUT_PULLUP);
}

static struct wl12xx_platform_data omap5_sdp5430_wlan_data __initdata = {
	.irq                = OMAP_GPIO_IRQ(GPIO_WIFI_IRQ),
	.board_ref_clock    = WL12XX_REFCLOCK_26,
	.board_tcxo_clock   = WL12XX_TCXOCLOCK_26,
};

static void omap5_sdp5430_wifi_init(void)
{
/* PRDP: To be enabled on production */
#if 0
	omap5_sdp5430_wifi_mux_init();
#endif

	if (gpio_request_one(GPIO_WIFI_IRQ, GPIOF_IN, "wlan"))
		printk(KERN_INFO "wlan: IRQ gpio request failure in board file\n");

	if (wl12xx_set_platform_data(&omap5_sdp5430_wlan_data))
		pr_err("Error setting wl12xx data\n");
	platform_device_register(&omap_vwlan_device);
}

/* USBB3 to SMSC LAN9730 */
#define GPIO_ETH_NRESET	172

/* USBB2 to SMSC 4640 HUB */
#define GPIO_HUB_NRESET	173

static const struct usbhs_omap_board_data usbhs_bdata __initconst = {
	.port_mode[0] = OMAP_USBHS_PORT_MODE_UNUSED,
	.port_mode[1] = OMAP_EHCI_PORT_MODE_HSIC,
	.port_mode[2] = OMAP_EHCI_PORT_MODE_HSIC,
	.phy_reset  = true,
	.reset_gpio_port[0]  = -EINVAL,
	.reset_gpio_port[1]  = GPIO_HUB_NRESET,
	.reset_gpio_port[2]  = GPIO_ETH_NRESET
};

static void __init omap_ehci_ohci_init(void)
{
	omap_mux_init_signal("gpio_172", OMAP_PIN_OUTPUT | OMAP_PIN_OFF_NONE);
	omap_mux_init_signal("gpio_173", OMAP_PIN_OUTPUT | OMAP_PIN_OFF_NONE);
	usbhs_init(&usbhs_bdata);
	return;
}

static struct panel_lg4591_data dsi_panel;
static struct omap_dss_board_info omap5evm_dss_data;

static void omap5evm_lcd_init(void)
{
	int r;

	r = gpio_request_one(dsi_panel.reset_gpio, GPIOF_DIR_OUT,
		"lcd1_reset_gpio");
	if (r)
		pr_err("%s: Could not get lcd1_reset_gpio\n", __func__);

	/* CONTROL_DSIPHY */
	omap_writel(0x1FF80000, 0x4A002E14);
}

static void omap5evm_hdmi_init(void)
{
	int r;

	r = gpio_request_one(HDMI_GPIO_HPD, GPIOF_DIR_IN,
		"hdmi_gpio_hpd");
	if (r)
		pr_err("%s: Could not get HDMI\n", __func__);

	/* Need to configure HPD as a gpio in mux */
	omap_writel(0x1060100, 0x4A00293C);
}

static void __init omap5evm_display_init(void)
{
	omap5evm_lcd_init();
	omap5evm_hdmi_init();
	omap_display_init(&omap5evm_dss_data);
}

static void lg_panel_set_power(bool enable)
{
}

static struct panel_lg4591_data dsi_panel = {
	.reset_gpio = 183,
	.set_power = lg_panel_set_power,
};

static struct omap_dss_device omap5evm_lcd_device = {
	.name			= "lcd",
	.driver_name		= "lg4591",
	.type			= OMAP_DISPLAY_TYPE_DSI,
	.data			= &dsi_panel,
	.phy.dsi		= {
		.clk_lane	= 1,
		.clk_pol	= 0,
		.data1_lane	= 2,
		.data1_pol	= 0,
		.data2_lane	= 3,
		.data2_pol	= 0,
		.data3_lane	= 4,
		.data3_pol	= 0,
		.data4_lane	= 5,
		.data4_pol	= 0,
	},
	.clocks = {
		.dispc = {
			.channel = {
				.lck_div	= 1,	/* LCD */
				.pck_div	= 2,	/* PCD */
				.lcd_clk_src	= OMAP_DSS_CLK_SRC_DSI_PLL_HSDIV_DISPC,
			},
			.dispc_fclk_src = OMAP_DSS_CLK_SRC_DSI_PLL_HSDIV_DISPC,
		},
		.dsi = {
			.regn		= 19,	/* DSI_PLL_REGN */
			.regm		= 233,	/* DSI_PLL_REGM */

			.regm_dispc	= 3,	/* PLL_CLK1 (M4) */
			.regm_dsi	= 3,	/* PLL_CLK2 (M5) */
			.lp_clk_div	= 9,	/* LPDIV */

			.dsi_fclk_src	= OMAP_DSS_CLK_SRC_DSI_PLL_HSDIV_DSI,
		},
	},
	.panel = {
		.dsi_mode	= OMAP_DSS_DSI_VIDEO_MODE,
		.width_in_um	= 55400,
		.height_in_um	= 98300,
	},
	.channel		= OMAP_DSS_CHANNEL_LCD,
};

static int omap5evm_panel_enable_hdmi(struct omap_dss_device *dssdev)
{
	return 0;
}

static void omap5evm_panel_disable_hdmi(struct omap_dss_device *dssdev)
{

}

static struct omap_dss_device omap5evm_hdmi_device = {
	.name = "hdmi",
	.driver_name = "hdmi_panel",
	.type = OMAP_DISPLAY_TYPE_HDMI,
	.platform_enable = omap5evm_panel_enable_hdmi,
	.platform_disable = omap5evm_panel_disable_hdmi,
	.channel = OMAP_DSS_CHANNEL_DIGIT,
	.hpd_gpio = 193,
};

static struct omap_dss_device *omap5evm_dss_devices[] = {
	&omap5evm_lcd_device,
	&omap5evm_hdmi_device,
};

static struct omap_dss_board_info omap5evm_dss_data = {
	.num_devices	= ARRAY_SIZE(omap5evm_dss_devices),
	.devices	= omap5evm_dss_devices,
	.default_device	= &omap5evm_lcd_device,
};

static void omap_5430evm_bluetooth_init(void)
{
#ifdef CONFIG_TI_ST
	omap_mux_init_gpio(OMAP5_BT_NSHUTDOWN_GPIO, OMAP_PIN_OUTPUT);
	/* UART5 muxing */
	/* To DO: uart5 string from mux framework */
	/* Currently muxing is handled in bootloader */
#endif
}

static void __init omap_5430evm_init(void)
{
	int status;
#ifndef CONFIG_MACH_OMAP_5430ZEBU
	omap_emif_set_device_details(1, &lpddr2_elpida_4G_S4_x2_info,
			lpddr2_elpida_4G_S4_timings,
			ARRAY_SIZE(lpddr2_elpida_4G_S4_timings),
			&lpddr2_elpida_S4_min_tck,
			&custom_configs);

	omap_emif_set_device_details(2, &lpddr2_elpida_4G_S4_x2_info,
			lpddr2_elpida_4G_S4_timings,
			ARRAY_SIZE(lpddr2_elpida_4G_S4_timings),
			&lpddr2_elpida_S4_min_tck,
			&custom_configs);
#endif

	omap5evm_touch_init();
	omap_5430evm_i2c_init();
#ifdef CONFIG_TI_ST
	platform_add_devices(wl18xx_devices, ARRAY_SIZE(wl18xx_devices));
#endif
	omap_5430evm_bluetooth_init();
	omap_serial_init();
	platform_device_register(&dummy_sd_regulator_device);

	omap5_sdp5430_wifi_init();

	omap2_hsmmc_init(mmc);
	omap_ehci_ohci_init();
	usb_dwc3_init();
	status = omap4_keyboard_init(&evm5430_keypad_data, &keypad_data);
	if (status)
		pr_err("Keypad initialization failed: %d\n", status);

	omap_dmm_init(); /* needs to be before display_init */
#ifdef CONFIG_ION_OMAP
	omap_register_ion();
#endif
	omap5evm_display_init();
}

static void __init omap_5430evm_map_io(void)
{
	omap2_set_globals_543x();
	omap54xx_map_common_io();
}

static void __init omap_5430evm_reserve(void)
{
	/* do the static reservations first */
	memblock_remove(PHYS_ADDR_SMC_MEM, PHYS_ADDR_SMC_SIZE);
	memblock_remove(PHYS_ADDR_DUCATI_MEM, PHYS_ADDR_DUCATI_SIZE);
	/* ipu needs to recognize secure input buffer area as well */
	omap_ipu_set_static_mempool(PHYS_ADDR_DUCATI_MEM,
		PHYS_ADDR_DUCATI_SIZE + OMAP_ION_HEAP_SECURE_INPUT_SIZE);

#ifdef CONFIG_ION_OMAP
	omap_ion_init();
#endif
	omap_reserve();
}

MACHINE_START(OMAP_5430EVM, "OMAP5430 evm board")
	/* Maintainer: Santosh Shilimkar - Texas Instruments Inc */
	.boot_params	= 0x80000100,
	.map_io		= omap_5430evm_map_io,
	.reserve        = omap_5430evm_reserve,
	.init_early	= omap_5430evm_init_early,
	.init_irq	= gic_init_irq,
	.handle_irq     = gic_handle_irq,
	.init_machine	= omap_5430evm_init,
	.timer		= &omap5_timer,
MACHINE_END<|MERGE_RESOLUTION|>--- conflicted
+++ resolved
@@ -73,7 +73,6 @@
 #define PHYS_ADDR_DUCATI_MEM	(PHYS_ADDR_SMC_MEM - PHYS_ADDR_DUCATI_SIZE - \
 					OMAP_ION_HEAP_SECURE_INPUT_SIZE)
 
-<<<<<<< HEAD
 #ifdef CONFIG_ION_OMAP
 #define OMAP5_RAMCONSOLE_START	(PLAT_PHYS_OFFSET + SZ_512M)
 #define OMAP5_RAMCONSOLE_SIZE	SZ_2M
@@ -82,10 +81,8 @@
 #define OMAP5_ION_HEAP_TILER_SIZE	(SZ_128M - SZ_32M - \
 					OMAP5_ION_HEAP_NONSECURE_TILER_SIZE)
 #endif
-=======
 #define GPIO_WIFI_PMENA			140
 #define GPIO_WIFI_IRQ			9
->>>>>>> 41435161
 
 static const int evm5430_keymap[] = {
 	KEY(0, 0, KEY_RESERVED),
