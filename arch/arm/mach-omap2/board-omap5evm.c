/*
 * Board support file for OMAP5430 based EVM.
 *
 * Copyright (C) 2010-2011 Texas Instruments
 * Author: Santosh Shilimkar <santosh.shilimkar@ti.com>
 *
 * Based on mach-omap2/board-4430sdp.c
 *
 * This program is free software; you can redistribute it and/or modify
 * it under the terms of the GNU General Public License version 2 as
 * published by the Free Software Foundation.
 */

#include <linux/kernel.h>
#include <linux/init.h>
#include <linux/platform_device.h>
#include <linux/io.h>
#include <linux/gpio.h>
#include <linux/hwspinlock.h>

#include <linux/regulator/machine.h>
#include <linux/regulator/fixed.h>
#ifdef CONFIG_OMAP5_SEVM_PALMAS
#include <linux/mfd/palmas.h>
#endif
#include <linux/i2c/smsc.h>
#include <linux/memblock.h>
#include <linux/i2c/twl.h>
#include <linux/regulator/machine.h>
#include <linux/regulator/fixed.h>
#include <linux/mfd/twl6040.h>
#include <linux/wl12xx.h>

#include <asm/mach-types.h>
#include <asm/mach/arch.h>
#include <asm/mach/map.h>
#include <asm/hardware/gic.h>
#include <mach/dmm.h>

#include <mach/hardware.h>
#include <mach/omap4-common.h>
#include <plat/common.h>
#include <plat/remoteproc.h>
#include <plat/usb.h>
#include <plat/mmc.h>
#include <plat/omap4-keypad.h>
#include "hsmmc.h"
#include "mux.h"
#include <linux/qtouch_obp_ts.h>

#include <video/omapdss.h>
#include <video/omap-panel-lg4591.h>

#include "common-board-devices.h"
#include "board-omap5evm.h"

#define OMAP5_TOUCH_IRQ_1              179
#define OMAP5_TOUCH_RESET              230

<<<<<<< HEAD
#define OMAP5_TSL2771_INT_GPIO          149
#define	OMAP5_MPU6050_INT_GPIO		150

#define HDMI_GPIO_HPD 193

#define PHYS_ADDR_SMC_SIZE	(SZ_1M * 3)
#define PHYS_ADDR_SMC_MEM	(0x80000000 + SZ_1G - PHYS_ADDR_SMC_SIZE)
#define OMAP_ION_HEAP_SECURE_INPUT_SIZE	(SZ_1M * 90)
#define OMAP_ION_HEAP_TILER_SIZE	(SZ_128M - SZ_32M)
#define PHYS_ADDR_DUCATI_SIZE	(SZ_1M * 165)
#define PHYS_ADDR_DUCATI_MEM	(PHYS_ADDR_SMC_MEM - PHYS_ADDR_DUCATI_SIZE - \
					OMAP_ION_HEAP_SECURE_INPUT_SIZE)

#ifdef CONFIG_OMAP_REMOTE_PROC_DSP
#define PHYS_ADDR_TESLA_SIZE	(SZ_1M * 4)
#define PHYS_ADDR_TESLA_MEM	(PHYS_ADDR_DUCATI_MEM - \
					OMAP_ION_HEAP_TILER_SIZE - \
					PHYS_ADDR_TESLA_SIZE)
#endif

=======
>>>>>>> c1be0676
#define GPIO_WIFI_PMENA			140
#define GPIO_WIFI_IRQ			9

static const int evm5430_keymap[] = {
	KEY(0, 0, KEY_RESERVED),
	KEY(0, 1, KEY_RESERVED),
	KEY(0, 2, KEY_RESERVED),
	KEY(0, 3, KEY_RESERVED),
	KEY(0, 4, KEY_RESERVED),
	KEY(0, 5, KEY_RESERVED),
	KEY(0, 6, KEY_RESERVED),
	KEY(0, 7, KEY_RESERVED),

	KEY(1, 0, KEY_RESERVED),
	KEY(1, 1, KEY_RESERVED),
	KEY(1, 2, KEY_RESERVED),
	KEY(1, 3, KEY_RESERVED),
	KEY(1, 4, KEY_RESERVED),
	KEY(1, 5, KEY_RESERVED),
	KEY(1, 6, KEY_RESERVED),
	KEY(1, 7, KEY_RESERVED),

	KEY(2, 0, KEY_RESERVED),
	KEY(2, 1, KEY_RESERVED),
	KEY(2, 2, KEY_VOLUMEUP),
	KEY(2, 3, KEY_VOLUMEDOWN),
	KEY(2, 4, KEY_SEND),
	KEY(2, 5, KEY_HOME),
	KEY(2, 6, KEY_END),
	KEY(2, 7, KEY_SEARCH),

	KEY(3, 0, KEY_RESERVED),
	KEY(3, 1, KEY_RESERVED),
	KEY(3, 2, KEY_RESERVED),
	KEY(3, 3, KEY_RESERVED),
	KEY(3, 4, KEY_RESERVED),
	KEY(3, 5, KEY_RESERVED),
	KEY(3, 6, KEY_RESERVED),
	KEY(3, 7, KEY_RESERVED),

	KEY(4, 0, KEY_RESERVED),
	KEY(4, 1, KEY_RESERVED),
	KEY(4, 2, KEY_RESERVED),
	KEY(4, 3, KEY_RESERVED),
	KEY(4, 4, KEY_RESERVED),
	KEY(4, 5, KEY_RESERVED),
	KEY(4, 6, KEY_RESERVED),
	KEY(4, 7, KEY_RESERVED),

	KEY(5, 0, KEY_RESERVED),
	KEY(5, 1, KEY_RESERVED),
	KEY(5, 2, KEY_RESERVED),
	KEY(5, 3, KEY_RESERVED),
	KEY(5, 4, KEY_RESERVED),
	KEY(5, 5, KEY_RESERVED),
	KEY(5, 6, KEY_RESERVED),
	KEY(5, 7, KEY_RESERVED),

	KEY(6, 0, KEY_RESERVED),
	KEY(6, 1, KEY_RESERVED),
	KEY(6, 2, KEY_RESERVED),
	KEY(6, 3, KEY_RESERVED),
	KEY(6, 4, KEY_RESERVED),
	KEY(6, 5, KEY_RESERVED),
	KEY(6, 6, KEY_RESERVED),
	KEY(6, 7, KEY_RESERVED),

	KEY(7, 0, KEY_RESERVED),
	KEY(7, 1, KEY_RESERVED),
	KEY(7, 2, KEY_RESERVED),
	KEY(7, 3, KEY_RESERVED),
	KEY(7, 4, KEY_RESERVED),
	KEY(7, 5, KEY_RESERVED),
	KEY(7, 6, KEY_RESERVED),
	KEY(7, 7, KEY_RESERVED),
};

static struct matrix_keymap_data evm5430_keymap_data = {
	.keymap                 = evm5430_keymap,
	.keymap_size            = ARRAY_SIZE(evm5430_keymap),
};

static struct omap4_keypad_platform_data evm5430_keypad_data = {
	.keymap_data            = &evm5430_keymap_data,
	.rows                   = 8,
	.cols                   = 8,
};

static struct omap_board_data keypad_data = {
	.id                     = 1,
};

static uint32_t board_keymap[] = {

	KEY(0, 0,  KEY_RESERVED)     , KEY(0, 1,  KEY_RESERVED),
	KEY(0, 2,  KEY_F7)           , KEY(0, 3,  KEY_ESC),
	KEY(0, 4,  KEY_F4)           , KEY(0, 5,  KEY_G),
	KEY(0, 6,  KEY_RESERVED)     , KEY(0, 7,  KEY_H),
	KEY(0, 8,  KEY_RESERVED)     , KEY(0, 9,  KEY_CYCLEWINDOWS),
	KEY(0, 10, KEY_RESERVED)     , KEY(0, 11, KEY_RESERVED),
	KEY(0, 12, KEY_BACKSPACE)    , KEY(0, 13, KEY_F11),
	KEY(0, 14, KEY_FORWARD)      , KEY(0, 15, KEY_INSERT),

	KEY(1, 0,  KEY_RIGHTSHIFT)   , KEY(1, 1,  KEY_RESERVED),
	KEY(1, 2,  KEY_W)            , KEY(1, 3,  KEY_Q),
	KEY(1, 4,  KEY_E)            , KEY(1, 5,  KEY_R),
	KEY(1, 6,  KEY_RESERVED)     , KEY(1, 7,  KEY_U),
	KEY(1, 8,  KEY_I)	     , KEY(1, 9,  KEY_RESERVED),
	KEY(1, 10, KEY_RESERVED)     , KEY(1, 11, KEY_RESERVED),
	KEY(1, 12, KEY_UP)           , KEY(1, 13, KEY_O),
	KEY(1, 14, KEY_P)            , KEY(1, 15, KEY_LEFT),

	KEY(2, 0,  KEY_RESERVED)     , KEY(2, 1,  KEY_RESERVED),
	KEY(2, 2,  KEY_2)            , KEY(2, 3,  KEY_1),
	KEY(2, 4,  KEY_3)            , KEY(2, 5,  KEY_4),
	KEY(2, 6,  KEY_RESERVED)     , KEY(2, 7,  KEY_7),
	KEY(2, 8,  KEY_8)            , KEY(2, 9,  KEY_RESERVED),
	KEY(2, 10, KEY_RESERVED)     , KEY(2, 11, KEY_RIGHTALT),
	KEY(2, 12, KEY_DOWN)         , KEY(2, 13, KEY_9),
	KEY(2, 14, KEY_0)            , KEY(2, 15, KEY_RIGHT),

	KEY(3, 0,  KEY_RESERVED)     , KEY(3, 1,  KEY_RIGHTCTRL),
	KEY(3, 2,  KEY_S)            , KEY(3, 3,  KEY_A),
	KEY(3, 4,  KEY_D)            , KEY(3, 5,  KEY_F),
	KEY(3, 6,  KEY_RESERVED)     , KEY(3, 7,  KEY_J),
	KEY(3, 8,  KEY_K)            , KEY(3, 9,  KEY_RESERVED),
	KEY(3, 10, KEY_RESERVED)     , KEY(3, 11, KEY_RESERVED),
	KEY(3, 12, KEY_ENTER)        , KEY(3, 13, KEY_L),
	KEY(3, 14, KEY_SEMICOLON)    , KEY(3, 15, KEY_RESERVED),
	KEY(4, 0,  KEY_LEFTSHIFT)    , KEY(4, 1,  KEY_RESERVED),
	KEY(4, 2,  KEY_X)            , KEY(4, 3,  KEY_Z),
	KEY(4, 4,  KEY_C)            , KEY(4, 5,  KEY_V),
	KEY(4, 6,  KEY_RESERVED)     , KEY(4, 7,  KEY_M),
	KEY(4, 8,  KEY_COMMA)        , KEY(4, 9,  KEY_RESERVED),
	KEY(4, 10, KEY_RESERVED)     , KEY(4, 11, KEY_RESERVED),
	KEY(4, 12, KEY_SPACE)        , KEY(4, 13, KEY_DOT),
	KEY(4, 14, KEY_SLASH)        , KEY(4, 15, KEY_END),

	KEY(5, 0,  KEY_RESERVED)     , KEY(5, 1,  KEY_LEFTCTRL),
	KEY(5, 2,  KEY_F6)           , KEY(5, 3,  KEY_TAB),
	KEY(5, 4,  KEY_F3)           , KEY(5, 5,  KEY_T),
	KEY(5, 6,  KEY_RESERVED)     , KEY(5, 7,  KEY_Y),
	KEY(5, 8,  KEY_LEFTBRACE)    , KEY(5, 9,  KEY_RESERVED),
	KEY(5, 10, KEY_RESERVED)     , KEY(5, 11, KEY_RESERVED),
	KEY(5, 12, KEY_RESERVED)     , KEY(5, 13, KEY_F10),
	KEY(5, 14, KEY_RIGHTBRACE)   , KEY(5, 15, KEY_HOME),
	KEY(6, 0,  KEY_RESERVED)     , KEY(6, 1,  KEY_RESERVED),
	KEY(6, 2,  KEY_F5)           , KEY(6, 3,  KEY_RESERVED),
	KEY(6, 4,  KEY_F2)           , KEY(6, 5,  KEY_5),
	KEY(6, 6,  KEY_FN)           , KEY(6, 7,  KEY_6),
	KEY(6, 8,  KEY_RESERVED)     , KEY(6, 9,  KEY_RESERVED),
	KEY(6, 10, KEY_MENU)         , KEY(6, 11, KEY_RESERVED),
	KEY(6, 12, KEY_BACKSLASH)    , KEY(6, 13, KEY_F9),
	KEY(6, 14, KEY_RESERVED)     , KEY(6, 15, KEY_RESERVED),

	KEY(7, 0,  KEY_RESERVED)     , KEY(7, 1,  KEY_RESERVED),
	KEY(7, 2,  KEY_F8)           , KEY(7, 3,  KEY_CAPSLOCK),
	KEY(7, 4,  KEY_F1)           , KEY(7, 5,  KEY_B),
	KEY(7, 6,  KEY_RESERVED)     , KEY(7, 7,  KEY_N),
	KEY(7, 8,  KEY_RESERVED)     , KEY(7, 9,  KEY_RESERVED),
	KEY(7, 10, KEY_RESERVED)     , KEY(7, 11, KEY_LEFTALT),
	KEY(7, 12, KEY_RESERVED)     , KEY(7, 13, KEY_F12),
	KEY(7, 14, KEY_RESERVED)     , KEY(7, 15, KEY_DELETE),
};

static struct matrix_keymap_data board_map_data = {
	.keymap                 = board_keymap,
	.keymap_size            = ARRAY_SIZE(board_keymap),
};

static struct smsc_keypad_data omap5_kp_data = {
	.keymap_data    = &board_map_data,
	.rows           = 8,
	.cols           = 16,
	.rep            = 1,
};

static void __init omap_5430evm_init_early(void)
{
	omap2_init_common_infrastructure();
	omap2_init_common_devices(NULL, NULL);
}

#ifndef CONFIG_MACH_OMAP_5430ZEBU
static struct __devinitdata emif_custom_configs custom_configs = {
	.mask	= EMIF_CUSTOM_CONFIG_LPMODE,
	.lpmode	= EMIF_LP_MODE_DISABLE
};
#endif

static void __init omap_i2c_hwspinlock_init(int bus_id, int spinlock_id,
					struct omap_i2c_bus_board_data *pdata)
{
	/* spinlock_id should be -1 for a generic lock request */
	if (spinlock_id < 0)
		pdata->handle = hwspin_lock_request();
	else
		pdata->handle = hwspin_lock_request_specific(spinlock_id);

	if (pdata->handle != NULL) {
		pdata->hwspin_lock_timeout = hwspin_lock_timeout;
		pdata->hwspin_unlock = hwspin_unlock;
	} else {
		pr_err("I2C hwspinlock request failed for bus %d\n", \
								bus_id);
	}
}

static struct omap_i2c_bus_board_data __initdata sdp4430_i2c_1_bus_pdata;
static struct omap_i2c_bus_board_data __initdata sdp4430_i2c_2_bus_pdata;
static struct omap_i2c_bus_board_data __initdata sdp4430_i2c_3_bus_pdata;
static struct omap_i2c_bus_board_data __initdata sdp4430_i2c_4_bus_pdata;
static struct omap_i2c_bus_board_data __initdata sdp4430_i2c_5_bus_pdata;

#ifdef CONFIG_OMAP5_SEVM_PALMAS
#define OMAP5_GPIO_END	0
static struct palmas_gpadc_platform_data omap5_palmas_gpadc = {
	.ch3_current = 0,
	.ch0_current = 0,
	.bat_removal = 0,
	.start_polarity = 0,
};

/* Initialisation Data for Regulators */

static struct palmas_reg_init omap5_smps12_init = {
	.warm_reset = 0,
	.roof_floor = 0,
	.mode_sleep = 0,
	.tstep = 0,
};

static struct palmas_reg_init omap5_smps45_init = {
	.warm_reset = 0,
	.roof_floor = 0,
	.mode_sleep = 0,
	.tstep = 0,
};

static struct palmas_reg_init omap5_smps6_init = {
	.warm_reset = 0,
	.roof_floor = 0,
	.mode_sleep = 1,
	.tstep = 0,
};

static struct palmas_reg_init omap5_smps7_init = {
	.warm_reset = 0,
	.roof_floor = 0,
	.mode_sleep = 1,
};

static struct palmas_reg_init omap5_smps8_init = {
	.warm_reset = 0,
	.roof_floor = 0,
	.mode_sleep = 0,
	.tstep = 0,
};

static struct palmas_reg_init omap5_smps9_init = {
	.warm_reset = 0,
	.roof_floor = 0,
	.mode_sleep = 0,
	.vsel = 0xbd,
};

static struct palmas_reg_init omap5_smps10_init = {
	.mode_sleep = 0,
};

static struct palmas_reg_init omap5_ldo1_init = {
	.warm_reset = 0,
	.mode_sleep = 0,
};

static struct palmas_reg_init omap5_ldo2_init = {
	.warm_reset = 0,
	.mode_sleep = 0,
};

static struct palmas_reg_init omap5_ldo3_init = {
	.warm_reset = 0,
	.mode_sleep = 0,
};

static struct palmas_reg_init omap5_ldo4_init = {
	.warm_reset = 0,
	.mode_sleep = 0,
};

static struct palmas_reg_init omap5_ldo5_init = {
	.warm_reset = 0,
	.mode_sleep = 0,
};

static struct palmas_reg_init omap5_ldo6_init = {
	.warm_reset = 0,
	.mode_sleep = 0,
};

static struct palmas_reg_init omap5_ldo7_init = {
	.warm_reset = 0,
	.mode_sleep = 0,
};

static struct palmas_reg_init omap5_ldo8_init = {
	.warm_reset = 0,
	.mode_sleep = 0,
};

static struct palmas_reg_init omap5_ldo9_init = {
	.warm_reset = 0,
	.mode_sleep = 0,
	.no_bypass = 1,
};

static struct palmas_reg_init omap5_ldoln_init = {
	.warm_reset = 0,
	.mode_sleep = 0,
};

static struct palmas_reg_init omap5_ldousb_init = {
	.warm_reset = 0,
	.mode_sleep = 0,
};

static struct palmas_reg_init *palmas_omap_reg_init[] = {
	&omap5_smps12_init,
	NULL, /* SMPS123 not used in this configuration */
	NULL, /* SMPS3 not used in this configuration */
	&omap5_smps45_init,
	NULL, /* SMPS457 not used in this configuration */
	&omap5_smps6_init,
	&omap5_smps7_init,
	&omap5_smps8_init,
	&omap5_smps9_init,
	&omap5_smps10_init,
	&omap5_ldo1_init,
	&omap5_ldo2_init,
	&omap5_ldo3_init,
	&omap5_ldo4_init,
	&omap5_ldo5_init,
	&omap5_ldo6_init,
	&omap5_ldo7_init,
	&omap5_ldo8_init,
	&omap5_ldo9_init,
	&omap5_ldoln_init,
	&omap5_ldousb_init,

};

/* Constraints for Regulators */
static struct regulator_init_data omap5_smps12 = {
	.constraints = {
		.min_uV			= 600000,
	.max_uV			= 1310000,
		.valid_modes_mask	= REGULATOR_MODE_NORMAL
					| REGULATOR_MODE_STANDBY,
		.valid_ops_mask		= REGULATOR_CHANGE_VOLTAGE
					| REGULATOR_CHANGE_MODE
					| REGULATOR_CHANGE_STATUS,
	},
};

static struct regulator_init_data omap5_smps45 = {
	.constraints = {
		.min_uV			= 600000,
		.max_uV			= 1310000,
		.valid_modes_mask	= REGULATOR_MODE_NORMAL
					| REGULATOR_MODE_STANDBY,
		.valid_ops_mask		= REGULATOR_CHANGE_VOLTAGE
					| REGULATOR_CHANGE_MODE
					| REGULATOR_CHANGE_STATUS,
	},
};

static struct regulator_init_data omap5_smps6 = {
	.constraints = {
		.min_uV			= 1200000,
		.max_uV			= 1200000,
		.valid_modes_mask	= REGULATOR_MODE_NORMAL
					| REGULATOR_MODE_STANDBY,
		.valid_ops_mask		= REGULATOR_CHANGE_MODE
					| REGULATOR_CHANGE_STATUS,
	},
};

static struct regulator_consumer_supply omap5_vdds1v8_main_supply[] = {
	REGULATOR_SUPPLY("vio", "1-004b"),
};

static struct regulator_init_data omap5_smps7 = {
	.constraints = {
		.min_uV			= 1800000,
		.max_uV			= 1800000,
		.valid_modes_mask	= REGULATOR_MODE_NORMAL
					| REGULATOR_MODE_STANDBY,
		.valid_ops_mask		= REGULATOR_CHANGE_MODE
					| REGULATOR_CHANGE_STATUS,
	},
	.num_consumer_supplies	= ARRAY_SIZE(omap5_vdds1v8_main_supply),
	.consumer_supplies	= omap5_vdds1v8_main_supply,
};

static struct regulator_init_data omap5_smps8 = {
	.constraints = {
		.min_uV			= 600000,
		.max_uV			= 1310000,
		.valid_modes_mask	= REGULATOR_MODE_NORMAL
					| REGULATOR_MODE_STANDBY,
		.valid_ops_mask		= REGULATOR_CHANGE_VOLTAGE
					| REGULATOR_CHANGE_MODE
					| REGULATOR_CHANGE_STATUS,
	},
};

static struct regulator_consumer_supply omap5_adac_supply[] = {
	REGULATOR_SUPPLY("v2v1", "1-004b"),
};

static struct regulator_init_data omap5_smps9 = {
	.constraints = {
		.min_uV			= 2100000,
		.max_uV			= 2100000,
		.valid_modes_mask	= REGULATOR_MODE_NORMAL
					| REGULATOR_MODE_STANDBY,
		.valid_ops_mask		= REGULATOR_CHANGE_MODE
					| REGULATOR_CHANGE_STATUS,
	},
	.num_consumer_supplies	= ARRAY_SIZE(omap5_adac_supply),
	.consumer_supplies	= omap5_adac_supply,
};

static struct regulator_consumer_supply omap5_vbus_supply[] = {
	REGULATOR_SUPPLY("vbus", "1-0048"),
};

static struct regulator_init_data omap5_smps10 = {
	.constraints = {
		.min_uV			= 5000000,
		.max_uV			= 5000000,
		.valid_modes_mask	= REGULATOR_MODE_NORMAL
					| REGULATOR_MODE_STANDBY,
		.valid_ops_mask		= REGULATOR_CHANGE_MODE
					| REGULATOR_CHANGE_STATUS,
	},
	.num_consumer_supplies	= ARRAY_SIZE(omap5_vbus_supply),
	.consumer_supplies	= omap5_vbus_supply,
};

static struct regulator_consumer_supply omap5_evm_cam2_supply[] = {
	REGULATOR_SUPPLY("cam2pwr", NULL),
};

/* VAUX3 for Camera */
static struct regulator_init_data omap5_ldo1 = {
	.constraints = {
		.min_uV			= 2800000,
		.max_uV			= 2800000,
		.apply_uV		= true,
		.valid_modes_mask	= REGULATOR_MODE_NORMAL
					| REGULATOR_MODE_STANDBY,
		.valid_ops_mask		= REGULATOR_CHANGE_MODE
					| REGULATOR_CHANGE_STATUS,
	},
	.num_consumer_supplies	= ARRAY_SIZE(omap5_evm_cam2_supply),
	.consumer_supplies	= omap5_evm_cam2_supply,
};

static struct regulator_consumer_supply omap5evm_lcd_panel_supply[] = {
	REGULATOR_SUPPLY("panel_supply", "omapdss_dsi.0"),
};

static struct regulator_init_data omap5_ldo2 = {
	.constraints = {
		.min_uV			= 2900000,
		.max_uV			= 2900000,
		.valid_modes_mask	= REGULATOR_MODE_NORMAL
					| REGULATOR_MODE_STANDBY,
		.valid_ops_mask		= REGULATOR_CHANGE_MODE
					| REGULATOR_CHANGE_STATUS,
		.always_on              = true,
		.apply_uV		= 1
	},
	.num_consumer_supplies	= ARRAY_SIZE(omap5evm_lcd_panel_supply),
	.consumer_supplies	= omap5evm_lcd_panel_supply,
};

static struct regulator_init_data omap5_ldo3 = {
	.constraints = {
		.min_uV			= 3000000,
		.max_uV			= 3000000,
		.valid_modes_mask	= REGULATOR_MODE_NORMAL
					| REGULATOR_MODE_STANDBY,
		.valid_ops_mask		= REGULATOR_CHANGE_MODE
					| REGULATOR_CHANGE_STATUS,
	},
};

static struct regulator_init_data omap5_ldo4 = {
	.constraints = {
		.min_uV			= 2200000,
		.max_uV			= 2200000,
		.valid_modes_mask	= REGULATOR_MODE_NORMAL
					| REGULATOR_MODE_STANDBY,
		.valid_ops_mask		= REGULATOR_CHANGE_MODE
					| REGULATOR_CHANGE_STATUS,
	},
};

static struct regulator_init_data omap5_ldo5 = {
	.constraints = {
		.min_uV			= 1800000,
		.max_uV			= 1800000,
		.valid_modes_mask	= REGULATOR_MODE_NORMAL
					| REGULATOR_MODE_STANDBY,
		.valid_ops_mask		= REGULATOR_CHANGE_MODE
					| REGULATOR_CHANGE_STATUS,
	},
};

static struct regulator_init_data omap5_ldo6 = {
	.constraints = {
		.min_uV			= 1500000,
		.max_uV			= 1500000,
		.valid_modes_mask	= REGULATOR_MODE_NORMAL
					| REGULATOR_MODE_STANDBY,
		.valid_ops_mask		= REGULATOR_CHANGE_MODE
					| REGULATOR_CHANGE_STATUS,
	},
};

static struct regulator_consumer_supply omap5_dss_phy_supply[] = {
	REGULATOR_SUPPLY("vdds_dsi", "omapdss"),
	REGULATOR_SUPPLY("vdds_dsi", "omapdss_dsi.0"),
	REGULATOR_SUPPLY("vdds_dsi", "omapdss_dsi.1"),
	REGULATOR_SUPPLY("vdds_hdmi", "omapdss_hdmi"),
};

static struct regulator_init_data omap5_ldo7 = {
	.constraints = {
		.min_uV			= 1500000,
		.max_uV			= 1500000,
		.valid_modes_mask	= REGULATOR_MODE_NORMAL
					| REGULATOR_MODE_STANDBY,
		.valid_ops_mask		= REGULATOR_CHANGE_MODE
					| REGULATOR_CHANGE_STATUS,
		.apply_uV		= 1
	},
	.num_consumer_supplies	= ARRAY_SIZE(omap5_dss_phy_supply),
	.consumer_supplies	= omap5_dss_phy_supply,
};

static struct regulator_consumer_supply omap5_evm_phy3_supply[] = {
	REGULATOR_SUPPLY("cam2csi", NULL),
};

/* CSI for Camera */
static struct regulator_init_data omap5_ldo8 = {
	.constraints = {
		.min_uV			= 1500000,
		.max_uV			= 1500000,
		.apply_uV		= true,
		.valid_modes_mask	= REGULATOR_MODE_NORMAL
					| REGULATOR_MODE_STANDBY,
		.valid_ops_mask		= REGULATOR_CHANGE_MODE
					| REGULATOR_CHANGE_STATUS,
	},
	.num_consumer_supplies	= ARRAY_SIZE(omap5_evm_phy3_supply),
	.consumer_supplies	= omap5_evm_phy3_supply,
};

static struct regulator_consumer_supply omap5_mmc1_io_supply[] = {
	REGULATOR_SUPPLY("vmmc_aux", "omap_hsmmc.0"),
};

static struct regulator_init_data omap5_ldo9 = {
	.constraints = {
		.min_uV			= 1800000,
		.max_uV			= 3300000,
		.valid_modes_mask	= REGULATOR_MODE_NORMAL
					| REGULATOR_MODE_STANDBY,
		.valid_ops_mask		= REGULATOR_CHANGE_VOLTAGE
					| REGULATOR_CHANGE_MODE
					| REGULATOR_CHANGE_STATUS,
	},
	.num_consumer_supplies  = ARRAY_SIZE(omap5_mmc1_io_supply),
	.consumer_supplies      = omap5_mmc1_io_supply,
};

static struct regulator_init_data omap5_ldoln = {
	.constraints = {
		.min_uV			= 1800000,
		.max_uV			= 1800000,
		.valid_modes_mask	= REGULATOR_MODE_NORMAL
					| REGULATOR_MODE_STANDBY,
		.valid_ops_mask		= REGULATOR_CHANGE_MODE
					| REGULATOR_CHANGE_STATUS,
	},
};

static struct regulator_init_data omap5_ldousb = {
	.constraints = {
		.min_uV			= 3250000,
		.max_uV			= 3250000,
		.valid_modes_mask	= REGULATOR_MODE_NORMAL
					| REGULATOR_MODE_STANDBY,
		.valid_ops_mask		= REGULATOR_CHANGE_MODE
					| REGULATOR_CHANGE_STATUS,
	},
};

static struct regulator_init_data *palmas_omap5_reg[] = {
	&omap5_smps12,
	NULL, /* SMPS123 not used in this configuration */
	NULL, /* SMPS3 not used in this configuration */
	&omap5_smps45,
	NULL, /* SMPS457 not used in this configuration */
	&omap5_smps6,
	&omap5_smps7,
	&omap5_smps8,
	&omap5_smps9,
	&omap5_smps10,

	&omap5_ldo1,
	&omap5_ldo2,
	&omap5_ldo3,
	&omap5_ldo4,
	&omap5_ldo5,
	&omap5_ldo6,
	&omap5_ldo7,
	&omap5_ldo8,
	&omap5_ldo9,
	&omap5_ldoln,
	&omap5_ldousb,
};

static struct palmas_pmic_platform_data omap5_palmas_pmic = {
	.reg_data = palmas_omap5_reg,
	.reg_init = palmas_omap_reg_init,

	.ldo6_vibrator = 0,
};

static struct palmas_resource_platform_data omap5_palmas_resource = {
	.clk32kg_mode_sleep = 0,
	.clk32kgaudio_mode_sleep = 0,
	.regen1_mode_sleep = 0,
	.regen2_mode_sleep = 0,
	.sysen1_mode_sleep = 0,
	.sysen2_mode_sleep = 0,

	.sysen2_mode_active = 1,

	.nsleep_res = 0,
	.nsleep_smps = 0,
	.nsleep_ldo1 = 0,
	.nsleep_ldo2 = 0,

	.enable1_res = 0,
	.enable1_smps = 0,
	.enable1_ldo1 = 0,
	.enable1_ldo2 = 0,

	.enable2_res = 0,
	.enable2_smps = 0,
	.enable2_ldo1 = 0,
	.enable2_ldo2 = 0,
};

static struct palmas_usb_platform_data omap5_palmas_usb = {
	.wakeup = 1,
};

static struct palmas_platform_data palmas_omap5 = {
	.gpio_base = OMAP5_GPIO_END,

	.power_ctrl = POWER_CTRL_NSLEEP_MASK | POWER_CTRL_ENABLE1_MASK |
			POWER_CTRL_ENABLE1_MASK,

	.gpadc_pdata = &omap5_palmas_gpadc,
	.pmic_pdata = &omap5_palmas_pmic,
	.usb_pdata = &omap5_palmas_usb,
	.resource_pdata = &omap5_palmas_resource,
};
#endif  /* CONFIG_OMAP5_SEVM_PALMAS */

static struct twl6040_codec_data twl6040_codec = {
	/* single-step ramp for headset and handsfree */
	.hs_left_step	= 0x0f,
	.hs_right_step	= 0x0f,
	.hf_left_step	= 0x1d,
	.hf_right_step	= 0x1d,
};

static struct twl6040_vibra_data twl6040_vibra = {
	.vibldrv_res = 8,
	.vibrdrv_res = 3,
	.viblmotor_res = 10,
	.vibrmotor_res = 10,
	.vddvibl_uV = 0,	/* fixed volt supply - VBAT */
	.vddvibr_uV = 0,	/* fixed volt supply - VBAT */
};

static struct twl6040_platform_data twl6040_data = {
	.codec		= &twl6040_codec,
	.vibra		= &twl6040_vibra,
	.audpwron_gpio	= 145,
	.irq_base	= TWL6040_CODEC_IRQ_BASE,
};

static struct i2c_board_info __initdata omap5evm_i2c_1_boardinfo[] = {
#ifdef CONFIG_OMAP5_SEVM_PALMAS
	{
		I2C_BOARD_INFO("twl6035", 0x48),
		.platform_data = &palmas_omap5,
		.irq = OMAP44XX_IRQ_SYS_1N,
	},
#endif
	{
		I2C_BOARD_INFO("twl6040", 0x4b),
		.platform_data = &twl6040_data,
		.irq = OMAP44XX_IRQ_SYS_2N,
	},
};

static struct qtm_touch_keyarray_cfg omap5evm_key_array_data[] = {
	{
		.ctrl = 0,
		.x_origin = 0,
		.y_origin = 0,
		.x_size = 0,
		.y_size = 0,
		.aks_cfg = 0,
		.burst_len = 0,
		.tch_det_thr = 0,
		.tch_det_int = 0,
		.rsvd1 = 0,
	},
};

static struct qtouch_ts_platform_data atmel_mxt224_ts_platform_data = {
	.irqflags       = (IRQF_TRIGGER_FALLING | IRQF_TRIGGER_LOW),
	.flags          = (QTOUCH_USE_MULTITOUCH | QTOUCH_FLIP_X |
			   QTOUCH_FLIP_Y | QTOUCH_CFG_BACKUPNV),
	.abs_min_x      = 0,
	.abs_max_x      = 1280,
	.abs_min_y      = 0,
	.abs_max_y      = 1024,
	.abs_min_p      = 0,
	.abs_max_p      = 255,
	.abs_min_w      = 0,
	.abs_max_w      = 15,
	.x_delta        = 0x00,
	.y_delta        = 0x00,
	.nv_checksum    = 0x187a,
	.fuzz_x         = 0,
	.fuzz_y         = 0,
	.fuzz_p         = 2,
	.fuzz_w         = 2,
	.hw_reset       = NULL,
	.gen_cmd_proc = {
		.reset  = 0x00,
		.backupnv = 0x00,
		.calibrate = 0x01,
		.reportall = 0x00,
	},
	.power_cfg      = {
		.idle_acq_int   = 0xff,
		.active_acq_int = 0xff,
		.active_idle_to = 0x42,
	},
	.acquire_cfg    = {
		.charge_time    = 0x0a,
		.atouch_drift   = 0x05,
		.touch_drift    = 0x14,
		.drift_susp     = 0x14,
		.touch_autocal  = 0x00,
		.sync           = 0,
		.cal_suspend_time = 0x0a,
		.cal_suspend_thresh = 0x00,
	},
	.multi_touch_cfg        = {
		.ctrl           = 0x83,
		.x_origin       = 0,
		.y_origin       = 0,
		.x_size         = 0x12,
		.y_size         = 0x0c,
		.aks_cfg        = 0x0,
		.burst_len      = 0x01,
		.tch_det_thr    = 0x1D,
		.tch_det_int    = 0x2,
		.mov_hyst_init  = 0x63,
		.mov_hyst_next  = 0x63,
		.mov_filter     = 0x00,
		.num_touch      = 10,
		.orient         = 0x00,
		.mrg_timeout    = 0x00,
		.merge_hyst     = 0x0a,
		.merge_thresh   = 0x0a,
		.amp_hyst       = 0x00,
		.x_res          = 0x0fff,
		.y_res          = 0x0500,
		.x_low_clip     = 0x00,
		.x_high_clip    = 0x00,
		.y_low_clip     = 0x00,
		.y_high_clip    = 0x00,
		.x_edge_ctrl    = 0xD4,
		.x_edge_dist    = 0x42,
		.y_edge_ctrl    = 0xD4,
		.y_edge_dist    = 0x64,
		.jumplimit      = 0x3E,
	},
	.key_array      = {
		.cfg            = omap5evm_key_array_data,
		.num_keys   = ARRAY_SIZE(omap5evm_key_array_data),
	},
	.grip_suppression_cfg = {
		.ctrl           = 0x01,
		.xlogrip        = 0x00,
		.xhigrip        = 0x00,
		.ylogrip        = 0x00,
		.yhigrip        = 0x00,
		.maxtchs        = 0x00,
		.reserve0       = 0x00,
		.szthr1         = 0x50,
		.szthr2         = 0x28,
		.shpthr1        = 0x04,
		.shpthr2        = 0x0f,
		.supextto       = 0x0a,
	},
	.noise0_suppression_cfg = {
		.ctrl           = 0x07,
		.reserved       = 0x0000,
		.gcaf_upper_limit = 0x000a,
		.gcaf_lower_limit = 0xfff6,
		.gcaf_valid     = 0x04,
		.noise_thresh   = 0x20,
		.reserved1      = 0x00,
		.freq_hop_scale = 0x00,
		.burst_freq_0   = 0x0a,
		.burst_freq_1 = 0x0f,
		.burst_freq_2 = 0x04,
		.burst_freq_3 = 0x19,
		.burst_freq_4 = 0x1e,
		.num_of_gcaf_samples = 0x04,
	},
	.touch_proximity_cfg = {
		.ctrl           = 0x00,
		.xorigin        = 0x00,
		.yorigin        = 0x00,
		.xsize          = 0x00,
		.ysize          = 0x00,
		.reserved       = 0x00,
		.blen           = 0x00,
		.fxddthr        = 0x0000,
		.fxddi          = 0x00,
		.average        = 0x00,
		.mvnullrate     = 0x0000,
		.mvdthr         = 0x0000,
	},
	.spt_commsconfig_cfg = {
		.ctrl           = 0x00,
		.command        = 0x00,
	},
	.spt_gpiopwm_cfg = {
		.ctrl           = 0x00,
		.reportmask     = 0x00,
		.dir            = 0x00,
		.intpullup      = 0x00,
		.out            = 0x00,
		.wake           = 0x00,
		.pwm            = 0x00,
		.period         = 0x00,
		.duty0          = 0x00,
		.duty1          = 0x00,
		.duty2          = 0x00,
		.duty3          = 0x00,
		.trigger0       = 0x00,
		.trigger1       = 0x00,
		.trigger2       = 0x00,
		.trigger3       = 0x00,
	},
	.onetouchgestureprocessor_cfg = {
		.ctrl   =       0x00,
		.numgest =      0x00,
		.gesten =       0x00,
		.process =      0x00,
		.tapto =        0x00,
		.flickto =      0x00,
		.dragto =       0x00,
		.spressto =     0x00,
		.lpressto =     0x00,
		.reppressto =   0x00,
		.flickthr =     0x00,
		.dragthr =      0x00,
		.tapthr =       0x00,
		.throwthr =     0x00,
	},
	.spt_selftest_cfg = {
		.ctrl = 0x03,
		.cmd = 0x00,
		.hisiglim0 = 0x36b0,
		.losiglim0 = 0x1b58,
		.hisiglim1 = 0x0000,
		.losiglim1 = 0x0000,
		.hisiglim2 = 0x0000,
		.losiglim2 = 0x0000,
	},
	.twotouchgestureprocessor_cfg = {
		.ctrl   =       0x03,
		.numgest =      0x01,
		.reserved =     0x00,
		.gesten =       0xe0,
		.rotatethr =    0x03,
		.zoomthr =      0x0063,
	},
	.spt_cte_cfg = {
		.ctrl = 0x00,
		.command = 0x00,
		.mode = 0x02,
		.gcaf_idle_mode = 0x04,
		.gcaf_actv_mode = 0x08,
	},
};

static struct i2c_board_info __initdata omap5evm_i2c_4_boardinfo[] = {
	{
		I2C_BOARD_INFO(QTOUCH_TS_NAME, 0x4a),
		.platform_data = &atmel_mxt224_ts_platform_data,
		.irq = OMAP_GPIO_IRQ(OMAP5_TOUCH_IRQ_1),
	},
};

static struct i2c_board_info __initdata omap5evm_i2c_5_boardinfo[] = {
	{
		I2C_BOARD_INFO("smsc", 0x38),
		.platform_data = &omap5_kp_data,
		.irq = 151,
	},
	{
		I2C_BOARD_INFO("pio_a_i2c_driver", 0x22),
	},
};

static int __init omap_5430evm_i2c_init(void)
{
	omap_i2c_hwspinlock_init(1, 0, &sdp4430_i2c_1_bus_pdata);
	omap_i2c_hwspinlock_init(2, 1, &sdp4430_i2c_2_bus_pdata);
	omap_i2c_hwspinlock_init(3, 2, &sdp4430_i2c_3_bus_pdata);
	omap_i2c_hwspinlock_init(4, 3, &sdp4430_i2c_4_bus_pdata);
	omap_i2c_hwspinlock_init(5, 4, &sdp4430_i2c_5_bus_pdata);

	omap_register_i2c_bus_board_data(1, &sdp4430_i2c_1_bus_pdata);
	omap_register_i2c_bus_board_data(2, &sdp4430_i2c_2_bus_pdata);
	omap_register_i2c_bus_board_data(3, &sdp4430_i2c_3_bus_pdata);
	omap_register_i2c_bus_board_data(4, &sdp4430_i2c_4_bus_pdata);
	omap_register_i2c_bus_board_data(5, &sdp4430_i2c_5_bus_pdata);
#ifdef CONFIG_OMAP5_SEVM_PALMAS
	omap_register_i2c_bus(1, 400, omap5evm_i2c_1_boardinfo,
				ARRAY_SIZE(omap5evm_i2c_1_boardinfo));
#else
	omap_register_i2c_bus(1, 400, NULL, 0);
#endif
	omap_register_i2c_bus(2, 400, NULL, 0);
	omap_register_i2c_bus(3, 400, NULL, 0);
	omap_register_i2c_bus(4, 400, omap5evm_i2c_4_boardinfo,
				ARRAY_SIZE(omap5evm_i2c_4_boardinfo));
	omap_register_i2c_bus(5, 400, omap5evm_i2c_5_boardinfo,
				ARRAY_SIZE(omap5evm_i2c_5_boardinfo));
	return 0;
}

int __init omap5evm_touch_init(void)
{
	gpio_request(OMAP5_TOUCH_IRQ_1, "atmel touch irq");
	gpio_direction_input(OMAP5_TOUCH_IRQ_1);

	gpio_request(OMAP5_TOUCH_RESET, "atmel reset");
	gpio_direction_output(OMAP5_TOUCH_RESET, 1);
	mdelay(100);
	gpio_direction_output(OMAP5_TOUCH_RESET, 0);
	mdelay(100);
	gpio_direction_output(OMAP5_TOUCH_RESET, 1);

	return 0;
}

static struct regulator_consumer_supply omap5_evm_vmmc1_supply[] = {
	REGULATOR_SUPPLY("vmmc", "omap_hsmmc.0"),
	REGULATOR_SUPPLY("vmmc", "omap_hsmmc.1"),
};

static struct regulator_init_data omap5_evm_vmmc1 = {
	.constraints = {
		.valid_ops_mask = REGULATOR_CHANGE_STATUS,
		.always_on	= true,
	},
	.num_consumer_supplies = ARRAY_SIZE(omap5_evm_vmmc1_supply),
	.consumer_supplies = omap5_evm_vmmc1_supply,
};

static struct fixed_voltage_config omap5_evm_sd_dummy = {
	.supply_name = "vmmc_supply",
	.microvolts = 3000000, /* 3.0V */
	.gpio = -EINVAL,
	.init_data = &omap5_evm_vmmc1,
};

static struct platform_device dummy_sd_regulator_device = {
	.name		= "reg-fixed-voltage",
	.id		= 1,
	.dev = {
		.platform_data = &omap5_evm_sd_dummy,
	}
};

static struct omap2_hsmmc_info mmc[] = {
	{
		.mmc		= 2,
		.caps		= MMC_CAP_4_BIT_DATA | MMC_CAP_8_BIT_DATA |
					MMC_CAP_1_8V_DDR,
		.gpio_cd	= -EINVAL,
		.gpio_wp	= -EINVAL,
		.nonremovable	= true,
		.ocr_mask	= MMC_VDD_29_30,
		.no_off_init	= true,
	},
	{
		.mmc		= 1,
		.caps		= MMC_CAP_4_BIT_DATA | MMC_CAP_UHS_SDR12 |
					MMC_CAP_UHS_SDR25 | MMC_CAP_UHS_DDR50,
		.gpio_cd	= 67,
		.gpio_wp	= -EINVAL,
	},
	{
		.mmc            = 3,
		.caps           = MMC_CAP_4_BIT_DATA | MMC_CAP_POWER_OFF_CARD,
		.gpio_cd        = -EINVAL,
		.gpio_wp        = -EINVAL,
		.ocr_mask       = MMC_VDD_165_195,
		.nonremovable   = true,
	},
	{}	/* Terminator */
};

static struct regulator_consumer_supply omap5_sdp5430_vmmc3_supply = {
	.supply         = "vmmc",
	.dev_name       = "omap_hsmmc.2",
};

static struct regulator_init_data sdp5430_vmmc3 = {
	.constraints            = {
		.valid_ops_mask = REGULATOR_CHANGE_STATUS,
	},
	.num_consumer_supplies  = 1,
	.consumer_supplies      = &omap5_sdp5430_vmmc3_supply,
};

static struct fixed_voltage_config sdp5430_vwlan = {
	.supply_name            = "vwl1271",
	.microvolts             = 1800000, /* 1.8V */
	.gpio                   = GPIO_WIFI_PMENA,
	.startup_delay          = 70000, /* 70msec */
	.enable_high            = 1,
	.enabled_at_boot        = 0,
	.init_data              = &sdp5430_vmmc3,
};

static struct platform_device omap_vwlan_device = {
	.name           = "reg-fixed-voltage",
	.id             = 2,
	.dev = {
		.platform_data = &sdp5430_vwlan,
	},
};

static void omap5_sdp5430_wifi_mux_init(void)
{
	omap_mux_init_gpio(GPIO_WIFI_IRQ, OMAP_PIN_INPUT |
				OMAP_PIN_OFF_WAKEUPENABLE);
	omap_mux_init_gpio(GPIO_WIFI_PMENA, OMAP_PIN_OUTPUT);

	omap_mux_init_signal("wlsdio_cmd.wlsdio_cmd",
				OMAP_MUX_MODE0 | OMAP_PIN_INPUT_PULLUP);
	omap_mux_init_signal("wlsdio_clk.wlsdio_clk",
				OMAP_MUX_MODE0 | OMAP_PIN_INPUT_PULLUP);
	omap_mux_init_signal("wlsdio_data0.wlsdio_data0",
				OMAP_MUX_MODE0 | OMAP_PIN_INPUT_PULLUP);
	omap_mux_init_signal("wlsdio_data1.wlsdio_data1",
				OMAP_MUX_MODE0 | OMAP_PIN_INPUT_PULLUP);
	omap_mux_init_signal("wlsdio_data2.wlsdio_data2",
				OMAP_MUX_MODE0 | OMAP_PIN_INPUT_PULLUP);
	omap_mux_init_signal("wlsdio_data3.wlsdio_data3",
				OMAP_MUX_MODE0 | OMAP_PIN_INPUT_PULLUP);
}

static struct wl12xx_platform_data omap5_sdp5430_wlan_data __initdata = {
	.irq                = OMAP_GPIO_IRQ(GPIO_WIFI_IRQ),
	.board_ref_clock    = WL12XX_REFCLOCK_26,
	.board_tcxo_clock   = WL12XX_TCXOCLOCK_26,
};

static void omap5_sdp5430_wifi_init(void)
{
/* PRDP: To be enabled on production */
#if 0
	omap5_sdp5430_wifi_mux_init();
#endif

	if (gpio_request_one(GPIO_WIFI_IRQ, GPIOF_IN, "wlan"))
		printk(KERN_INFO "wlan: IRQ gpio request failure in board file\n");

	if (wl12xx_set_platform_data(&omap5_sdp5430_wlan_data))
		pr_err("Error setting wl12xx data\n");
	platform_device_register(&omap_vwlan_device);
}

/* USBB3 to SMSC LAN9730 */
#define GPIO_ETH_NRESET	172

/* USBB2 to SMSC 4640 HUB */
#define GPIO_HUB_NRESET	173

static const struct usbhs_omap_board_data usbhs_bdata __initconst = {
	.port_mode[0] = OMAP_USBHS_PORT_MODE_UNUSED,
	.port_mode[1] = OMAP_EHCI_PORT_MODE_HSIC,
	.port_mode[2] = OMAP_EHCI_PORT_MODE_HSIC,
	.phy_reset  = true,
	.reset_gpio_port[0]  = -EINVAL,
	.reset_gpio_port[1]  = GPIO_HUB_NRESET,
	.reset_gpio_port[2]  = GPIO_ETH_NRESET
};

static void __init omap_ehci_ohci_init(void)
{
	omap_mux_init_signal("gpio_172", OMAP_PIN_OUTPUT | OMAP_PIN_OFF_NONE);
	omap_mux_init_signal("gpio_173", OMAP_PIN_OUTPUT | OMAP_PIN_OFF_NONE);
	usbhs_init(&usbhs_bdata);
	return;
}

static struct panel_lg4591_data dsi_panel;
static struct omap_dss_board_info omap5evm_dss_data;

static void omap5evm_lcd_init(void)
{
	int r;

	r = gpio_request_one(dsi_panel.reset_gpio, GPIOF_DIR_OUT,
		"lcd1_reset_gpio");
	if (r)
		pr_err("%s: Could not get lcd1_reset_gpio\n", __func__);

	/* CONTROL_DSIPHY */
	omap_writel(0x1FF80000, 0x4A002E14);
}

static void omap5evm_hdmi_init(void)
{
	int r;

	r = gpio_request_one(HDMI_GPIO_HPD, GPIOF_DIR_IN,
		"hdmi_gpio_hpd");
	if (r)
		pr_err("%s: Could not get HDMI\n", __func__);

	/* Need to configure HPD as a gpio in mux */
	omap_writel(0x1060100, 0x4A00293C);
}

static void __init omap5evm_display_init(void)
{
	omap5evm_lcd_init();
	omap5evm_hdmi_init();
	omap_display_init(&omap5evm_dss_data);
}

static void lg_panel_set_power(bool enable)
{
}

static struct panel_lg4591_data dsi_panel = {
	.reset_gpio = 183,
	.set_power = lg_panel_set_power,
};

static struct omap_dss_device omap5evm_lcd_device = {
	.name			= "lcd",
	.driver_name		= "lg4591",
	.type			= OMAP_DISPLAY_TYPE_DSI,
	.data			= &dsi_panel,
	.phy.dsi		= {
		.clk_lane	= 1,
		.clk_pol	= 0,
		.data1_lane	= 2,
		.data1_pol	= 0,
		.data2_lane	= 3,
		.data2_pol	= 0,
		.data3_lane	= 4,
		.data3_pol	= 0,
		.data4_lane	= 5,
		.data4_pol	= 0,
	},
	.clocks = {
		.dispc = {
			.channel = {
				.lck_div	= 1,	/* LCD */
				.pck_div	= 2,	/* PCD */
				.lcd_clk_src	= OMAP_DSS_CLK_SRC_DSI_PLL_HSDIV_DISPC,
			},
			.dispc_fclk_src = OMAP_DSS_CLK_SRC_DSI_PLL_HSDIV_DISPC,
		},
		.dsi = {
			.regn		= 19,	/* DSI_PLL_REGN */
			.regm		= 233,	/* DSI_PLL_REGM */

			.regm_dispc	= 3,	/* PLL_CLK1 (M4) */
			.regm_dsi	= 3,	/* PLL_CLK2 (M5) */
			.lp_clk_div	= 9,	/* LPDIV */

			.dsi_fclk_src	= OMAP_DSS_CLK_SRC_DSI_PLL_HSDIV_DSI,
		},
	},
	.panel.dsi_mode		= OMAP_DSS_DSI_VIDEO_MODE,
	.channel		= OMAP_DSS_CHANNEL_LCD,
};

static int omap5evm_panel_enable_hdmi(struct omap_dss_device *dssdev)
{
	return 0;
}

static void omap5evm_panel_disable_hdmi(struct omap_dss_device *dssdev)
{

}

static struct omap_dss_device omap5evm_hdmi_device = {
	.name = "hdmi",
	.driver_name = "hdmi_panel",
	.type = OMAP_DISPLAY_TYPE_HDMI,
	.platform_enable = omap5evm_panel_enable_hdmi,
	.platform_disable = omap5evm_panel_disable_hdmi,
	.channel = OMAP_DSS_CHANNEL_DIGIT,
	.hpd_gpio = 193,
};

static struct omap_dss_device *omap5evm_dss_devices[] = {
	&omap5evm_lcd_device,
	&omap5evm_hdmi_device,
};

static struct omap_dss_board_info omap5evm_dss_data = {
	.num_devices	= ARRAY_SIZE(omap5evm_dss_devices),
	.devices	= omap5evm_dss_devices,
	.default_device	= &omap5evm_lcd_device,
};
#ifdef CONFIG_OMAP_MUX
static struct omap_board_mux board_mux[] __initdata = {
	{ .reg_offset = OMAP_MUX_TERMINATOR },
};
#else
#define board_mux NULL
#endif

static void __init omap_5430evm_init(void)
{
	int status;
#ifndef CONFIG_MACH_OMAP_5430ZEBU
	omap_emif_set_device_details(1, &lpddr2_elpida_4G_S4_x2_info,
			lpddr2_elpida_4G_S4_timings,
			ARRAY_SIZE(lpddr2_elpida_4G_S4_timings),
			&lpddr2_elpida_S4_min_tck,
			&custom_configs);

	omap_emif_set_device_details(2, &lpddr2_elpida_4G_S4_x2_info,
			lpddr2_elpida_4G_S4_timings,
			ARRAY_SIZE(lpddr2_elpida_4G_S4_timings),
			&lpddr2_elpida_S4_min_tck,
			&custom_configs);
#endif
	omap5_mux_init(board_mux, NULL, OMAP_PACKAGE_CBL);
	omap5evm_touch_init();
	omap_5430evm_i2c_init();
	omap5evm_sensor_init();
	omap_serial_board_init(NULL, 2);
	omap_serial_board_init(NULL, 4);
	platform_device_register(&dummy_sd_regulator_device);

	omap5_sdp5430_wifi_init();

	omap2_hsmmc_init(mmc);
	omap_ehci_ohci_init();
	usb_dwc3_init();
	status = omap4_keyboard_init(&evm5430_keypad_data, &keypad_data);
	if (status)
		pr_err("Keypad initialization failed: %d\n", status);

	omap5evm_display_init();
	omap_dmm_init(); /* needs to be before display_init */
}

static void __init omap_5430evm_map_io(void)
{
	omap2_set_globals_543x();
	omap54xx_map_common_io();
}

static void __init omap_5430evm_reserve(void)
{
	/* do the static reservations first */
	memblock_remove(PHYS_ADDR_SMC_MEM, PHYS_ADDR_SMC_SIZE);
	memblock_remove(PHYS_ADDR_DUCATI_MEM, PHYS_ADDR_DUCATI_SIZE);
	/* ipu needs to recognize secure input buffer area as well */
	omap_ipu_set_static_mempool(PHYS_ADDR_DUCATI_MEM,
		PHYS_ADDR_DUCATI_SIZE + OMAP_ION_HEAP_SECURE_INPUT_SIZE);
#ifdef CONFIG_OMAP_REMOTE_PROC_DSP
	memblock_remove(PHYS_ADDR_TESLA_MEM, PHYS_ADDR_TESLA_SIZE);
	omap_dsp_set_static_mempool(PHYS_ADDR_TESLA_MEM,
					PHYS_ADDR_TESLA_SIZE);
#endif

	omap_reserve();
}

MACHINE_START(OMAP_5430EVM, "OMAP5430 evm board")
	/* Maintainer: Santosh Shilimkar - Texas Instruments Inc */
	.boot_params	= 0x80000100,
	.map_io		= omap_5430evm_map_io,
	.reserve        = omap_5430evm_reserve,
	.init_early	= omap_5430evm_init_early,
	.init_irq	= gic_init_irq,
	.handle_irq     = gic_handle_irq,
	.init_machine	= omap_5430evm_init,
	.timer		= &omap5_timer,
MACHINE_END<|MERGE_RESOLUTION|>--- conflicted
+++ resolved
@@ -57,7 +57,6 @@
 #define OMAP5_TOUCH_IRQ_1              179
 #define OMAP5_TOUCH_RESET              230
 
-<<<<<<< HEAD
 #define OMAP5_TSL2771_INT_GPIO          149
 #define	OMAP5_MPU6050_INT_GPIO		150
 
@@ -78,8 +77,6 @@
 					PHYS_ADDR_TESLA_SIZE)
 #endif
 
-=======
->>>>>>> c1be0676
 #define GPIO_WIFI_PMENA			140
 #define GPIO_WIFI_IRQ			9
 
