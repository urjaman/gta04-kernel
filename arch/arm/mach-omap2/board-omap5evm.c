/*
 * Board support file for OMAP5430 based EVM.
 *
 * Copyright (C) 2010-2011 Texas Instruments
 * Author: Santosh Shilimkar <santosh.shilimkar@ti.com>
 *
 * Based on mach-omap2/board-4430sdp.c
 *
 * This program is free software; you can redistribute it and/or modify
 * it under the terms of the GNU General Public License version 2 as
 * published by the Free Software Foundation.
 */

#include <linux/kernel.h>
#include <linux/init.h>
#include <linux/platform_device.h>
#include <linux/io.h>
#include <linux/gpio.h>
#include <linux/hwspinlock.h>
#include <linux/i2c/tsl2771.h>
#include <linux/input/mpu6050.h>

#include <linux/regulator/machine.h>
#include <linux/regulator/fixed.h>
#ifdef CONFIG_OMAP5_SEVM_PALMAS
#include <linux/mfd/palmas.h>
#endif
#include <linux/i2c/smsc.h>
<<<<<<< HEAD
#include <linux/memblock.h>
#include <linux/i2c/twl.h>
#include <linux/regulator/machine.h>
#include <linux/regulator/fixed.h>
#include <linux/mfd/twl6040.h>
=======
#include <linux/wl12xx.h>
>>>>>>> 7dad59fa

#include <asm/mach-types.h>
#include <asm/mach/arch.h>
#include <asm/mach/map.h>
#include <asm/hardware/gic.h>
#include <mach/dmm.h>

#include <mach/hardware.h>
#include <mach/omap4-common.h>
#include <plat/common.h>
#include <plat/remoteproc.h>
#include <plat/usb.h>
#include <plat/mmc.h>
#include <plat/omap4-keypad.h>
#include "hsmmc.h"
#include "mux.h"
#include <linux/qtouch_obp_ts.h>

#include <video/omapdss.h>
#include <video/omap-panel-lg4591.h>

#include "common-board-devices.h"

#define OMAP5_TOUCH_IRQ_1              179
#define OMAP5_TOUCH_RESET              230

#define OMAP5_TSL2771_INT_GPIO          149
#define	OMAP5_MPU6050_INT_GPIO		150

<<<<<<< HEAD
#define HDMI_GPIO_HPD 193

#define PHYS_ADDR_SMC_SIZE	(SZ_1M * 3)
#define PHYS_ADDR_SMC_MEM	(0x80000000 + SZ_1G - PHYS_ADDR_SMC_SIZE)
#define OMAP_ION_HEAP_SECURE_INPUT_SIZE	(SZ_1M * 90)
#define PHYS_ADDR_DUCATI_SIZE	(SZ_1M * 105)
#define PHYS_ADDR_DUCATI_MEM	(PHYS_ADDR_SMC_MEM - PHYS_ADDR_DUCATI_SIZE - \
					OMAP_ION_HEAP_SECURE_INPUT_SIZE)
=======
#define GPIO_WIFI_PMENA			140
#define GPIO_WIFI_IRQ			9
>>>>>>> 7dad59fa

static const int evm5430_keymap[] = {
	KEY(0, 0, KEY_RESERVED),
	KEY(0, 1, KEY_RESERVED),
	KEY(0, 2, KEY_RESERVED),
	KEY(0, 3, KEY_RESERVED),
	KEY(0, 4, KEY_RESERVED),
	KEY(0, 5, KEY_RESERVED),
	KEY(0, 6, KEY_RESERVED),
	KEY(0, 7, KEY_RESERVED),

	KEY(1, 0, KEY_RESERVED),
	KEY(1, 1, KEY_RESERVED),
	KEY(1, 2, KEY_RESERVED),
	KEY(1, 3, KEY_RESERVED),
	KEY(1, 4, KEY_RESERVED),
	KEY(1, 5, KEY_RESERVED),
	KEY(1, 6, KEY_RESERVED),
	KEY(1, 7, KEY_RESERVED),

	KEY(2, 0, KEY_RESERVED),
	KEY(2, 1, KEY_RESERVED),
	KEY(2, 2, KEY_VOLUMEUP),
	KEY(2, 3, KEY_VOLUMEDOWN),
	KEY(2, 4, KEY_SEND),
	KEY(2, 5, KEY_HOME),
	KEY(2, 6, KEY_END),
	KEY(2, 7, KEY_SEARCH),

	KEY(3, 0, KEY_RESERVED),
	KEY(3, 1, KEY_RESERVED),
	KEY(3, 2, KEY_RESERVED),
	KEY(3, 3, KEY_RESERVED),
	KEY(3, 4, KEY_RESERVED),
	KEY(3, 5, KEY_RESERVED),
	KEY(3, 6, KEY_RESERVED),
	KEY(3, 7, KEY_RESERVED),

	KEY(4, 0, KEY_RESERVED),
	KEY(4, 1, KEY_RESERVED),
	KEY(4, 2, KEY_RESERVED),
	KEY(4, 3, KEY_RESERVED),
	KEY(4, 4, KEY_RESERVED),
	KEY(4, 5, KEY_RESERVED),
	KEY(4, 6, KEY_RESERVED),
	KEY(4, 7, KEY_RESERVED),

	KEY(5, 0, KEY_RESERVED),
	KEY(5, 1, KEY_RESERVED),
	KEY(5, 2, KEY_RESERVED),
	KEY(5, 3, KEY_RESERVED),
	KEY(5, 4, KEY_RESERVED),
	KEY(5, 5, KEY_RESERVED),
	KEY(5, 6, KEY_RESERVED),
	KEY(5, 7, KEY_RESERVED),

	KEY(6, 0, KEY_RESERVED),
	KEY(6, 1, KEY_RESERVED),
	KEY(6, 2, KEY_RESERVED),
	KEY(6, 3, KEY_RESERVED),
	KEY(6, 4, KEY_RESERVED),
	KEY(6, 5, KEY_RESERVED),
	KEY(6, 6, KEY_RESERVED),
	KEY(6, 7, KEY_RESERVED),

	KEY(7, 0, KEY_RESERVED),
	KEY(7, 1, KEY_RESERVED),
	KEY(7, 2, KEY_RESERVED),
	KEY(7, 3, KEY_RESERVED),
	KEY(7, 4, KEY_RESERVED),
	KEY(7, 5, KEY_RESERVED),
	KEY(7, 6, KEY_RESERVED),
	KEY(7, 7, KEY_RESERVED),
};

static struct matrix_keymap_data evm5430_keymap_data = {
	.keymap                 = evm5430_keymap,
	.keymap_size            = ARRAY_SIZE(evm5430_keymap),
};

static struct omap4_keypad_platform_data evm5430_keypad_data = {
	.keymap_data            = &evm5430_keymap_data,
	.rows                   = 8,
	.cols                   = 8,
};

static struct omap_board_data keypad_data = {
	.id                     = 1,
};

static struct mpu6050_platform_data mpu6050_platform_data = {
	.aux_i2c_supply = 0,
	.sample_rate_div = 0,
	.config = 0,
	.fifo_mode = 0,
	.mpu6050_accel = {
			.x_axis = 2,
			.y_axis = 2,
			.z_axis = 2,
			.fsr = 0,               /* FSR to  -2g */
			.hpf = 4,               /* HPF ON and cut off 0.63HZ */
			.ctrl_mode = 2,         /* ZERO MOTION DETECTION */
			.mode_thr_val = 0,      /* Threshold val */
			.mode_thr_dur = 0,      /* Threshold duration */
			.irqflags = IRQF_TRIGGER_HIGH,
	},
	.mpu6050_gyro = {
			.x_axis = 2,
			.y_axis = 2,
			.z_axis = 2,
			.fsr = 0,
			.config = 0,
	},
};

struct tsl2771_platform_data tsl2771_data = {
	.irq_flags      = (IRQF_TRIGGER_LOW | IRQF_ONESHOT),
	.flags          = (TSL2771_USE_ALS | TSL2771_USE_PROX),
	.def_enable                     = 0x0,
	.als_adc_time                   = 0xdb,
	.prox_adc_time                  = 0xff,
	.wait_time                      = 0x00,
	.als_low_thresh_low_byte        = 0x0,
	.als_low_thresh_high_byte       = 0x0,
	.als_high_thresh_low_byte       = 0x0,
	.als_high_thresh_high_byte      = 0x0,
	.prox_low_thresh_low_byte       = 0x0,
	.prox_low_thresh_high_byte      = 0x0,
	.prox_high_thresh_low_byte      = 0x0,
	.prox_high_thresh_high_byte     = 0x0,
	.interrupt_persistence          = 0xf6,
	.config                         = 0x00,
	.prox_pulse_count               = 0x03,
	.gain_control                   = 0xE0,
	.glass_attn                     = 0x01,
	.device_factor                  = 0x34,
};

static uint32_t board_keymap[] = {

	KEY(0, 0,  KEY_RESERVED)     , KEY(0, 1,  KEY_RESERVED),
	KEY(0, 2,  KEY_F7)           , KEY(0, 3,  KEY_ESC),
	KEY(0, 4,  KEY_F4)           , KEY(0, 5,  KEY_G),
	KEY(0, 6,  KEY_RESERVED)     , KEY(0, 7,  KEY_H),
	KEY(0, 8,  KEY_RESERVED)     , KEY(0, 9,  KEY_CYCLEWINDOWS),
	KEY(0, 10, KEY_RESERVED)     , KEY(0, 11, KEY_RESERVED),
	KEY(0, 12, KEY_BACKSPACE)    , KEY(0, 13, KEY_F11),
	KEY(0, 14, KEY_FORWARD)      , KEY(0, 15, KEY_INSERT),

	KEY(1, 0,  KEY_RIGHTSHIFT)   , KEY(1, 1,  KEY_RESERVED),
	KEY(1, 2,  KEY_W)            , KEY(1, 3,  KEY_Q),
	KEY(1, 4,  KEY_E)            , KEY(1, 5,  KEY_R),
	KEY(1, 6,  KEY_RESERVED)     , KEY(1, 7,  KEY_U),
	KEY(1, 8,  KEY_I)	     , KEY(1, 9,  KEY_RESERVED),
	KEY(1, 10, KEY_RESERVED)     , KEY(1, 11, KEY_RESERVED),
	KEY(1, 12, KEY_UP)           , KEY(1, 13, KEY_O),
	KEY(1, 14, KEY_P)            , KEY(1, 15, KEY_LEFT),

	KEY(2, 0,  KEY_RESERVED)     , KEY(2, 1,  KEY_RESERVED),
	KEY(2, 2,  KEY_2)            , KEY(2, 3,  KEY_1),
	KEY(2, 4,  KEY_3)            , KEY(2, 5,  KEY_4),
	KEY(2, 6,  KEY_RESERVED)     , KEY(2, 7,  KEY_7),
	KEY(2, 8,  KEY_8)            , KEY(2, 9,  KEY_RESERVED),
	KEY(2, 10, KEY_RESERVED)     , KEY(2, 11, KEY_RIGHTALT),
	KEY(2, 12, KEY_DOWN)         , KEY(2, 13, KEY_9),
	KEY(2, 14, KEY_0)            , KEY(2, 15, KEY_RIGHT),

	KEY(3, 0,  KEY_RESERVED)     , KEY(3, 1,  KEY_RIGHTCTRL),
	KEY(3, 2,  KEY_S)            , KEY(3, 3,  KEY_A),
	KEY(3, 4,  KEY_D)            , KEY(3, 5,  KEY_F),
	KEY(3, 6,  KEY_RESERVED)     , KEY(3, 7,  KEY_J),
	KEY(3, 8,  KEY_K)            , KEY(3, 9,  KEY_RESERVED),
	KEY(3, 10, KEY_RESERVED)     , KEY(3, 11, KEY_RESERVED),
	KEY(3, 12, KEY_ENTER)        , KEY(3, 13, KEY_L),
	KEY(3, 14, KEY_SEMICOLON)    , KEY(3, 15, KEY_RESERVED),
	KEY(4, 0,  KEY_LEFTSHIFT)    , KEY(4, 1,  KEY_RESERVED),
	KEY(4, 2,  KEY_X)            , KEY(4, 3,  KEY_Z),
	KEY(4, 4,  KEY_C)            , KEY(4, 5,  KEY_V),
	KEY(4, 6,  KEY_RESERVED)     , KEY(4, 7,  KEY_M),
	KEY(4, 8,  KEY_COMMA)        , KEY(4, 9,  KEY_RESERVED),
	KEY(4, 10, KEY_RESERVED)     , KEY(4, 11, KEY_RESERVED),
	KEY(4, 12, KEY_SPACE)        , KEY(4, 13, KEY_DOT),
	KEY(4, 14, KEY_SLASH)        , KEY(4, 15, KEY_END),

	KEY(5, 0,  KEY_RESERVED)     , KEY(5, 1,  KEY_LEFTCTRL),
	KEY(5, 2,  KEY_F6)           , KEY(5, 3,  KEY_TAB),
	KEY(5, 4,  KEY_F3)           , KEY(5, 5,  KEY_T),
	KEY(5, 6,  KEY_RESERVED)     , KEY(5, 7,  KEY_Y),
	KEY(5, 8,  KEY_LEFTBRACE)    , KEY(5, 9,  KEY_RESERVED),
	KEY(5, 10, KEY_RESERVED)     , KEY(5, 11, KEY_RESERVED),
	KEY(5, 12, KEY_RESERVED)     , KEY(5, 13, KEY_F10),
	KEY(5, 14, KEY_RIGHTBRACE)   , KEY(5, 15, KEY_HOME),
	KEY(6, 0,  KEY_RESERVED)     , KEY(6, 1,  KEY_RESERVED),
	KEY(6, 2,  KEY_F5)           , KEY(6, 3,  KEY_RESERVED),
	KEY(6, 4,  KEY_F2)           , KEY(6, 5,  KEY_5),
	KEY(6, 6,  KEY_FN)           , KEY(6, 7,  KEY_6),
	KEY(6, 8,  KEY_RESERVED)     , KEY(6, 9,  KEY_RESERVED),
	KEY(6, 10, KEY_MENU)         , KEY(6, 11, KEY_RESERVED),
	KEY(6, 12, KEY_BACKSLASH)    , KEY(6, 13, KEY_F9),
	KEY(6, 14, KEY_RESERVED)     , KEY(6, 15, KEY_RESERVED),

	KEY(7, 0,  KEY_RESERVED)     , KEY(7, 1,  KEY_RESERVED),
	KEY(7, 2,  KEY_F8)           , KEY(7, 3,  KEY_CAPSLOCK),
	KEY(7, 4,  KEY_F1)           , KEY(7, 5,  KEY_B),
	KEY(7, 6,  KEY_RESERVED)     , KEY(7, 7,  KEY_N),
	KEY(7, 8,  KEY_RESERVED)     , KEY(7, 9,  KEY_RESERVED),
	KEY(7, 10, KEY_RESERVED)     , KEY(7, 11, KEY_LEFTALT),
	KEY(7, 12, KEY_RESERVED)     , KEY(7, 13, KEY_F12),
	KEY(7, 14, KEY_RESERVED)     , KEY(7, 15, KEY_DELETE),
};

static struct matrix_keymap_data board_map_data = {
	.keymap                 = board_keymap,
	.keymap_size            = ARRAY_SIZE(board_keymap),
};

static struct smsc_keypad_data omap5_kp_data = {
	.keymap_data    = &board_map_data,
	.rows           = 8,
	.cols           = 16,
	.rep            = 1,
};

static void __init omap_5430evm_init_early(void)
{
	omap2_init_common_infrastructure();
	omap2_init_common_devices(NULL, NULL);
}

#ifndef CONFIG_MACH_OMAP_5430ZEBU
static struct __devinitdata emif_custom_configs custom_configs = {
	.mask	= EMIF_CUSTOM_CONFIG_LPMODE,
	.lpmode	= EMIF_LP_MODE_DISABLE
};
#endif

static void __init omap_i2c_hwspinlock_init(int bus_id, int spinlock_id,
					struct omap_i2c_bus_board_data *pdata)
{
	/* spinlock_id should be -1 for a generic lock request */
	if (spinlock_id < 0)
		pdata->handle = hwspin_lock_request();
	else
		pdata->handle = hwspin_lock_request_specific(spinlock_id);

	if (pdata->handle != NULL) {
		pdata->hwspin_lock_timeout = hwspin_lock_timeout;
		pdata->hwspin_unlock = hwspin_unlock;
	} else {
		pr_err("I2C hwspinlock request failed for bus %d\n", \
								bus_id);
	}
}

static struct omap_i2c_bus_board_data __initdata sdp4430_i2c_1_bus_pdata;
static struct omap_i2c_bus_board_data __initdata sdp4430_i2c_2_bus_pdata;
static struct omap_i2c_bus_board_data __initdata sdp4430_i2c_3_bus_pdata;
static struct omap_i2c_bus_board_data __initdata sdp4430_i2c_4_bus_pdata;
static struct omap_i2c_bus_board_data __initdata sdp4430_i2c_5_bus_pdata;

#ifdef CONFIG_OMAP5_SEVM_PALMAS
#define OMAP5_GPIO_END	0
static struct palmas_gpadc_platform_data omap5_palmas_gpadc = {
	.ch3_current = 0,
	.ch0_current = 0,
	.bat_removal = 0,
	.start_polarity = 0,
};

/* Initialisation Data for Regulators */

static struct palmas_reg_init omap5_smps12_init = {
	.warm_reset = 0,
	.roof_floor = 0,
	.mode_sleep = 0,
	.tstep = 0,
};

static struct palmas_reg_init omap5_smps45_init = {
	.warm_reset = 0,
	.roof_floor = 0,
	.mode_sleep = 0,
	.tstep = 0,
};

static struct palmas_reg_init omap5_smps6_init = {
	.warm_reset = 0,
	.roof_floor = 0,
	.mode_sleep = 1,
	.tstep = 0,
};

static struct palmas_reg_init omap5_smps7_init = {
	.warm_reset = 0,
	.roof_floor = 0,
	.mode_sleep = 1,
};

static struct palmas_reg_init omap5_smps8_init = {
	.warm_reset = 0,
	.roof_floor = 0,
	.mode_sleep = 0,
	.tstep = 0,
};

static struct palmas_reg_init omap5_smps9_init = {
	.warm_reset = 0,
	.roof_floor = 0,
	.mode_sleep = 0,
	.vsel = 0xbd,
};

static struct palmas_reg_init omap5_smps10_init = {
	.mode_sleep = 0,
};

static struct palmas_reg_init omap5_ldo1_init = {
	.warm_reset = 0,
	.mode_sleep = 0,
};

static struct palmas_reg_init omap5_ldo2_init = {
	.warm_reset = 0,
	.mode_sleep = 0,
};

static struct palmas_reg_init omap5_ldo3_init = {
	.warm_reset = 0,
	.mode_sleep = 0,
};

static struct palmas_reg_init omap5_ldo4_init = {
	.warm_reset = 0,
	.mode_sleep = 0,
};

static struct palmas_reg_init omap5_ldo5_init = {
	.warm_reset = 0,
	.mode_sleep = 0,
};

static struct palmas_reg_init omap5_ldo6_init = {
	.warm_reset = 0,
	.mode_sleep = 0,
};

static struct palmas_reg_init omap5_ldo7_init = {
	.warm_reset = 0,
	.mode_sleep = 0,
};

static struct palmas_reg_init omap5_ldo8_init = {
	.warm_reset = 0,
	.mode_sleep = 0,
};

static struct palmas_reg_init omap5_ldo9_init = {
	.warm_reset = 0,
	.mode_sleep = 0,
	.no_bypass = 1,
};

static struct palmas_reg_init omap5_ldoln_init = {
	.warm_reset = 0,
	.mode_sleep = 0,
};

static struct palmas_reg_init omap5_ldousb_init = {
	.warm_reset = 0,
	.mode_sleep = 0,
};

static struct palmas_reg_init *palmas_omap_reg_init[] = {
	&omap5_smps12_init,
	NULL, /* SMPS123 not used in this configuration */
	NULL, /* SMPS3 not used in this configuration */
	&omap5_smps45_init,
	NULL, /* SMPS457 not used in this configuration */
	&omap5_smps6_init,
	&omap5_smps7_init,
	&omap5_smps8_init,
	&omap5_smps9_init,
	&omap5_smps10_init,
	&omap5_ldo1_init,
	&omap5_ldo2_init,
	&omap5_ldo3_init,
	&omap5_ldo4_init,
	&omap5_ldo5_init,
	&omap5_ldo6_init,
	&omap5_ldo7_init,
	&omap5_ldo8_init,
	&omap5_ldo9_init,
	&omap5_ldoln_init,
	&omap5_ldousb_init,

};

/* Constraints for Regulators */
static struct regulator_init_data omap5_smps12 = {
	.constraints = {
		.min_uV			= 600000,
	.max_uV			= 1310000,
		.valid_modes_mask	= REGULATOR_MODE_NORMAL
					| REGULATOR_MODE_STANDBY,
		.valid_ops_mask		= REGULATOR_CHANGE_VOLTAGE
					| REGULATOR_CHANGE_MODE
					| REGULATOR_CHANGE_STATUS,
	},
};

static struct regulator_init_data omap5_smps45 = {
	.constraints = {
		.min_uV			= 600000,
		.max_uV			= 1310000,
		.valid_modes_mask	= REGULATOR_MODE_NORMAL
					| REGULATOR_MODE_STANDBY,
		.valid_ops_mask		= REGULATOR_CHANGE_VOLTAGE
					| REGULATOR_CHANGE_MODE
					| REGULATOR_CHANGE_STATUS,
	},
};

static struct regulator_init_data omap5_smps6 = {
	.constraints = {
		.min_uV			= 1200000,
		.max_uV			= 1200000,
		.valid_modes_mask	= REGULATOR_MODE_NORMAL
					| REGULATOR_MODE_STANDBY,
		.valid_ops_mask		= REGULATOR_CHANGE_MODE
					| REGULATOR_CHANGE_STATUS,
	},
};

static struct regulator_consumer_supply omap5_vdds1v8_main_supply[] = {
	REGULATOR_SUPPLY("vio", "1-004b"),
};

static struct regulator_init_data omap5_smps7 = {
	.constraints = {
		.min_uV			= 1800000,
		.max_uV			= 1800000,
		.valid_modes_mask	= REGULATOR_MODE_NORMAL
					| REGULATOR_MODE_STANDBY,
		.valid_ops_mask		= REGULATOR_CHANGE_MODE
					| REGULATOR_CHANGE_STATUS,
	},
	.num_consumer_supplies	= ARRAY_SIZE(omap5_vdds1v8_main_supply),
	.consumer_supplies	= omap5_vdds1v8_main_supply,
};

static struct regulator_init_data omap5_smps8 = {
	.constraints = {
		.min_uV			= 600000,
		.max_uV			= 1310000,
		.valid_modes_mask	= REGULATOR_MODE_NORMAL
					| REGULATOR_MODE_STANDBY,
		.valid_ops_mask		= REGULATOR_CHANGE_VOLTAGE
					| REGULATOR_CHANGE_MODE
					| REGULATOR_CHANGE_STATUS,
	},
};

static struct regulator_consumer_supply omap5_adac_supply[] = {
	REGULATOR_SUPPLY("v2v1", "1-004b"),
};

static struct regulator_init_data omap5_smps9 = {
	.constraints = {
		.min_uV			= 2100000,
		.max_uV			= 2100000,
		.valid_modes_mask	= REGULATOR_MODE_NORMAL
					| REGULATOR_MODE_STANDBY,
		.valid_ops_mask		= REGULATOR_CHANGE_MODE
					| REGULATOR_CHANGE_STATUS,
	},
	.num_consumer_supplies	= ARRAY_SIZE(omap5_adac_supply),
	.consumer_supplies	= omap5_adac_supply,
};

static struct regulator_consumer_supply omap5_vbus_supply[] = {
	REGULATOR_SUPPLY("vbus", "1-0048"),
};

static struct regulator_init_data omap5_smps10 = {
	.constraints = {
		.min_uV			= 5000000,
		.max_uV			= 5000000,
		.valid_modes_mask	= REGULATOR_MODE_NORMAL
					| REGULATOR_MODE_STANDBY,
		.valid_ops_mask		= REGULATOR_CHANGE_MODE
					| REGULATOR_CHANGE_STATUS,
	},
	.num_consumer_supplies	= ARRAY_SIZE(omap5_vbus_supply),
	.consumer_supplies	= omap5_vbus_supply,
};

static struct regulator_consumer_supply omap5_evm_cam2_supply[] = {
	REGULATOR_SUPPLY("cam2pwr", NULL),
};

/* VAUX3 for Camera */
static struct regulator_init_data omap5_ldo1 = {
	.constraints = {
		.min_uV			= 2800000,
		.max_uV			= 2800000,
		.apply_uV		= true,
		.valid_modes_mask	= REGULATOR_MODE_NORMAL
					| REGULATOR_MODE_STANDBY,
		.valid_ops_mask		= REGULATOR_CHANGE_MODE
					| REGULATOR_CHANGE_STATUS,
	},
	.num_consumer_supplies	= ARRAY_SIZE(omap5_evm_cam2_supply),
	.consumer_supplies	= omap5_evm_cam2_supply,
};

static struct regulator_consumer_supply omap5evm_lcd_panel_supply[] = {
	REGULATOR_SUPPLY("panel_supply", "omapdss_dsi.0"),
};

static struct regulator_init_data omap5_ldo2 = {
	.constraints = {
		.min_uV			= 2900000,
		.max_uV			= 2900000,
		.valid_modes_mask	= REGULATOR_MODE_NORMAL
					| REGULATOR_MODE_STANDBY,
		.valid_ops_mask		= REGULATOR_CHANGE_MODE
					| REGULATOR_CHANGE_STATUS,
		.always_on              = true,
		.apply_uV		= 1
	},
	.num_consumer_supplies	= ARRAY_SIZE(omap5evm_lcd_panel_supply),
	.consumer_supplies	= omap5evm_lcd_panel_supply,
};

static struct regulator_init_data omap5_ldo3 = {
	.constraints = {
		.min_uV			= 3000000,
		.max_uV			= 3000000,
		.valid_modes_mask	= REGULATOR_MODE_NORMAL
					| REGULATOR_MODE_STANDBY,
		.valid_ops_mask		= REGULATOR_CHANGE_MODE
					| REGULATOR_CHANGE_STATUS,
	},
};

static struct regulator_init_data omap5_ldo4 = {
	.constraints = {
		.min_uV			= 2200000,
		.max_uV			= 2200000,
		.valid_modes_mask	= REGULATOR_MODE_NORMAL
					| REGULATOR_MODE_STANDBY,
		.valid_ops_mask		= REGULATOR_CHANGE_MODE
					| REGULATOR_CHANGE_STATUS,
	},
};

static struct regulator_init_data omap5_ldo5 = {
	.constraints = {
		.min_uV			= 1800000,
		.max_uV			= 1800000,
		.valid_modes_mask	= REGULATOR_MODE_NORMAL
					| REGULATOR_MODE_STANDBY,
		.valid_ops_mask		= REGULATOR_CHANGE_MODE
					| REGULATOR_CHANGE_STATUS,
	},
};

static struct regulator_init_data omap5_ldo6 = {
	.constraints = {
		.min_uV			= 1500000,
		.max_uV			= 1500000,
		.valid_modes_mask	= REGULATOR_MODE_NORMAL
					| REGULATOR_MODE_STANDBY,
		.valid_ops_mask		= REGULATOR_CHANGE_MODE
					| REGULATOR_CHANGE_STATUS,
	},
};

static struct regulator_consumer_supply omap5_dss_phy_supply[] = {
	REGULATOR_SUPPLY("vdds_dsi", "omapdss"),
	REGULATOR_SUPPLY("vdds_dsi", "omapdss_dsi.0"),
	REGULATOR_SUPPLY("vdds_dsi", "omapdss_dsi.1"),
	REGULATOR_SUPPLY("vdds_hdmi", "omapdss_hdmi"),
};

static struct regulator_init_data omap5_ldo7 = {
	.constraints = {
		.min_uV			= 1500000,
		.max_uV			= 1500000,
		.valid_modes_mask	= REGULATOR_MODE_NORMAL
					| REGULATOR_MODE_STANDBY,
		.valid_ops_mask		= REGULATOR_CHANGE_MODE
					| REGULATOR_CHANGE_STATUS,
		.apply_uV		= 1
	},
	.num_consumer_supplies	= ARRAY_SIZE(omap5_dss_phy_supply),
	.consumer_supplies	= omap5_dss_phy_supply,
};

static struct regulator_consumer_supply omap5_evm_phy3_supply[] = {
	REGULATOR_SUPPLY("cam2csi", NULL),
};

/* CSI for Camera */
static struct regulator_init_data omap5_ldo8 = {
	.constraints = {
		.min_uV			= 1500000,
		.max_uV			= 1500000,
		.apply_uV		= true,
		.valid_modes_mask	= REGULATOR_MODE_NORMAL
					| REGULATOR_MODE_STANDBY,
		.valid_ops_mask		= REGULATOR_CHANGE_MODE
					| REGULATOR_CHANGE_STATUS,
	},
	.num_consumer_supplies	= ARRAY_SIZE(omap5_evm_phy3_supply),
	.consumer_supplies	= omap5_evm_phy3_supply,
};

static struct regulator_consumer_supply omap5_mmc1_io_supply[] = {
	REGULATOR_SUPPLY("vmmc_aux", "omap_hsmmc.0"),
};

static struct regulator_init_data omap5_ldo9 = {
	.constraints = {
		.min_uV			= 1800000,
		.max_uV			= 3300000,
		.valid_modes_mask	= REGULATOR_MODE_NORMAL
					| REGULATOR_MODE_STANDBY,
		.valid_ops_mask		= REGULATOR_CHANGE_VOLTAGE
					| REGULATOR_CHANGE_MODE
					| REGULATOR_CHANGE_STATUS,
	},
	.num_consumer_supplies  = ARRAY_SIZE(omap5_mmc1_io_supply),
	.consumer_supplies      = omap5_mmc1_io_supply,
};

static struct regulator_init_data omap5_ldoln = {
	.constraints = {
		.min_uV			= 1800000,
		.max_uV			= 1800000,
		.valid_modes_mask	= REGULATOR_MODE_NORMAL
					| REGULATOR_MODE_STANDBY,
		.valid_ops_mask		= REGULATOR_CHANGE_MODE
					| REGULATOR_CHANGE_STATUS,
	},
};

static struct regulator_init_data omap5_ldousb = {
	.constraints = {
		.min_uV			= 3250000,
		.max_uV			= 3250000,
		.valid_modes_mask	= REGULATOR_MODE_NORMAL
					| REGULATOR_MODE_STANDBY,
		.valid_ops_mask		= REGULATOR_CHANGE_MODE
					| REGULATOR_CHANGE_STATUS,
	},
};

static struct regulator_init_data *palmas_omap5_reg[] = {
	&omap5_smps12,
	NULL, /* SMPS123 not used in this configuration */
	NULL, /* SMPS3 not used in this configuration */
	&omap5_smps45,
	NULL, /* SMPS457 not used in this configuration */
	&omap5_smps6,
	&omap5_smps7,
	&omap5_smps8,
	&omap5_smps9,
	&omap5_smps10,

	&omap5_ldo1,
	&omap5_ldo2,
	&omap5_ldo3,
	&omap5_ldo4,
	&omap5_ldo5,
	&omap5_ldo6,
	&omap5_ldo7,
	&omap5_ldo8,
	&omap5_ldo9,
	&omap5_ldoln,
	&omap5_ldousb,
};

static struct palmas_pmic_platform_data omap5_palmas_pmic = {
	.reg_data = palmas_omap5_reg,
	.reg_init = palmas_omap_reg_init,

	.ldo6_vibrator = 0,
};

static struct palmas_resource_platform_data omap5_palmas_resource = {
	.clk32kg_mode_sleep = 0,
	.clk32kgaudio_mode_sleep = 0,
	.regen1_mode_sleep = 0,
	.regen2_mode_sleep = 0,
	.sysen1_mode_sleep = 0,
	.sysen2_mode_sleep = 0,

	.sysen2_mode_active = 1,

	.nsleep_res = 0,
	.nsleep_smps = 0,
	.nsleep_ldo1 = 0,
	.nsleep_ldo2 = 0,

	.enable1_res = 0,
	.enable1_smps = 0,
	.enable1_ldo1 = 0,
	.enable1_ldo2 = 0,

	.enable2_res = 0,
	.enable2_smps = 0,
	.enable2_ldo1 = 0,
	.enable2_ldo2 = 0,
};

static struct palmas_usb_platform_data omap5_palmas_usb = {
	.wakeup = 1,
};

static struct palmas_platform_data palmas_omap5 = {
	.gpio_base = OMAP5_GPIO_END,

	.power_ctrl = POWER_CTRL_NSLEEP_MASK | POWER_CTRL_ENABLE1_MASK |
			POWER_CTRL_ENABLE1_MASK,

	.gpadc_pdata = &omap5_palmas_gpadc,
	.pmic_pdata = &omap5_palmas_pmic,
	.usb_pdata = &omap5_palmas_usb,
	.resource_pdata = &omap5_palmas_resource,
};
#endif  /* CONFIG_OMAP5_SEVM_PALMAS */

static struct twl6040_codec_data twl6040_codec = {
	/* single-step ramp for headset and handsfree */
	.hs_left_step	= 0x0f,
	.hs_right_step	= 0x0f,
	.hf_left_step	= 0x1d,
	.hf_right_step	= 0x1d,
};

static struct twl6040_vibra_data twl6040_vibra = {
	.vibldrv_res = 8,
	.vibrdrv_res = 3,
	.viblmotor_res = 10,
	.vibrmotor_res = 10,
	.vddvibl_uV = 0,	/* fixed volt supply - VBAT */
	.vddvibr_uV = 0,	/* fixed volt supply - VBAT */
};

static struct twl6040_platform_data twl6040_data = {
	.codec		= &twl6040_codec,
	.vibra		= &twl6040_vibra,
	.audpwron_gpio	= 145,
	.irq_base	= TWL6040_CODEC_IRQ_BASE,
};

static struct i2c_board_info __initdata omap5evm_i2c_1_boardinfo[] = {
#ifdef CONFIG_OMAP5_SEVM_PALMAS
	{
		I2C_BOARD_INFO("twl6035", 0x48),
		.platform_data = &palmas_omap5,
		.irq = OMAP44XX_IRQ_SYS_1N,
	},
#endif
	{
		I2C_BOARD_INFO("twl6040", 0x4b),
		.platform_data = &twl6040_data,
		.irq = OMAP44XX_IRQ_SYS_2N,
	},
};

static struct qtm_touch_keyarray_cfg omap5evm_key_array_data[] = {
	{
		.ctrl = 0,
		.x_origin = 0,
		.y_origin = 0,
		.x_size = 0,
		.y_size = 0,
		.aks_cfg = 0,
		.burst_len = 0,
		.tch_det_thr = 0,
		.tch_det_int = 0,
		.rsvd1 = 0,
	},
};

static struct qtouch_ts_platform_data atmel_mxt224_ts_platform_data = {
	.irqflags       = (IRQF_TRIGGER_FALLING | IRQF_TRIGGER_LOW),
	.flags          = (QTOUCH_USE_MULTITOUCH | QTOUCH_FLIP_X |
			   QTOUCH_FLIP_Y | QTOUCH_CFG_BACKUPNV),
	.abs_min_x      = 0,
	.abs_max_x      = 1280,
	.abs_min_y      = 0,
	.abs_max_y      = 1024,
	.abs_min_p      = 0,
	.abs_max_p      = 255,
	.abs_min_w      = 0,
	.abs_max_w      = 15,
	.x_delta        = 0x00,
	.y_delta        = 0x00,
	.nv_checksum    = 0x187a,
	.fuzz_x         = 0,
	.fuzz_y         = 0,
	.fuzz_p         = 2,
	.fuzz_w         = 2,
	.hw_reset       = NULL,
	.gen_cmd_proc = {
		.reset  = 0x00,
		.backupnv = 0x00,
		.calibrate = 0x01,
		.reportall = 0x00,
	},
	.power_cfg      = {
		.idle_acq_int   = 0xff,
		.active_acq_int = 0xff,
		.active_idle_to = 0x42,
	},
	.acquire_cfg    = {
		.charge_time    = 0x0a,
		.atouch_drift   = 0x05,
		.touch_drift    = 0x14,
		.drift_susp     = 0x14,
		.touch_autocal  = 0x00,
		.sync           = 0,
		.cal_suspend_time = 0x0a,
		.cal_suspend_thresh = 0x00,
	},
	.multi_touch_cfg        = {
		.ctrl           = 0x83,
		.x_origin       = 0,
		.y_origin       = 0,
		.x_size         = 0x12,
		.y_size         = 0x0c,
		.aks_cfg        = 0x0,
		.burst_len      = 0x01,
		.tch_det_thr    = 0x1D,
		.tch_det_int    = 0x2,
		.mov_hyst_init  = 0x63,
		.mov_hyst_next  = 0x63,
		.mov_filter     = 0x00,
		.num_touch      = 10,
		.orient         = 0x00,
		.mrg_timeout    = 0x00,
		.merge_hyst     = 0x0a,
		.merge_thresh   = 0x0a,
		.amp_hyst       = 0x00,
		.x_res          = 0x0fff,
		.y_res          = 0x0500,
		.x_low_clip     = 0x00,
		.x_high_clip    = 0x00,
		.y_low_clip     = 0x00,
		.y_high_clip    = 0x00,
		.x_edge_ctrl    = 0xD4,
		.x_edge_dist    = 0x42,
		.y_edge_ctrl    = 0xD4,
		.y_edge_dist    = 0x64,
		.jumplimit      = 0x3E,
	},
	.key_array      = {
		.cfg            = omap5evm_key_array_data,
		.num_keys   = ARRAY_SIZE(omap5evm_key_array_data),
	},
	.grip_suppression_cfg = {
		.ctrl           = 0x00,
		.xlogrip        = 0x00,
		.xhigrip        = 0x00,
		.ylogrip        = 0x00,
		.yhigrip        = 0x00,
		.maxtchs        = 0x00,
		.reserve0       = 0x00,
		.szthr1         = 0x00,
		.szthr2         = 0x00,
		.shpthr1        = 0x00,
		.shpthr2        = 0x00,
		.supextto       = 0x00,
	},
	.noise0_suppression_cfg = {
		.ctrl           = 0x07,
		.reserved       = 0x0000,
		.gcaf_upper_limit = 0x0019,
		.gcaf_lower_limit = 0xffe7,
		.gcaf_valid     = 0x04,
		.noise_thresh   = 0x32,
		.reserved1      = 0x00,
		.freq_hop_scale = 0x00,
		.burst_freq_0   = 0x0a,
		.burst_freq_1 = 0x0f,
		.burst_freq_2 = 0x04,
		.burst_freq_3 = 0x19,
		.burst_freq_4 = 0x1e,
		.num_of_gcaf_samples = 0x04,
	},
	.touch_proximity_cfg = {
		.ctrl           = 0x00,
		.xorigin        = 0x00,
		.yorigin        = 0x00,
		.xsize          = 0x00,
		.ysize          = 0x00,
		.reserved       = 0x00,
		.blen           = 0x00,
		.fxddthr        = 0x0000,
		.fxddi          = 0x00,
		.average        = 0x00,
		.mvnullrate     = 0x0000,
		.mvdthr         = 0x0000,
	},
	.spt_commsconfig_cfg = {
		.ctrl           = 0x00,
		.command        = 0x00,
	},
	.spt_gpiopwm_cfg = {
		.ctrl           = 0x00,
		.reportmask     = 0x00,
		.dir            = 0x00,
		.intpullup      = 0x00,
		.out            = 0x00,
		.wake           = 0x00,
		.pwm            = 0x00,
		.period         = 0x00,
		.duty0          = 0x00,
		.duty1          = 0x00,
		.duty2          = 0x00,
		.duty3          = 0x00,
		.trigger0       = 0x00,
		.trigger1       = 0x00,
		.trigger2       = 0x00,
		.trigger3       = 0x00,
	},
	.onetouchgestureprocessor_cfg = {
		.ctrl   =       0x00,
		.numgest =      0x00,
		.gesten =       0x00,
		.process =      0x00,
		.tapto =        0x00,
		.flickto =      0x00,
		.dragto =       0x00,
		.spressto =     0x00,
		.lpressto =     0x00,
		.reppressto =   0x00,
		.flickthr =     0x00,
		.dragthr =      0x00,
		.tapthr =       0x00,
		.throwthr =     0x00,
	},
	.spt_selftest_cfg = {
		.ctrl = 0x03,
		.cmd = 0x00,
		.hisiglim0 = 0x36b0,
		.losiglim0 = 0x1b58,
		.hisiglim1 = 0x0000,
		.losiglim1 = 0x0000,
		.hisiglim2 = 0x0000,
		.losiglim2 = 0x0000,
	},
	.twotouchgestureprocessor_cfg = {
		.ctrl   =       0x03,
		.numgest =      0x01,
		.reserved =     0x00,
		.gesten =       0xe0,
		.rotatethr =    0x03,
		.zoomthr =      0x0063,
	},
	.spt_cte_cfg = {
		.ctrl = 0x00,
		.command = 0x00,
		.mode = 0x02,
		.gcaf_idle_mode = 0x04,
		.gcaf_actv_mode = 0x08,
	},
};

static struct i2c_board_info __initdata omap5evm_i2c_2_boardinfo[] = {
	{
		I2C_BOARD_INFO("bmp085", 0x77),
	},
	{
		I2C_BOARD_INFO("tsl2771", 0x39),
		.platform_data = &tsl2771_data,
		.irq = OMAP5_TSL2771_INT_GPIO,
	},
	{
		I2C_BOARD_INFO("mpu6050", 0x68),
		.platform_data = &mpu6050_platform_data,
		.irq = OMAP5_MPU6050_INT_GPIO,
	},
};

static struct i2c_board_info __initdata omap5evm_i2c_4_boardinfo[] = {
	{
		I2C_BOARD_INFO(QTOUCH_TS_NAME, 0x4a),
		.platform_data = &atmel_mxt224_ts_platform_data,
		.irq = OMAP_GPIO_IRQ(OMAP5_TOUCH_IRQ_1),
	},
	{
		I2C_BOARD_INFO("tmp102", 0x48),
	},
};

static struct i2c_board_info __initdata omap5evm_i2c_5_boardinfo[] = {
	{
		I2C_BOARD_INFO("smsc", 0x38),
		.platform_data = &omap5_kp_data,
		.irq = 151,
	},
	{
		I2C_BOARD_INFO("pio_a_i2c_driver", 0x22),
	},
};

static int __init omap_5430evm_i2c_init(void)
{
	omap_i2c_hwspinlock_init(1, 0, &sdp4430_i2c_1_bus_pdata);
	omap_i2c_hwspinlock_init(2, 1, &sdp4430_i2c_2_bus_pdata);
	omap_i2c_hwspinlock_init(3, 2, &sdp4430_i2c_3_bus_pdata);
	omap_i2c_hwspinlock_init(4, 3, &sdp4430_i2c_4_bus_pdata);
	omap_i2c_hwspinlock_init(5, 4, &sdp4430_i2c_5_bus_pdata);

	omap_register_i2c_bus_board_data(1, &sdp4430_i2c_1_bus_pdata);
	omap_register_i2c_bus_board_data(2, &sdp4430_i2c_2_bus_pdata);
	omap_register_i2c_bus_board_data(3, &sdp4430_i2c_3_bus_pdata);
	omap_register_i2c_bus_board_data(4, &sdp4430_i2c_4_bus_pdata);
	omap_register_i2c_bus_board_data(5, &sdp4430_i2c_5_bus_pdata);
#ifdef CONFIG_OMAP5_SEVM_PALMAS
	omap_register_i2c_bus(1, 400, omap5evm_i2c_1_boardinfo,
				ARRAY_SIZE(omap5evm_i2c_1_boardinfo));
#else
	omap_register_i2c_bus(1, 400, NULL, 0);
#endif
	omap_register_i2c_bus(2, 400, omap5evm_i2c_2_boardinfo,
				ARRAY_SIZE(omap5evm_i2c_2_boardinfo));
	omap_register_i2c_bus(3, 400, NULL, 0);
	omap_register_i2c_bus(4, 400, omap5evm_i2c_4_boardinfo,
				ARRAY_SIZE(omap5evm_i2c_4_boardinfo));
	omap_register_i2c_bus(5, 400, omap5evm_i2c_5_boardinfo,
				ARRAY_SIZE(omap5evm_i2c_5_boardinfo));
	return 0;
}

int __init omap5evm_touch_init(void)
{
	gpio_request(OMAP5_TOUCH_IRQ_1, "atmel touch irq");
	gpio_direction_input(OMAP5_TOUCH_IRQ_1);

	gpio_request(OMAP5_TOUCH_RESET, "atmel reset");
	gpio_direction_output(OMAP5_TOUCH_RESET, 1);
	mdelay(100);
	gpio_direction_output(OMAP5_TOUCH_RESET, 0);
	mdelay(100);
	gpio_direction_output(OMAP5_TOUCH_RESET, 1);

	return 0;
}

static struct regulator_consumer_supply omap5_evm_vmmc1_supply[] = {
	REGULATOR_SUPPLY("vmmc", "omap_hsmmc.0"),
	REGULATOR_SUPPLY("vmmc", "omap_hsmmc.1"),
};

static struct regulator_init_data omap5_evm_vmmc1 = {
	.constraints = {
		.valid_ops_mask = REGULATOR_CHANGE_STATUS,
		.always_on	= true,
	},
	.num_consumer_supplies = ARRAY_SIZE(omap5_evm_vmmc1_supply),
	.consumer_supplies = omap5_evm_vmmc1_supply,
};

static struct fixed_voltage_config omap5_evm_sd_dummy = {
	.supply_name = "vmmc_supply",
	.microvolts = 3000000, /* 3.0V */
	.gpio = -EINVAL,
	.init_data = &omap5_evm_vmmc1,
};

static struct platform_device dummy_sd_regulator_device = {
	.name		= "reg-fixed-voltage",
	.id		= 1,
	.dev = {
		.platform_data = &omap5_evm_sd_dummy,
	}
};

static struct omap2_hsmmc_info mmc[] = {
	{
		.mmc		= 2,
		.caps		= MMC_CAP_4_BIT_DATA | MMC_CAP_8_BIT_DATA |
					MMC_CAP_1_8V_DDR,
		.gpio_cd	= -EINVAL,
		.gpio_wp	= -EINVAL,
		.nonremovable	= true,
		.ocr_mask	= MMC_VDD_29_30,
		.no_off_init	= true,
	},
	{
		.mmc		= 1,
		.caps		= MMC_CAP_4_BIT_DATA | MMC_CAP_UHS_SDR12 |
					MMC_CAP_UHS_SDR25 | MMC_CAP_UHS_DDR50,
		.gpio_cd	= 67,
		.gpio_wp	= -EINVAL,
	},
	{
		.mmc            = 3,
		.caps           = MMC_CAP_4_BIT_DATA | MMC_CAP_POWER_OFF_CARD,
		.gpio_cd        = -EINVAL,
		.gpio_wp        = -EINVAL,
		.ocr_mask       = MMC_VDD_165_195,
		.nonremovable   = true,
	},
	{}	/* Terminator */
};

static struct regulator_consumer_supply omap5_sdp5430_vmmc3_supply = {
	.supply         = "vmmc",
	.dev_name       = "omap_hsmmc.2",
};

static struct regulator_init_data sdp5430_vmmc3 = {
	.constraints            = {
		.valid_ops_mask = REGULATOR_CHANGE_STATUS,
	},
	.num_consumer_supplies  = 1,
	.consumer_supplies      = &omap5_sdp5430_vmmc3_supply,
};

static struct fixed_voltage_config sdp5430_vwlan = {
	.supply_name            = "vwl1271",
	.microvolts             = 1800000, /* 1.8V */
	.gpio                   = GPIO_WIFI_PMENA,
	.startup_delay          = 70000, /* 70msec */
	.enable_high            = 1,
	.enabled_at_boot        = 0,
	.init_data              = &sdp5430_vmmc3,
};

static struct platform_device omap_vwlan_device = {
	.name           = "reg-fixed-voltage",
	.id             = 2,
	.dev = {
		.platform_data = &sdp5430_vwlan,
	},
};

static void omap5_sdp5430_wifi_mux_init(void)
{
	omap_mux_init_gpio(GPIO_WIFI_IRQ, OMAP_PIN_INPUT |
				OMAP_PIN_OFF_WAKEUPENABLE);
	omap_mux_init_gpio(GPIO_WIFI_PMENA, OMAP_PIN_OUTPUT);

	omap_mux_init_signal("wlsdio_cmd.wlsdio_cmd",
				OMAP_MUX_MODE0 | OMAP_PIN_INPUT_PULLUP);
	omap_mux_init_signal("wlsdio_clk.wlsdio_clk",
				OMAP_MUX_MODE0 | OMAP_PIN_INPUT_PULLUP);
	omap_mux_init_signal("wlsdio_data0.wlsdio_data0",
				OMAP_MUX_MODE0 | OMAP_PIN_INPUT_PULLUP);
	omap_mux_init_signal("wlsdio_data1.wlsdio_data1",
				OMAP_MUX_MODE0 | OMAP_PIN_INPUT_PULLUP);
	omap_mux_init_signal("wlsdio_data2.wlsdio_data2",
				OMAP_MUX_MODE0 | OMAP_PIN_INPUT_PULLUP);
	omap_mux_init_signal("wlsdio_data3.wlsdio_data3",
				OMAP_MUX_MODE0 | OMAP_PIN_INPUT_PULLUP);
}

static struct wl12xx_platform_data omap5_sdp5430_wlan_data __initdata = {
	.irq                = OMAP_GPIO_IRQ(GPIO_WIFI_IRQ),
	.board_ref_clock    = WL12XX_REFCLOCK_26,
	.board_tcxo_clock   = WL12XX_TCXOCLOCK_26,
};

static void omap5_sdp5430_wifi_init(void)
{
/* PRDP: To be enabled on production */
#if 0
	omap5_sdp5430_wifi_mux_init();
#endif

	if (gpio_request_one(GPIO_WIFI_IRQ, GPIOF_IN, "wlan"))
		printk(KERN_INFO "wlan: IRQ gpio request failure in board file\n");

	if (wl12xx_set_platform_data(&omap5_sdp5430_wlan_data))
		pr_err("Error setting wl12xx data\n");
	platform_device_register(&omap_vwlan_device);
}

/* USBB3 to SMSC LAN9730 */
#define GPIO_ETH_NRESET	172

/* USBB2 to SMSC 4640 HUB */
#define GPIO_HUB_NRESET	173

static const struct usbhs_omap_board_data usbhs_bdata __initconst = {
	.port_mode[0] = OMAP_USBHS_PORT_MODE_UNUSED,
	.port_mode[1] = OMAP_EHCI_PORT_MODE_HSIC,
	.port_mode[2] = OMAP_EHCI_PORT_MODE_HSIC,
	.phy_reset  = true,
	.reset_gpio_port[0]  = -EINVAL,
	.reset_gpio_port[1]  = GPIO_HUB_NRESET,
	.reset_gpio_port[2]  = GPIO_ETH_NRESET
};

static void __init omap_ehci_ohci_init(void)
{
	omap_mux_init_signal("gpio_172", OMAP_PIN_OUTPUT | OMAP_PIN_OFF_NONE);
	omap_mux_init_signal("gpio_173", OMAP_PIN_OUTPUT | OMAP_PIN_OFF_NONE);
	usbhs_init(&usbhs_bdata);
	return;
}

static struct panel_lg4591_data dsi_panel;
static struct omap_dss_board_info omap5evm_dss_data;

static void omap5evm_lcd_init(void)
{
	int r;

	r = gpio_request_one(dsi_panel.reset_gpio, GPIOF_DIR_OUT,
		"lcd1_reset_gpio");
	if (r)
		pr_err("%s: Could not get lcd1_reset_gpio\n", __func__);

	/* CONTROL_DSIPHY */
	omap_writel(0x1FF80000, 0x4A002E14);
}

static void omap5evm_hdmi_init(void)
{
	int r;

	r = gpio_request_one(HDMI_GPIO_HPD, GPIOF_DIR_IN,
		"hdmi_gpio_hpd");
	if (r)
		pr_err("%s: Could not get HDMI\n", __func__);

	/* Need to configure HPD as a gpio in mux */
	omap_writel(0x1060100, 0x4A00293C);
}

static void __init omap5evm_display_init(void)
{
	omap5evm_lcd_init();
	omap5evm_hdmi_init();
	omap_display_init(&omap5evm_dss_data);
}

static void lg_panel_set_power(bool enable)
{
}

static struct panel_lg4591_data dsi_panel = {
	.reset_gpio = 183,
	.set_power = lg_panel_set_power,
};

static struct omap_dss_device omap5evm_lcd_device = {
	.name			= "lcd",
	.driver_name		= "lg4591",
	.type			= OMAP_DISPLAY_TYPE_DSI,
	.data			= &dsi_panel,
	.phy.dsi		= {
		.clk_lane	= 1,
		.clk_pol	= 0,
		.data1_lane	= 2,
		.data1_pol	= 0,
		.data2_lane	= 3,
		.data2_pol	= 0,
		.data3_lane	= 4,
		.data3_pol	= 0,
		.data4_lane	= 5,
		.data4_pol	= 0,
	},
	.clocks = {
		.dispc = {
			.channel = {
				.lck_div	= 1,	/* LCD */
				.pck_div	= 2,	/* PCD */
				.lcd_clk_src	= OMAP_DSS_CLK_SRC_DSI_PLL_HSDIV_DISPC,
			},
			.dispc_fclk_src = OMAP_DSS_CLK_SRC_DSI_PLL_HSDIV_DISPC,
		},
		.dsi = {
			.regn		= 19,	/* DSI_PLL_REGN */
			.regm		= 233,	/* DSI_PLL_REGM */

			.regm_dispc	= 3,	/* PLL_CLK1 (M4) */
			.regm_dsi	= 3,	/* PLL_CLK2 (M5) */
			.lp_clk_div	= 9,	/* LPDIV */

			.dsi_fclk_src	= OMAP_DSS_CLK_SRC_DSI_PLL_HSDIV_DSI,
		},
	},
	.panel.dsi_mode		= OMAP_DSS_DSI_VIDEO_MODE,
	.channel		= OMAP_DSS_CHANNEL_LCD,
};

static int omap5evm_panel_enable_hdmi(struct omap_dss_device *dssdev)
{
	return 0;
}

static void omap5evm_panel_disable_hdmi(struct omap_dss_device *dssdev)
{

}

static struct omap_dss_device omap5evm_hdmi_device = {
	.name = "hdmi",
	.driver_name = "hdmi_panel",
	.type = OMAP_DISPLAY_TYPE_HDMI,
	.platform_enable = omap5evm_panel_enable_hdmi,
	.platform_disable = omap5evm_panel_disable_hdmi,
	.channel = OMAP_DSS_CHANNEL_DIGIT,
	.hpd_gpio = 193,
};

static struct omap_dss_device *omap5evm_dss_devices[] = {
	&omap5evm_lcd_device,
	&omap5evm_hdmi_device,
};

static struct omap_dss_board_info omap5evm_dss_data = {
	.num_devices	= ARRAY_SIZE(omap5evm_dss_devices),
	.devices	= omap5evm_dss_devices,
	.default_device	= &omap5evm_lcd_device,
};

static void __init omap_5430evm_init(void)
{
	int status;
#ifndef CONFIG_MACH_OMAP_5430ZEBU
	omap_emif_set_device_details(1, &lpddr2_elpida_4G_S4_x2_info,
			lpddr2_elpida_4G_S4_timings,
			ARRAY_SIZE(lpddr2_elpida_4G_S4_timings),
			&lpddr2_elpida_S4_min_tck,
			&custom_configs);

	omap_emif_set_device_details(2, &lpddr2_elpida_4G_S4_x2_info,
			lpddr2_elpida_4G_S4_timings,
			ARRAY_SIZE(lpddr2_elpida_4G_S4_timings),
			&lpddr2_elpida_S4_min_tck,
			&custom_configs);
#endif

	omap5evm_touch_init();
	omap_5430evm_i2c_init();
	omap_serial_init();
	platform_device_register(&dummy_sd_regulator_device);

	omap5_sdp5430_wifi_init();

	omap2_hsmmc_init(mmc);
	omap_ehci_ohci_init();
	usb_dwc3_init();
	status = omap4_keyboard_init(&evm5430_keypad_data, &keypad_data);
	if (status)
		pr_err("Keypad initialization failed: %d\n", status);

	omap5evm_display_init();
	omap_dmm_init(); /* needs to be before display_init */
}

static void __init omap_5430evm_map_io(void)
{
	omap2_set_globals_543x();
	omap54xx_map_common_io();
}

static void __init omap_5430evm_reserve(void)
{
	/* do the static reservations first */
	memblock_remove(PHYS_ADDR_SMC_MEM, PHYS_ADDR_SMC_SIZE);
	memblock_remove(PHYS_ADDR_DUCATI_MEM, PHYS_ADDR_DUCATI_SIZE);
	/* ipu needs to recognize secure input buffer area as well */
	omap_ipu_set_static_mempool(PHYS_ADDR_DUCATI_MEM,
		PHYS_ADDR_DUCATI_SIZE + OMAP_ION_HEAP_SECURE_INPUT_SIZE);

	omap_reserve();
}

MACHINE_START(OMAP_5430EVM, "OMAP5430 evm board")
	/* Maintainer: Santosh Shilimkar - Texas Instruments Inc */
	.boot_params	= 0x80000100,
	.map_io		= omap_5430evm_map_io,
	.reserve        = omap_5430evm_reserve,
	.init_early	= omap_5430evm_init_early,
	.init_irq	= gic_init_irq,
	.handle_irq     = gic_handle_irq,
	.init_machine	= omap_5430evm_init,
	.timer		= &omap5_timer,
MACHINE_END<|MERGE_RESOLUTION|>--- conflicted
+++ resolved
@@ -26,15 +26,12 @@
 #include <linux/mfd/palmas.h>
 #endif
 #include <linux/i2c/smsc.h>
-<<<<<<< HEAD
 #include <linux/memblock.h>
 #include <linux/i2c/twl.h>
 #include <linux/regulator/machine.h>
 #include <linux/regulator/fixed.h>
 #include <linux/mfd/twl6040.h>
-=======
 #include <linux/wl12xx.h>
->>>>>>> 7dad59fa
 
 #include <asm/mach-types.h>
 #include <asm/mach/arch.h>
@@ -64,7 +61,6 @@
 #define OMAP5_TSL2771_INT_GPIO          149
 #define	OMAP5_MPU6050_INT_GPIO		150
 
-<<<<<<< HEAD
 #define HDMI_GPIO_HPD 193
 
 #define PHYS_ADDR_SMC_SIZE	(SZ_1M * 3)
@@ -73,10 +69,9 @@
 #define PHYS_ADDR_DUCATI_SIZE	(SZ_1M * 105)
 #define PHYS_ADDR_DUCATI_MEM	(PHYS_ADDR_SMC_MEM - PHYS_ADDR_DUCATI_SIZE - \
 					OMAP_ION_HEAP_SECURE_INPUT_SIZE)
-=======
+
 #define GPIO_WIFI_PMENA			140
 #define GPIO_WIFI_IRQ			9
->>>>>>> 7dad59fa
 
 static const int evm5430_keymap[] = {
 	KEY(0, 0, KEY_RESERVED),
