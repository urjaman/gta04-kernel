--- conflicted
+++ resolved
@@ -819,136 +819,6 @@
 	}
 };
 
-<<<<<<< HEAD
-=======
-static struct panel_lg4591_data dsi_panel;
-static struct omap_dss_board_info omap5evm_dss_data;
-
-static void omap5evm_lcd_init(void)
-{
-	int r;
-
-	r = gpio_request_one(dsi_panel.reset_gpio, GPIOF_DIR_OUT,
-		"lcd1_reset_gpio");
-	if (r)
-		pr_err("%s: Could not get lcd1_reset_gpio\n", __func__);
-}
-
-static void omap5evm_hdmi_init(void)
-{
-	int r;
-
-	r = gpio_request_one(HDMI_GPIO_HPD, GPIOF_DIR_IN,
-				"hdmi_gpio_hpd");
-	if (r)
-		pr_err("%s: Could not get HDMI\n", __func__);
-
-	/* Need to configure HPD as a gpio in mux */
-	omap_hdmi_init(0);
-}
-
-static void __init omap5evm_display_init(void)
-{
-	omap5evm_lcd_init();
-	omap5evm_hdmi_init();
-	omap_display_init(&omap5evm_dss_data);
-}
-
-static void lg_panel_set_power(bool enable)
-{
-}
-
-static struct panel_lg4591_data dsi_panel = {
-	.reset_gpio = 183,
-	.set_power = lg_panel_set_power,
-	.number_actions = 6,
-	.cooling_actions = {
-		{ .priority = 0, .percentage = 100, },
-		{ .priority = 1, .percentage = 100, },
-		{ .priority = 2, .percentage = 80, },
-		{ .priority = 3, .percentage = 70, },
-		{ .priority = 4, .percentage = 60, },
-		{ .priority = 5, .percentage = 50, },
-	},
-};
-
-static struct omap_dss_device omap5evm_lcd_device = {
-	.name			= "lcd",
-	.driver_name		= "lg4591",
-	.type			= OMAP_DISPLAY_TYPE_DSI,
-	.data			= &dsi_panel,
-	.phy.dsi		= {
-		.clk_lane	= 1,
-		.clk_pol	= 0,
-		.data1_lane	= 2,
-		.data1_pol	= 0,
-		.data2_lane	= 3,
-		.data2_pol	= 0,
-		.data3_lane	= 4,
-		.data3_pol	= 0,
-		.data4_lane	= 5,
-		.data4_pol	= 0,
-	},
-	.clocks = {
-		.dispc = {
-			.channel = {
-				.lck_div	= 1,	/* LCD */
-				.pck_div	= 2,	/* PCD */
-				.lcd_clk_src	= OMAP_DSS_CLK_SRC_DSI_PLL_HSDIV_DISPC,
-			},
-			.dispc_fclk_src = OMAP_DSS_CLK_SRC_DSI_PLL_HSDIV_DISPC,
-		},
-		.dsi = {
-			.regn		= 19,	/* DSI_PLL_REGN */
-			.regm		= 233,	/* DSI_PLL_REGM */
-
-			.regm_dispc	= 3,	/* PLL_CLK1 (M4) */
-			.regm_dsi	= 3,	/* PLL_CLK2 (M5) */
-			.lp_clk_div	= 9,	/* LPDIV */
-
-			.dsi_fclk_src	= OMAP_DSS_CLK_SRC_DSI_PLL_HSDIV_DSI,
-		},
-	},
-	.panel.dsi_mode		= OMAP_DSS_DSI_VIDEO_MODE,
-	.channel		= OMAP_DSS_CHANNEL_LCD,
-};
-
-static int omap5evm_panel_enable_hdmi(struct omap_dss_device *dssdev)
-{
-	return 0;
-}
-
-static void omap5evm_panel_disable_hdmi(struct omap_dss_device *dssdev)
-{
-
-}
-
-static struct omap_dss_hdmi_data sdp54xx_hdmi_data = {
-	.hpd_gpio = HDMI_GPIO_HPD,
-};
-
-static struct omap_dss_device omap5evm_hdmi_device = {
-	.name = "hdmi",
-	.driver_name = "hdmi_panel",
-	.type = OMAP_DISPLAY_TYPE_HDMI,
-	.platform_enable = omap5evm_panel_enable_hdmi,
-	.platform_disable = omap5evm_panel_disable_hdmi,
-	.channel = OMAP_DSS_CHANNEL_DIGIT,
-	.data = &sdp54xx_hdmi_data,
-};
-
-static struct omap_dss_device *omap5evm_dss_devices[] = {
-	&omap5evm_lcd_device,
-	&omap5evm_hdmi_device,
-};
-
-static struct omap_dss_board_info omap5evm_dss_data = {
-	.num_devices	= ARRAY_SIZE(omap5evm_dss_devices),
-	.devices	= omap5evm_dss_devices,
-	.default_device	= &omap5evm_lcd_device,
-};
-
->>>>>>> 9fa005f9
 /*
  * I2C GPIO Expander - TCA6424
  */
