/*
 * omap_hwmod_2430_data.c - hardware modules present on the OMAP2430 chips
 *
 * Copyright (C) 2009-2011 Nokia Corporation
 * Copyright (C) 2012 Texas Instruments, Inc.
 * Paul Walmsley
 *
 * This program is free software; you can redistribute it and/or modify
 * it under the terms of the GNU General Public License version 2 as
 * published by the Free Software Foundation.
 *
 * XXX handle crossbar/shared link difference for L3?
 * XXX these should be marked initdata for multi-OMAP kernels
 */

#include <linux/i2c-omap.h>
#include <linux/platform_data/asoc-ti-mcbsp.h>
#include <linux/platform_data/spi-omap2-mcspi.h>
#include <linux/omap-dma.h>
#include <linux/platform_data/mailbox-omap.h>
#include <plat/dmtimer.h>

#include "omap_hwmod.h"
#include "mmc.h"
#include "l3_2xxx.h"

#include "soc.h"
#include "omap_hwmod_common_data.h"
#include "prm-regbits-24xx.h"
#include "cm-regbits-24xx.h"
#include "i2c.h"
#include "wd_timer.h"

/*
 * OMAP2430 hardware module integration data
 *
 * All of the data in this section should be autogeneratable from the
 * TI hardware database or other technical documentation.  Data that
 * is driver-specific or driver-kernel integration-specific belongs
 * elsewhere.
 */

/*
 * IP blocks
 */

/* IVA2 (IVA2) */
static struct omap_hwmod_rst_info omap2430_iva_resets[] = {
	{ .name = "logic", .rst_shift = 0 },
	{ .name = "mmu", .rst_shift = 1 },
};

static struct omap_hwmod omap2430_iva_hwmod = {
	.name		= "iva",
	.class		= &iva_hwmod_class,
	.clkdm_name	= "dsp_clkdm",
	.rst_lines	= omap2430_iva_resets,
	.rst_lines_cnt	= ARRAY_SIZE(omap2430_iva_resets),
	.main_clk	= "dsp_fck",
};

/* I2C common */
static struct omap_hwmod_class_sysconfig i2c_sysc = {
	.rev_offs	= 0x00,
	.sysc_offs	= 0x20,
	.syss_offs	= 0x10,
	.sysc_flags	= (SYSC_HAS_SOFTRESET | SYSC_HAS_AUTOIDLE |
			   SYSS_HAS_RESET_STATUS),
	.sysc_fields	= &omap_hwmod_sysc_type1,
};

static struct omap_hwmod_class i2c_class = {
	.name		= "i2c",
	.sysc		= &i2c_sysc,
	.rev		= OMAP_I2C_IP_VERSION_1,
	.reset		= &omap_i2c_reset,
};

static struct omap_i2c_dev_attr i2c_dev_attr = {
	.fifo_depth	= 8, /* bytes */
	.flags		= OMAP_I2C_FLAG_BUS_SHIFT_2 |
			  OMAP_I2C_FLAG_FORCE_19200_INT_CLK,
};

/* I2C1 */
static struct omap_hwmod omap2430_i2c1_hwmod = {
	.name		= "i2c1",
	.flags		= HWMOD_16BIT_REG,
	.mpu_irqs	= omap2_i2c1_mpu_irqs,
	.sdma_reqs	= omap2_i2c1_sdma_reqs,
	.main_clk	= "i2chs1_fck",
	.prcm		= {
		.omap2 = {
			/*
			 * NOTE: The CM_FCLKEN* and CM_ICLKEN* for
			 * I2CHS IP's do not follow the usual pattern.
			 * prcm_reg_id alone cannot be used to program
			 * the iclk and fclk. Needs to be handled using
			 * additional flags when clk handling is moved
			 * to hwmod framework.
			 */
			.module_offs = CORE_MOD,
			.prcm_reg_id = 1,
			.module_bit = OMAP2430_EN_I2CHS1_SHIFT,
			.idlest_reg_id = 1,
			.idlest_idle_bit = OMAP2430_ST_I2CHS1_SHIFT,
		},
	},
	.class		= &i2c_class,
	.dev_attr	= &i2c_dev_attr,
};

/* I2C2 */
static struct omap_hwmod omap2430_i2c2_hwmod = {
	.name		= "i2c2",
	.flags		= HWMOD_16BIT_REG,
	.mpu_irqs	= omap2_i2c2_mpu_irqs,
	.sdma_reqs	= omap2_i2c2_sdma_reqs,
	.main_clk	= "i2chs2_fck",
	.prcm		= {
		.omap2 = {
			.module_offs = CORE_MOD,
			.prcm_reg_id = 1,
			.module_bit = OMAP2430_EN_I2CHS2_SHIFT,
			.idlest_reg_id = 1,
			.idlest_idle_bit = OMAP2430_ST_I2CHS2_SHIFT,
		},
	},
	.class		= &i2c_class,
	.dev_attr	= &i2c_dev_attr,
};

/* gpio5 */
static struct omap_hwmod_irq_info omap243x_gpio5_irqs[] = {
	{ .irq = 33 + OMAP_INTC_START, }, /* INT_24XX_GPIO_BANK5 */
	{ .irq = -1 },
};

static struct omap_hwmod omap2430_gpio5_hwmod = {
	.name		= "gpio5",
	.flags		= HWMOD_CONTROL_OPT_CLKS_IN_RESET,
	.mpu_irqs	= omap243x_gpio5_irqs,
	.main_clk	= "gpio5_fck",
	.prcm		= {
		.omap2 = {
			.prcm_reg_id = 2,
			.module_bit = OMAP2430_EN_GPIO5_SHIFT,
			.module_offs = CORE_MOD,
			.idlest_reg_id = 2,
			.idlest_idle_bit = OMAP2430_ST_GPIO5_SHIFT,
		},
	},
	.class		= &omap2xxx_gpio_hwmod_class,
	.dev_attr	= &omap2xxx_gpio_dev_attr,
};

/* dma attributes */
static struct omap_dma_dev_attr dma_dev_attr = {
	.dev_caps  = RESERVE_CHANNEL | DMA_LINKED_LCH | GLOBAL_PRIORITY |
				IS_CSSA_32 | IS_CDSA_32 | IS_RW_PRIORITY,
	.lch_count = 32,
};

static struct omap_hwmod omap2430_dma_system_hwmod = {
	.name		= "dma",
	.class		= &omap2xxx_dma_hwmod_class,
	.mpu_irqs	= omap2_dma_system_irqs,
	.main_clk	= "core_l3_ck",
	.dev_attr	= &dma_dev_attr,
	.flags		= HWMOD_NO_IDLEST,
};

/* mailbox */
static struct omap_mbox_dev_info omap2430_mailbox_info[] = {
	{ .name = "dsp", .tx_id = 0, .rx_id = 1 },
};

static struct omap_mbox_pdata omap2430_mailbox_attrs = {
<<<<<<< HEAD
=======
	.num_users	= 4,
	.num_fifos	= 6,
>>>>>>> eadeb894
	.info_cnt	= ARRAY_SIZE(omap2430_mailbox_info),
	.info		= omap2430_mailbox_info,
};

static struct omap_hwmod_irq_info omap2430_mailbox_irqs[] = {
	{ .irq = 26 + OMAP_INTC_START, },
	{ .irq = -1 },
};

static struct omap_hwmod omap2430_mailbox_hwmod = {
	.name		= "mailbox",
	.class		= &omap2xxx_mailbox_hwmod_class,
	.mpu_irqs	= omap2430_mailbox_irqs,
	.main_clk	= "mailboxes_ick",
	.prcm		= {
		.omap2 = {
			.prcm_reg_id = 1,
			.module_bit = OMAP24XX_EN_MAILBOXES_SHIFT,
			.module_offs = CORE_MOD,
			.idlest_reg_id = 1,
			.idlest_idle_bit = OMAP24XX_ST_MAILBOXES_SHIFT,
		},
	},
	.dev_attr	= &omap2430_mailbox_attrs,
};

/* mcspi3 */
static struct omap_hwmod_irq_info omap2430_mcspi3_mpu_irqs[] = {
	{ .irq = 91 + OMAP_INTC_START, },
	{ .irq = -1 },
};

static struct omap_hwmod_dma_info omap2430_mcspi3_sdma_reqs[] = {
	{ .name = "tx0", .dma_req = 15 }, /* DMA_SPI3_TX0 */
	{ .name = "rx0", .dma_req = 16 }, /* DMA_SPI3_RX0 */
	{ .name = "tx1", .dma_req = 23 }, /* DMA_SPI3_TX1 */
	{ .name = "rx1", .dma_req = 24 }, /* DMA_SPI3_RX1 */
	{ .dma_req = -1 }
};

static struct omap2_mcspi_dev_attr omap_mcspi3_dev_attr = {
	.num_chipselect = 2,
};

static struct omap_hwmod omap2430_mcspi3_hwmod = {
	.name		= "mcspi3",
	.mpu_irqs	= omap2430_mcspi3_mpu_irqs,
	.sdma_reqs	= omap2430_mcspi3_sdma_reqs,
	.main_clk	= "mcspi3_fck",
	.prcm		= {
		.omap2 = {
			.module_offs = CORE_MOD,
			.prcm_reg_id = 2,
			.module_bit = OMAP2430_EN_MCSPI3_SHIFT,
			.idlest_reg_id = 2,
			.idlest_idle_bit = OMAP2430_ST_MCSPI3_SHIFT,
		},
	},
	.class		= &omap2xxx_mcspi_class,
	.dev_attr	= &omap_mcspi3_dev_attr,
};

/* usbhsotg */
static struct omap_hwmod_class_sysconfig omap2430_usbhsotg_sysc = {
	.rev_offs	= 0x0400,
	.sysc_offs	= 0x0404,
	.syss_offs	= 0x0408,
	.sysc_flags	= (SYSC_HAS_SIDLEMODE | SYSC_HAS_MIDLEMODE|
			  SYSC_HAS_ENAWAKEUP | SYSC_HAS_SOFTRESET |
			  SYSC_HAS_AUTOIDLE),
	.idlemodes	= (SIDLE_FORCE | SIDLE_NO | SIDLE_SMART |
			  MSTANDBY_FORCE | MSTANDBY_NO | MSTANDBY_SMART),
	.sysc_fields	= &omap_hwmod_sysc_type1,
};

static struct omap_hwmod_class usbotg_class = {
	.name = "usbotg",
	.sysc = &omap2430_usbhsotg_sysc,
};

/* usb_otg_hs */
static struct omap_hwmod_irq_info omap2430_usbhsotg_mpu_irqs[] = {

	{ .name = "mc", .irq = 92 + OMAP_INTC_START, },
	{ .name = "dma", .irq = 93 + OMAP_INTC_START, },
	{ .irq = -1 },
};

static struct omap_hwmod omap2430_usbhsotg_hwmod = {
	.name		= "usb_otg_hs",
	.mpu_irqs	= omap2430_usbhsotg_mpu_irqs,
	.main_clk	= "usbhs_ick",
	.prcm		= {
		.omap2 = {
			.prcm_reg_id = 1,
			.module_bit = OMAP2430_EN_USBHS_MASK,
			.module_offs = CORE_MOD,
			.idlest_reg_id = 1,
			.idlest_idle_bit = OMAP2430_ST_USBHS_SHIFT,
		},
	},
	.class		= &usbotg_class,
	/*
	 * Erratum ID: i479  idle_req / idle_ack mechanism potentially
	 * broken when autoidle is enabled
	 * workaround is to disable the autoidle bit at module level.
	 */
	.flags		= HWMOD_NO_OCP_AUTOIDLE | HWMOD_SWSUP_SIDLE
				| HWMOD_SWSUP_MSTANDBY,
};

/*
 * 'mcbsp' class
 * multi channel buffered serial port controller
 */

static struct omap_hwmod_class_sysconfig omap2430_mcbsp_sysc = {
	.rev_offs	= 0x007C,
	.sysc_offs	= 0x008C,
	.sysc_flags	= (SYSC_HAS_SOFTRESET),
	.sysc_fields    = &omap_hwmod_sysc_type1,
};

static struct omap_hwmod_class omap2430_mcbsp_hwmod_class = {
	.name = "mcbsp",
	.sysc = &omap2430_mcbsp_sysc,
	.rev  = MCBSP_CONFIG_TYPE2,
};

static struct omap_hwmod_opt_clk mcbsp_opt_clks[] = {
	{ .role = "pad_fck", .clk = "mcbsp_clks" },
	{ .role = "prcm_fck", .clk = "func_96m_ck" },
};

/* mcbsp1 */
static struct omap_hwmod_irq_info omap2430_mcbsp1_irqs[] = {
	{ .name = "tx",		.irq = 59 + OMAP_INTC_START, },
	{ .name = "rx",		.irq = 60 + OMAP_INTC_START, },
	{ .name = "ovr",	.irq = 61 + OMAP_INTC_START, },
	{ .name = "common",	.irq = 64 + OMAP_INTC_START, },
	{ .irq = -1 },
};

static struct omap_hwmod omap2430_mcbsp1_hwmod = {
	.name		= "mcbsp1",
	.class		= &omap2430_mcbsp_hwmod_class,
	.mpu_irqs	= omap2430_mcbsp1_irqs,
	.sdma_reqs	= omap2_mcbsp1_sdma_reqs,
	.main_clk	= "mcbsp1_fck",
	.prcm		= {
		.omap2 = {
			.prcm_reg_id = 1,
			.module_bit = OMAP24XX_EN_MCBSP1_SHIFT,
			.module_offs = CORE_MOD,
			.idlest_reg_id = 1,
			.idlest_idle_bit = OMAP24XX_ST_MCBSP1_SHIFT,
		},
	},
	.opt_clks	= mcbsp_opt_clks,
	.opt_clks_cnt	= ARRAY_SIZE(mcbsp_opt_clks),
};

/* mcbsp2 */
static struct omap_hwmod_irq_info omap2430_mcbsp2_irqs[] = {
	{ .name = "tx",		.irq = 62 + OMAP_INTC_START, },
	{ .name = "rx",		.irq = 63 + OMAP_INTC_START, },
	{ .name = "common",	.irq = 16 + OMAP_INTC_START, },
	{ .irq = -1 },
};

static struct omap_hwmod omap2430_mcbsp2_hwmod = {
	.name		= "mcbsp2",
	.class		= &omap2430_mcbsp_hwmod_class,
	.mpu_irqs	= omap2430_mcbsp2_irqs,
	.sdma_reqs	= omap2_mcbsp2_sdma_reqs,
	.main_clk	= "mcbsp2_fck",
	.prcm		= {
		.omap2 = {
			.prcm_reg_id = 1,
			.module_bit = OMAP24XX_EN_MCBSP2_SHIFT,
			.module_offs = CORE_MOD,
			.idlest_reg_id = 1,
			.idlest_idle_bit = OMAP24XX_ST_MCBSP2_SHIFT,
		},
	},
	.opt_clks	= mcbsp_opt_clks,
	.opt_clks_cnt	= ARRAY_SIZE(mcbsp_opt_clks),
};

/* mcbsp3 */
static struct omap_hwmod_irq_info omap2430_mcbsp3_irqs[] = {
	{ .name = "tx",		.irq = 89 + OMAP_INTC_START, },
	{ .name = "rx",		.irq = 90 + OMAP_INTC_START, },
	{ .name = "common",	.irq = 17 + OMAP_INTC_START, },
	{ .irq = -1 },
};

static struct omap_hwmod omap2430_mcbsp3_hwmod = {
	.name		= "mcbsp3",
	.class		= &omap2430_mcbsp_hwmod_class,
	.mpu_irqs	= omap2430_mcbsp3_irqs,
	.sdma_reqs	= omap2_mcbsp3_sdma_reqs,
	.main_clk	= "mcbsp3_fck",
	.prcm		= {
		.omap2 = {
			.prcm_reg_id = 1,
			.module_bit = OMAP2430_EN_MCBSP3_SHIFT,
			.module_offs = CORE_MOD,
			.idlest_reg_id = 2,
			.idlest_idle_bit = OMAP2430_ST_MCBSP3_SHIFT,
		},
	},
	.opt_clks	= mcbsp_opt_clks,
	.opt_clks_cnt	= ARRAY_SIZE(mcbsp_opt_clks),
};

/* mcbsp4 */
static struct omap_hwmod_irq_info omap2430_mcbsp4_irqs[] = {
	{ .name = "tx",		.irq = 54 + OMAP_INTC_START, },
	{ .name = "rx",		.irq = 55 + OMAP_INTC_START, },
	{ .name = "common",	.irq = 18 + OMAP_INTC_START, },
	{ .irq = -1 },
};

static struct omap_hwmod_dma_info omap2430_mcbsp4_sdma_chs[] = {
	{ .name = "rx", .dma_req = 20 },
	{ .name = "tx", .dma_req = 19 },
	{ .dma_req = -1 }
};

static struct omap_hwmod omap2430_mcbsp4_hwmod = {
	.name		= "mcbsp4",
	.class		= &omap2430_mcbsp_hwmod_class,
	.mpu_irqs	= omap2430_mcbsp4_irqs,
	.sdma_reqs	= omap2430_mcbsp4_sdma_chs,
	.main_clk	= "mcbsp4_fck",
	.prcm		= {
		.omap2 = {
			.prcm_reg_id = 1,
			.module_bit = OMAP2430_EN_MCBSP4_SHIFT,
			.module_offs = CORE_MOD,
			.idlest_reg_id = 2,
			.idlest_idle_bit = OMAP2430_ST_MCBSP4_SHIFT,
		},
	},
	.opt_clks	= mcbsp_opt_clks,
	.opt_clks_cnt	= ARRAY_SIZE(mcbsp_opt_clks),
};

/* mcbsp5 */
static struct omap_hwmod_irq_info omap2430_mcbsp5_irqs[] = {
	{ .name = "tx",		.irq = 81 + OMAP_INTC_START, },
	{ .name = "rx",		.irq = 82 + OMAP_INTC_START, },
	{ .name = "common",	.irq = 19 + OMAP_INTC_START, },
	{ .irq = -1 },
};

static struct omap_hwmod_dma_info omap2430_mcbsp5_sdma_chs[] = {
	{ .name = "rx", .dma_req = 22 },
	{ .name = "tx", .dma_req = 21 },
	{ .dma_req = -1 }
};

static struct omap_hwmod omap2430_mcbsp5_hwmod = {
	.name		= "mcbsp5",
	.class		= &omap2430_mcbsp_hwmod_class,
	.mpu_irqs	= omap2430_mcbsp5_irqs,
	.sdma_reqs	= omap2430_mcbsp5_sdma_chs,
	.main_clk	= "mcbsp5_fck",
	.prcm		= {
		.omap2 = {
			.prcm_reg_id = 1,
			.module_bit = OMAP2430_EN_MCBSP5_SHIFT,
			.module_offs = CORE_MOD,
			.idlest_reg_id = 2,
			.idlest_idle_bit = OMAP2430_ST_MCBSP5_SHIFT,
		},
	},
	.opt_clks	= mcbsp_opt_clks,
	.opt_clks_cnt	= ARRAY_SIZE(mcbsp_opt_clks),
};

/* MMC/SD/SDIO common */
static struct omap_hwmod_class_sysconfig omap2430_mmc_sysc = {
	.rev_offs	= 0x1fc,
	.sysc_offs	= 0x10,
	.syss_offs	= 0x14,
	.sysc_flags	= (SYSC_HAS_CLOCKACTIVITY | SYSC_HAS_SIDLEMODE |
			   SYSC_HAS_ENAWAKEUP | SYSC_HAS_SOFTRESET |
			   SYSC_HAS_AUTOIDLE | SYSS_HAS_RESET_STATUS),
	.idlemodes	= (SIDLE_FORCE | SIDLE_NO | SIDLE_SMART),
	.sysc_fields    = &omap_hwmod_sysc_type1,
};

static struct omap_hwmod_class omap2430_mmc_class = {
	.name = "mmc",
	.sysc = &omap2430_mmc_sysc,
};

/* MMC/SD/SDIO1 */
static struct omap_hwmod_irq_info omap2430_mmc1_mpu_irqs[] = {
	{ .irq = 83 + OMAP_INTC_START, },
	{ .irq = -1 },
};

static struct omap_hwmod_dma_info omap2430_mmc1_sdma_reqs[] = {
	{ .name = "tx",	.dma_req = 61 }, /* DMA_MMC1_TX */
	{ .name = "rx",	.dma_req = 62 }, /* DMA_MMC1_RX */
	{ .dma_req = -1 }
};

static struct omap_hwmod_opt_clk omap2430_mmc1_opt_clks[] = {
	{ .role = "dbck", .clk = "mmchsdb1_fck" },
};

static struct omap_mmc_dev_attr mmc1_dev_attr = {
	.flags = OMAP_HSMMC_SUPPORTS_DUAL_VOLT,
};

static struct omap_hwmod omap2430_mmc1_hwmod = {
	.name		= "mmc1",
	.flags		= HWMOD_CONTROL_OPT_CLKS_IN_RESET,
	.mpu_irqs	= omap2430_mmc1_mpu_irqs,
	.sdma_reqs	= omap2430_mmc1_sdma_reqs,
	.opt_clks	= omap2430_mmc1_opt_clks,
	.opt_clks_cnt	= ARRAY_SIZE(omap2430_mmc1_opt_clks),
	.main_clk	= "mmchs1_fck",
	.prcm		= {
		.omap2 = {
			.module_offs = CORE_MOD,
			.prcm_reg_id = 2,
			.module_bit  = OMAP2430_EN_MMCHS1_SHIFT,
			.idlest_reg_id = 2,
			.idlest_idle_bit = OMAP2430_ST_MMCHS1_SHIFT,
		},
	},
	.dev_attr	= &mmc1_dev_attr,
	.class		= &omap2430_mmc_class,
};

/* MMC/SD/SDIO2 */
static struct omap_hwmod_irq_info omap2430_mmc2_mpu_irqs[] = {
	{ .irq = 86 + OMAP_INTC_START, },
	{ .irq = -1 },
};

static struct omap_hwmod_dma_info omap2430_mmc2_sdma_reqs[] = {
	{ .name = "tx",	.dma_req = 47 }, /* DMA_MMC2_TX */
	{ .name = "rx",	.dma_req = 48 }, /* DMA_MMC2_RX */
	{ .dma_req = -1 }
};

static struct omap_hwmod_opt_clk omap2430_mmc2_opt_clks[] = {
	{ .role = "dbck", .clk = "mmchsdb2_fck" },
};

static struct omap_hwmod omap2430_mmc2_hwmod = {
	.name		= "mmc2",
	.flags		= HWMOD_CONTROL_OPT_CLKS_IN_RESET,
	.mpu_irqs	= omap2430_mmc2_mpu_irqs,
	.sdma_reqs	= omap2430_mmc2_sdma_reqs,
	.opt_clks	= omap2430_mmc2_opt_clks,
	.opt_clks_cnt	= ARRAY_SIZE(omap2430_mmc2_opt_clks),
	.main_clk	= "mmchs2_fck",
	.prcm		= {
		.omap2 = {
			.module_offs = CORE_MOD,
			.prcm_reg_id = 2,
			.module_bit  = OMAP2430_EN_MMCHS2_SHIFT,
			.idlest_reg_id = 2,
			.idlest_idle_bit = OMAP2430_ST_MMCHS2_SHIFT,
		},
	},
	.class		= &omap2430_mmc_class,
};

/* HDQ1W/1-wire */
static struct omap_hwmod omap2430_hdq1w_hwmod = {
	.name		= "hdq1w",
	.mpu_irqs	= omap2_hdq1w_mpu_irqs,
	.main_clk	= "hdq_fck",
	.prcm		= {
		.omap2 = {
			.module_offs = CORE_MOD,
			.prcm_reg_id = 1,
			.module_bit = OMAP24XX_EN_HDQ_SHIFT,
			.idlest_reg_id = 1,
			.idlest_idle_bit = OMAP24XX_ST_HDQ_SHIFT,
		},
	},
	.class		= &omap2_hdq1w_class,
};

/*
 * interfaces
 */

/* L3 -> L4_CORE interface */
/* l3_core -> usbhsotg  interface */
static struct omap_hwmod_ocp_if omap2430_usbhsotg__l3 = {
	.master		= &omap2430_usbhsotg_hwmod,
	.slave		= &omap2xxx_l3_main_hwmod,
	.clk		= "core_l3_ck",
	.user		= OCP_USER_MPU,
};

/* L4 CORE -> I2C1 interface */
static struct omap_hwmod_ocp_if omap2430_l4_core__i2c1 = {
	.master		= &omap2xxx_l4_core_hwmod,
	.slave		= &omap2430_i2c1_hwmod,
	.clk		= "i2c1_ick",
	.addr		= omap2_i2c1_addr_space,
	.user		= OCP_USER_MPU | OCP_USER_SDMA,
};

/* L4 CORE -> I2C2 interface */
static struct omap_hwmod_ocp_if omap2430_l4_core__i2c2 = {
	.master		= &omap2xxx_l4_core_hwmod,
	.slave		= &omap2430_i2c2_hwmod,
	.clk		= "i2c2_ick",
	.addr		= omap2_i2c2_addr_space,
	.user		= OCP_USER_MPU | OCP_USER_SDMA,
};

static struct omap_hwmod_addr_space omap2430_usbhsotg_addrs[] = {
	{
		.pa_start	= OMAP243X_HS_BASE,
		.pa_end		= OMAP243X_HS_BASE + SZ_4K - 1,
		.flags		= ADDR_TYPE_RT
	},
	{ }
};

/*  l4_core ->usbhsotg  interface */
static struct omap_hwmod_ocp_if omap2430_l4_core__usbhsotg = {
	.master		= &omap2xxx_l4_core_hwmod,
	.slave		= &omap2430_usbhsotg_hwmod,
	.clk		= "usb_l4_ick",
	.addr		= omap2430_usbhsotg_addrs,
	.user		= OCP_USER_MPU,
};

/* L4 CORE -> MMC1 interface */
static struct omap_hwmod_ocp_if omap2430_l4_core__mmc1 = {
	.master		= &omap2xxx_l4_core_hwmod,
	.slave		= &omap2430_mmc1_hwmod,
	.clk		= "mmchs1_ick",
	.addr		= omap2430_mmc1_addr_space,
	.user		= OCP_USER_MPU | OCP_USER_SDMA,
};

/* L4 CORE -> MMC2 interface */
static struct omap_hwmod_ocp_if omap2430_l4_core__mmc2 = {
	.master		= &omap2xxx_l4_core_hwmod,
	.slave		= &omap2430_mmc2_hwmod,
	.clk		= "mmchs2_ick",
	.addr		= omap2430_mmc2_addr_space,
	.user		= OCP_USER_MPU | OCP_USER_SDMA,
};

/* l4 core -> mcspi3 interface */
static struct omap_hwmod_ocp_if omap2430_l4_core__mcspi3 = {
	.master		= &omap2xxx_l4_core_hwmod,
	.slave		= &omap2430_mcspi3_hwmod,
	.clk		= "mcspi3_ick",
	.addr		= omap2430_mcspi3_addr_space,
	.user		= OCP_USER_MPU | OCP_USER_SDMA,
};

/* IVA2 <- L3 interface */
static struct omap_hwmod_ocp_if omap2430_l3__iva = {
	.master		= &omap2xxx_l3_main_hwmod,
	.slave		= &omap2430_iva_hwmod,
	.clk		= "core_l3_ck",
	.user		= OCP_USER_MPU | OCP_USER_SDMA,
};

static struct omap_hwmod_addr_space omap2430_timer1_addrs[] = {
	{
		.pa_start	= 0x49018000,
		.pa_end		= 0x49018000 + SZ_1K - 1,
		.flags		= ADDR_TYPE_RT
	},
	{ }
};

/* l4_wkup -> timer1 */
static struct omap_hwmod_ocp_if omap2430_l4_wkup__timer1 = {
	.master		= &omap2xxx_l4_wkup_hwmod,
	.slave		= &omap2xxx_timer1_hwmod,
	.clk		= "gpt1_ick",
	.addr		= omap2430_timer1_addrs,
	.user		= OCP_USER_MPU | OCP_USER_SDMA,
};

/* l4_wkup -> wd_timer2 */
static struct omap_hwmod_addr_space omap2430_wd_timer2_addrs[] = {
	{
		.pa_start	= 0x49016000,
		.pa_end		= 0x4901607f,
		.flags		= ADDR_TYPE_RT
	},
	{ }
};

static struct omap_hwmod_ocp_if omap2430_l4_wkup__wd_timer2 = {
	.master		= &omap2xxx_l4_wkup_hwmod,
	.slave		= &omap2xxx_wd_timer2_hwmod,
	.clk		= "mpu_wdt_ick",
	.addr		= omap2430_wd_timer2_addrs,
	.user		= OCP_USER_MPU | OCP_USER_SDMA,
};

/* l4_wkup -> gpio1 */
static struct omap_hwmod_addr_space omap2430_gpio1_addr_space[] = {
	{
		.pa_start	= 0x4900C000,
		.pa_end		= 0x4900C1ff,
		.flags		= ADDR_TYPE_RT
	},
	{ }
};

static struct omap_hwmod_ocp_if omap2430_l4_wkup__gpio1 = {
	.master		= &omap2xxx_l4_wkup_hwmod,
	.slave		= &omap2xxx_gpio1_hwmod,
	.clk		= "gpios_ick",
	.addr		= omap2430_gpio1_addr_space,
	.user		= OCP_USER_MPU | OCP_USER_SDMA,
};

/* l4_wkup -> gpio2 */
static struct omap_hwmod_addr_space omap2430_gpio2_addr_space[] = {
	{
		.pa_start	= 0x4900E000,
		.pa_end		= 0x4900E1ff,
		.flags		= ADDR_TYPE_RT
	},
	{ }
};

static struct omap_hwmod_ocp_if omap2430_l4_wkup__gpio2 = {
	.master		= &omap2xxx_l4_wkup_hwmod,
	.slave		= &omap2xxx_gpio2_hwmod,
	.clk		= "gpios_ick",
	.addr		= omap2430_gpio2_addr_space,
	.user		= OCP_USER_MPU | OCP_USER_SDMA,
};

/* l4_wkup -> gpio3 */
static struct omap_hwmod_addr_space omap2430_gpio3_addr_space[] = {
	{
		.pa_start	= 0x49010000,
		.pa_end		= 0x490101ff,
		.flags		= ADDR_TYPE_RT
	},
	{ }
};

static struct omap_hwmod_ocp_if omap2430_l4_wkup__gpio3 = {
	.master		= &omap2xxx_l4_wkup_hwmod,
	.slave		= &omap2xxx_gpio3_hwmod,
	.clk		= "gpios_ick",
	.addr		= omap2430_gpio3_addr_space,
	.user		= OCP_USER_MPU | OCP_USER_SDMA,
};

/* l4_wkup -> gpio4 */
static struct omap_hwmod_addr_space omap2430_gpio4_addr_space[] = {
	{
		.pa_start	= 0x49012000,
		.pa_end		= 0x490121ff,
		.flags		= ADDR_TYPE_RT
	},
	{ }
};

static struct omap_hwmod_ocp_if omap2430_l4_wkup__gpio4 = {
	.master		= &omap2xxx_l4_wkup_hwmod,
	.slave		= &omap2xxx_gpio4_hwmod,
	.clk		= "gpios_ick",
	.addr		= omap2430_gpio4_addr_space,
	.user		= OCP_USER_MPU | OCP_USER_SDMA,
};

/* l4_core -> gpio5 */
static struct omap_hwmod_addr_space omap2430_gpio5_addr_space[] = {
	{
		.pa_start	= 0x480B6000,
		.pa_end		= 0x480B61ff,
		.flags		= ADDR_TYPE_RT
	},
	{ }
};

static struct omap_hwmod_ocp_if omap2430_l4_core__gpio5 = {
	.master		= &omap2xxx_l4_core_hwmod,
	.slave		= &omap2430_gpio5_hwmod,
	.clk		= "gpio5_ick",
	.addr		= omap2430_gpio5_addr_space,
	.user		= OCP_USER_MPU | OCP_USER_SDMA,
};

/* dma_system -> L3 */
static struct omap_hwmod_ocp_if omap2430_dma_system__l3 = {
	.master		= &omap2430_dma_system_hwmod,
	.slave		= &omap2xxx_l3_main_hwmod,
	.clk		= "core_l3_ck",
	.user		= OCP_USER_MPU | OCP_USER_SDMA,
};

/* l4_core -> dma_system */
static struct omap_hwmod_ocp_if omap2430_l4_core__dma_system = {
	.master		= &omap2xxx_l4_core_hwmod,
	.slave		= &omap2430_dma_system_hwmod,
	.clk		= "sdma_ick",
	.addr		= omap2_dma_system_addrs,
	.user		= OCP_USER_MPU | OCP_USER_SDMA,
};

/* l4_core -> mailbox */
static struct omap_hwmod_ocp_if omap2430_l4_core__mailbox = {
	.master		= &omap2xxx_l4_core_hwmod,
	.slave		= &omap2430_mailbox_hwmod,
	.addr		= omap2_mailbox_addrs,
	.user		= OCP_USER_MPU | OCP_USER_SDMA,
};

/* l4_core -> mcbsp1 */
static struct omap_hwmod_ocp_if omap2430_l4_core__mcbsp1 = {
	.master		= &omap2xxx_l4_core_hwmod,
	.slave		= &omap2430_mcbsp1_hwmod,
	.clk		= "mcbsp1_ick",
	.addr		= omap2_mcbsp1_addrs,
	.user		= OCP_USER_MPU | OCP_USER_SDMA,
};

/* l4_core -> mcbsp2 */
static struct omap_hwmod_ocp_if omap2430_l4_core__mcbsp2 = {
	.master		= &omap2xxx_l4_core_hwmod,
	.slave		= &omap2430_mcbsp2_hwmod,
	.clk		= "mcbsp2_ick",
	.addr		= omap2xxx_mcbsp2_addrs,
	.user		= OCP_USER_MPU | OCP_USER_SDMA,
};

static struct omap_hwmod_addr_space omap2430_mcbsp3_addrs[] = {
	{
		.name		= "mpu",
		.pa_start	= 0x4808C000,
		.pa_end		= 0x4808C0ff,
		.flags		= ADDR_TYPE_RT
	},
	{ }
};

/* l4_core -> mcbsp3 */
static struct omap_hwmod_ocp_if omap2430_l4_core__mcbsp3 = {
	.master		= &omap2xxx_l4_core_hwmod,
	.slave		= &omap2430_mcbsp3_hwmod,
	.clk		= "mcbsp3_ick",
	.addr		= omap2430_mcbsp3_addrs,
	.user		= OCP_USER_MPU | OCP_USER_SDMA,
};

static struct omap_hwmod_addr_space omap2430_mcbsp4_addrs[] = {
	{
		.name		= "mpu",
		.pa_start	= 0x4808E000,
		.pa_end		= 0x4808E0ff,
		.flags		= ADDR_TYPE_RT
	},
	{ }
};

/* l4_core -> mcbsp4 */
static struct omap_hwmod_ocp_if omap2430_l4_core__mcbsp4 = {
	.master		= &omap2xxx_l4_core_hwmod,
	.slave		= &omap2430_mcbsp4_hwmod,
	.clk		= "mcbsp4_ick",
	.addr		= omap2430_mcbsp4_addrs,
	.user		= OCP_USER_MPU | OCP_USER_SDMA,
};

static struct omap_hwmod_addr_space omap2430_mcbsp5_addrs[] = {
	{
		.name		= "mpu",
		.pa_start	= 0x48096000,
		.pa_end		= 0x480960ff,
		.flags		= ADDR_TYPE_RT
	},
	{ }
};

/* l4_core -> mcbsp5 */
static struct omap_hwmod_ocp_if omap2430_l4_core__mcbsp5 = {
	.master		= &omap2xxx_l4_core_hwmod,
	.slave		= &omap2430_mcbsp5_hwmod,
	.clk		= "mcbsp5_ick",
	.addr		= omap2430_mcbsp5_addrs,
	.user		= OCP_USER_MPU | OCP_USER_SDMA,
};

/* l4_core -> hdq1w */
static struct omap_hwmod_ocp_if omap2430_l4_core__hdq1w = {
	.master		= &omap2xxx_l4_core_hwmod,
	.slave		= &omap2430_hdq1w_hwmod,
	.clk		= "hdq_ick",
	.addr		= omap2_hdq1w_addr_space,
	.user		= OCP_USER_MPU | OCP_USER_SDMA,
	.flags		= OMAP_FIREWALL_L4 | OCPIF_SWSUP_IDLE,
};

/* l4_wkup -> 32ksync_counter */
static struct omap_hwmod_addr_space omap2430_counter_32k_addrs[] = {
	{
		.pa_start	= 0x49020000,
		.pa_end		= 0x4902001f,
		.flags		= ADDR_TYPE_RT
	},
	{ }
};

static struct omap_hwmod_addr_space omap2430_gpmc_addrs[] = {
	{
		.pa_start	= 0x6e000000,
		.pa_end		= 0x6e000fff,
		.flags		= ADDR_TYPE_RT
	},
	{ }
};

static struct omap_hwmod_ocp_if omap2430_l4_wkup__counter_32k = {
	.master		= &omap2xxx_l4_wkup_hwmod,
	.slave		= &omap2xxx_counter_32k_hwmod,
	.clk		= "sync_32k_ick",
	.addr		= omap2430_counter_32k_addrs,
	.user		= OCP_USER_MPU | OCP_USER_SDMA,
};

static struct omap_hwmod_ocp_if omap2430_l3__gpmc = {
	.master		= &omap2xxx_l3_main_hwmod,
	.slave		= &omap2xxx_gpmc_hwmod,
	.clk		= "core_l3_ck",
	.addr		= omap2430_gpmc_addrs,
	.user		= OCP_USER_MPU | OCP_USER_SDMA,
};

static struct omap_hwmod_ocp_if *omap2430_hwmod_ocp_ifs[] __initdata = {
	&omap2xxx_l3_main__l4_core,
	&omap2xxx_mpu__l3_main,
	&omap2xxx_dss__l3,
	&omap2430_usbhsotg__l3,
	&omap2430_l4_core__i2c1,
	&omap2430_l4_core__i2c2,
	&omap2xxx_l4_core__l4_wkup,
	&omap2_l4_core__uart1,
	&omap2_l4_core__uart2,
	&omap2_l4_core__uart3,
	&omap2430_l4_core__usbhsotg,
	&omap2430_l4_core__mmc1,
	&omap2430_l4_core__mmc2,
	&omap2xxx_l4_core__mcspi1,
	&omap2xxx_l4_core__mcspi2,
	&omap2430_l4_core__mcspi3,
	&omap2430_l3__iva,
	&omap2430_l4_wkup__timer1,
	&omap2xxx_l4_core__timer2,
	&omap2xxx_l4_core__timer3,
	&omap2xxx_l4_core__timer4,
	&omap2xxx_l4_core__timer5,
	&omap2xxx_l4_core__timer6,
	&omap2xxx_l4_core__timer7,
	&omap2xxx_l4_core__timer8,
	&omap2xxx_l4_core__timer9,
	&omap2xxx_l4_core__timer10,
	&omap2xxx_l4_core__timer11,
	&omap2xxx_l4_core__timer12,
	&omap2430_l4_wkup__wd_timer2,
	&omap2xxx_l4_core__dss,
	&omap2xxx_l4_core__dss_dispc,
	&omap2xxx_l4_core__dss_rfbi,
	&omap2xxx_l4_core__dss_venc,
	&omap2430_l4_wkup__gpio1,
	&omap2430_l4_wkup__gpio2,
	&omap2430_l4_wkup__gpio3,
	&omap2430_l4_wkup__gpio4,
	&omap2430_l4_core__gpio5,
	&omap2430_dma_system__l3,
	&omap2430_l4_core__dma_system,
	&omap2430_l4_core__mailbox,
	&omap2430_l4_core__mcbsp1,
	&omap2430_l4_core__mcbsp2,
	&omap2430_l4_core__mcbsp3,
	&omap2430_l4_core__mcbsp4,
	&omap2430_l4_core__mcbsp5,
	&omap2430_l4_core__hdq1w,
	&omap2xxx_l4_core__rng,
	&omap2xxx_l4_core__sham,
	&omap2xxx_l4_core__aes,
	&omap2430_l4_wkup__counter_32k,
	&omap2430_l3__gpmc,
	NULL,
};

int __init omap2430_hwmod_init(void)
{
	omap_hwmod_init();
	return omap_hwmod_register_links(omap2430_hwmod_ocp_ifs);
}<|MERGE_RESOLUTION|>--- conflicted
+++ resolved
@@ -176,11 +176,8 @@
 };
 
 static struct omap_mbox_pdata omap2430_mailbox_attrs = {
-<<<<<<< HEAD
-=======
 	.num_users	= 4,
 	.num_fifos	= 6,
->>>>>>> eadeb894
 	.info_cnt	= ARRAY_SIZE(omap2430_mailbox_info),
 	.info		= omap2430_mailbox_info,
 };
