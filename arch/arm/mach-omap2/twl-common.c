--- conflicted
+++ resolved
@@ -91,18 +91,6 @@
 }
 
 #if defined(CONFIG_ARCH_OMAP3)
-<<<<<<< HEAD
-struct phy_consumer consumers[] = {
-	PHY_CONSUMER("musb-hdrc.0.auto", "usb"),
-};
-
-struct phy_init_data init_data = {
-	.consumers = consumers,
-	.num_consumers = ARRAY_SIZE(consumers),
-};
-
-=======
->>>>>>> 97bf6af1
 static struct twl4030_usb_data omap3_usb_pdata = {
 	.usb_mode = T2_USB_MODE_ULPI,
 };
