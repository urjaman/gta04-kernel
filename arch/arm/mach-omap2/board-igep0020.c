--- conflicted
+++ resolved
@@ -250,11 +250,7 @@
 #endif
 
 static struct regulator_consumer_supply igep2_vmmc1_supply =
-<<<<<<< HEAD
-	REGULATOR_SUPPLY("vmmc", "mmci-omap-hs.0");
-=======
 	REGULATOR_SUPPLY("vmmc", "omap_hsmmc.0");
->>>>>>> 105e53f8
 
 /* VMMC1 for OMAP VDD_MMC1 (i/o) and MMC1 card */
 static struct regulator_init_data igep2_vmmc1 = {
@@ -272,11 +268,7 @@
 };
 
 static struct regulator_consumer_supply igep2_vio_supply =
-<<<<<<< HEAD
-	REGULATOR_SUPPLY("vmmc_aux", "mmci-omap-hs.1");
-=======
 	REGULATOR_SUPPLY("vmmc_aux", "omap_hsmmc.1");
->>>>>>> 105e53f8
 
 static struct regulator_init_data igep2_vio = {
 	.constraints = {
@@ -294,11 +286,7 @@
 };
 
 static struct regulator_consumer_supply igep2_vmmc2_supply =
-<<<<<<< HEAD
-	REGULATOR_SUPPLY("vmmc", "mmci-omap-hs.1");
-=======
 	REGULATOR_SUPPLY("vmmc", "omap_hsmmc.1");
->>>>>>> 105e53f8
 
 static struct regulator_init_data igep2_vmmc2 = {
 	.constraints		= {
@@ -525,10 +513,6 @@
 }
 
 static struct platform_device *igep2_devices[] __initdata = {
-<<<<<<< HEAD
-	&igep2_dss_device,
-=======
->>>>>>> 105e53f8
 	&igep2_vwlan_device,
 };
 
@@ -537,10 +521,6 @@
 	omap2_init_common_infrastructure();
 	omap2_init_common_devices(m65kxxxxam_sdrc_params,
 				  m65kxxxxam_sdrc_params);
-<<<<<<< HEAD
-	omap_init_irq();
-=======
->>>>>>> 105e53f8
 }
 
 static struct twl4030_codec_audio_data igep2_audio_data;
