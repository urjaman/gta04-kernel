--- conflicted
+++ resolved
@@ -110,70 +110,6 @@
 	}
 }
 
-<<<<<<< HEAD
-static int __initdata mpurate;
-
-/*
- * By default we use the rate set by the bootloader.
- * You can override this with mpurate= cmdline option.
- */
-static int __init omap_clk_setup(char *str)
-{
-	get_option(&str, &mpurate);
-
-	mpurate = 0;
-
-	if (!mpurate)
-		return 1;
-
-	if (mpurate < 1000)
-		mpurate *= 1000000;
-
-	return 1;
-}
-__setup("mpurate=", omap_clk_setup);
-
-/**
- * omap2_clk_print_new_rates - print summary of current clock tree rates
- * @hfclkin_ck_name: clk name for the off-chip HF oscillator
- * @core_ck_name: clk name for the on-chip CORE_CLK
- * @mpu_ck_name: clk name for the ARM MPU clock
- *
- * Prints a short message to the console with the HFCLKIN oscillator
- * rate, the rate of the CORE clock, and the rate of the ARM MPU clock.
- * Called by the boot-time MPU rate switching code.   XXX This is intended
- * to be handled by the OPP layer code in the near future and should be
- * removed from the clock code.  No return value.
- */
-void __init omap2_clk_print_new_rates(const char *hfclkin_ck_name,
-				      const char *core_ck_name,
-				      const char *mpu_ck_name)
-{
-	struct clk *hfclkin_ck, *core_ck, *mpu_ck;
-	unsigned long hfclkin_rate;
-
-	mpu_ck = clk_get(NULL, mpu_ck_name);
-	if (WARN(IS_ERR(mpu_ck), "clock: failed to get %s.\n", mpu_ck_name))
-		return;
-
-	core_ck = clk_get(NULL, core_ck_name);
-	if (WARN(IS_ERR(core_ck), "clock: failed to get %s.\n", core_ck_name))
-		return;
-
-	hfclkin_ck = clk_get(NULL, hfclkin_ck_name);
-	if (WARN(IS_ERR(hfclkin_ck), "Failed to get %s.\n", hfclkin_ck_name))
-		return;
-
-	hfclkin_rate = clk_get_rate(hfclkin_ck);
-
-	pr_info("Switched to new clocking rate (Crystal/Core/MPU): %ld.%01ld/%ld/%ld MHz\n",
-		(hfclkin_rate / 1000000), ((hfclkin_rate / 100000) % 10),
-		(clk_get_rate(core_ck) / 1000000),
-		(clk_get_rate(mpu_ck) / 1000000));
-}
-
-=======
->>>>>>> c1ae3cfa
 /**
  * ti_clk_init_features - init clock features struct for the SoC
  *
