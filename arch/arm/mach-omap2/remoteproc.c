/*
 * Remote processor machine-specific module for OMAP4+ SoCs
 *
 * Copyright (C) 2011-2014 Texas Instruments, Inc.
 *
 * This program is free software; you can redistribute it and/or
 * modify it under the terms of the GNU General Public License
 * version 2 as published by the Free Software Foundation.
 *
 * This program is distributed in the hope that it will be useful,
 * but WITHOUT ANY WARRANTY; without even the implied warranty of
 * MERCHANTABILITY or FITNESS FOR A PARTICULAR PURPOSE.  See the
 * GNU General Public License for more details.
 */

#define pr_fmt(fmt)    "%s: " fmt, __func__

#include <linux/kernel.h>
#include <linux/err.h>
#include <linux/remoteproc.h>
#include <linux/interrupt.h>
#include <linux/dma-contiguous.h>
#include <linux/dma-mapping.h>
#include <linux/of.h>
#include <linux/platform_data/remoteproc-omap.h>
#include <linux/platform_data/iommu-omap.h>

#include <plat/dmtimer.h>

#include "omap_device.h"
#include "omap_hwmod.h"
#include "soc.h"
#include "control.h"

/**
 * struct omap_rproc_pdev_data - rproc platform device creation helper structure
 * @enabled: flag to dictate creation of the platform device
 * @pdev: platform device handle
 * @cma_addr: Base CMA address to use for the platform device
 * @cma_size: CMA pool size to reserve starting from cma_addr
 * @iommu: IOMMU archdata information
 *
 * This structure is mainly used to decide to create a platform
 * device or not. The enabled flag for each device is conditionally
 * set based on its corresponding Kconfig symbol.
 */
struct omap_rproc_pdev_data {
	u32 enabled;
	phys_addr_t cma_addr;
	unsigned long cma_size;
	struct platform_device *pdev;
	struct omap_iommu_arch_data *iommu;
};

/* forward declarations */
static void dra7_ctrl_write_dsp1_boot_addr(u32 bootaddr);
static void dra7_ctrl_write_dsp2_boot_addr(u32 bootaddr);

/*
 * Temporarily define the CMA base address explicitly.
 *
 * This is currently done since there are some dependencies on
 * the remote processor firmware images for properly identifying
 * the vring information. The base addresses will go away as
 * soon as the vring information can be published dynamically
 * and the remote processor firmware code can parse it properly.
 *
 * XXX: Adjust these values depending on your firmware needs.
 * Placing these in Kconfig is not worth the complexity.
 */
#define DRA7_RPROC_CMA_BASE_IPU2	(0x95800000)
#define DRA7_RPROC_CMA_BASE_DSP1	(0x99000000)
#define DRA7_RPROC_CMA_BASE_IPU1	(0x9D000000)
#define DRA7_RPROC_CMA_BASE_DSP2	(0x9F000000)

#define OMAP5_RPROC_CMA_BASE_IPU	(0x95800000)
#define OMAP5_RPROC_CMA_BASE_DSP	(0x95000000)

#define OMAP4_RPROC_CMA_BASE_IPU	(0x99000000)
#define OMAP4_RPROC_CMA_BASE_DSP	(0x98800000)

#define OMAP_RPROC_CMA_SIZE_DSP		(0x800000)
#define DRA7_RPROC_CMA_SIZE_DSP1	(0x4000000)

#define OMAP4_RPROC_CMA_SIZE_IPU	(0x7000000)
#define OMAP5_RPROC_CMA_SIZE_IPU	(0x3800000)
#define DRA7_RPROC_CMA_SIZE_IPU2	(0x3800000)
#define DRA7_RPROC_CMA_SIZE_IPU1	(0x2000000)

/*
 * These data structures define the desired timers that would
 * be needed by the respective processors. The timer info is
 * defined through its hwmod name and a timer id. The id is used
 * only for non-DT boots, and the hwmod_name serves both for
 * identifying the timer as well as a matching logic to be used
 * to lookup the specific timer device node from the DT blob.
 */
static struct omap_rproc_timers_info omap4_ipu_timers[] = {
	{ .name = "timer3", .id = 3, },
#ifdef CONFIG_OMAP_REMOTEPROC_WATCHDOG
	{ .name = "timer4", .id = 4, .is_wdt = 1, },
	{ .name = "timer9", .id = 9, .is_wdt = 1, },
#endif
};

static struct omap_rproc_timers_info omap4_dsp_timers[] = {
	{ .name = "timer5", .id = 5, },
#ifdef CONFIG_OMAP_REMOTEPROC_WATCHDOG
	{ .name = "timer6", .id = 6, .is_wdt = 1, },
#endif
};

static struct omap_rproc_timers_info dra7_ipu2_timers[] = {
	{ .name = "timer3", .id = 3, },
#ifdef CONFIG_OMAP_REMOTEPROC_WATCHDOG
	{ .name = "timer4", .id = 4, .is_wdt = 1, },
	{ .name = "timer9", .id = 9, .is_wdt = 1, },
#endif
};

static struct omap_rproc_timers_info dra7_dsp1_timers[] = {
	{ .name = "timer5", .id = 5},
};

static struct omap_rproc_timers_info dra7_ipu1_timers[] = {
	{ .name = "timer11", .id = 11, },
};

static struct omap_rproc_timers_info dra7_dsp2_timers[] = {
	{ .name = "timer6", .id = 6, },
};

/*
 * These data structures define platform-specific information
 * needed for each supported remote processor.
 */
static struct omap_rproc_pdata omap4_rproc_data[] = {
	{
		.name		= "dsp",
		.firmware	= "tesla-dsp.xe64T",
		.mbox_name	= "mbox-dsp",
		.oh_name	= "dsp",
		.timers		= omap4_dsp_timers,
		.timers_cnt	= ARRAY_SIZE(omap4_dsp_timers),
		.set_bootaddr	= omap_ctrl_write_dsp_boot_addr,
	},
	{
		.name		= "ipu",
		.firmware	= "ducati-m3-core0.xem3",
		.mbox_name	= "mbox-ipu",
		.oh_name	= "ipu",
		.timers		= omap4_ipu_timers,
		.timers_cnt	= ARRAY_SIZE(omap4_ipu_timers),
	},
};

static struct omap_rproc_pdata dra7_rproc_data[] = {
	{
		.name		= "dsp1",
		.firmware	= "dra7-dsp1-fw.xe66",
		.mbox_name	= "mbox-dsp1",
		.oh_name	= "dsp1",
		.timers		= dra7_dsp1_timers,
		.timers_cnt	= ARRAY_SIZE(dra7_dsp1_timers),
		.set_bootaddr	= dra7_ctrl_write_dsp1_boot_addr,
	},
	{
		.name		= "ipu2",
		.firmware	= "dra7-ipu2-fw.xem4",
		.mbox_name	= "mbox-ipu2",
		.oh_name	= "ipu2",
<<<<<<< HEAD
		.timers		= ipu_timers,
		.timers_cnt	= ARRAY_SIZE(ipu_timers),
#ifdef CONFIG_OMAP_REMOTEPROC_LATE_ATTACH_IPU2
		.late_attach	= 1,
#endif
=======
		.timers		= dra7_ipu2_timers,
		.timers_cnt	= ARRAY_SIZE(dra7_ipu2_timers),
>>>>>>> 6081c6f4
	},
	{
		.name		= "dsp2",
		.firmware	= "dra7-dsp2-fw.xe66",
		.mbox_name	= "mbox-dsp2",
		.oh_name	= "dsp2",
		.timers		= dra7_dsp2_timers,
		.timers_cnt	= ARRAY_SIZE(dra7_dsp2_timers),
		.set_bootaddr	= dra7_ctrl_write_dsp2_boot_addr,
	},
	{
		.name		= "ipu1",
		.firmware	= "dra7-ipu1-fw.xem4",
		.mbox_name	= "mbox-ipu1",
		.oh_name	= "ipu1",
<<<<<<< HEAD
		.timers		= ipu1_timers,
		.timers_cnt	= ARRAY_SIZE(ipu1_timers),
#ifdef CONFIG_OMAP_REMOTEPROC_LATE_ATTACH_IPU1
		.late_attach	= 1,
#endif
=======
		.timers		= dra7_ipu1_timers,
		.timers_cnt	= ARRAY_SIZE(dra7_ipu1_timers),
>>>>>>> 6081c6f4
	},
};

/*
 * These data structures define the necessary iommu binding information
 * needed for each supported processor.
 */
static struct omap_iommu_arch_data omap4_dsp_iommu[] = {
	{ .name = "mmu_dsp", },
	{ .name = NULL, },
};

static struct omap_iommu_arch_data omap4_ipu_iommu[] = {
	{ .name = "mmu_ipu", },
	{ .name = NULL, },
};

static struct omap_iommu_arch_data dra7_dsp1_iommu[] = {
	{ .name = "mmu0_dsp1", },
	{ .name = "mmu1_dsp1", },
	{ .name = NULL, },
};

static struct omap_iommu_arch_data dra7_ipu2_iommu[] = {
	{ .name = "mmu_ipu2", },
	{ .name = NULL, },
};

static struct omap_iommu_arch_data dra7_dsp2_iommu[] = {
	{ .name = "mmu0_dsp2", },
	{ .name = "mmu1_dsp2", },
	{ .name = NULL, },
};

static struct omap_iommu_arch_data dra7_ipu1_iommu[] = {
	{ .name = "mmu_ipu1", },
	{ .name = NULL, },
};

/*
 * Define the platform devices for the possible remote processors
 * statically. This is primarily needed for tying in the CMA pools
 * at boot time. The specific id assignment helps in identifying
 * a specific processor during debugging, but otherwise serves no
 * major purpose.
 */
static struct platform_device omap4_dsp = {
	.name	= "omap-rproc",
	.id	= 0,
};

static struct platform_device omap4_ipu = {
	.name	= "omap-rproc",
	.id	= 1,
};

static struct platform_device dra7_dsp2 = {
	.name	= "omap-rproc",
	.id	= 2,
};

static struct platform_device dra7_ipu1 = {
	.name	= "omap-rproc",
	.id	= 3,
};

/*
 * These data structures contain the necessary information for
 * dictating the creation of the remote processor platform devices
 * at runtime.
 */
static struct omap_rproc_pdev_data omap4_rproc_pdev_data[] = {
	{
#ifdef CONFIG_OMAP_REMOTEPROC_DSP
		.enabled = 1,
#endif
		.pdev = &omap4_dsp,
		.iommu = omap4_dsp_iommu,
		.cma_addr = OMAP4_RPROC_CMA_BASE_DSP,
		.cma_size = OMAP_RPROC_CMA_SIZE_DSP,
	},
	{
#ifdef CONFIG_OMAP_REMOTEPROC_IPU
		.enabled = 1,
#endif
		.pdev = &omap4_ipu,
		.iommu = omap4_ipu_iommu,
		.cma_addr = OMAP4_RPROC_CMA_BASE_IPU,
		.cma_size = OMAP4_RPROC_CMA_SIZE_IPU,
	},
};

static struct omap_rproc_pdev_data omap5_rproc_pdev_data[] = {
	{
#ifdef CONFIG_OMAP_REMOTEPROC_DSP
		.enabled = 1,
#endif
		.pdev = &omap4_dsp,
		.iommu = omap4_dsp_iommu,
		.cma_addr = OMAP5_RPROC_CMA_BASE_DSP,
		.cma_size = OMAP_RPROC_CMA_SIZE_DSP,
	},
	{
#ifdef CONFIG_OMAP_REMOTEPROC_IPU
		.enabled = 1,
#endif
		.pdev = &omap4_ipu,
		.iommu = omap4_ipu_iommu,
		.cma_addr = OMAP5_RPROC_CMA_BASE_IPU,
		.cma_size = OMAP5_RPROC_CMA_SIZE_IPU,
	},
};

static struct omap_rproc_pdev_data dra7_rproc_pdev_data[] = {
	{
#ifdef CONFIG_OMAP_REMOTEPROC_DSP
		.enabled = 1,
#endif
		.pdev = &omap4_dsp,
		.iommu = dra7_dsp1_iommu,
		.cma_addr = DRA7_RPROC_CMA_BASE_DSP1,
		.cma_size = DRA7_RPROC_CMA_SIZE_DSP1,
	},
	{
#ifdef CONFIG_OMAP_REMOTEPROC_IPU
		.enabled = 1,
#endif
		.pdev = &omap4_ipu,
		.iommu = dra7_ipu2_iommu,
		.cma_addr = DRA7_RPROC_CMA_BASE_IPU2,
		.cma_size = DRA7_RPROC_CMA_SIZE_IPU2,
	},
	{
#ifdef CONFIG_OMAP_REMOTEPROC_DSP2
		.enabled = 1,
#endif
		.pdev = &dra7_dsp2,
		.iommu = dra7_dsp2_iommu,
		.cma_addr = DRA7_RPROC_CMA_BASE_DSP2,
		.cma_size = OMAP_RPROC_CMA_SIZE_DSP,
	},
	{
#ifdef CONFIG_OMAP_REMOTEPROC_IPU1
		.enabled = 1,
#endif
		.pdev = &dra7_ipu1,
		.iommu = dra7_ipu1_iommu,
		.cma_addr = DRA7_RPROC_CMA_BASE_IPU1,
		.cma_size = DRA7_RPROC_CMA_SIZE_IPU1,
	},
};

static struct omap_device_pm_latency omap_rproc_latency[] = {
	{
		.deactivate_func = omap_device_idle_hwmods,
		.activate_func = omap_device_enable_hwmods,
		.flags = OMAP_DEVICE_LATENCY_AUTO_ADJUST,
	},
};

static void dra7_ctrl_write_dsp1_boot_addr(u32 bootaddr)
{
	dra7_ctrl_write_dsp_boot_addr(bootaddr, 0);
}

static void dra7_ctrl_write_dsp2_boot_addr(u32 bootaddr)
{
	dra7_ctrl_write_dsp_boot_addr(bootaddr, 1);
}

/**
 * omap_rproc_device_enable - enable the remoteproc device
 * @pdev: the rproc platform device
 *
 * This function performs the necessary low-level functions to enable
 * a remoteproc device to start executing. This typically includes
 * releasing the reset lines, and enabling the clocks for the device.
 * We do not usually expect this function to fail.
 *
 * Return: 0 on success, or the return code from the failed function
 */
static int omap_rproc_device_enable(struct platform_device *pdev)
{
	int ret = -EINVAL;
	struct omap_rproc_pdata *pdata = pdev->dev.platform_data;

	if (pdata->late_attach)
		goto dev_enable;

	if (strstarts(pdata->name, "dsp")) {
		ret = omap_device_deassert_hardreset(pdev, "dsp");
		if (ret)
			goto out;
	} else if (strstarts(pdata->name, "ipu")) {
		ret = omap_device_deassert_hardreset(pdev, "cpu1");
		if (ret)
			goto out;

		ret = omap_device_deassert_hardreset(pdev, "cpu0");
		if (ret)
			goto out;
	} else {
		pr_err("unsupported remoteproc\n");
		goto out;
	}

dev_enable:
	ret = omap_device_enable(pdev);

out:
	if (ret && pdata->name)
		pr_err("failed for proc %s\n", pdata->name);
	return ret;
}

/**
 * omap_rproc_device_shutdown - shutdown the remoteproc device
 * @pdev: the rproc platform device
 *
 * This function performs the necessary low-level functions to shutdown
 * a remoteproc device. This typically includes disabling the clocks
 * for the device and asserting the associated reset lines. We do not
 * usually expect this function to fail.
 *
 * Return: 0 on success, or the return code from the failed function
 */
static int omap_rproc_device_shutdown(struct platform_device *pdev)
{
	int ret = -EINVAL;
	struct omap_rproc_pdata *pdata = pdev->dev.platform_data;

	ret = omap_device_shutdown(pdev);
	if (ret)
		goto out;

	if (strstarts(pdata->name, "dsp")) {
		ret = omap_device_assert_hardreset(pdev, "dsp");
	} else if (strstarts(pdata->name, "ipu")) {
		ret = omap_device_assert_hardreset(pdev, "cpu0");
		if (ret)
			goto out;

		ret = omap_device_assert_hardreset(pdev, "cpu1");
		if (ret)
			goto out;
	} else {
		pr_err("unsupported remoteproc\n");
	}

out:
	if (ret && pdata->name)
		pr_err("failed for proc %s\n", pdata->name);
	return ret;
}

/**
 * omap_rproc_watchdog_isr - Watchdog ISR handler for remoteproc device
 * @irq: IRQ number associated with a watchdog timer
 * @data: IRQ handler data
 *
 * This ISR routine executes the required necessary low-level code to
 * acknowledge a watchdog timer interrupt. There can be multiple watchdog
 * timers associated with a rproc (like IPUs which have 2 watchdog timers,
 * one per Cortex M3/M4 core), so a lookup has to be performed to identify
 * the timer to acknowledge its interrupt.
 *
 * The function also invokes a report watchdog ops, plugged in by the OMAP
 * remoteproc driver code to be able to report this watchdog error to trigger
 * a recovery. Ideally, this ISR should be present with the OMAP remoteproc
 * driver code, but is implemented here because of the dependencies against
 * the omap_dmtimer API which can only be invoked through some platform data
 * functions ops.
 *
 * Return: IRQ_HANDLED or IRQ_NONE
 */
static irqreturn_t omap_rproc_watchdog_isr(int irq, void *data)
{
	struct platform_device *pdev = data;
	struct rproc *rproc = platform_get_drvdata(pdev);
	struct device *dev = &pdev->dev;
	struct omap_rproc_pdata *pdata = dev->platform_data;
	struct omap_rproc_timers_info *timers = pdata->timers;
	struct omap_dm_timer *timer = NULL;
	int i;

	for (i = 0; i < pdata->timers_cnt; i++) {
		if (irq == omap_dm_timer_get_irq(timers[i].odt)) {
			timer = timers[i].odt;
			break;
		}
	}

	if (!timer) {
		dev_err(dev, "invalid timer\n");
		return IRQ_NONE;
	}
	omap_dm_timer_write_status(timer, OMAP_TIMER_INT_OVERFLOW);

	/*
	 * rproc_report_crash needs to be invoked to recover a triggery, but
	 * since remoteproc core can be built as a module, use a platform
	 * data ops to break the dependency. This usage is non-standard, but
	 * given the dependencies, is the best possible solution to minimize
	 * adding more code.
	 */
	if (pdata->report_watchdog)
		pdata->report_watchdog(rproc, RPROC_WATCHDOG);

	return IRQ_HANDLED;
}

/**
 * of_dev_timer_lookup - look up needed timer node from dt blob
 * @np: parent device_node of all the searchable nodes
 * @hwmod_name: hwmod name of the desired timer
 *
 * Parse the dt blob and find out needed timer by matching hwmod
 * name. The match logic only loops through one level of child
 * nodes of the @np parent device node, and uses the @hwmod_name
 * instead of the actual timer device name to minimize the need
 * for defining SoC specific timer data (the DT node names would
 * also incorporate addresses, so the same timer may have completely
 * different addresses on different SoCs).
 *
 * Return: The device node on success or NULL on failure.
 */
static struct device_node *of_dev_timer_lookup(struct device_node *np,
						const char *hwmod_name)
{
	struct device_node *np0 = NULL;
	const char *p;

	for_each_child_of_node(np, np0) {
		if (of_find_property(np0, "ti,hwmods", NULL)) {
			p = of_get_property(np0, "ti,hwmods", NULL);
			if (!strcmp(p, hwmod_name))
				return np0;
		}
	}

	return NULL;
}

/**
 * omap_rproc_enable_timers - enable the timers for a remoteproc
 * @pdev - the remoteproc platform device
 * @configure - boolean flag used to acquire and configure the timer handle
 *
 * This function is used primarily to enable the timers associated with
 * a remoteproc. The configure flag is provided to allow the remoteproc
 * driver core to either acquire and start a timer (during device
 * initialization) or to just start a timer (during a resume operation).
 */
static int omap_rproc_enable_timers(struct platform_device *pdev,
				    bool configure)
{
	int i;
	int ret = 0;
	struct omap_rproc_pdata *pdata = pdev->dev.platform_data;
	struct omap_rproc_timers_info *timers = pdata->timers;
	struct device_node *np = NULL;

	if (!timers)
		return -EINVAL;

	if (!configure)
		goto start_timers;

	for (i = 0; i < pdata->timers_cnt; i++) {
		/*
		 * The omap_dm_timer_request_specific will be made obsolete
		 * eventually, and the design needs to rely on dmtimer DT
		 * specific api. This api can only be used in non-DT boots.
		 * For DT-boot, the current logic of requesting the desired
		 * timer utilizes a somewhat crude lookup by finding the
		 * specific DT node from all the sub-nodes of the 'ocp' node
		 * and matching it with its hwmod name.
		 */
		if (!of_have_populated_dt()) {
			timers[i].odt =
				omap_dm_timer_request_specific(timers[i].id);
			goto check_timer;
		}

		np = of_dev_timer_lookup(of_find_node_by_name(NULL, "ocp"),
						timers[i].name);
		if (!np) {
			ret = -ENXIO;
			dev_err(&pdev->dev, "device node lookup for timer %s failed: %d\n",
				timers[i].name, ret);
			goto free_timers;
		}
		timers[i].odt = omap_dm_timer_request_by_node(np);
check_timer:
		if (!timers[i].odt) {
			ret = -EBUSY;
			dev_err(&pdev->dev, "request for timer %s failed: %d\n",
				timers[i].name, ret);
			goto free_timers;
		}
		omap_dm_timer_set_source(timers[i].odt, OMAP_TIMER_SRC_SYS_CLK);

		if (timers[i].is_wdt) {
			ret = request_irq(omap_dm_timer_get_irq(timers[i].odt),
					omap_rproc_watchdog_isr, IRQF_SHARED,
					"rproc-wdt", pdev);
			if (ret) {
				dev_err(&pdev->dev, "error requesting irq for timer %s\n",
					timers[i].name);
				omap_dm_timer_free(timers[i].odt);
				timers[i].odt = NULL;
				goto free_timers;
			}
			/* clean counter, remoteproc code will set the value */
			omap_dm_timer_set_load(timers[i].odt, 0, 0);
		}
	}

start_timers:
	for (i = 0; i < pdata->timers_cnt; i++)
		omap_dm_timer_start(timers[i].odt);
	return 0;

free_timers:
	while (i--) {
		if (timers[i].is_wdt)
			free_irq(omap_dm_timer_get_irq(timers[i].odt), pdev);

		omap_dm_timer_free(timers[i].odt);
		timers[i].odt = NULL;
	}

	return ret;
}

/**
 * omap_rproc_disable_timers - disable the timers for a remoteproc
 * @pdev - the remoteproc platform device
 * @configure - boolean flag used to release the timer handle
 *
 * This function is used primarily to disable the timers associated with
 * a remoteproc. The configure flag is provided to allow the remoteproc
 * driver core to either stop and release a timer (during device shutdown)
 * or to just stop a timer (during a suspend operation).
 */
static int omap_rproc_disable_timers(struct platform_device *pdev,
				     bool configure)
{
	int i;
	struct omap_rproc_pdata *pdata = pdev->dev.platform_data;
	struct omap_rproc_timers_info *timers = pdata->timers;

	for (i = 0; i < pdata->timers_cnt; i++) {
		omap_dm_timer_stop(timers[i].odt);
		if (configure) {
			if (timers[i].is_wdt) {
				free_irq(omap_dm_timer_get_irq(timers[i].odt),
					 pdev);
			}
			omap_dm_timer_free(timers[i].odt);
			timers[i].odt = NULL;
		}
	}

	return 0;
}

/**
 * omap_rproc_reserve_cma - reserve CMA pools
 * @platform_type: SoC identifier
 *
 * This function reserves the CMA pools for each of the remoteproc
 * devices at boot time. This function needs to be called from the
 * appropriate board .reserve function in order to define the CMA
 * pools for all possible devices. The CMA pool is reserved only
 * if the corresponding remoteproc platform device is being enabled.
 * The CMA pool information is gathered from the corresponding
 * omap_rproc_pdev_data definitions.
 */
void __init omap_rproc_reserve_cma(int platform_type)
{
	struct omap_rproc_pdev_data *rproc_pdev_data = NULL;
	int rproc_size = 0;
	int i, ret;

	if (platform_type == RPROC_CMA_OMAP4) {
		rproc_pdev_data = omap4_rproc_pdev_data;
		rproc_size = ARRAY_SIZE(omap4_rproc_pdev_data);
	} else if (platform_type == RPROC_CMA_OMAP5) {
		rproc_pdev_data = omap5_rproc_pdev_data;
		rproc_size = ARRAY_SIZE(omap5_rproc_pdev_data);
	} else if (platform_type == RPROC_CMA_DRA7) {
		rproc_pdev_data = dra7_rproc_pdev_data;
		rproc_size = ARRAY_SIZE(dra7_rproc_pdev_data);
	} else {
		pr_err("incompatible machine");
		return;
	}

	for (i = 0; i < rproc_size; i++) {
		struct platform_device *pdev = rproc_pdev_data[i].pdev;

		if (!rproc_pdev_data[i].enabled)
			continue;

		ret = dma_declare_contiguous(&pdev->dev,
						rproc_pdev_data[i].cma_size,
						rproc_pdev_data[i].cma_addr, 0);
		if (ret) {
			pr_err("dma_declare_contiguous failed for rproc pdev %d, status = %d\n",
					 i, ret);
		}
	}
}

/**
 * omap_rproc_init - build remoteproc platform devices
 *
 * This function constructs the platform data for the various remoteproc
 * devices and creates the corresponding omap_devices. The function uses
 * the individual omap_device API rather than a omap_device_build_ss API
 * since it needs the platform devices at boot time for defining the CMA
 * pools and also attach each remote processor device to its specific
 * iommu device separately during init time.
 *
 * Return: 0 on success, or an appropriate error otherwise
 */
static int __init omap_rproc_init(void)
{
	struct omap_hwmod *oh;
	struct omap_device *od;
	int i, ret = 0, oh_count;
	struct omap_rproc_pdata *rproc_data = NULL;
	struct omap_rproc_pdev_data *rproc_pdev_data = NULL;
	int rproc_size = 0;

	if (cpu_is_omap44xx()) {
		rproc_pdev_data = omap4_rproc_pdev_data;
		rproc_size = ARRAY_SIZE(omap4_rproc_pdev_data);
		rproc_data = omap4_rproc_data;
	} else if (soc_is_omap54xx()) {
		rproc_pdev_data = omap5_rproc_pdev_data;
		rproc_size = ARRAY_SIZE(omap5_rproc_pdev_data);
		rproc_data = omap4_rproc_data;
	} else if (soc_is_dra7xx()) {
		rproc_pdev_data = dra7_rproc_pdev_data;
		rproc_size = ARRAY_SIZE(dra7_rproc_pdev_data);
		rproc_data = dra7_rproc_data;
	} else {
		return 0;
	}

	for (i = 0; i < rproc_size; i++) {
		const char *oh_name = rproc_data[i].oh_name;
		struct platform_device *pdev = rproc_pdev_data[i].pdev;
		oh_count = 0;

		if (!rproc_pdev_data[i].enabled) {
			pr_info("skipping platform_device creation for %s\n",
					rproc_data[i].oh_name);
			continue;
		}

		oh = omap_hwmod_lookup(oh_name);
		if (!oh) {
			pr_err("could not look up hwmod info for %s\n",
						oh_name);
			continue;
		}
		oh_count++;

		rproc_data[i].device_enable = omap_rproc_device_enable;
		rproc_data[i].device_shutdown = omap_rproc_device_shutdown;
		if (rproc_data[i].timers_cnt) {
			rproc_data[i].enable_timers = omap_rproc_enable_timers;
			rproc_data[i].disable_timers =
						omap_rproc_disable_timers;
		}

		device_initialize(&pdev->dev);
		dev_set_name(&pdev->dev, "%s.%d", pdev->name,  pdev->id);

		od = omap_device_alloc(pdev, &oh, oh_count, omap_rproc_latency,
					ARRAY_SIZE(omap_rproc_latency));
		if (!od) {
			dev_err(&pdev->dev, "omap_device_alloc failed\n");
			put_device(&pdev->dev);
			ret = PTR_ERR(od);
			continue;
		}

		ret = platform_device_add_data(pdev, &rproc_data[i],
					       sizeof(struct omap_rproc_pdata));
		if (ret) {
			dev_err(&pdev->dev, "can't add pdata\n");
			omap_device_delete(od);
			put_device(&pdev->dev);
			continue;
		}

		pdev->dev.archdata.iommu = rproc_pdev_data[i].iommu;

		/*
		 * Set custom dma ops whose .alloc doesn't zero memory.
		 * This is necessary for code/data memory that was early
		 * loaded, but may present a problem for vring buffers
		 * that might expect to be zeroed (vrings themselves are
		 * OK since they are specifically zero initialized).
		 */
		if (rproc_data[i].late_attach)
			set_dma_ops(&pdev->dev, &arm_dma_m_ops);

		ret = omap_device_register(pdev);
		if (ret) {
			dev_err(&pdev->dev, "omap_device_register failed\n");
			omap_device_delete(od);
			put_device(&pdev->dev);
			continue;
		}
		dev_info(&pdev->dev, "platform_device for rproc %s created\n",
						rproc_data[i].oh_name);
	}

	return ret;
}
device_initcall(omap_rproc_init);<|MERGE_RESOLUTION|>--- conflicted
+++ resolved
@@ -169,16 +169,11 @@
 		.firmware	= "dra7-ipu2-fw.xem4",
 		.mbox_name	= "mbox-ipu2",
 		.oh_name	= "ipu2",
-<<<<<<< HEAD
-		.timers		= ipu_timers,
-		.timers_cnt	= ARRAY_SIZE(ipu_timers),
-#ifdef CONFIG_OMAP_REMOTEPROC_LATE_ATTACH_IPU2
-		.late_attach	= 1,
-#endif
-=======
 		.timers		= dra7_ipu2_timers,
 		.timers_cnt	= ARRAY_SIZE(dra7_ipu2_timers),
->>>>>>> 6081c6f4
+#ifdef CONFIG_OMAP_REMOTEPROC_LATE_ATTACH_IPU2
+		.late_attach    = 1,
+#endif
 	},
 	{
 		.name		= "dsp2",
@@ -194,16 +189,11 @@
 		.firmware	= "dra7-ipu1-fw.xem4",
 		.mbox_name	= "mbox-ipu1",
 		.oh_name	= "ipu1",
-<<<<<<< HEAD
-		.timers		= ipu1_timers,
-		.timers_cnt	= ARRAY_SIZE(ipu1_timers),
-#ifdef CONFIG_OMAP_REMOTEPROC_LATE_ATTACH_IPU1
-		.late_attach	= 1,
-#endif
-=======
 		.timers		= dra7_ipu1_timers,
 		.timers_cnt	= ARRAY_SIZE(dra7_ipu1_timers),
->>>>>>> 6081c6f4
+#ifdef CONFIG_OMAP_REMOTEPROC_LATE_ATTACH_IPU1
+		.late_attach    = 1,
+#endif
 	},
 };
 
