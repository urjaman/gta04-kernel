#
# Makefile for the linux kernel.
#

# Common support
obj-y := id.o io.o control.o mux.o devices.o serial.o gpmc.o timer.o pm.o \
	 common.o gpio.o dma.o wd_timer.o display.o i2c.o

omap-2-3-common				= irq.o sdrc.o
hwmod-common				= omap_hwmod.o \
					  omap_hwmod_common_data.o
clock-common				= clock.o clock_common_data.o \
					  clkt_dpll.o clkt_clksel.o
secure-common				= omap-smc.o omap-secure.o
omap-4-5-common				= omap4-common.o omap-wakeupgen.o \
					  sleep4xxx_5xxx.o omap-sar.o \
					  cm44xx_54xx.o

obj-$(CONFIG_ARCH_OMAP2) += $(omap-2-3-common) $(hwmod-common)
obj-$(CONFIG_ARCH_OMAP3) += $(omap-2-3-common) $(hwmod-common) $(secure-common)
obj-$(CONFIG_ARCH_OMAP4) += prm44xx.o $(hwmod-common) $(secure-common) $(omap-4-5-common)
obj-$(CONFIG_ARCH_OMAP5) += prm44xx.o $(hwmod-common) $(secure-common) $(omap-4-5-common)

ifneq ($(CONFIG_SND_OMAP_SOC_MCBSP),)
obj-y += mcbsp.o
endif

obj-$(CONFIG_TWL4030_CORE) += omap_twl.o
obj-$(CONFIG_OMAP_TPS6236X) += omap_tps6236x.o
obj-$(CONFIG_MFD_PALMAS) += omap_palmas.o

# SMP support ONLY available for OMAP4
obj-$(CONFIG_SMP)			+= omap-smp.o omap-headsmp.o
obj-$(CONFIG_HOTPLUG_CPU)		+= omap-hotplug.o

plus_sec := $(call as-instr,.arch_extension sec,+sec)
AFLAGS_omap-headsmp.o			:=-Wa,-march=armv7-a$(plus_sec)
AFLAGS_omap-smc.o			:=-Wa,-march=armv7-a$(plus_sec)
AFLAGS_sleep4xxx_5xxx.o			:=-Wa,-march=armv7-a$(plus_sec)

# Functions loaded to SRAM
obj-$(CONFIG_SOC_OMAP2420)		+= sram242x.o
obj-$(CONFIG_SOC_OMAP2430)		+= sram243x.o
obj-$(CONFIG_ARCH_OMAP3)		+= sram34xx.o

AFLAGS_sram242x.o			:=-Wa,-march=armv6
AFLAGS_sram243x.o			:=-Wa,-march=armv6
AFLAGS_sram34xx.o			:=-Wa,-march=armv7-a

# Pin multiplexing
obj-$(CONFIG_SOC_OMAP2420)		+= mux2420.o
obj-$(CONFIG_SOC_OMAP2430)		+= mux2430.o
obj-$(CONFIG_ARCH_OMAP3)		+= mux34xx.o
obj-$(CONFIG_ARCH_OMAP4)		+= mux44xx.o
obj-$(CONFIG_ARCH_OMAP5)		+= mux54xx.o

# SMS/SDRC
obj-$(CONFIG_ARCH_OMAP2)		+= sdrc2xxx.o
# obj-$(CONFIG_ARCH_OMAP3)		+= sdrc3xxx.o

# OPP table initialization
ifeq ($(CONFIG_PM_OPP),y)
obj-y					+= opp.o
obj-$(CONFIG_ARCH_OMAP3)		+= opp3xxx_data.o
obj-$(CONFIG_ARCH_OMAP4)		+= opp4xxx_data.o
obj-$(CONFIG_ARCH_OMAP5)		+= opp5xxx_data.o
endif

# Power Management
ifeq ($(CONFIG_PM),y)
omap-4-5-common-pm			= pm4xxx_5xxx.o omap-mpuss-lowpower.o \
					  dvfs.o
obj-$(CONFIG_ARCH_OMAP2)		+= pm24xx.o
obj-$(CONFIG_ARCH_OMAP2)		+= sleep24xx.o
obj-$(CONFIG_ARCH_OMAP3)		+= pm34xx.o sleep34xx.o dvfs.o
obj-$(CONFIG_ARCH_OMAP4)		+= $(omap-4-5-common-pm)
obj-$(CONFIG_ARCH_OMAP5)		+= $(omap-4-5-common-pm)

ifeq ($(CONFIG_CPU_IDLE),y)
obj-$(CONFIG_ARCH_OMAP3)		+= cpuidle34xx.o
obj-$(CONFIG_ARCH_OMAP4)		+= cpuidle44xx.o
obj-$(CONFIG_ARCH_OMAP5)		+= cpuidle5xxx.o
endif

obj-$(CONFIG_PM_DEBUG)			+= pm-debug.o
ifeq ($(CONFIG_PM_DEBUG),y)
obj-$(CONFIG_ARCH_OMAP5)		+= prcm-54xx-debug.o
endif
obj-$(CONFIG_POWER_AVS_OMAP)		+= sr_device.o
obj-$(CONFIG_POWER_AVS_OMAP_CLASS3)    += smartreflex-class3.o
obj-$(CONFIG_POWER_AVS_OMAP_CLASS1_P5)   += smartreflex-class1_p5.o

AFLAGS_sleep24xx.o			:=-Wa,-march=armv6
AFLAGS_sleep34xx.o			:=-Wa,-march=armv7-a$(plus_sec)

ifeq ($(CONFIG_PM_VERBOSE),y)
CFLAGS_pm_bus.o				+= -DDEBUG
endif

endif

# PRCM
obj-y					+= prm_common.o
obj-$(CONFIG_ARCH_OMAP2)		+= prcm.o cm2xxx_3xxx.o prm2xxx_3xxx.o
obj-$(CONFIG_ARCH_OMAP3)		+= prcm.o cm2xxx_3xxx.o prm2xxx_3xxx.o \
					   vc3xxx_data.o vp3xxx_data.o
# XXX The presence of cm2xxx_3xxx.o on the line below is temporary and
# will be removed once the OMAP4 part of the codebase is converted to
# use OMAP4-specific PRCM functions.
obj-$(CONFIG_ARCH_OMAP4)		+= prcm.o cm2xxx_3xxx.o cminst44xx.o \
					   prcm_mpu44xx.o prminst44xx.o	\
					   vc44xx_data.o vp44xx_data.o prm44xx.o

obj-$(CONFIG_ARCH_OMAP5)                += prcm.o cm2xxx_3xxx.o cminst44xx.o \
					   prcm_mpu44xx.o prminst44xx.o	\
					   vc54xx_data.o vp54xx_data.o

# OMAP voltage domains
voltagedomain-common			:= voltage.o vc.o vp.o
obj-$(CONFIG_ARCH_OMAP2)		+= $(voltagedomain-common) \
					   voltagedomains2xxx_data.o
obj-$(CONFIG_ARCH_OMAP3)		+= $(voltagedomain-common) \
					   voltagedomains3xxx_data.o
obj-$(CONFIG_ARCH_OMAP4)		+= $(voltagedomain-common) \
					   voltagedomains44xx_data.o
obj-$(CONFIG_ARCH_OMAP5)		+= $(voltagedomain-common) \
					   voltagedomains54xx_data.o


# OMAP powerdomain framework
powerdomain-common			+= powerdomain.o powerdomain-common.o
obj-$(CONFIG_ARCH_OMAP2)		+= $(powerdomain-common) \
					   powerdomain2xxx_3xxx.o \
					   powerdomains2xxx_data.o \
					   powerdomains2xxx_3xxx_data.o
obj-$(CONFIG_ARCH_OMAP3)		+= $(powerdomain-common) \
					   powerdomain2xxx_3xxx.o \
					   powerdomains3xxx_data.o \
					   powerdomains2xxx_3xxx_data.o
obj-$(CONFIG_ARCH_OMAP4)		+= $(powerdomain-common) \
					   powerdomain4xxx_5xxx.o \
					   powerdomains44xx_data.o
obj-$(CONFIG_ARCH_OMAP5)                += $(powerdomain-common) \
					   powerdomain4xxx_5xxx.o \
					   powerdomains54xx_data.o
# PRCM clockdomain control
obj-$(CONFIG_ARCH_OMAP2)		+= clockdomain.o \
					   clockdomain2xxx_3xxx.o \
					   clockdomains2xxx_3xxx_data.o
obj-$(CONFIG_SOC_OMAP2420)		+= clockdomains2420_data.o
obj-$(CONFIG_SOC_OMAP2430)		+= clockdomains2430_data.o
obj-$(CONFIG_ARCH_OMAP3)		+= clockdomain.o \
					   clockdomain2xxx_3xxx.o \
					   clockdomains2xxx_3xxx_data.o \
					   clockdomains3xxx_data.o
obj-$(CONFIG_ARCH_OMAP4)		+= clockdomain.o \
					   clockdomain44xx.o \
					   clockdomains44xx_data.o
obj-$(CONFIG_ARCH_OMAP5)                += clockdomain.o \
                                           clockdomain44xx.o \
                                           clockdomains54xx_data.o

# Clock framework
obj-$(CONFIG_ARCH_OMAP2)		+= $(clock-common) clock2xxx.o \
					   clkt2xxx_sys.o \
					   clkt2xxx_dpllcore.o \
					   clkt2xxx_virt_prcm_set.o \
					   clkt2xxx_apll.o clkt2xxx_osc.o \
					   clkt2xxx_dpll.o clkt_iclk.o
obj-$(CONFIG_SOC_OMAP2420)		+= clock2420_data.o
obj-$(CONFIG_SOC_OMAP2430)		+= clock2430.o clock2430_data.o
obj-$(CONFIG_ARCH_OMAP3)		+= $(clock-common) clock3xxx.o \
					   clock34xx.o clkt34xx_dpll3m2.o \
					   clock3517.o clock36xx.o \
					   dpll3xxx.o clock3xxx_data.o \
					   clkt_iclk.o
obj-$(CONFIG_ARCH_OMAP4)		+= $(clock-common) clock44xx_data.o \
					   dpll3xxx.o dpll44xx_54xx.o clock4xxx_5xxx.o
obj-$(CONFIG_ARCH_OMAP5)		+= $(clock-common) clock54xx_data.o \
					   dpll3xxx.o dpll44xx_54xx.o clock4xxx_5xxx.o

# OMAP2 clock rate set data (old "OPP" data)
obj-$(CONFIG_SOC_OMAP2420)		+= opp2420_data.o
obj-$(CONFIG_SOC_OMAP2430)		+= opp2430_data.o

# hwmod data
obj-$(CONFIG_SOC_OMAP2420)		+= omap_hwmod_2xxx_ipblock_data.o \
					   omap_hwmod_2xxx_3xxx_ipblock_data.o \
					   omap_hwmod_2xxx_interconnect_data.o \
					   omap_hwmod_2xxx_3xxx_interconnect_data.o \
					   omap_hwmod_2420_data.o
obj-$(CONFIG_SOC_OMAP2430)		+= omap_hwmod_2xxx_ipblock_data.o \
					   omap_hwmod_2xxx_3xxx_ipblock_data.o \
					   omap_hwmod_2xxx_interconnect_data.o \
					   omap_hwmod_2xxx_3xxx_interconnect_data.o \
					   omap_hwmod_2430_data.o
obj-$(CONFIG_ARCH_OMAP3)		+= omap_hwmod_2xxx_3xxx_ipblock_data.o \
					   omap_hwmod_2xxx_3xxx_interconnect_data.o \
					   omap_hwmod_3xxx_data.o
obj-$(CONFIG_ARCH_OMAP4)		+= omap_hwmod_44xx_data.o
obj-$(CONFIG_ARCH_OMAP5)		+= omap_hwmod_54xx_data.o

# EMU peripherals
obj-$(CONFIG_OMAP3_EMU)			+= emu.o

# L3 interconnect
obj-$(CONFIG_ARCH_OMAP3)		+= omap_l3_smx.o
obj-$(CONFIG_ARCH_OMAP4)		+= omap_l3_noc.o
obj-$(CONFIG_ARCH_OMAP5)                += omap_l3_noc.o

obj-$(CONFIG_OMAP_MBOX_FWK)		+= mailbox_mach.o
mailbox_mach-objs			:= mailbox.o

obj-$(CONFIG_OMAP_IOMMU)		+= iommu2.o

iommu-$(CONFIG_OMAP_IOMMU)		:= omap-iommu.o
obj-y					+= $(iommu-m) $(iommu-y)

ifneq ($(CONFIG_TIDSPBRIDGE),)
obj-y					+= dsp.o
endif

ifneq ($(CONFIG_DRM_OMAP),)
obj-y					+= drm.o
endif

# Specific board support
obj-$(CONFIG_MACH_OMAP_GENERIC)		+= board-generic.o
obj-$(CONFIG_MACH_OMAP_H4)		+= board-h4.o
obj-$(CONFIG_MACH_OMAP_2430SDP)		+= board-2430sdp.o
obj-$(CONFIG_MACH_OMAP_APOLLON)		+= board-apollon.o
obj-$(CONFIG_MACH_OMAP3_BEAGLE)		+= board-omap3beagle.o
obj-$(CONFIG_MACH_DEVKIT8000)     	+= board-devkit8000.o
obj-$(CONFIG_MACH_OMAP_LDP)		+= board-ldp.o
obj-$(CONFIG_MACH_OMAP3530_LV_SOM)      += board-omap3logic.o
obj-$(CONFIG_MACH_OMAP3_TORPEDO)        += board-omap3logic.o
obj-$(CONFIG_MACH_ENCORE)		+= board-omap3encore.o
obj-$(CONFIG_MACH_OVERO)		+= board-overo.o
obj-$(CONFIG_MACH_OMAP3EVM)		+= board-omap3evm.o
obj-$(CONFIG_MACH_OMAP3_PANDORA)	+= board-omap3pandora.o
obj-$(CONFIG_MACH_OMAP_3430SDP)		+= board-3430sdp.o
obj-$(CONFIG_MACH_NOKIA_N8X0)		+= board-n8x0.o
obj-$(CONFIG_MACH_NOKIA_RM680)		+= board-rm680.o \
					   sdram-nokia.o
obj-$(CONFIG_MACH_NOKIA_RX51)		+= board-rx51.o \
					   sdram-nokia.o \
					   board-rx51-peripherals.o \
					   board-rx51-video.o
obj-$(CONFIG_MACH_OMAP_ZOOM2)		+= board-zoom.o \
					   board-zoom-peripherals.o \
					   board-zoom-display.o \
					   board-zoom-debugboard.o
obj-$(CONFIG_MACH_OMAP_ZOOM3)		+= board-zoom.o \
					   board-zoom-peripherals.o \
					   board-zoom-display.o \
					   board-zoom-debugboard.o
obj-$(CONFIG_MACH_OMAP_3630SDP)		+= board-3630sdp.o \
					   board-zoom-peripherals.o \
					   board-zoom-display.o
obj-$(CONFIG_MACH_CM_T35)		+= board-cm-t35.o
obj-$(CONFIG_MACH_CM_T3517)		+= board-cm-t3517.o
obj-$(CONFIG_MACH_IGEP0020)		+= board-igep0020.o
obj-$(CONFIG_MACH_OMAP3_TOUCHBOOK)	+= board-omap3touchbook.o
<<<<<<< HEAD
obj-$(CONFIG_MACH_OMAP_4430SDP)		+= board-4430sdp.o

obj-$(CONFIG_MACH_OMAP_BLAZE)		+= board-44xx-tablet.o \
					   board-44xx-tablet-panel.o \
					   board-44xx-tablet-touch.o \
					   board-44xx-tablet-buttons.o \
					   board-44xx-tablet-sensors.o
=======
obj-$(CONFIG_MACH_OMAP_4430SDP)		+= board-4430sdp.o \
					   board-44xx-serial.o
obj-$(CONFIG_MACH_OMAP_BLAZE)		+= board-44xx-tablet.o
>>>>>>> 2be100d7

obj-$(CONFIG_MACH_OMAP4_PANDA)		+= board-omap4panda.o

obj-$(CONFIG_MACH_PCM049)		+= board-omap4pcm049.o

obj-$(CONFIG_MACH_OMAP3517EVM)		+= board-am3517evm.o

obj-$(CONFIG_MACH_CRANEBOARD)		+= board-am3517crane.o

obj-$(CONFIG_MACH_SBC3530)		+= board-omap3stalker.o
obj-$(CONFIG_MACH_TI8168EVM)		+= board-ti8168evm.o
obj-$(CONFIG_MACH_TI8148EVM)		+= board-ti8168evm.o
obj-$(CONFIG_MACH_OMAP5_SEVM)		+= board-omap5evm.o \
					   board-54xx-sevm-dock.o \
					   board-54xx-sevm-touch.o \
					   board-54xx-sevm-sensors.o \
					   board-44xx-54xx-connectivity.o \
					   board-54xx-sevm-panel.o \
					   board-omap5evm-serial.o \
					      hsmmc.o
obj-$(CONFIG_MACH_OMAP5_PANDA)		+= board-omap5panda.o \
					   board-44xx-54xx-connectivity.o

ifeq ($(CONFIG_OMAP_HSI_DEVICE),y)
obj-$(CONFIG_MACH_OMAP5_SEVM)		+= board-54xx-sevm-modem.o
endif

# Platform specific device init code

omap-flash-$(CONFIG_MTD_NAND_OMAP2)	:= board-flash.o
omap-flash-$(CONFIG_MTD_ONENAND_OMAP2)	:= board-flash.o
obj-y					+= $(omap-flash-y) $(omap-flash-m)

omap-hsmmc-$(CONFIG_MMC_OMAP_HS)	:= hsmmc.o
obj-y					+= $(omap-hsmmc-m) $(omap-hsmmc-y)


usbfs-$(CONFIG_ARCH_OMAP_OTG)		:= usb-fs.o
obj-y					+= $(usbfs-m) $(usbfs-y)
obj-y					+= usb-musb.o
obj-y					+= omap_phy_internal.o

ifneq ($(CONFIG_USB_DWC3),)
obj-y					+= usb-dwc3.o
endif

obj-$(CONFIG_MACH_OMAP2_TUSB6010)	+= usb-tusb6010.o
obj-y					+= usb-host.o

onenand-$(CONFIG_MTD_ONENAND_OMAP2)	:= gpmc-onenand.o
obj-y					+= $(onenand-m) $(onenand-y)

nand-$(CONFIG_MTD_NAND_OMAP2)		:= gpmc-nand.o
obj-y					+= $(nand-m) $(nand-y)

smc91x-$(CONFIG_SMC91X)			:= gpmc-smc91x.o
obj-y					+= $(smc91x-m) $(smc91x-y)

smsc911x-$(CONFIG_SMSC911X)		:= gpmc-smsc911x.o
obj-y					+= $(smsc911x-m) $(smsc911x-y)
ifneq ($(CONFIG_HWSPINLOCK_OMAP),)
obj-y					+= hwspinlock.o
endif

emac-$(CONFIG_TI_DAVINCI_EMAC)		:= am35xx-emac.o
obj-y					+= $(emac-m) $(emac-y)

obj-y					+= common-board-devices.o twl-common.o

emif-omap-$(CONFIG_TI_EMIF)		:= emif_omap.o
obj-y					+= $(emif-omap-m) $(emif-omap-y)

obj-$(CONFIG_ARCH_OMAP4)		+= board-omap-identity.o
obj-$(CONFIG_ARCH_OMAP5)		+= board-omap-identity.o
obj-$(CONFIG_OMAP_HSI_DEVICE)           += omap_hsi.o
ifneq ($(CONFIG_OMAP_REMOTEPROC),)
obj-y					+= remoteproc.o
endif

ifneq ($(CONFIG_OMAP_RPMSG_RESMGR),)
obj-y					+= rpmsg_resmgr.o
endif

obj-$(CONFIG_ION_OMAP)			+= omap4_ion.o omap5_ion.o
obj-$(CONFIG_OMAP_RAM_CONSOLE)		+= omap_ram_console.o<|MERGE_RESOLUTION|>--- conflicted
+++ resolved
@@ -261,19 +261,13 @@
 obj-$(CONFIG_MACH_CM_T3517)		+= board-cm-t3517.o
 obj-$(CONFIG_MACH_IGEP0020)		+= board-igep0020.o
 obj-$(CONFIG_MACH_OMAP3_TOUCHBOOK)	+= board-omap3touchbook.o
-<<<<<<< HEAD
-obj-$(CONFIG_MACH_OMAP_4430SDP)		+= board-4430sdp.o
-
+obj-$(CONFIG_MACH_OMAP_4430SDP)		+= board-4430sdp.o \
+					   board-44xx-serial.o
 obj-$(CONFIG_MACH_OMAP_BLAZE)		+= board-44xx-tablet.o \
 					   board-44xx-tablet-panel.o \
 					   board-44xx-tablet-touch.o \
 					   board-44xx-tablet-buttons.o \
 					   board-44xx-tablet-sensors.o
-=======
-obj-$(CONFIG_MACH_OMAP_4430SDP)		+= board-4430sdp.o \
-					   board-44xx-serial.o
-obj-$(CONFIG_MACH_OMAP_BLAZE)		+= board-44xx-tablet.o
->>>>>>> 2be100d7
 
 obj-$(CONFIG_MACH_OMAP4_PANDA)		+= board-omap4panda.o
 
