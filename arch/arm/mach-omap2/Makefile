--- conflicted
+++ resolved
@@ -303,12 +303,8 @@
 emac-$(CONFIG_TI_DAVINCI_EMAC)		:= am35xx-emac.o
 obj-y					+= $(emac-m) $(emac-y)
 
-<<<<<<< HEAD
 obj-y					+= common-board-devices.o twl-common.o
-=======
-obj-y					+= common-board-devices.o twl-common.o dss-common.o
 
 ifneq ($(CONFIG_OMAP_REMOTEPROC),)
 obj-y					+= remoteproc.o
-endif
->>>>>>> 1d59305f
+endif