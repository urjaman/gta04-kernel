--- conflicted
+++ resolved
@@ -320,11 +320,8 @@
 # EMIF platform code
 obj-$(CONFIG_EMIF)			+= emif_omap.o
 
-<<<<<<< HEAD
 # Serial ATA support
 s-ata-$(CONFIG_SATA_AHCI_PLATFORM)	:= sata.o
 obj-$(CONFIG_ARCH_OMAP5) 		+= $(s-ata-m) $(s-ata-y)
-=======
 obj-$(CONFIG_ARCH_OMAP4)		+= omap_dmm.o
-obj-$(CONFIG_ARCH_OMAP5)		+= omap_dmm.o
->>>>>>> 1fa06ea3
+obj-$(CONFIG_ARCH_OMAP5)		+= omap_dmm.o