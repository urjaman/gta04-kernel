/*
 * omap_hwmod common data structures
 *
 * Copyright (C) 2010 Texas Instruments, Inc.
 * Thara Gopinath <thara@ti.com>
 * Benoît Cousson
 *
 * Copyright (C) 2010 Nokia Corporation
 * Paul Walmsley
 *
 * This program is free software; you can redistribute it and/or modify
 * it under the terms of the GNU General Public License version 2 as
 * published by the Free Software Foundation.
 *
 * This data/structures are to be used while defining OMAP on-chip module
 * data and their integration with other OMAP modules and Linux.
 */

#include <plat/omap_hwmod.h>

#include "omap_hwmod_common_data.h"

/**
 * struct omap_hwmod_sysc_type1 - TYPE1 sysconfig scheme.
 *
 * To be used by hwmod structure to specify the sysconfig offsets
 * if the device ip is compliant with the original PRCM protocol
 * defined for OMAP2420.
 */
struct omap_hwmod_sysc_fields omap_hwmod_sysc_type1 = {
	.midle_shift	= SYSC_TYPE1_MIDLEMODE_SHIFT,
	.clkact_shift	= SYSC_TYPE1_CLOCKACTIVITY_SHIFT,
	.sidle_shift	= SYSC_TYPE1_SIDLEMODE_SHIFT,
	.enwkup_shift	= SYSC_TYPE1_ENAWAKEUP_SHIFT,
	.srst_shift	= SYSC_TYPE1_SOFTRESET_SHIFT,
	.autoidle_shift	= SYSC_TYPE1_AUTOIDLE_SHIFT,
};

/**
 * struct omap_hwmod_sysc_type2 - TYPE2 sysconfig scheme.
 *
 * To be used by hwmod structure to specify the sysconfig offsets if the
 * device ip is compliant with the new PRCM protocol defined for new
 * OMAP4 IPs.
 */
struct omap_hwmod_sysc_fields omap_hwmod_sysc_type2 = {
	.midle_shift	= SYSC_TYPE2_MIDLEMODE_SHIFT,
	.sidle_shift	= SYSC_TYPE2_SIDLEMODE_SHIFT,
	.srst_shift	= SYSC_TYPE2_SOFTRESET_SHIFT,
};

<<<<<<< HEAD
struct omap_dss_dispc_dev_attr omap2_3_dss_dispc_dev_attr = {
	.manager_count		= 2,
	.has_framedonetv_irq	= 0
=======
struct omap_hwmod_sysc_fields omap_hwmod_sysc_custom = {
	.midle_shift    = SYSC_TYPE2_MIDLEMODE_SHIFT,
	.sidle_shift    = SYSC_TYPE2_SIDLEMODE_SHIFT,
	.srst_shift     = SYSC_TYPE2_SOFTRESET_SHIFT,
	.srst_shift     = 1,
>>>>>>> 7dad59fa
};<|MERGE_RESOLUTION|>--- conflicted
+++ resolved
@@ -49,15 +49,14 @@
 	.srst_shift	= SYSC_TYPE2_SOFTRESET_SHIFT,
 };
 
-<<<<<<< HEAD
 struct omap_dss_dispc_dev_attr omap2_3_dss_dispc_dev_attr = {
 	.manager_count		= 2,
 	.has_framedonetv_irq	= 0
-=======
+};
+
 struct omap_hwmod_sysc_fields omap_hwmod_sysc_custom = {
 	.midle_shift    = SYSC_TYPE2_MIDLEMODE_SHIFT,
 	.sidle_shift    = SYSC_TYPE2_SIDLEMODE_SHIFT,
 	.srst_shift     = SYSC_TYPE2_SOFTRESET_SHIFT,
 	.srst_shift     = 1,
->>>>>>> 7dad59fa
 };