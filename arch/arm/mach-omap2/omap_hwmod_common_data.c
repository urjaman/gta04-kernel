--- conflicted
+++ resolved
@@ -47,19 +47,9 @@
 	.midle_shift	= SYSC_TYPE2_MIDLEMODE_SHIFT,
 	.sidle_shift	= SYSC_TYPE2_SIDLEMODE_SHIFT,
 	.srst_shift	= SYSC_TYPE2_SOFTRESET_SHIFT,
-<<<<<<< HEAD
 };
 
 struct omap_dss_dispc_dev_attr omap2_3_dss_dispc_dev_attr = {
 	.manager_count		= 2,
 	.has_framedonetv_irq	= 0
-};
-
-struct omap_hwmod_sysc_fields omap_hwmod_sysc_custom = {
-	.midle_shift    = SYSC_TYPE2_MIDLEMODE_SHIFT,
-	.sidle_shift    = SYSC_TYPE2_SIDLEMODE_SHIFT,
-	.srst_shift     = SYSC_TYPE2_SOFTRESET_SHIFT,
-	.srst_shift     = 1,
-=======
->>>>>>> dc3bfea0
 };