--- conflicted
+++ resolved
@@ -297,28 +297,16 @@
 #endif /* CONFIG_ARCH_OMAP3 */
 
 #ifdef CONFIG_SOC_AM33XX
-<<<<<<< HEAD
 static inline int am33xx_sram_init(void)
 {
 	am33xx_push_sram_idle();
 	return 0;
 }
-#else
-=======
->>>>>>> 1215e6de
-static inline int am33xx_sram_init(void)
-{
-	am33xx_push_sram_idle();
-	return 0;
-}
-<<<<<<< HEAD
-=======
 #else
 static inline int am33xx_sram_init(void)
 {
 	return 0;
 }
->>>>>>> 1215e6de
 #endif
 
 int __init omap_sram_init(void)
