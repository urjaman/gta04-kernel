--- conflicted
+++ resolved
@@ -242,13 +242,8 @@
 	NULL,
 };
 
-<<<<<<< HEAD
 DT_MACHINE_START(OMAP5_DT, "OMAP5 Panda board")
-	.reserve	= omap_reserve,
-=======
-DT_MACHINE_START(OMAP5_DT, "Generic OMAP5 (Flattened Device Tree)")
 	.reserve	= omap5_reserve,
->>>>>>> b236fb27
 	.smp		= smp_ops(omap4_smp_ops),
 	.map_io		= omap5_map_io,
 	.init_early	= omap5_init_early,
@@ -268,13 +263,8 @@
 	NULL,
 };
 
-<<<<<<< HEAD
 DT_MACHINE_START(DRA7XX_DT, "Jacinto6 evm board")
-	.reserve	= omap_reserve,
-=======
-DT_MACHINE_START(DRA7XX_DT, "Generic DRA7XX (Flattened Device Tree)")
 	.reserve	= dra7_reserve,
->>>>>>> b236fb27
 	.smp		= smp_ops(omap4_smp_ops),
 	.map_io		= omap5_map_io,
 	.init_early	= dra7xx_init_early,
