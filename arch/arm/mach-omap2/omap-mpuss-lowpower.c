/*
 * OMAP MPUSS low power code
 *
 * Copyright (C) 2011 Texas Instruments, Inc.
 *	Santosh Shilimkar <santosh.shilimkar@ti.com>
 *
 * OMAP4430 MPUSS mainly consists of dual Cortex-A9 with per-CPU
 * Local timer and Watchdog, GIC, SCU, PL310 L2 cache controller,
 * CPU0 and CPU1 LPRM modules.
 * CPU0, CPU1 and MPUSS each have there own power domain and
 * hence multiple low power combinations of MPUSS are possible.
 *
 * The CPU0 and CPU1 can't support Closed switch Retention (CSWR)
 * because the mode is not supported by hw constraints of dormant
 * mode. While waking up from the dormant mode, a reset  signal
 * to the Cortex-A9 processor must be asserted by the external
 * power controller.
 *
 * With architectural inputs and hardware recommendations, only
 * below modes are supported from power gain vs latency point of view.
 *
 *	CPU0		CPU1		MPUSS
 *	----------------------------------------------
 *	ON		ON		ON
 *	ON(Inactive)	OFF		ON(Inactive)
 *	OFF		OFF		CSWR
 *	OFF		OFF		OSWR
 *	OFF		OFF		OFF(Device OFF *TBD)
 *	----------------------------------------------
 *
 * Note: CPU0 is the master core and it is the last CPU to go down
 * and first to wake-up when MPUSS low power states are excercised
 *
 *
 * This program is free software; you can redistribute it and/or modify
 * it under the terms of the GNU General Public License version 2 as
 * published by the Free Software Foundation.
 */

#include <linux/kernel.h>
#include <linux/io.h>
#include <linux/errno.h>
#include <linux/linkage.h>
#include <linux/smp.h>
#include <linux/clk.h>

#include <asm/cacheflush.h>
#include <asm/tlbflush.h>
#include <asm/smp_scu.h>
#include <asm/pgalloc.h>
#include <asm/suspend.h>
#include <asm/hardware/cache-l2x0.h>

#include <plat/omap44xx.h>

#include "iomap.h"
#include "common.h"
#include "omap4-sar-layout.h"
#include "pm.h"
#include "prcm_mpu44xx.h"
#include "prminst44xx.h"
#include "prcm44xx.h"
#include "prm44xx.h"
#include "prm-regbits-44xx.h"

#include "prcm_mpu54xx.h"
#include "prm54xx.h"
#include "prm-regbits-54xx.h"
#include "cm44xx.h"

#ifdef CONFIG_SMP
#define NUM_DEN_MASK			0xfffff000

struct omap4_cpu_pm_info {
	struct powerdomain *pwrdm;
	void __iomem *scu_sar_addr;
	void __iomem *wkup_sar_addr;
	void __iomem *l2x0_sar_addr;
	void (*secondary_startup)(void);
};

struct cpu_pm_ops {
	int (*finish_suspend)(unsigned long cpu_state);
	void (*resume)(void);
	void (*scu_prepare)(unsigned int cpu_id, unsigned int cpu_state);
	void (*hotplug_restart)(void);
};

extern int omap4_finish_suspend(unsigned long cpu_state);
extern void omap4_cpu_resume(void);
extern int omap5_finish_suspend(unsigned long cpu_state);
extern void omap5_cpu_resume(void);

static DEFINE_PER_CPU(struct omap4_cpu_pm_info, omap4_pm_info);
static struct powerdomain *mpuss_pd, *core_pd;
static void __iomem *sar_base;
static unsigned int cpu0_context_offset;
static unsigned int cpu1_context_offset;

static int default_finish_suspend(unsigned long cpu_state)
{
	omap_do_wfi();
	return 0;
}

static void dummy_cpu_resume(void)
{}

static void dummy_scu_prepare(unsigned int cpu_id, unsigned int cpu_state)
{}

static struct cpu_pm_ops omap_pm_ops = {
	.finish_suspend		= default_finish_suspend,
	.resume			= dummy_cpu_resume,
	.scu_prepare		= dummy_scu_prepare,
	.hotplug_restart	= dummy_cpu_resume,
};

struct reg_tuple {
	void __iomem *addr;
	u32 val;
};

static struct reg_tuple tesla_reg[] = {
	{.addr = OMAP4430_CM_TESLA_CLKSTCTRL},
	{.addr = OMAP4430_CM_TESLA_TESLA_CLKCTRL},
	{.addr = OMAP4430_PM_TESLA_PWRSTCTRL},
};

static struct reg_tuple ivahd_reg[] = {
	{.addr = OMAP4430_CM_IVAHD_CLKSTCTRL},
	{.addr = OMAP4430_CM_IVAHD_IVAHD_CLKCTRL},
	{.addr = OMAP4430_CM_IVAHD_SL2_CLKCTRL},
	{.addr = OMAP4430_PM_IVAHD_PWRSTCTRL}
};

static struct reg_tuple l3instr_reg[] = {
	{.addr = OMAP4430_CM_L3INSTR_L3_3_CLKCTRL},
	{.addr = OMAP4430_CM_L3INSTR_L3_INSTR_CLKCTRL},
	{.addr = OMAP4430_CM_L3INSTR_OCP_WP1_CLKCTRL},
};

/*
 * Program the wakeup routine address for the CPU0 and CPU1
 * used for OFF or DORMANT wakeup.
 */
static inline void set_cpu_wakeup_addr(unsigned int cpu_id, u32 addr)
{
	struct omap4_cpu_pm_info *pm_info = &per_cpu(omap4_pm_info, cpu_id);

	__raw_writel(addr, pm_info->wkup_sar_addr);
}

/*
 * Set the CPUx powerdomain's previous power state
 */
static inline void set_cpu_next_pwrst(unsigned int cpu_id,
				unsigned int power_state)
{
	struct omap4_cpu_pm_info *pm_info = &per_cpu(omap4_pm_info, cpu_id);

	omap_set_pwrdm_state(pm_info->pwrdm, power_state);
}

/*
 * Read CPU's previous power state
 */
static inline unsigned int read_cpu_prev_pwrst(unsigned int cpu_id)
{
	struct omap4_cpu_pm_info *pm_info = &per_cpu(omap4_pm_info, cpu_id);

	return pwrdm_read_prev_pwrst(pm_info->pwrdm);
}

/*
 * Clear the CPUx powerdomain's previous power state
 */
static inline void clear_cpu_prev_pwrst(unsigned int cpu_id)
{
	struct omap4_cpu_pm_info *pm_info = &per_cpu(omap4_pm_info, cpu_id);

	pwrdm_clear_all_prev_pwrst(pm_info->pwrdm);
}

/*
 * Enable/disable the CPUx powerdomain FORCE OFF mode.
 */
static inline void set_cpu_force_off(unsigned int cpu_id, bool on)
{
	struct omap4_cpu_pm_info *pm_info = &per_cpu(omap4_pm_info, cpu_id);

	if (on)
		pwrdm_enable_force_off(pm_info->pwrdm);
	else
		pwrdm_disable_force_off(pm_info->pwrdm);
}

 /*
 * CPU powerdomain pre/post transition.
 */
static inline void cpu_pwrdm_pre_post_transition(unsigned int cpu_id,
				bool pre_transition)
{
	struct omap4_cpu_pm_info *pm_info = &per_cpu(omap4_pm_info, cpu_id);

	if (pre_transition)
		pwrdm_pre_transition(pm_info->pwrdm);
	else
		pwrdm_post_transition(pm_info->pwrdm);
}
/*
 * Store the SCU power status value to scratchpad memory
 */
static void scu_pwrst_prepare(unsigned int cpu_id, unsigned int cpu_state)
{
	struct omap4_cpu_pm_info *pm_info = &per_cpu(omap4_pm_info, cpu_id);
	u32 scu_pwr_st;

	switch (cpu_state) {
	case PWRDM_POWER_OSWR:
	case PWRDM_POWER_CSWR:
		scu_pwr_st = SCU_PM_DORMANT;
		break;
	case PWRDM_POWER_OFF:
		scu_pwr_st = SCU_PM_POWEROFF;
		break;
	case PWRDM_POWER_ON:
	case PWRDM_POWER_INACTIVE:
	default:
		scu_pwr_st = SCU_PM_NORMAL;
		break;
	}

	__raw_writel(scu_pwr_st, pm_info->scu_sar_addr);
}

/* Helper functions for MPUSS OSWR */
static inline void mpuss_clear_prev_logic_pwrst(void)
{
	u32 reg;

	reg = omap4_prminst_read_inst_reg(OMAP4430_PRM_PARTITION,
		OMAP4430_PRM_MPU_INST, OMAP4_RM_MPU_MPU_CONTEXT_OFFSET);
	omap4_prminst_write_inst_reg(reg, OMAP4430_PRM_PARTITION,
		OMAP4430_PRM_MPU_INST, OMAP4_RM_MPU_MPU_CONTEXT_OFFSET);
}

static inline void cpu_clear_prev_logic_pwrst(unsigned int cpu_id)
{
	u32 reg;

	if (cpu_id) {
		reg = omap4_prcm_mpu_read_inst_reg(OMAP4430_PRCM_MPU_CPU1_INST,
					cpu1_context_offset);
		omap4_prcm_mpu_write_inst_reg(reg, OMAP4430_PRCM_MPU_CPU1_INST,
					cpu1_context_offset);
	} else {
		reg = omap4_prcm_mpu_read_inst_reg(OMAP4430_PRCM_MPU_CPU0_INST,
					cpu0_context_offset);
		omap4_prcm_mpu_write_inst_reg(reg, OMAP4430_PRCM_MPU_CPU0_INST,
					cpu0_context_offset);
	}
}

/**
 * omap4_mpuss_read_prev_context_state:
 * Function returns the MPUSS previous context state
 */
u32 omap_mpuss_read_prev_context_state(void)
{
	u32 reg;

	reg = omap4_prminst_read_inst_reg(OMAP4430_PRM_PARTITION,
		OMAP4430_PRM_MPU_INST, OMAP4_RM_MPU_MPU_CONTEXT_OFFSET);
	reg &= OMAP4430_LOSTCONTEXT_DFF_MASK;
	return reg;
}

/*
 * Store the CPU cluster state for L2X0 low power operations.
 */
static void l2x0_pwrst_prepare(unsigned int cpu_id, unsigned int save_state)
{
	struct omap4_cpu_pm_info *pm_info = &per_cpu(omap4_pm_info, cpu_id);

	__raw_writel(save_state, pm_info->l2x0_sar_addr);
}

/*
 * Save the L2X0 AUXCTRL and POR value to SAR memory. Its used to
 * in every restore MPUSS OFF path.
 */
#ifdef CONFIG_CACHE_L2X0
static void save_l2x0_context(void)
{
	u32 val;
	void __iomem *l2x0_base = omap4_get_l2cache_base();
	if (l2x0_base) {
		val = __raw_readl(l2x0_base + L2X0_AUX_CTRL);
		__raw_writel(val, sar_base + L2X0_AUXCTRL_OFFSET);
		val = __raw_readl(l2x0_base + L2X0_PREFETCH_CTRL);
		__raw_writel(val, sar_base + L2X0_PREFETCH_CTRL_OFFSET);
	}
}
#else
static void save_l2x0_context(void)
{}
#endif

static inline void save_ivahd_tesla_regs(void)
{
	int i;

	if (!IS_PM44XX_ERRATUM(PM_OMAP4_ROM_IVAHD_TESLA_ERRATUM_xxx))
		return;

	for (i = 0; i < ARRAY_SIZE(tesla_reg); i++)
		tesla_reg[i].val = __raw_readl(tesla_reg[i].addr);

	for (i = 0; i < ARRAY_SIZE(ivahd_reg); i++)
		ivahd_reg[i].val = __raw_readl(ivahd_reg[i].addr);
}

static inline void restore_ivahd_tesla_regs(void)
{
	int i;

	if (!IS_PM44XX_ERRATUM(PM_OMAP4_ROM_IVAHD_TESLA_ERRATUM_xxx))
		return;

	for (i = 0; i < ARRAY_SIZE(tesla_reg); i++)
		__raw_writel(tesla_reg[i].val, tesla_reg[i].addr);

	for (i = 0; i < ARRAY_SIZE(ivahd_reg); i++)
		__raw_writel(ivahd_reg[i].val, ivahd_reg[i].addr);
}

static inline void save_l3instr_regs(void)
{
	int i;

	if (!IS_PM44XX_ERRATUM(PM_OMAP4_ROM_L3INSTR_ERRATUM_xxx))
		return;

	for (i = 0; i < ARRAY_SIZE(l3instr_reg); i++)
		l3instr_reg[i].val = __raw_readl(l3instr_reg[i].addr);
}

static inline void restore_l3instr_regs(void)
{
	int i;

	if (!IS_PM44XX_ERRATUM(PM_OMAP4_ROM_L3INSTR_ERRATUM_xxx))
		return;

	for (i = 0; i < ARRAY_SIZE(l3instr_reg); i++)
		__raw_writel(l3instr_reg[i].val, l3instr_reg[i].addr);
}

/**
 * omap_enter_lowpower: OMAP4 MPUSS Low Power Entry Function
 * The purpose of this function is to manage low power programming
 * of OMAP MPUSS subsystem
 * @cpu : CPU ID
 * @power_state: Low power state.
 *
 * MPUSS states for the context save:
 * save_state =
 *	0 - Nothing lost and no need to save: MPUSS INACTIVE
 *	1 - CPUx L1 and logic lost: MPUSS CSWR
 *	2 - CPUx L1 and logic lost + GIC lost: MPUSS OSWR
 *	3 - CPUx L1 and logic lost + GIC + L2 lost: DEVICE OFF
 *
 * OMAP5 MPUSS states for the context save:
 * save_state =
 *	0 - Nothing lost and no need to save: MPUSS INA/CSWR
 *	1 - CPUx L1 and logic lost: CPU OFF, MPUSS INA/CSWR
 *	2 - CPUx L1 and logic lost + GIC lost: MPUSS OSWR
 *	3 - CPUx L1 and logic lost + GIC + L2 lost: DEVICE OFF
 */
int omap_enter_lowpower(unsigned int cpu, unsigned int power_state)
{
	unsigned int save_state = 0;
	unsigned int wakeup_cpu;
	int ret;

	if (omap_rev() == OMAP4430_REV_ES1_0)
		return -ENXIO;

	switch (power_state) {
	case PWRDM_POWER_ON:
	case PWRDM_POWER_INACTIVE:
		save_state = 0;
		break;
	case PWRDM_POWER_OFF:
		save_state = 1;
		break;
	case PWRDM_POWER_CSWR:
		if (cpu_is_omap54xx()) {
			save_state = 0;
			break;
		}
	default:
		/*
		 * CPUx CSWR is invalid hardware stateon OMAP4. Also CPUx
		 * OSWR doesn't make much scense, since logic is lost and $L1
		 * needs to be cleaned because of coherency. This makes
		 * CPUx OSWR equivalent to CPUX OFF and hence not supported
		 */
		WARN_ON(1);
		return -ENXIO;
	}

	pwrdm_pre_transition(NULL);

	/*
	 * Check MPUSS next state and save interrupt controller if needed.
	 * In MPUSS OSWR or device OFF, interrupt controller  contest is lost.
	 */
	mpuss_clear_prev_logic_pwrst();
	if (pwrdm_read_device_off_state()) {
		/* Save the device context to SAR RAM */
		ret = omap_sar_save();
		if (ret)
			goto sar_save_failed;
		omap4_cm_prepare_off();
		omap4_dpll_prepare_off();
		save_ivahd_tesla_regs();
		save_l3instr_regs();
		save_state = 3;
	} else if (pwrdm_read_next_pwrst(mpuss_pd) ==
		   PWRDM_POWER_OSWR) {
		save_ivahd_tesla_regs();
		save_l3instr_regs();
		save_state = 2;
	}

	cpu_clear_prev_logic_pwrst(cpu);
	set_cpu_next_pwrst(cpu, power_state);
	set_cpu_wakeup_addr(cpu, virt_to_phys(omap_pm_ops.resume));
	omap_pm_ops.scu_prepare(cpu, power_state);
	l2x0_pwrst_prepare(cpu, save_state);


	/*
	 * Call low level function  with targeted low power state.
	 */
	cpu_suspend(save_state, omap_pm_ops.finish_suspend);

	/*
	 * Restore the CPUx power state to ON otherwise CPUx
	 * power domain can transitions to programmed low power
	 * state while doing WFI outside the low powe code. On
	 * secure devices, CPUx does WFI which can result in
	 * domain transition
	 */
	wakeup_cpu = smp_processor_id();
	set_cpu_next_pwrst(wakeup_cpu, PWRDM_POWER_ON);

	if (omap_mpuss_read_prev_context_state()) {
		restore_ivahd_tesla_regs();
		restore_l3instr_regs();
	}

	if (save_state == 3 &&
	    pwrdm_read_prev_pwrst(core_pd) == PWRDM_POWER_OFF) {
		omap4_dpll_resume_off();
		omap4_cm_resume_off();
#ifdef CONFIG_PM_DEBUG
		omap4_device_off_counter++;
#endif
	}

sar_save_failed:
	pwrdm_post_transition(NULL);

	return 0;
}

/**
 * omap_hotplug_cpu: OMAP4 CPU hotplug entry
 * @cpu : CPU ID
 * @power_state: CPU low power state.
 */
int __cpuinit omap_hotplug_cpu(unsigned int cpu, unsigned int power_state)
{
	unsigned int cpu_state = 0;

	if (omap_rev() == OMAP4430_REV_ES1_0)
		return -ENXIO;

	if (power_state == PWRDM_POWER_OFF)
		cpu_state = 1;

	cpu_pwrdm_pre_post_transition(cpu, 1);
	clear_cpu_prev_pwrst(cpu);
	set_cpu_next_pwrst(cpu, power_state);
	set_cpu_wakeup_addr(cpu, virt_to_phys(omap_pm_ops.hotplug_restart));
	omap_pm_ops.scu_prepare(cpu, power_state);

	/*
	 * XXX: Force_off is not stable. Disable it till it's
	 * rootcaused. The POR seems to be inclining to using legacy
	 * techniques instead of force_off. So, leave the #if 0
	 * here to go back to force_off if that eventually works.
	 */
#if 0
	/* Enable FORCE OFF mode if supported */
	set_cpu_force_off(cpu, 1);
#endif
	/*
	 * CPU never retuns back if targetted power state is OFF mode.
	 * CPU ONLINE follows normal CPU ONLINE ptah via
	 * omap_secondary_startup().
	 */
	omap_pm_ops.finish_suspend(cpu_state);

#if 0
	/* Clear FORCE OFF mode if supported */
	set_cpu_force_off(cpu, 0);
#endif

	cpu_pwrdm_pre_post_transition(cpu, 0);
	set_cpu_next_pwrst(cpu, PWRDM_POWER_ON);
	return 0;
}


static void enable_mercury_retention_mode(void)
{
	u32 reg;

	reg = omap4_prcm_mpu_read_inst_reg(
		OMAP54XX_PRCM_MPU_DEVICE_INST,
		OMAP54XX_PRCM_MPU_PRM_PSCON_COUNT_OFFSET);
	/* Enable the Mercury retention mode */
	reg |= BIT(24);
	omap4_prcm_mpu_write_inst_reg(reg,
		OMAP54XX_PRCM_MPU_DEVICE_INST,
		OMAP54XX_PRCM_MPU_PRM_PSCON_COUNT_OFFSET);

}

/*
 * Initialise OMAP4 MPUSS
 */
int __init omap_mpuss_init(void)
{
	struct omap4_cpu_pm_info *pm_info;
	u32 cpu_wakeup_addr = 0;
	u32 omap_type_offset = 0;

	if (omap_rev() == OMAP4430_REV_ES1_0) {
		WARN(1, "Power Management not supported on OMAP4430 ES1.0\n");
		return -ENODEV;
	}

	sar_base = omap4_get_sar_ram_base();


	/* Initilaise per CPU PM information */
	if (cpu_is_omap44xx()) {
		cpu_wakeup_addr = CPU0_WAKEUP_NS_PA_ADDR_OFFSET;
<<<<<<< HEAD
		cpu0_context_offset = OMAP4_RM_CPU0_CPU0_CONTEXT_OFFSET;
		cpu1_context_offset = OMAP4_RM_CPU1_CPU1_CONTEXT_OFFSET;
	} else if (cpu_is_omap54xx()) {
		cpu_wakeup_addr = OMAP5_CPU0_WAKEUP_NS_PA_ADDR_OFFSET;
		cpu0_context_offset = OMAP54XX_RM_CPU0_CPU0_CONTEXT_OFFSET;
		cpu1_context_offset = OMAP54XX_RM_CPU1_CPU1_CONTEXT_OFFSET;
=======
	} else if (cpu_is_omap54xx()) {
		cpu_wakeup_addr = OMAP5_CPU0_WAKEUP_NS_PA_ADDR_OFFSET;
>>>>>>> a1fd19ed
	}

	pm_info = &per_cpu(omap4_pm_info, 0x0);
	pm_info->scu_sar_addr = sar_base + SCU_OFFSET0;
	pm_info->wkup_sar_addr = sar_base + cpu_wakeup_addr;
	pm_info->l2x0_sar_addr = sar_base + L2X0_SAVE_OFFSET0;
	pm_info->pwrdm = pwrdm_lookup("cpu0_pwrdm");
	if (!pm_info->pwrdm) {
		pr_err("Lookup failed for CPU0 pwrdm\n");
		return -ENODEV;
	}

	/* Clear CPU previous power domain state */
	pwrdm_clear_all_prev_pwrst(pm_info->pwrdm);
	cpu_clear_prev_logic_pwrst(0);

	/* Initialise CPU0 power domain state to ON */
	omap_set_pwrdm_state(pm_info->pwrdm, PWRDM_POWER_ON);

	if (cpu_is_omap44xx())
		cpu_wakeup_addr = CPU1_WAKEUP_NS_PA_ADDR_OFFSET;
<<<<<<< HEAD
	} else if (cpu_is_omap54xx()) {
		cpu_wakeup_addr = OMAP5_CPU1_WAKEUP_NS_PA_ADDR_OFFSET;
	}
=======
	else if (cpu_is_omap54xx())
		cpu_wakeup_addr = OMAP5_CPU1_WAKEUP_NS_PA_ADDR_OFFSET;
>>>>>>> a1fd19ed

	pm_info = &per_cpu(omap4_pm_info, 0x1);
	pm_info->scu_sar_addr = sar_base + SCU_OFFSET1;
	pm_info->wkup_sar_addr = sar_base + cpu_wakeup_addr;
	pm_info->l2x0_sar_addr = sar_base + L2X0_SAVE_OFFSET1;
<<<<<<< HEAD

	if (cpu_is_omap446x())
		pm_info->secondary_startup = omap_secondary_startup_4460;
	else if (cpu_is_omap44xx())
		pm_info->secondary_startup = omap_secondary_startup;
	else if (cpu_is_omap54xx())
		pm_info->secondary_startup = omap5_secondary_startup;

=======
>>>>>>> a1fd19ed
	pm_info->pwrdm = pwrdm_lookup("cpu1_pwrdm");
	if (!pm_info->pwrdm) {
		pr_err("Lookup failed for CPU1 pwrdm\n");
		return -ENODEV;
	}

	/* Clear CPU previous power domain state */
	pwrdm_clear_all_prev_pwrst(pm_info->pwrdm);
	cpu_clear_prev_logic_pwrst(1);

	/* Initialise CPU1 power domain state to ON */
	omap_set_pwrdm_state(pm_info->pwrdm, PWRDM_POWER_ON);

	mpuss_pd = pwrdm_lookup("mpu_pwrdm");
	if (!mpuss_pd) {
		pr_err("Failed to lookup MPUSS power domain\n");
		return -ENODEV;
	}
	core_pd = pwrdm_lookup("core_pwrdm");
	if (!core_pd) {
		pr_err("Failed to lookup CORE power domain\n");
		return -ENODEV;
	}
	pwrdm_clear_all_prev_pwrst(mpuss_pd);
	mpuss_clear_prev_logic_pwrst();

	/* Save device type on scratchpad for low level code to use */
	if (cpu_is_omap44xx())
		omap_type_offset = OMAP_TYPE_OFFSET;
	else if (cpu_is_omap54xx())
		omap_type_offset = OMAP_TYPE_OFFSET;

	if (omap_type() != OMAP2_DEVICE_TYPE_GP)
		__raw_writel(1, sar_base + omap_type_offset);
	else
		__raw_writel(0, sar_base + omap_type_offset);

	save_l2x0_context();

	if (cpu_is_omap44xx()) {
		omap_pm_ops.finish_suspend = omap4_finish_suspend;
		omap_pm_ops.resume = omap4_cpu_resume;
		omap_pm_ops.scu_prepare = scu_pwrst_prepare;
		omap_pm_ops.hotplug_restart = omap_secondary_startup;
		if (cpu_is_omap446x())
			omap_pm_ops.hotplug_restart =
						omap_secondary_startup_4460;
		else
			omap_pm_ops.hotplug_restart =
						omap_secondary_startup;
	} else if (cpu_is_omap54xx()) {
		omap_pm_ops.finish_suspend = omap5_finish_suspend;
		omap_pm_ops.hotplug_restart = omap5_secondary_startup;
		omap_pm_ops.resume = omap5_cpu_resume;
	}

	if (cpu_is_omap54xx())
		enable_mercury_retention_mode();

	return 0;
}

/* Initialise local timer clock */
void __init omap_mpuss_timer_init(void)
{
	static struct clk *sys_clk;
	unsigned long rate;
	u32 reg, num, den;

	sys_clk = clk_get(NULL, "sys_clkin_ck");
	if (!sys_clk) {
		pr_err("Could not get SYS clock\n");
		return;
	}

	rate = clk_get_rate(sys_clk);
	switch (rate) {
	case 12000000:
		num = 64;
		den = 125;
		break;
	case 13000000:
		num = 768;
		den = 1625;
		break;
	case 19200000:
		num = 8;
		den = 25;
		break;
	case 2600000:
		num = 384;
		den = 1625;
		break;
	case 2700000:
		num = 256;
		den = 1125;
		break;
	case 38400000:
		num = 4;
		den = 25;
		break;
	default:
		/* Program it for 38.4 MHz */
		num = 4;
		den = 25;
		break;
	}

	reg = omap4_prcm_mpu_read_inst_reg(
		OMAP54XX_PRCM_MPU_DEVICE_INST,
		OMAP54XX_PRM_FRAC_INCREMENTER_NUMERATOR_OFFSET);
	reg &= NUM_DEN_MASK;
	reg |= num;
	omap4_prcm_mpu_write_inst_reg(reg,
		OMAP54XX_PRCM_MPU_DEVICE_INST,
		OMAP54XX_PRM_FRAC_INCREMENTER_NUMERATOR_OFFSET);

	reg = omap4_prcm_mpu_read_inst_reg(
		OMAP54XX_PRCM_MPU_DEVICE_INST,
		OMAP54XX_PRM_FRAC_INCREMENTER_DENUMERATOR_RELOAD_OFFSET);
	reg &= NUM_DEN_MASK;
	reg |= den;
	omap4_prcm_mpu_write_inst_reg(reg,
		OMAP54XX_PRCM_MPU_DEVICE_INST,
		OMAP54XX_PRM_FRAC_INCREMENTER_DENUMERATOR_RELOAD_OFFSET);
}
#endif<|MERGE_RESOLUTION|>--- conflicted
+++ resolved
@@ -561,17 +561,12 @@
 	/* Initilaise per CPU PM information */
 	if (cpu_is_omap44xx()) {
 		cpu_wakeup_addr = CPU0_WAKEUP_NS_PA_ADDR_OFFSET;
-<<<<<<< HEAD
 		cpu0_context_offset = OMAP4_RM_CPU0_CPU0_CONTEXT_OFFSET;
 		cpu1_context_offset = OMAP4_RM_CPU1_CPU1_CONTEXT_OFFSET;
 	} else if (cpu_is_omap54xx()) {
 		cpu_wakeup_addr = OMAP5_CPU0_WAKEUP_NS_PA_ADDR_OFFSET;
 		cpu0_context_offset = OMAP54XX_RM_CPU0_CPU0_CONTEXT_OFFSET;
 		cpu1_context_offset = OMAP54XX_RM_CPU1_CPU1_CONTEXT_OFFSET;
-=======
-	} else if (cpu_is_omap54xx()) {
-		cpu_wakeup_addr = OMAP5_CPU0_WAKEUP_NS_PA_ADDR_OFFSET;
->>>>>>> a1fd19ed
 	}
 
 	pm_info = &per_cpu(omap4_pm_info, 0x0);
@@ -593,20 +588,13 @@
 
 	if (cpu_is_omap44xx())
 		cpu_wakeup_addr = CPU1_WAKEUP_NS_PA_ADDR_OFFSET;
-<<<<<<< HEAD
-	} else if (cpu_is_omap54xx()) {
-		cpu_wakeup_addr = OMAP5_CPU1_WAKEUP_NS_PA_ADDR_OFFSET;
-	}
-=======
 	else if (cpu_is_omap54xx())
 		cpu_wakeup_addr = OMAP5_CPU1_WAKEUP_NS_PA_ADDR_OFFSET;
->>>>>>> a1fd19ed
 
 	pm_info = &per_cpu(omap4_pm_info, 0x1);
 	pm_info->scu_sar_addr = sar_base + SCU_OFFSET1;
 	pm_info->wkup_sar_addr = sar_base + cpu_wakeup_addr;
 	pm_info->l2x0_sar_addr = sar_base + L2X0_SAVE_OFFSET1;
-<<<<<<< HEAD
 
 	if (cpu_is_omap446x())
 		pm_info->secondary_startup = omap_secondary_startup_4460;
@@ -615,8 +603,6 @@
 	else if (cpu_is_omap54xx())
 		pm_info->secondary_startup = omap5_secondary_startup;
 
-=======
->>>>>>> a1fd19ed
 	pm_info->pwrdm = pwrdm_lookup("cpu1_pwrdm");
 	if (!pm_info->pwrdm) {
 		pr_err("Lookup failed for CPU1 pwrdm\n");
