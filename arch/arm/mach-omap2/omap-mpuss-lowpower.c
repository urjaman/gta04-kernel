--- conflicted
+++ resolved
@@ -116,16 +116,12 @@
 {
 	struct omap4_cpu_pm_info *pm_info = &per_cpu(omap4_pm_info, cpu_id);
 
-<<<<<<< HEAD
 	/*
 	 * XXX should not be writing directly into another IP block's
 	 * address space!
 	 */
-	__raw_writel(addr, pm_info->wkup_sar_addr);
-=======
 	if (pm_info->wkup_sar_addr)
 		__raw_writel(addr, pm_info->wkup_sar_addr);
->>>>>>> a859e4a9
 }
 
 /*
@@ -136,17 +132,12 @@
 	struct omap4_cpu_pm_info *pm_info = &per_cpu(omap4_pm_info, cpu_id);
 	u32 scu_pwr_st;
 
-<<<<<<< HEAD
+	if (!pm_info->scu_sar_addr)
+		return;
+
 	switch (fpwrst) {
 	case PWRDM_FUNC_PWRST_CSWR:
 	case PWRDM_FUNC_PWRST_OSWR: /* XXX is this accurate? */
-=======
-	if (!pm_info->scu_sar_addr)
-		return;
-
-	switch (cpu_state) {
-	case PWRDM_POWER_RET:
->>>>>>> a859e4a9
 		scu_pwr_st = SCU_PM_DORMANT;
 		break;
 	case PWRDM_FUNC_PWRST_OFF:
@@ -201,16 +192,12 @@
 {
 	struct omap4_cpu_pm_info *pm_info = &per_cpu(omap4_pm_info, cpu_id);
 
-<<<<<<< HEAD
 	/*
 	 * XXX should not be writing directly into another IP block's
 	 * address space!
 	 */
-	__raw_writel(save_state, pm_info->l2x0_sar_addr);
-=======
 	if (pm_info->l2x0_sar_addr)
 		__raw_writel(save_state, pm_info->l2x0_sar_addr);
->>>>>>> a859e4a9
 }
 
 /*
