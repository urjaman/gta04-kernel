/*
 * OMAP MPUSS low power code
 *
 * Copyright (C) 2011 Texas Instruments, Inc.
 *	Santosh Shilimkar <santosh.shilimkar@ti.com>
 *
 * OMAP4430 MPUSS mainly consists of dual Cortex-A9 with per-CPU
 * Local timer and Watchdog, GIC, SCU, PL310 L2 cache controller,
 * CPU0 and CPU1 LPRM modules.
 * CPU0, CPU1 and MPUSS each have there own power domain and
 * hence multiple low power combinations of MPUSS are possible.
 *
 * The CPU0 and CPU1 can't support Closed switch Retention (CSWR)
 * because the mode is not supported by hw constraints of dormant
 * mode. While waking up from the dormant mode, a reset  signal
 * to the Cortex-A9 processor must be asserted by the external
 * power controller.
 *
 * With architectural inputs and hardware recommendations, only
 * below modes are supported from power gain vs latency point of view.
 *
 *	CPU0		CPU1		MPUSS
 *	----------------------------------------------
 *	ON		ON		ON
 *	ON(Inactive)	OFF		ON(Inactive)
 *	OFF		OFF		CSWR
 *	OFF		OFF		OSWR
 *	OFF		OFF		OFF(Device OFF *TBD)
 *	----------------------------------------------
 *
 * Note: CPU0 is the master core and it is the last CPU to go down
 * and first to wake-up when MPUSS low power states are excercised
 *
 *
 * This program is free software; you can redistribute it and/or modify
 * it under the terms of the GNU General Public License version 2 as
 * published by the Free Software Foundation.
 */

#include <linux/kernel.h>
#include <linux/io.h>
#include <linux/errno.h>
#include <linux/linkage.h>
#include <linux/smp.h>

#include <asm/cacheflush.h>
#include <asm/tlbflush.h>
#include <asm/smp_scu.h>
#include <asm/pgalloc.h>
#include <asm/suspend.h>
#include <asm/hardware/cache-l2x0.h>

#include "soc.h"
#include "common.h"
#include "omap44xx.h"
#include "omap4-sar-layout.h"
#include "pm.h"
#include "prcm_mpu44xx.h"
#include "prcm_mpu54xx.h"
#include "prminst44xx.h"
#include "prcm44xx.h"
#include "prm44xx.h"
#include "prm-regbits-44xx.h"

#ifdef CONFIG_SMP

struct omap4_cpu_pm_info {
	struct powerdomain *pwrdm;
	void __iomem *scu_sar_addr;
	void __iomem *wkup_sar_addr;
	void __iomem *l2x0_sar_addr;
	void (*secondary_startup)(void);
};

struct cpu_pm_ops {
	int (*finish_suspend)(unsigned long cpu_state);
	void (*resume)(void);
	void (*scu_prepare)(unsigned int cpu_id, unsigned int cpu_state);
	void (*hotplug_restart)(void);
};

extern int omap4_finish_suspend(unsigned long cpu_state);
extern void omap4_cpu_resume(void);
extern int omap5_finish_suspend(unsigned long cpu_state);
extern void omap5_cpu_resume(void);

static DEFINE_PER_CPU(struct omap4_cpu_pm_info, omap4_pm_info);
static struct powerdomain *mpuss_pd;
static void __iomem *sar_base;
static u32 cpu_context_offset, cpu_cswr_supported;

static int default_finish_suspend(unsigned long cpu_state)
{
	omap_do_wfi();
	return 0;
}

static void dummy_cpu_resume(void)
{}

void dummy_scu_prepare(unsigned int cpu_id, unsigned int cpu_state)
{}

struct cpu_pm_ops omap_pm_ops = {
	.finish_suspend		= default_finish_suspend,
	.resume			= dummy_cpu_resume,
	.scu_prepare		= dummy_scu_prepare,
	.hotplug_restart	= dummy_cpu_resume,
};

/*
 * Program the wakeup routine address for the CPU0 and CPU1
 * used for OFF or DORMANT wakeup.
 */
static inline void set_cpu_wakeup_addr(unsigned int cpu_id, u32 addr)
{
	struct omap4_cpu_pm_info *pm_info = &per_cpu(omap4_pm_info, cpu_id);

	__raw_writel(addr, pm_info->wkup_sar_addr);
}

/*
 * Set the CPUx powerdomain's previous power state
 */
static inline void set_cpu_next_pwrst(unsigned int cpu_id,
				unsigned int power_state)
{
	struct omap4_cpu_pm_info *pm_info = &per_cpu(omap4_pm_info, cpu_id);

	pwrdm_set_next_pwrst(pm_info->pwrdm, power_state);
}

/*
 * Read CPU's previous power state
 */
static inline unsigned int read_cpu_prev_pwrst(unsigned int cpu_id)
{
	struct omap4_cpu_pm_info *pm_info = &per_cpu(omap4_pm_info, cpu_id);

	return pwrdm_read_prev_pwrst(pm_info->pwrdm);
}

/*
 * Clear the CPUx powerdomain's previous power state
 */
static inline void clear_cpu_prev_pwrst(unsigned int cpu_id)
{
	struct omap4_cpu_pm_info *pm_info = &per_cpu(omap4_pm_info, cpu_id);

	pwrdm_clear_all_prev_pwrst(pm_info->pwrdm);
}

/*
 * Store the SCU power status value to scratchpad memory
 */
static void scu_pwrst_prepare(unsigned int cpu_id, unsigned int cpu_state)
{
	struct omap4_cpu_pm_info *pm_info = &per_cpu(omap4_pm_info, cpu_id);
	u32 scu_pwr_st;

	switch (cpu_state) {
	case PWRDM_POWER_RET:
		scu_pwr_st = SCU_PM_DORMANT;
		break;
	case PWRDM_POWER_OFF:
		scu_pwr_st = SCU_PM_POWEROFF;
		break;
	case PWRDM_POWER_ON:
	case PWRDM_POWER_INACTIVE:
	default:
		scu_pwr_st = SCU_PM_NORMAL;
		break;
	}

	__raw_writel(scu_pwr_st, pm_info->scu_sar_addr);
}

/* Helper functions for MPUSS OSWR */
static inline void mpuss_clear_prev_logic_pwrst(void)
{
	u32 reg;

	reg = omap4_prminst_read_inst_reg(OMAP4430_PRM_PARTITION,
		OMAP4430_PRM_MPU_INST, OMAP4_RM_MPU_MPU_CONTEXT_OFFSET);
	omap4_prminst_write_inst_reg(reg, OMAP4430_PRM_PARTITION,
		OMAP4430_PRM_MPU_INST, OMAP4_RM_MPU_MPU_CONTEXT_OFFSET);
}

static inline void cpu_clear_prev_logic_pwrst(unsigned int cpu_id)
{
	u32 reg;

	if (cpu_id) {
		reg = omap4_prcm_mpu_read_inst_reg(OMAP4430_PRCM_MPU_CPU1_INST,
					cpu_context_offset);
		omap4_prcm_mpu_write_inst_reg(reg, OMAP4430_PRCM_MPU_CPU1_INST,
					cpu_context_offset);
	} else {
		reg = omap4_prcm_mpu_read_inst_reg(OMAP4430_PRCM_MPU_CPU0_INST,
					cpu_context_offset);
		omap4_prcm_mpu_write_inst_reg(reg, OMAP4430_PRCM_MPU_CPU0_INST,
					cpu_context_offset);
	}
}

/*
 * Store the CPU cluster state for L2X0 low power operations.
 */
static void l2x0_pwrst_prepare(unsigned int cpu_id, unsigned int save_state)
{
	struct omap4_cpu_pm_info *pm_info = &per_cpu(omap4_pm_info, cpu_id);

	__raw_writel(save_state, pm_info->l2x0_sar_addr);
}

/*
 * Save the L2X0 AUXCTRL and POR value to SAR memory. Its used to
 * in every restore MPUSS OFF path.
 */
#ifdef CONFIG_CACHE_L2X0
static void save_l2x0_context(void)
{
	u32 val;
	void __iomem *l2x0_base = omap4_get_l2cache_base();
	if (l2x0_base) {
		val = __raw_readl(l2x0_base + L2X0_AUX_CTRL);
		__raw_writel(val, sar_base + L2X0_AUXCTRL_OFFSET);
		val = __raw_readl(l2x0_base + L2X0_PREFETCH_CTRL);
		__raw_writel(val, sar_base + L2X0_PREFETCH_CTRL_OFFSET);
	}
}
#else
static void save_l2x0_context(void)
{}
#endif

/**
 * omap4_enter_lowpower: OMAP4 MPUSS Low Power Entry Function
 * The purpose of this function is to manage low power programming
 * of OMAP4 MPUSS subsystem
 * @cpu : CPU ID
 * @power_state: Low power state.
 *
 * MPUSS states for the context save:
 * save_state =
 *	0 - Nothing lost and no need to save: MPUSS INACTIVE
 *	1 - CPUx L1 and logic lost: MPUSS CSWR
 *	2 - CPUx L1 and logic lost + GIC lost: MPUSS OSWR
 *	3 - CPUx L1 and logic lost + GIC + L2 lost: DEVICE OFF
 */
int omap4_enter_lowpower(unsigned int cpu, unsigned int power_state)
{
	unsigned int save_state = 0;
	unsigned int wakeup_cpu;

	if (omap_rev() == OMAP4430_REV_ES1_0)
		return -ENXIO;

	switch (power_state) {
	case PWRDM_POWER_ON:
	case PWRDM_POWER_INACTIVE:
		save_state = 0;
		break;
	case PWRDM_POWER_OFF:
		save_state = 1;
		break;
	case PWRDM_POWER_RET:
		if (cpu_cswr_supported) {
			save_state = 0;
			break;
		}
	default:
		/*
		 * CPUx CSWR is invalid hardware state. Also CPUx OSWR
		 * doesn't make much scense, since logic is lost and $L1
		 * needs to be cleaned because of coherency. This makes
		 * CPUx OSWR equivalent to CPUX OFF and hence not supported
		 */
		WARN_ON(1);
		return -ENXIO;
	}

	pwrdm_pre_transition(NULL);

	/*
	 * Check MPUSS next state and save interrupt controller if needed.
	 * In MPUSS OSWR or device OFF, interrupt controller  contest is lost.
	 */
	mpuss_clear_prev_logic_pwrst();
	if ((pwrdm_read_next_pwrst(mpuss_pd) == PWRDM_POWER_RET) &&
		(pwrdm_read_logic_retst(mpuss_pd) == PWRDM_POWER_OFF))
		save_state = 2;

	cpu_clear_prev_logic_pwrst(cpu);
	set_cpu_next_pwrst(cpu, power_state);
	set_cpu_wakeup_addr(cpu, virt_to_phys(omap_pm_ops.resume));
	omap_pm_ops.scu_prepare(cpu, power_state);
	l2x0_pwrst_prepare(cpu, save_state);

	/*
	 * Call low level function  with targeted low power state.
	 */
	if (save_state)
<<<<<<< HEAD
		cpu_suspend(save_state, omap4_finish_suspend);
	else
		omap4_finish_suspend(save_state);
=======
		cpu_suspend(save_state, omap_pm_ops.finish_suspend);
	else
		omap_pm_ops.finish_suspend(save_state);
>>>>>>> 7e3035cf

	/*
	 * Restore the CPUx power state to ON otherwise CPUx
	 * power domain can transitions to programmed low power
	 * state while doing WFI outside the low powe code. On
	 * secure devices, CPUx does WFI which can result in
	 * domain transition
	 */
	wakeup_cpu = smp_processor_id();
	set_cpu_next_pwrst(wakeup_cpu, PWRDM_POWER_ON);

	pwrdm_post_transition(NULL);

	return 0;
}

/**
 * omap4_hotplug_cpu: OMAP4 CPU hotplug entry
 * @cpu : CPU ID
 * @power_state: CPU low power state.
 */
int __cpuinit omap4_hotplug_cpu(unsigned int cpu, unsigned int power_state)
{
	unsigned int cpu_state = 0;

	if (omap_rev() == OMAP4430_REV_ES1_0)
		return -ENXIO;

	if (power_state == PWRDM_POWER_OFF)
		cpu_state = 1;

	clear_cpu_prev_pwrst(cpu);
	set_cpu_next_pwrst(cpu, power_state);
	set_cpu_wakeup_addr(cpu, virt_to_phys(omap_pm_ops.hotplug_restart));
	omap_pm_ops.scu_prepare(cpu, power_state);

	/*
	 * CPU never retuns back if targeted power state is OFF mode.
	 * CPU ONLINE follows normal CPU ONLINE ptah via
	 * omap_secondary_startup().
	 */
	omap_pm_ops.finish_suspend(cpu_state);

	set_cpu_next_pwrst(cpu, PWRDM_POWER_ON);
	return 0;
}


/*
 * Enable Mercury Fast HG retention mode by default.
 */
static void enable_mercury_retention_mode(void)
{
	u32 reg;

	reg = omap4_prcm_mpu_read_inst_reg(OMAP54XX_PRCM_MPU_DEVICE_INST,
			OMAP54XX_PRCM_MPU_PRM_PSCON_COUNT_OFFSET);
	reg |= BIT(24) | BIT(25);
	omap4_prcm_mpu_write_inst_reg(reg, OMAP54XX_PRCM_MPU_DEVICE_INST,
			OMAP54XX_PRCM_MPU_PRM_PSCON_COUNT_OFFSET);
}

/*
 * Initialise OMAP4 MPUSS
 */
int __init omap4_mpuss_init(void)
{
	struct omap4_cpu_pm_info *pm_info;
	u32 cpu_wakeup_addr = 0;

	if (omap_rev() == OMAP4430_REV_ES1_0) {
		WARN(1, "Power Management not supported on OMAP4430 ES1.0\n");
		return -ENODEV;
	}

	sar_base = omap4_get_sar_ram_base();

	/* Initilaise per CPU PM information */
	if (cpu_is_omap44xx())
		cpu_wakeup_addr = CPU0_WAKEUP_NS_PA_ADDR_OFFSET;
	else if (soc_is_omap54xx())
		cpu_wakeup_addr = OMAP5_CPU0_WAKEUP_NS_PA_ADDR_OFFSET;
	pm_info = &per_cpu(omap4_pm_info, 0x0);
	pm_info->scu_sar_addr = sar_base + SCU_OFFSET0;
	pm_info->wkup_sar_addr = sar_base + cpu_wakeup_addr;
	pm_info->l2x0_sar_addr = sar_base + L2X0_SAVE_OFFSET0;
	pm_info->pwrdm = pwrdm_lookup("cpu0_pwrdm");
	if (!pm_info->pwrdm) {
		pr_err("Lookup failed for CPU0 pwrdm\n");
		return -ENODEV;
	}

	/* Clear CPU previous power domain state */
	pwrdm_clear_all_prev_pwrst(pm_info->pwrdm);
	cpu_clear_prev_logic_pwrst(0);

	/* Initialise CPU0 power domain state to ON */
	pwrdm_set_next_pwrst(pm_info->pwrdm, PWRDM_POWER_ON);

	if (cpu_is_omap44xx())
		cpu_wakeup_addr = CPU1_WAKEUP_NS_PA_ADDR_OFFSET;
	else if (soc_is_omap54xx())
		cpu_wakeup_addr = OMAP5_CPU1_WAKEUP_NS_PA_ADDR_OFFSET;
	pm_info = &per_cpu(omap4_pm_info, 0x1);
	pm_info->scu_sar_addr = sar_base + SCU_OFFSET1;
	pm_info->wkup_sar_addr = sar_base + cpu_wakeup_addr;
	pm_info->l2x0_sar_addr = sar_base + L2X0_SAVE_OFFSET1;

	pm_info->pwrdm = pwrdm_lookup("cpu1_pwrdm");
	if (!pm_info->pwrdm) {
		pr_err("Lookup failed for CPU1 pwrdm\n");
		return -ENODEV;
	}

	/* Clear CPU previous power domain state */
	pwrdm_clear_all_prev_pwrst(pm_info->pwrdm);
	cpu_clear_prev_logic_pwrst(1);

	/* Initialise CPU1 power domain state to ON */
	pwrdm_set_next_pwrst(pm_info->pwrdm, PWRDM_POWER_ON);

	mpuss_pd = pwrdm_lookup("mpu_pwrdm");
	if (!mpuss_pd) {
		pr_err("Failed to lookup MPUSS power domain\n");
		return -ENODEV;
	}
	pwrdm_clear_all_prev_pwrst(mpuss_pd);
	mpuss_clear_prev_logic_pwrst();

	/* Save device type on scratchpad for low level code to use */
	if (omap_type() != OMAP2_DEVICE_TYPE_GP)
		__raw_writel(1, sar_base + OMAP_TYPE_OFFSET);
	else
		__raw_writel(0, sar_base + OMAP_TYPE_OFFSET);

	save_l2x0_context();

	if (cpu_is_omap44xx()) {
		omap_pm_ops.finish_suspend = omap4_finish_suspend;
		omap_pm_ops.hotplug_restart = omap_secondary_startup;
		omap_pm_ops.resume = omap4_cpu_resume;
		omap_pm_ops.scu_prepare = scu_pwrst_prepare;
		cpu_context_offset = OMAP4_RM_CPU0_CPU0_CONTEXT_OFFSET;
	} else if (soc_is_omap54xx()) {
		omap_pm_ops.finish_suspend = omap5_finish_suspend;
		omap_pm_ops.hotplug_restart = omap5_secondary_startup;
		omap_pm_ops.resume = omap5_cpu_resume;
		cpu_context_offset = OMAP54XX_RM_CPU0_CPU0_CONTEXT_OFFSET;
		enable_mercury_retention_mode();
		cpu_cswr_supported = 1;
	}

	if (cpu_is_omap446x())
		omap_pm_ops.hotplug_restart = omap_secondary_startup_4460;

	return 0;
}

#endif<|MERGE_RESOLUTION|>--- conflicted
+++ resolved
@@ -301,15 +301,9 @@
 	 * Call low level function  with targeted low power state.
 	 */
 	if (save_state)
-<<<<<<< HEAD
-		cpu_suspend(save_state, omap4_finish_suspend);
-	else
-		omap4_finish_suspend(save_state);
-=======
 		cpu_suspend(save_state, omap_pm_ops.finish_suspend);
 	else
 		omap_pm_ops.finish_suspend(save_state);
->>>>>>> 7e3035cf
 
 	/*
 	 * Restore the CPUx power state to ON otherwise CPUx
