--- conflicted
+++ resolved
@@ -492,21 +492,21 @@
 	struct omap_uart_state *uart;
 	struct omap_board_data bdata;
 
-<<<<<<< HEAD
-	list_for_each_entry(uart, &uart_list, node) {
-		bdata.id = uart->num;
-		bdata.flags = 0;
-		bdata.pads = NULL;
-		bdata.pads_cnt = 0;
-
-		if (cpu_is_omap54xx() || cpu_is_omap44xx() || cpu_is_omap34xx())
-			omap_serial_fill_default_pads(&bdata);
-
-		if (!info)
-			omap_serial_init_port(&bdata, NULL);
-		else
-			omap_serial_init_port(&bdata, &info[uart->num]);
-	}
+	list_for_each_entry(uart, &uart_list, node)
+		if (uart->num == port_id) {
+			bdata.id = uart->num;
+			bdata.flags = 0;
+			bdata.pads = NULL;
+			bdata.pads_cnt = 0;
+
+			if (!cpu_is_omap24xx())
+				omap_serial_fill_default_pads(&bdata);
+
+			if (!info)
+				omap_serial_init_port(&bdata, NULL);
+			else
+				omap_serial_init_port(&bdata, info);
+		}
 
 	/* XXX: temporary hack to enable wakeup for UART3 RX pad */
 	if (cpu_is_omap54xx()) {
@@ -515,23 +515,6 @@
 		val |= 0x4000;
 		omap_writel(val, 0x4a0029dc);
 	}
-=======
-	list_for_each_entry(uart, &uart_list, node)
-		if (uart->num == port_id) {
-			bdata.id = uart->num;
-			bdata.flags = 0;
-			bdata.pads = NULL;
-			bdata.pads_cnt = 0;
-
-			if (!cpu_is_omap24xx())
-				omap_serial_fill_default_pads(&bdata);
-
-			if (!info)
-				omap_serial_init_port(&bdata, NULL);
-			else
-				omap_serial_init_port(&bdata, info);
-		}
->>>>>>> c1be0676
 }
 
 /**
