/*
 * arch/arm/mach-omap2/serial.c
 *
 * OMAP2 serial support.
 *
 * Copyright (C) 2005-2008 Nokia Corporation
 * Author: Paul Mundt <paul.mundt@nokia.com>
 *
 * Major rework for PM support by Kevin Hilman
 *
 * Based off of arch/arm/mach-omap/omap1/serial.c
 *
 * Copyright (C) 2009 Texas Instruments
 * Added OMAP4 support - Santosh Shilimkar <santosh.shilimkar@ti.com
 *
 * This file is subject to the terms and conditions of the GNU General Public
 * License. See the file "COPYING" in the main directory of this archive
 * for more details.
 */
#include <linux/kernel.h>
#include <linux/init.h>
#include <linux/clk.h>
#include <linux/io.h>
#include <linux/delay.h>
#include <linux/platform_device.h>
#include <linux/slab.h>
#include <linux/pm_runtime.h>
#include <linux/console.h>

#include <plat/omap-serial.h>
#include "common.h"
#include <plat/board.h>
#include <plat/dma.h>
#include <plat/omap_hwmod.h>
#include <plat/omap_device.h>
#include <plat/omap-pm.h>

#include "prm2xxx_3xxx.h"
#include "pm.h"
#include "cm2xxx_3xxx.h"
#include "prm-regbits-34xx.h"
#include "control.h"
#include "mux.h"

/*
 * NOTE: By default the serial auto_suspend timeout is disabled as it causes
 * lost characters over the serial ports. This means that the UART clocks will
 * stay on until power/autosuspend_delay is set for the uart from sysfs.
 * This also causes that any deeper omap sleep states are blocked.
 */
#define DEFAULT_AUTOSUSPEND_DELAY	-1

#define MAX_UART_HWMOD_NAME_LEN		16

struct omap_uart_state {
	int num;
	int can_sleep;

	struct list_head node;
	struct omap_hwmod *oh;
	struct platform_device *pdev;
};

static LIST_HEAD(uart_list);
static u8 num_uarts;
static u8 console_uart_id = -1;
static u8 no_console_suspend;
static u8 uart_debug;

<<<<<<< HEAD
static inline unsigned int __serial_read_reg(struct uart_port *up,
					     int offset)
{
	offset <<= up->regshift;
	return (unsigned int)__raw_readb(up->membase + offset);
}

static inline unsigned int serial_read_reg(struct omap_uart_state *uart,
					   int offset)
=======
#define DEFAULT_RXDMA_POLLRATE		1	/* RX DMA polling rate (us) */
#define DEFAULT_RXDMA_BUFSIZE		4096	/* RX DMA buffer size */
#define DEFAULT_RXDMA_TIMEOUT		(3 * HZ)/* RX DMA timeout (jiffies) */

static struct omap_uart_port_info omap_serial_default_info[] __initdata = {
	{
		.dma_enabled	= false,
		.dma_rx_buf_size = DEFAULT_RXDMA_BUFSIZE,
		.dma_rx_poll_rate = DEFAULT_RXDMA_POLLRATE,
		.dma_rx_timeout = DEFAULT_RXDMA_TIMEOUT,
		.autosuspend_timeout = DEFAULT_AUTOSUSPEND_DELAY,
	},
};

#ifdef CONFIG_PM
static void omap_uart_enable_wakeup(struct platform_device *pdev, bool enable)
>>>>>>> dcd6c922
{
	struct omap_device *od = to_omap_device(pdev);

	if (!od)
		return;

	if (enable)
		omap_hwmod_enable_wakeup(od->hwmods[0]);
	else
		omap_hwmod_disable_wakeup(od->hwmods[0]);
}

/*
 * Errata i291: [UART]:Cannot Acknowledge Idle Requests
 * in Smartidle Mode When Configured for DMA Operations.
 * WA: configure uart in force idle mode.
 */
static void omap_uart_set_noidle(struct platform_device *pdev)
{
	struct omap_device *od = to_omap_device(pdev);

	omap_hwmod_set_slave_idlemode(od->hwmods[0], HWMOD_IDLEMODE_NO);
}

static void omap_uart_set_forceidle(struct platform_device *pdev)
{
	struct omap_device *od = to_omap_device(pdev);

	omap_hwmod_set_slave_idlemode(od->hwmods[0], HWMOD_IDLEMODE_FORCE);
}

#else
static void omap_uart_enable_wakeup(struct platform_device *pdev, bool enable)
{}
static void omap_uart_set_noidle(struct platform_device *pdev) {}
static void omap_uart_set_forceidle(struct platform_device *pdev) {}
#endif /* CONFIG_PM */

#ifdef CONFIG_OMAP_MUX
static struct omap_device_pad default_uart1_pads[] __initdata = {
	{
		.name	= "uart1_cts.uart1_cts",
		.enable	= OMAP_PIN_INPUT_PULLUP | OMAP_MUX_MODE0,
	},
	{
		.name	= "uart1_rts.uart1_rts",
		.enable	= OMAP_PIN_OUTPUT | OMAP_MUX_MODE0,
	},
	{
		.name	= "uart1_tx.uart1_tx",
		.enable	= OMAP_PIN_OUTPUT | OMAP_MUX_MODE0,
	},
	{
		.name	= "uart1_rx.uart1_rx",
		.flags	= OMAP_DEVICE_PAD_REMUX | OMAP_DEVICE_PAD_WAKEUP,
		.enable	= OMAP_PIN_INPUT_PULLUP | OMAP_MUX_MODE0,
		.idle	= OMAP_PIN_INPUT_PULLUP | OMAP_MUX_MODE0,
	},
};

static struct omap_device_pad default_uart2_pads[] __initdata = {
	{
		.name	= "uart2_cts.uart2_cts",
		.enable	= OMAP_PIN_INPUT_PULLUP | OMAP_MUX_MODE0,
	},
	{
		.name	= "uart2_rts.uart2_rts",
		.enable	= OMAP_PIN_OUTPUT | OMAP_MUX_MODE0,
	},
	{
		.name	= "uart2_tx.uart2_tx",
		.enable	= OMAP_PIN_OUTPUT | OMAP_MUX_MODE0,
	},
	{
		.name	= "uart2_rx.uart2_rx",
		.flags	= OMAP_DEVICE_PAD_REMUX | OMAP_DEVICE_PAD_WAKEUP,
		.enable	= OMAP_PIN_INPUT_PULLUP | OMAP_MUX_MODE0,
		.idle	= OMAP_PIN_INPUT_PULLUP | OMAP_MUX_MODE0,
	},
};

static struct omap_device_pad default_uart3_pads[] __initdata = {
	{
		.name	= "uart3_cts_rctx.uart3_cts_rctx",
		.enable	= OMAP_PIN_INPUT_PULLUP | OMAP_MUX_MODE0,
	},
	{
		.name	= "uart3_rts_sd.uart3_rts_sd",
		.enable	= OMAP_PIN_OUTPUT | OMAP_MUX_MODE0,
	},
	{
		.name	= "uart3_tx_irtx.uart3_tx_irtx",
		.enable	= OMAP_PIN_OUTPUT | OMAP_MUX_MODE0,
	},
	{
		.name	= "uart3_rx_irrx.uart3_rx_irrx",
		.flags	= OMAP_DEVICE_PAD_REMUX | OMAP_DEVICE_PAD_WAKEUP,
		.enable	= OMAP_PIN_INPUT | OMAP_MUX_MODE0,
		.idle	= OMAP_PIN_INPUT | OMAP_MUX_MODE0,
	},
};

static struct omap_device_pad default_omap36xx_uart4_pads[] __initdata = {
	{
		.name   = "gpmc_wait2.uart4_tx",
		.enable = OMAP_PIN_OUTPUT | OMAP_MUX_MODE0,
	},
	{
		.name	= "gpmc_wait3.uart4_rx",
		.flags	= OMAP_DEVICE_PAD_REMUX | OMAP_DEVICE_PAD_WAKEUP,
		.enable	= OMAP_PIN_INPUT | OMAP_MUX_MODE2,
		.idle	= OMAP_PIN_INPUT | OMAP_MUX_MODE2,
	},
};

static struct omap_device_pad default_omap4_uart4_pads[] __initdata = {
	{
		.name	= "uart4_tx.uart4_tx",
		.enable	= OMAP_PIN_OUTPUT | OMAP_MUX_MODE0,
	},
	{
		.name	= "uart4_rx.uart4_rx",
		.flags	= OMAP_DEVICE_PAD_REMUX | OMAP_DEVICE_PAD_WAKEUP,
		.enable	= OMAP_PIN_INPUT | OMAP_MUX_MODE0,
		.idle	= OMAP_PIN_INPUT | OMAP_MUX_MODE0,
	},
};

static void omap_serial_fill_default_pads(struct omap_board_data *bdata)
{
	switch (bdata->id) {
	case 0:
		bdata->pads = default_uart1_pads;
		bdata->pads_cnt = ARRAY_SIZE(default_uart1_pads);
		break;
	case 1:
		bdata->pads = default_uart2_pads;
		bdata->pads_cnt = ARRAY_SIZE(default_uart2_pads);
		break;
	case 2:
		bdata->pads = default_uart3_pads;
		bdata->pads_cnt = ARRAY_SIZE(default_uart3_pads);
		break;
	case 3:
		if (cpu_is_omap44xx()) {
			bdata->pads = default_omap4_uart4_pads;
			bdata->pads_cnt =
				ARRAY_SIZE(default_omap4_uart4_pads);
		} else if (cpu_is_omap3630()) {
			bdata->pads = default_omap36xx_uart4_pads;
			bdata->pads_cnt =
				ARRAY_SIZE(default_omap36xx_uart4_pads);
		}
		break;
	default:
		break;
	}
}
#else
static void omap_serial_fill_default_pads(struct omap_board_data *bdata) {}
#endif

char *cmdline_find_option(char *str)
{
	extern char *saved_command_line;

	return strstr(saved_command_line, str);
}

static int __init omap_serial_early_init(void)
{
	do {
		char oh_name[MAX_UART_HWMOD_NAME_LEN];
		struct omap_hwmod *oh;
		struct omap_uart_state *uart;
		char uart_name[MAX_UART_HWMOD_NAME_LEN];

		snprintf(oh_name, MAX_UART_HWMOD_NAME_LEN,
			 "uart%d", num_uarts + 1);
		oh = omap_hwmod_lookup(oh_name);
		if (!oh)
			break;

		uart = kzalloc(sizeof(struct omap_uart_state), GFP_KERNEL);
		if (WARN_ON(!uart))
			return -ENODEV;

		uart->oh = oh;
		uart->num = num_uarts++;
		list_add_tail(&uart->node, &uart_list);
		snprintf(uart_name, MAX_UART_HWMOD_NAME_LEN,
				"%s%d", OMAP_SERIAL_NAME, uart->num);

		if (cmdline_find_option(uart_name)) {
			console_uart_id = uart->num;

			if (console_loglevel >= 10) {
				uart_debug = true;
				pr_info("%s used as console in debug mode"
						" uart%d clocks will not be"
						" gated", uart_name, uart->num);
			}

			if (cmdline_find_option("no_console_suspend"))
				no_console_suspend = true;

			/*
			 * omap-uart can be used for earlyprintk logs
			 * So if omap-uart is used as console then prevent
			 * uart reset and idle to get logs from omap-uart
			 * until uart console driver is available to take
			 * care for console messages.
			 * Idling or resetting omap-uart while printing logs
			 * early boot logs can stall the boot-up.
			 */
			oh->flags |= HWMOD_INIT_NO_IDLE | HWMOD_INIT_NO_RESET;
		}
	} while (1);

	return 0;
}
core_initcall(omap_serial_early_init);

/**
 * omap_serial_init_port() - initialize single serial port
 * @bdata: port specific board data pointer
 * @info: platform specific data pointer
 *
 * This function initialies serial driver for given port only.
 * Platforms can call this function instead of omap_serial_init()
 * if they don't plan to use all available UARTs as serial ports.
 *
 * Don't mix calls to omap_serial_init_port() and omap_serial_init(),
 * use only one of the two.
 */
void __init omap_serial_init_port(struct omap_board_data *bdata,
			struct omap_uart_port_info *info)
{
	struct omap_uart_state *uart;
	struct omap_hwmod *oh;
	struct platform_device *pdev;
	void *pdata = NULL;
	u32 pdata_size = 0;
	char *name;
	struct omap_uart_port_info omap_up;

	if (WARN_ON(!bdata))
		return;
	if (WARN_ON(bdata->id < 0))
		return;
	if (WARN_ON(bdata->id >= num_uarts))
		return;

	list_for_each_entry(uart, &uart_list, node)
		if (bdata->id == uart->num)
			break;
	if (!info)
		info = omap_serial_default_info;

	oh = uart->oh;
	name = DRIVER_NAME;

	omap_up.dma_enabled = info->dma_enabled;
	omap_up.uartclk = OMAP24XX_BASE_BAUD * 16;
	omap_up.flags = UPF_BOOT_AUTOCONF;
	omap_up.get_context_loss_count = omap_pm_get_dev_context_loss_count;
	omap_up.set_forceidle = omap_uart_set_forceidle;
	omap_up.set_noidle = omap_uart_set_noidle;
	omap_up.enable_wakeup = omap_uart_enable_wakeup;
	omap_up.dma_rx_buf_size = info->dma_rx_buf_size;
	omap_up.dma_rx_timeout = info->dma_rx_timeout;
	omap_up.dma_rx_poll_rate = info->dma_rx_poll_rate;
	omap_up.autosuspend_timeout = info->autosuspend_timeout;

	/* Enable the MDR1 Errata i202 for OMAP2430/3xxx/44xx */
	if (!cpu_is_omap2420() && !cpu_is_ti816x())
		omap_up.errata |= UART_ERRATA_i202_MDR1_ACCESS;

	/* Enable DMA Mode Force Idle Errata i291 for omap34xx/3630 */
	if (cpu_is_omap34xx() || cpu_is_omap3630())
		omap_up.errata |= UART_ERRATA_i291_DMA_FORCEIDLE;

	pdata = &omap_up;
	pdata_size = sizeof(struct omap_uart_port_info);

	if (WARN_ON(!oh))
		return;

	pdev = omap_device_build(name, uart->num, oh, pdata, pdata_size,
				 NULL, 0, false);
	WARN(IS_ERR(pdev), "Could not build omap_device for %s: %s.\n",
	     name, oh->name);

<<<<<<< HEAD
	omap_device_disable_idle_on_suspend(pdev);
	oh->mux = omap_hwmod_mux_init(bdata->pads, bdata->pads_cnt);

	uart->irq = oh->mpu_irqs[0].irq;
	uart->regshift = 2;
	uart->mapbase = oh->slaves[0]->addr->pa_start;
	uart->membase = omap_hwmod_get_mpu_rt_va(oh);
=======
	if ((console_uart_id == bdata->id) && no_console_suspend)
		omap_device_disable_idle_on_suspend(pdev);

	oh->mux = omap_hwmod_mux_init(bdata->pads, bdata->pads_cnt);

>>>>>>> dcd6c922
	uart->pdev = pdev;

	oh->dev_attr = uart;

<<<<<<< HEAD
	console_lock(); /* in case the earlycon is on the UART */

	/*
	 * Because of early UART probing, UART did not get idled
	 * on init.  Now that omap_device is ready, ensure full idle
	 * before doing omap_device_enable().
	 */
	omap_hwmod_idle(uart->oh);

	omap_device_enable(uart->pdev);
	omap_uart_idle_init(uart);
	omap_uart_reset(uart);
	omap_hwmod_enable_wakeup(uart->oh);
	omap_device_idle(uart->pdev);

	/*
	 * Need to block sleep long enough for interrupt driven
	 * driver to start.  Console driver is in polling mode
	 * so device needs to be kept enabled while polling driver
	 * is in use.
	 */
	if (uart->timeout)
		uart->timeout = (30 * HZ);
	omap_uart_block_sleep(uart);
	uart->timeout = DEFAULT_TIMEOUT;

	console_unlock();

	if ((cpu_is_omap34xx() && uart->padconf) ||
	    (uart->wk_en && uart->wk_mask)) {
		device_init_wakeup(&pdev->dev, true);
		DEV_CREATE_FILE(&pdev->dev, &dev_attr_sleep_timeout);
	}

	/* Enable the MDR1 errata for OMAP3 */
	if (cpu_is_omap34xx() && !cpu_is_ti816x())
		uart->errata |= UART_ERRATA_i202_MDR1_ACCESS;
=======
	if (((cpu_is_omap34xx() || cpu_is_omap44xx()) && bdata->pads)
			&& !uart_debug)
		device_init_wakeup(&pdev->dev, true);
>>>>>>> dcd6c922
}

/**
 * omap_serial_board_init() - initialize all supported serial ports
 * @info: platform specific data pointer
 *
 * Initializes all available UARTs as serial ports. Platforms
 * can call this function when they want to have default behaviour
 * for serial ports (e.g initialize them all as serial ports).
 */
void __init omap_serial_board_init(struct omap_uart_port_info *info)
{
	struct omap_uart_state *uart;
	struct omap_board_data bdata;

	list_for_each_entry(uart, &uart_list, node) {
		bdata.id = uart->num;
		bdata.flags = 0;
		bdata.pads = NULL;
		bdata.pads_cnt = 0;

		if (cpu_is_omap44xx() || cpu_is_omap34xx())
			omap_serial_fill_default_pads(&bdata);

		if (!info)
			omap_serial_init_port(&bdata, NULL);
		else
			omap_serial_init_port(&bdata, &info[uart->num]);
	}
}

/**
 * omap_serial_init() - initialize all supported serial ports
 *
 * Initializes all available UARTs.
 * Platforms can call this function when they want to have default behaviour
 * for serial ports (e.g initialize them all as serial ports).
 */
void __init omap_serial_init(void)
{
	omap_serial_board_init(NULL);
}<|MERGE_RESOLUTION|>--- conflicted
+++ resolved
@@ -67,17 +67,6 @@
 static u8 no_console_suspend;
 static u8 uart_debug;
 
-<<<<<<< HEAD
-static inline unsigned int __serial_read_reg(struct uart_port *up,
-					     int offset)
-{
-	offset <<= up->regshift;
-	return (unsigned int)__raw_readb(up->membase + offset);
-}
-
-static inline unsigned int serial_read_reg(struct omap_uart_state *uart,
-					   int offset)
-=======
 #define DEFAULT_RXDMA_POLLRATE		1	/* RX DMA polling rate (us) */
 #define DEFAULT_RXDMA_BUFSIZE		4096	/* RX DMA buffer size */
 #define DEFAULT_RXDMA_TIMEOUT		(3 * HZ)/* RX DMA timeout (jiffies) */
@@ -94,7 +83,6 @@
 
 #ifdef CONFIG_PM
 static void omap_uart_enable_wakeup(struct platform_device *pdev, bool enable)
->>>>>>> dcd6c922
 {
 	struct omap_device *od = to_omap_device(pdev);
 
@@ -388,68 +376,18 @@
 	WARN(IS_ERR(pdev), "Could not build omap_device for %s: %s.\n",
 	     name, oh->name);
 
-<<<<<<< HEAD
-	omap_device_disable_idle_on_suspend(pdev);
-	oh->mux = omap_hwmod_mux_init(bdata->pads, bdata->pads_cnt);
-
-	uart->irq = oh->mpu_irqs[0].irq;
-	uart->regshift = 2;
-	uart->mapbase = oh->slaves[0]->addr->pa_start;
-	uart->membase = omap_hwmod_get_mpu_rt_va(oh);
-=======
 	if ((console_uart_id == bdata->id) && no_console_suspend)
 		omap_device_disable_idle_on_suspend(pdev);
 
 	oh->mux = omap_hwmod_mux_init(bdata->pads, bdata->pads_cnt);
 
->>>>>>> dcd6c922
 	uart->pdev = pdev;
 
 	oh->dev_attr = uart;
 
-<<<<<<< HEAD
-	console_lock(); /* in case the earlycon is on the UART */
-
-	/*
-	 * Because of early UART probing, UART did not get idled
-	 * on init.  Now that omap_device is ready, ensure full idle
-	 * before doing omap_device_enable().
-	 */
-	omap_hwmod_idle(uart->oh);
-
-	omap_device_enable(uart->pdev);
-	omap_uart_idle_init(uart);
-	omap_uart_reset(uart);
-	omap_hwmod_enable_wakeup(uart->oh);
-	omap_device_idle(uart->pdev);
-
-	/*
-	 * Need to block sleep long enough for interrupt driven
-	 * driver to start.  Console driver is in polling mode
-	 * so device needs to be kept enabled while polling driver
-	 * is in use.
-	 */
-	if (uart->timeout)
-		uart->timeout = (30 * HZ);
-	omap_uart_block_sleep(uart);
-	uart->timeout = DEFAULT_TIMEOUT;
-
-	console_unlock();
-
-	if ((cpu_is_omap34xx() && uart->padconf) ||
-	    (uart->wk_en && uart->wk_mask)) {
-		device_init_wakeup(&pdev->dev, true);
-		DEV_CREATE_FILE(&pdev->dev, &dev_attr_sleep_timeout);
-	}
-
-	/* Enable the MDR1 errata for OMAP3 */
-	if (cpu_is_omap34xx() && !cpu_is_ti816x())
-		uart->errata |= UART_ERRATA_i202_MDR1_ACCESS;
-=======
 	if (((cpu_is_omap34xx() || cpu_is_omap44xx()) && bdata->pads)
 			&& !uart_debug)
 		device_init_wakeup(&pdev->dev, true);
->>>>>>> dcd6c922
 }
 
 /**
