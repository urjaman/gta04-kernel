--- conflicted
+++ resolved
@@ -32,9 +32,5 @@
 
 #include "soc.h"
 #include "dss-common.h"
-<<<<<<< HEAD
-#include "mux.h"
-=======
 #include "mux.h"
 #include "display.h"
->>>>>>> a7963eb7
