--- conflicted
+++ resolved
@@ -293,8 +293,8 @@
 	}
 }
 
-static int omap_hsmmc_pdata_init(struct omap2_hsmmc_info *c,
-				 struct omap_mmc_platform_data *mmc)
+static int __init omap_hsmmc_pdata_init(struct omap2_hsmmc_info *c,
+					struct omap_mmc_platform_data *mmc)
 {
 	char *hc_name;
 
@@ -430,11 +430,6 @@
 }
 
 static int omap_hsmmc_done;
-<<<<<<< HEAD
-#define MAX_OMAP_MMC_HWMOD_NAME_LEN		16
-
-void omap_init_hsmmc(struct omap2_hsmmc_info *hsmmcinfo, int ctrl_nr)
-=======
 
 void omap_hsmmc_late_init(struct omap2_hsmmc_info *c)
 {
@@ -473,7 +468,6 @@
 
 static void __init omap_hsmmc_init_one(struct omap2_hsmmc_info *hsmmcinfo,
 					int ctrl_nr)
->>>>>>> e816b57a
 {
 	struct omap_hwmod *oh;
 	struct omap_hwmod *ohs[1];
@@ -567,11 +561,7 @@
 	kfree(mmc_data);
 }
 
-<<<<<<< HEAD
-void omap2_hsmmc_init(struct omap2_hsmmc_info *controllers)
-=======
 void __init omap_hsmmc_init(struct omap2_hsmmc_info *controllers)
->>>>>>> e816b57a
 {
 	u32 reg;
 
