--- conflicted
+++ resolved
@@ -627,8 +627,6 @@
 	&omap5evm_abe_audio,
 };
 
-
-<<<<<<< HEAD
 /*
  * Display monitor features are burnt in their EEPROM as EDID data. The EEPROM
  * is connected as I2C slave device, and can be accessed at address 0x50
@@ -651,7 +649,8 @@
 	.name                   = "i2c-gpio",
 	.id                     = -1,
 	.dev.platform_data      = &i2c_gpio_pdata,
-=======
+};
+
 static struct regulator_consumer_supply omap5_evm_vmmc1_supply[] = {
 	REGULATOR_SUPPLY("vmmc", "omap_hsmmc.0"),
 	REGULATOR_SUPPLY("vmmc", "omap_hsmmc.1"),
@@ -679,7 +678,6 @@
 	.dev = {
 		.platform_data = &omap5_evm_sd_dummy,
 	}
->>>>>>> b78b2336
 };
 
 static struct pca953x_platform_data omap5evm_gpio_expander_info = {
