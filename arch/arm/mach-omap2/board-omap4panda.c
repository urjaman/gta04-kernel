/*
 * Board support file for OMAP4430 based PandaBoard.
 *
 * Copyright (C) 2010 Texas Instruments
 *
 * Author: David Anders <x0132446@ti.com>
 *
 * Based on mach-omap2/board-4430sdp.c
 *
 * Author: Santosh Shilimkar <santosh.shilimkar@ti.com>
 *
 * Based on mach-omap2/board-3430sdp.c
 *
 * This program is free software; you can redistribute it and/or modify
 * it under the terms of the GNU General Public License version 2 as
 * published by the Free Software Foundation.
 */

#include <linux/kernel.h>
#include <linux/init.h>
#include <linux/platform_device.h>
#include <linux/clk.h>
#include <linux/io.h>
#include <linux/leds.h>
#include <linux/gpio.h>
#include <linux/usb/otg.h>
#include <linux/i2c/twl.h>
#include <linux/mfd/twl6040.h>
#include <linux/regulator/machine.h>
#include <linux/regulator/fixed.h>
#include <linux/ti_wilink_st.h>
#include <linux/wl12xx.h>
#include <linux/platform_data/omap-abe-twl6040.h>

#include <mach/hardware.h>
#include <asm/hardware/gic.h>
#include <asm/mach-types.h>
#include <asm/mach/arch.h>
#include <asm/mach/map.h>
#include <video/omapdss.h>

#include <plat/board.h>
#include "common.h"
#include <plat/usb.h>
#include <plat/mmc.h>
#include <video/omap-panel-tfp410.h>

#include "hsmmc.h"
#include "control.h"
#include "mux.h"
#include "common-board-devices.h"

#define GPIO_HUB_POWER		1
#define GPIO_HUB_NRESET		62
#define GPIO_WIFI_PMENA		43
#define GPIO_WIFI_IRQ		53
#define HDMI_GPIO_CT_CP_HPD 60 /* HPD mode enable/disable */
#define HDMI_GPIO_LS_OE 41 /* Level shifter for HDMI */
#define HDMI_GPIO_HPD  63 /* Hotplug detect */

/* wl127x BT, FM, GPS connectivity chip */
static struct ti_st_plat_data wilink_platform_data = {
	.nshutdown_gpio	= 46,
	.dev_name	= "/dev/ttyO1",
	.flow_cntrl	= 1,
	.baud_rate	= 3000000,
	.chip_enable	= NULL,
	.suspend	= NULL,
	.resume		= NULL,
};

static struct platform_device wl1271_device = {
	.name	= "kim",
	.id	= -1,
	.dev	= {
		.platform_data	= &wilink_platform_data,
	},
};

static struct gpio_led gpio_leds[] = {
	{
		.name			= "pandaboard::status1",
		.default_trigger	= "heartbeat",
		.gpio			= 7,
	},
	{
		.name			= "pandaboard::status2",
		.default_trigger	= "mmc0",
		.gpio			= 8,
	},
};

static struct gpio_led_platform_data gpio_led_info = {
	.leds		= gpio_leds,
	.num_leds	= ARRAY_SIZE(gpio_leds),
};

static struct platform_device leds_gpio = {
	.name	= "leds-gpio",
	.id	= -1,
	.dev	= {
		.platform_data	= &gpio_led_info,
	},
};

static struct omap_abe_twl6040_data panda_abe_audio_data = {
	/* Audio out */
	.has_hs		= ABE_TWL6040_LEFT | ABE_TWL6040_RIGHT,
	/* HandsFree through expasion connector */
	.has_hf		= ABE_TWL6040_LEFT | ABE_TWL6040_RIGHT,
	/* PandaBoard: FM TX, PandaBoardES: can be connected to audio out */
	.has_aux	= ABE_TWL6040_LEFT | ABE_TWL6040_RIGHT,
	/* PandaBoard: FM RX, PandaBoardES: audio in */
	.has_afm	= ABE_TWL6040_LEFT | ABE_TWL6040_RIGHT,
	/* No jack detection. */
	.jack_detection	= 0,
	/* MCLK input is 38.4MHz */
	.mclk_freq	= 38400000,

};

static struct platform_device panda_abe_audio = {
	.name		= "omap-abe-twl6040",
	.id		= -1,
	.dev = {
		.platform_data = &panda_abe_audio_data,
	},
};

static struct platform_device panda_hdmi_audio_codec = {
	.name	= "hdmi-audio-codec",
	.id	= -1,
};

static struct platform_device btwilink_device = {
	.name	= "btwilink",
	.id	= -1,
};

static struct platform_device *panda_devices[] __initdata = {
	&leds_gpio,
	&wl1271_device,
	&panda_abe_audio,
	&panda_hdmi_audio_codec,
	&btwilink_device,
};

static const struct usbhs_omap_board_data usbhs_bdata __initconst = {
	.port_mode[0] = OMAP_EHCI_PORT_MODE_PHY,
	.port_mode[1] = OMAP_USBHS_PORT_MODE_UNUSED,
	.port_mode[2] = OMAP_USBHS_PORT_MODE_UNUSED,
	.phy_reset  = false,
	.reset_gpio_port[0]  = -EINVAL,
	.reset_gpio_port[1]  = -EINVAL,
	.reset_gpio_port[2]  = -EINVAL
};

static struct gpio panda_ehci_gpios[] __initdata = {
	{ GPIO_HUB_POWER,	GPIOF_OUT_INIT_LOW,  "hub_power"  },
	{ GPIO_HUB_NRESET,	GPIOF_OUT_INIT_LOW,  "hub_nreset" },
};

static void __init omap4_ehci_init(void)
{
	int ret;
	struct clk *phy_ref_clk;

	/* FREF_CLK3 provides the 19.2 MHz reference clock to the PHY */
	phy_ref_clk = clk_get(NULL, "auxclk3_ck");
	if (IS_ERR(phy_ref_clk)) {
		pr_err("Cannot request auxclk3\n");
		return;
	}
	clk_set_rate(phy_ref_clk, 19200000);
	clk_enable(phy_ref_clk);

	/* disable the power to the usb hub prior to init and reset phy+hub */
	ret = gpio_request_array(panda_ehci_gpios,
				 ARRAY_SIZE(panda_ehci_gpios));
	if (ret) {
		pr_err("Unable to initialize EHCI power/reset\n");
		return;
	}

	gpio_export(GPIO_HUB_POWER, 0);
	gpio_export(GPIO_HUB_NRESET, 0);
	gpio_set_value(GPIO_HUB_NRESET, 1);

	usbhs_init(&usbhs_bdata);

	/* enable power to hub */
	gpio_set_value(GPIO_HUB_POWER, 1);
}

static struct omap_musb_board_data musb_board_data = {
	.interface_type		= MUSB_INTERFACE_UTMI,
	.mode			= MUSB_OTG,
	.power			= 100,
};

static struct omap2_hsmmc_info mmc[] = {
	{
		.mmc		= 1,
		.caps		= MMC_CAP_4_BIT_DATA | MMC_CAP_8_BIT_DATA,
		.gpio_wp	= -EINVAL,
		.gpio_cd	= -EINVAL,
	},
	{
		.name		= "wl1271",
		.mmc		= 5,
		.caps		= MMC_CAP_4_BIT_DATA | MMC_CAP_POWER_OFF_CARD,
		.gpio_wp	= -EINVAL,
		.gpio_cd	= -EINVAL,
		.ocr_mask	= MMC_VDD_165_195,
		.nonremovable	= true,
	},
	{}	/* Terminator */
};

static struct regulator_consumer_supply omap4_panda_vmmc5_supply[] = {
	REGULATOR_SUPPLY("vmmc", "omap_hsmmc.4"),
};

static struct regulator_init_data panda_vmmc5 = {
	.constraints = {
		.valid_ops_mask = REGULATOR_CHANGE_STATUS,
	},
	.num_consumer_supplies = ARRAY_SIZE(omap4_panda_vmmc5_supply),
	.consumer_supplies = omap4_panda_vmmc5_supply,
};

static struct fixed_voltage_config panda_vwlan = {
	.supply_name = "vwl1271",
	.microvolts = 1800000, /* 1.8V */
	.gpio = GPIO_WIFI_PMENA,
	.startup_delay = 70000, /* 70msec */
	.enable_high = 1,
	.enabled_at_boot = 0,
	.init_data = &panda_vmmc5,
};

static struct platform_device omap_vwlan_device = {
	.name		= "reg-fixed-voltage",
	.id		= 1,
	.dev = {
		.platform_data = &panda_vwlan,
	},
};

static struct wl12xx_platform_data omap_panda_wlan_data  __initdata = {
	/* PANDA ref clock is 38.4 MHz */
	.board_ref_clock = 2,
};

<<<<<<< HEAD
static int omap4_twl6030_hsmmc_late_init(struct device *dev)
{
	int irq = 0;
	struct platform_device *pdev = container_of(dev,
				struct platform_device, dev);
	struct omap_mmc_platform_data *pdata = dev->platform_data;

	if (!pdata) {
		dev_err(dev, "%s: NULL platform data\n", __func__);
		return -EINVAL;
	}
	/* Setting MMC1 Card detect Irq */
	if (pdev->id == 0) {
		irq = twl6030_mmc_card_detect_config();
		if (irq < 0) {
			dev_err(dev, "%s: Error card detect config(%d)\n",
				__func__, irq);
			return irq;
		}
		pdata->slots[0].card_detect = twl6030_mmc_card_detect;
	}
	return 0;
}

static __init void omap4_twl6030_hsmmc_set_late_init(struct device *dev)
{
	struct omap_mmc_platform_data *pdata;

	/* dev can be null if CONFIG_MMC_OMAP_HS is not set */
	if (!dev) {
		pr_err("Failed omap4_twl6030_hsmmc_set_late_init\n");
		return;
	}
	pdata = dev->platform_data;

	pdata->init =	omap4_twl6030_hsmmc_late_init;
}

static int __init omap4_twl6030_hsmmc_init(struct omap2_hsmmc_info *controllers)
{
	struct omap2_hsmmc_info *c;

	omap_hsmmc_init(controllers);
	for (c = controllers; c->mmc; c++)
		omap4_twl6030_hsmmc_set_late_init(&c->pdev->dev);

	return 0;
}

=======
>>>>>>> cfaf0251
static struct twl6040_codec_data twl6040_codec = {
	/* single-step ramp for headset and handsfree */
	.hs_left_step	= 0x0f,
	.hs_right_step	= 0x0f,
	.hf_left_step	= 0x1d,
	.hf_right_step	= 0x1d,
};

static struct twl6040_platform_data twl6040_data = {
	.codec		= &twl6040_codec,
	.audpwron_gpio	= 127,
	.irq_base	= TWL6040_CODEC_IRQ_BASE,
};

/* Panda board uses the common PMIC configuration */
static struct twl4030_platform_data omap4_panda_twldata;

/*
 * Display monitor features are burnt in their EEPROM as EDID data. The EEPROM
 * is connected as I2C slave device, and can be accessed at address 0x50
 */
static struct i2c_board_info __initdata panda_i2c_eeprom[] = {
	{
		I2C_BOARD_INFO("eeprom", 0x50),
	},
};

static int __init omap4_panda_i2c_init(void)
{
	omap4_pmic_get_config(&omap4_panda_twldata, TWL_COMMON_PDATA_USB,
			TWL_COMMON_REGULATOR_VDAC |
			TWL_COMMON_REGULATOR_VAUX2 |
			TWL_COMMON_REGULATOR_VAUX3 |
			TWL_COMMON_REGULATOR_VMMC |
			TWL_COMMON_REGULATOR_VPP |
			TWL_COMMON_REGULATOR_VANA |
			TWL_COMMON_REGULATOR_VCXIO |
			TWL_COMMON_REGULATOR_VUSB |
<<<<<<< HEAD
			TWL_COMMON_REGULATOR_CLK32KG);
=======
			TWL_COMMON_REGULATOR_CLK32KG |
			TWL_COMMON_REGULATOR_V1V8 |
			TWL_COMMON_REGULATOR_V2V1);
>>>>>>> cfaf0251
	omap4_pmic_init("twl6030", &omap4_panda_twldata,
			&twl6040_data, OMAP44XX_IRQ_SYS_2N);
	omap_register_i2c_bus(2, 400, NULL, 0);
	/*
	 * Bus 3 is attached to the DVI port where devices like the pico DLP
	 * projector don't work reliably with 400kHz
	 */
	omap_register_i2c_bus(3, 100, panda_i2c_eeprom,
					ARRAY_SIZE(panda_i2c_eeprom));
	omap_register_i2c_bus(4, 400, NULL, 0);
	return 0;
}

#ifdef CONFIG_OMAP_MUX
static struct omap_board_mux board_mux[] __initdata = {
	/* WLAN IRQ - GPIO 53 */
	OMAP4_MUX(GPMC_NCS3, OMAP_MUX_MODE3 | OMAP_PIN_INPUT),
	/* WLAN POWER ENABLE - GPIO 43 */
	OMAP4_MUX(GPMC_A19, OMAP_MUX_MODE3 | OMAP_PIN_OUTPUT),
	/* WLAN SDIO: MMC5 CMD */
	OMAP4_MUX(SDMMC5_CMD, OMAP_MUX_MODE0 | OMAP_PIN_INPUT_PULLUP),
	/* WLAN SDIO: MMC5 CLK */
	OMAP4_MUX(SDMMC5_CLK, OMAP_MUX_MODE0 | OMAP_PIN_INPUT_PULLUP),
	/* WLAN SDIO: MMC5 DAT[0-3] */
	OMAP4_MUX(SDMMC5_DAT0, OMAP_MUX_MODE0 | OMAP_PIN_INPUT_PULLUP),
	OMAP4_MUX(SDMMC5_DAT1, OMAP_MUX_MODE0 | OMAP_PIN_INPUT_PULLUP),
	OMAP4_MUX(SDMMC5_DAT2, OMAP_MUX_MODE0 | OMAP_PIN_INPUT_PULLUP),
	OMAP4_MUX(SDMMC5_DAT3, OMAP_MUX_MODE0 | OMAP_PIN_INPUT_PULLUP),
	/* gpio 0 - TFP410 PD */
	OMAP4_MUX(KPD_COL1, OMAP_PIN_OUTPUT | OMAP_MUX_MODE3),
	/* dispc2_data23 */
	OMAP4_MUX(USBB2_ULPITLL_STP, OMAP_PIN_OUTPUT | OMAP_MUX_MODE5),
	/* dispc2_data22 */
	OMAP4_MUX(USBB2_ULPITLL_DIR, OMAP_PIN_OUTPUT | OMAP_MUX_MODE5),
	/* dispc2_data21 */
	OMAP4_MUX(USBB2_ULPITLL_NXT, OMAP_PIN_OUTPUT | OMAP_MUX_MODE5),
	/* dispc2_data20 */
	OMAP4_MUX(USBB2_ULPITLL_DAT0, OMAP_PIN_OUTPUT | OMAP_MUX_MODE5),
	/* dispc2_data19 */
	OMAP4_MUX(USBB2_ULPITLL_DAT1, OMAP_PIN_OUTPUT | OMAP_MUX_MODE5),
	/* dispc2_data18 */
	OMAP4_MUX(USBB2_ULPITLL_DAT2, OMAP_PIN_OUTPUT | OMAP_MUX_MODE5),
	/* dispc2_data15 */
	OMAP4_MUX(USBB2_ULPITLL_DAT3, OMAP_PIN_OUTPUT | OMAP_MUX_MODE5),
	/* dispc2_data14 */
	OMAP4_MUX(USBB2_ULPITLL_DAT4, OMAP_PIN_OUTPUT | OMAP_MUX_MODE5),
	/* dispc2_data13 */
	OMAP4_MUX(USBB2_ULPITLL_DAT5, OMAP_PIN_OUTPUT | OMAP_MUX_MODE5),
	/* dispc2_data12 */
	OMAP4_MUX(USBB2_ULPITLL_DAT6, OMAP_PIN_OUTPUT | OMAP_MUX_MODE5),
	/* dispc2_data11 */
	OMAP4_MUX(USBB2_ULPITLL_DAT7, OMAP_PIN_OUTPUT | OMAP_MUX_MODE5),
	/* dispc2_data10 */
	OMAP4_MUX(DPM_EMU3, OMAP_PIN_OUTPUT | OMAP_MUX_MODE5),
	/* dispc2_data9 */
	OMAP4_MUX(DPM_EMU4, OMAP_PIN_OUTPUT | OMAP_MUX_MODE5),
	/* dispc2_data16 */
	OMAP4_MUX(DPM_EMU5, OMAP_PIN_OUTPUT | OMAP_MUX_MODE5),
	/* dispc2_data17 */
	OMAP4_MUX(DPM_EMU6, OMAP_PIN_OUTPUT | OMAP_MUX_MODE5),
	/* dispc2_hsync */
	OMAP4_MUX(DPM_EMU7, OMAP_PIN_OUTPUT | OMAP_MUX_MODE5),
	/* dispc2_pclk */
	OMAP4_MUX(DPM_EMU8, OMAP_PIN_OUTPUT | OMAP_MUX_MODE5),
	/* dispc2_vsync */
	OMAP4_MUX(DPM_EMU9, OMAP_PIN_OUTPUT | OMAP_MUX_MODE5),
	/* dispc2_de */
	OMAP4_MUX(DPM_EMU10, OMAP_PIN_OUTPUT | OMAP_MUX_MODE5),
	/* dispc2_data8 */
	OMAP4_MUX(DPM_EMU11, OMAP_PIN_OUTPUT | OMAP_MUX_MODE5),
	/* dispc2_data7 */
	OMAP4_MUX(DPM_EMU12, OMAP_PIN_OUTPUT | OMAP_MUX_MODE5),
	/* dispc2_data6 */
	OMAP4_MUX(DPM_EMU13, OMAP_PIN_OUTPUT | OMAP_MUX_MODE5),
	/* dispc2_data5 */
	OMAP4_MUX(DPM_EMU14, OMAP_PIN_OUTPUT | OMAP_MUX_MODE5),
	/* dispc2_data4 */
	OMAP4_MUX(DPM_EMU15, OMAP_PIN_OUTPUT | OMAP_MUX_MODE5),
	/* dispc2_data3 */
	OMAP4_MUX(DPM_EMU16, OMAP_PIN_OUTPUT | OMAP_MUX_MODE5),
	/* dispc2_data2 */
	OMAP4_MUX(DPM_EMU17, OMAP_PIN_OUTPUT | OMAP_MUX_MODE5),
	/* dispc2_data1 */
	OMAP4_MUX(DPM_EMU18, OMAP_PIN_OUTPUT | OMAP_MUX_MODE5),
	/* dispc2_data0 */
	OMAP4_MUX(DPM_EMU19, OMAP_PIN_OUTPUT | OMAP_MUX_MODE5),
	{ .reg_offset = OMAP_MUX_TERMINATOR },
};

#else
#define board_mux	NULL
#endif

/* Display DVI */
#define PANDA_DVI_TFP410_POWER_DOWN_GPIO	0

/* Using generic display panel */
static struct tfp410_platform_data omap4_dvi_panel = {
	.i2c_bus_num		= 3,
	.power_down_gpio	= PANDA_DVI_TFP410_POWER_DOWN_GPIO,
};

static struct omap_dss_device omap4_panda_dvi_device = {
	.type			= OMAP_DISPLAY_TYPE_DPI,
	.name			= "dvi",
	.driver_name		= "tfp410",
	.data			= &omap4_dvi_panel,
	.phy.dpi.data_lines	= 24,
	.reset_gpio		= PANDA_DVI_TFP410_POWER_DOWN_GPIO,
	.channel		= OMAP_DSS_CHANNEL_LCD2,
};

static struct gpio panda_hdmi_gpios[] = {
	{ HDMI_GPIO_CT_CP_HPD, GPIOF_OUT_INIT_HIGH, "hdmi_gpio_ct_cp_hpd" },
	{ HDMI_GPIO_LS_OE,	GPIOF_OUT_INIT_HIGH, "hdmi_gpio_ls_oe" },
	{ HDMI_GPIO_HPD, GPIOF_DIR_IN, "hdmi_gpio_hpd" },
};

static int omap4_panda_panel_enable_hdmi(struct omap_dss_device *dssdev)
{
	int status;

	status = gpio_request_array(panda_hdmi_gpios,
				    ARRAY_SIZE(panda_hdmi_gpios));
	if (status)
		pr_err("Cannot request HDMI GPIOs\n");

	return status;
}

static void omap4_panda_panel_disable_hdmi(struct omap_dss_device *dssdev)
{
	gpio_free_array(panda_hdmi_gpios, ARRAY_SIZE(panda_hdmi_gpios));
}

static struct omap_dss_hdmi_data omap4_panda_hdmi_data = {
	.hpd_gpio = HDMI_GPIO_HPD,
};

static struct omap_dss_device  omap4_panda_hdmi_device = {
	.name = "hdmi",
	.driver_name = "hdmi_panel",
	.type = OMAP_DISPLAY_TYPE_HDMI,
	.platform_enable = omap4_panda_panel_enable_hdmi,
	.platform_disable = omap4_panda_panel_disable_hdmi,
	.channel = OMAP_DSS_CHANNEL_DIGIT,
	.data = &omap4_panda_hdmi_data,
};

static struct omap_dss_device *omap4_panda_dss_devices[] = {
	&omap4_panda_dvi_device,
	&omap4_panda_hdmi_device,
};

static struct omap_dss_board_info omap4_panda_dss_data = {
	.num_devices	= ARRAY_SIZE(omap4_panda_dss_devices),
	.devices	= omap4_panda_dss_devices,
	.default_device	= &omap4_panda_dvi_device,
};

static void __init omap4_panda_display_init(void)
{

	omap_display_init(&omap4_panda_dss_data);

	/*
	 * OMAP4460SDP/Blaze and OMAP4430 ES2.3 SDP/Blaze boards and
	 * later have external pull up on the HDMI I2C lines
	 */
	if (cpu_is_omap446x() || omap_rev() > OMAP4430_REV_ES2_2)
		omap_hdmi_init(OMAP_HDMI_SDA_SCL_EXTERNAL_PULLUP);
	else
		omap_hdmi_init(0);

	omap_mux_init_gpio(HDMI_GPIO_LS_OE, OMAP_PIN_OUTPUT);
	omap_mux_init_gpio(HDMI_GPIO_CT_CP_HPD, OMAP_PIN_OUTPUT);
	omap_mux_init_gpio(HDMI_GPIO_HPD, OMAP_PIN_INPUT_PULLDOWN);
}

static void omap4_panda_init_rev(void)
{
	if (cpu_is_omap443x()) {
		/* PandaBoard 4430 */
		/* ASoC audio configuration */
		panda_abe_audio_data.card_name = "PandaBoard";
		panda_abe_audio_data.has_hsmic = 1;
	} else {
		/* PandaBoard ES */
		/* ASoC audio configuration */
		panda_abe_audio_data.card_name = "PandaBoardES";
	}
}

static void __init omap4_panda_init(void)
{
	int package = OMAP_PACKAGE_CBS;
	int ret;

	if (omap_rev() == OMAP4430_REV_ES1_0)
		package = OMAP_PACKAGE_CBL;
	omap4_mux_init(board_mux, NULL, package);

	omap_panda_wlan_data.irq = gpio_to_irq(GPIO_WIFI_IRQ);
	ret = wl12xx_set_platform_data(&omap_panda_wlan_data);
	if (ret)
		pr_err("error setting wl12xx data: %d\n", ret);

	omap4_panda_init_rev();
	omap4_panda_i2c_init();
	platform_add_devices(panda_devices, ARRAY_SIZE(panda_devices));
	platform_device_register(&omap_vwlan_device);
	omap_serial_init();
	omap_sdrc_init(NULL, NULL);
	omap4_twl6030_hsmmc_init(mmc);
	omap4_ehci_init();
	usb_musb_init(&musb_board_data);
	omap4_panda_display_init();
}

MACHINE_START(OMAP4_PANDA, "OMAP4 Panda board")
	/* Maintainer: David Anders - Texas Instruments Inc */
	.atag_offset	= 0x100,
	.reserve	= omap_reserve,
	.map_io		= omap4_map_io,
	.init_early	= omap4430_init_early,
	.init_irq	= gic_init_irq,
	.handle_irq	= gic_handle_irq,
	.init_machine	= omap4_panda_init,
	.init_late	= omap4430_init_late,
	.timer		= &omap4_timer,
	.restart	= omap_prcm_restart,
MACHINE_END<|MERGE_RESOLUTION|>--- conflicted
+++ resolved
@@ -252,58 +252,6 @@
 	.board_ref_clock = 2,
 };
 
-<<<<<<< HEAD
-static int omap4_twl6030_hsmmc_late_init(struct device *dev)
-{
-	int irq = 0;
-	struct platform_device *pdev = container_of(dev,
-				struct platform_device, dev);
-	struct omap_mmc_platform_data *pdata = dev->platform_data;
-
-	if (!pdata) {
-		dev_err(dev, "%s: NULL platform data\n", __func__);
-		return -EINVAL;
-	}
-	/* Setting MMC1 Card detect Irq */
-	if (pdev->id == 0) {
-		irq = twl6030_mmc_card_detect_config();
-		if (irq < 0) {
-			dev_err(dev, "%s: Error card detect config(%d)\n",
-				__func__, irq);
-			return irq;
-		}
-		pdata->slots[0].card_detect = twl6030_mmc_card_detect;
-	}
-	return 0;
-}
-
-static __init void omap4_twl6030_hsmmc_set_late_init(struct device *dev)
-{
-	struct omap_mmc_platform_data *pdata;
-
-	/* dev can be null if CONFIG_MMC_OMAP_HS is not set */
-	if (!dev) {
-		pr_err("Failed omap4_twl6030_hsmmc_set_late_init\n");
-		return;
-	}
-	pdata = dev->platform_data;
-
-	pdata->init =	omap4_twl6030_hsmmc_late_init;
-}
-
-static int __init omap4_twl6030_hsmmc_init(struct omap2_hsmmc_info *controllers)
-{
-	struct omap2_hsmmc_info *c;
-
-	omap_hsmmc_init(controllers);
-	for (c = controllers; c->mmc; c++)
-		omap4_twl6030_hsmmc_set_late_init(&c->pdev->dev);
-
-	return 0;
-}
-
-=======
->>>>>>> cfaf0251
 static struct twl6040_codec_data twl6040_codec = {
 	/* single-step ramp for headset and handsfree */
 	.hs_left_step	= 0x0f,
@@ -342,13 +290,9 @@
 			TWL_COMMON_REGULATOR_VANA |
 			TWL_COMMON_REGULATOR_VCXIO |
 			TWL_COMMON_REGULATOR_VUSB |
-<<<<<<< HEAD
-			TWL_COMMON_REGULATOR_CLK32KG);
-=======
 			TWL_COMMON_REGULATOR_CLK32KG |
 			TWL_COMMON_REGULATOR_V1V8 |
 			TWL_COMMON_REGULATOR_V2V1);
->>>>>>> cfaf0251
 	omap4_pmic_init("twl6030", &omap4_panda_twldata,
 			&twl6040_data, OMAP44XX_IRQ_SYS_2N);
 	omap_register_i2c_bus(2, 400, NULL, 0);
