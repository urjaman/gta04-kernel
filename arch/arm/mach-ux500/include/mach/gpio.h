#ifndef __ASM_ARCH_GPIO_H
#define __ASM_ARCH_GPIO_H

<<<<<<< HEAD
/*
 * 288 (#267 is the highest one actually hooked up) onchip GPIOs, plus enough
 * room for a couple of GPIO expanders.
 */
#define ARCH_NR_GPIOS	350
=======
>>>>>>> dcd6c922

#endif /* __ASM_ARCH_GPIO_H */<|MERGE_RESOLUTION|>--- conflicted
+++ resolved
@@ -1,13 +1,5 @@
 #ifndef __ASM_ARCH_GPIO_H
 #define __ASM_ARCH_GPIO_H
 
-<<<<<<< HEAD
-/*
- * 288 (#267 is the highest one actually hooked up) onchip GPIOs, plus enough
- * room for a couple of GPIO expanders.
- */
-#define ARCH_NR_GPIOS	350
-=======
->>>>>>> dcd6c922
 
 #endif /* __ASM_ARCH_GPIO_H */