--- conflicted
+++ resolved
@@ -86,11 +86,7 @@
 MACHINE_START(CATS, "Chalice-CATS")
 	/* Maintainer: Philip Blundell */
 	.atag_offset	= 0x100,
-<<<<<<< HEAD
-	.soft_reboot	= 1,
-=======
 	.restart_mode	= 's',
->>>>>>> dcd6c922
 	.fixup		= fixup_cats,
 	.map_io		= footbridge_map_io,
 	.init_irq	= footbridge_init_irq,
