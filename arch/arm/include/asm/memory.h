/*
 *  arch/arm/include/asm/memory.h
 *
 *  Copyright (C) 2000-2002 Russell King
 *  modification for nommu, Hyok S. Choi, 2004
 *
 * This program is free software; you can redistribute it and/or modify
 * it under the terms of the GNU General Public License version 2 as
 * published by the Free Software Foundation.
 *
 *  Note: this file should not be included by non-asm/.h files
 */
#ifndef __ASM_ARM_MEMORY_H
#define __ASM_ARM_MEMORY_H

#include <linux/compiler.h>
#include <linux/const.h>
#include <linux/types.h>
#include <linux/sizes.h>

#ifdef CONFIG_NEED_MACH_MEMORY_H
#include <mach/memory.h>
#endif

/*
 * Allow for constants defined here to be used from assembly code
 * by prepending the UL suffix only with actual C code compilation.
 */
#define UL(x) _AC(x, UL)

#ifdef CONFIG_MMU

/*
 * PAGE_OFFSET - the virtual address of the start of the kernel image
 * TASK_SIZE - the maximum size of a user space task.
 * TASK_UNMAPPED_BASE - the lower boundary of the mmap VM area
 */
#define PAGE_OFFSET		UL(CONFIG_PAGE_OFFSET)
<<<<<<< HEAD
#define TASK_SIZE		(UL(CONFIG_PAGE_OFFSET) - UL(0x01000000))
=======
#define TASK_SIZE		(UL(CONFIG_PAGE_OFFSET) - UL(SZ_16M))
>>>>>>> 1b37d6ea
#define TASK_UNMAPPED_BASE	ALIGN(TASK_SIZE / 3, SZ_16M)

/*
 * The maximum size of a 26-bit user space task.
 */
#define TASK_SIZE_26		(UL(1) << 26)

/*
 * The module space lives between the addresses given by TASK_SIZE
 * and PAGE_OFFSET - it must be within 32MB of the kernel text.
 */
#ifndef CONFIG_THUMB2_KERNEL
#define MODULES_VADDR		(PAGE_OFFSET - SZ_16M)
#else
/* smaller range for Thumb-2 symbols relocation (2^24)*/
#define MODULES_VADDR		(PAGE_OFFSET - SZ_8M)
#endif

#if TASK_SIZE > MODULES_VADDR
#error Top of user space clashes with start of module space
#endif

/*
 * The highmem pkmap virtual space shares the end of the module area.
 */
#ifdef CONFIG_HIGHMEM
#define MODULES_END		(PAGE_OFFSET - PMD_SIZE)
#else
#define MODULES_END		(PAGE_OFFSET)
#endif

/*
 * The XIP kernel gets mapped at the bottom of the module vm area.
 * Since we use sections to map it, this macro replaces the physical address
 * with its virtual address while keeping offset from the base section.
 */
#define XIP_VIRT_ADDR(physaddr)  (MODULES_VADDR + ((physaddr) & 0x000fffff))

/*
 * Allow 16MB-aligned ioremap pages
 */
#define IOREMAP_MAX_ORDER	24

#define CONSISTENT_END		(0xffe00000UL)

#else /* CONFIG_MMU */

/*
 * The limitation of user task size can grow up to the end of free ram region.
 * It is difficult to define and perhaps will never meet the original meaning
 * of this define that was meant to.
 * Fortunately, there is no reference for this in noMMU mode, for now.
 */
#ifndef TASK_SIZE
#define TASK_SIZE		(CONFIG_DRAM_SIZE)
#endif

#ifndef TASK_UNMAPPED_BASE
#define TASK_UNMAPPED_BASE	UL(0x00000000)
#endif

#ifndef PHYS_OFFSET
#define PHYS_OFFSET 		UL(CONFIG_DRAM_BASE)
#endif

#ifndef END_MEM
#define END_MEM     		(UL(CONFIG_DRAM_BASE) + CONFIG_DRAM_SIZE)
#endif

#ifndef PAGE_OFFSET
#define PAGE_OFFSET		(PHYS_OFFSET)
#endif

/*
 * The module can be at any place in ram in nommu mode.
 */
#define MODULES_END		(END_MEM)
#define MODULES_VADDR		(PHYS_OFFSET)

#define XIP_VIRT_ADDR(physaddr)  (physaddr)

#endif /* !CONFIG_MMU */

/*
 * We fix the TCM memories max 32 KiB ITCM resp DTCM at these
 * locations
 */
#ifdef CONFIG_HAVE_TCM
#define ITCM_OFFSET	UL(0xfffe0000)
#define DTCM_OFFSET	UL(0xfffe8000)
#endif

/*
 * Convert a physical address to a Page Frame Number and back
 */
#define	__phys_to_pfn(paddr)	((unsigned long)((paddr) >> PAGE_SHIFT))
#define	__pfn_to_phys(pfn)	((phys_addr_t)(pfn) << PAGE_SHIFT)

/*
 * Convert a page to/from a physical address
 */
#define page_to_phys(page)	(__pfn_to_phys(page_to_pfn(page)))
#define phys_to_page(phys)	(pfn_to_page(__phys_to_pfn(phys)))

#ifndef __ASSEMBLY__

/*
 * Physical vs virtual RAM address space conversion.  These are
 * private definitions which should NOT be used outside memory.h
 * files.  Use virt_to_phys/phys_to_virt/__pa/__va instead.
 */
#ifndef __virt_to_phys
#ifdef CONFIG_ARM_PATCH_PHYS_VIRT

/*
 * Constants used to force the right instruction encodings and shifts
 * so that all we need to do is modify the 8-bit constant field.
 */
#define __PV_BITS_31_24	0x81000000

extern unsigned long __pv_phys_offset;
#define PHYS_OFFSET __pv_phys_offset

#define __pv_stub(from,to,instr,type)			\
	__asm__("@ __pv_stub\n"				\
	"1:	" instr "	%0, %1, %2\n"		\
	"	.pushsection .pv_table,\"a\"\n"		\
	"	.long	1b\n"				\
	"	.popsection\n"				\
	: "=r" (to)					\
	: "r" (from), "I" (type))

static inline unsigned long __virt_to_phys(unsigned long x)
{
	unsigned long t;
	__pv_stub(x, t, "add", __PV_BITS_31_24);
	return t;
}

static inline unsigned long __phys_to_virt(unsigned long x)
{
	unsigned long t;
	__pv_stub(x, t, "sub", __PV_BITS_31_24);
	return t;
}
#else
#define __virt_to_phys(x)	((x) - PAGE_OFFSET + PHYS_OFFSET)
#define __phys_to_virt(x)	((x) - PHYS_OFFSET + PAGE_OFFSET)
#endif
#endif
#endif /* __ASSEMBLY__ */

#ifndef PHYS_OFFSET
#ifdef PLAT_PHYS_OFFSET
#define PHYS_OFFSET	PLAT_PHYS_OFFSET
#else
#define PHYS_OFFSET	UL(CONFIG_PHYS_OFFSET)
#endif
#endif

#ifndef __ASSEMBLY__

/*
 * PFNs are used to describe any physical page; this means
 * PFN 0 == physical address 0.
 *
 * This is the PFN of the first RAM page in the kernel
 * direct-mapped view.  We assume this is the first page
 * of RAM in the mem_map as well.
 */
#define PHYS_PFN_OFFSET	(PHYS_OFFSET >> PAGE_SHIFT)

/*
 * These are *only* valid on the kernel direct mapped RAM memory.
 * Note: Drivers should NOT use these.  They are the wrong
 * translation for translating DMA addresses.  Use the driver
 * DMA support - see dma-mapping.h.
 */
static inline phys_addr_t virt_to_phys(const volatile void *x)
{
	return __virt_to_phys((unsigned long)(x));
}

static inline void *phys_to_virt(phys_addr_t x)
{
	return (void *)(__phys_to_virt((unsigned long)(x)));
}

/*
 * Drivers should NOT use these either.
 */
#define __pa(x)			__virt_to_phys((unsigned long)(x))
#define __va(x)			((void *)__phys_to_virt((unsigned long)(x)))
#define pfn_to_kaddr(pfn)	__va((pfn) << PAGE_SHIFT)

/*
 * Virtual <-> DMA view memory address translations
 * Again, these are *only* valid on the kernel direct mapped RAM
 * memory.  Use of these is *deprecated* (and that doesn't mean
 * use the __ prefixed forms instead.)  See dma-mapping.h.
 */
#ifndef __virt_to_bus
#define __virt_to_bus	__virt_to_phys
#define __bus_to_virt	__phys_to_virt
#define __pfn_to_bus(x)	__pfn_to_phys(x)
#define __bus_to_pfn(x)	__phys_to_pfn(x)
#endif

#ifdef CONFIG_VIRT_TO_BUS
static inline __deprecated unsigned long virt_to_bus(void *x)
{
	return __virt_to_bus((unsigned long)x);
}

static inline __deprecated void *bus_to_virt(unsigned long x)
{
	return (void *)__bus_to_virt(x);
}
#endif

/*
 * Conversion between a struct page and a physical address.
 *
 * Note: when converting an unknown physical address to a
 * struct page, the resulting pointer must be validated
 * using VALID_PAGE().  It must return an invalid struct page
 * for any physical address not corresponding to a system
 * RAM address.
 *
 *  page_to_pfn(page)	convert a struct page * to a PFN number
 *  pfn_to_page(pfn)	convert a _valid_ PFN number to struct page *
 *
 *  virt_to_page(k)	convert a _valid_ virtual address to struct page *
 *  virt_addr_valid(k)	indicates whether a virtual address is valid
 */
#define ARCH_PFN_OFFSET		PHYS_PFN_OFFSET

#define virt_to_page(kaddr)	pfn_to_page(__pa(kaddr) >> PAGE_SHIFT)
#define virt_addr_valid(kaddr)	((unsigned long)(kaddr) >= PAGE_OFFSET && (unsigned long)(kaddr) < (unsigned long)high_memory)

#endif

#include <asm-generic/memory_model.h>

#endif<|MERGE_RESOLUTION|>--- conflicted
+++ resolved
@@ -36,11 +36,7 @@
  * TASK_UNMAPPED_BASE - the lower boundary of the mmap VM area
  */
 #define PAGE_OFFSET		UL(CONFIG_PAGE_OFFSET)
-<<<<<<< HEAD
-#define TASK_SIZE		(UL(CONFIG_PAGE_OFFSET) - UL(0x01000000))
-=======
 #define TASK_SIZE		(UL(CONFIG_PAGE_OFFSET) - UL(SZ_16M))
->>>>>>> 1b37d6ea
 #define TASK_UNMAPPED_BASE	ALIGN(TASK_SIZE / 3, SZ_16M)
 
 /*
