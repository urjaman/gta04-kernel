/*
 *  linux/arch/arm/include/asm/perf_event.h
 *
 *  Copyright (C) 2009 picoChip Designs Ltd, Jamie Iles
 *
 * This program is free software; you can redistribute it and/or modify
 * it under the terms of the GNU General Public License version 2 as
 * published by the Free Software Foundation.
 *
 */

#ifndef __ARM_PERF_EVENT_H__
#define __ARM_PERF_EVENT_H__

<<<<<<< HEAD
/*
 * NOP: on *most* (read: all supported) ARM platforms, the performance
 * counter interrupts are regular interrupts and not an NMI. This
 * means that when we receive the interrupt we can call
 * perf_event_do_pending() that handles all of the work with
 * interrupts disabled.
 */
static inline void
set_perf_event_pending(void)
{
}

=======
>>>>>>> 45f53cc9
/* ARM performance counters start from 1 (in the cp15 accesses) so use the
 * same indexes here for consistency. */
#define PERF_EVENT_INDEX_OFFSET 1

/* ARM perf PMU IDs for use by internal perf clients. */
enum arm_perf_pmu_ids {
	ARM_PERF_PMU_ID_XSCALE1	= 0,
	ARM_PERF_PMU_ID_XSCALE2,
	ARM_PERF_PMU_ID_V6,
	ARM_PERF_PMU_ID_V6MP,
	ARM_PERF_PMU_ID_CA8,
	ARM_PERF_PMU_ID_CA9,
	ARM_NUM_PMU_IDS,
};

extern enum arm_perf_pmu_ids
armpmu_get_pmu_id(void);

extern int
armpmu_get_max_events(void);

#endif /* __ARM_PERF_EVENT_H__ */<|MERGE_RESOLUTION|>--- conflicted
+++ resolved
@@ -12,21 +12,6 @@
 #ifndef __ARM_PERF_EVENT_H__
 #define __ARM_PERF_EVENT_H__
 
-<<<<<<< HEAD
-/*
- * NOP: on *most* (read: all supported) ARM platforms, the performance
- * counter interrupts are regular interrupts and not an NMI. This
- * means that when we receive the interrupt we can call
- * perf_event_do_pending() that handles all of the work with
- * interrupts disabled.
- */
-static inline void
-set_perf_event_pending(void)
-{
-}
-
-=======
->>>>>>> 45f53cc9
 /* ARM performance counters start from 1 (in the cp15 accesses) so use the
  * same indexes here for consistency. */
 #define PERF_EVENT_INDEX_OFFSET 1
