/*
 *  arch/arm/include/asm/hardware/gic.h
 *
 *  Copyright (C) 2002 ARM Limited, All Rights Reserved.
 *
 * This program is free software; you can redistribute it and/or modify
 * it under the terms of the GNU General Public License version 2 as
 * published by the Free Software Foundation.
 */
#ifndef __ASM_ARM_HARDWARE_GIC_H
#define __ASM_ARM_HARDWARE_GIC_H

#include <linux/compiler.h>

#define GIC_CPU_CTRL			0x00
#define GIC_CPU_PRIMASK			0x04
#define GIC_CPU_BINPOINT		0x08
#define GIC_CPU_INTACK			0x0c
#define GIC_CPU_EOI			0x10
#define GIC_CPU_RUNNINGPRI		0x14
#define GIC_CPU_HIGHPRI			0x18

#define GIC_DIST_CTRL			0x000
#define GIC_DIST_CTR			0x004
#define GIC_DIST_ENABLE_SET		0x100
#define GIC_DIST_ENABLE_CLEAR		0x180
#define GIC_DIST_PENDING_SET		0x200
#define GIC_DIST_PENDING_CLEAR		0x280
#define GIC_DIST_ACTIVE_BIT		0x300
#define GIC_DIST_PRI			0x400
#define GIC_DIST_TARGET			0x800
#define GIC_DIST_CONFIG			0xc00
#define GIC_DIST_SOFTINT		0xf00

#ifndef __ASSEMBLY__
#include <linux/irqdomain.h>
struct device_node;

<<<<<<< HEAD
extern void __iomem *gic_cpu_base_addr;
extern struct irq_chip gic_arch_extn;

void gic_init(unsigned int, int, void __iomem *, void __iomem *);
=======
extern struct irq_chip gic_arch_extn;

void gic_init_bases(unsigned int, int, void __iomem *, void __iomem *,
		    u32 offset);
>>>>>>> dcd6c922
int gic_of_init(struct device_node *node, struct device_node *parent);
void gic_secondary_init(unsigned int);
void gic_handle_irq(struct pt_regs *regs);
void gic_cascade_irq(unsigned int gic_nr, unsigned int irq);
void gic_raise_softirq(const struct cpumask *mask, unsigned int irq);

<<<<<<< HEAD
struct gic_chip_data {
	void __iomem *dist_base;
	void __iomem *cpu_base;
#ifdef CONFIG_CPU_PM
	u32 saved_spi_enable[DIV_ROUND_UP(1020, 32)];
	u32 saved_spi_conf[DIV_ROUND_UP(1020, 16)];
	u32 saved_spi_target[DIV_ROUND_UP(1020, 4)];
	u32 __percpu *saved_ppi_enable;
	u32 __percpu *saved_ppi_conf;
#endif
#ifdef CONFIG_IRQ_DOMAIN
	struct irq_domain domain;
#endif
	unsigned int gic_irqs;
};
=======
static inline void gic_init(unsigned int nr, int start,
			    void __iomem *dist , void __iomem *cpu)
{
	gic_init_bases(nr, start, dist, cpu, 0);
}

>>>>>>> dcd6c922
#endif

#endif<|MERGE_RESOLUTION|>--- conflicted
+++ resolved
@@ -36,47 +36,22 @@
 #include <linux/irqdomain.h>
 struct device_node;
 
-<<<<<<< HEAD
-extern void __iomem *gic_cpu_base_addr;
-extern struct irq_chip gic_arch_extn;
-
-void gic_init(unsigned int, int, void __iomem *, void __iomem *);
-=======
 extern struct irq_chip gic_arch_extn;
 
 void gic_init_bases(unsigned int, int, void __iomem *, void __iomem *,
 		    u32 offset);
->>>>>>> dcd6c922
 int gic_of_init(struct device_node *node, struct device_node *parent);
 void gic_secondary_init(unsigned int);
 void gic_handle_irq(struct pt_regs *regs);
 void gic_cascade_irq(unsigned int gic_nr, unsigned int irq);
 void gic_raise_softirq(const struct cpumask *mask, unsigned int irq);
 
-<<<<<<< HEAD
-struct gic_chip_data {
-	void __iomem *dist_base;
-	void __iomem *cpu_base;
-#ifdef CONFIG_CPU_PM
-	u32 saved_spi_enable[DIV_ROUND_UP(1020, 32)];
-	u32 saved_spi_conf[DIV_ROUND_UP(1020, 16)];
-	u32 saved_spi_target[DIV_ROUND_UP(1020, 4)];
-	u32 __percpu *saved_ppi_enable;
-	u32 __percpu *saved_ppi_conf;
-#endif
-#ifdef CONFIG_IRQ_DOMAIN
-	struct irq_domain domain;
-#endif
-	unsigned int gic_irqs;
-};
-=======
 static inline void gic_init(unsigned int nr, int start,
 			    void __iomem *dist , void __iomem *cpu)
 {
 	gic_init_bases(nr, start, dist, cpu, 0);
 }
 
->>>>>>> dcd6c922
 #endif
 
 #endif