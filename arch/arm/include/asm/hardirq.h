--- conflicted
+++ resolved
@@ -19,8 +19,6 @@
 
 #include <linux/irq_cpustat.h>	/* Standard mappings for irq_cpustat_t above */
 
-<<<<<<< HEAD
-=======
 #define __inc_irq_stat(cpu, member)	__IRQ_STAT(cpu, member)++
 #define __get_irq_stat(cpu, member)	__IRQ_STAT(cpu, member)
 
@@ -32,7 +30,6 @@
 
 #define arch_irq_stat_cpu	smp_irq_stat_cpu
 
->>>>>>> 3cbea436
 #if NR_IRQS > 512
 #define HARDIRQ_BITS	10
 #elif NR_IRQS > 256
