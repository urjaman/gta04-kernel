#ifndef _ASM_HIGHMEM_H
#define _ASM_HIGHMEM_H

#include <asm/kmap_types.h>

#define PKMAP_BASE		(PAGE_OFFSET - PMD_SIZE)
#define LAST_PKMAP		PTRS_PER_PTE
#define LAST_PKMAP_MASK		(LAST_PKMAP - 1)
#define PKMAP_NR(virt)		(((virt) - PKMAP_BASE) >> PAGE_SHIFT)
#define PKMAP_ADDR(nr)		(PKMAP_BASE + ((nr) << PAGE_SHIFT))

#define kmap_prot		PAGE_KERNEL

#define flush_cache_kmaps() \
	do { \
		if (cache_is_vivt()) \
			flush_cache_all(); \
	} while (0)

extern pte_t *pkmap_page_table;

extern void *kmap_high(struct page *page);
extern void kunmap_high(struct page *page);

<<<<<<< HEAD
=======
/*
 * The reason for kmap_high_get() is to ensure that the currently kmap'd
 * page usage count does not decrease to zero while we're using its
 * existing virtual mapping in an atomic context.  With a VIVT cache this
 * is essential to do, but with a VIPT cache this is only an optimization
 * so not to pay the price of establishing a second mapping if an existing
 * one can be used.  However, on platforms without hardware TLB maintenance
 * broadcast, we simply cannot use ARCH_NEEDS_KMAP_HIGH_GET at all since
 * the locking involved must also disable IRQs which is incompatible with
 * the IPI mechanism used by global TLB operations.
 */
#define ARCH_NEEDS_KMAP_HIGH_GET
#if defined(CONFIG_SMP) && defined(CONFIG_CPU_TLB_V6)
#undef ARCH_NEEDS_KMAP_HIGH_GET
#if defined(CONFIG_HIGHMEM) && defined(CONFIG_CPU_CACHE_VIVT)
#error "The sum of features in your kernel config cannot be supported together"
#endif
#endif

#ifdef ARCH_NEEDS_KMAP_HIGH_GET
extern void *kmap_high_get(struct page *page);
#else
static inline void *kmap_high_get(struct page *page)
{
	return NULL;
}
#endif

>>>>>>> 105e53f8
/*
 * The following functions are already defined by <linux/highmem.h>
 * when CONFIG_HIGHMEM is not set.
 */
#ifdef CONFIG_HIGHMEM
extern void *kmap(struct page *page);
extern void kunmap(struct page *page);
extern void *__kmap_atomic(struct page *page);
extern void __kunmap_atomic(void *kvaddr);
extern void *kmap_atomic_pfn(unsigned long pfn);
extern struct page *kmap_atomic_to_page(const void *ptr);
#endif

#endif<|MERGE_RESOLUTION|>--- conflicted
+++ resolved
@@ -22,8 +22,6 @@
 extern void *kmap_high(struct page *page);
 extern void kunmap_high(struct page *page);
 
-<<<<<<< HEAD
-=======
 /*
  * The reason for kmap_high_get() is to ensure that the currently kmap'd
  * page usage count does not decrease to zero while we're using its
@@ -52,7 +50,6 @@
 }
 #endif
 
->>>>>>> 105e53f8
 /*
  * The following functions are already defined by <linux/highmem.h>
  * when CONFIG_HIGHMEM is not set.
