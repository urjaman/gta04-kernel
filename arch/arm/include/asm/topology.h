#ifndef _ASM_ARM_TOPOLOGY_H
#define _ASM_ARM_TOPOLOGY_H

#ifdef CONFIG_ARM_CPU_TOPOLOGY

#include <linux/cpumask.h>

struct cputopo_arm {
	int thread_id;
	int core_id;
	int socket_id;
	cpumask_t thread_sibling;
	cpumask_t core_sibling;
};

extern struct cputopo_arm cpu_topology[NR_CPUS];

#define topology_physical_package_id(cpu)	(cpu_topology[cpu].socket_id)
#define topology_core_id(cpu)		(cpu_topology[cpu].core_id)
#define topology_core_cpumask(cpu)	(&cpu_topology[cpu].core_sibling)
#define topology_thread_cpumask(cpu)	(&cpu_topology[cpu].thread_sibling)

#define mc_capable()	(cpu_topology[0].socket_id != -1)
#define smt_capable()	(cpu_topology[0].thread_id != -1)

void init_cpu_topology(void);
void store_cpu_topology(unsigned int cpuid);
<<<<<<< HEAD
const struct cpumask *cpu_coregroup_mask(unsigned int cpu);
=======
const struct cpumask *cpu_coregroup_mask(int cpu);
>>>>>>> dcd6c922

#else

static inline void init_cpu_topology(void) { }
static inline void store_cpu_topology(unsigned int cpuid) { }

#endif

#include <asm-generic/topology.h>

#endif /* _ASM_ARM_TOPOLOGY_H */<|MERGE_RESOLUTION|>--- conflicted
+++ resolved
@@ -25,11 +25,7 @@
 
 void init_cpu_topology(void);
 void store_cpu_topology(unsigned int cpuid);
-<<<<<<< HEAD
-const struct cpumask *cpu_coregroup_mask(unsigned int cpu);
-=======
 const struct cpumask *cpu_coregroup_mask(int cpu);
->>>>>>> dcd6c922
 
 #else
 
