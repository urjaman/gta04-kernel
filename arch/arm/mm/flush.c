--- conflicted
+++ resolved
@@ -18,7 +18,6 @@
 #include <asm/smp_plat.h>
 #include <asm/system.h>
 #include <asm/tlbflush.h>
-#include <asm/smp_plat.h>
 
 #include "mm.h"
 
@@ -181,17 +180,10 @@
 			__cpuc_flush_dcache_area(addr, PAGE_SIZE);
 			kunmap_high(page);
 		} else if (cache_is_vipt()) {
-<<<<<<< HEAD
-			pte_t saved_pte;
-			addr = kmap_high_l1_vipt(page, &saved_pte);
-			__cpuc_flush_dcache_area(addr, PAGE_SIZE);
-			kunmap_high_l1_vipt(page, saved_pte);
-=======
 			/* unmapped pages might still be cached */
 			addr = kmap_atomic(page);
 			__cpuc_flush_dcache_area(addr, PAGE_SIZE);
 			kunmap_atomic(addr);
->>>>>>> 3cbea436
 		}
 	}
 
