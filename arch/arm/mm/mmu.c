/*
 *  linux/arch/arm/mm/mmu.c
 *
 *  Copyright (C) 1995-2005 Russell King
 *
 * This program is free software; you can redistribute it and/or modify
 * it under the terms of the GNU General Public License version 2 as
 * published by the Free Software Foundation.
 */
#include <linux/module.h>
#include <linux/kernel.h>
#include <linux/errno.h>
#include <linux/init.h>
#include <linux/mman.h>
#include <linux/nodemask.h>
#include <linux/memblock.h>
#include <linux/fs.h>
#include <linux/vmalloc.h>
#include <linux/sizes.h>

#include <asm/cp15.h>
#include <asm/cputype.h>
#include <asm/sections.h>
#include <asm/cachetype.h>
#include <asm/setup.h>
#include <asm/smp_plat.h>
#include <asm/tlb.h>
#include <asm/highmem.h>
#include <asm/system_info.h>
#include <asm/traps.h>

#include <asm/mach/arch.h>
#include <asm/mach/map.h>
#include <asm/mach/pci.h>

#include "mm.h"

/*
 * empty_zero_page is a special page that is used for
 * zero-initialized data and COW.
 */
struct page *empty_zero_page;
EXPORT_SYMBOL(empty_zero_page);

/*
 * The pmd table for the upper-most set of pages.
 */
pmd_t *top_pmd;

#define CPOLICY_UNCACHED	0
#define CPOLICY_BUFFERED	1
#define CPOLICY_WRITETHROUGH	2
#define CPOLICY_WRITEBACK	3
#define CPOLICY_WRITEALLOC	4

static unsigned int cachepolicy __initdata = CPOLICY_WRITEBACK;
static unsigned int ecc_mask __initdata = 0;
pgprot_t pgprot_user;
pgprot_t pgprot_kernel;

EXPORT_SYMBOL(pgprot_user);
EXPORT_SYMBOL(pgprot_kernel);

struct cachepolicy {
	const char	policy[16];
	unsigned int	cr_mask;
	pmdval_t	pmd;
	pteval_t	pte;
};

static struct cachepolicy cache_policies[] __initdata = {
	{
		.policy		= "uncached",
		.cr_mask	= CR_W|CR_C,
		.pmd		= PMD_SECT_UNCACHED,
		.pte		= L_PTE_MT_UNCACHED,
	}, {
		.policy		= "buffered",
		.cr_mask	= CR_C,
		.pmd		= PMD_SECT_BUFFERED,
		.pte		= L_PTE_MT_BUFFERABLE,
	}, {
		.policy		= "writethrough",
		.cr_mask	= 0,
		.pmd		= PMD_SECT_WT,
		.pte		= L_PTE_MT_WRITETHROUGH,
	}, {
		.policy		= "writeback",
		.cr_mask	= 0,
		.pmd		= PMD_SECT_WB,
		.pte		= L_PTE_MT_WRITEBACK,
	}, {
		.policy		= "writealloc",
		.cr_mask	= 0,
		.pmd		= PMD_SECT_WBWA,
		.pte		= L_PTE_MT_WRITEALLOC,
	}
};

/*
 * These are useful for identifying cache coherency
 * problems by allowing the cache or the cache and
 * writebuffer to be turned off.  (Note: the write
 * buffer should not be on and the cache off).
 */
static int __init early_cachepolicy(char *p)
{
	int i;

	for (i = 0; i < ARRAY_SIZE(cache_policies); i++) {
		int len = strlen(cache_policies[i].policy);

		if (memcmp(p, cache_policies[i].policy, len) == 0) {
			cachepolicy = i;
			cr_alignment &= ~cache_policies[i].cr_mask;
			cr_no_alignment &= ~cache_policies[i].cr_mask;
			break;
		}
	}
	if (i == ARRAY_SIZE(cache_policies))
		printk(KERN_ERR "ERROR: unknown or unsupported cache policy\n");
	/*
	 * This restriction is partly to do with the way we boot; it is
	 * unpredictable to have memory mapped using two different sets of
	 * memory attributes (shared, type, and cache attribs).  We can not
	 * change these attributes once the initial assembly has setup the
	 * page tables.
	 */
	if (cpu_architecture() >= CPU_ARCH_ARMv6) {
		printk(KERN_WARNING "Only cachepolicy=writeback supported on ARMv6 and later\n");
		cachepolicy = CPOLICY_WRITEBACK;
	}
	flush_cache_all();
	set_cr(cr_alignment);
	return 0;
}
early_param("cachepolicy", early_cachepolicy);

static int __init early_nocache(char *__unused)
{
	char *p = "buffered";
	printk(KERN_WARNING "nocache is deprecated; use cachepolicy=%s\n", p);
	early_cachepolicy(p);
	return 0;
}
early_param("nocache", early_nocache);

static int __init early_nowrite(char *__unused)
{
	char *p = "uncached";
	printk(KERN_WARNING "nowb is deprecated; use cachepolicy=%s\n", p);
	early_cachepolicy(p);
	return 0;
}
early_param("nowb", early_nowrite);

#ifndef CONFIG_ARM_LPAE
static int __init early_ecc(char *p)
{
	if (memcmp(p, "on", 2) == 0)
		ecc_mask = PMD_PROTECTION;
	else if (memcmp(p, "off", 3) == 0)
		ecc_mask = 0;
	return 0;
}
early_param("ecc", early_ecc);
#endif

static int __init noalign_setup(char *__unused)
{
	cr_alignment &= ~CR_A;
	cr_no_alignment &= ~CR_A;
	set_cr(cr_alignment);
	return 1;
}
__setup("noalign", noalign_setup);

#ifndef CONFIG_SMP
void adjust_cr(unsigned long mask, unsigned long set)
{
	unsigned long flags;

	mask &= ~CR_A;

	set &= mask;

	local_irq_save(flags);

	cr_no_alignment = (cr_no_alignment & ~mask) | set;
	cr_alignment = (cr_alignment & ~mask) | set;

	set_cr((get_cr() & ~mask) | set);

	local_irq_restore(flags);
}
#endif

#define PROT_PTE_DEVICE		L_PTE_PRESENT|L_PTE_YOUNG|L_PTE_DIRTY|L_PTE_XN
#define PROT_SECT_DEVICE	PMD_TYPE_SECT|PMD_SECT_AP_WRITE

static struct mem_type mem_types[] = {
	[MT_DEVICE] = {		  /* Strongly ordered / ARMv6 shared device */
		.prot_pte	= PROT_PTE_DEVICE | L_PTE_MT_DEV_SHARED |
				  L_PTE_SHARED,
		.prot_l1	= PMD_TYPE_TABLE,
		.prot_sect	= PROT_SECT_DEVICE | PMD_SECT_S,
		.domain		= DOMAIN_IO,
	},
	[MT_DEVICE_NONSHARED] = { /* ARMv6 non-shared device */
		.prot_pte	= PROT_PTE_DEVICE | L_PTE_MT_DEV_NONSHARED,
		.prot_l1	= PMD_TYPE_TABLE,
		.prot_sect	= PROT_SECT_DEVICE,
		.domain		= DOMAIN_IO,
	},
	[MT_DEVICE_CACHED] = {	  /* ioremap_cached */
		.prot_pte	= PROT_PTE_DEVICE | L_PTE_MT_DEV_CACHED,
		.prot_l1	= PMD_TYPE_TABLE,
		.prot_sect	= PROT_SECT_DEVICE | PMD_SECT_WB,
		.domain		= DOMAIN_IO,
	},
	[MT_DEVICE_WC] = {	/* ioremap_wc */
		.prot_pte	= PROT_PTE_DEVICE | L_PTE_MT_DEV_WC,
		.prot_l1	= PMD_TYPE_TABLE,
		.prot_sect	= PROT_SECT_DEVICE,
		.domain		= DOMAIN_IO,
	},
	[MT_UNCACHED] = {
		.prot_pte	= PROT_PTE_DEVICE,
		.prot_l1	= PMD_TYPE_TABLE,
		.prot_sect	= PMD_TYPE_SECT | PMD_SECT_XN,
		.domain		= DOMAIN_IO,
	},
	[MT_CACHECLEAN] = {
		.prot_sect = PMD_TYPE_SECT | PMD_SECT_XN,
		.domain    = DOMAIN_KERNEL,
	},
#ifndef CONFIG_ARM_LPAE
	[MT_MINICLEAN] = {
		.prot_sect = PMD_TYPE_SECT | PMD_SECT_XN | PMD_SECT_MINICACHE,
		.domain    = DOMAIN_KERNEL,
	},
#endif
	[MT_LOW_VECTORS] = {
		.prot_pte  = L_PTE_PRESENT | L_PTE_YOUNG | L_PTE_DIRTY |
				L_PTE_RDONLY,
		.prot_l1   = PMD_TYPE_TABLE,
		.domain    = DOMAIN_USER,
	},
	[MT_HIGH_VECTORS] = {
		.prot_pte  = L_PTE_PRESENT | L_PTE_YOUNG | L_PTE_DIRTY |
				L_PTE_USER | L_PTE_RDONLY,
		.prot_l1   = PMD_TYPE_TABLE,
		.domain    = DOMAIN_USER,
	},
	[MT_MEMORY] = {
		.prot_pte  = L_PTE_PRESENT | L_PTE_YOUNG | L_PTE_DIRTY,
		.prot_l1   = PMD_TYPE_TABLE,
		.prot_sect = PMD_TYPE_SECT | PMD_SECT_AP_WRITE,
		.domain    = DOMAIN_KERNEL,
	},
	[MT_ROM] = {
		.prot_sect = PMD_TYPE_SECT,
		.domain    = DOMAIN_KERNEL,
	},
	[MT_MEMORY_NONCACHED] = {
		.prot_pte  = L_PTE_PRESENT | L_PTE_YOUNG | L_PTE_DIRTY |
				L_PTE_MT_BUFFERABLE,
		.prot_l1   = PMD_TYPE_TABLE,
		.prot_sect = PMD_TYPE_SECT | PMD_SECT_AP_WRITE,
		.domain    = DOMAIN_KERNEL,
	},
	[MT_MEMORY_DTCM] = {
		.prot_pte  = L_PTE_PRESENT | L_PTE_YOUNG | L_PTE_DIRTY |
				L_PTE_XN,
		.prot_l1   = PMD_TYPE_TABLE,
		.prot_sect = PMD_TYPE_SECT | PMD_SECT_XN,
		.domain    = DOMAIN_KERNEL,
	},
	[MT_MEMORY_ITCM] = {
		.prot_pte  = L_PTE_PRESENT | L_PTE_YOUNG | L_PTE_DIRTY,
		.prot_l1   = PMD_TYPE_TABLE,
		.domain    = DOMAIN_KERNEL,
	},
	[MT_MEMORY_SO] = {
		.prot_pte  = L_PTE_PRESENT | L_PTE_YOUNG | L_PTE_DIRTY |
				L_PTE_MT_UNCACHED | L_PTE_XN,
		.prot_l1   = PMD_TYPE_TABLE,
		.prot_sect = PMD_TYPE_SECT | PMD_SECT_AP_WRITE | PMD_SECT_S |
				PMD_SECT_UNCACHED | PMD_SECT_XN,
		.domain    = DOMAIN_KERNEL,
	},
	[MT_MEMORY_DMA_READY] = {
		.prot_pte  = L_PTE_PRESENT | L_PTE_YOUNG | L_PTE_DIRTY,
		.prot_l1   = PMD_TYPE_TABLE,
		.domain    = DOMAIN_KERNEL,
	},
};

const struct mem_type *get_mem_type(unsigned int type)
{
	return type < ARRAY_SIZE(mem_types) ? &mem_types[type] : NULL;
}
EXPORT_SYMBOL(get_mem_type);

/*
 * Adjust the PMD section entries according to the CPU in use.
 */
static void __init build_mem_type_table(void)
{
	struct cachepolicy *cp;
	unsigned int cr = get_cr();
	pteval_t user_pgprot, kern_pgprot, vecs_pgprot;
	int cpu_arch = cpu_architecture();
	int i;

	if (cpu_arch < CPU_ARCH_ARMv6) {
#if defined(CONFIG_CPU_DCACHE_DISABLE)
		if (cachepolicy > CPOLICY_BUFFERED)
			cachepolicy = CPOLICY_BUFFERED;
#elif defined(CONFIG_CPU_DCACHE_WRITETHROUGH)
		if (cachepolicy > CPOLICY_WRITETHROUGH)
			cachepolicy = CPOLICY_WRITETHROUGH;
#endif
	}
	if (cpu_arch < CPU_ARCH_ARMv5) {
		if (cachepolicy >= CPOLICY_WRITEALLOC)
			cachepolicy = CPOLICY_WRITEBACK;
		ecc_mask = 0;
	}
	if (is_smp())
		cachepolicy = CPOLICY_WRITEALLOC;

	/*
	 * Strip out features not present on earlier architectures.
	 * Pre-ARMv5 CPUs don't have TEX bits.  Pre-ARMv6 CPUs or those
	 * without extended page tables don't have the 'Shared' bit.
	 */
	if (cpu_arch < CPU_ARCH_ARMv5)
		for (i = 0; i < ARRAY_SIZE(mem_types); i++)
			mem_types[i].prot_sect &= ~PMD_SECT_TEX(7);
	if ((cpu_arch < CPU_ARCH_ARMv6 || !(cr & CR_XP)) && !cpu_is_xsc3())
		for (i = 0; i < ARRAY_SIZE(mem_types); i++)
			mem_types[i].prot_sect &= ~PMD_SECT_S;

	/*
	 * ARMv5 and lower, bit 4 must be set for page tables (was: cache
	 * "update-able on write" bit on ARM610).  However, Xscale and
	 * Xscale3 require this bit to be cleared.
	 */
	if (cpu_is_xscale() || cpu_is_xsc3()) {
		for (i = 0; i < ARRAY_SIZE(mem_types); i++) {
			mem_types[i].prot_sect &= ~PMD_BIT4;
			mem_types[i].prot_l1 &= ~PMD_BIT4;
		}
	} else if (cpu_arch < CPU_ARCH_ARMv6) {
		for (i = 0; i < ARRAY_SIZE(mem_types); i++) {
			if (mem_types[i].prot_l1)
				mem_types[i].prot_l1 |= PMD_BIT4;
			if (mem_types[i].prot_sect)
				mem_types[i].prot_sect |= PMD_BIT4;
		}
	}

	/*
	 * Mark the device areas according to the CPU/architecture.
	 */
	if (cpu_is_xsc3() || (cpu_arch >= CPU_ARCH_ARMv6 && (cr & CR_XP))) {
		if (!cpu_is_xsc3()) {
			/*
			 * Mark device regions on ARMv6+ as execute-never
			 * to prevent speculative instruction fetches.
			 */
			mem_types[MT_DEVICE].prot_sect |= PMD_SECT_XN;
			mem_types[MT_DEVICE_NONSHARED].prot_sect |= PMD_SECT_XN;
			mem_types[MT_DEVICE_CACHED].prot_sect |= PMD_SECT_XN;
			mem_types[MT_DEVICE_WC].prot_sect |= PMD_SECT_XN;
		}
		if (cpu_arch >= CPU_ARCH_ARMv7 && (cr & CR_TRE)) {
			/*
			 * For ARMv7 with TEX remapping,
			 * - shared device is SXCB=1100
			 * - nonshared device is SXCB=0100
			 * - write combine device mem is SXCB=0001
			 * (Uncached Normal memory)
			 */
			mem_types[MT_DEVICE].prot_sect |= PMD_SECT_TEX(1);
			mem_types[MT_DEVICE_NONSHARED].prot_sect |= PMD_SECT_TEX(1);
			mem_types[MT_DEVICE_WC].prot_sect |= PMD_SECT_BUFFERABLE;
		} else if (cpu_is_xsc3()) {
			/*
			 * For Xscale3,
			 * - shared device is TEXCB=00101
			 * - nonshared device is TEXCB=01000
			 * - write combine device mem is TEXCB=00100
			 * (Inner/Outer Uncacheable in xsc3 parlance)
			 */
			mem_types[MT_DEVICE].prot_sect |= PMD_SECT_TEX(1) | PMD_SECT_BUFFERED;
			mem_types[MT_DEVICE_NONSHARED].prot_sect |= PMD_SECT_TEX(2);
			mem_types[MT_DEVICE_WC].prot_sect |= PMD_SECT_TEX(1);
		} else {
			/*
			 * For ARMv6 and ARMv7 without TEX remapping,
			 * - shared device is TEXCB=00001
			 * - nonshared device is TEXCB=01000
			 * - write combine device mem is TEXCB=00100
			 * (Uncached Normal in ARMv6 parlance).
			 */
			mem_types[MT_DEVICE].prot_sect |= PMD_SECT_BUFFERED;
			mem_types[MT_DEVICE_NONSHARED].prot_sect |= PMD_SECT_TEX(2);
			mem_types[MT_DEVICE_WC].prot_sect |= PMD_SECT_TEX(1);
		}
	} else {
		/*
		 * On others, write combining is "Uncached/Buffered"
		 */
		mem_types[MT_DEVICE_WC].prot_sect |= PMD_SECT_BUFFERABLE;
	}

	/*
	 * Now deal with the memory-type mappings
	 */
	cp = &cache_policies[cachepolicy];
	vecs_pgprot = kern_pgprot = user_pgprot = cp->pte;

	/*
	 * ARMv6 and above have extended page tables.
	 */
	if (cpu_arch >= CPU_ARCH_ARMv6 && (cr & CR_XP)) {
#ifndef CONFIG_ARM_LPAE
		/*
		 * Mark cache clean areas and XIP ROM read only
		 * from SVC mode and no access from userspace.
		 */
		mem_types[MT_ROM].prot_sect |= PMD_SECT_APX|PMD_SECT_AP_WRITE;
		mem_types[MT_MINICLEAN].prot_sect |= PMD_SECT_APX|PMD_SECT_AP_WRITE;
		mem_types[MT_CACHECLEAN].prot_sect |= PMD_SECT_APX|PMD_SECT_AP_WRITE;
#endif

		if (is_smp()) {
			/*
			 * Mark memory with the "shared" attribute
			 * for SMP systems
			 */
			user_pgprot |= L_PTE_SHARED;
			kern_pgprot |= L_PTE_SHARED;
			vecs_pgprot |= L_PTE_SHARED;
			mem_types[MT_DEVICE_WC].prot_sect |= PMD_SECT_S;
			mem_types[MT_DEVICE_WC].prot_pte |= L_PTE_SHARED;
			mem_types[MT_DEVICE_CACHED].prot_sect |= PMD_SECT_S;
			mem_types[MT_DEVICE_CACHED].prot_pte |= L_PTE_SHARED;
			mem_types[MT_MEMORY].prot_sect |= PMD_SECT_S;
			mem_types[MT_MEMORY].prot_pte |= L_PTE_SHARED;
			mem_types[MT_MEMORY_DMA_READY].prot_pte |= L_PTE_SHARED;
			mem_types[MT_MEMORY_NONCACHED].prot_sect |= PMD_SECT_S;
			mem_types[MT_MEMORY_NONCACHED].prot_pte |= L_PTE_SHARED;
		}
	}

	/*
	 * Non-cacheable Normal - intended for memory areas that must
	 * not cause dirty cache line writebacks when used
	 */
	if (cpu_arch >= CPU_ARCH_ARMv6) {
		if (cpu_arch >= CPU_ARCH_ARMv7 && (cr & CR_TRE)) {
			/* Non-cacheable Normal is XCB = 001 */
			mem_types[MT_MEMORY_NONCACHED].prot_sect |=
				PMD_SECT_BUFFERED;
		} else {
			/* For both ARMv6 and non-TEX-remapping ARMv7 */
			mem_types[MT_MEMORY_NONCACHED].prot_sect |=
				PMD_SECT_TEX(1);
		}
	} else {
		mem_types[MT_MEMORY_NONCACHED].prot_sect |= PMD_SECT_BUFFERABLE;
	}

#ifdef CONFIG_ARM_LPAE
	/*
	 * Do not generate access flag faults for the kernel mappings.
	 */
	for (i = 0; i < ARRAY_SIZE(mem_types); i++) {
		mem_types[i].prot_pte |= PTE_EXT_AF;
		if (mem_types[i].prot_sect)
			mem_types[i].prot_sect |= PMD_SECT_AF;
	}
	kern_pgprot |= PTE_EXT_AF;
	vecs_pgprot |= PTE_EXT_AF;
#endif

	for (i = 0; i < 16; i++) {
		pteval_t v = pgprot_val(protection_map[i]);
		protection_map[i] = __pgprot(v | user_pgprot);
	}

	mem_types[MT_LOW_VECTORS].prot_pte |= vecs_pgprot;
	mem_types[MT_HIGH_VECTORS].prot_pte |= vecs_pgprot;

	pgprot_user   = __pgprot(L_PTE_PRESENT | L_PTE_YOUNG | user_pgprot);
	pgprot_kernel = __pgprot(L_PTE_PRESENT | L_PTE_YOUNG |
				 L_PTE_DIRTY | kern_pgprot);

	mem_types[MT_LOW_VECTORS].prot_l1 |= ecc_mask;
	mem_types[MT_HIGH_VECTORS].prot_l1 |= ecc_mask;
	mem_types[MT_MEMORY].prot_sect |= ecc_mask | cp->pmd;
	mem_types[MT_MEMORY].prot_pte |= kern_pgprot;
	mem_types[MT_MEMORY_DMA_READY].prot_pte |= kern_pgprot;
	mem_types[MT_MEMORY_NONCACHED].prot_sect |= ecc_mask;
	mem_types[MT_ROM].prot_sect |= cp->pmd;

	switch (cp->pmd) {
	case PMD_SECT_WT:
		mem_types[MT_CACHECLEAN].prot_sect |= PMD_SECT_WT;
		break;
	case PMD_SECT_WB:
	case PMD_SECT_WBWA:
		mem_types[MT_CACHECLEAN].prot_sect |= PMD_SECT_WB;
		break;
	}
	printk("Memory policy: ECC %sabled, Data cache %s\n",
		ecc_mask ? "en" : "dis", cp->policy);

	for (i = 0; i < ARRAY_SIZE(mem_types); i++) {
		struct mem_type *t = &mem_types[i];
		if (t->prot_l1)
			t->prot_l1 |= PMD_DOMAIN(t->domain);
		if (t->prot_sect)
			t->prot_sect |= PMD_DOMAIN(t->domain);
	}
}

#ifdef CONFIG_ARM_DMA_MEM_BUFFERABLE
pgprot_t phys_mem_access_prot(struct file *file, unsigned long pfn,
			      unsigned long size, pgprot_t vma_prot)
{
	if (!pfn_valid(pfn))
		return pgprot_noncached(vma_prot);
	else if (file->f_flags & O_SYNC)
		return pgprot_writecombine(vma_prot);
	return vma_prot;
}
EXPORT_SYMBOL(phys_mem_access_prot);
#endif

#define vectors_base()	(vectors_high() ? 0xffff0000 : 0)

static void __init *early_alloc_aligned(unsigned long sz, unsigned long align)
{
	void *ptr = __va(memblock_alloc(sz, align));
	memset(ptr, 0, sz);
	return ptr;
}

static void __init *early_alloc(unsigned long sz)
{
	return early_alloc_aligned(sz, sz);
}

static pte_t * __init early_pte_alloc(pmd_t *pmd)
{
	if (pmd_none(*pmd) || pmd_bad(*pmd))
		return early_alloc(PTE_HWTABLE_OFF + PTE_HWTABLE_SIZE);
	return pmd_page_vaddr(*pmd);
}

static void __init early_pte_install(pmd_t *pmd, pte_t *pte, unsigned long prot)
{
	__pmd_populate(pmd, __pa(pte), prot);
	BUG_ON(pmd_bad(*pmd));
}

static pte_t * __init early_pte_alloc_and_install(pmd_t *pmd,
	unsigned long addr, unsigned long prot)
{
	if (pmd_none(*pmd)) {
		pte_t *pte = early_pte_alloc(pmd);
		early_pte_install(pmd, pte, prot);
	}
	BUG_ON(pmd_bad(*pmd));
	return pte_offset_kernel(pmd, addr);
}

static void __init alloc_init_pte(pmd_t *pmd, unsigned long addr,
				  unsigned long end, unsigned long pfn,
				  const struct mem_type *type)
{
	pte_t *start_pte = early_pte_alloc(pmd);
	pte_t *pte = start_pte + pte_index(addr);

	/* If replacing a section mapping, the whole section must be replaced */
	BUG_ON(pmd_bad(*pmd) && ((addr | end) & ~PMD_MASK));

	do {
		set_pte_ext(pte, pfn_pte(pfn, __pgprot(type->prot_pte)), 0);
		pfn++;
	} while (pte++, addr += PAGE_SIZE, addr != end);
	early_pte_install(pmd, start_pte, type->prot_l1);
}

<<<<<<< HEAD
static void __init map_init_section(pmd_t *pmd, unsigned long addr,
			unsigned long end, phys_addr_t phys,
			const struct mem_type *type)
=======
static void __init alloc_init_section(pud_t *pud, unsigned long addr,
				      unsigned long end, phys_addr_t phys,
				      const struct mem_type *type,
				      bool force_pages)
>>>>>>> 5995fe0c
{
#ifndef CONFIG_ARM_LPAE
	/*
	 * In classic MMU format, puds and pmds are folded in to
	 * the pgds. pmd_offset gives the PGD entry. PGDs refer to a
	 * group of L1 entries making up one logical pointer to
	 * an L2 table (2MB), where as PMDs refer to the individual
	 * L1 entries (1MB). Hence increment to get the correct
	 * offset for odd 1MB sections.
	 * (See arch/arm/include/asm/pgtable-2level.h)
	 */
<<<<<<< HEAD
	if (addr & SECTION_SIZE)
		pmd++;
=======
	if (type->prot_sect && ((addr | end | phys) & ~SECTION_MASK) == 0 &&
	    !force_pages) {
		pmd_t *p = pmd;

#ifndef CONFIG_ARM_LPAE
		if (addr & SECTION_SIZE)
			pmd++;
>>>>>>> 5995fe0c
#endif
	do {
		*pmd = __pmd(phys | type->prot_sect);
		phys += SECTION_SIZE;
	} while (pmd++, addr += SECTION_SIZE, addr != end);

	flush_pmd_entry(pmd);
}

static void __init alloc_init_pmd(pud_t *pud, unsigned long addr,
				      unsigned long end, phys_addr_t phys,
				      const struct mem_type *type)
{
	pmd_t *pmd = pmd_offset(pud, addr);
	unsigned long next;

	do {
		/*
		 * With LPAE, we must loop over to map
		 * all the pmds for the given range.
		 */
		next = pmd_addr_end(addr, end);

		/*
		 * Try a section mapping - addr, next and phys must all be
		 * aligned to a section boundary.
		 */
		if (type->prot_sect &&
				((addr | next | phys) & ~SECTION_MASK) == 0) {
			map_init_section(pmd, addr, next, phys, type);
		} else {
			alloc_init_pte(pmd, addr, next,
						__phys_to_pfn(phys), type);
		}

		phys += next - addr;

	} while (pmd++, addr = next, addr != end);
}

static void __init alloc_init_pud(pgd_t *pgd, unsigned long addr,
	unsigned long end, unsigned long phys, const struct mem_type *type,
	bool force_pages)
{
	pud_t *pud = pud_offset(pgd, addr);
	unsigned long next;

	do {
		next = pud_addr_end(addr, end);
<<<<<<< HEAD
		alloc_init_pmd(pud, addr, next, phys, type);
=======
		alloc_init_section(pud, addr, next, phys, type, force_pages);
>>>>>>> 5995fe0c
		phys += next - addr;
	} while (pud++, addr = next, addr != end);
}

#ifndef CONFIG_ARM_LPAE
static void __init create_36bit_mapping(struct map_desc *md,
					const struct mem_type *type)
{
	unsigned long addr, length, end;
	phys_addr_t phys;
	pgd_t *pgd;

	addr = md->virtual;
	phys = __pfn_to_phys(md->pfn);
	length = PAGE_ALIGN(md->length);

	if (!(cpu_architecture() >= CPU_ARCH_ARMv6 || cpu_is_xsc3())) {
		printk(KERN_ERR "MM: CPU does not support supersection "
		       "mapping for 0x%08llx at 0x%08lx\n",
		       (long long)__pfn_to_phys((u64)md->pfn), addr);
		return;
	}

	/* N.B.	ARMv6 supersections are only defined to work with domain 0.
	 *	Since domain assignments can in fact be arbitrary, the
	 *	'domain == 0' check below is required to insure that ARMv6
	 *	supersections are only allocated for domain 0 regardless
	 *	of the actual domain assignments in use.
	 */
	if (type->domain) {
		printk(KERN_ERR "MM: invalid domain in supersection "
		       "mapping for 0x%08llx at 0x%08lx\n",
		       (long long)__pfn_to_phys((u64)md->pfn), addr);
		return;
	}

	if ((addr | length | __pfn_to_phys(md->pfn)) & ~SUPERSECTION_MASK) {
		printk(KERN_ERR "MM: cannot create mapping for 0x%08llx"
		       " at 0x%08lx invalid alignment\n",
		       (long long)__pfn_to_phys((u64)md->pfn), addr);
		return;
	}

	/*
	 * Shift bits [35:32] of address into bits [23:20] of PMD
	 * (See ARMv6 spec).
	 */
	phys |= (((md->pfn >> (32 - PAGE_SHIFT)) & 0xF) << 20);

	pgd = pgd_offset_k(addr);
	end = addr + length;
	do {
		pud_t *pud = pud_offset(pgd, addr);
		pmd_t *pmd = pmd_offset(pud, addr);
		int i;

		for (i = 0; i < 16; i++)
			*pmd++ = __pmd(phys | type->prot_sect | PMD_SECT_SUPER);

		addr += SUPERSECTION_SIZE;
		phys += SUPERSECTION_SIZE;
		pgd += SUPERSECTION_SIZE >> PGDIR_SHIFT;
	} while (addr != end);
}
#endif	/* !CONFIG_ARM_LPAE */

/*
 * Create the page directory entries and any necessary
 * page tables for the mapping specified by `md'.  We
 * are able to cope here with varying sizes and address
 * offsets, and we take full advantage of sections and
 * supersections.
 */
static void __init create_mapping(struct map_desc *md, bool force_pages)
{
	unsigned long addr, length, end;
	phys_addr_t phys;
	const struct mem_type *type;
	pgd_t *pgd;

	if (md->virtual != vectors_base() && md->virtual < TASK_SIZE) {
		printk(KERN_WARNING "BUG: not creating mapping for 0x%08llx"
		       " at 0x%08lx in user region\n",
		       (long long)__pfn_to_phys((u64)md->pfn), md->virtual);
		return;
	}

	if ((md->type == MT_DEVICE || md->type == MT_ROM) &&
	    md->virtual >= PAGE_OFFSET &&
	    (md->virtual < VMALLOC_START || md->virtual >= VMALLOC_END)) {
		printk(KERN_WARNING "BUG: mapping for 0x%08llx"
		       " at 0x%08lx out of vmalloc space\n",
		       (long long)__pfn_to_phys((u64)md->pfn), md->virtual);
	}

	type = &mem_types[md->type];

#ifndef CONFIG_ARM_LPAE
	/*
	 * Catch 36-bit addresses
	 */
	if (md->pfn >= 0x100000) {
		create_36bit_mapping(md, type);
		return;
	}
#endif

	addr = md->virtual & PAGE_MASK;
	phys = __pfn_to_phys(md->pfn);
	length = PAGE_ALIGN(md->length + (md->virtual & ~PAGE_MASK));

	if (type->prot_l1 == 0 && ((addr | phys | length) & ~SECTION_MASK)) {
		printk(KERN_WARNING "BUG: map for 0x%08llx at 0x%08lx can not "
		       "be mapped using pages, ignoring.\n",
		       (long long)__pfn_to_phys(md->pfn), addr);
		return;
	}

	pgd = pgd_offset_k(addr);
	end = addr + length;
	do {
		unsigned long next = pgd_addr_end(addr, end);

		alloc_init_pud(pgd, addr, next, phys, type, force_pages);

		phys += next - addr;
		addr = next;
	} while (pgd++, addr != end);
}

/*
 * Create the architecture specific mappings
 */
void __init iotable_init(struct map_desc *io_desc, int nr)
{
	struct map_desc *md;
	struct vm_struct *vm;

	if (!nr)
		return;

	vm = early_alloc_aligned(sizeof(*vm) * nr, __alignof__(*vm));

	for (md = io_desc; nr; md++, nr--) {
		create_mapping(md, false);
		vm->addr = (void *)(md->virtual & PAGE_MASK);
		vm->size = PAGE_ALIGN(md->length + (md->virtual & ~PAGE_MASK));
		vm->phys_addr = __pfn_to_phys(md->pfn);
		vm->flags = VM_IOREMAP | VM_ARM_STATIC_MAPPING;
		vm->flags |= VM_ARM_MTYPE(md->type);
		vm->caller = iotable_init;
		vm_area_add_early(vm++);
	}
}

void __init vm_reserve_area_early(unsigned long addr, unsigned long size,
				  void *caller)
{
	struct vm_struct *vm;

	vm = early_alloc_aligned(sizeof(*vm), __alignof__(*vm));
	vm->addr = (void *)addr;
	vm->size = size;
	vm->flags = VM_IOREMAP | VM_ARM_EMPTY_MAPPING;
	vm->caller = caller;
	vm_area_add_early(vm);
}

#ifndef CONFIG_ARM_LPAE

/*
 * The Linux PMD is made of two consecutive section entries covering 2MB
 * (see definition in include/asm/pgtable-2level.h).  However a call to
 * create_mapping() may optimize static mappings by using individual
 * 1MB section mappings.  This leaves the actual PMD potentially half
 * initialized if the top or bottom section entry isn't used, leaving it
 * open to problems if a subsequent ioremap() or vmalloc() tries to use
 * the virtual space left free by that unused section entry.
 *
 * Let's avoid the issue by inserting dummy vm entries covering the unused
 * PMD halves once the static mappings are in place.
 */

static void __init pmd_empty_section_gap(unsigned long addr)
{
	vm_reserve_area_early(addr, SECTION_SIZE, pmd_empty_section_gap);
}

static void __init fill_pmd_gaps(void)
{
	struct vm_struct *vm;
	unsigned long addr, next = 0;
	pmd_t *pmd;

	/* we're still single threaded hence no lock needed here */
	for (vm = vmlist; vm; vm = vm->next) {
		if (!(vm->flags & (VM_ARM_STATIC_MAPPING | VM_ARM_EMPTY_MAPPING)))
			continue;
		addr = (unsigned long)vm->addr;
		if (addr < next)
			continue;

		/*
		 * Check if this vm starts on an odd section boundary.
		 * If so and the first section entry for this PMD is free
		 * then we block the corresponding virtual address.
		 */
		if ((addr & ~PMD_MASK) == SECTION_SIZE) {
			pmd = pmd_off_k(addr);
			if (pmd_none(*pmd))
				pmd_empty_section_gap(addr & PMD_MASK);
		}

		/*
		 * Then check if this vm ends on an odd section boundary.
		 * If so and the second section entry for this PMD is empty
		 * then we block the corresponding virtual address.
		 */
		addr += vm->size;
		if ((addr & ~PMD_MASK) == SECTION_SIZE) {
			pmd = pmd_off_k(addr) + 1;
			if (pmd_none(*pmd))
				pmd_empty_section_gap(addr);
		}

		/* no need to look at any vm entry until we hit the next PMD */
		next = (addr + PMD_SIZE - 1) & PMD_MASK;
	}
}

#else
#define fill_pmd_gaps() do { } while (0)
#endif

#if defined(CONFIG_PCI) && !defined(CONFIG_NEED_MACH_IO_H)
static void __init pci_reserve_io(void)
{
	struct vm_struct *vm;
	unsigned long addr;

	/* we're still single threaded hence no lock needed here */
	for (vm = vmlist; vm; vm = vm->next) {
		if (!(vm->flags & VM_ARM_STATIC_MAPPING))
			continue;
		addr = (unsigned long)vm->addr;
		addr &= ~(SZ_2M - 1);
		if (addr == PCI_IO_VIRT_BASE)
			return;

	}
	vm_reserve_area_early(PCI_IO_VIRT_BASE, SZ_2M, pci_reserve_io);
}
#else
#define pci_reserve_io() do { } while (0)
#endif

#ifdef CONFIG_DEBUG_LL
void __init debug_ll_io_init(void)
{
	struct map_desc map;

	debug_ll_addr(&map.pfn, &map.virtual);
	if (!map.pfn || !map.virtual)
		return;
	map.pfn = __phys_to_pfn(map.pfn);
	map.virtual &= PAGE_MASK;
	map.length = PAGE_SIZE;
	map.type = MT_DEVICE;
	create_mapping(&map, false);
}
#endif

static void * __initdata vmalloc_min =
	(void *)(VMALLOC_END - (240 << 20) - VMALLOC_OFFSET);

/*
 * vmalloc=size forces the vmalloc area to be exactly 'size'
 * bytes. This can be used to increase (or decrease) the vmalloc
 * area - the default is 240m.
 */
static int __init early_vmalloc(char *arg)
{
	unsigned long vmalloc_reserve = memparse(arg, NULL);

	if (vmalloc_reserve < SZ_16M) {
		vmalloc_reserve = SZ_16M;
		printk(KERN_WARNING
			"vmalloc area too small, limiting to %luMB\n",
			vmalloc_reserve >> 20);
	}

	if (vmalloc_reserve > VMALLOC_END - (PAGE_OFFSET + SZ_32M)) {
		vmalloc_reserve = VMALLOC_END - (PAGE_OFFSET + SZ_32M);
		printk(KERN_WARNING
			"vmalloc area is too big, limiting to %luMB\n",
			vmalloc_reserve >> 20);
	}

	vmalloc_min = (void *)(VMALLOC_END - vmalloc_reserve);
	return 0;
}
early_param("vmalloc", early_vmalloc);

phys_addr_t arm_lowmem_limit __initdata = 0;

void __init sanity_check_meminfo(void)
{
	int i, j, highmem = 0;

	for (i = 0, j = 0; i < meminfo.nr_banks; i++) {
		struct membank *bank = &meminfo.bank[j];
		*bank = meminfo.bank[i];

#ifdef CONFIG_SPARSEMEM
		if (pfn_to_section_nr(bank_pfn_start(bank)) !=
		    pfn_to_section_nr(bank_pfn_end(bank) - 1)) {
			phys_addr_t sz;
			unsigned long start_pfn = bank_pfn_start(bank);
			unsigned long end_pfn = SECTION_ALIGN_UP(start_pfn + 1);
			sz = ((phys_addr_t)(end_pfn - start_pfn) << PAGE_SHIFT);

			if (meminfo.nr_banks >= NR_BANKS) {
				pr_crit("NR_BANKS too low, ignoring %lld bytes of memory\n",
					(unsigned long long)(bank->size - sz));
			} else {
				memmove(bank + 1, bank,
					(meminfo.nr_banks - i) * sizeof(*bank));
				meminfo.nr_banks++;
				bank[1].size -= sz;
				bank[1].start = __pfn_to_phys(end_pfn);
			}
			bank->size = sz;
		}
#endif

		if (bank->start > ULONG_MAX)
			highmem = 1;

#ifdef CONFIG_HIGHMEM
		if (__va(bank->start) >= vmalloc_min ||
		    __va(bank->start) < (void *)PAGE_OFFSET)
			highmem = 1;

		bank->highmem = highmem;

		/*
		 * Split those memory banks which are partially overlapping
		 * the vmalloc area greatly simplifying things later.
		 */
		if (!highmem && __va(bank->start) < vmalloc_min &&
		    bank->size > vmalloc_min - __va(bank->start)) {
			if (meminfo.nr_banks >= NR_BANKS) {
				printk(KERN_CRIT "NR_BANKS too low, "
						 "ignoring high memory\n");
			} else {
				memmove(bank + 1, bank,
					(meminfo.nr_banks - i) * sizeof(*bank));
				meminfo.nr_banks++;
				i++;
				bank[1].size -= vmalloc_min - __va(bank->start);
				bank[1].start = __pa(vmalloc_min - 1) + 1;
				bank[1].highmem = highmem = 1;
				j++;
			}
			bank->size = vmalloc_min - __va(bank->start);
		}
#else
		bank->highmem = highmem;

		/*
		 * Highmem banks not allowed with !CONFIG_HIGHMEM.
		 */
		if (highmem) {
			printk(KERN_NOTICE "Ignoring RAM at %.8llx-%.8llx "
			       "(!CONFIG_HIGHMEM).\n",
			       (unsigned long long)bank->start,
			       (unsigned long long)bank->start + bank->size - 1);
			continue;
		}

		/*
		 * Check whether this memory bank would entirely overlap
		 * the vmalloc area.
		 */
		if (__va(bank->start) >= vmalloc_min ||
		    __va(bank->start) < (void *)PAGE_OFFSET) {
			printk(KERN_NOTICE "Ignoring RAM at %.8llx-%.8llx "
			       "(vmalloc region overlap).\n",
			       (unsigned long long)bank->start,
			       (unsigned long long)bank->start + bank->size - 1);
			continue;
		}

		/*
		 * Check whether this memory bank would partially overlap
		 * the vmalloc area.
		 */
		if (__va(bank->start + bank->size - 1) >= vmalloc_min ||
		    __va(bank->start + bank->size - 1) <= __va(bank->start)) {
			unsigned long newsize = vmalloc_min - __va(bank->start);
			printk(KERN_NOTICE "Truncating RAM at %.8llx-%.8llx "
			       "to -%.8llx (vmalloc region overlap).\n",
			       (unsigned long long)bank->start,
			       (unsigned long long)bank->start + bank->size - 1,
			       (unsigned long long)bank->start + newsize - 1);
			bank->size = newsize;
		}
#endif
		if (!bank->highmem && bank->start + bank->size > arm_lowmem_limit)
			arm_lowmem_limit = bank->start + bank->size;

		j++;
	}
#ifdef CONFIG_HIGHMEM
	if (highmem) {
		const char *reason = NULL;

		if (cache_is_vipt_aliasing()) {
			/*
			 * Interactions between kmap and other mappings
			 * make highmem support with aliasing VIPT caches
			 * rather difficult.
			 */
			reason = "with VIPT aliasing cache";
		}
		if (reason) {
			printk(KERN_CRIT "HIGHMEM is not supported %s, ignoring high memory\n",
				reason);
			while (j > 0 && meminfo.bank[j - 1].highmem)
				j--;
		}
	}
#endif
	meminfo.nr_banks = j;
	high_memory = __va(arm_lowmem_limit - 1) + 1;
	memblock_set_current_limit(arm_lowmem_limit);
}

static inline void prepare_page_table(void)
{
	unsigned long addr;
	phys_addr_t end;

	/*
	 * Clear out all the mappings below the kernel image.
	 */
	for (addr = 0; addr < MODULES_VADDR; addr += PMD_SIZE)
		pmd_clear(pmd_off_k(addr));

#ifdef CONFIG_XIP_KERNEL
	/* The XIP kernel is mapped in the module area -- skip over it */
	addr = ((unsigned long)_etext + PMD_SIZE - 1) & PMD_MASK;
#endif
	for ( ; addr < PAGE_OFFSET; addr += PMD_SIZE)
		pmd_clear(pmd_off_k(addr));

	/*
	 * Find the end of the first block of lowmem.
	 */
	end = memblock.memory.regions[0].base + memblock.memory.regions[0].size;
	if (end >= arm_lowmem_limit)
		end = arm_lowmem_limit;

	/*
	 * Clear out all the kernel space mappings, except for the first
	 * memory bank, up to the vmalloc region.
	 */
	for (addr = __phys_to_virt(end);
	     addr < VMALLOC_START; addr += PMD_SIZE)
		pmd_clear(pmd_off_k(addr));
}

#ifdef CONFIG_ARM_LPAE
/* the first page is reserved for pgd */
#define SWAPPER_PG_DIR_SIZE	(PAGE_SIZE + \
				 PTRS_PER_PGD * PTRS_PER_PMD * sizeof(pmd_t))
#else
#define SWAPPER_PG_DIR_SIZE	(PTRS_PER_PGD * sizeof(pgd_t))
#endif

/*
 * Reserve the special regions of memory
 */
void __init arm_mm_memblock_reserve(void)
{
	/*
	 * Reserve the page tables.  These are already in use,
	 * and can only be in node 0.
	 */
	memblock_reserve(__pa(swapper_pg_dir), SWAPPER_PG_DIR_SIZE);

#ifdef CONFIG_SA1111
	/*
	 * Because of the SA1111 DMA bug, we want to preserve our
	 * precious DMA-able memory...
	 */
	memblock_reserve(PHYS_OFFSET, __pa(swapper_pg_dir) - PHYS_OFFSET);
#endif
}

/*
 * Set up the device mappings.  Since we clear out the page tables for all
 * mappings above VMALLOC_START, we will remove any debug device mappings.
 * This means you have to be careful how you debug this function, or any
 * called function.  This means you can't use any function or debugging
 * method which may touch any device, otherwise the kernel _will_ crash.
 */
static void __init devicemaps_init(struct machine_desc *mdesc)
{
	struct map_desc map;
	unsigned long addr;
	void *vectors;

	/*
	 * Allocate the vector page early.
	 */
	vectors = early_alloc(PAGE_SIZE);

	early_trap_init(vectors);

	for (addr = VMALLOC_START; addr; addr += PMD_SIZE)
		pmd_clear(pmd_off_k(addr));

	/*
	 * Map the kernel if it is XIP.
	 * It is always first in the modulearea.
	 */
#ifdef CONFIG_XIP_KERNEL
	map.pfn = __phys_to_pfn(CONFIG_XIP_PHYS_ADDR & SECTION_MASK);
	map.virtual = MODULES_VADDR;
	map.length = ((unsigned long)_etext - map.virtual + ~SECTION_MASK) & SECTION_MASK;
	map.type = MT_ROM;
	create_mapping(&map, false);
#endif

	/*
	 * Map the cache flushing regions.
	 */
#ifdef FLUSH_BASE
	map.pfn = __phys_to_pfn(FLUSH_BASE_PHYS);
	map.virtual = FLUSH_BASE;
	map.length = SZ_1M;
	map.type = MT_CACHECLEAN;
	create_mapping(&map, false);
#endif
#ifdef FLUSH_BASE_MINICACHE
	map.pfn = __phys_to_pfn(FLUSH_BASE_PHYS + SZ_1M);
	map.virtual = FLUSH_BASE_MINICACHE;
	map.length = SZ_1M;
	map.type = MT_MINICLEAN;
	create_mapping(&map, false);
#endif

	/*
	 * Create a mapping for the machine vectors at the high-vectors
	 * location (0xffff0000).  If we aren't using high-vectors, also
	 * create a mapping at the low-vectors virtual address.
	 */
	map.pfn = __phys_to_pfn(virt_to_phys(vectors));
	map.virtual = 0xffff0000;
	map.length = PAGE_SIZE;
	map.type = MT_HIGH_VECTORS;
	create_mapping(&map, false);

	if (!vectors_high()) {
		map.virtual = 0;
		map.type = MT_LOW_VECTORS;
		create_mapping(&map, false);
	}

	/*
	 * Ask the machine support to map in the statically mapped devices.
	 */
	if (mdesc->map_io)
		mdesc->map_io();
	fill_pmd_gaps();

	/* Reserve fixed i/o space in VMALLOC region */
	pci_reserve_io();

	/*
	 * Finally flush the caches and tlb to ensure that we're in a
	 * consistent state wrt the writebuffer.  This also ensures that
	 * any write-allocated cache lines in the vector page are written
	 * back.  After this point, we can start to touch devices again.
	 */
	local_flush_tlb_all();
	flush_cache_all();
}

static void __init kmap_init(void)
{
#ifdef CONFIG_HIGHMEM
	pkmap_page_table = early_pte_alloc_and_install(pmd_off_k(PKMAP_BASE),
		PKMAP_BASE, _PAGE_KERNEL_TABLE);
#endif
}


static void __init map_lowmem(void)
{
	struct memblock_region *reg;
	phys_addr_t start;
	phys_addr_t end;
	struct map_desc map;

	/* Map all the lowmem memory banks. */
	for_each_memblock(memory, reg) {
		start = reg->base;
		end = start + reg->size;

		if (end > arm_lowmem_limit)
			end = arm_lowmem_limit;
		if (start >= end)
			break;

		map.pfn = __phys_to_pfn(start);
		map.virtual = __phys_to_virt(start);
		map.length = end - start;
		map.type = MT_MEMORY;

		create_mapping(&map, false);
	}

#ifdef CONFIG_DEBUG_RODATA
	start = __pa(_stext) & PMD_MASK;
	end = ALIGN(__pa(__end_rodata), PMD_SIZE);

	map.pfn = __phys_to_pfn(start);
	map.virtual = __phys_to_virt(start);
	map.length = end - start;
	map.type = MT_MEMORY;

	create_mapping(&map, true);
#endif
}

/*
 * paging_init() sets up the page tables, initialises the zone memory
 * maps, and sets up the zero page, bad page and bad page tables.
 */
void __init paging_init(struct machine_desc *mdesc)
{
	void *zero_page;

	memblock_set_current_limit(arm_lowmem_limit);

	build_mem_type_table();
	prepare_page_table();
	map_lowmem();
	dma_contiguous_remap();
	devicemaps_init(mdesc);
	kmap_init();

	top_pmd = pmd_off_k(0xffff0000);

	/* allocate the zero page. */
	zero_page = early_alloc(PAGE_SIZE);

	bootmem_init();

	empty_zero_page = virt_to_page(zero_page);
	__flush_dcache_page(NULL, empty_zero_page);
}<|MERGE_RESOLUTION|>--- conflicted
+++ resolved
@@ -596,16 +596,9 @@
 	early_pte_install(pmd, start_pte, type->prot_l1);
 }
 
-<<<<<<< HEAD
 static void __init map_init_section(pmd_t *pmd, unsigned long addr,
 			unsigned long end, phys_addr_t phys,
 			const struct mem_type *type)
-=======
-static void __init alloc_init_section(pud_t *pud, unsigned long addr,
-				      unsigned long end, phys_addr_t phys,
-				      const struct mem_type *type,
-				      bool force_pages)
->>>>>>> 5995fe0c
 {
 #ifndef CONFIG_ARM_LPAE
 	/*
@@ -617,18 +610,8 @@
 	 * offset for odd 1MB sections.
 	 * (See arch/arm/include/asm/pgtable-2level.h)
 	 */
-<<<<<<< HEAD
 	if (addr & SECTION_SIZE)
 		pmd++;
-=======
-	if (type->prot_sect && ((addr | end | phys) & ~SECTION_MASK) == 0 &&
-	    !force_pages) {
-		pmd_t *p = pmd;
-
-#ifndef CONFIG_ARM_LPAE
-		if (addr & SECTION_SIZE)
-			pmd++;
->>>>>>> 5995fe0c
 #endif
 	do {
 		*pmd = __pmd(phys | type->prot_sect);
@@ -678,11 +661,7 @@
 
 	do {
 		next = pud_addr_end(addr, end);
-<<<<<<< HEAD
 		alloc_init_pmd(pud, addr, next, phys, type);
-=======
-		alloc_init_section(pud, addr, next, phys, type, force_pages);
->>>>>>> 5995fe0c
 		phys += next - addr;
 	} while (pud++, addr = next, addr != end);
 }
