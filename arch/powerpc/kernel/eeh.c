--- conflicted
+++ resolved
@@ -599,7 +599,6 @@
 	 * pHyp doesn't allow to enable IO or DMA on unfrozen PE.
 	 * Also, it's pointless to enable them on unfrozen PE. So
 	 * we have to check before enabling IO or DMA.
-<<<<<<< HEAD
 	 */
 	switch (function) {
 	case EEH_OPT_THAW_MMIO:
@@ -623,31 +622,6 @@
 	 * Check if IO or DMA has been enabled before
 	 * enabling them.
 	 */
-=======
-	 */
-	switch (function) {
-	case EEH_OPT_THAW_MMIO:
-		active_flag = EEH_STATE_MMIO_ACTIVE;
-		break;
-	case EEH_OPT_THAW_DMA:
-		active_flag = EEH_STATE_DMA_ACTIVE;
-		break;
-	case EEH_OPT_DISABLE:
-	case EEH_OPT_ENABLE:
-	case EEH_OPT_FREEZE_PE:
-		active_flag = 0;
-		break;
-	default:
-		pr_warn("%s: Invalid function %d\n",
-			__func__, function);
-		return -EINVAL;
-	}
-
-	/*
-	 * Check if IO or DMA has been enabled before
-	 * enabling them.
-	 */
->>>>>>> e529fea9
 	if (active_flag) {
 		rc = eeh_ops->get_state(pe, NULL);
 		if (rc < 0)
@@ -1245,10 +1219,7 @@
 static struct pci_device_id eeh_reset_ids[] = {
 	{ PCI_DEVICE(0x19a2, 0x0710) },	/* Emulex, BE     */
 	{ PCI_DEVICE(0x10df, 0xe220) },	/* Emulex, Lancer */
-<<<<<<< HEAD
-=======
 	{ PCI_DEVICE(0x14e4, 0x1657) }, /* Broadcom BCM5719 */
->>>>>>> e529fea9
 	{ 0 }
 };
 
