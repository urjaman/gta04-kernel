/*
 *  PowerPC version
 *    Copyright (C) 1995-1996 Gary Thomas (gdt@linuxppc.org)
 *  Rewritten by Cort Dougan (cort@cs.nmt.edu) for PReP
 *    Copyright (C) 1996 Cort Dougan <cort@cs.nmt.edu>
 *  Low-level exception handlers and MMU support
 *  rewritten by Paul Mackerras.
 *    Copyright (C) 1996 Paul Mackerras.
 *  MPC8xx modifications by Dan Malek
 *    Copyright (C) 1997 Dan Malek (dmalek@jlc.net).
 *
 *  This file contains low-level support and setup for PowerPC 8xx
 *  embedded processors, including trap and interrupt dispatch.
 *
 *  This program is free software; you can redistribute it and/or
 *  modify it under the terms of the GNU General Public License
 *  as published by the Free Software Foundation; either version
 *  2 of the License, or (at your option) any later version.
 *
 */

#include <linux/init.h>
#include <asm/processor.h>
#include <asm/page.h>
#include <asm/mmu.h>
#include <asm/cache.h>
#include <asm/pgtable.h>
#include <asm/cputable.h>
#include <asm/thread_info.h>
#include <asm/ppc_asm.h>
#include <asm/asm-offsets.h>
#include <asm/ptrace.h>

/* Macro to make the code more readable. */
#ifdef CONFIG_8xx_CPU6
#define SPRN_MI_TWC_ADDR	0x2b80
#define SPRN_MI_RPN_ADDR	0x2d80
#define SPRN_MD_TWC_ADDR	0x3b80
#define SPRN_MD_RPN_ADDR	0x3d80

#define MTSPR_CPU6(spr, reg, treg)	\
	li	treg, spr##_ADDR;	\
	stw	treg, 12(r0);		\
	lwz	treg, 12(r0);		\
	mtspr	spr, reg
#else
#define MTSPR_CPU6(spr, reg, treg)	\
	mtspr	spr, reg
#endif

/*
 * Value for the bits that have fixed value in RPN entries.
 * Also used for tagging DAR for DTLBerror.
 */
#ifdef CONFIG_PPC_16K_PAGES
#define RPN_PATTERN	(0x00f0 | MD_SPS16K)
#else
#define RPN_PATTERN	0x00f0
#endif

	__HEAD
_ENTRY(_stext);
_ENTRY(_start);

/* MPC8xx
 * This port was done on an MBX board with an 860.  Right now I only
 * support an ELF compressed (zImage) boot from EPPC-Bug because the
 * code there loads up some registers before calling us:
 *   r3: ptr to board info data
 *   r4: initrd_start or if no initrd then 0
 *   r5: initrd_end - unused if r4 is 0
 *   r6: Start of command line string
 *   r7: End of command line string
 *
 * I decided to use conditional compilation instead of checking PVR and
 * adding more processor specific branches around code I don't need.
 * Since this is an embedded processor, I also appreciate any memory
 * savings I can get.
 *
 * The MPC8xx does not have any BATs, but it supports large page sizes.
 * We first initialize the MMU to support 8M byte pages, then load one
 * entry into each of the instruction and data TLBs to map the first
 * 8M 1:1.  I also mapped an additional I/O space 1:1 so we can get to
 * the "internal" processor registers before MMU_init is called.
 *
 *	-- Dan
 */
	.globl	__start
__start:
	mr	r31,r3			/* save device tree ptr */

	/* We have to turn on the MMU right away so we get cache modes
	 * set correctly.
	 */
	bl	initial_mmu

/* We now have the lower 8 Meg mapped into TLB entries, and the caches
 * ready to work.
 */

turn_on_mmu:
	mfmsr	r0
	ori	r0,r0,MSR_DR|MSR_IR
	mtspr	SPRN_SRR1,r0
	lis	r0,start_here@h
	ori	r0,r0,start_here@l
	mtspr	SPRN_SRR0,r0
	SYNC
	rfi				/* enables MMU */

/*
 * Exception entry code.  This code runs with address translation
 * turned off, i.e. using physical addresses.
 * We assume sprg3 has the physical address of the current
 * task's thread_struct.
 */
#define EXCEPTION_PROLOG	\
	EXCEPTION_PROLOG_0;	\
	EXCEPTION_PROLOG_1;	\
	EXCEPTION_PROLOG_2

#define EXCEPTION_PROLOG_0	\
	mtspr	SPRN_SPRG_SCRATCH0,r10;	\
	mtspr	SPRN_SPRG_SCRATCH1,r11;	\
	mfcr	r10

#define EXCEPTION_PROLOG_1	\
	mfspr	r11,SPRN_SRR1;		/* check whether user or kernel */ \
	andi.	r11,r11,MSR_PR;	\
	tophys(r11,r1);			/* use tophys(r1) if kernel */ \
	beq	1f;		\
	mfspr	r11,SPRN_SPRG_THREAD;	\
	lwz	r11,THREAD_INFO-THREAD(r11);	\
	addi	r11,r11,THREAD_SIZE;	\
	tophys(r11,r11);	\
1:	subi	r11,r11,INT_FRAME_SIZE	/* alloc exc. frame */


#define EXCEPTION_PROLOG_2	\
	CLR_TOP32(r11);		\
	stw	r10,_CCR(r11);		/* save registers */ \
	stw	r12,GPR12(r11);	\
	stw	r9,GPR9(r11);	\
	mfspr	r10,SPRN_SPRG_SCRATCH0;	\
	stw	r10,GPR10(r11);	\
	mfspr	r12,SPRN_SPRG_SCRATCH1;	\
	stw	r12,GPR11(r11);	\
	mflr	r10;		\
	stw	r10,_LINK(r11);	\
	mfspr	r12,SPRN_SRR0;	\
	mfspr	r9,SPRN_SRR1;	\
	stw	r1,GPR1(r11);	\
	stw	r1,0(r11);	\
	tovirt(r1,r11);			/* set new kernel sp */	\
	li	r10,MSR_KERNEL & ~(MSR_IR|MSR_DR); /* can take exceptions */ \
	MTMSRD(r10);			/* (except for mach check in rtas) */ \
	stw	r0,GPR0(r11);	\
	SAVE_4GPRS(3, r11);	\
	SAVE_2GPRS(7, r11)

/*
 * Exception exit code.
 */
#define EXCEPTION_EPILOG_0	\
	mtcr	r10;		\
	mfspr	r10,SPRN_SPRG_SCRATCH0;	\
	mfspr	r11,SPRN_SPRG_SCRATCH1

/*
 * Note: code which follows this uses cr0.eq (set if from kernel),
 * r11, r12 (SRR0), and r9 (SRR1).
 *
 * Note2: once we have set r1 we are in a position to take exceptions
 * again, and we could thus set MSR:RI at that point.
 */

/*
 * Exception vectors.
 */
#define EXCEPTION(n, label, hdlr, xfer)		\
	. = n;					\
label:						\
	EXCEPTION_PROLOG;			\
	addi	r3,r1,STACK_FRAME_OVERHEAD;	\
	xfer(n, hdlr)

#define EXC_XFER_TEMPLATE(n, hdlr, trap, copyee, tfer, ret)	\
	li	r10,trap;					\
	stw	r10,_TRAP(r11);					\
	li	r10,MSR_KERNEL;					\
	copyee(r10, r9);					\
	bl	tfer;						\
i##n:								\
	.long	hdlr;						\
	.long	ret

#define COPY_EE(d, s)		rlwimi d,s,0,16,16
#define NOCOPY(d, s)

#define EXC_XFER_STD(n, hdlr)		\
	EXC_XFER_TEMPLATE(n, hdlr, n, NOCOPY, transfer_to_handler_full,	\
			  ret_from_except_full)

#define EXC_XFER_LITE(n, hdlr)		\
	EXC_XFER_TEMPLATE(n, hdlr, n+1, NOCOPY, transfer_to_handler, \
			  ret_from_except)

#define EXC_XFER_EE(n, hdlr)		\
	EXC_XFER_TEMPLATE(n, hdlr, n, COPY_EE, transfer_to_handler_full, \
			  ret_from_except_full)

#define EXC_XFER_EE_LITE(n, hdlr)	\
	EXC_XFER_TEMPLATE(n, hdlr, n+1, COPY_EE, transfer_to_handler, \
			  ret_from_except)

/* System reset */
	EXCEPTION(0x100, Reset, unknown_exception, EXC_XFER_STD)

/* Machine check */
	. = 0x200
MachineCheck:
	EXCEPTION_PROLOG
	mfspr r4,SPRN_DAR
	stw r4,_DAR(r11)
	li r5,RPN_PATTERN
	mtspr SPRN_DAR,r5	/* Tag DAR, to be used in DTLB Error */
	mfspr r5,SPRN_DSISR
	stw r5,_DSISR(r11)
	addi r3,r1,STACK_FRAME_OVERHEAD
	EXC_XFER_STD(0x200, machine_check_exception)

/* Data access exception.
 * This is "never generated" by the MPC8xx.
 */
	. = 0x300
DataAccess:

/* Instruction access exception.
 * This is "never generated" by the MPC8xx.
 */
	. = 0x400
InstructionAccess:

/* External interrupt */
	EXCEPTION(0x500, HardwareInterrupt, do_IRQ, EXC_XFER_LITE)

/* Alignment exception */
	. = 0x600
Alignment:
	EXCEPTION_PROLOG
	mfspr	r4,SPRN_DAR
	stw	r4,_DAR(r11)
	li	r5,RPN_PATTERN
	mtspr	SPRN_DAR,r5	/* Tag DAR, to be used in DTLB Error */
	mfspr	r5,SPRN_DSISR
	stw	r5,_DSISR(r11)
	addi	r3,r1,STACK_FRAME_OVERHEAD
	EXC_XFER_EE(0x600, alignment_exception)

/* Program check exception */
	EXCEPTION(0x700, ProgramCheck, program_check_exception, EXC_XFER_STD)

/* No FPU on MPC8xx.  This exception is not supposed to happen.
*/
	EXCEPTION(0x800, FPUnavailable, unknown_exception, EXC_XFER_STD)

/* Decrementer */
	EXCEPTION(0x900, Decrementer, timer_interrupt, EXC_XFER_LITE)

	EXCEPTION(0xa00, Trap_0a, unknown_exception, EXC_XFER_EE)
	EXCEPTION(0xb00, Trap_0b, unknown_exception, EXC_XFER_EE)

/* System call */
	. = 0xc00
SystemCall:
	EXCEPTION_PROLOG
	EXC_XFER_EE_LITE(0xc00, DoSyscall)

/* Single step - not used on 601 */
	EXCEPTION(0xd00, SingleStep, single_step_exception, EXC_XFER_STD)
	EXCEPTION(0xe00, Trap_0e, unknown_exception, EXC_XFER_EE)
	EXCEPTION(0xf00, Trap_0f, unknown_exception, EXC_XFER_EE)

/* On the MPC8xx, this is a software emulation interrupt.  It occurs
 * for all unimplemented and illegal instructions.
 */
	EXCEPTION(0x1000, SoftEmu, SoftwareEmulation, EXC_XFER_STD)

	. = 0x1100
/*
 * For the MPC8xx, this is a software tablewalk to load the instruction
 * TLB.  The task switch loads the M_TW register with the pointer to the first
 * level table.
 * If we discover there is no second level table (value is zero) or if there
 * is an invalid pte, we load that into the TLB, which causes another fault
 * into the TLB Error interrupt where we can handle such problems.
 * We have to use the MD_xxx registers for the tablewalk because the
 * equivalent MI_xxx registers only perform the attribute functions.
 */
InstructionTLBMiss:
#ifdef CONFIG_8xx_CPU6
<<<<<<< HEAD
	stw	r3, 8(r0)
=======
	mtspr	SPRN_DAR, r3
>>>>>>> e529fea9
#endif
	EXCEPTION_PROLOG_0
	mtspr	SPRN_SPRG_SCRATCH2, r10
	mfspr	r10, SPRN_SRR0	/* Get effective address of fault */
#ifdef CONFIG_8xx_CPU15
	addi	r11, r10, PAGE_SIZE
	tlbie	r11
	addi	r11, r10, -PAGE_SIZE
	tlbie	r11
#endif

	/* If we are faulting a kernel address, we have to use the
	 * kernel page tables.
	 */
#ifdef CONFIG_MODULES
	/* Only modules will cause ITLB Misses as we always
	 * pin the first 8MB of kernel memory */
	andis.	r11, r10, 0x8000	/* Address >= 0x80000000 */
#endif
	mfspr	r11, SPRN_M_TW	/* Get level 1 table base address */
#ifdef CONFIG_MODULES
	beq	3f
	lis	r11, (swapper_pg_dir-PAGE_OFFSET)@h
	ori	r11, r11, (swapper_pg_dir-PAGE_OFFSET)@l
3:
#endif
	/* Extract level 1 index */
	rlwinm	r10, r10, 32 - ((PAGE_SHIFT - 2) << 1), (PAGE_SHIFT - 2) << 1, 29
	lwzx	r11, r10, r11	/* Get the level 1 entry */
	rlwinm.	r10, r11,0,0,19	/* Extract page descriptor page address */
	beq	2f		/* If zero, don't try to find a pte */

	/* We have a pte table, so load the MI_TWC with the attributes
	 * for this "segment."
	 */
	MTSPR_CPU6(SPRN_MI_TWC, r11, r3)	/* Set segment attributes */
	mfspr	r11, SPRN_SRR0	/* Get effective address of fault */
	/* Extract level 2 index */
	rlwinm	r11, r11, 32 - (PAGE_SHIFT - 2), 32 - PAGE_SHIFT, 29
	lwzx	r10, r10, r11	/* Get the pte */

#ifdef CONFIG_SWAP
	andi.	r11, r10, _PAGE_ACCESSED | _PAGE_PRESENT
	cmpwi	cr0, r11, _PAGE_ACCESSED | _PAGE_PRESENT
	li	r11, RPN_PATTERN
	bne-	cr0, 2f
#else
	li	r11, RPN_PATTERN
#endif
	/* The Linux PTE won't go exactly into the MMU TLB.
	 * Software indicator bits 21 and 28 must be clear.
	 * Software indicator bits 24, 25, 26, and 27 must be
	 * set.  All other Linux PTE bits control the behavior
	 * of the MMU.
	 */
	rlwimi	r10, r11, 0, 0x07f8	/* Set 24-27, clear 21-23,28 */
	MTSPR_CPU6(SPRN_MI_RPN, r10, r3)	/* Update TLB entry */

	/* Restore registers */
#ifdef CONFIG_8xx_CPU6
<<<<<<< HEAD
	lwz	r3, 8(r0)
=======
	mfspr	r3, SPRN_DAR
	mtspr	SPRN_DAR, r11	/* Tag DAR */
>>>>>>> e529fea9
#endif
	mfspr	r10, SPRN_SPRG_SCRATCH2
	EXCEPTION_EPILOG_0
	rfi
2:
	mfspr	r10, SPRN_SRR1
	/* clear all error bits as TLB Miss
	 * sets a few unconditionally
	*/
	rlwinm	r10, r10, 0, 0xffff
	mtspr	SPRN_SRR1, r10

	/* Restore registers */
#ifdef CONFIG_8xx_CPU6
<<<<<<< HEAD
	lwz	r3, 8(r0)
#endif
	mfspr	r10, SPRN_SPRG_SCRATCH2
	EXCEPTION_EPILOG_0
	b	InstructionAccess
=======
	mfspr	r3, SPRN_DAR
	mtspr	SPRN_DAR, r11	/* Tag DAR */
#endif
	mfspr	r10, SPRN_SPRG_SCRATCH2
	b	InstructionTLBError1
>>>>>>> e529fea9

	. = 0x1200
DataStoreTLBMiss:
#ifdef CONFIG_8xx_CPU6
	mtspr	SPRN_DAR, r3
#endif
	EXCEPTION_PROLOG_0
	mtspr	SPRN_SPRG_SCRATCH2, r10
<<<<<<< HEAD
	mfspr	r10, SPRN_M_TWB	/* Get level 1 table entry address */
=======
	mfspr	r10, SPRN_MD_EPN
>>>>>>> e529fea9

	/* If we are faulting a kernel address, we have to use the
	 * kernel page tables.
	 */
	andis.	r11, r10, 0x8000
	mfspr	r11, SPRN_M_TW	/* Get level 1 table base address */
	beq	3f
	lis	r11, (swapper_pg_dir-PAGE_OFFSET)@h
	ori	r11, r11, (swapper_pg_dir-PAGE_OFFSET)@l
3:
	/* Extract level 1 index */
	rlwinm	r10, r10, 32 - ((PAGE_SHIFT - 2) << 1), (PAGE_SHIFT - 2) << 1, 29
	lwzx	r11, r10, r11	/* Get the level 1 entry */
	rlwinm.	r10, r11,0,0,19	/* Extract page descriptor page address */
	beq	2f		/* If zero, don't try to find a pte */

	/* We have a pte table, so load fetch the pte from the table.
	 */
	mfspr	r10, SPRN_MD_EPN	/* Get address of fault */
	/* Extract level 2 index */
	rlwinm	r10, r10, 32 - (PAGE_SHIFT - 2), 32 - PAGE_SHIFT, 29
	rlwimi	r10, r11, 0, 0, 32 - PAGE_SHIFT - 1	/* Add level 2 base */
	lwz	r10, 0(r10)	/* Get the pte */

	/* Insert the Guarded flag into the TWC from the Linux PTE.
	 * It is bit 27 of both the Linux PTE and the TWC (at least
	 * I got that right :-).  It will be better when we can put
	 * this into the Linux pgd/pmd and load it in the operation
	 * above.
	 */
	rlwimi	r11, r10, 0, 27, 27
	/* Insert the WriteThru flag into the TWC from the Linux PTE.
	 * It is bit 25 in the Linux PTE and bit 30 in the TWC
	 */
	rlwimi	r11, r10, 32-5, 30, 30
	MTSPR_CPU6(SPRN_MD_TWC, r11, r3)

	/* Both _PAGE_ACCESSED and _PAGE_PRESENT has to be set.
	 * We also need to know if the insn is a load/store, so:
	 * Clear _PAGE_PRESENT and load that which will
	 * trap into DTLB Error with store bit set accordinly.
	 */
	/* PRESENT=0x1, ACCESSED=0x20
	 * r11 = ((r10 & PRESENT) & ((r10 & ACCESSED) >> 5));
	 * r10 = (r10 & ~PRESENT) | r11;
	 */
#ifdef CONFIG_SWAP
	rlwinm	r11, r10, 32-5, _PAGE_PRESENT
	and	r11, r11, r10
	rlwimi	r10, r11, 0, _PAGE_PRESENT
#endif
	/* invert RW */
	xori	r10, r10, _PAGE_RW

	/* The Linux PTE won't go exactly into the MMU TLB.
	 * Software indicator bits 22 and 28 must be clear.
	 * Software indicator bits 24, 25, 26, and 27 must be
	 * set.  All other Linux PTE bits control the behavior
	 * of the MMU.
	 */
2:	li	r11, RPN_PATTERN
	rlwimi	r10, r11, 0, 24, 28	/* Set 24-27, clear 28 */
	MTSPR_CPU6(SPRN_MD_RPN, r10, r3)	/* Update TLB entry */

	/* Restore registers */
#ifdef CONFIG_8xx_CPU6
<<<<<<< HEAD
	lwz	r3, 8(r0)
=======
	mfspr	r3, SPRN_DAR
>>>>>>> e529fea9
#endif
	mtspr	SPRN_DAR, r11	/* Tag DAR */
	mfspr	r10, SPRN_SPRG_SCRATCH2
	EXCEPTION_EPILOG_0
	rfi

/* This is an instruction TLB error on the MPC8xx.  This could be due
 * to many reasons, such as executing guarded memory or illegal instruction
 * addresses.  There is nothing to do but handle a big time error fault.
 */
	. = 0x1300
InstructionTLBError:
	EXCEPTION_PROLOG_0
InstructionTLBError1:
	EXCEPTION_PROLOG_1
	EXCEPTION_PROLOG_2
	mr	r4,r12
	mr	r5,r9
	andis.	r10,r5,0x4000
	beq+	1f
	tlbie	r4
	/* 0x400 is InstructionAccess exception, needed by bad_page_fault() */
1:	EXC_XFER_LITE(0x400, handle_page_fault)

/* This is the data TLB error on the MPC8xx.  This could be due to
 * many reasons, including a dirty update to a pte.  We bail out to
 * a higher level function that can handle it.
 */
	. = 0x1400
DataTLBError:
	EXCEPTION_PROLOG_0

	mfspr	r11, SPRN_DAR
<<<<<<< HEAD
	cmpwi	cr0, r11, 0x00f0
	beq-	FixupDAR	/* must be a buggy dcbX, icbi insn. */
DARFixed:/* Return from dcbx instruction bug workaround */
	EXCEPTION_EPILOG_0
	b	DataAccess
=======
	cmpwi	cr0, r11, RPN_PATTERN
	beq-	FixupDAR	/* must be a buggy dcbX, icbi insn. */
DARFixed:/* Return from dcbx instruction bug workaround */
	EXCEPTION_PROLOG_1
	EXCEPTION_PROLOG_2
	mfspr	r5,SPRN_DSISR
	stw	r5,_DSISR(r11)
	mfspr	r4,SPRN_DAR
	andis.	r10,r5,0x4000
	beq+	1f
	tlbie	r4
1:	li	r10,RPN_PATTERN
	mtspr	SPRN_DAR,r10	/* Tag DAR, to be used in DTLB Error */
	/* 0x300 is DataAccess exception, needed by bad_page_fault() */
	EXC_XFER_LITE(0x300, handle_page_fault)
>>>>>>> e529fea9

	EXCEPTION(0x1500, Trap_15, unknown_exception, EXC_XFER_EE)
	EXCEPTION(0x1600, Trap_16, unknown_exception, EXC_XFER_EE)
	EXCEPTION(0x1700, Trap_17, unknown_exception, EXC_XFER_EE)
	EXCEPTION(0x1800, Trap_18, unknown_exception, EXC_XFER_EE)
	EXCEPTION(0x1900, Trap_19, unknown_exception, EXC_XFER_EE)
	EXCEPTION(0x1a00, Trap_1a, unknown_exception, EXC_XFER_EE)
	EXCEPTION(0x1b00, Trap_1b, unknown_exception, EXC_XFER_EE)

/* On the MPC8xx, these next four traps are used for development
 * support of breakpoints and such.  Someday I will get around to
 * using them.
 */
	EXCEPTION(0x1c00, Trap_1c, unknown_exception, EXC_XFER_EE)
	EXCEPTION(0x1d00, Trap_1d, unknown_exception, EXC_XFER_EE)
	EXCEPTION(0x1e00, Trap_1e, unknown_exception, EXC_XFER_EE)
	EXCEPTION(0x1f00, Trap_1f, unknown_exception, EXC_XFER_EE)

	. = 0x2000

/* This is the procedure to calculate the data EA for buggy dcbx,dcbi instructions
 * by decoding the registers used by the dcbx instruction and adding them.
 * DAR is set to the calculated address.
 */
 /* define if you don't want to use self modifying code */
#define NO_SELF_MODIFYING_CODE
FixupDAR:/* Entry point for dcbx workaround. */
#ifdef CONFIG_8xx_CPU6
<<<<<<< HEAD
	stw	r3, 8(r0)
=======
	mtspr	SPRN_DAR, r3
>>>>>>> e529fea9
#endif
	mtspr	SPRN_SPRG_SCRATCH2, r10
	/* fetch instruction from memory. */
	mfspr	r10, SPRN_SRR0
	andis.	r11, r10, 0x8000	/* Address >= 0x80000000 */
	mfspr	r11, SPRN_M_TW	/* Get level 1 table base address */
	beq-	3f		/* Branch if user space */
	lis	r11, (swapper_pg_dir-PAGE_OFFSET)@h
	ori	r11, r11, (swapper_pg_dir-PAGE_OFFSET)@l
<<<<<<< HEAD
	rlwimi	r11, r10, 32-20, 0xffc /* r11 = r11&~0xffc|(r10>>20)&0xffc */
3:	lwz	r11, 0(r11)	/* Get the level 1 entry */
	DO_8xx_CPU6(0x3b80, r3)
	mtspr	SPRN_MD_TWC, r11	/* Load pte table base address */
	mfspr	r11, SPRN_MD_TWC	/* ....and get the pte address */
	lwz	r11, 0(r11)	/* Get the pte */
#ifdef CONFIG_8xx_CPU6
	lwz	r3, 8(r0)	/* restore r3 from memory */
=======
	/* Extract level 1 index */
3:	rlwinm	r10, r10, 32 - ((PAGE_SHIFT - 2) << 1), (PAGE_SHIFT - 2) << 1, 29
	lwzx	r11, r10, r11	/* Get the level 1 entry */
	rlwinm	r10, r11,0,0,19	/* Extract page descriptor page address */
	mfspr	r11, SPRN_SRR0	/* Get effective address of fault */
	/* Extract level 2 index */
	rlwinm	r11, r11, 32 - (PAGE_SHIFT - 2), 32 - PAGE_SHIFT, 29
	lwzx	r11, r10, r11	/* Get the pte */
#ifdef CONFIG_8xx_CPU6
	mfspr	r3, SPRN_DAR
>>>>>>> e529fea9
#endif
	/* concat physical page address(r11) and page offset(r10) */
	mfspr	r10, SPRN_SRR0
	rlwimi	r11, r10, 0, 32 - PAGE_SHIFT, 31
	lwz	r11,0(r11)
/* Check if it really is a dcbx instruction. */
/* dcbt and dcbtst does not generate DTLB Misses/Errors,
 * no need to include them here */
	xoris	r10, r11, 0x7c00	/* check if major OP code is 31 */
	rlwinm	r10, r10, 0, 21, 5
	cmpwi	cr0, r10, 2028	/* Is dcbz? */
	beq+	142f
	cmpwi	cr0, r10, 940	/* Is dcbi? */
	beq+	142f
	cmpwi	cr0, r10, 108	/* Is dcbst? */
	beq+	144f		/* Fix up store bit! */
	cmpwi	cr0, r10, 172	/* Is dcbf? */
	beq+	142f
	cmpwi	cr0, r10, 1964	/* Is icbi? */
	beq+	142f
141:	mfspr	r10,SPRN_SPRG_SCRATCH2
	b	DARFixed	/* Nope, go back to normal TLB processing */

144:	mfspr	r10, SPRN_DSISR
	rlwinm	r10, r10,0,7,5	/* Clear store bit for buggy dcbst insn */
	mtspr	SPRN_DSISR, r10
142:	/* continue, it was a dcbx, dcbi instruction. */
#ifndef NO_SELF_MODIFYING_CODE
	andis.	r10,r11,0x1f	/* test if reg RA is r0 */
	li	r10,modified_instr@l
	dcbtst	r0,r10		/* touch for store */
	rlwinm	r11,r11,0,0,20	/* Zero lower 10 bits */
	oris	r11,r11,640	/* Transform instr. to a "add r10,RA,RB" */
	ori	r11,r11,532
	stw	r11,0(r10)	/* store add/and instruction */
	dcbf	0,r10		/* flush new instr. to memory. */
	icbi	0,r10		/* invalidate instr. cache line */
	mfspr	r11, SPRN_SPRG_SCRATCH1	/* restore r11 */
	mfspr	r10, SPRN_SPRG_SCRATCH0	/* restore r10 */
	isync			/* Wait until new instr is loaded from memory */
modified_instr:
	.space	4		/* this is where the add instr. is stored */
	bne+	143f
	subf	r10,r0,r10	/* r10=r10-r0, only if reg RA is r0 */
143:	mtdar	r10		/* store faulting EA in DAR */
	mfspr	r10,SPRN_SPRG_SCRATCH2
	b	DARFixed	/* Go back to normal TLB handling */
#else
	mfctr	r10
	mtdar	r10			/* save ctr reg in DAR */
	rlwinm	r10, r11, 24, 24, 28	/* offset into jump table for reg RB */
	addi	r10, r10, 150f@l	/* add start of table */
	mtctr	r10			/* load ctr with jump address */
	xor	r10, r10, r10		/* sum starts at zero */
	bctr				/* jump into table */
150:
	add	r10, r10, r0	;b	151f
	add	r10, r10, r1	;b	151f
	add	r10, r10, r2	;b	151f
	add	r10, r10, r3	;b	151f
	add	r10, r10, r4	;b	151f
	add	r10, r10, r5	;b	151f
	add	r10, r10, r6	;b	151f
	add	r10, r10, r7	;b	151f
	add	r10, r10, r8	;b	151f
	add	r10, r10, r9	;b	151f
	mtctr	r11	;b	154f	/* r10 needs special handling */
	mtctr	r11	;b	153f	/* r11 needs special handling */
	add	r10, r10, r12	;b	151f
	add	r10, r10, r13	;b	151f
	add	r10, r10, r14	;b	151f
	add	r10, r10, r15	;b	151f
	add	r10, r10, r16	;b	151f
	add	r10, r10, r17	;b	151f
	add	r10, r10, r18	;b	151f
	add	r10, r10, r19	;b	151f
	add	r10, r10, r20	;b	151f
	add	r10, r10, r21	;b	151f
	add	r10, r10, r22	;b	151f
	add	r10, r10, r23	;b	151f
	add	r10, r10, r24	;b	151f
	add	r10, r10, r25	;b	151f
	add	r10, r10, r26	;b	151f
	add	r10, r10, r27	;b	151f
	add	r10, r10, r28	;b	151f
	add	r10, r10, r29	;b	151f
	add	r10, r10, r30	;b	151f
	add	r10, r10, r31
151:
	rlwinm. r11,r11,19,24,28	/* offset into jump table for reg RA */
	beq	152f			/* if reg RA is zero, don't add it */
	addi	r11, r11, 150b@l	/* add start of table */
	mtctr	r11			/* load ctr with jump address */
	rlwinm	r11,r11,0,16,10		/* make sure we don't execute this more than once */
	bctr				/* jump into table */
152:
	mfdar	r11
	mtctr	r11			/* restore ctr reg from DAR */
	mtdar	r10			/* save fault EA to DAR */
	mfspr	r10,SPRN_SPRG_SCRATCH2
	b	DARFixed		/* Go back to normal TLB handling */

	/* special handling for r10,r11 since these are modified already */
153:	mfspr	r11, SPRN_SPRG_SCRATCH1	/* load r11 from SPRN_SPRG_SCRATCH1 */
	add	r10, r10, r11	/* add it */
	mfctr	r11		/* restore r11 */
	b	151b
154:	mfspr	r11, SPRN_SPRG_SCRATCH0	/* load r10 from SPRN_SPRG_SCRATCH0 */
	add	r10, r10, r11	/* add it */
	mfctr	r11		/* restore r11 */
	b	151b
#endif

/*
 * This is where the main kernel code starts.
 */
start_here:
	/* ptr to current */
	lis	r2,init_task@h
	ori	r2,r2,init_task@l

	/* ptr to phys current thread */
	tophys(r4,r2)
	addi	r4,r4,THREAD	/* init task's THREAD */
	mtspr	SPRN_SPRG_THREAD,r4

	/* stack */
	lis	r1,init_thread_union@ha
	addi	r1,r1,init_thread_union@l
	li	r0,0
	stwu	r0,THREAD_SIZE-STACK_FRAME_OVERHEAD(r1)

	bl	early_init	/* We have to do this with MMU on */

/*
 * Decide what sort of machine this is and initialize the MMU.
 */
	li	r3,0
	mr	r4,r31
	bl	machine_init
	bl	MMU_init

/*
 * Go back to running unmapped so we can load up new values
 * and change to using our exception vectors.
 * On the 8xx, all we have to do is invalidate the TLB to clear
 * the old 8M byte TLB mappings and load the page table base register.
 */
	/* The right way to do this would be to track it down through
	 * init's THREAD like the context switch code does, but this is
	 * easier......until someone changes init's static structures.
	 */
	lis	r6, swapper_pg_dir@h
	ori	r6, r6, swapper_pg_dir@l
	tophys(r6,r6)
#ifdef CONFIG_8xx_CPU6
	lis	r4, cpu6_errata_word@h
	ori	r4, r4, cpu6_errata_word@l
	li	r3, 0x3f80
	stw	r3, 12(r4)
	lwz	r3, 12(r4)
#endif
	mtspr	SPRN_M_TW, r6
	lis	r4,2f@h
	ori	r4,r4,2f@l
	tophys(r4,r4)
	li	r3,MSR_KERNEL & ~(MSR_IR|MSR_DR)
	mtspr	SPRN_SRR0,r4
	mtspr	SPRN_SRR1,r3
	rfi
/* Load up the kernel context */
2:
	SYNC			/* Force all PTE updates to finish */
	tlbia			/* Clear all TLB entries */
	sync			/* wait for tlbia/tlbie to finish */
	TLBSYNC			/* ... on all CPUs */

	/* set up the PTE pointers for the Abatron bdiGDB.
	*/
	tovirt(r6,r6)
	lis	r5, abatron_pteptrs@h
	ori	r5, r5, abatron_pteptrs@l
	stw	r5, 0xf0(r0)	/* Must match your Abatron config file */
	tophys(r5,r5)
	stw	r6, 0(r5)

/* Now turn on the MMU for real! */
	li	r4,MSR_KERNEL
	lis	r3,start_kernel@h
	ori	r3,r3,start_kernel@l
	mtspr	SPRN_SRR0,r3
	mtspr	SPRN_SRR1,r4
	rfi			/* enable MMU and jump to start_kernel */

/* Set up the initial MMU state so we can do the first level of
 * kernel initialization.  This maps the first 8 MBytes of memory 1:1
 * virtual to physical.  Also, set the cache mode since that is defined
 * by TLB entries and perform any additional mapping (like of the IMMR).
 * If configured to pin some TLBs, we pin the first 8 Mbytes of kernel,
 * 24 Mbytes of data, and the 8M IMMR space.  Anything not covered by
 * these mappings is mapped by page tables.
 */
initial_mmu:
	tlbia			/* Invalidate all TLB entries */
/* Always pin the first 8 MB ITLB to prevent ITLB
   misses while mucking around with SRR0/SRR1 in asm
*/
	lis	r8, MI_RSV4I@h
	ori	r8, r8, 0x1c00

	mtspr	SPRN_MI_CTR, r8	/* Set instruction MMU control */

#ifdef CONFIG_PIN_TLB
	lis	r10, (MD_RSV4I | MD_RESETVAL)@h
	ori	r10, r10, 0x1c00
	mr	r8, r10
#else
	lis	r10, MD_RESETVAL@h
#endif
#ifndef CONFIG_8xx_COPYBACK
	oris	r10, r10, MD_WTDEF@h
#endif
	mtspr	SPRN_MD_CTR, r10	/* Set data TLB control */

	/* Now map the lower 8 Meg into the TLBs.  For this quick hack,
	 * we can load the instruction and data TLB registers with the
	 * same values.
	 */
	lis	r8, KERNELBASE@h	/* Create vaddr for TLB */
	ori	r8, r8, MI_EVALID	/* Mark it valid */
	mtspr	SPRN_MI_EPN, r8
	mtspr	SPRN_MD_EPN, r8
	li	r8, MI_PS8MEG		/* Set 8M byte page */
	ori	r8, r8, MI_SVALID	/* Make it valid */
	mtspr	SPRN_MI_TWC, r8
	mtspr	SPRN_MD_TWC, r8
	li	r8, MI_BOOTINIT		/* Create RPN for address 0 */
	mtspr	SPRN_MI_RPN, r8		/* Store TLB entry */
	mtspr	SPRN_MD_RPN, r8
	lis	r8, MI_Kp@h		/* Set the protection mode */
	mtspr	SPRN_MI_AP, r8
	mtspr	SPRN_MD_AP, r8

	/* Map another 8 MByte at the IMMR to get the processor
	 * internal registers (among other things).
	 */
#ifdef CONFIG_PIN_TLB
	addi	r10, r10, 0x0100
	mtspr	SPRN_MD_CTR, r10
#endif
	mfspr	r9, 638			/* Get current IMMR */
	andis.	r9, r9, 0xff80		/* Get 8Mbyte boundary */

	mr	r8, r9			/* Create vaddr for TLB */
	ori	r8, r8, MD_EVALID	/* Mark it valid */
	mtspr	SPRN_MD_EPN, r8
	li	r8, MD_PS8MEG		/* Set 8M byte page */
	ori	r8, r8, MD_SVALID	/* Make it valid */
	mtspr	SPRN_MD_TWC, r8
	mr	r8, r9			/* Create paddr for TLB */
	ori	r8, r8, MI_BOOTINIT|0x2 /* Inhibit cache -- Cort */
	mtspr	SPRN_MD_RPN, r8

#ifdef CONFIG_PIN_TLB
	/* Map two more 8M kernel data pages.
	*/
	addi	r10, r10, 0x0100
	mtspr	SPRN_MD_CTR, r10

	lis	r8, KERNELBASE@h	/* Create vaddr for TLB */
	addis	r8, r8, 0x0080		/* Add 8M */
	ori	r8, r8, MI_EVALID	/* Mark it valid */
	mtspr	SPRN_MD_EPN, r8
	li	r9, MI_PS8MEG		/* Set 8M byte page */
	ori	r9, r9, MI_SVALID	/* Make it valid */
	mtspr	SPRN_MD_TWC, r9
	li	r11, MI_BOOTINIT	/* Create RPN for address 0 */
	addis	r11, r11, 0x0080	/* Add 8M */
	mtspr	SPRN_MD_RPN, r11

	addi	r10, r10, 0x0100
	mtspr	SPRN_MD_CTR, r10

	addis	r8, r8, 0x0080		/* Add 8M */
	mtspr	SPRN_MD_EPN, r8
	mtspr	SPRN_MD_TWC, r9
	addis	r11, r11, 0x0080	/* Add 8M */
	mtspr	SPRN_MD_RPN, r11
#endif

	/* Since the cache is enabled according to the information we
	 * just loaded into the TLB, invalidate and enable the caches here.
	 * We should probably check/set other modes....later.
	 */
	lis	r8, IDC_INVALL@h
	mtspr	SPRN_IC_CST, r8
	mtspr	SPRN_DC_CST, r8
	lis	r8, IDC_ENABLE@h
	mtspr	SPRN_IC_CST, r8
#ifdef CONFIG_8xx_COPYBACK
	mtspr	SPRN_DC_CST, r8
#else
	/* For a debug option, I left this here to easily enable
	 * the write through cache mode
	 */
	lis	r8, DC_SFWT@h
	mtspr	SPRN_DC_CST, r8
	lis	r8, IDC_ENABLE@h
	mtspr	SPRN_DC_CST, r8
#endif
	blr


/*
 * Set up to use a given MMU context.
 * r3 is context number, r4 is PGD pointer.
 *
 * We place the physical address of the new task page directory loaded
 * into the MMU base register, and set the ASID compare register with
 * the new "context."
 */
_GLOBAL(set_context)

#ifdef CONFIG_BDI_SWITCH
	/* Context switch the PTE pointer for the Abatron BDI2000.
	 * The PGDIR is passed as second argument.
	 */
	lis	r5, KERNELBASE@h
	lwz	r5, 0xf0(r5)
	stw	r4, 0x4(r5)
#endif

#ifdef CONFIG_8xx_CPU6
	lis	r6, cpu6_errata_word@h
	ori	r6, r6, cpu6_errata_word@l
	tophys	(r4, r4)
	li	r7, 0x3f80
	stw	r7, 12(r6)
	lwz	r7, 12(r6)
        mtspr   SPRN_M_TW, r4               /* Update MMU base address */
	li	r7, 0x3380
	stw	r7, 12(r6)
	lwz	r7, 12(r6)
        mtspr   SPRN_M_CASID, r3             /* Update context */
#else
        mtspr   SPRN_M_CASID,r3		/* Update context */
	tophys	(r4, r4)
	mtspr	SPRN_M_TW, r4		/* and pgd */
#endif
	SYNC
	blr

#ifdef CONFIG_8xx_CPU6
/* It's here because it is unique to the 8xx.
 * It is important we get called with interrupts disabled.  I used to
 * do that, but it appears that all code that calls this already had
 * interrupt disabled.
 */
	.globl	set_dec_cpu6
set_dec_cpu6:
	lis	r7, cpu6_errata_word@h
	ori	r7, r7, cpu6_errata_word@l
	li	r4, 0x2c00
	stw	r4, 8(r7)
	lwz	r4, 8(r7)
        mtspr   22, r3		/* Update Decrementer */
	SYNC
	blr
#endif

/*
 * We put a few things here that have to be page-aligned.
 * This stuff goes at the beginning of the data segment,
 * which is page-aligned.
 */
	.data
	.globl	sdata
sdata:
	.globl	empty_zero_page
	.align	PAGE_SHIFT
empty_zero_page:
	.space	PAGE_SIZE

	.globl	swapper_pg_dir
swapper_pg_dir:
	.space	PGD_TABLE_SIZE

/* Room for two PTE table poiners, usually the kernel and current user
 * pointer to their respective root page table (pgdir).
 */
abatron_pteptrs:
	.space	8

#ifdef CONFIG_8xx_CPU6
	.globl	cpu6_errata_word
cpu6_errata_word:
	.space	16
#endif
<|MERGE_RESOLUTION|>--- conflicted
+++ resolved
@@ -299,11 +299,7 @@
  */
 InstructionTLBMiss:
 #ifdef CONFIG_8xx_CPU6
-<<<<<<< HEAD
-	stw	r3, 8(r0)
-=======
 	mtspr	SPRN_DAR, r3
->>>>>>> e529fea9
 #endif
 	EXCEPTION_PROLOG_0
 	mtspr	SPRN_SPRG_SCRATCH2, r10
@@ -364,12 +360,8 @@
 
 	/* Restore registers */
 #ifdef CONFIG_8xx_CPU6
-<<<<<<< HEAD
-	lwz	r3, 8(r0)
-=======
 	mfspr	r3, SPRN_DAR
 	mtspr	SPRN_DAR, r11	/* Tag DAR */
->>>>>>> e529fea9
 #endif
 	mfspr	r10, SPRN_SPRG_SCRATCH2
 	EXCEPTION_EPILOG_0
@@ -384,19 +376,11 @@
 
 	/* Restore registers */
 #ifdef CONFIG_8xx_CPU6
-<<<<<<< HEAD
-	lwz	r3, 8(r0)
-#endif
-	mfspr	r10, SPRN_SPRG_SCRATCH2
-	EXCEPTION_EPILOG_0
-	b	InstructionAccess
-=======
 	mfspr	r3, SPRN_DAR
 	mtspr	SPRN_DAR, r11	/* Tag DAR */
 #endif
 	mfspr	r10, SPRN_SPRG_SCRATCH2
 	b	InstructionTLBError1
->>>>>>> e529fea9
 
 	. = 0x1200
 DataStoreTLBMiss:
@@ -405,11 +389,7 @@
 #endif
 	EXCEPTION_PROLOG_0
 	mtspr	SPRN_SPRG_SCRATCH2, r10
-<<<<<<< HEAD
-	mfspr	r10, SPRN_M_TWB	/* Get level 1 table entry address */
-=======
 	mfspr	r10, SPRN_MD_EPN
->>>>>>> e529fea9
 
 	/* If we are faulting a kernel address, we have to use the
 	 * kernel page tables.
@@ -476,11 +456,7 @@
 
 	/* Restore registers */
 #ifdef CONFIG_8xx_CPU6
-<<<<<<< HEAD
-	lwz	r3, 8(r0)
-=======
 	mfspr	r3, SPRN_DAR
->>>>>>> e529fea9
 #endif
 	mtspr	SPRN_DAR, r11	/* Tag DAR */
 	mfspr	r10, SPRN_SPRG_SCRATCH2
@@ -514,13 +490,6 @@
 	EXCEPTION_PROLOG_0
 
 	mfspr	r11, SPRN_DAR
-<<<<<<< HEAD
-	cmpwi	cr0, r11, 0x00f0
-	beq-	FixupDAR	/* must be a buggy dcbX, icbi insn. */
-DARFixed:/* Return from dcbx instruction bug workaround */
-	EXCEPTION_EPILOG_0
-	b	DataAccess
-=======
 	cmpwi	cr0, r11, RPN_PATTERN
 	beq-	FixupDAR	/* must be a buggy dcbX, icbi insn. */
 DARFixed:/* Return from dcbx instruction bug workaround */
@@ -536,7 +505,6 @@
 	mtspr	SPRN_DAR,r10	/* Tag DAR, to be used in DTLB Error */
 	/* 0x300 is DataAccess exception, needed by bad_page_fault() */
 	EXC_XFER_LITE(0x300, handle_page_fault)
->>>>>>> e529fea9
 
 	EXCEPTION(0x1500, Trap_15, unknown_exception, EXC_XFER_EE)
 	EXCEPTION(0x1600, Trap_16, unknown_exception, EXC_XFER_EE)
@@ -565,11 +533,7 @@
 #define NO_SELF_MODIFYING_CODE
 FixupDAR:/* Entry point for dcbx workaround. */
 #ifdef CONFIG_8xx_CPU6
-<<<<<<< HEAD
-	stw	r3, 8(r0)
-=======
 	mtspr	SPRN_DAR, r3
->>>>>>> e529fea9
 #endif
 	mtspr	SPRN_SPRG_SCRATCH2, r10
 	/* fetch instruction from memory. */
@@ -579,16 +543,6 @@
 	beq-	3f		/* Branch if user space */
 	lis	r11, (swapper_pg_dir-PAGE_OFFSET)@h
 	ori	r11, r11, (swapper_pg_dir-PAGE_OFFSET)@l
-<<<<<<< HEAD
-	rlwimi	r11, r10, 32-20, 0xffc /* r11 = r11&~0xffc|(r10>>20)&0xffc */
-3:	lwz	r11, 0(r11)	/* Get the level 1 entry */
-	DO_8xx_CPU6(0x3b80, r3)
-	mtspr	SPRN_MD_TWC, r11	/* Load pte table base address */
-	mfspr	r11, SPRN_MD_TWC	/* ....and get the pte address */
-	lwz	r11, 0(r11)	/* Get the pte */
-#ifdef CONFIG_8xx_CPU6
-	lwz	r3, 8(r0)	/* restore r3 from memory */
-=======
 	/* Extract level 1 index */
 3:	rlwinm	r10, r10, 32 - ((PAGE_SHIFT - 2) << 1), (PAGE_SHIFT - 2) << 1, 29
 	lwzx	r11, r10, r11	/* Get the level 1 entry */
@@ -599,7 +553,6 @@
 	lwzx	r11, r10, r11	/* Get the pte */
 #ifdef CONFIG_8xx_CPU6
 	mfspr	r3, SPRN_DAR
->>>>>>> e529fea9
 #endif
 	/* concat physical page address(r11) and page offset(r10) */
 	mfspr	r10, SPRN_SRR0
