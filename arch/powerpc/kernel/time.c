/*
 * Common time routines among all ppc machines.
 *
 * Written by Cort Dougan (cort@cs.nmt.edu) to merge
 * Paul Mackerras' version and mine for PReP and Pmac.
 * MPC8xx/MBX changes by Dan Malek (dmalek@jlc.net).
 * Converted for 64-bit by Mike Corrigan (mikejc@us.ibm.com)
 *
 * First round of bugfixes by Gabriel Paubert (paubert@iram.es)
 * to make clock more stable (2.4.0-test5). The only thing
 * that this code assumes is that the timebases have been synchronized
 * by firmware on SMP and are never stopped (never do sleep
 * on SMP then, nap and doze are OK).
 * 
 * Speeded up do_gettimeofday by getting rid of references to
 * xtime (which required locks for consistency). (mikejc@us.ibm.com)
 *
 * TODO (not necessarily in this file):
 * - improve precision and reproducibility of timebase frequency
 * measurement at boot time. (for iSeries, we calibrate the timebase
 * against the Titan chip's clock.)
 * - for astronomical applications: add a new function to get
 * non ambiguous timestamps even around leap seconds. This needs
 * a new timestamp format and a good name.
 *
 * 1997-09-10  Updated NTP code according to technical memorandum Jan '96
 *             "A Kernel Model for Precision Timekeeping" by Dave Mills
 *
 *      This program is free software; you can redistribute it and/or
 *      modify it under the terms of the GNU General Public License
 *      as published by the Free Software Foundation; either version
 *      2 of the License, or (at your option) any later version.
 */

#include <linux/errno.h>
#include <linux/module.h>
#include <linux/sched.h>
#include <linux/kernel.h>
#include <linux/param.h>
#include <linux/string.h>
#include <linux/mm.h>
#include <linux/interrupt.h>
#include <linux/timex.h>
#include <linux/kernel_stat.h>
#include <linux/time.h>
#include <linux/init.h>
#include <linux/profile.h>
#include <linux/cpu.h>
#include <linux/security.h>
#include <linux/percpu.h>
#include <linux/rtc.h>
#include <linux/jiffies.h>
#include <linux/posix-timers.h>
#include <linux/irq.h>
#include <linux/delay.h>
#include <linux/perf_event.h>
#include <asm/trace.h>

#include <asm/io.h>
#include <asm/processor.h>
#include <asm/nvram.h>
#include <asm/cache.h>
#include <asm/machdep.h>
#include <asm/uaccess.h>
#include <asm/time.h>
#include <asm/prom.h>
#include <asm/irq.h>
#include <asm/div64.h>
#include <asm/smp.h>
#include <asm/vdso_datapage.h>
#include <asm/firmware.h>
#include <asm/cputime.h>
#ifdef CONFIG_PPC_ISERIES
#include <asm/iseries/it_lp_queue.h>
#include <asm/iseries/hv_call_xm.h>
#endif

/* powerpc clocksource/clockevent code */

#include <linux/clockchips.h>
#include <linux/clocksource.h>

static cycle_t rtc_read(struct clocksource *);
static struct clocksource clocksource_rtc = {
	.name         = "rtc",
	.rating       = 400,
	.flags        = CLOCK_SOURCE_IS_CONTINUOUS,
	.mask         = CLOCKSOURCE_MASK(64),
	.shift        = 22,
	.mult         = 0,	/* To be filled in */
	.read         = rtc_read,
};

static cycle_t timebase_read(struct clocksource *);
static struct clocksource clocksource_timebase = {
	.name         = "timebase",
	.rating       = 400,
	.flags        = CLOCK_SOURCE_IS_CONTINUOUS,
	.mask         = CLOCKSOURCE_MASK(64),
	.shift        = 22,
	.mult         = 0,	/* To be filled in */
	.read         = timebase_read,
};

#define DECREMENTER_MAX	0x7fffffff

static int decrementer_set_next_event(unsigned long evt,
				      struct clock_event_device *dev);
static void decrementer_set_mode(enum clock_event_mode mode,
				 struct clock_event_device *dev);

static struct clock_event_device decrementer_clockevent = {
       .name           = "decrementer",
       .rating         = 200,
       .shift          = 0,	/* To be filled in */
       .mult           = 0,	/* To be filled in */
       .irq            = 0,
       .set_next_event = decrementer_set_next_event,
       .set_mode       = decrementer_set_mode,
       .features       = CLOCK_EVT_FEAT_ONESHOT,
};

struct decrementer_clock {
	struct clock_event_device event;
	u64 next_tb;
};

static DEFINE_PER_CPU(struct decrementer_clock, decrementers);

#ifdef CONFIG_PPC_ISERIES
static unsigned long __initdata iSeries_recal_titan;
static signed long __initdata iSeries_recal_tb;

/* Forward declaration is only needed for iSereis compiles */
static void __init clocksource_init(void);
#endif

#define XSEC_PER_SEC (1024*1024)

#ifdef CONFIG_PPC64
#define SCALE_XSEC(xsec, max)	(((xsec) * max) / XSEC_PER_SEC)
#else
/* compute ((xsec << 12) * max) >> 32 */
#define SCALE_XSEC(xsec, max)	mulhwu((xsec) << 12, max)
#endif

unsigned long tb_ticks_per_jiffy;
unsigned long tb_ticks_per_usec = 100; /* sane default */
EXPORT_SYMBOL(tb_ticks_per_usec);
unsigned long tb_ticks_per_sec;
EXPORT_SYMBOL(tb_ticks_per_sec);	/* for cputime_t conversions */

DEFINE_SPINLOCK(rtc_lock);
EXPORT_SYMBOL_GPL(rtc_lock);

static u64 tb_to_ns_scale __read_mostly;
static unsigned tb_to_ns_shift __read_mostly;
static unsigned long boot_tb __read_mostly;

extern struct timezone sys_tz;
static long timezone_offset;

unsigned long ppc_proc_freq;
EXPORT_SYMBOL(ppc_proc_freq);
unsigned long ppc_tb_freq;

static DEFINE_PER_CPU(u64, last_jiffy);

#ifdef CONFIG_VIRT_CPU_ACCOUNTING
/*
 * Factors for converting from cputime_t (timebase ticks) to
 * jiffies, milliseconds, seconds, and clock_t (1/USER_HZ seconds).
 * These are all stored as 0.64 fixed-point binary fractions.
 */
u64 __cputime_jiffies_factor;
EXPORT_SYMBOL(__cputime_jiffies_factor);
u64 __cputime_msec_factor;
EXPORT_SYMBOL(__cputime_msec_factor);
u64 __cputime_sec_factor;
EXPORT_SYMBOL(__cputime_sec_factor);
u64 __cputime_clockt_factor;
EXPORT_SYMBOL(__cputime_clockt_factor);
DEFINE_PER_CPU(unsigned long, cputime_last_delta);
DEFINE_PER_CPU(unsigned long, cputime_scaled_last_delta);

cputime_t cputime_one_jiffy;

static void calc_cputime_factors(void)
{
	struct div_result res;

	div128_by_32(HZ, 0, tb_ticks_per_sec, &res);
	__cputime_jiffies_factor = res.result_low;
	div128_by_32(1000, 0, tb_ticks_per_sec, &res);
	__cputime_msec_factor = res.result_low;
	div128_by_32(1, 0, tb_ticks_per_sec, &res);
	__cputime_sec_factor = res.result_low;
	div128_by_32(USER_HZ, 0, tb_ticks_per_sec, &res);
	__cputime_clockt_factor = res.result_low;
}

/*
 * Read the PURR on systems that have it, otherwise the timebase.
 */
static u64 read_purr(void)
{
	if (cpu_has_feature(CPU_FTR_PURR))
		return mfspr(SPRN_PURR);
	return mftb();
}

/*
 * Read the SPURR on systems that have it, otherwise the purr
 */
static u64 read_spurr(u64 purr)
{
	/*
	 * cpus without PURR won't have a SPURR
	 * We already know the former when we use this, so tell gcc
	 */
	if (cpu_has_feature(CPU_FTR_PURR) && cpu_has_feature(CPU_FTR_SPURR))
		return mfspr(SPRN_SPURR);
	return purr;
}

/*
 * Account time for a transition between system, hard irq
 * or soft irq state.
 */
void account_system_vtime(struct task_struct *tsk)
{
	u64 now, nowscaled, delta, deltascaled, sys_time;
	unsigned long flags;

	local_irq_save(flags);
	now = read_purr();
	nowscaled = read_spurr(now);
	delta = now - get_paca()->startpurr;
	deltascaled = nowscaled - get_paca()->startspurr;
	get_paca()->startpurr = now;
	get_paca()->startspurr = nowscaled;
	if (!in_interrupt()) {
		/* deltascaled includes both user and system time.
		 * Hence scale it based on the purr ratio to estimate
		 * the system time */
		sys_time = get_paca()->system_time;
		if (get_paca()->user_time)
			deltascaled = deltascaled * sys_time /
			     (sys_time + get_paca()->user_time);
		delta += sys_time;
		get_paca()->system_time = 0;
	}
	if (in_irq() || idle_task(smp_processor_id()) != tsk)
		account_system_time(tsk, 0, delta, deltascaled);
	else
		account_idle_time(delta);
	__get_cpu_var(cputime_last_delta) = delta;
	__get_cpu_var(cputime_scaled_last_delta) = deltascaled;
	local_irq_restore(flags);
}
EXPORT_SYMBOL_GPL(account_system_vtime);

/*
 * Transfer the user and system times accumulated in the paca
 * by the exception entry and exit code to the generic process
 * user and system time records.
 * Must be called with interrupts disabled.
 */
void account_process_tick(struct task_struct *tsk, int user_tick)
{
	cputime_t utime, utimescaled;

	utime = get_paca()->user_time;
	get_paca()->user_time = 0;
	utimescaled = cputime_to_scaled(utime);
	account_user_time(tsk, utime, utimescaled);
}

/*
 * Stuff for accounting stolen time.
 */
struct cpu_purr_data {
	int	initialized;			/* thread is running */
	u64	tb;			/* last TB value read */
	u64	purr;			/* last PURR value read */
	u64	spurr;			/* last SPURR value read */
};

/*
 * Each entry in the cpu_purr_data array is manipulated only by its
 * "owner" cpu -- usually in the timer interrupt but also occasionally
 * in process context for cpu online.  As long as cpus do not touch
 * each others' cpu_purr_data, disabling local interrupts is
 * sufficient to serialize accesses.
 */
static DEFINE_PER_CPU(struct cpu_purr_data, cpu_purr_data);

static void snapshot_tb_and_purr(void *data)
{
	unsigned long flags;
	struct cpu_purr_data *p = &__get_cpu_var(cpu_purr_data);

	local_irq_save(flags);
	p->tb = get_tb_or_rtc();
	p->purr = mfspr(SPRN_PURR);
	wmb();
	p->initialized = 1;
	local_irq_restore(flags);
}

/*
 * Called during boot when all cpus have come up.
 */
void snapshot_timebases(void)
{
	if (!cpu_has_feature(CPU_FTR_PURR))
		return;
	on_each_cpu(snapshot_tb_and_purr, NULL, 1);
}

/*
 * Must be called with interrupts disabled.
 */
void calculate_steal_time(void)
{
	u64 tb, purr;
	s64 stolen;
	struct cpu_purr_data *pme;

	pme = &__get_cpu_var(cpu_purr_data);
	if (!pme->initialized)
		return;		/* !CPU_FTR_PURR or early in early boot */
	tb = mftb();
	purr = mfspr(SPRN_PURR);
	stolen = (tb - pme->tb) - (purr - pme->purr);
	if (stolen > 0) {
		if (idle_task(smp_processor_id()) != current)
			account_steal_time(stolen);
		else
			account_idle_time(stolen);
	}
	pme->tb = tb;
	pme->purr = purr;
}

#ifdef CONFIG_PPC_SPLPAR
/*
 * Must be called before the cpu is added to the online map when
 * a cpu is being brought up at runtime.
 */
static void snapshot_purr(void)
{
	struct cpu_purr_data *pme;
	unsigned long flags;

	if (!cpu_has_feature(CPU_FTR_PURR))
		return;
	local_irq_save(flags);
	pme = &__get_cpu_var(cpu_purr_data);
	pme->tb = mftb();
	pme->purr = mfspr(SPRN_PURR);
	pme->initialized = 1;
	local_irq_restore(flags);
}

#endif /* CONFIG_PPC_SPLPAR */

#else /* ! CONFIG_VIRT_CPU_ACCOUNTING */
#define calc_cputime_factors()
#define calculate_steal_time()		do { } while (0)
#endif

#if !(defined(CONFIG_VIRT_CPU_ACCOUNTING) && defined(CONFIG_PPC_SPLPAR))
#define snapshot_purr()			do { } while (0)
#endif

/*
 * Called when a cpu comes up after the system has finished booting,
 * i.e. as a result of a hotplug cpu action.
 */
void snapshot_timebase(void)
{
	__get_cpu_var(last_jiffy) = get_tb_or_rtc();
	snapshot_purr();
}

void __delay(unsigned long loops)
{
	unsigned long start;
	int diff;

	if (__USE_RTC()) {
		start = get_rtcl();
		do {
			/* the RTCL register wraps at 1000000000 */
			diff = get_rtcl() - start;
			if (diff < 0)
				diff += 1000000000;
		} while (diff < loops);
	} else {
		start = get_tbl();
		while (get_tbl() - start < loops)
			HMT_low();
		HMT_medium();
	}
}
EXPORT_SYMBOL(__delay);

void udelay(unsigned long usecs)
{
	__delay(tb_ticks_per_usec * usecs);
}
EXPORT_SYMBOL(udelay);

#ifdef CONFIG_SMP
unsigned long profile_pc(struct pt_regs *regs)
{
	unsigned long pc = instruction_pointer(regs);

	if (in_lock_functions(pc))
		return regs->link;

	return pc;
}
EXPORT_SYMBOL(profile_pc);
#endif

#ifdef CONFIG_PPC_ISERIES

/* 
 * This function recalibrates the timebase based on the 49-bit time-of-day
 * value in the Titan chip.  The Titan is much more accurate than the value
 * returned by the service processor for the timebase frequency.  
 */

static int __init iSeries_tb_recal(void)
{
	unsigned long titan, tb;

	/* Make sure we only run on iSeries */
	if (!firmware_has_feature(FW_FEATURE_ISERIES))
		return -ENODEV;

	tb = get_tb();
	titan = HvCallXm_loadTod();
	if ( iSeries_recal_titan ) {
		unsigned long tb_ticks = tb - iSeries_recal_tb;
		unsigned long titan_usec = (titan - iSeries_recal_titan) >> 12;
		unsigned long new_tb_ticks_per_sec   = (tb_ticks * USEC_PER_SEC)/titan_usec;
		unsigned long new_tb_ticks_per_jiffy =
			DIV_ROUND_CLOSEST(new_tb_ticks_per_sec, HZ);
		long tick_diff = new_tb_ticks_per_jiffy - tb_ticks_per_jiffy;
		char sign = '+';		
		/* make sure tb_ticks_per_sec and tb_ticks_per_jiffy are consistent */
		new_tb_ticks_per_sec = new_tb_ticks_per_jiffy * HZ;

		if ( tick_diff < 0 ) {
			tick_diff = -tick_diff;
			sign = '-';
		}
		if ( tick_diff ) {
			if ( tick_diff < tb_ticks_per_jiffy/25 ) {
				printk( "Titan recalibrate: new tb_ticks_per_jiffy = %lu (%c%ld)\n",
						new_tb_ticks_per_jiffy, sign, tick_diff );
				tb_ticks_per_jiffy = new_tb_ticks_per_jiffy;
				tb_ticks_per_sec   = new_tb_ticks_per_sec;
				calc_cputime_factors();
				vdso_data->tb_ticks_per_sec = tb_ticks_per_sec;
				setup_cputime_one_jiffy();
			}
			else {
				printk( "Titan recalibrate: FAILED (difference > 4 percent)\n"
					"                   new tb_ticks_per_jiffy = %lu\n"
					"                   old tb_ticks_per_jiffy = %lu\n",
					new_tb_ticks_per_jiffy, tb_ticks_per_jiffy );
			}
		}
	}
	iSeries_recal_titan = titan;
	iSeries_recal_tb = tb;

	/* Called here as now we know accurate values for the timebase */
	clocksource_init();
	return 0;
}
late_initcall(iSeries_tb_recal);

/* Called from platform early init */
void __init iSeries_time_init_early(void)
{
	iSeries_recal_tb = get_tb();
	iSeries_recal_titan = HvCallXm_loadTod();
}
#endif /* CONFIG_PPC_ISERIES */

#ifdef CONFIG_PERF_EVENTS

/*
 * 64-bit uses a byte in the PACA, 32-bit uses a per-cpu variable...
 */
#ifdef CONFIG_PPC64
static inline unsigned long test_perf_event_pending(void)
{
	unsigned long x;

	asm volatile("lbz %0,%1(13)"
		: "=r" (x)
		: "i" (offsetof(struct paca_struct, perf_event_pending)));
	return x;
<<<<<<< HEAD
}

static inline void set_perf_event_pending_flag(void)
{
	asm volatile("stb %0,%1(13)" : :
		"r" (1),
		"i" (offsetof(struct paca_struct, perf_event_pending)));
}

=======
}

static inline void set_perf_event_pending_flag(void)
{
	asm volatile("stb %0,%1(13)" : :
		"r" (1),
		"i" (offsetof(struct paca_struct, perf_event_pending)));
}

>>>>>>> 062c1825
static inline void clear_perf_event_pending(void)
{
	asm volatile("stb %0,%1(13)" : :
		"r" (0),
		"i" (offsetof(struct paca_struct, perf_event_pending)));
}

#else /* 32-bit */

DEFINE_PER_CPU(u8, perf_event_pending);

#define set_perf_event_pending_flag()	__get_cpu_var(perf_event_pending) = 1
#define test_perf_event_pending()	__get_cpu_var(perf_event_pending)
#define clear_perf_event_pending()	__get_cpu_var(perf_event_pending) = 0

#endif /* 32 vs 64 bit */

void set_perf_event_pending(void)
{
	preempt_disable();
	set_perf_event_pending_flag();
	set_dec(1);
	preempt_enable();
}

#else  /* CONFIG_PERF_EVENTS */

#define test_perf_event_pending()	0
#define clear_perf_event_pending()

#endif /* CONFIG_PERF_EVENTS */

/*
 * For iSeries shared processors, we have to let the hypervisor
 * set the hardware decrementer.  We set a virtual decrementer
 * in the lppaca and call the hypervisor if the virtual
 * decrementer is less than the current value in the hardware
 * decrementer. (almost always the new decrementer value will
 * be greater than the current hardware decementer so the hypervisor
 * call will not be needed)
 */

/*
 * timer_interrupt - gets called when the decrementer overflows,
 * with interrupts disabled.
 */
void timer_interrupt(struct pt_regs * regs)
{
	struct pt_regs *old_regs;
	struct decrementer_clock *decrementer =  &__get_cpu_var(decrementers);
	struct clock_event_device *evt = &decrementer->event;
	u64 now;

	trace_timer_interrupt_entry(regs);

	__get_cpu_var(irq_stat).timer_irqs++;

	/* Ensure a positive value is written to the decrementer, or else
	 * some CPUs will continuue to take decrementer exceptions */
	set_dec(DECREMENTER_MAX);

<<<<<<< HEAD
#ifdef CONFIG_PPC32
=======
#if defined(CONFIG_PPC32) && defined(CONFIG_PMAC)
>>>>>>> 062c1825
	if (atomic_read(&ppc_n_lost_interrupts) != 0)
		do_IRQ(regs);
#endif

	old_regs = set_irq_regs(regs);
	irq_enter();

	calculate_steal_time();

	if (test_perf_event_pending()) {
		clear_perf_event_pending();
		perf_event_do_pending();
	}

#ifdef CONFIG_PPC_ISERIES
	if (firmware_has_feature(FW_FEATURE_ISERIES))
		get_lppaca()->int_dword.fields.decr_int = 0;
#endif

	now = get_tb_or_rtc();
	if (now >= decrementer->next_tb) {
		decrementer->next_tb = ~(u64)0;
		if (evt->event_handler)
			evt->event_handler(evt);
	} else {
		now = decrementer->next_tb - now;
		if (now <= DECREMENTER_MAX)
			set_dec((int)now);
	}

#ifdef CONFIG_PPC_ISERIES
	if (firmware_has_feature(FW_FEATURE_ISERIES) && hvlpevent_is_pending())
		process_hvlpevents();
#endif

#ifdef CONFIG_PPC64
	/* collect purr register values often, for accurate calculations */
	if (firmware_has_feature(FW_FEATURE_SPLPAR)) {
		struct cpu_usage *cu = &__get_cpu_var(cpu_usage_array);
		cu->current_tb = mfspr(SPRN_PURR);
	}
#endif

	irq_exit();
	set_irq_regs(old_regs);

	trace_timer_interrupt_exit(regs);
}

#ifdef CONFIG_SUSPEND
static void generic_suspend_disable_irqs(void)
{
	/* Disable the decrementer, so that it doesn't interfere
	 * with suspending.
	 */

	set_dec(0x7fffffff);
	local_irq_disable();
	set_dec(0x7fffffff);
}

static void generic_suspend_enable_irqs(void)
{
	local_irq_enable();
}

/* Overrides the weak version in kernel/power/main.c */
void arch_suspend_disable_irqs(void)
{
	if (ppc_md.suspend_disable_irqs)
		ppc_md.suspend_disable_irqs();
	generic_suspend_disable_irqs();
}

/* Overrides the weak version in kernel/power/main.c */
void arch_suspend_enable_irqs(void)
{
	generic_suspend_enable_irqs();
	if (ppc_md.suspend_enable_irqs)
		ppc_md.suspend_enable_irqs();
}
#endif

/*
 * Scheduler clock - returns current time in nanosec units.
 *
 * Note: mulhdu(a, b) (multiply high double unsigned) returns
 * the high 64 bits of a * b, i.e. (a * b) >> 64, where a and b
 * are 64-bit unsigned numbers.
 */
unsigned long long sched_clock(void)
{
	if (__USE_RTC())
		return get_rtc();
	return mulhdu(get_tb() - boot_tb, tb_to_ns_scale) << tb_to_ns_shift;
}

static int __init get_freq(char *name, int cells, unsigned long *val)
{
	struct device_node *cpu;
	const unsigned int *fp;
	int found = 0;

	/* The cpu node should have timebase and clock frequency properties */
	cpu = of_find_node_by_type(NULL, "cpu");

	if (cpu) {
		fp = of_get_property(cpu, name, NULL);
		if (fp) {
			found = 1;
			*val = of_read_ulong(fp, cells);
		}

		of_node_put(cpu);
	}

	return found;
}

/* should become __cpuinit when secondary_cpu_time_init also is */
void start_cpu_decrementer(void)
{
#if defined(CONFIG_BOOKE) || defined(CONFIG_40x)
	/* Clear any pending timer interrupts */
	mtspr(SPRN_TSR, TSR_ENW | TSR_WIS | TSR_DIS | TSR_FIS);

	/* Enable decrementer interrupt */
	mtspr(SPRN_TCR, TCR_DIE);
#endif /* defined(CONFIG_BOOKE) || defined(CONFIG_40x) */
}

void __init generic_calibrate_decr(void)
{
	ppc_tb_freq = DEFAULT_TB_FREQ;		/* hardcoded default */

	if (!get_freq("ibm,extended-timebase-frequency", 2, &ppc_tb_freq) &&
	    !get_freq("timebase-frequency", 1, &ppc_tb_freq)) {

		printk(KERN_ERR "WARNING: Estimating decrementer frequency "
				"(not found)\n");
	}

	ppc_proc_freq = DEFAULT_PROC_FREQ;	/* hardcoded default */

	if (!get_freq("ibm,extended-clock-frequency", 2, &ppc_proc_freq) &&
	    !get_freq("clock-frequency", 1, &ppc_proc_freq)) {

		printk(KERN_ERR "WARNING: Estimating processor frequency "
				"(not found)\n");
	}
}

int update_persistent_clock(struct timespec now)
{
	struct rtc_time tm;

	if (!ppc_md.set_rtc_time)
		return 0;

	to_tm(now.tv_sec + 1 + timezone_offset, &tm);
	tm.tm_year -= 1900;
	tm.tm_mon -= 1;

	return ppc_md.set_rtc_time(&tm);
}

static void __read_persistent_clock(struct timespec *ts)
{
	struct rtc_time tm;
	static int first = 1;

	ts->tv_nsec = 0;
	/* XXX this is a litle fragile but will work okay in the short term */
	if (first) {
		first = 0;
		if (ppc_md.time_init)
			timezone_offset = ppc_md.time_init();

		/* get_boot_time() isn't guaranteed to be safe to call late */
		if (ppc_md.get_boot_time) {
			ts->tv_sec = ppc_md.get_boot_time() - timezone_offset;
			return;
		}
	}
	if (!ppc_md.get_rtc_time) {
		ts->tv_sec = 0;
		return;
	}
	ppc_md.get_rtc_time(&tm);

	ts->tv_sec = mktime(tm.tm_year+1900, tm.tm_mon+1, tm.tm_mday,
			    tm.tm_hour, tm.tm_min, tm.tm_sec);
}

void read_persistent_clock(struct timespec *ts)
{
	__read_persistent_clock(ts);

	/* Sanitize it in case real time clock is set below EPOCH */
	if (ts->tv_sec < 0) {
		ts->tv_sec = 0;
		ts->tv_nsec = 0;
	}
		
}

/* clocksource code */
static cycle_t rtc_read(struct clocksource *cs)
{
	return (cycle_t)get_rtc();
}

static cycle_t timebase_read(struct clocksource *cs)
{
	return (cycle_t)get_tb();
}

void update_vsyscall(struct timespec *wall_time, struct timespec *wtm,
			struct clocksource *clock, u32 mult)
{
	u64 new_tb_to_xs, new_stamp_xsec;
	u32 frac_sec;

	if (clock != &clocksource_timebase)
		return;

	/* Make userspace gettimeofday spin until we're done. */
	++vdso_data->tb_update_count;
	smp_mb();

	/* XXX this assumes clock->shift == 22 */
	/* 4611686018 ~= 2^(20+64-22) / 1e9 */
	new_tb_to_xs = (u64) mult * 4611686018ULL;
	new_stamp_xsec = (u64) wall_time->tv_nsec * XSEC_PER_SEC;
	do_div(new_stamp_xsec, 1000000000);
	new_stamp_xsec += (u64) wall_time->tv_sec * XSEC_PER_SEC;

	BUG_ON(wall_time->tv_nsec >= NSEC_PER_SEC);
	/* this is tv_nsec / 1e9 as a 0.32 fraction */
	frac_sec = ((u64) wall_time->tv_nsec * 18446744073ULL) >> 32;

	/*
	 * tb_update_count is used to allow the userspace gettimeofday code
	 * to assure itself that it sees a consistent view of the tb_to_xs and
	 * stamp_xsec variables.  It reads the tb_update_count, then reads
	 * tb_to_xs and stamp_xsec and then reads tb_update_count again.  If
	 * the two values of tb_update_count match and are even then the
	 * tb_to_xs and stamp_xsec values are consistent.  If not, then it
	 * loops back and reads them again until this criteria is met.
	 * We expect the caller to have done the first increment of
	 * vdso_data->tb_update_count already.
	 */
	vdso_data->tb_orig_stamp = clock->cycle_last;
	vdso_data->stamp_xsec = new_stamp_xsec;
	vdso_data->tb_to_xs = new_tb_to_xs;
	vdso_data->wtom_clock_sec = wtm->tv_sec;
	vdso_data->wtom_clock_nsec = wtm->tv_nsec;
	vdso_data->stamp_xtime = *wall_time;
	vdso_data->stamp_sec_fraction = frac_sec;
	smp_wmb();
	++(vdso_data->tb_update_count);
}

void update_vsyscall_tz(void)
{
	/* Make userspace gettimeofday spin until we're done. */
	++vdso_data->tb_update_count;
	smp_mb();
	vdso_data->tz_minuteswest = sys_tz.tz_minuteswest;
	vdso_data->tz_dsttime = sys_tz.tz_dsttime;
	smp_mb();
	++vdso_data->tb_update_count;
}

static void __init clocksource_init(void)
{
	struct clocksource *clock;

	if (__USE_RTC())
		clock = &clocksource_rtc;
	else
		clock = &clocksource_timebase;

	clock->mult = clocksource_hz2mult(tb_ticks_per_sec, clock->shift);

	if (clocksource_register(clock)) {
		printk(KERN_ERR "clocksource: %s is already registered\n",
		       clock->name);
		return;
	}

	printk(KERN_INFO "clocksource: %s mult[%x] shift[%d] registered\n",
	       clock->name, clock->mult, clock->shift);
}

static int decrementer_set_next_event(unsigned long evt,
				      struct clock_event_device *dev)
{
	__get_cpu_var(decrementers).next_tb = get_tb_or_rtc() + evt;
	set_dec(evt);
	return 0;
}

static void decrementer_set_mode(enum clock_event_mode mode,
				 struct clock_event_device *dev)
{
	if (mode != CLOCK_EVT_MODE_ONESHOT)
		decrementer_set_next_event(DECREMENTER_MAX, dev);
}

static inline uint64_t div_sc64(unsigned long ticks, unsigned long nsec,
				int shift)
{
	uint64_t tmp = ((uint64_t)ticks) << shift;

	do_div(tmp, nsec);
	return tmp;
}

static void __init setup_clockevent_multiplier(unsigned long hz)
{
	u64 mult, shift = 32;

	while (1) {
		mult = div_sc64(hz, NSEC_PER_SEC, shift);
		if (mult && (mult >> 32UL) == 0UL)
			break;

		shift--;
	}

	decrementer_clockevent.shift = shift;
	decrementer_clockevent.mult = mult;
}

static void register_decrementer_clockevent(int cpu)
{
	struct clock_event_device *dec = &per_cpu(decrementers, cpu).event;

	*dec = decrementer_clockevent;
	dec->cpumask = cpumask_of(cpu);

	printk_once(KERN_DEBUG "clockevent: %s mult[%x] shift[%d] cpu[%d]\n",
		    dec->name, dec->mult, dec->shift, cpu);

	clockevents_register_device(dec);
}

static void __init init_decrementer_clockevent(void)
{
	int cpu = smp_processor_id();

	setup_clockevent_multiplier(ppc_tb_freq);
	decrementer_clockevent.max_delta_ns =
		clockevent_delta2ns(DECREMENTER_MAX, &decrementer_clockevent);
	decrementer_clockevent.min_delta_ns =
		clockevent_delta2ns(2, &decrementer_clockevent);

	register_decrementer_clockevent(cpu);
}

void secondary_cpu_time_init(void)
{
	/* Start the decrementer on CPUs that have manual control
	 * such as BookE
	 */
	start_cpu_decrementer();

	/* FIME: Should make unrelatred change to move snapshot_timebase
	 * call here ! */
	register_decrementer_clockevent(smp_processor_id());
}

/* This function is only called on the boot processor */
void __init time_init(void)
{
	struct div_result res;
	u64 scale;
	unsigned shift;

	if (__USE_RTC()) {
		/* 601 processor: dec counts down by 128 every 128ns */
		ppc_tb_freq = 1000000000;
	} else {
		/* Normal PowerPC with timebase register */
		ppc_md.calibrate_decr();
		printk(KERN_DEBUG "time_init: decrementer frequency = %lu.%.6lu MHz\n",
		       ppc_tb_freq / 1000000, ppc_tb_freq % 1000000);
		printk(KERN_DEBUG "time_init: processor frequency   = %lu.%.6lu MHz\n",
		       ppc_proc_freq / 1000000, ppc_proc_freq % 1000000);
	}

	tb_ticks_per_jiffy = ppc_tb_freq / HZ;
	tb_ticks_per_sec = ppc_tb_freq;
	tb_ticks_per_usec = ppc_tb_freq / 1000000;
	calc_cputime_factors();
	setup_cputime_one_jiffy();

	/*
	 * Compute scale factor for sched_clock.
	 * The calibrate_decr() function has set tb_ticks_per_sec,
	 * which is the timebase frequency.
	 * We compute 1e9 * 2^64 / tb_ticks_per_sec and interpret
	 * the 128-bit result as a 64.64 fixed-point number.
	 * We then shift that number right until it is less than 1.0,
	 * giving us the scale factor and shift count to use in
	 * sched_clock().
	 */
	div128_by_32(1000000000, 0, tb_ticks_per_sec, &res);
	scale = res.result_low;
	for (shift = 0; res.result_high != 0; ++shift) {
		scale = (scale >> 1) | (res.result_high << 63);
		res.result_high >>= 1;
	}
	tb_to_ns_scale = scale;
	tb_to_ns_shift = shift;
	/* Save the current timebase to pretty up CONFIG_PRINTK_TIME */
	boot_tb = get_tb_or_rtc();

	/* If platform provided a timezone (pmac), we correct the time */
        if (timezone_offset) {
		sys_tz.tz_minuteswest = -timezone_offset / 60;
		sys_tz.tz_dsttime = 0;
        }

	vdso_data->tb_update_count = 0;
	vdso_data->tb_ticks_per_sec = tb_ticks_per_sec;

	/* Start the decrementer on CPUs that have manual control
	 * such as BookE
	 */
	start_cpu_decrementer();

	/* Register the clocksource, if we're not running on iSeries */
	if (!firmware_has_feature(FW_FEATURE_ISERIES))
		clocksource_init();

	init_decrementer_clockevent();
}


#define FEBRUARY	2
#define	STARTOFTIME	1970
#define SECDAY		86400L
#define SECYR		(SECDAY * 365)
#define	leapyear(year)		((year) % 4 == 0 && \
				 ((year) % 100 != 0 || (year) % 400 == 0))
#define	days_in_year(a) 	(leapyear(a) ? 366 : 365)
#define	days_in_month(a) 	(month_days[(a) - 1])

static int month_days[12] = {
	31, 28, 31, 30, 31, 30, 31, 31, 30, 31, 30, 31
};

/*
 * This only works for the Gregorian calendar - i.e. after 1752 (in the UK)
 */
void GregorianDay(struct rtc_time * tm)
{
	int leapsToDate;
	int lastYear;
	int day;
	int MonthOffset[] = { 0, 31, 59, 90, 120, 151, 181, 212, 243, 273, 304, 334 };

	lastYear = tm->tm_year - 1;

	/*
	 * Number of leap corrections to apply up to end of last year
	 */
	leapsToDate = lastYear / 4 - lastYear / 100 + lastYear / 400;

	/*
	 * This year is a leap year if it is divisible by 4 except when it is
	 * divisible by 100 unless it is divisible by 400
	 *
	 * e.g. 1904 was a leap year, 1900 was not, 1996 is, and 2000 was
	 */
	day = tm->tm_mon > 2 && leapyear(tm->tm_year);

	day += lastYear*365 + leapsToDate + MonthOffset[tm->tm_mon-1] +
		   tm->tm_mday;

	tm->tm_wday = day % 7;
}

void to_tm(int tim, struct rtc_time * tm)
{
	register int    i;
	register long   hms, day;

	day = tim / SECDAY;
	hms = tim % SECDAY;

	/* Hours, minutes, seconds are easy */
	tm->tm_hour = hms / 3600;
	tm->tm_min = (hms % 3600) / 60;
	tm->tm_sec = (hms % 3600) % 60;

	/* Number of years in days */
	for (i = STARTOFTIME; day >= days_in_year(i); i++)
		day -= days_in_year(i);
	tm->tm_year = i;

	/* Number of months in days left */
	if (leapyear(tm->tm_year))
		days_in_month(FEBRUARY) = 29;
	for (i = 1; day >= days_in_month(i); i++)
		day -= days_in_month(i);
	days_in_month(FEBRUARY) = 28;
	tm->tm_mon = i;

	/* Days are what is left over (+1) from all that. */
	tm->tm_mday = day + 1;

	/*
	 * Determine the day of week
	 */
	GregorianDay(tm);
}

/*
 * Divide a 128-bit dividend by a 32-bit divisor, leaving a 128 bit
 * result.
 */
void div128_by_32(u64 dividend_high, u64 dividend_low,
		  unsigned divisor, struct div_result *dr)
{
	unsigned long a, b, c, d;
	unsigned long w, x, y, z;
	u64 ra, rb, rc;

	a = dividend_high >> 32;
	b = dividend_high & 0xffffffff;
	c = dividend_low >> 32;
	d = dividend_low & 0xffffffff;

	w = a / divisor;
	ra = ((u64)(a - (w * divisor)) << 32) + b;

	rb = ((u64) do_div(ra, divisor) << 32) + c;
	x = ra;

	rc = ((u64) do_div(rb, divisor) << 32) + d;
	y = rb;

	do_div(rc, divisor);
	z = rc;

	dr->result_high = ((u64)w << 32) + x;
	dr->result_low  = ((u64)y << 32) + z;

}

/* We don't need to calibrate delay, we use the CPU timebase for that */
void calibrate_delay(void)
{
	/* Some generic code (such as spinlock debug) use loops_per_jiffy
	 * as the number of __delay(1) in a jiffy, so make it so
	 */
	loops_per_jiffy = tb_ticks_per_jiffy;
}

static int __init rtc_init(void)
{
	struct platform_device *pdev;

	if (!ppc_md.get_rtc_time)
		return -ENODEV;

	pdev = platform_device_register_simple("rtc-generic", -1, NULL, 0);
	if (IS_ERR(pdev))
		return PTR_ERR(pdev);

	return 0;
}

module_init(rtc_init);<|MERGE_RESOLUTION|>--- conflicted
+++ resolved
@@ -507,7 +507,6 @@
 		: "=r" (x)
 		: "i" (offsetof(struct paca_struct, perf_event_pending)));
 	return x;
-<<<<<<< HEAD
 }
 
 static inline void set_perf_event_pending_flag(void)
@@ -517,17 +516,6 @@
 		"i" (offsetof(struct paca_struct, perf_event_pending)));
 }
 
-=======
-}
-
-static inline void set_perf_event_pending_flag(void)
-{
-	asm volatile("stb %0,%1(13)" : :
-		"r" (1),
-		"i" (offsetof(struct paca_struct, perf_event_pending)));
-}
-
->>>>>>> 062c1825
 static inline void clear_perf_event_pending(void)
 {
 	asm volatile("stb %0,%1(13)" : :
@@ -589,11 +577,7 @@
 	 * some CPUs will continuue to take decrementer exceptions */
 	set_dec(DECREMENTER_MAX);
 
-<<<<<<< HEAD
-#ifdef CONFIG_PPC32
-=======
 #if defined(CONFIG_PPC32) && defined(CONFIG_PMAC)
->>>>>>> 062c1825
 	if (atomic_read(&ppc_n_lost_interrupts) != 0)
 		do_IRQ(regs);
 #endif
