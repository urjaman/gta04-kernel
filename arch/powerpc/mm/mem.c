/*
 *  PowerPC version
 *    Copyright (C) 1995-1996 Gary Thomas (gdt@linuxppc.org)
 *
 *  Modifications by Paul Mackerras (PowerMac) (paulus@cs.anu.edu.au)
 *  and Cort Dougan (PReP) (cort@cs.nmt.edu)
 *    Copyright (C) 1996 Paul Mackerras
 *  PPC44x/36-bit changes by Matt Porter (mporter@mvista.com)
 *
 *  Derived from "arch/i386/mm/init.c"
 *    Copyright (C) 1991, 1992, 1993, 1994  Linus Torvalds
 *
 *  This program is free software; you can redistribute it and/or
 *  modify it under the terms of the GNU General Public License
 *  as published by the Free Software Foundation; either version
 *  2 of the License, or (at your option) any later version.
 *
 */

#include <linux/export.h>
#include <linux/sched.h>
#include <linux/kernel.h>
#include <linux/errno.h>
#include <linux/string.h>
#include <linux/gfp.h>
#include <linux/types.h>
#include <linux/mm.h>
#include <linux/stddef.h>
#include <linux/init.h>
#include <linux/bootmem.h>
#include <linux/highmem.h>
#include <linux/initrd.h>
#include <linux/pagemap.h>
#include <linux/suspend.h>
#include <linux/memblock.h>
#include <linux/hugetlb.h>
#include <linux/slab.h>

#include <asm/pgalloc.h>
#include <asm/prom.h>
#include <asm/io.h>
#include <asm/mmu_context.h>
#include <asm/pgtable.h>
#include <asm/mmu.h>
#include <asm/smp.h>
#include <asm/machdep.h>
#include <asm/btext.h>
#include <asm/tlb.h>
#include <asm/sections.h>
#include <asm/sparsemem.h>
#include <asm/vdso.h>
#include <asm/fixmap.h>
#include <asm/swiotlb.h>
#include <asm/rtas.h>

#include "mmu_decl.h"

#ifndef CPU_FTR_COHERENT_ICACHE
#define CPU_FTR_COHERENT_ICACHE	0	/* XXX for now */
#define CPU_FTR_NOEXECUTE	0
#endif

int init_bootmem_done;
int mem_init_done;
phys_addr_t memory_limit;

#ifdef CONFIG_HIGHMEM
pte_t *kmap_pte;
pgprot_t kmap_prot;

EXPORT_SYMBOL(kmap_prot);
EXPORT_SYMBOL(kmap_pte);

static inline pte_t *virt_to_kpte(unsigned long vaddr)
{
	return pte_offset_kernel(pmd_offset(pud_offset(pgd_offset_k(vaddr),
			vaddr), vaddr), vaddr);
}
#endif

int page_is_ram(unsigned long pfn)
{
#ifndef CONFIG_PPC64	/* XXX for now */
	return pfn < max_pfn;
#else
	unsigned long paddr = (pfn << PAGE_SHIFT);
	struct memblock_region *reg;

	for_each_memblock(memory, reg)
		if (paddr >= reg->base && paddr < (reg->base + reg->size))
			return 1;
	return 0;
#endif
}

pgprot_t phys_mem_access_prot(struct file *file, unsigned long pfn,
			      unsigned long size, pgprot_t vma_prot)
{
	if (ppc_md.phys_mem_access_prot)
		return ppc_md.phys_mem_access_prot(file, pfn, size, vma_prot);

	if (!page_is_ram(pfn))
		vma_prot = pgprot_noncached(vma_prot);

	return vma_prot;
}
EXPORT_SYMBOL(phys_mem_access_prot);

#ifdef CONFIG_MEMORY_HOTPLUG

#ifdef CONFIG_NUMA
int memory_add_physaddr_to_nid(u64 start)
{
	return hot_add_scn_to_nid(start);
}
#endif

int arch_add_memory(int nid, u64 start, u64 size)
{
	struct pglist_data *pgdata;
	struct zone *zone;
	unsigned long start_pfn = start >> PAGE_SHIFT;
	unsigned long nr_pages = size >> PAGE_SHIFT;

	pgdata = NODE_DATA(nid);

	start = (unsigned long)__va(start);
	if (create_section_mapping(start, start + size))
		return -EINVAL;

	/* this should work for most non-highmem platforms */
	zone = pgdata->node_zones;

	return __add_pages(nid, zone, start_pfn, nr_pages);
}
#endif /* CONFIG_MEMORY_HOTPLUG */

/*
 * walk_memory_resource() needs to make sure there is no holes in a given
 * memory range.  PPC64 does not maintain the memory layout in /proc/iomem.
 * Instead it maintains it in memblock.memory structures.  Walk through the
 * memory regions, find holes and callback for contiguous regions.
 */
int
walk_system_ram_range(unsigned long start_pfn, unsigned long nr_pages,
		void *arg, int (*func)(unsigned long, unsigned long, void *))
{
	struct memblock_region *reg;
	unsigned long end_pfn = start_pfn + nr_pages;
	unsigned long tstart, tend;
	int ret = -1;

	for_each_memblock(memory, reg) {
		tstart = max(start_pfn, memblock_region_memory_base_pfn(reg));
		tend = min(end_pfn, memblock_region_memory_end_pfn(reg));
		if (tstart >= tend)
			continue;
		ret = (*func)(tstart, tend - tstart, arg);
		if (ret)
			break;
	}
	return ret;
}
EXPORT_SYMBOL_GPL(walk_system_ram_range);

/*
 * Initialize the bootmem system and give it all the memory we
 * have available.  If we are using highmem, we only put the
 * lowmem into the bootmem system.
 */
#ifndef CONFIG_NEED_MULTIPLE_NODES
void __init do_init_bootmem(void)
{
	unsigned long start, bootmap_pages;
	unsigned long total_pages;
	struct memblock_region *reg;
	int boot_mapsize;

	max_low_pfn = max_pfn = memblock_end_of_DRAM() >> PAGE_SHIFT;
	total_pages = (memblock_end_of_DRAM() - memstart_addr) >> PAGE_SHIFT;
#ifdef CONFIG_HIGHMEM
	total_pages = total_lowmem >> PAGE_SHIFT;
	max_low_pfn = lowmem_end_addr >> PAGE_SHIFT;
#endif

	/*
	 * Find an area to use for the bootmem bitmap.  Calculate the size of
	 * bitmap required as (Total Memory) / PAGE_SIZE / BITS_PER_BYTE.
	 * Add 1 additional page in case the address isn't page-aligned.
	 */
	bootmap_pages = bootmem_bootmap_pages(total_pages);

	start = memblock_alloc(bootmap_pages << PAGE_SHIFT, PAGE_SIZE);

	min_low_pfn = MEMORY_START >> PAGE_SHIFT;
	boot_mapsize = init_bootmem_node(NODE_DATA(0), start >> PAGE_SHIFT, min_low_pfn, max_low_pfn);

	/* Add active regions with valid PFNs */
	for_each_memblock(memory, reg) {
		unsigned long start_pfn, end_pfn;
		start_pfn = memblock_region_memory_base_pfn(reg);
		end_pfn = memblock_region_memory_end_pfn(reg);
		memblock_set_node(0, (phys_addr_t)ULLONG_MAX, 0);
	}

	/* Add all physical memory to the bootmem map, mark each area
	 * present.
	 */
#ifdef CONFIG_HIGHMEM
	free_bootmem_with_active_regions(0, lowmem_end_addr >> PAGE_SHIFT);

	/* reserve the sections we're already using */
	for_each_memblock(reserved, reg) {
		unsigned long top = reg->base + reg->size - 1;
		if (top < lowmem_end_addr)
			reserve_bootmem(reg->base, reg->size, BOOTMEM_DEFAULT);
		else if (reg->base < lowmem_end_addr) {
			unsigned long trunc_size = lowmem_end_addr - reg->base;
			reserve_bootmem(reg->base, trunc_size, BOOTMEM_DEFAULT);
		}
	}
#else
	free_bootmem_with_active_regions(0, max_pfn);

	/* reserve the sections we're already using */
	for_each_memblock(reserved, reg)
		reserve_bootmem(reg->base, reg->size, BOOTMEM_DEFAULT);
#endif
	/* XXX need to clip this if using highmem? */
	sparse_memory_present_with_active_regions(0);

	init_bootmem_done = 1;
}

/* mark pages that don't exist as nosave */
static int __init mark_nonram_nosave(void)
{
	struct memblock_region *reg, *prev = NULL;

	for_each_memblock(memory, reg) {
		if (prev &&
		    memblock_region_memory_end_pfn(prev) < memblock_region_memory_base_pfn(reg))
			register_nosave_region(memblock_region_memory_end_pfn(prev),
					       memblock_region_memory_base_pfn(reg));
		prev = reg;
	}
	return 0;
}

/*
 * paging_init() sets up the page tables - in fact we've already done this.
 */
void __init paging_init(void)
{
	unsigned long long total_ram = memblock_phys_mem_size();
	phys_addr_t top_of_ram = memblock_end_of_DRAM();
	unsigned long max_zone_pfns[MAX_NR_ZONES];

#ifdef CONFIG_PPC32
	unsigned long v = __fix_to_virt(__end_of_fixed_addresses - 1);
	unsigned long end = __fix_to_virt(FIX_HOLE);

	for (; v < end; v += PAGE_SIZE)
		map_page(v, 0, 0); /* XXX gross */
#endif

#ifdef CONFIG_HIGHMEM
	map_page(PKMAP_BASE, 0, 0);	/* XXX gross */
	pkmap_page_table = virt_to_kpte(PKMAP_BASE);

	kmap_pte = virt_to_kpte(__fix_to_virt(FIX_KMAP_BEGIN));
	kmap_prot = PAGE_KERNEL;
#endif /* CONFIG_HIGHMEM */

	printk(KERN_DEBUG "Top of RAM: 0x%llx, Total RAM: 0x%llx\n",
	       (unsigned long long)top_of_ram, total_ram);
	printk(KERN_DEBUG "Memory hole size: %ldMB\n",
	       (long int)((top_of_ram - total_ram) >> 20));
	memset(max_zone_pfns, 0, sizeof(max_zone_pfns));
#ifdef CONFIG_HIGHMEM
	max_zone_pfns[ZONE_DMA] = lowmem_end_addr >> PAGE_SHIFT;
	max_zone_pfns[ZONE_HIGHMEM] = top_of_ram >> PAGE_SHIFT;
#else
	max_zone_pfns[ZONE_DMA] = top_of_ram >> PAGE_SHIFT;
#endif
	free_area_init_nodes(max_zone_pfns);

	mark_nonram_nosave();
}
#endif /* ! CONFIG_NEED_MULTIPLE_NODES */

void __init mem_init(void)
{
#ifdef CONFIG_NEED_MULTIPLE_NODES
	int nid;
#endif
	pg_data_t *pgdat;
	unsigned long i;
	struct page *page;
	unsigned long reservedpages = 0, codesize, initsize, datasize, bsssize;

#ifdef CONFIG_SWIOTLB
	if (ppc_swiotlb_enable)
		swiotlb_init(1);
#endif

	num_physpages = memblock_phys_mem_size() >> PAGE_SHIFT;
	high_memory = (void *) __va(max_low_pfn * PAGE_SIZE);

#ifdef CONFIG_NEED_MULTIPLE_NODES
        for_each_online_node(nid) {
		if (NODE_DATA(nid)->node_spanned_pages != 0) {
			printk("freeing bootmem node %d\n", nid);
			totalram_pages +=
				free_all_bootmem_node(NODE_DATA(nid));
		}
	}
#else
	max_mapnr = max_pfn;
	totalram_pages += free_all_bootmem();
#endif
	for_each_online_pgdat(pgdat) {
		for (i = 0; i < pgdat->node_spanned_pages; i++) {
			if (!pfn_valid(pgdat->node_start_pfn + i))
				continue;
			page = pgdat_page_nr(pgdat, i);
			if (PageReserved(page))
				reservedpages++;
		}
	}

	codesize = (unsigned long)&_sdata - (unsigned long)&_stext;
	datasize = (unsigned long)&_edata - (unsigned long)&_sdata;
	initsize = (unsigned long)&__init_end - (unsigned long)&__init_begin;
	bsssize = (unsigned long)&__bss_stop - (unsigned long)&__bss_start;

#ifdef CONFIG_HIGHMEM
	{
		unsigned long pfn, highmem_mapnr;

		highmem_mapnr = lowmem_end_addr >> PAGE_SHIFT;
		for (pfn = highmem_mapnr; pfn < max_mapnr; ++pfn) {
			phys_addr_t paddr = (phys_addr_t)pfn << PAGE_SHIFT;
			struct page *page = pfn_to_page(pfn);
			if (memblock_is_reserved(paddr))
				continue;
			ClearPageReserved(page);
			init_page_count(page);
			__free_page(page);
			totalhigh_pages++;
			reservedpages--;
		}
		totalram_pages += totalhigh_pages;
		printk(KERN_DEBUG "High memory: %luk\n",
		       totalhigh_pages << (PAGE_SHIFT-10));
	}
#endif /* CONFIG_HIGHMEM */

#if defined(CONFIG_PPC_FSL_BOOK3E) && !defined(CONFIG_SMP)
	/*
	 * If smp is enabled, next_tlbcam_idx is initialized in the cpu up
	 * functions.... do it here for the non-smp case.
	 */
	per_cpu(next_tlbcam_idx, smp_processor_id()) =
		(mfspr(SPRN_TLB1CFG) & TLBnCFG_N_ENTRY) - 1;
#endif

	printk(KERN_INFO "Memory: %luk/%luk available (%luk kernel code, "
	       "%luk reserved, %luk data, %luk bss, %luk init)\n",
		nr_free_pages() << (PAGE_SHIFT-10),
		num_physpages << (PAGE_SHIFT-10),
		codesize >> 10,
		reservedpages << (PAGE_SHIFT-10),
		datasize >> 10,
		bsssize >> 10,
		initsize >> 10);

#ifdef CONFIG_PPC32
	pr_info("Kernel virtual memory layout:\n");
	pr_info("  * 0x%08lx..0x%08lx  : fixmap\n", FIXADDR_START, FIXADDR_TOP);
#ifdef CONFIG_HIGHMEM
	pr_info("  * 0x%08lx..0x%08lx  : highmem PTEs\n",
		PKMAP_BASE, PKMAP_ADDR(LAST_PKMAP));
#endif /* CONFIG_HIGHMEM */
#ifdef CONFIG_NOT_COHERENT_CACHE
	pr_info("  * 0x%08lx..0x%08lx  : consistent mem\n",
		IOREMAP_TOP, IOREMAP_TOP + CONFIG_CONSISTENT_SIZE);
#endif /* CONFIG_NOT_COHERENT_CACHE */
	pr_info("  * 0x%08lx..0x%08lx  : early ioremap\n",
		ioremap_bot, IOREMAP_TOP);
	pr_info("  * 0x%08lx..0x%08lx  : vmalloc & ioremap\n",
		VMALLOC_START, VMALLOC_END);
#endif /* CONFIG_PPC32 */

	mem_init_done = 1;
}

void free_initmem(void)
{
	unsigned long addr;

	ppc_md.progress = ppc_printk_progress;

	addr = (unsigned long)__init_begin;
	for (; addr < (unsigned long)__init_end; addr += PAGE_SIZE) {
		memset((void *)addr, POISON_FREE_INITMEM, PAGE_SIZE);
		ClearPageReserved(virt_to_page(addr));
		init_page_count(virt_to_page(addr));
		free_page(addr);
		totalram_pages++;
	}
	pr_info("Freeing unused kernel memory: %luk freed\n",
		((unsigned long)__init_end -
		(unsigned long)__init_begin) >> 10);
}

#ifdef CONFIG_BLK_DEV_INITRD
void __init free_initrd_mem(unsigned long start, unsigned long end)
{
	if (start >= end)
		return;

	start = _ALIGN_DOWN(start, PAGE_SIZE);
	end = _ALIGN_UP(end, PAGE_SIZE);
	pr_info("Freeing initrd memory: %ldk freed\n", (end - start) >> 10);

	for (; start < end; start += PAGE_SIZE) {
		ClearPageReserved(virt_to_page(start));
		init_page_count(virt_to_page(start));
		free_page(start);
		totalram_pages++;
	}
}
#endif

/*
 * This is called when a page has been modified by the kernel.
 * It just marks the page as not i-cache clean.  We do the i-cache
 * flush later when the page is given to a user process, if necessary.
 */
void flush_dcache_page(struct page *page)
{
	if (cpu_has_feature(CPU_FTR_COHERENT_ICACHE))
		return;
	/* avoid an atomic op if possible */
	if (test_bit(PG_arch_1, &page->flags))
		clear_bit(PG_arch_1, &page->flags);
}
EXPORT_SYMBOL(flush_dcache_page);

void flush_dcache_icache_page(struct page *page)
{
#ifdef CONFIG_HUGETLB_PAGE
	if (PageCompound(page)) {
		flush_dcache_icache_hugepage(page);
		return;
	}
#endif
#ifdef CONFIG_BOOKE
	{
		void *start = kmap_atomic(page, KM_PPC_SYNC_ICACHE);
		__flush_dcache_icache(start);
		kunmap_atomic(start, KM_PPC_SYNC_ICACHE);
	}
#elif defined(CONFIG_8xx) || defined(CONFIG_PPC64)
	/* On 8xx there is no need to kmap since highmem is not supported */
	__flush_dcache_icache(page_address(page)); 
#else
	__flush_dcache_icache_phys(page_to_pfn(page) << PAGE_SHIFT);
#endif
}

void clear_user_page(void *page, unsigned long vaddr, struct page *pg)
{
	clear_page(page);

	/*
	 * We shouldn't have to do this, but some versions of glibc
	 * require it (ld.so assumes zero filled pages are icache clean)
	 * - Anton
	 */
	flush_dcache_page(pg);
}
EXPORT_SYMBOL(clear_user_page);

void copy_user_page(void *vto, void *vfrom, unsigned long vaddr,
		    struct page *pg)
{
	copy_page(vto, vfrom);

	/*
	 * We should be able to use the following optimisation, however
	 * there are two problems.
	 * Firstly a bug in some versions of binutils meant PLT sections
	 * were not marked executable.
	 * Secondly the first word in the GOT section is blrl, used
	 * to establish the GOT address. Until recently the GOT was
	 * not marked executable.
	 * - Anton
	 */
#if 0
	if (!vma->vm_file && ((vma->vm_flags & VM_EXEC) == 0))
		return;
#endif

	flush_dcache_page(pg);
}

void flush_icache_user_range(struct vm_area_struct *vma, struct page *page,
			     unsigned long addr, int len)
{
	unsigned long maddr;

	maddr = (unsigned long) kmap(page) + (addr & ~PAGE_MASK);
	flush_icache_range(maddr, maddr + len);
	kunmap(page);
}
EXPORT_SYMBOL(flush_icache_user_range);

/*
 * This is called at the end of handling a user page fault, when the
 * fault has been handled by updating a PTE in the linux page tables.
 * We use it to preload an HPTE into the hash table corresponding to
 * the updated linux PTE.
 * 
 * This must always be called with the pte lock held.
 */
void update_mmu_cache(struct vm_area_struct *vma, unsigned long address,
		      pte_t *ptep)
{
#ifdef CONFIG_PPC_STD_MMU
	unsigned long access = 0, trap;

	/* We only want HPTEs for linux PTEs that have _PAGE_ACCESSED set */
	if (!pte_young(*ptep) || address >= TASK_SIZE)
		return;

	/* We try to figure out if we are coming from an instruction
	 * access fault and pass that down to __hash_page so we avoid
	 * double-faulting on execution of fresh text. We have to test
	 * for regs NULL since init will get here first thing at boot
	 *
	 * We also avoid filling the hash if not coming from a fault
	 */
	if (current->thread.regs == NULL)
		return;
	trap = TRAP(current->thread.regs);
	if (trap == 0x400)
		access |= _PAGE_EXEC;
	else if (trap != 0x300)
		return;
	hash_preload(vma->vm_mm, address, access, trap);
#endif /* CONFIG_PPC_STD_MMU */
#if (defined(CONFIG_PPC_BOOK3E_64) || defined(CONFIG_PPC_FSL_BOOK3E)) \
	&& defined(CONFIG_HUGETLB_PAGE)
	if (is_vm_hugetlb_page(vma))
<<<<<<< HEAD
		book3e_hugetlb_preload(vma->vm_mm, address, *ptep);
#endif
}
=======
		book3e_hugetlb_preload(vma, address, *ptep);
#endif
}

/*
 * System memory should not be in /proc/iomem but various tools expect it
 * (eg kdump).
 */
static int add_system_ram_resources(void)
{
	struct memblock_region *reg;

	for_each_memblock(memory, reg) {
		struct resource *res;
		unsigned long base = reg->base;
		unsigned long size = reg->size;

		res = kzalloc(sizeof(struct resource), GFP_KERNEL);
		WARN_ON(!res);

		if (res) {
			res->name = "System RAM";
			res->start = base;
			res->end = base + size - 1;
			res->flags = IORESOURCE_MEM;
			WARN_ON(request_resource(&iomem_resource, res) < 0);
		}
	}

	return 0;
}
subsys_initcall(add_system_ram_resources);

#ifdef CONFIG_STRICT_DEVMEM
/*
 * devmem_is_allowed(): check to see if /dev/mem access to a certain address
 * is valid. The argument is a physical page number.
 *
 * Access has to be given to non-kernel-ram areas as well, these contain the
 * PCI mmio resources as well as potential bios/acpi data regions.
 */
int devmem_is_allowed(unsigned long pfn)
{
	if (iomem_is_exclusive(pfn << PAGE_SHIFT))
		return 0;
	if (!page_is_ram(pfn))
		return 1;
	if (page_is_rtas_user_buf(pfn))
		return 1;
	return 0;
}
#endif /* CONFIG_STRICT_DEVMEM */
>>>>>>> dcd6c922
<|MERGE_RESOLUTION|>--- conflicted
+++ resolved
@@ -554,11 +554,6 @@
 #if (defined(CONFIG_PPC_BOOK3E_64) || defined(CONFIG_PPC_FSL_BOOK3E)) \
 	&& defined(CONFIG_HUGETLB_PAGE)
 	if (is_vm_hugetlb_page(vma))
-<<<<<<< HEAD
-		book3e_hugetlb_preload(vma->vm_mm, address, *ptep);
-#endif
-}
-=======
 		book3e_hugetlb_preload(vma, address, *ptep);
 #endif
 }
@@ -610,5 +605,4 @@
 		return 1;
 	return 0;
 }
-#endif /* CONFIG_STRICT_DEVMEM */
->>>>>>> dcd6c922
+#endif /* CONFIG_STRICT_DEVMEM */