/*
 * Copyright (C) 2010,2012 Freescale Semiconductor, Inc. All rights reserved.
 *
 * Author: Varun Sethi, <varun.sethi@freescale.com>
 *
 * Description:
 * This file is derived from arch/powerpc/kvm/e500.c,
 * by Yu Liu <yu.liu@freescale.com>.
 *
 * This program is free software; you can redistribute it and/or modify
 * it under the terms of the GNU General Public License, version 2, as
 * published by the Free Software Foundation.
 */

#include <linux/kvm_host.h>
#include <linux/slab.h>
#include <linux/err.h>
#include <linux/export.h>
#include <linux/miscdevice.h>
#include <linux/module.h>

#include <asm/reg.h>
#include <asm/cputable.h>
#include <asm/tlbflush.h>
#include <asm/kvm_ppc.h>
#include <asm/dbell.h>

#include "booke.h"
#include "e500.h"

void kvmppc_set_pending_interrupt(struct kvm_vcpu *vcpu, enum int_class type)
{
	enum ppc_dbell dbell_type;
	unsigned long tag;

	switch (type) {
	case INT_CLASS_NONCRIT:
		dbell_type = PPC_G_DBELL;
		break;
	case INT_CLASS_CRIT:
		dbell_type = PPC_G_DBELL_CRIT;
		break;
	case INT_CLASS_MC:
		dbell_type = PPC_G_DBELL_MC;
		break;
	default:
		WARN_ONCE(1, "%s: unknown int type %d\n", __func__, type);
		return;
	}

	preempt_disable();
	tag = PPC_DBELL_LPID(get_lpid(vcpu)) | vcpu->vcpu_id;
	mb();
	ppc_msgsnd(dbell_type, 0, tag);
	preempt_enable();
}

/* gtlbe must not be mapped by more than one host tlb entry */
void kvmppc_e500_tlbil_one(struct kvmppc_vcpu_e500 *vcpu_e500,
			   struct kvm_book3e_206_tlb_entry *gtlbe)
{
	unsigned int tid, ts;
	gva_t eaddr;
	u32 val;
	unsigned long flags;

	ts = get_tlb_ts(gtlbe);
	tid = get_tlb_tid(gtlbe);

	/* We search the host TLB to invalidate its shadow TLB entry */
	val = (tid << 16) | ts;
	eaddr = get_tlb_eaddr(gtlbe);

	local_irq_save(flags);

	mtspr(SPRN_MAS6, val);
	mtspr(SPRN_MAS5, MAS5_SGS | get_lpid(&vcpu_e500->vcpu));

	asm volatile("tlbsx 0, %[eaddr]\n" : : [eaddr] "r" (eaddr));
	val = mfspr(SPRN_MAS1);
	if (val & MAS1_VALID) {
		mtspr(SPRN_MAS1, val & ~MAS1_VALID);
		asm volatile("tlbwe");
	}
	mtspr(SPRN_MAS5, 0);
	/* NOTE: tlbsx also updates mas8, so clear it for host tlbwe */
	mtspr(SPRN_MAS8, 0);
	isync();

	local_irq_restore(flags);
}

void kvmppc_e500_tlbil_all(struct kvmppc_vcpu_e500 *vcpu_e500)
{
	unsigned long flags;

	local_irq_save(flags);
	mtspr(SPRN_MAS5, MAS5_SGS | get_lpid(&vcpu_e500->vcpu));
	asm volatile("tlbilxlpid");
	mtspr(SPRN_MAS5, 0);
	local_irq_restore(flags);
}

void kvmppc_set_pid(struct kvm_vcpu *vcpu, u32 pid)
{
	vcpu->arch.pid = pid;
}

void kvmppc_mmu_msr_notify(struct kvm_vcpu *vcpu, u32 old_msr)
{
}

/* We use two lpids per VM */
static DEFINE_PER_CPU(struct kvm_vcpu *[KVMPPC_NR_LPIDS], last_vcpu_of_lpid);

static void kvmppc_core_vcpu_load_e500mc(struct kvm_vcpu *vcpu, int cpu)
{
	struct kvmppc_vcpu_e500 *vcpu_e500 = to_e500(vcpu);

	kvmppc_booke_vcpu_load(vcpu, cpu);

	mtspr(SPRN_LPID, get_lpid(vcpu));
	mtspr(SPRN_EPCR, vcpu->arch.shadow_epcr);
	mtspr(SPRN_GPIR, vcpu->vcpu_id);
	mtspr(SPRN_MSRP, vcpu->arch.shadow_msrp);
	vcpu->arch.eplc = EPC_EGS | (get_lpid(vcpu) << EPC_ELPID_SHIFT);
	vcpu->arch.epsc = vcpu->arch.eplc;
	mtspr(SPRN_EPLC, vcpu->arch.eplc);
	mtspr(SPRN_EPSC, vcpu->arch.epsc);

	mtspr(SPRN_GIVPR, vcpu->arch.ivpr);
	mtspr(SPRN_GIVOR2, vcpu->arch.ivor[BOOKE_IRQPRIO_DATA_STORAGE]);
	mtspr(SPRN_GIVOR8, vcpu->arch.ivor[BOOKE_IRQPRIO_SYSCALL]);
	mtspr(SPRN_GSPRG0, (unsigned long)vcpu->arch.shared->sprg0);
	mtspr(SPRN_GSPRG1, (unsigned long)vcpu->arch.shared->sprg1);
	mtspr(SPRN_GSPRG2, (unsigned long)vcpu->arch.shared->sprg2);
	mtspr(SPRN_GSPRG3, (unsigned long)vcpu->arch.shared->sprg3);

	mtspr(SPRN_GSRR0, vcpu->arch.shared->srr0);
	mtspr(SPRN_GSRR1, vcpu->arch.shared->srr1);

	mtspr(SPRN_GEPR, vcpu->arch.epr);
	mtspr(SPRN_GDEAR, vcpu->arch.shared->dar);
	mtspr(SPRN_GESR, vcpu->arch.shared->esr);

	if (vcpu->arch.oldpir != mfspr(SPRN_PIR) ||
<<<<<<< HEAD
	    __get_cpu_var(last_vcpu_of_lpid)[get_lpid(vcpu)] != vcpu) {
		kvmppc_e500_tlbil_all(vcpu_e500);
		__get_cpu_var(last_vcpu_of_lpid)[get_lpid(vcpu)] = vcpu;
=======
	    __this_cpu_read(last_vcpu_of_lpid[get_lpid(vcpu)]) != vcpu) {
		kvmppc_e500_tlbil_all(vcpu_e500);
		__this_cpu_write(last_vcpu_of_lpid[get_lpid(vcpu)], vcpu);
>>>>>>> e529fea9
	}
}

static void kvmppc_core_vcpu_put_e500mc(struct kvm_vcpu *vcpu)
{
	vcpu->arch.eplc = mfspr(SPRN_EPLC);
	vcpu->arch.epsc = mfspr(SPRN_EPSC);

	vcpu->arch.shared->sprg0 = mfspr(SPRN_GSPRG0);
	vcpu->arch.shared->sprg1 = mfspr(SPRN_GSPRG1);
	vcpu->arch.shared->sprg2 = mfspr(SPRN_GSPRG2);
	vcpu->arch.shared->sprg3 = mfspr(SPRN_GSPRG3);

	vcpu->arch.shared->srr0 = mfspr(SPRN_GSRR0);
	vcpu->arch.shared->srr1 = mfspr(SPRN_GSRR1);

	vcpu->arch.epr = mfspr(SPRN_GEPR);
	vcpu->arch.shared->dar = mfspr(SPRN_GDEAR);
	vcpu->arch.shared->esr = mfspr(SPRN_GESR);

	vcpu->arch.oldpir = mfspr(SPRN_PIR);

	kvmppc_booke_vcpu_put(vcpu);
}

int kvmppc_core_check_processor_compat(void)
{
	int r;

	if (strcmp(cur_cpu_spec->cpu_name, "e500mc") == 0)
		r = 0;
	else if (strcmp(cur_cpu_spec->cpu_name, "e5500") == 0)
		r = 0;
#ifdef CONFIG_ALTIVEC
	/*
	 * Since guests have the priviledge to enable AltiVec, we need AltiVec
	 * support in the host to save/restore their context.
	 * Don't use CPU_FTR_ALTIVEC to identify cores with AltiVec unit
	 * because it's cleared in the absence of CONFIG_ALTIVEC!
	 */
	else if (strcmp(cur_cpu_spec->cpu_name, "e6500") == 0)
		r = 0;
#endif
	else
		r = -ENOTSUPP;

	return r;
}

int kvmppc_core_vcpu_setup(struct kvm_vcpu *vcpu)
{
	struct kvmppc_vcpu_e500 *vcpu_e500 = to_e500(vcpu);

	vcpu->arch.shadow_epcr = SPRN_EPCR_DSIGS | SPRN_EPCR_DGTMI | \
				 SPRN_EPCR_DUVD;
#ifdef CONFIG_64BIT
	vcpu->arch.shadow_epcr |= SPRN_EPCR_ICM;
#endif
	vcpu->arch.shadow_msrp = MSRP_UCLEP | MSRP_PMMP;

	vcpu->arch.pvr = mfspr(SPRN_PVR);
	vcpu_e500->svr = mfspr(SPRN_SVR);

	vcpu->arch.cpu_type = KVM_CPU_E500MC;

	return 0;
}

static int kvmppc_core_get_sregs_e500mc(struct kvm_vcpu *vcpu,
					struct kvm_sregs *sregs)
{
	struct kvmppc_vcpu_e500 *vcpu_e500 = to_e500(vcpu);

	sregs->u.e.features |= KVM_SREGS_E_ARCH206_MMU | KVM_SREGS_E_PM |
			       KVM_SREGS_E_PC;
	sregs->u.e.impl_id = KVM_SREGS_E_IMPL_FSL;

	sregs->u.e.impl.fsl.features = 0;
	sregs->u.e.impl.fsl.svr = vcpu_e500->svr;
	sregs->u.e.impl.fsl.hid0 = vcpu_e500->hid0;
	sregs->u.e.impl.fsl.mcar = vcpu_e500->mcar;

	kvmppc_get_sregs_e500_tlb(vcpu, sregs);

	sregs->u.e.ivor_high[3] =
		vcpu->arch.ivor[BOOKE_IRQPRIO_PERFORMANCE_MONITOR];
	sregs->u.e.ivor_high[4] = vcpu->arch.ivor[BOOKE_IRQPRIO_DBELL];
	sregs->u.e.ivor_high[5] = vcpu->arch.ivor[BOOKE_IRQPRIO_DBELL_CRIT];

	return kvmppc_get_sregs_ivor(vcpu, sregs);
}

static int kvmppc_core_set_sregs_e500mc(struct kvm_vcpu *vcpu,
					struct kvm_sregs *sregs)
{
	struct kvmppc_vcpu_e500 *vcpu_e500 = to_e500(vcpu);
	int ret;

	if (sregs->u.e.impl_id == KVM_SREGS_E_IMPL_FSL) {
		vcpu_e500->svr = sregs->u.e.impl.fsl.svr;
		vcpu_e500->hid0 = sregs->u.e.impl.fsl.hid0;
		vcpu_e500->mcar = sregs->u.e.impl.fsl.mcar;
	}

	ret = kvmppc_set_sregs_e500_tlb(vcpu, sregs);
	if (ret < 0)
		return ret;

	if (!(sregs->u.e.features & KVM_SREGS_E_IVOR))
		return 0;

	if (sregs->u.e.features & KVM_SREGS_E_PM) {
		vcpu->arch.ivor[BOOKE_IRQPRIO_PERFORMANCE_MONITOR] =
			sregs->u.e.ivor_high[3];
	}

	if (sregs->u.e.features & KVM_SREGS_E_PC) {
		vcpu->arch.ivor[BOOKE_IRQPRIO_DBELL] =
			sregs->u.e.ivor_high[4];
		vcpu->arch.ivor[BOOKE_IRQPRIO_DBELL_CRIT] =
			sregs->u.e.ivor_high[5];
	}

	return kvmppc_set_sregs_ivor(vcpu, sregs);
}

static int kvmppc_get_one_reg_e500mc(struct kvm_vcpu *vcpu, u64 id,
			      union kvmppc_one_reg *val)
{
	int r = 0;

	switch (id) {
	case KVM_REG_PPC_SPRG9:
		*val = get_reg_val(id, vcpu->arch.sprg9);
		break;
	default:
		r = kvmppc_get_one_reg_e500_tlb(vcpu, id, val);
	}

	return r;
}

static int kvmppc_set_one_reg_e500mc(struct kvm_vcpu *vcpu, u64 id,
			      union kvmppc_one_reg *val)
{
	int r = 0;

	switch (id) {
	case KVM_REG_PPC_SPRG9:
		vcpu->arch.sprg9 = set_reg_val(id, *val);
		break;
	default:
		r = kvmppc_set_one_reg_e500_tlb(vcpu, id, val);
	}

	return r;
}

static struct kvm_vcpu *kvmppc_core_vcpu_create_e500mc(struct kvm *kvm,
						       unsigned int id)
{
	struct kvmppc_vcpu_e500 *vcpu_e500;
	struct kvm_vcpu *vcpu;
	int err;

	vcpu_e500 = kmem_cache_zalloc(kvm_vcpu_cache, GFP_KERNEL);
	if (!vcpu_e500) {
		err = -ENOMEM;
		goto out;
	}
	vcpu = &vcpu_e500->vcpu;

	/* Invalid PIR value -- this LPID dosn't have valid state on any cpu */
	vcpu->arch.oldpir = 0xffffffff;

	err = kvm_vcpu_init(vcpu, kvm, id);
	if (err)
		goto free_vcpu;

	err = kvmppc_e500_tlb_init(vcpu_e500);
	if (err)
		goto uninit_vcpu;

	vcpu->arch.shared = (void *)__get_free_page(GFP_KERNEL | __GFP_ZERO);
	if (!vcpu->arch.shared)
		goto uninit_tlb;

	return vcpu;

uninit_tlb:
	kvmppc_e500_tlb_uninit(vcpu_e500);
uninit_vcpu:
	kvm_vcpu_uninit(vcpu);

free_vcpu:
	kmem_cache_free(kvm_vcpu_cache, vcpu_e500);
out:
	return ERR_PTR(err);
}

static void kvmppc_core_vcpu_free_e500mc(struct kvm_vcpu *vcpu)
{
	struct kvmppc_vcpu_e500 *vcpu_e500 = to_e500(vcpu);

	free_page((unsigned long)vcpu->arch.shared);
	kvmppc_e500_tlb_uninit(vcpu_e500);
	kvm_vcpu_uninit(vcpu);
	kmem_cache_free(kvm_vcpu_cache, vcpu_e500);
}

static int kvmppc_core_init_vm_e500mc(struct kvm *kvm)
{
	int lpid;

	lpid = kvmppc_alloc_lpid();
	if (lpid < 0)
		return lpid;

	/*
	 * Use two lpids per VM on cores with two threads like e6500. Use
	 * even numbers to speedup vcpu lpid computation with consecutive lpids
	 * per VM. vm1 will use lpids 2 and 3, vm2 lpids 4 and 5, and so on.
	 */
	if (threads_per_core == 2)
		lpid <<= 1;

	kvm->arch.lpid = lpid;
	return 0;
}

static void kvmppc_core_destroy_vm_e500mc(struct kvm *kvm)
{
	int lpid = kvm->arch.lpid;

	if (threads_per_core == 2)
		lpid >>= 1;

	kvmppc_free_lpid(lpid);
}

static struct kvmppc_ops kvm_ops_e500mc = {
	.get_sregs = kvmppc_core_get_sregs_e500mc,
	.set_sregs = kvmppc_core_set_sregs_e500mc,
	.get_one_reg = kvmppc_get_one_reg_e500mc,
	.set_one_reg = kvmppc_set_one_reg_e500mc,
	.vcpu_load   = kvmppc_core_vcpu_load_e500mc,
	.vcpu_put    = kvmppc_core_vcpu_put_e500mc,
	.vcpu_create = kvmppc_core_vcpu_create_e500mc,
	.vcpu_free   = kvmppc_core_vcpu_free_e500mc,
	.mmu_destroy  = kvmppc_mmu_destroy_e500,
	.init_vm = kvmppc_core_init_vm_e500mc,
	.destroy_vm = kvmppc_core_destroy_vm_e500mc,
	.emulate_op = kvmppc_core_emulate_op_e500,
	.emulate_mtspr = kvmppc_core_emulate_mtspr_e500,
	.emulate_mfspr = kvmppc_core_emulate_mfspr_e500,
};

static int __init kvmppc_e500mc_init(void)
{
	int r;

	r = kvmppc_booke_init();
	if (r)
		goto err_out;

	/*
	 * Use two lpids per VM on dual threaded processors like e6500
	 * to workarround the lack of tlb write conditional instruction.
	 * Expose half the number of available hardware lpids to the lpid
	 * allocator.
	 */
	kvmppc_init_lpid(KVMPPC_NR_LPIDS/threads_per_core);
	kvmppc_claim_lpid(0); /* host */

	r = kvm_init(NULL, sizeof(struct kvmppc_vcpu_e500), 0, THIS_MODULE);
	if (r)
		goto err_out;
	kvm_ops_e500mc.owner = THIS_MODULE;
	kvmppc_pr_ops = &kvm_ops_e500mc;

err_out:
	return r;
}

static void __exit kvmppc_e500mc_exit(void)
{
	kvmppc_pr_ops = NULL;
	kvmppc_booke_exit();
}

module_init(kvmppc_e500mc_init);
module_exit(kvmppc_e500mc_exit);
MODULE_ALIAS_MISCDEV(KVM_MINOR);
MODULE_ALIAS("devname:kvm");<|MERGE_RESOLUTION|>--- conflicted
+++ resolved
@@ -144,15 +144,9 @@
 	mtspr(SPRN_GESR, vcpu->arch.shared->esr);
 
 	if (vcpu->arch.oldpir != mfspr(SPRN_PIR) ||
-<<<<<<< HEAD
-	    __get_cpu_var(last_vcpu_of_lpid)[get_lpid(vcpu)] != vcpu) {
-		kvmppc_e500_tlbil_all(vcpu_e500);
-		__get_cpu_var(last_vcpu_of_lpid)[get_lpid(vcpu)] = vcpu;
-=======
 	    __this_cpu_read(last_vcpu_of_lpid[get_lpid(vcpu)]) != vcpu) {
 		kvmppc_e500_tlbil_all(vcpu_e500);
 		__this_cpu_write(last_vcpu_of_lpid[get_lpid(vcpu)], vcpu);
->>>>>>> e529fea9
 	}
 }
 
