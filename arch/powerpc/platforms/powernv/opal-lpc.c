--- conflicted
+++ resolved
@@ -216,8 +216,6 @@
 				   &data, len);
 		if (rc)
 			return -ENXIO;
-<<<<<<< HEAD
-=======
 
 		/*
 		 * Now there is some trickery with the data returned by OPAL
@@ -252,7 +250,6 @@
 		 * user wants, but in order to "crop" to the right size, we need to
 		 * shift right first.
 		 */
->>>>>>> e32efbfc
 		switch(len) {
 		case 4:
 			rc = __put_user((u32)data, (u32 __user *)ubuf);
