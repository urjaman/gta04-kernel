/*
 *  Simplified MAC Kernel (smack) security module
 *
 *  This file contains the smack hook function implementations.
 *
 *  Authors:
 *	Casey Schaufler <casey@schaufler-ca.com>
 *	Jarkko Sakkinen <ext-jarkko.2.sakkinen@nokia.com>
 *
 *  Copyright (C) 2007 Casey Schaufler <casey@schaufler-ca.com>
 *  Copyright (C) 2009 Hewlett-Packard Development Company, L.P.
 *                Paul Moore <paul.moore@hp.com>
 *  Copyright (C) 2010 Nokia Corporation
 *
 *	This program is free software; you can redistribute it and/or modify
 *	it under the terms of the GNU General Public License version 2,
 *      as published by the Free Software Foundation.
 */

#include <linux/xattr.h>
#include <linux/pagemap.h>
#include <linux/mount.h>
#include <linux/stat.h>
#include <linux/kd.h>
#include <asm/ioctls.h>
#include <linux/ip.h>
#include <linux/tcp.h>
#include <linux/udp.h>
#include <linux/slab.h>
#include <linux/mutex.h>
#include <linux/pipe_fs_i.h>
#include <net/netlabel.h>
#include <net/cipso_ipv4.h>
#include <linux/audit.h>
#include <linux/magic.h>
#include "smack.h"

#define task_security(task)	(task_cred_xxx((task), security))

#define TRANS_TRUE	"TRUE"
#define TRANS_TRUE_SIZE	4

/**
 * smk_fetch - Fetch the smack label from a file.
 * @ip: a pointer to the inode
 * @dp: a pointer to the dentry
 *
 * Returns a pointer to the master list entry for the Smack label
 * or NULL if there was no label to fetch.
 */
static char *smk_fetch(const char *name, struct inode *ip, struct dentry *dp)
{
	int rc;
	char in[SMK_LABELLEN];

	if (ip->i_op->getxattr == NULL)
		return NULL;

	rc = ip->i_op->getxattr(dp, name, in, SMK_LABELLEN);
	if (rc < 0)
		return NULL;

	return smk_import(in, rc);
}

/**
 * new_inode_smack - allocate an inode security blob
 * @smack: a pointer to the Smack label to use in the blob
 *
 * Returns the new blob or NULL if there's no memory available
 */
struct inode_smack *new_inode_smack(char *smack)
{
	struct inode_smack *isp;

	isp = kzalloc(sizeof(struct inode_smack), GFP_KERNEL);
	if (isp == NULL)
		return NULL;

	isp->smk_inode = smack;
	isp->smk_flags = 0;
	mutex_init(&isp->smk_lock);

	return isp;
}

/*
 * LSM hooks.
 * We he, that is fun!
 */

/**
 * smack_ptrace_access_check - Smack approval on PTRACE_ATTACH
 * @ctp: child task pointer
 * @mode: ptrace attachment mode
 *
 * Returns 0 if access is OK, an error code otherwise
 *
 * Do the capability checks, and require read and write.
 */
static int smack_ptrace_access_check(struct task_struct *ctp, unsigned int mode)
{
	int rc;
	struct smk_audit_info ad;
	char *sp, *tsp;

	rc = cap_ptrace_access_check(ctp, mode);
	if (rc != 0)
		return rc;

	sp = smk_of_current();
	tsp = smk_of_task(task_security(ctp));
	smk_ad_init(&ad, __func__, LSM_AUDIT_DATA_TASK);
	smk_ad_setfield_u_tsk(&ad, ctp);

	/* we won't log here, because rc can be overriden */
	rc = smk_access(sp, tsp, MAY_READWRITE, NULL);
	if (rc != 0 && capable(CAP_MAC_OVERRIDE))
		rc = 0;

	smack_log(sp, tsp, MAY_READWRITE, rc, &ad);
	return rc;
}

/**
 * smack_ptrace_traceme - Smack approval on PTRACE_TRACEME
 * @ptp: parent task pointer
 *
 * Returns 0 if access is OK, an error code otherwise
 *
 * Do the capability checks, and require read and write.
 */
static int smack_ptrace_traceme(struct task_struct *ptp)
{
	int rc;
	struct smk_audit_info ad;
	char *sp, *tsp;

	rc = cap_ptrace_traceme(ptp);
	if (rc != 0)
		return rc;

	smk_ad_init(&ad, __func__, LSM_AUDIT_DATA_TASK);
	smk_ad_setfield_u_tsk(&ad, ptp);

	sp = smk_of_current();
	tsp = smk_of_task(task_security(ptp));
	/* we won't log here, because rc can be overriden */
	rc = smk_access(tsp, sp, MAY_READWRITE, NULL);
	if (rc != 0 && has_capability(ptp, CAP_MAC_OVERRIDE))
		rc = 0;

	smack_log(tsp, sp, MAY_READWRITE, rc, &ad);
	return rc;
}

/**
 * smack_syslog - Smack approval on syslog
 * @type: message type
 *
 * Require that the task has the floor label
 *
 * Returns 0 on success, error code otherwise.
 */
static int smack_syslog(int typefrom_file)
{
	int rc = 0;
<<<<<<< HEAD
	char *sp = current_security();
=======
	char *sp = smk_of_current();
>>>>>>> 3cbea436

	if (capable(CAP_MAC_OVERRIDE))
		return 0;

	 if (sp != smack_known_floor.smk_known)
		rc = -EACCES;

	return rc;
}


/*
 * Superblock Hooks.
 */

/**
 * smack_sb_alloc_security - allocate a superblock blob
 * @sb: the superblock getting the blob
 *
 * Returns 0 on success or -ENOMEM on error.
 */
static int smack_sb_alloc_security(struct super_block *sb)
{
	struct superblock_smack *sbsp;

	sbsp = kzalloc(sizeof(struct superblock_smack), GFP_KERNEL);

	if (sbsp == NULL)
		return -ENOMEM;

	sbsp->smk_root = smack_known_floor.smk_known;
	sbsp->smk_default = smack_known_floor.smk_known;
	sbsp->smk_floor = smack_known_floor.smk_known;
	sbsp->smk_hat = smack_known_hat.smk_known;
	sbsp->smk_initialized = 0;
	spin_lock_init(&sbsp->smk_sblock);

	sb->s_security = sbsp;

	return 0;
}

/**
 * smack_sb_free_security - free a superblock blob
 * @sb: the superblock getting the blob
 *
 */
static void smack_sb_free_security(struct super_block *sb)
{
	kfree(sb->s_security);
	sb->s_security = NULL;
}

/**
 * smack_sb_copy_data - copy mount options data for processing
 * @orig: where to start
 * @smackopts: mount options string
 *
 * Returns 0 on success or -ENOMEM on error.
 *
 * Copy the Smack specific mount options out of the mount
 * options list.
 */
static int smack_sb_copy_data(char *orig, char *smackopts)
{
	char *cp, *commap, *otheropts, *dp;

	otheropts = (char *)get_zeroed_page(GFP_KERNEL);
	if (otheropts == NULL)
		return -ENOMEM;

	for (cp = orig, commap = orig; commap != NULL; cp = commap + 1) {
		if (strstr(cp, SMK_FSDEFAULT) == cp)
			dp = smackopts;
		else if (strstr(cp, SMK_FSFLOOR) == cp)
			dp = smackopts;
		else if (strstr(cp, SMK_FSHAT) == cp)
			dp = smackopts;
		else if (strstr(cp, SMK_FSROOT) == cp)
			dp = smackopts;
		else
			dp = otheropts;

		commap = strchr(cp, ',');
		if (commap != NULL)
			*commap = '\0';

		if (*dp != '\0')
			strcat(dp, ",");
		strcat(dp, cp);
	}

	strcpy(orig, otheropts);
	free_page((unsigned long)otheropts);

	return 0;
}

/**
 * smack_sb_kern_mount - Smack specific mount processing
 * @sb: the file system superblock
 * @flags: the mount flags
 * @data: the smack mount options
 *
 * Returns 0 on success, an error code on failure
 */
static int smack_sb_kern_mount(struct super_block *sb, int flags, void *data)
{
	struct dentry *root = sb->s_root;
	struct inode *inode = root->d_inode;
	struct superblock_smack *sp = sb->s_security;
	struct inode_smack *isp;
	char *op;
	char *commap;
	char *nsp;

	spin_lock(&sp->smk_sblock);
	if (sp->smk_initialized != 0) {
		spin_unlock(&sp->smk_sblock);
		return 0;
	}
	sp->smk_initialized = 1;
	spin_unlock(&sp->smk_sblock);

	for (op = data; op != NULL; op = commap) {
		commap = strchr(op, ',');
		if (commap != NULL)
			*commap++ = '\0';

		if (strncmp(op, SMK_FSHAT, strlen(SMK_FSHAT)) == 0) {
			op += strlen(SMK_FSHAT);
			nsp = smk_import(op, 0);
			if (nsp != NULL)
				sp->smk_hat = nsp;
		} else if (strncmp(op, SMK_FSFLOOR, strlen(SMK_FSFLOOR)) == 0) {
			op += strlen(SMK_FSFLOOR);
			nsp = smk_import(op, 0);
			if (nsp != NULL)
				sp->smk_floor = nsp;
		} else if (strncmp(op, SMK_FSDEFAULT,
				   strlen(SMK_FSDEFAULT)) == 0) {
			op += strlen(SMK_FSDEFAULT);
			nsp = smk_import(op, 0);
			if (nsp != NULL)
				sp->smk_default = nsp;
		} else if (strncmp(op, SMK_FSROOT, strlen(SMK_FSROOT)) == 0) {
			op += strlen(SMK_FSROOT);
			nsp = smk_import(op, 0);
			if (nsp != NULL)
				sp->smk_root = nsp;
		}
	}

	/*
	 * Initialize the root inode.
	 */
	isp = inode->i_security;
	if (isp == NULL)
		inode->i_security = new_inode_smack(sp->smk_root);
	else
		isp->smk_inode = sp->smk_root;

	return 0;
}

/**
 * smack_sb_statfs - Smack check on statfs
 * @dentry: identifies the file system in question
 *
 * Returns 0 if current can read the floor of the filesystem,
 * and error code otherwise
 */
static int smack_sb_statfs(struct dentry *dentry)
{
	struct superblock_smack *sbp = dentry->d_sb->s_security;
	int rc;
	struct smk_audit_info ad;

	smk_ad_init(&ad, __func__, LSM_AUDIT_DATA_FS);
	smk_ad_setfield_u_fs_path_dentry(&ad, dentry);

	rc = smk_curacc(sbp->smk_floor, MAY_READ, &ad);
	return rc;
}

/**
 * smack_sb_mount - Smack check for mounting
 * @dev_name: unused
 * @path: mount point
 * @type: unused
 * @flags: unused
 * @data: unused
 *
 * Returns 0 if current can write the floor of the filesystem
 * being mounted on, an error code otherwise.
 */
static int smack_sb_mount(char *dev_name, struct path *path,
			  char *type, unsigned long flags, void *data)
{
	struct superblock_smack *sbp = path->mnt->mnt_sb->s_security;
	struct smk_audit_info ad;

	smk_ad_init(&ad, __func__, LSM_AUDIT_DATA_FS);
	smk_ad_setfield_u_fs_path(&ad, *path);

	return smk_curacc(sbp->smk_floor, MAY_WRITE, &ad);
}

/**
 * smack_sb_umount - Smack check for unmounting
 * @mnt: file system to unmount
 * @flags: unused
 *
 * Returns 0 if current can write the floor of the filesystem
 * being unmounted, an error code otherwise.
 */
static int smack_sb_umount(struct vfsmount *mnt, int flags)
{
	struct superblock_smack *sbp;
	struct smk_audit_info ad;

	smk_ad_init(&ad, __func__, LSM_AUDIT_DATA_FS);
	smk_ad_setfield_u_fs_path_dentry(&ad, mnt->mnt_root);
	smk_ad_setfield_u_fs_path_mnt(&ad, mnt);

	sbp = mnt->mnt_sb->s_security;
	return smk_curacc(sbp->smk_floor, MAY_WRITE, &ad);
}

/*
 * BPRM hooks
 */

static int smack_bprm_set_creds(struct linux_binprm *bprm)
{
	struct task_smack *tsp = bprm->cred->security;
	struct inode_smack *isp;
	struct dentry *dp;
	int rc;

	rc = cap_bprm_set_creds(bprm);
	if (rc != 0)
		return rc;

	if (bprm->cred_prepared)
		return 0;

	if (bprm->file == NULL || bprm->file->f_dentry == NULL)
		return 0;

	dp = bprm->file->f_dentry;

	if (dp->d_inode == NULL)
		return 0;

	isp = dp->d_inode->i_security;

	if (isp->smk_task != NULL)
		tsp->smk_task = isp->smk_task;

	return 0;
}

/*
 * Inode hooks
 */

/**
 * smack_inode_alloc_security - allocate an inode blob
 * @inode: the inode in need of a blob
 *
 * Returns 0 if it gets a blob, -ENOMEM otherwise
 */
static int smack_inode_alloc_security(struct inode *inode)
{
	inode->i_security = new_inode_smack(smk_of_current());
	if (inode->i_security == NULL)
		return -ENOMEM;
	return 0;
}

/**
 * smack_inode_free_security - free an inode blob
 * @inode: the inode with a blob
 *
 * Clears the blob pointer in inode
 */
static void smack_inode_free_security(struct inode *inode)
{
	kfree(inode->i_security);
	inode->i_security = NULL;
}

/**
 * smack_inode_init_security - copy out the smack from an inode
 * @inode: the inode
 * @dir: unused
 * @name: where to put the attribute name
 * @value: where to put the attribute value
 * @len: where to put the length of the attribute
 *
 * Returns 0 if it all works out, -ENOMEM if there's no memory
 */
static int smack_inode_init_security(struct inode *inode, struct inode *dir,
				     char **name, void **value, size_t *len)
{
	char *isp = smk_of_inode(inode);
	char *dsp = smk_of_inode(dir);
	u32 may;

	if (name) {
		*name = kstrdup(XATTR_SMACK_SUFFIX, GFP_KERNEL);
		if (*name == NULL)
			return -ENOMEM;
	}

	if (value) {
		may = smk_access_entry(smk_of_current(), dsp);

		/*
		 * If the access rule allows transmutation and
		 * the directory requests transmutation then
		 * by all means transmute.
		 */
		if (((may & MAY_TRANSMUTE) != 0) && smk_inode_transmutable(dir))
			isp = dsp;

		*value = kstrdup(isp, GFP_KERNEL);
		if (*value == NULL)
			return -ENOMEM;
	}

	if (len)
		*len = strlen(isp) + 1;

	return 0;
}

/**
 * smack_inode_link - Smack check on link
 * @old_dentry: the existing object
 * @dir: unused
 * @new_dentry: the new object
 *
 * Returns 0 if access is permitted, an error code otherwise
 */
static int smack_inode_link(struct dentry *old_dentry, struct inode *dir,
			    struct dentry *new_dentry)
{
	char *isp;
	struct smk_audit_info ad;
	int rc;

	smk_ad_init(&ad, __func__, LSM_AUDIT_DATA_FS);
	smk_ad_setfield_u_fs_path_dentry(&ad, old_dentry);

	isp = smk_of_inode(old_dentry->d_inode);
	rc = smk_curacc(isp, MAY_WRITE, &ad);

	if (rc == 0 && new_dentry->d_inode != NULL) {
		isp = smk_of_inode(new_dentry->d_inode);
		smk_ad_setfield_u_fs_path_dentry(&ad, new_dentry);
		rc = smk_curacc(isp, MAY_WRITE, &ad);
	}

	return rc;
}

/**
 * smack_inode_unlink - Smack check on inode deletion
 * @dir: containing directory object
 * @dentry: file to unlink
 *
 * Returns 0 if current can write the containing directory
 * and the object, error code otherwise
 */
static int smack_inode_unlink(struct inode *dir, struct dentry *dentry)
{
	struct inode *ip = dentry->d_inode;
	struct smk_audit_info ad;
	int rc;

	smk_ad_init(&ad, __func__, LSM_AUDIT_DATA_FS);
	smk_ad_setfield_u_fs_path_dentry(&ad, dentry);

	/*
	 * You need write access to the thing you're unlinking
	 */
	rc = smk_curacc(smk_of_inode(ip), MAY_WRITE, &ad);
	if (rc == 0) {
		/*
		 * You also need write access to the containing directory
		 */
		smk_ad_setfield_u_fs_path_dentry(&ad, NULL);
		smk_ad_setfield_u_fs_inode(&ad, dir);
		rc = smk_curacc(smk_of_inode(dir), MAY_WRITE, &ad);
	}
	return rc;
}

/**
 * smack_inode_rmdir - Smack check on directory deletion
 * @dir: containing directory object
 * @dentry: directory to unlink
 *
 * Returns 0 if current can write the containing directory
 * and the directory, error code otherwise
 */
static int smack_inode_rmdir(struct inode *dir, struct dentry *dentry)
{
	struct smk_audit_info ad;
	int rc;

	smk_ad_init(&ad, __func__, LSM_AUDIT_DATA_FS);
	smk_ad_setfield_u_fs_path_dentry(&ad, dentry);

	/*
	 * You need write access to the thing you're removing
	 */
	rc = smk_curacc(smk_of_inode(dentry->d_inode), MAY_WRITE, &ad);
	if (rc == 0) {
		/*
		 * You also need write access to the containing directory
		 */
		smk_ad_setfield_u_fs_path_dentry(&ad, NULL);
		smk_ad_setfield_u_fs_inode(&ad, dir);
		rc = smk_curacc(smk_of_inode(dir), MAY_WRITE, &ad);
	}

	return rc;
}

/**
 * smack_inode_rename - Smack check on rename
 * @old_inode: the old directory
 * @old_dentry: unused
 * @new_inode: the new directory
 * @new_dentry: unused
 *
 * Read and write access is required on both the old and
 * new directories.
 *
 * Returns 0 if access is permitted, an error code otherwise
 */
static int smack_inode_rename(struct inode *old_inode,
			      struct dentry *old_dentry,
			      struct inode *new_inode,
			      struct dentry *new_dentry)
{
	int rc;
	char *isp;
	struct smk_audit_info ad;

	smk_ad_init(&ad, __func__, LSM_AUDIT_DATA_FS);
	smk_ad_setfield_u_fs_path_dentry(&ad, old_dentry);

	isp = smk_of_inode(old_dentry->d_inode);
	rc = smk_curacc(isp, MAY_READWRITE, &ad);

	if (rc == 0 && new_dentry->d_inode != NULL) {
		isp = smk_of_inode(new_dentry->d_inode);
		smk_ad_setfield_u_fs_path_dentry(&ad, new_dentry);
		rc = smk_curacc(isp, MAY_READWRITE, &ad);
	}
	return rc;
}

/**
 * smack_inode_permission - Smack version of permission()
 * @inode: the inode in question
 * @mask: the access requested
 *
 * This is the important Smack hook.
 *
 * Returns 0 if access is permitted, -EACCES otherwise
 */
static int smack_inode_permission(struct inode *inode, int mask)
{
	struct smk_audit_info ad;

	mask &= (MAY_READ|MAY_WRITE|MAY_EXEC|MAY_APPEND);
	/*
	 * No permission to check. Existence test. Yup, it's there.
	 */
	if (mask == 0)
		return 0;
	smk_ad_init(&ad, __func__, LSM_AUDIT_DATA_FS);
	smk_ad_setfield_u_fs_inode(&ad, inode);
	return smk_curacc(smk_of_inode(inode), mask, &ad);
}

/**
 * smack_inode_setattr - Smack check for setting attributes
 * @dentry: the object
 * @iattr: for the force flag
 *
 * Returns 0 if access is permitted, an error code otherwise
 */
static int smack_inode_setattr(struct dentry *dentry, struct iattr *iattr)
{
	struct smk_audit_info ad;
	/*
	 * Need to allow for clearing the setuid bit.
	 */
	if (iattr->ia_valid & ATTR_FORCE)
		return 0;
	smk_ad_init(&ad, __func__, LSM_AUDIT_DATA_FS);
	smk_ad_setfield_u_fs_path_dentry(&ad, dentry);

	return smk_curacc(smk_of_inode(dentry->d_inode), MAY_WRITE, &ad);
}

/**
 * smack_inode_getattr - Smack check for getting attributes
 * @mnt: unused
 * @dentry: the object
 *
 * Returns 0 if access is permitted, an error code otherwise
 */
static int smack_inode_getattr(struct vfsmount *mnt, struct dentry *dentry)
{
	struct smk_audit_info ad;

	smk_ad_init(&ad, __func__, LSM_AUDIT_DATA_FS);
	smk_ad_setfield_u_fs_path_dentry(&ad, dentry);
	smk_ad_setfield_u_fs_path_mnt(&ad, mnt);
	return smk_curacc(smk_of_inode(dentry->d_inode), MAY_READ, &ad);
}

/**
 * smack_inode_setxattr - Smack check for setting xattrs
 * @dentry: the object
 * @name: name of the attribute
 * @value: unused
 * @size: unused
 * @flags: unused
 *
 * This protects the Smack attribute explicitly.
 *
 * Returns 0 if access is permitted, an error code otherwise
 */
static int smack_inode_setxattr(struct dentry *dentry, const char *name,
				const void *value, size_t size, int flags)
{
	struct smk_audit_info ad;
	int rc = 0;

	if (strcmp(name, XATTR_NAME_SMACK) == 0 ||
	    strcmp(name, XATTR_NAME_SMACKIPIN) == 0 ||
	    strcmp(name, XATTR_NAME_SMACKIPOUT) == 0 ||
	    strcmp(name, XATTR_NAME_SMACKEXEC) == 0) {
		if (!capable(CAP_MAC_ADMIN))
			rc = -EPERM;
		/*
		 * check label validity here so import wont fail on
		 * post_setxattr
		 */
		if (size == 0 || size >= SMK_LABELLEN ||
		    smk_import(value, size) == NULL)
			rc = -EINVAL;
	} else if (strcmp(name, XATTR_NAME_SMACKTRANSMUTE) == 0) {
		if (!capable(CAP_MAC_ADMIN))
			rc = -EPERM;
		if (size != TRANS_TRUE_SIZE ||
		    strncmp(value, TRANS_TRUE, TRANS_TRUE_SIZE) != 0)
			rc = -EINVAL;
	} else
		rc = cap_inode_setxattr(dentry, name, value, size, flags);

	smk_ad_init(&ad, __func__, LSM_AUDIT_DATA_FS);
	smk_ad_setfield_u_fs_path_dentry(&ad, dentry);

	if (rc == 0)
		rc = smk_curacc(smk_of_inode(dentry->d_inode), MAY_WRITE, &ad);

	return rc;
}

/**
 * smack_inode_post_setxattr - Apply the Smack update approved above
 * @dentry: object
 * @name: attribute name
 * @value: attribute value
 * @size: attribute size
 * @flags: unused
 *
 * Set the pointer in the inode blob to the entry found
 * in the master label list.
 */
static void smack_inode_post_setxattr(struct dentry *dentry, const char *name,
				      const void *value, size_t size, int flags)
{
	char *nsp;
	struct inode_smack *isp = dentry->d_inode->i_security;

	if (strcmp(name, XATTR_NAME_SMACK) == 0) {
		nsp = smk_import(value, size);
		if (nsp != NULL)
			isp->smk_inode = nsp;
		else
			isp->smk_inode = smack_known_invalid.smk_known;
	} else if (strcmp(name, XATTR_NAME_SMACKEXEC) == 0) {
		nsp = smk_import(value, size);
		if (nsp != NULL)
			isp->smk_task = nsp;
		else
			isp->smk_task = smack_known_invalid.smk_known;
	} else if (strcmp(name, XATTR_NAME_SMACKTRANSMUTE) == 0)
		isp->smk_flags |= SMK_INODE_TRANSMUTE;

	return;
}

/*
 * smack_inode_getxattr - Smack check on getxattr
 * @dentry: the object
 * @name: unused
 *
 * Returns 0 if access is permitted, an error code otherwise
 */
static int smack_inode_getxattr(struct dentry *dentry, const char *name)
{
	struct smk_audit_info ad;

	smk_ad_init(&ad, __func__, LSM_AUDIT_DATA_FS);
	smk_ad_setfield_u_fs_path_dentry(&ad, dentry);

	return smk_curacc(smk_of_inode(dentry->d_inode), MAY_READ, &ad);
}

/*
 * smack_inode_removexattr - Smack check on removexattr
 * @dentry: the object
 * @name: name of the attribute
 *
 * Removing the Smack attribute requires CAP_MAC_ADMIN
 *
 * Returns 0 if access is permitted, an error code otherwise
 */
static int smack_inode_removexattr(struct dentry *dentry, const char *name)
{
	struct inode_smack *isp;
	struct smk_audit_info ad;
	int rc = 0;

	if (strcmp(name, XATTR_NAME_SMACK) == 0 ||
	    strcmp(name, XATTR_NAME_SMACKIPIN) == 0 ||
	    strcmp(name, XATTR_NAME_SMACKIPOUT) == 0 ||
	    strcmp(name, XATTR_NAME_SMACKEXEC) == 0 ||
	    strcmp(name, XATTR_NAME_SMACKTRANSMUTE) == 0) {
		if (!capable(CAP_MAC_ADMIN))
			rc = -EPERM;
	} else
		rc = cap_inode_removexattr(dentry, name);

	smk_ad_init(&ad, __func__, LSM_AUDIT_DATA_FS);
	smk_ad_setfield_u_fs_path_dentry(&ad, dentry);
	if (rc == 0)
		rc = smk_curacc(smk_of_inode(dentry->d_inode), MAY_WRITE, &ad);

	if (rc == 0) {
		isp = dentry->d_inode->i_security;
		isp->smk_task = NULL;
	}

	return rc;
}

/**
 * smack_inode_getsecurity - get smack xattrs
 * @inode: the object
 * @name: attribute name
 * @buffer: where to put the result
 * @alloc: unused
 *
 * Returns the size of the attribute or an error code
 */
static int smack_inode_getsecurity(const struct inode *inode,
				   const char *name, void **buffer,
				   bool alloc)
{
	struct socket_smack *ssp;
	struct socket *sock;
	struct super_block *sbp;
	struct inode *ip = (struct inode *)inode;
	char *isp;
	int ilen;
	int rc = 0;

	if (strcmp(name, XATTR_SMACK_SUFFIX) == 0) {
		isp = smk_of_inode(inode);
		ilen = strlen(isp) + 1;
		*buffer = isp;
		return ilen;
	}

	/*
	 * The rest of the Smack xattrs are only on sockets.
	 */
	sbp = ip->i_sb;
	if (sbp->s_magic != SOCKFS_MAGIC)
		return -EOPNOTSUPP;

	sock = SOCKET_I(ip);
	if (sock == NULL || sock->sk == NULL)
		return -EOPNOTSUPP;

	ssp = sock->sk->sk_security;

	if (strcmp(name, XATTR_SMACK_IPIN) == 0)
		isp = ssp->smk_in;
	else if (strcmp(name, XATTR_SMACK_IPOUT) == 0)
		isp = ssp->smk_out;
	else
		return -EOPNOTSUPP;

	ilen = strlen(isp) + 1;
	if (rc == 0) {
		*buffer = isp;
		rc = ilen;
	}

	return rc;
}


/**
 * smack_inode_listsecurity - list the Smack attributes
 * @inode: the object
 * @buffer: where they go
 * @buffer_size: size of buffer
 *
 * Returns 0 on success, -EINVAL otherwise
 */
static int smack_inode_listsecurity(struct inode *inode, char *buffer,
				    size_t buffer_size)
{
	int len = strlen(XATTR_NAME_SMACK);

	if (buffer != NULL && len <= buffer_size) {
		memcpy(buffer, XATTR_NAME_SMACK, len);
		return len;
	}
	return -EINVAL;
}

/**
 * smack_inode_getsecid - Extract inode's security id
 * @inode: inode to extract the info from
 * @secid: where result will be saved
 */
static void smack_inode_getsecid(const struct inode *inode, u32 *secid)
{
	struct inode_smack *isp = inode->i_security;

	*secid = smack_to_secid(isp->smk_inode);
}

/*
 * File Hooks
 */

/**
 * smack_file_permission - Smack check on file operations
 * @file: unused
 * @mask: unused
 *
 * Returns 0
 *
 * Should access checks be done on each read or write?
 * UNICOS and SELinux say yes.
 * Trusted Solaris, Trusted Irix, and just about everyone else says no.
 *
 * I'll say no for now. Smack does not do the frequent
 * label changing that SELinux does.
 */
static int smack_file_permission(struct file *file, int mask)
{
	return 0;
}

/**
 * smack_file_alloc_security - assign a file security blob
 * @file: the object
 *
 * The security blob for a file is a pointer to the master
 * label list, so no allocation is done.
 *
 * Returns 0
 */
static int smack_file_alloc_security(struct file *file)
{
	file->f_security = smk_of_current();
	return 0;
}

/**
 * smack_file_free_security - clear a file security blob
 * @file: the object
 *
 * The security blob for a file is a pointer to the master
 * label list, so no memory is freed.
 */
static void smack_file_free_security(struct file *file)
{
	file->f_security = NULL;
}

/**
 * smack_file_ioctl - Smack check on ioctls
 * @file: the object
 * @cmd: what to do
 * @arg: unused
 *
 * Relies heavily on the correct use of the ioctl command conventions.
 *
 * Returns 0 if allowed, error code otherwise
 */
static int smack_file_ioctl(struct file *file, unsigned int cmd,
			    unsigned long arg)
{
	int rc = 0;
	struct smk_audit_info ad;

	smk_ad_init(&ad, __func__, LSM_AUDIT_DATA_FS);
	smk_ad_setfield_u_fs_path(&ad, file->f_path);

	if (_IOC_DIR(cmd) & _IOC_WRITE)
		rc = smk_curacc(file->f_security, MAY_WRITE, &ad);

	if (rc == 0 && (_IOC_DIR(cmd) & _IOC_READ))
		rc = smk_curacc(file->f_security, MAY_READ, &ad);

	return rc;
}

/**
 * smack_file_lock - Smack check on file locking
 * @file: the object
 * @cmd: unused
 *
 * Returns 0 if current has write access, error code otherwise
 */
static int smack_file_lock(struct file *file, unsigned int cmd)
{
	struct smk_audit_info ad;

	smk_ad_init(&ad, __func__, LSM_AUDIT_DATA_FS);
	smk_ad_setfield_u_fs_path_dentry(&ad, file->f_path.dentry);
	return smk_curacc(file->f_security, MAY_WRITE, &ad);
}

/**
 * smack_file_fcntl - Smack check on fcntl
 * @file: the object
 * @cmd: what action to check
 * @arg: unused
 *
 * Returns 0 if current has access, error code otherwise
 */
static int smack_file_fcntl(struct file *file, unsigned int cmd,
			    unsigned long arg)
{
	struct smk_audit_info ad;
	int rc;

	smk_ad_init(&ad, __func__, LSM_AUDIT_DATA_FS);
	smk_ad_setfield_u_fs_path(&ad, file->f_path);

	switch (cmd) {
	case F_DUPFD:
	case F_GETFD:
	case F_GETFL:
	case F_GETLK:
	case F_GETOWN:
	case F_GETSIG:
		rc = smk_curacc(file->f_security, MAY_READ, &ad);
		break;
	case F_SETFD:
	case F_SETFL:
	case F_SETLK:
	case F_SETLKW:
	case F_SETOWN:
	case F_SETSIG:
		rc = smk_curacc(file->f_security, MAY_WRITE, &ad);
		break;
	default:
		rc = smk_curacc(file->f_security, MAY_READWRITE, &ad);
	}

	return rc;
}

/**
 * smack_file_set_fowner - set the file security blob value
 * @file: object in question
 *
 * Returns 0
 * Further research may be required on this one.
 */
static int smack_file_set_fowner(struct file *file)
{
	file->f_security = smk_of_current();
	return 0;
}

/**
 * smack_file_send_sigiotask - Smack on sigio
 * @tsk: The target task
 * @fown: the object the signal come from
 * @signum: unused
 *
 * Allow a privileged task to get signals even if it shouldn't
 *
 * Returns 0 if a subject with the object's smack could
 * write to the task, an error code otherwise.
 */
static int smack_file_send_sigiotask(struct task_struct *tsk,
				     struct fown_struct *fown, int signum)
{
	struct file *file;
	int rc;
	char *tsp = smk_of_task(tsk->cred->security);
	struct smk_audit_info ad;

	/*
	 * struct fown_struct is never outside the context of a struct file
	 */
	file = container_of(fown, struct file, f_owner);
	/* we don't log here as rc can be overriden */
	rc = smk_access(file->f_security, tsp, MAY_WRITE, NULL);
	if (rc != 0 && has_capability(tsk, CAP_MAC_OVERRIDE))
		rc = 0;

	smk_ad_init(&ad, __func__, LSM_AUDIT_DATA_TASK);
	smk_ad_setfield_u_tsk(&ad, tsk);
	smack_log(file->f_security, tsp, MAY_WRITE, rc, &ad);
	return rc;
}

/**
 * smack_file_receive - Smack file receive check
 * @file: the object
 *
 * Returns 0 if current has access, error code otherwise
 */
static int smack_file_receive(struct file *file)
{
	int may = 0;
	struct smk_audit_info ad;

	smk_ad_init(&ad, __func__, LSM_AUDIT_DATA_TASK);
	smk_ad_setfield_u_fs_path(&ad, file->f_path);
	/*
	 * This code relies on bitmasks.
	 */
	if (file->f_mode & FMODE_READ)
		may = MAY_READ;
	if (file->f_mode & FMODE_WRITE)
		may |= MAY_WRITE;

	return smk_curacc(file->f_security, may, &ad);
}

/*
 * Task hooks
 */

/**
 * smack_cred_alloc_blank - "allocate" blank task-level security credentials
 * @new: the new credentials
 * @gfp: the atomicity of any memory allocations
 *
 * Prepare a blank set of credentials for modification.  This must allocate all
 * the memory the LSM module might require such that cred_transfer() can
 * complete without error.
 */
static int smack_cred_alloc_blank(struct cred *cred, gfp_t gfp)
{
	cred->security = kzalloc(sizeof(struct task_smack), gfp);
	if (cred->security == NULL)
		return -ENOMEM;
	return 0;
}


/**
 * smack_cred_free - "free" task-level security credentials
 * @cred: the credentials in question
 *
 * Smack isn't using copies of blobs. Everyone
 * points to an immutable list. The blobs never go away.
 * There is no leak here.
 */
static void smack_cred_free(struct cred *cred)
{
	kfree(cred->security);
}

/**
 * smack_cred_prepare - prepare new set of credentials for modification
 * @new: the new credentials
 * @old: the original credentials
 * @gfp: the atomicity of any memory allocations
 *
 * Prepare a new set of credentials for modification.
 */
static int smack_cred_prepare(struct cred *new, const struct cred *old,
			      gfp_t gfp)
{
	struct task_smack *old_tsp = old->security;
	struct task_smack *new_tsp;

<<<<<<< HEAD
=======
	new_tsp = kzalloc(sizeof(struct task_smack), gfp);
	if (new_tsp == NULL)
		return -ENOMEM;

	new_tsp->smk_task = old_tsp->smk_task;
	new_tsp->smk_forked = old_tsp->smk_task;
	new->security = new_tsp;
	return 0;
}

>>>>>>> 3cbea436
/**
 * smack_cred_transfer - Transfer the old credentials to the new credentials
 * @new: the new credentials
 * @old: the original credentials
 *
 * Fill in a set of blank credentials from another set of credentials.
 */
static void smack_cred_transfer(struct cred *new, const struct cred *old)
{
	struct task_smack *old_tsp = old->security;
	struct task_smack *new_tsp = new->security;

	new_tsp->smk_task = old_tsp->smk_task;
	new_tsp->smk_forked = old_tsp->smk_task;
}

/**
 * smack_kernel_act_as - Set the subjective context in a set of credentials
 * @new: points to the set of credentials to be modified.
 * @secid: specifies the security ID to be set
 *
 * Set the security data for a kernel service.
 */
static int smack_kernel_act_as(struct cred *new, u32 secid)
{
	struct task_smack *new_tsp = new->security;
	char *smack = smack_from_secid(secid);

	if (smack == NULL)
		return -EINVAL;

	new_tsp->smk_task = smack;
	return 0;
}

/**
 * smack_kernel_create_files_as - Set the file creation label in a set of creds
 * @new: points to the set of credentials to be modified
 * @inode: points to the inode to use as a reference
 *
 * Set the file creation context in a set of credentials to the same
 * as the objective context of the specified inode
 */
static int smack_kernel_create_files_as(struct cred *new,
					struct inode *inode)
{
	struct inode_smack *isp = inode->i_security;
	struct task_smack *tsp = new->security;

	tsp->smk_forked = isp->smk_inode;
	tsp->smk_task = isp->smk_inode;
	return 0;
}

/**
 * smk_curacc_on_task - helper to log task related access
 * @p: the task object
 * @access : the access requested
 *
 * Return 0 if access is permitted
 */
static int smk_curacc_on_task(struct task_struct *p, int access)
{
	struct smk_audit_info ad;

	smk_ad_init(&ad, __func__, LSM_AUDIT_DATA_TASK);
	smk_ad_setfield_u_tsk(&ad, p);
	return smk_curacc(smk_of_task(task_security(p)), access, &ad);
}

/**
 * smack_task_setpgid - Smack check on setting pgid
 * @p: the task object
 * @pgid: unused
 *
 * Return 0 if write access is permitted
 */
static int smack_task_setpgid(struct task_struct *p, pid_t pgid)
{
	return smk_curacc_on_task(p, MAY_WRITE);
}

/**
 * smack_task_getpgid - Smack access check for getpgid
 * @p: the object task
 *
 * Returns 0 if current can read the object task, error code otherwise
 */
static int smack_task_getpgid(struct task_struct *p)
{
	return smk_curacc_on_task(p, MAY_READ);
}

/**
 * smack_task_getsid - Smack access check for getsid
 * @p: the object task
 *
 * Returns 0 if current can read the object task, error code otherwise
 */
static int smack_task_getsid(struct task_struct *p)
{
	return smk_curacc_on_task(p, MAY_READ);
}

/**
 * smack_task_getsecid - get the secid of the task
 * @p: the object task
 * @secid: where to put the result
 *
 * Sets the secid to contain a u32 version of the smack label.
 */
static void smack_task_getsecid(struct task_struct *p, u32 *secid)
{
	*secid = smack_to_secid(smk_of_task(task_security(p)));
}

/**
 * smack_task_setnice - Smack check on setting nice
 * @p: the task object
 * @nice: unused
 *
 * Return 0 if write access is permitted
 */
static int smack_task_setnice(struct task_struct *p, int nice)
{
	int rc;

	rc = cap_task_setnice(p, nice);
	if (rc == 0)
		rc = smk_curacc_on_task(p, MAY_WRITE);
	return rc;
}

/**
 * smack_task_setioprio - Smack check on setting ioprio
 * @p: the task object
 * @ioprio: unused
 *
 * Return 0 if write access is permitted
 */
static int smack_task_setioprio(struct task_struct *p, int ioprio)
{
	int rc;

	rc = cap_task_setioprio(p, ioprio);
	if (rc == 0)
		rc = smk_curacc_on_task(p, MAY_WRITE);
	return rc;
}

/**
 * smack_task_getioprio - Smack check on reading ioprio
 * @p: the task object
 *
 * Return 0 if read access is permitted
 */
static int smack_task_getioprio(struct task_struct *p)
{
	return smk_curacc_on_task(p, MAY_READ);
}

/**
 * smack_task_setscheduler - Smack check on setting scheduler
 * @p: the task object
 * @policy: unused
 * @lp: unused
 *
 * Return 0 if read access is permitted
 */
static int smack_task_setscheduler(struct task_struct *p)
{
	int rc;

	rc = cap_task_setscheduler(p);
	if (rc == 0)
		rc = smk_curacc_on_task(p, MAY_WRITE);
	return rc;
}

/**
 * smack_task_getscheduler - Smack check on reading scheduler
 * @p: the task object
 *
 * Return 0 if read access is permitted
 */
static int smack_task_getscheduler(struct task_struct *p)
{
	return smk_curacc_on_task(p, MAY_READ);
}

/**
 * smack_task_movememory - Smack check on moving memory
 * @p: the task object
 *
 * Return 0 if write access is permitted
 */
static int smack_task_movememory(struct task_struct *p)
{
	return smk_curacc_on_task(p, MAY_WRITE);
}

/**
 * smack_task_kill - Smack check on signal delivery
 * @p: the task object
 * @info: unused
 * @sig: unused
 * @secid: identifies the smack to use in lieu of current's
 *
 * Return 0 if write access is permitted
 *
 * The secid behavior is an artifact of an SELinux hack
 * in the USB code. Someday it may go away.
 */
static int smack_task_kill(struct task_struct *p, struct siginfo *info,
			   int sig, u32 secid)
{
	struct smk_audit_info ad;

	smk_ad_init(&ad, __func__, LSM_AUDIT_DATA_TASK);
	smk_ad_setfield_u_tsk(&ad, p);
	/*
	 * Sending a signal requires that the sender
	 * can write the receiver.
	 */
	if (secid == 0)
		return smk_curacc(smk_of_task(task_security(p)), MAY_WRITE,
				  &ad);
	/*
	 * If the secid isn't 0 we're dealing with some USB IO
	 * specific behavior. This is not clean. For one thing
	 * we can't take privilege into account.
	 */
	return smk_access(smack_from_secid(secid),
			  smk_of_task(task_security(p)), MAY_WRITE, &ad);
}

/**
 * smack_task_wait - Smack access check for waiting
 * @p: task to wait for
 *
 * Returns 0 if current can wait for p, error code otherwise
 */
static int smack_task_wait(struct task_struct *p)
{
	struct smk_audit_info ad;
	char *sp = smk_of_current();
	char *tsp = smk_of_forked(task_security(p));
	int rc;

	/* we don't log here, we can be overriden */
	rc = smk_access(tsp, sp, MAY_WRITE, NULL);
	if (rc == 0)
		goto out_log;

	/*
	 * Allow the operation to succeed if either task
	 * has privilege to perform operations that might
	 * account for the smack labels having gotten to
	 * be different in the first place.
	 *
	 * This breaks the strict subject/object access
	 * control ideal, taking the object's privilege
	 * state into account in the decision as well as
	 * the smack value.
	 */
	if (capable(CAP_MAC_OVERRIDE) || has_capability(p, CAP_MAC_OVERRIDE))
		rc = 0;
	/* we log only if we didn't get overriden */
 out_log:
	smk_ad_init(&ad, __func__, LSM_AUDIT_DATA_TASK);
	smk_ad_setfield_u_tsk(&ad, p);
	smack_log(tsp, sp, MAY_WRITE, rc, &ad);
	return rc;
}

/**
 * smack_task_to_inode - copy task smack into the inode blob
 * @p: task to copy from
 * @inode: inode to copy to
 *
 * Sets the smack pointer in the inode security blob
 */
static void smack_task_to_inode(struct task_struct *p, struct inode *inode)
{
	struct inode_smack *isp = inode->i_security;
	isp->smk_inode = smk_of_task(task_security(p));
}

/*
 * Socket hooks.
 */

/**
 * smack_sk_alloc_security - Allocate a socket blob
 * @sk: the socket
 * @family: unused
 * @gfp_flags: memory allocation flags
 *
 * Assign Smack pointers to current
 *
 * Returns 0 on success, -ENOMEM is there's no memory
 */
static int smack_sk_alloc_security(struct sock *sk, int family, gfp_t gfp_flags)
{
	char *csp = smk_of_current();
	struct socket_smack *ssp;

	ssp = kzalloc(sizeof(struct socket_smack), gfp_flags);
	if (ssp == NULL)
		return -ENOMEM;

	ssp->smk_in = csp;
	ssp->smk_out = csp;
	ssp->smk_packet[0] = '\0';

	sk->sk_security = ssp;

	return 0;
}

/**
 * smack_sk_free_security - Free a socket blob
 * @sk: the socket
 *
 * Clears the blob pointer
 */
static void smack_sk_free_security(struct sock *sk)
{
	kfree(sk->sk_security);
}

/**
* smack_host_label - check host based restrictions
* @sip: the object end
*
* looks for host based access restrictions
*
* This version will only be appropriate for really small sets of single label
* hosts.  The caller is responsible for ensuring that the RCU read lock is
* taken before calling this function.
*
* Returns the label of the far end or NULL if it's not special.
*/
static char *smack_host_label(struct sockaddr_in *sip)
{
	struct smk_netlbladdr *snp;
	struct in_addr *siap = &sip->sin_addr;

	if (siap->s_addr == 0)
		return NULL;

	list_for_each_entry_rcu(snp, &smk_netlbladdr_list, list)
		/*
		* we break after finding the first match because
		* the list is sorted from longest to shortest mask
		* so we have found the most specific match
		*/
		if ((&snp->smk_host.sin_addr)->s_addr ==
		    (siap->s_addr & (&snp->smk_mask)->s_addr)) {
			/* we have found the special CIPSO option */
			if (snp->smk_label == smack_cipso_option)
				return NULL;
			return snp->smk_label;
		}

	return NULL;
}

/**
 * smack_set_catset - convert a capset to netlabel mls categories
 * @catset: the Smack categories
 * @sap: where to put the netlabel categories
 *
 * Allocates and fills attr.mls.cat
 */
static void smack_set_catset(char *catset, struct netlbl_lsm_secattr *sap)
{
	unsigned char *cp;
	unsigned char m;
	int cat;
	int rc;
	int byte;

	if (!catset)
		return;

	sap->flags |= NETLBL_SECATTR_MLS_CAT;
	sap->attr.mls.cat = netlbl_secattr_catmap_alloc(GFP_ATOMIC);
	sap->attr.mls.cat->startbit = 0;

	for (cat = 1, cp = catset, byte = 0; byte < SMK_LABELLEN; cp++, byte++)
		for (m = 0x80; m != 0; m >>= 1, cat++) {
			if ((m & *cp) == 0)
				continue;
			rc = netlbl_secattr_catmap_setbit(sap->attr.mls.cat,
							  cat, GFP_ATOMIC);
		}
}

/**
 * smack_to_secattr - fill a secattr from a smack value
 * @smack: the smack value
 * @nlsp: where the result goes
 *
 * Casey says that CIPSO is good enough for now.
 * It can be used to effect.
 * It can also be abused to effect when necessary.
 * Appologies to the TSIG group in general and GW in particular.
 */
static void smack_to_secattr(char *smack, struct netlbl_lsm_secattr *nlsp)
{
	struct smack_cipso cipso;
	int rc;

	nlsp->domain = smack;
	nlsp->flags = NETLBL_SECATTR_DOMAIN | NETLBL_SECATTR_MLS_LVL;

	rc = smack_to_cipso(smack, &cipso);
	if (rc == 0) {
		nlsp->attr.mls.lvl = cipso.smk_level;
		smack_set_catset(cipso.smk_catset, nlsp);
	} else {
		nlsp->attr.mls.lvl = smack_cipso_direct;
		smack_set_catset(smack, nlsp);
	}
}

/**
 * smack_netlabel - Set the secattr on a socket
 * @sk: the socket
 * @labeled: socket label scheme
 *
 * Convert the outbound smack value (smk_out) to a
 * secattr and attach it to the socket.
 *
 * Returns 0 on success or an error code
 */
static int smack_netlabel(struct sock *sk, int labeled)
{
	struct socket_smack *ssp = sk->sk_security;
	struct netlbl_lsm_secattr secattr;
	int rc = 0;

	/*
	 * Usually the netlabel code will handle changing the
	 * packet labeling based on the label.
	 * The case of a single label host is different, because
	 * a single label host should never get a labeled packet
	 * even though the label is usually associated with a packet
	 * label.
	 */
	local_bh_disable();
	bh_lock_sock_nested(sk);

	if (ssp->smk_out == smack_net_ambient ||
	    labeled == SMACK_UNLABELED_SOCKET)
		netlbl_sock_delattr(sk);
	else {
		netlbl_secattr_init(&secattr);
		smack_to_secattr(ssp->smk_out, &secattr);
		rc = netlbl_sock_setattr(sk, sk->sk_family, &secattr);
		netlbl_secattr_destroy(&secattr);
	}

	bh_unlock_sock(sk);
	local_bh_enable();

	return rc;
}

/**
 * smack_netlbel_send - Set the secattr on a socket and perform access checks
 * @sk: the socket
 * @sap: the destination address
 *
 * Set the correct secattr for the given socket based on the destination
 * address and perform any outbound access checks needed.
 *
 * Returns 0 on success or an error code.
 *
 */
static int smack_netlabel_send(struct sock *sk, struct sockaddr_in *sap)
{
	int rc;
	int sk_lbl;
	char *hostsp;
	struct socket_smack *ssp = sk->sk_security;
	struct smk_audit_info ad;

	rcu_read_lock();
	hostsp = smack_host_label(sap);
	if (hostsp != NULL) {
		sk_lbl = SMACK_UNLABELED_SOCKET;
#ifdef CONFIG_AUDIT
		smk_ad_init(&ad, __func__, LSM_AUDIT_DATA_NET);
		ad.a.u.net.family = sap->sin_family;
		ad.a.u.net.dport = sap->sin_port;
		ad.a.u.net.v4info.daddr = sap->sin_addr.s_addr;
#endif
		rc = smk_access(ssp->smk_out, hostsp, MAY_WRITE, &ad);
	} else {
		sk_lbl = SMACK_CIPSO_SOCKET;
		rc = 0;
	}
	rcu_read_unlock();
	if (rc != 0)
		return rc;

	return smack_netlabel(sk, sk_lbl);
}

/**
 * smack_inode_setsecurity - set smack xattrs
 * @inode: the object
 * @name: attribute name
 * @value: attribute value
 * @size: size of the attribute
 * @flags: unused
 *
 * Sets the named attribute in the appropriate blob
 *
 * Returns 0 on success, or an error code
 */
static int smack_inode_setsecurity(struct inode *inode, const char *name,
				   const void *value, size_t size, int flags)
{
	char *sp;
	struct inode_smack *nsp = inode->i_security;
	struct socket_smack *ssp;
	struct socket *sock;
	int rc = 0;

	if (value == NULL || size > SMK_LABELLEN || size == 0)
		return -EACCES;

	sp = smk_import(value, size);
	if (sp == NULL)
		return -EINVAL;

	if (strcmp(name, XATTR_SMACK_SUFFIX) == 0) {
		nsp->smk_inode = sp;
		nsp->smk_flags |= SMK_INODE_INSTANT;
		return 0;
	}
	/*
	 * The rest of the Smack xattrs are only on sockets.
	 */
	if (inode->i_sb->s_magic != SOCKFS_MAGIC)
		return -EOPNOTSUPP;

	sock = SOCKET_I(inode);
	if (sock == NULL || sock->sk == NULL)
		return -EOPNOTSUPP;

	ssp = sock->sk->sk_security;

	if (strcmp(name, XATTR_SMACK_IPIN) == 0)
		ssp->smk_in = sp;
	else if (strcmp(name, XATTR_SMACK_IPOUT) == 0) {
		ssp->smk_out = sp;
		if (sock->sk->sk_family != PF_UNIX) {
			rc = smack_netlabel(sock->sk, SMACK_CIPSO_SOCKET);
			if (rc != 0)
				printk(KERN_WARNING
					"Smack: \"%s\" netlbl error %d.\n",
					__func__, -rc);
		}
	} else
		return -EOPNOTSUPP;

	return 0;
}

/**
 * smack_socket_post_create - finish socket setup
 * @sock: the socket
 * @family: protocol family
 * @type: unused
 * @protocol: unused
 * @kern: unused
 *
 * Sets the netlabel information on the socket
 *
 * Returns 0 on success, and error code otherwise
 */
static int smack_socket_post_create(struct socket *sock, int family,
				    int type, int protocol, int kern)
{
	if (family != PF_INET || sock->sk == NULL)
		return 0;
	/*
	 * Set the outbound netlbl.
	 */
	return smack_netlabel(sock->sk, SMACK_CIPSO_SOCKET);
}

/**
 * smack_socket_connect - connect access check
 * @sock: the socket
 * @sap: the other end
 * @addrlen: size of sap
 *
 * Verifies that a connection may be possible
 *
 * Returns 0 on success, and error code otherwise
 */
static int smack_socket_connect(struct socket *sock, struct sockaddr *sap,
				int addrlen)
{
	if (sock->sk == NULL || sock->sk->sk_family != PF_INET)
		return 0;
	if (addrlen < sizeof(struct sockaddr_in))
		return -EINVAL;

	return smack_netlabel_send(sock->sk, (struct sockaddr_in *)sap);
}

/**
 * smack_flags_to_may - convert S_ to MAY_ values
 * @flags: the S_ value
 *
 * Returns the equivalent MAY_ value
 */
static int smack_flags_to_may(int flags)
{
	int may = 0;

	if (flags & S_IRUGO)
		may |= MAY_READ;
	if (flags & S_IWUGO)
		may |= MAY_WRITE;
	if (flags & S_IXUGO)
		may |= MAY_EXEC;

	return may;
}

/**
 * smack_msg_msg_alloc_security - Set the security blob for msg_msg
 * @msg: the object
 *
 * Returns 0
 */
static int smack_msg_msg_alloc_security(struct msg_msg *msg)
{
	msg->security = smk_of_current();
	return 0;
}

/**
 * smack_msg_msg_free_security - Clear the security blob for msg_msg
 * @msg: the object
 *
 * Clears the blob pointer
 */
static void smack_msg_msg_free_security(struct msg_msg *msg)
{
	msg->security = NULL;
}

/**
 * smack_of_shm - the smack pointer for the shm
 * @shp: the object
 *
 * Returns a pointer to the smack value
 */
static char *smack_of_shm(struct shmid_kernel *shp)
{
	return (char *)shp->shm_perm.security;
}

/**
 * smack_shm_alloc_security - Set the security blob for shm
 * @shp: the object
 *
 * Returns 0
 */
static int smack_shm_alloc_security(struct shmid_kernel *shp)
{
	struct kern_ipc_perm *isp = &shp->shm_perm;

	isp->security = smk_of_current();
	return 0;
}

/**
 * smack_shm_free_security - Clear the security blob for shm
 * @shp: the object
 *
 * Clears the blob pointer
 */
static void smack_shm_free_security(struct shmid_kernel *shp)
{
	struct kern_ipc_perm *isp = &shp->shm_perm;

	isp->security = NULL;
}

/**
 * smk_curacc_shm : check if current has access on shm
 * @shp : the object
 * @access : access requested
 *
 * Returns 0 if current has the requested access, error code otherwise
 */
static int smk_curacc_shm(struct shmid_kernel *shp, int access)
{
	char *ssp = smack_of_shm(shp);
	struct smk_audit_info ad;

#ifdef CONFIG_AUDIT
	smk_ad_init(&ad, __func__, LSM_AUDIT_DATA_IPC);
	ad.a.u.ipc_id = shp->shm_perm.id;
#endif
	return smk_curacc(ssp, access, &ad);
}

/**
 * smack_shm_associate - Smack access check for shm
 * @shp: the object
 * @shmflg: access requested
 *
 * Returns 0 if current has the requested access, error code otherwise
 */
static int smack_shm_associate(struct shmid_kernel *shp, int shmflg)
{
	int may;

	may = smack_flags_to_may(shmflg);
	return smk_curacc_shm(shp, may);
}

/**
 * smack_shm_shmctl - Smack access check for shm
 * @shp: the object
 * @cmd: what it wants to do
 *
 * Returns 0 if current has the requested access, error code otherwise
 */
static int smack_shm_shmctl(struct shmid_kernel *shp, int cmd)
{
	int may;

	switch (cmd) {
	case IPC_STAT:
	case SHM_STAT:
		may = MAY_READ;
		break;
	case IPC_SET:
	case SHM_LOCK:
	case SHM_UNLOCK:
	case IPC_RMID:
		may = MAY_READWRITE;
		break;
	case IPC_INFO:
	case SHM_INFO:
		/*
		 * System level information.
		 */
		return 0;
	default:
		return -EINVAL;
	}
	return smk_curacc_shm(shp, may);
}

/**
 * smack_shm_shmat - Smack access for shmat
 * @shp: the object
 * @shmaddr: unused
 * @shmflg: access requested
 *
 * Returns 0 if current has the requested access, error code otherwise
 */
static int smack_shm_shmat(struct shmid_kernel *shp, char __user *shmaddr,
			   int shmflg)
{
	int may;

	may = smack_flags_to_may(shmflg);
	return smk_curacc_shm(shp, may);
}

/**
 * smack_of_sem - the smack pointer for the sem
 * @sma: the object
 *
 * Returns a pointer to the smack value
 */
static char *smack_of_sem(struct sem_array *sma)
{
	return (char *)sma->sem_perm.security;
}

/**
 * smack_sem_alloc_security - Set the security blob for sem
 * @sma: the object
 *
 * Returns 0
 */
static int smack_sem_alloc_security(struct sem_array *sma)
{
	struct kern_ipc_perm *isp = &sma->sem_perm;

	isp->security = smk_of_current();
	return 0;
}

/**
 * smack_sem_free_security - Clear the security blob for sem
 * @sma: the object
 *
 * Clears the blob pointer
 */
static void smack_sem_free_security(struct sem_array *sma)
{
	struct kern_ipc_perm *isp = &sma->sem_perm;

	isp->security = NULL;
}

/**
 * smk_curacc_sem : check if current has access on sem
 * @sma : the object
 * @access : access requested
 *
 * Returns 0 if current has the requested access, error code otherwise
 */
static int smk_curacc_sem(struct sem_array *sma, int access)
{
	char *ssp = smack_of_sem(sma);
	struct smk_audit_info ad;

#ifdef CONFIG_AUDIT
	smk_ad_init(&ad, __func__, LSM_AUDIT_DATA_IPC);
	ad.a.u.ipc_id = sma->sem_perm.id;
#endif
	return smk_curacc(ssp, access, &ad);
}

/**
 * smack_sem_associate - Smack access check for sem
 * @sma: the object
 * @semflg: access requested
 *
 * Returns 0 if current has the requested access, error code otherwise
 */
static int smack_sem_associate(struct sem_array *sma, int semflg)
{
	int may;

	may = smack_flags_to_may(semflg);
	return smk_curacc_sem(sma, may);
}

/**
 * smack_sem_shmctl - Smack access check for sem
 * @sma: the object
 * @cmd: what it wants to do
 *
 * Returns 0 if current has the requested access, error code otherwise
 */
static int smack_sem_semctl(struct sem_array *sma, int cmd)
{
	int may;

	switch (cmd) {
	case GETPID:
	case GETNCNT:
	case GETZCNT:
	case GETVAL:
	case GETALL:
	case IPC_STAT:
	case SEM_STAT:
		may = MAY_READ;
		break;
	case SETVAL:
	case SETALL:
	case IPC_RMID:
	case IPC_SET:
		may = MAY_READWRITE;
		break;
	case IPC_INFO:
	case SEM_INFO:
		/*
		 * System level information
		 */
		return 0;
	default:
		return -EINVAL;
	}

	return smk_curacc_sem(sma, may);
}

/**
 * smack_sem_semop - Smack checks of semaphore operations
 * @sma: the object
 * @sops: unused
 * @nsops: unused
 * @alter: unused
 *
 * Treated as read and write in all cases.
 *
 * Returns 0 if access is allowed, error code otherwise
 */
static int smack_sem_semop(struct sem_array *sma, struct sembuf *sops,
			   unsigned nsops, int alter)
{
	return smk_curacc_sem(sma, MAY_READWRITE);
}

/**
 * smack_msg_alloc_security - Set the security blob for msg
 * @msq: the object
 *
 * Returns 0
 */
static int smack_msg_queue_alloc_security(struct msg_queue *msq)
{
	struct kern_ipc_perm *kisp = &msq->q_perm;

	kisp->security = smk_of_current();
	return 0;
}

/**
 * smack_msg_free_security - Clear the security blob for msg
 * @msq: the object
 *
 * Clears the blob pointer
 */
static void smack_msg_queue_free_security(struct msg_queue *msq)
{
	struct kern_ipc_perm *kisp = &msq->q_perm;

	kisp->security = NULL;
}

/**
 * smack_of_msq - the smack pointer for the msq
 * @msq: the object
 *
 * Returns a pointer to the smack value
 */
static char *smack_of_msq(struct msg_queue *msq)
{
	return (char *)msq->q_perm.security;
}

/**
 * smk_curacc_msq : helper to check if current has access on msq
 * @msq : the msq
 * @access : access requested
 *
 * return 0 if current has access, error otherwise
 */
static int smk_curacc_msq(struct msg_queue *msq, int access)
{
	char *msp = smack_of_msq(msq);
	struct smk_audit_info ad;

#ifdef CONFIG_AUDIT
	smk_ad_init(&ad, __func__, LSM_AUDIT_DATA_IPC);
	ad.a.u.ipc_id = msq->q_perm.id;
#endif
	return smk_curacc(msp, access, &ad);
}

/**
 * smack_msg_queue_associate - Smack access check for msg_queue
 * @msq: the object
 * @msqflg: access requested
 *
 * Returns 0 if current has the requested access, error code otherwise
 */
static int smack_msg_queue_associate(struct msg_queue *msq, int msqflg)
{
	int may;

	may = smack_flags_to_may(msqflg);
	return smk_curacc_msq(msq, may);
}

/**
 * smack_msg_queue_msgctl - Smack access check for msg_queue
 * @msq: the object
 * @cmd: what it wants to do
 *
 * Returns 0 if current has the requested access, error code otherwise
 */
static int smack_msg_queue_msgctl(struct msg_queue *msq, int cmd)
{
	int may;

	switch (cmd) {
	case IPC_STAT:
	case MSG_STAT:
		may = MAY_READ;
		break;
	case IPC_SET:
	case IPC_RMID:
		may = MAY_READWRITE;
		break;
	case IPC_INFO:
	case MSG_INFO:
		/*
		 * System level information
		 */
		return 0;
	default:
		return -EINVAL;
	}

	return smk_curacc_msq(msq, may);
}

/**
 * smack_msg_queue_msgsnd - Smack access check for msg_queue
 * @msq: the object
 * @msg: unused
 * @msqflg: access requested
 *
 * Returns 0 if current has the requested access, error code otherwise
 */
static int smack_msg_queue_msgsnd(struct msg_queue *msq, struct msg_msg *msg,
				  int msqflg)
{
	int may;

	may = smack_flags_to_may(msqflg);
	return smk_curacc_msq(msq, may);
}

/**
 * smack_msg_queue_msgsnd - Smack access check for msg_queue
 * @msq: the object
 * @msg: unused
 * @target: unused
 * @type: unused
 * @mode: unused
 *
 * Returns 0 if current has read and write access, error code otherwise
 */
static int smack_msg_queue_msgrcv(struct msg_queue *msq, struct msg_msg *msg,
			struct task_struct *target, long type, int mode)
{
	return smk_curacc_msq(msq, MAY_READWRITE);
}

/**
 * smack_ipc_permission - Smack access for ipc_permission()
 * @ipp: the object permissions
 * @flag: access requested
 *
 * Returns 0 if current has read and write access, error code otherwise
 */
static int smack_ipc_permission(struct kern_ipc_perm *ipp, short flag)
{
	char *isp = ipp->security;
	int may = smack_flags_to_may(flag);
	struct smk_audit_info ad;

#ifdef CONFIG_AUDIT
	smk_ad_init(&ad, __func__, LSM_AUDIT_DATA_IPC);
	ad.a.u.ipc_id = ipp->id;
#endif
	return smk_curacc(isp, may, &ad);
}

/**
 * smack_ipc_getsecid - Extract smack security id
 * @ipp: the object permissions
 * @secid: where result will be saved
 */
static void smack_ipc_getsecid(struct kern_ipc_perm *ipp, u32 *secid)
{
	char *smack = ipp->security;

	*secid = smack_to_secid(smack);
}

/**
 * smack_d_instantiate - Make sure the blob is correct on an inode
 * @opt_dentry: dentry where inode will be attached
 * @inode: the object
 *
 * Set the inode's security blob if it hasn't been done already.
 */
static void smack_d_instantiate(struct dentry *opt_dentry, struct inode *inode)
{
	struct super_block *sbp;
	struct superblock_smack *sbsp;
	struct inode_smack *isp;
	char *csp = smk_of_current();
	char *fetched;
	char *final;
	char trattr[TRANS_TRUE_SIZE];
	int transflag = 0;
	struct dentry *dp;

	if (inode == NULL)
		return;

	isp = inode->i_security;

	mutex_lock(&isp->smk_lock);
	/*
	 * If the inode is already instantiated
	 * take the quick way out
	 */
	if (isp->smk_flags & SMK_INODE_INSTANT)
		goto unlockandout;

	sbp = inode->i_sb;
	sbsp = sbp->s_security;
	/*
	 * We're going to use the superblock default label
	 * if there's no label on the file.
	 */
	final = sbsp->smk_default;

	/*
	 * If this is the root inode the superblock
	 * may be in the process of initialization.
	 * If that is the case use the root value out
	 * of the superblock.
	 */
	if (opt_dentry->d_parent == opt_dentry) {
		isp->smk_inode = sbsp->smk_root;
		isp->smk_flags |= SMK_INODE_INSTANT;
		goto unlockandout;
	}

	/*
	 * This is pretty hackish.
	 * Casey says that we shouldn't have to do
	 * file system specific code, but it does help
	 * with keeping it simple.
	 */
	switch (sbp->s_magic) {
	case SMACK_MAGIC:
		/*
		 * Casey says that it's a little embarassing
		 * that the smack file system doesn't do
		 * extended attributes.
		 */
		final = smack_known_star.smk_known;
		break;
	case PIPEFS_MAGIC:
		/*
		 * Casey says pipes are easy (?)
		 */
		final = smack_known_star.smk_known;
		break;
	case DEVPTS_SUPER_MAGIC:
		/*
		 * devpts seems content with the label of the task.
		 * Programs that change smack have to treat the
		 * pty with respect.
		 */
		final = csp;
		break;
	case SOCKFS_MAGIC:
		/*
		 * Socket access is controlled by the socket
		 * structures associated with the task involved.
		 */
		final = smack_known_star.smk_known;
		break;
	case PROC_SUPER_MAGIC:
		/*
		 * Casey says procfs appears not to care.
		 * The superblock default suffices.
		 */
		break;
	case TMPFS_MAGIC:
		/*
		 * Device labels should come from the filesystem,
		 * but watch out, because they're volitile,
		 * getting recreated on every reboot.
		 */
		final = smack_known_star.smk_known;
		/*
		 * No break.
		 *
		 * If a smack value has been set we want to use it,
		 * but since tmpfs isn't giving us the opportunity
		 * to set mount options simulate setting the
		 * superblock default.
		 */
	default:
		/*
		 * This isn't an understood special case.
		 * Get the value from the xattr.
		 */

		/*
		 * UNIX domain sockets use lower level socket data.
		 */
		if (S_ISSOCK(inode->i_mode)) {
			final = smack_known_star.smk_known;
			break;
		}
		/*
		 * No xattr support means, alas, no SMACK label.
		 * Use the aforeapplied default.
		 * It would be curious if the label of the task
		 * does not match that assigned.
		 */
		if (inode->i_op->getxattr == NULL)
			break;
		/*
		 * Get the dentry for xattr.
		 */
		dp = dget(opt_dentry);
<<<<<<< HEAD
		fetched = smk_fetch(inode, dp);
		if (fetched != NULL)
			final = fetched;
=======
		fetched = smk_fetch(XATTR_NAME_SMACK, inode, dp);
		if (fetched != NULL) {
			final = fetched;
			if (S_ISDIR(inode->i_mode)) {
				trattr[0] = '\0';
				inode->i_op->getxattr(dp,
					XATTR_NAME_SMACKTRANSMUTE,
					trattr, TRANS_TRUE_SIZE);
				if (strncmp(trattr, TRANS_TRUE,
					    TRANS_TRUE_SIZE) == 0)
					transflag = SMK_INODE_TRANSMUTE;
			}
		}
		isp->smk_task = smk_fetch(XATTR_NAME_SMACKEXEC, inode, dp);

>>>>>>> 3cbea436
		dput(dp);
		break;
	}

	if (final == NULL)
		isp->smk_inode = csp;
	else
		isp->smk_inode = final;

	isp->smk_flags |= (SMK_INODE_INSTANT | transflag);

unlockandout:
	mutex_unlock(&isp->smk_lock);
	return;
}

/**
 * smack_getprocattr - Smack process attribute access
 * @p: the object task
 * @name: the name of the attribute in /proc/.../attr
 * @value: where to put the result
 *
 * Places a copy of the task Smack into value
 *
 * Returns the length of the smack label or an error code
 */
static int smack_getprocattr(struct task_struct *p, char *name, char **value)
{
	char *cp;
	int slen;

	if (strcmp(name, "current") != 0)
		return -EINVAL;

	cp = kstrdup(smk_of_task(task_security(p)), GFP_KERNEL);
	if (cp == NULL)
		return -ENOMEM;

	slen = strlen(cp);
	*value = cp;
	return slen;
}

/**
 * smack_setprocattr - Smack process attribute setting
 * @p: the object task
 * @name: the name of the attribute in /proc/.../attr
 * @value: the value to set
 * @size: the size of the value
 *
 * Sets the Smack value of the task. Only setting self
 * is permitted and only with privilege
 *
 * Returns the length of the smack label or an error code
 */
static int smack_setprocattr(struct task_struct *p, char *name,
			     void *value, size_t size)
{
	struct task_smack *tsp;
	struct task_smack *oldtsp;
	struct cred *new;
	char *newsmack;

	/*
	 * Changing another process' Smack value is too dangerous
	 * and supports no sane use case.
	 */
	if (p != current)
		return -EPERM;

	if (!capable(CAP_MAC_ADMIN))
		return -EPERM;

	if (value == NULL || size == 0 || size >= SMK_LABELLEN)
		return -EINVAL;

	if (strcmp(name, "current") != 0)
		return -EINVAL;

	newsmack = smk_import(value, size);
	if (newsmack == NULL)
		return -EINVAL;

	/*
	 * No process is ever allowed the web ("@") label.
	 */
	if (newsmack == smack_known_web.smk_known)
		return -EPERM;

	oldtsp = p->cred->security;
	new = prepare_creds();
	if (new == NULL)
		return -ENOMEM;
	tsp = kzalloc(sizeof(struct task_smack), GFP_KERNEL);
	if (tsp == NULL) {
		kfree(new);
		return -ENOMEM;
	}
	tsp->smk_task = newsmack;
	tsp->smk_forked = oldtsp->smk_forked;
	new->security = tsp;
	commit_creds(new);
	return size;
}

/**
 * smack_unix_stream_connect - Smack access on UDS
 * @sock: one sock
 * @other: the other sock
 * @newsk: unused
 *
 * Return 0 if a subject with the smack of sock could access
 * an object with the smack of other, otherwise an error code
 */
static int smack_unix_stream_connect(struct sock *sock,
				     struct sock *other, struct sock *newsk)
{
	struct socket_smack *ssp = sock->sk_security;
	struct socket_smack *osp = other->sk_security;
	struct smk_audit_info ad;
	int rc = 0;

	smk_ad_init(&ad, __func__, LSM_AUDIT_DATA_NET);
	smk_ad_setfield_u_net_sk(&ad, other);

	if (!capable(CAP_MAC_OVERRIDE))
		rc = smk_access(ssp->smk_out, osp->smk_in, MAY_WRITE, &ad);

	return rc;
}

/**
 * smack_unix_may_send - Smack access on UDS
 * @sock: one socket
 * @other: the other socket
 *
 * Return 0 if a subject with the smack of sock could access
 * an object with the smack of other, otherwise an error code
 */
static int smack_unix_may_send(struct socket *sock, struct socket *other)
{
	struct socket_smack *ssp = sock->sk->sk_security;
	struct socket_smack *osp = other->sk->sk_security;
	struct smk_audit_info ad;
	int rc = 0;

	smk_ad_init(&ad, __func__, LSM_AUDIT_DATA_NET);
	smk_ad_setfield_u_net_sk(&ad, other->sk);

	if (!capable(CAP_MAC_OVERRIDE))
		rc = smk_access(ssp->smk_out, osp->smk_in, MAY_WRITE, &ad);

	return rc;
}

/**
 * smack_socket_sendmsg - Smack check based on destination host
 * @sock: the socket
 * @msg: the message
 * @size: the size of the message
 *
 * Return 0 if the current subject can write to the destination
 * host. This is only a question if the destination is a single
 * label host.
 */
static int smack_socket_sendmsg(struct socket *sock, struct msghdr *msg,
				int size)
{
	struct sockaddr_in *sip = (struct sockaddr_in *) msg->msg_name;

	/*
	 * Perfectly reasonable for this to be NULL
	 */
	if (sip == NULL || sip->sin_family != AF_INET)
		return 0;

	return smack_netlabel_send(sock->sk, sip);
}


/**
 * smack_from_secattr - Convert a netlabel attr.mls.lvl/attr.mls.cat pair to smack
 * @sap: netlabel secattr
 * @sip: where to put the result
 *
 * Copies a smack label into sip
 */
static void smack_from_secattr(struct netlbl_lsm_secattr *sap, char *sip)
{
	char smack[SMK_LABELLEN];
	char *sp;
	int pcat;

	if ((sap->flags & NETLBL_SECATTR_MLS_LVL) != 0) {
		/*
		 * Looks like a CIPSO packet.
		 * If there are flags but no level netlabel isn't
		 * behaving the way we expect it to.
		 *
		 * Get the categories, if any
		 * Without guidance regarding the smack value
		 * for the packet fall back on the network
		 * ambient value.
		 */
		memset(smack, '\0', SMK_LABELLEN);
		if ((sap->flags & NETLBL_SECATTR_MLS_CAT) != 0)
			for (pcat = -1;;) {
				pcat = netlbl_secattr_catmap_walk(
					sap->attr.mls.cat, pcat + 1);
				if (pcat < 0)
					break;
				smack_catset_bit(pcat, smack);
			}
		/*
		 * If it is CIPSO using smack direct mapping
		 * we are already done. WeeHee.
		 */
		if (sap->attr.mls.lvl == smack_cipso_direct) {
			memcpy(sip, smack, SMK_MAXLEN);
			return;
		}
		/*
		 * Look it up in the supplied table if it is not
		 * a direct mapping.
		 */
		smack_from_cipso(sap->attr.mls.lvl, smack, sip);
		return;
	}
	if ((sap->flags & NETLBL_SECATTR_SECID) != 0) {
		/*
		 * Looks like a fallback, which gives us a secid.
		 */
		sp = smack_from_secid(sap->attr.secid);
		/*
		 * This has got to be a bug because it is
		 * impossible to specify a fallback without
		 * specifying the label, which will ensure
		 * it has a secid, and the only way to get a
		 * secid is from a fallback.
		 */
		BUG_ON(sp == NULL);
		strncpy(sip, sp, SMK_MAXLEN);
		return;
	}
	/*
	 * Without guidance regarding the smack value
	 * for the packet fall back on the network
	 * ambient value.
	 */
	strncpy(sip, smack_net_ambient, SMK_MAXLEN);
	return;
}

/**
 * smack_socket_sock_rcv_skb - Smack packet delivery access check
 * @sk: socket
 * @skb: packet
 *
 * Returns 0 if the packet should be delivered, an error code otherwise
 */
static int smack_socket_sock_rcv_skb(struct sock *sk, struct sk_buff *skb)
{
	struct netlbl_lsm_secattr secattr;
	struct socket_smack *ssp = sk->sk_security;
	char smack[SMK_LABELLEN];
	char *csp;
	int rc;
	struct smk_audit_info ad;
	if (sk->sk_family != PF_INET && sk->sk_family != PF_INET6)
		return 0;

	/*
	 * Translate what netlabel gave us.
	 */
	netlbl_secattr_init(&secattr);

	rc = netlbl_skbuff_getattr(skb, sk->sk_family, &secattr);
	if (rc == 0) {
		smack_from_secattr(&secattr, smack);
		csp = smack;
	} else
		csp = smack_net_ambient;

	netlbl_secattr_destroy(&secattr);

#ifdef CONFIG_AUDIT
	smk_ad_init(&ad, __func__, LSM_AUDIT_DATA_NET);
	ad.a.u.net.family = sk->sk_family;
	ad.a.u.net.netif = skb->skb_iif;
	ipv4_skb_to_auditdata(skb, &ad.a, NULL);
#endif
	/*
	 * Receiving a packet requires that the other end
	 * be able to write here. Read access is not required.
	 * This is the simplist possible security model
	 * for networking.
	 */
	rc = smk_access(csp, ssp->smk_in, MAY_WRITE, &ad);
	if (rc != 0)
		netlbl_skbuff_err(skb, rc, 0);
	return rc;
}

/**
 * smack_socket_getpeersec_stream - pull in packet label
 * @sock: the socket
 * @optval: user's destination
 * @optlen: size thereof
 * @len: max thereof
 *
 * returns zero on success, an error code otherwise
 */
static int smack_socket_getpeersec_stream(struct socket *sock,
					  char __user *optval,
					  int __user *optlen, unsigned len)
{
	struct socket_smack *ssp;
	int slen;
	int rc = 0;

	ssp = sock->sk->sk_security;
	slen = strlen(ssp->smk_packet) + 1;

	if (slen > len)
		rc = -ERANGE;
	else if (copy_to_user(optval, ssp->smk_packet, slen) != 0)
		rc = -EFAULT;

	if (put_user(slen, optlen) != 0)
		rc = -EFAULT;

	return rc;
}


/**
 * smack_socket_getpeersec_dgram - pull in packet label
 * @sock: the peer socket
 * @skb: packet data
 * @secid: pointer to where to put the secid of the packet
 *
 * Sets the netlabel socket state on sk from parent
 */
static int smack_socket_getpeersec_dgram(struct socket *sock,
					 struct sk_buff *skb, u32 *secid)

{
	struct netlbl_lsm_secattr secattr;
	struct socket_smack *sp;
	char smack[SMK_LABELLEN];
	int family = PF_UNSPEC;
	u32 s = 0;	/* 0 is the invalid secid */
	int rc;

	if (skb != NULL) {
		if (skb->protocol == htons(ETH_P_IP))
			family = PF_INET;
		else if (skb->protocol == htons(ETH_P_IPV6))
			family = PF_INET6;
	}
	if (family == PF_UNSPEC && sock != NULL)
		family = sock->sk->sk_family;

	if (family == PF_UNIX) {
		sp = sock->sk->sk_security;
		s = smack_to_secid(sp->smk_out);
	} else if (family == PF_INET || family == PF_INET6) {
		/*
		 * Translate what netlabel gave us.
		 */
		netlbl_secattr_init(&secattr);
		rc = netlbl_skbuff_getattr(skb, family, &secattr);
		if (rc == 0) {
			smack_from_secattr(&secattr, smack);
			s = smack_to_secid(smack);
		}
		netlbl_secattr_destroy(&secattr);
	}
	*secid = s;
	if (s == 0)
		return -EINVAL;
	return 0;
}

/**
 * smack_sock_graft - Initialize a newly created socket with an existing sock
 * @sk: child sock
 * @parent: parent socket
 *
 * Set the smk_{in,out} state of an existing sock based on the process that
 * is creating the new socket.
 */
static void smack_sock_graft(struct sock *sk, struct socket *parent)
{
	struct socket_smack *ssp;

	if (sk == NULL ||
	    (sk->sk_family != PF_INET && sk->sk_family != PF_INET6))
		return;

	ssp = sk->sk_security;
	ssp->smk_in = ssp->smk_out = smk_of_current();
	/* cssp->smk_packet is already set in smack_inet_csk_clone() */
}

/**
 * smack_inet_conn_request - Smack access check on connect
 * @sk: socket involved
 * @skb: packet
 * @req: unused
 *
 * Returns 0 if a task with the packet label could write to
 * the socket, otherwise an error code
 */
static int smack_inet_conn_request(struct sock *sk, struct sk_buff *skb,
				   struct request_sock *req)
{
	u16 family = sk->sk_family;
	struct socket_smack *ssp = sk->sk_security;
	struct netlbl_lsm_secattr secattr;
	struct sockaddr_in addr;
	struct iphdr *hdr;
	char smack[SMK_LABELLEN];
	int rc;
	struct smk_audit_info ad;

	/* handle mapped IPv4 packets arriving via IPv6 sockets */
	if (family == PF_INET6 && skb->protocol == htons(ETH_P_IP))
		family = PF_INET;

	netlbl_secattr_init(&secattr);
	rc = netlbl_skbuff_getattr(skb, family, &secattr);
	if (rc == 0)
		smack_from_secattr(&secattr, smack);
	else
		strncpy(smack, smack_known_huh.smk_known, SMK_MAXLEN);
	netlbl_secattr_destroy(&secattr);

#ifdef CONFIG_AUDIT
	smk_ad_init(&ad, __func__, LSM_AUDIT_DATA_NET);
	ad.a.u.net.family = family;
	ad.a.u.net.netif = skb->skb_iif;
	ipv4_skb_to_auditdata(skb, &ad.a, NULL);
#endif
	/*
	 * Receiving a packet requires that the other end be able to write
	 * here. Read access is not required.
	 */
	rc = smk_access(smack, ssp->smk_in, MAY_WRITE, &ad);
	if (rc != 0)
		return rc;

	/*
	 * Save the peer's label in the request_sock so we can later setup
	 * smk_packet in the child socket so that SO_PEERCRED can report it.
	 */
	req->peer_secid = smack_to_secid(smack);

	/*
	 * We need to decide if we want to label the incoming connection here
	 * if we do we only need to label the request_sock and the stack will
	 * propogate the wire-label to the sock when it is created.
	 */
	hdr = ip_hdr(skb);
	addr.sin_addr.s_addr = hdr->saddr;
	rcu_read_lock();
	if (smack_host_label(&addr) == NULL) {
		rcu_read_unlock();
		netlbl_secattr_init(&secattr);
		smack_to_secattr(smack, &secattr);
		rc = netlbl_req_setattr(req, &secattr);
		netlbl_secattr_destroy(&secattr);
	} else {
		rcu_read_unlock();
		netlbl_req_delattr(req);
	}

	return rc;
}

/**
 * smack_inet_csk_clone - Copy the connection information to the new socket
 * @sk: the new socket
 * @req: the connection's request_sock
 *
 * Transfer the connection's peer label to the newly created socket.
 */
static void smack_inet_csk_clone(struct sock *sk,
				 const struct request_sock *req)
{
	struct socket_smack *ssp = sk->sk_security;
	char *smack;

	if (req->peer_secid != 0) {
		smack = smack_from_secid(req->peer_secid);
		strncpy(ssp->smk_packet, smack, SMK_MAXLEN);
	} else
		ssp->smk_packet[0] = '\0';
}

/*
 * Key management security hooks
 *
 * Casey has not tested key support very heavily.
 * The permission check is most likely too restrictive.
 * If you care about keys please have a look.
 */
#ifdef CONFIG_KEYS

/**
 * smack_key_alloc - Set the key security blob
 * @key: object
 * @cred: the credentials to use
 * @flags: unused
 *
 * No allocation required
 *
 * Returns 0
 */
static int smack_key_alloc(struct key *key, const struct cred *cred,
			   unsigned long flags)
{
	key->security = smk_of_task(cred->security);
	return 0;
}

/**
 * smack_key_free - Clear the key security blob
 * @key: the object
 *
 * Clear the blob pointer
 */
static void smack_key_free(struct key *key)
{
	key->security = NULL;
}

/*
 * smack_key_permission - Smack access on a key
 * @key_ref: gets to the object
 * @cred: the credentials to use
 * @perm: unused
 *
 * Return 0 if the task has read and write to the object,
 * an error code otherwise
 */
static int smack_key_permission(key_ref_t key_ref,
				const struct cred *cred, key_perm_t perm)
{
	struct key *keyp;
	struct smk_audit_info ad;
	char *tsp = smk_of_task(cred->security);

	keyp = key_ref_to_ptr(key_ref);
	if (keyp == NULL)
		return -EINVAL;
	/*
	 * If the key hasn't been initialized give it access so that
	 * it may do so.
	 */
	if (keyp->security == NULL)
		return 0;
	/*
	 * This should not occur
	 */
	if (tsp == NULL)
		return -EACCES;
#ifdef CONFIG_AUDIT
	smk_ad_init(&ad, __func__, LSM_AUDIT_DATA_KEY);
	ad.a.u.key_struct.key = keyp->serial;
	ad.a.u.key_struct.key_desc = keyp->description;
#endif
	return smk_access(tsp, keyp->security,
				 MAY_READWRITE, &ad);
}
#endif /* CONFIG_KEYS */

/*
 * Smack Audit hooks
 *
 * Audit requires a unique representation of each Smack specific
 * rule. This unique representation is used to distinguish the
 * object to be audited from remaining kernel objects and also
 * works as a glue between the audit hooks.
 *
 * Since repository entries are added but never deleted, we'll use
 * the smack_known label address related to the given audit rule as
 * the needed unique representation. This also better fits the smack
 * model where nearly everything is a label.
 */
#ifdef CONFIG_AUDIT

/**
 * smack_audit_rule_init - Initialize a smack audit rule
 * @field: audit rule fields given from user-space (audit.h)
 * @op: required testing operator (=, !=, >, <, ...)
 * @rulestr: smack label to be audited
 * @vrule: pointer to save our own audit rule representation
 *
 * Prepare to audit cases where (@field @op @rulestr) is true.
 * The label to be audited is created if necessay.
 */
static int smack_audit_rule_init(u32 field, u32 op, char *rulestr, void **vrule)
{
	char **rule = (char **)vrule;
	*rule = NULL;

	if (field != AUDIT_SUBJ_USER && field != AUDIT_OBJ_USER)
		return -EINVAL;

	if (op != Audit_equal && op != Audit_not_equal)
		return -EINVAL;

	*rule = smk_import(rulestr, 0);

	return 0;
}

/**
 * smack_audit_rule_known - Distinguish Smack audit rules
 * @krule: rule of interest, in Audit kernel representation format
 *
 * This is used to filter Smack rules from remaining Audit ones.
 * If it's proved that this rule belongs to us, the
 * audit_rule_match hook will be called to do the final judgement.
 */
static int smack_audit_rule_known(struct audit_krule *krule)
{
	struct audit_field *f;
	int i;

	for (i = 0; i < krule->field_count; i++) {
		f = &krule->fields[i];

		if (f->type == AUDIT_SUBJ_USER || f->type == AUDIT_OBJ_USER)
			return 1;
	}

	return 0;
}

/**
 * smack_audit_rule_match - Audit given object ?
 * @secid: security id for identifying the object to test
 * @field: audit rule flags given from user-space
 * @op: required testing operator
 * @vrule: smack internal rule presentation
 * @actx: audit context associated with the check
 *
 * The core Audit hook. It's used to take the decision of
 * whether to audit or not to audit a given object.
 */
static int smack_audit_rule_match(u32 secid, u32 field, u32 op, void *vrule,
				  struct audit_context *actx)
{
	char *smack;
	char *rule = vrule;

	if (!rule) {
		audit_log(actx, GFP_KERNEL, AUDIT_SELINUX_ERR,
			  "Smack: missing rule\n");
		return -ENOENT;
	}

	if (field != AUDIT_SUBJ_USER && field != AUDIT_OBJ_USER)
		return 0;

	smack = smack_from_secid(secid);

	/*
	 * No need to do string comparisons. If a match occurs,
	 * both pointers will point to the same smack_known
	 * label.
	 */
	if (op == Audit_equal)
		return (rule == smack);
	if (op == Audit_not_equal)
		return (rule != smack);

	return 0;
}

/**
 * smack_audit_rule_free - free smack rule representation
 * @vrule: rule to be freed.
 *
 * No memory was allocated.
 */
static void smack_audit_rule_free(void *vrule)
{
	/* No-op */
}

#endif /* CONFIG_AUDIT */

/**
 * smack_secid_to_secctx - return the smack label for a secid
 * @secid: incoming integer
 * @secdata: destination
 * @seclen: how long it is
 *
 * Exists for networking code.
 */
static int smack_secid_to_secctx(u32 secid, char **secdata, u32 *seclen)
{
	char *sp = smack_from_secid(secid);

	if (secdata)
		*secdata = sp;
	*seclen = strlen(sp);
	return 0;
}

/**
 * smack_secctx_to_secid - return the secid for a smack label
 * @secdata: smack label
 * @seclen: how long result is
 * @secid: outgoing integer
 *
 * Exists for audit and networking code.
 */
static int smack_secctx_to_secid(const char *secdata, u32 seclen, u32 *secid)
{
	*secid = smack_to_secid(secdata);
	return 0;
}

/**
 * smack_release_secctx - don't do anything.
 * @secdata: unused
 * @seclen: unused
 *
 * Exists to make sure nothing gets done, and properly
 */
static void smack_release_secctx(char *secdata, u32 seclen)
{
}

static int smack_inode_notifysecctx(struct inode *inode, void *ctx, u32 ctxlen)
{
	return smack_inode_setsecurity(inode, XATTR_SMACK_SUFFIX, ctx, ctxlen, 0);
}

static int smack_inode_setsecctx(struct dentry *dentry, void *ctx, u32 ctxlen)
{
	return __vfs_setxattr_noperm(dentry, XATTR_NAME_SMACK, ctx, ctxlen, 0);
}

static int smack_inode_getsecctx(struct inode *inode, void **ctx, u32 *ctxlen)
{
	int len = 0;
	len = smack_inode_getsecurity(inode, XATTR_SMACK_SUFFIX, ctx, true);

	if (len < 0)
		return len;
	*ctxlen = len;
	return 0;
}

struct security_operations smack_ops = {
	.name =				"smack",

	.ptrace_access_check =		smack_ptrace_access_check,
	.ptrace_traceme =		smack_ptrace_traceme,
	.syslog = 			smack_syslog,

	.sb_alloc_security = 		smack_sb_alloc_security,
	.sb_free_security = 		smack_sb_free_security,
	.sb_copy_data = 		smack_sb_copy_data,
	.sb_kern_mount = 		smack_sb_kern_mount,
	.sb_statfs = 			smack_sb_statfs,
	.sb_mount = 			smack_sb_mount,
	.sb_umount = 			smack_sb_umount,

	.bprm_set_creds =		smack_bprm_set_creds,

	.inode_alloc_security = 	smack_inode_alloc_security,
	.inode_free_security = 		smack_inode_free_security,
	.inode_init_security = 		smack_inode_init_security,
	.inode_link = 			smack_inode_link,
	.inode_unlink = 		smack_inode_unlink,
	.inode_rmdir = 			smack_inode_rmdir,
	.inode_rename = 		smack_inode_rename,
	.inode_permission = 		smack_inode_permission,
	.inode_setattr = 		smack_inode_setattr,
	.inode_getattr = 		smack_inode_getattr,
	.inode_setxattr = 		smack_inode_setxattr,
	.inode_post_setxattr = 		smack_inode_post_setxattr,
	.inode_getxattr = 		smack_inode_getxattr,
	.inode_removexattr = 		smack_inode_removexattr,
	.inode_getsecurity = 		smack_inode_getsecurity,
	.inode_setsecurity = 		smack_inode_setsecurity,
	.inode_listsecurity = 		smack_inode_listsecurity,
	.inode_getsecid =		smack_inode_getsecid,

	.file_permission = 		smack_file_permission,
	.file_alloc_security = 		smack_file_alloc_security,
	.file_free_security = 		smack_file_free_security,
	.file_ioctl = 			smack_file_ioctl,
	.file_lock = 			smack_file_lock,
	.file_fcntl = 			smack_file_fcntl,
	.file_set_fowner = 		smack_file_set_fowner,
	.file_send_sigiotask = 		smack_file_send_sigiotask,
	.file_receive = 		smack_file_receive,

	.cred_alloc_blank =		smack_cred_alloc_blank,
	.cred_free =			smack_cred_free,
	.cred_prepare =			smack_cred_prepare,
	.cred_transfer =		smack_cred_transfer,
	.kernel_act_as =		smack_kernel_act_as,
	.kernel_create_files_as =	smack_kernel_create_files_as,
	.task_setpgid = 		smack_task_setpgid,
	.task_getpgid = 		smack_task_getpgid,
	.task_getsid = 			smack_task_getsid,
	.task_getsecid = 		smack_task_getsecid,
	.task_setnice = 		smack_task_setnice,
	.task_setioprio = 		smack_task_setioprio,
	.task_getioprio = 		smack_task_getioprio,
	.task_setscheduler = 		smack_task_setscheduler,
	.task_getscheduler = 		smack_task_getscheduler,
	.task_movememory = 		smack_task_movememory,
	.task_kill = 			smack_task_kill,
	.task_wait = 			smack_task_wait,
	.task_to_inode = 		smack_task_to_inode,

	.ipc_permission = 		smack_ipc_permission,
	.ipc_getsecid =			smack_ipc_getsecid,

	.msg_msg_alloc_security = 	smack_msg_msg_alloc_security,
	.msg_msg_free_security = 	smack_msg_msg_free_security,

	.msg_queue_alloc_security = 	smack_msg_queue_alloc_security,
	.msg_queue_free_security = 	smack_msg_queue_free_security,
	.msg_queue_associate = 		smack_msg_queue_associate,
	.msg_queue_msgctl = 		smack_msg_queue_msgctl,
	.msg_queue_msgsnd = 		smack_msg_queue_msgsnd,
	.msg_queue_msgrcv = 		smack_msg_queue_msgrcv,

	.shm_alloc_security = 		smack_shm_alloc_security,
	.shm_free_security = 		smack_shm_free_security,
	.shm_associate = 		smack_shm_associate,
	.shm_shmctl = 			smack_shm_shmctl,
	.shm_shmat = 			smack_shm_shmat,

	.sem_alloc_security = 		smack_sem_alloc_security,
	.sem_free_security = 		smack_sem_free_security,
	.sem_associate = 		smack_sem_associate,
	.sem_semctl = 			smack_sem_semctl,
	.sem_semop = 			smack_sem_semop,

	.d_instantiate = 		smack_d_instantiate,

	.getprocattr = 			smack_getprocattr,
	.setprocattr = 			smack_setprocattr,

	.unix_stream_connect = 		smack_unix_stream_connect,
	.unix_may_send = 		smack_unix_may_send,

	.socket_post_create = 		smack_socket_post_create,
	.socket_connect =		smack_socket_connect,
	.socket_sendmsg =		smack_socket_sendmsg,
	.socket_sock_rcv_skb = 		smack_socket_sock_rcv_skb,
	.socket_getpeersec_stream =	smack_socket_getpeersec_stream,
	.socket_getpeersec_dgram =	smack_socket_getpeersec_dgram,
	.sk_alloc_security = 		smack_sk_alloc_security,
	.sk_free_security = 		smack_sk_free_security,
	.sock_graft = 			smack_sock_graft,
	.inet_conn_request = 		smack_inet_conn_request,
	.inet_csk_clone =		smack_inet_csk_clone,

 /* key management security hooks */
#ifdef CONFIG_KEYS
	.key_alloc = 			smack_key_alloc,
	.key_free = 			smack_key_free,
	.key_permission = 		smack_key_permission,
#endif /* CONFIG_KEYS */

 /* Audit hooks */
#ifdef CONFIG_AUDIT
	.audit_rule_init =		smack_audit_rule_init,
	.audit_rule_known =		smack_audit_rule_known,
	.audit_rule_match =		smack_audit_rule_match,
	.audit_rule_free =		smack_audit_rule_free,
#endif /* CONFIG_AUDIT */

	.secid_to_secctx = 		smack_secid_to_secctx,
	.secctx_to_secid = 		smack_secctx_to_secid,
	.release_secctx = 		smack_release_secctx,
	.inode_notifysecctx =		smack_inode_notifysecctx,
	.inode_setsecctx =		smack_inode_setsecctx,
	.inode_getsecctx =		smack_inode_getsecctx,
};


static __init void init_smack_know_list(void)
{
	list_add(&smack_known_huh.list, &smack_known_list);
	list_add(&smack_known_hat.list, &smack_known_list);
	list_add(&smack_known_star.list, &smack_known_list);
	list_add(&smack_known_floor.list, &smack_known_list);
	list_add(&smack_known_invalid.list, &smack_known_list);
	list_add(&smack_known_web.list, &smack_known_list);
}

/**
 * smack_init - initialize the smack system
 *
 * Returns 0
 */
static __init int smack_init(void)
{
	struct cred *cred;
	struct task_smack *tsp;

	tsp = kzalloc(sizeof(struct task_smack), GFP_KERNEL);
	if (tsp == NULL)
		return -ENOMEM;

	if (!security_module_enable(&smack_ops)) {
		kfree(tsp);
		return 0;
	}

	printk(KERN_INFO "Smack:  Initializing.\n");

	/*
	 * Set the security state for the initial task.
	 */
	cred = (struct cred *) current->cred;
	tsp->smk_forked = smack_known_floor.smk_known;
	tsp->smk_task = smack_known_floor.smk_known;
	cred->security = tsp;

	/* initialize the smack_know_list */
	init_smack_know_list();
	/*
	 * Initialize locks
	 */
	spin_lock_init(&smack_known_huh.smk_cipsolock);
	spin_lock_init(&smack_known_hat.smk_cipsolock);
	spin_lock_init(&smack_known_star.smk_cipsolock);
	spin_lock_init(&smack_known_floor.smk_cipsolock);
	spin_lock_init(&smack_known_invalid.smk_cipsolock);

	/*
	 * Register with LSM
	 */
	if (register_security(&smack_ops))
		panic("smack: Unable to register with kernel.\n");

	return 0;
}

/*
 * Smack requires early initialization in order to label
 * all processes and objects when they are created.
 */
security_initcall(smack_init);<|MERGE_RESOLUTION|>--- conflicted
+++ resolved
@@ -165,11 +165,7 @@
 static int smack_syslog(int typefrom_file)
 {
 	int rc = 0;
-<<<<<<< HEAD
-	char *sp = current_security();
-=======
 	char *sp = smk_of_current();
->>>>>>> 3cbea436
 
 	if (capable(CAP_MAC_OVERRIDE))
 		return 0;
@@ -1183,8 +1179,6 @@
 	struct task_smack *old_tsp = old->security;
 	struct task_smack *new_tsp;
 
-<<<<<<< HEAD
-=======
 	new_tsp = kzalloc(sizeof(struct task_smack), gfp);
 	if (new_tsp == NULL)
 		return -ENOMEM;
@@ -1195,7 +1189,6 @@
 	return 0;
 }
 
->>>>>>> 3cbea436
 /**
  * smack_cred_transfer - Transfer the old credentials to the new credentials
  * @new: the new credentials
@@ -2412,11 +2405,6 @@
 		 * Get the dentry for xattr.
 		 */
 		dp = dget(opt_dentry);
-<<<<<<< HEAD
-		fetched = smk_fetch(inode, dp);
-		if (fetched != NULL)
-			final = fetched;
-=======
 		fetched = smk_fetch(XATTR_NAME_SMACK, inode, dp);
 		if (fetched != NULL) {
 			final = fetched;
@@ -2432,7 +2420,6 @@
 		}
 		isp->smk_task = smk_fetch(XATTR_NAME_SMACKEXEC, inode, dp);
 
->>>>>>> 3cbea436
 		dput(dp);
 		break;
 	}
