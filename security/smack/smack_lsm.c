--- conflicted
+++ resolved
@@ -166,15 +166,9 @@
 		return rc;
 
 	smk_bu_mode(mode, acc);
-<<<<<<< HEAD
-	pr_info("Smack Bringup: (%s %s %s) file=(%s %ld %s) %s\n",
-		sskp->smk_known, (char *)file->f_security, acc,
-		inode->i_sb->s_id, inode->i_ino, file->f_dentry->d_name.name,
-=======
 	pr_info("Smack Bringup: (%s %s %s) file=(%s %ld %pD) %s\n",
 		sskp->smk_known, (char *)file->f_security, acc,
 		inode->i_sb->s_id, inode->i_ino, file,
->>>>>>> e529fea9
 		current->comm);
 	return 0;
 }
@@ -195,15 +189,9 @@
 		return rc;
 
 	smk_bu_mode(mode, acc);
-<<<<<<< HEAD
-	pr_info("Smack Bringup: (%s %s %s) file=(%s %ld %s) %s\n",
-		sskp->smk_known, smk_of_inode(inode)->smk_known, acc,
-		inode->i_sb->s_id, inode->i_ino, file->f_dentry->d_name.name,
-=======
 	pr_info("Smack Bringup: (%s %s %s) file=(%s %ld %pD) %s\n",
 		sskp->smk_known, smk_of_inode(inode)->smk_known, acc,
 		inode->i_sb->s_id, inode->i_ino, file,
->>>>>>> e529fea9
 		current->comm);
 	return 0;
 }
