/*
 * device_cgroup.c - device cgroup subsystem
 *
 * Copyright 2007 IBM Corp
 */

#include <linux/device_cgroup.h>
#include <linux/cgroup.h>
#include <linux/ctype.h>
#include <linux/list.h>
#include <linux/uaccess.h>
#include <linux/seq_file.h>
#include <linux/slab.h>
#include <linux/rcupdate.h>
#include <linux/mutex.h>

#define ACC_MKNOD 1
#define ACC_READ  2
#define ACC_WRITE 4
#define ACC_MASK (ACC_MKNOD | ACC_READ | ACC_WRITE)

#define DEV_BLOCK 1
#define DEV_CHAR  2
#define DEV_ALL   4  /* this represents all devices */

static DEFINE_MUTEX(devcgroup_mutex);

/*
 * exception list locking rules:
 * hold devcgroup_mutex for update/read.
 * hold rcu_read_lock() for read.
 */

struct dev_exception_item {
	u32 major, minor;
	short type;
	short access;
	struct list_head list;
	struct rcu_head rcu;
};

struct dev_cgroup {
	struct cgroup_subsys_state css;
	struct list_head exceptions;
	enum {
		DEVCG_DEFAULT_ALLOW,
		DEVCG_DEFAULT_DENY,
	} behavior;
};

static inline struct dev_cgroup *css_to_devcgroup(struct cgroup_subsys_state *s)
{
	return container_of(s, struct dev_cgroup, css);
}

static inline struct dev_cgroup *cgroup_to_devcgroup(struct cgroup *cgroup)
{
	return css_to_devcgroup(cgroup_subsys_state(cgroup, devices_subsys_id));
}

static inline struct dev_cgroup *task_devcgroup(struct task_struct *task)
{
	return css_to_devcgroup(task_subsys_state(task, devices_subsys_id));
}

struct cgroup_subsys devices_subsys;

static int devcgroup_can_attach(struct cgroup *new_cgrp,
				struct cgroup_taskset *set)
{
	struct task_struct *task = cgroup_taskset_first(set);

	if (current != task && !capable(CAP_SYS_ADMIN))
		return -EPERM;
	return 0;
}

/*
 * called under devcgroup_mutex
 */
static int dev_exceptions_copy(struct list_head *dest, struct list_head *orig)
{
	struct dev_exception_item *ex, *tmp, *new;

	lockdep_assert_held(&devcgroup_mutex);

	list_for_each_entry(ex, orig, list) {
		new = kmemdup(ex, sizeof(*ex), GFP_KERNEL);
		if (!new)
			goto free_and_exit;
		list_add_tail(&new->list, dest);
	}

	return 0;

free_and_exit:
	list_for_each_entry_safe(ex, tmp, dest, list) {
		list_del(&ex->list);
		kfree(ex);
	}
	return -ENOMEM;
}

/*
 * called under devcgroup_mutex
 */
static int dev_exception_add(struct dev_cgroup *dev_cgroup,
			     struct dev_exception_item *ex)
{
	struct dev_exception_item *excopy, *walk;

	lockdep_assert_held(&devcgroup_mutex);

	excopy = kmemdup(ex, sizeof(*ex), GFP_KERNEL);
	if (!excopy)
		return -ENOMEM;

	list_for_each_entry(walk, &dev_cgroup->exceptions, list) {
		if (walk->type != ex->type)
			continue;
		if (walk->major != ex->major)
			continue;
		if (walk->minor != ex->minor)
			continue;

		walk->access |= ex->access;
		kfree(excopy);
		excopy = NULL;
	}

	if (excopy != NULL)
		list_add_tail_rcu(&excopy->list, &dev_cgroup->exceptions);
	return 0;
}

/*
 * called under devcgroup_mutex
 */
static void dev_exception_rm(struct dev_cgroup *dev_cgroup,
			     struct dev_exception_item *ex)
{
	struct dev_exception_item *walk, *tmp;

	lockdep_assert_held(&devcgroup_mutex);

	list_for_each_entry_safe(walk, tmp, &dev_cgroup->exceptions, list) {
		if (walk->type != ex->type)
			continue;
		if (walk->major != ex->major)
			continue;
		if (walk->minor != ex->minor)
			continue;

		walk->access &= ~ex->access;
		if (!walk->access) {
			list_del_rcu(&walk->list);
			kfree_rcu(walk, rcu);
		}
	}
}

/**
 * dev_exception_clean - frees all entries of the exception list
 * @dev_cgroup: dev_cgroup with the exception list to be cleaned
 *
 * called under devcgroup_mutex
 */
static void dev_exception_clean(struct dev_cgroup *dev_cgroup)
{
	struct dev_exception_item *ex, *tmp;

	lockdep_assert_held(&devcgroup_mutex);

	list_for_each_entry_safe(ex, tmp, &dev_cgroup->exceptions, list) {
		list_del_rcu(&ex->list);
		kfree_rcu(ex, rcu);
	}
}

/*
 * called from kernel/cgroup.c with cgroup_lock() held.
 */
static struct cgroup_subsys_state *devcgroup_css_alloc(struct cgroup *cgroup)
{
	struct dev_cgroup *dev_cgroup, *parent_dev_cgroup;
	struct cgroup *parent_cgroup;
	int ret;

	dev_cgroup = kzalloc(sizeof(*dev_cgroup), GFP_KERNEL);
	if (!dev_cgroup)
		return ERR_PTR(-ENOMEM);
	INIT_LIST_HEAD(&dev_cgroup->exceptions);
	parent_cgroup = cgroup->parent;

	if (parent_cgroup == NULL)
		dev_cgroup->behavior = DEVCG_DEFAULT_ALLOW;
	else {
		parent_dev_cgroup = cgroup_to_devcgroup(parent_cgroup);
		mutex_lock(&devcgroup_mutex);
		ret = dev_exceptions_copy(&dev_cgroup->exceptions,
					  &parent_dev_cgroup->exceptions);
		dev_cgroup->behavior = parent_dev_cgroup->behavior;
		mutex_unlock(&devcgroup_mutex);
		if (ret) {
			kfree(dev_cgroup);
			return ERR_PTR(ret);
		}
	}

	return &dev_cgroup->css;
}

static void devcgroup_css_free(struct cgroup *cgroup)
{
	struct dev_cgroup *dev_cgroup;

	dev_cgroup = cgroup_to_devcgroup(cgroup);
	dev_exception_clean(dev_cgroup);
	kfree(dev_cgroup);
}

#define DEVCG_ALLOW 1
#define DEVCG_DENY 2
#define DEVCG_LIST 3

#define MAJMINLEN 13
#define ACCLEN 4

static void set_access(char *acc, short access)
{
	int idx = 0;
	memset(acc, 0, ACCLEN);
	if (access & ACC_READ)
		acc[idx++] = 'r';
	if (access & ACC_WRITE)
		acc[idx++] = 'w';
	if (access & ACC_MKNOD)
		acc[idx++] = 'm';
}

static char type_to_char(short type)
{
	if (type == DEV_ALL)
		return 'a';
	if (type == DEV_CHAR)
		return 'c';
	if (type == DEV_BLOCK)
		return 'b';
	return 'X';
}

static void set_majmin(char *str, unsigned m)
{
	if (m == ~0)
		strcpy(str, "*");
	else
		sprintf(str, "%u", m);
}

static int devcgroup_seq_read(struct cgroup *cgroup, struct cftype *cft,
				struct seq_file *m)
{
	struct dev_cgroup *devcgroup = cgroup_to_devcgroup(cgroup);
	struct dev_exception_item *ex;
	char maj[MAJMINLEN], min[MAJMINLEN], acc[ACCLEN];

	rcu_read_lock();
	/*
	 * To preserve the compatibility:
	 * - Only show the "all devices" when the default policy is to allow
	 * - List the exceptions in case the default policy is to deny
	 * This way, the file remains as a "whitelist of devices"
	 */
	if (devcgroup->behavior == DEVCG_DEFAULT_ALLOW) {
		set_access(acc, ACC_MASK);
		set_majmin(maj, ~0);
		set_majmin(min, ~0);
		seq_printf(m, "%c %s:%s %s\n", type_to_char(DEV_ALL),
			   maj, min, acc);
	} else {
		list_for_each_entry_rcu(ex, &devcgroup->exceptions, list) {
			set_access(acc, ex->access);
			set_majmin(maj, ex->major);
			set_majmin(min, ex->minor);
			seq_printf(m, "%c %s:%s %s\n", type_to_char(ex->type),
				   maj, min, acc);
		}
	}
	rcu_read_unlock();

	return 0;
}

/**
 * may_access - verifies if a new exception is part of what is allowed
 *		by a dev cgroup based on the default policy +
 *		exceptions. This is used to make sure a child cgroup
 *		won't have more privileges than its parent or to
 *		verify if a certain access is allowed.
 * @dev_cgroup: dev cgroup to be tested against
 * @refex: new exception
 */
static int may_access(struct dev_cgroup *dev_cgroup,
		      struct dev_exception_item *refex)
{
	struct dev_exception_item *ex;
	bool match = false;

<<<<<<< HEAD
=======
	rcu_lockdep_assert(rcu_read_lock_held() ||
			   lockdep_is_held(&devcgroup_mutex),
			   "device_cgroup::may_access() called without proper synchronization");

>>>>>>> 9931faca
	list_for_each_entry_rcu(ex, &dev_cgroup->exceptions, list) {
		if ((refex->type & DEV_BLOCK) && !(ex->type & DEV_BLOCK))
			continue;
		if ((refex->type & DEV_CHAR) && !(ex->type & DEV_CHAR))
			continue;
		if (ex->major != ~0 && ex->major != refex->major)
			continue;
		if (ex->minor != ~0 && ex->minor != refex->minor)
			continue;
		if (refex->access & (~ex->access))
			continue;
		match = true;
		break;
	}

	/*
	 * In two cases we'll consider this new exception valid:
	 * - the dev cgroup has its default policy to allow + exception list:
	 *   the new exception should *not* match any of the exceptions
	 *   (behavior == DEVCG_DEFAULT_ALLOW, !match)
	 * - the dev cgroup has its default policy to deny + exception list:
	 *   the new exception *should* match the exceptions
	 *   (behavior == DEVCG_DEFAULT_DENY, match)
	 */
	if ((dev_cgroup->behavior == DEVCG_DEFAULT_DENY) == match)
		return 1;
	return 0;
}

/*
 * parent_has_perm:
 * when adding a new allow rule to a device exception list, the rule
 * must be allowed in the parent device
 */
static int parent_has_perm(struct dev_cgroup *childcg,
				  struct dev_exception_item *ex)
{
	struct cgroup *pcg = childcg->css.cgroup->parent;
	struct dev_cgroup *parent;

	if (!pcg)
		return 1;
	parent = cgroup_to_devcgroup(pcg);
	return may_access(parent, ex);
}

/**
 * may_allow_all - checks if it's possible to change the behavior to
 *		   allow based on parent's rules.
 * @parent: device cgroup's parent
 * returns: != 0 in case it's allowed, 0 otherwise
 */
static inline int may_allow_all(struct dev_cgroup *parent)
{
	if (!parent)
		return 1;
	return parent->behavior == DEVCG_DEFAULT_ALLOW;
}

/*
 * Modify the exception list using allow/deny rules.
 * CAP_SYS_ADMIN is needed for this.  It's at least separate from CAP_MKNOD
 * so we can give a container CAP_MKNOD to let it create devices but not
 * modify the exception list.
 * It seems likely we'll want to add a CAP_CONTAINER capability to allow
 * us to also grant CAP_SYS_ADMIN to containers without giving away the
 * device exception list controls, but for now we'll stick with CAP_SYS_ADMIN
 *
 * Taking rules away is always allowed (given CAP_SYS_ADMIN).  Granting
 * new access is only allowed if you're in the top-level cgroup, or your
 * parent cgroup has the access you're asking for.
 */
static int devcgroup_update_access(struct dev_cgroup *devcgroup,
				   int filetype, const char *buffer)
{
	const char *b;
	char temp[12];		/* 11 + 1 characters needed for a u32 */
	int count, rc;
	struct dev_exception_item ex;
	struct cgroup *p = devcgroup->css.cgroup;
	struct dev_cgroup *parent = NULL;

	if (!capable(CAP_SYS_ADMIN))
		return -EPERM;

	if (p->parent)
		parent = cgroup_to_devcgroup(p->parent);

	memset(&ex, 0, sizeof(ex));
	b = buffer;

	switch (*b) {
	case 'a':
		switch (filetype) {
		case DEVCG_ALLOW:
			if (!may_allow_all(parent))
				return -EPERM;
			dev_exception_clean(devcgroup);
			devcgroup->behavior = DEVCG_DEFAULT_ALLOW;
			if (!parent)
				break;

			rc = dev_exceptions_copy(&devcgroup->exceptions,
						 &parent->exceptions);
			if (rc)
				return rc;
			break;
		case DEVCG_DENY:
			dev_exception_clean(devcgroup);
			devcgroup->behavior = DEVCG_DEFAULT_DENY;
			break;
		default:
			return -EINVAL;
		}
		return 0;
	case 'b':
		ex.type = DEV_BLOCK;
		break;
	case 'c':
		ex.type = DEV_CHAR;
		break;
	default:
		return -EINVAL;
	}
	b++;
	if (!isspace(*b))
		return -EINVAL;
	b++;
	if (*b == '*') {
		ex.major = ~0;
		b++;
	} else if (isdigit(*b)) {
		memset(temp, 0, sizeof(temp));
		for (count = 0; count < sizeof(temp) - 1; count++) {
			temp[count] = *b;
			b++;
			if (!isdigit(*b))
				break;
		}
		rc = kstrtou32(temp, 10, &ex.major);
		if (rc)
			return -EINVAL;
	} else {
		return -EINVAL;
	}
	if (*b != ':')
		return -EINVAL;
	b++;

	/* read minor */
	if (*b == '*') {
		ex.minor = ~0;
		b++;
	} else if (isdigit(*b)) {
		memset(temp, 0, sizeof(temp));
		for (count = 0; count < sizeof(temp) - 1; count++) {
			temp[count] = *b;
			b++;
			if (!isdigit(*b))
				break;
		}
		rc = kstrtou32(temp, 10, &ex.minor);
		if (rc)
			return -EINVAL;
	} else {
		return -EINVAL;
	}
	if (!isspace(*b))
		return -EINVAL;
	for (b++, count = 0; count < 3; count++, b++) {
		switch (*b) {
		case 'r':
			ex.access |= ACC_READ;
			break;
		case 'w':
			ex.access |= ACC_WRITE;
			break;
		case 'm':
			ex.access |= ACC_MKNOD;
			break;
		case '\n':
		case '\0':
			count = 3;
			break;
		default:
			return -EINVAL;
		}
	}

	switch (filetype) {
	case DEVCG_ALLOW:
		if (!parent_has_perm(devcgroup, &ex))
			return -EPERM;
		/*
		 * If the default policy is to allow by default, try to remove
		 * an matching exception instead. And be silent about it: we
		 * don't want to break compatibility
		 */
		if (devcgroup->behavior == DEVCG_DEFAULT_ALLOW) {
			dev_exception_rm(devcgroup, &ex);
			return 0;
		}
		return dev_exception_add(devcgroup, &ex);
	case DEVCG_DENY:
		/*
		 * If the default policy is to deny by default, try to remove
		 * an matching exception instead. And be silent about it: we
		 * don't want to break compatibility
		 */
		if (devcgroup->behavior == DEVCG_DEFAULT_DENY) {
			dev_exception_rm(devcgroup, &ex);
			return 0;
		}
		return dev_exception_add(devcgroup, &ex);
	default:
		return -EINVAL;
	}
	return 0;
}

static int devcgroup_access_write(struct cgroup *cgrp, struct cftype *cft,
				  const char *buffer)
{
	int retval;

	mutex_lock(&devcgroup_mutex);
	retval = devcgroup_update_access(cgroup_to_devcgroup(cgrp),
					 cft->private, buffer);
	mutex_unlock(&devcgroup_mutex);
	return retval;
}

static struct cftype dev_cgroup_files[] = {
	{
		.name = "allow",
		.write_string  = devcgroup_access_write,
		.private = DEVCG_ALLOW,
	},
	{
		.name = "deny",
		.write_string = devcgroup_access_write,
		.private = DEVCG_DENY,
	},
	{
		.name = "list",
		.read_seq_string = devcgroup_seq_read,
		.private = DEVCG_LIST,
	},
	{ }	/* terminate */
};

struct cgroup_subsys devices_subsys = {
	.name = "devices",
	.can_attach = devcgroup_can_attach,
	.css_alloc = devcgroup_css_alloc,
	.css_free = devcgroup_css_free,
	.subsys_id = devices_subsys_id,
	.base_cftypes = dev_cgroup_files,

	/*
	 * While devices cgroup has the rudimentary hierarchy support which
	 * checks the parent's restriction, it doesn't properly propagates
	 * config changes in ancestors to their descendents.  A child
	 * should only be allowed to add more restrictions to the parent's
	 * configuration.  Fix it and remove the following.
	 */
	.broken_hierarchy = true,
};

/**
 * __devcgroup_check_permission - checks if an inode operation is permitted
 * @dev_cgroup: the dev cgroup to be tested against
 * @type: device type
 * @major: device major number
 * @minor: device minor number
 * @access: combination of ACC_WRITE, ACC_READ and ACC_MKNOD
 *
 * returns 0 on success, -EPERM case the operation is not permitted
 */
static int __devcgroup_check_permission(short type, u32 major, u32 minor,
				        short access)
{
	struct dev_cgroup *dev_cgroup;
	struct dev_exception_item ex;
	int rc;

	memset(&ex, 0, sizeof(ex));
	ex.type = type;
	ex.major = major;
	ex.minor = minor;
	ex.access = access;

	rcu_read_lock();
	dev_cgroup = task_devcgroup(current);
	rc = may_access(dev_cgroup, &ex);
	rcu_read_unlock();

	if (!rc)
		return -EPERM;

	return 0;
}

int __devcgroup_inode_permission(struct inode *inode, int mask)
{
	short type, access = 0;

	if (S_ISBLK(inode->i_mode))
		type = DEV_BLOCK;
	if (S_ISCHR(inode->i_mode))
		type = DEV_CHAR;
	if (mask & MAY_WRITE)
		access |= ACC_WRITE;
	if (mask & MAY_READ)
		access |= ACC_READ;

	return __devcgroup_check_permission(type, imajor(inode), iminor(inode),
			access);
}

int devcgroup_inode_mknod(int mode, dev_t dev)
{
	short type;

	if (!S_ISBLK(mode) && !S_ISCHR(mode))
		return 0;

	if (S_ISBLK(mode))
		type = DEV_BLOCK;
	else
		type = DEV_CHAR;

	return __devcgroup_check_permission(type, MAJOR(dev), MINOR(dev),
			ACC_MKNOD);

}<|MERGE_RESOLUTION|>--- conflicted
+++ resolved
@@ -306,13 +306,10 @@
 	struct dev_exception_item *ex;
 	bool match = false;
 
-<<<<<<< HEAD
-=======
 	rcu_lockdep_assert(rcu_read_lock_held() ||
 			   lockdep_is_held(&devcgroup_mutex),
 			   "device_cgroup::may_access() called without proper synchronization");
 
->>>>>>> 9931faca
 	list_for_each_entry_rcu(ex, &dev_cgroup->exceptions, list) {
 		if ((refex->type & DEV_BLOCK) && !(ex->type & DEV_BLOCK))
 			continue;
