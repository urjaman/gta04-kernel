--- conflicted
+++ resolved
@@ -46,10 +46,7 @@
     "DIE_ON_FAILURE"		=> 1,
     "SSH_EXEC"			=> "ssh \$SSH_USER\@\$MACHINE \$SSH_COMMAND",
     "SCP_TO_TARGET"		=> "scp \$SRC_FILE \$SSH_USER\@\$MACHINE:\$DST_FILE",
-<<<<<<< HEAD
-=======
     "SCP_TO_TARGET_INSTALL"	=> "\${SCP_TO_TARGET}",
->>>>>>> e816b57a
     "REBOOT"			=> "ssh \$SSH_USER\@\$MACHINE reboot",
     "STOP_AFTER_SUCCESS"	=> 10,
     "STOP_AFTER_FAILURE"	=> 60,
@@ -217,10 +214,7 @@
     "SWITCH_TO_GOOD"		=> \$switch_to_good,
     "SWITCH_TO_TEST"		=> \$switch_to_test,
     "POWEROFF_ON_ERROR"		=> \$poweroff_on_error,
-<<<<<<< HEAD
-=======
     "REBOOT_ON_SUCCESS"		=> \$reboot_on_success,
->>>>>>> e816b57a
     "DIE_ON_FAILURE"		=> \$die_on_failure,
     "POWER_OFF"			=> \$power_off,
     "POWERCYCLE_AFTER_REBOOT"	=> \$powercycle_after_reboot,
@@ -253,10 +247,7 @@
     "BUILD_TARGET"		=> \$build_target,
     "SSH_EXEC"			=> \$ssh_exec,
     "SCP_TO_TARGET"		=> \$scp_to_target,
-<<<<<<< HEAD
-=======
     "SCP_TO_TARGET_INSTALL"	=> \$scp_to_target_install,
->>>>>>> e816b57a
     "CHECKOUT"			=> \$checkout,
     "TARGET_IMAGE"		=> \$target_image,
     "LOCALVERSION"		=> \$localversion,
@@ -1127,10 +1118,6 @@
 
     if (defined($switch_to_good)) {
 	run_command $switch_to_good;
-<<<<<<< HEAD
-	return;
-=======
->>>>>>> e816b57a
     }
 
     reboot $time;
@@ -1564,11 +1551,6 @@
 	}
 
 	if ($full_line =~ /call trace:/i) {
-<<<<<<< HEAD
-	    if (!$ignore_errors && !$bug && !$skip_call_trace) {
-		$bug = 1;
-		$failure_start = time;
-=======
 	    if (!$bug && !$skip_call_trace) {
 		if ($ignore_errors) {
 		    $bug_ignored = 1;
@@ -1576,7 +1558,6 @@
 		    $bug = 1;
 		    $failure_start = time;
 		}
->>>>>>> e816b57a
 	    }
 	}
 
@@ -1668,11 +1649,7 @@
 
     my $cp_target = eval_kernel_version $target_image;
 
-<<<<<<< HEAD
-    run_scp "$outputdir/$build_target", "$cp_target" or
-=======
     run_scp_install "$outputdir/$build_target", "$cp_target" or
->>>>>>> e816b57a
 	dodie "failed to copy image";
 
     my $install_mods = 0;
@@ -3625,12 +3602,9 @@
     halt;
 } elsif ($opt{"REBOOT_ON_SUCCESS"} && !do_not_reboot) {
     reboot_to_good;
-<<<<<<< HEAD
-=======
 } elsif (defined($switch_to_good)) {
     # still need to get to the good kernel
     run_command $switch_to_good;
->>>>>>> e816b57a
 }
 
 
