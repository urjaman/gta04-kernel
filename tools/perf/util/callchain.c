--- conflicted
+++ resolved
@@ -88,7 +88,6 @@
 			ret = 0;
 			callchain_param.record_mode = CALLCHAIN_DWARF;
 			callchain_param.dump_size = default_stack_dump_size;
-<<<<<<< HEAD
 
 			tok = strtok_r(NULL, ",", &saveptr);
 			if (tok) {
@@ -104,23 +103,6 @@
 			break;
 		}
 
-=======
-
-			tok = strtok_r(NULL, ",", &saveptr);
-			if (tok) {
-				unsigned long size = 0;
-
-				ret = get_stack_size(tok, &size);
-				callchain_param.dump_size = size;
-			}
-#endif /* HAVE_DWARF_UNWIND_SUPPORT */
-		} else {
-			pr_err("callchain: Unknown --call-graph option "
-			       "value: %s\n", arg);
-			break;
-		}
-
->>>>>>> e529fea9
 	} while (0);
 
 	free(buf);
@@ -136,19 +118,11 @@
 	if (!strncmp(value, "flat", strlen(value))) {
 		callchain_param.mode = CHAIN_FLAT;
 		return 0;
-<<<<<<< HEAD
 	}
 	if (!strncmp(value, "fractal", strlen(value))) {
 		callchain_param.mode = CHAIN_GRAPH_REL;
 		return 0;
 	}
-=======
-	}
-	if (!strncmp(value, "fractal", strlen(value))) {
-		callchain_param.mode = CHAIN_GRAPH_REL;
-		return 0;
-	}
->>>>>>> e529fea9
 	return -1;
 }
 
@@ -175,13 +149,10 @@
 		callchain_param.key = CCKEY_ADDRESS;
 		return 0;
 	}
-<<<<<<< HEAD
-=======
 	if (!strncmp(value, "branch", strlen(value))) {
 		callchain_param.branch_callstack = 1;
 		return 0;
 	}
->>>>>>> e529fea9
 	return -1;
 }
 
