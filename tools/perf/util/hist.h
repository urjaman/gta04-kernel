--- conflicted
+++ resolved
@@ -117,13 +117,7 @@
 struct perf_hpp {
 	char *buf;
 	size_t size;
-<<<<<<< HEAD
-	u64 total_period;
 	const char *sep;
-	long displacement;
-=======
-	const char *sep;
->>>>>>> ddffeb8c
 	void *ptr;
 };
 
@@ -138,10 +132,7 @@
 extern struct perf_hpp_fmt perf_hpp__format[];
 
 enum {
-<<<<<<< HEAD
-=======
 	PERF_HPP__BASELINE,
->>>>>>> ddffeb8c
 	PERF_HPP__OVERHEAD,
 	PERF_HPP__OVERHEAD_SYS,
 	PERF_HPP__OVERHEAD_US,
@@ -155,12 +146,8 @@
 	PERF_HPP__MAX_INDEX
 };
 
-<<<<<<< HEAD
-void perf_hpp__init(bool need_pair, bool show_displacement);
-=======
 void perf_hpp__init(void);
 void perf_hpp__column_enable(unsigned col, bool enable);
->>>>>>> ddffeb8c
 int hist_entry__period_snprintf(struct perf_hpp *hpp, struct hist_entry *he,
 				bool color);
 
