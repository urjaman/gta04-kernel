--- conflicted
+++ resolved
@@ -126,8 +126,6 @@
 extern volatile int session_done;
 
 #define session_done()	ACCESS_ONCE(session_done)
-<<<<<<< HEAD
-=======
 
 int perf_session__deliver_synth_event(struct perf_session *session,
 				      union perf_event *event,
@@ -143,5 +141,4 @@
 				    struct perf_evlist *evlist,
 				    struct machine *machine);
 
->>>>>>> e529fea9
 #endif /* __PERF_SESSION_H */