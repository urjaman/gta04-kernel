--- conflicted
+++ resolved
@@ -103,23 +103,14 @@
 	return last;
 }
 
-<<<<<<< HEAD
-/* CHECKME: time should always be 0 if event aren't ordered */
-=======
->>>>>>> e529fea9
 int __thread__set_comm(struct thread *thread, const char *str, u64 timestamp,
 		       bool exec)
 {
 	struct comm *new, *curr = thread__comm(thread);
 	int err;
 
-<<<<<<< HEAD
-	/* Override latest entry if it had no specific time coverage */
-	if (!curr->start && !curr->exec) {
-=======
 	/* Override the default :tid entry */
 	if (!thread->comm_set) {
->>>>>>> e529fea9
 		err = comm__override(curr, str, timestamp, exec);
 		if (err)
 			return err;
