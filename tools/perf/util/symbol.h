--- conflicted
+++ resolved
@@ -12,11 +12,7 @@
 #include <byteswap.h>
 #include <libgen.h>
 
-<<<<<<< HEAD
-#ifndef NO_LIBELF_SUPPORT
-=======
 #ifdef LIBELF_SUPPORT
->>>>>>> ddffeb8c
 #include <libelf.h>
 #include <gelf.h>
 #include <elf.h>
@@ -237,11 +233,7 @@
 	int fd;
 	enum dso_binary_type type;
 
-<<<<<<< HEAD
-#ifndef NO_LIBELF_SUPPORT
-=======
 #ifdef LIBELF_SUPPORT
->>>>>>> ddffeb8c
 	Elf *elf;
 	GElf_Ehdr ehdr;
 
