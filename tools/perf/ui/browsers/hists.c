#include <stdio.h>
#include "../libslang.h"
#include <stdlib.h>
#include <string.h>
#include <newt.h>
#include <linux/rbtree.h>

#include "../../util/evsel.h"
#include "../../util/evlist.h"
#include "../../util/hist.h"
#include "../../util/pstack.h"
#include "../../util/sort.h"
#include "../../util/util.h"

#include "../browser.h"
#include "../helpline.h"
#include "../util.h"
#include "../ui.h"
#include "map.h"

struct hist_browser {
	struct ui_browser   b;
	struct hists	    *hists;
	struct hist_entry   *he_selection;
	struct map_symbol   *selection;
	int		     print_seq;
	bool		     show_dso;
	bool		     has_symbols;
};

extern void hist_browser__init_hpp(void);

static int hists__browser_title(struct hists *hists, char *bf, size_t size,
				const char *ev_name);

static void hist_browser__refresh_dimensions(struct hist_browser *browser)
{
	/* 3 == +/- toggle symbol before actual hist_entry rendering */
	browser->b.width = 3 + (hists__sort_list_width(browser->hists) +
			     sizeof("[k]"));
}

static void hist_browser__reset(struct hist_browser *browser)
{
	browser->b.nr_entries = browser->hists->nr_entries;
	hist_browser__refresh_dimensions(browser);
	ui_browser__reset_index(&browser->b);
}

static char tree__folded_sign(bool unfolded)
{
	return unfolded ? '-' : '+';
}

static char map_symbol__folded(const struct map_symbol *ms)
{
	return ms->has_children ? tree__folded_sign(ms->unfolded) : ' ';
}

static char hist_entry__folded(const struct hist_entry *he)
{
	return map_symbol__folded(&he->ms);
}

static char callchain_list__folded(const struct callchain_list *cl)
{
	return map_symbol__folded(&cl->ms);
}

static void map_symbol__set_folding(struct map_symbol *ms, bool unfold)
{
	ms->unfolded = unfold ? ms->has_children : false;
}

static int callchain_node__count_rows_rb_tree(struct callchain_node *node)
{
	int n = 0;
	struct rb_node *nd;

	for (nd = rb_first(&node->rb_root); nd; nd = rb_next(nd)) {
		struct callchain_node *child = rb_entry(nd, struct callchain_node, rb_node);
		struct callchain_list *chain;
		char folded_sign = ' '; /* No children */

		list_for_each_entry(chain, &child->val, list) {
			++n;
			/* We need this because we may not have children */
			folded_sign = callchain_list__folded(chain);
			if (folded_sign == '+')
				break;
		}

		if (folded_sign == '-') /* Have children and they're unfolded */
			n += callchain_node__count_rows_rb_tree(child);
	}

	return n;
}

static int callchain_node__count_rows(struct callchain_node *node)
{
	struct callchain_list *chain;
	bool unfolded = false;
	int n = 0;

	list_for_each_entry(chain, &node->val, list) {
		++n;
		unfolded = chain->ms.unfolded;
	}

	if (unfolded)
		n += callchain_node__count_rows_rb_tree(node);

	return n;
}

static int callchain__count_rows(struct rb_root *chain)
{
	struct rb_node *nd;
	int n = 0;

	for (nd = rb_first(chain); nd; nd = rb_next(nd)) {
		struct callchain_node *node = rb_entry(nd, struct callchain_node, rb_node);
		n += callchain_node__count_rows(node);
	}

	return n;
}

static bool map_symbol__toggle_fold(struct map_symbol *ms)
{
	if (!ms)
		return false;

	if (!ms->has_children)
		return false;

	ms->unfolded = !ms->unfolded;
	return true;
}

static void callchain_node__init_have_children_rb_tree(struct callchain_node *node)
{
	struct rb_node *nd = rb_first(&node->rb_root);

	for (nd = rb_first(&node->rb_root); nd; nd = rb_next(nd)) {
		struct callchain_node *child = rb_entry(nd, struct callchain_node, rb_node);
		struct callchain_list *chain;
		bool first = true;

		list_for_each_entry(chain, &child->val, list) {
			if (first) {
				first = false;
				chain->ms.has_children = chain->list.next != &child->val ||
							 !RB_EMPTY_ROOT(&child->rb_root);
			} else
				chain->ms.has_children = chain->list.next == &child->val &&
							 !RB_EMPTY_ROOT(&child->rb_root);
		}

		callchain_node__init_have_children_rb_tree(child);
	}
}

static void callchain_node__init_have_children(struct callchain_node *node)
{
	struct callchain_list *chain;

	list_for_each_entry(chain, &node->val, list)
		chain->ms.has_children = !RB_EMPTY_ROOT(&node->rb_root);

	callchain_node__init_have_children_rb_tree(node);
}

static void callchain__init_have_children(struct rb_root *root)
{
	struct rb_node *nd;

	for (nd = rb_first(root); nd; nd = rb_next(nd)) {
		struct callchain_node *node = rb_entry(nd, struct callchain_node, rb_node);
		callchain_node__init_have_children(node);
	}
}

static void hist_entry__init_have_children(struct hist_entry *he)
{
	if (!he->init_have_children) {
		he->ms.has_children = !RB_EMPTY_ROOT(&he->sorted_chain);
		callchain__init_have_children(&he->sorted_chain);
		he->init_have_children = true;
	}
}

static bool hist_browser__toggle_fold(struct hist_browser *browser)
{
	if (map_symbol__toggle_fold(browser->selection)) {
		struct hist_entry *he = browser->he_selection;

		hist_entry__init_have_children(he);
		browser->hists->nr_entries -= he->nr_rows;

		if (he->ms.unfolded)
			he->nr_rows = callchain__count_rows(&he->sorted_chain);
		else
			he->nr_rows = 0;
		browser->hists->nr_entries += he->nr_rows;
		browser->b.nr_entries = browser->hists->nr_entries;

		return true;
	}

	/* If it doesn't have children, no toggling performed */
	return false;
}

static int callchain_node__set_folding_rb_tree(struct callchain_node *node, bool unfold)
{
	int n = 0;
	struct rb_node *nd;

	for (nd = rb_first(&node->rb_root); nd; nd = rb_next(nd)) {
		struct callchain_node *child = rb_entry(nd, struct callchain_node, rb_node);
		struct callchain_list *chain;
		bool has_children = false;

		list_for_each_entry(chain, &child->val, list) {
			++n;
			map_symbol__set_folding(&chain->ms, unfold);
			has_children = chain->ms.has_children;
		}

		if (has_children)
			n += callchain_node__set_folding_rb_tree(child, unfold);
	}

	return n;
}

static int callchain_node__set_folding(struct callchain_node *node, bool unfold)
{
	struct callchain_list *chain;
	bool has_children = false;
	int n = 0;

	list_for_each_entry(chain, &node->val, list) {
		++n;
		map_symbol__set_folding(&chain->ms, unfold);
		has_children = chain->ms.has_children;
	}

	if (has_children)
		n += callchain_node__set_folding_rb_tree(node, unfold);

	return n;
}

static int callchain__set_folding(struct rb_root *chain, bool unfold)
{
	struct rb_node *nd;
	int n = 0;

	for (nd = rb_first(chain); nd; nd = rb_next(nd)) {
		struct callchain_node *node = rb_entry(nd, struct callchain_node, rb_node);
		n += callchain_node__set_folding(node, unfold);
	}

	return n;
}

static void hist_entry__set_folding(struct hist_entry *he, bool unfold)
{
	hist_entry__init_have_children(he);
	map_symbol__set_folding(&he->ms, unfold);

	if (he->ms.has_children) {
		int n = callchain__set_folding(&he->sorted_chain, unfold);
		he->nr_rows = unfold ? n : 0;
	} else
		he->nr_rows = 0;
}

static void hists__set_folding(struct hists *hists, bool unfold)
{
	struct rb_node *nd;

	hists->nr_entries = 0;

	for (nd = rb_first(&hists->entries); nd; nd = rb_next(nd)) {
		struct hist_entry *he = rb_entry(nd, struct hist_entry, rb_node);
		hist_entry__set_folding(he, unfold);
		hists->nr_entries += 1 + he->nr_rows;
	}
}

static void hist_browser__set_folding(struct hist_browser *browser, bool unfold)
{
	hists__set_folding(browser->hists, unfold);
	browser->b.nr_entries = browser->hists->nr_entries;
	/* Go to the start, we may be way after valid entries after a collapse */
	ui_browser__reset_index(&browser->b);
}

static void ui_browser__warn_lost_events(struct ui_browser *browser)
{
	ui_browser__warning(browser, 4,
		"Events are being lost, check IO/CPU overload!\n\n"
		"You may want to run 'perf' using a RT scheduler policy:\n\n"
		" perf top -r 80\n\n"
		"Or reduce the sampling frequency.");
}

static int hist_browser__run(struct hist_browser *browser, const char *ev_name,
			     void(*timer)(void *arg), void *arg, int delay_secs)
{
	int key;
	char title[160];

	browser->b.entries = &browser->hists->entries;
	browser->b.nr_entries = browser->hists->nr_entries;

	hist_browser__refresh_dimensions(browser);
	hists__browser_title(browser->hists, title, sizeof(title), ev_name);

	if (ui_browser__show(&browser->b, title,
			     "Press '?' for help on key bindings") < 0)
		return -1;

	while (1) {
		key = ui_browser__run(&browser->b, delay_secs);

		switch (key) {
		case K_TIMER:
			timer(arg);
			ui_browser__update_nr_entries(&browser->b, browser->hists->nr_entries);

			if (browser->hists->stats.nr_lost_warned !=
			    browser->hists->stats.nr_events[PERF_RECORD_LOST]) {
				browser->hists->stats.nr_lost_warned =
					browser->hists->stats.nr_events[PERF_RECORD_LOST];
				ui_browser__warn_lost_events(&browser->b);
			}

			hists__browser_title(browser->hists, title, sizeof(title), ev_name);
			ui_browser__show_title(&browser->b, title);
			continue;
		case 'D': { /* Debug */
			static int seq;
			struct hist_entry *h = rb_entry(browser->b.top,
							struct hist_entry, rb_node);
			ui_helpline__pop();
			ui_helpline__fpush("%d: nr_ent=(%d,%d), height=%d, idx=%d, fve: idx=%d, row_off=%d, nrows=%d",
					   seq++, browser->b.nr_entries,
					   browser->hists->nr_entries,
					   browser->b.height,
					   browser->b.index,
					   browser->b.top_idx,
					   h->row_offset, h->nr_rows);
		}
			break;
		case 'C':
			/* Collapse the whole world. */
			hist_browser__set_folding(browser, false);
			break;
		case 'E':
			/* Expand the whole world. */
			hist_browser__set_folding(browser, true);
			break;
		case K_ENTER:
			if (hist_browser__toggle_fold(browser))
				break;
			/* fall thru */
		default:
			goto out;
		}
	}
out:
	ui_browser__hide(&browser->b);
	return key;
}

static char *callchain_list__sym_name(struct callchain_list *cl,
				      char *bf, size_t bfsize, bool show_dso)
{
	int printed;

	if (cl->ms.sym)
		printed = scnprintf(bf, bfsize, "%s", cl->ms.sym->name);
	else
		printed = scnprintf(bf, bfsize, "%#" PRIx64, cl->ip);

	if (show_dso)
		scnprintf(bf + printed, bfsize - printed, " %s",
			  cl->ms.map ? cl->ms.map->dso->short_name : "unknown");

	return bf;
}

#define LEVEL_OFFSET_STEP 3

static int hist_browser__show_callchain_node_rb_tree(struct hist_browser *browser,
						     struct callchain_node *chain_node,
						     u64 total, int level,
						     unsigned short row,
						     off_t *row_offset,
						     bool *is_current_entry)
{
	struct rb_node *node;
	int first_row = row, width, offset = level * LEVEL_OFFSET_STEP;
	u64 new_total, remaining;

	if (callchain_param.mode == CHAIN_GRAPH_REL)
		new_total = chain_node->children_hit;
	else
		new_total = total;

	remaining = new_total;
	node = rb_first(&chain_node->rb_root);
	while (node) {
		struct callchain_node *child = rb_entry(node, struct callchain_node, rb_node);
		struct rb_node *next = rb_next(node);
		u64 cumul = callchain_cumul_hits(child);
		struct callchain_list *chain;
		char folded_sign = ' ';
		int first = true;
		int extra_offset = 0;

		remaining -= cumul;

		list_for_each_entry(chain, &child->val, list) {
			char bf[1024], *alloc_str;
			const char *str;
			int color;
			bool was_first = first;

			if (first)
				first = false;
			else
				extra_offset = LEVEL_OFFSET_STEP;

			folded_sign = callchain_list__folded(chain);
			if (*row_offset != 0) {
				--*row_offset;
				goto do_next;
			}

			alloc_str = NULL;
			str = callchain_list__sym_name(chain, bf, sizeof(bf),
						       browser->show_dso);
			if (was_first) {
				double percent = cumul * 100.0 / new_total;

				if (asprintf(&alloc_str, "%2.2f%% %s", percent, str) < 0)
					str = "Not enough memory!";
				else
					str = alloc_str;
			}

			color = HE_COLORSET_NORMAL;
			width = browser->b.width - (offset + extra_offset + 2);
			if (ui_browser__is_current_entry(&browser->b, row)) {
				browser->selection = &chain->ms;
				color = HE_COLORSET_SELECTED;
				*is_current_entry = true;
			}

			ui_browser__set_color(&browser->b, color);
			ui_browser__gotorc(&browser->b, row, 0);
			slsmg_write_nstring(" ", offset + extra_offset);
			slsmg_printf("%c ", folded_sign);
			slsmg_write_nstring(str, width);
			free(alloc_str);

			if (++row == browser->b.height)
				goto out;
do_next:
			if (folded_sign == '+')
				break;
		}

		if (folded_sign == '-') {
			const int new_level = level + (extra_offset ? 2 : 1);
			row += hist_browser__show_callchain_node_rb_tree(browser, child, new_total,
									 new_level, row, row_offset,
									 is_current_entry);
		}
		if (row == browser->b.height)
			goto out;
		node = next;
	}
out:
	return row - first_row;
}

static int hist_browser__show_callchain_node(struct hist_browser *browser,
					     struct callchain_node *node,
					     int level, unsigned short row,
					     off_t *row_offset,
					     bool *is_current_entry)
{
	struct callchain_list *chain;
	int first_row = row,
	     offset = level * LEVEL_OFFSET_STEP,
	     width = browser->b.width - offset;
	char folded_sign = ' ';

	list_for_each_entry(chain, &node->val, list) {
		char bf[1024], *s;
		int color;

		folded_sign = callchain_list__folded(chain);

		if (*row_offset != 0) {
			--*row_offset;
			continue;
		}

		color = HE_COLORSET_NORMAL;
		if (ui_browser__is_current_entry(&browser->b, row)) {
			browser->selection = &chain->ms;
			color = HE_COLORSET_SELECTED;
			*is_current_entry = true;
		}

		s = callchain_list__sym_name(chain, bf, sizeof(bf),
					     browser->show_dso);
		ui_browser__gotorc(&browser->b, row, 0);
		ui_browser__set_color(&browser->b, color);
		slsmg_write_nstring(" ", offset);
		slsmg_printf("%c ", folded_sign);
		slsmg_write_nstring(s, width - 2);

		if (++row == browser->b.height)
			goto out;
	}

	if (folded_sign == '-')
		row += hist_browser__show_callchain_node_rb_tree(browser, node,
								 browser->hists->stats.total_period,
								 level + 1, row,
								 row_offset,
								 is_current_entry);
out:
	return row - first_row;
}

static int hist_browser__show_callchain(struct hist_browser *browser,
					struct rb_root *chain,
					int level, unsigned short row,
					off_t *row_offset,
					bool *is_current_entry)
{
	struct rb_node *nd;
	int first_row = row;

	for (nd = rb_first(chain); nd; nd = rb_next(nd)) {
		struct callchain_node *node = rb_entry(nd, struct callchain_node, rb_node);

		row += hist_browser__show_callchain_node(browser, node, level,
							 row, row_offset,
							 is_current_entry);
		if (row == browser->b.height)
			break;
	}

	return row - first_row;
}

#define HPP__COLOR_FN(_name, _field)					\
static int hist_browser__hpp_color_ ## _name(struct perf_hpp *hpp,	\
					     struct hist_entry *he)	\
{									\
<<<<<<< HEAD
	double percent = 100.0 * he->_field / hpp->total_period;	\
=======
	struct hists *hists = he->hists;				\
	double percent = 100.0 * he->stat._field / hists->stats.total_period; \
>>>>>>> ddffeb8c
	*(double *)hpp->ptr = percent;					\
	return scnprintf(hpp->buf, hpp->size, "%6.2f%%", percent);	\
}

HPP__COLOR_FN(overhead, period)
HPP__COLOR_FN(overhead_sys, period_sys)
HPP__COLOR_FN(overhead_us, period_us)
HPP__COLOR_FN(overhead_guest_sys, period_guest_sys)
HPP__COLOR_FN(overhead_guest_us, period_guest_us)

#undef HPP__COLOR_FN

void hist_browser__init_hpp(void)
{
<<<<<<< HEAD
	perf_hpp__init(false, false);
=======
	perf_hpp__init();
>>>>>>> ddffeb8c

	perf_hpp__format[PERF_HPP__OVERHEAD].color =
				hist_browser__hpp_color_overhead;
	perf_hpp__format[PERF_HPP__OVERHEAD_SYS].color =
				hist_browser__hpp_color_overhead_sys;
	perf_hpp__format[PERF_HPP__OVERHEAD_US].color =
				hist_browser__hpp_color_overhead_us;
	perf_hpp__format[PERF_HPP__OVERHEAD_GUEST_SYS].color =
				hist_browser__hpp_color_overhead_guest_sys;
	perf_hpp__format[PERF_HPP__OVERHEAD_GUEST_US].color =
				hist_browser__hpp_color_overhead_guest_us;
}

static int hist_browser__show_entry(struct hist_browser *browser,
				    struct hist_entry *entry,
				    unsigned short row)
{
	char s[256];
	double percent;
	int i, printed = 0;
	int width = browser->b.width;
	char folded_sign = ' ';
	bool current_entry = ui_browser__is_current_entry(&browser->b, row);
	off_t row_offset = entry->row_offset;

	if (current_entry) {
		browser->he_selection = entry;
		browser->selection = &entry->ms;
	}

	if (symbol_conf.use_callchain) {
		hist_entry__init_have_children(entry);
		folded_sign = hist_entry__folded(entry);
	}

	if (row_offset == 0) {
		struct perf_hpp hpp = {
			.buf		= s,
			.size		= sizeof(s),
<<<<<<< HEAD
			.total_period	= browser->hists->stats.total_period,
=======
>>>>>>> ddffeb8c
		};

		ui_browser__gotorc(&browser->b, row, 0);

		for (i = 0; i < PERF_HPP__MAX_INDEX; i++) {
			if (!perf_hpp__format[i].cond)
				continue;

			if (i) {
				slsmg_printf("  ");
				width -= 2;
			}

			if (perf_hpp__format[i].color) {
				hpp.ptr = &percent;
				/* It will set percent for us. See HPP__COLOR_FN above. */
				width -= perf_hpp__format[i].color(&hpp, entry);

				ui_browser__set_percent_color(&browser->b, percent, current_entry);

				if (i == 0 && symbol_conf.use_callchain) {
					slsmg_printf("%c ", folded_sign);
					width -= 2;
				}

				slsmg_printf("%s", s);

				if (!current_entry || !browser->b.navkeypressed)
					ui_browser__set_color(&browser->b, HE_COLORSET_NORMAL);
			} else {
				width -= perf_hpp__format[i].entry(&hpp, entry);
				slsmg_printf("%s", s);
			}
		}

		/* The scroll bar isn't being used */
		if (!browser->b.navkeypressed)
			width += 1;

		hist_entry__sort_snprintf(entry, s, sizeof(s), browser->hists);
		slsmg_write_nstring(s, width);
		++row;
		++printed;
	} else
		--row_offset;

	if (folded_sign == '-' && row != browser->b.height) {
		printed += hist_browser__show_callchain(browser, &entry->sorted_chain,
							1, row, &row_offset,
							&current_entry);
		if (current_entry)
			browser->he_selection = entry;
	}

	return printed;
}

static void ui_browser__hists_init_top(struct ui_browser *browser)
{
	if (browser->top == NULL) {
		struct hist_browser *hb;

		hb = container_of(browser, struct hist_browser, b);
		browser->top = rb_first(&hb->hists->entries);
	}
}

static unsigned int hist_browser__refresh(struct ui_browser *browser)
{
	unsigned row = 0;
	struct rb_node *nd;
	struct hist_browser *hb = container_of(browser, struct hist_browser, b);

	ui_browser__hists_init_top(browser);

	for (nd = browser->top; nd; nd = rb_next(nd)) {
		struct hist_entry *h = rb_entry(nd, struct hist_entry, rb_node);

		if (h->filtered)
			continue;

		row += hist_browser__show_entry(hb, h, row);
		if (row == browser->height)
			break;
	}

	return row;
}

static struct rb_node *hists__filter_entries(struct rb_node *nd)
{
	while (nd != NULL) {
		struct hist_entry *h = rb_entry(nd, struct hist_entry, rb_node);
		if (!h->filtered)
			return nd;

		nd = rb_next(nd);
	}

	return NULL;
}

static struct rb_node *hists__filter_prev_entries(struct rb_node *nd)
{
	while (nd != NULL) {
		struct hist_entry *h = rb_entry(nd, struct hist_entry, rb_node);
		if (!h->filtered)
			return nd;

		nd = rb_prev(nd);
	}

	return NULL;
}

static void ui_browser__hists_seek(struct ui_browser *browser,
				   off_t offset, int whence)
{
	struct hist_entry *h;
	struct rb_node *nd;
	bool first = true;

	if (browser->nr_entries == 0)
		return;

	ui_browser__hists_init_top(browser);

	switch (whence) {
	case SEEK_SET:
		nd = hists__filter_entries(rb_first(browser->entries));
		break;
	case SEEK_CUR:
		nd = browser->top;
		goto do_offset;
	case SEEK_END:
		nd = hists__filter_prev_entries(rb_last(browser->entries));
		first = false;
		break;
	default:
		return;
	}

	/*
	 * Moves not relative to the first visible entry invalidates its
	 * row_offset:
	 */
	h = rb_entry(browser->top, struct hist_entry, rb_node);
	h->row_offset = 0;

	/*
	 * Here we have to check if nd is expanded (+), if it is we can't go
	 * the next top level hist_entry, instead we must compute an offset of
	 * what _not_ to show and not change the first visible entry.
	 *
	 * This offset increments when we are going from top to bottom and
	 * decreases when we're going from bottom to top.
	 *
	 * As we don't have backpointers to the top level in the callchains
	 * structure, we need to always print the whole hist_entry callchain,
	 * skipping the first ones that are before the first visible entry
	 * and stop when we printed enough lines to fill the screen.
	 */
do_offset:
	if (offset > 0) {
		do {
			h = rb_entry(nd, struct hist_entry, rb_node);
			if (h->ms.unfolded) {
				u16 remaining = h->nr_rows - h->row_offset;
				if (offset > remaining) {
					offset -= remaining;
					h->row_offset = 0;
				} else {
					h->row_offset += offset;
					offset = 0;
					browser->top = nd;
					break;
				}
			}
			nd = hists__filter_entries(rb_next(nd));
			if (nd == NULL)
				break;
			--offset;
			browser->top = nd;
		} while (offset != 0);
	} else if (offset < 0) {
		while (1) {
			h = rb_entry(nd, struct hist_entry, rb_node);
			if (h->ms.unfolded) {
				if (first) {
					if (-offset > h->row_offset) {
						offset += h->row_offset;
						h->row_offset = 0;
					} else {
						h->row_offset += offset;
						offset = 0;
						browser->top = nd;
						break;
					}
				} else {
					if (-offset > h->nr_rows) {
						offset += h->nr_rows;
						h->row_offset = 0;
					} else {
						h->row_offset = h->nr_rows + offset;
						offset = 0;
						browser->top = nd;
						break;
					}
				}
			}

			nd = hists__filter_prev_entries(rb_prev(nd));
			if (nd == NULL)
				break;
			++offset;
			browser->top = nd;
			if (offset == 0) {
				/*
				 * Last unfiltered hist_entry, check if it is
				 * unfolded, if it is then we should have
				 * row_offset at its last entry.
				 */
				h = rb_entry(nd, struct hist_entry, rb_node);
				if (h->ms.unfolded)
					h->row_offset = h->nr_rows;
				break;
			}
			first = false;
		}
	} else {
		browser->top = nd;
		h = rb_entry(nd, struct hist_entry, rb_node);
		h->row_offset = 0;
	}
}

static int hist_browser__fprintf_callchain_node_rb_tree(struct hist_browser *browser,
							struct callchain_node *chain_node,
							u64 total, int level,
							FILE *fp)
{
	struct rb_node *node;
	int offset = level * LEVEL_OFFSET_STEP;
	u64 new_total, remaining;
	int printed = 0;

	if (callchain_param.mode == CHAIN_GRAPH_REL)
		new_total = chain_node->children_hit;
	else
		new_total = total;

	remaining = new_total;
	node = rb_first(&chain_node->rb_root);
	while (node) {
		struct callchain_node *child = rb_entry(node, struct callchain_node, rb_node);
		struct rb_node *next = rb_next(node);
		u64 cumul = callchain_cumul_hits(child);
		struct callchain_list *chain;
		char folded_sign = ' ';
		int first = true;
		int extra_offset = 0;

		remaining -= cumul;

		list_for_each_entry(chain, &child->val, list) {
			char bf[1024], *alloc_str;
			const char *str;
			bool was_first = first;

			if (first)
				first = false;
			else
				extra_offset = LEVEL_OFFSET_STEP;

			folded_sign = callchain_list__folded(chain);

			alloc_str = NULL;
			str = callchain_list__sym_name(chain, bf, sizeof(bf),
						       browser->show_dso);
			if (was_first) {
				double percent = cumul * 100.0 / new_total;

				if (asprintf(&alloc_str, "%2.2f%% %s", percent, str) < 0)
					str = "Not enough memory!";
				else
					str = alloc_str;
			}

			printed += fprintf(fp, "%*s%c %s\n", offset + extra_offset, " ", folded_sign, str);
			free(alloc_str);
			if (folded_sign == '+')
				break;
		}

		if (folded_sign == '-') {
			const int new_level = level + (extra_offset ? 2 : 1);
			printed += hist_browser__fprintf_callchain_node_rb_tree(browser, child, new_total,
										new_level, fp);
		}

		node = next;
	}

	return printed;
}

static int hist_browser__fprintf_callchain_node(struct hist_browser *browser,
						struct callchain_node *node,
						int level, FILE *fp)
{
	struct callchain_list *chain;
	int offset = level * LEVEL_OFFSET_STEP;
	char folded_sign = ' ';
	int printed = 0;

	list_for_each_entry(chain, &node->val, list) {
		char bf[1024], *s;

		folded_sign = callchain_list__folded(chain);
		s = callchain_list__sym_name(chain, bf, sizeof(bf), browser->show_dso);
		printed += fprintf(fp, "%*s%c %s\n", offset, " ", folded_sign, s);
	}

	if (folded_sign == '-')
		printed += hist_browser__fprintf_callchain_node_rb_tree(browser, node,
									browser->hists->stats.total_period,
									level + 1,  fp);
	return printed;
}

static int hist_browser__fprintf_callchain(struct hist_browser *browser,
					   struct rb_root *chain, int level, FILE *fp)
{
	struct rb_node *nd;
	int printed = 0;

	for (nd = rb_first(chain); nd; nd = rb_next(nd)) {
		struct callchain_node *node = rb_entry(nd, struct callchain_node, rb_node);

		printed += hist_browser__fprintf_callchain_node(browser, node, level, fp);
	}

	return printed;
}

static int hist_browser__fprintf_entry(struct hist_browser *browser,
				       struct hist_entry *he, FILE *fp)
{
	char s[8192];
	double percent;
	int printed = 0;
	char folded_sign = ' ';

	if (symbol_conf.use_callchain)
		folded_sign = hist_entry__folded(he);

	hist_entry__sort_snprintf(he, s, sizeof(s), browser->hists);
<<<<<<< HEAD
	percent = (he->period * 100.0) / browser->hists->stats.total_period;
=======
	percent = (he->stat.period * 100.0) / browser->hists->stats.total_period;
>>>>>>> ddffeb8c

	if (symbol_conf.use_callchain)
		printed += fprintf(fp, "%c ", folded_sign);

	printed += fprintf(fp, " %5.2f%%", percent);

	if (symbol_conf.show_nr_samples)
		printed += fprintf(fp, " %11u", he->stat.nr_events);

	if (symbol_conf.show_total_period)
		printed += fprintf(fp, " %12" PRIu64, he->stat.period);

	printed += fprintf(fp, "%s\n", rtrim(s));

	if (folded_sign == '-')
		printed += hist_browser__fprintf_callchain(browser, &he->sorted_chain, 1, fp);

	return printed;
}

static int hist_browser__fprintf(struct hist_browser *browser, FILE *fp)
{
	struct rb_node *nd = hists__filter_entries(rb_first(browser->b.entries));
	int printed = 0;

	while (nd) {
		struct hist_entry *h = rb_entry(nd, struct hist_entry, rb_node);

		printed += hist_browser__fprintf_entry(browser, h, fp);
		nd = hists__filter_entries(rb_next(nd));
	}

	return printed;
}

static int hist_browser__dump(struct hist_browser *browser)
{
	char filename[64];
	FILE *fp;

	while (1) {
		scnprintf(filename, sizeof(filename), "perf.hist.%d", browser->print_seq);
		if (access(filename, F_OK))
			break;
		/*
 		 * XXX: Just an arbitrary lazy upper limit
 		 */
		if (++browser->print_seq == 8192) {
			ui_helpline__fpush("Too many perf.hist.N files, nothing written!");
			return -1;
		}
	}

	fp = fopen(filename, "w");
	if (fp == NULL) {
		char bf[64];
		const char *err = strerror_r(errno, bf, sizeof(bf));
		ui_helpline__fpush("Couldn't write to %s: %s", filename, err);
		return -1;
	}

	++browser->print_seq;
	hist_browser__fprintf(browser, fp);
	fclose(fp);
	ui_helpline__fpush("%s written!", filename);

	return 0;
}

static struct hist_browser *hist_browser__new(struct hists *hists)
{
	struct hist_browser *browser = zalloc(sizeof(*browser));

	if (browser) {
		browser->hists = hists;
		browser->b.refresh = hist_browser__refresh;
		browser->b.seek = ui_browser__hists_seek;
		browser->b.use_navkeypressed = true;
		if (sort__branch_mode == 1)
			browser->has_symbols = sort_sym_from.list.next != NULL;
		else
			browser->has_symbols = sort_sym.list.next != NULL;
	}

	return browser;
}

static void hist_browser__delete(struct hist_browser *browser)
{
	free(browser);
}

static struct hist_entry *hist_browser__selected_entry(struct hist_browser *browser)
{
	return browser->he_selection;
}

static struct thread *hist_browser__selected_thread(struct hist_browser *browser)
{
	return browser->he_selection->thread;
}

static int hists__browser_title(struct hists *hists, char *bf, size_t size,
				const char *ev_name)
{
	char unit;
	int printed;
	const struct dso *dso = hists->dso_filter;
	const struct thread *thread = hists->thread_filter;
	unsigned long nr_samples = hists->stats.nr_events[PERF_RECORD_SAMPLE];
	u64 nr_events = hists->stats.total_period;

	nr_samples = convert_unit(nr_samples, &unit);
	printed = scnprintf(bf, size,
			   "Samples: %lu%c of event '%s', Event count (approx.): %lu",
			   nr_samples, unit, ev_name, nr_events);


	if (hists->uid_filter_str)
		printed += snprintf(bf + printed, size - printed,
				    ", UID: %s", hists->uid_filter_str);
	if (thread)
		printed += scnprintf(bf + printed, size - printed,
				    ", Thread: %s(%d)",
				    (thread->comm_set ? thread->comm : ""),
				    thread->pid);
	if (dso)
		printed += scnprintf(bf + printed, size - printed,
				    ", DSO: %s", dso->short_name);
	return printed;
}

static inline void free_popup_options(char **options, int n)
{
	int i;

	for (i = 0; i < n; ++i) {
		free(options[i]);
		options[i] = NULL;
	}
}

static int perf_evsel__hists_browse(struct perf_evsel *evsel, int nr_events,
				    const char *helpline, const char *ev_name,
				    bool left_exits,
				    void(*timer)(void *arg), void *arg,
				    int delay_secs)
{
	struct hists *hists = &evsel->hists;
	struct hist_browser *browser = hist_browser__new(hists);
	struct branch_info *bi;
	struct pstack *fstack;
	char *options[16];
	int nr_options = 0;
	int key = -1;
	char buf[64];

	if (browser == NULL)
		return -1;

	fstack = pstack__new(2);
	if (fstack == NULL)
		goto out;

	ui_helpline__push(helpline);

	memset(options, 0, sizeof(options));

	while (1) {
		const struct thread *thread = NULL;
		const struct dso *dso = NULL;
		int choice = 0,
		    annotate = -2, zoom_dso = -2, zoom_thread = -2,
		    annotate_f = -2, annotate_t = -2, browse_map = -2;

		nr_options = 0;

		key = hist_browser__run(browser, ev_name, timer, arg, delay_secs);

		if (browser->he_selection != NULL) {
			thread = hist_browser__selected_thread(browser);
			dso = browser->selection->map ? browser->selection->map->dso : NULL;
		}
		switch (key) {
		case K_TAB:
		case K_UNTAB:
			if (nr_events == 1)
				continue;
			/*
			 * Exit the browser, let hists__browser_tree
			 * go to the next or previous
			 */
			goto out_free_stack;
		case 'a':
			if (!browser->has_symbols) {
				ui_browser__warning(&browser->b, delay_secs * 2,
			"Annotation is only available for symbolic views, "
			"include \"sym*\" in --sort to use it.");
				continue;
			}

			if (browser->selection == NULL ||
			    browser->selection->sym == NULL ||
			    browser->selection->map->dso->annotate_warned)
				continue;
			goto do_annotate;
		case 'P':
			hist_browser__dump(browser);
			continue;
		case 'd':
			goto zoom_dso;
		case 'V':
			browser->show_dso = !browser->show_dso;
			continue;
		case 't':
			goto zoom_thread;
		case '/':
			if (ui_browser__input_window("Symbol to show",
					"Please enter the name of symbol you want to see",
					buf, "ENTER: OK, ESC: Cancel",
					delay_secs * 2) == K_ENTER) {
				hists->symbol_filter_str = *buf ? buf : NULL;
				hists__filter_by_symbol(hists);
				hist_browser__reset(browser);
			}
			continue;
		case K_F1:
		case 'h':
		case '?':
			ui_browser__help_window(&browser->b,
					"h/?/F1        Show this window\n"
					"UP/DOWN/PGUP\n"
					"PGDN/SPACE    Navigate\n"
					"q/ESC/CTRL+C  Exit browser\n\n"
					"For multiple event sessions:\n\n"
					"TAB/UNTAB Switch events\n\n"
					"For symbolic views (--sort has sym):\n\n"
					"->            Zoom into DSO/Threads & Annotate current symbol\n"
					"<-            Zoom out\n"
					"a             Annotate current symbol\n"
					"C             Collapse all callchains\n"
					"E             Expand all callchains\n"
					"d             Zoom into current DSO\n"
					"t             Zoom into current Thread\n"
					"P             Print histograms to perf.hist.N\n"
					"V             Verbose (DSO names in callchains, etc)\n"
					"/             Filter symbol by name");
			continue;
		case K_ENTER:
		case K_RIGHT:
			/* menu */
			break;
		case K_LEFT: {
			const void *top;

			if (pstack__empty(fstack)) {
				/*
				 * Go back to the perf_evsel_menu__run or other user
				 */
				if (left_exits)
					goto out_free_stack;
				continue;
			}
			top = pstack__pop(fstack);
			if (top == &browser->hists->dso_filter)
				goto zoom_out_dso;
			if (top == &browser->hists->thread_filter)
				goto zoom_out_thread;
			continue;
		}
		case K_ESC:
			if (!left_exits &&
			    !ui_browser__dialog_yesno(&browser->b,
					       "Do you really want to exit?"))
				continue;
			/* Fall thru */
		case 'q':
		case CTRL('c'):
			goto out_free_stack;
		default:
			continue;
		}

		if (!browser->has_symbols)
			goto add_exit_option;

		if (sort__branch_mode == 1) {
			bi = browser->he_selection->branch_info;
			if (browser->selection != NULL &&
			    bi &&
			    bi->from.sym != NULL &&
			    !bi->from.map->dso->annotate_warned &&
				asprintf(&options[nr_options], "Annotate %s",
					 bi->from.sym->name) > 0)
				annotate_f = nr_options++;

			if (browser->selection != NULL &&
			    bi &&
			    bi->to.sym != NULL &&
			    !bi->to.map->dso->annotate_warned &&
			    (bi->to.sym != bi->from.sym ||
			     bi->to.map->dso != bi->from.map->dso) &&
				asprintf(&options[nr_options], "Annotate %s",
					 bi->to.sym->name) > 0)
				annotate_t = nr_options++;
		} else {

			if (browser->selection != NULL &&
			    browser->selection->sym != NULL &&
			    !browser->selection->map->dso->annotate_warned &&
				asprintf(&options[nr_options], "Annotate %s",
					 browser->selection->sym->name) > 0)
				annotate = nr_options++;
		}

		if (thread != NULL &&
		    asprintf(&options[nr_options], "Zoom %s %s(%d) thread",
			     (browser->hists->thread_filter ? "out of" : "into"),
			     (thread->comm_set ? thread->comm : ""),
			     thread->pid) > 0)
			zoom_thread = nr_options++;

		if (dso != NULL &&
		    asprintf(&options[nr_options], "Zoom %s %s DSO",
			     (browser->hists->dso_filter ? "out of" : "into"),
			     (dso->kernel ? "the Kernel" : dso->short_name)) > 0)
			zoom_dso = nr_options++;

		if (browser->selection != NULL &&
		    browser->selection->map != NULL &&
		    asprintf(&options[nr_options], "Browse map details") > 0)
			browse_map = nr_options++;
add_exit_option:
		options[nr_options++] = (char *)"Exit";
retry_popup_menu:
		choice = ui__popup_menu(nr_options, options);

		if (choice == nr_options - 1)
			break;

		if (choice == -1) {
			free_popup_options(options, nr_options - 1);
			continue;
		}

		if (choice == annotate || choice == annotate_t || choice == annotate_f) {
			struct hist_entry *he;
			int err;
do_annotate:
			he = hist_browser__selected_entry(browser);
			if (he == NULL)
				continue;

			/*
			 * we stash the branch_info symbol + map into the
			 * the ms so we don't have to rewrite all the annotation
			 * code to use branch_info.
			 * in branch mode, the ms struct is not used
			 */
			if (choice == annotate_f) {
				he->ms.sym = he->branch_info->from.sym;
				he->ms.map = he->branch_info->from.map;
			}  else if (choice == annotate_t) {
				he->ms.sym = he->branch_info->to.sym;
				he->ms.map = he->branch_info->to.map;
			}

			/*
			 * Don't let this be freed, say, by hists__decay_entry.
			 */
			he->used = true;
			err = hist_entry__tui_annotate(he, evsel->idx,
						       timer, arg, delay_secs);
			he->used = false;
			/*
			 * offer option to annotate the other branch source or target
			 * (if they exists) when returning from annotate
			 */
			if ((err == 'q' || err == CTRL('c'))
			    && annotate_t != -2 && annotate_f != -2)
				goto retry_popup_menu;

			ui_browser__update_nr_entries(&browser->b, browser->hists->nr_entries);
			if (err)
				ui_browser__handle_resize(&browser->b);

		} else if (choice == browse_map)
			map__browse(browser->selection->map);
		else if (choice == zoom_dso) {
zoom_dso:
			if (browser->hists->dso_filter) {
				pstack__remove(fstack, &browser->hists->dso_filter);
zoom_out_dso:
				ui_helpline__pop();
				browser->hists->dso_filter = NULL;
				sort_dso.elide = false;
			} else {
				if (dso == NULL)
					continue;
				ui_helpline__fpush("To zoom out press <- or -> + \"Zoom out of %s DSO\"",
						   dso->kernel ? "the Kernel" : dso->short_name);
				browser->hists->dso_filter = dso;
				sort_dso.elide = true;
				pstack__push(fstack, &browser->hists->dso_filter);
			}
			hists__filter_by_dso(hists);
			hist_browser__reset(browser);
		} else if (choice == zoom_thread) {
zoom_thread:
			if (browser->hists->thread_filter) {
				pstack__remove(fstack, &browser->hists->thread_filter);
zoom_out_thread:
				ui_helpline__pop();
				browser->hists->thread_filter = NULL;
				sort_thread.elide = false;
			} else {
				ui_helpline__fpush("To zoom out press <- or -> + \"Zoom out of %s(%d) thread\"",
						   thread->comm_set ? thread->comm : "",
						   thread->pid);
				browser->hists->thread_filter = thread;
				sort_thread.elide = true;
				pstack__push(fstack, &browser->hists->thread_filter);
			}
			hists__filter_by_thread(hists);
			hist_browser__reset(browser);
		}
	}
out_free_stack:
	pstack__delete(fstack);
out:
	hist_browser__delete(browser);
	free_popup_options(options, nr_options - 1);
	return key;
}

struct perf_evsel_menu {
	struct ui_browser b;
	struct perf_evsel *selection;
	bool lost_events, lost_events_warned;
};

static void perf_evsel_menu__write(struct ui_browser *browser,
				   void *entry, int row)
{
	struct perf_evsel_menu *menu = container_of(browser,
						    struct perf_evsel_menu, b);
	struct perf_evsel *evsel = list_entry(entry, struct perf_evsel, node);
	bool current_entry = ui_browser__is_current_entry(browser, row);
	unsigned long nr_events = evsel->hists.stats.nr_events[PERF_RECORD_SAMPLE];
	const char *ev_name = perf_evsel__name(evsel);
	char bf[256], unit;
	const char *warn = " ";
	size_t printed;

	ui_browser__set_color(browser, current_entry ? HE_COLORSET_SELECTED :
						       HE_COLORSET_NORMAL);

	nr_events = convert_unit(nr_events, &unit);
	printed = scnprintf(bf, sizeof(bf), "%lu%c%s%s", nr_events,
			   unit, unit == ' ' ? "" : " ", ev_name);
	slsmg_printf("%s", bf);

	nr_events = evsel->hists.stats.nr_events[PERF_RECORD_LOST];
	if (nr_events != 0) {
		menu->lost_events = true;
		if (!current_entry)
			ui_browser__set_color(browser, HE_COLORSET_TOP);
		nr_events = convert_unit(nr_events, &unit);
		printed += scnprintf(bf, sizeof(bf), ": %ld%c%schunks LOST!",
				     nr_events, unit, unit == ' ' ? "" : " ");
		warn = bf;
	}

	slsmg_write_nstring(warn, browser->width - printed);

	if (current_entry)
		menu->selection = evsel;
}

static int perf_evsel_menu__run(struct perf_evsel_menu *menu,
				int nr_events, const char *help,
				void(*timer)(void *arg), void *arg, int delay_secs)
{
	struct perf_evlist *evlist = menu->b.priv;
	struct perf_evsel *pos;
	const char *ev_name, *title = "Available samples";
	int key;

	if (ui_browser__show(&menu->b, title,
			     "ESC: exit, ENTER|->: Browse histograms") < 0)
		return -1;

	while (1) {
		key = ui_browser__run(&menu->b, delay_secs);

		switch (key) {
		case K_TIMER:
			timer(arg);

			if (!menu->lost_events_warned && menu->lost_events) {
				ui_browser__warn_lost_events(&menu->b);
				menu->lost_events_warned = true;
			}
			continue;
		case K_RIGHT:
		case K_ENTER:
			if (!menu->selection)
				continue;
			pos = menu->selection;
browse_hists:
			perf_evlist__set_selected(evlist, pos);
			/*
			 * Give the calling tool a chance to populate the non
			 * default evsel resorted hists tree.
			 */
			if (timer)
				timer(arg);
			ev_name = perf_evsel__name(pos);
			key = perf_evsel__hists_browse(pos, nr_events, help,
						       ev_name, true, timer,
						       arg, delay_secs);
			ui_browser__show_title(&menu->b, title);
			switch (key) {
			case K_TAB:
				if (pos->node.next == &evlist->entries)
					pos = list_entry(evlist->entries.next, struct perf_evsel, node);
				else
					pos = list_entry(pos->node.next, struct perf_evsel, node);
				goto browse_hists;
			case K_UNTAB:
				if (pos->node.prev == &evlist->entries)
					pos = list_entry(evlist->entries.prev, struct perf_evsel, node);
				else
					pos = list_entry(pos->node.prev, struct perf_evsel, node);
				goto browse_hists;
			case K_ESC:
				if (!ui_browser__dialog_yesno(&menu->b,
						"Do you really want to exit?"))
					continue;
				/* Fall thru */
			case 'q':
			case CTRL('c'):
				goto out;
			default:
				continue;
			}
		case K_LEFT:
			continue;
		case K_ESC:
			if (!ui_browser__dialog_yesno(&menu->b,
					       "Do you really want to exit?"))
				continue;
			/* Fall thru */
		case 'q':
		case CTRL('c'):
			goto out;
		default:
			continue;
		}
	}

out:
	ui_browser__hide(&menu->b);
	return key;
}

static int __perf_evlist__tui_browse_hists(struct perf_evlist *evlist,
					   const char *help,
					   void(*timer)(void *arg), void *arg,
					   int delay_secs)
{
	struct perf_evsel *pos;
	struct perf_evsel_menu menu = {
		.b = {
			.entries    = &evlist->entries,
			.refresh    = ui_browser__list_head_refresh,
			.seek	    = ui_browser__list_head_seek,
			.write	    = perf_evsel_menu__write,
			.nr_entries = evlist->nr_entries,
			.priv	    = evlist,
		},
	};

	ui_helpline__push("Press ESC to exit");

	list_for_each_entry(pos, &evlist->entries, node) {
		const char *ev_name = perf_evsel__name(pos);
		size_t line_len = strlen(ev_name) + 7;

		if (menu.b.width < line_len)
			menu.b.width = line_len;
	}

	return perf_evsel_menu__run(&menu, evlist->nr_entries, help, timer,
				    arg, delay_secs);
}

int perf_evlist__tui_browse_hists(struct perf_evlist *evlist, const char *help,
				  void(*timer)(void *arg), void *arg,
				  int delay_secs)
{
	if (evlist->nr_entries == 1) {
		struct perf_evsel *first = list_entry(evlist->entries.next,
						      struct perf_evsel, node);
		const char *ev_name = perf_evsel__name(first);
		return perf_evsel__hists_browse(first, evlist->nr_entries, help,
						ev_name, false, timer, arg,
						delay_secs);
	}

	return __perf_evlist__tui_browse_hists(evlist, help,
					       timer, arg, delay_secs);
}<|MERGE_RESOLUTION|>--- conflicted
+++ resolved
@@ -569,12 +569,8 @@
 static int hist_browser__hpp_color_ ## _name(struct perf_hpp *hpp,	\
 					     struct hist_entry *he)	\
 {									\
-<<<<<<< HEAD
-	double percent = 100.0 * he->_field / hpp->total_period;	\
-=======
 	struct hists *hists = he->hists;				\
 	double percent = 100.0 * he->stat._field / hists->stats.total_period; \
->>>>>>> ddffeb8c
 	*(double *)hpp->ptr = percent;					\
 	return scnprintf(hpp->buf, hpp->size, "%6.2f%%", percent);	\
 }
@@ -589,11 +585,7 @@
 
 void hist_browser__init_hpp(void)
 {
-<<<<<<< HEAD
-	perf_hpp__init(false, false);
-=======
 	perf_hpp__init();
->>>>>>> ddffeb8c
 
 	perf_hpp__format[PERF_HPP__OVERHEAD].color =
 				hist_browser__hpp_color_overhead;
@@ -633,10 +625,6 @@
 		struct perf_hpp hpp = {
 			.buf		= s,
 			.size		= sizeof(s),
-<<<<<<< HEAD
-			.total_period	= browser->hists->stats.total_period,
-=======
->>>>>>> ddffeb8c
 		};
 
 		ui_browser__gotorc(&browser->b, row, 0);
@@ -994,11 +982,7 @@
 		folded_sign = hist_entry__folded(he);
 
 	hist_entry__sort_snprintf(he, s, sizeof(s), browser->hists);
-<<<<<<< HEAD
-	percent = (he->period * 100.0) / browser->hists->stats.total_period;
-=======
 	percent = (he->stat.period * 100.0) / browser->hists->stats.total_period;
->>>>>>> ddffeb8c
 
 	if (symbol_conf.use_callchain)
 		printed += fprintf(fp, "%c ", folded_sign);
