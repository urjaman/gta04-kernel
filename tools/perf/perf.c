--- conflicted
+++ resolved
@@ -231,11 +231,7 @@
 			(*argv)++;
 			(*argc)--;
 		} else if (!prefixcmp(cmd, CMD_DEBUGFS_DIR)) {
-<<<<<<< HEAD
-			perf_debugfs_set_path(cmd + strlen(CMD_DEBUGFS_DIR));
-=======
 			tracing_path_set(cmd + strlen(CMD_DEBUGFS_DIR));
->>>>>>> 0b2dd639
 			fprintf(stderr, "dir: %s\n", tracing_path);
 			if (envchanged)
 				*envchanged = 1;
