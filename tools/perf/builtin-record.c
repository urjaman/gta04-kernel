--- conflicted
+++ resolved
@@ -977,8 +977,6 @@
 	return -1;
 }
 
-<<<<<<< HEAD
-=======
 static int record__parse_mmap_pages(const struct option *opt,
 				    const char *str,
 				    int unset __maybe_unused)
@@ -1022,7 +1020,6 @@
 	return ret;
 }
 
->>>>>>> ea169fd3
 static const char * const __record_usage[] = {
 	"perf record [<options>] [<command>]",
 	"perf record [<options>] -- <command> [<options>]",
@@ -1157,11 +1154,8 @@
 	OPT_CALLBACK('k', "clockid", &record.opts,
 	"clockid", "clockid to use for events, see clock_gettime()",
 	parse_clockid),
-<<<<<<< HEAD
-=======
 	OPT_STRING_OPTARG('S', "snapshot", &record.opts.auxtrace_snapshot_opts,
 			  "opts", "AUX area tracing Snapshot Mode", ""),
->>>>>>> ea169fd3
 	OPT_END()
 };
 
