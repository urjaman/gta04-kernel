include ../scripts/Makefile.include

# The default target of this Makefile is...
all:

include config/utilities.mak

# Define V to have a more verbose compile.
#
# Define VF to have a more verbose feature check output.
#
# Define O to save output files in a separate directory.
#
# Define ARCH as name of target architecture if you want cross-builds.
#
# Define CROSS_COMPILE as prefix name of compiler if you want cross-builds.
#
# Define NO_LIBPERL to disable perl script extension.
#
# Define NO_LIBPYTHON to disable python script extension.
#
# Define PYTHON to point to the python binary if the default
# `python' is not correct; for example: PYTHON=python2
#
# Define PYTHON_CONFIG to point to the python-config binary if
# the default `$(PYTHON)-config' is not correct.
#
# Define ASCIIDOC8 if you want to format documentation with AsciiDoc 8
#
# Define DOCBOOK_XSL_172 if you want to format man pages with DocBook XSL v1.72.
#
# Define LDFLAGS=-static to build a static binary.
#
# Define EXTRA_CFLAGS=-m64 or EXTRA_CFLAGS=-m32 as appropriate for cross-builds.
#
# Define NO_DWARF if you do not want debug-info analysis feature at all.
#
# Define WERROR=0 to disable treating any warnings as errors.
#
# Define NO_NEWT if you do not want TUI support. (deprecated)
#
# Define NO_SLANG if you do not want TUI support.
#
# Define NO_GTK2 if you do not want GTK+ GUI support.
#
# Define NO_DEMANGLE if you do not want C++ symbol demangling.
#
# Define NO_LIBELF if you do not want libelf dependency (e.g. cross-builds)
#
# Define NO_LIBUNWIND if you do not want libunwind dependency for dwarf
# backtrace post unwind.
#
# Define NO_BACKTRACE if you do not want stack backtrace debug feature
#
# Define NO_LIBNUMA if you do not want numa perf benchmark
#
# Define NO_LIBAUDIT if you do not want libaudit support
#
# Define NO_LIBBIONIC if you do not want bionic support
#
# Define NO_LIBDW_DWARF_UNWIND if you do not want libdw support
# for dwarf backtrace post unwind.
#
# Define NO_PERF_READ_VDSO32 if you do not want to build perf-read-vdso32
# for reading the 32-bit compatibility VDSO in 64-bit mode
#
# Define NO_PERF_READ_VDSOX32 if you do not want to build perf-read-vdsox32
# for reading the x32 mode 32-bit compatibility VDSO in 64-bit mode
#
# Define NO_ZLIB if you do not want to support compressed kernel modules
#
# Define LIBBABELTRACE if you DO want libbabeltrace support
# for CTF data format.
#
# Define NO_LZMA if you do not want to support compressed (xz) kernel modules
<<<<<<< HEAD
=======
#
# Define NO_AUXTRACE if you do not want AUX area tracing support
>>>>>>> ea169fd3

ifeq ($(srctree),)
srctree := $(patsubst %/,%,$(dir $(shell pwd)))
srctree := $(patsubst %/,%,$(dir $(srctree)))
#$(info Determined 'srctree' to be $(srctree))
endif

ifneq ($(objtree),)
#$(info Determined 'objtree' to be $(objtree))
endif

ifneq ($(OUTPUT),)
#$(info Determined 'OUTPUT' to be $(OUTPUT))
# Adding $(OUTPUT) as a directory to look for source files,
# because use generated output files as sources dependency
# for flex/bison parsers.
VPATH += $(OUTPUT)
export VPATH
endif

ifeq ($(V),1)
  Q =
else
  Q = @
endif

# Do not use make's built-in rules
# (this improves performance and avoids hard-to-debug behaviour);
MAKEFLAGS += -r

$(OUTPUT)PERF-VERSION-FILE: ../../.git/HEAD
	$(Q)$(SHELL_PATH) util/PERF-VERSION-GEN $(OUTPUT)
	$(Q)touch $(OUTPUT)PERF-VERSION-FILE

CC = $(CROSS_COMPILE)gcc
LD = $(CROSS_COMPILE)ld
AR = $(CROSS_COMPILE)ar
PKG_CONFIG = $(CROSS_COMPILE)pkg-config

RM      = rm -f
LN      = ln -f
MKDIR   = mkdir
FIND    = find
INSTALL = install
FLEX    = flex
BISON   = bison
STRIP   = strip

LIB_DIR          = $(srctree)/tools/lib/api/
TRACE_EVENT_DIR = $(srctree)/tools/lib/traceevent/

# include config/Makefile by default and rule out
# non-config cases
config := 1

NON_CONFIG_TARGETS := clean TAGS tags cscope help

ifdef MAKECMDGOALS
ifeq ($(filter-out $(NON_CONFIG_TARGETS),$(MAKECMDGOALS)),)
  config := 0
endif
endif

ifeq ($(config),1)
include config/Makefile
endif

export prefix bindir sharedir sysconfdir DESTDIR

# sparse is architecture-neutral, which means that we need to tell it
# explicitly what architecture to check for. Fix this up for yours..
SPARSE_FLAGS = -D__BIG_ENDIAN__ -D__powerpc__

# Guard against environment variables
PYRF_OBJS =
SCRIPT_SH =

SCRIPT_SH += perf-archive.sh
SCRIPT_SH += perf-with-kcore.sh

grep-libs = $(filter -l%,$(1))
strip-libs = $(filter-out -l%,$(1))

ifneq ($(OUTPUT),)
  TE_PATH=$(OUTPUT)
ifneq ($(subdir),)
  LIB_PATH=$(OUTPUT)/../lib/api/
else
  LIB_PATH=$(OUTPUT)
endif
else
  TE_PATH=$(TRACE_EVENT_DIR)
  LIB_PATH=$(LIB_DIR)
endif

LIBTRACEEVENT = $(TE_PATH)libtraceevent.a
export LIBTRACEEVENT

LIBAPI = $(LIB_PATH)libapi.a
export LIBAPI

# python extension build directories
PYTHON_EXTBUILD     := $(OUTPUT)python_ext_build/
PYTHON_EXTBUILD_LIB := $(PYTHON_EXTBUILD)lib/
PYTHON_EXTBUILD_TMP := $(PYTHON_EXTBUILD)tmp/
export PYTHON_EXTBUILD_LIB PYTHON_EXTBUILD_TMP

python-clean := $(call QUIET_CLEAN, python) $(RM) -r $(PYTHON_EXTBUILD) $(OUTPUT)python/perf.so

PYTHON_EXT_SRCS := $(shell grep -v ^\# util/python-ext-sources)
PYTHON_EXT_DEPS := util/python-ext-sources util/setup.py $(LIBTRACEEVENT) $(LIBAPI)

$(OUTPUT)python/perf.so: $(PYTHON_EXT_SRCS) $(PYTHON_EXT_DEPS)
	$(QUIET_GEN)CFLAGS='$(CFLAGS)' $(PYTHON_WORD) util/setup.py \
	  --quiet build_ext; \
	mkdir -p $(OUTPUT)python && \
	cp $(PYTHON_EXTBUILD_LIB)perf.so $(OUTPUT)python/
#
# No Perl scripts right now:
#

SCRIPTS = $(patsubst %.sh,%,$(SCRIPT_SH))

PROGRAMS += $(OUTPUT)perf

ifndef NO_PERF_READ_VDSO32
PROGRAMS += $(OUTPUT)perf-read-vdso32
endif

ifndef NO_PERF_READ_VDSOX32
PROGRAMS += $(OUTPUT)perf-read-vdsox32
endif

# what 'all' will build and 'install' will install, in perfexecdir
ALL_PROGRAMS = $(PROGRAMS) $(SCRIPTS)

# what 'all' will build but not install in perfexecdir
OTHER_PROGRAMS = $(OUTPUT)perf

# Set paths to tools early so that they can be used for version tests.
ifndef SHELL_PATH
  SHELL_PATH = /bin/sh
endif
ifndef PERL_PATH
  PERL_PATH = /usr/bin/perl
endif

export PERL_PATH

LIB_FILE=$(OUTPUT)libperf.a

PERFLIBS = $(LIB_FILE) $(LIBAPI) $(LIBTRACEEVENT)

# We choose to avoid "if .. else if .. else .. endif endif"
# because maintaining the nesting to match is a pain.  If
# we had "elif" things would have been much nicer...

-include arch/$(ARCH)/Makefile

ifneq ($(OUTPUT),)
  CFLAGS += -I$(OUTPUT)
endif

ifndef NO_GTK2
  ALL_PROGRAMS += $(OUTPUT)libperf-gtk.so
  GTK_IN := $(OUTPUT)gtk-in.o

install-gtk: $(OUTPUT)libperf-gtk.so
	$(call QUIET_INSTALL, 'GTK UI') \
		$(INSTALL) -d -m 755 '$(DESTDIR_SQ)$(libdir_SQ)'; \
		$(INSTALL) $(OUTPUT)libperf-gtk.so '$(DESTDIR_SQ)$(libdir_SQ)'
endif

ifdef ASCIIDOC8
  export ASCIIDOC8
endif

LIBS = -Wl,--whole-archive $(PERFLIBS) -Wl,--no-whole-archive -Wl,--start-group $(EXTLIBS) -Wl,--end-group

export INSTALL SHELL_PATH

### Build rules

SHELL = $(SHELL_PATH)

all: shell_compatibility_test $(ALL_PROGRAMS) $(LANG_BINDINGS) $(OTHER_PROGRAMS)

please_set_SHELL_PATH_to_a_more_modern_shell:
	$(Q)$$(:)

shell_compatibility_test: please_set_SHELL_PATH_to_a_more_modern_shell

strip: $(PROGRAMS) $(OUTPUT)perf
	$(STRIP) $(STRIP_OPTS) $(PROGRAMS) $(OUTPUT)perf

PERF_IN := $(OUTPUT)perf-in.o

export srctree OUTPUT RM CC LD AR CFLAGS V BISON FLEX
build := -f $(srctree)/tools/build/Makefile.build dir=. obj

$(PERF_IN): $(OUTPUT)PERF-VERSION-FILE $(OUTPUT)common-cmds.h FORCE
	$(Q)$(MAKE) $(build)=perf

$(OUTPUT)perf: $(PERFLIBS) $(PERF_IN)
	$(QUIET_LINK)$(CC) $(CFLAGS) $(LDFLAGS) $(PERF_IN) $(LIBS) -o $@

$(GTK_IN): FORCE
	$(Q)$(MAKE) $(build)=gtk

$(OUTPUT)libperf-gtk.so: $(GTK_IN) $(PERFLIBS)
	$(QUIET_LINK)$(CC) -o $@ -shared $(LDFLAGS) $(filter %.o,$^) $(GTK_LIBS)

$(OUTPUT)common-cmds.h: util/generate-cmdlist.sh command-list.txt

$(OUTPUT)common-cmds.h: $(wildcard Documentation/perf-*.txt)
	$(QUIET_GEN). util/generate-cmdlist.sh > $@+ && mv $@+ $@

$(SCRIPTS) : % : %.sh
	$(QUIET_GEN)$(INSTALL) '$@.sh' '$(OUTPUT)$@'

# These can record PERF_VERSION
perf.spec $(SCRIPTS) \
	: $(OUTPUT)PERF-VERSION-FILE

.SUFFIXES:

#
# If a target does not match any of the later rules then prefix it by $(OUTPUT)
# This makes targets like 'make O=/tmp/perf perf.o' work in a natural way.
#
ifneq ($(OUTPUT),)
%.o: $(OUTPUT)%.o
	@echo "    # Redirected target $@ => $(OUTPUT)$@"
util/%.o: $(OUTPUT)util/%.o
	@echo "    # Redirected target $@ => $(OUTPUT)$@"
bench/%.o: $(OUTPUT)bench/%.o
	@echo "    # Redirected target $@ => $(OUTPUT)$@"
tests/%.o: $(OUTPUT)tests/%.o
	@echo "    # Redirected target $@ => $(OUTPUT)$@"
endif

# These two need to be here so that when O= is not used they take precedence
# over the general rule for .o

# get relative building directory (to $(OUTPUT))
# and '.' if it's $(OUTPUT) itself
__build-dir = $(subst $(OUTPUT),,$(dir $@))
build-dir   = $(if $(__build-dir),$(__build-dir),.)

single_dep: $(OUTPUT)PERF-VERSION-FILE $(OUTPUT)common-cmds.h

$(OUTPUT)%.o: %.c single_dep FORCE
	$(Q)$(MAKE) -f $(srctree)/tools/build/Makefile.build dir=$(build-dir) $@

$(OUTPUT)%.i: %.c single_dep FORCE
	$(Q)$(MAKE) -f $(srctree)/tools/build/Makefile.build dir=$(build-dir) $@

$(OUTPUT)%.s: %.c single_dep FORCE
	$(Q)$(MAKE) -f $(srctree)/tools/build/Makefile.build dir=$(build-dir) $@

$(OUTPUT)%-bison.o: %.c single_dep FORCE
	$(Q)$(MAKE) -f $(srctree)/tools/build/Makefile.build dir=$(build-dir) $@

$(OUTPUT)%-flex.o: %.c single_dep FORCE
	$(Q)$(MAKE) -f $(srctree)/tools/build/Makefile.build dir=$(build-dir) $@

$(OUTPUT)%.o: %.S single_dep FORCE
	$(Q)$(MAKE) -f $(srctree)/tools/build/Makefile.build dir=$(build-dir) $@

$(OUTPUT)%.i: %.S single_dep FORCE
	$(Q)$(MAKE) -f $(srctree)/tools/build/Makefile.build dir=$(build-dir) $@

$(OUTPUT)perf-%: %.o $(PERFLIBS)
	$(QUIET_LINK)$(CC) $(CFLAGS) -o $@ $(LDFLAGS) $(filter %.o,$^) $(LIBS)

ifndef NO_PERF_READ_VDSO32
$(OUTPUT)perf-read-vdso32: perf-read-vdso.c util/find-vdso-map.c
	$(QUIET_CC)$(CC) -m32 $(filter -static,$(LDFLAGS)) -Wall -Werror -o $@ perf-read-vdso.c
endif

ifndef NO_PERF_READ_VDSOX32
$(OUTPUT)perf-read-vdsox32: perf-read-vdso.c util/find-vdso-map.c
	$(QUIET_CC)$(CC) -mx32 $(filter -static,$(LDFLAGS)) -Wall -Werror -o $@ perf-read-vdso.c
endif

$(patsubst perf-%,%.o,$(PROGRAMS)): $(wildcard */*.h)

LIBPERF_IN := $(OUTPUT)libperf-in.o

$(LIBPERF_IN): FORCE
	$(Q)$(MAKE) $(build)=libperf

$(LIB_FILE): $(LIBPERF_IN)
	$(QUIET_AR)$(RM) $@ && $(AR) rcs $@ $(LIBPERF_IN) $(LIB_OBJS)

LIBTRACEEVENT_FLAGS += plugin_dir=$(plugindir_SQ)

$(LIBTRACEEVENT): FORCE
	$(Q)$(MAKE) -C $(TRACE_EVENT_DIR) $(LIBTRACEEVENT_FLAGS) O=$(OUTPUT) $(OUTPUT)libtraceevent.a plugins

$(LIBTRACEEVENT)-clean:
	$(call QUIET_CLEAN, libtraceevent)
	$(Q)$(MAKE) -C $(TRACE_EVENT_DIR) O=$(OUTPUT) clean >/dev/null

install-traceevent-plugins: $(LIBTRACEEVENT)
	$(Q)$(MAKE) -C $(TRACE_EVENT_DIR) $(LIBTRACEEVENT_FLAGS) O=$(OUTPUT) install_plugins

$(LIBAPI): FORCE
	$(Q)$(MAKE) -C $(LIB_DIR) O=$(OUTPUT) $(OUTPUT)libapi.a

$(LIBAPI)-clean:
	$(call QUIET_CLEAN, libapi)
	$(Q)$(MAKE) -C $(LIB_DIR) O=$(OUTPUT) clean >/dev/null

help:
	@echo 'Perf make targets:'
	@echo '  doc		- make *all* documentation (see below)'
	@echo '  man		- make manpage documentation (access with man <foo>)'
	@echo '  html		- make html documentation'
	@echo '  info		- make GNU info documentation (access with info <foo>)'
	@echo '  pdf		- make pdf documentation'
	@echo '  TAGS		- use etags to make tag information for source browsing'
	@echo '  tags		- use ctags to make tag information for source browsing'
	@echo '  cscope	- use cscope to make interactive browsing database'
	@echo ''
	@echo 'Perf install targets:'
	@echo '  NOTE: documentation build requires asciidoc, xmlto packages to be installed'
	@echo '  HINT: use "prefix" or "DESTDIR" to install to a particular'
	@echo '        path like "make prefix=/usr/local install install-doc"'
	@echo '  install	- install compiled binaries'
	@echo '  install-doc	- install *all* documentation'
	@echo '  install-man	- install manpage documentation'
	@echo '  install-html	- install html documentation'
	@echo '  install-info	- install GNU info documentation'
	@echo '  install-pdf	- install pdf documentation'
	@echo ''
	@echo '  quick-install-doc	- alias for quick-install-man'
	@echo '  quick-install-man	- install the documentation quickly'
	@echo '  quick-install-html	- install the html documentation quickly'
	@echo ''
	@echo 'Perf maintainer targets:'
	@echo '  clean			- clean all binary objects and build output'


DOC_TARGETS := doc man html info pdf

INSTALL_DOC_TARGETS := $(patsubst %,install-%,$(DOC_TARGETS)) try-install-man
INSTALL_DOC_TARGETS += quick-install-doc quick-install-man quick-install-html

# 'make doc' should call 'make -C Documentation all'
$(DOC_TARGETS):
	$(QUIET_SUBDIR0)Documentation $(QUIET_SUBDIR1) $(@:doc=all)

TAG_FOLDERS= . ../lib/traceevent ../lib/api ../lib/symbol
TAG_FILES= ../../include/uapi/linux/perf_event.h

TAGS:
	$(QUIET_GEN)$(RM) TAGS; \
	$(FIND) $(TAG_FOLDERS) -name '*.[hcS]' -print | xargs etags -a $(TAG_FILES)

tags:
	$(QUIET_GEN)$(RM) tags; \
	$(FIND) $(TAG_FOLDERS) -name '*.[hcS]' -print | xargs ctags -a $(TAG_FILES)

cscope:
	$(QUIET_GEN)$(RM) cscope*; \
	$(FIND) $(TAG_FOLDERS) -name '*.[hcS]' -print | xargs cscope -b $(TAG_FILES)

### Testing rules

# GNU make supports exporting all variables by "export" without parameters.
# However, the environment gets quite big, and some programs have problems
# with that.

check: $(OUTPUT)common-cmds.h
	if sparse; \
	then \
		for i in *.c */*.c; \
		do \
			sparse $(CFLAGS) $(SPARSE_FLAGS) $$i || exit; \
		done; \
	else \
		exit 1; \
	fi

### Installation rules

install-gtk:

install-bin: all install-gtk
	$(call QUIET_INSTALL, binaries) \
		$(INSTALL) -d -m 755 '$(DESTDIR_SQ)$(bindir_SQ)'; \
		$(INSTALL) $(OUTPUT)perf '$(DESTDIR_SQ)$(bindir_SQ)'; \
		$(LN) '$(DESTDIR_SQ)$(bindir_SQ)/perf' '$(DESTDIR_SQ)$(bindir_SQ)/trace'
ifndef NO_PERF_READ_VDSO32
	$(call QUIET_INSTALL, perf-read-vdso32) \
		$(INSTALL) $(OUTPUT)perf-read-vdso32 '$(DESTDIR_SQ)$(bindir_SQ)';
endif
ifndef NO_PERF_READ_VDSOX32
	$(call QUIET_INSTALL, perf-read-vdsox32) \
		$(INSTALL) $(OUTPUT)perf-read-vdsox32 '$(DESTDIR_SQ)$(bindir_SQ)';
endif
	$(call QUIET_INSTALL, libexec) \
		$(INSTALL) -d -m 755 '$(DESTDIR_SQ)$(perfexec_instdir_SQ)'
	$(call QUIET_INSTALL, perf-archive) \
		$(INSTALL) $(OUTPUT)perf-archive -t '$(DESTDIR_SQ)$(perfexec_instdir_SQ)'
	$(call QUIET_INSTALL, perf-with-kcore) \
		$(INSTALL) $(OUTPUT)perf-with-kcore -t '$(DESTDIR_SQ)$(perfexec_instdir_SQ)'
ifndef NO_LIBPERL
	$(call QUIET_INSTALL, perl-scripts) \
		$(INSTALL) -d -m 755 '$(DESTDIR_SQ)$(perfexec_instdir_SQ)/scripts/perl/Perf-Trace-Util/lib/Perf/Trace'; \
		$(INSTALL) scripts/perl/Perf-Trace-Util/lib/Perf/Trace/* -t '$(DESTDIR_SQ)$(perfexec_instdir_SQ)/scripts/perl/Perf-Trace-Util/lib/Perf/Trace'; \
		$(INSTALL) scripts/perl/*.pl -t '$(DESTDIR_SQ)$(perfexec_instdir_SQ)/scripts/perl'; \
		$(INSTALL) -d -m 755 '$(DESTDIR_SQ)$(perfexec_instdir_SQ)/scripts/perl/bin'; \
		$(INSTALL) scripts/perl/bin/* -t '$(DESTDIR_SQ)$(perfexec_instdir_SQ)/scripts/perl/bin'
endif
ifndef NO_LIBPYTHON
	$(call QUIET_INSTALL, python-scripts) \
		$(INSTALL) -d -m 755 '$(DESTDIR_SQ)$(perfexec_instdir_SQ)/scripts/python/Perf-Trace-Util/lib/Perf/Trace'; \
		$(INSTALL) -d -m 755 '$(DESTDIR_SQ)$(perfexec_instdir_SQ)/scripts/python/bin'; \
		$(INSTALL) scripts/python/Perf-Trace-Util/lib/Perf/Trace/* -t '$(DESTDIR_SQ)$(perfexec_instdir_SQ)/scripts/python/Perf-Trace-Util/lib/Perf/Trace'; \
		$(INSTALL) scripts/python/*.py -t '$(DESTDIR_SQ)$(perfexec_instdir_SQ)/scripts/python'; \
		$(INSTALL) scripts/python/bin/* -t '$(DESTDIR_SQ)$(perfexec_instdir_SQ)/scripts/python/bin'
endif
	$(call QUIET_INSTALL, perf_completion-script) \
		$(INSTALL) -d -m 755 '$(DESTDIR_SQ)$(sysconfdir_SQ)/bash_completion.d'; \
		$(INSTALL) perf-completion.sh '$(DESTDIR_SQ)$(sysconfdir_SQ)/bash_completion.d/perf'
	$(call QUIET_INSTALL, tests) \
		$(INSTALL) -d -m 755 '$(DESTDIR_SQ)$(perfexec_instdir_SQ)/tests'; \
		$(INSTALL) tests/attr.py '$(DESTDIR_SQ)$(perfexec_instdir_SQ)/tests'; \
		$(INSTALL) -d -m 755 '$(DESTDIR_SQ)$(perfexec_instdir_SQ)/tests/attr'; \
		$(INSTALL) tests/attr/* '$(DESTDIR_SQ)$(perfexec_instdir_SQ)/tests/attr'

install: install-bin try-install-man install-traceevent-plugins

install-python_ext:
	$(PYTHON_WORD) util/setup.py --quiet install --root='/$(DESTDIR_SQ)'

# 'make install-doc' should call 'make -C Documentation install'
$(INSTALL_DOC_TARGETS):
	$(QUIET_SUBDIR0)Documentation $(QUIET_SUBDIR1) $(@:-doc=)

### Cleaning rules

#
# This is here, not in config/Makefile, because config/Makefile does
# not get included for the clean target:
#
config-clean:
	$(call QUIET_CLEAN, config)
	$(Q)$(MAKE) -C $(srctree)/tools/build/feature/ clean >/dev/null

clean: $(LIBTRACEEVENT)-clean $(LIBAPI)-clean config-clean
	$(call QUIET_CLEAN, core-objs)  $(RM) $(LIB_FILE) $(OUTPUT)perf-archive $(OUTPUT)perf-with-kcore $(LANG_BINDINGS)
	$(Q)find . -name '*.o' -delete -o -name '\.*.cmd' -delete -o -name '\.*.d' -delete
	$(Q)$(RM) .config-detected
	$(call QUIET_CLEAN, core-progs) $(RM) $(ALL_PROGRAMS) perf perf-read-vdso32 perf-read-vdsox32
	$(call QUIET_CLEAN, core-gen)   $(RM)  *.spec *.pyc *.pyo */*.pyc */*.pyo $(OUTPUT)common-cmds.h TAGS tags cscope* $(OUTPUT)PERF-VERSION-FILE $(OUTPUT)FEATURE-DUMP $(OUTPUT)util/*-bison* $(OUTPUT)util/*-flex*
	$(QUIET_SUBDIR0)Documentation $(QUIET_SUBDIR1) clean
	$(python-clean)

#
# Trick: if ../../.git does not exist - we are building out of tree for example,
# then force version regeneration:
#
ifeq ($(wildcard ../../.git/HEAD),)
    GIT-HEAD-PHONY = ../../.git/HEAD
else
    GIT-HEAD-PHONY =
endif

FORCE:

.PHONY: all install clean config-clean strip install-gtk
.PHONY: shell_compatibility_test please_set_SHELL_PATH_to_a_more_modern_shell
.PHONY: $(GIT-HEAD-PHONY) TAGS tags cscope FORCE single_dep
<|MERGE_RESOLUTION|>--- conflicted
+++ resolved
@@ -73,11 +73,8 @@
 # for CTF data format.
 #
 # Define NO_LZMA if you do not want to support compressed (xz) kernel modules
-<<<<<<< HEAD
-=======
 #
 # Define NO_AUXTRACE if you do not want AUX area tracing support
->>>>>>> ea169fd3
 
 ifeq ($(srctree),)
 srctree := $(patsubst %/,%,$(dir $(shell pwd)))
