#include "builtin.h"
#include "perf.h"

#include "util/evsel.h"
#include "util/util.h"
#include "util/cache.h"
#include "util/symbol.h"
#include "util/thread.h"
#include "util/header.h"
#include "util/session.h"

#include "util/parse-options.h"
#include "util/trace-event.h"
#include "util/debug.h"
#include "util/debugfs.h"
#include "util/tool.h"
#include "util/stat.h"

#include <sys/prctl.h>

#include <semaphore.h>
#include <pthread.h>
#include <math.h>

#include "../../arch/x86/include/asm/svm.h"
#include "../../arch/x86/include/asm/vmx.h"
#include "../../arch/x86/include/asm/kvm.h"

struct event_key {
	#define INVALID_KEY     (~0ULL)
	u64 key;
	int info;
};

<<<<<<< HEAD
=======
struct kvm_event_stats {
	u64 time;
	struct stats stats;
};

struct kvm_event {
	struct list_head hash_entry;
	struct rb_node rb;

	struct event_key key;

	struct kvm_event_stats total;

	#define DEFAULT_VCPU_NUM 8
	int max_vcpu;
	struct kvm_event_stats *vcpu;
};

typedef int (*key_cmp_fun)(struct kvm_event*, struct kvm_event*, int);

struct kvm_event_key {
	const char *name;
	key_cmp_fun key;
};


struct perf_kvm;

>>>>>>> ddffeb8c
struct kvm_events_ops {
	bool (*is_begin_event)(struct perf_evsel *evsel,
			       struct perf_sample *sample,
			       struct event_key *key);
	bool (*is_end_event)(struct perf_evsel *evsel,
			     struct perf_sample *sample, struct event_key *key);
<<<<<<< HEAD
	void (*decode_key)(struct event_key *key, char decode[20]);
	const char *name;
};

=======
	void (*decode_key)(struct perf_kvm *kvm, struct event_key *key,
			   char decode[20]);
	const char *name;
};

struct exit_reasons_table {
	unsigned long exit_code;
	const char *reason;
};

#define EVENTS_BITS		12
#define EVENTS_CACHE_SIZE	(1UL << EVENTS_BITS)

struct perf_kvm {
	struct perf_tool    tool;
	struct perf_session *session;

	const char *file_name;
	const char *report_event;
	const char *sort_key;
	int trace_vcpu;

	struct exit_reasons_table *exit_reasons;
	int exit_reasons_size;
	const char *exit_reasons_isa;

	struct kvm_events_ops *events_ops;
	key_cmp_fun compare;
	struct list_head kvm_events_cache[EVENTS_CACHE_SIZE];
	u64 total_time;
	u64 total_count;

	struct rb_root result;
};


>>>>>>> ddffeb8c
static void exit_event_get_key(struct perf_evsel *evsel,
			       struct perf_sample *sample,
			       struct event_key *key)
{
	key->info = 0;
	key->key = perf_evsel__intval(evsel, sample, "exit_reason");
}

static bool kvm_exit_event(struct perf_evsel *evsel)
{
	return !strcmp(evsel->name, "kvm:kvm_exit");
}

static bool exit_event_begin(struct perf_evsel *evsel,
			     struct perf_sample *sample, struct event_key *key)
{
	if (kvm_exit_event(evsel)) {
		exit_event_get_key(evsel, sample, key);
		return true;
	}

	return false;
}

static bool kvm_entry_event(struct perf_evsel *evsel)
{
	return !strcmp(evsel->name, "kvm:kvm_entry");
}

static bool exit_event_end(struct perf_evsel *evsel,
			   struct perf_sample *sample __maybe_unused,
			   struct event_key *key __maybe_unused)
{
	return kvm_entry_event(evsel);
}

<<<<<<< HEAD
struct exit_reasons_table {
	unsigned long exit_code;
	const char *reason;
};

struct exit_reasons_table vmx_exit_reasons[] = {
	VMX_EXIT_REASONS
};

struct exit_reasons_table svm_exit_reasons[] = {
	SVM_EXIT_REASONS
};

static int cpu_isa;

static const char *get_exit_reason(u64 exit_code)
{
	int table_size = ARRAY_SIZE(svm_exit_reasons);
	struct exit_reasons_table *table = svm_exit_reasons;

	if (cpu_isa == 1) {
		table = vmx_exit_reasons;
		table_size = ARRAY_SIZE(vmx_exit_reasons);
	}

	while (table_size--) {
		if (table->exit_code == exit_code)
			return table->reason;
		table++;
	}

	pr_err("unknown kvm exit code:%lld on %s\n",
		(unsigned long long)exit_code, cpu_isa ? "VMX" : "SVM");
	return "UNKNOWN";
}

static void exit_event_decode_key(struct event_key *key, char decode[20])
{
	const char *exit_reason = get_exit_reason(key->key);
=======
static struct exit_reasons_table vmx_exit_reasons[] = {
	VMX_EXIT_REASONS
};

static struct exit_reasons_table svm_exit_reasons[] = {
	SVM_EXIT_REASONS
};

static const char *get_exit_reason(struct perf_kvm *kvm, u64 exit_code)
{
	int i = kvm->exit_reasons_size;
	struct exit_reasons_table *tbl = kvm->exit_reasons;

	while (i--) {
		if (tbl->exit_code == exit_code)
			return tbl->reason;
		tbl++;
	}

	pr_err("unknown kvm exit code:%lld on %s\n",
		(unsigned long long)exit_code, kvm->exit_reasons_isa);
	return "UNKNOWN";
}

static void exit_event_decode_key(struct perf_kvm *kvm,
				  struct event_key *key,
				  char decode[20])
{
	const char *exit_reason = get_exit_reason(kvm, key->key);
>>>>>>> ddffeb8c

	scnprintf(decode, 20, "%s", exit_reason);
}

static struct kvm_events_ops exit_events = {
	.is_begin_event = exit_event_begin,
	.is_end_event = exit_event_end,
	.decode_key = exit_event_decode_key,
	.name = "VM-EXIT"
};

<<<<<<< HEAD
    /*
     * For the mmio events, we treat:
     * the time of MMIO write: kvm_mmio(KVM_TRACE_MMIO_WRITE...) -> kvm_entry
     * the time of MMIO read: kvm_exit -> kvm_mmio(KVM_TRACE_MMIO_READ...).
     */
=======
/*
 * For the mmio events, we treat:
 * the time of MMIO write: kvm_mmio(KVM_TRACE_MMIO_WRITE...) -> kvm_entry
 * the time of MMIO read: kvm_exit -> kvm_mmio(KVM_TRACE_MMIO_READ...).
 */
>>>>>>> ddffeb8c
static void mmio_event_get_key(struct perf_evsel *evsel, struct perf_sample *sample,
			       struct event_key *key)
{
	key->key  = perf_evsel__intval(evsel, sample, "gpa");
	key->info = perf_evsel__intval(evsel, sample, "type");
}

#define KVM_TRACE_MMIO_READ_UNSATISFIED 0
#define KVM_TRACE_MMIO_READ 1
#define KVM_TRACE_MMIO_WRITE 2

static bool mmio_event_begin(struct perf_evsel *evsel,
			     struct perf_sample *sample, struct event_key *key)
{
	/* MMIO read begin event in kernel. */
	if (kvm_exit_event(evsel))
		return true;

	/* MMIO write begin event in kernel. */
	if (!strcmp(evsel->name, "kvm:kvm_mmio") &&
	    perf_evsel__intval(evsel, sample, "type") == KVM_TRACE_MMIO_WRITE) {
		mmio_event_get_key(evsel, sample, key);
		return true;
	}

	return false;
}

static bool mmio_event_end(struct perf_evsel *evsel, struct perf_sample *sample,
			   struct event_key *key)
{
	/* MMIO write end event in kernel. */
	if (kvm_entry_event(evsel))
		return true;

	/* MMIO read end event in kernel.*/
	if (!strcmp(evsel->name, "kvm:kvm_mmio") &&
	    perf_evsel__intval(evsel, sample, "type") == KVM_TRACE_MMIO_READ) {
		mmio_event_get_key(evsel, sample, key);
		return true;
	}

	return false;
}

<<<<<<< HEAD
static void mmio_event_decode_key(struct event_key *key, char decode[20])
=======
static void mmio_event_decode_key(struct perf_kvm *kvm __maybe_unused,
				  struct event_key *key,
				  char decode[20])
>>>>>>> ddffeb8c
{
	scnprintf(decode, 20, "%#lx:%s", (unsigned long)key->key,
				key->info == KVM_TRACE_MMIO_WRITE ? "W" : "R");
}

static struct kvm_events_ops mmio_events = {
	.is_begin_event = mmio_event_begin,
	.is_end_event = mmio_event_end,
	.decode_key = mmio_event_decode_key,
	.name = "MMIO Access"
};

 /* The time of emulation pio access is from kvm_pio to kvm_entry. */
static void ioport_event_get_key(struct perf_evsel *evsel,
				 struct perf_sample *sample,
				 struct event_key *key)
{
	key->key  = perf_evsel__intval(evsel, sample, "port");
	key->info = perf_evsel__intval(evsel, sample, "rw");
}

static bool ioport_event_begin(struct perf_evsel *evsel,
			       struct perf_sample *sample,
			       struct event_key *key)
{
	if (!strcmp(evsel->name, "kvm:kvm_pio")) {
		ioport_event_get_key(evsel, sample, key);
		return true;
	}

	return false;
}

static bool ioport_event_end(struct perf_evsel *evsel,
			     struct perf_sample *sample __maybe_unused,
			     struct event_key *key __maybe_unused)
{
	return kvm_entry_event(evsel);
}

<<<<<<< HEAD
static void ioport_event_decode_key(struct event_key *key, char decode[20])
=======
static void ioport_event_decode_key(struct perf_kvm *kvm __maybe_unused,
				    struct event_key *key,
				    char decode[20])
>>>>>>> ddffeb8c
{
	scnprintf(decode, 20, "%#llx:%s", (unsigned long long)key->key,
				key->info ? "POUT" : "PIN");
}

static struct kvm_events_ops ioport_events = {
	.is_begin_event = ioport_event_begin,
	.is_end_event = ioport_event_end,
	.decode_key = ioport_event_decode_key,
	.name = "IO Port Access"
};

<<<<<<< HEAD
static const char *report_event = "vmexit";
struct kvm_events_ops *events_ops;

static bool register_kvm_events_ops(void)
{
	bool ret = true;

	if (!strcmp(report_event, "vmexit"))
		events_ops = &exit_events;
	else if (!strcmp(report_event, "mmio"))
		events_ops = &mmio_events;
	else if (!strcmp(report_event, "ioport"))
		events_ops = &ioport_events;
	else {
		pr_err("Unknown report event:%s\n", report_event);
=======
static bool register_kvm_events_ops(struct perf_kvm *kvm)
{
	bool ret = true;

	if (!strcmp(kvm->report_event, "vmexit"))
		kvm->events_ops = &exit_events;
	else if (!strcmp(kvm->report_event, "mmio"))
		kvm->events_ops = &mmio_events;
	else if (!strcmp(kvm->report_event, "ioport"))
		kvm->events_ops = &ioport_events;
	else {
		pr_err("Unknown report event:%s\n", kvm->report_event);
>>>>>>> ddffeb8c
		ret = false;
	}

	return ret;
}

<<<<<<< HEAD
struct kvm_event_stats {
	u64 time;
	struct stats stats;
};

struct kvm_event {
	struct list_head hash_entry;
	struct rb_node rb;

	struct event_key key;

	struct kvm_event_stats total;

	#define DEFAULT_VCPU_NUM 8
	int max_vcpu;
	struct kvm_event_stats *vcpu;
};

=======
>>>>>>> ddffeb8c
struct vcpu_event_record {
	int vcpu_id;
	u64 start_time;
	struct kvm_event *last_event;
};

<<<<<<< HEAD
#define EVENTS_BITS			12
#define EVENTS_CACHE_SIZE	(1UL << EVENTS_BITS)

static u64 total_time;
static u64 total_count;
static struct list_head kvm_events_cache[EVENTS_CACHE_SIZE];

static void init_kvm_event_record(void)
=======

static void init_kvm_event_record(struct perf_kvm *kvm)
>>>>>>> ddffeb8c
{
	int i;

	for (i = 0; i < (int)EVENTS_CACHE_SIZE; i++)
<<<<<<< HEAD
		INIT_LIST_HEAD(&kvm_events_cache[i]);
=======
		INIT_LIST_HEAD(&kvm->kvm_events_cache[i]);
>>>>>>> ddffeb8c
}

static int kvm_events_hash_fn(u64 key)
{
	return key & (EVENTS_CACHE_SIZE - 1);
}

static bool kvm_event_expand(struct kvm_event *event, int vcpu_id)
{
	int old_max_vcpu = event->max_vcpu;

	if (vcpu_id < event->max_vcpu)
		return true;

	while (event->max_vcpu <= vcpu_id)
		event->max_vcpu += DEFAULT_VCPU_NUM;

	event->vcpu = realloc(event->vcpu,
			      event->max_vcpu * sizeof(*event->vcpu));
	if (!event->vcpu) {
		pr_err("Not enough memory\n");
		return false;
	}

	memset(event->vcpu + old_max_vcpu, 0,
	       (event->max_vcpu - old_max_vcpu) * sizeof(*event->vcpu));
	return true;
}

static struct kvm_event *kvm_alloc_init_event(struct event_key *key)
{
	struct kvm_event *event;

	event = zalloc(sizeof(*event));
	if (!event) {
		pr_err("Not enough memory\n");
		return NULL;
	}

	event->key = *key;
	return event;
}

<<<<<<< HEAD
static struct kvm_event *find_create_kvm_event(struct event_key *key)
=======
static struct kvm_event *find_create_kvm_event(struct perf_kvm *kvm,
					       struct event_key *key)
>>>>>>> ddffeb8c
{
	struct kvm_event *event;
	struct list_head *head;

	BUG_ON(key->key == INVALID_KEY);

<<<<<<< HEAD
	head = &kvm_events_cache[kvm_events_hash_fn(key->key)];
=======
	head = &kvm->kvm_events_cache[kvm_events_hash_fn(key->key)];
>>>>>>> ddffeb8c
	list_for_each_entry(event, head, hash_entry)
		if (event->key.key == key->key && event->key.info == key->info)
			return event;

	event = kvm_alloc_init_event(key);
	if (!event)
		return NULL;

	list_add(&event->hash_entry, head);
	return event;
}

<<<<<<< HEAD
static bool handle_begin_event(struct vcpu_event_record *vcpu_record,
=======
static bool handle_begin_event(struct perf_kvm *kvm,
			       struct vcpu_event_record *vcpu_record,
>>>>>>> ddffeb8c
			       struct event_key *key, u64 timestamp)
{
	struct kvm_event *event = NULL;

	if (key->key != INVALID_KEY)
<<<<<<< HEAD
		event = find_create_kvm_event(key);
=======
		event = find_create_kvm_event(kvm, key);
>>>>>>> ddffeb8c

	vcpu_record->last_event = event;
	vcpu_record->start_time = timestamp;
	return true;
}

static void
kvm_update_event_stats(struct kvm_event_stats *kvm_stats, u64 time_diff)
{
	kvm_stats->time += time_diff;
	update_stats(&kvm_stats->stats, time_diff);
}

static double kvm_event_rel_stddev(int vcpu_id, struct kvm_event *event)
{
	struct kvm_event_stats *kvm_stats = &event->total;

	if (vcpu_id != -1)
		kvm_stats = &event->vcpu[vcpu_id];

	return rel_stddev_stats(stddev_stats(&kvm_stats->stats),
				avg_stats(&kvm_stats->stats));
}

static bool update_kvm_event(struct kvm_event *event, int vcpu_id,
			     u64 time_diff)
{
	kvm_update_event_stats(&event->total, time_diff);

	if (!kvm_event_expand(event, vcpu_id))
		return false;

	kvm_update_event_stats(&event->vcpu[vcpu_id], time_diff);
	return true;
}

<<<<<<< HEAD
static bool handle_end_event(struct vcpu_event_record *vcpu_record,
			     struct event_key *key, u64 timestamp)
=======
static bool handle_end_event(struct perf_kvm *kvm,
			     struct vcpu_event_record *vcpu_record,
			     struct event_key *key,
			     u64 timestamp)
>>>>>>> ddffeb8c
{
	struct kvm_event *event;
	u64 time_begin, time_diff;

	event = vcpu_record->last_event;
	time_begin = vcpu_record->start_time;
<<<<<<< HEAD

	/* The begin event is not caught. */
	if (!time_begin)
		return true;

	/*
	 * In some case, the 'begin event' only records the start timestamp,
	 * the actual event is recognized in the 'end event' (e.g. mmio-event).
	 */

	/* Both begin and end events did not get the key. */
	if (!event && key->key == INVALID_KEY)
		return true;

	if (!event)
		event = find_create_kvm_event(key);

	if (!event)
		return false;

	vcpu_record->last_event = NULL;
	vcpu_record->start_time = 0;

	BUG_ON(timestamp < time_begin);

	time_diff = timestamp - time_begin;
	return update_kvm_event(event, vcpu_record->vcpu_id, time_diff);
}

static
struct vcpu_event_record *per_vcpu_record(struct thread *thread,
					  struct perf_evsel *evsel,
					  struct perf_sample *sample)
{
	/* Only kvm_entry records vcpu id. */
	if (!thread->priv && kvm_entry_event(evsel)) {
		struct vcpu_event_record *vcpu_record;

		vcpu_record = zalloc(sizeof(*vcpu_record));
		if (!vcpu_record) {
			pr_err("%s: Not enough memory\n", __func__);
			return NULL;
		}

		vcpu_record->vcpu_id = perf_evsel__intval(evsel, sample, "vcpu_id");
		thread->priv = vcpu_record;
	}

	return thread->priv;
}

static bool handle_kvm_event(struct thread *thread, struct perf_evsel *evsel,
			     struct perf_sample *sample)
{
	struct vcpu_event_record *vcpu_record;
	struct event_key key = {.key = INVALID_KEY};

	vcpu_record = per_vcpu_record(thread, evsel, sample);
	if (!vcpu_record)
		return true;

	if (events_ops->is_begin_event(evsel, sample, &key))
		return handle_begin_event(vcpu_record, &key, sample->time);

	if (events_ops->is_end_event(evsel, sample, &key))
		return handle_end_event(vcpu_record, &key, sample->time);

	return true;
}

typedef int (*key_cmp_fun)(struct kvm_event*, struct kvm_event*, int);
struct kvm_event_key {
	const char *name;
	key_cmp_fun key;
};

static int trace_vcpu = -1;
#define GET_EVENT_KEY(func, field)					\
static u64 get_event_ ##func(struct kvm_event *event, int vcpu)		\
{									\
	if (vcpu == -1)							\
		return event->total.field;				\
									\
	if (vcpu >= event->max_vcpu)					\
		return 0;						\
									\
	return event->vcpu[vcpu].field;					\
}

#define COMPARE_EVENT_KEY(func, field)					\
GET_EVENT_KEY(func, field)						\
static int compare_kvm_event_ ## func(struct kvm_event *one,		\
					struct kvm_event *two, int vcpu)\
{									\
	return get_event_ ##func(one, vcpu) >				\
				get_event_ ##func(two, vcpu);		\
}

GET_EVENT_KEY(time, time);
COMPARE_EVENT_KEY(count, stats.n);
COMPARE_EVENT_KEY(mean, stats.mean);

#define DEF_SORT_NAME_KEY(name, compare_key)				\
	{ #name, compare_kvm_event_ ## compare_key }

static struct kvm_event_key keys[] = {
	DEF_SORT_NAME_KEY(sample, count),
	DEF_SORT_NAME_KEY(time, mean),
	{ NULL, NULL }
};

static const char *sort_key = "sample";
static key_cmp_fun compare;

static bool select_key(void)
{
	int i;

	for (i = 0; keys[i].name; i++) {
		if (!strcmp(keys[i].name, sort_key)) {
			compare = keys[i].key;
			return true;
		}
	}

	pr_err("Unknown compare key:%s\n", sort_key);
	return false;
}

static struct rb_root result;
static void insert_to_result(struct kvm_event *event, key_cmp_fun bigger,
			     int vcpu)
{
	struct rb_node **rb = &result.rb_node;
	struct rb_node *parent = NULL;
	struct kvm_event *p;

	while (*rb) {
		p = container_of(*rb, struct kvm_event, rb);
		parent = *rb;

		if (bigger(event, p, vcpu))
			rb = &(*rb)->rb_left;
		else
			rb = &(*rb)->rb_right;
	}

	rb_link_node(&event->rb, parent, rb);
	rb_insert_color(&event->rb, &result);
}

static void update_total_count(struct kvm_event *event, int vcpu)
{
	total_count += get_event_count(event, vcpu);
	total_time += get_event_time(event, vcpu);
}

static bool event_is_valid(struct kvm_event *event, int vcpu)
{
	return !!get_event_count(event, vcpu);
}

static void sort_result(int vcpu)
{
	unsigned int i;
	struct kvm_event *event;

	for (i = 0; i < EVENTS_CACHE_SIZE; i++)
		list_for_each_entry(event, &kvm_events_cache[i], hash_entry)
			if (event_is_valid(event, vcpu)) {
				update_total_count(event, vcpu);
				insert_to_result(event, compare, vcpu);
			}
}

/* returns left most element of result, and erase it */
static struct kvm_event *pop_from_result(void)
{
	struct rb_node *node = rb_first(&result);

	if (!node)
		return NULL;

	rb_erase(node, &result);
	return container_of(node, struct kvm_event, rb);
}

static void print_vcpu_info(int vcpu)
{
	pr_info("Analyze events for ");

	if (vcpu == -1)
		pr_info("all VCPUs:\n\n");
	else
		pr_info("VCPU %d:\n\n", vcpu);
}

static void print_result(int vcpu)
{
	char decode[20];
	struct kvm_event *event;

	pr_info("\n\n");
	print_vcpu_info(vcpu);
	pr_info("%20s ", events_ops->name);
	pr_info("%10s ", "Samples");
	pr_info("%9s ", "Samples%");

	pr_info("%9s ", "Time%");
	pr_info("%16s ", "Avg time");
	pr_info("\n\n");

	while ((event = pop_from_result())) {
		u64 ecount, etime;

		ecount = get_event_count(event, vcpu);
		etime = get_event_time(event, vcpu);

		events_ops->decode_key(&event->key, decode);
		pr_info("%20s ", decode);
		pr_info("%10llu ", (unsigned long long)ecount);
		pr_info("%8.2f%% ", (double)ecount / total_count * 100);
		pr_info("%8.2f%% ", (double)etime / total_time * 100);
		pr_info("%9.2fus ( +-%7.2f%% )", (double)etime / ecount/1e3,
			kvm_event_rel_stddev(vcpu, event));
		pr_info("\n");
	}

	pr_info("\nTotal Samples:%lld, Total events handled time:%.2fus.\n\n",
		(unsigned long long)total_count, total_time / 1e3);
}

static int process_sample_event(struct perf_tool *tool __maybe_unused,
				union perf_event *event,
				struct perf_sample *sample,
				struct perf_evsel *evsel,
				struct machine *machine)
{
	struct thread *thread = machine__findnew_thread(machine, sample->tid);

	if (thread == NULL) {
		pr_debug("problem processing %d event, skipping it.\n",
			event->header.type);
		return -1;
	}

	if (!handle_kvm_event(thread, evsel, sample))
		return -1;

	return 0;
}

static struct perf_tool eops = {
	.sample			= process_sample_event,
	.comm			= perf_event__process_comm,
	.ordered_samples	= true,
};

static int get_cpu_isa(struct perf_session *session)
{
	char *cpuid = session->header.env.cpuid;
	int isa;

	if (strstr(cpuid, "Intel"))
		isa = 1;
	else if (strstr(cpuid, "AMD"))
		isa = 0;
	else {
		pr_err("CPU %s is not supported.\n", cpuid);
		isa = -ENOTSUP;
	}

	return isa;
}

static const char *file_name;

static int read_events(void)
{
	struct perf_session *kvm_session;
	int ret;

	kvm_session = perf_session__new(file_name, O_RDONLY, 0, false, &eops);
	if (!kvm_session) {
		pr_err("Initializing perf session failed\n");
		return -EINVAL;
	}

	if (!perf_session__has_traces(kvm_session, "kvm record"))
		return -EINVAL;

	/*
	 * Do not use 'isa' recorded in kvm_exit tracepoint since it is not
	 * traced in the old kernel.
	 */
	ret = get_cpu_isa(kvm_session);

	if (ret < 0)
		return ret;

	cpu_isa = ret;

	return perf_session__process_events(kvm_session, &eops);
}

static bool verify_vcpu(int vcpu)
{
	if (vcpu != -1 && vcpu < 0) {
		pr_err("Invalid vcpu:%d.\n", vcpu);
		return false;
	}

	return true;
}

static int kvm_events_report_vcpu(int vcpu)
{
	int ret = -EINVAL;

	if (!verify_vcpu(vcpu))
		goto exit;

	if (!select_key())
		goto exit;

	if (!register_kvm_events_ops())
		goto exit;

	init_kvm_event_record();
	setup_pager();

	ret = read_events();
	if (ret)
		goto exit;

	sort_result(vcpu);
	print_result(vcpu);
exit:
	return ret;
}

static const char * const record_args[] = {
	"record",
	"-R",
	"-f",
	"-m", "1024",
	"-c", "1",
	"-e", "kvm:kvm_entry",
	"-e", "kvm:kvm_exit",
	"-e", "kvm:kvm_mmio",
	"-e", "kvm:kvm_pio",
};

#define STRDUP_FAIL_EXIT(s)		\
	({	char *_p;		\
	_p = strdup(s);		\
		if (!_p)		\
			return -ENOMEM;	\
		_p;			\
	})

static int kvm_events_record(int argc, const char **argv)
{
	unsigned int rec_argc, i, j;
	const char **rec_argv;

	rec_argc = ARRAY_SIZE(record_args) + argc + 2;
	rec_argv = calloc(rec_argc + 1, sizeof(char *));

	if (rec_argv == NULL)
		return -ENOMEM;

	for (i = 0; i < ARRAY_SIZE(record_args); i++)
		rec_argv[i] = STRDUP_FAIL_EXIT(record_args[i]);

	rec_argv[i++] = STRDUP_FAIL_EXIT("-o");
	rec_argv[i++] = STRDUP_FAIL_EXIT(file_name);

	for (j = 1; j < (unsigned int)argc; j++, i++)
		rec_argv[i] = argv[j];

	return cmd_record(i, rec_argv, NULL);
}

static const char * const kvm_events_report_usage[] = {
	"perf kvm stat report [<options>]",
	NULL
};

static const struct option kvm_events_report_options[] = {
	OPT_STRING(0, "event", &report_event, "report event",
		    "event for reporting: vmexit, mmio, ioport"),
	OPT_INTEGER(0, "vcpu", &trace_vcpu,
		    "vcpu id to report"),
	OPT_STRING('k', "key", &sort_key, "sort-key",
		    "key for sorting: sample(sort by samples number)"
		    " time (sort by avg time)"),
	OPT_END()
};

static int kvm_events_report(int argc, const char **argv)
{
	symbol__init();

	if (argc) {
		argc = parse_options(argc, argv,
				     kvm_events_report_options,
				     kvm_events_report_usage, 0);
		if (argc)
			usage_with_options(kvm_events_report_usage,
					   kvm_events_report_options);
	}

	return kvm_events_report_vcpu(trace_vcpu);
}

static void print_kvm_stat_usage(void)
{
	printf("Usage: perf kvm stat <command>\n\n");

	printf("# Available commands:\n");
	printf("\trecord: record kvm events\n");
	printf("\treport: report statistical data of kvm events\n");

	printf("\nOtherwise, it is the alias of 'perf stat':\n");
}

static int kvm_cmd_stat(int argc, const char **argv)
{
	if (argc == 1) {
		print_kvm_stat_usage();
		goto perf_stat;
	}

	if (!strncmp(argv[1], "rec", 3))
		return kvm_events_record(argc - 1, argv + 1);

	if (!strncmp(argv[1], "rep", 3))
		return kvm_events_report(argc - 1 , argv + 1);

perf_stat:
	return cmd_stat(argc, argv, NULL);
}

static char			name_buffer[256];

static const char * const kvm_usage[] = {
	"perf kvm [<options>] {top|record|report|diff|buildid-list|stat}",
	NULL
=======

	/* The begin event is not caught. */
	if (!time_begin)
		return true;

	/*
	 * In some case, the 'begin event' only records the start timestamp,
	 * the actual event is recognized in the 'end event' (e.g. mmio-event).
	 */

	/* Both begin and end events did not get the key. */
	if (!event && key->key == INVALID_KEY)
		return true;

	if (!event)
		event = find_create_kvm_event(kvm, key);

	if (!event)
		return false;

	vcpu_record->last_event = NULL;
	vcpu_record->start_time = 0;

	BUG_ON(timestamp < time_begin);

	time_diff = timestamp - time_begin;
	return update_kvm_event(event, vcpu_record->vcpu_id, time_diff);
}

static
struct vcpu_event_record *per_vcpu_record(struct thread *thread,
					  struct perf_evsel *evsel,
					  struct perf_sample *sample)
{
	/* Only kvm_entry records vcpu id. */
	if (!thread->priv && kvm_entry_event(evsel)) {
		struct vcpu_event_record *vcpu_record;

		vcpu_record = zalloc(sizeof(*vcpu_record));
		if (!vcpu_record) {
			pr_err("%s: Not enough memory\n", __func__);
			return NULL;
		}

		vcpu_record->vcpu_id = perf_evsel__intval(evsel, sample, "vcpu_id");
		thread->priv = vcpu_record;
	}

	return thread->priv;
}

static bool handle_kvm_event(struct perf_kvm *kvm,
			     struct thread *thread,
			     struct perf_evsel *evsel,
			     struct perf_sample *sample)
{
	struct vcpu_event_record *vcpu_record;
	struct event_key key = {.key = INVALID_KEY};

	vcpu_record = per_vcpu_record(thread, evsel, sample);
	if (!vcpu_record)
		return true;

	if (kvm->events_ops->is_begin_event(evsel, sample, &key))
		return handle_begin_event(kvm, vcpu_record, &key, sample->time);

	if (kvm->events_ops->is_end_event(evsel, sample, &key))
		return handle_end_event(kvm, vcpu_record, &key, sample->time);

	return true;
}

#define GET_EVENT_KEY(func, field)					\
static u64 get_event_ ##func(struct kvm_event *event, int vcpu)		\
{									\
	if (vcpu == -1)							\
		return event->total.field;				\
									\
	if (vcpu >= event->max_vcpu)					\
		return 0;						\
									\
	return event->vcpu[vcpu].field;					\
}

#define COMPARE_EVENT_KEY(func, field)					\
GET_EVENT_KEY(func, field)						\
static int compare_kvm_event_ ## func(struct kvm_event *one,		\
					struct kvm_event *two, int vcpu)\
{									\
	return get_event_ ##func(one, vcpu) >				\
				get_event_ ##func(two, vcpu);		\
}

GET_EVENT_KEY(time, time);
COMPARE_EVENT_KEY(count, stats.n);
COMPARE_EVENT_KEY(mean, stats.mean);

#define DEF_SORT_NAME_KEY(name, compare_key)				\
	{ #name, compare_kvm_event_ ## compare_key }

static struct kvm_event_key keys[] = {
	DEF_SORT_NAME_KEY(sample, count),
	DEF_SORT_NAME_KEY(time, mean),
	{ NULL, NULL }
>>>>>>> ddffeb8c
};

static bool select_key(struct perf_kvm *kvm)
{
	int i;

	for (i = 0; keys[i].name; i++) {
		if (!strcmp(keys[i].name, kvm->sort_key)) {
			kvm->compare = keys[i].key;
			return true;
		}
	}

	pr_err("Unknown compare key:%s\n", kvm->sort_key);
	return false;
}

static void insert_to_result(struct rb_root *result, struct kvm_event *event,
			     key_cmp_fun bigger, int vcpu)
{
	struct rb_node **rb = &result->rb_node;
	struct rb_node *parent = NULL;
	struct kvm_event *p;

	while (*rb) {
		p = container_of(*rb, struct kvm_event, rb);
		parent = *rb;

		if (bigger(event, p, vcpu))
			rb = &(*rb)->rb_left;
		else
			rb = &(*rb)->rb_right;
	}

	rb_link_node(&event->rb, parent, rb);
	rb_insert_color(&event->rb, result);
}

static void update_total_count(struct perf_kvm *kvm, struct kvm_event *event)
{
	int vcpu = kvm->trace_vcpu;

	kvm->total_count += get_event_count(event, vcpu);
	kvm->total_time += get_event_time(event, vcpu);
}

static bool event_is_valid(struct kvm_event *event, int vcpu)
{
	return !!get_event_count(event, vcpu);
}

static void sort_result(struct perf_kvm *kvm)
{
	unsigned int i;
	int vcpu = kvm->trace_vcpu;
	struct kvm_event *event;

	for (i = 0; i < EVENTS_CACHE_SIZE; i++)
		list_for_each_entry(event, &kvm->kvm_events_cache[i], hash_entry)
			if (event_is_valid(event, vcpu)) {
				update_total_count(kvm, event);
				insert_to_result(&kvm->result, event,
						 kvm->compare, vcpu);
			}
}

/* returns left most element of result, and erase it */
static struct kvm_event *pop_from_result(struct rb_root *result)
{
	struct rb_node *node = rb_first(result);

	if (!node)
		return NULL;

	rb_erase(node, result);
	return container_of(node, struct kvm_event, rb);
}

static void print_vcpu_info(int vcpu)
{
	pr_info("Analyze events for ");

	if (vcpu == -1)
		pr_info("all VCPUs:\n\n");
	else
		pr_info("VCPU %d:\n\n", vcpu);
}

static void print_result(struct perf_kvm *kvm)
{
	char decode[20];
	struct kvm_event *event;
	int vcpu = kvm->trace_vcpu;

	pr_info("\n\n");
	print_vcpu_info(vcpu);
	pr_info("%20s ", kvm->events_ops->name);
	pr_info("%10s ", "Samples");
	pr_info("%9s ", "Samples%");

	pr_info("%9s ", "Time%");
	pr_info("%16s ", "Avg time");
	pr_info("\n\n");

	while ((event = pop_from_result(&kvm->result))) {
		u64 ecount, etime;

		ecount = get_event_count(event, vcpu);
		etime = get_event_time(event, vcpu);

		kvm->events_ops->decode_key(kvm, &event->key, decode);
		pr_info("%20s ", decode);
		pr_info("%10llu ", (unsigned long long)ecount);
		pr_info("%8.2f%% ", (double)ecount / kvm->total_count * 100);
		pr_info("%8.2f%% ", (double)etime / kvm->total_time * 100);
		pr_info("%9.2fus ( +-%7.2f%% )", (double)etime / ecount/1e3,
			kvm_event_rel_stddev(vcpu, event));
		pr_info("\n");
	}

	pr_info("\nTotal Samples:%lld, Total events handled time:%.2fus.\n\n",
		(unsigned long long)kvm->total_count, kvm->total_time / 1e3);
}

static int process_sample_event(struct perf_tool *tool,
				union perf_event *event,
				struct perf_sample *sample,
				struct perf_evsel *evsel,
				struct machine *machine)
{
	struct thread *thread = machine__findnew_thread(machine, sample->tid);
	struct perf_kvm *kvm = container_of(tool, struct perf_kvm, tool);

	if (thread == NULL) {
		pr_debug("problem processing %d event, skipping it.\n",
			event->header.type);
		return -1;
	}

	if (!handle_kvm_event(kvm, thread, evsel, sample))
		return -1;

	return 0;
}

static int get_cpu_isa(struct perf_session *session)
{
	char *cpuid = session->header.env.cpuid;
	int isa;

	if (strstr(cpuid, "Intel"))
		isa = 1;
	else if (strstr(cpuid, "AMD"))
		isa = 0;
	else {
		pr_err("CPU %s is not supported.\n", cpuid);
		isa = -ENOTSUP;
	}

	return isa;
}

static int read_events(struct perf_kvm *kvm)
{
	int ret;

	struct perf_tool eops = {
		.sample			= process_sample_event,
		.comm			= perf_event__process_comm,
		.ordered_samples	= true,
	};

	kvm->tool = eops;
	kvm->session = perf_session__new(kvm->file_name, O_RDONLY, 0, false,
					 &kvm->tool);
	if (!kvm->session) {
		pr_err("Initializing perf session failed\n");
		return -EINVAL;
	}

	if (!perf_session__has_traces(kvm->session, "kvm record"))
		return -EINVAL;

	/*
	 * Do not use 'isa' recorded in kvm_exit tracepoint since it is not
	 * traced in the old kernel.
	 */
	ret = get_cpu_isa(kvm->session);

	if (ret < 0)
		return ret;

	if (ret == 1) {
		kvm->exit_reasons = vmx_exit_reasons;
		kvm->exit_reasons_size = ARRAY_SIZE(vmx_exit_reasons);
		kvm->exit_reasons_isa = "VMX";
	}

	return perf_session__process_events(kvm->session, &kvm->tool);
}

static bool verify_vcpu(int vcpu)
{
	if (vcpu != -1 && vcpu < 0) {
		pr_err("Invalid vcpu:%d.\n", vcpu);
		return false;
	}

	return true;
}

static int kvm_events_report_vcpu(struct perf_kvm *kvm)
{
	int ret = -EINVAL;
	int vcpu = kvm->trace_vcpu;

	if (!verify_vcpu(vcpu))
		goto exit;

	if (!select_key(kvm))
		goto exit;

	if (!register_kvm_events_ops(kvm))
		goto exit;

	init_kvm_event_record(kvm);
	setup_pager();

	ret = read_events(kvm);
	if (ret)
		goto exit;

	sort_result(kvm);
	print_result(kvm);

exit:
	return ret;
}

static const char * const record_args[] = {
	"record",
	"-R",
	"-f",
	"-m", "1024",
	"-c", "1",
	"-e", "kvm:kvm_entry",
	"-e", "kvm:kvm_exit",
	"-e", "kvm:kvm_mmio",
	"-e", "kvm:kvm_pio",
};

#define STRDUP_FAIL_EXIT(s)		\
	({	char *_p;		\
	_p = strdup(s);		\
		if (!_p)		\
			return -ENOMEM;	\
		_p;			\
	})

static int kvm_events_record(struct perf_kvm *kvm, int argc, const char **argv)
{
	unsigned int rec_argc, i, j;
	const char **rec_argv;

	rec_argc = ARRAY_SIZE(record_args) + argc + 2;
	rec_argv = calloc(rec_argc + 1, sizeof(char *));

	if (rec_argv == NULL)
		return -ENOMEM;

	for (i = 0; i < ARRAY_SIZE(record_args); i++)
		rec_argv[i] = STRDUP_FAIL_EXIT(record_args[i]);

	rec_argv[i++] = STRDUP_FAIL_EXIT("-o");
	rec_argv[i++] = STRDUP_FAIL_EXIT(kvm->file_name);

	for (j = 1; j < (unsigned int)argc; j++, i++)
		rec_argv[i] = argv[j];

	return cmd_record(i, rec_argv, NULL);
}

static int kvm_events_report(struct perf_kvm *kvm, int argc, const char **argv)
{
	const struct option kvm_events_report_options[] = {
		OPT_STRING(0, "event", &kvm->report_event, "report event",
			    "event for reporting: vmexit, mmio, ioport"),
		OPT_INTEGER(0, "vcpu", &kvm->trace_vcpu,
			    "vcpu id to report"),
		OPT_STRING('k', "key", &kvm->sort_key, "sort-key",
			    "key for sorting: sample(sort by samples number)"
			    " time (sort by avg time)"),
		OPT_END()
	};

	const char * const kvm_events_report_usage[] = {
		"perf kvm stat report [<options>]",
		NULL
	};

	symbol__init();

	if (argc) {
		argc = parse_options(argc, argv,
				     kvm_events_report_options,
				     kvm_events_report_usage, 0);
		if (argc)
			usage_with_options(kvm_events_report_usage,
					   kvm_events_report_options);
	}

	return kvm_events_report_vcpu(kvm);
}

static void print_kvm_stat_usage(void)
{
	printf("Usage: perf kvm stat <command>\n\n");

	printf("# Available commands:\n");
	printf("\trecord: record kvm events\n");
	printf("\treport: report statistical data of kvm events\n");

	printf("\nOtherwise, it is the alias of 'perf stat':\n");
}

static int kvm_cmd_stat(struct perf_kvm *kvm, int argc, const char **argv)
{
	if (argc == 1) {
		print_kvm_stat_usage();
		goto perf_stat;
	}

	if (!strncmp(argv[1], "rec", 3))
		return kvm_events_record(kvm, argc - 1, argv + 1);

	if (!strncmp(argv[1], "rep", 3))
		return kvm_events_report(kvm, argc - 1 , argv + 1);

perf_stat:
	return cmd_stat(argc, argv, NULL);
}

static int __cmd_record(struct perf_kvm *kvm, int argc, const char **argv)
{
	int rec_argc, i = 0, j;
	const char **rec_argv;

	rec_argc = argc + 2;
	rec_argv = calloc(rec_argc + 1, sizeof(char *));
	rec_argv[i++] = strdup("record");
	rec_argv[i++] = strdup("-o");
	rec_argv[i++] = strdup(kvm->file_name);
	for (j = 1; j < argc; j++, i++)
		rec_argv[i] = argv[j];

	BUG_ON(i != rec_argc);

	return cmd_record(i, rec_argv, NULL);
}

static int __cmd_report(struct perf_kvm *kvm, int argc, const char **argv)
{
	int rec_argc, i = 0, j;
	const char **rec_argv;

	rec_argc = argc + 2;
	rec_argv = calloc(rec_argc + 1, sizeof(char *));
	rec_argv[i++] = strdup("report");
	rec_argv[i++] = strdup("-i");
	rec_argv[i++] = strdup(kvm->file_name);
	for (j = 1; j < argc; j++, i++)
		rec_argv[i] = argv[j];

	BUG_ON(i != rec_argc);

	return cmd_report(i, rec_argv, NULL);
}

static int __cmd_buildid_list(struct perf_kvm *kvm, int argc, const char **argv)
{
	int rec_argc, i = 0, j;
	const char **rec_argv;

	rec_argc = argc + 2;
	rec_argv = calloc(rec_argc + 1, sizeof(char *));
	rec_argv[i++] = strdup("buildid-list");
	rec_argv[i++] = strdup("-i");
	rec_argv[i++] = strdup(kvm->file_name);
	for (j = 1; j < argc; j++, i++)
		rec_argv[i] = argv[j];

	BUG_ON(i != rec_argc);

	return cmd_buildid_list(i, rec_argv, NULL);
}

int cmd_kvm(int argc, const char **argv, const char *prefix __maybe_unused)
{
	struct perf_kvm kvm = {
		.trace_vcpu	= -1,
		.report_event	= "vmexit",
		.sort_key	= "sample",

		.exit_reasons = svm_exit_reasons,
		.exit_reasons_size = ARRAY_SIZE(svm_exit_reasons),
		.exit_reasons_isa = "SVM",
	};

	const struct option kvm_options[] = {
		OPT_STRING('i', "input", &kvm.file_name, "file",
			   "Input file name"),
		OPT_STRING('o', "output", &kvm.file_name, "file",
			   "Output file name"),
		OPT_BOOLEAN(0, "guest", &perf_guest,
			    "Collect guest os data"),
		OPT_BOOLEAN(0, "host", &perf_host,
			    "Collect host os data"),
		OPT_STRING(0, "guestmount", &symbol_conf.guestmount, "directory",
			   "guest mount directory under which every guest os"
			   " instance has a subdir"),
		OPT_STRING(0, "guestvmlinux", &symbol_conf.default_guest_vmlinux_name,
			   "file", "file saving guest os vmlinux"),
		OPT_STRING(0, "guestkallsyms", &symbol_conf.default_guest_kallsyms,
			   "file", "file saving guest os /proc/kallsyms"),
		OPT_STRING(0, "guestmodules", &symbol_conf.default_guest_modules,
			   "file", "file saving guest os /proc/modules"),
		OPT_END()
	};


	const char * const kvm_usage[] = {
		"perf kvm [<options>] {top|record|report|diff|buildid-list|stat}",
		NULL
	};

	perf_host  = 0;
	perf_guest = 1;

	argc = parse_options(argc, argv, kvm_options, kvm_usage,
			PARSE_OPT_STOP_AT_NON_OPTION);
	if (!argc)
		usage_with_options(kvm_usage, kvm_options);

	if (!perf_host)
		perf_guest = 1;

	if (!kvm.file_name) {
		if (perf_host && !perf_guest)
			kvm.file_name = strdup("perf.data.host");
		else if (!perf_host && perf_guest)
			kvm.file_name = strdup("perf.data.guest");
		else
			kvm.file_name = strdup("perf.data.kvm");

		if (!kvm.file_name) {
			pr_err("Failed to allocate memory for filename\n");
			return -ENOMEM;
		}
	}

	if (!strncmp(argv[0], "rec", 3))
		return __cmd_record(&kvm, argc, argv);
	else if (!strncmp(argv[0], "rep", 3))
		return __cmd_report(&kvm, argc, argv);
	else if (!strncmp(argv[0], "diff", 4))
		return cmd_diff(argc, argv, NULL);
	else if (!strncmp(argv[0], "top", 3))
		return cmd_top(argc, argv, NULL);
	else if (!strncmp(argv[0], "buildid-list", 12))
<<<<<<< HEAD
		return __cmd_buildid_list(argc, argv);
	else if (!strncmp(argv[0], "stat", 4))
		return kvm_cmd_stat(argc, argv);
=======
		return __cmd_buildid_list(&kvm, argc, argv);
	else if (!strncmp(argv[0], "stat", 4))
		return kvm_cmd_stat(&kvm, argc, argv);
>>>>>>> ddffeb8c
	else
		usage_with_options(kvm_usage, kvm_options);

	return 0;
}<|MERGE_RESOLUTION|>--- conflicted
+++ resolved
@@ -32,8 +32,6 @@
 	int info;
 };
 
-<<<<<<< HEAD
-=======
 struct kvm_event_stats {
 	u64 time;
 	struct stats stats;
@@ -62,19 +60,12 @@
 
 struct perf_kvm;
 
->>>>>>> ddffeb8c
 struct kvm_events_ops {
 	bool (*is_begin_event)(struct perf_evsel *evsel,
 			       struct perf_sample *sample,
 			       struct event_key *key);
 	bool (*is_end_event)(struct perf_evsel *evsel,
 			     struct perf_sample *sample, struct event_key *key);
-<<<<<<< HEAD
-	void (*decode_key)(struct event_key *key, char decode[20]);
-	const char *name;
-};
-
-=======
 	void (*decode_key)(struct perf_kvm *kvm, struct event_key *key,
 			   char decode[20]);
 	const char *name;
@@ -111,7 +102,6 @@
 };
 
 
->>>>>>> ddffeb8c
 static void exit_event_get_key(struct perf_evsel *evsel,
 			       struct perf_sample *sample,
 			       struct event_key *key)
@@ -148,47 +138,6 @@
 	return kvm_entry_event(evsel);
 }
 
-<<<<<<< HEAD
-struct exit_reasons_table {
-	unsigned long exit_code;
-	const char *reason;
-};
-
-struct exit_reasons_table vmx_exit_reasons[] = {
-	VMX_EXIT_REASONS
-};
-
-struct exit_reasons_table svm_exit_reasons[] = {
-	SVM_EXIT_REASONS
-};
-
-static int cpu_isa;
-
-static const char *get_exit_reason(u64 exit_code)
-{
-	int table_size = ARRAY_SIZE(svm_exit_reasons);
-	struct exit_reasons_table *table = svm_exit_reasons;
-
-	if (cpu_isa == 1) {
-		table = vmx_exit_reasons;
-		table_size = ARRAY_SIZE(vmx_exit_reasons);
-	}
-
-	while (table_size--) {
-		if (table->exit_code == exit_code)
-			return table->reason;
-		table++;
-	}
-
-	pr_err("unknown kvm exit code:%lld on %s\n",
-		(unsigned long long)exit_code, cpu_isa ? "VMX" : "SVM");
-	return "UNKNOWN";
-}
-
-static void exit_event_decode_key(struct event_key *key, char decode[20])
-{
-	const char *exit_reason = get_exit_reason(key->key);
-=======
 static struct exit_reasons_table vmx_exit_reasons[] = {
 	VMX_EXIT_REASONS
 };
@@ -218,7 +167,6 @@
 				  char decode[20])
 {
 	const char *exit_reason = get_exit_reason(kvm, key->key);
->>>>>>> ddffeb8c
 
 	scnprintf(decode, 20, "%s", exit_reason);
 }
@@ -230,19 +178,11 @@
 	.name = "VM-EXIT"
 };
 
-<<<<<<< HEAD
-    /*
-     * For the mmio events, we treat:
-     * the time of MMIO write: kvm_mmio(KVM_TRACE_MMIO_WRITE...) -> kvm_entry
-     * the time of MMIO read: kvm_exit -> kvm_mmio(KVM_TRACE_MMIO_READ...).
-     */
-=======
 /*
  * For the mmio events, we treat:
  * the time of MMIO write: kvm_mmio(KVM_TRACE_MMIO_WRITE...) -> kvm_entry
  * the time of MMIO read: kvm_exit -> kvm_mmio(KVM_TRACE_MMIO_READ...).
  */
->>>>>>> ddffeb8c
 static void mmio_event_get_key(struct perf_evsel *evsel, struct perf_sample *sample,
 			       struct event_key *key)
 {
@@ -288,13 +228,9 @@
 	return false;
 }
 
-<<<<<<< HEAD
-static void mmio_event_decode_key(struct event_key *key, char decode[20])
-=======
 static void mmio_event_decode_key(struct perf_kvm *kvm __maybe_unused,
 				  struct event_key *key,
 				  char decode[20])
->>>>>>> ddffeb8c
 {
 	scnprintf(decode, 20, "%#lx:%s", (unsigned long)key->key,
 				key->info == KVM_TRACE_MMIO_WRITE ? "W" : "R");
@@ -335,13 +271,9 @@
 	return kvm_entry_event(evsel);
 }
 
-<<<<<<< HEAD
-static void ioport_event_decode_key(struct event_key *key, char decode[20])
-=======
 static void ioport_event_decode_key(struct perf_kvm *kvm __maybe_unused,
 				    struct event_key *key,
 				    char decode[20])
->>>>>>> ddffeb8c
 {
 	scnprintf(decode, 20, "%#llx:%s", (unsigned long long)key->key,
 				key->info ? "POUT" : "PIN");
@@ -354,23 +286,6 @@
 	.name = "IO Port Access"
 };
 
-<<<<<<< HEAD
-static const char *report_event = "vmexit";
-struct kvm_events_ops *events_ops;
-
-static bool register_kvm_events_ops(void)
-{
-	bool ret = true;
-
-	if (!strcmp(report_event, "vmexit"))
-		events_ops = &exit_events;
-	else if (!strcmp(report_event, "mmio"))
-		events_ops = &mmio_events;
-	else if (!strcmp(report_event, "ioport"))
-		events_ops = &ioport_events;
-	else {
-		pr_err("Unknown report event:%s\n", report_event);
-=======
 static bool register_kvm_events_ops(struct perf_kvm *kvm)
 {
 	bool ret = true;
@@ -383,62 +298,25 @@
 		kvm->events_ops = &ioport_events;
 	else {
 		pr_err("Unknown report event:%s\n", kvm->report_event);
->>>>>>> ddffeb8c
 		ret = false;
 	}
 
 	return ret;
 }
 
-<<<<<<< HEAD
-struct kvm_event_stats {
-	u64 time;
-	struct stats stats;
-};
-
-struct kvm_event {
-	struct list_head hash_entry;
-	struct rb_node rb;
-
-	struct event_key key;
-
-	struct kvm_event_stats total;
-
-	#define DEFAULT_VCPU_NUM 8
-	int max_vcpu;
-	struct kvm_event_stats *vcpu;
-};
-
-=======
->>>>>>> ddffeb8c
 struct vcpu_event_record {
 	int vcpu_id;
 	u64 start_time;
 	struct kvm_event *last_event;
 };
 
-<<<<<<< HEAD
-#define EVENTS_BITS			12
-#define EVENTS_CACHE_SIZE	(1UL << EVENTS_BITS)
-
-static u64 total_time;
-static u64 total_count;
-static struct list_head kvm_events_cache[EVENTS_CACHE_SIZE];
-
-static void init_kvm_event_record(void)
-=======
 
 static void init_kvm_event_record(struct perf_kvm *kvm)
->>>>>>> ddffeb8c
 {
 	int i;
 
 	for (i = 0; i < (int)EVENTS_CACHE_SIZE; i++)
-<<<<<<< HEAD
-		INIT_LIST_HEAD(&kvm_events_cache[i]);
-=======
 		INIT_LIST_HEAD(&kvm->kvm_events_cache[i]);
->>>>>>> ddffeb8c
 }
 
 static int kvm_events_hash_fn(u64 key)
@@ -482,23 +360,15 @@
 	return event;
 }
 
-<<<<<<< HEAD
-static struct kvm_event *find_create_kvm_event(struct event_key *key)
-=======
 static struct kvm_event *find_create_kvm_event(struct perf_kvm *kvm,
 					       struct event_key *key)
->>>>>>> ddffeb8c
 {
 	struct kvm_event *event;
 	struct list_head *head;
 
 	BUG_ON(key->key == INVALID_KEY);
 
-<<<<<<< HEAD
-	head = &kvm_events_cache[kvm_events_hash_fn(key->key)];
-=======
 	head = &kvm->kvm_events_cache[kvm_events_hash_fn(key->key)];
->>>>>>> ddffeb8c
 	list_for_each_entry(event, head, hash_entry)
 		if (event->key.key == key->key && event->key.info == key->info)
 			return event;
@@ -511,22 +381,14 @@
 	return event;
 }
 
-<<<<<<< HEAD
-static bool handle_begin_event(struct vcpu_event_record *vcpu_record,
-=======
 static bool handle_begin_event(struct perf_kvm *kvm,
 			       struct vcpu_event_record *vcpu_record,
->>>>>>> ddffeb8c
 			       struct event_key *key, u64 timestamp)
 {
 	struct kvm_event *event = NULL;
 
 	if (key->key != INVALID_KEY)
-<<<<<<< HEAD
-		event = find_create_kvm_event(key);
-=======
 		event = find_create_kvm_event(kvm, key);
->>>>>>> ddffeb8c
 
 	vcpu_record->last_event = event;
 	vcpu_record->start_time = timestamp;
@@ -563,22 +425,16 @@
 	return true;
 }
 
-<<<<<<< HEAD
-static bool handle_end_event(struct vcpu_event_record *vcpu_record,
-			     struct event_key *key, u64 timestamp)
-=======
 static bool handle_end_event(struct perf_kvm *kvm,
 			     struct vcpu_event_record *vcpu_record,
 			     struct event_key *key,
 			     u64 timestamp)
->>>>>>> ddffeb8c
 {
 	struct kvm_event *event;
 	u64 time_begin, time_diff;
 
 	event = vcpu_record->last_event;
 	time_begin = vcpu_record->start_time;
-<<<<<<< HEAD
 
 	/* The begin event is not caught. */
 	if (!time_begin)
@@ -594,7 +450,7 @@
 		return true;
 
 	if (!event)
-		event = find_create_kvm_event(key);
+		event = find_create_kvm_event(kvm, key);
 
 	if (!event)
 		return false;
@@ -630,7 +486,9 @@
 	return thread->priv;
 }
 
-static bool handle_kvm_event(struct thread *thread, struct perf_evsel *evsel,
+static bool handle_kvm_event(struct perf_kvm *kvm,
+			     struct thread *thread,
+			     struct perf_evsel *evsel,
 			     struct perf_sample *sample)
 {
 	struct vcpu_event_record *vcpu_record;
@@ -640,22 +498,15 @@
 	if (!vcpu_record)
 		return true;
 
-	if (events_ops->is_begin_event(evsel, sample, &key))
-		return handle_begin_event(vcpu_record, &key, sample->time);
-
-	if (events_ops->is_end_event(evsel, sample, &key))
-		return handle_end_event(vcpu_record, &key, sample->time);
+	if (kvm->events_ops->is_begin_event(evsel, sample, &key))
+		return handle_begin_event(kvm, vcpu_record, &key, sample->time);
+
+	if (kvm->events_ops->is_end_event(evsel, sample, &key))
+		return handle_end_event(kvm, vcpu_record, &key, sample->time);
 
 	return true;
 }
 
-typedef int (*key_cmp_fun)(struct kvm_event*, struct kvm_event*, int);
-struct kvm_event_key {
-	const char *name;
-	key_cmp_fun key;
-};
-
-static int trace_vcpu = -1;
 #define GET_EVENT_KEY(func, field)					\
 static u64 get_event_ ##func(struct kvm_event *event, int vcpu)		\
 {									\
@@ -688,452 +539,6 @@
 	DEF_SORT_NAME_KEY(sample, count),
 	DEF_SORT_NAME_KEY(time, mean),
 	{ NULL, NULL }
-};
-
-static const char *sort_key = "sample";
-static key_cmp_fun compare;
-
-static bool select_key(void)
-{
-	int i;
-
-	for (i = 0; keys[i].name; i++) {
-		if (!strcmp(keys[i].name, sort_key)) {
-			compare = keys[i].key;
-			return true;
-		}
-	}
-
-	pr_err("Unknown compare key:%s\n", sort_key);
-	return false;
-}
-
-static struct rb_root result;
-static void insert_to_result(struct kvm_event *event, key_cmp_fun bigger,
-			     int vcpu)
-{
-	struct rb_node **rb = &result.rb_node;
-	struct rb_node *parent = NULL;
-	struct kvm_event *p;
-
-	while (*rb) {
-		p = container_of(*rb, struct kvm_event, rb);
-		parent = *rb;
-
-		if (bigger(event, p, vcpu))
-			rb = &(*rb)->rb_left;
-		else
-			rb = &(*rb)->rb_right;
-	}
-
-	rb_link_node(&event->rb, parent, rb);
-	rb_insert_color(&event->rb, &result);
-}
-
-static void update_total_count(struct kvm_event *event, int vcpu)
-{
-	total_count += get_event_count(event, vcpu);
-	total_time += get_event_time(event, vcpu);
-}
-
-static bool event_is_valid(struct kvm_event *event, int vcpu)
-{
-	return !!get_event_count(event, vcpu);
-}
-
-static void sort_result(int vcpu)
-{
-	unsigned int i;
-	struct kvm_event *event;
-
-	for (i = 0; i < EVENTS_CACHE_SIZE; i++)
-		list_for_each_entry(event, &kvm_events_cache[i], hash_entry)
-			if (event_is_valid(event, vcpu)) {
-				update_total_count(event, vcpu);
-				insert_to_result(event, compare, vcpu);
-			}
-}
-
-/* returns left most element of result, and erase it */
-static struct kvm_event *pop_from_result(void)
-{
-	struct rb_node *node = rb_first(&result);
-
-	if (!node)
-		return NULL;
-
-	rb_erase(node, &result);
-	return container_of(node, struct kvm_event, rb);
-}
-
-static void print_vcpu_info(int vcpu)
-{
-	pr_info("Analyze events for ");
-
-	if (vcpu == -1)
-		pr_info("all VCPUs:\n\n");
-	else
-		pr_info("VCPU %d:\n\n", vcpu);
-}
-
-static void print_result(int vcpu)
-{
-	char decode[20];
-	struct kvm_event *event;
-
-	pr_info("\n\n");
-	print_vcpu_info(vcpu);
-	pr_info("%20s ", events_ops->name);
-	pr_info("%10s ", "Samples");
-	pr_info("%9s ", "Samples%");
-
-	pr_info("%9s ", "Time%");
-	pr_info("%16s ", "Avg time");
-	pr_info("\n\n");
-
-	while ((event = pop_from_result())) {
-		u64 ecount, etime;
-
-		ecount = get_event_count(event, vcpu);
-		etime = get_event_time(event, vcpu);
-
-		events_ops->decode_key(&event->key, decode);
-		pr_info("%20s ", decode);
-		pr_info("%10llu ", (unsigned long long)ecount);
-		pr_info("%8.2f%% ", (double)ecount / total_count * 100);
-		pr_info("%8.2f%% ", (double)etime / total_time * 100);
-		pr_info("%9.2fus ( +-%7.2f%% )", (double)etime / ecount/1e3,
-			kvm_event_rel_stddev(vcpu, event));
-		pr_info("\n");
-	}
-
-	pr_info("\nTotal Samples:%lld, Total events handled time:%.2fus.\n\n",
-		(unsigned long long)total_count, total_time / 1e3);
-}
-
-static int process_sample_event(struct perf_tool *tool __maybe_unused,
-				union perf_event *event,
-				struct perf_sample *sample,
-				struct perf_evsel *evsel,
-				struct machine *machine)
-{
-	struct thread *thread = machine__findnew_thread(machine, sample->tid);
-
-	if (thread == NULL) {
-		pr_debug("problem processing %d event, skipping it.\n",
-			event->header.type);
-		return -1;
-	}
-
-	if (!handle_kvm_event(thread, evsel, sample))
-		return -1;
-
-	return 0;
-}
-
-static struct perf_tool eops = {
-	.sample			= process_sample_event,
-	.comm			= perf_event__process_comm,
-	.ordered_samples	= true,
-};
-
-static int get_cpu_isa(struct perf_session *session)
-{
-	char *cpuid = session->header.env.cpuid;
-	int isa;
-
-	if (strstr(cpuid, "Intel"))
-		isa = 1;
-	else if (strstr(cpuid, "AMD"))
-		isa = 0;
-	else {
-		pr_err("CPU %s is not supported.\n", cpuid);
-		isa = -ENOTSUP;
-	}
-
-	return isa;
-}
-
-static const char *file_name;
-
-static int read_events(void)
-{
-	struct perf_session *kvm_session;
-	int ret;
-
-	kvm_session = perf_session__new(file_name, O_RDONLY, 0, false, &eops);
-	if (!kvm_session) {
-		pr_err("Initializing perf session failed\n");
-		return -EINVAL;
-	}
-
-	if (!perf_session__has_traces(kvm_session, "kvm record"))
-		return -EINVAL;
-
-	/*
-	 * Do not use 'isa' recorded in kvm_exit tracepoint since it is not
-	 * traced in the old kernel.
-	 */
-	ret = get_cpu_isa(kvm_session);
-
-	if (ret < 0)
-		return ret;
-
-	cpu_isa = ret;
-
-	return perf_session__process_events(kvm_session, &eops);
-}
-
-static bool verify_vcpu(int vcpu)
-{
-	if (vcpu != -1 && vcpu < 0) {
-		pr_err("Invalid vcpu:%d.\n", vcpu);
-		return false;
-	}
-
-	return true;
-}
-
-static int kvm_events_report_vcpu(int vcpu)
-{
-	int ret = -EINVAL;
-
-	if (!verify_vcpu(vcpu))
-		goto exit;
-
-	if (!select_key())
-		goto exit;
-
-	if (!register_kvm_events_ops())
-		goto exit;
-
-	init_kvm_event_record();
-	setup_pager();
-
-	ret = read_events();
-	if (ret)
-		goto exit;
-
-	sort_result(vcpu);
-	print_result(vcpu);
-exit:
-	return ret;
-}
-
-static const char * const record_args[] = {
-	"record",
-	"-R",
-	"-f",
-	"-m", "1024",
-	"-c", "1",
-	"-e", "kvm:kvm_entry",
-	"-e", "kvm:kvm_exit",
-	"-e", "kvm:kvm_mmio",
-	"-e", "kvm:kvm_pio",
-};
-
-#define STRDUP_FAIL_EXIT(s)		\
-	({	char *_p;		\
-	_p = strdup(s);		\
-		if (!_p)		\
-			return -ENOMEM;	\
-		_p;			\
-	})
-
-static int kvm_events_record(int argc, const char **argv)
-{
-	unsigned int rec_argc, i, j;
-	const char **rec_argv;
-
-	rec_argc = ARRAY_SIZE(record_args) + argc + 2;
-	rec_argv = calloc(rec_argc + 1, sizeof(char *));
-
-	if (rec_argv == NULL)
-		return -ENOMEM;
-
-	for (i = 0; i < ARRAY_SIZE(record_args); i++)
-		rec_argv[i] = STRDUP_FAIL_EXIT(record_args[i]);
-
-	rec_argv[i++] = STRDUP_FAIL_EXIT("-o");
-	rec_argv[i++] = STRDUP_FAIL_EXIT(file_name);
-
-	for (j = 1; j < (unsigned int)argc; j++, i++)
-		rec_argv[i] = argv[j];
-
-	return cmd_record(i, rec_argv, NULL);
-}
-
-static const char * const kvm_events_report_usage[] = {
-	"perf kvm stat report [<options>]",
-	NULL
-};
-
-static const struct option kvm_events_report_options[] = {
-	OPT_STRING(0, "event", &report_event, "report event",
-		    "event for reporting: vmexit, mmio, ioport"),
-	OPT_INTEGER(0, "vcpu", &trace_vcpu,
-		    "vcpu id to report"),
-	OPT_STRING('k', "key", &sort_key, "sort-key",
-		    "key for sorting: sample(sort by samples number)"
-		    " time (sort by avg time)"),
-	OPT_END()
-};
-
-static int kvm_events_report(int argc, const char **argv)
-{
-	symbol__init();
-
-	if (argc) {
-		argc = parse_options(argc, argv,
-				     kvm_events_report_options,
-				     kvm_events_report_usage, 0);
-		if (argc)
-			usage_with_options(kvm_events_report_usage,
-					   kvm_events_report_options);
-	}
-
-	return kvm_events_report_vcpu(trace_vcpu);
-}
-
-static void print_kvm_stat_usage(void)
-{
-	printf("Usage: perf kvm stat <command>\n\n");
-
-	printf("# Available commands:\n");
-	printf("\trecord: record kvm events\n");
-	printf("\treport: report statistical data of kvm events\n");
-
-	printf("\nOtherwise, it is the alias of 'perf stat':\n");
-}
-
-static int kvm_cmd_stat(int argc, const char **argv)
-{
-	if (argc == 1) {
-		print_kvm_stat_usage();
-		goto perf_stat;
-	}
-
-	if (!strncmp(argv[1], "rec", 3))
-		return kvm_events_record(argc - 1, argv + 1);
-
-	if (!strncmp(argv[1], "rep", 3))
-		return kvm_events_report(argc - 1 , argv + 1);
-
-perf_stat:
-	return cmd_stat(argc, argv, NULL);
-}
-
-static char			name_buffer[256];
-
-static const char * const kvm_usage[] = {
-	"perf kvm [<options>] {top|record|report|diff|buildid-list|stat}",
-	NULL
-=======
-
-	/* The begin event is not caught. */
-	if (!time_begin)
-		return true;
-
-	/*
-	 * In some case, the 'begin event' only records the start timestamp,
-	 * the actual event is recognized in the 'end event' (e.g. mmio-event).
-	 */
-
-	/* Both begin and end events did not get the key. */
-	if (!event && key->key == INVALID_KEY)
-		return true;
-
-	if (!event)
-		event = find_create_kvm_event(kvm, key);
-
-	if (!event)
-		return false;
-
-	vcpu_record->last_event = NULL;
-	vcpu_record->start_time = 0;
-
-	BUG_ON(timestamp < time_begin);
-
-	time_diff = timestamp - time_begin;
-	return update_kvm_event(event, vcpu_record->vcpu_id, time_diff);
-}
-
-static
-struct vcpu_event_record *per_vcpu_record(struct thread *thread,
-					  struct perf_evsel *evsel,
-					  struct perf_sample *sample)
-{
-	/* Only kvm_entry records vcpu id. */
-	if (!thread->priv && kvm_entry_event(evsel)) {
-		struct vcpu_event_record *vcpu_record;
-
-		vcpu_record = zalloc(sizeof(*vcpu_record));
-		if (!vcpu_record) {
-			pr_err("%s: Not enough memory\n", __func__);
-			return NULL;
-		}
-
-		vcpu_record->vcpu_id = perf_evsel__intval(evsel, sample, "vcpu_id");
-		thread->priv = vcpu_record;
-	}
-
-	return thread->priv;
-}
-
-static bool handle_kvm_event(struct perf_kvm *kvm,
-			     struct thread *thread,
-			     struct perf_evsel *evsel,
-			     struct perf_sample *sample)
-{
-	struct vcpu_event_record *vcpu_record;
-	struct event_key key = {.key = INVALID_KEY};
-
-	vcpu_record = per_vcpu_record(thread, evsel, sample);
-	if (!vcpu_record)
-		return true;
-
-	if (kvm->events_ops->is_begin_event(evsel, sample, &key))
-		return handle_begin_event(kvm, vcpu_record, &key, sample->time);
-
-	if (kvm->events_ops->is_end_event(evsel, sample, &key))
-		return handle_end_event(kvm, vcpu_record, &key, sample->time);
-
-	return true;
-}
-
-#define GET_EVENT_KEY(func, field)					\
-static u64 get_event_ ##func(struct kvm_event *event, int vcpu)		\
-{									\
-	if (vcpu == -1)							\
-		return event->total.field;				\
-									\
-	if (vcpu >= event->max_vcpu)					\
-		return 0;						\
-									\
-	return event->vcpu[vcpu].field;					\
-}
-
-#define COMPARE_EVENT_KEY(func, field)					\
-GET_EVENT_KEY(func, field)						\
-static int compare_kvm_event_ ## func(struct kvm_event *one,		\
-					struct kvm_event *two, int vcpu)\
-{									\
-	return get_event_ ##func(one, vcpu) >				\
-				get_event_ ##func(two, vcpu);		\
-}
-
-GET_EVENT_KEY(time, time);
-COMPARE_EVENT_KEY(count, stats.n);
-COMPARE_EVENT_KEY(mean, stats.mean);
-
-#define DEF_SORT_NAME_KEY(name, compare_key)				\
-	{ #name, compare_kvm_event_ ## compare_key }
-
-static struct kvm_event_key keys[] = {
-	DEF_SORT_NAME_KEY(sample, count),
-	DEF_SORT_NAME_KEY(time, mean),
-	{ NULL, NULL }
->>>>>>> ddffeb8c
 };
 
 static bool select_key(struct perf_kvm *kvm)
@@ -1603,15 +1008,9 @@
 	else if (!strncmp(argv[0], "top", 3))
 		return cmd_top(argc, argv, NULL);
 	else if (!strncmp(argv[0], "buildid-list", 12))
-<<<<<<< HEAD
-		return __cmd_buildid_list(argc, argv);
-	else if (!strncmp(argv[0], "stat", 4))
-		return kvm_cmd_stat(argc, argv);
-=======
 		return __cmd_buildid_list(&kvm, argc, argv);
 	else if (!strncmp(argv[0], "stat", 4))
 		return kvm_cmd_stat(&kvm, argc, argv);
->>>>>>> ddffeb8c
 	else
 		usage_with_options(kvm_usage, kvm_options);
 
