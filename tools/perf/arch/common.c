--- conflicted
+++ resolved
@@ -128,14 +128,8 @@
 	return arch;
 }
 
-<<<<<<< HEAD
-static int perf_session_env__lookup_binutils_path(struct perf_env *env,
-						  const char *name,
-						  const char **path)
-=======
 static int perf_env__lookup_binutils_path(struct perf_env *env,
 					  const char *name, const char **path)
->>>>>>> 0b2dd639
 {
 	int idx;
 	const char *arch, *cross_env;
@@ -211,11 +205,7 @@
 	return -1;
 }
 
-<<<<<<< HEAD
-int perf_session_env__lookup_objdump(struct perf_env *env)
-=======
 int perf_env__lookup_objdump(struct perf_env *env)
->>>>>>> 0b2dd639
 {
 	/*
 	 * For live mode, env->arch will be NULL and we can use
