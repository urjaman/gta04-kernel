--- conflicted
+++ resolved
@@ -1615,12 +1615,9 @@
 	OPT_BOOLEAN('\0', "show-mmap-events", &script.show_mmap_events,
 		    "Show the mmap events"),
 	OPT_BOOLEAN('f', "force", &file.force, "don't complain, do it"),
-<<<<<<< HEAD
-=======
 	OPT_CALLBACK_OPTARG(0, "itrace", &itrace_synth_opts, NULL, "opts",
 			    "Instruction Tracing options",
 			    itrace_parse_synth_opts),
->>>>>>> ea169fd3
 	OPT_END()
 	};
 	const char * const script_subcommands[] = { "record", "report", NULL };
