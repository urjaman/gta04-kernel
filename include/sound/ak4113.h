--- conflicted
+++ resolved
@@ -287,10 +287,7 @@
 	ak4113_read_t *read;
 	void *private_data;
 	atomic_t wq_processing;
-<<<<<<< HEAD
-=======
 	struct mutex reinit_mutex;
->>>>>>> 3fe9cf39
 	spinlock_t lock;
 	unsigned char regmap[AK4113_WRITABLE_REGS];
 	struct snd_kcontrol *kctls[AK4113_CONTROLS];
