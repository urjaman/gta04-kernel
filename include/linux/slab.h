--- conflicted
+++ resolved
@@ -116,13 +116,6 @@
 struct kmem_cache *kmem_cache_create(const char *, size_t, size_t,
 			unsigned long,
 			void (*)(void *));
-<<<<<<< HEAD
-#ifdef CONFIG_MEMCG_KMEM
-void memcg_create_kmem_cache(struct mem_cgroup *, struct kmem_cache *);
-void memcg_destroy_kmem_caches(struct mem_cgroup *);
-#endif
-=======
->>>>>>> d07b956c
 void kmem_cache_destroy(struct kmem_cache *);
 int kmem_cache_shrink(struct kmem_cache *);
 
