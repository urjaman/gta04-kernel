--- conflicted
+++ resolved
@@ -3,335 +3,6 @@
 
 #include <uapi/linux/if_link.h>
 
-<<<<<<< HEAD
-/* This struct should be in sync with struct rtnl_link_stats64 */
-struct rtnl_link_stats {
-	__u32	rx_packets;		/* total packets received	*/
-	__u32	tx_packets;		/* total packets transmitted	*/
-	__u32	rx_bytes;		/* total bytes received 	*/
-	__u32	tx_bytes;		/* total bytes transmitted	*/
-	__u32	rx_errors;		/* bad packets received		*/
-	__u32	tx_errors;		/* packet transmit problems	*/
-	__u32	rx_dropped;		/* no space in linux buffers	*/
-	__u32	tx_dropped;		/* no space available in linux	*/
-	__u32	multicast;		/* multicast packets received	*/
-	__u32	collisions;
-
-	/* detailed rx_errors: */
-	__u32	rx_length_errors;
-	__u32	rx_over_errors;		/* receiver ring buff overflow	*/
-	__u32	rx_crc_errors;		/* recved pkt with crc error	*/
-	__u32	rx_frame_errors;	/* recv'd frame alignment error */
-	__u32	rx_fifo_errors;		/* recv'r fifo overrun		*/
-	__u32	rx_missed_errors;	/* receiver missed packet	*/
-
-	/* detailed tx_errors */
-	__u32	tx_aborted_errors;
-	__u32	tx_carrier_errors;
-	__u32	tx_fifo_errors;
-	__u32	tx_heartbeat_errors;
-	__u32	tx_window_errors;
-
-	/* for cslip etc */
-	__u32	rx_compressed;
-	__u32	tx_compressed;
-};
-
-/* The main device statistics structure */
-struct rtnl_link_stats64 {
-	__u64	rx_packets;		/* total packets received	*/
-	__u64	tx_packets;		/* total packets transmitted	*/
-	__u64	rx_bytes;		/* total bytes received 	*/
-	__u64	tx_bytes;		/* total bytes transmitted	*/
-	__u64	rx_errors;		/* bad packets received		*/
-	__u64	tx_errors;		/* packet transmit problems	*/
-	__u64	rx_dropped;		/* no space in linux buffers	*/
-	__u64	tx_dropped;		/* no space available in linux	*/
-	__u64	multicast;		/* multicast packets received	*/
-	__u64	collisions;
-
-	/* detailed rx_errors: */
-	__u64	rx_length_errors;
-	__u64	rx_over_errors;		/* receiver ring buff overflow	*/
-	__u64	rx_crc_errors;		/* recved pkt with crc error	*/
-	__u64	rx_frame_errors;	/* recv'd frame alignment error */
-	__u64	rx_fifo_errors;		/* recv'r fifo overrun		*/
-	__u64	rx_missed_errors;	/* receiver missed packet	*/
-
-	/* detailed tx_errors */
-	__u64	tx_aborted_errors;
-	__u64	tx_carrier_errors;
-	__u64	tx_fifo_errors;
-	__u64	tx_heartbeat_errors;
-	__u64	tx_window_errors;
-
-	/* for cslip etc */
-	__u64	rx_compressed;
-	__u64	tx_compressed;
-};
-
-/* The struct should be in sync with struct ifmap */
-struct rtnl_link_ifmap {
-	__u64	mem_start;
-	__u64	mem_end;
-	__u64	base_addr;
-	__u16	irq;
-	__u8	dma;
-	__u8	port;
-};
-
-/*
- * IFLA_AF_SPEC
- *   Contains nested attributes for address family specific attributes.
- *   Each address family may create a attribute with the address family
- *   number as type and create its own attribute structure in it.
- *
- *   Example:
- *   [IFLA_AF_SPEC] = {
- *       [AF_INET] = {
- *           [IFLA_INET_CONF] = ...,
- *       },
- *       [AF_INET6] = {
- *           [IFLA_INET6_FLAGS] = ...,
- *           [IFLA_INET6_CONF] = ...,
- *       }
- *   }
- */
-
-enum {
-	IFLA_UNSPEC,
-	IFLA_ADDRESS,
-	IFLA_BROADCAST,
-	IFLA_IFNAME,
-	IFLA_MTU,
-	IFLA_LINK,
-	IFLA_QDISC,
-	IFLA_STATS,
-	IFLA_COST,
-#define IFLA_COST IFLA_COST
-	IFLA_PRIORITY,
-#define IFLA_PRIORITY IFLA_PRIORITY
-	IFLA_MASTER,
-#define IFLA_MASTER IFLA_MASTER
-	IFLA_WIRELESS,		/* Wireless Extension event - see wireless.h */
-#define IFLA_WIRELESS IFLA_WIRELESS
-	IFLA_PROTINFO,		/* Protocol specific information for a link */
-#define IFLA_PROTINFO IFLA_PROTINFO
-	IFLA_TXQLEN,
-#define IFLA_TXQLEN IFLA_TXQLEN
-	IFLA_MAP,
-#define IFLA_MAP IFLA_MAP
-	IFLA_WEIGHT,
-#define IFLA_WEIGHT IFLA_WEIGHT
-	IFLA_OPERSTATE,
-	IFLA_LINKMODE,
-	IFLA_LINKINFO,
-#define IFLA_LINKINFO IFLA_LINKINFO
-	IFLA_NET_NS_PID,
-	IFLA_IFALIAS,
-	IFLA_NUM_VF,		/* Number of VFs if device is SR-IOV PF */
-	IFLA_VFINFO_LIST,
-	IFLA_STATS64,
-	IFLA_VF_PORTS,
-	IFLA_PORT_SELF,
-	IFLA_AF_SPEC,
-	IFLA_GROUP,		/* Group the device belongs to */
-	IFLA_NET_NS_FD,
-	IFLA_EXT_MASK,		/* Extended info mask, VFs, etc */
-	IFLA_PROMISCUITY,	/* Promiscuity count: > 0 means acts PROMISC */
-#define IFLA_PROMISCUITY IFLA_PROMISCUITY
-	IFLA_NUM_TX_QUEUES,
-	IFLA_NUM_RX_QUEUES,
-	__IFLA_MAX
-};
-
-
-#define IFLA_MAX (__IFLA_MAX - 1)
-
-/* backwards compatibility for userspace */
-#ifndef __KERNEL__
-#define IFLA_RTA(r)  ((struct rtattr*)(((char*)(r)) + NLMSG_ALIGN(sizeof(struct ifinfomsg))))
-#define IFLA_PAYLOAD(n) NLMSG_PAYLOAD(n,sizeof(struct ifinfomsg))
-#endif
-
-enum {
-	IFLA_INET_UNSPEC,
-	IFLA_INET_CONF,
-	__IFLA_INET_MAX,
-};
-
-#define IFLA_INET_MAX (__IFLA_INET_MAX - 1)
-
-/* ifi_flags.
-
-   IFF_* flags.
-
-   The only change is:
-   IFF_LOOPBACK, IFF_BROADCAST and IFF_POINTOPOINT are
-   more not changeable by user. They describe link media
-   characteristics and set by device driver.
-
-   Comments:
-   - Combination IFF_BROADCAST|IFF_POINTOPOINT is invalid
-   - If neither of these three flags are set;
-     the interface is NBMA.
-
-   - IFF_MULTICAST does not mean anything special:
-   multicasts can be used on all not-NBMA links.
-   IFF_MULTICAST means that this media uses special encapsulation
-   for multicast frames. Apparently, all IFF_POINTOPOINT and
-   IFF_BROADCAST devices are able to use multicasts too.
- */
-
-/* IFLA_LINK.
-   For usual devices it is equal ifi_index.
-   If it is a "virtual interface" (f.e. tunnel), ifi_link
-   can point to real physical interface (f.e. for bandwidth calculations),
-   or maybe 0, what means, that real media is unknown (usual
-   for IPIP tunnels, when route to endpoint is allowed to change)
- */
-
-/* Subtype attributes for IFLA_PROTINFO */
-enum {
-	IFLA_INET6_UNSPEC,
-	IFLA_INET6_FLAGS,	/* link flags			*/
-	IFLA_INET6_CONF,	/* sysctl parameters		*/
-	IFLA_INET6_STATS,	/* statistics			*/
-	IFLA_INET6_MCAST,	/* MC things. What of them?	*/
-	IFLA_INET6_CACHEINFO,	/* time values and max reasm size */
-	IFLA_INET6_ICMP6STATS,	/* statistics (icmpv6)		*/
-	__IFLA_INET6_MAX
-};
-
-#define IFLA_INET6_MAX	(__IFLA_INET6_MAX - 1)
-
-struct ifla_cacheinfo {
-	__u32	max_reasm_len;
-	__u32	tstamp;		/* ipv6InterfaceTable updated timestamp */
-	__u32	reachable_time;
-	__u32	retrans_time;
-};
-
-enum {
-	IFLA_INFO_UNSPEC,
-	IFLA_INFO_KIND,
-	IFLA_INFO_DATA,
-	IFLA_INFO_XSTATS,
-	__IFLA_INFO_MAX,
-};
-
-#define IFLA_INFO_MAX	(__IFLA_INFO_MAX - 1)
-
-/* VLAN section */
-
-enum {
-	IFLA_VLAN_UNSPEC,
-	IFLA_VLAN_ID,
-	IFLA_VLAN_FLAGS,
-	IFLA_VLAN_EGRESS_QOS,
-	IFLA_VLAN_INGRESS_QOS,
-	__IFLA_VLAN_MAX,
-};
-
-#define IFLA_VLAN_MAX	(__IFLA_VLAN_MAX - 1)
-
-struct ifla_vlan_flags {
-	__u32	flags;
-	__u32	mask;
-};
-
-enum {
-	IFLA_VLAN_QOS_UNSPEC,
-	IFLA_VLAN_QOS_MAPPING,
-	__IFLA_VLAN_QOS_MAX
-};
-
-#define IFLA_VLAN_QOS_MAX	(__IFLA_VLAN_QOS_MAX - 1)
-
-struct ifla_vlan_qos_mapping {
-	__u32 from;
-	__u32 to;
-};
-
-/* MACVLAN section */
-enum {
-	IFLA_MACVLAN_UNSPEC,
-	IFLA_MACVLAN_MODE,
-	IFLA_MACVLAN_FLAGS,
-	__IFLA_MACVLAN_MAX,
-};
-
-#define IFLA_MACVLAN_MAX (__IFLA_MACVLAN_MAX - 1)
-
-enum macvlan_mode {
-	MACVLAN_MODE_PRIVATE = 1, /* don't talk to other macvlans */
-	MACVLAN_MODE_VEPA    = 2, /* talk to other ports through ext bridge */
-	MACVLAN_MODE_BRIDGE  = 4, /* talk to bridge ports directly */
-	MACVLAN_MODE_PASSTHRU = 8,/* take over the underlying device */
-};
-
-#define MACVLAN_FLAG_NOPROMISC	1
-
-/* VXLAN section */
-enum {
-	IFLA_VXLAN_UNSPEC,
-	IFLA_VXLAN_ID,
-	IFLA_VXLAN_GROUP,
-	IFLA_VXLAN_LINK,
-	IFLA_VXLAN_LOCAL,
-	IFLA_VXLAN_TTL,
-	IFLA_VXLAN_TOS,
-	IFLA_VXLAN_LEARNING,
-	IFLA_VXLAN_AGEING,
-	IFLA_VXLAN_LIMIT,
-	__IFLA_VXLAN_MAX
-};
-#define IFLA_VXLAN_MAX	(__IFLA_VXLAN_MAX - 1)
-
-/* SR-IOV virtual function management section */
-
-enum {
-	IFLA_VF_INFO_UNSPEC,
-	IFLA_VF_INFO,
-	__IFLA_VF_INFO_MAX,
-};
-
-#define IFLA_VF_INFO_MAX (__IFLA_VF_INFO_MAX - 1)
-
-enum {
-	IFLA_VF_UNSPEC,
-	IFLA_VF_MAC,		/* Hardware queue specific attributes */
-	IFLA_VF_VLAN,
-	IFLA_VF_TX_RATE,	/* TX Bandwidth Allocation */
-	IFLA_VF_SPOOFCHK,	/* Spoof Checking on/off switch */
-	__IFLA_VF_MAX,
-};
-
-#define IFLA_VF_MAX (__IFLA_VF_MAX - 1)
-
-struct ifla_vf_mac {
-	__u32 vf;
-	__u8 mac[32]; /* MAX_ADDR_LEN */
-};
-
-struct ifla_vf_vlan {
-	__u32 vf;
-	__u32 vlan; /* 0 - 4095, 0 disables VLAN filter */
-	__u32 qos;
-};
-
-struct ifla_vf_tx_rate {
-	__u32 vf;
-	__u32 rate; /* Max TX bandwidth in Mbps, 0 disables throttling */
-};
-
-struct ifla_vf_spoofchk {
-	__u32 vf;
-	__u32 setting;
-};
-#ifdef __KERNEL__
-=======
->>>>>>> ddffeb8c
 
 /* We don't want this structure exposed to user space */
 struct ifla_vf_info {
@@ -342,99 +13,4 @@
 	__u32 tx_rate;
 	__u32 spoofchk;
 };
-<<<<<<< HEAD
-#endif
-
-/* VF ports management section
- *
- *	Nested layout of set/get msg is:
- *
- *		[IFLA_NUM_VF]
- *		[IFLA_VF_PORTS]
- *			[IFLA_VF_PORT]
- *				[IFLA_PORT_*], ...
- *			[IFLA_VF_PORT]
- *				[IFLA_PORT_*], ...
- *			...
- *		[IFLA_PORT_SELF]
- *			[IFLA_PORT_*], ...
- */
-
-enum {
-	IFLA_VF_PORT_UNSPEC,
-	IFLA_VF_PORT,			/* nest */
-	__IFLA_VF_PORT_MAX,
-};
-
-#define IFLA_VF_PORT_MAX (__IFLA_VF_PORT_MAX - 1)
-
-enum {
-	IFLA_PORT_UNSPEC,
-	IFLA_PORT_VF,			/* __u32 */
-	IFLA_PORT_PROFILE,		/* string */
-	IFLA_PORT_VSI_TYPE,		/* 802.1Qbg (pre-)standard VDP */
-	IFLA_PORT_INSTANCE_UUID,	/* binary UUID */
-	IFLA_PORT_HOST_UUID,		/* binary UUID */
-	IFLA_PORT_REQUEST,		/* __u8 */
-	IFLA_PORT_RESPONSE,		/* __u16, output only */
-	__IFLA_PORT_MAX,
-};
-
-#define IFLA_PORT_MAX (__IFLA_PORT_MAX - 1)
-
-#define PORT_PROFILE_MAX	40
-#define PORT_UUID_MAX		16
-#define PORT_SELF_VF		-1
-
-enum {
-	PORT_REQUEST_PREASSOCIATE = 0,
-	PORT_REQUEST_PREASSOCIATE_RR,
-	PORT_REQUEST_ASSOCIATE,
-	PORT_REQUEST_DISASSOCIATE,
-};
-
-enum {
-	PORT_VDP_RESPONSE_SUCCESS = 0,
-	PORT_VDP_RESPONSE_INVALID_FORMAT,
-	PORT_VDP_RESPONSE_INSUFFICIENT_RESOURCES,
-	PORT_VDP_RESPONSE_UNUSED_VTID,
-	PORT_VDP_RESPONSE_VTID_VIOLATION,
-	PORT_VDP_RESPONSE_VTID_VERSION_VIOALTION,
-	PORT_VDP_RESPONSE_OUT_OF_SYNC,
-	/* 0x08-0xFF reserved for future VDP use */
-	PORT_PROFILE_RESPONSE_SUCCESS = 0x100,
-	PORT_PROFILE_RESPONSE_INPROGRESS,
-	PORT_PROFILE_RESPONSE_INVALID,
-	PORT_PROFILE_RESPONSE_BADSTATE,
-	PORT_PROFILE_RESPONSE_INSUFFICIENT_RESOURCES,
-	PORT_PROFILE_RESPONSE_ERROR,
-};
-
-struct ifla_port_vsi {
-	__u8 vsi_mgr_id;
-	__u8 vsi_type_id[3];
-	__u8 vsi_type_version;
-	__u8 pad[3];
-};
-
-
-/* IPoIB section */
-
-enum {
-	IFLA_IPOIB_UNSPEC,
-	IFLA_IPOIB_PKEY,
-	IFLA_IPOIB_MODE,
-	IFLA_IPOIB_UMCAST,
-	__IFLA_IPOIB_MAX
-};
-
-enum {
-	IPOIB_MODE_DATAGRAM  = 0, /* using unreliable datagram QPs */
-	IPOIB_MODE_CONNECTED = 1, /* using connected QPs */
-};
-
-#define IFLA_IPOIB_MAX (__IFLA_IPOIB_MAX - 1)
-
-=======
->>>>>>> ddffeb8c
 #endif /* _LINUX_IF_LINK_H */