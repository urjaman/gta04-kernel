--- conflicted
+++ resolved
@@ -154,20 +154,14 @@
 	TRACE_EVENT_FL_ENABLED_BIT,
 	TRACE_EVENT_FL_FILTERED_BIT,
 	TRACE_EVENT_FL_RECORDED_CMD_BIT,
-<<<<<<< HEAD
-=======
 	TRACE_EVENT_FL_CAP_ANY_BIT,
->>>>>>> 3cbea436
 };
 
 enum {
 	TRACE_EVENT_FL_ENABLED		= (1 << TRACE_EVENT_FL_ENABLED_BIT),
 	TRACE_EVENT_FL_FILTERED		= (1 << TRACE_EVENT_FL_FILTERED_BIT),
 	TRACE_EVENT_FL_RECORDED_CMD	= (1 << TRACE_EVENT_FL_RECORDED_CMD_BIT),
-<<<<<<< HEAD
-=======
 	TRACE_EVENT_FL_CAP_ANY		= (1 << TRACE_EVENT_FL_CAP_ANY_BIT),
->>>>>>> 3cbea436
 };
 
 struct ftrace_event_call {
@@ -204,8 +198,6 @@
 #endif
 };
 
-<<<<<<< HEAD
-=======
 #define __TRACE_EVENT_FLAGS(name, value)				\
 	static int __init trace_init_flags_##name(void)			\
 	{								\
@@ -214,7 +206,6 @@
 	}								\
 	early_initcall(trace_init_flags_##name);
 
->>>>>>> 3cbea436
 #define PERF_MAX_TRACE_SIZE	2048
 
 #define MAX_FILTER_PRED		32
