--- conflicted
+++ resolved
@@ -424,19 +424,5 @@
 
 #else
 static struct abx500_bm_data ab8500_bm_data;
-<<<<<<< HEAD
-
-static inline int ab8500_fg_inst_curr_start(struct ab8500_fg *di)
-{
-	return -ENODEV;
-}
-
-static inline int ab8500_fg_inst_curr_finalize(struct ab8500_fg *di, int *res)
-{
-	return -ENODEV;
-}
-
-=======
->>>>>>> 1b37d6ea
 #endif
 #endif /* _AB8500_BM_H */