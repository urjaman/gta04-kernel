/*
 * TI Palmas
 *
 * Copyright 2011-2013 Texas Instruments Inc.
 *
 * Author: Graeme Gregory <gg@slimlogic.co.uk>
 * Author: Ian Lartey <ian@slimlogic.co.uk>
 *
 *  This program is free software; you can redistribute it and/or modify it
 *  under  the terms of the GNU General  Public License as published by the
 *  Free Software Foundation;  either version 2 of the License, or (at your
 *  option) any later version.
 *
 */

#ifndef __LINUX_MFD_PALMAS_H
#define __LINUX_MFD_PALMAS_H

#include <linux/usb/otg.h>
#include <linux/leds.h>
#include <linux/regmap.h>
#include <linux/regulator/driver.h>
#include <linux/extcon.h>
#include <linux/usb/phy_companion.h>

#define PALMAS_NUM_CLIENTS		3

/* The ID_REVISION NUMBERS */
#define PALMAS_CHIP_OLD_ID		0x0000
#define PALMAS_CHIP_ID			0xC035
#define PALMAS_CHIP_CHARGER_ID		0xC036

#define TPS65917_RESERVED		-1

#define is_palmas(a)	(((a) == PALMAS_CHIP_OLD_ID) || \
			((a) == PALMAS_CHIP_ID))
#define is_palmas_charger(a) ((a) == PALMAS_CHIP_CHARGER_ID)

/**
 * Palmas PMIC feature types
 *
 * PALMAS_PMIC_FEATURE_SMPS10_BOOST - used when the PMIC provides SMPS10_BOOST
 *	regulator.
 *
 * PALMAS_PMIC_HAS(b, f) - macro to check if a bandgap device is capable of a
 *	specific feature (above) or not. Return non-zero, if yes.
 */
#define PALMAS_PMIC_FEATURE_SMPS10_BOOST	BIT(0)
#define PALMAS_PMIC_HAS(b, f)			\
			((b)->features & PALMAS_PMIC_FEATURE_ ## f)

struct palmas_pmic;
struct palmas_gpadc;
struct palmas_resource;
struct palmas_usb;
struct palmas_pmic_driver_data;
struct palmas_pmic_platform_data;

enum palmas_usb_state {
	PALMAS_USB_STATE_DISCONNECT,
	PALMAS_USB_STATE_VBUS,
	PALMAS_USB_STATE_ID,
};

struct palmas {
	struct device *dev;

	struct i2c_client *i2c_clients[PALMAS_NUM_CLIENTS];
	struct regmap *regmap[PALMAS_NUM_CLIENTS];

	/* Stored chip id */
	int id;

	unsigned int features;
	/* IRQ Data */
	int irq;
	u32 irq_mask;
	struct mutex irq_lock;
	struct regmap_irq_chip_data *irq_data;

	struct palmas_pmic_driver_data *pmic_ddata;

	/* Child Devices */
	struct palmas_pmic *pmic;
	struct palmas_gpadc *gpadc;
	struct palmas_resource *resource;
	struct palmas_usb *usb;

	/* GPIO MUXing */
	u8 gpio_muxed;
	u8 led_muxed;
	u8 pwm_muxed;
};

#define PALMAS_EXT_REQ (PALMAS_EXT_CONTROL_ENABLE1 |	\
			PALMAS_EXT_CONTROL_ENABLE2 |	\
			PALMAS_EXT_CONTROL_NSLEEP)

struct palmas_sleep_requestor_info {
	int id;
	int reg_offset;
	int bit_pos;
};

struct palmas_regs_info {
	char	*name;
	char	*sname;
	u8	vsel_addr;
	u8	ctrl_addr;
	u8	tstep_addr;
	int	sleep_id;
};

struct palmas_pmic_driver_data {
	int smps_start;
	int smps_end;
	int ldo_begin;
	int ldo_end;
	int max_reg;
<<<<<<< HEAD
=======
	bool has_regen3;
>>>>>>> e555469f
	struct palmas_regs_info *palmas_regs_info;
	struct of_regulator_match *palmas_matches;
	struct palmas_sleep_requestor_info *sleep_req_info;
	int (*smps_register)(struct palmas_pmic *pmic,
			     struct palmas_pmic_driver_data *ddata,
			     struct palmas_pmic_platform_data *pdata,
			     const char *pdev_name,
			     struct regulator_config config);
	int (*ldo_register)(struct palmas_pmic *pmic,
			    struct palmas_pmic_driver_data *ddata,
			    struct palmas_pmic_platform_data *pdata,
			    const char *pdev_name,
			    struct regulator_config config);
};

struct palmas_gpadc_platform_data {
	/* Channel 3 current source is only enabled during conversion */
	int ch3_current;

	/* Channel 0 current source can be used for battery detection.
	 * If used for battery detection this will cause a permanent current
	 * consumption depending on current level set here.
	 */
	int ch0_current;

	/* default BAT_REMOVAL_DAT setting on device probe */
	int bat_removal;

	/* Sets the START_POLARITY bit in the RT_CTRL register */
	int start_polarity;
};

struct palmas_reg_init {
	/* warm_rest controls the voltage levels after a warm reset
	 *
	 * 0: reload default values from OTP on warm reset
	 * 1: maintain voltage from VSEL on warm reset
	 */
	int warm_reset;

	/* roof_floor controls whether the regulator uses the i2c style
	 * of DVS or uses the method where a GPIO or other control method is
	 * attached to the NSLEEP/ENABLE1/ENABLE2 pins
	 *
	 * For SMPS
	 *
	 * 0: i2c selection of voltage
	 * 1: pin selection of voltage.
	 *
	 * For LDO unused
	 */
	int roof_floor;

	/* sleep_mode is the mode loaded to MODE_SLEEP bits as defined in
	 * the data sheet.
	 *
	 * For SMPS
	 *
	 * 0: Off
	 * 1: AUTO
	 * 2: ECO
	 * 3: Forced PWM
	 *
	 * For LDO
	 *
	 * 0: Off
	 * 1: On
	 */
	int mode_sleep;

	/* voltage_sel is the bitfield loaded onto the SMPSX_VOLTAGE
	 * register. Set this is the default voltage set in OTP needs
	 * to be overridden.
	 */
	u8 vsel;

};

enum palmas_regulators {
	/* SMPS regulators */
	PALMAS_REG_SMPS12,
	PALMAS_REG_SMPS123,
	PALMAS_REG_SMPS3,
	PALMAS_REG_SMPS45,
	PALMAS_REG_SMPS457,
	PALMAS_REG_SMPS6,
	PALMAS_REG_SMPS7,
	PALMAS_REG_SMPS8,
	PALMAS_REG_SMPS9,
	PALMAS_REG_SMPS10_OUT2,
	PALMAS_REG_SMPS10_OUT1,
	/* LDO regulators */
	PALMAS_REG_LDO1,
	PALMAS_REG_LDO2,
	PALMAS_REG_LDO3,
	PALMAS_REG_LDO4,
	PALMAS_REG_LDO5,
	PALMAS_REG_LDO6,
	PALMAS_REG_LDO7,
	PALMAS_REG_LDO8,
	PALMAS_REG_LDO9,
	PALMAS_REG_LDOLN,
	PALMAS_REG_LDOUSB,
	/* External regulators */
	PALMAS_REG_REGEN1,
	PALMAS_REG_REGEN2,
	PALMAS_REG_REGEN3,
	PALMAS_REG_SYSEN1,
	PALMAS_REG_SYSEN2,
	/* Total number of regulators */
	PALMAS_NUM_REGS,
};

enum tps65917_regulators {
	/* SMPS regulators */
	TPS65917_REG_SMPS1,
	TPS65917_REG_SMPS2,
	TPS65917_REG_SMPS3,
	TPS65917_REG_SMPS4,
	TPS65917_REG_SMPS5,
	/* LDO regulators */
	TPS65917_REG_LDO1,
	TPS65917_REG_LDO2,
	TPS65917_REG_LDO3,
	TPS65917_REG_LDO4,
	TPS65917_REG_LDO5,
	TPS65917_REG_REGEN1,
	TPS65917_REG_REGEN2,
	TPS65917_REG_REGEN3,

	/* Total number of regulators */
	TPS65917_NUM_REGS,
};

/* External controll signal name */
enum {
	PALMAS_EXT_CONTROL_ENABLE1      = 0x1,
	PALMAS_EXT_CONTROL_ENABLE2      = 0x2,
	PALMAS_EXT_CONTROL_NSLEEP       = 0x4,
};

/*
 * Palmas device resources can be controlled externally for
 * enabling/disabling it rather than register write through i2c.
 * Add the external controlled requestor ID for different resources.
 */
enum palmas_external_requestor_id {
	PALMAS_EXTERNAL_REQSTR_ID_REGEN1,
	PALMAS_EXTERNAL_REQSTR_ID_REGEN2,
	PALMAS_EXTERNAL_REQSTR_ID_SYSEN1,
	PALMAS_EXTERNAL_REQSTR_ID_SYSEN2,
	PALMAS_EXTERNAL_REQSTR_ID_CLK32KG,
	PALMAS_EXTERNAL_REQSTR_ID_CLK32KGAUDIO,
	PALMAS_EXTERNAL_REQSTR_ID_REGEN3,
	PALMAS_EXTERNAL_REQSTR_ID_SMPS12,
	PALMAS_EXTERNAL_REQSTR_ID_SMPS3,
	PALMAS_EXTERNAL_REQSTR_ID_SMPS45,
	PALMAS_EXTERNAL_REQSTR_ID_SMPS6,
	PALMAS_EXTERNAL_REQSTR_ID_SMPS7,
	PALMAS_EXTERNAL_REQSTR_ID_SMPS8,
	PALMAS_EXTERNAL_REQSTR_ID_SMPS9,
	PALMAS_EXTERNAL_REQSTR_ID_SMPS10,
	PALMAS_EXTERNAL_REQSTR_ID_LDO1,
	PALMAS_EXTERNAL_REQSTR_ID_LDO2,
	PALMAS_EXTERNAL_REQSTR_ID_LDO3,
	PALMAS_EXTERNAL_REQSTR_ID_LDO4,
	PALMAS_EXTERNAL_REQSTR_ID_LDO5,
	PALMAS_EXTERNAL_REQSTR_ID_LDO6,
	PALMAS_EXTERNAL_REQSTR_ID_LDO7,
	PALMAS_EXTERNAL_REQSTR_ID_LDO8,
	PALMAS_EXTERNAL_REQSTR_ID_LDO9,
	PALMAS_EXTERNAL_REQSTR_ID_LDOLN,
	PALMAS_EXTERNAL_REQSTR_ID_LDOUSB,

	/* Last entry */
	PALMAS_EXTERNAL_REQSTR_ID_MAX,
};

enum tps65917_external_requestor_id {
	TPS65917_EXTERNAL_REQSTR_ID_REGEN1,
	TPS65917_EXTERNAL_REQSTR_ID_REGEN2,
	TPS65917_EXTERNAL_REQSTR_ID_REGEN3,
	TPS65917_EXTERNAL_REQSTR_ID_SMPS1,
	TPS65917_EXTERNAL_REQSTR_ID_SMPS2,
	TPS65917_EXTERNAL_REQSTR_ID_SMPS3,
	TPS65917_EXTERNAL_REQSTR_ID_SMPS4,
	TPS65917_EXTERNAL_REQSTR_ID_SMPS5,
	TPS65917_EXTERNAL_REQSTR_ID_LDO1,
	TPS65917_EXTERNAL_REQSTR_ID_LDO2,
	TPS65917_EXTERNAL_REQSTR_ID_LDO3,
	TPS65917_EXTERNAL_REQSTR_ID_LDO4,
	TPS65917_EXTERNAL_REQSTR_ID_LDO5,
	/* Last entry */
	TPS65917_EXTERNAL_REQSTR_ID_MAX,
};

struct palmas_pmic_platform_data {
	/* An array of pointers to regulator init data indexed by regulator
	 * ID
	 */
	struct regulator_init_data *reg_data[PALMAS_NUM_REGS];

	/* An array of pointers to structures containing sleep mode and DVS
	 * configuration for regulators indexed by ID
	 */
	struct palmas_reg_init *reg_init[PALMAS_NUM_REGS];

	/* use LDO6 for vibrator control */
	int ldo6_vibrator;

	/* Enable tracking mode of LDO8 */
	bool enable_ldo8_tracking;
};

struct palmas_usb_platform_data {
	/* Do we enable the wakeup comparator on probe */
	int wakeup;
};

struct palmas_resource_platform_data {
	int regen1_mode_sleep;
	int regen2_mode_sleep;
	int sysen1_mode_sleep;
	int sysen2_mode_sleep;

	/* bitfield to be loaded to NSLEEP_RES_ASSIGN */
	u8 nsleep_res;
	/* bitfield to be loaded to NSLEEP_SMPS_ASSIGN */
	u8 nsleep_smps;
	/* bitfield to be loaded to NSLEEP_LDO_ASSIGN1 */
	u8 nsleep_ldo1;
	/* bitfield to be loaded to NSLEEP_LDO_ASSIGN2 */
	u8 nsleep_ldo2;

	/* bitfield to be loaded to ENABLE1_RES_ASSIGN */
	u8 enable1_res;
	/* bitfield to be loaded to ENABLE1_SMPS_ASSIGN */
	u8 enable1_smps;
	/* bitfield to be loaded to ENABLE1_LDO_ASSIGN1 */
	u8 enable1_ldo1;
	/* bitfield to be loaded to ENABLE1_LDO_ASSIGN2 */
	u8 enable1_ldo2;

	/* bitfield to be loaded to ENABLE2_RES_ASSIGN */
	u8 enable2_res;
	/* bitfield to be loaded to ENABLE2_SMPS_ASSIGN */
	u8 enable2_smps;
	/* bitfield to be loaded to ENABLE2_LDO_ASSIGN1 */
	u8 enable2_ldo1;
	/* bitfield to be loaded to ENABLE2_LDO_ASSIGN2 */
	u8 enable2_ldo2;
};

struct palmas_clk_platform_data {
	int clk32kg_mode_sleep;
	int clk32kgaudio_mode_sleep;
};

struct palmas_platform_data {
	int irq_flags;
	int gpio_base;

	/* bit value to be loaded to the POWER_CTRL register */
	u8 power_ctrl;

	/*
	 * boolean to select if we want to configure muxing here
	 * then the two value to load into the registers if true
	 */
	int mux_from_pdata;
	u8 pad1, pad2;
	bool pm_off;

	struct palmas_pmic_platform_data *pmic_pdata;
	struct palmas_gpadc_platform_data *gpadc_pdata;
	struct palmas_usb_platform_data *usb_pdata;
	struct palmas_resource_platform_data *resource_pdata;
	struct palmas_clk_platform_data *clk_pdata;
};

struct palmas_gpadc_calibration {
	s32 gain;
	s32 gain_error;
	s32 offset_error;
};

struct palmas_gpadc {
	struct device *dev;
	struct palmas *palmas;

	int ch3_current;
	int ch0_current;

	int gpadc_force;

	int bat_removal;

	struct mutex reading_lock;
	struct completion irq_complete;

	int eoc_sw_irq;

	struct palmas_gpadc_calibration *palmas_cal_tbl;

	int conv0_channel;
	int conv1_channel;
	int rt_channel;
};

struct palmas_gpadc_result {
	s32 raw_code;
	s32 corrected_code;
	s32 result;
};

#define PALMAS_MAX_CHANNELS 16

/* Define the tps65917 IRQ numbers */
enum tps65917_irqs {
	/* INT1 registers */
	TPS65917_RESERVED1,
	TPS65917_PWRON_IRQ,
	TPS65917_LONG_PRESS_KEY_IRQ,
	TPS65917_RESERVED2,
	TPS65917_PWRDOWN_IRQ,
	TPS65917_HOTDIE_IRQ,
	TPS65917_VSYS_MON_IRQ,
	TPS65917_RESERVED3,
	/* INT2 registers */
	TPS65917_RESERVED4,
	TPS65917_OTP_ERROR_IRQ,
	TPS65917_WDT_IRQ,
	TPS65917_RESERVED5,
	TPS65917_RESET_IN_IRQ,
	TPS65917_FSD_IRQ,
	TPS65917_SHORT_IRQ,
	TPS65917_RESERVED6,
	/* INT3 registers */
	TPS65917_GPADC_AUTO_0_IRQ,
	TPS65917_GPADC_AUTO_1_IRQ,
	TPS65917_GPADC_EOC_SW_IRQ,
	TPS65917_RESREVED6,
	TPS65917_RESERVED7,
	TPS65917_RESERVED8,
	TPS65917_RESERVED9,
	TPS65917_VBUS_IRQ,
	/* INT4 registers */
	TPS65917_GPIO_0_IRQ,
	TPS65917_GPIO_1_IRQ,
	TPS65917_GPIO_2_IRQ,
	TPS65917_GPIO_3_IRQ,
	TPS65917_GPIO_4_IRQ,
	TPS65917_GPIO_5_IRQ,
	TPS65917_GPIO_6_IRQ,
	TPS65917_RESERVED10,
	/* Total Number IRQs */
	TPS65917_NUM_IRQ,
};

/* Define the palmas IRQ numbers */
enum palmas_irqs {
	/* INT1 registers */
	PALMAS_CHARG_DET_N_VBUS_OVV_IRQ,
	PALMAS_PWRON_IRQ,
	PALMAS_LONG_PRESS_KEY_IRQ,
	PALMAS_RPWRON_IRQ,
	PALMAS_PWRDOWN_IRQ,
	PALMAS_HOTDIE_IRQ,
	PALMAS_VSYS_MON_IRQ,
	PALMAS_VBAT_MON_IRQ,
	/* INT2 registers */
	PALMAS_RTC_ALARM_IRQ,
	PALMAS_RTC_TIMER_IRQ,
	PALMAS_WDT_IRQ,
	PALMAS_BATREMOVAL_IRQ,
	PALMAS_RESET_IN_IRQ,
	PALMAS_FBI_BB_IRQ,
	PALMAS_SHORT_IRQ,
	PALMAS_VAC_ACOK_IRQ,
	/* INT3 registers */
	PALMAS_GPADC_AUTO_0_IRQ,
	PALMAS_GPADC_AUTO_1_IRQ,
	PALMAS_GPADC_EOC_SW_IRQ,
	PALMAS_GPADC_EOC_RT_IRQ,
	PALMAS_ID_OTG_IRQ,
	PALMAS_ID_IRQ,
	PALMAS_VBUS_OTG_IRQ,
	PALMAS_VBUS_IRQ,
	/* INT4 registers */
	PALMAS_GPIO_0_IRQ,
	PALMAS_GPIO_1_IRQ,
	PALMAS_GPIO_2_IRQ,
	PALMAS_GPIO_3_IRQ,
	PALMAS_GPIO_4_IRQ,
	PALMAS_GPIO_5_IRQ,
	PALMAS_GPIO_6_IRQ,
	PALMAS_GPIO_7_IRQ,
	/* Total Number IRQs */
	PALMAS_NUM_IRQ,
};

struct palmas_pmic {
	struct palmas *palmas;
	struct device *dev;
	struct regulator_desc desc[PALMAS_NUM_REGS];
	struct regulator_dev *rdev[PALMAS_NUM_REGS];
	struct mutex mutex;

	int smps123;
	int smps457;
	int smps12;

	int range[PALMAS_REG_SMPS10_OUT1];
	unsigned int ramp_delay[PALMAS_REG_SMPS10_OUT1];
	unsigned int current_reg_mode[PALMAS_REG_SMPS10_OUT1];
};

struct palmas_resource {
	struct palmas *palmas;
	struct device *dev;
};

struct palmas_usb {
	struct palmas *palmas;
	struct device *dev;

	struct extcon_dev edev;

	int id_otg_irq;
	int id_irq;
	int vbus_otg_irq;
	int vbus_irq;

	enum palmas_usb_state linkstat;
	int wakeup;
	bool enable_vbus_detection;
	bool enable_id_detection;
};

#define comparator_to_palmas(x) container_of((x), struct palmas_usb, comparator)

enum usb_irq_events {
	/* Wakeup events from INT3 */
	PALMAS_USB_ID_WAKEPUP,
	PALMAS_USB_VBUS_WAKEUP,

	/* ID_OTG_EVENTS */
	PALMAS_USB_ID_GND,
	N_PALMAS_USB_ID_GND,
	PALMAS_USB_ID_C,
	N_PALMAS_USB_ID_C,
	PALMAS_USB_ID_B,
	N_PALMAS_USB_ID_B,
	PALMAS_USB_ID_A,
	N_PALMAS_USB_ID_A,
	PALMAS_USB_ID_FLOAT,
	N_PALMAS_USB_ID_FLOAT,

	/* VBUS_OTG_EVENTS */
	PALMAS_USB_VB_SESS_END,
	N_PALMAS_USB_VB_SESS_END,
	PALMAS_USB_VB_SESS_VLD,
	N_PALMAS_USB_VB_SESS_VLD,
	PALMAS_USB_VA_SESS_VLD,
	N_PALMAS_USB_VA_SESS_VLD,
	PALMAS_USB_VA_VBUS_VLD,
	N_PALMAS_USB_VA_VBUS_VLD,
	PALMAS_USB_VADP_SNS,
	N_PALMAS_USB_VADP_SNS,
	PALMAS_USB_VADP_PRB,
	N_PALMAS_USB_VADP_PRB,
	PALMAS_USB_VOTG_SESS_VLD,
	N_PALMAS_USB_VOTG_SESS_VLD,
};

/* defines so we can store the mux settings */
#define PALMAS_GPIO_0_MUXED					(1 << 0)
#define PALMAS_GPIO_1_MUXED					(1 << 1)
#define PALMAS_GPIO_2_MUXED					(1 << 2)
#define PALMAS_GPIO_3_MUXED					(1 << 3)
#define PALMAS_GPIO_4_MUXED					(1 << 4)
#define PALMAS_GPIO_5_MUXED					(1 << 5)
#define PALMAS_GPIO_6_MUXED					(1 << 6)
#define PALMAS_GPIO_7_MUXED					(1 << 7)

#define PALMAS_LED1_MUXED					(1 << 0)
#define PALMAS_LED2_MUXED					(1 << 1)

#define PALMAS_PWM1_MUXED					(1 << 0)
#define PALMAS_PWM2_MUXED					(1 << 1)

/* helper macro to get correct slave number */
#define PALMAS_BASE_TO_SLAVE(x)		((x >> 8) - 1)
#define PALMAS_BASE_TO_REG(x, y)	((x & 0xFF) + y)

/* Base addresses of IP blocks in Palmas */
#define PALMAS_SMPS_DVS_BASE					0x020
#define PALMAS_RTC_BASE						0x100
#define PALMAS_VALIDITY_BASE					0x118
#define PALMAS_SMPS_BASE					0x120
#define PALMAS_LDO_BASE						0x150
#define PALMAS_DVFS_BASE					0x180
#define PALMAS_PMU_CONTROL_BASE					0x1A0
#define PALMAS_RESOURCE_BASE					0x1D4
#define PALMAS_PU_PD_OD_BASE					0x1F0
#define PALMAS_LED_BASE						0x200
#define PALMAS_INTERRUPT_BASE					0x210
#define PALMAS_USB_OTG_BASE					0x250
#define PALMAS_VIBRATOR_BASE					0x270
#define PALMAS_GPIO_BASE					0x280
#define PALMAS_USB_BASE						0x290
#define PALMAS_GPADC_BASE					0x2C0
#define PALMAS_TRIM_GPADC_BASE					0x3CD

/* Registers for function RTC */
#define PALMAS_SECONDS_REG					0x00
#define PALMAS_MINUTES_REG					0x01
#define PALMAS_HOURS_REG					0x02
#define PALMAS_DAYS_REG						0x03
#define PALMAS_MONTHS_REG					0x04
#define PALMAS_YEARS_REG					0x05
#define PALMAS_WEEKS_REG					0x06
#define PALMAS_ALARM_SECONDS_REG				0x08
#define PALMAS_ALARM_MINUTES_REG				0x09
#define PALMAS_ALARM_HOURS_REG					0x0A
#define PALMAS_ALARM_DAYS_REG					0x0B
#define PALMAS_ALARM_MONTHS_REG					0x0C
#define PALMAS_ALARM_YEARS_REG					0x0D
#define PALMAS_RTC_CTRL_REG					0x10
#define PALMAS_RTC_STATUS_REG					0x11
#define PALMAS_RTC_INTERRUPTS_REG				0x12
#define PALMAS_RTC_COMP_LSB_REG					0x13
#define PALMAS_RTC_COMP_MSB_REG					0x14
#define PALMAS_RTC_RES_PROG_REG					0x15
#define PALMAS_RTC_RESET_STATUS_REG				0x16

/* Bit definitions for SECONDS_REG */
#define PALMAS_SECONDS_REG_SEC1_MASK				0x70
#define PALMAS_SECONDS_REG_SEC1_SHIFT				0x04
#define PALMAS_SECONDS_REG_SEC0_MASK				0x0F
#define PALMAS_SECONDS_REG_SEC0_SHIFT				0x00

/* Bit definitions for MINUTES_REG */
#define PALMAS_MINUTES_REG_MIN1_MASK				0x70
#define PALMAS_MINUTES_REG_MIN1_SHIFT				0x04
#define PALMAS_MINUTES_REG_MIN0_MASK				0x0F
#define PALMAS_MINUTES_REG_MIN0_SHIFT				0x00

/* Bit definitions for HOURS_REG */
#define PALMAS_HOURS_REG_PM_NAM					0x80
#define PALMAS_HOURS_REG_PM_NAM_SHIFT				0x07
#define PALMAS_HOURS_REG_HOUR1_MASK				0x30
#define PALMAS_HOURS_REG_HOUR1_SHIFT				0x04
#define PALMAS_HOURS_REG_HOUR0_MASK				0x0F
#define PALMAS_HOURS_REG_HOUR0_SHIFT				0x00

/* Bit definitions for DAYS_REG */
#define PALMAS_DAYS_REG_DAY1_MASK				0x30
#define PALMAS_DAYS_REG_DAY1_SHIFT				0x04
#define PALMAS_DAYS_REG_DAY0_MASK				0x0F
#define PALMAS_DAYS_REG_DAY0_SHIFT				0x00

/* Bit definitions for MONTHS_REG */
#define PALMAS_MONTHS_REG_MONTH1				0x10
#define PALMAS_MONTHS_REG_MONTH1_SHIFT				0x04
#define PALMAS_MONTHS_REG_MONTH0_MASK				0x0F
#define PALMAS_MONTHS_REG_MONTH0_SHIFT				0x00

/* Bit definitions for YEARS_REG */
#define PALMAS_YEARS_REG_YEAR1_MASK				0xf0
#define PALMAS_YEARS_REG_YEAR1_SHIFT				0x04
#define PALMAS_YEARS_REG_YEAR0_MASK				0x0F
#define PALMAS_YEARS_REG_YEAR0_SHIFT				0x00

/* Bit definitions for WEEKS_REG */
#define PALMAS_WEEKS_REG_WEEK_MASK				0x07
#define PALMAS_WEEKS_REG_WEEK_SHIFT				0x00

/* Bit definitions for ALARM_SECONDS_REG */
#define PALMAS_ALARM_SECONDS_REG_ALARM_SEC1_MASK		0x70
#define PALMAS_ALARM_SECONDS_REG_ALARM_SEC1_SHIFT		0x04
#define PALMAS_ALARM_SECONDS_REG_ALARM_SEC0_MASK		0x0F
#define PALMAS_ALARM_SECONDS_REG_ALARM_SEC0_SHIFT		0x00

/* Bit definitions for ALARM_MINUTES_REG */
#define PALMAS_ALARM_MINUTES_REG_ALARM_MIN1_MASK		0x70
#define PALMAS_ALARM_MINUTES_REG_ALARM_MIN1_SHIFT		0x04
#define PALMAS_ALARM_MINUTES_REG_ALARM_MIN0_MASK		0x0F
#define PALMAS_ALARM_MINUTES_REG_ALARM_MIN0_SHIFT		0x00

/* Bit definitions for ALARM_HOURS_REG */
#define PALMAS_ALARM_HOURS_REG_ALARM_PM_NAM			0x80
#define PALMAS_ALARM_HOURS_REG_ALARM_PM_NAM_SHIFT		0x07
#define PALMAS_ALARM_HOURS_REG_ALARM_HOUR1_MASK			0x30
#define PALMAS_ALARM_HOURS_REG_ALARM_HOUR1_SHIFT		0x04
#define PALMAS_ALARM_HOURS_REG_ALARM_HOUR0_MASK			0x0F
#define PALMAS_ALARM_HOURS_REG_ALARM_HOUR0_SHIFT		0x00

/* Bit definitions for ALARM_DAYS_REG */
#define PALMAS_ALARM_DAYS_REG_ALARM_DAY1_MASK			0x30
#define PALMAS_ALARM_DAYS_REG_ALARM_DAY1_SHIFT			0x04
#define PALMAS_ALARM_DAYS_REG_ALARM_DAY0_MASK			0x0F
#define PALMAS_ALARM_DAYS_REG_ALARM_DAY0_SHIFT			0x00

/* Bit definitions for ALARM_MONTHS_REG */
#define PALMAS_ALARM_MONTHS_REG_ALARM_MONTH1			0x10
#define PALMAS_ALARM_MONTHS_REG_ALARM_MONTH1_SHIFT		0x04
#define PALMAS_ALARM_MONTHS_REG_ALARM_MONTH0_MASK		0x0F
#define PALMAS_ALARM_MONTHS_REG_ALARM_MONTH0_SHIFT		0x00

/* Bit definitions for ALARM_YEARS_REG */
#define PALMAS_ALARM_YEARS_REG_ALARM_YEAR1_MASK			0xf0
#define PALMAS_ALARM_YEARS_REG_ALARM_YEAR1_SHIFT		0x04
#define PALMAS_ALARM_YEARS_REG_ALARM_YEAR0_MASK			0x0F
#define PALMAS_ALARM_YEARS_REG_ALARM_YEAR0_SHIFT		0x00

/* Bit definitions for RTC_CTRL_REG */
#define PALMAS_RTC_CTRL_REG_RTC_V_OPT				0x80
#define PALMAS_RTC_CTRL_REG_RTC_V_OPT_SHIFT			0x07
#define PALMAS_RTC_CTRL_REG_GET_TIME				0x40
#define PALMAS_RTC_CTRL_REG_GET_TIME_SHIFT			0x06
#define PALMAS_RTC_CTRL_REG_SET_32_COUNTER			0x20
#define PALMAS_RTC_CTRL_REG_SET_32_COUNTER_SHIFT		0x05
#define PALMAS_RTC_CTRL_REG_TEST_MODE				0x10
#define PALMAS_RTC_CTRL_REG_TEST_MODE_SHIFT			0x04
#define PALMAS_RTC_CTRL_REG_MODE_12_24				0x08
#define PALMAS_RTC_CTRL_REG_MODE_12_24_SHIFT			0x03
#define PALMAS_RTC_CTRL_REG_AUTO_COMP				0x04
#define PALMAS_RTC_CTRL_REG_AUTO_COMP_SHIFT			0x02
#define PALMAS_RTC_CTRL_REG_ROUND_30S				0x02
#define PALMAS_RTC_CTRL_REG_ROUND_30S_SHIFT			0x01
#define PALMAS_RTC_CTRL_REG_STOP_RTC				0x01
#define PALMAS_RTC_CTRL_REG_STOP_RTC_SHIFT			0x00

/* Bit definitions for RTC_STATUS_REG */
#define PALMAS_RTC_STATUS_REG_POWER_UP				0x80
#define PALMAS_RTC_STATUS_REG_POWER_UP_SHIFT			0x07
#define PALMAS_RTC_STATUS_REG_ALARM				0x40
#define PALMAS_RTC_STATUS_REG_ALARM_SHIFT			0x06
#define PALMAS_RTC_STATUS_REG_EVENT_1D				0x20
#define PALMAS_RTC_STATUS_REG_EVENT_1D_SHIFT			0x05
#define PALMAS_RTC_STATUS_REG_EVENT_1H				0x10
#define PALMAS_RTC_STATUS_REG_EVENT_1H_SHIFT			0x04
#define PALMAS_RTC_STATUS_REG_EVENT_1M				0x08
#define PALMAS_RTC_STATUS_REG_EVENT_1M_SHIFT			0x03
#define PALMAS_RTC_STATUS_REG_EVENT_1S				0x04
#define PALMAS_RTC_STATUS_REG_EVENT_1S_SHIFT			0x02
#define PALMAS_RTC_STATUS_REG_RUN				0x02
#define PALMAS_RTC_STATUS_REG_RUN_SHIFT				0x01

/* Bit definitions for RTC_INTERRUPTS_REG */
#define PALMAS_RTC_INTERRUPTS_REG_IT_SLEEP_MASK_EN		0x10
#define PALMAS_RTC_INTERRUPTS_REG_IT_SLEEP_MASK_EN_SHIFT	0x04
#define PALMAS_RTC_INTERRUPTS_REG_IT_ALARM			0x08
#define PALMAS_RTC_INTERRUPTS_REG_IT_ALARM_SHIFT		0x03
#define PALMAS_RTC_INTERRUPTS_REG_IT_TIMER			0x04
#define PALMAS_RTC_INTERRUPTS_REG_IT_TIMER_SHIFT		0x02
#define PALMAS_RTC_INTERRUPTS_REG_EVERY_MASK			0x03
#define PALMAS_RTC_INTERRUPTS_REG_EVERY_SHIFT			0x00

/* Bit definitions for RTC_COMP_LSB_REG */
#define PALMAS_RTC_COMP_LSB_REG_RTC_COMP_LSB_MASK		0xFF
#define PALMAS_RTC_COMP_LSB_REG_RTC_COMP_LSB_SHIFT		0x00

/* Bit definitions for RTC_COMP_MSB_REG */
#define PALMAS_RTC_COMP_MSB_REG_RTC_COMP_MSB_MASK		0xFF
#define PALMAS_RTC_COMP_MSB_REG_RTC_COMP_MSB_SHIFT		0x00

/* Bit definitions for RTC_RES_PROG_REG */
#define PALMAS_RTC_RES_PROG_REG_SW_RES_PROG_MASK		0x3F
#define PALMAS_RTC_RES_PROG_REG_SW_RES_PROG_SHIFT		0x00

/* Bit definitions for RTC_RESET_STATUS_REG */
#define PALMAS_RTC_RESET_STATUS_REG_RESET_STATUS		0x01
#define PALMAS_RTC_RESET_STATUS_REG_RESET_STATUS_SHIFT		0x00

/* Registers for function BACKUP */
#define PALMAS_BACKUP0						0x00
#define PALMAS_BACKUP1						0x01
#define PALMAS_BACKUP2						0x02
#define PALMAS_BACKUP3						0x03
#define PALMAS_BACKUP4						0x04
#define PALMAS_BACKUP5						0x05
#define PALMAS_BACKUP6						0x06
#define PALMAS_BACKUP7						0x07

/* Bit definitions for BACKUP0 */
#define PALMAS_BACKUP0_BACKUP_MASK				0xFF
#define PALMAS_BACKUP0_BACKUP_SHIFT				0x00

/* Bit definitions for BACKUP1 */
#define PALMAS_BACKUP1_BACKUP_MASK				0xFF
#define PALMAS_BACKUP1_BACKUP_SHIFT				0x00

/* Bit definitions for BACKUP2 */
#define PALMAS_BACKUP2_BACKUP_MASK				0xFF
#define PALMAS_BACKUP2_BACKUP_SHIFT				0x00

/* Bit definitions for BACKUP3 */
#define PALMAS_BACKUP3_BACKUP_MASK				0xFF
#define PALMAS_BACKUP3_BACKUP_SHIFT				0x00

/* Bit definitions for BACKUP4 */
#define PALMAS_BACKUP4_BACKUP_MASK				0xFF
#define PALMAS_BACKUP4_BACKUP_SHIFT				0x00

/* Bit definitions for BACKUP5 */
#define PALMAS_BACKUP5_BACKUP_MASK				0xFF
#define PALMAS_BACKUP5_BACKUP_SHIFT				0x00

/* Bit definitions for BACKUP6 */
#define PALMAS_BACKUP6_BACKUP_MASK				0xFF
#define PALMAS_BACKUP6_BACKUP_SHIFT				0x00

/* Bit definitions for BACKUP7 */
#define PALMAS_BACKUP7_BACKUP_MASK				0xFF
#define PALMAS_BACKUP7_BACKUP_SHIFT				0x00

/* Registers for function SMPS */
#define PALMAS_SMPS12_CTRL					0x00
#define PALMAS_SMPS12_TSTEP					0x01
#define PALMAS_SMPS12_FORCE					0x02
#define PALMAS_SMPS12_VOLTAGE					0x03
#define PALMAS_SMPS3_CTRL					0x04
#define PALMAS_SMPS3_VOLTAGE					0x07
#define PALMAS_SMPS45_CTRL					0x08
#define PALMAS_SMPS45_TSTEP					0x09
#define PALMAS_SMPS45_FORCE					0x0A
#define PALMAS_SMPS45_VOLTAGE					0x0B
#define PALMAS_SMPS6_CTRL					0x0C
#define PALMAS_SMPS6_TSTEP					0x0D
#define PALMAS_SMPS6_FORCE					0x0E
#define PALMAS_SMPS6_VOLTAGE					0x0F
#define PALMAS_SMPS7_CTRL					0x10
#define PALMAS_SMPS7_VOLTAGE					0x13
#define PALMAS_SMPS8_CTRL					0x14
#define PALMAS_SMPS8_TSTEP					0x15
#define PALMAS_SMPS8_FORCE					0x16
#define PALMAS_SMPS8_VOLTAGE					0x17
#define PALMAS_SMPS9_CTRL					0x18
#define PALMAS_SMPS9_VOLTAGE					0x1B
#define PALMAS_SMPS10_CTRL					0x1C
#define PALMAS_SMPS10_STATUS					0x1F
#define PALMAS_SMPS_CTRL					0x24
#define PALMAS_SMPS_PD_CTRL					0x25
#define PALMAS_SMPS_DITHER_EN					0x26
#define PALMAS_SMPS_THERMAL_EN					0x27
#define PALMAS_SMPS_THERMAL_STATUS				0x28
#define PALMAS_SMPS_SHORT_STATUS				0x29
#define PALMAS_SMPS_NEGATIVE_CURRENT_LIMIT_EN			0x2A
#define PALMAS_SMPS_POWERGOOD_MASK1				0x2B
#define PALMAS_SMPS_POWERGOOD_MASK2				0x2C

/* Bit definitions for SMPS12_CTRL */
#define PALMAS_SMPS12_CTRL_WR_S					0x80
#define PALMAS_SMPS12_CTRL_WR_S_SHIFT				0x07
#define PALMAS_SMPS12_CTRL_ROOF_FLOOR_EN			0x40
#define PALMAS_SMPS12_CTRL_ROOF_FLOOR_EN_SHIFT			0x06
#define PALMAS_SMPS12_CTRL_STATUS_MASK				0x30
#define PALMAS_SMPS12_CTRL_STATUS_SHIFT				0x04
#define PALMAS_SMPS12_CTRL_MODE_SLEEP_MASK			0x0c
#define PALMAS_SMPS12_CTRL_MODE_SLEEP_SHIFT			0x02
#define PALMAS_SMPS12_CTRL_MODE_ACTIVE_MASK			0x03
#define PALMAS_SMPS12_CTRL_MODE_ACTIVE_SHIFT			0x00

/* Bit definitions for SMPS12_TSTEP */
#define PALMAS_SMPS12_TSTEP_TSTEP_MASK				0x03
#define PALMAS_SMPS12_TSTEP_TSTEP_SHIFT				0x00

/* Bit definitions for SMPS12_FORCE */
#define PALMAS_SMPS12_FORCE_CMD					0x80
#define PALMAS_SMPS12_FORCE_CMD_SHIFT				0x07
#define PALMAS_SMPS12_FORCE_VSEL_MASK				0x7F
#define PALMAS_SMPS12_FORCE_VSEL_SHIFT				0x00

/* Bit definitions for SMPS12_VOLTAGE */
#define PALMAS_SMPS12_VOLTAGE_RANGE				0x80
#define PALMAS_SMPS12_VOLTAGE_RANGE_SHIFT			0x07
#define PALMAS_SMPS12_VOLTAGE_VSEL_MASK				0x7F
#define PALMAS_SMPS12_VOLTAGE_VSEL_SHIFT			0x00

/* Bit definitions for SMPS3_CTRL */
#define PALMAS_SMPS3_CTRL_WR_S					0x80
#define PALMAS_SMPS3_CTRL_WR_S_SHIFT				0x07
#define PALMAS_SMPS3_CTRL_STATUS_MASK				0x30
#define PALMAS_SMPS3_CTRL_STATUS_SHIFT				0x04
#define PALMAS_SMPS3_CTRL_MODE_SLEEP_MASK			0x0c
#define PALMAS_SMPS3_CTRL_MODE_SLEEP_SHIFT			0x02
#define PALMAS_SMPS3_CTRL_MODE_ACTIVE_MASK			0x03
#define PALMAS_SMPS3_CTRL_MODE_ACTIVE_SHIFT			0x00

/* Bit definitions for SMPS3_VOLTAGE */
#define PALMAS_SMPS3_VOLTAGE_RANGE				0x80
#define PALMAS_SMPS3_VOLTAGE_RANGE_SHIFT			0x07
#define PALMAS_SMPS3_VOLTAGE_VSEL_MASK				0x7F
#define PALMAS_SMPS3_VOLTAGE_VSEL_SHIFT				0x00

/* Bit definitions for SMPS45_CTRL */
#define PALMAS_SMPS45_CTRL_WR_S					0x80
#define PALMAS_SMPS45_CTRL_WR_S_SHIFT				0x07
#define PALMAS_SMPS45_CTRL_ROOF_FLOOR_EN			0x40
#define PALMAS_SMPS45_CTRL_ROOF_FLOOR_EN_SHIFT			0x06
#define PALMAS_SMPS45_CTRL_STATUS_MASK				0x30
#define PALMAS_SMPS45_CTRL_STATUS_SHIFT				0x04
#define PALMAS_SMPS45_CTRL_MODE_SLEEP_MASK			0x0c
#define PALMAS_SMPS45_CTRL_MODE_SLEEP_SHIFT			0x02
#define PALMAS_SMPS45_CTRL_MODE_ACTIVE_MASK			0x03
#define PALMAS_SMPS45_CTRL_MODE_ACTIVE_SHIFT			0x00

/* Bit definitions for SMPS45_TSTEP */
#define PALMAS_SMPS45_TSTEP_TSTEP_MASK				0x03
#define PALMAS_SMPS45_TSTEP_TSTEP_SHIFT				0x00

/* Bit definitions for SMPS45_FORCE */
#define PALMAS_SMPS45_FORCE_CMD					0x80
#define PALMAS_SMPS45_FORCE_CMD_SHIFT				0x07
#define PALMAS_SMPS45_FORCE_VSEL_MASK				0x7F
#define PALMAS_SMPS45_FORCE_VSEL_SHIFT				0x00

/* Bit definitions for SMPS45_VOLTAGE */
#define PALMAS_SMPS45_VOLTAGE_RANGE				0x80
#define PALMAS_SMPS45_VOLTAGE_RANGE_SHIFT			0x07
#define PALMAS_SMPS45_VOLTAGE_VSEL_MASK				0x7F
#define PALMAS_SMPS45_VOLTAGE_VSEL_SHIFT			0x00

/* Bit definitions for SMPS6_CTRL */
#define PALMAS_SMPS6_CTRL_WR_S					0x80
#define PALMAS_SMPS6_CTRL_WR_S_SHIFT				0x07
#define PALMAS_SMPS6_CTRL_ROOF_FLOOR_EN				0x40
#define PALMAS_SMPS6_CTRL_ROOF_FLOOR_EN_SHIFT			0x06
#define PALMAS_SMPS6_CTRL_STATUS_MASK				0x30
#define PALMAS_SMPS6_CTRL_STATUS_SHIFT				0x04
#define PALMAS_SMPS6_CTRL_MODE_SLEEP_MASK			0x0c
#define PALMAS_SMPS6_CTRL_MODE_SLEEP_SHIFT			0x02
#define PALMAS_SMPS6_CTRL_MODE_ACTIVE_MASK			0x03
#define PALMAS_SMPS6_CTRL_MODE_ACTIVE_SHIFT			0x00

/* Bit definitions for SMPS6_TSTEP */
#define PALMAS_SMPS6_TSTEP_TSTEP_MASK				0x03
#define PALMAS_SMPS6_TSTEP_TSTEP_SHIFT				0x00

/* Bit definitions for SMPS6_FORCE */
#define PALMAS_SMPS6_FORCE_CMD					0x80
#define PALMAS_SMPS6_FORCE_CMD_SHIFT				0x07
#define PALMAS_SMPS6_FORCE_VSEL_MASK				0x7F
#define PALMAS_SMPS6_FORCE_VSEL_SHIFT				0x00

/* Bit definitions for SMPS6_VOLTAGE */
#define PALMAS_SMPS6_VOLTAGE_RANGE				0x80
#define PALMAS_SMPS6_VOLTAGE_RANGE_SHIFT			0x07
#define PALMAS_SMPS6_VOLTAGE_VSEL_MASK				0x7F
#define PALMAS_SMPS6_VOLTAGE_VSEL_SHIFT				0x00

/* Bit definitions for SMPS7_CTRL */
#define PALMAS_SMPS7_CTRL_WR_S					0x80
#define PALMAS_SMPS7_CTRL_WR_S_SHIFT				0x07
#define PALMAS_SMPS7_CTRL_STATUS_MASK				0x30
#define PALMAS_SMPS7_CTRL_STATUS_SHIFT				0x04
#define PALMAS_SMPS7_CTRL_MODE_SLEEP_MASK			0x0c
#define PALMAS_SMPS7_CTRL_MODE_SLEEP_SHIFT			0x02
#define PALMAS_SMPS7_CTRL_MODE_ACTIVE_MASK			0x03
#define PALMAS_SMPS7_CTRL_MODE_ACTIVE_SHIFT			0x00

/* Bit definitions for SMPS7_VOLTAGE */
#define PALMAS_SMPS7_VOLTAGE_RANGE				0x80
#define PALMAS_SMPS7_VOLTAGE_RANGE_SHIFT			0x07
#define PALMAS_SMPS7_VOLTAGE_VSEL_MASK				0x7F
#define PALMAS_SMPS7_VOLTAGE_VSEL_SHIFT				0x00

/* Bit definitions for SMPS8_CTRL */
#define PALMAS_SMPS8_CTRL_WR_S					0x80
#define PALMAS_SMPS8_CTRL_WR_S_SHIFT				0x07
#define PALMAS_SMPS8_CTRL_ROOF_FLOOR_EN				0x40
#define PALMAS_SMPS8_CTRL_ROOF_FLOOR_EN_SHIFT			0x06
#define PALMAS_SMPS8_CTRL_STATUS_MASK				0x30
#define PALMAS_SMPS8_CTRL_STATUS_SHIFT				0x04
#define PALMAS_SMPS8_CTRL_MODE_SLEEP_MASK			0x0c
#define PALMAS_SMPS8_CTRL_MODE_SLEEP_SHIFT			0x02
#define PALMAS_SMPS8_CTRL_MODE_ACTIVE_MASK			0x03
#define PALMAS_SMPS8_CTRL_MODE_ACTIVE_SHIFT			0x00

/* Bit definitions for SMPS8_TSTEP */
#define PALMAS_SMPS8_TSTEP_TSTEP_MASK				0x03
#define PALMAS_SMPS8_TSTEP_TSTEP_SHIFT				0x00

/* Bit definitions for SMPS8_FORCE */
#define PALMAS_SMPS8_FORCE_CMD					0x80
#define PALMAS_SMPS8_FORCE_CMD_SHIFT				0x07
#define PALMAS_SMPS8_FORCE_VSEL_MASK				0x7F
#define PALMAS_SMPS8_FORCE_VSEL_SHIFT				0x00

/* Bit definitions for SMPS8_VOLTAGE */
#define PALMAS_SMPS8_VOLTAGE_RANGE				0x80
#define PALMAS_SMPS8_VOLTAGE_RANGE_SHIFT			0x07
#define PALMAS_SMPS8_VOLTAGE_VSEL_MASK				0x7F
#define PALMAS_SMPS8_VOLTAGE_VSEL_SHIFT				0x00

/* Bit definitions for SMPS9_CTRL */
#define PALMAS_SMPS9_CTRL_WR_S					0x80
#define PALMAS_SMPS9_CTRL_WR_S_SHIFT				0x07
#define PALMAS_SMPS9_CTRL_STATUS_MASK				0x30
#define PALMAS_SMPS9_CTRL_STATUS_SHIFT				0x04
#define PALMAS_SMPS9_CTRL_MODE_SLEEP_MASK			0x0c
#define PALMAS_SMPS9_CTRL_MODE_SLEEP_SHIFT			0x02
#define PALMAS_SMPS9_CTRL_MODE_ACTIVE_MASK			0x03
#define PALMAS_SMPS9_CTRL_MODE_ACTIVE_SHIFT			0x00

/* Bit definitions for SMPS9_VOLTAGE */
#define PALMAS_SMPS9_VOLTAGE_RANGE				0x80
#define PALMAS_SMPS9_VOLTAGE_RANGE_SHIFT			0x07
#define PALMAS_SMPS9_VOLTAGE_VSEL_MASK				0x7F
#define PALMAS_SMPS9_VOLTAGE_VSEL_SHIFT				0x00

/* Bit definitions for SMPS10_CTRL */
#define PALMAS_SMPS10_CTRL_MODE_SLEEP_MASK			0xf0
#define PALMAS_SMPS10_CTRL_MODE_SLEEP_SHIFT			0x04
#define PALMAS_SMPS10_CTRL_MODE_ACTIVE_MASK			0x0F
#define PALMAS_SMPS10_CTRL_MODE_ACTIVE_SHIFT			0x00

/* Bit definitions for SMPS10_STATUS */
#define PALMAS_SMPS10_STATUS_STATUS_MASK			0x0F
#define PALMAS_SMPS10_STATUS_STATUS_SHIFT			0x00

/* Bit definitions for SMPS_CTRL */
#define PALMAS_SMPS_CTRL_SMPS45_SMPS457_EN			0x20
#define PALMAS_SMPS_CTRL_SMPS45_SMPS457_EN_SHIFT		0x05
#define PALMAS_SMPS_CTRL_SMPS12_SMPS123_EN			0x10
#define PALMAS_SMPS_CTRL_SMPS12_SMPS123_EN_SHIFT		0x04
#define PALMAS_SMPS_CTRL_SMPS45_PHASE_CTRL_MASK			0x0c
#define PALMAS_SMPS_CTRL_SMPS45_PHASE_CTRL_SHIFT		0x02
#define PALMAS_SMPS_CTRL_SMPS123_PHASE_CTRL_MASK		0x03
#define PALMAS_SMPS_CTRL_SMPS123_PHASE_CTRL_SHIFT		0x00

/* Bit definitions for SMPS_PD_CTRL */
#define PALMAS_SMPS_PD_CTRL_SMPS9				0x40
#define PALMAS_SMPS_PD_CTRL_SMPS9_SHIFT				0x06
#define PALMAS_SMPS_PD_CTRL_SMPS8				0x20
#define PALMAS_SMPS_PD_CTRL_SMPS8_SHIFT				0x05
#define PALMAS_SMPS_PD_CTRL_SMPS7				0x10
#define PALMAS_SMPS_PD_CTRL_SMPS7_SHIFT				0x04
#define PALMAS_SMPS_PD_CTRL_SMPS6				0x08
#define PALMAS_SMPS_PD_CTRL_SMPS6_SHIFT				0x03
#define PALMAS_SMPS_PD_CTRL_SMPS45				0x04
#define PALMAS_SMPS_PD_CTRL_SMPS45_SHIFT			0x02
#define PALMAS_SMPS_PD_CTRL_SMPS3				0x02
#define PALMAS_SMPS_PD_CTRL_SMPS3_SHIFT				0x01
#define PALMAS_SMPS_PD_CTRL_SMPS12				0x01
#define PALMAS_SMPS_PD_CTRL_SMPS12_SHIFT			0x00

/* Bit definitions for SMPS_THERMAL_EN */
#define PALMAS_SMPS_THERMAL_EN_SMPS9				0x40
#define PALMAS_SMPS_THERMAL_EN_SMPS9_SHIFT			0x06
#define PALMAS_SMPS_THERMAL_EN_SMPS8				0x20
#define PALMAS_SMPS_THERMAL_EN_SMPS8_SHIFT			0x05
#define PALMAS_SMPS_THERMAL_EN_SMPS6				0x08
#define PALMAS_SMPS_THERMAL_EN_SMPS6_SHIFT			0x03
#define PALMAS_SMPS_THERMAL_EN_SMPS457				0x04
#define PALMAS_SMPS_THERMAL_EN_SMPS457_SHIFT			0x02
#define PALMAS_SMPS_THERMAL_EN_SMPS123				0x01
#define PALMAS_SMPS_THERMAL_EN_SMPS123_SHIFT			0x00

/* Bit definitions for SMPS_THERMAL_STATUS */
#define PALMAS_SMPS_THERMAL_STATUS_SMPS9			0x40
#define PALMAS_SMPS_THERMAL_STATUS_SMPS9_SHIFT			0x06
#define PALMAS_SMPS_THERMAL_STATUS_SMPS8			0x20
#define PALMAS_SMPS_THERMAL_STATUS_SMPS8_SHIFT			0x05
#define PALMAS_SMPS_THERMAL_STATUS_SMPS6			0x08
#define PALMAS_SMPS_THERMAL_STATUS_SMPS6_SHIFT			0x03
#define PALMAS_SMPS_THERMAL_STATUS_SMPS457			0x04
#define PALMAS_SMPS_THERMAL_STATUS_SMPS457_SHIFT		0x02
#define PALMAS_SMPS_THERMAL_STATUS_SMPS123			0x01
#define PALMAS_SMPS_THERMAL_STATUS_SMPS123_SHIFT		0x00

/* Bit definitions for SMPS_SHORT_STATUS */
#define PALMAS_SMPS_SHORT_STATUS_SMPS10				0x80
#define PALMAS_SMPS_SHORT_STATUS_SMPS10_SHIFT			0x07
#define PALMAS_SMPS_SHORT_STATUS_SMPS9				0x40
#define PALMAS_SMPS_SHORT_STATUS_SMPS9_SHIFT			0x06
#define PALMAS_SMPS_SHORT_STATUS_SMPS8				0x20
#define PALMAS_SMPS_SHORT_STATUS_SMPS8_SHIFT			0x05
#define PALMAS_SMPS_SHORT_STATUS_SMPS7				0x10
#define PALMAS_SMPS_SHORT_STATUS_SMPS7_SHIFT			0x04
#define PALMAS_SMPS_SHORT_STATUS_SMPS6				0x08
#define PALMAS_SMPS_SHORT_STATUS_SMPS6_SHIFT			0x03
#define PALMAS_SMPS_SHORT_STATUS_SMPS45				0x04
#define PALMAS_SMPS_SHORT_STATUS_SMPS45_SHIFT			0x02
#define PALMAS_SMPS_SHORT_STATUS_SMPS3				0x02
#define PALMAS_SMPS_SHORT_STATUS_SMPS3_SHIFT			0x01
#define PALMAS_SMPS_SHORT_STATUS_SMPS12				0x01
#define PALMAS_SMPS_SHORT_STATUS_SMPS12_SHIFT			0x00

/* Bit definitions for SMPS_NEGATIVE_CURRENT_LIMIT_EN */
#define PALMAS_SMPS_NEGATIVE_CURRENT_LIMIT_EN_SMPS9		0x40
#define PALMAS_SMPS_NEGATIVE_CURRENT_LIMIT_EN_SMPS9_SHIFT	0x06
#define PALMAS_SMPS_NEGATIVE_CURRENT_LIMIT_EN_SMPS8		0x20
#define PALMAS_SMPS_NEGATIVE_CURRENT_LIMIT_EN_SMPS8_SHIFT	0x05
#define PALMAS_SMPS_NEGATIVE_CURRENT_LIMIT_EN_SMPS7		0x10
#define PALMAS_SMPS_NEGATIVE_CURRENT_LIMIT_EN_SMPS7_SHIFT	0x04
#define PALMAS_SMPS_NEGATIVE_CURRENT_LIMIT_EN_SMPS6		0x08
#define PALMAS_SMPS_NEGATIVE_CURRENT_LIMIT_EN_SMPS6_SHIFT	0x03
#define PALMAS_SMPS_NEGATIVE_CURRENT_LIMIT_EN_SMPS45		0x04
#define PALMAS_SMPS_NEGATIVE_CURRENT_LIMIT_EN_SMPS45_SHIFT	0x02
#define PALMAS_SMPS_NEGATIVE_CURRENT_LIMIT_EN_SMPS3		0x02
#define PALMAS_SMPS_NEGATIVE_CURRENT_LIMIT_EN_SMPS3_SHIFT	0x01
#define PALMAS_SMPS_NEGATIVE_CURRENT_LIMIT_EN_SMPS12		0x01
#define PALMAS_SMPS_NEGATIVE_CURRENT_LIMIT_EN_SMPS12_SHIFT	0x00

/* Bit definitions for SMPS_POWERGOOD_MASK1 */
#define PALMAS_SMPS_POWERGOOD_MASK1_SMPS10			0x80
#define PALMAS_SMPS_POWERGOOD_MASK1_SMPS10_SHIFT		0x07
#define PALMAS_SMPS_POWERGOOD_MASK1_SMPS9			0x40
#define PALMAS_SMPS_POWERGOOD_MASK1_SMPS9_SHIFT			0x06
#define PALMAS_SMPS_POWERGOOD_MASK1_SMPS8			0x20
#define PALMAS_SMPS_POWERGOOD_MASK1_SMPS8_SHIFT			0x05
#define PALMAS_SMPS_POWERGOOD_MASK1_SMPS7			0x10
#define PALMAS_SMPS_POWERGOOD_MASK1_SMPS7_SHIFT			0x04
#define PALMAS_SMPS_POWERGOOD_MASK1_SMPS6			0x08
#define PALMAS_SMPS_POWERGOOD_MASK1_SMPS6_SHIFT			0x03
#define PALMAS_SMPS_POWERGOOD_MASK1_SMPS45			0x04
#define PALMAS_SMPS_POWERGOOD_MASK1_SMPS45_SHIFT		0x02
#define PALMAS_SMPS_POWERGOOD_MASK1_SMPS3			0x02
#define PALMAS_SMPS_POWERGOOD_MASK1_SMPS3_SHIFT			0x01
#define PALMAS_SMPS_POWERGOOD_MASK1_SMPS12			0x01
#define PALMAS_SMPS_POWERGOOD_MASK1_SMPS12_SHIFT		0x00

/* Bit definitions for SMPS_POWERGOOD_MASK2 */
#define PALMAS_SMPS_POWERGOOD_MASK2_POWERGOOD_TYPE_SELECT	0x80
#define PALMAS_SMPS_POWERGOOD_MASK2_POWERGOOD_TYPE_SELECT_SHIFT	0x07
#define PALMAS_SMPS_POWERGOOD_MASK2_GPIO_7			0x04
#define PALMAS_SMPS_POWERGOOD_MASK2_GPIO_7_SHIFT		0x02
#define PALMAS_SMPS_POWERGOOD_MASK2_VBUS			0x02
#define PALMAS_SMPS_POWERGOOD_MASK2_VBUS_SHIFT			0x01
#define PALMAS_SMPS_POWERGOOD_MASK2_ACOK			0x01
#define PALMAS_SMPS_POWERGOOD_MASK2_ACOK_SHIFT			0x00

/* Registers for function LDO */
#define PALMAS_LDO1_CTRL					0x00
#define PALMAS_LDO1_VOLTAGE					0x01
#define PALMAS_LDO2_CTRL					0x02
#define PALMAS_LDO2_VOLTAGE					0x03
#define PALMAS_LDO3_CTRL					0x04
#define PALMAS_LDO3_VOLTAGE					0x05
#define PALMAS_LDO4_CTRL					0x06
#define PALMAS_LDO4_VOLTAGE					0x07
#define PALMAS_LDO5_CTRL					0x08
#define PALMAS_LDO5_VOLTAGE					0x09
#define PALMAS_LDO6_CTRL					0x0A
#define PALMAS_LDO6_VOLTAGE					0x0B
#define PALMAS_LDO7_CTRL					0x0C
#define PALMAS_LDO7_VOLTAGE					0x0D
#define PALMAS_LDO8_CTRL					0x0E
#define PALMAS_LDO8_VOLTAGE					0x0F
#define PALMAS_LDO9_CTRL					0x10
#define PALMAS_LDO9_VOLTAGE					0x11
#define PALMAS_LDOLN_CTRL					0x12
#define PALMAS_LDOLN_VOLTAGE					0x13
#define PALMAS_LDOUSB_CTRL					0x14
#define PALMAS_LDOUSB_VOLTAGE					0x15
#define PALMAS_LDO_CTRL						0x1A
#define PALMAS_LDO_PD_CTRL1					0x1B
#define PALMAS_LDO_PD_CTRL2					0x1C
#define PALMAS_LDO_SHORT_STATUS1				0x1D
#define PALMAS_LDO_SHORT_STATUS2				0x1E

/* Bit definitions for LDO1_CTRL */
#define PALMAS_LDO1_CTRL_WR_S					0x80
#define PALMAS_LDO1_CTRL_WR_S_SHIFT				0x07
#define PALMAS_LDO1_CTRL_STATUS					0x10
#define PALMAS_LDO1_CTRL_STATUS_SHIFT				0x04
#define PALMAS_LDO1_CTRL_MODE_SLEEP				0x04
#define PALMAS_LDO1_CTRL_MODE_SLEEP_SHIFT			0x02
#define PALMAS_LDO1_CTRL_MODE_ACTIVE				0x01
#define PALMAS_LDO1_CTRL_MODE_ACTIVE_SHIFT			0x00

/* Bit definitions for LDO1_VOLTAGE */
#define PALMAS_LDO1_VOLTAGE_VSEL_MASK				0x3F
#define PALMAS_LDO1_VOLTAGE_VSEL_SHIFT				0x00

/* Bit definitions for LDO2_CTRL */
#define PALMAS_LDO2_CTRL_WR_S					0x80
#define PALMAS_LDO2_CTRL_WR_S_SHIFT				0x07
#define PALMAS_LDO2_CTRL_STATUS					0x10
#define PALMAS_LDO2_CTRL_STATUS_SHIFT				0x04
#define PALMAS_LDO2_CTRL_MODE_SLEEP				0x04
#define PALMAS_LDO2_CTRL_MODE_SLEEP_SHIFT			0x02
#define PALMAS_LDO2_CTRL_MODE_ACTIVE				0x01
#define PALMAS_LDO2_CTRL_MODE_ACTIVE_SHIFT			0x00

/* Bit definitions for LDO2_VOLTAGE */
#define PALMAS_LDO2_VOLTAGE_VSEL_MASK				0x3F
#define PALMAS_LDO2_VOLTAGE_VSEL_SHIFT				0x00

/* Bit definitions for LDO3_CTRL */
#define PALMAS_LDO3_CTRL_WR_S					0x80
#define PALMAS_LDO3_CTRL_WR_S_SHIFT				0x07
#define PALMAS_LDO3_CTRL_STATUS					0x10
#define PALMAS_LDO3_CTRL_STATUS_SHIFT				0x04
#define PALMAS_LDO3_CTRL_MODE_SLEEP				0x04
#define PALMAS_LDO3_CTRL_MODE_SLEEP_SHIFT			0x02
#define PALMAS_LDO3_CTRL_MODE_ACTIVE				0x01
#define PALMAS_LDO3_CTRL_MODE_ACTIVE_SHIFT			0x00

/* Bit definitions for LDO3_VOLTAGE */
#define PALMAS_LDO3_VOLTAGE_VSEL_MASK				0x3F
#define PALMAS_LDO3_VOLTAGE_VSEL_SHIFT				0x00

/* Bit definitions for LDO4_CTRL */
#define PALMAS_LDO4_CTRL_WR_S					0x80
#define PALMAS_LDO4_CTRL_WR_S_SHIFT				0x07
#define PALMAS_LDO4_CTRL_STATUS					0x10
#define PALMAS_LDO4_CTRL_STATUS_SHIFT				0x04
#define PALMAS_LDO4_CTRL_MODE_SLEEP				0x04
#define PALMAS_LDO4_CTRL_MODE_SLEEP_SHIFT			0x02
#define PALMAS_LDO4_CTRL_MODE_ACTIVE				0x01
#define PALMAS_LDO4_CTRL_MODE_ACTIVE_SHIFT			0x00

/* Bit definitions for LDO4_VOLTAGE */
#define PALMAS_LDO4_VOLTAGE_VSEL_MASK				0x3F
#define PALMAS_LDO4_VOLTAGE_VSEL_SHIFT				0x00

/* Bit definitions for LDO5_CTRL */
#define PALMAS_LDO5_CTRL_WR_S					0x80
#define PALMAS_LDO5_CTRL_WR_S_SHIFT				0x07
#define PALMAS_LDO5_CTRL_STATUS					0x10
#define PALMAS_LDO5_CTRL_STATUS_SHIFT				0x04
#define PALMAS_LDO5_CTRL_MODE_SLEEP				0x04
#define PALMAS_LDO5_CTRL_MODE_SLEEP_SHIFT			0x02
#define PALMAS_LDO5_CTRL_MODE_ACTIVE				0x01
#define PALMAS_LDO5_CTRL_MODE_ACTIVE_SHIFT			0x00

/* Bit definitions for LDO5_VOLTAGE */
#define PALMAS_LDO5_VOLTAGE_VSEL_MASK				0x3F
#define PALMAS_LDO5_VOLTAGE_VSEL_SHIFT				0x00

/* Bit definitions for LDO6_CTRL */
#define PALMAS_LDO6_CTRL_WR_S					0x80
#define PALMAS_LDO6_CTRL_WR_S_SHIFT				0x07
#define PALMAS_LDO6_CTRL_LDO_VIB_EN				0x40
#define PALMAS_LDO6_CTRL_LDO_VIB_EN_SHIFT			0x06
#define PALMAS_LDO6_CTRL_STATUS					0x10
#define PALMAS_LDO6_CTRL_STATUS_SHIFT				0x04
#define PALMAS_LDO6_CTRL_MODE_SLEEP				0x04
#define PALMAS_LDO6_CTRL_MODE_SLEEP_SHIFT			0x02
#define PALMAS_LDO6_CTRL_MODE_ACTIVE				0x01
#define PALMAS_LDO6_CTRL_MODE_ACTIVE_SHIFT			0x00

/* Bit definitions for LDO6_VOLTAGE */
#define PALMAS_LDO6_VOLTAGE_VSEL_MASK				0x3F
#define PALMAS_LDO6_VOLTAGE_VSEL_SHIFT				0x00

/* Bit definitions for LDO7_CTRL */
#define PALMAS_LDO7_CTRL_WR_S					0x80
#define PALMAS_LDO7_CTRL_WR_S_SHIFT				0x07
#define PALMAS_LDO7_CTRL_STATUS					0x10
#define PALMAS_LDO7_CTRL_STATUS_SHIFT				0x04
#define PALMAS_LDO7_CTRL_MODE_SLEEP				0x04
#define PALMAS_LDO7_CTRL_MODE_SLEEP_SHIFT			0x02
#define PALMAS_LDO7_CTRL_MODE_ACTIVE				0x01
#define PALMAS_LDO7_CTRL_MODE_ACTIVE_SHIFT			0x00

/* Bit definitions for LDO7_VOLTAGE */
#define PALMAS_LDO7_VOLTAGE_VSEL_MASK				0x3F
#define PALMAS_LDO7_VOLTAGE_VSEL_SHIFT				0x00

/* Bit definitions for LDO8_CTRL */
#define PALMAS_LDO8_CTRL_WR_S					0x80
#define PALMAS_LDO8_CTRL_WR_S_SHIFT				0x07
#define PALMAS_LDO8_CTRL_LDO_TRACKING_EN			0x40
#define PALMAS_LDO8_CTRL_LDO_TRACKING_EN_SHIFT			0x06
#define PALMAS_LDO8_CTRL_STATUS					0x10
#define PALMAS_LDO8_CTRL_STATUS_SHIFT				0x04
#define PALMAS_LDO8_CTRL_MODE_SLEEP				0x04
#define PALMAS_LDO8_CTRL_MODE_SLEEP_SHIFT			0x02
#define PALMAS_LDO8_CTRL_MODE_ACTIVE				0x01
#define PALMAS_LDO8_CTRL_MODE_ACTIVE_SHIFT			0x00

/* Bit definitions for LDO8_VOLTAGE */
#define PALMAS_LDO8_VOLTAGE_VSEL_MASK				0x3F
#define PALMAS_LDO8_VOLTAGE_VSEL_SHIFT				0x00

/* Bit definitions for LDO9_CTRL */
#define PALMAS_LDO9_CTRL_WR_S					0x80
#define PALMAS_LDO9_CTRL_WR_S_SHIFT				0x07
#define PALMAS_LDO9_CTRL_LDO_BYPASS_EN				0x40
#define PALMAS_LDO9_CTRL_LDO_BYPASS_EN_SHIFT			0x06
#define PALMAS_LDO9_CTRL_STATUS					0x10
#define PALMAS_LDO9_CTRL_STATUS_SHIFT				0x04
#define PALMAS_LDO9_CTRL_MODE_SLEEP				0x04
#define PALMAS_LDO9_CTRL_MODE_SLEEP_SHIFT			0x02
#define PALMAS_LDO9_CTRL_MODE_ACTIVE				0x01
#define PALMAS_LDO9_CTRL_MODE_ACTIVE_SHIFT			0x00

/* Bit definitions for LDO9_VOLTAGE */
#define PALMAS_LDO9_VOLTAGE_VSEL_MASK				0x3F
#define PALMAS_LDO9_VOLTAGE_VSEL_SHIFT				0x00

/* Bit definitions for LDOLN_CTRL */
#define PALMAS_LDOLN_CTRL_WR_S					0x80
#define PALMAS_LDOLN_CTRL_WR_S_SHIFT				0x07
#define PALMAS_LDOLN_CTRL_STATUS				0x10
#define PALMAS_LDOLN_CTRL_STATUS_SHIFT				0x04
#define PALMAS_LDOLN_CTRL_MODE_SLEEP				0x04
#define PALMAS_LDOLN_CTRL_MODE_SLEEP_SHIFT			0x02
#define PALMAS_LDOLN_CTRL_MODE_ACTIVE				0x01
#define PALMAS_LDOLN_CTRL_MODE_ACTIVE_SHIFT			0x00

/* Bit definitions for LDOLN_VOLTAGE */
#define PALMAS_LDOLN_VOLTAGE_VSEL_MASK				0x3F
#define PALMAS_LDOLN_VOLTAGE_VSEL_SHIFT				0x00

/* Bit definitions for LDOUSB_CTRL */
#define PALMAS_LDOUSB_CTRL_WR_S					0x80
#define PALMAS_LDOUSB_CTRL_WR_S_SHIFT				0x07
#define PALMAS_LDOUSB_CTRL_STATUS				0x10
#define PALMAS_LDOUSB_CTRL_STATUS_SHIFT				0x04
#define PALMAS_LDOUSB_CTRL_MODE_SLEEP				0x04
#define PALMAS_LDOUSB_CTRL_MODE_SLEEP_SHIFT			0x02
#define PALMAS_LDOUSB_CTRL_MODE_ACTIVE				0x01
#define PALMAS_LDOUSB_CTRL_MODE_ACTIVE_SHIFT			0x00

/* Bit definitions for LDOUSB_VOLTAGE */
#define PALMAS_LDOUSB_VOLTAGE_VSEL_MASK				0x3F
#define PALMAS_LDOUSB_VOLTAGE_VSEL_SHIFT			0x00

/* Bit definitions for LDO_CTRL */
#define PALMAS_LDO_CTRL_LDOUSB_ON_VBUS_VSYS			0x01
#define PALMAS_LDO_CTRL_LDOUSB_ON_VBUS_VSYS_SHIFT		0x00

/* Bit definitions for LDO_PD_CTRL1 */
#define PALMAS_LDO_PD_CTRL1_LDO8				0x80
#define PALMAS_LDO_PD_CTRL1_LDO8_SHIFT				0x07
#define PALMAS_LDO_PD_CTRL1_LDO7				0x40
#define PALMAS_LDO_PD_CTRL1_LDO7_SHIFT				0x06
#define PALMAS_LDO_PD_CTRL1_LDO6				0x20
#define PALMAS_LDO_PD_CTRL1_LDO6_SHIFT				0x05
#define PALMAS_LDO_PD_CTRL1_LDO5				0x10
#define PALMAS_LDO_PD_CTRL1_LDO5_SHIFT				0x04
#define PALMAS_LDO_PD_CTRL1_LDO4				0x08
#define PALMAS_LDO_PD_CTRL1_LDO4_SHIFT				0x03
#define PALMAS_LDO_PD_CTRL1_LDO3				0x04
#define PALMAS_LDO_PD_CTRL1_LDO3_SHIFT				0x02
#define PALMAS_LDO_PD_CTRL1_LDO2				0x02
#define PALMAS_LDO_PD_CTRL1_LDO2_SHIFT				0x01
#define PALMAS_LDO_PD_CTRL1_LDO1				0x01
#define PALMAS_LDO_PD_CTRL1_LDO1_SHIFT				0x00

/* Bit definitions for LDO_PD_CTRL2 */
#define PALMAS_LDO_PD_CTRL2_LDOUSB				0x04
#define PALMAS_LDO_PD_CTRL2_LDOUSB_SHIFT			0x02
#define PALMAS_LDO_PD_CTRL2_LDOLN				0x02
#define PALMAS_LDO_PD_CTRL2_LDOLN_SHIFT				0x01
#define PALMAS_LDO_PD_CTRL2_LDO9				0x01
#define PALMAS_LDO_PD_CTRL2_LDO9_SHIFT				0x00

/* Bit definitions for LDO_SHORT_STATUS1 */
#define PALMAS_LDO_SHORT_STATUS1_LDO8				0x80
#define PALMAS_LDO_SHORT_STATUS1_LDO8_SHIFT			0x07
#define PALMAS_LDO_SHORT_STATUS1_LDO7				0x40
#define PALMAS_LDO_SHORT_STATUS1_LDO7_SHIFT			0x06
#define PALMAS_LDO_SHORT_STATUS1_LDO6				0x20
#define PALMAS_LDO_SHORT_STATUS1_LDO6_SHIFT			0x05
#define PALMAS_LDO_SHORT_STATUS1_LDO5				0x10
#define PALMAS_LDO_SHORT_STATUS1_LDO5_SHIFT			0x04
#define PALMAS_LDO_SHORT_STATUS1_LDO4				0x08
#define PALMAS_LDO_SHORT_STATUS1_LDO4_SHIFT			0x03
#define PALMAS_LDO_SHORT_STATUS1_LDO3				0x04
#define PALMAS_LDO_SHORT_STATUS1_LDO3_SHIFT			0x02
#define PALMAS_LDO_SHORT_STATUS1_LDO2				0x02
#define PALMAS_LDO_SHORT_STATUS1_LDO2_SHIFT			0x01
#define PALMAS_LDO_SHORT_STATUS1_LDO1				0x01
#define PALMAS_LDO_SHORT_STATUS1_LDO1_SHIFT			0x00

/* Bit definitions for LDO_SHORT_STATUS2 */
#define PALMAS_LDO_SHORT_STATUS2_LDOVANA			0x08
#define PALMAS_LDO_SHORT_STATUS2_LDOVANA_SHIFT			0x03
#define PALMAS_LDO_SHORT_STATUS2_LDOUSB				0x04
#define PALMAS_LDO_SHORT_STATUS2_LDOUSB_SHIFT			0x02
#define PALMAS_LDO_SHORT_STATUS2_LDOLN				0x02
#define PALMAS_LDO_SHORT_STATUS2_LDOLN_SHIFT			0x01
#define PALMAS_LDO_SHORT_STATUS2_LDO9				0x01
#define PALMAS_LDO_SHORT_STATUS2_LDO9_SHIFT			0x00

/* Registers for function PMU_CONTROL */
#define PALMAS_DEV_CTRL						0x00
#define PALMAS_POWER_CTRL					0x01
#define PALMAS_VSYS_LO						0x02
#define PALMAS_VSYS_MON						0x03
#define PALMAS_VBAT_MON						0x04
#define PALMAS_WATCHDOG						0x05
#define PALMAS_BOOT_STATUS					0x06
#define PALMAS_BATTERY_BOUNCE					0x07
#define PALMAS_BACKUP_BATTERY_CTRL				0x08
#define PALMAS_LONG_PRESS_KEY					0x09
#define PALMAS_OSC_THERM_CTRL					0x0A
#define PALMAS_BATDEBOUNCING					0x0B
#define PALMAS_SWOFF_HWRST					0x0F
#define PALMAS_SWOFF_COLDRST					0x10
#define PALMAS_SWOFF_STATUS					0x11
#define PALMAS_PMU_CONFIG					0x12
#define PALMAS_SPARE						0x14
#define PALMAS_PMU_SECONDARY_INT				0x15
#define PALMAS_SW_REVISION					0x17
#define PALMAS_EXT_CHRG_CTRL					0x18
#define PALMAS_PMU_SECONDARY_INT2				0x19

/* Bit definitions for DEV_CTRL */
#define PALMAS_DEV_CTRL_DEV_STATUS_MASK				0x0c
#define PALMAS_DEV_CTRL_DEV_STATUS_SHIFT			0x02
#define PALMAS_DEV_CTRL_SW_RST					0x02
#define PALMAS_DEV_CTRL_SW_RST_SHIFT				0x01
#define PALMAS_DEV_CTRL_DEV_ON					0x01
#define PALMAS_DEV_CTRL_DEV_ON_SHIFT				0x00

/* Bit definitions for POWER_CTRL */
#define PALMAS_POWER_CTRL_ENABLE2_MASK				0x04
#define PALMAS_POWER_CTRL_ENABLE2_MASK_SHIFT			0x02
#define PALMAS_POWER_CTRL_ENABLE1_MASK				0x02
#define PALMAS_POWER_CTRL_ENABLE1_MASK_SHIFT			0x01
#define PALMAS_POWER_CTRL_NSLEEP_MASK				0x01
#define PALMAS_POWER_CTRL_NSLEEP_MASK_SHIFT			0x00

/* Bit definitions for VSYS_LO */
#define PALMAS_VSYS_LO_THRESHOLD_MASK				0x1F
#define PALMAS_VSYS_LO_THRESHOLD_SHIFT				0x00

/* Bit definitions for VSYS_MON */
#define PALMAS_VSYS_MON_ENABLE					0x80
#define PALMAS_VSYS_MON_ENABLE_SHIFT				0x07
#define PALMAS_VSYS_MON_THRESHOLD_MASK				0x3F
#define PALMAS_VSYS_MON_THRESHOLD_SHIFT				0x00

/* Bit definitions for VBAT_MON */
#define PALMAS_VBAT_MON_ENABLE					0x80
#define PALMAS_VBAT_MON_ENABLE_SHIFT				0x07
#define PALMAS_VBAT_MON_THRESHOLD_MASK				0x3F
#define PALMAS_VBAT_MON_THRESHOLD_SHIFT				0x00

/* Bit definitions for WATCHDOG */
#define PALMAS_WATCHDOG_LOCK					0x20
#define PALMAS_WATCHDOG_LOCK_SHIFT				0x05
#define PALMAS_WATCHDOG_ENABLE					0x10
#define PALMAS_WATCHDOG_ENABLE_SHIFT				0x04
#define PALMAS_WATCHDOG_MODE					0x08
#define PALMAS_WATCHDOG_MODE_SHIFT				0x03
#define PALMAS_WATCHDOG_TIMER_MASK				0x07
#define PALMAS_WATCHDOG_TIMER_SHIFT				0x00

/* Bit definitions for BOOT_STATUS */
#define PALMAS_BOOT_STATUS_BOOT1				0x02
#define PALMAS_BOOT_STATUS_BOOT1_SHIFT				0x01
#define PALMAS_BOOT_STATUS_BOOT0				0x01
#define PALMAS_BOOT_STATUS_BOOT0_SHIFT				0x00

/* Bit definitions for BATTERY_BOUNCE */
#define PALMAS_BATTERY_BOUNCE_BB_DELAY_MASK			0x3F
#define PALMAS_BATTERY_BOUNCE_BB_DELAY_SHIFT			0x00

/* Bit definitions for BACKUP_BATTERY_CTRL */
#define PALMAS_BACKUP_BATTERY_CTRL_VRTC_18_15			0x80
#define PALMAS_BACKUP_BATTERY_CTRL_VRTC_18_15_SHIFT		0x07
#define PALMAS_BACKUP_BATTERY_CTRL_VRTC_EN_SLP			0x40
#define PALMAS_BACKUP_BATTERY_CTRL_VRTC_EN_SLP_SHIFT		0x06
#define PALMAS_BACKUP_BATTERY_CTRL_VRTC_EN_OFF			0x20
#define PALMAS_BACKUP_BATTERY_CTRL_VRTC_EN_OFF_SHIFT		0x05
#define PALMAS_BACKUP_BATTERY_CTRL_VRTC_PWEN			0x10
#define PALMAS_BACKUP_BATTERY_CTRL_VRTC_PWEN_SHIFT		0x04
#define PALMAS_BACKUP_BATTERY_CTRL_BBS_BBC_LOW_ICHRG		0x08
#define PALMAS_BACKUP_BATTERY_CTRL_BBS_BBC_LOW_ICHRG_SHIFT	0x03
#define PALMAS_BACKUP_BATTERY_CTRL_BB_SEL_MASK			0x06
#define PALMAS_BACKUP_BATTERY_CTRL_BB_SEL_SHIFT			0x01
#define PALMAS_BACKUP_BATTERY_CTRL_BB_CHG_EN			0x01
#define PALMAS_BACKUP_BATTERY_CTRL_BB_CHG_EN_SHIFT		0x00

/* Bit definitions for LONG_PRESS_KEY */
#define PALMAS_LONG_PRESS_KEY_LPK_LOCK				0x80
#define PALMAS_LONG_PRESS_KEY_LPK_LOCK_SHIFT			0x07
#define PALMAS_LONG_PRESS_KEY_LPK_INT_CLR			0x10
#define PALMAS_LONG_PRESS_KEY_LPK_INT_CLR_SHIFT			0x04
#define PALMAS_LONG_PRESS_KEY_LPK_TIME_MASK			0x0c
#define PALMAS_LONG_PRESS_KEY_LPK_TIME_SHIFT			0x02
#define PALMAS_LONG_PRESS_KEY_PWRON_DEBOUNCE_MASK		0x03
#define PALMAS_LONG_PRESS_KEY_PWRON_DEBOUNCE_SHIFT		0x00

/* Bit definitions for OSC_THERM_CTRL */
#define PALMAS_OSC_THERM_CTRL_VANA_ON_IN_SLEEP			0x80
#define PALMAS_OSC_THERM_CTRL_VANA_ON_IN_SLEEP_SHIFT		0x07
#define PALMAS_OSC_THERM_CTRL_INT_MASK_IN_SLEEP			0x40
#define PALMAS_OSC_THERM_CTRL_INT_MASK_IN_SLEEP_SHIFT		0x06
#define PALMAS_OSC_THERM_CTRL_RC15MHZ_ON_IN_SLEEP		0x20
#define PALMAS_OSC_THERM_CTRL_RC15MHZ_ON_IN_SLEEP_SHIFT		0x05
#define PALMAS_OSC_THERM_CTRL_THERM_OFF_IN_SLEEP		0x10
#define PALMAS_OSC_THERM_CTRL_THERM_OFF_IN_SLEEP_SHIFT		0x04
#define PALMAS_OSC_THERM_CTRL_THERM_HD_SEL_MASK			0x0c
#define PALMAS_OSC_THERM_CTRL_THERM_HD_SEL_SHIFT		0x02
#define PALMAS_OSC_THERM_CTRL_OSC_BYPASS			0x02
#define PALMAS_OSC_THERM_CTRL_OSC_BYPASS_SHIFT			0x01
#define PALMAS_OSC_THERM_CTRL_OSC_HPMODE			0x01
#define PALMAS_OSC_THERM_CTRL_OSC_HPMODE_SHIFT			0x00

/* Bit definitions for BATDEBOUNCING */
#define PALMAS_BATDEBOUNCING_BAT_DEB_BYPASS			0x80
#define PALMAS_BATDEBOUNCING_BAT_DEB_BYPASS_SHIFT		0x07
#define PALMAS_BATDEBOUNCING_BINS_DEB_MASK			0x78
#define PALMAS_BATDEBOUNCING_BINS_DEB_SHIFT			0x03
#define PALMAS_BATDEBOUNCING_BEXT_DEB_MASK			0x07
#define PALMAS_BATDEBOUNCING_BEXT_DEB_SHIFT			0x00

/* Bit definitions for SWOFF_HWRST */
#define PALMAS_SWOFF_HWRST_PWRON_LPK				0x80
#define PALMAS_SWOFF_HWRST_PWRON_LPK_SHIFT			0x07
#define PALMAS_SWOFF_HWRST_PWRDOWN				0x40
#define PALMAS_SWOFF_HWRST_PWRDOWN_SHIFT			0x06
#define PALMAS_SWOFF_HWRST_WTD					0x20
#define PALMAS_SWOFF_HWRST_WTD_SHIFT				0x05
#define PALMAS_SWOFF_HWRST_TSHUT				0x10
#define PALMAS_SWOFF_HWRST_TSHUT_SHIFT				0x04
#define PALMAS_SWOFF_HWRST_RESET_IN				0x08
#define PALMAS_SWOFF_HWRST_RESET_IN_SHIFT			0x03
#define PALMAS_SWOFF_HWRST_SW_RST				0x04
#define PALMAS_SWOFF_HWRST_SW_RST_SHIFT				0x02
#define PALMAS_SWOFF_HWRST_VSYS_LO				0x02
#define PALMAS_SWOFF_HWRST_VSYS_LO_SHIFT			0x01
#define PALMAS_SWOFF_HWRST_GPADC_SHUTDOWN			0x01
#define PALMAS_SWOFF_HWRST_GPADC_SHUTDOWN_SHIFT			0x00

/* Bit definitions for SWOFF_COLDRST */
#define PALMAS_SWOFF_COLDRST_PWRON_LPK				0x80
#define PALMAS_SWOFF_COLDRST_PWRON_LPK_SHIFT			0x07
#define PALMAS_SWOFF_COLDRST_PWRDOWN				0x40
#define PALMAS_SWOFF_COLDRST_PWRDOWN_SHIFT			0x06
#define PALMAS_SWOFF_COLDRST_WTD				0x20
#define PALMAS_SWOFF_COLDRST_WTD_SHIFT				0x05
#define PALMAS_SWOFF_COLDRST_TSHUT				0x10
#define PALMAS_SWOFF_COLDRST_TSHUT_SHIFT			0x04
#define PALMAS_SWOFF_COLDRST_RESET_IN				0x08
#define PALMAS_SWOFF_COLDRST_RESET_IN_SHIFT			0x03
#define PALMAS_SWOFF_COLDRST_SW_RST				0x04
#define PALMAS_SWOFF_COLDRST_SW_RST_SHIFT			0x02
#define PALMAS_SWOFF_COLDRST_VSYS_LO				0x02
#define PALMAS_SWOFF_COLDRST_VSYS_LO_SHIFT			0x01
#define PALMAS_SWOFF_COLDRST_GPADC_SHUTDOWN			0x01
#define PALMAS_SWOFF_COLDRST_GPADC_SHUTDOWN_SHIFT		0x00

/* Bit definitions for SWOFF_STATUS */
#define PALMAS_SWOFF_STATUS_PWRON_LPK				0x80
#define PALMAS_SWOFF_STATUS_PWRON_LPK_SHIFT			0x07
#define PALMAS_SWOFF_STATUS_PWRDOWN				0x40
#define PALMAS_SWOFF_STATUS_PWRDOWN_SHIFT			0x06
#define PALMAS_SWOFF_STATUS_WTD					0x20
#define PALMAS_SWOFF_STATUS_WTD_SHIFT				0x05
#define PALMAS_SWOFF_STATUS_TSHUT				0x10
#define PALMAS_SWOFF_STATUS_TSHUT_SHIFT				0x04
#define PALMAS_SWOFF_STATUS_RESET_IN				0x08
#define PALMAS_SWOFF_STATUS_RESET_IN_SHIFT			0x03
#define PALMAS_SWOFF_STATUS_SW_RST				0x04
#define PALMAS_SWOFF_STATUS_SW_RST_SHIFT			0x02
#define PALMAS_SWOFF_STATUS_VSYS_LO				0x02
#define PALMAS_SWOFF_STATUS_VSYS_LO_SHIFT			0x01
#define PALMAS_SWOFF_STATUS_GPADC_SHUTDOWN			0x01
#define PALMAS_SWOFF_STATUS_GPADC_SHUTDOWN_SHIFT		0x00

/* Bit definitions for PMU_CONFIG */
#define PALMAS_PMU_CONFIG_MULTI_CELL_EN				0x40
#define PALMAS_PMU_CONFIG_MULTI_CELL_EN_SHIFT			0x06
#define PALMAS_PMU_CONFIG_SPARE_MASK				0x30
#define PALMAS_PMU_CONFIG_SPARE_SHIFT				0x04
#define PALMAS_PMU_CONFIG_SWOFF_DLY_MASK			0x0c
#define PALMAS_PMU_CONFIG_SWOFF_DLY_SHIFT			0x02
#define PALMAS_PMU_CONFIG_GATE_RESET_OUT			0x02
#define PALMAS_PMU_CONFIG_GATE_RESET_OUT_SHIFT			0x01
#define PALMAS_PMU_CONFIG_AUTODEVON				0x01
#define PALMAS_PMU_CONFIG_AUTODEVON_SHIFT			0x00

/* Bit definitions for SPARE */
#define PALMAS_SPARE_SPARE_MASK					0xf8
#define PALMAS_SPARE_SPARE_SHIFT				0x03
#define PALMAS_SPARE_REGEN3_OD					0x04
#define PALMAS_SPARE_REGEN3_OD_SHIFT				0x02
#define PALMAS_SPARE_REGEN2_OD					0x02
#define PALMAS_SPARE_REGEN2_OD_SHIFT				0x01
#define PALMAS_SPARE_REGEN1_OD					0x01
#define PALMAS_SPARE_REGEN1_OD_SHIFT				0x00

/* Bit definitions for PMU_SECONDARY_INT */
#define PALMAS_PMU_SECONDARY_INT_VBUS_OVV_INT_SRC		0x80
#define PALMAS_PMU_SECONDARY_INT_VBUS_OVV_INT_SRC_SHIFT		0x07
#define PALMAS_PMU_SECONDARY_INT_CHARG_DET_N_INT_SRC		0x40
#define PALMAS_PMU_SECONDARY_INT_CHARG_DET_N_INT_SRC_SHIFT	0x06
#define PALMAS_PMU_SECONDARY_INT_BB_INT_SRC			0x20
#define PALMAS_PMU_SECONDARY_INT_BB_INT_SRC_SHIFT		0x05
#define PALMAS_PMU_SECONDARY_INT_FBI_INT_SRC			0x10
#define PALMAS_PMU_SECONDARY_INT_FBI_INT_SRC_SHIFT		0x04
#define PALMAS_PMU_SECONDARY_INT_VBUS_OVV_MASK			0x08
#define PALMAS_PMU_SECONDARY_INT_VBUS_OVV_MASK_SHIFT		0x03
#define PALMAS_PMU_SECONDARY_INT_CHARG_DET_N_MASK		0x04
#define PALMAS_PMU_SECONDARY_INT_CHARG_DET_N_MASK_SHIFT		0x02
#define PALMAS_PMU_SECONDARY_INT_BB_MASK			0x02
#define PALMAS_PMU_SECONDARY_INT_BB_MASK_SHIFT			0x01
#define PALMAS_PMU_SECONDARY_INT_FBI_MASK			0x01
#define PALMAS_PMU_SECONDARY_INT_FBI_MASK_SHIFT			0x00

/* Bit definitions for SW_REVISION */
#define PALMAS_SW_REVISION_SW_REVISION_MASK			0xFF
#define PALMAS_SW_REVISION_SW_REVISION_SHIFT			0x00

/* Bit definitions for EXT_CHRG_CTRL */
#define PALMAS_EXT_CHRG_CTRL_VBUS_OVV_STATUS			0x80
#define PALMAS_EXT_CHRG_CTRL_VBUS_OVV_STATUS_SHIFT		0x07
#define PALMAS_EXT_CHRG_CTRL_CHARG_DET_N_STATUS			0x40
#define PALMAS_EXT_CHRG_CTRL_CHARG_DET_N_STATUS_SHIFT		0x06
#define PALMAS_EXT_CHRG_CTRL_VSYS_DEBOUNCE_DELAY		0x08
#define PALMAS_EXT_CHRG_CTRL_VSYS_DEBOUNCE_DELAY_SHIFT		0x03
#define PALMAS_EXT_CHRG_CTRL_CHRG_DET_N				0x04
#define PALMAS_EXT_CHRG_CTRL_CHRG_DET_N_SHIFT			0x02
#define PALMAS_EXT_CHRG_CTRL_AUTO_ACA_EN			0x02
#define PALMAS_EXT_CHRG_CTRL_AUTO_ACA_EN_SHIFT			0x01
#define PALMAS_EXT_CHRG_CTRL_AUTO_LDOUSB_EN			0x01
#define PALMAS_EXT_CHRG_CTRL_AUTO_LDOUSB_EN_SHIFT		0x00

/* Bit definitions for PMU_SECONDARY_INT2 */
#define PALMAS_PMU_SECONDARY_INT2_DVFS2_INT_SRC			0x20
#define PALMAS_PMU_SECONDARY_INT2_DVFS2_INT_SRC_SHIFT		0x05
#define PALMAS_PMU_SECONDARY_INT2_DVFS1_INT_SRC			0x10
#define PALMAS_PMU_SECONDARY_INT2_DVFS1_INT_SRC_SHIFT		0x04
#define PALMAS_PMU_SECONDARY_INT2_DVFS2_MASK			0x02
#define PALMAS_PMU_SECONDARY_INT2_DVFS2_MASK_SHIFT		0x01
#define PALMAS_PMU_SECONDARY_INT2_DVFS1_MASK			0x01
#define PALMAS_PMU_SECONDARY_INT2_DVFS1_MASK_SHIFT		0x00

/* Registers for function RESOURCE */
#define PALMAS_CLK32KG_CTRL					0x00
#define PALMAS_CLK32KGAUDIO_CTRL				0x01
#define PALMAS_REGEN1_CTRL					0x02
#define PALMAS_REGEN2_CTRL					0x03
#define PALMAS_SYSEN1_CTRL					0x04
#define PALMAS_SYSEN2_CTRL					0x05
#define PALMAS_NSLEEP_RES_ASSIGN				0x06
#define PALMAS_NSLEEP_SMPS_ASSIGN				0x07
#define PALMAS_NSLEEP_LDO_ASSIGN1				0x08
#define PALMAS_NSLEEP_LDO_ASSIGN2				0x09
#define PALMAS_ENABLE1_RES_ASSIGN				0x0A
#define PALMAS_ENABLE1_SMPS_ASSIGN				0x0B
#define PALMAS_ENABLE1_LDO_ASSIGN1				0x0C
#define PALMAS_ENABLE1_LDO_ASSIGN2				0x0D
#define PALMAS_ENABLE2_RES_ASSIGN				0x0E
#define PALMAS_ENABLE2_SMPS_ASSIGN				0x0F
#define PALMAS_ENABLE2_LDO_ASSIGN1				0x10
#define PALMAS_ENABLE2_LDO_ASSIGN2				0x11
#define PALMAS_REGEN3_CTRL					0x12

/* Bit definitions for CLK32KG_CTRL */
#define PALMAS_CLK32KG_CTRL_STATUS				0x10
#define PALMAS_CLK32KG_CTRL_STATUS_SHIFT			0x04
#define PALMAS_CLK32KG_CTRL_MODE_SLEEP				0x04
#define PALMAS_CLK32KG_CTRL_MODE_SLEEP_SHIFT			0x02
#define PALMAS_CLK32KG_CTRL_MODE_ACTIVE				0x01
#define PALMAS_CLK32KG_CTRL_MODE_ACTIVE_SHIFT			0x00

/* Bit definitions for CLK32KGAUDIO_CTRL */
#define PALMAS_CLK32KGAUDIO_CTRL_STATUS				0x10
#define PALMAS_CLK32KGAUDIO_CTRL_STATUS_SHIFT			0x04
#define PALMAS_CLK32KGAUDIO_CTRL_RESERVED3			0x08
#define PALMAS_CLK32KGAUDIO_CTRL_RESERVED3_SHIFT		0x03
#define PALMAS_CLK32KGAUDIO_CTRL_MODE_SLEEP			0x04
#define PALMAS_CLK32KGAUDIO_CTRL_MODE_SLEEP_SHIFT		0x02
#define PALMAS_CLK32KGAUDIO_CTRL_MODE_ACTIVE			0x01
#define PALMAS_CLK32KGAUDIO_CTRL_MODE_ACTIVE_SHIFT		0x00

/* Bit definitions for REGEN1_CTRL */
#define PALMAS_REGEN1_CTRL_STATUS				0x10
#define PALMAS_REGEN1_CTRL_STATUS_SHIFT				0x04
#define PALMAS_REGEN1_CTRL_MODE_SLEEP				0x04
#define PALMAS_REGEN1_CTRL_MODE_SLEEP_SHIFT			0x02
#define PALMAS_REGEN1_CTRL_MODE_ACTIVE				0x01
#define PALMAS_REGEN1_CTRL_MODE_ACTIVE_SHIFT			0x00

/* Bit definitions for REGEN2_CTRL */
#define PALMAS_REGEN2_CTRL_STATUS				0x10
#define PALMAS_REGEN2_CTRL_STATUS_SHIFT				0x04
#define PALMAS_REGEN2_CTRL_MODE_SLEEP				0x04
#define PALMAS_REGEN2_CTRL_MODE_SLEEP_SHIFT			0x02
#define PALMAS_REGEN2_CTRL_MODE_ACTIVE				0x01
#define PALMAS_REGEN2_CTRL_MODE_ACTIVE_SHIFT			0x00

/* Bit definitions for SYSEN1_CTRL */
#define PALMAS_SYSEN1_CTRL_STATUS				0x10
#define PALMAS_SYSEN1_CTRL_STATUS_SHIFT				0x04
#define PALMAS_SYSEN1_CTRL_MODE_SLEEP				0x04
#define PALMAS_SYSEN1_CTRL_MODE_SLEEP_SHIFT			0x02
#define PALMAS_SYSEN1_CTRL_MODE_ACTIVE				0x01
#define PALMAS_SYSEN1_CTRL_MODE_ACTIVE_SHIFT			0x00

/* Bit definitions for SYSEN2_CTRL */
#define PALMAS_SYSEN2_CTRL_STATUS				0x10
#define PALMAS_SYSEN2_CTRL_STATUS_SHIFT				0x04
#define PALMAS_SYSEN2_CTRL_MODE_SLEEP				0x04
#define PALMAS_SYSEN2_CTRL_MODE_SLEEP_SHIFT			0x02
#define PALMAS_SYSEN2_CTRL_MODE_ACTIVE				0x01
#define PALMAS_SYSEN2_CTRL_MODE_ACTIVE_SHIFT			0x00

/* Bit definitions for NSLEEP_RES_ASSIGN */
#define PALMAS_NSLEEP_RES_ASSIGN_REGEN3				0x40
#define PALMAS_NSLEEP_RES_ASSIGN_REGEN3_SHIFT			0x06
#define PALMAS_NSLEEP_RES_ASSIGN_CLK32KGAUDIO			0x20
#define PALMAS_NSLEEP_RES_ASSIGN_CLK32KGAUDIO_SHIFT		0x05
#define PALMAS_NSLEEP_RES_ASSIGN_CLK32KG			0x10
#define PALMAS_NSLEEP_RES_ASSIGN_CLK32KG_SHIFT			0x04
#define PALMAS_NSLEEP_RES_ASSIGN_SYSEN2				0x08
#define PALMAS_NSLEEP_RES_ASSIGN_SYSEN2_SHIFT			0x03
#define PALMAS_NSLEEP_RES_ASSIGN_SYSEN1				0x04
#define PALMAS_NSLEEP_RES_ASSIGN_SYSEN1_SHIFT			0x02
#define PALMAS_NSLEEP_RES_ASSIGN_REGEN2				0x02
#define PALMAS_NSLEEP_RES_ASSIGN_REGEN2_SHIFT			0x01
#define PALMAS_NSLEEP_RES_ASSIGN_REGEN1				0x01
#define PALMAS_NSLEEP_RES_ASSIGN_REGEN1_SHIFT			0x00

/* Bit definitions for NSLEEP_SMPS_ASSIGN */
#define PALMAS_NSLEEP_SMPS_ASSIGN_SMPS10			0x80
#define PALMAS_NSLEEP_SMPS_ASSIGN_SMPS10_SHIFT			0x07
#define PALMAS_NSLEEP_SMPS_ASSIGN_SMPS9				0x40
#define PALMAS_NSLEEP_SMPS_ASSIGN_SMPS9_SHIFT			0x06
#define PALMAS_NSLEEP_SMPS_ASSIGN_SMPS8				0x20
#define PALMAS_NSLEEP_SMPS_ASSIGN_SMPS8_SHIFT			0x05
#define PALMAS_NSLEEP_SMPS_ASSIGN_SMPS7				0x10
#define PALMAS_NSLEEP_SMPS_ASSIGN_SMPS7_SHIFT			0x04
#define PALMAS_NSLEEP_SMPS_ASSIGN_SMPS6				0x08
#define PALMAS_NSLEEP_SMPS_ASSIGN_SMPS6_SHIFT			0x03
#define PALMAS_NSLEEP_SMPS_ASSIGN_SMPS45			0x04
#define PALMAS_NSLEEP_SMPS_ASSIGN_SMPS45_SHIFT			0x02
#define PALMAS_NSLEEP_SMPS_ASSIGN_SMPS3				0x02
#define PALMAS_NSLEEP_SMPS_ASSIGN_SMPS3_SHIFT			0x01
#define PALMAS_NSLEEP_SMPS_ASSIGN_SMPS12			0x01
#define PALMAS_NSLEEP_SMPS_ASSIGN_SMPS12_SHIFT			0x00

/* Bit definitions for NSLEEP_LDO_ASSIGN1 */
#define PALMAS_NSLEEP_LDO_ASSIGN1_LDO8				0x80
#define PALMAS_NSLEEP_LDO_ASSIGN1_LDO8_SHIFT			0x07
#define PALMAS_NSLEEP_LDO_ASSIGN1_LDO7				0x40
#define PALMAS_NSLEEP_LDO_ASSIGN1_LDO7_SHIFT			0x06
#define PALMAS_NSLEEP_LDO_ASSIGN1_LDO6				0x20
#define PALMAS_NSLEEP_LDO_ASSIGN1_LDO6_SHIFT			0x05
#define PALMAS_NSLEEP_LDO_ASSIGN1_LDO5				0x10
#define PALMAS_NSLEEP_LDO_ASSIGN1_LDO5_SHIFT			0x04
#define PALMAS_NSLEEP_LDO_ASSIGN1_LDO4				0x08
#define PALMAS_NSLEEP_LDO_ASSIGN1_LDO4_SHIFT			0x03
#define PALMAS_NSLEEP_LDO_ASSIGN1_LDO3				0x04
#define PALMAS_NSLEEP_LDO_ASSIGN1_LDO3_SHIFT			0x02
#define PALMAS_NSLEEP_LDO_ASSIGN1_LDO2				0x02
#define PALMAS_NSLEEP_LDO_ASSIGN1_LDO2_SHIFT			0x01
#define PALMAS_NSLEEP_LDO_ASSIGN1_LDO1				0x01
#define PALMAS_NSLEEP_LDO_ASSIGN1_LDO1_SHIFT			0x00

/* Bit definitions for NSLEEP_LDO_ASSIGN2 */
#define PALMAS_NSLEEP_LDO_ASSIGN2_LDOUSB			0x04
#define PALMAS_NSLEEP_LDO_ASSIGN2_LDOUSB_SHIFT			0x02
#define PALMAS_NSLEEP_LDO_ASSIGN2_LDOLN				0x02
#define PALMAS_NSLEEP_LDO_ASSIGN2_LDOLN_SHIFT			0x01
#define PALMAS_NSLEEP_LDO_ASSIGN2_LDO9				0x01
#define PALMAS_NSLEEP_LDO_ASSIGN2_LDO9_SHIFT			0x00

/* Bit definitions for ENABLE1_RES_ASSIGN */
#define PALMAS_ENABLE1_RES_ASSIGN_REGEN3			0x40
#define PALMAS_ENABLE1_RES_ASSIGN_REGEN3_SHIFT			0x06
#define PALMAS_ENABLE1_RES_ASSIGN_CLK32KGAUDIO			0x20
#define PALMAS_ENABLE1_RES_ASSIGN_CLK32KGAUDIO_SHIFT		0x05
#define PALMAS_ENABLE1_RES_ASSIGN_CLK32KG			0x10
#define PALMAS_ENABLE1_RES_ASSIGN_CLK32KG_SHIFT			0x04
#define PALMAS_ENABLE1_RES_ASSIGN_SYSEN2			0x08
#define PALMAS_ENABLE1_RES_ASSIGN_SYSEN2_SHIFT			0x03
#define PALMAS_ENABLE1_RES_ASSIGN_SYSEN1			0x04
#define PALMAS_ENABLE1_RES_ASSIGN_SYSEN1_SHIFT			0x02
#define PALMAS_ENABLE1_RES_ASSIGN_REGEN2			0x02
#define PALMAS_ENABLE1_RES_ASSIGN_REGEN2_SHIFT			0x01
#define PALMAS_ENABLE1_RES_ASSIGN_REGEN1			0x01
#define PALMAS_ENABLE1_RES_ASSIGN_REGEN1_SHIFT			0x00

/* Bit definitions for ENABLE1_SMPS_ASSIGN */
#define PALMAS_ENABLE1_SMPS_ASSIGN_SMPS10			0x80
#define PALMAS_ENABLE1_SMPS_ASSIGN_SMPS10_SHIFT			0x07
#define PALMAS_ENABLE1_SMPS_ASSIGN_SMPS9			0x40
#define PALMAS_ENABLE1_SMPS_ASSIGN_SMPS9_SHIFT			0x06
#define PALMAS_ENABLE1_SMPS_ASSIGN_SMPS8			0x20
#define PALMAS_ENABLE1_SMPS_ASSIGN_SMPS8_SHIFT			0x05
#define PALMAS_ENABLE1_SMPS_ASSIGN_SMPS7			0x10
#define PALMAS_ENABLE1_SMPS_ASSIGN_SMPS7_SHIFT			0x04
#define PALMAS_ENABLE1_SMPS_ASSIGN_SMPS6			0x08
#define PALMAS_ENABLE1_SMPS_ASSIGN_SMPS6_SHIFT			0x03
#define PALMAS_ENABLE1_SMPS_ASSIGN_SMPS45			0x04
#define PALMAS_ENABLE1_SMPS_ASSIGN_SMPS45_SHIFT			0x02
#define PALMAS_ENABLE1_SMPS_ASSIGN_SMPS3			0x02
#define PALMAS_ENABLE1_SMPS_ASSIGN_SMPS3_SHIFT			0x01
#define PALMAS_ENABLE1_SMPS_ASSIGN_SMPS12			0x01
#define PALMAS_ENABLE1_SMPS_ASSIGN_SMPS12_SHIFT			0x00

/* Bit definitions for ENABLE1_LDO_ASSIGN1 */
#define PALMAS_ENABLE1_LDO_ASSIGN1_LDO8				0x80
#define PALMAS_ENABLE1_LDO_ASSIGN1_LDO8_SHIFT			0x07
#define PALMAS_ENABLE1_LDO_ASSIGN1_LDO7				0x40
#define PALMAS_ENABLE1_LDO_ASSIGN1_LDO7_SHIFT			0x06
#define PALMAS_ENABLE1_LDO_ASSIGN1_LDO6				0x20
#define PALMAS_ENABLE1_LDO_ASSIGN1_LDO6_SHIFT			0x05
#define PALMAS_ENABLE1_LDO_ASSIGN1_LDO5				0x10
#define PALMAS_ENABLE1_LDO_ASSIGN1_LDO5_SHIFT			0x04
#define PALMAS_ENABLE1_LDO_ASSIGN1_LDO4				0x08
#define PALMAS_ENABLE1_LDO_ASSIGN1_LDO4_SHIFT			0x03
#define PALMAS_ENABLE1_LDO_ASSIGN1_LDO3				0x04
#define PALMAS_ENABLE1_LDO_ASSIGN1_LDO3_SHIFT			0x02
#define PALMAS_ENABLE1_LDO_ASSIGN1_LDO2				0x02
#define PALMAS_ENABLE1_LDO_ASSIGN1_LDO2_SHIFT			0x01
#define PALMAS_ENABLE1_LDO_ASSIGN1_LDO1				0x01
#define PALMAS_ENABLE1_LDO_ASSIGN1_LDO1_SHIFT			0x00

/* Bit definitions for ENABLE1_LDO_ASSIGN2 */
#define PALMAS_ENABLE1_LDO_ASSIGN2_LDOUSB			0x04
#define PALMAS_ENABLE1_LDO_ASSIGN2_LDOUSB_SHIFT			0x02
#define PALMAS_ENABLE1_LDO_ASSIGN2_LDOLN			0x02
#define PALMAS_ENABLE1_LDO_ASSIGN2_LDOLN_SHIFT			0x01
#define PALMAS_ENABLE1_LDO_ASSIGN2_LDO9				0x01
#define PALMAS_ENABLE1_LDO_ASSIGN2_LDO9_SHIFT			0x00

/* Bit definitions for ENABLE2_RES_ASSIGN */
#define PALMAS_ENABLE2_RES_ASSIGN_REGEN3			0x40
#define PALMAS_ENABLE2_RES_ASSIGN_REGEN3_SHIFT			0x06
#define PALMAS_ENABLE2_RES_ASSIGN_CLK32KGAUDIO			0x20
#define PALMAS_ENABLE2_RES_ASSIGN_CLK32KGAUDIO_SHIFT		0x05
#define PALMAS_ENABLE2_RES_ASSIGN_CLK32KG			0x10
#define PALMAS_ENABLE2_RES_ASSIGN_CLK32KG_SHIFT			0x04
#define PALMAS_ENABLE2_RES_ASSIGN_SYSEN2			0x08
#define PALMAS_ENABLE2_RES_ASSIGN_SYSEN2_SHIFT			0x03
#define PALMAS_ENABLE2_RES_ASSIGN_SYSEN1			0x04
#define PALMAS_ENABLE2_RES_ASSIGN_SYSEN1_SHIFT			0x02
#define PALMAS_ENABLE2_RES_ASSIGN_REGEN2			0x02
#define PALMAS_ENABLE2_RES_ASSIGN_REGEN2_SHIFT			0x01
#define PALMAS_ENABLE2_RES_ASSIGN_REGEN1			0x01
#define PALMAS_ENABLE2_RES_ASSIGN_REGEN1_SHIFT			0x00

/* Bit definitions for ENABLE2_SMPS_ASSIGN */
#define PALMAS_ENABLE2_SMPS_ASSIGN_SMPS10			0x80
#define PALMAS_ENABLE2_SMPS_ASSIGN_SMPS10_SHIFT			0x07
#define PALMAS_ENABLE2_SMPS_ASSIGN_SMPS9			0x40
#define PALMAS_ENABLE2_SMPS_ASSIGN_SMPS9_SHIFT			0x06
#define PALMAS_ENABLE2_SMPS_ASSIGN_SMPS8			0x20
#define PALMAS_ENABLE2_SMPS_ASSIGN_SMPS8_SHIFT			0x05
#define PALMAS_ENABLE2_SMPS_ASSIGN_SMPS7			0x10
#define PALMAS_ENABLE2_SMPS_ASSIGN_SMPS7_SHIFT			0x04
#define PALMAS_ENABLE2_SMPS_ASSIGN_SMPS6			0x08
#define PALMAS_ENABLE2_SMPS_ASSIGN_SMPS6_SHIFT			0x03
#define PALMAS_ENABLE2_SMPS_ASSIGN_SMPS45			0x04
#define PALMAS_ENABLE2_SMPS_ASSIGN_SMPS45_SHIFT			0x02
#define PALMAS_ENABLE2_SMPS_ASSIGN_SMPS3			0x02
#define PALMAS_ENABLE2_SMPS_ASSIGN_SMPS3_SHIFT			0x01
#define PALMAS_ENABLE2_SMPS_ASSIGN_SMPS12			0x01
#define PALMAS_ENABLE2_SMPS_ASSIGN_SMPS12_SHIFT			0x00

/* Bit definitions for ENABLE2_LDO_ASSIGN1 */
#define PALMAS_ENABLE2_LDO_ASSIGN1_LDO8				0x80
#define PALMAS_ENABLE2_LDO_ASSIGN1_LDO8_SHIFT			0x07
#define PALMAS_ENABLE2_LDO_ASSIGN1_LDO7				0x40
#define PALMAS_ENABLE2_LDO_ASSIGN1_LDO7_SHIFT			0x06
#define PALMAS_ENABLE2_LDO_ASSIGN1_LDO6				0x20
#define PALMAS_ENABLE2_LDO_ASSIGN1_LDO6_SHIFT			0x05
#define PALMAS_ENABLE2_LDO_ASSIGN1_LDO5				0x10
#define PALMAS_ENABLE2_LDO_ASSIGN1_LDO5_SHIFT			0x04
#define PALMAS_ENABLE2_LDO_ASSIGN1_LDO4				0x08
#define PALMAS_ENABLE2_LDO_ASSIGN1_LDO4_SHIFT			0x03
#define PALMAS_ENABLE2_LDO_ASSIGN1_LDO3				0x04
#define PALMAS_ENABLE2_LDO_ASSIGN1_LDO3_SHIFT			0x02
#define PALMAS_ENABLE2_LDO_ASSIGN1_LDO2				0x02
#define PALMAS_ENABLE2_LDO_ASSIGN1_LDO2_SHIFT			0x01
#define PALMAS_ENABLE2_LDO_ASSIGN1_LDO1				0x01
#define PALMAS_ENABLE2_LDO_ASSIGN1_LDO1_SHIFT			0x00

/* Bit definitions for ENABLE2_LDO_ASSIGN2 */
#define PALMAS_ENABLE2_LDO_ASSIGN2_LDOUSB			0x04
#define PALMAS_ENABLE2_LDO_ASSIGN2_LDOUSB_SHIFT			0x02
#define PALMAS_ENABLE2_LDO_ASSIGN2_LDOLN			0x02
#define PALMAS_ENABLE2_LDO_ASSIGN2_LDOLN_SHIFT			0x01
#define PALMAS_ENABLE2_LDO_ASSIGN2_LDO9				0x01
#define PALMAS_ENABLE2_LDO_ASSIGN2_LDO9_SHIFT			0x00

/* Bit definitions for REGEN3_CTRL */
#define PALMAS_REGEN3_CTRL_STATUS				0x10
#define PALMAS_REGEN3_CTRL_STATUS_SHIFT				0x04
#define PALMAS_REGEN3_CTRL_MODE_SLEEP				0x04
#define PALMAS_REGEN3_CTRL_MODE_SLEEP_SHIFT			0x02
#define PALMAS_REGEN3_CTRL_MODE_ACTIVE				0x01
#define PALMAS_REGEN3_CTRL_MODE_ACTIVE_SHIFT			0x00

/* Registers for function PAD_CONTROL */
#define PALMAS_OD_OUTPUT_CTRL2					0x02
#define PALMAS_POLARITY_CTRL2					0x03
#define PALMAS_PU_PD_INPUT_CTRL1				0x04
#define PALMAS_PU_PD_INPUT_CTRL2				0x05
#define PALMAS_PU_PD_INPUT_CTRL3				0x06
#define PALMAS_PU_PD_INPUT_CTRL5				0x07
#define PALMAS_OD_OUTPUT_CTRL					0x08
#define PALMAS_POLARITY_CTRL					0x09
#define PALMAS_PRIMARY_SECONDARY_PAD1				0x0A
#define PALMAS_PRIMARY_SECONDARY_PAD2				0x0B
#define PALMAS_I2C_SPI						0x0C
#define PALMAS_PU_PD_INPUT_CTRL4				0x0D
#define PALMAS_PRIMARY_SECONDARY_PAD3				0x0E
#define PALMAS_PRIMARY_SECONDARY_PAD4				0x0F

/* Bit definitions for PU_PD_INPUT_CTRL1 */
#define PALMAS_PU_PD_INPUT_CTRL1_RESET_IN_PD			0x40
#define PALMAS_PU_PD_INPUT_CTRL1_RESET_IN_PD_SHIFT		0x06
#define PALMAS_PU_PD_INPUT_CTRL1_GPADC_START_PU			0x20
#define PALMAS_PU_PD_INPUT_CTRL1_GPADC_START_PU_SHIFT		0x05
#define PALMAS_PU_PD_INPUT_CTRL1_GPADC_START_PD			0x10
#define PALMAS_PU_PD_INPUT_CTRL1_GPADC_START_PD_SHIFT		0x04
#define PALMAS_PU_PD_INPUT_CTRL1_PWRDOWN_PD			0x04
#define PALMAS_PU_PD_INPUT_CTRL1_PWRDOWN_PD_SHIFT		0x02
#define PALMAS_PU_PD_INPUT_CTRL1_NRESWARM_PU			0x02
#define PALMAS_PU_PD_INPUT_CTRL1_NRESWARM_PU_SHIFT		0x01

/* Bit definitions for PU_PD_INPUT_CTRL2 */
#define PALMAS_PU_PD_INPUT_CTRL2_ENABLE2_PU			0x20
#define PALMAS_PU_PD_INPUT_CTRL2_ENABLE2_PU_SHIFT		0x05
#define PALMAS_PU_PD_INPUT_CTRL2_ENABLE2_PD			0x10
#define PALMAS_PU_PD_INPUT_CTRL2_ENABLE2_PD_SHIFT		0x04
#define PALMAS_PU_PD_INPUT_CTRL2_ENABLE1_PU			0x08
#define PALMAS_PU_PD_INPUT_CTRL2_ENABLE1_PU_SHIFT		0x03
#define PALMAS_PU_PD_INPUT_CTRL2_ENABLE1_PD			0x04
#define PALMAS_PU_PD_INPUT_CTRL2_ENABLE1_PD_SHIFT		0x02
#define PALMAS_PU_PD_INPUT_CTRL2_NSLEEP_PU			0x02
#define PALMAS_PU_PD_INPUT_CTRL2_NSLEEP_PU_SHIFT		0x01
#define PALMAS_PU_PD_INPUT_CTRL2_NSLEEP_PD			0x01
#define PALMAS_PU_PD_INPUT_CTRL2_NSLEEP_PD_SHIFT		0x00

/* Bit definitions for PU_PD_INPUT_CTRL3 */
#define PALMAS_PU_PD_INPUT_CTRL3_ACOK_PD			0x40
#define PALMAS_PU_PD_INPUT_CTRL3_ACOK_PD_SHIFT			0x06
#define PALMAS_PU_PD_INPUT_CTRL3_CHRG_DET_N_PD			0x10
#define PALMAS_PU_PD_INPUT_CTRL3_CHRG_DET_N_PD_SHIFT		0x04
#define PALMAS_PU_PD_INPUT_CTRL3_POWERHOLD_PD			0x04
#define PALMAS_PU_PD_INPUT_CTRL3_POWERHOLD_PD_SHIFT		0x02
#define PALMAS_PU_PD_INPUT_CTRL3_MSECURE_PD			0x01
#define PALMAS_PU_PD_INPUT_CTRL3_MSECURE_PD_SHIFT		0x00

/* Bit definitions for OD_OUTPUT_CTRL */
#define PALMAS_OD_OUTPUT_CTRL_PWM_2_OD				0x80
#define PALMAS_OD_OUTPUT_CTRL_PWM_2_OD_SHIFT			0x07
#define PALMAS_OD_OUTPUT_CTRL_VBUSDET_OD			0x40
#define PALMAS_OD_OUTPUT_CTRL_VBUSDET_OD_SHIFT			0x06
#define PALMAS_OD_OUTPUT_CTRL_PWM_1_OD				0x20
#define PALMAS_OD_OUTPUT_CTRL_PWM_1_OD_SHIFT			0x05
#define PALMAS_OD_OUTPUT_CTRL_INT_OD				0x08
#define PALMAS_OD_OUTPUT_CTRL_INT_OD_SHIFT			0x03

/* Bit definitions for POLARITY_CTRL */
#define PALMAS_POLARITY_CTRL_INT_POLARITY			0x80
#define PALMAS_POLARITY_CTRL_INT_POLARITY_SHIFT			0x07
#define PALMAS_POLARITY_CTRL_ENABLE2_POLARITY			0x40
#define PALMAS_POLARITY_CTRL_ENABLE2_POLARITY_SHIFT		0x06
#define PALMAS_POLARITY_CTRL_ENABLE1_POLARITY			0x20
#define PALMAS_POLARITY_CTRL_ENABLE1_POLARITY_SHIFT		0x05
#define PALMAS_POLARITY_CTRL_NSLEEP_POLARITY			0x10
#define PALMAS_POLARITY_CTRL_NSLEEP_POLARITY_SHIFT		0x04
#define PALMAS_POLARITY_CTRL_RESET_IN_POLARITY			0x08
#define PALMAS_POLARITY_CTRL_RESET_IN_POLARITY_SHIFT		0x03
#define PALMAS_POLARITY_CTRL_GPIO_3_CHRG_DET_N_POLARITY		0x04
#define PALMAS_POLARITY_CTRL_GPIO_3_CHRG_DET_N_POLARITY_SHIFT	0x02
#define PALMAS_POLARITY_CTRL_POWERGOOD_USB_PSEL_POLARITY	0x02
#define PALMAS_POLARITY_CTRL_POWERGOOD_USB_PSEL_POLARITY_SHIFT	0x01
#define PALMAS_POLARITY_CTRL_PWRDOWN_POLARITY			0x01
#define PALMAS_POLARITY_CTRL_PWRDOWN_POLARITY_SHIFT		0x00

/* Bit definitions for PRIMARY_SECONDARY_PAD1 */
#define PALMAS_PRIMARY_SECONDARY_PAD1_GPIO_3			0x80
#define PALMAS_PRIMARY_SECONDARY_PAD1_GPIO_3_SHIFT		0x07
#define PALMAS_PRIMARY_SECONDARY_PAD1_GPIO_2_MASK		0x60
#define PALMAS_PRIMARY_SECONDARY_PAD1_GPIO_2_SHIFT		0x05
#define PALMAS_PRIMARY_SECONDARY_PAD1_GPIO_1_MASK		0x18
#define PALMAS_PRIMARY_SECONDARY_PAD1_GPIO_1_SHIFT		0x03
#define PALMAS_PRIMARY_SECONDARY_PAD1_GPIO_0			0x04
#define PALMAS_PRIMARY_SECONDARY_PAD1_GPIO_0_SHIFT		0x02
#define PALMAS_PRIMARY_SECONDARY_PAD1_VAC			0x02
#define PALMAS_PRIMARY_SECONDARY_PAD1_VAC_SHIFT			0x01
#define PALMAS_PRIMARY_SECONDARY_PAD1_POWERGOOD			0x01
#define PALMAS_PRIMARY_SECONDARY_PAD1_POWERGOOD_SHIFT		0x00

/* Bit definitions for PRIMARY_SECONDARY_PAD2 */
#define PALMAS_PRIMARY_SECONDARY_PAD2_GPIO_7_MASK		0x30
#define PALMAS_PRIMARY_SECONDARY_PAD2_GPIO_7_SHIFT		0x04
#define PALMAS_PRIMARY_SECONDARY_PAD2_GPIO_6			0x08
#define PALMAS_PRIMARY_SECONDARY_PAD2_GPIO_6_SHIFT		0x03
#define PALMAS_PRIMARY_SECONDARY_PAD2_GPIO_5_MASK		0x06
#define PALMAS_PRIMARY_SECONDARY_PAD2_GPIO_5_SHIFT		0x01
#define PALMAS_PRIMARY_SECONDARY_PAD2_GPIO_4			0x01
#define PALMAS_PRIMARY_SECONDARY_PAD2_GPIO_4_SHIFT		0x00

/* Bit definitions for I2C_SPI */
#define PALMAS_I2C_SPI_I2C2OTP_EN				0x80
#define PALMAS_I2C_SPI_I2C2OTP_EN_SHIFT				0x07
#define PALMAS_I2C_SPI_I2C2OTP_PAGESEL				0x40
#define PALMAS_I2C_SPI_I2C2OTP_PAGESEL_SHIFT			0x06
#define PALMAS_I2C_SPI_ID_I2C2					0x20
#define PALMAS_I2C_SPI_ID_I2C2_SHIFT				0x05
#define PALMAS_I2C_SPI_I2C_SPI					0x10
#define PALMAS_I2C_SPI_I2C_SPI_SHIFT				0x04
#define PALMAS_I2C_SPI_ID_I2C1_MASK				0x0F
#define PALMAS_I2C_SPI_ID_I2C1_SHIFT				0x00

/* Bit definitions for PU_PD_INPUT_CTRL4 */
#define PALMAS_PU_PD_INPUT_CTRL4_DVFS2_DAT_PD			0x40
#define PALMAS_PU_PD_INPUT_CTRL4_DVFS2_DAT_PD_SHIFT		0x06
#define PALMAS_PU_PD_INPUT_CTRL4_DVFS2_CLK_PD			0x10
#define PALMAS_PU_PD_INPUT_CTRL4_DVFS2_CLK_PD_SHIFT		0x04
#define PALMAS_PU_PD_INPUT_CTRL4_DVFS1_DAT_PD			0x04
#define PALMAS_PU_PD_INPUT_CTRL4_DVFS1_DAT_PD_SHIFT		0x02
#define PALMAS_PU_PD_INPUT_CTRL4_DVFS1_CLK_PD			0x01
#define PALMAS_PU_PD_INPUT_CTRL4_DVFS1_CLK_PD_SHIFT		0x00

/* Bit definitions for PRIMARY_SECONDARY_PAD3 */
#define PALMAS_PRIMARY_SECONDARY_PAD3_DVFS2			0x02
#define PALMAS_PRIMARY_SECONDARY_PAD3_DVFS2_SHIFT		0x01
#define PALMAS_PRIMARY_SECONDARY_PAD3_DVFS1			0x01
#define PALMAS_PRIMARY_SECONDARY_PAD3_DVFS1_SHIFT		0x00

/* Registers for function LED_PWM */
#define PALMAS_LED_PERIOD_CTRL					0x00
#define PALMAS_LED_CTRL						0x01
#define PALMAS_PWM_CTRL1					0x02
#define PALMAS_PWM_CTRL2					0x03

/* Bit definitions for LED_PERIOD_CTRL */
#define PALMAS_LED_PERIOD_CTRL_LED_2_PERIOD_MASK		0x38
#define PALMAS_LED_PERIOD_CTRL_LED_2_PERIOD_SHIFT		0x03
#define PALMAS_LED_PERIOD_CTRL_LED_1_PERIOD_MASK		0x07
#define PALMAS_LED_PERIOD_CTRL_LED_1_PERIOD_SHIFT		0x00

/* Bit definitions for LED_CTRL */
#define PALMAS_LED_CTRL_LED_2_SEQ				0x20
#define PALMAS_LED_CTRL_LED_2_SEQ_SHIFT				0x05
#define PALMAS_LED_CTRL_LED_1_SEQ				0x10
#define PALMAS_LED_CTRL_LED_1_SEQ_SHIFT				0x04
#define PALMAS_LED_CTRL_LED_2_ON_TIME_MASK			0x0c
#define PALMAS_LED_CTRL_LED_2_ON_TIME_SHIFT			0x02
#define PALMAS_LED_CTRL_LED_1_ON_TIME_MASK			0x03
#define PALMAS_LED_CTRL_LED_1_ON_TIME_SHIFT			0x00

/* Bit definitions for PWM_CTRL1 */
#define PALMAS_PWM_CTRL1_PWM_FREQ_EN				0x02
#define PALMAS_PWM_CTRL1_PWM_FREQ_EN_SHIFT			0x01
#define PALMAS_PWM_CTRL1_PWM_FREQ_SEL				0x01
#define PALMAS_PWM_CTRL1_PWM_FREQ_SEL_SHIFT			0x00

/* Bit definitions for PWM_CTRL2 */
#define PALMAS_PWM_CTRL2_PWM_DUTY_SEL_MASK			0xFF
#define PALMAS_PWM_CTRL2_PWM_DUTY_SEL_SHIFT			0x00

/* Registers for function INTERRUPT */
#define PALMAS_INT1_STATUS					0x00
#define PALMAS_INT1_MASK					0x01
#define PALMAS_INT1_LINE_STATE					0x02
#define PALMAS_INT1_EDGE_DETECT1_RESERVED			0x03
#define PALMAS_INT1_EDGE_DETECT2_RESERVED			0x04
#define PALMAS_INT2_STATUS					0x05
#define PALMAS_INT2_MASK					0x06
#define PALMAS_INT2_LINE_STATE					0x07
#define PALMAS_INT2_EDGE_DETECT1_RESERVED			0x08
#define PALMAS_INT2_EDGE_DETECT2_RESERVED			0x09
#define PALMAS_INT3_STATUS					0x0A
#define PALMAS_INT3_MASK					0x0B
#define PALMAS_INT3_LINE_STATE					0x0C
#define PALMAS_INT3_EDGE_DETECT1_RESERVED			0x0D
#define PALMAS_INT3_EDGE_DETECT2_RESERVED			0x0E
#define PALMAS_INT4_STATUS					0x0F
#define PALMAS_INT4_MASK					0x10
#define PALMAS_INT4_LINE_STATE					0x11
#define PALMAS_INT4_EDGE_DETECT1				0x12
#define PALMAS_INT4_EDGE_DETECT2				0x13
#define PALMAS_INT_CTRL						0x14

/* Bit definitions for INT1_STATUS */
#define PALMAS_INT1_STATUS_VBAT_MON				0x80
#define PALMAS_INT1_STATUS_VBAT_MON_SHIFT			0x07
#define PALMAS_INT1_STATUS_VSYS_MON				0x40
#define PALMAS_INT1_STATUS_VSYS_MON_SHIFT			0x06
#define PALMAS_INT1_STATUS_HOTDIE				0x20
#define PALMAS_INT1_STATUS_HOTDIE_SHIFT				0x05
#define PALMAS_INT1_STATUS_PWRDOWN				0x10
#define PALMAS_INT1_STATUS_PWRDOWN_SHIFT			0x04
#define PALMAS_INT1_STATUS_RPWRON				0x08
#define PALMAS_INT1_STATUS_RPWRON_SHIFT				0x03
#define PALMAS_INT1_STATUS_LONG_PRESS_KEY			0x04
#define PALMAS_INT1_STATUS_LONG_PRESS_KEY_SHIFT			0x02
#define PALMAS_INT1_STATUS_PWRON				0x02
#define PALMAS_INT1_STATUS_PWRON_SHIFT				0x01
#define PALMAS_INT1_STATUS_CHARG_DET_N_VBUS_OVV			0x01
#define PALMAS_INT1_STATUS_CHARG_DET_N_VBUS_OVV_SHIFT		0x00

/* Bit definitions for INT1_MASK */
#define PALMAS_INT1_MASK_VBAT_MON				0x80
#define PALMAS_INT1_MASK_VBAT_MON_SHIFT				0x07
#define PALMAS_INT1_MASK_VSYS_MON				0x40
#define PALMAS_INT1_MASK_VSYS_MON_SHIFT				0x06
#define PALMAS_INT1_MASK_HOTDIE					0x20
#define PALMAS_INT1_MASK_HOTDIE_SHIFT				0x05
#define PALMAS_INT1_MASK_PWRDOWN				0x10
#define PALMAS_INT1_MASK_PWRDOWN_SHIFT				0x04
#define PALMAS_INT1_MASK_RPWRON					0x08
#define PALMAS_INT1_MASK_RPWRON_SHIFT				0x03
#define PALMAS_INT1_MASK_LONG_PRESS_KEY				0x04
#define PALMAS_INT1_MASK_LONG_PRESS_KEY_SHIFT			0x02
#define PALMAS_INT1_MASK_PWRON					0x02
#define PALMAS_INT1_MASK_PWRON_SHIFT				0x01
#define PALMAS_INT1_MASK_CHARG_DET_N_VBUS_OVV			0x01
#define PALMAS_INT1_MASK_CHARG_DET_N_VBUS_OVV_SHIFT		0x00

/* Bit definitions for INT1_LINE_STATE */
#define PALMAS_INT1_LINE_STATE_VBAT_MON				0x80
#define PALMAS_INT1_LINE_STATE_VBAT_MON_SHIFT			0x07
#define PALMAS_INT1_LINE_STATE_VSYS_MON				0x40
#define PALMAS_INT1_LINE_STATE_VSYS_MON_SHIFT			0x06
#define PALMAS_INT1_LINE_STATE_HOTDIE				0x20
#define PALMAS_INT1_LINE_STATE_HOTDIE_SHIFT			0x05
#define PALMAS_INT1_LINE_STATE_PWRDOWN				0x10
#define PALMAS_INT1_LINE_STATE_PWRDOWN_SHIFT			0x04
#define PALMAS_INT1_LINE_STATE_RPWRON				0x08
#define PALMAS_INT1_LINE_STATE_RPWRON_SHIFT			0x03
#define PALMAS_INT1_LINE_STATE_LONG_PRESS_KEY			0x04
#define PALMAS_INT1_LINE_STATE_LONG_PRESS_KEY_SHIFT		0x02
#define PALMAS_INT1_LINE_STATE_PWRON				0x02
#define PALMAS_INT1_LINE_STATE_PWRON_SHIFT			0x01
#define PALMAS_INT1_LINE_STATE_CHARG_DET_N_VBUS_OVV		0x01
#define PALMAS_INT1_LINE_STATE_CHARG_DET_N_VBUS_OVV_SHIFT	0x00

/* Bit definitions for INT2_STATUS */
#define PALMAS_INT2_STATUS_VAC_ACOK				0x80
#define PALMAS_INT2_STATUS_VAC_ACOK_SHIFT			0x07
#define PALMAS_INT2_STATUS_SHORT				0x40
#define PALMAS_INT2_STATUS_SHORT_SHIFT				0x06
#define PALMAS_INT2_STATUS_FBI_BB				0x20
#define PALMAS_INT2_STATUS_FBI_BB_SHIFT				0x05
#define PALMAS_INT2_STATUS_RESET_IN				0x10
#define PALMAS_INT2_STATUS_RESET_IN_SHIFT			0x04
#define PALMAS_INT2_STATUS_BATREMOVAL				0x08
#define PALMAS_INT2_STATUS_BATREMOVAL_SHIFT			0x03
#define PALMAS_INT2_STATUS_WDT					0x04
#define PALMAS_INT2_STATUS_WDT_SHIFT				0x02
#define PALMAS_INT2_STATUS_RTC_TIMER				0x02
#define PALMAS_INT2_STATUS_RTC_TIMER_SHIFT			0x01
#define PALMAS_INT2_STATUS_RTC_ALARM				0x01
#define PALMAS_INT2_STATUS_RTC_ALARM_SHIFT			0x00

/* Bit definitions for INT2_MASK */
#define PALMAS_INT2_MASK_VAC_ACOK				0x80
#define PALMAS_INT2_MASK_VAC_ACOK_SHIFT				0x07
#define PALMAS_INT2_MASK_SHORT					0x40
#define PALMAS_INT2_MASK_SHORT_SHIFT				0x06
#define PALMAS_INT2_MASK_FBI_BB					0x20
#define PALMAS_INT2_MASK_FBI_BB_SHIFT				0x05
#define PALMAS_INT2_MASK_RESET_IN				0x10
#define PALMAS_INT2_MASK_RESET_IN_SHIFT				0x04
#define PALMAS_INT2_MASK_BATREMOVAL				0x08
#define PALMAS_INT2_MASK_BATREMOVAL_SHIFT			0x03
#define PALMAS_INT2_MASK_WDT					0x04
#define PALMAS_INT2_MASK_WDT_SHIFT				0x02
#define PALMAS_INT2_MASK_RTC_TIMER				0x02
#define PALMAS_INT2_MASK_RTC_TIMER_SHIFT			0x01
#define PALMAS_INT2_MASK_RTC_ALARM				0x01
#define PALMAS_INT2_MASK_RTC_ALARM_SHIFT			0x00

/* Bit definitions for INT2_LINE_STATE */
#define PALMAS_INT2_LINE_STATE_VAC_ACOK				0x80
#define PALMAS_INT2_LINE_STATE_VAC_ACOK_SHIFT			0x07
#define PALMAS_INT2_LINE_STATE_SHORT				0x40
#define PALMAS_INT2_LINE_STATE_SHORT_SHIFT			0x06
#define PALMAS_INT2_LINE_STATE_FBI_BB				0x20
#define PALMAS_INT2_LINE_STATE_FBI_BB_SHIFT			0x05
#define PALMAS_INT2_LINE_STATE_RESET_IN				0x10
#define PALMAS_INT2_LINE_STATE_RESET_IN_SHIFT			0x04
#define PALMAS_INT2_LINE_STATE_BATREMOVAL			0x08
#define PALMAS_INT2_LINE_STATE_BATREMOVAL_SHIFT			0x03
#define PALMAS_INT2_LINE_STATE_WDT				0x04
#define PALMAS_INT2_LINE_STATE_WDT_SHIFT			0x02
#define PALMAS_INT2_LINE_STATE_RTC_TIMER			0x02
#define PALMAS_INT2_LINE_STATE_RTC_TIMER_SHIFT			0x01
#define PALMAS_INT2_LINE_STATE_RTC_ALARM			0x01
#define PALMAS_INT2_LINE_STATE_RTC_ALARM_SHIFT			0x00

/* Bit definitions for INT3_STATUS */
#define PALMAS_INT3_STATUS_VBUS					0x80
#define PALMAS_INT3_STATUS_VBUS_SHIFT				0x07
#define PALMAS_INT3_STATUS_VBUS_OTG				0x40
#define PALMAS_INT3_STATUS_VBUS_OTG_SHIFT			0x06
#define PALMAS_INT3_STATUS_ID					0x20
#define PALMAS_INT3_STATUS_ID_SHIFT				0x05
#define PALMAS_INT3_STATUS_ID_OTG				0x10
#define PALMAS_INT3_STATUS_ID_OTG_SHIFT				0x04
#define PALMAS_INT3_STATUS_GPADC_EOC_RT				0x08
#define PALMAS_INT3_STATUS_GPADC_EOC_RT_SHIFT			0x03
#define PALMAS_INT3_STATUS_GPADC_EOC_SW				0x04
#define PALMAS_INT3_STATUS_GPADC_EOC_SW_SHIFT			0x02
#define PALMAS_INT3_STATUS_GPADC_AUTO_1				0x02
#define PALMAS_INT3_STATUS_GPADC_AUTO_1_SHIFT			0x01
#define PALMAS_INT3_STATUS_GPADC_AUTO_0				0x01
#define PALMAS_INT3_STATUS_GPADC_AUTO_0_SHIFT			0x00

/* Bit definitions for INT3_MASK */
#define PALMAS_INT3_MASK_VBUS					0x80
#define PALMAS_INT3_MASK_VBUS_SHIFT				0x07
#define PALMAS_INT3_MASK_VBUS_OTG				0x40
#define PALMAS_INT3_MASK_VBUS_OTG_SHIFT				0x06
#define PALMAS_INT3_MASK_ID					0x20
#define PALMAS_INT3_MASK_ID_SHIFT				0x05
#define PALMAS_INT3_MASK_ID_OTG					0x10
#define PALMAS_INT3_MASK_ID_OTG_SHIFT				0x04
#define PALMAS_INT3_MASK_GPADC_EOC_RT				0x08
#define PALMAS_INT3_MASK_GPADC_EOC_RT_SHIFT			0x03
#define PALMAS_INT3_MASK_GPADC_EOC_SW				0x04
#define PALMAS_INT3_MASK_GPADC_EOC_SW_SHIFT			0x02
#define PALMAS_INT3_MASK_GPADC_AUTO_1				0x02
#define PALMAS_INT3_MASK_GPADC_AUTO_1_SHIFT			0x01
#define PALMAS_INT3_MASK_GPADC_AUTO_0				0x01
#define PALMAS_INT3_MASK_GPADC_AUTO_0_SHIFT			0x00

/* Bit definitions for INT3_LINE_STATE */
#define PALMAS_INT3_LINE_STATE_VBUS				0x80
#define PALMAS_INT3_LINE_STATE_VBUS_SHIFT			0x07
#define PALMAS_INT3_LINE_STATE_VBUS_OTG				0x40
#define PALMAS_INT3_LINE_STATE_VBUS_OTG_SHIFT			0x06
#define PALMAS_INT3_LINE_STATE_ID				0x20
#define PALMAS_INT3_LINE_STATE_ID_SHIFT				0x05
#define PALMAS_INT3_LINE_STATE_ID_OTG				0x10
#define PALMAS_INT3_LINE_STATE_ID_OTG_SHIFT			0x04
#define PALMAS_INT3_LINE_STATE_GPADC_EOC_RT			0x08
#define PALMAS_INT3_LINE_STATE_GPADC_EOC_RT_SHIFT		0x03
#define PALMAS_INT3_LINE_STATE_GPADC_EOC_SW			0x04
#define PALMAS_INT3_LINE_STATE_GPADC_EOC_SW_SHIFT		0x02
#define PALMAS_INT3_LINE_STATE_GPADC_AUTO_1			0x02
#define PALMAS_INT3_LINE_STATE_GPADC_AUTO_1_SHIFT		0x01
#define PALMAS_INT3_LINE_STATE_GPADC_AUTO_0			0x01
#define PALMAS_INT3_LINE_STATE_GPADC_AUTO_0_SHIFT		0x00

/* Bit definitions for INT4_STATUS */
#define PALMAS_INT4_STATUS_GPIO_7				0x80
#define PALMAS_INT4_STATUS_GPIO_7_SHIFT				0x07
#define PALMAS_INT4_STATUS_GPIO_6				0x40
#define PALMAS_INT4_STATUS_GPIO_6_SHIFT				0x06
#define PALMAS_INT4_STATUS_GPIO_5				0x20
#define PALMAS_INT4_STATUS_GPIO_5_SHIFT				0x05
#define PALMAS_INT4_STATUS_GPIO_4				0x10
#define PALMAS_INT4_STATUS_GPIO_4_SHIFT				0x04
#define PALMAS_INT4_STATUS_GPIO_3				0x08
#define PALMAS_INT4_STATUS_GPIO_3_SHIFT				0x03
#define PALMAS_INT4_STATUS_GPIO_2				0x04
#define PALMAS_INT4_STATUS_GPIO_2_SHIFT				0x02
#define PALMAS_INT4_STATUS_GPIO_1				0x02
#define PALMAS_INT4_STATUS_GPIO_1_SHIFT				0x01
#define PALMAS_INT4_STATUS_GPIO_0				0x01
#define PALMAS_INT4_STATUS_GPIO_0_SHIFT				0x00

/* Bit definitions for INT4_MASK */
#define PALMAS_INT4_MASK_GPIO_7					0x80
#define PALMAS_INT4_MASK_GPIO_7_SHIFT				0x07
#define PALMAS_INT4_MASK_GPIO_6					0x40
#define PALMAS_INT4_MASK_GPIO_6_SHIFT				0x06
#define PALMAS_INT4_MASK_GPIO_5					0x20
#define PALMAS_INT4_MASK_GPIO_5_SHIFT				0x05
#define PALMAS_INT4_MASK_GPIO_4					0x10
#define PALMAS_INT4_MASK_GPIO_4_SHIFT				0x04
#define PALMAS_INT4_MASK_GPIO_3					0x08
#define PALMAS_INT4_MASK_GPIO_3_SHIFT				0x03
#define PALMAS_INT4_MASK_GPIO_2					0x04
#define PALMAS_INT4_MASK_GPIO_2_SHIFT				0x02
#define PALMAS_INT4_MASK_GPIO_1					0x02
#define PALMAS_INT4_MASK_GPIO_1_SHIFT				0x01
#define PALMAS_INT4_MASK_GPIO_0					0x01
#define PALMAS_INT4_MASK_GPIO_0_SHIFT				0x00

/* Bit definitions for INT4_LINE_STATE */
#define PALMAS_INT4_LINE_STATE_GPIO_7				0x80
#define PALMAS_INT4_LINE_STATE_GPIO_7_SHIFT			0x07
#define PALMAS_INT4_LINE_STATE_GPIO_6				0x40
#define PALMAS_INT4_LINE_STATE_GPIO_6_SHIFT			0x06
#define PALMAS_INT4_LINE_STATE_GPIO_5				0x20
#define PALMAS_INT4_LINE_STATE_GPIO_5_SHIFT			0x05
#define PALMAS_INT4_LINE_STATE_GPIO_4				0x10
#define PALMAS_INT4_LINE_STATE_GPIO_4_SHIFT			0x04
#define PALMAS_INT4_LINE_STATE_GPIO_3				0x08
#define PALMAS_INT4_LINE_STATE_GPIO_3_SHIFT			0x03
#define PALMAS_INT4_LINE_STATE_GPIO_2				0x04
#define PALMAS_INT4_LINE_STATE_GPIO_2_SHIFT			0x02
#define PALMAS_INT4_LINE_STATE_GPIO_1				0x02
#define PALMAS_INT4_LINE_STATE_GPIO_1_SHIFT			0x01
#define PALMAS_INT4_LINE_STATE_GPIO_0				0x01
#define PALMAS_INT4_LINE_STATE_GPIO_0_SHIFT			0x00

/* Bit definitions for INT4_EDGE_DETECT1 */
#define PALMAS_INT4_EDGE_DETECT1_GPIO_3_RISING			0x80
#define PALMAS_INT4_EDGE_DETECT1_GPIO_3_RISING_SHIFT		0x07
#define PALMAS_INT4_EDGE_DETECT1_GPIO_3_FALLING			0x40
#define PALMAS_INT4_EDGE_DETECT1_GPIO_3_FALLING_SHIFT		0x06
#define PALMAS_INT4_EDGE_DETECT1_GPIO_2_RISING			0x20
#define PALMAS_INT4_EDGE_DETECT1_GPIO_2_RISING_SHIFT		0x05
#define PALMAS_INT4_EDGE_DETECT1_GPIO_2_FALLING			0x10
#define PALMAS_INT4_EDGE_DETECT1_GPIO_2_FALLING_SHIFT		0x04
#define PALMAS_INT4_EDGE_DETECT1_GPIO_1_RISING			0x08
#define PALMAS_INT4_EDGE_DETECT1_GPIO_1_RISING_SHIFT		0x03
#define PALMAS_INT4_EDGE_DETECT1_GPIO_1_FALLING			0x04
#define PALMAS_INT4_EDGE_DETECT1_GPIO_1_FALLING_SHIFT		0x02
#define PALMAS_INT4_EDGE_DETECT1_GPIO_0_RISING			0x02
#define PALMAS_INT4_EDGE_DETECT1_GPIO_0_RISING_SHIFT		0x01
#define PALMAS_INT4_EDGE_DETECT1_GPIO_0_FALLING			0x01
#define PALMAS_INT4_EDGE_DETECT1_GPIO_0_FALLING_SHIFT		0x00

/* Bit definitions for INT4_EDGE_DETECT2 */
#define PALMAS_INT4_EDGE_DETECT2_GPIO_7_RISING			0x80
#define PALMAS_INT4_EDGE_DETECT2_GPIO_7_RISING_SHIFT		0x07
#define PALMAS_INT4_EDGE_DETECT2_GPIO_7_FALLING			0x40
#define PALMAS_INT4_EDGE_DETECT2_GPIO_7_FALLING_SHIFT		0x06
#define PALMAS_INT4_EDGE_DETECT2_GPIO_6_RISING			0x20
#define PALMAS_INT4_EDGE_DETECT2_GPIO_6_RISING_SHIFT		0x05
#define PALMAS_INT4_EDGE_DETECT2_GPIO_6_FALLING			0x10
#define PALMAS_INT4_EDGE_DETECT2_GPIO_6_FALLING_SHIFT		0x04
#define PALMAS_INT4_EDGE_DETECT2_GPIO_5_RISING			0x08
#define PALMAS_INT4_EDGE_DETECT2_GPIO_5_RISING_SHIFT		0x03
#define PALMAS_INT4_EDGE_DETECT2_GPIO_5_FALLING			0x04
#define PALMAS_INT4_EDGE_DETECT2_GPIO_5_FALLING_SHIFT		0x02
#define PALMAS_INT4_EDGE_DETECT2_GPIO_4_RISING			0x02
#define PALMAS_INT4_EDGE_DETECT2_GPIO_4_RISING_SHIFT		0x01
#define PALMAS_INT4_EDGE_DETECT2_GPIO_4_FALLING			0x01
#define PALMAS_INT4_EDGE_DETECT2_GPIO_4_FALLING_SHIFT		0x00

/* Bit definitions for INT_CTRL */
#define PALMAS_INT_CTRL_INT_PENDING				0x04
#define PALMAS_INT_CTRL_INT_PENDING_SHIFT			0x02
#define PALMAS_INT_CTRL_INT_CLEAR				0x01
#define PALMAS_INT_CTRL_INT_CLEAR_SHIFT				0x00

/* Registers for function USB_OTG */
#define PALMAS_USB_WAKEUP					0x03
#define PALMAS_USB_VBUS_CTRL_SET				0x04
#define PALMAS_USB_VBUS_CTRL_CLR				0x05
#define PALMAS_USB_ID_CTRL_SET					0x06
#define PALMAS_USB_ID_CTRL_CLEAR				0x07
#define PALMAS_USB_VBUS_INT_SRC					0x08
#define PALMAS_USB_VBUS_INT_LATCH_SET				0x09
#define PALMAS_USB_VBUS_INT_LATCH_CLR				0x0A
#define PALMAS_USB_VBUS_INT_EN_LO_SET				0x0B
#define PALMAS_USB_VBUS_INT_EN_LO_CLR				0x0C
#define PALMAS_USB_VBUS_INT_EN_HI_SET				0x0D
#define PALMAS_USB_VBUS_INT_EN_HI_CLR				0x0E
#define PALMAS_USB_ID_INT_SRC					0x0F
#define PALMAS_USB_ID_INT_LATCH_SET				0x10
#define PALMAS_USB_ID_INT_LATCH_CLR				0x11
#define PALMAS_USB_ID_INT_EN_LO_SET				0x12
#define PALMAS_USB_ID_INT_EN_LO_CLR				0x13
#define PALMAS_USB_ID_INT_EN_HI_SET				0x14
#define PALMAS_USB_ID_INT_EN_HI_CLR				0x15
#define PALMAS_USB_OTG_ADP_CTRL					0x16
#define PALMAS_USB_OTG_ADP_HIGH					0x17
#define PALMAS_USB_OTG_ADP_LOW					0x18
#define PALMAS_USB_OTG_ADP_RISE					0x19
#define PALMAS_USB_OTG_REVISION					0x1A

/* Bit definitions for USB_WAKEUP */
#define PALMAS_USB_WAKEUP_ID_WK_UP_COMP				0x01
#define PALMAS_USB_WAKEUP_ID_WK_UP_COMP_SHIFT			0x00

/* Bit definitions for USB_VBUS_CTRL_SET */
#define PALMAS_USB_VBUS_CTRL_SET_VBUS_CHRG_VSYS			0x80
#define PALMAS_USB_VBUS_CTRL_SET_VBUS_CHRG_VSYS_SHIFT		0x07
#define PALMAS_USB_VBUS_CTRL_SET_VBUS_DISCHRG			0x20
#define PALMAS_USB_VBUS_CTRL_SET_VBUS_DISCHRG_SHIFT		0x05
#define PALMAS_USB_VBUS_CTRL_SET_VBUS_IADP_SRC			0x10
#define PALMAS_USB_VBUS_CTRL_SET_VBUS_IADP_SRC_SHIFT		0x04
#define PALMAS_USB_VBUS_CTRL_SET_VBUS_IADP_SINK			0x08
#define PALMAS_USB_VBUS_CTRL_SET_VBUS_IADP_SINK_SHIFT		0x03
#define PALMAS_USB_VBUS_CTRL_SET_VBUS_ACT_COMP			0x04
#define PALMAS_USB_VBUS_CTRL_SET_VBUS_ACT_COMP_SHIFT		0x02

/* Bit definitions for USB_VBUS_CTRL_CLR */
#define PALMAS_USB_VBUS_CTRL_CLR_VBUS_CHRG_VSYS			0x80
#define PALMAS_USB_VBUS_CTRL_CLR_VBUS_CHRG_VSYS_SHIFT		0x07
#define PALMAS_USB_VBUS_CTRL_CLR_VBUS_DISCHRG			0x20
#define PALMAS_USB_VBUS_CTRL_CLR_VBUS_DISCHRG_SHIFT		0x05
#define PALMAS_USB_VBUS_CTRL_CLR_VBUS_IADP_SRC			0x10
#define PALMAS_USB_VBUS_CTRL_CLR_VBUS_IADP_SRC_SHIFT		0x04
#define PALMAS_USB_VBUS_CTRL_CLR_VBUS_IADP_SINK			0x08
#define PALMAS_USB_VBUS_CTRL_CLR_VBUS_IADP_SINK_SHIFT		0x03
#define PALMAS_USB_VBUS_CTRL_CLR_VBUS_ACT_COMP			0x04
#define PALMAS_USB_VBUS_CTRL_CLR_VBUS_ACT_COMP_SHIFT		0x02

/* Bit definitions for USB_ID_CTRL_SET */
#define PALMAS_USB_ID_CTRL_SET_ID_PU_220K			0x80
#define PALMAS_USB_ID_CTRL_SET_ID_PU_220K_SHIFT			0x07
#define PALMAS_USB_ID_CTRL_SET_ID_PU_100K			0x40
#define PALMAS_USB_ID_CTRL_SET_ID_PU_100K_SHIFT			0x06
#define PALMAS_USB_ID_CTRL_SET_ID_GND_DRV			0x20
#define PALMAS_USB_ID_CTRL_SET_ID_GND_DRV_SHIFT			0x05
#define PALMAS_USB_ID_CTRL_SET_ID_SRC_16U			0x10
#define PALMAS_USB_ID_CTRL_SET_ID_SRC_16U_SHIFT			0x04
#define PALMAS_USB_ID_CTRL_SET_ID_SRC_5U			0x08
#define PALMAS_USB_ID_CTRL_SET_ID_SRC_5U_SHIFT			0x03
#define PALMAS_USB_ID_CTRL_SET_ID_ACT_COMP			0x04
#define PALMAS_USB_ID_CTRL_SET_ID_ACT_COMP_SHIFT		0x02

/* Bit definitions for USB_ID_CTRL_CLEAR */
#define PALMAS_USB_ID_CTRL_CLEAR_ID_PU_220K			0x80
#define PALMAS_USB_ID_CTRL_CLEAR_ID_PU_220K_SHIFT		0x07
#define PALMAS_USB_ID_CTRL_CLEAR_ID_PU_100K			0x40
#define PALMAS_USB_ID_CTRL_CLEAR_ID_PU_100K_SHIFT		0x06
#define PALMAS_USB_ID_CTRL_CLEAR_ID_GND_DRV			0x20
#define PALMAS_USB_ID_CTRL_CLEAR_ID_GND_DRV_SHIFT		0x05
#define PALMAS_USB_ID_CTRL_CLEAR_ID_SRC_16U			0x10
#define PALMAS_USB_ID_CTRL_CLEAR_ID_SRC_16U_SHIFT		0x04
#define PALMAS_USB_ID_CTRL_CLEAR_ID_SRC_5U			0x08
#define PALMAS_USB_ID_CTRL_CLEAR_ID_SRC_5U_SHIFT		0x03
#define PALMAS_USB_ID_CTRL_CLEAR_ID_ACT_COMP			0x04
#define PALMAS_USB_ID_CTRL_CLEAR_ID_ACT_COMP_SHIFT		0x02

/* Bit definitions for USB_VBUS_INT_SRC */
#define PALMAS_USB_VBUS_INT_SRC_VOTG_SESS_VLD			0x80
#define PALMAS_USB_VBUS_INT_SRC_VOTG_SESS_VLD_SHIFT		0x07
#define PALMAS_USB_VBUS_INT_SRC_VADP_PRB			0x40
#define PALMAS_USB_VBUS_INT_SRC_VADP_PRB_SHIFT			0x06
#define PALMAS_USB_VBUS_INT_SRC_VADP_SNS			0x20
#define PALMAS_USB_VBUS_INT_SRC_VADP_SNS_SHIFT			0x05
#define PALMAS_USB_VBUS_INT_SRC_VA_VBUS_VLD			0x08
#define PALMAS_USB_VBUS_INT_SRC_VA_VBUS_VLD_SHIFT		0x03
#define PALMAS_USB_VBUS_INT_SRC_VA_SESS_VLD			0x04
#define PALMAS_USB_VBUS_INT_SRC_VA_SESS_VLD_SHIFT		0x02
#define PALMAS_USB_VBUS_INT_SRC_VB_SESS_VLD			0x02
#define PALMAS_USB_VBUS_INT_SRC_VB_SESS_VLD_SHIFT		0x01
#define PALMAS_USB_VBUS_INT_SRC_VB_SESS_END			0x01
#define PALMAS_USB_VBUS_INT_SRC_VB_SESS_END_SHIFT		0x00

/* Bit definitions for USB_VBUS_INT_LATCH_SET */
#define PALMAS_USB_VBUS_INT_LATCH_SET_VOTG_SESS_VLD		0x80
#define PALMAS_USB_VBUS_INT_LATCH_SET_VOTG_SESS_VLD_SHIFT	0x07
#define PALMAS_USB_VBUS_INT_LATCH_SET_VADP_PRB			0x40
#define PALMAS_USB_VBUS_INT_LATCH_SET_VADP_PRB_SHIFT		0x06
#define PALMAS_USB_VBUS_INT_LATCH_SET_VADP_SNS			0x20
#define PALMAS_USB_VBUS_INT_LATCH_SET_VADP_SNS_SHIFT		0x05
#define PALMAS_USB_VBUS_INT_LATCH_SET_ADP			0x10
#define PALMAS_USB_VBUS_INT_LATCH_SET_ADP_SHIFT			0x04
#define PALMAS_USB_VBUS_INT_LATCH_SET_VA_VBUS_VLD		0x08
#define PALMAS_USB_VBUS_INT_LATCH_SET_VA_VBUS_VLD_SHIFT		0x03
#define PALMAS_USB_VBUS_INT_LATCH_SET_VA_SESS_VLD		0x04
#define PALMAS_USB_VBUS_INT_LATCH_SET_VA_SESS_VLD_SHIFT		0x02
#define PALMAS_USB_VBUS_INT_LATCH_SET_VB_SESS_VLD		0x02
#define PALMAS_USB_VBUS_INT_LATCH_SET_VB_SESS_VLD_SHIFT		0x01
#define PALMAS_USB_VBUS_INT_LATCH_SET_VB_SESS_END		0x01
#define PALMAS_USB_VBUS_INT_LATCH_SET_VB_SESS_END_SHIFT		0x00

/* Bit definitions for USB_VBUS_INT_LATCH_CLR */
#define PALMAS_USB_VBUS_INT_LATCH_CLR_VOTG_SESS_VLD		0x80
#define PALMAS_USB_VBUS_INT_LATCH_CLR_VOTG_SESS_VLD_SHIFT	0x07
#define PALMAS_USB_VBUS_INT_LATCH_CLR_VADP_PRB			0x40
#define PALMAS_USB_VBUS_INT_LATCH_CLR_VADP_PRB_SHIFT		0x06
#define PALMAS_USB_VBUS_INT_LATCH_CLR_VADP_SNS			0x20
#define PALMAS_USB_VBUS_INT_LATCH_CLR_VADP_SNS_SHIFT		0x05
#define PALMAS_USB_VBUS_INT_LATCH_CLR_ADP			0x10
#define PALMAS_USB_VBUS_INT_LATCH_CLR_ADP_SHIFT			0x04
#define PALMAS_USB_VBUS_INT_LATCH_CLR_VA_VBUS_VLD		0x08
#define PALMAS_USB_VBUS_INT_LATCH_CLR_VA_VBUS_VLD_SHIFT		0x03
#define PALMAS_USB_VBUS_INT_LATCH_CLR_VA_SESS_VLD		0x04
#define PALMAS_USB_VBUS_INT_LATCH_CLR_VA_SESS_VLD_SHIFT		0x02
#define PALMAS_USB_VBUS_INT_LATCH_CLR_VB_SESS_VLD		0x02
#define PALMAS_USB_VBUS_INT_LATCH_CLR_VB_SESS_VLD_SHIFT		0x01
#define PALMAS_USB_VBUS_INT_LATCH_CLR_VB_SESS_END		0x01
#define PALMAS_USB_VBUS_INT_LATCH_CLR_VB_SESS_END_SHIFT		0x00

/* Bit definitions for USB_VBUS_INT_EN_LO_SET */
#define PALMAS_USB_VBUS_INT_EN_LO_SET_VOTG_SESS_VLD		0x80
#define PALMAS_USB_VBUS_INT_EN_LO_SET_VOTG_SESS_VLD_SHIFT	0x07
#define PALMAS_USB_VBUS_INT_EN_LO_SET_VADP_PRB			0x40
#define PALMAS_USB_VBUS_INT_EN_LO_SET_VADP_PRB_SHIFT		0x06
#define PALMAS_USB_VBUS_INT_EN_LO_SET_VADP_SNS			0x20
#define PALMAS_USB_VBUS_INT_EN_LO_SET_VADP_SNS_SHIFT		0x05
#define PALMAS_USB_VBUS_INT_EN_LO_SET_VA_VBUS_VLD		0x08
#define PALMAS_USB_VBUS_INT_EN_LO_SET_VA_VBUS_VLD_SHIFT		0x03
#define PALMAS_USB_VBUS_INT_EN_LO_SET_VA_SESS_VLD		0x04
#define PALMAS_USB_VBUS_INT_EN_LO_SET_VA_SESS_VLD_SHIFT		0x02
#define PALMAS_USB_VBUS_INT_EN_LO_SET_VB_SESS_VLD		0x02
#define PALMAS_USB_VBUS_INT_EN_LO_SET_VB_SESS_VLD_SHIFT		0x01
#define PALMAS_USB_VBUS_INT_EN_LO_SET_VB_SESS_END		0x01
#define PALMAS_USB_VBUS_INT_EN_LO_SET_VB_SESS_END_SHIFT		0x00

/* Bit definitions for USB_VBUS_INT_EN_LO_CLR */
#define PALMAS_USB_VBUS_INT_EN_LO_CLR_VOTG_SESS_VLD		0x80
#define PALMAS_USB_VBUS_INT_EN_LO_CLR_VOTG_SESS_VLD_SHIFT	0x07
#define PALMAS_USB_VBUS_INT_EN_LO_CLR_VADP_PRB			0x40
#define PALMAS_USB_VBUS_INT_EN_LO_CLR_VADP_PRB_SHIFT		0x06
#define PALMAS_USB_VBUS_INT_EN_LO_CLR_VADP_SNS			0x20
#define PALMAS_USB_VBUS_INT_EN_LO_CLR_VADP_SNS_SHIFT		0x05
#define PALMAS_USB_VBUS_INT_EN_LO_CLR_VA_VBUS_VLD		0x08
#define PALMAS_USB_VBUS_INT_EN_LO_CLR_VA_VBUS_VLD_SHIFT		0x03
#define PALMAS_USB_VBUS_INT_EN_LO_CLR_VA_SESS_VLD		0x04
#define PALMAS_USB_VBUS_INT_EN_LO_CLR_VA_SESS_VLD_SHIFT		0x02
#define PALMAS_USB_VBUS_INT_EN_LO_CLR_VB_SESS_VLD		0x02
#define PALMAS_USB_VBUS_INT_EN_LO_CLR_VB_SESS_VLD_SHIFT		0x01
#define PALMAS_USB_VBUS_INT_EN_LO_CLR_VB_SESS_END		0x01
#define PALMAS_USB_VBUS_INT_EN_LO_CLR_VB_SESS_END_SHIFT		0x00

/* Bit definitions for USB_VBUS_INT_EN_HI_SET */
#define PALMAS_USB_VBUS_INT_EN_HI_SET_VOTG_SESS_VLD		0x80
#define PALMAS_USB_VBUS_INT_EN_HI_SET_VOTG_SESS_VLD_SHIFT	0x07
#define PALMAS_USB_VBUS_INT_EN_HI_SET_VADP_PRB			0x40
#define PALMAS_USB_VBUS_INT_EN_HI_SET_VADP_PRB_SHIFT		0x06
#define PALMAS_USB_VBUS_INT_EN_HI_SET_VADP_SNS			0x20
#define PALMAS_USB_VBUS_INT_EN_HI_SET_VADP_SNS_SHIFT		0x05
#define PALMAS_USB_VBUS_INT_EN_HI_SET_ADP			0x10
#define PALMAS_USB_VBUS_INT_EN_HI_SET_ADP_SHIFT			0x04
#define PALMAS_USB_VBUS_INT_EN_HI_SET_VA_VBUS_VLD		0x08
#define PALMAS_USB_VBUS_INT_EN_HI_SET_VA_VBUS_VLD_SHIFT		0x03
#define PALMAS_USB_VBUS_INT_EN_HI_SET_VA_SESS_VLD		0x04
#define PALMAS_USB_VBUS_INT_EN_HI_SET_VA_SESS_VLD_SHIFT		0x02
#define PALMAS_USB_VBUS_INT_EN_HI_SET_VB_SESS_VLD		0x02
#define PALMAS_USB_VBUS_INT_EN_HI_SET_VB_SESS_VLD_SHIFT		0x01
#define PALMAS_USB_VBUS_INT_EN_HI_SET_VB_SESS_END		0x01
#define PALMAS_USB_VBUS_INT_EN_HI_SET_VB_SESS_END_SHIFT		0x00

/* Bit definitions for USB_VBUS_INT_EN_HI_CLR */
#define PALMAS_USB_VBUS_INT_EN_HI_CLR_VOTG_SESS_VLD		0x80
#define PALMAS_USB_VBUS_INT_EN_HI_CLR_VOTG_SESS_VLD_SHIFT	0x07
#define PALMAS_USB_VBUS_INT_EN_HI_CLR_VADP_PRB			0x40
#define PALMAS_USB_VBUS_INT_EN_HI_CLR_VADP_PRB_SHIFT		0x06
#define PALMAS_USB_VBUS_INT_EN_HI_CLR_VADP_SNS			0x20
#define PALMAS_USB_VBUS_INT_EN_HI_CLR_VADP_SNS_SHIFT		0x05
#define PALMAS_USB_VBUS_INT_EN_HI_CLR_ADP			0x10
#define PALMAS_USB_VBUS_INT_EN_HI_CLR_ADP_SHIFT			0x04
#define PALMAS_USB_VBUS_INT_EN_HI_CLR_VA_VBUS_VLD		0x08
#define PALMAS_USB_VBUS_INT_EN_HI_CLR_VA_VBUS_VLD_SHIFT		0x03
#define PALMAS_USB_VBUS_INT_EN_HI_CLR_VA_SESS_VLD		0x04
#define PALMAS_USB_VBUS_INT_EN_HI_CLR_VA_SESS_VLD_SHIFT		0x02
#define PALMAS_USB_VBUS_INT_EN_HI_CLR_VB_SESS_VLD		0x02
#define PALMAS_USB_VBUS_INT_EN_HI_CLR_VB_SESS_VLD_SHIFT		0x01
#define PALMAS_USB_VBUS_INT_EN_HI_CLR_VB_SESS_END		0x01
#define PALMAS_USB_VBUS_INT_EN_HI_CLR_VB_SESS_END_SHIFT		0x00

/* Bit definitions for USB_ID_INT_SRC */
#define PALMAS_USB_ID_INT_SRC_ID_FLOAT				0x10
#define PALMAS_USB_ID_INT_SRC_ID_FLOAT_SHIFT			0x04
#define PALMAS_USB_ID_INT_SRC_ID_A				0x08
#define PALMAS_USB_ID_INT_SRC_ID_A_SHIFT			0x03
#define PALMAS_USB_ID_INT_SRC_ID_B				0x04
#define PALMAS_USB_ID_INT_SRC_ID_B_SHIFT			0x02
#define PALMAS_USB_ID_INT_SRC_ID_C				0x02
#define PALMAS_USB_ID_INT_SRC_ID_C_SHIFT			0x01
#define PALMAS_USB_ID_INT_SRC_ID_GND				0x01
#define PALMAS_USB_ID_INT_SRC_ID_GND_SHIFT			0x00

/* Bit definitions for USB_ID_INT_LATCH_SET */
#define PALMAS_USB_ID_INT_LATCH_SET_ID_FLOAT			0x10
#define PALMAS_USB_ID_INT_LATCH_SET_ID_FLOAT_SHIFT		0x04
#define PALMAS_USB_ID_INT_LATCH_SET_ID_A			0x08
#define PALMAS_USB_ID_INT_LATCH_SET_ID_A_SHIFT			0x03
#define PALMAS_USB_ID_INT_LATCH_SET_ID_B			0x04
#define PALMAS_USB_ID_INT_LATCH_SET_ID_B_SHIFT			0x02
#define PALMAS_USB_ID_INT_LATCH_SET_ID_C			0x02
#define PALMAS_USB_ID_INT_LATCH_SET_ID_C_SHIFT			0x01
#define PALMAS_USB_ID_INT_LATCH_SET_ID_GND			0x01
#define PALMAS_USB_ID_INT_LATCH_SET_ID_GND_SHIFT		0x00

/* Bit definitions for USB_ID_INT_LATCH_CLR */
#define PALMAS_USB_ID_INT_LATCH_CLR_ID_FLOAT			0x10
#define PALMAS_USB_ID_INT_LATCH_CLR_ID_FLOAT_SHIFT		0x04
#define PALMAS_USB_ID_INT_LATCH_CLR_ID_A			0x08
#define PALMAS_USB_ID_INT_LATCH_CLR_ID_A_SHIFT			0x03
#define PALMAS_USB_ID_INT_LATCH_CLR_ID_B			0x04
#define PALMAS_USB_ID_INT_LATCH_CLR_ID_B_SHIFT			0x02
#define PALMAS_USB_ID_INT_LATCH_CLR_ID_C			0x02
#define PALMAS_USB_ID_INT_LATCH_CLR_ID_C_SHIFT			0x01
#define PALMAS_USB_ID_INT_LATCH_CLR_ID_GND			0x01
#define PALMAS_USB_ID_INT_LATCH_CLR_ID_GND_SHIFT		0x00

/* Bit definitions for USB_ID_INT_EN_LO_SET */
#define PALMAS_USB_ID_INT_EN_LO_SET_ID_FLOAT			0x10
#define PALMAS_USB_ID_INT_EN_LO_SET_ID_FLOAT_SHIFT		0x04
#define PALMAS_USB_ID_INT_EN_LO_SET_ID_A			0x08
#define PALMAS_USB_ID_INT_EN_LO_SET_ID_A_SHIFT			0x03
#define PALMAS_USB_ID_INT_EN_LO_SET_ID_B			0x04
#define PALMAS_USB_ID_INT_EN_LO_SET_ID_B_SHIFT			0x02
#define PALMAS_USB_ID_INT_EN_LO_SET_ID_C			0x02
#define PALMAS_USB_ID_INT_EN_LO_SET_ID_C_SHIFT			0x01
#define PALMAS_USB_ID_INT_EN_LO_SET_ID_GND			0x01
#define PALMAS_USB_ID_INT_EN_LO_SET_ID_GND_SHIFT		0x00

/* Bit definitions for USB_ID_INT_EN_LO_CLR */
#define PALMAS_USB_ID_INT_EN_LO_CLR_ID_FLOAT			0x10
#define PALMAS_USB_ID_INT_EN_LO_CLR_ID_FLOAT_SHIFT		0x04
#define PALMAS_USB_ID_INT_EN_LO_CLR_ID_A			0x08
#define PALMAS_USB_ID_INT_EN_LO_CLR_ID_A_SHIFT			0x03
#define PALMAS_USB_ID_INT_EN_LO_CLR_ID_B			0x04
#define PALMAS_USB_ID_INT_EN_LO_CLR_ID_B_SHIFT			0x02
#define PALMAS_USB_ID_INT_EN_LO_CLR_ID_C			0x02
#define PALMAS_USB_ID_INT_EN_LO_CLR_ID_C_SHIFT			0x01
#define PALMAS_USB_ID_INT_EN_LO_CLR_ID_GND			0x01
#define PALMAS_USB_ID_INT_EN_LO_CLR_ID_GND_SHIFT		0x00

/* Bit definitions for USB_ID_INT_EN_HI_SET */
#define PALMAS_USB_ID_INT_EN_HI_SET_ID_FLOAT			0x10
#define PALMAS_USB_ID_INT_EN_HI_SET_ID_FLOAT_SHIFT		0x04
#define PALMAS_USB_ID_INT_EN_HI_SET_ID_A			0x08
#define PALMAS_USB_ID_INT_EN_HI_SET_ID_A_SHIFT			0x03
#define PALMAS_USB_ID_INT_EN_HI_SET_ID_B			0x04
#define PALMAS_USB_ID_INT_EN_HI_SET_ID_B_SHIFT			0x02
#define PALMAS_USB_ID_INT_EN_HI_SET_ID_C			0x02
#define PALMAS_USB_ID_INT_EN_HI_SET_ID_C_SHIFT			0x01
#define PALMAS_USB_ID_INT_EN_HI_SET_ID_GND			0x01
#define PALMAS_USB_ID_INT_EN_HI_SET_ID_GND_SHIFT		0x00

/* Bit definitions for USB_ID_INT_EN_HI_CLR */
#define PALMAS_USB_ID_INT_EN_HI_CLR_ID_FLOAT			0x10
#define PALMAS_USB_ID_INT_EN_HI_CLR_ID_FLOAT_SHIFT		0x04
#define PALMAS_USB_ID_INT_EN_HI_CLR_ID_A			0x08
#define PALMAS_USB_ID_INT_EN_HI_CLR_ID_A_SHIFT			0x03
#define PALMAS_USB_ID_INT_EN_HI_CLR_ID_B			0x04
#define PALMAS_USB_ID_INT_EN_HI_CLR_ID_B_SHIFT			0x02
#define PALMAS_USB_ID_INT_EN_HI_CLR_ID_C			0x02
#define PALMAS_USB_ID_INT_EN_HI_CLR_ID_C_SHIFT			0x01
#define PALMAS_USB_ID_INT_EN_HI_CLR_ID_GND			0x01
#define PALMAS_USB_ID_INT_EN_HI_CLR_ID_GND_SHIFT		0x00

/* Bit definitions for USB_OTG_ADP_CTRL */
#define PALMAS_USB_OTG_ADP_CTRL_ADP_EN				0x04
#define PALMAS_USB_OTG_ADP_CTRL_ADP_EN_SHIFT			0x02
#define PALMAS_USB_OTG_ADP_CTRL_ADP_MODE_MASK			0x03
#define PALMAS_USB_OTG_ADP_CTRL_ADP_MODE_SHIFT			0x00

/* Bit definitions for USB_OTG_ADP_HIGH */
#define PALMAS_USB_OTG_ADP_HIGH_T_ADP_HIGH_MASK			0xFF
#define PALMAS_USB_OTG_ADP_HIGH_T_ADP_HIGH_SHIFT		0x00

/* Bit definitions for USB_OTG_ADP_LOW */
#define PALMAS_USB_OTG_ADP_LOW_T_ADP_LOW_MASK			0xFF
#define PALMAS_USB_OTG_ADP_LOW_T_ADP_LOW_SHIFT			0x00

/* Bit definitions for USB_OTG_ADP_RISE */
#define PALMAS_USB_OTG_ADP_RISE_T_ADP_RISE_MASK			0xFF
#define PALMAS_USB_OTG_ADP_RISE_T_ADP_RISE_SHIFT		0x00

/* Bit definitions for USB_OTG_REVISION */
#define PALMAS_USB_OTG_REVISION_OTG_REV				0x01
#define PALMAS_USB_OTG_REVISION_OTG_REV_SHIFT			0x00

/* Registers for function VIBRATOR */
#define PALMAS_VIBRA_CTRL					0x00

/* Bit definitions for VIBRA_CTRL */
#define PALMAS_VIBRA_CTRL_PWM_DUTY_SEL_MASK			0x06
#define PALMAS_VIBRA_CTRL_PWM_DUTY_SEL_SHIFT			0x01
#define PALMAS_VIBRA_CTRL_PWM_FREQ_SEL				0x01
#define PALMAS_VIBRA_CTRL_PWM_FREQ_SEL_SHIFT			0x00

/* Registers for function GPIO */
#define PALMAS_GPIO_DATA_IN					0x00
#define PALMAS_GPIO_DATA_DIR					0x01
#define PALMAS_GPIO_DATA_OUT					0x02
#define PALMAS_GPIO_DEBOUNCE_EN					0x03
#define PALMAS_GPIO_CLEAR_DATA_OUT				0x04
#define PALMAS_GPIO_SET_DATA_OUT				0x05
#define PALMAS_PU_PD_GPIO_CTRL1					0x06
#define PALMAS_PU_PD_GPIO_CTRL2					0x07
#define PALMAS_OD_OUTPUT_GPIO_CTRL				0x08
#define PALMAS_GPIO_DATA_IN2					0x09
#define PALMAS_GPIO_DATA_DIR2					0x0A
#define PALMAS_GPIO_DATA_OUT2					0x0B
#define PALMAS_GPIO_DEBOUNCE_EN2				0x0C
#define PALMAS_GPIO_CLEAR_DATA_OUT2				0x0D
#define PALMAS_GPIO_SET_DATA_OUT2				0x0E
#define PALMAS_PU_PD_GPIO_CTRL3					0x0F
#define PALMAS_PU_PD_GPIO_CTRL4					0x10
#define PALMAS_OD_OUTPUT_GPIO_CTRL2				0x11

/* Bit definitions for GPIO_DATA_IN */
#define PALMAS_GPIO_DATA_IN_GPIO_7_IN				0x80
#define PALMAS_GPIO_DATA_IN_GPIO_7_IN_SHIFT			0x07
#define PALMAS_GPIO_DATA_IN_GPIO_6_IN				0x40
#define PALMAS_GPIO_DATA_IN_GPIO_6_IN_SHIFT			0x06
#define PALMAS_GPIO_DATA_IN_GPIO_5_IN				0x20
#define PALMAS_GPIO_DATA_IN_GPIO_5_IN_SHIFT			0x05
#define PALMAS_GPIO_DATA_IN_GPIO_4_IN				0x10
#define PALMAS_GPIO_DATA_IN_GPIO_4_IN_SHIFT			0x04
#define PALMAS_GPIO_DATA_IN_GPIO_3_IN				0x08
#define PALMAS_GPIO_DATA_IN_GPIO_3_IN_SHIFT			0x03
#define PALMAS_GPIO_DATA_IN_GPIO_2_IN				0x04
#define PALMAS_GPIO_DATA_IN_GPIO_2_IN_SHIFT			0x02
#define PALMAS_GPIO_DATA_IN_GPIO_1_IN				0x02
#define PALMAS_GPIO_DATA_IN_GPIO_1_IN_SHIFT			0x01
#define PALMAS_GPIO_DATA_IN_GPIO_0_IN				0x01
#define PALMAS_GPIO_DATA_IN_GPIO_0_IN_SHIFT			0x00

/* Bit definitions for GPIO_DATA_DIR */
#define PALMAS_GPIO_DATA_DIR_GPIO_7_DIR				0x80
#define PALMAS_GPIO_DATA_DIR_GPIO_7_DIR_SHIFT			0x07
#define PALMAS_GPIO_DATA_DIR_GPIO_6_DIR				0x40
#define PALMAS_GPIO_DATA_DIR_GPIO_6_DIR_SHIFT			0x06
#define PALMAS_GPIO_DATA_DIR_GPIO_5_DIR				0x20
#define PALMAS_GPIO_DATA_DIR_GPIO_5_DIR_SHIFT			0x05
#define PALMAS_GPIO_DATA_DIR_GPIO_4_DIR				0x10
#define PALMAS_GPIO_DATA_DIR_GPIO_4_DIR_SHIFT			0x04
#define PALMAS_GPIO_DATA_DIR_GPIO_3_DIR				0x08
#define PALMAS_GPIO_DATA_DIR_GPIO_3_DIR_SHIFT			0x03
#define PALMAS_GPIO_DATA_DIR_GPIO_2_DIR				0x04
#define PALMAS_GPIO_DATA_DIR_GPIO_2_DIR_SHIFT			0x02
#define PALMAS_GPIO_DATA_DIR_GPIO_1_DIR				0x02
#define PALMAS_GPIO_DATA_DIR_GPIO_1_DIR_SHIFT			0x01
#define PALMAS_GPIO_DATA_DIR_GPIO_0_DIR				0x01
#define PALMAS_GPIO_DATA_DIR_GPIO_0_DIR_SHIFT			0x00

/* Bit definitions for GPIO_DATA_OUT */
#define PALMAS_GPIO_DATA_OUT_GPIO_7_OUT				0x80
#define PALMAS_GPIO_DATA_OUT_GPIO_7_OUT_SHIFT			0x07
#define PALMAS_GPIO_DATA_OUT_GPIO_6_OUT				0x40
#define PALMAS_GPIO_DATA_OUT_GPIO_6_OUT_SHIFT			0x06
#define PALMAS_GPIO_DATA_OUT_GPIO_5_OUT				0x20
#define PALMAS_GPIO_DATA_OUT_GPIO_5_OUT_SHIFT			0x05
#define PALMAS_GPIO_DATA_OUT_GPIO_4_OUT				0x10
#define PALMAS_GPIO_DATA_OUT_GPIO_4_OUT_SHIFT			0x04
#define PALMAS_GPIO_DATA_OUT_GPIO_3_OUT				0x08
#define PALMAS_GPIO_DATA_OUT_GPIO_3_OUT_SHIFT			0x03
#define PALMAS_GPIO_DATA_OUT_GPIO_2_OUT				0x04
#define PALMAS_GPIO_DATA_OUT_GPIO_2_OUT_SHIFT			0x02
#define PALMAS_GPIO_DATA_OUT_GPIO_1_OUT				0x02
#define PALMAS_GPIO_DATA_OUT_GPIO_1_OUT_SHIFT			0x01
#define PALMAS_GPIO_DATA_OUT_GPIO_0_OUT				0x01
#define PALMAS_GPIO_DATA_OUT_GPIO_0_OUT_SHIFT			0x00

/* Bit definitions for GPIO_DEBOUNCE_EN */
#define PALMAS_GPIO_DEBOUNCE_EN_GPIO_7_DEBOUNCE_EN		0x80
#define PALMAS_GPIO_DEBOUNCE_EN_GPIO_7_DEBOUNCE_EN_SHIFT	0x07
#define PALMAS_GPIO_DEBOUNCE_EN_GPIO_6_DEBOUNCE_EN		0x40
#define PALMAS_GPIO_DEBOUNCE_EN_GPIO_6_DEBOUNCE_EN_SHIFT	0x06
#define PALMAS_GPIO_DEBOUNCE_EN_GPIO_5_DEBOUNCE_EN		0x20
#define PALMAS_GPIO_DEBOUNCE_EN_GPIO_5_DEBOUNCE_EN_SHIFT	0x05
#define PALMAS_GPIO_DEBOUNCE_EN_GPIO_4_DEBOUNCE_EN		0x10
#define PALMAS_GPIO_DEBOUNCE_EN_GPIO_4_DEBOUNCE_EN_SHIFT	0x04
#define PALMAS_GPIO_DEBOUNCE_EN_GPIO_3_DEBOUNCE_EN		0x08
#define PALMAS_GPIO_DEBOUNCE_EN_GPIO_3_DEBOUNCE_EN_SHIFT	0x03
#define PALMAS_GPIO_DEBOUNCE_EN_GPIO_2_DEBOUNCE_EN		0x04
#define PALMAS_GPIO_DEBOUNCE_EN_GPIO_2_DEBOUNCE_EN_SHIFT	0x02
#define PALMAS_GPIO_DEBOUNCE_EN_GPIO_1_DEBOUNCE_EN		0x02
#define PALMAS_GPIO_DEBOUNCE_EN_GPIO_1_DEBOUNCE_EN_SHIFT	0x01
#define PALMAS_GPIO_DEBOUNCE_EN_GPIO_0_DEBOUNCE_EN		0x01
#define PALMAS_GPIO_DEBOUNCE_EN_GPIO_0_DEBOUNCE_EN_SHIFT	0x00

/* Bit definitions for GPIO_CLEAR_DATA_OUT */
#define PALMAS_GPIO_CLEAR_DATA_OUT_GPIO_7_CLEAR_DATA_OUT	0x80
#define PALMAS_GPIO_CLEAR_DATA_OUT_GPIO_7_CLEAR_DATA_OUT_SHIFT	0x07
#define PALMAS_GPIO_CLEAR_DATA_OUT_GPIO_6_CLEAR_DATA_OUT	0x40
#define PALMAS_GPIO_CLEAR_DATA_OUT_GPIO_6_CLEAR_DATA_OUT_SHIFT	0x06
#define PALMAS_GPIO_CLEAR_DATA_OUT_GPIO_5_CLEAR_DATA_OUT	0x20
#define PALMAS_GPIO_CLEAR_DATA_OUT_GPIO_5_CLEAR_DATA_OUT_SHIFT	0x05
#define PALMAS_GPIO_CLEAR_DATA_OUT_GPIO_4_CLEAR_DATA_OUT	0x10
#define PALMAS_GPIO_CLEAR_DATA_OUT_GPIO_4_CLEAR_DATA_OUT_SHIFT	0x04
#define PALMAS_GPIO_CLEAR_DATA_OUT_GPIO_3_CLEAR_DATA_OUT	0x08
#define PALMAS_GPIO_CLEAR_DATA_OUT_GPIO_3_CLEAR_DATA_OUT_SHIFT	0x03
#define PALMAS_GPIO_CLEAR_DATA_OUT_GPIO_2_CLEAR_DATA_OUT	0x04
#define PALMAS_GPIO_CLEAR_DATA_OUT_GPIO_2_CLEAR_DATA_OUT_SHIFT	0x02
#define PALMAS_GPIO_CLEAR_DATA_OUT_GPIO_1_CLEAR_DATA_OUT	0x02
#define PALMAS_GPIO_CLEAR_DATA_OUT_GPIO_1_CLEAR_DATA_OUT_SHIFT	0x01
#define PALMAS_GPIO_CLEAR_DATA_OUT_GPIO_0_CLEAR_DATA_OUT	0x01
#define PALMAS_GPIO_CLEAR_DATA_OUT_GPIO_0_CLEAR_DATA_OUT_SHIFT	0x00

/* Bit definitions for GPIO_SET_DATA_OUT */
#define PALMAS_GPIO_SET_DATA_OUT_GPIO_7_SET_DATA_OUT		0x80
#define PALMAS_GPIO_SET_DATA_OUT_GPIO_7_SET_DATA_OUT_SHIFT	0x07
#define PALMAS_GPIO_SET_DATA_OUT_GPIO_6_SET_DATA_OUT		0x40
#define PALMAS_GPIO_SET_DATA_OUT_GPIO_6_SET_DATA_OUT_SHIFT	0x06
#define PALMAS_GPIO_SET_DATA_OUT_GPIO_5_SET_DATA_OUT		0x20
#define PALMAS_GPIO_SET_DATA_OUT_GPIO_5_SET_DATA_OUT_SHIFT	0x05
#define PALMAS_GPIO_SET_DATA_OUT_GPIO_4_SET_DATA_OUT		0x10
#define PALMAS_GPIO_SET_DATA_OUT_GPIO_4_SET_DATA_OUT_SHIFT	0x04
#define PALMAS_GPIO_SET_DATA_OUT_GPIO_3_SET_DATA_OUT		0x08
#define PALMAS_GPIO_SET_DATA_OUT_GPIO_3_SET_DATA_OUT_SHIFT	0x03
#define PALMAS_GPIO_SET_DATA_OUT_GPIO_2_SET_DATA_OUT		0x04
#define PALMAS_GPIO_SET_DATA_OUT_GPIO_2_SET_DATA_OUT_SHIFT	0x02
#define PALMAS_GPIO_SET_DATA_OUT_GPIO_1_SET_DATA_OUT		0x02
#define PALMAS_GPIO_SET_DATA_OUT_GPIO_1_SET_DATA_OUT_SHIFT	0x01
#define PALMAS_GPIO_SET_DATA_OUT_GPIO_0_SET_DATA_OUT		0x01
#define PALMAS_GPIO_SET_DATA_OUT_GPIO_0_SET_DATA_OUT_SHIFT	0x00

/* Bit definitions for PU_PD_GPIO_CTRL1 */
#define PALMAS_PU_PD_GPIO_CTRL1_GPIO_3_PD			0x40
#define PALMAS_PU_PD_GPIO_CTRL1_GPIO_3_PD_SHIFT			0x06
#define PALMAS_PU_PD_GPIO_CTRL1_GPIO_2_PU			0x20
#define PALMAS_PU_PD_GPIO_CTRL1_GPIO_2_PU_SHIFT			0x05
#define PALMAS_PU_PD_GPIO_CTRL1_GPIO_2_PD			0x10
#define PALMAS_PU_PD_GPIO_CTRL1_GPIO_2_PD_SHIFT			0x04
#define PALMAS_PU_PD_GPIO_CTRL1_GPIO_1_PU			0x08
#define PALMAS_PU_PD_GPIO_CTRL1_GPIO_1_PU_SHIFT			0x03
#define PALMAS_PU_PD_GPIO_CTRL1_GPIO_1_PD			0x04
#define PALMAS_PU_PD_GPIO_CTRL1_GPIO_1_PD_SHIFT			0x02
#define PALMAS_PU_PD_GPIO_CTRL1_GPIO_0_PD			0x01
#define PALMAS_PU_PD_GPIO_CTRL1_GPIO_0_PD_SHIFT			0x00

/* Bit definitions for PU_PD_GPIO_CTRL2 */
#define PALMAS_PU_PD_GPIO_CTRL2_GPIO_7_PD			0x40
#define PALMAS_PU_PD_GPIO_CTRL2_GPIO_7_PD_SHIFT			0x06
#define PALMAS_PU_PD_GPIO_CTRL2_GPIO_6_PU			0x20
#define PALMAS_PU_PD_GPIO_CTRL2_GPIO_6_PU_SHIFT			0x05
#define PALMAS_PU_PD_GPIO_CTRL2_GPIO_6_PD			0x10
#define PALMAS_PU_PD_GPIO_CTRL2_GPIO_6_PD_SHIFT			0x04
#define PALMAS_PU_PD_GPIO_CTRL2_GPIO_5_PU			0x08
#define PALMAS_PU_PD_GPIO_CTRL2_GPIO_5_PU_SHIFT			0x03
#define PALMAS_PU_PD_GPIO_CTRL2_GPIO_5_PD			0x04
#define PALMAS_PU_PD_GPIO_CTRL2_GPIO_5_PD_SHIFT			0x02
#define PALMAS_PU_PD_GPIO_CTRL2_GPIO_4_PU			0x02
#define PALMAS_PU_PD_GPIO_CTRL2_GPIO_4_PU_SHIFT			0x01
#define PALMAS_PU_PD_GPIO_CTRL2_GPIO_4_PD			0x01
#define PALMAS_PU_PD_GPIO_CTRL2_GPIO_4_PD_SHIFT			0x00

/* Bit definitions for OD_OUTPUT_GPIO_CTRL */
#define PALMAS_OD_OUTPUT_GPIO_CTRL_GPIO_5_OD			0x20
#define PALMAS_OD_OUTPUT_GPIO_CTRL_GPIO_5_OD_SHIFT		0x05
#define PALMAS_OD_OUTPUT_GPIO_CTRL_GPIO_2_OD			0x04
#define PALMAS_OD_OUTPUT_GPIO_CTRL_GPIO_2_OD_SHIFT		0x02
#define PALMAS_OD_OUTPUT_GPIO_CTRL_GPIO_1_OD			0x02
#define PALMAS_OD_OUTPUT_GPIO_CTRL_GPIO_1_OD_SHIFT		0x01

/* Registers for function GPADC */
#define PALMAS_GPADC_CTRL1					0x00
#define PALMAS_GPADC_CTRL2					0x01
#define PALMAS_GPADC_RT_CTRL					0x02
#define PALMAS_GPADC_AUTO_CTRL					0x03
#define PALMAS_GPADC_STATUS					0x04
#define PALMAS_GPADC_RT_SELECT					0x05
#define PALMAS_GPADC_RT_CONV0_LSB				0x06
#define PALMAS_GPADC_RT_CONV0_MSB				0x07
#define PALMAS_GPADC_AUTO_SELECT				0x08
#define PALMAS_GPADC_AUTO_CONV0_LSB				0x09
#define PALMAS_GPADC_AUTO_CONV0_MSB				0x0A
#define PALMAS_GPADC_AUTO_CONV1_LSB				0x0B
#define PALMAS_GPADC_AUTO_CONV1_MSB				0x0C
#define PALMAS_GPADC_SW_SELECT					0x0D
#define PALMAS_GPADC_SW_CONV0_LSB				0x0E
#define PALMAS_GPADC_SW_CONV0_MSB				0x0F
#define PALMAS_GPADC_THRES_CONV0_LSB				0x10
#define PALMAS_GPADC_THRES_CONV0_MSB				0x11
#define PALMAS_GPADC_THRES_CONV1_LSB				0x12
#define PALMAS_GPADC_THRES_CONV1_MSB				0x13
#define PALMAS_GPADC_SMPS_ILMONITOR_EN				0x14
#define PALMAS_GPADC_SMPS_VSEL_MONITORING			0x15

/* Bit definitions for GPADC_CTRL1 */
#define PALMAS_GPADC_CTRL1_RESERVED_MASK			0xc0
#define PALMAS_GPADC_CTRL1_RESERVED_SHIFT			0x06
#define PALMAS_GPADC_CTRL1_CURRENT_SRC_CH3_MASK			0x30
#define PALMAS_GPADC_CTRL1_CURRENT_SRC_CH3_SHIFT		0x04
#define PALMAS_GPADC_CTRL1_CURRENT_SRC_CH0_MASK			0x0c
#define PALMAS_GPADC_CTRL1_CURRENT_SRC_CH0_SHIFT		0x02
#define PALMAS_GPADC_CTRL1_BAT_REMOVAL_DET			0x02
#define PALMAS_GPADC_CTRL1_BAT_REMOVAL_DET_SHIFT		0x01
#define PALMAS_GPADC_CTRL1_GPADC_FORCE				0x01
#define PALMAS_GPADC_CTRL1_GPADC_FORCE_SHIFT			0x00

/* Bit definitions for GPADC_CTRL2 */
#define PALMAS_GPADC_CTRL2_RESERVED_MASK			0x06
#define PALMAS_GPADC_CTRL2_RESERVED_SHIFT			0x01

/* Bit definitions for GPADC_RT_CTRL */
#define PALMAS_GPADC_RT_CTRL_EXTEND_DELAY			0x02
#define PALMAS_GPADC_RT_CTRL_EXTEND_DELAY_SHIFT			0x01
#define PALMAS_GPADC_RT_CTRL_START_POLARITY			0x01
#define PALMAS_GPADC_RT_CTRL_START_POLARITY_SHIFT		0x00

/* Bit definitions for GPADC_AUTO_CTRL */
#define PALMAS_GPADC_AUTO_CTRL_SHUTDOWN_CONV1			0x80
#define PALMAS_GPADC_AUTO_CTRL_SHUTDOWN_CONV1_SHIFT		0x07
#define PALMAS_GPADC_AUTO_CTRL_SHUTDOWN_CONV0			0x40
#define PALMAS_GPADC_AUTO_CTRL_SHUTDOWN_CONV0_SHIFT		0x06
#define PALMAS_GPADC_AUTO_CTRL_AUTO_CONV1_EN			0x20
#define PALMAS_GPADC_AUTO_CTRL_AUTO_CONV1_EN_SHIFT		0x05
#define PALMAS_GPADC_AUTO_CTRL_AUTO_CONV0_EN			0x10
#define PALMAS_GPADC_AUTO_CTRL_AUTO_CONV0_EN_SHIFT		0x04
#define PALMAS_GPADC_AUTO_CTRL_COUNTER_CONV_MASK		0x0F
#define PALMAS_GPADC_AUTO_CTRL_COUNTER_CONV_SHIFT		0x00

/* Bit definitions for GPADC_STATUS */
#define PALMAS_GPADC_STATUS_GPADC_AVAILABLE			0x10
#define PALMAS_GPADC_STATUS_GPADC_AVAILABLE_SHIFT		0x04

/* Bit definitions for GPADC_RT_SELECT */
#define PALMAS_GPADC_RT_SELECT_RT_CONV_EN			0x80
#define PALMAS_GPADC_RT_SELECT_RT_CONV_EN_SHIFT			0x07
#define PALMAS_GPADC_RT_SELECT_RT_CONV0_SEL_MASK		0x0F
#define PALMAS_GPADC_RT_SELECT_RT_CONV0_SEL_SHIFT		0x00

/* Bit definitions for GPADC_RT_CONV0_LSB */
#define PALMAS_GPADC_RT_CONV0_LSB_RT_CONV0_LSB_MASK		0xFF
#define PALMAS_GPADC_RT_CONV0_LSB_RT_CONV0_LSB_SHIFT		0x00

/* Bit definitions for GPADC_RT_CONV0_MSB */
#define PALMAS_GPADC_RT_CONV0_MSB_RT_CONV0_MSB_MASK		0x0F
#define PALMAS_GPADC_RT_CONV0_MSB_RT_CONV0_MSB_SHIFT		0x00

/* Bit definitions for GPADC_AUTO_SELECT */
#define PALMAS_GPADC_AUTO_SELECT_AUTO_CONV1_SEL_MASK		0xF0
#define PALMAS_GPADC_AUTO_SELECT_AUTO_CONV1_SEL_SHIFT		0x04
#define PALMAS_GPADC_AUTO_SELECT_AUTO_CONV0_SEL_MASK		0x0F
#define PALMAS_GPADC_AUTO_SELECT_AUTO_CONV0_SEL_SHIFT		0x00

/* Bit definitions for GPADC_AUTO_CONV0_LSB */
#define PALMAS_GPADC_AUTO_CONV0_LSB_AUTO_CONV0_LSB_MASK		0xFF
#define PALMAS_GPADC_AUTO_CONV0_LSB_AUTO_CONV0_LSB_SHIFT	0x00

/* Bit definitions for GPADC_AUTO_CONV0_MSB */
#define PALMAS_GPADC_AUTO_CONV0_MSB_AUTO_CONV0_MSB_MASK		0x0F
#define PALMAS_GPADC_AUTO_CONV0_MSB_AUTO_CONV0_MSB_SHIFT	0x00

/* Bit definitions for GPADC_AUTO_CONV1_LSB */
#define PALMAS_GPADC_AUTO_CONV1_LSB_AUTO_CONV1_LSB_MASK		0xFF
#define PALMAS_GPADC_AUTO_CONV1_LSB_AUTO_CONV1_LSB_SHIFT	0x00

/* Bit definitions for GPADC_AUTO_CONV1_MSB */
#define PALMAS_GPADC_AUTO_CONV1_MSB_AUTO_CONV1_MSB_MASK		0x0F
#define PALMAS_GPADC_AUTO_CONV1_MSB_AUTO_CONV1_MSB_SHIFT	0x00

/* Bit definitions for GPADC_SW_SELECT */
#define PALMAS_GPADC_SW_SELECT_SW_CONV_EN			0x80
#define PALMAS_GPADC_SW_SELECT_SW_CONV_EN_SHIFT			0x07
#define PALMAS_GPADC_SW_SELECT_SW_START_CONV0			0x10
#define PALMAS_GPADC_SW_SELECT_SW_START_CONV0_SHIFT		0x04
#define PALMAS_GPADC_SW_SELECT_SW_CONV0_SEL_MASK		0x0F
#define PALMAS_GPADC_SW_SELECT_SW_CONV0_SEL_SHIFT		0x00

/* Bit definitions for GPADC_SW_CONV0_LSB */
#define PALMAS_GPADC_SW_CONV0_LSB_SW_CONV0_LSB_MASK		0xFF
#define PALMAS_GPADC_SW_CONV0_LSB_SW_CONV0_LSB_SHIFT		0x00

/* Bit definitions for GPADC_SW_CONV0_MSB */
#define PALMAS_GPADC_SW_CONV0_MSB_SW_CONV0_MSB_MASK		0x0F
#define PALMAS_GPADC_SW_CONV0_MSB_SW_CONV0_MSB_SHIFT		0x00

/* Bit definitions for GPADC_THRES_CONV0_LSB */
#define PALMAS_GPADC_THRES_CONV0_LSB_THRES_CONV0_LSB_MASK	0xFF
#define PALMAS_GPADC_THRES_CONV0_LSB_THRES_CONV0_LSB_SHIFT	0x00

/* Bit definitions for GPADC_THRES_CONV0_MSB */
#define PALMAS_GPADC_THRES_CONV0_MSB_THRES_CONV0_POL		0x80
#define PALMAS_GPADC_THRES_CONV0_MSB_THRES_CONV0_POL_SHIFT	0x07
#define PALMAS_GPADC_THRES_CONV0_MSB_THRES_CONV0_MSB_MASK	0x0F
#define PALMAS_GPADC_THRES_CONV0_MSB_THRES_CONV0_MSB_SHIFT	0x00

/* Bit definitions for GPADC_THRES_CONV1_LSB */
#define PALMAS_GPADC_THRES_CONV1_LSB_THRES_CONV1_LSB_MASK	0xFF
#define PALMAS_GPADC_THRES_CONV1_LSB_THRES_CONV1_LSB_SHIFT	0x00

/* Bit definitions for GPADC_THRES_CONV1_MSB */
#define PALMAS_GPADC_THRES_CONV1_MSB_THRES_CONV1_POL		0x80
#define PALMAS_GPADC_THRES_CONV1_MSB_THRES_CONV1_POL_SHIFT	0x07
#define PALMAS_GPADC_THRES_CONV1_MSB_THRES_CONV1_MSB_MASK	0x0F
#define PALMAS_GPADC_THRES_CONV1_MSB_THRES_CONV1_MSB_SHIFT	0x00

/* Bit definitions for GPADC_SMPS_ILMONITOR_EN */
#define PALMAS_GPADC_SMPS_ILMONITOR_EN_SMPS_ILMON_EN		0x20
#define PALMAS_GPADC_SMPS_ILMONITOR_EN_SMPS_ILMON_EN_SHIFT	0x05
#define PALMAS_GPADC_SMPS_ILMONITOR_EN_SMPS_ILMON_REXT		0x10
#define PALMAS_GPADC_SMPS_ILMONITOR_EN_SMPS_ILMON_REXT_SHIFT	0x04
#define PALMAS_GPADC_SMPS_ILMONITOR_EN_SMPS_ILMON_SEL_MASK	0x0F
#define PALMAS_GPADC_SMPS_ILMONITOR_EN_SMPS_ILMON_SEL_SHIFT	0x00

/* Bit definitions for GPADC_SMPS_VSEL_MONITORING */
#define PALMAS_GPADC_SMPS_VSEL_MONITORING_ACTIVE_PHASE		0x80
#define PALMAS_GPADC_SMPS_VSEL_MONITORING_ACTIVE_PHASE_SHIFT	0x07
#define PALMAS_GPADC_SMPS_VSEL_MONITORING_SMPS_VSEL_MONITORING_MASK	0x7F
#define PALMAS_GPADC_SMPS_VSEL_MONITORING_SMPS_VSEL_MONITORING_SHIFT	0x00

/* Registers for function GPADC */
#define PALMAS_GPADC_TRIM1					0x00
#define PALMAS_GPADC_TRIM2					0x01
#define PALMAS_GPADC_TRIM3					0x02
#define PALMAS_GPADC_TRIM4					0x03
#define PALMAS_GPADC_TRIM5					0x04
#define PALMAS_GPADC_TRIM6					0x05
#define PALMAS_GPADC_TRIM7					0x06
#define PALMAS_GPADC_TRIM8					0x07
#define PALMAS_GPADC_TRIM9					0x08
#define PALMAS_GPADC_TRIM10					0x09
#define PALMAS_GPADC_TRIM11					0x0A
#define PALMAS_GPADC_TRIM12					0x0B
#define PALMAS_GPADC_TRIM13					0x0C
#define PALMAS_GPADC_TRIM14					0x0D
#define PALMAS_GPADC_TRIM15					0x0E
#define PALMAS_GPADC_TRIM16					0x0F

/* TPS659038 regen2_ctrl offset iss different from palmas */
#define TPS659038_REGEN2_CTRL					0x12

/* TPS65917 Interrupt registers */

/* Registers for function INTERRUPT */
#define TPS65917_INT1_STATUS					0x00
#define TPS65917_INT1_MASK					0x01
#define TPS65917_INT1_LINE_STATE				0x02
#define TPS65917_INT2_STATUS					0x05
#define TPS65917_INT2_MASK					0x06
#define TPS65917_INT2_LINE_STATE				0x07
#define TPS65917_INT3_STATUS					0x0A
#define TPS65917_INT3_MASK					0x0B
#define TPS65917_INT3_LINE_STATE				0x0C
#define TPS65917_INT4_STATUS					0x0F
#define TPS65917_INT4_MASK					0x10
#define TPS65917_INT4_LINE_STATE				0x11
#define TPS65917_INT4_EDGE_DETECT1				0x12
#define TPS65917_INT4_EDGE_DETECT2				0x13
#define TPS65917_INT_CTRL					0x14

/* Bit definitions for INT1_STATUS */
#define TPS65917_INT1_STATUS_VSYS_MON				0x40
#define TPS65917_INT1_STATUS_VSYS_MON_SHIFT			0x06
#define TPS65917_INT1_STATUS_HOTDIE				0x20
#define TPS65917_INT1_STATUS_HOTDIE_SHIFT			0x05
#define TPS65917_INT1_STATUS_PWRDOWN				0x10
#define TPS65917_INT1_STATUS_PWRDOWN_SHIFT			0x04
#define TPS65917_INT1_STATUS_LONG_PRESS_KEY			0x04
#define TPS65917_INT1_STATUS_LONG_PRESS_KEY_SHIFT		0x02
#define TPS65917_INT1_STATUS_PWRON				0x02
#define TPS65917_INT1_STATUS_PWRON_SHIFT			0x01

/* Bit definitions for INT1_MASK */
#define TPS65917_INT1_MASK_VSYS_MON				0x40
#define TPS65917_INT1_MASK_VSYS_MON_SHIFT			0x06
#define TPS65917_INT1_MASK_HOTDIE				0x20
#define TPS65917_INT1_MASK_HOTDIE_SHIFT			0x05
#define TPS65917_INT1_MASK_PWRDOWN				0x10
#define TPS65917_INT1_MASK_PWRDOWN_SHIFT			0x04
#define TPS65917_INT1_MASK_LONG_PRESS_KEY			0x04
#define TPS65917_INT1_MASK_LONG_PRESS_KEY_SHIFT		0x02
#define TPS65917_INT1_MASK_PWRON				0x02
#define TPS65917_INT1_MASK_PWRON_SHIFT				0x01

/* Bit definitions for INT1_LINE_STATE */
#define TPS65917_INT1_LINE_STATE_VSYS_MON			0x40
#define TPS65917_INT1_LINE_STATE_VSYS_MON_SHIFT		0x06
#define TPS65917_INT1_LINE_STATE_HOTDIE			0x20
#define TPS65917_INT1_LINE_STATE_HOTDIE_SHIFT			0x05
#define TPS65917_INT1_LINE_STATE_PWRDOWN			0x10
#define TPS65917_INT1_LINE_STATE_PWRDOWN_SHIFT			0x04
#define TPS65917_INT1_LINE_STATE_LONG_PRESS_KEY		0x04
#define TPS65917_INT1_LINE_STATE_LONG_PRESS_KEY_SHIFT		0x02
#define TPS65917_INT1_LINE_STATE_PWRON				0x02
#define TPS65917_INT1_LINE_STATE_PWRON_SHIFT			0x01

/* Bit definitions for INT2_STATUS */
#define TPS65917_INT2_STATUS_SHORT				0x40
#define TPS65917_INT2_STATUS_SHORT_SHIFT			0x06
#define TPS65917_INT2_STATUS_FSD				0x20
#define TPS65917_INT2_STATUS_FSD_SHIFT				0x05
#define TPS65917_INT2_STATUS_RESET_IN				0x10
#define TPS65917_INT2_STATUS_RESET_IN_SHIFT			0x04
#define TPS65917_INT2_STATUS_WDT				0x04
#define TPS65917_INT2_STATUS_WDT_SHIFT				0x02
#define TPS65917_INT2_STATUS_OTP_ERROR				0x02
#define TPS65917_INT2_STATUS_OTP_ERROR_SHIFT			0x01

/* Bit definitions for INT2_MASK */
#define TPS65917_INT2_MASK_SHORT				0x40
#define TPS65917_INT2_MASK_SHORT_SHIFT				0x06
#define TPS65917_INT2_MASK_FSD					0x20
#define TPS65917_INT2_MASK_FSD_SHIFT				0x05
#define TPS65917_INT2_MASK_RESET_IN				0x10
#define TPS65917_INT2_MASK_RESET_IN_SHIFT			0x04
#define TPS65917_INT2_MASK_WDT					0x04
#define TPS65917_INT2_MASK_WDT_SHIFT				0x02
#define TPS65917_INT2_MASK_OTP_ERROR_TIMER			0x02
#define TPS65917_INT2_MASK_OTP_ERROR_SHIFT			0x01

/* Bit definitions for INT2_LINE_STATE */
#define TPS65917_INT2_LINE_STATE_SHORT				0x40
#define TPS65917_INT2_LINE_STATE_SHORT_SHIFT			0x06
#define TPS65917_INT2_LINE_STATE_FSD				0x20
#define TPS65917_INT2_LINE_STATE_FSD_SHIFT			0x05
#define TPS65917_INT2_LINE_STATE_RESET_IN			0x10
#define TPS65917_INT2_LINE_STATE_RESET_IN_SHIFT		0x04
#define TPS65917_INT2_LINE_STATE_WDT				0x04
#define TPS65917_INT2_LINE_STATE_WDT_SHIFT			0x02
#define TPS65917_INT2_LINE_STATE_OTP_ERROR			0x02
#define TPS65917_INT2_LINE_STATE_OTP_ERROR_SHIFT		0x01

/* Bit definitions for INT3_STATUS */
#define TPS65917_INT3_STATUS_VBUS				0x80
#define TPS65917_INT3_STATUS_VBUS_SHIFT			0x07
#define TPS65917_INT3_STATUS_GPADC_EOC_SW			0x04
#define TPS65917_INT3_STATUS_GPADC_EOC_SW_SHIFT		0x02
#define TPS65917_INT3_STATUS_GPADC_AUTO_1			0x02
#define TPS65917_INT3_STATUS_GPADC_AUTO_1_SHIFT		0x01
#define TPS65917_INT3_STATUS_GPADC_AUTO_0			0x01
#define TPS65917_INT3_STATUS_GPADC_AUTO_0_SHIFT		0x00

/* Bit definitions for INT3_MASK */
#define TPS65917_INT3_MASK_VBUS				0x80
#define TPS65917_INT3_MASK_VBUS_SHIFT				0x07
#define TPS65917_INT3_MASK_GPADC_EOC_SW			0x04
#define TPS65917_INT3_MASK_GPADC_EOC_SW_SHIFT			0x02
#define TPS65917_INT3_MASK_GPADC_AUTO_1			0x02
#define TPS65917_INT3_MASK_GPADC_AUTO_1_SHIFT			0x01
#define TPS65917_INT3_MASK_GPADC_AUTO_0			0x01
#define TPS65917_INT3_MASK_GPADC_AUTO_0_SHIFT			0x00

/* Bit definitions for INT3_LINE_STATE */
#define TPS65917_INT3_LINE_STATE_VBUS				0x80
#define TPS65917_INT3_LINE_STATE_VBUS_SHIFT			0x07
#define TPS65917_INT3_LINE_STATE_GPADC_EOC_SW			0x04
#define TPS65917_INT3_LINE_STATE_GPADC_EOC_SW_SHIFT		0x02
#define TPS65917_INT3_LINE_STATE_GPADC_AUTO_1			0x02
#define TPS65917_INT3_LINE_STATE_GPADC_AUTO_1_SHIFT		0x01
#define TPS65917_INT3_LINE_STATE_GPADC_AUTO_0			0x01
#define TPS65917_INT3_LINE_STATE_GPADC_AUTO_0_SHIFT		0x00

/* Bit definitions for INT4_STATUS */
#define TPS65917_INT4_STATUS_GPIO_6				0x40
#define TPS65917_INT4_STATUS_GPIO_6_SHIFT			0x06
#define TPS65917_INT4_STATUS_GPIO_5				0x20
#define TPS65917_INT4_STATUS_GPIO_5_SHIFT			0x05
#define TPS65917_INT4_STATUS_GPIO_4				0x10
#define TPS65917_INT4_STATUS_GPIO_4_SHIFT			0x04
#define TPS65917_INT4_STATUS_GPIO_3				0x08
#define TPS65917_INT4_STATUS_GPIO_3_SHIFT			0x03
#define TPS65917_INT4_STATUS_GPIO_2				0x04
#define TPS65917_INT4_STATUS_GPIO_2_SHIFT			0x02
#define TPS65917_INT4_STATUS_GPIO_1				0x02
#define TPS65917_INT4_STATUS_GPIO_1_SHIFT			0x01
#define TPS65917_INT4_STATUS_GPIO_0				0x01
#define TPS65917_INT4_STATUS_GPIO_0_SHIFT			0x00

/* Bit definitions for INT4_MASK */
#define TPS65917_INT4_MASK_GPIO_6				0x40
#define TPS65917_INT4_MASK_GPIO_6_SHIFT			0x06
#define TPS65917_INT4_MASK_GPIO_5				0x20
#define TPS65917_INT4_MASK_GPIO_5_SHIFT			0x05
#define TPS65917_INT4_MASK_GPIO_4				0x10
#define TPS65917_INT4_MASK_GPIO_4_SHIFT			0x04
#define TPS65917_INT4_MASK_GPIO_3				0x08
#define TPS65917_INT4_MASK_GPIO_3_SHIFT			0x03
#define TPS65917_INT4_MASK_GPIO_2				0x04
#define TPS65917_INT4_MASK_GPIO_2_SHIFT			0x02
#define TPS65917_INT4_MASK_GPIO_1				0x02
#define TPS65917_INT4_MASK_GPIO_1_SHIFT			0x01
#define TPS65917_INT4_MASK_GPIO_0				0x01
#define TPS65917_INT4_MASK_GPIO_0_SHIFT			0x00

/* Bit definitions for INT4_LINE_STATE */
#define TPS65917_INT4_LINE_STATE_GPIO_6			0x40
#define TPS65917_INT4_LINE_STATE_GPIO_6_SHIFT			0x06
#define TPS65917_INT4_LINE_STATE_GPIO_5			0x20
#define TPS65917_INT4_LINE_STATE_GPIO_5_SHIFT			0x05
#define TPS65917_INT4_LINE_STATE_GPIO_4			0x10
#define TPS65917_INT4_LINE_STATE_GPIO_4_SHIFT			0x04
#define TPS65917_INT4_LINE_STATE_GPIO_3			0x08
#define TPS65917_INT4_LINE_STATE_GPIO_3_SHIFT			0x03
#define TPS65917_INT4_LINE_STATE_GPIO_2			0x04
#define TPS65917_INT4_LINE_STATE_GPIO_2_SHIFT			0x02
#define TPS65917_INT4_LINE_STATE_GPIO_1			0x02
#define TPS65917_INT4_LINE_STATE_GPIO_1_SHIFT			0x01
#define TPS65917_INT4_LINE_STATE_GPIO_0			0x01
#define TPS65917_INT4_LINE_STATE_GPIO_0_SHIFT			0x00

/* Bit definitions for INT4_EDGE_DETECT1 */
#define TPS65917_INT4_EDGE_DETECT1_GPIO_3_RISING		0x80
#define TPS65917_INT4_EDGE_DETECT1_GPIO_3_RISING_SHIFT		0x07
#define TPS65917_INT4_EDGE_DETECT1_GPIO_3_FALLING		0x40
#define TPS65917_INT4_EDGE_DETECT1_GPIO_3_FALLING_SHIFT	0x06
#define TPS65917_INT4_EDGE_DETECT1_GPIO_2_RISING		0x20
#define TPS65917_INT4_EDGE_DETECT1_GPIO_2_RISING_SHIFT		0x05
#define TPS65917_INT4_EDGE_DETECT1_GPIO_2_FALLING		0x10
#define TPS65917_INT4_EDGE_DETECT1_GPIO_2_FALLING_SHIFT	0x04
#define TPS65917_INT4_EDGE_DETECT1_GPIO_1_RISING		0x08
#define TPS65917_INT4_EDGE_DETECT1_GPIO_1_RISING_SHIFT		0x03
#define TPS65917_INT4_EDGE_DETECT1_GPIO_1_FALLING		0x04
#define TPS65917_INT4_EDGE_DETECT1_GPIO_1_FALLING_SHIFT	0x02
#define TPS65917_INT4_EDGE_DETECT1_GPIO_0_RISING		0x02
#define TPS65917_INT4_EDGE_DETECT1_GPIO_0_RISING_SHIFT		0x01
#define TPS65917_INT4_EDGE_DETECT1_GPIO_0_FALLING		0x01
#define TPS65917_INT4_EDGE_DETECT1_GPIO_0_FALLING_SHIFT	0x00

/* Bit definitions for INT4_EDGE_DETECT2 */
#define TPS65917_INT4_EDGE_DETECT2_GPIO_6_RISING		0x20
#define TPS65917_INT4_EDGE_DETECT2_GPIO_6_RISING_SHIFT		0x05
#define TPS65917_INT4_EDGE_DETECT2_GPIO_6_FALLING		0x10
#define TPS65917_INT4_EDGE_DETECT2_GPIO_6_FALLING_SHIFT	0x04
#define TPS65917_INT4_EDGE_DETECT2_GPIO_5_RISING		0x08
#define TPS65917_INT4_EDGE_DETECT2_GPIO_5_RISING_SHIFT		0x03
#define TPS65917_INT4_EDGE_DETECT2_GPIO_5_FALLING		0x04
#define TPS65917_INT4_EDGE_DETECT2_GPIO_5_FALLING_SHIFT	0x02
#define TPS65917_INT4_EDGE_DETECT2_GPIO_4_RISING		0x02
#define TPS65917_INT4_EDGE_DETECT2_GPIO_4_RISING_SHIFT		0x01
#define TPS65917_INT4_EDGE_DETECT2_GPIO_4_FALLING		0x01
#define TPS65917_INT4_EDGE_DETECT2_GPIO_4_FALLING_SHIFT	0x00

/* Bit definitions for INT_CTRL */
#define TPS65917_INT_CTRL_INT_PENDING				0x04
#define TPS65917_INT_CTRL_INT_PENDING_SHIFT			0x02
#define TPS65917_INT_CTRL_INT_CLEAR				0x01
#define TPS65917_INT_CTRL_INT_CLEAR_SHIFT			0x00

/* TPS65917 SMPS Registers */

/* Registers for function SMPS */
#define TPS65917_SMPS1_CTRL					0x00
#define TPS65917_SMPS1_FORCE					0x02
#define TPS65917_SMPS1_VOLTAGE					0x03
#define TPS65917_SMPS2_CTRL					0x04
#define TPS65917_SMPS2_FORCE					0x06
#define TPS65917_SMPS2_VOLTAGE					0x07
#define TPS65917_SMPS3_CTRL					0x0C
#define TPS65917_SMPS3_FORCE					0x0E
#define TPS65917_SMPS3_VOLTAGE					0x0F
#define TPS65917_SMPS4_CTRL					0x10
#define TPS65917_SMPS4_VOLTAGE					0x13
#define TPS65917_SMPS5_CTRL					0x18
#define TPS65917_SMPS5_VOLTAGE					0x1B
#define TPS65917_SMPS_CTRL					0x24
#define TPS65917_SMPS_PD_CTRL					0x25
#define TPS65917_SMPS_THERMAL_EN				0x27
#define TPS65917_SMPS_THERMAL_STATUS				0x28
#define TPS65917_SMPS_SHORT_STATUS				0x29
#define TPS65917_SMPS_NEGATIVE_CURRENT_LIMIT_EN		0x2A
#define TPS65917_SMPS_POWERGOOD_MASK1				0x2B
#define TPS65917_SMPS_POWERGOOD_MASK2				0x2C

/* Bit definitions for SMPS1_CTRL */
#define TPS65917_SMPS1_CTRL_WR_S				0x80
#define TPS65917_SMPS1_CTRL_WR_S_SHIFT				0x07
#define TPS65917_SMPS1_CTRL_ROOF_FLOOR_EN			0x40
#define TPS65917_SMPS1_CTRL_ROOF_FLOOR_EN_SHIFT		0x06
#define TPS65917_SMPS1_CTRL_STATUS_MASK			0x30
#define TPS65917_SMPS1_CTRL_STATUS_SHIFT			0x04
#define TPS65917_SMPS1_CTRL_MODE_SLEEP_MASK			0x0C
#define TPS65917_SMPS1_CTRL_MODE_SLEEP_SHIFT			0x02
#define TPS65917_SMPS1_CTRL_MODE_ACTIVE_MASK			0x03
#define TPS65917_SMPS1_CTRL_MODE_ACTIVE_SHIFT			0x00

/* Bit definitions for SMPS1_FORCE */
#define TPS65917_SMPS1_FORCE_CMD				0x80
#define TPS65917_SMPS1_FORCE_CMD_SHIFT				0x07
#define TPS65917_SMPS1_FORCE_VSEL_MASK				0x7F
#define TPS65917_SMPS1_FORCE_VSEL_SHIFT			0x00

/* Bit definitions for SMPS1_VOLTAGE */
#define TPS65917_SMPS1_VOLTAGE_RANGE				0x80
#define TPS65917_SMPS1_VOLTAGE_RANGE_SHIFT			0x07
#define TPS65917_SMPS1_VOLTAGE_VSEL_MASK			0x7F
#define TPS65917_SMPS1_VOLTAGE_VSEL_SHIFT			0x00

/* Bit definitions for SMPS2_CTRL */
#define TPS65917_SMPS2_CTRL_WR_S				0x80
#define TPS65917_SMPS2_CTRL_WR_S_SHIFT				0x07
#define TPS65917_SMPS2_CTRL_ROOF_FLOOR_EN			0x40
#define TPS65917_SMPS2_CTRL_ROOF_FLOOR_EN_SHIFT		0x06
#define TPS65917_SMPS2_CTRL_STATUS_MASK			0x30
#define TPS65917_SMPS2_CTRL_STATUS_SHIFT			0x04
#define TPS65917_SMPS2_CTRL_MODE_SLEEP_MASK			0x0C
#define TPS65917_SMPS2_CTRL_MODE_SLEEP_SHIFT			0x02
#define TPS65917_SMPS2_CTRL_MODE_ACTIVE_MASK			0x03
#define TPS65917_SMPS2_CTRL_MODE_ACTIVE_SHIFT			0x00

/* Bit definitions for SMPS2_FORCE */
#define TPS65917_SMPS2_FORCE_CMD				0x80
#define TPS65917_SMPS2_FORCE_CMD_SHIFT				0x07
#define TPS65917_SMPS2_FORCE_VSEL_MASK				0x7F
#define TPS65917_SMPS2_FORCE_VSEL_SHIFT			0x00

/* Bit definitions for SMPS2_VOLTAGE */
#define TPS65917_SMPS2_VOLTAGE_RANGE				0x80
#define TPS65917_SMPS2_VOLTAGE_RANGE_SHIFT			0x07
#define TPS65917_SMPS2_VOLTAGE_VSEL_MASK			0x7F
#define TPS65917_SMPS2_VOLTAGE_VSEL_SHIFT			0x00

/* Bit definitions for SMPS3_CTRL */
#define TPS65917_SMPS3_CTRL_WR_S				0x80
#define TPS65917_SMPS3_CTRL_WR_S_SHIFT				0x07
#define TPS65917_SMPS3_CTRL_ROOF_FLOOR_EN			0x40
#define TPS65917_SMPS3_CTRL_ROOF_FLOOR_EN_SHIFT		0x06
#define TPS65917_SMPS3_CTRL_STATUS_MASK			0x30
#define TPS65917_SMPS3_CTRL_STATUS_SHIFT			0x04
#define TPS65917_SMPS3_CTRL_MODE_SLEEP_MASK			0x0C
#define TPS65917_SMPS3_CTRL_MODE_SLEEP_SHIFT			0x02
#define TPS65917_SMPS3_CTRL_MODE_ACTIVE_MASK			0x03
#define TPS65917_SMPS3_CTRL_MODE_ACTIVE_SHIFT			0x00

/* Bit definitions for SMPS3_FORCE */
#define TPS65917_SMPS3_FORCE_CMD				0x80
#define TPS65917_SMPS3_FORCE_CMD_SHIFT				0x07
#define TPS65917_SMPS3_FORCE_VSEL_MASK				0x7F
#define TPS65917_SMPS3_FORCE_VSEL_SHIFT			0x00

/* Bit definitions for SMPS3_VOLTAGE */
#define TPS65917_SMPS3_VOLTAGE_RANGE				0x80
#define TPS65917_SMPS3_VOLTAGE_RANGE_SHIFT			0x07
#define TPS65917_SMPS3_VOLTAGE_VSEL_MASK			0x7F
#define TPS65917_SMPS3_VOLTAGE_VSEL_SHIFT			0x00

/* Bit definitions for SMPS4_CTRL */
#define TPS65917_SMPS4_CTRL_WR_S				0x80
#define TPS65917_SMPS4_CTRL_WR_S_SHIFT				0x07
#define TPS65917_SMPS4_CTRL_ROOF_FLOOR_EN			0x40
#define TPS65917_SMPS4_CTRL_ROOF_FLOOR_EN_SHIFT		0x06
#define TPS65917_SMPS4_CTRL_STATUS_MASK			0x30
#define TPS65917_SMPS4_CTRL_STATUS_SHIFT			0x04
#define TPS65917_SMPS4_CTRL_MODE_SLEEP_MASK			0x0C
#define TPS65917_SMPS4_CTRL_MODE_SLEEP_SHIFT			0x02
#define TPS65917_SMPS4_CTRL_MODE_ACTIVE_MASK			0x03
#define TPS65917_SMPS4_CTRL_MODE_ACTIVE_SHIFT			0x00

/* Bit definitions for SMPS4_VOLTAGE */
#define TPS65917_SMPS4_VOLTAGE_RANGE				0x80
#define TPS65917_SMPS4_VOLTAGE_RANGE_SHIFT			0x07
#define TPS65917_SMPS4_VOLTAGE_VSEL_MASK			0x7F
#define TPS65917_SMPS4_VOLTAGE_VSEL_SHIFT			0x00

/* Bit definitions for SMPS5_CTRL */
#define TPS65917_SMPS5_CTRL_WR_S				0x80
#define TPS65917_SMPS5_CTRL_WR_S_SHIFT				0x07
#define TPS65917_SMPS5_CTRL_ROOF_FLOOR_EN			0x40
#define TPS65917_SMPS5_CTRL_ROOF_FLOOR_EN_SHIFT		0x06
#define TPS65917_SMPS5_CTRL_STATUS_MASK			0x30
#define TPS65917_SMPS5_CTRL_STATUS_SHIFT			0x04
#define TPS65917_SMPS5_CTRL_MODE_SLEEP_MASK			0x0C
#define TPS65917_SMPS5_CTRL_MODE_SLEEP_SHIFT			0x02
#define TPS65917_SMPS5_CTRL_MODE_ACTIVE_MASK			0x03
#define TPS65917_SMPS5_CTRL_MODE_ACTIVE_SHIFT			0x00

/* Bit definitions for SMPS5_VOLTAGE */
#define TPS65917_SMPS5_VOLTAGE_RANGE				0x80
#define TPS65917_SMPS5_VOLTAGE_RANGE_SHIFT			0x07
#define TPS65917_SMPS5_VOLTAGE_VSEL_MASK			0x7F
#define TPS65917_SMPS5_VOLTAGE_VSEL_SHIFT			0x00

/* Bit definitions for SMPS_CTRL */
#define TPS65917_SMPS_CTRL_SMPS1_SMPS12_EN			0x10
#define TPS65917_SMPS_CTRL_SMPS1_SMPS12_EN_SHIFT		0x04
#define TPS65917_SMPS_CTRL_SMPS12_PHASE_CTRL			0x03
#define TPS65917_SMPS_CTRL_SMPS12_PHASE_CTRL_SHIFT		0x00

/* Bit definitions for SMPS_PD_CTRL */
#define TPS65917_SMPS_PD_CTRL_SMPS5				0x40
#define TPS65917_SMPS_PD_CTRL_SMPS5_SHIFT			0x06
#define TPS65917_SMPS_PD_CTRL_SMPS4				0x10
#define TPS65917_SMPS_PD_CTRL_SMPS4_SHIFT			0x04
#define TPS65917_SMPS_PD_CTRL_SMPS3				0x08
#define TPS65917_SMPS_PD_CTRL_SMPS3_SHIFT			0x03
#define TPS65917_SMPS_PD_CTRL_SMPS2				0x02
#define TPS65917_SMPS_PD_CTRL_SMPS2_SHIFT			0x01
#define TPS65917_SMPS_PD_CTRL_SMPS1				0x01
#define TPS65917_SMPS_PD_CTRL_SMPS1_SHIFT			0x00

/* Bit definitions for SMPS_THERMAL_EN */
#define TPS65917_SMPS_THERMAL_EN_SMPS5				0x40
#define TPS65917_SMPS_THERMAL_EN_SMPS5_SHIFT			0x06
#define TPS65917_SMPS_THERMAL_EN_SMPS3				0x08
#define TPS65917_SMPS_THERMAL_EN_SMPS3_SHIFT			0x03
#define TPS65917_SMPS_THERMAL_EN_SMPS12			0x01
#define TPS65917_SMPS_THERMAL_EN_SMPS12_SHIFT			0x00

/* Bit definitions for SMPS_THERMAL_STATUS */
#define TPS65917_SMPS_THERMAL_STATUS_SMPS5			0x40
#define TPS65917_SMPS_THERMAL_STATUS_SMPS5_SHIFT		0x06
#define TPS65917_SMPS_THERMAL_STATUS_SMPS3			0x08
#define TPS65917_SMPS_THERMAL_STATUS_SMPS3_SHIFT		0x03
#define TPS65917_SMPS_THERMAL_STATUS_SMPS12			0x01
#define TPS65917_SMPS_THERMAL_STATUS_SMPS12_SHIFT		0x00

/* Bit definitions for SMPS_SHORT_STATUS */
#define TPS65917_SMPS_SHORT_STATUS_SMPS5			0x40
#define TPS65917_SMPS_SHORT_STATUS_SMPS5_SHIFT			0x06
#define TPS65917_SMPS_SHORT_STATUS_SMPS4			0x10
#define TPS65917_SMPS_SHORT_STATUS_SMPS4_SHIFT			0x04
#define TPS65917_SMPS_SHORT_STATUS_SMPS3			0x08
#define TPS65917_SMPS_SHORT_STATUS_SMPS3_SHIFT			0x03
#define TPS65917_SMPS_SHORT_STATUS_SMPS2			0x02
#define TPS65917_SMPS_SHORT_STATUS_SMPS2_SHIFT			0x01
#define TPS65917_SMPS_SHORT_STATUS_SMPS1			0x01
#define TPS65917_SMPS_SHORT_STATUS_SMPS1_SHIFT			0x00

/* Bit definitions for SMPS_NEGATIVE_CURRENT_LIMIT_EN */
#define TPS65917_SMPS_NEGATIVE_CURRENT_LIMIT_EN_SMPS5		0x40
#define TPS65917_SMPS_NEGATIVE_CURRENT_LIMIT_EN_SMPS5_SHIFT	0x06
#define TPS65917_SMPS_NEGATIVE_CURRENT_LIMIT_EN_SMPS4		0x10
#define TPS65917_SMPS_NEGATIVE_CURRENT_LIMIT_EN_SMPS4_SHIFT	0x04
#define TPS65917_SMPS_NEGATIVE_CURRENT_LIMIT_EN_SMPS3		0x08
#define TPS65917_SMPS_NEGATIVE_CURRENT_LIMIT_EN_SMPS3_SHIFT	0x03
#define TPS65917_SMPS_NEGATIVE_CURRENT_LIMIT_EN_SMPS2		0x02
#define TPS65917_SMPS_NEGATIVE_CURRENT_LIMIT_EN_SMPS2_SHIFT	0x01
#define TPS65917_SMPS_NEGATIVE_CURRENT_LIMIT_EN_SMPS1		0x01
#define TPS65917_SMPS_NEGATIVE_CURRENT_LIMIT_EN_SMPS1_SHIFT	0x00

/* Bit definitions for SMPS_POWERGOOD_MASK1 */
#define TPS65917_SMPS_POWERGOOD_MASK1_SMPS5			0x40
#define TPS65917_SMPS_POWERGOOD_MASK1_SMPS5_SHIFT		0x06
#define TPS65917_SMPS_POWERGOOD_MASK1_SMPS4			0x10
#define TPS65917_SMPS_POWERGOOD_MASK1_SMPS4_SHIFT		0x04
#define TPS65917_SMPS_POWERGOOD_MASK1_SMPS3			0x08
#define TPS65917_SMPS_POWERGOOD_MASK1_SMPS3_SHIFT		0x03
#define TPS65917_SMPS_POWERGOOD_MASK1_SMPS2			0x02
#define TPS65917_SMPS_POWERGOOD_MASK1_SMPS2_SHIFT		0x01
#define TPS65917_SMPS_POWERGOOD_MASK1_SMPS1			0x01
#define TPS65917_SMPS_POWERGOOD_MASK1_SMPS1_SHIFT		0x00

/* Bit definitions for SMPS_POWERGOOD_MASK2 */
#define TPS65917_SMPS_POWERGOOD_MASK2_POWERGOOD_TYPE_SELECT		0x80
#define TPS65917_SMPS_POWERGOOD_MASK2_POWERGOOD_TYPE_SELECT_SHIFT	0x07
#define TPS65917_SMPS_POWERGOOD_MASK2_OVC_ALARM_SHIFT			0x10
#define TPS65917_SMPS_POWERGOOD_MASK2_OVC_ALARM			0x04

/* Bit definitions for SMPS_PLL_CTRL */

#define TPS65917_SMPS_PLL_CTRL_PLL_EN_PLL_BYPASS_SHIFT		0x08
#define TPS65917_SMPS_PLL_CTRL_PLL_PLL_EN_BYPASS		0x03
#define TPS65917_SMPS_PLL_CTRL_PLL_PLL_BYPASS_CLK_SHIFT	0x04
#define TPS65917_SMPS_PLL_CTRL_PLL_PLL_BYPASS_CLK		0x02

/* Registers for function LDO */
#define TPS65917_LDO1_CTRL					0x00
#define TPS65917_LDO1_VOLTAGE					0x01
#define TPS65917_LDO2_CTRL					0x02
#define TPS65917_LDO2_VOLTAGE					0x03
#define TPS65917_LDO3_CTRL					0x04
#define TPS65917_LDO3_VOLTAGE					0x05
#define TPS65917_LDO4_CTRL					0x0E
#define TPS65917_LDO4_VOLTAGE					0x0F
#define TPS65917_LDO5_CTRL					0x12
#define TPS65917_LDO5_VOLTAGE					0x13
#define TPS65917_LDO_PD_CTRL1					0x1B
#define TPS65917_LDO_PD_CTRL2					0x1C
#define TPS65917_LDO_SHORT_STATUS1				0x1D
#define TPS65917_LDO_SHORT_STATUS2				0x1E
#define TPS65917_LDO_PD_CTRL3					0x2D
#define TPS65917_LDO_SHORT_STATUS3				0x2E

/* Bit definitions for LDO1_CTRL */
#define TPS65917_LDO1_CTRL_WR_S				0x80
#define TPS65917_LDO1_CTRL_WR_S_SHIFT				0x07
#define TPS65917_LDO1_CTRL_BYPASS_EN				0x40
#define TPS65917_LDO1_CTRL_BYPASS_EN_SHIFT			0x06
#define TPS65917_LDO1_CTRL_STATUS				0x10
#define TPS65917_LDO1_CTRL_STATUS_SHIFT			0x04
#define TPS65917_LDO1_CTRL_MODE_SLEEP				0x04
#define TPS65917_LDO1_CTRL_MODE_SLEEP_SHIFT			0x02
#define TPS65917_LDO1_CTRL_MODE_ACTIVE				0x01
#define TPS65917_LDO1_CTRL_MODE_ACTIVE_SHIFT			0x00

/* Bit definitions for LDO1_VOLTAGE */
#define TPS65917_LDO1_VOLTAGE_VSEL_MASK			0x2F
#define TPS65917_LDO1_VOLTAGE_VSEL_SHIFT			0x00

/* Bit definitions for LDO2_CTRL */
#define TPS65917_LDO2_CTRL_WR_S				0x80
#define TPS65917_LDO2_CTRL_WR_S_SHIFT				0x07
#define TPS65917_LDO2_CTRL_BYPASS_EN				0x40
#define TPS65917_LDO2_CTRL_BYPASS_EN_SHIFT			0x06
#define TPS65917_LDO2_CTRL_STATUS				0x10
#define TPS65917_LDO2_CTRL_STATUS_SHIFT			0x04
#define TPS65917_LDO2_CTRL_MODE_SLEEP				0x04
#define TPS65917_LDO2_CTRL_MODE_SLEEP_SHIFT			0x02
#define TPS65917_LDO2_CTRL_MODE_ACTIVE				0x01
#define TPS65917_LDO2_CTRL_MODE_ACTIVE_SHIFT			0x00

/* Bit definitions for LDO2_VOLTAGE */
#define TPS65917_LDO2_VOLTAGE_VSEL_MASK			0x2F
#define TPS65917_LDO2_VOLTAGE_VSEL_SHIFT			0x00

/* Bit definitions for LDO3_CTRL */
#define TPS65917_LDO3_CTRL_WR_S				0x80
#define TPS65917_LDO3_CTRL_WR_S_SHIFT				0x07
#define TPS65917_LDO3_CTRL_STATUS				0x10
#define TPS65917_LDO3_CTRL_STATUS_SHIFT			0x04
#define TPS65917_LDO3_CTRL_MODE_SLEEP				0x04
#define TPS65917_LDO3_CTRL_MODE_SLEEP_SHIFT			0x02
#define TPS65917_LDO3_CTRL_MODE_ACTIVE				0x01
#define TPS65917_LDO3_CTRL_MODE_ACTIVE_SHIFT			0x00

/* Bit definitions for LDO3_VOLTAGE */
#define TPS65917_LDO3_VOLTAGE_VSEL_MASK			0x2F
#define TPS65917_LDO3_VOLTAGE_VSEL_SHIFT			0x00

/* Bit definitions for LDO4_CTRL */
#define TPS65917_LDO4_CTRL_WR_S				0x80
#define TPS65917_LDO4_CTRL_WR_S_SHIFT				0x07
#define TPS65917_LDO4_CTRL_STATUS				0x10
#define TPS65917_LDO4_CTRL_STATUS_SHIFT			0x04
#define TPS65917_LDO4_CTRL_MODE_SLEEP				0x04
#define TPS65917_LDO4_CTRL_MODE_SLEEP_SHIFT			0x02
#define TPS65917_LDO4_CTRL_MODE_ACTIVE				0x01
#define TPS65917_LDO4_CTRL_MODE_ACTIVE_SHIFT			0x00

/* Bit definitions for LDO4_VOLTAGE */
#define TPS65917_LDO4_VOLTAGE_VSEL_MASK			0x2F
#define TPS65917_LDO4_VOLTAGE_VSEL_SHIFT			0x00

/* Bit definitions for LDO5_CTRL */
#define TPS65917_LDO5_CTRL_WR_S				0x80
#define TPS65917_LDO5_CTRL_WR_S_SHIFT				0x07
#define TPS65917_LDO5_CTRL_STATUS				0x10
#define TPS65917_LDO5_CTRL_STATUS_SHIFT			0x04
#define TPS65917_LDO5_CTRL_MODE_SLEEP				0x04
#define TPS65917_LDO5_CTRL_MODE_SLEEP_SHIFT			0x02
#define TPS65917_LDO5_CTRL_MODE_ACTIVE				0x01
#define TPS65917_LDO5_CTRL_MODE_ACTIVE_SHIFT			0x00

/* Bit definitions for LDO5_VOLTAGE */
#define TPS65917_LDO5_VOLTAGE_VSEL_MASK			0x2F
#define TPS65917_LDO5_VOLTAGE_VSEL_SHIFT			0x00

/* Bit definitions for LDO_PD_CTRL1 */
#define TPS65917_LDO_PD_CTRL1_LDO4				0x80
#define TPS65917_LDO_PD_CTRL1_LDO4_SHIFT			0x07
#define TPS65917_LDO_PD_CTRL1_LDO2				0x02
#define TPS65917_LDO_PD_CTRL1_LDO2_SHIFT			0x01
#define TPS65917_LDO_PD_CTRL1_LDO1				0x01
#define TPS65917_LDO_PD_CTRL1_LDO1_SHIFT			0x00

/* Bit definitions for LDO_PD_CTRL2 */
#define TPS65917_LDO_PD_CTRL2_LDO3				0x04
#define TPS65917_LDO_PD_CTRL2_LDO3_SHIFT			0x02
#define TPS65917_LDO_PD_CTRL2_LDO5				0x02
#define TPS65917_LDO_PD_CTRL2_LDO5_SHIFT			0x01

/* Bit definitions for LDO_PD_CTRL3 */
#define TPS65917_LDO_PD_CTRL2_LDOVANA				0x80
#define TPS65917_LDO_PD_CTRL2_LDOVANA_SHIFT			0x07

/* Bit definitions for LDO_SHORT_STATUS1 */
#define TPS65917_LDO_SHORT_STATUS1_LDO4			0x80
#define TPS65917_LDO_SHORT_STATUS1_LDO4_SHIFT			0x07
#define TPS65917_LDO_SHORT_STATUS1_LDO2			0x02
#define TPS65917_LDO_SHORT_STATUS1_LDO2_SHIFT			0x01
#define TPS65917_LDO_SHORT_STATUS1_LDO1			0x01
#define TPS65917_LDO_SHORT_STATUS1_LDO1_SHIFT			0x00

/* Bit definitions for LDO_SHORT_STATUS2 */
#define TPS65917_LDO_SHORT_STATUS2_LDO3			0x04
#define TPS65917_LDO_SHORT_STATUS2_LDO3_SHIFT			0x02
#define TPS65917_LDO_SHORT_STATUS2_LDO5			0x02
#define TPS65917_LDO_SHORT_STATUS2_LDO5_SHIFT			0x01

/* Bit definitions for LDO_SHORT_STATUS2 */
#define TPS65917_LDO_SHORT_STATUS2_LDOVANA			0x80
#define TPS65917_LDO_SHORT_STATUS2_LDOVANA_SHIFT		0x07

/* Bit definitions for REGEN1_CTRL */
#define TPS65917_REGEN1_CTRL_STATUS				0x10
#define TPS65917_REGEN1_CTRL_STATUS_SHIFT			0x04
#define TPS65917_REGEN1_CTRL_MODE_SLEEP			0x04
#define TPS65917_REGEN1_CTRL_MODE_SLEEP_SHIFT			0x02
#define TPS65917_REGEN1_CTRL_MODE_ACTIVE			0x01
#define TPS65917_REGEN1_CTRL_MODE_ACTIVE_SHIFT			0x00

/* Bit definitions for PLLEN_CTRL */
#define TPS65917_PLLEN_CTRL_STATUS				0x10
#define TPS65917_PLLEN_CTRL_STATUS_SHIFT			0x04
#define TPS65917_PLLEN_CTRL_MODE_SLEEP				0x04
#define TPS65917_PLLEN_CTRL_MODE_SLEEP_SHIFT			0x02
#define TPS65917_PLLEN_CTRL_MODE_ACTIVE			0x01
#define TPS65917_PLLEN_CTRL_MODE_ACTIVE_SHIFT			0x00

/* Bit definitions for REGEN2_CTRL */
#define TPS65917_REGEN2_CTRL_STATUS				0x10
#define TPS65917_REGEN2_CTRL_STATUS_SHIFT			0x04
#define TPS65917_REGEN2_CTRL_MODE_SLEEP			0x04
#define TPS65917_REGEN2_CTRL_MODE_SLEEP_SHIFT			0x02
#define TPS65917_REGEN2_CTRL_MODE_ACTIVE			0x01
#define TPS65917_REGEN2_CTRL_MODE_ACTIVE_SHIFT			0x00

/* Bit definitions for NSLEEP_RES_ASSIGN */
#define TPS65917_NSLEEP_RES_ASSIGN_PLL_EN			0x08
#define TPS65917_NSLEEP_RES_ASSIGN_PLL_EN_SHIFT		0x03
#define TPS65917_NSLEEP_RES_ASSIGN_REGEN3			0x04
#define TPS65917_NSLEEP_RES_ASSIGN_REGEN3_SHIFT		0x02
#define TPS65917_NSLEEP_RES_ASSIGN_REGEN2			0x02
#define TPS65917_NSLEEP_RES_ASSIGN_REGEN2_SHIFT		0x01
#define TPS65917_NSLEEP_RES_ASSIGN_REGEN1			0x01
#define TPS65917_NSLEEP_RES_ASSIGN_REGEN1_SHIFT		0x00

/* Bit definitions for NSLEEP_SMPS_ASSIGN */
#define TPS65917_NSLEEP_SMPS_ASSIGN_SMPS5			0x40
#define TPS65917_NSLEEP_SMPS_ASSIGN_SMPS5_SHIFT		0x06
#define TPS65917_NSLEEP_SMPS_ASSIGN_SMPS4			0x10
#define TPS65917_NSLEEP_SMPS_ASSIGN_SMPS4_SHIFT		0x04
#define TPS65917_NSLEEP_SMPS_ASSIGN_SMPS3			0x08
#define TPS65917_NSLEEP_SMPS_ASSIGN_SMPS3_SHIFT		0x03
#define TPS65917_NSLEEP_SMPS_ASSIGN_SMPS2			0x02
#define TPS65917_NSLEEP_SMPS_ASSIGN_SMPS2_SHIFT		0x01
#define TPS65917_NSLEEP_SMPS_ASSIGN_SMPS1			0x01
#define TPS65917_NSLEEP_SMPS_ASSIGN_SMPS1_SHIFT		0x00

/* Bit definitions for NSLEEP_LDO_ASSIGN1 */
#define TPS65917_NSLEEP_LDO_ASSIGN1_LDO4			0x80
#define TPS65917_NSLEEP_LDO_ASSIGN1_LDO4_SHIFT			0x07
#define TPS65917_NSLEEP_LDO_ASSIGN1_LDO2			0x02
#define TPS65917_NSLEEP_LDO_ASSIGN1_LDO2_SHIFT			0x01
#define TPS65917_NSLEEP_LDO_ASSIGN1_LDO1			0x01
#define TPS65917_NSLEEP_LDO_ASSIGN1_LDO1_SHIFT			0x00

/* Bit definitions for NSLEEP_LDO_ASSIGN2 */
#define TPS65917_NSLEEP_LDO_ASSIGN2_LDO3			0x04
#define TPS65917_NSLEEP_LDO_ASSIGN2_LDO3_SHIFT			0x02
#define TPS65917_NSLEEP_LDO_ASSIGN2_LDO5			0x02
#define TPS65917_NSLEEP_LDO_ASSIGN2_LDO5_SHIFT			0x01

/* Bit definitions for ENABLE1_RES_ASSIGN */
#define TPS65917_ENABLE1_RES_ASSIGN_PLLEN			0x08
#define TPS65917_ENABLE1_RES_ASSIGN_PLLEN_SHIFT		0x03
#define TPS65917_ENABLE1_RES_ASSIGN_REGEN3			0x04
#define TPS65917_ENABLE1_RES_ASSIGN_REGEN3_SHIFT		0x02
#define TPS65917_ENABLE1_RES_ASSIGN_REGEN2			0x02
#define TPS65917_ENABLE1_RES_ASSIGN_REGEN2_SHIFT		0x01
#define TPS65917_ENABLE1_RES_ASSIGN_REGEN1			0x01
#define TPS65917_ENABLE1_RES_ASSIGN_REGEN1_SHIFT		0x00

/* Bit definitions for ENABLE1_SMPS_ASSIGN */
#define TPS65917_ENABLE1_SMPS_ASSIGN_SMPS5			0x40
#define TPS65917_ENABLE1_SMPS_ASSIGN_SMPS5_SHIFT		0x06
#define TPS65917_ENABLE1_SMPS_ASSIGN_SMPS4			0x10
#define TPS65917_ENABLE1_SMPS_ASSIGN_SMPS4_SHIFT		0x04
#define TPS65917_ENABLE1_SMPS_ASSIGN_SMPS3			0x08
#define TPS65917_ENABLE1_SMPS_ASSIGN_SMPS3_SHIFT		0x03
#define TPS65917_ENABLE1_SMPS_ASSIGN_SMPS2			0x02
#define TPS65917_ENABLE1_SMPS_ASSIGN_SMPS2_SHIFT		0x01
#define TPS65917_ENABLE1_SMPS_ASSIGN_SMPS1			0x01
#define TPS65917_ENABLE1_SMPS_ASSIGN_SMPS1_SHIFT		0x00

/* Bit definitions for ENABLE1_LDO_ASSIGN1 */
#define TPS65917_ENABLE1_LDO_ASSIGN1_LDO4			0x80
#define TPS65917_ENABLE1_LDO_ASSIGN1_LDO4_SHIFT		0x07
#define TPS65917_ENABLE1_LDO_ASSIGN1_LDO2			0x02
#define TPS65917_ENABLE1_LDO_ASSIGN1_LDO2_SHIFT		0x01
#define TPS65917_ENABLE1_LDO_ASSIGN1_LDO1			0x01
#define TPS65917_ENABLE1_LDO_ASSIGN1_LDO1_SHIFT		0x00

/* Bit definitions for ENABLE1_LDO_ASSIGN2 */
#define TPS65917_ENABLE1_LDO_ASSIGN2_LDO3			0x04
#define TPS65917_ENABLE1_LDO_ASSIGN2_LDO3_SHIFT		0x02
#define TPS65917_ENABLE1_LDO_ASSIGN2_LDO5			0x02
#define TPS65917_ENABLE1_LDO_ASSIGN2_LDO5_SHIFT		0x01

/* Bit definitions for ENABLE2_RES_ASSIGN */
#define TPS65917_ENABLE2_RES_ASSIGN_PLLEN			0x08
#define TPS65917_ENABLE2_RES_ASSIGN_PLLEN_SHIFT		0x03
#define TPS65917_ENABLE2_RES_ASSIGN_REGEN3			0x04
#define TPS65917_ENABLE2_RES_ASSIGN_REGEN3_SHIFT		0x02
#define TPS65917_ENABLE2_RES_ASSIGN_REGEN2			0x02
#define TPS65917_ENABLE2_RES_ASSIGN_REGEN2_SHIFT		0x01
#define TPS65917_ENABLE2_RES_ASSIGN_REGEN1			0x01
#define TPS65917_ENABLE2_RES_ASSIGN_REGEN1_SHIFT		0x00

/* Bit definitions for ENABLE2_SMPS_ASSIGN */
#define TPS65917_ENABLE2_SMPS_ASSIGN_SMPS5			0x40
#define TPS65917_ENABLE2_SMPS_ASSIGN_SMPS5_SHIFT		0x06
#define TPS65917_ENABLE2_SMPS_ASSIGN_SMPS4			0x10
#define TPS65917_ENABLE2_SMPS_ASSIGN_SMPS4_SHIFT		0x04
#define TPS65917_ENABLE2_SMPS_ASSIGN_SMPS3			0x08
#define TPS65917_ENABLE2_SMPS_ASSIGN_SMPS3_SHIFT		0x03
#define TPS65917_ENABLE2_SMPS_ASSIGN_SMPS2			0x02
#define TPS65917_ENABLE2_SMPS_ASSIGN_SMPS2_SHIFT		0x01
#define TPS65917_ENABLE2_SMPS_ASSIGN_SMPS1			0x01
#define TPS65917_ENABLE2_SMPS_ASSIGN_SMPS1_SHIFT		0x00

/* Bit definitions for ENABLE2_LDO_ASSIGN1 */
#define TPS65917_ENABLE2_LDO_ASSIGN1_LDO4			0x80
#define TPS65917_ENABLE2_LDO_ASSIGN1_LDO4_SHIFT		0x07
#define TPS65917_ENABLE2_LDO_ASSIGN1_LDO2			0x02
#define TPS65917_ENABLE2_LDO_ASSIGN1_LDO2_SHIFT		0x01
#define TPS65917_ENABLE2_LDO_ASSIGN1_LDO1			0x01
#define TPS65917_ENABLE2_LDO_ASSIGN1_LDO1_SHIFT		0x00

/* Bit definitions for ENABLE2_LDO_ASSIGN2 */
#define TPS65917_ENABLE2_LDO_ASSIGN2_LDO3			0x04
#define TPS65917_ENABLE2_LDO_ASSIGN2_LDO3_SHIFT		0x02
#define TPS65917_ENABLE2_LDO_ASSIGN2_LDO5			0x02
#define TPS65917_ENABLE2_LDO_ASSIGN2_LDO5_SHIFT		0x01

/* Bit definitions for REGEN3_CTRL */
#define TPS65917_REGEN3_CTRL_STATUS				0x10
#define TPS65917_REGEN3_CTRL_STATUS_SHIFT			0x04
#define TPS65917_REGEN3_CTRL_MODE_SLEEP			0x04
#define TPS65917_REGEN3_CTRL_MODE_SLEEP_SHIFT			0x02
#define TPS65917_REGEN3_CTRL_MODE_ACTIVE			0x01
#define TPS65917_REGEN3_CTRL_MODE_ACTIVE_SHIFT			0x00

/* Registers for function RESOURCE */
#define TPS65917_REGEN1_CTRL					0x2
#define TPS65917_PLLEN_CTRL					0x3
#define TPS65917_NSLEEP_RES_ASSIGN				0x6
#define TPS65917_NSLEEP_SMPS_ASSIGN				0x7
#define TPS65917_NSLEEP_LDO_ASSIGN1				0x8
#define TPS65917_NSLEEP_LDO_ASSIGN2				0x9
#define TPS65917_ENABLE1_RES_ASSIGN				0xA
#define TPS65917_ENABLE1_SMPS_ASSIGN				0xB
#define TPS65917_ENABLE1_LDO_ASSIGN1				0xC
#define TPS65917_ENABLE1_LDO_ASSIGN2				0xD
#define TPS65917_ENABLE2_RES_ASSIGN				0xE
#define TPS65917_ENABLE2_SMPS_ASSIGN				0xF
#define TPS65917_ENABLE2_LDO_ASSIGN1				0x10
#define TPS65917_ENABLE2_LDO_ASSIGN2				0x11
#define TPS65917_REGEN2_CTRL					0x12
#define TPS65917_REGEN3_CTRL					0x13

static inline int palmas_read(struct palmas *palmas, unsigned int base,
		unsigned int reg, unsigned int *val)
{
	unsigned int addr = PALMAS_BASE_TO_REG(base, reg);
	int slave_id = PALMAS_BASE_TO_SLAVE(base);

	return regmap_read(palmas->regmap[slave_id], addr, val);
}

static inline int palmas_write(struct palmas *palmas, unsigned int base,
		unsigned int reg, unsigned int value)
{
	unsigned int addr = PALMAS_BASE_TO_REG(base, reg);
	int slave_id = PALMAS_BASE_TO_SLAVE(base);

	return regmap_write(palmas->regmap[slave_id], addr, value);
}

static inline int palmas_bulk_write(struct palmas *palmas, unsigned int base,
	unsigned int reg, const void *val, size_t val_count)
{
	unsigned int addr = PALMAS_BASE_TO_REG(base, reg);
	int slave_id = PALMAS_BASE_TO_SLAVE(base);

	return regmap_bulk_write(palmas->regmap[slave_id], addr,
			val, val_count);
}

static inline int palmas_bulk_read(struct palmas *palmas, unsigned int base,
		unsigned int reg, void *val, size_t val_count)
{
	unsigned int addr = PALMAS_BASE_TO_REG(base, reg);
	int slave_id = PALMAS_BASE_TO_SLAVE(base);

	return regmap_bulk_read(palmas->regmap[slave_id], addr,
		val, val_count);
}

static inline int palmas_update_bits(struct palmas *palmas, unsigned int base,
	unsigned int reg, unsigned int mask, unsigned int val)
{
	unsigned int addr = PALMAS_BASE_TO_REG(base, reg);
	int slave_id = PALMAS_BASE_TO_SLAVE(base);

	return regmap_update_bits(palmas->regmap[slave_id], addr, mask, val);
}

static inline int palmas_irq_get_virq(struct palmas *palmas, int irq)
{
	return regmap_irq_get_virq(palmas->irq_data, irq);
}


int palmas_ext_control_req_config(struct palmas *palmas,
	enum palmas_external_requestor_id ext_control_req_id,
	int ext_ctrl, bool enable);

#endif /*  __LINUX_MFD_PALMAS_H */<|MERGE_RESOLUTION|>--- conflicted
+++ resolved
@@ -117,10 +117,7 @@
 	int ldo_begin;
 	int ldo_end;
 	int max_reg;
-<<<<<<< HEAD
-=======
 	bool has_regen3;
->>>>>>> e555469f
 	struct palmas_regs_info *palmas_regs_info;
 	struct of_regulator_match *palmas_matches;
 	struct palmas_sleep_requestor_info *sleep_req_info;
