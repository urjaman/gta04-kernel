/*
 *  pm.h - Power management interface
 *
 *  Copyright (C) 2000 Andrew Henroid
 *
 *  This program is free software; you can redistribute it and/or modify
 *  it under the terms of the GNU General Public License as published by
 *  the Free Software Foundation; either version 2 of the License, or
 *  (at your option) any later version.
 *
 *  This program is distributed in the hope that it will be useful,
 *  but WITHOUT ANY WARRANTY; without even the implied warranty of
 *  MERCHANTABILITY or FITNESS FOR A PARTICULAR PURPOSE.  See the
 *  GNU General Public License for more details.
 *
 *  You should have received a copy of the GNU General Public License
 *  along with this program; if not, write to the Free Software
 *  Foundation, Inc., 59 Temple Place, Suite 330, Boston, MA  02111-1307  USA
 */

#ifndef _LINUX_PM_H
#define _LINUX_PM_H

#include <linux/list.h>
#include <linux/workqueue.h>
#include <linux/spinlock.h>
#include <linux/wait.h>
#include <linux/timer.h>
#include <linux/completion.h>

/*
 * Callbacks for platform drivers to implement.
 */
extern void (*pm_idle)(void);
extern void (*pm_power_off)(void);
extern void (*pm_power_off_prepare)(void);

/*
 * Device power management
 */

struct device;

#ifdef CONFIG_PM
extern const char power_group_name[];		/* = "power" */
#else
#define power_group_name	NULL
#endif

typedef struct pm_message {
	int event;
} pm_message_t;

/**
 * struct dev_pm_ops - device PM callbacks
 *
 * Several device power state transitions are externally visible, affecting
 * the state of pending I/O queues and (for drivers that touch hardware)
 * interrupts, wakeups, DMA, and other hardware state.  There may also be
 * internal transitions to various low-power modes which are transparent
 * to the rest of the driver stack (such as a driver that's ON gating off
 * clocks which are not in active use).
 *
 * The externally visible transitions are handled with the help of callbacks
 * included in this structure in such a way that two levels of callbacks are
 * involved.  First, the PM core executes callbacks provided by PM domains,
 * device types, classes and bus types.  They are the subsystem-level callbacks
 * supposed to execute callbacks provided by device drivers, although they may
 * choose not to do that.  If the driver callbacks are executed, they have to
 * collaborate with the subsystem-level callbacks to achieve the goals
 * appropriate for the given system transition, given transition phase and the
 * subsystem the device belongs to.
 *
 * @prepare: The principal role of this callback is to prevent new children of
 *	the device from being registered after it has returned (the driver's
 *	subsystem and generally the rest of the kernel is supposed to prevent
 *	new calls to the probe method from being made too once @prepare() has
 *	succeeded).  If @prepare() detects a situation it cannot handle (e.g.
 *	registration of a child already in progress), it may return -EAGAIN, so
 *	that the PM core can execute it once again (e.g. after a new child has
 *	been registered) to recover from the race condition.
 *	This method is executed for all kinds of suspend transitions and is
 *	followed by one of the suspend callbacks: @suspend(), @freeze(), or
 *	@poweroff().  The PM core executes subsystem-level @prepare() for all
 *	devices before starting to invoke suspend callbacks for any of them, so
 *	generally devices may be assumed to be functional or to respond to
 *	runtime resume requests while @prepare() is being executed.  However,
 *	device drivers may NOT assume anything about the availability of user
 *	space at that time and it is NOT valid to request firmware from within
 *	@prepare() (it's too late to do that).  It also is NOT valid to allocate
 *	substantial amounts of memory from @prepare() in the GFP_KERNEL mode.
 *	[To work around these limitations, drivers may register suspend and
 *	hibernation notifiers to be executed before the freezing of tasks.]
 *
 * @complete: Undo the changes made by @prepare().  This method is executed for
 *	all kinds of resume transitions, following one of the resume callbacks:
 *	@resume(), @thaw(), @restore().  Also called if the state transition
 *	fails before the driver's suspend callback: @suspend(), @freeze() or
 *	@poweroff(), can be executed (e.g. if the suspend callback fails for one
 *	of the other devices that the PM core has unsuccessfully attempted to
 *	suspend earlier).
 *	The PM core executes subsystem-level @complete() after it has executed
 *	the appropriate resume callbacks for all devices.
 *
 * @suspend: Executed before putting the system into a sleep state in which the
 *	contents of main memory are preserved.  The exact action to perform
 *	depends on the device's subsystem (PM domain, device type, class or bus
 *	type), but generally the device must be quiescent after subsystem-level
 *	@suspend() has returned, so that it doesn't do any I/O or DMA.
 *	Subsystem-level @suspend() is executed for all devices after invoking
 *	subsystem-level @prepare() for all of them.
 *
 * @resume: Executed after waking the system up from a sleep state in which the
 *	contents of main memory were preserved.  The exact action to perform
 *	depends on the device's subsystem, but generally the driver is expected
 *	to start working again, responding to hardware events and software
 *	requests (the device itself may be left in a low-power state, waiting
 *	for a runtime resume to occur).  The state of the device at the time its
 *	driver's @resume() callback is run depends on the platform and subsystem
 *	the device belongs to.  On most platforms, there are no restrictions on
 *	availability of resources like clocks during @resume().
 *	Subsystem-level @resume() is executed for all devices after invoking
 *	subsystem-level @resume_noirq() for all of them.
 *
 * @freeze: Hibernation-specific, executed before creating a hibernation image.
 *	Analogous to @suspend(), but it should not enable the device to signal
 *	wakeup events or change its power state.  The majority of subsystems
 *	(with the notable exception of the PCI bus type) expect the driver-level
 *	@freeze() to save the device settings in memory to be used by @restore()
 *	during the subsequent resume from hibernation.
 *	Subsystem-level @freeze() is executed for all devices after invoking
 *	subsystem-level @prepare() for all of them.
 *
 * @thaw: Hibernation-specific, executed after creating a hibernation image OR
 *	if the creation of an image has failed.  Also executed after a failing
 *	attempt to restore the contents of main memory from such an image.
 *	Undo the changes made by the preceding @freeze(), so the device can be
 *	operated in the same way as immediately before the call to @freeze().
 *	Subsystem-level @thaw() is executed for all devices after invoking
 *	subsystem-level @thaw_noirq() for all of them.  It also may be executed
 *	directly after @freeze() in case of a transition error.
 *
 * @poweroff: Hibernation-specific, executed after saving a hibernation image.
 *	Analogous to @suspend(), but it need not save the device's settings in
 *	memory.
 *	Subsystem-level @poweroff() is executed for all devices after invoking
 *	subsystem-level @prepare() for all of them.
 *
 * @restore: Hibernation-specific, executed after restoring the contents of main
 *	memory from a hibernation image, analogous to @resume().
 *
 * @suspend_noirq: Complete the actions started by @suspend().  Carry out any
 *	additional operations required for suspending the device that might be
 *	racing with its driver's interrupt handler, which is guaranteed not to
 *	run while @suspend_noirq() is being executed.
 *	It generally is expected that the device will be in a low-power state
 *	(appropriate for the target system sleep state) after subsystem-level
 *	@suspend_noirq() has returned successfully.  If the device can generate
 *	system wakeup signals and is enabled to wake up the system, it should be
 *	configured to do so at that time.  However, depending on the platform
 *	and device's subsystem, @suspend() may be allowed to put the device into
 *	the low-power state and configure it to generate wakeup signals, in
 *	which case it generally is not necessary to define @suspend_noirq().
 *
 * @resume_noirq: Prepare for the execution of @resume() by carrying out any
 *	operations required for resuming the device that might be racing with
 *	its driver's interrupt handler, which is guaranteed not to run while
 *	@resume_noirq() is being executed.
 *
 * @freeze_noirq: Complete the actions started by @freeze().  Carry out any
 *	additional operations required for freezing the device that might be
 *	racing with its driver's interrupt handler, which is guaranteed not to
 *	run while @freeze_noirq() is being executed.
 *	The power state of the device should not be changed by either @freeze()
 *	or @freeze_noirq() and it should not be configured to signal system
 *	wakeup by any of these callbacks.
 *
 * @thaw_noirq: Prepare for the execution of @thaw() by carrying out any
 *	operations required for thawing the device that might be racing with its
 *	driver's interrupt handler, which is guaranteed not to run while
 *	@thaw_noirq() is being executed.
 *
 * @poweroff_noirq: Complete the actions started by @poweroff().  Analogous to
 *	@suspend_noirq(), but it need not save the device's settings in memory.
 *
 * @restore_noirq: Prepare for the execution of @restore() by carrying out any
 *	operations required for thawing the device that might be racing with its
 *	driver's interrupt handler, which is guaranteed not to run while
 *	@restore_noirq() is being executed.  Analogous to @resume_noirq().
 *
 * All of the above callbacks, except for @complete(), return error codes.
 * However, the error codes returned by the resume operations, @resume(),
 * @thaw(), @restore(), @resume_noirq(), @thaw_noirq(), and @restore_noirq(), do
 * not cause the PM core to abort the resume transition during which they are
 * returned.  The error codes returned in those cases are only printed by the PM
 * core to the system logs for debugging purposes.  Still, it is recommended
 * that drivers only return error codes from their resume methods in case of an
 * unrecoverable failure (i.e. when the device being handled refuses to resume
 * and becomes unusable) to allow us to modify the PM core in the future, so
 * that it can avoid attempting to handle devices that failed to resume and
 * their children.
 *
 * It is allowed to unregister devices while the above callbacks are being
 * executed.  However, a callback routine must NOT try to unregister the device
 * it was called for, although it may unregister children of that device (for
 * example, if it detects that a child was unplugged while the system was
 * asleep).
<<<<<<< HEAD
 *
 * Refer to Documentation/power/devices.txt for more information about the role
 * of the above callbacks in the system suspend process.
 *
=======
 *
 * Refer to Documentation/power/devices.txt for more information about the role
 * of the above callbacks in the system suspend process.
 *
>>>>>>> dcd6c922
 * There also are callbacks related to runtime power management of devices.
 * Again, these callbacks are executed by the PM core only for subsystems
 * (PM domains, device types, classes and bus types) and the subsystem-level
 * callbacks are supposed to invoke the driver callbacks.  Moreover, the exact
 * actions to be performed by a device driver's callbacks generally depend on
 * the platform and subsystem the device belongs to.
 *
 * @runtime_suspend: Prepare the device for a condition in which it won't be
 *	able to communicate with the CPU(s) and RAM due to power management.
 *	This need not mean that the device should be put into a low-power state.
 *	For example, if the device is behind a link which is about to be turned
 *	off, the device may remain at full power.  If the device does go to low
 *	power and is capable of generating runtime wakeup events, remote wakeup
 *	(i.e., a hardware mechanism allowing the device to request a change of
 *	its power state via an interrupt) should be enabled for it.
 *
 * @runtime_resume: Put the device into the fully active state in response to a
 *	wakeup event generated by hardware or at the request of software.  If
 *	necessary, put the device into the full-power state and restore its
 *	registers, so that it is fully operational.
 *
 * @runtime_idle: Device appears to be inactive and it might be put into a
 *	low-power state if all of the necessary conditions are satisfied.  Check
 *	these conditions and handle the device as appropriate, possibly queueing
 *	a suspend request for it.  The return value is ignored by the PM core.
 *
 * Refer to Documentation/power/runtime_pm.txt for more information about the
 * role of the above callbacks in device runtime power management.
 *
 */

struct dev_pm_ops {
	int (*prepare)(struct device *dev);
	void (*complete)(struct device *dev);
	int (*suspend)(struct device *dev);
	int (*resume)(struct device *dev);
	int (*freeze)(struct device *dev);
	int (*thaw)(struct device *dev);
	int (*poweroff)(struct device *dev);
	int (*restore)(struct device *dev);
	int (*suspend_noirq)(struct device *dev);
	int (*resume_noirq)(struct device *dev);
	int (*freeze_noirq)(struct device *dev);
	int (*thaw_noirq)(struct device *dev);
	int (*poweroff_noirq)(struct device *dev);
	int (*restore_noirq)(struct device *dev);
	int (*runtime_suspend)(struct device *dev);
	int (*runtime_resume)(struct device *dev);
	int (*runtime_idle)(struct device *dev);
};

#ifdef CONFIG_PM_SLEEP
#define SET_SYSTEM_SLEEP_PM_OPS(suspend_fn, resume_fn) \
	.suspend = suspend_fn, \
	.resume = resume_fn, \
	.freeze = suspend_fn, \
	.thaw = resume_fn, \
	.poweroff = suspend_fn, \
	.restore = resume_fn,
#else
#define SET_SYSTEM_SLEEP_PM_OPS(suspend_fn, resume_fn)
#endif

#ifdef CONFIG_PM_RUNTIME
#define SET_RUNTIME_PM_OPS(suspend_fn, resume_fn, idle_fn) \
	.runtime_suspend = suspend_fn, \
	.runtime_resume = resume_fn, \
	.runtime_idle = idle_fn,
#else
#define SET_RUNTIME_PM_OPS(suspend_fn, resume_fn, idle_fn)
#endif

/*
 * Use this if you want to use the same suspend and resume callbacks for suspend
 * to RAM and hibernation.
 */
#define SIMPLE_DEV_PM_OPS(name, suspend_fn, resume_fn) \
const struct dev_pm_ops name = { \
	SET_SYSTEM_SLEEP_PM_OPS(suspend_fn, resume_fn) \
}

/*
 * Use this for defining a set of PM operations to be used in all situations
 * (sustem suspend, hibernation or runtime PM).
 */
#define UNIVERSAL_DEV_PM_OPS(name, suspend_fn, resume_fn, idle_fn) \
const struct dev_pm_ops name = { \
	SET_SYSTEM_SLEEP_PM_OPS(suspend_fn, resume_fn) \
	SET_RUNTIME_PM_OPS(suspend_fn, resume_fn, idle_fn) \
}

/**
 * PM_EVENT_ messages
 *
 * The following PM_EVENT_ messages are defined for the internal use of the PM
 * core, in order to provide a mechanism allowing the high level suspend and
 * hibernation code to convey the necessary information to the device PM core
 * code:
 *
 * ON		No transition.
 *
 * FREEZE 	System is going to hibernate, call ->prepare() and ->freeze()
 *		for all devices.
 *
 * SUSPEND	System is going to suspend, call ->prepare() and ->suspend()
 *		for all devices.
 *
 * HIBERNATE	Hibernation image has been saved, call ->prepare() and
 *		->poweroff() for all devices.
 *
 * QUIESCE	Contents of main memory are going to be restored from a (loaded)
 *		hibernation image, call ->prepare() and ->freeze() for all
 *		devices.
 *
 * RESUME	System is resuming, call ->resume() and ->complete() for all
 *		devices.
 *
 * THAW		Hibernation image has been created, call ->thaw() and
 *		->complete() for all devices.
 *
 * RESTORE	Contents of main memory have been restored from a hibernation
 *		image, call ->restore() and ->complete() for all devices.
 *
 * RECOVER	Creation of a hibernation image or restoration of the main
 *		memory contents from a hibernation image has failed, call
 *		->thaw() and ->complete() for all devices.
 *
 * The following PM_EVENT_ messages are defined for internal use by
 * kernel subsystems.  They are never issued by the PM core.
 *
 * USER_SUSPEND		Manual selective suspend was issued by userspace.
 *
 * USER_RESUME		Manual selective resume was issued by userspace.
 *
 * REMOTE_WAKEUP	Remote-wakeup request was received from the device.
 *
 * AUTO_SUSPEND		Automatic (device idle) runtime suspend was
 *			initiated by the subsystem.
 *
 * AUTO_RESUME		Automatic (device needed) runtime resume was
 *			requested by a driver.
 */

#define PM_EVENT_INVALID	(-1)
#define PM_EVENT_ON		0x0000
#define PM_EVENT_FREEZE 	0x0001
#define PM_EVENT_SUSPEND	0x0002
#define PM_EVENT_HIBERNATE	0x0004
#define PM_EVENT_QUIESCE	0x0008
#define PM_EVENT_RESUME		0x0010
#define PM_EVENT_THAW		0x0020
#define PM_EVENT_RESTORE	0x0040
#define PM_EVENT_RECOVER	0x0080
#define PM_EVENT_USER		0x0100
#define PM_EVENT_REMOTE		0x0200
#define PM_EVENT_AUTO		0x0400

#define PM_EVENT_SLEEP		(PM_EVENT_SUSPEND | PM_EVENT_HIBERNATE)
#define PM_EVENT_USER_SUSPEND	(PM_EVENT_USER | PM_EVENT_SUSPEND)
#define PM_EVENT_USER_RESUME	(PM_EVENT_USER | PM_EVENT_RESUME)
#define PM_EVENT_REMOTE_RESUME	(PM_EVENT_REMOTE | PM_EVENT_RESUME)
#define PM_EVENT_AUTO_SUSPEND	(PM_EVENT_AUTO | PM_EVENT_SUSPEND)
#define PM_EVENT_AUTO_RESUME	(PM_EVENT_AUTO | PM_EVENT_RESUME)

#define PMSG_INVALID	((struct pm_message){ .event = PM_EVENT_INVALID, })
#define PMSG_ON		((struct pm_message){ .event = PM_EVENT_ON, })
#define PMSG_FREEZE	((struct pm_message){ .event = PM_EVENT_FREEZE, })
#define PMSG_QUIESCE	((struct pm_message){ .event = PM_EVENT_QUIESCE, })
#define PMSG_SUSPEND	((struct pm_message){ .event = PM_EVENT_SUSPEND, })
#define PMSG_HIBERNATE	((struct pm_message){ .event = PM_EVENT_HIBERNATE, })
#define PMSG_RESUME	((struct pm_message){ .event = PM_EVENT_RESUME, })
#define PMSG_THAW	((struct pm_message){ .event = PM_EVENT_THAW, })
#define PMSG_RESTORE	((struct pm_message){ .event = PM_EVENT_RESTORE, })
#define PMSG_RECOVER	((struct pm_message){ .event = PM_EVENT_RECOVER, })
#define PMSG_USER_SUSPEND	((struct pm_message) \
					{ .event = PM_EVENT_USER_SUSPEND, })
#define PMSG_USER_RESUME	((struct pm_message) \
					{ .event = PM_EVENT_USER_RESUME, })
#define PMSG_REMOTE_RESUME	((struct pm_message) \
					{ .event = PM_EVENT_REMOTE_RESUME, })
#define PMSG_AUTO_SUSPEND	((struct pm_message) \
					{ .event = PM_EVENT_AUTO_SUSPEND, })
#define PMSG_AUTO_RESUME	((struct pm_message) \
					{ .event = PM_EVENT_AUTO_RESUME, })

#define PMSG_IS_AUTO(msg)	(((msg).event & PM_EVENT_AUTO) != 0)

/**
 * Device run-time power management status.
 *
 * These status labels are used internally by the PM core to indicate the
 * current status of a device with respect to the PM core operations.  They do
 * not reflect the actual power state of the device or its status as seen by the
 * driver.
 *
 * RPM_ACTIVE		Device is fully operational.  Indicates that the device
 *			bus type's ->runtime_resume() callback has completed
 *			successfully.
 *
 * RPM_SUSPENDED	Device bus type's ->runtime_suspend() callback has
 *			completed successfully.  The device is regarded as
 *			suspended.
 *
 * RPM_RESUMING		Device bus type's ->runtime_resume() callback is being
 *			executed.
 *
 * RPM_SUSPENDING	Device bus type's ->runtime_suspend() callback is being
 *			executed.
 */

enum rpm_status {
	RPM_ACTIVE = 0,
	RPM_RESUMING,
	RPM_SUSPENDED,
	RPM_SUSPENDING,
};

/**
 * Device run-time power management request types.
 *
 * RPM_REQ_NONE		Do nothing.
 *
 * RPM_REQ_IDLE		Run the device bus type's ->runtime_idle() callback
 *
 * RPM_REQ_SUSPEND	Run the device bus type's ->runtime_suspend() callback
 *
 * RPM_REQ_AUTOSUSPEND	Same as RPM_REQ_SUSPEND, but not until the device has
 *			been inactive for as long as power.autosuspend_delay
 *
 * RPM_REQ_RESUME	Run the device bus type's ->runtime_resume() callback
 */

enum rpm_request {
	RPM_REQ_NONE = 0,
	RPM_REQ_IDLE,
	RPM_REQ_SUSPEND,
	RPM_REQ_AUTOSUSPEND,
	RPM_REQ_RESUME,
};

struct wakeup_source;

struct pm_domain_data {
	struct list_head list_node;
	struct device *dev;
};

struct pm_subsys_data {
	spinlock_t lock;
	unsigned int refcount;
#ifdef CONFIG_PM_CLK
	struct list_head clock_list;
#endif
#ifdef CONFIG_PM_GENERIC_DOMAINS
	struct pm_domain_data *domain_data;
#endif
};

struct dev_pm_info {
	pm_message_t		power_state;
	unsigned int		can_wakeup:1;
	unsigned int		async_suspend:1;
	bool			is_prepared:1;	/* Owned by the PM core */
	bool			is_suspended:1;	/* Ditto */
	bool			ignore_children:1;
	spinlock_t		lock;
#ifdef CONFIG_PM_SLEEP
	struct list_head	entry;
	struct completion	completion;
	struct wakeup_source	*wakeup;
	bool			wakeup_path:1;
#else
	unsigned int		should_wakeup:1;
#endif
#ifdef CONFIG_PM_RUNTIME
	struct timer_list	suspend_timer;
	unsigned long		timer_expires;
	struct work_struct	work;
	wait_queue_head_t	wait_queue;
	atomic_t		usage_count;
	atomic_t		child_count;
	unsigned int		disable_depth:3;
	unsigned int		idle_notification:1;
	unsigned int		request_pending:1;
	unsigned int		deferred_resume:1;
	unsigned int		run_wake:1;
	unsigned int		runtime_auto:1;
	unsigned int		no_callbacks:1;
	unsigned int		irq_safe:1;
	unsigned int		use_autosuspend:1;
	unsigned int		timer_autosuspends:1;
	enum rpm_request	request;
	enum rpm_status		runtime_status;
	int			runtime_error;
	int			autosuspend_delay;
	unsigned long		last_busy;
	unsigned long		active_jiffies;
	unsigned long		suspended_jiffies;
	unsigned long		accounting_timestamp;
	ktime_t			suspend_time;
	s64			max_time_suspended_ns;
#endif
	struct pm_subsys_data	*subsys_data;  /* Owned by the subsystem. */
	struct pm_qos_constraints *constraints;
};

extern void update_pm_runtime_accounting(struct device *dev);
extern int dev_pm_get_subsys_data(struct device *dev);
extern int dev_pm_put_subsys_data(struct device *dev);

/*
 * Power domains provide callbacks that are executed during system suspend,
 * hibernation, system resume and during runtime PM transitions along with
 * subsystem-level and driver-level callbacks.
 */
struct dev_pm_domain {
	struct dev_pm_ops	ops;
};

/*
 * The PM_EVENT_ messages are also used by drivers implementing the legacy
 * suspend framework, based on the ->suspend() and ->resume() callbacks common
 * for suspend and hibernation transitions, according to the rules below.
 */

/* Necessary, because several drivers use PM_EVENT_PRETHAW */
#define PM_EVENT_PRETHAW PM_EVENT_QUIESCE

/*
 * One transition is triggered by resume(), after a suspend() call; the
 * message is implicit:
 *
 * ON		Driver starts working again, responding to hardware events
 * 		and software requests.  The hardware may have gone through
 * 		a power-off reset, or it may have maintained state from the
 * 		previous suspend() which the driver will rely on while
 * 		resuming.  On most platforms, there are no restrictions on
 * 		availability of resources like clocks during resume().
 *
 * Other transitions are triggered by messages sent using suspend().  All
 * these transitions quiesce the driver, so that I/O queues are inactive.
 * That commonly entails turning off IRQs and DMA; there may be rules
 * about how to quiesce that are specific to the bus or the device's type.
 * (For example, network drivers mark the link state.)  Other details may
 * differ according to the message:
 *
 * SUSPEND	Quiesce, enter a low power device state appropriate for
 * 		the upcoming system state (such as PCI_D3hot), and enable
 * 		wakeup events as appropriate.
 *
 * HIBERNATE	Enter a low power device state appropriate for the hibernation
 * 		state (eg. ACPI S4) and enable wakeup events as appropriate.
 *
 * FREEZE	Quiesce operations so that a consistent image can be saved;
 * 		but do NOT otherwise enter a low power device state, and do
 * 		NOT emit system wakeup events.
 *
 * PRETHAW	Quiesce as if for FREEZE; additionally, prepare for restoring
 * 		the system from a snapshot taken after an earlier FREEZE.
 * 		Some drivers will need to reset their hardware state instead
 * 		of preserving it, to ensure that it's never mistaken for the
 * 		state which that earlier snapshot had set up.
 *
 * A minimally power-aware driver treats all messages as SUSPEND, fully
 * reinitializes its device during resume() -- whether or not it was reset
 * during the suspend/resume cycle -- and can't issue wakeup events.
 *
 * More power-aware drivers may also use low power states at runtime as
 * well as during system sleep states like PM_SUSPEND_STANDBY.  They may
 * be able to use wakeup events to exit from runtime low-power states,
 * or from system low-power states such as standby or suspend-to-RAM.
 */

#ifdef CONFIG_PM_SLEEP
extern void device_pm_lock(void);
extern void dpm_resume_noirq(pm_message_t state);
extern void dpm_resume_end(pm_message_t state);
extern void dpm_resume(pm_message_t state);
extern void dpm_complete(pm_message_t state);

extern void device_pm_unlock(void);
extern int dpm_suspend_noirq(pm_message_t state);
extern int dpm_suspend_start(pm_message_t state);
extern int dpm_suspend(pm_message_t state);
extern int dpm_prepare(pm_message_t state);

extern void __suspend_report_result(const char *function, void *fn, int ret);

#define suspend_report_result(fn, ret)					\
	do {								\
		__suspend_report_result(__func__, fn, ret);		\
	} while (0)

extern int device_pm_wait_for_dev(struct device *sub, struct device *dev);

extern int pm_generic_prepare(struct device *dev);
extern int pm_generic_suspend_noirq(struct device *dev);
extern int pm_generic_suspend(struct device *dev);
extern int pm_generic_resume_noirq(struct device *dev);
extern int pm_generic_resume(struct device *dev);
extern int pm_generic_freeze_noirq(struct device *dev);
extern int pm_generic_freeze(struct device *dev);
extern int pm_generic_thaw_noirq(struct device *dev);
extern int pm_generic_thaw(struct device *dev);
extern int pm_generic_restore_noirq(struct device *dev);
extern int pm_generic_restore(struct device *dev);
extern int pm_generic_poweroff_noirq(struct device *dev);
extern int pm_generic_poweroff(struct device *dev);
extern void pm_generic_complete(struct device *dev);

#else /* !CONFIG_PM_SLEEP */

#define device_pm_lock() do {} while (0)
#define device_pm_unlock() do {} while (0)

static inline int dpm_suspend_start(pm_message_t state)
{
	return 0;
}

#define suspend_report_result(fn, ret)		do {} while (0)

static inline int device_pm_wait_for_dev(struct device *a, struct device *b)
{
	return 0;
}

#define pm_generic_prepare	NULL
#define pm_generic_suspend	NULL
#define pm_generic_resume	NULL
#define pm_generic_freeze	NULL
#define pm_generic_thaw		NULL
#define pm_generic_restore	NULL
#define pm_generic_poweroff	NULL
#define pm_generic_complete	NULL
#endif /* !CONFIG_PM_SLEEP */

/* How to reorder dpm_list after device_move() */
enum dpm_order {
	DPM_ORDER_NONE,
	DPM_ORDER_DEV_AFTER_PARENT,
	DPM_ORDER_PARENT_BEFORE_DEV,
	DPM_ORDER_DEV_LAST,
};

#endif /* _LINUX_PM_H */<|MERGE_RESOLUTION|>--- conflicted
+++ resolved
@@ -205,17 +205,10 @@
  * it was called for, although it may unregister children of that device (for
  * example, if it detects that a child was unplugged while the system was
  * asleep).
-<<<<<<< HEAD
  *
  * Refer to Documentation/power/devices.txt for more information about the role
  * of the above callbacks in the system suspend process.
  *
-=======
- *
- * Refer to Documentation/power/devices.txt for more information about the role
- * of the above callbacks in the system suspend process.
- *
->>>>>>> dcd6c922
  * There also are callbacks related to runtime power management of devices.
  * Again, these callbacks are executed by the PM core only for subsystems
  * (PM domains, device types, classes and bus types) and the subsystem-level
