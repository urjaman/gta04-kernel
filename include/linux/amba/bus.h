--- conflicted
+++ resolved
@@ -125,8 +125,6 @@
 	.periphid = id,						\
 }
 
-<<<<<<< HEAD
-=======
 /*
  * module_amba_driver() - Helper macro for drivers that don't do anything
  * special in module init/exit.  This eliminates a lot of boilerplate.  Each
@@ -136,5 +134,4 @@
 #define module_amba_driver(__amba_drv) \
 	module_driver(__amba_drv, amba_driver_register, amba_driver_unregister)
 
->>>>>>> 942d34bd
 #endif