--- conflicted
+++ resolved
@@ -762,22 +762,6 @@
 
 /* Selection targets */
 
-<<<<<<< HEAD
-/* current cropping area */
-#define V4L2_SEL_TGT_CROP_ACTIVE	0
-/* default cropping area */
-#define V4L2_SEL_TGT_CROP_DEFAULT	1
-/* cropping bounds */
-#define V4L2_SEL_TGT_CROP_BOUNDS	2
-/* current composing area */
-#define V4L2_SEL_TGT_COMPOSE_ACTIVE	256
-/* default composing area */
-#define V4L2_SEL_TGT_COMPOSE_DEFAULT	257
-/* composing bounds */
-#define V4L2_SEL_TGT_COMPOSE_BOUNDS	258
-/* current composing area plus all padding pixels */
-#define V4L2_SEL_TGT_COMPOSE_PADDED	259
-=======
 /* Current cropping area */
 #define V4L2_SEL_TGT_CROP_ACTIVE	0x0000
 /* Default cropping area */
@@ -792,7 +776,6 @@
 #define V4L2_SEL_TGT_COMPOSE_BOUNDS	0x0102
 /* Current composing area plus all padding pixels */
 #define V4L2_SEL_TGT_COMPOSE_PADDED	0x0103
->>>>>>> e816b57a
 
 /**
  * struct v4l2_selection - selection info
@@ -802,11 +785,7 @@
  * @r:		coordinates of selection window
  * @reserved:	for future use, rounds structure size to 64 bytes, set to zero
  *
-<<<<<<< HEAD
- * Hardware may use multiple helper window to process a video stream.
-=======
  * Hardware may use multiple helper windows to process a video stream.
->>>>>>> e816b57a
  * The structure is used to exchange this selection areas between
  * an application and a driver.
  */
@@ -2424,14 +2403,11 @@
 #define VIDIOC_G_SELECTION	_IOWR('V', 94, struct v4l2_selection)
 #define VIDIOC_S_SELECTION	_IOWR('V', 95, struct v4l2_selection)
 
-<<<<<<< HEAD
-=======
 /* Experimental, these two ioctls may change over the next couple of kernel
    versions. */
 #define VIDIOC_DECODER_CMD	_IOWR('V', 96, struct v4l2_decoder_cmd)
 #define VIDIOC_TRY_DECODER_CMD	_IOWR('V', 97, struct v4l2_decoder_cmd)
 
->>>>>>> e816b57a
 /* Reminder: when adding new ioctls please add support for them to
    drivers/media/video/v4l2-compat-ioctl32.c as well! */
 
