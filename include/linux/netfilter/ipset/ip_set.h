--- conflicted
+++ resolved
@@ -10,201 +10,6 @@
 #ifndef _IP_SET_H
 #define _IP_SET_H
 
-<<<<<<< HEAD
-#include <linux/types.h>
-
-/* The protocol version */
-#define IPSET_PROTOCOL		6
-
-/* The max length of strings including NUL: set and type identifiers */
-#define IPSET_MAXNAMELEN	32
-
-/* Message types and commands */
-enum ipset_cmd {
-	IPSET_CMD_NONE,
-	IPSET_CMD_PROTOCOL,	/* 1: Return protocol version */
-	IPSET_CMD_CREATE,	/* 2: Create a new (empty) set */
-	IPSET_CMD_DESTROY,	/* 3: Destroy a (empty) set */
-	IPSET_CMD_FLUSH,	/* 4: Remove all elements from a set */
-	IPSET_CMD_RENAME,	/* 5: Rename a set */
-	IPSET_CMD_SWAP,		/* 6: Swap two sets */
-	IPSET_CMD_LIST,		/* 7: List sets */
-	IPSET_CMD_SAVE,		/* 8: Save sets */
-	IPSET_CMD_ADD,		/* 9: Add an element to a set */
-	IPSET_CMD_DEL,		/* 10: Delete an element from a set */
-	IPSET_CMD_TEST,		/* 11: Test an element in a set */
-	IPSET_CMD_HEADER,	/* 12: Get set header data only */
-	IPSET_CMD_TYPE,		/* 13: Get set type */
-	IPSET_MSG_MAX,		/* Netlink message commands */
-
-	/* Commands in userspace: */
-	IPSET_CMD_RESTORE = IPSET_MSG_MAX, /* 14: Enter restore mode */
-	IPSET_CMD_HELP,		/* 15: Get help */
-	IPSET_CMD_VERSION,	/* 16: Get program version */
-	IPSET_CMD_QUIT,		/* 17: Quit from interactive mode */
-
-	IPSET_CMD_MAX,
-
-	IPSET_CMD_COMMIT = IPSET_CMD_MAX, /* 18: Commit buffered commands */
-};
-
-/* Attributes at command level */
-enum {
-	IPSET_ATTR_UNSPEC,
-	IPSET_ATTR_PROTOCOL,	/* 1: Protocol version */
-	IPSET_ATTR_SETNAME,	/* 2: Name of the set */
-	IPSET_ATTR_TYPENAME,	/* 3: Typename */
-	IPSET_ATTR_SETNAME2 = IPSET_ATTR_TYPENAME, /* Setname at rename/swap */
-	IPSET_ATTR_REVISION,	/* 4: Settype revision */
-	IPSET_ATTR_FAMILY,	/* 5: Settype family */
-	IPSET_ATTR_FLAGS,	/* 6: Flags at command level */
-	IPSET_ATTR_DATA,	/* 7: Nested attributes */
-	IPSET_ATTR_ADT,		/* 8: Multiple data containers */
-	IPSET_ATTR_LINENO,	/* 9: Restore lineno */
-	IPSET_ATTR_PROTOCOL_MIN, /* 10: Minimal supported version number */
-	IPSET_ATTR_REVISION_MIN	= IPSET_ATTR_PROTOCOL_MIN, /* type rev min */
-	__IPSET_ATTR_CMD_MAX,
-};
-#define IPSET_ATTR_CMD_MAX	(__IPSET_ATTR_CMD_MAX - 1)
-
-/* CADT specific attributes */
-enum {
-	IPSET_ATTR_IP = IPSET_ATTR_UNSPEC + 1,
-	IPSET_ATTR_IP_FROM = IPSET_ATTR_IP,
-	IPSET_ATTR_IP_TO,	/* 2 */
-	IPSET_ATTR_CIDR,	/* 3 */
-	IPSET_ATTR_PORT,	/* 4 */
-	IPSET_ATTR_PORT_FROM = IPSET_ATTR_PORT,
-	IPSET_ATTR_PORT_TO,	/* 5 */
-	IPSET_ATTR_TIMEOUT,	/* 6 */
-	IPSET_ATTR_PROTO,	/* 7 */
-	IPSET_ATTR_CADT_FLAGS,	/* 8 */
-	IPSET_ATTR_CADT_LINENO = IPSET_ATTR_LINENO,	/* 9 */
-	/* Reserve empty slots */
-	IPSET_ATTR_CADT_MAX = 16,
-	/* Create-only specific attributes */
-	IPSET_ATTR_GC,
-	IPSET_ATTR_HASHSIZE,
-	IPSET_ATTR_MAXELEM,
-	IPSET_ATTR_NETMASK,
-	IPSET_ATTR_PROBES,
-	IPSET_ATTR_RESIZE,
-	IPSET_ATTR_SIZE,
-	/* Kernel-only */
-	IPSET_ATTR_ELEMENTS,
-	IPSET_ATTR_REFERENCES,
-	IPSET_ATTR_MEMSIZE,
-
-	__IPSET_ATTR_CREATE_MAX,
-};
-#define IPSET_ATTR_CREATE_MAX	(__IPSET_ATTR_CREATE_MAX - 1)
-
-/* ADT specific attributes */
-enum {
-	IPSET_ATTR_ETHER = IPSET_ATTR_CADT_MAX + 1,
-	IPSET_ATTR_NAME,
-	IPSET_ATTR_NAMEREF,
-	IPSET_ATTR_IP2,
-	IPSET_ATTR_CIDR2,
-	IPSET_ATTR_IP2_TO,
-	IPSET_ATTR_IFACE,
-	__IPSET_ATTR_ADT_MAX,
-};
-#define IPSET_ATTR_ADT_MAX	(__IPSET_ATTR_ADT_MAX - 1)
-
-/* IP specific attributes */
-enum {
-	IPSET_ATTR_IPADDR_IPV4 = IPSET_ATTR_UNSPEC + 1,
-	IPSET_ATTR_IPADDR_IPV6,
-	__IPSET_ATTR_IPADDR_MAX,
-};
-#define IPSET_ATTR_IPADDR_MAX	(__IPSET_ATTR_IPADDR_MAX - 1)
-
-/* Error codes */
-enum ipset_errno {
-	IPSET_ERR_PRIVATE = 4096,
-	IPSET_ERR_PROTOCOL,
-	IPSET_ERR_FIND_TYPE,
-	IPSET_ERR_MAX_SETS,
-	IPSET_ERR_BUSY,
-	IPSET_ERR_EXIST_SETNAME2,
-	IPSET_ERR_TYPE_MISMATCH,
-	IPSET_ERR_EXIST,
-	IPSET_ERR_INVALID_CIDR,
-	IPSET_ERR_INVALID_NETMASK,
-	IPSET_ERR_INVALID_FAMILY,
-	IPSET_ERR_TIMEOUT,
-	IPSET_ERR_REFERENCED,
-	IPSET_ERR_IPADDR_IPV4,
-	IPSET_ERR_IPADDR_IPV6,
-
-	/* Type specific error codes */
-	IPSET_ERR_TYPE_SPECIFIC = 4352,
-};
-
-/* Flags at command level */
-enum ipset_cmd_flags {
-	IPSET_FLAG_BIT_EXIST	= 0,
-	IPSET_FLAG_EXIST	= (1 << IPSET_FLAG_BIT_EXIST),
-	IPSET_FLAG_BIT_LIST_SETNAME = 1,
-	IPSET_FLAG_LIST_SETNAME	= (1 << IPSET_FLAG_BIT_LIST_SETNAME),
-	IPSET_FLAG_BIT_LIST_HEADER = 2,
-	IPSET_FLAG_LIST_HEADER	= (1 << IPSET_FLAG_BIT_LIST_HEADER),
-	IPSET_FLAG_CMD_MAX = 15,	/* Lower half */
-};
-
-/* Flags at CADT attribute level */
-enum ipset_cadt_flags {
-	IPSET_FLAG_BIT_BEFORE	= 0,
-	IPSET_FLAG_BEFORE	= (1 << IPSET_FLAG_BIT_BEFORE),
-	IPSET_FLAG_BIT_PHYSDEV	= 1,
-	IPSET_FLAG_PHYSDEV	= (1 << IPSET_FLAG_BIT_PHYSDEV),
-	IPSET_FLAG_BIT_NOMATCH	= 2,
-	IPSET_FLAG_NOMATCH	= (1 << IPSET_FLAG_BIT_NOMATCH),
-	IPSET_FLAG_CADT_MAX	= 15,	/* Upper half */
-};
-
-/* Commands with settype-specific attributes */
-enum ipset_adt {
-	IPSET_ADD,
-	IPSET_DEL,
-	IPSET_TEST,
-	IPSET_ADT_MAX,
-	IPSET_CREATE = IPSET_ADT_MAX,
-	IPSET_CADT_MAX,
-};
-
-/* Sets are identified by an index in kernel space. Tweak with ip_set_id_t
- * and IPSET_INVALID_ID if you want to increase the max number of sets.
- */
-typedef __u16 ip_set_id_t;
-
-#define IPSET_INVALID_ID		65535
-
-enum ip_set_dim {
-	IPSET_DIM_ZERO = 0,
-	IPSET_DIM_ONE,
-	IPSET_DIM_TWO,
-	IPSET_DIM_THREE,
-	/* Max dimension in elements.
-	 * If changed, new revision of iptables match/target is required.
-	 */
-	IPSET_DIM_MAX = 6,
-	IPSET_BIT_RETURN_NOMATCH = 7,
-};
-
-/* Option flags for kernel operations */
-enum ip_set_kopt {
-	IPSET_INV_MATCH = (1 << IPSET_DIM_ZERO),
-	IPSET_DIM_ONE_SRC = (1 << IPSET_DIM_ONE),
-	IPSET_DIM_TWO_SRC = (1 << IPSET_DIM_TWO),
-	IPSET_DIM_THREE_SRC = (1 << IPSET_DIM_THREE),
-	IPSET_RETURN_NOMATCH = (1 << IPSET_BIT_RETURN_NOMATCH),
-};
-
-#ifdef __KERNEL__
-=======
->>>>>>> ddffeb8c
 #include <linux/ip.h>
 #include <linux/ipv6.h>
 #include <linux/netlink.h>
@@ -214,11 +19,6 @@
 #include <linux/vmalloc.h>
 #include <net/netlink.h>
 #include <uapi/linux/netfilter/ipset/ip_set.h>
-
-#define _IP_SET_MODULE_DESC(a, b, c)		\
-	MODULE_DESCRIPTION(a " type of IP sets, revisions " b "-" c)
-#define IP_SET_MODULE_DESC(a, b, c)		\
-	_IP_SET_MODULE_DESC(a, __stringify(b), __stringify(c))
 
 #define _IP_SET_MODULE_DESC(a, b, c)		\
 	MODULE_DESCRIPTION(a " type of IP sets, revisions " b "-" c)
