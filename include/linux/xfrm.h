#ifndef _LINUX_XFRM_H
#define _LINUX_XFRM_H

#include <linux/types.h>

/* All of the structures in this file may not change size as they are
 * passed into the kernel from userspace via netlink sockets.
 */

/* Structure to encapsulate addresses. I do not want to use
 * "standard" structure. My apologies.
 */
typedef union {
	__be32		a4;
	__be32		a6[4];
} xfrm_address_t;

/* Ident of a specific xfrm_state. It is used on input to lookup
 * the state by (spi,daddr,ah/esp) or to store information about
 * spi, protocol and tunnel address on output.
 */
struct xfrm_id {
	xfrm_address_t	daddr;
	__be32		spi;
	__u8		proto;
};

struct xfrm_sec_ctx {
	__u8	ctx_doi;
	__u8	ctx_alg;
	__u16	ctx_len;
	__u32	ctx_sid;
	char	ctx_str[0];
};

/* Security Context Domains of Interpretation */
#define XFRM_SC_DOI_RESERVED 0
#define XFRM_SC_DOI_LSM 1

/* Security Context Algorithms */
#define XFRM_SC_ALG_RESERVED 0
#define XFRM_SC_ALG_SELINUX 1

/* Selector, used as selector both on policy rules (SPD) and SAs. */

struct xfrm_selector {
	xfrm_address_t	daddr;
	xfrm_address_t	saddr;
	__be16	dport;
	__be16	dport_mask;
	__be16	sport;
	__be16	sport_mask;
	__u16	family;
	__u8	prefixlen_d;
	__u8	prefixlen_s;
	__u8	proto;
	int	ifindex;
	__kernel_uid32_t	user;
};

#define XFRM_INF (~(__u64)0)

struct xfrm_lifetime_cfg {
	__u64	soft_byte_limit;
	__u64	hard_byte_limit;
	__u64	soft_packet_limit;
	__u64	hard_packet_limit;
	__u64	soft_add_expires_seconds;
	__u64	hard_add_expires_seconds;
	__u64	soft_use_expires_seconds;
	__u64	hard_use_expires_seconds;
};

struct xfrm_lifetime_cur {
	__u64	bytes;
	__u64	packets;
	__u64	add_time;
	__u64	use_time;
};

struct xfrm_replay_state {
	__u32	oseq;
	__u32	seq;
	__u32	bitmap;
};

struct xfrm_algo {
	char		alg_name[64];
	unsigned int	alg_key_len;    /* in bits */
	char		alg_key[0];
};

struct xfrm_algo_auth {
	char		alg_name[64];
	unsigned int	alg_key_len;    /* in bits */
	unsigned int	alg_trunc_len;  /* in bits */
	char		alg_key[0];
};

struct xfrm_algo_aead {
	char		alg_name[64];
	unsigned int	alg_key_len;	/* in bits */
	unsigned int	alg_icv_len;	/* in bits */
	char		alg_key[0];
};

struct xfrm_stats {
	__u32	replay_window;
	__u32	replay;
	__u32	integrity_failed;
};

enum {
	XFRM_POLICY_TYPE_MAIN	= 0,
	XFRM_POLICY_TYPE_SUB	= 1,
	XFRM_POLICY_TYPE_MAX	= 2,
	XFRM_POLICY_TYPE_ANY	= 255
};

enum {
	XFRM_POLICY_IN	= 0,
	XFRM_POLICY_OUT	= 1,
	XFRM_POLICY_FWD	= 2,
	XFRM_POLICY_MASK = 3,
	XFRM_POLICY_MAX	= 3
};

enum {
	XFRM_SHARE_ANY,		/* No limitations */
	XFRM_SHARE_SESSION,	/* For this session only */
	XFRM_SHARE_USER,	/* For this user only */
	XFRM_SHARE_UNIQUE	/* Use once */
};

#define XFRM_MODE_TRANSPORT 0
#define XFRM_MODE_TUNNEL 1
#define XFRM_MODE_ROUTEOPTIMIZATION 2
#define XFRM_MODE_IN_TRIGGER 3
#define XFRM_MODE_BEET 4
#define XFRM_MODE_MAX 5

/* Netlink configuration messages.  */
enum {
	XFRM_MSG_BASE = 0x10,

	XFRM_MSG_NEWSA = 0x10,
#define XFRM_MSG_NEWSA XFRM_MSG_NEWSA
	XFRM_MSG_DELSA,
#define XFRM_MSG_DELSA XFRM_MSG_DELSA
	XFRM_MSG_GETSA,
#define XFRM_MSG_GETSA XFRM_MSG_GETSA

	XFRM_MSG_NEWPOLICY,
#define XFRM_MSG_NEWPOLICY XFRM_MSG_NEWPOLICY
	XFRM_MSG_DELPOLICY,
#define XFRM_MSG_DELPOLICY XFRM_MSG_DELPOLICY
	XFRM_MSG_GETPOLICY,
#define XFRM_MSG_GETPOLICY XFRM_MSG_GETPOLICY

	XFRM_MSG_ALLOCSPI,
#define XFRM_MSG_ALLOCSPI XFRM_MSG_ALLOCSPI
	XFRM_MSG_ACQUIRE,
#define XFRM_MSG_ACQUIRE XFRM_MSG_ACQUIRE
	XFRM_MSG_EXPIRE,
#define XFRM_MSG_EXPIRE XFRM_MSG_EXPIRE

	XFRM_MSG_UPDPOLICY,
#define XFRM_MSG_UPDPOLICY XFRM_MSG_UPDPOLICY
	XFRM_MSG_UPDSA,
#define XFRM_MSG_UPDSA XFRM_MSG_UPDSA

	XFRM_MSG_POLEXPIRE,
#define XFRM_MSG_POLEXPIRE XFRM_MSG_POLEXPIRE

	XFRM_MSG_FLUSHSA,
#define XFRM_MSG_FLUSHSA XFRM_MSG_FLUSHSA
	XFRM_MSG_FLUSHPOLICY,
#define XFRM_MSG_FLUSHPOLICY XFRM_MSG_FLUSHPOLICY

	XFRM_MSG_NEWAE,
#define XFRM_MSG_NEWAE XFRM_MSG_NEWAE
	XFRM_MSG_GETAE,
#define XFRM_MSG_GETAE XFRM_MSG_GETAE

	XFRM_MSG_REPORT,
#define XFRM_MSG_REPORT XFRM_MSG_REPORT

	XFRM_MSG_MIGRATE,
#define XFRM_MSG_MIGRATE XFRM_MSG_MIGRATE

	XFRM_MSG_NEWSADINFO,
#define XFRM_MSG_NEWSADINFO XFRM_MSG_NEWSADINFO
	XFRM_MSG_GETSADINFO,
#define XFRM_MSG_GETSADINFO XFRM_MSG_GETSADINFO

	XFRM_MSG_NEWSPDINFO,
#define XFRM_MSG_NEWSPDINFO XFRM_MSG_NEWSPDINFO
	XFRM_MSG_GETSPDINFO,
#define XFRM_MSG_GETSPDINFO XFRM_MSG_GETSPDINFO

	XFRM_MSG_MAPPING,
#define XFRM_MSG_MAPPING XFRM_MSG_MAPPING
	__XFRM_MSG_MAX
};
#define XFRM_MSG_MAX (__XFRM_MSG_MAX - 1)

#define XFRM_NR_MSGTYPES (XFRM_MSG_MAX + 1 - XFRM_MSG_BASE)

/*
 * Generic LSM security context for comunicating to user space
 * NOTE: Same format as sadb_x_sec_ctx
 */
struct xfrm_user_sec_ctx {
	__u16			len;
	__u16			exttype;
	__u8			ctx_alg;  /* LSMs: e.g., selinux == 1 */
	__u8			ctx_doi;
	__u16			ctx_len;
};

struct xfrm_user_tmpl {
	struct xfrm_id		id;
	__u16			family;
	xfrm_address_t		saddr;
	__u32			reqid;
	__u8			mode;
	__u8			share;
	__u8			optional;
	__u32			aalgos;
	__u32			ealgos;
	__u32			calgos;
};

struct xfrm_encap_tmpl {
	__u16		encap_type;
	__be16		encap_sport;
	__be16		encap_dport;
	xfrm_address_t	encap_oa;
};

/* AEVENT flags  */
enum xfrm_ae_ftype_t {
	XFRM_AE_UNSPEC,
	XFRM_AE_RTHR=1,	/* replay threshold*/
	XFRM_AE_RVAL=2, /* replay value */
	XFRM_AE_LVAL=4, /* lifetime value */
	XFRM_AE_ETHR=8, /* expiry timer threshold */
	XFRM_AE_CR=16, /* Event cause is replay update */
	XFRM_AE_CE=32, /* Event cause is timer expiry */
	XFRM_AE_CU=64, /* Event cause is policy update */
	__XFRM_AE_MAX

#define XFRM_AE_MAX (__XFRM_AE_MAX - 1)
};

struct xfrm_userpolicy_type {
	__u8		type;
	__u16		reserved1;
	__u8		reserved2;
};

/* Netlink message attributes.  */
enum xfrm_attr_type_t {
	XFRMA_UNSPEC,
	XFRMA_ALG_AUTH,		/* struct xfrm_algo */
	XFRMA_ALG_CRYPT,	/* struct xfrm_algo */
	XFRMA_ALG_COMP,		/* struct xfrm_algo */
	XFRMA_ENCAP,		/* struct xfrm_algo + struct xfrm_encap_tmpl */
	XFRMA_TMPL,		/* 1 or more struct xfrm_user_tmpl */
	XFRMA_SA,		/* struct xfrm_usersa_info  */
	XFRMA_POLICY,		/*struct xfrm_userpolicy_info */
	XFRMA_SEC_CTX,		/* struct xfrm_sec_ctx */
	XFRMA_LTIME_VAL,
	XFRMA_REPLAY_VAL,
	XFRMA_REPLAY_THRESH,
	XFRMA_ETIMER_THRESH,
	XFRMA_SRCADDR,		/* xfrm_address_t */
	XFRMA_COADDR,		/* xfrm_address_t */
	XFRMA_LASTUSED,		/* unsigned long  */
	XFRMA_POLICY_TYPE,	/* struct xfrm_userpolicy_type */
	XFRMA_MIGRATE,
	XFRMA_ALG_AEAD,		/* struct xfrm_algo_aead */
	XFRMA_KMADDRESS,        /* struct xfrm_user_kmaddress */
	XFRMA_ALG_AUTH_TRUNC,	/* struct xfrm_algo_auth */
	XFRMA_MARK,		/* struct xfrm_mark */
<<<<<<< HEAD
=======
	XFRMA_TFCPAD,		/* __u32 */
>>>>>>> 3cbea436
	__XFRMA_MAX

#define XFRMA_MAX (__XFRMA_MAX - 1)
};

struct xfrm_mark {
	__u32           v; /* value */
	__u32           m; /* mask */
};

enum xfrm_sadattr_type_t {
	XFRMA_SAD_UNSPEC,
	XFRMA_SAD_CNT,
	XFRMA_SAD_HINFO,
	__XFRMA_SAD_MAX

#define XFRMA_SAD_MAX (__XFRMA_SAD_MAX - 1)
};

struct xfrmu_sadhinfo {
	__u32 sadhcnt; /* current hash bkts */
	__u32 sadhmcnt; /* max allowed hash bkts */
};

enum xfrm_spdattr_type_t {
	XFRMA_SPD_UNSPEC,
	XFRMA_SPD_INFO,
	XFRMA_SPD_HINFO,
	__XFRMA_SPD_MAX

#define XFRMA_SPD_MAX (__XFRMA_SPD_MAX - 1)
};

struct xfrmu_spdinfo {
	__u32 incnt;
	__u32 outcnt;
	__u32 fwdcnt;
	__u32 inscnt;
	__u32 outscnt;
	__u32 fwdscnt;
};

struct xfrmu_spdhinfo {
	__u32 spdhcnt;
	__u32 spdhmcnt;
};

struct xfrm_usersa_info {
	struct xfrm_selector		sel;
	struct xfrm_id			id;
	xfrm_address_t			saddr;
	struct xfrm_lifetime_cfg	lft;
	struct xfrm_lifetime_cur	curlft;
	struct xfrm_stats		stats;
	__u32				seq;
	__u32				reqid;
	__u16				family;
	__u8				mode;		/* XFRM_MODE_xxx */
	__u8				replay_window;
	__u8				flags;
#define XFRM_STATE_NOECN	1
#define XFRM_STATE_DECAP_DSCP	2
#define XFRM_STATE_NOPMTUDISC	4
#define XFRM_STATE_WILDRECV	8
#define XFRM_STATE_ICMP		16
#define XFRM_STATE_AF_UNSPEC	32
};

struct xfrm_usersa_id {
	xfrm_address_t			daddr;
	__be32				spi;
	__u16				family;
	__u8				proto;
};

struct xfrm_aevent_id {
	struct xfrm_usersa_id		sa_id;
	xfrm_address_t			saddr;
	__u32				flags;
	__u32				reqid;
};

struct xfrm_userspi_info {
	struct xfrm_usersa_info		info;
	__u32				min;
	__u32				max;
};

struct xfrm_userpolicy_info {
	struct xfrm_selector		sel;
	struct xfrm_lifetime_cfg	lft;
	struct xfrm_lifetime_cur	curlft;
	__u32				priority;
	__u32				index;
	__u8				dir;
	__u8				action;
#define XFRM_POLICY_ALLOW	0
#define XFRM_POLICY_BLOCK	1
	__u8				flags;
#define XFRM_POLICY_LOCALOK	1	/* Allow user to override global policy */
	/* Automatically expand selector to include matching ICMP payloads. */
#define XFRM_POLICY_ICMP	2
	__u8				share;
};

struct xfrm_userpolicy_id {
	struct xfrm_selector		sel;
	__u32				index;
	__u8				dir;
};

struct xfrm_user_acquire {
	struct xfrm_id			id;
	xfrm_address_t			saddr;
	struct xfrm_selector		sel;
	struct xfrm_userpolicy_info	policy;
	__u32				aalgos;
	__u32				ealgos;
	__u32				calgos;
	__u32				seq;
};

struct xfrm_user_expire {
	struct xfrm_usersa_info		state;
	__u8				hard;
};

struct xfrm_user_polexpire {
	struct xfrm_userpolicy_info	pol;
	__u8				hard;
};

struct xfrm_usersa_flush {
	__u8				proto;
};

struct xfrm_user_report {
	__u8				proto;
	struct xfrm_selector		sel;
};

/* Used by MIGRATE to pass addresses IKE should use to perform
 * SA negotiation with the peer */
struct xfrm_user_kmaddress {
	xfrm_address_t                  local;
	xfrm_address_t                  remote;
	__u32				reserved;
	__u16				family;
};

struct xfrm_user_migrate {
	xfrm_address_t			old_daddr;
	xfrm_address_t			old_saddr;
	xfrm_address_t			new_daddr;
	xfrm_address_t			new_saddr;
	__u8				proto;
	__u8				mode;
	__u16				reserved;
	__u32				reqid;
	__u16				old_family;
	__u16				new_family;
};

struct xfrm_user_mapping {
	struct xfrm_usersa_id		id;
	__u32				reqid;
	xfrm_address_t			old_saddr;
	xfrm_address_t			new_saddr;
	__be16				old_sport;
	__be16				new_sport;
};

#ifndef __KERNEL__
/* backwards compatibility for userspace */
#define XFRMGRP_ACQUIRE		1
#define XFRMGRP_EXPIRE		2
#define XFRMGRP_SA		4
#define XFRMGRP_POLICY		8
#define XFRMGRP_REPORT		0x20
#endif

enum xfrm_nlgroups {
	XFRMNLGRP_NONE,
#define XFRMNLGRP_NONE		XFRMNLGRP_NONE
	XFRMNLGRP_ACQUIRE,
#define XFRMNLGRP_ACQUIRE	XFRMNLGRP_ACQUIRE
	XFRMNLGRP_EXPIRE,
#define XFRMNLGRP_EXPIRE	XFRMNLGRP_EXPIRE
	XFRMNLGRP_SA,
#define XFRMNLGRP_SA		XFRMNLGRP_SA
	XFRMNLGRP_POLICY,
#define XFRMNLGRP_POLICY	XFRMNLGRP_POLICY
	XFRMNLGRP_AEVENTS,
#define XFRMNLGRP_AEVENTS	XFRMNLGRP_AEVENTS
	XFRMNLGRP_REPORT,
#define XFRMNLGRP_REPORT	XFRMNLGRP_REPORT
	XFRMNLGRP_MIGRATE,
#define XFRMNLGRP_MIGRATE	XFRMNLGRP_MIGRATE
	XFRMNLGRP_MAPPING,
#define XFRMNLGRP_MAPPING	XFRMNLGRP_MAPPING
	__XFRMNLGRP_MAX
};
#define XFRMNLGRP_MAX	(__XFRMNLGRP_MAX - 1)

#endif /* _LINUX_XFRM_H */<|MERGE_RESOLUTION|>--- conflicted
+++ resolved
@@ -283,10 +283,7 @@
 	XFRMA_KMADDRESS,        /* struct xfrm_user_kmaddress */
 	XFRMA_ALG_AUTH_TRUNC,	/* struct xfrm_algo_auth */
 	XFRMA_MARK,		/* struct xfrm_mark */
-<<<<<<< HEAD
-=======
 	XFRMA_TFCPAD,		/* __u32 */
->>>>>>> 3cbea436
 	__XFRMA_MAX
 
 #define XFRMA_MAX (__XFRMA_MAX - 1)
