#ifndef _LINUX_MMZONE_H
#define _LINUX_MMZONE_H

#ifndef __ASSEMBLY__
#ifndef __GENERATING_BOUNDS_H

#include <linux/spinlock.h>
#include <linux/list.h>
#include <linux/wait.h>
#include <linux/bitops.h>
#include <linux/cache.h>
#include <linux/threads.h>
#include <linux/numa.h>
#include <linux/init.h>
#include <linux/seqlock.h>
#include <linux/nodemask.h>
#include <linux/pageblock-flags.h>
#include <linux/page-flags-layout.h>
#include <linux/atomic.h>
#include <asm/page.h>

/* Free memory management - zoned buddy allocator.  */
#ifndef CONFIG_FORCE_MAX_ZONEORDER
#define MAX_ORDER 11
#else
#define MAX_ORDER CONFIG_FORCE_MAX_ZONEORDER
#endif
#define MAX_ORDER_NR_PAGES (1 << (MAX_ORDER - 1))

/*
 * PAGE_ALLOC_COSTLY_ORDER is the order at which allocations are deemed
 * costly to service.  That is between allocation orders which should
 * coalesce naturally under reasonable reclaim pressure and those which
 * will not.
 */
#define PAGE_ALLOC_COSTLY_ORDER 3

enum {
	MIGRATE_UNMOVABLE,
	MIGRATE_RECLAIMABLE,
	MIGRATE_MOVABLE,
	MIGRATE_PCPTYPES,	/* the number of types on the pcp lists */
	MIGRATE_RESERVE = MIGRATE_PCPTYPES,
#ifdef CONFIG_CMA
	/*
	 * MIGRATE_CMA migration type is designed to mimic the way
	 * ZONE_MOVABLE works.  Only movable pages can be allocated
	 * from MIGRATE_CMA pageblocks and page allocator never
	 * implicitly change migration type of MIGRATE_CMA pageblock.
	 *
	 * The way to use it is to change migratetype of a range of
	 * pageblocks to MIGRATE_CMA which can be done by
	 * __free_pageblock_cma() function.  What is important though
	 * is that a range of pageblocks must be aligned to
	 * MAX_ORDER_NR_PAGES should biggest page be bigger then
	 * a single pageblock.
	 */
	MIGRATE_CMA,
#endif
#ifdef CONFIG_MEMORY_ISOLATION
	MIGRATE_ISOLATE,	/* can't allocate from here */
#endif
	MIGRATE_TYPES
};

#ifdef CONFIG_CMA
#  define is_migrate_cma(migratetype) unlikely((migratetype) == MIGRATE_CMA)
#else
#  define is_migrate_cma(migratetype) false
#endif

#define for_each_migratetype_order(order, type) \
	for (order = 0; order < MAX_ORDER; order++) \
		for (type = 0; type < MIGRATE_TYPES; type++)

extern int page_group_by_mobility_disabled;

#define NR_MIGRATETYPE_BITS (PB_migrate_end - PB_migrate + 1)
#define MIGRATETYPE_MASK ((1UL << NR_MIGRATETYPE_BITS) - 1)

#define get_pageblock_migratetype(page)					\
	get_pfnblock_flags_mask(page, page_to_pfn(page),		\
			PB_migrate_end, MIGRATETYPE_MASK)

static inline int get_pfnblock_migratetype(struct page *page, unsigned long pfn)
{
	BUILD_BUG_ON(PB_migrate_end - PB_migrate != 2);
	return get_pfnblock_flags_mask(page, pfn, PB_migrate_end,
					MIGRATETYPE_MASK);
}

struct free_area {
	struct list_head	free_list[MIGRATE_TYPES];
	unsigned long		nr_free;
};

struct pglist_data;

/*
 * zone->lock and zone->lru_lock are two of the hottest locks in the kernel.
 * So add a wild amount of padding here to ensure that they fall into separate
 * cachelines.  There are very few zone structures in the machine, so space
 * consumption is not a concern here.
 */
#if defined(CONFIG_SMP)
struct zone_padding {
	char x[0];
} ____cacheline_internodealigned_in_smp;
#define ZONE_PADDING(name)	struct zone_padding name;
#else
#define ZONE_PADDING(name)
#endif

enum zone_stat_item {
	/* First 128 byte cacheline (assuming 64 bit words) */
	NR_FREE_PAGES,
	NR_ALLOC_BATCH,
	NR_LRU_BASE,
	NR_INACTIVE_ANON = NR_LRU_BASE, /* must match order of LRU_[IN]ACTIVE */
	NR_ACTIVE_ANON,		/*  "     "     "   "       "         */
	NR_INACTIVE_FILE,	/*  "     "     "   "       "         */
	NR_ACTIVE_FILE,		/*  "     "     "   "       "         */
	NR_UNEVICTABLE,		/*  "     "     "   "       "         */
	NR_MLOCK,		/* mlock()ed pages found and moved off LRU */
	NR_ANON_PAGES,	/* Mapped anonymous pages */
	NR_FILE_MAPPED,	/* pagecache pages mapped into pagetables.
			   only modified from process context */
	NR_FILE_PAGES,
	NR_FILE_DIRTY,
	NR_WRITEBACK,
	NR_SLAB_RECLAIMABLE,
	NR_SLAB_UNRECLAIMABLE,
	NR_PAGETABLE,		/* used for pagetables */
	NR_KERNEL_STACK,
	/* Second 128 byte cacheline */
	NR_UNSTABLE_NFS,	/* NFS unstable pages */
	NR_BOUNCE,
	NR_VMSCAN_WRITE,
	NR_VMSCAN_IMMEDIATE,	/* Prioritise for reclaim when writeback ends */
	NR_WRITEBACK_TEMP,	/* Writeback using temporary buffers */
	NR_ISOLATED_ANON,	/* Temporary isolated pages from anon lru */
	NR_ISOLATED_FILE,	/* Temporary isolated pages from file lru */
	NR_SHMEM,		/* shmem pages (included tmpfs/GEM pages) */
	NR_DIRTIED,		/* page dirtyings since bootup */
	NR_WRITTEN,		/* page writings since bootup */
	NR_PAGES_SCANNED,	/* pages scanned since last reclaim */
#ifdef CONFIG_NUMA
	NUMA_HIT,		/* allocated in intended node */
	NUMA_MISS,		/* allocated in non intended node */
	NUMA_FOREIGN,		/* was intended here, hit elsewhere */
	NUMA_INTERLEAVE_HIT,	/* interleaver preferred this zone */
	NUMA_LOCAL,		/* allocation from local node */
	NUMA_OTHER,		/* allocation from other node */
#endif
	WORKINGSET_REFAULT,
	WORKINGSET_ACTIVATE,
	WORKINGSET_NODERECLAIM,
	NR_ANON_TRANSPARENT_HUGEPAGES,
	NR_FREE_CMA_PAGES,
	NR_VM_ZONE_STAT_ITEMS };

/*
 * We do arithmetic on the LRU lists in various places in the code,
 * so it is important to keep the active lists LRU_ACTIVE higher in
 * the array than the corresponding inactive lists, and to keep
 * the *_FILE lists LRU_FILE higher than the corresponding _ANON lists.
 *
 * This has to be kept in sync with the statistics in zone_stat_item
 * above and the descriptions in vmstat_text in mm/vmstat.c
 */
#define LRU_BASE 0
#define LRU_ACTIVE 1
#define LRU_FILE 2

enum lru_list {
	LRU_INACTIVE_ANON = LRU_BASE,
	LRU_ACTIVE_ANON = LRU_BASE + LRU_ACTIVE,
	LRU_INACTIVE_FILE = LRU_BASE + LRU_FILE,
	LRU_ACTIVE_FILE = LRU_BASE + LRU_FILE + LRU_ACTIVE,
	LRU_UNEVICTABLE,
	NR_LRU_LISTS
};

#define for_each_lru(lru) for (lru = 0; lru < NR_LRU_LISTS; lru++)

#define for_each_evictable_lru(lru) for (lru = 0; lru <= LRU_ACTIVE_FILE; lru++)

static inline int is_file_lru(enum lru_list lru)
{
	return (lru == LRU_INACTIVE_FILE || lru == LRU_ACTIVE_FILE);
}

static inline int is_active_lru(enum lru_list lru)
{
	return (lru == LRU_ACTIVE_ANON || lru == LRU_ACTIVE_FILE);
}

static inline int is_unevictable_lru(enum lru_list lru)
{
	return (lru == LRU_UNEVICTABLE);
}

struct zone_reclaim_stat {
	/*
	 * The pageout code in vmscan.c keeps track of how many of the
	 * mem/swap backed and file backed pages are referenced.
	 * The higher the rotated/scanned ratio, the more valuable
	 * that cache is.
	 *
	 * The anon LRU stats live in [0], file LRU stats in [1]
	 */
	unsigned long		recent_rotated[2];
	unsigned long		recent_scanned[2];
};

struct lruvec {
	struct list_head lists[NR_LRU_LISTS];
	struct zone_reclaim_stat reclaim_stat;
#ifdef CONFIG_MEMCG
	struct zone *zone;
#endif
};

/* Mask used at gathering information at once (see memcontrol.c) */
#define LRU_ALL_FILE (BIT(LRU_INACTIVE_FILE) | BIT(LRU_ACTIVE_FILE))
#define LRU_ALL_ANON (BIT(LRU_INACTIVE_ANON) | BIT(LRU_ACTIVE_ANON))
#define LRU_ALL	     ((1 << NR_LRU_LISTS) - 1)

/* Isolate clean file */
#define ISOLATE_CLEAN		((__force isolate_mode_t)0x1)
/* Isolate unmapped file */
#define ISOLATE_UNMAPPED	((__force isolate_mode_t)0x2)
/* Isolate for asynchronous migration */
#define ISOLATE_ASYNC_MIGRATE	((__force isolate_mode_t)0x4)
/* Isolate unevictable pages */
#define ISOLATE_UNEVICTABLE	((__force isolate_mode_t)0x8)

/* LRU Isolation modes. */
typedef unsigned __bitwise__ isolate_mode_t;

enum zone_watermarks {
	WMARK_MIN,
	WMARK_LOW,
	WMARK_HIGH,
	NR_WMARK
};

#define min_wmark_pages(z) (z->watermark[WMARK_MIN])
#define low_wmark_pages(z) (z->watermark[WMARK_LOW])
#define high_wmark_pages(z) (z->watermark[WMARK_HIGH])

struct per_cpu_pages {
	int count;		/* number of pages in the list */
	int high;		/* high watermark, emptying needed */
	int batch;		/* chunk size for buddy add/remove */

	/* Lists of pages, one per migrate type stored on the pcp-lists */
	struct list_head lists[MIGRATE_PCPTYPES];
};

struct per_cpu_pageset {
	struct per_cpu_pages pcp;
#ifdef CONFIG_NUMA
	s8 expire;
#endif
#ifdef CONFIG_SMP
	s8 stat_threshold;
	s8 vm_stat_diff[NR_VM_ZONE_STAT_ITEMS];
#endif
};

#endif /* !__GENERATING_BOUNDS.H */

enum zone_type {
#ifdef CONFIG_ZONE_DMA
	/*
	 * ZONE_DMA is used when there are devices that are not able
	 * to do DMA to all of addressable memory (ZONE_NORMAL). Then we
	 * carve out the portion of memory that is needed for these devices.
	 * The range is arch specific.
	 *
	 * Some examples
	 *
	 * Architecture		Limit
	 * ---------------------------
	 * parisc, ia64, sparc	<4G
	 * s390			<2G
	 * arm			Various
	 * alpha		Unlimited or 0-16MB.
	 *
	 * i386, x86_64 and multiple other arches
	 * 			<16M.
	 */
	ZONE_DMA,
#endif
#ifdef CONFIG_ZONE_DMA32
	/*
	 * x86_64 needs two ZONE_DMAs because it supports devices that are
	 * only able to do DMA to the lower 16M but also 32 bit devices that
	 * can only do DMA areas below 4G.
	 */
	ZONE_DMA32,
#endif
	/*
	 * Normal addressable memory is in ZONE_NORMAL. DMA operations can be
	 * performed on pages in ZONE_NORMAL if the DMA devices support
	 * transfers to all addressable memory.
	 */
	ZONE_NORMAL,
#ifdef CONFIG_HIGHMEM
	/*
	 * A memory area that is only addressable by the kernel through
	 * mapping portions into its own address space. This is for example
	 * used by i386 to allow the kernel to address the memory beyond
	 * 900MB. The kernel will set up special mappings (page
	 * table entries on i386) for each page that the kernel needs to
	 * access.
	 */
	ZONE_HIGHMEM,
#endif
	ZONE_MOVABLE,
	__MAX_NR_ZONES
};

#ifndef __GENERATING_BOUNDS_H

struct zone {
	/* Read-mostly fields */

	/* zone watermarks, access with *_wmark_pages(zone) macros */
	unsigned long watermark[NR_WMARK];

	/*
	 * We don't know if the memory that we're going to allocate will be freeable
	 * or/and it will be released eventually, so to avoid totally wasting several
	 * GB of ram we must reserve some of the lower zone memory (otherwise we risk
	 * to run OOM on the lower zones despite there's tons of freeable ram
	 * on the higher zones). This array is recalculated at runtime if the
	 * sysctl_lowmem_reserve_ratio sysctl changes.
	 */
	long lowmem_reserve[MAX_NR_ZONES];

#ifdef CONFIG_NUMA
	int node;
#endif

	/*
	 * The target ratio of ACTIVE_ANON to INACTIVE_ANON pages on
	 * this zone's LRU.  Maintained by the pageout code.
	 */
	unsigned int inactive_ratio;

	struct pglist_data	*zone_pgdat;
	struct per_cpu_pageset __percpu *pageset;

	/*
	 * This is a per-zone reserve of pages that should not be
	 * considered dirtyable memory.
	 */
	unsigned long		dirty_balance_reserve;

#ifndef CONFIG_SPARSEMEM
	/*
	 * Flags for a pageblock_nr_pages block. See pageblock-flags.h.
	 * In SPARSEMEM, this map is stored in struct mem_section
	 */
	unsigned long		*pageblock_flags;
#endif /* CONFIG_SPARSEMEM */

#ifdef CONFIG_NUMA
	/*
	 * zone reclaim becomes active if more unmapped pages exist.
	 */
	unsigned long		min_unmapped_pages;
	unsigned long		min_slab_pages;
#endif /* CONFIG_NUMA */

	/* zone_start_pfn == zone_start_paddr >> PAGE_SHIFT */
	unsigned long		zone_start_pfn;

	/*
	 * spanned_pages is the total pages spanned by the zone, including
	 * holes, which is calculated as:
	 * 	spanned_pages = zone_end_pfn - zone_start_pfn;
	 *
	 * present_pages is physical pages existing within the zone, which
	 * is calculated as:
	 *	present_pages = spanned_pages - absent_pages(pages in holes);
	 *
	 * managed_pages is present pages managed by the buddy system, which
	 * is calculated as (reserved_pages includes pages allocated by the
	 * bootmem allocator):
	 *	managed_pages = present_pages - reserved_pages;
	 *
	 * So present_pages may be used by memory hotplug or memory power
	 * management logic to figure out unmanaged pages by checking
	 * (present_pages - managed_pages). And managed_pages should be used
	 * by page allocator and vm scanner to calculate all kinds of watermarks
	 * and thresholds.
	 *
	 * Locking rules:
	 *
	 * zone_start_pfn and spanned_pages are protected by span_seqlock.
	 * It is a seqlock because it has to be read outside of zone->lock,
	 * and it is done in the main allocator path.  But, it is written
	 * quite infrequently.
	 *
	 * The span_seq lock is declared along with zone->lock because it is
	 * frequently read in proximity to zone->lock.  It's good to
	 * give them a chance of being in the same cacheline.
	 *
	 * Write access to present_pages at runtime should be protected by
	 * mem_hotplug_begin/end(). Any reader who can't tolerant drift of
	 * present_pages should get_online_mems() to get a stable value.
	 *
	 * Read access to managed_pages should be safe because it's unsigned
	 * long. Write access to zone->managed_pages and totalram_pages are
	 * protected by managed_page_count_lock at runtime. Idealy only
	 * adjust_managed_page_count() should be used instead of directly
	 * touching zone->managed_pages and totalram_pages.
	 */
	unsigned long		managed_pages;
	unsigned long		spanned_pages;
	unsigned long		present_pages;

	const char		*name;

	/*
	 * Number of MIGRATE_RESEVE page block. To maintain for just
	 * optimization. Protected by zone->lock.
	 */
	int			nr_migrate_reserve_block;

#ifdef CONFIG_MEMORY_ISOLATION
	/*
	 * Number of isolated pageblock. It is used to solve incorrect
	 * freepage counting problem due to racy retrieving migratetype
	 * of pageblock. Protected by zone->lock.
	 */
	unsigned long		nr_isolate_pageblock;
#endif

#ifdef CONFIG_MEMORY_HOTPLUG
	/* see spanned/present_pages for more description */
	seqlock_t		span_seqlock;
#endif

	/*
	 * wait_table		-- the array holding the hash table
	 * wait_table_hash_nr_entries	-- the size of the hash table array
	 * wait_table_bits	-- wait_table_size == (1 << wait_table_bits)
	 *
	 * The purpose of all these is to keep track of the people
	 * waiting for a page to become available and make them
	 * runnable again when possible. The trouble is that this
	 * consumes a lot of space, especially when so few things
	 * wait on pages at a given time. So instead of using
	 * per-page waitqueues, we use a waitqueue hash table.
	 *
	 * The bucket discipline is to sleep on the same queue when
	 * colliding and wake all in that wait queue when removing.
	 * When something wakes, it must check to be sure its page is
	 * truly available, a la thundering herd. The cost of a
	 * collision is great, but given the expected load of the
	 * table, they should be so rare as to be outweighed by the
	 * benefits from the saved space.
	 *
	 * __wait_on_page_locked() and unlock_page() in mm/filemap.c, are the
	 * primary users of these fields, and in mm/page_alloc.c
	 * free_area_init_core() performs the initialization of them.
	 */
	wait_queue_head_t	*wait_table;
	unsigned long		wait_table_hash_nr_entries;
	unsigned long		wait_table_bits;

	ZONE_PADDING(_pad1_)

	/* Write-intensive fields used from the page allocator */
	spinlock_t		lock;

	/* free areas of different sizes */
	struct free_area	free_area[MAX_ORDER];

	/* zone flags, see below */
	unsigned long		flags;

	ZONE_PADDING(_pad2_)

	/* Write-intensive fields used by page reclaim */

	/* Fields commonly accessed by the page reclaim scanner */
	spinlock_t		lru_lock;
	struct lruvec		lruvec;

	/* Evictions & activations on the inactive file list */
	atomic_long_t		inactive_age;

	/*
	 * When free pages are below this point, additional steps are taken
	 * when reading the number of free pages to avoid per-cpu counter
	 * drift allowing watermarks to be breached
	 */
	unsigned long percpu_drift_mark;

#if defined CONFIG_COMPACTION || defined CONFIG_CMA
	/* pfn where compaction free scanner should start */
	unsigned long		compact_cached_free_pfn;
	/* pfn where async and sync compaction migration scanner should start */
	unsigned long		compact_cached_migrate_pfn[2];
#endif

#ifdef CONFIG_COMPACTION
	/*
	 * On compaction failure, 1<<compact_defer_shift compactions
	 * are skipped before trying again. The number attempted since
	 * last failure is tracked with compact_considered.
	 */
	unsigned int		compact_considered;
	unsigned int		compact_defer_shift;
	int			compact_order_failed;
#endif

#if defined CONFIG_COMPACTION || defined CONFIG_CMA
	/* Set to true when the PG_migrate_skip bits should be cleared */
	bool			compact_blockskip_flush;
#endif

	ZONE_PADDING(_pad3_)
	/* Zone statistics */
	atomic_long_t		vm_stat[NR_VM_ZONE_STAT_ITEMS];
} ____cacheline_internodealigned_in_smp;

enum zone_flags {
	ZONE_RECLAIM_LOCKED,		/* prevents concurrent reclaim */
	ZONE_OOM_LOCKED,		/* zone is in OOM killer zonelist */
	ZONE_CONGESTED,			/* zone has many dirty pages backed by
					 * a congested BDI
					 */
	ZONE_DIRTY,			/* reclaim scanning has recently found
					 * many dirty file pages at the tail
					 * of the LRU.
					 */
	ZONE_WRITEBACK,			/* reclaim scanning has recently found
					 * many pages under writeback
					 */
	ZONE_FAIR_DEPLETED,		/* fair zone policy batch depleted */
};

static inline unsigned long zone_end_pfn(const struct zone *zone)
{
	return zone->zone_start_pfn + zone->spanned_pages;
}

static inline bool zone_spans_pfn(const struct zone *zone, unsigned long pfn)
{
	return zone->zone_start_pfn <= pfn && pfn < zone_end_pfn(zone);
}

static inline bool zone_is_initialized(struct zone *zone)
{
	return !!zone->wait_table;
}

static inline bool zone_is_empty(struct zone *zone)
{
	return zone->spanned_pages == 0;
}

/*
 * The "priority" of VM scanning is how much of the queues we will scan in one
 * go. A value of 12 for DEF_PRIORITY implies that we will scan 1/4096th of the
 * queues ("queue_length >> 12") during an aging round.
 */
#define DEF_PRIORITY 12

/* Maximum number of zones on a zonelist */
#define MAX_ZONES_PER_ZONELIST (MAX_NUMNODES * MAX_NR_ZONES)

#ifdef CONFIG_NUMA

/*
 * The NUMA zonelists are doubled because we need zonelists that restrict the
 * allocations to a single node for __GFP_THISNODE.
 *
 * [0]	: Zonelist with fallback
 * [1]	: No fallback (__GFP_THISNODE)
 */
#define MAX_ZONELISTS 2


/*
 * We cache key information from each zonelist for smaller cache
 * footprint when scanning for free pages in get_page_from_freelist().
 *
 * 1) The BITMAP fullzones tracks which zones in a zonelist have come
 *    up short of free memory since the last time (last_fullzone_zap)
 *    we zero'd fullzones.
 * 2) The array z_to_n[] maps each zone in the zonelist to its node
 *    id, so that we can efficiently evaluate whether that node is
 *    set in the current tasks mems_allowed.
 *
 * Both fullzones and z_to_n[] are one-to-one with the zonelist,
 * indexed by a zones offset in the zonelist zones[] array.
 *
 * The get_page_from_freelist() routine does two scans.  During the
 * first scan, we skip zones whose corresponding bit in 'fullzones'
 * is set or whose corresponding node in current->mems_allowed (which
 * comes from cpusets) is not set.  During the second scan, we bypass
 * this zonelist_cache, to ensure we look methodically at each zone.
 *
 * Once per second, we zero out (zap) fullzones, forcing us to
 * reconsider nodes that might have regained more free memory.
 * The field last_full_zap is the time we last zapped fullzones.
 *
 * This mechanism reduces the amount of time we waste repeatedly
 * reexaming zones for free memory when they just came up low on
 * memory momentarilly ago.
 *
 * The zonelist_cache struct members logically belong in struct
 * zonelist.  However, the mempolicy zonelists constructed for
 * MPOL_BIND are intentionally variable length (and usually much
 * shorter).  A general purpose mechanism for handling structs with
 * multiple variable length members is more mechanism than we want
 * here.  We resort to some special case hackery instead.
 *
 * The MPOL_BIND zonelists don't need this zonelist_cache (in good
 * part because they are shorter), so we put the fixed length stuff
 * at the front of the zonelist struct, ending in a variable length
 * zones[], as is needed by MPOL_BIND.
 *
 * Then we put the optional zonelist cache on the end of the zonelist
 * struct.  This optional stuff is found by a 'zlcache_ptr' pointer in
 * the fixed length portion at the front of the struct.  This pointer
 * both enables us to find the zonelist cache, and in the case of
 * MPOL_BIND zonelists, (which will just set the zlcache_ptr to NULL)
 * to know that the zonelist cache is not there.
 *
 * The end result is that struct zonelists come in two flavors:
 *  1) The full, fixed length version, shown below, and
 *  2) The custom zonelists for MPOL_BIND.
 * The custom MPOL_BIND zonelists have a NULL zlcache_ptr and no zlcache.
 *
 * Even though there may be multiple CPU cores on a node modifying
 * fullzones or last_full_zap in the same zonelist_cache at the same
 * time, we don't lock it.  This is just hint data - if it is wrong now
 * and then, the allocator will still function, perhaps a bit slower.
 */


struct zonelist_cache {
	unsigned short z_to_n[MAX_ZONES_PER_ZONELIST];		/* zone->nid */
	DECLARE_BITMAP(fullzones, MAX_ZONES_PER_ZONELIST);	/* zone full? */
	unsigned long last_full_zap;		/* when last zap'd (jiffies) */
};
#else
#define MAX_ZONELISTS 1
struct zonelist_cache;
#endif

/*
 * This struct contains information about a zone in a zonelist. It is stored
 * here to avoid dereferences into large structures and lookups of tables
 */
struct zoneref {
	struct zone *zone;	/* Pointer to actual zone */
	int zone_idx;		/* zone_idx(zoneref->zone) */
};

/*
 * One allocation request operates on a zonelist. A zonelist
 * is a list of zones, the first one is the 'goal' of the
 * allocation, the other zones are fallback zones, in decreasing
 * priority.
 *
 * If zlcache_ptr is not NULL, then it is just the address of zlcache,
 * as explained above.  If zlcache_ptr is NULL, there is no zlcache.
 * *
 * To speed the reading of the zonelist, the zonerefs contain the zone index
 * of the entry being read. Helper functions to access information given
 * a struct zoneref are
 *
 * zonelist_zone()	- Return the struct zone * for an entry in _zonerefs
 * zonelist_zone_idx()	- Return the index of the zone for an entry
 * zonelist_node_idx()	- Return the index of the node for an entry
 */
struct zonelist {
	struct zonelist_cache *zlcache_ptr;		     // NULL or &zlcache
	struct zoneref _zonerefs[MAX_ZONES_PER_ZONELIST + 1];
#ifdef CONFIG_NUMA
	struct zonelist_cache zlcache;			     // optional ...
#endif
};

#ifdef CONFIG_HAVE_MEMBLOCK_NODE_MAP
struct node_active_region {
	unsigned long start_pfn;
	unsigned long end_pfn;
	int nid;
};
#endif /* CONFIG_HAVE_MEMBLOCK_NODE_MAP */

#ifndef CONFIG_DISCONTIGMEM
/* The array of struct pages - for discontigmem use pgdat->lmem_map */
extern struct page *mem_map;
#endif

/*
 * The pg_data_t structure is used in machines with CONFIG_DISCONTIGMEM
 * (mostly NUMA machines?) to denote a higher-level memory zone than the
 * zone denotes.
 *
 * On NUMA machines, each NUMA node would have a pg_data_t to describe
 * it's memory layout.
 *
 * Memory statistics and page replacement data structures are maintained on a
 * per-zone basis.
 */
struct bootmem_data;
typedef struct pglist_data {
	struct zone node_zones[MAX_NR_ZONES];
	struct zonelist node_zonelists[MAX_ZONELISTS];
	int nr_zones;
#ifdef CONFIG_FLAT_NODE_MEM_MAP	/* means !SPARSEMEM */
	struct page *node_mem_map;
<<<<<<< HEAD
=======
#ifdef CONFIG_PAGE_EXTENSION
	struct page_ext *node_page_ext;
#endif
>>>>>>> 35ac317b
#endif
#ifndef CONFIG_NO_BOOTMEM
	struct bootmem_data *bdata;
#endif
#ifdef CONFIG_MEMORY_HOTPLUG
	/*
	 * Must be held any time you expect node_start_pfn, node_present_pages
	 * or node_spanned_pages stay constant.  Holding this will also
	 * guarantee that any pfn_valid() stays that way.
	 *
	 * pgdat_resize_lock() and pgdat_resize_unlock() are provided to
	 * manipulate node_size_lock without checking for CONFIG_MEMORY_HOTPLUG.
	 *
	 * Nests above zone->lock and zone->span_seqlock
	 */
	spinlock_t node_size_lock;
#endif
	unsigned long node_start_pfn;
	unsigned long node_present_pages; /* total number of physical pages */
	unsigned long node_spanned_pages; /* total size of physical page
					     range, including holes */
	int node_id;
	wait_queue_head_t kswapd_wait;
	wait_queue_head_t pfmemalloc_wait;
	struct task_struct *kswapd;	/* Protected by
					   mem_hotplug_begin/end() */
	int kswapd_max_order;
	enum zone_type classzone_idx;
#ifdef CONFIG_NUMA_BALANCING
	/* Lock serializing the migrate rate limiting window */
	spinlock_t numabalancing_migrate_lock;

	/* Rate limiting time interval */
	unsigned long numabalancing_migrate_next_window;

	/* Number of pages migrated during the rate limiting time interval */
	unsigned long numabalancing_migrate_nr_pages;
#endif
} pg_data_t;

#define node_present_pages(nid)	(NODE_DATA(nid)->node_present_pages)
#define node_spanned_pages(nid)	(NODE_DATA(nid)->node_spanned_pages)
#ifdef CONFIG_FLAT_NODE_MEM_MAP
#define pgdat_page_nr(pgdat, pagenr)	((pgdat)->node_mem_map + (pagenr))
#else
#define pgdat_page_nr(pgdat, pagenr)	pfn_to_page((pgdat)->node_start_pfn + (pagenr))
#endif
#define nid_page_nr(nid, pagenr) 	pgdat_page_nr(NODE_DATA(nid),(pagenr))

#define node_start_pfn(nid)	(NODE_DATA(nid)->node_start_pfn)
#define node_end_pfn(nid) pgdat_end_pfn(NODE_DATA(nid))

static inline unsigned long pgdat_end_pfn(pg_data_t *pgdat)
{
	return pgdat->node_start_pfn + pgdat->node_spanned_pages;
}

static inline bool pgdat_is_empty(pg_data_t *pgdat)
{
	return !pgdat->node_start_pfn && !pgdat->node_spanned_pages;
}

#include <linux/memory_hotplug.h>

extern struct mutex zonelists_mutex;
void build_all_zonelists(pg_data_t *pgdat, struct zone *zone);
void wakeup_kswapd(struct zone *zone, int order, enum zone_type classzone_idx);
bool zone_watermark_ok(struct zone *z, unsigned int order,
		unsigned long mark, int classzone_idx, int alloc_flags);
bool zone_watermark_ok_safe(struct zone *z, unsigned int order,
		unsigned long mark, int classzone_idx, int alloc_flags);
enum memmap_context {
	MEMMAP_EARLY,
	MEMMAP_HOTPLUG,
};
extern int init_currently_empty_zone(struct zone *zone, unsigned long start_pfn,
				     unsigned long size,
				     enum memmap_context context);

extern void lruvec_init(struct lruvec *lruvec);

static inline struct zone *lruvec_zone(struct lruvec *lruvec)
{
#ifdef CONFIG_MEMCG
	return lruvec->zone;
#else
	return container_of(lruvec, struct zone, lruvec);
#endif
}

#ifdef CONFIG_HAVE_MEMORY_PRESENT
void memory_present(int nid, unsigned long start, unsigned long end);
#else
static inline void memory_present(int nid, unsigned long start, unsigned long end) {}
#endif

#ifdef CONFIG_HAVE_MEMORYLESS_NODES
int local_memory_node(int node_id);
#else
static inline int local_memory_node(int node_id) { return node_id; };
#endif

#ifdef CONFIG_NEED_NODE_MEMMAP_SIZE
unsigned long __init node_memmap_size_bytes(int, unsigned long, unsigned long);
#endif

/*
 * zone_idx() returns 0 for the ZONE_DMA zone, 1 for the ZONE_NORMAL zone, etc.
 */
#define zone_idx(zone)		((zone) - (zone)->zone_pgdat->node_zones)

static inline int populated_zone(struct zone *zone)
{
	return (!!zone->present_pages);
}

extern int movable_zone;

static inline int zone_movable_is_highmem(void)
{
#if defined(CONFIG_HIGHMEM) && defined(CONFIG_HAVE_MEMBLOCK_NODE_MAP)
	return movable_zone == ZONE_HIGHMEM;
#elif defined(CONFIG_HIGHMEM)
	return (ZONE_MOVABLE - 1) == ZONE_HIGHMEM;
#else
	return 0;
#endif
}

static inline int is_highmem_idx(enum zone_type idx)
{
#ifdef CONFIG_HIGHMEM
	return (idx == ZONE_HIGHMEM ||
		(idx == ZONE_MOVABLE && zone_movable_is_highmem()));
#else
	return 0;
#endif
}

/**
 * is_highmem - helper function to quickly check if a struct zone is a 
 *              highmem zone or not.  This is an attempt to keep references
 *              to ZONE_{DMA/NORMAL/HIGHMEM/etc} in general code to a minimum.
 * @zone - pointer to struct zone variable
 */
static inline int is_highmem(struct zone *zone)
{
#ifdef CONFIG_HIGHMEM
	int zone_off = (char *)zone - (char *)zone->zone_pgdat->node_zones;
	return zone_off == ZONE_HIGHMEM * sizeof(*zone) ||
	       (zone_off == ZONE_MOVABLE * sizeof(*zone) &&
		zone_movable_is_highmem());
#else
	return 0;
#endif
}

/* These two functions are used to setup the per zone pages min values */
struct ctl_table;
int min_free_kbytes_sysctl_handler(struct ctl_table *, int,
					void __user *, size_t *, loff_t *);
extern int sysctl_lowmem_reserve_ratio[MAX_NR_ZONES-1];
int lowmem_reserve_ratio_sysctl_handler(struct ctl_table *, int,
					void __user *, size_t *, loff_t *);
int percpu_pagelist_fraction_sysctl_handler(struct ctl_table *, int,
					void __user *, size_t *, loff_t *);
int sysctl_min_unmapped_ratio_sysctl_handler(struct ctl_table *, int,
			void __user *, size_t *, loff_t *);
int sysctl_min_slab_ratio_sysctl_handler(struct ctl_table *, int,
			void __user *, size_t *, loff_t *);

extern int numa_zonelist_order_handler(struct ctl_table *, int,
			void __user *, size_t *, loff_t *);
extern char numa_zonelist_order[];
#define NUMA_ZONELIST_ORDER_LEN 16	/* string buffer size */

#ifndef CONFIG_NEED_MULTIPLE_NODES

extern struct pglist_data contig_page_data;
#define NODE_DATA(nid)		(&contig_page_data)
#define NODE_MEM_MAP(nid)	mem_map

#else /* CONFIG_NEED_MULTIPLE_NODES */

#include <asm/mmzone.h>

#endif /* !CONFIG_NEED_MULTIPLE_NODES */

extern struct pglist_data *first_online_pgdat(void);
extern struct pglist_data *next_online_pgdat(struct pglist_data *pgdat);
extern struct zone *next_zone(struct zone *zone);

/**
 * for_each_online_pgdat - helper macro to iterate over all online nodes
 * @pgdat - pointer to a pg_data_t variable
 */
#define for_each_online_pgdat(pgdat)			\
	for (pgdat = first_online_pgdat();		\
	     pgdat;					\
	     pgdat = next_online_pgdat(pgdat))
/**
 * for_each_zone - helper macro to iterate over all memory zones
 * @zone - pointer to struct zone variable
 *
 * The user only needs to declare the zone variable, for_each_zone
 * fills it in.
 */
#define for_each_zone(zone)			        \
	for (zone = (first_online_pgdat())->node_zones; \
	     zone;					\
	     zone = next_zone(zone))

#define for_each_populated_zone(zone)		        \
	for (zone = (first_online_pgdat())->node_zones; \
	     zone;					\
	     zone = next_zone(zone))			\
		if (!populated_zone(zone))		\
			; /* do nothing */		\
		else

static inline struct zone *zonelist_zone(struct zoneref *zoneref)
{
	return zoneref->zone;
}

static inline int zonelist_zone_idx(struct zoneref *zoneref)
{
	return zoneref->zone_idx;
}

static inline int zonelist_node_idx(struct zoneref *zoneref)
{
#ifdef CONFIG_NUMA
	/* zone_to_nid not available in this context */
	return zoneref->zone->node;
#else
	return 0;
#endif /* CONFIG_NUMA */
}

/**
 * next_zones_zonelist - Returns the next zone at or below highest_zoneidx within the allowed nodemask using a cursor within a zonelist as a starting point
 * @z - The cursor used as a starting point for the search
 * @highest_zoneidx - The zone index of the highest zone to return
 * @nodes - An optional nodemask to filter the zonelist with
 * @zone - The first suitable zone found is returned via this parameter
 *
 * This function returns the next zone at or below a given zone index that is
 * within the allowed nodemask using a cursor as the starting point for the
 * search. The zoneref returned is a cursor that represents the current zone
 * being examined. It should be advanced by one before calling
 * next_zones_zonelist again.
 */
struct zoneref *next_zones_zonelist(struct zoneref *z,
					enum zone_type highest_zoneidx,
					nodemask_t *nodes,
					struct zone **zone);

/**
 * first_zones_zonelist - Returns the first zone at or below highest_zoneidx within the allowed nodemask in a zonelist
 * @zonelist - The zonelist to search for a suitable zone
 * @highest_zoneidx - The zone index of the highest zone to return
 * @nodes - An optional nodemask to filter the zonelist with
 * @zone - The first suitable zone found is returned via this parameter
 *
 * This function returns the first zone at or below a given zone index that is
 * within the allowed nodemask. The zoneref returned is a cursor that can be
 * used to iterate the zonelist with next_zones_zonelist by advancing it by
 * one before calling.
 */
static inline struct zoneref *first_zones_zonelist(struct zonelist *zonelist,
					enum zone_type highest_zoneidx,
					nodemask_t *nodes,
					struct zone **zone)
{
	return next_zones_zonelist(zonelist->_zonerefs, highest_zoneidx, nodes,
								zone);
}

/**
 * for_each_zone_zonelist_nodemask - helper macro to iterate over valid zones in a zonelist at or below a given zone index and within a nodemask
 * @zone - The current zone in the iterator
 * @z - The current pointer within zonelist->zones being iterated
 * @zlist - The zonelist being iterated
 * @highidx - The zone index of the highest zone to return
 * @nodemask - Nodemask allowed by the allocator
 *
 * This iterator iterates though all zones at or below a given zone index and
 * within a given nodemask
 */
#define for_each_zone_zonelist_nodemask(zone, z, zlist, highidx, nodemask) \
	for (z = first_zones_zonelist(zlist, highidx, nodemask, &zone);	\
		zone;							\
		z = next_zones_zonelist(++z, highidx, nodemask, &zone))	\

/**
 * for_each_zone_zonelist - helper macro to iterate over valid zones in a zonelist at or below a given zone index
 * @zone - The current zone in the iterator
 * @z - The current pointer within zonelist->zones being iterated
 * @zlist - The zonelist being iterated
 * @highidx - The zone index of the highest zone to return
 *
 * This iterator iterates though all zones at or below a given zone index.
 */
#define for_each_zone_zonelist(zone, z, zlist, highidx) \
	for_each_zone_zonelist_nodemask(zone, z, zlist, highidx, NULL)

#ifdef CONFIG_SPARSEMEM
#include <asm/sparsemem.h>
#endif

#if !defined(CONFIG_HAVE_ARCH_EARLY_PFN_TO_NID) && \
	!defined(CONFIG_HAVE_MEMBLOCK_NODE_MAP)
static inline unsigned long early_pfn_to_nid(unsigned long pfn)
{
	return 0;
}
#endif

#ifdef CONFIG_FLATMEM
#define pfn_to_nid(pfn)		(0)
#endif

#ifdef CONFIG_SPARSEMEM

/*
 * SECTION_SHIFT    		#bits space required to store a section #
 *
 * PA_SECTION_SHIFT		physical address to/from section number
 * PFN_SECTION_SHIFT		pfn to/from section number
 */
#define PA_SECTION_SHIFT	(SECTION_SIZE_BITS)
#define PFN_SECTION_SHIFT	(SECTION_SIZE_BITS - PAGE_SHIFT)

#define NR_MEM_SECTIONS		(1UL << SECTIONS_SHIFT)

#define PAGES_PER_SECTION       (1UL << PFN_SECTION_SHIFT)
#define PAGE_SECTION_MASK	(~(PAGES_PER_SECTION-1))

#define SECTION_BLOCKFLAGS_BITS \
	((1UL << (PFN_SECTION_SHIFT - pageblock_order)) * NR_PAGEBLOCK_BITS)

#if (MAX_ORDER - 1 + PAGE_SHIFT) > SECTION_SIZE_BITS
#error Allocator MAX_ORDER exceeds SECTION_SIZE
#endif

#define pfn_to_section_nr(pfn) ((pfn) >> PFN_SECTION_SHIFT)
#define section_nr_to_pfn(sec) ((sec) << PFN_SECTION_SHIFT)

#define SECTION_ALIGN_UP(pfn)	(((pfn) + PAGES_PER_SECTION - 1) & PAGE_SECTION_MASK)
#define SECTION_ALIGN_DOWN(pfn)	((pfn) & PAGE_SECTION_MASK)

struct page;
<<<<<<< HEAD
=======
struct page_ext;
>>>>>>> 35ac317b
struct mem_section {
	/*
	 * This is, logically, a pointer to an array of struct
	 * pages.  However, it is stored with some other magic.
	 * (see sparse.c::sparse_init_one_section())
	 *
	 * Additionally during early boot we encode node id of
	 * the location of the section here to guide allocation.
	 * (see sparse.c::memory_present())
	 *
	 * Making it a UL at least makes someone do a cast
	 * before using it wrong.
	 */
	unsigned long section_mem_map;

	/* See declaration of similar field in struct zone */
	unsigned long *pageblock_flags;
<<<<<<< HEAD
=======
#ifdef CONFIG_PAGE_EXTENSION
	/*
	 * If !SPARSEMEM, pgdat doesn't have page_ext pointer. We use
	 * section. (see page_ext.h about this.)
	 */
	struct page_ext *page_ext;
	unsigned long pad;
#endif
>>>>>>> 35ac317b
	/*
	 * WARNING: mem_section must be a power-of-2 in size for the
	 * calculation and use of SECTION_ROOT_MASK to make sense.
	 */
};

#ifdef CONFIG_SPARSEMEM_EXTREME
#define SECTIONS_PER_ROOT       (PAGE_SIZE / sizeof (struct mem_section))
#else
#define SECTIONS_PER_ROOT	1
#endif

#define SECTION_NR_TO_ROOT(sec)	((sec) / SECTIONS_PER_ROOT)
#define NR_SECTION_ROOTS	DIV_ROUND_UP(NR_MEM_SECTIONS, SECTIONS_PER_ROOT)
#define SECTION_ROOT_MASK	(SECTIONS_PER_ROOT - 1)

#ifdef CONFIG_SPARSEMEM_EXTREME
extern struct mem_section *mem_section[NR_SECTION_ROOTS];
#else
extern struct mem_section mem_section[NR_SECTION_ROOTS][SECTIONS_PER_ROOT];
#endif

static inline struct mem_section *__nr_to_section(unsigned long nr)
{
	if (!mem_section[SECTION_NR_TO_ROOT(nr)])
		return NULL;
	return &mem_section[SECTION_NR_TO_ROOT(nr)][nr & SECTION_ROOT_MASK];
}
extern int __section_nr(struct mem_section* ms);
extern unsigned long usemap_size(void);

/*
 * We use the lower bits of the mem_map pointer to store
 * a little bit of information.  There should be at least
 * 3 bits here due to 32-bit alignment.
 */
#define	SECTION_MARKED_PRESENT	(1UL<<0)
#define SECTION_HAS_MEM_MAP	(1UL<<1)
#define SECTION_MAP_LAST_BIT	(1UL<<2)
#define SECTION_MAP_MASK	(~(SECTION_MAP_LAST_BIT-1))
#define SECTION_NID_SHIFT	2

static inline struct page *__section_mem_map_addr(struct mem_section *section)
{
	unsigned long map = section->section_mem_map;
	map &= SECTION_MAP_MASK;
	return (struct page *)map;
}

static inline int present_section(struct mem_section *section)
{
	return (section && (section->section_mem_map & SECTION_MARKED_PRESENT));
}

static inline int present_section_nr(unsigned long nr)
{
	return present_section(__nr_to_section(nr));
}

static inline int valid_section(struct mem_section *section)
{
	return (section && (section->section_mem_map & SECTION_HAS_MEM_MAP));
}

static inline int valid_section_nr(unsigned long nr)
{
	return valid_section(__nr_to_section(nr));
}

static inline struct mem_section *__pfn_to_section(unsigned long pfn)
{
	return __nr_to_section(pfn_to_section_nr(pfn));
}

#ifndef CONFIG_HAVE_ARCH_PFN_VALID
static inline int pfn_valid(unsigned long pfn)
{
	if (pfn_to_section_nr(pfn) >= NR_MEM_SECTIONS)
		return 0;
	return valid_section(__nr_to_section(pfn_to_section_nr(pfn)));
}
#endif

static inline int pfn_present(unsigned long pfn)
{
	if (pfn_to_section_nr(pfn) >= NR_MEM_SECTIONS)
		return 0;
	return present_section(__nr_to_section(pfn_to_section_nr(pfn)));
}

/*
 * These are _only_ used during initialisation, therefore they
 * can use __initdata ...  They could have names to indicate
 * this restriction.
 */
#ifdef CONFIG_NUMA
#define pfn_to_nid(pfn)							\
({									\
	unsigned long __pfn_to_nid_pfn = (pfn);				\
	page_to_nid(pfn_to_page(__pfn_to_nid_pfn));			\
})
#else
#define pfn_to_nid(pfn)		(0)
#endif

#define early_pfn_valid(pfn)	pfn_valid(pfn)
void sparse_init(void);
#else
#define sparse_init()	do {} while (0)
#define sparse_index_init(_sec, _nid)  do {} while (0)
#endif /* CONFIG_SPARSEMEM */

#ifdef CONFIG_NODES_SPAN_OTHER_NODES
bool early_pfn_in_nid(unsigned long pfn, int nid);
#else
#define early_pfn_in_nid(pfn, nid)	(1)
#endif

#ifndef early_pfn_valid
#define early_pfn_valid(pfn)	(1)
#endif

void memory_present(int nid, unsigned long start, unsigned long end);
unsigned long __init node_memmap_size_bytes(int, unsigned long, unsigned long);

/*
 * If it is possible to have holes within a MAX_ORDER_NR_PAGES, then we
 * need to check pfn validility within that MAX_ORDER_NR_PAGES block.
 * pfn_valid_within() should be used in this case; we optimise this away
 * when we have no holes within a MAX_ORDER_NR_PAGES block.
 */
#ifdef CONFIG_HOLES_IN_ZONE
#define pfn_valid_within(pfn) pfn_valid(pfn)
#else
#define pfn_valid_within(pfn) (1)
#endif

#ifdef CONFIG_ARCH_HAS_HOLES_MEMORYMODEL
/*
 * pfn_valid() is meant to be able to tell if a given PFN has valid memmap
 * associated with it or not. In FLATMEM, it is expected that holes always
 * have valid memmap as long as there is valid PFNs either side of the hole.
 * In SPARSEMEM, it is assumed that a valid section has a memmap for the
 * entire section.
 *
 * However, an ARM, and maybe other embedded architectures in the future
 * free memmap backing holes to save memory on the assumption the memmap is
 * never used. The page_zone linkages are then broken even though pfn_valid()
 * returns true. A walker of the full memmap must then do this additional
 * check to ensure the memmap they are looking at is sane by making sure
 * the zone and PFN linkages are still valid. This is expensive, but walkers
 * of the full memmap are extremely rare.
 */
int memmap_valid_within(unsigned long pfn,
					struct page *page, struct zone *zone);
#else
static inline int memmap_valid_within(unsigned long pfn,
					struct page *page, struct zone *zone)
{
	return 1;
}
#endif /* CONFIG_ARCH_HAS_HOLES_MEMORYMODEL */

#endif /* !__GENERATING_BOUNDS.H */
#endif /* !__ASSEMBLY__ */
#endif /* _LINUX_MMZONE_H */<|MERGE_RESOLUTION|>--- conflicted
+++ resolved
@@ -722,12 +722,9 @@
 	int nr_zones;
 #ifdef CONFIG_FLAT_NODE_MEM_MAP	/* means !SPARSEMEM */
 	struct page *node_mem_map;
-<<<<<<< HEAD
-=======
 #ifdef CONFIG_PAGE_EXTENSION
 	struct page_ext *node_page_ext;
 #endif
->>>>>>> 35ac317b
 #endif
 #ifndef CONFIG_NO_BOOTMEM
 	struct bootmem_data *bdata;
@@ -1081,10 +1078,7 @@
 #define SECTION_ALIGN_DOWN(pfn)	((pfn) & PAGE_SECTION_MASK)
 
 struct page;
-<<<<<<< HEAD
-=======
 struct page_ext;
->>>>>>> 35ac317b
 struct mem_section {
 	/*
 	 * This is, logically, a pointer to an array of struct
@@ -1102,8 +1096,6 @@
 
 	/* See declaration of similar field in struct zone */
 	unsigned long *pageblock_flags;
-<<<<<<< HEAD
-=======
 #ifdef CONFIG_PAGE_EXTENSION
 	/*
 	 * If !SPARSEMEM, pgdat doesn't have page_ext pointer. We use
@@ -1112,7 +1104,6 @@
 	struct page_ext *page_ext;
 	unsigned long pad;
 #endif
->>>>>>> 35ac317b
 	/*
 	 * WARNING: mem_section must be a power-of-2 in size for the
 	 * calculation and use of SECTION_ROOT_MASK to make sense.
