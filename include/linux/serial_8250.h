/*
 *  linux/include/linux/serial_8250.h
 *
 *  Copyright (C) 2004 Russell King
 *
 * This program is free software; you can redistribute it and/or modify
 * it under the terms of the GNU General Public License as published by
 * the Free Software Foundation; either version 2 of the License, or
 * (at your option) any later version.
 */
#ifndef _LINUX_SERIAL_8250_H
#define _LINUX_SERIAL_8250_H

#include <linux/serial_core.h>
#include <linux/serial_reg.h>
#include <linux/platform_device.h>

/*
 * This is the platform device platform_data structure
 */
struct plat_serial8250_port {
	unsigned long	iobase;		/* io base address */
	void __iomem	*membase;	/* ioremap cookie or NULL */
	resource_size_t	mapbase;	/* resource base */
	unsigned int	irq;		/* interrupt number */
	unsigned long	irqflags;	/* request_irq flags */
	unsigned int	uartclk;	/* UART clock rate */
	void            *private_data;
	unsigned char	regshift;	/* register shift */
	unsigned char	iotype;		/* UPIO_* */
	unsigned char	hub6;
	upf_t		flags;		/* UPF_* flags */
	unsigned int	type;		/* If UPF_FIXED_TYPE */
	unsigned int	(*serial_in)(struct uart_port *, int);
	void		(*serial_out)(struct uart_port *, int, int);
	void		(*set_termios)(struct uart_port *,
			               struct ktermios *new,
			               struct ktermios *old);
	int		(*handle_irq)(struct uart_port *);
	void		(*pm)(struct uart_port *, unsigned int state,
			      unsigned old);
	void		(*handle_break)(struct uart_port *);
};

/*
 * Allocate 8250 platform device IDs.  Nothing is implied by
 * the numbering here, except for the legacy entry being -1.
 */
enum {
	PLAT8250_DEV_LEGACY = -1,
	PLAT8250_DEV_PLATFORM,
	PLAT8250_DEV_PLATFORM1,
	PLAT8250_DEV_PLATFORM2,
	PLAT8250_DEV_FOURPORT,
	PLAT8250_DEV_ACCENT,
	PLAT8250_DEV_BOCA,
	PLAT8250_DEV_EXAR_ST16C554,
	PLAT8250_DEV_HUB6,
	PLAT8250_DEV_AU1X00,
	PLAT8250_DEV_SM501,
};

struct uart_8250_dma;
struct uart_8250_port;

/**
 * 8250 core driver operations
 *
 * @setup_irq()		Setup irq handling. The universal 8250 driver links this
 *			port to the irq chain. Other drivers may @request_irq().
 * @release_irq()	Undo irq handling. The universal 8250 driver unlinks
 *			the port from the irq chain.
 */
struct uart_8250_ops {
	int		(*setup_irq)(struct uart_8250_port *);
	void		(*release_irq)(struct uart_8250_port *);
};

/*
 * This should be used by drivers which want to register
 * their own 8250 ports without registering their own
 * platform device.  Using these will make your driver
 * dependent on the 8250 driver.
 */

struct uart_8250_port {
	struct uart_port	port;
	struct timer_list	timer;		/* "no irq" timer */
	struct list_head	list;		/* ports on this IRQ */
	unsigned short		capabilities;	/* port capabilities */
	unsigned short		bugs;		/* port bugs */
	bool			fifo_bug;	/* min RX trigger if enabled */
	unsigned int		tx_loadsz;	/* transmit fifo load size */
	unsigned char		acr;
	unsigned char		fcr;
	unsigned char		ier;
	unsigned char		lcr;
	unsigned char		mcr;
	unsigned char		mcr_mask;	/* mask of user bits */
	unsigned char		mcr_force;	/* mask of forced bits */
	unsigned char		cur_iotype;	/* Running I/O type */
	unsigned int		rpm_tx_active;
	unsigned char		canary;		/* non-zero during system sleep
						 *   if no_console_suspend
						 */
	unsigned char		probe;
#define UART_PROBE_RSA	(1 << 0)

	/*
	 * Some bits in registers are cleared on a read, so they must
	 * be saved whenever the register is read but the bits will not
	 * be immediately processed.
	 */
#define LSR_SAVE_FLAGS UART_LSR_BRK_ERROR_BITS
	unsigned char		lsr_saved_flags;
#define MSR_SAVE_FLAGS UART_MSR_ANY_DELTA
	unsigned char		msr_saved_flags;

	struct uart_8250_dma	*dma;
	const struct uart_8250_ops *ops;

	/* 8250 specific callbacks */
	int			(*dl_read)(struct uart_8250_port *);
	void			(*dl_write)(struct uart_8250_port *, int);
};

static inline struct uart_8250_port *up_to_u8250p(struct uart_port *up)
{
	return container_of(up, struct uart_8250_port, port);
}

int serial8250_register_8250_port(struct uart_8250_port *);
void serial8250_unregister_port(int line);
void serial8250_suspend_port(int line);
void serial8250_resume_port(int line);

extern int early_serial_setup(struct uart_port *port);

<<<<<<< HEAD
extern unsigned int serial8250_early_in(struct uart_port *port, int offset);
extern void serial8250_early_out(struct uart_port *port, int offset, int value);
=======
>>>>>>> 9fe8ecca
extern int early_serial8250_setup(struct earlycon_device *device,
					 const char *options);
extern void serial8250_do_set_termios(struct uart_port *port,
		struct ktermios *termios, struct ktermios *old);
extern int serial8250_do_startup(struct uart_port *port);
extern void serial8250_do_shutdown(struct uart_port *port);
extern void serial8250_do_pm(struct uart_port *port, unsigned int state,
			     unsigned int oldstate);
extern void serial8250_do_set_mctrl(struct uart_port *port, unsigned int mctrl);
extern int fsl8250_handle_irq(struct uart_port *port);
int serial8250_handle_irq(struct uart_port *port, unsigned int iir);
unsigned char serial8250_rx_chars(struct uart_8250_port *up, unsigned char lsr);
void serial8250_tx_chars(struct uart_8250_port *up);
unsigned int serial8250_modem_status(struct uart_8250_port *up);
void serial8250_init_port(struct uart_8250_port *up);
void serial8250_set_defaults(struct uart_8250_port *up);
void serial8250_console_write(struct uart_8250_port *up, const char *s,
			      unsigned int count);
int serial8250_console_setup(struct uart_port *port, char *options, bool probe);

extern void serial8250_set_isa_configurator(void (*v)
					(int port, struct uart_port *up,
						unsigned short *capabilities));

#endif<|MERGE_RESOLUTION|>--- conflicted
+++ resolved
@@ -136,11 +136,6 @@
 
 extern int early_serial_setup(struct uart_port *port);
 
-<<<<<<< HEAD
-extern unsigned int serial8250_early_in(struct uart_port *port, int offset);
-extern void serial8250_early_out(struct uart_port *port, int offset, int value);
-=======
->>>>>>> 9fe8ecca
 extern int early_serial8250_setup(struct earlycon_device *device,
 					 const char *options);
 extern void serial8250_do_set_termios(struct uart_port *port,
