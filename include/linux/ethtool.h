/*
 * ethtool.h: Defines for Linux ethtool.
 *
 * Copyright (C) 1998 David S. Miller (davem@redhat.com)
 * Copyright 2001 Jeff Garzik <jgarzik@pobox.com>
 * Portions Copyright 2001 Sun Microsystems (thockin@sun.com)
 * Portions Copyright 2002 Intel (eli.kupermann@intel.com,
 *                                christopher.leech@intel.com,
 *                                scott.feldman@intel.com)
 * Portions Copyright (C) Sun Microsystems 2008
 */

#ifndef _LINUX_ETHTOOL_H
#define _LINUX_ETHTOOL_H

#ifdef __KERNEL__
#include <linux/compat.h>
#endif
#include <linux/types.h>
#include <linux/if_ether.h>

/* This should work for both 32 and 64 bit userland. */
struct ethtool_cmd {
	__u32	cmd;
	__u32	supported;	/* Features this interface supports */
	__u32	advertising;	/* Features this interface advertises */
	__u16	speed;	        /* The forced speed (lower bits) in
				 * Mbps. Please use
				 * ethtool_cmd_speed()/_set() to
				 * access it */
	__u8	duplex;		/* Duplex, half or full */
	__u8	port;		/* Which connector port */
	__u8	phy_address;
	__u8	transceiver;	/* Which transceiver to use */
	__u8	autoneg;	/* Enable or disable autonegotiation */
	__u8	mdio_support;
	__u32	maxtxpkt;	/* Tx pkts before generating tx int */
	__u32	maxrxpkt;	/* Rx pkts before generating rx int */
	__u16	speed_hi;       /* The forced speed (upper
				 * bits) in Mbps. Please use
				 * ethtool_cmd_speed()/_set() to
				 * access it */
	__u8	eth_tp_mdix;
	__u8	reserved2;
	__u32	lp_advertising;	/* Features the link partner advertises */
	__u32	reserved[2];
};

static inline void ethtool_cmd_speed_set(struct ethtool_cmd *ep,
					 __u32 speed)
{

	ep->speed = (__u16)speed;
	ep->speed_hi = (__u16)(speed >> 16);
}

static inline __u32 ethtool_cmd_speed(const struct ethtool_cmd *ep)
{
	return (ep->speed_hi << 16) | ep->speed;
}

#define ETHTOOL_FWVERS_LEN	32
#define ETHTOOL_BUSINFO_LEN	32
/* these strings are set to whatever the driver author decides... */
struct ethtool_drvinfo {
	__u32	cmd;
	char	driver[32];	/* driver short name, "tulip", "eepro100" */
	char	version[32];	/* driver version string */
	char	fw_version[ETHTOOL_FWVERS_LEN];	/* firmware version string */
	char	bus_info[ETHTOOL_BUSINFO_LEN];	/* Bus info for this IF. */
				/* For PCI devices, use pci_name(pci_dev). */
	char	reserved1[32];
	char	reserved2[12];
				/*
				 * Some struct members below are filled in
				 * using ops->get_sset_count().  Obtaining
				 * this info from ethtool_drvinfo is now
				 * deprecated; Use ETHTOOL_GSSET_INFO
				 * instead.
				 */
	__u32	n_priv_flags;	/* number of flags valid in ETHTOOL_GPFLAGS */
	__u32	n_stats;	/* number of u64's from ETHTOOL_GSTATS */
	__u32	testinfo_len;
	__u32	eedump_len;	/* Size of data from ETHTOOL_GEEPROM (bytes) */
	__u32	regdump_len;	/* Size of data from ETHTOOL_GREGS (bytes) */
};

#define SOPASS_MAX	6
/* wake-on-lan settings */
struct ethtool_wolinfo {
	__u32	cmd;
	__u32	supported;
	__u32	wolopts;
	__u8	sopass[SOPASS_MAX]; /* SecureOn(tm) password */
};

/* for passing single values */
struct ethtool_value {
	__u32	cmd;
	__u32	data;
};

/* for passing big chunks of data */
struct ethtool_regs {
	__u32	cmd;
	__u32	version; /* driver-specific, indicates different chips/revs */
	__u32	len; /* bytes */
	__u8	data[0];
};

/* for passing EEPROM chunks */
struct ethtool_eeprom {
	__u32	cmd;
	__u32	magic;
	__u32	offset; /* in bytes */
	__u32	len; /* in bytes */
	__u8	data[0];
};

/**
 * struct ethtool_coalesce - coalescing parameters for IRQs and stats updates
 * @cmd: ETHTOOL_{G,S}COALESCE
 * @rx_coalesce_usecs: How many usecs to delay an RX interrupt after
 *	a packet arrives.
 * @rx_max_coalesced_frames: Maximum number of packets to receive
 *	before an RX interrupt.
 * @rx_coalesce_usecs_irq: Same as @rx_coalesce_usecs, except that
 *	this value applies while an IRQ is being serviced by the host.
 * @rx_max_coalesced_frames_irq: Same as @rx_max_coalesced_frames,
 *	except that this value applies while an IRQ is being serviced
 *	by the host.
 * @tx_coalesce_usecs: How many usecs to delay a TX interrupt after
 *	a packet is sent.
 * @tx_max_coalesced_frames: Maximum number of packets to be sent
 *	before a TX interrupt.
 * @tx_coalesce_usecs_irq: Same as @tx_coalesce_usecs, except that
 *	this value applies while an IRQ is being serviced by the host.
 * @tx_max_coalesced_frames_irq: Same as @tx_max_coalesced_frames,
 *	except that this value applies while an IRQ is being serviced
 *	by the host.
 * @stats_block_coalesce_usecs: How many usecs to delay in-memory
 *	statistics block updates.  Some drivers do not have an
 *	in-memory statistic block, and in such cases this value is
 *	ignored.  This value must not be zero.
 * @use_adaptive_rx_coalesce: Enable adaptive RX coalescing.
 * @use_adaptive_tx_coalesce: Enable adaptive TX coalescing.
 * @pkt_rate_low: Threshold for low packet rate (packets per second).
 * @rx_coalesce_usecs_low: How many usecs to delay an RX interrupt after
 *	a packet arrives, when the packet rate is below @pkt_rate_low.
 * @rx_max_coalesced_frames_low: Maximum number of packets to be received
 *	before an RX interrupt, when the packet rate is below @pkt_rate_low.
 * @tx_coalesce_usecs_low: How many usecs to delay a TX interrupt after
 *	a packet is sent, when the packet rate is below @pkt_rate_low.
 * @tx_max_coalesced_frames_low: Maximum nuumber of packets to be sent before
 *	a TX interrupt, when the packet rate is below @pkt_rate_low.
 * @pkt_rate_high: Threshold for high packet rate (packets per second).
 * @rx_coalesce_usecs_high: How many usecs to delay an RX interrupt after
 *	a packet arrives, when the packet rate is above @pkt_rate_high.
 * @rx_max_coalesced_frames_high: Maximum number of packets to be received
 *	before an RX interrupt, when the packet rate is above @pkt_rate_high.
 * @tx_coalesce_usecs_high: How many usecs to delay a TX interrupt after
 *	a packet is sent, when the packet rate is above @pkt_rate_high.
 * @tx_max_coalesced_frames_high: Maximum number of packets to be sent before
 *	a TX interrupt, when the packet rate is above @pkt_rate_high.
 * @rate_sample_interval: How often to do adaptive coalescing packet rate
 *	sampling, measured in seconds.  Must not be zero.
 *
 * Each pair of (usecs, max_frames) fields specifies this exit
 * condition for interrupt coalescing:
 *	(usecs > 0 && time_since_first_completion >= usecs) ||
 *	(max_frames > 0 && completed_frames >= max_frames)
 * It is illegal to set both usecs and max_frames to zero as this
 * would cause interrupts to never be generated.  To disable
 * coalescing, set usecs = 0 and max_frames = 1.
 *
 * Some implementations ignore the value of max_frames and use the
 * condition:
 *	time_since_first_completion >= usecs
 * This is deprecated.  Drivers for hardware that does not support
 * counting completions should validate that max_frames == !rx_usecs.
 *
 * Adaptive RX/TX coalescing is an algorithm implemented by some
 * drivers to improve latency under low packet rates and improve
 * throughput under high packet rates.  Some drivers only implement
 * one of RX or TX adaptive coalescing.  Anything not implemented by
 * the driver causes these values to be silently ignored.
 *
 * When the packet rate is below @pkt_rate_high but above
 * @pkt_rate_low (both measured in packets per second) the
 * normal {rx,tx}_* coalescing parameters are used.
 */
struct ethtool_coalesce {
	__u32	cmd;
	__u32	rx_coalesce_usecs;
	__u32	rx_max_coalesced_frames;
	__u32	rx_coalesce_usecs_irq;
	__u32	rx_max_coalesced_frames_irq;
	__u32	tx_coalesce_usecs;
	__u32	tx_max_coalesced_frames;
	__u32	tx_coalesce_usecs_irq;
	__u32	tx_max_coalesced_frames_irq;
	__u32	stats_block_coalesce_usecs;
	__u32	use_adaptive_rx_coalesce;
	__u32	use_adaptive_tx_coalesce;
	__u32	pkt_rate_low;
	__u32	rx_coalesce_usecs_low;
	__u32	rx_max_coalesced_frames_low;
	__u32	tx_coalesce_usecs_low;
	__u32	tx_max_coalesced_frames_low;
	__u32	pkt_rate_high;
	__u32	rx_coalesce_usecs_high;
	__u32	rx_max_coalesced_frames_high;
	__u32	tx_coalesce_usecs_high;
	__u32	tx_max_coalesced_frames_high;
	__u32	rate_sample_interval;
};

/* for configuring RX/TX ring parameters */
struct ethtool_ringparam {
	__u32	cmd;	/* ETHTOOL_{G,S}RINGPARAM */

	/* Read only attributes.  These indicate the maximum number
	 * of pending RX/TX ring entries the driver will allow the
	 * user to set.
	 */
	__u32	rx_max_pending;
	__u32	rx_mini_max_pending;
	__u32	rx_jumbo_max_pending;
	__u32	tx_max_pending;

	/* Values changeable by the user.  The valid values are
	 * in the range 1 to the "*_max_pending" counterpart above.
	 */
	__u32	rx_pending;
	__u32	rx_mini_pending;
	__u32	rx_jumbo_pending;
	__u32	tx_pending;
};

/**
 * struct ethtool_channels - configuring number of network channel
 * @cmd: ETHTOOL_{G,S}CHANNELS
 * @max_rx: Read only. Maximum number of receive channel the driver support.
 * @max_tx: Read only. Maximum number of transmit channel the driver support.
 * @max_other: Read only. Maximum number of other channel the driver support.
 * @max_combined: Read only. Maximum number of combined channel the driver
 *	support. Set of queues RX, TX or other.
 * @rx_count: Valid values are in the range 1 to the max_rx.
 * @tx_count: Valid values are in the range 1 to the max_tx.
 * @other_count: Valid values are in the range 1 to the max_other.
 * @combined_count: Valid values are in the range 1 to the max_combined.
 *
 * This can be used to configure RX, TX and other channels.
 */

struct ethtool_channels {
	__u32	cmd;
	__u32	max_rx;
	__u32	max_tx;
	__u32	max_other;
	__u32	max_combined;
	__u32	rx_count;
	__u32	tx_count;
	__u32	other_count;
	__u32	combined_count;
};

/* for configuring link flow control parameters */
struct ethtool_pauseparam {
	__u32	cmd;	/* ETHTOOL_{G,S}PAUSEPARAM */

	/* If the link is being auto-negotiated (via ethtool_cmd.autoneg
	 * being true) the user may set 'autoneg' here non-zero to have the
	 * pause parameters be auto-negotiated too.  In such a case, the
	 * {rx,tx}_pause values below determine what capabilities are
	 * advertised.
	 *
	 * If 'autoneg' is zero or the link is not being auto-negotiated,
	 * then {rx,tx}_pause force the driver to use/not-use pause
	 * flow control.
	 */
	__u32	autoneg;
	__u32	rx_pause;
	__u32	tx_pause;
};

#define ETH_GSTRING_LEN		32
enum ethtool_stringset {
	ETH_SS_TEST		= 0,
	ETH_SS_STATS,
	ETH_SS_PRIV_FLAGS,
	ETH_SS_NTUPLE_FILTERS,	/* Do not use, GRXNTUPLE is now deprecated */
	ETH_SS_FEATURES,
};

/* for passing string sets for data tagging */
struct ethtool_gstrings {
	__u32	cmd;		/* ETHTOOL_GSTRINGS */
	__u32	string_set;	/* string set id e.c. ETH_SS_TEST, etc*/
	__u32	len;		/* number of strings in the string set */
	__u8	data[0];
};

struct ethtool_sset_info {
	__u32	cmd;		/* ETHTOOL_GSSET_INFO */
	__u32	reserved;
	__u64	sset_mask;	/* input: each bit selects an sset to query */
				/* output: each bit a returned sset */
	__u32	data[0];	/* ETH_SS_xxx count, in order, based on bits
				   in sset_mask.  One bit implies one
				   __u32, two bits implies two
				   __u32's, etc. */
};

/**
 * enum ethtool_test_flags - flags definition of ethtool_test
 * @ETH_TEST_FL_OFFLINE: if set perform online and offline tests, otherwise
 *	only online tests.
 * @ETH_TEST_FL_FAILED: Driver set this flag if test fails.
 * @ETH_TEST_FL_EXTERNAL_LB: Application request to perform external loopback
 *	test.
 * @ETH_TEST_FL_EXTERNAL_LB_DONE: Driver performed the external loopback test
 */

enum ethtool_test_flags {
	ETH_TEST_FL_OFFLINE	= (1 << 0),
	ETH_TEST_FL_FAILED	= (1 << 1),
	ETH_TEST_FL_EXTERNAL_LB	= (1 << 2),
	ETH_TEST_FL_EXTERNAL_LB_DONE	= (1 << 3),
};

/* for requesting NIC test and getting results*/
struct ethtool_test {
	__u32	cmd;		/* ETHTOOL_TEST */
	__u32	flags;		/* ETH_TEST_FL_xxx */
	__u32	reserved;
	__u32	len;		/* result length, in number of u64 elements */
	__u64	data[0];
};

/* for dumping NIC-specific statistics */
struct ethtool_stats {
	__u32	cmd;		/* ETHTOOL_GSTATS */
	__u32	n_stats;	/* number of u64's being returned */
	__u64	data[0];
};

struct ethtool_perm_addr {
	__u32	cmd;		/* ETHTOOL_GPERMADDR */
	__u32	size;
	__u8	data[0];
};

/* boolean flags controlling per-interface behavior characteristics.
 * When reading, the flag indicates whether or not a certain behavior
 * is enabled/present.  When writing, the flag indicates whether
 * or not the driver should turn on (set) or off (clear) a behavior.
 *
 * Some behaviors may read-only (unconditionally absent or present).
 * If such is the case, return EINVAL in the set-flags operation if the
 * flag differs from the read-only value.
 */
enum ethtool_flags {
	ETH_FLAG_TXVLAN		= (1 << 7),	/* TX VLAN offload enabled */
	ETH_FLAG_RXVLAN		= (1 << 8),	/* RX VLAN offload enabled */
	ETH_FLAG_LRO		= (1 << 15),	/* LRO is enabled */
	ETH_FLAG_NTUPLE		= (1 << 27),	/* N-tuple filters enabled */
	ETH_FLAG_RXHASH		= (1 << 28),
};

/* The following structures are for supporting RX network flow
 * classification and RX n-tuple configuration. Note, all multibyte
 * fields, e.g., ip4src, ip4dst, psrc, pdst, spi, etc. are expected to
 * be in network byte order.
 */

/**
 * struct ethtool_tcpip4_spec - flow specification for TCP/IPv4 etc.
 * @ip4src: Source host
 * @ip4dst: Destination host
 * @psrc: Source port
 * @pdst: Destination port
 * @tos: Type-of-service
 *
 * This can be used to specify a TCP/IPv4, UDP/IPv4 or SCTP/IPv4 flow.
 */
struct ethtool_tcpip4_spec {
	__be32	ip4src;
	__be32	ip4dst;
	__be16	psrc;
	__be16	pdst;
	__u8    tos;
};

/**
 * struct ethtool_ah_espip4_spec - flow specification for IPsec/IPv4
 * @ip4src: Source host
 * @ip4dst: Destination host
 * @spi: Security parameters index
 * @tos: Type-of-service
 *
 * This can be used to specify an IPsec transport or tunnel over IPv4.
 */
struct ethtool_ah_espip4_spec {
	__be32	ip4src;
	__be32	ip4dst;
	__be32	spi;
	__u8    tos;
};

#define	ETH_RX_NFC_IP4	1

/**
 * struct ethtool_usrip4_spec - general flow specification for IPv4
 * @ip4src: Source host
 * @ip4dst: Destination host
 * @l4_4_bytes: First 4 bytes of transport (layer 4) header
 * @tos: Type-of-service
 * @ip_ver: Value must be %ETH_RX_NFC_IP4; mask must be 0
 * @proto: Transport protocol number; mask must be 0
 */
struct ethtool_usrip4_spec {
	__be32	ip4src;
	__be32	ip4dst;
	__be32	l4_4_bytes;
	__u8    tos;
	__u8    ip_ver;
	__u8    proto;
};

union ethtool_flow_union {
	struct ethtool_tcpip4_spec		tcp_ip4_spec;
	struct ethtool_tcpip4_spec		udp_ip4_spec;
	struct ethtool_tcpip4_spec		sctp_ip4_spec;
	struct ethtool_ah_espip4_spec		ah_ip4_spec;
	struct ethtool_ah_espip4_spec		esp_ip4_spec;
	struct ethtool_usrip4_spec		usr_ip4_spec;
	struct ethhdr				ether_spec;
	__u8					hdata[60];
};

struct ethtool_flow_ext {
	__be16	vlan_etype;
	__be16	vlan_tci;
	__be32	data[2];
};

/**
 * struct ethtool_rx_flow_spec - classification rule for RX flows
 * @flow_type: Type of match to perform, e.g. %TCP_V4_FLOW
 * @h_u: Flow fields to match (dependent on @flow_type)
 * @h_ext: Additional fields to match
 * @m_u: Masks for flow field bits to be matched
 * @m_ext: Masks for additional field bits to be matched
 *	Note, all additional fields must be ignored unless @flow_type
 *	includes the %FLOW_EXT flag.
 * @ring_cookie: RX ring/queue index to deliver to, or %RX_CLS_FLOW_DISC
 *	if packets should be discarded
 * @location: Location of rule in the table.  Locations must be
 *	numbered such that a flow matching multiple rules will be
 *	classified according to the first (lowest numbered) rule.
 */
struct ethtool_rx_flow_spec {
	__u32		flow_type;
	union ethtool_flow_union h_u;
	struct ethtool_flow_ext h_ext;
	union ethtool_flow_union m_u;
	struct ethtool_flow_ext m_ext;
	__u64		ring_cookie;
	__u32		location;
};

/**
 * struct ethtool_rxnfc - command to get or set RX flow classification rules
 * @cmd: Specific command number - %ETHTOOL_GRXFH, %ETHTOOL_SRXFH,
 *	%ETHTOOL_GRXRINGS, %ETHTOOL_GRXCLSRLCNT, %ETHTOOL_GRXCLSRULE,
 *	%ETHTOOL_GRXCLSRLALL, %ETHTOOL_SRXCLSRLDEL or %ETHTOOL_SRXCLSRLINS
 * @flow_type: Type of flow to be affected, e.g. %TCP_V4_FLOW
 * @data: Command-dependent value
 * @fs: Flow classification rule
 * @rule_cnt: Number of rules to be affected
 * @rule_locs: Array of used rule locations
 *
 * For %ETHTOOL_GRXFH and %ETHTOOL_SRXFH, @data is a bitmask indicating
 * the fields included in the flow hash, e.g. %RXH_IP_SRC.  The following
 * structure fields must not be used.
 *
 * For %ETHTOOL_GRXRINGS, @data is set to the number of RX rings/queues
 * on return.
 *
 * For %ETHTOOL_GRXCLSRLCNT, @rule_cnt is set to the number of defined
 * rules on return.  If @data is non-zero on return then it is the
 * size of the rule table, plus the flag %RX_CLS_LOC_SPECIAL if the
 * driver supports any special location values.  If that flag is not
 * set in @data then special location values should not be used.
 *
 * For %ETHTOOL_GRXCLSRULE, @fs.@location specifies the location of an
 * existing rule on entry and @fs contains the rule on return.
 *
 * For %ETHTOOL_GRXCLSRLALL, @rule_cnt specifies the array size of the
 * user buffer for @rule_locs on entry.  On return, @data is the size
 * of the rule table, @rule_cnt is the number of defined rules, and
 * @rule_locs contains the locations of the defined rules.  Drivers
 * must use the second parameter to get_rxnfc() instead of @rule_locs.
 *
 * For %ETHTOOL_SRXCLSRLINS, @fs specifies the rule to add or update.
<<<<<<< HEAD
 * @fs.@location specifies the location to use and must not be ignored.
 *
 * For %ETHTOOL_SRXCLSRLDEL, @fs.@location specifies the location of an
 * existing rule on entry.
=======
 * @fs.@location either specifies the location to use or is a special
 * location value with %RX_CLS_LOC_SPECIAL flag set.  On return,
 * @fs.@location is the actual rule location.
 *
 * For %ETHTOOL_SRXCLSRLDEL, @fs.@location specifies the location of an
 * existing rule on entry.
 *
 * A driver supporting the special location values for
 * %ETHTOOL_SRXCLSRLINS may add the rule at any suitable unused
 * location, and may remove a rule at a later location (lower
 * priority) that matches exactly the same set of flows.  The special
 * values are: %RX_CLS_LOC_ANY, selecting any location;
 * %RX_CLS_LOC_FIRST, selecting the first suitable location (maximum
 * priority); and %RX_CLS_LOC_LAST, selecting the last suitable
 * location (minimum priority).  Additional special values may be
 * defined in future and drivers must return -%EINVAL for any
 * unrecognised value.
>>>>>>> dcd6c922
 */
struct ethtool_rxnfc {
	__u32				cmd;
	__u32				flow_type;
	__u64				data;
	struct ethtool_rx_flow_spec	fs;
	__u32				rule_cnt;
	__u32				rule_locs[0];
};

#ifdef __KERNEL__
#ifdef CONFIG_COMPAT

struct compat_ethtool_rx_flow_spec {
	u32		flow_type;
	union ethtool_flow_union h_u;
	struct ethtool_flow_ext h_ext;
	union ethtool_flow_union m_u;
	struct ethtool_flow_ext m_ext;
	compat_u64	ring_cookie;
	u32		location;
};

struct compat_ethtool_rxnfc {
	u32				cmd;
	u32				flow_type;
	compat_u64			data;
	struct compat_ethtool_rx_flow_spec fs;
	u32				rule_cnt;
	u32				rule_locs[0];
};

#endif /* CONFIG_COMPAT */
#endif /* __KERNEL__ */

/**
 * struct ethtool_rxfh_indir - command to get or set RX flow hash indirection
 * @cmd: Specific command number - %ETHTOOL_GRXFHINDIR or %ETHTOOL_SRXFHINDIR
 * @size: On entry, the array size of the user buffer, which may be zero.
 *	On return from %ETHTOOL_GRXFHINDIR, the array size of the hardware
 *	indirection table.
 * @ring_index: RX ring/queue index for each hash value
 *
 * For %ETHTOOL_GRXFHINDIR, a @size of zero means that only the size
 * should be returned.  For %ETHTOOL_SRXFHINDIR, a @size of zero means
 * the table should be reset to default values.  This last feature
 * is not supported by the original implementations.
 */
struct ethtool_rxfh_indir {
	__u32	cmd;
	__u32	size;
	__u32	ring_index[0];
};

/**
 * struct ethtool_rx_ntuple_flow_spec - specification for RX flow filter
 * @flow_type: Type of match to perform, e.g. %TCP_V4_FLOW
 * @h_u: Flow field values to match (dependent on @flow_type)
 * @m_u: Masks for flow field value bits to be ignored
 * @vlan_tag: VLAN tag to match
 * @vlan_tag_mask: Mask for VLAN tag bits to be ignored
 * @data: Driver-dependent data to match
 * @data_mask: Mask for driver-dependent data bits to be ignored
 * @action: RX ring/queue index to deliver to (non-negative) or other action
 *	(negative, e.g. %ETHTOOL_RXNTUPLE_ACTION_DROP)
 *
 * For flow types %TCP_V4_FLOW, %UDP_V4_FLOW and %SCTP_V4_FLOW, where
 * a field value and mask are both zero this is treated as if all mask
 * bits are set i.e. the field is ignored.
 */
struct ethtool_rx_ntuple_flow_spec {
	__u32		 flow_type;
	union {
		struct ethtool_tcpip4_spec		tcp_ip4_spec;
		struct ethtool_tcpip4_spec		udp_ip4_spec;
		struct ethtool_tcpip4_spec		sctp_ip4_spec;
		struct ethtool_ah_espip4_spec		ah_ip4_spec;
		struct ethtool_ah_espip4_spec		esp_ip4_spec;
		struct ethtool_usrip4_spec		usr_ip4_spec;
		struct ethhdr				ether_spec;
		__u8					hdata[72];
	} h_u, m_u;

	__u16	        vlan_tag;
	__u16	        vlan_tag_mask;
	__u64		data;
	__u64		data_mask;

	__s32		action;
#define ETHTOOL_RXNTUPLE_ACTION_DROP	(-1)	/* drop packet */
#define ETHTOOL_RXNTUPLE_ACTION_CLEAR	(-2)	/* clear filter */
};

/**
 * struct ethtool_rx_ntuple - command to set or clear RX flow filter
 * @cmd: Command number - %ETHTOOL_SRXNTUPLE
 * @fs: Flow filter specification
 */
struct ethtool_rx_ntuple {
	__u32					cmd;
	struct ethtool_rx_ntuple_flow_spec	fs;
};

#define ETHTOOL_FLASH_MAX_FILENAME	128
enum ethtool_flash_op_type {
	ETHTOOL_FLASH_ALL_REGIONS	= 0,
};

/* for passing firmware flashing related parameters */
struct ethtool_flash {
	__u32	cmd;
	__u32	region;
	char	data[ETHTOOL_FLASH_MAX_FILENAME];
};

/**
 * struct ethtool_dump - used for retrieving, setting device dump
 * @cmd: Command number - %ETHTOOL_GET_DUMP_FLAG, %ETHTOOL_GET_DUMP_DATA, or
 * 	%ETHTOOL_SET_DUMP
 * @version: FW version of the dump, filled in by driver
 * @flag: driver dependent flag for dump setting, filled in by driver during
 * 	  get and filled in by ethtool for set operation
 * @len: length of dump data, used as the length of the user buffer on entry to
 * 	 %ETHTOOL_GET_DUMP_DATA and this is returned as dump length by driver
 * 	 for %ETHTOOL_GET_DUMP_FLAG command
 * @data: data collected for get dump data operation
 */
struct ethtool_dump {
	__u32	cmd;
	__u32	version;
	__u32	flag;
	__u32	len;
	__u8	data[0];
};

/* for returning and changing feature sets */

/**
 * struct ethtool_get_features_block - block with state of 32 features
 * @available: mask of changeable features
 * @requested: mask of features requested to be enabled if possible
 * @active: mask of currently enabled features
 * @never_changed: mask of features not changeable for any device
 */
struct ethtool_get_features_block {
	__u32	available;
	__u32	requested;
	__u32	active;
	__u32	never_changed;
};

/**
 * struct ethtool_gfeatures - command to get state of device's features
 * @cmd: command number = %ETHTOOL_GFEATURES
 * @size: in: number of elements in the features[] array;
 *       out: number of elements in features[] needed to hold all features
 * @features: state of features
 */
struct ethtool_gfeatures {
	__u32	cmd;
	__u32	size;
	struct ethtool_get_features_block features[0];
};

/**
 * struct ethtool_set_features_block - block with request for 32 features
 * @valid: mask of features to be changed
 * @requested: values of features to be changed
 */
struct ethtool_set_features_block {
	__u32	valid;
	__u32	requested;
};

/**
 * struct ethtool_sfeatures - command to request change in device's features
 * @cmd: command number = %ETHTOOL_SFEATURES
 * @size: array size of the features[] array
 * @features: feature change masks
 */
struct ethtool_sfeatures {
	__u32	cmd;
	__u32	size;
	struct ethtool_set_features_block features[0];
};

/*
 * %ETHTOOL_SFEATURES changes features present in features[].valid to the
 * values of corresponding bits in features[].requested. Bits in .requested
 * not set in .valid or not changeable are ignored.
 *
 * Returns %EINVAL when .valid contains undefined or never-changeable bits
 * or size is not equal to required number of features words (32-bit blocks).
 * Returns >= 0 if request was completed; bits set in the value mean:
 *   %ETHTOOL_F_UNSUPPORTED - there were bits set in .valid that are not
 *	changeable (not present in %ETHTOOL_GFEATURES' features[].available)
 *	those bits were ignored.
 *   %ETHTOOL_F_WISH - some or all changes requested were recorded but the
 *      resulting state of bits masked by .valid is not equal to .requested.
 *      Probably there are other device-specific constraints on some features
 *      in the set. When %ETHTOOL_F_UNSUPPORTED is set, .valid is considered
 *      here as though ignored bits were cleared.
 *   %ETHTOOL_F_COMPAT - some or all changes requested were made by calling
 *      compatibility functions. Requested offload state cannot be properly
 *      managed by kernel.
 *
 * Meaning of bits in the masks are obtained by %ETHTOOL_GSSET_INFO (number of
 * bits in the arrays - always multiple of 32) and %ETHTOOL_GSTRINGS commands
 * for ETH_SS_FEATURES string set. First entry in the table corresponds to least
 * significant bit in features[0] fields. Empty strings mark undefined features.
 */
enum ethtool_sfeatures_retval_bits {
	ETHTOOL_F_UNSUPPORTED__BIT,
	ETHTOOL_F_WISH__BIT,
	ETHTOOL_F_COMPAT__BIT,
};

#define ETHTOOL_F_UNSUPPORTED   (1 << ETHTOOL_F_UNSUPPORTED__BIT)
#define ETHTOOL_F_WISH          (1 << ETHTOOL_F_WISH__BIT)
#define ETHTOOL_F_COMPAT        (1 << ETHTOOL_F_COMPAT__BIT)

#ifdef __KERNEL__

#include <linux/rculist.h>

extern int __ethtool_get_settings(struct net_device *dev,
				  struct ethtool_cmd *cmd);

extern int __ethtool_get_settings(struct net_device *dev,
				  struct ethtool_cmd *cmd);

/**
 * enum ethtool_phys_id_state - indicator state for physical identification
 * @ETHTOOL_ID_INACTIVE: Physical ID indicator should be deactivated
 * @ETHTOOL_ID_ACTIVE: Physical ID indicator should be activated
 * @ETHTOOL_ID_ON: LED should be turned on (used iff %ETHTOOL_ID_ACTIVE
 *	is not supported)
 * @ETHTOOL_ID_OFF: LED should be turned off (used iff %ETHTOOL_ID_ACTIVE
 *	is not supported)
 */
enum ethtool_phys_id_state {
	ETHTOOL_ID_INACTIVE,
	ETHTOOL_ID_ACTIVE,
	ETHTOOL_ID_ON,
	ETHTOOL_ID_OFF
};

struct net_device;

/* Some generic methods drivers may use in their ethtool_ops */
u32 ethtool_op_get_link(struct net_device *dev);

/**
 * ethtool_rxfh_indir_default - get default value for RX flow hash indirection
 * @index: Index in RX flow hash indirection table
 * @n_rx_rings: Number of RX rings to use
 *
 * This function provides the default policy for RX flow hash indirection.
 */
static inline u32 ethtool_rxfh_indir_default(u32 index, u32 n_rx_rings)
{
	return index % n_rx_rings;
}

/**
 * struct ethtool_ops - optional netdev operations
 * @get_settings: Get various device settings including Ethernet link
 *	settings. The @cmd parameter is expected to have been cleared
 *	before get_settings is called. Returns a negative error code or
 *	zero.
 * @set_settings: Set various device settings including Ethernet link
 *	settings.  Returns a negative error code or zero.
 * @get_drvinfo: Report driver/device information.  Should only set the
 *	@driver, @version, @fw_version and @bus_info fields.  If not
 *	implemented, the @driver and @bus_info fields will be filled in
 *	according to the netdev's parent device.
 * @get_regs_len: Get buffer length required for @get_regs
 * @get_regs: Get device registers
 * @get_wol: Report whether Wake-on-Lan is enabled
 * @set_wol: Turn Wake-on-Lan on or off.  Returns a negative error code
 *	or zero.
 * @get_msglevel: Report driver message level.  This should be the value
 *	of the @msg_enable field used by netif logging functions.
 * @set_msglevel: Set driver message level
 * @nway_reset: Restart autonegotiation.  Returns a negative error code
 *	or zero.
 * @get_link: Report whether physical link is up.  Will only be called if
 *	the netdev is up.  Should usually be set to ethtool_op_get_link(),
 *	which uses netif_carrier_ok().
 * @get_eeprom: Read data from the device EEPROM.
 *	Should fill in the magic field.  Don't need to check len for zero
 *	or wraparound.  Fill in the data argument with the eeprom values
 *	from offset to offset + len.  Update len to the amount read.
 *	Returns an error or zero.
 * @set_eeprom: Write data to the device EEPROM.
 *	Should validate the magic field.  Don't need to check len for zero
 *	or wraparound.  Update len to the amount written.  Returns an error
 *	or zero.
 * @get_coalesce: Get interrupt coalescing parameters.  Returns a negative
 *	error code or zero.
 * @set_coalesce: Set interrupt coalescing parameters.  Returns a negative
 *	error code or zero.
 * @get_ringparam: Report ring sizes
 * @set_ringparam: Set ring sizes.  Returns a negative error code or zero.
 * @get_pauseparam: Report pause parameters
 * @set_pauseparam: Set pause parameters.  Returns a negative error code
 *	or zero.
 * @self_test: Run specified self-tests
 * @get_strings: Return a set of strings that describe the requested objects
 * @set_phys_id: Identify the physical devices, e.g. by flashing an LED
 *	attached to it.  The implementation may update the indicator
 *	asynchronously or synchronously, but in either case it must return
 *	quickly.  It is initially called with the argument %ETHTOOL_ID_ACTIVE,
 *	and must either activate asynchronous updates and return zero, return
 *	a negative error or return a positive frequency for synchronous
 *	indication (e.g. 1 for one on/off cycle per second).  If it returns
 *	a frequency then it will be called again at intervals with the
 *	argument %ETHTOOL_ID_ON or %ETHTOOL_ID_OFF and should set the state of
 *	the indicator accordingly.  Finally, it is called with the argument
 *	%ETHTOOL_ID_INACTIVE and must deactivate the indicator.  Returns a
 *	negative error code or zero.
 * @get_ethtool_stats: Return extended statistics about the device.
 *	This is only useful if the device maintains statistics not
 *	included in &struct rtnl_link_stats64.
 * @begin: Function to be called before any other operation.  Returns a
 *	negative error code or zero.
 * @complete: Function to be called after any other operation except
 *	@begin.  Will be called even if the other operation failed.
 * @get_priv_flags: Report driver-specific feature flags.
 * @set_priv_flags: Set driver-specific feature flags.  Returns a negative
 *	error code or zero.
 * @get_sset_count: Get number of strings that @get_strings will write.
 * @get_rxnfc: Get RX flow classification rules.  Returns a negative
 *	error code or zero.
 * @set_rxnfc: Set RX flow classification rules.  Returns a negative
 *	error code or zero.
 * @flash_device: Write a firmware image to device's flash memory.
 *	Returns a negative error code or zero.
 * @reset: Reset (part of) the device, as specified by a bitmask of
 *	flags from &enum ethtool_reset_flags.  Returns a negative
 *	error code or zero.
 * @get_rxfh_indir_size: Get the size of the RX flow hash indirection table.
 *	Returns zero if not supported for this specific device.
 * @get_rxfh_indir: Get the contents of the RX flow hash indirection table.
 *	Will not be called if @get_rxfh_indir_size returns zero.
 *	Returns a negative error code or zero.
 * @set_rxfh_indir: Set the contents of the RX flow hash indirection table.
 *	Will not be called if @get_rxfh_indir_size returns zero.
 *	Returns a negative error code or zero.
 * @get_channels: Get number of channels.
 * @set_channels: Set number of channels.  Returns a negative error code or
 *	zero.
 * @get_dump_flag: Get dump flag indicating current dump length, version,
 * 		   and flag of the device.
 * @get_dump_data: Get dump data.
 * @set_dump: Set dump specific flags to the device.
 *
 * All operations are optional (i.e. the function pointer may be set
 * to %NULL) and callers must take this into account.  Callers must
 * hold the RTNL, except that for @get_drvinfo the caller may or may
 * not hold the RTNL.
 *
 * See the structures used by these operations for further documentation.
 *
 * See &struct net_device and &struct net_device_ops for documentation
 * of the generic netdev features interface.
 */
struct ethtool_ops {
	int	(*get_settings)(struct net_device *, struct ethtool_cmd *);
	int	(*set_settings)(struct net_device *, struct ethtool_cmd *);
	void	(*get_drvinfo)(struct net_device *, struct ethtool_drvinfo *);
	int	(*get_regs_len)(struct net_device *);
	void	(*get_regs)(struct net_device *, struct ethtool_regs *, void *);
	void	(*get_wol)(struct net_device *, struct ethtool_wolinfo *);
	int	(*set_wol)(struct net_device *, struct ethtool_wolinfo *);
	u32	(*get_msglevel)(struct net_device *);
	void	(*set_msglevel)(struct net_device *, u32);
	int	(*nway_reset)(struct net_device *);
	u32	(*get_link)(struct net_device *);
	int	(*get_eeprom_len)(struct net_device *);
	int	(*get_eeprom)(struct net_device *,
			      struct ethtool_eeprom *, u8 *);
	int	(*set_eeprom)(struct net_device *,
			      struct ethtool_eeprom *, u8 *);
	int	(*get_coalesce)(struct net_device *, struct ethtool_coalesce *);
	int	(*set_coalesce)(struct net_device *, struct ethtool_coalesce *);
	void	(*get_ringparam)(struct net_device *,
				 struct ethtool_ringparam *);
	int	(*set_ringparam)(struct net_device *,
				 struct ethtool_ringparam *);
	void	(*get_pauseparam)(struct net_device *,
				  struct ethtool_pauseparam*);
	int	(*set_pauseparam)(struct net_device *,
				  struct ethtool_pauseparam*);
	void	(*self_test)(struct net_device *, struct ethtool_test *, u64 *);
	void	(*get_strings)(struct net_device *, u32 stringset, u8 *);
	int	(*set_phys_id)(struct net_device *, enum ethtool_phys_id_state);
	void	(*get_ethtool_stats)(struct net_device *,
				     struct ethtool_stats *, u64 *);
	int	(*begin)(struct net_device *);
	void	(*complete)(struct net_device *);
	u32	(*get_priv_flags)(struct net_device *);
	int	(*set_priv_flags)(struct net_device *, u32);
	int	(*get_sset_count)(struct net_device *, int);
	int	(*get_rxnfc)(struct net_device *,
			     struct ethtool_rxnfc *, u32 *rule_locs);
	int	(*set_rxnfc)(struct net_device *, struct ethtool_rxnfc *);
	int	(*flash_device)(struct net_device *, struct ethtool_flash *);
	int	(*reset)(struct net_device *, u32 *);
	u32	(*get_rxfh_indir_size)(struct net_device *);
	int	(*get_rxfh_indir)(struct net_device *, u32 *);
	int	(*set_rxfh_indir)(struct net_device *, const u32 *);
	void	(*get_channels)(struct net_device *, struct ethtool_channels *);
	int	(*set_channels)(struct net_device *, struct ethtool_channels *);
	int	(*get_dump_flag)(struct net_device *, struct ethtool_dump *);
	int	(*get_dump_data)(struct net_device *,
				 struct ethtool_dump *, void *);
	int	(*set_dump)(struct net_device *, struct ethtool_dump *);

};
#endif /* __KERNEL__ */

/* CMDs currently supported */
#define ETHTOOL_GSET		0x00000001 /* Get settings. */
#define ETHTOOL_SSET		0x00000002 /* Set settings. */
#define ETHTOOL_GDRVINFO	0x00000003 /* Get driver info. */
#define ETHTOOL_GREGS		0x00000004 /* Get NIC registers. */
#define ETHTOOL_GWOL		0x00000005 /* Get wake-on-lan options. */
#define ETHTOOL_SWOL		0x00000006 /* Set wake-on-lan options. */
#define ETHTOOL_GMSGLVL		0x00000007 /* Get driver message level */
#define ETHTOOL_SMSGLVL		0x00000008 /* Set driver msg level. */
#define ETHTOOL_NWAY_RST	0x00000009 /* Restart autonegotiation. */
/* Get link status for host, i.e. whether the interface *and* the
 * physical port (if there is one) are up (ethtool_value). */
#define ETHTOOL_GLINK		0x0000000a
#define ETHTOOL_GEEPROM		0x0000000b /* Get EEPROM data */
#define ETHTOOL_SEEPROM		0x0000000c /* Set EEPROM data. */
#define ETHTOOL_GCOALESCE	0x0000000e /* Get coalesce config */
#define ETHTOOL_SCOALESCE	0x0000000f /* Set coalesce config. */
#define ETHTOOL_GRINGPARAM	0x00000010 /* Get ring parameters */
#define ETHTOOL_SRINGPARAM	0x00000011 /* Set ring parameters. */
#define ETHTOOL_GPAUSEPARAM	0x00000012 /* Get pause parameters */
#define ETHTOOL_SPAUSEPARAM	0x00000013 /* Set pause parameters. */
#define ETHTOOL_GRXCSUM		0x00000014 /* Get RX hw csum enable (ethtool_value) */
#define ETHTOOL_SRXCSUM		0x00000015 /* Set RX hw csum enable (ethtool_value) */
#define ETHTOOL_GTXCSUM		0x00000016 /* Get TX hw csum enable (ethtool_value) */
#define ETHTOOL_STXCSUM		0x00000017 /* Set TX hw csum enable (ethtool_value) */
#define ETHTOOL_GSG		0x00000018 /* Get scatter-gather enable
					    * (ethtool_value) */
#define ETHTOOL_SSG		0x00000019 /* Set scatter-gather enable
					    * (ethtool_value). */
#define ETHTOOL_TEST		0x0000001a /* execute NIC self-test. */
#define ETHTOOL_GSTRINGS	0x0000001b /* get specified string set */
#define ETHTOOL_PHYS_ID		0x0000001c /* identify the NIC */
#define ETHTOOL_GSTATS		0x0000001d /* get NIC-specific statistics */
#define ETHTOOL_GTSO		0x0000001e /* Get TSO enable (ethtool_value) */
#define ETHTOOL_STSO		0x0000001f /* Set TSO enable (ethtool_value) */
#define ETHTOOL_GPERMADDR	0x00000020 /* Get permanent hardware address */
#define ETHTOOL_GUFO		0x00000021 /* Get UFO enable (ethtool_value) */
#define ETHTOOL_SUFO		0x00000022 /* Set UFO enable (ethtool_value) */
#define ETHTOOL_GGSO		0x00000023 /* Get GSO enable (ethtool_value) */
#define ETHTOOL_SGSO		0x00000024 /* Set GSO enable (ethtool_value) */
#define ETHTOOL_GFLAGS		0x00000025 /* Get flags bitmap(ethtool_value) */
#define ETHTOOL_SFLAGS		0x00000026 /* Set flags bitmap(ethtool_value) */
#define ETHTOOL_GPFLAGS		0x00000027 /* Get driver-private flags bitmap */
#define ETHTOOL_SPFLAGS		0x00000028 /* Set driver-private flags bitmap */

#define ETHTOOL_GRXFH		0x00000029 /* Get RX flow hash configuration */
#define ETHTOOL_SRXFH		0x0000002a /* Set RX flow hash configuration */
#define ETHTOOL_GGRO		0x0000002b /* Get GRO enable (ethtool_value) */
#define ETHTOOL_SGRO		0x0000002c /* Set GRO enable (ethtool_value) */
#define ETHTOOL_GRXRINGS	0x0000002d /* Get RX rings available for LB */
#define ETHTOOL_GRXCLSRLCNT	0x0000002e /* Get RX class rule count */
#define ETHTOOL_GRXCLSRULE	0x0000002f /* Get RX classification rule */
#define ETHTOOL_GRXCLSRLALL	0x00000030 /* Get all RX classification rule */
#define ETHTOOL_SRXCLSRLDEL	0x00000031 /* Delete RX classification rule */
#define ETHTOOL_SRXCLSRLINS	0x00000032 /* Insert RX classification rule */
#define ETHTOOL_FLASHDEV	0x00000033 /* Flash firmware to device */
#define ETHTOOL_RESET		0x00000034 /* Reset hardware */
#define ETHTOOL_SRXNTUPLE	0x00000035 /* Add an n-tuple filter to device */
#define ETHTOOL_GRXNTUPLE	0x00000036 /* deprecated */
#define ETHTOOL_GSSET_INFO	0x00000037 /* Get string set info */
#define ETHTOOL_GRXFHINDIR	0x00000038 /* Get RX flow hash indir'n table */
#define ETHTOOL_SRXFHINDIR	0x00000039 /* Set RX flow hash indir'n table */

#define ETHTOOL_GFEATURES	0x0000003a /* Get device offload settings */
#define ETHTOOL_SFEATURES	0x0000003b /* Change device offload settings */
#define ETHTOOL_GCHANNELS	0x0000003c /* Get no of channels */
#define ETHTOOL_SCHANNELS	0x0000003d /* Set no of channels */
#define ETHTOOL_SET_DUMP	0x0000003e /* Set dump settings */
#define ETHTOOL_GET_DUMP_FLAG	0x0000003f /* Get dump settings */
#define ETHTOOL_GET_DUMP_DATA	0x00000040 /* Get dump data */

/* compatibility with older code */
#define SPARC_ETH_GSET		ETHTOOL_GSET
#define SPARC_ETH_SSET		ETHTOOL_SSET

/* Indicates what features are supported by the interface. */
#define SUPPORTED_10baseT_Half		(1 << 0)
#define SUPPORTED_10baseT_Full		(1 << 1)
#define SUPPORTED_100baseT_Half		(1 << 2)
#define SUPPORTED_100baseT_Full		(1 << 3)
#define SUPPORTED_1000baseT_Half	(1 << 4)
#define SUPPORTED_1000baseT_Full	(1 << 5)
#define SUPPORTED_Autoneg		(1 << 6)
#define SUPPORTED_TP			(1 << 7)
#define SUPPORTED_AUI			(1 << 8)
#define SUPPORTED_MII			(1 << 9)
#define SUPPORTED_FIBRE			(1 << 10)
#define SUPPORTED_BNC			(1 << 11)
#define SUPPORTED_10000baseT_Full	(1 << 12)
#define SUPPORTED_Pause			(1 << 13)
#define SUPPORTED_Asym_Pause		(1 << 14)
#define SUPPORTED_2500baseX_Full	(1 << 15)
#define SUPPORTED_Backplane		(1 << 16)
#define SUPPORTED_1000baseKX_Full	(1 << 17)
#define SUPPORTED_10000baseKX4_Full	(1 << 18)
#define SUPPORTED_10000baseKR_Full	(1 << 19)
#define SUPPORTED_10000baseR_FEC	(1 << 20)
#define SUPPORTED_20000baseMLD2_Full	(1 << 21)
#define SUPPORTED_20000baseKR2_Full	(1 << 22)

/* Indicates what features are advertised by the interface. */
#define ADVERTISED_10baseT_Half		(1 << 0)
#define ADVERTISED_10baseT_Full		(1 << 1)
#define ADVERTISED_100baseT_Half	(1 << 2)
#define ADVERTISED_100baseT_Full	(1 << 3)
#define ADVERTISED_1000baseT_Half	(1 << 4)
#define ADVERTISED_1000baseT_Full	(1 << 5)
#define ADVERTISED_Autoneg		(1 << 6)
#define ADVERTISED_TP			(1 << 7)
#define ADVERTISED_AUI			(1 << 8)
#define ADVERTISED_MII			(1 << 9)
#define ADVERTISED_FIBRE		(1 << 10)
#define ADVERTISED_BNC			(1 << 11)
#define ADVERTISED_10000baseT_Full	(1 << 12)
#define ADVERTISED_Pause		(1 << 13)
#define ADVERTISED_Asym_Pause		(1 << 14)
#define ADVERTISED_2500baseX_Full	(1 << 15)
#define ADVERTISED_Backplane		(1 << 16)
#define ADVERTISED_1000baseKX_Full	(1 << 17)
#define ADVERTISED_10000baseKX4_Full	(1 << 18)
#define ADVERTISED_10000baseKR_Full	(1 << 19)
#define ADVERTISED_10000baseR_FEC	(1 << 20)
#define ADVERTISED_20000baseMLD2_Full	(1 << 21)
#define ADVERTISED_20000baseKR2_Full	(1 << 22)

/* The following are all involved in forcing a particular link
 * mode for the device for setting things.  When getting the
 * devices settings, these indicate the current mode and whether
 * it was forced up into this mode or autonegotiated.
 */

/* The forced speed, 10Mb, 100Mb, gigabit, 2.5Gb, 10GbE. */
#define SPEED_10		10
#define SPEED_100		100
#define SPEED_1000		1000
#define SPEED_2500		2500
#define SPEED_10000		10000
#define SPEED_UNKNOWN		-1

/* Duplex, half or full. */
#define DUPLEX_HALF		0x00
#define DUPLEX_FULL		0x01
#define DUPLEX_UNKNOWN		0xff

/* Which connector port. */
#define PORT_TP			0x00
#define PORT_AUI		0x01
#define PORT_MII		0x02
#define PORT_FIBRE		0x03
#define PORT_BNC		0x04
#define PORT_DA			0x05
#define PORT_NONE		0xef
#define PORT_OTHER		0xff

/* Which transceiver to use. */
#define XCVR_INTERNAL		0x00
#define XCVR_EXTERNAL		0x01
#define XCVR_DUMMY1		0x02
#define XCVR_DUMMY2		0x03
#define XCVR_DUMMY3		0x04

/* Enable or disable autonegotiation.  If this is set to enable,
 * the forced link modes above are completely ignored.
 */
#define AUTONEG_DISABLE		0x00
#define AUTONEG_ENABLE		0x01

/* Mode MDI or MDI-X */
#define ETH_TP_MDI_INVALID	0x00
#define ETH_TP_MDI		0x01
#define ETH_TP_MDI_X		0x02

/* Wake-On-Lan options. */
#define WAKE_PHY		(1 << 0)
#define WAKE_UCAST		(1 << 1)
#define WAKE_MCAST		(1 << 2)
#define WAKE_BCAST		(1 << 3)
#define WAKE_ARP		(1 << 4)
#define WAKE_MAGIC		(1 << 5)
#define WAKE_MAGICSECURE	(1 << 6) /* only meaningful if WAKE_MAGIC */

/* L2-L4 network traffic flow types */
#define	TCP_V4_FLOW	0x01	/* hash or spec (tcp_ip4_spec) */
#define	UDP_V4_FLOW	0x02	/* hash or spec (udp_ip4_spec) */
#define	SCTP_V4_FLOW	0x03	/* hash or spec (sctp_ip4_spec) */
#define	AH_ESP_V4_FLOW	0x04	/* hash only */
#define	TCP_V6_FLOW	0x05	/* hash only */
#define	UDP_V6_FLOW	0x06	/* hash only */
#define	SCTP_V6_FLOW	0x07	/* hash only */
#define	AH_ESP_V6_FLOW	0x08	/* hash only */
#define	AH_V4_FLOW	0x09	/* hash or spec (ah_ip4_spec) */
#define	ESP_V4_FLOW	0x0a	/* hash or spec (esp_ip4_spec) */
#define	AH_V6_FLOW	0x0b	/* hash only */
#define	ESP_V6_FLOW	0x0c	/* hash only */
#define	IP_USER_FLOW	0x0d	/* spec only (usr_ip4_spec) */
#define	IPV4_FLOW	0x10	/* hash only */
#define	IPV6_FLOW	0x11	/* hash only */
#define	ETHER_FLOW	0x12	/* spec only (ether_spec) */
/* Flag to enable additional fields in struct ethtool_rx_flow_spec */
#define	FLOW_EXT	0x80000000

/* L3-L4 network traffic flow hash options */
#define	RXH_L2DA	(1 << 1)
#define	RXH_VLAN	(1 << 2)
#define	RXH_L3_PROTO	(1 << 3)
#define	RXH_IP_SRC	(1 << 4)
#define	RXH_IP_DST	(1 << 5)
#define	RXH_L4_B_0_1	(1 << 6) /* src port in case of TCP/UDP/SCTP */
#define	RXH_L4_B_2_3	(1 << 7) /* dst port in case of TCP/UDP/SCTP */
#define	RXH_DISCARD	(1 << 31)

#define	RX_CLS_FLOW_DISC	0xffffffffffffffffULL

/* Special RX classification rule insert location values */
#define RX_CLS_LOC_SPECIAL	0x80000000	/* flag */
#define RX_CLS_LOC_ANY		0xffffffff
#define RX_CLS_LOC_FIRST	0xfffffffe
#define RX_CLS_LOC_LAST		0xfffffffd

/* Reset flags */
/* The reset() operation must clear the flags for the components which
 * were actually reset.  On successful return, the flags indicate the
 * components which were not reset, either because they do not exist
 * in the hardware or because they cannot be reset independently.  The
 * driver must never reset any components that were not requested.
 */
enum ethtool_reset_flags {
	/* These flags represent components dedicated to the interface
	 * the command is addressed to.  Shift any flag left by
	 * ETH_RESET_SHARED_SHIFT to reset a shared component of the
	 * same type.
	 */
	ETH_RESET_MGMT		= 1 << 0,	/* Management processor */
	ETH_RESET_IRQ		= 1 << 1,	/* Interrupt requester */
	ETH_RESET_DMA		= 1 << 2,	/* DMA engine */
	ETH_RESET_FILTER	= 1 << 3,	/* Filtering/flow direction */
	ETH_RESET_OFFLOAD	= 1 << 4,	/* Protocol offload */
	ETH_RESET_MAC		= 1 << 5,	/* Media access controller */
	ETH_RESET_PHY		= 1 << 6,	/* Transceiver/PHY */
	ETH_RESET_RAM		= 1 << 7,	/* RAM shared between
						 * multiple components */

	ETH_RESET_DEDICATED	= 0x0000ffff,	/* All components dedicated to
						 * this interface */
	ETH_RESET_ALL		= 0xffffffff,	/* All components used by this
						 * interface, even if shared */
};
#define ETH_RESET_SHARED_SHIFT	16

#endif /* _LINUX_ETHTOOL_H */<|MERGE_RESOLUTION|>--- conflicted
+++ resolved
@@ -504,12 +504,6 @@
  * must use the second parameter to get_rxnfc() instead of @rule_locs.
  *
  * For %ETHTOOL_SRXCLSRLINS, @fs specifies the rule to add or update.
-<<<<<<< HEAD
- * @fs.@location specifies the location to use and must not be ignored.
- *
- * For %ETHTOOL_SRXCLSRLDEL, @fs.@location specifies the location of an
- * existing rule on entry.
-=======
  * @fs.@location either specifies the location to use or is a special
  * location value with %RX_CLS_LOC_SPECIAL flag set.  On return,
  * @fs.@location is the actual rule location.
@@ -527,7 +521,6 @@
  * location (minimum priority).  Additional special values may be
  * defined in future and drivers must return -%EINVAL for any
  * unrecognised value.
->>>>>>> dcd6c922
  */
 struct ethtool_rxnfc {
 	__u32				cmd;
@@ -752,9 +745,6 @@
 #ifdef __KERNEL__
 
 #include <linux/rculist.h>
-
-extern int __ethtool_get_settings(struct net_device *dev,
-				  struct ethtool_cmd *cmd);
 
 extern int __ethtool_get_settings(struct net_device *dev,
 				  struct ethtool_cmd *cmd);
