/*
 * USB Networking Link Interface
 *
 * Copyright (C) 2000-2005 by David Brownell <dbrownell@users.sourceforge.net>
 * Copyright (C) 2003-2005 David Hollis <dhollis@davehollis.com>
 *
 * This program is free software; you can redistribute it and/or modify
 * it under the terms of the GNU General Public License as published by
 * the Free Software Foundation; either version 2 of the License, or
 * (at your option) any later version.
 *
 * This program is distributed in the hope that it will be useful,
 * but WITHOUT ANY WARRANTY; without even the implied warranty of
 * MERCHANTABILITY or FITNESS FOR A PARTICULAR PURPOSE.  See the
 * GNU General Public License for more details.
 *
 * You should have received a copy of the GNU General Public License
 * along with this program; if not, write to the Free Software
 * Foundation, Inc., 59 Temple Place, Suite 330, Boston, MA  02111-1307  USA
 */

#ifndef	__LINUX_USB_USBNET_H
#define	__LINUX_USB_USBNET_H

/* interface from usbnet core to each USB networking link we handle */
struct usbnet {
	/* housekeeping */
	struct usb_device	*udev;
	struct usb_interface	*intf;
	struct driver_info	*driver_info;
	const char		*driver_name;
	void			*driver_priv;
	wait_queue_head_t	*wait;
	struct mutex		phy_mutex;
	unsigned char		suspend_count;
	unsigned char		pkt_cnt, pkt_err;

	/* i/o info: pipes etc */
	unsigned		in, out;
	struct usb_host_endpoint *status;
	unsigned		maxpacket;
	struct timer_list	delay;

	/* protocol/interface state */
	struct net_device	*net;
	int			msg_enable;
	unsigned long		data[5];
	u32			xid;
	u32			hard_mtu;	/* count any extra framing */
	size_t			rx_urb_size;	/* size for rx urbs */
	struct mii_if_info	mii;

	/* various kinds of pending driver work */
	struct sk_buff_head	rxq;
	struct sk_buff_head	txq;
	struct sk_buff_head	done;
	struct sk_buff_head	rxq_pause;
	struct urb		*interrupt;
	struct usb_anchor	deferred;
	struct tasklet_struct	bh;

	struct work_struct	kevent;
	unsigned long		flags;
#		define EVENT_TX_HALT	0
#		define EVENT_RX_HALT	1
#		define EVENT_RX_MEMORY	2
#		define EVENT_STS_SPLIT	3
#		define EVENT_LINK_RESET	4
#		define EVENT_RX_PAUSED	5
#		define EVENT_DEV_ASLEEP 6
#		define EVENT_DEV_OPEN	7
#		define EVENT_DEVICE_REPORT_IDLE	8
#		define EVENT_NO_RUNTIME_PM	9
<<<<<<< HEAD
=======
#		define EVENT_RX_KILL	10
>>>>>>> 836dc9e3
};

static inline struct usb_driver *driver_of(struct usb_interface *intf)
{
	return to_usb_driver(intf->dev.driver);
}

/* interface from the device/framing level "minidriver" to core */
struct driver_info {
	char		*description;

	int		flags;
/* framing is CDC Ethernet, not writing ZLPs (hw issues), or optionally: */
#define FLAG_FRAMING_NC	0x0001		/* guard against device dropouts */
#define FLAG_FRAMING_GL	0x0002		/* genelink batches packets */
#define FLAG_FRAMING_Z	0x0004		/* zaurus adds a trailer */
#define FLAG_FRAMING_RN	0x0008		/* RNDIS batches, plus huge header */

#define FLAG_NO_SETINT	0x0010		/* device can't set_interface() */
#define FLAG_ETHER	0x0020		/* maybe use "eth%d" names */

#define FLAG_FRAMING_AX 0x0040		/* AX88772/178 packets */
#define FLAG_WLAN	0x0080		/* use "wlan%d" names */
#define FLAG_AVOID_UNLINK_URBS 0x0100	/* don't unlink urbs at usbnet_stop() */
#define FLAG_SEND_ZLP	0x0200		/* hw requires ZLPs are sent */
#define FLAG_WWAN	0x0400		/* use "wwan%d" names */

#define FLAG_LINK_INTR	0x0800		/* updates link (carrier) status */

#define FLAG_POINTTOPOINT 0x1000	/* possibly use "usb%d" names */
#define FLAG_NOARP	0x2000		/* device can't do ARP */

/*
 * Indicates to usbnet, that USB driver accumulates multiple IP packets.
 * Affects statistic (counters) and short packet handling.
 */
#define FLAG_MULTI_PACKET	0x2000
#define FLAG_RX_ASSEMBLE	0x4000	/* rx packets may span >1 frames */
#define FLAG_NOARP		0x8000	/* device can't do ARP */

	/* init device ... can sleep, or cause probe() failure */
	int	(*bind)(struct usbnet *, struct usb_interface *);

	/* cleanup device ... can sleep, but can't fail */
	void	(*unbind)(struct usbnet *, struct usb_interface *);

	/* reset device ... can sleep */
	int	(*reset)(struct usbnet *);

	/* stop device ... can sleep */
	int	(*stop)(struct usbnet *);

	/* see if peer is connected ... can sleep */
	int	(*check_connect)(struct usbnet *);

	/* (dis)activate runtime power management */
	int	(*manage_power)(struct usbnet *, int);

	/* for status polling */
	void	(*status)(struct usbnet *, struct urb *);

	/* link reset handling, called from defer_kevent */
	int	(*link_reset)(struct usbnet *);

	/* fixup rx packet (strip framing) */
	int	(*rx_fixup)(struct usbnet *dev, struct sk_buff *skb);

	/* fixup tx packet (add framing) */
	struct sk_buff	*(*tx_fixup)(struct usbnet *dev,
				struct sk_buff *skb, gfp_t flags);

	/* early initialization code, can sleep. This is for minidrivers
	 * having 'subminidrivers' that need to do extra initialization
	 * right after minidriver have initialized hardware. */
	int	(*early_init)(struct usbnet *dev);

	/* called by minidriver when receiving indication */
	void	(*indication)(struct usbnet *dev, void *ind, int indlen);

	/* for new devices, use the descriptor-reading code instead */
	int		in;		/* rx endpoint */
	int		out;		/* tx endpoint */

	unsigned long	data;		/* Misc driver specific data */
};

/* Minidrivers are just drivers using the "usbnet" core as a powerful
 * network-specific subroutine library ... that happens to do pretty
 * much everything except custom framing and chip-specific stuff.
 */
extern int usbnet_probe(struct usb_interface *, const struct usb_device_id *);
extern int usbnet_suspend(struct usb_interface *, pm_message_t);
extern int usbnet_resume(struct usb_interface *);
extern void usbnet_disconnect(struct usb_interface *);
extern void usbnet_device_suggests_idle(struct usbnet *dev);

extern int usbnet_read_cmd(struct usbnet *dev, u8 cmd, u8 reqtype,
		    u16 value, u16 index, void *data, u16 size);
extern int usbnet_write_cmd(struct usbnet *dev, u8 cmd, u8 reqtype,
		    u16 value, u16 index, const void *data, u16 size);
extern int usbnet_read_cmd_nopm(struct usbnet *dev, u8 cmd, u8 reqtype,
		    u16 value, u16 index, void *data, u16 size);
extern int usbnet_write_cmd_nopm(struct usbnet *dev, u8 cmd, u8 reqtype,
		    u16 value, u16 index, const void *data, u16 size);
extern int usbnet_write_cmd_async(struct usbnet *dev, u8 cmd, u8 reqtype,
		    u16 value, u16 index, const void *data, u16 size);

/* Drivers that reuse some of the standard USB CDC infrastructure
 * (notably, using multiple interfaces according to the CDC
 * union descriptor) get some helper code.
 */
struct cdc_state {
	struct usb_cdc_header_desc	*header;
	struct usb_cdc_union_desc	*u;
	struct usb_cdc_ether_desc	*ether;
	struct usb_interface		*control;
	struct usb_interface		*data;
};

extern int usbnet_generic_cdc_bind(struct usbnet *, struct usb_interface *);
extern int usbnet_cdc_bind(struct usbnet *, struct usb_interface *);
extern void usbnet_cdc_unbind(struct usbnet *, struct usb_interface *);
extern void usbnet_cdc_status(struct usbnet *, struct urb *);

/* CDC and RNDIS support the same host-chosen packet filters for IN transfers */
#define	DEFAULT_FILTER	(USB_CDC_PACKET_TYPE_BROADCAST \
			|USB_CDC_PACKET_TYPE_ALL_MULTICAST \
			|USB_CDC_PACKET_TYPE_PROMISCUOUS \
			|USB_CDC_PACKET_TYPE_DIRECTED)


/* we record the state for each of our queued skbs */
enum skb_state {
	illegal = 0,
	tx_start, tx_done,
	rx_start, rx_done, rx_cleanup,
	unlink_start
};

struct skb_data {	/* skb->cb is one of these */
	struct urb		*urb;
	struct usbnet		*dev;
	enum skb_state		state;
	size_t			length;
};

extern int usbnet_open(struct net_device *net);
extern int usbnet_stop(struct net_device *net);
extern netdev_tx_t usbnet_start_xmit(struct sk_buff *skb,
				     struct net_device *net);
extern void usbnet_tx_timeout(struct net_device *net);
extern int usbnet_change_mtu(struct net_device *net, int new_mtu);

extern int usbnet_get_endpoints(struct usbnet *, struct usb_interface *);
extern int usbnet_get_ethernet_addr(struct usbnet *, int);
extern void usbnet_defer_kevent(struct usbnet *, int);
extern void usbnet_skb_return(struct usbnet *, struct sk_buff *);
extern void usbnet_unlink_rx_urbs(struct usbnet *);

extern void usbnet_pause_rx(struct usbnet *);
extern void usbnet_resume_rx(struct usbnet *);
extern void usbnet_purge_paused_rxq(struct usbnet *);

extern int usbnet_get_settings(struct net_device *net,
			       struct ethtool_cmd *cmd);
extern int usbnet_set_settings(struct net_device *net,
			       struct ethtool_cmd *cmd);
extern u32 usbnet_get_link(struct net_device *net);
extern u32 usbnet_get_msglevel(struct net_device *);
extern void usbnet_set_msglevel(struct net_device *, u32);
extern void usbnet_get_drvinfo(struct net_device *, struct ethtool_drvinfo *);
extern int usbnet_nway_reset(struct net_device *net);

extern int usbnet_manage_power(struct usbnet *, int);

#endif /* __LINUX_USB_USBNET_H */<|MERGE_RESOLUTION|>--- conflicted
+++ resolved
@@ -71,10 +71,7 @@
 #		define EVENT_DEV_OPEN	7
 #		define EVENT_DEVICE_REPORT_IDLE	8
 #		define EVENT_NO_RUNTIME_PM	9
-<<<<<<< HEAD
-=======
 #		define EVENT_RX_KILL	10
->>>>>>> 836dc9e3
 };
 
 static inline struct usb_driver *driver_of(struct usb_interface *intf)
@@ -105,7 +102,6 @@
 #define FLAG_LINK_INTR	0x0800		/* updates link (carrier) status */
 
 #define FLAG_POINTTOPOINT 0x1000	/* possibly use "usb%d" names */
-#define FLAG_NOARP	0x2000		/* device can't do ARP */
 
 /*
  * Indicates to usbnet, that USB driver accumulates multiple IP packets.
