--- conflicted
+++ resolved
@@ -13,37 +13,7 @@
 #ifndef _LINUX_EVENTPOLL_H
 #define _LINUX_EVENTPOLL_H
 
-<<<<<<< HEAD
-/* For O_CLOEXEC */
-#include <linux/fcntl.h>
-#include <linux/types.h>
-
-/* Flags for epoll_create1.  */
-#define EPOLL_CLOEXEC O_CLOEXEC
-
-/* Valid opcodes to issue to sys_epoll_ctl() */
-#define EPOLL_CTL_ADD 1
-#define EPOLL_CTL_DEL 2
-#define EPOLL_CTL_MOD 3
-#define EPOLL_CTL_DISABLE 4
-
-/*
- * Request the handling of system wakeup events so as to prevent system suspends
- * from happening while those events are being processed.
- *
- * Assuming neither EPOLLET nor EPOLLONESHOT is set, system suspends will not be
- * re-allowed until epoll_wait is called again after consuming the wakeup
- * event(s).
- *
- * Requires CAP_BLOCK_SUSPEND
- */
-#define EPOLLWAKEUP (1 << 29)
-
-/* Set the One Shot behaviour for the target file descriptor */
-#define EPOLLONESHOT (1 << 30)
-=======
 #include <uapi/linux/eventpoll.h>
->>>>>>> ddffeb8c
 
 
 /* Forward declarations to avoid compiler errors */
