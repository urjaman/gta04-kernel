#ifndef _LINUX_TRACEPOINT_H
#define _LINUX_TRACEPOINT_H

/*
 * Kernel Tracepoint API.
 *
 * See Documentation/trace/tracepoints.txt.
 *
 * (C) Copyright 2008 Mathieu Desnoyers <mathieu.desnoyers@polymtl.ca>
 *
 * Heavily inspired from the Linux Kernel Markers.
 *
 * This file is released under the GPLv2.
 * See the file COPYING for more details.
 */

#include <linux/errno.h>
#include <linux/types.h>
#include <linux/rcupdate.h>
#include <linux/jump_label.h>

struct module;
struct tracepoint;

struct tracepoint_func {
	void *func;
	void *data;
};

struct tracepoint {
	const char *name;		/* Tracepoint name */
	int state;			/* State. */
	void (*regfunc)(void);
	void (*unregfunc)(void);
	struct tracepoint_func __rcu *funcs;
<<<<<<< HEAD
} __attribute__((aligned(32)));		/*
					 * Aligned on 32 bytes because it is
					 * globally visible and gcc happily
					 * align these on the structure size.
					 * Keep in sync with vmlinux.lds.h.
					 */
=======
};
>>>>>>> 105e53f8

/*
 * Connect a probe to a tracepoint.
 * Internal API, should not be used directly.
 */
extern int tracepoint_probe_register(const char *name, void *probe, void *data);

/*
 * Disconnect a probe from a tracepoint.
 * Internal API, should not be used directly.
 */
extern int
tracepoint_probe_unregister(const char *name, void *probe, void *data);

extern int tracepoint_probe_register_noupdate(const char *name, void *probe,
					      void *data);
extern int tracepoint_probe_unregister_noupdate(const char *name, void *probe,
						void *data);
extern void tracepoint_probe_update_all(void);

struct tracepoint_iter {
	struct module *module;
	struct tracepoint * const *tracepoint;
};

extern void tracepoint_iter_start(struct tracepoint_iter *iter);
extern void tracepoint_iter_next(struct tracepoint_iter *iter);
extern void tracepoint_iter_stop(struct tracepoint_iter *iter);
extern void tracepoint_iter_reset(struct tracepoint_iter *iter);
extern int tracepoint_get_iter_range(struct tracepoint * const **tracepoint,
	struct tracepoint * const *begin, struct tracepoint * const *end);

/*
 * tracepoint_synchronize_unregister must be called between the last tracepoint
 * probe unregistration and the end of module exit to make sure there is no
 * caller executing a probe when it is freed.
 */
static inline void tracepoint_synchronize_unregister(void)
{
	synchronize_sched();
}

#define PARAMS(args...) args

#ifdef CONFIG_TRACEPOINTS
extern
void tracepoint_update_probe_range(struct tracepoint * const *begin,
	struct tracepoint * const *end);
#else
static inline
void tracepoint_update_probe_range(struct tracepoint * const *begin,
	struct tracepoint * const *end)
{ }
#endif /* CONFIG_TRACEPOINTS */

#endif /* _LINUX_TRACEPOINT_H */

/*
 * Note: we keep the TRACE_EVENT and DECLARE_TRACE outside the include
 *  file ifdef protection.
 *  This is due to the way trace events work. If a file includes two
 *  trace event headers under one "CREATE_TRACE_POINTS" the first include
 *  will override the TRACE_EVENT and break the second include.
 */

#ifndef DECLARE_TRACE

#define TP_PROTO(args...)	args
#define TP_ARGS(args...)	args
#define TP_CONDITION(args...)	args

#ifdef CONFIG_TRACEPOINTS

/*
 * it_func[0] is never NULL because there is at least one element in the array
 * when the array itself is non NULL.
 *
 * Note, the proto and args passed in includes "__data" as the first parameter.
 * The reason for this is to handle the "void" prototype. If a tracepoint
 * has a "void" prototype, then it is invalid to declare a function
 * as "(void *, void)". The DECLARE_TRACE_NOARGS() will pass in just
 * "void *data", where as the DECLARE_TRACE() will pass in "void *data, proto".
 */
#define __DO_TRACE(tp, proto, args, cond)				\
	do {								\
		struct tracepoint_func *it_func_ptr;			\
		void *it_func;						\
		void *__data;						\
									\
		if (!(cond))						\
			return;						\
		rcu_read_lock_sched_notrace();				\
		it_func_ptr = rcu_dereference_sched((tp)->funcs);	\
		if (it_func_ptr) {					\
			do {						\
				it_func = (it_func_ptr)->func;		\
				__data = (it_func_ptr)->data;		\
				((void(*)(proto))(it_func))(args);	\
			} while ((++it_func_ptr)->func);		\
		}							\
		rcu_read_unlock_sched_notrace();			\
	} while (0)

/*
 * Make sure the alignment of the structure in the __tracepoints section will
 * not add unwanted padding between the beginning of the section and the
 * structure. Force alignment to the same alignment as the section start.
 */
#define __DECLARE_TRACE(name, proto, args, cond, data_proto, data_args)	\
	extern struct tracepoint __tracepoint_##name;			\
	static inline void trace_##name(proto)				\
	{								\
		JUMP_LABEL(&__tracepoint_##name.state, do_trace);	\
		return;							\
do_trace:								\
			__DO_TRACE(&__tracepoint_##name,		\
				TP_PROTO(data_proto),			\
				TP_ARGS(data_args),			\
				TP_CONDITION(cond));			\
	}								\
	static inline int						\
	register_trace_##name(void (*probe)(data_proto), void *data)	\
	{								\
		return tracepoint_probe_register(#name, (void *)probe,	\
						 data);			\
	}								\
	static inline int						\
	unregister_trace_##name(void (*probe)(data_proto), void *data)	\
	{								\
		return tracepoint_probe_unregister(#name, (void *)probe, \
						   data);		\
	}								\
	static inline void						\
	check_trace_callback_type_##name(void (*cb)(data_proto))	\
	{								\
	}

/*
 * We have no guarantee that gcc and the linker won't up-align the tracepoint
 * structures, so we create an array of pointers that will be used for iteration
 * on the tracepoints.
 */
#define DEFINE_TRACE_FN(name, reg, unreg)				\
	static const char __tpstrtab_##name[]				\
	__attribute__((section("__tracepoints_strings"))) = #name;	\
	struct tracepoint __tracepoint_##name				\
	__attribute__((section("__tracepoints"))) =			\
		{ __tpstrtab_##name, 0, reg, unreg, NULL };		\
	static struct tracepoint * const __tracepoint_ptr_##name __used	\
	__attribute__((section("__tracepoints_ptrs"))) =		\
		&__tracepoint_##name;

#define DEFINE_TRACE(name)						\
	DEFINE_TRACE_FN(name, NULL, NULL);

#define EXPORT_TRACEPOINT_SYMBOL_GPL(name)				\
	EXPORT_SYMBOL_GPL(__tracepoint_##name)
#define EXPORT_TRACEPOINT_SYMBOL(name)					\
	EXPORT_SYMBOL(__tracepoint_##name)

#else /* !CONFIG_TRACEPOINTS */
#define __DECLARE_TRACE(name, proto, args, cond, data_proto, data_args)	\
	static inline void trace_##name(proto)				\
	{ }								\
	static inline int						\
	register_trace_##name(void (*probe)(data_proto),		\
			      void *data)				\
	{								\
		return -ENOSYS;						\
	}								\
	static inline int						\
	unregister_trace_##name(void (*probe)(data_proto),		\
				void *data)				\
	{								\
		return -ENOSYS;						\
	}								\
	static inline void check_trace_callback_type_##name(void (*cb)(data_proto)) \
	{								\
	}

#define DEFINE_TRACE_FN(name, reg, unreg)
#define DEFINE_TRACE(name)
#define EXPORT_TRACEPOINT_SYMBOL_GPL(name)
#define EXPORT_TRACEPOINT_SYMBOL(name)

#endif /* CONFIG_TRACEPOINTS */

/*
 * The need for the DECLARE_TRACE_NOARGS() is to handle the prototype
 * (void). "void" is a special value in a function prototype and can
 * not be combined with other arguments. Since the DECLARE_TRACE()
 * macro adds a data element at the beginning of the prototype,
 * we need a way to differentiate "(void *data, proto)" from
 * "(void *data, void)". The second prototype is invalid.
 *
 * DECLARE_TRACE_NOARGS() passes "void" as the tracepoint prototype
 * and "void *__data" as the callback prototype.
 *
 * DECLARE_TRACE() passes "proto" as the tracepoint protoype and
 * "void *__data, proto" as the callback prototype.
 */
#define DECLARE_TRACE_NOARGS(name)					\
		__DECLARE_TRACE(name, void, , 1, void *__data, __data)

#define DECLARE_TRACE(name, proto, args)				\
		__DECLARE_TRACE(name, PARAMS(proto), PARAMS(args), 1,	\
				PARAMS(void *__data, proto),		\
				PARAMS(__data, args))

#define DECLARE_TRACE_CONDITION(name, proto, args, cond)		\
	__DECLARE_TRACE(name, PARAMS(proto), PARAMS(args), PARAMS(cond), \
			PARAMS(void *__data, proto),			\
			PARAMS(__data, args))

#define TRACE_EVENT_FLAGS(event, flag)

#endif /* DECLARE_TRACE */

#ifndef TRACE_EVENT
/*
 * For use with the TRACE_EVENT macro:
 *
 * We define a tracepoint, its arguments, its printk format
 * and its 'fast binay record' layout.
 *
 * Firstly, name your tracepoint via TRACE_EVENT(name : the
 * 'subsystem_event' notation is fine.
 *
 * Think about this whole construct as the
 * 'trace_sched_switch() function' from now on.
 *
 *
 *  TRACE_EVENT(sched_switch,
 *
 *	*
 *	* A function has a regular function arguments
 *	* prototype, declare it via TP_PROTO():
 *	*
 *
 *	TP_PROTO(struct rq *rq, struct task_struct *prev,
 *		 struct task_struct *next),
 *
 *	*
 *	* Define the call signature of the 'function'.
 *	* (Design sidenote: we use this instead of a
 *	*  TP_PROTO1/TP_PROTO2/TP_PROTO3 ugliness.)
 *	*
 *
 *	TP_ARGS(rq, prev, next),
 *
 *	*
 *	* Fast binary tracing: define the trace record via
 *	* TP_STRUCT__entry(). You can think about it like a
 *	* regular C structure local variable definition.
 *	*
 *	* This is how the trace record is structured and will
 *	* be saved into the ring buffer. These are the fields
 *	* that will be exposed to user-space in
 *	* /sys/kernel/debug/tracing/events/<*>/format.
 *	*
 *	* The declared 'local variable' is called '__entry'
 *	*
 *	* __field(pid_t, prev_prid) is equivalent to a standard declariton:
 *	*
 *	*	pid_t	prev_pid;
 *	*
 *	* __array(char, prev_comm, TASK_COMM_LEN) is equivalent to:
 *	*
 *	*	char	prev_comm[TASK_COMM_LEN];
 *	*
 *
 *	TP_STRUCT__entry(
 *		__array(	char,	prev_comm,	TASK_COMM_LEN	)
 *		__field(	pid_t,	prev_pid			)
 *		__field(	int,	prev_prio			)
 *		__array(	char,	next_comm,	TASK_COMM_LEN	)
 *		__field(	pid_t,	next_pid			)
 *		__field(	int,	next_prio			)
 *	),
 *
 *	*
 *	* Assign the entry into the trace record, by embedding
 *	* a full C statement block into TP_fast_assign(). You
 *	* can refer to the trace record as '__entry' -
 *	* otherwise you can put arbitrary C code in here.
 *	*
 *	* Note: this C code will execute every time a trace event
 *	* happens, on an active tracepoint.
 *	*
 *
 *	TP_fast_assign(
 *		memcpy(__entry->next_comm, next->comm, TASK_COMM_LEN);
 *		__entry->prev_pid	= prev->pid;
 *		__entry->prev_prio	= prev->prio;
 *		memcpy(__entry->prev_comm, prev->comm, TASK_COMM_LEN);
 *		__entry->next_pid	= next->pid;
 *		__entry->next_prio	= next->prio;
 *	),
 *
 *	*
 *	* Formatted output of a trace record via TP_printk().
 *	* This is how the tracepoint will appear under ftrace
 *	* plugins that make use of this tracepoint.
 *	*
 *	* (raw-binary tracing wont actually perform this step.)
 *	*
 *
 *	TP_printk("task %s:%d [%d] ==> %s:%d [%d]",
 *		__entry->prev_comm, __entry->prev_pid, __entry->prev_prio,
 *		__entry->next_comm, __entry->next_pid, __entry->next_prio),
 *
 * );
 *
 * This macro construct is thus used for the regular printk format
 * tracing setup, it is used to construct a function pointer based
 * tracepoint callback (this is used by programmatic plugins and
 * can also by used by generic instrumentation like SystemTap), and
 * it is also used to expose a structured trace record in
 * /sys/kernel/debug/tracing/events/.
 *
 * A set of (un)registration functions can be passed to the variant
 * TRACE_EVENT_FN to perform any (un)registration work.
 */

#define DECLARE_EVENT_CLASS(name, proto, args, tstruct, assign, print)
#define DEFINE_EVENT(template, name, proto, args)		\
	DECLARE_TRACE(name, PARAMS(proto), PARAMS(args))
#define DEFINE_EVENT_PRINT(template, name, proto, args, print)	\
	DECLARE_TRACE(name, PARAMS(proto), PARAMS(args))
#define DEFINE_EVENT_CONDITION(template, name, proto,		\
			       args, cond)			\
	DECLARE_TRACE_CONDITION(name, PARAMS(proto),		\
				PARAMS(args), PARAMS(cond))

#define TRACE_EVENT(name, proto, args, struct, assign, print)	\
	DECLARE_TRACE(name, PARAMS(proto), PARAMS(args))
#define TRACE_EVENT_FN(name, proto, args, struct,		\
		assign, print, reg, unreg)			\
	DECLARE_TRACE(name, PARAMS(proto), PARAMS(args))
#define TRACE_EVENT_CONDITION(name, proto, args, cond,		\
			      struct, assign, print)		\
	DECLARE_TRACE_CONDITION(name, PARAMS(proto),		\
				PARAMS(args), PARAMS(cond))

#define TRACE_EVENT_FLAGS(event, flag)

#endif /* ifdef TRACE_EVENT (see note above) */<|MERGE_RESOLUTION|>--- conflicted
+++ resolved
@@ -33,16 +33,7 @@
 	void (*regfunc)(void);
 	void (*unregfunc)(void);
 	struct tracepoint_func __rcu *funcs;
-<<<<<<< HEAD
-} __attribute__((aligned(32)));		/*
-					 * Aligned on 32 bytes because it is
-					 * globally visible and gcc happily
-					 * align these on the structure size.
-					 * Keep in sync with vmlinux.lds.h.
-					 */
-=======
 };
->>>>>>> 105e53f8
 
 /*
  * Connect a probe to a tracepoint.
