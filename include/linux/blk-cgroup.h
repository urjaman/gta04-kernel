#ifndef _BLK_CGROUP_H
#define _BLK_CGROUP_H
/*
 * Common Block IO controller cgroup interface
 *
 * Based on ideas and code from CFQ, CFS and BFQ:
 * Copyright (C) 2003 Jens Axboe <axboe@kernel.dk>
 *
 * Copyright (C) 2008 Fabio Checconi <fabio@gandalf.sssup.it>
 *		      Paolo Valente <paolo.valente@unimore.it>
 *
 * Copyright (C) 2009 Vivek Goyal <vgoyal@redhat.com>
 * 	              Nauman Rafique <nauman@google.com>
 */

#include <linux/cgroup.h>
#include <linux/percpu_counter.h>
#include <linux/seq_file.h>
#include <linux/radix-tree.h>
#include <linux/blkdev.h>
#include <linux/atomic.h>

/* percpu_counter batch for blkg_[rw]stats, per-cpu drift doesn't matter */
#define BLKG_STAT_CPU_BATCH	(INT_MAX / 2)

/* Max limits for throttle policy */
#define THROTL_IOPS_MAX		UINT_MAX

#ifdef CONFIG_BLK_CGROUP

enum blkg_rwstat_type {
	BLKG_RWSTAT_READ,
	BLKG_RWSTAT_WRITE,
	BLKG_RWSTAT_SYNC,
	BLKG_RWSTAT_ASYNC,

	BLKG_RWSTAT_NR,
	BLKG_RWSTAT_TOTAL = BLKG_RWSTAT_NR,
};

struct blkcg_gq;

struct blkcg {
	struct cgroup_subsys_state	css;
	spinlock_t			lock;

	struct radix_tree_root		blkg_tree;
	struct blkcg_gq			*blkg_hint;
	struct hlist_head		blkg_list;

	struct blkcg_policy_data	*cpd[BLKCG_MAX_POLS];

	struct list_head		all_blkcgs_node;
#ifdef CONFIG_CGROUP_WRITEBACK
	struct list_head		cgwb_list;
#endif
};

/*
 * blkg_[rw]stat->aux_cnt is excluded for local stats but included for
 * recursive.  Used to carry stats of dead children, and, for blkg_rwstat,
 * to carry result values from read and sum operations.
 */
struct blkg_stat {
	struct percpu_counter		cpu_cnt;
	atomic64_t			aux_cnt;
};

struct blkg_rwstat {
	struct percpu_counter		cpu_cnt[BLKG_RWSTAT_NR];
	atomic64_t			aux_cnt[BLKG_RWSTAT_NR];
};

/*
 * A blkcg_gq (blkg) is association between a block cgroup (blkcg) and a
 * request_queue (q).  This is used by blkcg policies which need to track
 * information per blkcg - q pair.
 *
 * There can be multiple active blkcg policies and each blkg:policy pair is
 * represented by a blkg_policy_data which is allocated and freed by each
 * policy's pd_alloc/free_fn() methods.  A policy can allocate private data
 * area by allocating larger data structure which embeds blkg_policy_data
 * at the beginning.
 */
struct blkg_policy_data {
	/* the blkg and policy id this per-policy data belongs to */
	struct blkcg_gq			*blkg;
	int				plid;
};

/*
 * Policies that need to keep per-blkcg data which is independent from any
 * request_queue associated to it should implement cpd_alloc/free_fn()
 * methods.  A policy can allocate private data area by allocating larger
 * data structure which embeds blkcg_policy_data at the beginning.
 * cpd_init() is invoked to let each policy handle per-blkcg data.
 */
struct blkcg_policy_data {
	/* the blkcg and policy id this per-policy data belongs to */
	struct blkcg			*blkcg;
	int				plid;
};

/* association between a blk cgroup and a request queue */
struct blkcg_gq {
	/* Pointer to the associated request_queue */
	struct request_queue		*q;
	struct list_head		q_node;
	struct hlist_node		blkcg_node;
	struct blkcg			*blkcg;

	/*
	 * Each blkg gets congested separately and the congestion state is
	 * propagated to the matching bdi_writeback_congested.
	 */
	struct bdi_writeback_congested	*wb_congested;

	/* all non-root blkcg_gq's are guaranteed to have access to parent */
	struct blkcg_gq			*parent;

	/* request allocation list for this blkcg-q pair */
	struct request_list		rl;

	/* reference count */
	atomic_t			refcnt;

	/* is this blkg online? protected by both blkcg and q locks */
	bool				online;

	struct blkg_rwstat		stat_bytes;
	struct blkg_rwstat		stat_ios;

	struct blkg_policy_data		*pd[BLKCG_MAX_POLS];

	struct rcu_head			rcu_head;
};

typedef struct blkcg_policy_data *(blkcg_pol_alloc_cpd_fn)(gfp_t gfp);
typedef void (blkcg_pol_init_cpd_fn)(struct blkcg_policy_data *cpd);
typedef void (blkcg_pol_free_cpd_fn)(struct blkcg_policy_data *cpd);
typedef void (blkcg_pol_bind_cpd_fn)(struct blkcg_policy_data *cpd);
typedef struct blkg_policy_data *(blkcg_pol_alloc_pd_fn)(gfp_t gfp, int node);
typedef void (blkcg_pol_init_pd_fn)(struct blkg_policy_data *pd);
typedef void (blkcg_pol_online_pd_fn)(struct blkg_policy_data *pd);
typedef void (blkcg_pol_offline_pd_fn)(struct blkg_policy_data *pd);
typedef void (blkcg_pol_free_pd_fn)(struct blkg_policy_data *pd);
typedef void (blkcg_pol_reset_pd_stats_fn)(struct blkg_policy_data *pd);

struct blkcg_policy {
	int				plid;
	/* cgroup files for the policy */
	struct cftype			*dfl_cftypes;
	struct cftype			*legacy_cftypes;

	/* operations */
	blkcg_pol_alloc_cpd_fn		*cpd_alloc_fn;
	blkcg_pol_init_cpd_fn		*cpd_init_fn;
	blkcg_pol_free_cpd_fn		*cpd_free_fn;
	blkcg_pol_bind_cpd_fn		*cpd_bind_fn;

	blkcg_pol_alloc_pd_fn		*pd_alloc_fn;
	blkcg_pol_init_pd_fn		*pd_init_fn;
	blkcg_pol_online_pd_fn		*pd_online_fn;
	blkcg_pol_offline_pd_fn		*pd_offline_fn;
	blkcg_pol_free_pd_fn		*pd_free_fn;
	blkcg_pol_reset_pd_stats_fn	*pd_reset_stats_fn;
};

extern struct blkcg blkcg_root;
extern struct cgroup_subsys_state * const blkcg_root_css;

struct blkcg_gq *blkg_lookup_slowpath(struct blkcg *blkcg,
				      struct request_queue *q, bool update_hint);
struct blkcg_gq *blkg_lookup_create(struct blkcg *blkcg,
				    struct request_queue *q);
int blkcg_init_queue(struct request_queue *q);
void blkcg_drain_queue(struct request_queue *q);
void blkcg_exit_queue(struct request_queue *q);

/* Blkio controller policy registration */
int blkcg_policy_register(struct blkcg_policy *pol);
void blkcg_policy_unregister(struct blkcg_policy *pol);
int blkcg_activate_policy(struct request_queue *q,
			  const struct blkcg_policy *pol);
void blkcg_deactivate_policy(struct request_queue *q,
			     const struct blkcg_policy *pol);

const char *blkg_dev_name(struct blkcg_gq *blkg);
void blkcg_print_blkgs(struct seq_file *sf, struct blkcg *blkcg,
		       u64 (*prfill)(struct seq_file *,
				     struct blkg_policy_data *, int),
		       const struct blkcg_policy *pol, int data,
		       bool show_total);
u64 __blkg_prfill_u64(struct seq_file *sf, struct blkg_policy_data *pd, u64 v);
u64 __blkg_prfill_rwstat(struct seq_file *sf, struct blkg_policy_data *pd,
			 const struct blkg_rwstat *rwstat);
u64 blkg_prfill_stat(struct seq_file *sf, struct blkg_policy_data *pd, int off);
u64 blkg_prfill_rwstat(struct seq_file *sf, struct blkg_policy_data *pd,
		       int off);
int blkg_print_stat_bytes(struct seq_file *sf, void *v);
int blkg_print_stat_ios(struct seq_file *sf, void *v);
int blkg_print_stat_bytes_recursive(struct seq_file *sf, void *v);
int blkg_print_stat_ios_recursive(struct seq_file *sf, void *v);

u64 blkg_stat_recursive_sum(struct blkcg_gq *blkg,
			    struct blkcg_policy *pol, int off);
struct blkg_rwstat blkg_rwstat_recursive_sum(struct blkcg_gq *blkg,
					     struct blkcg_policy *pol, int off);

struct blkg_conf_ctx {
	struct gendisk			*disk;
	struct blkcg_gq			*blkg;
	char				*body;
};

int blkg_conf_prep(struct blkcg *blkcg, const struct blkcg_policy *pol,
		   char *input, struct blkg_conf_ctx *ctx);
void blkg_conf_finish(struct blkg_conf_ctx *ctx);


static inline struct blkcg *css_to_blkcg(struct cgroup_subsys_state *css)
{
	return css ? container_of(css, struct blkcg, css) : NULL;
}

static inline struct blkcg *task_blkcg(struct task_struct *tsk)
{
	return css_to_blkcg(task_css(tsk, io_cgrp_id));
}

static inline struct blkcg *bio_blkcg(struct bio *bio)
{
	if (bio && bio->bi_css)
		return css_to_blkcg(bio->bi_css);
	return task_blkcg(current);
}

static inline struct cgroup_subsys_state *
task_get_blkcg_css(struct task_struct *task)
{
	return task_get_css(task, io_cgrp_id);
}

/**
 * blkcg_parent - get the parent of a blkcg
 * @blkcg: blkcg of interest
 *
 * Return the parent blkcg of @blkcg.  Can be called anytime.
 */
static inline struct blkcg *blkcg_parent(struct blkcg *blkcg)
{
	return css_to_blkcg(blkcg->css.parent);
}

/**
 * __blkg_lookup - internal version of blkg_lookup()
 * @blkcg: blkcg of interest
 * @q: request_queue of interest
 * @update_hint: whether to update lookup hint with the result or not
 *
 * This is internal version and shouldn't be used by policy
 * implementations.  Looks up blkgs for the @blkcg - @q pair regardless of
 * @q's bypass state.  If @update_hint is %true, the caller should be
 * holding @q->queue_lock and lookup hint is updated on success.
 */
static inline struct blkcg_gq *__blkg_lookup(struct blkcg *blkcg,
					     struct request_queue *q,
					     bool update_hint)
{
	struct blkcg_gq *blkg;

	if (blkcg == &blkcg_root)
		return q->root_blkg;

	blkg = rcu_dereference(blkcg->blkg_hint);
	if (blkg && blkg->q == q)
		return blkg;

	return blkg_lookup_slowpath(blkcg, q, update_hint);
}

/**
 * blkg_lookup - lookup blkg for the specified blkcg - q pair
 * @blkcg: blkcg of interest
 * @q: request_queue of interest
 *
 * Lookup blkg for the @blkcg - @q pair.  This function should be called
 * under RCU read lock and is guaranteed to return %NULL if @q is bypassing
 * - see blk_queue_bypass_start() for details.
 */
static inline struct blkcg_gq *blkg_lookup(struct blkcg *blkcg,
					   struct request_queue *q)
{
	WARN_ON_ONCE(!rcu_read_lock_held());

	if (unlikely(blk_queue_bypass(q)))
		return NULL;
	return __blkg_lookup(blkcg, q, false);
}

/**
 * blkg_to_pdata - get policy private data
 * @blkg: blkg of interest
 * @pol: policy of interest
 *
 * Return pointer to private data associated with the @blkg-@pol pair.
 */
static inline struct blkg_policy_data *blkg_to_pd(struct blkcg_gq *blkg,
						  struct blkcg_policy *pol)
{
	return blkg ? blkg->pd[pol->plid] : NULL;
}

static inline struct blkcg_policy_data *blkcg_to_cpd(struct blkcg *blkcg,
						     struct blkcg_policy *pol)
{
	return blkcg ? blkcg->cpd[pol->plid] : NULL;
}

/**
 * pdata_to_blkg - get blkg associated with policy private data
 * @pd: policy private data of interest
 *
 * @pd is policy private data.  Determine the blkg it's associated with.
 */
static inline struct blkcg_gq *pd_to_blkg(struct blkg_policy_data *pd)
{
	return pd ? pd->blkg : NULL;
}

static inline struct blkcg *cpd_to_blkcg(struct blkcg_policy_data *cpd)
{
	return cpd ? cpd->blkcg : NULL;
}

/**
 * blkg_path - format cgroup path of blkg
 * @blkg: blkg of interest
 * @buf: target buffer
 * @buflen: target buffer length
 *
 * Format the path of the cgroup of @blkg into @buf.
 */
static inline int blkg_path(struct blkcg_gq *blkg, char *buf, int buflen)
{
	char *p;

	p = cgroup_path(blkg->blkcg->css.cgroup, buf, buflen);
	if (!p) {
		strncpy(buf, "<unavailable>", buflen);
		return -ENAMETOOLONG;
	}

	memmove(buf, p, buf + buflen - p);
	return 0;
}

/**
 * blkg_get - get a blkg reference
 * @blkg: blkg to get
 *
 * The caller should be holding an existing reference.
 */
static inline void blkg_get(struct blkcg_gq *blkg)
{
	WARN_ON_ONCE(atomic_read(&blkg->refcnt) <= 0);
	atomic_inc(&blkg->refcnt);
}

void __blkg_release_rcu(struct rcu_head *rcu);

/**
 * blkg_put - put a blkg reference
 * @blkg: blkg to put
 */
static inline void blkg_put(struct blkcg_gq *blkg)
{
	WARN_ON_ONCE(atomic_read(&blkg->refcnt) <= 0);
	if (atomic_dec_and_test(&blkg->refcnt))
		call_rcu(&blkg->rcu_head, __blkg_release_rcu);
}

/**
 * blkg_for_each_descendant_pre - pre-order walk of a blkg's descendants
 * @d_blkg: loop cursor pointing to the current descendant
 * @pos_css: used for iteration
 * @p_blkg: target blkg to walk descendants of
 *
 * Walk @c_blkg through the descendants of @p_blkg.  Must be used with RCU
 * read locked.  If called under either blkcg or queue lock, the iteration
 * is guaranteed to include all and only online blkgs.  The caller may
 * update @pos_css by calling css_rightmost_descendant() to skip subtree.
 * @p_blkg is included in the iteration and the first node to be visited.
 */
#define blkg_for_each_descendant_pre(d_blkg, pos_css, p_blkg)		\
	css_for_each_descendant_pre((pos_css), &(p_blkg)->blkcg->css)	\
		if (((d_blkg) = __blkg_lookup(css_to_blkcg(pos_css),	\
					      (p_blkg)->q, false)))

/**
 * blkg_for_each_descendant_post - post-order walk of a blkg's descendants
 * @d_blkg: loop cursor pointing to the current descendant
 * @pos_css: used for iteration
 * @p_blkg: target blkg to walk descendants of
 *
 * Similar to blkg_for_each_descendant_pre() but performs post-order
 * traversal instead.  Synchronization rules are the same.  @p_blkg is
 * included in the iteration and the last node to be visited.
 */
#define blkg_for_each_descendant_post(d_blkg, pos_css, p_blkg)		\
	css_for_each_descendant_post((pos_css), &(p_blkg)->blkcg->css)	\
		if (((d_blkg) = __blkg_lookup(css_to_blkcg(pos_css),	\
					      (p_blkg)->q, false)))

/**
 * blk_get_rl - get request_list to use
 * @q: request_queue of interest
 * @bio: bio which will be attached to the allocated request (may be %NULL)
 *
 * The caller wants to allocate a request from @q to use for @bio.  Find
 * the request_list to use and obtain a reference on it.  Should be called
 * under queue_lock.  This function is guaranteed to return non-%NULL
 * request_list.
 */
static inline struct request_list *blk_get_rl(struct request_queue *q,
					      struct bio *bio)
{
	struct blkcg *blkcg;
	struct blkcg_gq *blkg;

	rcu_read_lock();

	blkcg = bio_blkcg(bio);

	/* bypass blkg lookup and use @q->root_rl directly for root */
	if (blkcg == &blkcg_root)
		goto root_rl;

	/*
	 * Try to use blkg->rl.  blkg lookup may fail under memory pressure
	 * or if either the blkcg or queue is going away.  Fall back to
	 * root_rl in such cases.
	 */
<<<<<<< HEAD
	blkg = blkg_lookup_create(blkcg, q);
	if (IS_ERR(blkg))
=======
	blkg = blkg_lookup(blkcg, q);
	if (unlikely(!blkg))
>>>>>>> 69d7fde5
		goto root_rl;

	blkg_get(blkg);
	rcu_read_unlock();
	return &blkg->rl;
root_rl:
	rcu_read_unlock();
	return &q->root_rl;
}

/**
 * blk_put_rl - put request_list
 * @rl: request_list to put
 *
 * Put the reference acquired by blk_get_rl().  Should be called under
 * queue_lock.
 */
static inline void blk_put_rl(struct request_list *rl)
{
	if (rl->blkg->blkcg != &blkcg_root)
		blkg_put(rl->blkg);
}

/**
 * blk_rq_set_rl - associate a request with a request_list
 * @rq: request of interest
 * @rl: target request_list
 *
 * Associate @rq with @rl so that accounting and freeing can know the
 * request_list @rq came from.
 */
static inline void blk_rq_set_rl(struct request *rq, struct request_list *rl)
{
	rq->rl = rl;
}

/**
 * blk_rq_rl - return the request_list a request came from
 * @rq: request of interest
 *
 * Return the request_list @rq is allocated from.
 */
static inline struct request_list *blk_rq_rl(struct request *rq)
{
	return rq->rl;
}

struct request_list *__blk_queue_next_rl(struct request_list *rl,
					 struct request_queue *q);
/**
 * blk_queue_for_each_rl - iterate through all request_lists of a request_queue
 *
 * Should be used under queue_lock.
 */
#define blk_queue_for_each_rl(rl, q)	\
	for ((rl) = &(q)->root_rl; (rl); (rl) = __blk_queue_next_rl((rl), (q)))

static inline int blkg_stat_init(struct blkg_stat *stat, gfp_t gfp)
{
	int ret;

	ret = percpu_counter_init(&stat->cpu_cnt, 0, gfp);
	if (ret)
		return ret;

	atomic64_set(&stat->aux_cnt, 0);
	return 0;
}

static inline void blkg_stat_exit(struct blkg_stat *stat)
{
	percpu_counter_destroy(&stat->cpu_cnt);
}

/**
 * blkg_stat_add - add a value to a blkg_stat
 * @stat: target blkg_stat
 * @val: value to add
 *
 * Add @val to @stat.  The caller must ensure that IRQ on the same CPU
 * don't re-enter this function for the same counter.
 */
static inline void blkg_stat_add(struct blkg_stat *stat, uint64_t val)
{
	__percpu_counter_add(&stat->cpu_cnt, val, BLKG_STAT_CPU_BATCH);
}

/**
 * blkg_stat_read - read the current value of a blkg_stat
 * @stat: blkg_stat to read
 */
static inline uint64_t blkg_stat_read(struct blkg_stat *stat)
{
	return percpu_counter_sum_positive(&stat->cpu_cnt);
}

/**
 * blkg_stat_reset - reset a blkg_stat
 * @stat: blkg_stat to reset
 */
static inline void blkg_stat_reset(struct blkg_stat *stat)
{
	percpu_counter_set(&stat->cpu_cnt, 0);
	atomic64_set(&stat->aux_cnt, 0);
}

/**
 * blkg_stat_add_aux - add a blkg_stat into another's aux count
 * @to: the destination blkg_stat
 * @from: the source
 *
 * Add @from's count including the aux one to @to's aux count.
 */
static inline void blkg_stat_add_aux(struct blkg_stat *to,
				     struct blkg_stat *from)
{
	atomic64_add(blkg_stat_read(from) + atomic64_read(&from->aux_cnt),
		     &to->aux_cnt);
}

static inline int blkg_rwstat_init(struct blkg_rwstat *rwstat, gfp_t gfp)
{
	int i, ret;

	for (i = 0; i < BLKG_RWSTAT_NR; i++) {
		ret = percpu_counter_init(&rwstat->cpu_cnt[i], 0, gfp);
		if (ret) {
			while (--i >= 0)
				percpu_counter_destroy(&rwstat->cpu_cnt[i]);
			return ret;
		}
		atomic64_set(&rwstat->aux_cnt[i], 0);
	}
	return 0;
}

static inline void blkg_rwstat_exit(struct blkg_rwstat *rwstat)
{
	int i;

	for (i = 0; i < BLKG_RWSTAT_NR; i++)
		percpu_counter_destroy(&rwstat->cpu_cnt[i]);
}

/**
 * blkg_rwstat_add - add a value to a blkg_rwstat
 * @rwstat: target blkg_rwstat
 * @rw: mask of REQ_{WRITE|SYNC}
 * @val: value to add
 *
 * Add @val to @rwstat.  The counters are chosen according to @rw.  The
 * caller is responsible for synchronizing calls to this function.
 */
static inline void blkg_rwstat_add(struct blkg_rwstat *rwstat,
				   int rw, uint64_t val)
{
	struct percpu_counter *cnt;

	if (rw & REQ_WRITE)
		cnt = &rwstat->cpu_cnt[BLKG_RWSTAT_WRITE];
	else
		cnt = &rwstat->cpu_cnt[BLKG_RWSTAT_READ];

	__percpu_counter_add(cnt, val, BLKG_STAT_CPU_BATCH);

	if (rw & REQ_SYNC)
		cnt = &rwstat->cpu_cnt[BLKG_RWSTAT_SYNC];
	else
		cnt = &rwstat->cpu_cnt[BLKG_RWSTAT_ASYNC];

	__percpu_counter_add(cnt, val, BLKG_STAT_CPU_BATCH);
}

/**
 * blkg_rwstat_read - read the current values of a blkg_rwstat
 * @rwstat: blkg_rwstat to read
 *
 * Read the current snapshot of @rwstat and return it in the aux counts.
 */
static inline struct blkg_rwstat blkg_rwstat_read(struct blkg_rwstat *rwstat)
{
	struct blkg_rwstat result;
	int i;

	for (i = 0; i < BLKG_RWSTAT_NR; i++)
		atomic64_set(&result.aux_cnt[i],
			     percpu_counter_sum_positive(&rwstat->cpu_cnt[i]));
	return result;
}

/**
 * blkg_rwstat_total - read the total count of a blkg_rwstat
 * @rwstat: blkg_rwstat to read
 *
 * Return the total count of @rwstat regardless of the IO direction.  This
 * function can be called without synchronization and takes care of u64
 * atomicity.
 */
static inline uint64_t blkg_rwstat_total(struct blkg_rwstat *rwstat)
{
	struct blkg_rwstat tmp = blkg_rwstat_read(rwstat);

	return atomic64_read(&tmp.aux_cnt[BLKG_RWSTAT_READ]) +
		atomic64_read(&tmp.aux_cnt[BLKG_RWSTAT_WRITE]);
}

/**
 * blkg_rwstat_reset - reset a blkg_rwstat
 * @rwstat: blkg_rwstat to reset
 */
static inline void blkg_rwstat_reset(struct blkg_rwstat *rwstat)
{
	int i;

	for (i = 0; i < BLKG_RWSTAT_NR; i++) {
		percpu_counter_set(&rwstat->cpu_cnt[i], 0);
		atomic64_set(&rwstat->aux_cnt[i], 0);
	}
}

/**
 * blkg_rwstat_add_aux - add a blkg_rwstat into another's aux count
 * @to: the destination blkg_rwstat
 * @from: the source
 *
 * Add @from's count including the aux one to @to's aux count.
 */
static inline void blkg_rwstat_add_aux(struct blkg_rwstat *to,
				       struct blkg_rwstat *from)
{
	struct blkg_rwstat v = blkg_rwstat_read(from);
	int i;

	for (i = 0; i < BLKG_RWSTAT_NR; i++)
		atomic64_add(atomic64_read(&v.aux_cnt[i]) +
			     atomic64_read(&from->aux_cnt[i]),
			     &to->aux_cnt[i]);
}

#ifdef CONFIG_BLK_DEV_THROTTLING
extern bool blk_throtl_bio(struct request_queue *q, struct blkcg_gq *blkg,
			   struct bio *bio);
#else
static inline bool blk_throtl_bio(struct request_queue *q, struct blkcg_gq *blkg,
				  struct bio *bio) { return false; }
#endif

static inline bool blkcg_bio_issue_check(struct request_queue *q,
					 struct bio *bio)
{
	struct blkcg *blkcg;
	struct blkcg_gq *blkg;
	bool throtl = false;

	rcu_read_lock();
	blkcg = bio_blkcg(bio);

	blkg = blkg_lookup(blkcg, q);
	if (unlikely(!blkg)) {
		spin_lock_irq(q->queue_lock);
		blkg = blkg_lookup_create(blkcg, q);
		if (IS_ERR(blkg))
			blkg = NULL;
		spin_unlock_irq(q->queue_lock);
	}

	throtl = blk_throtl_bio(q, blkg, bio);

	if (!throtl) {
		blkg = blkg ?: q->root_blkg;
		blkg_rwstat_add(&blkg->stat_bytes, bio->bi_flags,
				bio->bi_iter.bi_size);
		blkg_rwstat_add(&blkg->stat_ios, bio->bi_flags, 1);
	}

	rcu_read_unlock();
	return !throtl;
}

#else	/* CONFIG_BLK_CGROUP */

struct blkcg {
};

struct blkg_policy_data {
};

struct blkcg_policy_data {
};

struct blkcg_gq {
};

struct blkcg_policy {
};

#define blkcg_root_css	((struct cgroup_subsys_state *)ERR_PTR(-EINVAL))

static inline struct cgroup_subsys_state *
task_get_blkcg_css(struct task_struct *task)
{
	return NULL;
}

#ifdef CONFIG_BLOCK

static inline struct blkcg_gq *blkg_lookup(struct blkcg *blkcg, void *key) { return NULL; }
static inline int blkcg_init_queue(struct request_queue *q) { return 0; }
static inline void blkcg_drain_queue(struct request_queue *q) { }
static inline void blkcg_exit_queue(struct request_queue *q) { }
static inline int blkcg_policy_register(struct blkcg_policy *pol) { return 0; }
static inline void blkcg_policy_unregister(struct blkcg_policy *pol) { }
static inline int blkcg_activate_policy(struct request_queue *q,
					const struct blkcg_policy *pol) { return 0; }
static inline void blkcg_deactivate_policy(struct request_queue *q,
					   const struct blkcg_policy *pol) { }

static inline struct blkcg *bio_blkcg(struct bio *bio) { return NULL; }

static inline struct blkg_policy_data *blkg_to_pd(struct blkcg_gq *blkg,
						  struct blkcg_policy *pol) { return NULL; }
static inline struct blkcg_gq *pd_to_blkg(struct blkg_policy_data *pd) { return NULL; }
static inline char *blkg_path(struct blkcg_gq *blkg) { return NULL; }
static inline void blkg_get(struct blkcg_gq *blkg) { }
static inline void blkg_put(struct blkcg_gq *blkg) { }

static inline struct request_list *blk_get_rl(struct request_queue *q,
					      struct bio *bio) { return &q->root_rl; }
static inline void blk_put_rl(struct request_list *rl) { }
static inline void blk_rq_set_rl(struct request *rq, struct request_list *rl) { }
static inline struct request_list *blk_rq_rl(struct request *rq) { return &rq->q->root_rl; }

static inline bool blkcg_bio_issue_check(struct request_queue *q,
					 struct bio *bio) { return true; }

#define blk_queue_for_each_rl(rl, q)	\
	for ((rl) = &(q)->root_rl; (rl); (rl) = NULL)

#endif	/* CONFIG_BLOCK */
#endif	/* CONFIG_BLK_CGROUP */
#endif	/* _BLK_CGROUP_H */<|MERGE_RESOLUTION|>--- conflicted
+++ resolved
@@ -441,13 +441,8 @@
 	 * or if either the blkcg or queue is going away.  Fall back to
 	 * root_rl in such cases.
 	 */
-<<<<<<< HEAD
-	blkg = blkg_lookup_create(blkcg, q);
-	if (IS_ERR(blkg))
-=======
 	blkg = blkg_lookup(blkcg, q);
 	if (unlikely(!blkg))
->>>>>>> 69d7fde5
 		goto root_rl;
 
 	blkg_get(blkg);
