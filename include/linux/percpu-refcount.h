--- conflicted
+++ resolved
@@ -128,17 +128,9 @@
 static inline bool __ref_is_percpu(struct percpu_ref *ref,
 					  unsigned long __percpu **percpu_countp)
 {
-<<<<<<< HEAD
-	unsigned long percpu_ptr = ACCESS_ONCE(ref->percpu_count_ptr);
-
-=======
->>>>>>> e529fea9
 	/* paired with smp_store_release() in percpu_ref_reinit() */
 	unsigned long percpu_ptr = lockless_dereference(ref->percpu_count_ptr);
 
-<<<<<<< HEAD
-	if (unlikely(percpu_ptr & __PERCPU_REF_ATOMIC))
-=======
 	/*
 	 * Theoretically, the following could test just ATOMIC; however,
 	 * then we'd have to mask off DEAD separately as DEAD may be
@@ -146,7 +138,6 @@
 	 * implies ATOMIC anyway.  Test them together.
 	 */
 	if (unlikely(percpu_ptr & __PERCPU_REF_ATOMIC_DEAD))
->>>>>>> e529fea9
 		return false;
 
 	*percpu_countp = (unsigned long __percpu *)percpu_ptr;
@@ -158,34 +149,20 @@
  * @ref: percpu_ref to get
  * @nr: number of references to get
  *
-<<<<<<< HEAD
- * Analagous to atomic_long_inc().
- *
- * This function is safe to call as long as @ref is between init and exit.
- */
-static inline void percpu_ref_get(struct percpu_ref *ref)
-=======
  * Analogous to atomic_long_add().
  *
  * This function is safe to call as long as @ref is between init and exit.
  */
 static inline void percpu_ref_get_many(struct percpu_ref *ref, unsigned long nr)
->>>>>>> e529fea9
 {
 	unsigned long __percpu *percpu_count;
 
 	rcu_read_lock_sched();
 
 	if (__ref_is_percpu(ref, &percpu_count))
-<<<<<<< HEAD
-		this_cpu_inc(*percpu_count);
-	else
-		atomic_long_inc(&ref->count);
-=======
 		this_cpu_add(*percpu_count, nr);
 	else
 		atomic_long_add(nr, &ref->count);
->>>>>>> e529fea9
 
 	rcu_read_unlock_sched();
 }
@@ -282,13 +259,8 @@
 	rcu_read_lock_sched();
 
 	if (__ref_is_percpu(ref, &percpu_count))
-<<<<<<< HEAD
-		this_cpu_dec(*percpu_count);
-	else if (unlikely(atomic_long_dec_and_test(&ref->count)))
-=======
 		this_cpu_sub(*percpu_count, nr);
 	else if (unlikely(atomic_long_sub_and_test(nr, &ref->count)))
->>>>>>> e529fea9
 		ref->release(ref);
 
 	rcu_read_unlock_sched();
