#ifndef __LINUX_DCACHE_H
#define __LINUX_DCACHE_H

#include <asm/atomic.h>
#include <linux/list.h>
#include <linux/rculist.h>
#include <linux/rculist_bl.h>
#include <linux/spinlock.h>
#include <linux/seqlock.h>
#include <linux/cache.h>
#include <linux/rcupdate.h>

struct nameidata;
struct path;
struct vfsmount;

/*
 * linux/include/linux/dcache.h
 *
 * Dirent cache data structures
 *
 * (C) Copyright 1997 Thomas Schoebel-Theuer,
 * with heavy changes by Linus Torvalds
 */

#define IS_ROOT(x) ((x) == (x)->d_parent)

/*
 * "quick string" -- eases parameter passing, but more importantly
 * saves "metadata" about the string (ie length and the hash).
 *
 * hash comes first so it snuggles against d_parent in the
 * dentry.
 */
struct qstr {
	unsigned int hash;
	unsigned int len;
	const unsigned char *name;
};

struct dentry_stat_t {
	int nr_dentry;
	int nr_unused;
	int age_limit;          /* age in seconds */
	int want_pages;         /* pages requested by system */
	int dummy[2];
};
extern struct dentry_stat_t dentry_stat;

/*
 * Compare 2 name strings, return 0 if they match, otherwise non-zero.
 * The strings are both count bytes long, and count is non-zero.
 */
static inline int dentry_cmp(const unsigned char *cs, size_t scount,
				const unsigned char *ct, size_t tcount)
{
	int ret;
	if (scount != tcount)
		return 1;
	do {
		ret = (*cs != *ct);
		if (ret)
			break;
		cs++;
		ct++;
		tcount--;
	} while (tcount);
	return ret;
}

/* Name hashing routines. Initial hash value */
/* Hash courtesy of the R5 hash in reiserfs modulo sign bits */
#define init_name_hash()		0

/* partial hash update function. Assume roughly 4 bits per character */
static inline unsigned long
partial_name_hash(unsigned long c, unsigned long prevhash)
{
	return (prevhash + (c << 4) + (c >> 4)) * 11;
}

/*
 * Finally: cut down the number of bits to a int value (and try to avoid
 * losing bits)
 */
static inline unsigned long end_name_hash(unsigned long hash)
{
	return (unsigned int) hash;
}

/* Compute the hash for a name string. */
static inline unsigned int
full_name_hash(const unsigned char *name, unsigned int len)
{
	unsigned long hash = init_name_hash();
	while (len--)
		hash = partial_name_hash(*name++, hash);
	return end_name_hash(hash);
}

/*
 * Try to keep struct dentry aligned on 64 byte cachelines (this will
 * give reasonable cacheline footprint with larger lines without the
 * large memory footprint increase).
 */
#ifdef CONFIG_64BIT
# define DNAME_INLINE_LEN 32 /* 192 bytes */
#else
# ifdef CONFIG_SMP
#  define DNAME_INLINE_LEN 36 /* 128 bytes */
# else
#  define DNAME_INLINE_LEN 40 /* 128 bytes */
# endif
#endif

struct dentry {
	/* RCU lookup touched fields */
	unsigned int d_flags;		/* protected by d_lock */
	seqcount_t d_seq;		/* per dentry seqlock */
	struct hlist_bl_node d_hash;	/* lookup hash list */
	struct dentry *d_parent;	/* parent directory */
	struct qstr d_name;
	struct inode *d_inode;		/* Where the name belongs to - NULL is
					 * negative */
	unsigned char d_iname[DNAME_INLINE_LEN];	/* small names */

	/* Ref lookup also touches following */
	unsigned int d_count;		/* protected by d_lock */
	spinlock_t d_lock;		/* per dentry lock */
	const struct dentry_operations *d_op;
	struct super_block *d_sb;	/* The root of the dentry tree */
	unsigned long d_time;		/* used by d_revalidate */
	void *d_fsdata;			/* fs-specific data */

	struct list_head d_lru;		/* LRU list */
	/*
	 * d_child and d_rcu can share memory
	 */
	union {
		struct list_head d_child;	/* child of parent list */
	 	struct rcu_head d_rcu;
	} d_u;
	struct list_head d_subdirs;	/* our children */
	struct list_head d_alias;	/* inode alias list */
};

/*
 * dentry->d_lock spinlock nesting subclasses:
 *
 * 0: normal
 * 1: nested
 */
enum dentry_d_lock_class
{
	DENTRY_D_LOCK_NORMAL, /* implicitly used by plain spin_lock() APIs. */
	DENTRY_D_LOCK_NESTED
};

struct dentry_operations {
	int (*d_revalidate)(struct dentry *, struct nameidata *);
	int (*d_hash)(const struct dentry *, const struct inode *,
			struct qstr *);
	int (*d_compare)(const struct dentry *, const struct inode *,
			const struct dentry *, const struct inode *,
			unsigned int, const char *, const struct qstr *);
	int (*d_delete)(const struct dentry *);
	void (*d_release)(struct dentry *);
	void (*d_iput)(struct dentry *, struct inode *);
	char *(*d_dname)(struct dentry *, char *, int);
	struct vfsmount *(*d_automount)(struct path *);
<<<<<<< HEAD
	int (*d_manage)(struct dentry *, bool, bool);
=======
	int (*d_manage)(struct dentry *, bool);
>>>>>>> 105e53f8
} ____cacheline_aligned;

/*
 * Locking rules for dentry_operations callbacks are to be found in
 * Documentation/filesystems/Locking. Keep it updated!
 *
 * FUrther descriptions are found in Documentation/filesystems/vfs.txt.
 * Keep it updated too!
 */

/* d_flags entries */
#define DCACHE_AUTOFS_PENDING 0x0001    /* autofs: "under construction" */
#define DCACHE_NFSFS_RENAMED  0x0002
     /* this dentry has been "silly renamed" and has to be deleted on the last
      * dput() */

#define	DCACHE_DISCONNECTED	0x0004
     /* This dentry is possibly not currently connected to the dcache tree, in
      * which case its parent will either be itself, or will have this flag as
      * well.  nfsd will not use a dentry with this bit set, but will first
      * endeavour to clear the bit either by discovering that it is connected,
      * or by performing lookup operations.   Any filesystem which supports
      * nfsd_operations MUST have a lookup function which, if it finds a
      * directory inode with a DCACHE_DISCONNECTED dentry, will d_move that
      * dentry into place and return that dentry rather than the passed one,
      * typically using d_splice_alias. */

#define DCACHE_REFERENCED	0x0008  /* Recently used, don't discard. */
<<<<<<< HEAD
#define DCACHE_UNHASHED		0x0010	
=======
#define DCACHE_RCUACCESS	0x0010	/* Entry has ever been RCU-visible */
>>>>>>> 105e53f8
#define DCACHE_INOTIFY_PARENT_WATCHED 0x0020
     /* Parent inode is watched by inotify */

#define DCACHE_COOKIE		0x0040	/* For use by dcookie subsystem */
#define DCACHE_FSNOTIFY_PARENT_WATCHED 0x0080
     /* Parent inode is watched by some fsnotify listener */

#define DCACHE_CANT_MOUNT	0x0100
#define DCACHE_GENOCIDE		0x0200

#define DCACHE_OP_HASH		0x1000
#define DCACHE_OP_COMPARE	0x2000
#define DCACHE_OP_REVALIDATE	0x4000
#define DCACHE_OP_DELETE	0x8000

#define DCACHE_MOUNTED		0x10000	/* is a mountpoint */
#define DCACHE_NEED_AUTOMOUNT	0x20000	/* handle automount on this dir */
#define DCACHE_MANAGE_TRANSIT	0x40000	/* manage transit from this dirent */
#define DCACHE_MANAGED_DENTRY \
	(DCACHE_MOUNTED|DCACHE_NEED_AUTOMOUNT|DCACHE_MANAGE_TRANSIT)

extern seqlock_t rename_lock;

static inline int dname_external(struct dentry *dentry)
{
	return dentry->d_name.name != dentry->d_iname;
}

/*
 * These are the low-level FS interfaces to the dcache..
 */
extern void d_instantiate(struct dentry *, struct inode *);
extern struct dentry * d_instantiate_unique(struct dentry *, struct inode *);
extern struct dentry * d_materialise_unique(struct dentry *, struct inode *);
extern void __d_drop(struct dentry *dentry);
extern void d_drop(struct dentry *dentry);
extern void d_delete(struct dentry *);
extern void d_set_d_op(struct dentry *dentry, const struct dentry_operations *op);

/* allocate/de-allocate */
extern struct dentry * d_alloc(struct dentry *, const struct qstr *);
extern struct dentry * d_alloc_pseudo(struct super_block *, const struct qstr *);
extern struct dentry * d_splice_alias(struct inode *, struct dentry *);
extern struct dentry * d_add_ci(struct dentry *, struct inode *, struct qstr *);
extern struct dentry * d_obtain_alias(struct inode *);
extern void shrink_dcache_sb(struct super_block *);
extern void shrink_dcache_parent(struct dentry *);
extern void shrink_dcache_for_umount(struct super_block *);
extern int d_invalidate(struct dentry *);

/* only used at mount-time */
extern struct dentry * d_alloc_root(struct inode *);

/* <clickety>-<click> the ramfs-type tree */
extern void d_genocide(struct dentry *);

extern struct dentry *d_find_alias(struct inode *);
extern void d_prune_aliases(struct inode *);

/* test whether we have any submounts in a subdir tree */
extern int have_submounts(struct dentry *);

/*
 * This adds the entry to the hash queues.
 */
extern void d_rehash(struct dentry *);

/**
 * d_add - add dentry to hash queues
 * @entry: dentry to add
 * @inode: The inode to attach to this dentry
 *
 * This adds the entry to the hash queues and initializes @inode.
 * The entry was actually filled in earlier during d_alloc().
 */
 
static inline void d_add(struct dentry *entry, struct inode *inode)
{
	d_instantiate(entry, inode);
	d_rehash(entry);
}

/**
 * d_add_unique - add dentry to hash queues without aliasing
 * @entry: dentry to add
 * @inode: The inode to attach to this dentry
 *
 * This adds the entry to the hash queues and initializes @inode.
 * The entry was actually filled in earlier during d_alloc().
 */
static inline struct dentry *d_add_unique(struct dentry *entry, struct inode *inode)
{
	struct dentry *res;

	res = d_instantiate_unique(entry, inode);
	d_rehash(res != NULL ? res : entry);
	return res;
}

extern void dentry_update_name_case(struct dentry *, struct qstr *);

/* used for rename() and baskets */
extern void d_move(struct dentry *, struct dentry *);
extern struct dentry *d_ancestor(struct dentry *, struct dentry *);

/* appendix may either be NULL or be used for transname suffixes */
extern struct dentry *d_lookup(struct dentry *, struct qstr *);
extern struct dentry *d_hash_and_lookup(struct dentry *, struct qstr *);
extern struct dentry *__d_lookup(struct dentry *, struct qstr *);
extern struct dentry *__d_lookup_rcu(struct dentry *parent, struct qstr *name,
				unsigned *seq, struct inode **inode);

/**
 * __d_rcu_to_refcount - take a refcount on dentry if sequence check is ok
 * @dentry: dentry to take a ref on
 * @seq: seqcount to verify against
 * Returns: 0 on failure, else 1.
 *
 * __d_rcu_to_refcount operates on a dentry,seq pair that was returned
 * by __d_lookup_rcu, to get a reference on an rcu-walk dentry.
 */
static inline int __d_rcu_to_refcount(struct dentry *dentry, unsigned seq)
{
	int ret = 0;

	assert_spin_locked(&dentry->d_lock);
	if (!read_seqcount_retry(&dentry->d_seq, seq)) {
		ret = 1;
		dentry->d_count++;
	}

	return ret;
}

/* validate "insecure" dentry pointer */
extern int d_validate(struct dentry *, struct dentry *);

/*
 * helper function for dentry_operations.d_dname() members
 */
extern char *dynamic_dname(struct dentry *, char *, int, const char *, ...);

extern char *__d_path(const struct path *path, struct path *root, char *, int);
extern char *d_path(const struct path *, char *, int);
extern char *d_path_with_unreachable(const struct path *, char *, int);
extern char *dentry_path_raw(struct dentry *, char *, int);
extern char *dentry_path(struct dentry *, char *, int);

/* Allocation counts.. */

/**
 *	dget, dget_dlock -	get a reference to a dentry
 *	@dentry: dentry to get a reference to
 *
 *	Given a dentry or %NULL pointer increment the reference count
 *	if appropriate and return the dentry. A dentry will not be 
 *	destroyed when it has references.
 */
static inline struct dentry *dget_dlock(struct dentry *dentry)
{
	if (dentry)
		dentry->d_count++;
	return dentry;
}

static inline struct dentry *dget(struct dentry *dentry)
{
	if (dentry) {
		spin_lock(&dentry->d_lock);
		dget_dlock(dentry);
		spin_unlock(&dentry->d_lock);
	}
	return dentry;
}

extern struct dentry *dget_parent(struct dentry *dentry);

/**
 *	d_unhashed -	is dentry hashed
 *	@dentry: entry to check
 *
 *	Returns true if the dentry passed is not currently hashed.
 */
 
static inline int d_unhashed(struct dentry *dentry)
{
	return hlist_bl_unhashed(&dentry->d_hash);
}

static inline int d_unlinked(struct dentry *dentry)
{
	return d_unhashed(dentry) && !IS_ROOT(dentry);
}

static inline int cant_mount(struct dentry *dentry)
{
	return (dentry->d_flags & DCACHE_CANT_MOUNT);
}

static inline void dont_mount(struct dentry *dentry)
{
	spin_lock(&dentry->d_lock);
	dentry->d_flags |= DCACHE_CANT_MOUNT;
	spin_unlock(&dentry->d_lock);
}

extern void dput(struct dentry *);

static inline bool d_managed(struct dentry *dentry)
{
	return dentry->d_flags & DCACHE_MANAGED_DENTRY;
}

static inline bool d_mountpoint(struct dentry *dentry)
{
	return dentry->d_flags & DCACHE_MOUNTED;
}

extern struct dentry *lookup_create(struct nameidata *nd, int is_dir);

extern int sysctl_vfs_cache_pressure;

#endif	/* __LINUX_DCACHE_H */<|MERGE_RESOLUTION|>--- conflicted
+++ resolved
@@ -168,11 +168,7 @@
 	void (*d_iput)(struct dentry *, struct inode *);
 	char *(*d_dname)(struct dentry *, char *, int);
 	struct vfsmount *(*d_automount)(struct path *);
-<<<<<<< HEAD
-	int (*d_manage)(struct dentry *, bool, bool);
-=======
 	int (*d_manage)(struct dentry *, bool);
->>>>>>> 105e53f8
 } ____cacheline_aligned;
 
 /*
@@ -201,11 +197,7 @@
       * typically using d_splice_alias. */
 
 #define DCACHE_REFERENCED	0x0008  /* Recently used, don't discard. */
-<<<<<<< HEAD
-#define DCACHE_UNHASHED		0x0010	
-=======
 #define DCACHE_RCUACCESS	0x0010	/* Entry has ever been RCU-visible */
->>>>>>> 105e53f8
 #define DCACHE_INOTIFY_PARENT_WATCHED 0x0020
      /* Parent inode is watched by inotify */
 
