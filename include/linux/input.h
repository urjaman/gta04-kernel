#ifndef _INPUT_H
#define _INPUT_H

/*
 * Copyright (c) 1999-2002 Vojtech Pavlik
 *
 * This program is free software; you can redistribute it and/or modify it
 * under the terms of the GNU General Public License version 2 as published by
 * the Free Software Foundation.
 */

#ifdef __KERNEL__
#include <linux/time.h>
#include <linux/list.h>
#else
#include <sys/time.h>
#include <sys/ioctl.h>
#include <sys/types.h>
#include <linux/types.h>
#endif

/*
 * The event structure itself
 */

struct input_event {
	struct timeval time;
	__u16 type;
	__u16 code;
	__s32 value;
};

/*
 * Protocol version.
 */

#define EV_VERSION		0x010001

/*
 * IOCTLs (0x00 - 0x7f)
 */

struct input_id {
	__u16 bustype;
	__u16 vendor;
	__u16 product;
	__u16 version;
};

struct input_absinfo {
	__s32 value;
	__s32 minimum;
	__s32 maximum;
	__s32 fuzz;
	__s32 flat;
	__s32 resolution;
};

/**
 * struct input_keymap_entry - used by EVIOCGKEYCODE/EVIOCSKEYCODE ioctls
 * @scancode: scancode represented in machine-endian form.
 * @len: length of the scancode that resides in @scancode buffer.
 * @index: index in the keymap, may be used instead of scancode
 * @flags: allows to specify how kernel should handle the request. For
 *	example, setting INPUT_KEYMAP_BY_INDEX flag indicates that kernel
 *	should perform lookup in keymap by @index instead of @scancode
 * @keycode: key code assigned to this scancode
 *
 * The structure is used to retrieve and modify keymap data. Users have
 * option of performing lookup either by @scancode itself or by @index
 * in keymap entry. EVIOCGKEYCODE will also return scancode or index
 * (depending on which element was used to perform lookup).
 */
struct input_keymap_entry {
#define INPUT_KEYMAP_BY_INDEX	(1 << 0)
	__u8  flags;
	__u8  len;
	__u16 index;
	__u32 keycode;
	__u8  scancode[32];
};

#define EVIOCGVERSION		_IOR('E', 0x01, int)			/* get driver version */
#define EVIOCGID		_IOR('E', 0x02, struct input_id)	/* get device ID */
#define EVIOCGREP		_IOR('E', 0x03, unsigned int[2])	/* get repeat settings */
#define EVIOCSREP		_IOW('E', 0x03, unsigned int[2])	/* set repeat settings */

#define EVIOCGKEYCODE		_IOR('E', 0x04, struct input_keymap_entry)	/* get keycode */
#define EVIOCSKEYCODE		_IOW('E', 0x04, struct input_keymap_entry)	/* set keycode */

#define EVIOCGNAME(len)		_IOC(_IOC_READ, 'E', 0x06, len)		/* get device name */
#define EVIOCGPHYS(len)		_IOC(_IOC_READ, 'E', 0x07, len)		/* get physical location */
#define EVIOCGUNIQ(len)		_IOC(_IOC_READ, 'E', 0x08, len)		/* get unique identifier */

#define EVIOCGKEY(len)		_IOC(_IOC_READ, 'E', 0x18, len)		/* get global key state */
#define EVIOCGLED(len)		_IOC(_IOC_READ, 'E', 0x19, len)		/* get all LEDs */
#define EVIOCGSND(len)		_IOC(_IOC_READ, 'E', 0x1a, len)		/* get all sounds status */
#define EVIOCGSW(len)		_IOC(_IOC_READ, 'E', 0x1b, len)		/* get all switch states */

#define EVIOCGBIT(ev,len)	_IOC(_IOC_READ, 'E', 0x20 + ev, len)	/* get event bits */
#define EVIOCGABS(abs)		_IOR('E', 0x40 + abs, struct input_absinfo)	/* get abs value/limits */
#define EVIOCSABS(abs)		_IOW('E', 0xc0 + abs, struct input_absinfo)	/* set abs value/limits */

#define EVIOCSFF		_IOC(_IOC_WRITE, 'E', 0x80, sizeof(struct ff_effect))	/* send a force effect to a force feedback device */
#define EVIOCRMFF		_IOW('E', 0x81, int)			/* Erase a force effect */
#define EVIOCGEFFECTS		_IOR('E', 0x84, int)			/* Report number of effects playable at the same time */

#define EVIOCGRAB		_IOW('E', 0x90, int)			/* Grab/Release device */

/*
 * Event types
 */

#define EV_SYN			0x00
#define EV_KEY			0x01
#define EV_REL			0x02
#define EV_ABS			0x03
#define EV_MSC			0x04
#define EV_SW			0x05
#define EV_LED			0x11
#define EV_SND			0x12
#define EV_REP			0x14
#define EV_FF			0x15
#define EV_PWR			0x16
#define EV_FF_STATUS		0x17
#define EV_MAX			0x1f
#define EV_CNT			(EV_MAX+1)

/*
 * Synchronization events.
 */

#define SYN_REPORT		0
#define SYN_CONFIG		1
#define SYN_MT_REPORT		2

/*
 * Keys and buttons
 *
 * Most of the keys/buttons are modeled after USB HUT 1.12
 * (see http://www.usb.org/developers/hidpage).
 * Abbreviations in the comments:
 * AC - Application Control
 * AL - Application Launch Button
 * SC - System Control
 */

#define KEY_RESERVED		0
#define KEY_ESC			1
#define KEY_1			2
#define KEY_2			3
#define KEY_3			4
#define KEY_4			5
#define KEY_5			6
#define KEY_6			7
#define KEY_7			8
#define KEY_8			9
#define KEY_9			10
#define KEY_0			11
#define KEY_MINUS		12
#define KEY_EQUAL		13
#define KEY_BACKSPACE		14
#define KEY_TAB			15
#define KEY_Q			16
#define KEY_W			17
#define KEY_E			18
#define KEY_R			19
#define KEY_T			20
#define KEY_Y			21
#define KEY_U			22
#define KEY_I			23
#define KEY_O			24
#define KEY_P			25
#define KEY_LEFTBRACE		26
#define KEY_RIGHTBRACE		27
#define KEY_ENTER		28
#define KEY_LEFTCTRL		29
#define KEY_A			30
#define KEY_S			31
#define KEY_D			32
#define KEY_F			33
#define KEY_G			34
#define KEY_H			35
#define KEY_J			36
#define KEY_K			37
#define KEY_L			38
#define KEY_SEMICOLON		39
#define KEY_APOSTROPHE		40
#define KEY_GRAVE		41
#define KEY_LEFTSHIFT		42
#define KEY_BACKSLASH		43
#define KEY_Z			44
#define KEY_X			45
#define KEY_C			46
#define KEY_V			47
#define KEY_B			48
#define KEY_N			49
#define KEY_M			50
#define KEY_COMMA		51
#define KEY_DOT			52
#define KEY_SLASH		53
#define KEY_RIGHTSHIFT		54
#define KEY_KPASTERISK		55
#define KEY_LEFTALT		56
#define KEY_SPACE		57
#define KEY_CAPSLOCK		58
#define KEY_F1			59
#define KEY_F2			60
#define KEY_F3			61
#define KEY_F4			62
#define KEY_F5			63
#define KEY_F6			64
#define KEY_F7			65
#define KEY_F8			66
#define KEY_F9			67
#define KEY_F10			68
#define KEY_NUMLOCK		69
#define KEY_SCROLLLOCK		70
#define KEY_KP7			71
#define KEY_KP8			72
#define KEY_KP9			73
#define KEY_KPMINUS		74
#define KEY_KP4			75
#define KEY_KP5			76
#define KEY_KP6			77
#define KEY_KPPLUS		78
#define KEY_KP1			79
#define KEY_KP2			80
#define KEY_KP3			81
#define KEY_KP0			82
#define KEY_KPDOT		83

#define KEY_ZENKAKUHANKAKU	85
#define KEY_102ND		86
#define KEY_F11			87
#define KEY_F12			88
#define KEY_RO			89
#define KEY_KATAKANA		90
#define KEY_HIRAGANA		91
#define KEY_HENKAN		92
#define KEY_KATAKANAHIRAGANA	93
#define KEY_MUHENKAN		94
#define KEY_KPJPCOMMA		95
#define KEY_KPENTER		96
#define KEY_RIGHTCTRL		97
#define KEY_KPSLASH		98
#define KEY_SYSRQ		99
#define KEY_RIGHTALT		100
#define KEY_LINEFEED		101
#define KEY_HOME		102
#define KEY_UP			103
#define KEY_PAGEUP		104
#define KEY_LEFT		105
#define KEY_RIGHT		106
#define KEY_END			107
#define KEY_DOWN		108
#define KEY_PAGEDOWN		109
#define KEY_INSERT		110
#define KEY_DELETE		111
#define KEY_MACRO		112
#define KEY_MUTE		113
#define KEY_VOLUMEDOWN		114
#define KEY_VOLUMEUP		115
#define KEY_POWER		116	/* SC System Power Down */
#define KEY_KPEQUAL		117
#define KEY_KPPLUSMINUS		118
#define KEY_PAUSE		119
#define KEY_SCALE		120	/* AL Compiz Scale (Expose) */

#define KEY_KPCOMMA		121
#define KEY_HANGEUL		122
#define KEY_HANGUEL		KEY_HANGEUL
#define KEY_HANJA		123
#define KEY_YEN			124
#define KEY_LEFTMETA		125
#define KEY_RIGHTMETA		126
#define KEY_COMPOSE		127

#define KEY_STOP		128	/* AC Stop */
#define KEY_AGAIN		129
#define KEY_PROPS		130	/* AC Properties */
#define KEY_UNDO		131	/* AC Undo */
#define KEY_FRONT		132
#define KEY_COPY		133	/* AC Copy */
#define KEY_OPEN		134	/* AC Open */
#define KEY_PASTE		135	/* AC Paste */
#define KEY_FIND		136	/* AC Search */
#define KEY_CUT			137	/* AC Cut */
#define KEY_HELP		138	/* AL Integrated Help Center */
#define KEY_MENU		139	/* Menu (show menu) */
#define KEY_CALC		140	/* AL Calculator */
#define KEY_SETUP		141
#define KEY_SLEEP		142	/* SC System Sleep */
#define KEY_WAKEUP		143	/* System Wake Up */
#define KEY_FILE		144	/* AL Local Machine Browser */
#define KEY_SENDFILE		145
#define KEY_DELETEFILE		146
#define KEY_XFER		147
#define KEY_PROG1		148
#define KEY_PROG2		149
#define KEY_WWW			150	/* AL Internet Browser */
#define KEY_MSDOS		151
#define KEY_COFFEE		152	/* AL Terminal Lock/Screensaver */
#define KEY_SCREENLOCK		KEY_COFFEE
#define KEY_DIRECTION		153
#define KEY_CYCLEWINDOWS	154
#define KEY_MAIL		155
#define KEY_BOOKMARKS		156	/* AC Bookmarks */
#define KEY_COMPUTER		157
#define KEY_BACK		158	/* AC Back */
#define KEY_FORWARD		159	/* AC Forward */
#define KEY_CLOSECD		160
#define KEY_EJECTCD		161
#define KEY_EJECTCLOSECD	162
#define KEY_NEXTSONG		163
#define KEY_PLAYPAUSE		164
#define KEY_PREVIOUSSONG	165
#define KEY_STOPCD		166
#define KEY_RECORD		167
#define KEY_REWIND		168
#define KEY_PHONE		169	/* Media Select Telephone */
#define KEY_ISO			170
#define KEY_CONFIG		171	/* AL Consumer Control Configuration */
#define KEY_HOMEPAGE		172	/* AC Home */
#define KEY_REFRESH		173	/* AC Refresh */
#define KEY_EXIT		174	/* AC Exit */
#define KEY_MOVE		175
#define KEY_EDIT		176
#define KEY_SCROLLUP		177
#define KEY_SCROLLDOWN		178
#define KEY_KPLEFTPAREN		179
#define KEY_KPRIGHTPAREN	180
#define KEY_NEW			181	/* AC New */
#define KEY_REDO		182	/* AC Redo/Repeat */

#define KEY_F13			183
#define KEY_F14			184
#define KEY_F15			185
#define KEY_F16			186
#define KEY_F17			187
#define KEY_F18			188
#define KEY_F19			189
#define KEY_F20			190
#define KEY_F21			191
#define KEY_F22			192
#define KEY_F23			193
#define KEY_F24			194

#define KEY_PLAYCD		200
#define KEY_PAUSECD		201
#define KEY_PROG3		202
#define KEY_PROG4		203
#define KEY_DASHBOARD		204	/* AL Dashboard */
#define KEY_SUSPEND		205
#define KEY_CLOSE		206	/* AC Close */
#define KEY_PLAY		207
#define KEY_FASTFORWARD		208
#define KEY_BASSBOOST		209
#define KEY_PRINT		210	/* AC Print */
#define KEY_HP			211
#define KEY_CAMERA		212
#define KEY_SOUND		213
#define KEY_QUESTION		214
#define KEY_EMAIL		215
#define KEY_CHAT		216
#define KEY_SEARCH		217
#define KEY_CONNECT		218
#define KEY_FINANCE		219	/* AL Checkbook/Finance */
#define KEY_SPORT		220
#define KEY_SHOP		221
#define KEY_ALTERASE		222
#define KEY_CANCEL		223	/* AC Cancel */
#define KEY_BRIGHTNESSDOWN	224
#define KEY_BRIGHTNESSUP	225
#define KEY_MEDIA		226

#define KEY_SWITCHVIDEOMODE	227	/* Cycle between available video
					   outputs (Monitor/LCD/TV-out/etc) */
#define KEY_KBDILLUMTOGGLE	228
#define KEY_KBDILLUMDOWN	229
#define KEY_KBDILLUMUP		230

#define KEY_SEND		231	/* AC Send */
#define KEY_REPLY		232	/* AC Reply */
#define KEY_FORWARDMAIL		233	/* AC Forward Msg */
#define KEY_SAVE		234	/* AC Save */
#define KEY_DOCUMENTS		235

#define KEY_BATTERY		236

#define KEY_BLUETOOTH		237
#define KEY_WLAN		238
#define KEY_UWB			239

#define KEY_UNKNOWN		240

#define KEY_VIDEO_NEXT		241	/* drive next video source */
#define KEY_VIDEO_PREV		242	/* drive previous video source */
#define KEY_BRIGHTNESS_CYCLE	243	/* brightness up, after max is min */
#define KEY_BRIGHTNESS_ZERO	244	/* brightness off, use ambient */
#define KEY_DISPLAY_OFF		245	/* display device to off state */

#define KEY_WIMAX		246
#define KEY_RFKILL		247	/* Key that controls all radios */

/* Code 255 is reserved for special needs of AT keyboard driver */

#define BTN_MISC		0x100
#define BTN_0			0x100
#define BTN_1			0x101
#define BTN_2			0x102
#define BTN_3			0x103
#define BTN_4			0x104
#define BTN_5			0x105
#define BTN_6			0x106
#define BTN_7			0x107
#define BTN_8			0x108
#define BTN_9			0x109

#define BTN_MOUSE		0x110
#define BTN_LEFT		0x110
#define BTN_RIGHT		0x111
#define BTN_MIDDLE		0x112
#define BTN_SIDE		0x113
#define BTN_EXTRA		0x114
#define BTN_FORWARD		0x115
#define BTN_BACK		0x116
#define BTN_TASK		0x117

#define BTN_JOYSTICK		0x120
#define BTN_TRIGGER		0x120
#define BTN_THUMB		0x121
#define BTN_THUMB2		0x122
#define BTN_TOP			0x123
#define BTN_TOP2		0x124
#define BTN_PINKIE		0x125
#define BTN_BASE		0x126
#define BTN_BASE2		0x127
#define BTN_BASE3		0x128
#define BTN_BASE4		0x129
#define BTN_BASE5		0x12a
#define BTN_BASE6		0x12b
#define BTN_DEAD		0x12f

#define BTN_GAMEPAD		0x130
#define BTN_A			0x130
#define BTN_B			0x131
#define BTN_C			0x132
#define BTN_X			0x133
#define BTN_Y			0x134
#define BTN_Z			0x135
#define BTN_TL			0x136
#define BTN_TR			0x137
#define BTN_TL2			0x138
#define BTN_TR2			0x139
#define BTN_SELECT		0x13a
#define BTN_START		0x13b
#define BTN_MODE		0x13c
#define BTN_THUMBL		0x13d
#define BTN_THUMBR		0x13e

#define BTN_DIGI		0x140
#define BTN_TOOL_PEN		0x140
#define BTN_TOOL_RUBBER		0x141
#define BTN_TOOL_BRUSH		0x142
#define BTN_TOOL_PENCIL		0x143
#define BTN_TOOL_AIRBRUSH	0x144
#define BTN_TOOL_FINGER		0x145
#define BTN_TOOL_MOUSE		0x146
#define BTN_TOOL_LENS		0x147
#define BTN_TOUCH		0x14a
#define BTN_STYLUS		0x14b
#define BTN_STYLUS2		0x14c
#define BTN_TOOL_DOUBLETAP	0x14d
#define BTN_TOOL_TRIPLETAP	0x14e
#define BTN_TOOL_QUADTAP	0x14f	/* Four fingers on trackpad */

#define BTN_WHEEL		0x150
#define BTN_GEAR_DOWN		0x150
#define BTN_GEAR_UP		0x151

#define KEY_OK			0x160
#define KEY_SELECT		0x161
#define KEY_GOTO		0x162
#define KEY_CLEAR		0x163
#define KEY_POWER2		0x164
#define KEY_OPTION		0x165
#define KEY_INFO		0x166	/* AL OEM Features/Tips/Tutorial */
#define KEY_TIME		0x167
#define KEY_VENDOR		0x168
#define KEY_ARCHIVE		0x169
#define KEY_PROGRAM		0x16a	/* Media Select Program Guide */
#define KEY_CHANNEL		0x16b
#define KEY_FAVORITES		0x16c
#define KEY_EPG			0x16d
#define KEY_PVR			0x16e	/* Media Select Home */
#define KEY_MHP			0x16f
#define KEY_LANGUAGE		0x170
#define KEY_TITLE		0x171
#define KEY_SUBTITLE		0x172
#define KEY_ANGLE		0x173
#define KEY_ZOOM		0x174
#define KEY_MODE		0x175
#define KEY_KEYBOARD		0x176
#define KEY_SCREEN		0x177
#define KEY_PC			0x178	/* Media Select Computer */
#define KEY_TV			0x179	/* Media Select TV */
#define KEY_TV2			0x17a	/* Media Select Cable */
#define KEY_VCR			0x17b	/* Media Select VCR */
#define KEY_VCR2		0x17c	/* VCR Plus */
#define KEY_SAT			0x17d	/* Media Select Satellite */
#define KEY_SAT2		0x17e
#define KEY_CD			0x17f	/* Media Select CD */
#define KEY_TAPE		0x180	/* Media Select Tape */
#define KEY_RADIO		0x181
#define KEY_TUNER		0x182	/* Media Select Tuner */
#define KEY_PLAYER		0x183
#define KEY_TEXT		0x184
#define KEY_DVD			0x185	/* Media Select DVD */
#define KEY_AUX			0x186
#define KEY_MP3			0x187
#define KEY_AUDIO		0x188
#define KEY_VIDEO		0x189
#define KEY_DIRECTORY		0x18a
#define KEY_LIST		0x18b
#define KEY_MEMO		0x18c	/* Media Select Messages */
#define KEY_CALENDAR		0x18d
#define KEY_RED			0x18e
#define KEY_GREEN		0x18f
#define KEY_YELLOW		0x190
#define KEY_BLUE		0x191
#define KEY_CHANNELUP		0x192	/* Channel Increment */
#define KEY_CHANNELDOWN		0x193	/* Channel Decrement */
#define KEY_FIRST		0x194
#define KEY_LAST		0x195	/* Recall Last */
#define KEY_AB			0x196
#define KEY_NEXT		0x197
#define KEY_RESTART		0x198
#define KEY_SLOW		0x199
#define KEY_SHUFFLE		0x19a
#define KEY_BREAK		0x19b
#define KEY_PREVIOUS		0x19c
#define KEY_DIGITS		0x19d
#define KEY_TEEN		0x19e
#define KEY_TWEN		0x19f
#define KEY_VIDEOPHONE		0x1a0	/* Media Select Video Phone */
#define KEY_GAMES		0x1a1	/* Media Select Games */
#define KEY_ZOOMIN		0x1a2	/* AC Zoom In */
#define KEY_ZOOMOUT		0x1a3	/* AC Zoom Out */
#define KEY_ZOOMRESET		0x1a4	/* AC Zoom */
#define KEY_WORDPROCESSOR	0x1a5	/* AL Word Processor */
#define KEY_EDITOR		0x1a6	/* AL Text Editor */
#define KEY_SPREADSHEET		0x1a7	/* AL Spreadsheet */
#define KEY_GRAPHICSEDITOR	0x1a8	/* AL Graphics Editor */
#define KEY_PRESENTATION	0x1a9	/* AL Presentation App */
#define KEY_DATABASE		0x1aa	/* AL Database App */
#define KEY_NEWS		0x1ab	/* AL Newsreader */
#define KEY_VOICEMAIL		0x1ac	/* AL Voicemail */
#define KEY_ADDRESSBOOK		0x1ad	/* AL Contacts/Address Book */
#define KEY_MESSENGER		0x1ae	/* AL Instant Messaging */
#define KEY_DISPLAYTOGGLE	0x1af	/* Turn display (LCD) on and off */
#define KEY_SPELLCHECK		0x1b0   /* AL Spell Check */
#define KEY_LOGOFF		0x1b1   /* AL Logoff */

#define KEY_DOLLAR		0x1b2
#define KEY_EURO		0x1b3

#define KEY_FRAMEBACK		0x1b4	/* Consumer - transport controls */
#define KEY_FRAMEFORWARD	0x1b5
#define KEY_CONTEXT_MENU	0x1b6	/* GenDesc - system context menu */
#define KEY_MEDIA_REPEAT	0x1b7	/* Consumer - transport control */

#define KEY_DEL_EOL		0x1c0
#define KEY_DEL_EOS		0x1c1
#define KEY_INS_LINE		0x1c2
#define KEY_DEL_LINE		0x1c3

#define KEY_FN			0x1d0
#define KEY_FN_ESC		0x1d1
#define KEY_FN_F1		0x1d2
#define KEY_FN_F2		0x1d3
#define KEY_FN_F3		0x1d4
#define KEY_FN_F4		0x1d5
#define KEY_FN_F5		0x1d6
#define KEY_FN_F6		0x1d7
#define KEY_FN_F7		0x1d8
#define KEY_FN_F8		0x1d9
#define KEY_FN_F9		0x1da
#define KEY_FN_F10		0x1db
#define KEY_FN_F11		0x1dc
#define KEY_FN_F12		0x1dd
#define KEY_FN_1		0x1de
#define KEY_FN_2		0x1df
#define KEY_FN_D		0x1e0
#define KEY_FN_E		0x1e1
#define KEY_FN_F		0x1e2
#define KEY_FN_S		0x1e3
#define KEY_FN_B		0x1e4

#define KEY_BRL_DOT1		0x1f1
#define KEY_BRL_DOT2		0x1f2
#define KEY_BRL_DOT3		0x1f3
#define KEY_BRL_DOT4		0x1f4
#define KEY_BRL_DOT5		0x1f5
#define KEY_BRL_DOT6		0x1f6
#define KEY_BRL_DOT7		0x1f7
#define KEY_BRL_DOT8		0x1f8
#define KEY_BRL_DOT9		0x1f9
#define KEY_BRL_DOT10		0x1fa

#define KEY_NUMERIC_0		0x200	/* used by phones, remote controls, */
#define KEY_NUMERIC_1		0x201	/* and other keypads */
#define KEY_NUMERIC_2		0x202
#define KEY_NUMERIC_3		0x203
#define KEY_NUMERIC_4		0x204
#define KEY_NUMERIC_5		0x205
#define KEY_NUMERIC_6		0x206
#define KEY_NUMERIC_7		0x207
#define KEY_NUMERIC_8		0x208
#define KEY_NUMERIC_9		0x209
#define KEY_NUMERIC_STAR	0x20a
#define KEY_NUMERIC_POUND	0x20b

#define KEY_CAMERA_FOCUS	0x210
#define KEY_WPS_BUTTON		0x211	/* WiFi Protected Setup key */

#define BTN_TRIGGER_HAPPY		0x2c0
#define BTN_TRIGGER_HAPPY1		0x2c0
#define BTN_TRIGGER_HAPPY2		0x2c1
#define BTN_TRIGGER_HAPPY3		0x2c2
#define BTN_TRIGGER_HAPPY4		0x2c3
#define BTN_TRIGGER_HAPPY5		0x2c4
#define BTN_TRIGGER_HAPPY6		0x2c5
#define BTN_TRIGGER_HAPPY7		0x2c6
#define BTN_TRIGGER_HAPPY8		0x2c7
#define BTN_TRIGGER_HAPPY9		0x2c8
#define BTN_TRIGGER_HAPPY10		0x2c9
#define BTN_TRIGGER_HAPPY11		0x2ca
#define BTN_TRIGGER_HAPPY12		0x2cb
#define BTN_TRIGGER_HAPPY13		0x2cc
#define BTN_TRIGGER_HAPPY14		0x2cd
#define BTN_TRIGGER_HAPPY15		0x2ce
#define BTN_TRIGGER_HAPPY16		0x2cf
#define BTN_TRIGGER_HAPPY17		0x2d0
#define BTN_TRIGGER_HAPPY18		0x2d1
#define BTN_TRIGGER_HAPPY19		0x2d2
#define BTN_TRIGGER_HAPPY20		0x2d3
#define BTN_TRIGGER_HAPPY21		0x2d4
#define BTN_TRIGGER_HAPPY22		0x2d5
#define BTN_TRIGGER_HAPPY23		0x2d6
#define BTN_TRIGGER_HAPPY24		0x2d7
#define BTN_TRIGGER_HAPPY25		0x2d8
#define BTN_TRIGGER_HAPPY26		0x2d9
#define BTN_TRIGGER_HAPPY27		0x2da
#define BTN_TRIGGER_HAPPY28		0x2db
#define BTN_TRIGGER_HAPPY29		0x2dc
#define BTN_TRIGGER_HAPPY30		0x2dd
#define BTN_TRIGGER_HAPPY31		0x2de
#define BTN_TRIGGER_HAPPY32		0x2df
#define BTN_TRIGGER_HAPPY33		0x2e0
#define BTN_TRIGGER_HAPPY34		0x2e1
#define BTN_TRIGGER_HAPPY35		0x2e2
#define BTN_TRIGGER_HAPPY36		0x2e3
#define BTN_TRIGGER_HAPPY37		0x2e4
#define BTN_TRIGGER_HAPPY38		0x2e5
#define BTN_TRIGGER_HAPPY39		0x2e6
#define BTN_TRIGGER_HAPPY40		0x2e7

/* We avoid low common keys in module aliases so they don't get huge. */
#define KEY_MIN_INTERESTING	KEY_MUTE
#define KEY_MAX			0x2ff
#define KEY_CNT			(KEY_MAX+1)

/*
 * Relative axes
 */

#define REL_X			0x00
#define REL_Y			0x01
#define REL_Z			0x02
#define REL_RX			0x03
#define REL_RY			0x04
#define REL_RZ			0x05
#define REL_HWHEEL		0x06
#define REL_DIAL		0x07
#define REL_WHEEL		0x08
#define REL_MISC		0x09
#define REL_MAX			0x0f
#define REL_CNT			(REL_MAX+1)

/*
 * Absolute axes
 */

#define ABS_X			0x00
#define ABS_Y			0x01
#define ABS_Z			0x02
#define ABS_RX			0x03
#define ABS_RY			0x04
#define ABS_RZ			0x05
#define ABS_THROTTLE		0x06
#define ABS_RUDDER		0x07
#define ABS_WHEEL		0x08
#define ABS_GAS			0x09
#define ABS_BRAKE		0x0a
#define ABS_HAT0X		0x10
#define ABS_HAT0Y		0x11
#define ABS_HAT1X		0x12
#define ABS_HAT1Y		0x13
#define ABS_HAT2X		0x14
#define ABS_HAT2Y		0x15
#define ABS_HAT3X		0x16
#define ABS_HAT3Y		0x17
#define ABS_PRESSURE		0x18
#define ABS_DISTANCE		0x19
#define ABS_TILT_X		0x1a
#define ABS_TILT_Y		0x1b
#define ABS_TOOL_WIDTH		0x1c

#define ABS_VOLUME		0x20

#define ABS_MISC		0x28

#define ABS_MT_SLOT		0x2f	/* MT slot being modified */
#define ABS_MT_TOUCH_MAJOR	0x30	/* Major axis of touching ellipse */
#define ABS_MT_TOUCH_MINOR	0x31	/* Minor axis (omit if circular) */
#define ABS_MT_WIDTH_MAJOR	0x32	/* Major axis of approaching ellipse */
#define ABS_MT_WIDTH_MINOR	0x33	/* Minor axis (omit if circular) */
#define ABS_MT_ORIENTATION	0x34	/* Ellipse orientation */
#define ABS_MT_POSITION_X	0x35	/* Center X ellipse position */
#define ABS_MT_POSITION_Y	0x36	/* Center Y ellipse position */
#define ABS_MT_TOOL_TYPE	0x37	/* Type of touching device */
#define ABS_MT_BLOB_ID		0x38	/* Group a set of packets as a blob */
#define ABS_MT_TRACKING_ID	0x39	/* Unique ID of initiated contact */
#define ABS_MT_PRESSURE		0x3a	/* Pressure on contact area */

#ifdef __KERNEL__
/* Implementation details, userspace should not care about these */
#define ABS_MT_FIRST		ABS_MT_TOUCH_MAJOR
#define ABS_MT_LAST		ABS_MT_PRESSURE
#endif

#define ABS_MAX			0x3f
#define ABS_CNT			(ABS_MAX+1)

/*
 * Switch events
 */

#define SW_LID			0x00  /* set = lid shut */
#define SW_TABLET_MODE		0x01  /* set = tablet mode */
#define SW_HEADPHONE_INSERT	0x02  /* set = inserted */
#define SW_RFKILL_ALL		0x03  /* rfkill master switch, type "any"
					 set = radio enabled */
#define SW_RADIO		SW_RFKILL_ALL	/* deprecated */
#define SW_MICROPHONE_INSERT	0x04  /* set = inserted */
#define SW_DOCK			0x05  /* set = plugged into dock */
#define SW_LINEOUT_INSERT	0x06  /* set = inserted */
#define SW_JACK_PHYSICAL_INSERT 0x07  /* set = mechanical switch set */
#define SW_VIDEOOUT_INSERT	0x08  /* set = inserted */
#define SW_CAMERA_LENS_COVER	0x09  /* set = lens covered */
#define SW_KEYPAD_SLIDE		0x0a  /* set = keypad slide out */
#define SW_FRONT_PROXIMITY	0x0b  /* set = front proximity sensor active */
#define SW_MAX			0x0f
#define SW_CNT			(SW_MAX+1)

/*
 * Misc events
 */

#define MSC_SERIAL		0x00
#define MSC_PULSELED		0x01
#define MSC_GESTURE		0x02
#define MSC_RAW			0x03
#define MSC_SCAN		0x04
#define MSC_MAX			0x07
#define MSC_CNT			(MSC_MAX+1)

/*
 * LEDs
 */

#define LED_NUML		0x00
#define LED_CAPSL		0x01
#define LED_SCROLLL		0x02
#define LED_COMPOSE		0x03
#define LED_KANA		0x04
#define LED_SLEEP		0x05
#define LED_SUSPEND		0x06
#define LED_MUTE		0x07
#define LED_MISC		0x08
#define LED_MAIL		0x09
#define LED_CHARGING		0x0a
#define LED_MAX			0x0f
#define LED_CNT			(LED_MAX+1)

/*
 * Autorepeat values
 */

#define REP_DELAY		0x00
#define REP_PERIOD		0x01
#define REP_MAX			0x01
#define REP_CNT			(REP_MAX+1)

/*
 * Sounds
 */

#define SND_CLICK		0x00
#define SND_BELL		0x01
#define SND_TONE		0x02
#define SND_MAX			0x07
#define SND_CNT			(SND_MAX+1)

/*
 * IDs.
 */

#define ID_BUS			0
#define ID_VENDOR		1
#define ID_PRODUCT		2
#define ID_VERSION		3

#define BUS_PCI			0x01
#define BUS_ISAPNP		0x02
#define BUS_USB			0x03
#define BUS_HIL			0x04
#define BUS_BLUETOOTH		0x05
#define BUS_VIRTUAL		0x06

#define BUS_ISA			0x10
#define BUS_I8042		0x11
#define BUS_XTKBD		0x12
#define BUS_RS232		0x13
#define BUS_GAMEPORT		0x14
#define BUS_PARPORT		0x15
#define BUS_AMIGA		0x16
#define BUS_ADB			0x17
#define BUS_I2C			0x18
#define BUS_HOST		0x19
#define BUS_GSC			0x1A
#define BUS_ATARI		0x1B
#define BUS_SPI			0x1C

/*
 * MT_TOOL types
 */
#define MT_TOOL_FINGER		0
#define MT_TOOL_PEN		1

/*
 * Values describing the status of a force-feedback effect
 */
#define FF_STATUS_STOPPED	0x00
#define FF_STATUS_PLAYING	0x01
#define FF_STATUS_MAX		0x01

/*
 * Structures used in ioctls to upload effects to a device
 * They are pieces of a bigger structure (called ff_effect)
 */

/*
 * All duration values are expressed in ms. Values above 32767 ms (0x7fff)
 * should not be used and have unspecified results.
 */

/**
 * struct ff_replay - defines scheduling of the force-feedback effect
 * @length: duration of the effect
 * @delay: delay before effect should start playing
 */
struct ff_replay {
	__u16 length;
	__u16 delay;
};

/**
 * struct ff_trigger - defines what triggers the force-feedback effect
 * @button: number of the button triggering the effect
 * @interval: controls how soon the effect can be re-triggered
 */
struct ff_trigger {
	__u16 button;
	__u16 interval;
};

/**
 * struct ff_envelope - generic force-feedback effect envelope
 * @attack_length: duration of the attack (ms)
 * @attack_level: level at the beginning of the attack
 * @fade_length: duration of fade (ms)
 * @fade_level: level at the end of fade
 *
 * The @attack_level and @fade_level are absolute values; when applying
 * envelope force-feedback core will convert to positive/negative
 * value based on polarity of the default level of the effect.
 * Valid range for the attack and fade levels is 0x0000 - 0x7fff
 */
struct ff_envelope {
	__u16 attack_length;
	__u16 attack_level;
	__u16 fade_length;
	__u16 fade_level;
};

/**
 * struct ff_constant_effect - defines parameters of a constant force-feedback effect
 * @level: strength of the effect; may be negative
 * @envelope: envelope data
 */
struct ff_constant_effect {
	__s16 level;
	struct ff_envelope envelope;
};

/**
 * struct ff_ramp_effect - defines parameters of a ramp force-feedback effect
 * @start_level: beginning strength of the effect; may be negative
 * @end_level: final strength of the effect; may be negative
 * @envelope: envelope data
 */
struct ff_ramp_effect {
	__s16 start_level;
	__s16 end_level;
	struct ff_envelope envelope;
};

/**
 * struct ff_condition_effect - defines a spring or friction force-feedback effect
 * @right_saturation: maximum level when joystick moved all way to the right
 * @left_saturation: same for the left side
 * @right_coeff: controls how fast the force grows when the joystick moves
 *	to the right
 * @left_coeff: same for the left side
 * @deadband: size of the dead zone, where no force is produced
 * @center: position of the dead zone
 */
struct ff_condition_effect {
	__u16 right_saturation;
	__u16 left_saturation;

	__s16 right_coeff;
	__s16 left_coeff;

	__u16 deadband;
	__s16 center;
};

/**
 * struct ff_periodic_effect - defines parameters of a periodic force-feedback effect
 * @waveform: kind of the effect (wave)
 * @period: period of the wave (ms)
 * @magnitude: peak value
 * @offset: mean value of the wave (roughly)
 * @phase: 'horizontal' shift
 * @envelope: envelope data
 * @custom_len: number of samples (FF_CUSTOM only)
 * @custom_data: buffer of samples (FF_CUSTOM only)
 *
 * Known waveforms - FF_SQUARE, FF_TRIANGLE, FF_SINE, FF_SAW_UP,
 * FF_SAW_DOWN, FF_CUSTOM. The exact syntax FF_CUSTOM is undefined
 * for the time being as no driver supports it yet.
 *
 * Note: the data pointed by custom_data is copied by the driver.
 * You can therefore dispose of the memory after the upload/update.
 */
struct ff_periodic_effect {
	__u16 waveform;
	__u16 period;
	__s16 magnitude;
	__s16 offset;
	__u16 phase;

	struct ff_envelope envelope;

	__u32 custom_len;
	__s16 __user *custom_data;
};

/**
 * struct ff_rumble_effect - defines parameters of a periodic force-feedback effect
 * @strong_magnitude: magnitude of the heavy motor
 * @weak_magnitude: magnitude of the light one
 *
 * Some rumble pads have two motors of different weight. Strong_magnitude
 * represents the magnitude of the vibration generated by the heavy one.
 */
struct ff_rumble_effect {
	__u16 strong_magnitude;
	__u16 weak_magnitude;
};

/**
 * struct ff_effect - defines force feedback effect
 * @type: type of the effect (FF_CONSTANT, FF_PERIODIC, FF_RAMP, FF_SPRING,
 *	FF_FRICTION, FF_DAMPER, FF_RUMBLE, FF_INERTIA, or FF_CUSTOM)
 * @id: an unique id assigned to an effect
 * @direction: direction of the effect
 * @trigger: trigger conditions (struct ff_trigger)
 * @replay: scheduling of the effect (struct ff_replay)
 * @u: effect-specific structure (one of ff_constant_effect, ff_ramp_effect,
 *	ff_periodic_effect, ff_condition_effect, ff_rumble_effect) further
 *	defining effect parameters
 *
 * This structure is sent through ioctl from the application to the driver.
 * To create a new effect application should set its @id to -1; the kernel
 * will return assigned @id which can later be used to update or delete
 * this effect.
 *
 * Direction of the effect is encoded as follows:
 *	0 deg -> 0x0000 (down)
 *	90 deg -> 0x4000 (left)
 *	180 deg -> 0x8000 (up)
 *	270 deg -> 0xC000 (right)
 */
struct ff_effect {
	__u16 type;
	__s16 id;
	__u16 direction;
	struct ff_trigger trigger;
	struct ff_replay replay;

	union {
		struct ff_constant_effect constant;
		struct ff_ramp_effect ramp;
		struct ff_periodic_effect periodic;
		struct ff_condition_effect condition[2]; /* One for each axis */
		struct ff_rumble_effect rumble;
	} u;
};

/*
 * Force feedback effect types
 */

#define FF_RUMBLE	0x50
#define FF_PERIODIC	0x51
#define FF_CONSTANT	0x52
#define FF_SPRING	0x53
#define FF_FRICTION	0x54
#define FF_DAMPER	0x55
#define FF_INERTIA	0x56
#define FF_RAMP		0x57

#define FF_EFFECT_MIN	FF_RUMBLE
#define FF_EFFECT_MAX	FF_RAMP

/*
 * Force feedback periodic effect types
 */

#define FF_SQUARE	0x58
#define FF_TRIANGLE	0x59
#define FF_SINE		0x5a
#define FF_SAW_UP	0x5b
#define FF_SAW_DOWN	0x5c
#define FF_CUSTOM	0x5d

#define FF_WAVEFORM_MIN	FF_SQUARE
#define FF_WAVEFORM_MAX	FF_CUSTOM

/*
 * Set ff device properties
 */

#define FF_GAIN		0x60
#define FF_AUTOCENTER	0x61

#define FF_MAX		0x7f
#define FF_CNT		(FF_MAX+1)

#ifdef __KERNEL__

/*
 * In-kernel definitions.
 */

#include <linux/device.h>
#include <linux/fs.h>
#include <linux/timer.h>
#include <linux/mod_devicetable.h>

/**
 * struct input_mt_slot - represents the state of an input MT slot
 * @abs: holds current values of ABS_MT axes for this slot
 */
struct input_mt_slot {
	int abs[ABS_MT_LAST - ABS_MT_FIRST + 1];
};

/**
 * struct input_dev - represents an input device
 * @name: name of the device
 * @phys: physical path to the device in the system hierarchy
 * @uniq: unique identification code for the device (if device has it)
 * @id: id of the device (struct input_id)
 * @evbit: bitmap of types of events supported by the device (EV_KEY,
 *	EV_REL, etc.)
 * @keybit: bitmap of keys/buttons this device has
 * @relbit: bitmap of relative axes for the device
 * @absbit: bitmap of absolute axes for the device
 * @mscbit: bitmap of miscellaneous events supported by the device
 * @ledbit: bitmap of leds present on the device
 * @sndbit: bitmap of sound effects supported by the device
 * @ffbit: bitmap of force feedback effects supported by the device
 * @swbit: bitmap of switches present on the device
 * @hint_events_per_packet: average number of events generated by the
 *	device in a packet (between EV_SYN/SYN_REPORT events). Used by
 *	event handlers to estimate size of the buffer needed to hold
 *	events.
 * @keycodemax: size of keycode table
 * @keycodesize: size of elements in keycode table
 * @keycode: map of scancodes to keycodes for this device
 * @getkeycode: optional legacy method to retrieve current keymap.
 * @setkeycode: optional method to alter current keymap, used to implement
 *	sparse keymaps. If not supplied default mechanism will be used.
 *	The method is being called while holding event_lock and thus must
 *	not sleep
 * @getkeycode_new: transition method
 * @setkeycode_new: transition method
 * @ff: force feedback structure associated with the device if device
 *	supports force feedback effects
 * @repeat_key: stores key code of the last key pressed; used to implement
 *	software autorepeat
 * @timer: timer for software autorepeat
 * @rep: current values for autorepeat parameters (delay, rate)
 * @mt: pointer to array of struct input_mt_slot holding current values
 *	of tracked contacts
 * @mtsize: number of MT slots the device uses
 * @slot: MT slot currently being transmitted
 * @absinfo: array of &struct absinfo elements holding information
 *	about absolute axes (current value, min, max, flat, fuzz,
 *	resolution)
 * @key: reflects current state of device's keys/buttons
 * @led: reflects current state of device's LEDs
 * @snd: reflects current state of sound effects
 * @sw: reflects current state of device's switches
 * @open: this method is called when the very first user calls
 *	input_open_device(). The driver must prepare the device
 *	to start generating events (start polling thread,
 *	request an IRQ, submit URB, etc.)
 * @close: this method is called when the very last user calls
 *	input_close_device().
 * @flush: purges the device. Most commonly used to get rid of force
 *	feedback effects loaded into the device when disconnecting
 *	from it
 * @event: event handler for events sent _to_ the device, like EV_LED
 *	or EV_SND. The device is expected to carry out the requested
 *	action (turn on a LED, play sound, etc.) The call is protected
 *	by @event_lock and must not sleep
 * @grab: input handle that currently has the device grabbed (via
 *	EVIOCGRAB ioctl). When a handle grabs a device it becomes sole
 *	recipient for all input events coming from the device
 * @event_lock: this spinlock is is taken when input core receives
 *	and processes a new event for the device (in input_event()).
 *	Code that accesses and/or modifies parameters of a device
 *	(such as keymap or absmin, absmax, absfuzz, etc.) after device
 *	has been registered with input core must take this lock.
 * @mutex: serializes calls to open(), close() and flush() methods
 * @users: stores number of users (input handlers) that opened this
 *	device. It is used by input_open_device() and input_close_device()
 *	to make sure that dev->open() is only called when the first
 *	user opens device and dev->close() is called when the very
 *	last user closes the device
 * @going_away: marks devices that are in a middle of unregistering and
 *	causes input_open_device*() fail with -ENODEV.
 * @sync: set to %true when there were no new events since last EV_SYN
 * @dev: driver model's view of this device
 * @h_list: list of input handles associated with the device. When
 *	accessing the list dev->mutex must be held
 * @node: used to place the device onto input_dev_list
 */
struct input_dev {
	const char *name;
	const char *phys;
	const char *uniq;
	struct input_id id;

	unsigned long evbit[BITS_TO_LONGS(EV_CNT)];
	unsigned long keybit[BITS_TO_LONGS(KEY_CNT)];
	unsigned long relbit[BITS_TO_LONGS(REL_CNT)];
	unsigned long absbit[BITS_TO_LONGS(ABS_CNT)];
	unsigned long mscbit[BITS_TO_LONGS(MSC_CNT)];
	unsigned long ledbit[BITS_TO_LONGS(LED_CNT)];
	unsigned long sndbit[BITS_TO_LONGS(SND_CNT)];
	unsigned long ffbit[BITS_TO_LONGS(FF_CNT)];
	unsigned long swbit[BITS_TO_LONGS(SW_CNT)];

	unsigned int hint_events_per_packet;

	unsigned int keycodemax;
	unsigned int keycodesize;
	void *keycode;

	int (*setkeycode)(struct input_dev *dev,
			  unsigned int scancode, unsigned int keycode);
	int (*getkeycode)(struct input_dev *dev,
			  unsigned int scancode, unsigned int *keycode);
	int (*setkeycode_new)(struct input_dev *dev,
			      const struct input_keymap_entry *ke,
			      unsigned int *old_keycode);
	int (*getkeycode_new)(struct input_dev *dev,
			      struct input_keymap_entry *ke);

	struct ff_device *ff;

	unsigned int repeat_key;
	struct timer_list timer;

	int rep[REP_CNT];
<<<<<<< HEAD

	struct input_mt_slot *mt;
	int mtsize;
	int slot;

=======

	struct input_mt_slot *mt;
	int mtsize;
	int slot;

>>>>>>> 45f53cc9
	struct input_absinfo *absinfo;

	unsigned long key[BITS_TO_LONGS(KEY_CNT)];
	unsigned long led[BITS_TO_LONGS(LED_CNT)];
	unsigned long snd[BITS_TO_LONGS(SND_CNT)];
	unsigned long sw[BITS_TO_LONGS(SW_CNT)];

	int (*open)(struct input_dev *dev);
	void (*close)(struct input_dev *dev);
	int (*flush)(struct input_dev *dev, struct file *file);
	int (*event)(struct input_dev *dev, unsigned int type, unsigned int code, int value);

	struct input_handle __rcu *grab;

	spinlock_t event_lock;
	struct mutex mutex;

	unsigned int users;
	bool going_away;

	bool sync;

	struct device dev;

	struct list_head	h_list;
	struct list_head	node;
};
#define to_input_dev(d) container_of(d, struct input_dev, dev)

/*
 * Verify that we are in sync with input_device_id mod_devicetable.h #defines
 */

#if EV_MAX != INPUT_DEVICE_ID_EV_MAX
#error "EV_MAX and INPUT_DEVICE_ID_EV_MAX do not match"
#endif

#if KEY_MIN_INTERESTING != INPUT_DEVICE_ID_KEY_MIN_INTERESTING
#error "KEY_MIN_INTERESTING and INPUT_DEVICE_ID_KEY_MIN_INTERESTING do not match"
#endif

#if KEY_MAX != INPUT_DEVICE_ID_KEY_MAX
#error "KEY_MAX and INPUT_DEVICE_ID_KEY_MAX do not match"
#endif

#if REL_MAX != INPUT_DEVICE_ID_REL_MAX
#error "REL_MAX and INPUT_DEVICE_ID_REL_MAX do not match"
#endif

#if ABS_MAX != INPUT_DEVICE_ID_ABS_MAX
#error "ABS_MAX and INPUT_DEVICE_ID_ABS_MAX do not match"
#endif

#if MSC_MAX != INPUT_DEVICE_ID_MSC_MAX
#error "MSC_MAX and INPUT_DEVICE_ID_MSC_MAX do not match"
#endif

#if LED_MAX != INPUT_DEVICE_ID_LED_MAX
#error "LED_MAX and INPUT_DEVICE_ID_LED_MAX do not match"
#endif

#if SND_MAX != INPUT_DEVICE_ID_SND_MAX
#error "SND_MAX and INPUT_DEVICE_ID_SND_MAX do not match"
#endif

#if FF_MAX != INPUT_DEVICE_ID_FF_MAX
#error "FF_MAX and INPUT_DEVICE_ID_FF_MAX do not match"
#endif

#if SW_MAX != INPUT_DEVICE_ID_SW_MAX
#error "SW_MAX and INPUT_DEVICE_ID_SW_MAX do not match"
#endif

#define INPUT_DEVICE_ID_MATCH_DEVICE \
	(INPUT_DEVICE_ID_MATCH_BUS | INPUT_DEVICE_ID_MATCH_VENDOR | INPUT_DEVICE_ID_MATCH_PRODUCT)
#define INPUT_DEVICE_ID_MATCH_DEVICE_AND_VERSION \
	(INPUT_DEVICE_ID_MATCH_DEVICE | INPUT_DEVICE_ID_MATCH_VERSION)

struct input_handle;

/**
 * struct input_handler - implements one of interfaces for input devices
 * @private: driver-specific data
 * @event: event handler. This method is being called by input core with
 *	interrupts disabled and dev->event_lock spinlock held and so
 *	it may not sleep
 * @filter: similar to @event; separates normal event handlers from
 *	"filters".
 * @match: called after comparing device's id with handler's id_table
 *	to perform fine-grained matching between device and handler
 * @connect: called when attaching a handler to an input device
 * @disconnect: disconnects a handler from input device
 * @start: starts handler for given handle. This function is called by
 *	input core right after connect() method and also when a process
 *	that "grabbed" a device releases it
 * @fops: file operations this driver implements
 * @minor: beginning of range of 32 minors for devices this driver
 *	can provide
 * @name: name of the handler, to be shown in /proc/bus/input/handlers
 * @id_table: pointer to a table of input_device_ids this driver can
 *	handle
 * @h_list: list of input handles associated with the handler
 * @node: for placing the driver onto input_handler_list
 *
 * Input handlers attach to input devices and create input handles. There
 * are likely several handlers attached to any given input device at the
 * same time. All of them will get their copy of input event generated by
 * the device.
 *
 * The very same structure is used to implement input filters. Input core
 * allows filters to run first and will not pass event to regular handlers
 * if any of the filters indicate that the event should be filtered (by
 * returning %true from their filter() method).
 *
 * Note that input core serializes calls to connect() and disconnect()
 * methods.
 */
struct input_handler {

	void *private;

	void (*event)(struct input_handle *handle, unsigned int type, unsigned int code, int value);
	bool (*filter)(struct input_handle *handle, unsigned int type, unsigned int code, int value);
	bool (*match)(struct input_handler *handler, struct input_dev *dev);
	int (*connect)(struct input_handler *handler, struct input_dev *dev, const struct input_device_id *id);
	void (*disconnect)(struct input_handle *handle);
	void (*start)(struct input_handle *handle);

	const struct file_operations *fops;
	int minor;
	const char *name;

	const struct input_device_id *id_table;

	struct list_head	h_list;
	struct list_head	node;
};

/**
 * struct input_handle - links input device with an input handler
 * @private: handler-specific data
 * @open: counter showing whether the handle is 'open', i.e. should deliver
 *	events from its device
 * @name: name given to the handle by handler that created it
 * @dev: input device the handle is attached to
 * @handler: handler that works with the device through this handle
 * @d_node: used to put the handle on device's list of attached handles
 * @h_node: used to put the handle on handler's list of handles from which
 *	it gets events
 */
struct input_handle {

	void *private;

	int open;
	const char *name;

	struct input_dev *dev;
	struct input_handler *handler;

	struct list_head	d_node;
	struct list_head	h_node;
};

struct input_dev *input_allocate_device(void);
void input_free_device(struct input_dev *dev);

static inline struct input_dev *input_get_device(struct input_dev *dev)
{
	return dev ? to_input_dev(get_device(&dev->dev)) : NULL;
}

static inline void input_put_device(struct input_dev *dev)
{
	if (dev)
		put_device(&dev->dev);
}

static inline void *input_get_drvdata(struct input_dev *dev)
{
	return dev_get_drvdata(&dev->dev);
}

static inline void input_set_drvdata(struct input_dev *dev, void *data)
{
	dev_set_drvdata(&dev->dev, data);
}

int __must_check input_register_device(struct input_dev *);
void input_unregister_device(struct input_dev *);

int __must_check input_register_handler(struct input_handler *);
void input_unregister_handler(struct input_handler *);

int input_handler_for_each_handle(struct input_handler *, void *data,
				  int (*fn)(struct input_handle *, void *));

int input_register_handle(struct input_handle *);
void input_unregister_handle(struct input_handle *);

int input_grab_device(struct input_handle *);
void input_release_device(struct input_handle *);

int input_open_device(struct input_handle *);
void input_close_device(struct input_handle *);

int input_flush_device(struct input_handle* handle, struct file* file);

void input_event(struct input_dev *dev, unsigned int type, unsigned int code, int value);
void input_inject_event(struct input_handle *handle, unsigned int type, unsigned int code, int value);

static inline void input_report_key(struct input_dev *dev, unsigned int code, int value)
{
	input_event(dev, EV_KEY, code, !!value);
}

static inline void input_report_rel(struct input_dev *dev, unsigned int code, int value)
{
	input_event(dev, EV_REL, code, value);
}

static inline void input_report_abs(struct input_dev *dev, unsigned int code, int value)
{
	input_event(dev, EV_ABS, code, value);
}

static inline void input_report_ff_status(struct input_dev *dev, unsigned int code, int value)
{
	input_event(dev, EV_FF_STATUS, code, value);
}

static inline void input_report_switch(struct input_dev *dev, unsigned int code, int value)
{
	input_event(dev, EV_SW, code, !!value);
}

static inline void input_sync(struct input_dev *dev)
{
	input_event(dev, EV_SYN, SYN_REPORT, 0);
}

static inline void input_mt_sync(struct input_dev *dev)
{
	input_event(dev, EV_SYN, SYN_MT_REPORT, 0);
}

static inline void input_mt_slot(struct input_dev *dev, int slot)
{
	input_event(dev, EV_ABS, ABS_MT_SLOT, slot);
}

void input_set_capability(struct input_dev *dev, unsigned int type, unsigned int code);

/**
 * input_set_events_per_packet - tell handlers about the driver event rate
 * @dev: the input device used by the driver
 * @n_events: the average number of events between calls to input_sync()
 *
 * If the event rate sent from a device is unusually large, use this
 * function to set the expected event rate. This will allow handlers
 * to set up an appropriate buffer size for the event stream, in order
 * to minimize information loss.
 */
static inline void input_set_events_per_packet(struct input_dev *dev, int n_events)
{
	dev->hint_events_per_packet = n_events;
}

void input_alloc_absinfo(struct input_dev *dev);
void input_set_abs_params(struct input_dev *dev, unsigned int axis,
			  int min, int max, int fuzz, int flat);

#define INPUT_GENERATE_ABS_ACCESSORS(_suffix, _item)			\
static inline int input_abs_get_##_suffix(struct input_dev *dev,	\
					  unsigned int axis)		\
{									\
	return dev->absinfo ? dev->absinfo[axis]._item : 0;		\
}									\
									\
static inline void input_abs_set_##_suffix(struct input_dev *dev,	\
					   unsigned int axis, int val)	\
{									\
	input_alloc_absinfo(dev);					\
	if (dev->absinfo)						\
		dev->absinfo[axis]._item = val;				\
}

INPUT_GENERATE_ABS_ACCESSORS(val, value)
INPUT_GENERATE_ABS_ACCESSORS(min, minimum)
INPUT_GENERATE_ABS_ACCESSORS(max, maximum)
INPUT_GENERATE_ABS_ACCESSORS(fuzz, fuzz)
INPUT_GENERATE_ABS_ACCESSORS(flat, flat)
INPUT_GENERATE_ABS_ACCESSORS(res, resolution)

<<<<<<< HEAD
int input_get_keycode(struct input_dev *dev,
		      unsigned int scancode, unsigned int *keycode);
=======
int input_scancode_to_scalar(const struct input_keymap_entry *ke,
			     unsigned int *scancode);

int input_get_keycode(struct input_dev *dev, struct input_keymap_entry *ke);
>>>>>>> 45f53cc9
int input_set_keycode(struct input_dev *dev,
		      const struct input_keymap_entry *ke);

extern struct class input_class;

/**
 * struct ff_device - force-feedback part of an input device
 * @upload: Called to upload an new effect into device
 * @erase: Called to erase an effect from device
 * @playback: Called to request device to start playing specified effect
 * @set_gain: Called to set specified gain
 * @set_autocenter: Called to auto-center device
 * @destroy: called by input core when parent input device is being
 *	destroyed
 * @private: driver-specific data, will be freed automatically
 * @ffbit: bitmap of force feedback capabilities truly supported by
 *	device (not emulated like ones in input_dev->ffbit)
 * @mutex: mutex for serializing access to the device
 * @max_effects: maximum number of effects supported by device
 * @effects: pointer to an array of effects currently loaded into device
 * @effect_owners: array of effect owners; when file handle owning
 *	an effect gets closed the effect is automatically erased
 *
 * Every force-feedback device must implement upload() and playback()
 * methods; erase() is optional. set_gain() and set_autocenter() need
 * only be implemented if driver sets up FF_GAIN and FF_AUTOCENTER
 * bits.
 *
 * Note that playback(), set_gain() and set_autocenter() are called with
 * dev->event_lock spinlock held and interrupts off and thus may not
 * sleep.
 */
struct ff_device {
	int (*upload)(struct input_dev *dev, struct ff_effect *effect,
		      struct ff_effect *old);
	int (*erase)(struct input_dev *dev, int effect_id);

	int (*playback)(struct input_dev *dev, int effect_id, int value);
	void (*set_gain)(struct input_dev *dev, u16 gain);
	void (*set_autocenter)(struct input_dev *dev, u16 magnitude);

	void (*destroy)(struct ff_device *);

	void *private;

	unsigned long ffbit[BITS_TO_LONGS(FF_CNT)];

	struct mutex mutex;

	int max_effects;
	struct ff_effect *effects;
	struct file *effect_owners[];
};

int input_ff_create(struct input_dev *dev, int max_effects);
void input_ff_destroy(struct input_dev *dev);

int input_ff_event(struct input_dev *dev, unsigned int type, unsigned int code, int value);

int input_ff_upload(struct input_dev *dev, struct ff_effect *effect, struct file *file);
int input_ff_erase(struct input_dev *dev, int effect_id, struct file *file);

int input_ff_create_memless(struct input_dev *dev, void *data,
		int (*play_effect)(struct input_dev *, void *, struct ff_effect *));

int input_mt_create_slots(struct input_dev *dev, unsigned int num_slots);
void input_mt_destroy_slots(struct input_dev *dev);

#endif
#endif<|MERGE_RESOLUTION|>--- conflicted
+++ resolved
@@ -1210,19 +1210,11 @@
 	struct timer_list timer;
 
 	int rep[REP_CNT];
-<<<<<<< HEAD
 
 	struct input_mt_slot *mt;
 	int mtsize;
 	int slot;
 
-=======
-
-	struct input_mt_slot *mt;
-	int mtsize;
-	int slot;
-
->>>>>>> 45f53cc9
 	struct input_absinfo *absinfo;
 
 	unsigned long key[BITS_TO_LONGS(KEY_CNT)];
@@ -1517,15 +1509,10 @@
 INPUT_GENERATE_ABS_ACCESSORS(flat, flat)
 INPUT_GENERATE_ABS_ACCESSORS(res, resolution)
 
-<<<<<<< HEAD
-int input_get_keycode(struct input_dev *dev,
-		      unsigned int scancode, unsigned int *keycode);
-=======
 int input_scancode_to_scalar(const struct input_keymap_entry *ke,
 			     unsigned int *scancode);
 
 int input_get_keycode(struct input_dev *dev, struct input_keymap_entry *ke);
->>>>>>> 45f53cc9
 int input_set_keycode(struct input_dev *dev,
 		      const struct input_keymap_entry *ke);
 
