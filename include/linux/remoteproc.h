--- conflicted
+++ resolved
@@ -508,13 +508,10 @@
 int rproc_boot(struct rproc *rproc);
 void rproc_shutdown(struct rproc *rproc);
 void rproc_report_crash(struct rproc *rproc, enum rproc_crash_type type);
-<<<<<<< HEAD
 struct rproc *rproc_vdev_to_rproc_safe(struct virtio_device *vdev);
 int rproc_get_alias_id(struct rproc *rproc);
 int rproc_pa_to_da(struct rproc *rproc, phys_addr_t pa, u64 *da);
-=======
 void *rproc_da_to_va(struct rproc *rproc, u64 da, int len, u32 flags);
->>>>>>> 268e8857
 
 static inline struct rproc_vdev *vdev_to_rvdev(struct virtio_device *vdev)
 {
