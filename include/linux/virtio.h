--- conflicted
+++ resolved
@@ -25,61 +25,12 @@
 	void *priv;
 };
 
-<<<<<<< HEAD
-/**
- * operations for virtqueue
- * virtqueue_add_buf: expose buffer to other end
- *	vq: the struct virtqueue we're talking about.
- *	sg: the description of the buffer(s).
- *	out_num: the number of sg readable by other side
- *	in_num: the number of sg which are writable (after readable ones)
- *	data: the token identifying the buffer.
- *	gfp: how to do memory allocations (if necessary).
- *      Returns remaining capacity of queue (sg segments) or a negative error.
- * virtqueue_kick: update after add_buf
- *	vq: the struct virtqueue
- *	After one or more add_buf calls, invoke this to kick the other side.
- * virtqueue_get_buf: get the next used buffer
- *	vq: the struct virtqueue we're talking about.
- *	len: the length written into the buffer
- *	Returns NULL or the "data" token handed to add_buf.
- * virtqueue_disable_cb: disable callbacks
- *	vq: the struct virtqueue we're talking about.
- *	Note that this is not necessarily synchronous, hence unreliable and only
- *	useful as an optimization.
- * virtqueue_enable_cb: restart callbacks after disable_cb.
- *	vq: the struct virtqueue we're talking about.
- *	This re-enables callbacks; it returns "false" if there are pending
- *	buffers in the queue, to detect a possible race between the driver
- *	checking for more work, and enabling callbacks.
- * virtqueue_enable_cb_delayed: restart callbacks after disable_cb.
- *	vq: the struct virtqueue we're talking about.
- *	This re-enables callbacks but hints to the other side to delay
- *	interrupts until most of the available buffers have been processed;
- *	it returns "false" if there are many pending buffers in the queue,
- *	to detect a possible race between the driver checking for more work,
- *	and enabling callbacks.
- * virtqueue_detach_unused_buf: detach first unused buffer
- * 	vq: the struct virtqueue we're talking about.
- * 	Returns NULL or the "data" token handed to add_buf
- * virtqueue_get_vring_size: return the size of the virtqueue's vring
- *	vq: the struct virtqueue containing the vring of interest.
- *	Returns the size of the vring.
- *
- * Locking rules are straightforward: the driver is responsible for
- * locking.  No two operations may be invoked simultaneously, with the exception
- * of virtqueue_disable_cb.
- *
- * All operations can be called in any context.
- */
-=======
 int virtqueue_add_buf(struct virtqueue *vq,
 		      struct scatterlist sg[],
 		      unsigned int out_num,
 		      unsigned int in_num,
 		      void *data,
 		      gfp_t gfp);
->>>>>>> dcd6c922
 
 void virtqueue_kick(struct virtqueue *vq);
 
