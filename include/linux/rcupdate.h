--- conflicted
+++ resolved
@@ -1101,13 +1101,8 @@
 #define kfree_rcu(ptr, rcu_head)					\
 	__kfree_rcu(&((ptr)->rcu_head), offsetof(typeof(*(ptr)), rcu_head))
 
-<<<<<<< HEAD
-#if defined(CONFIG_TINY_RCU) || defined(CONFIG_RCU_NOCB_CPU_ALL)
+#ifdef CONFIG_TINY_RCU
 static inline int rcu_needs_cpu(u64 basemono, u64 *nextevt)
-=======
-#ifdef CONFIG_TINY_RCU
-static inline int rcu_needs_cpu(unsigned long *delta_jiffies)
->>>>>>> 139ee09a
 {
 	*nextevt = KTIME_MAX;
 	return 0;
