/*
 *  linux/include/linux/mmc/core.h
 *
 * This program is free software; you can redistribute it and/or modify
 * it under the terms of the GNU General Public License version 2 as
 * published by the Free Software Foundation.
 */
#ifndef LINUX_MMC_CORE_H
#define LINUX_MMC_CORE_H

#include <linux/interrupt.h>
#include <linux/device.h>

struct request;
struct mmc_data;
struct mmc_request;

struct mmc_command {
	u32			opcode;
	u32			arg;
	u32			resp[4];
	unsigned int		flags;		/* expected response type */
#define MMC_RSP_PRESENT	(1 << 0)
#define MMC_RSP_136	(1 << 1)		/* 136 bit response */
#define MMC_RSP_CRC	(1 << 2)		/* expect valid crc */
#define MMC_RSP_BUSY	(1 << 3)		/* card may send busy */
#define MMC_RSP_OPCODE	(1 << 4)		/* response contains opcode */

#define MMC_CMD_MASK	(3 << 5)		/* non-SPI command type */
#define MMC_CMD_AC	(0 << 5)
#define MMC_CMD_ADTC	(1 << 5)
#define MMC_CMD_BC	(2 << 5)
#define MMC_CMD_BCR	(3 << 5)

#define MMC_RSP_SPI_S1	(1 << 7)		/* one status byte */
#define MMC_RSP_SPI_S2	(1 << 8)		/* second byte */
#define MMC_RSP_SPI_B4	(1 << 9)		/* four data bytes */
#define MMC_RSP_SPI_BUSY (1 << 10)		/* card may send busy */

/*
 * These are the native response types, and correspond to valid bit
 * patterns of the above flags.  One additional valid pattern
 * is all zeros, which means we don't expect a response.
 */
#define MMC_RSP_NONE	(0)
#define MMC_RSP_R1	(MMC_RSP_PRESENT|MMC_RSP_CRC|MMC_RSP_OPCODE)
#define MMC_RSP_R1B	(MMC_RSP_PRESENT|MMC_RSP_CRC|MMC_RSP_OPCODE|MMC_RSP_BUSY)
#define MMC_RSP_R2	(MMC_RSP_PRESENT|MMC_RSP_136|MMC_RSP_CRC)
#define MMC_RSP_R3	(MMC_RSP_PRESENT)
#define MMC_RSP_R4	(MMC_RSP_PRESENT)
#define MMC_RSP_R5	(MMC_RSP_PRESENT|MMC_RSP_CRC|MMC_RSP_OPCODE)
#define MMC_RSP_R6	(MMC_RSP_PRESENT|MMC_RSP_CRC|MMC_RSP_OPCODE)
#define MMC_RSP_R7	(MMC_RSP_PRESENT|MMC_RSP_CRC|MMC_RSP_OPCODE)

#define mmc_resp_type(cmd)	((cmd)->flags & (MMC_RSP_PRESENT|MMC_RSP_136|MMC_RSP_CRC|MMC_RSP_BUSY|MMC_RSP_OPCODE))

/*
 * These are the SPI response types for MMC, SD, and SDIO cards.
 * Commands return R1, with maybe more info.  Zero is an error type;
 * callers must always provide the appropriate MMC_RSP_SPI_Rx flags.
 */
#define MMC_RSP_SPI_R1	(MMC_RSP_SPI_S1)
#define MMC_RSP_SPI_R1B	(MMC_RSP_SPI_S1|MMC_RSP_SPI_BUSY)
#define MMC_RSP_SPI_R2	(MMC_RSP_SPI_S1|MMC_RSP_SPI_S2)
#define MMC_RSP_SPI_R3	(MMC_RSP_SPI_S1|MMC_RSP_SPI_B4)
#define MMC_RSP_SPI_R4	(MMC_RSP_SPI_S1|MMC_RSP_SPI_B4)
#define MMC_RSP_SPI_R5	(MMC_RSP_SPI_S1|MMC_RSP_SPI_S2)
#define MMC_RSP_SPI_R7	(MMC_RSP_SPI_S1|MMC_RSP_SPI_B4)

#define mmc_spi_resp_type(cmd)	((cmd)->flags & \
		(MMC_RSP_SPI_S1|MMC_RSP_SPI_BUSY|MMC_RSP_SPI_S2|MMC_RSP_SPI_B4))

/*
 * These are the command types.
 */
#define mmc_cmd_type(cmd)	((cmd)->flags & MMC_CMD_MASK)

	unsigned int		retries;	/* max number of retries */
	unsigned int		error;		/* command error */

/*
 * Standard errno values are used for errors, but some have specific
 * meaning in the MMC layer:
 *
 * ETIMEDOUT    Card took too long to respond
 * EILSEQ       Basic format problem with the received or sent data
 *              (e.g. CRC check failed, incorrect opcode in response
 *              or bad end bit)
 * EINVAL       Request cannot be performed because of restrictions
 *              in hardware and/or the driver
 * ENOMEDIUM    Host can determine that the slot is empty and is
 *              actively failing requests
 */

	unsigned int		erase_timeout;	/* in milliseconds */

	struct mmc_data		*data;		/* data segment associated with cmd */
	struct mmc_request	*mrq;		/* associated request */
};

struct mmc_data {
	unsigned int		timeout_ns;	/* data timeout (in ns, max 80ms) */
	unsigned int		timeout_clks;	/* data timeout (in clocks) */
	unsigned int		blksz;		/* data block size */
	unsigned int		blocks;		/* number of blocks */
	unsigned int		error;		/* data error */
	unsigned int		flags;

#define MMC_DATA_WRITE	(1 << 8)
#define MMC_DATA_READ	(1 << 9)
#define MMC_DATA_STREAM	(1 << 10)

	unsigned int		bytes_xfered;

	struct mmc_command	*stop;		/* stop command */
	struct mmc_request	*mrq;		/* associated request */

	unsigned int		sg_len;		/* size of scatter list */
	struct scatterlist	*sg;		/* I/O scatter list */
};

struct mmc_request {
	struct mmc_command	*cmd;
	struct mmc_data		*data;
	struct mmc_command	*stop;

	void			*done_data;	/* completion data */
	void			(*done)(struct mmc_request *);/* completion function */
};

struct mmc_host;
struct mmc_card;

extern void mmc_wait_for_req(struct mmc_host *, struct mmc_request *);
extern int mmc_wait_for_cmd(struct mmc_host *, struct mmc_command *, int);
extern int mmc_wait_for_app_cmd(struct mmc_host *, struct mmc_card *,
	struct mmc_command *, int);

#define MMC_ERASE_ARG		0x00000000
#define MMC_SECURE_ERASE_ARG	0x80000000
#define MMC_TRIM_ARG		0x00000001
#define MMC_SECURE_TRIM1_ARG	0x80000001
#define MMC_SECURE_TRIM2_ARG	0x80008000

#define MMC_SECURE_ARGS		0x80000000
#define MMC_TRIM_ARGS		0x00008001

extern int mmc_erase(struct mmc_card *card, unsigned int from, unsigned int nr,
		     unsigned int arg);
extern int mmc_can_erase(struct mmc_card *card);
extern int mmc_can_trim(struct mmc_card *card);
extern int mmc_can_secure_erase_trim(struct mmc_card *card);
extern int mmc_erase_group_aligned(struct mmc_card *card, unsigned int from,
				   unsigned int nr);

<<<<<<< HEAD
=======
extern int mmc_set_blocklen(struct mmc_card *card, unsigned int blocklen);

>>>>>>> 45f53cc9
extern void mmc_set_data_timeout(struct mmc_data *, const struct mmc_card *);
extern unsigned int mmc_align_data_size(struct mmc_card *, unsigned int);

extern int __mmc_claim_host(struct mmc_host *host, atomic_t *abort);
extern void mmc_release_host(struct mmc_host *host);
extern int mmc_try_claim_host(struct mmc_host *host);

/**
 *	mmc_claim_host - exclusively claim a host
 *	@host: mmc host to claim
 *
 *	Claim a host for a set of operations.
 */
static inline void mmc_claim_host(struct mmc_host *host)
{
	__mmc_claim_host(host, NULL);
}

extern u32 mmc_vddrange_to_ocrmask(int vdd_min, int vdd_max);

#endif<|MERGE_RESOLUTION|>--- conflicted
+++ resolved
@@ -153,11 +153,8 @@
 extern int mmc_erase_group_aligned(struct mmc_card *card, unsigned int from,
 				   unsigned int nr);
 
-<<<<<<< HEAD
-=======
 extern int mmc_set_blocklen(struct mmc_card *card, unsigned int blocklen);
 
->>>>>>> 45f53cc9
 extern void mmc_set_data_timeout(struct mmc_data *, const struct mmc_card *);
 extern unsigned int mmc_align_data_size(struct mmc_card *, unsigned int);
 
