--- conflicted
+++ resolved
@@ -54,11 +54,7 @@
 /* check whether a pte points to a swap entry */
 static inline int is_swap_pte(pte_t pte)
 {
-<<<<<<< HEAD
-	return !pte_none(pte) && !pte_present_nonuma(pte);
-=======
 	return !pte_none(pte) && !pte_present(pte);
->>>>>>> d07b956c
 }
 #endif
 
