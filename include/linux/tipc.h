--- conflicted
+++ resolved
@@ -130,15 +130,6 @@
 #define TIPC_SUB_PORTS		0x01	/* filter for port availability */
 #define TIPC_SUB_SERVICE	0x02	/* filter for service availability */
 #define TIPC_SUB_CANCEL		0x04	/* cancel a subscription */
-<<<<<<< HEAD
-#if 0
-/* The following filter options are not currently implemented */
-#define TIPC_SUB_NO_BIND_EVTS	0x04	/* filter out "publish" events */
-#define TIPC_SUB_NO_UNBIND_EVTS	0x08	/* filter out "withdraw" events */
-#define TIPC_SUB_SINGLE_EVT	0x10	/* expire after first event */
-#endif
-=======
->>>>>>> 105e53f8
 
 #define TIPC_WAIT_FOREVER	(~0)	/* timeout for permanent subscription */
 
