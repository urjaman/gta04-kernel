/*
 * File: include/linux/omapfb.h
 *
 * Framebuffer driver for TI OMAP boards
 *
 * Copyright (C) 2004 Nokia Corporation
 * Author: Imre Deak <imre.deak@nokia.com>
 *
 * This program is free software; you can redistribute it and/or modify it
 * under the terms of the GNU General Public License as published by the
 * Free Software Foundation; either version 2 of the License, or (at your
 * option) any later version.
 *
 * This program is distributed in the hope that it will be useful, but
 * WITHOUT ANY WARRANTY; without even the implied warranty of
 * MERCHANTABILITY or FITNESS FOR A PARTICULAR PURPOSE.  See the GNU
 * General Public License for more details.
 *
 * You should have received a copy of the GNU General Public License along
 * with this program; if not, write to the Free Software Foundation, Inc.,
 * 59 Temple Place - Suite 330, Boston, MA  02111-1307, USA.
 */
#ifndef __LINUX_OMAPFB_H__
#define __LINUX_OMAPFB_H__

#include <uapi/linux/omapfb.h>
#ifdef CONFIG_ARCH_OMAP1
#define OMAPFB_PLANE_NUM		1
#else
#define OMAPFB_PLANE_NUM		3
#endif

struct omapfb_mem_region {
	u32		paddr;
	void __iomem	*vaddr;
	unsigned long	size;
	u8		type;		/* OMAPFB_PLANE_MEM_* */
	enum omapfb_color_format format;/* OMAPFB_COLOR_* */
	unsigned	format_used:1;	/* Must be set when format is set.
					 * Needed b/c of the badly chosen 0
					 * base for OMAPFB_COLOR_* values
					 */
	unsigned	alloc:1;	/* allocated by the driver */
	unsigned	map:1;		/* kernel mapped by the driver */
};

struct omapfb_mem_desc {
	int				region_cnt;
	struct omapfb_mem_region	region[OMAPFB_PLANE_NUM];
};

struct omap_lcd_config {
	char panel_name[16];
	char ctrl_name[16];
	s16  nreset_gpio;
	u8   data_lines;
};

struct omapfb_platform_data {
	struct omap_lcd_config		lcd;
	struct omapfb_mem_desc		mem_desc;
};

extern void omapfb_set_platform_data(struct omapfb_platform_data *data);

void __init omapfb_set_lcd_config(const struct omap_lcd_config *config);

<<<<<<< HEAD
/* helper methods that may be used by other modules */
enum omap_color_mode;
int omapfb_mode_to_dss_mode(struct fb_var_screeninfo *var,
                       enum omap_color_mode *mode);
=======
struct omap_video_timings;
void omapfb_fb2dss_timings(struct fb_videomode *fb_timings,
				struct omap_video_timings *dss_timings);
void omapfb_dss2fb_timings(struct omap_video_timings *dss_timings,
				struct fb_videomode *fb_timings);
>>>>>>> cd17fe71

#endif /* __OMAPFB_H */<|MERGE_RESOLUTION|>--- conflicted
+++ resolved
@@ -65,17 +65,14 @@
 
 void __init omapfb_set_lcd_config(const struct omap_lcd_config *config);
 
-<<<<<<< HEAD
 /* helper methods that may be used by other modules */
 enum omap_color_mode;
 int omapfb_mode_to_dss_mode(struct fb_var_screeninfo *var,
                        enum omap_color_mode *mode);
-=======
 struct omap_video_timings;
 void omapfb_fb2dss_timings(struct fb_videomode *fb_timings,
 				struct omap_video_timings *dss_timings);
 void omapfb_dss2fb_timings(struct omap_video_timings *dss_timings,
 				struct fb_videomode *fb_timings);
->>>>>>> cd17fe71
 
 #endif /* __OMAPFB_H */