#ifndef __LINUX_KVM_H
#define __LINUX_KVM_H

/*
 * Userspace interface for /dev/kvm - kernel based virtual machine
 *
 * Note: you must update KVM_API_VERSION if you change this interface.
 */

#include <linux/types.h>
#include <linux/compiler.h>
#include <linux/ioctl.h>
#include <asm/kvm.h>

#define KVM_API_VERSION 12

/* *** Deprecated interfaces *** */

#define KVM_TRC_SHIFT           16

#define KVM_TRC_ENTRYEXIT       (1 << KVM_TRC_SHIFT)
#define KVM_TRC_HANDLER         (1 << (KVM_TRC_SHIFT + 1))

#define KVM_TRC_VMENTRY         (KVM_TRC_ENTRYEXIT + 0x01)
#define KVM_TRC_VMEXIT          (KVM_TRC_ENTRYEXIT + 0x02)
#define KVM_TRC_PAGE_FAULT      (KVM_TRC_HANDLER + 0x01)

#define KVM_TRC_HEAD_SIZE       12
#define KVM_TRC_CYCLE_SIZE      8
#define KVM_TRC_EXTRA_MAX       7

#define KVM_TRC_INJ_VIRQ         (KVM_TRC_HANDLER + 0x02)
#define KVM_TRC_REDELIVER_EVT    (KVM_TRC_HANDLER + 0x03)
#define KVM_TRC_PEND_INTR        (KVM_TRC_HANDLER + 0x04)
#define KVM_TRC_IO_READ          (KVM_TRC_HANDLER + 0x05)
#define KVM_TRC_IO_WRITE         (KVM_TRC_HANDLER + 0x06)
#define KVM_TRC_CR_READ          (KVM_TRC_HANDLER + 0x07)
#define KVM_TRC_CR_WRITE         (KVM_TRC_HANDLER + 0x08)
#define KVM_TRC_DR_READ          (KVM_TRC_HANDLER + 0x09)
#define KVM_TRC_DR_WRITE         (KVM_TRC_HANDLER + 0x0A)
#define KVM_TRC_MSR_READ         (KVM_TRC_HANDLER + 0x0B)
#define KVM_TRC_MSR_WRITE        (KVM_TRC_HANDLER + 0x0C)
#define KVM_TRC_CPUID            (KVM_TRC_HANDLER + 0x0D)
#define KVM_TRC_INTR             (KVM_TRC_HANDLER + 0x0E)
#define KVM_TRC_NMI              (KVM_TRC_HANDLER + 0x0F)
#define KVM_TRC_VMMCALL          (KVM_TRC_HANDLER + 0x10)
#define KVM_TRC_HLT              (KVM_TRC_HANDLER + 0x11)
#define KVM_TRC_CLTS             (KVM_TRC_HANDLER + 0x12)
#define KVM_TRC_LMSW             (KVM_TRC_HANDLER + 0x13)
#define KVM_TRC_APIC_ACCESS      (KVM_TRC_HANDLER + 0x14)
#define KVM_TRC_TDP_FAULT        (KVM_TRC_HANDLER + 0x15)
#define KVM_TRC_GTLB_WRITE       (KVM_TRC_HANDLER + 0x16)
#define KVM_TRC_STLB_WRITE       (KVM_TRC_HANDLER + 0x17)
#define KVM_TRC_STLB_INVAL       (KVM_TRC_HANDLER + 0x18)
#define KVM_TRC_PPC_INSTR        (KVM_TRC_HANDLER + 0x19)

struct kvm_user_trace_setup {
	__u32 buf_size;
	__u32 buf_nr;
};

#define __KVM_DEPRECATED_MAIN_W_0x06 \
	_IOW(KVMIO, 0x06, struct kvm_user_trace_setup)
#define __KVM_DEPRECATED_MAIN_0x07 _IO(KVMIO, 0x07)
#define __KVM_DEPRECATED_MAIN_0x08 _IO(KVMIO, 0x08)

#define __KVM_DEPRECATED_VM_R_0x70 _IOR(KVMIO, 0x70, struct kvm_assigned_irq)

struct kvm_breakpoint {
	__u32 enabled;
	__u32 padding;
	__u64 address;
};

struct kvm_debug_guest {
	__u32 enabled;
	__u32 pad;
	struct kvm_breakpoint breakpoints[4];
	__u32 singlestep;
};

#define __KVM_DEPRECATED_VCPU_W_0x87 _IOW(KVMIO, 0x87, struct kvm_debug_guest)

/* *** End of deprecated interfaces *** */


/* for KVM_CREATE_MEMORY_REGION */
struct kvm_memory_region {
	__u32 slot;
	__u32 flags;
	__u64 guest_phys_addr;
	__u64 memory_size; /* bytes */
};

/* for KVM_SET_USER_MEMORY_REGION */
struct kvm_userspace_memory_region {
	__u32 slot;
	__u32 flags;
	__u64 guest_phys_addr;
	__u64 memory_size; /* bytes */
	__u64 userspace_addr; /* start of the userspace allocated memory */
};

/*
 * The bit 0 ~ bit 15 of kvm_memory_region::flags are visible for userspace,
 * other bits are reserved for kvm internal use which are defined in
 * include/linux/kvm_host.h.
 */
#define KVM_MEM_LOG_DIRTY_PAGES	(1UL << 0)
#define KVM_MEM_READONLY	(1UL << 1)

/* for KVM_IRQ_LINE */
struct kvm_irq_level {
	/*
	 * ACPI gsi notion of irq.
	 * For IA-64 (APIC model) IOAPIC0: irq 0-23; IOAPIC1: irq 24-47..
	 * For X86 (standard AT mode) PIC0/1: irq 0-15. IOAPIC0: 0-23..
	 * For ARM: See Documentation/virtual/kvm/api.txt
	 */
	union {
		__u32 irq;
		__s32 status;
	};
	__u32 level;
};


struct kvm_irqchip {
	__u32 chip_id;
	__u32 pad;
        union {
		char dummy[512];  /* reserving space */
#ifdef __KVM_HAVE_PIT
		struct kvm_pic_state pic;
#endif
#ifdef __KVM_HAVE_IOAPIC
		struct kvm_ioapic_state ioapic;
#endif
	} chip;
};

/* for KVM_CREATE_PIT2 */
struct kvm_pit_config {
	__u32 flags;
	__u32 pad[15];
};

#define KVM_PIT_SPEAKER_DUMMY     1

#define KVM_EXIT_UNKNOWN          0
#define KVM_EXIT_EXCEPTION        1
#define KVM_EXIT_IO               2
#define KVM_EXIT_HYPERCALL        3
#define KVM_EXIT_DEBUG            4
#define KVM_EXIT_HLT              5
#define KVM_EXIT_MMIO             6
#define KVM_EXIT_IRQ_WINDOW_OPEN  7
#define KVM_EXIT_SHUTDOWN         8
#define KVM_EXIT_FAIL_ENTRY       9
#define KVM_EXIT_INTR             10
#define KVM_EXIT_SET_TPR          11
#define KVM_EXIT_TPR_ACCESS       12
#define KVM_EXIT_S390_SIEIC       13
#define KVM_EXIT_S390_RESET       14
#define KVM_EXIT_DCR              15
#define KVM_EXIT_NMI              16
#define KVM_EXIT_INTERNAL_ERROR   17
#define KVM_EXIT_OSI              18
#define KVM_EXIT_PAPR_HCALL	  19
#define KVM_EXIT_S390_UCONTROL	  20
#define KVM_EXIT_WATCHDOG         21
#define KVM_EXIT_S390_TSCH        22
#define KVM_EXIT_EPR              23

/* For KVM_EXIT_INTERNAL_ERROR */
/* Emulate instruction failed. */
#define KVM_INTERNAL_ERROR_EMULATION	1
/* Encounter unexpected simultaneous exceptions. */
#define KVM_INTERNAL_ERROR_SIMUL_EX	2
/* Encounter unexpected vm-exit due to delivery event. */
#define KVM_INTERNAL_ERROR_DELIVERY_EV	3

/* for KVM_RUN, returned by mmap(vcpu_fd, offset=0) */
struct kvm_run {
	/* in */
	__u8 request_interrupt_window;
	__u8 padding1[7];

	/* out */
	__u32 exit_reason;
	__u8 ready_for_interrupt_injection;
	__u8 if_flag;
	__u8 padding2[2];

	/* in (pre_kvm_run), out (post_kvm_run) */
	__u64 cr8;
	__u64 apic_base;

#ifdef __KVM_S390
	/* the processor status word for s390 */
	__u64 psw_mask; /* psw upper half */
	__u64 psw_addr; /* psw lower half */
#endif
	union {
		/* KVM_EXIT_UNKNOWN */
		struct {
			__u64 hardware_exit_reason;
		} hw;
		/* KVM_EXIT_FAIL_ENTRY */
		struct {
			__u64 hardware_entry_failure_reason;
		} fail_entry;
		/* KVM_EXIT_EXCEPTION */
		struct {
			__u32 exception;
			__u32 error_code;
		} ex;
		/* KVM_EXIT_IO */
		struct {
#define KVM_EXIT_IO_IN  0
#define KVM_EXIT_IO_OUT 1
			__u8 direction;
			__u8 size; /* bytes */
			__u16 port;
			__u32 count;
			__u64 data_offset; /* relative to kvm_run start */
		} io;
		struct {
			struct kvm_debug_exit_arch arch;
		} debug;
		/* KVM_EXIT_MMIO */
		struct {
			__u64 phys_addr;
			__u8  data[8];
			__u32 len;
			__u8  is_write;
		} mmio;
		/* KVM_EXIT_HYPERCALL */
		struct {
			__u64 nr;
			__u64 args[6];
			__u64 ret;
			__u32 longmode;
			__u32 pad;
		} hypercall;
		/* KVM_EXIT_TPR_ACCESS */
		struct {
			__u64 rip;
			__u32 is_write;
			__u32 pad;
		} tpr_access;
		/* KVM_EXIT_S390_SIEIC */
		struct {
			__u8 icptcode;
			__u16 ipa;
			__u32 ipb;
		} s390_sieic;
		/* KVM_EXIT_S390_RESET */
#define KVM_S390_RESET_POR       1
#define KVM_S390_RESET_CLEAR     2
#define KVM_S390_RESET_SUBSYSTEM 4
#define KVM_S390_RESET_CPU_INIT  8
#define KVM_S390_RESET_IPL       16
		__u64 s390_reset_flags;
		/* KVM_EXIT_S390_UCONTROL */
		struct {
			__u64 trans_exc_code;
			__u32 pgm_code;
		} s390_ucontrol;
		/* KVM_EXIT_DCR */
		struct {
			__u32 dcrn;
			__u32 data;
			__u8  is_write;
		} dcr;
		struct {
			__u32 suberror;
			/* Available with KVM_CAP_INTERNAL_ERROR_DATA: */
			__u32 ndata;
			__u64 data[16];
		} internal;
		/* KVM_EXIT_OSI */
		struct {
			__u64 gprs[32];
		} osi;
		struct {
			__u64 nr;
			__u64 ret;
			__u64 args[9];
		} papr_hcall;
		/* KVM_EXIT_S390_TSCH */
		struct {
			__u16 subchannel_id;
			__u16 subchannel_nr;
			__u32 io_int_parm;
			__u32 io_int_word;
			__u32 ipb;
			__u8 dequeued;
		} s390_tsch;
		/* KVM_EXIT_EPR */
		struct {
			__u32 epr;
		} epr;
		/* Fix the size of the union. */
		char padding[256];
	};

	/*
	 * shared registers between kvm and userspace.
	 * kvm_valid_regs specifies the register classes set by the host
	 * kvm_dirty_regs specified the register classes dirtied by userspace
	 * struct kvm_sync_regs is architecture specific, as well as the
	 * bits for kvm_valid_regs and kvm_dirty_regs
	 */
	__u64 kvm_valid_regs;
	__u64 kvm_dirty_regs;
	union {
		struct kvm_sync_regs regs;
		char padding[1024];
	} s;
};

/* for KVM_REGISTER_COALESCED_MMIO / KVM_UNREGISTER_COALESCED_MMIO */

struct kvm_coalesced_mmio_zone {
	__u64 addr;
	__u32 size;
	__u32 pad;
};

struct kvm_coalesced_mmio {
	__u64 phys_addr;
	__u32 len;
	__u32 pad;
	__u8  data[8];
};

struct kvm_coalesced_mmio_ring {
	__u32 first, last;
	struct kvm_coalesced_mmio coalesced_mmio[0];
};

#define KVM_COALESCED_MMIO_MAX \
	((PAGE_SIZE - sizeof(struct kvm_coalesced_mmio_ring)) / \
	 sizeof(struct kvm_coalesced_mmio))

/* for KVM_TRANSLATE */
struct kvm_translation {
	/* in */
	__u64 linear_address;

	/* out */
	__u64 physical_address;
	__u8  valid;
	__u8  writeable;
	__u8  usermode;
	__u8  pad[5];
};

/* for KVM_INTERRUPT */
struct kvm_interrupt {
	/* in */
	__u32 irq;
};

/* for KVM_GET_DIRTY_LOG */
struct kvm_dirty_log {
	__u32 slot;
	__u32 padding1;
	union {
		void __user *dirty_bitmap; /* one bit per page */
		__u64 padding2;
	};
};

/* for KVM_SET_SIGNAL_MASK */
struct kvm_signal_mask {
	__u32 len;
	__u8  sigset[0];
};

/* for KVM_TPR_ACCESS_REPORTING */
struct kvm_tpr_access_ctl {
	__u32 enabled;
	__u32 flags;
	__u32 reserved[8];
};

/* for KVM_SET_VAPIC_ADDR */
struct kvm_vapic_addr {
	__u64 vapic_addr;
};

/* for KVM_SET_MPSTATE */

#define KVM_MP_STATE_RUNNABLE          0
#define KVM_MP_STATE_UNINITIALIZED     1
#define KVM_MP_STATE_INIT_RECEIVED     2
#define KVM_MP_STATE_HALTED            3
#define KVM_MP_STATE_SIPI_RECEIVED     4

struct kvm_mp_state {
	__u32 mp_state;
};

struct kvm_s390_psw {
	__u64 mask;
	__u64 addr;
};

/* valid values for type in kvm_s390_interrupt */
#define KVM_S390_SIGP_STOP		0xfffe0000u
#define KVM_S390_PROGRAM_INT		0xfffe0001u
#define KVM_S390_SIGP_SET_PREFIX	0xfffe0002u
#define KVM_S390_RESTART		0xfffe0003u
#define KVM_S390_MCHK			0xfffe1000u
#define KVM_S390_INT_VIRTIO		0xffff2603u
#define KVM_S390_INT_SERVICE		0xffff2401u
#define KVM_S390_INT_EMERGENCY		0xffff1201u
#define KVM_S390_INT_EXTERNAL_CALL	0xffff1202u
/* Anything below 0xfffe0000u is taken by INT_IO */
#define KVM_S390_INT_IO(ai,cssid,ssid,schid)   \
	(((schid)) |			       \
	 ((ssid) << 16) |		       \
	 ((cssid) << 18) |		       \
	 ((ai) << 26))
#define KVM_S390_INT_IO_MIN		0x00000000u
#define KVM_S390_INT_IO_MAX		0xfffdffffu


struct kvm_s390_interrupt {
	__u32 type;
	__u32 parm;
	__u64 parm64;
};

/* for KVM_SET_GUEST_DEBUG */

#define KVM_GUESTDBG_ENABLE		0x00000001
#define KVM_GUESTDBG_SINGLESTEP		0x00000002

struct kvm_guest_debug {
	__u32 control;
	__u32 pad;
	struct kvm_guest_debug_arch arch;
};

enum {
	kvm_ioeventfd_flag_nr_datamatch,
	kvm_ioeventfd_flag_nr_pio,
	kvm_ioeventfd_flag_nr_deassign,
	kvm_ioeventfd_flag_nr_max,
};

#define KVM_IOEVENTFD_FLAG_DATAMATCH (1 << kvm_ioeventfd_flag_nr_datamatch)
#define KVM_IOEVENTFD_FLAG_PIO       (1 << kvm_ioeventfd_flag_nr_pio)
#define KVM_IOEVENTFD_FLAG_DEASSIGN  (1 << kvm_ioeventfd_flag_nr_deassign)

#define KVM_IOEVENTFD_VALID_FLAG_MASK  ((1 << kvm_ioeventfd_flag_nr_max) - 1)

struct kvm_ioeventfd {
	__u64 datamatch;
	__u64 addr;        /* legal pio/mmio address */
	__u32 len;         /* 1, 2, 4, or 8 bytes    */
	__s32 fd;
	__u32 flags;
	__u8  pad[36];
};

/* for KVM_ENABLE_CAP */
struct kvm_enable_cap {
	/* in */
	__u32 cap;
	__u32 flags;
	__u64 args[4];
	__u8  pad[64];
};

/* for KVM_PPC_GET_PVINFO */
struct kvm_ppc_pvinfo {
	/* out */
	__u32 flags;
	__u32 hcall[4];
	__u8  pad[108];
};

/* for KVM_PPC_GET_SMMU_INFO */
#define KVM_PPC_PAGE_SIZES_MAX_SZ	8

struct kvm_ppc_one_page_size {
	__u32 page_shift;	/* Page shift (or 0) */
	__u32 pte_enc;		/* Encoding in the HPTE (>>12) */
};

struct kvm_ppc_one_seg_page_size {
	__u32 page_shift;	/* Base page shift of segment (or 0) */
	__u32 slb_enc;		/* SLB encoding for BookS */
	struct kvm_ppc_one_page_size enc[KVM_PPC_PAGE_SIZES_MAX_SZ];
};

#define KVM_PPC_PAGE_SIZES_REAL		0x00000001
#define KVM_PPC_1T_SEGMENTS		0x00000002

struct kvm_ppc_smmu_info {
	__u64 flags;
	__u32 slb_size;
	__u32 pad;
	struct kvm_ppc_one_seg_page_size sps[KVM_PPC_PAGE_SIZES_MAX_SZ];
};

#define KVM_PPC_PVINFO_FLAGS_EV_IDLE   (1<<0)

#define KVMIO 0xAE

/* machine type bits, to be used as argument to KVM_CREATE_VM */
#define KVM_VM_S390_UCONTROL	1

#define KVM_S390_SIE_PAGE_OFFSET 1

/*
 * ioctls for /dev/kvm fds:
 */
#define KVM_GET_API_VERSION       _IO(KVMIO,   0x00)
#define KVM_CREATE_VM             _IO(KVMIO,   0x01) /* returns a VM fd */
#define KVM_GET_MSR_INDEX_LIST    _IOWR(KVMIO, 0x02, struct kvm_msr_list)

#define KVM_S390_ENABLE_SIE       _IO(KVMIO,   0x06)
/*
 * Check if a kvm extension is available.  Argument is extension number,
 * return is 1 (yes) or 0 (no, sorry).
 */
#define KVM_CHECK_EXTENSION       _IO(KVMIO,   0x03)
/*
 * Get size for mmap(vcpu_fd)
 */
#define KVM_GET_VCPU_MMAP_SIZE    _IO(KVMIO,   0x04) /* in bytes */
#define KVM_GET_SUPPORTED_CPUID   _IOWR(KVMIO, 0x05, struct kvm_cpuid2)
#define KVM_TRACE_ENABLE          __KVM_DEPRECATED_MAIN_W_0x06
#define KVM_TRACE_PAUSE           __KVM_DEPRECATED_MAIN_0x07
#define KVM_TRACE_DISABLE         __KVM_DEPRECATED_MAIN_0x08

/*
 * Extension capability list.
 */
#define KVM_CAP_IRQCHIP	  0
#define KVM_CAP_HLT	  1
#define KVM_CAP_MMU_SHADOW_CACHE_CONTROL 2
#define KVM_CAP_USER_MEMORY 3
#define KVM_CAP_SET_TSS_ADDR 4
#define KVM_CAP_VAPIC 6
#define KVM_CAP_EXT_CPUID 7
#define KVM_CAP_CLOCKSOURCE 8
#define KVM_CAP_NR_VCPUS 9       /* returns recommended max vcpus per vm */
#define KVM_CAP_NR_MEMSLOTS 10   /* returns max memory slots per vm */
#define KVM_CAP_PIT 11
#define KVM_CAP_NOP_IO_DELAY 12
#define KVM_CAP_PV_MMU 13
#define KVM_CAP_MP_STATE 14
#define KVM_CAP_COALESCED_MMIO 15
#define KVM_CAP_SYNC_MMU 16  /* Changes to host mmap are reflected in guest */
#ifdef __KVM_HAVE_DEVICE_ASSIGNMENT
#define KVM_CAP_DEVICE_ASSIGNMENT 17
#endif
#define KVM_CAP_IOMMU 18
#ifdef __KVM_HAVE_MSI
#define KVM_CAP_DEVICE_MSI 20
#endif
/* Bug in KVM_SET_USER_MEMORY_REGION fixed: */
#define KVM_CAP_DESTROY_MEMORY_REGION_WORKS 21
#ifdef __KVM_HAVE_USER_NMI
#define KVM_CAP_USER_NMI 22
#endif
#ifdef __KVM_HAVE_GUEST_DEBUG
#define KVM_CAP_SET_GUEST_DEBUG 23
#endif
#ifdef __KVM_HAVE_PIT
#define KVM_CAP_REINJECT_CONTROL 24
#endif
#ifdef __KVM_HAVE_IOAPIC
#define KVM_CAP_IRQ_ROUTING 25
#endif
#define KVM_CAP_IRQ_INJECT_STATUS 26
#ifdef __KVM_HAVE_DEVICE_ASSIGNMENT
#define KVM_CAP_DEVICE_DEASSIGNMENT 27
#endif
#ifdef __KVM_HAVE_MSIX
#define KVM_CAP_DEVICE_MSIX 28
#endif
#define KVM_CAP_ASSIGN_DEV_IRQ 29
/* Another bug in KVM_SET_USER_MEMORY_REGION fixed: */
#define KVM_CAP_JOIN_MEMORY_REGIONS_WORKS 30
#ifdef __KVM_HAVE_MCE
#define KVM_CAP_MCE 31
#endif
#define KVM_CAP_IRQFD 32
#ifdef __KVM_HAVE_PIT
#define KVM_CAP_PIT2 33
#endif
#define KVM_CAP_SET_BOOT_CPU_ID 34
#ifdef __KVM_HAVE_PIT_STATE2
#define KVM_CAP_PIT_STATE2 35
#endif
#define KVM_CAP_IOEVENTFD 36
#define KVM_CAP_SET_IDENTITY_MAP_ADDR 37
#ifdef __KVM_HAVE_XEN_HVM
#define KVM_CAP_XEN_HVM 38
#endif
#define KVM_CAP_ADJUST_CLOCK 39
#define KVM_CAP_INTERNAL_ERROR_DATA 40
#ifdef __KVM_HAVE_VCPU_EVENTS
#define KVM_CAP_VCPU_EVENTS 41
#endif
#define KVM_CAP_S390_PSW 42
#define KVM_CAP_PPC_SEGSTATE 43
#define KVM_CAP_HYPERV 44
#define KVM_CAP_HYPERV_VAPIC 45
#define KVM_CAP_HYPERV_SPIN 46
#define KVM_CAP_PCI_SEGMENT 47
#define KVM_CAP_PPC_PAIRED_SINGLES 48
#define KVM_CAP_INTR_SHADOW 49
#ifdef __KVM_HAVE_DEBUGREGS
#define KVM_CAP_DEBUGREGS 50
#endif
#define KVM_CAP_X86_ROBUST_SINGLESTEP 51
#define KVM_CAP_PPC_OSI 52
#define KVM_CAP_PPC_UNSET_IRQ 53
#define KVM_CAP_ENABLE_CAP 54
#ifdef __KVM_HAVE_XSAVE
#define KVM_CAP_XSAVE 55
#endif
#ifdef __KVM_HAVE_XCRS
#define KVM_CAP_XCRS 56
#endif
#define KVM_CAP_PPC_GET_PVINFO 57
#define KVM_CAP_PPC_IRQ_LEVEL 58
#define KVM_CAP_ASYNC_PF 59
#define KVM_CAP_TSC_CONTROL 60
#define KVM_CAP_GET_TSC_KHZ 61
#define KVM_CAP_PPC_BOOKE_SREGS 62
#define KVM_CAP_SPAPR_TCE 63
#define KVM_CAP_PPC_SMT 64
#define KVM_CAP_PPC_RMA	65
#define KVM_CAP_MAX_VCPUS 66       /* returns max vcpus per vm */
#define KVM_CAP_PPC_HIOR 67
#define KVM_CAP_PPC_PAPR 68
#define KVM_CAP_SW_TLB 69
#define KVM_CAP_ONE_REG 70
#define KVM_CAP_S390_GMAP 71
#define KVM_CAP_TSC_DEADLINE_TIMER 72
#define KVM_CAP_S390_UCONTROL 73
#define KVM_CAP_SYNC_REGS 74
#define KVM_CAP_PCI_2_3 75
#define KVM_CAP_KVMCLOCK_CTRL 76
#define KVM_CAP_SIGNAL_MSI 77
#define KVM_CAP_PPC_GET_SMMU_INFO 78
#define KVM_CAP_S390_COW 79
#define KVM_CAP_PPC_ALLOC_HTAB 80
#ifdef __KVM_HAVE_READONLY_MEM
#define KVM_CAP_READONLY_MEM 81
#endif
#define KVM_CAP_IRQFD_RESAMPLE 82
#define KVM_CAP_PPC_BOOKE_WATCHDOG 83
#define KVM_CAP_PPC_HTAB_FD 84
<<<<<<< HEAD
#define KVM_CAP_ARM_PSCI 87
=======
#define KVM_CAP_S390_CSS_SUPPORT 85
#define KVM_CAP_PPC_EPR 86
>>>>>>> b0da5bec

#ifdef KVM_CAP_IRQ_ROUTING

struct kvm_irq_routing_irqchip {
	__u32 irqchip;
	__u32 pin;
};

struct kvm_irq_routing_msi {
	__u32 address_lo;
	__u32 address_hi;
	__u32 data;
	__u32 pad;
};

/* gsi routing entry types */
#define KVM_IRQ_ROUTING_IRQCHIP 1
#define KVM_IRQ_ROUTING_MSI 2

struct kvm_irq_routing_entry {
	__u32 gsi;
	__u32 type;
	__u32 flags;
	__u32 pad;
	union {
		struct kvm_irq_routing_irqchip irqchip;
		struct kvm_irq_routing_msi msi;
		__u32 pad[8];
	} u;
};

struct kvm_irq_routing {
	__u32 nr;
	__u32 flags;
	struct kvm_irq_routing_entry entries[0];
};

#endif

#ifdef KVM_CAP_MCE
/* x86 MCE */
struct kvm_x86_mce {
	__u64 status;
	__u64 addr;
	__u64 misc;
	__u64 mcg_status;
	__u8 bank;
	__u8 pad1[7];
	__u64 pad2[3];
};
#endif

#ifdef KVM_CAP_XEN_HVM
struct kvm_xen_hvm_config {
	__u32 flags;
	__u32 msr;
	__u64 blob_addr_32;
	__u64 blob_addr_64;
	__u8 blob_size_32;
	__u8 blob_size_64;
	__u8 pad2[30];
};
#endif

#define KVM_IRQFD_FLAG_DEASSIGN (1 << 0)
/*
 * Available with KVM_CAP_IRQFD_RESAMPLE
 *
 * KVM_IRQFD_FLAG_RESAMPLE indicates resamplefd is valid and specifies
 * the irqfd to operate in resampling mode for level triggered interrupt
 * emlation.  See Documentation/virtual/kvm/api.txt.
 */
#define KVM_IRQFD_FLAG_RESAMPLE (1 << 1)

struct kvm_irqfd {
	__u32 fd;
	__u32 gsi;
	__u32 flags;
	__u32 resamplefd;
	__u8  pad[16];
};

struct kvm_clock_data {
	__u64 clock;
	__u32 flags;
	__u32 pad[9];
};

#define KVM_MMU_FSL_BOOKE_NOHV		0
#define KVM_MMU_FSL_BOOKE_HV		1

struct kvm_config_tlb {
	__u64 params;
	__u64 array;
	__u32 mmu_type;
	__u32 array_len;
};

struct kvm_dirty_tlb {
	__u64 bitmap;
	__u32 num_dirty;
};

/* Available with KVM_CAP_ONE_REG */

#define KVM_REG_ARCH_MASK	0xff00000000000000ULL
#define KVM_REG_GENERIC		0x0000000000000000ULL

/*
 * Architecture specific registers are to be defined in arch headers and
 * ORed with the arch identifier.
 */
#define KVM_REG_PPC		0x1000000000000000ULL
#define KVM_REG_X86		0x2000000000000000ULL
#define KVM_REG_IA64		0x3000000000000000ULL
#define KVM_REG_ARM		0x4000000000000000ULL
#define KVM_REG_S390		0x5000000000000000ULL

#define KVM_REG_SIZE_SHIFT	52
#define KVM_REG_SIZE_MASK	0x00f0000000000000ULL
#define KVM_REG_SIZE_U8		0x0000000000000000ULL
#define KVM_REG_SIZE_U16	0x0010000000000000ULL
#define KVM_REG_SIZE_U32	0x0020000000000000ULL
#define KVM_REG_SIZE_U64	0x0030000000000000ULL
#define KVM_REG_SIZE_U128	0x0040000000000000ULL
#define KVM_REG_SIZE_U256	0x0050000000000000ULL
#define KVM_REG_SIZE_U512	0x0060000000000000ULL
#define KVM_REG_SIZE_U1024	0x0070000000000000ULL

struct kvm_reg_list {
	__u64 n; /* number of regs */
	__u64 reg[0];
};

struct kvm_one_reg {
	__u64 id;
	__u64 addr;
};

struct kvm_msi {
	__u32 address_lo;
	__u32 address_hi;
	__u32 data;
	__u32 flags;
	__u8  pad[16];
};

/*
 * ioctls for VM fds
 */
#define KVM_SET_MEMORY_REGION     _IOW(KVMIO,  0x40, struct kvm_memory_region)
/*
 * KVM_CREATE_VCPU receives as a parameter the vcpu slot, and returns
 * a vcpu fd.
 */
#define KVM_CREATE_VCPU           _IO(KVMIO,   0x41)
#define KVM_GET_DIRTY_LOG         _IOW(KVMIO,  0x42, struct kvm_dirty_log)
/* KVM_SET_MEMORY_ALIAS is obsolete: */
#define KVM_SET_MEMORY_ALIAS      _IOW(KVMIO,  0x43, struct kvm_memory_alias)
#define KVM_SET_NR_MMU_PAGES      _IO(KVMIO,   0x44)
#define KVM_GET_NR_MMU_PAGES      _IO(KVMIO,   0x45)
#define KVM_SET_USER_MEMORY_REGION _IOW(KVMIO, 0x46, \
					struct kvm_userspace_memory_region)
#define KVM_SET_TSS_ADDR          _IO(KVMIO,   0x47)
#define KVM_SET_IDENTITY_MAP_ADDR _IOW(KVMIO,  0x48, __u64)

/* enable ucontrol for s390 */
struct kvm_s390_ucas_mapping {
	__u64 user_addr;
	__u64 vcpu_addr;
	__u64 length;
};
#define KVM_S390_UCAS_MAP        _IOW(KVMIO, 0x50, struct kvm_s390_ucas_mapping)
#define KVM_S390_UCAS_UNMAP      _IOW(KVMIO, 0x51, struct kvm_s390_ucas_mapping)
#define KVM_S390_VCPU_FAULT	 _IOW(KVMIO, 0x52, unsigned long)

/* Device model IOC */
#define KVM_CREATE_IRQCHIP        _IO(KVMIO,   0x60)
#define KVM_IRQ_LINE              _IOW(KVMIO,  0x61, struct kvm_irq_level)
#define KVM_GET_IRQCHIP           _IOWR(KVMIO, 0x62, struct kvm_irqchip)
#define KVM_SET_IRQCHIP           _IOR(KVMIO,  0x63, struct kvm_irqchip)
#define KVM_CREATE_PIT            _IO(KVMIO,   0x64)
#define KVM_GET_PIT               _IOWR(KVMIO, 0x65, struct kvm_pit_state)
#define KVM_SET_PIT               _IOR(KVMIO,  0x66, struct kvm_pit_state)
#define KVM_IRQ_LINE_STATUS       _IOWR(KVMIO, 0x67, struct kvm_irq_level)
#define KVM_REGISTER_COALESCED_MMIO \
			_IOW(KVMIO,  0x67, struct kvm_coalesced_mmio_zone)
#define KVM_UNREGISTER_COALESCED_MMIO \
			_IOW(KVMIO,  0x68, struct kvm_coalesced_mmio_zone)
#define KVM_ASSIGN_PCI_DEVICE     _IOR(KVMIO,  0x69, \
				       struct kvm_assigned_pci_dev)
#define KVM_SET_GSI_ROUTING       _IOW(KVMIO,  0x6a, struct kvm_irq_routing)
/* deprecated, replaced by KVM_ASSIGN_DEV_IRQ */
#define KVM_ASSIGN_IRQ            __KVM_DEPRECATED_VM_R_0x70
#define KVM_ASSIGN_DEV_IRQ        _IOW(KVMIO,  0x70, struct kvm_assigned_irq)
#define KVM_REINJECT_CONTROL      _IO(KVMIO,   0x71)
#define KVM_DEASSIGN_PCI_DEVICE   _IOW(KVMIO,  0x72, \
				       struct kvm_assigned_pci_dev)
#define KVM_ASSIGN_SET_MSIX_NR    _IOW(KVMIO,  0x73, \
				       struct kvm_assigned_msix_nr)
#define KVM_ASSIGN_SET_MSIX_ENTRY _IOW(KVMIO,  0x74, \
				       struct kvm_assigned_msix_entry)
#define KVM_DEASSIGN_DEV_IRQ      _IOW(KVMIO,  0x75, struct kvm_assigned_irq)
#define KVM_IRQFD                 _IOW(KVMIO,  0x76, struct kvm_irqfd)
#define KVM_CREATE_PIT2		  _IOW(KVMIO,  0x77, struct kvm_pit_config)
#define KVM_SET_BOOT_CPU_ID       _IO(KVMIO,   0x78)
#define KVM_IOEVENTFD             _IOW(KVMIO,  0x79, struct kvm_ioeventfd)
#define KVM_XEN_HVM_CONFIG        _IOW(KVMIO,  0x7a, struct kvm_xen_hvm_config)
#define KVM_SET_CLOCK             _IOW(KVMIO,  0x7b, struct kvm_clock_data)
#define KVM_GET_CLOCK             _IOR(KVMIO,  0x7c, struct kvm_clock_data)
/* Available with KVM_CAP_PIT_STATE2 */
#define KVM_GET_PIT2              _IOR(KVMIO,  0x9f, struct kvm_pit_state2)
#define KVM_SET_PIT2              _IOW(KVMIO,  0xa0, struct kvm_pit_state2)
/* Available with KVM_CAP_PPC_GET_PVINFO */
#define KVM_PPC_GET_PVINFO	  _IOW(KVMIO,  0xa1, struct kvm_ppc_pvinfo)
/* Available with KVM_CAP_TSC_CONTROL */
#define KVM_SET_TSC_KHZ           _IO(KVMIO,  0xa2)
#define KVM_GET_TSC_KHZ           _IO(KVMIO,  0xa3)
/* Available with KVM_CAP_PCI_2_3 */
#define KVM_ASSIGN_SET_INTX_MASK  _IOW(KVMIO,  0xa4, \
				       struct kvm_assigned_pci_dev)
/* Available with KVM_CAP_SIGNAL_MSI */
#define KVM_SIGNAL_MSI            _IOW(KVMIO,  0xa5, struct kvm_msi)
/* Available with KVM_CAP_PPC_GET_SMMU_INFO */
#define KVM_PPC_GET_SMMU_INFO	  _IOR(KVMIO,  0xa6, struct kvm_ppc_smmu_info)
/* Available with KVM_CAP_PPC_ALLOC_HTAB */
#define KVM_PPC_ALLOCATE_HTAB	  _IOWR(KVMIO, 0xa7, __u32)
#define KVM_CREATE_SPAPR_TCE	  _IOW(KVMIO,  0xa8, struct kvm_create_spapr_tce)
/* Available with KVM_CAP_RMA */
#define KVM_ALLOCATE_RMA	  _IOR(KVMIO,  0xa9, struct kvm_allocate_rma)
/* Available with KVM_CAP_PPC_HTAB_FD */
#define KVM_PPC_GET_HTAB_FD	  _IOW(KVMIO,  0xaa, struct kvm_get_htab_fd)

/*
 * ioctls for vcpu fds
 */
#define KVM_RUN                   _IO(KVMIO,   0x80)
#define KVM_GET_REGS              _IOR(KVMIO,  0x81, struct kvm_regs)
#define KVM_SET_REGS              _IOW(KVMIO,  0x82, struct kvm_regs)
#define KVM_GET_SREGS             _IOR(KVMIO,  0x83, struct kvm_sregs)
#define KVM_SET_SREGS             _IOW(KVMIO,  0x84, struct kvm_sregs)
#define KVM_TRANSLATE             _IOWR(KVMIO, 0x85, struct kvm_translation)
#define KVM_INTERRUPT             _IOW(KVMIO,  0x86, struct kvm_interrupt)
/* KVM_DEBUG_GUEST is no longer supported, use KVM_SET_GUEST_DEBUG instead */
#define KVM_DEBUG_GUEST           __KVM_DEPRECATED_VCPU_W_0x87
#define KVM_GET_MSRS              _IOWR(KVMIO, 0x88, struct kvm_msrs)
#define KVM_SET_MSRS              _IOW(KVMIO,  0x89, struct kvm_msrs)
#define KVM_SET_CPUID             _IOW(KVMIO,  0x8a, struct kvm_cpuid)
#define KVM_SET_SIGNAL_MASK       _IOW(KVMIO,  0x8b, struct kvm_signal_mask)
#define KVM_GET_FPU               _IOR(KVMIO,  0x8c, struct kvm_fpu)
#define KVM_SET_FPU               _IOW(KVMIO,  0x8d, struct kvm_fpu)
#define KVM_GET_LAPIC             _IOR(KVMIO,  0x8e, struct kvm_lapic_state)
#define KVM_SET_LAPIC             _IOW(KVMIO,  0x8f, struct kvm_lapic_state)
#define KVM_SET_CPUID2            _IOW(KVMIO,  0x90, struct kvm_cpuid2)
#define KVM_GET_CPUID2            _IOWR(KVMIO, 0x91, struct kvm_cpuid2)
/* Available with KVM_CAP_VAPIC */
#define KVM_TPR_ACCESS_REPORTING  _IOWR(KVMIO, 0x92, struct kvm_tpr_access_ctl)
/* Available with KVM_CAP_VAPIC */
#define KVM_SET_VAPIC_ADDR        _IOW(KVMIO,  0x93, struct kvm_vapic_addr)
/* valid for virtual machine (for floating interrupt)_and_ vcpu */
#define KVM_S390_INTERRUPT        _IOW(KVMIO,  0x94, struct kvm_s390_interrupt)
/* store status for s390 */
#define KVM_S390_STORE_STATUS_NOADDR    (-1ul)
#define KVM_S390_STORE_STATUS_PREFIXED  (-2ul)
#define KVM_S390_STORE_STATUS	  _IOW(KVMIO,  0x95, unsigned long)
/* initial ipl psw for s390 */
#define KVM_S390_SET_INITIAL_PSW  _IOW(KVMIO,  0x96, struct kvm_s390_psw)
/* initial reset for s390 */
#define KVM_S390_INITIAL_RESET    _IO(KVMIO,   0x97)
#define KVM_GET_MP_STATE          _IOR(KVMIO,  0x98, struct kvm_mp_state)
#define KVM_SET_MP_STATE          _IOW(KVMIO,  0x99, struct kvm_mp_state)
/* Available with KVM_CAP_NMI */
#define KVM_NMI                   _IO(KVMIO,   0x9a)
/* Available with KVM_CAP_SET_GUEST_DEBUG */
#define KVM_SET_GUEST_DEBUG       _IOW(KVMIO,  0x9b, struct kvm_guest_debug)
/* MCE for x86 */
#define KVM_X86_SETUP_MCE         _IOW(KVMIO,  0x9c, __u64)
#define KVM_X86_GET_MCE_CAP_SUPPORTED _IOR(KVMIO,  0x9d, __u64)
#define KVM_X86_SET_MCE           _IOW(KVMIO,  0x9e, struct kvm_x86_mce)
/* IA64 stack access */
#define KVM_IA64_VCPU_GET_STACK   _IOR(KVMIO,  0x9a, void *)
#define KVM_IA64_VCPU_SET_STACK   _IOW(KVMIO,  0x9b, void *)
/* Available with KVM_CAP_VCPU_EVENTS */
#define KVM_GET_VCPU_EVENTS       _IOR(KVMIO,  0x9f, struct kvm_vcpu_events)
#define KVM_SET_VCPU_EVENTS       _IOW(KVMIO,  0xa0, struct kvm_vcpu_events)
/* Available with KVM_CAP_DEBUGREGS */
#define KVM_GET_DEBUGREGS         _IOR(KVMIO,  0xa1, struct kvm_debugregs)
#define KVM_SET_DEBUGREGS         _IOW(KVMIO,  0xa2, struct kvm_debugregs)
#define KVM_ENABLE_CAP            _IOW(KVMIO,  0xa3, struct kvm_enable_cap)
/* Available with KVM_CAP_XSAVE */
#define KVM_GET_XSAVE		  _IOR(KVMIO,  0xa4, struct kvm_xsave)
#define KVM_SET_XSAVE		  _IOW(KVMIO,  0xa5, struct kvm_xsave)
/* Available with KVM_CAP_XCRS */
#define KVM_GET_XCRS		  _IOR(KVMIO,  0xa6, struct kvm_xcrs)
#define KVM_SET_XCRS		  _IOW(KVMIO,  0xa7, struct kvm_xcrs)
/* Available with KVM_CAP_SW_TLB */
#define KVM_DIRTY_TLB		  _IOW(KVMIO,  0xaa, struct kvm_dirty_tlb)
/* Available with KVM_CAP_ONE_REG */
#define KVM_GET_ONE_REG		  _IOW(KVMIO,  0xab, struct kvm_one_reg)
#define KVM_SET_ONE_REG		  _IOW(KVMIO,  0xac, struct kvm_one_reg)
/* VM is being stopped by host */
#define KVM_KVMCLOCK_CTRL	  _IO(KVMIO,   0xad)
#define KVM_ARM_VCPU_INIT	  _IOW(KVMIO,  0xae, struct kvm_vcpu_init)
#define KVM_GET_REG_LIST	  _IOWR(KVMIO, 0xb0, struct kvm_reg_list)

#define KVM_DEV_ASSIGN_ENABLE_IOMMU	(1 << 0)
#define KVM_DEV_ASSIGN_PCI_2_3		(1 << 1)
#define KVM_DEV_ASSIGN_MASK_INTX	(1 << 2)

struct kvm_assigned_pci_dev {
	__u32 assigned_dev_id;
	__u32 busnr;
	__u32 devfn;
	__u32 flags;
	__u32 segnr;
	union {
		__u32 reserved[11];
	};
};

#define KVM_DEV_IRQ_HOST_INTX    (1 << 0)
#define KVM_DEV_IRQ_HOST_MSI     (1 << 1)
#define KVM_DEV_IRQ_HOST_MSIX    (1 << 2)

#define KVM_DEV_IRQ_GUEST_INTX   (1 << 8)
#define KVM_DEV_IRQ_GUEST_MSI    (1 << 9)
#define KVM_DEV_IRQ_GUEST_MSIX   (1 << 10)

#define KVM_DEV_IRQ_HOST_MASK	 0x00ff
#define KVM_DEV_IRQ_GUEST_MASK   0xff00

struct kvm_assigned_irq {
	__u32 assigned_dev_id;
	__u32 host_irq; /* ignored (legacy field) */
	__u32 guest_irq;
	__u32 flags;
	union {
		__u32 reserved[12];
	};
};

struct kvm_assigned_msix_nr {
	__u32 assigned_dev_id;
	__u16 entry_nr;
	__u16 padding;
};

#define KVM_MAX_MSIX_PER_DEV		256
struct kvm_assigned_msix_entry {
	__u32 assigned_dev_id;
	__u32 gsi;
	__u16 entry; /* The index of entry in the MSI-X table */
	__u16 padding[3];
};

#endif /* __LINUX_KVM_H */<|MERGE_RESOLUTION|>--- conflicted
+++ resolved
@@ -661,12 +661,9 @@
 #define KVM_CAP_IRQFD_RESAMPLE 82
 #define KVM_CAP_PPC_BOOKE_WATCHDOG 83
 #define KVM_CAP_PPC_HTAB_FD 84
-<<<<<<< HEAD
-#define KVM_CAP_ARM_PSCI 87
-=======
 #define KVM_CAP_S390_CSS_SUPPORT 85
 #define KVM_CAP_PPC_EPR 86
->>>>>>> b0da5bec
+#define KVM_CAP_ARM_PSCI 87
 
 #ifdef KVM_CAP_IRQ_ROUTING
 
