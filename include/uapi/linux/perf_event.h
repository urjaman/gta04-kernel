--- conflicted
+++ resolved
@@ -167,10 +167,7 @@
 	PERF_SAMPLE_BRANCH_COND_SHIFT		= 10, /* conditional branches */
 
 	PERF_SAMPLE_BRANCH_CALL_STACK_SHIFT	= 11, /* call/ret stack */
-<<<<<<< HEAD
-=======
 	PERF_SAMPLE_BRANCH_IND_JUMP_SHIFT	= 12, /* indirect jumps */
->>>>>>> 4b8a8262
 
 	PERF_SAMPLE_BRANCH_MAX_SHIFT		/* non-ABI */
 };
@@ -190,10 +187,7 @@
 	PERF_SAMPLE_BRANCH_COND		= 1U << PERF_SAMPLE_BRANCH_COND_SHIFT,
 
 	PERF_SAMPLE_BRANCH_CALL_STACK	= 1U << PERF_SAMPLE_BRANCH_CALL_STACK_SHIFT,
-<<<<<<< HEAD
-=======
 	PERF_SAMPLE_BRANCH_IND_JUMP	= 1U << PERF_SAMPLE_BRANCH_IND_JUMP_SHIFT,
->>>>>>> 4b8a8262
 
 	PERF_SAMPLE_BRANCH_MAX		= 1U << PERF_SAMPLE_BRANCH_MAX_SHIFT,
 };
@@ -812,8 +806,6 @@
 	 */
 	PERF_RECORD_ITRACE_START		= 12,
 
-<<<<<<< HEAD
-=======
 	/*
 	 * Records the dropped/lost sample number.
 	 *
@@ -826,7 +818,6 @@
 	 */
 	PERF_RECORD_LOST_SAMPLES		= 13,
 
->>>>>>> 4b8a8262
 	PERF_RECORD_MAX,			/* non-ABI */
 };
 
