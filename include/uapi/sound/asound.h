--- conflicted
+++ resolved
@@ -221,13 +221,9 @@
 #define	SNDRV_PCM_FORMAT_DSD_U8		((__force snd_pcm_format_t) 48) /* DSD, 1-byte samples DSD (x8) */
 #define	SNDRV_PCM_FORMAT_DSD_U16_LE	((__force snd_pcm_format_t) 49) /* DSD, 2-byte samples DSD (x16), little endian */
 #define	SNDRV_PCM_FORMAT_DSD_U32_LE	((__force snd_pcm_format_t) 50) /* DSD, 4-byte samples DSD (x32), little endian */
-<<<<<<< HEAD
-#define	SNDRV_PCM_FORMAT_LAST		SNDRV_PCM_FORMAT_DSD_U32_LE
-=======
 #define	SNDRV_PCM_FORMAT_DSD_U16_BE	((__force snd_pcm_format_t) 51) /* DSD, 2-byte samples DSD (x16), big endian */
 #define	SNDRV_PCM_FORMAT_DSD_U32_BE	((__force snd_pcm_format_t) 52) /* DSD, 4-byte samples DSD (x32), big endian */
 #define	SNDRV_PCM_FORMAT_LAST		SNDRV_PCM_FORMAT_DSD_U32_BE
->>>>>>> e529fea9
 
 #ifdef SNDRV_LITTLE_ENDIAN
 #define	SNDRV_PCM_FORMAT_S16		SNDRV_PCM_FORMAT_S16_LE
