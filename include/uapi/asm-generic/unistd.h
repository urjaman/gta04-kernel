#include <asm/bitsperlong.h>

/*
 * This file contains the system call numbers, based on the
 * layout of the x86-64 architecture, which embeds the
 * pointer to the syscall in the table.
 *
 * As a basic principle, no duplication of functionality
 * should be added, e.g. we don't use lseek when llseek
 * is present. New architectures should use this file
 * and implement the less feature-full calls in user space.
 */

#ifndef __SYSCALL
#define __SYSCALL(x, y)
#endif

#if __BITS_PER_LONG == 32 || defined(__SYSCALL_COMPAT)
#define __SC_3264(_nr, _32, _64) __SYSCALL(_nr, _32)
#else
#define __SC_3264(_nr, _32, _64) __SYSCALL(_nr, _64)
#endif

#ifdef __SYSCALL_COMPAT
#define __SC_COMP(_nr, _sys, _comp) __SYSCALL(_nr, _comp)
#define __SC_COMP_3264(_nr, _32, _64, _comp) __SYSCALL(_nr, _comp)
#else
#define __SC_COMP(_nr, _sys, _comp) __SYSCALL(_nr, _sys)
#define __SC_COMP_3264(_nr, _32, _64, _comp) __SC_3264(_nr, _32, _64)
#endif

#define __NR_io_setup 0
__SC_COMP(__NR_io_setup, sys_io_setup, compat_sys_io_setup)
#define __NR_io_destroy 1
__SYSCALL(__NR_io_destroy, sys_io_destroy)
#define __NR_io_submit 2
__SC_COMP(__NR_io_submit, sys_io_submit, compat_sys_io_submit)
#define __NR_io_cancel 3
__SYSCALL(__NR_io_cancel, sys_io_cancel)
#define __NR_io_getevents 4
__SC_COMP(__NR_io_getevents, sys_io_getevents, compat_sys_io_getevents)

/* fs/xattr.c */
#define __NR_setxattr 5
__SYSCALL(__NR_setxattr, sys_setxattr)
#define __NR_lsetxattr 6
__SYSCALL(__NR_lsetxattr, sys_lsetxattr)
#define __NR_fsetxattr 7
__SYSCALL(__NR_fsetxattr, sys_fsetxattr)
#define __NR_getxattr 8
__SYSCALL(__NR_getxattr, sys_getxattr)
#define __NR_lgetxattr 9
__SYSCALL(__NR_lgetxattr, sys_lgetxattr)
#define __NR_fgetxattr 10
__SYSCALL(__NR_fgetxattr, sys_fgetxattr)
#define __NR_listxattr 11
__SYSCALL(__NR_listxattr, sys_listxattr)
#define __NR_llistxattr 12
__SYSCALL(__NR_llistxattr, sys_llistxattr)
#define __NR_flistxattr 13
__SYSCALL(__NR_flistxattr, sys_flistxattr)
#define __NR_removexattr 14
__SYSCALL(__NR_removexattr, sys_removexattr)
#define __NR_lremovexattr 15
__SYSCALL(__NR_lremovexattr, sys_lremovexattr)
#define __NR_fremovexattr 16
__SYSCALL(__NR_fremovexattr, sys_fremovexattr)

/* fs/dcache.c */
#define __NR_getcwd 17
__SYSCALL(__NR_getcwd, sys_getcwd)

/* fs/cookies.c */
#define __NR_lookup_dcookie 18
__SC_COMP(__NR_lookup_dcookie, sys_lookup_dcookie, compat_sys_lookup_dcookie)

/* fs/eventfd.c */
#define __NR_eventfd2 19
__SYSCALL(__NR_eventfd2, sys_eventfd2)

/* fs/eventpoll.c */
#define __NR_epoll_create1 20
__SYSCALL(__NR_epoll_create1, sys_epoll_create1)
#define __NR_epoll_ctl 21
__SYSCALL(__NR_epoll_ctl, sys_epoll_ctl)
#define __NR_epoll_pwait 22
__SC_COMP(__NR_epoll_pwait, sys_epoll_pwait, compat_sys_epoll_pwait)

/* fs/fcntl.c */
#define __NR_dup 23
__SYSCALL(__NR_dup, sys_dup)
#define __NR_dup3 24
__SYSCALL(__NR_dup3, sys_dup3)
#define __NR3264_fcntl 25
__SC_COMP_3264(__NR3264_fcntl, sys_fcntl64, sys_fcntl, compat_sys_fcntl64)

/* fs/inotify_user.c */
#define __NR_inotify_init1 26
__SYSCALL(__NR_inotify_init1, sys_inotify_init1)
#define __NR_inotify_add_watch 27
__SYSCALL(__NR_inotify_add_watch, sys_inotify_add_watch)
#define __NR_inotify_rm_watch 28
__SYSCALL(__NR_inotify_rm_watch, sys_inotify_rm_watch)

/* fs/ioctl.c */
#define __NR_ioctl 29
__SC_COMP(__NR_ioctl, sys_ioctl, compat_sys_ioctl)

/* fs/ioprio.c */
#define __NR_ioprio_set 30
__SYSCALL(__NR_ioprio_set, sys_ioprio_set)
#define __NR_ioprio_get 31
__SYSCALL(__NR_ioprio_get, sys_ioprio_get)

/* fs/locks.c */
#define __NR_flock 32
__SYSCALL(__NR_flock, sys_flock)

/* fs/namei.c */
#define __NR_mknodat 33
__SYSCALL(__NR_mknodat, sys_mknodat)
#define __NR_mkdirat 34
__SYSCALL(__NR_mkdirat, sys_mkdirat)
#define __NR_unlinkat 35
__SYSCALL(__NR_unlinkat, sys_unlinkat)
#define __NR_symlinkat 36
__SYSCALL(__NR_symlinkat, sys_symlinkat)
#define __NR_linkat 37
__SYSCALL(__NR_linkat, sys_linkat)
#define __NR_renameat 38
__SYSCALL(__NR_renameat, sys_renameat)

/* fs/namespace.c */
#define __NR_umount2 39
__SYSCALL(__NR_umount2, sys_umount)
#define __NR_mount 40
__SC_COMP(__NR_mount, sys_mount, compat_sys_mount)
#define __NR_pivot_root 41
__SYSCALL(__NR_pivot_root, sys_pivot_root)

/* fs/nfsctl.c */
#define __NR_nfsservctl 42
__SYSCALL(__NR_nfsservctl, sys_ni_syscall)

/* fs/open.c */
#define __NR3264_statfs 43
__SC_COMP_3264(__NR3264_statfs, sys_statfs64, sys_statfs, \
	       compat_sys_statfs64)
#define __NR3264_fstatfs 44
__SC_COMP_3264(__NR3264_fstatfs, sys_fstatfs64, sys_fstatfs, \
	       compat_sys_fstatfs64)
#define __NR3264_truncate 45
__SC_COMP_3264(__NR3264_truncate, sys_truncate64, sys_truncate, \
	       compat_sys_truncate64)
#define __NR3264_ftruncate 46
__SC_COMP_3264(__NR3264_ftruncate, sys_ftruncate64, sys_ftruncate, \
	       compat_sys_ftruncate64)

#define __NR_fallocate 47
__SC_COMP(__NR_fallocate, sys_fallocate, compat_sys_fallocate)
#define __NR_faccessat 48
__SYSCALL(__NR_faccessat, sys_faccessat)
#define __NR_chdir 49
__SYSCALL(__NR_chdir, sys_chdir)
#define __NR_fchdir 50
__SYSCALL(__NR_fchdir, sys_fchdir)
#define __NR_chroot 51
__SYSCALL(__NR_chroot, sys_chroot)
#define __NR_fchmod 52
__SYSCALL(__NR_fchmod, sys_fchmod)
#define __NR_fchmodat 53
__SYSCALL(__NR_fchmodat, sys_fchmodat)
#define __NR_fchownat 54
__SYSCALL(__NR_fchownat, sys_fchownat)
#define __NR_fchown 55
__SYSCALL(__NR_fchown, sys_fchown)
#define __NR_openat 56
__SC_COMP(__NR_openat, sys_openat, compat_sys_openat)
#define __NR_close 57
__SYSCALL(__NR_close, sys_close)
#define __NR_vhangup 58
__SYSCALL(__NR_vhangup, sys_vhangup)

/* fs/pipe.c */
#define __NR_pipe2 59
__SYSCALL(__NR_pipe2, sys_pipe2)

/* fs/quota.c */
#define __NR_quotactl 60
__SYSCALL(__NR_quotactl, sys_quotactl)

/* fs/readdir.c */
#define __NR_getdents64 61
#define __ARCH_WANT_COMPAT_SYS_GETDENTS64
__SC_COMP(__NR_getdents64, sys_getdents64, compat_sys_getdents64)

/* fs/read_write.c */
#define __NR3264_lseek 62
__SC_3264(__NR3264_lseek, sys_llseek, sys_lseek)
#define __NR_read 63
__SYSCALL(__NR_read, sys_read)
#define __NR_write 64
__SYSCALL(__NR_write, sys_write)
#define __NR_readv 65
__SC_COMP(__NR_readv, sys_readv, compat_sys_readv)
#define __NR_writev 66
__SC_COMP(__NR_writev, sys_writev, compat_sys_writev)
#define __NR_pread64 67
__SC_COMP(__NR_pread64, sys_pread64, compat_sys_pread64)
#define __NR_pwrite64 68
__SC_COMP(__NR_pwrite64, sys_pwrite64, compat_sys_pwrite64)
#define __NR_preadv 69
__SC_COMP(__NR_preadv, sys_preadv, compat_sys_preadv)
#define __NR_pwritev 70
__SC_COMP(__NR_pwritev, sys_pwritev, compat_sys_pwritev)

/* fs/sendfile.c */
#define __NR3264_sendfile 71
__SYSCALL(__NR3264_sendfile, sys_sendfile64)

/* fs/select.c */
#define __NR_pselect6 72
__SC_COMP(__NR_pselect6, sys_pselect6, compat_sys_pselect6)
#define __NR_ppoll 73
__SC_COMP(__NR_ppoll, sys_ppoll, compat_sys_ppoll)

/* fs/signalfd.c */
#define __NR_signalfd4 74
__SC_COMP(__NR_signalfd4, sys_signalfd4, compat_sys_signalfd4)

/* fs/splice.c */
#define __NR_vmsplice 75
__SC_COMP(__NR_vmsplice, sys_vmsplice, compat_sys_vmsplice)
#define __NR_splice 76
__SYSCALL(__NR_splice, sys_splice)
#define __NR_tee 77
__SYSCALL(__NR_tee, sys_tee)

/* fs/stat.c */
#define __NR_readlinkat 78
__SYSCALL(__NR_readlinkat, sys_readlinkat)
#define __NR3264_fstatat 79
__SC_3264(__NR3264_fstatat, sys_fstatat64, sys_newfstatat)
#define __NR3264_fstat 80
__SC_3264(__NR3264_fstat, sys_fstat64, sys_newfstat)

/* fs/sync.c */
#define __NR_sync 81
__SYSCALL(__NR_sync, sys_sync)
#define __NR_fsync 82
__SYSCALL(__NR_fsync, sys_fsync)
#define __NR_fdatasync 83
__SYSCALL(__NR_fdatasync, sys_fdatasync)
#ifdef __ARCH_WANT_SYNC_FILE_RANGE2
#define __NR_sync_file_range2 84
__SC_COMP(__NR_sync_file_range2, sys_sync_file_range2, \
	  compat_sys_sync_file_range2)
#else
#define __NR_sync_file_range 84
__SC_COMP(__NR_sync_file_range, sys_sync_file_range, \
	  compat_sys_sync_file_range)
#endif

/* fs/timerfd.c */
#define __NR_timerfd_create 85
__SYSCALL(__NR_timerfd_create, sys_timerfd_create)
#define __NR_timerfd_settime 86
__SC_COMP(__NR_timerfd_settime, sys_timerfd_settime, \
	  compat_sys_timerfd_settime)
#define __NR_timerfd_gettime 87
__SC_COMP(__NR_timerfd_gettime, sys_timerfd_gettime, \
	  compat_sys_timerfd_gettime)

/* fs/utimes.c */
#define __NR_utimensat 88
__SC_COMP(__NR_utimensat, sys_utimensat, compat_sys_utimensat)

/* kernel/acct.c */
#define __NR_acct 89
__SYSCALL(__NR_acct, sys_acct)

/* kernel/capability.c */
#define __NR_capget 90
__SYSCALL(__NR_capget, sys_capget)
#define __NR_capset 91
__SYSCALL(__NR_capset, sys_capset)

/* kernel/exec_domain.c */
#define __NR_personality 92
__SYSCALL(__NR_personality, sys_personality)

/* kernel/exit.c */
#define __NR_exit 93
__SYSCALL(__NR_exit, sys_exit)
#define __NR_exit_group 94
__SYSCALL(__NR_exit_group, sys_exit_group)
#define __NR_waitid 95
__SC_COMP(__NR_waitid, sys_waitid, compat_sys_waitid)

/* kernel/fork.c */
#define __NR_set_tid_address 96
__SYSCALL(__NR_set_tid_address, sys_set_tid_address)
#define __NR_unshare 97
__SYSCALL(__NR_unshare, sys_unshare)

/* kernel/futex.c */
#define __NR_futex 98
__SC_COMP(__NR_futex, sys_futex, compat_sys_futex)
#define __NR_set_robust_list 99
__SC_COMP(__NR_set_robust_list, sys_set_robust_list, \
	  compat_sys_set_robust_list)
#define __NR_get_robust_list 100
__SC_COMP(__NR_get_robust_list, sys_get_robust_list, \
	  compat_sys_get_robust_list)

/* kernel/hrtimer.c */
#define __NR_nanosleep 101
__SC_COMP(__NR_nanosleep, sys_nanosleep, compat_sys_nanosleep)

/* kernel/itimer.c */
#define __NR_getitimer 102
__SC_COMP(__NR_getitimer, sys_getitimer, compat_sys_getitimer)
#define __NR_setitimer 103
__SC_COMP(__NR_setitimer, sys_setitimer, compat_sys_setitimer)

/* kernel/kexec.c */
#define __NR_kexec_load 104
__SC_COMP(__NR_kexec_load, sys_kexec_load, compat_sys_kexec_load)

/* kernel/module.c */
#define __NR_init_module 105
__SYSCALL(__NR_init_module, sys_init_module)
#define __NR_delete_module 106
__SYSCALL(__NR_delete_module, sys_delete_module)

/* kernel/posix-timers.c */
#define __NR_timer_create 107
__SC_COMP(__NR_timer_create, sys_timer_create, compat_sys_timer_create)
#define __NR_timer_gettime 108
__SC_COMP(__NR_timer_gettime, sys_timer_gettime, compat_sys_timer_gettime)
#define __NR_timer_getoverrun 109
__SYSCALL(__NR_timer_getoverrun, sys_timer_getoverrun)
#define __NR_timer_settime 110
__SC_COMP(__NR_timer_settime, sys_timer_settime, compat_sys_timer_settime)
#define __NR_timer_delete 111
__SYSCALL(__NR_timer_delete, sys_timer_delete)
#define __NR_clock_settime 112
__SC_COMP(__NR_clock_settime, sys_clock_settime, compat_sys_clock_settime)
#define __NR_clock_gettime 113
__SC_COMP(__NR_clock_gettime, sys_clock_gettime, compat_sys_clock_gettime)
#define __NR_clock_getres 114
__SC_COMP(__NR_clock_getres, sys_clock_getres, compat_sys_clock_getres)
#define __NR_clock_nanosleep 115
__SC_COMP(__NR_clock_nanosleep, sys_clock_nanosleep, \
	  compat_sys_clock_nanosleep)

/* kernel/printk.c */
#define __NR_syslog 116
__SYSCALL(__NR_syslog, sys_syslog)

/* kernel/ptrace.c */
#define __NR_ptrace 117
__SYSCALL(__NR_ptrace, sys_ptrace)

/* kernel/sched/core.c */
#define __NR_sched_setparam 118
__SYSCALL(__NR_sched_setparam, sys_sched_setparam)
#define __NR_sched_setscheduler 119
__SYSCALL(__NR_sched_setscheduler, sys_sched_setscheduler)
#define __NR_sched_getscheduler 120
__SYSCALL(__NR_sched_getscheduler, sys_sched_getscheduler)
#define __NR_sched_getparam 121
__SYSCALL(__NR_sched_getparam, sys_sched_getparam)
#define __NR_sched_setaffinity 122
__SC_COMP(__NR_sched_setaffinity, sys_sched_setaffinity, \
	  compat_sys_sched_setaffinity)
#define __NR_sched_getaffinity 123
__SC_COMP(__NR_sched_getaffinity, sys_sched_getaffinity, \
	  compat_sys_sched_getaffinity)
#define __NR_sched_yield 124
__SYSCALL(__NR_sched_yield, sys_sched_yield)
#define __NR_sched_get_priority_max 125
__SYSCALL(__NR_sched_get_priority_max, sys_sched_get_priority_max)
#define __NR_sched_get_priority_min 126
__SYSCALL(__NR_sched_get_priority_min, sys_sched_get_priority_min)
#define __NR_sched_rr_get_interval 127
__SC_COMP(__NR_sched_rr_get_interval, sys_sched_rr_get_interval, \
	  compat_sys_sched_rr_get_interval)

/* kernel/signal.c */
#define __NR_restart_syscall 128
__SYSCALL(__NR_restart_syscall, sys_restart_syscall)
#define __NR_kill 129
__SYSCALL(__NR_kill, sys_kill)
#define __NR_tkill 130
__SYSCALL(__NR_tkill, sys_tkill)
#define __NR_tgkill 131
__SYSCALL(__NR_tgkill, sys_tgkill)
#define __NR_sigaltstack 132
__SC_COMP(__NR_sigaltstack, sys_sigaltstack, compat_sys_sigaltstack)
#define __NR_rt_sigsuspend 133
__SC_COMP(__NR_rt_sigsuspend, sys_rt_sigsuspend, compat_sys_rt_sigsuspend)
#define __NR_rt_sigaction 134
__SC_COMP(__NR_rt_sigaction, sys_rt_sigaction, compat_sys_rt_sigaction)
#define __NR_rt_sigprocmask 135
__SC_COMP(__NR_rt_sigprocmask, sys_rt_sigprocmask, compat_sys_rt_sigprocmask)
#define __NR_rt_sigpending 136
__SC_COMP(__NR_rt_sigpending, sys_rt_sigpending, compat_sys_rt_sigpending)
#define __NR_rt_sigtimedwait 137
__SC_COMP(__NR_rt_sigtimedwait, sys_rt_sigtimedwait, \
	  compat_sys_rt_sigtimedwait)
#define __NR_rt_sigqueueinfo 138
__SC_COMP(__NR_rt_sigqueueinfo, sys_rt_sigqueueinfo, \
	  compat_sys_rt_sigqueueinfo)
#define __NR_rt_sigreturn 139
__SC_COMP(__NR_rt_sigreturn, sys_rt_sigreturn, compat_sys_rt_sigreturn)

/* kernel/sys.c */
#define __NR_setpriority 140
__SYSCALL(__NR_setpriority, sys_setpriority)
#define __NR_getpriority 141
__SYSCALL(__NR_getpriority, sys_getpriority)
#define __NR_reboot 142
__SYSCALL(__NR_reboot, sys_reboot)
#define __NR_setregid 143
__SYSCALL(__NR_setregid, sys_setregid)
#define __NR_setgid 144
__SYSCALL(__NR_setgid, sys_setgid)
#define __NR_setreuid 145
__SYSCALL(__NR_setreuid, sys_setreuid)
#define __NR_setuid 146
__SYSCALL(__NR_setuid, sys_setuid)
#define __NR_setresuid 147
__SYSCALL(__NR_setresuid, sys_setresuid)
#define __NR_getresuid 148
__SYSCALL(__NR_getresuid, sys_getresuid)
#define __NR_setresgid 149
__SYSCALL(__NR_setresgid, sys_setresgid)
#define __NR_getresgid 150
__SYSCALL(__NR_getresgid, sys_getresgid)
#define __NR_setfsuid 151
__SYSCALL(__NR_setfsuid, sys_setfsuid)
#define __NR_setfsgid 152
__SYSCALL(__NR_setfsgid, sys_setfsgid)
#define __NR_times 153
__SC_COMP(__NR_times, sys_times, compat_sys_times)
#define __NR_setpgid 154
__SYSCALL(__NR_setpgid, sys_setpgid)
#define __NR_getpgid 155
__SYSCALL(__NR_getpgid, sys_getpgid)
#define __NR_getsid 156
__SYSCALL(__NR_getsid, sys_getsid)
#define __NR_setsid 157
__SYSCALL(__NR_setsid, sys_setsid)
#define __NR_getgroups 158
__SYSCALL(__NR_getgroups, sys_getgroups)
#define __NR_setgroups 159
__SYSCALL(__NR_setgroups, sys_setgroups)
#define __NR_uname 160
__SYSCALL(__NR_uname, sys_newuname)
#define __NR_sethostname 161
__SYSCALL(__NR_sethostname, sys_sethostname)
#define __NR_setdomainname 162
__SYSCALL(__NR_setdomainname, sys_setdomainname)
#define __NR_getrlimit 163
__SC_COMP(__NR_getrlimit, sys_getrlimit, compat_sys_getrlimit)
#define __NR_setrlimit 164
__SC_COMP(__NR_setrlimit, sys_setrlimit, compat_sys_setrlimit)
#define __NR_getrusage 165
__SC_COMP(__NR_getrusage, sys_getrusage, compat_sys_getrusage)
#define __NR_umask 166
__SYSCALL(__NR_umask, sys_umask)
#define __NR_prctl 167
__SYSCALL(__NR_prctl, sys_prctl)
#define __NR_getcpu 168
__SYSCALL(__NR_getcpu, sys_getcpu)

/* kernel/time.c */
#define __NR_gettimeofday 169
__SC_COMP(__NR_gettimeofday, sys_gettimeofday, compat_sys_gettimeofday)
#define __NR_settimeofday 170
__SC_COMP(__NR_settimeofday, sys_settimeofday, compat_sys_settimeofday)
#define __NR_adjtimex 171
__SC_COMP(__NR_adjtimex, sys_adjtimex, compat_sys_adjtimex)

/* kernel/timer.c */
#define __NR_getpid 172
__SYSCALL(__NR_getpid, sys_getpid)
#define __NR_getppid 173
__SYSCALL(__NR_getppid, sys_getppid)
#define __NR_getuid 174
__SYSCALL(__NR_getuid, sys_getuid)
#define __NR_geteuid 175
__SYSCALL(__NR_geteuid, sys_geteuid)
#define __NR_getgid 176
__SYSCALL(__NR_getgid, sys_getgid)
#define __NR_getegid 177
__SYSCALL(__NR_getegid, sys_getegid)
#define __NR_gettid 178
__SYSCALL(__NR_gettid, sys_gettid)
#define __NR_sysinfo 179
__SC_COMP(__NR_sysinfo, sys_sysinfo, compat_sys_sysinfo)

/* ipc/mqueue.c */
#define __NR_mq_open 180
__SC_COMP(__NR_mq_open, sys_mq_open, compat_sys_mq_open)
#define __NR_mq_unlink 181
__SYSCALL(__NR_mq_unlink, sys_mq_unlink)
#define __NR_mq_timedsend 182
__SC_COMP(__NR_mq_timedsend, sys_mq_timedsend, compat_sys_mq_timedsend)
#define __NR_mq_timedreceive 183
__SC_COMP(__NR_mq_timedreceive, sys_mq_timedreceive, \
	  compat_sys_mq_timedreceive)
#define __NR_mq_notify 184
__SC_COMP(__NR_mq_notify, sys_mq_notify, compat_sys_mq_notify)
#define __NR_mq_getsetattr 185
__SC_COMP(__NR_mq_getsetattr, sys_mq_getsetattr, compat_sys_mq_getsetattr)

/* ipc/msg.c */
#define __NR_msgget 186
__SYSCALL(__NR_msgget, sys_msgget)
#define __NR_msgctl 187
__SC_COMP(__NR_msgctl, sys_msgctl, compat_sys_msgctl)
#define __NR_msgrcv 188
__SC_COMP(__NR_msgrcv, sys_msgrcv, compat_sys_msgrcv)
#define __NR_msgsnd 189
__SC_COMP(__NR_msgsnd, sys_msgsnd, compat_sys_msgsnd)

/* ipc/sem.c */
#define __NR_semget 190
__SYSCALL(__NR_semget, sys_semget)
#define __NR_semctl 191
__SC_COMP(__NR_semctl, sys_semctl, compat_sys_semctl)
#define __NR_semtimedop 192
__SC_COMP(__NR_semtimedop, sys_semtimedop, compat_sys_semtimedop)
#define __NR_semop 193
__SYSCALL(__NR_semop, sys_semop)

/* ipc/shm.c */
#define __NR_shmget 194
__SYSCALL(__NR_shmget, sys_shmget)
#define __NR_shmctl 195
__SC_COMP(__NR_shmctl, sys_shmctl, compat_sys_shmctl)
#define __NR_shmat 196
__SC_COMP(__NR_shmat, sys_shmat, compat_sys_shmat)
#define __NR_shmdt 197
__SYSCALL(__NR_shmdt, sys_shmdt)

/* net/socket.c */
#define __NR_socket 198
__SYSCALL(__NR_socket, sys_socket)
#define __NR_socketpair 199
__SYSCALL(__NR_socketpair, sys_socketpair)
#define __NR_bind 200
__SYSCALL(__NR_bind, sys_bind)
#define __NR_listen 201
__SYSCALL(__NR_listen, sys_listen)
#define __NR_accept 202
__SYSCALL(__NR_accept, sys_accept)
#define __NR_connect 203
__SYSCALL(__NR_connect, sys_connect)
#define __NR_getsockname 204
__SYSCALL(__NR_getsockname, sys_getsockname)
#define __NR_getpeername 205
__SYSCALL(__NR_getpeername, sys_getpeername)
#define __NR_sendto 206
__SYSCALL(__NR_sendto, sys_sendto)
#define __NR_recvfrom 207
__SC_COMP(__NR_recvfrom, sys_recvfrom, compat_sys_recvfrom)
#define __NR_setsockopt 208
__SC_COMP(__NR_setsockopt, sys_setsockopt, compat_sys_setsockopt)
#define __NR_getsockopt 209
__SC_COMP(__NR_getsockopt, sys_getsockopt, compat_sys_getsockopt)
#define __NR_shutdown 210
__SYSCALL(__NR_shutdown, sys_shutdown)
#define __NR_sendmsg 211
__SC_COMP(__NR_sendmsg, sys_sendmsg, compat_sys_sendmsg)
#define __NR_recvmsg 212
__SC_COMP(__NR_recvmsg, sys_recvmsg, compat_sys_recvmsg)

/* mm/filemap.c */
#define __NR_readahead 213
__SC_COMP(__NR_readahead, sys_readahead, compat_sys_readahead)

/* mm/nommu.c, also with MMU */
#define __NR_brk 214
__SYSCALL(__NR_brk, sys_brk)
#define __NR_munmap 215
__SYSCALL(__NR_munmap, sys_munmap)
#define __NR_mremap 216
__SYSCALL(__NR_mremap, sys_mremap)

/* security/keys/keyctl.c */
#define __NR_add_key 217
__SYSCALL(__NR_add_key, sys_add_key)
#define __NR_request_key 218
__SYSCALL(__NR_request_key, sys_request_key)
#define __NR_keyctl 219
__SC_COMP(__NR_keyctl, sys_keyctl, compat_sys_keyctl)

/* arch/example/kernel/sys_example.c */
#define __NR_clone 220
__SYSCALL(__NR_clone, sys_clone)
#define __NR_execve 221
__SC_COMP(__NR_execve, sys_execve, compat_sys_execve)

#define __NR3264_mmap 222
__SC_3264(__NR3264_mmap, sys_mmap2, sys_mmap)
/* mm/fadvise.c */
#define __NR3264_fadvise64 223
__SC_COMP(__NR3264_fadvise64, sys_fadvise64_64, compat_sys_fadvise64_64)

/* mm/, CONFIG_MMU only */
#ifndef __ARCH_NOMMU
#define __NR_swapon 224
__SYSCALL(__NR_swapon, sys_swapon)
#define __NR_swapoff 225
__SYSCALL(__NR_swapoff, sys_swapoff)
#define __NR_mprotect 226
__SYSCALL(__NR_mprotect, sys_mprotect)
#define __NR_msync 227
__SYSCALL(__NR_msync, sys_msync)
#define __NR_mlock 228
__SYSCALL(__NR_mlock, sys_mlock)
#define __NR_munlock 229
__SYSCALL(__NR_munlock, sys_munlock)
#define __NR_mlockall 230
__SYSCALL(__NR_mlockall, sys_mlockall)
#define __NR_munlockall 231
__SYSCALL(__NR_munlockall, sys_munlockall)
#define __NR_mincore 232
__SYSCALL(__NR_mincore, sys_mincore)
#define __NR_madvise 233
__SYSCALL(__NR_madvise, sys_madvise)
#define __NR_remap_file_pages 234
__SYSCALL(__NR_remap_file_pages, sys_remap_file_pages)
#define __NR_mbind 235
__SC_COMP(__NR_mbind, sys_mbind, compat_sys_mbind)
#define __NR_get_mempolicy 236
__SC_COMP(__NR_get_mempolicy, sys_get_mempolicy, compat_sys_get_mempolicy)
#define __NR_set_mempolicy 237
__SC_COMP(__NR_set_mempolicy, sys_set_mempolicy, compat_sys_set_mempolicy)
#define __NR_migrate_pages 238
__SC_COMP(__NR_migrate_pages, sys_migrate_pages, compat_sys_migrate_pages)
#define __NR_move_pages 239
__SC_COMP(__NR_move_pages, sys_move_pages, compat_sys_move_pages)
#endif

#define __NR_rt_tgsigqueueinfo 240
__SC_COMP(__NR_rt_tgsigqueueinfo, sys_rt_tgsigqueueinfo, \
	  compat_sys_rt_tgsigqueueinfo)
#define __NR_perf_event_open 241
__SYSCALL(__NR_perf_event_open, sys_perf_event_open)
#define __NR_accept4 242
__SYSCALL(__NR_accept4, sys_accept4)
#define __NR_recvmmsg 243
__SC_COMP(__NR_recvmmsg, sys_recvmmsg, compat_sys_recvmmsg)

/*
 * Architectures may provide up to 16 syscalls of their own
 * starting with this value.
 */
#define __NR_arch_specific_syscall 244

#define __NR_wait4 260
__SC_COMP(__NR_wait4, sys_wait4, compat_sys_wait4)
#define __NR_prlimit64 261
__SYSCALL(__NR_prlimit64, sys_prlimit64)
#define __NR_fanotify_init 262
__SYSCALL(__NR_fanotify_init, sys_fanotify_init)
#define __NR_fanotify_mark 263
__SYSCALL(__NR_fanotify_mark, sys_fanotify_mark)
#define __NR_name_to_handle_at         264
__SYSCALL(__NR_name_to_handle_at, sys_name_to_handle_at)
#define __NR_open_by_handle_at         265
__SC_COMP(__NR_open_by_handle_at, sys_open_by_handle_at, \
	  compat_sys_open_by_handle_at)
#define __NR_clock_adjtime 266
__SC_COMP(__NR_clock_adjtime, sys_clock_adjtime, compat_sys_clock_adjtime)
#define __NR_syncfs 267
__SYSCALL(__NR_syncfs, sys_syncfs)
#define __NR_setns 268
__SYSCALL(__NR_setns, sys_setns)
#define __NR_sendmmsg 269
__SC_COMP(__NR_sendmmsg, sys_sendmmsg, compat_sys_sendmmsg)
#define __NR_process_vm_readv 270
__SC_COMP(__NR_process_vm_readv, sys_process_vm_readv, \
          compat_sys_process_vm_readv)
#define __NR_process_vm_writev 271
__SC_COMP(__NR_process_vm_writev, sys_process_vm_writev, \
          compat_sys_process_vm_writev)
#define __NR_kcmp 272
__SYSCALL(__NR_kcmp, sys_kcmp)
#define __NR_finit_module 273
__SYSCALL(__NR_finit_module, sys_finit_module)
#define __NR_sched_setattr 274
__SYSCALL(__NR_sched_setattr, sys_sched_setattr)
#define __NR_sched_getattr 275
__SYSCALL(__NR_sched_getattr, sys_sched_getattr)
#define __NR_renameat2 276
__SYSCALL(__NR_renameat2, sys_renameat2)
#define __NR_seccomp 277
__SYSCALL(__NR_seccomp, sys_seccomp)
#define __NR_getrandom 278
__SYSCALL(__NR_getrandom, sys_getrandom)
#define __NR_memfd_create 279
__SYSCALL(__NR_memfd_create, sys_memfd_create)
#define __NR_bpf 280
__SYSCALL(__NR_bpf, sys_bpf)
#define __NR_execveat 281
__SC_COMP(__NR_execveat, sys_execveat, compat_sys_execveat)
#define __NR_userfaultfd 282
__SYSCALL(__NR_userfaultfd, sys_userfaultfd)
#define __NR_membarrier 283
__SYSCALL(__NR_membarrier, sys_membarrier)
#define __NR_mlock2 284
__SYSCALL(__NR_mlock2, sys_mlock2)

#undef __NR_syscalls
<<<<<<< HEAD
#define __NR_syscalls 284
=======
#define __NR_syscalls 285
>>>>>>> a9614b88

/*
 * All syscalls below here should go away really,
 * these are provided for both review and as a porting
 * help for the C library version.
 *
 * Last chance: are any of these important enough to
 * enable by default?
 */
#ifdef __ARCH_WANT_SYSCALL_NO_AT
#define __NR_open 1024
__SYSCALL(__NR_open, sys_open)
#define __NR_link 1025
__SYSCALL(__NR_link, sys_link)
#define __NR_unlink 1026
__SYSCALL(__NR_unlink, sys_unlink)
#define __NR_mknod 1027
__SYSCALL(__NR_mknod, sys_mknod)
#define __NR_chmod 1028
__SYSCALL(__NR_chmod, sys_chmod)
#define __NR_chown 1029
__SYSCALL(__NR_chown, sys_chown)
#define __NR_mkdir 1030
__SYSCALL(__NR_mkdir, sys_mkdir)
#define __NR_rmdir 1031
__SYSCALL(__NR_rmdir, sys_rmdir)
#define __NR_lchown 1032
__SYSCALL(__NR_lchown, sys_lchown)
#define __NR_access 1033
__SYSCALL(__NR_access, sys_access)
#define __NR_rename 1034
__SYSCALL(__NR_rename, sys_rename)
#define __NR_readlink 1035
__SYSCALL(__NR_readlink, sys_readlink)
#define __NR_symlink 1036
__SYSCALL(__NR_symlink, sys_symlink)
#define __NR_utimes 1037
__SYSCALL(__NR_utimes, sys_utimes)
#define __NR3264_stat 1038
__SC_3264(__NR3264_stat, sys_stat64, sys_newstat)
#define __NR3264_lstat 1039
__SC_3264(__NR3264_lstat, sys_lstat64, sys_newlstat)

#undef __NR_syscalls
#define __NR_syscalls (__NR3264_lstat+1)
#endif /* __ARCH_WANT_SYSCALL_NO_AT */

#ifdef __ARCH_WANT_SYSCALL_NO_FLAGS
#define __NR_pipe 1040
__SYSCALL(__NR_pipe, sys_pipe)
#define __NR_dup2 1041
__SYSCALL(__NR_dup2, sys_dup2)
#define __NR_epoll_create 1042
__SYSCALL(__NR_epoll_create, sys_epoll_create)
#define __NR_inotify_init 1043
__SYSCALL(__NR_inotify_init, sys_inotify_init)
#define __NR_eventfd 1044
__SYSCALL(__NR_eventfd, sys_eventfd)
#define __NR_signalfd 1045
__SYSCALL(__NR_signalfd, sys_signalfd)

#undef __NR_syscalls
#define __NR_syscalls (__NR_signalfd+1)
#endif /* __ARCH_WANT_SYSCALL_NO_FLAGS */

#if (__BITS_PER_LONG == 32 || defined(__SYSCALL_COMPAT)) && \
     defined(__ARCH_WANT_SYSCALL_OFF_T)
#define __NR_sendfile 1046
__SYSCALL(__NR_sendfile, sys_sendfile)
#define __NR_ftruncate 1047
__SYSCALL(__NR_ftruncate, sys_ftruncate)
#define __NR_truncate 1048
__SYSCALL(__NR_truncate, sys_truncate)
#define __NR_stat 1049
__SYSCALL(__NR_stat, sys_newstat)
#define __NR_lstat 1050
__SYSCALL(__NR_lstat, sys_newlstat)
#define __NR_fstat 1051
__SYSCALL(__NR_fstat, sys_newfstat)
#define __NR_fcntl 1052
__SYSCALL(__NR_fcntl, sys_fcntl)
#define __NR_fadvise64 1053
#define __ARCH_WANT_SYS_FADVISE64
__SYSCALL(__NR_fadvise64, sys_fadvise64)
#define __NR_newfstatat 1054
#define __ARCH_WANT_SYS_NEWFSTATAT
__SYSCALL(__NR_newfstatat, sys_newfstatat)
#define __NR_fstatfs 1055
__SYSCALL(__NR_fstatfs, sys_fstatfs)
#define __NR_statfs 1056
__SYSCALL(__NR_statfs, sys_statfs)
#define __NR_lseek 1057
__SYSCALL(__NR_lseek, sys_lseek)
#define __NR_mmap 1058
__SYSCALL(__NR_mmap, sys_mmap)

#undef __NR_syscalls
#define __NR_syscalls (__NR_mmap+1)
#endif /* 32 bit off_t syscalls */

#ifdef __ARCH_WANT_SYSCALL_DEPRECATED
#define __NR_alarm 1059
#define __ARCH_WANT_SYS_ALARM
__SYSCALL(__NR_alarm, sys_alarm)
#define __NR_getpgrp 1060
#define __ARCH_WANT_SYS_GETPGRP
__SYSCALL(__NR_getpgrp, sys_getpgrp)
#define __NR_pause 1061
#define __ARCH_WANT_SYS_PAUSE
__SYSCALL(__NR_pause, sys_pause)
#define __NR_time 1062
#define __ARCH_WANT_SYS_TIME
#define __ARCH_WANT_COMPAT_SYS_TIME
__SYSCALL(__NR_time, sys_time)
#define __NR_utime 1063
#define __ARCH_WANT_SYS_UTIME
__SYSCALL(__NR_utime, sys_utime)

#define __NR_creat 1064
__SYSCALL(__NR_creat, sys_creat)
#define __NR_getdents 1065
#define __ARCH_WANT_SYS_GETDENTS
__SYSCALL(__NR_getdents, sys_getdents)
#define __NR_futimesat 1066
__SYSCALL(__NR_futimesat, sys_futimesat)
#define __NR_select 1067
#define __ARCH_WANT_SYS_SELECT
__SYSCALL(__NR_select, sys_select)
#define __NR_poll 1068
__SYSCALL(__NR_poll, sys_poll)
#define __NR_epoll_wait 1069
__SYSCALL(__NR_epoll_wait, sys_epoll_wait)
#define __NR_ustat 1070
__SYSCALL(__NR_ustat, sys_ustat)
#define __NR_vfork 1071
__SYSCALL(__NR_vfork, sys_vfork)
#define __NR_oldwait4 1072
__SYSCALL(__NR_oldwait4, sys_wait4)
#define __NR_recv 1073
__SYSCALL(__NR_recv, sys_recv)
#define __NR_send 1074
__SYSCALL(__NR_send, sys_send)
#define __NR_bdflush 1075
__SYSCALL(__NR_bdflush, sys_bdflush)
#define __NR_umount 1076
__SYSCALL(__NR_umount, sys_oldumount)
#define __ARCH_WANT_SYS_OLDUMOUNT
#define __NR_uselib 1077
__SYSCALL(__NR_uselib, sys_uselib)
#define __NR__sysctl 1078
__SYSCALL(__NR__sysctl, sys_sysctl)

#define __NR_fork 1079
#ifdef CONFIG_MMU
__SYSCALL(__NR_fork, sys_fork)
#else
__SYSCALL(__NR_fork, sys_ni_syscall)
#endif /* CONFIG_MMU */

#undef __NR_syscalls
#define __NR_syscalls (__NR_fork+1)

#endif /* __ARCH_WANT_SYSCALL_DEPRECATED */

/*
 * 32 bit systems traditionally used different
 * syscalls for off_t and loff_t arguments, while
 * 64 bit systems only need the off_t version.
 * For new 32 bit platforms, there is no need to
 * implement the old 32 bit off_t syscalls, so
 * they take different names.
 * Here we map the numbers so that both versions
 * use the same syscall table layout.
 */
#if __BITS_PER_LONG == 64 && !defined(__SYSCALL_COMPAT)
#define __NR_fcntl __NR3264_fcntl
#define __NR_statfs __NR3264_statfs
#define __NR_fstatfs __NR3264_fstatfs
#define __NR_truncate __NR3264_truncate
#define __NR_ftruncate __NR3264_ftruncate
#define __NR_lseek __NR3264_lseek
#define __NR_sendfile __NR3264_sendfile
#define __NR_newfstatat __NR3264_fstatat
#define __NR_fstat __NR3264_fstat
#define __NR_mmap __NR3264_mmap
#define __NR_fadvise64 __NR3264_fadvise64
#ifdef __NR3264_stat
#define __NR_stat __NR3264_stat
#define __NR_lstat __NR3264_lstat
#endif
#else
#define __NR_fcntl64 __NR3264_fcntl
#define __NR_statfs64 __NR3264_statfs
#define __NR_fstatfs64 __NR3264_fstatfs
#define __NR_truncate64 __NR3264_truncate
#define __NR_ftruncate64 __NR3264_ftruncate
#define __NR_llseek __NR3264_lseek
#define __NR_sendfile64 __NR3264_sendfile
#define __NR_fstatat64 __NR3264_fstatat
#define __NR_fstat64 __NR3264_fstat
#define __NR_mmap2 __NR3264_mmap
#define __NR_fadvise64_64 __NR3264_fadvise64
#ifdef __NR3264_stat
#define __NR_stat64 __NR3264_stat
#define __NR_lstat64 __NR3264_lstat
#endif
#endif<|MERGE_RESOLUTION|>--- conflicted
+++ resolved
@@ -717,11 +717,7 @@
 __SYSCALL(__NR_mlock2, sys_mlock2)
 
 #undef __NR_syscalls
-<<<<<<< HEAD
-#define __NR_syscalls 284
-=======
 #define __NR_syscalls 285
->>>>>>> a9614b88
 
 /*
  * All syscalls below here should go away really,
