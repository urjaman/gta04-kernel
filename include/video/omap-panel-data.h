/*
 * Header containing platform_data structs for omap panels
 *
 * Copyright (C) 2013 Texas Instruments
 * Author: Tomi Valkeinen <tomi.valkeinen@ti.com>
 *	   Archit Taneja <archit@ti.com>
 *
 * Copyright (C) 2011 Texas Instruments
 * Author: Mayuresh Janorkar <mayur@ti.com>
 *
 * Copyright (C) 2010 Canonical Ltd.
 * Author: Bryan Wu <bryan.wu@canonical.com>
 *
 * This program is free software; you can redistribute it and/or modify it
 * under the terms of the GNU General Public License version 2 as published by
 * the Free Software Foundation.
 *
 * This program is distributed in the hope that it will be useful, but WITHOUT
 * ANY WARRANTY; without even the implied warranty of MERCHANTABILITY or
 * FITNESS FOR A PARTICULAR PURPOSE.  See the GNU General Public License for
 * more details.
 *
 * You should have received a copy of the GNU General Public License along with
 * this program.  If not, see <http://www.gnu.org/licenses/>.
 */

#ifndef __OMAP_PANEL_DATA_H
#define __OMAP_PANEL_DATA_H

#include <video/omapdss.h>
#include <video/display_timing.h>

struct omap_dss_device;

/**
 * amplifier_opa362_platform_data platform data
 * @name: name for this display entity
 * @source: name of the display entity used as a video source
 * @enable_gpio: gpio number for enable pin (or -1 if not available - but then you don't need this driver)
 * @bypass: enable TV bypass mode for external video driver
 * @acbias: AC coupling to remove DC offset
 */
struct amplifier_opa362_platform_data {
	const char *name;
	const char *source;
	int enable_gpio;
	bool bypass;
	bool acbias;
};

/**
 * encoder_tfp410 platform data
 * @name: name for this display entity
 * @source: name of the display entity used as a video source
 * @power_down_gpio: gpio number for PD pin (or -1 if not available)
 * @data_lines: number of DPI datalines
 */
struct encoder_tfp410_platform_data {
	const char *name;
	const char *source;
	int power_down_gpio;
	int data_lines;
};

/**
 * encoder_tpd12s015 platform data
 * @name: name for this display entity
 * @source: name of the display entity used as a video source
 * @ct_cp_hpd_gpio: CT_CP_HPD gpio number
 * @ls_oe_gpio: LS_OE gpio number
 * @hpd_gpio: HPD gpio number
 */
struct encoder_tpd12s015_platform_data {
	const char *name;
	const char *source;

	int ct_cp_hpd_gpio;
	int ls_oe_gpio;
	int hpd_gpio;
};

/**
 * connector_dvi platform data
 * @name: name for this display entity
 * @source: name of the display entity used as a video source
 * @i2c_bus_num: i2c bus number to be used for reading EDID
 */
struct connector_dvi_platform_data {
	const char *name;
	const char *source;
	int i2c_bus_num;
};

/**
 * connector_hdmi platform data
 * @name: name for this display entity
 * @source: name of the display entity used as a video source
 */
struct connector_hdmi_platform_data {
	const char *name;
	const char *source;
};

/**
 * connector_atv platform data
 * @name: name for this display entity
 * @source: name of the display entity used as a video source
 * @connector_type: composite/svideo
 * @invert_polarity: invert signal polarity
 */
struct connector_atv_platform_data {
	const char *name;
	const char *source;

	enum omap_dss_venc_type connector_type;
	bool invert_polarity;
};

/**
 * panel_dpi platform data
 * @name: name for this display entity
 * @source: name of the display entity used as a video source
 * @data_lines: number of DPI datalines
 * @display_timing: timings for this panel
 * @backlight_gpio: gpio to enable/disable the backlight (or -1)
 * @enable_gpio: gpio to enable/disable the panel (or -1)
 */
struct panel_dpi_platform_data {
	const char *name;
	const char *source;

	int data_lines;

	const struct display_timing *display_timing;

	int backlight_gpio;
	int enable_gpio;
};

/**
 * panel_dsicm platform data
 * @name: name for this display entity
 * @source: name of the display entity used as a video source
 * @reset_gpio: gpio to reset the panel (or -1)
 * @use_ext_te: use external TE GPIO
 * @ext_te_gpio: external TE GPIO
 * @ulps_timeout: time to wait before entering ULPS, 0 = disabled (ms)
 * @use_dsi_backlight: true if panel uses DSI command to control backlight
 * @pin_config: DSI pin configuration
 */
struct panel_dsicm_platform_data {
	const char *name;
	const char *source;

	int reset_gpio;

	bool use_ext_te;
	int ext_te_gpio;

	unsigned ulps_timeout;

	bool use_dsi_backlight;

	struct omap_dsi_pin_config pin_config;
};

/**
 * panel_acx565akm platform data
 * @name: name for this display entity
 * @source: name of the display entity used as a video source
 * @reset_gpio: gpio to reset the panel (or -1)
 * @datapairs: number of SDI datapairs
 */
struct panel_acx565akm_platform_data {
	const char *name;
	const char *source;

	int reset_gpio;

	int datapairs;
};

/**
 * panel_lb035q02 platform data
 * @name: name for this display entity
 * @source: name of the display entity used as a video source
 * @data_lines: number of DPI datalines
 * @backlight_gpio: gpio to enable/disable the backlight (or -1)
 * @enable_gpio: gpio to enable/disable the panel (or -1)
 */
struct panel_lb035q02_platform_data {
	const char *name;
	const char *source;

	int data_lines;

	int backlight_gpio;
	int enable_gpio;
};

/**
 * panel_sharp_ls037v7dw01 platform data
 * @name: name for this display entity
 * @source: name of the display entity used as a video source
 * @data_lines: number of DPI datalines
 * @resb_gpio: reset signal GPIO
 * @ini_gpio: power on control GPIO
 * @mo_gpio: selection for resolution(VGA/QVGA) GPIO
 * @lr_gpio: selection for horizontal scanning direction GPIO
 * @ud_gpio: selection for vertical scanning direction GPIO
 */
struct panel_sharp_ls037v7dw01_platform_data {
	const char *name;
	const char *source;

	int data_lines;

	int resb_gpio;
	int ini_gpio;
	int mo_gpio;
	int lr_gpio;
	int ud_gpio;
};

/**
 * panel-tpo-td043mtea1 platform data
 * @name: name for this display entity
 * @source: name of the display entity used as a video source
 * @data_lines: number of DPI datalines
 * @nreset_gpio: reset signal
 */
struct panel_tpo_td043mtea1_platform_data {
	const char *name;
	const char *source;

	int data_lines;

	int nreset_gpio;
};

/**
 * panel-nec-nl8048hl11 platform data
 * @name: name for this display entity
 * @source: name of the display entity used as a video source
 * @data_lines: number of DPI datalines
 * @res_gpio: reset signal
 * @qvga_gpio: selection for resolution(QVGA/WVGA)
 */
struct panel_nec_nl8048hl11_platform_data {
	const char *name;
	const char *source;

	int data_lines;

	int res_gpio;
	int qvga_gpio;
};

/**
<<<<<<< HEAD
 * panel-tpo-td028tec1 platform data
 * @name: name for display netity
=======
 * panel-tpo-td028ttec1 platform data
 * @name: name for display entity
>>>>>>> e4b13da8
 * @source: name of the display entity used as a video source
 * @data_lines: number of DPI datalines
 * @cs_gpio: CS gpio
 * @scl_gpio: CLK gpio
 * @din_gpio: input data gpio
 * @dout_gpio: output data gpio
 */
<<<<<<< HEAD
struct panel_tpo_td028tec1_platform_data {
=======
struct panel_tpo_td028ttec1_platform_data {
>>>>>>> e4b13da8
	const char *name;
	const char *source;

	int data_lines;

	int cs_gpio;
	int scl_gpio;
	int din_gpio;
	int dout_gpio;
};

#endif /* __OMAP_PANEL_DATA_H */<|MERGE_RESOLUTION|>--- conflicted
+++ resolved
@@ -257,13 +257,8 @@
 };
 
 /**
-<<<<<<< HEAD
- * panel-tpo-td028tec1 platform data
- * @name: name for display netity
-=======
  * panel-tpo-td028ttec1 platform data
  * @name: name for display entity
->>>>>>> e4b13da8
  * @source: name of the display entity used as a video source
  * @data_lines: number of DPI datalines
  * @cs_gpio: CS gpio
@@ -271,11 +266,7 @@
  * @din_gpio: input data gpio
  * @dout_gpio: output data gpio
  */
-<<<<<<< HEAD
-struct panel_tpo_td028tec1_platform_data {
-=======
 struct panel_tpo_td028ttec1_platform_data {
->>>>>>> e4b13da8
 	const char *name;
 	const char *source;
 
