/*
 * Header containing platform_data structs for omap panels
 *
 * Copyright (C) 2013 Texas Instruments
 * Author: Tomi Valkeinen <tomi.valkeinen@ti.com>
 *	   Archit Taneja <archit@ti.com>
 *
 * Copyright (C) 2011 Texas Instruments
 * Author: Mayuresh Janorkar <mayur@ti.com>
 *
 * Copyright (C) 2010 Canonical Ltd.
 * Author: Bryan Wu <bryan.wu@canonical.com>
 *
 * This program is free software; you can redistribute it and/or modify it
 * under the terms of the GNU General Public License version 2 as published by
 * the Free Software Foundation.
 *
 * This program is distributed in the hope that it will be useful, but WITHOUT
 * ANY WARRANTY; without even the implied warranty of MERCHANTABILITY or
 * FITNESS FOR A PARTICULAR PURPOSE.  See the GNU General Public License for
 * more details.
 *
 * You should have received a copy of the GNU General Public License along with
 * this program.  If not, see <http://www.gnu.org/licenses/>.
 */

#ifndef __OMAP_PANEL_DATA_H
#define __OMAP_PANEL_DATA_H

#include <video/omapdss.h>
#include <video/display_timing.h>

struct omap_dss_device;

/**
 * amplifier_opa362_platform_data platform data
 * @name: name for this display entity
 * @source: name of the display entity used as a video source
 * @enable_gpio: gpio number for enable pin (or -1 if not available - but then you don't need this driver)
 * @bypass: enable TV bypass mode for external video driver
 * @acbias: AC coupling to remove DC offset
 */
struct amplifier_opa362_platform_data {
	const char *name;
	const char *source;
	int enable_gpio;
	bool bypass;
	bool acbias;
};

/**
 * encoder_tfp410 platform data
 * @name: name for this display entity
 * @source: name of the display entity used as a video source
 * @power_down_gpio: gpio number for PD pin (or -1 if not available)
 * @data_lines: number of DPI datalines
 */
struct encoder_tfp410_platform_data {
	const char *name;
	const char *source;
	int power_down_gpio;
	int data_lines;
};

/**
 * encoder_tpd12s015 platform data
 * @name: name for this display entity
 * @source: name of the display entity used as a video source
 * @ct_cp_hpd_gpio: CT_CP_HPD gpio number
 * @ls_oe_gpio: LS_OE gpio number
 * @hpd_gpio: HPD gpio number
 */
struct encoder_tpd12s015_platform_data {
	const char *name;
	const char *source;

	int ct_cp_hpd_gpio;
	int ls_oe_gpio;
	int hpd_gpio;
};

/**
 * connector_dvi platform data
 * @name: name for this display entity
 * @source: name of the display entity used as a video source
 * @i2c_bus_num: i2c bus number to be used for reading EDID
 */
struct connector_dvi_platform_data {
	const char *name;
	const char *source;
	int i2c_bus_num;
};

/**
 * connector_hdmi platform data
 * @name: name for this display entity
 * @source: name of the display entity used as a video source
 */
struct connector_hdmi_platform_data {
	const char *name;
	const char *source;
};

/**
 * connector_atv platform data
 * @name: name for this display entity
 * @source: name of the display entity used as a video source
 * @connector_type: composite/svideo
 * @invert_polarity: invert signal polarity
 */
struct connector_atv_platform_data {
	const char *name;
	const char *source;

	enum omap_dss_venc_type connector_type;
	bool invert_polarity;
};

/**
 * panel_dpi platform data
 * @name: name for this display entity
 * @source: name of the display entity used as a video source
 * @data_lines: number of DPI datalines
 * @display_timing: timings for this panel
 * @backlight_gpio: gpio to enable/disable the backlight (or -1)
 * @enable_gpio: gpio to enable/disable the panel (or -1)
 */
struct panel_dpi_platform_data {
	const char *name;
	const char *source;

	int data_lines;

	const struct display_timing *display_timing;

	int backlight_gpio;
	int enable_gpio;
};

/**
 * panel_dsicm platform data
 * @name: name for this display entity
 * @source: name of the display entity used as a video source
 * @reset_gpio: gpio to reset the panel (or -1)
 * @use_ext_te: use external TE GPIO
 * @ext_te_gpio: external TE GPIO
 * @ulps_timeout: time to wait before entering ULPS, 0 = disabled (ms)
 * @use_dsi_backlight: true if panel uses DSI command to control backlight
 * @pin_config: DSI pin configuration
 */
struct panel_dsicm_platform_data {
	const char *name;
	const char *source;

	int reset_gpio;

	bool use_ext_te;
	int ext_te_gpio;

	unsigned ulps_timeout;

	bool use_dsi_backlight;

	struct omap_dsi_pin_config pin_config;
};

/**
 * panel_acx565akm platform data
 * @name: name for this display entity
 * @source: name of the display entity used as a video source
 * @reset_gpio: gpio to reset the panel (or -1)
 * @datapairs: number of SDI datapairs
 */
struct panel_acx565akm_platform_data {
	const char *name;
	const char *source;

	int reset_gpio;

	int datapairs;
};

/**
 * panel_lb035q02 platform data
 * @name: name for this display entity
 * @source: name of the display entity used as a video source
 * @data_lines: number of DPI datalines
 * @backlight_gpio: gpio to enable/disable the backlight (or -1)
 * @enable_gpio: gpio to enable/disable the panel (or -1)
 */
struct panel_lb035q02_platform_data {
	const char *name;
	const char *source;

	int data_lines;

	int backlight_gpio;
	int enable_gpio;
};

/**
 * panel_sharp_ls037v7dw01 platform data
 * @name: name for this display entity
 * @source: name of the display entity used as a video source
 * @data_lines: number of DPI datalines
 * @resb_gpio: reset signal GPIO
 * @ini_gpio: power on control GPIO
 * @mo_gpio: selection for resolution(VGA/QVGA) GPIO
 * @lr_gpio: selection for horizontal scanning direction GPIO
 * @ud_gpio: selection for vertical scanning direction GPIO
 */
struct panel_sharp_ls037v7dw01_platform_data {
	const char *name;
	const char *source;

	int data_lines;

	int resb_gpio;
	int ini_gpio;
	int mo_gpio;
	int lr_gpio;
	int ud_gpio;
};

/**
 * panel-tpo-td043mtea1 platform data
 * @name: name for this display entity
 * @source: name of the display entity used as a video source
 * @data_lines: number of DPI datalines
 * @nreset_gpio: reset signal
 */
struct panel_tpo_td043mtea1_platform_data {
	const char *name;
	const char *source;

	int data_lines;

	int nreset_gpio;
};

/**
 * panel-nec-nl8048hl11 platform data
 * @name: name for this display entity
 * @source: name of the display entity used as a video source
 * @data_lines: number of DPI datalines
 * @res_gpio: reset signal
 * @qvga_gpio: selection for resolution(QVGA/WVGA)
 */
struct panel_nec_nl8048hl11_platform_data {
	const char *name;
	const char *source;

	int data_lines;

	int res_gpio;
	int qvga_gpio;
};

/**
<<<<<<< HEAD
 * panel-tpo-td028tec1 platform data
 * @name: name for display netity
 * @source: name of the display entity used as a video source
 * @data_lines: number of DPI datalines
 * @cs_gpio: CS gpio
 * @scl_gpio: CLK gpio
 * @din_gpio: input data gpio
 * @dout_gpio: output data gpio
 */
struct panel_tpo_td028tec1_platform_data {
=======
 * panel-tpo-td028ttec1 platform data
 * @name: name for display entity
 * @source: name of the display entity used as a video source
 * @data_lines: number of DPI datalines
 */
struct panel_tpo_td028ttec1_platform_data {
>>>>>>> 6ce4eac1
	const char *name;
	const char *source;

	int data_lines;
<<<<<<< HEAD

	int cs_gpio;
	int scl_gpio;
	int din_gpio;
	int dout_gpio;
=======
>>>>>>> 6ce4eac1
};

#endif /* __OMAP_PANEL_DATA_H */<|MERGE_RESOLUTION|>--- conflicted
+++ resolved
@@ -51,7 +51,6 @@
 /**
  * encoder_tfp410 platform data
  * @name: name for this display entity
- * @source: name of the display entity used as a video source
  * @power_down_gpio: gpio number for PD pin (or -1 if not available)
  * @data_lines: number of DPI datalines
  */
@@ -65,7 +64,6 @@
 /**
  * encoder_tpd12s015 platform data
  * @name: name for this display entity
- * @source: name of the display entity used as a video source
  * @ct_cp_hpd_gpio: CT_CP_HPD gpio number
  * @ls_oe_gpio: LS_OE gpio number
  * @hpd_gpio: HPD gpio number
@@ -257,37 +255,16 @@
 };
 
 /**
-<<<<<<< HEAD
- * panel-tpo-td028tec1 platform data
- * @name: name for display netity
- * @source: name of the display entity used as a video source
- * @data_lines: number of DPI datalines
- * @cs_gpio: CS gpio
- * @scl_gpio: CLK gpio
- * @din_gpio: input data gpio
- * @dout_gpio: output data gpio
- */
-struct panel_tpo_td028tec1_platform_data {
-=======
  * panel-tpo-td028ttec1 platform data
  * @name: name for display entity
  * @source: name of the display entity used as a video source
  * @data_lines: number of DPI datalines
  */
 struct panel_tpo_td028ttec1_platform_data {
->>>>>>> 6ce4eac1
-	const char *name;
-	const char *source;
-
-	int data_lines;
-<<<<<<< HEAD
-
-	int cs_gpio;
-	int scl_gpio;
-	int din_gpio;
-	int dout_gpio;
-=======
->>>>>>> 6ce4eac1
+	const char *name;
+	const char *source;
+
+	int data_lines;
 };
 
 #endif /* __OMAP_PANEL_DATA_H */