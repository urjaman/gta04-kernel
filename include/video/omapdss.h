/*
 * Copyright (C) 2008 Nokia Corporation
 * Author: Tomi Valkeinen <tomi.valkeinen@nokia.com>
 *
 * This program is free software; you can redistribute it and/or modify it
 * under the terms of the GNU General Public License version 2 as published by
 * the Free Software Foundation.
 *
 * This program is distributed in the hope that it will be useful, but WITHOUT
 * ANY WARRANTY; without even the implied warranty of MERCHANTABILITY or
 * FITNESS FOR A PARTICULAR PURPOSE.  See the GNU General Public License for
 * more details.
 *
 * You should have received a copy of the GNU General Public License along with
 * this program.  If not, see <http://www.gnu.org/licenses/>.
 */

#ifndef __OMAP_OMAPDSS_H
#define __OMAP_OMAPDSS_H

#include <linux/list.h>
#include <linux/kobject.h>
#include <linux/device.h>
#include <linux/fb.h>
#include <sound/asound.h>

#define DISPC_IRQ_FRAMEDONE		(1 << 0)
#define DISPC_IRQ_VSYNC			(1 << 1)
#define DISPC_IRQ_EVSYNC_EVEN		(1 << 2)
#define DISPC_IRQ_EVSYNC_ODD		(1 << 3)
#define DISPC_IRQ_ACBIAS_COUNT_STAT	(1 << 4)
#define DISPC_IRQ_PROG_LINE_NUM		(1 << 5)
#define DISPC_IRQ_GFX_FIFO_UNDERFLOW	(1 << 6)
#define DISPC_IRQ_GFX_END_WIN		(1 << 7)
#define DISPC_IRQ_PAL_GAMMA_MASK	(1 << 8)
#define DISPC_IRQ_OCP_ERR		(1 << 9)
#define DISPC_IRQ_VID1_FIFO_UNDERFLOW	(1 << 10)
#define DISPC_IRQ_VID1_END_WIN		(1 << 11)
#define DISPC_IRQ_VID2_FIFO_UNDERFLOW	(1 << 12)
#define DISPC_IRQ_VID2_END_WIN		(1 << 13)
#define DISPC_IRQ_SYNC_LOST		(1 << 14)
#define DISPC_IRQ_SYNC_LOST_DIGIT	(1 << 15)
#define DISPC_IRQ_WAKEUP		(1 << 16)
#define DISPC_IRQ_SYNC_LOST2		(1 << 17)
#define DISPC_IRQ_VSYNC2		(1 << 18)
#define DISPC_IRQ_VID3_END_WIN		(1 << 19)
#define DISPC_IRQ_VID3_FIFO_UNDERFLOW	(1 << 20)
#define DISPC_IRQ_ACBIAS_COUNT_STAT2	(1 << 21)
#define DISPC_IRQ_FRAMEDONE2		(1 << 22)
#define DISPC_IRQ_FRAMEDONEWB		(1 << 23)
#define DISPC_IRQ_FRAMEDONETV		(1 << 24)
#define DISPC_IRQ_WBBUFFEROVERFLOW	(1 << 25)
#define DISPC_IRQ_WBINCOMPLETE		(1 << 26)

struct omap_dss_device;
struct omap_overlay_manager;

enum omap_display_type {
	OMAP_DISPLAY_TYPE_NONE		= 0,
	OMAP_DISPLAY_TYPE_DPI		= 1 << 0,
	OMAP_DISPLAY_TYPE_DBI		= 1 << 1,
	OMAP_DISPLAY_TYPE_SDI		= 1 << 2,
	OMAP_DISPLAY_TYPE_DSI		= 1 << 3,
	OMAP_DISPLAY_TYPE_VENC		= 1 << 4,
	OMAP_DISPLAY_TYPE_HDMI		= 1 << 5,
};

enum omap_plane {
	OMAP_DSS_GFX	= 0,
	OMAP_DSS_VIDEO1	= 1,
	OMAP_DSS_VIDEO2	= 2,
	OMAP_DSS_VIDEO3	= 3,
	OMAP_DSS_WB		= 4,
};

enum omap_channel {
	OMAP_DSS_CHANNEL_LCD	= 0,
	OMAP_DSS_CHANNEL_DIGIT	= 1,
	OMAP_DSS_CHANNEL_LCD2	= 2,
};

enum omap_color_mode {
	OMAP_DSS_COLOR_CLUT1	= 1 << 0,  /* BITMAP 1 */
	OMAP_DSS_COLOR_CLUT2	= 1 << 1,  /* BITMAP 2 */
	OMAP_DSS_COLOR_CLUT4	= 1 << 2,  /* BITMAP 4 */
	OMAP_DSS_COLOR_CLUT8	= 1 << 3,  /* BITMAP 8 */
	OMAP_DSS_COLOR_RGB12U	= 1 << 4,  /* RGB12, 16-bit container */
	OMAP_DSS_COLOR_ARGB16	= 1 << 5,  /* ARGB16 */
	OMAP_DSS_COLOR_RGB16	= 1 << 6,  /* RGB16 */
	OMAP_DSS_COLOR_RGB24U	= 1 << 7,  /* RGB24, 32-bit container */
	OMAP_DSS_COLOR_RGB24P	= 1 << 8,  /* RGB24, 24-bit container */
	OMAP_DSS_COLOR_YUV2	= 1 << 9,  /* YUV2 4:2:2 co-sited */
	OMAP_DSS_COLOR_UYVY	= 1 << 10, /* UYVY 4:2:2 co-sited */
	OMAP_DSS_COLOR_ARGB32	= 1 << 11, /* ARGB32 */
	OMAP_DSS_COLOR_RGBA32	= 1 << 12, /* RGBA32 */
	OMAP_DSS_COLOR_RGBX32	= 1 << 13, /* RGBx32 */
	OMAP_DSS_COLOR_NV12		= 1 << 14, /* NV12 format: YUV 4:2:0 */
	OMAP_DSS_COLOR_RGBA16		= 1 << 15, /* RGBA16 - 4444 */
	OMAP_DSS_COLOR_RGBX16		= 1 << 16, /* RGBx16 - 4444 */
	OMAP_DSS_COLOR_ARGB16_1555	= 1 << 17, /* ARGB16 - 1555 */
	OMAP_DSS_COLOR_XRGB16_1555	= 1 << 18, /* xRGB16 - 1555 */
	OMAP_DSS_COLOR_BGRA32	= 1 << 19,  /* BGRA32 */
};

enum omap_lcd_display_type {
	OMAP_DSS_LCD_DISPLAY_STN,
	OMAP_DSS_LCD_DISPLAY_TFT,
};

enum omap_dss_load_mode {
	OMAP_DSS_LOAD_CLUT_AND_FRAME	= 0,
	OMAP_DSS_LOAD_CLUT_ONLY		= 1,
	OMAP_DSS_LOAD_FRAME_ONLY	= 2,
	OMAP_DSS_LOAD_CLUT_ONCE_FRAME	= 3,
};

enum omap_dss_trans_key_type {
	OMAP_DSS_COLOR_KEY_GFX_DST = 0,
	OMAP_DSS_COLOR_KEY_VID_SRC = 1,
};

enum omap_rfbi_te_mode {
	OMAP_DSS_RFBI_TE_MODE_1 = 1,
	OMAP_DSS_RFBI_TE_MODE_2 = 2,
};

enum omap_panel_config {
	OMAP_DSS_LCD_IVS		= 1<<0,
	OMAP_DSS_LCD_IHS		= 1<<1,
	OMAP_DSS_LCD_IPC		= 1<<2,
	OMAP_DSS_LCD_IEO		= 1<<3,
	OMAP_DSS_LCD_RF			= 1<<4,
	OMAP_DSS_LCD_ONOFF		= 1<<5,

	OMAP_DSS_LCD_TFT		= 1<<20,
};

enum omap_dss_venc_type {
	OMAP_DSS_VENC_TYPE_COMPOSITE,
	OMAP_DSS_VENC_TYPE_SVIDEO,
};

enum omap_dss_dsi_pixel_format {
	OMAP_DSS_DSI_FMT_RGB888,
	OMAP_DSS_DSI_FMT_RGB666,
	OMAP_DSS_DSI_FMT_RGB666_PACKED,
	OMAP_DSS_DSI_FMT_RGB565,
};

enum omap_dss_dsi_mode {
	OMAP_DSS_DSI_CMD_MODE = 0,
	OMAP_DSS_DSI_VIDEO_MODE,
};

enum omap_display_caps {
	OMAP_DSS_DISPLAY_CAP_MANUAL_UPDATE	= 1 << 0,
	OMAP_DSS_DISPLAY_CAP_TEAR_ELIM		= 1 << 1,
};

enum omap_dss_display_state {
	OMAP_DSS_DISPLAY_DISABLED = 0,
	OMAP_DSS_DISPLAY_ACTIVE,
	OMAP_DSS_DISPLAY_SUSPENDED,
};

/* XXX perhaps this should be removed */
enum omap_dss_overlay_managers {
	OMAP_DSS_OVL_MGR_LCD,
	OMAP_DSS_OVL_MGR_TV,
	OMAP_DSS_OVL_MGR_LCD2,
};

enum omap_dss_rotation_type {
	OMAP_DSS_ROT_DMA = 0,
	OMAP_DSS_ROT_VRFB = 1,
	OMAP_DSS_ROT_TILER = 2,
};

/* clockwise rotation angle */
enum omap_dss_rotation_angle {
	OMAP_DSS_ROT_0   = 0,
	OMAP_DSS_ROT_90  = 1,
	OMAP_DSS_ROT_180 = 2,
	OMAP_DSS_ROT_270 = 3,
};

enum omap_overlay_caps {
	OMAP_DSS_OVL_CAP_SCALE = 1 << 0,
	OMAP_DSS_OVL_CAP_GLOBAL_ALPHA = 1 << 1,
	OMAP_DSS_OVL_CAP_PRE_MULT_ALPHA = 1 << 2,
	OMAP_DSS_OVL_CAP_ZORDER = 1 << 3,
	OMAP_DSS_OVL_CAP_FORCE_1D = 1 << 4,
};

enum omap_overlay_manager_caps {
	OMAP_DSS_DUMMY_VALUE, /* add a dummy value to prevent compiler error */
};

enum omap_dss_clk_source {
	OMAP_DSS_CLK_SRC_FCK = 0,		/* OMAP2/3: DSS1_ALWON_FCLK
						 * OMAP4: DSS_FCLK */
	OMAP_DSS_CLK_SRC_DSI_PLL_HSDIV_DISPC,	/* OMAP3: DSI1_PLL_FCLK
						 * OMAP4: PLL1_CLK1 */
	OMAP_DSS_CLK_SRC_DSI_PLL_HSDIV_DSI,	/* OMAP3: DSI2_PLL_FCLK
						 * OMAP4: PLL1_CLK2 */
	OMAP_DSS_CLK_SRC_DSI2_PLL_HSDIV_DISPC,	/* OMAP4: PLL2_CLK1 */
	OMAP_DSS_CLK_SRC_DSI2_PLL_HSDIV_DSI,	/* OMAP4: PLL2_CLK2 */
};

enum omap_hdmi_flags {
	OMAP_HDMI_SDA_SCL_EXTERNAL_PULLUP = 1 << 0,
};

/* Stereoscopic Panel types
 * row, column, overunder, sidebyside options
 * are with respect to native scan order
*/
enum s3d_disp_type {
	S3D_DISP_FRAME_PACKING          = 0,
	S3D_DISP_FIELD_ALTERNATIVE      = 1,
	S3D_DISP_LINE_ALTERNATIVE       = 2,
	S3D_DISP_SIDE_BY_SIDE_FULL      = 3,
	S3D_DISP_L_DEPTH                = 4,
	S3D_DISP_L_DEPTH_GFX_GFX_DEPTH  = 5,
	S3D_DISP_TOPBOTTOM              = 6,
	S3D_DISP_SIDE_BY_SIDE_HALF      = 8,
};

/* Subsampling direction is based on native panel scan order.
*/
enum s3d_disp_sub_sampling {
	S3D_DISP_SUB_SAMPLE_NONE = 0,
	S3D_DISP_SUB_SAMPLE_V,
	S3D_DISP_SUB_SAMPLE_H,
};

/* Indicates if display expects left view first followed by right or viceversa
 * For row interlaved displays, defines first row view
 * For column interleaved displays, defines first column view
 * For checkerboard, defines first pixel view
 * For overunder, defines top view
 * For sidebyside, defines west view
*/
enum s3d_disp_order {
	S3D_DISP_ORDER_L = 0,
	S3D_DISP_ORDER_R = 1,
};

/* S3D information */
struct s3d_disp_info {
	enum s3d_disp_type type;
	enum s3d_disp_sub_sampling sub_samp;
	enum s3d_disp_order order;
	/* Gap between left and right views
	 * For over/under units are lines
	 * For sidebyside units are pixels
	  *For other types ignored*/
	unsigned int gap;
};

/* RFBI */

struct rfbi_timings {
	int cs_on_time;
	int cs_off_time;
	int we_on_time;
	int we_off_time;
	int re_on_time;
	int re_off_time;
	int we_cycle_time;
	int re_cycle_time;
	int cs_pulse_width;
	int access_time;

	int clk_div;

	u32 tim[5];             /* set by rfbi_convert_timings() */

	int converted;
};

void omap_rfbi_write_command(const void *buf, u32 len);
void omap_rfbi_read_data(void *buf, u32 len);
void omap_rfbi_write_data(const void *buf, u32 len);
void omap_rfbi_write_pixels(const void __iomem *buf, int scr_width,
		u16 x, u16 y,
		u16 w, u16 h);
int omap_rfbi_enable_te(bool enable, unsigned line);
int omap_rfbi_setup_te(enum omap_rfbi_te_mode mode,
			     unsigned hs_pulse_time, unsigned vs_pulse_time,
			     int hs_pol_inv, int vs_pol_inv, int extif_div);
void rfbi_bus_lock(void);
void rfbi_bus_unlock(void);

/* DSI */

struct omap_dss_dsi_videomode_data {
	/* DSI video mode blanking data */
	/* Unit: byte clock cycles */
	u16 hsa;
	u16 hfp;
	u16 hbp;
	/* Unit: line clocks */
	u16 vsa;
	u16 vfp;
	u16 vbp;

	/* DSI blanking modes */
	int blanking_mode;
	int hsa_blanking_mode;
	int hbp_blanking_mode;
	int hfp_blanking_mode;

	/* Video port sync events */
	int vp_de_pol;
	int vp_hsync_pol;
	int vp_vsync_pol;
	bool vp_vsync_end;
	bool vp_hsync_end;

	bool ddr_clk_always_on;
	int window_sync;
};

void dsi_bus_lock(struct omap_dss_device *dssdev);
void dsi_bus_unlock(struct omap_dss_device *dssdev);
int dsi_vc_dcs_write(struct omap_dss_device *dssdev, int channel, u8 *data,
		int len);
int dsi_vc_generic_write(struct omap_dss_device *dssdev, int channel, u8 *data,
		int len);
int dsi_vc_dcs_write_0(struct omap_dss_device *dssdev, int channel, u8 dcs_cmd);
int dsi_vc_generic_write_0(struct omap_dss_device *dssdev, int channel);
int dsi_vc_dcs_write_1(struct omap_dss_device *dssdev, int channel, u8 dcs_cmd,
		u8 param);
int dsi_vc_generic_write_1(struct omap_dss_device *dssdev, int channel,
		u8 param);
int dsi_vc_generic_write_2(struct omap_dss_device *dssdev, int channel,
		u8 param1, u8 param2);
int dsi_vc_dcs_write_nosync(struct omap_dss_device *dssdev, int channel,
		u8 *data, int len);
int dsi_vc_generic_write_nosync(struct omap_dss_device *dssdev, int channel,
		u8 *data, int len);
int dsi_vc_dcs_read(struct omap_dss_device *dssdev, int channel, u8 dcs_cmd,
		u8 *buf, int buflen);
int dsi_vc_generic_read_0(struct omap_dss_device *dssdev, int channel, u8 *buf,
		int buflen);
int dsi_vc_generic_read_1(struct omap_dss_device *dssdev, int channel, u8 param,
		u8 *buf, int buflen);
int dsi_vc_generic_read_2(struct omap_dss_device *dssdev, int channel,
		u8 param1, u8 param2, u8 *buf, int buflen);
int dsi_vc_set_max_rx_packet_size(struct omap_dss_device *dssdev, int channel,
		u16 len);
int dsi_vc_send_null(struct omap_dss_device *dssdev, int channel);
int dsi_vc_send_bta_sync(struct omap_dss_device *dssdev, int channel);
int dsi_enable_video_output(struct omap_dss_device *dssdev, int channel);
void dsi_disable_video_output(struct omap_dss_device *dssdev, int channel);

/* Board specific data */
struct omap_dss_board_info {
	int (*get_context_loss_count)(struct device *dev);
	int num_devices;
	struct omap_dss_device **devices;
	struct omap_dss_device *default_device;
	int (*dsi_enable_pads)(int dsi_id, unsigned lane_mask);
	void (*dsi_disable_pads)(int dsi_id, unsigned lane_mask);
};

/* Init with the board info */
extern int omap_display_init(struct omap_dss_board_info *board_data);
/* HDMI mux init*/
extern int omap_hdmi_init(enum omap_hdmi_flags flags);

struct omap_video_timings {
	/* Unit: pixels */
	u16 x_res;
	/* Unit: pixels */
	u16 y_res;
	/* Unit: KHz */
	u32 pixel_clock;
	/* Unit: pixel clocks */
	u16 hsw;	/* Horizontal synchronization pulse width */
	/* Unit: pixel clocks */
	u16 hfp;	/* Horizontal front porch */
	/* Unit: pixel clocks */
	u16 hbp;	/* Horizontal back porch */
	/* Unit: line clocks */
	u16 vsw;	/* Vertical synchronization pulse width */
	/* Unit: line clocks */
	u16 vfp;	/* Vertical front porch */
	/* Unit: line clocks */
	u16 vbp;	/* Vertical back porch */
};

#ifdef CONFIG_OMAP2_DSS_VENC
/* Hardcoded timings for tv modes. Venc only uses these to
 * identify the mode, and does not actually use the configs
 * itself. However, the configs should be something that
 * a normal monitor can also show */
extern const struct omap_video_timings omap_dss_pal_timings;
extern const struct omap_video_timings omap_dss_ntsc_timings;
#endif

enum omapdss_completion_status {
	DSS_COMPLETION_PROGRAMMED	= (1 << 1),
	DSS_COMPLETION_DISPLAYED	= (1 << 2),

	DSS_COMPLETION_CHANGED_SET	= (1 << 3),
	DSS_COMPLETION_CHANGED_CACHE	= (1 << 4),
	DSS_COMPLETION_CHANGED		= (3 << 3),

	DSS_COMPLETION_RELEASED		= (15 << 5),
	DSS_COMPLETION_ECLIPSED_SET	= (1 << 5),
	DSS_COMPLETION_ECLIPSED_CACHE	= (1 << 6),
	DSS_COMPLETION_ECLIPSED_SHADOW	= (1 << 7),
	DSS_COMPLETION_TORN		= (1 << 8),
};

struct omapdss_ovl_cb {
	/* optional callback method */
	u32 (*fn)(void *data, int id, int status);
	void *data;
	u32 mask;
};

struct omap_dss_cpr_coefs {
	s16 rr, rg, rb;
	s16 gr, gg, gb;
	s16 br, bg, bb;
};

struct omap_dss_cconv_coefs {
	s16 ry, rcr, rcb;
	s16 gy, gcr, gcb;
	s16 by, bcr, bcb;
	u16 full_range;
} __aligned(4);

/* Writeback data structures */
enum omap_writeback_source {
	OMAP_WB_LCD1		= 0,
	OMAP_WB_TV		= 1,
	OMAP_WB_LCD2		= 2,
	OMAP_WB_GFX		= 3,
	OMAP_WB_VID1		= 4,
	OMAP_WB_VID2		= 5,
	OMAP_WB_VID3		= 6
};

enum omap_writeback_capturemode {
	OMAP_WB_CAPTURE_ALL		= 0x0,
	OMAP_WB_CAPTURE_1		= 0x1,
	OMAP_WB_CAPTURE_1_OF_2	= 0x2,
	OMAP_WB_CAPTURE_1_OF_3	= 0x3,
	OMAP_WB_CAPTURE_1_OF_4	= 0x4,
	OMAP_WB_CAPTURE_1_OF_5	= 0x5,
	OMAP_WB_CAPTURE_1_OF_6	= 0x6,
	OMAP_WB_CAPTURE_1_OF_7	= 0x7
};

enum omap_writeback_mode {
	OMAP_WB_CAPTURE_MODE	= 0x0,
	OMAP_WB_MEM2MEM_MODE	= 0x1,
};

struct omap_writeback_info {
	bool					enabled;
	bool					info_dirty;
	enum omap_writeback_source		source;
	u16					width;
	u16					height;
	u16					out_width;
	u16					out_height;
	enum omap_color_mode			dss_mode;
	enum omap_writeback_capturemode		capturemode;
	/* capture or mem2mem mode */
	enum omap_writeback_mode		mode;
	u32					paddr;
	/* NV12 support*/
	u32					p_uv_addr;
	u8					rotation;
	enum omap_dss_rotation_type		rotation_type;
};

struct omap_writeback {
	struct kobject			kobj;
	struct list_head		list;
	bool				info_dirty;
	int				width;
	int				height;
	/* mutex to control access to wb data */
	struct mutex			lock;
	struct omap_writeback_info	info;
	struct completion		wb_completion;

	bool (*check_wb)(struct omap_writeback *wb);
	int (*set_wb_info)(struct omap_writeback *wb,
			struct omap_writeback_info *info);
	void (*get_wb_info)(struct omap_writeback *wb,
			struct omap_writeback_info *info);
	int (*register_framedone)(struct omap_writeback *wb);
	int (*wait_framedone)(struct omap_writeback *wb);
};


struct omap_overlay_info {
	u32 paddr;
	u32 p_uv_addr;  /* for NV12 format */
	u16 screen_width;
	u16 width;
	u16 height;
	enum omap_color_mode color_mode;
	u8 rotation;
	enum omap_dss_rotation_type rotation_type;
	bool mirror;

	u16 pos_x;
	u16 pos_y;
	u16 out_width;	/* if 0, out_width == width */
	u16 out_height;	/* if 0, out_height == height */
	u8 global_alpha;
	u8 pre_mult_alpha;
	u8 wb_source;
	u8 zorder;
<<<<<<< HEAD
	u16 min_x_decim, max_x_decim, min_y_decim, max_y_decim;

	struct omapdss_ovl_cb cb;
	struct omap_dss_cconv_coefs cconv;
=======
	bool force_1d;
	bool mflag_en;
>>>>>>> abfe290d
};

struct omap_overlay {
	struct kobject kobj;
	struct list_head list;

	/* static fields */
	const char *name;
	enum omap_plane id;
	enum omap_color_mode supported_modes;
	enum omap_overlay_caps caps;
	bool enabled;

	/* dynamic fields */
	struct omap_overlay_manager *manager;

	/*
	 * The following functions do not block:
	 *
	 * is_enabled
	 * set_overlay_info
	 * get_overlay_info
	 *
	 * The rest of the functions may block and cannot be called from
	 * interrupt context
	 */

	int (*enable)(struct omap_overlay *ovl);
	int (*disable)(struct omap_overlay *ovl);
	bool (*is_enabled)(struct omap_overlay *ovl);

	int (*set_manager)(struct omap_overlay *ovl,
		struct omap_overlay_manager *mgr);
	int (*unset_manager)(struct omap_overlay *ovl);

	int (*set_overlay_info)(struct omap_overlay *ovl,
			struct omap_overlay_info *info);
	void (*get_overlay_info)(struct omap_overlay *ovl,
			struct omap_overlay_info *info);

	int (*wait_for_go)(struct omap_overlay *ovl);
};

struct omap_overlay_manager_info {
	u32 default_color;

	enum omap_dss_trans_key_type trans_key_type;
	u32 trans_key;
	bool trans_enabled;

	bool partial_alpha_enabled;

	/* if true, manager is used in MEM2MEM mode */
	bool wb_only;

	bool cpr_enable;
	struct omap_dss_cpr_coefs cpr_coefs;

	struct omapdss_ovl_cb cb;
};

struct omap_overlay_manager {
	struct kobject kobj;

	/* static fields */
	const char *name;
	enum omap_channel id;
	enum omap_overlay_manager_caps caps;
	struct list_head overlays;
	enum omap_display_type supported_displays;

	/* dynamic fields */
	struct omap_dss_device *device;

	/* Overlays associated with the manager */
	struct omap_overlay *ovls[5];

	/* No of overlays for the manager that requires update */
	u16 num_ovls;

	/*
	 * The following functions do not block:
	 *
	 * set_manager_info
	 * get_manager_info
	 * apply
	 *
	 * The rest of the functions may block and cannot be called from
	 * interrupt context
	 */

	int (*set_device)(struct omap_overlay_manager *mgr,
		struct omap_dss_device *dssdev);
	int (*unset_device)(struct omap_overlay_manager *mgr);

	int (*set_manager_info)(struct omap_overlay_manager *mgr,
			struct omap_overlay_manager_info *info);
	void (*get_manager_info)(struct omap_overlay_manager *mgr,
			struct omap_overlay_manager_info *info);

	int (*apply)(struct omap_overlay_manager *mgr);
	int (*wait_for_go)(struct omap_overlay_manager *mgr);
	int (*wait_for_vsync)(struct omap_overlay_manager *mgr);
	int (*blank)(struct omap_overlay_manager *mgr, bool wait_for_vsync);
	void (*dump_cb)(struct omap_overlay_manager *mgr, struct seq_file *s);
	int (*set_ovl)(struct omap_overlay_manager *mgr);
	int (*wb_apply)(struct omap_overlay_manager *mgr,
		struct omap_writeback *wb);
};

struct omap_dss_device {
	struct device dev;

	enum omap_display_type type;

	enum omap_channel channel;

	bool sync_lost_error;

	bool first_vsync;

	union {
		struct {
			u8 data_lines;
		} dpi;

		struct {
			u8 channel;
			u8 data_lines;
		} rfbi;

		struct {
			u8 datapairs;
		} sdi;

		struct {
			u8 clk_lane;
			u8 clk_pol;
			u8 data1_lane;
			u8 data1_pol;
			u8 data2_lane;
			u8 data2_pol;
			u8 data3_lane;
			u8 data3_pol;
			u8 data4_lane;
			u8 data4_pol;

			int module;

			bool ext_te;
			u8 ext_te_gpio;
		} dsi;

		struct {
			enum omap_dss_venc_type type;
			bool invert_polarity;
		} venc;
	} phy;

	struct {
		struct {
			struct {
				u16 lck_div;
				u16 pck_div;
				enum omap_dss_clk_source lcd_clk_src;
			} channel;

			enum omap_dss_clk_source dispc_fclk_src;
		} dispc;

		struct {
			/* regn is one greater than TRM's REGN value */
			u16 regn;
			u16 regm;
			u16 regm_dispc;
			u16 regm_dsi;

			u16 lp_clk_div;
			unsigned offset_ddr_clk;
			enum omap_dss_clk_source dsi_fclk_src;
		} dsi;

		struct {
			/* regn is one greater than TRM's REGN value */
			u16 regn;
			u16 regm2;

			u32 max_pixclk_khz;
		} hdmi;
	} clocks;

	struct {
		struct omap_video_timings timings;

		int acbi;	/* ac-bias pin transitions per interrupt */
		/* Unit: line clocks */
		int acb;	/* ac-bias pin frequency */

		enum omap_panel_config config;

		struct fb_monspecs monspecs;
		enum omap_dss_dsi_pixel_format dsi_pix_fmt;
		enum omap_dss_dsi_mode dsi_mode;
		struct omap_dss_dsi_videomode_data dsi_vm_data;
		u32 width_in_um;
		u32 height_in_um;
		u16 fb_xres;
		u16 fb_yres;
	} panel;

	struct {
		u8 pixel_size;
		struct rfbi_timings rfbi_timings;
	} ctrl;

	int reset_gpio;

	int max_backlight_level;

	const char *name;

	/* used to match device to driver */
	const char *driver_name;

	void *data;

	struct omap_dss_driver *driver;

	/* helper variable for driver suspend/resume */
	bool activate_after_resume;

	enum omap_display_caps caps;

	struct omap_overlay_manager *manager;

	enum omap_dss_display_state state;

	struct blocking_notifier_head state_notifiers;

	/* platform specific  */
	int (*platform_enable)(struct omap_dss_device *dssdev);
	void (*platform_disable)(struct omap_dss_device *dssdev);
	int (*set_backlight)(struct omap_dss_device *dssdev, int level);
	int (*get_backlight)(struct omap_dss_device *dssdev);
};

struct omap_dss_hdmi_data
{
	int hpd_gpio;
	int ct_cp_hpd_gpio;
	int ls_oe_gpio;
};

struct omap_dss_driver {
	struct device_driver driver;

	int (*probe)(struct omap_dss_device *);
	void (*remove)(struct omap_dss_device *);

	int (*enable)(struct omap_dss_device *display);
	void (*disable)(struct omap_dss_device *display);
	int (*suspend)(struct omap_dss_device *display);
	int (*resume)(struct omap_dss_device *display);
	int (*run_test)(struct omap_dss_device *display, int test);

	int (*update)(struct omap_dss_device *dssdev,
			       u16 x, u16 y, u16 w, u16 h);
	int (*sync)(struct omap_dss_device *dssdev);

	int (*enable_te)(struct omap_dss_device *dssdev, bool enable);
	int (*get_te)(struct omap_dss_device *dssdev);

	u8 (*get_rotate)(struct omap_dss_device *dssdev);
	int (*set_rotate)(struct omap_dss_device *dssdev, u8 rotate);

	bool (*get_mirror)(struct omap_dss_device *dssdev);
	int (*set_mirror)(struct omap_dss_device *dssdev, bool enable);

	int (*memory_read)(struct omap_dss_device *dssdev,
			void *buf, size_t size,
			u16 x, u16 y, u16 w, u16 h);

	void (*get_resolution)(struct omap_dss_device *dssdev,
			u16 *xres, u16 *yres);
	void (*get_dimensions)(struct omap_dss_device *dssdev,
			u32 *width, u32 *height);
	int (*get_recommended_bpp)(struct omap_dss_device *dssdev);

	int (*check_timings)(struct omap_dss_device *dssdev,
			struct omap_video_timings *timings);
	void (*set_timings)(struct omap_dss_device *dssdev,
			struct omap_video_timings *timings);
	void (*get_timings)(struct omap_dss_device *dssdev,
			struct omap_video_timings *timings);

	int (*set_wss)(struct omap_dss_device *dssdev, u32 wss);
	u32 (*get_wss)(struct omap_dss_device *dssdev);
	int (*get_modedb)(struct omap_dss_device *dssdev,
			struct fb_videomode *modedb,
			int modedb_len);
	int (*set_mode)(struct omap_dss_device *dssdev,
			struct fb_videomode *mode);

	int (*read_edid)(struct omap_dss_device *dssdev, u8 *buf, int len);
	bool (*detect)(struct omap_dss_device *dssdev);

	/* for wrapping around state changes */
	void (*disable_orig)(struct omap_dss_device *display);
	int (*enable_orig)(struct omap_dss_device *display);

	/*
	 * For display drivers that support audio. This encompasses
	 * HDMI and DisplayPort at the moment.
	 */
	int (*audio_enable)(struct omap_dss_device *dssdev, bool enable);
	int (*audio_start)(struct omap_dss_device *dssdev, bool start);
	bool (*audio_detect)(struct omap_dss_device *dssdev);
	int (*audio_config)(struct omap_dss_device *dssdev,
		struct snd_aes_iec958 *iec, struct snd_cea_861_aud_if *aud_if);

	/*
	 * S3D Support
	 */
	int (*s3d_enable_set)(struct omap_dss_device *dssdev,
				bool enable);
	int (*s3d_enable_get)(struct omap_dss_device *dssdev);
	int (*s3d_type_set)(struct omap_dss_device *dssdev,
				int type);
	char* (*s3d_type_get)(struct omap_dss_device *dssdev);
};

int omap_dss_register_driver(struct omap_dss_driver *);
void omap_dss_unregister_driver(struct omap_dss_driver *);

void omap_dss_get_device(struct omap_dss_device *dssdev);
void omap_dss_put_device(struct omap_dss_device *dssdev);
#define for_each_dss_dev(d) while ((d = omap_dss_get_next_device(d)) != NULL)
struct omap_dss_device *omap_dss_get_next_device(struct omap_dss_device *from);
struct omap_dss_device *omap_dss_find_device(void *data,
		int (*match)(struct omap_dss_device *dssdev, void *data));

int omap_dss_start_device(struct omap_dss_device *dssdev);
void omap_dss_stop_device(struct omap_dss_device *dssdev);

int omap_dss_get_num_overlay_managers(void);
struct omap_overlay_manager *omap_dss_get_overlay_manager(int num);

int omap_dss_get_num_overlays(void);
struct omap_overlay *omap_dss_get_overlay(int num);
struct omap_writeback *omap_dss_get_wb(int num);

void omapdss_default_get_resolution(struct omap_dss_device *dssdev,
		u16 *xres, u16 *yres);
int omapdss_default_get_recommended_bpp(struct omap_dss_device *dssdev);

typedef void (*omap_dispc_isr_t) (void *arg, u32 mask);
int omap_dispc_register_isr(omap_dispc_isr_t isr, void *arg, u32 mask);
int omap_dispc_unregister_isr(omap_dispc_isr_t isr, void *arg, u32 mask);

int omap_dispc_wait_for_irq_timeout(u32 irqmask, unsigned long timeout);
int omap_dispc_wait_for_irq_interruptible_timeout(u32 irqmask,
		unsigned long timeout);

#define to_dss_driver(x) container_of((x), struct omap_dss_driver, driver)
#define to_dss_device(x) container_of((x), struct omap_dss_device, dev)

void omapdss_display_get_dimensions(struct omap_dss_device *dssdev,
				u32 *width_in_um, u32 *height_in_um);

void omapdss_dsi_vc_enable_hs(struct omap_dss_device *dssdev, int channel,
		bool enable);
int omapdss_dsi_enable_te(struct omap_dss_device *dssdev, bool enable);

int omap_dsi_update(struct omap_dss_device *dssdev, int channel,
		void (*callback)(int, void *), void *data);
int omap_dsi_request_vc(struct omap_dss_device *dssdev, int *channel);
int omap_dsi_set_vc_id(struct omap_dss_device *dssdev, int channel, int vc_id);
void omap_dsi_release_vc(struct omap_dss_device *dssdev, int channel);

int omapdss_dsi_display_enable(struct omap_dss_device *dssdev);
void omapdss_dsi_display_disable(struct omap_dss_device *dssdev,
		bool disconnect_lanes, bool enter_ulps);

int omapdss_dpi_display_enable(struct omap_dss_device *dssdev);
void omapdss_dpi_display_disable(struct omap_dss_device *dssdev);
void dpi_set_timings(struct omap_dss_device *dssdev,
			struct omap_video_timings *timings);
int dpi_check_timings(struct omap_dss_device *dssdev,
			struct omap_video_timings *timings);

int omapdss_sdi_display_enable(struct omap_dss_device *dssdev);
void omapdss_sdi_display_disable(struct omap_dss_device *dssdev);

int omapdss_rfbi_display_enable(struct omap_dss_device *dssdev);
void omapdss_rfbi_display_disable(struct omap_dss_device *dssdev);
int omap_rfbi_prepare_update(struct omap_dss_device *dssdev,
		u16 *x, u16 *y, u16 *w, u16 *h);
int omap_rfbi_update(struct omap_dss_device *dssdev,
		u16 x, u16 y, u16 w, u16 h,
		void (*callback)(void *), void *data);
int omap_rfbi_configure(struct omap_dss_device *dssdev, int pixel_size,
		int data_lines);
int dispc_scaling_decision(enum omap_plane plane, struct omap_overlay_info *oi,
		enum omap_channel channel,
		u16 *x_decim, u16 *y_decim, bool *three_tap);

int omap_dss_manager_unregister_callback(struct omap_overlay_manager *mgr,
					 struct omapdss_ovl_cb *cb);

/* generic callback handling */
static inline void dss_ovl_cb(struct omapdss_ovl_cb *cb, int id, int status)
{
	if (cb->fn && (cb->mask & status))
		cb->mask &= cb->fn(cb->data, id, status);
	if (status & DSS_COMPLETION_RELEASED)
		cb->mask = 0;
	if (!cb->mask)
		cb->fn = NULL;
}

#endif<|MERGE_RESOLUTION|>--- conflicted
+++ resolved
@@ -521,15 +521,12 @@
 	u8 pre_mult_alpha;
 	u8 wb_source;
 	u8 zorder;
-<<<<<<< HEAD
 	u16 min_x_decim, max_x_decim, min_y_decim, max_y_decim;
 
 	struct omapdss_ovl_cb cb;
 	struct omap_dss_cconv_coefs cconv;
-=======
 	bool force_1d;
 	bool mflag_en;
->>>>>>> abfe290d
 };
 
 struct omap_overlay {
