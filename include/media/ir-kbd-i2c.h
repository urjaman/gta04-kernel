--- conflicted
+++ resolved
@@ -5,23 +5,13 @@
 
 #define DEFAULT_POLLING_INTERVAL	100	/* ms */
 
-#define DEFAULT_POLLING_INTERVAL	100	/* ms */
-
 struct IR_i2c;
 
 struct IR_i2c {
 	char		       *ir_codes;
-<<<<<<< HEAD
-
-	struct i2c_client      *c;
-	struct input_dev       *input;
-	struct ir_input_state  ir;
-	u64                    ir_type;
-=======
 	struct i2c_client      *c;
 	struct rc_dev          *rc;
 
->>>>>>> 3cbea436
 	/* Used to avoid fast repeating */
 	unsigned char          old;
 
@@ -47,14 +37,9 @@
 struct IR_i2c_init_data {
 	char			*ir_codes;
 	const char		*name;
-<<<<<<< HEAD
-	u64			type; /* IR_TYPE_RC5, etc */
-	u32			polling_interval; /* 0 means DEFAULT_POLLING_INTERVAL */
-=======
 	u64			type; /* RC_TYPE_RC5, etc */
 	u32			polling_interval; /* 0 means DEFAULT_POLLING_INTERVAL */
 
->>>>>>> 3cbea436
 	/*
 	 * Specify either a function pointer or a value indicating one of
 	 * ir_kbd_i2c's internal get_key functions
