#ifndef _SCSI_SCSI_HOST_H
#define _SCSI_SCSI_HOST_H

#include <linux/device.h>
#include <linux/list.h>
#include <linux/types.h>
#include <linux/workqueue.h>
#include <linux/mutex.h>
#include <linux/seq_file.h>
#include <linux/blk-mq.h>
#include <scsi/scsi.h>

struct request_queue;
struct block_device;
struct completion;
struct module;
struct scsi_cmnd;
struct scsi_device;
struct scsi_host_cmd_pool;
struct scsi_target;
struct Scsi_Host;
struct scsi_host_cmd_pool;
struct scsi_transport_template;
struct blk_queue_tags;


/*
 * The various choices mean:
 * NONE: Self evident.	Host adapter is not capable of scatter-gather.
 * ALL:	 Means that the host adapter module can do scatter-gather,
 *	 and that there is no limit to the size of the table to which
 *	 we scatter/gather data.  The value we set here is the maximum
 *	 single element sglist.  To use chained sglists, the adapter
 *	 has to set a value beyond ALL (and correctly use the chain
 *	 handling API.
 * Anything else:  Indicates the maximum number of chains that can be
 *	 used in one scatter-gather request.
 */
#define SG_NONE 0
#define SG_ALL	SCSI_MAX_SG_SEGMENTS

#define MODE_UNKNOWN 0x00
#define MODE_INITIATOR 0x01
#define MODE_TARGET 0x02

#define DISABLE_CLUSTERING 0
#define ENABLE_CLUSTERING 1

struct scsi_host_template {
	struct module *module;
	const char *name;

	/*
	 * Used to initialize old-style drivers.  For new-style drivers
	 * just perform all work in your module initialization function.
	 *
	 * Status:  OBSOLETE
	 */
	int (* detect)(struct scsi_host_template *);

	/*
	 * Used as unload callback for hosts with old-style drivers.
	 *
	 * Status: OBSOLETE
	 */
	int (* release)(struct Scsi_Host *);

	/*
	 * The info function will return whatever useful information the
	 * developer sees fit.  If not provided, then the name field will
	 * be used instead.
	 *
	 * Status: OPTIONAL
	 */
	const char *(* info)(struct Scsi_Host *);

	/*
	 * Ioctl interface
	 *
	 * Status: OPTIONAL
	 */
	int (* ioctl)(struct scsi_device *dev, int cmd, void __user *arg);


#ifdef CONFIG_COMPAT
	/* 
	 * Compat handler. Handle 32bit ABI.
	 * When unknown ioctl is passed return -ENOIOCTLCMD.
	 *
	 * Status: OPTIONAL
	 */
	int (* compat_ioctl)(struct scsi_device *dev, int cmd, void __user *arg);
#endif

	/*
	 * The queuecommand function is used to queue up a scsi
	 * command block to the LLDD.  When the driver finished
	 * processing the command the done callback is invoked.
	 *
	 * If queuecommand returns 0, then the HBA has accepted the
	 * command.  The done() function must be called on the command
	 * when the driver has finished with it. (you may call done on the
	 * command before queuecommand returns, but in this case you
	 * *must* return 0 from queuecommand).
	 *
	 * Queuecommand may also reject the command, in which case it may
	 * not touch the command and must not call done() for it.
	 *
	 * There are two possible rejection returns:
	 *
	 *   SCSI_MLQUEUE_DEVICE_BUSY: Block this device temporarily, but
	 *   allow commands to other devices serviced by this host.
	 *
	 *   SCSI_MLQUEUE_HOST_BUSY: Block all devices served by this
	 *   host temporarily.
	 *
         * For compatibility, any other non-zero return is treated the
         * same as SCSI_MLQUEUE_HOST_BUSY.
	 *
	 * NOTE: "temporarily" means either until the next command for#
	 * this device/host completes, or a period of time determined by
	 * I/O pressure in the system if there are no other outstanding
	 * commands.
	 *
	 * STATUS: REQUIRED
	 */
	int (* queuecommand)(struct Scsi_Host *, struct scsi_cmnd *);

	/*
	 * This is an error handling strategy routine.  You don't need to
	 * define one of these if you don't want to - there is a default
	 * routine that is present that should work in most cases.  For those
	 * driver authors that have the inclination and ability to write their
	 * own strategy routine, this is where it is specified.  Note - the
	 * strategy routine is *ALWAYS* run in the context of the kernel eh
	 * thread.  Thus you are guaranteed to *NOT* be in an interrupt
	 * handler when you execute this, and you are also guaranteed to
	 * *NOT* have any other commands being queued while you are in the
	 * strategy routine. When you return from this function, operations
	 * return to normal.
	 *
	 * See scsi_error.c scsi_unjam_host for additional comments about
	 * what this function should and should not be attempting to do.
	 *
	 * Status: REQUIRED	(at least one of them)
	 */
	int (* eh_abort_handler)(struct scsi_cmnd *);
	int (* eh_device_reset_handler)(struct scsi_cmnd *);
	int (* eh_target_reset_handler)(struct scsi_cmnd *);
	int (* eh_bus_reset_handler)(struct scsi_cmnd *);
	int (* eh_host_reset_handler)(struct scsi_cmnd *);

	/*
	 * Before the mid layer attempts to scan for a new device where none
	 * currently exists, it will call this entry in your driver.  Should
	 * your driver need to allocate any structs or perform any other init
	 * items in order to send commands to a currently unused target/lun
	 * combo, then this is where you can perform those allocations.  This
	 * is specifically so that drivers won't have to perform any kind of
	 * "is this a new device" checks in their queuecommand routine,
	 * thereby making the hot path a bit quicker.
	 *
	 * Return values: 0 on success, non-0 on failure
	 *
	 * Deallocation:  If we didn't find any devices at this ID, you will
	 * get an immediate call to slave_destroy().  If we find something
	 * here then you will get a call to slave_configure(), then the
	 * device will be used for however long it is kept around, then when
	 * the device is removed from the system (or * possibly at reboot
	 * time), you will then get a call to slave_destroy().  This is
	 * assuming you implement slave_configure and slave_destroy.
	 * However, if you allocate memory and hang it off the device struct,
	 * then you must implement the slave_destroy() routine at a minimum
	 * in order to avoid leaking memory
	 * each time a device is tore down.
	 *
	 * Status: OPTIONAL
	 */
	int (* slave_alloc)(struct scsi_device *);

	/*
	 * Once the device has responded to an INQUIRY and we know the
	 * device is online, we call into the low level driver with the
	 * struct scsi_device *.  If the low level device driver implements
	 * this function, it *must* perform the task of setting the queue
	 * depth on the device.  All other tasks are optional and depend
	 * on what the driver supports and various implementation details.
	 * 
	 * Things currently recommended to be handled at this time include:
	 *
	 * 1.  Setting the device queue depth.  Proper setting of this is
	 *     described in the comments for scsi_change_queue_depth.
	 * 2.  Determining if the device supports the various synchronous
	 *     negotiation protocols.  The device struct will already have
	 *     responded to INQUIRY and the results of the standard items
	 *     will have been shoved into the various device flag bits, eg.
	 *     device->sdtr will be true if the device supports SDTR messages.
	 * 3.  Allocating command structs that the device will need.
	 * 4.  Setting the default timeout on this device (if needed).
	 * 5.  Anything else the low level driver might want to do on a device
	 *     specific setup basis...
	 * 6.  Return 0 on success, non-0 on error.  The device will be marked
	 *     as offline on error so that no access will occur.  If you return
	 *     non-0, your slave_destroy routine will never get called for this
	 *     device, so don't leave any loose memory hanging around, clean
	 *     up after yourself before returning non-0
	 *
	 * Status: OPTIONAL
	 */
	int (* slave_configure)(struct scsi_device *);

	/*
	 * Immediately prior to deallocating the device and after all activity
	 * has ceased the mid layer calls this point so that the low level
	 * driver may completely detach itself from the scsi device and vice
	 * versa.  The low level driver is responsible for freeing any memory
	 * it allocated in the slave_alloc or slave_configure calls. 
	 *
	 * Status: OPTIONAL
	 */
	void (* slave_destroy)(struct scsi_device *);

	/*
	 * Before the mid layer attempts to scan for a new device attached
	 * to a target where no target currently exists, it will call this
	 * entry in your driver.  Should your driver need to allocate any
	 * structs or perform any other init items in order to send commands
	 * to a currently unused target, then this is where you can perform
	 * those allocations.
	 *
	 * Return values: 0 on success, non-0 on failure
	 *
	 * Status: OPTIONAL
	 */
	int (* target_alloc)(struct scsi_target *);

	/*
	 * Immediately prior to deallocating the target structure, and
	 * after all activity to attached scsi devices has ceased, the
	 * midlayer calls this point so that the driver may deallocate
	 * and terminate any references to the target.
	 *
	 * Status: OPTIONAL
	 */
	void (* target_destroy)(struct scsi_target *);

	/*
	 * If a host has the ability to discover targets on its own instead
	 * of scanning the entire bus, it can fill in this function and
	 * call scsi_scan_host().  This function will be called periodically
	 * until it returns 1 with the scsi_host and the elapsed time of
	 * the scan in jiffies.
	 *
	 * Status: OPTIONAL
	 */
	int (* scan_finished)(struct Scsi_Host *, unsigned long);

	/*
	 * If the host wants to be called before the scan starts, but
	 * after the midlayer has set up ready for the scan, it can fill
	 * in this function.
	 *
	 * Status: OPTIONAL
	 */
	void (* scan_start)(struct Scsi_Host *);

	/*
	 * Fill in this function to allow the queue depth of this host
	 * to be changeable (on a per device basis).  Returns either
	 * the current queue depth setting (may be different from what
	 * was passed in) or an error.  An error should only be
	 * returned if the requested depth is legal but the driver was
	 * unable to set it.  If the requested depth is illegal, the
	 * driver should set and return the closest legal queue depth.
	 *
	 * Status: OPTIONAL
	 */
	int (* change_queue_depth)(struct scsi_device *, int);
<<<<<<< HEAD

	/*
	 * Fill in this function to allow the changing of tag types
	 * (this also allows the enabling/disabling of tag command
	 * queueing).  An error should only be returned if something
	 * went wrong in the driver while trying to set the tag type.
	 * If the driver doesn't support the requested tag type, then
	 * it should set the closest type it does support without
	 * returning an error.  Returns the actual tag type set.
	 *
	 * Status: OPTIONAL
	 */
	int (* change_queue_type)(struct scsi_device *, int);
=======
>>>>>>> b34681d6

	/*
	 * This function determines the BIOS parameters for a given
	 * harddisk.  These tend to be numbers that are made up by
	 * the host adapter.  Parameters:
	 * size, device, list (heads, sectors, cylinders)
	 *
	 * Status: OPTIONAL
	 */
	int (* bios_param)(struct scsi_device *, struct block_device *,
			sector_t, int []);

	/*
	 * This function is called when one or more partitions on the
	 * device reach beyond the end of the device.
	 *
	 * Status: OPTIONAL
	 */
	void (*unlock_native_capacity)(struct scsi_device *);

	/*
	 * Can be used to export driver statistics and other infos to the
	 * world outside the kernel ie. userspace and it also provides an
	 * interface to feed the driver with information.
	 *
	 * Status: OBSOLETE
	 */
	int (*show_info)(struct seq_file *, struct Scsi_Host *);
	int (*write_info)(struct Scsi_Host *, char *, int);

	/*
	 * This is an optional routine that allows the transport to become
	 * involved when a scsi io timer fires. The return value tells the
	 * timer routine how to finish the io timeout handling:
	 * EH_HANDLED:		I fixed the error, please complete the command
	 * EH_RESET_TIMER:	I need more time, reset the timer and
	 *			begin counting again
	 * EH_NOT_HANDLED	Begin normal error recovery
	 *
	 * Status: OPTIONAL
	 */
	enum blk_eh_timer_return (*eh_timed_out)(struct scsi_cmnd *);

	/* This is an optional routine that allows transport to initiate
	 * LLD adapter or firmware reset using sysfs attribute.
	 *
	 * Return values: 0 on success, -ve value on failure.
	 *
	 * Status: OPTIONAL
	 */

	int (*host_reset)(struct Scsi_Host *shost, int reset_type);
#define SCSI_ADAPTER_RESET	1
#define SCSI_FIRMWARE_RESET	2


	/*
	 * Name of proc directory
	 */
	const char *proc_name;

	/*
	 * Used to store the procfs directory if a driver implements the
	 * show_info method.
	 */
	struct proc_dir_entry *proc_dir;

	/*
	 * This determines if we will use a non-interrupt driven
	 * or an interrupt driven scheme.  It is set to the maximum number
	 * of simultaneous commands a given host adapter will accept.
	 */
	int can_queue;

	/*
	 * In many instances, especially where disconnect / reconnect are
	 * supported, our host also has an ID on the SCSI bus.  If this is
	 * the case, then it must be reserved.  Please set this_id to -1 if
	 * your setup is in single initiator mode, and the host lacks an
	 * ID.
	 */
	int this_id;

	/*
	 * This determines the degree to which the host adapter is capable
	 * of scatter-gather.
	 */
	unsigned short sg_tablesize;
	unsigned short sg_prot_tablesize;

	/*
	 * Set this if the host adapter has limitations beside segment count.
	 */
	unsigned int max_sectors;

	/*
	 * DMA scatter gather segment boundary limit. A segment crossing this
	 * boundary will be split in two.
	 */
	unsigned long dma_boundary;

	/*
	 * This specifies "machine infinity" for host templates which don't
	 * limit the transfer size.  Note this limit represents an absolute
	 * maximum, and may be over the transfer limits allowed for
	 * individual devices (e.g. 256 for SCSI-1).
	 */
#define SCSI_DEFAULT_MAX_SECTORS	1024

	/*
	 * True if this host adapter can make good use of linked commands.
	 * This will allow more than one command to be queued to a given
	 * unit on a given host.  Set this to the maximum number of command
	 * blocks to be provided for each device.  Set this to 1 for one
	 * command block per lun, 2 for two, etc.  Do not set this to 0.
	 * You should make sure that the host adapter will do the right thing
	 * before you try setting this above 1.
	 */
	short cmd_per_lun;

	/*
	 * present contains counter indicating how many boards of this
	 * type were found when we did the scan.
	 */
	unsigned char present;

	/*
	 * Let the block layer assigns tags to all commands.
	 */
	unsigned use_blk_tags:1;

	/*
	 * Track QUEUE_FULL events and reduce queue depth on demand.
	 */
	unsigned track_queue_depth:1;

	/*
	 * This specifies the mode that a LLD supports.
	 */
	unsigned supported_mode:2;

	/*
	 * True if this host adapter uses unchecked DMA onto an ISA bus.
	 */
	unsigned unchecked_isa_dma:1;

	/*
	 * True if this host adapter can make good use of clustering.
	 * I originally thought that if the tablesize was large that it
	 * was a waste of CPU cycles to prepare a cluster list, but
	 * it works out that the Buslogic is faster if you use a smaller
	 * number of segments (i.e. use clustering).  I guess it is
	 * inefficient.
	 */
	unsigned use_clustering:1;

	/*
	 * True for emulated SCSI host adapters (e.g. ATAPI).
	 */
	unsigned emulated:1;

	/*
	 * True if the low-level driver performs its own reset-settle delays.
	 */
	unsigned skip_settle_delay:1;

	/* True if the controller does not support WRITE SAME */
	unsigned no_write_same:1;

	/*
	 * True if asynchronous aborts are not supported
	 */
	unsigned no_async_abort:1;

	/*
	 * Countdown for host blocking with no commands outstanding.
	 */
	unsigned int max_host_blocked;

	/*
	 * Default value for the blocking.  If the queue is empty,
	 * host_blocked counts down in the request_fn until it restarts
	 * host operations as zero is reached.  
	 *
	 * FIXME: This should probably be a value in the template
	 */
#define SCSI_DEFAULT_HOST_BLOCKED	7

	/*
	 * Pointer to the sysfs class properties for this host, NULL terminated.
	 */
	struct device_attribute **shost_attrs;

	/*
	 * Pointer to the SCSI device properties for this host, NULL terminated.
	 */
	struct device_attribute **sdev_attrs;

	/*
	 * List of hosts per template.
	 *
	 * This is only for use by scsi_module.c for legacy templates.
	 * For these access to it is synchronized implicitly by
	 * module_init/module_exit.
	 */
	struct list_head legacy_hosts;

	/*
	 * Vendor Identifier associated with the host
	 *
	 * Note: When specifying vendor_id, be sure to read the
	 *   Vendor Type and ID formatting requirements specified in
	 *   scsi_netlink.h
	 */
	u64 vendor_id;

	/*
	 * Additional per-command data allocated for the driver.
	 */
	unsigned int cmd_size;
	struct scsi_host_cmd_pool *cmd_pool;

	/* temporary flag to disable blk-mq I/O path */
	bool disable_blk_mq;
};

/*
 * Temporary #define for host lock push down. Can be removed when all
 * drivers have been updated to take advantage of unlocked
 * queuecommand.
 *
 */
#define DEF_SCSI_QCMD(func_name) \
	int func_name(struct Scsi_Host *shost, struct scsi_cmnd *cmd)	\
	{								\
		unsigned long irq_flags;				\
		int rc;							\
		spin_lock_irqsave(shost->host_lock, irq_flags);		\
		scsi_cmd_get_serial(shost, cmd);			\
		rc = func_name##_lck (cmd, cmd->scsi_done);			\
		spin_unlock_irqrestore(shost->host_lock, irq_flags);	\
		return rc;						\
	}


/*
 * shost state: If you alter this, you also need to alter scsi_sysfs.c
 * (for the ascii descriptions) and the state model enforcer:
 * scsi_host_set_state()
 */
enum scsi_host_state {
	SHOST_CREATED = 1,
	SHOST_RUNNING,
	SHOST_CANCEL,
	SHOST_DEL,
	SHOST_RECOVERY,
	SHOST_CANCEL_RECOVERY,
	SHOST_DEL_RECOVERY,
};

struct Scsi_Host {
	/*
	 * __devices is protected by the host_lock, but you should
	 * usually use scsi_device_lookup / shost_for_each_device
	 * to access it and don't care about locking yourself.
	 * In the rare case of being in irq context you can use
	 * their __ prefixed variants with the lock held. NEVER
	 * access this list directly from a driver.
	 */
	struct list_head	__devices;
	struct list_head	__targets;
	
	struct scsi_host_cmd_pool *cmd_pool;
	spinlock_t		free_list_lock;
	struct list_head	free_list; /* backup store of cmd structs */
	struct list_head	starved_list;

	spinlock_t		default_lock;
	spinlock_t		*host_lock;

	struct mutex		scan_mutex;/* serialize scanning activity */

	struct list_head	eh_cmd_q;
	struct task_struct    * ehandler;  /* Error recovery thread. */
	struct completion     * eh_action; /* Wait for specific actions on the
					      host. */
	wait_queue_head_t       host_wait;
	struct scsi_host_template *hostt;
	struct scsi_transport_template *transportt;

	/*
	 * Area to keep a shared tag map (if needed, will be
	 * NULL if not).
	 */
	union {
		struct blk_queue_tag	*bqt;
		struct blk_mq_tag_set	tag_set;
	};

	atomic_t host_busy;		   /* commands actually active on low-level */
	atomic_t host_blocked;

	unsigned int host_failed;	   /* commands that failed.
					      protected by host_lock */
	unsigned int host_eh_scheduled;    /* EH scheduled without command */
    
	unsigned int host_no;  /* Used for IOCTL_GET_IDLUN, /proc/scsi et al. */

	/* next two fields are used to bound the time spent in error handling */
	int eh_deadline;
	unsigned long last_reset;


	/*
	 * These three parameters can be used to allow for wide scsi,
	 * and for host adapters that support multiple busses
	 * The last two should be set to 1 more than the actual max id
	 * or lun (e.g. 8 for SCSI parallel systems).
	 */
	unsigned int max_channel;
	unsigned int max_id;
	u64 max_lun;

	/*
	 * This is a unique identifier that must be assigned so that we
	 * have some way of identifying each detected host adapter properly
	 * and uniquely.  For hosts that do not support more than one card
	 * in the system at one time, this does not need to be set.  It is
	 * initialized to 0 in scsi_register.
	 */
	unsigned int unique_id;

	/*
	 * The maximum length of SCSI commands that this host can accept.
	 * Probably 12 for most host adapters, but could be 16 for others.
	 * or 260 if the driver supports variable length cdbs.
	 * For drivers that don't set this field, a value of 12 is
	 * assumed.
	 */
	unsigned short max_cmd_len;

	int this_id;
	int can_queue;
	short cmd_per_lun;
	short unsigned int sg_tablesize;
	short unsigned int sg_prot_tablesize;
	unsigned int max_sectors;
	unsigned long dma_boundary;
	/*
	 * In scsi-mq mode, the number of hardware queues supported by the LLD.
	 *
	 * Note: it is assumed that each hardware queue has a queue depth of
	 * can_queue. In other words, the total queue depth per host
	 * is nr_hw_queues * can_queue.
	 */
	unsigned nr_hw_queues;
	/* 
	 * Used to assign serial numbers to the cmds.
	 * Protected by the host lock.
	 */
	unsigned long cmd_serial_number;
	
	unsigned active_mode:2;
	unsigned unchecked_isa_dma:1;
	unsigned use_clustering:1;

	/*
	 * Host has requested that no further requests come through for the
	 * time being.
	 */
	unsigned host_self_blocked:1;
    
	/*
	 * Host uses correct SCSI ordering not PC ordering. The bit is
	 * set for the minority of drivers whose authors actually read
	 * the spec ;).
	 */
	unsigned reverse_ordering:1;

	/* Task mgmt function in progress */
	unsigned tmf_in_progress:1;

	/* Asynchronous scan in progress */
	unsigned async_scan:1;

	/* Don't resume host in EH */
	unsigned eh_noresume:1;

	/* The controller does not support WRITE SAME */
	unsigned no_write_same:1;

	unsigned use_blk_mq:1;
	unsigned use_cmd_list:1;

	/*
	 * Optional work queue to be utilized by the transport
	 */
	char work_q_name[20];
	struct workqueue_struct *work_q;

	/*
	 * Task management function work queue
	 */
	struct workqueue_struct *tmf_work_q;

	/* The transport requires the LUN bits NOT to be stored in CDB[1] */
	unsigned no_scsi2_lun_in_cdb:1;

	/*
	 * Value host_blocked counts down from
	 */
	unsigned int max_host_blocked;

	/* Protection Information */
	unsigned int prot_capabilities;
	unsigned char prot_guard_type;

	/*
	 * q used for scsi_tgt msgs, async events or any other requests that
	 * need to be processed in userspace
	 */
	struct request_queue *uspace_req_q;

	/* legacy crap */
	unsigned long base;
	unsigned long io_port;
	unsigned char n_io_port;
	unsigned char dma_channel;
	unsigned int  irq;
	

	enum scsi_host_state shost_state;

	/* ldm bits */
	struct device		shost_gendev, shost_dev;

	/*
	 * List of hosts per template.
	 *
	 * This is only for use by scsi_module.c for legacy templates.
	 * For these access to it is synchronized implicitly by
	 * module_init/module_exit.
	 */
	struct list_head sht_legacy_list;

	/*
	 * Points to the transport data (if any) which is allocated
	 * separately
	 */
	void *shost_data;

	/*
	 * Points to the physical bus device we'd use to do DMA
	 * Needed just in case we have virtual hosts.
	 */
	struct device *dma_dev;

	/*
	 * We should ensure that this is aligned, both for better performance
	 * and also because some compilers (m68k) don't automatically force
	 * alignment to a long boundary.
	 */
	unsigned long hostdata[0]  /* Used for storage of host specific stuff */
		__attribute__ ((aligned (sizeof(unsigned long))));
};

#define		class_to_shost(d)	\
	container_of(d, struct Scsi_Host, shost_dev)

#define shost_printk(prefix, shost, fmt, a...)	\
	dev_printk(prefix, &(shost)->shost_gendev, fmt, ##a)

static inline void *shost_priv(struct Scsi_Host *shost)
{
	return (void *)shost->hostdata;
}

int scsi_is_host_device(const struct device *);

static inline struct Scsi_Host *dev_to_shost(struct device *dev)
{
	while (!scsi_is_host_device(dev)) {
		if (!dev->parent)
			return NULL;
		dev = dev->parent;
	}
	return container_of(dev, struct Scsi_Host, shost_gendev);
}

static inline int scsi_host_in_recovery(struct Scsi_Host *shost)
{
	return shost->shost_state == SHOST_RECOVERY ||
		shost->shost_state == SHOST_CANCEL_RECOVERY ||
		shost->shost_state == SHOST_DEL_RECOVERY ||
		shost->tmf_in_progress;
}

extern bool scsi_use_blk_mq;

static inline bool shost_use_blk_mq(struct Scsi_Host *shost)
{
	return shost->use_blk_mq;
}

extern int scsi_queue_work(struct Scsi_Host *, struct work_struct *);
extern void scsi_flush_work(struct Scsi_Host *);

extern struct Scsi_Host *scsi_host_alloc(struct scsi_host_template *, int);
extern int __must_check scsi_add_host_with_dma(struct Scsi_Host *,
					       struct device *,
					       struct device *);
extern void scsi_scan_host(struct Scsi_Host *);
extern void scsi_rescan_device(struct device *);
extern void scsi_remove_host(struct Scsi_Host *);
extern struct Scsi_Host *scsi_host_get(struct Scsi_Host *);
extern void scsi_host_put(struct Scsi_Host *t);
extern struct Scsi_Host *scsi_host_lookup(unsigned short);
extern const char *scsi_host_state_name(enum scsi_host_state);
extern void scsi_cmd_get_serial(struct Scsi_Host *, struct scsi_cmnd *);

static inline int __must_check scsi_add_host(struct Scsi_Host *host,
					     struct device *dev)
{
	return scsi_add_host_with_dma(host, dev, dev);
}

static inline struct device *scsi_get_device(struct Scsi_Host *shost)
{
        return shost->shost_gendev.parent;
}

/**
 * scsi_host_scan_allowed - Is scanning of this host allowed
 * @shost:	Pointer to Scsi_Host.
 **/
static inline int scsi_host_scan_allowed(struct Scsi_Host *shost)
{
	return shost->shost_state == SHOST_RUNNING ||
	       shost->shost_state == SHOST_RECOVERY;
}

extern void scsi_unblock_requests(struct Scsi_Host *);
extern void scsi_block_requests(struct Scsi_Host *);

struct class_container;

extern struct request_queue *__scsi_alloc_queue(struct Scsi_Host *shost,
						void (*) (struct request_queue *));
/*
 * These two functions are used to allocate and free a pseudo device
 * which will connect to the host adapter itself rather than any
 * physical device.  You must deallocate when you are done with the
 * thing.  This physical pseudo-device isn't real and won't be available
 * from any high-level drivers.
 */
extern void scsi_free_host_dev(struct scsi_device *);
extern struct scsi_device *scsi_get_host_dev(struct Scsi_Host *);

/*
 * DIF defines the exchange of protection information between
 * initiator and SBC block device.
 *
 * DIX defines the exchange of protection information between OS and
 * initiator.
 */
enum scsi_host_prot_capabilities {
	SHOST_DIF_TYPE1_PROTECTION = 1 << 0, /* T10 DIF Type 1 */
	SHOST_DIF_TYPE2_PROTECTION = 1 << 1, /* T10 DIF Type 2 */
	SHOST_DIF_TYPE3_PROTECTION = 1 << 2, /* T10 DIF Type 3 */

	SHOST_DIX_TYPE0_PROTECTION = 1 << 3, /* DIX between OS and HBA only */
	SHOST_DIX_TYPE1_PROTECTION = 1 << 4, /* DIX with DIF Type 1 */
	SHOST_DIX_TYPE2_PROTECTION = 1 << 5, /* DIX with DIF Type 2 */
	SHOST_DIX_TYPE3_PROTECTION = 1 << 6, /* DIX with DIF Type 3 */
};

/*
 * SCSI hosts which support the Data Integrity Extensions must
 * indicate their capabilities by setting the prot_capabilities using
 * this call.
 */
static inline void scsi_host_set_prot(struct Scsi_Host *shost, unsigned int mask)
{
	shost->prot_capabilities = mask;
}

static inline unsigned int scsi_host_get_prot(struct Scsi_Host *shost)
{
	return shost->prot_capabilities;
}

static inline int scsi_host_prot_dma(struct Scsi_Host *shost)
{
	return shost->prot_capabilities >= SHOST_DIX_TYPE0_PROTECTION;
}

static inline unsigned int scsi_host_dif_capable(struct Scsi_Host *shost, unsigned int target_type)
{
	static unsigned char cap[] = { 0,
				       SHOST_DIF_TYPE1_PROTECTION,
				       SHOST_DIF_TYPE2_PROTECTION,
				       SHOST_DIF_TYPE3_PROTECTION };

	if (target_type >= ARRAY_SIZE(cap))
		return 0;

	return shost->prot_capabilities & cap[target_type] ? target_type : 0;
}

static inline unsigned int scsi_host_dix_capable(struct Scsi_Host *shost, unsigned int target_type)
{
#if defined(CONFIG_BLK_DEV_INTEGRITY)
	static unsigned char cap[] = { SHOST_DIX_TYPE0_PROTECTION,
				       SHOST_DIX_TYPE1_PROTECTION,
				       SHOST_DIX_TYPE2_PROTECTION,
				       SHOST_DIX_TYPE3_PROTECTION };

	if (target_type >= ARRAY_SIZE(cap))
		return 0;

	return shost->prot_capabilities & cap[target_type];
#endif
	return 0;
}

/*
 * All DIX-capable initiators must support the T10-mandated CRC
 * checksum.  Controllers can optionally implement the IP checksum
 * scheme which has much lower impact on system performance.  Note
 * that the main rationale for the checksum is to match integrity
 * metadata with data.  Detecting bit errors are a job for ECC memory
 * and buses.
 */

enum scsi_host_guard_type {
	SHOST_DIX_GUARD_CRC = 1 << 0,
	SHOST_DIX_GUARD_IP  = 1 << 1,
};

static inline void scsi_host_set_guard(struct Scsi_Host *shost, unsigned char type)
{
	shost->prot_guard_type = type;
}

static inline unsigned char scsi_host_get_guard(struct Scsi_Host *shost)
{
	return shost->prot_guard_type;
}

/* legacy interfaces */
extern struct Scsi_Host *scsi_register(struct scsi_host_template *, int);
extern void scsi_unregister(struct Scsi_Host *);
extern int scsi_host_set_state(struct Scsi_Host *, enum scsi_host_state);

#endif /* _SCSI_SCSI_HOST_H */<|MERGE_RESOLUTION|>--- conflicted
+++ resolved
@@ -276,22 +276,6 @@
 	 * Status: OPTIONAL
 	 */
 	int (* change_queue_depth)(struct scsi_device *, int);
-<<<<<<< HEAD
-
-	/*
-	 * Fill in this function to allow the changing of tag types
-	 * (this also allows the enabling/disabling of tag command
-	 * queueing).  An error should only be returned if something
-	 * went wrong in the driver while trying to set the tag type.
-	 * If the driver doesn't support the requested tag type, then
-	 * it should set the closest type it does support without
-	 * returning an error.  Returns the actual tag type set.
-	 *
-	 * Status: OPTIONAL
-	 */
-	int (* change_queue_type)(struct scsi_device *, int);
-=======
->>>>>>> b34681d6
 
 	/*
 	 * This function determines the BIOS parameters for a given
