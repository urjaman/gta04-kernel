#ifndef __ASM_GENERIC_SYSCALLS_H
#define __ASM_GENERIC_SYSCALLS_H

#include <linux/compiler.h>
#include <linux/linkage.h>

/*
 * Calling conventions for these system calls can differ, so
 * it's possible to override them.
 */
<<<<<<< HEAD
#ifndef sys_clone
asmlinkage long sys_clone(unsigned long clone_flags, unsigned long newsp,
			void __user *parent_tid, void __user *child_tid);
#endif

#ifndef sys_fork
asmlinkage long sys_fork(void);
#endif

#ifndef sys_vfork
asmlinkage long sys_vfork(void);
#endif

#ifndef sys_execve
asmlinkage long sys_execve(const char __user *filename,
			   const char __user *const __user *argv,
			   const char __user *const __user *envp,
			   struct pt_regs *regs);
#endif
=======
>>>>>>> 541880d9

#ifndef sys_mmap2
asmlinkage long sys_mmap2(unsigned long addr, unsigned long len,
			unsigned long prot, unsigned long flags,
			unsigned long fd, unsigned long pgoff);
#endif

#ifndef sys_mmap
asmlinkage long sys_mmap(unsigned long addr, unsigned long len,
			unsigned long prot, unsigned long flags,
			unsigned long fd, off_t pgoff);
#endif

#ifndef sys_sigaltstack
asmlinkage long sys_sigaltstack(const stack_t __user *, stack_t __user *,
			struct pt_regs *);
#endif

#ifndef sys_rt_sigreturn
asmlinkage long sys_rt_sigreturn(struct pt_regs *regs);
#endif

#ifndef sys_rt_sigsuspend
asmlinkage long sys_rt_sigsuspend(sigset_t __user *unewset, size_t sigsetsize);
#endif

#ifndef sys_rt_sigaction
asmlinkage long sys_rt_sigaction(int sig, const struct sigaction __user *act,
			 struct sigaction __user *oact, size_t sigsetsize);
#endif

#endif /* __ASM_GENERIC_SYSCALLS_H */<|MERGE_RESOLUTION|>--- conflicted
+++ resolved
@@ -8,28 +8,6 @@
  * Calling conventions for these system calls can differ, so
  * it's possible to override them.
  */
-<<<<<<< HEAD
-#ifndef sys_clone
-asmlinkage long sys_clone(unsigned long clone_flags, unsigned long newsp,
-			void __user *parent_tid, void __user *child_tid);
-#endif
-
-#ifndef sys_fork
-asmlinkage long sys_fork(void);
-#endif
-
-#ifndef sys_vfork
-asmlinkage long sys_vfork(void);
-#endif
-
-#ifndef sys_execve
-asmlinkage long sys_execve(const char __user *filename,
-			   const char __user *const __user *argv,
-			   const char __user *const __user *envp,
-			   struct pt_regs *regs);
-#endif
-=======
->>>>>>> 541880d9
 
 #ifndef sys_mmap2
 asmlinkage long sys_mmap2(unsigned long addr, unsigned long len,
