--- conflicted
+++ resolved
@@ -780,7 +780,6 @@
 	otherwise the minimal space between responses in milliseconds.
 	Note that another sysctl, icmp_msgs_per_sec limits the number
 	of ICMP packets	sent on all targets.
-<<<<<<< HEAD
 	Default: 1000
 
 icmp_msgs_per_sec - INTEGER
@@ -789,16 +788,6 @@
 	controlled by this limit.
 	Default: 1000
 
-=======
-	Default: 1000
-
-icmp_msgs_per_sec - INTEGER
-	Limit maximal number of ICMP packets sent per second from this host.
-	Only messages whose type matches icmp_ratemask (see below) are
-	controlled by this limit.
-	Default: 1000
-
->>>>>>> e529fea9
 icmp_msgs_burst - INTEGER
 	icmp_msgs_per_sec controls number of ICMP packets sent per second,
 	while icmp_msgs_burst controls the burst size of these packets.
